Source: gtk4
Section: libs
Priority: optional
<<<<<<< HEAD
Maintainer: Ubuntu Developers <ubuntu-devel-discuss@lists.ubuntu.com>
XSBC-Original-Maintainer: Debian GNOME Maintainers <pkg-gnome-maintainers@lists.alioth.debian.org>
Uploaders: Simon McVittie <smcv@debian.org>, Jeremy Bicha <jbicha@ubuntu.com>
=======
Maintainer: Debian GNOME Maintainers <pkg-gnome-maintainers@lists.alioth.debian.org>
Uploaders: Simon McVittie <smcv@debian.org>, 
>>>>>>> c7f91857
Build-Depends: adwaita-icon-theme <!nocheck>,
               at-spi2-core <!nocheck>,
               dbus-daemon <!nocheck>,
               debhelper-compat (= 13),
               dh-exec,
               dh-sequence-translations,
               fonts-cantarell <!nocheck>,
               fonts-dejavu-core <!nocheck>,
               gnome-pkg-tools,
               gobject-introspection (>= 1.72.0),
               gsettings-desktop-schemas <!nocheck>,
               iso-codes <!nocheck>,
               libavcodec-dev [amd64 arm64 armel armhf i386 mips64el mipsel ppc64el s390x],
               libavdevice-dev [amd64 arm64 armel armhf i386 mips64el mipsel ppc64el s390x],
               libavfilter-dev [amd64 arm64 armel armhf i386 mips64el mipsel ppc64el s390x],
               libavformat-dev [amd64 arm64 armel armhf i386 mips64el mipsel ppc64el s390x],
               libavutil-dev [amd64 arm64 armel armhf i386 mips64el mipsel ppc64el s390x],
               libcairo2-dev,
               libcolord-dev,
               libcloudproviders-dev (>= 0.3.1),
               libcups2-dev,
               libegl1-mesa-dev [linux-any],
               libepoxy-dev,
               libfontconfig-dev,
               libfribidi-dev (>= 1.0.6),
               libgdk-pixbuf-2.0-dev (>= 2.30.0),
               libgirepository1.0-dev (>= 1.72.0),
               libglib2.0-dev (>= 2.72.0),
               libgraphene-1.0-dev (>= 1.10.4~),
               libgstreamer1.0-dev,
               libgstreamer-plugins-base1.0-dev,
               libharfbuzz-dev (>= 2.6.0),
               libjpeg-dev,
               libjson-glib-dev:native,
               libpango1.0-dev (>= 1.50.0),
               libpng-dev,
               libpolkit-gobject-1-dev [linux-any],
               librsvg2-common [amd64 arm64 armel armhf i386 mips64el mipsel ppc64el s390x powerpc ppc64 riscv64 sparc64 x32] <!nocheck>,
               librsvg2-dev (>= 2.52.0) [amd64 arm64 armel armhf i386 mips64el mipsel ppc64el s390x powerpc ppc64 riscv64 sparc64 x32],
               libswresample-dev [amd64 arm64 armel armhf i386 mips64el mipsel ppc64el s390x],
               libswscale-dev [amd64 arm64 armel armhf i386 mips64el mipsel ppc64el s390x],
               libsysprof-capture-4-dev (>= 3.40.1) [linux-any],
               libtiff-dev,
               libvulkan-dev [linux-any],
               libwayland-dev (>= 1.21.0) [linux-any],
               libx11-dev,
               libxcomposite-dev,
               libxcursor-dev,
               libxdamage-dev,
               libxext-dev,
               libxfixes-dev,
               libxi-dev,
               libxinerama-dev,
               libxkbcommon-dev,
               libxkbfile-dev,
               libxml2-utils,
               libxrandr-dev,
               locales <!nocheck> | locales-all <!nocheck>,
               meson (>= 0.60),
               pkg-config,
               python3-docutils <!nodoc>,
               python3-gi (>= 3.40),
               sassc,
               ttf-bitstream-vera <!nocheck>,
               wayland-protocols (>= 1.25) [linux-any],
               weston [linux-any] <!nocheck>,
               xauth <!nocheck>,
               xvfb <!nocheck>,
Build-Depends-Indep: gi-docgen <!nodoc>,
                     libcairo2-doc <!nodoc>,
                     libglib2.0-doc <!nodoc>,
                     libpango1.0-doc <!nodoc>,
                     pandoc,
Rules-Requires-Root: no
Standards-Version: 4.6.2
XS-Debian-Vcs-Browser: https://salsa.debian.org/gnome-team/gtk4
XS-Debian-Vcs-Git: https://salsa.debian.org/gnome-team/gtk4.git
Vcs-Browser: https://salsa.debian.org/gnome-team/gtk4/tree/ubuntu/master
Vcs-Git: https://salsa.debian.org/gnome-team/gtk4.git -b ubuntu/master
Homepage: https://www.gtk.org/

Package: libgtk-4-1
Architecture: any
Multi-Arch: same
Depends: adwaita-icon-theme,
         hicolor-icon-theme,
         shared-mime-info,
         ${misc:Depends},
         ${shlibs:Depends},
         libgtk-4-common (>= ${source:Version})
Provides: gtk4-binver-4.0.0
Recommends: libgtk-4-bin,
            iso-codes,
            librsvg2-common (>= 2.52.0),
            libgtk-4-media-gstreamer,
Suggests: gvfs
Breaks: libgtk-4-0 (<< 4.0.0),
Replaces: libgtk-4-0 (<< 4.0.0),
Pre-Depends: ${misc:Pre-Depends}
Description: GTK graphical user interface library
 GTK is a multi-platform toolkit for creating graphical user
 interfaces. Offering a complete set of widgets, GTK is suitable
 for projects ranging from small one-off tools to complete application
 suites.
 .
 This package contains the shared libraries.

Package: libgtk-4-1-udeb
Build-Profiles: <!noudeb>
Package-Type: udeb
Section: debian-installer
Architecture: any
Depends: ${misc:Depends},
         ${shlibs:Depends}
Provides: gtk4-binver-4.0.0
Description: GTK graphical user interface library - minimal runtime
 This is a udeb, or a microdeb, for the debian-installer.
 .
 GTK is a multi-platform toolkit for creating graphical user
 interfaces. Offering a complete set of widgets, GTK is suitable
 for projects ranging from small one-off tools to complete application
 suites.
 .
 This package contains the minimal runtime library using X11 needed
 by the Debian installer.

Package: libgtk-4-common
Section: misc
Architecture: all
Multi-Arch: foreign
Depends: ${misc:Depends}
Recommends: libgtk-4-1
Description: common files for the GTK graphical user interface library
 GTK is a multi-platform toolkit for creating graphical user
 interfaces. Offering a complete set of widgets, GTK is suitable
 for projects ranging from small one-off tools to complete application
 suites.
 .
 This package contains the common files which the libraries need.

Package: libgtk-4-bin
Section: misc
Architecture: any
Multi-Arch: foreign
Depends: gtk-update-icon-cache,
         ${misc:Depends},
         ${shlibs:Depends},
         libgtk-4-common (>= ${source:Version}),
         libgtk-4-1 (>= ${source:Version})
Breaks: gtk-4-examples (<< 3.96.0-3~)
Replaces: gtk-4-examples (<< 3.96.0-3~)
Description: programs for the GTK graphical user interface library
 GTK is a multi-platform toolkit for creating graphical user
 interfaces. Offering a complete set of widgets, GTK is suitable
 for projects ranging from small one-off tools to complete application
 suites.
 .
 This package contains the utilities which are used by the libraries
 and other packages.

Package: libgtk-4-dev
Section: libdevel
Architecture: any
Multi-Arch: same
Depends: gir1.2-gtk-4.0 (= ${binary:Version}),
         libcairo2-dev (>= 1.14.0),
         libegl1-mesa-dev [linux-any],
         libepoxy-dev (>= 1.0),
         libfontconfig-dev,
         libgdk-pixbuf-2.0-dev (>= 2.30.0),
         libglib2.0-dev (>= 2.72.0),
         libgraphene-1.0-dev (>= 1.9.1),
         libpango1.0-dev (>= 1.50.0),
         libwayland-dev (>= 1.16.91) [linux-any],
         libx11-dev,
         libxcomposite-dev,
         libxcursor-dev,
         libxdamage-dev,
         libxext-dev,
         libxfixes-dev,
         libxi-dev,
         libxinerama-dev,
         libxkbcommon-dev,
         libxrandr-dev,
         libvulkan-dev [linux-any],
         pkg-config,
         wayland-protocols (>= 1.21) [linux-any],
         ${misc:Depends},
         ${shlibs:Depends},
         libgtk-4-common,
         libgtk-4-1 (= ${binary:Version})
Suggests: libgtk-4-doc,
          gtk-4-examples
Description: development files for the GTK library
 GTK is a multi-platform toolkit for creating graphical user
 interfaces. Offering a complete set of widgets, GTK is suitable
 for projects ranging from small one-off tools to complete application
 suites.
 .
 This package contains the header and development files which are
 needed for building GTK applications.

Package: libgtk-4-doc
Build-Profiles: <!nodoc>
Section: doc
Architecture: all
Multi-Arch: foreign
Depends: ${misc:Depends}
Recommends: libglib2.0-doc,
            libpango1.0-doc
Suggests: devhelp
Description: documentation for the GTK graphical user interface library
 GTK is a multi-platform toolkit for creating graphical user
 interfaces. Offering a complete set of widgets, GTK is suitable
 for projects ranging from small one-off tools to complete application
 suites.
 .
 This package contains the HTML documentation for the GTK library
 in /usr/share/doc/libgtk-4-doc/ .

Package: libgtk-4-media-gstreamer
Section: x11
Architecture: any
Multi-Arch: foreign
Depends: ${misc:Depends},
         ${shlibs:Depends},
Description: GStreamer media backend for the GTK graphical user interface library
 GTK is a multi-platform toolkit for creating graphical user
 interfaces. Offering a complete set of widgets, GTK is suitable
 for projects ranging from small one-off tools to complete application
 suites.
 .
 This package contains the media module that uses GStreamer as backend.

Package: libgtk-4-media-ffmpeg
Build-Profiles: <pkg.gtk4.ffmpeg>
Section: x11
Architecture: amd64 arm64 armel armhf i386 mips64el mipsel ppc64el s390x
Multi-Arch: foreign
Depends: ${misc:Depends},
         ${shlibs:Depends},
Description: FFmpeg media backend for the GTK graphical user interface library
 GTK is a multi-platform toolkit for creating graphical user
 interfaces. Offering a complete set of widgets, GTK is suitable
 for projects ranging from small one-off tools to complete application
 suites.
 .
 This package contains the media module that uses FFmpeg as backend.
 This module is considered incomplete and experimental, and using the
 libgtk-4-media-gstreamer module instead is recommended.

Package: gtk-4-examples
Build-Profiles: <!noinsttest>
Section: x11
Architecture: any
Depends: ${misc:Depends},
         ${shlibs:Depends},
         libgtk-4-1 (= ${binary:Version})
Recommends: fonts-cantarell,
            librsvg2-common (>= 2.52.0) [amd64 arm64 armel armhf i386 mips64el mipsel ppc64el s390x powerpc ppc64 riscv64 sparc64 x32],
Description: example files for GTK 4
 GTK is a multi-platform toolkit for creating graphical user
 interfaces. Offering a complete set of widgets, GTK is suitable
 for projects ranging from small one-off tools to complete application
 suites.
 .
 This package contains the example files and a demonstration program
 for GTK4.

Package: gtk-4-tests
Build-Profiles: <!noinsttest>
Section: x11
Architecture: any
Depends: iso-codes,
         librsvg2-common (>= 2.52.0) [amd64 arm64 armel armhf i386 mips64el mipsel ppc64el s390x powerpc ppc64 riscv64 sparc64 x32],
         ${misc:Depends},
         ${shlibs:Depends},
         libgtk-4-1 (= ${binary:Version}),
Recommends: gnome-desktop-testing,
            locales | locales-all,
Description: "as-installed" tests for GTK 4
 GTK is a multi-platform toolkit for creating graphical user
 interfaces. Offering a complete set of widgets, GTK is suitable
 for projects ranging from small one-off tools to complete application
 suites.
 .
 This package contains installable test programs, primarily for use with
 autopkgtest.

Package: gir1.2-gtk-4.0
Section: introspection
Architecture: any
Multi-Arch: same
Depends: ${gir:Depends},
         ${misc:Depends},
         ${shlibs:Depends},
         libgtk-4-common
Provides: gir1.2-gdk-4.0 (= ${binary:Version}),
          gir1.2-gdkwayland-4.0 (= ${binary:Version}) [linux-any],
          gir1.2-gdkx11-4.0 (= ${binary:Version}),
          gir1.2-gsk-4.0 (= ${binary:Version})
Description: GTK graphical user interface library -- gir bindings
 GTK is a multi-platform toolkit for creating graphical user
 interfaces. Offering a complete set of widgets, GTK is suitable
 for projects ranging from small one-off tools to complete application
 suites.
 .
 This package can be used by other packages using the GIRepository format to
 generate dynamic bindings.

#Package: gtk-update-icon-cache
#Section: misc
#Architecture: any
#Multi-Arch: foreign
#Depends: ${misc:Depends},
#         ${shlibs:Depends}
#Breaks: libgtk2.0-bin (<< 2.24.30-2),
#        libgtk-3-bin (<< 3.20.6-1)
#Replaces: libgtk2.0-bin (<< 2.24.30-2),
#          libgtk-3-bin (<< 3.20.6-1)
#Description: icon theme caching utility
# gtk-update-icon-cache creates mmap()able cache files for icon themes.
# .
# GTK can use the cache files created by gtk-update-icon-cache to avoid a lot
# of system call and disk seek overhead when the application starts. Since the
# format of the cache files allows them to be mmap()ed shared between multiple
# applications, the overall memory consumption is reduced as well.<|MERGE_RESOLUTION|>--- conflicted
+++ resolved
@@ -1,20 +1,14 @@
 Source: gtk4
 Section: libs
 Priority: optional
-<<<<<<< HEAD
 Maintainer: Ubuntu Developers <ubuntu-devel-discuss@lists.ubuntu.com>
 XSBC-Original-Maintainer: Debian GNOME Maintainers <pkg-gnome-maintainers@lists.alioth.debian.org>
-Uploaders: Simon McVittie <smcv@debian.org>, Jeremy Bicha <jbicha@ubuntu.com>
-=======
-Maintainer: Debian GNOME Maintainers <pkg-gnome-maintainers@lists.alioth.debian.org>
 Uploaders: Simon McVittie <smcv@debian.org>, 
->>>>>>> c7f91857
 Build-Depends: adwaita-icon-theme <!nocheck>,
                at-spi2-core <!nocheck>,
                dbus-daemon <!nocheck>,
                debhelper-compat (= 13),
                dh-exec,
-               dh-sequence-translations,
                fonts-cantarell <!nocheck>,
                fonts-dejavu-core <!nocheck>,
                gnome-pkg-tools,
@@ -84,10 +78,8 @@
                      pandoc,
 Rules-Requires-Root: no
 Standards-Version: 4.6.2
-XS-Debian-Vcs-Browser: https://salsa.debian.org/gnome-team/gtk4
-XS-Debian-Vcs-Git: https://salsa.debian.org/gnome-team/gtk4.git
-Vcs-Browser: https://salsa.debian.org/gnome-team/gtk4/tree/ubuntu/master
-Vcs-Git: https://salsa.debian.org/gnome-team/gtk4.git -b ubuntu/master
+Vcs-Browser: https://salsa.debian.org/gnome-team/gtk4
+Vcs-Git: https://salsa.debian.org/gnome-team/gtk4.git
 Homepage: https://www.gtk.org/
 
 Package: libgtk-4-1
