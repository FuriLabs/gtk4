#include "config.h"

#include "gskresources.h"
#include "gskprivate.h"

#include <cairo.h>
#include <pango/pangocairo.h>
#ifdef HAVE_PANGOFT
#include <pango/pangoft2.h>
#endif
#include <math.h>

static gpointer
register_resources (gpointer data)
{
  _gsk_register_resource ();
  return NULL;
}

void
gsk_ensure_resources (void)
{
  static GOnce register_resources_once = G_ONCE_INIT;

  g_once (&register_resources_once, register_resources, NULL);
}

/*< private >
 * gsk_reload_font:
 * @font: a `PangoFont`
 * @scale: the scale to apply
 * @hint_metris: hint metrics to use or `CAIRO_HINT_METRICS_DEFAILT` to keep the
 *   hint metrics of the font unchanged
 * @hint_style: hint style to use or `CAIRO_HINT_STYLE_DEFAULT` to keep the
 *   hint style of @font unchanged
 * @antialias: antialiasing to use, or `CAIRO_ANTIALIAS_DEFAULT` to keep the
 *   antialias option of @font unchanged
 *
 * Returns a font that is just like @font, but uses the
 * given scale and hinting options for its glyphs and metrics.
 *
 * Returns: (transfer full): the modified `PangoFont`
 */
PangoFont *
gsk_reload_font (PangoFont            *font,
                 float                 scale,
                 cairo_hint_metrics_t  hint_metrics,
                 cairo_hint_style_t    hint_style,
                 cairo_antialias_t     antialias)
{
  cairo_font_options_t *options;
  cairo_scaled_font_t *sf;
<<<<<<< HEAD
  static PangoContext *context = NULL;
#if !PANGO_VERSION_CHECK (1, 52, 0)
  PangoFontDescription *desc;
  FcPattern *pattern;
  double dpi;
  int size;
#endif
=======
>>>>>>> 322bbd23

  /* These requests often come in sequentially so keep the result
   * around and re-use it if everything matches.
   */
  static PangoFont *last_font;
  static float last_scale;
  static cairo_hint_metrics_t last_hint_metrics;
  static cairo_hint_style_t last_hint_style;
  static cairo_antialias_t last_antialias;
  static PangoFont *last_result;

  if (last_result != NULL &&
      last_font == font &&
      last_scale == scale &&
      last_hint_metrics == hint_metrics &&
      last_hint_style == hint_style &&
      last_antialias == antialias)
    return g_object_ref (last_result);

  last_scale = scale;
  last_hint_metrics = hint_metrics;
  last_hint_style = hint_style;
  last_antialias = antialias;

  g_set_object (&last_font, font);
  g_clear_object (&last_result);

  options = cairo_font_options_create ();
  sf = pango_cairo_font_get_scaled_font (PANGO_CAIRO_FONT (font));
  cairo_scaled_font_get_font_options (sf, options);

  if (hint_metrics == CAIRO_HINT_METRICS_DEFAULT)
    hint_metrics = cairo_font_options_get_hint_metrics (options);

  if (hint_style == CAIRO_HINT_STYLE_DEFAULT)
    hint_style = cairo_font_options_get_hint_style (options);

  if (antialias == CAIRO_ANTIALIAS_DEFAULT)
    antialias = cairo_font_options_get_antialias (options);

  if (1.0 == scale &&
      cairo_font_options_get_hint_metrics (options) == hint_metrics &&
      cairo_font_options_get_hint_style (options) == hint_style &&
      cairo_font_options_get_antialias (options) == antialias &&
      cairo_font_options_get_subpixel_order (options) == CAIRO_SUBPIXEL_ORDER_DEFAULT)
    {
      last_result = g_object_ref (font);
      cairo_font_options_destroy (options);
      return g_object_ref (font);
    }

  cairo_font_options_set_hint_metrics (options, hint_metrics);
  cairo_font_options_set_hint_style (options, hint_style);
  cairo_font_options_set_antialias (options, antialias);
  cairo_font_options_set_subpixel_order (options, CAIRO_SUBPIXEL_ORDER_DEFAULT);

  if (!context)
    context = pango_context_new ();

  pango_cairo_context_set_font_options (context, options);
  cairo_font_options_destroy (options);

  last_result = pango_font_map_reload_font (pango_font_get_font_map (font), font, scale, context, NULL);
<<<<<<< HEAD
#else

#ifdef HAVE_PANGOFT
  pattern = pango_fc_font_get_pattern (PANGO_FC_FONT (font));
  if (FcPatternGetDouble (pattern, FC_DPI, 0, &dpi) == FcResultMatch)
    pango_cairo_context_set_resolution (context, dpi);
#endif

  desc = pango_font_describe (font);
  size = pango_font_description_get_size (desc);

  if (pango_font_description_get_size_is_absolute (desc))
    pango_font_description_set_absolute_size (desc, size * scale);
  else
    pango_font_description_set_size (desc, (int) floor (size * scale + .5));

  last_result = pango_font_map_load_font (pango_font_get_font_map (font), context, desc);
  pango_font_description_free (desc);
#endif
=======
>>>>>>> 322bbd23

  return g_object_ref (last_result);
}

/*< private >
 * gsk_font_get_hint_style:
 * @font: a `PangoFont`
 *
 * Get the hint style from the cairo font options.
 *
 * Returns: the hint style
 */
cairo_hint_style_t
gsk_font_get_hint_style (PangoFont *font)
{
  cairo_scaled_font_t *sf;
  cairo_font_options_t *options;
  cairo_hint_style_t style;

  sf = pango_cairo_font_get_scaled_font (PANGO_CAIRO_FONT (font));
  options = cairo_font_options_create ();
  cairo_scaled_font_get_font_options (sf, options);
  style = cairo_font_options_get_hint_style (options);
  cairo_font_options_destroy (options);

  return style;
}<|MERGE_RESOLUTION|>--- conflicted
+++ resolved
@@ -48,18 +48,9 @@
                  cairo_hint_style_t    hint_style,
                  cairo_antialias_t     antialias)
 {
-  cairo_font_options_t *options;
+  static cairo_font_options_t *options = NULL;
+  static PangoContext *context = NULL;
   cairo_scaled_font_t *sf;
-<<<<<<< HEAD
-  static PangoContext *context = NULL;
-#if !PANGO_VERSION_CHECK (1, 52, 0)
-  PangoFontDescription *desc;
-  FcPattern *pattern;
-  double dpi;
-  int size;
-#endif
-=======
->>>>>>> 322bbd23
 
   /* These requests often come in sequentially so keep the result
    * around and re-use it if everything matches.
@@ -87,7 +78,9 @@
   g_set_object (&last_font, font);
   g_clear_object (&last_result);
 
-  options = cairo_font_options_create ();
+  if (G_UNLIKELY (options == NULL))
+    options = cairo_font_options_create ();
+
   sf = pango_cairo_font_get_scaled_font (PANGO_CAIRO_FONT (font));
   cairo_scaled_font_get_font_options (sf, options);
 
@@ -107,7 +100,6 @@
       cairo_font_options_get_subpixel_order (options) == CAIRO_SUBPIXEL_ORDER_DEFAULT)
     {
       last_result = g_object_ref (font);
-      cairo_font_options_destroy (options);
       return g_object_ref (font);
     }
 
@@ -116,35 +108,12 @@
   cairo_font_options_set_antialias (options, antialias);
   cairo_font_options_set_subpixel_order (options, CAIRO_SUBPIXEL_ORDER_DEFAULT);
 
-  if (!context)
+  if (G_UNLIKELY (context == NULL))
     context = pango_context_new ();
 
   pango_cairo_context_set_font_options (context, options);
-  cairo_font_options_destroy (options);
 
   last_result = pango_font_map_reload_font (pango_font_get_font_map (font), font, scale, context, NULL);
-<<<<<<< HEAD
-#else
-
-#ifdef HAVE_PANGOFT
-  pattern = pango_fc_font_get_pattern (PANGO_FC_FONT (font));
-  if (FcPatternGetDouble (pattern, FC_DPI, 0, &dpi) == FcResultMatch)
-    pango_cairo_context_set_resolution (context, dpi);
-#endif
-
-  desc = pango_font_describe (font);
-  size = pango_font_description_get_size (desc);
-
-  if (pango_font_description_get_size_is_absolute (desc))
-    pango_font_description_set_absolute_size (desc, size * scale);
-  else
-    pango_font_description_set_size (desc, (int) floor (size * scale + .5));
-
-  last_result = pango_font_map_load_font (pango_font_get_font_map (font), context, desc);
-  pango_font_description_free (desc);
-#endif
-=======
->>>>>>> 322bbd23
 
   return g_object_ref (last_result);
 }
@@ -160,15 +129,16 @@
 cairo_hint_style_t
 gsk_font_get_hint_style (PangoFont *font)
 {
+  static cairo_font_options_t *options = NULL;
   cairo_scaled_font_t *sf;
-  cairo_font_options_t *options;
   cairo_hint_style_t style;
 
+  if (G_UNLIKELY (options == NULL))
+    options = cairo_font_options_create ();
+
   sf = pango_cairo_font_get_scaled_font (PANGO_CAIRO_FONT (font));
-  options = cairo_font_options_create ();
   cairo_scaled_font_get_font_options (sf, options);
   style = cairo_font_options_get_hint_style (options);
-  cairo_font_options_destroy (options);
 
   return style;
 }