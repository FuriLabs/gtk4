--- conflicted
+++ resolved
@@ -1,9 +1,5 @@
 project('gtk', 'c',
-<<<<<<< HEAD
-        version: '4.6.6',
-=======
         version: '4.7.2',
->>>>>>> 6eb35481
         default_options: [
           'buildtype=debugoptimized',
           'warning_level=1',
@@ -674,10 +670,7 @@
   libsysprof_capture_dep = dependency('sysprof-capture-4', version: sysprof_req,
     required: get_option('sysprof'),
     default_options: [
-<<<<<<< HEAD
-=======
       'agent=false',
->>>>>>> 6eb35481
       'examples=false',
       'gtk=false',
       'tests=false',
@@ -692,10 +685,7 @@
   libsysprof_dep = dependency('sysprof-4',
     required: false,
     default_options: [
-<<<<<<< HEAD
-=======
       'agent=false',
->>>>>>> 6eb35481
       'examples=false',
       'gtk=false',
       'tests=false',
