--- conflicted
+++ resolved
@@ -452,26 +452,9 @@
       struct wl_output *output = l->data;
       uint32_t output_scale;
 
-<<<<<<< HEAD
-  surface->x = x;
-  surface->y = y;
-  surface->width = width;
-  surface->height = height;
-
-  /* More likely to be right than just assuming 1 */
-  if (display_wayland->compositor_version >= WL_SURFACE_HAS_BUFFER_SCALE)
-    {
-      GdkMonitor *monitor = g_list_model_get_item (gdk_display_get_monitors (display), 0);
-      if (monitor)
-        {
-          GDK_WAYLAND_SURFACE (surface)->scale = gdk_monitor_get_scale_factor (monitor);
-          g_object_unref (monitor);
-        }
-=======
       output_scale = gdk_wayland_display_get_output_scale (display_wayland,
                                                            output);
       scale = MAX (scale, output_scale);
->>>>>>> fef69881
     }
 
   /* Notify app that scale changed */
