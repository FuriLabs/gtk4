--- conflicted
+++ resolved
@@ -374,15 +374,8 @@
                                 <property name="model">
                                   <object class="GtkStringList">
                                     <items>
-<<<<<<< HEAD
-                                      <item translatable="yes" context="Font hinting style">None</item>
-                                      <item translatable="yes" context="Font hinting style">Slight</item>
-                                      <item translatable="yes" context="Font hinting style">Medium</item>
-                                      <item translatable="yes" context="Font hinting style">Full</item>
-=======
                                       <item translatable="yes" context="Font rendering">Automatic</item>
                                       <item translatable="yes" context="Font rendering">Manual</item>
->>>>>>> 322bbd23
                                     </items>
                                   </object>
                                 </property>
