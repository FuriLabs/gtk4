--- conflicted
+++ resolved
@@ -1,5 +1,4 @@
-<<<<<<< HEAD
-gtk4 (4.6.6+ds-3ubuntu1) kinetic; urgency=medium
+gtk4 (4.7.2+ds-2ubuntu1) UNRELEASED; urgency=medium
 
   * Sync with Debian. Remaining changes:
     - debian/tests:
@@ -9,14 +8,25 @@
     - debian/rules: Handle the 2nd translation template file.
       This override can be dropped with 4.7.1
 
+ -- Jeremy Bicha <jbicha@ubuntu.com>  Wed, 17 Aug 2022 04:32:21 -0400
+
+gtk4 (4.7.2+ds-2) experimental; urgency=medium
+
+  * Merge packaging changes from unstable
+
+ -- Simon McVittie <smcv@debian.org>  Tue, 16 Aug 2022 11:24:01 +0100
+
+gtk4 (4.6.6+ds-3ubuntu1) kinetic; urgency=medium
+
+  * Sync with Debian. Remaining changes:
+    - debian/tests:
+      + include the memorytexture test in the flaky set, it has been unreliable
+    - debian/control:
+      + Build-Depend on dh-sequence-translations
+    - debian/rules: Handle the 2nd translation template file.
+      This override can be dropped with 4.7.1
+
  -- Jesús Soto <jesus.soto@canonical.com>  Tue, 16 Aug 2022 09:49:05 -0500
-=======
-gtk4 (4.7.2+ds-2) experimental; urgency=medium
-
-  * Merge packaging changes from unstable
-
- -- Simon McVittie <smcv@debian.org>  Tue, 16 Aug 2022 11:24:01 +0100
->>>>>>> 3e357a43
 
 gtk4 (4.6.6+ds-3) unstable; urgency=medium
 
