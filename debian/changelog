<<<<<<< HEAD
=======
gtk+3.0 (3.16.4-2) UNRELEASED; urgency=medium

  * Merge changes from 3.14.13-1.

 -- Emilio Pozuelo Monfort <pochu@debian.org>  Sun, 14 Jun 2015 13:09:33 +0200

gtk+3.0 (3.16.4-1) experimental; urgency=medium

  [ Iain Lane ]
  * build with --fail-missing when doing an indep build
  * Install some utilities and missing icons, desktop files and manpages into
    gtk-3-examples (for want of a better package).
  * clean up reftest known_fail files in clean target which we create in
    pre-build

  [ Emilio Pozuelo Monfort ]
  * New upstream release.

 -- Emilio Pozuelo Monfort <pochu@debian.org>  Fri, 12 Jun 2015 00:06:44 +0200

gtk+3.0 (3.16.3-2) experimental; urgency=medium

  * d/p/015_default-fallback-icon-theme.patch: Replace gnome with Adwaita.
  * Update libgtk-3-dev dependencies according to its pkg-config file.

 -- Dmitry Shachnev <mitya57@debian.org>  Sun, 24 May 2015 19:26:07 +0300

gtk+3.0 (3.16.3-1) experimental; urgency=medium

  [ Sjoerd Simons ]
  * New upstream release 3.16.2.
  * debian/patches/044_tracker_fts.patch:
    + Dropped, upstream also defaults to FTS tracker queries now
  * debian/control: Update build-dependency versions
  * debian/control: Add libexpoxy and libegl1-mesa-dev to build-depencies
  * debian/libgtk-3-0.symbols: Updated
  * d/p/notify-test-Don-t-test-object-relying-on-dbus-connec.patch:
    + Added. Fix test failure when no session bus is running (bgo#749009)
  * debian/rules: Add label-text-shadow-changes-modify-clip.ui to known
    reftest failures

  [ Emilio Pozuelo Monfort ]
  * New upstream release 3.16.3.
  * debian/patches:
    + Refreshed.
  * debian/patches/notify-test-Don-t-test-object-relying-on-dbus-connec.patch:
    + Dropped, included upstream.

 -- Emilio Pozuelo Monfort <pochu@debian.org>  Fri, 22 May 2015 18:23:50 +0200

>>>>>>> 708966ac
gtk+3.0 (3.14.13-1) unstable; urgency=medium

  * New upstream release.

 -- Andreas Henriksson <andreas@fatal.se>  Wed, 10 Jun 2015 18:19:44 +0200

gtk+3.0 (3.14.5-1) unstable; urgency=medium

  * New upstream bugfix release.
  * debian/patches/077_fix_menu_height_calculating.patch:
    + Dropped, merged upstream.

 -- Emilio Pozuelo Monfort <pochu@debian.org>  Tue, 11 Nov 2014 18:55:46 +0100

gtk+3.0 (3.14.4-2) unstable; urgency=medium

  [ Rico Tzschichholz ]
  * Install org.gtk.Settings.Debug.gschema.xml

  [ Dmitry Shachnev ]
  * debian/patches/077_fix_menu_height_calculating.patch: backport upstream
    commit to fix calculation of menu height (closes: #767906).

 -- Dmitry Shachnev <mitya57@debian.org>  Tue, 04 Nov 2014 17:19:48 +0300

gtk+3.0 (3.14.4-1) unstable; urgency=medium

  * New upstream release.

 -- Michael Biebl <biebl@debian.org>  Thu, 23 Oct 2014 15:43:31 +0200

gtk+3.0 (3.14.3-1) unstable; urgency=medium

  * New upstream release.
  * Install typelib files into multiarch paths.
  * Mark gir and dev package as Multi-Arch: same.
  * Bump Standards-Version to 3.9.6. No further changes.

 -- Michael Biebl <biebl@debian.org>  Mon, 13 Oct 2014 23:35:40 +0200

gtk+3.0 (3.14.2-1) unstable; urgency=medium

  * New upstream release.
    - includes fix gtkbuilder fix for problems affecting libgweather
      users (like gnome-clocks, Closes: #764681)

 -- Andreas Henriksson <andreas@fatal.se>  Sat, 11 Oct 2014 15:12:08 +0200

gtk+3.0 (3.14.1-1) unstable; urgency=medium

  [ Emilio Pozuelo Monfort ]
  * New upstream release.

  [ Andreas Henriksson ]
  * Add debian/patches/reftest-known-fail.patch
    - make it possible to tag individual reftests as ok to fail.
  * debian/rules:
    touch testsuite/reftests/style-properties-nth-child.ui.known_fail
    - reftest shows this intermittently has a couple of pixels
      difference on some architectures. No big deal.
      Noone is willing to investigate and consensus is it's ok to disable.

 -- Michael Biebl <biebl@debian.org>  Thu, 02 Oct 2014 01:49:16 +0200

gtk+3.0 (3.14.0-1) unstable; urgency=medium

  * New upstream release.
  * Refresh patches.

 -- Michael Biebl <biebl@debian.org>  Tue, 23 Sep 2014 22:25:42 +0200

gtk+3.0 (3.13.9-2) unstable; urgency=medium

  * Upload to unstable.

 -- Andreas Henriksson <andreas@fatal.se>  Fri, 19 Sep 2014 22:25:39 +0200

gtk+3.0 (3.13.9-1) experimental; urgency=medium

  [ Andreas Henriksson ]
  * libgtk-3-common: Depend on adwaita-icon-theme (>= ${gnome:Version})
    - gtk+ should guarantee we have atleast one sane icon theme available.
  * debian/rules: Include gnome-version.mk to generate ${gnome:Version}

  [ Emilio Pozuelo Monfort ]
  * New upstream development release.
  * debian/control.in:
    + Bump libpango1.0-dev minimum (build-)dependency.

 -- Emilio Pozuelo Monfort <pochu@debian.org>  Fri, 19 Sep 2014 17:37:42 +0200

gtk+3.0 (3.13.8-1) experimental; urgency=medium

  [ Andreas Henriksson ]
  * New upstream development release (3.13.7)
  * Update build-dependencies according to configure.ac
    - bump libglib2.0-dev to (>= 2.41.2)
  * Update libgtk-3.0-dev dependency on libglib2.0-dev to (>= 2.41.2)
  * Massage debian/patches/018_gdkenumtypes.c_location.patch to apply again
  * Drop backported/merged patches now in released version:
    - debian/patches/072_Avoid-pkg-config-atleast-version.patch
  * Have quilt refresh remaining patches.
  * Bump gobject-introspection build-dependency to (>= 1.41.3)
    - this one supports new "nullable" annotation.
  * Build-depend on adwaita-icon-theme instead of gnome-icon-theme-symbolic
  * Update debian/libgtk-3-0.symbols with many additions
  * New upstream development release (3.13.8)
  * Update build-dependencies according to configure.ac changes:
    - Bump libgdk-pixbuf2.0-dev to (>= 2.30.0)
    - Bump libwayland-dev to (>= 1.5.91)
  * debian/patches/032_mips_treeview_row_separator_height.patch:
    - massage the patch into applying again.
  * Update debian/libgtk-3-0.symbols
    - 4 dropped gdk_wayland_*_libgtk_only symbols, should be unused.
    - 3 new wayland related symbols

 -- Sjoerd Simons <sjoerd@debian.org>  Fri, 05 Sep 2014 22:50:11 +0200

gtk+3.0 (3.12.2-3) unstable; urgency=medium

  * Team upload
  * debian/missing-sources/zlib.js-0.1.6: add missing source code for
    gdk/broadway/rawinflate.min.js (Closes: #753968)
    - some files in zlib.js upstream had missing source code themselves
      (closure-compiler.jar) or are not needed here, and have been removed
      to save space; see debian/missing-sources/README for details
    - make debian/missing-sources/rawinflate.js a symlink into zlib.js-0.1.6
      to reassure lintian that source is present
  * d/p/073-Use-AC_USE_SYSTEM_EXTENSIONS-to-get-_GNU_SOURCE-_XOP.patch:
    define _GNU_SOURCE on non-Linux to fix "assignment makes pointer from
    integer without a cast" found by build-log scanning on kFreeBSD

 -- Simon McVittie <smcv@debian.org>  Sun, 17 Aug 2014 15:26:50 +0100

gtk+3.0 (3.12.2-2) unstable; urgency=medium

  * Team upload

  [ Dmitry Shachnev ]
  * Autopkgtests fixes: add missing xauth dependency, and stop using
    deprecated GtkStock item.

  [ Simon McVittie ]
  * debian/patches/072_Avoid-pkg-config-atleast-version.patch:
    stop AM_PATH_GTK_3_0([3], [], [], [gthread]) trying to require
    gthread-2.0 >= 3, which doesn't exist (Closes: #756476)

 -- Simon McVittie <smcv@debian.org>  Sun, 10 Aug 2014 17:26:57 +0100

gtk+3.0 (3.12.2-1) unstable; urgency=medium

  * New upstream release.

 -- Andreas Henriksson <andreas@fatal.se>  Fri, 16 May 2014 12:12:48 +0200

gtk+3.0 (3.12.1-1) unstable; urgency=medium

  * New upstream release

 -- Sjoerd Simons <sjoerd@debian.org>  Sat, 26 Apr 2014 16:44:41 +0200

gtk+3.0 (3.12.0-4) unstable; urgency=medium

  * Build-depend on gnome-icon-theme-symbolic and make test suite errors
    fatal again.

 -- Emilio Pozuelo Monfort <pochu@debian.org>  Thu, 03 Apr 2014 19:45:56 +0200

gtk+3.0 (3.12.0-3) unstable; urgency=medium

  * debian/control.in:
    + Loosen the dependencies on libgtk-3-common from = ${source:Version}
      to >= ${source:Version} to make libgtk-3-bin and libgtk-3-0 installable
      when a new source version is uploaded.
    + Don't build depend on gnome-icon-theme-symbolic as that pulls
      gnome-icon-theme which in turns pulls libgtk-3-bin, which isn't
      installable at the moment.
  * debian/rules:
    + Temporarily make the test suite non-fatal as gnome-icon-theme-symbolic
      is needed for some tests.

 -- Emilio Pozuelo Monfort <pochu@debian.org>  Wed, 02 Apr 2014 19:11:32 +0200

gtk+3.0 (3.12.0-2) unstable; urgency=medium

  * Upload to unstable.

 -- Emilio Pozuelo Monfort <pochu@debian.org>  Wed, 02 Apr 2014 16:10:12 +0200

gtk+3.0 (3.12.0-1) experimental; urgency=medium

  * New upstream release.
  * Update debian/libgtk-3-0.symbols with added symbols.

 -- Andreas Henriksson <andreas@fatal.se>  Tue, 25 Mar 2014 10:17:09 +0100

gtk+3.0 (3.11.8-1) experimental; urgency=medium

  * New upstream release.
  * debian/control.in,
    debian/rules:
    + Enable Google cloud print support on the normal build.

 -- Emilio Pozuelo Monfort <pochu@debian.org>  Sun, 09 Mar 2014 15:07:56 +0100

gtk+3.0 (3.11.7-1) experimental; urgency=medium

  * New upstream release.
  * Bump build-dependencies according to configure.ac:
    - glib 2.39.5 and gtk-doc 1.20
  * Use quilt to refresh all patches.
  * Update debian/libgtk-3-0.symbols

 -- Andreas Henriksson <andreas@fatal.se>  Tue, 18 Feb 2014 20:22:50 +0100

gtk+3.0 (3.11.5-1) experimental; urgency=medium

  * New upstream development release.
  * debian/control.in:
    + Update build dependencies.
    + Build depend on gnome-icon-theme-symbolic, needed for some tests.
    + Standards-Version is 3.9.5, no changes needed.
  * debian/libgtk-3-0.symbols:
    + Add new symbols. A couple of wayland-related symbols,
      gdk_wayland_display_get_wl_shell{,_surface} are gone in favor of
      gdk_wayland_display_get_xdg_shell. The wayland backend is not fully
      stable yet and nothing in the archive should be depending on them,
      so this should be fine.
    + Drop four commented-out symbols that weren't exported after 3.9.10,
      as mentioned below in the 3.9.14 changelog entry. Those for symbols
      were not exported in the headers and were only used internally by
      gdk.
  * debian/patches/080_disable-parallel-docs-build.patch:
     + Dropped, gtk-doc 1.20 works fine with parallel builds.
  * debian/rules:
     + Break colord<->gtk+ loop when bootstrapping. Thanks Daniel Schepler.
       Closes: #738603.

 -- Emilio Pozuelo Monfort <pochu@debian.org>  Mon, 17 Feb 2014 18:57:53 +0100

gtk+3.0 (3.10.7-1) unstable; urgency=low

  * debian/libgtk-3-bin.install:
    + Ship broadwayd.
  * debian/rules:
    + Enable parallel builds.
  * New upstream release.
  * debian/patches/080_disable-parallel-docs-build.patch:
    + Disable parallel support for the docs as that has races, see
      the similar glib2.0 patch for a longer explanation.
  * Upload to unstable.

 -- Emilio Pozuelo Monfort <pochu@debian.org>  Sat, 15 Feb 2014 14:15:56 +0100

gtk+3.0 (3.10.2-1) experimental; urgency=low

  * debian/libgtk-3-0.symbols:
    + Mark wayland symbols as linux-any.
  * New upstream release.
    + debian/libgtk-3-0.symbols:
      - Removed a couple of private structs that shouldn't have been
        exported.
  * debian/rules:
    + Set VERBOSE so we get more information about test failures.

 -- Emilio Pozuelo Monfort <pochu@debian.org>  Mon, 28 Oct 2013 02:08:26 +0100

gtk+3.0 (3.10.1-1) experimental; urgency=low

  [ Emilio Pozuelo Monfort ]
  * debian/control.in,
    debian/rules:
    + Only build the wayland backend on linux-any.

  [ Andreas Henriksson ]
  * New upstream release
  * Bump libwayland-dev (build-)dependency to >= 1.2.0
  * Update debian/libgtk-3-0.symbols with added symbols

 -- Andreas Henriksson <andreas@fatal.se>  Sun, 13 Oct 2013 20:14:15 +0200

gtk+3.0 (3.9.14-1) experimental; urgency=low

  [ Andreas Henriksson ]
  * New upstream development release (3.9.10)
  * Bump glib (build-)dependency to >= 2.37.3 as per configure.ac
  * Trivial update in 015_default-fallback-icon-theme.patch to apply.
  * Update debian/patches/018_gdkenumtypes.c_location.patch to apply
    after upstream dropped --disable-rebuilds.
  * Disable 030_tests_skip_filechooser.patch
    - testsuite moved and restructured....
  * Updated to apply patch against new testsuite file location:
    - 032_mips_treeview_row_separator_height.patch
  * Drop 031_ia64_children_test.patch
    - fixed differently upstream (see GBZ #702370)
  * Drop 080_correct_padding_of_submenu_arrows.patch
    - previously cherry-picked, now included in upstream release.
  * Refresh all patches to apply without offset.
  * Ignore testsuite failures for now...
  * Update debian/libgtk-3-0.symbols
    - many added symbols, and four missing:
      gdk_frame_clock_idle_get_type,
      gdk_offscreen_window_get_type,
      gdk_window_impl_get_type,
      gdk_window_impl_x11_get_type.
  * Explicitly set which GDK backends to build:
    - enable x11,wayland,broadway in regular build
    - disable wayland,broadway and enable x11 in udeb build
  * Add build-dependencies needed by wayland backend:
    - libwayland-dev (>= 1.1.90), libxkbcommon-dev (>= 0.2.0)
  * Update debian/libgtk-3-0.symbols with added broadway & wayland symbols.
  * New upstream release (3.9.12)
    - bump cairo build-dependency to >= 1.12

  [ Sjoerd Simons ]
  * Add libwayland-dev depend in libgtk-3-dev since we're building the wayland
    backend now
  * Also needs libxkbcommon-dev now due to the wayland backend (Found by Andrew
    Lee)
  * debian/libgtk-3-0.symbols: Update for new symbols (Patch by Andrew Lee)

  [ Emilio Pozuelo Monfort ]
  * New upstream development release (3.9.14).
  * debian/libgtk-3-0.symbols:
    + Updated for new symbols.
  * debian/control.in:
    + Bump minimum libglib2.0-dev build dependency.
    + Build depend on gsettings-desktop-schemas for the testsuite.
    + Build depend on dbus-x11 for the testsuite.
    + Build depend on at-spi2-core as libatspi2.0-0 seems to require it,
      tests that use dbus fail otherwise.
  * debian/rules:
    + Set XDG_DATA_DIRS and copy and copile the gsettings schemas so that
      gsettings can find them. Makes the test suite happy.
    + Set XDG_RUNTIME_DIR, makes the test suite even happier.
    + Make the test suite fatal again.

 -- Emilio Pozuelo Monfort <pochu@debian.org>  Tue, 10 Sep 2013 01:23:06 +0200

gtk+3.0 (3.8.2-3) unstable; urgency=low

  * Simplify our trigger for gtk-query-immodules-3.0, use the --update-cache
    option instead of redirecting stdout.
  * debian/patches/080_correct_padding_of_submenu_arrows.patch: Take padding
    into account to position submenu arrow. Patch cherry-picked from upstream
    Git.
  * Update debian/copyright to comply with the final 1.0 spec.

 -- Michael Biebl <biebl@debian.org>  Sat, 06 Jul 2013 00:51:39 +0200

gtk+3.0 (3.8.2-2) unstable; urgency=low

  * debian/patches/031_ia64_children_test.patch:
    + Patch from Stephan Schreiber, fix an invalid read on a test case
      that caused it to fail on ia64, making the build fail.
  * debian/patches/032_mips_treeview_row_separator_height.patch:
    + Disable another test that currently fails on mips but that also
      fails at least on amd64 when run under valgrind.
  * All the above closes: #711107.

 -- Emilio Pozuelo Monfort <pochu@debian.org>  Sun, 16 Jun 2013 01:25:10 +0200

gtk+3.0 (3.8.2-1) unstable; urgency=low

  [ Josselin Mouette ]
  * Switch to interest-noawait for triggers. They only affect IM 
    modules, so this is not likely to cause upgrade problems.

  [ Michael Biebl ]
  * Upload to unstable.
  * New upstream release.
  * Update debian/copyright following the latest copyright-format spec.
  * Bump Standards-Version to 3.9.4. No further changes.

 -- Michael Biebl <biebl@debian.org>  Thu, 23 May 2013 16:23:37 +0200

gtk+3.0 (3.8.0-1) experimental; urgency=low

  [ Rico Tzschichholz ]
  * debian/gtk-3-examples.install:
    - Install usr/bin/gtk3-demo-application

  [ Emilio Pozuelo Monfort ]
  * New upstream release.
    + debian/patches/071_fix-installation-of-HTML-images.patch:
      - Refreshed.

 -- Emilio Pozuelo Monfort <pochu@debian.org>  Tue, 26 Mar 2013 11:21:30 +0100

gtk+3.0 (3.7.14-1) experimental; urgency=low

  * New upstream release.
    + d/p/090-GtkTextView-don-t-popdown-a-bubble-if-we-don-t-have-.patch:
      - Removed, included upstream.
  * debian/rules:
    + Set HOME rather than G_HOME, as GLib now honors the former and
      G_HOME is a Debian-specific thing.

 -- Emilio Pozuelo Monfort <pochu@debian.org>  Tue, 19 Mar 2013 12:06:40 +0100

gtk+3.0 (3.7.12-2) experimental; urgency=low

  * d/p/090-GtkTextView-don-t-popdown-a-bubble-if-we-don-t-have-.patch:
    + Added. Fix segv when popping down non-existing bubblees (From upstream
      git, bgo #695304)

 -- Sjoerd Simons <sjoerd@debian.org>  Mon, 11 Mar 2013 21:42:39 +0100

gtk+3.0 (3.7.12-1) experimental; urgency=low

  [ Sjoerd Simons ]
  * debian/patches/80_Fix-DND-with-frame-sync.patch:
    + Added. Temporary fix for DND when using mutter with the frame sync
    protocol (from upstream git, bgo#694217).

  [ Emilio Pozuelo Monfort ]
  * New upstream release.
    + debian/patches/*:
      - Refreshed.
    + debian/patches/80_Fix-DND-with-frame-sync.patch:
      - Removed, included upstream.
    + debian/libgtk-3-0.symbols:
      - Updated for new symbols.

 -- Emilio Pozuelo Monfort <pochu@debian.org>  Wed, 06 Mar 2013 13:43:48 +0100

gtk+3.0 (3.7.10-1) experimental; urgency=low

  * New upstream release.
    + debian/control.in:
      - Update build dependencies.
    + debian/patches:
      - Refreshed.
    + debian/libgtk-3-0.symbols:
      - Updated for the new symbols.
    + debian/gtk-3-examples.install:
      - Stop installing gtk3-demo files, no longer needed.
    + debian/patches/030_tests_skip_filechooser.patch:
      - New patch: skip filechooser tests as they are not designed to
        be run without gtk+ installed.

 -- Emilio Pozuelo Monfort <pochu@debian.org>  Sat, 23 Feb 2013 20:37:27 +0100

gtk+3.0 (3.6.4-1) experimental; urgency=low

  * New upstream release

 -- Sjoerd Simons <sjoerd@debian.org>  Tue, 08 Jan 2013 13:54:26 +0100

gtk+3.0 (3.6.3-1) experimental; urgency=low

  * New upstream release.
  * Refresh patches.
  * debian/libgtk-3-bin.install: Install gtk-launch man page.
  * debian/libgtk-3-dev.install: Install gtkbuilder.rng RELAX NG schema file
    which can be used to validate GtkBuilder ui files.

 -- Michael Biebl <biebl@debian.org>  Fri, 04 Jan 2013 23:23:45 +0100

gtk+3.0 (3.6.1-1) experimental; urgency=low

  * Team upload
  * New upstream release 3.6.1
    - drop private symbols gtk_css_image_get_parser_type and
      gtk_style_properties_get_style from symbols file (made static upstream;
      verified not to be present in any header file)

 -- Simon McVittie <smcv@debian.org>  Mon, 22 Oct 2012 21:17:30 +0100

gtk+3.0 (3.6.0-2) experimental; urgency=low

  * debian/control.in: Add ${shlibs:Depends} Depends to libgtk-3-bin

 -- Sjoerd Simons <sjoerd@debian.org>  Wed, 03 Oct 2012 18:44:04 +0200

gtk+3.0 (3.6.0-1) experimental; urgency=low

  * New upstream release (3.6.0)
  * Sync with ubuntu:
    * debian/rules: Make test failures fatal again
    * debian/libgtk-3-0.symbols: Updated
    * debian/rules: Update build-depends
    * debian/libgtk-3-bin.install: Add gtk-launch: A new commandline utility
      to launch an application from its desktop file
    * Add autopkgtest support
  * debian/patches/072_statusicon_icon_size.patch:
    * Removed merged upstream
  * debian/patches/074_try-harder-to-discriminate-Shift-F10-and-F10.patch:
    * Removed, fixed upstream
  * debian/patches/073_transparent_colors.patch
    * Removed, fixed upstream
  * debian/control.in: bump glib2.0 build-dep to >= 2.33.14 to trump the dodgy
    version in unstable
  * debian/control.in: Bump gnome-themes-standard break due to theme related
    changes

 -- Sjoerd Simons <sjoerd@debian.org>  Wed, 03 Oct 2012 09:07:16 +0200

gtk+3.0 (3.4.2-6) unstable; urgency=low

  * Team upload.
  * debian/patches/076_check_wm_supports_hint.patch: This patch fixes the
    size and placement of popup menus with some window managers, such as
    Awesome and XMonad. Closes: #681974

 -- Sébastien Villemot <sebastien@debian.org>  Thu, 31 Jan 2013 18:09:43 +0100

gtk+3.0 (3.4.2-5) unstable; urgency=low

  * debian/patches/075_gtkplug-fix-handling-of-key-events-for-layouts.patch:
    This patch fixes handling of key events for different layouts in
    GtkPlug. In particular, it fixes the keyboard layout switching from
    gnome-screensaver when the screen is locked. Closes: #692235
  * debian/libgtk-3-0.symbols: add gdk_x11_keymap_get_group_for_state and
    gdk_x11_keymap_key_is_modifier which are introduced by the above patch
    (actually backported from the 3.5.2 API).
  * debian/rules: call dh_makeshlibs with -V 'libgtk-3-0 (>= 3.4.2-5~)',
    since we introduced new public symbols in this Debian revision.

 -- Sébastien Villemot <sebastien@debian.org>  Wed, 09 Jan 2013 11:00:22 +0100

gtk+3.0 (3.4.2-4) unstable; urgency=low

  * debian/patches/074_try-harder-to-discriminate-Shift-F10-and-F10.patch:
    With xkb-data 2.5.1-2.1 preserving the Shift modifier, GTK+ can properly
    map F10 and Shift-F10 to different key bindings. Closes: #658392

 -- Michael Biebl <biebl@debian.org>  Fri, 21 Sep 2012 18:30:41 +0200

gtk+3.0 (3.4.2-3) unstable; urgency=low

  [ Josselin Mouette ]
  * Update xrandr epoch.

  [ Michael Biebl ]
  * debian/libgtk-3-0.postrm.in: Drop "rm -rf /etc/gtk-3.0/" on purge since
    this removes files owned by libgtk-3-common. Those bits were copied over
    from the gtk+2.0 package but they are actually obsolete and no longer
    required. Closes: #681198
  * debian/patches/073_transparent_colors.patch: Handle transparent colors
    better in GtkStyle emulation. Patch cherry-picked from upstream Git.
    Closes: #669694
  * debian/patches/070_revert-widget-set-up-signals-after-initializing.patch:
    This patch was a temporary workaround for a bug in mutter which has been
    fixed in version 3.4. It was not supposed to be shipped as part of wheezy,
    so drop it again.
  * If the NEWS or README file is larger than 4k in size append a .gz suffix
    as dh_compress will compress those files. This avoids dangling symlinks.
    Closes: #679754

 -- Michael Biebl <biebl@debian.org>  Mon, 06 Aug 2012 21:40:53 +0200

gtk+3.0 (3.4.2-2) unstable; urgency=low

  * debian/patches/072_statusicon_icon_size.patch: Fix how we determine the
    icon size for the statusicon. This fixes a crash in notification-daemon
    which was caused by an assertion failure. Closes: #669883
    Thanks to Fernando Lemos for the patch and Brad Jorsch for the excellent
    debugging.

 -- Michael Biebl <biebl@debian.org>  Sat, 30 Jun 2012 17:01:38 +0200

gtk+3.0 (3.4.2-1) unstable; urgency=low

  * New upstream release.
  * Simplify shlibs version information for libgail-3-0 and no longer create a
    dependency on libgail-3-common, this package has been dropped in 3.2.

 -- Michael Biebl <biebl@debian.org>  Thu, 10 May 2012 14:44:28 +0200

gtk+3.0 (3.4.1-2) unstable; urgency=low

  * Upload to unstable.

 -- Michael Biebl <biebl@debian.org>  Thu, 19 Apr 2012 02:46:25 +0200

gtk+3.0 (3.4.1-1) experimental; urgency=low

  [ Josselin Mouette ]
  * Break libvte-2.90-9 < 0.32 and libwebkitgtk-3.0-0 < 1.8.0 for the
    scrolling related changes. Closes: #666921.

  [ Michael Biebl ]
  * New upstream release.
    - Fixes GtkPaned's handling of preferred size. Closes: #666718
  * Update dependencies according to configure.ac.
  * Drop explicit Build-Depends on gir1.2-glib-2.0 and gir1.2-freedesktop.
  * Refresh patches.
  * Remove leftovers from the opt flavor.
  * Set --sourcedir for the different flavors when running dh_install. This
    way the .install files can be simplified a lot which makes them much more
    readable.
  * Bump Standards-Version to 3.9.3.
  * Update Vcs-* URLs.
  * Remove --enable-xinput configure flag as xinput support is no longer
    optional and this flag has thus been removed upstream.
  * debian/patches/071_fix-installation-of-HTML-images.patch: Fix installation
    of HTML images for out-of-tree builds when using absolute paths.
    Closes: #656803

 -- Michael Biebl <biebl@debian.org>  Tue, 17 Apr 2012 20:59:19 +0200

gtk+3.0 (3.4.0-1) experimental; urgency=low

  * New upstream release.
  * Bump Build-Depends on cdbs for multiarch support.
  * debian/libgtk-3-0.symbols: Updated.
  * debian/rules: Bump SHVER to 3.3.18.
  * debian/control.in:
    - Bump (Build-)Depends on libglib2.0-dev to (>= 2.31.20).
    - Drop explicit Build-Depends on gir1.2-atk-1.0, gir1.2-pango-1.0 and
      gir1.2-gdkpixbuf-2.0, those are pulled via the corresponding -dev
      package.
    - Update dependencies of libgtk-3-dev. Strip the minimum version from
      libx*-dev, since those versions were older then lenny anyway.
    - Remove a few obsolete Conflicts/Replaces.
  * Refresh patches.
  * Disable 043_notebook_scroll.patch, it needs to be updated.
  * Move org.gtk.Demo.gschema.xml gsettings schema from libgtk-3-common to
    gtk-3-examples. Add the necessary Breaks/Replaces.
  * debian/libgtk-3-bin.install.in: Install the man pages from the install
    directory, not the source directory.
  * debian/patches/070_revert-widget-set-up-signals-after-initializing.patch:
    Revert upstream commit which breaks the window decorations in
    gnome-shell resp. mutter 3.2.

 -- Michael Biebl <biebl@debian.org>  Wed, 28 Mar 2012 15:27:05 +0200

gtk+3.0 (3.3.16-1) experimental; urgency=low

  * New upstream development release.
  * debian/libgtk-3-0.symbols: Add new symbols.
  * debian/rules: Bump SHVER to 3.3.16.
  * debian/control.in:
    - Bump (Build-)Depends on libglib2.0-dev to (>= 2.31.18).
    - Bump (Build-)Depends on libgdk-pixbuf2.0-dev to (>= 2.25.2).
    - Drop Depends on libxml2-utils from libgtk-3-dev as gtk-builder-convert
      has been removed.
    - Drop Recommends on python and debhelper from libgtk-3-dev since it no
      longer includes a dh_gtkmodules debhelper addon.
    - Bump Breaks against gnome-themes-standard due to theming related
      changes.
  * Remove leftovers from the gtk3-engines-pixbuf package.
  * Update patches:
    - Drop 003_gdk.pc_privates.patch, fixed upstream in a similar way.
    - Drop 70-Fix-document-generation-in-out-of-tree-builds.patch, applied
      upstream.
    - Drop 041_ia32-libs.patch, no longer required with multiarch.
    - Disable 042_treeview_single-focus.patch for now since it has no
      description why this patch is needed and it needs to be updated.
    - Refresh remaining patches.
  * debian/gtk-3-examples.install.in: Install gtk3-widget-factory demo
    application.
  * Stop building static libraries which require a full separate build and
    appear to be unused.
  * Enable colord support for color-managed printing. Keep it disabled for the
    udeb build.

 -- Michael Biebl <biebl@debian.org>  Wed, 07 Mar 2012 01:16:05 +0100

gtk+3.0 (3.2.3-1) unstable; urgency=low

  * New upstream release.
    - Fixes segfault on arrow keypress in empty GtkIconView. Closes: #638704
    - Fixes a11y related crash in treeview. Closes: #652073
    - Fixes mouse grabbing when clicking resize grip. Closes: #630972
  * Update patches:
    - Drop 000git_gtk_tree_view_get_tooltip_context_annotation.patch, applied
      upstream.
    - Drop 080_filechooserdefault-Don-t-unref-value-twice.patch, applied
      upstream.
    - Refresh 017_no_offscreen_device_grabbing.patch,
      042_treeview_single-focus.patch and 043_notebook_scroll.patch.
  * Change section of gir1.2-gtk-3.0 to introspection.

 -- Michael Biebl <biebl@debian.org>  Tue, 20 Dec 2011 18:42:32 +0100

gtk+3.0 (3.2.2-3) unstable; urgency=low

  [ Martin Pitt ]
  * Add 000git_gtk_tree_view_get_tooltip_context_annotation.patch: Fix
    gtk_tree_view_get_tooltip_context() transfer annotation, causing crashes
    when using this method from Python.
  * Add 016_no_offscreen_widgets_grabbing.patch: Widgets inside
    GtkOffscreenWindow seem like they should not be allowed to do
    grab the mouse or whatever, as this can deactivate open menus.
    (LP: #512427, GNOME #607668)
  * Add 017_no_offscreen_device_grabbing.patch: Do not allow devices in an
    offscreen hierarchy to take grabs. (LP: #804009, GNOME #658563)
  * Add 018_gdkenumtypes.c_location.patch: Always generate gdk/gdkenumtypes.c
    in the source tree, and fix path in the introspection sources. With this,
    gdkenumtypes.c is correctly included with separate build trees, too.  This
    fixes missing GTypes in the .gir when using a separate build tree.
    (LP: #769256, GNOME #647729)
  * debian/rules: Bump SHVER to 3.1.90.
  * Build for multiarch. Adapted Steve Langasek's changes to Ubuntu's gtk+2.0
    package:
    - debian/control.in: Bump build dependencies to multiarch aware versions.
    - debian/control.in: Add Multi-Arch: and necessary Pre-Depends: fields.
      (libraries/-dbg are "same", -doc/-bin are "foreign").
    - debian/rules: Use multiarch LIBDIR.
    - debian/libgail-3-dev.install, debian/libgail-3-0.install: Rename to
      *.in, and use @LIBDIR@ instead of hardcoded usr/lib.
    - debian/gir1.2-gtk-3.0.install.in: Use @LIBDIR@.
    - debian/libgtk-3-0.triggers.in, debian/libgtk-3-0.postinst.in,
      debian/rules: Also trigger on changes to the fallback non-multiarch
      module directory, which is now called @OLD_MODULES_BASE_PATH@.
    - Add 061_multiarch_module_fallback.patch: Fall back to the hard-coded
      pre-multiarch module directory when searching for modules. This
      maintains compatibility with packages installing modules to
      the old directories.

  [ Josselin Mouette ]
  * Break murrine-themes (same reason as gnome-themes-standard).
  * Move /etc/gtk-3.0 to libgtk-3-common.
  * Add appropriate Breaks/Replaces to handle it.
  * Remove gtk-query-immodules-3.0 from libgtk-3-bin since it is 
    clearly not Multi-Arch compatible. It should not be needed anyway, 
    everything is handled by triggers from the private directory.
  * Remove incorrect M-A: same statement for the debug package.
  * Make libgtk-3-bin arch-any, thanks Rico for noticing.

  [ Michael Biebl ]
  * debian/libgtk-3-0.postinst.in: If the non-multiarch immodules directory
    does not exist or is empty handle this case more gracefully and don't
    print an error message.
  * debian/patches/080_filechooserdefault-Don-t-unref-value-twice.patch: Fix
    incorrect ref counting which could lead to a crash in the filechooser.
    Closes: #650223

 -- Michael Biebl <biebl@debian.org>  Wed, 30 Nov 2011 00:25:29 +0100

gtk+3.0 (3.2.2-2) unstable; urgency=low

  * Upload to unstable.
  * debian/control.in:
    - Add Breaks against gnome-themes-standard (<< 3.2) due to the CSS theming
      related changes. Closes: #649203
  * Fix broken symlinks in /usr/share/doc. Closes: #647466

 -- Michael Biebl <biebl@debian.org>  Sat, 19 Nov 2011 00:01:03 +0100

gtk+3.0 (3.2.2-1) experimental; urgency=low

  * New upstream release.
  * Refresh patches.

 -- Michael Biebl <biebl@debian.org>  Mon, 14 Nov 2011 00:07:56 +0100

gtk+3.0 (3.2.1-2) experimental; urgency=low

  * debian/control.in:
    - Move gtk-doc-tools from Build-Depends-Indep to Build-Depends as it is
      required by autoreconf. Also bump it to (>= 1.11).

 -- Michael Biebl <biebl@debian.org>  Sat, 22 Oct 2011 00:30:44 +0200

gtk+3.0 (3.2.1-1) experimental; urgency=low

  [ Sjoerd Simons ]
  * New upstream release
  * debian/control.in: Update build-depends
  * debian/rules: Bump libgail SHVER depends
  * d/p/002_static-linking-dont-build-perf.patch: Removed, fixed upstream
  * d/p/030_xim-modules.patch: Removed, fixed upstream
  * d/p/045_trayicon-visual.patch: Removed, fixed upstream
  * d/p/003_gdk.pc_privates.patch: Refreshed
  * d/p/043_notebook_scroll.patch: Refreshed
  * d/p/044_tracker_fts.patch: Refreshed
  * debian/rules: Enable gtk-doc build with the shared build

  [ Michael Biebl ]
  * debian/watch:
    - Track .xz tarballs.
  * debian/control.in:
    - Set pkg-gnome-maintainers@lists.alioth.debian.org as Maintainer.
    - Instead of depending on lynx | www-browser, make the -doc packages
      suggest devhelp.

  [ Sjoerd Simons ]
  * debian/libgtk-3-0.symbols: Update symbols
  * Remove libgail-3-common package. Modules have been integrated directly into
    Gtk
  * debian/patches/70-Fix-document-generation-in-out-of-tree-builds.patch:
    + Added, fix documentation when build out of tree

 -- Sjoerd Simons <sjoerd@debian.org>  Fri, 21 Oct 2011 19:36:06 +0200

gtk+3.0 (3.0.12-3) unstable; urgency=low

  * 030_xim-modules.patch: stolen from upstream git. Fix the behavior of 
    XIM modules. Closes: #633720.
  * 043_notebook_scroll.patch: handle a few more widgets to avoid 
    alt+scroll being intercepted by ranges, spin buttons, combo boxes…

 -- Josselin Mouette <joss@debian.org>  Thu, 08 Sep 2011 13:01:03 +0200

gtk+3.0 (3.0.12-2) unstable; urgency=low

  [ Josselin Mouette ]
  * Tighten dependencies on libgtk-3-common. Closes: #636766.

  [ Michael Biebl ]
  * debian/patches/045_trayicon-visual.patch: Fix assertion in trayicon-x11
    when visual is not available. Thanks to Vincent Bernat for the patch.
    Closes: #637067
  * debian/libgail-3-0.symbols: Remove trailing empty line which confuses
    dpkg-gensymbols.
  * Bump debhelper compatibility level to 8.

 -- Michael Biebl <biebl@debian.org>  Tue, 30 Aug 2011 01:57:26 +0200

gtk+3.0 (3.0.12-1) unstable; urgency=low

  * New upstream release.
    - GdkKeymap: Prevent an infinite loop in the non-XKB case.
      (Closes: #633917)
  * Stop installing libtool .la files.

 -- Michael Biebl <biebl@debian.org>  Thu, 28 Jul 2011 12:45:04 +0200

gtk+3.0 (3.0.11-1) unstable; urgency=low

  * New upstream release.
    - Fixes infinite-loop in GTK_FILE_CHOOSER_ACTION_CREATE_FOLDER.
      (Closes: #628457)
  * debian/patches/044_tracker_fts.patch: Enable Tracker full text search.

 -- Michael Biebl <biebl@debian.org>  Thu, 14 Jul 2011 14:45:24 +0200

gtk+3.0 (3.0.10-1) unstable; urgency=low

  [ Josselin Mouette ]
  * libgtk-3-0.postrm.in: fix badly written test.

  [ Fabian Greffrath ]
  * Remove leftover diversions from the libgtk3.0-bin package
    that got replaced by libgtk-3-bin (Closes: #617662 ).

  [ Michael Biebl ]
  * debian/watch: Switch to .bz2 tarballs.
  * New upstream release.
  * Refresh patches.
  * Bump Standards-Version to 3.9.2. No further changes.
  * Drop Build-Depends on dpkg-dev (>= 1.13.19). Even lenny has a more recent
    version.
  * Update package descriptions.
  * Drop debian/gruik2devhelp.awk and Build-Depends on gawk, obsolete.

  [ Josselin Mouette ]
  * 043_notebook_scroll.patch: new patch. Reintroduce tab scrolling in 
    GtkNotebook, but this time only when Alt is pressed, as recommended 
    by upstream, and from the whole notebook area.
  * Drop debhelper 8 requirement so that it can build.
  * libgtk-3-bin.preinst: only remove libgtk3.0-bin diversions if they 
    already exist.

 -- Josselin Mouette <joss@debian.org>  Sat, 04 Jun 2011 22:51:06 +0200

gtk+3.0 (3.0.8-1) unstable; urgency=low

  * Make the -dev package depend on the gir package.
  * New upstream release.
  * Drop the mimeinfo.cache from the udeb, it’s been moved to
    gdk-pixbuf.
  * Upload to unstable; drop check-dist include.

 -- Josselin Mouette <joss@debian.org>  Sun, 10 Apr 2011 18:29:44 +0200

gtk+3.0 (3.0.6-1) experimental; urgency=low

  * New upstream release.
    + debian/libgtk-3-0.symbols:
      - Updated.
  * debian/control.in:
    + Tighten libatk1.0-dev b-d to make sure we get an Atk-1.0.gir file.

 -- Emilio Pozuelo Monfort <pochu@debian.org>  Sat, 26 Mar 2011 00:00:41 +0000

gtk+3.0 (3.0.3-1) experimental; urgency=low

  * New upstream release.
    + debian/control.in:
      - Bump minimum libpango1.0-dev dependency.

 -- Emilio Pozuelo Monfort <pochu@debian.org>  Mon, 14 Mar 2011 23:34:09 +0000

gtk+3.0 (3.0.2-1) experimental; urgency=low

  * New upstream release
  * debian/patches/080_prevent_invalid_free.patch
    - Removed. fixed upstream

 -- Sjoerd Simons <sjoerd@debian.org>  Wed, 09 Mar 2011 23:46:48 +0000

gtk+3.0 (3.0.1-2) experimental; urgency=low

  * debian/patches/080_prevent_invalid_free.patch
    - Added. Prevent invalid free on double/tripple click events (from upstream
      git)

 -- Sjoerd Simons <sjoerd@debian.org>  Sat, 26 Feb 2011 16:02:13 +0000

gtk+3.0 (3.0.1-1) experimental; urgency=low

  [ Robert Ancell ]
  * debian/libgtk-3-bin.postrm:
  * debian/libgtk-3-bin.preinst:
    - Fix package name used in diversion

  [ Emilio Pozuelo Monfort ]
  * New upstream release.

 -- Emilio Pozuelo Monfort <pochu@debian.org>  Tue, 22 Feb 2011 20:36:55 +0000

gtk+3.0 (3.0.0-1) experimental; urgency=low

  [ Emilio Pozuelo Monfort ]
  * New upstream release.
    + debian/control.in:
      - Stop building the pixbuf package, it hasn't been ported to the
        new style API so is useless.
    + debian/patches/006_reenable_pixbuf_engine.patch:
      - Removed, no longer necessary.
    + debian/libgtk3.0-0.symbols:
      - Updated.
    + debian/libgtk3.0-dev.install.in,
      debian/libgtk3.0-dev.manpages,
      debian/rules:
      - gtk-builder-convert is gone, stop shipping it.

  [ Robert Ancell ]
  * New upstream release
  * Rename binary packages to new so naming
  * debian/control:
    - Bump build-depends on libglib2.0-dev, libgdk-pixbuf2.0-dev, libatk1.0-dev,
      gobject-introspection
  * debian/libgail-3-0.symbols:
  * debian/libgtk-3-0.symbols:
    - Updated
    - Mark symbols with stable version number
  * debian/rules:
    - Bump SHVER

  [ Emilio Pozuelo Monfort ]
  * Fix some leftovers after the renaming.

 -- Emilio Pozuelo Monfort <pochu@debian.org>  Sat, 19 Feb 2011 11:40:36 +0000

gtk+3.0 (2.99.2-1) experimental; urgency=low

  * New upstream release.
    + d/p/0001-stylecontext-Protect-the-cairo-contexts-with-cairo_s.patch
      d/p/0003-Fixed-assertions-in-gtk_cell_renderer_get_aligned_ar.patch
      d/p/0002-_gtk_cell_area_set_cell_data_func_with_proxy-set-the.patch
      - Removed, included upstream.
    + debian/libgtk3.0-0.symbols:
      - Updated.
    + debian/rules:
      - Bumped the shver.

 -- Emilio Pozuelo Monfort <pochu@debian.org>  Thu, 13 Jan 2011 18:36:27 +0000

gtk+3.0 (2.99.1-1) experimental; urgency=low

  [ Robert Ancell ]
  * debian/control.in:
    - Bump build-depends on libglib2.0-dev
  * debian/libgtk3.0-0.symbols:
    - Updated.
  * debian/libgtk3.0-dev.install.in
    - gdkconfig.h no longer distributed
  * debian/rules:
    - Bumped the shver.
  * debian/patches/001_static-linking-dont-query-immodules.patch:
  * debian/patches/005_support_disabling_x11_extensions.patch:
  * debian/patches/003_gdk.pc_privates.patch:
  * debian/patches/070_mandatory-relibtoolize.patch:
  * debian/patches/041_ia32-libs.patch:
  * debian/patches/002_static-linking-dont-build-perf.patch:
  * debian/patches/004_git_add_missing_include.patch:
  * debian/patches/042_treeview_single-focus.patch:
    - Refreshed.

  [ Emilio Pozuelo Monfort ]
  * New upstream release.
    + debian/rules:
      - Pass --enable-xinput instead of --with-xinput=yes.
      - Bump the shver.
    + debian/patches/004_git_add_missing_include.patch,
      debian/patches/005_support_disabling_x11_extensions.patch,
      debian/patches/007-continue-to-install-gdk-TARGET-3.0.pc.patch:
      - Removed, included upstream.
    + debian/patches/061_use_pdf_as_default_printing_standard.patch:
      - Removed. The cups backend part has been fixed upstream in a (better)
        different way, and the lpr part doesn't make sense as we don't know
        if the job will be sent to CUPS or not.
    + debian/patches/070_mandatory-relibtoolize.patch,
      debian/rules:
      - Switch to dh-autoreconf.
    + debian/patches/*:
      - Refreshed.
    + debian/libgtk3.0-0.symbols,
      debian/libgail3.0-0.symbols:
      - Updated.
    + debian/libgtk3.0-*.{install.in,manpages},
      debian/rules:
      - Install manpages and binaries with the -3.0 suffix as upstream has
        stopped doing so.
  * Switch to CDBS' flavours system.
  * debian/rules:
    + Remove hack to build on PowerPC64. That port is dead, and if it's
      ever back, hopefully we won't need to workaround toolchain issues.
    + Pass -O1 to the linker so dynamic loading is faster.
  * d/patches/0001-stylecontext-Protect-the-cairo-contexts-with-cairo_s.patch
    d/patches/0003-Fixed-assertions-in-gtk_cell_renderer_get_aligned_ar.patch
    d/patches/0002-_gtk_cell_area_set_cell_data_func_with_proxy-set-the.patch
    + Backport patches from upstream git. They fix rendering issues and
      assertion failures.

 -- Emilio Pozuelo Monfort <pochu@debian.org>  Wed, 12 Jan 2011 22:06:17 +0000

gtk+3.0 (2.91.6-1) experimental; urgency=low

  * New upstream release.
    + debian/patches/004_git_dont_setup_timeout_twice.patch:
      - Removed, included upstream.
    + debian/patches/004_git_add_missing_include.patch:
      - New patch from upstream git, add a missing include that
        otherwise caused the build to fail when disabling X extensions.
    + debian/patches/006_reenable_pixbuf_engine.patch:
      - New patch. Build the pixbuf engine even if it hasn't been ported to
        the new GtkThemingEngine API.
    + debian/patches/*:
      - Refreshed.
    + debian/libgtk3.0-0.symbols:
      - Updated.
      - Add Build-Depends-Package.
    + debian/rules:
      - Bumped the shver.
      - Disable silent builds.
  * Let gir1.2-gtk-3.0 replace gir1.0-gtk-3.0.

 -- Emilio Pozuelo Monfort <pochu@debian.org>  Sat, 18 Dec 2010 16:00:23 +0000

gtk+3.0 (2.91.5-2) experimental; urgency=low

  * debian/control.in,
    debian/rules:
    + Remove the chrpath hack, it's been fixed in libtool.
  * Update to the new gir policy:
    - Rename gir1.0-gtk-3.0 to gir1.2-gtk-3.0.
    - Bump the gobject-introspection build dependency.
    - Build depend on gir1.2 packages.

 -- Emilio Pozuelo Monfort <pochu@debian.org>  Sun, 12 Dec 2010 16:03:02 +0100

gtk+3.0 (2.91.5-1) experimental; urgency=low

  * New upstream release.
    + debian/patches/004_gtk_gir_build.patch:
      - Removed, fixed upstream.
    + debian/patches/004_git_dont_setup_timeout_twice.patch:
      - New patch from upstream git, don't setup a timeout in
        gtkspinners twice.
    + debian/patches/070_mandatory-relibtoolize.patch:
      - Updated.
    + debian/libgtk3.0-0.symbols:
      - Updated.

 -- Emilio Pozuelo Monfort <pochu@debian.org>  Tue, 30 Nov 2010 23:13:17 +0100

gtk+3.0 (2.91.4-2) experimental; urgency=low

  [ Laurent Bigonville ]
  * debian/watch: Bump version to 3

  [ Emilio Pozuelo Monfort ]
  * Add gir1.0-gtk-3.0, based on the gir1.0-gtk-2.0 Ubuntu patch.
  * debian/patches/004_gtk_gir_build.patch:
    + Fix the introspection build.
  * debian/patches/070_mandatory-relibtoolize.patch:
    + Updated.

  [ Sjoerd Simons ]
  * Update build-depends to properly depend on -dev packages with .gir
  * Target experimental

 -- Sjoerd Simons <sjoerd@debian.org>  Sat, 27 Nov 2010 17:01:51 +0000

gtk+3.0 (2.91.4-1) experimental; urgency=low

  * debian/libgtk3.0-common.install:
    + Ship the GSettings schemas.
  * New upstream release.
    + debian/control.in:
      - Bump glib2.0 build requirement.
    + debian/patches/*:
      - Refreshed.
  * debian/libgtk3.0-bin.{preinst,postrm}:
    + Add #DEBHELPER# token. Make errors fatal with set -e.
  * debian/rules:
    + Exclude .in files from the dh_installdocs call, so that
      it picks the real .doc-base files and not the .in ones.
  * debian/libgtk3.0-doc.doc-base.gdk{,.in}:
    + Don't hardcode the package name, generate it at build time.
  * debian/libgail3.0-doc.doc-base.gail-reference:
    + Fix paths to the manual.

 -- Emilio Pozuelo Monfort <pochu@debian.org>  Tue, 16 Nov 2010 06:30:33 +0100

gtk+3.0 (2.91.3-1) experimental; urgency=low

  [ Sebastian Dröge ]
  * Initial GTK+ 3 packaging.

  [ Rico Tzschichholz ]
  * New upstream development release
  * some fixes and changes

  [ Sjoerd Simons ]
  * New upstream release (2.91.3)
  * debian/patches/009_gtk-export-filechooser.patch:
    + Removed. Doesn't apply anymore and was only needed for hildon
  * Update build-depends to cairo >= 1.10.0 and glib-2.0 >= 2.27.0
  * debian/patches/070_mandatory-relibtoolize.patch
    + Updated
  * Update the faq/tutorial index files names
  * debian/control.in:
    + Add dependency on docbook-utils for db2html to generate the documentation
      html during build
  * Update the symbols file
  * Version various document index files so they don't conflict with their
    gtk2 flavour
  * debian/libgtk3-bin.preinst, debian/libgtk3-bin.postrm:
    + Divert gtk+2.0's update-icon-caches. The format remained the same so this
      is safe to do
  * debian/ruels, libtk3.0-doc.*: Tutorial and FAQ have been removed from the
    gtk source as they were updated, stop trying to install them
  * debian/libgail3.0-doc.doc-base.gail-reference
    + Rename the doc-base to gail-reference-3.0 to not conflict with
      libgail3.0-doc
  * debian/copyright updated/rewritten

 -- Sjoerd Simons <sjoerd@debian.org>  Sun, 07 Nov 2010 20:45:46 +0000

gtk+2.0 (2.21.5-1) experimental; urgency=low

  * New upstream development release:
    + debian/control.in,
      debian/rules,
      debian/*:
      - Remove all mentions of gdk-pixbuf and (build-) depend on it.
    + debian/libgtk2.0-0.postinst.in,
      debian/libgtk2.0-0.postrm.in,
      debian/libgtk2.0-0.triggers.in,
      debian/dh_gtkmodules.in:
      - Handle immodules by triggers and deprecate dh_gtkmodules.
    + debian/patches/*:
      - Refreshed.
      - Remove gdk-pixbuf and immodule patches.
    + debian/rules,
      debian/libgtk2.0-0.symbols:
      - Update for new API symbols.
    + debian/update-gdkpixbuf-loaders*,
      debian/update-gtk-immodules*:
      - Drop module update scripts which are no-ops since 2.10.1.

 -- Sebastian Dröge <slomo@debian.org>  Thu, 22 Jul 2010 21:01:09 +0200

gtk+2.0 (2.21.2-1) experimental; urgency=low

  * New upstream development release:
    + debian/rules,
      debian/libgtk2.0-0.symbols:
      - Update for new API symbols.
    + debian/patches/070_mandatory-relibtoolize.patch:
      - Regenerated for the new version.
    + debian/control.in:
      - Update GLib (build-) dependency to >= 2.25.8.

 -- Sebastian Dröge <slomo@debian.org>  Fri, 11 Jun 2010 12:19:30 +0200

gtk+2.0 (2.21.1-1) experimental; urgency=low

  * New upstream development release:
    + debian/rules,
      debian/libgtk2.0-0.symbols:
      - Update for new API symbols.
    + debian/patches/070_mandatory-relibtoolize.patch:
      - Regenerated for the new version.

 -- Sebastian Dröge <slomo@debian.org>  Mon, 31 May 2010 09:45:32 +0200

gtk+2.0 (2.21.0-1) experimental; urgency=low

  * New upstream development release:
    + debian/rules,
      debian/libgtk2.0-0.symbols:
      - Update for new API symbols.
    + debian/patches/002_static-linking-dont-build-perf.patch:
      - Refreshed.
    + debian/patches/070_mandatory-relibtoolize.patch:
      - Regenerated for the new version.

 -- Sebastian Dröge <slomo@debian.org>  Sat, 08 May 2010 08:20:19 +0200

gtk+2.0 (2.20.1-1) unstable; urgency=low

  * New upstream bugfix release:
    + debian/patches/006_support-for-tracker-0.8-stable-releases.patch:
      - Dropped, merged upstream.
    + debian/patches/003_gdk.pc_privates.patch:
      - Updated to apply cleanly again.
    + debian/patches/070_mandatory-relibtoolize.patch:
      - Regenerated for the new version.

 -- Sebastian Dröge <slomo@debian.org>  Mon, 03 May 2010 07:26:14 +0200

gtk+2.0 (2.20.0-3) unstable; urgency=low

  * debian/control.in
    - Add Vcs-* fields.
    - Add Homepage field.
  * debian/patches/006_support-for-tracker-0.8-stable-releases.patch
    - Add support for tracker 0.8 stable and future 0.9 releases. Also add
      support for loading the search engines on demand until they are actually
      needed. Patch is backported from upstream Git branch "tracker-0.8".
  * Refresh patches to apply cleanly.

 -- Michael Biebl <biebl@debian.org>  Wed, 14 Apr 2010 20:39:28 +0200

gtk+2.0 (2.20.0-2) unstable; urgency=low

  * Upload to unstable.

 -- Sebastian Dröge <slomo@debian.org>  Wed, 31 Mar 2010 09:16:00 +0200

gtk+2.0 (2.20.0-1) experimental; urgency=low

  [ Emilio Pozuelo Monfort ]
  * debian/rules,
    debian/control.in,
    debian/libgtk-directfb-2.0-0.*,
    debian/libgtk-directfb-2.0-dev.*,
    debian/patches/090_directfb-map-virtual-modifiers.patch,
    debian/patches/series:
    - Drop the DirectFB enabled GTK+ packages. They were needed for the
      graphical installer but it's now switching to X11 so we don't need
      them anymore.
  * debian/rules:
    - Move --with-xinput=yes and --with-libjasper to configure_flags
      since they are common to all of our flavours.

  [ Sebastian Dröge ]
  * New upstream stable release:
    + debian/patches/070_mandatory-relibtoolize.patch:
      - Regenerated for the new version.
    + debian/rules,
      debian/libgtk2.0-0.symbols:
      - Update SHVER to 2.20.0 for the new API to force dependencies
        on the stable version.
    + debian/control.in:
      - Update GLib build dependency and tighten some -dev package dependencies.
    + debian/patches/003_gdk.pc_privates.patch:
      - Updated to apply cleanly again.

 -- Sebastian Dröge <slomo@debian.org>  Tue, 23 Mar 2010 15:55:56 +0100

gtk+2.0 (2.19.7-3) experimental; urgency=low

  * debian/control.in:
    - Build depend on xsltproc, needed to generate the mime cache.
      It was brought indirectly by gtk-doc-tools, but that's on
      Build-Depends-Indep which isn't enough.

 -- Emilio Pozuelo Monfort <pochu@debian.org>  Tue, 16 Mar 2010 15:30:32 +0100

gtk+2.0 (2.19.7-2) experimental; urgency=low

  [ Cyril Brulebois ]
  * Switch udeb from DirectFB to Xlib to prepare the move to an X11-based
    graphical installer. Closes: #573872.
     - Replace libgtk-directfb-2.0-0-udeb with libgtk-x11-udeb in control
       file.
     - Update description accordingly.
     - Update .install.in accordingly, using the “shared_udeb” flavour,
       based on the “shared” one, but with a few X11 extensions disabled.
     - Update package name and file paths accordingly in rules file.
  * Version/Bump some B-D to make sure the udeb gets proper dependencies
    on the recently reworked/added udebs:
     - libx11-dev
     - libxcursor-dev
     - libxext-dev
     - libxi-dev
     - libxinerama-dev
     - libxrender-dev
  * Add one patch to make it possible to disable X11 extensions, and
    refresh the other one accordingly:
     - 005_support_disabling_x11_extensions.patch
     - 070_mandatory-relibtoolize.patch
  * Ship a minimal MIME database in the udeb, since the loaders mechanism
    isn’t sufficient to get proper PNG support:
     - Add shared-mime-info to Build-Depends to ensure that the
       update-mime-database tool is available at build-time, as well as
       the source freedesktop.org.xml file.
     - Add debian/keep-png-only.xsl to only keep the mime-type matching
       type="image/png". Matching with namespaces is tricky, see the
       comments in the XSL file for the details.
     - Build a MIME cache, and only ship the resulting mime.cache file
       under /usr/share/mime in the udeb.
     - While this is dirty, that should do the trick until it is needed
       for shared-mime-info to ship its own udeb.

  [ Emilio Pozuelo Monfort ]
  * Rename the udeb to libgtk2.0-0-udeb.
  * Standards-Version is 3.8.4, no changes needed.

 -- Emilio Pozuelo Monfort <pochu@debian.org>  Tue, 16 Mar 2010 01:01:48 +0100

gtk+2.0 (2.19.7-1) experimental; urgency=low

  * New upstream development release:
    + debian/patches/070_mandatory-relibtoolize.patch:
      - Regenerated for the new version.

 -- Sebastian Dröge <slomo@debian.org>  Fri, 12 Mar 2010 15:59:27 +0100

gtk+2.0 (2.19.6-1) experimental; urgency=low

  * New upstream development release:
    + debian/patches/070_mandatory-relibtoolize.patch:
      - Regenerated for the new version.
    + debian/rules,
      debian/libgtk-directfb-2.0-0.symbols,
      debian/libgtk2.0-0.symbols:
      - Update SHVER to 2.19.6 for the new API and add new symbols.
  * debian/patches/090_directfb-map-virtual-modifiers.patch:
    + Update to add just another stub to fix the build.

 -- Sebastian Dröge <slomo@debian.org>  Wed, 24 Feb 2010 10:01:31 +0100

gtk+2.0 (2.19.5-1) experimental; urgency=low

  * New upstream development release:
    + debian/patches/070_mandatory-relibtoolize.patch:
      - Regenerated for the new version.
    + debian/rules,
      debian/libgtk-directfb-2.0-0.symbols,
      debian/libgtk2.0-0.symbols:
      - Update SHVER to 2.19.5 for the new API and add new symbols.

 -- Sebastian Dröge <slomo@debian.org>  Wed, 10 Feb 2010 09:38:52 +0100

gtk+2.0 (2.19.4-1) experimental; urgency=low

  * New upstream development release:
    + debian/patches/070_mandatory-relibtoolize.patch:
      - Regenerated for the new version.
    + debian/rules,
      debian/libgtk-directfb-2.0-0.symbols,
      debian/libgtk2.0-0.symbols:
      - Update SHVER to 2.19.4 for the new API and add new symbols.

 -- Sebastian Dröge <slomo@debian.org>  Tue, 26 Jan 2010 08:25:41 +0100

gtk+2.0 (2.19.3-1) experimental; urgency=low

  * New upstream development release:
    + debian/patches/070_mandatory-relibtoolize.patch:
      - Regenerated for the new version.
    + debian/rules,
      debian/libgtk-directfb-2.0-0.symbols,
      debian/libgtk2.0-0.symbols:
      - Update SHVER to 2.19.3 for the new API and add new symbols.
    + debian/patches/091_size_allocate_crash.patch:
      - Dropped, merged upstream.

 -- Sebastian Dröge <slomo@debian.org>  Mon, 11 Jan 2010 20:36:25 +0100

gtk+2.0 (2.19.2-2) experimental; urgency=low

  * debian/patches/091_size_allocate_crash.patch:
    + Patch from upstream GIT to fix a crash on size allocations.
      Thanks to Sebastien Bacher.

 -- Sebastian Dröge <slomo@debian.org>  Wed, 06 Jan 2010 11:42:07 +0100

gtk+2.0 (2.19.2-1) experimental; urgency=low

  [ Emilio Pozuelo Monfort ]
  * debian/patches/000_gtk+-2.0.6-exportsymbols.patch:
    + Removed, it wasn't being applied and hasn't been relevant for a
      long time.

  [ Sebastian Dröge ]
  * New upstream development release:
    + debian/patches/070_mandatory-relibtoolize.patch:
      - Regenerated for the new version.
    + debian/rules,
      debian/libgtk-directfb-2.0-0.symbols,
      debian/libgtk2.0-0.symbols:
      - Update SHVER to 2.19.2 for the new API and add new symbols.
  * debian/patches/090_directfb-map-virtual-modifiers.patch:
    + Fix compilation of the DirectFB backend, patch adapted from
      upstream commit to fix the Quartz backend.

 -- Sebastian Dröge <slomo@debian.org>  Mon, 04 Jan 2010 10:43:48 +0100

gtk+2.0 (2.19.1-1) experimental; urgency=low

  * New upstream development release:
    + debian/rules:
      - Include check-dist.mk to prevent accidental uploads to unstable.
    + debian/control.in:
      - Update ATK build dependency.
    + debian/rules,
      debian/libgtk-directfb-2.0-0.symbols,
      debian/libgtk2.0-0.symbols:
      - Update SHVER to 2.19.1 for the new API and add new symbols.
    + debian/patches/009_gtk-export-filechooser.patch,
      debian/patches/021_loader-files-d.patch:
      - Updated to apply cleanly again.
    + debian/patches/070_mandatory-relibtoolize.patch:
      - Regenerated for the new version.

 -- Sebastian Dröge <slomo@debian.org>  Tue, 01 Dec 2009 15:28:10 +0100

gtk+2.0 (2.18.4-1) unstable; urgency=low

  * New upstream bugfix release:
    + debian/patches/070_mandatory-relibtoolize.patch:
      - Updated for the new version.
    + debian/patches/091_dont-omit-gtk-icon-size-dialog.patch,
      debian/patches/092_gtk-image-size-allocation.patch:
      - Dropped, merged upstream.

 -- Sebastian Dröge <slomo@debian.org>  Tue, 01 Dec 2009 07:46:18 +0100

gtk+2.0 (2.18.3-1) unstable; urgency=low

  * New upstream bugfix release:
    + debian/patches/070_mandatory-relibtoolize.patch:
      - Updated for the new version.
  * debian/patches/091_dont-omit-gtk-icon-size-dialog.patch:
    + Patch from upstream GIT to not omit GTk_ICON_SIZE_DIALOG
      when searching for an appropiate icon size.
  * debian/patches/092_gtk-image-size-allocation.patch:
    + Patch from upstream GIT to fix size allocation of GtkImage.

 -- Sebastian Dröge <slomo@debian.org>  Sun, 18 Oct 2009 13:23:44 +0200

gtk+2.0 (2.18.2-1) unstable; urgency=low

  * New upstream bugfix release:
    + debian/patches/070_mandatory-relibtoolize.patch:
      - Updated for the new version.
    + 090_directfb-backend-compilation-fix.patch:
      - Dropped, merged upstream.

 -- Sebastian Dröge <slomo@debian.org>  Tue, 06 Oct 2009 07:41:45 +0200

gtk+2.0 (2.18.1-1) unstable; urgency=low

  * New upstream bugfix release:
    + debian/patches/070_mandatory-relibtoolize.patch:
      - Updated for the new version.
    + 090_directfb-backend-compilation-fix.patch:
      - Fix compilation of the DirectFB backend, see
        https://bugzilla.gnome.org/show_bug.cgi?id=596959

 -- Sebastian Dröge <slomo@debian.org>  Thu, 01 Oct 2009 07:20:43 +0200

gtk+2.0 (2.18.0-1) unstable; urgency=low

  * New upstream stable release:
    + debian/rules,
      debian/*.symbols:
      - Updated for the new version. 
    + debian/patches/005_gdk_directfb_window_new.patch:
      - Dropped, merged upstream.
    + debian/patches/070_mandatory-relibtoolize.patch:
      - Updated for the new version.

 -- Sebastian Dröge <slomo@debian.org>  Wed, 23 Sep 2009 06:36:41 +0200

gtk+2.0 (2.17.11-1) experimental; urgency=low

  * New upstream development release:
    + debian/patches/070_mandatory-relibtoolize.patch:
      - Updated for the new version.
    + debian/rules,
      debian/*.symbols:
      - Updated for the new version. 

 -- Sebastian Dröge <slomo@debian.org>  Sat, 05 Sep 2009 07:16:24 +0200

gtk+2.0 (2.17.10-1) experimental; urgency=low

  * New upstream development release:
    + debian/patches/070_mandatory-relibtoolize.patch:
      - Updated for the new version.
    + debian/rules,
      debian/*.symbols:
      - Updated for the new version. 
  * -

 -- Sebastian Dröge <slomo@debian.org>  Sat, 05 Sep 2009 07:16:21 +0200

gtk+2.0 (2.17.9-1) experimental; urgency=low

  [ Josselin Mouette ]
  * Clean up the .la files in all -dev packages, not only in the main 
    one.

  [ Sebastian Dröge ]
  * New upstream development release:
    + debian/patches/070_mandatory-relibtoolize.patch:
      - Updated for the new version.
    + debian/rules,
      debian/*.symbols:
      - Updated for the new version.

 -- Sebastian Dröge <slomo@debian.org>  Tue, 25 Aug 2009 18:37:11 +0200

gtk+2.0 (2.17.8-1) experimental; urgency=low

  [ Emilio Pozuelo Monfort ]
  * New upstream development release.
    - Handle printers needing authentication. Closes: #499759.
    - Update libglib2.0-dev requirement.
  * debian/watch:
    - Don't uupdate.
  * debian/rules:
    - Configure with --with-libjasper, it's disabled by default now.
  * debian/control.in:
    - Remove conflicts and replaces no longer needed for packages in stable.
    - Standards-Version is 3.8.3, no changes needed.
  * debian/patches/005_xpmico.patch:
    - Removed, this check is not needed as HeaderSize can't overflow because
      IconCount will be at most 16 bits, and that multiplied by 16 is not
      enough to overflow an integer. (Checked with upstream)
  * debian/patches/001_static-linking-dont-query-immodules.patch,
    debian/patches/002_static-linking-dont-build-perf.patch:
    - Add headers.
  * debian/patches/005_gdk_directfb_window_new.patch:
    - New patch. Readd gdk_directfb_window_new(), which is exported in the
      public API and was removed by mistake.
  * debian/patches/*
    - Refreshed.
  * debian/libgtk-directfb-2.0-0.symbols,
    debian/libgtk2.0-0.symbols:
    - Updated for the new symbols. There's one symbol removed from the
      directfb backend, gdk_display_pointer_grab(). It wasn't exported in
      the headers, nor was supposed to be public, so if something out there
      is using it, they are doing it wrong.
  * debian/rules:
    - Remove a trailing backslash that prevented -c4 to be passed to
      dh_makeshlibs.

 -- Josselin Mouette <joss@debian.org>  Thu, 20 Aug 2009 18:29:04 +0200

gtk+2.0 (2.16.5-1) unstable; urgency=low

  * New upstream bugfix release:
    + debian/patches/070_mandatory-relibtoolize.patch:
      - Regenerated for the new version.

 -- Sebastian Dröge <slomo@debian.org>  Tue, 21 Jul 2009 08:09:50 +0200

gtk+2.0 (2.16.4-1) unstable; urgency=low

  * New upstream bugfix release:
    + debian/patches/070_mandatory-relibtoolize.patch:
      - Regenerated for the new version.

 -- Sebastian Dröge <slomo@debian.org>  Thu, 02 Jul 2009 06:09:04 +0200

gtk+2.0 (2.16.3-1) unstable; urgency=low

  * New upstream bugfix release:
    + debian/patches/070_mandatory-relibtoolize.patch:
      - Regenerated for the new version.
  * debian/control.in:
    + Update Standards-Version to 3.8.2.

 -- Sebastian Dröge <slomo@debian.org>  Mon, 29 Jun 2009 11:39:01 +0200

gtk+2.0 (2.16.2-1) unstable; urgency=low

  [ Loic Minier ]
  * Fix string concat in dh_gtkmodules; thanks Kanru Chen; closes: #528782.

  [ Sebastian Dröge ]
  * New upstream bugfix release:
    + debian/patches/091_workaround_no_gtk_init_incorrect_display.patch:
      - Dropped, merged upstream.
    + debian/patches/070_mandatory-relibtoolize.patch:
      - Regenerated for the new version.
    + debian/*.install:
      - Install the manpages from their source locations as
        they're not installed anymore for some reason.
  * debian/control.in:
    + Updated Standards-Version to 3.8.1, no additional changes needed.

 -- Sebastian Dröge <slomo@debian.org>  Tue, 02 Jun 2009 07:44:43 +0200

gtk+2.0 (2.16.1-2) unstable; urgency=low

  [ Loic Minier ]
  * Fix test-print-backend configure flag addition.
  * Set opt_configure_flags to $(shared_configure_flags) in the sample opt
    flavor for armel and move the opt flavor and check flavors below the
    definition of other flags.

 -- Josselin Mouette <joss@debian.org>  Thu, 16 Apr 2009 18:08:02 +0200

gtk+2.0 (2.16.1-1) experimental; urgency=low

  [ Loic Minier ]
  * Clarify dh_gtkmodules doc slightly.

  [ Gustavo Noronha Silva ]
  * debian/series:
  - forgot to add 022_disable-viqr-im-for-vi-locale.patch and
    061_use_pdf_as_default_printing_standard.patch to the series file
    (thanks to seb128 for noticing)
  * debian/control.in:
  - sync Replaces with ubuntu's package for easier migration from Ubuntu
    to Debian ;)

  [ Josselin Mouette ]
  * Make update-icon-caches always generate the cache, now that dh_icons
    is widespread.

  [ Sebastian Dröge ]
  * debian/libgtk-directfb-2.0-0.symbols,
    debian/libgtk2.0-0.symbols,
    debian/libgail18.symbols,
    debian/rules:
    + Add symbol files for GTK.

  [ Loic Minier ]
  * Merge the following changes by Emmet Hikory:

  [ Emmet Hikory ]
  * Port optimised flavor work by Loic Minier from pango1.0:
    - Rework flavor-specific vars.
      + Introduce $(flavor) which is set to $* to clarify implicit rules
      + Rename common_configure_flags to configure_flags
      + Introduce the flavor_get macro to use a flavor specific override or
        fallback to the common defaults for make vars.
      + Use $(call flavor_get, ) to retrieve configure_flags, CFLAGS, and
        LDFLAGS allowing to override these per flavor.
    - Add support for an optimised pass, implemented as a flavor
      + Define a default OPTLIBDIR and replace it in the sed foo for %.in
        files; this is like LIBDIR, but with some hwcaps extension, e.g.
        usr/lib/vfp.
      + Add vars to build an optimised vfp flavour for armel with
        additional CFLAGS
      + Add the "opt" special flavor to flavors to run the testuites on,
        CHECK_FLAVORS
      + Also sed and append %.opt after %.in when generating $ files from
        %.in; the %.opt file is optional and only included if the opt flavor
        is included.
      + Add a debian/libgtk2.0-0.install.opt which lists files from the
        optimised flavor to install in libgtk2.0-0.
      + Add a debian/libgail18.install.opt which lists files from the
        optimised flavor to install in libgail18.

  [ Loic Minier ]
  * Only pass -j to the main make call, do not parallelize the debian/rules
    themselves as it seems to be racy for an unidentified reason which is hard
    to reproduce.
  * Merge patch below from Ubuntu.

  [ Sebastien Bacher ]
  * debian/patches/093_git_change_fix_focus_issue.patch:
    - upstream git change to fix a timestamp issue leading to get nautilus.
      dialog opening sometime unfocussed for example (lp: #333366)

  [ Loic Minier ]
  * Build-dep on autotools-dev for the config.guess / .sub updates to work.
  * Drop duplicate Section/Priority fields.
  * ppc64: use DEB_HOST_GNU_CPU instead of BUILD; drop TODOs, the current
    implementation is correct.

  [ Sebastian Dröge ]
  * New upstream bugfix release:
    + debian/patches/070_mandatory-relibtoolize.patch:
      - Regenerated for the new version.
    + debian/patches/072_workaround_directfb_build.patch,
      debian/patches/092_fix_printtest_include.patch,
      debian/patches/093_git_change_fix_focus_issue.patch:
      - Dropped, merged upstream.

 -- Sebastian Dröge <slomo@debian.org>  Sun, 12 Apr 2009 11:21:58 +0200

gtk+2.0 (2.16.0-1) experimental; urgency=low

  [ Emilio Pozuelo Monfort ]
  * Let libgtk2.0-0 suggest gvfs, as it's needed for some APIs like
    gtk_show_uri.

  [ Josselin Mouette ]
  * libgtk2.0-0 depends on shared-mime-info. Closes: #518090.
  * Add dependent doc packages to b-d-i to ensure proper xrefs.

  [ Loic Minier ]
  * Clean up dh_gtkmodules output:
    - Demote warnings when skipping non-existent GtkPixbuf loaders and Gtk IM
      modules dirs to verbose_print(); use -v to see them.
    - Always print the number of GdkPixbuf loaders and Gtk IM modules found in
      each package.

  [ Emilio Pozuelo Monfort ]
  * New upstream stable release.
    - Bump shlibs.
    - debian/patches/070_mandatory-relibtoolize.patch: regenerated.
  * Ship the gtk-builder-convert manpage in libgtk2.0-dev.
  * Section of dbg packages is debug.

 -- Emilio Pozuelo Monfort <pochu@ubuntu.com>  Sun, 15 Mar 2009 20:10:34 +0100

gtk+2.0 (2.15.5-2) experimental; urgency=low

  [ Emilio Pozuelo Monfort ]
  * debian/control.in:
  - bump libglib2.0-dev build-dep requirement to >= 2.19.7
  - bump libxrandr-dev build-dep requirement to >= 1:1.2.99
  - also bump libgtk2.0-dev dependecies accordingly
    (Closes: #518078)

  [ Gustavo Noronha Silva ]
  * 042_treeview_single-focus.patch:
  - removed FIXME note, since it was explained to me that the patch is
    still necessary
  * debian/rules:
  - bumped SHVER to 2.15.5

  [ Imported from Ubuntu ]
  * 022_disable-viqr-im-for-vi-locale.patch,
    061_use_pdf_as_default_printing_standard.patch:
  - for the rationale for the PDF for printing one see:
    https://wiki.ubuntu.com/PDFasStandardPrintJobFormat

 -- Gustavo Noronha Silva <kov@debian.org>  Tue, 03 Mar 2009 21:58:20 -0300

gtk+2.0 (2.15.5-1) experimental; urgency=low

  * New upstream development release
  * 070_mandatory-relibtoolize.patch: refreshed.
  * 031_directfb_dead-keys.patch, 032_gdkwindowimpl_directfb.patch,
    033_directfb_client-message.patch, 034_directfb_memleak.patch,
    071_jasper_link_fix.patch, 092_fix_printtest_include.patch:
  - dropped; already featured in this release
  * 030_gtkentry_password-char-circle.patch:
  - dropped; upstream provides a different solution to setting the default
    invisible char now, that takes the font being used into consideration
  * 003_gdk.pc_privates.patch:
  - refreshed

 -- Gustavo Noronha Silva <kov@debian.org>  Mon, 02 Mar 2009 22:01:03 -0300

gtk+2.0 (2.14.7-3) experimental; urgency=low

  * 032_gdkwindowimpl_directfb.patch: new version of the patch. This 
    should restore the basic functionality of the backend, but there is 
    still work underway.
  * 033_directfb_client-message.patch: stolen from the upstream SVN. Fix 
    the DirectFB client_message API.
  * 034_directfb_memleak.patch: stolen from the upstream SVN. Fix memory 
    leak in the DirectFB code.
  * Require DirectFB 1.0.0 for the 034 patch.
  * 070_mandatory-relibtoolize.patch: updated accordingly.

 -- Josselin Mouette <joss@debian.org>  Sat, 21 Feb 2009 14:59:45 +0100

gtk+2.0 (2.14.7-2) experimental; urgency=low

  * 008_implicit_pointer_conversion_gdkgc_directfb.patch: removed, it’s 
    obsolete and just defines the same macro a second time.
  * 007_implicit_pointer_conversion_gdkdrawable_directfb.patch: removed, 
    it’s not needed anymore with the latest directfb.
  * 006_proper-directfb-modules.patch: removed from the package, it 
    won’t be necessary anymore.
  * 001_static-linking-dont-query-immodules.patch,
    002_static-linking-dont-build-perf.patch,
    003_gdk.pc_privates.patch,
    004_gtk+-ximian-gtk2-filesel-navbutton-5.patch: refreshed.
  * Remove 071_correct_directfb_declarations.patch, and replace it by 
    032_gdkwindowimpl_directfb.patch, a patch from Sven Neumann to 
    (hopefully) fix DirectFB support for GTK+ 2.14.

 -- Josselin Mouette <joss@debian.org>  Tue, 17 Feb 2009 23:17:56 +0100

gtk+2.0 (2.14.7-1) experimental; urgency=low

  [ Loic Minier ]
  * Don't purge /etc/gtk-2.0/gdk-pixbuf.loaders and /etc/gtk-2.0/gtk.immodules
    during first configuration.

  [ Sebastian Dröge ]
  * New upstream bugfix release:
    + debian/patches/070_mandatory-relibtoolize.patch:
      - Regenerated for the new version.

 -- Sebastian Dröge <slomo@debian.org>  Thu, 08 Jan 2009 08:06:02 +0100

gtk+2.0 (2.14.5-1) experimental; urgency=low

  [ Josselin Mouette ]
  * Really install the faq and tutorial files correctly so that the 
    devhelp file is read.
  * Update doc-base files accordingly.
  * gruik2devhelp.awk: new script to generate the devhelp files 
    automatically for the FAQ and tutorial, based on the HTML doc.
  * Build-depend on gawk, run the script appropriately.

  [ Sebastian Dröge ]
  * New upstream bugfix release:
    + debian/patches/070_mandatory-relibtoolize.patch:
      - Regenerated for the new version.

 -- Sebastian Dröge <slomo@debian.org>  Tue, 25 Nov 2008 11:00:35 +0100

gtk+2.0 (2.14.4-3) experimental; urgency=low

  * libgail*.install: fix installation paths. Closes: #505105.
  * Do not ship .la files for gail modules.
  * Generate shlibs for libgail.
  * Bump shlibs version to 2.14.0.
  * Do not install libgailutil in libgtk2.0-0.
  * Do not install gtk libs in libgail-dev.
  * Rework docs installation.
  * Add doc links where needed.
  * Install .devhelp files at the correct places. Closes: #504807.
  * Bump dependencies for the development package.
  * Fix dependencies of gail packages.
  * Don’t install libgail in the udeb.
  * Stop shipping /usr/lib/pkgconfig/libgtk-directfb-2.0-0/, nobody uses 
    it.
  * Remove versioned conflicts with libgail packages.
  * Remove libgail18.shlibs.
  * Put debugging symbols of libgail modules in libgail-dbg.
  * dh_gtkmodules.in: fix a pod2man error.
  * Disable 006_proper-directfb-modules.patch.
  * Update 070_mandatory_relibtoolize.patch accordingly.

 -- Josselin Mouette <joss@debian.org>  Tue, 11 Nov 2008 14:44:21 +0100

gtk+2.0 (2.14.4-2) experimental; urgency=low

  * debian/control, debian/rules, debian/libgail*:
  - split libgail packages

 -- Gustavo Noronha Silva <kov@debian.org>  Wed, 05 Nov 2008 14:54:08 -0200

gtk+2.0 (2.14.4-1) experimental; urgency=low

  [ Gustavo Noronha Silva ]
  * New upstream release
  * debian/patches/006_proper-directfb-modules.patch:
  - refreshed
  * debian/patches/008_implicit_pointer_conversion_gdkgc_directfb.patch,
    debian/patches/009_gtk-export-filechooser.patch,
    debian/patches/020_immodules-files-d.patch,
    debian/patches/021_loader-files-d.patch,
  - update borrowed from Ubuntu's package
  * debian/patches/071_correct_directfb_declarations.patch,
    debian/patches/072_workaround_directfb_build.patch:
  - borrowed from ubuntu
  * debian/patches/033_treeview_resizing.patch,
    debian/patches/095_gtk-im-module-setting.patch:
  - removed; fixed upstream
  * debian/patches/070_mandatory-relibtoolize.patch:
  - refreshed
  * debian/control.in:
  - added libjasper-dev to the Build-Depends, as GTK+ now supports
    JPEG2000
  - make GTK+ packages conflict/replace with gail ones, since they are now
    included in GTK+
  * debian/patches/092_fix_printtest_include.patch:
  - new patch, to fix build problem in print test
  * debian/patches/071_jasper_link_fix.patch:
  - make gdk-pixbuf-csource link correctly with libjasper
  * debian/rules, debian/control:
  - newer libcairo2-dev contains everything needed to build the directfb
    target, so disable building with the dummy libcairo-directfb2-dev
  - this makes us have to build depend on libcairo2-dev >= 1.6.4-6.1

  [ Loic Minier ]
  * Let libgtk2.0-dev recommend debhelper for dh_gtkmodules.
  * Let libgtk2.0-dev depend on libxml2-utils as it's required for
    gtk-builder-convert to work and might be relied upon by packages bdeping
    on libgtk2.0-dev.

  [ Emilio Pozuelo Monfort ]
  * Update build-dependencies for the new version:
    - libglib2.0-dev >= 2.17.6
    - libpango1.0-dev >= 1.20
    - libatk1.0-dev >= 1.13.0
    - libcairo2-dev >= 1.6.0

 -- Gustavo Noronha Silva <kov@debian.org>  Wed, 24 Sep 2008 21:38:58 -0300

gtk+2.0 (2.12.11-3) unstable; urgency=low

  * 031_directfb_dead-keys.patch: patch from Jérémy Bobbio to fix dead
    keys in the DirectFB backend. Closes: #394871.
  * Now require DirectFB 0.9.26.
  * 070_mandatory_relibtoolize: updated to match the dependency bump.
  * 033_treeview_resizing.patch:
    + Fix crasher introduced by the patch. Closes: #491611.
    + Add references.

 -- Josselin Mouette <joss@debian.org>  Mon, 21 Jul 2008 15:22:38 +0200

gtk+2.0 (2.12.11-2) unstable; urgency=low

  * 033_treeview_resizing.patch:
    + Enable again, it was disabled by mistake.
    + Update to new version provided by Kristian Rietveld.
      Closes: #471073.
  * libgtk2.0-doc.doc-base.gtk2-tutorial: fix spelling of GTK+.
  * *.doc-base.*: fix doc-base sections.

 -- Josselin Mouette <joss@debian.org>  Fri, 18 Jul 2008 14:53:17 +0200

gtk+2.0 (2.12.11-1) unstable; urgency=low

  [ Emilio Pozuelo Monfort ]
  * Build-depend on libcups2-dev instead of libcupsys2-dev, as cups
    is transitioning to that new name.

  [ Sebastian Dröge ]
  * New upstream bugfix release:
    + debian/patches/070_mandatory-relibtoolize.patch:
      - Regenerated for the new version.
    + debian/patches/092_openoffice-menus.patch:
      - Dropped, merged upstream.
  * debian/control.in:
    + Updated Standards-Version to 3.8.0, no additional changes needed.

 -- Sebastian Dröge <slomo@debian.org>  Wed, 02 Jul 2008 06:37:51 +0200

gtk+2.0 (2.12.10-2) unstable; urgency=low

  * debian/patches/092_openoffice-menus.patch:
    + Patch from upstream SVN to fix regression in menu placement
      in openoffice.org (Closes: #484580).

 -- Sebastian Dröge <slomo@debian.org>  Sat, 07 Jun 2008 10:27:50 +0200

gtk+2.0 (2.12.10-1) unstable; urgency=low

  * New upstream bugfix release:
    + debian/patches/009_gtk-export-filechooser.patch:
      - Updated to apply cleanly again.
    + debian/patches/031_gtksearchenginetracker_fixes.patch,
      debian/patches/061_foreign_colormaps.patch,
      debian/patches/092_implicit-g-fopen.patch:
      - Dropped, merged upstream.
    + debian/patches/070_mandatory-relibtoolize.patch:
      - Regenerated for the new version.

 -- Sebastian Dröge <slomo@debian.org>  Wed, 04 Jun 2008 08:14:08 +0200

gtk+2.0 (2.12.9-4) unstable; urgency=low

  [ Loic Minier ]
  * Flip back gdkpixbuf_module_files_d_str after gdkpixbuf_module_file_str in
    patch 021_loader-files-d; this fixes config of gdk loaders and hence the
    current ia32-libs implementation; the change in 2.12.0-3 was incorrect in
    that it flipped the order for im modules and pixbuf loaders, but only im
    modules had to be flipped; the reason im modules had to be flipped is that
    the first list of modules wins for im modules as there is some duplicate
    checking, while in the case of gdk pixbufs, the last file wins.  What
    remains to be done here is:
    - biarch support, similar to pango, by loading /usr/lib32 and /usr/lib64
      stuff before /usr/lib; allows dropping the config file hack in
      ia32-libs.
    - loading of modules from multiarch locations (not multiarch); allows
      dropping the config file hack in ia32-libs.
  * Bump build-deps and libgtk2.0-dev's deps to ensure we get Xorg dev
    packages with .pc files, see list below; thanks Anon Sricharoenchai;
    closes: #370693.
        libxext-dev >= 1:1.0.1-2, libxinerama-dev >= 1:1.0.1-4.1, libxi-dev >=
        1:1.0.1-4, libxrandr-dev >= 1:1.0.2-2, libxfixes-dev >= 1:3.0.0-3,
        libxcomposite-dev >= 1:0.2.0-3, libxdamage-dev >= 1:1.0.1-3.

  [ Josselin Mouette ]
  * 061_foreign_colormaps.patch: stolen from upstream SVN. Don't call
    XFreeColormap on foreign colormaps, this causes crashes in e.g.
    vinagre. Closes: #477199.
  * Apply multiarch patch by Javier Serrano Polo, replacing all
    occurrences of usr/lib by $(LIBDIR). Closes: #468100.
  * rules: don't compress .sgml and .devhelp files.

  [ Loic Minier ]
  * Fix broken second dh_strip invocation which was not only acting on the
    udeb but also on binary packages (-s -pUDEB should have been -pUDEB).
  * Update patch 021_loader-files-d to use PIXBUF_FILES_LIBDIR which is
    defined in gdk-pixbuf/Makefile.am, similarly to PIXBUF_LIBDIR, and based
    on the newly defined loaderfilesdir, similar to loaderdir; update
    070_mandatory-relibtoolize.
  * New patch, 022_module-files-append-compat-module-files-d, prefer
    /usr/lib32/gtk-2.0/<gtk-binary-version>/loader-files.d and
    /immodule-files.d over the /usr/lib/.../*.d pathnames added in
    020_immodules-files-d and 021_loader-files-d when available; this is
    useful for ia32-libs support; other modules might need additional support
    depending on how they are loaded, for example GTK_MODULES will probably
    still be looked up below libdir, as well as engines, printbackends,
    filesystems, and generic modules.  See also Ubuntu #205223 and #190227 for
    examples.

 -- Loic Minier <lool@dooz.org>  Sun, 11 May 2008 00:47:26 +0200

gtk+2.0 (2.12.9-3) unstable; urgency=low

  [ Loic Minier ]
  * Refresh patches 009_gtk-export-filechooser,
    030_gtkentry_password-char-circle, 033_treeview_resizing,
    042_treeview_single-focus, 060_ignore-random-icons
  * Fix offsets in patch 095_gtk-im-module-setting; thanks Akira TAGOH;
    closes: #473699.

  [ Sebastian Dröge ]
  * debian/rules:
    + Don't include the udeb in the debug package to get a working debug
      package in case the udeb libraries differ from the real ones.

 -- Sebastian Dröge <slomo@debian.org>  Sat, 12 Apr 2008 14:00:22 +0200

gtk+2.0 (2.12.9-2) unstable; urgency=low

  * debian/patches/092_implicit-g-fopen.patch:
    + Include glib/gstdio.h for g_fopen to prevent crashes on 64 bit
      architectures. Thanks to Dann Frazier for the patch (Closes: #470665).

 -- Sebastian Dröge <slomo@debian.org>  Wed, 12 Mar 2008 18:52:53 +0100

gtk+2.0 (2.12.9-1) unstable; urgency=low

  [ Josselin Mouette ]
  * update-icon-caches: always exit with a 0 code to avoid breaking
    upgrades when a cache is corrupt. Display a big fat warning instead.
    Closes: #466083.

  [ Sebastian Dröge ]
  * New upstream bugfix release:
    + 092_recentfiles-recursion-fix, dropped merged upstream.
    + 070_mandatory-relibtoolize.patch, regenerated for the new version.
  * debian/rules,
    debian/*.links.in:
    + Don't ship very old upstream changelogs and news as they're quite large.

 -- Sebastian Dröge <slomo@debian.org>  Wed, 12 Mar 2008 09:41:23 +0100

gtk+2.0 (2.12.8-1) unstable; urgency=low

  * New upstream bugfix release:
    + debian/patches/040_filechooser_single-click.patch,
      debian/patches/093_directfb-type-changes.patch,
      debian/patches/094_directfb-deprecation-fixes.patch:
      - Dropped, merged upstream.
    + debian/patches/070_mandatory-relibtoolize.patch:
      - Regenerated for the new version.

 -- Sebastian Dröge <slomo@debian.org>  Wed, 13 Feb 2008 09:11:50 +0100

gtk+2.0 (2.12.7-1) unstable; urgency=low

  * Fix GNOME casing in gtk-faq and gtk doc base descriptions.
  * Drop cruft trying to convert /usr/share/doc/libgtk2.0-0 directory into a
    symlink in libgtk2.0-0.postinst; thanks Sven Joachim; closes: #462057.
  * New upstream stable release; no API change; bug fixes and translation
    updates.
    - Refresh patches 033_treeview_resizing, 042_treeview_single-focus to
      apply cleanly.
    - Update relibtoolizing patch, 070_mandatory-relibtoolize
    - New patch, 094_directfb-deprecation-fixes, fixes directfb build with
      GLib 2.15 deprecation of G_GNUC_FUNCTION in favor of G_STRLOC.
  * Fix ordering in series.
  * New patch, 095_gtk-im-module-setting, adds XSETTINGS support for immodule;
    from GNOME 502446.
  * New upstream release; no change tarball update.

 -- Loic Minier <lool@dooz.org>  Mon, 21 Jan 2008 18:42:28 +0100

gtk+2.0 (2.12.5-2) unstable; urgency=medium

  * Add ${shlibs:Depends} to libgtk2.0-dev.
  * Rework /usr/share/doc symlinks completely; closes: #461440.
    - Use a real directory for all packages using a symlink previously:
      libgtk2.0-bin, libgtk-directfb-2.0-dev, libgtk2.0-dev, libgtk2.0-0-dbg,
      libgtk-directfb-2.0-0, libgtk2.0-0; add a preinst snippet removing the
      path on upgrade if it's a symlink and points to the proper directory;
      add a prerm snippet removing the path on upgrade (for downgrades) if
      it's a directory (and not a symlink).
    - Create symlinks for changelog.gz, NEWS.gz, NEWS.pre-1-0.gz, and
      README.gz in the /usr/share/doc dirs of these packages as well as for
      gtk2-engines-pixbuf; add a libgtk2.0-common unversionned dependency for
      all these packages.
    - Split dh_installdocs and dh_installchangelogs calls on multiple packages
      and use one call per package as the intent was to install in all the
      specified packages; also call dh_installdocs and dh_installchangelogs
      without any extra file for all packages to install copyright and Debian
      changelog.
    - Factor the list of dh_installdocs files in DH_INSTALLDOCS_FILES in
      rules.

 -- Loic Minier <lool@dooz.org>  Fri, 18 Jan 2008 10:38:43 +0100

gtk+2.0 (2.12.5-1) unstable; urgency=low

  [ Loic Minier ]
  * Drop the version in the libgtk2.0-0 -> libgtk2.0-common dependency; the
    translations and gtkrc files aren't critical to libgtk's working and have
    been compatible with other libgtk versions since years.
  * New patch, 094_fix-jpeg-loader-big-buffers, fixes spinguard logic for big
    buffers in the JPEG pixbuf loader; GNOME #494667; from SVN r19135.
  * New upstream stable releases; no API change; bug fixes and translation
    updates.
    - Drop patches 092_notebook-critical-warnings,
      094_fix-jpeg-loader-big-buffers, merged upstream.
    - Refresh patches 040_filechooser_single-click, 093_directfb-type-changes
      to apply cleanly.
    - Update relibtoolizing patch, 070_mandatory-relibtoolize.

  [ Sebastian Dröge ]
  * Upload to unstable.
  * Fixes FTBFS caused by not installing the png pixbuf loader correctly
    (Closes: #461037).
  * Update Standards-Version to 3.7.3, no additional changes needed.
  * 092_recentfiles-recursion-fix.patch: Guard against recursion in
    gtk_recent_files_menu_populate(). Patch from upstream SVN by
    William Pitcock (Closes: #459393).
  * Drop duplicated ${misc:Depends} from Recommends.

 -- Sebastian Dröge <slomo@debian.org>  Thu, 17 Jan 2008 10:49:09 +0100

gtk+2.0 (2.12.3-2) unstable; urgency=low

  * 092_notebook-critical-warnings.patch: Fix removal of tab labels to not
    ref and unref a NULL pointer. Patch from upstream SVN, see BGO #388321.
  * 093_directfb-type-changes.patch: Define __u32 and __u8 to fix compilation
    with latest directfb from unstable while still supporting older versions.
    Patch from BGO #503190.

 -- Sebastian Dröge <slomo@debian.org>  Wed, 12 Dec 2007 05:36:40 +0100

gtk+2.0 (2.12.3-1) unstable; urgency=low

  * Let update-icon-caches skip args which are not dirs or don't exist; fixes
    postrm behavior of packages with an icon cache.
  * New upstream stable release; no API change; bug fixes and translation
    updates.
    - Refresh patch 042_treeview_single-focus to apply cleanly.
    - Update relibtoolizing patch, 070_mandatory-relibtoolize.

 -- Loic Minier <lool@dooz.org>  Tue, 04 Dec 2007 22:39:07 +0100

gtk+2.0 (2.12.2-1) unstable; urgency=low

  * New upstream stable release; no API change; bug fixes and translation
    updated.
    - Drop patches 034_gtkcupsutils_type_fix, 071_fix_gdk_window_null_crasher
      fixed upstream.
    - Update relibtoolizing patch, 070_mandatory-relibtoolize.

 -- Sebastian Dröge <slomo@debian.org>  Tue, 27 Nov 2007 05:15:01 +0100

gtk+2.0 (2.12.1-3) unstable; urgency=low

  * Conflict against metacity < 1:2.20.0-1. Closes: #450693.
  * Suggest librsvg2-common for SVG pixbuf support.
  * 033_treeview_resizing.patch: fix segmentation fault introduced by
    an API inconsistency.
  * 003_gdk.pc_privates.patch: generate correct Requires.private for
    gdk-2.0.pc containing all necessary dependencies for static linking.
  * 006_proper-directfb-modules.patch: refreshed.
  * 010_gdkpixbuf_-lm.patch: fix gdk-pixbuf-2.0.pc by adding back -lm,
    which is required by some macros. Closes: #451512.
  * 070_mandatory-relibtoolize.patch: regenerated.
  * rules: copy the extraneous libraries generated in the static build
    to the Libs.private of the shared build.

 -- Josselin Mouette <joss@debian.org>  Sun, 18 Nov 2007 01:30:52 +0100

gtk+2.0 (2.12.1-2) unstable; urgency=low

  * Stop suggesting gtk-engines-pixmap.
  * Remove the --enable-explicit-deps flag. Closes: #343711, thanks Tom
    Parker. If some other packages still rely on having explicit X11
    dependencies, they are buggy and need to be fixed anyway.
  * Keep --enable-explicit-deps in the directfb build; otherwise this
    breaks any binary linking against it because the rpath isn't passed.
  * 033_treeview_resizing.patch: updated patch from Kristian Rietveld.
    + Add a new sizing fix for the case where there is a scrollbar.
  * 031_gtksearchenginetracker_fixes.patch: added back, only the name
    change was fixed upstream.
  * 034_gtkcupsutils_type_fix.patch: type-casting fix from Herbert
    Valerio Riedel that allows remote printing. Closes: #448071.
  * 040_filechooser_single-click.patch: allow a situation where no
    shortcut is selected, to avoid issues for keyboard users.
    Closes: #448674.
  * 042_treeview_single_focus.patch: don't select the focused item for
    GTK_SELECTION_SINGLE type treeviews. Allows the fix in
    040_filechooser_single-click.patch to work.
  * Conflict against libeel2-2.18. Closes: #443701, #499070.
  * Conflict against xfwm4 < 4.4.1-3 (previous versions freeze on
    startup).
  * 021_loader-files-d.patch: enclose process_module_file in correct
    #ifdef's.
  * 040_filechooser_single-click.patch: filter out duplicate entries in
    bookmarks. This avoids a situation where the selection is changed to
    the duplicate during DnD, causing an assertion error.
    Closes: #447279.

 -- Josselin Mouette <joss@debian.org>  Sun, 04 Nov 2007 16:22:31 +0100

gtk+2.0 (2.12.1-1) unstable; urgency=low

  * New upstream stable release; no API change; bug fixes and translation
    updates.
    - Drop patches 031_gtksearchenginetracker_fixes,
      080_from_bugzilla_workaround_eclipse_crash, 081_icon-cache-validate
      fixed upstream.
    - Refresh patches 033_treeview_resizing, 040_filechooser_single-click to
      apply cleanly.
    - Drop patches 060_opening-display-by-env-error-message,
      065_gtk-filechooser-locale-time merged upstream.
    - Update relibtoolizing patch, 070_mandatory-relibtoolize.
  * Chech the exit status of close() in dh_gtkmodules; closes: #427654.
  * New patch, 060_ignore-random-icons, don't list images from unknown
    directories in icon cache; closes: #443571, #443574, #444285, #446188.

 -- Loic Minier <lool@dooz.org>  Sun, 21 Oct 2007 22:05:42 +0200

gtk+2.0 (2.12.0-3) unstable; urgency=low

  [ Josselin Mouette ]
  * 031_gtksearchenginetracker_fixes.patch: new patch.
    + Use libtrackerclient.so.0 (closes: #443403).
    + Check that tracker actually works before using it.

  [ Loic Minier ]
  * Conflict with libwxgtk2.6-0 << 2.6.3.2.2-1 to prevent the migration of gtk
    to testing until the wxwidgets2.6 fix is there too; see #441766 and
    friends.

  [ Josselin Mouette ]
  * Conflict with glabels << 2.1.3-3 to prevent a segmentation fault
    from showing up.

  [ Loic Minier ]
  * Cleanup whitespace.
  * Add comments to relibtoolizing patch, 070_mandatody-relibtoolize, to
    mention the age of the upstream libtool in released tarballs which make
    relibtoolizing important for hurd-i386; GNOME #484426; Debian #445001.

  [ Josselin Mouette ]
  * 020_immodules-files-d.patch, 021_loader-files-d.patch: read the
    GDK_PIXBUF_MODULE_FILE and GTK_IM_MODULE_FILE variables before the
    Debian directories. Thanks Thadeu Lima de Souza Cascardo.
    Closes: #439004.

  [ Loic Minier ]
  * New patch, 080_from_bugzilla_workaround_eclipse_crash, fixes crash when
    displaying tooltips in SWT apps such as Eclipse; GNOME #410194; LP
    #128232; closes: #445613.
  * New patch, 060_opening-display-by-env-error-message, fixes error message
    on opening of display to include the display when it was set via the
    DISPLAY env var; GNOME #486636; closes: #283076.
  * New patch, 065_gtk-filechooser-locale-time, fixes conversion of localized
    week days in non-UTF-8 locales in the file chooser; GNOME #482504;
    closes: #444927.
  * Enable 091_workaround_no_gtk_init_incorrect_display to allow the non-free
    Flash plugin to work for users of non-Gtk browsers; please do bug Adobe
    about this; closes: #443661, #440165.
  * New patch, 071_fix_gdk_window_null_crasher, fixes potential crashes in
    IceWeasel's print preview dialog; GNOME #482531; LP #144326; found in the
    Ubuntu package.

 -- Loic Minier <lool@dooz.org>  Sun, 14 Oct 2007 20:46:29 +0200

gtk+2.0 (2.12.0-2) unstable; urgency=low

  [ Josselin Mouette ]
  * Add a conflict against openoffice.org-core (<< 2.2.1-8).
    Closes: #439256.

  [ Loic Minier ]
  * Upload to unstable; drop check-dist include.

 -- Loic Minier <lool@dooz.org>  Thu, 20 Sep 2007 11:59:26 +0200

gtk+2.0 (2.12.0-1) experimental; urgency=low

  [ Alan Baghumian ]
  * New upstream stable release
    - Regenerated 070_mandatory-relibtoolize.patch
  * Added 081_icon-cache-validate.patch, GNOME #476342

  [ Loic Minier ]
  * Refresh patches 033_treeview_resizing and 040_filechooser_single-click to
    apply cleanly.
  * Drop patch 080_from_svn_fix_dangling_tooltip, merged upstream.
  * Bump shlibs to 2.12.0 in the new upstream release for the addition of
    gdk_window_thaw_toplevel_updates_libgtk_only() and
    gdk_window_freeze_toplevel_updates_libgtk_only() to the ABI.
  * Add disabled patch 091_workaround_no_gtk_init_incorrect_display, taken
    from the Ubuntu package; it works around broken applications missing a
    call to gtk_init() but the breakage should better be exposed now so that
    applications can be fixed in time for release.

 -- Loic Minier <lool@dooz.org>  Tue, 18 Sep 2007 22:30:39 +0200

gtk+2.0 (2.11.6-1) experimental; urgency=low

  [ Loic Minier ]
  * Don't run the directfb testsuite on kfreebsd as it hangs; proposed patch
    by Petr Salinger; closes: #431477.

  [ Josselin Mouette ]
  * Move manual pages of binaries in /usr/sbin to section 8.
  * update-icon-caches: new script, updates the icon caches in a given
    list of directories. It is meant to be used by packages shipping
    icons, in the postinst/postrm.
    For transition purposes, icon caches are currently updated but not
    created if they don't already exist.
  * Install this script and its manual page in libgtk2.0-bin.

  [ Loic Minier ]
  * Call dh_shlibdeps separately for the udeb and add a
    -l/usr/lib/libcairo-directfb/lib/ flag to ensure libcairo-directfb2 is
    found.
  * New upstream development release, with API additions.
    - Bump up shlibs to >= 2.11.6.
    - Refresh patches 006_proper-directfb-modules,
      015_default-fallback-icon-theme, 040_filechooser_single-click to apply
      cleanly.
    - Update patches 009_gtk-export-filechooser, 033_treeview_resizing to
      apply; update relibtoolizing patch, 070_mandatory-relibtoolize.
  * Update patch 009_gtk-export-filechooser:
    - gtk/Makefile.am (gtk_private_h_sources, gtk_semi_private_h_sources):
      export gtkquery.h and gtksearchengine.h as semi-private.
    - gtk/gtkquery.h: add GTK_FILE_CHOOSER_ENABLE_UNSUPPORTED #ifdef guard.
    - gtk/gtksearchengine.h: add GTK_FILE_CHOOSER_ENABLE_UNSUPPORTED #ifdef
      guard.

 -- Loic Minier <lool@dooz.org>  Tue, 24 Jul 2007 10:43:23 +0200

gtk+2.0 (2.11.5-1) experimental; urgency=low

  * New upstream development release, with API additions; the new API may
    still change incompatibly, especially the tooltips API.
    - Bump shlibs to >= 2.11.5.
    - Bump up libpango1.0-dev build-dep to >= 1.17.3.
    - Ship the new gtk-builder-convert Python script to convert Glade files to
      GtkBuilder syntax in libgtk2.0-dev; don't call dh_py* to generate a
      ${python:Depends} but Recommend python (>= 2.4) to avoid pulling python
      on buildds; the script requires python >= 2.4, but this is not enforced
      in the dependencies.
    - Refresh patches 001_static-linking-dont-query-immodules,
      006_proper-directfb-modules, 040_filechooser_single-click to apply
      cleanly.
    - Update relibtoolizing patch, 070_mandatory-relibtoolize.
  * Use -s instead of -a in arch-specific dh_* calls.

 -- Loic Minier <lool@dooz.org>  Tue, 03 Jul 2007 13:01:25 +0200

gtk+2.0 (2.11.4-1) experimental; urgency=low

  [ Josselin Mouette ]
  * 040_filechooser_single-click.patch: fix the patch to apply cleanly
    again, and enable it.

  [ Loic Minier ]
  * Pass -mminimal-toc in CFLAGS for ppc64 support; thanks Andreas Jochens;
    closes: #386815.
  * New upstream development release, with API additions; the new API may
    still change incompatibly.
    - Bump shlibs to >= 2.11.3.
    - Refresh patches 006_proper-directfb-modules,
      008_implicit_pointer_conversion_gdkgc_directfb,
      009_gtk-export-filechooser, 030_gtkentry_password-char-circle,
      033_treeview_resizing, 040_filechooser_single-click, and 041_ia32-libs
      to apply cleanly.
    - Update relibtoolizing patch, 070_mandatory-relibtoolize.
  * Add a debian/dh_listmissing.pl script based on dh_install snippets but
    customized to handle multiple source installation dirs which can report
    files which were not installed to a package.
  * New list-missing rule to list files which were not installed to a package
    calling debian/dh_listmissing.pl.
  * Also depend on libxcomposite-dev, libxdamage-dev; thanks Sébastien Bacher.
  * Ship etc/gtk-2.0/im-multipress.conf in the shared library.
  * New upstream development release, with incompatible API changes; the new
    API may still change incompatibly.
    - Bump shlibs to >= 2.11.4.
    - Refresh relibtoolizing patch, 070_mandatory-relibtoolize.
    - Bump up libglib2.0-dev build-dep to >= 2.11.5.

 -- Loic Minier <lool@dooz.org>  Wed, 20 Jun 2007 10:47:42 +0200

gtk+2.0 (2.11.2-1) experimental; urgency=low

  * New upstream release series; these are development releases, the new API
    may still change incompatibly.
    - Target at experimental; include check-dist.
    - Bump shlibs to >= 2.11.2.
    - Refresh patches 001_static-linking-dont-query-immodules, 005_xpmico,
      009_gtk-export-filechooser, 015_default-fallback-icon-theme,
      033_treeview_resizing, 041_ia32-libs to apply cleanly.
    - Update patch 021_loader-files-d to apply with the upstream G_MODULE
      changes and the support for included modules.
    - Update patch 030_gtkentry_password-char-circle to apply.
    - Drop patch 031_cursor-blinking-timeout, merged upstream.
    - Disable 040_filechooser_single-click for now as it doesn't apply cleanly
      and doesn't seem critical; add a description and cross-refs.
    - Update relibtoolizing patch, 070_mandatory-relibtoolize.
    - Bump up build-deps to libglib2.0-dev >= 2.13.1, libpango1.0-dev >=
      1.15.3, gtk-doc-tools >= 1.6.
    - Build-dep on libxcomposite-dev for composite support.
    - Build-dep on libxdamage-dev for damage support.
    - Enable test print backend by passing --enable-test-print-backend to
      configure.
  * Update 007_implicit_pointer_conversion_gdkdrawable_directfb to include
    cairo.h instead of defining the directfb feature manually.
  * New patch, 006_proper-directfb-modules, fixes pkg-config modules included
    to build directfb stuff, uncovered by the change in
    007_implicit_pointer_conversion_gdkdrawable_directfb; refresh
    relibtoolizing patch.
  * Add cross-refs to patch headers.
  * Clean up CFLAGS.
  * Prepare passing -z defs via LDFLAGS in the future.

 -- Loic Minier <lool@dooz.org>  Wed, 13 Jun 2007 16:57:47 +0200

gtk+2.0 (2.10.13-1) unstable; urgency=low

  * Bump Conflicts to iiimf-client-gtk << 12.3.91-4.
  * Upload to unstable; drop check-dist include.
  * New upstream release; no API change.
    - Drop patches 011_directfb-build-fixes-from-head,
      013_gdkproperty-directfb-strdup, 032_filechooser-sizing,
      090_capslock-numlock-im-thai merged upstream.
    - Update relibtoolizing patch, 070_mandatory-relibtoolize.

 -- Loic Minier <lool@dooz.org>  Wed, 13 Jun 2007 10:06:49 +0200

gtk+2.0 (2.10.12-3) experimental; urgency=low

  * Use printf instead of echo in dh_gtkmodules to write to write data to
    files in complex_doit() calls as dash's echo will always honor escape
    sequences.
  * Conflict with gtk2-engines-ubuntulooks (<= 0.9.11-1).
  * New patch, 009_gtk-export-filechooser, exports some filechooser API for
    use in maemo / Hildon; from Nokia, taken from the Ubuntu package; update
    patch 032_filechooser-sizing to apply cleanly; bump shlibs to 2.10.12-3;
    update patch 070_mandatory-relibtoolize.
  * Kill patch 025_dfb-window-destroy-leak from source tree as well now.
  * Include check-dist to prevent accidental uploads to unstable.

 -- Loic Minier <lool@dooz.org>  Thu, 07 Jun 2007 00:13:00 +0200

gtk+2.0 (2.10.12-2) unstable; urgency=low

  [ Loic Minier ]
  * New patch, 15_default-fallback-icon-theme, sets the default
    gtk-fallback-icon-theme to "gnome"; closes: #421353.
  * Also honor parallel=n in DEB_BUILD_OPTIONS.

  [ Josselin Mouette ]
  * 032_filechooser-sizing.patch: patch from Carlos Garnacho in bugzilla
    #420285, committed in trunk. Fixes (among many other things) infinite
    flickering with some window managers (closes: #420021).
  * Refresh other patches.

  [ Loic Minier ]
  * New patch 090_capslock-numlock-im-thai, fixes Thai input method when
    NumLock/CapsLock is on; thanks Theppitak Karoonboonyanan; GNOME #438261;
    closes: #414698.
  * Re-add patch 031_cursor-blinking-timeout to patch series.

  [ Josselin Mouette ]
  * 033_treeview_resizing.patch: fix column resizing in GtkTreeView when
    there is an expander column. See bugzilla #316087.

 -- Josselin Mouette <joss@debian.org>  Fri, 18 May 2007 19:02:20 +0200

gtk+2.0 (2.10.12-1) unstable; urgency=low

  * Bump Conflicts to gtk-im-libthai <= 0.1.4-2.
  * Document that 2.10.11-2 bumped the conflict on scim-gtk2-immodule to <=
    1.4.4-7.
  * Post-transition bump of conflicts to gtk2-engines-wonderland << 1.0-4,
    imhangul (<< 0.9.13-5), gcin (<< 1.3.4-2), gtk-im-libthai (<< 0.1.4-3),
    scim-gtk2-immodule (<< 1.4.4-8), uim-gtk2.0 (<< 1:1.4.1-3),
    gtk2-engines-cleanice (<< 2.4.0-1.1), gtk2-engines-magicchicken
    (<< 1.1.1-7.1), gtk2-engines-qtpixmap (<< 0.28-1.2), libginspx0
    (<< 20050529-1.1), tamil-gtk2im (<< 2.2-4.4), gtk2-engines-xfce
    (<< 2.4.0-1), scim-bridge-client-gtk (<< 0.4.10-1.1), swf-player
    (<< 0.3.6-2.3), gtk-qt-engine (<< 1:0.8~svn-rev36-1).
  * Let the udeb provide the Gtk+ module ABI (binver); closes: #419592.
  * Add a -k flag to dh_gtkmodules, matching the change in dh_pangomodules.
  * Use this new flag for the udeb and the shared library packages.
  * Add ${misc:Depends}.
  * Drop "libtool_is_fool" snippet patching hardcode_libdir_flag_spec and
    archive_cmds which is probably dangerous with newer libtools.
  * Drop patch 000_gtk+-2.0.6-exportsymbols which made all libs export way too
    many symbols and hence was dangerous; closes: #327652.
    - Update patch 070_mandatory-relibtoolize.
  * Fix description of the -dbg package.
  * New upstream release; no ABI change.
    - Refresh patches 011_directfb-build-fixes-from-head and
      040_filechooser_single-click.
    - Update relibtoolizing patch.

 -- Loic Minier <lool@dooz.org>  Thu, 03 May 2007 15:13:54 +0200

gtk+2.0 (2.10.11-2) unstable; urgency=low

  [ Loic Minier ]
  * Bump libwmf conflicts to << 0.2.8.4-5.
  * Fix control generation.
  * Include the new uploaders.mk from gnome-pkg-tools instead of duplicating
    its logic; build-dep on gnome-pkg-tools >= 0.11.
  * Run "make check" test suite for all flavors except if DEB_BUILD_OPTIONS
    contains the "nocheck" keyword; ignore failures.
  * Add support for DEB_BUILD_OPTIONS_PARALLEL.
  * Re-enable FAQ and Tutorial which were fixed upstream at some point; update
    installation dirs.
  * Call dh_installman -a.

  [ Josselin Mouette ]
  * 040_filechooser_single-click.patch: remove shortcut-related actions
    in the response callback. This fixes the annoying bug where you need
    to click twice on "save" after clicking on a shortcut.

  [ Loic Minier ]
  * Initialize CFLAGS to -Wall -g; pass debian/rules' CFLAGS and LDFLAGS to
    configure, doh!
  * Document that 2.10.8 (and 2.10.9) fixed CVE-2007-0010.
  * Stop shipping engines in the udeb again.
  * New patch, 040_ia32-libs.patch, for ia32-libs support via ia32-libs-gtk;
    based on a patch by Goswin von Brederlow with the following changes: a)
    use .32 and .64 suffixes in all cases (compatible with Ubuntu), b) fix
    typo, c) use g_file_test() instead of g_access(); does not cover module
    loading via env vars; closes: #406453.
  * Upload to unstable; drop check-dist include.
  * Wrap build-deps and deps.
  * Add Conflicts on gcin (<= 1.3.4-1), gtk-qt-engine (<= 1:0.8~svn-rev31-3),
    iiimf-client-gtk (<= 12.3.91-3), libginspx0 (<= 20050529-1),
    scim-bridge-client-gtk (<= 0.4.10-1), iiimgcf (<= 11.4.1870-7).
  * Bump Conflicts to gtk2-engines-gtk-qt << 1:0.7-2, imhangul <=
    0.9.13-3.1, libgnomeui-0 <= 2.14.1-3, swf-player <= 0.3.6-2.2,
    tamil-gtk2im <= 2.2-4.3, uim-gtk2.0 <= 1:1.2.1-9, scim-gtk2-immodule (<=
    1.4.4-7).
  * Drop docbook-utils and linuxdoc-tools-text from the build-deps.

 -- Loic Minier <lool@dooz.org>  Fri, 13 Apr 2007 22:25:49 +0200

gtk+2.0 (2.10.11-1) experimental; urgency=low

  * Move build and install base dirs to debian/build and debian/install
    instead of debian/tmp/build and debian/tmp/install.
  * Cleanup rules.
  * Make debian/control PHONY.
  * Use @DOC_PKG@ to point at the HTML doc as well.
  * Tune udeb description.
  * New upstream releases.
    - Drop patch 003_default_fallback_icon_theme, upstream added a fallback on
      hicolor.
    - Drop patch 015_gdkmain-x11_button-mask.patch, merged upstream.
    - Refresh patches.
    - Relibtoolize.
  * Remove 031_cursor-blinking-timeout from patch series as it causes a
    regression in the Thai IM; closes: #414698.

 -- Loic Minier <lool@dooz.org>  Wed, 14 Mar 2007 14:11:58 +0100

gtk+2.0 (2.10.9-1) experimental; urgency=low

  [ Josselin Mouette ]
  * 024_filechooser_single-click.patch:
    + Monitor selection changes instead of monitoring the cursor.
    + Miscellaneous fixes.
  * 015_gdkmain-x11_button-mask.patch, stolen from upstream SVN: fix the
    issue of resizing columns needing two tries in some cases
    (closes: #406906).

  [ Loic Minier ]
  * Add a get-orig-source target to retrieve the upstream tarball.
  * Rename patch 023_gtkentry_password-char-circle to
    030_gtkentry_password-char-circle.
  * Rename patch 024_filechooser_single-click to 040_filechooser_single-click.
  * New patch, 031_cursor-blinking-timeout.patch, to stop blinking the cursor
    after a configurable timeout; helps saving energy by not waking up all Gtk
    processes with a cursor continuously; from upstream SVN r16366 (trunk);
    GNOME #353670, #352442.
  * Include the new check-dist Makefile to prevent accidental uploads to
    unstable; bump build-dep on gnome-pkg-tools to >= 0.10.
  * Bump up libglib2.0-dev of libgtk2.0-dev dep to >= 2.12.0 as well; thanks
    Marc Brockschmidt.

  [ Josselin Mouette ]
  * New upstream release.
    - Fixes CVE-2007-0010; RedHat #218755, #218932.
  * Remove patches integrated upstream:
    + 009_directfb_build.patch
    + 010_fix-stuc-vs-stub-typo.patch
    + 012_missing-stub-files.patch
    + 014_gtktreeview_missing-icons.patch
  * Refresh patches:
    + 020_immodules-files-d.patch
    + 031_cursor-blinking-timeout.patch
    + 040_filechooser_single-click.patch
    + 070_mandatory-relibtoolize.patch

 -- Josselin Mouette <joss@debian.org>  Thu,  1 Mar 2007 21:50:34 +0100

gtk+2.0 (2.10.7-1) experimental; urgency=low

  * New upstream release.
  * Refresh patches.
  * 022_gtkcupsutils_multipage.patch: removed, integrated upstream.
  * Regenerate 070_mandatory-relibtoolize.patch.
  * 014_gtktreeview_missing-icons.patch: update patch with the upstream
    fix that was committed.
  * 009_directfb_build.patch: new patch, fix typo in configure.in for
    the directfb build.

 -- Josselin Mouette <joss@debian.org>  Wed, 10 Jan 2007 00:03:03 +0100

gtk+2.0 (2.10.6-5) experimental; urgency=low

  [ Loic Minier ]
  * Really update gtk2-engines conflict to << 2.8.2-2.

  [ Josselin Mouette ]
  * 022_gtkcupsutils_multipage.patch: new patch, stolen upstream.
    Properly pass multi-value options to cups (closes: #404867).
  * 023_gtkentry_password-char-circle.patch: new patch to replace stars by
    black circles in password fields; thanks Sven Arvidsson; found in Fedora
    and OpenSuse (closes: #401568).
  * 024_filechooser_single-click.patch: patch from UHU-Linux to make the
    side pane in the filechooser usable with a single click
    (closes: #405296).

 -- Josselin Mouette <joss@debian.org>  Wed,  3 Jan 2007 00:14:28 +0100

gtk+2.0 (2.10.6-4) experimental; urgency=low

  [ Loic Minier ]
  * Update gtk2-engines conflict to << 2.8.2-2.

  [ Josselin Mouette ]
  * 014_gtktreeview_missing-icons.patch, stolen from bugzilla: fix
    missing icon in "save as" filechooser dialogs.

 -- Josselin Mouette <joss@debian.org>  Thu, 30 Nov 2006 20:42:44 +0100

gtk+2.0 (2.10.6-3) experimental; urgency=low

  [ Loic Minier ]
  * Update gtk2-engines conflict to <= 2.8.1-4.
  * Update gtk2-engines-pixbuf conflict to <= 2.10.
  * Bump up libcairo-directfb2-dev build-dep to 1.2.4-4.

  [ Josselin Mouette ]
  * 070_mandatory-relibtoolize.patch: recreate with autoconf 2.59, to
    avoid the AM_GLIB_DEFINE_LOCALEDIR bug (making GTK+ applications
    untranslated).
  * Make gtk2-engines conflict less strict.

 -- Josselin Mouette <joss@debian.org>  Sat, 11 Nov 2006 00:04:46 +0100

gtk+2.0 (2.10.6-2) experimental; urgency=medium

  * New patch, 013_gdkproperty-directfb-strdup, to g_strdup() strings returned
    by gdk_atom_name(); GNOME #357611; thanks Attilio Fiandrotti.

 -- Loic Minier <lool@dooz.org>  Sun,  8 Oct 2006 16:03:08 +0200

gtk+2.0 (2.10.6-1) experimental; urgency=low

  * New upstream release.
    - Drop patch 013_stock-icons-typo-in-rm, merged upstream.
    - Relibtoolize: update patch 070_mandatory-relibtoolize.

 -- Loic Minier <lool@dooz.org>  Wed,  4 Oct 2006 11:41:37 +0200

gtk+2.0 (2.10.5-1) experimental; urgency=low

  * Fail if dh_gtkmodules called query helpers on module files, but no module
    could be written to the module file.
  * Parse stderr as well as the stdout of query helpers and bail out if
    g_module_open(); suggest adjusting LD_LIBRARY_PATH.
  * Fix some probably harmless typos.
  * New patch, 030_gtkfilechooserbutton-update-combo-box-null-base-path, to
    avoid a segfault when opening some filechoosers; thanks Sam Morris for
    reporting and testing; from CVS HEAD; GNOME #358405; closes: #390231.
  * New upstream release; no API change.
    - Drop patch 030_gtkfilechooserbutton-update-combo-box-null-base-path,
      merged upstream.
    - New patch, 013_stock-icons-typo-in-rm, to fix a typo in gtk/Makefile.am;
      GNOME #358931.
    - Relibtoolize: update patch 070_mandatory-relibtoolize.

 -- Loic Minier <lool@dooz.org>  Mon,  2 Oct 2006 16:59:18 +0200

gtk+2.0 (2.10.4-1) experimental; urgency=low

  * New upstream release; no API change.
    - Switch from tar-in-tar and sys-build to regular source and quilt
      patching; build-depend on quilt; remove occurrences of $(TOP_SRC_DIR)
      and @TOP_SRC_DIR@ which isn't needed anymore.
    - Refresh patch 021_loader-files-d.
    - New patch, 010_fix-stuc-vs-stub-typo, to replace "stuc" with "stub" in
      gtk/Makefile.am; from HEAD, not commited in the gtk-2-10 branch.
    - New patch, 011_directfb-build-fixes-from-head, to backport directfb
      build fixes; from HEAD not commited in the gtk-2-10 branch.  Thanks
      Attilio Fiandrotti for pointing me at the actual log entry.
    - New patch, 012_missing-stub-files, to add gtk/gtkplug-stub.c and
      gtksocket-stub.c missing from the tarball; from the gtk-2-10 branch.
    - Relibtoolize: update patch 070_mandatory-relibtoolize.

 -- Loic Minier <lool@dooz.org>  Sun, 24 Sep 2006 12:24:31 +0200

gtk+2.0 (2.10.3-3) experimental; urgency=medium

  * Update patch 021_loader-files-d to not warn about missing module files or
    unreadable files as is already the case for immodules; see #388450 for
    more background.
  * Fix awful typo which broke generation of the udeb shlibs and which I
    didn't notice with debdiff; thanks Frans Pop.
  * Drop debian/docs.in and pass the list of files to dh_installdocs instead;
    should fix the missing README and NEWS files.

 -- Loic Minier <lool@dooz.org>  Thu, 21 Sep 2006 17:35:16 +0200

gtk+2.0 (2.10.3-2) experimental; urgency=low

  * Drop obsolete --with-cairo-backend configure flag.
  * Make update-gtk-immodules and update-gtk-immodules no-ops, to avoid
    modules to recreate the /etc modules files on upgrades or by mistake;
    remove the generated module files in /etc on upgrades. closes: #388450
  * Merge 2.8.20-2; drop patch 009_revert-gdkdrawable-directfb, merged
    upstream.

 -- Loic Minier <lool@dooz.org>  Wed, 20 Sep 2006 22:17:30 +0200

gtk+2.0 (2.10.3-1) experimental; urgency=low

  * New upstream releases; with API additions in the filesystem modules API,
    probably only used by gtk-demo, and in the quartz gdk backend, not used in
    Debian.
    - Bump shlibs to >= 2.10.3.
    - Drop patch 009_configurable-cairo-backend-module, it was not really
      required to select a cairo backend dynamically as the backend is always
      cairo-directfb for a directfb gdk.
    - Drop patch 010_gdk-require-cairo-module, merged upstream.
    - Drop patch 011_gdk-directfb-cvs-changes, this release includes the
      changes that were pulled back then.
    - Relibtoolize: update patch 070_mandatory-relibtoolize.

 -- Loic Minier <lool@dooz.org>  Tue, 19 Sep 2006 20:42:38 +0200

gtk+2.0 (2.10.1-2) experimental; urgency=low

  * Drop obsolete scary warning in 2.10.1-1.
  * Drop update-gtk-immodules and update-gdkpixbuf-loaders calls from
    libgtk2.0-0's postinst, this isn't needed for backwards compatibility.
  * Use /usr/lib/libgtk2.0-0/gdk-pixbuf-query-loaders and
    /usr/lib/libgtk2.0-0/gtk-query-immodules-2.0 instead of
    /usr/bin/gdk-pixbuf-query-loaders and /usr/bin/gtk-query-immodules-2.0 in
    dh_gtkmodules.

 -- Loic Minier <lool@dooz.org>  Tue, 19 Sep 2006 16:40:22 +0200

gtk+2.0 (2.10.1-1) experimental; urgency=low

  * Add a missing x11proto-xext-dev build-dep for X SYNC checks.
  * Add a missing libatk1.0-dev (>= 1.9.0) build-dep for ATK.
  * Replace GTK_BINARY_VERSION in debian/*.in to set the binary version of
    binary modules; it is set via debian/scripts/vars and currently in use in
    update-gdkpixbuf-loaders.in and update-gtk-immodules.in.
  * Remove fake support for version argument from update-gdkpixbuf-loaders and
    update-gtk-immodules.
  * New upstream development releases with API additions, and non-public API
    changes and removals.
    - Target at experimental.
    - Update copyright from AUTHORS.
    - Update upstream URL.
    - Bump up libglib2.0-dev build-dep to >= 2.12.0.
    - Add a libdirectfb-dev (>= 0.9.24) build-dep for DirectFB.
    - Add a libcupsys2-dev (>= 1.2) build-dep for CUPS printing backend.
    - Bump shlibs to >= 2.10.0.
    - Update list of docs to ship; now includes NEWS. (Closes: #384225)
    - Update watch file to track stable releases and use HTTP.
    - Set GTK_BINARY_VERSION to 2.10.0.
    - Add or bump Conflicts with packages shipping modules for the 2.4.0
      binary version of Gtk: gtk2-engines-wonderland <= 1.0-3,
      gtk2-engines-cleanice <= 2.4.0-1, gtk2-engines <= 1:2.6.10-2,
      gtk2-engines-magicchicken <= 1.1.1-7, gtk2-engines-pixbuf <= 2.8.20-1,
      gtk2-engines-gtk-qt <= 1:0.7-1, gtk2-engines-qtpixmap <= 0.28-1.1,
      librsvg2-common <= 2.14.4-2, gtk2-engines-xfce <= 2.3.90.2-1,
      libgnomeui-0 <= 2.14.1-2, tamil-gtk2im <= 2.2-4.2, imhangul <= 0.9.13-3,
      iiimgcf <= 11.4.1870-7.3, scim-bridge <= 0.2.4-1, scim-gtk2-immodule <=
      1.4.4-4, gtk-im-libthai <= 0.1.4-1, uim-gtk2.0 <= 1:1.2.1-3, libwmf-dev
      <= 0.2.8.4-2, libwmf0.2-7 <= 0.2.8.4-2, swf-player <= 0.3.6-2.1.
    - Replace 001_gtk+-2.2.0-buildfix-immodule patch with
      001_static-linking-dont-query-immodules which has more chances to be
      merged upstream; see GNOME #346531.
    - Drop 006_gtk+-2.8.17-directfb patch, merged upstream.
    - Refresh patches: 000_gtk+-2.0.6-exportsymbols,
      003_default_fallback_icon_theme,
      004_gtk+-ximian-gtk2-filesel-navbutton-5,
      007_implicit_pointer_conversion_gdkdrawable_directfb.
    - Update 070_mandatory-relibtoolize with libtoolize --force --copy &&
      aclocal-1.7 -I m4macros && autoconf && automake-1.7.
    - New patch, 002_static-linking-dont-build-perf, to avoid building the
      perf measurement tools in static builds; see GNOME #346559; needs
      the 001_gtk+-2.2.0-buildfix-immodule patch.
    - New patch, 009_configurable-cairo-backend-module, to add a new
      --with-cairo-backend flag which will select a cairo-$backend.pc
      pkg-config module instead of the default of cairo.pc; see GNOME #351509.
    - Configure with --with-cairo-backend=directfb for the dfb build.
    - New patch, 010_gdk-require-cairo-module, to require the Cflags and Libs
      from the cairo-directfb module (as $cairo_module); see GNOME #351519.
    - New patch, 011_gdk-directfb-cvs-changes, backport of CVS only build
      fixes to permit compilation against directfb 0.9.25.1.
  * Fix bashishms in debian/rules. (Closes: #385473)
  * Generate a Provides: gtk2.0-binver-@BINVER@ in libgtk2.0-@SONAME@ to track
    the binary version of Gtk and to permit Gtk modules to depend on it.
  * Define the flags for each flavor (shared, static, and udeb) in Makefile
    vars and share the common flags.
  * Only pass --host to configure if DEB_HOST_GNU_TYPE and DEB_BUILD_GNU_TYPE
    differ.
  * Stop shipping *.la and *.a files of modules (all module types).
  * Move GTK_BINARY_VERSION back to rules.
  * Use GTK_BINVER_DEP instead of BINVER.
  * Build flavors out-of-tree; saves 25% of required build space (315 MB) and
    some build time / IO load; this clutters the headers a little (full build
    path is mentionned instead of ".") though.
  * Rewrite and cleanup the build process completely.
  * Install the full set of pkg-config files from the dfb flavor in
    /usr/lib/pkgconfig/libgtk-directfb-2.0; to use this feature, set
    PKG_CONFIG_PATH while invoking pkg-config (or configure); the
    /usr/lib/pkgconfig/*directfb*.pc files will be removed when Debian sources
    have been converted.
  * In the same spirit, gdkconfig.h is in /usr/lib/gtk-2.0/include/directfb;
    to use it, prepend -I/usr/lib/gtk-2.0/include/directfb to CFLAGS.
  * Fix generation of /etc/gtk-2.0/gdk-pixbuf.loaders for the udeb.
    (Closes: #382435)
  * Build-depend on libcairo-directfb2-dev >= 1.2.4-2 to get PDF/PS support in
    the directfb flavor of libcairo.
  * Recommend the linked source packages in libgtk2.0-doc instead of simply
    suggesting them.
  * Rewrite update-gdkpixbuf-loaders and update-gtk-immodules.
  * Drop double libatk1.0-dev build-dep.
  * Empty the dependency_libs in the *.la files of libgtk2.0-dev.
  * New immodule files handling with *.immodules files below
    /usr/lib/gtk-2.0/<BINARY_VERSION>/immodule-files.d.
    - New patch, 020_immodules-files-d, to split the module search path on
      ":", as is done in Pango, prepend
      /usr/lib/gtk-2.0/<BINARY_VERSION>/immodule-files.d to the search path,
      and to read all *.immodules files when a directory is encountered in the
      search path.
    - Pre-generate
      /usr/lib/gtk-2.0/<BINARY_VERSION>/immodule-files.d/libgtk2.0-0.immodules
      for the shared library.
    - Continue generating /etc/gtk-2.0/gtk.immodules until packages are
      updated.
  * Add the libpixmap engine to the udeb for the new Bladr GTK theme for g-i.
  * New loader files handling with *.loaders files below
    /usr/lib/gtk-2.0/<BINARY_VERSION>/loaders-files.d.
    - New patch, 021_loader-files-d, to split the module search path on
      ":", as is done in Pango, prepend
      /usr/lib/gtk-2.0/<BINARY_VERSION>/loader-files.d to the search path,
      and to read all *.loaders files when a directory is encountered in the
      search path.
    - Pre-generate
      /usr/lib/gtk-2.0/<BINARY_VERSION>/loader-files.d/libgtk2.0-0.loaders
      for the shared library and libgtk-directfb-2.0-0-udeb.loaders for the
      udeb.
    - Continue generating /etc/gtk-2.0/gdk-pixbuf.loaders until packages are
      updated.
    - This particular patch uses two ugly workarounds and needs work before
      being sent upstream.
  * New Debhelper-based command, dh_gtkmodules, to create module files for IM
    modules and GdkPixbuf loaders; it will still add a dependency on the
    binary version of Gtk for other modules.
  * Make use of the new dh_gtkmodules during the build (override the path to
    gtk-query-immodules-2.0 and gdk-pixbuf-query-loaders.
  * Add ${misc:Depends} to gtk2-engines-pixbuf.

 -- Loic Minier <lool@dooz.org>  Tue, 19 Sep 2006 15:13:38 +0200

gtk+2.0 (2.8.20-2) unstable; urgency=low

  * New patch, 009_revert-gdkdrawable-directfb, to revert a fix for Italic
    letters which caused ugly unneeded horizontal/vertical lines; thanks
    Davide Viti. (Closes: #386860)
  * Fix typo, install-dfb depends on build-dfb, not build-shared.
  * Fix typo (DFB_PKGFIR versus DFB_PKGDIR), use the BUILD_DFB_DIR version of
    gdk-pixbuf-query-loaders, and set LD_LIBRARY_PATH to the udeb's /usr/lib;
    should fix the empty /etc/gtk-2.0/gdk-pixbuf.loaders. (Closes: #382435)
  * Ship all engines of the DirectFB build in the udeb, that is
    engines/libpixmap.so.

 -- Loic Minier <lool@dooz.org>  Wed, 20 Sep 2006 21:36:04 +0200

gtk+2.0 (2.8.20-1) unstable; urgency=low

  * New upstream releases; no API changes.

 -- Loic Minier <lool@dooz.org>  Mon, 14 Aug 2006 16:52:04 +0200

gtk+2.0 (2.8.18-7) unstable; urgency=medium

  * Rename patches to reflect the order in which they are applied:
    - 000_gtk+-2.2.0-buildfix-immodule to 001_gtk+-2.2.0-buildfix-immodule
    - 001_default_fallback_icon_theme to 003_default_fallback_icon_theme
    - 001_gtk+-ximian-gtk2-filesel-navbutton-5 to
      004_gtk+-ximian-gtk2-filesel-navbutton-5
    - 002_xpmico to 005_xpmico
    - 003_gtk+-2.8.17-directfb to 006_gtk+-2.8.17-directfb
    - 005_implicit_pointer_conversion to
      007_implicit_pointer_conversion_gdkdrawable_directfb
    - 006_implicit_pointer_conversion to
      008_implicit_pointer_conversion_gdkgc_directfb
  * Change the 000_gtk+-2.0.6-exportsymbols, and
    001_gtk+-2.2.0-buildfix-immodule patches to only patch the
    non-autogenerated files.
  * Rename 004_reautoconf to 070_mandatory-relibtoolize; update it for the
    previous changes; use an older autoconf version to work around a bug
    in the glib-gettext macro which broke localization in dialog boxes; thanks
    Mike Hommey.

 -- Loic Minier <lool@dooz.org>  Sun,  6 Aug 2006 11:49:48 +0200

gtk+2.0 (2.8.18-6) unstable; urgency=low

  * 005_implicit_pointer_conversion.patch: patch from Dann Frazier to
    fix an implicit pointer conversion error on 64-bit architectures
    (closes: #381081).
  * 006_implicit_pointer_conversion.patch: fix another implicit
    conversion by allowing deprecated functions in the necessary header
    file (closes: #381082).

 -- Josselin Mouette <joss@debian.org>  Wed,  2 Aug 2006 14:48:54 +0200

gtk+2.0 (2.8.18-5) unstable; urgency=low

  [ Loic Minier ]
  * Set Priority to extra to sync with overrides.

  [ Josselin Mouette ]
  * Set priority to extra for the udeb.
  * Bump build dependencies for libcairo to the stable version.
  * Lots of cleanup in debian/rules.
  * Rename directfb packages to libgtk-directfb-2.0-*.
  * Move .a and .la files from the engine package to the development
    package.
    + Add appropriate Replaces: field.

 -- Josselin Mouette <joss@debian.org>  Sun, 30 Jul 2006 18:21:37 +0200

gtk+2.0 (2.8.18-4) experimental; urgency=low

  * Bump libcairo build dependencies.
  * Only install the PNG loader in the udeb.
  * Rebuild against a fixed glib.

 -- Josselin Mouette <joss@debian.org>  Mon, 26 Jun 2006 22:34:27 +0200

gtk+2.0 (2.8.18-3) experimental; urgency=low

  [ Loïc Minier ]
  * Bump libgtk2.0-dev dependency and build-dep on libx11-dev to >= 2:1.0.0-6
    as it ships x11.pc which ends up in the Requires of gdk-x11-2.0.pc.
    (Closes: #326199, #370693)
    [debian/control, debian/control.in]

  [ Josselin Mouette ]
  * 003_gtk+-2.8.17-directfb.patch: new patch, bringing a new directfb
    backend.
  * 004_reautoconf.patch: new patch, result of "libtoolize --force
    --copy; aclocal; autoheader; automake -acf; autoconf; rm -rf
    autom4te.cache" with the previous patches applied.
  * Make 3 new packages: libgtk+2.0-directfb0-udeb,
    libgtk+2.0-directfb-dev and  libgtk+2.0-directfb0.
  * Add a new build flavour for directfb (only the shared version).
  * Use chrpath to remove the rpath in the udeb.
  * Generate a fake shlibs.local to handle all intra-gtk dependencies by
    hand.
  * Switch to debhelper compatibility mode 5 and require 5.0.22.
  * Standards-version is 3.7.2.
  * Break the circular dependency between libgtk2.0-0, libgtk2.0-bin and
    libgtk2.0-common (closes: #309604).
    + Remove libgtk2.0-common dependency on libgtk2.0-0.
    + Remove libgtk2.0-0 dependency on libgtk2.0-bin.
    + Use ${binary:Version} and ${source:Version} to ensure strict
      dependencies.
    + Build-depend on dpkg-dev 1.13.19.
    + Invert the libgtk2.0-common -> libgtk2.0-0 symbolic link.
    + libgtk2.0-common.preinst, libgtk2.0-0.postinst: dance the symbolic
      link samba.
    + Move support binaries and scripts to libgtk2.0-0 and make
      libgtk2.0-bin a binary-all package containing only scripts.
    + Move /usr/sbin/update-* calls to libgtk2.0-0.
    + update-*: call binaries at their new location.

 -- Josselin Mouette <joss@debian.org>  Mon, 26 Jun 2006 22:31:14 +0200

gtk+2.0 (2.8.18-1) unstable; urgency=low

  * New upstream version:
    Bugs fixed:
    - search box positioning has some bugs
    - Gdk does not translate VK_NUMPADx to GDK_KP_x
    - sanely handle late (re)setting of dnd image
    - Text is shifted off-by-one in Add to panel
    - gtk_widget_create_pango_layout docs typo
    - GtkLayout In GtkScrolledWindow does not receive the scroll_event
    - gtktreeview has RTL problems with toggle buttons if using gtktreestore
      as a model
    - Wrong drop location in GtkEntry
    - GtkImage animation CRITICALS on switching themes
    - DnD: Conditional jump or move depends on uninitialised value
    - cursor blocked to dnd mode after using shift and dnd on a GtkCalendar
    - Crashes while creating source code w/GtkFontSelection
    - the right edge tab does not appear when switching tab
    - Warning in gtk_paned_compute_position
    - gdk should set resolution on PangoCairoFontmap, not PangoCairoContext
    - GtkTreeView does not resize correctly
    - gtk_tree_view_get_cell_area() forgets depth-one expander
    - expander animation not working in RTL mode
    - Multiple issues discovered by Coverity
    - Make gtk_file_chooser_button_new() friendlier for language bindings

 -- Sebastien Bacher <seb128@debian.org>  Tue, 30 May 2006 17:02:26 +0200

gtk+2.0 (2.8.17-1) unstable; urgency=low

  * New upstream version:
    Bugs fixed:
    - Expander disclosure button is too small
    - gtk_image_clear doesn't cause redraw
    - typo in configure.in yields suspicious warning
    - gtk_icon_view_set_cursor causes Segmentation fault
    - garbage output of --help in non UTF-8 locale
    - GtkNotebook does not destroy its children on destroy()
    - TreeView DnD between-row highlight colo
    - Gtk-Criticals occur when scrolling a text_view that is not realized
    - Hidden menubar still activates submenus with kbd
    - GtkTreeItem broken
    -  Clean up button press handling (use one-grab-op-at-a-time pattern)
    - broken scrolling when selecting
    - GTK+ File-chooser dialog crashes
    - Nautilus crashes when dragging icons to another screen
    - mixed line separators confuse gtk_text_iter_ends_line
    - Textview child is covered by window border
    - gdk_pixbuf_loader_new_with_type(): What image types are allowed?
    - Missing progress bar label
    - Fix a problem which caused grab-notify signal to be missed in some cases
  * debian/control.in:
    - clear the Build-Depends on xlibs-static-pic | xlibs-pic, not required
    - updated the Build-Depends on libpango1.0-dev so it build with
      the xorg transitioned version
  * * debian/patches/001_default_fallback_icon_theme.patch:
    - set the default fallback icon theme to "gnome", fixes the issues with
      the moves of icons from hicolor to gnome

 -- Sebastien Bacher <seb128@debian.org>  Sun,  9 Apr 2006 21:54:11 +0200

gtk+2.0 (2.8.16-1) unstable; urgency=low

  * New upstream version

 -- Sebastien Bacher <seb128@debian.org>  Wed, 15 Mar 2006 19:26:46 +0100

gtk+2.0 (2.8.15-1) unstable; urgency=low

  * New upstream version:
    * Bugs fixed:
      - Keys P and N in "open file" dialog have special meaning
      - MS-Windows theme (GTK-Wimp) shows all funky characters
      - Optimize gdk on win32
      - Hollow polygons have wrong linecaps
      - panel crash with a11y enabled
    * Updated translations (bg,bn,cs,eu,ro)

 -- Sebastien Bacher <seb128@debian.org>  Tue, 14 Mar 2006 15:41:56 +0100

gtk+2.0 (2.8.13-1) unstable; urgency=low

  * New upstream version:
    * Bugs fixed:
    - Can't select some items in GtkIconView
    - gtk_icon_theme_list_icons: example contexts don't work
    - gnopernicus crashes on changing display screen source for magnifier
    - evince crashes in gdk_region_union_with_rect
    - Small error in _gdk_gc_update_context
    - gtk.Notebook.get_current_page() returns incorrect page number
      when pages hidden
    - GtkAboutDialog not responsive to Escape key
    - GtkNotebook popup menu not keynavigatable
    - GtkRadioButton does not issue notify::active
    - Make more use of G_DISABLE_ASSERT in TextView code
    * Updated translations

 -- Sebastien Bacher <seb128@debian.org>  Sat, 25 Feb 2006 23:56:58 +0100

gtk+2.0 (2.8.12-1) unstable; urgency=low

  * New upstream bugfix release.
  * [debian/copyright] Updated FSF's address.

 -- J.H.M. Dassen (Ray) <jdassen@debian.org>  Sun, 12 Feb 2006 14:11:11 +0100

gtk+2.0 (2.8.11-1) unstable; urgency=low

  * New upstream version
    * Avoid memory overruns in the pixbuf theme engine with nonsensical
      gradient specifications.  [Matthias]
    * Bugs fixed:
    - Cursor doesn't move as expected
    - Segfault from combination of gtk_container_set_resize_mode()
      and GtkComboBox
    - segfault in update_cursor on amd64
    - eog crashes at launch under AIX
    - "~" should bring up the location dialog
    - gtk_text_layout_get_cursor_locations() chokes on layout=0x0
    * Documentation improvements [Federico Mena Quintero]
    * Translation updates (es,pt_BR,zh_HK,zh_TW)

 -- Sebastien Bacher <seb128@debian.org>  Fri, 27 Jan 2006 22:28:05 +0100

gtk+2.0 (2.8.10-1) unstable; urgency=low

  * New upstream version
  * debian/control.in:
    - updated the glib requirement
  * debian/patches/001_fs_documents.patch:
    - dropped, stick with upstream behaviour rather

 -- Sebastien Bacher <seb128@debian.org>  Thu, 12 Jan 2006 13:34:37 +0100

gtk+2.0 (2.8.9-2) unstable; urgency=low

  * Upload to unstable

 -- Sebastien Bacher <seb128@debian.org>  Thu, 15 Dec 2005 15:13:32 +0100

gtk+2.0 (2.8.9-1) experimental; urgency=low

  * New upstream version:
    Bugs fixed:
    - File chooser filter behaves weird
    - 2.8.4 to 2.8.6: sound-juicer crash, fileselector assertions
    - On unsetting the Model, GtkTreeView does not clear
      it's associated TreeSelection
    - Crash on selecting a file of null mime-type
    - gtktoolbutton leaks a pixbuf
    - GdkEvent leaked in gtktreeview.c / gtk_tree_view_key_press
    - Typo in trap_activate_cb()
    - gtkcalendar.c: The identifier is already declared.
    - gtk_menu_attach_to_widget() does not take NULL detacher
    - Unhinted fonts are measured incorrectly and drawing
      problems occur as a result
    - unwanted scrolling in recent gtk
    - Toolbars without icons are invisible in icon-only mode
    - Search-entry in the TreeView not working properly
    - gtktoolbutton.c:562: warning: 'image' is used
      uninitialized in this function
    - reference count of textbuffer increases with each paste
    - gtk_selection_data_get_uris leaks memory
    Other changes:
    - Remove GMemChunk from public header files to
      support building against GLib 2.10
    - Report errors in option parsing
    - Merge upstream xdgmime changes to handle duplicate glob patterns

 -- Sebastien Bacher <seb128@debian.org>  Sat, 10 Dec 2005 18:22:50 +0100

gtk+2.0 (2.8.8-1) experimental; urgency=low

  * New upstream version:
    GtkFileChooser:
     - Make F2 work for renaming bookmarks
    GtkEntry:
     - Turn off input methods in password entries
    - Other fixes * Documentation improvements
    - Updated translations

 -- Sebastien Bacher <seb128@debian.org>  Tue, 29 Nov 2005 16:00:32 +0100

gtk+2.0 (2.8.7-1) experimental; urgency=low

  * New upstream version.
  * Security fixes:
    - Add check to XPM reader to prevent integer overflow for specially crafted
      number of colors (CVE-2005-3186) (Closes: #339431).
    - Fix endless loop with specially crafted number of colors (CVE-2005-2975).
  * debian/patches/001_fs_documents.patch:
    - updated.
  * debian/rules:
    - fix confusing cp usage.

  [ Loic Minier ]
  * Drop xlibs-dev deps and build-deps.
    [debian/control, debian/control.in]

 -- Sebastien Bacher <seb128@debian.org>  Wed, 16 Nov 2005 11:54:11 +0100

gtk+2.0 (2.8.3-1) experimental; urgency=low

  * New upstream version:
    - Fix problems with the handling of initial settings
      for font options and cursor themes.
    - Add a --ignore-theme-index option to gtk-update-icon-cache.

 -- Jordi Mallach <jordi@debian.org>  Thu,  1 Sep 2005 19:45:50 +0200

gtk+2.0 (2.8.2-1) experimental; urgency=low

  * New upstream version:
    - Fix a crash with custom icon themes, which affected
      the gnome-theme-manager.
    - Make sure font and cursor settings are propaged down
      to the screen initially.
  * debian/control.in:
    - require the current pango.

 -- Sebastien Bacher <seb128@debian.org>  Thu, 25 Aug 2005 00:36:18 +0200

gtk+2.0 (2.8.1-1) experimental; urgency=low

  * New upstream version:
    - gtk-update-icon-cache no longer stores copies of symlinked icons,
      and it has a --index-only option to omit image data from the cache.
    - Make large GtkSizeGroups more efficient.
    - Improve positioning of menus in GtkToolbar.
    - Make scrolling work on unrealized icon views.
    - Avoid unnecessary redraws on range widgets.
    - Make sure that all GTK+ applications reload icon themes promptly.
    - Ensure that gdk_pango_get_context() and gtk_widget_get_pango_context()
      use the same font options and dpi value.
    - Multiple memory leak fixes.
  * debian/control.in:
    - updated the libgtk2.0-dev Depends according to the changes.
  * debian/rules:
    Add --enable-explicit-deps=yes to make sure stuff like x11 gets listed as a
    Requires: in gdk(-x11)-2.0.pc, because otherwise linkage against -lX11 and
    friends doesn't get carried through.  Whether or not this is correct is
    arguable, since libgdk-x11-2.0.so.0* ends up linked against it anyway, but
    stuff like gnome-panel seems to be relying on this transience.
    Change by Daniel Stone.

 -- Sebastien Bacher <seb128@debian.org>  Wed, 24 Aug 2005 11:24:16 +0200

gtk+2.0 (2.8.0-1) experimental; urgency=low

  * New upstream version.
  * debian/control.in:
    - build with the new cairo (Closes: #323705).
    - updated the Build-Depends for xorg (Closes: #323080).
  * debian/copyright:
    - use License instead of Copyright (Closes: #323209).
  * debian/patches/001_fs_documents.patch:
    - default to Documents.
  * debian/rules:
    - updated the shlibs.
  * debian/watch:
    - updated.

 -- Sebastien Bacher <seb128@debian.org>  Thu, 18 Aug 2005 12:19:41 +0200

gtk+2.0 (2.7.2-1) experimental; urgency=low

  * New upstream version.
  * debian/control.in:
    - updated the Build-Depends.
  * debian/rules:
    - updated the shlibs.
    - use cairo.
  * debian/watch:
    - updated.

 -- Sebastien Bacher <seb128@debian.org>  Tue, 12 Jul 2005 01:06:55 +0200

gtk+2.0 (2.6.8-1) unstable; urgency=low

  * New upstream version.
  * debian/patches/003_focus_issues.patch:
    - fixed with the new version.

 -- Sebastien Bacher <seb128@debian.org>  Thu, 16 Jun 2005 12:52:35 +0200

gtk+2.0 (2.6.7-2) unstable; urgency=low

  * Upload to unstable.
  * Forward patches from 2.6.4 branch:
    + 003_focus_issues.patch: stolen from CVS HEAD to fix focus issues.
    + debian/gtk-tutorial.devhelp: updated to reflect the reality of the
      html files.
  * Loïc Minier:
    + Document the configuration of Emacs-style key bindings in README.Debian,
      with additional instructions for GNOME users. [debian/README.Debian]
      (Closes: #309530)

 -- Josselin Mouette <joss@debian.org>  Mon,  6 Jun 2005 22:39:27 +0200

gtk+2.0 (2.6.7-1) experimental; urgency=low

  * New upstream version:
    - Fix compilation with gcc 4.0 (Closes: #303646).
  * debian/rules:
    - clean from the mips changes.
  * debian/patches/002_bmp.patch:
    - the new version fixes that.
  * debian/patches/004_fs_newdir.patch:
    - the new version fixes that.

 -- Sebastien Bacher <seb128@debian.org>  Thu, 14 Apr 2005 22:06:53 +0200

gtk+2.0 (2.6.4-1) unstable; urgency=medium

  * New upstream release.
  * debian/patches/004_fs_newdir.patch:
    - fix a crash in the fileselector when creating a directory.
  * debian/patches/003_iconcache.patch:
    - this bug is fixed in the new version.
  * debian/patches/004_mipsbuild.patch:
    - dropped, this change is not required.
  * debian/patches/002_bmp.patch:
     - fix CAN-2005-0891: BMP double free Dos (Closes: #303141).

 -- Sebastien Bacher <seb128@debian.org>  Tue,  5 Apr 2005 21:09:01 +0200

gtk+2.0 (2.6.2-4) unstable; urgency=high

  * Sjoerd Simons:
    - debian/patches/003_iconcache.patch
      + Updated. Let updateiconcache.c include config.h so it's correctly build
        with large file support (Closes: #295777).
  * Sebastien Bacher:
    - debian/shlibs.local:
      + dropped, fix the self depends (Closes: #296175).
  * Loic Minier:
    - debian/control*
      + added gtk2-engines-pixbuf subsection and priority to sync with
        the override.
  * Use high urgency so that icon themes can propagate to testing.

 -- Josselin Mouette <joss@debian.org>  Wed,  2 Mar 2005 22:28:38 +0100

gtk+2.0 (2.6.2-3) unstable; urgency=low

  * Patch from Steve Langasek <vorlon@debian.org>:
    Add a --disable-testsuite argument to upstream configure, to permit
    skipping the testsuite on architectures where large static binaries
    are currently problematic (i.e., mips).  Closes: #295048.

 -- Sebastien Bacher <seb128@debian.org>  Sun, 13 Feb 2005 19:23:39 +0100

gtk+2.0 (2.6.2-2) unstable; urgency=low

  * debian/libgtk2.0-bin.postinst:
    - don't run gtk-update-icon-cache, the themes should do that
      (Closes: #293568).
  * debian/patches/003_iconcache.patch:
    - should fix the gtk-update-icon-cache issue on sparc.

 -- Sebastien Bacher <seb128@debian.org>  Sun,  6 Feb 2005 19:57:57 +0100

gtk+2.0 (2.6.2-1) unstable; urgency=low

  * New upstream release:
    - fix the loop in gtkdialog (Closes: #291051).
    - should fix the issue on sparc (Closes: #293711).

 -- Sebastien Bacher <seb128@debian.org>  Sun,  6 Feb 2005 00:16:52 +0100

gtk+2.0 (2.6.1-2) unstable; urgency=low

  * Upload to unstable.
  * debian/patches/004_gtkmodules.patch:
    - don't reverse the order of modules, that fix a crash with the modules.

 -- Sebastien Bacher <seb128@debian.org>  Wed,  2 Feb 2005 18:28:09 +0100

gtk+2.0 (2.6.1-1) experimental; urgency=low

  * New upstream release.

 -- Sebastien Bacher <seb128@debian.org>  Sun,  9 Jan 2005 14:23:07 +0100

gtk+2.0 (2.6.0-1) experimental; urgency=low

  * New upstream release (Closes: #275239).
  * debian/control.in:
    - create a gtk2-engines-pixbuf package.
    - recommends hicolor-icon-theme (Closes: #287334).
    - rename libgtk2.0-dbg to libgtk2.0-0-dbg.
    - updated the Build-Depends.
  * debian/gtk2-engines-pixbuf.files:
    - added.
  * debian/libgtk2.0-bin.files:
    - install gtk-update-icon-cache here.
  * debian/libgtk2.0-bin.postinst:
    - call gtk-update-icon-cache.
  * debian/patches/001_gtk+-debian-aclocal-pass_all.patch:
    - removed, should not be needed with the new version.
  * debian/patches/003_treeview-typeahead.patch,
    debian/patches/003_filechooser-search.patch,
    debian/patches/004_treeview-activate.patch,
    debian/patches/005_modifiers.patch:
    - removed, these changes are in the new version.
  * debian/rules:
    - updated the shlibs.
    - use dh_strip to make the debug package.
  * update-gtk-immodules.in:
  * update-gdkpixbuf-loaders.in:
    - module version is 2.4.0.
  * debian/watch:
    - updated.

 -- Sebastien Bacher <seb128@debian.org>  Wed, 29 Dec 2004 18:55:11 +0100

gtk+2.0 (2.4.14-2) unstable; urgency=low

  * debian/patches/003_filechooser-search.patch:
    - open the path entry if "/" is enter in the file-selector.
  * debian/patches/004_treeview-activate.patch:
    - typeahead active the row.
  * debian/patches/005_modifiers.patch:
    - accept shift-/ for bringing up the location popup.

 -- Sebastien Bacher <seb128@debian.org>  Tue, 21 Dec 2004 16:21:15 +0100

gtk+2.0 (2.4.14-1) unstable; urgency=low

  * New upstream release (Closes: #286021).
  * debian/control.in:
    - set myself as maintainer.
  * debian/patches/003_treeview-typeahead.patch:
    - backport of the typeahead feature for the treeviews.

 -- Sebastien Bacher <seb128@debian.org>  Sun, 19 Dec 2004 14:55:07 +0100

gtk+2.0 (2.4.13-1) unstable; urgency=low

  * New upstream release:
    - make new notebook tabs appear again (Closes: #276266).

 -- Sebastien Bacher <seb128@debian.org>  Wed, 13 Oct 2004 16:48:13 +0200

gtk+2.0 (2.4.11-1) unstable; urgency=low

  * New upstream release.

 -- Sebastien Bacher <seb128@debian.org>  Mon, 11 Oct 2004 19:48:52 +0200

gtk+2.0 (2.4.10-1) unstable; urgency=low

  * New upstream release.
  * debian/patches/002_xpmico.patch:
    - updated, the two xpm fixes are in the new version.

 -- Sebastien Bacher <seb128@debian.org>  Sun, 19 Sep 2004 00:19:27 +0200

gtk+2.0 (2.4.9-2) unstable; urgency=high

  * debian/patches/002_xpmico.patch:
    - fix CAN-2004-0782 Heap-based overflow in pixbuf_create_from_xpm.
    - fix CAN-2004-0783 Stack-based overflow in xpm_extract_color.
    - fix CAN-2004-0788 ico loader integer overflow.

 -- Sebastien Bacher <seb128@debian.org>  Fri, 17 Sep 2004 12:23:02 +0200

gtk+2.0 (2.4.9-1) unstable; urgency=medium

  * GNOME team upload.
  * New upstream release.
  * debian/patches/002_gtk+-pixbuf-breakage.patch: removed, included in
    upstream version 2.4.8.

 -- Jordi Mallach <jordi@debian.org>  Thu, 26 Aug 2004 14:41:17 +0200

gtk+2.0 (2.4.7-1) unstable; urgency=medium

  * GNOME team upload.
  * New upstream release.
  * debian/patches/002_gtk+-pixbuf-breakage.patch: new, apply patch
    from CVS to fix thumbnail corruption in nautilus.

 -- Jordi Mallach <jordi@debian.org>  Wed, 25 Aug 2004 20:12:28 +0200

gtk+2.0 (2.4.4-2) unstable; urgency=medium

  * Rebuilt with libtiff4.
  * debian/control.in:
    - Build-Depends on libtiff4-dev.

 -- Sebastien Bacher <seb128@debian.org>  Wed, 28 Jul 2004 23:11:54 +0200

gtk+2.0 (2.4.4-1) unstable; urgency=low

  * New upstream release
    - fix the problem with directories displayed twice in the file chooser
      (Closes: #249057).
  * debian/control.in:
    - libgtk2.0-bin Conflicts with old libgtk2.0-dev.

 -- Sebastien Bacher <seb128@debian.org>  Sun, 11 Jul 2004 00:33:45 +0200

gtk+2.0 (2.4.3-3) unstable; urgency=low

  * debian/control.in:
    - since manpages have moved from libgtk2.0-dev to libgtk2.0-bin we need
      to update the Replaces.

 -- Sebastien Bacher <seb128@debian.org>  Mon,  5 Jul 2004 21:15:25 +0200

gtk+2.0 (2.4.3-2) unstable; urgency=low

  * debian/libgtk2.0-bin.files:
    - moved gdk-pixbuf-query-loader and gtk-query-immodules-2.0 manpages
      to libgtk2.0-bin. (Closes: #257399).
  * debian/libgtk2.0-doc.doc-base.gtk-faq,
    debian/libgtk2.0-doc.doc-base.gtk-tutorial:
    - changed index.html with book1.html.
  * Included devehelp files from Richard Cohen <richard@daijobu.co.uk>
    for the faq and the tutorial (Closes: #256844).

 -- Sebastien Bacher <seb128@debian.org>  Sat,  3 Jul 2004 12:14:38 +0200

gtk+2.0 (2.4.3-1) unstable; urgency=medium

  * New upstream release
    - fix the button size allocation logic (Closes: #253971, #253974).
  * debian/rules
    - updated the shlibs.

 -- Sebastien Bacher <seb128@debian.org>  Tue, 15 Jun 2004 11:29:13 +0200

gtk+2.0 (2.4.2-1) unstable; urgency=low

  * New upstream release (Closes: #252690).

 -- Sebastien Bacher <seb128@debian.org>  Sat,  5 Jun 2004 17:23:57 +0200

gtk+2.0 (2.4.1-4) unstable; urgency=low

  * Conflict with librsvg2-common << 2.6.3-1 (closes: #250714, #250647).

 -- Josselin Mouette <joss@debian.org>  Tue, 25 May 2004 14:15:22 +0200

gtk+2.0 (2.4.1-3) unstable; urgency=low

  * GNOME Team Upload.
  * Upload to unstable
    + close bug fixed in experimental uploads
      (Closes: #161244, #201429, #201507, #203677, #208744, #223316, #228603)
      (Closes: #232081, #234902, #238479, #241860)
  * Marc Brockschmidt <he@debian.org>
   + debian/rules: Really, *really* surpress warnings when removing directories
     (using >/dev/null 2>&1 instead of 2>&1 >/dev/null)

 -- Sebastien Bacher <seb128@debian.org>  Sat, 22 May 2004 15:23:21 +0200

gtk+2.0 (2.4.1-2) experimental; urgency=low

  * debian/control.in:
    + Conflict with old versions of packages that need a rebuild to work with
      gtk+2.4 to force the updates.

 -- Sebastien Bacher <seb128@debian.org>  Sat, 15 May 2004 23:24:07 +0200

gtk+2.0 (2.4.1-1) experimental; urgency=low

  * New upstream release.
  * Akira TAGOH <tagoh@debian.org>
  + debian/control:
    - added libgtk2.0-0 to Depends for libgtk2.0-common. (from 2.2.4-6).
    - libgtk2.0-dev requires libxext-dev. (Closes: #247469)
  * Sebastien Bacher <seb128@debian.org>
  + debian/rules:
    - updated shlib to 2.4.1.

 -- Sebastien Bacher <seb128@debian.org>  Wed,  5 May 2004 23:32:54 +0200

gtk+2.0 (2.4.0-4) experimental; urgency=low

  * Akira TAGOH <tagoh@debian.org>
  + debian/control:
    - moved arch-independent files to libgtk2.0-common again.
    - separated arch-dependent files to libgtk2.0-bin.

 -- Akira TAGOH <tagoh@debian.org>  Sat, 24 Apr 2004 02:11:52 +0900

gtk+2.0 (2.4.0-3) experimental; urgency=low

  * Akira TAGOH <tagoh@debian.org>
  + debian/rules:
    - modified the sed script to strip the version properly.
      (closes: Bug#241860)
    - clean up.
  + debian/control:
    - updated the dependencies for the separated xlibs-dev. (from 2.2.4-4)
    - separated arch-independent data to libgtk2.0-data package.
      (from 2.2.4-4)

 -- Akira TAGOH <tagoh@debian.org>  Fri, 23 Apr 2004 22:43:58 +0900

gtk+2.0 (2.4.0-2) experimental; urgency=low

  * debian/control.in:
    + Added build dependency on libxcursor-dev. (Closes: #239886)

  Sebastien Bacher <seb128@debian.org>:
  * debian/rules:
    + Updated shver.
  * debian/control.in:
    + Added again Build-Depends removed in 2.4.0-1.

 -- J.H.M. Dassen (Ray) <jdassen@debian.org>  Thu, 25 Mar 2004 11:18:48 +0100

gtk+2.0 (2.4.0-1) experimental; urgency=low

  * First upload of new GTK+ branch in experimental (Closes: #238479):
    + back out locale-dependent interpretation of KP_Decimal (Closes: #234902).
    + change scrolling method (Closes: #161244).
    + first day of the week depends of the locale (Closes: #228603).
    + fix fileselector multiple selection handling after keyboard validation
      (Closes: #208744).
    + fix gtktreeview crash when expanding nodes (Closes: #232081).
    + fix quotes missing in gtk-2.0.m4 (Closes: #223316).
    + use the new file selector (Closes: #203677, #201429, #201507).
    + and probably a lot of other bug fixes and improvements ...
  * Sebastien Bacher <seb128@debian.org>:
    * debian/control.in:
      - removed Build-Depends on docbook-utils and linuxdoc-tools-text.
    * patches/001_gtk+-debian-docfix-dtds.patch:
      - removed since we have a xml catalog now.
  * Rob Taylor <robtaylor@fastmail.fm>:
    * debian/control.in, debian/sources, debian/scripts/vars, debian/watch:
      - updated for 2.4.0.
    * debian/patches/:
      - 002_gtk+-debian-freetype.patch:
        + removed, not needed any more, configure already has the changes.
      - 000_gtk+-2.2.4-non-weak-symbols.patch:
        + removed, fixed in upstream source.
      - 000_gtk+-2.2.4-socketfocus.patch:
        + removed, fixed in upstream source.
      - 001_gtk+-debian-aclocal-pass_all.patch :
        + updated.
      - 000_gtk+-2.2.0-buildfix-immodule.patch
        + updated.
      - 000_gtk+-debian-xinerama-pic.patch
        + updated.

 -- Sebastien Bacher <seb128@debian.org>  Mon, 22 Mar 2004 22:00:09 +0100

gtk+2.0 (2.2.4-6) unstable; urgency=low

  * Akira TAGOH <tagoh@debian.org>
  + debian/control:
    - added libxt-dev to fix FTBFS. (closes: Bug#246450)
    - added libgtk2.0-0 to Depends for libgtk2.0-common.

 -- Akira TAGOH <tagoh@debian.org>  Tue,  4 May 2004 11:30:56 +0900

gtk+2.0 (2.2.4-5) unstable; urgency=low

  * Akira TAGOH <tagoh@debian.org>
  + debian/control:
    - moved arch-independent files to libgtk2.0-common again.
    - separated arch-dependent files to libgtk2.0-bin.

 -- Akira TAGOH <tagoh@debian.org>  Sat, 24 Apr 2004 01:12:08 +0900

gtk+2.0 (2.2.4-4) unstable; urgency=low

  * Akira TAGOH <tagoh@debian.org>
  + debian/rules:
    - bumped the shlib version to 2.2.1-3. (closes: Bug#208671)
  + debian/control:
    - separated arch-independent data to libgtk2.0-data package.
      (closes: Bug#233396)
    - fixed the dependencies for the separated xlibs-dev.
      (closes: Bug#241782, Bug#241522)
  + debian/libgtk2.0-data.{dir,files}:
    - added.

 -- Akira TAGOH <tagoh@debian.org>  Thu, 22 Apr 2004 00:42:02 +0900

gtk+2.0 (2.2.4-3) unstable; urgency=low

  * debian/patches/:
    - 002_gtk+-debian-freetype.patch: patch from Daniel Schepler to fix the
      build failure due to freetype (Closes: #225129).

 -- Sebastien Bacher <seb128@debian.org>  Sat, 27 Dec 2003 13:00:17 +0100

gtk+2.0 (2.2.4-2) unstable; urgency=low

  * debian/control:
    - added Uploaders to maintain as team.
    - added gnome-pkg-tools to Build-Depends.
  * debian/gtk-options.7:
    - included a manpage with the help on the options (Closes: Bug#216897).
  * debian/libgtk2.0-doc.doc-base.gtk-faq
  * debian/libgtk2.0-doc.doc-base.gtk-tutorial:
    - replaced book1.html by index.html (closes: Bug#215382).
  * debian/patches/:
    - 000_gtk+-2.2.4-socketfocus.patch: new patch to fix a GtkSocket focus
      problem that hang the system tray applet.
      (closes: Bug#210813, Bug#212772).
    - 001_gtk+-ximian-gtk2-filesel-navbutton-5.patch: updated
      (closes: Bug#216660).
  * debian/rules:
    - modified to generate debian/control using gnome-pkg-tools.

 -- Sebastien Bacher <seb128@debian.org>  Fri, 31 Oct 2003 21:32:29 +0100

gtk+2.0 (2.2.4-1) unstable; urgency=low

  * New upstream release.
    - implemented the im module that produces C_WITH_CEDILLA rather than
      C_WITH_ACUTE for dead_acute+c combinations. it will be used as default
      im module for fr and pt. (closes: Bug#168557)
    - reworked the handling of XIM's status window. (closes: Bug#203009)
  * debian/control:
    - removed libgtk2.0-0png3 which is unnecessary anymore.
    - added non-versioned Conflicts: libgtk2.0-0png3.
    - bumped Standards-Version to 3.6.1.0.
  * debian/patches/: removed the backported patches.
    - 000_gtk+-2.2.2-docfix-gtk2compliant.patch
    - 000_gtk+-2.2.2-docfix-gtktreemodel.patch
    - 000_gtk+-2.2.2-gtkwidget-viewable.patch
    - 000_gtk+-2.2.2-imxim-reconnect.patch

 -- Akira TAGOH <tagoh@debian.org>  Mon,  8 Sep 2003 03:42:18 +0900

gtk+2.0 (2.2.2-3) unstable; urgency=low

  * debian/patches/:
    - 000_gtk+-2.2.2-docfix-gtk2compliant.patch: applied a backported patch
      from CVS to fix the old documentation. (closes: Bug#146723)
    - 000_gtk+-2.2.2-docfix-gtktreemodel.patch: applied a backported patch
      from CVS to fix the sample code. (closes: Bug#201322)
    - 000_gtk+-2.2.2-gtkwidget-viewable.patch: applied a backported patch from
      CVS to fix the garbled pixmaps. (closes: Bug#201808, Bug#202486)
    - 000_gtk+-2.2.2-imxim-reconnect.patch: applied a backported patch from
      CVS to fix the segfaults if the XIM server is killed during running gtk2
      applications.
    - 001_gtk+-debian-docfix-dtds.patch: applied to use the local DTD.
  * debian/control:
    - added Build-Depends-Indep: gtk-doc-tools, docbook-xml to re-generate the
      fixed documents.

 -- Akira TAGOH <tagoh@debian.org>  Thu,  7 Aug 2003 01:42:46 +0900

gtk+2.0 (2.2.2-2) unstable; urgency=low

  * debian/patches/:
    - 001_gtk+-debian-aclocal-pass_all.patch: re-applied a patch to fix FTBFS
      on arm. (closes: Bug#201443)

 -- Akira TAGOH <tagoh@debian.org>  Thu, 24 Jul 2003 03:14:10 +0900

gtk+2.0 (2.2.2-1) unstable; urgency=low

  * New upstream release. (closes: Bug#200350)
    - Fixed threadlocks on GtkTreeView. (closes: Bug#192136)
    - Fixed the crash on moving the cursor when the cursor is invisible.
      (closes: Bug#187858)
    - Fixed the compose table for ascending order. (closes: Bug#182073)
  * debian/control:
    - fix the FTBFS. Thanks to Daniel Baeyens.
    - bumped Standards-Version to 3.6.0.
  * debian/rules:
    - removed dh_undocumented.
    - don't claim the newer shlibs.
  * debian/patches/:
    - 000_gtk+-2.2.1-gdk_event_copy_for_xinput.patch: removed.
    - 000_gtk+-2.2.1-gdk_visual_get_best_with_depth.patch: removed.
    - 000_gtk+-2.2.1-gtk_text_line_previous_could_contain_tag.patch: removed.
    - 000_gtk+-2.2.1-gtktreeview-scroll.patch: removed.
    - 000_gtk+-debian-xinerama-pic.patch: updated.
    - 001_gtk+-debian-aclocal.patch: removed.
    - 001_gtk+-ximian-gtk2-filesel-navbutton-5.patch: applied a Ximian patch
      to improve the GtkFileSel UI. Requested from Ross Burton.
    - 000_gtk+-2.2.2-non-weak-symbols.patch: applied to fix the undefined non
      weak symbols. (closes: Bug#193774)

 -- Akira TAGOH <tagoh@debian.org>  Sun, 13 Jul 2003 21:26:49 +0900

gtk+2.0 (2.2.1-6) unstable; urgency=low

  * debian/patches/001_gtk+-debian-aclocal.patch:
    - damn. forgot to re-run automake and autoconf. fix again.
      (closes: Bug#190569)

 -- Akira TAGOH <tagoh@debian.org>  Sat,  3 May 2003 16:56:18 +0900

gtk+2.0 (2.2.1-5) unstable; urgency=low

  * debian/control:
    - changed a section for libgtk2.0-dbg to libdevel.
  * debian/patches/000_gtk+-debian-aclocal.patch:
    - applied to fix Xinerama library linkage broken on arm and m68k.
      (closes: Bug#190569)
      Thanks to James Troup and Phil Blundell.

 -- Akira TAGOH <tagoh@debian.org>  Sat,  3 May 2003 01:50:52 +0900

gtk+2.0 (2.2.1-4) unstable; urgency=low

  * debian/patches/:
    - 000_gtk+-2.2.1-gtk_text_line_previous_could_contain_tag.patch:
      applied a backported patch from CVS. (closes: Bug#185066)
    - 000_gtk+-2.2.1-gtktreeview-scroll.patch:
      applied a patch from Red Hat to fix infinite expose loops in TreeView.
      (closes: Bug#187312)
  * debian/control:
    - bumped Standards-Version to 3.5.9.
    - changed a section for libgtk2.0-dev to libdevel.
  * debian/rules:
    - fixed the symlinks on /usr/share/gtk-doc/html. (closes: Bug#183377)
  * debian/compat:
    - use it instead of DH_COMPAT.

 -- Akira TAGOH <tagoh@debian.org>  Fri,  4 Apr 2003 01:55:35 +0900

gtk+2.0 (2.2.1-3) unstable; urgency=low

  * build against the latest xlibs and xlibs-pic. so now correct
    libXinerama_pic.a is linked and supporting xinarama is re-enabled.
    (closes: Bug#177318)
  * debian/control:
    - depend on xlibs-pic (>= 4.2.1-6)
  * debian/README.Debian:
    - improve description of static libraries issue. (closes: Bug#181879)
      Thanks to Marcelo E. Magallon <mmagallo@debian.org>
    - mention gtk-key-theme-name and gnome-settings-daemon.
  * debian/rules:
    - create the symlinks in /usr/share/gtk-doc

 -- Akira TAGOH <tagoh@debian.org>  Mon,  3 Mar 2003 01:35:04 +0900

gtk+2.0 (2.2.1-2) unstable; urgency=low

  * debian/patches/:
    - 000_gtk+-2.2.1-gdk_visual_get_best_with_depth.patch:
      backport from CVS to fix wrong pointer returned. (closes: Bug#180786)
    - 000_gtk+-2.2.1-gdk_event_copy_for_xinput.patch:
      applied to fix a crash when using xinput. (closes: Bug#178908)

 -- Akira TAGOH <tagoh@debian.org>  Wed, 19 Feb 2003 03:10:55 +0900

gtk+2.0 (2.2.1-1) unstable; urgency=low

  * New upstream release.
  * debian/patches/: removed patches. they were fixed in this release.
    - 000_gtk+-2.2.0-buildfix-modules.patch
    - 000_gtk+-2.2.0-fix-es.po.patch
    - 000_gtk+-2.2.0-fnmatch-undef.patch
    - 002_gtk+-2.2.0-fixtypo-xinput.patch
  * debian/patches/000_gtk+-debian-xinerama-pic.patch: update.

 -- Akira TAGOH <tagoh@debian.org>  Fri,  7 Feb 2003 03:37:44 +0900

gtk+2.0 (2.2.0-3) unstable; urgency=low

  * debian/: clean the unnecessary files up. (closes: Bug#177809)
  * debian/rules:
    remove the old debug libraries on install process if exists. (closes:
    Bug#177376)
  * debian/patches/:
    - 002_gtk+-2.2.0-fixtypo-xinput.patch:
      fix to enable XFree86 xinput extension. (closes: Bug#176104)
    - 000_gtk+-2.2.0-fix-es.po.patch:
      applied to fix es.po. (closes: Bug#178870)

 -- Akira TAGOH <tagoh@debian.org>  Wed, 29 Jan 2003 23:01:43 +0900

gtk+2.0 (2.2.0-2) unstable; urgency=low

  * debian/control:
    - add Conflicts libgnomeui-0 (<< 2.0.6-2) to avoid the gtk+ 2.2 breakage.
      (closes: Bug#175946)
    - add Conflicts gtk2.0-examples (<< 2.2.0) (closes: Bug#175868)
    - add dependency of libgtk2.0-common. (closes: Bug#175873)
    - removed libgtk-common package. it's no longer needed. I hope the loop
      dependency will be disappeared.
    - used libpng12-0-dev instead of libpng3-dev for Build-Depends.
  * debian/patches/001_gtk+-2.2.0-xinerama-pic.patch:
    disabled Xinerama support until xlibs-pic has libXinerama_pic.a.
    (closes: Bug#175923)

 -- Akira TAGOH <tagoh@debian.org>  Sat, 11 Jan 2003 05:09:12 +0900

gtk+2.0 (2.2.0-1) unstable; urgency=low

  * New upstream release.
    - upstream bug were closed. so it should be fixed. (closes: Bug#147697)
  * debian/control:
    - updated Build-Depends.
    - bumped Standards-Version to 3.5.8.
    - fix description-synopsis-ends-with-full-stop stuff.
  * debian/update-gdkpixbuf-loaders: add brand-new wrapper script.
  * debian/update-gdkpixbuf-loaders.1: add manpage.
  * debian/rules:
    modified to build the static libraries. (closes: Bug#161938)
  * debian/README.Debian: updated.
  * debian/patches/:
    - 000_gtk+-2.0.6-extranotify.patch: removed.
    - 000_gtk+-2.0.6-scroll_to.patch: removed.
    - 000_gtk+-2.2.0-fnmatch-undef.patch:
      applied to fix having main() in the library.
    - 000_gtk+-2.2.0-buildfix-immodule.patch:
      applied to build the static libraries.
    - 000_gtk+-2.2.0-buildfix-modules.patch:
      applied to fix a typo in configure.in.

 -- Akira TAGOH <tagoh@debian.org>  Mon,  6 Jan 2003 18:34:31 +0900

gtk+2.0 (2.0.9-1) unstable; urgency=low

  * New upstream release.
  * debian/patches/000_gtk+-2.0.8-refcolormap.patch: this release contains it.
    removed.

 -- Akira TAGOH <tagoh@debian.org>  Sun, 24 Nov 2002 00:08:42 +0900

gtk+2.0 (2.0.8-2) unstable; urgency=low

  * debian/patches/000_gtk+-2.0.8-refcolormap.patch: applied to fix the crash
    problem with close. For solve your problem, I recommend you restart all
    processes related gtk+2.0. (closes: Bug#169005)

 -- Akira TAGOH <tagoh@debian.org>  Fri, 15 Nov 2002 09:16:40 +0900

gtk+2.0 (2.0.8-1) unstable; urgency=low

  * New upstream release.
  * debian/patches/000_gtk+-2.0.7-gifsymbol.patch: it's no longer needed.
  * debian/rules: fix twice called ldconfig. (closes: Bug#168071)

 -- Akira TAGOH <tagoh@debian.org>  Sun, 10 Nov 2002 16:36:45 +0900

gtk+2.0 (2.0.7-1) unstable; urgency=low

  * New upstream release.
  * debian/rules:
    - support noopt option for DEB_BUILD_OPTIONS.
    - add symlink for gobject. (closes: Bug#167755)
  * Hm, closed a bug which is marked as NMU due to mis-upload. (closes:
    Bug#166442)
  * debian/patches: these patches are no longer needed, so removed.
    - 000_gtk+-2.0.6-64bitfix.patch
    - 000_gtk+-2.0.6-imenvvar.patch
    - 000_gtk+-2.0.6-keycode.patch
    - 000_gtk+-2.0.6-usintl.patch
  * debian/patches/000_gtk+-2.0.7-gifsymbol.patch: applied to fix the
    undefined symbol issue on libpixbufloader-gif.so.

 -- Akira TAGOH <tagoh@debian.org>  Wed,  6 Nov 2002 01:42:22 +0900

gtk+2.0 (2.0.6-4) unstable; urgency=low

  * debian/patches/000_gtk+-2.0.6-64bitfix.patch: applied to fix a segfault on
    IA64. (closes: Bug#166442)

 -- Akira TAGOH <tagoh@debian.org>  Sun, 27 Oct 2002 03:07:59 +0900

gtk+2.0 (2.0.6-3) unstable; urgency=low

  * debian/control: moved libgtk2.0-0png3 to the last entry.
  * debian/rule: fix invalid symlink.

 -- Akira TAGOH <tagoh@debian.org>  Sat, 31 Aug 2002 09:46:36 +0900

gtk+2.0 (2.0.6-2) unstable; urgency=low

  * debian/control:
    - bumped Standards-Version and depends debhelper (>> 4).
    - revert to libgtk2.0-0 and remove Conflicts libgtk2.0-0, then add
      versioned conflict to work eog2, gnome-panel2, celestia, gimp1.3 and
      metatheme. (closes: Bug#155689, Bug#155854)
    - add libgtk2.0-0png3 to Conflicts, Replaces.
    - add a dummy package for libgtk2.0-0png3.
    - remove the image libraries dependency. (closes: Bug#158858)
    - clean up -dev's Depends.
    - add libglib2.0-doc, libatk1.0-doc and libpango1.0-doc to Suggests.
  * debian/patches/: from Red Hat.
    - 000_gtk+-2.0.6-exportsymbols.patch:
      applied to fix stripping the wrong symbols due to libtool's bug. but
      it's not affected about the symbols used by ld and ld.so. mainly for nm,
      gdb and etc.
    - 000_gtk+-2.0.6-extranotify.patch:
      applied to fix extra settings notifies on startup that were causing
      significant performance problems as fonts were reloaded.
    - 000_gtk+-2.0.6-imenvvar.patch:
      applied to fix a bug with GTK_IM_MODULE environment variable.
    - 000_gtk+-2.0.6-keycode.patch: applied to fix a problem with keycodes
      passed to GtkIMContextXIM.
    - 000_gtk+-2.0.6-usintl.patch:
      applied to fix to GtkIMContextSimple compose for us-intl keyboards.
      should be fixed. (closes: Bug#149515)
    - 000_gtk+-2.0.6-scroll_to.patch:
      applied to fix gtk_tree_view_scroll_to_cell.
  * debian/rules: add symlink to fix the missing symlink for glib, atk and
    pango. (closes: Bug#158107)
  * debian/update-gtk-immodules.fr.1: added. Thanks Julien Louis. (closes:
    Bug#156985)

 -- Akira TAGOH <tagoh@debian.org>  Sat, 31 Aug 2002 05:22:33 +0900

gtk+2.0 (2.0.6-1) unstable; urgency=low

  * New upstream release.
  * Build against libpng3 (closes: 147852)

 -- Akira TAGOH <tagoh@debian.org>  Sun,  4 Aug 2002 18:31:53 +0900

gtk+2.0 (2.0.5-2) unstable; urgency=low

  * debian/rules: add --with-xinput=xfree. (closes: Bug#151668)
  * debian/control:
    - add Conflicts: libgdkxft0 to avoid some problem. (closes: Bug#151439).
    - changed a summary from 'Dummy' to 'Empty'.

 -- Akira TAGOH <tagoh@debian.org>  Thu,  4 Jul 2002 00:18:53 +0900

gtk+2.0 (2.0.5-1) unstable; urgency=low

  * New upstream release.
  * debian/control: fix typo (closes: Bug#150147)

 -- Akira TAGOH <tagoh@debian.org>  Mon, 17 Jun 2002 01:07:20 +0900

gtk+2.0 (2.0.4-1) unstable; urgency=low

  * New upstream release.
    - should be fixed in this release. (closes: Bug#149667)
    - now it's not linked to the Pango docs (closes: Bug#149143)
  * debian/libgtk2.0-doc.doc-base.{gdk,gdk-pixbuf,gtk,gtk-faq,gtk-tutorial}:
    add a new line before Format: (closes: Bug#149548, Bug#150043)

 -- Akira TAGOH <tagoh@debian.org>  Sun, 16 Jun 2002 05:16:29 +0900

gtk+2.0 (2.0.3-1) unstable; urgency=low

  * New upstream release.
  * debian/libgtk2.0-doc.doc-base.{gtk-faq,gtk-tutorial}:
    changed an index file.

 -- Akira TAGOH <tagoh@debian.org>  Thu, 30 May 2002 23:35:52 +0900

gtk+2.0 (2.0.2-5) unstable; urgency=high

  * debian/control: add libtiff3g-dev, libpng2-dev and libjpeg62-dev to
    Depends for -dev.
  * set urgency=high because previous version violated our policy 2.3.4.
    it should be into woody as far as possible.

 -- Akira TAGOH <tagoh@debian.org>  Thu, 23 May 2002 00:31:52 +0900

gtk+2.0 (2.0.2-4) unstable; urgency=high

  * debian/patches/000_gtk+2.0-2.0.2-bigendian.patch: applied to fix a problem
    for big endian machines. (closes: Bug#145285)
  * set urgency=high because it should be in woody.

 -- Akira TAGOH <tagoh@debian.org>  Wed,  1 May 2002 02:46:12 +0900

gtk+2.0 (2.0.2-3) unstable; urgency=low

  * debian/update-gtk-immodules: create /etc/gtk-2.0 directory for workaround,
    if it's not found. oh, why didn't you have it? (closes: Bug#143508,
    Bug#144673)

 -- Akira TAGOH <tagoh@debian.org>  Sun, 28 Apr 2002 04:46:30 +0900

gtk+2.0 (2.0.2-2) unstable; urgency=low

  * debian/libgtk2.0-doc.doc-base.{gtk-faq,gtk-tutorial}:
    Grr, fix again... (closes: Bug#141069)
  * debian/scripts/vars.build: fix bashism.

 -- Akira TAGOH <tagoh@debian.org>  Sat,  6 Apr 2002 04:26:14 +0900

gtk+2.0 (2.0.2-1) unstable; urgency=low

  * New upstream release.
    - this release has bug fix only.
  * debian/control: forgot to update versioned dependency for -dev.
  * debian/libgtk2.0-doc.doc-base.gtk-faq,
    debian/libgtk2.0-doc.doc-base.gtk-tutorial:
    fix wrong index. (closes: Bug#141069)

 -- Akira TAGOH <tagoh@debian.org>  Thu,  4 Apr 2002 02:49:49 +0900

gtk+2.0 (2.0.1-1) unstable; urgency=low

  * New upstream release.
  * debian/update-gtk-immodules: check the immodules directory.

 -- Akira TAGOH <tagoh@debian.org>  Sun, 31 Mar 2002 00:59:03 +0900

gtk+2.0 (2.0.0-3) unstable; urgency=low

  * debian/rules: removed regenerate shlibs. all packages no longer needs to
    depend on -common.

 -- Akira TAGOH <tagoh@debian.org>  Sat, 16 Mar 2002 21:51:08 +0900

gtk+2.0 (2.0.0-2) unstable; urgency=low

  * debian/control: changed Build-Depends to libpango1.0-dev (>= 1.0.0-3)
  * debian/{control,rules}: add libgtk-common as dummy package for upgrading.
  * debian/rules: fix the missing directory.
  * debian/update-gtk-immodules: fix file attribute for gtk.immodules.

 -- Akira TAGOH <tagoh@debian.org>  Sat, 16 Mar 2002 04:34:39 +0900

gtk+2.0 (2.0.0-1) unstable; urgency=low

  * Initial Release.

 -- Akira TAGOH <tagoh@debian.org>  Wed, 13 Mar 2002 00:07:25 +0900
<|MERGE_RESOLUTION|>--- conflicted
+++ resolved
@@ -1,5 +1,3 @@
-<<<<<<< HEAD
-=======
 gtk+3.0 (3.16.4-2) UNRELEASED; urgency=medium
 
   * Merge changes from 3.14.13-1.
@@ -50,7 +48,6 @@
 
  -- Emilio Pozuelo Monfort <pochu@debian.org>  Fri, 22 May 2015 18:23:50 +0200
 
->>>>>>> 708966ac
 gtk+3.0 (3.14.13-1) unstable; urgency=medium
 
   * New upstream release.
