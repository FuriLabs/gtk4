--- conflicted
+++ resolved
@@ -15,25 +15,14 @@
 # Fran Diéguez <frandieguez@gnome.org>, 2009, 2010, 2011, 2012.
 # Leandro Regueiro <leandro.regueiro@gmail.com>, 2012.
 # Fran Dieguez <frandieguez@gnome.org>, 2012-2021.
-<<<<<<< HEAD
-#
-=======
->>>>>>> 143770f1
 msgid ""
 msgstr ""
 "Project-Id-Version: gtk+-master-po-gl-77922___.merged\n"
 "Report-Msgid-Bugs-To: https://gitlab.gnome.org/GNOME/gtk/-/issues/\n"
-<<<<<<< HEAD
-"POT-Creation-Date: 2021-01-23 10:58+0000\n"
-"PO-Revision-Date: 2021-01-25 19:43+0100\n"
-"Last-Translator: Fran Dieguez <frandieguez@gnome.org>\n"
-"Language-Team: Galician <Proxecto Trasno <proxecto@trasno.gal>>\n"
-=======
 "POT-Creation-Date: 2021-02-21 19:52+0000\n"
 "PO-Revision-Date: 2021-02-23 20:51+0100\n"
 "Last-Translator: Fran Dieguez <frandieguez@gnome.org>\n"
 "Language-Team: Proxecto Trasno <proxecto@trasno.gal>\n"
->>>>>>> 143770f1
 "Language: gl\n"
 "MIME-Version: 1.0\n"
 "Content-Type: text/plain; charset=UTF-8\n"
@@ -739,116 +728,65 @@
 msgid "Unsupported encoding “%s”"
 msgstr "Codificación non admitida «%s»."
 
-<<<<<<< HEAD
-#: gtk/a11y/gtkatspiaction.c:243
-=======
 #: gtk/a11y/gtkatspiaction.c:239
->>>>>>> 143770f1
 msgctxt "accessibility"
 msgid "Click"
 msgstr "Clic"
 
-<<<<<<< HEAD
-#: gtk/a11y/gtkatspiaction.c:244
-=======
 #: gtk/a11y/gtkatspiaction.c:240
->>>>>>> 143770f1
 msgctxt "accessibility"
 msgid "Clicks the button"
 msgstr "Preme o botón"
 
-<<<<<<< HEAD
-#: gtk/a11y/gtkatspiaction.c:294
-=======
 #: gtk/a11y/gtkatspiaction.c:290
->>>>>>> 143770f1
 msgctxt "accessibility"
 msgid "Toggle"
 msgstr "Trocar"
 
-<<<<<<< HEAD
-#: gtk/a11y/gtkatspiaction.c:295
-=======
 #: gtk/a11y/gtkatspiaction.c:291
->>>>>>> 143770f1
 msgctxt "accessibility"
 msgid "Toggles the switch"
 msgstr "Troca o interruptor"
 
-<<<<<<< HEAD
-#: gtk/a11y/gtkatspiaction.c:375
-=======
 #: gtk/a11y/gtkatspiaction.c:371
->>>>>>> 143770f1
 msgctxt "accessibility"
 msgid "Select"
 msgstr "Seleccionar"
 
-<<<<<<< HEAD
-#: gtk/a11y/gtkatspiaction.c:376
-=======
 #: gtk/a11y/gtkatspiaction.c:372
->>>>>>> 143770f1
 msgctxt "accessibility"
 msgid "Selects the color"
 msgstr "Selecciona unha cor"
 
-<<<<<<< HEAD
-#: gtk/a11y/gtkatspiaction.c:383 gtk/a11y/gtkatspiaction.c:443
-#: gtk/a11y/gtkatspiaction.c:499 gtk/a11y/gtkatspiaction.c:607
-#: gtk/a11y/gtkatspiaction.c:694
-=======
 #: gtk/a11y/gtkatspiaction.c:379 gtk/a11y/gtkatspiaction.c:439
 #: gtk/a11y/gtkatspiaction.c:495 gtk/a11y/gtkatspiaction.c:603
 #: gtk/a11y/gtkatspiaction.c:690
->>>>>>> 143770f1
 msgctxt "accessibility"
 msgid "Activate"
 msgstr "Activar"
 
-<<<<<<< HEAD
-#: gtk/a11y/gtkatspiaction.c:384
-=======
 #: gtk/a11y/gtkatspiaction.c:380
->>>>>>> 143770f1
 msgctxt "accessibility"
 msgid "Activates the color"
 msgstr "Activa a cor"
 
-<<<<<<< HEAD
-#: gtk/a11y/gtkatspiaction.c:391
-=======
 #: gtk/a11y/gtkatspiaction.c:387
->>>>>>> 143770f1
 msgctxt "accessibility"
 msgid "Customize"
 msgstr "Personalizar"
 
-<<<<<<< HEAD
-#: gtk/a11y/gtkatspiaction.c:392
-=======
 #: gtk/a11y/gtkatspiaction.c:388
->>>>>>> 143770f1
 msgctxt "accessibility"
 msgid "Customizes the color"
 msgstr "Personaliza a cor"
 
-<<<<<<< HEAD
-#: gtk/a11y/gtkatspiaction.c:444
-=======
 #: gtk/a11y/gtkatspiaction.c:440
->>>>>>> 143770f1
 msgctxt "accessibility"
 msgid "Activates the expander"
 msgstr "Activa o expansor"
 
-<<<<<<< HEAD
-#: gtk/a11y/gtkatspiaction.c:500 gtk/a11y/gtkatspiaction.c:608
-#: gtk/a11y/gtkatspiaction.c:695
-=======
 #: gtk/a11y/gtkatspiaction.c:496 gtk/a11y/gtkatspiaction.c:604
 #: gtk/a11y/gtkatspiaction.c:691
->>>>>>> 143770f1
 msgctxt "accessibility"
 msgid "Activates the entry"
 msgstr "Activa a entrada"
@@ -858,29 +796,17 @@
 msgid "Activate primary icon"
 msgstr "Activa a icona primaria"
 
-<<<<<<< HEAD
-#: gtk/a11y/gtkatspiaction.c:508
-=======
 #: gtk/a11y/gtkatspiaction.c:504
->>>>>>> 143770f1
 msgctxt "accessibility"
 msgid "Activates the primary icon of the entry"
 msgstr "Activa a icona primaria da entrada"
 
-<<<<<<< HEAD
-#: gtk/a11y/gtkatspiaction.c:515
-=======
 #: gtk/a11y/gtkatspiaction.c:511
->>>>>>> 143770f1
 msgctxt "accessibility"
 msgid "Activate secondary icon"
 msgstr "Activa a icona secundaria"
 
-<<<<<<< HEAD
-#: gtk/a11y/gtkatspiaction.c:516
-=======
 #: gtk/a11y/gtkatspiaction.c:512
->>>>>>> 143770f1
 msgctxt "accessibility"
 msgid "Activates the secondary icon of the entry"
 msgstr "Activa a icona secundaria da entrada"
@@ -890,29 +816,17 @@
 msgid "Peek"
 msgstr "Vistazo"
 
-<<<<<<< HEAD
-#: gtk/a11y/gtkatspiaction.c:616
-=======
 #: gtk/a11y/gtkatspiaction.c:612
->>>>>>> 143770f1
 msgctxt "accessibility"
 msgid "Shows the contents of the password entry"
 msgstr "Mostra os contidos da entrada de contrasinal"
 
-<<<<<<< HEAD
-#: gtk/a11y/gtkatspiaction.c:702
-=======
 #: gtk/a11y/gtkatspiaction.c:698
->>>>>>> 143770f1
 msgctxt "accessibility"
 msgid "Clear"
 msgstr "Limpar"
 
-<<<<<<< HEAD
-#: gtk/a11y/gtkatspiaction.c:703
-=======
 #: gtk/a11y/gtkatspiaction.c:699
->>>>>>> 143770f1
 msgctxt "accessibility"
 msgid "Clears the contents of the entry"
 msgstr "Limpa os contidos da entrada"
@@ -2101,11 +2015,7 @@
 #: gtk/gtkmountoperation.c:608 gtk/gtkpagesetupunixdialog.c:283
 #: gtk/gtkprintbackend.c:643 gtk/gtkprinteroptionwidget.c:713
 #: gtk/gtkprintunixdialog.c:626 gtk/gtkprintunixdialog.c:782
-<<<<<<< HEAD
-#: gtk/gtkwindow.c:5950 gtk/inspector/css-editor.c:248
-=======
 #: gtk/gtkwindow.c:5959 gtk/inspector/css-editor.c:248
->>>>>>> 143770f1
 #: gtk/inspector/recorder.c:1241 gtk/ui/gtkappchooserdialog.ui:45
 #: gtk/ui/gtkassistant.ui:52 gtk/ui/gtkcolorchooserdialog.ui:33
 #: gtk/ui/gtkfontchooserdialog.ui:24
@@ -2118,11 +2028,7 @@
 msgid "_Open"
 msgstr "_Abrir"
 
-<<<<<<< HEAD
-#: gtk/gtkfilechoosernative.c:569 gtk/inspector/css-editor.c:249
-=======
 #: gtk/gtkfilechoosernative.c:574 gtk/inspector/css-editor.c:249
->>>>>>> 143770f1
 #: gtk/inspector/recorder.c:1242
 msgid "_Save"
 msgstr "_Gardar"
@@ -2598,11 +2504,7 @@
 msgstr "%d:%02d"
 
 #: gtk/gtkmessagedialog.c:157 gtk/gtkmessagedialog.c:175
-<<<<<<< HEAD
-#: gtk/gtkprintbackend.c:644 gtk/gtkwindow.c:5951
-=======
 #: gtk/gtkprintbackend.c:644 gtk/gtkwindow.c:5960
->>>>>>> 143770f1
 msgid "_OK"
 msgstr "_Aceptar"
 
@@ -3509,20 +3411,12 @@
 msgid "%d %%"
 msgstr "%d %%"
 
-<<<<<<< HEAD
-#: gtk/gtkwindow.c:5938
-=======
 #: gtk/gtkwindow.c:5947
->>>>>>> 143770f1
 #, c-format
 msgid "Do you want to use GTK Inspector?"
 msgstr "Desexa usar o Inspector de GTK?"
 
-<<<<<<< HEAD
-#: gtk/gtkwindow.c:5940
-=======
 #: gtk/gtkwindow.c:5949
->>>>>>> 143770f1
 #, c-format
 msgid ""
 "GTK Inspector is an interactive debugger that lets you explore and modify "
@@ -3533,11 +3427,7 @@
 "modificar propiedades internas de calquera aplicación GTK+. Ao usalo pode "
 "causar que a aplicación se rompa ou se interrompa."
 
-<<<<<<< HEAD
-#: gtk/gtkwindow.c:5945
-=======
 #: gtk/gtkwindow.c:5954
->>>>>>> 143770f1
 msgid "Don’t show this message again"
 msgstr "Non mostrar este mensaxe de novo"
 
@@ -4159,26 +4049,14 @@
 msgstr "Espaciado CSS"
 
 #: gtk/inspector/visual.ui:554
-<<<<<<< HEAD
-#| msgid "CSS Nodes"
-=======
->>>>>>> 143770f1
 msgid "CSS Border"
 msgstr "Bordo CSS"
 
 #: gtk/inspector/visual.ui:564
-<<<<<<< HEAD
-#| msgid "Paper Margins"
-=======
->>>>>>> 143770f1
 msgid "CSS Margin"
 msgstr "Marxe CSS"
 
 #: gtk/inspector/visual.ui:574
-<<<<<<< HEAD
-#| msgid "Paper Margins"
-=======
->>>>>>> 143770f1
 msgid "Widget Margin"
 msgstr "Marxe do trebello"
 
@@ -6711,13 +6589,6 @@
 msgid "Generate debug output"
 msgstr "Xerar a saída de depuración"
 
-<<<<<<< HEAD
-#: gtk/tools/encodesymbolic.c:42
-msgid "Generate debug output"
-msgstr "Xerar a saída de depuración"
-
-=======
->>>>>>> 143770f1
 #: gtk/tools/encodesymbolic.c:94
 #, c-format
 msgid "Invalid size %s\n"
@@ -6785,56 +6656,32 @@
 msgid "%s:%d: %sproperty %s::%s not found\n"
 msgstr "%s:%d: %spropiedade %s::%s non atopada\n"
 
-<<<<<<< HEAD
-#: gtk/tools/gtk-builder-tool-simplify.c:2203
-=======
 #: gtk/tools/gtk-builder-tool-simplify.c:2204
->>>>>>> 143770f1
 #, c-format
 msgid "Can’t load “%s”: %s\n"
 msgstr "Non foi posíbel cargar o ficheiro «%s»: %s\n"
 
-<<<<<<< HEAD
-#: gtk/tools/gtk-builder-tool-simplify.c:2214
-=======
 #: gtk/tools/gtk-builder-tool-simplify.c:2215
->>>>>>> 143770f1
 #, c-format
 msgid "Can’t parse “%s”: %s\n"
 msgstr "Non é posíbel analizar o ficheiro «%s»: %s\n"
 
-<<<<<<< HEAD
-#: gtk/tools/gtk-builder-tool-simplify.c:2238
-=======
 #: gtk/tools/gtk-builder-tool-simplify.c:2239
->>>>>>> 143770f1
 #, c-format
 msgid "Failed to read “%s”: %s\n"
 msgstr "Produciuse un erro ao ler «%s» : %s\n"
 
-<<<<<<< HEAD
-#: gtk/tools/gtk-builder-tool-simplify.c:2244
-=======
 #: gtk/tools/gtk-builder-tool-simplify.c:2245
->>>>>>> 143770f1
 #, c-format
 msgid "Failed to write %s: “%s”\n"
 msgstr "Produciuse un erro ao escribir %s : «%s»\n"
 
-<<<<<<< HEAD
-#: gtk/tools/gtk-builder-tool-simplify.c:2284
-=======
 #: gtk/tools/gtk-builder-tool-simplify.c:2285
->>>>>>> 143770f1
 #, c-format
 msgid "No .ui file specified\n"
 msgstr "Non se especificou ningún ficheiro .ui\n"
 
-<<<<<<< HEAD
-#: gtk/tools/gtk-builder-tool-simplify.c:2290
-=======
 #: gtk/tools/gtk-builder-tool-simplify.c:2291
->>>>>>> 143770f1
 #, c-format
 msgid "Can only simplify a single .ui file without --replace\n"
 msgstr "Só pode simplificar un ficheiro .ui sen --replace\n"
