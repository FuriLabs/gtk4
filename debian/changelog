<<<<<<< HEAD
gtk4 (4.12.3+ds-1ubuntu1) mantic; urgency=medium

  * Merge with Debian (LP: #2038557). Remaining changes:
    - debian/tests:
      + include the memorytexture test in the flaky set, it has been unreliable
    - debian/control:
      + Build-Depend on dh-sequence-translations
    - Switch from the CUPS print backend to CPDB

 -- Amin Bandali <bandali@ubuntu.com>  Thu, 05 Oct 2023 11:27:16 -0400
=======
gtk4 (4.12.3+ds-3) unstable; urgency=medium

  * d/control: Build-depend on relevant gir1.2-*-dev virtual packages.
    This will help with eventually converting some or all of them into real
    packages, to allow GIR XML to be omitted when cross-compiling or
    bootstrapping.
  * d/control: Add ${gir:Depends} to -dev package.
    This will add dependencies on gir1.2-pango-1.0-dev and so on.
  * d/control: Use ${gir:Provides} to generate virtual package names

 -- Simon McVittie <smcv@debian.org>  Fri, 17 Nov 2023 11:06:27 +0000

gtk4 (4.12.3+ds-2) unstable; urgency=medium

  * d/rules: Stop generating d/control.in from d/control.
    The variable substitutions obscured more than they really helped.
  * d/rules: Substitute GTK_BINVER_DEP as a substvar rather than using sed
  * lbgtk-4-dev: Add Provides for included GIR XML files.
    Representing these by systematic names gir1.2-*-dev, and perhaps
    eventually separating them into their own binary package, will help
    to enable cross-compilation with GObject-Introspection removed by
    a build profile. (Helps: #1030223)

 -- Simon McVittie <smcv@debian.org>  Thu, 02 Nov 2023 14:47:44 +0000
>>>>>>> e7deb0ac

gtk4 (4.12.3+ds-1) unstable; urgency=medium

  * New upstream release
    - GtkWindow:
      + Don't assume titlebars are GtkHeaderBar
        (https://gitlab.gnome.org/GNOME/gtk/-/issues/6116)
    - GtkTreeView:
      + Fix a crash in gtk_tree_view_is_blank_at_pos
        (https://gitlab.gnome.org/GNOME/gtk/-/issues/6114)
    - printing:
      + Fix some issues with the portal implementation
        (https://gitlab.gnome.org/GNOME/gtk/-/commit/03679fe6bf5ae391bd7cb21ad0492f530c86cd5e)
    - GSK:
      + Some optimizations in the GL renderer
        (https://gitlab.gnome.org/GNOME/gtk/-/commit/3698cadcd21e2a52c30766d311043093ea557b3f,
         https://gitlab.gnome.org/GNOME/gtk/-/commit/d4d0883a924f94fdc89fad50bce9ecad3128e0f3,
         https://gitlab.gnome.org/GNOME/gtk/-/commit/0030c572d47f551847be0aed8054d4df34afffda)
      + Fix memory leaks in the Broadway renderer
        (https://gitlab.gnome.org/GNOME/gtk/-/issues/6120)
    - demos:
      + Fix a crash in gtk4-demo
        (https://gitlab.gnome.org/GNOME/gtk/-/issues/6113)

 -- Amin Bandali <bandali@ubuntu.com>  Wed, 04 Oct 2023 16:11:12 -0400

gtk4 (4.12.2+ds-1ubuntu1) mantic; urgency=medium

  * Merge with Debian. Remaining changes:
    - debian/tests:
      + include the memorytexture test in the flaky set, it has been unreliable
    - debian/control:
      + Build-Depend on dh-sequence-translations
    - Switch from the CUPS print backend to CPDB

 -- Jeremy Bícha <jbicha@ubuntu.com>  Fri, 22 Sep 2023 10:33:42 -0400

gtk4 (4.12.2+ds-1) unstable; urgency=medium

  * New upstream release
  * Build-Depend on fonts-noto-core instead of fonts-dejavu-core
    & ttf-bitstream-vera

 -- Jeremy Bícha <jbicha@ubuntu.com>  Fri, 22 Sep 2023 10:27:13 -0400

gtk4 (4.12.1+ds-3) unstable; urgency=medium

  [ Amin Bandali ]
  * d/gbp.conf: Change packaging branch to debian/latest

  [ Jeremy Bícha ]
  * Ignore the same reftest failures for riscv64 as for mips64el.
    mips64el uses softpipe on the buildds because we force it to (because
    llvmpipe is broken there), but riscv64 uses softpipe even when not
    forced to, because llvmpipe doesn't exist on riscv64 yet.
    (Closes: #1051168)

  [ Simon McVittie ]
  * d/log-reftests.py: Log uuencoded variant GSK reftest renderings too.
    The variant GSK reftest renderings (flipped, repeated, etc.) might fail
    differently, in which case we will want to look at their outputs.
  * d/rules: Always allow the differences that occur when using softpipe.
    In principle we could be using softpipe on any architecture, if forced.

 -- Simon McVittie <smcv@debian.org>  Mon, 04 Sep 2023 15:28:30 +0100

gtk4 (4.12.1+ds-2ubuntu1) mantic; urgency=medium

  * Merge with Debian. Remaining changes:
    - debian/tests:
      + include the memorytexture test in the flaky set, it has been unreliable
    - debian/control:
      + Build-Depend on dh-sequence-translations
    - Switch from the CUPS print backend to CPDB

 -- Jeremy Bícha <jbicha@ubuntu.com>  Wed, 30 Aug 2023 14:22:20 -0400

gtk4 (4.12.1+ds-2) unstable; urgency=medium

  * Release to unstable

 -- Jeremy Bícha <jbicha@ubuntu.com>  Sun, 27 Aug 2023 19:33:26 -0400

gtk4 (4.12.1+ds-1) experimental; urgency=medium

  * New upstream release
  * Drop 3 patches applied in new release

 -- Jeremy Bícha <jbicha@ubuntu.com>  Sat, 26 Aug 2023 10:54:25 -0400

gtk4 (4.12.0+ds-4) experimental; urgency=medium

  * d/rules: Completely ignore border-one-rounded gsk reftest on mips*.
    The actual rendering in the "flipped" mode only differs from the
    reference rendering by one pixel, but that one pixel has a completely
    different value. (Really closes: #1050077)
  * d/clean: Remove generated file po/gtk40.pot (Closes: #1044991)
  * d/libgtk-4-doc.links: Stop including symlinks for pango documentation
    (Closes: #1040470)

 -- Simon McVittie <smcv@debian.org>  Thu, 24 Aug 2023 11:48:45 +0100

gtk4 (4.12.0+ds-3) experimental; urgency=medium

  * d/p/tests-Accept-slightly-different-numeric-results.patch:
    Replace patch for #1050076 with the version accepted upstream.
    This accepts slight numerical differences on all platforms, not
    just i386.
  * d/rules: Accept minor rendering differences for some tests on mips*.
    Presumably these render a bit differently with softpipe.
    (Closes: #1050077)
  * d/p/debian/reftests-Allow-minor-differences-to-be-tolerated.patch:
    Update patch so that when gsk-compare tests are run repeatedly, we
    apply the same error-tolerance each time, not just the first time
  * d/changelog: Reorder to make the history of unstable linear.
    This should avoid the bug tracking system thinking that regressions
    found in 4.12.x also affect 4.10.x.
  * Merge packaging from unstable
    - No further changes, except in the changelog

 -- Simon McVittie <smcv@debian.org>  Wed, 23 Aug 2023 16:43:03 +0100

gtk4 (4.12.0+ds-2ubuntu1) mantic; urgency=medium

  * Merge with Debian. Remaining changes:
    - debian/tests:
      + include the memorytexture test in the flaky set, it has been unreliable
    - debian/control:
      + Build-Depend on dh-sequence-translations
    - Switch from the CUPS print backend to CPDB
    - Add patch to fix building CPDB support

 -- Jeremy Bícha <jbicha@ubuntu.com>  Tue, 22 Aug 2023 12:27:01 -0400

gtk4 (4.12.0+ds-2) experimental; urgency=medium

  * d/rules: Skip build-time tests that are known to fail or be unreliable.
    Upstream flagged these as failing and skips them in their CI, so there's
    no point in us expecting them to succeed. (Closes: #1050075)
  * Add patch to tolerate different floating-point results on i386.
    Our baseline for i386 still doesn't include SSE, so we still have to use
    i387 instructions with extended precision and sometimes different answers.
    (Closes: #1050076)
  * Ignore another test failure on big-endian machines.
    Similar to #1024391.
  * d/rules: Ignore two reftests that fail on i386 only.
    In these tests, the reference rendering of "Hello world" is as one line,
    but on i386 (possibly due to different rounding) it is word-wrapped onto
    two lines.
  * Add patch to work around a test failure on riscv64.
    Other architectures are occasionally affected by this.
    Thanks to Aurelien Jarno (Closes: #1049434)
  * Merge packaging from unstable
    - No further changes, except in the changelog

 -- Simon McVittie <smcv@debian.org>  Tue, 22 Aug 2023 15:19:11 +0100

gtk4 (4.12.0+ds-1ubuntu3) mantic; urgency=medium

  * d/rules:
    - Disable build-time failing tests on i386 and s390x without lingering, as
      we don't really care about desktop in those architectures.

 -- Nathan Pratta Teodosio <nathan.teodosio@canonical.com>  Tue, 22 Aug 2023 15:38:10 +0200

gtk4 (4.12.0+ds-1ubuntu2) mantic; urgency=medium

  * d/p/disable-checkerboard-reftests.patch:
    - Disable flaky build-time checkerboard tests (LP: #2032638).

 -- Nathan Pratta Teodosio <nathan.teodosio@canonical.com>  Tue, 22 Aug 2023 12:28:08 +0200

gtk4 (4.12.0+ds-1ubuntu1) mantic; urgency=medium

  * Merge with Debian. Remaining changes:
    - debian/tests:
      + include the memorytexture test in the flaky set, it has been unreliable
    - debian/control:
      + Build-Depend on dh-sequence-translations
    - Switch from the CUPS print backend to CPDB
  * Add patch to fix building cpdb support

 -- Jeremy Bícha <jbicha@ubuntu.com>  Tue, 08 Aug 2023 18:16:27 -0400

gtk4 (4.12.0+ds-1) experimental; urgency=medium

  * New upstream release
  * Restore sysprof integration
  * debian/control.in: Bump minimum glib, gobject-introspection, meson
    & wayland-protocols
  * debian/libgtk-4-bin.install: Install gtk4-rendernode-tool
  * debian/libgtk-4-1.symbols.in: Add new symbols
  * Drop patch marking the clipboard test flaky: applied upstream
  * Cherry-pick patch to fix undefined references
  * Add patch to adapt to Debian's tzdata 2023c-8
  * Add patch to mark headless tests as flaky

 -- Jeremy Bícha <jbicha@ubuntu.com>  Tue, 08 Aug 2023 17:31:01 -0400

gtk4 (4.10.5+ds-5) unstable; urgency=medium

  * d/rules: Ignore two reftests that fail on i386 only.
    In these tests, the reference rendering of "Hello world" is as one line,
    but on i386 (possibly due to different rounding) it is word-wrapped onto
    two lines.
    I previously thought this was a regression between 4.10 and 4.12, but
    it seems that instead, it was triggered by some other component being
    upgraded, possibly fontconfig 2.14.2 or pango 1.51.0.

 -- Simon McVittie <smcv@debian.org>  Tue, 22 Aug 2023 17:20:14 +0100

gtk4 (4.10.5+ds-4) unstable; urgency=medium

  [ Jeremy Bícha ]
  * Restore sysprof integration

  [ Simon McVittie ]
  * d/p/debian/tests-Allow-longer-for-a-dialog-to-open.patch:
    Add patch to work around a test failure on riscv64 by extending an
    arbitrary timeout. Other architectures are occasionally affected by this.
    Thanks to Aurelien Jarno (Closes: #1049434)
  * d/control.in, d/gbp.conf: Use debian/trixie and upstream/4.10.x branches

 -- Simon McVittie <smcv@debian.org>  Tue, 22 Aug 2023 12:11:51 +0100

gtk4 (4.10.5+ds-3) unstable; urgency=medium

  * Temporarily disable sysprof integration altogether, to get the package
    rebuilt

 -- Simon McVittie <smcv@debian.org>  Mon, 07 Aug 2023 09:35:32 +0100

gtk4 (4.10.5+ds-2) unstable; urgency=medium

  * d/control.in: Only use libsysprof-capture-4-dev for shared library.
    libsysprof-capture-4-dev is currently a virtual package provided
    by libsysprof-4-dev, which also includes GTK 4 GUI components
    and so depends on libgtk-4-dev. If the Architecture: amd64 build
    happens to finish before the Architecture: all build starts,
    then the Architecture: all build will fail with an unsatisfiable
    build-dependency: libsysprof-4-dev Depends on libgtk-4-dev, which
    Depends on libgtk-4-common (>= ${source:Version}), which hasn't been
    built yet. The result is that libgtk-4-common can't be built and the
    builds deadlock.
    We've been lucky enough to avoid this until now, but version
    4.10.5+ds-1 was not sufficiently lucky and has become uninstallable
    and unbuildable.
    Because the sysprof integration is part of the architecture-specific
    library, we can break this cycle by only installing libsysprof-4-dev
    when we are building the architecture-specific library, and excluding
    it when we are only building architecture-independent documentation
    and common files.
  * Remove version constraints unnecessary since Debian 11
  * Remove maintscripts unnecessary in any released Debian version
  * d/upstream/metadata: Use preferred Gitlab URLs

 -- Simon McVittie <smcv@debian.org>  Sun, 06 Aug 2023 13:03:36 +0100

gtk4 (4.10.5+ds-1) unstable; urgency=medium

  * New upstream release

 -- Jeremy Bícha <jbicha@ubuntu.com>  Sat, 05 Aug 2023 09:56:12 -0400

gtk4 (4.10.4+ds-2) unstable; urgency=medium

  * Release to unstable

 -- Jeremy Bícha <jbicha@ubuntu.com>  Wed, 19 Jul 2023 07:53:26 -0400

gtk4 (4.10.4+ds-1ubuntu1) mantic; urgency=medium

  * Merge with Debian. Remaining changes:
    - debian/tests:
      + include the memorytexture test in the flaky set, it has been unreliable
    - debian/control:
      + Build-Depend on dh-sequence-translations
    - Switch from the CUPS print backend to CPDB

 -- Jeremy Bícha <jbicha@ubuntu.com>  Mon, 05 Jun 2023 15:39:43 -0400

gtk4 (4.10.4+ds-1) experimental; urgency=medium

  * New upstream release
    - Fix black rectangles seen with mutter 44.1 (LP: ##2020674)
  * Revert a buildsystem change that affected our installed-tests patch

 -- Jeremy Bícha <jbicha@ubuntu.com>  Mon, 05 Jun 2023 15:04:11 -0400

gtk4 (4.10.3+ds-1ubuntu3) mantic; urgency=medium

  [ Till Kamppeter ]
  * Switch from the CUPS print backend to CPDB

  [ Jeremy Bicha ]
  * Recommend cpdb-backend-cups (LP: #1747760)

 -- Jeremy Bícha <jbicha@ubuntu.com>  Fri, 26 May 2023 14:29:12 -0400

gtk4 (4.10.3+ds-1ubuntu2) mantic; urgency=medium

  * Cherry-pick patch to fix black rectangles seen with mutter 44.1
    (LP: #2020674)

 -- Jeremy Bícha <jbicha@ubuntu.com>  Wed, 24 May 2023 16:32:14 -0400

gtk4 (4.10.3+ds-1ubuntu1) mantic; urgency=medium

  * Merge with Debian. Remaining changes:
    - debian/tests:
      + include the memorytexture test in the flaky set, it has been unreliable
    - debian/control:
      + Build-Depend on dh-sequence-translations

 -- Jeremy Bícha <jbicha@ubuntu.com>  Thu, 11 May 2023 10:48:14 -0400

gtk4 (4.10.3+ds-1) experimental; urgency=medium

  * New upstream release

 -- Jeremy Bícha <jbicha@ubuntu.com>  Thu, 11 May 2023 10:45:31 -0400

gtk4 (4.10.1+ds-2ubuntu1) lunar; urgency=medium

  * Merge with Debian. Remaining changes:
    - debian/tests:
      + include the memorytexture test in the flaky set, it has been unreliable
    - debian/control:
      + Build-Depend on dh-sequence-translations

 -- Marco Trevisan (Treviño) <marco@ubuntu.com>  Thu, 23 Mar 2023 19:40:46 +0100

gtk4 (4.10.1+ds-2) experimental; urgency=medium

  * debian/patches: Add gstreamer-player as subproject.
    It's used by gtk media to play videos, but it's currently in
    gstreamer-plugins-bad. By just including this library inside gtk we can
    avoid having dependency on gstreamer's bad set. (LP: #2011849)
  * debian/control: build-depend on libgstreamer-plugins-base1.0-dev.
    Remove instead dependency on libgstreamer-plugins-bad1.0-dev
  * debian/rules: Also include gstreamer in udebs build.
    We include some gstreamer sources in gtk now, so better to provide some
    debug symbols too
  * debian/control: Recommends libgtk-4-media-gstreamer.
    Gtk media is considered a main element of gtk4, and not providing
    support for it, implies shipping a broken gtk (as upstream sentenced).
    So, let's recommend it. (LP: #2011849)

 -- Marco Trevisan (Treviño) <marco@ubuntu.com>  Thu, 23 Mar 2023 18:23:32 +0100

gtk4 (4.10.1+ds-1ubuntu1) lunar; urgency=medium

  * Sync with Debian. Remaining changes:
    - debian/tests:
      + include the memorytexture test in the flaky set, it has been unreliable
    - debian/control:
      + Build-Depend on dh-sequence-translations

 -- Jeremy Bicha <jbicha@ubuntu.com>  Tue, 14 Mar 2023 08:43:28 -0400

gtk4 (4.10.1+ds-1) experimental; urgency=medium

  * New upstream release
  * Drop combobox patch applied in new release
  * Refresh patch

 -- Jeremy Bicha <jbicha@ubuntu.com>  Tue, 14 Mar 2023 08:43:02 -0400

gtk4 (4.10.0+ds-2ubuntu1) lunar; urgency=medium

  * Sync with Debian. Remaining changes:
    - debian/tests:
      + include the memorytexture test in the flaky set, it has been unreliable
    - debian/control:
      + Build-Depend on dh-sequence-translations

 -- Jeremy Bicha <jbicha@ubuntu.com>  Wed, 08 Mar 2023 13:07:01 -0500

gtk4 (4.10.0+ds-2) experimental; urgency=medium

  * Cherry-pick patch to fix combo boxes

 -- Jeremy Bicha <jbicha@ubuntu.com>  Wed, 08 Mar 2023 12:43:20 -0500

gtk4 (4.10.0+ds-1ubuntu1) lunar; urgency=medium

  * Sync with Debian. Remaining changes:
    - debian/tests:
      + include the memorytexture test in the flaky set, it has been unreliable
    - debian/control:
      + Build-Depend on dh-sequence-translations

 -- Jeremy Bicha <jbicha@ubuntu.com>  Mon, 06 Mar 2023 09:45:47 -0500

gtk4 (4.10.0+ds-1) experimental; urgency=medium

  * New upstream release
  * debian/libgtk-4-1.symbols.in: Add new symbols

 -- Jeremy Bicha <jbicha@ubuntu.com>  Mon, 06 Mar 2023 09:18:40 -0500

gtk4 (4.9.4+ds-1ubuntu1) lunar; urgency=medium

  * Sync with Debian. Remaining changes:
    - debian/tests:
      + include the memorytexture test in the flaky set, it has been unreliable
    - debian/control:
      + Build-Depend on dh-sequence-translations

 -- Jeremy Bicha <jbicha@ubuntu.com>  Mon, 13 Feb 2023 16:15:21 -0500

gtk4 (4.9.4+ds-1) experimental; urgency=medium

  * New upstream release
  * debian/libgtk-4-1.symbols.in: Add new symbols

 -- Jeremy Bicha <jbicha@ubuntu.com>  Mon, 13 Feb 2023 16:14:23 -0500

gtk4 (4.9.3+ds-1ubuntu1) lunar; urgency=medium

  * Sync with Debian. Remaining changes:
    - debian/tests:
      + include the memorytexture test in the flaky set, it has been unreliable
    - debian/control:
      + Build-Depend on dh-sequence-translations

 -- Jeremy Bicha <jbicha@ubuntu.com>  Thu, 09 Feb 2023 14:00:55 -0500

gtk4 (4.9.3+ds-1) experimental; urgency=medium

  [ Jeremy Bicha, via Ubuntu ]
  * New upstream release 4.9.2
  * Bump minimum glib to 2.72.0
  * debian/libgtk-4-1.symbols.in: Update.
    Some symbols were removed, but they were never considered public ABI.
  * Revert commit dropping installed tests
  * Refresh patch series

  [ Simon McVittie ]
  * d/gbp.conf, d/watch: Branch for experimental
  * New upstream release 4.9.3
  * Drop patches that were applied (some a little differently) upstream
  * Refresh patch series
  * d/copyright: Update
  * d/control.in: Update versions of build-dependencies
  * Drop version constraints that have been satisfied since Debian 10
  * d/libgtk-4-1.symbols.in: Update.
    Ignore removal of gtk_file_dialog_{get,set}_shortcut_folders: they were
    added in the 4.9.x branch and are not yet considered stable ABI.

 -- Jeremy Bicha <jbicha@ubuntu.com>  Thu, 09 Feb 2023 11:43:59 -0500

gtk4 (4.9.2+ds-0ubuntu2) lunar; urgency=medium

  * Rebuild against latest tiff

 -- Jeremy Bicha <jbicha@ubuntu.com>  Sat, 04 Feb 2023 11:31:27 -0500

gtk4 (4.9.2+ds-0ubuntu1) lunar; urgency=medium

  * Sync with Debian. Remaining changes:
    - debian/tests:
      + include the memorytexture test in the flaky set, it has been unreliable
    - debian/control:
      + Build-Depend on dh-sequence-translations
  * New upstream release
  * Update debian/gbp.conf and debian/watch to track the 4.9 series
  * debian/control.in:Bump minimum glib to 2.72.0
  * debian/libgtk-4-1.symbols.in: Update
  * debian/tests/python3-gi: stop using deprecated method
  * Drop patches applied in new series
  * Revert commit dropping installed tests
  * Add patch to mark the gtk template test as flaky

 -- Jeremy Bicha <jbicha@ubuntu.com>  Thu, 12 Jan 2023 13:58:01 -0500

gtk4 (4.8.3+ds-2) unstable; urgency=medium

  [ Jeremy Bicha ]
  * debian/tests/python3-gi: stop using deprecated method

  [ Simon McVittie ]
  * d/patches: Update to gtk-4-8 branch commit 4.8.3-15-g1ef03e6eb8
    - Optimize column views by not creating list item widgets in columns
      that are not visible (GNOME/gtk!5374)
    - In X11, make sure menus, popovers etc. don't interfere with ability
      to click/select in other applications' windows
      (GNOME/gtk#5364, GNOME/gtk#5400)
    - Do not mark non-user-facing strings as translatable (GNOME/gtk#5146)
    - Fix animations and transitions randomly stopping (GNOME/gtk#4426)
    - Translation updates: ab, tr
  * d/p/gdk-x11-Reset-all-scroll-valuators-on-enter.patch:
    Add patch from 4.9.x to avoid scroll events being sent to more than
    one window under X11 (Closes: #1029972) (LP: #1993594)
  * d/control.in: Fix description of gtk-4-examples, which no longer
    contains installed-tests (which were separated into gtk-4-tests)
  * Add overrides for false positive lintian/lintian!452
  * Standards-Version: 4.6.2 (no changes required)

 -- Simon McVittie <smcv@debian.org>  Sat, 04 Feb 2023 15:14:39 +0000

gtk4 (4.8.3+ds-1) unstable; urgency=medium

  * New upstream release
  * Drop patches that were applied upstream
  * d/tests/run-with-display: Use absolute path to WAYLAND_DISPLAY socket.
    This means we can still use the Wayland display, even when dh_auto_test
    changes our XDG_RUNTIME_DIR.
  * d/run-tests.sh: Use dh_auto_test.
    In particular this forces the C.UTF-8 locale, which should mean the tests
    pass even when run under a non-UTF-8 locale like C (which official Debian
    buildds do not do, but some other environments like reproducible-builds
    might). (Closes: #1027680)
  * d/tests: Quote more defensively
  * d/tests/python3-gi: Explicitly disable a11y.
    This version of GTK logs a warning (which makes the autopkgtest fail)
    if we cannot contact the a11y bus provided by AT-SPI.
  * d/tests/build: Suppress D-Bus/a11y warnings
  * d/tests/build: Avoid PWD bashism
  * d/copyright: Move standalone license stanzas to the end
  * d/copyright: Add details of run-with-display script

 -- Simon McVittie <smcv@debian.org>  Tue, 03 Jan 2023 12:45:21 +0000

gtk4 (4.8.2+ds-4) unstable; urgency=medium

  * d/patches: Update to upstream gtk-4-8 branch commit 4.8.2-27-g5186430d9d
    - Fix visual artifacts on X11
    - Update translations
  * d/patches: Sort Debian-specific patches to the end of the series
  * d/p/testsuite-Use-separate-setups-for-unstable-tests-instead-.patch,
    d/p/testsuite-Don-t-create-.test-files-for-flaky-or-failing-t.patch:
    Add patches from upstream git main to improve handling of
    flaky/failing tests
  * d/p/node-editor-Save-test-data-relative-to-current-working-di.patch:
    Add proposed patch to make the node editor reproducible
  * d/rules: Remove redundant --libdir override
  * d/control.in: Drop unused docbook and xsltproc build-dependencies.
    The man pages now use python3-docutils instead.
  * d/*.install: Don't try to install man pages under nodoc build-profile

 -- Simon McVittie <smcv@debian.org>  Tue, 06 Dec 2022 11:52:29 +0000

gtk4 (4.8.2+ds-3ubuntu1) lunar; urgency=medium

  * Sync with Debian. Remaining changes:
    - debian/tests:
      + include the memorytexture test in the flaky set, it has been unreliable
    - debian/control:
      + Build-Depend on dh-sequence-translations

 -- Amin Bandali <amin.bandali@canonical.com>  Wed, 23 Nov 2022 12:53:46 -0500

gtk4 (4.8.2+ds-3) unstable; urgency=medium

  * Skip border-image-excess-size reftest on big-endian machines.
    Mitigates: #1024391
  * Update to upstream gtk-4-8 branch commit 4.8.2-21-g753c6f2435
    - Trigger on-screen keyboard more reliably
    - Don't dismiss popups unnecessarily

 -- Simon McVittie <smcv@debian.org>  Fri, 18 Nov 2022 22:12:24 +0000

gtk4 (4.8.2+ds-2) unstable; urgency=medium

  * d/watch, d/gbp.conf: Only watch for 4.8.x versions.
    Development release 4.9.1 has already happened, but is unlikely to reach
    a stable branch before the Debian 12 freeze.
  * Build-/test-depend on dbus-daemon instead of dbus.
    We only need dbus-run-session here, not the system bus.
  * d/patches: Update to upstream gtk-4-8 branch commit 4.8.2-18-g205783d9b0
    - Fix handling of AltGr when multiple keyboard layouts use it
    - Fix handling of back/forward mouse buttons
    - Fix a focus handling regression
    - Fix a regression that caused a very narrow combo box drop-down in
      GNOME Settings since 4.8
    - Fix a regression with copying under Phosh since 4.8
    - Don't confine resized windows to the geometry of the first monitor
    - Translation updates

 -- Simon McVittie <smcv@debian.org>  Fri, 18 Nov 2022 09:56:14 +0000

gtk4 (4.8.2+ds-1) unstable; urgency=medium

  * New upstream release
  * d/control.in: Update Meson build-dependency
  * d/copyright: Stop listing wayland and wayland-protocols as excluded.
    They are no longer in the upstream source release.
  * d/patches: Remove patches that were applied upstream

 -- Simon McVittie <smcv@debian.org>  Sat, 29 Oct 2022 11:54:46 +0100

gtk4 (4.8.1+ds-1ubuntu1) kinetic; urgency=medium

  * Sync with Debian. Remaining changes:
    - debian/tests:
      + include the memorytexture test in the flaky set, it has been unreliable
    - debian/control:
      + Build-Depend on dh-sequence-translations

 -- Jeremy Bicha <jbicha@ubuntu.com>  Mon, 19 Sep 2022 16:39:04 -0400

gtk4 (4.8.1+ds-1) unstable; urgency=medium

  * New upstream release
  * debian/libgtk-4-1.symbols.in: Add a new symbol
  * d/control.in: Replace transitional libfontconfig1-dev with
    libfontconfig-dev
  * d/missing-sources: Update for upstream updates to Compose data
  * d/p/gdkevents-Don-t-ignore-modifiers-that-are-not-currently-a.patch:
    Add proposed patch to fix keyboard shortcuts with X11 backend
    (Closes: #1016927)
  * d/p/build-Use-more-conservative-GResource-embedding-on-non-x8.patch:
    Update patch for GResource embedding based on upstream feedback

 -- Simon McVittie <smcv@debian.org>  Sat, 17 Sep 2022 22:23:08 +0100

gtk4 (4.7.2+ds-3) unstable; urgency=medium

  [ Samuel Thibault ]
  * debian/libgtk-4-1.symbols.in: Mark more Wayland symbols as Linux-specific
  * Build-depend on dh-exec
  * Avoid trying to install Wayland documentation on non-Linux
    (Closes: #1017866)

  [ Jeremy Bicha ]
  * Release to unstable

 -- Jeremy Bicha <jbicha@ubuntu.com>  Sun, 21 Aug 2022 17:40:46 -0400

gtk4 (4.7.2+ds-2ubuntu1) kinetic; urgency=medium

  * Sync with Debian. Remaining changes:
    - debian/tests:
      + include the memorytexture test in the flaky set, it has been unreliable
    - debian/control:
      + Build-Depend on dh-sequence-translations
  * Drop the debian/rules translation override since there is only one
    translation template now

 -- Jeremy Bicha <jbicha@ubuntu.com>  Thu, 18 Aug 2022 22:34:45 -0400

gtk4 (4.7.2+ds-2) experimental; urgency=medium

  * Merge packaging changes from unstable

 -- Simon McVittie <smcv@debian.org>  Tue, 16 Aug 2022 11:24:01 +0100

gtk4 (4.6.6+ds-3ubuntu1) kinetic; urgency=medium

  * Sync with Debian. Remaining changes:
    - debian/tests:
      + include the memorytexture test in the flaky set, it has been unreliable
    - debian/control:
      + Build-Depend on dh-sequence-translations
    - debian/rules: Handle the 2nd translation template file.
      This override can be dropped with 4.7.1

 -- Jesús Soto <jesus.soto@canonical.com>  Tue, 16 Aug 2022 09:49:05 -0500

gtk4 (4.6.6+ds-3) unstable; urgency=medium

  * Branch 4.6.x for unstable
  * d/rules: Force softpipe OpenGL driver on mips* architectures.
    This is a workaround for misrendering and crashes when the buildds run
    tests under llvmpipe on these architectures (see #993550, #1003348,
    #1010838).
  * d/p/debian/Skip-some-known-failing-tests-on-mips-family-architecture.patch:
    Remove patch, stop skipping tests that (should) pass on mips*el when
    we force softpipe.
  * d/p/Work-around-1014417-in-Meson.patch:
    Remove workaround for a Meson 0.63.0 bug that was fixed in 0.63.1
  * d/p/build-Add-an-option-to-use-more-conservative-GResource-em.patch:
    Add a build option to disable the GResource fast-path, and disable it.
    It isn't reliable on non-mainstream architectures, and the compile time
    improvement is not significant if we're compiling all of GTK anyway.
  * d/rules: Enable broadway backend for the .deb build (but not the udeb).
    This is apparently used by Cambalache and Deckard, and also the
    Pidgin unit tests. (Closes: #994944)

 -- Simon McVittie <smcv@debian.org>  Tue, 16 Aug 2022 09:23:59 +0100

gtk4 (4.7.2+ds-1) experimental; urgency=medium

  * New upstream development release
    - Fix crashes involving GL/GLES version selection on PinePhone
      (Closes: #1009917)
  * Repack with wayland and wayland-protocols subprojects omitted.
    The versions in unstable are sufficiently new.
  * d/control.in: Update dependency versions
  * d/copyright: Update
  * Refresh patch series
  * Skip inscription-markup.ui reftest for now.
    The whole thing is rendered 1px offset from where it should be, which is
    not a serious problem for practical use of GTK, but makes the tests fail.
  * d/gtk-4-examples.install: Include the new NodeEditor demo
  * Update symbols file for new ABI

 -- Simon McVittie <smcv@debian.org>  Fri, 12 Aug 2022 11:46:07 +0100

gtk4 (4.6.6+ds-2) unstable; urgency=medium

  [ Evangelos Ribeiro Tzaras ]
  * Drop erroneous !nocheck annotation from python3-gi Build-Depends
    (Closes: #1014878)

  [ Simon McVittie ]
  * Add temporary patch to work around #1014417 in Meson
  * Standards-Version: 4.6.1 (no changes required)
  * Migrate GLib 2.68.0 build-dependency from d/control to d/control.in
  * d/copyright: Drop unused GPL license stanzas
  * d/gtk-4-tests.lintian-overrides: Update syntax for current Lintian

  * Sync with Debian. Remaining changes:
    - debian/tests:
      + include the memorytexture test in the flaky set, it has been unreliable
    - debian/control:
      + Build-Depend on dh-sequence-translations
    - debian/rules: Handle the 2nd translation template file.
      This override can be dropped with 4.7.1


 -- Jeremy Bicha <jbicha@ubuntu.com>  Tue, 05 Jul 2022 14:09:40 -0400
 

gtk4 (4.6.6+ds-1) unstable; urgency=medium

  [ Jeremy Bicha ]
  * New upstream release (LP: #1980742)

  [ Simon McVittie ]
  * d/tests/installed-tests: Fail on unset variable references
  * d/tests/installed-tests: Fail if no tests are found

  [ Evangelos Ribeiro Tzaras ]
  * Bump required glib build dependency

 -- Jeremy Bicha <jbicha@ubuntu.com>  Tue, 05 Jul 2022 11:24:34 -0400

gtk4 (4.6.5+ds-1ubuntu6) kinetic; urgency=medium

  * debian/rules:
    - use the make-pot script instead of the  --enable-features=Vulkan
      rule which seems to not work as intended

 -- Sebastien Bacher <seb128@ubuntu.com>  Mon, 04 Jul 2022 13:47:15 +0200

gtk4 (4.6.5+ds-1ubuntu5) kinetic; urgency=medium

  * Rebuild to get the translations import on launchpad, the template
    sharing option was enabled on the server which makes the (outdated)
    project vcs loaded instead of the package files

 -- Sebastien Bacher <seb128@ubuntu.com>  Fri, 01 Jul 2022 11:39:09 +0200

gtk4 (4.6.5+ds-1ubuntu4) kinetic; urgency=medium

  * Fix the build directory for the previous upload

 -- Jeremy Bicha <jbicha@ubuntu.com>  Thu, 30 Jun 2022 14:21:26 -0400

gtk4 (4.6.5+ds-1ubuntu3) kinetic; urgency=medium

  * debian/rules: gtk4 builds 2 translation templates so handle them both

 -- Jeremy Bicha <jbicha@ubuntu.com>  Thu, 30 Jun 2022 10:27:29 -0400

gtk4 (4.6.5+ds-1ubuntu2) kinetic; urgency=medium

  * Build-Depend on dh-sequence-translations
    - Fixes missing translations and RTL support (LP: #1947698)

 -- Jeremy Bicha <jbicha@ubuntu.com>  Thu, 30 Jun 2022 09:56:48 -0400

gtk4 (4.6.5+ds-1) unstable; urgency=medium

  [ Jeremy Bicha ]
  * New upstream release (LP: #1976500)
    - Fixes file chooser getting bigger each time it opens (LP: #1971112)
  * Drop 2 patches applied in new release

  [ Laurent Bigonville ]
  * debian/control.in: Disable librsvg BD on architectures where it's not
    building

 -- Jeremy Bicha <jbicha@ubuntu.com>  Wed, 01 Jun 2022 09:05:45 -0400

gtk4 (4.6.4+ds-3ubuntu1) kinetic; urgency=medium

  [ Sebastien Bacher ]
  * debian/tests:
    - include the memorytexture test in the flaky set, it has been unreliable

 -- Jeremy Bicha <jbicha@ubuntu.com>  Thu, 19 May 2022 10:16:34 -0400
gtk4 (4.6.4+ds-3) unstable; urgency=medium

  * d/rules: Stop skipping ngl tests on big-endian machines.
    The ngl renderer no longer exists: it was renamed to gl.
  * d/rules, d/run-tests.sh: Move loop through backends into run-tests.sh.
    This means that if an X11 test fails, we try the Wayland tests (if we
    are running them at all) before failing the build.
  * d/rules: Work around llvmpipe segfault by forcing softpipe on mipsel
    for build-time tests. (Mitigates: #1010838)
  * d/control.in: Move gi-docgen to Build-Depends-Indep.
    We correctly disable the gi-docgen-generated documentation when only
    building architecture-dependent packages.
  * d/control.in: Drop build-dependencies that were only there for gi-docgen.
    Now that we're using the packaged gi-docgen instead of the bundled copy,
    there's no need to depend on its dependencies explicitly.

 -- Simon McVittie <smcv@debian.org>  Sun, 15 May 2022 00:27:01 +0100

gtk4 (4.6.4+ds-2) unstable; urgency=medium

  * Cherry-pick patch to fix pasting into the filechooser name field
    (LP: #1971532)

 -- Jeremy Bicha <jbicha@ubuntu.com>  Sat, 14 May 2022 10:05:42 -0400

gtk4 (4.6.4+ds-1) unstable; urgency=medium

  * New upstream release
  * Drop patches applied in new release
  * Cherry-pick patch to fix an invalid format string
  * Use gi-docgen to build docs

 -- Jeremy Bicha <jbicha@ubuntu.com>  Fri, 13 May 2022 16:26:26 -0400

gtk4 (4.6.3+ds1-2) unstable; urgency=medium

  * Cherry-pick gtk-4-6 patch needed for mutter 42.1 (LP: #1972722)

 -- Jeremy Bicha <jbicha@ubuntu.com>  Mon, 09 May 2022 16:48:11 -0400

gtk4 (4.6.3+ds1-1) unstable; urgency=medium

  * New upstream release
  * d/copyright: Exclude gtk/theme/Default/Default-*.css.
    We already deleted them during clean.
  * d/copyright: Stop excluding subprojects/wayland.
    It's no longer included in tarballs.
  * d/patches: Update to upstream gtk-4-6 branch commit 4.6.3-9-g045446c3da
    - Work around infinite loop in box allocation (Closes: #1010547)
    - Make it easier to select the current folder with a file chooser
    - Fix saving into a subdirectory with a file chooser
    - Translation updates
  * d/log-reftests.py: Update names of GSK renderers
  * d/rules, d/run-tests.sh: Add infrastructure to ignore failing GSK tests.
    Similar to reftests, these can be fragile against varying versions of
    dependencies.
  * d/rules: Ignore unaligned-offscreen GSK comparison test.
    Workaround for GNOME/gtk#4889.

 -- Simon McVittie <smcv@debian.org>  Wed, 04 May 2022 11:30:16 +0100

gtk4 (4.6.2+ds-1) unstable; urgency=medium

  * New upstream release
  * d/missing-sources/emojibase: Update to emojibase-data 7.0.1, matching
    the data files in gtk/emoji
  * d/rules: Improve regeneration of emoji data
  * d/missing-sources: Add Unicode emoji data.
    The JSON data files in d/missing-sources/emojibase are indirectly
    derived from this.
  * d/copyright: Update
  * d/p/debian/Disable-optimized-GResource-embedding.patch: Remove.
    The upstream code now disables this on the architectures where it is
    known to be problematic, namely 32-bit ARM.

 -- Simon McVittie <smcv@debian.org>  Sun, 20 Mar 2022 17:51:43 +0000

gtk4 (4.6.1+ds-1) unstable; urgency=medium

  * New upstream release
  * Drop patches that were applied upstream
  * d/control.in: Update build-dependency versions
  * d/copyright: Update
  * d/watch: Repack with wayland subproject excluded, we use the system copy
  * d/run-tests.sh: Show full test log after testing

 -- Simon McVittie <smcv@debian.org>  Wed, 16 Feb 2022 16:55:50 +0000

gtk4 (4.6.0+ds1-4) unstable; urgency=medium

  * Release to unstable

 -- Jeremy Bicha <jeremy.bicha@canonical.com>  Wed, 09 Feb 2022 13:25:53 -0500

gtk4 (4.6.0+ds1-3) experimental; urgency=medium

  * Skip another known-failing test on mips*el (see #993550)
  * Add mips*el bug reference to previous changelog entry

 -- Simon McVittie <smcv@debian.org>  Sat, 08 Jan 2022 22:47:19 +0000

gtk4 (4.6.0+ds1-2) experimental; urgency=medium

  * d/p/png-Correct-endianness-for-big-endian-machines.patch:
    Add proposed patch to fix FTBFS on s390x
  * d/p/debian/Skip-some-known-failing-tests-on-mips-family-architecture.patch:
    Skip another known-failing test on mips family (see #1003348)
  * d/p/debian/Disable-optimized-GResource-embedding.patch:
    Disable optimized GResource embedding.
    This seems to be triggering failures on armel and armhf. Second-guessing
    GResource seems to be more trouble than it's worth.
  * d/rules: Rebuild CSS using sass

 -- Simon McVittie <smcv@debian.org>  Sat, 08 Jan 2022 18:40:18 +0000

gtk4 (4.6.0+ds1-1) experimental; urgency=medium

  * New upstream release
  * Rebase patch series
    - d/p/debian/testsuite-Don-t-test-the-old-gl-renderer.patch:
      Drop, no longer needed
  * d/control.in: Update build-dependencies
  * d/copyright: Update
  * d/rules: Don't build man pages under nodoc build-profile
  * d/source/include-binaries, d/rules:
    Remove workaround for Compose endianness handling, no longer necessary
  * Update symbols file
  * d/p/Make-our-stack-noexec.patch:
    Add patch from upstream fixing regressions from optimized GResource
    processing
  * d/p/build-Tell-glib-compile-resources-to-make-symbols-interna.patch:
    Add proposed patch to reduce unwanted symbol exports
  * Upload to experimental for initial testing

 -- Simon McVittie <smcv@debian.org>  Tue, 04 Jan 2022 18:14:08 +0000

gtk4 (4.4.1+ds1-3) unstable; urgency=medium

  * debian/control.in: Don't build ffmpeg backend on architectures where
    ffmpeg doesn't build
  * debian/rules: Build with cloudproviders support (except on Ubuntu)
  * debian/rules: Enable sysprof support on Linux

 -- Jeremy Bicha <jbicha@debian.org>  Mon, 29 Nov 2021 18:18:30 -0500

gtk4 (4.4.1+ds1-2) unstable; urgency=medium

  * d/control.in, d/rules: Gate libgtk-4-media-ffmpeg with a build-profile.
    If we only build it for experimental uploads, but there is no version
    currently in experimental, then its entry in the overrides file will be
    removed after a while, causing the next upload to be considered NEW.

 -- Simon McVittie <smcv@debian.org>  Fri, 05 Nov 2021 16:46:50 +0000

gtk4 (4.4.1+ds1-1) unstable; urgency=medium

  [ Jeremy Bicha ]
  * debian/rules: Correctly enable auto features for deb build

  [ Simon McVittie ]
  * New upstream release
  * Rebase patch series, dropping patches that were applied upstream
  * d/copyright: Update
  * libgtk-4-dev Suggests gtk-4-examples (Closes: #995752)
  * Stop enabling a Meson option that no longer exists.
    This was merely a warning with Meson 0.59, but is an error with
    Meson 0.60. (Closes: #998551)
  * Standards-Version: 4.6.0 (no changes required)

 -- Simon McVittie <smcv@debian.org>  Fri, 05 Nov 2021 12:54:16 +0000

gtk4 (4.4.0+ds1-5) unstable; urgency=medium

  * Sort patch series in upstream-first order
  * d/p/debian/Disable-clipboard-test.patch:
    Add patch to disable clipboard test, which regularly times out on
    buildds

 -- Simon McVittie <smcv@debian.org>  Fri, 03 Sep 2021 15:08:47 +0100

gtk4 (4.4.0+ds1-4) unstable; urgency=medium

  [ Simon McVittie ]
  * Simplify graphene dependency.
    The version in bullseye is sufficient for all architectures.
  * Drop dependency from libgtk-4-common to libgtk-3-common.
    This was put in place because they used to share GSettings schemas,
    but that's no longer the case.
  * Remove dependency from libgtk-4-bin to libgtk-3-bin.
    This was because they used to share gtkbuilder.its and gtkbuilder.loc,
    but those have been replaced by their gtk4builder counterparts, in
    libgtk-4-dev.
  * Remove dependency from gtk-4-examples to gtk-3-examples.
    This was because the demos shared GSettings schemas, but they no longer
    have the same name.
  * Remove alternative dependency on libgdk-pixbuf2.0-dev.
    We don't support skipping a Debian release, and this package's
    dependencies make it unlikely to be backported.
  * d/rules: Don't enable ffmpeg when experimental builds are copied to Ubuntu
  * d/p/reftest-compare-Treat-colour-channels-as-undefined-if-alp.patch:
    Add patch to ignore colour differences on pixels with zero alpha.
    This makes some of the remaining failing tests pass on mips*el.
  * d/p/debian/testsuite-Don-t-test-the-old-gl-renderer.patch:
    Add patch to disable testing of the old 'gl' renderer.
    The newer 'ngl' renderer is already the default, and 'gl' was removed
    upstream in 4.5.x, so 'gl' doesn't seem worthwhile to try to support.
    It also crashes in a couple of tests on mips*el. Let's focus testing
    effort on the renderer that has a future.
  * d/p/debian/Skip-some-known-failing-tests-on-mips-family-architecture.patch:
    Add patch to skip remaining failing gsk tests on mips*el
    (workaround for #993550)
  * Release to unstable (Closes: #992907)

  [ Jeremy Bicha ]
  * Build-Depend on libsysprof-capture-4-dev instead of sysprof
    in preparation for the sysprof package split (see #971243).
    Depend on version 3.40 to avoid re-exporting its symbols in our ABI.

 -- Simon McVittie <smcv@debian.org>  Fri, 03 Sep 2021 08:52:36 +0100

gtk4 (4.4.0+ds1-3) experimental; urgency=medium

  * Disable Broadway (HTML) backend.
    It isn't clear whether this is used in practice. If we disable it now,
    enabling it later if requested will not be an ABI break, but if we
    enable it now, we have to keep it enabled indefinitely.
  * d/missing-sources: Add source for libX11-derived compose sequences.
    By trial and error, the files in gtk/compose/ seem to be generated from
    libX11 1.7.0.
  * d/p/compose-Generate-endian-dependent-compact-Compose-data.patch,
  * Add proposed patch to use big-endian compose data on big-endian host,
    keeping the existing little-endian version for little-endian hosts.
    This resolves a FTBFS caused by test failure on s390x and other
    big-endian ports.
  * d/p/compose-Document-how-to-get-compose-parse-input-from-libX.patch
    Document how to reproduce the compose data. We don't do this at build
    time, because the compose data is relatively rarely updated, and
    during cross-compilation that would require building all of GTK for
    both the build and host architectures.
  * d/p/compose-Update-sequences-from-libX11-1.7.2.patch:
    Update compose data from libX11 1.7.2.
    This adds a few missing compose sequences.

 -- Simon McVittie <smcv@debian.org>  Mon, 30 Aug 2021 13:33:17 +0100

gtk4 (4.4.0+ds1-2) experimental; urgency=medium

  * Completely move .links files to debhelper syntax (Closes: #991964)
  * Always expect NEWS to be compressed (Closes: #985418).
    debhelper always compresses NEWS files, even if they are small.

 -- Simon McVittie <smcv@debian.org>  Sat, 28 Aug 2021 15:15:44 +0100

gtk4 (4.4.0+ds1-1) experimental; urgency=medium

  * New upstream stable release
  * d/control.in: Update dependencies
  * d/copyright: Update
  * Update symbols file for new ABI
  * d/watch: Only watch for stable releases.
    If we want GTK 4.4.x to move to unstable any time soon, we should
    avoid packaging GTK 4.5.x when it becomes available.
  * d/rules: Fix variable reference in dh_fixperms override

 -- Simon McVittie <smcv@debian.org>  Tue, 24 Aug 2021 10:24:58 +0100

gtk4 (4.3.2+ds1-1) experimental; urgency=medium

  * New upstream release
  * d/watch, d/copyright: Exclude pregenerated documentation.
    There's a lot of it, and excluding it makes the diff to review a lot
    smaller.
  * d/control.in: Bump meson requirement as per meson.build
  * d/control.in: Remove build-dependencies for Google Cloud Print.
    The service underlying this printing backend was shut down at the end
    of 2020, so the printing backend is no longer useful and was removed
    upstream.
  * Drop patches that were applied upstream
  * d/rules: Rebuild emoji data from source files.
    This provides a straightforward way to check that we have the correct
    source files.
  * Disable GStreamer for the udeb build.
    Support for VP8 and VP9 is officially part of the GTK4 API, but it seems
    OK to provide a reduced API in debian-installer.
  * Label the FFmpeg media backend as experimental, and only build it when
    targeting experimental.
    Upstream consider it to be experimental, and recommend the GStreamer
    backend.
  * tests: Specify locales' charsets explicitly, fixing FTBFS with new glibc.
    glibc 2.31-14 dropped support for all non-UTF-8 locales, so we can't
    use /usr/share/i18n/SUPPORTED to choose a suitable charset any more.
  * Update symbols file
  * Leave Vulkan disabled, and remove Vulkan symbols from .symbols file.
    This is an ABI break, but GTK4 is only in experimental so far, so that
    seems acceptable. The Vulkan renderer is marked as experimental upstream,
    with a note that it often causes crashes in the Inspector view; this
    sounds like something we likely don't want yet.
  * d/rules: Override dh_fixperms to set correct permissions on /usr/libexec.
    Making everything executable is not quite right for installed-tests.
  * d/copyright: Update
  * Silence a Lintian tag for documentation-like filenames among test data

 -- Simon McVittie <smcv@debian.org>  Fri, 20 Aug 2021 11:43:41 +0100

gtk4 (4.3.1+ds-2) experimental; urgency=medium

  [ Marco Trevisan (Treviño) ]
  * debian/rules: Add upstream bug mentioning test failures
  * debian/rules: Use Enable auto-features for debs and disable them for
    udebs. Avoid listing managing this manually, while explicitly disable or
    enable when something is required.
  * debian: Add libgtk-4-media-gstreamer package to provide a media module
  * debian: Add libgtk-4-media-ffmpeg package to provide a media module
  * debian: Add support for libcloudproviders in debian. While keep this
    disabled for ubuntu as it's not in main repo.
  * debian: Enable sysprof support under linux. We need to manually add
    sysprof dev dependencies as these are only suggestions.
  * debian/rules: Do not build tests in udeb case

  [ Iain Lane ]
  * rules: Only skip the cloud providers on Ubuntu itself. For everything
    else the main/universe distinction doesn't apply. Fixup to Marco's earlier
    change.
  * copyright: Fix dep5-copyright-license-name-not-unique. CC0-1.0 was
    defined twice

 -- Iain Lane <laney@debian.org>  Mon, 26 Jul 2021 12:56:55 +0100

gtk4 (4.3.1+ds-1) experimental; urgency=medium

  * debian: Use dh 13 substitutions for install files instead of .in files
  * debian/control: move gi-docgen dependencies to bd-indep and remove warn
  * debian/log-reftests.py: Remove wrong wayland paths
  * debian/copyright: Update copyright for gi-docgen excluding fonts
  * debian/watch: Repack using ds suffix as per the d/copyright exclusions
  * debian/libgtk4-doc.links: Add links as devhelp books instead of gtk-doc
  * Repack excluding web font files

 -- Marco Trevisan (Treviño) <marco@ubuntu.com>  Wed, 14 Jul 2021 05:35:40 +0200

gtk4 (4.3.1-1) experimental; urgency=medium

  * New upstream release:
    - Ignore XErrors from the COW (LP: #1911036)
  * debian/control: Update build-dependencies
  * debian/patches: Refresh
  * debian/control: Add dependencies to use upstream provided gi-docgen
    gi-docgen is still in NEW for some months now, so until that we can
    manually use the upstream provided version as subproject.
  * debian/patches: Prevent usage of web-fonts and external links in docs
  * debian/rules: Do not check for nocheck with dh 13
  * debian/rules: Do not manually build docs at build phase.
    This is now handled by gi-docgen that is called at build phase, not at
    install phase.
  * debian/control: Add python3-gi as test build dependency.
    It's needed by introspection tests
  * debian/libgtk-4-1.symbols.in: Add new symbols
  * debian/libgtk-4-doc.*: Adapt install files and links to gi-docgen paths.
    Docs are installed all in /usr/share/docs/libgtk-4-doc subfolders and
    linked to /usr/share/gtk-doc to keep devhelp support
  * debian/patches: Get typelib path from pkg-config
  * debian/rules: Ensure all symbols are defined.
    This is now working fine with all the components
  * debian/rules: Do not reset xvfb on running tests
  * debian/rules: Support running tests in parallel.
    This works fine now, so let's enable it again
  * debian/rules: Move test script to an easier to maintain external file.
    We're doing lots of operations to run tests, it's better to have the
    setup in an external script that it's easier to run, debug and maintain
  * debian/run-tests.sh: Only print full log on errors.
    No need to output the whole log if there have been no failures
  * debian: Run tests under wayland too in linux.
    It's now becoming the default backend so better to also test the library
    there.
  * debian/patches: Initialize the textbtree tags counting causing s390x fails
  * debian/rules: Skip some broken comparison tests in big endian archs
  * debian/tests: Port to Gtk4 and run them both in wayland and x11

 -- Marco Trevisan (Treviño) <marco@ubuntu.com>  Fri, 09 Jul 2021 16:31:39 +0200

gtk4 (4.0.3-4) experimental; urgency=medium

  * d/log-reftests.py: Collect more test results
  * d/rules: Don't export build results for tests that upstream expect
    to fail
  * d/rules: Update comments regarding failing tests that need to be
    processed

 -- Simon McVittie <smcv@debian.org>  Mon, 22 Feb 2021 10:56:12 +0000

gtk4 (4.0.3-3) experimental; urgency=medium

  * d/patches: Adjust forwarding URL for refactoring
  * d/patches: Never mark rendering differences as accepted, only tolerated.
    Upstream consider absolutely any difference in rendering to be an error,
    so we should always record the diff for inspection.
  * Force installation of fontconfig's preferred fonts for tests.
    The experimental dependency resolver is non-deterministic and can
    choose various different fonts, some of which make the reftests fail.
    Force its hand by choosing the fonts that fontconfig prioritizes highest,
    so that we get deterministic results.
  * d/patches: Fix error reporting in gsk reftests.
    The gsk reftests don't use the GTest framework, so g_test_fail will have
    no effect here.

 -- Simon McVittie <smcv@debian.org>  Mon, 15 Feb 2021 10:46:01 +0000

gtk4 (4.0.3-2) experimental; urgency=medium

  * Tolerate minor differences in some reftests
  * d/rules: Show the detailed test log even if tests all succeed
  * d/rules: Dump reftest differences into the log as base64.
    Debian package builds don't have an equivalent of $AUTOPKGTEST_ARTIFACTS
    (as requested in https://bugs.launchpad.net/launchpad/+bug/1845159) so
    this is the best we can do right now.

 -- Simon McVittie <smcv@debian.org>  Sun, 14 Feb 2021 14:28:39 +0000

gtk4 (4.0.3-1) experimental; urgency=medium

  * New upstream release
  * symbols: Ignore removal of gtk_glade_catalog_init.
    This symbol appeared in the ABI, but not in any header files, and is
    considered private.
  * d/rules: Show test log if build-time test fails.
    dh_auto_test would automatically show meson-logs/testlog.txt, but
    because we're running with --setup=x11, we get
    meson-logs/testlog-x11.txt instead.
  * Increase dependency on librsvg2-common from Suggests to Recommends.
    This is not a hard dependency, but should be installed in nearly all
    cases. Increasingly many icons are provided in SVG format, so
    applications will appear broken if the SVG pixbuf loader is not
    installed. See #980396 for more information.
    adwaita-icon-theme already Recommends librsvg2-common, but people who
    routinely do not install recommended packages will get a better hint
    about how much will be broken by its removal if GTK also recommends it.
  * Bump graphene build-dependency to 1.10.4 on i386.
    Earlier versions used SSE, which has stricter alignment requirements
    that cause many of the build-time tests to fail (in addition to not
    being available on Debian's baseline CPU).
  * d/rules: Add a note of the test failures that need investigation
  * d/rules: Extend test timeout on slower architectures
  * Add myself to Uploaders

 -- Simon McVittie <smcv@debian.org>  Fri, 12 Feb 2021 10:05:16 +0000

gtk4 (4.0.1-1) experimental; urgency=medium

  * Team upload
  * New upstream release
  * d/rules: Force recompilation of CSS with sassc

 -- Simon McVittie <smcv@debian.org>  Tue, 12 Jan 2021 18:45:15 +0000

gtk4 (4.0.0-1) experimental; urgency=medium

  * Team upload
  * New upstream release
    - Bump SONAME to libgtk-4.so.1 to reflect incompatibility with 3.9x.y
      development releases
  * Rename source package to gtk4 while we're going through NEW anyway.
    This reflects the upstream name of the library (formerly GTK+,
    now GTK) and avoids "+" being misinterpreted as a space in URLs.
  * Bump required version for all symbols to 4.0.0
  * Add Provides for gir1.2-gdkwayland-4.0 on Linux
  * d/copyright: Remove unused GPL-2+ paragraph
  * d/copyright: Remove unused autoconf-archive paragraph
  * Standards-Version: 4.5.1 (no changes required)
  * Add a Lintian override for #970275
  * d/tests: Reduce number of tests marked as flaky
  * Add iso-codes as a Recommends, and depend on it for tests
  * Disable gvfs and other GIO modules for build-time tests.
    If running on a developer system, we don't want to interact with
    "larger" components like gnome-online-accounts.
  * Make build-time test failures fatal
  * Add missing libxdamage-dev (build-)dependency
  * Preferentially build-depend on libgdk-pixbuf-2.0-dev.
    We don't need the deprecated Xlib integration that is also pulled in
    by the older libgdk-pixbuf2.0-dev package (see #974870).
  * d/changelog: Remove trailing whitespace
  * Replace XC-Package-Type with Package-Type
  * Use https for Homepage
  * d/watch: ".." is not a version number
  * Bump build-dependency on Glib to 2.66
  * Split gtk-4-tests into its own package
  * libgtk-4-1 Breaks/Replaces experimental libgtk-4-0.
    Both packages contain the print backends, which do not contain the
    SONAME in their names. We anticipate that if the SONAME was bumped in
    future, the "4.0.0" in the module loading path would also change, so
    this isn't a problem for Policy §8.2; the only reason the path didn't
    already change here is that versions prior to 4.0.0 were development
    snapshots and explicitly not API- or ABI-stable.
    Moving the print backends to a separate package would create a circular
    dependency (since libgtk-4-1 would need at least a Recommends on the
    print backends, and the print backends depend on the main library),
    and would not actually help co-installability with a future libgtk-4-2,
    since they should be upgraded in lockstep.
  * Remove obsolete Breaks copied from GTK 3

 -- Simon McVittie <smcv@debian.org>  Sun, 27 Dec 2020 00:23:58 +0000

gtk+4.0 (3.99.4-1) experimental; urgency=medium

  * Team upload
  * New upstream release
  * Build with system copy of gtk-doc
    - d/gbp.conf: Stop adding gtk-doc as a second orig tarball
    - d/rules: Don't symlink gtk-doc into subprojects
    - Remove references to bundled gtk-doc
  * d/control.in: Update dependencies
  * d/copyright: Mention CC0-1.0
  * Drop patches, applied upstream
  * d/rules: Update Meson build options
  * Stop installing NodeEditor icons.
    They're embedded in the executable via GResource now.
  * d/libgtk-4-0.symbols.in: Update
  * run-with-locales: Normalize utf8 to UTF-8 without using SUPPORTED file
  * d/tests/run-with-locales: Move from d/run-with-locales.
    This makes tab-completion for d/rules work better.
  * d/rules: Change introspection from true to enabled.
    Similarly, change it from false to disabled for the udeb.
    It's now a feature flag, rather than a boolean.
  * d/libgtk-4-common.install.in: Install emoji data files

 -- Simon McVittie <smcv@debian.org>  Fri, 06 Nov 2020 22:56:34 +0000

gtk+4.0 (3.99.0-2) experimental; urgency=medium

  * Team upload
  * Bundle a copy of gtk-doc from the gtk-doc-for-gtk4 branch.
    Until support for GTK 4 actions is merged into gtk-doc git master,
    including a suitable copy of gtk-doc in this source package lets us
    build it without experimental's gtk-doc having to be the GTK 4 version.
    It's currently version GTK_DOC_1_32-57-g3651bf3 from the
    gtk-doc-for-gtk4 branch.
    - Add dependencies of gtk-doc-tools to Build-Depends-Indep
    - Add patch to skip Yelp manual for bundled gtk-doc
    - Don't try to install files from the bundled gtk-doc
    - d/copyright: Add copyright information for bundled gtk-doc
  * d/copyright: Update copyright information for AppStream data

 -- Simon McVittie <smcv@debian.org>  Tue, 25 Aug 2020 12:45:30 +0100

gtk+4.0 (3.99.0-1) experimental; urgency=medium

  * Team upload
  * New upstream release
    - Update d/copyright
    - Update build-dependencies according to meson.build
      + Remove ATK dependencies
    - Remove "fake SONAME" mechanism.
      The library is now built as libgtk-4.so.0 (although the ABI is still
      not yet stable).
    - Bump minimum version for all symbols to 3.99.0 for the new SONAME and
      numerous ABI breaks
    - Drop patch, applied upstream
    - Update symbols file
    - Build-Depend on a suitable snapshot of gtk-doc from experimental
    - Install more example files
  * d/tests/build, d/tests/python3-gi: Suppress AT-SPI warnings.
    We don't need a11y here, so use NO_AT_BRIDGE=1 to suppress the warning
    about org.a11y.Bus being unavailable.
  * d/copyright: Collapse most permissive licenses into Files: * stanza.
    I'm not going to try to keep track of which files are under which
    specific LGPL-compatible licenses; please see the source code if this
    information is needed.
  * Depend on librsvg2-common for tests, to be able to load SVG icons.
    adwaita-icon-theme used to depend on this, but doesn't any more.
  * Try to split out flaky and non-flaky tests.
    Both sets are marked as flaky for now, but hopefully the less-flaky set
    can be promoted to non-flaky to catch regressions when GTK 4 gets more
    stable.
  * Run the build-time tests under X11 for now.
    We don't have an equivalent of xvfb-run for Wayland yet.
  * Move to debhelper compat level 13.
    Adjust dh_auto_test arguments accordingly: they were previously passed
    to `ninja test` and are now for `meson test`.
  * Depend on fonts-cantarell for tests
  * Run build-time tests with a D-Bus session bus via dbus-run-session
  * d/p/testsuite-Fix-installed-tests.patch,
    d/p/installed-tests-Fix-the-icontheme-test.patch,
    d/p/cups-Don-t-emit-a-warning-if-we-can-t-talk-to-avahi.patch,
    d/p/cloudprint-Fix-redundant-declarations.patch:
    Add patches from upstream for some tests/warnings fixes
  * d/p/roaring.-ch-Add-attribution-and-licensing-information.patch,
    d/p/Include-a-copy-of-the-Apache-license.patch:
    Add proposed patches to add copyright/licensing info for code adapted
    from libroaring (src:croaring in Debian).
  * d/rules: Rely on debhelper 13 to reset HOME, etc.
  * d/rules: Stop setting VERBOSE, it was only relevant with Autotools
  * d/rules: Explicitly enable Xinerama for non-udeb build
  * d/rules: Disable examples, demos, installed tests for udeb build
  * d/control.in: Annotate -doc package with <!nodoc>
  * d/control.in, d/rules: Don't build demos, examples, installed-tests
    under <!noinsttest>
  * d/rules: Disable GObject-Introspection for udeb build
  * d/rules: Explicitly build documentation during build step.
    By default this is only done during the install step, because gtk-doc
    is relatively slow and cannot tell Meson how its dependency tree looks.
    However, for GTK that breaks some dependency tracking, leading to
    required Docbook files not being generated from their Markdown source.

 -- Simon McVittie <smcv@debian.org>  Sun, 09 Aug 2020 14:49:14 +0100

gtk+4.0 (3.98.2-1) experimental; urgency=medium

  * New upstream release
  * Bump pango dependency as per meson.build
  * Drop patch, applied upstream
  * Install new valgrind suppressions files
  * Add patch from git master to make valgrind suppressions work on Debian
  * Update symbols file for ABI breaks and additions

 -- Simon McVittie <smcv@debian.org>  Fri, 10 Apr 2020 22:00:07 +0100

gtk+4.0 (3.98.0-1) experimental; urgency=medium

  * Team upload
  * New upstream release
    - Drop all patches, applied upstream
    - d/control.in: Update build-dependencies
    - d/rules: Update SONAME
    - d/rules: Adjust build options for rename of documentation to gtk_doc
    - debian/libgtk-4-0.symbols.in: Update
  * d/rules: Sort build options
  * d/run-with-locales, d/rules, d/tests/installed-tests:
    Generate locales used by the tests
  * debian/libgtk-4-0.symbols.in: Mark more Wayland and Vulkan symbols
    as (arch=linux-any). These don't exist on hurd-i386, and presumably
    not on kFreeBSD either.
  * Move gtk4-encode-symbolic-svg from gtk-4-examples to libgtk-4-bin.
    It's more of a development tool than an example.
  * d/tests/python3-gi: Explicitly return GLib.SOURCE_REMOVE.
    Implicitly returning None is OK, but explicit is better than implicit.
  * d/tests/python3-gi: Make executable
  * d/tests/build, d/tests/python3-gi: Mark as superficial
  * d/tests/build: Use correct compiler for proposed autopkgtest
    cross-architecture testing support, based on a patch for clutter-1.0
    by Steve Langasek
  * d/tests/build: Fix shellcheck warnings
  * d/tests/build: Show commands before they are executed
  * d/tests/build: Fail if using an undefined variable ("unofficial strict
    mode")
  * d/upstream/metadata: Add upstream URLs
  * d/copyright: Simplify and consolidate (see individual source files if
    finer detail is required)
    - Stop distinguishing between LGPL 2+ and 2.1+, list both as
      "LGPL-2+ and LGPL-2.1+"
    - Stop distinguishing between code and translations
    - Merge copyright years
    - Merge entries differing only by email address
    - Stop repeating "Copyright (C)"
    - Indent with a single space
  * Standards-Version: 4.5.0 (no changes required)
  * Don't build HTML documentation in Architecture: any builds.
    With Autotools, we would have had to leave gtk-doc-tools in the
    Build-Depends for gtkdocize, but with Meson we can demote it to
    Build-Depends-Indep.
    Promote docbook-xml and docbook-xsl to Build-Depends instead: they are
    needed in all builds for the example programs' man pages. Previously,
    they were pulled in by gtk-doc-tools.
  * d/p/build-Install-gtkemojichooser.h.patch:
    Add patch from upstream to fix installation of headers
  * d/.gitignore: Add

 -- Simon McVittie <smcv@debian.org>  Sun, 01 Mar 2020 21:44:08 +0000

gtk+4.0 (3.96.0-2) experimental; urgency=medium

  * Team upload
  * Mark patches as applied upstream
  * Don't run dh_missing against debian/install/udeb when not building
    the udeb. This fixes FTBFS in Architecture: all-only builds.
  * Disable Wayland backend on non-Linux kernels

 -- Simon McVittie <smcv@debian.org>  Sat, 27 Jul 2019 20:47:51 +0100

gtk+4.0 (3.96.0-1) experimental; urgency=medium

  * Team upload

  [ Jeremy Bicha ]
  * New upstream release 3.92
  * Switch to meson
  * README has been renamed to README.md
  * debian/libgtk-4-0.symbols: Update
  * debian/libgtk-4-common.install.in: themes are bundled in the gtkresources
  * Disable 018_gdkenumtypes.c_location.patch: might not be needed any more
  * Update Vcs fields for migration to https://salsa.debian.org/
  * Stop using gnome-get-source

  [ Simon McVittie ]
  * New upstream release 3.94, 3.96
    - Update build-dependencies
    - d/copyright: Update
    - d/patches: Delete patches that aren't applied
    - Refresh patch series and drop applied patches
    - d/p/gdk-x11-Check-if-we-have-access-to-GL-before-using-G.patch:
      Drop, obsoleted by commit 02eb344 in GTK 3.93
    - d/p/no-accessibility-dump.patch: Drop, no longer needed.
      The build-time tests correctly set GTK_CSD=1 now.
    - Disable GStreamer video support for now
    - Stop installing gtk4-query-immodules, superseded by gio-querymodules
    - Don't install im-multipress.conf, no longer available (the multipress
      IM module is unmaintained and was removed). Remove obsolete conffile
      during upgrade.
    - d/libgtk-4-0.install.in: Don't install IM modules. The backend IM
      modules such as XIM and Wayland are now linked into GTK itself,
      while non-backend IM modules have been removed.
    - d/rules: Update Meson options, mostly removing enable- prefix
    - d/libgtk-4-0.symbols: Update
    - Update lists of installed files
  * d/patches: Refresh remaining patches through gbp pq
    - Get date/author information from d/changelog where needed
  * Generate a dependency on a virtual package that reflects the unstable
    SONAME, currently libgtk-4-0.9400.0, and Provide that virtual package
    from libgtk-4-0. This avoids repeated package renames while the ABI
    of GTK 4 remains unstable.
  * gir1.2-gtk-4.0: Add Provides for gir1.2-gdk-4.0, gir1.2-gdkx11-4.0
    and gir1.2-gsk-4.0 to reflect its contents
  * d/libgtk-4-0.postinst.in: Run gio-querymodules for IM modules
    and print backends
  * libgtk-4-dev: Add missing dependency on libvulkan-dev (thanks,
    autopkgtest) (Closes: #910640)
  * libgtk-4-0.postrm.in: Remove the correct cache files
  * Drop support for OLD_MODULES_BASE_PATH. GTK 4 has never supported
    modules in the non-multiarch location.
  * Run tests under Xvfb with GLX available (see #874077)
  * Build installed-tests and run them as autopkgtests (similar to #908440)
    - Install them in gtk-4-examples for now to avoid the NEW queue
    - Mark them as flaky for now
  * d/tests/control: Mark python3-gi as flaky until python3-gi overrides
    get updated for the rename of Gdk.Window to Gdk.Surface
  * d/tests/build: Update for GTK 4.0
  * Canonicalize permissions of debian/rules
  * Normalize various packaging files with wrap-and-sort -a
  * Remove obsolete debian/*.install files from GTK 3
  * List installed but unpackaged files in d/not-installed
  * d/rules: Defang dh_auto_test when built with nocheck
  * Stop using Priority: extra
  * d/missing-sources: Remove, no longer needed
  * Fix generation of README.md.gz symlinks
  * d/gbp.conf: Import configuration from glib2.0
  * d/rules: Generate files from .in counterparts for every package,
    not just the ones we are going to build. This avoids dh_missing
    false positives for files that would have gone into packages not
    included in the current build, for example libgtk-4-common during
    an amd64-only build.
  * Remove autoconf-archive B-D
  * Don't build udebs if built with noudeb build-profile
  * Add test-dependency on xvfb so we can run the built program
  * Change library name (and download location) from GTK+ to GTK,
    following upstream re-branding
  * Add Build-Depends-Package to symbols file
  * d/p/testsuite-Remove-dangling-references-to-box-packing-tests.patch:
    Fix dangling references to removed box-packing tests
  * d/p/gtk4.pc-Move-third-party-libraries-from-Libs-to-Libs.priv.patch:
    Improve .pc file to avoid over-linking (and Lintian false-positives)
  * Use debhelper-compat 12
  * Remove infrastructure for dealing with reftests that are known to fail
  * d/not-installed: Remove
  * d/rules: Fail the build if anything from the deb build is not installed
  * Only install AUTHORS in -doc package
  * Install documentation in /usr/share/gtk-doc, with symlinks in /u/s/doc.
    gtk-doc documentation is technically part of the package's functional
    interface, since other packages use it to adjust cross-references.
  * Standards-Version: 4.4.0 (no changes required)
  * Set Rules-Requires-Root to no

  [ Laurent Bigonville ]
  * Add Closes statement for #910640

 -- Simon McVittie <smcv@debian.org>  Thu, 18 Jul 2019 09:22:44 +0100

gtk+4.0 (3.91.2-1) experimental; urgency=medium

  [ Emilio Pozuelo Monfort ]
  * New major release, GTK+ 4 (beta version). (Closes: #876011)
    Rename everything as appropriate for GTK+ 4.
  * Don't abort on test suite failures.
  * Update symbols. Set all symbols' minimum version to 3.91.2.
  * Update build-dependencies: bump gtk-doc-tools and libglib2.0-dev
    minimum requirement, add libgraphene-1.0-dev and autoreconf-archive.
  * Drop libgail packages, they are no longer built from GTK+ 4.
  * Don't install libgdk-4.so, it has been merged into libgtk-4.so.
  * debian/patches/016_no_offscreen_widgets_grabbing.patch,
    debian/patches/017_no_offscreen_device_grabbing.patch:
    + Removed, obsolete as offscreen widgets are gone in GTK+ 4.
  * debian/patches/022_disable-viqr-im-for-vi-locale.patch:
    + Removed, imported in 2009 with no explanation whatsoever.
  * debian/patches/060_ignore-random-icons.patch:
    + Removed, upstream fixed this differently eons ago (see bgo#451634).
  * debian/patches/018_gdkenumtypes.c_location.patch:
    + Refreshed.
  * debian/libgtk-4-dev.install: don't install aclocal files.
  * debian/libgtk-4-common.install.in: comment out EmojiChooser schema, it's
    not present in 3.91.2 but will be in the next release.
  * Update watch file.
  * Point Vcs-* to experimental.

  [ Jeremy Bicha ]
  * debian/control.in:
    - Build-Depend on libvulkan-dev and sassc
    - Drop Breaks/Replaces not needed after jessie
    - Have libgtk-4-bin and libgtk-4-common and gtk-4-examples depend on
      their gtk3 counterparts until we figure out how to handle the file
      conflicts there. The conflicted files have not changed in gtk4.
      See GNOME bug 774912.
  * Don't build gtk-update-icon-cache; we'll let gtk3 handle that for now

 -- Jeremy Bicha <jbicha@debian.org>  Thu, 21 Sep 2017 17:14:22 -0400

gtk+3.0 (3.22.21-1) unstable; urgency=medium

  * New upstream release.
  * Bump to debhelper compat 10.
    + Drop dh-autoreconf and autotools-dev build-deps, no longer needed as
      debhelper guarantees them now.
  * Switch from CDBS to dh.
    Only regression is that we don't run --fail-missing on arch:all builds.
  * Don't build the docs when not building the -doc packages. Saves some
    time on arch-only builds.
  * Skip the udeb build when not building the -udeb package. Saves a lot
    of time on the arch:all builds.

 -- Emilio Pozuelo Monfort <pochu@debian.org>  Tue, 12 Sep 2017 00:38:15 +0200

gtk+3.0 (3.22.20-1) unstable; urgency=medium

  * New upstream release.
  * debian/patches/fix-gtk-menu-sliders.patch:
    + Removed, applied upstream.
  * Bump Standards-Version to 4.1.0; no changes needed.

 -- Emilio Pozuelo Monfort <pochu@debian.org>  Sat, 09 Sep 2017 15:11:12 +0200

gtk+3.0 (3.22.19-1) unstable; urgency=medium

  [ Jeremy Bicha ]
  * New upstream release
  * debian/libgtk-3-common.install.in:
    Install EmojiChooser gsettings schemas
  * Add fix-gtk-menu-sliders.patch:
    - Cherry-pick patch to fix regression with clicking on sliders in menus,
      such as with Unity's sound indicator (LP: #1712701) (Closes: #872687)

  [ Ken VanDine ]
  * debian/control.in:
    - Bump libpango1.0-dev Build-Depends to >= 1.40.5 for colornames test

 -- Jeremy Bicha <jbicha@ubuntu.com>  Mon, 28 Aug 2017 20:39:28 -0400

gtk+3.0 (3.22.18-1) unstable; urgency=medium

  * Hi from Debconf
  * New upstream release!
    + Support entering emoji by name, using Ctrl-Shift-E (note there is a
      whitelist for this currently - see GtkImContext docs)
    + Wayland:
     - Add support for the shortcut inhibitor protocol
     - Support Wacome tablet wheel scrolling
  * debian/control{,.in}: Bump wayland-protocols to 1.9, per upstream.

 -- Iain Lane <laney@debian.org>  Thu, 10 Aug 2017 16:34:47 +0100

gtk+3.0 (3.22.17-1) unstable; urgency=medium

  * New upstream release.

 -- Emilio Pozuelo Monfort <pochu@debian.org>  Wed, 26 Jul 2017 18:59:22 +0200

gtk+3.0 (3.22.16-1) unstable; urgency=medium

  * New upstream release.

 -- Emilio Pozuelo Monfort <pochu@debian.org>  Thu, 22 Jun 2017 20:24:11 +0200

gtk+3.0 (3.22.12-1) unstable; urgency=medium

  * New upstream release.

 -- Andreas Henriksson <andreas@fatal.se>  Thu, 13 Apr 2017 06:41:09 +0200

gtk+3.0 (3.22.11-1) unstable; urgency=medium

  * New upstream release.
  * Drop patches which have been merged upstream.

 -- Michael Biebl <biebl@debian.org>  Fri, 24 Mar 2017 02:27:48 +0100

gtk+3.0 (3.22.9-4) unstable; urgency=medium

  * Force update of GResource files so the changes to the CSS files are
    actually applied.

 -- Michael Biebl <biebl@debian.org>  Tue, 14 Mar 2017 01:38:30 +0100

gtk+3.0 (3.22.9-3) unstable; urgency=medium

  * Revert move of .flat from frame > border to frame as it broke existing
    themes which relied on that behaviour.

 -- Michael Biebl <biebl@debian.org>  Sun, 05 Mar 2017 21:40:15 +0100

gtk+3.0 (3.22.9-2) unstable; urgency=medium

  * Team upload
  * d/p/wayland-make-sure-to-clear-up-the-number-of-keys.patch:
    Add patch from upstream fixing unintended key repeats on Wayland
    (Closes: #856478)

 -- Simon McVittie <smcv@debian.org>  Wed, 01 Mar 2017 15:50:14 +0000

gtk+3.0 (3.22.9-1) unstable; urgency=medium

  * New upstream release.
  * Drop debian/patches/032_mips_treeview_row_separator_height.patch, no
    longer needed.

 -- Michael Biebl <biebl@debian.org>  Tue, 28 Feb 2017 18:48:39 +0100

gtk+3.0 (3.22.8-1) unstable; urgency=medium

  * New upstream release.
  * Stop patching gtk-doc.make and instead run gtkdocize via the upstream
    provided autogen.sh on autoreconf. The gtk-doc-tools version in Debian has
    been fixed to properly handle the installation of HTML images for
    out-of-tree builds.

 -- Michael Biebl <biebl@debian.org>  Wed, 15 Feb 2017 12:17:29 +0100

gtk+3.0 (3.22.7-2) unstable; urgency=medium

  * Team upload
  * d/p/gdk-x11-Check-if-we-have-access-to-GL-before-using-G.patch:
    add proposed patch from upstream Bugzilla to let GDK X11
    initialization complete successfully when libGL.so.1 is not
    available (Closes: #847366)
  * Override Lintian error source-is-missing for
    debian/missing-sources/zlib.js-0.1.6/deps.js. It is a generated
    file, but the script to generate it is also present.

 -- Simon McVittie <smcv@debian.org>  Sat, 21 Jan 2017 15:38:15 +0000

gtk+3.0 (3.22.7-1) unstable; urgency=medium

  * New upstream release.

 -- Michael Biebl <biebl@debian.org>  Tue, 17 Jan 2017 19:09:05 +0100

gtk+3.0 (3.22.6-1) unstable; urgency=medium

  [ Jeremy Bicha ]
  * Update debian/watch to only look for GTK+ 3.22 releases

  [ Emilio Pozuelo Monfort ]
  * New upstream release.
  * debian/libgtk-3-0.symbols: add new symbol.

 -- Michael Biebl <biebl@debian.org>  Mon, 09 Jan 2017 15:55:17 +0100

gtk+3.0 (3.22.5-1) unstable; urgency=medium

  * New upstream release.

 -- Michael Biebl <biebl@debian.org>  Sat, 10 Dec 2016 17:00:03 +0100

gtk+3.0 (3.22.4-1) unstable; urgency=medium

  * New upstream release.
  * Drop d/p/cssshadowvalue-scale-the-blur-surface-by-the-same-fa.patch
    - now included in upstream release.
  * Update debian/libgtk-3-0.symbols with one addition.

 -- Andreas Henriksson <andreas@fatal.se>  Sun, 20 Nov 2016 19:22:12 +0100

gtk+3.0 (3.22.3-2) unstable; urgency=medium

  * d/p/cssshadowvalue-scale-the-blur-surface-by-the-same-fa.patch
    - Added. Improve the rendering of shadow around GTK windows, this turns out
      to be a big performance improvement for HiDPI on wayland (From upstream
      git, bgo#772075)

 -- Sjoerd Simons <sjoerd@debian.org>  Thu, 10 Nov 2016 22:58:59 +0100

gtk+3.0 (3.22.3-1) unstable; urgency=medium

  * New upstream release.

 -- Michael Biebl <biebl@debian.org>  Tue, 08 Nov 2016 17:32:27 +0100

gtk+3.0 (3.22.2-1) unstable; urgency=medium

  * New upstream release.

 -- Michael Biebl <biebl@debian.org>  Tue, 25 Oct 2016 00:10:32 +0200

gtk+3.0 (3.22.1-1) unstable; urgency=medium

  * New upstream release.
  * Drop d/p/wayland-Avoid-negative-size-constraints.patch and
    d/p/wayland-always-sync-state-after-a-frame-is-painted.patch, merged
    upstream.
  * Bump Build-Depends on libxrandr-dev to (>= 2:1.5.0). This means we can
    drop d/p/0001-Fix-division-by-zero-when-calculating-the-refresh-ra.patch.
    Upstream has already applied a similar patch for the Xrandr 1.5 code path
    and we no longer need the workaround for Xrandr 1.3.
  * Update Build-Depends as per configure.ac:
    - Add libfontconfig1-dev.
    - Drop libxt-dev, libxft-dev, libxrender-dev and x11proto-xext-dev.
    - Drop Debian specific versions for various libx*-dev packages. Those
      versions were a long time ago for gtk+2.0 when the udeb was switched
      from DirectFB to Xlib.
  * Update Depends of libgtk-3-dev to match the dependencies declared in the
    pkg-config .pc files.

 -- Michael Biebl <biebl@debian.org>  Sat, 01 Oct 2016 15:36:03 +0200

gtk+3.0 (3.22.0-2) unstable; urgency=medium

  * d/p/wayland-Avoid-negative-size-constraints.patch
    - Added. Resolve unexpected order of size-allocation signals, fixes issues
      with placing clutter-gtk widgets on wayland.
      (From upstream git, bgo#771915)
  * d/p/wayland-always-sync-state-after-a-frame-is-painted.patch
    - Added. Always sync the state after a frame paint. Avoids things getting
      out of sync when painting using GL as e.g. epiphany does these days.
      (From upstream git, bgo#771553)

 -- Sjoerd Simons <sjoerd@debian.org>  Fri, 30 Sep 2016 14:36:52 +0200

gtk+3.0 (3.22.0-1) unstable; urgency=medium

  * New upstream release.
  * Drop dbg packages now that we have automatic dbgsym packages.
  * Bump debhelper compat level to 9.

 -- Michael Biebl <biebl@debian.org>  Tue, 20 Sep 2016 20:48:18 +0200

gtk+3.0 (3.21.6-1) unstable; urgency=medium

  [ Andreas Henriksson ]
  * New upstream development release.
  * Update (build-)dependencies according to configure.ac changes:
    - bump wayland-protocols to >= 1.7
  * Update debian/libgtk-3-0.symbols with a few scrolled_window additions.

  [ Michael Biebl ]
  * Refresh patches.

 -- Andreas Henriksson <andreas@fatal.se>  Wed, 14 Sep 2016 10:35:59 +0200

gtk+3.0 (3.21.5-3) unstable; urgency=medium

  * Mark two more reftests as known_fail and make test-suite failures fatal
    again.

 -- Michael Biebl <biebl@debian.org>  Wed, 31 Aug 2016 23:41:32 +0200

gtk+3.0 (3.21.5-2) unstable; urgency=medium

  * Mark the gdk_wayland_* symbols as linux-any.
  * Drop workaround for cdbs bug which has been fixed in the mean time.
  * Change Build-Depends on dbus-x11 to dbus. The use of dbus-launch has been
    removed upstream so having only dbus installed is sufficient to run the
    test-suite. (Closes: #835891)
  * Add dbus to autopkgtest dependencies to ensure machine-id is properly
    setup.

 -- Michael Biebl <biebl@debian.org>  Wed, 31 Aug 2016 18:48:24 +0200

gtk+3.0 (3.21.5-1) unstable; urgency=low

  [ Simon McVittie ]
  * Merge packaging changes from 3.20.9-1 in unstable

  [ Andreas Henriksson ]
  * New upstream release.
  * Update build-dependencies according to configure.ac changes:
    - bump libglib2.0-dev to >= 2.49.4
    - bump wayland-protocols to >= 1.6
  * Fix debian/patches/no-accessibility-dump.patch to apply again.
  * Drop d/p/Don-t-apply-GDK_HINT_RESIZE_INC-to-GDK_WINDOW_STATE_.patch
    - now included in upstream release.
  * Update debian/libgtk-3-0.symbols with several additions and one missing:
    - gdk_wayland_display_get_xdg_shell unused outside of gtk+.

 -- Andreas Henriksson <andreas@fatal.se>  Tue, 30 Aug 2016 18:13:45 +0200

gtk+3.0 (3.20.9-1) unstable; urgency=medium

  [ Jeremy Bicha ]
  * Team upload
  * New upstream release
  * debian/control.in:
    - Drop unnecessary version number from dependency on adwaita-icon-theme
  * debian/patches/0001-Revert-Improve-external-drives-detection.patch:
    - Dropped, applied in new version

  [ Simon McVittie ]
  * Another new upstream release
  * Explicitly build-depend on docbook-xsl, libxml2-utils and xsltproc
    to be able to generate man pages from their source code. Move docbook-xml
    to Build-Depends since the man pages are in an Architecture: any package.
  * Drop Build-Depends-Indep on docbook-utils, the old SGML toolchain,
    which is currently uninstallable (#834616) and does not appear to be
    needed for anything

 -- Simon McVittie <smcv@debian.org>  Thu, 18 Aug 2016 10:47:10 +0100

gtk+3.0 (3.20.7-1) unstable; urgency=medium

  [ Laurent Bigonville ]
  * debian/control.in: Add hicolor-icon-theme as a hard dependency, the
    package is small and only provides the directory structure of the theme.
  * debian/control.in: Move adwaita-icon-theme dependency to the main package.

  [ Emilio Pozuelo Monfort ]
  * New upstream release.
  * debian/patches/0001-Revert-Improve-external-drives-detection.patch:
    + Revert upstream change that requires unstable glib 2.49.1.

 -- Emilio Pozuelo Monfort <pochu@debian.org>  Thu, 04 Aug 2016 19:07:21 +0200

gtk+3.0 (3.21.4-1) experimental; urgency=medium

  * New upstream release.
  * debian/control.in:
    + Build depend on xauth, needed for xvfb-run.
    + Drop build-dependency on gettext and update the version requirements
      for wayland-protocols and glib.
  * debian/patches/wayland-add-extended-state-for-tiled.patch:
    + Dropped, included upstream.
  * d/p/0001-Fix-division-by-zero-when-calculating-the-refresh-ra.patch:
    + New patch. Fix division by zero when running under Xvfb.
  * debian/libgtk-3-0.symbols:
    + Add new symbols.
  * debian/rules:
    + Don't abort on test suite failures for now. Too many new failures due
      to deprecation warnings.
  * Upload to experimental.

 -- Emilio Pozuelo Monfort <pochu@debian.org>  Wed, 20 Jul 2016 23:33:22 +0200

gtk+3.0 (3.20.6-2) unstable; urgency=medium

  * Team upload

  [ Laurent Bigonville ]
  * Drop patches/015_default-fallback-icon-theme.patch: The default icon theme
    is already defined as Adwaita, not need to also define the fallback theme.

  [ Simon McVittie ]
  * d/rules: reset XDG_CONFIG_HOME, XDG_CACHE_HOME, XDG_DATA_HOME so that
    they are based on the temporary HOME
  * Backport patch from upstream to mark tiled Mutter/Shell windows
    as GDK_WINDOW_STATE_TILED under Wayland (with mutter >= 3.20.2-2)
  * Add my patch from upstream bug 755947 to disable character-cell-based
    size contraints for TILED windows, so that gnome-terminal can snap to
    half the screen under Wayland

 -- Simon McVittie <smcv@debian.org>  Sat, 25 Jun 2016 00:19:51 +0100

gtk+3.0 (3.20.6-1) unstable; urgency=medium

  * New upstream release.
  * Drop revert-scrolledwindow-Remove-child-before-destroying.patch, merged
    upstream.
  * Re-enable test-suite.

 -- Michael Biebl <biebl@debian.org>  Tue, 31 May 2016 21:33:34 +0200

gtk+3.0 (3.20.5-4) unstable; urgency=medium

  * Work around a bug in cdbs which causes the package to FTBFS; see #825135
    for further details.

 -- Michael Biebl <biebl@debian.org>  Thu, 26 May 2016 08:08:16 +0200

gtk+3.0 (3.20.5-3) unstable; urgency=medium

  * Make it simpler to bootstrap the package by marking the build dependencies
    which are required to run the test-suite with <!nocheck>.
    (Closes: #747392)
  * Bump Build-Depends on debhelper to (>= 9.20141010) and dpkg-dev to
    (>= 1.17.14) for build dependency restrictions support.
  * Temporarily disable the test suite (and its build-dependencies) to allow
    building the new gtk-update-icon-cache package. Our buildds don't support
    build profiles yet, so we'll have to bootstrap manually for now.

 -- Michael Biebl <biebl@debian.org>  Mon, 23 May 2016 01:01:27 +0200

gtk+3.0 (3.20.5-2) unstable; urgency=medium

  * Split gtk-update-icon-cache utility out of libgtk-3-bin into a separate
    package called gtk-update-icon-cache to break a dependency cycle with
    adwaita-icon-theme when building the package. (Closes: #824999)
    As the gtk-update-icon-cache binary doesn't actually have any libgtk-3-0
    dependency, there is no longer a reason to ship a gtk2 and gtk3 variant.
    So from now on we will only ship one implementation built from src:gtk+3.0
    and drop the Debian specific -3.0 suffix. To simplify the transition make
    libgtk-3-bin depend on gtk-update-icon-cache. Once all theme packages have
    been updated, this dependency can be dropped.
  * Cherry-pick patch from upstream Git which reverts a commit that was
    causing crashes in the filechooser in some applications.

 -- Michael Biebl <biebl@debian.org>  Sun, 22 May 2016 08:52:19 +0200

gtk+3.0 (3.20.5-1) unstable; urgency=medium

  * New upstream release.
  * Refresh patches.
  * Bump Standards-Version to 3.9.8.

 -- Michael Biebl <biebl@debian.org>  Sat, 21 May 2016 00:11:13 +0200

gtk+3.0 (3.20.4-1) unstable; urgency=medium

  * New upstream release.

 -- Andreas Henriksson <andreas@fatal.se>  Tue, 10 May 2016 14:29:37 +0200

gtk+3.0 (3.20.3-2) unstable; urgency=medium

  * Restore debian/patches/reftest-known-fail.patch so we can mark known
    failing tests as non-fatal.
  * Drop debian/patches/disable-flaky-textview-margins-reftest.patch and tag
    textview-margins.ui as known-fail.
  * Mark button-wrapping.ui reftest as known-fail, it currently fails on
    mips(64)el and prevents testing migration and important fixes in other
    packages reaching testing.

 -- Michael Biebl <biebl@debian.org>  Mon, 02 May 2016 01:18:04 +0200

gtk+3.0 (3.20.3-1) unstable; urgency=medium

  * New upstream release.
  * Drop debian/patches/git_window-Remove-suspicious-branch.patch, merged
    upstream and refresh the remaining patches.
  * Upload to unstable.

 -- Michael Biebl <biebl@debian.org>  Sat, 16 Apr 2016 21:13:07 +0200

gtk+3.0 (3.20.2-1) experimental; urgency=medium

  * New upstream release.
  * Drop debian/patches/git_fix_emacs.patch, included in release.
  * Add debian/patches/git_window-Remove-suspicious-branch.patch
    - from upstream git, reverts a revert in 3.20.2 that causes the
      testsuite to fail. Emacs users watch out!

 -- Andreas Henriksson <andreas@fatal.se>  Mon, 11 Apr 2016 12:53:17 +0200

gtk+3.0 (3.20.1-2) experimental; urgency=medium

  * Add debian/patches/disable-flaky-textview-margins-reftest.patch

 -- Andreas Henriksson <andreas@fatal.se>  Wed, 30 Mar 2016 14:02:10 +0200

gtk+3.0 (3.20.1-1) experimental; urgency=medium

  * New upstream release.
  * Drop debian/patches/git_a11y_GTK_CSD_distcheck.patch, included in release.
  * Add debian/patches/git_fix_emacs.patch, cherry-picked from upstream git.
    Thanks to Matteo F. Vescovi for verifying the commit fixed the emacs problem.

 -- Andreas Henriksson <andreas@fatal.se>  Wed, 30 Mar 2016 11:08:26 +0200

gtk+3.0 (3.20.0-1) experimental; urgency=medium

  * New upstream release.
  * Make testsuite fatal again.
  * Add debian/patches/git_a11y_GTK_CSD_distcheck.patch
    - cherry-pick commit from upstream to use client-side decorations
      for a11y tests when running under distcheck.
  * Drop debian/patches/reftest-known-fail.patch
  * Stop tagging reftests as known fail since they should be fixed now:
    - style-properties-nth-child.ui
    - label-text-shadow-changes-modify-clip.ui
  * Add debian/patches/no-accessibility-dump.patch
    - skip this test until someone figures out how to reliably run it
      always with CSD enabled, to match testsuite expected data.

 -- Andreas Henriksson <andreas@fatal.se>  Wed, 23 Mar 2016 14:10:27 +0100

gtk+3.0 (3.19.12-1) experimental; urgency=medium

  * New upstream development release+snapshot.
  * Update (build-)dependencies according to configure.ac changes:
    - add wayland-protocols (>= 1.1)
    - bump libwayland-dev to 1.9.91
    - add libharfbuzz-dev (>= 0.9), libpango1.0-dev
  * Temporarily make testsuite non-fatal while investigating.
  * libgtk-3-bin.install:
    - ship new gtk-query-settings tool.
    - ship gtk-builder gettext (its) files.
    - run wrap-and-sort on this file while at it.
  * Update debian/libgtk-3-0.symbols with new additions.
    - also drops an internal unused wayland-related drag and drop symbol.

 -- Andreas Henriksson <andreas@fatal.se>  Tue, 15 Mar 2016 11:34:25 +0100

gtk+3.0 (3.18.9-1) unstable; urgency=medium

  [ Michael Biebl ]
  * New upstream release.
  * Bump Standards-Version to 3.9.7.

  [ Uwe Kleine-König ]
  * Remove debian/{build,install} in clean target. (Closes: #792736)

 -- Michael Biebl <biebl@debian.org>  Sat, 12 Mar 2016 21:29:26 +0100

gtk+3.0 (3.18.8-1) unstable; urgency=medium

  * New upstream stable release 3.18.8

 -- Iain Lane <iain@orangesquash.org.uk>  Wed, 24 Feb 2016 17:55:46 +0000

gtk+3.0 (3.18.7-1) unstable; urgency=medium

  * New upstream release.

 -- Michael Biebl <biebl@debian.org>  Tue, 02 Feb 2016 19:12:28 +0100

gtk+3.0 (3.18.6-1) unstable; urgency=medium

  * New upstream release.
  * Refresh debian/patches/071_fix-installation-of-HTML-images.patch.

 -- Michael Biebl <biebl@debian.org>  Tue, 08 Dec 2015 15:11:24 +0100

gtk+3.0 (3.18.5-1) unstable; urgency=medium

  * New upstream stable release 3.18.5
    + GtkFileChooser:
      - Make sure external drives show up either in the sidebar or the places
        view
      - Ignore double-click events
    + Avoid some crashes in CSS parsing error handling

 -- Iain Lane <laney@debian.org>  Tue, 17 Nov 2015 14:10:09 +0000

gtk+3.0 (3.18.4-1) unstable; urgency=medium

  * New upstream stable release 3.18.4
    + Revert a GtkTextBuffer change that broke binding API
      - Remove downstream cherry-picks for this change.
    + Properly refresh styles when widget names change

 -- Iain Lane <laney@debian.org>  Fri, 13 Nov 2015 13:19:47 +0000

gtk+3.0 (3.18.3-3) unstable; urgency=medium

  * Revert "textbuffer: nicer get_iter functions" and related commits since
    this broke the bindings API. (Closes: #804798)

 -- Michael Biebl <biebl@debian.org>  Thu, 12 Nov 2015 18:50:55 +0100

gtk+3.0 (3.18.3-2) unstable; urgency=medium

  * The placesview API was not supposed to be public, so those symbols were
    removed. Update the libgtk-3-0.symbols file accordingly.

 -- Michael Biebl <biebl@debian.org>  Wed, 11 Nov 2015 02:39:56 +0100

gtk+3.0 (3.18.3-1) unstable; urgency=medium

  * New upstream release.
  * Refresh patches.
  * Drop Recommends on hicolor-icon-theme from libgtk-3-0 as libgtk-3-common
    already has a Depends on adwaita-icon-theme.

 -- Michael Biebl <biebl@debian.org>  Wed, 11 Nov 2015 01:41:11 +0100

gtk+3.0 (3.18.2-1) unstable; urgency=medium

  * New upstream release.
  * Refresh patches.

 -- Michael Biebl <biebl@debian.org>  Tue, 13 Oct 2015 23:07:49 +0200

gtk+3.0 (3.18.1-2) unstable; urgency=medium

  * Add debian/patches/git_stylecontext-make-sure-valid.patch
    - patch from upstream git to fix crash with some themes (Closes: #800911)

 -- Andreas Henriksson <andreas@fatal.se>  Sun, 11 Oct 2015 01:21:46 +0200

gtk+3.0 (3.18.1-1) unstable; urgency=medium

  * New upstream release.
  * Refresh patches.
  * Drop debian/patches/git_bitmask-dont-hardcode-64bit-size.patch, merged
    upstream.

 -- Michael Biebl <biebl@debian.org>  Thu, 08 Oct 2015 00:41:06 +0200

gtk+3.0 (3.18.0-4) unstable; urgency=medium

  * Team upload.
  * gir1.2-gtk-3.0 Breaks pre-3.18 versions of pygobject (Closes: #800798)

 -- Simon McVittie <smcv@debian.org>  Sun, 04 Oct 2015 15:46:54 +0100

gtk+3.0 (3.18.0-3) unstable; urgency=medium

  [ Michael Biebl ]
  * Drop the XS-Testsuite: autopkgtest field
    - it is no longer required, as dpkg 1.17.11 will add it
      automatically if there is a debian/tests/control file.

  [ Andreas Henriksson ]
  * Upload to unstable.

 -- Andreas Henriksson <andreas@fatal.se>  Fri, 02 Oct 2015 17:04:02 +0200

gtk+3.0 (3.18.0-2) experimental; urgency=medium

  * Add debian/patches/git_bitmask-dont-hardcode-64bit-size.patch
    - from upstream git. should fix test failure on i386, mips, mipsel.
  * debian/rules: move --fail-missing to binary target instead of
    binary-indep to use it on full builds only. This should avoid
    breaking source-only uploads as the binary-indep (only) builds
    more then it needs to do (which is not installed anywhere).

 -- Andreas Henriksson <andreas@fatal.se>  Sun, 27 Sep 2015 15:29:19 +0200

gtk+3.0 (3.18.0-1) experimental; urgency=medium

  * Drop debian/patches/061_multiarch_module_fallback.patch
    - now obsolete since all packages has been fixed to install
      in multiarch directories.
  * Drop patches which are unused and has been for a very long time:
    - debian/patches/030_tests_skip_filechooser.patch
    - debian/patches/042_treeview_single-focus.patch
    - debian/patches/043_notebook_scroll.patch
  * New upstream release.
  * Drop debian/patches/git_test-simplify-use-bash.patch
    - now included in upstream release.

 -- Andreas Henriksson <andreas@fatal.se>  Wed, 23 Sep 2015 17:07:59 +0200

gtk+3.0 (3.17.9-2) experimental; urgency=medium

  * Add debian/patches/git_test-simplify-use-bash.patch from upstream

 -- Andreas Henriksson <andreas@fatal.se>  Sun, 20 Sep 2015 19:46:36 +0200

gtk+3.0 (3.17.9-1) experimental; urgency=medium

  [ Simon McVittie ]
  * d/p/073-Use-AC_USE_SYSTEM_EXTENSIONS-to-get-_GNU_SOURCE-_XOP.patch:
    remove, applied upstream in 3.13 and no longer listed in series

  [ Andreas Henriksson ]
  * Add Breaks against gtk3-engines-oxygen << 1.4.1-3 (Closes: #797797)
  * New upstream development release.
  * Update (build-)dependencies according to configure.ac changes:
    - bump pango to >= 1.37.3
  * Bump glib build-dep to >= 2.45.8
    - g_param_spec_get_name_quark is needed.
  * Ship new gtk-builder-tool in libgtk-3-bin package.
  * Update debian/libgtk-3-0.symbols with many new additions.

 -- Andreas Henriksson <andreas@fatal.se>  Thu, 17 Sep 2015 13:12:35 +0200

gtk+3.0 (3.16.6-1) unstable; urgency=medium

  * New upstream release.
  * Refresh patches.
  * Drop obsolete Breaks from pre-wheezy.
  * Remove debian/libgtk-3-common.preinst.in, this file is a leftover from
    gtk+2.0 and not necessary anymore.

 -- Michael Biebl <biebl@debian.org>  Wed, 22 Jul 2015 21:29:11 +0200

gtk+3.0 (3.16.5-1) unstable; urgency=medium

  * New upstream bugfix release 3.16.5

 -- Iain Lane <laney@debian.org>  Wed, 08 Jul 2015 16:20:40 +0100

gtk+3.0 (3.16.4-2) unstable; urgency=medium

  * Merge changes from 3.14.13-1.
  * debian/README.Debian:
    + Removed, that's for gtk+2.0. Closes: #622913.
  * debian/control.in:
    + Drop versioned dependency on pkg-config. The version is satisfied
      in oldstable and that helps other packages that provide pkg-config.
      Closes: #734481.
  * Upload to unstable.

 -- Emilio Pozuelo Monfort <pochu@debian.org>  Sun, 14 Jun 2015 13:30:06 +0200

gtk+3.0 (3.16.4-1) experimental; urgency=medium

  [ Iain Lane ]
  * build with --fail-missing when doing an indep build
  * Install some utilities and missing icons, desktop files and manpages into
    gtk-3-examples (for want of a better package).
  * clean up reftest known_fail files in clean target which we create in
    pre-build

  [ Emilio Pozuelo Monfort ]
  * New upstream release.

 -- Emilio Pozuelo Monfort <pochu@debian.org>  Fri, 12 Jun 2015 00:06:44 +0200

gtk+3.0 (3.16.3-2) experimental; urgency=medium

  * d/p/015_default-fallback-icon-theme.patch: Replace gnome with Adwaita.
  * Update libgtk-3-dev dependencies according to its pkg-config file.

 -- Dmitry Shachnev <mitya57@debian.org>  Sun, 24 May 2015 19:26:07 +0300

gtk+3.0 (3.16.3-1) experimental; urgency=medium

  [ Sjoerd Simons ]
  * New upstream release 3.16.2.
  * debian/patches/044_tracker_fts.patch:
    + Dropped, upstream also defaults to FTS tracker queries now
  * debian/control: Update build-dependency versions
  * debian/control: Add libexpoxy and libegl1-mesa-dev to build-depencies
  * debian/libgtk-3-0.symbols: Updated
  * d/p/notify-test-Don-t-test-object-relying-on-dbus-connec.patch:
    + Added. Fix test failure when no session bus is running (bgo#749009)
  * debian/rules: Add label-text-shadow-changes-modify-clip.ui to known
    reftest failures

  [ Emilio Pozuelo Monfort ]
  * New upstream release 3.16.3.
  * debian/patches:
    + Refreshed.
  * debian/patches/notify-test-Don-t-test-object-relying-on-dbus-connec.patch:
    + Dropped, included upstream.

 -- Emilio Pozuelo Monfort <pochu@debian.org>  Fri, 22 May 2015 18:23:50 +0200

gtk+3.0 (3.14.13-1) unstable; urgency=medium

  * New upstream release.

 -- Andreas Henriksson <andreas@fatal.se>  Wed, 10 Jun 2015 18:19:44 +0200

gtk+3.0 (3.14.5-1) unstable; urgency=medium

  * New upstream bugfix release.
  * debian/patches/077_fix_menu_height_calculating.patch:
    + Dropped, merged upstream.

 -- Emilio Pozuelo Monfort <pochu@debian.org>  Tue, 11 Nov 2014 18:55:46 +0100

gtk+3.0 (3.14.4-2) unstable; urgency=medium

  [ Rico Tzschichholz ]
  * Install org.gtk.Settings.Debug.gschema.xml

  [ Dmitry Shachnev ]
  * debian/patches/077_fix_menu_height_calculating.patch: backport upstream
    commit to fix calculation of menu height (closes: #767906).

 -- Dmitry Shachnev <mitya57@debian.org>  Tue, 04 Nov 2014 17:19:48 +0300

gtk+3.0 (3.14.4-1) unstable; urgency=medium

  * New upstream release.

 -- Michael Biebl <biebl@debian.org>  Thu, 23 Oct 2014 15:43:31 +0200

gtk+3.0 (3.14.3-1) unstable; urgency=medium

  * New upstream release.
  * Install typelib files into multiarch paths.
  * Mark gir and dev package as Multi-Arch: same.
  * Bump Standards-Version to 3.9.6. No further changes.

 -- Michael Biebl <biebl@debian.org>  Mon, 13 Oct 2014 23:35:40 +0200

gtk+3.0 (3.14.2-1) unstable; urgency=medium

  * New upstream release.
    - includes fix gtkbuilder fix for problems affecting libgweather
      users (like gnome-clocks, Closes: #764681)

 -- Andreas Henriksson <andreas@fatal.se>  Sat, 11 Oct 2014 15:12:08 +0200

gtk+3.0 (3.14.1-1) unstable; urgency=medium

  [ Emilio Pozuelo Monfort ]
  * New upstream release.

  [ Andreas Henriksson ]
  * Add debian/patches/reftest-known-fail.patch
    - make it possible to tag individual reftests as ok to fail.
  * debian/rules:
    touch testsuite/reftests/style-properties-nth-child.ui.known_fail
    - reftest shows this intermittently has a couple of pixels
      difference on some architectures. No big deal.
      Noone is willing to investigate and consensus is it's ok to disable.

 -- Michael Biebl <biebl@debian.org>  Thu, 02 Oct 2014 01:49:16 +0200

gtk+3.0 (3.14.0-1) unstable; urgency=medium

  * New upstream release.
  * Refresh patches.

 -- Michael Biebl <biebl@debian.org>  Tue, 23 Sep 2014 22:25:42 +0200

gtk+3.0 (3.13.9-2) unstable; urgency=medium

  * Upload to unstable.

 -- Andreas Henriksson <andreas@fatal.se>  Fri, 19 Sep 2014 22:25:39 +0200

gtk+3.0 (3.13.9-1) experimental; urgency=medium

  [ Andreas Henriksson ]
  * libgtk-3-common: Depend on adwaita-icon-theme (>= ${gnome:Version})
    - gtk+ should guarantee we have atleast one sane icon theme available.
  * debian/rules: Include gnome-version.mk to generate ${gnome:Version}

  [ Emilio Pozuelo Monfort ]
  * New upstream development release.
  * debian/control.in:
    + Bump libpango1.0-dev minimum (build-)dependency.

 -- Emilio Pozuelo Monfort <pochu@debian.org>  Fri, 19 Sep 2014 17:37:42 +0200

gtk+3.0 (3.13.8-1) experimental; urgency=medium

  [ Andreas Henriksson ]
  * New upstream development release (3.13.7)
  * Update build-dependencies according to configure.ac
    - bump libglib2.0-dev to (>= 2.41.2)
  * Update libgtk-3.0-dev dependency on libglib2.0-dev to (>= 2.41.2)
  * Massage debian/patches/018_gdkenumtypes.c_location.patch to apply again
  * Drop backported/merged patches now in released version:
    - debian/patches/072_Avoid-pkg-config-atleast-version.patch
  * Have quilt refresh remaining patches.
  * Bump gobject-introspection build-dependency to (>= 1.41.3)
    - this one supports new "nullable" annotation.
  * Build-depend on adwaita-icon-theme instead of gnome-icon-theme-symbolic
  * Update debian/libgtk-3-0.symbols with many additions
  * New upstream development release (3.13.8)
  * Update build-dependencies according to configure.ac changes:
    - Bump libgdk-pixbuf2.0-dev to (>= 2.30.0)
    - Bump libwayland-dev to (>= 1.5.91)
  * debian/patches/032_mips_treeview_row_separator_height.patch:
    - massage the patch into applying again.
  * Update debian/libgtk-3-0.symbols
    - 4 dropped gdk_wayland_*_libgtk_only symbols, should be unused.
    - 3 new wayland related symbols

 -- Sjoerd Simons <sjoerd@debian.org>  Fri, 05 Sep 2014 22:50:11 +0200

gtk+3.0 (3.12.2-3) unstable; urgency=medium

  * Team upload
  * debian/missing-sources/zlib.js-0.1.6: add missing source code for
    gdk/broadway/rawinflate.min.js (Closes: #753968)
    - some files in zlib.js upstream had missing source code themselves
      (closure-compiler.jar) or are not needed here, and have been removed
      to save space; see debian/missing-sources/README for details
    - make debian/missing-sources/rawinflate.js a symlink into zlib.js-0.1.6
      to reassure lintian that source is present
  * d/p/073-Use-AC_USE_SYSTEM_EXTENSIONS-to-get-_GNU_SOURCE-_XOP.patch:
    define _GNU_SOURCE on non-Linux to fix "assignment makes pointer from
    integer without a cast" found by build-log scanning on kFreeBSD

 -- Simon McVittie <smcv@debian.org>  Sun, 17 Aug 2014 15:26:50 +0100

gtk+3.0 (3.12.2-2) unstable; urgency=medium

  * Team upload

  [ Dmitry Shachnev ]
  * Autopkgtests fixes: add missing xauth dependency, and stop using
    deprecated GtkStock item.

  [ Simon McVittie ]
  * debian/patches/072_Avoid-pkg-config-atleast-version.patch:
    stop AM_PATH_GTK_3_0([3], [], [], [gthread]) trying to require
    gthread-2.0 >= 3, which doesn't exist (Closes: #756476)

 -- Simon McVittie <smcv@debian.org>  Sun, 10 Aug 2014 17:26:57 +0100

gtk+3.0 (3.12.2-1) unstable; urgency=medium

  * New upstream release.

 -- Andreas Henriksson <andreas@fatal.se>  Fri, 16 May 2014 12:12:48 +0200

gtk+3.0 (3.12.1-1) unstable; urgency=medium

  * New upstream release

 -- Sjoerd Simons <sjoerd@debian.org>  Sat, 26 Apr 2014 16:44:41 +0200

gtk+3.0 (3.12.0-4) unstable; urgency=medium

  * Build-depend on gnome-icon-theme-symbolic and make test suite errors
    fatal again.

 -- Emilio Pozuelo Monfort <pochu@debian.org>  Thu, 03 Apr 2014 19:45:56 +0200

gtk+3.0 (3.12.0-3) unstable; urgency=medium

  * debian/control.in:
    + Loosen the dependencies on libgtk-3-common from = ${source:Version}
      to >= ${source:Version} to make libgtk-3-bin and libgtk-3-0 installable
      when a new source version is uploaded.
    + Don't build depend on gnome-icon-theme-symbolic as that pulls
      gnome-icon-theme which in turns pulls libgtk-3-bin, which isn't
      installable at the moment.
  * debian/rules:
    + Temporarily make the test suite non-fatal as gnome-icon-theme-symbolic
      is needed for some tests.

 -- Emilio Pozuelo Monfort <pochu@debian.org>  Wed, 02 Apr 2014 19:11:32 +0200

gtk+3.0 (3.12.0-2) unstable; urgency=medium

  * Upload to unstable.

 -- Emilio Pozuelo Monfort <pochu@debian.org>  Wed, 02 Apr 2014 16:10:12 +0200

gtk+3.0 (3.12.0-1) experimental; urgency=medium

  * New upstream release.
  * Update debian/libgtk-3-0.symbols with added symbols.

 -- Andreas Henriksson <andreas@fatal.se>  Tue, 25 Mar 2014 10:17:09 +0100

gtk+3.0 (3.11.8-1) experimental; urgency=medium

  * New upstream release.
  * debian/control.in,
    debian/rules:
    + Enable Google cloud print support on the normal build.

 -- Emilio Pozuelo Monfort <pochu@debian.org>  Sun, 09 Mar 2014 15:07:56 +0100

gtk+3.0 (3.11.7-1) experimental; urgency=medium

  * New upstream release.
  * Bump build-dependencies according to configure.ac:
    - glib 2.39.5 and gtk-doc 1.20
  * Use quilt to refresh all patches.
  * Update debian/libgtk-3-0.symbols

 -- Andreas Henriksson <andreas@fatal.se>  Tue, 18 Feb 2014 20:22:50 +0100

gtk+3.0 (3.11.5-1) experimental; urgency=medium

  * New upstream development release.
  * debian/control.in:
    + Update build dependencies.
    + Build depend on gnome-icon-theme-symbolic, needed for some tests.
    + Standards-Version is 3.9.5, no changes needed.
  * debian/libgtk-3-0.symbols:
    + Add new symbols. A couple of wayland-related symbols,
      gdk_wayland_display_get_wl_shell{,_surface} are gone in favor of
      gdk_wayland_display_get_xdg_shell. The wayland backend is not fully
      stable yet and nothing in the archive should be depending on them,
      so this should be fine.
    + Drop four commented-out symbols that weren't exported after 3.9.10,
      as mentioned below in the 3.9.14 changelog entry. Those for symbols
      were not exported in the headers and were only used internally by
      gdk.
  * debian/patches/080_disable-parallel-docs-build.patch:
     + Dropped, gtk-doc 1.20 works fine with parallel builds.
  * debian/rules:
     + Break colord<->gtk+ loop when bootstrapping. Thanks Daniel Schepler.
       Closes: #738603.

 -- Emilio Pozuelo Monfort <pochu@debian.org>  Mon, 17 Feb 2014 18:57:53 +0100

gtk+3.0 (3.10.7-1) unstable; urgency=low

  * debian/libgtk-3-bin.install:
    + Ship broadwayd.
  * debian/rules:
    + Enable parallel builds.
  * New upstream release.
  * debian/patches/080_disable-parallel-docs-build.patch:
    + Disable parallel support for the docs as that has races, see
      the similar glib2.0 patch for a longer explanation.
  * Upload to unstable.

 -- Emilio Pozuelo Monfort <pochu@debian.org>  Sat, 15 Feb 2014 14:15:56 +0100

gtk+3.0 (3.10.2-1) experimental; urgency=low

  * debian/libgtk-3-0.symbols:
    + Mark wayland symbols as linux-any.
  * New upstream release.
    + debian/libgtk-3-0.symbols:
      - Removed a couple of private structs that shouldn't have been
        exported.
  * debian/rules:
    + Set VERBOSE so we get more information about test failures.

 -- Emilio Pozuelo Monfort <pochu@debian.org>  Mon, 28 Oct 2013 02:08:26 +0100

gtk+3.0 (3.10.1-1) experimental; urgency=low

  [ Emilio Pozuelo Monfort ]
  * debian/control.in,
    debian/rules:
    + Only build the wayland backend on linux-any.

  [ Andreas Henriksson ]
  * New upstream release
  * Bump libwayland-dev (build-)dependency to >= 1.2.0
  * Update debian/libgtk-3-0.symbols with added symbols

 -- Andreas Henriksson <andreas@fatal.se>  Sun, 13 Oct 2013 20:14:15 +0200

gtk+3.0 (3.9.14-1) experimental; urgency=low

  [ Andreas Henriksson ]
  * New upstream development release (3.9.10)
  * Bump glib (build-)dependency to >= 2.37.3 as per configure.ac
  * Trivial update in 015_default-fallback-icon-theme.patch to apply.
  * Update debian/patches/018_gdkenumtypes.c_location.patch to apply
    after upstream dropped --disable-rebuilds.
  * Disable 030_tests_skip_filechooser.patch
    - testsuite moved and restructured....
  * Updated to apply patch against new testsuite file location:
    - 032_mips_treeview_row_separator_height.patch
  * Drop 031_ia64_children_test.patch
    - fixed differently upstream (see GBZ #702370)
  * Drop 080_correct_padding_of_submenu_arrows.patch
    - previously cherry-picked, now included in upstream release.
  * Refresh all patches to apply without offset.
  * Ignore testsuite failures for now...
  * Update debian/libgtk-3-0.symbols
    - many added symbols, and four missing:
      gdk_frame_clock_idle_get_type,
      gdk_offscreen_window_get_type,
      gdk_window_impl_get_type,
      gdk_window_impl_x11_get_type.
  * Explicitly set which GDK backends to build:
    - enable x11,wayland,broadway in regular build
    - disable wayland,broadway and enable x11 in udeb build
  * Add build-dependencies needed by wayland backend:
    - libwayland-dev (>= 1.1.90), libxkbcommon-dev (>= 0.2.0)
  * Update debian/libgtk-3-0.symbols with added broadway & wayland symbols.
  * New upstream release (3.9.12)
    - bump cairo build-dependency to >= 1.12

  [ Sjoerd Simons ]
  * Add libwayland-dev depend in libgtk-3-dev since we're building the wayland
    backend now
  * Also needs libxkbcommon-dev now due to the wayland backend (Found by Andrew
    Lee)
  * debian/libgtk-3-0.symbols: Update for new symbols (Patch by Andrew Lee)

  [ Emilio Pozuelo Monfort ]
  * New upstream development release (3.9.14).
  * debian/libgtk-3-0.symbols:
    + Updated for new symbols.
  * debian/control.in:
    + Bump minimum libglib2.0-dev build dependency.
    + Build depend on gsettings-desktop-schemas for the testsuite.
    + Build depend on dbus-x11 for the testsuite.
    + Build depend on at-spi2-core as libatspi2.0-0 seems to require it,
      tests that use dbus fail otherwise.
  * debian/rules:
    + Set XDG_DATA_DIRS and copy and copile the gsettings schemas so that
      gsettings can find them. Makes the test suite happy.
    + Set XDG_RUNTIME_DIR, makes the test suite even happier.
    + Make the test suite fatal again.

 -- Emilio Pozuelo Monfort <pochu@debian.org>  Tue, 10 Sep 2013 01:23:06 +0200

gtk+3.0 (3.8.2-3) unstable; urgency=low

  * Simplify our trigger for gtk-query-immodules-3.0, use the --update-cache
    option instead of redirecting stdout.
  * debian/patches/080_correct_padding_of_submenu_arrows.patch: Take padding
    into account to position submenu arrow. Patch cherry-picked from upstream
    Git.
  * Update debian/copyright to comply with the final 1.0 spec.

 -- Michael Biebl <biebl@debian.org>  Sat, 06 Jul 2013 00:51:39 +0200

gtk+3.0 (3.8.2-2) unstable; urgency=low

  * debian/patches/031_ia64_children_test.patch:
    + Patch from Stephan Schreiber, fix an invalid read on a test case
      that caused it to fail on ia64, making the build fail.
  * debian/patches/032_mips_treeview_row_separator_height.patch:
    + Disable another test that currently fails on mips but that also
      fails at least on amd64 when run under valgrind.
  * All the above closes: #711107.

 -- Emilio Pozuelo Monfort <pochu@debian.org>  Sun, 16 Jun 2013 01:25:10 +0200

gtk+3.0 (3.8.2-1) unstable; urgency=low

  [ Josselin Mouette ]
  * Switch to interest-noawait for triggers. They only affect IM
    modules, so this is not likely to cause upgrade problems.

  [ Michael Biebl ]
  * Upload to unstable.
  * New upstream release.
  * Update debian/copyright following the latest copyright-format spec.
  * Bump Standards-Version to 3.9.4. No further changes.

 -- Michael Biebl <biebl@debian.org>  Thu, 23 May 2013 16:23:37 +0200

gtk+3.0 (3.8.0-1) experimental; urgency=low

  [ Rico Tzschichholz ]
  * debian/gtk-3-examples.install:
    - Install usr/bin/gtk3-demo-application

  [ Emilio Pozuelo Monfort ]
  * New upstream release.
    + debian/patches/071_fix-installation-of-HTML-images.patch:
      - Refreshed.

 -- Emilio Pozuelo Monfort <pochu@debian.org>  Tue, 26 Mar 2013 11:21:30 +0100

gtk+3.0 (3.7.14-1) experimental; urgency=low

  * New upstream release.
    + d/p/090-GtkTextView-don-t-popdown-a-bubble-if-we-don-t-have-.patch:
      - Removed, included upstream.
  * debian/rules:
    + Set HOME rather than G_HOME, as GLib now honors the former and
      G_HOME is a Debian-specific thing.

 -- Emilio Pozuelo Monfort <pochu@debian.org>  Tue, 19 Mar 2013 12:06:40 +0100

gtk+3.0 (3.7.12-2) experimental; urgency=low

  * d/p/090-GtkTextView-don-t-popdown-a-bubble-if-we-don-t-have-.patch:
    + Added. Fix segv when popping down non-existing bubblees (From upstream
      git, bgo #695304)

 -- Sjoerd Simons <sjoerd@debian.org>  Mon, 11 Mar 2013 21:42:39 +0100

gtk+3.0 (3.7.12-1) experimental; urgency=low

  [ Sjoerd Simons ]
  * debian/patches/80_Fix-DND-with-frame-sync.patch:
    + Added. Temporary fix for DND when using mutter with the frame sync
    protocol (from upstream git, bgo#694217).

  [ Emilio Pozuelo Monfort ]
  * New upstream release.
    + debian/patches/*:
      - Refreshed.
    + debian/patches/80_Fix-DND-with-frame-sync.patch:
      - Removed, included upstream.
    + debian/libgtk-3-0.symbols:
      - Updated for new symbols.

 -- Emilio Pozuelo Monfort <pochu@debian.org>  Wed, 06 Mar 2013 13:43:48 +0100

gtk+3.0 (3.7.10-1) experimental; urgency=low

  * New upstream release.
    + debian/control.in:
      - Update build dependencies.
    + debian/patches:
      - Refreshed.
    + debian/libgtk-3-0.symbols:
      - Updated for the new symbols.
    + debian/gtk-3-examples.install:
      - Stop installing gtk3-demo files, no longer needed.
    + debian/patches/030_tests_skip_filechooser.patch:
      - New patch: skip filechooser tests as they are not designed to
        be run without gtk+ installed.

 -- Emilio Pozuelo Monfort <pochu@debian.org>  Sat, 23 Feb 2013 20:37:27 +0100

gtk+3.0 (3.6.4-1) experimental; urgency=low

  * New upstream release

 -- Sjoerd Simons <sjoerd@debian.org>  Tue, 08 Jan 2013 13:54:26 +0100

gtk+3.0 (3.6.3-1) experimental; urgency=low

  * New upstream release.
  * Refresh patches.
  * debian/libgtk-3-bin.install: Install gtk-launch man page.
  * debian/libgtk-3-dev.install: Install gtkbuilder.rng RELAX NG schema file
    which can be used to validate GtkBuilder ui files.

 -- Michael Biebl <biebl@debian.org>  Fri, 04 Jan 2013 23:23:45 +0100

gtk+3.0 (3.6.1-1) experimental; urgency=low

  * Team upload
  * New upstream release 3.6.1
    - drop private symbols gtk_css_image_get_parser_type and
      gtk_style_properties_get_style from symbols file (made static upstream;
      verified not to be present in any header file)

 -- Simon McVittie <smcv@debian.org>  Mon, 22 Oct 2012 21:17:30 +0100

gtk+3.0 (3.6.0-2) experimental; urgency=low

  * debian/control.in: Add ${shlibs:Depends} Depends to libgtk-3-bin

 -- Sjoerd Simons <sjoerd@debian.org>  Wed, 03 Oct 2012 18:44:04 +0200

gtk+3.0 (3.6.0-1) experimental; urgency=low

  * New upstream release (3.6.0)
  * Sync with ubuntu:
    * debian/rules: Make test failures fatal again
    * debian/libgtk-3-0.symbols: Updated
    * debian/rules: Update build-depends
    * debian/libgtk-3-bin.install: Add gtk-launch: A new commandline utility
      to launch an application from its desktop file
    * Add autopkgtest support
  * debian/patches/072_statusicon_icon_size.patch:
    * Removed merged upstream
  * debian/patches/074_try-harder-to-discriminate-Shift-F10-and-F10.patch:
    * Removed, fixed upstream
  * debian/patches/073_transparent_colors.patch
    * Removed, fixed upstream
  * debian/control.in: bump glib2.0 build-dep to >= 2.33.14 to trump the dodgy
    version in unstable
  * debian/control.in: Bump gnome-themes-standard break due to theme related
    changes

 -- Sjoerd Simons <sjoerd@debian.org>  Wed, 03 Oct 2012 09:07:16 +0200

gtk+3.0 (3.4.2-6) unstable; urgency=low

  * Team upload.
  * debian/patches/076_check_wm_supports_hint.patch: This patch fixes the
    size and placement of popup menus with some window managers, such as
    Awesome and XMonad. Closes: #681974

 -- Sébastien Villemot <sebastien@debian.org>  Thu, 31 Jan 2013 18:09:43 +0100

gtk+3.0 (3.4.2-5) unstable; urgency=low

  * debian/patches/075_gtkplug-fix-handling-of-key-events-for-layouts.patch:
    This patch fixes handling of key events for different layouts in
    GtkPlug. In particular, it fixes the keyboard layout switching from
    gnome-screensaver when the screen is locked. Closes: #692235
  * debian/libgtk-3-0.symbols: add gdk_x11_keymap_get_group_for_state and
    gdk_x11_keymap_key_is_modifier which are introduced by the above patch
    (actually backported from the 3.5.2 API).
  * debian/rules: call dh_makeshlibs with -V 'libgtk-3-0 (>= 3.4.2-5~)',
    since we introduced new public symbols in this Debian revision.

 -- Sébastien Villemot <sebastien@debian.org>  Wed, 09 Jan 2013 11:00:22 +0100

gtk+3.0 (3.4.2-4) unstable; urgency=low

  * debian/patches/074_try-harder-to-discriminate-Shift-F10-and-F10.patch:
    With xkb-data 2.5.1-2.1 preserving the Shift modifier, GTK+ can properly
    map F10 and Shift-F10 to different key bindings. Closes: #658392

 -- Michael Biebl <biebl@debian.org>  Fri, 21 Sep 2012 18:30:41 +0200

gtk+3.0 (3.4.2-3) unstable; urgency=low

  [ Josselin Mouette ]
  * Update xrandr epoch.

  [ Michael Biebl ]
  * debian/libgtk-3-0.postrm.in: Drop "rm -rf /etc/gtk-3.0/" on purge since
    this removes files owned by libgtk-3-common. Those bits were copied over
    from the gtk+2.0 package but they are actually obsolete and no longer
    required. Closes: #681198
  * debian/patches/073_transparent_colors.patch: Handle transparent colors
    better in GtkStyle emulation. Patch cherry-picked from upstream Git.
    Closes: #669694
  * debian/patches/070_revert-widget-set-up-signals-after-initializing.patch:
    This patch was a temporary workaround for a bug in mutter which has been
    fixed in version 3.4. It was not supposed to be shipped as part of wheezy,
    so drop it again.
  * If the NEWS or README file is larger than 4k in size append a .gz suffix
    as dh_compress will compress those files. This avoids dangling symlinks.
    Closes: #679754

 -- Michael Biebl <biebl@debian.org>  Mon, 06 Aug 2012 21:40:53 +0200

gtk+3.0 (3.4.2-2) unstable; urgency=low

  * debian/patches/072_statusicon_icon_size.patch: Fix how we determine the
    icon size for the statusicon. This fixes a crash in notification-daemon
    which was caused by an assertion failure. Closes: #669883
    Thanks to Fernando Lemos for the patch and Brad Jorsch for the excellent
    debugging.

 -- Michael Biebl <biebl@debian.org>  Sat, 30 Jun 2012 17:01:38 +0200

gtk+3.0 (3.4.2-1) unstable; urgency=low

  * New upstream release.
  * Simplify shlibs version information for libgail-3-0 and no longer create a
    dependency on libgail-3-common, this package has been dropped in 3.2.

 -- Michael Biebl <biebl@debian.org>  Thu, 10 May 2012 14:44:28 +0200

gtk+3.0 (3.4.1-2) unstable; urgency=low

  * Upload to unstable.

 -- Michael Biebl <biebl@debian.org>  Thu, 19 Apr 2012 02:46:25 +0200

gtk+3.0 (3.4.1-1) experimental; urgency=low

  [ Josselin Mouette ]
  * Break libvte-2.90-9 < 0.32 and libwebkitgtk-3.0-0 < 1.8.0 for the
    scrolling related changes. Closes: #666921.

  [ Michael Biebl ]
  * New upstream release.
    - Fixes GtkPaned's handling of preferred size. Closes: #666718
  * Update dependencies according to configure.ac.
  * Drop explicit Build-Depends on gir1.2-glib-2.0 and gir1.2-freedesktop.
  * Refresh patches.
  * Remove leftovers from the opt flavor.
  * Set --sourcedir for the different flavors when running dh_install. This
    way the .install files can be simplified a lot which makes them much more
    readable.
  * Bump Standards-Version to 3.9.3.
  * Update Vcs-* URLs.
  * Remove --enable-xinput configure flag as xinput support is no longer
    optional and this flag has thus been removed upstream.
  * debian/patches/071_fix-installation-of-HTML-images.patch: Fix installation
    of HTML images for out-of-tree builds when using absolute paths.
    Closes: #656803

 -- Michael Biebl <biebl@debian.org>  Tue, 17 Apr 2012 20:59:19 +0200

gtk+3.0 (3.4.0-1) experimental; urgency=low

  * New upstream release.
  * Bump Build-Depends on cdbs for multiarch support.
  * debian/libgtk-3-0.symbols: Updated.
  * debian/rules: Bump SHVER to 3.3.18.
  * debian/control.in:
    - Bump (Build-)Depends on libglib2.0-dev to (>= 2.31.20).
    - Drop explicit Build-Depends on gir1.2-atk-1.0, gir1.2-pango-1.0 and
      gir1.2-gdkpixbuf-2.0, those are pulled via the corresponding -dev
      package.
    - Update dependencies of libgtk-3-dev. Strip the minimum version from
      libx*-dev, since those versions were older then lenny anyway.
    - Remove a few obsolete Conflicts/Replaces.
  * Refresh patches.
  * Disable 043_notebook_scroll.patch, it needs to be updated.
  * Move org.gtk.Demo.gschema.xml gsettings schema from libgtk-3-common to
    gtk-3-examples. Add the necessary Breaks/Replaces.
  * debian/libgtk-3-bin.install.in: Install the man pages from the install
    directory, not the source directory.
  * debian/patches/070_revert-widget-set-up-signals-after-initializing.patch:
    Revert upstream commit which breaks the window decorations in
    gnome-shell resp. mutter 3.2.

 -- Michael Biebl <biebl@debian.org>  Wed, 28 Mar 2012 15:27:05 +0200

gtk+3.0 (3.3.16-1) experimental; urgency=low

  * New upstream development release.
  * debian/libgtk-3-0.symbols: Add new symbols.
  * debian/rules: Bump SHVER to 3.3.16.
  * debian/control.in:
    - Bump (Build-)Depends on libglib2.0-dev to (>= 2.31.18).
    - Bump (Build-)Depends on libgdk-pixbuf2.0-dev to (>= 2.25.2).
    - Drop Depends on libxml2-utils from libgtk-3-dev as gtk-builder-convert
      has been removed.
    - Drop Recommends on python and debhelper from libgtk-3-dev since it no
      longer includes a dh_gtkmodules debhelper addon.
    - Bump Breaks against gnome-themes-standard due to theming related
      changes.
  * Remove leftovers from the gtk3-engines-pixbuf package.
  * Update patches:
    - Drop 003_gdk.pc_privates.patch, fixed upstream in a similar way.
    - Drop 70-Fix-document-generation-in-out-of-tree-builds.patch, applied
      upstream.
    - Drop 041_ia32-libs.patch, no longer required with multiarch.
    - Disable 042_treeview_single-focus.patch for now since it has no
      description why this patch is needed and it needs to be updated.
    - Refresh remaining patches.
  * debian/gtk-3-examples.install.in: Install gtk3-widget-factory demo
    application.
  * Stop building static libraries which require a full separate build and
    appear to be unused.
  * Enable colord support for color-managed printing. Keep it disabled for the
    udeb build.

 -- Michael Biebl <biebl@debian.org>  Wed, 07 Mar 2012 01:16:05 +0100

gtk+3.0 (3.2.3-1) unstable; urgency=low

  * New upstream release.
    - Fixes segfault on arrow keypress in empty GtkIconView. Closes: #638704
    - Fixes a11y related crash in treeview. Closes: #652073
    - Fixes mouse grabbing when clicking resize grip. Closes: #630972
  * Update patches:
    - Drop 000git_gtk_tree_view_get_tooltip_context_annotation.patch, applied
      upstream.
    - Drop 080_filechooserdefault-Don-t-unref-value-twice.patch, applied
      upstream.
    - Refresh 017_no_offscreen_device_grabbing.patch,
      042_treeview_single-focus.patch and 043_notebook_scroll.patch.
  * Change section of gir1.2-gtk-3.0 to introspection.

 -- Michael Biebl <biebl@debian.org>  Tue, 20 Dec 2011 18:42:32 +0100

gtk+3.0 (3.2.2-3) unstable; urgency=low

  [ Martin Pitt ]
  * Add 000git_gtk_tree_view_get_tooltip_context_annotation.patch: Fix
    gtk_tree_view_get_tooltip_context() transfer annotation, causing crashes
    when using this method from Python.
  * Add 016_no_offscreen_widgets_grabbing.patch: Widgets inside
    GtkOffscreenWindow seem like they should not be allowed to do
    grab the mouse or whatever, as this can deactivate open menus.
    (LP: #512427, GNOME #607668)
  * Add 017_no_offscreen_device_grabbing.patch: Do not allow devices in an
    offscreen hierarchy to take grabs. (LP: #804009, GNOME #658563)
  * Add 018_gdkenumtypes.c_location.patch: Always generate gdk/gdkenumtypes.c
    in the source tree, and fix path in the introspection sources. With this,
    gdkenumtypes.c is correctly included with separate build trees, too.  This
    fixes missing GTypes in the .gir when using a separate build tree.
    (LP: #769256, GNOME #647729)
  * debian/rules: Bump SHVER to 3.1.90.
  * Build for multiarch. Adapted Steve Langasek's changes to Ubuntu's gtk+2.0
    package:
    - debian/control.in: Bump build dependencies to multiarch aware versions.
    - debian/control.in: Add Multi-Arch: and necessary Pre-Depends: fields.
      (libraries/-dbg are "same", -doc/-bin are "foreign").
    - debian/rules: Use multiarch LIBDIR.
    - debian/libgail-3-dev.install, debian/libgail-3-0.install: Rename to
      *.in, and use @LIBDIR@ instead of hardcoded usr/lib.
    - debian/gir1.2-gtk-3.0.install.in: Use @LIBDIR@.
    - debian/libgtk-3-0.triggers.in, debian/libgtk-3-0.postinst.in,
      debian/rules: Also trigger on changes to the fallback non-multiarch
      module directory, which is now called @OLD_MODULES_BASE_PATH@.
    - Add 061_multiarch_module_fallback.patch: Fall back to the hard-coded
      pre-multiarch module directory when searching for modules. This
      maintains compatibility with packages installing modules to
      the old directories.

  [ Josselin Mouette ]
  * Break murrine-themes (same reason as gnome-themes-standard).
  * Move /etc/gtk-3.0 to libgtk-3-common.
  * Add appropriate Breaks/Replaces to handle it.
  * Remove gtk-query-immodules-3.0 from libgtk-3-bin since it is
    clearly not Multi-Arch compatible. It should not be needed anyway,
    everything is handled by triggers from the private directory.
  * Remove incorrect M-A: same statement for the debug package.
  * Make libgtk-3-bin arch-any, thanks Rico for noticing.

  [ Michael Biebl ]
  * debian/libgtk-3-0.postinst.in: If the non-multiarch immodules directory
    does not exist or is empty handle this case more gracefully and don't
    print an error message.
  * debian/patches/080_filechooserdefault-Don-t-unref-value-twice.patch: Fix
    incorrect ref counting which could lead to a crash in the filechooser.
    Closes: #650223

 -- Michael Biebl <biebl@debian.org>  Wed, 30 Nov 2011 00:25:29 +0100

gtk+3.0 (3.2.2-2) unstable; urgency=low

  * Upload to unstable.
  * debian/control.in:
    - Add Breaks against gnome-themes-standard (<< 3.2) due to the CSS theming
      related changes. Closes: #649203
  * Fix broken symlinks in /usr/share/doc. Closes: #647466

 -- Michael Biebl <biebl@debian.org>  Sat, 19 Nov 2011 00:01:03 +0100

gtk+3.0 (3.2.2-1) experimental; urgency=low

  * New upstream release.
  * Refresh patches.

 -- Michael Biebl <biebl@debian.org>  Mon, 14 Nov 2011 00:07:56 +0100

gtk+3.0 (3.2.1-2) experimental; urgency=low

  * debian/control.in:
    - Move gtk-doc-tools from Build-Depends-Indep to Build-Depends as it is
      required by autoreconf. Also bump it to (>= 1.11).

 -- Michael Biebl <biebl@debian.org>  Sat, 22 Oct 2011 00:30:44 +0200

gtk+3.0 (3.2.1-1) experimental; urgency=low

  [ Sjoerd Simons ]
  * New upstream release
  * debian/control.in: Update build-depends
  * debian/rules: Bump libgail SHVER depends
  * d/p/002_static-linking-dont-build-perf.patch: Removed, fixed upstream
  * d/p/030_xim-modules.patch: Removed, fixed upstream
  * d/p/045_trayicon-visual.patch: Removed, fixed upstream
  * d/p/003_gdk.pc_privates.patch: Refreshed
  * d/p/043_notebook_scroll.patch: Refreshed
  * d/p/044_tracker_fts.patch: Refreshed
  * debian/rules: Enable gtk-doc build with the shared build

  [ Michael Biebl ]
  * debian/watch:
    - Track .xz tarballs.
  * debian/control.in:
    - Set pkg-gnome-maintainers@lists.alioth.debian.org as Maintainer.
    - Instead of depending on lynx | www-browser, make the -doc packages
      suggest devhelp.

  [ Sjoerd Simons ]
  * debian/libgtk-3-0.symbols: Update symbols
  * Remove libgail-3-common package. Modules have been integrated directly into
    Gtk
  * debian/patches/70-Fix-document-generation-in-out-of-tree-builds.patch:
    + Added, fix documentation when build out of tree

 -- Sjoerd Simons <sjoerd@debian.org>  Fri, 21 Oct 2011 19:36:06 +0200

gtk+3.0 (3.0.12-3) unstable; urgency=low

  * 030_xim-modules.patch: stolen from upstream git. Fix the behavior of
    XIM modules. Closes: #633720.
  * 043_notebook_scroll.patch: handle a few more widgets to avoid
    alt+scroll being intercepted by ranges, spin buttons, combo boxes…

 -- Josselin Mouette <joss@debian.org>  Thu, 08 Sep 2011 13:01:03 +0200

gtk+3.0 (3.0.12-2) unstable; urgency=low

  [ Josselin Mouette ]
  * Tighten dependencies on libgtk-3-common. Closes: #636766.

  [ Michael Biebl ]
  * debian/patches/045_trayicon-visual.patch: Fix assertion in trayicon-x11
    when visual is not available. Thanks to Vincent Bernat for the patch.
    Closes: #637067
  * debian/libgail-3-0.symbols: Remove trailing empty line which confuses
    dpkg-gensymbols.
  * Bump debhelper compatibility level to 8.

 -- Michael Biebl <biebl@debian.org>  Tue, 30 Aug 2011 01:57:26 +0200

gtk+3.0 (3.0.12-1) unstable; urgency=low

  * New upstream release.
    - GdkKeymap: Prevent an infinite loop in the non-XKB case.
      (Closes: #633917)
  * Stop installing libtool .la files.

 -- Michael Biebl <biebl@debian.org>  Thu, 28 Jul 2011 12:45:04 +0200

gtk+3.0 (3.0.11-1) unstable; urgency=low

  * New upstream release.
    - Fixes infinite-loop in GTK_FILE_CHOOSER_ACTION_CREATE_FOLDER.
      (Closes: #628457)
  * debian/patches/044_tracker_fts.patch: Enable Tracker full text search.

 -- Michael Biebl <biebl@debian.org>  Thu, 14 Jul 2011 14:45:24 +0200

gtk+3.0 (3.0.10-1) unstable; urgency=low

  [ Josselin Mouette ]
  * libgtk-3-0.postrm.in: fix badly written test.

  [ Fabian Greffrath ]
  * Remove leftover diversions from the libgtk3.0-bin package
    that got replaced by libgtk-3-bin (Closes: #617662 ).

  [ Michael Biebl ]
  * debian/watch: Switch to .bz2 tarballs.
  * New upstream release.
  * Refresh patches.
  * Bump Standards-Version to 3.9.2. No further changes.
  * Drop Build-Depends on dpkg-dev (>= 1.13.19). Even lenny has a more recent
    version.
  * Update package descriptions.
  * Drop debian/gruik2devhelp.awk and Build-Depends on gawk, obsolete.

  [ Josselin Mouette ]
  * 043_notebook_scroll.patch: new patch. Reintroduce tab scrolling in
    GtkNotebook, but this time only when Alt is pressed, as recommended
    by upstream, and from the whole notebook area.
  * Drop debhelper 8 requirement so that it can build.
  * libgtk-3-bin.preinst: only remove libgtk3.0-bin diversions if they
    already exist.

 -- Josselin Mouette <joss@debian.org>  Sat, 04 Jun 2011 22:51:06 +0200

gtk+3.0 (3.0.8-1) unstable; urgency=low

  * Make the -dev package depend on the gir package.
  * New upstream release.
  * Drop the mimeinfo.cache from the udeb, it’s been moved to
    gdk-pixbuf.
  * Upload to unstable; drop check-dist include.

 -- Josselin Mouette <joss@debian.org>  Sun, 10 Apr 2011 18:29:44 +0200

gtk+3.0 (3.0.6-1) experimental; urgency=low

  * New upstream release.
    + debian/libgtk-3-0.symbols:
      - Updated.
  * debian/control.in:
    + Tighten libatk1.0-dev b-d to make sure we get an Atk-1.0.gir file.

 -- Emilio Pozuelo Monfort <pochu@debian.org>  Sat, 26 Mar 2011 00:00:41 +0000

gtk+3.0 (3.0.3-1) experimental; urgency=low

  * New upstream release.
    + debian/control.in:
      - Bump minimum libpango1.0-dev dependency.

 -- Emilio Pozuelo Monfort <pochu@debian.org>  Mon, 14 Mar 2011 23:34:09 +0000

gtk+3.0 (3.0.2-1) experimental; urgency=low

  * New upstream release
  * debian/patches/080_prevent_invalid_free.patch
    - Removed. fixed upstream

 -- Sjoerd Simons <sjoerd@debian.org>  Wed, 09 Mar 2011 23:46:48 +0000

gtk+3.0 (3.0.1-2) experimental; urgency=low

  * debian/patches/080_prevent_invalid_free.patch
    - Added. Prevent invalid free on double/tripple click events (from upstream
      git)

 -- Sjoerd Simons <sjoerd@debian.org>  Sat, 26 Feb 2011 16:02:13 +0000

gtk+3.0 (3.0.1-1) experimental; urgency=low

  [ Robert Ancell ]
  * debian/libgtk-3-bin.postrm:
  * debian/libgtk-3-bin.preinst:
    - Fix package name used in diversion

  [ Emilio Pozuelo Monfort ]
  * New upstream release.

 -- Emilio Pozuelo Monfort <pochu@debian.org>  Tue, 22 Feb 2011 20:36:55 +0000

gtk+3.0 (3.0.0-1) experimental; urgency=low

  [ Emilio Pozuelo Monfort ]
  * New upstream release.
    + debian/control.in:
      - Stop building the pixbuf package, it hasn't been ported to the
        new style API so is useless.
    + debian/patches/006_reenable_pixbuf_engine.patch:
      - Removed, no longer necessary.
    + debian/libgtk3.0-0.symbols:
      - Updated.
    + debian/libgtk3.0-dev.install.in,
      debian/libgtk3.0-dev.manpages,
      debian/rules:
      - gtk-builder-convert is gone, stop shipping it.

  [ Robert Ancell ]
  * New upstream release
  * Rename binary packages to new so naming
  * debian/control:
    - Bump build-depends on libglib2.0-dev, libgdk-pixbuf2.0-dev, libatk1.0-dev,
      gobject-introspection
  * debian/libgail-3-0.symbols:
  * debian/libgtk-3-0.symbols:
    - Updated
    - Mark symbols with stable version number
  * debian/rules:
    - Bump SHVER

  [ Emilio Pozuelo Monfort ]
  * Fix some leftovers after the renaming.

 -- Emilio Pozuelo Monfort <pochu@debian.org>  Sat, 19 Feb 2011 11:40:36 +0000

gtk+3.0 (2.99.2-1) experimental; urgency=low

  * New upstream release.
    + d/p/0001-stylecontext-Protect-the-cairo-contexts-with-cairo_s.patch
      d/p/0003-Fixed-assertions-in-gtk_cell_renderer_get_aligned_ar.patch
      d/p/0002-_gtk_cell_area_set_cell_data_func_with_proxy-set-the.patch
      - Removed, included upstream.
    + debian/libgtk3.0-0.symbols:
      - Updated.
    + debian/rules:
      - Bumped the shver.

 -- Emilio Pozuelo Monfort <pochu@debian.org>  Thu, 13 Jan 2011 18:36:27 +0000

gtk+3.0 (2.99.1-1) experimental; urgency=low

  [ Robert Ancell ]
  * debian/control.in:
    - Bump build-depends on libglib2.0-dev
  * debian/libgtk3.0-0.symbols:
    - Updated.
  * debian/libgtk3.0-dev.install.in
    - gdkconfig.h no longer distributed
  * debian/rules:
    - Bumped the shver.
  * debian/patches/001_static-linking-dont-query-immodules.patch:
  * debian/patches/005_support_disabling_x11_extensions.patch:
  * debian/patches/003_gdk.pc_privates.patch:
  * debian/patches/070_mandatory-relibtoolize.patch:
  * debian/patches/041_ia32-libs.patch:
  * debian/patches/002_static-linking-dont-build-perf.patch:
  * debian/patches/004_git_add_missing_include.patch:
  * debian/patches/042_treeview_single-focus.patch:
    - Refreshed.

  [ Emilio Pozuelo Monfort ]
  * New upstream release.
    + debian/rules:
      - Pass --enable-xinput instead of --with-xinput=yes.
      - Bump the shver.
    + debian/patches/004_git_add_missing_include.patch,
      debian/patches/005_support_disabling_x11_extensions.patch,
      debian/patches/007-continue-to-install-gdk-TARGET-3.0.pc.patch:
      - Removed, included upstream.
    + debian/patches/061_use_pdf_as_default_printing_standard.patch:
      - Removed. The cups backend part has been fixed upstream in a (better)
        different way, and the lpr part doesn't make sense as we don't know
        if the job will be sent to CUPS or not.
    + debian/patches/070_mandatory-relibtoolize.patch,
      debian/rules:
      - Switch to dh-autoreconf.
    + debian/patches/*:
      - Refreshed.
    + debian/libgtk3.0-0.symbols,
      debian/libgail3.0-0.symbols:
      - Updated.
    + debian/libgtk3.0-*.{install.in,manpages},
      debian/rules:
      - Install manpages and binaries with the -3.0 suffix as upstream has
        stopped doing so.
  * Switch to CDBS' flavours system.
  * debian/rules:
    + Remove hack to build on PowerPC64. That port is dead, and if it's
      ever back, hopefully we won't need to workaround toolchain issues.
    + Pass -O1 to the linker so dynamic loading is faster.
  * d/patches/0001-stylecontext-Protect-the-cairo-contexts-with-cairo_s.patch
    d/patches/0003-Fixed-assertions-in-gtk_cell_renderer_get_aligned_ar.patch
    d/patches/0002-_gtk_cell_area_set_cell_data_func_with_proxy-set-the.patch
    + Backport patches from upstream git. They fix rendering issues and
      assertion failures.

 -- Emilio Pozuelo Monfort <pochu@debian.org>  Wed, 12 Jan 2011 22:06:17 +0000

gtk+3.0 (2.91.6-1) experimental; urgency=low

  * New upstream release.
    + debian/patches/004_git_dont_setup_timeout_twice.patch:
      - Removed, included upstream.
    + debian/patches/004_git_add_missing_include.patch:
      - New patch from upstream git, add a missing include that
        otherwise caused the build to fail when disabling X extensions.
    + debian/patches/006_reenable_pixbuf_engine.patch:
      - New patch. Build the pixbuf engine even if it hasn't been ported to
        the new GtkThemingEngine API.
    + debian/patches/*:
      - Refreshed.
    + debian/libgtk3.0-0.symbols:
      - Updated.
      - Add Build-Depends-Package.
    + debian/rules:
      - Bumped the shver.
      - Disable silent builds.
  * Let gir1.2-gtk-3.0 replace gir1.0-gtk-3.0.

 -- Emilio Pozuelo Monfort <pochu@debian.org>  Sat, 18 Dec 2010 16:00:23 +0000

gtk+3.0 (2.91.5-2) experimental; urgency=low

  * debian/control.in,
    debian/rules:
    + Remove the chrpath hack, it's been fixed in libtool.
  * Update to the new gir policy:
    - Rename gir1.0-gtk-3.0 to gir1.2-gtk-3.0.
    - Bump the gobject-introspection build dependency.
    - Build depend on gir1.2 packages.

 -- Emilio Pozuelo Monfort <pochu@debian.org>  Sun, 12 Dec 2010 16:03:02 +0100

gtk+3.0 (2.91.5-1) experimental; urgency=low

  * New upstream release.
    + debian/patches/004_gtk_gir_build.patch:
      - Removed, fixed upstream.
    + debian/patches/004_git_dont_setup_timeout_twice.patch:
      - New patch from upstream git, don't setup a timeout in
        gtkspinners twice.
    + debian/patches/070_mandatory-relibtoolize.patch:
      - Updated.
    + debian/libgtk3.0-0.symbols:
      - Updated.

 -- Emilio Pozuelo Monfort <pochu@debian.org>  Tue, 30 Nov 2010 23:13:17 +0100

gtk+3.0 (2.91.4-2) experimental; urgency=low

  [ Laurent Bigonville ]
  * debian/watch: Bump version to 3

  [ Emilio Pozuelo Monfort ]
  * Add gir1.0-gtk-3.0, based on the gir1.0-gtk-2.0 Ubuntu patch.
  * debian/patches/004_gtk_gir_build.patch:
    + Fix the introspection build.
  * debian/patches/070_mandatory-relibtoolize.patch:
    + Updated.

  [ Sjoerd Simons ]
  * Update build-depends to properly depend on -dev packages with .gir
  * Target experimental

 -- Sjoerd Simons <sjoerd@debian.org>  Sat, 27 Nov 2010 17:01:51 +0000

gtk+3.0 (2.91.4-1) experimental; urgency=low

  * debian/libgtk3.0-common.install:
    + Ship the GSettings schemas.
  * New upstream release.
    + debian/control.in:
      - Bump glib2.0 build requirement.
    + debian/patches/*:
      - Refreshed.
  * debian/libgtk3.0-bin.{preinst,postrm}:
    + Add #DEBHELPER# token. Make errors fatal with set -e.
  * debian/rules:
    + Exclude .in files from the dh_installdocs call, so that
      it picks the real .doc-base files and not the .in ones.
  * debian/libgtk3.0-doc.doc-base.gdk{,.in}:
    + Don't hardcode the package name, generate it at build time.
  * debian/libgail3.0-doc.doc-base.gail-reference:
    + Fix paths to the manual.

 -- Emilio Pozuelo Monfort <pochu@debian.org>  Tue, 16 Nov 2010 06:30:33 +0100

gtk+3.0 (2.91.3-1) experimental; urgency=low

  [ Sebastian Dröge ]
  * Initial GTK+ 3 packaging.

  [ Rico Tzschichholz ]
  * New upstream development release
  * some fixes and changes

  [ Sjoerd Simons ]
  * New upstream release (2.91.3)
  * debian/patches/009_gtk-export-filechooser.patch:
    + Removed. Doesn't apply anymore and was only needed for hildon
  * Update build-depends to cairo >= 1.10.0 and glib-2.0 >= 2.27.0
  * debian/patches/070_mandatory-relibtoolize.patch
    + Updated
  * Update the faq/tutorial index files names
  * debian/control.in:
    + Add dependency on docbook-utils for db2html to generate the documentation
      html during build
  * Update the symbols file
  * Version various document index files so they don't conflict with their
    gtk2 flavour
  * debian/libgtk3-bin.preinst, debian/libgtk3-bin.postrm:
    + Divert gtk+2.0's update-icon-caches. The format remained the same so this
      is safe to do
  * debian/ruels, libtk3.0-doc.*: Tutorial and FAQ have been removed from the
    gtk source as they were updated, stop trying to install them
  * debian/libgail3.0-doc.doc-base.gail-reference
    + Rename the doc-base to gail-reference-3.0 to not conflict with
      libgail3.0-doc
  * debian/copyright updated/rewritten

 -- Sjoerd Simons <sjoerd@debian.org>  Sun, 07 Nov 2010 20:45:46 +0000

gtk+2.0 (2.21.5-1) experimental; urgency=low

  * New upstream development release:
    + debian/control.in,
      debian/rules,
      debian/*:
      - Remove all mentions of gdk-pixbuf and (build-) depend on it.
    + debian/libgtk2.0-0.postinst.in,
      debian/libgtk2.0-0.postrm.in,
      debian/libgtk2.0-0.triggers.in,
      debian/dh_gtkmodules.in:
      - Handle immodules by triggers and deprecate dh_gtkmodules.
    + debian/patches/*:
      - Refreshed.
      - Remove gdk-pixbuf and immodule patches.
    + debian/rules,
      debian/libgtk2.0-0.symbols:
      - Update for new API symbols.
    + debian/update-gdkpixbuf-loaders*,
      debian/update-gtk-immodules*:
      - Drop module update scripts which are no-ops since 2.10.1.

 -- Sebastian Dröge <slomo@debian.org>  Thu, 22 Jul 2010 21:01:09 +0200

gtk+2.0 (2.21.2-1) experimental; urgency=low

  * New upstream development release:
    + debian/rules,
      debian/libgtk2.0-0.symbols:
      - Update for new API symbols.
    + debian/patches/070_mandatory-relibtoolize.patch:
      - Regenerated for the new version.
    + debian/control.in:
      - Update GLib (build-) dependency to >= 2.25.8.

 -- Sebastian Dröge <slomo@debian.org>  Fri, 11 Jun 2010 12:19:30 +0200

gtk+2.0 (2.21.1-1) experimental; urgency=low

  * New upstream development release:
    + debian/rules,
      debian/libgtk2.0-0.symbols:
      - Update for new API symbols.
    + debian/patches/070_mandatory-relibtoolize.patch:
      - Regenerated for the new version.

 -- Sebastian Dröge <slomo@debian.org>  Mon, 31 May 2010 09:45:32 +0200

gtk+2.0 (2.21.0-1) experimental; urgency=low

  * New upstream development release:
    + debian/rules,
      debian/libgtk2.0-0.symbols:
      - Update for new API symbols.
    + debian/patches/002_static-linking-dont-build-perf.patch:
      - Refreshed.
    + debian/patches/070_mandatory-relibtoolize.patch:
      - Regenerated for the new version.

 -- Sebastian Dröge <slomo@debian.org>  Sat, 08 May 2010 08:20:19 +0200

gtk+2.0 (2.20.1-1) unstable; urgency=low

  * New upstream bugfix release:
    + debian/patches/006_support-for-tracker-0.8-stable-releases.patch:
      - Dropped, merged upstream.
    + debian/patches/003_gdk.pc_privates.patch:
      - Updated to apply cleanly again.
    + debian/patches/070_mandatory-relibtoolize.patch:
      - Regenerated for the new version.

 -- Sebastian Dröge <slomo@debian.org>  Mon, 03 May 2010 07:26:14 +0200

gtk+2.0 (2.20.0-3) unstable; urgency=low

  * debian/control.in
    - Add Vcs-* fields.
    - Add Homepage field.
  * debian/patches/006_support-for-tracker-0.8-stable-releases.patch
    - Add support for tracker 0.8 stable and future 0.9 releases. Also add
      support for loading the search engines on demand until they are actually
      needed. Patch is backported from upstream Git branch "tracker-0.8".
  * Refresh patches to apply cleanly.

 -- Michael Biebl <biebl@debian.org>  Wed, 14 Apr 2010 20:39:28 +0200

gtk+2.0 (2.20.0-2) unstable; urgency=low

  * Upload to unstable.

 -- Sebastian Dröge <slomo@debian.org>  Wed, 31 Mar 2010 09:16:00 +0200

gtk+2.0 (2.20.0-1) experimental; urgency=low

  [ Emilio Pozuelo Monfort ]
  * debian/rules,
    debian/control.in,
    debian/libgtk-directfb-2.0-0.*,
    debian/libgtk-directfb-2.0-dev.*,
    debian/patches/090_directfb-map-virtual-modifiers.patch,
    debian/patches/series:
    - Drop the DirectFB enabled GTK+ packages. They were needed for the
      graphical installer but it's now switching to X11 so we don't need
      them anymore.
  * debian/rules:
    - Move --with-xinput=yes and --with-libjasper to configure_flags
      since they are common to all of our flavours.

  [ Sebastian Dröge ]
  * New upstream stable release:
    + debian/patches/070_mandatory-relibtoolize.patch:
      - Regenerated for the new version.
    + debian/rules,
      debian/libgtk2.0-0.symbols:
      - Update SHVER to 2.20.0 for the new API to force dependencies
        on the stable version.
    + debian/control.in:
      - Update GLib build dependency and tighten some -dev package dependencies.
    + debian/patches/003_gdk.pc_privates.patch:
      - Updated to apply cleanly again.

 -- Sebastian Dröge <slomo@debian.org>  Tue, 23 Mar 2010 15:55:56 +0100

gtk+2.0 (2.19.7-3) experimental; urgency=low

  * debian/control.in:
    - Build depend on xsltproc, needed to generate the mime cache.
      It was brought indirectly by gtk-doc-tools, but that's on
      Build-Depends-Indep which isn't enough.

 -- Emilio Pozuelo Monfort <pochu@debian.org>  Tue, 16 Mar 2010 15:30:32 +0100

gtk+2.0 (2.19.7-2) experimental; urgency=low

  [ Cyril Brulebois ]
  * Switch udeb from DirectFB to Xlib to prepare the move to an X11-based
    graphical installer. Closes: #573872.
     - Replace libgtk-directfb-2.0-0-udeb with libgtk-x11-udeb in control
       file.
     - Update description accordingly.
     - Update .install.in accordingly, using the “shared_udeb” flavour,
       based on the “shared” one, but with a few X11 extensions disabled.
     - Update package name and file paths accordingly in rules file.
  * Version/Bump some B-D to make sure the udeb gets proper dependencies
    on the recently reworked/added udebs:
     - libx11-dev
     - libxcursor-dev
     - libxext-dev
     - libxi-dev
     - libxinerama-dev
     - libxrender-dev
  * Add one patch to make it possible to disable X11 extensions, and
    refresh the other one accordingly:
     - 005_support_disabling_x11_extensions.patch
     - 070_mandatory-relibtoolize.patch
  * Ship a minimal MIME database in the udeb, since the loaders mechanism
    isn’t sufficient to get proper PNG support:
     - Add shared-mime-info to Build-Depends to ensure that the
       update-mime-database tool is available at build-time, as well as
       the source freedesktop.org.xml file.
     - Add debian/keep-png-only.xsl to only keep the mime-type matching
       type="image/png". Matching with namespaces is tricky, see the
       comments in the XSL file for the details.
     - Build a MIME cache, and only ship the resulting mime.cache file
       under /usr/share/mime in the udeb.
     - While this is dirty, that should do the trick until it is needed
       for shared-mime-info to ship its own udeb.

  [ Emilio Pozuelo Monfort ]
  * Rename the udeb to libgtk2.0-0-udeb.
  * Standards-Version is 3.8.4, no changes needed.

 -- Emilio Pozuelo Monfort <pochu@debian.org>  Tue, 16 Mar 2010 01:01:48 +0100

gtk+2.0 (2.19.7-1) experimental; urgency=low

  * New upstream development release:
    + debian/patches/070_mandatory-relibtoolize.patch:
      - Regenerated for the new version.

 -- Sebastian Dröge <slomo@debian.org>  Fri, 12 Mar 2010 15:59:27 +0100

gtk+2.0 (2.19.6-1) experimental; urgency=low

  * New upstream development release:
    + debian/patches/070_mandatory-relibtoolize.patch:
      - Regenerated for the new version.
    + debian/rules,
      debian/libgtk-directfb-2.0-0.symbols,
      debian/libgtk2.0-0.symbols:
      - Update SHVER to 2.19.6 for the new API and add new symbols.
  * debian/patches/090_directfb-map-virtual-modifiers.patch:
    + Update to add just another stub to fix the build.

 -- Sebastian Dröge <slomo@debian.org>  Wed, 24 Feb 2010 10:01:31 +0100

gtk+2.0 (2.19.5-1) experimental; urgency=low

  * New upstream development release:
    + debian/patches/070_mandatory-relibtoolize.patch:
      - Regenerated for the new version.
    + debian/rules,
      debian/libgtk-directfb-2.0-0.symbols,
      debian/libgtk2.0-0.symbols:
      - Update SHVER to 2.19.5 for the new API and add new symbols.

 -- Sebastian Dröge <slomo@debian.org>  Wed, 10 Feb 2010 09:38:52 +0100

gtk+2.0 (2.19.4-1) experimental; urgency=low

  * New upstream development release:
    + debian/patches/070_mandatory-relibtoolize.patch:
      - Regenerated for the new version.
    + debian/rules,
      debian/libgtk-directfb-2.0-0.symbols,
      debian/libgtk2.0-0.symbols:
      - Update SHVER to 2.19.4 for the new API and add new symbols.

 -- Sebastian Dröge <slomo@debian.org>  Tue, 26 Jan 2010 08:25:41 +0100

gtk+2.0 (2.19.3-1) experimental; urgency=low

  * New upstream development release:
    + debian/patches/070_mandatory-relibtoolize.patch:
      - Regenerated for the new version.
    + debian/rules,
      debian/libgtk-directfb-2.0-0.symbols,
      debian/libgtk2.0-0.symbols:
      - Update SHVER to 2.19.3 for the new API and add new symbols.
    + debian/patches/091_size_allocate_crash.patch:
      - Dropped, merged upstream.

 -- Sebastian Dröge <slomo@debian.org>  Mon, 11 Jan 2010 20:36:25 +0100

gtk+2.0 (2.19.2-2) experimental; urgency=low

  * debian/patches/091_size_allocate_crash.patch:
    + Patch from upstream GIT to fix a crash on size allocations.
      Thanks to Sebastien Bacher.

 -- Sebastian Dröge <slomo@debian.org>  Wed, 06 Jan 2010 11:42:07 +0100

gtk+2.0 (2.19.2-1) experimental; urgency=low

  [ Emilio Pozuelo Monfort ]
  * debian/patches/000_gtk+-2.0.6-exportsymbols.patch:
    + Removed, it wasn't being applied and hasn't been relevant for a
      long time.

  [ Sebastian Dröge ]
  * New upstream development release:
    + debian/patches/070_mandatory-relibtoolize.patch:
      - Regenerated for the new version.
    + debian/rules,
      debian/libgtk-directfb-2.0-0.symbols,
      debian/libgtk2.0-0.symbols:
      - Update SHVER to 2.19.2 for the new API and add new symbols.
  * debian/patches/090_directfb-map-virtual-modifiers.patch:
    + Fix compilation of the DirectFB backend, patch adapted from
      upstream commit to fix the Quartz backend.

 -- Sebastian Dröge <slomo@debian.org>  Mon, 04 Jan 2010 10:43:48 +0100

gtk+2.0 (2.19.1-1) experimental; urgency=low

  * New upstream development release:
    + debian/rules:
      - Include check-dist.mk to prevent accidental uploads to unstable.
    + debian/control.in:
      - Update ATK build dependency.
    + debian/rules,
      debian/libgtk-directfb-2.0-0.symbols,
      debian/libgtk2.0-0.symbols:
      - Update SHVER to 2.19.1 for the new API and add new symbols.
    + debian/patches/009_gtk-export-filechooser.patch,
      debian/patches/021_loader-files-d.patch:
      - Updated to apply cleanly again.
    + debian/patches/070_mandatory-relibtoolize.patch:
      - Regenerated for the new version.

 -- Sebastian Dröge <slomo@debian.org>  Tue, 01 Dec 2009 15:28:10 +0100

gtk+2.0 (2.18.4-1) unstable; urgency=low

  * New upstream bugfix release:
    + debian/patches/070_mandatory-relibtoolize.patch:
      - Updated for the new version.
    + debian/patches/091_dont-omit-gtk-icon-size-dialog.patch,
      debian/patches/092_gtk-image-size-allocation.patch:
      - Dropped, merged upstream.

 -- Sebastian Dröge <slomo@debian.org>  Tue, 01 Dec 2009 07:46:18 +0100

gtk+2.0 (2.18.3-1) unstable; urgency=low

  * New upstream bugfix release:
    + debian/patches/070_mandatory-relibtoolize.patch:
      - Updated for the new version.
  * debian/patches/091_dont-omit-gtk-icon-size-dialog.patch:
    + Patch from upstream GIT to not omit GTk_ICON_SIZE_DIALOG
      when searching for an appropiate icon size.
  * debian/patches/092_gtk-image-size-allocation.patch:
    + Patch from upstream GIT to fix size allocation of GtkImage.

 -- Sebastian Dröge <slomo@debian.org>  Sun, 18 Oct 2009 13:23:44 +0200

gtk+2.0 (2.18.2-1) unstable; urgency=low

  * New upstream bugfix release:
    + debian/patches/070_mandatory-relibtoolize.patch:
      - Updated for the new version.
    + 090_directfb-backend-compilation-fix.patch:
      - Dropped, merged upstream.

 -- Sebastian Dröge <slomo@debian.org>  Tue, 06 Oct 2009 07:41:45 +0200

gtk+2.0 (2.18.1-1) unstable; urgency=low

  * New upstream bugfix release:
    + debian/patches/070_mandatory-relibtoolize.patch:
      - Updated for the new version.
    + 090_directfb-backend-compilation-fix.patch:
      - Fix compilation of the DirectFB backend, see
        https://bugzilla.gnome.org/show_bug.cgi?id=596959

 -- Sebastian Dröge <slomo@debian.org>  Thu, 01 Oct 2009 07:20:43 +0200

gtk+2.0 (2.18.0-1) unstable; urgency=low

  * New upstream stable release:
    + debian/rules,
      debian/*.symbols:
      - Updated for the new version.
    + debian/patches/005_gdk_directfb_window_new.patch:
      - Dropped, merged upstream.
    + debian/patches/070_mandatory-relibtoolize.patch:
      - Updated for the new version.

 -- Sebastian Dröge <slomo@debian.org>  Wed, 23 Sep 2009 06:36:41 +0200

gtk+2.0 (2.17.11-1) experimental; urgency=low

  * New upstream development release:
    + debian/patches/070_mandatory-relibtoolize.patch:
      - Updated for the new version.
    + debian/rules,
      debian/*.symbols:
      - Updated for the new version.

 -- Sebastian Dröge <slomo@debian.org>  Sat, 05 Sep 2009 07:16:24 +0200

gtk+2.0 (2.17.10-1) experimental; urgency=low

  * New upstream development release:
    + debian/patches/070_mandatory-relibtoolize.patch:
      - Updated for the new version.
    + debian/rules,
      debian/*.symbols:
      - Updated for the new version.
  * -

 -- Sebastian Dröge <slomo@debian.org>  Sat, 05 Sep 2009 07:16:21 +0200

gtk+2.0 (2.17.9-1) experimental; urgency=low

  [ Josselin Mouette ]
  * Clean up the .la files in all -dev packages, not only in the main
    one.

  [ Sebastian Dröge ]
  * New upstream development release:
    + debian/patches/070_mandatory-relibtoolize.patch:
      - Updated for the new version.
    + debian/rules,
      debian/*.symbols:
      - Updated for the new version.

 -- Sebastian Dröge <slomo@debian.org>  Tue, 25 Aug 2009 18:37:11 +0200

gtk+2.0 (2.17.8-1) experimental; urgency=low

  [ Emilio Pozuelo Monfort ]
  * New upstream development release.
    - Handle printers needing authentication. Closes: #499759.
    - Update libglib2.0-dev requirement.
  * debian/watch:
    - Don't uupdate.
  * debian/rules:
    - Configure with --with-libjasper, it's disabled by default now.
  * debian/control.in:
    - Remove conflicts and replaces no longer needed for packages in stable.
    - Standards-Version is 3.8.3, no changes needed.
  * debian/patches/005_xpmico.patch:
    - Removed, this check is not needed as HeaderSize can't overflow because
      IconCount will be at most 16 bits, and that multiplied by 16 is not
      enough to overflow an integer. (Checked with upstream)
  * debian/patches/001_static-linking-dont-query-immodules.patch,
    debian/patches/002_static-linking-dont-build-perf.patch:
    - Add headers.
  * debian/patches/005_gdk_directfb_window_new.patch:
    - New patch. Readd gdk_directfb_window_new(), which is exported in the
      public API and was removed by mistake.
  * debian/patches/*
    - Refreshed.
  * debian/libgtk-directfb-2.0-0.symbols,
    debian/libgtk2.0-0.symbols:
    - Updated for the new symbols. There's one symbol removed from the
      directfb backend, gdk_display_pointer_grab(). It wasn't exported in
      the headers, nor was supposed to be public, so if something out there
      is using it, they are doing it wrong.
  * debian/rules:
    - Remove a trailing backslash that prevented -c4 to be passed to
      dh_makeshlibs.

 -- Josselin Mouette <joss@debian.org>  Thu, 20 Aug 2009 18:29:04 +0200

gtk+2.0 (2.16.5-1) unstable; urgency=low

  * New upstream bugfix release:
    + debian/patches/070_mandatory-relibtoolize.patch:
      - Regenerated for the new version.

 -- Sebastian Dröge <slomo@debian.org>  Tue, 21 Jul 2009 08:09:50 +0200

gtk+2.0 (2.16.4-1) unstable; urgency=low

  * New upstream bugfix release:
    + debian/patches/070_mandatory-relibtoolize.patch:
      - Regenerated for the new version.

 -- Sebastian Dröge <slomo@debian.org>  Thu, 02 Jul 2009 06:09:04 +0200

gtk+2.0 (2.16.3-1) unstable; urgency=low

  * New upstream bugfix release:
    + debian/patches/070_mandatory-relibtoolize.patch:
      - Regenerated for the new version.
  * debian/control.in:
    + Update Standards-Version to 3.8.2.

 -- Sebastian Dröge <slomo@debian.org>  Mon, 29 Jun 2009 11:39:01 +0200

gtk+2.0 (2.16.2-1) unstable; urgency=low

  [ Loic Minier ]
  * Fix string concat in dh_gtkmodules; thanks Kanru Chen; closes: #528782.

  [ Sebastian Dröge ]
  * New upstream bugfix release:
    + debian/patches/091_workaround_no_gtk_init_incorrect_display.patch:
      - Dropped, merged upstream.
    + debian/patches/070_mandatory-relibtoolize.patch:
      - Regenerated for the new version.
    + debian/*.install:
      - Install the manpages from their source locations as
        they're not installed anymore for some reason.
  * debian/control.in:
    + Updated Standards-Version to 3.8.1, no additional changes needed.

 -- Sebastian Dröge <slomo@debian.org>  Tue, 02 Jun 2009 07:44:43 +0200

gtk+2.0 (2.16.1-2) unstable; urgency=low

  [ Loic Minier ]
  * Fix test-print-backend configure flag addition.
  * Set opt_configure_flags to $(shared_configure_flags) in the sample opt
    flavor for armel and move the opt flavor and check flavors below the
    definition of other flags.

 -- Josselin Mouette <joss@debian.org>  Thu, 16 Apr 2009 18:08:02 +0200

gtk+2.0 (2.16.1-1) experimental; urgency=low

  [ Loic Minier ]
  * Clarify dh_gtkmodules doc slightly.

  [ Gustavo Noronha Silva ]
  * debian/series:
  - forgot to add 022_disable-viqr-im-for-vi-locale.patch and
    061_use_pdf_as_default_printing_standard.patch to the series file
    (thanks to seb128 for noticing)
  * debian/control.in:
  - sync Replaces with ubuntu's package for easier migration from Ubuntu
    to Debian ;)

  [ Josselin Mouette ]
  * Make update-icon-caches always generate the cache, now that dh_icons
    is widespread.

  [ Sebastian Dröge ]
  * debian/libgtk-directfb-2.0-0.symbols,
    debian/libgtk2.0-0.symbols,
    debian/libgail18.symbols,
    debian/rules:
    + Add symbol files for GTK.

  [ Loic Minier ]
  * Merge the following changes by Emmet Hikory:

  [ Emmet Hikory ]
  * Port optimised flavor work by Loic Minier from pango1.0:
    - Rework flavor-specific vars.
      + Introduce $(flavor) which is set to $* to clarify implicit rules
      + Rename common_configure_flags to configure_flags
      + Introduce the flavor_get macro to use a flavor specific override or
        fallback to the common defaults for make vars.
      + Use $(call flavor_get, ) to retrieve configure_flags, CFLAGS, and
        LDFLAGS allowing to override these per flavor.
    - Add support for an optimised pass, implemented as a flavor
      + Define a default OPTLIBDIR and replace it in the sed foo for %.in
        files; this is like LIBDIR, but with some hwcaps extension, e.g.
        usr/lib/vfp.
      + Add vars to build an optimised vfp flavour for armel with
        additional CFLAGS
      + Add the "opt" special flavor to flavors to run the testuites on,
        CHECK_FLAVORS
      + Also sed and append %.opt after %.in when generating $ files from
        %.in; the %.opt file is optional and only included if the opt flavor
        is included.
      + Add a debian/libgtk2.0-0.install.opt which lists files from the
        optimised flavor to install in libgtk2.0-0.
      + Add a debian/libgail18.install.opt which lists files from the
        optimised flavor to install in libgail18.

  [ Loic Minier ]
  * Only pass -j to the main make call, do not parallelize the debian/rules
    themselves as it seems to be racy for an unidentified reason which is hard
    to reproduce.
  * Merge patch below from Ubuntu.

  [ Sebastien Bacher ]
  * debian/patches/093_git_change_fix_focus_issue.patch:
    - upstream git change to fix a timestamp issue leading to get nautilus.
      dialog opening sometime unfocussed for example (lp: #333366)

  [ Loic Minier ]
  * Build-dep on autotools-dev for the config.guess / .sub updates to work.
  * Drop duplicate Section/Priority fields.
  * ppc64: use DEB_HOST_GNU_CPU instead of BUILD; drop TODOs, the current
    implementation is correct.

  [ Sebastian Dröge ]
  * New upstream bugfix release:
    + debian/patches/070_mandatory-relibtoolize.patch:
      - Regenerated for the new version.
    + debian/patches/072_workaround_directfb_build.patch,
      debian/patches/092_fix_printtest_include.patch,
      debian/patches/093_git_change_fix_focus_issue.patch:
      - Dropped, merged upstream.

 -- Sebastian Dröge <slomo@debian.org>  Sun, 12 Apr 2009 11:21:58 +0200

gtk+2.0 (2.16.0-1) experimental; urgency=low

  [ Emilio Pozuelo Monfort ]
  * Let libgtk2.0-0 suggest gvfs, as it's needed for some APIs like
    gtk_show_uri.

  [ Josselin Mouette ]
  * libgtk2.0-0 depends on shared-mime-info. Closes: #518090.
  * Add dependent doc packages to b-d-i to ensure proper xrefs.

  [ Loic Minier ]
  * Clean up dh_gtkmodules output:
    - Demote warnings when skipping non-existent GtkPixbuf loaders and Gtk IM
      modules dirs to verbose_print(); use -v to see them.
    - Always print the number of GdkPixbuf loaders and Gtk IM modules found in
      each package.

  [ Emilio Pozuelo Monfort ]
  * New upstream stable release.
    - Bump shlibs.
    - debian/patches/070_mandatory-relibtoolize.patch: regenerated.
  * Ship the gtk-builder-convert manpage in libgtk2.0-dev.
  * Section of dbg packages is debug.

 -- Emilio Pozuelo Monfort <pochu@ubuntu.com>  Sun, 15 Mar 2009 20:10:34 +0100

gtk+2.0 (2.15.5-2) experimental; urgency=low

  [ Emilio Pozuelo Monfort ]
  * debian/control.in:
  - bump libglib2.0-dev build-dep requirement to >= 2.19.7
  - bump libxrandr-dev build-dep requirement to >= 1:1.2.99
  - also bump libgtk2.0-dev dependecies accordingly
    (Closes: #518078)

  [ Gustavo Noronha Silva ]
  * 042_treeview_single-focus.patch:
  - removed FIXME note, since it was explained to me that the patch is
    still necessary
  * debian/rules:
  - bumped SHVER to 2.15.5

  [ Imported from Ubuntu ]
  * 022_disable-viqr-im-for-vi-locale.patch,
    061_use_pdf_as_default_printing_standard.patch:
  - for the rationale for the PDF for printing one see:
    https://wiki.ubuntu.com/PDFasStandardPrintJobFormat

 -- Gustavo Noronha Silva <kov@debian.org>  Tue, 03 Mar 2009 21:58:20 -0300

gtk+2.0 (2.15.5-1) experimental; urgency=low

  * New upstream development release
  * 070_mandatory-relibtoolize.patch: refreshed.
  * 031_directfb_dead-keys.patch, 032_gdkwindowimpl_directfb.patch,
    033_directfb_client-message.patch, 034_directfb_memleak.patch,
    071_jasper_link_fix.patch, 092_fix_printtest_include.patch:
  - dropped; already featured in this release
  * 030_gtkentry_password-char-circle.patch:
  - dropped; upstream provides a different solution to setting the default
    invisible char now, that takes the font being used into consideration
  * 003_gdk.pc_privates.patch:
  - refreshed

 -- Gustavo Noronha Silva <kov@debian.org>  Mon, 02 Mar 2009 22:01:03 -0300

gtk+2.0 (2.14.7-3) experimental; urgency=low

  * 032_gdkwindowimpl_directfb.patch: new version of the patch. This
    should restore the basic functionality of the backend, but there is
    still work underway.
  * 033_directfb_client-message.patch: stolen from the upstream SVN. Fix
    the DirectFB client_message API.
  * 034_directfb_memleak.patch: stolen from the upstream SVN. Fix memory
    leak in the DirectFB code.
  * Require DirectFB 1.0.0 for the 034 patch.
  * 070_mandatory-relibtoolize.patch: updated accordingly.

 -- Josselin Mouette <joss@debian.org>  Sat, 21 Feb 2009 14:59:45 +0100

gtk+2.0 (2.14.7-2) experimental; urgency=low

  * 008_implicit_pointer_conversion_gdkgc_directfb.patch: removed, it’s
    obsolete and just defines the same macro a second time.
  * 007_implicit_pointer_conversion_gdkdrawable_directfb.patch: removed,
    it’s not needed anymore with the latest directfb.
  * 006_proper-directfb-modules.patch: removed from the package, it
    won’t be necessary anymore.
  * 001_static-linking-dont-query-immodules.patch,
    002_static-linking-dont-build-perf.patch,
    003_gdk.pc_privates.patch,
    004_gtk+-ximian-gtk2-filesel-navbutton-5.patch: refreshed.
  * Remove 071_correct_directfb_declarations.patch, and replace it by
    032_gdkwindowimpl_directfb.patch, a patch from Sven Neumann to
    (hopefully) fix DirectFB support for GTK+ 2.14.

 -- Josselin Mouette <joss@debian.org>  Tue, 17 Feb 2009 23:17:56 +0100

gtk+2.0 (2.14.7-1) experimental; urgency=low

  [ Loic Minier ]
  * Don't purge /etc/gtk-2.0/gdk-pixbuf.loaders and /etc/gtk-2.0/gtk.immodules
    during first configuration.

  [ Sebastian Dröge ]
  * New upstream bugfix release:
    + debian/patches/070_mandatory-relibtoolize.patch:
      - Regenerated for the new version.

 -- Sebastian Dröge <slomo@debian.org>  Thu, 08 Jan 2009 08:06:02 +0100

gtk+2.0 (2.14.5-1) experimental; urgency=low

  [ Josselin Mouette ]
  * Really install the faq and tutorial files correctly so that the
    devhelp file is read.
  * Update doc-base files accordingly.
  * gruik2devhelp.awk: new script to generate the devhelp files
    automatically for the FAQ and tutorial, based on the HTML doc.
  * Build-depend on gawk, run the script appropriately.

  [ Sebastian Dröge ]
  * New upstream bugfix release:
    + debian/patches/070_mandatory-relibtoolize.patch:
      - Regenerated for the new version.

 -- Sebastian Dröge <slomo@debian.org>  Tue, 25 Nov 2008 11:00:35 +0100

gtk+2.0 (2.14.4-3) experimental; urgency=low

  * libgail*.install: fix installation paths. Closes: #505105.
  * Do not ship .la files for gail modules.
  * Generate shlibs for libgail.
  * Bump shlibs version to 2.14.0.
  * Do not install libgailutil in libgtk2.0-0.
  * Do not install gtk libs in libgail-dev.
  * Rework docs installation.
  * Add doc links where needed.
  * Install .devhelp files at the correct places. Closes: #504807.
  * Bump dependencies for the development package.
  * Fix dependencies of gail packages.
  * Don’t install libgail in the udeb.
  * Stop shipping /usr/lib/pkgconfig/libgtk-directfb-2.0-0/, nobody uses
    it.
  * Remove versioned conflicts with libgail packages.
  * Remove libgail18.shlibs.
  * Put debugging symbols of libgail modules in libgail-dbg.
  * dh_gtkmodules.in: fix a pod2man error.
  * Disable 006_proper-directfb-modules.patch.
  * Update 070_mandatory_relibtoolize.patch accordingly.

 -- Josselin Mouette <joss@debian.org>  Tue, 11 Nov 2008 14:44:21 +0100

gtk+2.0 (2.14.4-2) experimental; urgency=low

  * debian/control, debian/rules, debian/libgail*:
  - split libgail packages

 -- Gustavo Noronha Silva <kov@debian.org>  Wed, 05 Nov 2008 14:54:08 -0200

gtk+2.0 (2.14.4-1) experimental; urgency=low

  [ Gustavo Noronha Silva ]
  * New upstream release
  * debian/patches/006_proper-directfb-modules.patch:
  - refreshed
  * debian/patches/008_implicit_pointer_conversion_gdkgc_directfb.patch,
    debian/patches/009_gtk-export-filechooser.patch,
    debian/patches/020_immodules-files-d.patch,
    debian/patches/021_loader-files-d.patch,
  - update borrowed from Ubuntu's package
  * debian/patches/071_correct_directfb_declarations.patch,
    debian/patches/072_workaround_directfb_build.patch:
  - borrowed from ubuntu
  * debian/patches/033_treeview_resizing.patch,
    debian/patches/095_gtk-im-module-setting.patch:
  - removed; fixed upstream
  * debian/patches/070_mandatory-relibtoolize.patch:
  - refreshed
  * debian/control.in:
  - added libjasper-dev to the Build-Depends, as GTK+ now supports
    JPEG2000
  - make GTK+ packages conflict/replace with gail ones, since they are now
    included in GTK+
  * debian/patches/092_fix_printtest_include.patch:
  - new patch, to fix build problem in print test
  * debian/patches/071_jasper_link_fix.patch:
  - make gdk-pixbuf-csource link correctly with libjasper
  * debian/rules, debian/control:
  - newer libcairo2-dev contains everything needed to build the directfb
    target, so disable building with the dummy libcairo-directfb2-dev
  - this makes us have to build depend on libcairo2-dev >= 1.6.4-6.1

  [ Loic Minier ]
  * Let libgtk2.0-dev recommend debhelper for dh_gtkmodules.
  * Let libgtk2.0-dev depend on libxml2-utils as it's required for
    gtk-builder-convert to work and might be relied upon by packages bdeping
    on libgtk2.0-dev.

  [ Emilio Pozuelo Monfort ]
  * Update build-dependencies for the new version:
    - libglib2.0-dev >= 2.17.6
    - libpango1.0-dev >= 1.20
    - libatk1.0-dev >= 1.13.0
    - libcairo2-dev >= 1.6.0

 -- Gustavo Noronha Silva <kov@debian.org>  Wed, 24 Sep 2008 21:38:58 -0300

gtk+2.0 (2.12.11-3) unstable; urgency=low

  * 031_directfb_dead-keys.patch: patch from Jérémy Bobbio to fix dead
    keys in the DirectFB backend. Closes: #394871.
  * Now require DirectFB 0.9.26.
  * 070_mandatory_relibtoolize: updated to match the dependency bump.
  * 033_treeview_resizing.patch:
    + Fix crasher introduced by the patch. Closes: #491611.
    + Add references.

 -- Josselin Mouette <joss@debian.org>  Mon, 21 Jul 2008 15:22:38 +0200

gtk+2.0 (2.12.11-2) unstable; urgency=low

  * 033_treeview_resizing.patch:
    + Enable again, it was disabled by mistake.
    + Update to new version provided by Kristian Rietveld.
      Closes: #471073.
  * libgtk2.0-doc.doc-base.gtk2-tutorial: fix spelling of GTK+.
  * *.doc-base.*: fix doc-base sections.

 -- Josselin Mouette <joss@debian.org>  Fri, 18 Jul 2008 14:53:17 +0200

gtk+2.0 (2.12.11-1) unstable; urgency=low

  [ Emilio Pozuelo Monfort ]
  * Build-depend on libcups2-dev instead of libcupsys2-dev, as cups
    is transitioning to that new name.

  [ Sebastian Dröge ]
  * New upstream bugfix release:
    + debian/patches/070_mandatory-relibtoolize.patch:
      - Regenerated for the new version.
    + debian/patches/092_openoffice-menus.patch:
      - Dropped, merged upstream.
  * debian/control.in:
    + Updated Standards-Version to 3.8.0, no additional changes needed.

 -- Sebastian Dröge <slomo@debian.org>  Wed, 02 Jul 2008 06:37:51 +0200

gtk+2.0 (2.12.10-2) unstable; urgency=low

  * debian/patches/092_openoffice-menus.patch:
    + Patch from upstream SVN to fix regression in menu placement
      in openoffice.org (Closes: #484580).

 -- Sebastian Dröge <slomo@debian.org>  Sat, 07 Jun 2008 10:27:50 +0200

gtk+2.0 (2.12.10-1) unstable; urgency=low

  * New upstream bugfix release:
    + debian/patches/009_gtk-export-filechooser.patch:
      - Updated to apply cleanly again.
    + debian/patches/031_gtksearchenginetracker_fixes.patch,
      debian/patches/061_foreign_colormaps.patch,
      debian/patches/092_implicit-g-fopen.patch:
      - Dropped, merged upstream.
    + debian/patches/070_mandatory-relibtoolize.patch:
      - Regenerated for the new version.

 -- Sebastian Dröge <slomo@debian.org>  Wed, 04 Jun 2008 08:14:08 +0200

gtk+2.0 (2.12.9-4) unstable; urgency=low

  [ Loic Minier ]
  * Flip back gdkpixbuf_module_files_d_str after gdkpixbuf_module_file_str in
    patch 021_loader-files-d; this fixes config of gdk loaders and hence the
    current ia32-libs implementation; the change in 2.12.0-3 was incorrect in
    that it flipped the order for im modules and pixbuf loaders, but only im
    modules had to be flipped; the reason im modules had to be flipped is that
    the first list of modules wins for im modules as there is some duplicate
    checking, while in the case of gdk pixbufs, the last file wins.  What
    remains to be done here is:
    - biarch support, similar to pango, by loading /usr/lib32 and /usr/lib64
      stuff before /usr/lib; allows dropping the config file hack in
      ia32-libs.
    - loading of modules from multiarch locations (not multiarch); allows
      dropping the config file hack in ia32-libs.
  * Bump build-deps and libgtk2.0-dev's deps to ensure we get Xorg dev
    packages with .pc files, see list below; thanks Anon Sricharoenchai;
    closes: #370693.
        libxext-dev >= 1:1.0.1-2, libxinerama-dev >= 1:1.0.1-4.1, libxi-dev >=
        1:1.0.1-4, libxrandr-dev >= 1:1.0.2-2, libxfixes-dev >= 1:3.0.0-3,
        libxcomposite-dev >= 1:0.2.0-3, libxdamage-dev >= 1:1.0.1-3.

  [ Josselin Mouette ]
  * 061_foreign_colormaps.patch: stolen from upstream SVN. Don't call
    XFreeColormap on foreign colormaps, this causes crashes in e.g.
    vinagre. Closes: #477199.
  * Apply multiarch patch by Javier Serrano Polo, replacing all
    occurrences of usr/lib by $(LIBDIR). Closes: #468100.
  * rules: don't compress .sgml and .devhelp files.

  [ Loic Minier ]
  * Fix broken second dh_strip invocation which was not only acting on the
    udeb but also on binary packages (-s -pUDEB should have been -pUDEB).
  * Update patch 021_loader-files-d to use PIXBUF_FILES_LIBDIR which is
    defined in gdk-pixbuf/Makefile.am, similarly to PIXBUF_LIBDIR, and based
    on the newly defined loaderfilesdir, similar to loaderdir; update
    070_mandatory-relibtoolize.
  * New patch, 022_module-files-append-compat-module-files-d, prefer
    /usr/lib32/gtk-2.0/<gtk-binary-version>/loader-files.d and
    /immodule-files.d over the /usr/lib/.../*.d pathnames added in
    020_immodules-files-d and 021_loader-files-d when available; this is
    useful for ia32-libs support; other modules might need additional support
    depending on how they are loaded, for example GTK_MODULES will probably
    still be looked up below libdir, as well as engines, printbackends,
    filesystems, and generic modules.  See also Ubuntu #205223 and #190227 for
    examples.

 -- Loic Minier <lool@dooz.org>  Sun, 11 May 2008 00:47:26 +0200

gtk+2.0 (2.12.9-3) unstable; urgency=low

  [ Loic Minier ]
  * Refresh patches 009_gtk-export-filechooser,
    030_gtkentry_password-char-circle, 033_treeview_resizing,
    042_treeview_single-focus, 060_ignore-random-icons
  * Fix offsets in patch 095_gtk-im-module-setting; thanks Akira TAGOH;
    closes: #473699.

  [ Sebastian Dröge ]
  * debian/rules:
    + Don't include the udeb in the debug package to get a working debug
      package in case the udeb libraries differ from the real ones.

 -- Sebastian Dröge <slomo@debian.org>  Sat, 12 Apr 2008 14:00:22 +0200

gtk+2.0 (2.12.9-2) unstable; urgency=low

  * debian/patches/092_implicit-g-fopen.patch:
    + Include glib/gstdio.h for g_fopen to prevent crashes on 64 bit
      architectures. Thanks to Dann Frazier for the patch (Closes: #470665).

 -- Sebastian Dröge <slomo@debian.org>  Wed, 12 Mar 2008 18:52:53 +0100

gtk+2.0 (2.12.9-1) unstable; urgency=low

  [ Josselin Mouette ]
  * update-icon-caches: always exit with a 0 code to avoid breaking
    upgrades when a cache is corrupt. Display a big fat warning instead.
    Closes: #466083.

  [ Sebastian Dröge ]
  * New upstream bugfix release:
    + 092_recentfiles-recursion-fix, dropped merged upstream.
    + 070_mandatory-relibtoolize.patch, regenerated for the new version.
  * debian/rules,
    debian/*.links.in:
    + Don't ship very old upstream changelogs and news as they're quite large.

 -- Sebastian Dröge <slomo@debian.org>  Wed, 12 Mar 2008 09:41:23 +0100

gtk+2.0 (2.12.8-1) unstable; urgency=low

  * New upstream bugfix release:
    + debian/patches/040_filechooser_single-click.patch,
      debian/patches/093_directfb-type-changes.patch,
      debian/patches/094_directfb-deprecation-fixes.patch:
      - Dropped, merged upstream.
    + debian/patches/070_mandatory-relibtoolize.patch:
      - Regenerated for the new version.

 -- Sebastian Dröge <slomo@debian.org>  Wed, 13 Feb 2008 09:11:50 +0100

gtk+2.0 (2.12.7-1) unstable; urgency=low

  * Fix GNOME casing in gtk-faq and gtk doc base descriptions.
  * Drop cruft trying to convert /usr/share/doc/libgtk2.0-0 directory into a
    symlink in libgtk2.0-0.postinst; thanks Sven Joachim; closes: #462057.
  * New upstream stable release; no API change; bug fixes and translation
    updates.
    - Refresh patches 033_treeview_resizing, 042_treeview_single-focus to
      apply cleanly.
    - Update relibtoolizing patch, 070_mandatory-relibtoolize
    - New patch, 094_directfb-deprecation-fixes, fixes directfb build with
      GLib 2.15 deprecation of G_GNUC_FUNCTION in favor of G_STRLOC.
  * Fix ordering in series.
  * New patch, 095_gtk-im-module-setting, adds XSETTINGS support for immodule;
    from GNOME 502446.
  * New upstream release; no change tarball update.

 -- Loic Minier <lool@dooz.org>  Mon, 21 Jan 2008 18:42:28 +0100

gtk+2.0 (2.12.5-2) unstable; urgency=medium

  * Add ${shlibs:Depends} to libgtk2.0-dev.
  * Rework /usr/share/doc symlinks completely; closes: #461440.
    - Use a real directory for all packages using a symlink previously:
      libgtk2.0-bin, libgtk-directfb-2.0-dev, libgtk2.0-dev, libgtk2.0-0-dbg,
      libgtk-directfb-2.0-0, libgtk2.0-0; add a preinst snippet removing the
      path on upgrade if it's a symlink and points to the proper directory;
      add a prerm snippet removing the path on upgrade (for downgrades) if
      it's a directory (and not a symlink).
    - Create symlinks for changelog.gz, NEWS.gz, NEWS.pre-1-0.gz, and
      README.gz in the /usr/share/doc dirs of these packages as well as for
      gtk2-engines-pixbuf; add a libgtk2.0-common unversionned dependency for
      all these packages.
    - Split dh_installdocs and dh_installchangelogs calls on multiple packages
      and use one call per package as the intent was to install in all the
      specified packages; also call dh_installdocs and dh_installchangelogs
      without any extra file for all packages to install copyright and Debian
      changelog.
    - Factor the list of dh_installdocs files in DH_INSTALLDOCS_FILES in
      rules.

 -- Loic Minier <lool@dooz.org>  Fri, 18 Jan 2008 10:38:43 +0100

gtk+2.0 (2.12.5-1) unstable; urgency=low

  [ Loic Minier ]
  * Drop the version in the libgtk2.0-0 -> libgtk2.0-common dependency; the
    translations and gtkrc files aren't critical to libgtk's working and have
    been compatible with other libgtk versions since years.
  * New patch, 094_fix-jpeg-loader-big-buffers, fixes spinguard logic for big
    buffers in the JPEG pixbuf loader; GNOME #494667; from SVN r19135.
  * New upstream stable releases; no API change; bug fixes and translation
    updates.
    - Drop patches 092_notebook-critical-warnings,
      094_fix-jpeg-loader-big-buffers, merged upstream.
    - Refresh patches 040_filechooser_single-click, 093_directfb-type-changes
      to apply cleanly.
    - Update relibtoolizing patch, 070_mandatory-relibtoolize.

  [ Sebastian Dröge ]
  * Upload to unstable.
  * Fixes FTBFS caused by not installing the png pixbuf loader correctly
    (Closes: #461037).
  * Update Standards-Version to 3.7.3, no additional changes needed.
  * 092_recentfiles-recursion-fix.patch: Guard against recursion in
    gtk_recent_files_menu_populate(). Patch from upstream SVN by
    William Pitcock (Closes: #459393).
  * Drop duplicated ${misc:Depends} from Recommends.

 -- Sebastian Dröge <slomo@debian.org>  Thu, 17 Jan 2008 10:49:09 +0100

gtk+2.0 (2.12.3-2) unstable; urgency=low

  * 092_notebook-critical-warnings.patch: Fix removal of tab labels to not
    ref and unref a NULL pointer. Patch from upstream SVN, see BGO #388321.
  * 093_directfb-type-changes.patch: Define __u32 and __u8 to fix compilation
    with latest directfb from unstable while still supporting older versions.
    Patch from BGO #503190.

 -- Sebastian Dröge <slomo@debian.org>  Wed, 12 Dec 2007 05:36:40 +0100

gtk+2.0 (2.12.3-1) unstable; urgency=low

  * Let update-icon-caches skip args which are not dirs or don't exist; fixes
    postrm behavior of packages with an icon cache.
  * New upstream stable release; no API change; bug fixes and translation
    updates.
    - Refresh patch 042_treeview_single-focus to apply cleanly.
    - Update relibtoolizing patch, 070_mandatory-relibtoolize.

 -- Loic Minier <lool@dooz.org>  Tue, 04 Dec 2007 22:39:07 +0100

gtk+2.0 (2.12.2-1) unstable; urgency=low

  * New upstream stable release; no API change; bug fixes and translation
    updated.
    - Drop patches 034_gtkcupsutils_type_fix, 071_fix_gdk_window_null_crasher
      fixed upstream.
    - Update relibtoolizing patch, 070_mandatory-relibtoolize.

 -- Sebastian Dröge <slomo@debian.org>  Tue, 27 Nov 2007 05:15:01 +0100

gtk+2.0 (2.12.1-3) unstable; urgency=low

  * Conflict against metacity < 1:2.20.0-1. Closes: #450693.
  * Suggest librsvg2-common for SVG pixbuf support.
  * 033_treeview_resizing.patch: fix segmentation fault introduced by
    an API inconsistency.
  * 003_gdk.pc_privates.patch: generate correct Requires.private for
    gdk-2.0.pc containing all necessary dependencies for static linking.
  * 006_proper-directfb-modules.patch: refreshed.
  * 010_gdkpixbuf_-lm.patch: fix gdk-pixbuf-2.0.pc by adding back -lm,
    which is required by some macros. Closes: #451512.
  * 070_mandatory-relibtoolize.patch: regenerated.
  * rules: copy the extraneous libraries generated in the static build
    to the Libs.private of the shared build.

 -- Josselin Mouette <joss@debian.org>  Sun, 18 Nov 2007 01:30:52 +0100

gtk+2.0 (2.12.1-2) unstable; urgency=low

  * Stop suggesting gtk-engines-pixmap.
  * Remove the --enable-explicit-deps flag. Closes: #343711, thanks Tom
    Parker. If some other packages still rely on having explicit X11
    dependencies, they are buggy and need to be fixed anyway.
  * Keep --enable-explicit-deps in the directfb build; otherwise this
    breaks any binary linking against it because the rpath isn't passed.
  * 033_treeview_resizing.patch: updated patch from Kristian Rietveld.
    + Add a new sizing fix for the case where there is a scrollbar.
  * 031_gtksearchenginetracker_fixes.patch: added back, only the name
    change was fixed upstream.
  * 034_gtkcupsutils_type_fix.patch: type-casting fix from Herbert
    Valerio Riedel that allows remote printing. Closes: #448071.
  * 040_filechooser_single-click.patch: allow a situation where no
    shortcut is selected, to avoid issues for keyboard users.
    Closes: #448674.
  * 042_treeview_single_focus.patch: don't select the focused item for
    GTK_SELECTION_SINGLE type treeviews. Allows the fix in
    040_filechooser_single-click.patch to work.
  * Conflict against libeel2-2.18. Closes: #443701, #499070.
  * Conflict against xfwm4 < 4.4.1-3 (previous versions freeze on
    startup).
  * 021_loader-files-d.patch: enclose process_module_file in correct
    #ifdef's.
  * 040_filechooser_single-click.patch: filter out duplicate entries in
    bookmarks. This avoids a situation where the selection is changed to
    the duplicate during DnD, causing an assertion error.
    Closes: #447279.

 -- Josselin Mouette <joss@debian.org>  Sun, 04 Nov 2007 16:22:31 +0100

gtk+2.0 (2.12.1-1) unstable; urgency=low

  * New upstream stable release; no API change; bug fixes and translation
    updates.
    - Drop patches 031_gtksearchenginetracker_fixes,
      080_from_bugzilla_workaround_eclipse_crash, 081_icon-cache-validate
      fixed upstream.
    - Refresh patches 033_treeview_resizing, 040_filechooser_single-click to
      apply cleanly.
    - Drop patches 060_opening-display-by-env-error-message,
      065_gtk-filechooser-locale-time merged upstream.
    - Update relibtoolizing patch, 070_mandatory-relibtoolize.
  * Chech the exit status of close() in dh_gtkmodules; closes: #427654.
  * New patch, 060_ignore-random-icons, don't list images from unknown
    directories in icon cache; closes: #443571, #443574, #444285, #446188.

 -- Loic Minier <lool@dooz.org>  Sun, 21 Oct 2007 22:05:42 +0200

gtk+2.0 (2.12.0-3) unstable; urgency=low

  [ Josselin Mouette ]
  * 031_gtksearchenginetracker_fixes.patch: new patch.
    + Use libtrackerclient.so.0 (closes: #443403).
    + Check that tracker actually works before using it.

  [ Loic Minier ]
  * Conflict with libwxgtk2.6-0 << 2.6.3.2.2-1 to prevent the migration of gtk
    to testing until the wxwidgets2.6 fix is there too; see #441766 and
    friends.

  [ Josselin Mouette ]
  * Conflict with glabels << 2.1.3-3 to prevent a segmentation fault
    from showing up.

  [ Loic Minier ]
  * Cleanup whitespace.
  * Add comments to relibtoolizing patch, 070_mandatody-relibtoolize, to
    mention the age of the upstream libtool in released tarballs which make
    relibtoolizing important for hurd-i386; GNOME #484426; Debian #445001.

  [ Josselin Mouette ]
  * 020_immodules-files-d.patch, 021_loader-files-d.patch: read the
    GDK_PIXBUF_MODULE_FILE and GTK_IM_MODULE_FILE variables before the
    Debian directories. Thanks Thadeu Lima de Souza Cascardo.
    Closes: #439004.

  [ Loic Minier ]
  * New patch, 080_from_bugzilla_workaround_eclipse_crash, fixes crash when
    displaying tooltips in SWT apps such as Eclipse; GNOME #410194; LP
    #128232; closes: #445613.
  * New patch, 060_opening-display-by-env-error-message, fixes error message
    on opening of display to include the display when it was set via the
    DISPLAY env var; GNOME #486636; closes: #283076.
  * New patch, 065_gtk-filechooser-locale-time, fixes conversion of localized
    week days in non-UTF-8 locales in the file chooser; GNOME #482504;
    closes: #444927.
  * Enable 091_workaround_no_gtk_init_incorrect_display to allow the non-free
    Flash plugin to work for users of non-Gtk browsers; please do bug Adobe
    about this; closes: #443661, #440165.
  * New patch, 071_fix_gdk_window_null_crasher, fixes potential crashes in
    IceWeasel's print preview dialog; GNOME #482531; LP #144326; found in the
    Ubuntu package.

 -- Loic Minier <lool@dooz.org>  Sun, 14 Oct 2007 20:46:29 +0200

gtk+2.0 (2.12.0-2) unstable; urgency=low

  [ Josselin Mouette ]
  * Add a conflict against openoffice.org-core (<< 2.2.1-8).
    Closes: #439256.

  [ Loic Minier ]
  * Upload to unstable; drop check-dist include.

 -- Loic Minier <lool@dooz.org>  Thu, 20 Sep 2007 11:59:26 +0200

gtk+2.0 (2.12.0-1) experimental; urgency=low

  [ Alan Baghumian ]
  * New upstream stable release
    - Regenerated 070_mandatory-relibtoolize.patch
  * Added 081_icon-cache-validate.patch, GNOME #476342

  [ Loic Minier ]
  * Refresh patches 033_treeview_resizing and 040_filechooser_single-click to
    apply cleanly.
  * Drop patch 080_from_svn_fix_dangling_tooltip, merged upstream.
  * Bump shlibs to 2.12.0 in the new upstream release for the addition of
    gdk_window_thaw_toplevel_updates_libgtk_only() and
    gdk_window_freeze_toplevel_updates_libgtk_only() to the ABI.
  * Add disabled patch 091_workaround_no_gtk_init_incorrect_display, taken
    from the Ubuntu package; it works around broken applications missing a
    call to gtk_init() but the breakage should better be exposed now so that
    applications can be fixed in time for release.

 -- Loic Minier <lool@dooz.org>  Tue, 18 Sep 2007 22:30:39 +0200

gtk+2.0 (2.11.6-1) experimental; urgency=low

  [ Loic Minier ]
  * Don't run the directfb testsuite on kfreebsd as it hangs; proposed patch
    by Petr Salinger; closes: #431477.

  [ Josselin Mouette ]
  * Move manual pages of binaries in /usr/sbin to section 8.
  * update-icon-caches: new script, updates the icon caches in a given
    list of directories. It is meant to be used by packages shipping
    icons, in the postinst/postrm.
    For transition purposes, icon caches are currently updated but not
    created if they don't already exist.
  * Install this script and its manual page in libgtk2.0-bin.

  [ Loic Minier ]
  * Call dh_shlibdeps separately for the udeb and add a
    -l/usr/lib/libcairo-directfb/lib/ flag to ensure libcairo-directfb2 is
    found.
  * New upstream development release, with API additions.
    - Bump up shlibs to >= 2.11.6.
    - Refresh patches 006_proper-directfb-modules,
      015_default-fallback-icon-theme, 040_filechooser_single-click to apply
      cleanly.
    - Update patches 009_gtk-export-filechooser, 033_treeview_resizing to
      apply; update relibtoolizing patch, 070_mandatory-relibtoolize.
  * Update patch 009_gtk-export-filechooser:
    - gtk/Makefile.am (gtk_private_h_sources, gtk_semi_private_h_sources):
      export gtkquery.h and gtksearchengine.h as semi-private.
    - gtk/gtkquery.h: add GTK_FILE_CHOOSER_ENABLE_UNSUPPORTED #ifdef guard.
    - gtk/gtksearchengine.h: add GTK_FILE_CHOOSER_ENABLE_UNSUPPORTED #ifdef
      guard.

 -- Loic Minier <lool@dooz.org>  Tue, 24 Jul 2007 10:43:23 +0200

gtk+2.0 (2.11.5-1) experimental; urgency=low

  * New upstream development release, with API additions; the new API may
    still change incompatibly, especially the tooltips API.
    - Bump shlibs to >= 2.11.5.
    - Bump up libpango1.0-dev build-dep to >= 1.17.3.
    - Ship the new gtk-builder-convert Python script to convert Glade files to
      GtkBuilder syntax in libgtk2.0-dev; don't call dh_py* to generate a
      ${python:Depends} but Recommend python (>= 2.4) to avoid pulling python
      on buildds; the script requires python >= 2.4, but this is not enforced
      in the dependencies.
    - Refresh patches 001_static-linking-dont-query-immodules,
      006_proper-directfb-modules, 040_filechooser_single-click to apply
      cleanly.
    - Update relibtoolizing patch, 070_mandatory-relibtoolize.
  * Use -s instead of -a in arch-specific dh_* calls.

 -- Loic Minier <lool@dooz.org>  Tue, 03 Jul 2007 13:01:25 +0200

gtk+2.0 (2.11.4-1) experimental; urgency=low

  [ Josselin Mouette ]
  * 040_filechooser_single-click.patch: fix the patch to apply cleanly
    again, and enable it.

  [ Loic Minier ]
  * Pass -mminimal-toc in CFLAGS for ppc64 support; thanks Andreas Jochens;
    closes: #386815.
  * New upstream development release, with API additions; the new API may
    still change incompatibly.
    - Bump shlibs to >= 2.11.3.
    - Refresh patches 006_proper-directfb-modules,
      008_implicit_pointer_conversion_gdkgc_directfb,
      009_gtk-export-filechooser, 030_gtkentry_password-char-circle,
      033_treeview_resizing, 040_filechooser_single-click, and 041_ia32-libs
      to apply cleanly.
    - Update relibtoolizing patch, 070_mandatory-relibtoolize.
  * Add a debian/dh_listmissing.pl script based on dh_install snippets but
    customized to handle multiple source installation dirs which can report
    files which were not installed to a package.
  * New list-missing rule to list files which were not installed to a package
    calling debian/dh_listmissing.pl.
  * Also depend on libxcomposite-dev, libxdamage-dev; thanks Sébastien Bacher.
  * Ship etc/gtk-2.0/im-multipress.conf in the shared library.
  * New upstream development release, with incompatible API changes; the new
    API may still change incompatibly.
    - Bump shlibs to >= 2.11.4.
    - Refresh relibtoolizing patch, 070_mandatory-relibtoolize.
    - Bump up libglib2.0-dev build-dep to >= 2.11.5.

 -- Loic Minier <lool@dooz.org>  Wed, 20 Jun 2007 10:47:42 +0200

gtk+2.0 (2.11.2-1) experimental; urgency=low

  * New upstream release series; these are development releases, the new API
    may still change incompatibly.
    - Target at experimental; include check-dist.
    - Bump shlibs to >= 2.11.2.
    - Refresh patches 001_static-linking-dont-query-immodules, 005_xpmico,
      009_gtk-export-filechooser, 015_default-fallback-icon-theme,
      033_treeview_resizing, 041_ia32-libs to apply cleanly.
    - Update patch 021_loader-files-d to apply with the upstream G_MODULE
      changes and the support for included modules.
    - Update patch 030_gtkentry_password-char-circle to apply.
    - Drop patch 031_cursor-blinking-timeout, merged upstream.
    - Disable 040_filechooser_single-click for now as it doesn't apply cleanly
      and doesn't seem critical; add a description and cross-refs.
    - Update relibtoolizing patch, 070_mandatory-relibtoolize.
    - Bump up build-deps to libglib2.0-dev >= 2.13.1, libpango1.0-dev >=
      1.15.3, gtk-doc-tools >= 1.6.
    - Build-dep on libxcomposite-dev for composite support.
    - Build-dep on libxdamage-dev for damage support.
    - Enable test print backend by passing --enable-test-print-backend to
      configure.
  * Update 007_implicit_pointer_conversion_gdkdrawable_directfb to include
    cairo.h instead of defining the directfb feature manually.
  * New patch, 006_proper-directfb-modules, fixes pkg-config modules included
    to build directfb stuff, uncovered by the change in
    007_implicit_pointer_conversion_gdkdrawable_directfb; refresh
    relibtoolizing patch.
  * Add cross-refs to patch headers.
  * Clean up CFLAGS.
  * Prepare passing -z defs via LDFLAGS in the future.

 -- Loic Minier <lool@dooz.org>  Wed, 13 Jun 2007 16:57:47 +0200

gtk+2.0 (2.10.13-1) unstable; urgency=low

  * Bump Conflicts to iiimf-client-gtk << 12.3.91-4.
  * Upload to unstable; drop check-dist include.
  * New upstream release; no API change.
    - Drop patches 011_directfb-build-fixes-from-head,
      013_gdkproperty-directfb-strdup, 032_filechooser-sizing,
      090_capslock-numlock-im-thai merged upstream.
    - Update relibtoolizing patch, 070_mandatory-relibtoolize.

 -- Loic Minier <lool@dooz.org>  Wed, 13 Jun 2007 10:06:49 +0200

gtk+2.0 (2.10.12-3) experimental; urgency=low

  * Use printf instead of echo in dh_gtkmodules to write to write data to
    files in complex_doit() calls as dash's echo will always honor escape
    sequences.
  * Conflict with gtk2-engines-ubuntulooks (<= 0.9.11-1).
  * New patch, 009_gtk-export-filechooser, exports some filechooser API for
    use in maemo / Hildon; from Nokia, taken from the Ubuntu package; update
    patch 032_filechooser-sizing to apply cleanly; bump shlibs to 2.10.12-3;
    update patch 070_mandatory-relibtoolize.
  * Kill patch 025_dfb-window-destroy-leak from source tree as well now.
  * Include check-dist to prevent accidental uploads to unstable.

 -- Loic Minier <lool@dooz.org>  Thu, 07 Jun 2007 00:13:00 +0200

gtk+2.0 (2.10.12-2) unstable; urgency=low

  [ Loic Minier ]
  * New patch, 15_default-fallback-icon-theme, sets the default
    gtk-fallback-icon-theme to "gnome"; closes: #421353.
  * Also honor parallel=n in DEB_BUILD_OPTIONS.

  [ Josselin Mouette ]
  * 032_filechooser-sizing.patch: patch from Carlos Garnacho in bugzilla
    #420285, committed in trunk. Fixes (among many other things) infinite
    flickering with some window managers (closes: #420021).
  * Refresh other patches.

  [ Loic Minier ]
  * New patch 090_capslock-numlock-im-thai, fixes Thai input method when
    NumLock/CapsLock is on; thanks Theppitak Karoonboonyanan; GNOME #438261;
    closes: #414698.
  * Re-add patch 031_cursor-blinking-timeout to patch series.

  [ Josselin Mouette ]
  * 033_treeview_resizing.patch: fix column resizing in GtkTreeView when
    there is an expander column. See bugzilla #316087.

 -- Josselin Mouette <joss@debian.org>  Fri, 18 May 2007 19:02:20 +0200

gtk+2.0 (2.10.12-1) unstable; urgency=low

  * Bump Conflicts to gtk-im-libthai <= 0.1.4-2.
  * Document that 2.10.11-2 bumped the conflict on scim-gtk2-immodule to <=
    1.4.4-7.
  * Post-transition bump of conflicts to gtk2-engines-wonderland << 1.0-4,
    imhangul (<< 0.9.13-5), gcin (<< 1.3.4-2), gtk-im-libthai (<< 0.1.4-3),
    scim-gtk2-immodule (<< 1.4.4-8), uim-gtk2.0 (<< 1:1.4.1-3),
    gtk2-engines-cleanice (<< 2.4.0-1.1), gtk2-engines-magicchicken
    (<< 1.1.1-7.1), gtk2-engines-qtpixmap (<< 0.28-1.2), libginspx0
    (<< 20050529-1.1), tamil-gtk2im (<< 2.2-4.4), gtk2-engines-xfce
    (<< 2.4.0-1), scim-bridge-client-gtk (<< 0.4.10-1.1), swf-player
    (<< 0.3.6-2.3), gtk-qt-engine (<< 1:0.8~svn-rev36-1).
  * Let the udeb provide the Gtk+ module ABI (binver); closes: #419592.
  * Add a -k flag to dh_gtkmodules, matching the change in dh_pangomodules.
  * Use this new flag for the udeb and the shared library packages.
  * Add ${misc:Depends}.
  * Drop "libtool_is_fool" snippet patching hardcode_libdir_flag_spec and
    archive_cmds which is probably dangerous with newer libtools.
  * Drop patch 000_gtk+-2.0.6-exportsymbols which made all libs export way too
    many symbols and hence was dangerous; closes: #327652.
    - Update patch 070_mandatory-relibtoolize.
  * Fix description of the -dbg package.
  * New upstream release; no ABI change.
    - Refresh patches 011_directfb-build-fixes-from-head and
      040_filechooser_single-click.
    - Update relibtoolizing patch.

 -- Loic Minier <lool@dooz.org>  Thu, 03 May 2007 15:13:54 +0200

gtk+2.0 (2.10.11-2) unstable; urgency=low

  [ Loic Minier ]
  * Bump libwmf conflicts to << 0.2.8.4-5.
  * Fix control generation.
  * Include the new uploaders.mk from gnome-pkg-tools instead of duplicating
    its logic; build-dep on gnome-pkg-tools >= 0.11.
  * Run "make check" test suite for all flavors except if DEB_BUILD_OPTIONS
    contains the "nocheck" keyword; ignore failures.
  * Add support for DEB_BUILD_OPTIONS_PARALLEL.
  * Re-enable FAQ and Tutorial which were fixed upstream at some point; update
    installation dirs.
  * Call dh_installman -a.

  [ Josselin Mouette ]
  * 040_filechooser_single-click.patch: remove shortcut-related actions
    in the response callback. This fixes the annoying bug where you need
    to click twice on "save" after clicking on a shortcut.

  [ Loic Minier ]
  * Initialize CFLAGS to -Wall -g; pass debian/rules' CFLAGS and LDFLAGS to
    configure, doh!
  * Document that 2.10.8 (and 2.10.9) fixed CVE-2007-0010.
  * Stop shipping engines in the udeb again.
  * New patch, 040_ia32-libs.patch, for ia32-libs support via ia32-libs-gtk;
    based on a patch by Goswin von Brederlow with the following changes: a)
    use .32 and .64 suffixes in all cases (compatible with Ubuntu), b) fix
    typo, c) use g_file_test() instead of g_access(); does not cover module
    loading via env vars; closes: #406453.
  * Upload to unstable; drop check-dist include.
  * Wrap build-deps and deps.
  * Add Conflicts on gcin (<= 1.3.4-1), gtk-qt-engine (<= 1:0.8~svn-rev31-3),
    iiimf-client-gtk (<= 12.3.91-3), libginspx0 (<= 20050529-1),
    scim-bridge-client-gtk (<= 0.4.10-1), iiimgcf (<= 11.4.1870-7).
  * Bump Conflicts to gtk2-engines-gtk-qt << 1:0.7-2, imhangul <=
    0.9.13-3.1, libgnomeui-0 <= 2.14.1-3, swf-player <= 0.3.6-2.2,
    tamil-gtk2im <= 2.2-4.3, uim-gtk2.0 <= 1:1.2.1-9, scim-gtk2-immodule (<=
    1.4.4-7).
  * Drop docbook-utils and linuxdoc-tools-text from the build-deps.

 -- Loic Minier <lool@dooz.org>  Fri, 13 Apr 2007 22:25:49 +0200

gtk+2.0 (2.10.11-1) experimental; urgency=low

  * Move build and install base dirs to debian/build and debian/install
    instead of debian/tmp/build and debian/tmp/install.
  * Cleanup rules.
  * Make debian/control PHONY.
  * Use @DOC_PKG@ to point at the HTML doc as well.
  * Tune udeb description.
  * New upstream releases.
    - Drop patch 003_default_fallback_icon_theme, upstream added a fallback on
      hicolor.
    - Drop patch 015_gdkmain-x11_button-mask.patch, merged upstream.
    - Refresh patches.
    - Relibtoolize.
  * Remove 031_cursor-blinking-timeout from patch series as it causes a
    regression in the Thai IM; closes: #414698.

 -- Loic Minier <lool@dooz.org>  Wed, 14 Mar 2007 14:11:58 +0100

gtk+2.0 (2.10.9-1) experimental; urgency=low

  [ Josselin Mouette ]
  * 024_filechooser_single-click.patch:
    + Monitor selection changes instead of monitoring the cursor.
    + Miscellaneous fixes.
  * 015_gdkmain-x11_button-mask.patch, stolen from upstream SVN: fix the
    issue of resizing columns needing two tries in some cases
    (closes: #406906).

  [ Loic Minier ]
  * Add a get-orig-source target to retrieve the upstream tarball.
  * Rename patch 023_gtkentry_password-char-circle to
    030_gtkentry_password-char-circle.
  * Rename patch 024_filechooser_single-click to 040_filechooser_single-click.
  * New patch, 031_cursor-blinking-timeout.patch, to stop blinking the cursor
    after a configurable timeout; helps saving energy by not waking up all Gtk
    processes with a cursor continuously; from upstream SVN r16366 (trunk);
    GNOME #353670, #352442.
  * Include the new check-dist Makefile to prevent accidental uploads to
    unstable; bump build-dep on gnome-pkg-tools to >= 0.10.
  * Bump up libglib2.0-dev of libgtk2.0-dev dep to >= 2.12.0 as well; thanks
    Marc Brockschmidt.

  [ Josselin Mouette ]
  * New upstream release.
    - Fixes CVE-2007-0010; RedHat #218755, #218932.
  * Remove patches integrated upstream:
    + 009_directfb_build.patch
    + 010_fix-stuc-vs-stub-typo.patch
    + 012_missing-stub-files.patch
    + 014_gtktreeview_missing-icons.patch
  * Refresh patches:
    + 020_immodules-files-d.patch
    + 031_cursor-blinking-timeout.patch
    + 040_filechooser_single-click.patch
    + 070_mandatory-relibtoolize.patch

 -- Josselin Mouette <joss@debian.org>  Thu,  1 Mar 2007 21:50:34 +0100

gtk+2.0 (2.10.7-1) experimental; urgency=low

  * New upstream release.
  * Refresh patches.
  * 022_gtkcupsutils_multipage.patch: removed, integrated upstream.
  * Regenerate 070_mandatory-relibtoolize.patch.
  * 014_gtktreeview_missing-icons.patch: update patch with the upstream
    fix that was committed.
  * 009_directfb_build.patch: new patch, fix typo in configure.in for
    the directfb build.

 -- Josselin Mouette <joss@debian.org>  Wed, 10 Jan 2007 00:03:03 +0100

gtk+2.0 (2.10.6-5) experimental; urgency=low

  [ Loic Minier ]
  * Really update gtk2-engines conflict to << 2.8.2-2.

  [ Josselin Mouette ]
  * 022_gtkcupsutils_multipage.patch: new patch, stolen upstream.
    Properly pass multi-value options to cups (closes: #404867).
  * 023_gtkentry_password-char-circle.patch: new patch to replace stars by
    black circles in password fields; thanks Sven Arvidsson; found in Fedora
    and OpenSuse (closes: #401568).
  * 024_filechooser_single-click.patch: patch from UHU-Linux to make the
    side pane in the filechooser usable with a single click
    (closes: #405296).

 -- Josselin Mouette <joss@debian.org>  Wed,  3 Jan 2007 00:14:28 +0100

gtk+2.0 (2.10.6-4) experimental; urgency=low

  [ Loic Minier ]
  * Update gtk2-engines conflict to << 2.8.2-2.

  [ Josselin Mouette ]
  * 014_gtktreeview_missing-icons.patch, stolen from bugzilla: fix
    missing icon in "save as" filechooser dialogs.

 -- Josselin Mouette <joss@debian.org>  Thu, 30 Nov 2006 20:42:44 +0100

gtk+2.0 (2.10.6-3) experimental; urgency=low

  [ Loic Minier ]
  * Update gtk2-engines conflict to <= 2.8.1-4.
  * Update gtk2-engines-pixbuf conflict to <= 2.10.
  * Bump up libcairo-directfb2-dev build-dep to 1.2.4-4.

  [ Josselin Mouette ]
  * 070_mandatory-relibtoolize.patch: recreate with autoconf 2.59, to
    avoid the AM_GLIB_DEFINE_LOCALEDIR bug (making GTK+ applications
    untranslated).
  * Make gtk2-engines conflict less strict.

 -- Josselin Mouette <joss@debian.org>  Sat, 11 Nov 2006 00:04:46 +0100

gtk+2.0 (2.10.6-2) experimental; urgency=medium

  * New patch, 013_gdkproperty-directfb-strdup, to g_strdup() strings returned
    by gdk_atom_name(); GNOME #357611; thanks Attilio Fiandrotti.

 -- Loic Minier <lool@dooz.org>  Sun,  8 Oct 2006 16:03:08 +0200

gtk+2.0 (2.10.6-1) experimental; urgency=low

  * New upstream release.
    - Drop patch 013_stock-icons-typo-in-rm, merged upstream.
    - Relibtoolize: update patch 070_mandatory-relibtoolize.

 -- Loic Minier <lool@dooz.org>  Wed,  4 Oct 2006 11:41:37 +0200

gtk+2.0 (2.10.5-1) experimental; urgency=low

  * Fail if dh_gtkmodules called query helpers on module files, but no module
    could be written to the module file.
  * Parse stderr as well as the stdout of query helpers and bail out if
    g_module_open(); suggest adjusting LD_LIBRARY_PATH.
  * Fix some probably harmless typos.
  * New patch, 030_gtkfilechooserbutton-update-combo-box-null-base-path, to
    avoid a segfault when opening some filechoosers; thanks Sam Morris for
    reporting and testing; from CVS HEAD; GNOME #358405; closes: #390231.
  * New upstream release; no API change.
    - Drop patch 030_gtkfilechooserbutton-update-combo-box-null-base-path,
      merged upstream.
    - New patch, 013_stock-icons-typo-in-rm, to fix a typo in gtk/Makefile.am;
      GNOME #358931.
    - Relibtoolize: update patch 070_mandatory-relibtoolize.

 -- Loic Minier <lool@dooz.org>  Mon,  2 Oct 2006 16:59:18 +0200

gtk+2.0 (2.10.4-1) experimental; urgency=low

  * New upstream release; no API change.
    - Switch from tar-in-tar and sys-build to regular source and quilt
      patching; build-depend on quilt; remove occurrences of $(TOP_SRC_DIR)
      and @TOP_SRC_DIR@ which isn't needed anymore.
    - Refresh patch 021_loader-files-d.
    - New patch, 010_fix-stuc-vs-stub-typo, to replace "stuc" with "stub" in
      gtk/Makefile.am; from HEAD, not commited in the gtk-2-10 branch.
    - New patch, 011_directfb-build-fixes-from-head, to backport directfb
      build fixes; from HEAD not commited in the gtk-2-10 branch.  Thanks
      Attilio Fiandrotti for pointing me at the actual log entry.
    - New patch, 012_missing-stub-files, to add gtk/gtkplug-stub.c and
      gtksocket-stub.c missing from the tarball; from the gtk-2-10 branch.
    - Relibtoolize: update patch 070_mandatory-relibtoolize.

 -- Loic Minier <lool@dooz.org>  Sun, 24 Sep 2006 12:24:31 +0200

gtk+2.0 (2.10.3-3) experimental; urgency=medium

  * Update patch 021_loader-files-d to not warn about missing module files or
    unreadable files as is already the case for immodules; see #388450 for
    more background.
  * Fix awful typo which broke generation of the udeb shlibs and which I
    didn't notice with debdiff; thanks Frans Pop.
  * Drop debian/docs.in and pass the list of files to dh_installdocs instead;
    should fix the missing README and NEWS files.

 -- Loic Minier <lool@dooz.org>  Thu, 21 Sep 2006 17:35:16 +0200

gtk+2.0 (2.10.3-2) experimental; urgency=low

  * Drop obsolete --with-cairo-backend configure flag.
  * Make update-gtk-immodules and update-gtk-immodules no-ops, to avoid
    modules to recreate the /etc modules files on upgrades or by mistake;
    remove the generated module files in /etc on upgrades. closes: #388450
  * Merge 2.8.20-2; drop patch 009_revert-gdkdrawable-directfb, merged
    upstream.

 -- Loic Minier <lool@dooz.org>  Wed, 20 Sep 2006 22:17:30 +0200

gtk+2.0 (2.10.3-1) experimental; urgency=low

  * New upstream releases; with API additions in the filesystem modules API,
    probably only used by gtk-demo, and in the quartz gdk backend, not used in
    Debian.
    - Bump shlibs to >= 2.10.3.
    - Drop patch 009_configurable-cairo-backend-module, it was not really
      required to select a cairo backend dynamically as the backend is always
      cairo-directfb for a directfb gdk.
    - Drop patch 010_gdk-require-cairo-module, merged upstream.
    - Drop patch 011_gdk-directfb-cvs-changes, this release includes the
      changes that were pulled back then.
    - Relibtoolize: update patch 070_mandatory-relibtoolize.

 -- Loic Minier <lool@dooz.org>  Tue, 19 Sep 2006 20:42:38 +0200

gtk+2.0 (2.10.1-2) experimental; urgency=low

  * Drop obsolete scary warning in 2.10.1-1.
  * Drop update-gtk-immodules and update-gdkpixbuf-loaders calls from
    libgtk2.0-0's postinst, this isn't needed for backwards compatibility.
  * Use /usr/lib/libgtk2.0-0/gdk-pixbuf-query-loaders and
    /usr/lib/libgtk2.0-0/gtk-query-immodules-2.0 instead of
    /usr/bin/gdk-pixbuf-query-loaders and /usr/bin/gtk-query-immodules-2.0 in
    dh_gtkmodules.

 -- Loic Minier <lool@dooz.org>  Tue, 19 Sep 2006 16:40:22 +0200

gtk+2.0 (2.10.1-1) experimental; urgency=low

  * Add a missing x11proto-xext-dev build-dep for X SYNC checks.
  * Add a missing libatk1.0-dev (>= 1.9.0) build-dep for ATK.
  * Replace GTK_BINARY_VERSION in debian/*.in to set the binary version of
    binary modules; it is set via debian/scripts/vars and currently in use in
    update-gdkpixbuf-loaders.in and update-gtk-immodules.in.
  * Remove fake support for version argument from update-gdkpixbuf-loaders and
    update-gtk-immodules.
  * New upstream development releases with API additions, and non-public API
    changes and removals.
    - Target at experimental.
    - Update copyright from AUTHORS.
    - Update upstream URL.
    - Bump up libglib2.0-dev build-dep to >= 2.12.0.
    - Add a libdirectfb-dev (>= 0.9.24) build-dep for DirectFB.
    - Add a libcupsys2-dev (>= 1.2) build-dep for CUPS printing backend.
    - Bump shlibs to >= 2.10.0.
    - Update list of docs to ship; now includes NEWS. (Closes: #384225)
    - Update watch file to track stable releases and use HTTP.
    - Set GTK_BINARY_VERSION to 2.10.0.
    - Add or bump Conflicts with packages shipping modules for the 2.4.0
      binary version of Gtk: gtk2-engines-wonderland <= 1.0-3,
      gtk2-engines-cleanice <= 2.4.0-1, gtk2-engines <= 1:2.6.10-2,
      gtk2-engines-magicchicken <= 1.1.1-7, gtk2-engines-pixbuf <= 2.8.20-1,
      gtk2-engines-gtk-qt <= 1:0.7-1, gtk2-engines-qtpixmap <= 0.28-1.1,
      librsvg2-common <= 2.14.4-2, gtk2-engines-xfce <= 2.3.90.2-1,
      libgnomeui-0 <= 2.14.1-2, tamil-gtk2im <= 2.2-4.2, imhangul <= 0.9.13-3,
      iiimgcf <= 11.4.1870-7.3, scim-bridge <= 0.2.4-1, scim-gtk2-immodule <=
      1.4.4-4, gtk-im-libthai <= 0.1.4-1, uim-gtk2.0 <= 1:1.2.1-3, libwmf-dev
      <= 0.2.8.4-2, libwmf0.2-7 <= 0.2.8.4-2, swf-player <= 0.3.6-2.1.
    - Replace 001_gtk+-2.2.0-buildfix-immodule patch with
      001_static-linking-dont-query-immodules which has more chances to be
      merged upstream; see GNOME #346531.
    - Drop 006_gtk+-2.8.17-directfb patch, merged upstream.
    - Refresh patches: 000_gtk+-2.0.6-exportsymbols,
      003_default_fallback_icon_theme,
      004_gtk+-ximian-gtk2-filesel-navbutton-5,
      007_implicit_pointer_conversion_gdkdrawable_directfb.
    - Update 070_mandatory-relibtoolize with libtoolize --force --copy &&
      aclocal-1.7 -I m4macros && autoconf && automake-1.7.
    - New patch, 002_static-linking-dont-build-perf, to avoid building the
      perf measurement tools in static builds; see GNOME #346559; needs
      the 001_gtk+-2.2.0-buildfix-immodule patch.
    - New patch, 009_configurable-cairo-backend-module, to add a new
      --with-cairo-backend flag which will select a cairo-$backend.pc
      pkg-config module instead of the default of cairo.pc; see GNOME #351509.
    - Configure with --with-cairo-backend=directfb for the dfb build.
    - New patch, 010_gdk-require-cairo-module, to require the Cflags and Libs
      from the cairo-directfb module (as $cairo_module); see GNOME #351519.
    - New patch, 011_gdk-directfb-cvs-changes, backport of CVS only build
      fixes to permit compilation against directfb 0.9.25.1.
  * Fix bashishms in debian/rules. (Closes: #385473)
  * Generate a Provides: gtk2.0-binver-@BINVER@ in libgtk2.0-@SONAME@ to track
    the binary version of Gtk and to permit Gtk modules to depend on it.
  * Define the flags for each flavor (shared, static, and udeb) in Makefile
    vars and share the common flags.
  * Only pass --host to configure if DEB_HOST_GNU_TYPE and DEB_BUILD_GNU_TYPE
    differ.
  * Stop shipping *.la and *.a files of modules (all module types).
  * Move GTK_BINARY_VERSION back to rules.
  * Use GTK_BINVER_DEP instead of BINVER.
  * Build flavors out-of-tree; saves 25% of required build space (315 MB) and
    some build time / IO load; this clutters the headers a little (full build
    path is mentionned instead of ".") though.
  * Rewrite and cleanup the build process completely.
  * Install the full set of pkg-config files from the dfb flavor in
    /usr/lib/pkgconfig/libgtk-directfb-2.0; to use this feature, set
    PKG_CONFIG_PATH while invoking pkg-config (or configure); the
    /usr/lib/pkgconfig/*directfb*.pc files will be removed when Debian sources
    have been converted.
  * In the same spirit, gdkconfig.h is in /usr/lib/gtk-2.0/include/directfb;
    to use it, prepend -I/usr/lib/gtk-2.0/include/directfb to CFLAGS.
  * Fix generation of /etc/gtk-2.0/gdk-pixbuf.loaders for the udeb.
    (Closes: #382435)
  * Build-depend on libcairo-directfb2-dev >= 1.2.4-2 to get PDF/PS support in
    the directfb flavor of libcairo.
  * Recommend the linked source packages in libgtk2.0-doc instead of simply
    suggesting them.
  * Rewrite update-gdkpixbuf-loaders and update-gtk-immodules.
  * Drop double libatk1.0-dev build-dep.
  * Empty the dependency_libs in the *.la files of libgtk2.0-dev.
  * New immodule files handling with *.immodules files below
    /usr/lib/gtk-2.0/<BINARY_VERSION>/immodule-files.d.
    - New patch, 020_immodules-files-d, to split the module search path on
      ":", as is done in Pango, prepend
      /usr/lib/gtk-2.0/<BINARY_VERSION>/immodule-files.d to the search path,
      and to read all *.immodules files when a directory is encountered in the
      search path.
    - Pre-generate
      /usr/lib/gtk-2.0/<BINARY_VERSION>/immodule-files.d/libgtk2.0-0.immodules
      for the shared library.
    - Continue generating /etc/gtk-2.0/gtk.immodules until packages are
      updated.
  * Add the libpixmap engine to the udeb for the new Bladr GTK theme for g-i.
  * New loader files handling with *.loaders files below
    /usr/lib/gtk-2.0/<BINARY_VERSION>/loaders-files.d.
    - New patch, 021_loader-files-d, to split the module search path on
      ":", as is done in Pango, prepend
      /usr/lib/gtk-2.0/<BINARY_VERSION>/loader-files.d to the search path,
      and to read all *.loaders files when a directory is encountered in the
      search path.
    - Pre-generate
      /usr/lib/gtk-2.0/<BINARY_VERSION>/loader-files.d/libgtk2.0-0.loaders
      for the shared library and libgtk-directfb-2.0-0-udeb.loaders for the
      udeb.
    - Continue generating /etc/gtk-2.0/gdk-pixbuf.loaders until packages are
      updated.
    - This particular patch uses two ugly workarounds and needs work before
      being sent upstream.
  * New Debhelper-based command, dh_gtkmodules, to create module files for IM
    modules and GdkPixbuf loaders; it will still add a dependency on the
    binary version of Gtk for other modules.
  * Make use of the new dh_gtkmodules during the build (override the path to
    gtk-query-immodules-2.0 and gdk-pixbuf-query-loaders.
  * Add ${misc:Depends} to gtk2-engines-pixbuf.

 -- Loic Minier <lool@dooz.org>  Tue, 19 Sep 2006 15:13:38 +0200

gtk+2.0 (2.8.20-2) unstable; urgency=low

  * New patch, 009_revert-gdkdrawable-directfb, to revert a fix for Italic
    letters which caused ugly unneeded horizontal/vertical lines; thanks
    Davide Viti. (Closes: #386860)
  * Fix typo, install-dfb depends on build-dfb, not build-shared.
  * Fix typo (DFB_PKGFIR versus DFB_PKGDIR), use the BUILD_DFB_DIR version of
    gdk-pixbuf-query-loaders, and set LD_LIBRARY_PATH to the udeb's /usr/lib;
    should fix the empty /etc/gtk-2.0/gdk-pixbuf.loaders. (Closes: #382435)
  * Ship all engines of the DirectFB build in the udeb, that is
    engines/libpixmap.so.

 -- Loic Minier <lool@dooz.org>  Wed, 20 Sep 2006 21:36:04 +0200

gtk+2.0 (2.8.20-1) unstable; urgency=low

  * New upstream releases; no API changes.

 -- Loic Minier <lool@dooz.org>  Mon, 14 Aug 2006 16:52:04 +0200

gtk+2.0 (2.8.18-7) unstable; urgency=medium

  * Rename patches to reflect the order in which they are applied:
    - 000_gtk+-2.2.0-buildfix-immodule to 001_gtk+-2.2.0-buildfix-immodule
    - 001_default_fallback_icon_theme to 003_default_fallback_icon_theme
    - 001_gtk+-ximian-gtk2-filesel-navbutton-5 to
      004_gtk+-ximian-gtk2-filesel-navbutton-5
    - 002_xpmico to 005_xpmico
    - 003_gtk+-2.8.17-directfb to 006_gtk+-2.8.17-directfb
    - 005_implicit_pointer_conversion to
      007_implicit_pointer_conversion_gdkdrawable_directfb
    - 006_implicit_pointer_conversion to
      008_implicit_pointer_conversion_gdkgc_directfb
  * Change the 000_gtk+-2.0.6-exportsymbols, and
    001_gtk+-2.2.0-buildfix-immodule patches to only patch the
    non-autogenerated files.
  * Rename 004_reautoconf to 070_mandatory-relibtoolize; update it for the
    previous changes; use an older autoconf version to work around a bug
    in the glib-gettext macro which broke localization in dialog boxes; thanks
    Mike Hommey.

 -- Loic Minier <lool@dooz.org>  Sun,  6 Aug 2006 11:49:48 +0200

gtk+2.0 (2.8.18-6) unstable; urgency=low

  * 005_implicit_pointer_conversion.patch: patch from Dann Frazier to
    fix an implicit pointer conversion error on 64-bit architectures
    (closes: #381081).
  * 006_implicit_pointer_conversion.patch: fix another implicit
    conversion by allowing deprecated functions in the necessary header
    file (closes: #381082).

 -- Josselin Mouette <joss@debian.org>  Wed,  2 Aug 2006 14:48:54 +0200

gtk+2.0 (2.8.18-5) unstable; urgency=low

  [ Loic Minier ]
  * Set Priority to extra to sync with overrides.

  [ Josselin Mouette ]
  * Set priority to extra for the udeb.
  * Bump build dependencies for libcairo to the stable version.
  * Lots of cleanup in debian/rules.
  * Rename directfb packages to libgtk-directfb-2.0-*.
  * Move .a and .la files from the engine package to the development
    package.
    + Add appropriate Replaces: field.

 -- Josselin Mouette <joss@debian.org>  Sun, 30 Jul 2006 18:21:37 +0200

gtk+2.0 (2.8.18-4) experimental; urgency=low

  * Bump libcairo build dependencies.
  * Only install the PNG loader in the udeb.
  * Rebuild against a fixed glib.

 -- Josselin Mouette <joss@debian.org>  Mon, 26 Jun 2006 22:34:27 +0200

gtk+2.0 (2.8.18-3) experimental; urgency=low

  [ Loïc Minier ]
  * Bump libgtk2.0-dev dependency and build-dep on libx11-dev to >= 2:1.0.0-6
    as it ships x11.pc which ends up in the Requires of gdk-x11-2.0.pc.
    (Closes: #326199, #370693)
    [debian/control, debian/control.in]

  [ Josselin Mouette ]
  * 003_gtk+-2.8.17-directfb.patch: new patch, bringing a new directfb
    backend.
  * 004_reautoconf.patch: new patch, result of "libtoolize --force
    --copy; aclocal; autoheader; automake -acf; autoconf; rm -rf
    autom4te.cache" with the previous patches applied.
  * Make 3 new packages: libgtk+2.0-directfb0-udeb,
    libgtk+2.0-directfb-dev and  libgtk+2.0-directfb0.
  * Add a new build flavour for directfb (only the shared version).
  * Use chrpath to remove the rpath in the udeb.
  * Generate a fake shlibs.local to handle all intra-gtk dependencies by
    hand.
  * Switch to debhelper compatibility mode 5 and require 5.0.22.
  * Standards-version is 3.7.2.
  * Break the circular dependency between libgtk2.0-0, libgtk2.0-bin and
    libgtk2.0-common (closes: #309604).
    + Remove libgtk2.0-common dependency on libgtk2.0-0.
    + Remove libgtk2.0-0 dependency on libgtk2.0-bin.
    + Use ${binary:Version} and ${source:Version} to ensure strict
      dependencies.
    + Build-depend on dpkg-dev 1.13.19.
    + Invert the libgtk2.0-common -> libgtk2.0-0 symbolic link.
    + libgtk2.0-common.preinst, libgtk2.0-0.postinst: dance the symbolic
      link samba.
    + Move support binaries and scripts to libgtk2.0-0 and make
      libgtk2.0-bin a binary-all package containing only scripts.
    + Move /usr/sbin/update-* calls to libgtk2.0-0.
    + update-*: call binaries at their new location.

 -- Josselin Mouette <joss@debian.org>  Mon, 26 Jun 2006 22:31:14 +0200

gtk+2.0 (2.8.18-1) unstable; urgency=low

  * New upstream version:
    Bugs fixed:
    - search box positioning has some bugs
    - Gdk does not translate VK_NUMPADx to GDK_KP_x
    - sanely handle late (re)setting of dnd image
    - Text is shifted off-by-one in Add to panel
    - gtk_widget_create_pango_layout docs typo
    - GtkLayout In GtkScrolledWindow does not receive the scroll_event
    - gtktreeview has RTL problems with toggle buttons if using gtktreestore
      as a model
    - Wrong drop location in GtkEntry
    - GtkImage animation CRITICALS on switching themes
    - DnD: Conditional jump or move depends on uninitialised value
    - cursor blocked to dnd mode after using shift and dnd on a GtkCalendar
    - Crashes while creating source code w/GtkFontSelection
    - the right edge tab does not appear when switching tab
    - Warning in gtk_paned_compute_position
    - gdk should set resolution on PangoCairoFontmap, not PangoCairoContext
    - GtkTreeView does not resize correctly
    - gtk_tree_view_get_cell_area() forgets depth-one expander
    - expander animation not working in RTL mode
    - Multiple issues discovered by Coverity
    - Make gtk_file_chooser_button_new() friendlier for language bindings

 -- Sebastien Bacher <seb128@debian.org>  Tue, 30 May 2006 17:02:26 +0200

gtk+2.0 (2.8.17-1) unstable; urgency=low

  * New upstream version:
    Bugs fixed:
    - Expander disclosure button is too small
    - gtk_image_clear doesn't cause redraw
    - typo in configure.in yields suspicious warning
    - gtk_icon_view_set_cursor causes Segmentation fault
    - garbage output of --help in non UTF-8 locale
    - GtkNotebook does not destroy its children on destroy()
    - TreeView DnD between-row highlight colo
    - Gtk-Criticals occur when scrolling a text_view that is not realized
    - Hidden menubar still activates submenus with kbd
    - GtkTreeItem broken
    -  Clean up button press handling (use one-grab-op-at-a-time pattern)
    - broken scrolling when selecting
    - GTK+ File-chooser dialog crashes
    - Nautilus crashes when dragging icons to another screen
    - mixed line separators confuse gtk_text_iter_ends_line
    - Textview child is covered by window border
    - gdk_pixbuf_loader_new_with_type(): What image types are allowed?
    - Missing progress bar label
    - Fix a problem which caused grab-notify signal to be missed in some cases
  * debian/control.in:
    - clear the Build-Depends on xlibs-static-pic | xlibs-pic, not required
    - updated the Build-Depends on libpango1.0-dev so it build with
      the xorg transitioned version
  * * debian/patches/001_default_fallback_icon_theme.patch:
    - set the default fallback icon theme to "gnome", fixes the issues with
      the moves of icons from hicolor to gnome

 -- Sebastien Bacher <seb128@debian.org>  Sun,  9 Apr 2006 21:54:11 +0200

gtk+2.0 (2.8.16-1) unstable; urgency=low

  * New upstream version

 -- Sebastien Bacher <seb128@debian.org>  Wed, 15 Mar 2006 19:26:46 +0100

gtk+2.0 (2.8.15-1) unstable; urgency=low

  * New upstream version:
    * Bugs fixed:
      - Keys P and N in "open file" dialog have special meaning
      - MS-Windows theme (GTK-Wimp) shows all funky characters
      - Optimize gdk on win32
      - Hollow polygons have wrong linecaps
      - panel crash with a11y enabled
    * Updated translations (bg,bn,cs,eu,ro)

 -- Sebastien Bacher <seb128@debian.org>  Tue, 14 Mar 2006 15:41:56 +0100

gtk+2.0 (2.8.13-1) unstable; urgency=low

  * New upstream version:
    * Bugs fixed:
    - Can't select some items in GtkIconView
    - gtk_icon_theme_list_icons: example contexts don't work
    - gnopernicus crashes on changing display screen source for magnifier
    - evince crashes in gdk_region_union_with_rect
    - Small error in _gdk_gc_update_context
    - gtk.Notebook.get_current_page() returns incorrect page number
      when pages hidden
    - GtkAboutDialog not responsive to Escape key
    - GtkNotebook popup menu not keynavigatable
    - GtkRadioButton does not issue notify::active
    - Make more use of G_DISABLE_ASSERT in TextView code
    * Updated translations

 -- Sebastien Bacher <seb128@debian.org>  Sat, 25 Feb 2006 23:56:58 +0100

gtk+2.0 (2.8.12-1) unstable; urgency=low

  * New upstream bugfix release.
  * [debian/copyright] Updated FSF's address.

 -- J.H.M. Dassen (Ray) <jdassen@debian.org>  Sun, 12 Feb 2006 14:11:11 +0100

gtk+2.0 (2.8.11-1) unstable; urgency=low

  * New upstream version
    * Avoid memory overruns in the pixbuf theme engine with nonsensical
      gradient specifications.  [Matthias]
    * Bugs fixed:
    - Cursor doesn't move as expected
    - Segfault from combination of gtk_container_set_resize_mode()
      and GtkComboBox
    - segfault in update_cursor on amd64
    - eog crashes at launch under AIX
    - "~" should bring up the location dialog
    - gtk_text_layout_get_cursor_locations() chokes on layout=0x0
    * Documentation improvements [Federico Mena Quintero]
    * Translation updates (es,pt_BR,zh_HK,zh_TW)

 -- Sebastien Bacher <seb128@debian.org>  Fri, 27 Jan 2006 22:28:05 +0100

gtk+2.0 (2.8.10-1) unstable; urgency=low

  * New upstream version
  * debian/control.in:
    - updated the glib requirement
  * debian/patches/001_fs_documents.patch:
    - dropped, stick with upstream behaviour rather

 -- Sebastien Bacher <seb128@debian.org>  Thu, 12 Jan 2006 13:34:37 +0100

gtk+2.0 (2.8.9-2) unstable; urgency=low

  * Upload to unstable

 -- Sebastien Bacher <seb128@debian.org>  Thu, 15 Dec 2005 15:13:32 +0100

gtk+2.0 (2.8.9-1) experimental; urgency=low

  * New upstream version:
    Bugs fixed:
    - File chooser filter behaves weird
    - 2.8.4 to 2.8.6: sound-juicer crash, fileselector assertions
    - On unsetting the Model, GtkTreeView does not clear
      it's associated TreeSelection
    - Crash on selecting a file of null mime-type
    - gtktoolbutton leaks a pixbuf
    - GdkEvent leaked in gtktreeview.c / gtk_tree_view_key_press
    - Typo in trap_activate_cb()
    - gtkcalendar.c: The identifier is already declared.
    - gtk_menu_attach_to_widget() does not take NULL detacher
    - Unhinted fonts are measured incorrectly and drawing
      problems occur as a result
    - unwanted scrolling in recent gtk
    - Toolbars without icons are invisible in icon-only mode
    - Search-entry in the TreeView not working properly
    - gtktoolbutton.c:562: warning: 'image' is used
      uninitialized in this function
    - reference count of textbuffer increases with each paste
    - gtk_selection_data_get_uris leaks memory
    Other changes:
    - Remove GMemChunk from public header files to
      support building against GLib 2.10
    - Report errors in option parsing
    - Merge upstream xdgmime changes to handle duplicate glob patterns

 -- Sebastien Bacher <seb128@debian.org>  Sat, 10 Dec 2005 18:22:50 +0100

gtk+2.0 (2.8.8-1) experimental; urgency=low

  * New upstream version:
    GtkFileChooser:
     - Make F2 work for renaming bookmarks
    GtkEntry:
     - Turn off input methods in password entries
    - Other fixes * Documentation improvements
    - Updated translations

 -- Sebastien Bacher <seb128@debian.org>  Tue, 29 Nov 2005 16:00:32 +0100

gtk+2.0 (2.8.7-1) experimental; urgency=low

  * New upstream version.
  * Security fixes:
    - Add check to XPM reader to prevent integer overflow for specially crafted
      number of colors (CVE-2005-3186) (Closes: #339431).
    - Fix endless loop with specially crafted number of colors (CVE-2005-2975).
  * debian/patches/001_fs_documents.patch:
    - updated.
  * debian/rules:
    - fix confusing cp usage.

  [ Loic Minier ]
  * Drop xlibs-dev deps and build-deps.
    [debian/control, debian/control.in]

 -- Sebastien Bacher <seb128@debian.org>  Wed, 16 Nov 2005 11:54:11 +0100

gtk+2.0 (2.8.3-1) experimental; urgency=low

  * New upstream version:
    - Fix problems with the handling of initial settings
      for font options and cursor themes.
    - Add a --ignore-theme-index option to gtk-update-icon-cache.

 -- Jordi Mallach <jordi@debian.org>  Thu,  1 Sep 2005 19:45:50 +0200

gtk+2.0 (2.8.2-1) experimental; urgency=low

  * New upstream version:
    - Fix a crash with custom icon themes, which affected
      the gnome-theme-manager.
    - Make sure font and cursor settings are propaged down
      to the screen initially.
  * debian/control.in:
    - require the current pango.

 -- Sebastien Bacher <seb128@debian.org>  Thu, 25 Aug 2005 00:36:18 +0200

gtk+2.0 (2.8.1-1) experimental; urgency=low

  * New upstream version:
    - gtk-update-icon-cache no longer stores copies of symlinked icons,
      and it has a --index-only option to omit image data from the cache.
    - Make large GtkSizeGroups more efficient.
    - Improve positioning of menus in GtkToolbar.
    - Make scrolling work on unrealized icon views.
    - Avoid unnecessary redraws on range widgets.
    - Make sure that all GTK+ applications reload icon themes promptly.
    - Ensure that gdk_pango_get_context() and gtk_widget_get_pango_context()
      use the same font options and dpi value.
    - Multiple memory leak fixes.
  * debian/control.in:
    - updated the libgtk2.0-dev Depends according to the changes.
  * debian/rules:
    Add --enable-explicit-deps=yes to make sure stuff like x11 gets listed as a
    Requires: in gdk(-x11)-2.0.pc, because otherwise linkage against -lX11 and
    friends doesn't get carried through.  Whether or not this is correct is
    arguable, since libgdk-x11-2.0.so.0* ends up linked against it anyway, but
    stuff like gnome-panel seems to be relying on this transience.
    Change by Daniel Stone.

 -- Sebastien Bacher <seb128@debian.org>  Wed, 24 Aug 2005 11:24:16 +0200

gtk+2.0 (2.8.0-1) experimental; urgency=low

  * New upstream version.
  * debian/control.in:
    - build with the new cairo (Closes: #323705).
    - updated the Build-Depends for xorg (Closes: #323080).
  * debian/copyright:
    - use License instead of Copyright (Closes: #323209).
  * debian/patches/001_fs_documents.patch:
    - default to Documents.
  * debian/rules:
    - updated the shlibs.
  * debian/watch:
    - updated.

 -- Sebastien Bacher <seb128@debian.org>  Thu, 18 Aug 2005 12:19:41 +0200

gtk+2.0 (2.7.2-1) experimental; urgency=low

  * New upstream version.
  * debian/control.in:
    - updated the Build-Depends.
  * debian/rules:
    - updated the shlibs.
    - use cairo.
  * debian/watch:
    - updated.

 -- Sebastien Bacher <seb128@debian.org>  Tue, 12 Jul 2005 01:06:55 +0200

gtk+2.0 (2.6.8-1) unstable; urgency=low

  * New upstream version.
  * debian/patches/003_focus_issues.patch:
    - fixed with the new version.

 -- Sebastien Bacher <seb128@debian.org>  Thu, 16 Jun 2005 12:52:35 +0200

gtk+2.0 (2.6.7-2) unstable; urgency=low

  * Upload to unstable.
  * Forward patches from 2.6.4 branch:
    + 003_focus_issues.patch: stolen from CVS HEAD to fix focus issues.
    + debian/gtk-tutorial.devhelp: updated to reflect the reality of the
      html files.
  * Loïc Minier:
    + Document the configuration of Emacs-style key bindings in README.Debian,
      with additional instructions for GNOME users. [debian/README.Debian]
      (Closes: #309530)

 -- Josselin Mouette <joss@debian.org>  Mon,  6 Jun 2005 22:39:27 +0200

gtk+2.0 (2.6.7-1) experimental; urgency=low

  * New upstream version:
    - Fix compilation with gcc 4.0 (Closes: #303646).
  * debian/rules:
    - clean from the mips changes.
  * debian/patches/002_bmp.patch:
    - the new version fixes that.
  * debian/patches/004_fs_newdir.patch:
    - the new version fixes that.

 -- Sebastien Bacher <seb128@debian.org>  Thu, 14 Apr 2005 22:06:53 +0200

gtk+2.0 (2.6.4-1) unstable; urgency=medium

  * New upstream release.
  * debian/patches/004_fs_newdir.patch:
    - fix a crash in the fileselector when creating a directory.
  * debian/patches/003_iconcache.patch:
    - this bug is fixed in the new version.
  * debian/patches/004_mipsbuild.patch:
    - dropped, this change is not required.
  * debian/patches/002_bmp.patch:
     - fix CAN-2005-0891: BMP double free Dos (Closes: #303141).

 -- Sebastien Bacher <seb128@debian.org>  Tue,  5 Apr 2005 21:09:01 +0200

gtk+2.0 (2.6.2-4) unstable; urgency=high

  * Sjoerd Simons:
    - debian/patches/003_iconcache.patch
      + Updated. Let updateiconcache.c include config.h so it's correctly build
        with large file support (Closes: #295777).
  * Sebastien Bacher:
    - debian/shlibs.local:
      + dropped, fix the self depends (Closes: #296175).
  * Loic Minier:
    - debian/control*
      + added gtk2-engines-pixbuf subsection and priority to sync with
        the override.
  * Use high urgency so that icon themes can propagate to testing.

 -- Josselin Mouette <joss@debian.org>  Wed,  2 Mar 2005 22:28:38 +0100

gtk+2.0 (2.6.2-3) unstable; urgency=low

  * Patch from Steve Langasek <vorlon@debian.org>:
    Add a --disable-testsuite argument to upstream configure, to permit
    skipping the testsuite on architectures where large static binaries
    are currently problematic (i.e., mips).  Closes: #295048.

 -- Sebastien Bacher <seb128@debian.org>  Sun, 13 Feb 2005 19:23:39 +0100

gtk+2.0 (2.6.2-2) unstable; urgency=low

  * debian/libgtk2.0-bin.postinst:
    - don't run gtk-update-icon-cache, the themes should do that
      (Closes: #293568).
  * debian/patches/003_iconcache.patch:
    - should fix the gtk-update-icon-cache issue on sparc.

 -- Sebastien Bacher <seb128@debian.org>  Sun,  6 Feb 2005 19:57:57 +0100

gtk+2.0 (2.6.2-1) unstable; urgency=low

  * New upstream release:
    - fix the loop in gtkdialog (Closes: #291051).
    - should fix the issue on sparc (Closes: #293711).

 -- Sebastien Bacher <seb128@debian.org>  Sun,  6 Feb 2005 00:16:52 +0100

gtk+2.0 (2.6.1-2) unstable; urgency=low

  * Upload to unstable.
  * debian/patches/004_gtkmodules.patch:
    - don't reverse the order of modules, that fix a crash with the modules.

 -- Sebastien Bacher <seb128@debian.org>  Wed,  2 Feb 2005 18:28:09 +0100

gtk+2.0 (2.6.1-1) experimental; urgency=low

  * New upstream release.

 -- Sebastien Bacher <seb128@debian.org>  Sun,  9 Jan 2005 14:23:07 +0100

gtk+2.0 (2.6.0-1) experimental; urgency=low

  * New upstream release (Closes: #275239).
  * debian/control.in:
    - create a gtk2-engines-pixbuf package.
    - recommends hicolor-icon-theme (Closes: #287334).
    - rename libgtk2.0-dbg to libgtk2.0-0-dbg.
    - updated the Build-Depends.
  * debian/gtk2-engines-pixbuf.files:
    - added.
  * debian/libgtk2.0-bin.files:
    - install gtk-update-icon-cache here.
  * debian/libgtk2.0-bin.postinst:
    - call gtk-update-icon-cache.
  * debian/patches/001_gtk+-debian-aclocal-pass_all.patch:
    - removed, should not be needed with the new version.
  * debian/patches/003_treeview-typeahead.patch,
    debian/patches/003_filechooser-search.patch,
    debian/patches/004_treeview-activate.patch,
    debian/patches/005_modifiers.patch:
    - removed, these changes are in the new version.
  * debian/rules:
    - updated the shlibs.
    - use dh_strip to make the debug package.
  * update-gtk-immodules.in:
  * update-gdkpixbuf-loaders.in:
    - module version is 2.4.0.
  * debian/watch:
    - updated.

 -- Sebastien Bacher <seb128@debian.org>  Wed, 29 Dec 2004 18:55:11 +0100

gtk+2.0 (2.4.14-2) unstable; urgency=low

  * debian/patches/003_filechooser-search.patch:
    - open the path entry if "/" is enter in the file-selector.
  * debian/patches/004_treeview-activate.patch:
    - typeahead active the row.
  * debian/patches/005_modifiers.patch:
    - accept shift-/ for bringing up the location popup.

 -- Sebastien Bacher <seb128@debian.org>  Tue, 21 Dec 2004 16:21:15 +0100

gtk+2.0 (2.4.14-1) unstable; urgency=low

  * New upstream release (Closes: #286021).
  * debian/control.in:
    - set myself as maintainer.
  * debian/patches/003_treeview-typeahead.patch:
    - backport of the typeahead feature for the treeviews.

 -- Sebastien Bacher <seb128@debian.org>  Sun, 19 Dec 2004 14:55:07 +0100

gtk+2.0 (2.4.13-1) unstable; urgency=low

  * New upstream release:
    - make new notebook tabs appear again (Closes: #276266).

 -- Sebastien Bacher <seb128@debian.org>  Wed, 13 Oct 2004 16:48:13 +0200

gtk+2.0 (2.4.11-1) unstable; urgency=low

  * New upstream release.

 -- Sebastien Bacher <seb128@debian.org>  Mon, 11 Oct 2004 19:48:52 +0200

gtk+2.0 (2.4.10-1) unstable; urgency=low

  * New upstream release.
  * debian/patches/002_xpmico.patch:
    - updated, the two xpm fixes are in the new version.

 -- Sebastien Bacher <seb128@debian.org>  Sun, 19 Sep 2004 00:19:27 +0200

gtk+2.0 (2.4.9-2) unstable; urgency=high

  * debian/patches/002_xpmico.patch:
    - fix CAN-2004-0782 Heap-based overflow in pixbuf_create_from_xpm.
    - fix CAN-2004-0783 Stack-based overflow in xpm_extract_color.
    - fix CAN-2004-0788 ico loader integer overflow.

 -- Sebastien Bacher <seb128@debian.org>  Fri, 17 Sep 2004 12:23:02 +0200

gtk+2.0 (2.4.9-1) unstable; urgency=medium

  * GNOME team upload.
  * New upstream release.
  * debian/patches/002_gtk+-pixbuf-breakage.patch: removed, included in
    upstream version 2.4.8.

 -- Jordi Mallach <jordi@debian.org>  Thu, 26 Aug 2004 14:41:17 +0200

gtk+2.0 (2.4.7-1) unstable; urgency=medium

  * GNOME team upload.
  * New upstream release.
  * debian/patches/002_gtk+-pixbuf-breakage.patch: new, apply patch
    from CVS to fix thumbnail corruption in nautilus.

 -- Jordi Mallach <jordi@debian.org>  Wed, 25 Aug 2004 20:12:28 +0200

gtk+2.0 (2.4.4-2) unstable; urgency=medium

  * Rebuilt with libtiff4.
  * debian/control.in:
    - Build-Depends on libtiff4-dev.

 -- Sebastien Bacher <seb128@debian.org>  Wed, 28 Jul 2004 23:11:54 +0200

gtk+2.0 (2.4.4-1) unstable; urgency=low

  * New upstream release
    - fix the problem with directories displayed twice in the file chooser
      (Closes: #249057).
  * debian/control.in:
    - libgtk2.0-bin Conflicts with old libgtk2.0-dev.

 -- Sebastien Bacher <seb128@debian.org>  Sun, 11 Jul 2004 00:33:45 +0200

gtk+2.0 (2.4.3-3) unstable; urgency=low

  * debian/control.in:
    - since manpages have moved from libgtk2.0-dev to libgtk2.0-bin we need
      to update the Replaces.

 -- Sebastien Bacher <seb128@debian.org>  Mon,  5 Jul 2004 21:15:25 +0200

gtk+2.0 (2.4.3-2) unstable; urgency=low

  * debian/libgtk2.0-bin.files:
    - moved gdk-pixbuf-query-loader and gtk-query-immodules-2.0 manpages
      to libgtk2.0-bin. (Closes: #257399).
  * debian/libgtk2.0-doc.doc-base.gtk-faq,
    debian/libgtk2.0-doc.doc-base.gtk-tutorial:
    - changed index.html with book1.html.
  * Included devehelp files from Richard Cohen <richard@daijobu.co.uk>
    for the faq and the tutorial (Closes: #256844).

 -- Sebastien Bacher <seb128@debian.org>  Sat,  3 Jul 2004 12:14:38 +0200

gtk+2.0 (2.4.3-1) unstable; urgency=medium

  * New upstream release
    - fix the button size allocation logic (Closes: #253971, #253974).
  * debian/rules
    - updated the shlibs.

 -- Sebastien Bacher <seb128@debian.org>  Tue, 15 Jun 2004 11:29:13 +0200

gtk+2.0 (2.4.2-1) unstable; urgency=low

  * New upstream release (Closes: #252690).

 -- Sebastien Bacher <seb128@debian.org>  Sat,  5 Jun 2004 17:23:57 +0200

gtk+2.0 (2.4.1-4) unstable; urgency=low

  * Conflict with librsvg2-common << 2.6.3-1 (closes: #250714, #250647).

 -- Josselin Mouette <joss@debian.org>  Tue, 25 May 2004 14:15:22 +0200

gtk+2.0 (2.4.1-3) unstable; urgency=low

  * GNOME Team Upload.
  * Upload to unstable
    + close bug fixed in experimental uploads
      (Closes: #161244, #201429, #201507, #203677, #208744, #223316, #228603)
      (Closes: #232081, #234902, #238479, #241860)
  * Marc Brockschmidt <he@debian.org>
   + debian/rules: Really, *really* surpress warnings when removing directories
     (using >/dev/null 2>&1 instead of 2>&1 >/dev/null)

 -- Sebastien Bacher <seb128@debian.org>  Sat, 22 May 2004 15:23:21 +0200

gtk+2.0 (2.4.1-2) experimental; urgency=low

  * debian/control.in:
    + Conflict with old versions of packages that need a rebuild to work with
      gtk+2.4 to force the updates.

 -- Sebastien Bacher <seb128@debian.org>  Sat, 15 May 2004 23:24:07 +0200

gtk+2.0 (2.4.1-1) experimental; urgency=low

  * New upstream release.
  * Akira TAGOH <tagoh@debian.org>
  + debian/control:
    - added libgtk2.0-0 to Depends for libgtk2.0-common. (from 2.2.4-6).
    - libgtk2.0-dev requires libxext-dev. (Closes: #247469)
  * Sebastien Bacher <seb128@debian.org>
  + debian/rules:
    - updated shlib to 2.4.1.

 -- Sebastien Bacher <seb128@debian.org>  Wed,  5 May 2004 23:32:54 +0200

gtk+2.0 (2.4.0-4) experimental; urgency=low

  * Akira TAGOH <tagoh@debian.org>
  + debian/control:
    - moved arch-independent files to libgtk2.0-common again.
    - separated arch-dependent files to libgtk2.0-bin.

 -- Akira TAGOH <tagoh@debian.org>  Sat, 24 Apr 2004 02:11:52 +0900

gtk+2.0 (2.4.0-3) experimental; urgency=low

  * Akira TAGOH <tagoh@debian.org>
  + debian/rules:
    - modified the sed script to strip the version properly.
      (closes: Bug#241860)
    - clean up.
  + debian/control:
    - updated the dependencies for the separated xlibs-dev. (from 2.2.4-4)
    - separated arch-independent data to libgtk2.0-data package.
      (from 2.2.4-4)

 -- Akira TAGOH <tagoh@debian.org>  Fri, 23 Apr 2004 22:43:58 +0900

gtk+2.0 (2.4.0-2) experimental; urgency=low

  * debian/control.in:
    + Added build dependency on libxcursor-dev. (Closes: #239886)

  Sebastien Bacher <seb128@debian.org>:
  * debian/rules:
    + Updated shver.
  * debian/control.in:
    + Added again Build-Depends removed in 2.4.0-1.

 -- J.H.M. Dassen (Ray) <jdassen@debian.org>  Thu, 25 Mar 2004 11:18:48 +0100

gtk+2.0 (2.4.0-1) experimental; urgency=low

  * First upload of new GTK+ branch in experimental (Closes: #238479):
    + back out locale-dependent interpretation of KP_Decimal (Closes: #234902).
    + change scrolling method (Closes: #161244).
    + first day of the week depends of the locale (Closes: #228603).
    + fix fileselector multiple selection handling after keyboard validation
      (Closes: #208744).
    + fix gtktreeview crash when expanding nodes (Closes: #232081).
    + fix quotes missing in gtk-2.0.m4 (Closes: #223316).
    + use the new file selector (Closes: #203677, #201429, #201507).
    + and probably a lot of other bug fixes and improvements ...
  * Sebastien Bacher <seb128@debian.org>:
    * debian/control.in:
      - removed Build-Depends on docbook-utils and linuxdoc-tools-text.
    * patches/001_gtk+-debian-docfix-dtds.patch:
      - removed since we have a xml catalog now.
  * Rob Taylor <robtaylor@fastmail.fm>:
    * debian/control.in, debian/sources, debian/scripts/vars, debian/watch:
      - updated for 2.4.0.
    * debian/patches/:
      - 002_gtk+-debian-freetype.patch:
        + removed, not needed any more, configure already has the changes.
      - 000_gtk+-2.2.4-non-weak-symbols.patch:
        + removed, fixed in upstream source.
      - 000_gtk+-2.2.4-socketfocus.patch:
        + removed, fixed in upstream source.
      - 001_gtk+-debian-aclocal-pass_all.patch :
        + updated.
      - 000_gtk+-2.2.0-buildfix-immodule.patch
        + updated.
      - 000_gtk+-debian-xinerama-pic.patch
        + updated.

 -- Sebastien Bacher <seb128@debian.org>  Mon, 22 Mar 2004 22:00:09 +0100

gtk+2.0 (2.2.4-6) unstable; urgency=low

  * Akira TAGOH <tagoh@debian.org>
  + debian/control:
    - added libxt-dev to fix FTBFS. (closes: Bug#246450)
    - added libgtk2.0-0 to Depends for libgtk2.0-common.

 -- Akira TAGOH <tagoh@debian.org>  Tue,  4 May 2004 11:30:56 +0900

gtk+2.0 (2.2.4-5) unstable; urgency=low

  * Akira TAGOH <tagoh@debian.org>
  + debian/control:
    - moved arch-independent files to libgtk2.0-common again.
    - separated arch-dependent files to libgtk2.0-bin.

 -- Akira TAGOH <tagoh@debian.org>  Sat, 24 Apr 2004 01:12:08 +0900

gtk+2.0 (2.2.4-4) unstable; urgency=low

  * Akira TAGOH <tagoh@debian.org>
  + debian/rules:
    - bumped the shlib version to 2.2.1-3. (closes: Bug#208671)
  + debian/control:
    - separated arch-independent data to libgtk2.0-data package.
      (closes: Bug#233396)
    - fixed the dependencies for the separated xlibs-dev.
      (closes: Bug#241782, Bug#241522)
  + debian/libgtk2.0-data.{dir,files}:
    - added.

 -- Akira TAGOH <tagoh@debian.org>  Thu, 22 Apr 2004 00:42:02 +0900

gtk+2.0 (2.2.4-3) unstable; urgency=low

  * debian/patches/:
    - 002_gtk+-debian-freetype.patch: patch from Daniel Schepler to fix the
      build failure due to freetype (Closes: #225129).

 -- Sebastien Bacher <seb128@debian.org>  Sat, 27 Dec 2003 13:00:17 +0100

gtk+2.0 (2.2.4-2) unstable; urgency=low

  * debian/control:
    - added Uploaders to maintain as team.
    - added gnome-pkg-tools to Build-Depends.
  * debian/gtk-options.7:
    - included a manpage with the help on the options (Closes: Bug#216897).
  * debian/libgtk2.0-doc.doc-base.gtk-faq
  * debian/libgtk2.0-doc.doc-base.gtk-tutorial:
    - replaced book1.html by index.html (closes: Bug#215382).
  * debian/patches/:
    - 000_gtk+-2.2.4-socketfocus.patch: new patch to fix a GtkSocket focus
      problem that hang the system tray applet.
      (closes: Bug#210813, Bug#212772).
    - 001_gtk+-ximian-gtk2-filesel-navbutton-5.patch: updated
      (closes: Bug#216660).
  * debian/rules:
    - modified to generate debian/control using gnome-pkg-tools.

 -- Sebastien Bacher <seb128@debian.org>  Fri, 31 Oct 2003 21:32:29 +0100

gtk+2.0 (2.2.4-1) unstable; urgency=low

  * New upstream release.
    - implemented the im module that produces C_WITH_CEDILLA rather than
      C_WITH_ACUTE for dead_acute+c combinations. it will be used as default
      im module for fr and pt. (closes: Bug#168557)
    - reworked the handling of XIM's status window. (closes: Bug#203009)
  * debian/control:
    - removed libgtk2.0-0png3 which is unnecessary anymore.
    - added non-versioned Conflicts: libgtk2.0-0png3.
    - bumped Standards-Version to 3.6.1.0.
  * debian/patches/: removed the backported patches.
    - 000_gtk+-2.2.2-docfix-gtk2compliant.patch
    - 000_gtk+-2.2.2-docfix-gtktreemodel.patch
    - 000_gtk+-2.2.2-gtkwidget-viewable.patch
    - 000_gtk+-2.2.2-imxim-reconnect.patch

 -- Akira TAGOH <tagoh@debian.org>  Mon,  8 Sep 2003 03:42:18 +0900

gtk+2.0 (2.2.2-3) unstable; urgency=low

  * debian/patches/:
    - 000_gtk+-2.2.2-docfix-gtk2compliant.patch: applied a backported patch
      from CVS to fix the old documentation. (closes: Bug#146723)
    - 000_gtk+-2.2.2-docfix-gtktreemodel.patch: applied a backported patch
      from CVS to fix the sample code. (closes: Bug#201322)
    - 000_gtk+-2.2.2-gtkwidget-viewable.patch: applied a backported patch from
      CVS to fix the garbled pixmaps. (closes: Bug#201808, Bug#202486)
    - 000_gtk+-2.2.2-imxim-reconnect.patch: applied a backported patch from
      CVS to fix the segfaults if the XIM server is killed during running gtk2
      applications.
    - 001_gtk+-debian-docfix-dtds.patch: applied to use the local DTD.
  * debian/control:
    - added Build-Depends-Indep: gtk-doc-tools, docbook-xml to re-generate the
      fixed documents.

 -- Akira TAGOH <tagoh@debian.org>  Thu,  7 Aug 2003 01:42:46 +0900

gtk+2.0 (2.2.2-2) unstable; urgency=low

  * debian/patches/:
    - 001_gtk+-debian-aclocal-pass_all.patch: re-applied a patch to fix FTBFS
      on arm. (closes: Bug#201443)

 -- Akira TAGOH <tagoh@debian.org>  Thu, 24 Jul 2003 03:14:10 +0900

gtk+2.0 (2.2.2-1) unstable; urgency=low

  * New upstream release. (closes: Bug#200350)
    - Fixed threadlocks on GtkTreeView. (closes: Bug#192136)
    - Fixed the crash on moving the cursor when the cursor is invisible.
      (closes: Bug#187858)
    - Fixed the compose table for ascending order. (closes: Bug#182073)
  * debian/control:
    - fix the FTBFS. Thanks to Daniel Baeyens.
    - bumped Standards-Version to 3.6.0.
  * debian/rules:
    - removed dh_undocumented.
    - don't claim the newer shlibs.
  * debian/patches/:
    - 000_gtk+-2.2.1-gdk_event_copy_for_xinput.patch: removed.
    - 000_gtk+-2.2.1-gdk_visual_get_best_with_depth.patch: removed.
    - 000_gtk+-2.2.1-gtk_text_line_previous_could_contain_tag.patch: removed.
    - 000_gtk+-2.2.1-gtktreeview-scroll.patch: removed.
    - 000_gtk+-debian-xinerama-pic.patch: updated.
    - 001_gtk+-debian-aclocal.patch: removed.
    - 001_gtk+-ximian-gtk2-filesel-navbutton-5.patch: applied a Ximian patch
      to improve the GtkFileSel UI. Requested from Ross Burton.
    - 000_gtk+-2.2.2-non-weak-symbols.patch: applied to fix the undefined non
      weak symbols. (closes: Bug#193774)

 -- Akira TAGOH <tagoh@debian.org>  Sun, 13 Jul 2003 21:26:49 +0900

gtk+2.0 (2.2.1-6) unstable; urgency=low

  * debian/patches/001_gtk+-debian-aclocal.patch:
    - damn. forgot to re-run automake and autoconf. fix again.
      (closes: Bug#190569)

 -- Akira TAGOH <tagoh@debian.org>  Sat,  3 May 2003 16:56:18 +0900

gtk+2.0 (2.2.1-5) unstable; urgency=low

  * debian/control:
    - changed a section for libgtk2.0-dbg to libdevel.
  * debian/patches/000_gtk+-debian-aclocal.patch:
    - applied to fix Xinerama library linkage broken on arm and m68k.
      (closes: Bug#190569)
      Thanks to James Troup and Phil Blundell.

 -- Akira TAGOH <tagoh@debian.org>  Sat,  3 May 2003 01:50:52 +0900

gtk+2.0 (2.2.1-4) unstable; urgency=low

  * debian/patches/:
    - 000_gtk+-2.2.1-gtk_text_line_previous_could_contain_tag.patch:
      applied a backported patch from CVS. (closes: Bug#185066)
    - 000_gtk+-2.2.1-gtktreeview-scroll.patch:
      applied a patch from Red Hat to fix infinite expose loops in TreeView.
      (closes: Bug#187312)
  * debian/control:
    - bumped Standards-Version to 3.5.9.
    - changed a section for libgtk2.0-dev to libdevel.
  * debian/rules:
    - fixed the symlinks on /usr/share/gtk-doc/html. (closes: Bug#183377)
  * debian/compat:
    - use it instead of DH_COMPAT.

 -- Akira TAGOH <tagoh@debian.org>  Fri,  4 Apr 2003 01:55:35 +0900

gtk+2.0 (2.2.1-3) unstable; urgency=low

  * build against the latest xlibs and xlibs-pic. so now correct
    libXinerama_pic.a is linked and supporting xinarama is re-enabled.
    (closes: Bug#177318)
  * debian/control:
    - depend on xlibs-pic (>= 4.2.1-6)
  * debian/README.Debian:
    - improve description of static libraries issue. (closes: Bug#181879)
      Thanks to Marcelo E. Magallon <mmagallo@debian.org>
    - mention gtk-key-theme-name and gnome-settings-daemon.
  * debian/rules:
    - create the symlinks in /usr/share/gtk-doc

 -- Akira TAGOH <tagoh@debian.org>  Mon,  3 Mar 2003 01:35:04 +0900

gtk+2.0 (2.2.1-2) unstable; urgency=low

  * debian/patches/:
    - 000_gtk+-2.2.1-gdk_visual_get_best_with_depth.patch:
      backport from CVS to fix wrong pointer returned. (closes: Bug#180786)
    - 000_gtk+-2.2.1-gdk_event_copy_for_xinput.patch:
      applied to fix a crash when using xinput. (closes: Bug#178908)

 -- Akira TAGOH <tagoh@debian.org>  Wed, 19 Feb 2003 03:10:55 +0900

gtk+2.0 (2.2.1-1) unstable; urgency=low

  * New upstream release.
  * debian/patches/: removed patches. they were fixed in this release.
    - 000_gtk+-2.2.0-buildfix-modules.patch
    - 000_gtk+-2.2.0-fix-es.po.patch
    - 000_gtk+-2.2.0-fnmatch-undef.patch
    - 002_gtk+-2.2.0-fixtypo-xinput.patch
  * debian/patches/000_gtk+-debian-xinerama-pic.patch: update.

 -- Akira TAGOH <tagoh@debian.org>  Fri,  7 Feb 2003 03:37:44 +0900

gtk+2.0 (2.2.0-3) unstable; urgency=low

  * debian/: clean the unnecessary files up. (closes: Bug#177809)
  * debian/rules:
    remove the old debug libraries on install process if exists. (closes:
    Bug#177376)
  * debian/patches/:
    - 002_gtk+-2.2.0-fixtypo-xinput.patch:
      fix to enable XFree86 xinput extension. (closes: Bug#176104)
    - 000_gtk+-2.2.0-fix-es.po.patch:
      applied to fix es.po. (closes: Bug#178870)

 -- Akira TAGOH <tagoh@debian.org>  Wed, 29 Jan 2003 23:01:43 +0900

gtk+2.0 (2.2.0-2) unstable; urgency=low

  * debian/control:
    - add Conflicts libgnomeui-0 (<< 2.0.6-2) to avoid the gtk+ 2.2 breakage.
      (closes: Bug#175946)
    - add Conflicts gtk2.0-examples (<< 2.2.0) (closes: Bug#175868)
    - add dependency of libgtk2.0-common. (closes: Bug#175873)
    - removed libgtk-common package. it's no longer needed. I hope the loop
      dependency will be disappeared.
    - used libpng12-0-dev instead of libpng3-dev for Build-Depends.
  * debian/patches/001_gtk+-2.2.0-xinerama-pic.patch:
    disabled Xinerama support until xlibs-pic has libXinerama_pic.a.
    (closes: Bug#175923)

 -- Akira TAGOH <tagoh@debian.org>  Sat, 11 Jan 2003 05:09:12 +0900

gtk+2.0 (2.2.0-1) unstable; urgency=low

  * New upstream release.
    - upstream bug were closed. so it should be fixed. (closes: Bug#147697)
  * debian/control:
    - updated Build-Depends.
    - bumped Standards-Version to 3.5.8.
    - fix description-synopsis-ends-with-full-stop stuff.
  * debian/update-gdkpixbuf-loaders: add brand-new wrapper script.
  * debian/update-gdkpixbuf-loaders.1: add manpage.
  * debian/rules:
    modified to build the static libraries. (closes: Bug#161938)
  * debian/README.Debian: updated.
  * debian/patches/:
    - 000_gtk+-2.0.6-extranotify.patch: removed.
    - 000_gtk+-2.0.6-scroll_to.patch: removed.
    - 000_gtk+-2.2.0-fnmatch-undef.patch:
      applied to fix having main() in the library.
    - 000_gtk+-2.2.0-buildfix-immodule.patch:
      applied to build the static libraries.
    - 000_gtk+-2.2.0-buildfix-modules.patch:
      applied to fix a typo in configure.in.

 -- Akira TAGOH <tagoh@debian.org>  Mon,  6 Jan 2003 18:34:31 +0900

gtk+2.0 (2.0.9-1) unstable; urgency=low

  * New upstream release.
  * debian/patches/000_gtk+-2.0.8-refcolormap.patch: this release contains it.
    removed.

 -- Akira TAGOH <tagoh@debian.org>  Sun, 24 Nov 2002 00:08:42 +0900

gtk+2.0 (2.0.8-2) unstable; urgency=low

  * debian/patches/000_gtk+-2.0.8-refcolormap.patch: applied to fix the crash
    problem with close. For solve your problem, I recommend you restart all
    processes related gtk+2.0. (closes: Bug#169005)

 -- Akira TAGOH <tagoh@debian.org>  Fri, 15 Nov 2002 09:16:40 +0900

gtk+2.0 (2.0.8-1) unstable; urgency=low

  * New upstream release.
  * debian/patches/000_gtk+-2.0.7-gifsymbol.patch: it's no longer needed.
  * debian/rules: fix twice called ldconfig. (closes: Bug#168071)

 -- Akira TAGOH <tagoh@debian.org>  Sun, 10 Nov 2002 16:36:45 +0900

gtk+2.0 (2.0.7-1) unstable; urgency=low

  * New upstream release.
  * debian/rules:
    - support noopt option for DEB_BUILD_OPTIONS.
    - add symlink for gobject. (closes: Bug#167755)
  * Hm, closed a bug which is marked as NMU due to mis-upload. (closes:
    Bug#166442)
  * debian/patches: these patches are no longer needed, so removed.
    - 000_gtk+-2.0.6-64bitfix.patch
    - 000_gtk+-2.0.6-imenvvar.patch
    - 000_gtk+-2.0.6-keycode.patch
    - 000_gtk+-2.0.6-usintl.patch
  * debian/patches/000_gtk+-2.0.7-gifsymbol.patch: applied to fix the
    undefined symbol issue on libpixbufloader-gif.so.

 -- Akira TAGOH <tagoh@debian.org>  Wed,  6 Nov 2002 01:42:22 +0900

gtk+2.0 (2.0.6-4) unstable; urgency=low

  * debian/patches/000_gtk+-2.0.6-64bitfix.patch: applied to fix a segfault on
    IA64. (closes: Bug#166442)

 -- Akira TAGOH <tagoh@debian.org>  Sun, 27 Oct 2002 03:07:59 +0900

gtk+2.0 (2.0.6-3) unstable; urgency=low

  * debian/control: moved libgtk2.0-0png3 to the last entry.
  * debian/rule: fix invalid symlink.

 -- Akira TAGOH <tagoh@debian.org>  Sat, 31 Aug 2002 09:46:36 +0900

gtk+2.0 (2.0.6-2) unstable; urgency=low

  * debian/control:
    - bumped Standards-Version and depends debhelper (>> 4).
    - revert to libgtk2.0-0 and remove Conflicts libgtk2.0-0, then add
      versioned conflict to work eog2, gnome-panel2, celestia, gimp1.3 and
      metatheme. (closes: Bug#155689, Bug#155854)
    - add libgtk2.0-0png3 to Conflicts, Replaces.
    - add a dummy package for libgtk2.0-0png3.
    - remove the image libraries dependency. (closes: Bug#158858)
    - clean up -dev's Depends.
    - add libglib2.0-doc, libatk1.0-doc and libpango1.0-doc to Suggests.
  * debian/patches/: from Red Hat.
    - 000_gtk+-2.0.6-exportsymbols.patch:
      applied to fix stripping the wrong symbols due to libtool's bug. but
      it's not affected about the symbols used by ld and ld.so. mainly for nm,
      gdb and etc.
    - 000_gtk+-2.0.6-extranotify.patch:
      applied to fix extra settings notifies on startup that were causing
      significant performance problems as fonts were reloaded.
    - 000_gtk+-2.0.6-imenvvar.patch:
      applied to fix a bug with GTK_IM_MODULE environment variable.
    - 000_gtk+-2.0.6-keycode.patch: applied to fix a problem with keycodes
      passed to GtkIMContextXIM.
    - 000_gtk+-2.0.6-usintl.patch:
      applied to fix to GtkIMContextSimple compose for us-intl keyboards.
      should be fixed. (closes: Bug#149515)
    - 000_gtk+-2.0.6-scroll_to.patch:
      applied to fix gtk_tree_view_scroll_to_cell.
  * debian/rules: add symlink to fix the missing symlink for glib, atk and
    pango. (closes: Bug#158107)
  * debian/update-gtk-immodules.fr.1: added. Thanks Julien Louis. (closes:
    Bug#156985)

 -- Akira TAGOH <tagoh@debian.org>  Sat, 31 Aug 2002 05:22:33 +0900

gtk+2.0 (2.0.6-1) unstable; urgency=low

  * New upstream release.
  * Build against libpng3 (closes: 147852)

 -- Akira TAGOH <tagoh@debian.org>  Sun,  4 Aug 2002 18:31:53 +0900

gtk+2.0 (2.0.5-2) unstable; urgency=low

  * debian/rules: add --with-xinput=xfree. (closes: Bug#151668)
  * debian/control:
    - add Conflicts: libgdkxft0 to avoid some problem. (closes: Bug#151439).
    - changed a summary from 'Dummy' to 'Empty'.

 -- Akira TAGOH <tagoh@debian.org>  Thu,  4 Jul 2002 00:18:53 +0900

gtk+2.0 (2.0.5-1) unstable; urgency=low

  * New upstream release.
  * debian/control: fix typo (closes: Bug#150147)

 -- Akira TAGOH <tagoh@debian.org>  Mon, 17 Jun 2002 01:07:20 +0900

gtk+2.0 (2.0.4-1) unstable; urgency=low

  * New upstream release.
    - should be fixed in this release. (closes: Bug#149667)
    - now it's not linked to the Pango docs (closes: Bug#149143)
  * debian/libgtk2.0-doc.doc-base.{gdk,gdk-pixbuf,gtk,gtk-faq,gtk-tutorial}:
    add a new line before Format: (closes: Bug#149548, Bug#150043)

 -- Akira TAGOH <tagoh@debian.org>  Sun, 16 Jun 2002 05:16:29 +0900

gtk+2.0 (2.0.3-1) unstable; urgency=low

  * New upstream release.
  * debian/libgtk2.0-doc.doc-base.{gtk-faq,gtk-tutorial}:
    changed an index file.

 -- Akira TAGOH <tagoh@debian.org>  Thu, 30 May 2002 23:35:52 +0900

gtk+2.0 (2.0.2-5) unstable; urgency=high

  * debian/control: add libtiff3g-dev, libpng2-dev and libjpeg62-dev to
    Depends for -dev.
  * set urgency=high because previous version violated our policy 2.3.4.
    it should be into woody as far as possible.

 -- Akira TAGOH <tagoh@debian.org>  Thu, 23 May 2002 00:31:52 +0900

gtk+2.0 (2.0.2-4) unstable; urgency=high

  * debian/patches/000_gtk+2.0-2.0.2-bigendian.patch: applied to fix a problem
    for big endian machines. (closes: Bug#145285)
  * set urgency=high because it should be in woody.

 -- Akira TAGOH <tagoh@debian.org>  Wed,  1 May 2002 02:46:12 +0900

gtk+2.0 (2.0.2-3) unstable; urgency=low

  * debian/update-gtk-immodules: create /etc/gtk-2.0 directory for workaround,
    if it's not found. oh, why didn't you have it? (closes: Bug#143508,
    Bug#144673)

 -- Akira TAGOH <tagoh@debian.org>  Sun, 28 Apr 2002 04:46:30 +0900

gtk+2.0 (2.0.2-2) unstable; urgency=low

  * debian/libgtk2.0-doc.doc-base.{gtk-faq,gtk-tutorial}:
    Grr, fix again... (closes: Bug#141069)
  * debian/scripts/vars.build: fix bashism.

 -- Akira TAGOH <tagoh@debian.org>  Sat,  6 Apr 2002 04:26:14 +0900

gtk+2.0 (2.0.2-1) unstable; urgency=low

  * New upstream release.
    - this release has bug fix only.
  * debian/control: forgot to update versioned dependency for -dev.
  * debian/libgtk2.0-doc.doc-base.gtk-faq,
    debian/libgtk2.0-doc.doc-base.gtk-tutorial:
    fix wrong index. (closes: Bug#141069)

 -- Akira TAGOH <tagoh@debian.org>  Thu,  4 Apr 2002 02:49:49 +0900

gtk+2.0 (2.0.1-1) unstable; urgency=low

  * New upstream release.
  * debian/update-gtk-immodules: check the immodules directory.

 -- Akira TAGOH <tagoh@debian.org>  Sun, 31 Mar 2002 00:59:03 +0900

gtk+2.0 (2.0.0-3) unstable; urgency=low

  * debian/rules: removed regenerate shlibs. all packages no longer needs to
    depend on -common.

 -- Akira TAGOH <tagoh@debian.org>  Sat, 16 Mar 2002 21:51:08 +0900

gtk+2.0 (2.0.0-2) unstable; urgency=low

  * debian/control: changed Build-Depends to libpango1.0-dev (>= 1.0.0-3)
  * debian/{control,rules}: add libgtk-common as dummy package for upgrading.
  * debian/rules: fix the missing directory.
  * debian/update-gtk-immodules: fix file attribute for gtk.immodules.

 -- Akira TAGOH <tagoh@debian.org>  Sat, 16 Mar 2002 04:34:39 +0900

gtk+2.0 (2.0.0-1) unstable; urgency=low

  * Initial Release.

 -- Akira TAGOH <tagoh@debian.org>  Wed, 13 Mar 2002 00:07:25 +0900<|MERGE_RESOLUTION|>--- conflicted
+++ resolved
@@ -1,15 +1,3 @@
-<<<<<<< HEAD
-gtk4 (4.12.3+ds-1ubuntu1) mantic; urgency=medium
-
-  * Merge with Debian (LP: #2038557). Remaining changes:
-    - debian/tests:
-      + include the memorytexture test in the flaky set, it has been unreliable
-    - debian/control:
-      + Build-Depend on dh-sequence-translations
-    - Switch from the CUPS print backend to CPDB
-
- -- Amin Bandali <bandali@ubuntu.com>  Thu, 05 Oct 2023 11:27:16 -0400
-=======
 gtk4 (4.12.3+ds-3) unstable; urgency=medium
 
   * d/control: Build-depend on relevant gir1.2-*-dev virtual packages.
@@ -34,7 +22,17 @@
     a build profile. (Helps: #1030223)
 
  -- Simon McVittie <smcv@debian.org>  Thu, 02 Nov 2023 14:47:44 +0000
->>>>>>> e7deb0ac
+
+gtk4 (4.12.3+ds-1ubuntu1) mantic; urgency=medium
+
+  * Merge with Debian (LP: #2038557). Remaining changes:
+    - debian/tests:
+      + include the memorytexture test in the flaky set, it has been unreliable
+    - debian/control:
+      + Build-Depend on dh-sequence-translations
+    - Switch from the CUPS print backend to CPDB
+
+ -- Amin Bandali <bandali@ubuntu.com>  Thu, 05 Oct 2023 11:27:16 -0400
 
 gtk4 (4.12.3+ds-1) unstable; urgency=medium
 
