Source: gtk4
Section: libs
Priority: optional
Maintainer: Ubuntu Developers <ubuntu-devel-discuss@lists.ubuntu.com>
XSBC-Original-Maintainer: Debian GNOME Maintainers <pkg-gnome-maintainers@lists.alioth.debian.org>
Uploaders: Simon McVittie <smcv@debian.org>, @GNOME_TEAM@
Build-Depends: adwaita-icon-theme <!nocheck>,
               at-spi2-core <!nocheck>,
               dbus-daemon <!nocheck>,
               debhelper-compat (= 13),
               dh-exec,
<<<<<<< HEAD
               dh-sequence-translations,
               docbook-xml,
               docbook-xsl,
=======
>>>>>>> 629b16cf
               dpkg-dev (>= 1.17.14),
               fonts-cantarell <!nocheck>,
               fonts-dejavu-core <!nocheck>,
               gnome-pkg-tools (>= 0.11),
               gobject-introspection (>= 1.41.3),
               gsettings-desktop-schemas <!nocheck>,
               iso-codes <!nocheck>,
               libavcodec-dev (>= 7:4.1.0) [amd64 arm64 armel armhf i386 mips64el mipsel ppc64el s390x],
               libavdevice-dev (>= 7:4.1.0) [amd64 arm64 armel armhf i386 mips64el mipsel ppc64el s390x],
               libavfilter-dev (>= 7:4.1.0) [amd64 arm64 armel armhf i386 mips64el mipsel ppc64el s390x],
               libavformat-dev (>= 7:4.1.0) [amd64 arm64 armel armhf i386 mips64el mipsel ppc64el s390x],
               libavutil-dev (>= 7:4.1.0) [amd64 arm64 armel armhf i386 mips64el mipsel ppc64el s390x],
               libcairo2-dev (>= 1.14.0),
               libcolord-dev (>= 0.1.9),
               libcloudproviders-dev (>= 0.3.1),
               libcups2-dev (>= 2.0),
               libegl1-mesa-dev [linux-any],
               libepoxy-dev,
               libfontconfig-dev,
               libfribidi-dev (>= 0.19.7),
               libgdk-pixbuf-2.0-dev (>= 2.30.0),
               libgirepository1.0-dev (>= 1.39.0),
               libglib2.0-dev (>= 2.68.0),
               libgraphene-1.0-dev (>= 1.10.4~),
               libgstreamer1.0-dev (>= 1.12.3),
               libgstreamer-plugins-bad1.0-dev (>= 1.12.3),
               libharfbuzz-dev (>= 2.6.0),
               libjpeg-dev,
               libjson-glib-dev:native,
               libpango1.0-dev (>= 1.50.0),
               libpng-dev,
               libpolkit-gobject-1-dev (>= 0.105) [linux-any],
               librsvg2-common [amd64 arm64 armel armhf i386 mips64el mipsel ppc64el s390x powerpc ppc64 riscv64 sparc64 x32] <!nocheck>,
               librsvg2-dev (>= 2.52.0) [amd64 arm64 armel armhf i386 mips64el mipsel ppc64el s390x powerpc ppc64 riscv64 sparc64 x32],
               libswresample-dev (>= 7:4.1.0) [amd64 arm64 armel armhf i386 mips64el mipsel ppc64el s390x],
               libswscale-dev (>= 7:4.1.0) [amd64 arm64 armel armhf i386 mips64el mipsel ppc64el s390x],
               libsysprof-capture-4-dev (>= 3.40.1) [linux-any],
               libtiff-dev,
               libvulkan-dev [linux-any],
               libwayland-dev (>= 1.21.0) [linux-any],
               libx11-dev,
               libxcomposite-dev,
               libxcursor-dev,
               libxdamage-dev,
               libxext-dev,
               libxfixes-dev,
               libxi-dev,
               libxinerama-dev,
               libxkbcommon-dev (>= 0.2.0),
               libxkbfile-dev,
               libxml2-utils,
               libxrandr-dev (>= 2:1.5.0),
               locales <!nocheck> | locales-all <!nocheck>,
               meson (>= 0.60),
               pkg-config,
               python3-docutils <!nodoc>,
               python3-gi (>= 3.40),
               sassc,
               ttf-bitstream-vera <!nocheck>,
               wayland-protocols (>= 1.25) [linux-any],
               weston [linux-any] <!nocheck>,
               xauth <!nocheck>,
               xvfb <!nocheck>,
Build-Depends-Indep: gi-docgen <!nodoc>,
                     libcairo2-doc <!nodoc>,
                     libglib2.0-doc <!nodoc>,
                     libpango1.0-doc <!nodoc>,
                     pandoc,
Rules-Requires-Root: no
Standards-Version: 4.6.1
XS-Debian-Vcs-Browser: https://salsa.debian.org/gnome-team/gtk4
XS-Debian-Vcs-Git: https://salsa.debian.org/gnome-team/gtk4.git
Vcs-Browser: https://salsa.debian.org/gnome-team/gtk4/tree/ubuntu/master
Vcs-Git: https://salsa.debian.org/gnome-team/gtk4.git -b ubuntu/master
Homepage: https://www.gtk.org/

Package: @SHARED_PKG@
Architecture: any
Multi-Arch: same
Depends: adwaita-icon-theme,
         hicolor-icon-theme,
         shared-mime-info,
         ${misc:Depends},
         ${shlibs:Depends},
         @COMMON_PKG@ (>= ${source:Version})
Provides: @GTK_BINVER_DEP@
Recommends: @BIN_PKG@,
            iso-codes,
            librsvg2-common (>= 2.52.0),
Suggests: gvfs,
          @MEDIA_GSTREAMER_PKG@ | @MEDIA_FFMPEG_PKG@,
Breaks: libgtk-4-0 (<< 4.0.0),
Replaces: libgtk-4-0 (<< 4.0.0),
Pre-Depends: ${misc:Pre-Depends}
Description: GTK graphical user interface library
 GTK is a multi-platform toolkit for creating graphical user
 interfaces. Offering a complete set of widgets, GTK is suitable
 for projects ranging from small one-off tools to complete application
 suites.
 .
 This package contains the shared libraries.

Package: @UDEB_PKG@
Build-Profiles: <!noudeb>
Package-Type: udeb
Section: debian-installer
Architecture: any
Depends: ${misc:Depends},
         ${shlibs:Depends}
Provides: @GTK_BINVER_DEP@
Description: GTK graphical user interface library - minimal runtime
 This is a udeb, or a microdeb, for the debian-installer.
 .
 GTK is a multi-platform toolkit for creating graphical user
 interfaces. Offering a complete set of widgets, GTK is suitable
 for projects ranging from small one-off tools to complete application
 suites.
 .
 This package contains the minimal runtime library using X11 needed
 by the Debian installer.

Package: @COMMON_PKG@
Section: misc
Architecture: all
Multi-Arch: foreign
Depends: ${misc:Depends}
Recommends: @SHARED_PKG@
Description: common files for the GTK graphical user interface library
 GTK is a multi-platform toolkit for creating graphical user
 interfaces. Offering a complete set of widgets, GTK is suitable
 for projects ranging from small one-off tools to complete application
 suites.
 .
 This package contains the common files which the libraries need.

Package: @BIN_PKG@
Section: misc
Architecture: any
Multi-Arch: foreign
Depends: gtk-update-icon-cache,
         ${misc:Depends},
         ${shlibs:Depends},
         @COMMON_PKG@ (>= ${source:Version}),
         @SHARED_PKG@ (>= ${source:Version})
Breaks: @EXAMPLES_PKG@ (<< 3.96.0-3~)
Replaces: @EXAMPLES_PKG@ (<< 3.96.0-3~)
Description: programs for the GTK graphical user interface library
 GTK is a multi-platform toolkit for creating graphical user
 interfaces. Offering a complete set of widgets, GTK is suitable
 for projects ranging from small one-off tools to complete application
 suites.
 .
 This package contains the utilities which are used by the libraries
 and other packages.

Package: @DEV_PKG@
Section: libdevel
Architecture: any
Multi-Arch: same
Depends: gir1.2-gtk-4.0 (= ${binary:Version}),
         libcairo2-dev (>= 1.14.0),
         libegl1-mesa-dev [linux-any],
         libepoxy-dev (>= 1.0),
         libfontconfig-dev,
         libgdk-pixbuf-2.0-dev (>= 2.30.0),
         libglib2.0-dev (>= 2.66.0),
         libgraphene-1.0-dev (>= 1.9.1),
         libpango1.0-dev (>= 1.50.0),
         libwayland-dev (>= 1.16.91) [linux-any],
         libx11-dev,
         libxcomposite-dev,
         libxcursor-dev,
         libxdamage-dev,
         libxext-dev,
         libxfixes-dev,
         libxi-dev,
         libxinerama-dev,
         libxkbcommon-dev,
         libxrandr-dev,
         libvulkan-dev [linux-any],
         pkg-config,
         wayland-protocols (>= 1.21) [linux-any],
         ${misc:Depends},
         ${shlibs:Depends},
         @COMMON_PKG@,
         @SHARED_PKG@ (= ${binary:Version})
Suggests: @DOC_PKG@,
          @EXAMPLES_PKG@
Description: development files for the GTK library
 GTK is a multi-platform toolkit for creating graphical user
 interfaces. Offering a complete set of widgets, GTK is suitable
 for projects ranging from small one-off tools to complete application
 suites.
 .
 This package contains the header and development files which are
 needed for building GTK applications.

Package: @DOC_PKG@
Build-Profiles: <!nodoc>
Section: doc
Architecture: all
Multi-Arch: foreign
Depends: ${misc:Depends}
Recommends: libglib2.0-doc,
            libpango1.0-doc
Suggests: devhelp
Description: documentation for the GTK graphical user interface library
 GTK is a multi-platform toolkit for creating graphical user
 interfaces. Offering a complete set of widgets, GTK is suitable
 for projects ranging from small one-off tools to complete application
 suites.
 .
 This package contains the HTML documentation for the GTK library
 in /usr/share/doc/@DOC_PKG@/ .

Package: @MEDIA_GSTREAMER_PKG@
Section: x11
Architecture: any
Multi-Arch: foreign
Depends: ${misc:Depends},
         ${shlibs:Depends},
Description: GStreamer media backend for the GTK graphical user interface library
 GTK is a multi-platform toolkit for creating graphical user
 interfaces. Offering a complete set of widgets, GTK is suitable
 for projects ranging from small one-off tools to complete application
 suites.
 .
 This package contains the media module that uses GStreamer as backend.

Package: @MEDIA_FFMPEG_PKG@
Build-Profiles: <pkg.gtk4.ffmpeg>
Section: x11
Architecture: amd64 arm64 armel armhf i386 mips64el mipsel ppc64el s390x
Multi-Arch: foreign
Depends: ${misc:Depends},
         ${shlibs:Depends},
Description: FFmpeg media backend for the GTK graphical user interface library
 GTK is a multi-platform toolkit for creating graphical user
 interfaces. Offering a complete set of widgets, GTK is suitable
 for projects ranging from small one-off tools to complete application
 suites.
 .
 This package contains the media module that uses FFmpeg as backend.
 This module is considered incomplete and experimental, and using the
 @MEDIA_GSTREAMER_PKG@ module instead is recommended.

Package: @EXAMPLES_PKG@
Build-Profiles: <!noinsttest>
Section: x11
Architecture: any
Depends: ${misc:Depends},
         ${shlibs:Depends},
         @SHARED_PKG@ (= ${binary:Version})
Recommends: fonts-cantarell,
            librsvg2-common (>= 2.52.0) [amd64 arm64 armel armhf i386 mips64el mipsel ppc64el s390x powerpc ppc64 riscv64 sparc64 x32],
Description: example files for GTK 4
 GTK is a multi-platform toolkit for creating graphical user
 interfaces. Offering a complete set of widgets, GTK is suitable
 for projects ranging from small one-off tools to complete application
 suites.
 .
 This package contains the example files and a demonstration program
 for GTK4. It also contains the installed tests.

Package: @TESTS_PKG@
Build-Profiles: <!noinsttest>
Section: x11
Architecture: any
Depends: iso-codes,
         librsvg2-common (>= 2.52.0) [amd64 arm64 armel armhf i386 mips64el mipsel ppc64el s390x powerpc ppc64 riscv64 sparc64 x32],
         ${misc:Depends},
         ${shlibs:Depends},
         @SHARED_PKG@ (= ${binary:Version}),
Recommends: gnome-desktop-testing,
            locales | locales-all,
Description: "as-installed" tests for GTK 4
 GTK is a multi-platform toolkit for creating graphical user
 interfaces. Offering a complete set of widgets, GTK is suitable
 for projects ranging from small one-off tools to complete application
 suites.
 .
 This package contains installable test programs, primarily for use with
 autopkgtest.

Package: gir1.2-gtk-4.0
Section: introspection
Architecture: any
Multi-Arch: same
Depends: ${gir:Depends},
         ${misc:Depends},
         ${shlibs:Depends},
         @COMMON_PKG@
Breaks: python-gi (<< 3.18),
        python3-gi (<< 3.18)
Provides: gir1.2-gdk-4.0 (= ${binary:Version}),
          gir1.2-gdkwayland-4.0 (= ${binary:Version}) [linux-any],
          gir1.2-gdkx11-4.0 (= ${binary:Version}),
          gir1.2-gsk-4.0 (= ${binary:Version})
Description: GTK graphical user interface library -- gir bindings
 GTK is a multi-platform toolkit for creating graphical user
 interfaces. Offering a complete set of widgets, GTK is suitable
 for projects ranging from small one-off tools to complete application
 suites.
 .
 This package can be used by other packages using the GIRepository format to
 generate dynamic bindings.

#Package: gtk-update-icon-cache
#Section: misc
#Architecture: any
#Multi-Arch: foreign
#Depends: ${misc:Depends},
#         ${shlibs:Depends}
#Breaks: libgtk2.0-bin (<< 2.24.30-2),
#        libgtk-3-bin (<< 3.20.6-1)
#Replaces: libgtk2.0-bin (<< 2.24.30-2),
#          libgtk-3-bin (<< 3.20.6-1)
#Description: icon theme caching utility
# gtk-update-icon-cache creates mmap()able cache files for icon themes.
# .
# GTK can use the cache files created by gtk-update-icon-cache to avoid a lot
# of system call and disk seek overhead when the application starts. Since the
# format of the cache files allows them to be mmap()ed shared between multiple
# applications, the overall memory consumption is reduced as well.<|MERGE_RESOLUTION|>--- conflicted
+++ resolved
@@ -9,12 +9,7 @@
                dbus-daemon <!nocheck>,
                debhelper-compat (= 13),
                dh-exec,
-<<<<<<< HEAD
                dh-sequence-translations,
-               docbook-xml,
-               docbook-xsl,
-=======
->>>>>>> 629b16cf
                dpkg-dev (>= 1.17.14),
                fonts-cantarell <!nocheck>,
                fonts-dejavu-core <!nocheck>,
