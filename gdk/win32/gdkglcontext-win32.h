--- conflicted
+++ resolved
@@ -93,10 +93,5 @@
 BOOL      gdk_win32_private_wglMakeCurrent       (HDC hdc,
                                                   HGLRC hglrc);
 void      gdk_win32_private_wglDeleteContext     (HGLRC hglrc);
-<<<<<<< HEAD
 
 G_END_DECLS
-=======
->>>>>>> fef69881
-
-G_END_DECLS
