# Galician translation of gtk+.
# Copyright (C) 1999, 2000 Jesus Bravo Alvarez
# Proxecto Trasno - Adaptación do software libre á lingua galega:  Se desexas
# colaborar connosco, podes atopar máis información en http://www.trasno.net
# First Version: 1999-08-30 18:49+0200
# Based on es.po by Pablo Saratxaga <srtxg@chanae.alphanet.ch>
# and pt.po by Nuno Ferreira <nmrf@rnl.ist.utl.pt>
#
# Jesus Bravo Alvarez <jba@pobox.com>, 1999, 2000.
# Ignacio Casal Quinteiro <nacho.resa@gmail.com>, 2005, 2006.
# Ignacio Casal Quinteiro <icq@svn.gnome.org>, 2008.
# Mancomún - Centro de Referencia e Servizos de Software Libre <g11n@mancomun.org>, 2009.
# Antón Méixome <meixome@mancomun.org>, 2009.
# Antón Méixome <meixome@certima.net>, 2009, 2010.
# Leandro Regueiro <leandro.regueiro@gmail.com>, 2012.
# Fran Diéguez <frandieguez@gnome.org>, 2009-2022.
# Fran Dieguez <frandieguez@gnome.org>, 2012-2022.
#
msgid ""
msgstr ""
"Project-Id-Version: gtk+-master-po-gl-77922___.merged\n"
"Report-Msgid-Bugs-To: https://gitlab.gnome.org/GNOME/gtk/-/issues/\n"
<<<<<<< HEAD
"POT-Creation-Date: 2023-09-21 03:44+0000\n"
"PO-Revision-Date: 2023-09-21 12:14+0200\n"
"Last-Translator: Fran Dieguez <frandieguez@gnome.org>\n"
"Language-Team: Galician <Proxecto Trasno <proxecto@trasno.gal>>\n"
=======
"POT-Creation-Date: 2024-03-09 18:21+0000\n"
"PO-Revision-Date: 2024-03-10 11:33+0100\n"
"Last-Translator: Fran Dieguez <fran.dieguez@gnome.org>\n"
"Language-Team: Galician <proxecto@trasno.gal>\n"
>>>>>>> 29c29b0e
"Language: gl\n"
"MIME-Version: 1.0\n"
"Content-Type: text/plain; charset=UTF-8\n"
"Content-Transfer-Encoding: 8bit\n"
"Plural-Forms: nplurals=2; plural=(n != 1);\n"
"X-Generator: Poedit 3.4.2\n"
"X-Project-Style: gnome\n"
"X-DL-Team: gl\n"
"X-DL-Module: gtk\n"
"X-DL-Branch: main\n"
"X-DL-Domain: po\n"
"X-DL-State: Translating\n"

#: gdk/broadway/gdkbroadway-server.c:135
#, c-format
msgid "Broadway display type not supported: %s"
msgstr "O tipo de pantalla Broadway non é compatíbel: %s"

#: gdk/gdkclipboard.c:232
msgid "This clipboard cannot store data."
msgstr "Este portapapeis non pode gardar datos."

#: gdk/gdkclipboard.c:287 gdk/gdkclipboard.c:786 gdk/gdkclipboard.c:1086
msgid "Cannot read from empty clipboard."
msgstr "Non se pode dun portapapeis baleiro."

#: gdk/gdkclipboard.c:318 gdk/gdkclipboard.c:1136 gdk/gdkdrag.c:618
msgid "No compatible formats to transfer clipboard contents."
msgstr "Formatos non compatíbeis para transferir contidos do portapapeis."

#: gdk/gdkcontentprovider.c:106 gdk/gdkcontentproviderimpl.c:313
#: gdk/gdkcontentproviderimpl.c:532
#, c-format
msgid "Cannot provide contents as “%s”"
msgstr "Non foi posíbel fornecer contidos como «%s»"

#: gdk/gdkcontentprovider.c:127
#, c-format
msgid "Cannot provide contents as %s"
msgstr "Non foi posíbel fornecer contidos como %s"

#: gdk/gdkdisplay.c:176 gdk/gdkglcontext.c:459
msgid "The current backend does not support OpenGL"
msgstr "O backend actual non admite o OpenGL"

<<<<<<< HEAD
#: gdk/gdkdisplay.c:1244 gdk/gdksurface.c:1252
msgid "Vulkan support disabled via GDK_DEBUG"
msgstr "Compatibilidade de Vulkan desactivada mediante GDK_DEBUG"

#: gdk/gdkdisplay.c:1276
msgid "GL support disabled via GDK_DEBUG"
msgstr "Compatibilidade de GL desactivada mediante GDK_DEBUG"

#: gdk/gdkdisplay.c:1574
msgid "No EGL configuration available"
msgstr "Non hai unha configuración de EGL dispoñíbel"

#: gdk/gdkdisplay.c:1582
msgid "Failed to get EGL configurations"
msgstr "Produciuse un fallo ao obter as configuracións de EGL"

#: gdk/gdkdisplay.c:1612
msgid "No EGL configuration with required features found"
msgstr "Non se atoparon configuracións de EGL coas características requiridas"

#: gdk/gdkdisplay.c:1619
msgid "No perfect EGL configuration found"
msgstr "Non se atopou a configuración de EGL perfecta"

#: gdk/gdkdisplay.c:1661
=======
#: gdk/gdkdisplay.c:1315 gdk/gdkvulkancontext.c:1601
msgid "Vulkan support disabled via GDK_DEBUG"
msgstr "Compatibilidade de Vulkan desactivada mediante GDK_DEBUG"

#: gdk/gdkdisplay.c:1369
msgid "GL support disabled via GDK_DEBUG"
msgstr "Compatibilidade de GL desactivada mediante GDK_DEBUG"

#: gdk/gdkdisplay.c:1665
msgid "No EGL configuration available"
msgstr "Non hai unha configuración de EGL dispoñíbel"

#: gdk/gdkdisplay.c:1673
msgid "Failed to get EGL configurations"
msgstr "Produciuse un fallo ao obter as configuracións de EGL"

#: gdk/gdkdisplay.c:1703
msgid "No EGL configuration with required features found"
msgstr "Non se atoparon configuracións de EGL coas características requiridas"

#: gdk/gdkdisplay.c:1710
msgid "No perfect EGL configuration found"
msgstr "Non se atopou a configuración de EGL perfecta"

#: gdk/gdkdisplay.c:1752
>>>>>>> 29c29b0e
#, c-format
msgid "EGL implementation is missing extension %s"
msgid_plural "EGL implementation is missing %2$d extensions: %1$s"
msgstr[0] "Á implementación de EGL fáltalle a extensión %s"
msgstr[1] "Á implementación de EGL fáltanlle %2$d extensións: %1$s"

<<<<<<< HEAD
#: gdk/gdkdisplay.c:1694
msgid "libEGL not available in this sandbox"
msgstr "libEGL non está dispoñíbel neste sandbox"

#: gdk/gdkdisplay.c:1695
msgid "libEGL not available"
msgstr "libEGL non dispoñíbel"

#: gdk/gdkdisplay.c:1705
msgid "Failed to create EGL display"
msgstr "Non é posíbel crear unha pantalla de EGL"

#: gdk/gdkdisplay.c:1715
msgid "Could not initialize EGL display"
msgstr "Non foi posíbel inicializar a pantalla de EGL"

#: gdk/gdkdisplay.c:1726
=======
#: gdk/gdkdisplay.c:1801
msgid "libEGL not available in this sandbox"
msgstr "libEGL non está dispoñíbel neste sandbox"

#: gdk/gdkdisplay.c:1802
msgid "libEGL not available"
msgstr "libEGL non dispoñíbel"

#: gdk/gdkdisplay.c:1812
msgid "Failed to create EGL display"
msgstr "Non é posíbel crear unha pantalla de EGL"

#: gdk/gdkdisplay.c:1821
msgid "Could not initialize EGL display"
msgstr "Non foi posíbel inicializar a pantalla de EGL"

#: gdk/gdkdisplay.c:1831
>>>>>>> 29c29b0e
#, c-format
msgid "EGL version %d.%d is too old. GTK requires %d.%d"
msgstr "A versión de EGL %d.%d é demasiado antiga. GTK require %d.%d"

#: gdk/gdkdrop.c:130
msgid "Drag’n’drop from other applications is not supported."
msgstr "Arrastrar e soltar desde outras aplicacións non está admitido."

#: gdk/gdkdrop.c:163
msgid "No compatible formats to transfer contents."
msgstr "Formatos non compatíbeis para transferir contidos."

#: gdk/gdkglcontext.c:419 gdk/x11/gdkglcontext-glx.c:645
msgid "No GL API allowed."
msgstr "Non se permite a API GL."

#: gdk/gdkglcontext.c:442 gdk/win32/gdkglcontext-win32-wgl.c:395
#: gdk/win32/gdkglcontext-win32-wgl.c:538
#: gdk/win32/gdkglcontext-win32-wgl.c:582 gdk/x11/gdkglcontext-glx.c:691
msgid "Unable to create a GL context"
msgstr "Non é posíbel crear un contexto GL"

#: gdk/gdkglcontext.c:1304
msgid "OpenGL ES disabled via GDK_DEBUG"
msgstr "OpenGL ES está desactivado mediante GDK_DEBUG"

#: gdk/gdkglcontext.c:1316
msgid "OpenGL disabled via GDK_DEBUG"
msgstr "OpenGL desactivado mediante GDK_DEBUG"

#: gdk/gdkglcontext.c:1327
#, c-format
msgid "Application does not support %s API"
msgstr "A aplicación non admite a API de %s"

#. translators: This is about OpenGL backend names, like
#. * "Trying to use X11 GLX, but EGL is already in use"
#: gdk/gdkglcontext.c:2113
#, c-format
msgid "Trying to use %s, but %s is already in use"
msgstr "Tentando usar %s, pero %s xa está en uso"

#: gdk/gdktexture.c:580
msgid "Unknown image format."
msgstr "O formato de imaxe é descoñecido."

#.
#. * Translators, the strings in the “keyboard label” context are
#. * display names for keyboard keys. Some of them have prefixes like
#. * XF86 or ISO_ — these should be removed in the translation. Similarly,
#. * underscores should be replaced by spaces. The prefix “KP_” stands
#. * for “key pad” and you may want to include that in your translation.
#. * Here are some examples of English translations:
#. * XF86AudioMute - Audio mute
#. * Scroll_lock   - Scroll lock
#. * KP_Space      - Space (keypad)
#.
#: gdk/keynamesprivate.h:6843
msgctxt "keyboard label"
msgid "BackSpace"
msgstr "Retroceso"

#: gdk/keynamesprivate.h:6844
msgctxt "keyboard label"
msgid "Tab"
msgstr "Tab"

#: gdk/keynamesprivate.h:6845
msgctxt "keyboard label"
msgid "Return"
msgstr "Intro"

#: gdk/keynamesprivate.h:6846
msgctxt "keyboard label"
msgid "Pause"
msgstr "Pausa"

#: gdk/keynamesprivate.h:6847
msgctxt "keyboard label"
msgid "Scroll_Lock"
msgstr "Bloq Despr"

#: gdk/keynamesprivate.h:6848
msgctxt "keyboard label"
msgid "Sys_Req"
msgstr "PetSis"

#: gdk/keynamesprivate.h:6849
msgctxt "keyboard label"
msgid "Escape"
msgstr "Escape"

#: gdk/keynamesprivate.h:6850
msgctxt "keyboard label"
msgid "Multi_key"
msgstr "MultiKey"

#: gdk/keynamesprivate.h:6851
msgctxt "keyboard label"
msgid "Home"
msgstr "Inicio"

#: gdk/keynamesprivate.h:6852
msgctxt "keyboard label"
msgid "Left"
msgstr "Esquerda"

#: gdk/keynamesprivate.h:6853
msgctxt "keyboard label"
msgid "Up"
msgstr "Arriba"

#: gdk/keynamesprivate.h:6854
msgctxt "keyboard label"
msgid "Right"
msgstr "Dereita"

#: gdk/keynamesprivate.h:6855
msgctxt "keyboard label"
msgid "Down"
msgstr "Abaixo"

#: gdk/keynamesprivate.h:6856 gtk/gtkshortcutlabel.c:217
msgctxt "keyboard label"
msgid "Page_Up"
msgstr "Re Páx"

#: gdk/keynamesprivate.h:6857 gtk/gtkshortcutlabel.c:220
msgctxt "keyboard label"
msgid "Page_Down"
msgstr "Av Páx"

#: gdk/keynamesprivate.h:6858
msgctxt "keyboard label"
msgid "End"
msgstr "Fin"

#: gdk/keynamesprivate.h:6859
msgctxt "keyboard label"
msgid "Begin"
msgstr "Inicio"

#: gdk/keynamesprivate.h:6860
msgctxt "keyboard label"
msgid "Print"
msgstr "Imprimir"

#: gdk/keynamesprivate.h:6861
msgctxt "keyboard label"
msgid "Insert"
msgstr "Inserir"

#: gdk/keynamesprivate.h:6862
msgctxt "keyboard label"
msgid "Num_Lock"
msgstr "Bloq Núm"

#. Translators: KP_ means “key pad” here
#: gdk/keynamesprivate.h:6864
msgctxt "keyboard label"
msgid "KP_Space"
msgstr "TN Espazo"

#: gdk/keynamesprivate.h:6865
msgctxt "keyboard label"
msgid "KP_Tab"
msgstr "TN Tabulador"

#: gdk/keynamesprivate.h:6866
msgctxt "keyboard label"
msgid "KP_Enter"
msgstr "TN Intro"

#: gdk/keynamesprivate.h:6867
msgctxt "keyboard label"
msgid "KP_Home"
msgstr "TN Inicio"

#: gdk/keynamesprivate.h:6868
msgctxt "keyboard label"
msgid "KP_Left"
msgstr "TN ←"

#: gdk/keynamesprivate.h:6869
msgctxt "keyboard label"
msgid "KP_Up"
msgstr "TN ↑"

#: gdk/keynamesprivate.h:6870
msgctxt "keyboard label"
msgid "KP_Right"
msgstr "TN →"

#: gdk/keynamesprivate.h:6871
msgctxt "keyboard label"
msgid "KP_Down"
msgstr "TN ↓"

#: gdk/keynamesprivate.h:6872
msgctxt "keyboard label"
msgid "KP_Page_Up"
msgstr "TN Re Páx"

#: gdk/keynamesprivate.h:6873
msgctxt "keyboard label"
msgid "KP_Prior"
msgstr "TN Anterior"

#: gdk/keynamesprivate.h:6874
msgctxt "keyboard label"
msgid "KP_Page_Down"
msgstr "TN Av Páx"

#: gdk/keynamesprivate.h:6875
msgctxt "keyboard label"
msgid "KP_Next"
msgstr "TN Seguinte"

#: gdk/keynamesprivate.h:6876
msgctxt "keyboard label"
msgid "KP_End"
msgstr "TN Fin"

#: gdk/keynamesprivate.h:6877
msgctxt "keyboard label"
msgid "KP_Begin"
msgstr "TN Inicio"

#: gdk/keynamesprivate.h:6878
msgctxt "keyboard label"
msgid "KP_Insert"
msgstr "TN Inserir"

#: gdk/keynamesprivate.h:6879
msgctxt "keyboard label"
msgid "KP_Delete"
msgstr "TN Supr"

#: gdk/keynamesprivate.h:6880
msgctxt "keyboard label"
msgid "Delete"
msgstr "Supr"

#: gdk/keynamesprivate.h:6881
msgctxt "keyboard label"
msgid "MonBrightnessUp"
msgstr "Monitor: subir brillo"

#: gdk/keynamesprivate.h:6882
msgctxt "keyboard label"
msgid "MonBrightnessDown"
msgstr "Monitor: baixar brillo"

#: gdk/keynamesprivate.h:6883
msgctxt "keyboard label"
msgid "KbdBrightnessUp"
msgstr "Monitor: subir brillo"

#: gdk/keynamesprivate.h:6884
msgctxt "keyboard label"
msgid "KbdBrightnessDown"
msgstr "Monitor: baixar brillo"

#: gdk/keynamesprivate.h:6885
msgctxt "keyboard label"
msgid "AudioMute"
msgstr "Son: silenciar"

#: gdk/keynamesprivate.h:6886
msgctxt "keyboard label"
msgid "AudioMicMute"
msgstr "Son: silenciar"

#: gdk/keynamesprivate.h:6887
msgctxt "keyboard label"
msgid "AudioLowerVolume"
msgstr "Son: baixar volume"

#: gdk/keynamesprivate.h:6888
msgctxt "keyboard label"
msgid "AudioRaiseVolume"
msgstr "Son: subir volume"

#: gdk/keynamesprivate.h:6889
msgctxt "keyboard label"
msgid "AudioPlay"
msgstr "Son: reproducir"

#: gdk/keynamesprivate.h:6890
msgctxt "keyboard label"
msgid "AudioStop"
msgstr "Son: deter"

#: gdk/keynamesprivate.h:6891
msgctxt "keyboard label"
msgid "AudioNext"
msgstr "Son: seguinte"

#: gdk/keynamesprivate.h:6892
msgctxt "keyboard label"
msgid "AudioPrev"
msgstr "Son: anterior"

#: gdk/keynamesprivate.h:6893
msgctxt "keyboard label"
msgid "AudioRecord"
msgstr "Son: gravar"

#: gdk/keynamesprivate.h:6894
msgctxt "keyboard label"
msgid "AudioPause"
msgstr "Son: pausar"

#: gdk/keynamesprivate.h:6895
msgctxt "keyboard label"
msgid "AudioRewind"
msgstr "Son: rebobinar"

#: gdk/keynamesprivate.h:6896
msgctxt "keyboard label"
msgid "AudioMedia"
msgstr "Son: medio"

#: gdk/keynamesprivate.h:6897
msgctxt "keyboard label"
msgid "Eject"
msgstr "Expulsar"

#: gdk/keynamesprivate.h:6898
msgctxt "keyboard label"
msgid "Explorer"
msgstr "Explorador"

#: gdk/keynamesprivate.h:6899
msgctxt "keyboard label"
msgid "Calculator"
msgstr "Calculadora"

#: gdk/keynamesprivate.h:6900
msgctxt "keyboard label"
msgid "Mail"
msgstr "Correo electrónico"

#: gdk/keynamesprivate.h:6901
msgctxt "keyboard label"
msgid "WWW"
msgstr "WWW"

#: gdk/keynamesprivate.h:6902
msgctxt "keyboard label"
msgid "Search"
msgstr "Buscar"

#: gdk/keynamesprivate.h:6903
msgctxt "keyboard label"
msgid "Tools"
msgstr "Ferramentas"

#: gdk/keynamesprivate.h:6904
msgctxt "keyboard label"
msgid "ScreenSaver"
msgstr "Salvapantallas"

#: gdk/keynamesprivate.h:6905
msgctxt "keyboard label"
msgid "Battery"
msgstr "Batería"

#: gdk/keynamesprivate.h:6906
msgctxt "keyboard label"
msgid "Launch1"
msgstr "Executar1"

#: gdk/keynamesprivate.h:6907
msgctxt "keyboard label"
msgid "Forward"
msgstr "Adiante"

#: gdk/keynamesprivate.h:6908
msgctxt "keyboard label"
msgid "Back"
msgstr "Atrás"

#: gdk/keynamesprivate.h:6909
msgctxt "keyboard label"
msgid "Sleep"
msgstr "Durmir"

#: gdk/keynamesprivate.h:6910
msgctxt "keyboard label"
msgid "Hibernate"
msgstr "Hibernar"

#: gdk/keynamesprivate.h:6911
msgctxt "keyboard label"
msgid "WLAN"
msgstr "Rede sen fíos"

#: gdk/keynamesprivate.h:6912
msgctxt "keyboard label"
msgid "WebCam"
msgstr "Cámara web"

#: gdk/keynamesprivate.h:6913
msgctxt "keyboard label"
msgid "Display"
msgstr "Pantalla"

#: gdk/keynamesprivate.h:6914
msgctxt "keyboard label"
msgid "TouchpadToggle"
msgstr "Activar/desactivar área táctil"

#: gdk/keynamesprivate.h:6915
msgctxt "keyboard label"
msgid "WakeUp"
msgstr "Espertar"

#: gdk/keynamesprivate.h:6916
msgctxt "keyboard label"
msgid "Suspend"
msgstr "Suspender"

#: gdk/loaders/gdkjpeg.c:63
#, c-format
msgid "Error interpreting JPEG image file (%s)"
msgstr "Produciuse un erro ao interpretar o ficheiro de imaxe do JPEG (%s)"

#: gdk/loaders/gdkjpeg.c:194
#, c-format
msgid "Unsupported JPEG colorspace (%d)"
msgstr "Espazo de cor JPEG non admitido (%d)"

#: gdk/loaders/gdkjpeg.c:203 gdk/loaders/gdkpng.c:286 gdk/loaders/gdktiff.c:472
#, c-format
msgid "Not enough memory for image size %ux%u"
msgstr "Non hai memoria dabondo para o tamaño de imaxe %ux%u"

#: gdk/loaders/gdkpng.c:118
#, c-format
msgid "Error reading png (%s)"
msgstr "Produciuse un erro ao ler o png (%s)"

#: gdk/loaders/gdkpng.c:212
#, c-format
msgid "Unsupported depth %u in png image"
msgstr "Profundidade %u non admitida na imaxe png"

#: gdk/loaders/gdkpng.c:262
#, c-format
msgid "Unsupported color type %u in png image"
msgstr "Tipo de cor %u non admitida na imaxe png"

#: gdk/loaders/gdkpng.c:272
#, c-format
msgid "Image stride too large for image size %ux%u"
msgstr "Paso da imaxe demasiado grande para o tamaño de imaxe %ux%u"

#: gdk/loaders/gdktiff.c:358
msgid "Failed to load RGB data from TIFF file"
msgstr "Produciuse un fallo ao cargar os datos RGB desde o ficheiro TIFF"

#: gdk/loaders/gdktiff.c:401
msgid "Could not load TIFF data"
msgstr "Non foi posíbel cargar os datos TIFF"

#: gdk/loaders/gdktiff.c:484
#, c-format
msgid "Reading data failed at row %d"
msgstr "Fallou a lectura o dato na fila %d"

#: gdk/macos/gdkmacospasteboard.c:211 gdk/wayland/gdkclipboard-wayland.c:238
#: gdk/wayland/gdkdrop-wayland.c:205 gdk/wayland/gdkprimary-wayland.c:337
#: gdk/win32/gdkdrop-win32.c:1018 gdk/win32/gdkdrop-win32.c:1063
#: gdk/x11/gdkclipboard-x11.c:799 gdk/x11/gdkdrop-x11.c:235
msgid "No compatible transfer format found"
msgstr "Non se atopou un formato de transferencia compatíbel"

#: gdk/macos/gdkmacospasteboard.c:297
#, c-format
msgid "Failed to decode contents with mime-type of '%s'"
msgstr "Produciuse un fallo ao decodificar os contidos con tipo mime de «%s»"

#: gdk/win32/gdkclipdrop-win32.c:719
#, c-format
msgid "Cannot claim clipboard ownership. OpenClipboard() timed out."
msgstr ""
"Non se pode reclamar a propiedade do portapapeis. OpenClipboard() superou o "
"tempo máximo de espera."

#: gdk/win32/gdkclipdrop-win32.c:729
#, c-format
msgid "Cannot claim clipboard ownership. Another process claimed it before us."
msgstr ""
"Non se pode reclamar a propiedade do portapapeis. Outro preceso reclamouno "
"antes."

#: gdk/win32/gdkclipdrop-win32.c:743
#, c-format
msgid "Cannot claim clipboard ownership. OpenClipboard() failed: 0x%lx."
msgstr ""
"Non se pode reclamar a propiedade do portapapeis. OpenClipboard() fallou: "
"0x%lx."

#: gdk/win32/gdkclipdrop-win32.c:755
#, c-format
msgid "Cannot claim clipboard ownership. EmptyClipboard() failed: 0x%lx."
msgstr ""
"Non se pode reclamar a propiedade do portapapeis. EmptyClipboard() fallou: "
"0x%lx."

#: gdk/win32/gdkclipdrop-win32.c:798
#, c-format
msgid "Cannot set clipboard data. OpenClipboard() timed out."
msgstr ""
"Non se pode gardar datos no portapapeis. OpenClipboard() superou o tempo "
"máximo de espera."

#: gdk/win32/gdkclipdrop-win32.c:808 gdk/win32/gdkclipdrop-win32.c:839
#, c-format
msgid "Cannot set clipboard data. Another process claimed clipboard ownership."
msgstr ""
"Non se pode gardar datos no portapapeis. Outro proceso reclamou a propiedade "
"do portapapeis."

#: gdk/win32/gdkclipdrop-win32.c:822
#, c-format
msgid "Cannot set clipboard data. OpenClipboard() failed: 0x%lx."
msgstr ""
"Non se poden gardar datos no portapapeis. OpenClipboard() fallou: 0x%lx."

#: gdk/win32/gdkclipdrop-win32.c:874
#, c-format
msgid "Cannot get clipboard data. GlobalLock(0x%p) failed: 0x%lx."
msgstr ""
"Non se pode obter datos do portapapeis. GlobalLock(0x%p) fallou: 0x%lx."

#: gdk/win32/gdkclipdrop-win32.c:885
#, c-format
msgid "Cannot get clipboard data. GlobalSize(0x%p) failed: 0x%lx."
msgstr ""
"Non se pode obter datos do portapapeis. GlobalSize(0x%p) fallou: 0x%lx."

#: gdk/win32/gdkclipdrop-win32.c:898
#, c-format
msgid ""
"Cannot get clipboard data. Failed to allocate %s bytes to store the data."
msgstr ""
"Non se pode obter datos do portapapeis. Produciuse un fallo ao reservar %s "
"bytes para gardar os datos."

#: gdk/win32/gdkclipdrop-win32.c:930
#, c-format
msgid "Cannot get clipboard data. OpenClipboard() timed out."
msgstr ""
"Non se pode obter datos do portapapeis. OpenClipboard() superou o tempo "
"máximo de espera."

#: gdk/win32/gdkclipdrop-win32.c:940
#, c-format
msgid "Cannot get clipboard data. Clipboard ownership changed."
msgstr ""
"Non se pode obter datos do portapapeis. A propiedade do portapapeis cambiou."

#: gdk/win32/gdkclipdrop-win32.c:950
#, c-format
msgid ""
"Cannot get clipboard data. Clipboard data changed before we could get it."
msgstr ""
"Non se poden obter datos do portapapeis. Os datos do portapapeis cambiaron "
"antes de que se puideran obter."

#: gdk/win32/gdkclipdrop-win32.c:967
#, c-format
msgid "Cannot get clipboard data. OpenClipboard() failed: 0x%lx."
msgstr ""
"Non se pode obter os datos do portapapeis. OpenClipboard() fallou: 0x%lx."

#: gdk/win32/gdkclipdrop-win32.c:992
#, c-format
msgid "Cannot get clipboard data. No compatible transfer format found."
msgstr ""
"Non se pode obter datos do portapapeis. Non se atopou un formato de "
"transferencia compatíbel."

#: gdk/win32/gdkclipdrop-win32.c:1002
#, c-format
msgid "Cannot get clipboard data. GetClipboardData() failed: 0x%lx."
msgstr ""
"Non se pode obter os datos do portapapeis. GetClipboardData() fallou: 0x%lx."

#: gdk/win32/gdkdrop-win32.c:949
#, c-format
msgid "Cannot get DnD data. GlobalLock(0x%p) failed: 0x%lx."
msgstr "Non é posíbel obter os datos de DnD. GlobalLock(0x%p) fallou: 0x%lx."

#: gdk/win32/gdkdrop-win32.c:958
#, c-format
msgid "Cannot get DnD data. GlobalSize(0x%p) failed: 0x%lx."
msgstr "Cannot get DnD data. GlobalSize(0x%p) failed: 0x%lx."

#: gdk/win32/gdkdrop-win32.c:969
#, c-format
msgid "Cannot get DnD data. Failed to allocate %s bytes to store the data."
msgstr ""
"Non se pode obter datos do DnD. Produciuse un fallo ao reservar %s bytes "
"para gardar os datos."

#: gdk/win32/gdkdrop-win32.c:1037
#, c-format
msgid "GDK surface 0x%p is not registered as a drop target"
msgstr "Superficie GDK 0x%p non está rexistrada como un obxectivo de arrastre"

#: gdk/win32/gdkdrop-win32.c:1044
#, c-format
msgid "Target context record 0x%p has no data object"
msgstr "Rexistro de contexto obxectivo 0x%p non ten obxecto de datos"

#: gdk/win32/gdkdrop-win32.c:1082
#, c-format
msgid "IDataObject_GetData (0x%x) failed, returning 0x%lx"
msgstr "IDataObject_GetData (0x%x) fallou, devolvendo 0x%lx"

#: gdk/win32/gdkdrop-win32.c:1114
#, c-format
msgid "Failed to transmute DnD data W32 format 0x%x to %p (%s)"
msgstr ""
"Produciuse un fallo ao transmutar os datos DnD W32 ao formato 0x%x to %p (%s)"

#: gdk/win32/gdkglcontext-win32-wgl.c:329
msgid "No GL implementation is available"
msgstr "Non hai unha implementación de GL dispoñíbel"

#: gdk/win32/gdkglcontext-win32-wgl.c:404
#, c-format
msgid "WGL version %d.%d is too low, need at least %d.%d"
msgstr "A versión de WGL %d.%d é demasiado antiga. requírese cando menos %d.%d"

#: gdk/win32/gdkglcontext-win32-wgl.c:422
#, c-format
msgid "GL implementation cannot share GL contexts"
msgstr "A implementación de GL non pode compartir contextos de GL"

#: gdk/win32/gdkglcontext-win32-wgl.c:702
msgid "No available configurations for the given pixel format"
msgstr "Non hai configuracións dispoñíbeis para o formato de píxel fornecido"

#: gdk/win32/gdkhdataoutputstream-win32.c:63
msgid "writing a closed stream"
msgstr "escribindo un fluxo de peche"

#: gdk/win32/gdkhdataoutputstream-win32.c:85
msgid "g_try_realloc () failed"
msgstr "g_try_realloc () fallou"

#: gdk/win32/gdkhdataoutputstream-win32.c:93
#: gdk/win32/gdkhdataoutputstream-win32.c:231
msgid "GlobalReAlloc() failed: "
msgstr "GlobalReAlloc() fallou: "

#: gdk/win32/gdkhdataoutputstream-win32.c:105
msgid "Ran out of buffer space (buffer size is fixed)"
msgstr "Quedouse sen espazo no búfer (o tamaño do búfer é fixo)"

#: gdk/win32/gdkhdataoutputstream-win32.c:203
msgid "Can’t transmute a single handle"
msgstr "Non pode transmutar un xestor único"

#: gdk/win32/gdkhdataoutputstream-win32.c:215
#, c-format
msgid "Failed to transmute %zu bytes of data from %s to %u"
msgstr "Produciuse un fallo ao transmutar %zu bytes de datos desde %s a %u"

#: gdk/win32/gdkhdataoutputstream-win32.c:250
msgid "GlobalLock() failed: "
msgstr "GlobalLock() fallou: "

#: gdk/win32/gdkhdataoutputstream-win32.c:364
msgid "GlobalAlloc() failed: "
msgstr "GlobalAlloc() fallou: "

#: gdk/x11/gdkapplaunchcontext-x11.c:297
#, c-format
msgid "Starting “%s”"
msgstr "Iniciando «%s»"

#: gdk/x11/gdkapplaunchcontext-x11.c:310
#, c-format
msgid "Opening “%s”"
msgstr "Abrindo «%s»"

#: gdk/x11/gdkapplaunchcontext-x11.c:315
#, c-format
msgid "Opening %d Item"
msgid_plural "Opening %d Items"
msgstr[0] "Abrindo %d elemento"
msgstr[1] "Abrindo %d elementos"

#: gdk/x11/gdkclipboard-x11.c:473
msgid "Clipboard manager could not store selection."
msgstr "O xestor do portapapeis non pode almacenar a selección."

#: gdk/x11/gdkclipboard-x11.c:649
msgid "Cannot store clipboard. No clipboard manager is active."
msgstr ""
"Non é posíbel almacenar o portapapeis. Non hai un xestor de portapapeis "
"activo."

#: gdk/x11/gdkglcontext-glx.c:810
msgid "No GLX configurations available"
msgstr "Non hai configuracións de GLX dispoñíbeis"

#: gdk/x11/gdkglcontext-glx.c:883
msgid "No GLX configuration with required features found"
msgstr ""
"Non se atopou unha configuración de GLX coas características requiridas"

#: gdk/x11/gdkglcontext-glx.c:957
msgid "GLX is not supported"
msgstr "GLX non é compatíbel"

#: gdk/x11/gdkselectioninputstream-x11.c:465
#, c-format
msgid "Format %s not supported"
msgstr "O formato %s non é compatíbel"

#: gdk/x11/gdktextlistconverter-x11.c:65 gdk/x11/gdktextlistconverter-x11.c:105
msgid "Not enough space in destination"
msgstr "Non hai espazo dabondo no destino"

#: gdk/x11/gdktextlistconverter-x11.c:91 gdk/x11/gdktextlistconverter-x11.c:195
msgid "Need complete input to do conversion"
msgstr "Precisa unha entrada completa para facer a conversión"

#: gdk/x11/gdktextlistconverter-x11.c:216
#: gdk/x11/gdktextlistconverter-x11.c:250
msgid "Invalid byte sequence in conversion input"
msgstr "Secuencia de bytes non válida na entrada de conversión"

#: gdk/x11/gdktextlistconverter-x11.c:242
msgid "Invalid formats in compound text conversion."
msgstr "Formatos non válidos na conversión de texto composto."

#: gdk/x11/gdktextlistconverter-x11.c:259
#, c-format
msgid "Unsupported encoding “%s”"
msgstr "Codificación non admitida «%s»."

#: gsk/gl/gskglrenderer.c:204
#, c-format
msgid "This GLES %d.%d implementation does not support half-float vertex data"
msgstr ""
"Esta implementación de GLES %d.%d non admite algúnha das APIs permitidas"

#: gsk/gpu/gskgldevice.c:246
#, c-format
msgid "OpenGL ES 3.0 is not supported by this renderer."
msgstr "OpenGL ES 2.0 non está admitido por este renderizador."

#: gsk/gpu/gsknglrenderer.c:62
msgid "OpenGL 3.3 required"
msgstr "Requírese OpenGL 3.3"

#: gtk/a11y/gtkatspiaction.c:239
msgctxt "accessibility"
msgid "Click"
msgstr "Clic"

#: gtk/a11y/gtkatspiaction.c:240
msgctxt "accessibility"
msgid "Clicks the button"
msgstr "Preme o botón"

#: gtk/a11y/gtkatspiaction.c:290
msgctxt "accessibility"
msgid "Toggle"
msgstr "Trocar"

#: gtk/a11y/gtkatspiaction.c:291
msgctxt "accessibility"
msgid "Toggles the switch"
msgstr "Troca o interruptor"

#: gtk/a11y/gtkatspiaction.c:371
msgctxt "accessibility"
msgid "Select"
msgstr "Seleccionar"

#: gtk/a11y/gtkatspiaction.c:372
msgctxt "accessibility"
msgid "Selects the color"
msgstr "Selecciona unha cor"

#: gtk/a11y/gtkatspiaction.c:379 gtk/a11y/gtkatspiaction.c:439
#: gtk/a11y/gtkatspiaction.c:495 gtk/a11y/gtkatspiaction.c:603
#: gtk/a11y/gtkatspiaction.c:690
msgctxt "accessibility"
msgid "Activate"
msgstr "Activar"

#: gtk/a11y/gtkatspiaction.c:380
msgctxt "accessibility"
msgid "Activates the color"
msgstr "Activa a cor"

#: gtk/a11y/gtkatspiaction.c:387
msgctxt "accessibility"
msgid "Customize"
msgstr "Personalizar"

#: gtk/a11y/gtkatspiaction.c:388
msgctxt "accessibility"
msgid "Customizes the color"
msgstr "Personaliza a cor"

#: gtk/a11y/gtkatspiaction.c:440
msgctxt "accessibility"
msgid "Activates the expander"
msgstr "Activa o expansor"

#: gtk/a11y/gtkatspiaction.c:496 gtk/a11y/gtkatspiaction.c:604
#: gtk/a11y/gtkatspiaction.c:691
msgctxt "accessibility"
msgid "Activates the entry"
msgstr "Activa a entrada"

#: gtk/a11y/gtkatspiaction.c:503
msgctxt "accessibility"
msgid "Activate primary icon"
msgstr "Activa a icona primaria"

#: gtk/a11y/gtkatspiaction.c:504
msgctxt "accessibility"
msgid "Activates the primary icon of the entry"
msgstr "Activa a icona primaria da entrada"

#: gtk/a11y/gtkatspiaction.c:511
msgctxt "accessibility"
msgid "Activate secondary icon"
msgstr "Activa a icona secundaria"

#: gtk/a11y/gtkatspiaction.c:512
msgctxt "accessibility"
msgid "Activates the secondary icon of the entry"
msgstr "Activa a icona secundaria da entrada"

#: gtk/a11y/gtkatspiaction.c:611
msgctxt "accessibility"
msgid "Peek"
msgstr "Vistazo"

#: gtk/a11y/gtkatspiaction.c:612
msgctxt "accessibility"
msgid "Shows the contents of the password entry"
msgstr "Mostra os contidos da entrada de contrasinal"

#: gtk/a11y/gtkatspiaction.c:698
msgctxt "accessibility"
msgid "Clear"
msgstr "Limpar"

#: gtk/a11y/gtkatspiaction.c:699
msgctxt "accessibility"
msgid "Clears the contents of the entry"
msgstr "Limpa os contidos da entrada"

#: gtk/a11y/gtkatspiroot.c:256 gtk/gtkaccessible.c:869
msgctxt "accessibility"
msgid "application"
msgstr "aplicación"

#: gtk/css/gtkcssdataurl.c:69
#, c-format
msgid "Not a data: URL"
msgstr "Non é un dato: URL"

#: gtk/css/gtkcssdataurl.c:82
#, c-format
msgid "Malformed data: URL"
msgstr "Dato mal formado: URL"

#: gtk/css/gtkcssdataurl.c:140
#, c-format
msgid "Could not unescape string"
msgstr "Non foi posíbel desescapar a cadea"

#: gtk/deprecated/gtkappchooserbutton.c:323
msgid "Other app…"
msgstr "Outra apliación…"

#: gtk/deprecated/gtkappchooserdialog.c:215
#: gtk/deprecated/gtkappchooserdialog.c:266
msgid "Select Application"
msgstr "Seleccionar unha aplicación"

#. Translators: %s is a filename
#: gtk/deprecated/gtkappchooserdialog.c:222
#, c-format
msgid "Opening “%s”."
msgstr "Abrindo «%s»."

#: gtk/deprecated/gtkappchooserdialog.c:223
#, c-format
msgid "No applications found for “%s”"
msgstr "Non se atoparon aplicacións para abrir «%s»"

#. Translators: %s is a file type description
#: gtk/deprecated/gtkappchooserdialog.c:228
#, c-format
msgid "Opening “%s” files."
msgstr "Abrindo ficheiros «%s»."

#: gtk/deprecated/gtkappchooserdialog.c:230
#, c-format
msgid "No applications found for “%s” files"
msgstr "Non se atoparon aplicacións para abrir ficheiros «%s»"

#: gtk/deprecated/gtkappchooserdialog.c:432
msgid "Failed to start GNOME Software"
msgstr "Produciuse un fallo ao iniciar GNOME Software"

#: gtk/deprecated/gtkappchooserwidget.c:525
msgid "Default App"
msgstr "Aplicación predeterminada"

#: gtk/deprecated/gtkappchooserwidget.c:575
#, c-format
msgid "No apps found for “%s”."
msgstr "Non se atoparon aplicacións para «%s»."

#: gtk/deprecated/gtkappchooserwidget.c:658
msgid "Recommended Apps"
msgstr "Aplicacións recomendadas"

#: gtk/deprecated/gtkappchooserwidget.c:673
msgid "Related Apps"
msgstr "Aplicacións relacionadas"

#: gtk/deprecated/gtkappchooserwidget.c:687
msgid "Other Apps"
msgstr "Outras aplicacións"

#. This label is displayed in a treeview cell displaying
#. * a disabled accelerator key combination.
#.
#: gtk/deprecated/gtkcellrendereraccel.c:294
msgctxt "Accelerator"
msgid "Disabled"
msgstr "Desactivado"

#. This label is displayed in a treeview cell displaying
#. * an accelerator key combination that is not valid according
#. * to gtk_accelerator_valid().
#.
#: gtk/deprecated/gtkcellrendereraccel.c:304
msgctxt "Accelerator"
msgid "Invalid"
msgstr "Non válido"

#. This label is displayed in a treeview cell displaying an accelerator
#. * when the cell is clicked to change the accelerator.
#.
#: gtk/deprecated/gtkcellrendereraccel.c:436
#: gtk/deprecated/gtkcellrendereraccel.c:729
msgid "New accelerator…"
msgstr "Tecla rápida nova…"

#: gtk/deprecated/gtkcellrendererprogress.c:132
#: gtk/deprecated/gtkcellrendererprogress.c:322
#: gtk/deprecated/gtkcellrendererprogress.c:352
#, c-format
msgctxt "progress bar label"
msgid "%d %%"
msgstr "%d %%"

#: gtk/deprecated/gtkcolorbutton.c:183 gtk/deprecated/gtkcolorbutton.c:314
#: gtk/gtkcolordialog.c:411
msgid "Pick a Color"
msgstr "Escolla unha cor"

#: gtk/deprecated/gtkcolorbutton.c:505 gtk/gtkcolorchooserwidget.c:313
#: gtk/gtkcolordialogbutton.c:335
#, c-format
msgid "Red %d%%, Green %d%%, Blue %d%%, Alpha %d%%"
msgstr "Vermello %d%%, verde %d%%, Azul %d%%, Alfa %d%%"

#: gtk/deprecated/gtkcolorbutton.c:511 gtk/gtkcolorchooserwidget.c:319
#: gtk/gtkcolordialogbutton.c:341
#, c-format
msgid "Red %d%%, Green %d%%, Blue %d%%"
msgstr "Vermello %d%%, Verde %d%%, Azul %d%%"

#: gtk/deprecated/gtkfontbutton.c:396
msgid "Sans 12"
msgstr "Sans 12"

#: gtk/deprecated/gtkfontbutton.c:507 gtk/deprecated/gtkfontbutton.c:624
#: gtk/gtkfontdialog.c:596
msgid "Pick a Font"
msgstr "Escolla un tipo de letra"

<<<<<<< HEAD
#: gtk/deprecated/gtkfontbutton.c:600 gtk/gtkfilechooserwidget.c:3871
=======
#: gtk/deprecated/gtkfontbutton.c:600 gtk/gtkfilechooserwidget.c:3815
>>>>>>> 29c29b0e
#: gtk/gtkfontdialogbutton.c:126 gtk/inspector/visual.ui:169
msgid "Font"
msgstr "Tipo de letra"

#: gtk/deprecated/gtkfontbutton.c:1155 gtk/gtkfontdialogbutton.c:652
msgctxt "font"
msgid "None"
msgstr "Ningún"

#: gtk/deprecated/gtklockbutton.c:294 gtk/ui/gtklockbutton.ui:20
msgid "Lock"
msgstr "Bloquear"

#: gtk/deprecated/gtklockbutton.c:308 gtk/ui/gtklockbutton.ui:26
msgid "Unlock"
msgstr "Desbloquear"

#: gtk/deprecated/gtklockbutton.c:322
msgid ""
"Dialog is unlocked.\n"
"Click to prevent further changes"
msgstr ""
"O diálogo está desbloqueado.\n"
"Prema para evitar posíbeis cambios"

#: gtk/deprecated/gtklockbutton.c:336
msgid ""
"Dialog is locked.\n"
"Click to make changes"
msgstr ""
"O diálogo está bloqueado.\n"
"Prema para realizar cambios"

#: gtk/deprecated/gtklockbutton.c:350
msgid ""
"System policy prevents changes.\n"
"Contact your system administrator"
msgstr ""
"A política do sistema impide os cambios.\n"
"Contacte co administrador do seu sistema"

#: gtk/deprecated/gtkshow.c:183
msgid "Could not show link"
msgstr "Non foi posíbel mostrar a ligazón"

#: gtk/deprecated/gtkvolumebutton.c:236
msgid "Muted"
msgstr "Enmudecido"

#: gtk/deprecated/gtkvolumebutton.c:240
msgid "Full Volume"
msgstr "Volume máximo"

#. Translators: this is the percentage of the current volume,
#. * as used in the tooltip, eg. "49 %".
#. * Translate the "%d" to "%Id" if you want to use localised digits,
#. * or otherwise translate the "%d" to "%d".
#.
#: gtk/deprecated/gtkvolumebutton.c:253
#, c-format
msgctxt "volume percentage"
msgid "%d %%"
msgstr "%d %%"

#: gtk/gtkaboutdialog.c:119 gtk/ui/gtkaboutdialog.ui:173
msgid "License"
msgstr "Licenza"

#: gtk/gtkaboutdialog.c:120
msgid "Custom License"
msgstr "Licenza personalizada"

#: gtk/gtkaboutdialog.c:121
msgid "GNU General Public License, version 2 or later"
msgstr "Licenza Pública Xeral de GNU, versión 2 ou posterior"

#: gtk/gtkaboutdialog.c:122
msgid "GNU General Public License, version 3 or later"
msgstr "Licenza Pública Xeral de GNU, versión 3 ou posterior"

#: gtk/gtkaboutdialog.c:123
msgid "GNU Lesser General Public License, version 2.1 or later"
msgstr "Licenza Pública Xeral Menor de GNU, versión 2.1 ou posterior"

#: gtk/gtkaboutdialog.c:124
msgid "GNU Lesser General Public License, version 3 or later"
msgstr "Licenza Pública Xeral Menor de GNU, versión 3 ou posterior"

#: gtk/gtkaboutdialog.c:125
msgid "BSD 2-Clause License"
msgstr "Licenza BSD cláusula 2"

#: gtk/gtkaboutdialog.c:126
msgid "The MIT License (MIT)"
msgstr "Licenza MIT"

#: gtk/gtkaboutdialog.c:127
msgid "Artistic License 2.0"
msgstr "Licenza artística 2.0"

#: gtk/gtkaboutdialog.c:128
msgid "GNU General Public License, version 2 only"
msgstr "Licenza Pública Xeral de GNU, versión 2 só"

#: gtk/gtkaboutdialog.c:129
msgid "GNU General Public License, version 3 only"
msgstr "Licenza Pública Xeral de GNU, versión 3 só"

#: gtk/gtkaboutdialog.c:130
msgid "GNU Lesser General Public License, version 2.1 only"
msgstr "Licenza Pública Xeral Menor de GNU, versión 2.1 só"

#: gtk/gtkaboutdialog.c:131
msgid "GNU Lesser General Public License, version 3 only"
msgstr "Licenza Pública Xeral Menor de GNU, versión 3 só"

#: gtk/gtkaboutdialog.c:132
msgid "GNU Affero General Public License, version 3 or later"
msgstr "Licenza Pública Xeral de GNU Affero, versión 3 ou posterior"

#: gtk/gtkaboutdialog.c:133
msgid "GNU Affero General Public License, version 3 only"
msgstr "Licenza Pública Xeral Affero de GNU, versión 3 só"

#: gtk/gtkaboutdialog.c:134
msgid "BSD 3-Clause License"
msgstr "Licenza BSD cláusula 3"

#: gtk/gtkaboutdialog.c:135
msgid "Apache License, Version 2.0"
msgstr "Licenza Apache, versión 2.0"

#: gtk/gtkaboutdialog.c:136
msgid "Mozilla Public License 2.0"
msgstr "Licenza Pública de Mozilla 2.0"

#: gtk/gtkaboutdialog.c:137
msgid "BSD Zero-Clause License"
msgstr "Licenza BSD zero cláusula"

#: gtk/gtkaboutdialog.c:964
msgid "Website"
msgstr "Sitio web"

#: gtk/gtkaboutdialog.c:1000 gtk/ui/gtkapplication-quartz.ui:6
#, c-format
msgid "About %s"
msgstr "Sobre %s"

#: gtk/gtkaboutdialog.c:2090
msgid "Created by"
msgstr "Creado por"

#: gtk/gtkaboutdialog.c:2093
msgid "Documented by"
msgstr "Documentado por"

#: gtk/gtkaboutdialog.c:2103
msgid "Translated by"
msgstr "Traducido por"

#: gtk/gtkaboutdialog.c:2108
msgid "Design by"
msgstr "Deseñado por"

#. Translators: this is the license preamble; the string at the end
#. * contains the name of the license as link text.
#.
#: gtk/gtkaboutdialog.c:2273
#, c-format
msgid ""
"This program comes with absolutely no warranty.\n"
"See the <a href=\"%s\">%s</a> for details."
msgstr ""
"Este programa non fornece ningunha garantía, \n"
"para máis información visite <a href=\"%s\">%s</a>."

#. This is the text that should appear next to menu accelerators
#. * that use the shift key. If the text on this key isn't typically
#. * translated on keyboards used for your language, don't translate
#. * this.
#.
#: gtk/gtkaccelgroup.c:837 gtk/gtkshortcutlabel.c:101
#: gtk/gtkshortcutlabel.c:137
msgctxt "keyboard label"
msgid "Shift"
msgstr "Maiús"

#. This is the text that should appear next to menu accelerators
#. * that use the control key. If the text on this key isn't typically
#. * translated on keyboards used for your language, don't translate
#. * this.
#.
#: gtk/gtkaccelgroup.c:856 gtk/gtkshortcutlabel.c:104
#: gtk/gtkshortcutlabel.c:139
msgctxt "keyboard label"
msgid "Ctrl"
msgstr "Ctrl"

#. This is the text that should appear next to menu accelerators
#. * that use the alt key. If the text on this key isn't typically
#. * translated on keyboards used for your language, don't translate
#. * this.
#.
#: gtk/gtkaccelgroup.c:875 gtk/gtkshortcutlabel.c:107
#: gtk/gtkshortcutlabel.c:141
msgctxt "keyboard label"
msgid "Alt"
msgstr "Alt"

#. This is the text that should appear next to menu accelerators
#. * that use the super key. If the text on this key isn't typically
#. * translated on keyboards used for your language, don't translate
#. * this.
#.
#: gtk/gtkaccelgroup.c:893 gtk/gtkshortcutlabel.c:113
#: gtk/gtkshortcutlabel.c:143
msgctxt "keyboard label"
msgid "Super"
msgstr "Super"

#. This is the text that should appear next to menu accelerators
#. * that use the hyper key. If the text on this key isn't typically
#. * translated on keyboards used for your language, don't translate
#. * this.
#.
#: gtk/gtkaccelgroup.c:907 gtk/gtkshortcutlabel.c:116
#: gtk/gtkshortcutlabel.c:145
msgctxt "keyboard label"
msgid "Hyper"
msgstr "Hyper"

#. This is the text that should appear next to menu accelerators
#. * that use the meta key. If the text on this key isn't typically
#. * translated on keyboards used for your language, don't translate
#. * this.
#.
#: gtk/gtkaccelgroup.c:922 gtk/gtkshortcutlabel.c:110
#: gtk/gtkshortcutlabel.c:148
msgctxt "keyboard label"
msgid "Meta"
msgstr "Meta"

#. Translators: "KP" means "numeric key pad". This string will
#. * be used in accelerators such as "Ctrl+Shift+KP 1" in menus,
#. * and therefore the translation needs to be very short.
#.
#: gtk/gtkaccelgroup.c:942
msgctxt "keyboard label"
msgid "KP"
msgstr "KP"

#: gtk/gtkaccelgroup.c:949
msgctxt "keyboard label"
msgid "Space"
msgstr "Espazo"

#: gtk/gtkaccelgroup.c:952 gtk/gtkshortcutlabel.c:176
msgctxt "keyboard label"
msgid "Backslash"
msgstr "Contrabarra"

#: gtk/gtkaccessible.c:790
msgctxt "accessibility"
msgid "alert"
msgstr "alerta"

#: gtk/gtkaccessible.c:791
msgctxt "accessibility"
msgid "alert dialog"
msgstr "diálogo de alerta"

#: gtk/gtkaccessible.c:792
msgctxt "accessibility"
msgid "banner"
msgstr "baner"

#: gtk/gtkaccessible.c:793
msgctxt "accessibility"
msgid "button"
msgstr "botón"

#: gtk/gtkaccessible.c:794
msgctxt "accessibility"
msgid "caption"
msgstr "subtítulo"

#: gtk/gtkaccessible.c:795
msgctxt "accessibility"
msgid "cell"
msgstr "cela"

#: gtk/gtkaccessible.c:796
msgctxt "accessibility"
msgid "checkbox"
msgstr "casilla"

#: gtk/gtkaccessible.c:797
msgctxt "accessibility"
msgid "column header"
msgstr "cabeceira da columna"

#: gtk/gtkaccessible.c:798
msgctxt "accessibility"
msgid "combo box"
msgstr "caixa combinada"

#: gtk/gtkaccessible.c:799
msgctxt "accessibility"
msgid "command"
msgstr "orde"

#: gtk/gtkaccessible.c:800
msgctxt "accessibility"
msgid "composite"
msgstr "compositor"

#: gtk/gtkaccessible.c:801
msgctxt "accessibility"
msgid "dialog"
msgstr "diálogo"

#: gtk/gtkaccessible.c:802
msgctxt "accessibility"
msgid "document"
msgstr "documento"

#: gtk/gtkaccessible.c:803
msgctxt "accessibility"
msgid "feed"
msgstr "fornecedor"

#: gtk/gtkaccessible.c:804
msgctxt "accessibility"
msgid "form"
msgstr "formulario"

#: gtk/gtkaccessible.c:805
msgctxt "accessibility"
msgid "generic"
msgstr "xenérico"

#: gtk/gtkaccessible.c:806
msgctxt "accessibility"
msgid "grid"
msgstr "grade"

#: gtk/gtkaccessible.c:807
msgctxt "accessibility"
msgid "grid cell"
msgstr "cela da grade"

#: gtk/gtkaccessible.c:808
msgctxt "accessibility"
msgid "group"
msgstr "grupo"

#: gtk/gtkaccessible.c:809
msgctxt "accessibility"
msgid "heading"
msgstr "cabeceira"

#: gtk/gtkaccessible.c:810
msgctxt "accessibility"
msgid "image"
msgstr "imaxe"

#: gtk/gtkaccessible.c:811
msgctxt "accessibility"
msgid "input"
msgstr "entrada"

#: gtk/gtkaccessible.c:812
msgctxt "accessibility"
msgid "label"
msgstr "etiqueta"

#: gtk/gtkaccessible.c:813
msgctxt "accessibility"
msgid "landmark"
msgstr "marca"

#: gtk/gtkaccessible.c:814
msgctxt "accessibility"
msgid "legend"
msgstr "lenda"

#: gtk/gtkaccessible.c:815
msgctxt "accessibility"
msgid "link"
msgstr "ligazón"

#: gtk/gtkaccessible.c:816
msgctxt "accessibility"
msgid "list"
msgstr "lista"

#: gtk/gtkaccessible.c:817
msgctxt "accessibility"
msgid "list box"
msgstr "caixa de lista"

#: gtk/gtkaccessible.c:818
msgctxt "accessibility"
msgid "list item"
msgstr "elemento de lista"

#: gtk/gtkaccessible.c:819
msgctxt "accessibility"
msgid "log"
msgstr "rexistro"

#: gtk/gtkaccessible.c:820
msgctxt "accessibility"
msgid "main"
msgstr "principal"

#: gtk/gtkaccessible.c:821
msgctxt "accessibility"
msgid "marquee"
msgstr "marquesiña"

#: gtk/gtkaccessible.c:822
msgctxt "accessibility"
msgid "math"
msgstr "matemáticas"

#: gtk/gtkaccessible.c:823
msgctxt "accessibility"
msgid "meter"
msgstr "metro"

#: gtk/gtkaccessible.c:824
msgctxt "accessibility"
msgid "menu"
msgstr "menú"

#: gtk/gtkaccessible.c:825
msgctxt "accessibility"
msgid "menu bar"
msgstr "barra de menú"

#: gtk/gtkaccessible.c:826
msgctxt "accessibility"
msgid "menu item"
msgstr "elemento de menú"

#: gtk/gtkaccessible.c:827
msgctxt "accessibility"
msgid "menu item checkbox"
msgstr "casiña do elemento de menú"

#: gtk/gtkaccessible.c:828
msgctxt "accessibility"
msgid "menu item radio"
msgstr "botón de radio do elemento do menú"

#: gtk/gtkaccessible.c:829
msgctxt "accessibility"
msgid "navigation"
msgstr "navegación"

#: gtk/gtkaccessible.c:830
msgctxt "accessibility"
msgid "none"
msgstr "ningún"

#: gtk/gtkaccessible.c:831
msgctxt "accessibility"
msgid "note"
msgstr "nota"

#: gtk/gtkaccessible.c:832
msgctxt "accessibility"
msgid "option"
msgstr "opción"

#: gtk/gtkaccessible.c:833
msgctxt "accessibility"
msgid "presentation"
msgstr "presentación"

#: gtk/gtkaccessible.c:834
msgctxt "accessibility"
msgid "progress bar"
msgstr "barra de progreso"

#: gtk/gtkaccessible.c:835
msgctxt "accessibility"
msgid "radio"
msgstr "radio"

#: gtk/gtkaccessible.c:836
msgctxt "accessibility"
msgid "radio group"
msgstr "grupo de radio"

#: gtk/gtkaccessible.c:837
msgctxt "accessibility"
msgid "range"
msgstr "rango"

#: gtk/gtkaccessible.c:838
msgctxt "accessibility"
msgid "region"
msgstr "rexión"

#: gtk/gtkaccessible.c:839
msgctxt "accessibility"
msgid "row"
msgstr "fila"

#: gtk/gtkaccessible.c:840
msgctxt "accessibility"
msgid "row group"
msgstr "grupo de filas"

#: gtk/gtkaccessible.c:841
msgctxt "accessibility"
msgid "row header"
msgstr "cabeceira de fila"

#: gtk/gtkaccessible.c:842
msgctxt "accessibility"
msgid "scroll bar"
msgstr "barra de desprazamento"

#: gtk/gtkaccessible.c:843
msgctxt "accessibility"
msgid "search"
msgstr "busca"

#: gtk/gtkaccessible.c:844
msgctxt "accessibility"
msgid "search box"
msgstr "caixa de busca"

#: gtk/gtkaccessible.c:845
msgctxt "accessibility"
msgid "section"
msgstr "sección"

#: gtk/gtkaccessible.c:846
msgctxt "accessibility"
msgid "section head"
msgstr "cabeceira de sección"

#: gtk/gtkaccessible.c:847
msgctxt "accessibility"
msgid "select"
msgstr "seleccionar"

#: gtk/gtkaccessible.c:848
msgctxt "accessibility"
msgid "separator"
msgstr "separador"

#: gtk/gtkaccessible.c:849
msgctxt "accessibility"
msgid "slider"
msgstr "deslizador"

#: gtk/gtkaccessible.c:850
msgctxt "accessibility"
msgid "spin button"
msgstr "botón incremental"

#: gtk/gtkaccessible.c:851
msgctxt "accessibility"
msgid "status"
msgstr "estado"

#: gtk/gtkaccessible.c:852
msgctxt "accessibility"
msgid "structure"
msgstr "estructura"

#: gtk/gtkaccessible.c:853
msgctxt "accessibility"
msgid "switch"
msgstr "interruptor"

#: gtk/gtkaccessible.c:854
msgctxt "accessibility"
msgid "tab"
msgstr "lapela"

#: gtk/gtkaccessible.c:855
msgctxt "accessibility"
msgid "table"
msgstr "táboa"

#: gtk/gtkaccessible.c:856
msgctxt "accessibility"
msgid "tab list"
msgstr "lista de táboa"

#: gtk/gtkaccessible.c:857
msgctxt "accessibility"
msgid "tab panel"
msgstr "panel de lapela"

#: gtk/gtkaccessible.c:858
msgctxt "accessibility"
msgid "text box"
msgstr "caixa de texto"

#: gtk/gtkaccessible.c:859
msgctxt "accessibility"
msgid "time"
msgstr "hora"

#: gtk/gtkaccessible.c:860
msgctxt "accessibility"
msgid "timer"
msgstr "temporizador"

#: gtk/gtkaccessible.c:861
msgctxt "accessibility"
msgid "tool bar"
msgstr "barra de ferramentas"

#: gtk/gtkaccessible.c:862
msgctxt "accessibility"
msgid "tool tip"
msgstr "consello"

#: gtk/gtkaccessible.c:863
msgctxt "accessibility"
msgid "tree"
msgstr "árbore"

#: gtk/gtkaccessible.c:864
msgctxt "accessibility"
msgid "tree grid"
msgstr "grade en árbore"

#: gtk/gtkaccessible.c:865
msgctxt "accessibility"
msgid "tree item"
msgstr "elemento de árbore"

#: gtk/gtkaccessible.c:866
msgctxt "accessibility"
msgid "widget"
msgstr "trebello"

#: gtk/gtkaccessible.c:867
msgctxt "accessibility"
msgid "window"
msgstr "xanela"

#: gtk/gtkaccessible.c:868
msgctxt "accessibility"
msgid "toggle button"
msgstr "botón de trocar"

#: gtk/gtkaccessible.c:870
msgctxt "accessibility"
msgid "paragraph"
msgstr "parágrafo"

#: gtk/gtkaccessible.c:871
msgctxt "accessibility"
msgid "block quote"
msgstr "bloque de cita"

#: gtk/gtkaccessible.c:872
msgctxt "accessibility"
msgid "article"
msgstr "artigo"

#: gtk/gtkaccessible.c:873
msgctxt "accessibility"
msgid "comment"
msgstr "comentario"

#: gtk/gtkaccessible.c:874
msgctxt "accessibility"
msgid "terminal"
msgstr "terminal"

#: gtk/gtkalertdialog.c:668 gtk/print/gtkcustompaperunixdialog.c:322
#: gtk/gtkmessagedialog.c:166 gtk/ui/gtkassistant.ui:40
msgid "_Close"
msgstr "_Pechar"

#. Translators: This is the 'reason' given when inhibiting
#. * suspend or screen locking, and the caller hasn't specified
#. * a reason.
#.
#: gtk/gtkapplication-dbus.c:721 gtk/gtkapplication-dbus.c:763
msgid "Reason not specified"
msgstr "Razón non especificada"

#: gtk/gtkbookmarksmanager.c:53
#, c-format
msgid "%s does not exist in the bookmarks list"
msgstr "%s non existe na lista de marcadores"

#: gtk/gtkbookmarksmanager.c:414
#, c-format
msgid "%s already exists in the bookmarks list"
msgstr "%s xa existe na lista de marcadores"

#: gtk/gtkbuilder-menus.c:224
#, c-format
msgid "Element <%s> not allowed inside <%s>"
msgstr "O elemento <%s> non está permitido dentro de <%s>"

#: gtk/gtkbuilder-menus.c:230
#, c-format
msgid "Element <%s> not allowed at toplevel"
msgstr "Elemento <%s> non permitido no nivel superior"

#: gtk/gtkbuilder-menus.c:319
#, c-format
msgid "Text may not appear inside <%s>"
msgstr "O texto non debe aparecer dentro de <%s>"

#. Translate to calendar:week_start:0 if you want Sunday to be the
#. * first day of the week to calendar:week_start:1 if you want Monday
#. * to be the first day of the week, and so on.
#.
#: gtk/gtkcalendar.c:659
msgid "calendar:week_start:0"
msgstr "calendar:week_start:1"

#. Translate to calendar:YM if you want years to be displayed
#. * before months; otherwise translate to calendar:MY.
#. * Do *not* translate it to anything else, if it
#. * it isn't calendar:YM or calendar:MY it will not work.
#. *
#. * Note that the ordering described here is logical order, which is
#. * further influenced by BIDI ordering. Thus, if you have a default
#. * text direction of RTL and specify "calendar:YM", then the year
#. * will appear to the right of the month.
#.
#: gtk/gtkcalendar.c:810
msgid "calendar:MY"
msgstr "calendar:MY"

#. Translators: This dictates how the year is displayed in
#. * gtkcalendar widget.  See strftime() manual for the format.
#. * Use only ASCII in the translation.
#. *
#. * "%Y" is appropriate for most locales.
#.
#: gtk/gtkcalendar.c:995
msgctxt "calendar year format"
msgid "%Y"
msgstr "%Y"

#. Translators: this defines whether the day numbers should use
#. * localized digits or the ones used in English (0123...).
#. *
#. * Translate to "%Id" if you want to use localized digits, or
#. * translate to "%d" otherwise.
#. *
#. * Note that translating this doesn't guarantee that you get localized
#. * digits. That needs support from your system and locale definition
#. * too.
#.
#: gtk/gtkcalendar.c:1032
#, c-format
msgctxt "calendar:day:digits"
msgid "%d"
msgstr "%d"

#. Translators: this defines whether the week numbers should use
#. * localized digits or the ones used in English (0123...).
#. *
#. * Translate to "%Id" if you want to use localized digits, or
#. * translate to "%d" otherwise.
#. * Note that translating this doesn't guarantee that you get localized
#. * digits. That needs support from your system and locale definition
#. * too.
#: gtk/gtkcalendar.c:1097
#, c-format
msgctxt "calendar:week:digits"
msgid "%d"
msgstr "%d"

#: gtk/gtkcolorchooserwidget.c:376 gtk/gtkcoloreditor.c:171
#, c-format
msgid "Color: %s"
msgstr "Cor: %s"

#: gtk/gtkcolorchooserwidget.c:441
msgctxt "Color name"
msgid "Very Light Blue"
msgstr "Azul moi claro"

#: gtk/gtkcolorchooserwidget.c:442
msgctxt "Color name"
msgid "Light Blue"
msgstr "Azul claro"

#: gtk/gtkcolorchooserwidget.c:443
msgctxt "Color name"
msgid "Blue"
msgstr "Azul"

#: gtk/gtkcolorchooserwidget.c:444
msgctxt "Color name"
msgid "Dark Blue"
msgstr "Azul escuro"

#: gtk/gtkcolorchooserwidget.c:445
msgctxt "Color name"
msgid "Very Dark Blue"
msgstr "Azul moi escuro"

#: gtk/gtkcolorchooserwidget.c:446
msgctxt "Color name"
msgid "Very Light Green"
msgstr "Verde moi claro"

#: gtk/gtkcolorchooserwidget.c:447
msgctxt "Color name"
msgid "Light Green"
msgstr "Gris claro"

#: gtk/gtkcolorchooserwidget.c:448
msgctxt "Color name"
msgid "Green"
msgstr "Verde"

#: gtk/gtkcolorchooserwidget.c:449
msgctxt "Color name"
msgid "Dark Green"
msgstr "Verde escuro"

#: gtk/gtkcolorchooserwidget.c:450
msgctxt "Color name"
msgid "Very Dark Green"
msgstr "Verde moi escuro"

#: gtk/gtkcolorchooserwidget.c:451
msgctxt "Color name"
msgid "Very Light Yellow"
msgstr "Amarelo moi claro"

#: gtk/gtkcolorchooserwidget.c:452
msgctxt "Color name"
msgid "Light Yellow"
msgstr "Amarelo claro"

#: gtk/gtkcolorchooserwidget.c:453
msgctxt "Color name"
msgid "Yellow"
msgstr "Amarelo"

#: gtk/gtkcolorchooserwidget.c:454
msgctxt "Color name"
msgid "Dark Yellow"
msgstr "Amarelo escuro"

#: gtk/gtkcolorchooserwidget.c:455
msgctxt "Color name"
msgid "Very Dark Yellow"
msgstr "Amarelo moi escuro"

#: gtk/gtkcolorchooserwidget.c:456
msgctxt "Color name"
msgid "Very Light Orange"
msgstr "Laranxa moi claro"

#: gtk/gtkcolorchooserwidget.c:457
msgctxt "Color name"
msgid "Light Orange"
msgstr "Laranxa claro"

#: gtk/gtkcolorchooserwidget.c:458
msgctxt "Color name"
msgid "Orange"
msgstr "Laranxa"

#: gtk/gtkcolorchooserwidget.c:459
msgctxt "Color name"
msgid "Dark Orange"
msgstr "Laranxa escuro"

#: gtk/gtkcolorchooserwidget.c:460
msgctxt "Color name"
msgid "Very Dark Orange"
msgstr "Laranxa moi escuro"

#: gtk/gtkcolorchooserwidget.c:461
msgctxt "Color name"
msgid "Very Light Red"
msgstr "Vermello moi claro"

#: gtk/gtkcolorchooserwidget.c:462
msgctxt "Color name"
msgid "Light Red"
msgstr "Vermello claro"

#: gtk/gtkcolorchooserwidget.c:463
msgctxt "Color name"
msgid "Red"
msgstr "Vermello"

#: gtk/gtkcolorchooserwidget.c:464
msgctxt "Color name"
msgid "Dark Red"
msgstr "Vermello escuro"

#: gtk/gtkcolorchooserwidget.c:465
msgctxt "Color name"
msgid "Very Dark Red"
msgstr "Vermello moi escuro"

#: gtk/gtkcolorchooserwidget.c:466
msgctxt "Color name"
msgid "Very Light Purple"
msgstr "Morado moi claro"

#: gtk/gtkcolorchooserwidget.c:467
msgctxt "Color name"
msgid "Light Purple"
msgstr "Morado claro"

#: gtk/gtkcolorchooserwidget.c:468
msgctxt "Color name"
msgid "Purple"
msgstr "Morado"

#: gtk/gtkcolorchooserwidget.c:469
msgctxt "Color name"
msgid "Dark Purple"
msgstr "Morado escuro"

#: gtk/gtkcolorchooserwidget.c:470
msgctxt "Color name"
msgid "Very Dark Purple"
msgstr "Morado moi escuro"

#: gtk/gtkcolorchooserwidget.c:471
msgctxt "Color name"
msgid "Very Light Brown"
msgstr "Marrón moi claro"

#: gtk/gtkcolorchooserwidget.c:472
msgctxt "Color name"
msgid "Light Brown"
msgstr "Marrón claro"

#: gtk/gtkcolorchooserwidget.c:473
msgctxt "Color name"
msgid "Brown"
msgstr "Marrón"

#: gtk/gtkcolorchooserwidget.c:474
msgctxt "Color name"
msgid "Dark Brown"
msgstr "Marrón escuro"

#: gtk/gtkcolorchooserwidget.c:475
msgctxt "Color name"
msgid "Very Dark Brown"
msgstr "Marrón moi escuro"

#: gtk/gtkcolorchooserwidget.c:476
msgctxt "Color name"
msgid "White"
msgstr "Branco"

#: gtk/gtkcolorchooserwidget.c:477
msgctxt "Color name"
msgid "Light Gray 1"
msgstr "Gris claro 1"

#: gtk/gtkcolorchooserwidget.c:478
msgctxt "Color name"
msgid "Light Gray 2"
msgstr "Gris claro 2"

#: gtk/gtkcolorchooserwidget.c:479
msgctxt "Color name"
msgid "Light Gray 3"
msgstr "Gris claro 3"

#: gtk/gtkcolorchooserwidget.c:480
msgctxt "Color name"
msgid "Light Gray 4"
msgstr "Gris claro 4"

#: gtk/gtkcolorchooserwidget.c:481
msgctxt "Color name"
msgid "Dark Gray 1"
msgstr "Gris escuro 1"

#: gtk/gtkcolorchooserwidget.c:482
msgctxt "Color name"
msgid "Dark Gray 2"
msgstr "Gris escuro 2"

#: gtk/gtkcolorchooserwidget.c:483
msgctxt "Color name"
msgid "Dark Gray 3"
msgstr "Gris escuro 3"

#: gtk/gtkcolorchooserwidget.c:484
msgctxt "Color name"
msgid "Dark Gray 4"
msgstr "Gris escuro 4"

#: gtk/gtkcolorchooserwidget.c:485
msgctxt "Color name"
msgid "Black"
msgstr "Negro"

#. translators: label for the custom section in the color chooser
#: gtk/gtkcolorchooserwidget.c:557
msgid "Custom"
msgstr "Personalizado"

#: gtk/gtkcolorchooserwidget.c:571
msgid "Add Color"
msgstr "Engadir cor"

#: gtk/gtkcolorchooserwidget.c:593
#, c-format
msgid "Custom color %d: %s"
msgstr "Cor personalizado %d: %s"

#: gtk/gtkcolorswatch.c:230
msgid "Customize"
msgstr "Personalizar"

#. Translate to the default units to use for presenting
#. * lengths to the user. Translate to default:inch if you
#. * want inches, otherwise translate to default:mm.
#. * Do *not* translate it to "predefinito:mm", if it
#. * it isn't default:mm or default:inch it will not work
#.
#: gtk/print/gtkcustompaperunixdialog.c:106
msgid "default:mm"
msgstr "default:mm"

#: gtk/print/gtkcustompaperunixdialog.c:291
msgid "Margins from Printer…"
msgstr "Marxes da impresora…"

#. And show the custom paper dialog
#: gtk/print/gtkcustompaperunixdialog.c:377 gtk/print/gtkprintunixdialog.c:2968
msgid "Manage Custom Sizes"
msgstr "Xestionar tamaños personalizados"

#: gtk/print/gtkcustompaperunixdialog.c:440
#: gtk/print/gtkpagesetupunixdialog.c:720
msgid "inch"
msgstr "polgadas"

#: gtk/print/gtkcustompaperunixdialog.c:442
#: gtk/print/gtkpagesetupunixdialog.c:718
msgid "mm"
msgstr "mm"

#: gtk/print/gtkcustompaperunixdialog.c:598
#, c-format
msgid "Custom Size %d"
msgstr "Tamaño personalizado %d"

#: gtk/print/gtkcustompaperunixdialog.c:908
msgid "_Width:"
msgstr "A_nchura:"

#: gtk/print/gtkcustompaperunixdialog.c:917
msgid "_Height:"
msgstr "A_ltura:"

#: gtk/print/gtkcustompaperunixdialog.c:926
msgid "Paper Size"
msgstr "Tamaño do papel"

#: gtk/print/gtkcustompaperunixdialog.c:933
msgid "_Top:"
msgstr "_Superior:"

#: gtk/print/gtkcustompaperunixdialog.c:942
msgid "_Bottom:"
msgstr "In_ferior:"

#: gtk/print/gtkcustompaperunixdialog.c:951
msgid "_Left:"
msgstr "_Esquerdo:"

#: gtk/print/gtkcustompaperunixdialog.c:960
msgid "_Right:"
msgstr "_Dereito:"

#: gtk/print/gtkcustompaperunixdialog.c:993
msgid "Paper Margins"
msgstr "Marxes do papel"

#: gtk/gtkentry.c:3685
msgid "Insert Emoji"
msgstr "Inserir emoticono"

#: gtk/gtkfilechooserdialog.c:557
msgid "_Name"
msgstr "_Nome"

#: gtk/gtkfilechoosererrorstack.c:65
msgid "A folder cannot be called “.”"
msgstr "Un cartafol non pode chamarse «.»"

#: gtk/gtkfilechoosererrorstack.c:69
msgid "A file cannot be called “.”"
msgstr "Un ficheiro non pode chamarse «.»"

#: gtk/gtkfilechoosererrorstack.c:73
msgid "A folder cannot be called “..”"
msgstr "O cartafol non pode chamarse «..»"

#: gtk/gtkfilechoosererrorstack.c:77
msgid "A file cannot be called “..”"
msgstr "O ficheiro non pode chamarse «..»"

#: gtk/gtkfilechoosererrorstack.c:81
msgid "Folder names cannot contain “/”"
msgstr "Os nomes de cartafoles non poden conter «/»"

#: gtk/gtkfilechoosererrorstack.c:85
msgid "File names cannot contain “/”"
msgstr "Os nomes de ficheiros non poden conter «/»"

#: gtk/gtkfilechoosererrorstack.c:89
msgid "Folder names should not begin with a space"
msgstr "Os nomes de ficheiro non poden comezar con un espazo"

#: gtk/gtkfilechoosererrorstack.c:93
msgid "File names should not begin with a space"
msgstr "Os nomes de ficheiro non poden comezar con un espazo"

#: gtk/gtkfilechoosererrorstack.c:97
msgid "Folder names should not end with a space"
msgstr "Os nomes de cartafoles non poden rematar con un espazo"

#: gtk/gtkfilechoosererrorstack.c:101
msgid "File names should not end with a space"
msgstr "Os nomes de ficheiro non poden rematar con un espazo"

#: gtk/gtkfilechoosererrorstack.c:105
msgid "Folder names starting with a “.” are hidden"
msgstr "Os nomes de cartafoles que comezan con un «.» están ocultos"

#: gtk/gtkfilechoosererrorstack.c:109
msgid "File names starting with a “.” are hidden"
msgstr "Os nomes de ficheiros que comezan con un «.» están ocultos"

#: gtk/gtkfilechoosererrorstack.c:113
msgid "A folder with that name already exists"
msgstr "Xa existe un cartafol con ese nome"

#: gtk/gtkfilechoosererrorstack.c:117
msgid "A file with that name already exists"
msgstr "Xa existe un ficheiro con ese nome"

#: gtk/gtkfilechoosernative.c:520 gtk/gtkfilechoosernative.c:600
#: gtk/gtkfilechooserwidget.c:1188 gtk/gtkfilechooserwidget.c:4973
#: gtk/gtkfiledialog.c:843 gtk/gtkmessagedialog.c:170
#: gtk/gtkmessagedialog.c:179 gtk/gtkmountoperation.c:608
#: gtk/print/gtkpagesetupunixdialog.c:282 gtk/print/gtkprintbackend.c:638
#: gtk/print/gtkprintunixdialog.c:682 gtk/print/gtkprintunixdialog.c:839
#: gtk/gtkwindow.c:6256 gtk/ui/gtkappchooserdialog.ui:48
#: gtk/ui/gtkassistant.ui:52 gtk/ui/gtkcolorchooserdialog.ui:36
#: gtk/ui/gtkfontchooserdialog.ui:27
msgid "_Cancel"
msgstr "_Cancelar"

#: gtk/gtkfilechoosernative.c:521 gtk/gtkfilechoosernative.c:594
#: gtk/gtkfiledialog.c:815 gtk/gtkplacessidebar.c:3149
#: gtk/gtkplacessidebar.c:3234 gtk/gtkplacesview.c:1645
msgid "_Open"
msgstr "_Abrir"

#: gtk/gtkfilechoosernative.c:594 gtk/gtkfiledialog.c:820
msgid "_Save"
msgstr "_Gardar"

#: gtk/gtkfilechoosernativequartz.c:344 gtk/ui/gtkfilechooserwidget.ui:288
msgid "Select which types of files are shown"
msgstr "Seleccione que tipos de ficheiros se mostran"

#. Translators: the first string is a path and the second string
#. * is a hostname. Nautilus and the panel contain the same string
#. * to translate.
#.
#: gtk/gtkfilechooserutils.c:364
#, c-format
msgid "%1$s on %2$s"
msgstr "%1$s en %2$s"

#: gtk/gtkfilechooserwidget.c:343
msgid "Type name of new folder"
msgstr "Escriba o nome do cartafol novo"

#: gtk/gtkfilechooserwidget.c:730
msgid "The folder could not be created"
msgstr "Non foi posíbel crear o cartafol"

#: gtk/gtkfilechooserwidget.c:743
msgid "You need to choose a valid filename."
msgstr "Debe seleccionar un nome de ficheiro válido."

#: gtk/gtkfilechooserwidget.c:746
#, c-format
msgid "Cannot create a file under %s as it is not a folder"
msgstr "Non é posíbel crear un ficheiro baixo %s xa que non é un cartafol"

#: gtk/gtkfilechooserwidget.c:756
msgid "Cannot create file as the filename is too long"
msgstr ""
"Non é posíbel crear un ficheiro xa que o nome de ficheiro é demasiado longo"

#: gtk/gtkfilechooserwidget.c:757
msgid "Try using a shorter name."
msgstr "Tente usar un nome máis curto."

#: gtk/gtkfilechooserwidget.c:767
msgid "You may only select folders"
msgstr "Só pode seleccionar cartafoles"

#: gtk/gtkfilechooserwidget.c:768
msgid "The item that you selected is not a folder try using a different item."
msgstr ""
"O elemento que vostede seleccionou non é un cartafol. Tente usar un elemento "
"diferente."

#: gtk/gtkfilechooserwidget.c:776
msgid "Invalid file name"
msgstr "O nome do ficheiro non é válido"

#: gtk/gtkfilechooserwidget.c:785
msgid "The folder contents could not be displayed"
msgstr "Non foi posíbel mostrar o contido do cartafol"

#: gtk/gtkfilechooserwidget.c:793
msgid "The file could not be deleted"
msgstr "Non foi posíbel crear o ficheiro"

#: gtk/gtkfilechooserwidget.c:801
msgid "The file could not be moved to the Trash"
msgstr "Non foi posíbel mover o ficheiro ao Lixo"

#: gtk/gtkfilechooserwidget.c:1186
#, c-format
msgid "Are you sure you want to permanently delete “%s”?"
msgstr "Está seguro que quere eliminar «%s» de forma permanente?"

#: gtk/gtkfilechooserwidget.c:1187
msgid "If you delete an item, it will be permanently lost."
msgstr "Se elimina un elemento perderase para sempre."

<<<<<<< HEAD
#: gtk/gtkfilechooserwidget.c:1185 gtk/gtkfilechooserwidget.c:1815
#: gtk/gtklabel.c:5695 gtk/gtktext.c:6147 gtk/gtktextview.c:9018
=======
#: gtk/gtkfilechooserwidget.c:1188 gtk/gtkfilechooserwidget.c:1786
#: gtk/gtklabel.c:5711 gtk/gtktext.c:6193 gtk/gtktextview.c:9079
>>>>>>> 29c29b0e
msgid "_Delete"
msgstr "E_liminar"

#: gtk/gtkfilechooserwidget.c:1301
msgid "The file could not be renamed"
msgstr "Non foi posíbel renomear o ficheiro"

#: gtk/gtkfilechooserwidget.c:1477
msgid "Could not select file"
msgstr "Non foi posíbel seleccionar o ficheiro"

#: gtk/gtkfilechooserwidget.c:1697 gtk/ui/gtkfilechooserwidget.ui:66
msgid "Grid View"
msgstr "Vista en grade"

#: gtk/gtkfilechooserwidget.c:1703
msgid "List View"
msgstr "Vista en lista"

#: gtk/gtkfilechooserwidget.c:1766
msgid "_Visit File"
msgstr "_Visitar ficheiro"

#: gtk/gtkfilechooserwidget.c:1770
msgid "_Open With File Manager"
msgstr "_Abrir co xestor de ficheiros"

#: gtk/gtkfilechooserwidget.c:1774
msgid "_Copy Location"
msgstr "Copiar _localización"

#: gtk/gtkfilechooserwidget.c:1778
msgid "_Add to Bookmarks"
msgstr "_Engadir aos marcadores"

#: gtk/gtkfilechooserwidget.c:1782 gtk/gtkplacessidebar.c:2312
#: gtk/gtkplacessidebar.c:3270 gtk/ui/gtkfilechooserwidget.ui:410
msgid "_Rename"
msgstr "_Renomear"

#: gtk/gtkfilechooserwidget.c:1790
msgid "_Move to Trash"
msgstr "_Mover ao lixo"

#: gtk/gtkfilechooserwidget.c:1799
msgid "Show _Hidden Files"
msgstr "Mostrar ficheiros _ocultos"

#: gtk/gtkfilechooserwidget.c:1803
msgid "Sort _Folders Before Files"
msgstr "Ordenar _cartafoles antes dos ficheiros"

#: gtk/gtkfilechooserwidget.c:1926 gtk/gtkfilechooserwidget.c:1956
#: gtk/gtkfilechooserwidget.c:3858
msgid "Unknown"
msgstr "Descoñecido"

#: gtk/gtkfilechooserwidget.c:2011 gtk/gtkplacessidebar.c:1025
msgid "Home"
msgstr "Cartafol persoal"

#. this is the header for the location column in the print dialog
#: gtk/gtkfilechooserwidget.c:2166 gtk/gtkfilechooserwidget.c:7383
#: gtk/inspector/css-node-tree.ui:76 gtk/print/ui/gtkprintunixdialog.ui:111
msgid "Location"
msgstr "Localización"

#. Label
#: gtk/gtkfilechooserwidget.c:2273
msgid "_Name:"
msgstr "_Nome:"

#: gtk/gtkfilechooserwidget.c:2828 gtk/gtkfilechooserwidget.c:2842
#, c-format
msgid "Searching in %s"
msgstr "Buscando en %s"

#: gtk/gtkfilechooserwidget.c:2848
msgid "Searching"
msgstr "Buscando"

#: gtk/gtkfilechooserwidget.c:2854
msgid "Enter location or URL"
msgstr "Escriba a localización ou URL"

#: gtk/gtkfilechooserwidget.c:3413 gtk/gtkfilechooserwidget.c:5758
#: gtk/gtkfilechooserwidget.c:7405
msgid "Modified"
msgstr "Modificado"

#: gtk/gtkfilechooserwidget.c:3598
#, c-format
msgid "Could not read the contents of %s"
msgstr "Non foi posíbel ler os contidos de %s"

#: gtk/gtkfilechooserwidget.c:3602
msgid "Could not read the contents of the folder"
msgstr "Non foi posíbel ler os contidos do cartafol"

#. Translators: see g_date_time_format() for details on the format
#: gtk/gtkfilechooserwidget.c:3753 gtk/gtkfilechooserwidget.c:3796
msgid "%H:%M"
msgstr "%H:%M"

#: gtk/gtkfilechooserwidget.c:3755 gtk/gtkfilechooserwidget.c:3798
msgid "%l:%M %p"
msgstr "%l:%M %p"

#: gtk/gtkfilechooserwidget.c:3759
msgid "Yesterday"
msgstr "Onte"

#: gtk/gtkfilechooserwidget.c:3767
msgid "%-e %b"
msgstr "%-e %b"

#: gtk/gtkfilechooserwidget.c:3771
msgid "%-e %b %Y"
msgstr "%-e %b de %Y"

#: gtk/gtkfilechooserwidget.c:3813 gtk/gtkfilechooserwidget.c:3821
msgid "Program"
msgstr "Programa"

#: gtk/gtkfilechooserwidget.c:3814
msgid "Audio"
msgstr "Son"

#: gtk/gtkfilechooserwidget.c:3816 gtk/gtkfilefilter.c:1013
msgid "Image"
msgstr "Imaxe"

#: gtk/gtkfilechooserwidget.c:3817
msgid "Archive"
msgstr "Arquivar"

#: gtk/gtkfilechooserwidget.c:3818
msgid "Markup"
msgstr "Marcado"

#: gtk/gtkfilechooserwidget.c:3819 gtk/gtkfilechooserwidget.c:3820
msgid "Text"
msgstr "Texto"

#: gtk/gtkfilechooserwidget.c:3822
msgid "Video"
msgstr "Vídeo"

#: gtk/gtkfilechooserwidget.c:3823
msgid "Contacts"
msgstr "Contactos"

#: gtk/gtkfilechooserwidget.c:3824
msgid "Calendar"
msgstr "Calendario"

#: gtk/gtkfilechooserwidget.c:3825
msgid "Document"
msgstr "Documento"

#: gtk/gtkfilechooserwidget.c:3826
msgid "Presentation"
msgstr "Orientación"

#: gtk/gtkfilechooserwidget.c:3827
msgid "Spreadsheet"
msgstr "Folla de cálculo"

#: gtk/gtkfilechooserwidget.c:4965 gtk/print/gtkprintunixdialog.c:673
#, c-format
msgid "A file named “%s” already exists.  Do you want to replace it?"
msgstr "Xa existe un ficheiro co nome «%s». Desexa substituílo?"

#: gtk/gtkfilechooserwidget.c:4967 gtk/print/gtkprintunixdialog.c:677
#, c-format
msgid ""
"The file already exists in “%s”.  Replacing it will overwrite its contents."
msgstr ""
"O ficheiro xa existe en «%s». Ao substituílo sobrescribirá os seus contidos."

#: gtk/gtkfilechooserwidget.c:4973 gtk/print/gtkprintunixdialog.c:685
msgid "_Replace"
msgstr "_Substituír"

#: gtk/gtkfilechooserwidget.c:5128
msgid "You do not have access to the specified folder."
msgstr "Vostede non ten acceso para o cartafol especificado."

#: gtk/gtkfilechooserwidget.c:5705
msgid "Could not send the search request"
msgstr "Non foi posíbel enviar a solicitude de busca"

#: gtk/gtkfilechooserwidget.c:5986
msgid "Accessed"
msgstr "Accedido"

#: gtk/gtkfilechooserwidget.c:7361
msgid "_Size"
msgstr "_Tamaño"

#: gtk/gtkfilechooserwidget.c:7365
msgid "T_ype"
msgstr "_Tipo"

#: gtk/gtkfilechooserwidget.c:7369
msgid "_Time"
msgstr "_Hora"

#: gtk/gtkfilechooserwidget.c:7375 gtk/gtkplacessidebar.c:2306
#: gtk/inspector/a11y.ui:43 gtk/inspector/actions.ui:18
#: gtk/inspector/css-node-tree.ui:22 gtk/inspector/prop-list.ui:24
#: gtk/ui/gtkfilechooserwidget.ui:385 gtk/print/ui/gtkprintunixdialog.ui:80
msgid "Name"
msgstr "Nome"

#: gtk/gtkfilechooserwidget.c:7392 gtk/inspector/resource-list.ui:82
#: gtk/ui/gtkfontchooserwidget.ui:217 gtk/ui/gtkfontchooserwidget.ui:386
msgid "Size"
msgstr "Tamaño"

#: gtk/gtkfilechooserwidget.c:7398 gtk/inspector/misc-info.ui:57
#: gtk/inspector/prop-list.ui:35 gtk/inspector/statistics.ui:36
msgid "Type"
msgstr "Tipo"

#: gtk/gtkfiledialog.c:816
msgid "Pick Files"
msgstr "Escoller ficheiros"

#: gtk/gtkfiledialog.c:816
msgid "Pick a File"
msgstr "Escolla un ficheiro"

#: gtk/gtkfiledialog.c:821
msgid "Save a File"
msgstr "Gardar un ficheiro"

#: gtk/gtkfiledialog.c:825 gtk/ui/gtkappchooserdialog.ui:53
#: gtk/ui/gtkcolorchooserdialog.ui:41 gtk/ui/gtkfontchooserdialog.ui:32
msgid "_Select"
msgstr "_Seleccionar"

#: gtk/gtkfiledialog.c:826
msgid "Select Folders"
msgstr "Seleccionar cartafoles"

#: gtk/gtkfiledialog.c:826
msgid "Select a Folder"
msgstr "Seleccione un cartafol"

#: gtk/gtkfilefilter.c:1026
msgid "Unspecified"
msgstr "Non especificado"

#: gtk/gtkfontchooserdialog.c:192 gtk/gtkfontchooserdialog.c:195
msgid "Change Font Features"
msgstr "Cambiar as características do tipo de letra"

#: gtk/gtkfontchooserwidget.c:1547
msgctxt "Font variation axis"
msgid "Width"
msgstr "Anchura"

#: gtk/gtkfontchooserwidget.c:1548
msgctxt "Font variation axis"
msgid "Weight"
msgstr "Peso"

#: gtk/gtkfontchooserwidget.c:1549
msgctxt "Font variation axis"
msgid "Italic"
msgstr "Cursiva"

#: gtk/gtkfontchooserwidget.c:1550
msgctxt "Font variation axis"
msgid "Slant"
msgstr "Inclinación"

#: gtk/gtkfontchooserwidget.c:1551
msgctxt "Font variation axis"
msgid "Optical Size"
msgstr "Tamaño óptico"

#: gtk/gtkfontchooserwidget.c:2109
msgctxt "Font feature value"
msgid "Default"
msgstr "Predeterminado"

#: gtk/gtkfontchooserwidget.c:2126
msgctxt "Font feature value"
msgid "Enable"
msgstr "Activar"

#: gtk/gtkfontchooserwidget.c:2459
msgid "Default"
msgstr "Por omisión"

#: gtk/gtkfontchooserwidget.c:2521
msgid "Ligatures"
msgstr "Ligaduras"

#: gtk/gtkfontchooserwidget.c:2522
msgid "Letter Case"
msgstr "Letra maiúscula"

#: gtk/gtkfontchooserwidget.c:2523
msgid "Number Case"
msgstr "Maiúsculas e minúsculas de números"

#: gtk/gtkfontchooserwidget.c:2524
msgid "Number Spacing"
msgstr "Espaciado de números"

#: gtk/gtkfontchooserwidget.c:2525
msgid "Fractions"
msgstr "Fraccións"

#: gtk/gtkfontchooserwidget.c:2526
msgid "Style Variations"
msgstr "Variacións de estilo"

#: gtk/gtkfontchooserwidget.c:2528
msgid "Character Variations"
msgstr "Variantes de carácter"

#: gtk/gtkglarea.c:309
msgid "OpenGL context creation failed"
msgstr "Produciuse un fallo ao crear o contexto de OpenGL"

#: gtk/deprecated/gtkinfobar.c:498 gtk/gtkwindowcontrols.c:357
#: gtk/gtkwindowhandle.c:250
msgid "Close"
msgstr "Pechar"

#: gtk/deprecated/gtkinfobar.c:499
msgid "Close the infobar"
msgstr "Pechar a barra de información"

<<<<<<< HEAD
#: gtk/gtklabel.c:5692 gtk/gtktext.c:6135 gtk/gtktextview.c:9006
msgid "Cu_t"
msgstr "Cor_tar"

#: gtk/gtklabel.c:5693 gtk/gtktext.c:6139 gtk/gtktextview.c:9010
msgid "_Copy"
msgstr "_Copiar"

#: gtk/gtklabel.c:5694 gtk/gtktext.c:6143 gtk/gtktextview.c:9014
msgid "_Paste"
msgstr "_Pegar"

#: gtk/gtklabel.c:5700 gtk/gtktext.c:6156 gtk/gtktextview.c:9039
=======
#: gtk/gtklabel.c:5708 gtk/gtktext.c:6181 gtk/gtktextview.c:9067
msgid "Cu_t"
msgstr "Cor_tar"

#: gtk/gtklabel.c:5709 gtk/gtktext.c:6185 gtk/gtktextview.c:9071
msgid "_Copy"
msgstr "_Copiar"

#: gtk/gtklabel.c:5710 gtk/gtktext.c:6189 gtk/gtktextview.c:9075
msgid "_Paste"
msgstr "_Pegar"

#: gtk/gtklabel.c:5716 gtk/gtktext.c:6202 gtk/gtktextview.c:9100
>>>>>>> 29c29b0e
msgid "Select _All"
msgstr "Seleccionar _todo"

#: gtk/gtklabel.c:5721
msgid "_Open Link"
msgstr "_Abrir ligazón"

#: gtk/gtklabel.c:5725
msgid "Copy _Link Address"
msgstr "Copiar enderezo da _ligazón"

#: gtk/gtklabel.c:5769 gtk/gtktext.c:2724 gtk/gtktextview.c:9149
msgid "Context menu"
msgstr "Menú contextual"

#: gtk/gtklinkbutton.c:260
msgid "_Copy URL"
msgstr "_Copiar URL"

#: gtk/gtklinkbutton.c:567
msgid "Invalid URI"
msgstr "URI non válido"

#. hour:minutes:seconds
#. Translators: This is a time format, like "9:05:02" for 9
#. * hours, 5 minutes, and 2 seconds. You may change ":" to
#. * the separator that your locale uses or use "%Id" instead
#. * of "%d" if your locale uses localized digits.
#.
#: gtk/gtkmediacontrols.c:100
#, c-format
msgctxt "long time format"
msgid "%d:%02d:%02d"
msgstr "%d:%02d:%02d"

#. -hour:minutes:seconds
#. Translators: This is a time format, like "-9:05:02" for 9
#. * hours, 5 minutes, and 2 seconds playback remaining. You may
#. * change ":" to the separator that your locale uses or use
#. * "%Id" instead of "%d" if your locale uses localized digits.
#.
#: gtk/gtkmediacontrols.c:108
#, c-format
msgctxt "long time format"
msgid "-%d:%02d:%02d"
msgstr "-%d:%02d:%02d"

#. -minutes:seconds
#. Translators: This is a time format, like "-5:02" for 5
#. * minutes and 2 seconds playback remaining. You may change
#. * ":" to the separator that your locale uses or use "%Id"
#. * instead of "%d" if your locale uses localized digits.
#.
#: gtk/gtkmediacontrols.c:119
#, c-format
msgctxt "short time format"
msgid "-%d:%02d"
msgstr "-%d:%02d"

#. minutes:seconds
#. Translators: This is a time format, like "5:02" for 5
#. * minutes and 2 seconds. You may change ":" to the
#. * separator that your locale uses or use "%Id" instead of
#. * "%d" if your locale uses localized digits.
#.
#: gtk/gtkmediacontrols.c:128
#, c-format
msgctxt "short time format"
msgid "%d:%02d"
msgstr "%d:%02d"

#: gtk/gtkmediacontrols.c:412
msgctxt "media controls tooltip"
msgid "Stop"
msgstr "Deter"

#: gtk/gtkmediacontrols.c:417 gtk/ui/gtkmediacontrols.ui:28
msgctxt "media controls tooltip"
msgid "Play"
msgstr "Reproducir"

#: gtk/gtkmessagedialog.c:162 gtk/gtkmessagedialog.c:180
#: gtk/print/gtkprintbackend.c:639 gtk/gtkwindow.c:6257
msgid "_OK"
msgstr "_Aceptar"

#: gtk/gtkmessagedialog.c:174
msgid "_No"
msgstr "_Non"

#: gtk/gtkmessagedialog.c:175
msgid "_Yes"
msgstr "_Si"

#: gtk/gtkmountoperation.c:609
msgid "Co_nnect"
msgstr "Co_nectar"

#: gtk/gtkmountoperation.c:676
msgid "Connect As"
msgstr "Conecatdo como"

#: gtk/gtkmountoperation.c:685
msgid "_Anonymous"
msgstr "_Anónimo"

#: gtk/gtkmountoperation.c:692
msgid "Registered U_ser"
msgstr "U_suario rexistrado"

#: gtk/gtkmountoperation.c:702
msgid "_Username"
msgstr "Nome de _usuario"

#: gtk/gtkmountoperation.c:707
msgid "_Domain"
msgstr "_Dominio"

#: gtk/gtkmountoperation.c:716
msgid "Volume type"
msgstr "Tipo de volume"

#: gtk/gtkmountoperation.c:726
msgid "_Hidden"
msgstr "_Ocultar"

#: gtk/gtkmountoperation.c:729
msgid "_Windows system"
msgstr "Sistema _Windows"

#: gtk/gtkmountoperation.c:732
msgid "_PIM"
msgstr "_PIM"

#: gtk/gtkmountoperation.c:738
msgid "_Password"
msgstr "C_ontrasinal"

#: gtk/gtkmountoperation.c:760
msgid "Forget password _immediately"
msgstr "Esquecer o contrasinal _inmediatamente"

#: gtk/gtkmountoperation.c:770
msgid "Remember password until you _logout"
msgstr "Lembrar o contrasinal até _saír da sesión"

#: gtk/gtkmountoperation.c:781
msgid "Remember _forever"
msgstr "_Lemprar para sempre"

#: gtk/gtkmountoperation.c:1251
#, c-format
msgid "Unknown Application (PID %d)"
msgstr "Aplicación descoñecida (PID %d)"

#. Use GTK_DIALOG_DESTROY_WITH_PARENT here since the parent dialog can be
#. * indeed be destroyed via the GMountOperation::abort signal... for example,
#. * this is triggered if the user yanks the device while we are showing
#. * the dialog...
#.
#: gtk/gtkmountoperation.c:1396
#, c-format
msgid "Unable to end process"
msgstr "Non foi posíbel finalizar o proceso"

#: gtk/gtkmountoperation.c:1546
msgid "_End Process"
msgstr "Finalizar o _proceso"

#: gtk/gtkmountoperation-stub.c:61
#, c-format
msgid "Cannot kill process with PID %d. Operation is not implemented."
msgstr ""
"Non é posíbel matar o proceso co PID %d. A operación non está implementada."

#. translators: this string is a name for the 'less' command
#: gtk/gtkmountoperation-x11.c:986
msgid "Terminal Pager"
msgstr "Paxinador do terminal"

#: gtk/gtkmountoperation-x11.c:987
msgid "Top Command"
msgstr "Orde top"

#: gtk/gtkmountoperation-x11.c:988
msgid "Bourne Again Shell"
msgstr "Shell Bourne Again"

#: gtk/gtkmountoperation-x11.c:989
msgid "Bourne Shell"
msgstr "Shell Bourne"

#: gtk/gtkmountoperation-x11.c:990
msgid "Z Shell"
msgstr "Shell Z"

#: gtk/gtkmountoperation-x11.c:1090
#, c-format
msgid "Cannot end process with PID %d: %s"
msgstr "Non é posíbel finalizar o proceso co PID %d: %s"

#: gtk/gtknomediafile.c:48
msgid "GTK could not find a media module. Check your installation."
msgstr "GTK non puido atopar un módulo multimedia. Comprobe a súa instalación."

#: gtk/gtknotebook.c:3211
msgid "Previous tab"
msgstr "Anterior lapela"

#: gtk/gtknotebook.c:3215
msgid "Next tab"
msgstr "Seguinte lapela"

#: gtk/gtknotebook.c:4331 gtk/gtknotebook.c:6541
#, c-format
msgid "Page %u"
msgstr "Páxina %u"

#: gtk/print/gtkpagesetup.c:611 gtk/print/gtkpapersize.c:942
#: gtk/print/gtkpapersize.c:982
msgid "Not a valid page setup file"
msgstr "Non é un ficheiro válido de configuración de páxina"

#: gtk/print/gtkpagesetupunixdialog.c:198 gtk/print/gtkprintunixdialog.c:768
msgid "Manage Custom Sizes…"
msgstr "Xestionar tamaños personalizados…"

#: gtk/print/gtkpagesetupunixdialog.c:283 gtk/ui/gtkassistant.ui:98
msgid "_Apply"
msgstr "_Aplicar"

#: gtk/print/gtkpagesetupunixdialog.c:318
#: gtk/print/gtkpagesetupunixdialog.c:570
msgid "Any Printer"
msgstr "Calquera impresora"

#: gtk/print/gtkpagesetupunixdialog.c:319
msgid "For portable documents"
msgstr "Para documentos portábeis"

#: gtk/print/gtkpagesetupunixdialog.c:738
#, c-format
msgid ""
"Margins:\n"
" Left: %s %s\n"
" Right: %s %s\n"
" Top: %s %s\n"
" Bottom: %s %s"
msgstr ""
"Marxes:\n"
" Esquerda: %s %s\n"
" Dereita: %s %s\n"
" Superior: %s %s\n"
" Inferior: %s %s"

#: gtk/print/gtkpagesetupunixdialog.c:784
#: gtk/print/ui/gtkpagesetupunixdialog.ui:5
#: gtk/print/ui/gtkprintunixdialog.ui:782
msgid "Page Setup"
msgstr "Configuración de páxina"

#: gtk/gtkpasswordentry.c:168
msgid "Hide Text"
msgstr "Ocultar texto"

#: gtk/gtkpasswordentry.c:173 gtk/gtkpasswordentry.c:624
msgid "Show Text"
msgstr "Mostrar texto"

#: gtk/gtkpasswordentry.c:215
msgid "Caps Lock is on"
msgstr "Bloq Maiús está activado"

#: gtk/gtkpasswordentry.c:700
msgid "_Show Text"
msgstr "Mostrar _texto"

#. translators: %s is the name of a cloud provider for files
#: gtk/gtkplacessidebar.c:912
#, c-format
msgid "Open %s"
msgstr "Abrir %s"

#: gtk/gtkplacessidebar.c:1003
msgid "Recent"
msgstr "Recentes"

#: gtk/gtkplacessidebar.c:1005
msgid "Recent files"
msgstr "Ficheiros recentes"

#: gtk/gtkplacessidebar.c:1014
msgid "Starred"
msgstr "Destacado"

#: gtk/gtkplacessidebar.c:1016
msgid "Starred files"
msgstr "Ficheiros destacados"

#: gtk/gtkplacessidebar.c:1027
msgid "Open your personal folder"
msgstr "Abrir o seu cartafol persoal"

#: gtk/gtkplacessidebar.c:1040
msgid "Desktop"
msgstr "Escritorio"

#: gtk/gtkplacessidebar.c:1042
msgid "Open the contents of your desktop in a folder"
msgstr "Abrir os contidos do seu escritorio nun cartafol"

#: gtk/gtkplacessidebar.c:1056
msgid "Enter Location"
msgstr "Escriba a localización"

#: gtk/gtkplacessidebar.c:1058
msgid "Manually enter a location"
msgstr "Escribir a localización manualmente"

#: gtk/gtkplacessidebar.c:1068
msgid "Trash"
msgstr "Lixo"

#: gtk/gtkplacessidebar.c:1070
msgid "Open the trash"
msgstr "Abrir o lixo"

#: gtk/gtkplacessidebar.c:1181 gtk/gtkplacessidebar.c:1209
#: gtk/gtkplacessidebar.c:1409
#, c-format
msgid "Mount and open “%s”"
msgstr "Montar e abrir «%s»"

#: gtk/gtkplacessidebar.c:1304
msgid "Open the contents of the file system"
msgstr "Abrir os contidos do sistema de ficheiros"

#: gtk/gtkplacessidebar.c:1387
msgid "New bookmark"
msgstr "Novo marcador"

#: gtk/gtkplacessidebar.c:1389
msgid "Add a new bookmark"
msgstr "Engadir un novo marcador"

#: gtk/gtkplacessidebar.c:1454
msgid "Other Locations"
msgstr "Otras localizacións"

#: gtk/gtkplacessidebar.c:1455
msgid "Show other locations"
msgstr "Mostrar outras localizacións"

#: gtk/gtkplacessidebar.c:1964 gtk/gtkplacessidebar.c:2984
#, c-format
msgid "Unable to start “%s”"
msgstr "Non é posíbel iniciar «%s»"

#. Translators: This means that unlocking an encrypted storage
#. * device failed. %s is the name of the device.
#.
#: gtk/gtkplacessidebar.c:2000
#, c-format
msgid "Error unlocking “%s”"
msgstr "Erro ao desbloquear «%s»."

#: gtk/gtkplacessidebar.c:2002
#, c-format
msgid "Unable to access “%s”"
msgstr "Non é posíbel acceder a «%s»"

#: gtk/gtkplacessidebar.c:2233
msgid "This name is already taken"
msgstr "Este nome xa está collido"

#: gtk/gtkplacessidebar.c:2525
#, c-format
msgid "Unable to unmount “%s”"
msgstr "Non é posíbel desmontar «%s»"

#: gtk/gtkplacessidebar.c:2701
#, c-format
msgid "Unable to stop “%s”"
msgstr "Non é posíbel deter «%s»"

#: gtk/gtkplacessidebar.c:2730
#, c-format
msgid "Unable to eject “%s”"
msgstr "Non é posíbel extraer «%s»"

#: gtk/gtkplacessidebar.c:2759 gtk/gtkplacessidebar.c:2788
#, c-format
msgid "Unable to eject %s"
msgstr "Non é posíbel extraer %s"

#: gtk/gtkplacessidebar.c:2936
#, c-format
msgid "Unable to poll “%s” for media changes"
msgstr "Non é posíbel analizar «%s» para saber os cambios no soporte"

#: gtk/gtkplacessidebar.c:3155 gtk/gtkplacessidebar.c:3242
#: gtk/gtkplacesview.c:1649
msgid "Open in New _Tab"
msgstr "Abrir unha nova _lapela"

#: gtk/gtkplacessidebar.c:3161 gtk/gtkplacessidebar.c:3251
#: gtk/gtkplacesview.c:1654
msgid "Open in New _Window"
msgstr "Abrir nunha nova _xanela"

#: gtk/gtkplacessidebar.c:3262
msgid "_Add Bookmark"
msgstr "_Engadir marcador"

#: gtk/gtkplacessidebar.c:3266
msgid "_Remove"
msgstr "_Eliminar"

#: gtk/gtkplacessidebar.c:3282 gtk/gtkplacesview.c:1679
msgid "_Mount"
msgstr "_Montar"

#: gtk/gtkplacessidebar.c:3291 gtk/gtkplacesview.c:1668
msgid "_Unmount"
msgstr "_Desmontar"

#: gtk/gtkplacessidebar.c:3298
msgid "_Eject"
msgstr "_Expulsar"

#: gtk/gtkplacessidebar.c:3308
msgid "_Detect Media"
msgstr "_Detectar soporte"

#: gtk/gtkplacessidebar.c:3317
msgid "_Start"
msgstr "_Iniciar"

#: gtk/gtkplacessidebar.c:3319
msgid "_Power On"
msgstr "_Encender"

#: gtk/gtkplacessidebar.c:3320
msgid "_Connect Drive"
msgstr "_Conectar dispositivo"

#: gtk/gtkplacessidebar.c:3321
msgid "_Start Multi-disk Device"
msgstr "_Iniciar dispositivo multidisco"

#: gtk/gtkplacessidebar.c:3322
msgid "_Unlock Device"
msgstr "_Desbloquear dispositivo"

#: gtk/gtkplacessidebar.c:3332
msgid "_Stop"
msgstr "De_ter"

#: gtk/gtkplacessidebar.c:3334
msgid "_Safely Remove Drive"
msgstr "Extraer unidade de forma _segura"

#: gtk/gtkplacessidebar.c:3335
msgid "_Disconnect Drive"
msgstr "_Desconectar dispositivo"

#: gtk/gtkplacessidebar.c:3336
msgid "_Stop Multi-disk Device"
msgstr "_Deter dispositivo multidisco"

#: gtk/gtkplacessidebar.c:3337
msgid "_Lock Device"
msgstr "_Bloquear dispositivo"

#: gtk/gtkplacessidebar.c:3827 gtk/gtkplacesview.c:1089
msgid "Computer"
msgstr "Computador"

#: gtk/gtkplacesview.c:875
msgid "Searching for network locations"
msgstr "Buscar localizacóns de rede"

#: gtk/gtkplacesview.c:882
msgid "No network locations found"
msgstr "Non se atoparon localizacións de rede"

#. if it wasn't cancelled show a dialog
#: gtk/gtkplacesview.c:1196 gtk/gtkplacesview.c:1293
msgid "Unable to access location"
msgstr "Non foi posíbel acceder á localización"

#. Restore from Cancel to Connect
#: gtk/gtkplacesview.c:1214 gtk/ui/gtkplacesview.ui:250
msgid "Con_nect"
msgstr "Co_nectar"

#. if it wasn't cancelled show a dialog
#: gtk/gtkplacesview.c:1353
msgid "Unable to unmount volume"
msgstr "Non foi posíbel desmontar o volume"

#. Allow to cancel the operation
#: gtk/gtkplacesview.c:1445
msgid "Cance_l"
msgstr "Cance_lar"

#: gtk/gtkplacesview.c:1592
msgid "AppleTalk"
msgstr "AppleTalk"

#: gtk/gtkplacesview.c:1598
msgid "File Transfer Protocol"
msgstr "Protocolo de transferencia de ficheiros"

#. Translators: do not translate ftp:// and ftps://
#: gtk/gtkplacesview.c:1600
msgid "ftp:// or ftps://"
msgstr "ftp:// ou ftps://"

#: gtk/gtkplacesview.c:1606
msgid "Network File System"
msgstr "Sistema de ficheiros de rede"

#: gtk/gtkplacesview.c:1612
msgid "Samba"
msgstr "Samba"

#: gtk/gtkplacesview.c:1618
msgid "SSH File Transfer Protocol"
msgstr "Protocolo de transferencia de ficheiros"

#. Translators: do not translate sftp:// and ssh://
#: gtk/gtkplacesview.c:1620
msgid "sftp:// or ssh://"
msgstr "sftp:// ou ssh://"

#: gtk/gtkplacesview.c:1626
msgid "WebDAV"
msgstr "WebDAV"

#. Translators: do not translate dav:// and davs://
#: gtk/gtkplacesview.c:1628
msgid "dav:// or davs://"
msgstr "dav:// ou davs://"

#: gtk/gtkplacesview.c:1663
msgid "_Disconnect"
msgstr "_Desconectar"

#: gtk/gtkplacesview.c:1674
msgid "_Connect"
msgstr "Co_nectar"

#: gtk/gtkplacesview.c:1894
msgid "Unable to get remote server location"
msgstr "Non foi posíbel obter a localización remota do servidor"

#: gtk/gtkplacesview.c:2038 gtk/gtkplacesview.c:2047
msgid "Networks"
msgstr "Redes"

#: gtk/gtkplacesview.c:2038 gtk/gtkplacesview.c:2047
msgid "On This Computer"
msgstr "Neste computador"

#. Translators: respectively, free and total space of the drive. The plural form
#. * should be based on the free space available.
#. * i.e. 1 GB / 24 GB available.
#.
#: gtk/gtkplacesviewrow.c:135
#, c-format
msgid "%s / %s available"
msgid_plural "%s / %s available"
msgstr[0] "%s / %s dispoñíbel"
msgstr[1] "%s / %s dispoñíbeis"

#: gtk/gtkplacesviewrow.c:471
msgid "Disconnect"
msgstr "Desconectar"

#: gtk/gtkplacesviewrow.c:471 gtk/ui/gtkplacesviewrow.ui:53
#: gtk/ui/gtksidebarrow.ui:54
msgid "Unmount"
msgstr "Desmontar"

#: gtk/print/gtkprintbackend.c:637
msgid "Authentication"
msgstr "Autenticación"

#: gtk/print/gtkprintbackend.c:716
msgid "_Remember password"
msgstr "_Lembrar o contrasinal"

#: gtk/print/gtkprinteroptionwidget.c:702
msgid "Select a filename"
msgstr "Seleccionar un nome de ficheiro"

#: gtk/print/gtkprinteroptionwidget.c:919
msgid "Not available"
msgstr "Non dispoñíbel"

#. translators: this string is the default job title for print
#. * jobs. %s gets replaced by the application name, %d gets replaced
#. * by the job number.
#.
#: gtk/print/gtkprintoperation.c:252
#, c-format
msgid "%s job #%d"
msgstr "%s traballo #%d"

#: gtk/print/gtkprintoperation.c:1699
msgctxt "print operation status"
msgid "Initial state"
msgstr "Estado inicial"

#: gtk/print/gtkprintoperation.c:1700
msgctxt "print operation status"
msgid "Preparing to print"
msgstr "Preparándose para imprimir"

#: gtk/print/gtkprintoperation.c:1701
msgctxt "print operation status"
msgid "Generating data"
msgstr "Xerando datos"

#: gtk/print/gtkprintoperation.c:1702
msgctxt "print operation status"
msgid "Sending data"
msgstr "Enviando datos"

#: gtk/print/gtkprintoperation.c:1703
msgctxt "print operation status"
msgid "Waiting"
msgstr "Agardando"

#: gtk/print/gtkprintoperation.c:1704
msgctxt "print operation status"
msgid "Blocking on issue"
msgstr "Bloqueada por un problema"

#: gtk/print/gtkprintoperation.c:1705
msgctxt "print operation status"
msgid "Printing"
msgstr "Imprimindo"

#: gtk/print/gtkprintoperation.c:1706
msgctxt "print operation status"
msgid "Finished"
msgstr "Finalizado"

#: gtk/print/gtkprintoperation.c:1707
msgctxt "print operation status"
msgid "Finished with error"
msgstr "Finalizado con erros"

#: gtk/print/gtkprintoperation.c:2250
#, c-format
msgid "Preparing %d"
msgstr "Preparando %d"

#: gtk/print/gtkprintoperation.c:2252 gtk/print/gtkprintoperation.c:2871
#, c-format
msgid "Preparing"
msgstr "Preparando"

#: gtk/print/gtkprintoperation.c:2255
#, c-format
msgid "Printing %d"
msgstr "Imprimindo %d"

#: gtk/print/gtkprintoperation.c:2904
#, c-format
msgid "Error creating print preview"
msgstr "Produciuse un erro ao crear a vista previa da páxina"

#: gtk/print/gtkprintoperation.c:2907
#, c-format
msgid "The most probable reason is that a temporary file could not be created."
msgstr ""
"O motivo máis probábel é que non foi posíbel crear un ficheiro temporal."

#. window
#: gtk/print/gtkprintoperation-portal.c:264
#: gtk/print/gtkprintoperation-portal.c:594
#: gtk/print/gtkprintoperation-portal.c:663 gtk/print/gtkprintunixdialog.c:3008
msgid "Print"
msgstr "Imprimir"

#: gtk/print/gtkprintoperation-unix.c:481
#: gtk/print/gtkprintoperation-win32.c:1505
msgid "Application"
msgstr "Aplicación"

#: gtk/print/gtkprintoperation-win32.c:636
msgid "Printer offline"
msgstr "Impresora desconectada"

#: gtk/print/gtkprintoperation-win32.c:638
msgid "Out of paper"
msgstr "Papel esgotado"

#. Translators: this is a printer status.
#: gtk/print/gtkprintoperation-win32.c:640
#: modules/printbackends/gtkprintbackendcpdb.c:1528
#: modules/printbackends/gtkprintbackendcups.c:2639
msgid "Paused"
msgstr "Pausada"

#: gtk/print/gtkprintoperation-win32.c:642
msgid "Need user intervention"
msgstr "Precisa da intervención do usuario"

#: gtk/print/gtkprintoperation-win32.c:749
msgid "Custom size"
msgstr "Tamaño personalizado"

#: gtk/print/gtkprintoperation-win32.c:1597
msgid "No printer found"
msgstr "Non se atopou ningunha impresora"

#: gtk/print/gtkprintoperation-win32.c:1624
msgid "Invalid argument to CreateDC"
msgstr "Argumento non válido para CreateDC"

#: gtk/print/gtkprintoperation-win32.c:1660
#: gtk/print/gtkprintoperation-win32.c:1906
msgid "Error from StartDoc"
msgstr "Erro desde StartDoc"

#: gtk/print/gtkprintoperation-win32.c:1761
#: gtk/print/gtkprintoperation-win32.c:1784
#: gtk/print/gtkprintoperation-win32.c:1832
msgid "Not enough free memory"
msgstr "Non hai suficiente memoria libre"

#: gtk/print/gtkprintoperation-win32.c:1837
msgid "Invalid argument to PrintDlgEx"
msgstr "Argumento non é válido para PrintDlgEx"

#: gtk/print/gtkprintoperation-win32.c:1842
msgid "Invalid pointer to PrintDlgEx"
msgstr "Punteiro non é válido para PrintDlgEx"

#: gtk/print/gtkprintoperation-win32.c:1847
msgid "Invalid handle to PrintDlgEx"
msgstr "Manexador non válido para PrintDlgEx"

#: gtk/print/gtkprintoperation-win32.c:1852
msgid "Unspecified error"
msgstr "Erro non especificado"

#: gtk/print/gtkprintunixdialog.c:838
msgid "Pre_view"
msgstr "_Vista previa"

#: gtk/print/gtkprintunixdialog.c:840
msgid "_Print"
msgstr "_Imprimir"

#: gtk/print/gtkprintunixdialog.c:961
msgid "Getting printer information failed"
msgstr "Produciuse un erro ao obter a información da impresora"

#: gtk/print/gtkprintunixdialog.c:1885
msgid "Getting printer information…"
msgstr "Obtendo información da impresora…"

#. Translators: These strings name the possible arrangements of
#. * multiple pages on a sheet when printing (same as in gtkprintbackendcups.c)
#.
#. Translators: These strings name the possible arrangements of
#. * multiple pages on a sheet when printing
#.
#: gtk/print/gtkprintunixdialog.c:2753
#: modules/printbackends/gtkprintbackendcups.c:5645
msgid "Left to right, top to bottom"
msgstr "De esquerda a dereita, de arriba a abaixo"

#: gtk/print/gtkprintunixdialog.c:2753
#: modules/printbackends/gtkprintbackendcups.c:5645
msgid "Left to right, bottom to top"
msgstr "De esquerda a dereita, de abaixo a arriba"

#: gtk/print/gtkprintunixdialog.c:2754
#: modules/printbackends/gtkprintbackendcups.c:5646
msgid "Right to left, top to bottom"
msgstr "De dereita a esquerda, de arriba a abaixo"

#: gtk/print/gtkprintunixdialog.c:2754
#: modules/printbackends/gtkprintbackendcups.c:5646
msgid "Right to left, bottom to top"
msgstr "De dereita a esquerda, de abaixo a arriba"

#: gtk/print/gtkprintunixdialog.c:2755
#: modules/printbackends/gtkprintbackendcups.c:5647
msgid "Top to bottom, left to right"
msgstr "De arriba a abaixo, de esquerda a dereita"

#: gtk/print/gtkprintunixdialog.c:2755
#: modules/printbackends/gtkprintbackendcups.c:5647
msgid "Top to bottom, right to left"
msgstr "De arriba a abaixo, de dereita a esquerda"

#: gtk/print/gtkprintunixdialog.c:2756
#: modules/printbackends/gtkprintbackendcups.c:5648
msgid "Bottom to top, left to right"
msgstr "De abaixo a arriba, de esquerda a dereita"

#: gtk/print/gtkprintunixdialog.c:2756
#: modules/printbackends/gtkprintbackendcups.c:5648
msgid "Bottom to top, right to left"
msgstr "De abaixo a arriba, de dereita a esquerda"

#: gtk/print/gtkprintunixdialog.c:2760 gtk/print/gtkprintunixdialog.c:2773
msgid "Page Ordering"
msgstr "Orde das follas"

#: gtk/print/gtkprintunixdialog.c:2789
msgid "Left to right"
msgstr "De esquerda a dereita"

#: gtk/print/gtkprintunixdialog.c:2790
msgid "Right to left"
msgstr "De dereita a esquerda"

#: gtk/print/gtkprintunixdialog.c:2802
msgid "Top to bottom"
msgstr "De arriba a abaixo"

#: gtk/print/gtkprintunixdialog.c:2803
msgid "Bottom to top"
msgstr "De abaixo a arriba"

#: gtk/gtkprogressbar.c:609
#, c-format
msgctxt "progress bar label"
msgid "%.0f %%"
msgstr "%.0f %%"

#: gtk/gtkrecentmanager.c:1023 gtk/gtkrecentmanager.c:1036
#: gtk/gtkrecentmanager.c:1174 gtk/gtkrecentmanager.c:1184
#: gtk/gtkrecentmanager.c:1234 gtk/gtkrecentmanager.c:1243
#, c-format
msgid "Unable to find an item with URI “%s”"
msgstr "Non foi posíbel atopar un elemento co URI «%s»"

#: gtk/gtkrecentmanager.c:1258
#, c-format
msgid "Unable to move the item with URI “%s” to “%s”"
msgstr "Non foi posíbel mover o elemento co URI «%s» a «%s»"

#: gtk/gtkrecentmanager.c:2323
#, c-format
msgid "No registered application with name “%s” for item with URI “%s” found"
msgstr ""
"Non foi posíbel atopar ningunha aplicación rexistrada co nome «%s» para o "
"elemento co URI «%s»"

<<<<<<< HEAD
#: gtk/gtksearchentry.c:767
=======
#: gtk/gtksearchentry.c:814
>>>>>>> 29c29b0e
msgid "Clear Entry"
msgstr "Limpar entrada"

#. Translators: This string is used to mark left/right variants of modifier
#. * keys in the shortcut window (e.g. Control_L vs Control_R). Please keep
#. * this string very short, ideally just a single character, since it will
#. * be rendered as part of the key.
#.
#: gtk/gtkshortcutlabel.c:79
msgctxt "keyboard side marker"
msgid "L"
msgstr "I"

#. Translators: This string is used to mark left/right variants of modifier
#. * keys in the shortcut window (e.g. Control_L vs Control_R). Please keep
#. * this string very short, ideally just a single character, since it will
#. * be rendered as part of the key.
#.
#: gtk/gtkshortcutlabel.c:92
msgctxt "keyboard side marker"
msgid "R"
msgstr "D"

#: gtk/gtkshortcutssection.c:407
msgid "_Show All"
msgstr "_Mostrar todos"

#: gtk/gtkshortcutsshortcut.c:143
msgid "Two finger pinch"
msgstr "Beliscar con dous dedos"

#: gtk/gtkshortcutsshortcut.c:147
msgid "Two finger stretch"
msgstr "Estirar con dous dedos"

#: gtk/gtkshortcutsshortcut.c:151
msgid "Rotate clockwise"
msgstr "Rotar en sentido horario"

#: gtk/gtkshortcutsshortcut.c:155
msgid "Rotate counterclockwise"
msgstr "Rotar en sentido antihorario"

#: gtk/gtkshortcutsshortcut.c:159
msgid "Two finger swipe left"
msgstr "Deslizar á esquerda con dous dedos"

#: gtk/gtkshortcutsshortcut.c:163
msgid "Two finger swipe right"
msgstr "Deslizar á dereita con dous dedos"

#: gtk/gtkshortcutsshortcut.c:167
msgid "Swipe left"
msgstr "Deslizar á esquerda"

#: gtk/gtkshortcutsshortcut.c:171
msgid "Swipe right"
msgstr "Deslizar á dereita"

#. Translators: This is placeholder text for the search entry in the shortcuts window
<<<<<<< HEAD
#: gtk/gtkshortcutswindow.c:855 gtk/gtkshortcutswindow.c:922
#: gtk/gtkshortcutswindow.c:927
=======
#: gtk/gtkshortcutswindow.c:879 gtk/gtkshortcutswindow.c:946
#: gtk/gtkshortcutswindow.c:952
>>>>>>> 29c29b0e
msgid "Search Shortcuts"
msgstr "Atallos da busca"

#. Translators: This is the window title for the shortcuts window in normal mode
#: gtk/gtkshortcutswindow.c:887 gtk/inspector/window.ui:498
msgid "Shortcuts"
msgstr "Atallos"

#. Translators: This is the window title for the shortcuts window in search mode
#: gtk/gtkshortcutswindow.c:892
msgid "Search Results"
msgstr "Resultados da busca"

<<<<<<< HEAD
#: gtk/gtkshortcutswindow.c:989 gtk/ui/gtkemojichooser.ui:349
=======
#: gtk/gtkshortcutswindow.c:1014 gtk/ui/gtkemojichooser.ui:349
>>>>>>> 29c29b0e
#: gtk/ui/gtkfilechooserwidget.ui:239
msgid "No Results Found"
msgstr "Non se atopou ningún resultado"

<<<<<<< HEAD
#: gtk/gtkshortcutswindow.c:1000 gtk/ui/gtkemojichooser.ui:362
=======
#: gtk/gtkshortcutswindow.c:1025 gtk/ui/gtkemojichooser.ui:362
>>>>>>> 29c29b0e
#: gtk/ui/gtkfilechooserwidget.ui:252 gtk/ui/gtkplacesview.ui:218
msgid "Try a different search"
msgstr "Tente unha busca diferente"

#: gtk/gtkstacksidebar.c:154
msgctxt "accessibility"
msgid "Sidebar"
msgstr "Barra lateral"

<<<<<<< HEAD
#: gtk/gtktext.c:6161 gtk/gtktextview.c:9044
=======
#: gtk/gtktext.c:6207 gtk/gtktextview.c:9105
>>>>>>> 29c29b0e
msgid "Insert _Emoji"
msgstr "Inserir _emoticono"

#: gtk/gtktextview.c:9087
msgid "_Undo"
msgstr "_Desfacer"

#: gtk/gtktextview.c:9091
msgid "_Redo"
msgstr "_Refacer"

#: gtk/gtkwindow.c:6245
#, c-format
msgid "Do you want to use GTK Inspector?"
msgstr "Desexa usar o Inspector de GTK?"

#: gtk/gtkwindow.c:6247
#, c-format
msgid ""
"GTK Inspector is an interactive debugger that lets you explore and modify "
"the internals of any GTK application. Using it may cause the application to "
"break or crash."
msgstr ""
"O inspector de GTK+ é un depurador interactivo que lle permite explorar e "
"modificar propiedades internas de calquera aplicación GTK+. Ao usalo pode "
"causar que a aplicación se rompa ou se interrompa."

#: gtk/gtkwindow.c:6252
msgid "Don’t show this message again"
msgstr "Non mostrar este mensaxe de novo"

#: gtk/gtkwindowcontrols.c:309 gtk/gtkwindowhandle.c:234
msgid "Minimize"
msgstr "Minimizar"

#: gtk/gtkwindowcontrols.c:311
msgid "Minimize the window"
msgstr "Minimiza a xanela"

#: gtk/gtkwindowcontrols.c:335 gtk/gtkwindowhandle.c:240
msgid "Maximize"
msgstr "Maximizar"

#: gtk/gtkwindowcontrols.c:337
msgid "Maximize the window"
msgstr "Maximiza a xanela"

#: gtk/gtkwindowcontrols.c:359
msgid "Close the window"
msgstr "Pecha a xanela"

#: gtk/gtkwindowhandle.c:227
msgid "Restore"
msgstr "Restaurar"

#: gtk/inspector/a11y.ui:17
msgid "Role"
msgstr "Rol"

#: gtk/inspector/a11y.ui:71
msgid "Description"
msgstr "Descrición"

#: gtk/inspector/a11y.ui:99 gtk/inspector/misc-info.ui:296
msgid "Bounds"
msgstr "Marxes"

#: gtk/inspector/a11y.ui:125
msgid "Object Path"
msgstr "Ruta ao obxecto"

#: gtk/inspector/a11y.ui:164
msgid "Attribute"
msgstr "Atributo"

#: gtk/inspector/a11y.ui:176 gtk/inspector/css-node-tree.ui:70
#: gtk/inspector/prop-list.ui:57 gtk/inspector/recorder.ui:149
#: gtk/inspector/recorder.ui:192 gtk/inspector/strv-editor.c:73
msgid "Value"
msgstr "Valor"

#: gtk/inspector/action-editor.c:133
msgid "Activate"
msgstr "Activar"

#: gtk/inspector/action-editor.c:145
msgid "Set State"
msgstr "Estabelecer estado"

#: gtk/inspector/actions.ui:30
msgid "Enabled"
msgstr "Activado"

#: gtk/inspector/actions.ui:42
msgid "Parameter Type"
msgstr "Tipo de parámetro"

#: gtk/inspector/actions.ui:53 gtk/inspector/css-node-tree.ui:41
#: gtk/inspector/misc-info.ui:108
msgid "State"
msgstr "Estado"

#: gtk/inspector/clipboard.c:211 gtk/inspector/misc-info.ui:245
msgid "Show"
msgstr "Mostrar"

#: gtk/inspector/clipboard.c:228
msgid "Hover to load"
msgstr "Pasar por enriba para cargar"

#: gtk/inspector/clipboard.c:278
msgctxt "clipboard"
msgid "empty"
msgstr "baleiro"

#: gtk/inspector/clipboard.c:283 gtk/inspector/clipboard.c:325
msgctxt "clipboard"
msgid "local"
msgstr "local"

#: gtk/inspector/clipboard.c:285 gtk/inspector/clipboard.c:327
msgctxt "clipboard"
msgid "remote"
msgstr "remoto"

#: gtk/inspector/clipboard.ui:30
msgid "Drag and hold here"
msgstr "Arrastrar e manter aquí"

#: gtk/inspector/clipboard.ui:71 gtk/inspector/window.ui:574
msgid "Clipboard"
msgstr "Portapapeis"

#: gtk/inspector/clipboard.ui:107
msgid "Primary"
msgstr "Primario"

#: gtk/inspector/controllers.c:126
msgctxt "event phase"
msgid "None"
msgstr "Ningún"

#: gtk/inspector/controllers.c:129
msgctxt "event phase"
msgid "Capture"
msgstr "Capturar"

#: gtk/inspector/controllers.c:132
msgctxt "event phase"
msgid "Bubble"
msgstr "Burbulla"

#: gtk/inspector/controllers.c:135
msgctxt "event phase"
msgid "Target"
msgstr "Obxectivo"

#: gtk/inspector/controllers.c:156
msgctxt "propagation limit"
msgid "Native"
msgstr "Nativo"

#: gtk/inspector/css-editor.c:128
msgid "You can type here any CSS rule recognized by GTK."
msgstr "Pode escribir aquí calquera regra CSS recoñecida por GTK."

#: gtk/inspector/css-editor.c:129
msgid ""
"You can temporarily disable this custom CSS by clicking on the “Pause” "
"button above."
msgstr ""
"Pode desactivar termporalmente este CSS personalizado premendo no botón "
"«Pausar» de embaixo."

#: gtk/inspector/css-editor.c:130
msgid "Changes are applied instantly and globally, for the whole application."
msgstr ""
"Os cambios aplicaranse de forma instantánea e global, para toda a aplicación."

#: gtk/inspector/css-editor.c:206
#, c-format
msgid "Saving CSS failed"
msgstr "Fallou o gardado do CSS"

#: gtk/inspector/css-editor.ui:30
msgid "Disable this custom CSS"
msgstr "Desactivar este CSS personalizado"

#: gtk/inspector/css-editor.ui:37
msgid "Save the current CSS"
msgstr "Gardar o CSS actual"

#: gtk/inspector/css-node-tree.ui:28 tools/gtk-builder-tool-preview.c:178
#: tools/gtk-builder-tool-screenshot.c:359
msgid "ID"
msgstr "ID"

#: gtk/inspector/css-node-tree.ui:34
msgid "Style Classes"
msgstr "Clases de estilo"

#: gtk/inspector/css-node-tree.ui:64
msgid "CSS Property"
msgstr "Propiedade CSS"

#: gtk/inspector/general.c:370
msgctxt "GL version"
msgid "None"
msgstr "Ningún"

#: gtk/inspector/general.c:461
msgctxt "GL version"
msgid "Unknown"
msgstr "Descoñecido"

#: gtk/inspector/general.c:523
msgctxt "Vulkan device"
msgid "Disabled"
msgstr "Desactivado"

#: gtk/inspector/general.c:524 gtk/inspector/general.c:525
msgctxt "Vulkan version"
msgid "Disabled"
msgstr "Desactivada"

#: gtk/inspector/general.c:576
msgctxt "Vulkan device"
msgid "None"
msgstr "Ningún"

#: gtk/inspector/general.c:577 gtk/inspector/general.c:578
msgctxt "Vulkan version"
msgid "None"
msgstr "Ningunha"

#: gtk/inspector/general.c:923
msgid "IM Context is hardcoded by GTK_IM_MODULE"
msgstr "O contexto de IM está incrustado á man por GTK_IM_MODULE"

#: gtk/inspector/general.ui:31
msgid "GTK Version"
msgstr "Versión de GTK"

#: gtk/inspector/general.ui:57
msgid "GDK Backend"
msgstr "Backend _GDK"

#: gtk/inspector/general.ui:83
msgid "GSK Renderer"
msgstr "Renderizador GSK"

#: gtk/inspector/general.ui:109
msgid "Pango Fontmap"
msgstr "Mapa de fontes Pango"

#: gtk/inspector/general.ui:135
msgid "Media Backend"
msgstr "Backend multimedia"

#: gtk/inspector/general.ui:161
msgid "Input Method"
msgstr "Método da entrada"

#: gtk/inspector/general.ui:198
msgid "Application ID"
msgstr "ID de aplicación"

#: gtk/inspector/general.ui:224
msgid "Resource Path"
msgstr "Ruta ao recurso"

#: gtk/inspector/general.ui:261 gtk/ui/gtkplacesview.ui:67
msgid "Prefix"
msgstr "Prefixo"

#: gtk/inspector/general.ui:460
msgid "Display"
msgstr "Pantalla"

#: gtk/inspector/general.ui:487
msgid "RGBA Visual"
msgstr "RGBA visual"

#: gtk/inspector/general.ui:513
msgid "Composited"
msgstr "Composto"

#: gtk/inspector/general.ui:538
msgid "Protocols"
msgstr "Protocolos"

#: gtk/inspector/general.ui:594
msgid "GL Version"
msgstr "Versión de GL"

#: gtk/inspector/general.ui:621
msgid "GL Backend Version"
msgstr "Versión do backend de GL"

#: gtk/inspector/general.ui:671
msgid "GL Backend Vendor"
msgstr "Fabricante do backend de GL"

#: gtk/inspector/general.ui:698
msgid "GL_VENDOR"
msgstr "GL_VENDOR"

#: gtk/inspector/general.ui:727
msgid "GL_RENDERER"
msgstr "GL_RENDERER"

#: gtk/inspector/general.ui:756
msgid "GL_VERSION"
msgstr "GL_VERSION"

#: gtk/inspector/general.ui:785
msgid "GL_SHADING_LANGUAGE_VERSION"
msgstr "GL_SHADING_LANGUAGE_VERSION"

#: gtk/inspector/general.ui:813 gtk/inspector/general.ui:929
msgid "Extensions"
msgstr "Extensións"

#: gtk/inspector/general.ui:849
msgid "Vulkan Device"
msgstr "Dispositivo Vulkan"

#: gtk/inspector/general.ui:876
msgid "Vulkan API version"
msgstr "Versión da API Vulkan"

#: gtk/inspector/general.ui:903
msgid "Vulkan driver version"
msgstr "Versión do driver de Vulkan"

#: gtk/inspector/menu.c:264
msgid "Unnamed section"
msgstr "Sección sen nome"

#: gtk/inspector/menu.ui:26
msgid "Label"
msgstr "Etiqueta"

#: gtk/inspector/menu.ui:31 gtk/inspector/shortcuts.ui:23
msgid "Action"
msgstr "Acción"

#: gtk/inspector/menu.ui:36
msgid "Target"
msgstr "Obxectivo"

#: gtk/inspector/menu.ui:41
msgid "Icon"
msgstr "Icona"

#: gtk/inspector/misc-info.ui:31
msgid "Address"
msgstr "Enderezo"

#: gtk/inspector/misc-info.ui:82
msgid "Reference Count"
msgstr "Contía de referencias"

#: gtk/inspector/misc-info.ui:134
msgid "Direction"
msgstr "Dirección"

#: gtk/inspector/misc-info.ui:160
msgid "Buildable ID"
msgstr "ID construíbel"

#: gtk/inspector/misc-info.ui:186
msgid "Mnemonic Label"
msgstr "Etiqueta mnemónica"

#: gtk/inspector/misc-info.ui:211
msgid "Request Mode"
msgstr "Modo de solicitude"

#: gtk/inspector/misc-info.ui:236
msgid "Measure map"
msgstr "Mapa de medida"

#: gtk/inspector/misc-info.ui:253
msgid "Expand"
msgstr "Expandir"

#: gtk/inspector/misc-info.ui:321
msgid "Baseline"
msgstr "Liña de base"

#: gtk/inspector/misc-info.ui:346
msgid "Surface"
msgstr "Superficie"

#: gtk/inspector/misc-info.ui:365 gtk/inspector/misc-info.ui:400
#: gtk/inspector/misc-info.ui:435 gtk/inspector/prop-editor.c:1153
#: gtk/inspector/prop-editor.c:1536 gtk/inspector/window.ui:396
msgid "Properties"
msgstr "Propiedades"

#: gtk/inspector/misc-info.ui:381
msgid "Renderer"
msgstr "Renderizador"

#: gtk/inspector/misc-info.ui:416
msgid "Frame Clock"
msgstr "Reloxo do marco"

#: gtk/inspector/misc-info.ui:451
msgid "Tick Callback"
msgstr "Retorno de chamada de tick"

#: gtk/inspector/misc-info.ui:477
msgid "Frame Count"
msgstr "Contía de marcos"

#: gtk/inspector/misc-info.ui:502
msgid "Frame Rate"
msgstr "Taxa de marcos"

#: gtk/inspector/misc-info.ui:527
msgid "Scale"
msgstr "Escala"

#: gtk/inspector/misc-info.ui:552
msgid "Mapped"
msgstr "Mapeado"

#: gtk/inspector/misc-info.ui:578
msgid "Realized"
msgstr "Realizado"

#: gtk/inspector/misc-info.ui:604
msgid "Is Toplevel"
msgstr "É de nivel superior"

#: gtk/inspector/misc-info.ui:630
msgid "Child Visible"
msgstr "Fillo visíbel"

#: gtk/inspector/prop-editor.c:702
#, c-format
msgid "Pointer: %p"
msgstr "Punteiro: %p"

#. Translators: %s is a type name, for example
#. * GtkPropertyExpression with value \"2.5\"
#.
#: gtk/inspector/prop-editor.c:827
#, c-format
msgid "%s with value \"%s\""
msgstr "%s con valor \"%s\""

#. Translators: Both %s are type names, for example
#. * GtkPropertyExpression with type GObject
#.
#: gtk/inspector/prop-editor.c:838
#, c-format
msgid "%s with type %s"
msgstr "%s con tipo %s"

#. Translators: Both %s are type names, for example
#. * GtkObjectExpression for GtkStringObject 0x23456789
#.
#: gtk/inspector/prop-editor.c:851
#, c-format
msgid "%s for %s %p"
msgstr "%s para %s %p"

#. Translators: Both %s are type names, for example
#. * GtkPropertyExpression with value type: gchararray
#.
#: gtk/inspector/prop-editor.c:881
#, c-format
msgid "%s with value type %s"
msgstr "%s con tipo de valor %s"

#: gtk/inspector/prop-editor.c:1230
#, c-format
msgid "Uneditable property type: %s"
msgstr "Tipo de propiedade non editábel: %s"

#: gtk/inspector/prop-editor.c:1388
msgctxt "column number"
msgid "None"
msgstr "Ningún"

#: gtk/inspector/prop-editor.c:1425
msgid "Attribute:"
msgstr "Atributo:"

#: gtk/inspector/prop-editor.c:1428
msgid "Model"
msgstr "Modelo"

#: gtk/inspector/prop-editor.c:1433
msgid "Column:"
msgstr "Columna:"

#. Translators: %s is a type name, for example
#. * Action from 0x2345678 (GtkApplicationWindow)
#.
#: gtk/inspector/prop-editor.c:1532
#, c-format
msgid "Action from: %p (%s)"
msgstr "Acción desde: %p (%s)"

#: gtk/inspector/prop-editor.c:1587
msgid "Reset"
msgstr "Restabelecer"

#: gtk/inspector/prop-editor.c:1595
msgctxt "GtkSettings source"
msgid "Default"
msgstr "Por omisión"

#: gtk/inspector/prop-editor.c:1598
msgctxt "GtkSettings source"
msgid "Theme"
msgstr "Tema"

#: gtk/inspector/prop-editor.c:1601
msgctxt "GtkSettings source"
msgid "XSettings"
msgstr "XSettings"

#: gtk/inspector/prop-editor.c:1605
msgctxt "GtkSettings source"
msgid "Application"
msgstr "Aplicación"

#: gtk/inspector/prop-editor.c:1608
msgctxt "GtkSettings source"
msgid "Unknown"
msgstr "Descoñecido"

#: gtk/inspector/prop-editor.c:1611
msgid "Source:"
msgstr "Orixe:"

#: gtk/inspector/prop-list.ui:46
msgid "Defined At"
msgstr "Definido en"

<<<<<<< HEAD
#: gtk/inspector/recorder.c:1865
=======
#: gtk/inspector/recorder.c:1941
>>>>>>> 29c29b0e
#, c-format
msgid "Saving RenderNode failed"
msgstr "Fallou o gardado do RenderNode"

#: gtk/inspector/recorder.ui:20
msgid "Record frames"
msgstr "Gravar marcos"

#: gtk/inspector/recorder.ui:27
msgid "Clear recorded frames"
msgstr "Limpar marcos gravados"

#: gtk/inspector/recorder.ui:34
msgid "Add debug nodes"
msgstr "Engadir nodos de depuración"

#: gtk/inspector/recorder.ui:42
msgid "Highlight event sequences"
msgstr "Realce da secuencia de eventos"

#: gtk/inspector/recorder.ui:51
msgid "Use a dark background"
msgstr "Usar o fondo escuro"

#: gtk/inspector/recorder.ui:59
msgid "Save selected node"
msgstr "Gardar o nodo seleccionado"

#: gtk/inspector/recorder.ui:67
msgid "Copy to clipboard"
msgstr "Copiar ao portapapeis"

#: gtk/inspector/recorder.ui:144 gtk/inspector/recorder.ui:187
msgid "Property"
msgstr "Propiedade"

#: gtk/inspector/resource-list.ui:59
msgid "Path"
msgstr "Ruta"

#: gtk/inspector/resource-list.ui:71
msgid "Count"
msgstr "Contía"

#: gtk/inspector/resource-list.ui:121
msgid "Name:"
msgstr "Nome:"

#: gtk/inspector/resource-list.ui:143
msgid "Type:"
msgstr "Tipo:"

#: gtk/inspector/resource-list.ui:164
msgid "Size:"
msgstr "Tamaño:"

#: gtk/inspector/shortcuts.ui:17
msgid "Trigger"
msgstr "Disparador"

#: gtk/inspector/size-groups.c:228
msgctxt "sizegroup mode"
msgid "None"
msgstr "Ningún"

#: gtk/inspector/size-groups.c:229
msgctxt "sizegroup mode"
msgid "Horizontal"
msgstr "Horizontal"

#: gtk/inspector/size-groups.c:230
msgctxt "sizegroup mode"
msgid "Vertical"
msgstr "Vertical"

#: gtk/inspector/size-groups.c:231
msgctxt "sizegroup mode"
msgid "Both"
msgstr "Ambos"

#: gtk/inspector/size-groups.c:243
msgid "Mode"
msgstr "Modo"

#: gtk/inspector/statistics.c:814
msgid "GLib must be configured with -Dbuildtype=debug"
msgstr "GLib debe configurarse con -Dbuildtype=debug"

#: gtk/inspector/statistics.ui:41
msgid "Self 1"
msgstr "Propio 1"

#: gtk/inspector/statistics.ui:46
msgid "Cumulative 1"
msgstr "Acumulativo 1"

#: gtk/inspector/statistics.ui:51
msgid "Self 2"
msgstr "Propio 2"

#: gtk/inspector/statistics.ui:56
msgid "Cumulative 2"
msgstr "Acumulativo 2"

#: gtk/inspector/statistics.ui:61
msgid "Self"
msgstr "Propio"

#: gtk/inspector/statistics.ui:66
msgid "Cumulative"
msgstr "Acumulativo"

#: gtk/inspector/statistics.ui:88
msgid "Enable statistics with GOBJECT_DEBUG=instance-count"
msgstr "Activar estatísticas con GOBJECT_DEBUG=instance-count"

#: gtk/inspector/strv-editor.c:83
#, c-format
msgid "Remove %s"
msgstr "Eliminar %s"

#: gtk/inspector/strv-editor.c:115
msgid "Add"
msgstr "Engadir"

#: gtk/inspector/tree-data.ui:10
msgid "Show data"
msgstr "Mostrar os datos"

#: gtk/inspector/type-info.ui:14
msgid "Hierarchy"
msgstr "Xerarquía"

#: gtk/inspector/type-info.ui:35
msgid "Implements"
msgstr "Implementa"

#: gtk/inspector/visual.c:672 gtk/inspector/visual.c:691
msgid "Theme is hardcoded by GTK_THEME"
msgstr "O tema está incrustado á man por GTK_THEME"

#: gtk/inspector/visual.ui:34
msgid "GTK Theme"
msgstr "Tema de GTK"

#: gtk/inspector/visual.ui:58
msgid "Dark Variant"
msgstr "Variante escura"

#: gtk/inspector/visual.ui:83
msgid "Cursor Theme"
msgstr "Tema do cursor"

#: gtk/inspector/visual.ui:108
msgid "Cursor Size"
msgstr "Tamaño do cursor"

#: gtk/inspector/visual.ui:144
msgid "Icon Theme"
msgstr "Tema de iconas"

#: gtk/inspector/visual.ui:199
msgid "Font Scale"
msgstr "Escala do tipo de letra"

#: gtk/inspector/visual.ui:244
msgid "Text Direction"
msgstr "Dirección do texto"

#: gtk/inspector/visual.ui:259
msgid "Left-to-Right"
msgstr "De esquerda a dereita"

#: gtk/inspector/visual.ui:260
msgid "Right-to-Left"
msgstr "De dereita a esquerda"

#: gtk/inspector/visual.ui:277
msgid "Animations"
msgstr "Animacións"

#: gtk/inspector/visual.ui:302
msgid "Slowdown"
msgstr "Ralentizar"

#: gtk/inspector/visual.ui:356
msgid "Show Framerate"
msgstr "Mostrar taxa de marcos"

#: gtk/inspector/visual.ui:381
msgid "Show Graphic Updates"
msgstr "Mostrar as actualizacións gráficas"

#: gtk/inspector/visual.ui:401
msgid ""
"Tints all the places where the current renderer uses Cairo instead of the "
"GPU."
msgstr ""
"Tinta todos os lugares onde o renderizador actual usa Cairo en lugar da GPU."

#: gtk/inspector/visual.ui:407
msgid "Show Cairo Rendering"
msgstr "Mostrar o renderizado Cairo"

#: gtk/inspector/visual.ui:432
msgid "Show Baselines"
msgstr "Mostrar liñas base"

#: gtk/inspector/visual.ui:460
msgid "Show Layout Borders"
msgstr "Mostrar bordes da disposición"

#: gtk/inspector/visual.ui:517
msgid "CSS Padding"
msgstr "Espaciado CSS"

#: gtk/inspector/visual.ui:527
msgid "CSS Border"
msgstr "Bordo CSS"

#: gtk/inspector/visual.ui:537
msgid "CSS Margin"
msgstr "Marxe CSS"

#: gtk/inspector/visual.ui:547
msgid "Widget Margin"
msgstr "Marxe do trebello"

#: gtk/inspector/visual.ui:582
msgid "Show Focus"
msgstr "Mostrar foco"

#: gtk/inspector/visual.ui:607
msgid "Show Accessibility warnings"
msgstr "Mostrar avisos de accesibilidade"

#: gtk/inspector/visual.ui:632
msgid "Show Graphics Offload"
msgstr "Mostrar a descarga de gráficos"

#: gtk/inspector/visual.ui:664
msgid "Inspect Inspector"
msgstr "Inspeccionar Inspector"

#: gtk/inspector/window.ui:27
msgid "Select an Object"
msgstr "Seleccione un obxecto"

#: gtk/inspector/window.ui:42 gtk/inspector/window.ui:107
msgid "Show Details"
msgstr "Mostrar detalles"

#: gtk/inspector/window.ui:57
msgid "Show all Objects"
msgstr "Mostrar todos os obxectos"

#: gtk/inspector/window.ui:121
msgid "Show all Resources"
msgstr "Mostrar todos os recursos"

#: gtk/inspector/window.ui:147
msgid "Collect Statistics"
msgstr "Recoller estatísticas"

#: gtk/inspector/window.ui:199
msgid "Objects"
msgstr "Obxectos"

#: gtk/inspector/window.ui:231
msgid "Toggle Sidebar"
msgstr "Trocar barra lateral"

#: gtk/inspector/window.ui:253
msgid "Refresh action state"
msgstr "Actualizar estado da acción"

#: gtk/inspector/window.ui:327
msgid "Previous object"
msgstr "Anterior obxecto"

#: gtk/inspector/window.ui:334
msgid "Child object"
msgstr "Obxecto fillo"

#: gtk/inspector/window.ui:341
msgid "Previous sibling"
msgstr "Anterior irmán"

#: gtk/inspector/window.ui:347
msgid "List Position"
msgstr "Posición na lista"

#: gtk/inspector/window.ui:356
msgid "Next sibling"
msgstr "Seguinte irmán"

#: gtk/inspector/window.ui:386
msgid "Miscellaneous"
msgstr "Miscelánea"

#: gtk/inspector/window.ui:407 gtk/print/ui/gtkprintunixdialog.ui:451
msgid "Layout"
msgstr "Disposición"

#: gtk/inspector/window.ui:418
msgid "CSS Nodes"
msgstr "Nodos CSS"

#: gtk/inspector/window.ui:429
msgid "Size Groups"
msgstr "Grupos de tamaño"

#: gtk/inspector/window.ui:438 gtk/inspector/window.ui:447
msgid "Data"
msgstr "Datos"

#: gtk/inspector/window.ui:457
msgid "Actions"
msgstr "Accións"

#: gtk/inspector/window.ui:468
msgid "Menu"
msgstr "Menú"

#: gtk/inspector/window.ui:477
msgid "Controllers"
msgstr "Controladores"

#: gtk/inspector/window.ui:487
msgid "Magnifier"
msgstr "Lupa"

#: gtk/inspector/window.ui:508
msgid "Accessibility"
msgstr "Accesibilidade"

#: gtk/inspector/window.ui:532
msgid "Global"
msgstr "Global"

#: gtk/inspector/window.ui:545
msgid "Information"
msgstr "Información"

#: gtk/inspector/window.ui:554
msgid "Settings"
msgstr "Preferencias"

#: gtk/inspector/window.ui:563
msgid "Resources"
msgstr "Recursos"

#: gtk/inspector/window.ui:584
msgid "Statistics"
msgstr "Estatisticas"

#: gtk/inspector/window.ui:595
msgid "Logging"
msgstr "Rexistrando"

#: gtk/inspector/window.ui:610
msgid "CSS"
msgstr "CSS"

#: gtk/inspector/window.ui:619
msgid "Recorder"
msgstr "Gravar"

#: gtk/open-type-layout.h:14
msgctxt "OpenType layout"
msgid "Access All Alternates"
msgstr "Acceso a todas as alternativas"

#: gtk/open-type-layout.h:15
msgctxt "OpenType layout"
msgid "Above-base Forms"
msgstr "Formas sobre a base"

#: gtk/open-type-layout.h:16
msgctxt "OpenType layout"
msgid "Above-base Mark Positioning"
msgstr "Posicionamento da marca sobre a base"

#: gtk/open-type-layout.h:17
msgctxt "OpenType layout"
msgid "Above-base Substitutions"
msgstr "Sustitucións sobre a base"

#: gtk/open-type-layout.h:18
msgctxt "OpenType layout"
msgid "Alternative Fractions"
msgstr "Fraccións alternativas"

#: gtk/open-type-layout.h:19
msgctxt "OpenType layout"
msgid "Akhands"
msgstr "Akhands"

#: gtk/open-type-layout.h:20
msgctxt "OpenType layout"
msgid "Below-base Forms"
msgstr "Formas baixo a base"

#: gtk/open-type-layout.h:21
msgctxt "OpenType layout"
msgid "Below-base Mark Positioning"
msgstr "Posicionamento da marca baixo a base"

#: gtk/open-type-layout.h:22
msgctxt "OpenType layout"
msgid "Below-base Substitutions"
msgstr "Sustitucións baixo a base"

#: gtk/open-type-layout.h:23
msgctxt "OpenType layout"
msgid "Contextual Alternates"
msgstr "Alternativas contextuais"

#: gtk/open-type-layout.h:24
msgctxt "OpenType layout"
msgid "Case-Sensitive Forms"
msgstr "Formas sensíbeis a maiúsculas"

#: gtk/open-type-layout.h:25
msgctxt "OpenType layout"
msgid "Glyph Composition / Decomposition"
msgstr "Composicón / Descomposicón do glifo"

#: gtk/open-type-layout.h:26
msgctxt "OpenType layout"
msgid "Conjunct Form After Ro"
msgstr "Formas de conxunto despois de Ro"

#: gtk/open-type-layout.h:27
msgctxt "OpenType layout"
msgid "Conjunct Forms"
msgstr "Formas de conxunto"

#: gtk/open-type-layout.h:28
msgctxt "OpenType layout"
msgid "Contextual Ligatures"
msgstr "Ligaduras contextuais"

#: gtk/open-type-layout.h:29
msgctxt "OpenType layout"
msgid "Centered CJK Punctuation"
msgstr "Puntuación CJK centrada"

#: gtk/open-type-layout.h:30
msgctxt "OpenType layout"
msgid "Capital Spacing"
msgstr "Espaciado capital"

#: gtk/open-type-layout.h:31
msgctxt "OpenType layout"
msgid "Contextual Swash"
msgstr "Swash contextual"

#: gtk/open-type-layout.h:32
msgctxt "OpenType layout"
msgid "Cursive Positioning"
msgstr "Posicionamento cursivo"

#: gtk/open-type-layout.h:33
msgctxt "OpenType layout"
msgid "Petite Capitals From Capitals"
msgstr "Maiúsculas pequenas desde as maiúsculas"

#: gtk/open-type-layout.h:34
msgctxt "OpenType layout"
msgid "Small Capitals From Capitals"
msgstr "Maiúsculas pequenas desde as maiúsculas"

#: gtk/open-type-layout.h:35
msgctxt "OpenType layout"
msgid "Distances"
msgstr "Distancias"

#: gtk/open-type-layout.h:36
msgctxt "OpenType layout"
msgid "Discretionary Ligatures"
msgstr "Ligaduras discrecionais"

#: gtk/open-type-layout.h:37
msgctxt "OpenType layout"
msgid "Denominators"
msgstr "Denominadores"

#: gtk/open-type-layout.h:38
msgctxt "OpenType layout"
msgid "Dotless Forms"
msgstr "Formas sen punto"

#: gtk/open-type-layout.h:39
msgctxt "OpenType layout"
msgid "Expert Forms"
msgstr "Formas expertas"

#: gtk/open-type-layout.h:40
msgctxt "OpenType layout"
msgid "Final Glyph on Line Alternates"
msgstr "Glifo final en liñas alternas"

#: gtk/open-type-layout.h:41
msgctxt "OpenType layout"
msgid "Terminal Forms #2"
msgstr "Formas de terminal #2"

#: gtk/open-type-layout.h:42
msgctxt "OpenType layout"
msgid "Terminal Forms #3"
msgstr "Formas de terminal #3"

#: gtk/open-type-layout.h:43
msgctxt "OpenType layout"
msgid "Terminal Forms"
msgstr "Formas de terminal"

#: gtk/open-type-layout.h:44
msgctxt "OpenType layout"
msgid "Flattened accent forms"
msgstr "Formas de acentos aplanados"

#: gtk/open-type-layout.h:45
msgctxt "OpenType layout"
msgid "Fractions"
msgstr "Fraccóns"

#: gtk/open-type-layout.h:46
msgctxt "OpenType layout"
msgid "Full Widths"
msgstr "Anchos completos"

#: gtk/open-type-layout.h:47
msgctxt "OpenType layout"
msgid "Half Forms"
msgstr "Medias formas"

#: gtk/open-type-layout.h:48
msgctxt "OpenType layout"
msgid "Halant Forms"
msgstr "Formas Halant"

#: gtk/open-type-layout.h:49
msgctxt "OpenType layout"
msgid "Alternate Half Widths"
msgstr "Anchura media alternativa"

#: gtk/open-type-layout.h:50
msgctxt "OpenType layout"
msgid "Historical Forms"
msgstr "Formas históricas"

#: gtk/open-type-layout.h:51
msgctxt "OpenType layout"
msgid "Horizontal Kana Alternates"
msgstr "Alternativas Kana horizontais"

#: gtk/open-type-layout.h:52
msgctxt "OpenType layout"
msgid "Historical Ligatures"
msgstr "Ligaduras históricas"

#: gtk/open-type-layout.h:53
msgctxt "OpenType layout"
msgid "Hangul"
msgstr "Hangul"

#: gtk/open-type-layout.h:54
msgctxt "OpenType layout"
msgid "Hojo Kanji Forms"
msgstr "Formas Kanji Hojo"

#: gtk/open-type-layout.h:55
msgctxt "OpenType layout"
msgid "Half Widths"
msgstr "Anchura media"

#: gtk/open-type-layout.h:56
msgctxt "OpenType layout"
msgid "Initial Forms"
msgstr "Formas iniciais"

#: gtk/open-type-layout.h:57
msgctxt "OpenType layout"
msgid "Isolated Forms"
msgstr "Formas illadas"

#: gtk/open-type-layout.h:58
msgctxt "OpenType layout"
msgid "Italics"
msgstr "Itálicas"

#: gtk/open-type-layout.h:59
msgctxt "OpenType layout"
msgid "Justification Alternates"
msgstr "Alternativas de xustificación"

#: gtk/open-type-layout.h:60
msgctxt "OpenType layout"
msgid "JIS78 Forms"
msgstr "Formas JS78"

#: gtk/open-type-layout.h:61
msgctxt "OpenType layout"
msgid "JIS83 Forms"
msgstr "Formas JIS83"

#: gtk/open-type-layout.h:62
msgctxt "OpenType layout"
msgid "JIS90 Forms"
msgstr "Formas JIS90"

#: gtk/open-type-layout.h:63
msgctxt "OpenType layout"
msgid "JIS2004 Forms"
msgstr "Formas JIS2004"

#: gtk/open-type-layout.h:64
msgctxt "OpenType layout"
msgid "Kerning"
msgstr "Kerning"

#: gtk/open-type-layout.h:65
msgctxt "OpenType layout"
msgid "Left Bounds"
msgstr "Marxes esquerdos"

#: gtk/open-type-layout.h:66
msgctxt "OpenType layout"
msgid "Standard Ligatures"
msgstr "Ligaduras estándar"

#: gtk/open-type-layout.h:67
msgctxt "OpenType layout"
msgid "Leading Jamo Forms"
msgstr "Formas Jamo inciais"

#: gtk/open-type-layout.h:68
msgctxt "OpenType layout"
msgid "Lining Figures"
msgstr "Figuras de alineado"

#: gtk/open-type-layout.h:69
msgctxt "OpenType layout"
msgid "Localized Forms"
msgstr "Formas localizadas"

#: gtk/open-type-layout.h:70
msgctxt "OpenType layout"
msgid "Left-to-right alternates"
msgstr "Alternativas de esquerda a dereita"

#: gtk/open-type-layout.h:71
msgctxt "OpenType layout"
msgid "Left-to-right mirrored forms"
msgstr "Formas espelladas de esquerda a dereita"

#: gtk/open-type-layout.h:72
msgctxt "OpenType layout"
msgid "Mark Positioning"
msgstr "Posicionamento da marca"

#: gtk/open-type-layout.h:73
msgctxt "OpenType layout"
msgid "Medial Forms #2"
msgstr "Formas mediais #2"

#: gtk/open-type-layout.h:74
msgctxt "OpenType layout"
msgid "Medial Forms"
msgstr "Formas mediais"

#: gtk/open-type-layout.h:75
msgctxt "OpenType layout"
msgid "Mathematical Greek"
msgstr "Grego matemático"

#: gtk/open-type-layout.h:76
msgctxt "OpenType layout"
msgid "Mark to Mark Positioning"
msgstr "Marca a posicionamento da marca"

#: gtk/open-type-layout.h:77
msgctxt "OpenType layout"
msgid "Mark Positioning via Substitution"
msgstr "Posicionamento da marca via sustitución"

#: gtk/open-type-layout.h:78
msgctxt "OpenType layout"
msgid "Alternate Annotation Forms"
msgstr "Formas de anotacións alternativas"

#: gtk/open-type-layout.h:79
msgctxt "OpenType layout"
msgid "NLC Kanji Forms"
msgstr "Formas Kanji NLC"

#: gtk/open-type-layout.h:80
msgctxt "OpenType layout"
msgid "Nukta Forms"
msgstr "Formas Nukta"

#: gtk/open-type-layout.h:81
msgctxt "OpenType layout"
msgid "Numerators"
msgstr "Numeradores"

#: gtk/open-type-layout.h:82
msgctxt "OpenType layout"
msgid "Oldstyle Figures"
msgstr "Figuras estilo antigo"

#: gtk/open-type-layout.h:83
msgctxt "OpenType layout"
msgid "Optical Bounds"
msgstr "Marxes ópticas"

#: gtk/open-type-layout.h:84
msgctxt "OpenType layout"
msgid "Ordinals"
msgstr "Ordinais"

#: gtk/open-type-layout.h:85
msgctxt "OpenType layout"
msgid "Ornaments"
msgstr "Ornamentos"

#: gtk/open-type-layout.h:86
msgctxt "OpenType layout"
msgid "Proportional Alternate Widths"
msgstr "Anchuras alternativas proporcionais"

#: gtk/open-type-layout.h:87
msgctxt "OpenType layout"
msgid "Petite Capitals"
msgstr "Capitais pequenas"

#: gtk/open-type-layout.h:88
msgctxt "OpenType layout"
msgid "Proportional Kana"
msgstr "Kana proporcional"

#: gtk/open-type-layout.h:89
msgctxt "OpenType layout"
msgid "Proportional Figures"
msgstr "Figuras proporcionais"

#: gtk/open-type-layout.h:90
msgctxt "OpenType layout"
msgid "Pre-Base Forms"
msgstr "Formas prebase"

#: gtk/open-type-layout.h:91
msgctxt "OpenType layout"
msgid "Pre-base Substitutions"
msgstr "Sustitucións prebase"

#: gtk/open-type-layout.h:92
msgctxt "OpenType layout"
msgid "Post-base Forms"
msgstr "Formas postbase"

#: gtk/open-type-layout.h:93
msgctxt "OpenType layout"
msgid "Post-base Substitutions"
msgstr "Sustitucións postbase"

#: gtk/open-type-layout.h:94
msgctxt "OpenType layout"
msgid "Proportional Widths"
msgstr "Anchuras proporcionais"

#: gtk/open-type-layout.h:95
msgctxt "OpenType layout"
msgid "Quarter Widths"
msgstr "Anchuras cuartas"

#: gtk/open-type-layout.h:96
msgctxt "OpenType layout"
msgid "Randomize"
msgstr "Aleatorizar"

#: gtk/open-type-layout.h:97
msgctxt "OpenType layout"
msgid "Required Contextual Alternates"
msgstr "Alternativas contextuais requiridas"

#: gtk/open-type-layout.h:98
msgctxt "OpenType layout"
msgid "Rakar Forms"
msgstr "Formas rakar"

#: gtk/open-type-layout.h:99
msgctxt "OpenType layout"
msgid "Required Ligatures"
msgstr "Ligaduras requiridas"

#: gtk/open-type-layout.h:100
msgctxt "OpenType layout"
msgid "Reph Forms"
msgstr "Formas Reph"

#: gtk/open-type-layout.h:101
msgctxt "OpenType layout"
msgid "Right Bounds"
msgstr "Marxes esquerdas"

#: gtk/open-type-layout.h:102
msgctxt "OpenType layout"
msgid "Right-to-left alternates"
msgstr "Alternativas dereita-a-esquerda"

#: gtk/open-type-layout.h:103
msgctxt "OpenType layout"
msgid "Right-to-left mirrored forms"
msgstr "Formas espelladas de dereita a esquerda"

#: gtk/open-type-layout.h:104
msgctxt "OpenType layout"
msgid "Ruby Notation Forms"
msgstr "Formas de notacións Ruby"

#: gtk/open-type-layout.h:105
msgctxt "OpenType layout"
msgid "Required Variation Alternates"
msgstr "Alternativas de variación requiridas"

#: gtk/open-type-layout.h:106
msgctxt "OpenType layout"
msgid "Stylistic Alternates"
msgstr "Alternativas estilísticas"

#: gtk/open-type-layout.h:107
msgctxt "OpenType layout"
msgid "Scientific Inferiors"
msgstr "Inferiores científicas"

#: gtk/open-type-layout.h:108
msgctxt "OpenType layout"
msgid "Optical size"
msgstr "Tamaño óptico"

#: gtk/open-type-layout.h:109
msgctxt "OpenType layout"
msgid "Small Capitals"
msgstr "Capitais pequenas"

#: gtk/open-type-layout.h:110
msgctxt "OpenType layout"
msgid "Simplified Forms"
msgstr "Formas simplificadas"

#: gtk/open-type-layout.h:111
msgctxt "OpenType layout"
msgid "Math script style alternates"
msgstr "Alternativas de estilo de script matemático"

#: gtk/open-type-layout.h:112
msgctxt "OpenType layout"
msgid "Stretching Glyph Decomposition"
msgstr "Decomposición de glifos por reducción"

#: gtk/open-type-layout.h:113
msgctxt "OpenType layout"
msgid "Subscript"
msgstr "Subíndice"

#: gtk/open-type-layout.h:114
msgctxt "OpenType layout"
msgid "Superscript"
msgstr "Superíndice"

#: gtk/open-type-layout.h:115
msgctxt "OpenType layout"
msgid "Swash"
msgstr "Swash"

#: gtk/open-type-layout.h:116
msgctxt "OpenType layout"
msgid "Titling"
msgstr "Titulación"

#: gtk/open-type-layout.h:117
msgctxt "OpenType layout"
msgid "Trailing Jamo Forms"
msgstr "Formas Jamo finais"

#: gtk/open-type-layout.h:118
msgctxt "OpenType layout"
msgid "Traditional Name Forms"
msgstr "Formas de nome tradicionais"

#: gtk/open-type-layout.h:119
msgctxt "OpenType layout"
msgid "Tabular Figures"
msgstr "Figuras tabulares"

#: gtk/open-type-layout.h:120
msgctxt "OpenType layout"
msgid "Traditional Forms"
msgstr "Formas tradicionais"

#: gtk/open-type-layout.h:121
msgctxt "OpenType layout"
msgid "Third Widths"
msgstr "Anchuras terceiras"

#: gtk/open-type-layout.h:122
msgctxt "OpenType layout"
msgid "Unicase"
msgstr "Unicase"

#: gtk/open-type-layout.h:123
msgctxt "OpenType layout"
msgid "Alternate Vertical Metrics"
msgstr "Métricas verticais alternativas"

#: gtk/open-type-layout.h:124
msgctxt "OpenType layout"
msgid "Vattu Variants"
msgstr "Variantes Vattu"

#: gtk/open-type-layout.h:125
msgctxt "OpenType layout"
msgid "Vertical Writing"
msgstr "Escrita vertical"

#: gtk/open-type-layout.h:126
msgctxt "OpenType layout"
msgid "Alternate Vertical Half Metrics"
msgstr "Métricas mitad verticais alternativas"

#: gtk/open-type-layout.h:127
msgctxt "OpenType layout"
msgid "Vowel Jamo Forms"
msgstr "Formas Jamo de vogais"

#: gtk/open-type-layout.h:128
msgctxt "OpenType layout"
msgid "Vertical Kana Alternates"
msgstr "Alternativas Kana vertical"

#: gtk/open-type-layout.h:129
msgctxt "OpenType layout"
msgid "Vertical Kerning"
msgstr "Kerning vertical"

#: gtk/open-type-layout.h:130
msgctxt "OpenType layout"
msgid "Proportional Alternate Vertical Metrics"
msgstr "Métricas verticais alternativas proporcionais"

#: gtk/open-type-layout.h:131
msgctxt "OpenType layout"
msgid "Vertical Alternates and Rotation"
msgstr "Alternativas verticais e de rotación"

#: gtk/open-type-layout.h:132
msgctxt "OpenType layout"
msgid "Vertical Alternates for Rotation"
msgstr "Alternativas verticais para a rotación"

#: gtk/open-type-layout.h:133
msgctxt "OpenType layout"
msgid "Slashed Zero"
msgstr "Cero con barra"

#: gtk/print/paper_names_offsets.c:4
msgctxt "paper size"
msgid "asme_f"
msgstr "asme_f"

#: gtk/print/paper_names_offsets.c:5
msgctxt "paper size"
msgid "A0×2"
msgstr "A0×2"

#: gtk/print/paper_names_offsets.c:6
msgctxt "paper size"
msgid "A0"
msgstr "A0"

#: gtk/print/paper_names_offsets.c:7
msgctxt "paper size"
msgid "A0×3"
msgstr "A0×3"

#: gtk/print/paper_names_offsets.c:8
msgctxt "paper size"
msgid "A1"
msgstr "A1"

#: gtk/print/paper_names_offsets.c:9
msgctxt "paper size"
msgid "A10"
msgstr "A10"

#: gtk/print/paper_names_offsets.c:10
msgctxt "paper size"
msgid "A1×3"
msgstr "A1×3"

#: gtk/print/paper_names_offsets.c:11
msgctxt "paper size"
msgid "A1×4"
msgstr "A1×4"

#: gtk/print/paper_names_offsets.c:12
msgctxt "paper size"
msgid "A2"
msgstr "A2"

#: gtk/print/paper_names_offsets.c:13
msgctxt "paper size"
msgid "A2×3"
msgstr "A2×3"

#: gtk/print/paper_names_offsets.c:14
msgctxt "paper size"
msgid "A2×4"
msgstr "A2×4"

#: gtk/print/paper_names_offsets.c:15
msgctxt "paper size"
msgid "A2×5"
msgstr "A2×5"

#: gtk/print/paper_names_offsets.c:16
msgctxt "paper size"
msgid "A3"
msgstr "A3"

#: gtk/print/paper_names_offsets.c:17
msgctxt "paper size"
msgid "A3 Extra"
msgstr "A3 Extra"

#: gtk/print/paper_names_offsets.c:18
msgctxt "paper size"
msgid "A3×3"
msgstr "A3×3"

#: gtk/print/paper_names_offsets.c:19
msgctxt "paper size"
msgid "A3×4"
msgstr "A3×4"

#: gtk/print/paper_names_offsets.c:20
msgctxt "paper size"
msgid "A3×5"
msgstr "A3×5"

#: gtk/print/paper_names_offsets.c:21
msgctxt "paper size"
msgid "A3×6"
msgstr "A3×6"

#: gtk/print/paper_names_offsets.c:22
msgctxt "paper size"
msgid "A3×7"
msgstr "A3×7"

#: gtk/print/paper_names_offsets.c:23
msgctxt "paper size"
msgid "A4"
msgstr "A4"

#: gtk/print/paper_names_offsets.c:24
msgctxt "paper size"
msgid "A4 Extra"
msgstr "A4 Extra"

#: gtk/print/paper_names_offsets.c:25
msgctxt "paper size"
msgid "A4 Tab"
msgstr "A4 Tab"

#: gtk/print/paper_names_offsets.c:26
msgctxt "paper size"
msgid "A4×3"
msgstr "A4×3"

#: gtk/print/paper_names_offsets.c:27
msgctxt "paper size"
msgid "A4×4"
msgstr "A4×4"

#: gtk/print/paper_names_offsets.c:28
msgctxt "paper size"
msgid "A4×5"
msgstr "A4×5"

#: gtk/print/paper_names_offsets.c:29
msgctxt "paper size"
msgid "A4×6"
msgstr "A4×6"

#: gtk/print/paper_names_offsets.c:30
msgctxt "paper size"
msgid "A4×7"
msgstr "A4×7"

#: gtk/print/paper_names_offsets.c:31
msgctxt "paper size"
msgid "A4×8"
msgstr "A4×8"

#: gtk/print/paper_names_offsets.c:32
msgctxt "paper size"
msgid "A4×9"
msgstr "A4×9"

#: gtk/print/paper_names_offsets.c:33
msgctxt "paper size"
msgid "A5"
msgstr "A5"

#: gtk/print/paper_names_offsets.c:34
msgctxt "paper size"
msgid "A5 Extra"
msgstr "A5 Extra"

#: gtk/print/paper_names_offsets.c:35
msgctxt "paper size"
msgid "A6"
msgstr "A6"

#: gtk/print/paper_names_offsets.c:36
msgctxt "paper size"
msgid "A7"
msgstr "A7"

#: gtk/print/paper_names_offsets.c:37
msgctxt "paper size"
msgid "A8"
msgstr "A8"

#: gtk/print/paper_names_offsets.c:38
msgctxt "paper size"
msgid "A9"
msgstr "A9"

#: gtk/print/paper_names_offsets.c:39
msgctxt "paper size"
msgid "B0"
msgstr "B0"

#: gtk/print/paper_names_offsets.c:40
msgctxt "paper size"
msgid "B1"
msgstr "B1"

#: gtk/print/paper_names_offsets.c:41
msgctxt "paper size"
msgid "B10"
msgstr "B10"

#: gtk/print/paper_names_offsets.c:42
msgctxt "paper size"
msgid "B2"
msgstr "B2"

#: gtk/print/paper_names_offsets.c:43
msgctxt "paper size"
msgid "B3"
msgstr "B3"

#: gtk/print/paper_names_offsets.c:44
msgctxt "paper size"
msgid "B4"
msgstr "B4"

#: gtk/print/paper_names_offsets.c:45
msgctxt "paper size"
msgid "B5"
msgstr "B5"

#: gtk/print/paper_names_offsets.c:46
msgctxt "paper size"
msgid "B5 Extra"
msgstr "B5 Extra"

#: gtk/print/paper_names_offsets.c:47
msgctxt "paper size"
msgid "B6"
msgstr "B6"

#: gtk/print/paper_names_offsets.c:48
msgctxt "paper size"
msgid "B6/C4"
msgstr "B6/C4"

#: gtk/print/paper_names_offsets.c:49
msgctxt "paper size"
msgid "B7"
msgstr "B7"

#: gtk/print/paper_names_offsets.c:50
msgctxt "paper size"
msgid "B8"
msgstr "B8"

#: gtk/print/paper_names_offsets.c:51
msgctxt "paper size"
msgid "B9"
msgstr "B9"

#: gtk/print/paper_names_offsets.c:52
msgctxt "paper size"
msgid "C0"
msgstr "C0"

#: gtk/print/paper_names_offsets.c:53
msgctxt "paper size"
msgid "C1"
msgstr "C1"

#: gtk/print/paper_names_offsets.c:54
msgctxt "paper size"
msgid "C10"
msgstr "C10"

#: gtk/print/paper_names_offsets.c:55
msgctxt "paper size"
msgid "C2"
msgstr "C2"

#: gtk/print/paper_names_offsets.c:56
msgctxt "paper size"
msgid "C3"
msgstr "C3"

#: gtk/print/paper_names_offsets.c:57
msgctxt "paper size"
msgid "C4"
msgstr "C4"

#: gtk/print/paper_names_offsets.c:58
msgctxt "paper size"
msgid "C5"
msgstr "C5"

#: gtk/print/paper_names_offsets.c:59
msgctxt "paper size"
msgid "C6"
msgstr "C6"

#: gtk/print/paper_names_offsets.c:60
msgctxt "paper size"
msgid "C6/C5"
msgstr "C6/C5"

#: gtk/print/paper_names_offsets.c:61
msgctxt "paper size"
msgid "C7"
msgstr "C7"

#: gtk/print/paper_names_offsets.c:62
msgctxt "paper size"
msgid "C7/C6"
msgstr "C7/C6"

#: gtk/print/paper_names_offsets.c:63
msgctxt "paper size"
msgid "C8"
msgstr "C8"

#: gtk/print/paper_names_offsets.c:64
msgctxt "paper size"
msgid "C9"
msgstr "C9"

#: gtk/print/paper_names_offsets.c:65
msgctxt "paper size"
msgid "DL Envelope"
msgstr "Sobre DL"

#: gtk/print/paper_names_offsets.c:66
msgctxt "paper size"
msgid "RA0"
msgstr "RA0"

#: gtk/print/paper_names_offsets.c:67
msgctxt "paper size"
msgid "RA1"
msgstr "RA1"

#: gtk/print/paper_names_offsets.c:68
msgctxt "paper size"
msgid "RA2"
msgstr "RA2"

#: gtk/print/paper_names_offsets.c:69
msgctxt "paper size"
msgid "RA3"
msgstr "RA3"

#: gtk/print/paper_names_offsets.c:70
msgctxt "paper size"
msgid "RA4"
msgstr "RA4"

#: gtk/print/paper_names_offsets.c:71
msgctxt "paper size"
msgid "SRA0"
msgstr "SRA0"

#: gtk/print/paper_names_offsets.c:72
msgctxt "paper size"
msgid "SRA1"
msgstr "SRA1"

#: gtk/print/paper_names_offsets.c:73
msgctxt "paper size"
msgid "SRA2"
msgstr "SRA2"

#: gtk/print/paper_names_offsets.c:74
msgctxt "paper size"
msgid "SRA3"
msgstr "SRA3"

#: gtk/print/paper_names_offsets.c:75
msgctxt "paper size"
msgid "SRA4"
msgstr "SRA4"

#: gtk/print/paper_names_offsets.c:76
msgctxt "paper size"
msgid "JB0"
msgstr "JB0"

#: gtk/print/paper_names_offsets.c:77
msgctxt "paper size"
msgid "JB1"
msgstr "JB1"

#: gtk/print/paper_names_offsets.c:78
msgctxt "paper size"
msgid "JB10"
msgstr "JB10"

#: gtk/print/paper_names_offsets.c:79
msgctxt "paper size"
msgid "JB2"
msgstr "JB2"

#: gtk/print/paper_names_offsets.c:80
msgctxt "paper size"
msgid "JB3"
msgstr "JB3"

#: gtk/print/paper_names_offsets.c:81
msgctxt "paper size"
msgid "JB4"
msgstr "JB4"

#: gtk/print/paper_names_offsets.c:82
msgctxt "paper size"
msgid "JB5"
msgstr "JB5"

#: gtk/print/paper_names_offsets.c:83
msgctxt "paper size"
msgid "JB6"
msgstr "JB6"

#: gtk/print/paper_names_offsets.c:84
msgctxt "paper size"
msgid "JB7"
msgstr "JB7"

#: gtk/print/paper_names_offsets.c:85
msgctxt "paper size"
msgid "JB8"
msgstr "JB8"

#: gtk/print/paper_names_offsets.c:86
msgctxt "paper size"
msgid "JB9"
msgstr "JB9"

#: gtk/print/paper_names_offsets.c:87
msgctxt "paper size"
msgid "jis exec"
msgstr "jis exec"

#: gtk/print/paper_names_offsets.c:88
msgctxt "paper size"
msgid "Choukei 2 Envelope"
msgstr "Sobre Choukei 2"

#: gtk/print/paper_names_offsets.c:89
msgctxt "paper size"
msgid "Choukei 3 Envelope"
msgstr "Sobre Choukei 3"

#: gtk/print/paper_names_offsets.c:90
msgctxt "paper size"
msgid "Choukei 4 Envelope"
msgstr "Sobre Choukei 4"

#: gtk/print/paper_names_offsets.c:91
msgctxt "paper size"
msgid "Choukei 40 Envelope"
msgstr "Sobre Choukei 40"

#: gtk/print/paper_names_offsets.c:92
msgctxt "paper size"
msgid "hagaki (postcard)"
msgstr "Hagaki (postal)"

#: gtk/print/paper_names_offsets.c:93
msgctxt "paper size"
msgid "kahu Envelope"
msgstr "Sobre kahu"

#: gtk/print/paper_names_offsets.c:94
msgctxt "paper size"
msgid "kaku2 Envelope"
msgstr "Sobre kaku2"

#: gtk/print/paper_names_offsets.c:95
msgctxt "paper size"
msgid "kaku3 Envelope"
msgstr "Sobre kaku3"

#: gtk/print/paper_names_offsets.c:96
msgctxt "paper size"
msgid "kaku4 Envelope"
msgstr "Sobre kaku4"

#: gtk/print/paper_names_offsets.c:97
msgctxt "paper size"
msgid "kaku5 Envelope"
msgstr "Sobre kaku5"

#: gtk/print/paper_names_offsets.c:98
msgctxt "paper size"
msgid "kaku7 Envelope"
msgstr "Sobre kaku7"

#: gtk/print/paper_names_offsets.c:99
msgctxt "paper size"
msgid "kaku8 Envelope"
msgstr "Sobre kaku8"

#: gtk/print/paper_names_offsets.c:100
msgctxt "paper size"
msgid "oufuku (reply postcard)"
msgstr "oufuku (postal de resposta)"

#: gtk/print/paper_names_offsets.c:101
msgctxt "paper size"
msgid "you4 Envelope"
msgstr "Sobre you4"

#: gtk/print/paper_names_offsets.c:102
msgctxt "paper size"
msgid "you6 Envelope"
msgstr "Sobre you6"

#: gtk/print/paper_names_offsets.c:103
msgctxt "paper size"
msgid "10×11"
msgstr "10×11"

#: gtk/print/paper_names_offsets.c:104
msgctxt "paper size"
msgid "10×13"
msgstr "10×13"

#: gtk/print/paper_names_offsets.c:105
msgctxt "paper size"
msgid "10×14"
msgstr "10×14"

#: gtk/print/paper_names_offsets.c:106
msgctxt "paper size"
msgid "10×15"
msgstr "10×15"

#: gtk/print/paper_names_offsets.c:107
msgctxt "paper size"
msgid "11×12"
msgstr "11×12"

#: gtk/print/paper_names_offsets.c:108
msgctxt "paper size"
msgid "11×15"
msgstr "11×15"

#: gtk/print/paper_names_offsets.c:109
msgctxt "paper size"
msgid "12×19"
msgstr "12×19"

#: gtk/print/paper_names_offsets.c:110
msgctxt "paper size"
msgid "5×7"
msgstr "5×7"

#: gtk/print/paper_names_offsets.c:111
msgctxt "paper size"
msgid "6×9 Envelope"
msgstr "Sobre 6x9"

#: gtk/print/paper_names_offsets.c:112
msgctxt "paper size"
msgid "7×9 Envelope"
msgstr "Sobre 7x9"

#: gtk/print/paper_names_offsets.c:113
msgctxt "paper size"
msgid "8×10 Envelope"
msgstr "Sobre 8×10"

#: gtk/print/paper_names_offsets.c:114
msgctxt "paper size"
msgid "9×11 Envelope"
msgstr "Sobre 9x11"

#: gtk/print/paper_names_offsets.c:115
msgctxt "paper size"
msgid "9×12 Envelope"
msgstr "Sobre 9×12"

#: gtk/print/paper_names_offsets.c:116
msgctxt "paper size"
msgid "a2 Envelope"
msgstr "Sobre a2"

#: gtk/print/paper_names_offsets.c:117
msgctxt "paper size"
msgid "Arch A"
msgstr "Arch A"

#: gtk/print/paper_names_offsets.c:118
msgctxt "paper size"
msgid "Arch B"
msgstr "Arch B"

#: gtk/print/paper_names_offsets.c:119
msgctxt "paper size"
msgid "Arch C"
msgstr "Arch C"

#: gtk/print/paper_names_offsets.c:120
msgctxt "paper size"
msgid "Arch D"
msgstr "Arch D"

#: gtk/print/paper_names_offsets.c:121
msgctxt "paper size"
msgid "Arch E"
msgstr "Arch E"

#: gtk/print/paper_names_offsets.c:122
msgctxt "paper size"
msgid "b-plus"
msgstr "b-plus"

#: gtk/print/paper_names_offsets.c:123
msgctxt "paper size"
msgid "c"
msgstr "c"

#: gtk/print/paper_names_offsets.c:124
msgctxt "paper size"
msgid "c5 Envelope"
msgstr "Sobre c5"

#: gtk/print/paper_names_offsets.c:125
msgctxt "paper size"
msgid "d"
msgstr "d"

#: gtk/print/paper_names_offsets.c:126
msgctxt "paper size"
msgid "e"
msgstr "e"

#: gtk/print/paper_names_offsets.c:127
msgctxt "paper size"
msgid "edp"
msgstr "edp"

#: gtk/print/paper_names_offsets.c:128
msgctxt "paper size"
msgid "European edp"
msgstr "edp europeo"

#: gtk/print/paper_names_offsets.c:129
msgctxt "paper size"
msgid "Executive"
msgstr "Executivo"

#: gtk/print/paper_names_offsets.c:130
msgctxt "paper size"
msgid "f"
msgstr "f"

#: gtk/print/paper_names_offsets.c:131
msgctxt "paper size"
msgid "Fan-Fold European"
msgstr "Fan-Fold europeo"

#: gtk/print/paper_names_offsets.c:132
msgctxt "paper size"
msgid "Fan-Fold US"
msgstr "Fan-Fold norteamericano"

#: gtk/print/paper_names_offsets.c:133
msgctxt "paper size"
msgid "Fan-Fold German Legal"
msgstr "Fan-Fold alemán legal"

#: gtk/print/paper_names_offsets.c:134
msgctxt "paper size"
msgid "Government Legal"
msgstr "Legal gubernamental"

#: gtk/print/paper_names_offsets.c:135
msgctxt "paper size"
msgid "Government Letter"
msgstr "Carta gubernamental"

#: gtk/print/paper_names_offsets.c:136
msgctxt "paper size"
msgid "Index 3×5"
msgstr "Índice 3×5"

#: gtk/print/paper_names_offsets.c:137
msgctxt "paper size"
msgid "Index 4×6 (postcard)"
msgstr "Índice 4×6 (postal)"

#: gtk/print/paper_names_offsets.c:138
msgctxt "paper size"
msgid "Index 4×6 ext"
msgstr "Índice 4×6 ext"

#: gtk/print/paper_names_offsets.c:139
msgctxt "paper size"
msgid "Index 5×8"
msgstr "Índice 5×8"

#: gtk/print/paper_names_offsets.c:140
msgctxt "paper size"
msgid "Invoice"
msgstr "Factura"

#: gtk/print/paper_names_offsets.c:141
msgctxt "paper size"
msgid "Tabloid"
msgstr "Tabloide"

#: gtk/print/paper_names_offsets.c:142
msgctxt "paper size"
msgid "US Legal"
msgstr "Legal de US"

#: gtk/print/paper_names_offsets.c:143
msgctxt "paper size"
msgid "US Legal Extra"
msgstr "Legal de US extra"

#: gtk/print/paper_names_offsets.c:144
msgctxt "paper size"
msgid "US Letter"
msgstr "Carta de US"

#: gtk/print/paper_names_offsets.c:145
msgctxt "paper size"
msgid "US Letter Extra"
msgstr "Carta de US extra"

#: gtk/print/paper_names_offsets.c:146
msgctxt "paper size"
msgid "US Letter Plus"
msgstr "Carta de US plus"

#: gtk/print/paper_names_offsets.c:147
msgctxt "paper size"
msgid "Monarch Envelope"
msgstr "Sobre monarch"

#: gtk/print/paper_names_offsets.c:148
msgctxt "paper size"
msgid "#10 Envelope"
msgstr "Sobre #10"

#: gtk/print/paper_names_offsets.c:149
msgctxt "paper size"
msgid "#11 Envelope"
msgstr "Sobre #11"

#: gtk/print/paper_names_offsets.c:150
msgctxt "paper size"
msgid "#12 Envelope"
msgstr "Sobre #12"

#: gtk/print/paper_names_offsets.c:151
msgctxt "paper size"
msgid "#14 Envelope"
msgstr "Sobre #14"

#: gtk/print/paper_names_offsets.c:152
msgctxt "paper size"
msgid "#9 Envelope"
msgstr "Sobre #9"

#: gtk/print/paper_names_offsets.c:153
msgctxt "paper size"
msgid "Oficio"
msgstr "Oficio"

#: gtk/print/paper_names_offsets.c:154
msgctxt "paper size"
msgid "Personal Envelope"
msgstr "Sobre persoal"

#: gtk/print/paper_names_offsets.c:155
msgctxt "paper size"
msgid "Quarto"
msgstr "Cuarto"

#: gtk/print/paper_names_offsets.c:156
msgctxt "paper size"
msgid "Super A"
msgstr "Súper A"

#: gtk/print/paper_names_offsets.c:157
msgctxt "paper size"
msgid "Super B"
msgstr "Súper B"

#: gtk/print/paper_names_offsets.c:158
msgctxt "paper size"
msgid "Wide Format"
msgstr "Formato largo"

#: gtk/print/paper_names_offsets.c:159
msgctxt "paper size"
msgid "Photo L"
msgstr "Foto L"

#: gtk/print/paper_names_offsets.c:160
msgctxt "paper size"
msgid "Dai-pa-kai"
msgstr "Dai-pa-kai"

#: gtk/print/paper_names_offsets.c:161
msgctxt "paper size"
msgid "Folio"
msgstr "Folio"

#: gtk/print/paper_names_offsets.c:162
msgctxt "paper size"
msgid "Folio sp"
msgstr "Folio sp"

#: gtk/print/paper_names_offsets.c:163
msgctxt "paper size"
msgid "Invite Envelope"
msgstr "Sobre de convite"

#: gtk/print/paper_names_offsets.c:164
msgctxt "paper size"
msgid "Italian Envelope"
msgstr "Sobre italiano"

#: gtk/print/paper_names_offsets.c:165
msgctxt "paper size"
msgid "juuro-ku-kai"
msgstr "juuro-ku-kai"

#: gtk/print/paper_names_offsets.c:166
msgctxt "paper size"
msgid "Large Photo"
msgstr "Foto grande"

#: gtk/print/paper_names_offsets.c:167
msgctxt "paper size"
msgid "Medium Photo"
msgstr "Foto mediano"

#: gtk/print/paper_names_offsets.c:168
msgctxt "paper size"
msgid "pa-kai"
msgstr "pa-kai"

#: gtk/print/paper_names_offsets.c:169
msgctxt "paper size"
msgid "Postfix Envelope"
msgstr "Sobre Postfix"

#: gtk/print/paper_names_offsets.c:170
msgctxt "paper size"
msgid "Small Photo"
msgstr "Foto pequena"

#: gtk/print/paper_names_offsets.c:171
msgctxt "paper size"
msgid "Wide Photo"
msgstr "Foto ancha"

#: gtk/print/paper_names_offsets.c:172
msgctxt "paper size"
msgid "prc1 Envelope"
msgstr "Sobre prc1"

#: gtk/print/paper_names_offsets.c:173
msgctxt "paper size"
msgid "prc10 Envelope"
msgstr "Sobre prc10"

#: gtk/print/paper_names_offsets.c:174
msgctxt "paper size"
msgid "prc 16k"
msgstr "prc 16k"

#: gtk/print/paper_names_offsets.c:175
msgctxt "paper size"
msgid "prc2 Envelope"
msgstr "Sobre prc2"

#: gtk/print/paper_names_offsets.c:176
msgctxt "paper size"
msgid "prc3 Envelope"
msgstr "Sobre prc3"

#: gtk/print/paper_names_offsets.c:177
msgctxt "paper size"
msgid "prc 32k"
msgstr "prc 32k"

#: gtk/print/paper_names_offsets.c:178
msgctxt "paper size"
msgid "prc4 Envelope"
msgstr "Sobre prc4"

#: gtk/print/paper_names_offsets.c:179
msgctxt "paper size"
msgid "prc5 Envelope"
msgstr "Sobre prc5"

#: gtk/print/paper_names_offsets.c:180
msgctxt "paper size"
msgid "prc6 Envelope"
msgstr "Sobre prc6"

#: gtk/print/paper_names_offsets.c:181
msgctxt "paper size"
msgid "prc7 Envelope"
msgstr "Sobre prc7"

#: gtk/print/paper_names_offsets.c:182
msgctxt "paper size"
msgid "prc8 Envelope"
msgstr "Sobre prc8"

#: gtk/print/paper_names_offsets.c:183
msgctxt "paper size"
msgid "prc9 Envelope"
msgstr "Sobre prc9"

#: gtk/print/paper_names_offsets.c:184
msgctxt "paper size"
msgid "ROC 16k"
msgstr "ROC 16k"

#: gtk/print/paper_names_offsets.c:185
msgctxt "paper size"
msgid "ROC 8k"
msgstr "ROC 8k"

#: gtk/ui/gtkaboutdialog.ui:68
msgid "About"
msgstr "Sobre"

#: gtk/ui/gtkaboutdialog.ui:129
msgid "Credits"
msgstr "Créditos"

#: gtk/ui/gtkaboutdialog.ui:219
msgid "System"
msgstr "Sistema"

#: gtk/ui/gtkappchooserdialog.ui:4
msgid "Select App"
msgstr "Seleccionar aplicación"

#: gtk/ui/gtkappchooserdialog.ui:63
msgid "_View All Apps"
msgstr "_Ver todas as aplicacións"

#: gtk/ui/gtkappchooserdialog.ui:69
msgid "_Find New Apps"
msgstr "_Atopar novas aplicacións"

#: gtk/ui/gtkappchooserwidget.ui:100
msgid "No applications found."
msgstr "Non se atoparon aplicacións."

#: gtk/ui/gtkapplication-quartz.ui:13
msgid "Preferences"
msgstr "Preferencias"

#: gtk/ui/gtkapplication-quartz.ui:19
msgid "Services"
msgstr "Servizos"

#: gtk/ui/gtkapplication-quartz.ui:25
msgid "Hide %s"
msgstr "Ocultar %s"

#: gtk/ui/gtkapplication-quartz.ui:30
msgid "Hide Others"
msgstr "Ocultar outros"

#: gtk/ui/gtkapplication-quartz.ui:35
msgid "Show All"
msgstr "Mostrar todo"

#: gtk/ui/gtkapplication-quartz.ui:42
msgid "Quit %s"
msgstr "Saír de %s"

#: gtk/ui/gtkassistant.ui:64
msgid "_Finish"
msgstr "_Rematar"

#: gtk/ui/gtkassistant.ui:75
msgid "_Back"
msgstr "_Atrás"

#: gtk/ui/gtkassistant.ui:86
msgid "_Next"
msgstr "_Seguinte"

#: gtk/ui/gtkcolorchooserdialog.ui:4
msgid "Select a Color"
msgstr "Seleccionar unha cor"

#: gtk/ui/gtkcoloreditor.ui:43 gtk/ui/gtkcoloreditor.ui:53
msgid "Pick a color from the screen"
msgstr "Seleccione unha cor dese a pantalla"

#: gtk/ui/gtkcoloreditor.ui:84
msgid "Hexadecimal color or color name"
msgstr "Cor en hexadecimal ou nome da cor"

#: gtk/ui/gtkcoloreditor.ui:99
msgid "Hue"
msgstr "Ton"

#: gtk/ui/gtkcoloreditor.ui:115
msgid "Alpha value"
msgstr "Valor do alfa"

#: gtk/ui/gtkcoloreditor.ui:133
msgid "Saturation and value"
msgstr "Saturación e valor"

#: gtk/ui/gtkcoloreditor.ui:157
msgctxt "Color channel"
msgid "A"
msgstr "A"

#: gtk/ui/gtkcoloreditor.ui:193
msgctxt "Color channel"
msgid "H"
msgstr "H"

#: gtk/ui/gtkcoloreditor.ui:230
msgctxt "Color Channel"
msgid "S"
msgstr "S"

#: gtk/ui/gtkcoloreditor.ui:239
msgctxt "Color Channel"
msgid "V"
msgstr "V"

#: gtk/ui/gtkdropdown.ui:25
msgid "(None)"
msgstr "(Ningún)"

#: gtk/ui/gtkdropdown.ui:78
msgid "Search…"
msgstr "Buscar…"

#: gtk/ui/gtkemojichooser.ui:69 gtk/ui/gtkemojichooser.ui:239
msgctxt "emoji category"
msgid "Smileys & People"
msgstr "Cariñas e xente"

#: gtk/ui/gtkemojichooser.ui:94 gtk/ui/gtkemojichooser.ui:248
msgctxt "emoji category"
msgid "Body & Clothing"
msgstr "Corpo e roupa"

#: gtk/ui/gtkemojichooser.ui:119 gtk/ui/gtkemojichooser.ui:257
msgctxt "emoji category"
msgid "Animals & Nature"
msgstr "Animais e natureza"

#: gtk/ui/gtkemojichooser.ui:133 gtk/ui/gtkemojichooser.ui:266
msgctxt "emoji category"
msgid "Food & Drink"
msgstr "Comida e bebida"

#: gtk/ui/gtkemojichooser.ui:147 gtk/ui/gtkemojichooser.ui:275
msgctxt "emoji category"
msgid "Travel & Places"
msgstr "Viaxes e lugares"

#: gtk/ui/gtkemojichooser.ui:161 gtk/ui/gtkemojichooser.ui:284
msgctxt "emoji category"
msgid "Activities"
msgstr "Actividades"

#: gtk/ui/gtkemojichooser.ui:175 gtk/ui/gtkemojichooser.ui:293
msgctxt "emoji category"
msgid "Objects"
msgstr "Obxectos"

#: gtk/ui/gtkemojichooser.ui:189 gtk/ui/gtkemojichooser.ui:302
msgctxt "emoji category"
msgid "Symbols"
msgstr "Símbolos"

#: gtk/ui/gtkemojichooser.ui:203 gtk/ui/gtkemojichooser.ui:311
msgctxt "emoji category"
msgid "Flags"
msgstr "Bandeiras"

#: gtk/ui/gtkemojichooser.ui:230
msgctxt "emoji category"
msgid "Recent"
msgstr "Recentes"

#: gtk/ui/gtkfilechooserwidget.ui:71
msgid "Create Folder"
msgstr "Crear cartafol"

#: gtk/ui/gtkfilechooserwidget.ui:191
msgid "Remote location — only searching the current folder"
msgstr "Localización remota — buscando só no cartafol actual"

#: gtk/ui/gtkfilechooserwidget.ui:323
msgid "Folder Name"
msgstr "Nome do cartafol"

#: gtk/ui/gtkfilechooserwidget.ui:349
msgid "_Create"
msgstr "_Crear"

#: gtk/ui/gtkfontchooserdialog.ui:4
msgid "Select Font"
msgstr "Seleccionar tipo de letra"

#: gtk/ui/gtkfontchooserwidget.ui:64
msgid "Search font name"
msgstr "Buscar nome de tipo de letra"

#: gtk/ui/gtkfontchooserwidget.ui:77
msgid "Filters"
msgstr "Filtros"

#: gtk/ui/gtkfontchooserwidget.ui:89
msgid "Filter by"
msgstr "Filtrar por"

#: gtk/ui/gtkfontchooserwidget.ui:99
msgid "Monospace"
msgstr "Monoespaciado"

#: gtk/ui/gtkfontchooserwidget.ui:105
msgid "Language"
msgstr "Idioma"

#: gtk/ui/gtkfontchooserwidget.ui:198 gtk/ui/gtkfontchooserwidget.ui:200
#: gtk/ui/gtkfontchooserwidget.ui:353 gtk/ui/gtkfontchooserwidget.ui:357
msgid "Preview Font"
msgstr "Vista previa do tipo de letra"

#: gtk/ui/gtkfontchooserwidget.ui:296
msgid "No Fonts Found"
msgstr "Non se atopou ningún tipo de letra"

#: gtk/ui/gtkmediacontrols.ui:47
msgctxt "media controls"
msgid "Position"
msgstr "Posición"

#: gtk/ui/gtkmediacontrols.ui:65
msgctxt "media controls"
msgid "Volume"
msgstr "Volume"

#: gtk/print/ui/gtkpagesetupunixdialog.ui:30
msgid "_Format for:"
msgstr "_Formato para:"

#: gtk/print/ui/gtkpagesetupunixdialog.ui:54
#: gtk/print/ui/gtkprintunixdialog.ui:704
msgid "_Paper size:"
msgstr "Tamaño do _papel:"

#: gtk/print/ui/gtkpagesetupunixdialog.ui:89
msgid "_Orientation:"
msgstr "_Orientación:"

#: gtk/print/ui/gtkpagesetupunixdialog.ui:101
#: gtk/print/ui/gtkprintunixdialog.ui:744
msgid "Portrait"
msgstr "Retrato"

#: gtk/print/ui/gtkpagesetupunixdialog.ui:112
#: gtk/print/ui/gtkprintunixdialog.ui:746
msgid "Reverse portrait"
msgstr "Retrato invertido"

#: gtk/print/ui/gtkpagesetupunixdialog.ui:124
#: gtk/print/ui/gtkprintunixdialog.ui:745
msgid "Landscape"
msgstr "Paisaxe"

#: gtk/print/ui/gtkpagesetupunixdialog.ui:135
#: gtk/print/ui/gtkprintunixdialog.ui:747
msgid "Reverse landscape"
msgstr "Paisaxe invertido"

#: gtk/ui/gtkplacesview.ui:16
msgid "Server Addresses"
msgstr "Enderezos de servidor"

#: gtk/ui/gtkplacesview.ui:28
msgid ""
"Server addresses are made up of a protocol prefix and an address. Examples:"
msgstr ""
"Os enderezos  de servidor están formados por un prefixo de protocolo e un "
"enderezo. Exemplos:"

#: gtk/ui/gtkplacesview.ui:54
msgid "Available Protocols"
msgstr "Protocolos dispoñíbeis"

#. Translators: Server as any successfully connected network address
#: gtk/ui/gtkplacesview.ui:106
msgid "No recent servers found"
msgstr "No se atopou ningún servidor recente"

#: gtk/ui/gtkplacesview.ui:129
msgid "Recent Servers"
msgstr "Servidores recentes"

#: gtk/ui/gtkplacesview.ui:209
msgid "No results found"
msgstr "Non se atopou ningún resultado"

#: gtk/ui/gtkplacesview.ui:240
msgid "Connect to _Server"
msgstr "Conectar a un _servidor"

#: gtk/ui/gtkplacesview.ui:265
msgid "Enter server address…"
msgstr "Escriba o enderzo dun servidor…"

#. this is the header for the printer status column in the print dialog
#: gtk/print/ui/gtkprintunixdialog.ui:142
msgid "Status"
msgstr "Estado"

#: gtk/print/ui/gtkprintunixdialog.ui:196
msgid "Range"
msgstr "Rango"

#: gtk/print/ui/gtkprintunixdialog.ui:214
msgid "_All Pages"
msgstr "Tod_as as páxinas"

#: gtk/print/ui/gtkprintunixdialog.ui:227
msgid "C_urrent Page"
msgstr "Páxina act_ual"

#: gtk/print/ui/gtkprintunixdialog.ui:241
msgid "Se_lection"
msgstr "_Selección"

#: gtk/print/ui/gtkprintunixdialog.ui:256
msgid "Pag_es:"
msgstr "Páx_inas:"

#: gtk/print/ui/gtkprintunixdialog.ui:260
#: gtk/print/ui/gtkprintunixdialog.ui:273
msgid ""
"Specify one or more page ranges,\n"
" e.g. 1–3, 7, 11"
msgstr ""
"Especifique un ou máis rangos de páxinas,\n"
" ex. 1-3,7,11"

#: gtk/print/ui/gtkprintunixdialog.ui:299
msgid "Copies"
msgstr "Copias"

#: gtk/print/ui/gtkprintunixdialog.ui:317
msgid "Copie_s:"
msgstr "Copia_s:"

#: gtk/print/ui/gtkprintunixdialog.ui:340
msgid "C_ollate"
msgstr "_Intercalar"

#: gtk/print/ui/gtkprintunixdialog.ui:351
msgid "_Reverse"
msgstr "In_verter"

#: gtk/print/ui/gtkprintunixdialog.ui:424
msgid "General"
msgstr "Xeral"

#: gtk/print/ui/gtkprintunixdialog.ui:470
msgid "T_wo-sided:"
msgstr "Polas _dúas caras:"

#: gtk/print/ui/gtkprintunixdialog.ui:492
msgid "Pages per _side:"
msgstr "Pá_xinas por cara:"

#: gtk/print/ui/gtkprintunixdialog.ui:516
msgid "Page or_dering:"
msgstr "Or_de de páxinas:"

#: gtk/print/ui/gtkprintunixdialog.ui:539
msgid "_Only print:"
msgstr "_Só imprimir:"

#: gtk/print/ui/gtkprintunixdialog.ui:555
msgid "All sheets"
msgstr "Todas as follas"

#: gtk/print/ui/gtkprintunixdialog.ui:556
msgid "Even sheets"
msgstr "Follas pares"

#: gtk/print/ui/gtkprintunixdialog.ui:557
msgid "Odd sheets"
msgstr "Follas impares"

#: gtk/print/ui/gtkprintunixdialog.ui:571
msgid "Sc_ale:"
msgstr "Esc_ala:"

#: gtk/print/ui/gtkprintunixdialog.ui:619
msgid "Paper"
msgstr "Papel"

#: gtk/print/ui/gtkprintunixdialog.ui:638
msgid "Paper _type:"
msgstr "_Tipo de papel:"

#: gtk/print/ui/gtkprintunixdialog.ui:660
msgid "Paper _source:"
msgstr "_Orixe do papel:"

#: gtk/print/ui/gtkprintunixdialog.ui:682
msgid "Output t_ray:"
msgstr "_Bandexa de saída:"

#: gtk/print/ui/gtkprintunixdialog.ui:727
msgid "Or_ientation:"
msgstr "Or_ientación:"

#: gtk/print/ui/gtkprintunixdialog.ui:805
msgid "Job Details"
msgstr "Detalles do traballo"

#: gtk/print/ui/gtkprintunixdialog.ui:820
msgid "Pri_ority:"
msgstr "Pri_oridade:"

#: gtk/print/ui/gtkprintunixdialog.ui:841
msgid "_Billing info:"
msgstr "Info de _facturación:"

#: gtk/print/ui/gtkprintunixdialog.ui:874
msgid "Print Document"
msgstr "Imprimir documento"

#. this is one of the choices for the print at option in the print dialog
#: gtk/print/ui/gtkprintunixdialog.ui:887
msgid "_Now"
msgstr "_Agora"

#. this is one of the choices for the print at option in the print dialog. It also serves as the label for an entry that allows the user to enter a time.
#: gtk/print/ui/gtkprintunixdialog.ui:901
msgid "A_t:"
msgstr "_En:"

#. Ability to parse the am/pm format depends on actual locale. You can remove the am/pm values below for your locale if they are not supported.
#: gtk/print/ui/gtkprintunixdialog.ui:903
#: gtk/print/ui/gtkprintunixdialog.ui:905
#: gtk/print/ui/gtkprintunixdialog.ui:921
#: gtk/print/ui/gtkprintunixdialog.ui:923
msgid ""
"Specify the time of print,\n"
" e.g. 15∶30, 2∶35 pm, 14∶15∶20, 11∶46∶30 am, 4 pm"
msgstr ""
"Especifique a hora de impresión,\n"
" ex. 15:30, 2:35 pm, 14:15:20, 11:46:30 am, 4 pm"

#. this is one of the choices for the print at option in the print dialog. It means that the print job will not be printed until it explicitly gets 'released'.
#: gtk/print/ui/gtkprintunixdialog.ui:935
msgid "On _hold"
msgstr "En e_spera"

#: gtk/print/ui/gtkprintunixdialog.ui:937
#: gtk/print/ui/gtkprintunixdialog.ui:938
msgid "Hold the job until it is explicitly released"
msgstr "Reter o traballo até que se libere explicitamente"

#: gtk/print/ui/gtkprintunixdialog.ui:965
msgid "Add Cover Page"
msgstr "Engadir páxina de cuberta"

#. this is the label used for the option in the print dialog that controls the front cover page.
#: gtk/print/ui/gtkprintunixdialog.ui:980
msgid "Be_fore:"
msgstr "An_tes:"

#. this is the label used for the option in the print dialog that controls the back cover page.
#: gtk/print/ui/gtkprintunixdialog.ui:1001
msgid "_After:"
msgstr "_Despois:"

#: gtk/print/ui/gtkprintunixdialog.ui:1030
msgid "Job"
msgstr "Traballo"

#. This will appear as a tab label in the print dialog.
#: gtk/print/ui/gtkprintunixdialog.ui:1060
msgid "Image Quality"
msgstr "Calidade de imaxe"

#. This will appear as a tab label in the print dialog.
#: gtk/print/ui/gtkprintunixdialog.ui:1089
msgid "Color"
msgstr "Cor"

#. This will appear as a tab label in the print dialog. It's a typographical term, as in "Binding and finishing"
#: gtk/print/ui/gtkprintunixdialog.ui:1118
msgid "Finishing"
msgstr "Finalizando"

#: gtk/print/ui/gtkprintunixdialog.ui:1147
msgid "Advanced"
msgstr "Avanzadas"

#: gtk/print/ui/gtkprintunixdialog.ui:1163
msgid "Some of the settings in the dialog conflict"
msgstr "Algunhas das configuracións do diálogo están en conflito"

#. Translators: These strings name the possible values of the
#. * job priority option in the print dialog
#.
#: modules/printbackends/gtkprintbackendcpdb.c:541
#: modules/printbackends/gtkprintbackendcups.c:5640
msgid "Urgent"
msgstr "Urxente"

#: modules/printbackends/gtkprintbackendcpdb.c:541
#: modules/printbackends/gtkprintbackendcups.c:5640
msgid "High"
msgstr "Alto"

#: modules/printbackends/gtkprintbackendcpdb.c:541
#: modules/printbackends/gtkprintbackendcups.c:5640
msgid "Medium"
msgstr "Medio"

#: modules/printbackends/gtkprintbackendcpdb.c:541
#: modules/printbackends/gtkprintbackendcups.c:5640
msgid "Low"
msgstr "Baixo"

#. Translators, this is the label used for the option in the print
#. * dialog that controls the front cover page.
#.
#: modules/printbackends/gtkprintbackendcpdb.c:562
#: modules/printbackends/gtkprintbackendcups.c:5782
msgctxt "printer option"
msgid "Before"
msgstr "Antes"

#. Translators, this is the label used for the option in the print
#. * dialog that controls the back cover page.
#.
#: modules/printbackends/gtkprintbackendcpdb.c:569
#: modules/printbackends/gtkprintbackendcups.c:5797
msgctxt "printer option"
msgid "After"
msgstr "Despois"

#: modules/printbackends/gtkprintbackendcpdb.c:592
msgid "Print at"
msgstr "Imprimir ás"

#: modules/printbackends/gtkprintbackendcpdb.c:602
msgid "Print at time"
msgstr "Imprimir á hora"

#: modules/printbackends/gtkprintbackendcpdb.c:665
msgctxt "print option"
msgid "Borderless"
msgstr "Sen bordo"

#. Translators: this is a printer status.
#: modules/printbackends/gtkprintbackendcpdb.c:1525
#: modules/printbackends/gtkprintbackendcups.c:2636
msgid "Paused; Rejecting Jobs"
msgstr "Pausado; rexeitando traballos"

#. Translators: this is a printer status.
#: modules/printbackends/gtkprintbackendcpdb.c:1531
#: modules/printbackends/gtkprintbackendcups.c:2642
msgid "Rejecting Jobs"
msgstr "Rexeitando traballos"

#: modules/printbackends/gtkprintbackendcups.c:1142
#: modules/printbackends/gtkprintbackendcups.c:1449
msgid "Username:"
msgstr "Nome de usuario:"

#: modules/printbackends/gtkprintbackendcups.c:1143
#: modules/printbackends/gtkprintbackendcups.c:1458
msgid "Password:"
msgstr "Contrasinal:"

#: modules/printbackends/gtkprintbackendcups.c:1181
#: modules/printbackends/gtkprintbackendcups.c:1471
#, c-format
msgid "Authentication is required to print document “%s” on printer %s"
msgstr ""
"Requírese a súa autenticación para imprimir o documento «%s» na impresora %s"

#: modules/printbackends/gtkprintbackendcups.c:1183
#, c-format
msgid "Authentication is required to print a document on %s"
msgstr "Requírese a súa autenticación para imprimir un documento en %s"

#: modules/printbackends/gtkprintbackendcups.c:1187
#, c-format
msgid "Authentication is required to get attributes of job “%s”"
msgstr "Requírese a súa autenticación para obter os atributos do traballo «%s»"

#: modules/printbackends/gtkprintbackendcups.c:1189
msgid "Authentication is required to get attributes of a job"
msgstr "Requírese a súa autenticación para recoller os atributos dun traballo"

#: modules/printbackends/gtkprintbackendcups.c:1193
#, c-format
msgid "Authentication is required to get attributes of printer %s"
msgstr ""
"Requírese a súa autenticación para recoller os atributos da impresora %s"

#: modules/printbackends/gtkprintbackendcups.c:1195
msgid "Authentication is required to get attributes of a printer"
msgstr ""
"Requírese a súa autenticación para recoller os atributos dunha impresora"

#: modules/printbackends/gtkprintbackendcups.c:1198
#, c-format
msgid "Authentication is required to get default printer of %s"
msgstr ""
"Requírese a súa autenticación para obter a impresora predeterminada de %s"

#: modules/printbackends/gtkprintbackendcups.c:1201
#, c-format
msgid "Authentication is required to get printers from %s"
msgstr "Requírese a súa autenticación para obter as impresoras desde %s"

#: modules/printbackends/gtkprintbackendcups.c:1206
#, c-format
msgid "Authentication is required to get a file from %s"
msgstr "Requírese a súa autenticación para obter o ficheiro desde %s"

#: modules/printbackends/gtkprintbackendcups.c:1208
#, c-format
msgid "Authentication is required on %s"
msgstr "Requírese a súa autenticación en %s"

#: modules/printbackends/gtkprintbackendcups.c:1443
msgid "Domain:"
msgstr "Dominio:"

#: modules/printbackends/gtkprintbackendcups.c:1473
#, c-format
msgid "Authentication is required to print document “%s”"
msgstr "Requírese a súa autenticación para imprimir un documento en «%s»"

#: modules/printbackends/gtkprintbackendcups.c:1478
#, c-format
msgid "Authentication is required to print this document on printer %s"
msgstr ""
"Requírese a súa autenticación para imprimir este documento na impresora %s"

#: modules/printbackends/gtkprintbackendcups.c:1480
msgid "Authentication is required to print this document"
msgstr "Requírese a súa autenticación para imprimir este documento"

#: modules/printbackends/gtkprintbackendcups.c:2568
#, c-format
msgid "Printer “%s” is low on toner."
msgstr "Á impresora «%s» quédalle pouco tóner."

#: modules/printbackends/gtkprintbackendcups.c:2572
#, c-format
msgid "Printer “%s” has no toner left."
msgstr "Á impresora «%s» non lle queda tóner."

#. Translators: "Developer" like on photo development context
#: modules/printbackends/gtkprintbackendcups.c:2577
#, c-format
msgid "Printer “%s” is low on developer."
msgstr "Á impresora «%s» quédalle pouco revelador."

#. Translators: "Developer" like on photo development context
#: modules/printbackends/gtkprintbackendcups.c:2582
#, c-format
msgid "Printer “%s” is out of developer."
msgstr "Á impresora «%s» non lle queda revelador."

#. Translators: "marker" is one color bin of the printer
#: modules/printbackends/gtkprintbackendcups.c:2587
#, c-format
msgid "Printer “%s” is low on at least one marker supply."
msgstr "Á impresora «%s» non lle queda de, cando menos, un cartucho de cor."

#. Translators: "marker" is one color bin of the printer
#: modules/printbackends/gtkprintbackendcups.c:2592
#, c-format
msgid "Printer “%s” is out of at least one marker supply."
msgstr "Á impresora «%s» non lle queda, cando menos, un cartucho de cor."

#: modules/printbackends/gtkprintbackendcups.c:2596
#, c-format
msgid "The cover is open on printer “%s”."
msgstr "A tapa da impresora «%s» está aberta."

#: modules/printbackends/gtkprintbackendcups.c:2600
#, c-format
msgid "The door is open on printer “%s”."
msgstr "A porta da impresora «%s» está aberta."

#: modules/printbackends/gtkprintbackendcups.c:2604
#, c-format
msgid "Printer “%s” is low on paper."
msgstr "Á impresora «%s» quédalle pouco papel."

#: modules/printbackends/gtkprintbackendcups.c:2608
#, c-format
msgid "Printer “%s” is out of paper."
msgstr "Á impresora «%s» non lle queda papel."

#: modules/printbackends/gtkprintbackendcups.c:2612
#, c-format
msgid "Printer “%s” is currently offline."
msgstr "A impresora «%s» está actualmente desconectada."

#: modules/printbackends/gtkprintbackendcups.c:2616
#, c-format
msgid "There is a problem on printer “%s”."
msgstr "Existe un problema coa impresora «%s»."

#. Translators: this string connects multiple printer states together.
#: modules/printbackends/gtkprintbackendcups.c:2683
msgid "; "
msgstr "; "

#: modules/printbackends/gtkprintbackendcups.c:4582
#: modules/printbackends/gtkprintbackendcups.c:4649
msgctxt "printing option"
msgid "Two Sided"
msgstr "Dúas caras"

#: modules/printbackends/gtkprintbackendcups.c:4583
msgctxt "printing option"
msgid "Paper Type"
msgstr "Tipo de papel"

#: modules/printbackends/gtkprintbackendcups.c:4584
msgctxt "printing option"
msgid "Paper Source"
msgstr "Orixe do papel"

#: modules/printbackends/gtkprintbackendcups.c:4585
#: modules/printbackends/gtkprintbackendcups.c:4650
msgctxt "printing option"
msgid "Output Tray"
msgstr "Bandexa de saída"

#: modules/printbackends/gtkprintbackendcups.c:4586
msgctxt "printing option"
msgid "Resolution"
msgstr "Resolución"

#: modules/printbackends/gtkprintbackendcups.c:4587
msgctxt "printing option"
msgid "GhostScript pre-filtering"
msgstr "Prefiltrado GhostScript"

#: modules/printbackends/gtkprintbackendcups.c:4596
msgctxt "printing option value"
msgid "One Sided"
msgstr "Unha cara"

#. Translators: this is an option of "Two Sided"
#: modules/printbackends/gtkprintbackendcups.c:4598
msgctxt "printing option value"
msgid "Long Edge (Standard)"
msgstr "Marxe longa (estándar)"

#. Translators: this is an option of "Two Sided"
#: modules/printbackends/gtkprintbackendcups.c:4600
msgctxt "printing option value"
msgid "Short Edge (Flip)"
msgstr "Marxe estreita (xirar)"

#. Translators: this is an option of "Paper Source"
#: modules/printbackends/gtkprintbackendcups.c:4602
#: modules/printbackends/gtkprintbackendcups.c:4604
#: modules/printbackends/gtkprintbackendcups.c:4612
msgctxt "printing option value"
msgid "Auto Select"
msgstr "Autoseleccionar"

#. Translators: this is an option of "Paper Source"
#. Translators: this is an option of "Resolution"
#: modules/printbackends/gtkprintbackendcups.c:4606
#: modules/printbackends/gtkprintbackendcups.c:4608
#: modules/printbackends/gtkprintbackendcups.c:4610
#: modules/printbackends/gtkprintbackendcups.c:4614
msgctxt "printing option value"
msgid "Printer Default"
msgstr "Impresora predeterminada"

#. Translators: this is an option of "GhostScript"
#: modules/printbackends/gtkprintbackendcups.c:4616
msgctxt "printing option value"
msgid "Embed GhostScript fonts only"
msgstr "Só empotrar tipos de letra GhostScript"

#. Translators: this is an option of "GhostScript"
#: modules/printbackends/gtkprintbackendcups.c:4618
msgctxt "printing option value"
msgid "Convert to PS level 1"
msgstr "Converter a PS nivel 1"

#. Translators: this is an option of "GhostScript"
#: modules/printbackends/gtkprintbackendcups.c:4620
msgctxt "printing option value"
msgid "Convert to PS level 2"
msgstr "Converter a PS nivel 2"

#. Translators: this is an option of "GhostScript"
#: modules/printbackends/gtkprintbackendcups.c:4622
msgctxt "printing option value"
msgid "No pre-filtering"
msgstr "Sen prefiltrado"

#. Translators: "Miscellaneous" is the label for a button, that opens
#. up an extra panel of settings in a print dialog.
#: modules/printbackends/gtkprintbackendcups.c:4631
msgctxt "printing option group"
msgid "Miscellaneous"
msgstr "Miscelánea"

#: modules/printbackends/gtkprintbackendcups.c:4658
msgctxt "sides"
msgid "One Sided"
msgstr "Unha cara"

#. Translators: this is an option of "Two Sided"
#: modules/printbackends/gtkprintbackendcups.c:4660
msgctxt "sides"
msgid "Long Edge (Standard)"
msgstr "Marxe longa (estándar)"

#. Translators: this is an option of "Two Sided"
#: modules/printbackends/gtkprintbackendcups.c:4662
msgctxt "sides"
msgid "Short Edge (Flip)"
msgstr "Marxe estreita (xirar)"

#. Translators: Top output bin
#: modules/printbackends/gtkprintbackendcups.c:4665
msgctxt "output-bin"
msgid "Top Bin"
msgstr "Contenedor superior"

#. Translators: Middle output bin
#: modules/printbackends/gtkprintbackendcups.c:4667
msgctxt "output-bin"
msgid "Middle Bin"
msgstr "Contenedor medio"

#. Translators: Bottom output bin
#: modules/printbackends/gtkprintbackendcups.c:4669
msgctxt "output-bin"
msgid "Bottom Bin"
msgstr "Contenedor inferior"

#. Translators: Side output bin
#: modules/printbackends/gtkprintbackendcups.c:4671
msgctxt "output-bin"
msgid "Side Bin"
msgstr "Contenedor lateral"

#. Translators: Left output bin
#: modules/printbackends/gtkprintbackendcups.c:4673
msgctxt "output-bin"
msgid "Left Bin"
msgstr "Contenedor esquerdo"

#. Translators: Right output bin
#: modules/printbackends/gtkprintbackendcups.c:4675
msgctxt "output-bin"
msgid "Right Bin"
msgstr "Contenedor dereito"

#. Translators: Center output bin
#: modules/printbackends/gtkprintbackendcups.c:4677
msgctxt "output-bin"
msgid "Center Bin"
msgstr "Contenedor central"

#. Translators: Rear output bin
#: modules/printbackends/gtkprintbackendcups.c:4679
msgctxt "output-bin"
msgid "Rear Bin"
msgstr "Contenedor traseiro"

#. Translators: Output bin where one sided output is oriented in the face-up position
#: modules/printbackends/gtkprintbackendcups.c:4681
msgctxt "output-bin"
msgid "Face Up Bin"
msgstr "Contenedor boca arriba"

#. Translators: Output bin where one sided output is oriented in the face-down position
#: modules/printbackends/gtkprintbackendcups.c:4683
msgctxt "output-bin"
msgid "Face Down Bin"
msgstr "Contenedor boca abaixo"

#. Translators: Large capacity output bin
#: modules/printbackends/gtkprintbackendcups.c:4685
msgctxt "output-bin"
msgid "Large Capacity Bin"
msgstr "Contenedor de alta capacidade"

#. Translators: Output stacker number %d
#: modules/printbackends/gtkprintbackendcups.c:4707
#, c-format
msgctxt "output-bin"
msgid "Stacker %d"
msgstr "Aplicador %d"

#. Translators: Output mailbox number %d
#: modules/printbackends/gtkprintbackendcups.c:4711
#, c-format
msgctxt "output-bin"
msgid "Mailbox %d"
msgstr "Cartafol de correo %d"

#. Translators: Private mailbox
#: modules/printbackends/gtkprintbackendcups.c:4715
msgctxt "output-bin"
msgid "My Mailbox"
msgstr "O meu cartafol de correo"

#. Translators: Output tray number %d
#: modules/printbackends/gtkprintbackendcups.c:4719
#, c-format
msgctxt "output-bin"
msgid "Tray %d"
msgstr "Bandexa %d"

#: modules/printbackends/gtkprintbackendcups.c:5196
msgid "Printer Default"
msgstr "Impresora predeterminada"

#. Translators, this string is used to label the job priority option
#. * in the print dialog
#.
#: modules/printbackends/gtkprintbackendcups.c:5670
msgid "Job Priority"
msgstr "Prioridade do traballo"

#. Translators, this string is used to label the billing info entry
#. * in the print dialog
#.
#: modules/printbackends/gtkprintbackendcups.c:5681
msgid "Billing Info"
msgstr "Información de facturación"

#. Translators, these strings are names for various 'standard' cover
#. * pages that the printing system may support.
#.
#: modules/printbackends/gtkprintbackendcups.c:5705
msgctxt "cover page"
msgid "None"
msgstr "Ningún"

#: modules/printbackends/gtkprintbackendcups.c:5706
msgctxt "cover page"
msgid "Classified"
msgstr "Clasificado"

#: modules/printbackends/gtkprintbackendcups.c:5707
msgctxt "cover page"
msgid "Confidential"
msgstr "Confidencial"

#: modules/printbackends/gtkprintbackendcups.c:5708
msgctxt "cover page"
msgid "Secret"
msgstr "Secreto"

#: modules/printbackends/gtkprintbackendcups.c:5709
msgctxt "cover page"
msgid "Standard"
msgstr "Estándar"

#: modules/printbackends/gtkprintbackendcups.c:5710
msgctxt "cover page"
msgid "Top Secret"
msgstr "Alto segredo"

#: modules/printbackends/gtkprintbackendcups.c:5711
msgctxt "cover page"
msgid "Unclassified"
msgstr "Sen clasificar"

#. Translators, this string is used to label the pages-per-sheet option
#. * in the print dialog
#.
#: modules/printbackends/gtkprintbackendcups.c:5723
msgctxt "printer option"
msgid "Pages per Sheet"
msgstr "Páxinas por folla"

#. Translators, this string is used to label the option in the print
#. * dialog that controls in what order multiple pages are arranged
#.
#: modules/printbackends/gtkprintbackendcups.c:5740
msgctxt "printer option"
msgid "Page Ordering"
msgstr "Orde das follas"

#. Translators: this is the name of the option that controls when
#. * a print job is printed. Possible values are 'now', a specified time,
#. * or 'on hold'
#.
#: modules/printbackends/gtkprintbackendcups.c:5817
msgctxt "printer option"
msgid "Print at"
msgstr "Imprimir ás"

#. Translators: this is the name of the option that allows the user
#. * to specify a time when a print job will be printed.
#.
#: modules/printbackends/gtkprintbackendcups.c:5828
msgctxt "printer option"
msgid "Print at time"
msgstr "Imprimir á hora"

#. Translators: this format is used to display a custom
#. * paper size. The two placeholders are replaced with
#. * the width and height in points. E.g: "Custom
#. * 230.4x142.9"
#.
#: modules/printbackends/gtkprintbackendcups.c:5875
#, c-format
msgid "Custom %s×%s"
msgstr "Personalizado %s×%s"

#. TRANSLATORS: this is the ICC color profile to use for this job
#: modules/printbackends/gtkprintbackendcups.c:5986
msgctxt "printer option"
msgid "Printer Profile"
msgstr "Perfil da impresora"

#. TRANSLATORS: this is when color profile information is unavailable
#: modules/printbackends/gtkprintbackendcups.c:5993
msgctxt "printer option value"
msgid "Unavailable"
msgstr "Non dispoñíbel"

#: modules/printbackends/gtkprintbackendfile.c:238
msgid "output"
msgstr "saída"

#: modules/printbackends/gtkprintbackendfile.c:510
msgid "Print to File"
msgstr "Imprimir a un ficheiro"

#: modules/printbackends/gtkprintbackendfile.c:636
msgid "PDF"
msgstr "PDF"

#: modules/printbackends/gtkprintbackendfile.c:636
msgid "PostScript"
msgstr "PostScript"

#: modules/printbackends/gtkprintbackendfile.c:636
msgid "SVG"
msgstr "SVG"

#: modules/printbackends/gtkprintbackendfile.c:649
msgid "Pages per _sheet:"
msgstr "Pá_xinas por folla:"

#: modules/printbackends/gtkprintbackendfile.c:709
msgid "File"
msgstr "Ficheiro"

#: modules/printbackends/gtkprintbackendfile.c:719
msgid "_Output format"
msgstr "Formato de _saída"

#. TRANSLATORS: when we're running an old CUPS, and
#. * it hasn't registered the device with colord
#: modules/printbackends/gtkprintercups.c:272
msgid "Color management unavailable"
msgstr "Xestión de cor non dispoñíbel"

#. TRANSLATORS: when there is no color profile available
#: modules/printbackends/gtkprintercups.c:284
msgid "No profile available"
msgstr "Non hai un perfil dispoñíbel"

#. TRANSLATORS: when the color profile has no title
#: modules/printbackends/gtkprintercups.c:295
msgid "Unspecified profile"
msgstr "Perfil non especificado"

#: tools/encodesymbolic.c:41
msgid "Output to this directory instead of cwd"
msgstr "Saída a este directorio no lugar de cwd"

#: tools/encodesymbolic.c:42
msgid "Generate debug output"
msgstr "Xerar a saída de depuración"

#: tools/encodesymbolic.c:92
#, c-format
msgid "Invalid size %s\n"
msgstr "Tamaño non válido «%s»\n"

#: tools/encodesymbolic.c:104 tools/encodesymbolic.c:113
#, c-format
msgid "Can’t load file: %s\n"
msgstr "Non foi posíbel cargar o ficheiro: %s\n"

#: tools/encodesymbolic.c:141 tools/encodesymbolic.c:147
#, c-format
msgid "Can’t save file %s: %s\n"
msgstr "Produciuse un erro ao gardar o ficheiro %s: %s\n"

#: tools/encodesymbolic.c:153
#, c-format
msgid "Can’t close stream"
msgstr "Non foi posíbel pechar o fluxo"

#: tools/gtk-builder-tool.c:36
#, c-format
msgid ""
"Usage:\n"
"  gtk4-builder-tool [COMMAND] [OPTION…] FILE\n"
"\n"
"Perform various tasks on GtkBuilder .ui files.\n"
"\n"
"Commands:\n"
"  validate     Validate the file\n"
"  simplify     Simplify the file\n"
"  enumerate    List all named objects\n"
"  preview      Preview the file\n"
"  render       Take a screenshot of the file\n"
"  screenshot   Take a screenshot of the file\n"
"\n"
msgstr ""
"Uso:\n"
"  gtk-builder-tool [ORDE]  [OPCIÓN…]FICHEIRO\n"
"\n"
"Leva a cabo varias tarefas en ficheiros .ui de GtkBuilder.\n"
"\n"
"Ordes:\n"
"  validate     Validar o ficheiro\n"
"  simplify     Simplifica o ficheiro\n"
"  enumerate    Lista todos os obxectos con nome\n"
"  preview      Vista previa do ficheiro\n"
"\n"
"  render       Facer unha captura de pantalla dun ficheiro\n"
"  screenshot   Facer unha captura de pantalla dun ficheiro\n"
"\n"

#: tools/gtk-builder-tool-enumerate.c:56 tools/gtk-builder-tool-preview.c:179
#: tools/gtk-builder-tool-preview.c:180 tools/gtk-builder-tool-screenshot.c:360
#: tools/gtk-builder-tool-simplify.c:2529 tools/gtk-builder-tool-validate.c:261
<<<<<<< HEAD
#: tools/gtk-rendernode-tool-info.c:202 tools/gtk-rendernode-tool-show.c:102
=======
#: tools/gtk-path-tool-render.c:121 tools/gtk-rendernode-tool-compare.c:67
#: tools/gtk-rendernode-tool-info.c:214 tools/gtk-rendernode-tool-show.c:106
>>>>>>> 29c29b0e
msgid "FILE"
msgstr "FICHEIRO"

#: tools/gtk-builder-tool-enumerate.c:64
msgid "Print all named objects."
msgstr "Lista todos os obxectos con nome."

#: tools/gtk-builder-tool-preview.c:128 tools/gtk-builder-tool-screenshot.c:236
#, c-format
msgid "No object with ID '%s' found\n"
msgstr "Non hai atopou un obxecto co ID «%s»\n"

#: tools/gtk-builder-tool-preview.c:130
#, c-format
msgid "No previewable object found\n"
msgstr "Non se atoparon obxectos que se poidan prever\n"

#: tools/gtk-builder-tool-preview.c:136
#, c-format
msgid "Objects of type %s can't be previewed\n"
msgstr "Os obxectos to tipo %s non poden preverse\n"

#: tools/gtk-builder-tool-preview.c:178
msgid "Preview only the named object"
msgstr "Previsualizar só o obxecto con nome"

#: tools/gtk-builder-tool-preview.c:179 tools/gtk-builder-tool-screenshot.c:360
msgid "Use style from CSS file"
msgstr "Usar o estilo dun ficheiro CSS"

#: tools/gtk-builder-tool-preview.c:187 tools/gtk-builder-tool-screenshot.c:370
<<<<<<< HEAD
#: tools/gtk-builder-tool-validate.c:268 tools/gtk-rendernode-tool-show.c:109
#: tools/gtk-rendernode-tool-render.c:204
=======
#: tools/gtk-builder-tool-validate.c:268
#: tools/gtk-rendernode-tool-benchmark.c:106
#: tools/gtk-rendernode-tool-render.c:203 tools/gtk-rendernode-tool-show.c:113
>>>>>>> 29c29b0e
#, c-format
msgid "Could not initialize windowing system\n"
msgstr "Non foi posíbel inicializar o sistema de xanelas\n"

#: tools/gtk-builder-tool-preview.c:195
msgid "Preview the file."
msgstr "Previsualizar o ficheiro."

#: tools/gtk-builder-tool-preview.c:208 tools/gtk-builder-tool-screenshot.c:391
#: tools/gtk-builder-tool-simplify.c:2552 tools/gtk-builder-tool-validate.c:287
#, c-format
msgid "No .ui file specified\n"
msgstr "Non se especificou ningún ficheiro .ui\n"

#: tools/gtk-builder-tool-preview.c:214
#, c-format
msgid "Can only preview a single .ui file\n"
msgstr "Só pode previsualizar un ficheiro .ui á evz\n"

#: tools/gtk-builder-tool-screenshot.c:238
#, c-format
msgid "No object found\n"
msgstr "Non se atopou ningún obxecto\n"

#: tools/gtk-builder-tool-screenshot.c:244
#, c-format
msgid "Objects of type %s can't be screenshot\n"
msgstr "Aos obxectos do tipo %s non se lles pode sacar unha captura\n"

#: tools/gtk-builder-tool-screenshot.c:298
#, c-format
msgid "Failed to take a screenshot\n"
msgstr "Produciuse un erro ao facer unha captura de pantalla\n"

#: tools/gtk-builder-tool-screenshot.c:309
#, c-format
msgid ""
"File %s exists.\n"
"Use --force to overwrite.\n"
msgstr ""
"O ficheiro %s existe.\n"
"Use --force para sobrescribir.\n"

#: tools/gtk-builder-tool-screenshot.c:332
#: tools/gtk-rendernode-tool-render.c:171
#, c-format
msgid "Output written to %s.\n"
msgstr "Saída escrita a %s.\n"

#: tools/gtk-builder-tool-screenshot.c:336
#: tools/gtk-rendernode-tool-render.c:175
#, c-format
msgid "Failed to save %s: %s\n"
msgstr "Produciuse un erro ao gardar %s : %s\n"

#: tools/gtk-builder-tool-screenshot.c:359
msgid "Screenshot only the named object"
msgstr "Captura de pantalla só dos obxectos con nome"

#: tools/gtk-builder-tool-screenshot.c:361
msgid "Save as node file instead of png"
msgstr "Gardar como un ficheiro nodo no lugar de png"

#: tools/gtk-builder-tool-screenshot.c:362
msgid "Overwrite existing file"
msgstr "Substituír o ficheiro existente"

#: tools/gtk-builder-tool-screenshot.c:363
#: tools/gtk-rendernode-tool-benchmark.c:97
#: tools/gtk-rendernode-tool-render.c:196
msgid "FILE…"
msgstr "FICHEIRO…"

#: tools/gtk-builder-tool-screenshot.c:378
msgid "Render a .ui file to an image."
msgstr "Renderiza un ficheiro .ui a unha imaxe."

#: tools/gtk-builder-tool-screenshot.c:397
#, c-format
msgid "Can only render a single .ui file to a single output file\n"
msgstr "Só pode renderizar un ficheiro .ui a un ficheiro de saída único\n"

#: tools/gtk-builder-tool-simplify.c:444
#, c-format
msgid "%s:%d: Couldn’t parse value for property '%s': %s\n"
msgstr "%s:%d: Non foi posíbel analizar o valor para «%s»: %s\n"

#: tools/gtk-builder-tool-simplify.c:658
#, c-format
msgid "Property %s not found"
msgstr "Propiedade %s non atopada"

#: tools/gtk-builder-tool-simplify.c:661
#, c-format
msgid "Packing property %s not found"
msgstr "Propiedade de empaquetado %s non atopada"

#: tools/gtk-builder-tool-simplify.c:664
#, c-format
msgid "Cell property %s not found"
msgstr "Propiedade de cela %s non atopada"

#: tools/gtk-builder-tool-simplify.c:667
#, c-format
msgid "Layout property %s not found"
msgstr "Propiedade de disposición %s non atopada"

#: tools/gtk-builder-tool-simplify.c:1397
#, c-format
msgid "%s only accepts three children"
msgstr "%s só acepta tres fillos"

#: tools/gtk-builder-tool-simplify.c:2455
#, c-format
msgid "Can’t load “%s”: %s\n"
msgstr "Non foi posíbel cargar o ficheiro «%s»: %s\n"

#: tools/gtk-builder-tool-simplify.c:2466
#: tools/gtk-builder-tool-simplify.c:2472
#: tools/gtk-builder-tool-simplify.c:2478
#, c-format
msgid "Can’t parse “%s”: %s\n"
msgstr "Non é posíbel analizar o ficheiro «%s»: %s\n"

#: tools/gtk-builder-tool-simplify.c:2504
#, c-format
msgid "Failed to read “%s”: %s\n"
msgstr "Produciuse un erro ao ler «%s» : %s\n"

#: tools/gtk-builder-tool-simplify.c:2510
#, c-format
msgid "Failed to write “%s”: “%s”\n"
msgstr "Produciuse un erro ao escribir «%s» : %s»\n"

#: tools/gtk-builder-tool-simplify.c:2527
msgid "Replace the file"
msgstr "Substituír o ficheiro"

#: tools/gtk-builder-tool-simplify.c:2528
msgid "Convert from GTK 3 to GTK 4"
msgstr "Converter desde GTK 3 a GTK 4"

#: tools/gtk-builder-tool-simplify.c:2539
msgid "Simplify the file."
msgstr "Simplificar o ficheiro."

#: tools/gtk-builder-tool-simplify.c:2558
#, c-format
msgid "Can only simplify a single .ui file without --replace\n"
msgstr "Só pode simplificar un ficheiro .ui sen --replace\n"

#: tools/gtk-builder-tool-validate.c:45
#, c-format
msgid "Failed to lookup template parent type %s\n"
msgstr "Produciuse un erro ao buscar polo tipo de pai modelo %s\n"

#: tools/gtk-builder-tool-validate.c:123
msgid "Deprecated types:\n"
msgstr "Tipos obsoletos:\n"

#: tools/gtk-builder-tool-validate.c:167
#, c-format
msgid "Failed to create an instance of the template type %s\n"
msgstr "Produciuse un fallo ao crear unha instancia do tipo de modelo %s\n"

#: tools/gtk-builder-tool-validate.c:276
msgid "Validate the file."
msgstr "Valida o ficheiro."

#: tools/gtk-launch.c:40
msgid "Show program version"
msgstr "Mostrar versión do programa"

#. Translators: this message will appear immediately after the
#. usage string - Usage: COMMAND [OPTION…] <THIS_MESSAGE>
#: tools/gtk-launch.c:74
msgid "APPLICATION [URI…] — launch an APPLICATION"
msgstr "APLICACIÓN [URI...] — iniciar unha APLICACIÓN"

#. Translators: this message will appear after the usage string
#. and before the list of options.
#: tools/gtk-launch.c:78
msgid ""
"Launch an application (specified by its desktop file name),\n"
"optionally passing one or more URIs as arguments."
msgstr ""
"Inicia unha aplicación (especificado polo seu nome de ficheiro desktop),\n"
"pasándolle opcionalmente un ou máis URIs como argumentos."

#: tools/gtk-launch.c:88
#, c-format
msgid "Error parsing commandline options: %s\n"
msgstr "Produciuse un erro ao analizar as opcións de liña de ordes: %s\n"

#: tools/gtk-launch.c:90 tools/gtk-launch.c:111
#, c-format
msgid "Try “%s --help” for more information."
msgstr "Tente «%s --help» para obter máis información."

#. Translators: the %s is the program name. This error message
#. means the user is calling gtk-launch without any argument.
#: tools/gtk-launch.c:109
#, c-format
msgid "%s: missing application name"
msgstr "%s: falta o nome da aplicación"

#: tools/gtk-launch.c:137
#, c-format
msgid "Creating AppInfo from id not supported on non unix operating systems"
msgstr ""
"Crear o AppInfo desde o identificador non é compatíbel en sistemas "
"operativos non UNIX"

#. Translators: the first %s is the program name, the second one
#. is the application name.
#: tools/gtk-launch.c:145
#, c-format
msgid "%s: no such application %s"
msgstr "%s: non existe a aplicación %s"

#. Translators: the first %s is the program name, the second one
#. is the error message.
#: tools/gtk-launch.c:163
#, c-format
msgid "%s: error launching application: %s\n"
msgstr "%s: produciuse un erro ao iniciar a aplicación: %s\n"

<<<<<<< HEAD
=======
#: tools/gtk-path-tool.c:35
#, c-format
msgid ""
"Usage:\n"
"  gtk4-path-tool [COMMAND] [OPTION…] PATH\n"
"\n"
"Perform various tasks on paths.\n"
"\n"
"Commands:\n"
"  decompose    Decompose the path\n"
"  reverse      Reverse the path\n"
"  restrict     Restrict the path to a segment\n"
"  show         Display the path in a window\n"
"  render       Render the path as an image\n"
"  info         Print information about the path\n"
"\n"
msgstr ""
"Uso:\n"
"  gtk4-path-tool [ORDE] [OPCIÓN…] FICHEIRO\n"
"\n"
"Leva a cabo varias tarefas en rutas.\n"
"\n"
"Ordes:\n"
"\n"
"  decompose         Descompoñer a ruta\n"
"  reverse      Reverter a ruta\n"
"\n"
"  restrict     Restrinxir a ruta dun segmento\n"
"  show         Mostra a ruta nunha xanela\n"
"  render       Renderiza a ruta como unha imaxe\n"
"  info         Fornece información da ruta\n"
"\n"

#: tools/gtk-path-tool-decompose.c:84
msgid "Allow quadratic Bézier curves"
msgstr "Permitir curvas Bézier cuadráticas"

#: tools/gtk-path-tool-decompose.c:85
msgid "Allow cubic Bézier curves"
msgstr "Permitir curvas Bézier cúbicas"

#: tools/gtk-path-tool-decompose.c:86
msgid "Allow conic Bézier curves"
msgstr "Permitir curvas Bézier cónicas"

#: tools/gtk-path-tool-decompose.c:87 tools/gtk-path-tool-info.c:88
#: tools/gtk-path-tool-render.c:125 tools/gtk-path-tool-restrict.c:38
#: tools/gtk-path-tool-reverse.c:34 tools/gtk-path-tool-show.c:147
msgid "PATH"
msgstr "RUTA"

#: tools/gtk-path-tool-decompose.c:99
msgid "Decompose a path."
msgstr "Descompoñer unha ruta."

#: tools/gtk-path-tool-decompose.c:112 tools/gtk-path-tool-info.c:113
#: tools/gtk-path-tool-restrict.c:64 tools/gtk-path-tool-reverse.c:58
msgid "No paths given."
msgstr "Non se forneceron rutas."

#: tools/gtk-path-tool-decompose.c:140 tools/gtk-path-tool-restrict.c:94
#: tools/gtk-path-tool-reverse.c:78
msgid "That didn't work out."
msgstr "Iso non funcionou."

#: tools/gtk-path-tool-info.c:100
msgid "Print information about a path."
msgstr "Mostra a información sobre a ruta."

#: tools/gtk-path-tool-info.c:121
msgid "Path is empty."
msgstr "A ruta está baleira."

#: tools/gtk-path-tool-info.c:127
msgid "Path is closed"
msgstr "A ruta está pechada"

#: tools/gtk-path-tool-info.c:129
msgid "Path length"
msgstr "Lonxitude da ruta"

#: tools/gtk-path-tool-info.c:138
#, c-format
msgid "%d contours"
msgstr "%d contornos"

#: tools/gtk-path-tool-info.c:140
#, c-format
msgid "%d operations"
msgstr "%d operacións"

#: tools/gtk-path-tool-info.c:144
#, c-format
msgid "%d lines"
msgstr "%d liñas"

#: tools/gtk-path-tool-info.c:149
#, c-format
msgid "%d quadratics"
msgstr "%d cuadráticas"

#: tools/gtk-path-tool-info.c:154
#, c-format
msgid "%d cubics"
msgstr "%d cúbicas"

#: tools/gtk-path-tool-info.c:159
#, c-format
msgid "%d conics"
msgstr "%d cónicas"

#: tools/gtk-path-tool-render.c:117 tools/gtk-path-tool-show.c:140
msgid "Fill the path (the default)"
msgstr "Completar a ruta (a predeterminada)"

#: tools/gtk-path-tool-render.c:118 tools/gtk-path-tool-show.c:141
msgid "Stroke the path"
msgstr "Riscar a ruta"

#: tools/gtk-path-tool-render.c:119 tools/gtk-path-tool-show.c:142
msgid "Show path points"
msgstr "Mostrar os puntos de ruta"

#: tools/gtk-path-tool-render.c:120 tools/gtk-path-tool-show.c:143
msgid "Show control points"
msgstr "Mostrar puntos de control"

#: tools/gtk-path-tool-render.c:121
msgid "The output file"
msgstr "O ficheiro de saída"

#: tools/gtk-path-tool-render.c:122 tools/gtk-path-tool-show.c:144
msgid "Foreground color"
msgstr "Cor do primeiro plano"

#: tools/gtk-path-tool-render.c:122 tools/gtk-path-tool-render.c:123
#: tools/gtk-path-tool-render.c:124 tools/gtk-path-tool-show.c:144
#: tools/gtk-path-tool-show.c:145 tools/gtk-path-tool-show.c:146
msgid "COLOR"
msgstr "COR"

#: tools/gtk-path-tool-render.c:123 tools/gtk-path-tool-show.c:145
msgid "Background color"
msgstr "Cor do fondo"

#: tools/gtk-path-tool-render.c:124 tools/gtk-path-tool-show.c:146
msgid "Point color"
msgstr "Cor do punto"

#: tools/gtk-path-tool-render.c:129 tools/gtk-path-tool-show.c:151
msgid "Fill rule (winding, even-odd)"
msgstr "Regra de recheo (sinuoso, par-impar)"

#: tools/gtk-path-tool-render.c:129 tools/gtk-path-tool-render.c:133
#: tools/gtk-path-tool-render.c:134 tools/gtk-path-tool-render.c:135
#: tools/gtk-path-tool-render.c:136 tools/gtk-path-tool-render.c:137
#: tools/gtk-path-tool-render.c:138 tools/gtk-path-tool-show.c:151
#: tools/gtk-path-tool-show.c:155 tools/gtk-path-tool-show.c:156
#: tools/gtk-path-tool-show.c:157 tools/gtk-path-tool-show.c:158
#: tools/gtk-path-tool-show.c:159 tools/gtk-path-tool-show.c:160
msgid "VALUE"
msgstr "VALOR"

#: tools/gtk-path-tool-render.c:133 tools/gtk-path-tool-show.c:155
msgid "Line width (number)"
msgstr "Anchura da liña (número)"

#: tools/gtk-path-tool-render.c:134 tools/gtk-path-tool-show.c:156
msgid "Line cap (butt, round, square)"
msgstr "Límite de liña (tope, redondo, cadrada)"

#: tools/gtk-path-tool-render.c:135 tools/gtk-path-tool-show.c:157
msgid "Line join (miter, miter-clip, round, bevel, arcs)"
msgstr "Unión de liña (inglete, inglete-clip, redondo, bisel, arcos)"

#: tools/gtk-path-tool-render.c:136 tools/gtk-path-tool-show.c:158
msgid "Miter limit (number)"
msgstr "Límite de inglete (número)"

#: tools/gtk-path-tool-render.c:137 tools/gtk-path-tool-show.c:159
msgid "Dash pattern (comma-separated numbers)"
msgstr "Patrón de guión (números separados por comas)"

#: tools/gtk-path-tool-render.c:138 tools/gtk-path-tool-show.c:160
msgid "Dash offset (number)"
msgstr "Desprazamento do guión (número)"

#: tools/gtk-path-tool-render.c:161 tools/gtk-path-tool-show.c:172
msgid "Could not initialize windowing system"
msgstr "Non foi posíbel inicializar sistema de xanelas"

#: tools/gtk-path-tool-render.c:168
msgid "Render the path to a png image."
msgstr "Renderiza a ruta a unha imaxe png."

#: tools/gtk-path-tool-render.c:173 tools/gtk-path-tool-show.c:183
msgid "Options related to filling"
msgstr "Opcións relacionadas para rechear"

#: tools/gtk-path-tool-render.c:174 tools/gtk-path-tool-show.c:184
msgid "Show help for fill options"
msgstr "Mostrar axuda para as opcións de recheo"

#: tools/gtk-path-tool-render.c:181 tools/gtk-path-tool-show.c:191
msgid "Options related to stroking"
msgstr "Opcións relacionadas para riscar"

#: tools/gtk-path-tool-render.c:182 tools/gtk-path-tool-show.c:192
msgid "Show help for stroke options"
msgstr "Mostrar axuda para as opcións de riscado"

#: tools/gtk-path-tool-render.c:199 tools/gtk-path-tool-show.c:209
msgid "No path specified"
msgstr "Ruta non especificada"

#: tools/gtk-path-tool-render.c:205
msgid "Can only render a single path"
msgstr "Só pode renderizar unha única ruta"

#: tools/gtk-path-tool-render.c:250 tools/gtk-path-tool-show.c:221
msgid "fill rule"
msgstr "regra de recheo"

#: tools/gtk-path-tool-render.c:255 tools/gtk-path-tool-show.c:226
msgid "line cap"
msgstr "límite de liña"

#: tools/gtk-path-tool-render.c:256 tools/gtk-path-tool-show.c:227
msgid "line join"
msgstr "unión de liña"

#: tools/gtk-path-tool-render.c:310
#, c-format
msgid "Saving png to '%s' failed"
msgstr "Fallou o gardado do png en «%s»"

#: tools/gtk-path-tool-render.c:317
#, c-format
msgid "Output written to '%s'."
msgstr "Saída escrita en «%s»."

#: tools/gtk-path-tool-restrict.c:36
msgid "Beginning of segment"
msgstr "Comezo do segmento"

#: tools/gtk-path-tool-restrict.c:36 tools/gtk-path-tool-restrict.c:37
msgid "LENGTH"
msgstr "LONXITUDE"

#: tools/gtk-path-tool-restrict.c:37
msgid "End of segment"
msgstr "Final do segmento"

#: tools/gtk-path-tool-restrict.c:51
msgid "Restrict a path to a segment."
msgstr "Restrinxir unha ruta a unha segmento."

#: tools/gtk-path-tool-reverse.c:45
msgid "Reverse a path."
msgstr "Reverter unha ruta."

#: tools/gtk-path-tool-show.c:46 tools/gtk-path-tool-show.c:88
msgid "Path Preview"
msgstr "Vista previa"

#: tools/gtk-path-tool-show.c:180
msgid "Display the path."
msgstr "Mostrar a ruta."

#: tools/gtk-path-tool-show.c:215
msgid "Can only show a single path"
msgstr "Só pode mostrar unha única ruta"

#: tools/gtk-path-tool-utils.c:58
#, c-format
msgid "Failed to read from standard input: %s\n"
msgstr "Produciuse un erro ao ler desde a entrada estándar: %s\n"

#: tools/gtk-path-tool-utils.c:64
#, c-format
msgid "Error reading from standard input: %s\n"
msgstr "Produciuse un erro ao ler desde a entrada estándar: %s\n"

#: tools/gtk-path-tool-utils.c:83
#, c-format
msgid "Failed to parse '%s' as path.\n"
msgstr "Produciuse un erro ao analizar «%s» como unha ruta.\n"

#: tools/gtk-path-tool-utils.c:109
#, c-format
msgid "Failed to parse '%s' as %s."
msgstr "Produciuse un erro ao analizar «%s» como %s."

#: tools/gtk-path-tool-utils.c:111
msgid "Possible values: "
msgstr "Valores posíbeis: "

#: tools/gtk-path-tool-utils.c:135
#, c-format
msgid "Could not parse '%s' as color"
msgstr "Non foi posíbel analizar «%s» como unha cor"

#: tools/gtk-path-tool-utils.c:163
#, c-format
msgid "Failed to parse '%s' as number"
msgstr "Produciuse un erro ao analizar «%s» como un número"

>>>>>>> 29c29b0e
#: tools/gtk-rendernode-tool.c:35
#, c-format
msgid ""
"Usage:\n"
"  gtk4-rendernode-tool [COMMAND] [OPTION…] FILE\n"
"\n"
"Perform various tasks on GTK render nodes.\n"
"\n"
"Commands:\n"
"  benchmark    Benchmark rendering of a node\n"
"  compare      Compare nodes or images\n"
"  info         Provide information about the node\n"
"  show         Show the node\n"
"  render       Take a screenshot of the node\n"
"\n"
msgstr ""
"Uso:\n"
<<<<<<< HEAD
"  gtk-builder-tool [ORDE] [OPCIÓN…] FICHEIRO\n"
"\n"
"Leva a cabo varias tarefas en nodos de renderizado GTK.\n"
"\n"
"Ordes:\n"
"  info     Fornece información sobre o nodo\n"
"  show      Mostra o nodo\n"
"  render   Facer unha captura de pantalla do nodo\n"
"\n"

#: tools/gtk-rendernode-tool-info.c:179
=======
"  gtk4-rendernode-tool [ORDE] [OPCIÓN…] FICHEIRO\n"
"\n"
"Leva a cabo varias tarefas nos nodos do renderizador de GTK.\n"
"\n"
"Ordes:\n"
"  benchmark    Proba de rendemento do renderizado dun nodo\n"
"\n"
"  compare      Comparar nodos ou imaxes\n"
"  info         Fornecer unha información sobre un nodo\n"
"  show         Mostrar un nodo\n"
"  render       Sacar unha captura dun nodo\n"
"\n"

#: tools/gtk-rendernode-tool-benchmark.c:94
msgid "Add renderer to benchmark"
msgstr "Engadir renderizador á proba de rendemento"

#: tools/gtk-rendernode-tool-benchmark.c:94
#: tools/gtk-rendernode-tool-compare.c:65
#: tools/gtk-rendernode-tool-render.c:195
msgid "RENDERER"
msgstr "RENDERIZADOR"

#: tools/gtk-rendernode-tool-benchmark.c:95
msgid "Number of runs with each renderer"
msgstr "Número de execucións con cada renderizador"

#: tools/gtk-rendernode-tool-benchmark.c:95
msgid "RUNS"
msgstr "EXECUCIÓNS"

#: tools/gtk-rendernode-tool-benchmark.c:96
msgid "Don’t download result/wait for GPU to finish"
msgstr "Non descargar os resultados/agardar que a GPU remate"

#: tools/gtk-rendernode-tool-benchmark.c:114
msgid "Benchmark rendering of a .node file."
msgstr "Probar o rendemento dun ficheiro .node."

#: tools/gtk-rendernode-tool-benchmark.c:127
#: tools/gtk-rendernode-tool-info.c:236 tools/gtk-rendernode-tool-render.c:224
#: tools/gtk-rendernode-tool-show.c:134
#, c-format
msgid "No .node file specified\n"
msgstr "Non se especificou ningún ficheiro .node\n"

#: tools/gtk-rendernode-tool-benchmark.c:133
#, c-format
msgid "Can only benchmark a single .node file\n"
msgstr "Só pode probar o rendemento dun único ficheiro .node\n"

#: tools/gtk-rendernode-tool-compare.c:65
#: tools/gtk-rendernode-tool-render.c:195
msgid "Renderer to use"
msgstr "Renderizador a usar"

#: tools/gtk-rendernode-tool-compare.c:67
msgid "Output file"
msgstr "Ficheiro de saída"

#: tools/gtk-rendernode-tool-compare.c:70
msgid "FILE1 FILE2"
msgstr "FICHEIRO1 FICHEIRO2"

#: tools/gtk-rendernode-tool-compare.c:82
msgid "Compare .node or .png files."
msgstr "Comparar ficheiros .node ou .png"

#: tools/gtk-rendernode-tool-compare.c:95
#, c-format
msgid "Must specify two files\n"
msgstr "Debe especificar dous ficheiros\n"

#: tools/gtk-rendernode-tool-compare.c:102
#: tools/gtk-rendernode-tool-render.c:150
#, c-format
msgid "Failed to create renderer: %s\n"
msgstr "Produciuse un erro ao crear un renderizador: %s\n"

#: tools/gtk-rendernode-tool-compare.c:111
#, c-format
msgid "Failed to load %s: %s\n"
msgstr "Produciuse un erro ao gardar %s: %s\n"

#: tools/gtk-rendernode-tool-compare.c:122
#, c-format
msgid "Could not save diff image to %s\n"
msgstr "Non foi posíbel gardar as diferencias de imaxes a %s\n"

#: tools/gtk-rendernode-tool-compare.c:132
#, c-format
msgid "Differences witten to %s.\n"
msgstr "Diferenzas escritas en %s.\n"

#: tools/gtk-rendernode-tool-compare.c:134
#, c-format
msgid "The images are different.\n"
msgstr "As imaxes son distintas.\n"

#: tools/gtk-rendernode-tool-compare.c:137
#, c-format
msgid "No differences.\n"
msgstr "No hai diferenzas.\n"

#: tools/gtk-rendernode-tool-info.c:191
>>>>>>> 29c29b0e
#, c-format
msgid "Number of nodes: %u\n"
msgstr "Número de nodos: %u\n"

<<<<<<< HEAD
#: tools/gtk-rendernode-tool-info.c:186
=======
#: tools/gtk-rendernode-tool-info.c:198
>>>>>>> 29c29b0e
#, c-format
msgid "Depth: %u\n"
msgstr "Profundidade: %u\n"

<<<<<<< HEAD
#: tools/gtk-rendernode-tool-info.c:189
=======
#: tools/gtk-rendernode-tool-info.c:201
>>>>>>> 29c29b0e
#, c-format
msgid "Bounds: %g x %g\n"
msgstr "Marxes: %g x %g\n"

<<<<<<< HEAD
#: tools/gtk-rendernode-tool-info.c:190
=======
#: tools/gtk-rendernode-tool-info.c:202
>>>>>>> 29c29b0e
#, c-format
msgid "Origin: %g %g\n"
msgstr "Orixe: %g %g\n"

<<<<<<< HEAD
#: tools/gtk-rendernode-tool-info.c:211
=======
#: tools/gtk-rendernode-tool-info.c:223
>>>>>>> 29c29b0e
msgid "Provide information about the render node."
msgstr "Información fornecida sobre o nodo renderizado."

<<<<<<< HEAD
#: tools/gtk-rendernode-tool-info.c:224 tools/gtk-rendernode-tool-show.c:130
#: tools/gtk-rendernode-tool-render.c:225
#, c-format
msgid "No .node file specified\n"
msgstr "Non se especificou ningún ficheiro .node\n"

#: tools/gtk-rendernode-tool-info.c:230
=======
#: tools/gtk-rendernode-tool-info.c:242
>>>>>>> 29c29b0e
#, c-format
msgid "Can only accept a single .node file\n"
msgstr "Só pode aceptar un ficheiro .node á vez\n"

#: tools/gtk-rendernode-tool-show.c:117
msgid "Show the render node."
msgstr "Mostrar o nodo renderizado."

#: tools/gtk-rendernode-tool-show.c:136
#, c-format
msgid "Can only preview a single .node file\n"
msgstr "Só pode previsualizar un ficheiro .node á vez\n"

#: tools/gtk-rendernode-tool-render.c:123
#, c-format
msgid ""
"File %s exists.\n"
"If you want to overwrite, specify the filename.\n"
msgstr ""
"O ficheiro %s existe.\n"
"Se quere sobrescribilo, especifique o nome de ficheiro.\n"

#: tools/gtk-rendernode-tool-render.c:137
#, c-format
msgid "Failed to generate SVG: %s\n"
msgstr "Produciuse un erro ao xerra o SVG: %s\n"

#: tools/gtk-rendernode-tool-render.c:211
msgid "Render a .node file to an image."
msgstr "Renderiza un ficheiro .node a unha imaxe."

#: tools/gtk-rendernode-tool-render.c:230
#, c-format
msgid "Can only render a single .node file to a single output file\n"
msgstr ""
<<<<<<< HEAD
"Só se poden renderizar un ficheiro .node sinxelo a un ficheiro de saída "
"único\n"
=======
"Só pode renderizar un ficheiro .node único nun ficheiro de saída único\n"

#: tools/gtk-rendernode-tool-show.c:105
msgid "Don't add a titlebar"
msgstr "Non engadir unha barra de título"

#: tools/gtk-rendernode-tool-show.c:121
msgid "Show the render node."
msgstr "Mostrar o nodo renderizado."

#: tools/gtk-rendernode-tool-show.c:140
#, c-format
msgid "Can only preview a single .node file\n"
msgstr "Só se pode previsualizar un único ficheiro .node\n"
>>>>>>> 29c29b0e

#: tools/gtk-rendernode-tool-utils.c:54
#, c-format
msgid "Error at %s: %s\n"
msgstr "Erro en %s: %s\n"

<<<<<<< HEAD
#: tools/gtk-rendernode-tool-utils.c:69
#, c-format
msgid "Failed to load node file: %s\n"
msgstr "Produciuse un erro ao cargar o ficheiro do nodo: %s\n"
=======
#: tools/gtk-rendernode-tool-utils.c:72
#, c-format
msgid "Failed to load node file: %s\n"
msgstr "Produciuse un fallo ao cargar un ficheiro de nodo: %s\n"
>>>>>>> 29c29b0e

#: tools/updateiconcache.c:1391
#, c-format
msgid "Failed to write header\n"
msgstr "Produciuse un erro ao escribir a cabeceira\n"

#: tools/updateiconcache.c:1397
#, c-format
msgid "Failed to write hash table\n"
msgstr "Produciuse un erro ao escribir a táboa hash\n"

#: tools/updateiconcache.c:1403
#, c-format
msgid "Failed to write folder index\n"
msgstr "Produciuse un erro ao escribir o índice do cartafol\n"

#: tools/updateiconcache.c:1411
#, c-format
msgid "Failed to rewrite header\n"
msgstr "Produciuse un erro ao reescribir a cabeceira\n"

#: tools/updateiconcache.c:1505
#, c-format
msgid "Failed to open file %s : %s\n"
msgstr "Produciuse un erro ao abrir o ficheiro %s : %s\n"

#: tools/updateiconcache.c:1513 tools/updateiconcache.c:1543
#, c-format
msgid "Failed to write cache file: %s\n"
msgstr "Produciuse un erro ao escribir o ficheiro da caché: %s\n"

#: tools/updateiconcache.c:1553
#, c-format
msgid "The generated cache was invalid.\n"
msgstr "A caché xerada non é válida.\n"

#: tools/updateiconcache.c:1567
#, c-format
msgid "Could not rename %s to %s: %s, removing %s then.\n"
msgstr "Non foi posíbel renomear %s como %s: %s, polo tanto retírase %s.\n"

#: tools/updateiconcache.c:1581
#, c-format
msgid "Could not rename %s to %s: %s\n"
msgstr "Non foi posíbel renomear %s como %s: %s\n"

#: tools/updateiconcache.c:1591
#, c-format
msgid "Could not rename %s back to %s: %s.\n"
msgstr "Non foi posíbel volver a renomear %s como %s: %s.\n"

#: tools/updateiconcache.c:1614
#, c-format
msgid "Cache file created successfully.\n"
msgstr "O ficheiro da caché creouse correctamente.\n"

#: tools/updateiconcache.c:1653
msgid "Overwrite an existing cache, even if up to date"
msgstr "Substituír unha caché existente, mesmo se está actualizada"

#: tools/updateiconcache.c:1654
msgid "Don’t check for the existence of index.theme"
msgstr "Non verificar a existencia de index.theme"

#: tools/updateiconcache.c:1655
msgid "Don’t include image data in the cache"
msgstr "Non incluír os datos da imaxe na caché"

#: tools/updateiconcache.c:1656
msgid "Include image data in the cache"
msgstr "Inclúe datos de imaxe na caché"

#: tools/updateiconcache.c:1657
msgid "Output a C header file"
msgstr "Xerar un ficheiro de cabeceira C"

#: tools/updateiconcache.c:1658
msgid "Turn off verbose output"
msgstr "Desactivar a saída detallada"

#: tools/updateiconcache.c:1659
msgid "Validate existing icon cache"
msgstr "Validar a caché de iconas existente"

#: tools/updateiconcache.c:1724
#, c-format
msgid "File not found: %s\n"
msgstr "O ficheiro non foi atopado: %s\n"

#: tools/updateiconcache.c:1730
#, c-format
msgid "Not a valid icon cache: %s\n"
msgstr "Non é unha caché de iconas correcta: %s\n"

#: tools/updateiconcache.c:1743
#, c-format
msgid "No theme index file.\n"
msgstr "Non hai ficheiro de índice de tema.\n"

#: tools/updateiconcache.c:1747
#, c-format
msgid ""
"No theme index file in “%s”.\n"
"If you really want to create an icon cache here, use --ignore-theme-index.\n"
msgstr ""
"Non hai ficheiro de índice de tema en «%s».\n"
"Se está seguro de que quere crear unha caché de iconas aquí, use --ignore-"
"theme-index.\n"

<<<<<<< HEAD
#~ msgid "Tab list"
#~ msgstr "Lista de lapelas"
=======
#~ msgid "Backend does not support window scaling"
#~ msgstr "O backend non admite o escalado de xanelas"

#~ msgid "Window Scaling"
#~ msgstr "Escalado de xanela"

#, c-format
#~ msgid "Unspecified error decoding media"
#~ msgstr "Erro de descodificación multimedia non especificado"

#, c-format
#~ msgid "Cannot find decoder: %s"
#~ msgstr "Non foi posíbel atopar o decodificador: %s"

#~ msgid "Failed to allocate a codec context"
#~ msgstr "Non é posíbel reservar un contexto do codec"

#, c-format
#~ msgid "Cannot find encoder: %s"
#~ msgstr "Non foi posíbel atopar un codificador: %s"

#~ msgid "Cannot add new stream"
#~ msgstr "Non é posíbel engadir un fluxo novo"

#~ msgid "Failed to allocate an audio frame"
#~ msgstr "Non é posíbel reservar un marco de son"

#~ msgid "Not enough memory"
#~ msgstr "Non hai memoria dabondo"

#~ msgid "Could not allocate resampler context"
#~ msgstr "Non foi posíbel reservar o contexto do resampler"

#~ msgid "No audio output found"
#~ msgstr "Non se atopou unha saída de son"

#~ msgid "Show _Size Column"
#~ msgstr "Mostrar columna de _tamaño"

#~ msgid "Show T_ype Column"
#~ msgstr "Mostrar columna de _tipo"

#~ msgctxt "GL version"
#~ msgid "Disabled"
#~ msgstr "Desactivada"

#~ msgctxt "GL vendor"
#~ msgid "Disabled"
#~ msgstr "Desactivado"

#~ msgctxt "GL vendor"
#~ msgid "None"
#~ msgstr "Ningún"

#~ msgid "Allow elliptical arcs"
#~ msgstr "Permitir arcos elípticos"
>>>>>>> 29c29b0e

#~ msgid "Allocation"
#~ msgstr "Asignación"

#~ msgid "Show fps overlay"
#~ msgstr "Mostrar capa superposta cos fps"

#~ msgid "Simulate Touchscreen"
#~ msgstr "Simular pantalla táctil"

#~ msgid "Take a screenshot of the file."
#~ msgstr "Tomar unha captura de pantalla dun ficheiro."

#, c-format
#~ msgid "Can’t parse “%s”\n"
#~ msgstr "Non é posíbel analizar «%s»\n"<|MERGE_RESOLUTION|>--- conflicted
+++ resolved
@@ -14,23 +14,16 @@
 # Antón Méixome <meixome@certima.net>, 2009, 2010.
 # Leandro Regueiro <leandro.regueiro@gmail.com>, 2012.
 # Fran Diéguez <frandieguez@gnome.org>, 2009-2022.
-# Fran Dieguez <frandieguez@gnome.org>, 2012-2022.
+# Fran Dieguez <frandieguez@gnome.org>, 2012-2023.
 #
 msgid ""
 msgstr ""
 "Project-Id-Version: gtk+-master-po-gl-77922___.merged\n"
 "Report-Msgid-Bugs-To: https://gitlab.gnome.org/GNOME/gtk/-/issues/\n"
-<<<<<<< HEAD
-"POT-Creation-Date: 2023-09-21 03:44+0000\n"
-"PO-Revision-Date: 2023-09-21 12:14+0200\n"
-"Last-Translator: Fran Dieguez <frandieguez@gnome.org>\n"
-"Language-Team: Galician <Proxecto Trasno <proxecto@trasno.gal>>\n"
-=======
 "POT-Creation-Date: 2024-03-09 18:21+0000\n"
 "PO-Revision-Date: 2024-03-10 11:33+0100\n"
 "Last-Translator: Fran Dieguez <fran.dieguez@gnome.org>\n"
 "Language-Team: Galician <proxecto@trasno.gal>\n"
->>>>>>> 29c29b0e
 "Language: gl\n"
 "MIME-Version: 1.0\n"
 "Content-Type: text/plain; charset=UTF-8\n"
@@ -42,7 +35,7 @@
 "X-DL-Module: gtk\n"
 "X-DL-Branch: main\n"
 "X-DL-Domain: po\n"
-"X-DL-State: Translating\n"
+"X-DL-State: None\n"
 
 #: gdk/broadway/gdkbroadway-server.c:135
 #, c-format
@@ -76,33 +69,6 @@
 msgid "The current backend does not support OpenGL"
 msgstr "O backend actual non admite o OpenGL"
 
-<<<<<<< HEAD
-#: gdk/gdkdisplay.c:1244 gdk/gdksurface.c:1252
-msgid "Vulkan support disabled via GDK_DEBUG"
-msgstr "Compatibilidade de Vulkan desactivada mediante GDK_DEBUG"
-
-#: gdk/gdkdisplay.c:1276
-msgid "GL support disabled via GDK_DEBUG"
-msgstr "Compatibilidade de GL desactivada mediante GDK_DEBUG"
-
-#: gdk/gdkdisplay.c:1574
-msgid "No EGL configuration available"
-msgstr "Non hai unha configuración de EGL dispoñíbel"
-
-#: gdk/gdkdisplay.c:1582
-msgid "Failed to get EGL configurations"
-msgstr "Produciuse un fallo ao obter as configuracións de EGL"
-
-#: gdk/gdkdisplay.c:1612
-msgid "No EGL configuration with required features found"
-msgstr "Non se atoparon configuracións de EGL coas características requiridas"
-
-#: gdk/gdkdisplay.c:1619
-msgid "No perfect EGL configuration found"
-msgstr "Non se atopou a configuración de EGL perfecta"
-
-#: gdk/gdkdisplay.c:1661
-=======
 #: gdk/gdkdisplay.c:1315 gdk/gdkvulkancontext.c:1601
 msgid "Vulkan support disabled via GDK_DEBUG"
 msgstr "Compatibilidade de Vulkan desactivada mediante GDK_DEBUG"
@@ -128,32 +94,12 @@
 msgstr "Non se atopou a configuración de EGL perfecta"
 
 #: gdk/gdkdisplay.c:1752
->>>>>>> 29c29b0e
 #, c-format
 msgid "EGL implementation is missing extension %s"
 msgid_plural "EGL implementation is missing %2$d extensions: %1$s"
 msgstr[0] "Á implementación de EGL fáltalle a extensión %s"
 msgstr[1] "Á implementación de EGL fáltanlle %2$d extensións: %1$s"
 
-<<<<<<< HEAD
-#: gdk/gdkdisplay.c:1694
-msgid "libEGL not available in this sandbox"
-msgstr "libEGL non está dispoñíbel neste sandbox"
-
-#: gdk/gdkdisplay.c:1695
-msgid "libEGL not available"
-msgstr "libEGL non dispoñíbel"
-
-#: gdk/gdkdisplay.c:1705
-msgid "Failed to create EGL display"
-msgstr "Non é posíbel crear unha pantalla de EGL"
-
-#: gdk/gdkdisplay.c:1715
-msgid "Could not initialize EGL display"
-msgstr "Non foi posíbel inicializar a pantalla de EGL"
-
-#: gdk/gdkdisplay.c:1726
-=======
 #: gdk/gdkdisplay.c:1801
 msgid "libEGL not available in this sandbox"
 msgstr "libEGL non está dispoñíbel neste sandbox"
@@ -171,7 +117,6 @@
 msgstr "Non foi posíbel inicializar a pantalla de EGL"
 
 #: gdk/gdkdisplay.c:1831
->>>>>>> 29c29b0e
 #, c-format
 msgid "EGL version %d.%d is too old. GTK requires %d.%d"
 msgstr "A versión de EGL %d.%d é demasiado antiga. GTK require %d.%d"
@@ -808,12 +753,13 @@
 #: gdk/win32/gdkglcontext-win32-wgl.c:404
 #, c-format
 msgid "WGL version %d.%d is too low, need at least %d.%d"
-msgstr "A versión de WGL %d.%d é demasiado antiga. requírese cando menos %d.%d"
+msgstr ""
+"A versión de WGL %d.%d é demasiado antiga, requírese cando menos a %d.%d"
 
 #: gdk/win32/gdkglcontext-win32-wgl.c:422
 #, c-format
 msgid "GL implementation cannot share GL contexts"
-msgstr "A implementación de GL non pode compartir contextos de GL"
+msgstr "A implementación de GL non pode compartir os contextos de GL"
 
 #: gdk/win32/gdkglcontext-win32-wgl.c:702
 msgid "No available configurations for the given pixel format"
@@ -1173,11 +1119,7 @@
 msgid "Pick a Font"
 msgstr "Escolla un tipo de letra"
 
-<<<<<<< HEAD
-#: gtk/deprecated/gtkfontbutton.c:600 gtk/gtkfilechooserwidget.c:3871
-=======
 #: gtk/deprecated/gtkfontbutton.c:600 gtk/gtkfilechooserwidget.c:3815
->>>>>>> 29c29b0e
 #: gtk/gtkfontdialogbutton.c:126 gtk/inspector/visual.ui:169
 msgid "Font"
 msgstr "Tipo de letra"
@@ -1523,12 +1465,12 @@
 #: gtk/gtkaccessible.c:806
 msgctxt "accessibility"
 msgid "grid"
-msgstr "grade"
+msgstr "grella"
 
 #: gtk/gtkaccessible.c:807
 msgctxt "accessibility"
 msgid "grid cell"
-msgstr "cela da grade"
+msgstr "cela da grella"
 
 #: gtk/gtkaccessible.c:808
 msgctxt "accessibility"
@@ -1813,7 +1755,7 @@
 #: gtk/gtkaccessible.c:864
 msgctxt "accessibility"
 msgid "tree grid"
-msgstr "grade en árbore"
+msgstr "grella de árbore"
 
 #: gtk/gtkaccessible.c:865
 msgctxt "accessibility"
@@ -2435,13 +2377,8 @@
 msgid "If you delete an item, it will be permanently lost."
 msgstr "Se elimina un elemento perderase para sempre."
 
-<<<<<<< HEAD
-#: gtk/gtkfilechooserwidget.c:1185 gtk/gtkfilechooserwidget.c:1815
-#: gtk/gtklabel.c:5695 gtk/gtktext.c:6147 gtk/gtktextview.c:9018
-=======
 #: gtk/gtkfilechooserwidget.c:1188 gtk/gtkfilechooserwidget.c:1786
 #: gtk/gtklabel.c:5711 gtk/gtktext.c:6193 gtk/gtktextview.c:9079
->>>>>>> 29c29b0e
 msgid "_Delete"
 msgstr "E_liminar"
 
@@ -2455,7 +2392,7 @@
 
 #: gtk/gtkfilechooserwidget.c:1697 gtk/ui/gtkfilechooserwidget.ui:66
 msgid "Grid View"
-msgstr "Vista en grade"
+msgstr "Vista en grella"
 
 #: gtk/gtkfilechooserwidget.c:1703
 msgid "List View"
@@ -2778,23 +2715,8 @@
 
 #: gtk/deprecated/gtkinfobar.c:499
 msgid "Close the infobar"
-msgstr "Pechar a barra de información"
-
-<<<<<<< HEAD
-#: gtk/gtklabel.c:5692 gtk/gtktext.c:6135 gtk/gtktextview.c:9006
-msgid "Cu_t"
-msgstr "Cor_tar"
-
-#: gtk/gtklabel.c:5693 gtk/gtktext.c:6139 gtk/gtktextview.c:9010
-msgid "_Copy"
-msgstr "_Copiar"
-
-#: gtk/gtklabel.c:5694 gtk/gtktext.c:6143 gtk/gtktextview.c:9014
-msgid "_Paste"
-msgstr "_Pegar"
-
-#: gtk/gtklabel.c:5700 gtk/gtktext.c:6156 gtk/gtktextview.c:9039
-=======
+msgstr "Pecha a barra de información"
+
 #: gtk/gtklabel.c:5708 gtk/gtktext.c:6181 gtk/gtktextview.c:9067
 msgid "Cu_t"
 msgstr "Cor_tar"
@@ -2808,7 +2730,6 @@
 msgstr "_Pegar"
 
 #: gtk/gtklabel.c:5716 gtk/gtktext.c:6202 gtk/gtktextview.c:9100
->>>>>>> 29c29b0e
 msgid "Select _All"
 msgstr "Seleccionar _todo"
 
@@ -3667,11 +3588,7 @@
 "Non foi posíbel atopar ningunha aplicación rexistrada co nome «%s» para o "
 "elemento co URI «%s»"
 
-<<<<<<< HEAD
-#: gtk/gtksearchentry.c:767
-=======
 #: gtk/gtksearchentry.c:814
->>>>>>> 29c29b0e
 msgid "Clear Entry"
 msgstr "Limpar entrada"
 
@@ -3695,7 +3612,7 @@
 msgid "R"
 msgstr "D"
 
-#: gtk/gtkshortcutssection.c:407
+#: gtk/gtkshortcutssection.c:414
 msgid "_Show All"
 msgstr "_Mostrar todos"
 
@@ -3732,40 +3649,27 @@
 msgstr "Deslizar á dereita"
 
 #. Translators: This is placeholder text for the search entry in the shortcuts window
-<<<<<<< HEAD
-#: gtk/gtkshortcutswindow.c:855 gtk/gtkshortcutswindow.c:922
-#: gtk/gtkshortcutswindow.c:927
-=======
 #: gtk/gtkshortcutswindow.c:879 gtk/gtkshortcutswindow.c:946
 #: gtk/gtkshortcutswindow.c:952
->>>>>>> 29c29b0e
 msgid "Search Shortcuts"
 msgstr "Atallos da busca"
 
 #. Translators: This is the window title for the shortcuts window in normal mode
-#: gtk/gtkshortcutswindow.c:887 gtk/inspector/window.ui:498
+#: gtk/gtkshortcutswindow.c:911 gtk/inspector/window.ui:498
 msgid "Shortcuts"
 msgstr "Atallos"
 
 #. Translators: This is the window title for the shortcuts window in search mode
-#: gtk/gtkshortcutswindow.c:892
+#: gtk/gtkshortcutswindow.c:916
 msgid "Search Results"
 msgstr "Resultados da busca"
 
-<<<<<<< HEAD
-#: gtk/gtkshortcutswindow.c:989 gtk/ui/gtkemojichooser.ui:349
-=======
 #: gtk/gtkshortcutswindow.c:1014 gtk/ui/gtkemojichooser.ui:349
->>>>>>> 29c29b0e
 #: gtk/ui/gtkfilechooserwidget.ui:239
 msgid "No Results Found"
 msgstr "Non se atopou ningún resultado"
 
-<<<<<<< HEAD
-#: gtk/gtkshortcutswindow.c:1000 gtk/ui/gtkemojichooser.ui:362
-=======
 #: gtk/gtkshortcutswindow.c:1025 gtk/ui/gtkemojichooser.ui:362
->>>>>>> 29c29b0e
 #: gtk/ui/gtkfilechooserwidget.ui:252 gtk/ui/gtkplacesview.ui:218
 msgid "Try a different search"
 msgstr "Tente unha busca diferente"
@@ -3775,11 +3679,7 @@
 msgid "Sidebar"
 msgstr "Barra lateral"
 
-<<<<<<< HEAD
-#: gtk/gtktext.c:6161 gtk/gtktextview.c:9044
-=======
 #: gtk/gtktext.c:6207 gtk/gtktextview.c:9105
->>>>>>> 29c29b0e
 msgid "Insert _Emoji"
 msgstr "Inserir _emoticono"
 
@@ -3844,8 +3744,9 @@
 msgstr "Descrición"
 
 #: gtk/inspector/a11y.ui:99 gtk/inspector/misc-info.ui:296
+#: tools/gtk-path-tool-info.c:132
 msgid "Bounds"
-msgstr "Marxes"
+msgstr "Limiares"
 
 #: gtk/inspector/a11y.ui:125
 msgid "Object Path"
@@ -4325,11 +4226,7 @@
 msgid "Defined At"
 msgstr "Definido en"
 
-<<<<<<< HEAD
-#: gtk/inspector/recorder.c:1865
-=======
 #: gtk/inspector/recorder.c:1941
->>>>>>> 29c29b0e
 #, c-format
 msgid "Saving RenderNode failed"
 msgstr "Fallou o gardado do RenderNode"
@@ -5046,7 +4943,7 @@
 #: gtk/open-type-layout.h:83
 msgctxt "OpenType layout"
 msgid "Optical Bounds"
-msgstr "Marxes ópticas"
+msgstr "Ligazóns ópticas"
 
 #: gtk/open-type-layout.h:84
 msgctxt "OpenType layout"
@@ -5136,7 +5033,7 @@
 #: gtk/open-type-layout.h:101
 msgctxt "OpenType layout"
 msgid "Right Bounds"
-msgstr "Marxes esquerdas"
+msgstr "Ligazóns á esquerda"
 
 #: gtk/open-type-layout.h:102
 msgctxt "OpenType layout"
@@ -5741,7 +5638,7 @@
 #: gtk/print/paper_names_offsets.c:92
 msgctxt "paper size"
 msgid "hagaki (postcard)"
-msgstr "Hagaki (postal)"
+msgstr "hagaki (postal)"
 
 #: gtk/print/paper_names_offsets.c:93
 msgctxt "paper size"
@@ -7327,7 +7224,7 @@
 "\n"
 msgstr ""
 "Uso:\n"
-"  gtk-builder-tool [ORDE]  [OPCIÓN…]FICHEIRO\n"
+"  gtk-builder-tool [ORDE] FICHEIRO\n"
 "\n"
 "Leva a cabo varias tarefas en ficheiros .ui de GtkBuilder.\n"
 "\n"
@@ -7336,7 +7233,6 @@
 "  simplify     Simplifica o ficheiro\n"
 "  enumerate    Lista todos os obxectos con nome\n"
 "  preview      Vista previa do ficheiro\n"
-"\n"
 "  render       Facer unha captura de pantalla dun ficheiro\n"
 "  screenshot   Facer unha captura de pantalla dun ficheiro\n"
 "\n"
@@ -7344,12 +7240,8 @@
 #: tools/gtk-builder-tool-enumerate.c:56 tools/gtk-builder-tool-preview.c:179
 #: tools/gtk-builder-tool-preview.c:180 tools/gtk-builder-tool-screenshot.c:360
 #: tools/gtk-builder-tool-simplify.c:2529 tools/gtk-builder-tool-validate.c:261
-<<<<<<< HEAD
-#: tools/gtk-rendernode-tool-info.c:202 tools/gtk-rendernode-tool-show.c:102
-=======
 #: tools/gtk-path-tool-render.c:121 tools/gtk-rendernode-tool-compare.c:67
 #: tools/gtk-rendernode-tool-info.c:214 tools/gtk-rendernode-tool-show.c:106
->>>>>>> 29c29b0e
 msgid "FILE"
 msgstr "FICHEIRO"
 
@@ -7360,17 +7252,17 @@
 #: tools/gtk-builder-tool-preview.c:128 tools/gtk-builder-tool-screenshot.c:236
 #, c-format
 msgid "No object with ID '%s' found\n"
-msgstr "Non hai atopou un obxecto co ID «%s»\n"
+msgstr "Non se atopou un obxecto co ID «%s»\n"
 
 #: tools/gtk-builder-tool-preview.c:130
 #, c-format
 msgid "No previewable object found\n"
-msgstr "Non se atoparon obxectos que se poidan prever\n"
+msgstr "Non se atoparon obxectos con previsualización\n"
 
 #: tools/gtk-builder-tool-preview.c:136
 #, c-format
 msgid "Objects of type %s can't be previewed\n"
-msgstr "Os obxectos to tipo %s non poden preverse\n"
+msgstr "Non é posíbel xerar unha previsualización dos obxectos de tipo %s\n"
 
 #: tools/gtk-builder-tool-preview.c:178
 msgid "Preview only the named object"
@@ -7381,17 +7273,12 @@
 msgstr "Usar o estilo dun ficheiro CSS"
 
 #: tools/gtk-builder-tool-preview.c:187 tools/gtk-builder-tool-screenshot.c:370
-<<<<<<< HEAD
-#: tools/gtk-builder-tool-validate.c:268 tools/gtk-rendernode-tool-show.c:109
-#: tools/gtk-rendernode-tool-render.c:204
-=======
 #: tools/gtk-builder-tool-validate.c:268
 #: tools/gtk-rendernode-tool-benchmark.c:106
 #: tools/gtk-rendernode-tool-render.c:203 tools/gtk-rendernode-tool-show.c:113
->>>>>>> 29c29b0e
 #, c-format
 msgid "Could not initialize windowing system\n"
-msgstr "Non foi posíbel inicializar o sistema de xanelas\n"
+msgstr "Non foi posíbel inicializar sistema de xanelas\n"
 
 #: tools/gtk-builder-tool-preview.c:195
 msgid "Preview the file."
@@ -7406,7 +7293,7 @@
 #: tools/gtk-builder-tool-preview.c:214
 #, c-format
 msgid "Can only preview a single .ui file\n"
-msgstr "Só pode previsualizar un ficheiro .ui á evz\n"
+msgstr "Só pode previsualizar un único ficheiro .ui\n"
 
 #: tools/gtk-builder-tool-screenshot.c:238
 #, c-format
@@ -7416,12 +7303,12 @@
 #: tools/gtk-builder-tool-screenshot.c:244
 #, c-format
 msgid "Objects of type %s can't be screenshot\n"
-msgstr "Aos obxectos do tipo %s non se lles pode sacar unha captura\n"
+msgstr "Non é posíbel xerar unha captura  dos obxectos de tipo %s\n"
 
 #: tools/gtk-builder-tool-screenshot.c:298
 #, c-format
 msgid "Failed to take a screenshot\n"
-msgstr "Produciuse un erro ao facer unha captura de pantalla\n"
+msgstr "Produciuse un erro ao sacar unha captura de pantalla\n"
 
 #: tools/gtk-builder-tool-screenshot.c:309
 #, c-format
@@ -7429,20 +7316,20 @@
 "File %s exists.\n"
 "Use --force to overwrite.\n"
 msgstr ""
-"O ficheiro %s existe.\n"
-"Use --force para sobrescribir.\n"
+"O ficheiro %s xa existe\n"
+"Use --force para sobrescribilo.\n"
 
 #: tools/gtk-builder-tool-screenshot.c:332
 #: tools/gtk-rendernode-tool-render.c:171
 #, c-format
 msgid "Output written to %s.\n"
-msgstr "Saída escrita a %s.\n"
+msgstr "Saída escrita en %s.\n"
 
 #: tools/gtk-builder-tool-screenshot.c:336
 #: tools/gtk-rendernode-tool-render.c:175
 #, c-format
 msgid "Failed to save %s: %s\n"
-msgstr "Produciuse un erro ao gardar %s : %s\n"
+msgstr "Produciuse un erro ao gardar %s: %s\n"
 
 #: tools/gtk-builder-tool-screenshot.c:359
 msgid "Screenshot only the named object"
@@ -7464,12 +7351,12 @@
 
 #: tools/gtk-builder-tool-screenshot.c:378
 msgid "Render a .ui file to an image."
-msgstr "Renderiza un ficheiro .ui a unha imaxe."
+msgstr "Renderizar un ficheiro .ui nunha imaxe."
 
 #: tools/gtk-builder-tool-screenshot.c:397
 #, c-format
 msgid "Can only render a single .ui file to a single output file\n"
-msgstr "Só pode renderizar un ficheiro .ui a un ficheiro de saída único\n"
+msgstr "Só pode renderizar un ficheiro .ui único nun ficheiro de saída único\n"
 
 #: tools/gtk-builder-tool-simplify.c:444
 #, c-format
@@ -7479,22 +7366,22 @@
 #: tools/gtk-builder-tool-simplify.c:658
 #, c-format
 msgid "Property %s not found"
-msgstr "Propiedade %s non atopada"
+msgstr "Non se atopou a propiedade %s"
 
 #: tools/gtk-builder-tool-simplify.c:661
 #, c-format
 msgid "Packing property %s not found"
-msgstr "Propiedade de empaquetado %s non atopada"
+msgstr "Non se atopou a propiedade Packing %s"
 
 #: tools/gtk-builder-tool-simplify.c:664
 #, c-format
 msgid "Cell property %s not found"
-msgstr "Propiedade de cela %s non atopada"
+msgstr "Non se atopou a propiedade da cela %s"
 
 #: tools/gtk-builder-tool-simplify.c:667
 #, c-format
 msgid "Layout property %s not found"
-msgstr "Propiedade de disposición %s non atopada"
+msgstr "Non se atopou a propiedade de disposición %s"
 
 #: tools/gtk-builder-tool-simplify.c:1397
 #, c-format
@@ -7521,7 +7408,7 @@
 #: tools/gtk-builder-tool-simplify.c:2510
 #, c-format
 msgid "Failed to write “%s”: “%s”\n"
-msgstr "Produciuse un erro ao escribir «%s» : %s»\n"
+msgstr "Produciuse un erro ao escribir «%s» : «%s»\n"
 
 #: tools/gtk-builder-tool-simplify.c:2527
 msgid "Replace the file"
@@ -7543,7 +7430,7 @@
 #: tools/gtk-builder-tool-validate.c:45
 #, c-format
 msgid "Failed to lookup template parent type %s\n"
-msgstr "Produciuse un erro ao buscar polo tipo de pai modelo %s\n"
+msgstr "Produciuse un erro ao buscar polo tipo de modelo pai %s\n"
 
 #: tools/gtk-builder-tool-validate.c:123
 msgid "Deprecated types:\n"
@@ -7616,8 +7503,6 @@
 msgid "%s: error launching application: %s\n"
 msgstr "%s: produciuse un erro ao iniciar a aplicación: %s\n"
 
-<<<<<<< HEAD
-=======
 #: tools/gtk-path-tool.c:35
 #, c-format
 msgid ""
@@ -7925,7 +7810,6 @@
 msgid "Failed to parse '%s' as number"
 msgstr "Produciuse un erro ao analizar «%s» como un número"
 
->>>>>>> 29c29b0e
 #: tools/gtk-rendernode-tool.c:35
 #, c-format
 msgid ""
@@ -7943,19 +7827,6 @@
 "\n"
 msgstr ""
 "Uso:\n"
-<<<<<<< HEAD
-"  gtk-builder-tool [ORDE] [OPCIÓN…] FICHEIRO\n"
-"\n"
-"Leva a cabo varias tarefas en nodos de renderizado GTK.\n"
-"\n"
-"Ordes:\n"
-"  info     Fornece información sobre o nodo\n"
-"  show      Mostra o nodo\n"
-"  render   Facer unha captura de pantalla do nodo\n"
-"\n"
-
-#: tools/gtk-rendernode-tool-info.c:179
-=======
 "  gtk4-rendernode-tool [ORDE] [OPCIÓN…] FICHEIRO\n"
 "\n"
 "Leva a cabo varias tarefas nos nodos do renderizador de GTK.\n"
@@ -8061,69 +7932,33 @@
 msgstr "No hai diferenzas.\n"
 
 #: tools/gtk-rendernode-tool-info.c:191
->>>>>>> 29c29b0e
 #, c-format
 msgid "Number of nodes: %u\n"
 msgstr "Número de nodos: %u\n"
 
-<<<<<<< HEAD
-#: tools/gtk-rendernode-tool-info.c:186
-=======
 #: tools/gtk-rendernode-tool-info.c:198
->>>>>>> 29c29b0e
 #, c-format
 msgid "Depth: %u\n"
 msgstr "Profundidade: %u\n"
 
-<<<<<<< HEAD
-#: tools/gtk-rendernode-tool-info.c:189
-=======
 #: tools/gtk-rendernode-tool-info.c:201
->>>>>>> 29c29b0e
 #, c-format
 msgid "Bounds: %g x %g\n"
 msgstr "Marxes: %g x %g\n"
 
-<<<<<<< HEAD
-#: tools/gtk-rendernode-tool-info.c:190
-=======
 #: tools/gtk-rendernode-tool-info.c:202
->>>>>>> 29c29b0e
 #, c-format
 msgid "Origin: %g %g\n"
 msgstr "Orixe: %g %g\n"
 
-<<<<<<< HEAD
-#: tools/gtk-rendernode-tool-info.c:211
-=======
 #: tools/gtk-rendernode-tool-info.c:223
->>>>>>> 29c29b0e
 msgid "Provide information about the render node."
-msgstr "Información fornecida sobre o nodo renderizado."
-
-<<<<<<< HEAD
-#: tools/gtk-rendernode-tool-info.c:224 tools/gtk-rendernode-tool-show.c:130
-#: tools/gtk-rendernode-tool-render.c:225
-#, c-format
-msgid "No .node file specified\n"
-msgstr "Non se especificou ningún ficheiro .node\n"
-
-#: tools/gtk-rendernode-tool-info.c:230
-=======
+msgstr "Fornece información sobre o nodo renderizado."
+
 #: tools/gtk-rendernode-tool-info.c:242
->>>>>>> 29c29b0e
 #, c-format
 msgid "Can only accept a single .node file\n"
-msgstr "Só pode aceptar un ficheiro .node á vez\n"
-
-#: tools/gtk-rendernode-tool-show.c:117
-msgid "Show the render node."
-msgstr "Mostrar o nodo renderizado."
-
-#: tools/gtk-rendernode-tool-show.c:136
-#, c-format
-msgid "Can only preview a single .node file\n"
-msgstr "Só pode previsualizar un ficheiro .node á vez\n"
+msgstr "Só pode aceptar un ficheiro .node\n"
 
 #: tools/gtk-rendernode-tool-render.c:123
 #, c-format
@@ -8131,26 +7966,22 @@
 "File %s exists.\n"
 "If you want to overwrite, specify the filename.\n"
 msgstr ""
-"O ficheiro %s existe.\n"
+"O ficheiro %s xa existe.\n"
 "Se quere sobrescribilo, especifique o nome de ficheiro.\n"
 
 #: tools/gtk-rendernode-tool-render.c:137
 #, c-format
 msgid "Failed to generate SVG: %s\n"
-msgstr "Produciuse un erro ao xerra o SVG: %s\n"
+msgstr "Produciuse un erro ao xerar o SVG: %s\n"
 
 #: tools/gtk-rendernode-tool-render.c:211
 msgid "Render a .node file to an image."
-msgstr "Renderiza un ficheiro .node a unha imaxe."
+msgstr "Renderiza un ficheiro .node nunha imaxe."
 
 #: tools/gtk-rendernode-tool-render.c:230
 #, c-format
 msgid "Can only render a single .node file to a single output file\n"
 msgstr ""
-<<<<<<< HEAD
-"Só se poden renderizar un ficheiro .node sinxelo a un ficheiro de saída "
-"único\n"
-=======
 "Só pode renderizar un ficheiro .node único nun ficheiro de saída único\n"
 
 #: tools/gtk-rendernode-tool-show.c:105
@@ -8165,24 +7996,16 @@
 #, c-format
 msgid "Can only preview a single .node file\n"
 msgstr "Só se pode previsualizar un único ficheiro .node\n"
->>>>>>> 29c29b0e
 
 #: tools/gtk-rendernode-tool-utils.c:54
 #, c-format
 msgid "Error at %s: %s\n"
 msgstr "Erro en %s: %s\n"
 
-<<<<<<< HEAD
-#: tools/gtk-rendernode-tool-utils.c:69
-#, c-format
-msgid "Failed to load node file: %s\n"
-msgstr "Produciuse un erro ao cargar o ficheiro do nodo: %s\n"
-=======
 #: tools/gtk-rendernode-tool-utils.c:72
 #, c-format
 msgid "Failed to load node file: %s\n"
 msgstr "Produciuse un fallo ao cargar un ficheiro de nodo: %s\n"
->>>>>>> 29c29b0e
 
 #: tools/updateiconcache.c:1391
 #, c-format
@@ -8292,10 +8115,6 @@
 "Se está seguro de que quere crear unha caché de iconas aquí, use --ignore-"
 "theme-index.\n"
 
-<<<<<<< HEAD
-#~ msgid "Tab list"
-#~ msgstr "Lista de lapelas"
-=======
 #~ msgid "Backend does not support window scaling"
 #~ msgstr "O backend non admite o escalado de xanelas"
 
@@ -8352,20 +8171,10 @@
 
 #~ msgid "Allow elliptical arcs"
 #~ msgstr "Permitir arcos elípticos"
->>>>>>> 29c29b0e
-
-#~ msgid "Allocation"
-#~ msgstr "Asignación"
-
-#~ msgid "Show fps overlay"
-#~ msgstr "Mostrar capa superposta cos fps"
-
-#~ msgid "Simulate Touchscreen"
-#~ msgstr "Simular pantalla táctil"
-
-#~ msgid "Take a screenshot of the file."
-#~ msgstr "Tomar unha captura de pantalla dun ficheiro."
-
-#, c-format
-#~ msgid "Can’t parse “%s”\n"
-#~ msgstr "Non é posíbel analizar «%s»\n"+
+#, c-format
+#~ msgid "%d arcs"
+#~ msgstr "%d arcos"
+
+#~ msgid "Stroke the path instead of filling it"
+#~ msgstr "Traza a ruta en lugar de enchela"