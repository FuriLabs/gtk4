--- conflicted
+++ resolved
@@ -11,13 +11,8 @@
 msgstr ""
 "Project-Id-Version: gtk\n"
 "Report-Msgid-Bugs-To: https://gitlab.gnome.org/GNOME/gtk/-/issues/\n"
-<<<<<<< HEAD
-"POT-Creation-Date: 2023-04-21 07:58+0000\n"
-"PO-Revision-Date: 2023-04-21 15:52+0200\n"
-=======
 "POT-Creation-Date: 2023-07-31 15:14+0000\n"
 "PO-Revision-Date: 2023-08-01 06:03+0200\n"
->>>>>>> fef69881
 "Last-Translator: Ekaterine Papava <papava.e@gtu.ge>\n"
 "Language-Team: Georgian <http://mail.gnome.org/mailman/listinfo/gnome-ge-"
 "list>\n"
@@ -56,11 +51,7 @@
 msgid "Cannot provide contents as %s"
 msgstr "შემცველობის %s-ად გამოტანა შეუძლებელია"
 
-<<<<<<< HEAD
-#: gdk/gdkdisplay.c:154 gdk/gdkglcontext.c:434
-=======
 #: gdk/gdkdisplay.c:156 gdk/gdkglcontext.c:442
->>>>>>> fef69881
 msgid "The current backend does not support OpenGL"
 msgstr "მიმდინარე უკანაბოლოს OpenGL-ის მხარდაჭერა არ გააჩნია"
 
@@ -123,22 +114,6 @@
 msgid "No compatible formats to transfer contents."
 msgstr "შემცველობის გადატანის თავსებადი ფორმატების გარეშე."
 
-<<<<<<< HEAD
-#: gdk/gdkglcontext.c:393 gdk/x11/gdkglcontext-glx.c:618
-msgid "No GL API allowed."
-msgstr "GL API არ არის დაშვებული."
-
-#: gdk/gdkglcontext.c:417 gdk/win32/gdkglcontext-win32-wgl.c:611
-#: gdk/x11/gdkglcontext-glx.c:652
-msgid "Unable to create a GL context"
-msgstr "GL-ის კონტექსტის შექმნა შეუძლებელია"
-
-#: gdk/gdkglcontext.c:1276
-msgid "Anything but OpenGL ES disabled via GDK_DEBUG"
-msgstr "ყველაფერი, OpenGL ES-ის გარდა გამორთულია GDK_DEBUG საშუალებით"
-
-#: gdk/gdkglcontext.c:1285
-=======
 #: gdk/gdkglcontext.c:401 gdk/x11/gdkglcontext-glx.c:642
 msgid "No GL API allowed."
 msgstr "GL API არ არის დაშვებული."
@@ -154,18 +129,13 @@
 msgstr "ყველაფერი, OpenGL ES-ის გარდა გამორთულია GDK_DEBUG საშუალებით"
 
 #: gdk/gdkglcontext.c:1289
->>>>>>> fef69881
 #, c-format
 msgid "Application does not support %s API"
 msgstr "აპლიკაციას %s-ის API-ის მხარდაჭერა არ გააცნია"
 
 #. translators: This is about OpenGL backend names, like
 #. * "Trying to use X11 GLX, but EGL is already in use"
-<<<<<<< HEAD
-#: gdk/gdkglcontext.c:1831
-=======
 #: gdk/gdkglcontext.c:1863
->>>>>>> fef69881
 #, c-format
 msgid "Trying to use %s, but %s is already in use"
 msgstr "%s გამოყენების მცდელობა, მაგრამ %s უკვე გამოიყენება"
@@ -595,11 +565,7 @@
 msgstr "მონაცემების კითხვის შეცდომა %d-ე ხაზზე"
 
 #: gdk/macos/gdkmacospasteboard.c:211 gdk/wayland/gdkclipboard-wayland.c:240
-<<<<<<< HEAD
-#: gdk/wayland/gdkdrop-wayland.c:208 gdk/wayland/gdkprimary-wayland.c:343
-=======
 #: gdk/wayland/gdkdrop-wayland.c:207 gdk/wayland/gdkprimary-wayland.c:343
->>>>>>> fef69881
 #: gdk/win32/gdkdrop-win32.c:1018 gdk/win32/gdkdrop-win32.c:1063
 #: gdk/x11/gdkclipboard-x11.c:805 gdk/x11/gdkdrop-x11.c:235
 msgid "No compatible transfer format found"
@@ -1122,11 +1088,7 @@
 msgid "Pick a Font"
 msgstr "აირჩიეთ შრიფტი"
 
-<<<<<<< HEAD
-#: gtk/deprecated/gtkfontbutton.c:597 gtk/gtkfilechooserwidget.c:3884
-=======
 #: gtk/deprecated/gtkfontbutton.c:597 gtk/gtkfilechooserwidget.c:3871
->>>>>>> fef69881
 #: gtk/gtkfontdialogbutton.c:115 gtk/inspector/visual.ui:169
 msgid "Font"
 msgstr "შრიფტი"
@@ -1780,11 +1742,7 @@
 msgid "toggle button"
 msgstr "გადამრთველი"
 
-<<<<<<< HEAD
-#: gtk/gtkalertdialog.c:668 gtk/gtkcustompaperunixdialog.c:328
-=======
 #: gtk/gtkalertdialog.c:668 gtk/print/gtkcustompaperunixdialog.c:322
->>>>>>> fef69881
 #: gtk/gtkmessagedialog.c:166 gtk/ui/gtkassistant.ui:40
 msgid "_Close"
 msgstr "დახურვა"
@@ -2264,13 +2222,8 @@
 msgstr "ფაილი ამ სახელით უკვე არსებობს"
 
 #: gtk/gtkfilechoosernative.c:520 gtk/gtkfilechoosernative.c:600
-<<<<<<< HEAD
-#: gtk/gtkfilechooserwidget.c:1174 gtk/gtkfilechooserwidget.c:5042
-#: gtk/gtkfiledialog.c:841 gtk/gtkmessagedialog.c:170
-=======
 #: gtk/gtkfilechooserwidget.c:1185 gtk/gtkfilechooserwidget.c:5029
 #: gtk/gtkfiledialog.c:843 gtk/gtkmessagedialog.c:170
->>>>>>> fef69881
 #: gtk/gtkmessagedialog.c:179 gtk/gtkmountoperation.c:608
 #: gtk/print/gtkpagesetupunixdialog.c:282 gtk/print/gtkprintbackend.c:638
 #: gtk/print/gtkprintunixdialog.c:682 gtk/print/gtkprintunixdialog.c:839
@@ -2303,21 +2256,6 @@
 msgid "%1$s on %2$s"
 msgstr "%1$s - %2$s"
 
-<<<<<<< HEAD
-#: gtk/gtkfilechooserwidget.c:342
-msgid "Type name of new folder"
-msgstr "ახალი საქაღალდეს სახელის მითითება"
-
-#: gtk/gtkfilechooserwidget.c:716
-msgid "The folder could not be created"
-msgstr "დასტის შექმნა შეუძლებელია"
-
-#: gtk/gtkfilechooserwidget.c:729
-msgid "You need to choose a valid filename."
-msgstr "აირჩიეთ ფაილის სწორი სახელი."
-
-#: gtk/gtkfilechooserwidget.c:732
-=======
 #: gtk/gtkfilechooserwidget.c:345
 msgid "Type name of new folder"
 msgstr "ახალი საქაღალდეს სახელის მითითება"
@@ -2331,46 +2269,10 @@
 msgstr "აირჩიეთ ფაილის სწორი სახელი."
 
 #: gtk/gtkfilechooserwidget.c:743
->>>>>>> fef69881
 #, c-format
 msgid "Cannot create a file under %s as it is not a folder"
 msgstr "შეცდომა ფაილის %s-ის ქვეშ შექნისას. ის საქაღალდე არაა"
 
-<<<<<<< HEAD
-#: gtk/gtkfilechooserwidget.c:742
-msgid "Cannot create file as the filename is too long"
-msgstr "შეცდომა ფაილის შექმნისას: ბილიკი მეტისმეტად გრძელია"
-
-#: gtk/gtkfilechooserwidget.c:743
-msgid "Try using a shorter name."
-msgstr "გამოიყენეთ უფრო მოკლე სახელი."
-
-#: gtk/gtkfilechooserwidget.c:753
-msgid "You may only select folders"
-msgstr "შეგიძლიათ"
-
-#: gtk/gtkfilechooserwidget.c:754
-msgid "The item that you selected is not a folder try using a different item."
-msgstr "არჩეული ჩანაწერი საქაღალდე არაა. აირჩიეთ სხვა ჩანაწერი."
-
-#: gtk/gtkfilechooserwidget.c:762
-msgid "Invalid file name"
-msgstr "ფაილის მცდარი სახელი"
-
-#: gtk/gtkfilechooserwidget.c:771
-msgid "The folder contents could not be displayed"
-msgstr "საქაღალდეს შიგთავსი ნაჩვენები ვერ იქნება"
-
-#: gtk/gtkfilechooserwidget.c:779
-msgid "The file could not be deleted"
-msgstr "ფაილის წაშლის შეცდომა"
-
-#: gtk/gtkfilechooserwidget.c:787
-msgid "The file could not be moved to the Trash"
-msgstr "ფაილის სანაგვეში გადატანა შეუძლებელია"
-
-#: gtk/gtkfilechooserwidget.c:1172
-=======
 #: gtk/gtkfilechooserwidget.c:753
 msgid "Cannot create file as the filename is too long"
 msgstr "შეცდომა ფაილის შექმნისას: ბილიკი მეტისმეტად გრძელია"
@@ -2404,89 +2306,10 @@
 msgstr "ფაილის სანაგვეში გადატანა შეუძლებელია"
 
 #: gtk/gtkfilechooserwidget.c:1183
->>>>>>> fef69881
 #, c-format
 msgid "Are you sure you want to permanently delete “%s”?"
 msgstr "დარწმუნებული ხართ, რომ გსურთ %s-ის სამუდამოდ წაშლა?"
 
-<<<<<<< HEAD
-#: gtk/gtkfilechooserwidget.c:1173
-msgid "If you delete an item, it will be permanently lost."
-msgstr "თუ წაშლით ელემენტს, ის სამუდამოდ დაიკარგება."
-
-#: gtk/gtkfilechooserwidget.c:1174 gtk/gtkfilechooserwidget.c:1802
-#: gtk/gtklabel.c:5679 gtk/gtktext.c:6117 gtk/gtktextview.c:9021
-msgid "_Delete"
-msgstr "წაშლა"
-
-#: gtk/gtkfilechooserwidget.c:1287
-msgid "The file could not be renamed"
-msgstr "ფაილის სახელის გადარქმევა შეუძლებელია"
-
-#: gtk/gtkfilechooserwidget.c:1493
-msgid "Could not select file"
-msgstr "ფაილის არჩევა ვერ ხერხდება"
-
-#: gtk/gtkfilechooserwidget.c:1711 gtk/ui/gtkfilechooserwidget.ui:66
-msgid "Grid View"
-msgstr "ბადის ხედი"
-
-#: gtk/gtkfilechooserwidget.c:1717
-msgid "List View"
-msgstr "სიისებრი ხედი"
-
-#: gtk/gtkfilechooserwidget.c:1782
-msgid "_Visit File"
-msgstr "_ფაილის ვიზიტი"
-
-#: gtk/gtkfilechooserwidget.c:1786
-msgid "_Open With File Manager"
-msgstr "_ფაილთა მმართველში გახსნა"
-
-#: gtk/gtkfilechooserwidget.c:1790
-msgid "_Copy Location"
-msgstr "_მდებარეობის კოპირება"
-
-#: gtk/gtkfilechooserwidget.c:1794
-msgid "_Add to Bookmarks"
-msgstr "სანიშნეებში _დამატება"
-
-#: gtk/gtkfilechooserwidget.c:1798 gtk/gtkplacessidebar.c:2308
-#: gtk/gtkplacessidebar.c:3265 gtk/ui/gtkfilechooserwidget.ui:670
-msgid "_Rename"
-msgstr "_გადარქმევა"
-
-#: gtk/gtkfilechooserwidget.c:1806
-msgid "_Move to Trash"
-msgstr "_სანაგვე ყუთში გადატანა"
-
-#: gtk/gtkfilechooserwidget.c:1815
-msgid "Show _Hidden Files"
-msgstr "დამალული ფაილების ჩვენება"
-
-#: gtk/gtkfilechooserwidget.c:1819
-msgid "Show _Size Column"
-msgstr "_ზომის სვეტის ჩვენება"
-
-#: gtk/gtkfilechooserwidget.c:1824
-msgid "Show T_ype Column"
-msgstr "_ტიპის სვეტის ჩვენება"
-
-#: gtk/gtkfilechooserwidget.c:1829
-msgid "Show _Time"
-msgstr "დროის ჩვენება"
-
-#: gtk/gtkfilechooserwidget.c:1834
-msgid "Sort _Folders Before Files"
-msgstr "საქაღალდეების ფაილებამდე ჩვენება"
-
-#: gtk/gtkfilechooserwidget.c:1968 gtk/gtkfilechooserwidget.c:2004
-#: gtk/gtkfilechooserwidget.c:3927
-msgid "Unknown"
-msgstr "უცნობი"
-
-#: gtk/gtkfilechooserwidget.c:2062 gtk/gtkplacessidebar.c:1025
-=======
 #: gtk/gtkfilechooserwidget.c:1184
 msgid "If you delete an item, it will be permanently lost."
 msgstr "თუ წაშლით ელემენტს, ის სამუდამოდ დაიკარგება."
@@ -2563,55 +2386,25 @@
 msgstr "უცნობი"
 
 #: gtk/gtkfilechooserwidget.c:2064 gtk/gtkplacessidebar.c:1025
->>>>>>> fef69881
 msgid "Home"
 msgstr "სახლი"
 
 #. this is the header for the location column in the print dialog
-<<<<<<< HEAD
-#: gtk/gtkfilechooserwidget.c:2232 gtk/inspector/css-node-tree.ui:76
-#: gtk/ui/gtkfilechooserwidget.ui:239 gtk/ui/gtkprintunixdialog.ui:111
-=======
 #: gtk/gtkfilechooserwidget.c:2219 gtk/gtkfilechooserwidget.c:7415
 #: gtk/inspector/css-node-tree.ui:76 gtk/print/ui/gtkprintunixdialog.ui:111
->>>>>>> fef69881
 msgid "Location"
 msgstr "მდებარეობა"
 
 #. Label
-<<<<<<< HEAD
-#: gtk/gtkfilechooserwidget.c:2339
-msgid "_Name:"
-msgstr "სახელი:"
-
-#: gtk/gtkfilechooserwidget.c:2894 gtk/gtkfilechooserwidget.c:2908
-=======
 #: gtk/gtkfilechooserwidget.c:2326
 msgid "_Name:"
 msgstr "სახელი:"
 
 #: gtk/gtkfilechooserwidget.c:2881 gtk/gtkfilechooserwidget.c:2895
->>>>>>> fef69881
 #, c-format
 msgid "Searching in %s"
 msgstr "%s-ის მოძებნა"
 
-<<<<<<< HEAD
-#: gtk/gtkfilechooserwidget.c:2914
-msgid "Searching"
-msgstr "ძებნა"
-
-#: gtk/gtkfilechooserwidget.c:2920
-msgid "Enter location or URL"
-msgstr "შეიყვანეთ მდებარეობა ან URL-ი"
-
-#: gtk/gtkfilechooserwidget.c:3487 gtk/gtkfilechooserwidget.c:5827
-#: gtk/ui/gtkfilechooserwidget.ui:387
-msgid "Modified"
-msgstr "შეიცვალა"
-
-#: gtk/gtkfilechooserwidget.c:3671
-=======
 #: gtk/gtkfilechooserwidget.c:2901
 msgid "Searching"
 msgstr "ძებნა"
@@ -2626,91 +2419,15 @@
 msgstr "შეიცვალა"
 
 #: gtk/gtkfilechooserwidget.c:3658
->>>>>>> fef69881
 #, c-format
 msgid "Could not read the contents of %s"
 msgstr "\"%s\"-ის შემცველობის წაკითხვის შეცდომა"
 
-<<<<<<< HEAD
-#: gtk/gtkfilechooserwidget.c:3675
-=======
 #: gtk/gtkfilechooserwidget.c:3662
->>>>>>> fef69881
 msgid "Could not read the contents of the folder"
 msgstr "საქაღალდის შემცველობის წაკითხვის შეცდომა"
 
 #. Translators: see g_date_time_format() for details on the format
-<<<<<<< HEAD
-#: gtk/gtkfilechooserwidget.c:3822 gtk/gtkfilechooserwidget.c:3865
-msgid "%H:%M"
-msgstr "%H:%M"
-
-#: gtk/gtkfilechooserwidget.c:3824 gtk/gtkfilechooserwidget.c:3867
-msgid "%l:%M %p"
-msgstr "%l:%M %p"
-
-#: gtk/gtkfilechooserwidget.c:3828
-msgid "Yesterday"
-msgstr "გუშინ"
-
-#: gtk/gtkfilechooserwidget.c:3836
-msgid "%-e %b"
-msgstr "%-e %b"
-
-#: gtk/gtkfilechooserwidget.c:3840
-msgid "%-e %b %Y"
-msgstr "%-e %b %Y"
-
-#: gtk/gtkfilechooserwidget.c:3882 gtk/gtkfilechooserwidget.c:3890
-msgid "Program"
-msgstr "პროგრამა"
-
-#: gtk/gtkfilechooserwidget.c:3883
-msgid "Audio"
-msgstr "აუდიო"
-
-#: gtk/gtkfilechooserwidget.c:3885 gtk/gtkfilefilter.c:1035
-msgid "Image"
-msgstr "გამოსახულება"
-
-#: gtk/gtkfilechooserwidget.c:3886
-msgid "Archive"
-msgstr "არქივი"
-
-#: gtk/gtkfilechooserwidget.c:3887
-msgid "Markup"
-msgstr "მარქაფი"
-
-#: gtk/gtkfilechooserwidget.c:3888 gtk/gtkfilechooserwidget.c:3889
-msgid "Text"
-msgstr "ტექსტი"
-
-#: gtk/gtkfilechooserwidget.c:3891
-msgid "Video"
-msgstr "ვიდეო"
-
-#: gtk/gtkfilechooserwidget.c:3892
-msgid "Contacts"
-msgstr "კონტაქტები"
-
-#: gtk/gtkfilechooserwidget.c:3893
-msgid "Calendar"
-msgstr "კალენდარი"
-
-#: gtk/gtkfilechooserwidget.c:3894
-msgid "Document"
-msgstr "დოკუმენტი"
-
-#: gtk/gtkfilechooserwidget.c:3895
-msgid "Presentation"
-msgstr "პრეზენტაცია"
-
-#: gtk/gtkfilechooserwidget.c:3896
-msgid "Spreadsheet"
-msgstr "ელცხრილი"
-
-#: gtk/gtkfilechooserwidget.c:5034 gtk/gtkprintunixdialog.c:648
-=======
 #: gtk/gtkfilechooserwidget.c:3809 gtk/gtkfilechooserwidget.c:3852
 msgid "%H:%M"
 msgstr "%H:%M"
@@ -2780,37 +2497,17 @@
 msgstr "ელცხრილი"
 
 #: gtk/gtkfilechooserwidget.c:5021 gtk/print/gtkprintunixdialog.c:673
->>>>>>> fef69881
 #, c-format
 msgid "A file named “%s” already exists.  Do you want to replace it?"
 msgstr "ფაილი %s უკვე არსებობს. გნებავთ გადავაწერო?"
 
-<<<<<<< HEAD
-#: gtk/gtkfilechooserwidget.c:5036 gtk/gtkprintunixdialog.c:652
-=======
 #: gtk/gtkfilechooserwidget.c:5023 gtk/print/gtkprintunixdialog.c:677
->>>>>>> fef69881
 #, c-format
 msgid ""
 "The file already exists in “%s”.  Replacing it will overwrite its contents."
 msgstr ""
 "ფაილი \"%s\"-ში უკვე არსებობს.  მისი ჩანაცვლება არსებულ შემცველობას წაშლის."
 
-<<<<<<< HEAD
-#: gtk/gtkfilechooserwidget.c:5042 gtk/gtkprintunixdialog.c:660
-msgid "_Replace"
-msgstr "_შეცვლა"
-
-#: gtk/gtkfilechooserwidget.c:5197
-msgid "You do not have access to the specified folder."
-msgstr "თქვენ არ გაქვთ წვდომა მითითებულ საქაღალდესთან."
-
-#: gtk/gtkfilechooserwidget.c:5774
-msgid "Could not send the search request"
-msgstr "შეუძლებელია ძიების მოთხოვნის გაგზავნა"
-
-#: gtk/gtkfilechooserwidget.c:6055
-=======
 #: gtk/gtkfilechooserwidget.c:5029 gtk/print/gtkprintunixdialog.c:685
 msgid "_Replace"
 msgstr "_შეცვლა"
@@ -2824,7 +2521,6 @@
 msgstr "შეუძლებელია ძიების მოთხოვნის გაგზავნა"
 
 #: gtk/gtkfilechooserwidget.c:6042
->>>>>>> fef69881
 msgid "Accessed"
 msgstr "ბოლო წვდომა"
 
@@ -2949,37 +2645,6 @@
 msgid "OpenGL context creation failed"
 msgstr "OpenGL-ის კონტექსტის შექმნის შეცდომა"
 
-<<<<<<< HEAD
-#: gtk/gtklabel.c:5676 gtk/gtktext.c:6105 gtk/gtktextview.c:9009
-msgid "Cu_t"
-msgstr "ამოჭრა"
-
-#: gtk/gtklabel.c:5677 gtk/gtktext.c:6109 gtk/gtktextview.c:9013
-msgid "_Copy"
-msgstr "ასლი"
-
-#: gtk/gtklabel.c:5678 gtk/gtktext.c:6113 gtk/gtktextview.c:9017
-msgid "_Paste"
-msgstr "ჩასმა"
-
-#: gtk/gtklabel.c:5684 gtk/gtktext.c:6126 gtk/gtktextview.c:9042
-msgid "Select _All"
-msgstr "ყველაფრის _მონიშვნა"
-
-#: gtk/gtklabel.c:5689
-msgid "_Open Link"
-msgstr "_ბმულის გახსნა"
-
-#: gtk/gtklabel.c:5693
-msgid "Copy _Link Address"
-msgstr "დაა_კოპირე ბმულის მისამართი"
-
-#: gtk/gtklinkbutton.c:256
-msgid "_Copy URL"
-msgstr "URL-ის _კოპირება"
-
-#: gtk/gtklinkbutton.c:563
-=======
 #: gtk/deprecated/gtkinfobar.c:498 gtk/gtkwindowcontrols.c:357
 #: gtk/gtkwindowhandle.c:250
 msgid "Close"
@@ -3022,7 +2687,6 @@
 msgstr "URL-ის _კოპირება"
 
 #: gtk/gtklinkbutton.c:567
->>>>>>> fef69881
 msgid "Invalid URI"
 msgstr "მცდარი URI"
 
@@ -3257,14 +2921,9 @@
 " ზედა: %s %s\n"
 " ქვედა: %s %s"
 
-<<<<<<< HEAD
-#: gtk/gtkpagesetupunixdialog.c:785 gtk/ui/gtkpagesetupunixdialog.ui:5
-#: gtk/ui/gtkprintunixdialog.ui:706
-=======
 #: gtk/print/gtkpagesetupunixdialog.c:784
 #: gtk/print/ui/gtkpagesetupunixdialog.ui:5
 #: gtk/print/ui/gtkprintunixdialog.ui:782
->>>>>>> fef69881
 msgid "Page Setup"
 msgstr "გვერდის პარამეტრები"
 
@@ -3382,18 +3041,7 @@
 msgid "This name is already taken"
 msgstr "სახელი უკვე არსებობს"
 
-<<<<<<< HEAD
-#: gtk/gtkplacessidebar.c:2302 gtk/inspector/actions.ui:19
-#: gtk/inspector/css-node-tree.ui:22 gtk/inspector/prop-list.ui:24
-#: gtk/ui/gtkfilechooserwidget.ui:176 gtk/ui/gtkfilechooserwidget.ui:645
-#: gtk/ui/gtkprintunixdialog.ui:80
-msgid "Name"
-msgstr "სახელი"
-
-#: gtk/gtkplacessidebar.c:2520
-=======
 #: gtk/gtkplacessidebar.c:2525
->>>>>>> fef69881
 #, c-format
 msgid "Unable to unmount “%s”"
 msgstr "\"%s\"-ის მოხსნა შეუძლებელია"
@@ -3965,25 +3613,6 @@
 msgid "Sidebar"
 msgstr "გვერდითა ზოლი"
 
-<<<<<<< HEAD
-#: gtk/gtktext.c:6131 gtk/gtktextview.c:9047
-msgid "Insert _Emoji"
-msgstr "ემოჯის _ჩასმა"
-
-#: gtk/gtktextview.c:9029
-msgid "_Undo"
-msgstr "_დაბრუნება"
-
-#: gtk/gtktextview.c:9033
-msgid "_Redo"
-msgstr "_გამეორება"
-
-#: gtk/gtktreeexpander.c:189 gtk/inspector/misc-info.ui:254
-msgid "Expand"
-msgstr "გაფართოება"
-
-#: gtk/gtkwindow.c:6147
-=======
 #: gtk/gtktext.c:6139 gtk/gtktextview.c:9044
 msgid "Insert _Emoji"
 msgstr "ემოჯის _ჩასმა"
@@ -3997,7 +3626,6 @@
 msgstr "_გამეორება"
 
 #: gtk/gtkwindow.c:6227
->>>>>>> fef69881
 #, c-format
 msgid "Do you want to use GTK Inspector?"
 msgstr "გნებავთ GTK-ის ინსპექტორის გამოყენება?"
@@ -4067,19 +3695,11 @@
 msgid "Value"
 msgstr "მნიშვნელობა"
 
-<<<<<<< HEAD
-#: gtk/inspector/action-editor.c:127
-msgid "Activate"
-msgstr "აქტივაცია"
-
-#: gtk/inspector/action-editor.c:139
-=======
 #: gtk/inspector/action-editor.c:133
 msgid "Activate"
 msgstr "აქტივაცია"
 
 #: gtk/inspector/action-editor.c:145
->>>>>>> fef69881
 msgid "Set State"
 msgstr "მდგომარეობის დაყენება"
 
@@ -4334,14 +3954,6 @@
 msgid "Address"
 msgstr "მისამართი"
 
-<<<<<<< HEAD
-#: gtk/inspector/misc-info.ui:57 gtk/inspector/prop-list.ui:35
-#: gtk/inspector/statistics.ui:36 gtk/ui/gtkfilechooserwidget.ui:339
-msgid "Type"
-msgstr "ტიპი"
-
-=======
->>>>>>> fef69881
 #: gtk/inspector/misc-info.ui:82
 msgid "Reference Count"
 msgstr "ბმების რიცხვი"
@@ -4366,15 +3978,9 @@
 msgid "Measure map"
 msgstr "საზომი რუკა"
 
-<<<<<<< HEAD
-#: gtk/inspector/misc-info.ui:297
-msgid "Allocation"
-msgstr "გამოყოფა"
-=======
 #: gtk/inspector/misc-info.ui:254
 msgid "Expand"
 msgstr "გაფართოება"
->>>>>>> fef69881
 
 #: gtk/inspector/misc-info.ui:322
 msgid "Baseline"
@@ -4411,20 +4017,6 @@
 msgstr "კადრების სიხშირე"
 
 #: gtk/inspector/misc-info.ui:528
-<<<<<<< HEAD
-msgid "Mapped"
-msgstr "მიმაგრებულია"
-
-#: gtk/inspector/misc-info.ui:554
-msgid "Realized"
-msgstr "რეალიზებულია"
-
-#: gtk/inspector/misc-info.ui:580
-msgid "Is Toplevel"
-msgstr "თავშია"
-
-#: gtk/inspector/misc-info.ui:606
-=======
 msgid "Scale"
 msgstr "მასშტაბი"
 
@@ -4441,7 +4033,6 @@
 msgstr "თავშია"
 
 #: gtk/inspector/misc-info.ui:631
->>>>>>> fef69881
 msgid "Child Visible"
 msgstr "ხილული შვილი"
 
@@ -4744,13 +4335,8 @@
 msgstr "შენელება"
 
 #: gtk/inspector/visual.ui:385
-<<<<<<< HEAD
-msgid "Show fps overlay"
-msgstr "კადრი/წმ-ის ჩვენება"
-=======
 msgid "Show Framerate"
 msgstr "კადრების სიხშირის ჩვენება"
->>>>>>> fef69881
 
 #: gtk/inspector/visual.ui:410
 msgid "Show Graphic Updates"
@@ -4788,19 +4374,11 @@
 msgid "Show Focus"
 msgstr "ფოკუსის ჩვენება"
 
-<<<<<<< HEAD
-#: gtk/inspector/visual.ui:645
-msgid "Simulate Touchscreen"
-msgstr "სენსორული ეკრანის სიმულაცია"
-
-#: gtk/inspector/visual.ui:676
-=======
 #: gtk/inspector/visual.ui:635
 msgid "Show Accessibility warnings"
 msgstr "წვდომადობის გაფრთხილებების ჩვენება"
 
 #: gtk/inspector/visual.ui:667
->>>>>>> fef69881
 msgid "Inspect Inspector"
 msgstr "კონტროლის ინსპექტორი"
 
@@ -4860,11 +4438,7 @@
 msgid "Miscellaneous"
 msgstr "სხვადასხვა"
 
-<<<<<<< HEAD
-#: gtk/inspector/window.ui:407 gtk/ui/gtkprintunixdialog.ui:390
-=======
 #: gtk/inspector/window.ui:407 gtk/print/ui/gtkprintunixdialog.ui:451
->>>>>>> fef69881
 msgid "Layout"
 msgstr "განლაგება"
 
@@ -6671,12 +6245,8 @@
 msgid "_Format for:"
 msgstr "_ფორმატი:"
 
-<<<<<<< HEAD
-#: gtk/ui/gtkpagesetupunixdialog.ui:51 gtk/ui/gtkprintunixdialog.ui:632
-=======
 #: gtk/print/ui/gtkpagesetupunixdialog.ui:54
 #: gtk/print/ui/gtkprintunixdialog.ui:704
->>>>>>> fef69881
 msgid "_Paper size:"
 msgstr "_ქაღალდის ზომა:"
 
@@ -6684,21 +6254,6 @@
 msgid "_Orientation:"
 msgstr "_პრეზენტაცია:"
 
-<<<<<<< HEAD
-#: gtk/ui/gtkpagesetupunixdialog.ui:98 gtk/ui/gtkprintunixdialog.ui:672
-msgid "Portrait"
-msgstr "პორტრეტი"
-
-#: gtk/ui/gtkpagesetupunixdialog.ui:109 gtk/ui/gtkprintunixdialog.ui:674
-msgid "Reverse portrait"
-msgstr "პორტრეტის შებრუნება"
-
-#: gtk/ui/gtkpagesetupunixdialog.ui:121 gtk/ui/gtkprintunixdialog.ui:673
-msgid "Landscape"
-msgstr "ლანდშაფტი"
-
-#: gtk/ui/gtkpagesetupunixdialog.ui:132 gtk/ui/gtkprintunixdialog.ui:675
-=======
 #: gtk/print/ui/gtkpagesetupunixdialog.ui:101
 #: gtk/print/ui/gtkprintunixdialog.ui:744
 msgid "Portrait"
@@ -6716,7 +6271,6 @@
 
 #: gtk/print/ui/gtkpagesetupunixdialog.ui:135
 #: gtk/print/ui/gtkprintunixdialog.ui:747
->>>>>>> fef69881
 msgid "Reverse landscape"
 msgstr "ლანდშაფტის შებრუნება"
 
@@ -6756,33 +6310,6 @@
 msgstr "შეიყვანეთ სერვერის მისამართი…"
 
 #. this is the header for the printer status column in the print dialog
-<<<<<<< HEAD
-#: gtk/ui/gtkprintunixdialog.ui:142
-msgid "Status"
-msgstr "სტატუსი"
-
-#: gtk/ui/gtkprintunixdialog.ui:196
-msgid "Range"
-msgstr "დიაპაზონი"
-
-#: gtk/ui/gtkprintunixdialog.ui:209
-msgid "_All Pages"
-msgstr "ყველა გვერდი"
-
-#: gtk/ui/gtkprintunixdialog.ui:221
-msgid "C_urrent Page"
-msgstr "მიმდინარე გვერდი"
-
-#: gtk/ui/gtkprintunixdialog.ui:234
-msgid "Se_lection"
-msgstr "_მონიშნული"
-
-#: gtk/ui/gtkprintunixdialog.ui:247
-msgid "Pag_es:"
-msgstr "გვერდები:"
-
-#: gtk/ui/gtkprintunixdialog.ui:248 gtk/ui/gtkprintunixdialog.ui:261
-=======
 #: gtk/print/ui/gtkprintunixdialog.ui:142
 msgid "Status"
 msgstr "სტატუსი"
@@ -6809,7 +6336,6 @@
 
 #: gtk/print/ui/gtkprintunixdialog.ui:260
 #: gtk/print/ui/gtkprintunixdialog.ui:273
->>>>>>> fef69881
 msgid ""
 "Specify one or more page ranges,\n"
 " e.g. 1–3, 7, 11"
@@ -6817,93 +6343,6 @@
 "მიუთითეთ ერთი ან მეტი გვერდის დიაპაზონი.\n"
 "მაგ: 1-3, 7, 11"
 
-<<<<<<< HEAD
-#: gtk/ui/gtkprintunixdialog.ui:284
-msgid "Copies"
-msgstr "ასლები"
-
-#: gtk/ui/gtkprintunixdialog.ui:299
-msgid "Copie_s:"
-msgstr "ასლები:"
-
-#: gtk/ui/gtkprintunixdialog.ui:322
-msgid "C_ollate"
-msgstr "_შედარება"
-
-#: gtk/ui/gtkprintunixdialog.ui:333
-msgid "_Reverse"
-msgstr "_რევერსი"
-
-#: gtk/ui/gtkprintunixdialog.ui:363
-msgid "General"
-msgstr "ზოგადი"
-
-#: gtk/ui/gtkprintunixdialog.ui:405
-msgid "T_wo-sided:"
-msgstr "_ორივე-მხრიდან:"
-
-#: gtk/ui/gtkprintunixdialog.ui:427
-msgid "Pages per _side:"
-msgstr "გვერდი _თითოეულ მხარეს:"
-
-#: gtk/ui/gtkprintunixdialog.ui:451
-msgid "Page or_dering:"
-msgstr "გვერდის დალაგება:"
-
-#: gtk/ui/gtkprintunixdialog.ui:474
-msgid "_Only print:"
-msgstr "_მხოლოდ დაბეჭდვა:"
-
-#: gtk/ui/gtkprintunixdialog.ui:490
-msgid "All sheets"
-msgstr "ყველა გვერდი"
-
-#: gtk/ui/gtkprintunixdialog.ui:491
-msgid "Even sheets"
-msgstr "ლუწი გვერდები"
-
-#: gtk/ui/gtkprintunixdialog.ui:492
-msgid "Odd sheets"
-msgstr "კენტი გვერდები"
-
-#: gtk/ui/gtkprintunixdialog.ui:506
-msgid "Sc_ale:"
-msgstr "_გადიდება:"
-
-#: gtk/ui/gtkprintunixdialog.ui:551
-msgid "Paper"
-msgstr "ქაღალდი"
-
-#: gtk/ui/gtkprintunixdialog.ui:566
-msgid "Paper _type:"
-msgstr "_ქაღალდის ტიპი:"
-
-#: gtk/ui/gtkprintunixdialog.ui:588
-msgid "Paper _source:"
-msgstr "ქაღალდის _წყარო:"
-
-#: gtk/ui/gtkprintunixdialog.ui:610
-msgid "Output t_ray:"
-msgstr "გამოტანის თარო:"
-
-#: gtk/ui/gtkprintunixdialog.ui:655
-msgid "Or_ientation:"
-msgstr "_პრეზენტაცია:"
-
-#: gtk/ui/gtkprintunixdialog.ui:729
-msgid "Job Details"
-msgstr "დავალების დეტალები"
-
-#: gtk/ui/gtkprintunixdialog.ui:744
-msgid "Pri_ority:"
-msgstr "_პრიორიტეტი:"
-
-#: gtk/ui/gtkprintunixdialog.ui:765
-msgid "_Billing info:"
-msgstr "_ანგარიშთა ინფორმაცია:"
-
-#: gtk/ui/gtkprintunixdialog.ui:798
-=======
 #: gtk/print/ui/gtkprintunixdialog.ui:299
 msgid "Copies"
 msgstr "ასლები"
@@ -6989,38 +6428,24 @@
 msgstr "_ანგარიშთა ინფორმაცია:"
 
 #: gtk/print/ui/gtkprintunixdialog.ui:874
->>>>>>> fef69881
 msgid "Print Document"
 msgstr "დოკუმენტის დაბეჭდვა"
 
 #. this is one of the choices for the print at option in the print dialog
-<<<<<<< HEAD
-#: gtk/ui/gtkprintunixdialog.ui:811
-=======
 #: gtk/print/ui/gtkprintunixdialog.ui:887
->>>>>>> fef69881
 msgid "_Now"
 msgstr "ახლა"
 
 #. this is one of the choices for the print at option in the print dialog. It also serves as the label for an entry that allows the user to enter a time.
-<<<<<<< HEAD
-#: gtk/ui/gtkprintunixdialog.ui:825
-=======
 #: gtk/print/ui/gtkprintunixdialog.ui:901
->>>>>>> fef69881
 msgid "A_t:"
 msgstr "_დრო:"
 
 #. Ability to parse the am/pm format depends on actual locale. You can remove the am/pm values below for your locale if they are not supported.
-<<<<<<< HEAD
-#: gtk/ui/gtkprintunixdialog.ui:827 gtk/ui/gtkprintunixdialog.ui:829
-#: gtk/ui/gtkprintunixdialog.ui:845 gtk/ui/gtkprintunixdialog.ui:847
-=======
 #: gtk/print/ui/gtkprintunixdialog.ui:903
 #: gtk/print/ui/gtkprintunixdialog.ui:905
 #: gtk/print/ui/gtkprintunixdialog.ui:921
 #: gtk/print/ui/gtkprintunixdialog.ui:923
->>>>>>> fef69881
 msgid ""
 "Specify the time of print,\n"
 " e.g. 15∶30, 2∶35 pm, 14∶15∶20, 11∶46∶30 am, 4 pm"
@@ -7029,17 +6454,6 @@
 "მაგ: 15:30, საღამოს 2:35, 14:15:20, დილის 11:46:30, საღამოს 4"
 
 #. this is one of the choices for the print at option in the print dialog. It means that the print job will not be printed until it explicitly gets 'released'.
-<<<<<<< HEAD
-#: gtk/ui/gtkprintunixdialog.ui:859
-msgid "On _hold"
-msgstr "_შეჩერებულია"
-
-#: gtk/ui/gtkprintunixdialog.ui:861 gtk/ui/gtkprintunixdialog.ui:862
-msgid "Hold the job until it is explicitly released"
-msgstr "დავალების გაჩერება მისი ხელით გაშვებამდე"
-
-#: gtk/ui/gtkprintunixdialog.ui:889
-=======
 #: gtk/print/ui/gtkprintunixdialog.ui:935
 msgid "On _hold"
 msgstr "_შეჩერებულია"
@@ -7050,66 +6464,34 @@
 msgstr "დავალების გაჩერება მისი ხელით გაშვებამდე"
 
 #: gtk/print/ui/gtkprintunixdialog.ui:965
->>>>>>> fef69881
 msgid "Add Cover Page"
 msgstr "ყდის გვერდის დამატება"
 
 #. this is the label used for the option in the print dialog that controls the front cover page.
-<<<<<<< HEAD
-#: gtk/ui/gtkprintunixdialog.ui:904
-=======
 #: gtk/print/ui/gtkprintunixdialog.ui:980
->>>>>>> fef69881
 msgid "Be_fore:"
 msgstr "_ჯერ:"
 
 #. this is the label used for the option in the print dialog that controls the back cover page.
-<<<<<<< HEAD
-#: gtk/ui/gtkprintunixdialog.ui:925
-msgid "_After:"
-msgstr "_შემდეგ:"
-
-#: gtk/ui/gtkprintunixdialog.ui:954
-=======
 #: gtk/print/ui/gtkprintunixdialog.ui:1001
 msgid "_After:"
 msgstr "_შემდეგ:"
 
 #: gtk/print/ui/gtkprintunixdialog.ui:1030
->>>>>>> fef69881
 msgid "Job"
 msgstr "დავალება"
 
 #. This will appear as a tab label in the print dialog.
-<<<<<<< HEAD
-#: gtk/ui/gtkprintunixdialog.ui:984
-=======
 #: gtk/print/ui/gtkprintunixdialog.ui:1060
->>>>>>> fef69881
 msgid "Image Quality"
 msgstr "გამოსახულების ხარისხი"
 
 #. This will appear as a tab label in the print dialog.
-<<<<<<< HEAD
-#: gtk/ui/gtkprintunixdialog.ui:1013
-=======
 #: gtk/print/ui/gtkprintunixdialog.ui:1089
->>>>>>> fef69881
 msgid "Color"
 msgstr "ფერი"
 
 #. This will appear as a tab label in the print dialog. It's a typographical term, as in "Binding and finishing"
-<<<<<<< HEAD
-#: gtk/ui/gtkprintunixdialog.ui:1042
-msgid "Finishing"
-msgstr "სრულდება"
-
-#: gtk/ui/gtkprintunixdialog.ui:1071
-msgid "Advanced"
-msgstr "დამატებითი"
-
-#: gtk/ui/gtkprintunixdialog.ui:1087
-=======
 #: gtk/print/ui/gtkprintunixdialog.ui:1118
 msgid "Finishing"
 msgstr "სრულდება"
@@ -7119,7 +6501,6 @@
 msgstr "დამატებითი"
 
 #: gtk/print/ui/gtkprintunixdialog.ui:1163
->>>>>>> fef69881
 msgid "Some of the settings in the dialog conflict"
 msgstr "კონფლიქტი ფანჯრის რამდენიმე პარამეტრს შორის"
 
