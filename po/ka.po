# Georgian translation for GTK+.
# Copyright © 2006 The GTK Team
# This file is distributed under the same license as the GTK package.
#
# Gia Shervashidze <giasher@telenet.ge>, 2005.
# Vladimer Sichinava ვლადიმერ სიჭინავა <vsichi@gnome.org>, 2007, 2008.
# Zura Davitashvili <zdavitashvili0@gmail.com>, 2020.
# Ekaterine Papava <papava.e@gtu.ge>, 2023
#
msgid ""
msgstr ""
"Project-Id-Version: gtk\n"
"Report-Msgid-Bugs-To: https://gitlab.gnome.org/GNOME/gtk/-/issues/\n"
<<<<<<< HEAD
"POT-Creation-Date: 2023-09-20 23:56+0000\n"
"PO-Revision-Date: 2023-09-21 05:42+0200\n"
=======
"POT-Creation-Date: 2023-11-07 05:11+0000\n"
"PO-Revision-Date: 2023-11-09 10:39+0100\n"
>>>>>>> a45b66e1
"Last-Translator: Ekaterine Papava <papava.e@gtu.ge>\n"
"Language-Team: Georgian <http://mail.gnome.org/mailman/listinfo/gnome-ge-"
"list>\n"
"Language: ka\n"
"MIME-Version: 1.0\n"
"Content-Type: text/plain; charset=UTF-8\n"
"Content-Transfer-Encoding: 8bit\n"
"Plural-Forms: nplurals=1; plural=0;\n"
"X-Generator: Poedit 3.3.2\n"

#: gdk/broadway/gdkbroadway-server.c:135
#, c-format
msgid "Broadway display type not supported: %s"
msgstr "Boradway ჩვენების პროტოკოლი მხარდაუჭერელია: %s"

#: gdk/gdkclipboard.c:232
msgid "This clipboard cannot store data."
msgstr "გაცვლის ბაფერში ინფორმაციის დამახსოვრება შეუძლებელია."

#: gdk/gdkclipboard.c:287 gdk/gdkclipboard.c:785 gdk/gdkclipboard.c:1085
msgid "Cannot read from empty clipboard."
msgstr "გაცვლის ცარიელი ბუფერიდან წაკითხვა შეუძლებელია."

#: gdk/gdkclipboard.c:318 gdk/gdkclipboard.c:1135 gdk/gdkdrag.c:618
msgid "No compatible formats to transfer clipboard contents."
msgstr "გაცვლის ბაფერის შემცველობის შესანახად თავსებადი ფორმატი არ არსებობს."

#: gdk/gdkcontentprovider.c:106 gdk/gdkcontentproviderimpl.c:313
#: gdk/gdkcontentproviderimpl.c:532
#, c-format
msgid "Cannot provide contents as “%s”"
msgstr "შემცველობის \"%s\"-ად გამოტანა შეუძლებელია"

#: gdk/gdkcontentprovider.c:127
#, c-format
msgid "Cannot provide contents as %s"
msgstr "შემცველობის %s-ად გამოტანა შეუძლებელია"

#: gdk/gdkdisplay.c:164 gdk/gdkglcontext.c:448
msgid "The current backend does not support OpenGL"
msgstr "მიმდინარე უკანაბოლოს OpenGL-ის მხარდაჭერა არ გააჩნია"

<<<<<<< HEAD
#: gdk/gdkdisplay.c:1244 gdk/gdksurface.c:1252
msgid "Vulkan support disabled via GDK_DEBUG"
msgstr "Vulkan-ის მხარდაჭერა გამორთულია GDK_DEBUG-ით"

#: gdk/gdkdisplay.c:1276
msgid "GL support disabled via GDK_DEBUG"
msgstr "GL-ის მხარდაჭერა გათიშულია GDK_DEBUG-ის მიერ"

#: gdk/gdkdisplay.c:1574
msgid "No EGL configuration available"
msgstr "EGL-ის კონფიგურაცია მიუწვდომელია"

#: gdk/gdkdisplay.c:1582
msgid "Failed to get EGL configurations"
msgstr "EGL-ის კონფიგურაციის მიღების შეცდოა"

#: gdk/gdkdisplay.c:1612
msgid "No EGL configuration with required features found"
msgstr "მოთხოვნილი ფუნქციების მქონე EGL-ის კონფიგურაცია ნაპოვნი არაა"

#: gdk/gdkdisplay.c:1619
msgid "No perfect EGL configuration found"
msgstr "EGL-ის მისაღები კონფიგურაცია ნაპოვნი არაა"

#: gdk/gdkdisplay.c:1661
=======
#: gdk/gdkdisplay.c:1263 gdk/gdksurface.c:1252 gdk/gdkvulkancontext.c:1481
msgid "Vulkan support disabled via GDK_DEBUG"
msgstr "Vulkan-ის მხარდაჭერა გამორთულია GDK_DEBUG-ით"

#: gdk/gdkdisplay.c:1295
msgid "GL support disabled via GDK_DEBUG"
msgstr "GL-ის მხარდაჭერა გათიშულია GDK_DEBUG-ის მიერ"

#: gdk/gdkdisplay.c:1593
msgid "No EGL configuration available"
msgstr "EGL-ის კონფიგურაცია მიუწვდომელია"

#: gdk/gdkdisplay.c:1601
msgid "Failed to get EGL configurations"
msgstr "EGL-ის კონფიგურაციის მიღების შეცდოა"

#: gdk/gdkdisplay.c:1631
msgid "No EGL configuration with required features found"
msgstr "მოთხოვნილი ფუნქციების მქონე EGL-ის კონფიგურაცია ნაპოვნი არაა"

#: gdk/gdkdisplay.c:1638
msgid "No perfect EGL configuration found"
msgstr "EGL-ის მისაღები კონფიგურაცია ნაპოვნი არაა"

#: gdk/gdkdisplay.c:1680
>>>>>>> a45b66e1
#, c-format
msgid "EGL implementation is missing extension %s"
msgid_plural "EGL implementation is missing %2$d extensions: %1$s"
msgstr[0] "EGL-ის განხორციელებას %2$d გაფართოება აკლია: %1$s"

<<<<<<< HEAD
#: gdk/gdkdisplay.c:1694
msgid "libEGL not available in this sandbox"
msgstr "ამ იზოლირებულ გარემოში libEGL მიუწვდომელია"

#: gdk/gdkdisplay.c:1695
msgid "libEGL not available"
msgstr "libEGL მიუწვდომელია"

#: gdk/gdkdisplay.c:1705
msgid "Failed to create EGL display"
msgstr "EGL ეკრანის შექმნის შეცდომა"

#: gdk/gdkdisplay.c:1715
msgid "Could not initialize EGL display"
msgstr "EGL ეკრანის ინიციალიზაციის შეცდომა"

#: gdk/gdkdisplay.c:1726
=======
#: gdk/gdkdisplay.c:1713
msgid "libEGL not available in this sandbox"
msgstr "ამ იზოლირებულ გარემოში libEGL მიუწვდომელია"

#: gdk/gdkdisplay.c:1714
msgid "libEGL not available"
msgstr "libEGL მიუწვდომელია"

#: gdk/gdkdisplay.c:1724
msgid "Failed to create EGL display"
msgstr "EGL ეკრანის შექმნის შეცდომა"

#: gdk/gdkdisplay.c:1734
msgid "Could not initialize EGL display"
msgstr "EGL ეკრანის ინიციალიზაციის შეცდომა"

#: gdk/gdkdisplay.c:1745
>>>>>>> a45b66e1
#, c-format
msgid "EGL version %d.%d is too old. GTK requires %d.%d"
msgstr "EGL-ის ვერსია %d.%d ძალიან ძველია. GTK-ს ესაჭიროება %d.%d"

#: gdk/gdkdrop.c:130
msgid "Drag’n’drop from other applications is not supported."
msgstr "სხვა აპლიკაციებიდან DnD მხარდაჭერილი არაა."

#: gdk/gdkdrop.c:163
msgid "No compatible formats to transfer contents."
msgstr "შემცველობის გადატანის თავსებადი ფორმატების გარეშე."

#: gdk/gdkglcontext.c:407 gdk/x11/gdkglcontext-glx.c:642
msgid "No GL API allowed."
msgstr "GL API არ არის დაშვებული."

#: gdk/gdkglcontext.c:431 gdk/win32/gdkglcontext-win32-wgl.c:387
#: gdk/win32/gdkglcontext-win32-wgl.c:530
#: gdk/win32/gdkglcontext-win32-wgl.c:574 gdk/x11/gdkglcontext-glx.c:691
msgid "Unable to create a GL context"
msgstr "GL-ის კონტექსტის შექმნა შეუძლებელია"

#: gdk/gdkglcontext.c:1286
msgid "Anything but OpenGL ES disabled via GDK_DEBUG"
msgstr "ყველაფერი, OpenGL ES-ის გარდა გამორთულია GDK_DEBUG საშუალებით"

#: gdk/gdkglcontext.c:1295
#, c-format
msgid "Application does not support %s API"
msgstr "აპლიკაციას %s-ის API-ის მხარდაჭერა არ გააცნია"

#. translators: This is about OpenGL backend names, like
#. * "Trying to use X11 GLX, but EGL is already in use"
<<<<<<< HEAD
#: gdk/gdkglcontext.c:1864
=======
#: gdk/gdkglcontext.c:1954
>>>>>>> a45b66e1
#, c-format
msgid "Trying to use %s, but %s is already in use"
msgstr "%s გამოყენების მცდელობა, მაგრამ %s უკვე გამოიყენება"

#: gdk/gdktexture.c:530
msgid "Unknown image format."
msgstr "გამოსახულების ფაილის უცნობი ფორმატი."

#.
#. * Translators, the strings in the “keyboard label” context are
#. * display names for keyboard keys. Some of them have prefixes like
#. * XF86 or ISO_ — these should be removed in the translation. Similarly,
#. * underscores should be replaced by spaces. The prefix “KP_” stands
#. * for “key pad” and you may want to include that in your translation.
#. * Here are some examples of English translations:
#. * XF86AudioMute - Audio mute
#. * Scroll_lock   - Scroll lock
#. * KP_Space      - Space (keypad)
#.
#: gdk/keynamesprivate.h:6843
msgctxt "keyboard label"
msgid "BackSpace"
msgstr "Backspace"

#: gdk/keynamesprivate.h:6844
msgctxt "keyboard label"
msgid "Tab"
msgstr "Tab"

#: gdk/keynamesprivate.h:6845
msgctxt "keyboard label"
msgid "Return"
msgstr "Enter"

#: gdk/keynamesprivate.h:6846
msgctxt "keyboard label"
msgid "Pause"
msgstr "შეჩერება"

#: gdk/keynamesprivate.h:6847
msgctxt "keyboard label"
msgid "Scroll_Lock"
msgstr "Scroll Lock"

#: gdk/keynamesprivate.h:6848
msgctxt "keyboard label"
msgid "Sys_Req"
msgstr "Sys_Req"

#: gdk/keynamesprivate.h:6849
msgctxt "keyboard label"
msgid "Escape"
msgstr "Escape"

#: gdk/keynamesprivate.h:6850
msgctxt "keyboard label"
msgid "Multi_key"
msgstr "მრავალი"

#: gdk/keynamesprivate.h:6851
msgctxt "keyboard label"
msgid "Home"
msgstr "სახლი"

#: gdk/keynamesprivate.h:6852
msgctxt "keyboard label"
msgid "Left"
msgstr "მარცხენა"

#: gdk/keynamesprivate.h:6853
msgctxt "keyboard label"
msgid "Up"
msgstr "მაღლა"

#: gdk/keynamesprivate.h:6854
msgctxt "keyboard label"
msgid "Right"
msgstr "მარჯვენა"

#: gdk/keynamesprivate.h:6855
msgctxt "keyboard label"
msgid "Down"
msgstr "ქვემოთ"

#: gdk/keynamesprivate.h:6856 gtk/gtkshortcutlabel.c:217
msgctxt "keyboard label"
msgid "Page_Up"
msgstr "Page_Up"

#: gdk/keynamesprivate.h:6857 gtk/gtkshortcutlabel.c:220
msgctxt "keyboard label"
msgid "Page_Down"
msgstr "Page_Down"

#: gdk/keynamesprivate.h:6858
msgctxt "keyboard label"
msgid "End"
msgstr "დასასრული"

#: gdk/keynamesprivate.h:6859
msgctxt "keyboard label"
msgid "Begin"
msgstr "დაწყება"

#: gdk/keynamesprivate.h:6860
msgctxt "keyboard label"
msgid "Print"
msgstr "ბეჭდვა"

#: gdk/keynamesprivate.h:6861
msgctxt "keyboard label"
msgid "Insert"
msgstr "ჩასმა"

#: gdk/keynamesprivate.h:6862
msgctxt "keyboard label"
msgid "Num_Lock"
msgstr "Num Lock"

#. Translators: KP_ means “key pad” here
#: gdk/keynamesprivate.h:6864
msgctxt "keyboard label"
msgid "KP_Space"
msgstr "KP_Space"

#: gdk/keynamesprivate.h:6865
msgctxt "keyboard label"
msgid "KP_Tab"
msgstr "KP_Tab"

#: gdk/keynamesprivate.h:6866
msgctxt "keyboard label"
msgid "KP_Enter"
msgstr "KP_Enter"

#: gdk/keynamesprivate.h:6867
msgctxt "keyboard label"
msgid "KP_Home"
msgstr "სახლი"

#: gdk/keynamesprivate.h:6868
msgctxt "keyboard label"
msgid "KP_Left"
msgstr "მარცხენა"

#: gdk/keynamesprivate.h:6869
msgctxt "keyboard label"
msgid "KP_Up"
msgstr "KP_Up"

#: gdk/keynamesprivate.h:6870
msgctxt "keyboard label"
msgid "KP_Right"
msgstr "KP_Right"

#: gdk/keynamesprivate.h:6871
msgctxt "keyboard label"
msgid "KP_Down"
msgstr "KP_Down"

#: gdk/keynamesprivate.h:6872
msgctxt "keyboard label"
msgid "KP_Page_Up"
msgstr "KP_Page_Up"

#: gdk/keynamesprivate.h:6873
msgctxt "keyboard label"
msgid "KP_Prior"
msgstr "KP_Prior"

#: gdk/keynamesprivate.h:6874
msgctxt "keyboard label"
msgid "KP_Page_Down"
msgstr "KP_Page_Down"

#: gdk/keynamesprivate.h:6875
msgctxt "keyboard label"
msgid "KP_Next"
msgstr "KP_Next"

#: gdk/keynamesprivate.h:6876
msgctxt "keyboard label"
msgid "KP_End"
msgstr "KP_End"

#: gdk/keynamesprivate.h:6877
msgctxt "keyboard label"
msgid "KP_Begin"
msgstr "KP_Begin"

#: gdk/keynamesprivate.h:6878
msgctxt "keyboard label"
msgid "KP_Insert"
msgstr "KP_Insert"

#: gdk/keynamesprivate.h:6879
msgctxt "keyboard label"
msgid "KP_Delete"
msgstr "წაშლა"

#: gdk/keynamesprivate.h:6880
msgctxt "keyboard label"
msgid "Delete"
msgstr "წაშლა"

#: gdk/keynamesprivate.h:6881
msgctxt "keyboard label"
msgid "MonBrightnessUp"
msgstr "ეკრსიკაშმაღლ"

#: gdk/keynamesprivate.h:6882
msgctxt "keyboard label"
msgid "MonBrightnessDown"
msgstr "ეკრსიკაშდაბლ"

#: gdk/keynamesprivate.h:6883
msgctxt "keyboard label"
msgid "KbdBrightnessUp"
msgstr "KbdBrightnessUp"

#: gdk/keynamesprivate.h:6884
msgctxt "keyboard label"
msgid "KbdBrightnessDown"
msgstr "KbdBrightnessDown"

#: gdk/keynamesprivate.h:6885
msgctxt "keyboard label"
msgid "AudioMute"
msgstr "აუდიოსჩაჩუმება"

#: gdk/keynamesprivate.h:6886
msgctxt "keyboard label"
msgid "AudioMicMute"
msgstr "აუდიომიკროფონისჩაჩუმება"

#: gdk/keynamesprivate.h:6887
msgctxt "keyboard label"
msgid "AudioLowerVolume"
msgstr "აუდიოხმისდაწევა"

#: gdk/keynamesprivate.h:6888
msgctxt "keyboard label"
msgid "AudioRaiseVolume"
msgstr "აუდიოხმისაწევა"

#: gdk/keynamesprivate.h:6889
msgctxt "keyboard label"
msgid "AudioPlay"
msgstr "აუდიოდაკვრა"

#: gdk/keynamesprivate.h:6890
msgctxt "keyboard label"
msgid "AudioStop"
msgstr "აუდიოგაჩერება"

#: gdk/keynamesprivate.h:6891
msgctxt "keyboard label"
msgid "AudioNext"
msgstr "აუდიოშემდეგი"

#: gdk/keynamesprivate.h:6892
msgctxt "keyboard label"
msgid "AudioPrev"
msgstr "აუდიოწინა"

#: gdk/keynamesprivate.h:6893
msgctxt "keyboard label"
msgid "AudioRecord"
msgstr "აუდიოჩაწერა"

#: gdk/keynamesprivate.h:6894
msgctxt "keyboard label"
msgid "AudioPause"
msgstr "აუდიოშეჩერება"

#: gdk/keynamesprivate.h:6895
msgctxt "keyboard label"
msgid "AudioRewind"
msgstr "აუდიოგადახვევა"

#: gdk/keynamesprivate.h:6896
msgctxt "keyboard label"
msgid "AudioMedia"
msgstr "აუდიომედია"

#: gdk/keynamesprivate.h:6897
msgctxt "keyboard label"
msgid "Eject"
msgstr "გამოღება"

#: gdk/keynamesprivate.h:6898
msgctxt "keyboard label"
msgid "Explorer"
msgstr "Explorer"

#: gdk/keynamesprivate.h:6899
msgctxt "keyboard label"
msgid "Calculator"
msgstr "კალკულატორი"

#: gdk/keynamesprivate.h:6900
msgctxt "keyboard label"
msgid "Mail"
msgstr "წერილი"

#: gdk/keynamesprivate.h:6901
msgctxt "keyboard label"
msgid "WWW"
msgstr "WWW"

#: gdk/keynamesprivate.h:6902
msgctxt "keyboard label"
msgid "Search"
msgstr "ძებნა"

#: gdk/keynamesprivate.h:6903
msgctxt "keyboard label"
msgid "Tools"
msgstr "ხელსაწყოები"

#: gdk/keynamesprivate.h:6904
msgctxt "keyboard label"
msgid "ScreenSaver"
msgstr "ეკრანის დამცველი"

#: gdk/keynamesprivate.h:6905
msgctxt "keyboard label"
msgid "Battery"
msgstr "კვების ელემენტი"

#: gdk/keynamesprivate.h:6906
msgctxt "keyboard label"
msgid "Launch1"
msgstr "Launch1"

#: gdk/keynamesprivate.h:6907
msgctxt "keyboard label"
msgid "Forward"
msgstr "წინ"

#: gdk/keynamesprivate.h:6908
msgctxt "keyboard label"
msgid "Back"
msgstr "უკან"

#: gdk/keynamesprivate.h:6909
msgctxt "keyboard label"
msgid "Sleep"
msgstr "ძილი"

#: gdk/keynamesprivate.h:6910
msgctxt "keyboard label"
msgid "Hibernate"
msgstr "პროგრამული ძილი"

#: gdk/keynamesprivate.h:6911
msgctxt "keyboard label"
msgid "WLAN"
msgstr "WLAN"

#: gdk/keynamesprivate.h:6912
msgctxt "keyboard label"
msgid "WebCam"
msgstr "ვებკამერა"

#: gdk/keynamesprivate.h:6913
msgctxt "keyboard label"
msgid "Display"
msgstr "ეკრანი"

#: gdk/keynamesprivate.h:6914
msgctxt "keyboard label"
msgid "TouchpadToggle"
msgstr "თაჩპედისგადართვა"

#: gdk/keynamesprivate.h:6915
msgctxt "keyboard label"
msgid "WakeUp"
msgstr "გაღვიძება"

#: gdk/keynamesprivate.h:6916
msgctxt "keyboard label"
msgid "Suspend"
msgstr "ძილი"

#: gdk/loaders/gdkjpeg.c:63
#, c-format
msgid "Error interpreting JPEG image file (%s)"
msgstr "JPEG გამოსახულების ფაილის კითხვის შეცდომა (%s)"

#: gdk/loaders/gdkjpeg.c:194
#, c-format
msgid "Unsupported JPEG colorspace (%d)"
msgstr "მხარდაუჭერელი JPEG ფერთა სივრცე (%d)"

#: gdk/loaders/gdkjpeg.c:203 gdk/loaders/gdkpng.c:280 gdk/loaders/gdktiff.c:472
#, c-format
msgid "Not enough memory for image size %ux%u"
msgstr "არასაკმარისი მეხსიერება გამოსახულების ჩასატვირთად %ux%u"

#: gdk/loaders/gdkpng.c:118
#, c-format
msgid "Error reading png (%s)"
msgstr "PNG-ის წაკითხვის შეცდომა (%s)"

#: gdk/loaders/gdkpng.c:211
#, c-format
msgid "Unsupported depth %u in png image"
msgstr "PNG გამოსახულების მხარდაუჭერელი ფერთა სიღრმე %u"

#: gdk/loaders/gdkpng.c:261
#, c-format
msgid "Unsupported color type %u in png image"
msgstr "PNG გამოსახულების ფერების მხარდაუჭერელი ტიპი %u"

#: gdk/loaders/gdktiff.c:358
msgid "Failed to load RGB data from TIFF file"
msgstr "RGB მონაცემების ჩატვირთვა TIFF ფაილიდან ვერ შედგა"

#: gdk/loaders/gdktiff.c:401
msgid "Could not load TIFF data"
msgstr "TIFF-ის მონაცემების ჩატვირთვის შეცდომა"

#: gdk/loaders/gdktiff.c:484
#, c-format
msgid "Reading data failed at row %d"
msgstr "მონაცემების კითხვის შეცდომა %d-ე ხაზზე"

#: gdk/macos/gdkmacospasteboard.c:211 gdk/wayland/gdkclipboard-wayland.c:240
#: gdk/wayland/gdkdrop-wayland.c:207 gdk/wayland/gdkprimary-wayland.c:343
#: gdk/win32/gdkdrop-win32.c:1018 gdk/win32/gdkdrop-win32.c:1063
#: gdk/x11/gdkclipboard-x11.c:807 gdk/x11/gdkdrop-x11.c:235
msgid "No compatible transfer format found"
msgstr "გადატანის თავსებადი ფორმატი ნაპოვნი არაა"

#: gdk/macos/gdkmacospasteboard.c:297
#, c-format
msgid "Failed to decode contents with mime-type of '%s'"
msgstr "Mime-type '%s'-ის მქონე შემცველობის დეკოდირება შეუძლებელია"

#: gdk/win32/gdkclipdrop-win32.c:721
#, c-format
msgid "Cannot claim clipboard ownership. OpenClipboard() timed out."
msgstr ""
"გაცვლის ბუფერის მფლობელობის გამოცხადება შეუძლებელია. OpenClipboard()-ის ვადა "
"გავიდა."

#: gdk/win32/gdkclipdrop-win32.c:731
#, c-format
msgid "Cannot claim clipboard ownership. Another process claimed it before us."
msgstr ""
"გაცვლის ბუფერის მფლობელობის გამოცხადება შეუძლებელია. ის ჩვენამდე სხვა "
"პროცესმა დაისაკუთრა."

#: gdk/win32/gdkclipdrop-win32.c:745
#, c-format
msgid "Cannot claim clipboard ownership. OpenClipboard() failed: 0x%lx."
msgstr ""
"გაცვლის ბუფერის მფლობელობის გამოცხადება შეუძლებელია. OpenClipboard()-ის "
"შეცდომა 0x%lx."

#: gdk/win32/gdkclipdrop-win32.c:757
#, c-format
msgid "Cannot claim clipboard ownership. EmptyClipboard() failed: 0x%lx."
msgstr ""
"გაცვლის ბუფერის მფლობელობის გამოცხადება შეუძლებელია. EmptyClipboard()-ის "
"შეცდომა 0x%lx."

#: gdk/win32/gdkclipdrop-win32.c:800
#, c-format
msgid "Cannot set clipboard data. OpenClipboard() timed out."
msgstr ""
"გაცვლის ბუფერის მონაცემების ჩაწერა შეუძლებელია. OpenCliboard()-ის ვადა "
"გავიდა."

#: gdk/win32/gdkclipdrop-win32.c:810 gdk/win32/gdkclipdrop-win32.c:841
#, c-format
msgid "Cannot set clipboard data. Another process claimed clipboard ownership."
msgstr ""
"გაცვლის ბუფერის მონაცემების ჩაწერა შეუძლებელია. ის სხვა პროცესმა დაისაკუთრა."

#: gdk/win32/gdkclipdrop-win32.c:824
#, c-format
msgid "Cannot set clipboard data. OpenClipboard() failed: 0x%lx."
msgstr ""
"გაცვლის ბუფერის მონაცემების ჩაწერა შეუძლებელია. OpenClipboard()-ის შეცდომა: "
"0x%lx."

#: gdk/win32/gdkclipdrop-win32.c:876
#, c-format
msgid "Cannot get clipboard data. GlobalLock(0x%p) failed: 0x%lx."
msgstr ""
"გაცვლის ბუფერის მონაცემების მიღება შეუძლებელია. GlobalLock(0x%p)-ის შეცდომა: "
"0x%lx."

#: gdk/win32/gdkclipdrop-win32.c:887
#, c-format
msgid "Cannot get clipboard data. GlobalSize(0x%p) failed: 0x%lx."
msgstr ""
"გაცვლის ბუფერის მონაცემების მიღება შეუძლებელია. GlobalSize(0x%p)-ის შეცდომა: "
"0x%lx."

#: gdk/win32/gdkclipdrop-win32.c:900
#, c-format
msgid ""
"Cannot get clipboard data. Failed to allocate %s bytes to store the data."
msgstr ""
"გაცვლის ბუფერის მონაცემების მიღება შეუძლებელია. მონაცემების დასამახსოვრებლად "
"საჭირო %s ბაიტის გამოყოფა შეუძლებელია."

#: gdk/win32/gdkclipdrop-win32.c:932
#, c-format
msgid "Cannot get clipboard data. OpenClipboard() timed out."
msgstr ""
"გაცვლის ბუფერის მონაცემების მიღება შეუძლებელია. OpenClipboard()-ის ვადა "
"გავიდა."

#: gdk/win32/gdkclipdrop-win32.c:942
#, c-format
msgid "Cannot get clipboard data. Clipboard ownership changed."
msgstr ""
"გაცვლის ბუფერის მონაცემების მიღება შეუძლებელია. ბუფერის მფლობელი შეიცვალა."

#: gdk/win32/gdkclipdrop-win32.c:952
#, c-format
msgid ""
"Cannot get clipboard data. Clipboard data changed before we could get it."
msgstr ""
"გაცვლის ბუფერის მონაცემების მიღება შეუძლებელია. ბუფერის მონაცემები მანამდე "
"შეიცვალა, სანამ ჩვენ მივიღებდით."

#: gdk/win32/gdkclipdrop-win32.c:969
#, c-format
msgid "Cannot get clipboard data. OpenClipboard() failed: 0x%lx."
msgstr ""
"გაცვლის ბუფერის მონაცემების მიღება შეუძლებელია. OpenClipboard()-ის შეცდომა: "
"0x%lx."

#: gdk/win32/gdkclipdrop-win32.c:994
#, c-format
msgid "Cannot get clipboard data. No compatible transfer format found."
msgstr ""
"გაცვლის ბუფერის მონაცემების მიღება შეუძლებელია. გადატანის შესაბამისი ფორმატი "
"ნაპოვნი არაა."

#: gdk/win32/gdkclipdrop-win32.c:1004
#, c-format
msgid "Cannot get clipboard data. GetClipboardData() failed: 0x%lx."
msgstr ""
"გაცვლის ბუფერის მონაცემების მიღება შეუძლებელია. GetClipboardData()-ის "
"შეცდომა: 0x%lx."

#: gdk/win32/gdkdrop-win32.c:949
#, c-format
msgid "Cannot get DnD data. GlobalLock(0x%p) failed: 0x%lx."
msgstr ""
"DnD-ის მონაცემების მიღების შეცდომა. GlobalLock(0x%p)-ის შეცდომა: 0x%lx."

#: gdk/win32/gdkdrop-win32.c:958
#, c-format
msgid "Cannot get DnD data. GlobalSize(0x%p) failed: 0x%lx."
msgstr ""
"DnD-ის მონაცემების მიღების შეცდომა. GlobalSize(0x%p)-ის შეცდომა: 0x%lx."

#: gdk/win32/gdkdrop-win32.c:969
#, c-format
msgid "Cannot get DnD data. Failed to allocate %s bytes to store the data."
msgstr ""
"DnD-ის მონაცემების მიღების შეცდომა. მონაცემების შესანახად საჭირო %s ბაიტის "
"გამოყოფა შეუძლებელია."

#: gdk/win32/gdkdrop-win32.c:1037
#, c-format
msgid "GDK surface 0x%p is not registered as a drop target"
msgstr "GDK-ის ზედაპირი 0x%p ვარდნის სამიზნედ რეგისტრირებული არაა"

#: gdk/win32/gdkdrop-win32.c:1044
#, c-format
msgid "Target context record 0x%p has no data object"
msgstr "სამიზნე კონტექსტის ჩანაწერს 0x%p მონაცემების ობიექტი არ გააჩნია"

#: gdk/win32/gdkdrop-win32.c:1082
#, c-format
msgid "IDataObject_GetData (0x%x) failed, returning 0x%lx"
msgstr "IDataObject_GetData (0x%x) -ის შეცდომა, დააბრუნა 0x%lx"

#: gdk/win32/gdkdrop-win32.c:1114
#, c-format
msgid "Failed to transmute DnD data W32 format 0x%x to %p (%s)"
msgstr "DnD-ის W32 მონაცემების ფორმატის 0x%x-დან %p-ში (%s) გადაყვანის შეცდომა"

#: gdk/win32/gdkglcontext-win32-wgl.c:319
msgid "No GL implementation is available"
msgstr "GL-ის იმპლემენტაცია არ არსებობს"

#: gdk/win32/gdkglcontext-win32-wgl.c:396
#, c-format
msgid "WGL version %d.%d is too low, need at least %d.%d"
msgstr "WGL-ის ვერსია %d.%d ძალიან ძველია. საჭიროა მინიმუმ %d.%d"

#: gdk/win32/gdkglcontext-win32-wgl.c:414
#, c-format
msgid "GL implementation cannot share GL contexts"
msgstr "GL-ის განხორციელებებს GL-ის კონტექსტების გაზიარება არ შეუძლიათ"

#: gdk/win32/gdkglcontext-win32-wgl.c:696
msgid "No available configurations for the given pixel format"
msgstr "მითითებული პიქსელის ფორმატისთვის ხელმისაწვდომი კონფიგურაციების გარეშე"

#: gdk/win32/gdkhdataoutputstream-win32.c:63
msgid "writing a closed stream"
msgstr "დახურული ნაკადის ჩაწერა"

#: gdk/win32/gdkhdataoutputstream-win32.c:85
msgid "g_try_realloc () failed"
msgstr "g_try_realloc ()-ის შეცდომა"

#: gdk/win32/gdkhdataoutputstream-win32.c:93
#: gdk/win32/gdkhdataoutputstream-win32.c:231
msgid "GlobalReAlloc() failed: "
msgstr "GlobalReAlloc()-ის შეცდომა: "

#: gdk/win32/gdkhdataoutputstream-win32.c:105
msgid "Ran out of buffer space (buffer size is fixed)"
msgstr "ბუფერის ადგილი ამოიწურა (ბუფერის ზომა მუდმივია)"

#: gdk/win32/gdkhdataoutputstream-win32.c:203
msgid "Can’t transmute a single handle"
msgstr "ერთი მაჩვენებელიც კი ვერ გადავიყვანე"

#: gdk/win32/gdkhdataoutputstream-win32.c:215
#, c-format
msgid "Failed to transmute %zu bytes of data from %s to %u"
msgstr "%zu ბაიტი მონაცემების %s-დან %u-ზე გადაყვანის შეცდომა"

#: gdk/win32/gdkhdataoutputstream-win32.c:250
msgid "GlobalLock() failed: "
msgstr "GlobalLock()-ის შეცდომა: "

#: gdk/win32/gdkhdataoutputstream-win32.c:364
msgid "GlobalAlloc() failed: "
msgstr "GlobalAlloc()-ის შეცდომა: "

#: gdk/x11/gdkapplaunchcontext-x11.c:299
#, c-format
msgid "Starting “%s”"
msgstr "\"%s\"-ის გაშვება"

#: gdk/x11/gdkapplaunchcontext-x11.c:312
#, c-format
msgid "Opening “%s”"
msgstr "იხსნება “%s”"

#: gdk/x11/gdkapplaunchcontext-x11.c:317
#, c-format
msgid "Opening %d Item"
msgid_plural "Opening %d Items"
msgstr[0] "იხსნება %d საგანი"

#: gdk/x11/gdkclipboard-x11.c:477
msgid "Clipboard manager could not store selection."
msgstr "გაცვლის ბაფერის მმართველის შეცდომა მონიშნულის დამახსოვრებისას."

#: gdk/x11/gdkclipboard-x11.c:657
msgid "Cannot store clipboard. No clipboard manager is active."
msgstr ""
"გაცვლის ბაფერის დამახსოვრება შეუძლებელია. ბაფერის მმართველი აქტიური არაა."

#: gdk/x11/gdkglcontext-glx.c:810
msgid "No GLX configurations available"
msgstr "GLX-ის კონფიგურაციები მიუწვდომელია"

#: gdk/x11/gdkglcontext-glx.c:883
msgid "No GLX configuration with required features found"
msgstr "მოთხოვნილი ფუნქციების მქონე GLX-ის კონფიგურაცია ნაპოვნი არაა"

#: gdk/x11/gdkglcontext-glx.c:957
msgid "GLX is not supported"
msgstr "GLX მხარდაჭერილი არაა"

#: gdk/x11/gdkselectioninputstream-x11.c:467
#, c-format
msgid "Format %s not supported"
msgstr "ფორმატი მხარდაუჭერელია: %s"

#: gdk/x11/gdktextlistconverter-x11.c:65 gdk/x11/gdktextlistconverter-x11.c:105
msgid "Not enough space in destination"
msgstr "დანიშნულების წერტილში საკმარისი ადგილი არაა"

#: gdk/x11/gdktextlistconverter-x11.c:91 gdk/x11/gdktextlistconverter-x11.c:195
msgid "Need complete input to do conversion"
msgstr "გადაყვანისთვის შეყვანა დასრულებული უნდა იყოს"

#: gdk/x11/gdktextlistconverter-x11.c:216
#: gdk/x11/gdktextlistconverter-x11.c:250
msgid "Invalid byte sequence in conversion input"
msgstr "შეტანილ ტექსტში ბაიტების მიმდევრობა მცდარია"

#: gdk/x11/gdktextlistconverter-x11.c:242
msgid "Invalid formats in compound text conversion."
msgstr "არასწორი ფორმატები შედგენილი ტექსტის გადაყვანისას."

#: gdk/x11/gdktextlistconverter-x11.c:259
#, c-format
msgid "Unsupported encoding “%s”"
msgstr "კოდირება \"%s\" მხარდაუჭერელია"

#: gsk/gl/gskglrenderer.c:132
#, c-format
msgid "This GLES %d.%d implementation does not support half-float vertex data"
msgstr ""
"GLES %d.%d-ის ამ განხორციელებას ნახევრად-მცურავმძიმიანი წვეროების "
"მონაცემების მხარდაჭერა არ გააჩნია"

#: gtk/a11y/gtkatspiaction.c:239
msgctxt "accessibility"
msgid "Click"
msgstr "დააწკაპუნეთ"

#: gtk/a11y/gtkatspiaction.c:240
msgctxt "accessibility"
msgid "Clicks the button"
msgstr "დააწექით ღილაკს"

#: gtk/a11y/gtkatspiaction.c:290
msgctxt "accessibility"
msgid "Toggle"
msgstr "გადართვა"

#: gtk/a11y/gtkatspiaction.c:291
msgctxt "accessibility"
msgid "Toggles the switch"
msgstr "მდგომარეობის გადართვა"

#: gtk/a11y/gtkatspiaction.c:371
msgctxt "accessibility"
msgid "Select"
msgstr "მონიშვნა"

#: gtk/a11y/gtkatspiaction.c:372
msgctxt "accessibility"
msgid "Selects the color"
msgstr "ფერის არჩევა"

#: gtk/a11y/gtkatspiaction.c:379 gtk/a11y/gtkatspiaction.c:439
#: gtk/a11y/gtkatspiaction.c:495 gtk/a11y/gtkatspiaction.c:603
#: gtk/a11y/gtkatspiaction.c:690
msgctxt "accessibility"
msgid "Activate"
msgstr "აქტივაცია"

#: gtk/a11y/gtkatspiaction.c:380
msgctxt "accessibility"
msgid "Activates the color"
msgstr "ფერის აქტივაცია"

#: gtk/a11y/gtkatspiaction.c:387
msgctxt "accessibility"
msgid "Customize"
msgstr "მორგება"

#: gtk/a11y/gtkatspiaction.c:388
msgctxt "accessibility"
msgid "Customizes the color"
msgstr "ფერის მორგება"

#: gtk/a11y/gtkatspiaction.c:440
msgctxt "accessibility"
msgid "Activates the expander"
msgstr "გაააქტიურებს გამფართოებელს"

#: gtk/a11y/gtkatspiaction.c:496 gtk/a11y/gtkatspiaction.c:604
#: gtk/a11y/gtkatspiaction.c:691
msgctxt "accessibility"
msgid "Activates the entry"
msgstr "ელემენტის აქტივაცია"

#: gtk/a11y/gtkatspiaction.c:503
msgctxt "accessibility"
msgid "Activate primary icon"
msgstr "ძირითადი ხატულას აქტივაცია"

#: gtk/a11y/gtkatspiaction.c:504
msgctxt "accessibility"
msgid "Activates the primary icon of the entry"
msgstr "ჩანაწერის ძირითადი ხატულას აქტივაცია"

#: gtk/a11y/gtkatspiaction.c:511
msgctxt "accessibility"
msgid "Activate secondary icon"
msgstr "მეორადი ხატულას აქტივაცია"

#: gtk/a11y/gtkatspiaction.c:512
msgctxt "accessibility"
msgid "Activates the secondary icon of the entry"
msgstr "ჩანაწერის მეორადი ხატულას აქტივაცია"

#: gtk/a11y/gtkatspiaction.c:611
msgctxt "accessibility"
msgid "Peek"
msgstr "ჭვრეტა"

#: gtk/a11y/gtkatspiaction.c:612
msgctxt "accessibility"
msgid "Shows the contents of the password entry"
msgstr "პაროლის ჩვენება"

#: gtk/a11y/gtkatspiaction.c:698
msgctxt "accessibility"
msgid "Clear"
msgstr "გაწმენდა"

#: gtk/a11y/gtkatspiaction.c:699
msgctxt "accessibility"
msgid "Clears the contents of the entry"
msgstr "ელემენტის შიგთავსის გასუფთავება"

#: gtk/a11y/gtkatspiroot.c:256 gtk/gtkaccessible.c:834
msgctxt "accessibility"
msgid "application"
msgstr "აპლიკაცია"

#: gtk/css/gtkcssdataurl.c:69
#, c-format
msgid "Not a data: URL"
msgstr "არ წარმოადგენს მონაცემს: URL"

#: gtk/css/gtkcssdataurl.c:82
#, c-format
msgid "Malformed data: URL"
msgstr "არასწორი მონაცემები: URL"

#: gtk/css/gtkcssdataurl.c:140
#, c-format
msgid "Could not unescape string"
msgstr "სტრიქონის დამამთავრებელი სიმბოლოების მოცილება შეუძლებელია"

#: gtk/deprecated/gtkappchooserbutton.c:323
msgid "Other app…"
msgstr "სხვა აპი…"

#: gtk/deprecated/gtkappchooserdialog.c:215
#: gtk/deprecated/gtkappchooserdialog.c:266
msgid "Select Application"
msgstr "აირჩიეთ აპლიკაცია"

#. Translators: %s is a filename
#: gtk/deprecated/gtkappchooserdialog.c:222
#, c-format
msgid "Opening “%s”."
msgstr "იხსნება “%s”."

#: gtk/deprecated/gtkappchooserdialog.c:223
#, c-format
msgid "No applications found for “%s”"
msgstr "\"%s\"-სთვის აპლიკაცია ნაპოვნი არაა"

#. Translators: %s is a file type description
#: gtk/deprecated/gtkappchooserdialog.c:228
#, c-format
msgid "Opening “%s” files."
msgstr "\"%s\" ფაილის გახსნა."

#: gtk/deprecated/gtkappchooserdialog.c:230
#, c-format
msgid "No applications found for “%s” files"
msgstr "\"%s\"-სთვის აპლიკაცია ნაპოვნი არაა"

#: gtk/deprecated/gtkappchooserdialog.c:432
msgid "Failed to start GNOME Software"
msgstr "GNOME-ის პროგრამის გაშვების შეცდომა"

#: gtk/deprecated/gtkappchooserwidget.c:525
msgid "Default App"
msgstr "ნაგულისხმევი აპი"

#: gtk/deprecated/gtkappchooserwidget.c:575
#, c-format
msgid "No apps found for “%s”."
msgstr "\"%s\"-სთვის აპლიკაცია ნაპოვნი არაა."

#: gtk/deprecated/gtkappchooserwidget.c:658
msgid "Recommended Apps"
msgstr "რეკომენდებული აპები"

#: gtk/deprecated/gtkappchooserwidget.c:673
msgid "Related Apps"
msgstr "დაკავშირებული აპები"

#: gtk/deprecated/gtkappchooserwidget.c:687
msgid "Other Apps"
msgstr "სხვა აპები"

#. This label is displayed in a treeview cell displaying
#. * a disabled accelerator key combination.
#.
#: gtk/deprecated/gtkcellrendereraccel.c:294
msgctxt "Accelerator"
msgid "Disabled"
msgstr "გამორთულია"

#. This label is displayed in a treeview cell displaying
#. * an accelerator key combination that is not valid according
#. * to gtk_accelerator_valid().
#.
#: gtk/deprecated/gtkcellrendereraccel.c:304
msgctxt "Accelerator"
msgid "Invalid"
msgstr "არასწორი"

#. This label is displayed in a treeview cell displaying an accelerator
#. * when the cell is clicked to change the acelerator.
#.
#: gtk/deprecated/gtkcellrendereraccel.c:436
#: gtk/deprecated/gtkcellrendereraccel.c:729
msgid "New accelerator…"
msgstr "ახალი აქსელერატორი…"

#: gtk/deprecated/gtkcellrendererprogress.c:132
#: gtk/deprecated/gtkcellrendererprogress.c:322
#: gtk/deprecated/gtkcellrendererprogress.c:352
#, c-format
msgctxt "progress bar label"
msgid "%d %%"
msgstr "%d %%"

#: gtk/deprecated/gtkcolorbutton.c:183 gtk/deprecated/gtkcolorbutton.c:314
#: gtk/gtkcolordialog.c:411
msgid "Pick a Color"
msgstr "ფერის არჩევა"

#: gtk/deprecated/gtkcolorbutton.c:505 gtk/gtkcolorchooserwidget.c:313
#: gtk/gtkcolordialogbutton.c:335
#, c-format
msgid "Red %d%%, Green %d%%, Blue %d%%, Alpha %d%%"
msgstr "წითელი %d%%, მწვანე %d%%, ლურჯი %d%%, ალფა %d%%"

#: gtk/deprecated/gtkcolorbutton.c:511 gtk/gtkcolorchooserwidget.c:319
#: gtk/gtkcolordialogbutton.c:341
#, c-format
msgid "Red %d%%, Green %d%%, Blue %d%%"
msgstr "წითელი %d%%, მწვანე %d%%, ლურჯი %d%%"

#: gtk/deprecated/gtkfontbutton.c:396
msgid "Sans 12"
msgstr "Sans 12"

#: gtk/deprecated/gtkfontbutton.c:507 gtk/deprecated/gtkfontbutton.c:624
#: gtk/gtkfontdialog.c:596
msgid "Pick a Font"
msgstr "აირჩიეთ შრიფტი"

<<<<<<< HEAD
#: gtk/deprecated/gtkfontbutton.c:600 gtk/gtkfilechooserwidget.c:3871
=======
#: gtk/deprecated/gtkfontbutton.c:600 gtk/gtkfilechooserwidget.c:3806
>>>>>>> a45b66e1
#: gtk/gtkfontdialogbutton.c:126 gtk/inspector/visual.ui:169
msgid "Font"
msgstr "შრიფტი"

#: gtk/deprecated/gtkfontbutton.c:1155 gtk/gtkfontdialogbutton.c:652
msgctxt "font"
msgid "None"
msgstr "არცერთი"

#: gtk/deprecated/gtklockbutton.c:294 gtk/ui/gtklockbutton.ui:20
msgid "Lock"
msgstr "ჩაკეტვა"

#: gtk/deprecated/gtklockbutton.c:308 gtk/ui/gtklockbutton.ui:26
msgid "Unlock"
msgstr "განბლოკვა"

#: gtk/deprecated/gtklockbutton.c:322
msgid ""
"Dialog is unlocked.\n"
"Click to prevent further changes"
msgstr ""
"ფანჯარა განბლოკილია.\n"
"მეტი ცვლილების შეტანის ასაკრძალად დააწკაპუნეთ"

#: gtk/deprecated/gtklockbutton.c:336
msgid ""
"Dialog is locked.\n"
"Click to make changes"
msgstr ""
"ფანჯარა დაბლოკილია.\n"
"ცვლილებების შესატანად დააწკაპუნეთ"

#: gtk/deprecated/gtklockbutton.c:350
msgid ""
"System policy prevents changes.\n"
"Contact your system administrator"
msgstr ""
"სისტემის წესები ცვლილებებს გიკრძალავთ.\n"
"დაუკავშირდით თქვენს სისტემურ ადმინისტრატორს"

#: gtk/deprecated/gtkshow.c:183
msgid "Could not show link"
msgstr "ბმულის ჩვენების შეცდომა"

#: gtk/deprecated/gtkvolumebutton.c:236
msgid "Muted"
msgstr "ხმა გამორთული"

#: gtk/deprecated/gtkvolumebutton.c:240
msgid "Full Volume"
msgstr "სრული ხმა"

#. Translators: this is the percentage of the current volume,
#. * as used in the tooltip, eg. "49 %".
#. * Translate the "%d" to "%Id" if you want to use localised digits,
#. * or otherwise translate the "%d" to "%d".
#.
#: gtk/deprecated/gtkvolumebutton.c:253
#, c-format
msgctxt "volume percentage"
msgid "%d %%"
msgstr "%d %%"

#: gtk/gtkaboutdialog.c:119 gtk/ui/gtkaboutdialog.ui:173
msgid "License"
msgstr "ლიცენზია"

#: gtk/gtkaboutdialog.c:120
msgid "Custom License"
msgstr "ლიცენზიის ხელით მითითება"

#: gtk/gtkaboutdialog.c:121
msgid "GNU General Public License, version 2 or later"
msgstr "GNU Lesser General Public License Version 2"

#: gtk/gtkaboutdialog.c:122
msgid "GNU General Public License, version 3 or later"
msgstr "GNU Lesser General Public License Version 3"

#: gtk/gtkaboutdialog.c:123
msgid "GNU Lesser General Public License, version 2.1 or later"
msgstr "GNU Lesser General Public License Version 2.1"

#: gtk/gtkaboutdialog.c:124
msgid "GNU Lesser General Public License, version 3 or later"
msgstr "GNU Lesser General Public License Version 3"

#: gtk/gtkaboutdialog.c:125
msgid "BSD 2-Clause License"
msgstr "BSD 2-Clause License"

#: gtk/gtkaboutdialog.c:126
msgid "The MIT License (MIT)"
msgstr "The MIT License (MIT)"

#: gtk/gtkaboutdialog.c:127
msgid "Artistic License 2.0"
msgstr "ხელოვანების ლიცენზია"

#: gtk/gtkaboutdialog.c:128
msgid "GNU General Public License, version 2 only"
msgstr "GNU Lesser General Public License Version 2"

#: gtk/gtkaboutdialog.c:129
msgid "GNU General Public License, version 3 only"
msgstr "GNU Lesser General Public License Version 3"

#: gtk/gtkaboutdialog.c:130
msgid "GNU Lesser General Public License, version 2.1 only"
msgstr "GNU Lesser General Public License Version 2.1"

#: gtk/gtkaboutdialog.c:131
msgid "GNU Lesser General Public License, version 3 only"
msgstr "GNU Lesser General Public License Version 3"

#: gtk/gtkaboutdialog.c:132
msgid "GNU Affero General Public License, version 3 or later"
msgstr "GNU Lesser General Public License Version 3"

#: gtk/gtkaboutdialog.c:133
msgid "GNU Affero General Public License, version 3 only"
msgstr "GNU General Public License Version 3"

#: gtk/gtkaboutdialog.c:134
msgid "BSD 3-Clause License"
msgstr "BSD 3-Clause License"

#: gtk/gtkaboutdialog.c:135
msgid "Apache License, Version 2.0"
msgstr "Apache License, Version 2.0"

#: gtk/gtkaboutdialog.c:136
msgid "Mozilla Public License 2.0"
msgstr "Mozilla Public License 2.0"

#: gtk/gtkaboutdialog.c:963
msgid "Website"
msgstr "ვებსაიტი"

#: gtk/gtkaboutdialog.c:999 gtk/ui/gtkapplication-quartz.ui:6
#, c-format
msgid "About %s"
msgstr "%s-ის შესახებ"

#: gtk/gtkaboutdialog.c:2089
msgid "Created by"
msgstr "შექმნილია"

#: gtk/gtkaboutdialog.c:2092
msgid "Documented by"
msgstr "დოკუმენტაცია"

#: gtk/gtkaboutdialog.c:2102
msgid "Translated by"
msgstr "თარგმნა"

#: gtk/gtkaboutdialog.c:2107
msgid "Design by"
msgstr "დიზაინი"

#. Translators: this is the license preamble; the string at the end
#. * contains the name of the license as link text.
#.
#: gtk/gtkaboutdialog.c:2272
#, c-format
msgid ""
"This program comes with absolutely no warranty.\n"
"See the <a href=\"%s\">%s</a> for details."
msgstr ""
"პროგრამას ყოველგვარი გარანტიების გარეშე იღებთ.\n"
"მეტი დეტალებისთვის იხილეთ <a href=\"%s\">%s</a>."

#. This is the text that should appear next to menu accelerators
#. * that use the shift key. If the text on this key isn't typically
#. * translated on keyboards used for your language, don't translate
#. * this.
#.
#: gtk/gtkaccelgroup.c:837 gtk/gtkshortcutlabel.c:101
#: gtk/gtkshortcutlabel.c:137
msgctxt "keyboard label"
msgid "Shift"
msgstr "Shift"

#. This is the text that should appear next to menu accelerators
#. * that use the control key. If the text on this key isn't typically
#. * translated on keyboards used for your language, don't translate
#. * this.
#.
#: gtk/gtkaccelgroup.c:856 gtk/gtkshortcutlabel.c:104
#: gtk/gtkshortcutlabel.c:139
msgctxt "keyboard label"
msgid "Ctrl"
msgstr "Ctrl"

#. This is the text that should appear next to menu accelerators
#. * that use the alt key. If the text on this key isn't typically
#. * translated on keyboards used for your language, don't translate
#. * this.
#.
#: gtk/gtkaccelgroup.c:875 gtk/gtkshortcutlabel.c:107
#: gtk/gtkshortcutlabel.c:141
msgctxt "keyboard label"
msgid "Alt"
msgstr "Alt"

#. This is the text that should appear next to menu accelerators
#. * that use the super key. If the text on this key isn't typically
#. * translated on keyboards used for your language, don't translate
#. * this.
#.
#: gtk/gtkaccelgroup.c:893 gtk/gtkshortcutlabel.c:113
#: gtk/gtkshortcutlabel.c:143
msgctxt "keyboard label"
msgid "Super"
msgstr "Super"

#. This is the text that should appear next to menu accelerators
#. * that use the hyper key. If the text on this key isn't typically
#. * translated on keyboards used for your language, don't translate
#. * this.
#.
#: gtk/gtkaccelgroup.c:907 gtk/gtkshortcutlabel.c:116
#: gtk/gtkshortcutlabel.c:145
msgctxt "keyboard label"
msgid "Hyper"
msgstr "Hyper"

#. This is the text that should appear next to menu accelerators
#. * that use the meta key. If the text on this key isn't typically
#. * translated on keyboards used for your language, don't translate
#. * this.
#.
#: gtk/gtkaccelgroup.c:922 gtk/gtkshortcutlabel.c:110
#: gtk/gtkshortcutlabel.c:148
msgctxt "keyboard label"
msgid "Meta"
msgstr "Meta"

#. Translators: "KP" means "numeric key pad". This string will
#. * be used in accelerators such as "Ctrl+Shift+KP 1" in menus,
#. * and therefore the translation needs to be very short.
#.
#: gtk/gtkaccelgroup.c:942
msgctxt "keyboard label"
msgid "KP"
msgstr "KP"

#: gtk/gtkaccelgroup.c:949
msgctxt "keyboard label"
msgid "Space"
msgstr "გამოტოვება"

#: gtk/gtkaccelgroup.c:952 gtk/gtkshortcutlabel.c:176
msgctxt "keyboard label"
msgid "Backslash"
msgstr "Backslash"

#: gtk/gtkaccessible.c:755
msgctxt "accessibility"
msgid "alert"
msgstr "გაფრთხილება"

#: gtk/gtkaccessible.c:756
msgctxt "accessibility"
msgid "alert dialog"
msgstr "გაფრთხილების ფანჯარა"

#: gtk/gtkaccessible.c:757
msgctxt "accessibility"
msgid "banner"
msgstr "ბანერი"

#: gtk/gtkaccessible.c:758
msgctxt "accessibility"
msgid "button"
msgstr "ღილაკი"

#: gtk/gtkaccessible.c:759
msgctxt "accessibility"
msgid "caption"
msgstr "წარწერა"

#: gtk/gtkaccessible.c:760
msgctxt "accessibility"
msgid "cell"
msgstr "უჯრედი"

#: gtk/gtkaccessible.c:761
msgctxt "accessibility"
msgid "checkbox"
msgstr "ჩასართავი"

#: gtk/gtkaccessible.c:762
msgctxt "accessibility"
msgid "column header"
msgstr "სვეტის თავსართი"

#: gtk/gtkaccessible.c:763
msgctxt "accessibility"
msgid "combo box"
msgstr "combo box"

#: gtk/gtkaccessible.c:764
msgctxt "accessibility"
msgid "command"
msgstr "ბრძანება"

#: gtk/gtkaccessible.c:765
msgctxt "accessibility"
msgid "composite"
msgstr "კომპოზიტი"

#: gtk/gtkaccessible.c:766
msgctxt "accessibility"
msgid "dialog"
msgstr "ფანჯარა"

#: gtk/gtkaccessible.c:767
msgctxt "accessibility"
msgid "document"
msgstr "დოკუმენტი"

#: gtk/gtkaccessible.c:768
msgctxt "accessibility"
msgid "feed"
msgstr "ლენტა"

#: gtk/gtkaccessible.c:769
msgctxt "accessibility"
msgid "form"
msgstr "ფორმა"

#: gtk/gtkaccessible.c:770
msgctxt "accessibility"
msgid "generic"
msgstr "ზოგადი"

#: gtk/gtkaccessible.c:771
msgctxt "accessibility"
msgid "grid"
msgstr "ბადე"

#: gtk/gtkaccessible.c:772
msgctxt "accessibility"
msgid "grid cell"
msgstr "ბადის უჯრედი"

#: gtk/gtkaccessible.c:773
msgctxt "accessibility"
msgid "group"
msgstr "ჯგუფი"

#: gtk/gtkaccessible.c:774
msgctxt "accessibility"
msgid "heading"
msgstr "სათაური"

#: gtk/gtkaccessible.c:775
msgctxt "accessibility"
msgid "image"
msgstr "გამოსახულება"

#: gtk/gtkaccessible.c:776
msgctxt "accessibility"
msgid "input"
msgstr "შეტანა"

#: gtk/gtkaccessible.c:777
msgctxt "accessibility"
msgid "label"
msgstr "ჭდე"

#: gtk/gtkaccessible.c:778
msgctxt "accessibility"
msgid "landmark"
msgstr "ორიენტირი"

#: gtk/gtkaccessible.c:779
msgctxt "accessibility"
msgid "legend"
msgstr "შინაარსი"

#: gtk/gtkaccessible.c:780
msgctxt "accessibility"
msgid "link"
msgstr "ბმული"

#: gtk/gtkaccessible.c:781
msgctxt "accessibility"
msgid "list"
msgstr "სია"

#: gtk/gtkaccessible.c:782
msgctxt "accessibility"
msgid "list box"
msgstr "სიის ყუთი"

#: gtk/gtkaccessible.c:783
msgctxt "accessibility"
msgid "list item"
msgstr "სიის ჩანაწერი"

#: gtk/gtkaccessible.c:784
msgctxt "accessibility"
msgid "log"
msgstr "ჟურნალი"

#: gtk/gtkaccessible.c:785
msgctxt "accessibility"
msgid "main"
msgstr "მთავარი"

#: gtk/gtkaccessible.c:786
msgctxt "accessibility"
msgid "marquee"
msgstr "სეფა"

#: gtk/gtkaccessible.c:787
msgctxt "accessibility"
msgid "math"
msgstr "მათემატიკა"

#: gtk/gtkaccessible.c:788
msgctxt "accessibility"
msgid "meter"
msgstr "მთვლელი"

#: gtk/gtkaccessible.c:789
msgctxt "accessibility"
msgid "menu"
msgstr "მენიუ"

#: gtk/gtkaccessible.c:790
msgctxt "accessibility"
msgid "menu bar"
msgstr "მენიუს  ზოლი"

#: gtk/gtkaccessible.c:791
msgctxt "accessibility"
msgid "menu item"
msgstr "მენიუს პუნქტი"

#: gtk/gtkaccessible.c:792
msgctxt "accessibility"
msgid "menu item checkbox"
msgstr "მენიუს ჩასართავი პუნქტი"

#: gtk/gtkaccessible.c:793
msgctxt "accessibility"
msgid "menu item radio"
msgstr "მენიუს გადასართავი პუნქტი"

#: gtk/gtkaccessible.c:794
msgctxt "accessibility"
msgid "navigation"
msgstr "ნავიგაცია"

#: gtk/gtkaccessible.c:795
msgctxt "accessibility"
msgid "none"
msgstr "არა"

#: gtk/gtkaccessible.c:796
msgctxt "accessibility"
msgid "note"
msgstr "შენიშვნა"

#: gtk/gtkaccessible.c:797
msgctxt "accessibility"
msgid "option"
msgstr "მორგება"

#: gtk/gtkaccessible.c:798
msgctxt "accessibility"
msgid "presentation"
msgstr "პრეზენტაცია"

#: gtk/gtkaccessible.c:799
msgctxt "accessibility"
msgid "progress bar"
msgstr "მიმდინარეობა"

#: gtk/gtkaccessible.c:800
msgctxt "accessibility"
msgid "radio"
msgstr "რადიო"

#: gtk/gtkaccessible.c:801
msgctxt "accessibility"
msgid "radio group"
msgstr "რადიოების ჯგუფი"

#: gtk/gtkaccessible.c:802
msgctxt "accessibility"
msgid "range"
msgstr "დიაპაზონი"

#: gtk/gtkaccessible.c:803
msgctxt "accessibility"
msgid "region"
msgstr "რეგიონი"

#: gtk/gtkaccessible.c:804
msgctxt "accessibility"
msgid "row"
msgstr "მწკრივი"

#: gtk/gtkaccessible.c:805
msgctxt "accessibility"
msgid "row group"
msgstr "მწკრივების ჯგუფი"

#: gtk/gtkaccessible.c:806
msgctxt "accessibility"
msgid "row header"
msgstr "მწკრივის თავსართი"

#: gtk/gtkaccessible.c:807
msgctxt "accessibility"
msgid "scroll bar"
msgstr "ჩოჩიას ზოლი"

#: gtk/gtkaccessible.c:808
msgctxt "accessibility"
msgid "search"
msgstr "ძებნა"

#: gtk/gtkaccessible.c:809
msgctxt "accessibility"
msgid "search box"
msgstr "ძებნის ზოლი"

#: gtk/gtkaccessible.c:810
msgctxt "accessibility"
msgid "section"
msgstr "სექცია"

#: gtk/gtkaccessible.c:811
msgctxt "accessibility"
msgid "section head"
msgstr "სექციის თავსართი"

#: gtk/gtkaccessible.c:812
msgctxt "accessibility"
msgid "select"
msgstr "არჩევა"

#: gtk/gtkaccessible.c:813
msgctxt "accessibility"
msgid "separator"
msgstr "გამყოფი"

#: gtk/gtkaccessible.c:814
msgctxt "accessibility"
msgid "slider"
msgstr "ცოცია"

#: gtk/gtkaccessible.c:815
msgctxt "accessibility"
msgid "spin button"
msgstr "ასარჩევი ზოლი"

#: gtk/gtkaccessible.c:816
msgctxt "accessibility"
msgid "status"
msgstr "სტატუსი"

#: gtk/gtkaccessible.c:817
msgctxt "accessibility"
msgid "structure"
msgstr "სტრუქტურა"

#: gtk/gtkaccessible.c:818
msgctxt "accessibility"
msgid "switch"
msgstr "გადართვა"

#: gtk/gtkaccessible.c:819
msgctxt "accessibility"
msgid "tab"
msgstr "ჩანართი"

#: gtk/gtkaccessible.c:820
msgctxt "accessibility"
msgid "table"
msgstr "ცხრილი"

#: gtk/gtkaccessible.c:821
msgctxt "accessibility"
msgid "tab list"
msgstr "ჩანართების სია"

#: gtk/gtkaccessible.c:822
msgctxt "accessibility"
msgid "tab panel"
msgstr "ჩანართების პანელი"

#: gtk/gtkaccessible.c:823
msgctxt "accessibility"
msgid "text box"
msgstr "ტექსტის ადგილი"

#: gtk/gtkaccessible.c:824
msgctxt "accessibility"
msgid "time"
msgstr "დრო"

#: gtk/gtkaccessible.c:825
msgctxt "accessibility"
msgid "timer"
msgstr "წამმზომი"

#: gtk/gtkaccessible.c:826
msgctxt "accessibility"
msgid "tool bar"
msgstr "ხელსაწყოს ზოლი"

#: gtk/gtkaccessible.c:827
msgctxt "accessibility"
msgid "tool tip"
msgstr "მინიშნება"

#: gtk/gtkaccessible.c:828
msgctxt "accessibility"
msgid "tree"
msgstr "ხე"

#: gtk/gtkaccessible.c:829
msgctxt "accessibility"
msgid "tree grid"
msgstr "ხის ბადე"

#: gtk/gtkaccessible.c:830
msgctxt "accessibility"
msgid "tree item"
msgstr "ხის ელემენტი"

#: gtk/gtkaccessible.c:831
msgctxt "accessibility"
msgid "widget"
msgstr "ვიჯეტი"

#: gtk/gtkaccessible.c:832
msgctxt "accessibility"
msgid "window"
msgstr "ფანჯარა"

#: gtk/gtkaccessible.c:833
msgctxt "accessibility"
msgid "toggle button"
msgstr "გადამრთველი"

#: gtk/gtkaccessible.c:835
msgctxt "accessibility"
msgid "paragraph"
msgstr "პარაგრაფი"

#: gtk/gtkalertdialog.c:668 gtk/print/gtkcustompaperunixdialog.c:322
#: gtk/gtkmessagedialog.c:166 gtk/ui/gtkassistant.ui:40
msgid "_Close"
msgstr "დახურვა"

#. Translators: This is the 'reason' given when inhibiting
#. * suspend or screen locking, and the caller hasn't specified
#. * a reason.
#.
#: gtk/gtkapplication-dbus.c:721
msgid "Reason not specified"
msgstr "მიზეზი მითითებული არაა"

#: gtk/gtkbookmarksmanager.c:53
#, c-format
msgid "%s does not exist in the bookmarks list"
msgstr "%s სანიშნეების სიაში არ არსებობს"

#: gtk/gtkbookmarksmanager.c:414
#, c-format
msgid "%s already exists in the bookmarks list"
msgstr "%s უკვე არსებობს სანიშნეების სიაში"

#: gtk/gtkbuilder-menus.c:224
#, c-format
msgid "Element <%s> not allowed inside <%s>"
msgstr "ელემენტი <%s> <%s>-ის შიგნით დაუშვებელია"

#: gtk/gtkbuilder-menus.c:230
#, c-format
msgid "Element <%s> not allowed at toplevel"
msgstr "ელემენტი <%s> შეუძლებელია, სიის თავში იყოს"

#: gtk/gtkbuilder-menus.c:319
#, c-format
msgid "Text may not appear inside <%s>"
msgstr "<%s>-ის შიგნით შეუძლებელია, ტექსტი გამოჩნდეს"

#. Translate to calendar:week_start:0 if you want Sunday to be the
#. * first day of the week to calendar:week_start:1 if you want Monday
#. * to be the first day of the week, and so on.
#.
#: gtk/gtkcalendar.c:659
msgid "calendar:week_start:0"
msgstr "calendar:week_start:1"

#. Translate to calendar:YM if you want years to be displayed
#. * before months; otherwise translate to calendar:MY.
#. * Do *not* translate it to anything else, if it
#. * it isn't calendar:YM or calendar:MY it will not work.
#. *
#. * Note that the ordering described here is logical order, which is
#. * further influenced by BIDI ordering. Thus, if you have a default
#. * text direction of RTL and specify "calendar:YM", then the year
#. * will appear to the right of the month.
#.
#: gtk/gtkcalendar.c:810
msgid "calendar:MY"
msgstr "calendar:MY"

#. Translators: This dictates how the year is displayed in
#. * gtkcalendar widget.  See strftime() manual for the format.
#. * Use only ASCII in the translation.
#. *
#. * "%Y" is appropriate for most locales.
#.
#: gtk/gtkcalendar.c:995
msgctxt "calendar year format"
msgid "%Y"
msgstr "%Y"

#. Translators: this defines whether the day numbers should use
#. * localized digits or the ones used in English (0123...).
#. *
#. * Translate to "%Id" if you want to use localized digits, or
#. * translate to "%d" otherwise.
#. *
#. * Note that translating this doesn't guarantee that you get localized
#. * digits. That needs support from your system and locale definition
#. * too.
#.
#: gtk/gtkcalendar.c:1032
#, c-format
msgctxt "calendar:day:digits"
msgid "%d"
msgstr "%d"

#. Translators: this defines whether the week numbers should use
#. * localized digits or the ones used in English (0123...).
#. *
#. * Translate to "%Id" if you want to use localized digits, or
#. * translate to "%d" otherwise.
#. * Note that translating this doesn't guarantee that you get localized
#. * digits. That needs support from your system and locale definition
#. * too.
#: gtk/gtkcalendar.c:1097
#, c-format
msgctxt "calendar:week:digits"
msgid "%d"
msgstr "%d"

#: gtk/gtkcolorchooserwidget.c:376 gtk/gtkcoloreditor.c:171
#, c-format
msgid "Color: %s"
msgstr "ფერი: %s"

#: gtk/gtkcolorchooserwidget.c:441
msgctxt "Color name"
msgid "Very Light Blue"
msgstr "ძალიან ღია ლურჯი"

#: gtk/gtkcolorchooserwidget.c:442
msgctxt "Color name"
msgid "Light Blue"
msgstr "ღია ლურჯი"

#: gtk/gtkcolorchooserwidget.c:443
msgctxt "Color name"
msgid "Blue"
msgstr "ლურჯი"

#: gtk/gtkcolorchooserwidget.c:444
msgctxt "Color name"
msgid "Dark Blue"
msgstr "მუქი ლურჯი"

#: gtk/gtkcolorchooserwidget.c:445
msgctxt "Color name"
msgid "Very Dark Blue"
msgstr "ძალიან მუქი ლურჯი"

#: gtk/gtkcolorchooserwidget.c:446
msgctxt "Color name"
msgid "Very Light Green"
msgstr "ძალიან ღია მწვანე"

#: gtk/gtkcolorchooserwidget.c:447
msgctxt "Color name"
msgid "Light Green"
msgstr "ღია მწვანე"

#: gtk/gtkcolorchooserwidget.c:448
msgctxt "Color name"
msgid "Green"
msgstr "მწვანე"

#: gtk/gtkcolorchooserwidget.c:449
msgctxt "Color name"
msgid "Dark Green"
msgstr "მუქი მწვანე"

#: gtk/gtkcolorchooserwidget.c:450
msgctxt "Color name"
msgid "Very Dark Green"
msgstr "ძალიან მუქი მწვანე"

#: gtk/gtkcolorchooserwidget.c:451
msgctxt "Color name"
msgid "Very Light Yellow"
msgstr "ძალიან ღია ყვითელი"

#: gtk/gtkcolorchooserwidget.c:452
msgctxt "Color name"
msgid "Light Yellow"
msgstr "ღია ყვითელი"

#: gtk/gtkcolorchooserwidget.c:453
msgctxt "Color name"
msgid "Yellow"
msgstr "ყვითელი"

#: gtk/gtkcolorchooserwidget.c:454
msgctxt "Color name"
msgid "Dark Yellow"
msgstr "მუქი ყვითელი"

#: gtk/gtkcolorchooserwidget.c:455
msgctxt "Color name"
msgid "Very Dark Yellow"
msgstr "ძალიან მუქი ყვითელი"

#: gtk/gtkcolorchooserwidget.c:456
msgctxt "Color name"
msgid "Very Light Orange"
msgstr "ძალიან ღია ნარინჯისფერი"

#: gtk/gtkcolorchooserwidget.c:457
msgctxt "Color name"
msgid "Light Orange"
msgstr "ღია ნარინჯისფერი"

#: gtk/gtkcolorchooserwidget.c:458
msgctxt "Color name"
msgid "Orange"
msgstr "ნარინჯისფერი"

#: gtk/gtkcolorchooserwidget.c:459
msgctxt "Color name"
msgid "Dark Orange"
msgstr "მუქი ნარინჯისფერი"

#: gtk/gtkcolorchooserwidget.c:460
msgctxt "Color name"
msgid "Very Dark Orange"
msgstr "ზალიან მუქი ნარინჯისფერი"

#: gtk/gtkcolorchooserwidget.c:461
msgctxt "Color name"
msgid "Very Light Red"
msgstr "ძალიან ღია წითელი"

#: gtk/gtkcolorchooserwidget.c:462
msgctxt "Color name"
msgid "Light Red"
msgstr "ღია წითელი"

#: gtk/gtkcolorchooserwidget.c:463
msgctxt "Color name"
msgid "Red"
msgstr "წითელი"

#: gtk/gtkcolorchooserwidget.c:464
msgctxt "Color name"
msgid "Dark Red"
msgstr "მუქი წითელი"

#: gtk/gtkcolorchooserwidget.c:465
msgctxt "Color name"
msgid "Very Dark Red"
msgstr "ძალიან მუქი წითელი"

#: gtk/gtkcolorchooserwidget.c:466
msgctxt "Color name"
msgid "Very Light Purple"
msgstr "ძალიან ღია იისფერი"

#: gtk/gtkcolorchooserwidget.c:467
msgctxt "Color name"
msgid "Light Purple"
msgstr "ღია იისფერი"

#: gtk/gtkcolorchooserwidget.c:468
msgctxt "Color name"
msgid "Purple"
msgstr "იისფერი"

#: gtk/gtkcolorchooserwidget.c:469
msgctxt "Color name"
msgid "Dark Purple"
msgstr "მუქი იისფერი"

#: gtk/gtkcolorchooserwidget.c:470
msgctxt "Color name"
msgid "Very Dark Purple"
msgstr "ძალიან მუქი იისფერი"

#: gtk/gtkcolorchooserwidget.c:471
msgctxt "Color name"
msgid "Very Light Brown"
msgstr "ძალიან ღია ყავისფერი"

#: gtk/gtkcolorchooserwidget.c:472
msgctxt "Color name"
msgid "Light Brown"
msgstr "ღია ყავისფერი"

#: gtk/gtkcolorchooserwidget.c:473
msgctxt "Color name"
msgid "Brown"
msgstr "ყავისფერი"

#: gtk/gtkcolorchooserwidget.c:474
msgctxt "Color name"
msgid "Dark Brown"
msgstr "მუქი ყავისფერი"

#: gtk/gtkcolorchooserwidget.c:475
msgctxt "Color name"
msgid "Very Dark Brown"
msgstr "ძალიან მუქი ყავისფერი"

#: gtk/gtkcolorchooserwidget.c:476
msgctxt "Color name"
msgid "White"
msgstr "თეთრი"

#: gtk/gtkcolorchooserwidget.c:477
msgctxt "Color name"
msgid "Light Gray 1"
msgstr "ღია ნაცრისფერი 1"

#: gtk/gtkcolorchooserwidget.c:478
msgctxt "Color name"
msgid "Light Gray 2"
msgstr "ღია ნაცრისფერი 2"

#: gtk/gtkcolorchooserwidget.c:479
msgctxt "Color name"
msgid "Light Gray 3"
msgstr "ღია ნაცრისფერი 3"

#: gtk/gtkcolorchooserwidget.c:480
msgctxt "Color name"
msgid "Light Gray 4"
msgstr "ღია ნაცრისფერი 4"

#: gtk/gtkcolorchooserwidget.c:481
msgctxt "Color name"
msgid "Dark Gray 1"
msgstr "მუქი ნაცხრისფერი 1"

#: gtk/gtkcolorchooserwidget.c:482
msgctxt "Color name"
msgid "Dark Gray 2"
msgstr "მუქი ნაცხრისფერი 2"

#: gtk/gtkcolorchooserwidget.c:483
msgctxt "Color name"
msgid "Dark Gray 3"
msgstr "მუქი ნაცხრისფერი 3"

#: gtk/gtkcolorchooserwidget.c:484
msgctxt "Color name"
msgid "Dark Gray 4"
msgstr "მუქი ნაცხრისფერი 4"

#: gtk/gtkcolorchooserwidget.c:485
msgctxt "Color name"
msgid "Black"
msgstr "შავი"

#. translators: label for the custom section in the color chooser
#: gtk/gtkcolorchooserwidget.c:557
msgid "Custom"
msgstr "ხელით"

#: gtk/gtkcolorchooserwidget.c:571
msgid "Add Color"
msgstr "ფერის დამატება"

#: gtk/gtkcolorchooserwidget.c:593
#, c-format
msgid "Custom color %d: %s"
msgstr "ხელით მითითებული ფერი %d: %s"

#: gtk/gtkcolorswatch.c:230
msgid "Customize"
msgstr "მორგება"

#. Translate to the default units to use for presenting
#. * lengths to the user. Translate to default:inch if you
#. * want inches, otherwise translate to default:mm.
#. * Do *not* translate it to "predefinito:mm", if it
#. * it isn't default:mm or default:inch it will not work
#.
#: gtk/print/gtkcustompaperunixdialog.c:106
msgid "default:mm"
msgstr "default:mm"

#: gtk/print/gtkcustompaperunixdialog.c:291
msgid "Margins from Printer…"
msgstr "გვერდის ველების პრინტერიდან მიღება…"

#. And show the custom paper dialog
#: gtk/print/gtkcustompaperunixdialog.c:377 gtk/print/gtkprintunixdialog.c:2968
msgid "Manage Custom Sizes"
msgstr "ზომების მითითება"

#: gtk/print/gtkcustompaperunixdialog.c:440
#: gtk/print/gtkpagesetupunixdialog.c:720
msgid "inch"
msgstr "დუიმი"

#: gtk/print/gtkcustompaperunixdialog.c:442
#: gtk/print/gtkpagesetupunixdialog.c:718
msgid "mm"
msgstr "მმ"

#: gtk/print/gtkcustompaperunixdialog.c:598
#, c-format
msgid "Custom Size %d"
msgstr "მითითებული ზომა %d"

#: gtk/print/gtkcustompaperunixdialog.c:908
msgid "_Width:"
msgstr "_სიგანე:"

#: gtk/print/gtkcustompaperunixdialog.c:917
msgid "_Height:"
msgstr "_სიმაღლე:"

#: gtk/print/gtkcustompaperunixdialog.c:926
msgid "Paper Size"
msgstr "ქაღალდის ზომა"

#: gtk/print/gtkcustompaperunixdialog.c:933
msgid "_Top:"
msgstr "ზედა:"

#: gtk/print/gtkcustompaperunixdialog.c:942
msgid "_Bottom:"
msgstr "ქვედა:"

#: gtk/print/gtkcustompaperunixdialog.c:951
msgid "_Left:"
msgstr "მარცხენა:"

#: gtk/print/gtkcustompaperunixdialog.c:960
msgid "_Right:"
msgstr "მარჯვენა:"

#: gtk/print/gtkcustompaperunixdialog.c:993
msgid "Paper Margins"
msgstr "გვერდის ველები"

#: gtk/gtkentry.c:3685
msgid "Insert Emoji"
msgstr "ემოჯის ჩასმა"

#: gtk/gtkfilechooserdialog.c:557
msgid "_Name"
msgstr "სახელი"

#: gtk/gtkfilechoosererrorstack.c:65
msgid "A folder cannot be called “.”"
msgstr "საქაღალდეს არ შეიძლება \".\" ერქვას"

#: gtk/gtkfilechoosererrorstack.c:69
msgid "A file cannot be called “.”"
msgstr "ფაილს არ შეიძლება \".\" ერქვას"

#: gtk/gtkfilechoosererrorstack.c:73
msgid "A folder cannot be called “..”"
msgstr "საქაღალდეს არ შეიძლება \"..\" ერქვას"

#: gtk/gtkfilechoosererrorstack.c:77
msgid "A file cannot be called “..”"
msgstr "ფაილს არ შეიძლება \"..\" ერქვას"

#: gtk/gtkfilechoosererrorstack.c:81
msgid "Folder names cannot contain “/”"
msgstr "საქაღალდის სახელი არ შეიძლება \"/\"-ს შეიცავდეს"

#: gtk/gtkfilechoosererrorstack.c:85
msgid "File names cannot contain “/”"
msgstr "ფაილის სახელი არ შეიძლება \"/\"-ს შეიცავდეს"

#: gtk/gtkfilechoosererrorstack.c:89
msgid "Folder names should not begin with a space"
msgstr "საქაღალდის სახელი არ შეიძლება ჰარეთი იწყებოდეს"

#: gtk/gtkfilechoosererrorstack.c:93
msgid "File names should not begin with a space"
msgstr "ფაილის სახელი არ შეიძლება, ჰარეთი იწყებოდეს"

#: gtk/gtkfilechoosererrorstack.c:97
msgid "Folder names should not end with a space"
msgstr "საქაღალდის სახელი არ შეიძლება ჰარეთი მთავრდებოდეს"

#: gtk/gtkfilechoosererrorstack.c:101
msgid "File names should not end with a space"
msgstr "ფაილის სახელი არ შეიძლება, ჰარეთი მთავრდებოდეს"

#: gtk/gtkfilechoosererrorstack.c:105
msgid "Folder names starting with a “.” are hidden"
msgstr "საქაღალდეები, რომლებიც იწყება \".\"-ით, დამალულია"

#: gtk/gtkfilechoosererrorstack.c:109
msgid "File names starting with a “.” are hidden"
msgstr "ფაილები, რომლებიც იწყება \".\"-ით, დამალულია"

#: gtk/gtkfilechoosererrorstack.c:113
msgid "A folder with that name already exists"
msgstr "საქაღალდე ამ სახელით უკვე არსებობს"

#: gtk/gtkfilechoosererrorstack.c:117
msgid "A file with that name already exists"
msgstr "ფაილი ამ სახელით უკვე არსებობს"

#: gtk/gtkfilechoosernative.c:520 gtk/gtkfilechoosernative.c:600
#: gtk/gtkfilechooserwidget.c:1183 gtk/gtkfilechooserwidget.c:4964
#: gtk/gtkfiledialog.c:843 gtk/gtkmessagedialog.c:170
#: gtk/gtkmessagedialog.c:179 gtk/gtkmountoperation.c:608
#: gtk/print/gtkpagesetupunixdialog.c:282 gtk/print/gtkprintbackend.c:638
#: gtk/print/gtkprintunixdialog.c:682 gtk/print/gtkprintunixdialog.c:839
<<<<<<< HEAD
#: gtk/gtkwindow.c:6242 gtk/ui/gtkappchooserdialog.ui:48
=======
#: gtk/gtkwindow.c:6243 gtk/ui/gtkappchooserdialog.ui:48
>>>>>>> a45b66e1
#: gtk/ui/gtkassistant.ui:52 gtk/ui/gtkcolorchooserdialog.ui:36
#: gtk/ui/gtkfontchooserdialog.ui:27
msgid "_Cancel"
msgstr "გაუქმება"

#: gtk/gtkfilechoosernative.c:521 gtk/gtkfilechoosernative.c:594
#: gtk/gtkfiledialog.c:815 gtk/gtkplacessidebar.c:3149
#: gtk/gtkplacessidebar.c:3234 gtk/gtkplacesview.c:1645
msgid "_Open"
msgstr "გახსნა"

#: gtk/gtkfilechoosernative.c:594 gtk/gtkfiledialog.c:820
msgid "_Save"
msgstr "შენახვა"

#: gtk/gtkfilechoosernativequartz.c:344 gtk/ui/gtkfilechooserwidget.ui:288
msgid "Select which types of files are shown"
msgstr "ფაილის ტიპების შერჩევა საჩვენებლად"

#. Translators: the first string is a path and the second string
#. * is a hostname. Nautilus and the panel contain the same string
#. * to translate.
#.
#: gtk/gtkfilechooserutils.c:364
#, c-format
msgid "%1$s on %2$s"
msgstr "%1$s - %2$s"

#: gtk/gtkfilechooserwidget.c:343
msgid "Type name of new folder"
msgstr "ახალი საქაღალდეს სახელის მითითება"

#: gtk/gtkfilechooserwidget.c:725
msgid "The folder could not be created"
msgstr "დასტის შექმნა შეუძლებელია"

#: gtk/gtkfilechooserwidget.c:738
msgid "You need to choose a valid filename."
msgstr "აირჩიეთ ფაილის სწორი სახელი."

#: gtk/gtkfilechooserwidget.c:741
#, c-format
msgid "Cannot create a file under %s as it is not a folder"
msgstr "შეცდომა ფაილის %s-ის ქვეშ შექნისას. ის საქაღალდე არაა"

#: gtk/gtkfilechooserwidget.c:751
msgid "Cannot create file as the filename is too long"
msgstr "შეცდომა ფაილის შექმნისას: ბილიკი მეტისმეტად გრძელია"

#: gtk/gtkfilechooserwidget.c:752
msgid "Try using a shorter name."
msgstr "გამოიყენეთ უფრო მოკლე სახელი."

#: gtk/gtkfilechooserwidget.c:762
msgid "You may only select folders"
msgstr "შეგიძლიათ"

#: gtk/gtkfilechooserwidget.c:763
msgid "The item that you selected is not a folder try using a different item."
msgstr "არჩეული ჩანაწერი საქაღალდე არაა. აირჩიეთ სხვა ჩანაწერი."

#: gtk/gtkfilechooserwidget.c:771
msgid "Invalid file name"
msgstr "ფაილის მცდარი სახელი"

#: gtk/gtkfilechooserwidget.c:780
msgid "The folder contents could not be displayed"
msgstr "საქაღალდეს შიგთავსი ნაჩვენები ვერ იქნება"

#: gtk/gtkfilechooserwidget.c:788
msgid "The file could not be deleted"
msgstr "ფაილის წაშლის შეცდომა"

#: gtk/gtkfilechooserwidget.c:796
msgid "The file could not be moved to the Trash"
msgstr "ფაილის სანაგვეში გადატანა შეუძლებელია"

#: gtk/gtkfilechooserwidget.c:1181
#, c-format
msgid "Are you sure you want to permanently delete “%s”?"
msgstr "დარწმუნებული ხართ, რომ გსურთ %s-ის სამუდამოდ წაშლა?"

#: gtk/gtkfilechooserwidget.c:1182
msgid "If you delete an item, it will be permanently lost."
msgstr "თუ წაშლით ელემენტს, ის სამუდამოდ დაიკარგება."

<<<<<<< HEAD
#: gtk/gtkfilechooserwidget.c:1185 gtk/gtkfilechooserwidget.c:1815
=======
#: gtk/gtkfilechooserwidget.c:1183 gtk/gtkfilechooserwidget.c:1781
>>>>>>> a45b66e1
#: gtk/gtklabel.c:5695 gtk/gtktext.c:6147 gtk/gtktextview.c:9018
msgid "_Delete"
msgstr "წაშლა"

#: gtk/gtkfilechooserwidget.c:1296
msgid "The file could not be renamed"
msgstr "ფაილის სახელის გადარქმევა შეუძლებელია"

#: gtk/gtkfilechooserwidget.c:1472
msgid "Could not select file"
msgstr "ფაილის არჩევა ვერ ხერხდება"

#: gtk/gtkfilechooserwidget.c:1692 gtk/ui/gtkfilechooserwidget.ui:66
msgid "Grid View"
msgstr "ბადის ხედი"

#: gtk/gtkfilechooserwidget.c:1698
msgid "List View"
msgstr "სიისებრი ხედი"

#: gtk/gtkfilechooserwidget.c:1761
msgid "_Visit File"
msgstr "_ფაილის ვიზიტი"

#: gtk/gtkfilechooserwidget.c:1765
msgid "_Open With File Manager"
msgstr "_ფაილთა მმართველში გახსნა"

#: gtk/gtkfilechooserwidget.c:1769
msgid "_Copy Location"
msgstr "_მდებარეობის კოპირება"

#: gtk/gtkfilechooserwidget.c:1773
msgid "_Add to Bookmarks"
msgstr "სანიშნეებში _დამატება"

#: gtk/gtkfilechooserwidget.c:1777 gtk/gtkplacessidebar.c:2312
#: gtk/gtkplacessidebar.c:3270 gtk/ui/gtkfilechooserwidget.ui:410
msgid "_Rename"
msgstr "_გადარქმევა"

#: gtk/gtkfilechooserwidget.c:1785
msgid "_Move to Trash"
msgstr "_სანაგვე ყუთში გადატანა"

#: gtk/gtkfilechooserwidget.c:1794
msgid "Show _Hidden Files"
msgstr "დამალული ფაილების ჩვენება"

#: gtk/gtkfilechooserwidget.c:1798
msgid "Sort _Folders Before Files"
msgstr "საქაღალდეების ფაილებამდე ჩვენება"

#: gtk/gtkfilechooserwidget.c:1921 gtk/gtkfilechooserwidget.c:1951
#: gtk/gtkfilechooserwidget.c:3849
msgid "Unknown"
msgstr "უცნობი"

#: gtk/gtkfilechooserwidget.c:2006 gtk/gtkplacessidebar.c:1025
msgid "Home"
msgstr "სახლი"

#. this is the header for the location column in the print dialog
#: gtk/gtkfilechooserwidget.c:2161 gtk/gtkfilechooserwidget.c:7374
#: gtk/inspector/css-node-tree.ui:76 gtk/print/ui/gtkprintunixdialog.ui:111
msgid "Location"
msgstr "მდებარეობა"

#. Label
#: gtk/gtkfilechooserwidget.c:2268
msgid "_Name:"
msgstr "სახელი:"

#: gtk/gtkfilechooserwidget.c:2823 gtk/gtkfilechooserwidget.c:2837
#, c-format
msgid "Searching in %s"
msgstr "%s-ის მოძებნა"

#: gtk/gtkfilechooserwidget.c:2843
msgid "Searching"
msgstr "ძებნა"

#: gtk/gtkfilechooserwidget.c:2849
msgid "Enter location or URL"
msgstr "შეიყვანეთ მდებარეობა ან URL-ი"

#: gtk/gtkfilechooserwidget.c:3408 gtk/gtkfilechooserwidget.c:5749
#: gtk/gtkfilechooserwidget.c:7396
msgid "Modified"
msgstr "შეიცვალა"

#: gtk/gtkfilechooserwidget.c:3593
#, c-format
msgid "Could not read the contents of %s"
msgstr "\"%s\"-ის შემცველობის წაკითხვის შეცდომა"

#: gtk/gtkfilechooserwidget.c:3597
msgid "Could not read the contents of the folder"
msgstr "საქაღალდის შემცველობის წაკითხვის შეცდომა"

#. Translators: see g_date_time_format() for details on the format
#: gtk/gtkfilechooserwidget.c:3744 gtk/gtkfilechooserwidget.c:3787
msgid "%H:%M"
msgstr "%H:%M"

#: gtk/gtkfilechooserwidget.c:3746 gtk/gtkfilechooserwidget.c:3789
msgid "%l:%M %p"
msgstr "%l:%M %p"

#: gtk/gtkfilechooserwidget.c:3750
msgid "Yesterday"
msgstr "გუშინ"

#: gtk/gtkfilechooserwidget.c:3758
msgid "%-e %b"
msgstr "%-e %b"

#: gtk/gtkfilechooserwidget.c:3762
msgid "%-e %b %Y"
msgstr "%-e %b %Y"

#: gtk/gtkfilechooserwidget.c:3804 gtk/gtkfilechooserwidget.c:3812
msgid "Program"
msgstr "პროგრამა"

#: gtk/gtkfilechooserwidget.c:3805
msgid "Audio"
msgstr "აუდიო"

<<<<<<< HEAD
#: gtk/gtkfilechooserwidget.c:3872 gtk/gtkfilefilter.c:1032
=======
#: gtk/gtkfilechooserwidget.c:3807 gtk/gtkfilefilter.c:1032
>>>>>>> a45b66e1
msgid "Image"
msgstr "გამოსახულება"

#: gtk/gtkfilechooserwidget.c:3808
msgid "Archive"
msgstr "არქივი"

#: gtk/gtkfilechooserwidget.c:3809
msgid "Markup"
msgstr "მარქაფი"

#: gtk/gtkfilechooserwidget.c:3810 gtk/gtkfilechooserwidget.c:3811
msgid "Text"
msgstr "ტექსტი"

#: gtk/gtkfilechooserwidget.c:3813
msgid "Video"
msgstr "ვიდეო"

#: gtk/gtkfilechooserwidget.c:3814
msgid "Contacts"
msgstr "კონტაქტები"

#: gtk/gtkfilechooserwidget.c:3815
msgid "Calendar"
msgstr "კალენდარი"

#: gtk/gtkfilechooserwidget.c:3816
msgid "Document"
msgstr "დოკუმენტი"

#: gtk/gtkfilechooserwidget.c:3817
msgid "Presentation"
msgstr "პრეზენტაცია"

#: gtk/gtkfilechooserwidget.c:3818
msgid "Spreadsheet"
msgstr "ელცხრილი"

#: gtk/gtkfilechooserwidget.c:4956 gtk/print/gtkprintunixdialog.c:673
#, c-format
msgid "A file named “%s” already exists.  Do you want to replace it?"
msgstr "ფაილი %s უკვე არსებობს. გნებავთ გადავაწერო?"

#: gtk/gtkfilechooserwidget.c:4958 gtk/print/gtkprintunixdialog.c:677
#, c-format
msgid ""
"The file already exists in “%s”.  Replacing it will overwrite its contents."
msgstr ""
"ფაილი \"%s\"-ში უკვე არსებობს.  მისი ჩანაცვლება არსებულ შემცველობას წაშლის."

#: gtk/gtkfilechooserwidget.c:4964 gtk/print/gtkprintunixdialog.c:685
msgid "_Replace"
msgstr "_შეცვლა"

#: gtk/gtkfilechooserwidget.c:5119
msgid "You do not have access to the specified folder."
msgstr "თქვენ არ გაქვთ წვდომა მითითებულ საქაღალდესთან."

#: gtk/gtkfilechooserwidget.c:5696
msgid "Could not send the search request"
msgstr "შეუძლებელია ძიების მოთხოვნის გაგზავნა"

#: gtk/gtkfilechooserwidget.c:5977
msgid "Accessed"
msgstr "ბოლო წვდომა"

#: gtk/gtkfilechooserwidget.c:7352
msgid "_Size"
msgstr "_ზომა"

#: gtk/gtkfilechooserwidget.c:7356
msgid "T_ype"
msgstr "ტი_პი"

#: gtk/gtkfilechooserwidget.c:7360
msgid "_Time"
msgstr "_დრო"

#: gtk/gtkfilechooserwidget.c:7366 gtk/gtkplacessidebar.c:2306
#: gtk/inspector/a11y.ui:43 gtk/inspector/actions.ui:19
#: gtk/inspector/css-node-tree.ui:22 gtk/inspector/prop-list.ui:24
#: gtk/ui/gtkfilechooserwidget.ui:385 gtk/print/ui/gtkprintunixdialog.ui:80
msgid "Name"
msgstr "სახელი"

#: gtk/gtkfilechooserwidget.c:7383 gtk/inspector/resource-list.ui:82
#: gtk/ui/gtkfontchooserwidget.ui:217 gtk/ui/gtkfontchooserwidget.ui:386
msgid "Size"
msgstr "ზომა"

#: gtk/gtkfilechooserwidget.c:7389 gtk/inspector/misc-info.ui:57
#: gtk/inspector/prop-list.ui:35 gtk/inspector/statistics.ui:36
msgid "Type"
msgstr "ტიპი"

#: gtk/gtkfiledialog.c:816
msgid "Pick Files"
msgstr "აირჩიეთ ფაილები"

#: gtk/gtkfiledialog.c:816
msgid "Pick a File"
msgstr "აირჩიეთ ფაილი"

#: gtk/gtkfiledialog.c:821
msgid "Save a File"
msgstr "ფაილის შენახვა"

#: gtk/gtkfiledialog.c:825 gtk/ui/gtkappchooserdialog.ui:53
#: gtk/ui/gtkcolorchooserdialog.ui:41 gtk/ui/gtkfontchooserdialog.ui:32
msgid "_Select"
msgstr "_არჩევა"

#: gtk/gtkfiledialog.c:826
msgid "Select Folders"
msgstr "მონიშნეთ საქაღალდეები"

#: gtk/gtkfiledialog.c:826
msgid "Select a Folder"
msgstr "აირჩიეთ საქაღალდე"

#: gtk/gtkfilefilter.c:1045
msgid "Unspecified"
msgstr "მიუთითებელი"

#: gtk/gtkfontchooserdialog.c:192 gtk/gtkfontchooserdialog.c:195
msgid "Change Font Features"
msgstr "ფონტის თვისებების შეცვლა"

#: gtk/gtkfontchooserwidget.c:1547
msgctxt "Font variation axis"
msgid "Width"
msgstr "სიგანე"

#: gtk/gtkfontchooserwidget.c:1548
msgctxt "Font variation axis"
msgid "Weight"
msgstr "სიმძიმე"

#: gtk/gtkfontchooserwidget.c:1549
msgctxt "Font variation axis"
msgid "Italic"
msgstr "დახრილი"

#: gtk/gtkfontchooserwidget.c:1550
msgctxt "Font variation axis"
msgid "Slant"
msgstr "დაცერება"

#: gtk/gtkfontchooserwidget.c:1551
msgctxt "Font variation axis"
msgid "Optical Size"
msgstr "ოპტიკური ზომა"

#: gtk/gtkfontchooserwidget.c:2109
msgctxt "Font feature value"
msgid "Default"
msgstr "ნაგულისხმევი"

#: gtk/gtkfontchooserwidget.c:2126
msgctxt "Font feature value"
msgid "Enable"
msgstr "ჩართვა"

#: gtk/gtkfontchooserwidget.c:2457
msgid "Default"
msgstr "ნაგულისხმევი"

#: gtk/gtkfontchooserwidget.c:2519
msgid "Ligatures"
msgstr "ლიგატურები"

#: gtk/gtkfontchooserwidget.c:2520
msgid "Letter Case"
msgstr "დიდი თუ პატარა სიმბოლოები"

#: gtk/gtkfontchooserwidget.c:2521
msgid "Number Case"
msgstr "დიდი თუ პატარა ციფრები"

#: gtk/gtkfontchooserwidget.c:2522
msgid "Number Spacing"
msgstr "ციფრებს შორის დაცილება"

#: gtk/gtkfontchooserwidget.c:2523
msgid "Fractions"
msgstr "ფრაქციები"

#: gtk/gtkfontchooserwidget.c:2524
msgid "Style Variations"
msgstr "სტილის ვარიაციები"

#: gtk/gtkfontchooserwidget.c:2526
msgid "Character Variations"
msgstr "სიმბოლოების ვარიანტები"

#: gtk/gtkglarea.c:305
msgid "OpenGL context creation failed"
msgstr "OpenGL-ის კონტექსტის შექმნის შეცდომა"

#: gtk/deprecated/gtkinfobar.c:498 gtk/gtkwindowcontrols.c:357
#: gtk/gtkwindowhandle.c:250
msgid "Close"
msgstr "დახურვა"

#: gtk/deprecated/gtkinfobar.c:499
msgid "Close the infobar"
msgstr "საინფორმაციო ზოლის დახურვა"

#: gtk/gtklabel.c:5692 gtk/gtktext.c:6135 gtk/gtktextview.c:9006
msgid "Cu_t"
msgstr "ამოჭრა"

#: gtk/gtklabel.c:5693 gtk/gtktext.c:6139 gtk/gtktextview.c:9010
msgid "_Copy"
msgstr "ასლი"

#: gtk/gtklabel.c:5694 gtk/gtktext.c:6143 gtk/gtktextview.c:9014
msgid "_Paste"
msgstr "ჩასმა"

#: gtk/gtklabel.c:5700 gtk/gtktext.c:6156 gtk/gtktextview.c:9039
msgid "Select _All"
msgstr "ყველაფრის _მონიშვნა"

#: gtk/gtklabel.c:5705
msgid "_Open Link"
msgstr "_ბმულის გახსნა"

#: gtk/gtklabel.c:5709
msgid "Copy _Link Address"
msgstr "დაა_კოპირე ბმულის მისამართი"

#: gtk/gtklabel.c:5753 gtk/gtktext.c:2716 gtk/gtktextview.c:9088
msgid "Context menu"
msgstr "კონტექსტური მენიუ"

#: gtk/gtklinkbutton.c:260
msgid "_Copy URL"
msgstr "URL-ის _კოპირება"

#: gtk/gtklinkbutton.c:567
msgid "Invalid URI"
msgstr "მცდარი URI"

#. hour:minutes:seconds
#. Translators: This is a time format, like "9:05:02" for 9
#. * hours, 5 minutes, and 2 seconds. You may change ":" to
#. * the separator that your locale uses or use "%Id" instead
#. * of "%d" if your locale uses localized digits.
#.
#: gtk/gtkmediacontrols.c:100
#, c-format
msgctxt "long time format"
msgid "%d:%02d:%02d"
msgstr "%d:%02d:%02d"

#. -hour:minutes:seconds
#. Translators: This is a time format, like "-9:05:02" for 9
#. * hours, 5 minutes, and 2 seconds playback remaining. You may
#. * change ":" to the separator that your locale uses or use
#. * "%Id" instead of "%d" if your locale uses localized digits.
#.
#: gtk/gtkmediacontrols.c:108
#, c-format
msgctxt "long time format"
msgid "-%d:%02d:%02d"
msgstr "-%d:%02d:%02d"

#. -minutes:seconds
#. Translators: This is a time format, like "-5:02" for 5
#. * minutes and 2 seconds playback remaining. You may change
#. * ":" to the separator that your locale uses or use "%Id"
#. * instead of "%d" if your locale uses localized digits.
#.
#: gtk/gtkmediacontrols.c:119
#, c-format
msgctxt "short time format"
msgid "-%d:%02d"
msgstr "-%d:%02d"

#. minutes:seconds
#. Translators: This is a time format, like "5:02" for 5
#. * minutes and 2 seconds. You may change ":" to the
#. * separator that your locale uses or use "%Id" instead of
#. * "%d" if your locale uses localized digits.
#.
#: gtk/gtkmediacontrols.c:128
#, c-format
msgctxt "short time format"
msgid "%d:%02d"
msgstr "%d:%02d"

#: gtk/gtkmediacontrols.c:412
msgctxt "media controls tooltip"
msgid "Stop"
msgstr "გაჩერება"

#: gtk/gtkmediacontrols.c:417 gtk/ui/gtkmediacontrols.ui:28
msgctxt "media controls tooltip"
msgid "Play"
msgstr "დაკვრა"

#: gtk/gtkmessagedialog.c:162 gtk/gtkmessagedialog.c:180
<<<<<<< HEAD
#: gtk/print/gtkprintbackend.c:639 gtk/gtkwindow.c:6243
=======
#: gtk/print/gtkprintbackend.c:639 gtk/gtkwindow.c:6244
>>>>>>> a45b66e1
msgid "_OK"
msgstr "_დიახ"

#: gtk/gtkmessagedialog.c:174
msgid "_No"
msgstr "არა"

#: gtk/gtkmessagedialog.c:175
msgid "_Yes"
msgstr "დიახ"

#: gtk/gtkmountoperation.c:609
msgid "Co_nnect"
msgstr "_დაკავშირება"

#: gtk/gtkmountoperation.c:676
msgid "Connect As"
msgstr "დაკავშირება, როგორც"

#: gtk/gtkmountoperation.c:685
msgid "_Anonymous"
msgstr "_ანონიმურად"

#: gtk/gtkmountoperation.c:692
msgid "Registered U_ser"
msgstr "_რეგისტრირებული მომხმარებელი"

#: gtk/gtkmountoperation.c:702
msgid "_Username"
msgstr "_მომხმარებელი"

#: gtk/gtkmountoperation.c:707
msgid "_Domain"
msgstr "_დომენი"

#: gtk/gtkmountoperation.c:716
msgid "Volume type"
msgstr "ტომის ტიპი"

#: gtk/gtkmountoperation.c:726
msgid "_Hidden"
msgstr "_დამალული"

#: gtk/gtkmountoperation.c:729
msgid "_Windows system"
msgstr "Windows-ის სისტემა"

#: gtk/gtkmountoperation.c:732
msgid "_PIM"
msgstr "_PIM"

#: gtk/gtkmountoperation.c:738
msgid "_Password"
msgstr "პაროლი"

#: gtk/gtkmountoperation.c:760
msgid "Forget password _immediately"
msgstr "პაროლის _მყისვე დავიწყება"

#: gtk/gtkmountoperation.c:770
msgid "Remember password until you _logout"
msgstr "სესიის _დატოვებამდე პაროლის დამახსოვრება"

#: gtk/gtkmountoperation.c:781
msgid "Remember _forever"
msgstr "სამუდამოდ დამახსოვრება"

#: gtk/gtkmountoperation.c:1251
#, c-format
msgid "Unknown Application (PID %d)"
msgstr "უცნობი აპლიკაცია (PID %d)"

#. Use GTK_DIALOG_DESTROY_WITH_PARENT here since the parent dialog can be
#. * indeed be destroyed via the GMountOperation::abort signal... for example,
#. * this is triggered if the user yanks the device while we are showing
#. * the dialog...
#.
#: gtk/gtkmountoperation.c:1396
#, c-format
msgid "Unable to end process"
msgstr "პროცესის გაჩერების შეცდომა"

#: gtk/gtkmountoperation.c:1546
msgid "_End Process"
msgstr "_პროცესის დასრულება"

#: gtk/gtkmountoperation-stub.c:61
#, c-format
msgid "Cannot kill process with PID %d. Operation is not implemented."
msgstr "პროცესის, PID-ით %d მოკვლა შეუძლებელია. ოპერაცია განხორციელებული არაა."

#. translators: this string is a name for the 'less' command
#: gtk/gtkmountoperation-x11.c:986
msgid "Terminal Pager"
msgstr "ტერმინალის პეიჯერი"

#: gtk/gtkmountoperation-x11.c:987
msgid "Top Command"
msgstr "ზედა ბრძანება"

#: gtk/gtkmountoperation-x11.c:988
msgid "Bourne Again Shell"
msgstr "Bourne Again Shell"

#: gtk/gtkmountoperation-x11.c:989
msgid "Bourne Shell"
msgstr "Bourne Shell"

#: gtk/gtkmountoperation-x11.c:990
msgid "Z Shell"
msgstr "Z Shell"

#: gtk/gtkmountoperation-x11.c:1090
#, c-format
msgid "Cannot end process with PID %d: %s"
msgstr "პროცესის, PID-ით %d, დასრულების შეცდომა: %s"

#: gtk/gtknomediafile.c:48
msgid "GTK could not find a media module. Check your installation."
msgstr "GTK-მა ვერ იპოვა მედიის მოდული. შეამოწმეთ თქვენი პაკეტი."

#: gtk/gtknotebook.c:3211
msgid "Previous tab"
msgstr "_წინა ჩანართი"

#: gtk/gtknotebook.c:3215
msgid "Next tab"
msgstr "_შემდეგი ჩანართი"

#: gtk/gtknotebook.c:4331 gtk/gtknotebook.c:6541
#, c-format
msgid "Page %u"
msgstr "გვერდი %u"

#: gtk/print/gtkpagesetup.c:611 gtk/print/gtkpapersize.c:942
#: gtk/print/gtkpapersize.c:982
msgid "Not a valid page setup file"
msgstr "ბეჭდვის გამართვის არასწორი ფაილი"

#: gtk/print/gtkpagesetupunixdialog.c:198 gtk/print/gtkprintunixdialog.c:768
msgid "Manage Custom Sizes…"
msgstr "საკუთარი ზომების მართვა…"

#: gtk/print/gtkpagesetupunixdialog.c:283 gtk/ui/gtkassistant.ui:98
msgid "_Apply"
msgstr "_გადატარება"

#: gtk/print/gtkpagesetupunixdialog.c:318
#: gtk/print/gtkpagesetupunixdialog.c:570
msgid "Any Printer"
msgstr "ნებისმიერი პრინტერი"

#: gtk/print/gtkpagesetupunixdialog.c:319
msgid "For portable documents"
msgstr "გადატანადი დოკუმენტებისთვის"

#: gtk/print/gtkpagesetupunixdialog.c:738
#, c-format
msgid ""
"Margins:\n"
" Left: %s %s\n"
" Right: %s %s\n"
" Top: %s %s\n"
" Bottom: %s %s"
msgstr ""
"ველები:\n"
" მარცხენა: %s %s\n"
" მარჯვენა: %s %s\n"
" ზედა: %s %s\n"
" ქვედა: %s %s"

#: gtk/print/gtkpagesetupunixdialog.c:784
#: gtk/print/ui/gtkpagesetupunixdialog.ui:5
#: gtk/print/ui/gtkprintunixdialog.ui:782
msgid "Page Setup"
msgstr "გვერდის პარამეტრები"

#: gtk/gtkpasswordentry.c:168
msgid "Hide Text"
msgstr "ტექსტის დამალვა"

#: gtk/gtkpasswordentry.c:173 gtk/gtkpasswordentry.c:624
msgid "Show Text"
msgstr "ტექსტის ჩვენება"

#: gtk/gtkpasswordentry.c:215
msgid "Caps Lock is on"
msgstr "CapsLock ჩართულია"

#: gtk/gtkpasswordentry.c:700
msgid "_Show Text"
msgstr "ტექსტის ჩვენება"

#. translators: %s is the name of a cloud provider for files
#: gtk/gtkplacessidebar.c:912
#, c-format
msgid "Open %s"
msgstr "%s-ის გახსნა"

#: gtk/gtkplacessidebar.c:1003
msgid "Recent"
msgstr "ახლახანს"

#: gtk/gtkplacessidebar.c:1005
msgid "Recent files"
msgstr "ბოლო ფაილები"

#: gtk/gtkplacessidebar.c:1014
msgid "Starred"
msgstr "ვარსკვლავდასმული"

#: gtk/gtkplacessidebar.c:1016
msgid "Starred files"
msgstr "ვარსკვლავდასმული ფაილები"

#: gtk/gtkplacessidebar.c:1027
msgid "Open your personal folder"
msgstr "თქვენი პირადი საქაღალდის გახსნა"

#: gtk/gtkplacessidebar.c:1040
msgid "Desktop"
msgstr "სამუშაო მაგიდა"

#: gtk/gtkplacessidebar.c:1042
msgid "Open the contents of your desktop in a folder"
msgstr "თქვენი სამუშაო მაგიდის შემცველობის საქაღალდეში გახსნა"

#: gtk/gtkplacessidebar.c:1056
msgid "Enter Location"
msgstr "შეიყვანეთ ადგილმდებარეობა"

#: gtk/gtkplacessidebar.c:1058
msgid "Manually enter a location"
msgstr "მდებარეობის ხელით შეყვანა"

#: gtk/gtkplacessidebar.c:1068
msgid "Trash"
msgstr "ნაგავი"

#: gtk/gtkplacessidebar.c:1070
msgid "Open the trash"
msgstr "ნაგვის გახსნა"

#: gtk/gtkplacessidebar.c:1181 gtk/gtkplacessidebar.c:1209
#: gtk/gtkplacessidebar.c:1409
#, c-format
msgid "Mount and open “%s”"
msgstr "\"%s\"-ის მიმაგრება და გახსნა"

#: gtk/gtkplacessidebar.c:1304
msgid "Open the contents of the file system"
msgstr "ფაილური სისტემის შემცველობის გახსნა"

#: gtk/gtkplacessidebar.c:1387
msgid "New bookmark"
msgstr "ახალი სანიშნე"

#: gtk/gtkplacessidebar.c:1389
msgid "Add a new bookmark"
msgstr "ახალი სანიშნის დამატება"

#: gtk/gtkplacessidebar.c:1454
msgid "Other Locations"
msgstr "სხვა მდებარეობები"

#: gtk/gtkplacessidebar.c:1455
msgid "Show other locations"
msgstr "სხვა მდებარეობების ჩვენება"

#: gtk/gtkplacessidebar.c:1964 gtk/gtkplacessidebar.c:2984
#, c-format
msgid "Unable to start “%s”"
msgstr "%s-ის გაშვების შეცდომა"

#. Translators: This means that unlocking an encrypted storage
#. * device failed. %s is the name of the device.
#.
#: gtk/gtkplacessidebar.c:2000
#, c-format
msgid "Error unlocking “%s”"
msgstr "\"%s\"-ის განბლოკვის შეცდომა"

#: gtk/gtkplacessidebar.c:2002
#, c-format
msgid "Unable to access “%s”"
msgstr "\"%s\"-სთან წვდომის შეცდომა"

#: gtk/gtkplacessidebar.c:2233
msgid "This name is already taken"
msgstr "სახელი უკვე არსებობს"

#: gtk/gtkplacessidebar.c:2525
#, c-format
msgid "Unable to unmount “%s”"
msgstr "\"%s\"-ის მოხსნა შეუძლებელია"

#: gtk/gtkplacessidebar.c:2701
#, c-format
msgid "Unable to stop “%s”"
msgstr "\"%s\"-ის გაჩერება შეუძლებელია"

#: gtk/gtkplacessidebar.c:2730
#, c-format
msgid "Unable to eject “%s”"
msgstr "\"%s\"-ის გამოღება შეუძლებელია"

#: gtk/gtkplacessidebar.c:2759 gtk/gtkplacessidebar.c:2788
#, c-format
msgid "Unable to eject %s"
msgstr "\"%s\"-ის გამოღება შეუძლებელია"

#: gtk/gtkplacessidebar.c:2936
#, c-format
msgid "Unable to poll “%s” for media changes"
msgstr "%s-ის შემოწმება, შეიცვალა თუ არა მედია, შეუძლებელია"

#: gtk/gtkplacessidebar.c:3155 gtk/gtkplacessidebar.c:3242
#: gtk/gtkplacesview.c:1649
msgid "Open in New _Tab"
msgstr "_ახალ ჩანართში გახსნა"

#: gtk/gtkplacessidebar.c:3161 gtk/gtkplacessidebar.c:3251
#: gtk/gtkplacesview.c:1654
msgid "Open in New _Window"
msgstr "ახალ _ფანჯარაში გახსნა"

#: gtk/gtkplacessidebar.c:3262
msgid "_Add Bookmark"
msgstr "სანიშნის _დამატება"

#: gtk/gtkplacessidebar.c:3266
msgid "_Remove"
msgstr "მოცილება"

#: gtk/gtkplacessidebar.c:3282 gtk/gtkplacesview.c:1679
msgid "_Mount"
msgstr "_მიმაგრება"

#: gtk/gtkplacessidebar.c:3291 gtk/gtkplacesview.c:1668
msgid "_Unmount"
msgstr "_მოხსნა"

#: gtk/gtkplacessidebar.c:3298
msgid "_Eject"
msgstr "_გამოღება"

#: gtk/gtkplacessidebar.c:3308
msgid "_Detect Media"
msgstr "_დისკის დადგენა"

#: gtk/gtkplacessidebar.c:3317
msgid "_Start"
msgstr "_დაწყება"

#: gtk/gtkplacessidebar.c:3319
msgid "_Power On"
msgstr "_ჩართვა"

#: gtk/gtkplacessidebar.c:3320
msgid "_Connect Drive"
msgstr "_დისკის მიერთება"

#: gtk/gtkplacessidebar.c:3321
msgid "_Start Multi-disk Device"
msgstr "_მრავალდისკიანი მოწყობილობის გაშვება"

#: gtk/gtkplacessidebar.c:3322
msgid "_Unlock Device"
msgstr "დისკის _განბლოკვა"

#: gtk/gtkplacessidebar.c:3332
msgid "_Stop"
msgstr "გაჩერე_ბა"

#: gtk/gtkplacessidebar.c:3334
msgid "_Safely Remove Drive"
msgstr "დისკის _უსაფრთხოდ მოხსნა"

#: gtk/gtkplacessidebar.c:3335
msgid "_Disconnect Drive"
msgstr "დი_სკის მოხსნა"

#: gtk/gtkplacessidebar.c:3336
msgid "_Stop Multi-disk Device"
msgstr "მ_რავალდისკიანი მოწყობილობის გაჩერება"

#: gtk/gtkplacessidebar.c:3337
msgid "_Lock Device"
msgstr "დისკის _ჩაკეტვა"

#: gtk/gtkplacessidebar.c:3827 gtk/gtkplacesview.c:1089
msgid "Computer"
msgstr "ჩემი კომპიუტერი"

#: gtk/gtkplacesview.c:875
msgid "Searching for network locations"
msgstr "ქსელური მდებარეობების ძებნა"

#: gtk/gtkplacesview.c:882
msgid "No network locations found"
msgstr "ქსელური მდებარეობების გარეშე"

#. if it wasn't cancelled show a dialog
#: gtk/gtkplacesview.c:1196 gtk/gtkplacesview.c:1293
msgid "Unable to access location"
msgstr "მდებარეობასთან წვდომა აკრძალულია"

#. Restore from Cancel to Connect
#: gtk/gtkplacesview.c:1214 gtk/ui/gtkplacesview.ui:250
msgid "Con_nect"
msgstr "_დაკავშირება"

#. if it wasn't cancelled show a dialog
#: gtk/gtkplacesview.c:1353
msgid "Unable to unmount volume"
msgstr "ტომის მოხსნა შეუძლებელია"

#. Allow to cancel the operation
#: gtk/gtkplacesview.c:1445
msgid "Cance_l"
msgstr "გაუქმება"

#: gtk/gtkplacesview.c:1592
msgid "AppleTalk"
msgstr "AppleTalk"

#: gtk/gtkplacesview.c:1598
msgid "File Transfer Protocol"
msgstr "ფაილების გადაცემის პროტოკოლი"

#. Translators: do not translate ftp:// and ftps://
#: gtk/gtkplacesview.c:1600
msgid "ftp:// or ftps://"
msgstr "ftp:// ან ftps://"

#: gtk/gtkplacesview.c:1606
msgid "Network File System"
msgstr "ქსელური ფაილური სისტემა"

#: gtk/gtkplacesview.c:1612
msgid "Samba"
msgstr "Samba"

#: gtk/gtkplacesview.c:1618
msgid "SSH File Transfer Protocol"
msgstr "SSH-ის ფაილების გადაცემის პროტოკოლი"

#. Translators: do not translate sftp:// and ssh://
#: gtk/gtkplacesview.c:1620
msgid "sftp:// or ssh://"
msgstr "sftp:// or ssh://"

#: gtk/gtkplacesview.c:1626
msgid "WebDAV"
msgstr "WebDAV"

#. Translators: do not translate dav:// and davs://
#: gtk/gtkplacesview.c:1628
msgid "dav:// or davs://"
msgstr "dav:// ან davs://"

#: gtk/gtkplacesview.c:1663
msgid "_Disconnect"
msgstr "_გათიშვა"

#: gtk/gtkplacesview.c:1674
msgid "_Connect"
msgstr "_შეერთება"

#: gtk/gtkplacesview.c:1894
msgid "Unable to get remote server location"
msgstr "დაშორებული სერვერის მდებარეობის მიღების შეცდომა"

#: gtk/gtkplacesview.c:2038 gtk/gtkplacesview.c:2047
msgid "Networks"
msgstr "ქსელები"

#: gtk/gtkplacesview.c:2038 gtk/gtkplacesview.c:2047
msgid "On This Computer"
msgstr "ამ კომპიუტერზე"

#. Translators: respectively, free and total space of the drive. The plural form
#. * should be based on the free space available.
#. * i.e. 1 GB / 24 GB available.
#.
#: gtk/gtkplacesviewrow.c:135
#, c-format
msgid "%s / %s available"
msgid_plural "%s / %s available"
msgstr[0] "%s / %s ხელმისაწვდომია"

#: gtk/gtkplacesviewrow.c:471
msgid "Disconnect"
msgstr "გათიშვა"

#: gtk/gtkplacesviewrow.c:471 gtk/ui/gtkplacesviewrow.ui:53
#: gtk/ui/gtksidebarrow.ui:54
msgid "Unmount"
msgstr "მოხსნა"

#: gtk/print/gtkprintbackend.c:637
msgid "Authentication"
msgstr "ავთენტიფიკაცია"

#: gtk/print/gtkprintbackend.c:716
msgid "_Remember password"
msgstr "პაროლის დამახსოვრება"

#: gtk/print/gtkprinteroptionwidget.c:702
msgid "Select a filename"
msgstr "აირჩიეთ ფაილის სახელი"

#: gtk/print/gtkprinteroptionwidget.c:919
msgid "Not available"
msgstr "მიუწვდომელია"

#. translators: this string is the default job title for print
#. * jobs. %s gets replaced by the application name, %d gets replaced
#. * by the job number.
#.
#: gtk/print/gtkprintoperation.c:252
#, c-format
msgid "%s job #%d"
msgstr "%s ამოცანა #%d"

#: gtk/print/gtkprintoperation.c:1699
msgctxt "print operation status"
msgid "Initial state"
msgstr "საწყისი მდგომარეობა"

#: gtk/print/gtkprintoperation.c:1700
msgctxt "print operation status"
msgid "Preparing to print"
msgstr "დასაბეჭდად მომზადება"

#: gtk/print/gtkprintoperation.c:1701
msgctxt "print operation status"
msgid "Generating data"
msgstr "მონაცემების გენერაცია"

#: gtk/print/gtkprintoperation.c:1702
msgctxt "print operation status"
msgid "Sending data"
msgstr "მონაცემების გაგზავნა"

#: gtk/print/gtkprintoperation.c:1703
msgctxt "print operation status"
msgid "Waiting"
msgstr "მოლოდინი"

#: gtk/print/gtkprintoperation.c:1704
msgctxt "print operation status"
msgid "Blocking on issue"
msgstr "ხელის შემშლელი პრობლემა"

#: gtk/print/gtkprintoperation.c:1705
msgctxt "print operation status"
msgid "Printing"
msgstr "დაბეჭდვა"

#: gtk/print/gtkprintoperation.c:1706
msgctxt "print operation status"
msgid "Finished"
msgstr "დასრულდა"

#: gtk/print/gtkprintoperation.c:1707
msgctxt "print operation status"
msgid "Finished with error"
msgstr "დასრულდა შეცდომით"

#: gtk/print/gtkprintoperation.c:2250
#, c-format
msgid "Preparing %d"
msgstr "მზადება - %d"

#: gtk/print/gtkprintoperation.c:2252 gtk/print/gtkprintoperation.c:2871
#, c-format
msgid "Preparing"
msgstr "მომზადება"

#: gtk/print/gtkprintoperation.c:2255
#, c-format
msgid "Printing %d"
msgstr "ბეჭდვა %d"

#: gtk/print/gtkprintoperation.c:2904
#, c-format
msgid "Error creating print preview"
msgstr "საბეჭდი ესკიზის შექმნისას დაიშვა შეცდომა"

#: gtk/print/gtkprintoperation.c:2907
#, c-format
msgid "The most probable reason is that a temporary file could not be created."
msgstr "ყველაზე სავარაუდო მიზეზია, ის რომ ვერ შეიქმნა დროებითი ფაილი."

#. window
#: gtk/print/gtkprintoperation-portal.c:264
#: gtk/print/gtkprintoperation-portal.c:594
#: gtk/print/gtkprintoperation-portal.c:663 gtk/print/gtkprintunixdialog.c:3008
msgid "Print"
msgstr "ბეჭდვა"

#: gtk/print/gtkprintoperation-unix.c:481
#: gtk/print/gtkprintoperation-win32.c:1505
msgid "Application"
msgstr "პროგრამა"

#: gtk/print/gtkprintoperation-win32.c:636
msgid "Printer offline"
msgstr "საბეჭდი გამორთულია"

#: gtk/print/gtkprintoperation-win32.c:638
msgid "Out of paper"
msgstr "არ არის ქაღალდი"

#. Translators: this is a printer status.
#: gtk/print/gtkprintoperation-win32.c:640
#: modules/printbackends/gtkprintbackendcpdb.c:1528
#: modules/printbackends/gtkprintbackendcups.c:2639
msgid "Paused"
msgstr "შეჩერებულია"

#: gtk/print/gtkprintoperation-win32.c:642
msgid "Need user intervention"
msgstr "საჭიროებს მომხმარებლის ჩარევას"

#: gtk/print/gtkprintoperation-win32.c:749
msgid "Custom size"
msgstr "მორგებული ზომა"

#: gtk/print/gtkprintoperation-win32.c:1597
msgid "No printer found"
msgstr "პრინტერი ვერ მოიძებნა"

#: gtk/print/gtkprintoperation-win32.c:1624
msgid "Invalid argument to CreateDC"
msgstr "მცდარი არგუმენტი - CreateDC"

#: gtk/print/gtkprintoperation-win32.c:1660
#: gtk/print/gtkprintoperation-win32.c:1906
msgid "Error from StartDoc"
msgstr "შეცდომა - StartDoc"

#: gtk/print/gtkprintoperation-win32.c:1761
#: gtk/print/gtkprintoperation-win32.c:1784
#: gtk/print/gtkprintoperation-win32.c:1832
msgid "Not enough free memory"
msgstr "თავისუფალი მეხსიერების უკმარისობა"

#: gtk/print/gtkprintoperation-win32.c:1837
msgid "Invalid argument to PrintDlgEx"
msgstr "მცდარი არგუმენტი - PrintDlgEx"

#: gtk/print/gtkprintoperation-win32.c:1842
msgid "Invalid pointer to PrintDlgEx"
msgstr "მცდარი მაჩვენებელი - PrintDlgEx"

#: gtk/print/gtkprintoperation-win32.c:1847
msgid "Invalid handle to PrintDlgEx"
msgstr "მცდარი დესკრიპტორი - PrintDlgEx"

#: gtk/print/gtkprintoperation-win32.c:1852
msgid "Unspecified error"
msgstr "დაუზუსტებელი შეცდომა"

#: gtk/print/gtkprintunixdialog.c:838
msgid "Pre_view"
msgstr "გადახედვა"

#: gtk/print/gtkprintunixdialog.c:840
msgid "_Print"
msgstr "_ბეჭდვა"

#: gtk/print/gtkprintunixdialog.c:961
msgid "Getting printer information failed"
msgstr "პრინტერის ინფორმაციის მიღების შეცდომა"

#: gtk/print/gtkprintunixdialog.c:1885
msgid "Getting printer information…"
msgstr "პრინტერის ინფორმაციის მიღება…"

#. Translators: These strings name the possible arrangements of
#. * multiple pages on a sheet when printing (same as in gtkprintbackendcups.c)
#.
#. Translators: These strings name the possible arrangements of
#. * multiple pages on a sheet when printing
#.
#: gtk/print/gtkprintunixdialog.c:2753
#: modules/printbackends/gtkprintbackendcups.c:5647
msgid "Left to right, top to bottom"
msgstr "მარცხნიდან მარჯვნივ, ქვევიდან ზემოთ"

#: gtk/print/gtkprintunixdialog.c:2753
#: modules/printbackends/gtkprintbackendcups.c:5647
msgid "Left to right, bottom to top"
msgstr "მარცხნიდან მარჯვნივ, ქვემოდან ზემოთ"

#: gtk/print/gtkprintunixdialog.c:2754
#: modules/printbackends/gtkprintbackendcups.c:5648
msgid "Right to left, top to bottom"
msgstr "მარჯვნიდან მარცხნივ, ზევიდან ქვემოთ"

#: gtk/print/gtkprintunixdialog.c:2754
#: modules/printbackends/gtkprintbackendcups.c:5648
msgid "Right to left, bottom to top"
msgstr "მარჯვნიდან მარცხნივ, ქვემოდან ზემოთ"

#: gtk/print/gtkprintunixdialog.c:2755
#: modules/printbackends/gtkprintbackendcups.c:5649
msgid "Top to bottom, left to right"
msgstr "ზემოდან ქვემოთ, მარცხნიდან მარჯვნივ"

#: gtk/print/gtkprintunixdialog.c:2755
#: modules/printbackends/gtkprintbackendcups.c:5649
msgid "Top to bottom, right to left"
msgstr "ზემოდან ქვემოთ, მარჯვნიდან მარცხნივ"

#: gtk/print/gtkprintunixdialog.c:2756
#: modules/printbackends/gtkprintbackendcups.c:5650
msgid "Bottom to top, left to right"
msgstr "ქვემოდან ზემოთ, მარცხნიდან მარჯვნივ"

#: gtk/print/gtkprintunixdialog.c:2756
#: modules/printbackends/gtkprintbackendcups.c:5650
msgid "Bottom to top, right to left"
msgstr "ქვემოდან ზემოთ, მარჯვნიდან მარცხნივ"

#: gtk/print/gtkprintunixdialog.c:2760 gtk/print/gtkprintunixdialog.c:2773
msgid "Page Ordering"
msgstr "გვერდის დალაგება"

#: gtk/print/gtkprintunixdialog.c:2789
msgid "Left to right"
msgstr "მარცხნიდან მარჯვნივ"

#: gtk/print/gtkprintunixdialog.c:2790
msgid "Right to left"
msgstr "მარჯვნიდან მარცხნივ"

#: gtk/print/gtkprintunixdialog.c:2802
msgid "Top to bottom"
msgstr "ზემოდან ქვემოთ"

#: gtk/print/gtkprintunixdialog.c:2803
msgid "Bottom to top"
msgstr "ქვემოდან ზემოთ"

#: gtk/gtkprogressbar.c:609
#, c-format
msgctxt "progress bar label"
msgid "%.0f %%"
msgstr "%.0f %%"

#: gtk/gtkrecentmanager.c:1023 gtk/gtkrecentmanager.c:1036
#: gtk/gtkrecentmanager.c:1174 gtk/gtkrecentmanager.c:1184
#: gtk/gtkrecentmanager.c:1234 gtk/gtkrecentmanager.c:1243
#, c-format
msgid "Unable to find an item with URI “%s”"
msgstr "ჩანაწერი URI-ით \"%s\" არ არსებობს"

#: gtk/gtkrecentmanager.c:1258
#, c-format
msgid "Unable to move the item with URI “%s” to “%s”"
msgstr "ამ URI-ის (\"%s\") მქონე ჩანაწერის \"%s\"-მდე გადატანა შეუძლებელია"

#: gtk/gtkrecentmanager.c:2323
#, c-format
msgid "No registered application with name “%s” for item with URI “%s” found"
msgstr ""
"რეგისტრირებული აპლიკაცია სახელით \"%s\" ჩანაწერისთვის ბმულით \"%s\" "
"აღმოჩენილი არაა"

#: gtk/gtksearchentry.c:767
msgid "Clear Entry"
msgstr "ჩანაწერის გასუფთავება"

#. Translators: This string is used to mark left/right variants of modifier
#. * keys in the shortcut window (e.g. Control_L vs Control_R). Please keep
#. * this string very short, ideally just a single character, since it will
#. * be rendered as part of the key.
#.
#: gtk/gtkshortcutlabel.c:79
msgctxt "keyboard side marker"
msgid "L"
msgstr "მარცხ"

#. Translators: This string is used to mark left/right variants of modifier
#. * keys in the shortcut window (e.g. Control_L vs Control_R). Please keep
#. * this string very short, ideally just a single character, since it will
#. * be rendered as part of the key.
#.
#: gtk/gtkshortcutlabel.c:92
msgctxt "keyboard side marker"
msgid "R"
msgstr "მარჯ"

#: gtk/gtkshortcutssection.c:414
msgid "_Show All"
msgstr "_ყველას ჩვენება"

#: gtk/gtkshortcutsshortcut.c:143
msgid "Two finger pinch"
msgstr "ორი თითის გასმა"

#: gtk/gtkshortcutsshortcut.c:147
msgid "Two finger stretch"
msgstr "ორი თითის გაფარჩხვა"

#: gtk/gtkshortcutsshortcut.c:151
msgid "Rotate clockwise"
msgstr "საათის ისრის მიმართულებით შემობრუნება"

#: gtk/gtkshortcutsshortcut.c:155
msgid "Rotate counterclockwise"
msgstr "საათის ისრის საწინააღმდეგო მიმართულებით შემობრუნება"

#: gtk/gtkshortcutsshortcut.c:159
msgid "Two finger swipe left"
msgstr "ორი თითის გასმა მარცხნივ"

#: gtk/gtkshortcutsshortcut.c:163
msgid "Two finger swipe right"
msgstr "ორი თითის გასმა მარჯვნივ"

#: gtk/gtkshortcutsshortcut.c:167
msgid "Swipe left"
msgstr "გაუსვით მარცხნივ"

#: gtk/gtkshortcutsshortcut.c:171
msgid "Swipe right"
msgstr "გაუსვით მარჯვნივ"

#. Translators: This is placeholder text for the search entry in the shortcuts window
#: gtk/gtkshortcutswindow.c:879 gtk/gtkshortcutswindow.c:946
#: gtk/gtkshortcutswindow.c:951
msgid "Search Shortcuts"
msgstr "ძებნის მალსახმობები"

#. Translators: This is the window title for the shortcuts window in normal mode
#: gtk/gtkshortcutswindow.c:911 gtk/inspector/window.ui:498
msgid "Shortcuts"
msgstr "მალსახმობები"

#. Translators: This is the window title for the shortcuts window in search mode
#: gtk/gtkshortcutswindow.c:916
msgid "Search Results"
msgstr "ძებნს შედეგები"

#: gtk/gtkshortcutswindow.c:1013 gtk/ui/gtkemojichooser.ui:349
#: gtk/ui/gtkfilechooserwidget.ui:239
msgid "No Results Found"
msgstr "შედეგების გარეშე"

#: gtk/gtkshortcutswindow.c:1024 gtk/ui/gtkemojichooser.ui:362
#: gtk/ui/gtkfilechooserwidget.ui:252 gtk/ui/gtkplacesview.ui:218
msgid "Try a different search"
msgstr "სცადეთ სხვა ძებნა"

#: gtk/gtkstacksidebar.c:154
msgctxt "accessibility"
msgid "Sidebar"
msgstr "გვერდითა ზოლი"

#: gtk/gtktext.c:6161 gtk/gtktextview.c:9044
msgid "Insert _Emoji"
msgstr "ემოჯის _ჩასმა"

#: gtk/gtktextview.c:9026
msgid "_Undo"
msgstr "_დაბრუნება"

#: gtk/gtktextview.c:9030
msgid "_Redo"
msgstr "_გამეორება"

<<<<<<< HEAD
#: gtk/gtkwindow.c:6231
=======
#: gtk/gtkwindow.c:6232
>>>>>>> a45b66e1
#, c-format
msgid "Do you want to use GTK Inspector?"
msgstr "გნებავთ GTK-ის ინსპექტორის გამოყენება?"

<<<<<<< HEAD
#: gtk/gtkwindow.c:6233
=======
#: gtk/gtkwindow.c:6234
>>>>>>> a45b66e1
#, c-format
msgid ""
"GTK Inspector is an interactive debugger that lets you explore and modify "
"the internals of any GTK application. Using it may cause the application to "
"break or crash."
msgstr ""
"GTK ინსპექტორი ინტერაქტიური გამმართველია, რომელიც საშუალებას გაძლევთ, "
"ნებისმიერი GTK აპლიკაციის შიდა პარამეტრები დაათვალიეროთ და შეცვალოთ. მისი "
"გამოყენებით ასევე შეიძლება პროგრამა ავარიულად დასრულდეს."

<<<<<<< HEAD
#: gtk/gtkwindow.c:6238
=======
#: gtk/gtkwindow.c:6239
>>>>>>> a45b66e1
msgid "Don’t show this message again"
msgstr "მეტჯერ აღარ მაჩვენო ეს გაფრთხილება"

#: gtk/gtkwindowcontrols.c:309 gtk/gtkwindowhandle.c:234
msgid "Minimize"
msgstr "ჩაკეცვა"

#: gtk/gtkwindowcontrols.c:311
msgid "Minimize the window"
msgstr "ფანჯრის ჩაკეცვა"

#: gtk/gtkwindowcontrols.c:335 gtk/gtkwindowhandle.c:240
msgid "Maximize"
msgstr "გადიდება"

#: gtk/gtkwindowcontrols.c:337
msgid "Maximize the window"
msgstr "ფანჯრის გადიდება"

#: gtk/gtkwindowcontrols.c:359
msgid "Close the window"
msgstr "ფანჯრის დახურვა"

#: gtk/gtkwindowhandle.c:227
msgid "Restore"
msgstr "აღდგენა"

#: gtk/inspector/a11y.ui:17
msgid "Role"
msgstr "როლი"

#: gtk/inspector/a11y.ui:71
msgid "Description"
msgstr "აღწერა"

#: gtk/inspector/a11y.ui:99 gtk/inspector/misc-info.ui:296
<<<<<<< HEAD
=======
#: tools/gtk-path-tool-info.c:132
>>>>>>> a45b66e1
msgid "Bounds"
msgstr "საზღვრები"

#: gtk/inspector/a11y.ui:125
msgid "Object Path"
msgstr "ობიექტის ბილიკი"

#: gtk/inspector/a11y.ui:164
msgid "Attribute"
msgstr "ატრიბუტი"

#: gtk/inspector/a11y.ui:176 gtk/inspector/css-node-tree.ui:70
#: gtk/inspector/prop-list.ui:57 gtk/inspector/recorder.ui:149
#: gtk/inspector/recorder.ui:192 gtk/inspector/strv-editor.c:73
msgid "Value"
msgstr "მნიშვნელობა"

#: gtk/inspector/action-editor.c:133
msgid "Activate"
msgstr "აქტივაცია"

#: gtk/inspector/action-editor.c:145
msgid "Set State"
msgstr "მდგომარეობის დაყენება"

#: gtk/inspector/actions.ui:30
msgid "Enabled"
msgstr "ჩაირთო"

#: gtk/inspector/actions.ui:42
msgid "Parameter Type"
msgstr "პარამეტრის ტიპი"

#: gtk/inspector/actions.ui:53 gtk/inspector/css-node-tree.ui:41
#: gtk/inspector/misc-info.ui:108
msgid "State"
msgstr "მდგომარეობა"

#: gtk/inspector/clipboard.c:211 gtk/inspector/misc-info.ui:245
msgid "Show"
msgstr "ჩვენება"

#: gtk/inspector/clipboard.c:228
msgid "Hover to load"
msgstr "ჩასატვირთად გადაატარეთ თაგუნა"

#: gtk/inspector/clipboard.c:278
msgctxt "clipboard"
msgid "empty"
msgstr "ცარიელია"

#: gtk/inspector/clipboard.c:283 gtk/inspector/clipboard.c:325
msgctxt "clipboard"
msgid "local"
msgstr "ლოკალური"

#: gtk/inspector/clipboard.c:285 gtk/inspector/clipboard.c:327
msgctxt "clipboard"
msgid "remote"
msgstr "დაშორებული"

#: gtk/inspector/clipboard.ui:30
msgid "Drag and hold here"
msgstr "გადმოათრეთ და აქ გეჭიროთ"

#: gtk/inspector/clipboard.ui:71 gtk/inspector/window.ui:574
msgid "Clipboard"
msgstr "გაცვლის ბაფერი"

#: gtk/inspector/clipboard.ui:107
msgid "Primary"
msgstr "ძირითადი"

#: gtk/inspector/controllers.c:126
msgctxt "event phase"
msgid "None"
msgstr "არცერთი"

#: gtk/inspector/controllers.c:129
msgctxt "event phase"
msgid "Capture"
msgstr "ჩაჭერა"

#: gtk/inspector/controllers.c:132
msgctxt "event phase"
msgid "Bubble"
msgstr "ბუშტი"

#: gtk/inspector/controllers.c:135
msgctxt "event phase"
msgid "Target"
msgstr "სამიზნე"

#: gtk/inspector/controllers.c:156
msgctxt "propagation limit"
msgid "Native"
msgstr "საკუთარი"

#: gtk/inspector/css-editor.c:128
msgid "You can type here any CSS rule recognized by GTK."
msgstr "აქ შეგიძლიათ GTK-ისთვის ცნობილი ნებისმიერი CSS-ის წესი შეიყვანოთ."

#: gtk/inspector/css-editor.c:129
msgid ""
"You can temporarily disable this custom CSS by clicking on the “Pause” "
"button above."
msgstr ""
"ამ ხელით შეყვანილი CSS-ის დროებით გამორთვა ზემომდებარე \"შეჩერების\" ღილაკით "
"შეგიძლიათ."

#: gtk/inspector/css-editor.c:130
msgid "Changes are applied instantly and globally, for the whole application."
msgstr "ცვლილებები მთელი აპლიკაციისთვის მყისიერად და გლობალურად ხდება."

#: gtk/inspector/css-editor.c:206
#, c-format
msgid "Saving CSS failed"
msgstr "CSS-ის შენახვის შეცდომა"

#: gtk/inspector/css-editor.ui:30
msgid "Disable this custom CSS"
msgstr "ხელით მითითებული CSS-ის გამორთვა"

#: gtk/inspector/css-editor.ui:37
msgid "Save the current CSS"
msgstr "მიმდინარე CSS-ის შენახვა"

#: gtk/inspector/css-node-tree.ui:28 tools/gtk-builder-tool-preview.c:178
#: tools/gtk-builder-tool-screenshot.c:359
msgid "ID"
msgstr "ID"

#: gtk/inspector/css-node-tree.ui:34
msgid "Style Classes"
msgstr "სტილის კლასები"

#: gtk/inspector/css-node-tree.ui:64
msgid "CSS Property"
msgstr "CSS-ის თვისება"

#: gtk/inspector/general.c:349
msgctxt "GL version"
msgid "None"
msgstr "არცერთი"

#: gtk/inspector/general.c:426
msgctxt "GL version"
msgid "Unknown"
msgstr "უცნობი"

#: gtk/inspector/general.c:491
msgctxt "Vulkan device"
msgid "Disabled"
msgstr "გამორთულია"

#: gtk/inspector/general.c:492 gtk/inspector/general.c:493
msgctxt "Vulkan version"
msgid "Disabled"
msgstr "გამორთულია"

#: gtk/inspector/general.c:549
msgctxt "Vulkan device"
msgid "None"
msgstr "არცერთი"

#: gtk/inspector/general.c:550 gtk/inspector/general.c:551
msgctxt "Vulkan version"
msgid "None"
msgstr "არცერთი"

#: gtk/inspector/general.c:882
msgid "IM Context is hardcoded by GTK_IM_MODULE"
msgstr "IM-ის კონტექსტი GTK_IM_MODULE-ში ხელითაა ჩაწერილი"

#: gtk/inspector/general.ui:31
msgid "GTK Version"
msgstr "GTK-ის ვერსია"

#: gtk/inspector/general.ui:57
msgid "GDK Backend"
msgstr "GDK უკანაბოლო"

#: gtk/inspector/general.ui:83
msgid "GSK Renderer"
msgstr "GSK-ის რენდერერი"

#: gtk/inspector/general.ui:109
msgid "Pango Fontmap"
msgstr "Pango-ის ფონტის რუკა"

#: gtk/inspector/general.ui:135
msgid "Media Backend"
msgstr "მედიის უკანაბოლო"

#: gtk/inspector/general.ui:161
msgid "Input Method"
msgstr "შეტანის მეთოდი"

#: gtk/inspector/general.ui:198
msgid "Application ID"
msgstr "აპლიკაციის ID"

#: gtk/inspector/general.ui:224
msgid "Resource Path"
msgstr "ბილიკი რესურსამდე"

#: gtk/inspector/general.ui:261 gtk/ui/gtkplacesview.ui:67
msgid "Prefix"
msgstr "პრეფიქსი"

#: gtk/inspector/general.ui:460
msgid "Display"
msgstr "ეკრანი"

#: gtk/inspector/general.ui:487
msgid "RGBA Visual"
msgstr "RGBA-ის ვიზუალი"

#: gtk/inspector/general.ui:513
msgid "Composited"
msgstr "კომპოზიტური"

#: gtk/inspector/general.ui:559
msgid "GL Version"
msgstr "GL-ის ვერსია"

#: gtk/inspector/general.ui:586
msgid "GL Backend Version"
msgstr "GL-ის უკანაბოლოს ვერსია"

#: gtk/inspector/general.ui:636
msgid "GL Backend Vendor"
msgstr "GL-ის უკანაბოლოს მომწოდებელი"

#: gtk/inspector/general.ui:663
msgid "GL_VENDOR"
msgstr "GL_VENDOR"

#: gtk/inspector/general.ui:692
#| msgid "RENDERER"
msgid "GL_RENDERER"
msgstr "GL_RENDERER"

#: gtk/inspector/general.ui:721
msgid "GL_VERSION"
msgstr "GL_VERSION"

#: gtk/inspector/general.ui:750
msgid "GL_SHADING_LANGUAGE_VERSION"
msgstr "GL_SHADING_LANGUAGE_VERSION"

#: gtk/inspector/general.ui:789
msgid "Vulkan Device"
msgstr "Vulkan-ის მოწყობილობა"

#: gtk/inspector/general.ui:816
msgid "Vulkan API version"
msgstr "Vulkan-ის API-ის ვერსია"

#: gtk/inspector/general.ui:843
msgid "Vulkan driver version"
msgstr "Vulkan-ის დრაივერის ვერსია"

#: gtk/inspector/menu.c:264
msgid "Unnamed section"
msgstr "უსახელო სექცია"

#: gtk/inspector/menu.ui:26
msgid "Label"
msgstr "იარლიყი"

#: gtk/inspector/menu.ui:31 gtk/inspector/shortcuts.ui:23
msgid "Action"
msgstr "მოქმედება"

#: gtk/inspector/menu.ui:36
msgid "Target"
msgstr "სამიზნე"

#: gtk/inspector/menu.ui:41
msgid "Icon"
msgstr "ხატულა"

#: gtk/inspector/misc-info.ui:31
msgid "Address"
msgstr "მისამართი"

#: gtk/inspector/misc-info.ui:82
msgid "Reference Count"
msgstr "ბმების რიცხვი"

#: gtk/inspector/misc-info.ui:134
msgid "Direction"
msgstr "მიმართულება"

#: gtk/inspector/misc-info.ui:160
msgid "Buildable ID"
msgstr "აგებადი ID"

#: gtk/inspector/misc-info.ui:186
msgid "Mnemonic Label"
msgstr "მნემონიკის ჭდე"

#: gtk/inspector/misc-info.ui:211
msgid "Request Mode"
msgstr "მოთხოვნის რეჟიმი"

#: gtk/inspector/misc-info.ui:236
msgid "Measure map"
msgstr "საზომი რუკა"

#: gtk/inspector/misc-info.ui:253
msgid "Expand"
msgstr "გაფართოება"

#: gtk/inspector/misc-info.ui:321
msgid "Baseline"
msgstr "საბაზისო ხაზი"

#: gtk/inspector/misc-info.ui:346
msgid "Surface"
msgstr "ზედაპირი"

#: gtk/inspector/misc-info.ui:365 gtk/inspector/misc-info.ui:400
#: gtk/inspector/misc-info.ui:435 gtk/inspector/prop-editor.c:1153
#: gtk/inspector/prop-editor.c:1536 gtk/inspector/window.ui:396
msgid "Properties"
msgstr "თვისებები"

#: gtk/inspector/misc-info.ui:381
msgid "Renderer"
msgstr "რენდერერი"

#: gtk/inspector/misc-info.ui:416
msgid "Frame Clock"
msgstr "კადრების საათი"

#: gtk/inspector/misc-info.ui:451
msgid "Tick Callback"
msgstr "რბილი უკუგამოძახება"

#: gtk/inspector/misc-info.ui:477
msgid "Frame Count"
msgstr "კადრების რაოდენობა"

#: gtk/inspector/misc-info.ui:502
msgid "Frame Rate"
msgstr "კადრების სიხშირე"

#: gtk/inspector/misc-info.ui:527
msgid "Scale"
msgstr "მასშტაბი"

#: gtk/inspector/misc-info.ui:552
msgid "Mapped"
msgstr "მიმაგრებულია"

#: gtk/inspector/misc-info.ui:578
msgid "Realized"
msgstr "რეალიზებულია"

#: gtk/inspector/misc-info.ui:604
msgid "Is Toplevel"
msgstr "თავშია"

#: gtk/inspector/misc-info.ui:630
msgid "Child Visible"
msgstr "ხილული შვილი"

#: gtk/inspector/prop-editor.c:702
#, c-format
msgid "Pointer: %p"
msgstr "მაჩვენებელი: %p"

#. Translators: %s is a type name, for example
#. * GtkPropertyExpression with value \"2.5\"
#.
#: gtk/inspector/prop-editor.c:827
#, c-format
msgid "%s with value \"%s\""
msgstr "%s მნიშვნელობით \"%s\""

#. Translators: Both %s are type names, for example
#. * GtkPropertyExpression with type GObject
#.
#: gtk/inspector/prop-editor.c:838
#, c-format
msgid "%s with type %s"
msgstr "%s ტიპით %s"

#. Translators: Both %s are type names, for example
#. * GtkObjectExpression for GtkStringObject 0x23456789
#.
#: gtk/inspector/prop-editor.c:851
#, c-format
msgid "%s for %s %p"
msgstr "%s %s-თვის %p"

#. Translators: Both %s are type names, for example
#. * GtkPropertyExpression with value type: gchararray
#.
#: gtk/inspector/prop-editor.c:881
#, c-format
msgid "%s with value type %s"
msgstr "%s მნიშვნელობის ტიპით %s"

#: gtk/inspector/prop-editor.c:1230
#, c-format
msgid "Uneditable property type: %s"
msgstr "თვისების არაჩასწორებადი ტიპი: %s"

#: gtk/inspector/prop-editor.c:1388
msgctxt "column number"
msgid "None"
msgstr "არცერთი"

#: gtk/inspector/prop-editor.c:1425
msgid "Attribute:"
msgstr "ატრიბუტი:"

#: gtk/inspector/prop-editor.c:1428
msgid "Model"
msgstr "მოდელი"

#: gtk/inspector/prop-editor.c:1433
msgid "Column:"
msgstr "სვეტი:"

#. Translators: %s is a type name, for example
#. * Action from 0x2345678 (GtkApplicationWindow)
#.
#: gtk/inspector/prop-editor.c:1532
#, c-format
msgid "Action from: %p (%s)"
msgstr "ქმედების საწყისი: %p(%s)"

#: gtk/inspector/prop-editor.c:1587
msgid "Reset"
msgstr "განულება"

#: gtk/inspector/prop-editor.c:1595
msgctxt "GtkSettings source"
msgid "Default"
msgstr "ნაგულისხმევი"

#: gtk/inspector/prop-editor.c:1598
msgctxt "GtkSettings source"
msgid "Theme"
msgstr "გაფორმების თემა"

#: gtk/inspector/prop-editor.c:1601
msgctxt "GtkSettings source"
msgid "XSettings"
msgstr "XSettings"

#: gtk/inspector/prop-editor.c:1605
msgctxt "GtkSettings source"
msgid "Application"
msgstr "აპლიკაცია"

#: gtk/inspector/prop-editor.c:1608
msgctxt "GtkSettings source"
msgid "Unknown"
msgstr "უცნობი"

#: gtk/inspector/prop-editor.c:1611
msgid "Source:"
msgstr "წყარო:"

#: gtk/inspector/prop-list.ui:46
msgid "Defined At"
msgstr "აღწერის წერტილი"

#: gtk/inspector/recorder.c:1922
#, c-format
msgid "Saving RenderNode failed"
msgstr "RenderNode-ის შენახვის შეცდომა"

#: gtk/inspector/recorder.ui:20
msgid "Record frames"
msgstr "კადრების ჩაწერა"

#: gtk/inspector/recorder.ui:27
msgid "Clear recorded frames"
msgstr "ჩაწერილი კადრების გასუფთავება"

#: gtk/inspector/recorder.ui:34
msgid "Add debug nodes"
msgstr "გამართვის კვანძების დამატება"

#: gtk/inspector/recorder.ui:42
msgid "Highlight event sequences"
msgstr "მოვლენების თანამიმდევრობის გამოკვეთა"

#: gtk/inspector/recorder.ui:51
msgid "Use a dark background"
msgstr "მუქი ფონის გამოყენება"

#: gtk/inspector/recorder.ui:59
msgid "Save selected node"
msgstr "მონიშნული კვანძის შენახვა"

#: gtk/inspector/recorder.ui:67
msgid "Copy to clipboard"
msgstr "გაცვლის ბუფერში კოპირება"

#: gtk/inspector/recorder.ui:144 gtk/inspector/recorder.ui:187
msgid "Property"
msgstr "თვისება"

#: gtk/inspector/resource-list.ui:59
msgid "Path"
msgstr "ბილიკი"

#: gtk/inspector/resource-list.ui:71
msgid "Count"
msgstr "რაოდენობა"

#: gtk/inspector/resource-list.ui:121
msgid "Name:"
msgstr "სახელი:"

#: gtk/inspector/resource-list.ui:143
msgid "Type:"
msgstr "ტიპი:"

#: gtk/inspector/resource-list.ui:164
msgid "Size:"
msgstr "ზომა:"

#: gtk/inspector/shortcuts.ui:17
msgid "Trigger"
msgstr "ტრიგერი"

#: gtk/inspector/size-groups.c:225
msgctxt "sizegroup mode"
msgid "None"
msgstr "არცერთი"

#: gtk/inspector/size-groups.c:226
msgctxt "sizegroup mode"
msgid "Horizontal"
msgstr "ჰორიზონტალური"

#: gtk/inspector/size-groups.c:227
msgctxt "sizegroup mode"
msgid "Vertical"
msgstr "ვერტიკალური"

#: gtk/inspector/size-groups.c:228
msgctxt "sizegroup mode"
msgid "Both"
msgstr "ორივე"

#: gtk/inspector/size-groups.c:240
msgid "Mode"
msgstr "რეჟიმი"

#: gtk/inspector/statistics.c:814
msgid "GLib must be configured with -Dbuildtype=debug"
msgstr "GLib-ი აგებული უნდა იყოს პარამეტრით -Dbuildtype=debug"

#: gtk/inspector/statistics.ui:41
msgid "Self 1"
msgstr "Self 1"

#: gtk/inspector/statistics.ui:46
msgid "Cumulative 1"
msgstr "Cumulative 1"

#: gtk/inspector/statistics.ui:51
msgid "Self 2"
msgstr "Self 2"

#: gtk/inspector/statistics.ui:56
msgid "Cumulative 2"
msgstr "Cumulative 2"

#: gtk/inspector/statistics.ui:61
msgid "Self"
msgstr "Self"

#: gtk/inspector/statistics.ui:66
msgid "Cumulative"
msgstr "Cumulative"

#: gtk/inspector/statistics.ui:88
msgid "Enable statistics with GOBJECT_DEBUG=instance-count"
msgstr "ჩართეთ სტატისტიკა პარამეტრით GOBJECT_DEBUG=instalce-count"

#: gtk/inspector/strv-editor.c:83
#, c-format
msgid "Remove %s"
msgstr "%s-ის წაშლა"

#: gtk/inspector/strv-editor.c:115
msgid "Add"
msgstr "დამატება"

#: gtk/inspector/tree-data.ui:10
msgid "Show data"
msgstr "მონაცემების ჩვენება"

#: gtk/inspector/type-info.ui:14
msgid "Hierarchy"
msgstr "იერარქია"

#: gtk/inspector/type-info.ui:35
msgid "Implements"
msgstr "იმპლემენტაციას უკეთებს"

#: gtk/inspector/visual.c:637 gtk/inspector/visual.c:656
msgid "Theme is hardcoded by GTK_THEME"
msgstr "თემა ჩადგმულია GTK_THEME-ის მიერ"

#: gtk/inspector/visual.c:905
msgid "Backend does not support window scaling"
msgstr "უკანაბოლოს ფანჯრის მასშტაბირების მხარდაჭერა არ გააჩნია"

#: gtk/inspector/visual.ui:34
msgid "GTK Theme"
msgstr "GTK-ის თემა"

#: gtk/inspector/visual.ui:58
msgid "Dark Variant"
msgstr "ბნელი ვარიანტი"

#: gtk/inspector/visual.ui:83
msgid "Cursor Theme"
msgstr "კურსორის თემა"

#: gtk/inspector/visual.ui:108
msgid "Cursor Size"
msgstr "კურსორის ზომა"

#: gtk/inspector/visual.ui:144
msgid "Icon Theme"
msgstr "ხატულების თემა"

#: gtk/inspector/visual.ui:194
msgid "Font Scale"
msgstr "ფონტის გადიდება"

#: gtk/inspector/visual.ui:239
msgid "Text Direction"
msgstr "ტექსტის მიმართულება"

#: gtk/inspector/visual.ui:254
msgid "Left-to-Right"
msgstr "მარცხნიდან-მარჯვნივ"

#: gtk/inspector/visual.ui:255
msgid "Right-to-Left"
msgstr "მარჯვნიდან-მარცხნივ"

#: gtk/inspector/visual.ui:273
msgid "Window Scaling"
msgstr "ფანჯრის გადიდება"

#: gtk/inspector/visual.ui:306
msgid "Animations"
msgstr "ანიმაციები"

#: gtk/inspector/visual.ui:331
msgid "Slowdown"
msgstr "შენელება"

#: gtk/inspector/visual.ui:385
msgid "Show Framerate"
msgstr "კადრების სიხშირის ჩვენება"

#: gtk/inspector/visual.ui:410
msgid "Show Graphic Updates"
msgstr "გრაფიკული განახლებების ჩვენება"

#: gtk/inspector/visual.ui:435
msgid "Show Fallback Rendering"
msgstr "თუ არჩეული არ მუშაობს, უკან გადართვა"

#: gtk/inspector/visual.ui:460
msgid "Show Baselines"
msgstr "საბაზისო ხაზების ჩვენება"

#: gtk/inspector/visual.ui:488
msgid "Show Layout Borders"
msgstr "განლაგების საზღვრების ჩვენება"

#: gtk/inspector/visual.ui:545
msgid "CSS Padding"
msgstr "CSS-ის შეწევა"

#: gtk/inspector/visual.ui:555
msgid "CSS Border"
msgstr "CSS-ის საზღვარი"

#: gtk/inspector/visual.ui:565
msgid "CSS Margin"
msgstr "CSS-ის შეწევა"

#: gtk/inspector/visual.ui:575
msgid "Widget Margin"
msgstr "ვიჯეტის შეწევა"

#: gtk/inspector/visual.ui:610
msgid "Show Focus"
msgstr "ფოკუსის ჩვენება"

#: gtk/inspector/visual.ui:635
msgid "Show Accessibility warnings"
msgstr "წვდომადობის გაფრთხილებების ჩვენება"

#: gtk/inspector/visual.ui:667
msgid "Inspect Inspector"
msgstr "კონტროლის ინსპექტორი"

#: gtk/inspector/window.ui:27
msgid "Select an Object"
msgstr "აირჩიეთ ობიექტი"

#: gtk/inspector/window.ui:42 gtk/inspector/window.ui:107
msgid "Show Details"
msgstr "დეტალების ჩვენება"

#: gtk/inspector/window.ui:57
msgid "Show all Objects"
msgstr "ყველა ობიექტის ჩვენება"

#: gtk/inspector/window.ui:121
msgid "Show all Resources"
msgstr "ყველა რესურსის ჩვენება"

#: gtk/inspector/window.ui:147
msgid "Collect Statistics"
msgstr "სტატისტიკის მოგროვება"

#: gtk/inspector/window.ui:199
msgid "Objects"
msgstr "ობიექტები"

#: gtk/inspector/window.ui:231
msgid "Toggle Sidebar"
msgstr "გვერდითი პანელი ჩვენების ჩართ/გამორთ"

#: gtk/inspector/window.ui:253
msgid "Refresh action state"
msgstr "ქმედების მდგომარეობის განახლება"

#: gtk/inspector/window.ui:327
msgid "Previous object"
msgstr "წინა ობიექტი"

#: gtk/inspector/window.ui:334
msgid "Child object"
msgstr "შვილობილი ობიექტი"

#: gtk/inspector/window.ui:341
msgid "Previous sibling"
msgstr "წინა და"

#: gtk/inspector/window.ui:347
msgid "List Position"
msgstr "მდგომარეობის სია"

#: gtk/inspector/window.ui:356
msgid "Next sibling"
msgstr "შემდეგი და"

#: gtk/inspector/window.ui:386
msgid "Miscellaneous"
msgstr "სხვადასხვა"

#: gtk/inspector/window.ui:407 gtk/print/ui/gtkprintunixdialog.ui:451
msgid "Layout"
msgstr "განლაგება"

#: gtk/inspector/window.ui:418
msgid "CSS Nodes"
msgstr "CSS-ის კვანძები"

#: gtk/inspector/window.ui:429
msgid "Size Groups"
msgstr "ჯგუფების ზომა"

#: gtk/inspector/window.ui:438 gtk/inspector/window.ui:447
msgid "Data"
msgstr "მონაცემები"

#: gtk/inspector/window.ui:457
msgid "Actions"
msgstr "ქმედებები"

#: gtk/inspector/window.ui:468
msgid "Menu"
msgstr "მენიუ"

#: gtk/inspector/window.ui:477
msgid "Controllers"
msgstr "კონტროლერები"

#: gtk/inspector/window.ui:487
msgid "Magnifier"
msgstr "გამადიდებელი"

#: gtk/inspector/window.ui:508
msgid "Accessibility"
msgstr "წვდომადობა"

#: gtk/inspector/window.ui:532
msgid "Global"
msgstr "გლობალური"

#: gtk/inspector/window.ui:545
msgid "Information"
msgstr "ინფორმაცია"

#: gtk/inspector/window.ui:554
msgid "Settings"
msgstr "მორგება"

#: gtk/inspector/window.ui:563
msgid "Resources"
msgstr "რესურსები"

#: gtk/inspector/window.ui:584
msgid "Statistics"
msgstr "სტატისტიკა"

#: gtk/inspector/window.ui:595
msgid "Logging"
msgstr "ჟურნალი"

#: gtk/inspector/window.ui:610
msgid "CSS"
msgstr "CSS"

#: gtk/inspector/window.ui:619
msgid "Recorder"
msgstr "ჩამწერი"

#: gtk/open-type-layout.h:14
msgctxt "OpenType layout"
msgid "Access All Alternates"
msgstr "ყველა ალტერნატივის წვდომა"

#: gtk/open-type-layout.h:15
msgctxt "OpenType layout"
msgid "Above-base Forms"
msgstr "ზემოზე დაფუძნებული ფორმები"

#: gtk/open-type-layout.h:16
msgctxt "OpenType layout"
msgid "Above-base Mark Positioning"
msgstr "ტირეს საბაზისო ხაზის ზემოთ სწორება"

#: gtk/open-type-layout.h:17
msgctxt "OpenType layout"
msgid "Above-base Substitutions"
msgstr "შეცვლა საბაზისო ხაზის ზემოთ"

#: gtk/open-type-layout.h:18
msgctxt "OpenType layout"
msgid "Alternative Fractions"
msgstr "ალტერნატიული ფრაქციები"

#: gtk/open-type-layout.h:19
msgctxt "OpenType layout"
msgid "Akhands"
msgstr "ახანდსი"

#: gtk/open-type-layout.h:20
msgctxt "OpenType layout"
msgid "Below-base Forms"
msgstr "საბაზისო ხაზის ქვემო ფორმები"

#: gtk/open-type-layout.h:21
msgctxt "OpenType layout"
msgid "Below-base Mark Positioning"
msgstr "ტირეს პოზიცირება საბაზისო ხაზის ქვემოთ"

#: gtk/open-type-layout.h:22
msgctxt "OpenType layout"
msgid "Below-base Substitutions"
msgstr "შეცვლა საბაზისო ხაზის ქვემოთ"

#: gtk/open-type-layout.h:23
msgctxt "OpenType layout"
msgid "Contextual Alternates"
msgstr "კონტექსტუალური ალტერნატივები"

#: gtk/open-type-layout.h:24
msgctxt "OpenType layout"
msgid "Case-Sensitive Forms"
msgstr "რეგისტრზე-დამოკიდებული ფორმები"

#: gtk/open-type-layout.h:25
msgctxt "OpenType layout"
msgid "Glyph Composition / Decomposition"
msgstr "გლიფის შედგენა / დაშლა"

#: gtk/open-type-layout.h:26
msgctxt "OpenType layout"
msgid "Conjunct Form After Ro"
msgstr "მიბმული ფორმა \"Ro\" ნიშნის შემდეგ"

#: gtk/open-type-layout.h:27
msgctxt "OpenType layout"
msgid "Conjunct Forms"
msgstr "მიბმული ფორმები"

#: gtk/open-type-layout.h:28
msgctxt "OpenType layout"
msgid "Contextual Ligatures"
msgstr "კონტექსტური ლიგატურები"

#: gtk/open-type-layout.h:29
msgctxt "OpenType layout"
msgid "Centered CJK Punctuation"
msgstr "CJK-ის ცენტრირებული პუნქტუაცია"

#: gtk/open-type-layout.h:30
msgctxt "OpenType layout"
msgid "Capital Spacing"
msgstr "ადგილი მაღალ რეგისტრებს შორის"

#: gtk/open-type-layout.h:31
msgctxt "OpenType layout"
msgid "Contextual Swash"
msgstr "კონტექსტური ორნამენტი"

#: gtk/open-type-layout.h:32
msgctxt "OpenType layout"
msgid "Cursive Positioning"
msgstr "კურსივის მდებარეობა"

#: gtk/open-type-layout.h:33
msgctxt "OpenType layout"
msgid "Petite Capitals From Capitals"
msgstr "პატარა მაღალი რეგისტრის მქონეები მაღალი რეგისტრის მქონეებიდან"

#: gtk/open-type-layout.h:34
msgctxt "OpenType layout"
msgid "Small Capitals From Capitals"
msgstr "ძალიან პატარა მაღალი რეგისტრის მქონეები მაღალი რეგისტრის მქონეებიდან"

#: gtk/open-type-layout.h:35
msgctxt "OpenType layout"
msgid "Distances"
msgstr "დაშორებები"

#: gtk/open-type-layout.h:36
msgctxt "OpenType layout"
msgid "Discretionary Ligatures"
msgstr "არააუცილებელი ლიგატურები"

#: gtk/open-type-layout.h:37
msgctxt "OpenType layout"
msgid "Denominators"
msgstr "დენომინაციები"

#: gtk/open-type-layout.h:38
msgctxt "OpenType layout"
msgid "Dotless Forms"
msgstr "უწერტილო ფორმები"

#: gtk/open-type-layout.h:39
msgctxt "OpenType layout"
msgid "Expert Forms"
msgstr "ექსპერტული ფორმები"

#: gtk/open-type-layout.h:40
msgctxt "OpenType layout"
msgid "Final Glyph on Line Alternates"
msgstr "საბოლოო გლიფი ალტერნატიულ ხაზებზე"

#: gtk/open-type-layout.h:41
msgctxt "OpenType layout"
msgid "Terminal Forms #2"
msgstr "ტერმინალის ფორმები #2"

#: gtk/open-type-layout.h:42
msgctxt "OpenType layout"
msgid "Terminal Forms #3"
msgstr "ტერმინალის ფორმები #3"

#: gtk/open-type-layout.h:43
msgctxt "OpenType layout"
msgid "Terminal Forms"
msgstr "ტერმინალის ფორმები"

#: gtk/open-type-layout.h:44
msgctxt "OpenType layout"
msgid "Flattened accent forms"
msgstr "ბრტყელი აქცენტის ფორმები"

#: gtk/open-type-layout.h:45
msgctxt "OpenType layout"
msgid "Fractions"
msgstr "ფრაქციები"

#: gtk/open-type-layout.h:46
msgctxt "OpenType layout"
msgid "Full Widths"
msgstr "სრული სიგანეები"

#: gtk/open-type-layout.h:47
msgctxt "OpenType layout"
msgid "Half Forms"
msgstr "ნახევარი ფორმები"

#: gtk/open-type-layout.h:48
msgctxt "OpenType layout"
msgid "Halant Forms"
msgstr "Halant-ის ფორმები"

#: gtk/open-type-layout.h:49
msgctxt "OpenType layout"
msgid "Alternate Half Widths"
msgstr "ალტერნატიული ნახევარი სიგანეები"

#: gtk/open-type-layout.h:50
msgctxt "OpenType layout"
msgid "Historical Forms"
msgstr "ისტორიული ფორმები"

#: gtk/open-type-layout.h:51
msgctxt "OpenType layout"
msgid "Horizontal Kana Alternates"
msgstr "ჰორიზონტალური კანას ალტერნატიული ვარიანტები"

#: gtk/open-type-layout.h:52
msgctxt "OpenType layout"
msgid "Historical Ligatures"
msgstr "ჰორიზონტალური ლიგატურები"

#: gtk/open-type-layout.h:53
msgctxt "OpenType layout"
msgid "Hangul"
msgstr "ჰანგული"

#: gtk/open-type-layout.h:54
msgctxt "OpenType layout"
msgid "Hojo Kanji Forms"
msgstr "ჰოჯო კანჯის ფორმები"

#: gtk/open-type-layout.h:55
msgctxt "OpenType layout"
msgid "Half Widths"
msgstr "ნახევარი სიგანეები"

#: gtk/open-type-layout.h:56
msgctxt "OpenType layout"
msgid "Initial Forms"
msgstr "საწყისი ფორმები"

#: gtk/open-type-layout.h:57
msgctxt "OpenType layout"
msgid "Isolated Forms"
msgstr "იზოლირებული ფორმები"

#: gtk/open-type-layout.h:58
msgctxt "OpenType layout"
msgid "Italics"
msgstr "დახრილები"

#: gtk/open-type-layout.h:59
msgctxt "OpenType layout"
msgid "Justification Alternates"
msgstr "სწორების ალტერნატივები"

#: gtk/open-type-layout.h:60
msgctxt "OpenType layout"
msgid "JIS78 Forms"
msgstr "JIS78 ფორმები"

#: gtk/open-type-layout.h:61
msgctxt "OpenType layout"
msgid "JIS83 Forms"
msgstr "JIS83 ფრმები"

#: gtk/open-type-layout.h:62
msgctxt "OpenType layout"
msgid "JIS90 Forms"
msgstr "JIS90 ფორმები"

#: gtk/open-type-layout.h:63
msgctxt "OpenType layout"
msgid "JIS2004 Forms"
msgstr "JIS2004 ფორმები"

#: gtk/open-type-layout.h:64
msgctxt "OpenType layout"
msgid "Kerning"
msgstr "კერნინგი"

#: gtk/open-type-layout.h:65
msgctxt "OpenType layout"
msgid "Left Bounds"
msgstr "მარცხენა საზღვრები"

#: gtk/open-type-layout.h:66
msgctxt "OpenType layout"
msgid "Standard Ligatures"
msgstr "სტანდარტული ლიგატურები"

#: gtk/open-type-layout.h:67
msgctxt "OpenType layout"
msgid "Leading Jamo Forms"
msgstr "Jamo-ის წამყვანი ფორმები"

#: gtk/open-type-layout.h:68
msgctxt "OpenType layout"
msgid "Lining Figures"
msgstr "სარჩულის ფიგურები"

#: gtk/open-type-layout.h:69
msgctxt "OpenType layout"
msgid "Localized Forms"
msgstr "ლოკალიზებული ფორმები"

#: gtk/open-type-layout.h:70
msgctxt "OpenType layout"
msgid "Left-to-right alternates"
msgstr "მარცხნიდან-მარჯვნივ ალტერნატიულები"

#: gtk/open-type-layout.h:71
msgctxt "OpenType layout"
msgid "Left-to-right mirrored forms"
msgstr "მარცხნიდან-მარჯვნივ სარკისებური ფორმები"

#: gtk/open-type-layout.h:72
msgctxt "OpenType layout"
msgid "Mark Positioning"
msgstr "ნიშნის მდებარეობა"

#: gtk/open-type-layout.h:73
msgctxt "OpenType layout"
msgid "Medial Forms #2"
msgstr "მედიალური ფორმები #2"

#: gtk/open-type-layout.h:74
msgctxt "OpenType layout"
msgid "Medial Forms"
msgstr "მედიალური ფორმები"

#: gtk/open-type-layout.h:75
msgctxt "OpenType layout"
msgid "Mathematical Greek"
msgstr "მათემატიკური ბერძნული ენა"

#: gtk/open-type-layout.h:76
msgctxt "OpenType layout"
msgid "Mark to Mark Positioning"
msgstr "ჭდიდან ჭდემდე პოზიცირება"

#: gtk/open-type-layout.h:77
msgctxt "OpenType layout"
msgid "Mark Positioning via Substitution"
msgstr "ჭდის პოზიცირება ჩანაცვლებით"

#: gtk/open-type-layout.h:78
msgctxt "OpenType layout"
msgid "Alternate Annotation Forms"
msgstr "ალტერნატიული ანოტაციის ფორმები"

#: gtk/open-type-layout.h:79
msgctxt "OpenType layout"
msgid "NLC Kanji Forms"
msgstr "NLC კანჯის ფორმები"

#: gtk/open-type-layout.h:80
msgctxt "OpenType layout"
msgid "Nukta Forms"
msgstr "ნუქტას ფორმები"

#: gtk/open-type-layout.h:81
msgctxt "OpenType layout"
msgid "Numerators"
msgstr "ნუმერატორები"

#: gtk/open-type-layout.h:82
msgctxt "OpenType layout"
msgid "Oldstyle Figures"
msgstr "ფიგურები ძველ სტილში"

#: gtk/open-type-layout.h:83
msgctxt "OpenType layout"
msgid "Optical Bounds"
msgstr "ოპტიკური საზღვრები"

#: gtk/open-type-layout.h:84
msgctxt "OpenType layout"
msgid "Ordinals"
msgstr "ორდინალები"

#: gtk/open-type-layout.h:85
msgctxt "OpenType layout"
msgid "Ornaments"
msgstr "ორნამენტები"

#: gtk/open-type-layout.h:86
msgctxt "OpenType layout"
msgid "Proportional Alternate Widths"
msgstr "პროპორციული ალტერნატიული სიგანეები"

#: gtk/open-type-layout.h:87
msgctxt "OpenType layout"
msgid "Petite Capitals"
msgstr "პატარა მაღალი რეგისტრის მქონე სიმბოლოები"

#: gtk/open-type-layout.h:88
msgctxt "OpenType layout"
msgid "Proportional Kana"
msgstr "პროპორციული კანა"

#: gtk/open-type-layout.h:89
msgctxt "OpenType layout"
msgid "Proportional Figures"
msgstr "პროპორციული ფიგურები"

#: gtk/open-type-layout.h:90
msgctxt "OpenType layout"
msgid "Pre-Base Forms"
msgstr "წინასწარი ფორმები"

#: gtk/open-type-layout.h:91
msgctxt "OpenType layout"
msgid "Pre-base Substitutions"
msgstr "წინასწარი ფორმის ჩანაცვლებები"

#: gtk/open-type-layout.h:92
msgctxt "OpenType layout"
msgid "Post-base Forms"
msgstr "პოსტ-საბაზისო ფორმები"

#: gtk/open-type-layout.h:93
msgctxt "OpenType layout"
msgid "Post-base Substitutions"
msgstr "პოსტ-საბაზისო ჩანაცვლებები"

#: gtk/open-type-layout.h:94
msgctxt "OpenType layout"
msgid "Proportional Widths"
msgstr "პროპორციული სიგანეები"

#: gtk/open-type-layout.h:95
msgctxt "OpenType layout"
msgid "Quarter Widths"
msgstr "მეოთხედი სიგანეები"

#: gtk/open-type-layout.h:96
msgctxt "OpenType layout"
msgid "Randomize"
msgstr "შემთხვევით"

#: gtk/open-type-layout.h:97
msgctxt "OpenType layout"
msgid "Required Contextual Alternates"
msgstr "კონტექსტუალური ალტერნატივების მოთხოვნა"

#: gtk/open-type-layout.h:98
msgctxt "OpenType layout"
msgid "Rakar Forms"
msgstr "რაკარის ფორმები"

#: gtk/open-type-layout.h:99
msgctxt "OpenType layout"
msgid "Required Ligatures"
msgstr "საჭირო ლიგატურები"

#: gtk/open-type-layout.h:100
msgctxt "OpenType layout"
msgid "Reph Forms"
msgstr "რეფის ფორმები"

#: gtk/open-type-layout.h:101
msgctxt "OpenType layout"
msgid "Right Bounds"
msgstr "მარჯვენა საზღვრები"

#: gtk/open-type-layout.h:102
msgctxt "OpenType layout"
msgid "Right-to-left alternates"
msgstr "მარჯვნიდან-მარცხნივ წერა"

#: gtk/open-type-layout.h:103
msgctxt "OpenType layout"
msgid "Right-to-left mirrored forms"
msgstr "მარჯვნიდან-მარცხნივ სარკისებური ფორმები"

#: gtk/open-type-layout.h:104
msgctxt "OpenType layout"
msgid "Ruby Notation Forms"
msgstr "Ruby-ის ნოტაციის ფორმები"

#: gtk/open-type-layout.h:105
msgctxt "OpenType layout"
msgid "Required Variation Alternates"
msgstr "აუცილებელი ალტერნატიული ვარიანტები"

#: gtk/open-type-layout.h:106
msgctxt "OpenType layout"
msgid "Stylistic Alternates"
msgstr "სტილისტური ალტერნატივები"

#: gtk/open-type-layout.h:107
msgctxt "OpenType layout"
msgid "Scientific Inferiors"
msgstr "სამეცნიერო ალტერნატივა"

#: gtk/open-type-layout.h:108
msgctxt "OpenType layout"
msgid "Optical size"
msgstr "ოპტიკური ზომა"

#: gtk/open-type-layout.h:109
msgctxt "OpenType layout"
msgid "Small Capitals"
msgstr "ზომით პატარა დიდი ასოები"

#: gtk/open-type-layout.h:110
msgctxt "OpenType layout"
msgid "Simplified Forms"
msgstr "გამარტივებული ფორმები"

#: gtk/open-type-layout.h:111
msgctxt "OpenType layout"
msgid "Math script style alternates"
msgstr "მათემატიკური სკრიპტის სტილის ალტერნატივები"

#: gtk/open-type-layout.h:112
msgctxt "OpenType layout"
msgid "Stretching Glyph Decomposition"
msgstr "გლიფების დაშლა გაწელილი სახით"

#: gtk/open-type-layout.h:113
msgctxt "OpenType layout"
msgid "Subscript"
msgstr "ქვედა ხაზზე"

#: gtk/open-type-layout.h:114
msgctxt "OpenType layout"
msgid "Superscript"
msgstr "ზედა ხაზზე"

#: gtk/open-type-layout.h:115
msgctxt "OpenType layout"
msgid "Swash"
msgstr "დახრილი"

#: gtk/open-type-layout.h:116
msgctxt "OpenType layout"
msgid "Titling"
msgstr "დასათაურება"

#: gtk/open-type-layout.h:117
msgctxt "OpenType layout"
msgid "Trailing Jamo Forms"
msgstr "Trailing Jamo Forms"

#: gtk/open-type-layout.h:118
msgctxt "OpenType layout"
msgid "Traditional Name Forms"
msgstr "სახელის ტრადიციული ფორმები"

#: gtk/open-type-layout.h:119
msgctxt "OpenType layout"
msgid "Tabular Figures"
msgstr "სურათები ცხრილის სახით"

#: gtk/open-type-layout.h:120
msgctxt "OpenType layout"
msgid "Traditional Forms"
msgstr "ტრა"

#: gtk/open-type-layout.h:121
msgctxt "OpenType layout"
msgid "Third Widths"
msgstr "მესამე სიგანეები"

#: gtk/open-type-layout.h:122
msgctxt "OpenType layout"
msgid "Unicase"
msgstr "რეგისტრის გარეშე"

#: gtk/open-type-layout.h:123
msgctxt "OpenType layout"
msgid "Alternate Vertical Metrics"
msgstr "ალტერნატიული ვერტიკალური მეტრიკები"

#: gtk/open-type-layout.h:124
msgctxt "OpenType layout"
msgid "Vattu Variants"
msgstr "ვატუს ვარიანტები"

#: gtk/open-type-layout.h:125
msgctxt "OpenType layout"
msgid "Vertical Writing"
msgstr "ვერტიკალურად წერა"

#: gtk/open-type-layout.h:126
msgctxt "OpenType layout"
msgid "Alternate Vertical Half Metrics"
msgstr "ალტერნატიული ვერტიკალური ნახევარი მეტრიკები"

#: gtk/open-type-layout.h:127
msgctxt "OpenType layout"
msgid "Vowel Jamo Forms"
msgstr "ხმოვნის ჯამოს ფორმები"

#: gtk/open-type-layout.h:128
msgctxt "OpenType layout"
msgid "Vertical Kana Alternates"
msgstr "კანას ვერტიკალური ვარიანტები"

#: gtk/open-type-layout.h:129
msgctxt "OpenType layout"
msgid "Vertical Kerning"
msgstr "სიმბოლოებს შორის ვერტიკალური დაშრება"

#: gtk/open-type-layout.h:130
msgctxt "OpenType layout"
msgid "Proportional Alternate Vertical Metrics"
msgstr "პროპორციული ალტერნატიული ვერტიკალური მეტრიკები"

#: gtk/open-type-layout.h:131
msgctxt "OpenType layout"
msgid "Vertical Alternates and Rotation"
msgstr "ვერტიკალური ალტერნატივები და მობრუნება"

#: gtk/open-type-layout.h:132
msgctxt "OpenType layout"
msgid "Vertical Alternates for Rotation"
msgstr "ვერტიკალური ალტერნატივები მობრუნებისთვის"

#: gtk/open-type-layout.h:133
msgctxt "OpenType layout"
msgid "Slashed Zero"
msgstr "გაჭრილი ნული"

#: gtk/print/paper_names_offsets.c:4
msgctxt "paper size"
msgid "asme_f"
msgstr "asme_f"

#: gtk/print/paper_names_offsets.c:5
msgctxt "paper size"
msgid "A0×2"
msgstr "A0×2"

#: gtk/print/paper_names_offsets.c:6
msgctxt "paper size"
msgid "A0"
msgstr "A0"

#: gtk/print/paper_names_offsets.c:7
msgctxt "paper size"
msgid "A0×3"
msgstr "A0×3"

#: gtk/print/paper_names_offsets.c:8
msgctxt "paper size"
msgid "A1"
msgstr "A1"

#: gtk/print/paper_names_offsets.c:9
msgctxt "paper size"
msgid "A10"
msgstr "A10"

#: gtk/print/paper_names_offsets.c:10
msgctxt "paper size"
msgid "A1×3"
msgstr "A1×3"

#: gtk/print/paper_names_offsets.c:11
msgctxt "paper size"
msgid "A1×4"
msgstr "A1×4"

#: gtk/print/paper_names_offsets.c:12
msgctxt "paper size"
msgid "A2"
msgstr "A2"

#: gtk/print/paper_names_offsets.c:13
msgctxt "paper size"
msgid "A2×3"
msgstr "A2×3"

#: gtk/print/paper_names_offsets.c:14
msgctxt "paper size"
msgid "A2×4"
msgstr "A2×4"

#: gtk/print/paper_names_offsets.c:15
msgctxt "paper size"
msgid "A2×5"
msgstr "A2×5"

#: gtk/print/paper_names_offsets.c:16
msgctxt "paper size"
msgid "A3"
msgstr "A3"

#: gtk/print/paper_names_offsets.c:17
msgctxt "paper size"
msgid "A3 Extra"
msgstr "A3 ექსტრა"

#: gtk/print/paper_names_offsets.c:18
msgctxt "paper size"
msgid "A3×3"
msgstr "A3×3"

#: gtk/print/paper_names_offsets.c:19
msgctxt "paper size"
msgid "A3×4"
msgstr "A3×4"

#: gtk/print/paper_names_offsets.c:20
msgctxt "paper size"
msgid "A3×5"
msgstr "A3×5"

#: gtk/print/paper_names_offsets.c:21
msgctxt "paper size"
msgid "A3×6"
msgstr "A3×6"

#: gtk/print/paper_names_offsets.c:22
msgctxt "paper size"
msgid "A3×7"
msgstr "A3×7"

#: gtk/print/paper_names_offsets.c:23
msgctxt "paper size"
msgid "A4"
msgstr "A4"

#: gtk/print/paper_names_offsets.c:24
msgctxt "paper size"
msgid "A4 Extra"
msgstr "A4 ექსტრა"

#: gtk/print/paper_names_offsets.c:25
msgctxt "paper size"
msgid "A4 Tab"
msgstr "A4 ტაბი"

#: gtk/print/paper_names_offsets.c:26
msgctxt "paper size"
msgid "A4×3"
msgstr "A4×3"

#: gtk/print/paper_names_offsets.c:27
msgctxt "paper size"
msgid "A4×4"
msgstr "A4×4"

#: gtk/print/paper_names_offsets.c:28
msgctxt "paper size"
msgid "A4×5"
msgstr "A4×5"

#: gtk/print/paper_names_offsets.c:29
msgctxt "paper size"
msgid "A4×6"
msgstr "A4×6"

#: gtk/print/paper_names_offsets.c:30
msgctxt "paper size"
msgid "A4×7"
msgstr "A4×7"

#: gtk/print/paper_names_offsets.c:31
msgctxt "paper size"
msgid "A4×8"
msgstr "A4×8"

#: gtk/print/paper_names_offsets.c:32
msgctxt "paper size"
msgid "A4×9"
msgstr "A4×9"

#: gtk/print/paper_names_offsets.c:33
msgctxt "paper size"
msgid "A5"
msgstr "A5"

#: gtk/print/paper_names_offsets.c:34
msgctxt "paper size"
msgid "A5 Extra"
msgstr "A5 ექსტრა"

#: gtk/print/paper_names_offsets.c:35
msgctxt "paper size"
msgid "A6"
msgstr "A6"

#: gtk/print/paper_names_offsets.c:36
msgctxt "paper size"
msgid "A7"
msgstr "A7"

#: gtk/print/paper_names_offsets.c:37
msgctxt "paper size"
msgid "A8"
msgstr "A8"

#: gtk/print/paper_names_offsets.c:38
msgctxt "paper size"
msgid "A9"
msgstr "A9"

#: gtk/print/paper_names_offsets.c:39
msgctxt "paper size"
msgid "B0"
msgstr "B0"

#: gtk/print/paper_names_offsets.c:40
msgctxt "paper size"
msgid "B1"
msgstr "B1"

#: gtk/print/paper_names_offsets.c:41
msgctxt "paper size"
msgid "B10"
msgstr "B10"

#: gtk/print/paper_names_offsets.c:42
msgctxt "paper size"
msgid "B2"
msgstr "B2"

#: gtk/print/paper_names_offsets.c:43
msgctxt "paper size"
msgid "B3"
msgstr "B3"

#: gtk/print/paper_names_offsets.c:44
msgctxt "paper size"
msgid "B4"
msgstr "B4"

#: gtk/print/paper_names_offsets.c:45
msgctxt "paper size"
msgid "B5"
msgstr "B5"

#: gtk/print/paper_names_offsets.c:46
msgctxt "paper size"
msgid "B5 Extra"
msgstr "B5 ექსტრა"

#: gtk/print/paper_names_offsets.c:47
msgctxt "paper size"
msgid "B6"
msgstr "B6"

#: gtk/print/paper_names_offsets.c:48
msgctxt "paper size"
msgid "B6/C4"
msgstr "B6/C4"

#: gtk/print/paper_names_offsets.c:49
msgctxt "paper size"
msgid "B7"
msgstr "B7"

#: gtk/print/paper_names_offsets.c:50
msgctxt "paper size"
msgid "B8"
msgstr "B8"

#: gtk/print/paper_names_offsets.c:51
msgctxt "paper size"
msgid "B9"
msgstr "B9"

#: gtk/print/paper_names_offsets.c:52
msgctxt "paper size"
msgid "C0"
msgstr "C0"

#: gtk/print/paper_names_offsets.c:53
msgctxt "paper size"
msgid "C1"
msgstr "C1"

#: gtk/print/paper_names_offsets.c:54
msgctxt "paper size"
msgid "C10"
msgstr "C10"

#: gtk/print/paper_names_offsets.c:55
msgctxt "paper size"
msgid "C2"
msgstr "C2"

#: gtk/print/paper_names_offsets.c:56
msgctxt "paper size"
msgid "C3"
msgstr "C3"

#: gtk/print/paper_names_offsets.c:57
msgctxt "paper size"
msgid "C4"
msgstr "C4"

#: gtk/print/paper_names_offsets.c:58
msgctxt "paper size"
msgid "C5"
msgstr "C5"

#: gtk/print/paper_names_offsets.c:59
msgctxt "paper size"
msgid "C6"
msgstr "C6"

#: gtk/print/paper_names_offsets.c:60
msgctxt "paper size"
msgid "C6/C5"
msgstr "C6/C5"

#: gtk/print/paper_names_offsets.c:61
msgctxt "paper size"
msgid "C7"
msgstr "C7"

#: gtk/print/paper_names_offsets.c:62
msgctxt "paper size"
msgid "C7/C6"
msgstr "C7/C6"

#: gtk/print/paper_names_offsets.c:63
msgctxt "paper size"
msgid "C8"
msgstr "C8"

#: gtk/print/paper_names_offsets.c:64
msgctxt "paper size"
msgid "C9"
msgstr "C9"

#: gtk/print/paper_names_offsets.c:65
msgctxt "paper size"
msgid "DL Envelope"
msgstr "კონვერტი DL"

#: gtk/print/paper_names_offsets.c:66
msgctxt "paper size"
msgid "RA0"
msgstr "RA0"

#: gtk/print/paper_names_offsets.c:67
msgctxt "paper size"
msgid "RA1"
msgstr "RA1"

#: gtk/print/paper_names_offsets.c:68
msgctxt "paper size"
msgid "RA2"
msgstr "RA2"

#: gtk/print/paper_names_offsets.c:69
msgctxt "paper size"
msgid "RA3"
msgstr "RA3"

#: gtk/print/paper_names_offsets.c:70
msgctxt "paper size"
msgid "RA4"
msgstr "RA4"

#: gtk/print/paper_names_offsets.c:71
msgctxt "paper size"
msgid "SRA0"
msgstr "SRA0"

#: gtk/print/paper_names_offsets.c:72
msgctxt "paper size"
msgid "SRA1"
msgstr "SRA1"

#: gtk/print/paper_names_offsets.c:73
msgctxt "paper size"
msgid "SRA2"
msgstr "SRA2"

#: gtk/print/paper_names_offsets.c:74
msgctxt "paper size"
msgid "SRA3"
msgstr "SRA3"

#: gtk/print/paper_names_offsets.c:75
msgctxt "paper size"
msgid "SRA4"
msgstr "SRA4"

#: gtk/print/paper_names_offsets.c:76
msgctxt "paper size"
msgid "JB0"
msgstr "JB0"

#: gtk/print/paper_names_offsets.c:77
msgctxt "paper size"
msgid "JB1"
msgstr "JB1"

#: gtk/print/paper_names_offsets.c:78
msgctxt "paper size"
msgid "JB10"
msgstr "JB10"

#: gtk/print/paper_names_offsets.c:79
msgctxt "paper size"
msgid "JB2"
msgstr "JB2"

#: gtk/print/paper_names_offsets.c:80
msgctxt "paper size"
msgid "JB3"
msgstr "JB3"

#: gtk/print/paper_names_offsets.c:81
msgctxt "paper size"
msgid "JB4"
msgstr "JB4"

#: gtk/print/paper_names_offsets.c:82
msgctxt "paper size"
msgid "JB5"
msgstr "JB5"

#: gtk/print/paper_names_offsets.c:83
msgctxt "paper size"
msgid "JB6"
msgstr "JB6"

#: gtk/print/paper_names_offsets.c:84
msgctxt "paper size"
msgid "JB7"
msgstr "JB7"

#: gtk/print/paper_names_offsets.c:85
msgctxt "paper size"
msgid "JB8"
msgstr "JB8"

#: gtk/print/paper_names_offsets.c:86
msgctxt "paper size"
msgid "JB9"
msgstr "JB9"

#: gtk/print/paper_names_offsets.c:87
msgctxt "paper size"
msgid "jis exec"
msgstr "jis exec"

#: gtk/print/paper_names_offsets.c:88
msgctxt "paper size"
msgid "Choukei 2 Envelope"
msgstr "ჩუკეი კონვერტი 2"

#: gtk/print/paper_names_offsets.c:89
msgctxt "paper size"
msgid "Choukei 3 Envelope"
msgstr "ჩუკეი კონვერტი 3"

#: gtk/print/paper_names_offsets.c:90
msgctxt "paper size"
msgid "Choukei 4 Envelope"
msgstr "ჩუკეი კონვერტი 4"

#: gtk/print/paper_names_offsets.c:91
msgctxt "paper size"
msgid "Choukei 40 Envelope"
msgstr "ჩუკეი კონვერტი 40"

#: gtk/print/paper_names_offsets.c:92
msgctxt "paper size"
msgid "hagaki (postcard)"
msgstr "ჰაგაკი (საფოსტო ბარათი)"

#: gtk/print/paper_names_offsets.c:93
msgctxt "paper size"
msgid "kahu Envelope"
msgstr "კონვერტი კაჰუ"

#: gtk/print/paper_names_offsets.c:94
msgctxt "paper size"
msgid "kaku2 Envelope"
msgstr "კონვერტი კაჰუ2"

#: gtk/print/paper_names_offsets.c:95
msgctxt "paper size"
msgid "kaku3 Envelope"
msgstr "კონვერტი კაჰუ3"

#: gtk/print/paper_names_offsets.c:96
msgctxt "paper size"
msgid "kaku4 Envelope"
msgstr "კონვერტი კაჰუ4"

#: gtk/print/paper_names_offsets.c:97
msgctxt "paper size"
msgid "kaku5 Envelope"
msgstr "კონვერტი კაჰუ5"

#: gtk/print/paper_names_offsets.c:98
msgctxt "paper size"
msgid "kaku7 Envelope"
msgstr "კონვერტი კაჰუ"

#: gtk/print/paper_names_offsets.c:99
msgctxt "paper size"
msgid "kaku8 Envelope"
msgstr "კონვერტი კაჰუ8"

#: gtk/print/paper_names_offsets.c:100
msgctxt "paper size"
msgid "oufuku (reply postcard)"
msgstr "ოუფუკი (საპასუხო საფოსტო ბარათი)"

#: gtk/print/paper_names_offsets.c:101
msgctxt "paper size"
msgid "you4 Envelope"
msgstr "კონვერტი იუ4"

#: gtk/print/paper_names_offsets.c:102
msgctxt "paper size"
msgid "you6 Envelope"
msgstr "კონვერტი იუ6"

#: gtk/print/paper_names_offsets.c:103
msgctxt "paper size"
msgid "10×11"
msgstr "10×11"

#: gtk/print/paper_names_offsets.c:104
msgctxt "paper size"
msgid "10×13"
msgstr "10×13"

#: gtk/print/paper_names_offsets.c:105
msgctxt "paper size"
msgid "10×14"
msgstr "10×14"

#: gtk/print/paper_names_offsets.c:106
msgctxt "paper size"
msgid "10×15"
msgstr "10×15"

#: gtk/print/paper_names_offsets.c:107
msgctxt "paper size"
msgid "11×12"
msgstr "11×12"

#: gtk/print/paper_names_offsets.c:108
msgctxt "paper size"
msgid "11×15"
msgstr "11×15"

#: gtk/print/paper_names_offsets.c:109
msgctxt "paper size"
msgid "12×19"
msgstr "12×19"

#: gtk/print/paper_names_offsets.c:110
msgctxt "paper size"
msgid "5×7"
msgstr "5×7"

#: gtk/print/paper_names_offsets.c:111
msgctxt "paper size"
msgid "6×9 Envelope"
msgstr "6×9 კონვერტი"

#: gtk/print/paper_names_offsets.c:112
msgctxt "paper size"
msgid "7×9 Envelope"
msgstr "7×9 კონვერტი"

#: gtk/print/paper_names_offsets.c:113
msgctxt "paper size"
msgid "8×10 Envelope"
msgstr "8×10 კონვერტი"

#: gtk/print/paper_names_offsets.c:114
msgctxt "paper size"
msgid "9×11 Envelope"
msgstr "9×11 კონვერტი"

#: gtk/print/paper_names_offsets.c:115
msgctxt "paper size"
msgid "9×12 Envelope"
msgstr "9×12 კონვერტი"

#: gtk/print/paper_names_offsets.c:116
msgctxt "paper size"
msgid "a2 Envelope"
msgstr "a2 კონვერტი"

#: gtk/print/paper_names_offsets.c:117
msgctxt "paper size"
msgid "Arch A"
msgstr "არქიტექტურული A"

#: gtk/print/paper_names_offsets.c:118
msgctxt "paper size"
msgid "Arch B"
msgstr "არქიტექტურული B"

#: gtk/print/paper_names_offsets.c:119
msgctxt "paper size"
msgid "Arch C"
msgstr "არქიტექტურული C"

#: gtk/print/paper_names_offsets.c:120
msgctxt "paper size"
msgid "Arch D"
msgstr "არქიტექტურული D"

#: gtk/print/paper_names_offsets.c:121
msgctxt "paper size"
msgid "Arch E"
msgstr "არქიტექტურული E"

#: gtk/print/paper_names_offsets.c:122
msgctxt "paper size"
msgid "b-plus"
msgstr "b-plus"

#: gtk/print/paper_names_offsets.c:123
msgctxt "paper size"
msgid "c"
msgstr "c"

#: gtk/print/paper_names_offsets.c:124
msgctxt "paper size"
msgid "c5 Envelope"
msgstr "კონვერტი C5"

#: gtk/print/paper_names_offsets.c:125
msgctxt "paper size"
msgid "d"
msgstr "d"

#: gtk/print/paper_names_offsets.c:126
msgctxt "paper size"
msgid "e"
msgstr "e"

#: gtk/print/paper_names_offsets.c:127
msgctxt "paper size"
msgid "edp"
msgstr "edp"

#: gtk/print/paper_names_offsets.c:128
msgctxt "paper size"
msgid "European edp"
msgstr "ევროპული edp"

#: gtk/print/paper_names_offsets.c:129
msgctxt "paper size"
msgid "Executive"
msgstr "აღმასრულებელი"

#: gtk/print/paper_names_offsets.c:130
msgctxt "paper size"
msgid "f"
msgstr "f"

#: gtk/print/paper_names_offsets.c:131
msgctxt "paper size"
msgid "Fan-Fold European"
msgstr "ევროპულად მარაოდ-დაკეცილი"

#: gtk/print/paper_names_offsets.c:132
msgctxt "paper size"
msgid "Fan-Fold US"
msgstr "ამერიკულად მარაოდ-დაკეცილი"

#: gtk/print/paper_names_offsets.c:133
msgctxt "paper size"
msgid "Fan-Fold German Legal"
msgstr "გერმანულად მარაოდ-დაკეცილი"

#: gtk/print/paper_names_offsets.c:134
msgctxt "paper size"
msgid "Government Legal"
msgstr "მთავრობის ოფიციალური"

#: gtk/print/paper_names_offsets.c:135
msgctxt "paper size"
msgid "Government Letter"
msgstr "მთავრობის წერილი"

#: gtk/print/paper_names_offsets.c:136
msgctxt "paper size"
msgid "Index 3×5"
msgstr "ინდექსი 3×5"

#: gtk/print/paper_names_offsets.c:137
msgctxt "paper size"
msgid "Index 4×6 (postcard)"
msgstr "ინდექსი 4×6 (საფოსო ბარათი)"

#: gtk/print/paper_names_offsets.c:138
msgctxt "paper size"
msgid "Index 4×6 ext"
msgstr "ინდექსი 4×6 გაფ"

#: gtk/print/paper_names_offsets.c:139
msgctxt "paper size"
msgid "Index 5×8"
msgstr "ინდექსი 5×8"

#: gtk/print/paper_names_offsets.c:140
msgctxt "paper size"
msgid "Invoice"
msgstr "ინვოისი"

#: gtk/print/paper_names_offsets.c:141
msgctxt "paper size"
msgid "Tabloid"
msgstr "ტაბლოიდი"

#: gtk/print/paper_names_offsets.c:142
msgctxt "paper size"
msgid "US Legal"
msgstr "US ოფიციალური"

#: gtk/print/paper_names_offsets.c:143
msgctxt "paper size"
msgid "US Legal Extra"
msgstr "US ოფიციალური ექსტრა"

#: gtk/print/paper_names_offsets.c:144
msgctxt "paper size"
msgid "US Letter"
msgstr "US წერილი"

#: gtk/print/paper_names_offsets.c:145
msgctxt "paper size"
msgid "US Letter Extra"
msgstr "US წერილი ექსტრა"

#: gtk/print/paper_names_offsets.c:146
msgctxt "paper size"
msgid "US Letter Plus"
msgstr "US წერილი პლუს"

#: gtk/print/paper_names_offsets.c:147
msgctxt "paper size"
msgid "Monarch Envelope"
msgstr "სამეფო კონვერტი"

#: gtk/print/paper_names_offsets.c:148
msgctxt "paper size"
msgid "#10 Envelope"
msgstr "#10 კონვერტი"

#: gtk/print/paper_names_offsets.c:149
msgctxt "paper size"
msgid "#11 Envelope"
msgstr "#11 კონვერტი"

#: gtk/print/paper_names_offsets.c:150
msgctxt "paper size"
msgid "#12 Envelope"
msgstr "#12 კონვერტი"

#: gtk/print/paper_names_offsets.c:151
msgctxt "paper size"
msgid "#14 Envelope"
msgstr "#14 კონვერტი"

#: gtk/print/paper_names_offsets.c:152
msgctxt "paper size"
msgid "#9 Envelope"
msgstr "#9 კონვერტი"

#: gtk/print/paper_names_offsets.c:153
msgctxt "paper size"
msgid "Oficio"
msgstr "ოფიციო"

#: gtk/print/paper_names_offsets.c:154
msgctxt "paper size"
msgid "Personal Envelope"
msgstr "პირადი კონვერტი"

#: gtk/print/paper_names_offsets.c:155
msgctxt "paper size"
msgid "Quarto"
msgstr "კვარტო"

#: gtk/print/paper_names_offsets.c:156
msgctxt "paper size"
msgid "Super A"
msgstr "Super A"

#: gtk/print/paper_names_offsets.c:157
msgctxt "paper size"
msgid "Super B"
msgstr "Super B"

#: gtk/print/paper_names_offsets.c:158
msgctxt "paper size"
msgid "Wide Format"
msgstr "განიერი ფორმატი"

#: gtk/print/paper_names_offsets.c:159
msgctxt "paper size"
msgid "Photo L"
msgstr "ფოტო L"

#: gtk/print/paper_names_offsets.c:160
msgctxt "paper size"
msgid "Dai-pa-kai"
msgstr "დაი-პა-კაი"

#: gtk/print/paper_names_offsets.c:161
msgctxt "paper size"
msgid "Folio"
msgstr "ფოლიო"

#: gtk/print/paper_names_offsets.c:162
msgctxt "paper size"
msgid "Folio sp"
msgstr "ფოლიო სპ"

#: gtk/print/paper_names_offsets.c:163
msgctxt "paper size"
msgid "Invite Envelope"
msgstr "მოსაწვევის კონვერტი"

#: gtk/print/paper_names_offsets.c:164
msgctxt "paper size"
msgid "Italian Envelope"
msgstr "იტალიური კონვერტი"

#: gtk/print/paper_names_offsets.c:165
msgctxt "paper size"
msgid "juuro-ku-kai"
msgstr "ჯუურო-კუ-კაი"

#: gtk/print/paper_names_offsets.c:166
msgctxt "paper size"
msgid "Large Photo"
msgstr "დიდი ფოტო"

#: gtk/print/paper_names_offsets.c:167
msgctxt "paper size"
msgid "Medium Photo"
msgstr "საშუალო ფოტო"

#: gtk/print/paper_names_offsets.c:168
msgctxt "paper size"
msgid "pa-kai"
msgstr "პა-კაი"

#: gtk/print/paper_names_offsets.c:169
msgctxt "paper size"
msgid "Postfix Envelope"
msgstr "Postfix-ის კონვერტი"

#: gtk/print/paper_names_offsets.c:170
msgctxt "paper size"
msgid "Small Photo"
msgstr "პატარა ფოტო"

#: gtk/print/paper_names_offsets.c:171
msgctxt "paper size"
msgid "Wide Photo"
msgstr "განიერი ფოტო"

#: gtk/print/paper_names_offsets.c:172
msgctxt "paper size"
msgid "prc1 Envelope"
msgstr "კონვერტი prc1"

#: gtk/print/paper_names_offsets.c:173
msgctxt "paper size"
msgid "prc10 Envelope"
msgstr "კონვერტი prc10"

#: gtk/print/paper_names_offsets.c:174
msgctxt "paper size"
msgid "prc 16k"
msgstr "კონვერტი prc16k"

#: gtk/print/paper_names_offsets.c:175
msgctxt "paper size"
msgid "prc2 Envelope"
msgstr "კონვერტი prc2"

#: gtk/print/paper_names_offsets.c:176
msgctxt "paper size"
msgid "prc3 Envelope"
msgstr "კონვერტი prc3"

#: gtk/print/paper_names_offsets.c:177
msgctxt "paper size"
msgid "prc 32k"
msgstr "კონვერტი prc32k"

#: gtk/print/paper_names_offsets.c:178
msgctxt "paper size"
msgid "prc4 Envelope"
msgstr "კონვერტი prc4"

#: gtk/print/paper_names_offsets.c:179
msgctxt "paper size"
msgid "prc5 Envelope"
msgstr "კონვერტი prc5"

#: gtk/print/paper_names_offsets.c:180
msgctxt "paper size"
msgid "prc6 Envelope"
msgstr "კონვერტი prc6"

#: gtk/print/paper_names_offsets.c:181
msgctxt "paper size"
msgid "prc7 Envelope"
msgstr "კონვერტი prc7"

#: gtk/print/paper_names_offsets.c:182
msgctxt "paper size"
msgid "prc8 Envelope"
msgstr "კონვერტი prc8"

#: gtk/print/paper_names_offsets.c:183
msgctxt "paper size"
msgid "prc9 Envelope"
msgstr "კონვერტი prc9"

#: gtk/print/paper_names_offsets.c:184
msgctxt "paper size"
msgid "ROC 16k"
msgstr "ROC 16k"

#: gtk/print/paper_names_offsets.c:185
msgctxt "paper size"
msgid "ROC 8k"
msgstr "ROC 8k"

#: gtk/ui/gtkaboutdialog.ui:68
msgid "About"
msgstr "შესახებ"

#: gtk/ui/gtkaboutdialog.ui:129
msgid "Credits"
msgstr "კრედიტები"

#: gtk/ui/gtkaboutdialog.ui:219
msgid "System"
msgstr "სისტემა"

#: gtk/ui/gtkappchooserdialog.ui:4
msgid "Select App"
msgstr "აირჩიეთ აპი"

#: gtk/ui/gtkappchooserdialog.ui:63
msgid "_View All Apps"
msgstr "_ყველა აპის ნახვა"

#: gtk/ui/gtkappchooserdialog.ui:69
msgid "_Find New Apps"
msgstr "_ახალი აპების მოძებნა"

#: gtk/ui/gtkappchooserwidget.ui:100
msgid "No applications found."
msgstr "აპლიკაციები ნაპოვნი არაა."

#: gtk/ui/gtkapplication-quartz.ui:13
msgid "Preferences"
msgstr "პარამეტრები"

#: gtk/ui/gtkapplication-quartz.ui:19
msgid "Services"
msgstr "სერვისები"

#: gtk/ui/gtkapplication-quartz.ui:25
msgid "Hide %s"
msgstr "%s-ის დამალვა"

#: gtk/ui/gtkapplication-quartz.ui:30
msgid "Hide Others"
msgstr "სხვების დამალვა"

#: gtk/ui/gtkapplication-quartz.ui:35
msgid "Show All"
msgstr "ყველას ჩვენება"

#: gtk/ui/gtkapplication-quartz.ui:42
msgid "Quit %s"
msgstr "%s-დან გასვლა"

#: gtk/ui/gtkassistant.ui:64
msgid "_Finish"
msgstr "დასასრული"

#: gtk/ui/gtkassistant.ui:75
msgid "_Back"
msgstr "უკან"

#: gtk/ui/gtkassistant.ui:86
msgid "_Next"
msgstr "_შემდეგი"

#: gtk/ui/gtkcolorchooserdialog.ui:4
msgid "Select a Color"
msgstr "ფერის არჩევა"

#: gtk/ui/gtkcoloreditor.ui:43 gtk/ui/gtkcoloreditor.ui:53
msgid "Pick a color from the screen"
msgstr "აირჩიეთ ფერი, ეკრანიდან"

#: gtk/ui/gtkcoloreditor.ui:84
msgid "Hexadecimal color or color name"
msgstr "ფერის თექვსმეტობითი კოდი"

#: gtk/ui/gtkcoloreditor.ui:99
msgid "Hue"
msgstr "ტონი"

#: gtk/ui/gtkcoloreditor.ui:115
msgid "Alpha value"
msgstr "ალფა მნიშვნელობა"

#: gtk/ui/gtkcoloreditor.ui:133
msgid "Saturation and value"
msgstr "გაჯერებულობა და მნიშვნელობა"

#: gtk/ui/gtkcoloreditor.ui:157
msgctxt "Color channel"
msgid "A"
msgstr "A"

#: gtk/ui/gtkcoloreditor.ui:193
msgctxt "Color channel"
msgid "H"
msgstr "H"

#: gtk/ui/gtkcoloreditor.ui:230
msgctxt "Color Channel"
msgid "S"
msgstr "S"

#: gtk/ui/gtkcoloreditor.ui:239
msgctxt "Color Channel"
msgid "V"
msgstr "V"

#: gtk/ui/gtkdropdown.ui:25
msgid "(None)"
msgstr "(არცერთი)"

#: gtk/ui/gtkdropdown.ui:78
msgid "Search…"
msgstr "ძებნა…"

#: gtk/ui/gtkemojichooser.ui:69 gtk/ui/gtkemojichooser.ui:239
msgctxt "emoji category"
msgid "Smileys & People"
msgstr "სიცილაკები და ხალხი"

#: gtk/ui/gtkemojichooser.ui:94 gtk/ui/gtkemojichooser.ui:248
msgctxt "emoji category"
msgid "Body & Clothing"
msgstr "სხეული და ტანსაცმელი"

#: gtk/ui/gtkemojichooser.ui:119 gtk/ui/gtkemojichooser.ui:257
msgctxt "emoji category"
msgid "Animals & Nature"
msgstr "ცხოველები & ბუნება"

#: gtk/ui/gtkemojichooser.ui:133 gtk/ui/gtkemojichooser.ui:266
msgctxt "emoji category"
msgid "Food & Drink"
msgstr "საჭმელ-სასმელი"

#: gtk/ui/gtkemojichooser.ui:147 gtk/ui/gtkemojichooser.ui:275
msgctxt "emoji category"
msgid "Travel & Places"
msgstr "მოგზაურობა & ადგილები"

#: gtk/ui/gtkemojichooser.ui:161 gtk/ui/gtkemojichooser.ui:284
msgctxt "emoji category"
msgid "Activities"
msgstr "ქმედებები"

#: gtk/ui/gtkemojichooser.ui:175 gtk/ui/gtkemojichooser.ui:293
msgctxt "emoji category"
msgid "Objects"
msgstr "ობიექტები"

#: gtk/ui/gtkemojichooser.ui:189 gtk/ui/gtkemojichooser.ui:302
msgctxt "emoji category"
msgid "Symbols"
msgstr "სიმბოლოები"

#: gtk/ui/gtkemojichooser.ui:203 gtk/ui/gtkemojichooser.ui:311
msgctxt "emoji category"
msgid "Flags"
msgstr "ალმები"

#: gtk/ui/gtkemojichooser.ui:230
msgctxt "emoji category"
msgid "Recent"
msgstr "ახლახანს"

#: gtk/ui/gtkfilechooserwidget.ui:71
msgid "Create Folder"
msgstr "საქაღალდის შექმნა"

#: gtk/ui/gtkfilechooserwidget.ui:191
msgid "Remote location — only searching the current folder"
msgstr "დაშორებული მდებარეობა -- ძებნა მხოლოდ მიმდინარე საქაღალდეში მოხდება"

#: gtk/ui/gtkfilechooserwidget.ui:323
msgid "Folder Name"
msgstr "საქაღალდის სახელი"

#: gtk/ui/gtkfilechooserwidget.ui:349
msgid "_Create"
msgstr "შექმნა"

#: gtk/ui/gtkfontchooserdialog.ui:4
msgid "Select Font"
msgstr "აირჩიეთ ფონტი"

#: gtk/ui/gtkfontchooserwidget.ui:64
msgid "Search font name"
msgstr "ფონტის სახელის მოძებნა"

#: gtk/ui/gtkfontchooserwidget.ui:77
msgid "Filters"
msgstr "ფილტრები"

#: gtk/ui/gtkfontchooserwidget.ui:89
msgid "Filter by"
msgstr "ფილტრი"

#: gtk/ui/gtkfontchooserwidget.ui:99
msgid "Monospace"
msgstr "ერთსიგანიანი"

#: gtk/ui/gtkfontchooserwidget.ui:105
msgid "Language"
msgstr "ენა"

#: gtk/ui/gtkfontchooserwidget.ui:198 gtk/ui/gtkfontchooserwidget.ui:200
#: gtk/ui/gtkfontchooserwidget.ui:353 gtk/ui/gtkfontchooserwidget.ui:357
msgid "Preview Font"
msgstr "ფონტის გადახედვა"

#: gtk/ui/gtkfontchooserwidget.ui:296
msgid "No Fonts Found"
msgstr "ფონტების გარეშე"

#: gtk/ui/gtkmediacontrols.ui:47
msgctxt "media controls"
msgid "Position"
msgstr "მდებარეობა"

#: gtk/ui/gtkmediacontrols.ui:65
msgctxt "media controls"
msgid "Volume"
msgstr "ხმის დონე"

#: gtk/print/ui/gtkpagesetupunixdialog.ui:30
msgid "_Format for:"
msgstr "_ფორმატი:"

#: gtk/print/ui/gtkpagesetupunixdialog.ui:54
#: gtk/print/ui/gtkprintunixdialog.ui:704
msgid "_Paper size:"
msgstr "_ქაღალდის ზომა:"

#: gtk/print/ui/gtkpagesetupunixdialog.ui:89
msgid "_Orientation:"
msgstr "_პრეზენტაცია:"

#: gtk/print/ui/gtkpagesetupunixdialog.ui:101
#: gtk/print/ui/gtkprintunixdialog.ui:744
msgid "Portrait"
msgstr "პორტრეტი"

#: gtk/print/ui/gtkpagesetupunixdialog.ui:112
#: gtk/print/ui/gtkprintunixdialog.ui:746
msgid "Reverse portrait"
msgstr "პორტრეტის შებრუნება"

#: gtk/print/ui/gtkpagesetupunixdialog.ui:124
#: gtk/print/ui/gtkprintunixdialog.ui:745
msgid "Landscape"
msgstr "ლანდშაფტი"

#: gtk/print/ui/gtkpagesetupunixdialog.ui:135
#: gtk/print/ui/gtkprintunixdialog.ui:747
msgid "Reverse landscape"
msgstr "ლანდშაფტის შებრუნება"

#: gtk/ui/gtkplacesview.ui:16
msgid "Server Addresses"
msgstr "სერვერის მისამართები"

#: gtk/ui/gtkplacesview.ui:28
msgid ""
"Server addresses are made up of a protocol prefix and an address. Examples:"
msgstr ""
"სერვერის მისამართი პროტოკოლის პრეფიქსისა და მისამართისგან შედგება. მაგალითად:"

#: gtk/ui/gtkplacesview.ui:54
msgid "Available Protocols"
msgstr "ხელმისაწვდომი პროტოკოლები"

#. Translators: Server as any successfully connected network address
#: gtk/ui/gtkplacesview.ui:106
msgid "No recent servers found"
msgstr "ბოლო პრინტერი ვერ მოიძებნა"

#: gtk/ui/gtkplacesview.ui:129
msgid "Recent Servers"
msgstr "ბოლო სერვერები"

#: gtk/ui/gtkplacesview.ui:209
msgid "No results found"
msgstr "შედეგების გარეშე"

#: gtk/ui/gtkplacesview.ui:240
msgid "Connect to _Server"
msgstr "სერვერთან დაკავშირება"

#: gtk/ui/gtkplacesview.ui:265
msgid "Enter server address…"
msgstr "შეიყვანეთ სერვერის მისამართი…"

#. this is the header for the printer status column in the print dialog
#: gtk/print/ui/gtkprintunixdialog.ui:142
msgid "Status"
msgstr "სტატუსი"

#: gtk/print/ui/gtkprintunixdialog.ui:196
msgid "Range"
msgstr "დიაპაზონი"

#: gtk/print/ui/gtkprintunixdialog.ui:214
msgid "_All Pages"
msgstr "ყველა გვერდი"

#: gtk/print/ui/gtkprintunixdialog.ui:227
msgid "C_urrent Page"
msgstr "მიმდინარე გვერდი"

#: gtk/print/ui/gtkprintunixdialog.ui:241
msgid "Se_lection"
msgstr "_მონიშნული"

#: gtk/print/ui/gtkprintunixdialog.ui:256
msgid "Pag_es:"
msgstr "გვერდები:"

#: gtk/print/ui/gtkprintunixdialog.ui:260
#: gtk/print/ui/gtkprintunixdialog.ui:273
msgid ""
"Specify one or more page ranges,\n"
" e.g. 1–3, 7, 11"
msgstr ""
"მიუთითეთ ერთი ან მეტი გვერდის დიაპაზონი.\n"
"მაგ: 1-3, 7, 11"

#: gtk/print/ui/gtkprintunixdialog.ui:299
msgid "Copies"
msgstr "ასლები"

#: gtk/print/ui/gtkprintunixdialog.ui:317
msgid "Copie_s:"
msgstr "ასლები:"

#: gtk/print/ui/gtkprintunixdialog.ui:340
msgid "C_ollate"
msgstr "_შედარება"

#: gtk/print/ui/gtkprintunixdialog.ui:351
msgid "_Reverse"
msgstr "_რევერსი"

#: gtk/print/ui/gtkprintunixdialog.ui:424
msgid "General"
msgstr "ზოგადი"

#: gtk/print/ui/gtkprintunixdialog.ui:470
msgid "T_wo-sided:"
msgstr "_ორივე-მხრიდან:"

#: gtk/print/ui/gtkprintunixdialog.ui:492
msgid "Pages per _side:"
msgstr "გვერდი _თითოეულ მხარეს:"

#: gtk/print/ui/gtkprintunixdialog.ui:516
msgid "Page or_dering:"
msgstr "გვერდის დალაგება:"

#: gtk/print/ui/gtkprintunixdialog.ui:539
msgid "_Only print:"
msgstr "_მხოლოდ დაბეჭდვა:"

#: gtk/print/ui/gtkprintunixdialog.ui:555
msgid "All sheets"
msgstr "ყველა გვერდი"

#: gtk/print/ui/gtkprintunixdialog.ui:556
msgid "Even sheets"
msgstr "ლუწი გვერდები"

#: gtk/print/ui/gtkprintunixdialog.ui:557
msgid "Odd sheets"
msgstr "კენტი გვერდები"

#: gtk/print/ui/gtkprintunixdialog.ui:571
msgid "Sc_ale:"
msgstr "_გადიდება:"

#: gtk/print/ui/gtkprintunixdialog.ui:619
msgid "Paper"
msgstr "ქაღალდი"

#: gtk/print/ui/gtkprintunixdialog.ui:638
msgid "Paper _type:"
msgstr "_ქაღალდის ტიპი:"

#: gtk/print/ui/gtkprintunixdialog.ui:660
msgid "Paper _source:"
msgstr "ქაღალდის _წყარო:"

#: gtk/print/ui/gtkprintunixdialog.ui:682
msgid "Output t_ray:"
msgstr "გამოტანის თარო:"

#: gtk/print/ui/gtkprintunixdialog.ui:727
msgid "Or_ientation:"
msgstr "_პრეზენტაცია:"

#: gtk/print/ui/gtkprintunixdialog.ui:805
msgid "Job Details"
msgstr "დავალების დეტალები"

#: gtk/print/ui/gtkprintunixdialog.ui:820
msgid "Pri_ority:"
msgstr "_პრიორიტეტი:"

#: gtk/print/ui/gtkprintunixdialog.ui:841
msgid "_Billing info:"
msgstr "_ანგარიშთა ინფორმაცია:"

#: gtk/print/ui/gtkprintunixdialog.ui:874
msgid "Print Document"
msgstr "დოკუმენტის დაბეჭდვა"

#. this is one of the choices for the print at option in the print dialog
#: gtk/print/ui/gtkprintunixdialog.ui:887
msgid "_Now"
msgstr "ახლა"

#. this is one of the choices for the print at option in the print dialog. It also serves as the label for an entry that allows the user to enter a time.
#: gtk/print/ui/gtkprintunixdialog.ui:901
msgid "A_t:"
msgstr "_დრო:"

#. Ability to parse the am/pm format depends on actual locale. You can remove the am/pm values below for your locale if they are not supported.
#: gtk/print/ui/gtkprintunixdialog.ui:903
#: gtk/print/ui/gtkprintunixdialog.ui:905
#: gtk/print/ui/gtkprintunixdialog.ui:921
#: gtk/print/ui/gtkprintunixdialog.ui:923
msgid ""
"Specify the time of print,\n"
" e.g. 15∶30, 2∶35 pm, 14∶15∶20, 11∶46∶30 am, 4 pm"
msgstr ""
"შეიყვანეთ ბეჭდვის დრო.\n"
"მაგ: 15:30, საღამოს 2:35, 14:15:20, დილის 11:46:30, საღამოს 4"

#. this is one of the choices for the print at option in the print dialog. It means that the print job will not be printed until it explicitly gets 'released'.
#: gtk/print/ui/gtkprintunixdialog.ui:935
msgid "On _hold"
msgstr "_შეჩერებულია"

#: gtk/print/ui/gtkprintunixdialog.ui:937
#: gtk/print/ui/gtkprintunixdialog.ui:938
msgid "Hold the job until it is explicitly released"
msgstr "დავალების გაჩერება მისი ხელით გაშვებამდე"

#: gtk/print/ui/gtkprintunixdialog.ui:965
msgid "Add Cover Page"
msgstr "ყდის გვერდის დამატება"

#. this is the label used for the option in the print dialog that controls the front cover page.
#: gtk/print/ui/gtkprintunixdialog.ui:980
msgid "Be_fore:"
msgstr "_ჯერ:"

#. this is the label used for the option in the print dialog that controls the back cover page.
#: gtk/print/ui/gtkprintunixdialog.ui:1001
msgid "_After:"
msgstr "_შემდეგ:"

#: gtk/print/ui/gtkprintunixdialog.ui:1030
msgid "Job"
msgstr "დავალება"

#. This will appear as a tab label in the print dialog.
#: gtk/print/ui/gtkprintunixdialog.ui:1060
msgid "Image Quality"
msgstr "გამოსახულების ხარისხი"

#. This will appear as a tab label in the print dialog.
#: gtk/print/ui/gtkprintunixdialog.ui:1089
msgid "Color"
msgstr "ფერი"

#. This will appear as a tab label in the print dialog. It's a typographical term, as in "Binding and finishing"
#: gtk/print/ui/gtkprintunixdialog.ui:1118
msgid "Finishing"
msgstr "სრულდება"

#: gtk/print/ui/gtkprintunixdialog.ui:1147
msgid "Advanced"
msgstr "დამატებითი"

#: gtk/print/ui/gtkprintunixdialog.ui:1163
msgid "Some of the settings in the dialog conflict"
msgstr "კონფლიქტი ფანჯრის რამდენიმე პარამეტრს შორის"

#: modules/media/gtkffmediafile.c:253
#, c-format
msgid "Unspecified error decoding media"
msgstr "შეცდომა მოწოდებული მედიის დეკოდირებისას"

#: modules/media/gtkffmediafile.c:286
#, c-format
msgid "Cannot find decoder: %s"
msgstr "ვერ ვპოულობ დეკოდერს: %s"

#: modules/media/gtkffmediafile.c:296 modules/media/gtkffmediafile.c:363
msgid "Failed to allocate a codec context"
msgstr "კოდეკის კონტექსტის გამოყოფის შეცდომა"

#: modules/media/gtkffmediafile.c:341
#, c-format
msgid "Cannot find encoder: %s"
msgstr "ვერ ვპოულობ ენკოდერს: %s"

#: modules/media/gtkffmediafile.c:352
msgid "Cannot add new stream"
msgstr "ახალი ნაკადის დამატება შეუძლებელია"

#: modules/media/gtkffmediafile.c:485 modules/media/gtkffmediafile.c:942
msgid "Failed to allocate an audio frame"
msgstr "აუდიო კადრის გამოყოფის შეცდომა"

#: modules/media/gtkffmediafile.c:650 modules/media/gtkffmediafile.c:898
msgid "Not enough memory"
msgstr "მეხსიერება საკმარისი არ არის"

#: modules/media/gtkffmediafile.c:821
msgid "Could not allocate resampler context"
msgstr "რესამპლერის კონტექსტის გამოყოფის შეცდომა"

#: modules/media/gtkffmediafile.c:868
msgid "No audio output found"
msgstr "აუდიოს გამოტანის გარეშე"

#. Translators: These strings name the possible values of the
#. * job priority option in the print dialog
#.
#: modules/printbackends/gtkprintbackendcpdb.c:541
#: modules/printbackends/gtkprintbackendcups.c:5642
msgid "Urgent"
msgstr "გადაუდებელი"

#: modules/printbackends/gtkprintbackendcpdb.c:541
#: modules/printbackends/gtkprintbackendcups.c:5642
msgid "High"
msgstr "მაღალი"

#: modules/printbackends/gtkprintbackendcpdb.c:541
#: modules/printbackends/gtkprintbackendcups.c:5642
msgid "Medium"
msgstr "საშუალო"

#: modules/printbackends/gtkprintbackendcpdb.c:541
#: modules/printbackends/gtkprintbackendcups.c:5642
msgid "Low"
msgstr "დაბალი"

#. Translators, this is the label used for the option in the print
#. * dialog that controls the front cover page.
#.
#: modules/printbackends/gtkprintbackendcpdb.c:562
#: modules/printbackends/gtkprintbackendcups.c:5784
msgctxt "printer option"
msgid "Before"
msgstr "ჯერ"

#. Translators, this is the label used for the option in the print
#. * dialog that controls the back cover page.
#.
#: modules/printbackends/gtkprintbackendcpdb.c:569
#: modules/printbackends/gtkprintbackendcups.c:5799
msgctxt "printer option"
msgid "After"
msgstr "შემდეგ"

#: modules/printbackends/gtkprintbackendcpdb.c:592
msgid "Print at"
msgstr "დაბეჭდვის დრო"

#: modules/printbackends/gtkprintbackendcpdb.c:602
msgid "Print at time"
msgstr "დაბეჭდვის დრო"

#: modules/printbackends/gtkprintbackendcpdb.c:665
msgctxt "print option"
msgid "Borderless"
msgstr "საზღვრების გარეშე"

#. Translators: this is a printer status.
#: modules/printbackends/gtkprintbackendcpdb.c:1525
#: modules/printbackends/gtkprintbackendcups.c:2636
msgid "Paused; Rejecting Jobs"
msgstr "შეყოვნებულია; დავალებების უარყოფა"

#. Translators: this is a printer status.
#: modules/printbackends/gtkprintbackendcpdb.c:1531
#: modules/printbackends/gtkprintbackendcups.c:2642
msgid "Rejecting Jobs"
msgstr "დავალებების უარყოფა"

#: modules/printbackends/gtkprintbackendcups.c:1142
#: modules/printbackends/gtkprintbackendcups.c:1449
msgid "Username:"
msgstr "მომხმარებლის სახელი:"

#: modules/printbackends/gtkprintbackendcups.c:1143
#: modules/printbackends/gtkprintbackendcups.c:1458
msgid "Password:"
msgstr "პაროლი:"

#: modules/printbackends/gtkprintbackendcups.c:1181
#: modules/printbackends/gtkprintbackendcups.c:1471
#, c-format
msgid "Authentication is required to print document “%s” on printer %s"
msgstr "დოკუმენტ %s-ის პრინტერზე \"%s\" დასაბეჭდად საჭიროა ავთენტიკაცია"

#: modules/printbackends/gtkprintbackendcups.c:1183
#, c-format
msgid "Authentication is required to print a document on %s"
msgstr "დოკუმენტ %s-ის დასაბეჭდად საჭიროა ავთენტიკაცია"

#: modules/printbackends/gtkprintbackendcups.c:1187
#, c-format
msgid "Authentication is required to get attributes of job “%s”"
msgstr "ამოცანის (\"%s\") ატრიბუტების მისაღებად საჭიროა ავთენტიკაცია"

#: modules/printbackends/gtkprintbackendcups.c:1189
msgid "Authentication is required to get attributes of a job"
msgstr "ამოცანის ატრიბუტების მისაღებად საჭიროა ავთენტიკაცია"

#: modules/printbackends/gtkprintbackendcups.c:1193
#, c-format
msgid "Authentication is required to get attributes of printer %s"
msgstr "პრინტერის (%s) ატრიბუტების მისაღებად საჭიროა ვთენტიკაცია"

#: modules/printbackends/gtkprintbackendcups.c:1195
msgid "Authentication is required to get attributes of a printer"
msgstr "პრინტერის ატრიბუტების მისაღებად საჭიროა ვთენტიკაცია"

#: modules/printbackends/gtkprintbackendcups.c:1198
#, c-format
msgid "Authentication is required to get default printer of %s"
msgstr "%s-ის ნაგულისხმევი პრინტერის მისაღებად საჭიროა ავთენტიკაცია"

#: modules/printbackends/gtkprintbackendcups.c:1201
#, c-format
msgid "Authentication is required to get printers from %s"
msgstr "%s-დან პრინტერების მისაღებად საჭიროა ავთენტიკაცია"

#: modules/printbackends/gtkprintbackendcups.c:1206
#, c-format
msgid "Authentication is required to get a file from %s"
msgstr "ფაილის %s-დან მისაღებად საჭიროა ავთენტიკაცია"

#: modules/printbackends/gtkprintbackendcups.c:1208
#, c-format
msgid "Authentication is required on %s"
msgstr "%s-ზე ავთენტიკაციაა საჭირო"

#: modules/printbackends/gtkprintbackendcups.c:1443
msgid "Domain:"
msgstr "დომენი:"

#: modules/printbackends/gtkprintbackendcups.c:1473
#, c-format
msgid "Authentication is required to print document “%s”"
msgstr "დოკუმენტ %s-ის დასაბეჭდად საჭიროა ავთენტიკაცია"

#: modules/printbackends/gtkprintbackendcups.c:1478
#, c-format
msgid "Authentication is required to print this document on printer %s"
msgstr "ამ დოკუმენტის პრინტერზე \"%s\" დასაბეჭდად საჭიროა ავთენტიკაცია"

#: modules/printbackends/gtkprintbackendcups.c:1480
msgid "Authentication is required to print this document"
msgstr "ამ დოკუმენტის დასაბეჭდად საჭიროა ავთენტიკაცია"

#: modules/printbackends/gtkprintbackendcups.c:2568
#, c-format
msgid "Printer “%s” is low on toner."
msgstr "პრინტერში %s ტონერი ცოტაღაა."

#: modules/printbackends/gtkprintbackendcups.c:2572
#, c-format
msgid "Printer “%s” has no toner left."
msgstr "პრინტერში %s ტონერი აღარ დარჩა."

#. Translators: "Developer" like on photo development context
#: modules/printbackends/gtkprintbackendcups.c:2577
#, c-format
msgid "Printer “%s” is low on developer."
msgstr "პრინტერში \"%s\" გამამჟღავნებელი ცოტაღაა."

#. Translators: "Developer" like on photo development context
#: modules/printbackends/gtkprintbackendcups.c:2582
#, c-format
msgid "Printer “%s” is out of developer."
msgstr "პრინტერში \"%s\" გამამჟღავნებელი აღარ დარჩა."

#. Translators: "marker" is one color bin of the printer
#: modules/printbackends/gtkprintbackendcups.c:2587
#, c-format
msgid "Printer “%s” is low on at least one marker supply."
msgstr "პრინტერში \"%s\" ერთ-ერთი ტონერი მთავრდება."

#. Translators: "marker" is one color bin of the printer
#: modules/printbackends/gtkprintbackendcups.c:2592
#, c-format
msgid "Printer “%s” is out of at least one marker supply."
msgstr "პრინტერში \"%s\" ერთ-ერთი ტონერი დამთავრდა."

#: modules/printbackends/gtkprintbackendcups.c:2596
#, c-format
msgid "The cover is open on printer “%s”."
msgstr "პრინტერ %s-ზე თავსახურია ახდილი."

#: modules/printbackends/gtkprintbackendcups.c:2600
#, c-format
msgid "The door is open on printer “%s”."
msgstr "პრინტერზე %s კარი ღიაა."

#: modules/printbackends/gtkprintbackendcups.c:2604
#, c-format
msgid "Printer “%s” is low on paper."
msgstr "პრინტერში %s ფურცლები ცოტაღაა."

#: modules/printbackends/gtkprintbackendcups.c:2608
#, c-format
msgid "Printer “%s” is out of paper."
msgstr "პრინტერში %s ქაღალდი გათავდა."

#: modules/printbackends/gtkprintbackendcups.c:2612
#, c-format
msgid "Printer “%s” is currently offline."
msgstr "პრინტერი '%s' ამჟამად გათიშულია."

#: modules/printbackends/gtkprintbackendcups.c:2616
#, c-format
msgid "There is a problem on printer “%s”."
msgstr "%s პრინტერის პრობლემა."

#. Translators: this string connects multiple printer states together.
#: modules/printbackends/gtkprintbackendcups.c:2683
msgid "; "
msgstr "; "

#: modules/printbackends/gtkprintbackendcups.c:4584
#: modules/printbackends/gtkprintbackendcups.c:4651
msgctxt "printing option"
msgid "Two Sided"
msgstr "ორმხრივი"

#: modules/printbackends/gtkprintbackendcups.c:4585
msgctxt "printing option"
msgid "Paper Type"
msgstr "ფურცლის ტიპი"

#: modules/printbackends/gtkprintbackendcups.c:4586
msgctxt "printing option"
msgid "Paper Source"
msgstr "ქაღალდის წყარო"

#: modules/printbackends/gtkprintbackendcups.c:4587
#: modules/printbackends/gtkprintbackendcups.c:4652
msgctxt "printing option"
msgid "Output Tray"
msgstr "გამოტანის თარო"

#: modules/printbackends/gtkprintbackendcups.c:4588
msgctxt "printing option"
msgid "Resolution"
msgstr "გარჩევადობა"

#: modules/printbackends/gtkprintbackendcups.c:4589
msgctxt "printing option"
msgid "GhostScript pre-filtering"
msgstr "GhostScript-ის პრეფილტრი"

#: modules/printbackends/gtkprintbackendcups.c:4598
msgctxt "printing option value"
msgid "One Sided"
msgstr "ერთმხრიანი"

#. Translators: this is an option of "Two Sided"
#: modules/printbackends/gtkprintbackendcups.c:4600
msgctxt "printing option value"
msgid "Long Edge (Standard)"
msgstr "გრძელი წიბო (სტანდარტული)"

#. Translators: this is an option of "Two Sided"
#: modules/printbackends/gtkprintbackendcups.c:4602
msgctxt "printing option value"
msgid "Short Edge (Flip)"
msgstr "მოკლე წიბო (გადაბრუნება)"

#. Translators: this is an option of "Paper Source"
#: modules/printbackends/gtkprintbackendcups.c:4604
#: modules/printbackends/gtkprintbackendcups.c:4606
#: modules/printbackends/gtkprintbackendcups.c:4614
msgctxt "printing option value"
msgid "Auto Select"
msgstr "ავტომატური არჩევა"

#. Translators: this is an option of "Paper Source"
#. Translators: this is an option of "Resolution"
#: modules/printbackends/gtkprintbackendcups.c:4608
#: modules/printbackends/gtkprintbackendcups.c:4610
#: modules/printbackends/gtkprintbackendcups.c:4612
#: modules/printbackends/gtkprintbackendcups.c:4616
msgctxt "printing option value"
msgid "Printer Default"
msgstr "ნაგულისხმევი პრინტერი"

#. Translators: this is an option of "GhostScript"
#: modules/printbackends/gtkprintbackendcups.c:4618
msgctxt "printing option value"
msgid "Embed GhostScript fonts only"
msgstr "მხოლოდ GhostScript-ის ფონტების ჩაშენება"

#. Translators: this is an option of "GhostScript"
#: modules/printbackends/gtkprintbackendcups.c:4620
msgctxt "printing option value"
msgid "Convert to PS level 1"
msgstr "პირველი დონის PS-ზე გადაყვანა"

#. Translators: this is an option of "GhostScript"
#: modules/printbackends/gtkprintbackendcups.c:4622
msgctxt "printing option value"
msgid "Convert to PS level 2"
msgstr "მეორე დონის PS-ზე გადაყვანა"

#. Translators: this is an option of "GhostScript"
#: modules/printbackends/gtkprintbackendcups.c:4624
msgctxt "printing option value"
msgid "No pre-filtering"
msgstr "პრეფილტრის გარეშე"

#. Translators: "Miscellaneous" is the label for a button, that opens
#. up an extra panel of settings in a print dialog.
#: modules/printbackends/gtkprintbackendcups.c:4633
msgctxt "printing option group"
msgid "Miscellaneous"
msgstr "სხვადასხვა"

#: modules/printbackends/gtkprintbackendcups.c:4660
msgctxt "sides"
msgid "One Sided"
msgstr "ერთმხრიანი"

#. Translators: this is an option of "Two Sided"
#: modules/printbackends/gtkprintbackendcups.c:4662
msgctxt "sides"
msgid "Long Edge (Standard)"
msgstr "გრძელი წიბო (სტანდარტული)"

#. Translators: this is an option of "Two Sided"
#: modules/printbackends/gtkprintbackendcups.c:4664
msgctxt "sides"
msgid "Short Edge (Flip)"
msgstr "მოკლე წიბო (გადაბრუნება)"

#. Translators: Top output bin
#: modules/printbackends/gtkprintbackendcups.c:4667
msgctxt "output-bin"
msgid "Top Bin"
msgstr "ზედა კალათი"

#. Translators: Middle output bin
#: modules/printbackends/gtkprintbackendcups.c:4669
msgctxt "output-bin"
msgid "Middle Bin"
msgstr "შუა კალათი"

#. Translators: Bottom output bin
#: modules/printbackends/gtkprintbackendcups.c:4671
msgctxt "output-bin"
msgid "Bottom Bin"
msgstr "ქვედა კალათი"

#. Translators: Side output bin
#: modules/printbackends/gtkprintbackendcups.c:4673
msgctxt "output-bin"
msgid "Side Bin"
msgstr "გვერდითი კალათი"

#. Translators: Left output bin
#: modules/printbackends/gtkprintbackendcups.c:4675
msgctxt "output-bin"
msgid "Left Bin"
msgstr "მარცხენა კალათი"

#. Translators: Right output bin
#: modules/printbackends/gtkprintbackendcups.c:4677
msgctxt "output-bin"
msgid "Right Bin"
msgstr "მარჯვენა კალათი"

#. Translators: Center output bin
#: modules/printbackends/gtkprintbackendcups.c:4679
msgctxt "output-bin"
msgid "Center Bin"
msgstr "ცენტრალური კალათი"

#. Translators: Rear output bin
#: modules/printbackends/gtkprintbackendcups.c:4681
msgctxt "output-bin"
msgid "Rear Bin"
msgstr "უკანა კალათი"

#. Translators: Output bin where one sided output is oriented in the face-up position
#: modules/printbackends/gtkprintbackendcups.c:4683
msgctxt "output-bin"
msgid "Face Up Bin"
msgstr "მაღლა მაყურებელი კალათი"

#. Translators: Output bin where one sided output is oriented in the face-down position
#: modules/printbackends/gtkprintbackendcups.c:4685
msgctxt "output-bin"
msgid "Face Down Bin"
msgstr "დაბლა მაყურებელი კალათი"

#. Translators: Large capacity output bin
#: modules/printbackends/gtkprintbackendcups.c:4687
msgctxt "output-bin"
msgid "Large Capacity Bin"
msgstr "დიდი მოცულობის კალათი"

#. Translators: Output stacker number %d
#: modules/printbackends/gtkprintbackendcups.c:4709
#, c-format
msgctxt "output-bin"
msgid "Stacker %d"
msgstr "დამლაგებელი %d"

#. Translators: Output mailbox number %d
#: modules/printbackends/gtkprintbackendcups.c:4713
#, c-format
msgctxt "output-bin"
msgid "Mailbox %d"
msgstr "საფოსტო ყუთი %d"

#. Translators: Private mailbox
#: modules/printbackends/gtkprintbackendcups.c:4717
msgctxt "output-bin"
msgid "My Mailbox"
msgstr "ჩემი საფოსტო ყუთი"

#. Translators: Output tray number %d
#: modules/printbackends/gtkprintbackendcups.c:4721
#, c-format
msgctxt "output-bin"
msgid "Tray %d"
msgstr "თარო %d"

#: modules/printbackends/gtkprintbackendcups.c:5198
msgid "Printer Default"
msgstr "ნაგულისხმევი პრინტერი"

#. Translators, this string is used to label the job priority option
#. * in the print dialog
#.
#: modules/printbackends/gtkprintbackendcups.c:5672
msgid "Job Priority"
msgstr "ამოცანის პრიორიტეტი"

#. Translators, this string is used to label the billing info entry
#. * in the print dialog
#.
#: modules/printbackends/gtkprintbackendcups.c:5683
msgid "Billing Info"
msgstr "ანგარიშთა ინფორმაცია"

#. Translators, these strings are names for various 'standard' cover
#. * pages that the printing system may support.
#.
#: modules/printbackends/gtkprintbackendcups.c:5707
msgctxt "cover page"
msgid "None"
msgstr "არცერთი"

#: modules/printbackends/gtkprintbackendcups.c:5708
msgctxt "cover page"
msgid "Classified"
msgstr "საიდუმლო"

#: modules/printbackends/gtkprintbackendcups.c:5709
msgctxt "cover page"
msgid "Confidential"
msgstr "კონფიდენციალური"

#: modules/printbackends/gtkprintbackendcups.c:5710
msgctxt "cover page"
msgid "Secret"
msgstr "სამხედრო საიდუმლო"

#: modules/printbackends/gtkprintbackendcups.c:5711
msgctxt "cover page"
msgid "Standard"
msgstr "სტანდარტული"

#: modules/printbackends/gtkprintbackendcups.c:5712
msgctxt "cover page"
msgid "Top Secret"
msgstr "უმაღლესი დონის საიდუმლო"

#: modules/printbackends/gtkprintbackendcups.c:5713
msgctxt "cover page"
msgid "Unclassified"
msgstr "არასაიდუმლო"

#. Translators, this string is used to label the pages-per-sheet option
#. * in the print dialog
#.
#: modules/printbackends/gtkprintbackendcups.c:5725
msgctxt "printer option"
msgid "Pages per Sheet"
msgstr "გვერდები ფურცელზე"

#. Translators, this string is used to label the option in the print
#. * dialog that controls in what order multiple pages are arranged
#.
#: modules/printbackends/gtkprintbackendcups.c:5742
msgctxt "printer option"
msgid "Page Ordering"
msgstr "გვერდის დალაგება"

#. Translators: this is the name of the option that controls when
#. * a print job is printed. Possible values are 'now', a specified time,
#. * or 'on hold'
#.
#: modules/printbackends/gtkprintbackendcups.c:5819
msgctxt "printer option"
msgid "Print at"
msgstr "დაბეჭდვის დრო"

#. Translators: this is the name of the option that allows the user
#. * to specify a time when a print job will be printed.
#.
#: modules/printbackends/gtkprintbackendcups.c:5830
msgctxt "printer option"
msgid "Print at time"
msgstr "დაბეჭდვის დრო"

#. Translators: this format is used to display a custom
#. * paper size. The two placeholders are replaced with
#. * the width and height in points. E.g: "Custom
#. * 230.4x142.9"
#.
#: modules/printbackends/gtkprintbackendcups.c:5877
#, c-format
msgid "Custom %s×%s"
msgstr "ხელით %s×%s"

#. TRANSLATORS: this is the ICC color profile to use for this job
#: modules/printbackends/gtkprintbackendcups.c:5988
msgctxt "printer option"
msgid "Printer Profile"
msgstr "პრინტერის პროფილი"

#. TRANSLATORS: this is when color profile information is unavailable
#: modules/printbackends/gtkprintbackendcups.c:5995
msgctxt "printer option value"
msgid "Unavailable"
msgstr "მიუწვდომელია"

#: modules/printbackends/gtkprintbackendfile.c:238
msgid "output"
msgstr "გამოტანა"

#: modules/printbackends/gtkprintbackendfile.c:510
msgid "Print to File"
msgstr "ფაილში ბეჭდვა"

#: modules/printbackends/gtkprintbackendfile.c:636
msgid "PDF"
msgstr "PDF"

#: modules/printbackends/gtkprintbackendfile.c:636
msgid "PostScript"
msgstr "PostScript"

#: modules/printbackends/gtkprintbackendfile.c:636
msgid "SVG"
msgstr "SVG"

#: modules/printbackends/gtkprintbackendfile.c:649
msgid "Pages per _sheet:"
msgstr "გვერდები _ფურცელზე:"

#: modules/printbackends/gtkprintbackendfile.c:709
msgid "File"
msgstr "ფაილი"

#: modules/printbackends/gtkprintbackendfile.c:719
msgid "_Output format"
msgstr "_გამოტანის ფორმატი"

#. TRANSLATORS: when we're running an old CUPS, and
#. * it hasn't registered the device with colord
#: modules/printbackends/gtkprintercups.c:272
msgid "Color management unavailable"
msgstr "ფერების მართვის გარეშე"

#. TRANSLATORS: when there is no color profile available
#: modules/printbackends/gtkprintercups.c:284
msgid "No profile available"
msgstr "პროფილის გარეშე"

#. TRANSLATORS: when the color profile has no title
#: modules/printbackends/gtkprintercups.c:295
msgid "Unspecified profile"
msgstr "მიუთითებელი პროფილი"

#: tools/encodesymbolic.c:41
msgid "Output to this directory instead of cwd"
msgstr "მიმდინარის მაგიერ ამ საქაღალდეში გამოტანა"

#: tools/encodesymbolic.c:42
msgid "Generate debug output"
msgstr "პროგრამის გამართვის ინფორმაციის გენერაცია"

#: tools/encodesymbolic.c:92
#, c-format
msgid "Invalid size %s\n"
msgstr "არასწორი ზომა: %s\n"

#: tools/encodesymbolic.c:104 tools/encodesymbolic.c:113
#, c-format
msgid "Can’t load file: %s\n"
msgstr "ფაილის ჩატვირთვა შეუძლებელია: \"%s\"\n"

#: tools/encodesymbolic.c:141 tools/encodesymbolic.c:147
#, c-format
msgid "Can’t save file %s: %s\n"
msgstr "ფაილის შენახვა შეუძლებელია: \"%s\": %s\n"

#: tools/encodesymbolic.c:153
#, c-format
msgid "Can’t close stream"
msgstr "ნაკადის დახურვა შეუძლებელია"

#: tools/gtk-builder-tool.c:36
#, c-format
msgid ""
"Usage:\n"
"  gtk4-builder-tool [COMMAND] [OPTION…] FILE\n"
"\n"
"Perform various tasks on GtkBuilder .ui files.\n"
"\n"
"Commands:\n"
"  validate     Validate the file\n"
"  simplify     Simplify the file\n"
"  enumerate    List all named objects\n"
"  preview      Preview the file\n"
"  render       Take a screenshot of the file\n"
"  screenshot   Take a screenshot of the file\n"
"\n"
msgstr ""
"Usage:\n"
"  gtk4-builder-tool [ბრძანება] [პარამეტრი…] ფაილი\n"
"\n"
"სხვადასხვა დავალებების შესრულება GtkBuilder-ის .ui ფაილებზე.\n"
"\n"
"ბრძანებები:\n"
"  validate     ფაილის გადამოწმება\n"
"  simplify     ფაილის გადამოწმება\n"
"  enumerate    სახელის მქონე ობიექტების ჩამონათვალი\n"
"  preview      ფაილის გადახედვა\n"
"  screenshot   ფაილის ეკრანის ანაბეჭდის გადაღება\n"
"\n"

#: tools/gtk-builder-tool-enumerate.c:56 tools/gtk-builder-tool-preview.c:179
#: tools/gtk-builder-tool-preview.c:180 tools/gtk-builder-tool-screenshot.c:360
#: tools/gtk-builder-tool-simplify.c:2529 tools/gtk-builder-tool-validate.c:261
<<<<<<< HEAD
#: tools/gtk-rendernode-tool-info.c:202 tools/gtk-rendernode-tool-show.c:102
=======
#: tools/gtk-path-tool-render.c:121 tools/gtk-rendernode-tool-info.c:210
#: tools/gtk-rendernode-tool-show.c:106
>>>>>>> a45b66e1
msgid "FILE"
msgstr "FILE"

#: tools/gtk-builder-tool-enumerate.c:64
msgid "Print all named objects."
msgstr "ყველა სახელიანი ობიექტის სიის დაბეჭდვა."

#: tools/gtk-builder-tool-preview.c:128 tools/gtk-builder-tool-screenshot.c:236
#, c-format
msgid "No object with ID '%s' found\n"
msgstr "ობიექტი ID-ით '%s' აღმოჩენილი არაა\n"

#: tools/gtk-builder-tool-preview.c:130
#, c-format
msgid "No previewable object found\n"
msgstr "გადახედვადი ობიექტები აღმოჩენილი არა\n"

#: tools/gtk-builder-tool-preview.c:136
#, c-format
msgid "Objects of type %s can't be previewed\n"
msgstr "%s ტიპის ობიექტები გადახედვადი არაა\n"

#: tools/gtk-builder-tool-preview.c:178
msgid "Preview only the named object"
msgstr "მხოლოდ მითითებული ობიექტის მინიატურა"

#: tools/gtk-builder-tool-preview.c:179 tools/gtk-builder-tool-screenshot.c:360
msgid "Use style from CSS file"
msgstr "სტილის CSS ფაილიდან გამოყენება"

#: tools/gtk-builder-tool-preview.c:187 tools/gtk-builder-tool-screenshot.c:370
#: tools/gtk-builder-tool-validate.c:268 tools/gtk-rendernode-tool-render.c:204
#: tools/gtk-rendernode-tool-show.c:113
#, c-format
msgid "Could not initialize windowing system\n"
msgstr "ფანჯრული სისტემის ინიციალიზაციის შეცდომა\n"

#: tools/gtk-builder-tool-preview.c:195
msgid "Preview the file."
msgstr "ფაილის გადახედვა."

#: tools/gtk-builder-tool-preview.c:208 tools/gtk-builder-tool-screenshot.c:391
#: tools/gtk-builder-tool-simplify.c:2552 tools/gtk-builder-tool-validate.c:287
#, c-format
msgid "No .ui file specified\n"
msgstr ".ui ფაილი მითითებული არაა\n"

#: tools/gtk-builder-tool-preview.c:214
#, c-format
msgid "Can only preview a single .ui file\n"
msgstr "შეგიძლიათ მხოლოდ ერთი .ui ფაილის გადახედვა\n"

#: tools/gtk-builder-tool-screenshot.c:238
#, c-format
msgid "No object found\n"
msgstr "ობიექტი ვერ მოიძებნა\n"

#: tools/gtk-builder-tool-screenshot.c:244
#, c-format
msgid "Objects of type %s can't be screenshot\n"
msgstr "%s ტიპის ობიექტების ეკრანის ანაბეჭდის აღება შეუძლებელია\n"

#: tools/gtk-builder-tool-screenshot.c:298
#, c-format
msgid "Failed to take a screenshot\n"
msgstr "ეკრანის ანაბეჭდის გადაღება ვერ მოხერხდა\n"

#: tools/gtk-builder-tool-screenshot.c:309
#, c-format
msgid ""
"File %s exists.\n"
"Use --force to overwrite.\n"
msgstr ""
"ფაილი %s უკვე არსებობს.\n"
"თავზე გადასაწერად გამოიყენეთ --force.\n"

#: tools/gtk-builder-tool-screenshot.c:332
#: tools/gtk-rendernode-tool-render.c:172
#, c-format
msgid "Output written to %s.\n"
msgstr "გამოტანილი ინფორმაცია ჩაწერილია %s-ში.\n"

#: tools/gtk-builder-tool-screenshot.c:336
#: tools/gtk-rendernode-tool-render.c:176
#, c-format
msgid "Failed to save %s: %s\n"
msgstr "\"%s'-ის შენახვის შეცდომა: %s\n"

#: tools/gtk-builder-tool-screenshot.c:359
msgid "Screenshot only the named object"
msgstr "მხოლოდ მითითებული ობიექტის ეკრანის ანაბეჭდი"

#: tools/gtk-builder-tool-screenshot.c:361
msgid "Save as node file instead of png"
msgstr "PNG-ის მაგიერ კვანძის ფაილად ჩაწერა"

#: tools/gtk-builder-tool-screenshot.c:362
msgid "Overwrite existing file"
msgstr "არსებულ ფაილზე გადაწერა"

#: tools/gtk-builder-tool-screenshot.c:363
#: tools/gtk-rendernode-tool-render.c:197
msgid "FILE…"
msgstr "FILE…"

#: tools/gtk-builder-tool-screenshot.c:378
msgid "Render a .ui file to an image."
msgstr ".ui ფაილის რენდერი გამოსახულებაში."

#: tools/gtk-builder-tool-screenshot.c:397
#, c-format
msgid "Can only render a single .ui file to a single output file\n"
msgstr "ერთი .ui ფაილის მხოლოდ ერთ გამოტანის ფაილში რენდერი შეგიძლიათ\n"

#: tools/gtk-builder-tool-simplify.c:444
#, c-format
msgid "%s:%d: Couldn’t parse value for property '%s': %s\n"
msgstr "%s:%d: მნიშვნელობის დამუშავების შეცდომა თვისებისთვის '%s': %s\n"

#: tools/gtk-builder-tool-simplify.c:658
#, c-format
msgid "Property %s not found"
msgstr "თვისება %s ვერ მოიძებნა"

#: tools/gtk-builder-tool-simplify.c:661
#, c-format
msgid "Packing property %s not found"
msgstr "შემკრები თვისება %s ვერ მოიძებნა"

#: tools/gtk-builder-tool-simplify.c:664
#, c-format
msgid "Cell property %s not found"
msgstr "უჯრედის თვისება %s ვერ მოიძებნა"

#: tools/gtk-builder-tool-simplify.c:667
#, c-format
msgid "Layout property %s not found"
msgstr "განლაგების თვისება %s ვერ მოიძებნა"

#: tools/gtk-builder-tool-simplify.c:1397
#, c-format
msgid "%s only accepts three children"
msgstr "%s მხოლოდ სამ შვილს იღებს"

#: tools/gtk-builder-tool-simplify.c:2455
#, c-format
msgid "Can’t load “%s”: %s\n"
msgstr "\"%s\"-ის ჩატვირთვის შეცდომა: %s\n"

#: tools/gtk-builder-tool-simplify.c:2466
#: tools/gtk-builder-tool-simplify.c:2472
#: tools/gtk-builder-tool-simplify.c:2478
#, c-format
msgid "Can’t parse “%s”: %s\n"
msgstr "\"%s\"-ის დამუშავების შეცდომა: %s\n"

#: tools/gtk-builder-tool-simplify.c:2504
#, c-format
msgid "Failed to read “%s”: %s\n"
msgstr "\"%s\"-ის წაკითხვის შეცდომა: %s\n"

#: tools/gtk-builder-tool-simplify.c:2510
#, c-format
msgid "Failed to write “%s”: “%s”\n"
msgstr "\"%s\"-ის ჩაწერის შეცდომა: \"%s\"\n"

#: tools/gtk-builder-tool-simplify.c:2527
msgid "Replace the file"
msgstr "ფაილის ჩანაცვლება"

#: tools/gtk-builder-tool-simplify.c:2528
msgid "Convert from GTK 3 to GTK 4"
msgstr "გადაიყვანეთ GTK 3-დან GTK 4-ზე"

#: tools/gtk-builder-tool-simplify.c:2539
msgid "Simplify the file."
msgstr "ფაილის გამარტივება."

#: tools/gtk-builder-tool-simplify.c:2558
#, c-format
msgid "Can only simplify a single .ui file without --replace\n"
msgstr "ფაილის გამარტივება მხოლოდ --replace-ის გარეშე შეგიძლიათ\n"

#: tools/gtk-builder-tool-validate.c:45
#, c-format
msgid "Failed to lookup template parent type %s\n"
msgstr "შაბლონის მშობლის ტიპის %s მოძებნის შეცდომა\n"

#: tools/gtk-builder-tool-validate.c:123
msgid "Deprecated types:\n"
msgstr "მოძველებული ტიპები:\n"

#: tools/gtk-builder-tool-validate.c:167
#, c-format
msgid "Failed to create an instance of the template type %s\n"
msgstr "%s ტიპის შაბლონის მქონე გაშვებული ასლის შექმნა შეუძლებელია\n"

#: tools/gtk-builder-tool-validate.c:276
msgid "Validate the file."
msgstr "ფაილის დადასტურება."

#: tools/gtk-launch.c:40
msgid "Show program version"
msgstr "პროგრამის ვერსიის ჩვენება"

#. Translators: this message will appear immediately after the
#. usage string - Usage: COMMAND [OPTION…] <THIS_MESSAGE>
#: tools/gtk-launch.c:74
msgid "APPLICATION [URI…] — launch an APPLICATION"
msgstr "აპლიკაცია [URI...] --- აპლიკაციის გაშვება"

#. Translators: this message will appear after the usage string
#. and before the list of options.
#: tools/gtk-launch.c:78
msgid ""
"Launch an application (specified by its desktop file name),\n"
"optionally passing one or more URIs as arguments."
msgstr ""
"აპლიკაციის გაშვებისას (ის .desktop ფაილშია მითითებული\n"
"არგუმენტებად ერთი ან მეტი URI შეგიძლიათ გადასცეთ."

#: tools/gtk-launch.c:88
#, c-format
msgid "Error parsing commandline options: %s\n"
msgstr "ბრძანების სტრიქონის პარამეტრების დამუშავების შეცდომა: %s\n"

#: tools/gtk-launch.c:90 tools/gtk-launch.c:111
#, c-format
msgid "Try “%s --help” for more information."
msgstr "მეტი ინფორმაციისთვის სცადეთ '%s --help'."

#. Translators: the %s is the program name. This error message
#. means the user is calling gtk-launch without any argument.
#: tools/gtk-launch.c:109
#, c-format
msgid "%s: missing application name"
msgstr "%s: აპლიკაციის სახელის გარეშე"

#: tools/gtk-launch.c:137
#, c-format
msgid "Creating AppInfo from id not supported on non unix operating systems"
msgstr "არა-Unix ოპერაციულ სისტემებზე ID-დან AppInfo-ის შექმნა მხარდაუჭერელია"

#. Translators: the first %s is the program name, the second one
#. is the application name.
#: tools/gtk-launch.c:145
#, c-format
msgid "%s: no such application %s"
msgstr "%s: ასეთი აპლიკაცია არ არსებობს %s"

#. Translators: the first %s is the program name, the second one
#. is the error message.
#: tools/gtk-launch.c:163
#, c-format
msgid "%s: error launching application: %s\n"
msgstr "%s: აპლიკაციის გაშვების შეცდომა: %s\n"

#: tools/gtk-path-tool.c:35
#, c-format
msgid ""
"Usage:\n"
"  gtk4-path-tool [COMMAND] [OPTION…] PATH\n"
"\n"
"Perform various tasks on paths.\n"
"\n"
"Commands:\n"
"  decompose    Decompose the path\n"
"  reverse      Reverse the path\n"
"  restrict     Restrict the path to a segment\n"
"  show         Display the path in a window\n"
"  render       Render the path as an image\n"
"  info         Print information about the path\n"
"\n"
msgstr ""
"Usage:\n"
"  gtk4-path-tool [ბრძანება] [პარამეტრი…] ბილიკი\n"
"\n"
"სხვადასხვა დავალებების შესრულება ბილიკებზე.\n"
"\n"
"ბრძანებები:\n"
"  decompose     ბილიკის დაშლა\n"
"  reverse     ბილიკის შებრუნება\n"
"  restrict     სეგმენტამდე ბილიკის შეზღუდვა\n"
"  show     ბილიკის ფანჯარაში ჩვენება\n"
"  render    ბილიკის რენდერი გამოსახულების სახით\n"
"  info         ბილიკის შესახებ ინფორმაციის გამოტანა\n"
"\n"

#: tools/gtk-path-tool-decompose.c:84
msgid "Allow quadratic Bézier curves"
msgstr "კვადრატული ბეზიეს მრუდების დაშვება"

#: tools/gtk-path-tool-decompose.c:85
msgid "Allow cubic Bézier curves"
msgstr "კუბური ბეზიეს მრუდების დაშვება"

#: tools/gtk-path-tool-decompose.c:86
msgid "Allow conic Bézier curves"
msgstr "კონუსური ბეზიეს მრუდების დაშვება"

#: tools/gtk-path-tool-decompose.c:87 tools/gtk-path-tool-info.c:88
#: tools/gtk-path-tool-render.c:125 tools/gtk-path-tool-restrict.c:38
#: tools/gtk-path-tool-reverse.c:34 tools/gtk-path-tool-show.c:147
msgid "PATH"
msgstr "ბილიკი"

#: tools/gtk-path-tool-decompose.c:99
msgid "Decompose a path."
msgstr "ბილიკის დაშლა."

#: tools/gtk-path-tool-decompose.c:112 tools/gtk-path-tool-info.c:113
#: tools/gtk-path-tool-restrict.c:64 tools/gtk-path-tool-reverse.c:58
msgid "No paths given."
msgstr "ბილიკები მითითებული არაა."

#: tools/gtk-path-tool-decompose.c:140 tools/gtk-path-tool-restrict.c:94
#: tools/gtk-path-tool-reverse.c:78
msgid "That didn't work out."
msgstr "ამან არ იმუშავა."

#: tools/gtk-path-tool-info.c:100
msgid "Print information about a path."
msgstr "ბილიკის შესახებ ინფორმაციის ჩვენება."

#: tools/gtk-path-tool-info.c:121
msgid "Path is empty."
msgstr "ბილიკი ცარიელია."

#: tools/gtk-path-tool-info.c:127
msgid "Path is closed"
msgstr "ბილიკი დახურულია"

#: tools/gtk-path-tool-info.c:129
msgid "Path length"
msgstr "ბილიკის სიგრძე"

#: tools/gtk-path-tool-info.c:138
#, c-format
msgid "%d contours"
msgstr "%d მოხაზულობა"

#: tools/gtk-path-tool-info.c:140
#, c-format
msgid "%d operations"
msgstr "%d ოპერაცია"

#: tools/gtk-path-tool-info.c:144
#, c-format
msgid "%d lines"
msgstr "%d ხაზი"

#: tools/gtk-path-tool-info.c:149
#, c-format
msgid "%d quadratics"
msgstr "%d კვადრატი"

#: tools/gtk-path-tool-info.c:154
#, c-format
msgid "%d cubics"
msgstr "%d კუბი"

#: tools/gtk-path-tool-info.c:159
#, c-format
msgid "%d conics"
msgstr "%d კონუსი"

#: tools/gtk-path-tool-render.c:117 tools/gtk-path-tool-show.c:140
msgid "Fill the path (the default)"
msgstr "კონტურის შევსება (ნაგულისხმევი)"

#: tools/gtk-path-tool-render.c:118 tools/gtk-path-tool-show.c:141
msgid "Stroke the path"
msgstr "კონტურის სვლა"

#: tools/gtk-path-tool-render.c:119 tools/gtk-path-tool-show.c:142
msgid "Show path points"
msgstr "ბილიკის წერტილების ჩვენება"

#: tools/gtk-path-tool-render.c:120 tools/gtk-path-tool-show.c:143
msgid "Show control points"
msgstr "საკონტროლო წერტილების ჩვენება"

#: tools/gtk-path-tool-render.c:121
msgid "The output file"
msgstr "გამოტანის ფაილი"

#: tools/gtk-path-tool-render.c:122 tools/gtk-path-tool-show.c:144
msgid "Foreground color"
msgstr "წინა პლანის ფერი"

#: tools/gtk-path-tool-render.c:122 tools/gtk-path-tool-render.c:123
#: tools/gtk-path-tool-render.c:124 tools/gtk-path-tool-show.c:144
#: tools/gtk-path-tool-show.c:145 tools/gtk-path-tool-show.c:146
msgid "COLOR"
msgstr "ფერი"

#: tools/gtk-path-tool-render.c:123 tools/gtk-path-tool-show.c:145
msgid "Background color"
msgstr "ფონის ფერი"

#: tools/gtk-path-tool-render.c:124 tools/gtk-path-tool-show.c:146
msgid "Point color"
msgstr "წერტილის ფერი"

#: tools/gtk-path-tool-render.c:129 tools/gtk-path-tool-show.c:151
msgid "Fill rule (winding, even-odd)"
msgstr "შევსების წესი (winding, even-odd)"

#: tools/gtk-path-tool-render.c:129 tools/gtk-path-tool-render.c:133
#: tools/gtk-path-tool-render.c:134 tools/gtk-path-tool-render.c:135
#: tools/gtk-path-tool-render.c:136 tools/gtk-path-tool-render.c:137
#: tools/gtk-path-tool-render.c:138 tools/gtk-path-tool-show.c:151
#: tools/gtk-path-tool-show.c:155 tools/gtk-path-tool-show.c:156
#: tools/gtk-path-tool-show.c:157 tools/gtk-path-tool-show.c:158
#: tools/gtk-path-tool-show.c:159 tools/gtk-path-tool-show.c:160
msgid "VALUE"
msgstr "მნიშვნელობა"

#: tools/gtk-path-tool-render.c:133 tools/gtk-path-tool-show.c:155
msgid "Line width (number)"
msgstr "ხაზის სიგანე (რიცხვი)"

#: tools/gtk-path-tool-render.c:134 tools/gtk-path-tool-show.c:156
msgid "Line cap (butt, round, square)"
msgstr "ხაზის თავი (ისარი, მრგვალი, კვადრატი)"

#: tools/gtk-path-tool-render.c:135 tools/gtk-path-tool-show.c:157
msgid "Line join (miter, miter-clip, round, bevel, arcs)"
msgstr "ხაზების შეერთება (miter, miter-clip, round, bevel, arcs)"

#: tools/gtk-path-tool-render.c:136 tools/gtk-path-tool-show.c:158
msgid "Miter limit (number)"
msgstr "Miter-ის ლიმიტი (რიცხვი)"

#: tools/gtk-path-tool-render.c:137 tools/gtk-path-tool-show.c:159
msgid "Dash pattern (comma-separated numbers)"
msgstr "პუნქტირის ნიმუში (მძიმით გამოყოფილი რიცხვები)"

#: tools/gtk-path-tool-render.c:138 tools/gtk-path-tool-show.c:160
msgid "Dash offset (number)"
msgstr "პუნქტირის წანაცვლება (რიცხვი)"

#: tools/gtk-path-tool-render.c:161 tools/gtk-path-tool-show.c:172
msgid "Could not initialize windowing system"
msgstr "ფანჯრული სისტემის ინიციალიზაციის შეცდომა"

#: tools/gtk-path-tool-render.c:168
msgid "Render the path to a png image."
msgstr "ბილიკის რენდერი png გამოსახულებაში."

#: tools/gtk-path-tool-render.c:173 tools/gtk-path-tool-show.c:183
msgid "Options related to filling"
msgstr "შევსების პარამეტრები"

#: tools/gtk-path-tool-render.c:174 tools/gtk-path-tool-show.c:184
msgid "Show help for fill options"
msgstr "დახმარების ჩვენება შევსების პარამეტრებისთვის"

#: tools/gtk-path-tool-render.c:181 tools/gtk-path-tool-show.c:191
msgid "Options related to stroking"
msgstr "სვლის პარამეტრები"

#: tools/gtk-path-tool-render.c:182 tools/gtk-path-tool-show.c:192
msgid "Show help for stroke options"
msgstr "დახმარების ჩვენება სვლის პარამეტრებისთვის"

#: tools/gtk-path-tool-render.c:199 tools/gtk-path-tool-show.c:209
msgid "No path specified"
msgstr "ბილიკი მითითებული არაა"

#: tools/gtk-path-tool-render.c:205
msgid "Can only render a single path"
msgstr "შესაძლებელია მხოლოდ ერთ ბილიკის რენდერი"

#: tools/gtk-path-tool-render.c:250 tools/gtk-path-tool-show.c:221
msgid "fill rule"
msgstr "შევსების წესი"

#: tools/gtk-path-tool-render.c:255 tools/gtk-path-tool-show.c:226
msgid "line cap"
msgstr "ხაზის თავი"

#: tools/gtk-path-tool-render.c:256 tools/gtk-path-tool-show.c:227
msgid "line join"
msgstr "ხაზების შეერთება"

#: tools/gtk-path-tool-render.c:310
#, c-format
msgid "Saving png to '%s' failed"
msgstr "PNG-ის '%s'-ში შენახვა შეუძლებელია"

#: tools/gtk-path-tool-render.c:317
#, c-format
msgid "Output written to '%s'."
msgstr "გამოტანილი ინფორმაცია ჩაწერილია %s-ში."

#: tools/gtk-path-tool-restrict.c:36
msgid "Beginning of segment"
msgstr "სეგმენტის დასაწყისი"

#: tools/gtk-path-tool-restrict.c:36 tools/gtk-path-tool-restrict.c:37
msgid "LENGTH"
msgstr "სიგრძე"

#: tools/gtk-path-tool-restrict.c:37
msgid "End of segment"
msgstr "სეგმენტის დასასრული"

#: tools/gtk-path-tool-restrict.c:51
msgid "Restrict a path to a segment."
msgstr "სეგმენტამდე ბილიკის შეზღუდვა."

#: tools/gtk-path-tool-reverse.c:45
msgid "Reverse a path."
msgstr "ბილიკის შებრუნება."

#: tools/gtk-path-tool-show.c:46 tools/gtk-path-tool-show.c:88
msgid "Path Preview"
msgstr "ბილიკის მინიატურა"

#: tools/gtk-path-tool-show.c:180
msgid "Display the path."
msgstr "ბილიკის ჩვენება."

#: tools/gtk-path-tool-show.c:215
msgid "Can only show a single path"
msgstr "შესაძლებელია მხოლოდ ერთი ბილიკის ჩვენება"

#: tools/gtk-path-tool-utils.c:58
#, c-format
msgid "Failed to read from standard input: %s\n"
msgstr "სტანდარტული შეყვანიდან წაკითხვა ჩავარდა: %s\n"

#: tools/gtk-path-tool-utils.c:64
#, c-format
msgid "Error reading from standard input: %s\n"
msgstr "სტანდარტული შეყვანიდან წაკითხვის შეცდომა: %s\n"

#: tools/gtk-path-tool-utils.c:83
#, c-format
msgid "Failed to parse '%s' as path.\n"
msgstr "'%s'-ის ბილიკად დამუშავება შეუძლებელია.\n"

#: tools/gtk-path-tool-utils.c:109
#, c-format
msgid "Failed to parse '%s' as %s."
msgstr "'%s'-ის '%s'-ად დამუშავება შეუძლებელია."

#: tools/gtk-path-tool-utils.c:111
msgid "Possible values: "
msgstr "შესაძლო მნიშვნელობები: "

#: tools/gtk-path-tool-utils.c:135
#, c-format
msgid "Could not parse '%s' as color"
msgstr "'%s'-ის ფერის სახით დამუშავება შეუძლებელია"

#: tools/gtk-path-tool-utils.c:163
#, c-format
msgid "Failed to parse '%s' as number"
msgstr "'%s'-ის რიცხვის სახით წაკითხვა შეუძლებელია"

#: tools/gtk-rendernode-tool.c:35
#, c-format
msgid ""
"Usage:\n"
"  gtk4-rendernode-tool [COMMAND] [OPTION…] FILE\n"
"\n"
"Perform various tasks on GTK render nodes.\n"
"\n"
"Commands:\n"
"  info         Provide information about the node\n"
"  show         Show the node\n"
"  render       Take a screenshot of the node\n"
"\n"
msgstr ""
"Usage:\n"
"  gtk4-rendernode-tool [ბრძანება] [პარამეტრი…] ფაილი\n"
"\n"
"სხვადასხვა დავალებების შესრულება Gtk-ის რენდერის კვანძებზე.\n"
"\n"
"ბრძანებები:\n"
"  info     ამ კვანძის შესახებ ინფორმაციის გამოტანა\n"
"  show     ამ კვანძის ჩვენება\n"
"  render    კვანძის ეკრანის ანაბეჭდის აღება\n"
"\n"

<<<<<<< HEAD
#: tools/gtk-rendernode-tool-info.c:179
=======
#: tools/gtk-rendernode-tool-info.c:187
>>>>>>> a45b66e1
#, c-format
msgid "Number of nodes: %u\n"
msgstr "კვანძების რიცხვი: %u\n"

<<<<<<< HEAD
#: tools/gtk-rendernode-tool-info.c:186
=======
#: tools/gtk-rendernode-tool-info.c:194
>>>>>>> a45b66e1
#, c-format
msgid "Depth: %u\n"
msgstr "სიღრმე: %u\n"

<<<<<<< HEAD
#: tools/gtk-rendernode-tool-info.c:189
=======
#: tools/gtk-rendernode-tool-info.c:197
>>>>>>> a45b66e1
#, c-format
msgid "Bounds: %g x %g\n"
msgstr "საზღვრები: %g x %g\n"

<<<<<<< HEAD
#: tools/gtk-rendernode-tool-info.c:190
=======
#: tools/gtk-rendernode-tool-info.c:198
>>>>>>> a45b66e1
#, c-format
msgid "Origin: %g %g\n"
msgstr "საწყისი: %g %g\n"

<<<<<<< HEAD
#: tools/gtk-rendernode-tool-info.c:211
msgid "Provide information about the render node."
msgstr "შეიყვანეთ ინფორმაცია რენდერის კვანძის შესახებ."

#: tools/gtk-rendernode-tool-info.c:224 tools/gtk-rendernode-tool-show.c:130
#: tools/gtk-rendernode-tool-render.c:225
=======
#: tools/gtk-rendernode-tool-info.c:219
msgid "Provide information about the render node."
msgstr "შეიყვანეთ ინფორმაცია რენდერის კვანძის შესახებ."

#: tools/gtk-rendernode-tool-info.c:232 tools/gtk-rendernode-tool-render.c:225
#: tools/gtk-rendernode-tool-show.c:134
>>>>>>> a45b66e1
#, c-format
msgid "No .node file specified\n"
msgstr ".ui ფაილი მითითებული არაა\n"

<<<<<<< HEAD
#: tools/gtk-rendernode-tool-info.c:230
=======
#: tools/gtk-rendernode-tool-info.c:238
>>>>>>> a45b66e1
#, c-format
msgid "Can only accept a single .node file\n"
msgstr "შეგიძლიათ მხოლოდ ერთი .node ფაილის მიღება\n"

#: tools/gtk-rendernode-tool-render.c:123
#, c-format
msgid ""
"File %s exists.\n"
"If you want to overwrite, specify the filename.\n"
msgstr ""
"ფაილი %s არსებობს.\n"
"თუ გნებავთ, თავზე გადააწეროთ, ფაილის სახელი მიუთითეთ.\n"
"\n"

#: tools/gtk-rendernode-tool-render.c:137
#, c-format
msgid "Failed to generate SVG: %s\n"
msgstr "შეცდომა SVG-ის გენერაციისას: %s\n"

#: tools/gtk-rendernode-tool-render.c:196
msgid "Renderer to use"
msgstr "გამოყენებული რენდერერი"

#: tools/gtk-rendernode-tool-render.c:196
msgid "RENDERER"
msgstr "რენდერერი"

#: tools/gtk-rendernode-tool-render.c:212
msgid "Render a .node file to an image."
msgstr ".ui ფაილის რენდერი გამოსახულებაში."

#: tools/gtk-rendernode-tool-render.c:231
#, c-format
msgid "Can only render a single .node file to a single output file\n"
msgstr "ერთი .node ფაილის მხოლოდ ერთ გამოტანის ფაილში რენდერი შეგიძლიათ\n"

#: tools/gtk-rendernode-tool-show.c:105
msgid "Don't add a titlebar"
msgstr "სათაურის ზოლი არ დაემატება"

#: tools/gtk-rendernode-tool-show.c:121
msgid "Show the render node."
msgstr "რენდერის კვანძის ჩვენება."

#: tools/gtk-rendernode-tool-show.c:140
#, c-format
msgid "Can only preview a single .node file\n"
msgstr "შეგიძლიათ მხოლოდ ერთი .node ფაილის გადახედვა\n"

#: tools/gtk-rendernode-tool-utils.c:51
#, c-format
msgid "Error at %s: %s\n"
msgstr "შეცდომა მისამართზე %s: %s\n"

#: tools/gtk-rendernode-tool-utils.c:69
#, c-format
msgid "Failed to load node file: %s\n"
<<<<<<< HEAD
msgstr "კვანძის ფაილის ჩატვირთვა ჩავარდა: %s\n"
=======
msgstr "შეცდომა კვანძის ფაილის ჩატვირთვისას: %s\n"
>>>>>>> a45b66e1

#: tools/updateiconcache.c:1391
#, c-format
msgid "Failed to write header\n"
msgstr "თავსართის ჩაწერა ვერ მოხერხდ\n"

#: tools/updateiconcache.c:1397
#, c-format
msgid "Failed to write hash table\n"
msgstr "დანაწილების ცხრილის ჩაწერა ვერ მოხერხდა\n"

#: tools/updateiconcache.c:1403
#, c-format
msgid "Failed to write folder index\n"
msgstr "ვერ განხორციელდა დასტის ინდექსის ჩაწერა\n"

#: tools/updateiconcache.c:1411
#, c-format
msgid "Failed to rewrite header\n"
msgstr "თავსართის ჩანაცვლება ვერ მოხერხდა\n"

#: tools/updateiconcache.c:1505
#, c-format
msgid "Failed to open file %s : %s\n"
msgstr "შეუძლებელი გახდა ფაილის გახსნა %s: %s\n"

#: tools/updateiconcache.c:1513 tools/updateiconcache.c:1543
#, c-format
msgid "Failed to write cache file: %s\n"
msgstr "ქეშის ფაილის ჩაწერა ვერ მოხერხდა: %s\n"

#: tools/updateiconcache.c:1553
#, c-format
msgid "The generated cache was invalid.\n"
msgstr "გენერირებული ქეშ ფაილი დაზიანებულია.\n"

#: tools/updateiconcache.c:1567
#, c-format
msgid "Could not rename %s to %s: %s, removing %s then.\n"
msgstr "ვერ ხერხდება %s - %s გადარქმევა: %s, ამოღება %s შემდეგ.\n"

#: tools/updateiconcache.c:1581
#, c-format
msgid "Could not rename %s to %s: %s\n"
msgstr "გადარქმევის შეცდომა %s - %s: %s\n"

#: tools/updateiconcache.c:1591
#, c-format
msgid "Could not rename %s back to %s: %s.\n"
msgstr "უკუგადარქმევის შეცდომა %s - %s: %s.\n"

#: tools/updateiconcache.c:1614
#, c-format
msgid "Cache file created successfully.\n"
msgstr "ქეშის ფაილი წარმატებით შეიქმნა.\n"

#: tools/updateiconcache.c:1653
msgid "Overwrite an existing cache, even if up to date"
msgstr "არსებული ქეშ ფაილის თავზე გადაწერა, მიუხედავად იმისა თუ ის უახლესია"

#: tools/updateiconcache.c:1654
msgid "Don’t check for the existence of index.theme"
msgstr "ფაილი \"index.theme\" არსებობაზე არ შემოწმდება"

#: tools/updateiconcache.c:1655
msgid "Don’t include image data in the cache"
msgstr "ქეშში გამოსახულების მონაცემები შენახული არ იქნება"

#: tools/updateiconcache.c:1656
msgid "Include image data in the cache"
msgstr "კეშში გამოსახულების მონაცემების შენახვა"

#: tools/updateiconcache.c:1657
msgid "Output a C header file"
msgstr "C თავსართის ფაილის გამოტანა"

#: tools/updateiconcache.c:1658
msgid "Turn off verbose output"
msgstr "სრული გამოტანის ამორთვა"

#: tools/updateiconcache.c:1659
msgid "Validate existing icon cache"
msgstr "მიმდინარე ქეშ ხატულას შემოწმება"

#: tools/updateiconcache.c:1724
#, c-format
msgid "File not found: %s\n"
msgstr "ფაილი არ არის ნაპოვნი: %s\n"

#: tools/updateiconcache.c:1730
#, c-format
msgid "Not a valid icon cache: %s\n"
msgstr "არამართებული ქეში: %s\n"

#: tools/updateiconcache.c:1743
#, c-format
msgid "No theme index file.\n"
msgstr "თემის ინდექსის ფაილი არ არსებობს.\n"

#: tools/updateiconcache.c:1747
#, c-format
msgid ""
"No theme index file in “%s”.\n"
"If you really want to create an icon cache here, use --ignore-theme-index.\n"
msgstr ""
"\"%s\"-ში თემის ინდექსის ფაილი აღმოჩენილი არაა.\n"
"თუ მართლა გნებავთ, ხატულების კეში აქ შექმნათ, --ignore-theme-index "
"გამოიყენეთ.\n"

#~ msgid "Show _Size Column"
#~ msgstr "_ზომის სვეტის ჩვენება"

#~ msgid "Show T_ype Column"
#~ msgstr "_ტიპის სვეტის ჩვენება"

#~ msgctxt "GL version"
#~ msgid "Disabled"
#~ msgstr "გამორთულია"

#~ msgctxt "GL vendor"
#~ msgid "Disabled"
#~ msgstr "გამორთულია"

#~ msgctxt "GL vendor"
#~ msgid "None"
#~ msgstr "არცერთი"

#~ msgid "Stroke the path instead of filling it"
#~ msgstr "ბილიკის შემოვლება მისი შევსების მაგიერ"

#~ msgid "Simulate Touchscreen"
#~ msgstr "სენსორული ეკრანის სიმულაცია"

#~ msgid "Take a screenshot of the file."
#~ msgstr "ფაილის ეკრანის ანაბეჭდის აღება."

#~ msgid "Tab list"
#~ msgstr "ჩანართების სია"

#~ msgid "Show fps overlay"
#~ msgstr "კადრი/წმ-ის ჩვენება"

#~ msgid "Allocation"
#~ msgstr "გამოყოფა"

#, c-format
#~ msgid "Can’t parse “%s”\n"
#~ msgstr "%s-ის დამუშავების შეცდომა\n"

#~ msgid "Tab"
#~ msgstr "ჩანართი"

#~ msgid "Print to LPR"
#~ msgstr "ბეჭდვა - LPR"

#~ msgid "Pages Per Sheet"
#~ msgstr "გვერდები ფურცელზე"

#~ msgid "Command Line"
#~ msgstr "ბრძანების სტრიქონი"

#~ msgid "Other application…"
#~ msgstr "სხვა პროგრამა…"

#~ msgid "Default Application"
#~ msgstr "ნაგულისხმები აპლიკაცია"

#~ msgid "default:LTR"
#~ msgstr "default:LTR"

#~ msgid "horizontal"
#~ msgstr "ჰორიზონტალური"

#~ msgid "GL rendering is disabled"
#~ msgstr "GL-ის რენდერი გათიშულია"

#~ msgid "Software GL"
#~ msgstr "პროგრამული GL"

#~ msgid "Number Formatting"
#~ msgstr "ციფრების ფორმატირება"

#~ msgid "Not a video file"
#~ msgstr "არ წარმოადგენს ვიდეო ფაილს"

#~ msgid "Unsupported video codec"
#~ msgstr "მხარდაუჭერელი ვიდეო კოდეკი"

#~ msgctxt "OpenType layout"
#~ msgid "Stylistic Set 1"
#~ msgstr "სტილისტური ნაკრები 1"

#~ msgctxt "OpenType layout"
#~ msgid "Stylistic Set 2"
#~ msgstr "სტილისტური ნაკრები 2"

#~ msgctxt "OpenType layout"
#~ msgid "Stylistic Set 3"
#~ msgstr "სტილისტური ნაკრები 3"

#~ msgctxt "OpenType layout"
#~ msgid "Stylistic Set 4"
#~ msgstr "სტილისტური ნაკრები 4"

#~ msgctxt "OpenType layout"
#~ msgid "Stylistic Set 5"
#~ msgstr "სტილისტური ნაკრები 5"

#~ msgctxt "OpenType layout"
#~ msgid "Stylistic Set 6"
#~ msgstr "სტილისტური ნაკრები 6"

#~ msgctxt "OpenType layout"
#~ msgid "Stylistic Set 7"
#~ msgstr "სტილისტური ნაკრები 7"

#~ msgctxt "OpenType layout"
#~ msgid "Stylistic Set 8"
#~ msgstr "სტილისტური ნაკრები 8"

#~ msgctxt "OpenType layout"
#~ msgid "Stylistic Set 9"
#~ msgstr "სტილისტური ნაკრები 9"

#~ msgctxt "OpenType layout"
#~ msgid "Stylistic Set 10"
#~ msgstr "სტილისტური ნაკრები 10"

#~ msgctxt "OpenType layout"
#~ msgid "Stylistic Set 11"
#~ msgstr "სტილისტური ნაკრები 11"

#~ msgctxt "OpenType layout"
#~ msgid "Stylistic Set 12"
#~ msgstr "სტილისტური ნაკრები 12"

#~ msgctxt "OpenType layout"
#~ msgid "Stylistic Set 13"
#~ msgstr "სტილისტური ნაკრები 13"

#~ msgctxt "OpenType layout"
#~ msgid "Stylistic Set 14"
#~ msgstr "სტილისტური ნაკრები 14"

#~ msgctxt "OpenType layout"
#~ msgid "Stylistic Set 15"
#~ msgstr "სტილისტური ნაკრები 15"

#~ msgctxt "OpenType layout"
#~ msgid "Stylistic Set 16"
#~ msgstr "სტილისტური ნაკრები 16"

#~ msgctxt "OpenType layout"
#~ msgid "Stylistic Set 17"
#~ msgstr "სტილისტური ნაკრები 17"

#~ msgctxt "OpenType layout"
#~ msgid "Stylistic Set 18"
#~ msgstr "სტილისტური ნაკრები 18"

#~ msgctxt "OpenType layout"
#~ msgid "Stylistic Set 19"
#~ msgstr "სტილისტური ნაკრები 19"

#~ msgctxt "OpenType layout"
#~ msgid "Stylistic Set 20"
#~ msgstr "სტილისტური ნაკრები 20"

#~ msgid "Same as --no-wintab"
#~ msgstr "იგივეა, რაც --no-wintab"

#~ msgctxt "Action name"
#~ msgid "Edit"
#~ msgstr "რედაქტირება"

#~ msgctxt "Action name"
#~ msgid "Activate"
#~ msgstr "აქტივაცია"

#~ msgctxt "Action name"
#~ msgid "Customize"
#~ msgstr "მორგება"

#~ msgctxt "Action name"
#~ msgid "Press"
#~ msgstr "დააწექით"

#~ msgctxt "Stock label"
#~ msgid "_About"
#~ msgstr "შესახებ"

#~ msgctxt "Stock label"
#~ msgid "_Add"
#~ msgstr "დამატება"

#~ msgctxt "Stock label"
#~ msgid "_Close"
#~ msgstr "დახურვა"

#~ msgctxt "Stock label"
#~ msgid "_Copy"
#~ msgstr "ასლი"

#~ msgctxt "Stock label"
#~ msgid "Cu_t"
#~ msgstr "ამოჭრა"

#~ msgctxt "Stock label"
#~ msgid "_Delete"
#~ msgstr "წაშლა"

#~ msgctxt "Stock label"
#~ msgid "Error"
#~ msgstr "შეცდომა"

#~ msgctxt "Stock label"
#~ msgid "Information"
#~ msgstr "ინფორმაცია"

#~ msgctxt "Stock label"
#~ msgid "Question"
#~ msgstr "შეკითხვა"

#~ msgctxt "Stock label"
#~ msgid "Warning"
#~ msgstr "გაფრთხილება"

#~ msgctxt "Stock label"
#~ msgid "_Execute"
#~ msgstr "გაშვება"

#~ msgctxt "Stock label"
#~ msgid "_File"
#~ msgstr "ფაილი"

#~ msgctxt "Stock label"
#~ msgid "_Find"
#~ msgstr "_ძებნა"

#~ msgctxt "Stock label"
#~ msgid "Find and _Replace"
#~ msgstr "ძებნა და _ჩანაცვლება"

#~ msgctxt "Stock label"
#~ msgid "_Floppy"
#~ msgstr "დისკეტა_"

#~ msgctxt "Stock label"
#~ msgid "_Fullscreen"
#~ msgstr "_მთელ ეკრანზე"

#~ msgctxt "Stock label, navigation"
#~ msgid "_Bottom"
#~ msgstr "ქვედა"

#~ msgctxt "Stock label, navigation"
#~ msgid "_First"
#~ msgstr "პირველი"

#~ msgctxt "Stock label, navigation"
#~ msgid "_Last"
#~ msgstr "_ბოლო"

#~ msgctxt "Stock label, navigation"
#~ msgid "_Top"
#~ msgstr "ზედა"

#~ msgctxt "Stock label, navigation"
#~ msgid "_Back"
#~ msgstr "უკან"

#~ msgctxt "Stock label, navigation"
#~ msgid "_Down"
#~ msgstr "_დაბლა"

#~ msgctxt "Stock label, navigation"
#~ msgid "_Forward"
#~ msgstr "_წინ"

#~ msgctxt "Stock label, navigation"
#~ msgid "_Up"
#~ msgstr "მაღლა"

#~ msgctxt "Stock label"
#~ msgid "_Hard Disk"
#~ msgstr "მყარი დისკი"

#~ msgctxt "Stock label"
#~ msgid "_Help"
#~ msgstr "დახმარება"

#~ msgctxt "Stock label"
#~ msgid "_Home"
#~ msgstr "სახლი"

#~ msgctxt "Stock label"
#~ msgid "Increase Indent"
#~ msgstr "დაშორების გაზრდა"

#~ msgctxt "Stock label"
#~ msgid "_Italic"
#~ msgstr "_დახრილი"

#~ msgctxt "Stock label"
#~ msgid "_Jump to"
#~ msgstr "_გადასვლა"

#~ msgctxt "Stock label"
#~ msgid "_Center"
#~ msgstr "ცენტრი"

#~ msgctxt "Stock label"
#~ msgid "_Fill"
#~ msgstr "_შევსება"

#~ msgctxt "Stock label"
#~ msgid "_Left"
#~ msgstr "მარცხენა"

#~ msgctxt "Stock label"
#~ msgid "_Right"
#~ msgstr "მარჯვენა"

#~ msgctxt "Stock label"
#~ msgid "_Leave Fullscreen"
#~ msgstr "_სრული ეკრანიდან გამოსვლა"

#~ msgctxt "Stock label, media"
#~ msgid "_Forward"
#~ msgstr "_წინ"

#~ msgctxt "Stock label, media"
#~ msgid "P_ause"
#~ msgstr "_პაუზა"

#~ msgctxt "Stock label, media"
#~ msgid "_Record"
#~ msgstr "ჩაწერა"

#~ msgctxt "Stock label, media"
#~ msgid "_Stop"
#~ msgstr "გაჩერე_ბა"

#~ msgctxt "Stock label"
#~ msgid "_Network"
#~ msgstr "ქსელი"

#~ msgctxt "Stock label"
#~ msgid "_New"
#~ msgstr "ახალი"

#~ msgctxt "Stock label"
#~ msgid "_Open"
#~ msgstr "გახსნა"

#~ msgctxt "Stock label"
#~ msgid "_Paste"
#~ msgstr "ჩასმა"

#~ msgctxt "Stock label"
#~ msgid "_Print"
#~ msgstr "_ბეჭდვა"

#~ msgctxt "Stock label"
#~ msgid "_Properties"
#~ msgstr "თვისებები"

#~ msgctxt "Stock label"
#~ msgid "_Quit"
#~ msgstr "დატოვება"

#~ msgctxt "Stock label"
#~ msgid "_Refresh"
#~ msgstr "განახლება"

#~ msgctxt "Stock label"
#~ msgid "_Remove"
#~ msgstr "მოცილება"

#~ msgctxt "Stock label"
#~ msgid "_Save"
#~ msgstr "შენახვა"

#~ msgctxt "Stock label"
#~ msgid "Save _As"
#~ msgstr "შენახვა როგორ_ც"

#~ msgctxt "Stock label"
#~ msgid "Select _All"
#~ msgstr "ყველაფრის _მონიშვნა"

#~ msgctxt "Stock label"
#~ msgid "_Ascending"
#~ msgstr "აღმავალი"

#~ msgctxt "Stock label"
#~ msgid "_Descending"
#~ msgstr "დაღმავალი"

#~ msgctxt "Stock label"
#~ msgid "_Stop"
#~ msgstr "გაჩერე_ბა"

#~ msgctxt "Stock label"
#~ msgid "_Underline"
#~ msgstr "_ხაზგასმული"

#~ msgctxt "Stock label"
#~ msgid "Best _Fit"
#~ msgstr "საუკეთესოდ _ჩატევა"

#~ msgctxt "Stock label"
#~ msgid "Zoom _In"
#~ msgstr "_გადიდება"

#~ msgctxt "Stock label"
#~ msgid "Zoom _Out"
#~ msgstr "და_პატარავება"

#~ msgctxt "Action name"
#~ msgid "Dismiss"
#~ msgstr "მოცილება"

#~ msgid "_License"
#~ msgstr "ლიცენზია"

#~ msgctxt "year measurement template"
#~ msgid "2000"
#~ msgstr "2000"

#~ msgctxt "Color channel"
#~ msgid "Hue"
#~ msgstr "ტონი"

#~ msgctxt "Color channel"
#~ msgid "Alpha"
#~ msgstr "ალფა"

#~ msgid ""
#~ "The folder could not be created, as a file with the same name already "
#~ "exists.  Try using a different name for the folder, or rename the file "
#~ "first."
#~ msgstr ""
#~ "საქაღალდე ვერ შეიქმნება, რადგან ფაილი იგივე სახელით უკვე არსებობს.  "
#~ "სცადეთ საქაღალდესთვის სხვა სახელის გამოყენება ან ჯერ ფაილს შეუცვალეთ "
#~ "სახელი."

#~ msgid "File System"
#~ msgstr "ფაილური სისტემა"

#~| msgid "Application"
#~ msgid "Application menu"
#~ msgstr "პროგრამის მენიუ"

#~ msgid "Question"
#~ msgstr "კითხვა"

#~ msgid "Warning"
#~ msgstr "გაფრთხილება"

#~ msgid "Error"
#~ msgstr "შეცდომა"

#~ msgid "Password"
#~ msgstr "პაროლი"

#~ msgid "Move"
#~ msgstr "გადაადგილება"

#~ msgid "Resize"
#~ msgstr "ზომის შეცვლა"

#~ msgid "Always on Top"
#~ msgstr "ყოველთვის ყველაზე ზემოთ"

#~| msgid "None"
#~ msgctxt "property name"
#~ msgid "None"
#~ msgstr "არცერთი"

#~ msgctxt "Script"
#~ msgid "Arabic"
#~ msgstr "არაბული"

#~ msgctxt "Script"
#~ msgid "Armenian"
#~ msgstr "სომხური"

#~ msgctxt "Script"
#~ msgid "Bengali"
#~ msgstr "ბენგალური"

#~ msgctxt "Script"
#~ msgid "Bopomofo"
#~ msgstr "ბოპომოფო"

#~ msgctxt "Script"
#~ msgid "Cherokee"
#~ msgstr "ჩეროკი"

#~ msgctxt "Script"
#~ msgid "Coptic"
#~ msgstr "კოპტური"

#~ msgctxt "Script"
#~ msgid "Cyrillic"
#~ msgstr "კირილიცა"

#~ msgctxt "Script"
#~ msgid "Deseret"
#~ msgstr "უდაბნოური"

#~ msgctxt "Script"
#~ msgid "Devanagari"
#~ msgstr "დევაგანური"

#~ msgctxt "Script"
#~ msgid "Ethiopic"
#~ msgstr "ეთიოპიური"

#~ msgctxt "Script"
#~ msgid "Georgian"
#~ msgstr "ქართული"

#~ msgctxt "Script"
#~ msgid "Gothic"
#~ msgstr "გოთური"

#~ msgctxt "Script"
#~ msgid "Gujarati"
#~ msgstr "გუჯარათული"

#~ msgctxt "Script"
#~ msgid "Gurmukhi"
#~ msgstr "გურმუხული"

#~ msgctxt "Script"
#~ msgid "Han"
#~ msgstr "ჰანური"

#~ msgctxt "Script"
#~ msgid "Hangul"
#~ msgstr "ჰანგული"

#~ msgctxt "Script"
#~ msgid "Hebrew"
#~ msgstr "ივრითი"

#~ msgctxt "Script"
#~ msgid "Hiragana"
#~ msgstr "ჰირაგანა"

#~ msgctxt "Script"
#~ msgid "Kannada"
#~ msgstr "კანადური"

#~ msgctxt "Script"
#~ msgid "Katakana"
#~ msgstr "კატაკანა"

#~ msgctxt "Script"
#~ msgid "Khmer"
#~ msgstr "ხმერული"

#~ msgctxt "Script"
#~ msgid "Lao"
#~ msgstr "ლაოსური"

#~ msgctxt "Script"
#~ msgid "Latin"
#~ msgstr "ლათინური"

#~ msgctxt "Script"
#~ msgid "Malayalam"
#~ msgstr "მალაიზიური"

#~ msgctxt "Script"
#~ msgid "Mongolian"
#~ msgstr "მონღოლური"

#~ msgctxt "Script"
#~ msgid "Myanmar"
#~ msgstr "ნიანმანური"

#~ msgctxt "Script"
#~ msgid "Ogham"
#~ msgstr "ოგამი"

#~ msgctxt "Script"
#~ msgid "Old Italic"
#~ msgstr "ძველი დახრილი"

#~ msgctxt "Script"
#~ msgid "Oriya"
#~ msgstr "ორიული"

#~ msgctxt "Script"
#~ msgid "Runic"
#~ msgstr "რუნები"

#~ msgctxt "Script"
#~ msgid "Sinhala"
#~ msgstr "სინჰალური"

#~ msgctxt "Script"
#~ msgid "Syriac"
#~ msgstr "სირიული"

#~ msgctxt "Script"
#~ msgid "Tamil"
#~ msgstr "თამილური"

#~ msgctxt "Script"
#~ msgid "Telugu"
#~ msgstr "ტელუგური"

#~ msgctxt "Script"
#~ msgid "Thaana"
#~ msgstr "თაანური"

#~ msgctxt "Script"
#~ msgid "Thai"
#~ msgstr "ტაილანდური"

#~ msgctxt "Script"
#~ msgid "Tibetan"
#~ msgstr "ტიბეტური"

#~ msgctxt "Script"
#~ msgid "Canadian Aboriginal"
#~ msgstr "კანადური აბორიგინალური"

#~ msgctxt "Script"
#~ msgid "Yi"
#~ msgstr "იოქტი"

#~ msgctxt "Script"
#~ msgid "Hanunoo"
#~ msgstr "ჰანუნოო"

#~ msgctxt "Script"
#~ msgid "Buhid"
#~ msgstr "ბუჰიდი"

#~ msgctxt "Script"
#~ msgid "Tagbanwa"
#~ msgstr "ტაგბანვა"

#~ msgctxt "Script"
#~ msgid "Braille"
#~ msgstr "ბრაილი"

#~ msgctxt "Script"
#~ msgid "Cypriot"
#~ msgstr "კვიპრიოტი"

#~ msgctxt "Script"
#~ msgid "Limbu"
#~ msgstr "ლიმბუ"

#~ msgctxt "Script"
#~ msgid "Osmanya"
#~ msgstr "ოსმანია"

#~ msgctxt "Script"
#~ msgid "Shavian"
#~ msgstr "შავიური"

#~ msgctxt "Script"
#~ msgid "Linear B"
#~ msgstr "წრფივი B"

#~| msgid "Unknown"
#~ msgctxt "Script"
#~ msgid "Unknown"
#~ msgstr "უცნობი"

#~ msgctxt "Script"
#~ msgid "N'Ko"
#~ msgstr "N'ko"

#~| msgid "Color _name:"
#~ msgid "Color Name"
#~ msgstr "ფერის სახელი"

#~| msgid "_Family:"
#~ msgid "Font Family"
#~ msgstr "ფონტების ოჯახი"

#~ msgid "Printer"
#~ msgstr "პრინტერი"

#~ msgid "Pages"
#~ msgstr "გვერდები"

#~ msgid "Volume Up"
#~ msgstr "ხმის აწევა"

#~ msgid "Volume Down"
#~ msgstr "ხმის დაწევა"

#, fuzzy
#~ msgid "Error parsing option --gdk-debug"
#~ msgstr "ბეჭდვის შეცდომა"

#~ msgid "Program class as used by the window manager"
#~ msgstr "ფანჯრების მმართველის მიერ გამოყენებული პროგრამის კლასი"

#~ msgid "Program name as used by the window manager"
#~ msgstr "ფანჯრების მმართველის მიერ გამოყენებული პროგრამის სახელი"

#~ msgid "NAME"
#~ msgstr "სახელი"

#~ msgid "X display to use"
#~ msgstr "გამოსაყენბელი X დისპლეი"

#~ msgid "DISPLAY"
#~ msgstr "დისპლეი"

#~ msgid "X screen to use"
#~ msgstr "გამოსაყენებელი X ეკრანი"

#~ msgid "SCREEN"
#~ msgstr "ეკრანი"

#, fuzzy
#~ msgid "GDK debugging flags to set"
#~ msgstr "GTK+ გამართვის ალმების მითითება"

#~ msgid "FLAGS"
#~ msgstr "ალმები"

#, fuzzy
#~ msgid "GDK debugging flags to unset"
#~ msgstr "GTK+ გამართვის ალმების მოხსნა"

#~ msgid "Make X calls synchronous"
#~ msgstr "X გამოძახების სინქრონიზება "

#~ msgid "The license of the program"
#~ msgstr "პროგრამის ლიცენზია"

#~ msgid "Written by"
#~ msgstr "ავტორები"

#~ msgid "Artwork by"
#~ msgstr "გრაფიკული დიზაინი"

#, fuzzy
#~ msgid "Invalid type function on line %d: '%s'"
#~ msgstr "მიუღებელი ტიპის ფუნქცია: `%s'"

#~ msgid "Invalid root element: '%s'"
#~ msgstr "არასწორი root ელემენტი: '%s'"

#~ msgid "Unhandled tag: '%s'"
#~ msgstr "გადაუმუშავებელი ჭდე: '%s'"

#~ msgid "Received invalid color data\n"
#~ msgstr "მიღებულია ფერის მცდარი მონაცემები\n"

#~ msgid ""
#~ "Select the color you want from the outer ring. Select the darkness or "
#~ "lightness of that color using the inner triangle."
#~ msgstr ""
#~ "შეარჩიეთ სასურველი ფერი გარე წრეზე. შეარჩიეთ მუქი ან ღია ტონალობები შიდა "
#~ "სამკუთხედის გამოყენებით."

#~ msgid ""
#~ "Click the eyedropper, then click a color anywhere on your screen to "
#~ "select that color."
#~ msgstr ""
#~ "დაწკაპეთ პიპეტი და შემდეგ ფერი ეკრანის ნებისმიერ ადგილზე ამ ფერის "
#~ "ასარჩევად."

#~ msgid "Position on the color wheel."
#~ msgstr "სპექტრის განლაგება."

#~ msgid "Amount of red light in the color."
#~ msgstr "წითელი ფერის წილი."

#~ msgid "Amount of green light in the color."
#~ msgstr "მწვანე ფერის წილი."

#~ msgid "Amount of blue light in the color."
#~ msgstr "ლურჯი ფერის წილი."

#~ msgid "Op_acity:"
#~ msgstr "_გამჭოლიანობ:"

#~ msgid "Transparency of the color."
#~ msgstr "ფერის გამჭვირვალობა."

#~ msgid ""
#~ "You can enter an HTML-style hexadecimal color value, or simply a color "
#~ "name such as 'orange' in this entry."
#~ msgstr ""
#~ "აქ შეგიძლიათ მიუთითოთ ფერის თექვსმეტობითი კოდი (HTML სტილით), ან ფარის "
#~ "სახელი, მაგალითად \"orange\"."

#~ msgid "_Palette:"
#~ msgstr "_პალიტრა"

#~ msgid "Color Wheel"
#~ msgstr "სპექტრი"

#~ msgid ""
#~ "The previously-selected color, for comparison to the color you're "
#~ "selecting now. You can drag this color to a palette entry, or select this "
#~ "color as current by dragging it to the other color swatch alongside."
#~ msgstr ""
#~ "ადრე შერჩეული ფერის შედარება ახლანდელ შერჩეულ ფერთან.  შეგიძლიათ "
#~ "გადაათრიოთ ეს ფერი პალიტრაში ან მიუთითოთ როგორც მიმდინარე გვერდით მდებარე "
#~ "ნიმუშებში გადატანით."

#~ msgid ""
#~ "The color you've chosen. You can drag this color to a palette entry to "
#~ "save it for use in the future."
#~ msgstr ""
#~ "თქვენი არჩეული ფერი. შეგიძლიათ გადაათრიოთ პალიტრაში მისი მოგვიანებით "
#~ "გამოყენებისთვის."

#~ msgid "_Save color here"
#~ msgstr "ფერის _შენახვა აქ"

#~ msgid ""
#~ "Click this palette entry to make it the current color. To change this "
#~ "entry, drag a color swatch here or right-click it and select \"Save color "
#~ "here.\""
#~ msgstr ""
#~ "ფერის მიმდინარედ მისათითებლად დაწკაპეთ პალიტრის ეს ელემენტი. ელემენტის "
#~ "შესაცვლელად გადმოათრიეთ ფერის ნიმუში და დაწკაპეთ \"ფერის შენახვა აქ\""

#~ msgid "Color Selection"
#~ msgstr "ფერის არჩევა"

#~ msgid "Input _Methods"
#~ msgstr "შეტანის _მეთოდები"

#~ msgid "_Insert Unicode Control Character"
#~ msgstr "_უნიკოდის საკონტროლო სიმბოლოს ჩასმა"

#, fuzzy
#~ msgid "Num Lock is on"
#~ msgstr "_მისამართის ასლი"

#~ msgid "Could not remove bookmark"
#~ msgstr "სანიშნის ამოშლა ვერ ხერხდება"

#~ msgid "Add the folder '%s' to the bookmarks"
#~ msgstr " '%s' საქაღალდეს სანიშნეებში დამატება"

#~ msgid "Add the current folder to the bookmarks"
#~ msgstr "მიმდინარე საქაღალდეს სანიშნეებში დამატება"

#~ msgid "Add the selected folders to the bookmarks"
#~ msgstr "მონიშნული დასტების სანიშნეებში დამატება"

#~ msgid "Remove the bookmark '%s'"
#~ msgstr "'%s' სანიშნის ამოშლა"

#~ msgid "Remove the selected bookmark"
#~ msgstr "მონიშნული სანიშნის წაშლა"

#~ msgid "Rename..."
#~ msgstr "გადარქმევა..."

#~ msgid "Places"
#~ msgstr "მდებარეობები"

#~ msgid "_Places"
#~ msgstr "_ადგილმდებარეობები"

#~ msgid "Add the selected folder to the Bookmarks"
#~ msgstr "მონიშნული დასტების სანიშნეებში დამატება"

#~ msgid "_Browse for other folders"
#~ msgstr "სხვა დასტების _გადახედვა"

#~ msgid "Type a file name"
#~ msgstr "ფაილის სახელის მითითება"

#~ msgid "_Location:"
#~ msgstr "_მდებარეობა:"

#~ msgid "Save in _folder:"
#~ msgstr "შენახვა _საქაღალდეში"

#~ msgid "Create in _folder:"
#~ msgstr "შექმნა დას_ტაში:"

#~ msgid "Shortcut %s does not exist"
#~ msgstr "იარლიყი %s არ არსებობს"

#~ msgid "Could not start the search process"
#~ msgstr "შეუძლებელია ძიების დაწყება"

#~ msgid ""
#~ "The program was not able to create a connection to the indexer daemon.  "
#~ "Please make sure it is running."
#~ msgstr ""
#~ "პროგრამა ვერ უკავშირდება ინდექსირებული ძიების სერვის. დარწმუნდით რომ "
#~ "სერვისი გაშვებულია."

#, fuzzy
#~ msgid "Search:"
#~ msgstr "ძიება"

#~ msgid "Could not mount %s"
#~ msgstr "ვერ ხერხდება მიერთება %s"

#~ msgid "Invalid path"
#~ msgstr "არამართებული მისამართი"

#~ msgid "No match"
#~ msgstr "არავითარი დამთხვევა"

#~ msgid "Sole completion"
#~ msgstr "ერთადერთი დამთხვევა"

#~ msgid "Complete, but not unique"
#~ msgstr "სრული, მაგრამ არა ერთადერთი"

#~ msgid "Completing..."
#~ msgstr "სრულდება..."

#, fuzzy
#~ msgid "Path does not exist"
#~ msgstr "იარლიყი %s არ არსებობს"

#~ msgid "abcdefghijk ABCDEFGHIJK"
#~ msgstr "აბგდევზთიკლმნოპჟრსტუფქღყშჩცძწჭხჯჰ"

#~ msgid "_Style:"
#~ msgstr "_სტილი:"

#~ msgid "Si_ze:"
#~ msgstr "_ზომა:"

#~ msgid ""
#~ "Could not find the icon '%s'. The '%s' theme\n"
#~ "was not found either, perhaps you need to install it.\n"
#~ "You can get a copy from:\n"
#~ "\t%s"
#~ msgstr ""
#~ "ვერ ვპოულობ პიქტოგრამას \"%s\". თემა \"%s\" ასევე\n"
#~ "ვერ მოიძებნა, შესაძლოა, ჩასადგმელია.\n"
#~ "თემის ჩამოტვირთვა შესაძლებელია აქედან:\n"
#~ "\t%s"

#~ msgid "Simple"
#~ msgstr "უბრალო"

#, fuzzy
#~ msgctxt "input method menu"
#~ msgid "None"
#~ msgstr "არა"

#, fuzzy
#~ msgctxt "input method menu"
#~ msgid "System (%s)"
#~ msgstr "%s (%s)"

#~ msgid "Load additional GTK+ modules"
#~ msgstr "GTK+ დამატებითი მოდულების ჩატვირთვა"

#~ msgid "MODULES"
#~ msgstr "MODULES"

#~ msgid "Make all warnings fatal"
#~ msgstr "ყველა გაფრთხილების გადამწყვეტად მითითება"

#~ msgid "GTK+ debugging flags to set"
#~ msgstr "GTK+ გამართვის ალმების მითითება"

#~ msgid "GTK+ debugging flags to unset"
#~ msgstr "GTK+ გამართვის ალმების მოხსნა"

#~ msgid "Cannot open display: %s"
#~ msgstr "შეუძლებელია დისპლეის გახსნა: %s"

#~ msgid "GTK+ Options"
#~ msgstr "GTK+ პარამეტრები"

#~ msgid "Show GTK+ Options"
#~ msgstr "GTK+ პარამეტრების ჩვენება"

#~ msgid "Manage Custom Sizes..."
#~ msgstr "საკუთარი ზომების მართვა..."

#~ msgid "_Save in folder:"
#~ msgstr "_დასტაში შენახვა:"

#~ msgid "Error launching preview"
#~ msgstr "ესკიზის ჩვენების შეცდომა"

#~ msgid "Unable to find include file: \"%s\""
#~ msgstr "ვერ მოიძებნა გამონაკლისის ფაილი: \"%s\""

#~ msgid "Unable to locate image file in pixmap_path: \"%s\""
#~ msgstr "გამოსახულების ფაილი ვერ მოიძებნა გეზით pixmap_path: \"%s\""

#~ msgid "This function is not implemented for widgets of class '%s'"
#~ msgstr "ეს ფუნქცია '%s' კლასის მართვის ელემენტებისთვის ჯერ არ დანერგილა"

#~ msgid "Select which type of documents are shown"
#~ msgstr "საჩვენებლად სასურველი დოკუმენტის ტიპების შერჩევა"

#~ msgid "Untitled filter"
#~ msgstr "უსახელო ფილტრი"

#~ msgid "_Remove From List"
#~ msgstr "სიიდან _ამოშლა"

#~ msgid "No recently used resource found with URI `%s'"
#~ msgstr "URI `%s' - ბოლოს გამოყენებული რესურსები ვერ მოიძებნა"

#~ msgid "Unknown item"
#~ msgstr "უცნობი ელემენტი"

#, fuzzy
#~ msgctxt "recent menu label"
#~ msgid "%d. %s"
#~ msgstr "%s (%s)"

#, fuzzy
#~ msgctxt "Stock label"
#~ msgid "C_onnect"
#~ msgstr "_დაკავშირება"

#, fuzzy
#~ msgctxt "Stock label"
#~ msgid "_Convert"
#~ msgstr "_გარდაქმნა"

#, fuzzy
#~ msgctxt "Stock label"
#~ msgid "_Discard"
#~ msgstr "_უარყოფა"

#, fuzzy
#~ msgctxt "Stock label"
#~ msgid "_Index"
#~ msgstr "_ინდექსი"

#, fuzzy
#~ msgctxt "Stock label"
#~ msgid "_Information"
#~ msgstr "_ინფორმაცია"

#, fuzzy
#~ msgctxt "Stock label"
#~ msgid "Landscape"
#~ msgstr "პეიზაჟი"

#, fuzzy
#~ msgctxt "Stock label"
#~ msgid "Portrait"
#~ msgstr "პორტრეტი"

#, fuzzy
#~ msgctxt "Stock label"
#~ msgid "Reverse landscape"
#~ msgstr "უკუპეიზაჟი"

#, fuzzy
#~ msgctxt "Stock label"
#~ msgid "Reverse portrait"
#~ msgstr "უკუპორტრეტი"

#, fuzzy
#~ msgctxt "Stock label"
#~ msgid "Page Set_up"
#~ msgstr "გვერდის _პარამეტრები"

#, fuzzy
#~ msgctxt "Stock label"
#~ msgid "_Color"
#~ msgstr "_ფერი"

#, fuzzy
#~ msgctxt "Stock label"
#~ msgid "_Font"
#~ msgstr "_შრიფტი"

#, fuzzy
#~ msgctxt "Stock label"
#~ msgid "_Undelete"
#~ msgstr "წაშლის გაუ_ქმება"

#~ msgid "Unknown error when trying to deserialize %s"
#~ msgstr "უცნობი შეცდომა %s დესერიალიზებისას"

#~ msgid "Both \"id\" and \"name\" were found on the <%s> element"
#~ msgstr "ორივე \"id\" და \"name\" მოიძებნა <%s> ელემენტში"

#~ msgid "The attribute \"%s\" was found twice on the <%s> element"
#~ msgstr "ატრიბუტი \"%s\" ელემენტში <%s> ორჯერ მოიძებნა"

#, fuzzy
#~ msgid "<%s> element has invalid ID \"%s\""
#~ msgstr "<%s> ელემენტის id \"%s\" მცდარია"

#~ msgid "<%s> element has neither a \"name\" nor an \"id\" attribute"
#~ msgstr "<%s> ელემენტს არც \"name\" და არც \"id\" არ გააჩნია"

#~ msgid "Attribute \"%s\" repeated twice on the same <%s> element"
#~ msgstr "ატრიბუტი \"%s\" მეორდება ორჯერ იგივე <%s> ელემენტისთვის"

#~ msgid "Attribute \"%s\" is invalid on <%s> element in this context"
#~ msgstr "ატრიბუტი \"%s\" უმართებლოა <%s> ელემენტისთვის ამ კონტექსტში"

#~ msgid "Tag \"%s\" has not been defined."
#~ msgstr "ჭდე \"%s\" არ განსაზღვრულა."

#~ msgid "Anonymous tag found and tags can not be created."
#~ msgstr "ნაპოვნია ანონიმური ჭდე და ჭდეები ვერ შეიქმნება."

#~ msgid "Tag \"%s\" does not exist in buffer and tags can not be created."
#~ msgstr "ჭდე \"%s\" ბუფერში არ არსებობს და ჭდეები ვერ შეიქმნება."

#~ msgid "\"%s\" is not a valid attribute type"
#~ msgstr "\"%s\" ატრიბუტის უმართებლო ტიპია"

#~ msgid "\"%s\" is not a valid attribute name"
#~ msgstr "\"%s\" ატრიბუტის უმართებლო სახელია"

#~ msgid ""
#~ "\"%s\" could not be converted to a value of type \"%s\" for attribute "
#~ "\"%s\""
#~ msgstr ""
#~ "\"%s\" ვერ გარდაიქმნება \"%s\" ტიპის მნიშვნელობად \"%s\" ატრიბუტისთვის"

#~ msgid "\"%s\" is not a valid value for attribute \"%s\""
#~ msgstr "\"%s\" უმართებლო მნიშვნელობაა \"%s\" ატრიბუტისთვის"

#~ msgid "Tag \"%s\" has invalid priority \"%s\""
#~ msgstr "ჭდეს \"%s\" მცდარი \"%s\" პრიორიტეტი გააჩნია"

#~ msgid "Outermost element in text must be <text_view_markup> not <%s>"
#~ msgstr "ტექსტის გარე ელემენტი უნდა იყოს <text_view_markup> და არა <%s>"

#~ msgid "A <%s> element has already been specified"
#~ msgstr "ელემენტი <%s> უკვე განსაზღვრულია"

#~ msgid "A <text> element can't occur before a <tags> element"
#~ msgstr "<text> ელემენტი <tags> ელემენტის წინ ვერ იქნება"

#~ msgid "Serialized data is malformed"
#~ msgstr "სერიალიზებული მონაცემები მცდარია"

#~ msgid ""
#~ "Serialized data is malformed. First section isn't "
#~ "GTKTEXTBUFFERCONTENTS-0001"
#~ msgstr ""
#~ "სერიალიზებული მონაცემები მცდარია. პირველი სექცია "
#~ "GTKTEXTBUFFERCONTENTS-0001 არაა"

#~ msgid "LRE Left-to-right _embedding"
#~ msgstr "LRE _ჩასმა მარცხნიდან მარჯვნივ"

#~ msgid "RLE Right-to-left e_mbedding"
#~ msgstr "RLE ჩა_სმა მარჯვნიდან მარცხნივ"

#~ msgid "LRO Left-to-right _override"
#~ msgstr "LRO გა_დაფარვა მარცხნიდან მარჯვნივ"

#~ msgid "RLO Right-to-left o_verride"
#~ msgstr "RLO გადა_ფარვა მარჯვნიდან მარცხნივ"

#~ msgid "PDF _Pop directional formatting"
#~ msgstr "PDF განთავსება _ვერტიკალზე"

#~ msgid "ZWS _Zero width space"
#~ msgstr "ZWS _ნულოვანი ხარე"

#~ msgid "ZWJ Zero width _joiner"
#~ msgstr "ZWJ ნულოვანი _გამაერთიანებელი"

#~ msgid "ZWNJ Zero width _non-joiner"
#~ msgstr "ZWNJ ნულოვანი გა_მყოფი"

#~ msgid "Unable to locate theme engine in module_path: \"%s\","
#~ msgstr "ვერ ვპოულობ ჩასატვირთ მოდულს module_path–ში: \"%s\","

#~ msgid "Unexpected start tag '%s' on line %d char %d"
#~ msgstr "საწყისი ჭდე \"%s\" გაუთვალისწინებელია (სტრიქონი %d, სიმბოლო %d)"

#~ msgid "Unexpected character data on line %d char %d"
#~ msgstr "გაუთვალისწინებელი სიმბოლოები (სტრიქონი %d, სიმბოლო %d)"

#~ msgid "different idatas found for symlinked '%s' and '%s'\n"
#~ msgstr "სიმბოლური ბმებისთვის '%s' და '%s' სხვადასხვა idata მოიძებნა\n"

#~ msgid "Amharic (EZ+)"
#~ msgstr "ამჰარული (EZ+)"

#~ msgid "Cedilla"
#~ msgstr "ცედილა"

#~ msgid "Cyrillic (Transliterated)"
#~ msgstr "კირილიცა (ტრანსლიტერაცია)"

#~ msgid "Inuktitut (Transliterated)"
#~ msgstr "ინუკტიტუტი (ტრანსლიტერაცია)"

#~ msgid "IPA"
#~ msgstr "IPA ნიშნები"

#~ msgid "Multipress"
#~ msgstr "მულტიპრესი"

#~ msgid "Tigrigna-Eritrean (EZ+)"
#~ msgstr "ტიგრინია–ერითრეა (EZ+)"

#~ msgid "Tigrigna-Ethiopian (EZ+)"
#~ msgstr "ტიგრინია–ეთიოპია (EZ+)"

#~ msgid "Vietnamese (VIQR)"
#~ msgstr "ვიეტნამური (VIQR)"

#, fuzzy
#~ msgid "printer offline"
#~ msgstr "საბეჭდი გამორთულია"

#, fuzzy
#~ msgid "ready to print"
#~ msgstr "მზადება - %d"

#, fuzzy
#~ msgid "paused"
#~ msgstr "შეჩერებული"

#, fuzzy
#~ msgid "unknown"
#~ msgstr "(უცნობია)"

#~ msgid "test-output.%s"
#~ msgstr "ტესტ გამოტანა. %s"

#~ msgid "Print to Test Printer"
#~ msgstr "ტესტირებად პრინტერზე ბეჭდვა"

#~ msgid "Could not get information for file '%s': %s"
#~ msgstr "ვერ მივიღე ინფორმაცია ფაილზე \"%s\": %s"

#~ msgid ""
#~ "Failed to load image '%s': reason not known, probably a corrupt image file"
#~ msgstr ""
#~ "გამოსახულება \"%s\" ვერ ჩამოიტვირთა: მიზეზი უცნობია, შესაძლოა "
#~ "გამოსახულების ფაილია დაზიანებული"

#~ msgid "Gdk debugging flags to set"
#~ msgstr "Gdk გამართვის ალმების მითითება"

#~ msgid "Gdk debugging flags to unset"
#~ msgstr "Gdk გამართვის ალმების ამორთვა"

#~ msgid "Image file '%s' contains no data"
#~ msgstr "გამოსახულების ფაილი \"%s\" არ შეიცავს მონაცემებს"

#~ msgid ""
#~ "Failed to load animation '%s': reason not known, probably a corrupt "
#~ "animation file"
#~ msgstr ""
#~ "ანიმაცია \"%s\" ვერ ჩამოიტვირთა: მიზეზი უცნობია, შესაძლოა ანიმაციის "
#~ "ფაილია დაზიანებული"

#~ msgid "Unable to load image-loading module: %s: %s"
#~ msgstr "ვერ იტვირთება ნახატების ჩამოტვირთვის მოდული: %s: %s"

#~ msgid ""
#~ "Image-loading module %s does not export the proper interface; perhaps "
#~ "it's from a different GTK version?"
#~ msgstr ""
#~ "ნახატების ჩამოტვირთვის მოდული \"%s\" ვერ ახდენს მართებული ინტერფეისის "
#~ "ექსპორტს; შესაძლოა იგი GTK–ს სხვა ვერსიიდანაა?"

#~ msgid "Couldn't recognize the image file format for file '%s'"
#~ msgstr "ვერ ვახდენ გამოსახულების \"%s\" ფაილის ფორმატის ამოცნობას"

#~ msgid "Failed to load image '%s': %s"
#~ msgstr "ფაილის ჩამოტვირთვის შეცდომა \"%s\": %s"

#~ msgid "Error writing to image file: %s"
#~ msgstr "გამოსახულების ფაილის ჩაწერის შეცდომა: %s"

#~ msgid ""
#~ "This build of gdk-pixbuf does not support saving the image format: %s"
#~ msgstr ""
#~ "ეს ქვესისტემა \"gdk-pixbuf\" ვერ უზრუნველყოფს ფაილის შენახვას ფორმატით: %s"

#~ msgid "Insufficient memory to save image to callback"
#~ msgstr "მეხსიერების უკმარისობა გამოსახულების ფაილის შესანახად"

#~ msgid "Failed to open temporary file"
#~ msgstr "დროებითი ფაილი ვერ იხსნება"

#~ msgid "Failed to open '%s' for writing: %s"
#~ msgstr "ვერ იხსნება ფაილი \"%s\" ჩასაწერად: %s"

#~ msgid ""
#~ "Failed to close '%s' while writing image, all data may not have been "
#~ "saved: %s"
#~ msgstr ""
#~ "ვერ დაიხურა ფაილი \"%s\" გამოსახულების ჩაწერისას, შესაძლოა ყველა მონაცემი "
#~ "არ შენახულა: %s"

#~ msgid "Insufficient memory to save image into a buffer"
#~ msgstr "მეხსიერების უკმარისობა გამოსახულების ბუფერში შესანახად"

#~ msgid ""
#~ "Internal error: Image loader module '%s' failed to complete an operation, "
#~ "but didn't give a reason for the failure"
#~ msgstr ""
#~ "შიდა შეცდომა: გამოსახულების ჩატვირთვის მოდული '%s' ვერ ასრულებს "
#~ "ოპერაციას, მაგრამ არ იტყობინება მიზეზს"

#~ msgid "Incremental loading of image type '%s' is not supported"
#~ msgstr ""
#~ "გამოსახულების \"%s\" ფორმატით საფეხურებრივი ჩატვირთვა  ვერ გამოიყენება"

#~ msgid "Image header corrupt"
#~ msgstr "გამოსახულების თავსართი დაზიანებულია"

#~ msgid "Image format unknown"
#~ msgstr "გამოსახულების ფორმატი უცნობია"

#~ msgid "Image pixel data corrupt"
#~ msgstr "გამოსახულების წერტილოვანი მონაცემები მცდარია"

#~ msgid "failed to allocate image buffer of %u byte"
#~ msgid_plural "failed to allocate image buffer of %u bytes"
#~ msgstr[0] "გამოსახულების ბუფერისთვის ვერ ვიყენებ %u ბაიტს"

#~ msgid "Unexpected icon chunk in animation"
#~ msgstr "კადრების მცდარი მიმდევრობა ანიმაციაში"

#~ msgid "Unsupported animation type"
#~ msgstr "ანიმაციის ეს ტიპი  ვერ გამოიყენება"

#~ msgid "Invalid header in animation"
#~ msgstr "ანიმაციის თავსართი მცდარია"

#~ msgid "Malformed chunk in animation"
#~ msgstr "ანიმაციის კადრების მცდარი მიმდევრობა"

#~ msgid "The ANI image format"
#~ msgstr "გამოსახულების ANI ფორმატი"

#~ msgid "BMP image has bogus header data"
#~ msgstr "BMP გამოსახულების ფორმატის თავსართი მცდარია"

#~ msgid "Not enough memory to load bitmap image"
#~ msgstr "არასაკმარისი მეხსიერება bitmap გამოსახულების ჩასატვირთად"

#~ msgid "BMP image has unsupported header size"
#~ msgstr "BMP გამოსახულების თავსართის ეს ზომა  ვერ გამოიყენება"

#~ msgid "Topdown BMP images cannot be compressed"
#~ msgstr "Topdown BMP ნახატები ვერ შეიკუმშება"

#~ msgid "Premature end-of-file encountered"
#~ msgstr "ფაილის ადრეული ბოლო"

#~ msgid "Couldn't allocate memory for saving BMP file"
#~ msgstr "ვერ ვიყენებ მეხსიერებას BMP ფაილის შესანახად"

#~ msgid "Couldn't write to BMP file"
#~ msgstr "ვერ ვწერ BMP ფაილს"

#~ msgid "The BMP image format"
#~ msgstr "გამოსახულების BMP ფორმატი"

#~ msgid "Failure reading GIF: %s"
#~ msgstr "ვერ იკითხება GIF: %s"

#~ msgid "GIF file was missing some data (perhaps it was truncated somehow?)"
#~ msgstr "GIF ფორმატის ფაილს აკლია მონაცემები (შესაძლოა ჩამოიჭრა?)"

#~ msgid "Internal error in the GIF loader (%s)"
#~ msgstr "GIF ჩამტვირთავის შიდა შეცდომა(%s)"

#~ msgid "Stack overflow"
#~ msgstr "მჭიდე გადავსებულია"

#~ msgid "GIF image loader cannot understand this image."
#~ msgstr "GIF გამოსახულების ჩამტვირთავმა ეს გამოსახულება ვერ აღიქვა."

#~ msgid "Bad code encountered"
#~ msgstr "მცდარი კოდი"

#~ msgid "Circular table entry in GIF file"
#~ msgstr "წრიული ცხრილის ელემენტი GIF ფაილში"

#~ msgid "Not enough memory to load GIF file"
#~ msgstr "მეხსიერების უკმარისობა GIF ფაილის ჩასატვირთად"

#~ msgid "Not enough memory to composite a frame in GIF file"
#~ msgstr "მეხსიერების უკმარისობა GIF ფაილის კადრის ასაგებად"

#~ msgid "GIF image is corrupt (incorrect LZW compression)"
#~ msgstr "GIF გამოსახულება დაზიანებულია (მცდარი LZW შეკუმშვა)"

#~ msgid "File does not appear to be a GIF file"
#~ msgstr "ფაილი როგორც ჩანს GIF ფორმატის არაა"

#~ msgid "Version %s of the GIF file format is not supported"
#~ msgstr "GIF ფაილის ფორმატის %s ვერსია  ვერ გამოიყენება"

#~ msgid ""
#~ "GIF image has no global colormap, and a frame inside it has no local "
#~ "colormap."
#~ msgstr "GIF ნახატს და მის შიდა კადრს არა აქვს გლობალური პალიტრა"

#~ msgid "GIF image was truncated or incomplete."
#~ msgstr "GIF გამოსახულება ჩამოჭრილია ან არასრულია."

#~ msgid "The GIF image format"
#~ msgstr "GIF გამოსახულების ფორმატი"

#~ msgid "Invalid header in icon"
#~ msgstr "პიქტოგრამის მცდარი თავსართი"

#~ msgid "Not enough memory to load icon"
#~ msgstr "არასაკმარისი მეხსიერება პიქტოგრამის ჩასატვირთად"

#~ msgid "Icon has zero width"
#~ msgstr "პიქტოგრამის სიგანე ნულია"

#~ msgid "Icon has zero height"
#~ msgstr "პიქტოგრამის სიმაღლე ნულია"

#~ msgid "Not enough memory to load ICO file"
#~ msgstr "მეხსიერების უკმარისობა ICO ფაილის ჩასატვირთად"

#~ msgid "Image too large to be saved as ICO"
#~ msgstr "გამოსახულება ძალიან დიდია ICO ფორმატში შესანახად"

#~ msgid "Cursor hotspot outside image"
#~ msgstr "კურსორის ველი გამოსახულების გარეთაა"

#~ msgid "The ICO image format"
#~ msgstr "გამოსახულების ICO ფაილის ფორმატი"

#~ msgid "Could not decode ICNS file"
#~ msgstr "შეუძლებელი გახდა ICNS ფაილის დეკოდირება"

#~ msgid "The ICNS image format"
#~ msgstr "გამოსახულების ფორმატი ICNS"

#~ msgid "Couldn't allocate memory for stream"
#~ msgstr "შეუძლებელი გახდა ნაკადისთვის მეხსიერების მინიჭება"

#~ msgid "Couldn't decode image"
#~ msgstr "შეუძლებელია გამოსახულების დეკოდირება"

#~ msgid "Transformed JPEG2000 has zero width or height"
#~ msgstr "დამუშავებული JPEG2000-ს სიმაღლე ან სიგანე ნულის ტოლია"

#~ msgid "Image type currently not supported"
#~ msgstr "გამოსახულების ტიპი მოცემულ ვერსიაში მხარდაუჭერელია"

#~ msgid "Couldn't allocate memory for color profile"
#~ msgstr "შეუძლებელი გახდა ფერების პროფილისთვის მეხსიერების მინიჭება"

#~ msgid "Insufficient memory to open JPEG 2000 file"
#~ msgstr "მეხსიერების უკმარისობა JPEG 2000 გახსნისთვის"

#~ msgid "Couldn't allocate memory to buffer image data"
#~ msgstr ""
#~ "შეუძლებელია მეხსიერების გამოყოფა გამოსახულების მონაცემების "
#~ "ბუფერიზაციისთვის"

#~ msgid "The JPEG 2000 image format"
#~ msgstr "სურათის ფორმატი JPEG 2000"

#~ msgid ""
#~ "Insufficient memory to load image, try exiting some applications to free "
#~ "memory"
#~ msgstr ""
#~ "მეხსიერების უკმარისობა ფაილის ჩასატვირთად; შეეცადეთ დახუროთ რამდენიმე "
#~ "პროგრამა მეხსიერების გასათავისუფლებლად"

#~ msgid "Couldn't allocate memory for loading JPEG file"
#~ msgstr "შეუძლებელია მეხსიერების მინიჭება JPEG ფაილის ჩასატვირთად"

#~ msgid "Transformed JPEG has zero width or height."
#~ msgstr "დამუშავებული JPEG-ის სიმაღლე და სიგანე ნულის ტოლია."

#~ msgid ""
#~ "JPEG quality must be a value between 0 and 100; value '%s' could not be "
#~ "parsed."
#~ msgstr ""
#~ "JPEG ხარისხის მნიშვნელობა უნდა იყოს 0–დან 100–მდე; მნიშვნელობა \"%s\" ვერ "
#~ "მუშავდება."

#~ msgid ""
#~ "JPEG quality must be a value between 0 and 100; value '%d' is not allowed."
#~ msgstr ""
#~ "JPEG ხარისხის მნიშვნელობა უნდა იყოს 0–დან 100–მდე; მნიშვნელობა "
#~ "'%d'დაუშვებელია."

#~ msgid "The JPEG image format"
#~ msgstr "JPEG გამოსახულების ფორმატი"

#~ msgid "Couldn't allocate memory for header"
#~ msgstr "შეუძლებელია თავსართისთვის მეხსიერების მინიჭება"

#~ msgid "Image has invalid width and/or height"
#~ msgstr "გამოსახულების სიგანე და/ან სიმაღლე ნულოვანია"

#~ msgid "Image has unsupported bpp"
#~ msgstr "გამოსახულების ბიტი წერტილზე პარამეტრი ვერ გამოიყენება"

#~ msgid "Image has unsupported number of %d-bit planes"
#~ msgstr ""
#~ "გამოსახულების მრავალბიტიანი (%d) სიბრტყეების რაოდენობა ვერ გამოიყენება"

#~ msgid "Couldn't create new pixbuf"
#~ msgstr "შეუძლებელია ახალი pixbuf შექმნა"

#~ msgid "Couldn't allocate memory for line data"
#~ msgstr "ვერ ვიყენებ მეხსიერებას ხაზობრივი მონაცემებისთვის"

#~ msgid "Couldn't allocate memory for paletted data"
#~ msgstr "ვერ ვიყენებ მეხსიერებას პალიტრის მონაცემებისთვის"

#~ msgid "Didn't get all lines of PCX image"
#~ msgstr "ვერ მივიღე PCX ფორმატის ყველა ხაზი"

#~ msgid "No palette found at end of PCX data"
#~ msgstr "PCX ფორმატის ბოლოს პალიტრა არ აღმოჩნდა"

#~ msgid "The PCX image format"
#~ msgstr "PCX გამოსახულების ფორმატი"

#~ msgid "Bits per channel of PNG image is invalid."
#~ msgstr "გარდაქმნილი PNG–ს ბიტები არხზე მცდარია."

#~ msgid "Transformed PNG has zero width or height."
#~ msgstr "გარდაქმნილი PNG–ს სიმაღლე ან სიგანე 0–ია."

#~ msgid "Bits per channel of transformed PNG is not 8."
#~ msgstr "გარდაქმნილი PNG–ს ბიტები არხზე 8–ის ტოლი არაა."

#~ msgid "Transformed PNG not RGB or RGBA."
#~ msgstr "გარდაქმნილი PNG არ გახლავთ  RGB ან RGBA ტიპის"

#~ msgid "Transformed PNG has unsupported number of channels, must be 3 or 4."
#~ msgstr "გარდაქმნილი PNG–ს გამოუყენებელი არხების რაოდენობა 3 ან 4 უნდა იყოს."

#~ msgid "Fatal error in PNG image file: %s"
#~ msgstr "კრიტიკული შეცდომა PNG გამოსახულების ფაილში: %s"

#~ msgid "Insufficient memory to load PNG file"
#~ msgstr "მეხსიერების უკმარისობა PNG ფაილის ჩასატვირთად"

#~ msgid ""
#~ "Insufficient memory to store a %ld by %ld image; try exiting some "
#~ "applications to reduce memory usage"
#~ msgstr ""
#~ "მეხსიერების უკმარისობა %ld შესანახად %ld გამოსახულებადან; შეეცადეთ "
#~ "რამდენიმე პროგრამის დახურვას მეხსიერების გასათავისუფლებლად"

#~ msgid "Fatal error reading PNG image file"
#~ msgstr "PNG გამოსახულების ფაილის კითხვის კრიტიკული შეცდომა"

#~ msgid "Fatal error reading PNG image file: %s"
#~ msgstr "PNG გამოსახულების ფაილის კითხვის კრიტიკული შეცდომა: %s"

#~ msgid ""
#~ "Keys for PNG text chunks must have at least 1 and at most 79 characters."
#~ msgstr "PNG ტექსტური ბლოკი უნდა შეიცავდეს 1–დან 79 სიმბოლომდე."

#~ msgid "Keys for PNG text chunks must be ASCII characters."
#~ msgstr "PNG ტექსტური ბლოკის კოდი ASCII სიმბოლოებისგან უნდა შედგებოდეს."

#~ msgid ""
#~ "PNG compression level must be a value between 0 and 9; value '%s' could "
#~ "not be parsed."
#~ msgstr ""
#~ "PNG შეკუმშვის ხარისხი 0-დან 9-მდე უნდა იყოს; მნიშვნელობა '%s' ვერ "
#~ "დამუშავდება"

#~ msgid ""
#~ "PNG compression level must be a value between 0 and 9; value '%d' is not "
#~ "allowed."
#~ msgstr ""
#~ "PNG შეკუმშვის ხარისხი 0-დან 9-მდე უნდა იყოს; მნიშვნელობა '%d' არ დაიშვება"

#~ msgid ""
#~ "Value for PNG text chunk %s cannot be converted to ISO-8859-1 encoding."
#~ msgstr "PNG ტექსტური ბლოკი %s ვერ გარდაიქმნება ISO-8859-1 კოდირებაში."

#~ msgid "The PNG image format"
#~ msgstr "გამოსახულების PNG ფორმატი"

#~ msgid "PNM loader expected to find an integer, but didn't"
#~ msgstr "PNM ჩამტვირთავი მთელ რიცხვს ეძებდა, მაგრამ ვერ იპოვნა"

#~ msgid "PNM file has an incorrect initial byte"
#~ msgstr "PNM ფაილის საწყისი ბაიტი მცდარია"

#~ msgid "PNM file is not in a recognized PNM subformat"
#~ msgstr "PNM ფაილია ქვეფორმატი PNM ამოუცნობია"

#~ msgid "PNM file has an image width of 0"
#~ msgstr "PNM ფაილის სიგანე ნულოვანია"

#~ msgid "PNM file has an image height of 0"
#~ msgstr "PNM ფაილის სიმაღლე ნულოვანია"

#~ msgid "Maximum color value in PNM file is 0"
#~ msgstr "ფერის მაქსიმალური მნიშვნელობები PNM ფაილისთვის 0–ია"

#~ msgid "Maximum color value in PNM file is too large"
#~ msgstr "ფერის მაქსიმალური მნიშვნელობები PNM ფაილისთვის მეტისმეტად დიდია"

#~ msgid "Raw PNM image type is invalid"
#~ msgstr "PNM გამოსახულების ტიპი მცდარია"

#~ msgid "PNM image loader does not support this PNM subformat"
#~ msgstr "PNM გამოსახულების ჩამტვირთავი PNM–ის ამ ფორმატს ვერ იყენებს"

#~ msgid "Raw PNM formats require exactly one whitespace before sample data"
#~ msgstr "PNM ფორმატი სანიმუშო მონაცემების წინ ზუსტად ერთ ხარეს ითხოვს"

#~ msgid "Cannot allocate memory for loading PNM image"
#~ msgstr "ვერ ვიყენებ მეხსიერებას PNM გამოსახულების ჩასატვირთად"

#~ msgid "Insufficient memory to load PNM context struct"
#~ msgstr "მეხსიერების უკმარისობა PNM გამოსახულების სტრუქტურის ჩასატვირთად"

#~ msgid "Unexpected end of PNM image data"
#~ msgstr "PNM გამოსახულების ფაილის გაუთვალისწინებელი დასასრული"

#~ msgid "Insufficient memory to load PNM file"
#~ msgstr "მეხსიერების უკმარისობა PNM გამოსახულების ჩასატვირთად"

#~ msgid "The PNM/PBM/PGM/PPM image format family"
#~ msgstr "გამოსახულების PNM/PBM/PGM/PPM ფორმატები"

#, fuzzy
#~ msgid "Failed to read QTIF header"
#~ msgstr "თავსართის ჩაწერა ვერ მოხერხდ\n"

#, fuzzy
#~ msgid "File error when reading QTIF atom: %s"
#~ msgstr "ვერ იკითხება GIF: %s"

#, fuzzy
#~ msgid "Failed to create GdkPixbufLoader object."
#~ msgstr "ვერ განხორციელდა დასტის ინდექსის ჩაწერა\n"

#, fuzzy
#~ msgid "Failed to find an image data atom."
#~ msgstr "TIFF გამოსახულება ვერ გაიხსნა"

#, fuzzy
#~ msgid "The QTIF image format"
#~ msgstr "გამოსახულების TIFF ფორმატი"

#~ msgid "RAS image has bogus header data"
#~ msgstr "RAS გამოსახულების თავსართი მცდარია"

#~ msgid "RAS image has unknown type"
#~ msgstr "RAS გამოსახულების ეს ტიპი უცნობია"

#~ msgid "unsupported RAS image variation"
#~ msgstr "RAS გამოსახულების ეს ვერსია ვერ გამოიყენება"

#~ msgid "Not enough memory to load RAS image"
#~ msgstr "მეხსიერების უკმარისობა RAS გამოსახულების ჩასატვირთად"

#~ msgid "The Sun raster image format"
#~ msgstr "გამოსახულების Sun რასტრული ფორმატი"

#~ msgid "Cannot allocate memory for IOBuffer struct"
#~ msgstr "ვერ ვიყენებ მეხსიერებას IOBuffer სტრუქტურისთვის"

#~ msgid "Cannot allocate memory for IOBuffer data"
#~ msgstr "ვერ ვიყენებ მეხსიერებას IOBuffer მონაცემებისთვის"

#~ msgid "Cannot realloc IOBuffer data"
#~ msgstr "ვერ ვიყენებ IOBuffer მონაცემებს"

#~ msgid "Cannot allocate temporary IOBuffer data"
#~ msgstr "ვერ ვიყენებ დროებით IOBuffer მონაცემებს"

#~ msgid "Cannot allocate new pixbuf"
#~ msgstr "ვერ ვიყენებ მეხსიერებას ახალი pixbuf სტრუქტურისთვის"

#, fuzzy
#~ msgid "Image is corrupted or truncated"
#~ msgstr "GIF გამოსახულება ჩამოჭრილია ან არასრულია."

#~ msgid "Cannot allocate colormap structure"
#~ msgstr "ვერ ვიყენებ მეხსიერებას პალიტრის სტრუქტურისთვის"

#~ msgid "Cannot allocate colormap entries"
#~ msgstr "ვერ ვიყენებ მეხსიერებას პალიტრის ელემენტებისთვის"

#~ msgid "Unexpected bitdepth for colormap entries"
#~ msgstr "პალიტრის ელემენტის ფერის გაუთვალისწინებელი სიღრმე"

#~ msgid "Cannot allocate TGA header memory"
#~ msgstr "ვერ ვიყენებ მეხსიერებას TGA თავსართისთვის"

#~ msgid "TGA image has invalid dimensions"
#~ msgstr "TGA ნახატს უმართებლო ზომები აქვს"

#~ msgid "Cannot allocate memory for TGA context struct"
#~ msgstr "ვერ ვიყენებ მეხსიერებას TGA შიგთავსის სტრუქტურისთვის"

#~ msgid "Excess data in file"
#~ msgstr "ფაილში მეტისმეტი მონაცემია"

#~ msgid "The Targa image format"
#~ msgstr "გამოსახულების Targa ფორმატი"

#~ msgid "Could not get image width (bad TIFF file)"
#~ msgstr "ვერ ისაზღვრება გამოსახულების სიგანე (მცდარი TIFF ფაილი)"

#~ msgid "Could not get image height (bad TIFF file)"
#~ msgstr "ვერ ისაზღვრება გამოსახულების სიმაღლე (მცდარი TIFF ფაილი)"

#~ msgid "Width or height of TIFF image is zero"
#~ msgstr "TIFF გამოსახულების სიმაღლე ან სიგანე ნულია"

#~ msgid "Dimensions of TIFF image too large"
#~ msgstr "TIFF გამოსახულების განზომილებები ძალიან დიდია"

#~ msgid "Insufficient memory to open TIFF file"
#~ msgstr "მეხსიერების უკმარისობა TIFF გამოსახულების გასახსნელად"

#~ msgid "Failed to open TIFF image"
#~ msgstr "TIFF გამოსახულება ვერ გაიხსნა"

#~ msgid "Failed to load TIFF image"
#~ msgstr "TIFF გამოსახულება ვერ ჩამოიტვირთა"

#~ msgid "Failed to save TIFF image"
#~ msgstr "ვერ განხორციელდა TIFF გრაფიკული გამოსახულების დამახსოვრება"

#~ msgid "Couldn't write to TIFF file"
#~ msgstr "ვერ ვწერ TIFF ფაილს"

#~ msgid "The TIFF image format"
#~ msgstr "გამოსახულების TIFF ფორმატი"

#~ msgid "Image has zero width"
#~ msgstr "გამოსახულების სიგანე ნულოვანია"

#~ msgid "Image has zero height"
#~ msgstr "გამოსახულების სიმაღლე ნულოვანია"

#~ msgid "Couldn't save the rest"
#~ msgstr "დანარჩენი ნაწილის შენახვა ვერ ხერხდება"

#~ msgid "The WBMP image format"
#~ msgstr "გამოსახულების WBMP ფორმატი"

#~ msgid "Invalid XBM file"
#~ msgstr "მცდარი XBM ფაილი"

#~ msgid "Insufficient memory to load XBM image file"
#~ msgstr "მეხსიერების უკმარისობა XBM გამოსახულების ჩასატვირთად"

#~ msgid "Failed to write to temporary file when loading XBM image"
#~ msgstr "ვერ ვწერ დროებით ფაილს XBM გამოსახულების ჩატვირთვისას"

#~ msgid "The XBM image format"
#~ msgstr "გამოსახულების XBM ფორმატი"

#~ msgid "No XPM header found"
#~ msgstr "XPM თავსართი ვერ მოიძებნა"

#~ msgid "Invalid XPM header"
#~ msgstr "მცდარი XBM თავსართი"

#~ msgid "XPM file has image width <= 0"
#~ msgstr "XPM ფაილში გამოსახულების სიგანე <= 0"

#~ msgid "XPM file has image height <= 0"
#~ msgstr "XPM ფაილში გამოსახულების სიმაღლე <= 0"

#~ msgid "XPM has invalid number of chars per pixel"
#~ msgstr "XPM ფაილს პიქსელზე სიმბოლოების მცდარი რაოდენობა აქვს"

#~ msgid "XPM file has invalid number of colors"
#~ msgstr "XPM ფაილს ფერების მცდარი რაოდენობა აქვს"

#~ msgid "Cannot allocate memory for loading XPM image"
#~ msgstr "ვერ ვიყენებ მეხსიერებს XPM გამოსახულების ჩასატვირთად"

#~ msgid "Cannot read XPM colormap"
#~ msgstr "ვერ ვკითხულობ XPM პალიტრას"

#~ msgid "Failed to write to temporary file when loading XPM image"
#~ msgstr "ვერ ვწერ დროებით ფაილს XPM გამოსახულების ჩატვირთვისას"

#~ msgid "The XPM image format"
#~ msgstr "გამოსახულების XPM ფორმატი"

#~ msgid "The EMF image format"
#~ msgstr "გამოსახულების EMF ფორმატი"

#~ msgid "Could not allocate memory: %s"
#~ msgstr "შეუძლებელი გახდა მეხსიერების მინიჭება: %s"

#~ msgid "Could not create stream: %s"
#~ msgstr "შეუძლებელი გახდა ნაკადის შექმნა: %s"

#~ msgid "Could not seek stream: %s"
#~ msgstr "შეუძლებელი გახდა ნაკადის მოძებნა: %s"

#~ msgid "Could not read from stream: %s"
#~ msgstr "შეუძლებელი გახდა ნაკადიდან წაკითხვა: %s"

#~ msgid "Couldn't load metafile"
#~ msgstr "შეუძლებელი გახდა მეტაფაილის ჩატვირთვა"

#~ msgid "Unsupported image format for GDI+"
#~ msgstr "მოცემული გამოსახულების ფორმატი GDI+ თვის მიუღებელია"

#~ msgid "Couldn't save"
#~ msgstr "შეუძლებელია დამახსოვრება"

#~ msgid "The WMF image format"
#~ msgstr "WMF გამოსახულების ფორმატი"

#~ msgid "\"Deepness\" of the color."
#~ msgstr "ფერის \"სიღრმე\"."

#~ msgid "Error printing"
#~ msgstr "ბეჭდვის შეცდომა"

#~ msgid "Printer '%s' may not be connected."
#~ msgstr "შესაძლებელია რომ '%s' პრინტერი არ იყოს მიერთებული."

#~ msgid "Folders"
#~ msgstr "დასტები"

#~ msgid "Fol_ders"
#~ msgstr "_დასტები"

#~ msgid "Folder unreadable: %s"
#~ msgstr "დასტა ვერ იკითხება: %s"

#~ msgid ""
#~ "The file \"%s\" resides on another machine (called %s) and may not be "
#~ "available to this program.\n"
#~ "Are you sure that you want to select it?"
#~ msgstr ""
#~ "ფაილი \"%s\" განთავსებულია სხვა კომპიუტერზე (სახელით \"%s\") და შესაძლოა "
#~ "მიუღწეველი იყოს.\n"
#~ "ნამდვილად მისი შერჩევა გსურთ?"

#~ msgid "_New Folder"
#~ msgstr "საქაღალდეს _შექმნა"

#~ msgid "De_lete File"
#~ msgstr "ფაილის _წაშლა"

#~ msgid "_Rename File"
#~ msgstr "ფაილის _გადარქმევა"

#~ msgid ""
#~ "The folder name \"%s\" contains symbols that are not allowed in filenames"
#~ msgstr "საქაღალდეს სახელი \"%s\" შეიცავს დაუშვებელ სიმბოლოებს"

#~ msgid "New Folder"
#~ msgstr "ახალი დასტა"

#~ msgid ""
#~ "The filename \"%s\" contains symbols that are not allowed in filenames"
#~ msgstr "ფაილის სახელი \"%s\" შეიცავს დაუშვებელ სიმბოლოებს"

#~ msgid "Error deleting file '%s': %s"
#~ msgstr "ფაილის წაშლის შეცდომა '%s': %s"

#~ msgid "Really delete file \"%s\"?"
#~ msgstr "ნამდვილად გსურთ წაშალოთ ფაილი \"%s\"?"

#~ msgid "Delete File"
#~ msgstr "ფაილის წაშლა"

#~ msgid "Error renaming file to \"%s\": %s"
#~ msgstr "ფაილის \"%s\"-ზე გადარქმევის შეცდომა: %s"

#~ msgid "Error renaming file \"%s\": %s"
#~ msgstr "ფაილის გადარქმევის შეცდომა \"%s\": %s"

#~ msgid "Error renaming file \"%s\" to \"%s\": %s"
#~ msgstr "ფაილის გადარქმევის შეცდომა \"%s\" - \"%s\": %s"

#~ msgid "Rename File"
#~ msgstr "ფაილის გადარქმევა"

#~ msgid "Rename file \"%s\" to:"
#~ msgstr "ფაილის \"%s\" გადარქმევა:"

#~ msgid ""
#~ "The filename \"%s\" couldn't be converted to UTF-8. (try setting the "
#~ "environment variable G_FILENAME_ENCODING): %s"
#~ msgstr ""
#~ "ფაილის სახელი \"%s\" არ შეიძლება UTF-8 კოდირებაშI გარდაიქმნას(სცადეთ "
#~ "გარემოს ცვლადის G_FILENAME_ENCODING მითითება): %s"

#~ msgid "Invalid UTF-8"
#~ msgstr "მცდარი UTF-8"

#~ msgid "Name too long"
#~ msgstr "სახელი მეტისმეტად გრძელია"

#~ msgid "Couldn't convert filename"
#~ msgstr "ვერ გარდავქმენი ფაილის სახელი"

#~ msgid "Gamma"
#~ msgstr "გამა"

#~ msgid "_Gamma value"
#~ msgstr "_გამას მნიშვნელობა"

#~ msgid "No extended input devices"
#~ msgstr "შეტანის დამატებითი მექანიზმები არ არსებობს"

#~ msgid "Axes"
#~ msgstr "_ღერძები"

#~ msgid "Keys"
#~ msgstr "_კლავიშები"

#~ msgid "_X:"
#~ msgstr "_X:"

#~ msgid "_Y:"
#~ msgstr "_Y:"

#~ msgid "X _tilt:"
#~ msgstr "X _tilt:"

#~ msgid "Y t_ilt:"
#~ msgstr "Y t_ilt:"

#~ msgid "_Wheel:"
#~ msgstr "_ბორბალი:"

#~ msgid "(disabled)"
#~ msgstr "(ამორთულია)"

#~ msgid "(unknown)"
#~ msgstr "(უცნობია)"

#~ msgid "Cl_ear"
#~ msgstr "_გასუფთავება"

#~ msgid "--- No Tip ---"
#~ msgstr "--- კარნახის გარეშე ---"

#~ msgid "(Empty)"
#~ msgstr "(ცარიელია)"

#, fuzzy
#~ msgid "<b>_Search:</b>"
#~ msgstr "_ძებნა:"

#, fuzzy
#~ msgid "<b>Recently Used</b>"
#~ msgstr "ბოლოს გამოყენებული"

#~ msgid "directfb arg"
#~ msgstr "directfb arg"

#~ msgid "sdl|system"
#~ msgstr "system"

#~ msgid ""
#~ "You have the Caps Lock key on\n"
#~ "and an active input method"
#~ msgstr ""
#~ "გააქტიურებულია მთავრული ასოები\n"
#~ "და ერთერთი შეყვანის მეთოდი"

#~ msgid "You have the Caps Lock key on"
#~ msgstr "ჩართულია Caps Lock ღილაკი"

#~ msgid "You have an active input method"
#~ msgstr "აქტიურია შეყვანის მეთოდი"

#~ msgid "keyboard label|BackSpace"
#~ msgstr "BackSpace"

#~ msgid "keyboard label|Tab"
#~ msgstr "Tab"

#~ msgid "keyboard label|Return"
#~ msgstr "Return"

#~ msgid "keyboard label|Pause"
#~ msgstr "Pause"

#~ msgid "keyboard label|Scroll_Lock"
#~ msgstr "Scroll_Lock"

#~ msgid "keyboard label|Sys_Req"
#~ msgstr "Sys_Req"

#~ msgid "keyboard label|Escape"
#~ msgstr "Escape"

#~ msgid "keyboard label|Multi_key"
#~ msgstr "Multi_key"

#~ msgid "keyboard label|Home"
#~ msgstr "Home"

#~ msgid "keyboard label|Left"
#~ msgstr "მარცხნივ"

#~ msgid "keyboard label|Up"
#~ msgstr "ზემოთ"

#~ msgid "keyboard label|Right"
#~ msgstr "მარჯვნივ"

#~ msgid "keyboard label|Down"
#~ msgstr "ქვემოთ"

#~ msgid "keyboard label|Page_Up"
#~ msgstr "Page_Up"

#~ msgid "keyboard label|Page_Down"
#~ msgstr "Page_Down"

#~ msgid "keyboard label|End"
#~ msgstr "End"

#~ msgid "keyboard label|Begin"
#~ msgstr "Begin"

#~ msgid "keyboard label|Print"
#~ msgstr "Print"

#~ msgid "keyboard label|Insert"
#~ msgstr "Insert"

#~ msgid "keyboard label|Num_Lock"
#~ msgstr "Num_Lock"

#~ msgid "keyboard label|KP_Space"
#~ msgstr "KP_Space"

#~ msgid "keyboard label|KP_Tab"
#~ msgstr "KP_Tab"

#~ msgid "keyboard label|KP_Enter"
#~ msgstr "KP_Enter"

#~ msgid "keyboard label|KP_Home"
#~ msgstr "KP_Home"

#~ msgid "keyboard label|KP_Left"
#~ msgstr "KP_Left"

#~ msgid "keyboard label|KP_Up"
#~ msgstr "KP_Up"

#~ msgid "keyboard label|KP_Right"
#~ msgstr "KP_Right"

#~ msgid "keyboard label|KP_Down"
#~ msgstr "KP_Down"

#~ msgid "keyboard label|KP_Page_Up"
#~ msgstr "KP_Page_Up"

#~ msgid "keyboard label|KP_Prior"
#~ msgstr "KP_Prior"

#~ msgid "keyboard label|KP_Next"
#~ msgstr "KP_Next"

#~ msgid "keyboard label|KP_End"
#~ msgstr "KP_End"

#~ msgid "keyboard label|KP_Begin"
#~ msgstr "KP_Begin"

#~ msgid "keyboard label|KP_Insert"
#~ msgstr "KP_Insert"

#~ msgid "keyboard label|KP_Delete"
#~ msgstr "KP_Delete"

#~ msgid "keyboard label|Delete"
#~ msgstr "Delete"

#~ msgid "keyboard label|Shift"
#~ msgstr "Shift"

#~ msgid "keyboard label|Ctrl"
#~ msgstr "Ctrl"

#~ msgid "keyboard label|Alt"
#~ msgstr "Alt"

#~ msgid "keyboard label|Super"
#~ msgstr "Super"

#~ msgid "keyboard label|Hyper"
#~ msgstr "Hyper"

#~ msgid "keyboard label|Meta"
#~ msgstr "Meta"

#~ msgid "keyboard label|Space"
#~ msgstr "Space"

#~ msgid "keyboard label|Backslash"
#~ msgstr "Backslash"

#~ msgid "year measurement template|2000"
#~ msgstr "2000%d"

#~ msgid "calendar:day:digits|%d"
#~ msgstr "%d"

#~ msgid "calendar:week:digits|%d"
#~ msgstr "%d"

#~ msgid "calendar year format|%Y"
#~ msgstr "%Y"

#~ msgid "Accelerator|Disabled"
#~ msgstr "ამჩქარებელი|გამორთული"

#~ msgid "Icon not present in theme"
#~ msgstr "გაფორმებაში მოცემული ხატულა ვერ მოინახა"

#~ msgid "input method menu|System"
#~ msgstr "სისტემის"

#~ msgid "input method menu|System (%s)"
#~ msgstr "სისტემა (%s)"

#~ msgid "print operation status|Initial state"
#~ msgstr "საწყისი მდგომარეობა"

#~ msgid "print operation status|Preparing to print"
#~ msgstr "ბეჭდვისთვის მზადება"

#~ msgid "print operation status|Generating data"
#~ msgstr "მონაცემების გენერაცია"

#~ msgid "print operation status|Sending data"
#~ msgstr "მონაცემთა გადაცემა"

#~ msgid "print operation status|Waiting"
#~ msgstr "მოლოდინი"

#~ msgid "print operation status|Blocking on issue"
#~ msgstr "შეცდომის გამო დაბლოკილი"

#~ msgid "print operation status|Printing"
#~ msgstr "ბეჭდვა"

#~ msgid "print operation status|Finished"
#~ msgstr "დასრულებული"

#~ msgid "recent menu label|_%d. %s"
#~ msgstr "_%d. %s"

#~ msgid "recent menu label|%d. %s"
#~ msgstr "%d. %s"

#~ msgid "Navigation|_Bottom"
#~ msgstr "_ბოლოში"

#~ msgid "Navigation|_First"
#~ msgstr "_პირველი"

#~ msgid "Navigation|_Last"
#~ msgstr "_ბოლო"

#~ msgid "Navigation|_Top"
#~ msgstr "_თავში"

#~ msgid "Navigation|_Back"
#~ msgstr "_უკან"

#~ msgid "Navigation|_Down"
#~ msgstr "_ქვევით"

#~ msgid "Navigation|_Forward"
#~ msgstr "_შემდეგ"

#~ msgid "Justify|_Center"
#~ msgstr "_ცენტრში"

#~ msgid "Justify|_Fill"
#~ msgstr "_შევსება"

#~ msgid "Justify|_Left"
#~ msgstr "მარც_ხნივ"

#~ msgid "Justify|_Right"
#~ msgstr "მარ_ჯვნივ"

#~ msgid "Media|P_ause"
#~ msgstr "_პაუზა"

#~ msgid "volume percentage|%d %%"
#~ msgstr "%d %%"

#~ msgid "paper size|asme_f"
#~ msgstr "asme_f"

#~ msgid "paper size|A0x2"
#~ msgstr "A0x2"

#~ msgid "paper size|A0"
#~ msgstr "A0"

#~ msgid "paper size|A0x3"
#~ msgstr "A0x3"

#~ msgid "paper size|A1"
#~ msgstr "A1"

#~ msgid "paper size|A10"
#~ msgstr "A10"

#~ msgid "paper size|A1x3"
#~ msgstr "A1x3"

#~ msgid "paper size|A1x4"
#~ msgstr "A1x4"

#~ msgid "paper size|A2"
#~ msgstr "A2"

#~ msgid "paper size|A2x3"
#~ msgstr "A2x3"

#~ msgid "paper size|A2x4"
#~ msgstr "A2x4"

#~ msgid "paper size|A2x5"
#~ msgstr "A2x5"

#~ msgid "paper size|A3"
#~ msgstr "A3"

#~ msgid "paper size|A3 Extra"
#~ msgstr "A3 ექსტრა"

#~ msgid "paper size|A3x3"
#~ msgstr "A3x3"

#~ msgid "paper size|A3x4"
#~ msgstr "A3x4A3x4"

#~ msgid "paper size|A3x5"
#~ msgstr "A3x5"

#~ msgid "paper size|A3x6"
#~ msgstr "A3x6"

#~ msgid "paper size|A3x7"
#~ msgstr "A3x7"

#~ msgid "paper size|A4"
#~ msgstr "A4"

#~ msgid "paper size|A4 Extra"
#~ msgstr "A4 ექსტრა"

#~ msgid "paper size|A4 Tab"
#~ msgstr "A4 Tab"

#~ msgid "paper size|A4x3"
#~ msgstr "A4x3"

#~ msgid "paper size|A4x4"
#~ msgstr "A4x4"

#~ msgid "paper size|A4x5"
#~ msgstr "A4x5"

#~ msgid "paper size|A4x6"
#~ msgstr "A4x6"

#~ msgid "paper size|A4x7"
#~ msgstr "A4x7"

#~ msgid "paper size|A4x8"
#~ msgstr "A4x8"

#~ msgid "paper size|A4x9"
#~ msgstr "A4x9"

#~ msgid "paper size|A5"
#~ msgstr "A5"

#~ msgid "paper size|A5 Extra"
#~ msgstr "A5 ექსტრა"

#~ msgid "paper size|A6"
#~ msgstr "A6"

#~ msgid "paper size|A7"
#~ msgstr "A7"

#~ msgid "paper size|A8"
#~ msgstr "A8"

#~ msgid "paper size|A9"
#~ msgstr "A9"

#~ msgid "paper size|B0"
#~ msgstr "B0"

#~ msgid "paper size|B1"
#~ msgstr "B1"

#~ msgid "paper size|B10"
#~ msgstr "B10"

#~ msgid "paper size|B2"
#~ msgstr "B2"

#~ msgid "paper size|B3"
#~ msgstr "B3"

#~ msgid "paper size|B4"
#~ msgstr " B4"

#~ msgid "paper size|B5"
#~ msgstr "B5"

#~ msgid "paper size|B5 Extra"
#~ msgstr "B5 ექსტრა"

#~ msgid "paper size|B6"
#~ msgstr "B6"

#~ msgid "paper size|B6/C4"
#~ msgstr "B6/C4"

#~ msgid "paper size|B7"
#~ msgstr "B7"

#~ msgid "paper size|B8"
#~ msgstr "B8"

#~ msgid "paper size|B9"
#~ msgstr "B9"

#~ msgid "paper size|C0"
#~ msgstr "C0"

#~ msgid "paper size|C1"
#~ msgstr "C1"

#~ msgid "paper size|C10"
#~ msgstr "C10"

#~ msgid "paper size|C2"
#~ msgstr "C2"

#~ msgid "paper size|C3"
#~ msgstr "C3"

#~ msgid "paper size|C4"
#~ msgstr "C4"

#~ msgid "paper size|C5"
#~ msgstr "C5"

#~ msgid "paper size|C6"
#~ msgstr "C6"

#~ msgid "paper size|C6/C5"
#~ msgstr "C6/C5"

#~ msgid "paper size|C7"
#~ msgstr "C7"

#~ msgid "paper size|C7/C6"
#~ msgstr "C7/C6"

#~ msgid "paper size|C8"
#~ msgstr "C8"

#~ msgid "paper size|C9"
#~ msgstr "C9"

#~ msgid "paper size|RA0"
#~ msgstr "RA0"

#~ msgid "paper size|RA1"
#~ msgstr "RA1"

#~ msgid "paper size|RA2"
#~ msgstr "RA2"

#~ msgid "paper size|SRA0"
#~ msgstr "SRA0"

#~ msgid "paper size|SRA1"
#~ msgstr "SRA1"

#~ msgid "paper size|SRA2"
#~ msgstr "SRA2"

#~ msgid "paper size|JB0"
#~ msgstr "JB0"

#~ msgid "paper size|JB1"
#~ msgstr "JB1"

#~ msgid "paper size|JB10"
#~ msgstr "JB10"

#~ msgid "paper size|JB2"
#~ msgstr "JB2"

#~ msgid "paper size|JB3"
#~ msgstr "JB3"

#~ msgid "paper size|JB4"
#~ msgstr "JB4"

#~ msgid "paper size|JB5"
#~ msgstr "JB5"

#~ msgid "paper size|JB6"
#~ msgstr "JB6"

#~ msgid "paper size|JB7"
#~ msgstr "JB7"

#~ msgid "paper size|JB8"
#~ msgstr "JB8"

#~ msgid "paper size|JB9"
#~ msgstr "JB9"

#~ msgid "paper size|jis exec"
#~ msgstr "jis exec"

#~ msgid "paper size|10x11"
#~ msgstr "10x11"

#~ msgid "paper size|10x13"
#~ msgstr "10x13"

#~ msgid "paper size|10x14"
#~ msgstr "10x14"

#~ msgid "paper size|10x15"
#~ msgstr "10x15"

#~ msgid "paper size|11x12"
#~ msgstr "11x12"

#~ msgid "paper size|11x15"
#~ msgstr "11x15"

#~ msgid "paper size|12x19"
#~ msgstr "12x19"

#~ msgid "paper size|5x7"
#~ msgstr "5x7"

#~ msgid "paper size|Arch A"
#~ msgstr "Arch A"

#~ msgid "paper size|Arch B"
#~ msgstr "Arch B"

#~ msgid "paper size|Arch C"
#~ msgstr "Arch C"

#~ msgid "paper size|Arch D"
#~ msgstr "Arch D"

#~ msgid "paper size|Arch E"
#~ msgstr "Arch E"

#~ msgid "paper size|b-plus"
#~ msgstr "b-plus"

#~ msgid "paper size|c"
#~ msgstr "c"

#~ msgid "paper size|d"
#~ msgstr "d"

#~ msgid "paper size|e"
#~ msgstr "e"

#~ msgid "paper size|edp"
#~ msgstr "edp"

#~ msgid "paper size|Executive"
#~ msgstr "Executive"

#~ msgid "paper size|f"
#~ msgstr "f"

#~ msgid "paper size|Index 3x5"
#~ msgstr "Index 3x5"

#~ msgid "paper size|Index 5x8"
#~ msgstr "Index 5x8"

#~ msgid "paper size|Invoice"
#~ msgstr "Invoice"

#~ msgid "paper size|Tabloid"
#~ msgstr "Tabloid"

#~ msgid "paper size|US Legal"
#~ msgstr "US Legal"

#~ msgid "paper size|Quarto"
#~ msgstr "Quarto"

#~ msgid "paper size|Super A"
#~ msgstr "სუპერი A"

#~ msgid "paper size|Super B"
#~ msgstr "სუპერი B"

#~ msgid "paper size|Folio"
#~ msgstr "Folio"

#~ msgid "paper size|Folio sp"
#~ msgstr "Folio sp"

#~ msgid "paper size|pa-kai"
#~ msgstr "pa-kai"

#~ msgid "paper size|prc 16k"
#~ msgstr "prc 16k"

#~ msgid "paper size|prc 32k"
#~ msgstr "კონვერტი prc 32k"

#~ msgid "paper size|prc5 Envelope"
#~ msgstr "კონვერტი prc5"

#~ msgid "paper size|ROC 16k"
#~ msgstr "ROC 16k"

#~ msgid "paper size|ROC 8k"
#~ msgstr "ROC 8k"

#, fuzzy
#~ msgid "Couldn't create pixbuf"
#~ msgstr "შეუძლებელია ახალი pixbuf შექმნა"

#~ msgid "%.1f KB"
#~ msgstr "%.1f კბ"

#~ msgid "%.1f MB"
#~ msgstr "%.1f მბ"

#~ msgid "%.1f GB"
#~ msgstr "%.1f გბ"

#~ msgid "URI"
#~ msgstr "URI"

#~ msgid "The URI bound to this button"
#~ msgstr "URI, ამ ღილაკთან მიბმული მისამართი"

#~ msgid "Arrow spacing"
#~ msgstr "ისრის მანძილები"

#~ msgid "Scroll arrow spacing"
#~ msgstr "გადახვევის ისრის მანძილი"

#~ msgid "The radio tool button whose group this button belongs to."
#~ msgstr "ხელსაწყო, რომელის ჯგუფსაც ეკუთვნის ეს ღილაკი."

#~ msgid ""
#~ "Could not add a bookmark for '%s' because it is an invalid path name."
#~ msgstr "ვერ ვამატებ სანიშნეს '%s', რადგან გეზი მიუწვდომელია."

#~ msgid "Could not select file '%s' because it is an invalid path name."
#~ msgstr "მცდარი·გეზის·გამო·'%s'·ფაილის·არჩევა·ვერ·ხერხდება."

#~ msgid "%d byte"
#~ msgid_plural "%d bytes"
#~ msgstr[0] "%d ბაიტი"

#~ msgid "Could not get a stock icon for %s\n"
#~ msgstr "შეუძლებელია %s-თვის მიმაგრებული ხატულას მიღება\n"

#~ msgid "Error getting information for '%s': %s"
#~ msgstr "მონაცემების მიღების შეცდომა '%s': %s"

#~ msgid "This file system does not support mounting"
#~ msgstr "მოცემულ ფაილურ სისტემას არ გააჩნია მონტაჟის მხარდაჭერა"

#~ msgid ""
#~ "The name \"%s\" is not valid because it contains the character \"%s\". "
#~ "Please use a different name."
#~ msgstr ""
#~ "სახელი \"%s\" დაუშვებელია, რადგან \"%s\" სიმბოლოს შეიცავს. გამოიყენეთ "
#~ "სხვა სახელი."

#~ msgid "Bookmark saving failed: %s"
#~ msgstr "სანიშნე ვერ შეინახა: %s"

#~ msgid "Path is not a folder: '%s'"
#~ msgstr "გეზი დასტა არაა: '%s'"

#~ msgid "Network Drive (%s)"
#~ msgstr "ქსელური დისკი (%s)"

#~ msgid "Unknown attribute '%s' on line %d char %d"
#~ msgstr "ატრიბუტი \"%s\" უცნობია  (სტრიქონი %d, სიმბოლო %d)"<|MERGE_RESOLUTION|>--- conflicted
+++ resolved
@@ -11,13 +11,8 @@
 msgstr ""
 "Project-Id-Version: gtk\n"
 "Report-Msgid-Bugs-To: https://gitlab.gnome.org/GNOME/gtk/-/issues/\n"
-<<<<<<< HEAD
-"POT-Creation-Date: 2023-09-20 23:56+0000\n"
-"PO-Revision-Date: 2023-09-21 05:42+0200\n"
-=======
 "POT-Creation-Date: 2023-11-07 05:11+0000\n"
 "PO-Revision-Date: 2023-11-09 10:39+0100\n"
->>>>>>> a45b66e1
 "Last-Translator: Ekaterine Papava <papava.e@gtu.ge>\n"
 "Language-Team: Georgian <http://mail.gnome.org/mailman/listinfo/gnome-ge-"
 "list>\n"
@@ -60,33 +55,6 @@
 msgid "The current backend does not support OpenGL"
 msgstr "მიმდინარე უკანაბოლოს OpenGL-ის მხარდაჭერა არ გააჩნია"
 
-<<<<<<< HEAD
-#: gdk/gdkdisplay.c:1244 gdk/gdksurface.c:1252
-msgid "Vulkan support disabled via GDK_DEBUG"
-msgstr "Vulkan-ის მხარდაჭერა გამორთულია GDK_DEBUG-ით"
-
-#: gdk/gdkdisplay.c:1276
-msgid "GL support disabled via GDK_DEBUG"
-msgstr "GL-ის მხარდაჭერა გათიშულია GDK_DEBUG-ის მიერ"
-
-#: gdk/gdkdisplay.c:1574
-msgid "No EGL configuration available"
-msgstr "EGL-ის კონფიგურაცია მიუწვდომელია"
-
-#: gdk/gdkdisplay.c:1582
-msgid "Failed to get EGL configurations"
-msgstr "EGL-ის კონფიგურაციის მიღების შეცდოა"
-
-#: gdk/gdkdisplay.c:1612
-msgid "No EGL configuration with required features found"
-msgstr "მოთხოვნილი ფუნქციების მქონე EGL-ის კონფიგურაცია ნაპოვნი არაა"
-
-#: gdk/gdkdisplay.c:1619
-msgid "No perfect EGL configuration found"
-msgstr "EGL-ის მისაღები კონფიგურაცია ნაპოვნი არაა"
-
-#: gdk/gdkdisplay.c:1661
-=======
 #: gdk/gdkdisplay.c:1263 gdk/gdksurface.c:1252 gdk/gdkvulkancontext.c:1481
 msgid "Vulkan support disabled via GDK_DEBUG"
 msgstr "Vulkan-ის მხარდაჭერა გამორთულია GDK_DEBUG-ით"
@@ -112,31 +80,11 @@
 msgstr "EGL-ის მისაღები კონფიგურაცია ნაპოვნი არაა"
 
 #: gdk/gdkdisplay.c:1680
->>>>>>> a45b66e1
 #, c-format
 msgid "EGL implementation is missing extension %s"
 msgid_plural "EGL implementation is missing %2$d extensions: %1$s"
 msgstr[0] "EGL-ის განხორციელებას %2$d გაფართოება აკლია: %1$s"
 
-<<<<<<< HEAD
-#: gdk/gdkdisplay.c:1694
-msgid "libEGL not available in this sandbox"
-msgstr "ამ იზოლირებულ გარემოში libEGL მიუწვდომელია"
-
-#: gdk/gdkdisplay.c:1695
-msgid "libEGL not available"
-msgstr "libEGL მიუწვდომელია"
-
-#: gdk/gdkdisplay.c:1705
-msgid "Failed to create EGL display"
-msgstr "EGL ეკრანის შექმნის შეცდომა"
-
-#: gdk/gdkdisplay.c:1715
-msgid "Could not initialize EGL display"
-msgstr "EGL ეკრანის ინიციალიზაციის შეცდომა"
-
-#: gdk/gdkdisplay.c:1726
-=======
 #: gdk/gdkdisplay.c:1713
 msgid "libEGL not available in this sandbox"
 msgstr "ამ იზოლირებულ გარემოში libEGL მიუწვდომელია"
@@ -154,7 +102,6 @@
 msgstr "EGL ეკრანის ინიციალიზაციის შეცდომა"
 
 #: gdk/gdkdisplay.c:1745
->>>>>>> a45b66e1
 #, c-format
 msgid "EGL version %d.%d is too old. GTK requires %d.%d"
 msgstr "EGL-ის ვერსია %d.%d ძალიან ძველია. GTK-ს ესაჭიროება %d.%d"
@@ -188,11 +135,7 @@
 
 #. translators: This is about OpenGL backend names, like
 #. * "Trying to use X11 GLX, but EGL is already in use"
-<<<<<<< HEAD
-#: gdk/gdkglcontext.c:1864
-=======
 #: gdk/gdkglcontext.c:1954
->>>>>>> a45b66e1
 #, c-format
 msgid "Trying to use %s, but %s is already in use"
 msgstr "%s გამოყენების მცდელობა, მაგრამ %s უკვე გამოიყენება"
@@ -1145,11 +1088,7 @@
 msgid "Pick a Font"
 msgstr "აირჩიეთ შრიფტი"
 
-<<<<<<< HEAD
-#: gtk/deprecated/gtkfontbutton.c:600 gtk/gtkfilechooserwidget.c:3871
-=======
 #: gtk/deprecated/gtkfontbutton.c:600 gtk/gtkfilechooserwidget.c:3806
->>>>>>> a45b66e1
 #: gtk/gtkfontdialogbutton.c:126 gtk/inspector/visual.ui:169
 msgid "Font"
 msgstr "შრიფტი"
@@ -2293,11 +2232,7 @@
 #: gtk/gtkmessagedialog.c:179 gtk/gtkmountoperation.c:608
 #: gtk/print/gtkpagesetupunixdialog.c:282 gtk/print/gtkprintbackend.c:638
 #: gtk/print/gtkprintunixdialog.c:682 gtk/print/gtkprintunixdialog.c:839
-<<<<<<< HEAD
-#: gtk/gtkwindow.c:6242 gtk/ui/gtkappchooserdialog.ui:48
-=======
 #: gtk/gtkwindow.c:6243 gtk/ui/gtkappchooserdialog.ui:48
->>>>>>> a45b66e1
 #: gtk/ui/gtkassistant.ui:52 gtk/ui/gtkcolorchooserdialog.ui:36
 #: gtk/ui/gtkfontchooserdialog.ui:27
 msgid "_Cancel"
@@ -2384,11 +2319,7 @@
 msgid "If you delete an item, it will be permanently lost."
 msgstr "თუ წაშლით ელემენტს, ის სამუდამოდ დაიკარგება."
 
-<<<<<<< HEAD
-#: gtk/gtkfilechooserwidget.c:1185 gtk/gtkfilechooserwidget.c:1815
-=======
 #: gtk/gtkfilechooserwidget.c:1183 gtk/gtkfilechooserwidget.c:1781
->>>>>>> a45b66e1
 #: gtk/gtklabel.c:5695 gtk/gtktext.c:6147 gtk/gtktextview.c:9018
 msgid "_Delete"
 msgstr "წაშლა"
@@ -2518,11 +2449,7 @@
 msgid "Audio"
 msgstr "აუდიო"
 
-<<<<<<< HEAD
-#: gtk/gtkfilechooserwidget.c:3872 gtk/gtkfilefilter.c:1032
-=======
 #: gtk/gtkfilechooserwidget.c:3807 gtk/gtkfilefilter.c:1032
->>>>>>> a45b66e1
 msgid "Image"
 msgstr "გამოსახულება"
 
@@ -2827,11 +2754,7 @@
 msgstr "დაკვრა"
 
 #: gtk/gtkmessagedialog.c:162 gtk/gtkmessagedialog.c:180
-<<<<<<< HEAD
-#: gtk/print/gtkprintbackend.c:639 gtk/gtkwindow.c:6243
-=======
 #: gtk/print/gtkprintbackend.c:639 gtk/gtkwindow.c:6244
->>>>>>> a45b66e1
 msgid "_OK"
 msgstr "_დიახ"
 
@@ -3707,20 +3630,12 @@
 msgid "_Redo"
 msgstr "_გამეორება"
 
-<<<<<<< HEAD
-#: gtk/gtkwindow.c:6231
-=======
 #: gtk/gtkwindow.c:6232
->>>>>>> a45b66e1
 #, c-format
 msgid "Do you want to use GTK Inspector?"
 msgstr "გნებავთ GTK-ის ინსპექტორის გამოყენება?"
 
-<<<<<<< HEAD
-#: gtk/gtkwindow.c:6233
-=======
 #: gtk/gtkwindow.c:6234
->>>>>>> a45b66e1
 #, c-format
 msgid ""
 "GTK Inspector is an interactive debugger that lets you explore and modify "
@@ -3731,11 +3646,7 @@
 "ნებისმიერი GTK აპლიკაციის შიდა პარამეტრები დაათვალიეროთ და შეცვალოთ. მისი "
 "გამოყენებით ასევე შეიძლება პროგრამა ავარიულად დასრულდეს."
 
-<<<<<<< HEAD
-#: gtk/gtkwindow.c:6238
-=======
 #: gtk/gtkwindow.c:6239
->>>>>>> a45b66e1
 msgid "Don’t show this message again"
 msgstr "მეტჯერ აღარ მაჩვენო ეს გაფრთხილება"
 
@@ -3772,10 +3683,7 @@
 msgstr "აღწერა"
 
 #: gtk/inspector/a11y.ui:99 gtk/inspector/misc-info.ui:296
-<<<<<<< HEAD
-=======
 #: tools/gtk-path-tool-info.c:132
->>>>>>> a45b66e1
 msgid "Bounds"
 msgstr "საზღვრები"
 
@@ -7292,12 +7200,8 @@
 #: tools/gtk-builder-tool-enumerate.c:56 tools/gtk-builder-tool-preview.c:179
 #: tools/gtk-builder-tool-preview.c:180 tools/gtk-builder-tool-screenshot.c:360
 #: tools/gtk-builder-tool-simplify.c:2529 tools/gtk-builder-tool-validate.c:261
-<<<<<<< HEAD
-#: tools/gtk-rendernode-tool-info.c:202 tools/gtk-rendernode-tool-show.c:102
-=======
 #: tools/gtk-path-tool-render.c:121 tools/gtk-rendernode-tool-info.c:210
 #: tools/gtk-rendernode-tool-show.c:106
->>>>>>> a45b66e1
 msgid "FILE"
 msgstr "FILE"
 
@@ -7885,66 +7789,37 @@
 "  render    კვანძის ეკრანის ანაბეჭდის აღება\n"
 "\n"
 
-<<<<<<< HEAD
-#: tools/gtk-rendernode-tool-info.c:179
-=======
 #: tools/gtk-rendernode-tool-info.c:187
->>>>>>> a45b66e1
 #, c-format
 msgid "Number of nodes: %u\n"
 msgstr "კვანძების რიცხვი: %u\n"
 
-<<<<<<< HEAD
-#: tools/gtk-rendernode-tool-info.c:186
-=======
 #: tools/gtk-rendernode-tool-info.c:194
->>>>>>> a45b66e1
 #, c-format
 msgid "Depth: %u\n"
 msgstr "სიღრმე: %u\n"
 
-<<<<<<< HEAD
-#: tools/gtk-rendernode-tool-info.c:189
-=======
 #: tools/gtk-rendernode-tool-info.c:197
->>>>>>> a45b66e1
 #, c-format
 msgid "Bounds: %g x %g\n"
 msgstr "საზღვრები: %g x %g\n"
 
-<<<<<<< HEAD
-#: tools/gtk-rendernode-tool-info.c:190
-=======
 #: tools/gtk-rendernode-tool-info.c:198
->>>>>>> a45b66e1
 #, c-format
 msgid "Origin: %g %g\n"
 msgstr "საწყისი: %g %g\n"
 
-<<<<<<< HEAD
-#: tools/gtk-rendernode-tool-info.c:211
-msgid "Provide information about the render node."
-msgstr "შეიყვანეთ ინფორმაცია რენდერის კვანძის შესახებ."
-
-#: tools/gtk-rendernode-tool-info.c:224 tools/gtk-rendernode-tool-show.c:130
-#: tools/gtk-rendernode-tool-render.c:225
-=======
 #: tools/gtk-rendernode-tool-info.c:219
 msgid "Provide information about the render node."
 msgstr "შეიყვანეთ ინფორმაცია რენდერის კვანძის შესახებ."
 
 #: tools/gtk-rendernode-tool-info.c:232 tools/gtk-rendernode-tool-render.c:225
 #: tools/gtk-rendernode-tool-show.c:134
->>>>>>> a45b66e1
 #, c-format
 msgid "No .node file specified\n"
 msgstr ".ui ფაილი მითითებული არაა\n"
 
-<<<<<<< HEAD
-#: tools/gtk-rendernode-tool-info.c:230
-=======
 #: tools/gtk-rendernode-tool-info.c:238
->>>>>>> a45b66e1
 #, c-format
 msgid "Can only accept a single .node file\n"
 msgstr "შეგიძლიათ მხოლოდ ერთი .node ფაილის მიღება\n"
@@ -8002,11 +7877,7 @@
 #: tools/gtk-rendernode-tool-utils.c:69
 #, c-format
 msgid "Failed to load node file: %s\n"
-<<<<<<< HEAD
-msgstr "კვანძის ფაილის ჩატვირთვა ჩავარდა: %s\n"
-=======
 msgstr "შეცდომა კვანძის ფაილის ჩატვირთვისას: %s\n"
->>>>>>> a45b66e1
 
 #: tools/updateiconcache.c:1391
 #, c-format
