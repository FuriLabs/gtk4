/* -*- Mode: C; c-file-style: "gnu"; tab-width: 8 -*- */
/* GTK - The GIMP Toolkit
 * gtktextview.c Copyright (C) 2000 Red Hat, Inc.
 *
 * This library is free software; you can redistribute it and/or
 * modify it under the terms of the GNU Lesser General Public
 * License as published by the Free Software Foundation; either
 * version 2 of the License, or (at your option) any later version.
 *
 * This library is distributed in the hope that it will be useful,
 * but WITHOUT ANY WARRANTY; without even the implied warranty of
 * MERCHANTABILITY or FITNESS FOR A PARTICULAR PURPOSE.  See the GNU
 * Lesser General Public License for more details.
 *
 * You should have received a copy of the GNU Lesser General Public
 * License along with this library. If not, see <http://www.gnu.org/licenses/>.
 */

/*
 * Modified by the GTK+ Team and others 1997-2000.  See the AUTHORS
 * file for a list of people on the GTK+ Team.  See the ChangeLog
 * files for a list of changes.  These files are distributed with
 * GTK+ at ftp://ftp.gtk.org/pub/gtk/.
 */

#include "config.h"

#include "gtktextviewprivate.h"

#include <string.h>

#include "gtkadjustmentprivate.h"
#include "gtkcsscolorvalueprivate.h"
#include "gtkdebug.h"
#include "gtkdragsourceprivate.h"
#include "gtkdropcontrollermotion.h"
#include "gtkintl.h"
#include "gtkmain.h"
#include "gtkmarshalers.h"
#include "gtkrenderbackgroundprivate.h"
#include "gtksettings.h"
#include "gtktextiterprivate.h"
#include "gtkimmulticontext.h"
#include "gtkprivate.h"
#include "gtktextutil.h"
#include "gtkwidgetprivate.h"
#include "gtkwindow.h"
#include "gtkscrollable.h"
#include "gtktypebuiltins.h"
#include "gtktextviewchildprivate.h"
#include "gtktexthandleprivate.h"
#include "gtkstylecontextprivate.h"
#include "gtkpopover.h"
#include "gtkmagnifierprivate.h"
#include "gtkemojichooser.h"
#include "gtkpango.h"
#include "gtknative.h"
#include "gtkwidgetprivate.h"
#include "gtkjoinedmenuprivate.h"
<<<<<<< HEAD
#include "gtkcssenumvalueprivate.h"
=======
#include "gtkcsslineheightvalueprivate.h"
#include "gtkcssenumvalueprivate.h"

>>>>>>> 70cb61fb

/**
 * GtkTextView:
 *
 * A widget that displays the contents of a [class@Gtk.TextBuffer].
 *
 * ![An example GtkTextview](multiline-text.png)
 *
 * You may wish to begin by reading the [conceptual overview](section-text-widget.html),
 * which gives an overview of all the objects and data types related to the
 * text widget and how they work together.
 *
 * ## CSS nodes
 *
 * ```
 * textview.view
 * ├── border.top
 * ├── border.left
 * ├── text
 * │   ╰── [selection]
 * ├── border.right
 * ├── border.bottom
 * ╰── [window.popup]
 * ```
 *
 * `GtkTextView` has a main css node with name textview and style class .view,
 * and subnodes for each of the border windows, and the main text area,
 * with names border and text, respectively. The border nodes each get
 * one of the style classes .left, .right, .top or .bottom.
 *
 * A node representing the selection will appear below the text node.
 *
 * If a context menu is opened, the window node will appear as a subnode
 * of the main node.
 *
 * ## Accessibility
 *
 * `GtkTextView` uses the %GTK_ACCESSIBLE_ROLE_TEXT_BOX role.
 */

/* How scrolling, validation, exposes, etc. work.
 *
 * The expose_event handler has the invariant that the onscreen lines
 * have been validated.
 *
 * There are two ways that onscreen lines can become invalid. The first
 * is to change which lines are onscreen. This happens when the value
 * of a scroll adjustment changes. So the code path begins in
 * gtk_text_view_value_changed() and goes like this:
 *   - gdk_surface_scroll() to reflect the new adjustment value
 *   - validate the lines that were moved onscreen
 *   - gdk_surface_process_updates() to handle the exposes immediately
 *
 * The second way is that you get the “invalidated” signal from the layout,
 * indicating that lines have become invalid. This code path begins in
 * invalidated_handler() and goes like this:
 *   - install high-priority idle which does the rest of the steps
 *   - if a scroll is pending from scroll_to_mark(), do the scroll,
 *     jumping to the gtk_text_view_value_changed() code path
 *   - otherwise, validate the onscreen lines
 *   - DO NOT process updates
 *
 * In both cases, validating the onscreen lines can trigger a scroll
 * due to maintaining the first_para on the top of the screen.
 * If validation triggers a scroll, we jump to the top of the code path
 * for value_changed, and bail out of the current code path.
 *
 * Also, in size_allocate, if we invalidate some lines from changing
 * the layout width, we need to go ahead and run the high-priority idle,
 * because GTK sends exposes right after doing the size allocates without
 * returning to the main loop. This is also why the high-priority idle
 * is at a higher priority than resizing.
 *
 */

#if 0
#define DEBUG_VALIDATION_AND_SCROLLING
#endif

#ifdef DEBUG_VALIDATION_AND_SCROLLING
#define DV(x) (x)
#else
#define DV(x)
#endif

#define SCREEN_WIDTH(widget) text_window_get_width (GTK_TEXT_VIEW (widget)->priv->text_window)
#define SCREEN_HEIGHT(widget) text_window_get_height (GTK_TEXT_VIEW (widget)->priv->text_window)

#define SPACE_FOR_CURSOR 1

typedef struct _GtkTextWindow GtkTextWindow;
typedef struct _GtkTextPendingScroll GtkTextPendingScroll;

enum
{
  TEXT_HANDLE_CURSOR,
  TEXT_HANDLE_SELECTION_BOUND,
  TEXT_HANDLE_N_HANDLES
};

struct _GtkTextViewPrivate
{
  GtkTextLayout *layout;
  GtkTextBuffer *buffer;

  guint blink_time;  /* time in msec the cursor has blinked since last user event */
  guint im_spot_idle;
  char *im_module;

  int dnd_x;
  int dnd_y;

  GtkTextHandle *text_handles[TEXT_HANDLE_N_HANDLES];
  GtkWidget *selection_bubble;
  guint selection_bubble_timeout_id;

  GtkWidget *magnifier_popover;
  GtkWidget *magnifier;

  GtkBorder border_window_size;
  GtkTextWindow *text_window;

  GQueue anchored_children;

  GtkTextViewChild *left_child;
  GtkTextViewChild *right_child;
  GtkTextViewChild *top_child;
  GtkTextViewChild *bottom_child;
  GtkTextViewChild *center_child;

  GtkAdjustment *hadjustment;
  GtkAdjustment *vadjustment;

  /* X offset between widget coordinates and buffer coordinates
   * taking left_padding in account
   */
  int xoffset;

  /* Y offset between widget coordinates and buffer coordinates
   * taking top_padding and top_margin in account
   */
  int yoffset;

  /* Width and height of the buffer */
  int width;
  int height;

  /* The virtual cursor position is normally the same as the
   * actual (strong) cursor position, except in two circumstances:
   *
   * a) When the cursor is moved vertically with the keyboard
   * b) When the text view is scrolled with the keyboard
   *
   * In case a), virtual_cursor_x is preserved, but not virtual_cursor_y
   * In case b), both virtual_cursor_x and virtual_cursor_y are preserved.
   */
  int virtual_cursor_x;   /* -1 means use actual cursor position */
  int virtual_cursor_y;   /* -1 means use actual cursor position */

  GtkTextMark *first_para_mark; /* Mark at the beginning of the first onscreen paragraph */
  int first_para_pixels;       /* Offset of top of screen in the first onscreen paragraph */

  guint64 blink_start_time;
  guint blink_tick;
  float cursor_alpha;

  guint scroll_timeout;

  guint first_validate_idle;        /* Idle to revalidate onscreen portion, runs before resize */
  guint incremental_validate_idle;  /* Idle to revalidate offscreen portions, runs after redraw */

  GtkTextMark *dnd_mark;

  GtkIMContext *im_context;
  GtkWidget *popup_menu;
  GMenuModel *extra_menu;

  GtkTextPendingScroll *pending_scroll;

  GtkGesture *drag_gesture;
  GtkEventController *key_controller;

  GtkCssNode *selection_node;

  GdkDrag *drag;

  /* Default style settings */
  int pixels_above_lines;
  int pixels_below_lines;
  int pixels_inside_wrap;
  GtkWrapMode wrap_mode;
  GtkJustification justify;

  int left_margin;
  int right_margin;
  int top_margin;
  int bottom_margin;
  int left_padding;
  int right_padding;
  int top_padding;
  int bottom_padding;

  int indent;

  guint32 obscured_cursor_timestamp;

  gint64 handle_place_time;
  PangoTabArray *tabs;

  guint editable : 1;

  guint overwrite_mode : 1;
  guint cursor_visible : 1;

  /* if we have reset the IM since the last character entered */
  guint need_im_reset : 1;

  guint accepts_tab : 1;

  /* debug flag - means that we've validated onscreen since the
   * last "invalidate" signal from the layout
   */
  guint onscreen_validated : 1;

  guint mouse_cursor_obscured : 1;

  guint scroll_after_paste : 1;

  guint text_handles_enabled : 1;

  /* GtkScrollablePolicy needs to be checked when
   * driving the scrollable adjustment values */
  guint hscroll_policy : 1;
  guint vscroll_policy : 1;
  guint cursor_handle_dragged : 1;
  guint selection_handle_dragged : 1;
};

struct _GtkTextPendingScroll
{
  GtkTextMark   *mark;
  double         within_margin;
  gboolean       use_align;
  double         xalign;
  double         yalign;
};

typedef enum
{
  SELECT_CHARACTERS,
  SELECT_WORDS,
  SELECT_LINES
} SelectionGranularity;

enum
{
  MOVE_CURSOR,
  PAGE_HORIZONTALLY,
  SET_ANCHOR,
  INSERT_AT_CURSOR,
  DELETE_FROM_CURSOR,
  BACKSPACE,
  CUT_CLIPBOARD,
  COPY_CLIPBOARD,
  PASTE_CLIPBOARD,
  TOGGLE_OVERWRITE,
  MOVE_VIEWPORT,
  SELECT_ALL,
  TOGGLE_CURSOR_VISIBLE,
  PREEDIT_CHANGED,
  EXTEND_SELECTION,
  INSERT_EMOJI,
  LAST_SIGNAL
};

enum
{
  PROP_0,
  PROP_PIXELS_ABOVE_LINES,
  PROP_PIXELS_BELOW_LINES,
  PROP_PIXELS_INSIDE_WRAP,
  PROP_EDITABLE,
  PROP_WRAP_MODE,
  PROP_JUSTIFICATION,
  PROP_LEFT_MARGIN,
  PROP_RIGHT_MARGIN,
  PROP_TOP_MARGIN,
  PROP_BOTTOM_MARGIN,
  PROP_INDENT,
  PROP_TABS,
  PROP_CURSOR_VISIBLE,
  PROP_BUFFER,
  PROP_OVERWRITE,
  PROP_ACCEPTS_TAB,
  PROP_IM_MODULE,
  PROP_HADJUSTMENT,
  PROP_VADJUSTMENT,
  PROP_HSCROLL_POLICY,
  PROP_VSCROLL_POLICY,
  PROP_INPUT_PURPOSE,
  PROP_INPUT_HINTS,
  PROP_MONOSPACE,
  PROP_EXTRA_MENU
};

static GQuark quark_text_selection_data = 0;
static GQuark quark_gtk_signal = 0;
static GQuark quark_text_view_child = 0;

static void gtk_text_view_finalize             (GObject         *object);
static void gtk_text_view_set_property         (GObject         *object,
						guint            prop_id,
						const GValue    *value,
						GParamSpec      *pspec);
static void gtk_text_view_get_property         (GObject         *object,
						guint            prop_id,
						GValue          *value,
						GParamSpec      *pspec);
static void gtk_text_view_dispose              (GObject         *object);
static void gtk_text_view_measure (GtkWidget      *widget,
                                   GtkOrientation  orientation,
                                   int             for_size,
                                   int            *minimum,
                                   int            *natural,
                                   int            *minimum_baseline,
                                   int            *natural_baseline);
static void gtk_text_view_size_allocate        (GtkWidget           *widget,
                                                int                  width,
                                                int                  height,
                                                int                  baseline);
static void gtk_text_view_realize              (GtkWidget           *widget);
static void gtk_text_view_unrealize            (GtkWidget           *widget);
static void gtk_text_view_map                  (GtkWidget           *widget);
static void gtk_text_view_css_changed          (GtkWidget           *widget,
                                                GtkCssStyleChange   *change);
static void gtk_text_view_direction_changed    (GtkWidget        *widget,
                                                GtkTextDirection  previous_direction);
static void gtk_text_view_system_setting_changed (GtkWidget           *widget,
                                                  GtkSystemSetting     setting);
static void gtk_text_view_state_flags_changed  (GtkWidget        *widget,
					        GtkStateFlags     previous_state);

static void gtk_text_view_click_gesture_pressed (GtkGestureClick *gesture,
                                                      int                   n_press,
                                                      double                x,
                                                      double                y,
                                                      GtkTextView          *text_view);
static void gtk_text_view_drag_gesture_update        (GtkGestureDrag *gesture,
                                                      double          offset_x,
                                                      double          offset_y,
                                                      GtkTextView    *text_view);
static void gtk_text_view_drag_gesture_end           (GtkGestureDrag *gesture,
                                                      double          offset_x,
                                                      double          offset_y,
                                                      GtkTextView    *text_view);

static gboolean gtk_text_view_key_controller_key_pressed  (GtkEventControllerKey *controller,
                                                           guint                  keyval,
                                                           guint                  keycode,
                                                           GdkModifierType        state,
                                                           GtkTextView           *text_view);
static void     gtk_text_view_key_controller_im_update    (GtkEventControllerKey *controller,
                                                           GtkTextView           *text_view);

static void gtk_text_view_focus_in             (GtkWidget            *widget);
static void gtk_text_view_focus_out            (GtkWidget            *widget);
static void gtk_text_view_motion               (GtkEventController *controller,
                                                double              x,
                                                double              y,
                                                gpointer            user_data);
static void gtk_text_view_snapshot             (GtkWidget        *widget,
                                                GtkSnapshot      *snapshot);
static void gtk_text_view_select_all           (GtkWidget        *widget,
                                                gboolean          select);
static gboolean get_middle_click_paste         (GtkTextView      *text_view);

static GtkTextBuffer* gtk_text_view_create_buffer (GtkTextView   *text_view);

/* Target side drag signals */
static void     gtk_text_view_drag_leave         (GtkDropTarget    *dest,
                                                  GtkTextView      *text_view);
static GdkDragAction
                gtk_text_view_drag_motion        (GtkDropTarget    *dest,
                                                  double            x,
                                                  double            y,
                                                  GtkTextView      *text_view);
static gboolean gtk_text_view_drag_drop          (GtkDropTarget    *dest,
                                                  const GValue     *value,
                                                  double            x,
                                                  double            y,
                                                  GtkTextView      *text_view);

static void gtk_text_view_popup_menu        (GtkWidget  *widget,
                                             const char *action_name,
                                             GVariant   *parameters);
static void gtk_text_view_move_cursor       (GtkTextView           *text_view,
                                             GtkMovementStep        step,
                                             int                    count,
                                             gboolean               extend_selection);
static void gtk_text_view_move_viewport     (GtkTextView           *text_view,
                                             GtkScrollStep          step,
                                             int                    count);
static void gtk_text_view_set_anchor       (GtkTextView           *text_view);
static gboolean gtk_text_view_scroll_pages (GtkTextView           *text_view,
                                            int                    count,
                                            gboolean               extend_selection);
static gboolean gtk_text_view_scroll_hpages(GtkTextView           *text_view,
                                            int                    count,
                                            gboolean               extend_selection);
static void gtk_text_view_insert_at_cursor (GtkTextView           *text_view,
                                            const char            *str);
static void gtk_text_view_delete_from_cursor (GtkTextView           *text_view,
                                              GtkDeleteType          type,
                                              int                    count);
static void gtk_text_view_backspace        (GtkTextView           *text_view);
static void gtk_text_view_cut_clipboard    (GtkTextView           *text_view);
static void gtk_text_view_copy_clipboard   (GtkTextView           *text_view);
static void gtk_text_view_paste_clipboard  (GtkTextView           *text_view);
static void gtk_text_view_toggle_overwrite (GtkTextView           *text_view);
static void gtk_text_view_toggle_cursor_visible (GtkTextView      *text_view);

static void gtk_text_view_unselect         (GtkTextView           *text_view);

static void     gtk_text_view_validate_onscreen     (GtkTextView        *text_view);
static void     gtk_text_view_get_first_para_iter   (GtkTextView        *text_view,
                                                     GtkTextIter        *iter);
static void     gtk_text_view_update_layout_width       (GtkTextView        *text_view);
static void     gtk_text_view_set_attributes_from_style (GtkTextView        *text_view,
                                                         GtkTextAttributes  *values);
static void     gtk_text_view_ensure_layout          (GtkTextView        *text_view);
static void     gtk_text_view_destroy_layout         (GtkTextView        *text_view);
static void     gtk_text_view_check_keymap_direction (GtkTextView        *text_view);
static void     gtk_text_view_start_selection_drag   (GtkTextView          *text_view,
                                                      const GtkTextIter    *iter,
                                                      SelectionGranularity  granularity,
                                                      gboolean              extends);
static gboolean gtk_text_view_end_selection_drag     (GtkTextView        *text_view);
static void     gtk_text_view_start_selection_dnd    (GtkTextView        *text_view,
                                                      const GtkTextIter  *iter,
                                                      GdkEvent           *event,
                                                      int                 x,
                                                      int                 y);
static void     gtk_text_view_check_cursor_blink     (GtkTextView        *text_view);
static void     gtk_text_view_pend_cursor_blink      (GtkTextView        *text_view);
static void     gtk_text_view_stop_cursor_blink      (GtkTextView        *text_view);
static void     gtk_text_view_reset_blink_time       (GtkTextView        *text_view);

static void     gtk_text_view_value_changed                (GtkAdjustment *adjustment,
							    GtkTextView   *view);
static void     gtk_text_view_commit_handler               (GtkIMContext  *context,
							    const char    *str,
							    GtkTextView   *text_view);
static void     gtk_text_view_commit_text                  (GtkTextView   *text_view,
                                                            const char    *text);
static void     gtk_text_view_preedit_start_handler        (GtkIMContext  *context,
                                                            GtkTextView   *text_view);
static void     gtk_text_view_preedit_changed_handler      (GtkIMContext  *context,
                                                            GtkTextView   *text_view);
static gboolean gtk_text_view_retrieve_surrounding_handler (GtkIMContext  *context,
							    GtkTextView   *text_view);
static gboolean gtk_text_view_delete_surrounding_handler   (GtkIMContext  *context,
							    int            offset,
							    int            n_chars,
							    GtkTextView   *text_view);

static void gtk_text_view_mark_set_handler       (GtkTextBuffer     *buffer,
                                                  const GtkTextIter *location,
                                                  GtkTextMark       *mark,
                                                  gpointer           data);
static void gtk_text_view_paste_done_handler     (GtkTextBuffer     *buffer,
                                                  GdkClipboard      *clipboard,
                                                  gpointer           data);
static void gtk_text_view_buffer_changed_handler (GtkTextBuffer     *buffer,
                                                  gpointer           data);
static void gtk_text_view_buffer_notify_redo     (GtkTextBuffer     *buffer,
                                                  GParamSpec        *pspec,
                                                  GtkTextView       *view);
static void gtk_text_view_buffer_notify_undo     (GtkTextBuffer     *buffer,
                                                  GParamSpec        *pspec,
                                                  GtkTextView       *view);
static void gtk_text_view_get_virtual_cursor_pos (GtkTextView       *text_view,
                                                  GtkTextIter       *cursor,
                                                  int               *x,
                                                  int               *y);
static void gtk_text_view_set_virtual_cursor_pos (GtkTextView       *text_view,
                                                  int                x,
                                                  int                y);

static void gtk_text_view_do_popup               (GtkTextView       *text_view,
						  GdkEvent          *event);

static void cancel_pending_scroll                (GtkTextView   *text_view);
static void gtk_text_view_queue_scroll           (GtkTextView   *text_view,
                                                  GtkTextMark   *mark,
                                                  double         within_margin,
                                                  gboolean       use_align,
                                                  double         xalign,
                                                  double         yalign);

static gboolean gtk_text_view_flush_scroll         (GtkTextView *text_view);
static void     gtk_text_view_update_adjustments   (GtkTextView *text_view);
static void     gtk_text_view_invalidate           (GtkTextView *text_view);
static void     gtk_text_view_flush_first_validate (GtkTextView *text_view);

static void     gtk_text_view_set_hadjustment        (GtkTextView   *text_view,
                                                      GtkAdjustment *adjustment);
static void     gtk_text_view_set_vadjustment        (GtkTextView   *text_view,
                                                      GtkAdjustment *adjustment);
static void     gtk_text_view_set_hadjustment_values (GtkTextView   *text_view);
static void     gtk_text_view_set_vadjustment_values (GtkTextView   *text_view);

static void gtk_text_view_update_im_spot_location (GtkTextView *text_view);
static void gtk_text_view_insert_emoji (GtkTextView *text_view);

static void update_node_ordering (GtkWidget    *widget);
static void gtk_text_view_update_pango_contexts (GtkTextView *text_view);

/* GtkTextHandle handlers */
static void gtk_text_view_handle_drag_started  (GtkTextHandle         *handle,
                                                GtkTextView           *text_view);
static void gtk_text_view_handle_dragged       (GtkTextHandle         *handle,
                                                int                    x,
                                                int                    y,
                                                GtkTextView           *text_view);
static void gtk_text_view_handle_drag_finished (GtkTextHandle         *handle,
                                                GtkTextView           *text_view);
static void gtk_text_view_update_handles       (GtkTextView           *text_view);

static void gtk_text_view_selection_bubble_popup_unset (GtkTextView *text_view);
static void gtk_text_view_selection_bubble_popup_set   (GtkTextView *text_view);

static gboolean gtk_text_view_extend_selection (GtkTextView            *text_view,
                                                GtkTextExtendSelection  granularity,
                                                const GtkTextIter      *location,
                                                GtkTextIter            *start,
                                                GtkTextIter            *end);
static void extend_selection (GtkTextView          *text_view,
                              SelectionGranularity  granularity,
                              const GtkTextIter    *location,
                              GtkTextIter          *start,
                              GtkTextIter          *end);


static void gtk_text_view_update_clipboard_actions (GtkTextView *text_view);
static void gtk_text_view_update_emoji_action      (GtkTextView *text_view);

static void gtk_text_view_activate_clipboard_cut        (GtkWidget  *widget,
                                                         const char *action_name,
                                                         GVariant   *parameter);
static void gtk_text_view_activate_clipboard_copy       (GtkWidget  *widget,
                                                         const char *action_name,
                                                         GVariant   *parameter);
static void gtk_text_view_activate_clipboard_paste      (GtkWidget  *widget,
                                                         const char *action_name,
                                                         GVariant   *parameter);
static void gtk_text_view_activate_selection_delete     (GtkWidget  *widget,
                                                         const char *action_name,
                                                         GVariant   *parameter);
static void gtk_text_view_activate_selection_select_all (GtkWidget  *widget,
                                                         const char *action_name,
                                                         GVariant   *parameter);
static void gtk_text_view_activate_misc_insert_emoji    (GtkWidget  *widget,
                                                         const char *action_name,
                                                         GVariant   *parameter);

static void gtk_text_view_real_undo (GtkWidget   *widget,
                                     const char *action_name,
                                     GVariant    *parameter);
static void gtk_text_view_real_redo (GtkWidget   *widget,
                                     const char *action_name,
                                     GVariant    *parameter);


/* FIXME probably need the focus methods. */

typedef struct
{
  GList               link;
  GtkWidget          *widget;
  GtkTextChildAnchor *anchor;
  int                 from_top_of_line;
  int                 from_left_of_buffer;
} AnchoredChild;

static AnchoredChild *anchored_child_new  (GtkWidget          *child,
                                           GtkTextChildAnchor *anchor,
                                           GtkTextLayout      *layout);
static void           anchored_child_free (AnchoredChild      *child);

struct _GtkTextWindow
{
  GtkTextWindowType type;
  GtkWidget *widget;
  GtkCssNode *css_node;
  GdkRectangle allocation;
};

static GtkTextWindow *text_window_new             (GtkWidget         *widget);
static void           text_window_free            (GtkTextWindow     *win);
static void           text_window_size_allocate   (GtkTextWindow     *win,
                                                   GdkRectangle      *rect);
static int            text_window_get_width       (GtkTextWindow     *win);
static int            text_window_get_height      (GtkTextWindow     *win);


static guint signals[LAST_SIGNAL] = { 0 };

G_DEFINE_TYPE_WITH_CODE (GtkTextView, gtk_text_view, GTK_TYPE_WIDGET,
                         G_ADD_PRIVATE (GtkTextView)
                         G_IMPLEMENT_INTERFACE (GTK_TYPE_SCROLLABLE, NULL))

static GtkTextBuffer*
get_buffer (GtkTextView *text_view)
{
  if (text_view->priv->buffer == NULL)
    {
      GtkTextBuffer *b;
      b = GTK_TEXT_VIEW_GET_CLASS (text_view)->create_buffer (text_view);
      gtk_text_view_set_buffer (text_view, b);
      g_object_unref (b);
    }

  return text_view->priv->buffer;
}

#define UPPER_OFFSET_ANCHOR 0.8
#define LOWER_OFFSET_ANCHOR 0.2

static gboolean
check_scroll (double offset, GtkAdjustment *adjustment)
{
  if ((offset > UPPER_OFFSET_ANCHOR &&
       gtk_adjustment_get_value (adjustment) + gtk_adjustment_get_page_size (adjustment) < gtk_adjustment_get_upper (adjustment)) ||
      (offset < LOWER_OFFSET_ANCHOR &&
       gtk_adjustment_get_value (adjustment) > gtk_adjustment_get_lower (adjustment)))
    return TRUE;

  return FALSE;
}

static int
gtk_text_view_drop_motion_scroll_timeout (gpointer data)
{
  GtkTextView *text_view;
  GtkTextViewPrivate *priv;
  GtkTextIter newplace;
  double pointer_xoffset, pointer_yoffset;

  text_view = GTK_TEXT_VIEW (data);
  priv = text_view->priv;

  gtk_text_layout_get_iter_at_pixel (priv->layout,
                                     &newplace,
                                     priv->dnd_x + priv->xoffset,
                                     priv->dnd_y + priv->yoffset);

  gtk_text_buffer_move_mark (get_buffer (text_view), priv->dnd_mark, &newplace);

  pointer_xoffset = (double) priv->dnd_x / text_window_get_width (priv->text_window);
  pointer_yoffset = (double) priv->dnd_y / text_window_get_height (priv->text_window);

  if (check_scroll (pointer_xoffset, priv->hadjustment) ||
      check_scroll (pointer_yoffset, priv->vadjustment))
    {
      /* do not make offsets surpass lower nor upper anchors, this makes
       * scrolling speed relative to the distance of the pointer to the
       * anchors when it moves beyond them.
       */
      pointer_xoffset = CLAMP (pointer_xoffset, LOWER_OFFSET_ANCHOR, UPPER_OFFSET_ANCHOR);
      pointer_yoffset = CLAMP (pointer_yoffset, LOWER_OFFSET_ANCHOR, UPPER_OFFSET_ANCHOR);

      gtk_text_view_scroll_to_mark (text_view,
                                    priv->dnd_mark,
                                    0., TRUE, pointer_xoffset, pointer_yoffset);
    }

  return G_SOURCE_CONTINUE;
}

static void
gtk_text_view_drop_scroll_motion (GtkDropControllerMotion *motion,
                                  double                   x,
                                  double                   y,
                                  GtkTextView             *self)
{
  GtkTextViewPrivate *priv = self->priv;
  GdkRectangle target_rect;

  target_rect = priv->text_window->allocation;

  if (x < target_rect.x ||
      y < target_rect.y ||
      x > (target_rect.x + target_rect.width) ||
      y > (target_rect.y + target_rect.height))
    {
      priv->dnd_x = priv->dnd_y = -1;
      g_clear_handle_id (&priv->scroll_timeout, g_source_remove);
      return;
    }

  /* DnD uses text window coords, so subtract extra widget
   * coords that happen e.g. when displaying line numbers.
   */
  priv->dnd_x = x - target_rect.x;
  priv->dnd_y = y - target_rect.y;

  if (!priv->scroll_timeout)
  {
    priv->scroll_timeout = g_timeout_add (100, gtk_text_view_drop_motion_scroll_timeout, self);
    gdk_source_set_static_name_by_id (priv->scroll_timeout, "[gtk] gtk_text_view_drop_motion_scroll_timeout");
  }
}

static void
gtk_text_view_drop_scroll_leave (GtkDropControllerMotion *motion,
                                 GtkTextView             *self)
{
  GtkTextViewPrivate *priv = self->priv;

  priv->dnd_x = priv->dnd_y = -1;
  g_clear_handle_id (&priv->scroll_timeout, g_source_remove);
}

static void
add_move_binding (GtkWidgetClass *widget_class,
                  guint           keyval,
                  guint           modmask,
                  GtkMovementStep step,
                  int             count)
{
  g_assert ((modmask & GDK_SHIFT_MASK) == 0);

  gtk_widget_class_add_binding_signal (widget_class,
                                       keyval, modmask,
                                       "move-cursor",
                                       "(iib)", step, count, FALSE);

  /* Selection-extending version */
  gtk_widget_class_add_binding_signal (widget_class,
                                       keyval, modmask | GDK_SHIFT_MASK,
                                       "move-cursor",
                                       "(iib)", step, count, TRUE);
}

static void
gtk_text_view_class_init (GtkTextViewClass *klass)
{
  GObjectClass *gobject_class = G_OBJECT_CLASS (klass);
  GtkWidgetClass *widget_class = GTK_WIDGET_CLASS (klass);

  /* Default handlers and virtual methods
   */
  gobject_class->set_property = gtk_text_view_set_property;
  gobject_class->get_property = gtk_text_view_get_property;
  gobject_class->finalize = gtk_text_view_finalize;
  gobject_class->dispose = gtk_text_view_dispose;

  widget_class->realize = gtk_text_view_realize;
  widget_class->unrealize = gtk_text_view_unrealize;
  widget_class->map = gtk_text_view_map;
  widget_class->css_changed = gtk_text_view_css_changed;
  widget_class->direction_changed = gtk_text_view_direction_changed;
  widget_class->system_setting_changed = gtk_text_view_system_setting_changed;
  widget_class->state_flags_changed = gtk_text_view_state_flags_changed;
  widget_class->measure = gtk_text_view_measure;
  widget_class->size_allocate = gtk_text_view_size_allocate;
  widget_class->snapshot = gtk_text_view_snapshot;

  klass->move_cursor = gtk_text_view_move_cursor;
  klass->set_anchor = gtk_text_view_set_anchor;
  klass->insert_at_cursor = gtk_text_view_insert_at_cursor;
  klass->delete_from_cursor = gtk_text_view_delete_from_cursor;
  klass->backspace = gtk_text_view_backspace;
  klass->cut_clipboard = gtk_text_view_cut_clipboard;
  klass->copy_clipboard = gtk_text_view_copy_clipboard;
  klass->paste_clipboard = gtk_text_view_paste_clipboard;
  klass->toggle_overwrite = gtk_text_view_toggle_overwrite;
  klass->create_buffer = gtk_text_view_create_buffer;
  klass->extend_selection = gtk_text_view_extend_selection;
  klass->insert_emoji = gtk_text_view_insert_emoji;

  /*
   * Properties
   */

  /**
   * GtkTextview:pixels-above-lines: (attributes org.gtk.Property.get=gtk_text_view_get_pixels_above_lines org.gtk.Property.set=gtk_text_view_set_pixels_above_lines)
   *
   * Pixels of blank space above paragraphs.
   */
  g_object_class_install_property (gobject_class,
                                   PROP_PIXELS_ABOVE_LINES,
                                   g_param_spec_int ("pixels-above-lines",
                                                     P_("Pixels Above Lines"),
                                                     P_("Pixels of blank space above paragraphs"),
                                                     0, G_MAXINT, 0,
                                                     GTK_PARAM_READWRITE|G_PARAM_EXPLICIT_NOTIFY));

  /**
   * GtkTextview:pixels-below-lines: (attributes org.gtk.Property.get=gtk_text_view_get_pixels_below_lines org.gtk.Property.set=gtk_text_view_set_pixels_below_lines)
   *
   * Pixels of blank space below paragraphs.
   */
  g_object_class_install_property (gobject_class,
                                   PROP_PIXELS_BELOW_LINES,
                                   g_param_spec_int ("pixels-below-lines",
                                                     P_("Pixels Below Lines"),
                                                     P_("Pixels of blank space below paragraphs"),
                                                     0, G_MAXINT, 0,
                                                     GTK_PARAM_READWRITE|G_PARAM_EXPLICIT_NOTIFY));

  /**
   * GtkTextview:pixels-inside-wrap: (attributes org.gtk.Property.get=gtk_text_view_get_pixels_inside_wrap org.gtk.Property.set=gtk_text_view_set_pixels_inside_wrap)
   *
   * Pixels of blank space between wrapped lines in a paragraph.
   */
  g_object_class_install_property (gobject_class,
                                   PROP_PIXELS_INSIDE_WRAP,
                                   g_param_spec_int ("pixels-inside-wrap",
                                                     P_("Pixels Inside Wrap"),
                                                     P_("Pixels of blank space between wrapped lines in a paragraph"),
                                                     0, G_MAXINT, 0,
                                                     GTK_PARAM_READWRITE|G_PARAM_EXPLICIT_NOTIFY));

  /**
   * GtkTextview:editable: (attributes org.gtk.Property.get=gtk_text_view_get_editable org.gtk.Property.set=gtk_text_view_set_editable)
   *
   * Whether the text can be modified by the user.
   */
  g_object_class_install_property (gobject_class,
                                   PROP_EDITABLE,
                                   g_param_spec_boolean ("editable",
                                                         P_("Editable"),
                                                         P_("Whether the text can be modified by the user"),
                                                         TRUE,
                                                         GTK_PARAM_READWRITE|G_PARAM_EXPLICIT_NOTIFY));

  /**
   * GtkTextview:wrap-mode: (attributes org.gtk.Property.get=gtk_text_view_get_wrap_mode org.gtk.Property.set=gtk_text_view_set_wrap_mode)
   *
   * Whether to wrap lines never, at word boundaries, or at character boundaries.
   */
  g_object_class_install_property (gobject_class,
                                   PROP_WRAP_MODE,
                                   g_param_spec_enum ("wrap-mode",
                                                      P_("Wrap Mode"),
                                                      P_("Whether to wrap lines never, at word boundaries, or at character boundaries"),
                                                      GTK_TYPE_WRAP_MODE,
                                                      GTK_WRAP_NONE,
                                                      GTK_PARAM_READWRITE|G_PARAM_EXPLICIT_NOTIFY));

  /**
   * GtkTextview:justification: (attributes org.gtk.Property.get=gtk_text_view_get_justification org.gtk.Property.set=gtk_text_view_set_justification)
   *
   * Left, right, or center justification.
   */
  g_object_class_install_property (gobject_class,
                                   PROP_JUSTIFICATION,
                                   g_param_spec_enum ("justification",
                                                      P_("Justification"),
                                                      P_("Left, right, or center justification"),
                                                      GTK_TYPE_JUSTIFICATION,
                                                      GTK_JUSTIFY_LEFT,
                                                      GTK_PARAM_READWRITE|G_PARAM_EXPLICIT_NOTIFY));

  /**
   * GtkTextView:left-margin: (attributes org.gtk.Property.get=gtk_text_view_get_left_margin org.gtk.Property.set=gtk_text_view_set_left_margin)
   *
   * The default left margin for text in the text view.
   *
   * Tags in the buffer may override the default.
   *
   * Note that this property is confusingly named. In CSS terms,
   * the value set here is padding, and it is applied in addition
   * to the padding from the theme.
   */
  g_object_class_install_property (gobject_class,
                                   PROP_LEFT_MARGIN,
                                   g_param_spec_int ("left-margin",
                                                     P_("Left Margin"),
                                                     P_("Width of the left margin in pixels"),
                                                     0, G_MAXINT, 0,
                                                     GTK_PARAM_READWRITE|G_PARAM_EXPLICIT_NOTIFY));

  /**
   * GtkTextView:right-margin: (attributes org.gtk.Property.get=gtk_text_view_get_right_margin org.gtk.Property.set=gtk_text_view_set_right_margin)
   *
   * The default right margin for text in the text view.
   *
   * Tags in the buffer may override the default.
   *
   * Note that this property is confusingly named. In CSS terms,
   * the value set here is padding, and it is applied in addition
   * to the padding from the theme.
   */
  g_object_class_install_property (gobject_class,
                                   PROP_RIGHT_MARGIN,
                                   g_param_spec_int ("right-margin",
                                                     P_("Right Margin"),
                                                     P_("Width of the right margin in pixels"),
                                                     0, G_MAXINT, 0,
                                                     GTK_PARAM_READWRITE|G_PARAM_EXPLICIT_NOTIFY));

  /**
   * GtkTextView:top-margin: (attributes org.gtk.Property.get=gtk_text_view_get_top_margin org.gtk.Property.set=gtk_text_view_set_top_margin)
   *
   * The top margin for text in the text view.
   *
   * Note that this property is confusingly named. In CSS terms,
   * the value set here is padding, and it is applied in addition
   * to the padding from the theme.
   *
   * Don't confuse this property with [property@Gtk.Widget:margin-top].
   */
  g_object_class_install_property (gobject_class,
                                   PROP_TOP_MARGIN,
                                   g_param_spec_int ("top-margin",
                                                     P_("Top Margin"),
                                                     P_("Height of the top margin in pixels"),
                                                     0, G_MAXINT, 0,
                                                     GTK_PARAM_READWRITE|G_PARAM_EXPLICIT_NOTIFY));

  /**
   * GtkTextView:bottom-margin: (attributes org.gtk.Property.get=gtk_text_view_get_bottom_margin org.gtk.Property.set=gtk_text_view_set_bottom_margin)
   *
   * The bottom margin for text in the text view.
   *
   * Note that this property is confusingly named. In CSS terms,
   * the value set here is padding, and it is applied in addition
   * to the padding from the theme.
   *
   * Don't confuse this property with [property@Gtk.Widget:margin-bottom].
   */
  g_object_class_install_property (gobject_class,
                                   PROP_BOTTOM_MARGIN,
                                   g_param_spec_int ("bottom-margin",
                                                     P_("Bottom Margin"),
                                                     P_("Height of the bottom margin in pixels"),
                                                     0, G_MAXINT, 0,
                                                     GTK_PARAM_READWRITE|G_PARAM_EXPLICIT_NOTIFY));

  /**
   * GtkTextView:indent: (attributes org.gtk.Property.get=gtk_text_view_get_indent org.gtk.Property.set=gtk_text_view_set_indent)
   *
   * Amount to indent the paragraph, in pixels.
   */
  g_object_class_install_property (gobject_class,
                                   PROP_INDENT,
                                   g_param_spec_int ("indent",
                                                     P_("Indent"),
                                                     P_("Amount to indent the paragraph, in pixels"),
                                                     G_MININT, G_MAXINT, 0,
                                                     GTK_PARAM_READWRITE|G_PARAM_EXPLICIT_NOTIFY));

  /**
   * GtkTextview:tabs: (attributes org.gtk.Property.get=gtk_text_view_get_tabs org.gtk.Property.set=gtk_text_view_set_tabs)
   *
   * Custom tabs for this text.
   */
  g_object_class_install_property (gobject_class,
                                   PROP_TABS,
                                   g_param_spec_boxed ("tabs",
                                                       P_("Tabs"),
                                                       P_("Custom tabs for this text"),
                                                       PANGO_TYPE_TAB_ARRAY,
						       GTK_PARAM_READWRITE));

  /**
   * GtkTextView:cursor-visible: (attributes org.gtk.Property.get=gtk_text_view_get_cursor_visible org.gtk.Property.set=gtk_text_view_set_cursor_visible)
   *
   * If the insertion cursor is shown.
   */
  g_object_class_install_property (gobject_class,
                                   PROP_CURSOR_VISIBLE,
                                   g_param_spec_boolean ("cursor-visible",
                                                         P_("Cursor Visible"),
                                                         P_("If the insertion cursor is shown"),
                                                         TRUE,
                                                         GTK_PARAM_READWRITE|G_PARAM_EXPLICIT_NOTIFY));

  /**
   * GtkTextView:buffer: (attributes org.gtk.Property.get=gtk_text_view_get_buffer org.gtk.Property.set=gtk_text_view_set_buffer)
   *
   * The buffer which is displayed.
   */
  g_object_class_install_property (gobject_class,
                                   PROP_BUFFER,
                                   g_param_spec_object ("buffer",
							P_("Buffer"),
							P_("The buffer which is displayed"),
							GTK_TYPE_TEXT_BUFFER,
							GTK_PARAM_READWRITE));

  /**
   * GtkTextView:overwrite: (attributes org.gtk.Property.get=gtk_text_view_get_overwrite org.gtk.Property.set=gtk_text_view_set_overwrite)
   *
   * Whether entered text overwrites existing contents.
   */
  g_object_class_install_property (gobject_class,
                                   PROP_OVERWRITE,
                                   g_param_spec_boolean ("overwrite",
                                                         P_("Overwrite mode"),
                                                         P_("Whether entered text overwrites existing contents"),
                                                         FALSE,
                                                         GTK_PARAM_READWRITE|G_PARAM_EXPLICIT_NOTIFY));

  /**
   * GtkTextView:accepts-tab: (attributes org.gtk.Property.get=gtk_text_view_get_accepts_tab org.gtk.Property.set=gtk_text_view_set_accepts_tab)
   *
   * Whether Tab will result in a tab character being entered.
   */
  g_object_class_install_property (gobject_class,
                                   PROP_ACCEPTS_TAB,
                                   g_param_spec_boolean ("accepts-tab",
                                                         P_("Accepts tab"),
                                                         P_("Whether Tab will result in a tab character being entered"),
                                                         TRUE,
                                                         GTK_PARAM_READWRITE|G_PARAM_EXPLICIT_NOTIFY));

   /**
    * GtkTextView:im-module:
    *
    * Which IM (input method) module should be used for this text_view.
    *
    * See [class@Gtk.IMMulticontext].
    *
    * Setting this to a non-%NULL value overrides the system-wide IM module
    * setting. See the GtkSettings [property@Gtk.Settings:gtk-im-module] property.
    */
   g_object_class_install_property (gobject_class,
                                    PROP_IM_MODULE,
                                    g_param_spec_string ("im-module",
                                                         P_("IM module"),
                                                         P_("Which IM module should be used"),
                                                         NULL,
                                                         GTK_PARAM_READWRITE));

  /**
   * GtkTextView:input-purpose: (attributes org.gtk.Property.get=gtk_text_view_get_input_purpose org.gtk.Property.set=gtk_text_view_set_input_purpose)
   *
   * The purpose of this text field.
   *
   * This property can be used by on-screen keyboards and other input
   * methods to adjust their behaviour.
   */
  g_object_class_install_property (gobject_class,
                                   PROP_INPUT_PURPOSE,
                                   g_param_spec_enum ("input-purpose",
                                                      P_("Purpose"),
                                                      P_("Purpose of the text field"),
                                                      GTK_TYPE_INPUT_PURPOSE,
                                                      GTK_INPUT_PURPOSE_FREE_FORM,
                                                      GTK_PARAM_READWRITE|G_PARAM_EXPLICIT_NOTIFY));


  /**
   * GtkTextView:input-hints: (attributes org.gtk.Property.get=gtk_text_view_get_input_hints org.gtk.Property.set=gtk_text_view_set_input_hints)
   *
   * Additional hints (beyond [property@Gtk.TextView:input-purpose])
   * that allow input methods to fine-tune their behaviour.
   */
  g_object_class_install_property (gobject_class,
                                   PROP_INPUT_HINTS,
                                   g_param_spec_flags ("input-hints",
                                                       P_("hints"),
                                                       P_("Hints for the text field behaviour"),
                                                       GTK_TYPE_INPUT_HINTS,
                                                       GTK_INPUT_HINT_NONE,
                                                       GTK_PARAM_READWRITE|G_PARAM_EXPLICIT_NOTIFY));


  /**
   * GtkTextView:monospace: (attributes org.gtk.Property.get=gtk_text_view_get_monospace org.gtk.Property.set=gtk_text_view_set_monospace)
   *
   * Whether text should be displayed in a monospace font.
   *
   * If %TRUE, set the .monospace style class on the
   * text view to indicate that a monospace font is desired.
   */
  g_object_class_install_property (gobject_class,
                                   PROP_MONOSPACE,
                                   g_param_spec_boolean ("monospace",
                                                         P_("Monospace"),
                                                         P_("Whether to use a monospace font"),
                                                         FALSE,
                                                         GTK_PARAM_READWRITE|G_PARAM_EXPLICIT_NOTIFY));

  /**
   * GtkTextView:extra-menu: (attributes org.gtk.Property.get=gtk_text_view_get_extra_menu org.gtk.Property.set=gtk_text_view_set_extra_menu)
   *
   * A menu model whose contents will be appended to the context menu.
   */
  g_object_class_install_property (gobject_class,
                                   PROP_EXTRA_MENU,
                                   g_param_spec_object ("extra-menu",
                                                        P_("Extra menu"),
                                                        P_("Menu model to append to the context menu"),
                                                        G_TYPE_MENU_MODEL,
                                                        GTK_PARAM_READWRITE|G_PARAM_EXPLICIT_NOTIFY));

   /* GtkScrollable interface */
   g_object_class_override_property (gobject_class, PROP_HADJUSTMENT,    "hadjustment");
   g_object_class_override_property (gobject_class, PROP_VADJUSTMENT,    "vadjustment");
   g_object_class_override_property (gobject_class, PROP_HSCROLL_POLICY, "hscroll-policy");
   g_object_class_override_property (gobject_class, PROP_VSCROLL_POLICY, "vscroll-policy");

  /*
   * Signals
   */

  /**
   * GtkTextView::move-cursor:
   * @text_view: the object which received the signal
   * @step: the granularity of the move, as a `GtkMovementStep`
   * @count: the number of @step units to move
   * @extend_selection: %TRUE if the move should extend the selection
   *
   * Gets emitted when the user initiates a cursor movement.
   *
   * The ::move-cursor signal is a [keybinding signal](class.SignalAction.html).
   * If the cursor is not visible in @text_view, this signal causes
   * the viewport to be moved instead.
   *
   * Applications should not connect to it, but may emit it with
   * g_signal_emit_by_name() if they need to control the cursor
   * programmatically.
   *
   *
   * The default bindings for this signal come in two variants,
   * the variant with the <kbd>Shift</kbd> modifier extends the
   * selection, the variant without it does not.
   * There are too many key combinations to list them all here.
   *
   * - <kbd>←</kbd>, <kbd>→</kbd>, <kbd>↑</kbd>, <kbd>↓</kbd>
   *   move by individual characters/lines
   * - <kbd>Ctrl</kbd>-<kbd>→</kbd>, etc. move by words/paragraphs
   * - <kbd>Home</kbd>, <kbd>End</kbd> move to the ends of the buffer
   * - <kbd>PgUp</kbd>, <kbd>PgDn</kbd> move vertically by pages
   * - <kbd>Ctrl</kbd>-<kbd>PgUp</kbd>, <kbd>Ctrl</kbd>-<kbd>PgDn</kbd>
   *   move horizontally by pages
   */
  signals[MOVE_CURSOR] =
    g_signal_new (I_("move-cursor"),
		  G_OBJECT_CLASS_TYPE (gobject_class),
		  G_SIGNAL_RUN_LAST | G_SIGNAL_ACTION,
		  G_STRUCT_OFFSET (GtkTextViewClass, move_cursor),
		  NULL, NULL,
		  _gtk_marshal_VOID__ENUM_INT_BOOLEAN,
		  G_TYPE_NONE, 3,
		  GTK_TYPE_MOVEMENT_STEP,
		  G_TYPE_INT,
		  G_TYPE_BOOLEAN);
  g_signal_set_va_marshaller (signals[MOVE_CURSOR],
                              G_OBJECT_CLASS_TYPE (gobject_class),
                              _gtk_marshal_VOID__ENUM_INT_BOOLEANv);

  /**
   * GtkTextView::move-viewport:
   * @text_view: the object which received the signal
   * @step: the granularity of the movement, as a `GtkScrollStep`
   * @count: the number of @step units to move
   *
   * Gets emitted to move the viewport.
   *
   * The ::move-viewport signal is a [keybinding signal](class.SignalAction.html),
   * which can be bound to key combinations to allow the user to move the viewport,
   * i.e. change what part of the text view is visible in a containing scrolled
   * window.
   *
   * There are no default bindings for this signal.
   */
  signals[MOVE_VIEWPORT] =
    g_signal_new_class_handler (I_("move-viewport"),
                                G_OBJECT_CLASS_TYPE (gobject_class),
                                G_SIGNAL_RUN_LAST | G_SIGNAL_ACTION,
                                G_CALLBACK (gtk_text_view_move_viewport),
                                NULL, NULL,
                                _gtk_marshal_VOID__ENUM_INT,
                                G_TYPE_NONE, 2,
                                GTK_TYPE_SCROLL_STEP,
                                G_TYPE_INT);
  g_signal_set_va_marshaller (signals[MOVE_VIEWPORT],
                              G_OBJECT_CLASS_TYPE (gobject_class),
                              _gtk_marshal_VOID__ENUM_INTv);

  /**
   * GtkTextView::set-anchor:
   * @text_view: the object which received the signal
   *
   * Gets emitted when the user initiates settings the "anchor" mark.
   *
   * The ::set-anchor signal is a [keybinding signal](class.SignalAction.html)
   * which gets emitted when the user initiates setting the "anchor"
   * mark. The "anchor" mark gets placed at the same position as the
   * "insert" mark.
   *
   * This signal has no default bindings.
   */
  signals[SET_ANCHOR] =
    g_signal_new (I_("set-anchor"),
		  G_OBJECT_CLASS_TYPE (gobject_class),
		  G_SIGNAL_RUN_LAST | G_SIGNAL_ACTION,
		  G_STRUCT_OFFSET (GtkTextViewClass, set_anchor),
		  NULL, NULL,
		  NULL,
		  G_TYPE_NONE, 0);

  /**
   * GtkTextView::insert-at-cursor:
   * @text_view: the object which received the signal
   * @string: the string to insert
   *
   * Gets emitted when the user initiates the insertion of a
   * fixed string at the cursor.
   *
   * The ::insert-at-cursor signal is a [keybinding signal](class.SignalAction.html).
   *
   * This signal has no default bindings.
   */
  signals[INSERT_AT_CURSOR] =
    g_signal_new (I_("insert-at-cursor"),
		  G_OBJECT_CLASS_TYPE (gobject_class),
		  G_SIGNAL_RUN_LAST | G_SIGNAL_ACTION,
		  G_STRUCT_OFFSET (GtkTextViewClass, insert_at_cursor),
		  NULL, NULL,
		  NULL,
		  G_TYPE_NONE, 1,
		  G_TYPE_STRING);

  /**
   * GtkTextView::delete-from-cursor:
   * @text_view: the object which received the signal
   * @type: the granularity of the deletion, as a `GtkDeleteType`
   * @count: the number of @type units to delete
   *
   * Gets emitted when the user initiates a text deletion.
   *
   * The ::delete-from-cursor signal is a [keybinding signal](class.SignalAction.html).
   *
   * If the @type is %GTK_DELETE_CHARS, GTK deletes the selection
   * if there is one, otherwise it deletes the requested number
   * of characters.
   *
   * The default bindings for this signal are <kbd>Delete</kbd> for
   * deleting a character, <kbd>Ctrl</kbd>-<kbd>Delete</kbd> for
   * deleting a word and <kbd>Ctrl</kbd>-<kbd>Backspace</kbd> for
   * deleting a word backwards.
   */
  signals[DELETE_FROM_CURSOR] =
    g_signal_new (I_("delete-from-cursor"),
		  G_OBJECT_CLASS_TYPE (gobject_class),
		  G_SIGNAL_RUN_LAST | G_SIGNAL_ACTION,
		  G_STRUCT_OFFSET (GtkTextViewClass, delete_from_cursor),
		  NULL, NULL,
		  _gtk_marshal_VOID__ENUM_INT,
		  G_TYPE_NONE, 2,
		  GTK_TYPE_DELETE_TYPE,
		  G_TYPE_INT);
  g_signal_set_va_marshaller (signals[DELETE_FROM_CURSOR],
                              G_OBJECT_CLASS_TYPE (gobject_class),
                              _gtk_marshal_VOID__ENUM_INTv);

  /**
   * GtkTextView::backspace:
   * @text_view: the object which received the signal
   *
   * Gets emitted when the user asks for it.
   *
   * The ::backspace signal is a [keybinding signal](class.SignalAction.html).
   *
   * The default bindings for this signal are
   * <kbd>Backspace</kbd> and <kbd>Shift</kbd>-<kbd>Backspace</kbd>.
   */
  signals[BACKSPACE] =
    g_signal_new (I_("backspace"),
		  G_OBJECT_CLASS_TYPE (gobject_class),
		  G_SIGNAL_RUN_LAST | G_SIGNAL_ACTION,
		  G_STRUCT_OFFSET (GtkTextViewClass, backspace),
		  NULL, NULL,
		  NULL,
		  G_TYPE_NONE, 0);

  /**
   * GtkTextView::cut-clipboard:
   * @text_view: the object which received the signal
   *
   * Gets emitted to cut the selection to the clipboard.
   *
   * The ::cut-clipboard signal is a [keybinding signal](class.SignalAction.html).
   *
   * The default bindings for this signal are
   * <kbd>Ctrl</kbd>-<kbd>x</kbd> and
   * <kbd>Shift</kbd>-<kbd>Delete</kbd>.
   */
  signals[CUT_CLIPBOARD] =
    g_signal_new (I_("cut-clipboard"),
		  G_OBJECT_CLASS_TYPE (gobject_class),
		  G_SIGNAL_RUN_LAST | G_SIGNAL_ACTION,
		  G_STRUCT_OFFSET (GtkTextViewClass, cut_clipboard),
		  NULL, NULL,
		  NULL,
		  G_TYPE_NONE, 0);

  /**
   * GtkTextView::copy-clipboard:
   * @text_view: the object which received the signal
   *
   * Gets emitted to copy the selection to the clipboard.
   *
   * The ::copy-clipboard signal is a [keybinding signal](class.SignalAction.html).
   *
   * The default bindings for this signal are
   * <kbd>Ctrl</kbd>-<kbd>c</kbd> and
   * <kbd>Ctrl</kbd>-<kbd>Insert</kbd>.
   */
  signals[COPY_CLIPBOARD] =
    g_signal_new (I_("copy-clipboard"),
		  G_OBJECT_CLASS_TYPE (gobject_class),
		  G_SIGNAL_RUN_LAST | G_SIGNAL_ACTION,
		  G_STRUCT_OFFSET (GtkTextViewClass, copy_clipboard),
		  NULL, NULL,
		  NULL,
		  G_TYPE_NONE, 0);

  /**
   * GtkTextView::paste-clipboard:
   * @text_view: the object which received the signal
   *
   * Gets emitted to paste the contents of the clipboard
   * into the text view.
   *
   * The ::paste-clipboard signal is a [keybinding signal](class.SignalAction.html).
   *
   * The default bindings for this signal are
   * <kbd>Ctrl</kbd>-<kbd>v</kbd> and
   * <kbd>Shift</kbd>-<kbd>Insert</kbd>.
   */
  signals[PASTE_CLIPBOARD] =
    g_signal_new (I_("paste-clipboard"),
		  G_OBJECT_CLASS_TYPE (gobject_class),
		  G_SIGNAL_RUN_LAST | G_SIGNAL_ACTION,
		  G_STRUCT_OFFSET (GtkTextViewClass, paste_clipboard),
		  NULL, NULL,
		  NULL,
		  G_TYPE_NONE, 0);

  /**
   * GtkTextView::toggle-overwrite:
   * @text_view: the object which received the signal
   *
   * Gets emitted to toggle the overwrite mode of the text view.
   *
   * The ::toggle-overwrite signal is a [keybinding signal](class.SignalAction.html).
   *
   * The default binding for this signal is <kbd>Insert</kbd>.
   */
  signals[TOGGLE_OVERWRITE] =
    g_signal_new (I_("toggle-overwrite"),
		  G_OBJECT_CLASS_TYPE (gobject_class),
		  G_SIGNAL_RUN_LAST | G_SIGNAL_ACTION,
		  G_STRUCT_OFFSET (GtkTextViewClass, toggle_overwrite),
		  NULL, NULL,
		  NULL,
		  G_TYPE_NONE, 0);

  /**
   * GtkTextView::select-all:
   * @text_view: the object which received the signal
   * @select: %TRUE to select, %FALSE to unselect
   *
   * Gets emitted to select or unselect the complete contents of the text view.
   *
   * The ::select-all signal is a [keybinding signal](class.SignalAction.html).
   *
   * The default bindings for this signal are
   * <kbd>Ctrl</kbd>-<kbd>a</kbd> and
   * <kbd>Ctrl</kbd>-<kbd>/</kbd> for selecting and
   * <kbd>Shift</kbd>-<kbd>Ctrl</kbd>-<kbd>a</kbd> and
   * <kbd>Ctrl</kbd>-<kbd>\</kbd> for unselecting.
   */
  signals[SELECT_ALL] =
    g_signal_new_class_handler (I_("select-all"),
                                G_OBJECT_CLASS_TYPE (gobject_class),
                                G_SIGNAL_RUN_LAST | G_SIGNAL_ACTION,
                                G_CALLBACK (gtk_text_view_select_all),
                                NULL, NULL,
                                NULL,
                                G_TYPE_NONE, 1, G_TYPE_BOOLEAN);

  /**
   * GtkTextView::toggle-cursor-visible:
   * @text_view: the object which received the signal
   *
   * Gets emitted to toggle the `cursor-visible` property.
   *
   * The ::toggle-cursor-visible signal is a
   * [keybinding signal](class.SignalAction.html).
   *
   * The default binding for this signal is <kbd>F7</kbd>.
   */
  signals[TOGGLE_CURSOR_VISIBLE] =
    g_signal_new_class_handler (I_("toggle-cursor-visible"),
                                G_OBJECT_CLASS_TYPE (gobject_class),
                                G_SIGNAL_RUN_LAST | G_SIGNAL_ACTION,
                                G_CALLBACK (gtk_text_view_toggle_cursor_visible),
                                NULL, NULL,
                                NULL,
                                G_TYPE_NONE, 0);

  /**
   * GtkTextView::preedit-changed:
   * @text_view: the object which received the signal
   * @preedit: the current preedit string
   *
   * Emitted when preedit text of the active IM changes.
   *
   * If an input method is used, the typed text will not immediately
   * be committed to the buffer. So if you are interested in the text,
   * connect to this signal.
   *
   * This signal is only emitted if the text at the given position
   * is actually editable.
   */
  signals[PREEDIT_CHANGED] =
    g_signal_new_class_handler (I_("preedit-changed"),
                                G_OBJECT_CLASS_TYPE (gobject_class),
                                G_SIGNAL_RUN_LAST | G_SIGNAL_ACTION,
                                NULL,
                                NULL, NULL,
                                NULL,
                                G_TYPE_NONE, 1,
                                G_TYPE_STRING);

  /**
   * GtkTextView::extend-selection:
   * @text_view: the object which received the signal
   * @granularity: the granularity type
   * @location: the location where to extend the selection
   * @start: where the selection should start
   * @end: where the selection should end
   *
   * Emitted when the selection needs to be extended at @location.
   *
   * Returns: %GDK_EVENT_STOP to stop other handlers from being invoked for the
   *   event. %GDK_EVENT_PROPAGATE to propagate the event further.
   */
  signals[EXTEND_SELECTION] =
    g_signal_new (I_("extend-selection"),
                  G_OBJECT_CLASS_TYPE (gobject_class),
                  G_SIGNAL_RUN_LAST,
                  G_STRUCT_OFFSET (GtkTextViewClass, extend_selection),
                  _gtk_boolean_handled_accumulator, NULL,
                  _gtk_marshal_BOOLEAN__ENUM_BOXED_BOXED_BOXED,
                  G_TYPE_BOOLEAN, 4,
                  GTK_TYPE_TEXT_EXTEND_SELECTION,
                  GTK_TYPE_TEXT_ITER | G_SIGNAL_TYPE_STATIC_SCOPE,
                  GTK_TYPE_TEXT_ITER | G_SIGNAL_TYPE_STATIC_SCOPE,
                  GTK_TYPE_TEXT_ITER | G_SIGNAL_TYPE_STATIC_SCOPE);
  g_signal_set_va_marshaller (signals[EXTEND_SELECTION],
                              G_TYPE_FROM_CLASS (klass),
                              _gtk_marshal_BOOLEAN__ENUM_BOXED_BOXED_BOXEDv);

  /**
   * GtkTextView::insert-emoji:
   * @text_view: the object which received the signal
   *
   * Gets emitted to present the Emoji chooser for the @text_view.
   *
   * The ::insert-emoji signal is a [keybinding signal](class.SignalAction.html).
   *
   * The default bindings for this signal are
   * <kbd>Ctrl</kbd>-<kbd>.</kbd> and
   * <kbd>Ctrl</kbd>-<kbd>;</kbd>
   */
  signals[INSERT_EMOJI] =
    g_signal_new (I_("insert-emoji"),
                  G_OBJECT_CLASS_TYPE (gobject_class),
                  G_SIGNAL_RUN_LAST | G_SIGNAL_ACTION,
                  G_STRUCT_OFFSET (GtkTextViewClass, insert_emoji),
                  NULL, NULL,
                  NULL,
                  G_TYPE_NONE, 0);

  /*
   * Actions
   */

  /**
   * GtkTextView|clipboard.cut:
   *
   * Copies the contents to the clipboard and deletes it from the widget.
   */
  gtk_widget_class_install_action (widget_class, "clipboard.cut", NULL,
                                   gtk_text_view_activate_clipboard_cut);

  /**
   * GtkTextView|clipboard.copy:
   *
   * Copies the contents to the clipboard.
   */
  gtk_widget_class_install_action (widget_class, "clipboard.copy", NULL,
                                   gtk_text_view_activate_clipboard_copy);

  /**
   * GtkTextView|clipboard.paste:
   *
   * Inserts the contents of the clipboard into the widget.
   */
  gtk_widget_class_install_action (widget_class, "clipboard.paste", NULL,
                                   gtk_text_view_activate_clipboard_paste);

  /**
   * GtkTextView|selection.delete:
   *
   * Deletes the current selection.
   */
  gtk_widget_class_install_action (widget_class, "selection.delete", NULL,
                                   gtk_text_view_activate_selection_delete);

  /**
   * GtkTextView|selection.select-all:
   *
   * Selects all of the widgets content.
   */
  gtk_widget_class_install_action (widget_class, "selection.select-all", NULL,
                                   gtk_text_view_activate_selection_select_all);

  /**
   * GtkTextView|misc.insert-emoji:
   *
   * Opens the Emoji chooser.
   */
  gtk_widget_class_install_action (widget_class, "misc.insert-emoji", NULL,
                                   gtk_text_view_activate_misc_insert_emoji);

  /**
   * GtkTextView|text.undo:
   *
   * Undoes the last change to the contents.
   */
  gtk_widget_class_install_action (widget_class, "text.undo", NULL, gtk_text_view_real_undo);

  /**
   * GtkTextView|text.redo:
   *
   * Redoes the last change to the contents.
   */
  gtk_widget_class_install_action (widget_class, "text.redo", NULL, gtk_text_view_real_redo);

  /**
   * GtkTextView|menu.popup:
   *
   * Opens the context menu.
   */
  gtk_widget_class_install_action (widget_class, "menu.popup", NULL, gtk_text_view_popup_menu);

  /*
   * Key bindings
   */

  gtk_widget_class_add_binding_action (widget_class,
                                       GDK_KEY_F10, GDK_SHIFT_MASK,
                                       "menu.popup",
                                       NULL);
  gtk_widget_class_add_binding_action (widget_class,
                                       GDK_KEY_Menu, 0,
                                       "menu.popup",
                                       NULL);

  /* Moving the insertion point */
  add_move_binding (widget_class, GDK_KEY_Right, 0,
                    GTK_MOVEMENT_VISUAL_POSITIONS, 1);

  add_move_binding (widget_class, GDK_KEY_KP_Right, 0,
                    GTK_MOVEMENT_VISUAL_POSITIONS, 1);

  add_move_binding (widget_class, GDK_KEY_Left, 0,
                    GTK_MOVEMENT_VISUAL_POSITIONS, -1);

  add_move_binding (widget_class, GDK_KEY_KP_Left, 0,
                    GTK_MOVEMENT_VISUAL_POSITIONS, -1);

  add_move_binding (widget_class, GDK_KEY_Right, GDK_CONTROL_MASK,
                    GTK_MOVEMENT_WORDS, 1);

  add_move_binding (widget_class, GDK_KEY_KP_Right, GDK_CONTROL_MASK,
                    GTK_MOVEMENT_WORDS, 1);

  add_move_binding (widget_class, GDK_KEY_Left, GDK_CONTROL_MASK,
                    GTK_MOVEMENT_WORDS, -1);

  add_move_binding (widget_class, GDK_KEY_KP_Left, GDK_CONTROL_MASK,
                    GTK_MOVEMENT_WORDS, -1);

  add_move_binding (widget_class, GDK_KEY_Up, 0,
                    GTK_MOVEMENT_DISPLAY_LINES, -1);

  add_move_binding (widget_class, GDK_KEY_KP_Up, 0,
                    GTK_MOVEMENT_DISPLAY_LINES, -1);

  add_move_binding (widget_class, GDK_KEY_Down, 0,
                    GTK_MOVEMENT_DISPLAY_LINES, 1);

  add_move_binding (widget_class, GDK_KEY_KP_Down, 0,
                    GTK_MOVEMENT_DISPLAY_LINES, 1);

  add_move_binding (widget_class, GDK_KEY_Up, GDK_CONTROL_MASK,
                    GTK_MOVEMENT_PARAGRAPHS, -1);

  add_move_binding (widget_class, GDK_KEY_KP_Up, GDK_CONTROL_MASK,
                    GTK_MOVEMENT_PARAGRAPHS, -1);

  add_move_binding (widget_class, GDK_KEY_Down, GDK_CONTROL_MASK,
                    GTK_MOVEMENT_PARAGRAPHS, 1);

  add_move_binding (widget_class, GDK_KEY_KP_Down, GDK_CONTROL_MASK,
                    GTK_MOVEMENT_PARAGRAPHS, 1);

  add_move_binding (widget_class, GDK_KEY_Home, 0,
                    GTK_MOVEMENT_DISPLAY_LINE_ENDS, -1);

  add_move_binding (widget_class, GDK_KEY_KP_Home, 0,
                    GTK_MOVEMENT_DISPLAY_LINE_ENDS, -1);

  add_move_binding (widget_class, GDK_KEY_End, 0,
                    GTK_MOVEMENT_DISPLAY_LINE_ENDS, 1);

  add_move_binding (widget_class, GDK_KEY_KP_End, 0,
                    GTK_MOVEMENT_DISPLAY_LINE_ENDS, 1);

  add_move_binding (widget_class, GDK_KEY_Home, GDK_CONTROL_MASK,
                    GTK_MOVEMENT_BUFFER_ENDS, -1);

  add_move_binding (widget_class, GDK_KEY_KP_Home, GDK_CONTROL_MASK,
                    GTK_MOVEMENT_BUFFER_ENDS, -1);

  add_move_binding (widget_class, GDK_KEY_End, GDK_CONTROL_MASK,
                    GTK_MOVEMENT_BUFFER_ENDS, 1);

  add_move_binding (widget_class, GDK_KEY_KP_End, GDK_CONTROL_MASK,
                    GTK_MOVEMENT_BUFFER_ENDS, 1);

  add_move_binding (widget_class, GDK_KEY_Page_Up, 0,
                    GTK_MOVEMENT_PAGES, -1);

  add_move_binding (widget_class, GDK_KEY_KP_Page_Up, 0,
                    GTK_MOVEMENT_PAGES, -1);

  add_move_binding (widget_class, GDK_KEY_Page_Down, 0,
                    GTK_MOVEMENT_PAGES, 1);

  add_move_binding (widget_class, GDK_KEY_KP_Page_Down, 0,
                    GTK_MOVEMENT_PAGES, 1);

  add_move_binding (widget_class, GDK_KEY_Page_Up, GDK_CONTROL_MASK,
                    GTK_MOVEMENT_HORIZONTAL_PAGES, -1);

  add_move_binding (widget_class, GDK_KEY_KP_Page_Up, GDK_CONTROL_MASK,
                    GTK_MOVEMENT_HORIZONTAL_PAGES, -1);

  add_move_binding (widget_class, GDK_KEY_Page_Down, GDK_CONTROL_MASK,
                    GTK_MOVEMENT_HORIZONTAL_PAGES, 1);

  add_move_binding (widget_class, GDK_KEY_KP_Page_Down, GDK_CONTROL_MASK,
                    GTK_MOVEMENT_HORIZONTAL_PAGES, 1);

  /* Select all */
  gtk_widget_class_add_binding_signal (widget_class,
                                       GDK_KEY_a, GDK_CONTROL_MASK,
                                       "select-all",
                                       "(b)", TRUE);

  gtk_widget_class_add_binding_signal (widget_class,
                                       GDK_KEY_slash, GDK_CONTROL_MASK,
                                       "select-all",
                                       "(b)", TRUE);

  /* Unselect all */
  gtk_widget_class_add_binding_signal (widget_class,
                                       GDK_KEY_backslash, GDK_CONTROL_MASK,
                                       "select-all",
                                       "(b)", FALSE);

  gtk_widget_class_add_binding_signal (widget_class,
                                       GDK_KEY_a, GDK_SHIFT_MASK | GDK_CONTROL_MASK,
                                       "select-all",
                                       "(b)", FALSE);

  /* Deleting text */
  gtk_widget_class_add_binding_signal (widget_class,
                                       GDK_KEY_Delete, 0,
                                       "delete-from-cursor",
                                       "(ii)", GTK_DELETE_CHARS, 1);

  gtk_widget_class_add_binding_signal (widget_class,
                                       GDK_KEY_KP_Delete, 0,
                                       "delete-from-cursor",
                                       "(ii)", GTK_DELETE_CHARS, 1);

  gtk_widget_class_add_binding_signal (widget_class,
                                       GDK_KEY_BackSpace, 0,
                                       "backspace",
                                       NULL);

  /* Make this do the same as Backspace, to help with mis-typing */
  gtk_widget_class_add_binding_signal (widget_class,
                                       GDK_KEY_BackSpace, GDK_SHIFT_MASK,
                                       "backspace",
                                       NULL);

  gtk_widget_class_add_binding_signal (widget_class,
                                       GDK_KEY_Delete, GDK_CONTROL_MASK,
                                       "delete-from-cursor",
                                       "(ii)", GTK_DELETE_WORD_ENDS, 1);

  gtk_widget_class_add_binding_signal (widget_class,
                                       GDK_KEY_KP_Delete, GDK_CONTROL_MASK,
                                       "delete-from-cursor",
                                       "(ii)", GTK_DELETE_WORD_ENDS, 1);

  gtk_widget_class_add_binding_signal (widget_class,
                                       GDK_KEY_BackSpace, GDK_CONTROL_MASK,
                                       "delete-from-cursor",
                                       "(ii)", GTK_DELETE_WORD_ENDS, -1);

  gtk_widget_class_add_binding_signal (widget_class,
                                       GDK_KEY_Delete, GDK_SHIFT_MASK | GDK_CONTROL_MASK,
                                       "delete-from-cursor",
                                       "(ii)", GTK_DELETE_PARAGRAPH_ENDS, 1);

  gtk_widget_class_add_binding_signal (widget_class,
                                       GDK_KEY_KP_Delete, GDK_SHIFT_MASK | GDK_CONTROL_MASK,
                                       "delete-from-cursor",
                                       "(ii)", GTK_DELETE_PARAGRAPH_ENDS, 1);

  gtk_widget_class_add_binding_signal (widget_class,
                                       GDK_KEY_BackSpace, GDK_SHIFT_MASK | GDK_CONTROL_MASK,
                                       "delete-from-cursor",
                                       "(ii)", GTK_DELETE_PARAGRAPH_ENDS, -1);

  /* Cut/copy/paste */

  gtk_widget_class_add_binding_signal (widget_class,
                                       GDK_KEY_x, GDK_CONTROL_MASK,
                                       "cut-clipboard",
                                       NULL);
  gtk_widget_class_add_binding_signal (widget_class,
                                       GDK_KEY_c, GDK_CONTROL_MASK,
                                       "copy-clipboard",
                                       NULL);
  gtk_widget_class_add_binding_signal (widget_class,
                                       GDK_KEY_v, GDK_CONTROL_MASK,
                                       "paste-clipboard",
                                       NULL);

  gtk_widget_class_add_binding_signal (widget_class,
                                       GDK_KEY_KP_Delete, GDK_SHIFT_MASK,
                                       "cut-clipboard",
                                       NULL);
  gtk_widget_class_add_binding_signal (widget_class,
                                       GDK_KEY_KP_Insert, GDK_CONTROL_MASK,
                                       "copy-clipboard",
                                       NULL);
  gtk_widget_class_add_binding_signal (widget_class,
                                       GDK_KEY_KP_Insert, GDK_SHIFT_MASK,
                                       "paste-clipboard",
                                       NULL);

  gtk_widget_class_add_binding_signal (widget_class,
                                       GDK_KEY_Delete, GDK_SHIFT_MASK,
                                       "cut-clipboard",
                                       NULL);
  gtk_widget_class_add_binding_signal (widget_class,
                                       GDK_KEY_Insert, GDK_CONTROL_MASK,
                                       "copy-clipboard",
                                       NULL);
  gtk_widget_class_add_binding_signal (widget_class,
                                       GDK_KEY_Insert, GDK_SHIFT_MASK,
                                       "paste-clipboard",
                                       NULL);

  /* Undo/Redo */
  gtk_widget_class_add_binding_action (widget_class,
                                       GDK_KEY_z, GDK_CONTROL_MASK,
                                       "text.undo", NULL);
  gtk_widget_class_add_binding_action (widget_class,
                                       GDK_KEY_y, GDK_CONTROL_MASK,
                                       "text.redo", NULL);
  gtk_widget_class_add_binding_action (widget_class,
                                       GDK_KEY_z, GDK_CONTROL_MASK | GDK_SHIFT_MASK,
                                       "text.redo", NULL);

  /* Overwrite */
  gtk_widget_class_add_binding_signal (widget_class,
                                       GDK_KEY_Insert, 0,
                                       "toggle-overwrite",
                                       NULL);
  gtk_widget_class_add_binding_signal (widget_class,
                                       GDK_KEY_KP_Insert, 0,
                                       "toggle-overwrite",
                                       NULL);

  /* Emoji */
  gtk_widget_class_add_binding_action (widget_class,
                                       GDK_KEY_period, GDK_CONTROL_MASK,
                                       "misc.insert-emoji",
                                       NULL);
  gtk_widget_class_add_binding_action (widget_class,
                                       GDK_KEY_semicolon, GDK_CONTROL_MASK,
                                       "misc.insert-emoji",
                                       NULL);

  /* Caret mode */
  gtk_widget_class_add_binding_signal (widget_class,
                                       GDK_KEY_F7, 0,
                                       "toggle-cursor-visible",
                                       NULL);

  /* Control-tab focus motion */
  gtk_widget_class_add_binding_signal (widget_class,
                                       GDK_KEY_Tab, GDK_CONTROL_MASK,
                                       "move-focus",
                                       "(i)", GTK_DIR_TAB_FORWARD);
  gtk_widget_class_add_binding_signal (widget_class,
                                       GDK_KEY_KP_Tab, GDK_CONTROL_MASK,
                                       "move-focus",
                                       "(i)", GTK_DIR_TAB_FORWARD);

  gtk_widget_class_add_binding_signal (widget_class,
                                       GDK_KEY_Tab, GDK_SHIFT_MASK | GDK_CONTROL_MASK,
                                       "move-focus",
                                       "(i)", GTK_DIR_TAB_BACKWARD);
  gtk_widget_class_add_binding_signal (widget_class,
                                       GDK_KEY_KP_Tab, GDK_SHIFT_MASK | GDK_CONTROL_MASK,
                                       "move-focus",
                                       "(i)", GTK_DIR_TAB_BACKWARD);

  gtk_widget_class_set_css_name (widget_class, I_("textview"));
  gtk_widget_class_set_accessible_role (widget_class, GTK_ACCESSIBLE_ROLE_TEXT_BOX);

  quark_text_selection_data = g_quark_from_static_string ("gtk-text-view-text-selection-data");
  quark_gtk_signal = g_quark_from_static_string ("gtk-signal");
  quark_text_view_child = g_quark_from_static_string ("gtk-text-view-child");
}

static void
_gtk_text_view_ensure_text_handles (GtkTextView *text_view)
{
  GtkTextViewPrivate *priv = text_view->priv;
  int i;

  for (i = 0; i < TEXT_HANDLE_N_HANDLES; i++)
    {
      if (priv->text_handles[i])
	continue;
      priv->text_handles[i] = gtk_text_handle_new (GTK_WIDGET (text_view));
      g_signal_connect (priv->text_handles[i], "drag-started",
                        G_CALLBACK (gtk_text_view_handle_drag_started), text_view);
      g_signal_connect (priv->text_handles[i], "handle-dragged",
                        G_CALLBACK (gtk_text_view_handle_dragged), text_view);
      g_signal_connect (priv->text_handles[i], "drag-finished",
                        G_CALLBACK (gtk_text_view_handle_drag_finished), text_view);
    }
}

static void
gtk_text_view_init (GtkTextView *text_view)
{
  GtkWidget *widget = GTK_WIDGET (text_view);
  GtkDropTarget *dest;
  GtkTextViewPrivate *priv;
  GtkEventController *controller;
  GtkGesture *gesture;

  text_view->priv = gtk_text_view_get_instance_private (text_view);
  priv = text_view->priv;

  gtk_widget_set_focusable (widget, TRUE);
  gtk_widget_set_overflow (widget, GTK_OVERFLOW_HIDDEN);

  gtk_widget_add_css_class (widget, "view");

  gtk_widget_set_cursor_from_name (widget, "text");

  /* Set up default style */
  priv->wrap_mode = GTK_WRAP_NONE;
  priv->pixels_above_lines = 0;
  priv->pixels_below_lines = 0;
  priv->pixels_inside_wrap = 0;
  priv->justify = GTK_JUSTIFY_LEFT;
  priv->indent = 0;
  priv->tabs = NULL;
  priv->editable = TRUE;
  priv->cursor_alpha = 1.0;

  priv->scroll_after_paste = FALSE;

  dest = gtk_drop_target_new (G_TYPE_STRING, GDK_ACTION_COPY | GDK_ACTION_MOVE);
  g_signal_connect (dest, "enter", G_CALLBACK (gtk_text_view_drag_motion), text_view);
  g_signal_connect (dest, "motion", G_CALLBACK (gtk_text_view_drag_motion), text_view);
  g_signal_connect (dest, "leave", G_CALLBACK (gtk_text_view_drag_leave), text_view);
  g_signal_connect (dest, "drop", G_CALLBACK (gtk_text_view_drag_drop), text_view);
  gtk_widget_add_controller (GTK_WIDGET (text_view), GTK_EVENT_CONTROLLER (dest));

  controller = gtk_drop_controller_motion_new ();
  g_signal_connect (controller, "enter", G_CALLBACK (gtk_text_view_drop_scroll_motion), text_view);
  g_signal_connect (controller, "motion", G_CALLBACK (gtk_text_view_drop_scroll_motion), text_view);
  g_signal_connect (controller, "leave", G_CALLBACK (gtk_text_view_drop_scroll_leave), text_view);
  gtk_widget_add_controller (GTK_WIDGET (text_view), controller);

  priv->virtual_cursor_x = -1;
  priv->virtual_cursor_y = -1;

  /* This object is completely private. No external entity can gain a reference
   * to it; so we create it here and destroy it in finalize ().
   */
  priv->im_context = gtk_im_multicontext_new ();

  g_signal_connect (priv->im_context, "commit",
                    G_CALLBACK (gtk_text_view_commit_handler), text_view);
  g_signal_connect (priv->im_context, "preedit-start",
                    G_CALLBACK (gtk_text_view_preedit_start_handler), text_view);
  g_signal_connect (priv->im_context, "preedit-changed",
 		    G_CALLBACK (gtk_text_view_preedit_changed_handler), text_view);
  g_signal_connect (priv->im_context, "retrieve-surrounding",
 		    G_CALLBACK (gtk_text_view_retrieve_surrounding_handler), text_view);
  g_signal_connect (priv->im_context, "delete-surrounding",
 		    G_CALLBACK (gtk_text_view_delete_surrounding_handler), text_view);

  priv->cursor_visible = TRUE;

  priv->accepts_tab = TRUE;

  priv->text_window = text_window_new (widget);

  gesture = gtk_gesture_click_new ();
  gtk_gesture_single_set_button (GTK_GESTURE_SINGLE (gesture), 0);
  g_signal_connect (gesture, "pressed",
                    G_CALLBACK (gtk_text_view_click_gesture_pressed),
                    widget);
  gtk_widget_add_controller (widget, GTK_EVENT_CONTROLLER (gesture));

  priv->drag_gesture = gtk_gesture_drag_new ();
  g_signal_connect (priv->drag_gesture, "drag-update",
                    G_CALLBACK (gtk_text_view_drag_gesture_update),
                    widget);
  g_signal_connect (priv->drag_gesture, "drag-end",
                    G_CALLBACK (gtk_text_view_drag_gesture_end),
                    widget);
  gtk_widget_add_controller (widget, GTK_EVENT_CONTROLLER (priv->drag_gesture));

  controller = gtk_event_controller_motion_new ();
  g_signal_connect (controller, "motion", G_CALLBACK (gtk_text_view_motion), widget);
  gtk_widget_add_controller (widget, controller);

  priv->key_controller = gtk_event_controller_key_new ();
  g_signal_connect (priv->key_controller, "key-pressed",
                    G_CALLBACK (gtk_text_view_key_controller_key_pressed),
                    widget);
  g_signal_connect (priv->key_controller, "im-update",
                    G_CALLBACK (gtk_text_view_key_controller_im_update),
                    widget);
  gtk_event_controller_key_set_im_context (GTK_EVENT_CONTROLLER_KEY (priv->key_controller),
                                           priv->im_context);
  gtk_widget_add_controller (widget, priv->key_controller);
  controller = gtk_event_controller_focus_new ();
  g_signal_connect_swapped (controller, "enter",
                            G_CALLBACK (gtk_text_view_focus_in), widget);
  g_signal_connect_swapped (controller, "leave",
                            G_CALLBACK (gtk_text_view_focus_out), widget);
  gtk_widget_add_controller (widget, controller);

  priv->selection_node = gtk_css_node_new ();
  gtk_css_node_set_name (priv->selection_node, g_quark_from_static_string ("selection"));
  gtk_css_node_set_parent (priv->selection_node, priv->text_window->css_node);
  gtk_css_node_set_state (priv->selection_node,
                          gtk_css_node_get_state (priv->text_window->css_node) & ~GTK_STATE_FLAG_DROP_ACTIVE);
  gtk_css_node_set_visible (priv->selection_node, FALSE);
  g_object_unref (priv->selection_node);

  gtk_widget_action_set_enabled (GTK_WIDGET (text_view), "text.can-redo", FALSE);
  gtk_widget_action_set_enabled (GTK_WIDGET (text_view), "text.can-undo", FALSE);

  gtk_accessible_update_property (GTK_ACCESSIBLE (widget),
                                  GTK_ACCESSIBLE_PROPERTY_MULTI_LINE, TRUE,
                                  -1);
}

GtkCssNode *
gtk_text_view_get_text_node (GtkTextView *text_view)
{
  return text_view->priv->text_window->css_node;
}

GtkCssNode *
gtk_text_view_get_selection_node (GtkTextView *text_view)
{
  return text_view->priv->selection_node;
}

static void
_gtk_text_view_ensure_magnifier (GtkTextView *text_view)
{
  GtkTextViewPrivate *priv = text_view->priv;

  if (priv->magnifier_popover)
    return;

  priv->magnifier = _gtk_magnifier_new (GTK_WIDGET (text_view));
  _gtk_magnifier_set_magnification (GTK_MAGNIFIER (priv->magnifier), 2.0);
  priv->magnifier_popover = gtk_popover_new ();
  gtk_popover_set_position (GTK_POPOVER (priv->magnifier_popover), GTK_POS_TOP);
  gtk_widget_set_parent (priv->magnifier_popover, GTK_WIDGET (text_view));
  gtk_widget_add_css_class (priv->magnifier_popover, "magnifier");
  gtk_popover_set_autohide (GTK_POPOVER (priv->magnifier_popover), FALSE);
  gtk_popover_set_child (GTK_POPOVER (priv->magnifier_popover), priv->magnifier);
  gtk_widget_show (priv->magnifier);
}

/**
 * gtk_text_view_new:
 *
 * Creates a new `GtkTextView`.
 *
 * If you don’t call [method@Gtk.TextView.set_buffer] before using the
 * text view, an empty default buffer will be created for you. Get the
 * buffer with [method@Gtk.TextView.get_buffer]. If you want to specify
 * your own buffer, consider [ctor@Gtk.TextView.new_with_buffer].
 *
 * Returns: a new `GtkTextView`
 */
GtkWidget*
gtk_text_view_new (void)
{
  return g_object_new (GTK_TYPE_TEXT_VIEW, NULL);
}

/**
 * gtk_text_view_new_with_buffer:
 * @buffer: a `GtkTextBuffer`
 *
 * Creates a new `GtkTextView` widget displaying the buffer @buffer.
 *
 * One buffer can be shared among many widgets. @buffer may be %NULL
 * to create a default buffer, in which case this function is equivalent
 * to [ctor@Gtk.TextView.new]. The text view adds its own reference count
 * to the buffer; it does not take over an existing reference.
 *
 * Returns: a new `GtkTextView`.
 */
GtkWidget*
gtk_text_view_new_with_buffer (GtkTextBuffer *buffer)
{
  GtkTextView *text_view;

  text_view = (GtkTextView*)gtk_text_view_new ();

  gtk_text_view_set_buffer (text_view, buffer);

  return GTK_WIDGET (text_view);
}

/**
 * gtk_text_view_set_buffer: (attributes org.gtk.Method.set_property=buffer)
 * @text_view: a `GtkTextView`
 * @buffer: (nullable): a `GtkTextBuffer`
 *
 * Sets @buffer as the buffer being displayed by @text_view.
 *
 * The previous buffer displayed by the text view is unreferenced, and
 * a reference is added to @buffer. If you owned a reference to @buffer
 * before passing it to this function, you must remove that reference
 * yourself; `GtkTextView` will not “adopt” it.
 */
void
gtk_text_view_set_buffer (GtkTextView   *text_view,
                          GtkTextBuffer *buffer)
{
  GtkTextViewPrivate *priv;
  GtkTextBuffer *old_buffer;

  g_return_if_fail (GTK_IS_TEXT_VIEW (text_view));
  g_return_if_fail (buffer == NULL || GTK_IS_TEXT_BUFFER (buffer));

  priv = text_view->priv;

  if (priv->buffer == buffer)
    return;

  old_buffer = priv->buffer;

  if (old_buffer != NULL)
    {
      while (priv->anchored_children.length)
        {
          AnchoredChild *ac = g_queue_peek_head (&priv->anchored_children);
          gtk_text_view_remove (text_view, ac->widget);
          /* ac is now invalid! */
        }

      g_signal_handlers_disconnect_by_func (priv->buffer,
					    gtk_text_view_mark_set_handler,
					    text_view);
      g_signal_handlers_disconnect_by_func (priv->buffer,
                                            gtk_text_view_paste_done_handler,
                                            text_view);
      g_signal_handlers_disconnect_by_func (priv->buffer,
                                            gtk_text_view_buffer_changed_handler,
                                            text_view);
      g_signal_handlers_disconnect_by_func (priv->buffer,
                                            gtk_text_view_buffer_notify_redo,
                                            text_view);
      g_signal_handlers_disconnect_by_func (priv->buffer,
                                            gtk_text_view_buffer_notify_undo,
                                            text_view);

      if (gtk_widget_get_realized (GTK_WIDGET (text_view)))
	{
	  GdkClipboard *clipboard = gtk_widget_get_primary_clipboard (GTK_WIDGET (text_view));
	  gtk_text_buffer_remove_selection_clipboard (priv->buffer, clipboard);
        }

      if (priv->layout)
        gtk_text_layout_set_buffer (priv->layout, NULL);

      priv->dnd_mark = NULL;
      priv->first_para_mark = NULL;
      cancel_pending_scroll (text_view);
    }

  priv->buffer = buffer;

  if (priv->layout)
    gtk_text_layout_set_buffer (priv->layout, buffer);

  if (buffer != NULL)
    {
      GtkTextIter start;
      gboolean can_undo = FALSE;
      gboolean can_redo = FALSE;

      g_object_ref (buffer);

      gtk_text_buffer_get_iter_at_offset (priv->buffer, &start, 0);

      priv->dnd_mark = gtk_text_buffer_create_mark (priv->buffer,
                                                    "gtk_drag_target",
                                                    &start, FALSE);

      priv->first_para_mark = gtk_text_buffer_create_mark (priv->buffer,
                                                           NULL,
                                                           &start, TRUE);

      priv->first_para_pixels = 0;


      g_signal_connect (priv->buffer, "mark-set",
			G_CALLBACK (gtk_text_view_mark_set_handler),
                        text_view);
      g_signal_connect (priv->buffer, "paste-done",
			G_CALLBACK (gtk_text_view_paste_done_handler),
                        text_view);
      g_signal_connect (priv->buffer, "changed",
			G_CALLBACK (gtk_text_view_buffer_changed_handler),
                        text_view);
      g_signal_connect (priv->buffer, "notify",
                        G_CALLBACK (gtk_text_view_buffer_notify_undo),
                        text_view);
      g_signal_connect (priv->buffer, "notify",
                        G_CALLBACK (gtk_text_view_buffer_notify_redo),
                        text_view);

      can_undo = gtk_text_buffer_get_can_undo (buffer);
      can_redo = gtk_text_buffer_get_can_redo (buffer);

      if (gtk_widget_get_realized (GTK_WIDGET (text_view)))
	{
	  GdkClipboard *clipboard = gtk_widget_get_primary_clipboard (GTK_WIDGET (text_view));
	  gtk_text_buffer_add_selection_clipboard (priv->buffer, clipboard);
	}

      gtk_text_view_update_handles (text_view);

      gtk_widget_action_set_enabled (GTK_WIDGET (text_view), "text.undo", can_undo);
      gtk_widget_action_set_enabled (GTK_WIDGET (text_view), "text.redo", can_redo);
    }

  if (old_buffer)
    g_object_unref (old_buffer);

  g_object_notify (G_OBJECT (text_view), "buffer");

  if (gtk_widget_get_visible (GTK_WIDGET (text_view)))
    gtk_widget_queue_draw (GTK_WIDGET (text_view));

  DV(g_print ("Invalidating due to set_buffer\n"));
  gtk_text_view_invalidate (text_view);
}

static GtkTextBuffer*
gtk_text_view_create_buffer (GtkTextView *text_view)
{
  return gtk_text_buffer_new (NULL);
}

/**
 * gtk_text_view_get_buffer: (attributes org.gtk.Method.get_property=buffer)
 * @text_view: a `GtkTextView`
 *
 * Returns the `GtkTextBuffer` being displayed by this text view.
 *
 * The reference count on the buffer is not incremented; the caller
 * of this function won’t own a new reference.
 *
 * Returns: (transfer none): a `GtkTextBuffer`
 */
GtkTextBuffer*
gtk_text_view_get_buffer (GtkTextView *text_view)
{
  g_return_val_if_fail (GTK_IS_TEXT_VIEW (text_view), NULL);

  return get_buffer (text_view);
}

/**
 * gtk_text_view_get_cursor_locations:
 * @text_view: a `GtkTextView`
 * @iter: (nullable): a `GtkTextIter`
 * @strong: (out) (optional): location to store the strong cursor position
 * @weak: (out) (optional): location to store the weak cursor position
 *
 * Determine the positions of the strong and weak cursors if the
 * insertion point is at @iter.
 *
 * The position of each cursor is stored as a zero-width rectangle.
 * The strong cursor location is the location where characters of
 * the directionality equal to the base direction of the paragraph
 * are inserted. The weak cursor location is the location where
 * characters of the directionality opposite to the base direction
 * of the paragraph are inserted.
 *
 * If @iter is %NULL, the actual cursor position is used.
 *
 * Note that if @iter happens to be the actual cursor position, and
 * there is currently an IM preedit sequence being entered, the
 * returned locations will be adjusted to account for the preedit
 * cursor’s offset within the preedit sequence.
 *
 * The rectangle position is in buffer coordinates; use
 * [method@Gtk.TextView.buffer_to_window_coords] to convert these
 * coordinates to coordinates for one of the windows in the text view.
 */
void
gtk_text_view_get_cursor_locations (GtkTextView       *text_view,
                                    const GtkTextIter *iter,
                                    GdkRectangle      *strong,
                                    GdkRectangle      *weak)
{
  GtkTextIter insert;

  g_return_if_fail (GTK_IS_TEXT_VIEW (text_view));
  g_return_if_fail (iter == NULL ||
                    gtk_text_iter_get_buffer (iter) == get_buffer (text_view));

  gtk_text_view_ensure_layout (text_view);

  if (iter)
    insert = *iter;
  else
    gtk_text_buffer_get_iter_at_mark (get_buffer (text_view), &insert,
                                      gtk_text_buffer_get_insert (get_buffer (text_view)));

  gtk_text_layout_get_cursor_locations (text_view->priv->layout, &insert,
                                        strong, weak);
}

/**
 * gtk_text_view_get_iter_at_location:
 * @text_view: a `GtkTextView`
 * @iter: (out): a `GtkTextIter`
 * @x: x position, in buffer coordinates
 * @y: y position, in buffer coordinates
 *
 * Retrieves the iterator at buffer coordinates @x and @y.
 *
 * Buffer coordinates are coordinates for the entire buffer, not just
 * the currently-displayed portion. If you have coordinates from an
 * event, you have to convert those to buffer coordinates with
 * [method@Gtk.TextView.window_to_buffer_coords].
 *
 * Returns: %TRUE if the position is over text
 */
gboolean
gtk_text_view_get_iter_at_location (GtkTextView *text_view,
                                    GtkTextIter *iter,
                                    int          x,
                                    int          y)
{
  g_return_val_if_fail (GTK_IS_TEXT_VIEW (text_view), FALSE);
  g_return_val_if_fail (iter != NULL, FALSE);

  gtk_text_view_ensure_layout (text_view);

  return gtk_text_layout_get_iter_at_pixel (text_view->priv->layout, iter, x, y);
}

/**
 * gtk_text_view_get_iter_at_position:
 * @text_view: a `GtkTextView`
 * @iter: (out): a `GtkTextIter`
 * @trailing: (out) (optional): if non-%NULL, location to store
 *    an integer indicating where in the grapheme the user clicked.
 *    It will either be zero, or the number of characters in the grapheme.
 *    0 represents the trailing edge of the grapheme.
 * @x: x position, in buffer coordinates
 * @y: y position, in buffer coordinates
 *
 * Retrieves the iterator pointing to the character at buffer
 * coordinates @x and @y.
 *
 * Buffer coordinates are coordinates for the entire buffer, not just
 * the currently-displayed portion. If you have coordinates from an event,
 * you have to convert those to buffer coordinates with
 * [method@Gtk.TextView.window_to_buffer_coords].
 *
 * Note that this is different from [method@Gtk.TextView.get_iter_at_location],
 * which returns cursor locations, i.e. positions between characters.
 *
 * Returns: %TRUE if the position is over text
 */
gboolean
gtk_text_view_get_iter_at_position (GtkTextView *text_view,
                                    GtkTextIter *iter,
                                    int         *trailing,
                                    int          x,
                                    int          y)
{
  g_return_val_if_fail (GTK_IS_TEXT_VIEW (text_view), FALSE);
  g_return_val_if_fail (iter != NULL, FALSE);

  gtk_text_view_ensure_layout (text_view);

  return gtk_text_layout_get_iter_at_position (text_view->priv->layout, iter, trailing, x, y);
}

/**
 * gtk_text_view_get_iter_location:
 * @text_view: a `GtkTextView`
 * @iter: a `GtkTextIter`
 * @location: (out): bounds of the character at @iter
 *
 * Gets a rectangle which roughly contains the character at @iter.
 *
 * The rectangle position is in buffer coordinates; use
 * [method@Gtk.TextView.buffer_to_window_coords] to convert these
 * coordinates to coordinates for one of the windows in the text view.
 */
void
gtk_text_view_get_iter_location (GtkTextView       *text_view,
                                 const GtkTextIter *iter,
                                 GdkRectangle      *location)
{
  g_return_if_fail (GTK_IS_TEXT_VIEW (text_view));
  g_return_if_fail (gtk_text_iter_get_buffer (iter) == get_buffer (text_view));

  gtk_text_view_ensure_layout (text_view);

  gtk_text_layout_get_iter_location (text_view->priv->layout, iter, location);
}

/**
 * gtk_text_view_get_line_yrange:
 * @text_view: a `GtkTextView`
 * @iter: a `GtkTextIter`
 * @y: (out): return location for a y coordinate
 * @height: (out): return location for a height
 *
 * Gets the y coordinate of the top of the line containing @iter,
 * and the height of the line.
 *
 * The coordinate is a buffer coordinate; convert to window
 * coordinates with [method@Gtk.TextView.buffer_to_window_coords].
 */
void
gtk_text_view_get_line_yrange (GtkTextView       *text_view,
                               const GtkTextIter *iter,
                               int               *y,
                               int               *height)
{
  g_return_if_fail (GTK_IS_TEXT_VIEW (text_view));
  g_return_if_fail (gtk_text_iter_get_buffer (iter) == get_buffer (text_view));

  gtk_text_view_ensure_layout (text_view);

  gtk_text_layout_get_line_yrange (text_view->priv->layout,
                                   iter,
                                   y,
                                   height);
}

/**
 * gtk_text_view_get_line_at_y:
 * @text_view: a `GtkTextView`
 * @target_iter: (out): a `GtkTextIter`
 * @y: a y coordinate
 * @line_top: (out): return location for top coordinate of the line
 *
 * Gets the `GtkTextIter` at the start of the line containing
 * the coordinate @y.
 *
 * @y is in buffer coordinates, convert from window coordinates with
 * [method@Gtk.TextView.window_to_buffer_coords]. If non-%NULL,
 * @line_top will be filled with the coordinate of the top edge
 * of the line.
 */
void
gtk_text_view_get_line_at_y (GtkTextView *text_view,
                             GtkTextIter *target_iter,
                             int          y,
                             int         *line_top)
{
  g_return_if_fail (GTK_IS_TEXT_VIEW (text_view));

  gtk_text_view_ensure_layout (text_view);

  gtk_text_layout_get_line_at_y (text_view->priv->layout,
                                 target_iter,
                                 y,
                                 line_top);
}

/* Same as gtk_text_view_scroll_to_iter but deal with
 * (top_margin / top_padding) and (bottom_margin / bottom_padding).
 * When with_border == TRUE and you scroll on the edges,
 * all borders are shown for the corresponding edge.
 * When with_border == FALSE, only left margin and right_margin
 * can be seen because they can be can be overwritten by tags.
 */
static gboolean
_gtk_text_view_scroll_to_iter (GtkTextView   *text_view,
                               GtkTextIter   *iter,
                               double         within_margin,
                               gboolean       use_align,
                               double         xalign,
                               double         yalign,
                               gboolean       with_border)
{
  GtkTextViewPrivate *priv = text_view->priv;
  GtkWidget *widget;

  GdkRectangle cursor;
  int cursor_bottom;
  int cursor_right;

  GdkRectangle screen;
  GdkRectangle screen_dest;

  int screen_inner_left;
  int screen_inner_right;
  int screen_inner_top;
  int screen_inner_bottom;

  int border_xoffset = 0;
  int border_yoffset = 0;
  int within_margin_xoffset;
  int within_margin_yoffset;

  int buffer_bottom;
  int buffer_right;

  gboolean retval = FALSE;

  /* FIXME why don't we do the validate-at-scroll-destination thing
   * from flush_scroll in this function? I think it wasn't done before
   * because changed_handler was screwed up, but I could be wrong.
   */

  g_return_val_if_fail (GTK_IS_TEXT_VIEW (text_view), FALSE);
  g_return_val_if_fail (iter != NULL, FALSE);
  g_return_val_if_fail (within_margin >= 0.0 && within_margin < 0.5, FALSE);
  g_return_val_if_fail (xalign >= 0.0 && xalign <= 1.0, FALSE);
  g_return_val_if_fail (yalign >= 0.0 && yalign <= 1.0, FALSE);

  widget = GTK_WIDGET (text_view);

  DV(g_print(G_STRLOC"\n"));

  gtk_text_layout_get_iter_location (priv->layout,
                                     iter,
                                     &cursor);

  DV (g_print (" target cursor %d,%d  %d x %d\n", cursor.x, cursor.y, cursor.width, cursor.height));

  /* In each direction, *_border are the addition of *_padding and *_margin
   *
   * Vadjustment value:
   * (-priv->top_margin) [top padding][top margin] (0) [text][bottom margin][bottom padding]
   *
   * Hadjustment value:
   * (-priv->left_padding) [left padding] (0) [left margin][text][right margin][right padding]
   *
   * Buffer coordinates:
   * on x: (0) [left margin][text][right margin]
   * on y: (0) [text]
   *
   * left margin and right margin are part of the x buffer coordinate
   * because they are part of the pango layout so that they can be
   * overwritten by tags.
   *
   * Canvas coordinates:
   * (the canvas is the virtual window where the content of the buffer is drawn )
   *
   * on x: (-priv->left_padding) [left padding] (0) [left margin][text][right margin][right padding]
   * on y: (-priv->top_margin) [top margin][top padding] (0) [text][bottom margin][bottom padding]
   *
   * (priv->xoffset, priv->yoffset) is the origin of the view (visible part of the canvas)
   *  in canvas coordinates.
   * As you can see, canvas coordinates and buffer coordinates are compatible but the canvas
   * can be larger than the buffer depending of the border size.
   */

  cursor_bottom = cursor.y + cursor.height;
  cursor_right = cursor.x + cursor.width;

  /* Current position of the view in canvas coordinates */
  screen.x = priv->xoffset;
  screen.y = priv->yoffset;
  screen.width = SCREEN_WIDTH (widget);
  screen.height = SCREEN_HEIGHT (widget);

  within_margin_xoffset = screen.width * within_margin;
  within_margin_yoffset = screen.height * within_margin;

  screen_inner_left = screen.x + within_margin_xoffset;
  screen_inner_top = screen.y + within_margin_yoffset;
  screen_inner_right = screen.x + screen.width - within_margin_xoffset;
  screen_inner_bottom = screen.y + screen.height - within_margin_yoffset;

  buffer_bottom = priv->height - priv->bottom_margin;
  buffer_right = priv->width - priv->right_margin - priv->left_padding - 1;

  screen_dest.x = screen.x;
  screen_dest.y = screen.y;
  screen_dest.width = screen.width - within_margin_xoffset * 2;
  screen_dest.height = screen.height - within_margin_yoffset * 2;

  /* Minimum authorised size check */
  if (screen_dest.width < 1)
    screen_dest.width = 1;
  if (screen_dest.height < 1)
    screen_dest.height = 1;

  /* The alignment affects the point in the target character that we
   * choose to align. If we're doing right/bottom alignment, we align
   * the right/bottom edge of the character the mark is at; if we're
   * doing left/top we align the left/top edge of the character; if
   * we're doing center alignment we align the center of the
   * character.
   *
   * The different cases handle on each direction:
   *   1. cursor outside of the inner area define by within_margin
   *   2. if use_align == TRUE, alignment with xalign and yalign
   *   3. scrolling on the edges dependent of with_border
   */

  /* Vertical scroll */
  if (use_align)
    {
      int cursor_y_alignment_offset;

      cursor_y_alignment_offset = (cursor.height * yalign) - (screen_dest.height * yalign);
      screen_dest.y = cursor.y + cursor_y_alignment_offset - within_margin_yoffset;
    }
  else
    {
      /* move minimum to get onscreen, showing the
       * top_margin or bottom_margin when necessary
       */
      if (cursor.y < screen_inner_top)
        {
          if (cursor.y == 0)
            border_yoffset = with_border ? priv->top_padding : 0;

          screen_dest.y = cursor.y - MAX (within_margin_yoffset, border_yoffset);
        }
      else if (cursor_bottom > screen_inner_bottom)
        {
          if (cursor_bottom == buffer_bottom - priv->top_margin)
            border_yoffset = with_border ? priv->bottom_padding : 0;

          screen_dest.y = cursor_bottom - screen_dest.height -
                          MAX (within_margin_yoffset, border_yoffset);
        }
    }

  if (screen_dest.y != screen.y)
    {
      gtk_adjustment_animate_to_value (priv->vadjustment, screen_dest.y  + priv->top_margin);

      DV (g_print (" vert increment %d\n", screen_dest.y - screen.y));
    }

  /* Horizontal scroll */

  if (use_align)
    {
      int cursor_x_alignment_offset;

      cursor_x_alignment_offset = (cursor.width * xalign) - (screen_dest.width * xalign);
      screen_dest.x = cursor.x + cursor_x_alignment_offset - within_margin_xoffset;
    }
  else
    {
      /* move minimum to get onscreen, showing the
       * left_margin or right_margin when necessary
       */
      if (cursor.x < screen_inner_left)
        {
          if (cursor.x == priv->left_margin)
            border_xoffset = with_border ? priv->left_padding : 0;

          screen_dest.x = cursor.x - MAX (within_margin_xoffset, border_xoffset);
        }
      else if (cursor_right >= screen_inner_right - 1)
        {
          if (cursor.x >= buffer_right - priv->right_padding)
            border_xoffset = with_border ? priv->right_padding : 0;

          screen_dest.x = cursor_right - screen_dest.width -
                          MAX (within_margin_xoffset, border_xoffset) + 1;
        }
    }

  if (screen_dest.x != screen.x)
    {
      gtk_adjustment_animate_to_value (priv->hadjustment, screen_dest.x + priv->left_padding);

      DV (g_print (" horiz increment %d\n", screen_dest.x - screen.x));
    }

  retval = (screen.y != screen_dest.y) || (screen.x != screen_dest.x);

  DV(g_print (">%s ("G_STRLOC")\n", retval ? "Actually scrolled" : "Didn't end up scrolling"));

  return retval;
}

/**
 * gtk_text_view_scroll_to_iter:
 * @text_view: a `GtkTextView`
 * @iter: a `GtkTextIter`
 * @within_margin: margin as a [0.0,0.5) fraction of screen size
 * @use_align: whether to use alignment arguments (if %FALSE,
 *    just get the mark onscreen)
 * @xalign: horizontal alignment of mark within visible area
 * @yalign: vertical alignment of mark within visible area
 *
 * Scrolls @text_view so that @iter is on the screen in the position
 * indicated by @xalign and @yalign.
 *
 * An alignment of 0.0 indicates left or top, 1.0 indicates right or
 * bottom, 0.5 means center. If @use_align is %FALSE, the text scrolls
 * the minimal distance to get the mark onscreen, possibly not scrolling
 * at all. The effective screen for purposes of this function is reduced
 * by a margin of size @within_margin.
 *
 * Note that this function uses the currently-computed height of the
 * lines in the text buffer. Line heights are computed in an idle
 * handler; so this function may not have the desired effect if it’s
 * called before the height computations. To avoid oddness, consider
 * using [method@Gtk.TextView.scroll_to_mark] which saves a point to be
 * scrolled to after line validation.
 *
 * Returns: %TRUE if scrolling occurred
 */
gboolean
gtk_text_view_scroll_to_iter (GtkTextView   *text_view,
                              GtkTextIter   *iter,
                              double         within_margin,
                              gboolean       use_align,
                              double         xalign,
                              double         yalign)
{
  return _gtk_text_view_scroll_to_iter (text_view,
                                        iter,
                                        within_margin,
                                        use_align,
                                        xalign,
                                        yalign,
                                        FALSE);
}

static void
free_pending_scroll (GtkTextPendingScroll *scroll)
{
  if (!gtk_text_mark_get_deleted (scroll->mark))
    gtk_text_buffer_delete_mark (gtk_text_mark_get_buffer (scroll->mark),
                                 scroll->mark);
  g_object_unref (scroll->mark);
  g_slice_free (GtkTextPendingScroll, scroll);
}

static void
cancel_pending_scroll (GtkTextView *text_view)
{
  if (text_view->priv->pending_scroll)
    {
      free_pending_scroll (text_view->priv->pending_scroll);
      text_view->priv->pending_scroll = NULL;
    }
}

static void
gtk_text_view_queue_scroll (GtkTextView   *text_view,
                            GtkTextMark   *mark,
                            double         within_margin,
                            gboolean       use_align,
                            double         xalign,
                            double         yalign)
{
  GtkTextIter iter;
  GtkTextPendingScroll *scroll;

  DV(g_print(G_STRLOC"\n"));

  scroll = g_slice_new (GtkTextPendingScroll);

  scroll->within_margin = within_margin;
  scroll->use_align = use_align;
  scroll->xalign = xalign;
  scroll->yalign = yalign;

  gtk_text_buffer_get_iter_at_mark (get_buffer (text_view), &iter, mark);

  scroll->mark = gtk_text_buffer_create_mark (get_buffer (text_view),
                                              NULL,
                                              &iter,
                                              gtk_text_mark_get_left_gravity (mark));

  g_object_ref (scroll->mark);

  cancel_pending_scroll (text_view);

  text_view->priv->pending_scroll = scroll;
}

static gboolean
gtk_text_view_flush_scroll (GtkTextView *text_view)
{
  int height;
  GtkTextIter iter;
  GtkTextPendingScroll *scroll;
  gboolean retval;
  GtkWidget *widget;

  widget = GTK_WIDGET (text_view);

  DV(g_print(G_STRLOC"\n"));

  if (text_view->priv->pending_scroll == NULL)
    {
      DV (g_print ("in flush scroll, no pending scroll\n"));
      return FALSE;
    }

  scroll = text_view->priv->pending_scroll;

  /* avoid recursion */
  text_view->priv->pending_scroll = NULL;

  gtk_text_buffer_get_iter_at_mark (get_buffer (text_view), &iter, scroll->mark);

  /* Validate area around the scroll destination, so the adjustment
   * can meaningfully point into that area. We must validate
   * enough area to be sure that after we scroll, everything onscreen
   * is valid; otherwise, validation will maintain the first para
   * in one place, but may push the target iter off the bottom of
   * the screen.
   */
  DV(g_print (">Validating scroll destination ("G_STRLOC")\n"));
  height = gtk_widget_get_height (widget);
  gtk_text_layout_validate_yrange (text_view->priv->layout, &iter,
                                   - (height * 2),
                                   height * 2);

  DV(g_print (">Done validating scroll destination ("G_STRLOC")\n"));

  /* Ensure we have updated width/height */
  gtk_text_view_update_adjustments (text_view);

  retval = _gtk_text_view_scroll_to_iter (text_view,
                                          &iter,
                                          scroll->within_margin,
                                          scroll->use_align,
                                          scroll->xalign,
                                          scroll->yalign,
                                          TRUE);

  gtk_text_view_update_handles (text_view);

  free_pending_scroll (scroll);

  return retval;
}

static void
gtk_text_view_update_adjustments (GtkTextView *text_view)
{
  GtkTextViewPrivate *priv;
  int width = 0, height = 0;

  DV(g_print(">Updating adjustments ("G_STRLOC")\n"));

  priv = text_view->priv;

  if (priv->layout)
    gtk_text_layout_get_size (priv->layout, &width, &height);

  /* Make room for the cursor after the last character in the widest line */
  width += SPACE_FOR_CURSOR;
  height += priv->top_margin + priv->bottom_margin;

  if (priv->width != width || priv->height != height)
    {
      priv->width = width;
      priv->height = height;

      gtk_text_view_set_hadjustment_values (text_view);
      gtk_text_view_set_vadjustment_values (text_view);
    }
}

static void
gtk_text_view_update_layout_width (GtkTextView *text_view)
{
  DV(g_print(">Updating layout width ("G_STRLOC")\n"));

  gtk_text_view_ensure_layout (text_view);

  gtk_text_layout_set_screen_width (text_view->priv->layout,
                                    MAX (1, SCREEN_WIDTH (text_view) - SPACE_FOR_CURSOR));
}

static void
gtk_text_view_update_im_spot_location (GtkTextView *text_view)
{
  GdkRectangle area;

  if (text_view->priv->layout == NULL)
    return;

  gtk_text_view_get_cursor_locations (text_view, NULL, &area, NULL);

  area.x -= text_view->priv->xoffset;
  area.y -= text_view->priv->yoffset;

  /* Width returned by Pango indicates direction of cursor,
   * by its sign more than the size of cursor.
   */
  area.width = 0;

  gtk_im_context_set_cursor_location (text_view->priv->im_context, &area);
}

static gboolean
do_update_im_spot_location (gpointer text_view)
{
  GtkTextViewPrivate *priv;

  priv = GTK_TEXT_VIEW (text_view)->priv;
  priv->im_spot_idle = 0;

  gtk_text_view_update_im_spot_location (text_view);
  return FALSE;
}

static void
queue_update_im_spot_location (GtkTextView *text_view)
{
  GtkTextViewPrivate *priv;

  priv = text_view->priv;

  /* Use priority a little higher than GTK_TEXT_VIEW_PRIORITY_VALIDATE,
   * so we don't wait until the entire buffer has been validated. */
  if (!priv->im_spot_idle)
    {
      priv->im_spot_idle = g_idle_add_full (GTK_TEXT_VIEW_PRIORITY_VALIDATE - 1,
                                            do_update_im_spot_location,
                                            text_view,
                                            NULL);
      gdk_source_set_static_name_by_id (priv->im_spot_idle, "[gtk] do_update_im_spot_location");
    }
}

static void
flush_update_im_spot_location (GtkTextView *text_view)
{
  GtkTextViewPrivate *priv;

  priv = text_view->priv;

  if (priv->im_spot_idle)
    {
      g_source_remove (priv->im_spot_idle);
      priv->im_spot_idle = 0;
      gtk_text_view_update_im_spot_location (text_view);
    }
}

/**
 * gtk_text_view_scroll_to_mark:
 * @text_view: a `GtkTextView`
 * @mark: a `GtkTextMark`
 * @within_margin: margin as a [0.0,0.5) fraction of screen size
 * @use_align: whether to use alignment arguments (if %FALSE, just
 *    get the mark onscreen)
 * @xalign: horizontal alignment of mark within visible area
 * @yalign: vertical alignment of mark within visible area
 *
 * Scrolls @text_view so that @mark is on the screen in the position
 * indicated by @xalign and @yalign.
 *
 * An alignment of 0.0 indicates left or top, 1.0 indicates right or
 * bottom, 0.5 means center. If @use_align is %FALSE, the text scrolls
 * the minimal distance to get the mark onscreen, possibly not scrolling
 * at all. The effective screen for purposes of this function is reduced
 * by a margin of size @within_margin.
 */
void
gtk_text_view_scroll_to_mark (GtkTextView *text_view,
                              GtkTextMark *mark,
                              double       within_margin,
                              gboolean     use_align,
                              double       xalign,
                              double       yalign)
{
  g_return_if_fail (GTK_IS_TEXT_VIEW (text_view));
  g_return_if_fail (GTK_IS_TEXT_MARK (mark));
  g_return_if_fail (within_margin >= 0.0 && within_margin < 0.5);
  g_return_if_fail (xalign >= 0.0 && xalign <= 1.0);
  g_return_if_fail (yalign >= 0.0 && yalign <= 1.0);

  /* We need to verify that the buffer contains the mark, otherwise this
   * can lead to data structure corruption later on.
   */
  g_return_if_fail (get_buffer (text_view) == gtk_text_mark_get_buffer (mark));

  gtk_text_view_queue_scroll (text_view, mark,
                              within_margin,
                              use_align,
                              xalign,
                              yalign);

  /* If no validation is pending, we need to go ahead and force an
   * immediate scroll.
   */
  if (text_view->priv->layout &&
      gtk_text_layout_is_valid (text_view->priv->layout))
    gtk_text_view_flush_scroll (text_view);
}

/**
 * gtk_text_view_scroll_mark_onscreen:
 * @text_view: a `GtkTextView`
 * @mark: a mark in the buffer for @text_view
 *
 * Scrolls @text_view the minimum distance such that @mark is contained
 * within the visible area of the widget.
 */
void
gtk_text_view_scroll_mark_onscreen (GtkTextView *text_view,
                                    GtkTextMark *mark)
{
  g_return_if_fail (GTK_IS_TEXT_VIEW (text_view));
  g_return_if_fail (GTK_IS_TEXT_MARK (mark));

  /* We need to verify that the buffer contains the mark, otherwise this
   * can lead to data structure corruption later on.
   */
  g_return_if_fail (get_buffer (text_view) == gtk_text_mark_get_buffer (mark));

  gtk_text_view_scroll_to_mark (text_view, mark, 0.0, FALSE, 0.0, 0.0);
}

static gboolean
clamp_iter_onscreen (GtkTextView *text_view, GtkTextIter *iter)
{
  GdkRectangle visible_rect;
  gtk_text_view_get_visible_rect (text_view, &visible_rect);

  return gtk_text_layout_clamp_iter_to_vrange (text_view->priv->layout, iter,
                                               visible_rect.y,
                                               visible_rect.y + visible_rect.height);
}

/**
 * gtk_text_view_move_mark_onscreen:
 * @text_view: a `GtkTextView`
 * @mark: a `GtkTextMark`
 *
 * Moves a mark within the buffer so that it's
 * located within the currently-visible text area.
 *
 * Returns: %TRUE if the mark moved (wasn’t already onscreen)
 */
gboolean
gtk_text_view_move_mark_onscreen (GtkTextView *text_view,
                                  GtkTextMark *mark)
{
  GtkTextIter iter;

  g_return_val_if_fail (GTK_IS_TEXT_VIEW (text_view), FALSE);
  g_return_val_if_fail (mark != NULL, FALSE);

  gtk_text_buffer_get_iter_at_mark (get_buffer (text_view), &iter, mark);

  if (clamp_iter_onscreen (text_view, &iter))
    {
      gtk_text_buffer_move_mark (get_buffer (text_view), mark, &iter);
      return TRUE;
    }
  else
    return FALSE;
}

/**
 * gtk_text_view_get_visible_rect:
 * @text_view: a `GtkTextView`
 * @visible_rect: (out): rectangle to fill
 *
 * Fills @visible_rect with the currently-visible
 * region of the buffer, in buffer coordinates.
 *
 * Convert to window coordinates with
 * [method@Gtk.TextView.buffer_to_window_coords].
 */
void
gtk_text_view_get_visible_rect (GtkTextView  *text_view,
                                GdkRectangle *visible_rect)
{
  GtkWidget *widget;

  g_return_if_fail (GTK_IS_TEXT_VIEW (text_view));

  widget = GTK_WIDGET (text_view);

  if (visible_rect)
    {
      visible_rect->x = text_view->priv->xoffset;
      visible_rect->y = text_view->priv->yoffset;
      visible_rect->width = SCREEN_WIDTH (widget);
      visible_rect->height = SCREEN_HEIGHT (widget);

      DV(g_print(" visible rect: %d,%d %d x %d\n",
                 visible_rect->x,
                 visible_rect->y,
                 visible_rect->width,
                 visible_rect->height));
    }
}

/**
 * gtk_text_view_set_wrap_mode: (attributes org.gtk.Method.set_property=wrap-mode)
 * @text_view: a `GtkTextView`
 * @wrap_mode: a `GtkWrapMode`
 *
 * Sets the line wrapping for the view.
 */
void
gtk_text_view_set_wrap_mode (GtkTextView *text_view,
                             GtkWrapMode  wrap_mode)
{
  GtkTextViewPrivate *priv;

  g_return_if_fail (GTK_IS_TEXT_VIEW (text_view));

  priv = text_view->priv;

  if (priv->wrap_mode != wrap_mode)
    {
      priv->wrap_mode = wrap_mode;

      if (priv->layout && priv->layout->default_style)
        {
          priv->layout->default_style->wrap_mode = wrap_mode;
          gtk_text_layout_default_style_changed (priv->layout);
        }
      g_object_notify (G_OBJECT (text_view), "wrap-mode");
    }
}

/**
 * gtk_text_view_get_wrap_mode: (attributes org.gtk.Method.get_property=wrap-mode)
 * @text_view: a `GtkTextView`
 *
 * Gets the line wrapping for the view.
 *
 * Returns: the line wrap setting
 */
GtkWrapMode
gtk_text_view_get_wrap_mode (GtkTextView *text_view)
{
  g_return_val_if_fail (GTK_IS_TEXT_VIEW (text_view), GTK_WRAP_NONE);

  return text_view->priv->wrap_mode;
}

/**
 * gtk_text_view_set_editable: (attributes org.gtk.Method.set_property=editable)
 * @text_view: a `GtkTextView`
 * @setting: whether it’s editable
 *
 * Sets the default editability of the `GtkTextView`.
 *
 * You can override this default setting with tags in the buffer,
 * using the “editable” attribute of tags.
 */
void
gtk_text_view_set_editable (GtkTextView *text_view,
                            gboolean     setting)
{
  GtkTextViewPrivate *priv;

  g_return_if_fail (GTK_IS_TEXT_VIEW (text_view));

  priv = text_view->priv;
  setting = setting != FALSE;

  if (priv->editable != setting)
    {
      if (!setting)
        {
          gtk_text_view_reset_im_context (text_view);
          if (gtk_widget_has_focus (GTK_WIDGET (text_view)))
            gtk_im_context_focus_out (priv->im_context);
        }

      priv->editable = setting;

      if (setting && gtk_widget_has_focus (GTK_WIDGET (text_view)))
        gtk_im_context_focus_in (priv->im_context);

      gtk_event_controller_key_set_im_context (GTK_EVENT_CONTROLLER_KEY (priv->key_controller),
                                               setting ? priv->im_context : NULL);

      if (priv->layout && priv->layout->default_style)
        {
          gtk_text_layout_set_overwrite_mode (priv->layout,
                                              priv->overwrite_mode && priv->editable);
          priv->layout->default_style->editable = priv->editable;
          gtk_text_layout_default_style_changed (priv->layout);
        }

      gtk_accessible_update_property (GTK_ACCESSIBLE (text_view),
                                      GTK_ACCESSIBLE_PROPERTY_READ_ONLY, !setting,
                                      -1);
      gtk_text_view_update_emoji_action (text_view);

      g_object_notify (G_OBJECT (text_view), "editable");
    }
}

/**
 * gtk_text_view_get_editable: (attributes org.gtk.Method.get_property=editable)
 * @text_view: a `GtkTextView`
 *
 * Returns the default editability of the `GtkTextView`.
 *
 * Tags in the buffer may override this setting for some ranges of text.
 *
 * Returns: whether text is editable by default
 */
gboolean
gtk_text_view_get_editable (GtkTextView *text_view)
{
  g_return_val_if_fail (GTK_IS_TEXT_VIEW (text_view), FALSE);

  return text_view->priv->editable;
}

/**
 * gtk_text_view_set_pixels_above_lines: (attributes org.gtk.Method.set_property=pixels-above-lines)
 * @text_view: a `GtkTextView`
 * @pixels_above_lines: pixels above paragraphs
 *
 * Sets the default number of blank pixels above paragraphs in @text_view.
 *
 * Tags in the buffer for @text_view may override the defaults.
 */
void
gtk_text_view_set_pixels_above_lines (GtkTextView *text_view,
                                      int          pixels_above_lines)
{
  GtkTextViewPrivate *priv;

  g_return_if_fail (GTK_IS_TEXT_VIEW (text_view));

  priv = text_view->priv;

  if (priv->pixels_above_lines != pixels_above_lines)
    {
      priv->pixels_above_lines = pixels_above_lines;

      if (priv->layout && priv->layout->default_style)
        {
          priv->layout->default_style->pixels_above_lines = pixels_above_lines;
          gtk_text_layout_default_style_changed (priv->layout);
        }

      g_object_notify (G_OBJECT (text_view), "pixels-above-lines");
    }
}

/**
 * gtk_text_view_get_pixels_above_lines: (attributes org.gtk.Method.get_property=pixels-above-lines)
 * @text_view: a `GtkTextView`
 *
 * Gets the default number of pixels to put above paragraphs.
 *
 * Adding this function with [method@Gtk.TextView.get_pixels_below_lines]
 * is equal to the line space between each paragraph.
 *
 * Returns: default number of pixels above paragraphs
 */
int
gtk_text_view_get_pixels_above_lines (GtkTextView *text_view)
{
  g_return_val_if_fail (GTK_IS_TEXT_VIEW (text_view), 0);

  return text_view->priv->pixels_above_lines;
}

/**
 * gtk_text_view_set_pixels_below_lines: (attributes org.gtk.Method.set_property=pixels-below-lines)
 * @text_view: a `GtkTextView`
 * @pixels_below_lines: pixels below paragraphs
 *
 * Sets the default number of pixels of blank space
 * to put below paragraphs in @text_view.
 *
 * May be overridden by tags applied to @text_view’s buffer.
 */
void
gtk_text_view_set_pixels_below_lines (GtkTextView *text_view,
                                      int          pixels_below_lines)
{
  GtkTextViewPrivate *priv;

  g_return_if_fail (GTK_IS_TEXT_VIEW (text_view));

  priv = text_view->priv;

  if (priv->pixels_below_lines != pixels_below_lines)
    {
      priv->pixels_below_lines = pixels_below_lines;

      if (priv->layout && priv->layout->default_style)
        {
          priv->layout->default_style->pixels_below_lines = pixels_below_lines;
          gtk_text_layout_default_style_changed (priv->layout);
        }

      g_object_notify (G_OBJECT (text_view), "pixels-below-lines");
    }
}

/**
 * gtk_text_view_get_pixels_below_lines: (attributes org.gtk.Method.get_property=pixels-below-lines)
 * @text_view: a `GtkTextView`
 *
 * Gets the default number of pixels to put below paragraphs.
 *
 * The line space is the sum of the value returned by this function and
 * the value returned by [method@Gtk.TextView.get_pixels_above_lines].
 *
 * Returns: default number of blank pixels below paragraphs
 */
int
gtk_text_view_get_pixels_below_lines (GtkTextView *text_view)
{
  g_return_val_if_fail (GTK_IS_TEXT_VIEW (text_view), 0);

  return text_view->priv->pixels_below_lines;
}

/**
 * gtk_text_view_set_pixels_inside_wrap: (attributes org.gtk.Method.set_property=pixels-inside-wrap)
 * @text_view: a `GtkTextView`
 * @pixels_inside_wrap: default number of pixels between wrapped lines
 *
 * Sets the default number of pixels of blank space to leave between
 * display/wrapped lines within a paragraph.
 *
 * May be overridden by tags in @text_view’s buffer.
 */
void
gtk_text_view_set_pixels_inside_wrap (GtkTextView *text_view,
                                      int          pixels_inside_wrap)
{
  GtkTextViewPrivate *priv;

  g_return_if_fail (GTK_IS_TEXT_VIEW (text_view));

  priv = text_view->priv;

  if (priv->pixels_inside_wrap != pixels_inside_wrap)
    {
      priv->pixels_inside_wrap = pixels_inside_wrap;

      if (priv->layout && priv->layout->default_style)
        {
          priv->layout->default_style->pixels_inside_wrap = pixels_inside_wrap;
          gtk_text_layout_default_style_changed (priv->layout);
        }

      g_object_notify (G_OBJECT (text_view), "pixels-inside-wrap");
    }
}

/**
 * gtk_text_view_get_pixels_inside_wrap: (attributes org.gtk.Method.get_property=pixels-inside-wrap)
 * @text_view: a `GtkTextView`
 *
 * Gets the default number of pixels to put between wrapped lines
 * inside a paragraph.
 *
 * Returns: default number of pixels of blank space between wrapped lines
 */
int
gtk_text_view_get_pixels_inside_wrap (GtkTextView *text_view)
{
  g_return_val_if_fail (GTK_IS_TEXT_VIEW (text_view), 0);

  return text_view->priv->pixels_inside_wrap;
}

/**
 * gtk_text_view_set_justification: (attributes org.gtk.Method.set_property=justification)
 * @text_view: a `GtkTextView`
 * @justification: justification
 *
 * Sets the default justification of text in @text_view.
 *
 * Tags in the view’s buffer may override the default.
 */
void
gtk_text_view_set_justification (GtkTextView     *text_view,
                                 GtkJustification justification)
{
  GtkTextViewPrivate *priv;

  g_return_if_fail (GTK_IS_TEXT_VIEW (text_view));

  priv = text_view->priv;

  if (priv->justify != justification)
    {
      priv->justify = justification;

      if (priv->layout && priv->layout->default_style)
        {
          priv->layout->default_style->justification = justification;
          gtk_text_layout_default_style_changed (priv->layout);
        }

      g_object_notify (G_OBJECT (text_view), "justification");
    }
}

/**
 * gtk_text_view_get_justification: (attributes org.gtk.Method.get_property=justification)
 * @text_view: a `GtkTextView`
 *
 * Gets the default justification of paragraphs in @text_view.
 *
 * Tags in the buffer may override the default.
 *
 * Returns: default justification
 */
GtkJustification
gtk_text_view_get_justification (GtkTextView *text_view)
{
  g_return_val_if_fail (GTK_IS_TEXT_VIEW (text_view), GTK_JUSTIFY_LEFT);

  return text_view->priv->justify;
}

/**
 * gtk_text_view_set_left_margin: (attributes org.gtk.Method.set_property=left-margin)
 * @text_view: a `GtkTextView`
 * @left_margin: left margin in pixels
 *
 * Sets the default left margin for text in @text_view.
 *
 * Tags in the buffer may override the default.
 *
 * Note that this function is confusingly named.
 * In CSS terms, the value set here is padding.
 */
void
gtk_text_view_set_left_margin (GtkTextView *text_view,
                               int          left_margin)
{
  GtkTextViewPrivate *priv = text_view->priv;

  g_return_if_fail (GTK_IS_TEXT_VIEW (text_view));

  if (priv->left_margin != left_margin)
    {
      priv->left_margin = left_margin;
      priv->left_margin = left_margin + priv->left_padding;

      if (priv->layout && priv->layout->default_style)
        {
          priv->layout->default_style->left_margin = left_margin;
          gtk_text_layout_default_style_changed (priv->layout);
        }

      g_object_notify (G_OBJECT (text_view), "left-margin");
    }
}

/**
 * gtk_text_view_get_left_margin: (attributes org.gtk.Method.get_property=left-margin)
 * @text_view: a `GtkTextView`
 *
 * Gets the default left margin size of paragraphs in the @text_view.
 *
 * Tags in the buffer may override the default.
 *
 * Returns: left margin in pixels
 */
int
gtk_text_view_get_left_margin (GtkTextView *text_view)
{
  g_return_val_if_fail (GTK_IS_TEXT_VIEW (text_view), 0);

  return text_view->priv->left_margin;
}

/**
 * gtk_text_view_set_right_margin: (attributes org.gtk.Method.set_property=right-margin)
 * @text_view: a `GtkTextView`
 * @right_margin: right margin in pixels
 *
 * Sets the default right margin for text in the text view.
 *
 * Tags in the buffer may override the default.
 *
 * Note that this function is confusingly named.
 * In CSS terms, the value set here is padding.
 */
void
gtk_text_view_set_right_margin (GtkTextView *text_view,
                                int          right_margin)
{
  GtkTextViewPrivate *priv = text_view->priv;

  g_return_if_fail (GTK_IS_TEXT_VIEW (text_view));

  if (priv->right_margin != right_margin)
    {
      priv->right_margin = right_margin;
      priv->right_margin = right_margin + priv->right_padding;

      if (priv->layout && priv->layout->default_style)
        {
          priv->layout->default_style->right_margin = right_margin;
          gtk_text_layout_default_style_changed (priv->layout);
        }

      g_object_notify (G_OBJECT (text_view), "right-margin");
    }
}

/**
 * gtk_text_view_get_right_margin: (attributes org.gtk.Method.get_property=right-margin)
 * @text_view: a `GtkTextView`
 *
 * Gets the default right margin for text in @text_view.
 *
 * Tags in the buffer may override the default.
 *
 * Returns: right margin in pixels
 */
int
gtk_text_view_get_right_margin (GtkTextView *text_view)
{
  g_return_val_if_fail (GTK_IS_TEXT_VIEW (text_view), 0);

  return text_view->priv->right_margin;
}

/**
 * gtk_text_view_set_top_margin: (attributes org.gtk.Method.set_property=top-margin)
 * @text_view: a `GtkTextView`
 * @top_margin: top margin in pixels
 *
 * Sets the top margin for text in @text_view.
 *
 * Note that this function is confusingly named.
 * In CSS terms, the value set here is padding.
 */
void
gtk_text_view_set_top_margin (GtkTextView *text_view,
                              int          top_margin)
{
  GtkTextViewPrivate *priv = text_view->priv;

  g_return_if_fail (GTK_IS_TEXT_VIEW (text_view));

  if (priv->top_margin != top_margin)
    {
      priv->yoffset += priv->top_margin - top_margin;

      priv->top_margin = top_margin;
      priv->top_margin = top_margin + priv->top_padding;

      if (priv->layout && priv->layout->default_style)
        gtk_text_layout_default_style_changed (priv->layout);

      gtk_text_view_invalidate (text_view);

      g_object_notify (G_OBJECT (text_view), "top-margin");
    }
}

/**
 * gtk_text_view_get_top_margin: (attributes org.gtk.Method.get_property=top-margin)
 * @text_view: a `GtkTextView`
 *
 * Gets the top margin for text in the @text_view.
 *
 * Returns: top margin in pixels
 */
int
gtk_text_view_get_top_margin (GtkTextView *text_view)
{
  g_return_val_if_fail (GTK_IS_TEXT_VIEW (text_view), 0);

  return text_view->priv->top_margin;
}

/**
 * gtk_text_view_set_bottom_margin: (attributes org.gtk.Method.set_property=bottom-margin)
 * @text_view: a `GtkTextView`
 * @bottom_margin: bottom margin in pixels
 *
 * Sets the bottom margin for text in @text_view.
 *
 * Note that this function is confusingly named.
 * In CSS terms, the value set here is padding.
 */
void
gtk_text_view_set_bottom_margin (GtkTextView *text_view,
                                 int          bottom_margin)
{
  GtkTextViewPrivate *priv = text_view->priv;

  g_return_if_fail (GTK_IS_TEXT_VIEW (text_view));

  if (priv->bottom_margin != bottom_margin)
    {
      priv->bottom_margin = bottom_margin;
      priv->bottom_margin = bottom_margin + priv->bottom_padding;

      if (priv->layout && priv->layout->default_style)
        gtk_text_layout_default_style_changed (priv->layout);

      g_object_notify (G_OBJECT (text_view), "bottom-margin");
    }
}

/**
 * gtk_text_view_get_bottom_margin: (attributes org.gtk.Method.get_property=bottom-margin)
 * @text_view: a `GtkTextView`
 *
 * Gets the bottom margin for text in the @text_view.
 *
 * Returns: bottom margin in pixels
 */
int
gtk_text_view_get_bottom_margin (GtkTextView *text_view)
{
  g_return_val_if_fail (GTK_IS_TEXT_VIEW (text_view), 0);

  return text_view->priv->bottom_margin;
}

/**
 * gtk_text_view_set_indent: (attributes org.gtk.Method.set_property=indent)
 * @text_view: a `GtkTextView`
 * @indent: indentation in pixels
 *
 * Sets the default indentation for paragraphs in @text_view.
 *
 * Tags in the buffer may override the default.
 */
void
gtk_text_view_set_indent (GtkTextView *text_view,
                          int          indent)
{
  GtkTextViewPrivate *priv;

  g_return_if_fail (GTK_IS_TEXT_VIEW (text_view));

  priv = text_view->priv;

  if (priv->indent != indent)
    {
      priv->indent = indent;

      if (priv->layout && priv->layout->default_style)
        {
          priv->layout->default_style->indent = indent;
          gtk_text_layout_default_style_changed (priv->layout);
        }

      g_object_notify (G_OBJECT (text_view), "indent");
    }
}

/**
 * gtk_text_view_get_indent: (attributes org.gtk.Method.get_property=indent)
 * @text_view: a `GtkTextView`
 *
 * Gets the default indentation of paragraphs in @text_view.
 *
 * Tags in the view’s buffer may override the default.
 * The indentation may be negative.
 *
 * Returns: number of pixels of indentation
 */
int
gtk_text_view_get_indent (GtkTextView *text_view)
{
  g_return_val_if_fail (GTK_IS_TEXT_VIEW (text_view), 0);

  return text_view->priv->indent;
}

/**
 * gtk_text_view_set_tabs: (attributes org.gtk.Method.set_property=tabs)
 * @text_view: a `GtkTextView`
 * @tabs: tabs as a `PangoTabArray`
 *
 * Sets the default tab stops for paragraphs in @text_view.
 *
 * Tags in the buffer may override the default.
 */
void
gtk_text_view_set_tabs (GtkTextView   *text_view,
                        PangoTabArray *tabs)
{
  GtkTextViewPrivate *priv;

  g_return_if_fail (GTK_IS_TEXT_VIEW (text_view));

  priv = text_view->priv;

  if (priv->tabs)
    pango_tab_array_free (priv->tabs);

  priv->tabs = tabs ? pango_tab_array_copy (tabs) : NULL;

  if (priv->layout && priv->layout->default_style)
    {
      /* some unkosher futzing in internal struct details... */
      if (priv->layout->default_style->tabs)
        pango_tab_array_free (priv->layout->default_style->tabs);

      priv->layout->default_style->tabs =
        priv->tabs ? pango_tab_array_copy (priv->tabs) : NULL;

      gtk_text_layout_default_style_changed (priv->layout);
    }

  g_object_notify (G_OBJECT (text_view), "tabs");
}

/**
 * gtk_text_view_get_tabs: (attributes org.gtk.Method.get_property=tabs)
 * @text_view: a `GtkTextView`
 *
 * Gets the default tabs for @text_view.
 *
 * Tags in the buffer may override the defaults. The returned array
 * will be %NULL if “standard” (8-space) tabs are used. Free the
 * return value with [method@Pango.TabArray.free].
 *
 * Returns: (nullable) (transfer full): copy of default tab array,
 *   or %NULL if standard tabs are used; must be freed with
 *   [method@Pango.TabArray.free].
 */
PangoTabArray*
gtk_text_view_get_tabs (GtkTextView *text_view)
{
  g_return_val_if_fail (GTK_IS_TEXT_VIEW (text_view), NULL);

  return text_view->priv->tabs ? pango_tab_array_copy (text_view->priv->tabs) : NULL;
}

static void
gtk_text_view_toggle_cursor_visible (GtkTextView *text_view)
{
  gtk_text_view_set_cursor_visible (text_view, !text_view->priv->cursor_visible);
}

/**
 * gtk_text_view_set_cursor_visible: (attributes org.gtk.Method.set_property=cursor-visible)
 * @text_view: a `GtkTextView`
 * @setting: whether to show the insertion cursor
 *
 * Toggles whether the insertion point should be displayed.
 *
 * A buffer with no editable text probably shouldn’t have a visible
 * cursor, so you may want to turn the cursor off.
 *
 * Note that this property may be overridden by the
 * [property@GtkSettings:gtk-keynav-use-caret] setting.
 */
void
gtk_text_view_set_cursor_visible (GtkTextView *text_view,
				  gboolean     setting)
{
  GtkTextViewPrivate *priv;

  g_return_if_fail (GTK_IS_TEXT_VIEW (text_view));

  priv = text_view->priv;
  setting = (setting != FALSE);

  if (priv->cursor_visible != setting)
    {
      priv->cursor_visible = setting;

      if (gtk_widget_has_focus (GTK_WIDGET (text_view)))
        {
          if (priv->layout)
            {
              gtk_text_layout_set_cursor_visible (priv->layout, setting);
	      gtk_text_view_check_cursor_blink (text_view);
            }
        }

      g_object_notify (G_OBJECT (text_view), "cursor-visible");
    }
}

/**
 * gtk_text_view_get_cursor_visible: (attributes org.gtk.Method.get_property=cursor-visible)
 * @text_view: a `GtkTextView`
 *
 * Find out whether the cursor should be displayed.
 *
 * Returns: whether the insertion mark is visible
 */
gboolean
gtk_text_view_get_cursor_visible (GtkTextView *text_view)
{
  g_return_val_if_fail (GTK_IS_TEXT_VIEW (text_view), FALSE);

  return text_view->priv->cursor_visible;
}

/**
 * gtk_text_view_reset_cursor_blink:
 * @text_view: a `GtkTextView`
 *
 * Ensures that the cursor is shown.
 *
 * This also resets the time that it will stay blinking (or
 * visible, in case blinking is disabled).
 *
 * This function should be called in response to user input
 * (e.g. from derived classes that override the textview's
 * event handlers).
 */
void
gtk_text_view_reset_cursor_blink (GtkTextView *text_view)
{
  g_return_if_fail (GTK_IS_TEXT_VIEW (text_view));

  gtk_text_view_reset_blink_time (text_view);
  gtk_text_view_pend_cursor_blink (text_view);
}

/**
 * gtk_text_view_place_cursor_onscreen:
 * @text_view: a `GtkTextView`
 *
 * Moves the cursor to the currently visible region of the
 * buffer.
 *
 * Returns: %TRUE if the cursor had to be moved.
 */
gboolean
gtk_text_view_place_cursor_onscreen (GtkTextView *text_view)
{
  GtkTextIter insert;

  g_return_val_if_fail (GTK_IS_TEXT_VIEW (text_view), FALSE);

  gtk_text_buffer_get_iter_at_mark (get_buffer (text_view), &insert,
                                    gtk_text_buffer_get_insert (get_buffer (text_view)));

  if (clamp_iter_onscreen (text_view, &insert))
    {
      gtk_text_buffer_place_cursor (get_buffer (text_view), &insert);
      return TRUE;
    }
  else
    return FALSE;
}

static void
gtk_text_view_remove_validate_idles (GtkTextView *text_view)
{
  GtkTextViewPrivate *priv = text_view->priv;

  if (priv->first_validate_idle != 0)
    {
      DV (g_print ("Removing first validate idle: %s\n", G_STRLOC));
      g_source_remove (priv->first_validate_idle);
      priv->first_validate_idle = 0;
    }

  if (priv->incremental_validate_idle != 0)
    {
      g_source_remove (priv->incremental_validate_idle);
      priv->incremental_validate_idle = 0;
    }
}

static void
gtk_text_view_dispose (GObject *object)
{
  GtkTextView *text_view = GTK_TEXT_VIEW (object);
  GtkTextViewPrivate *priv = text_view->priv;
  GtkWidget *child;

  child = g_object_get_data (object, "gtk-emoji-chooser");
  if (child)
    {
      gtk_widget_unparent (child);
      g_object_set_data (object, "gtk-emoji-chooser", NULL);
    }

  gtk_text_view_remove_validate_idles (text_view);
  gtk_text_view_set_buffer (text_view, NULL);
  gtk_text_view_destroy_layout (text_view);

  if (text_view->priv->scroll_timeout)
    {
      g_source_remove (text_view->priv->scroll_timeout);
      text_view->priv->scroll_timeout = 0;
    }

  if (priv->im_spot_idle)
    {
      g_source_remove (priv->im_spot_idle);
      priv->im_spot_idle = 0;
    }

  if (priv->magnifier)
    _gtk_magnifier_set_inspected (GTK_MAGNIFIER (priv->magnifier), NULL);

  g_clear_pointer ((GtkWidget **) &priv->text_handles[TEXT_HANDLE_CURSOR], gtk_widget_unparent);
  g_clear_pointer ((GtkWidget **) &priv->text_handles[TEXT_HANDLE_SELECTION_BOUND], gtk_widget_unparent);

  g_clear_pointer (&priv->selection_bubble, gtk_widget_unparent);
  g_clear_pointer (&priv->magnifier_popover, gtk_widget_unparent);

  while ((child = gtk_widget_get_first_child (GTK_WIDGET (text_view))))
    gtk_text_view_remove (text_view, child);

  G_OBJECT_CLASS (gtk_text_view_parent_class)->dispose (object);
}

static void
gtk_text_view_finalize (GObject *object)
{
  GtkTextView *text_view;
  GtkTextViewPrivate *priv;

  text_view = GTK_TEXT_VIEW (object);
  priv = text_view->priv;

  gtk_text_view_destroy_layout (text_view);
  gtk_text_view_set_buffer (text_view, NULL);

  /* at this point, no "notify::buffer" handler should recreate the buffer. */
  g_assert (priv->buffer == NULL);

  /* Ensure all children were removed */
  g_assert (priv->anchored_children.length == 0);
  g_assert (priv->left_child == NULL);
  g_assert (priv->right_child == NULL);
  g_assert (priv->top_child == NULL);
  g_assert (priv->bottom_child == NULL);
  g_assert (priv->center_child == NULL);

  cancel_pending_scroll (text_view);

  if (priv->tabs)
    pango_tab_array_free (priv->tabs);

  if (priv->hadjustment)
    g_object_unref (priv->hadjustment);
  if (priv->vadjustment)
    g_object_unref (priv->vadjustment);

  text_window_free (priv->text_window);

  g_object_unref (priv->im_context);

  g_free (priv->im_module);

  g_clear_pointer (&priv->popup_menu, gtk_widget_unparent);
  g_clear_object (&priv->extra_menu);

  G_OBJECT_CLASS (gtk_text_view_parent_class)->finalize (object);
}

static void
gtk_text_view_set_property (GObject         *object,
			    guint            prop_id,
			    const GValue    *value,
			    GParamSpec      *pspec)
{
  GtkTextView *text_view;
  GtkTextViewPrivate *priv;

  text_view = GTK_TEXT_VIEW (object);
  priv = text_view->priv;

  switch (prop_id)
    {
    case PROP_PIXELS_ABOVE_LINES:
      gtk_text_view_set_pixels_above_lines (text_view, g_value_get_int (value));
      break;

    case PROP_PIXELS_BELOW_LINES:
      gtk_text_view_set_pixels_below_lines (text_view, g_value_get_int (value));
      break;

    case PROP_PIXELS_INSIDE_WRAP:
      gtk_text_view_set_pixels_inside_wrap (text_view, g_value_get_int (value));
      break;

    case PROP_EDITABLE:
      gtk_text_view_set_editable (text_view, g_value_get_boolean (value));
      break;

    case PROP_WRAP_MODE:
      gtk_text_view_set_wrap_mode (text_view, g_value_get_enum (value));
      break;

    case PROP_JUSTIFICATION:
      gtk_text_view_set_justification (text_view, g_value_get_enum (value));
      break;

    case PROP_LEFT_MARGIN:
      gtk_text_view_set_left_margin (text_view, g_value_get_int (value));
      break;

    case PROP_RIGHT_MARGIN:
      gtk_text_view_set_right_margin (text_view, g_value_get_int (value));
      break;

    case PROP_TOP_MARGIN:
      gtk_text_view_set_top_margin (text_view, g_value_get_int (value));
      break;

    case PROP_BOTTOM_MARGIN:
      gtk_text_view_set_bottom_margin (text_view, g_value_get_int (value));
      break;

    case PROP_INDENT:
      gtk_text_view_set_indent (text_view, g_value_get_int (value));
      break;

    case PROP_TABS:
      gtk_text_view_set_tabs (text_view, g_value_get_boxed (value));
      break;

    case PROP_CURSOR_VISIBLE:
      gtk_text_view_set_cursor_visible (text_view, g_value_get_boolean (value));
      break;

    case PROP_OVERWRITE:
      gtk_text_view_set_overwrite (text_view, g_value_get_boolean (value));
      break;

    case PROP_BUFFER:
      gtk_text_view_set_buffer (text_view, GTK_TEXT_BUFFER (g_value_get_object (value)));
      break;

    case PROP_ACCEPTS_TAB:
      gtk_text_view_set_accepts_tab (text_view, g_value_get_boolean (value));
      break;

    case PROP_IM_MODULE:
      g_free (priv->im_module);
      priv->im_module = g_value_dup_string (value);
      if (GTK_IS_IM_MULTICONTEXT (priv->im_context))
        gtk_im_multicontext_set_context_id (GTK_IM_MULTICONTEXT (priv->im_context), priv->im_module);
      break;

    case PROP_HADJUSTMENT:
      gtk_text_view_set_hadjustment (text_view, g_value_get_object (value));
      break;

    case PROP_VADJUSTMENT:
      gtk_text_view_set_vadjustment (text_view, g_value_get_object (value));
      break;

    case PROP_HSCROLL_POLICY:
      if (priv->hscroll_policy != g_value_get_enum (value))
        {
          priv->hscroll_policy = g_value_get_enum (value);
          gtk_widget_queue_resize (GTK_WIDGET (text_view));
          g_object_notify_by_pspec (object, pspec);
        }
      break;

    case PROP_VSCROLL_POLICY:
      if (priv->vscroll_policy != g_value_get_enum (value))
        {
          priv->vscroll_policy = g_value_get_enum (value);
          gtk_widget_queue_resize (GTK_WIDGET (text_view));
          g_object_notify_by_pspec (object, pspec);
        }
      break;

    case PROP_INPUT_PURPOSE:
      gtk_text_view_set_input_purpose (text_view, g_value_get_enum (value));
      break;

    case PROP_INPUT_HINTS:
      gtk_text_view_set_input_hints (text_view, g_value_get_flags (value));
      break;

    case PROP_MONOSPACE:
      gtk_text_view_set_monospace (text_view, g_value_get_boolean (value));
      break;

    case PROP_EXTRA_MENU:
      gtk_text_view_set_extra_menu (text_view, g_value_get_object (value));
      break;

    default:
      G_OBJECT_WARN_INVALID_PROPERTY_ID (object, prop_id, pspec);
      break;
    }
}

static void
gtk_text_view_get_property (GObject         *object,
			    guint            prop_id,
			    GValue          *value,
			    GParamSpec      *pspec)
{
  GtkTextView *text_view;
  GtkTextViewPrivate *priv;

  text_view = GTK_TEXT_VIEW (object);
  priv = text_view->priv;

  switch (prop_id)
    {
    case PROP_PIXELS_ABOVE_LINES:
      g_value_set_int (value, priv->pixels_above_lines);
      break;

    case PROP_PIXELS_BELOW_LINES:
      g_value_set_int (value, priv->pixels_below_lines);
      break;

    case PROP_PIXELS_INSIDE_WRAP:
      g_value_set_int (value, priv->pixels_inside_wrap);
      break;

    case PROP_EDITABLE:
      g_value_set_boolean (value, priv->editable);
      break;

    case PROP_WRAP_MODE:
      g_value_set_enum (value, priv->wrap_mode);
      break;

    case PROP_JUSTIFICATION:
      g_value_set_enum (value, priv->justify);
      break;

    case PROP_LEFT_MARGIN:
      g_value_set_int (value, priv->left_margin);
      break;

    case PROP_RIGHT_MARGIN:
      g_value_set_int (value, priv->right_margin);
      break;

    case PROP_TOP_MARGIN:
      g_value_set_int (value, priv->top_margin);
      break;

    case PROP_BOTTOM_MARGIN:
      g_value_set_int (value, priv->bottom_margin);
      break;

    case PROP_INDENT:
      g_value_set_int (value, priv->indent);
      break;

    case PROP_TABS:
      g_value_set_boxed (value, priv->tabs);
      break;

    case PROP_CURSOR_VISIBLE:
      g_value_set_boolean (value, priv->cursor_visible);
      break;

    case PROP_BUFFER:
      g_value_set_object (value, get_buffer (text_view));
      break;

    case PROP_OVERWRITE:
      g_value_set_boolean (value, priv->overwrite_mode);
      break;

    case PROP_ACCEPTS_TAB:
      g_value_set_boolean (value, priv->accepts_tab);
      break;

    case PROP_IM_MODULE:
      g_value_set_string (value, priv->im_module);
      break;

    case PROP_HADJUSTMENT:
      g_value_set_object (value, priv->hadjustment);
      break;

    case PROP_VADJUSTMENT:
      g_value_set_object (value, priv->vadjustment);
      break;

    case PROP_HSCROLL_POLICY:
      g_value_set_enum (value, priv->hscroll_policy);
      break;

    case PROP_VSCROLL_POLICY:
      g_value_set_enum (value, priv->vscroll_policy);
      break;

    case PROP_INPUT_PURPOSE:
      g_value_set_enum (value, gtk_text_view_get_input_purpose (text_view));
      break;

    case PROP_INPUT_HINTS:
      g_value_set_flags (value, gtk_text_view_get_input_hints (text_view));
      break;

    case PROP_MONOSPACE:
      g_value_set_boolean (value, gtk_text_view_get_monospace (text_view));
      break;

    case PROP_EXTRA_MENU:
      g_value_set_object (value, gtk_text_view_get_extra_menu (text_view));
      break;

    default:
      G_OBJECT_WARN_INVALID_PROPERTY_ID (object, prop_id, pspec);
      break;
    }
}

static void
gtk_text_view_measure_borders (GtkTextView *text_view,
                               GtkBorder   *border)
{
  GtkTextViewPrivate *priv = text_view->priv;
  int left = 0;
  int right = 0;
  int top = 0;
  int bottom = 0;

  if (priv->left_child)
    gtk_widget_measure (GTK_WIDGET (priv->left_child),
                        GTK_ORIENTATION_HORIZONTAL, -1,
                        &left, NULL, NULL, NULL);

  if (priv->right_child)
    gtk_widget_measure (GTK_WIDGET (priv->right_child),
                        GTK_ORIENTATION_HORIZONTAL, -1,
                        &right, NULL, NULL, NULL);

  if (priv->top_child)
    gtk_widget_measure (GTK_WIDGET (priv->top_child),
                        GTK_ORIENTATION_VERTICAL, -1,
                        &top, NULL, NULL, NULL);

  if (priv->bottom_child)
    gtk_widget_measure (GTK_WIDGET (priv->bottom_child),
                        GTK_ORIENTATION_VERTICAL, -1,
                        &bottom, NULL, NULL, NULL);

  border->left = left;
  border->right = right;
  border->top = top;
  border->bottom = bottom;
}

static void
gtk_text_view_measure (GtkWidget      *widget,
                       GtkOrientation  orientation,
                       int             for_size,
                       int            *minimum,
                       int            *natural,
                       int            *minimum_baseline,
                       int            *natural_baseline)
{
  GtkTextView *text_view = GTK_TEXT_VIEW (widget);
  GtkTextViewPrivate *priv = text_view->priv;
  const GList *list;
  GtkBorder borders;
  int min = 0;
  int nat = 0;
  int extra;

  gtk_text_view_measure_borders (text_view, &borders);

  if (priv->center_child)
    gtk_widget_measure (GTK_WIDGET (priv->center_child),
                        orientation, for_size,
                        &min, &nat, NULL, NULL);

  for (list = priv->anchored_children.head; list; list = list->next)
    {
      const AnchoredChild *child = list->data;
      int child_min = 0;
      int child_nat = 0;

      gtk_widget_measure (child->widget, orientation, for_size,
                          &child_min, &child_nat,
                          NULL, NULL);

      /* Invalidate layout lines if required */
      if (child->anchor && priv->layout)
        gtk_text_child_anchor_queue_resize (child->anchor, priv->layout);

      min = MAX (min, child_min);
      nat = MAX (nat, child_nat);
    }

  if (orientation == GTK_ORIENTATION_HORIZONTAL)
    extra = borders.left + priv->left_margin + priv->right_margin + borders.right;
  else
    extra = borders.top + priv->height + borders.bottom;

  *minimum = min + extra;
  *natural = nat + extra;
}

static void
gtk_text_view_compute_child_allocation (GtkTextView         *text_view,
                                        const AnchoredChild *vc,
                                        GtkAllocation       *allocation)
{
  int buffer_y;
  GtkTextIter iter;
  GtkRequisition req;

  gtk_text_buffer_get_iter_at_child_anchor (get_buffer (text_view),
                                            &iter,
                                            vc->anchor);

  gtk_text_layout_get_line_yrange (text_view->priv->layout, &iter,
                                   &buffer_y, NULL);

  buffer_y += vc->from_top_of_line;

  allocation->x = vc->from_left_of_buffer - text_view->priv->xoffset;
  allocation->y = buffer_y - text_view->priv->yoffset;

  gtk_widget_get_preferred_size (vc->widget, &req, NULL);
  allocation->width = req.width;
  allocation->height = req.height;
}

static void
gtk_text_view_update_child_allocation (GtkTextView         *text_view,
                                       const AnchoredChild *vc)
{
  GtkAllocation allocation;

  gtk_text_view_compute_child_allocation (text_view, vc, &allocation);

  gtk_widget_size_allocate (vc->widget, &allocation, -1);

#if 0
  g_print ("allocation for %p allocated to %d,%d yoffset = %d\n",
           vc->widget,
           vc->widget->allocation.x,
           vc->widget->allocation.y,
           text_view->priv->yoffset);
#endif
}

static void
gtk_anchored_child_allocated (GtkTextLayout *layout,
                              GtkWidget     *child,
                              int            x,
                              int            y,
                              gpointer       data)
{
  AnchoredChild *vc = NULL;
  GtkTextView *text_view = data;

  /* x,y is the position of the child from the top of the line, and
   * from the left of the buffer. We have to translate that into text
   * window coordinates, then size_allocate the child.
   */

  vc = g_object_get_qdata (G_OBJECT (child), quark_text_view_child);

  g_assert (vc != NULL);

  DV (g_print ("child allocated at %d,%d\n", x, y));

  vc->from_left_of_buffer = x;
  vc->from_top_of_line = y;

  gtk_text_view_update_child_allocation (text_view, vc);
}

static void
gtk_text_view_allocate_children (GtkTextView *text_view)
{
  GtkTextViewPrivate *priv = text_view->priv;
  const GList *iter;

  DV(g_print(G_STRLOC"\n"));

  for (iter = priv->anchored_children.head; iter; iter = iter->next)
    {
      const AnchoredChild *child = iter->data;
      GtkTextIter child_loc;
      GtkRequisition child_req;
      GtkAllocation allocation;

      /* We need to force-validate the regions containing children. */
      gtk_text_buffer_get_iter_at_child_anchor (get_buffer (text_view),
                                                &child_loc,
                                                child->anchor);

      /* Since anchored children are only ever allocated from
       * gtk_text_layout_get_line_display() we have to make sure
       * that the display line caching in the layout doesn't
       * get in the way. Invalidating the layout around the anchor
       * achieves this.
       */
      if (_gtk_widget_get_alloc_needed (child->widget))
        {
          GtkTextIter end = child_loc;
          gtk_text_iter_forward_char (&end);
          gtk_text_layout_invalidate (priv->layout, &child_loc, &end);
        }

      gtk_text_layout_validate_yrange (priv->layout, &child_loc, 0, 1);

      gtk_widget_get_preferred_size (child->widget, &child_req, NULL);

      allocation.x = - child_req.width;
      allocation.y = - child_req.height;
      allocation.width = child_req.width;
      allocation.height = child_req.height;

      gtk_widget_size_allocate (child->widget, &allocation, -1);
    }
}

static GtkTextViewChild **
find_child_for_window_type (GtkTextView       *text_view,
                            GtkTextWindowType  window_type)
{
  switch (window_type)
    {
    case GTK_TEXT_WINDOW_LEFT:
      return &text_view->priv->left_child;
    case GTK_TEXT_WINDOW_RIGHT:
      return &text_view->priv->right_child;
    case GTK_TEXT_WINDOW_TOP:
      return &text_view->priv->top_child;
    case GTK_TEXT_WINDOW_BOTTOM:
      return &text_view->priv->bottom_child;
    case GTK_TEXT_WINDOW_TEXT:
      return &text_view->priv->center_child;
    case GTK_TEXT_WINDOW_WIDGET:
    default:
      return NULL;
    }
}

/**
 * gtk_text_view_get_gutter:
 * @text_view: a `GtkTextView`
 * @win: a `GtkTextWindowType`
 *
 * Gets a `GtkWidget` that has previously been set as gutter.
 *
 * See [method@Gtk.TextView.set_gutter].
 *
 * @win must be one of %GTK_TEXT_WINDOW_LEFT, %GTK_TEXT_WINDOW_RIGHT,
 * %GTK_TEXT_WINDOW_TOP, or %GTK_TEXT_WINDOW_BOTTOM.
 *
 * Returns: (transfer none) (nullable): a `GtkWidget`
 */
GtkWidget *
gtk_text_view_get_gutter (GtkTextView       *text_view,
                          GtkTextWindowType  win)
{
  GtkTextViewChild **childp;

  g_return_val_if_fail (GTK_IS_TEXT_VIEW (text_view), NULL);
  g_return_val_if_fail (win == GTK_TEXT_WINDOW_LEFT ||
                        win == GTK_TEXT_WINDOW_RIGHT ||
                        win == GTK_TEXT_WINDOW_TOP ||
                        win == GTK_TEXT_WINDOW_BOTTOM, NULL);

  childp = find_child_for_window_type (text_view, win);

  if (childp != NULL && *childp != NULL)
    return GTK_WIDGET (*childp);

  return NULL;
}

/**
 * gtk_text_view_set_gutter:
 * @text_view: a `GtkTextView`
 * @win: a `GtkTextWindowType`
 * @widget: (nullable): a `GtkWidget`
 *
 * Places @widget into the gutter specified by @win.
 *
 * @win must be one of %GTK_TEXT_WINDOW_LEFT, %GTK_TEXT_WINDOW_RIGHT,
 * %GTK_TEXT_WINDOW_TOP, or %GTK_TEXT_WINDOW_BOTTOM.
 */
void
gtk_text_view_set_gutter (GtkTextView       *text_view,
                          GtkTextWindowType  win,
                          GtkWidget         *widget)
{
  GtkTextViewChild **childp;
  GtkTextViewChild *old_child;
  GtkTextViewChild *new_child;

  g_return_if_fail (GTK_IS_TEXT_VIEW (text_view));
  g_return_if_fail (widget == NULL || GTK_IS_WIDGET (widget));
  g_return_if_fail (win == GTK_TEXT_WINDOW_LEFT ||
                    win == GTK_TEXT_WINDOW_RIGHT ||
                    win == GTK_TEXT_WINDOW_TOP ||
                    win == GTK_TEXT_WINDOW_BOTTOM);

  childp = find_child_for_window_type (text_view, win);
  if (childp == NULL)
    return;

  old_child = *childp;

  if ((GtkWidget *)old_child == widget)
    return;

  if (old_child != NULL)
    {
      *childp = NULL;
      gtk_widget_unparent (GTK_WIDGET (old_child));
      g_object_unref (old_child);
    }

  if (widget == NULL)
    return;

  new_child = GTK_TEXT_VIEW_CHILD (gtk_text_view_child_new (win));
  gtk_text_view_child_add (new_child, widget);

  *childp = g_object_ref (new_child);
  gtk_widget_set_parent (GTK_WIDGET (new_child), GTK_WIDGET (text_view));
  update_node_ordering (GTK_WIDGET (text_view));
}

static void
gtk_text_view_size_allocate (GtkWidget *widget,
                             int        widget_width,
                             int        widget_height,
                             int        baseline)
{
  GtkTextView *text_view;
  GtkTextViewPrivate *priv;
  int width, height;
  GdkRectangle text_rect;
  GdkRectangle left_rect;
  GdkRectangle right_rect;
  GdkRectangle top_rect;
  GdkRectangle bottom_rect;
  GtkWidget *chooser;
  PangoLayout *layout;
  guint mru_size;

  text_view = GTK_TEXT_VIEW (widget);
  priv = text_view->priv;

  DV(g_print(G_STRLOC"\n"));

  gtk_text_view_measure_borders (text_view, &priv->border_window_size);

  /* distribute width/height among child windows. Ensure all
   * windows get at least a 1x1 allocation.
   */
  left_rect.width = priv->border_window_size.left;
  right_rect.width = priv->border_window_size.right;
  width = widget_width - left_rect.width - right_rect.width;
  text_rect.width = MAX (1, width);
  top_rect.width = text_rect.width;
  bottom_rect.width = text_rect.width;

  top_rect.height = priv->border_window_size.top;
  bottom_rect.height = priv->border_window_size.bottom;
  height = widget_height - top_rect.height - bottom_rect.height;
  text_rect.height = MAX (1, height);
  left_rect.height = text_rect.height;
  right_rect.height = text_rect.height;

  /* Origins */
  left_rect.x = 0;
  top_rect.y = 0;

  text_rect.x = left_rect.x + left_rect.width;
  text_rect.y = top_rect.y + top_rect.height;

  left_rect.y = text_rect.y;
  right_rect.y = text_rect.y;

  top_rect.x = text_rect.x;
  bottom_rect.x = text_rect.x;

  right_rect.x = text_rect.x + text_rect.width;
  bottom_rect.y = text_rect.y + text_rect.height;

  text_window_size_allocate (priv->text_window, &text_rect);

  if (priv->center_child)
    {
      gtk_text_view_child_set_offset (priv->center_child, priv->xoffset, priv->yoffset);
      gtk_widget_size_allocate (GTK_WIDGET (priv->center_child), &text_rect, -1);
    }

  if (priv->left_child)
    {
      gtk_text_view_child_set_offset (priv->left_child, priv->xoffset, priv->yoffset);
      gtk_widget_size_allocate (GTK_WIDGET (priv->left_child), &left_rect, -1);
    }

  if (priv->right_child)
    {
      gtk_text_view_child_set_offset (priv->right_child, priv->xoffset, priv->yoffset);
      gtk_widget_size_allocate (GTK_WIDGET (priv->right_child), &right_rect, -1);
    }

  if (priv->top_child)
    {
      gtk_text_view_child_set_offset (priv->top_child, priv->xoffset, priv->yoffset);
      gtk_widget_size_allocate (GTK_WIDGET (priv->top_child), &top_rect, -1);
    }

  if (priv->bottom_child)
    {
      gtk_text_view_child_set_offset (priv->bottom_child, priv->xoffset, priv->yoffset);
      gtk_widget_size_allocate (GTK_WIDGET (priv->bottom_child), &bottom_rect, -1);
    }

  gtk_text_view_update_layout_width (text_view);

  /* Note that this will do some layout validation */
  gtk_text_view_allocate_children (text_view);

  /* Update adjustments */
  if (!gtk_adjustment_is_animating (priv->hadjustment))
    gtk_text_view_set_hadjustment_values (text_view);
  if (!gtk_adjustment_is_animating (priv->vadjustment))
    gtk_text_view_set_vadjustment_values (text_view);

  /* Optimize display cache size */
  layout = gtk_widget_create_pango_layout (widget, "X");
  pango_layout_get_pixel_size (layout, &width, &height);
  if (height > 0)
    {
      mru_size = SCREEN_HEIGHT (widget) / height * 3;
      gtk_text_layout_set_mru_size (priv->layout, mru_size);
    }
  g_object_unref (layout);

  /* The GTK resize loop processes all the pending exposes right
   * after doing the resize stuff, so the idle sizer won't have a
   * chance to run. So we do the work here.
   */
  gtk_text_view_flush_first_validate (text_view);

  chooser = g_object_get_data (G_OBJECT (text_view), "gtk-emoji-chooser");
  if (chooser)
    gtk_popover_present (GTK_POPOVER (chooser));

  if (priv->magnifier_popover)
    gtk_popover_present (GTK_POPOVER (priv->magnifier_popover));

  if (priv->popup_menu)
    gtk_popover_present (GTK_POPOVER (priv->popup_menu));

  if (priv->text_handles[TEXT_HANDLE_CURSOR])
    gtk_text_handle_present (priv->text_handles[TEXT_HANDLE_CURSOR]);

  if (priv->text_handles[TEXT_HANDLE_SELECTION_BOUND])
    gtk_text_handle_present (priv->text_handles[TEXT_HANDLE_SELECTION_BOUND]);

  if (priv->selection_bubble)
    gtk_popover_present (GTK_POPOVER (priv->selection_bubble));
}

static void
gtk_text_view_get_first_para_iter (GtkTextView *text_view,
                                   GtkTextIter *iter)
{
  gtk_text_buffer_get_iter_at_mark (get_buffer (text_view), iter,
                                    text_view->priv->first_para_mark);
}

static void
gtk_text_view_validate_onscreen (GtkTextView *text_view)
{
  GtkWidget *widget;
  GtkTextViewPrivate *priv;

  widget = GTK_WIDGET (text_view);
  priv = text_view->priv;

  DV(g_print(">Validating onscreen ("G_STRLOC")\n"));

  if (SCREEN_HEIGHT (widget) > 0)
    {
      GtkTextIter first_para;

      /* Be sure we've validated the stuff onscreen; if we
       * scrolled, these calls won't have any effect, because
       * they were called in the recursive validate_onscreen
       */
      gtk_text_view_get_first_para_iter (text_view, &first_para);

      gtk_text_layout_validate_yrange (priv->layout,
                                       &first_para,
                                       0,
                                       priv->first_para_pixels +
                                       SCREEN_HEIGHT (widget));
    }

  priv->onscreen_validated = TRUE;

  DV(g_print(">Done validating onscreen, onscreen_validated = TRUE ("G_STRLOC")\n"));

  /* This can have the odd side effect of triggering a scroll, which should
   * flip "onscreen_validated" back to FALSE, but should also get us
   * back into this function to turn it on again.
   */
  gtk_text_view_update_adjustments (text_view);

  g_assert (priv->onscreen_validated);
}

static void
gtk_text_view_flush_first_validate (GtkTextView *text_view)
{
  GtkTextViewPrivate *priv = text_view->priv;

  if (priv->first_validate_idle == 0)
    return;

  /* Do this first, which means that if an "invalidate"
   * occurs during any of this process, a new first_validate_callback
   * will be installed, and we'll start again.
   */
  DV (g_print ("removing first validate in %s\n", G_STRLOC));
  g_source_remove (priv->first_validate_idle);
  priv->first_validate_idle = 0;

  /* be sure we have up-to-date screen size set on the
   * layout.
   */
  gtk_text_view_update_layout_width (text_view);

  /* Bail out if we invalidated stuff; scrolling right away will just
   * confuse the issue.
   */
  if (priv->first_validate_idle != 0)
    {
      DV(g_print(">Width change forced requeue ("G_STRLOC")\n"));
    }
  else
    {
      /* scroll to any marks, if that's pending. This can jump us to
       * the validation codepath used for scrolling onscreen, if so we
       * bail out.  It won't jump if already in that codepath since
       * value_changed is not recursive, so also validate if
       * necessary.
       */
      if (!gtk_text_view_flush_scroll (text_view) ||
          !priv->onscreen_validated)
	gtk_text_view_validate_onscreen (text_view);

      DV(g_print(">Leaving first validate idle ("G_STRLOC")\n"));

      g_assert (priv->onscreen_validated);
    }
}

static gboolean
first_validate_callback (gpointer data)
{
  GtkTextView *text_view = data;

  /* Note that some of this code is duplicated at the end of size_allocate,
   * keep in sync with that.
   */

  DV(g_print(G_STRLOC"\n"));

  gtk_text_view_flush_first_validate (text_view);

  return FALSE;
}

static gboolean
incremental_validate_callback (gpointer data)
{
  GtkTextView *text_view = data;
  gboolean result = TRUE;

  DV(g_print(G_STRLOC"\n"));

  gtk_text_layout_validate (text_view->priv->layout, 2000);

  gtk_text_view_update_adjustments (text_view);

  if (gtk_text_layout_is_valid (text_view->priv->layout))
    {
      text_view->priv->incremental_validate_idle = 0;
      result = FALSE;
    }

  return result;
}

static void
gtk_text_view_invalidate (GtkTextView *text_view)
{
  GtkTextViewPrivate *priv = text_view->priv;

  DV (g_print (">Invalidate, onscreen_validated = %d now FALSE ("G_STRLOC")\n",
               priv->onscreen_validated));

  priv->onscreen_validated = FALSE;

  /* We'll invalidate when the layout is created */
  if (priv->layout == NULL)
    return;

  if (!priv->first_validate_idle)
    {
      priv->first_validate_idle = g_idle_add_full (GTK_PRIORITY_RESIZE - 2, first_validate_callback, text_view, NULL);
      gdk_source_set_static_name_by_id (priv->first_validate_idle, "[gtk] first_validate_callback");
      DV (g_print (G_STRLOC": adding first validate idle %d\n",
                   priv->first_validate_idle));
    }

  if (!priv->incremental_validate_idle)
    {
      priv->incremental_validate_idle = g_idle_add_full (GTK_TEXT_VIEW_PRIORITY_VALIDATE, incremental_validate_callback, text_view, NULL);
      gdk_source_set_static_name_by_id (priv->incremental_validate_idle, "[gtk] incremental_validate_callback");
      DV (g_print (G_STRLOC": adding incremental validate idle %d\n",
                   priv->incremental_validate_idle));
    }
}

static void
invalidated_handler (GtkTextLayout *layout,
                     gpointer       data)
{
  GtkTextView *text_view;

  text_view = GTK_TEXT_VIEW (data);

  DV (g_print ("Invalidating due to layout invalidate signal\n"));
  gtk_text_view_invalidate (text_view);
}

static void
changed_handler (GtkTextLayout     *layout,
                 int                start_y,
                 int                old_height,
                 int                new_height,
                 gpointer           data)
{
  GtkTextView *text_view;
  GtkTextViewPrivate *priv;
  GtkWidget *widget;

  text_view = GTK_TEXT_VIEW (data);
  priv = text_view->priv;
  widget = GTK_WIDGET (data);

  DV(g_print(">Lines Validated ("G_STRLOC")\n"));

  if (gtk_widget_get_realized (widget))
    {
      gtk_widget_queue_draw (widget);

      queue_update_im_spot_location (text_view);
    }

  if (old_height != new_height)
    {
      const GList *iter;
      GtkTextIter first;
      int new_first_para_top;
      int old_first_para_top;

      /* If the bottom of the old area was above the top of the
       * screen, we need to scroll to keep the current top of the
       * screen in place.  Remember that first_para_pixels is the
       * position of the top of the screen in coordinates relative to
       * the first paragraph onscreen.
       *
       * In short we are adding the height delta of the portion of the
       * changed region above first_para_mark to priv->yoffset.
       */
      gtk_text_buffer_get_iter_at_mark (get_buffer (text_view), &first,
                                        priv->first_para_mark);

      gtk_text_layout_get_line_yrange (layout, &first, &new_first_para_top, NULL);

      old_first_para_top = priv->yoffset - priv->first_para_pixels + priv->top_margin;

      if (new_first_para_top != old_first_para_top)
        {
          priv->yoffset += new_first_para_top - old_first_para_top;

          gtk_adjustment_set_value (text_view->priv->vadjustment, priv->yoffset);
        }

      /* FIXME be smarter about which anchored widgets we update */

      for (iter = priv->anchored_children.head; iter; iter = iter->next)
        {
          const AnchoredChild *ac = iter->data;
          gtk_text_view_update_child_allocation (text_view, ac);
        }

      gtk_widget_queue_resize (widget);
    }
}

static void
gtk_text_view_realize (GtkWidget *widget)
{
  GtkTextView *text_view;
  GtkTextViewPrivate *priv;

  text_view = GTK_TEXT_VIEW (widget);
  priv = text_view->priv;

  GTK_WIDGET_CLASS (gtk_text_view_parent_class)->realize (widget);

  if (gtk_widget_is_sensitive (widget))
    {
      gtk_im_context_set_client_widget (GTK_TEXT_VIEW (widget)->priv->im_context,
                                        widget);
    }

  gtk_text_view_ensure_layout (text_view);
  gtk_text_view_invalidate (text_view);

  if (priv->buffer)
    {
      GdkClipboard *clipboard = gtk_widget_get_primary_clipboard (GTK_WIDGET (text_view));
      gtk_text_buffer_add_selection_clipboard (priv->buffer, clipboard);
    }

  /* Ensure updating the spot location. */
  gtk_text_view_update_im_spot_location (text_view);
}

static void
gtk_text_view_unrealize (GtkWidget *widget)
{
  GtkTextView *text_view;
  GtkTextViewPrivate *priv;

  text_view = GTK_TEXT_VIEW (widget);
  priv = text_view->priv;

  if (priv->buffer)
    {
      GdkClipboard *clipboard = gtk_widget_get_primary_clipboard (GTK_WIDGET (text_view));
      gtk_text_buffer_remove_selection_clipboard (priv->buffer, clipboard);
    }

  gtk_text_view_remove_validate_idles (text_view);

  g_clear_pointer (&priv->popup_menu, gtk_widget_unparent);

  gtk_im_context_set_client_widget (priv->im_context, NULL);

  GTK_WIDGET_CLASS (gtk_text_view_parent_class)->unrealize (widget);
}

static void
gtk_text_view_map (GtkWidget *widget)
{
  gtk_widget_set_cursor_from_name (widget, "text");

  GTK_WIDGET_CLASS (gtk_text_view_parent_class)->map (widget);
}

static void
gtk_text_view_css_changed (GtkWidget         *widget,
                           GtkCssStyleChange *change)
{
  GtkTextView *text_view;
  GtkTextViewPrivate *priv;

  text_view = GTK_TEXT_VIEW (widget);
  priv = text_view->priv;

  GTK_WIDGET_CLASS (gtk_text_view_parent_class)->css_changed (widget, change);

  if ((change == NULL ||
       gtk_css_style_change_affects (change, GTK_CSS_AFFECTS_TEXT |
                                             GTK_CSS_AFFECTS_TEXT_ATTRS |
                                             GTK_CSS_AFFECTS_BACKGROUND |
                                             GTK_CSS_AFFECTS_CONTENT)) &&
      priv->layout && priv->layout->default_style)
    {
      gtk_text_view_set_attributes_from_style (text_view,
                                               priv->layout->default_style);
      gtk_text_layout_default_style_changed (priv->layout);
    }

  if ((change == NULL ||
       gtk_css_style_change_affects (change, GTK_CSS_AFFECTS_TEXT)) &&
      priv->layout)
    {
      gtk_text_view_update_pango_contexts (text_view);
    }
}

static void
gtk_text_view_direction_changed (GtkWidget        *widget,
                                 GtkTextDirection  previous_direction)
{
  GtkTextViewPrivate *priv = GTK_TEXT_VIEW (widget)->priv;

  if (priv->layout && priv->layout->default_style)
    {
      priv->layout->default_style->direction = gtk_widget_get_direction (widget);

      gtk_text_layout_default_style_changed (priv->layout);
    }
}

static void
gtk_text_view_update_pango_contexts (GtkTextView *text_view)
{
  GtkWidget *widget = GTK_WIDGET (text_view);
  GtkTextViewPrivate *priv = text_view->priv;
  gboolean update_ltr, update_rtl;

  if (!priv->layout)
    return;

 update_ltr = gtk_widget_update_pango_context (widget, priv->layout->ltr_context, GTK_TEXT_DIR_LTR);

 update_rtl = gtk_widget_update_pango_context (widget, priv->layout->rtl_context, GTK_TEXT_DIR_RTL);

  if (update_ltr || update_rtl)
    {
      GtkTextIter start, end;

      gtk_text_buffer_get_bounds (get_buffer (text_view), &start, &end);
      gtk_text_layout_invalidate (priv->layout, &start, &end);
      gtk_widget_queue_draw (widget);
    }
}

static void
gtk_text_view_system_setting_changed (GtkWidget        *widget,
                                      GtkSystemSetting  setting)
{
  if (setting == GTK_SYSTEM_SETTING_DPI ||
      setting == GTK_SYSTEM_SETTING_FONT_NAME ||
      setting == GTK_SYSTEM_SETTING_FONT_CONFIG)
    {
      gtk_text_view_update_pango_contexts (GTK_TEXT_VIEW (widget));
    }
}

static void
gtk_text_view_state_flags_changed (GtkWidget     *widget,
                                   GtkStateFlags  previous_state)
{
  GtkTextView *text_view = GTK_TEXT_VIEW (widget);
  GtkTextViewPrivate *priv = text_view->priv;
  GtkStateFlags state;

  if (!gtk_widget_is_sensitive (widget))
    {
      /* Clear any selection */
      gtk_text_view_unselect (text_view);
    }

  state = gtk_widget_get_state_flags (widget);
  gtk_css_node_set_state (priv->text_window->css_node, state);

  state &= ~GTK_STATE_FLAG_DROP_ACTIVE;

  gtk_css_node_set_state (priv->selection_node, state);

  if (priv->layout)
    gtk_text_layout_invalidate_selection (priv->layout);

  gtk_widget_queue_draw (widget);
}

static void
gtk_text_view_obscure_mouse_cursor (GtkTextView *text_view)
{
  GdkDisplay *display;
  GdkSeat *seat;
  GdkDevice *device;

  if (text_view->priv->mouse_cursor_obscured)
    return;

  gtk_widget_set_cursor_from_name (GTK_WIDGET (text_view), "none");

  display = gtk_widget_get_display (GTK_WIDGET (text_view));
  seat = gdk_display_get_default_seat (display);
  device = gdk_seat_get_pointer (seat);

  text_view->priv->obscured_cursor_timestamp = gdk_device_get_timestamp (device);
  text_view->priv->mouse_cursor_obscured = TRUE;
}

static void
gtk_text_view_unobscure_mouse_cursor (GtkTextView *text_view)
{
  GdkDisplay *display;
  GdkSeat *seat;
  GdkDevice *device;

  display = gtk_widget_get_display (GTK_WIDGET (text_view));
  seat = gdk_display_get_default_seat (display);
  device = gdk_seat_get_pointer (seat);

  if (text_view->priv->mouse_cursor_obscured &&
      gdk_device_get_timestamp (device) != text_view->priv->obscured_cursor_timestamp)
    {
      gtk_widget_set_cursor_from_name (GTK_WIDGET (text_view), "text");
      text_view->priv->mouse_cursor_obscured = FALSE;
    }
}

/*
 * Events
 */

static void
_text_window_to_widget_coords (GtkTextView *text_view,
                               int         *x,
                               int         *y)
{
  GtkTextViewPrivate *priv = text_view->priv;

  (*x) += priv->border_window_size.left;
  (*y) += priv->border_window_size.top;
}

static void
_widget_to_text_surface_coords (GtkTextView *text_view,
                               int         *x,
                               int         *y)
{
  GtkTextViewPrivate *priv = text_view->priv;

  (*x) -= priv->border_window_size.left;
  (*y) -= priv->border_window_size.top;
}

static void
gtk_text_view_set_handle_position (GtkTextView   *text_view,
                                   GtkTextHandle *handle,
                                   GtkTextIter   *iter)
{
  GtkTextViewPrivate *priv;
  GdkRectangle rect;
  int x, y;

  priv = text_view->priv;
  gtk_text_view_get_cursor_locations (text_view, iter, &rect, NULL);

  x = rect.x - priv->xoffset;
  y = rect.y - priv->yoffset;

  if (!gtk_text_handle_get_is_dragged (handle) &&
      (x < 0 || x > SCREEN_WIDTH (text_view) ||
       y < 0 || y > SCREEN_HEIGHT (text_view)))
    {
      /* Hide the handle if it's not being manipulated
       * and fell outside of the visible text area.
       */
      gtk_widget_hide (GTK_WIDGET (handle));
    }
  else
    {
      GtkTextDirection dir = GTK_TEXT_DIR_LTR;
      GtkTextAttributes attributes = { 0 };

      gtk_widget_show (GTK_WIDGET (handle));

      rect.x = CLAMP (x, 0, SCREEN_WIDTH (text_view));
      rect.y = CLAMP (y, 0, SCREEN_HEIGHT (text_view));
      _text_window_to_widget_coords (text_view, &rect.x, &rect.y);

      gtk_text_handle_set_position (handle, &rect);

      if (gtk_text_iter_get_attributes (iter, &attributes))
        dir = attributes.direction;

      gtk_widget_set_direction (GTK_WIDGET (handle), dir);
    }
}

static void
gtk_text_view_show_magnifier (GtkTextView *text_view,
                              GtkTextIter *iter,
                              int          x,
                              int          y)
{
  cairo_rectangle_int_t rect;
  GtkTextViewPrivate *priv;
  GtkAllocation allocation;
  GtkRequisition req;

#define N_LINES 1

  gtk_widget_get_allocation (GTK_WIDGET (text_view), &allocation);

  priv = text_view->priv;
  _gtk_text_view_ensure_magnifier (text_view);

  /* Set size/content depending on iter rect */
  gtk_text_view_get_iter_location (text_view, iter,
                                   (GdkRectangle *) &rect);
  rect.x = x + priv->xoffset;
  gtk_text_view_buffer_to_window_coords (text_view, GTK_TEXT_WINDOW_TEXT,
                                         rect.x, rect.y, &rect.x, &rect.y);
  _text_window_to_widget_coords (text_view, &rect.x, &rect.y);
  req.height = rect.height * N_LINES *
    _gtk_magnifier_get_magnification (GTK_MAGNIFIER (priv->magnifier));
  req.width = MAX ((req.height * 4) / 3, 80);
  gtk_widget_set_size_request (priv->magnifier, req.width, req.height);

  _gtk_magnifier_set_coords (GTK_MAGNIFIER (priv->magnifier),
                             rect.x, rect.y + rect.height / 2);

  rect.x = CLAMP (rect.x, 0, allocation.width);
  rect.y += rect.height / 4;
  rect.height -= rect.height / 4;
  gtk_popover_set_pointing_to (GTK_POPOVER (priv->magnifier_popover),
                               &rect);

  gtk_popover_popup (GTK_POPOVER (priv->magnifier_popover));

#undef N_LINES
}

static void
gtk_text_view_handle_dragged (GtkTextHandle *handle,
                              int            x,
                              int            y,
                              GtkTextView   *text_view)
{
  GtkTextViewPrivate *priv;
  GtkTextIter cursor, bound, iter, *old_iter;
  GtkTextBuffer *buffer;

  priv = text_view->priv;
  buffer = get_buffer (text_view);

  _widget_to_text_surface_coords (text_view, &x, &y);

  gtk_text_view_selection_bubble_popup_unset (text_view);
  gtk_text_layout_get_iter_at_pixel (priv->layout, &iter,
                                     x + priv->xoffset,
                                     y + priv->yoffset);

  gtk_text_buffer_get_iter_at_mark (buffer, &cursor,
                                    gtk_text_buffer_get_insert (buffer));
  gtk_text_buffer_get_iter_at_mark (buffer, &bound,
                                    gtk_text_buffer_get_selection_bound (buffer));


  if (handle == priv->text_handles[TEXT_HANDLE_CURSOR])
    {
      /* Avoid running past the other handle in selection mode */
      if (gtk_text_iter_compare (&iter, &bound) >= 0 &&
          gtk_widget_is_visible (GTK_WIDGET (priv->text_handles[TEXT_HANDLE_SELECTION_BOUND])))
        {
          iter = bound;
          gtk_text_iter_backward_char (&iter);
        }

      old_iter = &cursor;
      gtk_text_view_set_handle_position (text_view, handle, &iter);
    }
  else if (handle == priv->text_handles[TEXT_HANDLE_SELECTION_BOUND])
    {
      /* Avoid running past the other handle */
      if (gtk_text_iter_compare (&iter, &cursor) <= 0)
        {
          iter = cursor;
          gtk_text_iter_forward_char (&iter);
        }

      old_iter = &bound;
      gtk_text_view_set_handle_position (text_view, handle, &iter);
    }
  else
    g_assert_not_reached ();

  if (gtk_text_iter_compare (&iter, old_iter) != 0)
    {
      *old_iter = iter;

      if (handle == priv->text_handles[TEXT_HANDLE_CURSOR] &&
          gtk_text_handle_get_role (priv->text_handles[TEXT_HANDLE_CURSOR]) == GTK_TEXT_HANDLE_ROLE_CURSOR)
        gtk_text_buffer_place_cursor (buffer, &cursor);
      else
        gtk_text_buffer_select_range (buffer, &cursor, &bound);

      if (handle == priv->text_handles[TEXT_HANDLE_CURSOR])
        {
          text_view->priv->cursor_handle_dragged = TRUE;
          gtk_text_view_scroll_mark_onscreen (text_view,
                                              gtk_text_buffer_get_insert (buffer));
        }
      else if (handle == priv->text_handles[TEXT_HANDLE_SELECTION_BOUND])
        {
          text_view->priv->selection_handle_dragged = TRUE;
          gtk_text_view_scroll_mark_onscreen (text_view,
                                              gtk_text_buffer_get_selection_bound (buffer));
        }

      gtk_text_view_update_handles (text_view);
    }

  gtk_text_view_show_magnifier (text_view, &iter, x, y);
}

static void
gtk_text_view_handle_drag_started (GtkTextHandle *handle,
                                   GtkTextView   *text_view)
{
  text_view->priv->cursor_handle_dragged = FALSE;
  text_view->priv->selection_handle_dragged = FALSE;
}

static void
gtk_text_view_handle_drag_finished (GtkTextHandle *handle,
                                    GtkTextView   *text_view)
{
  GtkTextViewPrivate *priv = text_view->priv;

  if (!priv->cursor_handle_dragged && !priv->selection_handle_dragged)
    {
      GtkTextBuffer *buffer;
      GtkTextIter cursor, start, end;
      GtkSettings *settings;
      guint double_click_time;

      settings = gtk_widget_get_settings (GTK_WIDGET (text_view));
      g_object_get (settings, "gtk-double-click-time", &double_click_time, NULL);
      if (g_get_monotonic_time() - priv->handle_place_time < double_click_time * 1000)
        {
          buffer = get_buffer (text_view);
          gtk_text_buffer_get_iter_at_mark (buffer, &cursor,
                                            gtk_text_buffer_get_insert (buffer));
          extend_selection (text_view, SELECT_WORDS, &cursor, &start, &end);
          gtk_text_buffer_select_range (buffer, &start, &end);

          gtk_text_view_update_handles (text_view);
        }
      else
        gtk_text_view_selection_bubble_popup_set (text_view);
    }

  if (priv->magnifier_popover)
    gtk_popover_popdown (GTK_POPOVER (priv->magnifier_popover));
}

static gboolean cursor_visible (GtkTextView *text_view);

static void
gtk_text_view_update_handles (GtkTextView *text_view)
{
  GtkTextViewPrivate *priv = text_view->priv;
  GtkTextIter cursor, bound;
  GtkTextBuffer *buffer;

  if (!priv->text_handles_enabled)
    {
      if (priv->text_handles[TEXT_HANDLE_CURSOR])
	gtk_widget_hide (GTK_WIDGET (priv->text_handles[TEXT_HANDLE_CURSOR]));
      if (priv->text_handles[TEXT_HANDLE_SELECTION_BOUND])
	gtk_widget_hide (GTK_WIDGET (priv->text_handles[TEXT_HANDLE_SELECTION_BOUND]));
    }
  else
    {
      _gtk_text_view_ensure_text_handles (text_view);
	buffer = get_buffer (text_view);

      gtk_text_buffer_get_iter_at_mark (buffer, &cursor,
                                        gtk_text_buffer_get_insert (buffer));
      gtk_text_buffer_get_iter_at_mark (buffer, &bound,
                                        gtk_text_buffer_get_selection_bound (buffer));

      if (gtk_text_iter_compare (&cursor, &bound) == 0 && priv->editable)
        {
          /* Cursor mode */
          gtk_widget_hide (GTK_WIDGET (priv->text_handles[TEXT_HANDLE_SELECTION_BOUND]));

          gtk_text_view_set_handle_position (text_view,
                                             priv->text_handles[TEXT_HANDLE_CURSOR],
                                             &cursor);
          gtk_text_handle_set_role (priv->text_handles[TEXT_HANDLE_CURSOR],
                                    GTK_TEXT_HANDLE_ROLE_CURSOR);
        }
      else if (gtk_text_iter_compare (&cursor, &bound) != 0)
        {
          /* Selection mode */
          gtk_text_view_set_handle_position (text_view,
                                             priv->text_handles[TEXT_HANDLE_CURSOR],
                                             &cursor);
          gtk_text_handle_set_role (priv->text_handles[TEXT_HANDLE_CURSOR],
                                    GTK_TEXT_HANDLE_ROLE_SELECTION_START);

          gtk_text_view_set_handle_position (text_view,
                                             priv->text_handles[TEXT_HANDLE_SELECTION_BOUND],
                                             &bound);
          gtk_text_handle_set_role (priv->text_handles[TEXT_HANDLE_SELECTION_BOUND],
                                    GTK_TEXT_HANDLE_ROLE_SELECTION_END);
        }
      else
        {
          gtk_widget_hide (GTK_WIDGET (priv->text_handles[TEXT_HANDLE_CURSOR]));
          gtk_widget_hide (GTK_WIDGET (priv->text_handles[TEXT_HANDLE_SELECTION_BOUND]));
        }
    }
}

static gboolean
gtk_text_view_key_controller_key_pressed (GtkEventControllerKey *controller,
                                          guint                  keyval,
                                          guint                  keycode,
                                          GdkModifierType        state,
                                          GtkTextView           *text_view)
{
  GtkTextViewPrivate *priv;
  gboolean retval = FALSE;

  priv = text_view->priv;

  if (priv->layout == NULL || get_buffer (text_view) == NULL)
    return FALSE;

  /* Make sure input method knows where it is */
  flush_update_im_spot_location (text_view);

  /* use overall editability not can_insert, more predictable for users */

  if (priv->editable &&
      (keyval == GDK_KEY_Return ||
       keyval == GDK_KEY_ISO_Enter ||
       keyval == GDK_KEY_KP_Enter))
    {
      /* this won't actually insert the newline if the cursor isn't
       * editable
       */
      gtk_text_view_reset_im_context (text_view);
      gtk_text_view_commit_text (text_view, "\n");
      retval = TRUE;
    }
  /* Pass through Tab as literal tab, unless Control is held down */
  else if ((keyval == GDK_KEY_Tab ||
            keyval == GDK_KEY_KP_Tab ||
            keyval == GDK_KEY_ISO_Left_Tab) &&
           !(state & GDK_CONTROL_MASK))
    {
      /* If the text widget isn't editable overall, or if the application
       * has turned off "accepts_tab", move the focus instead
       */
      if (priv->accepts_tab && priv->editable)
	{
	  gtk_text_view_reset_im_context (text_view);
	  gtk_text_view_commit_text (text_view, "\t");
	}
      else
	g_signal_emit_by_name (text_view, "move-focus",
                               (state & GDK_SHIFT_MASK) ?
                               GTK_DIR_TAB_BACKWARD : GTK_DIR_TAB_FORWARD);

      retval = TRUE;
    }
  else
    retval = FALSE;

  gtk_text_view_reset_blink_time (text_view);
  gtk_text_view_pend_cursor_blink (text_view);

  text_view->priv->text_handles_enabled = FALSE;
  gtk_text_view_update_handles (text_view);

  gtk_text_view_selection_bubble_popup_unset (text_view);

  return retval;
}

static void
gtk_text_view_key_controller_im_update (GtkEventControllerKey *controller,
                                        GtkTextView           *text_view)
{
  GtkTextViewPrivate *priv = text_view->priv;
  GtkTextMark *insert;
  GtkTextIter iter;
  gboolean can_insert;

  insert = gtk_text_buffer_get_insert (get_buffer (text_view));
  gtk_text_buffer_get_iter_at_mark (get_buffer (text_view), &iter, insert);
  can_insert = gtk_text_iter_can_insert (&iter, priv->editable);

  priv->need_im_reset = TRUE;
  if (!can_insert)
    gtk_text_view_reset_im_context (text_view);
}

static gboolean
get_iter_from_gesture (GtkTextView *text_view,
                       GtkGesture  *gesture,
                       GtkTextIter *iter,
                       int         *x,
                       int         *y)
{
  GdkEventSequence *sequence;
  GtkTextViewPrivate *priv;
  int xcoord, ycoord;
  double px, py;

  priv = text_view->priv;
  sequence =
    gtk_gesture_single_get_current_sequence (GTK_GESTURE_SINGLE (gesture));

  if (!gtk_gesture_get_point (gesture, sequence, &px, &py))
    return FALSE;

  xcoord = px + priv->xoffset;
  ycoord = py + priv->yoffset;
  _widget_to_text_surface_coords (text_view, &xcoord, &ycoord);
  gtk_text_layout_get_iter_at_pixel (priv->layout, iter, xcoord, ycoord);

  if (x)
    *x = xcoord;
  if (y)
    *y = ycoord;

  return TRUE;
}

static void
gtk_text_view_click_gesture_pressed (GtkGestureClick *gesture,
                                     int              n_press,
                                     double           x,
                                     double           y,
                                     GtkTextView     *text_view)
{
  GdkEventSequence *sequence;
  GtkTextViewPrivate *priv;
  GdkEvent *event;
  gboolean is_touchscreen;
  GdkDevice *device;
  GtkTextIter iter;
  guint button;

  priv = text_view->priv;
  sequence = gtk_gesture_single_get_current_sequence (GTK_GESTURE_SINGLE (gesture));
  button = gtk_gesture_single_get_current_button (GTK_GESTURE_SINGLE (gesture));
  event = gtk_gesture_get_last_event (GTK_GESTURE (gesture), sequence);

  gtk_widget_grab_focus (GTK_WIDGET (text_view));

  gtk_text_view_reset_blink_time (text_view);

  device = gdk_event_get_device ((GdkEvent *) event);
  is_touchscreen = gtk_simulate_touchscreen () ||
                   gdk_device_get_source (device) == GDK_SOURCE_TOUCHSCREEN;

  if (n_press == 1)
    {
      /* Always emit reset when preedit is shown */
      priv->need_im_reset = TRUE;
      gtk_text_view_reset_im_context (text_view);
    }

  if (n_press == 1 &&
      gdk_event_triggers_context_menu (event))
    {
      gtk_gesture_set_sequence_state (GTK_GESTURE (gesture), sequence,
                                      GTK_EVENT_SEQUENCE_CLAIMED);
      gtk_text_view_do_popup (text_view, event);
    }
  else if (button == GDK_BUTTON_MIDDLE &&
           get_middle_click_paste (text_view))
    {
      gtk_gesture_set_sequence_state (GTK_GESTURE (gesture), sequence,
                                      GTK_EVENT_SEQUENCE_CLAIMED);
      get_iter_from_gesture (text_view, GTK_GESTURE (gesture),
                             &iter, NULL, NULL);
      gtk_text_buffer_paste_clipboard (get_buffer (text_view),
                                       gtk_widget_get_primary_clipboard (GTK_WIDGET (text_view)),
                                       &iter,
                                       priv->editable);
    }
  else if (button == GDK_BUTTON_PRIMARY)
    {
      gboolean extends = FALSE;
      GdkModifierType state;

      state = gdk_event_get_modifier_state (event);

      if (state & GDK_SHIFT_MASK)
        extends = TRUE;

      switch (n_press)
        {
        case 1:
          {
            /* If we're in the selection, start a drag copy/move of the
             * selection; otherwise, start creating a new selection.
             */
            GtkTextIter start, end;

            priv->text_handles_enabled = is_touchscreen;

            get_iter_from_gesture (text_view, GTK_GESTURE (gesture),
                                   &iter, NULL, NULL);

            if (gtk_text_buffer_get_selection_bounds (get_buffer (text_view),
                                                      &start, &end) &&
                gtk_text_iter_in_range (&iter, &start, &end) && !extends)
              {
                if (is_touchscreen)
                  {
                    gtk_gesture_set_sequence_state (GTK_GESTURE (gesture), sequence,
                                                    GTK_EVENT_SEQUENCE_CLAIMED);
                    if (!priv->selection_bubble ||
                        !gtk_widget_get_visible (priv->selection_bubble))
                      {
                        gtk_text_view_selection_bubble_popup_set (text_view);
                        priv->text_handles_enabled = FALSE;
                      }
                    else
                      {
                        gtk_text_view_selection_bubble_popup_unset (text_view);
                      }
                  }
                else
                  {
                    /* Claim the sequence on the drag gesture, but attach no
                     * selection data, this is a special case to start DnD.
                     */
                    gtk_gesture_set_state (priv->drag_gesture,
                                           GTK_EVENT_SEQUENCE_CLAIMED);
                  }
                break;
              }
            else
              {
                gtk_text_view_selection_bubble_popup_unset (text_view);

                if (is_touchscreen)
                  priv->handle_place_time = g_get_monotonic_time ();
                else
                  gtk_text_view_start_selection_drag (text_view, &iter,
                                                      SELECT_CHARACTERS, extends);
              }
            break;
          }
        case 2:
        case 3:
          gtk_text_view_end_selection_drag (text_view);

          get_iter_from_gesture (text_view, GTK_GESTURE (gesture),
                                 &iter, NULL, NULL);
          gtk_text_view_start_selection_drag (text_view, &iter,
                                              n_press == 2 ? SELECT_WORDS : SELECT_LINES,
                                              extends);
          break;
        default:
          break;
        }

      gtk_text_view_update_handles (text_view);
    }

  if (n_press >= 3)
    gtk_event_controller_reset (GTK_EVENT_CONTROLLER (gesture));
}

static void
direction_changed (GdkDevice  *device,
                   GParamSpec *pspec,
                   GtkTextView *text_view)
{
  gtk_text_view_check_keymap_direction (text_view);
}

static void
gtk_text_view_focus_in (GtkWidget *widget)
{
  GtkTextView *text_view = GTK_TEXT_VIEW (widget);
  GtkTextViewPrivate *priv = text_view->priv;
  GdkSeat *seat;
  GdkDevice *keyboard;

  gtk_widget_queue_draw (widget);

  DV(g_print (G_STRLOC": focus_in\n"));

  gtk_text_view_reset_blink_time (text_view);

  if (cursor_visible (text_view) && priv->layout)
    {
      gtk_text_layout_set_cursor_visible (priv->layout, TRUE);
      gtk_text_view_check_cursor_blink (text_view);
    }

  seat = gdk_display_get_default_seat (gtk_widget_get_display (widget));
  if (seat)
    keyboard = gdk_seat_get_keyboard (seat);
  else
    keyboard = NULL;

  if (keyboard)
    g_signal_connect (keyboard, "notify::direction",
                      G_CALLBACK (direction_changed), text_view);
  gtk_text_view_check_keymap_direction (text_view);

  if (priv->editable)
    {
      priv->need_im_reset = TRUE;
      gtk_im_context_focus_in (priv->im_context);
    }
}

static void
gtk_text_view_focus_out (GtkWidget *widget)
{
  GtkTextView *text_view = GTK_TEXT_VIEW (widget);
  GtkTextViewPrivate *priv = text_view->priv;
  GdkSeat *seat;
  GdkDevice *keyboard;

  gtk_text_view_end_selection_drag (text_view);

  gtk_widget_queue_draw (widget);

  DV(g_print (G_STRLOC": focus_out\n"));

  if (cursor_visible (text_view) && priv->layout)
    {
      gtk_text_view_check_cursor_blink (text_view);
      gtk_text_layout_set_cursor_visible (priv->layout, FALSE);
    }

  seat = gdk_display_get_default_seat (gtk_widget_get_display (widget));
  if (seat)
    keyboard = gdk_seat_get_keyboard (seat);
  else
    keyboard = NULL;
  if (keyboard)
    g_signal_handlers_disconnect_by_func (keyboard, direction_changed, text_view);
  gtk_text_view_selection_bubble_popup_unset (text_view);

  text_view->priv->text_handles_enabled = FALSE;
  gtk_text_view_update_handles (text_view);

  if (priv->editable)
    {
      priv->need_im_reset = TRUE;
      gtk_im_context_focus_out (priv->im_context);
    }
}

static void
gtk_text_view_motion (GtkEventController *controller,
                      double              x,
                      double              y,
                      gpointer            user_data)
{
  gtk_text_view_unobscure_mouse_cursor (GTK_TEXT_VIEW (user_data));
}

static void
gtk_text_view_paint (GtkWidget   *widget,
                     GtkSnapshot *snapshot)
{
  GtkTextView *text_view;
  GtkTextViewPrivate *priv;

  text_view = GTK_TEXT_VIEW (widget);
  priv = text_view->priv;

  g_return_if_fail (priv->layout != NULL);
  g_return_if_fail (priv->xoffset >= - priv->left_padding);
  g_return_if_fail (priv->yoffset >= - priv->top_margin);

  while (priv->first_validate_idle != 0)
    {
      DV (g_print (G_STRLOC": first_validate_idle: %d\n",
                   priv->first_validate_idle));
      gtk_text_view_flush_first_validate (text_view);
    }

  if (!priv->onscreen_validated)
    {
      g_warning (G_STRLOC ": somehow some text lines were modified or scrolling occurred since the last validation of lines on the screen - may be a text widget bug.");
      g_assert_not_reached ();
    }

  gtk_snapshot_save (snapshot);
  gtk_snapshot_translate (snapshot, &GRAPHENE_POINT_INIT (-priv->xoffset, -priv->yoffset));

  gtk_text_layout_snapshot (priv->layout,
                            widget,
                            snapshot,
                            &(GdkRectangle) {
                              priv->xoffset,
                              priv->yoffset,
                              gtk_widget_get_width (widget),
                              gtk_widget_get_height (widget)
                            },
                            priv->cursor_alpha);

  gtk_snapshot_restore (snapshot);
}

static void
draw_text (GtkWidget   *widget,
           GtkSnapshot *snapshot)
{
  GtkTextView *text_view = GTK_TEXT_VIEW (widget);
  GtkTextViewPrivate *priv = text_view->priv;
  GtkStyleContext *context;
  gboolean did_save = FALSE;

  if (priv->border_window_size.left || priv->border_window_size.top)
    {
      did_save = TRUE;
      gtk_snapshot_save (snapshot);
      gtk_snapshot_translate (snapshot,
                              &GRAPHENE_POINT_INIT (priv->border_window_size.left,
                                                    priv->border_window_size.top));
    }

  gtk_snapshot_push_clip (snapshot,
                          &GRAPHENE_RECT_INIT (0,
                                               0,
                                               SCREEN_WIDTH (widget),
                                               SCREEN_HEIGHT (widget)));

  context = gtk_widget_get_style_context (widget);
  gtk_style_context_save_to_node (context, text_view->priv->text_window->css_node);
  gtk_snapshot_render_background (snapshot, context,
                                  -priv->xoffset, -priv->yoffset - priv->top_margin,
                                  MAX (SCREEN_WIDTH (text_view), priv->width),
                                  MAX (SCREEN_HEIGHT (text_view), priv->height));
  gtk_snapshot_render_frame (snapshot, context,
                             -priv->xoffset, -priv->yoffset - priv->top_margin,
                             MAX (SCREEN_WIDTH (text_view), priv->width),
                             MAX (SCREEN_HEIGHT (text_view), priv->height));
  gtk_style_context_restore (context);

  if (GTK_TEXT_VIEW_GET_CLASS (text_view)->snapshot_layer != NULL)
    {
      gtk_snapshot_save (snapshot);
      gtk_snapshot_translate (snapshot, &GRAPHENE_POINT_INIT (-priv->xoffset, -priv->yoffset));
      GTK_TEXT_VIEW_GET_CLASS (text_view)->snapshot_layer (text_view, GTK_TEXT_VIEW_LAYER_BELOW_TEXT, snapshot);
      gtk_snapshot_restore (snapshot);
    }

  gtk_text_view_paint (widget, snapshot);

  if (GTK_TEXT_VIEW_GET_CLASS (text_view)->snapshot_layer != NULL)
    {
      gtk_snapshot_save (snapshot);
      gtk_snapshot_translate (snapshot, &GRAPHENE_POINT_INIT (-priv->xoffset, -priv->yoffset));
      GTK_TEXT_VIEW_GET_CLASS (text_view)->snapshot_layer (text_view, GTK_TEXT_VIEW_LAYER_ABOVE_TEXT, snapshot);
      gtk_snapshot_restore (snapshot);
    }

  gtk_snapshot_pop (snapshot);

  if (did_save)
    gtk_snapshot_restore (snapshot);
}

static inline void
snapshot_text_view_child (GtkWidget        *widget,
                          GtkTextViewChild *child,
                          GtkSnapshot      *snapshot)
{
  if (child != NULL)
    gtk_widget_snapshot_child (widget, GTK_WIDGET (child), snapshot);
}

static void
gtk_text_view_snapshot (GtkWidget   *widget,
                        GtkSnapshot *snapshot)
{
  GtkTextView *text_view = GTK_TEXT_VIEW (widget);
  GtkTextViewPrivate *priv = text_view->priv;
  const GList *iter;

  DV(g_print (">Exposed ("G_STRLOC")\n"));

  draw_text (widget, snapshot);

  snapshot_text_view_child (widget, priv->left_child, snapshot);
  snapshot_text_view_child (widget, priv->right_child, snapshot);
  snapshot_text_view_child (widget, priv->top_child, snapshot);
  snapshot_text_view_child (widget, priv->bottom_child, snapshot);
  snapshot_text_view_child (widget, priv->center_child, snapshot);

  for (iter = priv->anchored_children.head; iter; iter = iter->next)
    {
      const AnchoredChild *vc = iter->data;
      gtk_widget_snapshot_child (widget, vc->widget, snapshot);
    }
}

/**
 * gtk_text_view_remove:
 * @text_view: a `GtkTextView`
 * @child: the child to remove
 *
 * Removes a child widget from @text_view.
 */
void
gtk_text_view_remove (GtkTextView *text_view,
                      GtkWidget   *child)
{
  GtkTextViewPrivate *priv = text_view->priv;
  AnchoredChild *ac;

  if (GTK_IS_TEXT_VIEW_CHILD (child))
    {
      GtkTextViewChild *vc = GTK_TEXT_VIEW_CHILD (child);
      GtkTextViewChild **vcp;

      if (vc == priv->left_child)
        vcp = &priv->left_child;
      else if (vc == priv->right_child)
        vcp = &priv->right_child;
      else if (vc == priv->top_child)
        vcp = &priv->top_child;
      else if (vc == priv->bottom_child)
        vcp = &priv->bottom_child;
      else if (vc == priv->center_child)
        vcp = &priv->center_child;
      else
        vcp = NULL;

      if (vcp)
        {
          *vcp = NULL;
          gtk_widget_unparent (child);
          g_object_unref (child);
          return;
        }
    }

  ac = g_object_get_qdata (G_OBJECT (child), quark_text_view_child);

  if (ac == NULL)
    {
      g_warning ("%s is not a child of %s",
                 G_OBJECT_TYPE_NAME (child),
                 G_OBJECT_TYPE_NAME (text_view));
      return;
    }

  g_queue_unlink (&priv->anchored_children, &ac->link);
  gtk_widget_unparent (ac->widget);
  anchored_child_free (ac);
}

#define CURSOR_ON_MULTIPLIER 2
#define CURSOR_OFF_MULTIPLIER 1
#define CURSOR_PEND_MULTIPLIER 3
#define CURSOR_DIVIDER 3

static gboolean
cursor_blinks (GtkTextView *text_view)
{
  GtkSettings *settings = gtk_widget_get_settings (GTK_WIDGET (text_view));
  gboolean blink;

#ifdef DEBUG_VALIDATION_AND_SCROLLING
  return FALSE;
#endif

  g_object_get (settings, "gtk-cursor-blink", &blink, NULL);

  if (!blink)
    return FALSE;

  if (text_view->priv->editable)
    {
      GtkTextMark *insert;
      GtkTextIter iter;

      insert = gtk_text_buffer_get_insert (get_buffer (text_view));
      gtk_text_buffer_get_iter_at_mark (get_buffer (text_view), &iter, insert);

      if (gtk_text_iter_editable (&iter, text_view->priv->editable))
	return blink;
    }

  return FALSE;
}

static gboolean
cursor_visible (GtkTextView *text_view)
{
  GtkSettings *settings = gtk_widget_get_settings (GTK_WIDGET (text_view));
  gboolean use_caret;

  g_object_get (settings, "gtk-keynav-use-caret", &use_caret, NULL);

   return use_caret || text_view->priv->cursor_visible;
}

static gboolean
get_middle_click_paste (GtkTextView *text_view)
{
  GtkSettings *settings;
  gboolean paste;

  settings = gtk_widget_get_settings (GTK_WIDGET (text_view));
  g_object_get (settings, "gtk-enable-primary-paste", &paste, NULL);

  return paste;
}

static int
get_cursor_time (GtkTextView *text_view)
{
  GtkSettings *settings = gtk_widget_get_settings (GTK_WIDGET (text_view));
  int time;

  g_object_get (settings, "gtk-cursor-blink-time", &time, NULL);

  return time;
}

static int
get_cursor_blink_timeout (GtkTextView *text_view)
{
  GtkSettings *settings = gtk_widget_get_settings (GTK_WIDGET (text_view));
  int time;

  g_object_get (settings, "gtk-cursor-blink-timeout", &time, NULL);

  return time;
}


/*
 * Blink!
 */

typedef struct {
  guint64 start;
  guint64 end;
} BlinkData;

static gboolean blink_cb (GtkWidget     *widget,
                          GdkFrameClock *clock,
                          gpointer       user_data);


static void
add_blink_timeout (GtkTextView *self,
                   gboolean     delay)
{
  GtkTextViewPrivate *priv = self->priv;
  BlinkData *data;
  int blink_time;

  priv->blink_start_time = g_get_monotonic_time ();
  priv->cursor_alpha = 1.0;

  blink_time = get_cursor_time (self);

  data = g_new (BlinkData, 1);
  data->start = priv->blink_start_time;
  if (delay)
    data->start += blink_time * 1000 / 2;
  data->end = data->start + blink_time * 1000;

  priv->blink_tick = gtk_widget_add_tick_callback (GTK_WIDGET (self),
                                                   blink_cb,
                                                   data,
                                                   g_free);
}

static void
remove_blink_timeout (GtkTextView *self)
{
  GtkTextViewPrivate *priv = self->priv;

  if (priv->blink_tick)
    {
      gtk_widget_remove_tick_callback (GTK_WIDGET (self), priv->blink_tick);
      priv->blink_tick = 0;
    }
}

static float
blink_alpha (float phase)
{
  /* keep it simple, and split the blink cycle evenly
   * into visible, fading out, invisible, fading in
   */
  if (phase < 0.25)
    return 1;
  else if (phase < 0.5)
    return 1 - 4 * (phase - 0.25);
  else if (phase < 0.75)
    return 0;
  else
    return 4 * (phase - 0.75);
}

static gboolean
blink_cb (GtkWidget     *widget,
          GdkFrameClock *clock,
          gpointer       user_data)
{
  GtkTextView *text_view = GTK_TEXT_VIEW (widget);
  GtkTextViewPrivate *priv = text_view->priv;
  BlinkData *data = user_data;
  int blink_timeout;
  int blink_time;
  guint64 now;
  float phase;
  float  alpha;

  g_assert (priv->layout);
  g_assert (cursor_visible (text_view));

  blink_timeout = get_cursor_blink_timeout (text_view);
  blink_time = get_cursor_time (text_view);

  now = g_get_monotonic_time ();

  if (now > priv->blink_start_time + blink_timeout * 1000000)
    {
      /* we've blinked enough without the user doing anything, stop blinking */
      priv->cursor_alpha = 1.0;
      remove_blink_timeout (text_view);
      gtk_widget_queue_draw (widget);

      return G_SOURCE_REMOVE;
    }

  phase = (now - data->start) / (float) (data->end - data->start);

  if (now >= data->end)
    {
      data->start = data->end;
      data->end = data->start + blink_time * 1000;
    }

  alpha = blink_alpha (phase);

  if (priv->cursor_alpha != alpha)
    {
      priv->cursor_alpha = alpha;
      gtk_widget_queue_draw (widget);
    }

  return G_SOURCE_CONTINUE;
}


static void
gtk_text_view_stop_cursor_blink (GtkTextView *text_view)
{
  remove_blink_timeout (text_view);
}

static void
gtk_text_view_check_cursor_blink (GtkTextView *text_view)
{
  GtkTextViewPrivate *priv = text_view->priv;

  if (cursor_blinks (text_view) && cursor_visible (text_view))
    {
      if (!priv->blink_tick)
        add_blink_timeout (text_view, FALSE);
    }
  else
    {
      if (priv->blink_tick)
        remove_blink_timeout (text_view);
    }
}

static void
gtk_text_view_pend_cursor_blink (GtkTextView *text_view)
{
  if (cursor_blinks (text_view) && cursor_visible (text_view))
    {
      remove_blink_timeout (text_view);
      add_blink_timeout (text_view, TRUE);
    }
}

static void
gtk_text_view_reset_blink_time (GtkTextView *text_view)
{
  GtkTextViewPrivate *priv = text_view->priv;

  priv->blink_start_time = g_get_monotonic_time ();
}


/*
 * Key binding handlers
 */

static gboolean
gtk_text_view_move_iter_by_lines (GtkTextView *text_view,
                                  GtkTextIter *newplace,
                                  int          count)
{
  gboolean ret = TRUE;

  while (count < 0)
    {
      ret = gtk_text_layout_move_iter_to_previous_line (text_view->priv->layout, newplace);
      count++;
    }

  while (count > 0)
    {
      ret = gtk_text_layout_move_iter_to_next_line (text_view->priv->layout, newplace);
      count--;
    }

  return ret;
}

static void
move_cursor (GtkTextView       *text_view,
             const GtkTextIter *new_location,
             gboolean           extend_selection)
{
  if (extend_selection)
    gtk_text_buffer_move_mark_by_name (get_buffer (text_view),
                                       "insert",
                                       new_location);
  else
      gtk_text_buffer_place_cursor (get_buffer (text_view),
				    new_location);
  gtk_text_view_check_cursor_blink (text_view);
}

static gboolean
iter_line_is_rtl (const GtkTextIter *iter)
{
  GtkTextIter start, end;
  char *text;
  PangoDirection direction;

  start = end = *iter;
  gtk_text_iter_set_line_offset (&start, 0);
  gtk_text_iter_forward_line (&end);
  text = gtk_text_iter_get_visible_text (&start, &end);
  direction = gdk_find_base_dir (text, -1);

  g_free (text);

  return direction == PANGO_DIRECTION_RTL;
}

static void
gtk_text_view_move_cursor (GtkTextView     *text_view,
                           GtkMovementStep  step,
                           int              count,
                           gboolean         extend_selection)
{
  GtkTextViewPrivate *priv;
  GtkTextIter insert;
  GtkTextIter newplace;
  gboolean cancel_selection = FALSE;
  int cursor_x_pos = 0;
  GtkDirectionType leave_direction = -1;

  priv = text_view->priv;

  if (!cursor_visible (text_view))
    {
      GtkScrollStep scroll_step;
      double old_xpos, old_ypos;

      switch (step)
	{
        case GTK_MOVEMENT_VISUAL_POSITIONS:
          leave_direction = count > 0 ? GTK_DIR_RIGHT : GTK_DIR_LEFT;
          G_GNUC_FALLTHROUGH;
        case GTK_MOVEMENT_LOGICAL_POSITIONS:
        case GTK_MOVEMENT_WORDS:
	  scroll_step = GTK_SCROLL_HORIZONTAL_STEPS;
	  break;
        case GTK_MOVEMENT_DISPLAY_LINE_ENDS:
	  scroll_step = GTK_SCROLL_HORIZONTAL_ENDS;
	  break;
        case GTK_MOVEMENT_DISPLAY_LINES:
          leave_direction = count > 0 ? GTK_DIR_DOWN : GTK_DIR_UP;
          G_GNUC_FALLTHROUGH;
        case GTK_MOVEMENT_PARAGRAPHS:
        case GTK_MOVEMENT_PARAGRAPH_ENDS:
	  scroll_step = GTK_SCROLL_STEPS;
	  break;
	case GTK_MOVEMENT_PAGES:
	  scroll_step = GTK_SCROLL_PAGES;
	  break;
	case GTK_MOVEMENT_HORIZONTAL_PAGES:
	  scroll_step = GTK_SCROLL_HORIZONTAL_PAGES;
	  break;
	case GTK_MOVEMENT_BUFFER_ENDS:
	  scroll_step = GTK_SCROLL_ENDS;
	  break;
	default:
          scroll_step = GTK_SCROLL_PAGES;
          break;
	}

      old_xpos = gtk_adjustment_get_value (priv->hadjustment);
      old_ypos = gtk_adjustment_get_value (priv->vadjustment);
      gtk_text_view_move_viewport (text_view, scroll_step, count);
      if ((old_xpos == gtk_adjustment_get_target_value (priv->hadjustment) &&
           old_ypos == gtk_adjustment_get_target_value (priv->vadjustment)) &&
          leave_direction != (GtkDirectionType)-1 &&
          !gtk_widget_keynav_failed (GTK_WIDGET (text_view),
                                     leave_direction))
        {
          g_signal_emit_by_name (text_view, "move-focus", leave_direction);
        }

      return;
    }

  gtk_text_view_reset_im_context (text_view);

  if (step == GTK_MOVEMENT_PAGES)
    {
      if (!gtk_text_view_scroll_pages (text_view, count, extend_selection))
        gtk_widget_error_bell (GTK_WIDGET (text_view));

      gtk_text_view_check_cursor_blink (text_view);
      gtk_text_view_pend_cursor_blink (text_view);
      return;
    }
  else if (step == GTK_MOVEMENT_HORIZONTAL_PAGES)
    {
      if (!gtk_text_view_scroll_hpages (text_view, count, extend_selection))
        gtk_widget_error_bell (GTK_WIDGET (text_view));

      gtk_text_view_check_cursor_blink (text_view);
      gtk_text_view_pend_cursor_blink (text_view);
      return;
    }

  gtk_text_buffer_get_iter_at_mark (get_buffer (text_view), &insert,
                                    gtk_text_buffer_get_insert (get_buffer (text_view)));

  if (! extend_selection)
    {
      gboolean move_forward = count > 0;
      GtkTextIter sel_bound;

      gtk_text_buffer_get_iter_at_mark (get_buffer (text_view), &sel_bound,
                                        gtk_text_buffer_get_selection_bound (get_buffer (text_view)));

      if (iter_line_is_rtl (&insert))
        move_forward = !move_forward;

      /* if we move forward, assume the cursor is at the end of the selection;
       * if we move backward, assume the cursor is at the start
       */
      if (move_forward)
        gtk_text_iter_order (&sel_bound, &insert);
      else
        gtk_text_iter_order (&insert, &sel_bound);

      /* if we actually have a selection, just move *to* the beginning/end
       * of the selection and not *from* there on LOGICAL_POSITIONS
       * and VISUAL_POSITIONS movement
       */
      if (! gtk_text_iter_equal (&sel_bound, &insert))
        cancel_selection = TRUE;
    }

  newplace = insert;

  if (step == GTK_MOVEMENT_DISPLAY_LINES)
    gtk_text_view_get_virtual_cursor_pos (text_view, &insert, &cursor_x_pos, NULL);

  switch (step)
    {
    case GTK_MOVEMENT_LOGICAL_POSITIONS:
      if (! cancel_selection)
        gtk_text_iter_forward_visible_cursor_positions (&newplace, count);
      break;

    case GTK_MOVEMENT_VISUAL_POSITIONS:
      if (! cancel_selection)
        gtk_text_layout_move_iter_visually (priv->layout,
                                            &newplace, count);
      break;

    case GTK_MOVEMENT_WORDS:
      if (iter_line_is_rtl (&newplace))
        count *= -1;

      if (count < 0)
        gtk_text_iter_backward_visible_word_starts (&newplace, -count);
      else if (count > 0)
	{
	  if (!gtk_text_iter_forward_visible_word_ends (&newplace, count))
	    gtk_text_iter_forward_to_line_end (&newplace);
	}
      break;

    case GTK_MOVEMENT_DISPLAY_LINES:
      if (count < 0)
        {
          leave_direction = GTK_DIR_UP;

          if (gtk_text_view_move_iter_by_lines (text_view, &newplace, count))
            gtk_text_layout_move_iter_to_x (priv->layout, &newplace, cursor_x_pos);
          else
            gtk_text_iter_set_line_offset (&newplace, 0);
        }
      if (count > 0)
        {
          leave_direction = GTK_DIR_DOWN;

          if (gtk_text_view_move_iter_by_lines (text_view, &newplace, count))
            gtk_text_layout_move_iter_to_x (priv->layout, &newplace, cursor_x_pos);
          else
            gtk_text_iter_forward_to_line_end (&newplace);
        }
      break;

    case GTK_MOVEMENT_DISPLAY_LINE_ENDS:
      if (count > 1)
        gtk_text_view_move_iter_by_lines (text_view, &newplace, --count);
      else if (count < -1)
        gtk_text_view_move_iter_by_lines (text_view, &newplace, ++count);

      if (count != 0)
        gtk_text_layout_move_iter_to_line_end (priv->layout, &newplace, count);
      break;

    case GTK_MOVEMENT_PARAGRAPHS:
      if (count > 0)
        {
          if (!gtk_text_iter_ends_line (&newplace))
            {
              gtk_text_iter_forward_to_line_end (&newplace);
              --count;
            }
          gtk_text_iter_forward_visible_lines (&newplace, count);
          gtk_text_iter_forward_to_line_end (&newplace);
        }
      else if (count < 0)
        {
          if (gtk_text_iter_get_line_offset (&newplace) > 0)
	    gtk_text_iter_set_line_offset (&newplace, 0);
          gtk_text_iter_forward_visible_lines (&newplace, count);
          gtk_text_iter_set_line_offset (&newplace, 0);
        }
      break;

    case GTK_MOVEMENT_PARAGRAPH_ENDS:
      if (count > 0)
        {
          if (!gtk_text_iter_ends_line (&newplace))
            gtk_text_iter_forward_to_line_end (&newplace);
        }
      else if (count < 0)
        {
          gtk_text_iter_set_line_offset (&newplace, 0);
        }
      break;

    case GTK_MOVEMENT_BUFFER_ENDS:
      if (count > 0)
        gtk_text_buffer_get_end_iter (get_buffer (text_view), &newplace);
      else if (count < 0)
        gtk_text_buffer_get_iter_at_offset (get_buffer (text_view), &newplace, 0);
     break;

    case GTK_MOVEMENT_PAGES:
    case GTK_MOVEMENT_HORIZONTAL_PAGES:
      /* We handle these cases above and return early from them. */
    default:
      g_assert_not_reached ();
      break;
    }

  /* call move_cursor() even if the cursor hasn't moved, since it
     cancels the selection
  */
  move_cursor (text_view, &newplace, extend_selection);

  DV(g_print (G_STRLOC": scrolling onscreen\n"));
  gtk_text_view_scroll_mark_onscreen (text_view,
                                      gtk_text_buffer_get_insert (get_buffer (text_view)));

  if (step == GTK_MOVEMENT_DISPLAY_LINES)
    gtk_text_view_set_virtual_cursor_pos (text_view, cursor_x_pos, -1);

  if (gtk_text_iter_equal (&insert, &newplace))
    {
      if (leave_direction != (GtkDirectionType)-1)
        {
          if (!gtk_widget_keynav_failed (GTK_WIDGET (text_view), leave_direction))
            g_signal_emit_by_name (text_view, "move-focus", leave_direction);
        }
      else if (!cancel_selection)
        gtk_widget_error_bell (GTK_WIDGET (text_view));
    }

  gtk_text_view_check_cursor_blink (text_view);
  gtk_text_view_pend_cursor_blink (text_view);
}

static void
gtk_text_view_move_viewport (GtkTextView     *text_view,
                             GtkScrollStep    step,
                             int              count)
{
  GtkAdjustment *adjustment;
  double increment;

  switch (step)
    {
    case GTK_SCROLL_STEPS:
    case GTK_SCROLL_PAGES:
    case GTK_SCROLL_ENDS:
      adjustment = text_view->priv->vadjustment;
      break;
    case GTK_SCROLL_HORIZONTAL_STEPS:
    case GTK_SCROLL_HORIZONTAL_PAGES:
    case GTK_SCROLL_HORIZONTAL_ENDS:
      adjustment = text_view->priv->hadjustment;
      break;
    default:
      adjustment = text_view->priv->vadjustment;
      break;
    }

  switch (step)
    {
    case GTK_SCROLL_STEPS:
    case GTK_SCROLL_HORIZONTAL_STEPS:
      increment = gtk_adjustment_get_step_increment (adjustment);
      break;
    case GTK_SCROLL_PAGES:
    case GTK_SCROLL_HORIZONTAL_PAGES:
      increment = gtk_adjustment_get_page_increment (adjustment);
      break;
    case GTK_SCROLL_ENDS:
    case GTK_SCROLL_HORIZONTAL_ENDS:
      increment = gtk_adjustment_get_upper (adjustment) - gtk_adjustment_get_lower (adjustment);
      break;
    default:
      increment = 0.0;
      break;
    }

  gtk_adjustment_animate_to_value (adjustment, gtk_adjustment_get_value (adjustment) + count * increment);
}

static void
gtk_text_view_set_anchor (GtkTextView *text_view)
{
  GtkTextIter insert;

  gtk_text_buffer_get_iter_at_mark (get_buffer (text_view), &insert,
                                    gtk_text_buffer_get_insert (get_buffer (text_view)));

  gtk_text_buffer_create_mark (get_buffer (text_view), "anchor", &insert, TRUE);
}

static gboolean
gtk_text_view_scroll_pages (GtkTextView *text_view,
                            int          count,
                            gboolean     extend_selection)
{
  GtkTextViewPrivate *priv;
  GtkAdjustment *adjustment;
  int cursor_x_pos, cursor_y_pos;
  GtkTextMark *insert_mark;
  GtkTextIter old_insert;
  GtkTextIter new_insert;
  GtkTextIter anchor;
  double newval;
  double oldval;
  int y0, y1;

  priv = text_view->priv;

  g_return_val_if_fail (priv->vadjustment != NULL, FALSE);

  adjustment = priv->vadjustment;

  insert_mark = gtk_text_buffer_get_insert (get_buffer (text_view));

  /* Make sure we start from the current cursor position, even
   * if it was offscreen, but don't queue more scrolls if we're
   * already behind.
   */
  if (priv->pending_scroll)
    cancel_pending_scroll (text_view);
  else
    gtk_text_view_scroll_mark_onscreen (text_view, insert_mark);

  /* Validate the region that will be brought into view by the cursor motion
   */
  gtk_text_buffer_get_iter_at_mark (get_buffer (text_view),
                                    &old_insert, insert_mark);

  if (count < 0)
    {
      gtk_text_view_get_first_para_iter (text_view, &anchor);
      y0 = gtk_adjustment_get_page_size (adjustment);
      y1 = gtk_adjustment_get_page_size (adjustment) + count * gtk_adjustment_get_page_increment (adjustment);
    }
  else
    {
      gtk_text_view_get_first_para_iter (text_view, &anchor);
      y0 = count * gtk_adjustment_get_page_increment (adjustment) + gtk_adjustment_get_page_size (adjustment);
      y1 = 0;
    }

  gtk_text_layout_validate_yrange (priv->layout, &anchor, y0, y1);
  /* FIXME do we need to update the adjustment ranges here? */

  new_insert = old_insert;

  if (count < 0 && gtk_adjustment_get_value (adjustment) <= (gtk_adjustment_get_lower (adjustment) + 1e-12))
    {
      /* already at top, just be sure we are at offset 0 */
      gtk_text_buffer_get_start_iter (get_buffer (text_view), &new_insert);
      move_cursor (text_view, &new_insert, extend_selection);
    }
  else if (count > 0 && gtk_adjustment_get_value (adjustment) >= (gtk_adjustment_get_upper (adjustment) - gtk_adjustment_get_page_size (adjustment) - 1e-12))
    {
      /* already at bottom, just be sure we are at the end */
      gtk_text_buffer_get_end_iter (get_buffer (text_view), &new_insert);
      move_cursor (text_view, &new_insert, extend_selection);
    }
  else
    {
      gtk_text_view_get_virtual_cursor_pos (text_view, NULL, &cursor_x_pos, &cursor_y_pos);

      oldval = newval = gtk_adjustment_get_target_value (adjustment);
      newval += count * gtk_adjustment_get_page_increment (adjustment);

      gtk_adjustment_animate_to_value (adjustment, newval);
      cursor_y_pos += newval - oldval;

      gtk_text_layout_get_iter_at_pixel (priv->layout, &new_insert, cursor_x_pos, cursor_y_pos);

      move_cursor (text_view, &new_insert, extend_selection);

      gtk_text_view_set_virtual_cursor_pos (text_view, cursor_x_pos, cursor_y_pos);
    }

  /* Adjust to have the cursor _entirely_ onscreen, move_mark_onscreen
   * only guarantees 1 pixel onscreen.
   */
  DV(g_print (G_STRLOC": scrolling onscreen\n"));

  return !gtk_text_iter_equal (&old_insert, &new_insert);
}

static gboolean
gtk_text_view_scroll_hpages (GtkTextView *text_view,
                             int          count,
                             gboolean     extend_selection)
{
  GtkTextViewPrivate *priv;
  GtkAdjustment *adjustment;
  int cursor_x_pos, cursor_y_pos;
  GtkTextMark *insert_mark;
  GtkTextIter old_insert;
  GtkTextIter new_insert;
  double newval;
  double oldval;
  int y, height;

  priv = text_view->priv;

  g_return_val_if_fail (priv->hadjustment != NULL, FALSE);

  adjustment = priv->hadjustment;

  insert_mark = gtk_text_buffer_get_insert (get_buffer (text_view));

  /* Make sure we start from the current cursor position, even
   * if it was offscreen, but don't queue more scrolls if we're
   * already behind.
   */
  if (priv->pending_scroll)
    cancel_pending_scroll (text_view);
  else
    gtk_text_view_scroll_mark_onscreen (text_view, insert_mark);

  /* Validate the line that we're moving within.
   */
  gtk_text_buffer_get_iter_at_mark (get_buffer (text_view),
                                    &old_insert, insert_mark);

  gtk_text_layout_get_line_yrange (priv->layout, &old_insert, &y, &height);
  gtk_text_layout_validate_yrange (priv->layout, &old_insert, y, y + height);
  /* FIXME do we need to update the adjustment ranges here? */

  new_insert = old_insert;

  if (count < 0 && gtk_adjustment_get_value (adjustment) <= (gtk_adjustment_get_lower (adjustment) + 1e-12))
    {
      /* already at far left, just be sure we are at offset 0 */
      gtk_text_iter_set_line_offset (&new_insert, 0);
      move_cursor (text_view, &new_insert, extend_selection);
    }
  else if (count > 0 && gtk_adjustment_get_value (adjustment) >= (gtk_adjustment_get_upper (adjustment) - gtk_adjustment_get_page_size (adjustment) - 1e-12))
    {
      /* already at far right, just be sure we are at the end */
      if (!gtk_text_iter_ends_line (&new_insert))
	  gtk_text_iter_forward_to_line_end (&new_insert);
      move_cursor (text_view, &new_insert, extend_selection);
    }
  else
    {
      gtk_text_view_get_virtual_cursor_pos (text_view, NULL, &cursor_x_pos, &cursor_y_pos);

      oldval = newval = gtk_adjustment_get_target_value (adjustment);
      newval += count * gtk_adjustment_get_page_increment (adjustment);

      gtk_adjustment_animate_to_value (adjustment, newval);
      cursor_x_pos += newval - oldval;

      gtk_text_layout_get_iter_at_pixel (priv->layout, &new_insert, cursor_x_pos, cursor_y_pos);
      move_cursor (text_view, &new_insert, extend_selection);

      gtk_text_view_set_virtual_cursor_pos (text_view, cursor_x_pos, cursor_y_pos);
    }

  /*  FIXME for lines shorter than the overall widget width, this results in a
   *  "bounce" effect as we scroll to the right of the widget, then scroll
   *  back to get the end of the line onscreen.
   *      http://bugzilla.gnome.org/show_bug.cgi?id=68963
   */

  /* Adjust to have the cursor _entirely_ onscreen, move_mark_onscreen
   * only guarantees 1 pixel onscreen.
   */
  DV(g_print (G_STRLOC": scrolling onscreen\n"));

  return !gtk_text_iter_equal (&old_insert, &new_insert);
}

static gboolean
whitespace (gunichar ch, gpointer user_data)
{
  return (ch == ' ' || ch == '\t');
}

static gboolean
not_whitespace (gunichar ch, gpointer user_data)
{
  return !whitespace (ch, user_data);
}

static gboolean
find_whitepace_region (const GtkTextIter *center,
                       GtkTextIter *start, GtkTextIter *end)
{
  *start = *center;
  *end = *center;

  if (gtk_text_iter_backward_find_char (start, not_whitespace, NULL, NULL))
    gtk_text_iter_forward_char (start); /* we want the first whitespace... */
  if (whitespace (gtk_text_iter_get_char (end), NULL))
    gtk_text_iter_forward_find_char (end, not_whitespace, NULL, NULL);

  return !gtk_text_iter_equal (start, end);
}

static void
gtk_text_view_insert_at_cursor (GtkTextView *text_view,
                                const char *str)
{
  if (!gtk_text_buffer_insert_interactive_at_cursor (get_buffer (text_view), str, -1,
                                                     text_view->priv->editable))
    {
      gtk_widget_error_bell (GTK_WIDGET (text_view));
    }
}

static void
gtk_text_view_delete_from_cursor (GtkTextView   *text_view,
                                  GtkDeleteType  type,
                                  int            count)
{
  GtkTextViewPrivate *priv;
  GtkTextIter insert;
  GtkTextIter start;
  GtkTextIter end;
  gboolean leave_one = FALSE;

  priv = text_view->priv;

  gtk_text_view_reset_im_context (text_view);

  if (type == GTK_DELETE_CHARS)
    {
      /* Char delete deletes the selection, if one exists */
      if (gtk_text_buffer_delete_selection (get_buffer (text_view), TRUE,
                                            priv->editable))
        return;
    }

  gtk_text_buffer_get_iter_at_mark (get_buffer (text_view), &insert,
                                    gtk_text_buffer_get_insert (get_buffer (text_view)));

  start = insert;
  end = insert;

  switch (type)
    {
    case GTK_DELETE_CHARS:
      gtk_text_iter_forward_cursor_positions (&end, count);
      break;

    case GTK_DELETE_WORD_ENDS:
      if (count > 0)
        gtk_text_iter_forward_word_ends (&end, count);
      else if (count < 0)
        gtk_text_iter_backward_word_starts (&start, 0 - count);
      break;

    case GTK_DELETE_WORDS:
      break;

    case GTK_DELETE_DISPLAY_LINE_ENDS:
      break;

    case GTK_DELETE_DISPLAY_LINES:
      break;

    case GTK_DELETE_PARAGRAPH_ENDS:
      if (count > 0)
        {
          /* If we're already at a newline, we need to
           * simply delete that newline, instead of
           * moving to the next one.
           */
          if (gtk_text_iter_ends_line (&end))
            {
              gtk_text_iter_forward_line (&end);
              --count;
            }

          while (count > 0)
            {
              if (!gtk_text_iter_forward_to_line_end (&end))
                break;

              --count;
            }
        }
      else if (count < 0)
        {
          if (gtk_text_iter_starts_line (&start))
            {
              gtk_text_iter_backward_line (&start);
              if (!gtk_text_iter_ends_line (&end))
                gtk_text_iter_forward_to_line_end (&start);
            }
          else
            {
              gtk_text_iter_set_line_offset (&start, 0);
            }
          ++count;

          gtk_text_iter_backward_lines (&start, -count);
        }
      break;

    case GTK_DELETE_PARAGRAPHS:
      if (count > 0)
        {
          gtk_text_iter_set_line_offset (&start, 0);
          gtk_text_iter_forward_to_line_end (&end);

          /* Do the lines beyond the first. */
          while (count > 1)
            {
              gtk_text_iter_forward_to_line_end (&end);

              --count;
            }
        }

      /* FIXME negative count? */

      break;

    case GTK_DELETE_WHITESPACE:
      {
        find_whitepace_region (&insert, &start, &end);
      }
      break;

    default:
      break;
    }

  if (!gtk_text_iter_equal (&start, &end))
    {
      gtk_text_buffer_begin_user_action (get_buffer (text_view));

      if (gtk_text_buffer_delete_interactive (get_buffer (text_view), &start, &end,
                                              priv->editable))
        {
          if (leave_one)
            gtk_text_buffer_insert_interactive_at_cursor (get_buffer (text_view),
                                                          " ", 1,
                                                          priv->editable);
        }
      else
        {
          gtk_widget_error_bell (GTK_WIDGET (text_view));
        }

      gtk_text_buffer_end_user_action (get_buffer (text_view));
      gtk_text_view_set_virtual_cursor_pos (text_view, -1, -1);

      DV(g_print (G_STRLOC": scrolling onscreen\n"));
      gtk_text_view_scroll_mark_onscreen (text_view,
                                          gtk_text_buffer_get_insert (get_buffer (text_view)));
    }
  else
    {
      gtk_widget_error_bell (GTK_WIDGET (text_view));
    }
}

static void
gtk_text_view_backspace (GtkTextView *text_view)
{
  GtkTextViewPrivate *priv;
  GtkTextIter insert;

  priv = text_view->priv;

  gtk_text_view_reset_im_context (text_view);

  /* Backspace deletes the selection, if one exists */
  if (gtk_text_buffer_delete_selection (get_buffer (text_view), TRUE,
                                        priv->editable))
    return;

  gtk_text_buffer_get_iter_at_mark (get_buffer (text_view),
                                    &insert,
                                    gtk_text_buffer_get_insert (get_buffer (text_view)));

  if (gtk_text_buffer_backspace (get_buffer (text_view), &insert,
				 TRUE, priv->editable))
    {
      gtk_text_view_set_virtual_cursor_pos (text_view, -1, -1);
      DV(g_print (G_STRLOC": scrolling onscreen\n"));
      gtk_text_view_scroll_mark_onscreen (text_view,
                                          gtk_text_buffer_get_insert (get_buffer (text_view)));
    }
  else
    {
      gtk_widget_error_bell (GTK_WIDGET (text_view));
    }
}

static void
gtk_text_view_cut_clipboard (GtkTextView *text_view)
{
  GdkClipboard *clipboard = gtk_widget_get_clipboard (GTK_WIDGET (text_view));

  gtk_text_buffer_cut_clipboard (get_buffer (text_view),
				 clipboard,
				 text_view->priv->editable);
  DV(g_print (G_STRLOC": scrolling onscreen\n"));
  gtk_text_view_scroll_mark_onscreen (text_view,
                                      gtk_text_buffer_get_insert (get_buffer (text_view)));
  gtk_text_view_selection_bubble_popup_unset (text_view);
}

static void
gtk_text_view_copy_clipboard (GtkTextView *text_view)
{
  GdkClipboard *clipboard = gtk_widget_get_clipboard (GTK_WIDGET (text_view));

  gtk_text_buffer_copy_clipboard (get_buffer (text_view), clipboard);

  /* on copy do not scroll, we are already onscreen */
}

static void
gtk_text_view_paste_clipboard (GtkTextView *text_view)
{
  GdkClipboard *clipboard = gtk_widget_get_clipboard (GTK_WIDGET (text_view));

  text_view->priv->scroll_after_paste = TRUE;

  gtk_text_buffer_paste_clipboard (get_buffer (text_view),
				   clipboard,
				   NULL,
				   text_view->priv->editable);
}

static void
gtk_text_view_paste_done_handler (GtkTextBuffer *buffer,
                                  GdkClipboard  *clipboard,
                                  gpointer       data)
{
  GtkTextView *text_view = data;
  GtkTextViewPrivate *priv;

  priv = text_view->priv;

  if (priv->scroll_after_paste)
    {
      DV(g_print (G_STRLOC": scrolling onscreen\n"));
      gtk_text_view_scroll_mark_onscreen (text_view, gtk_text_buffer_get_insert (buffer));
    }

  priv->scroll_after_paste = FALSE;
}

static void
gtk_text_view_buffer_changed_handler (GtkTextBuffer *buffer,
                                      gpointer       data)
{
  GtkTextView *text_view = data;

  gtk_text_view_update_handles (text_view);
}

static void
gtk_text_view_toggle_overwrite (GtkTextView *text_view)
{
  GtkTextViewPrivate *priv = text_view->priv;

  priv->overwrite_mode = !priv->overwrite_mode;

  if (priv->layout)
    gtk_text_layout_set_overwrite_mode (priv->layout,
					priv->overwrite_mode && priv->editable);

  gtk_widget_queue_draw (GTK_WIDGET (text_view));

  gtk_text_view_pend_cursor_blink (text_view);

  g_object_notify (G_OBJECT (text_view), "overwrite");
}

/**
 * gtk_text_view_get_overwrite: (attributes org.gtk.Method.get_property=overwrite)
 * @text_view: a `GtkTextView`
 *
 * Returns whether the `GtkTextView` is in overwrite mode or not.
 *
 * Returns: whether @text_view is in overwrite mode or not.
 */
gboolean
gtk_text_view_get_overwrite (GtkTextView *text_view)
{
  g_return_val_if_fail (GTK_IS_TEXT_VIEW (text_view), FALSE);

  return text_view->priv->overwrite_mode;
}

/**
 * gtk_text_view_set_overwrite: (attributes org.gtk.Method.set_property=overwrite)
 * @text_view: a `GtkTextView`
 * @overwrite: %TRUE to turn on overwrite mode, %FALSE to turn it off
 *
 * Changes the `GtkTextView` overwrite mode.
 */
void
gtk_text_view_set_overwrite (GtkTextView *text_view,
			     gboolean     overwrite)
{
  g_return_if_fail (GTK_IS_TEXT_VIEW (text_view));
  overwrite = overwrite != FALSE;

  if (text_view->priv->overwrite_mode != overwrite)
    gtk_text_view_toggle_overwrite (text_view);
}

/**
 * gtk_text_view_set_accepts_tab: (attributes org.gtk.Method.set_property=accepts-tab)
 * @text_view: A `GtkTextView`
 * @accepts_tab: %TRUE if pressing the Tab key should insert a tab
 *    character, %FALSE, if pressing the Tab key should move the
 *    keyboard focus.
 *
 * Sets the behavior of the text widget when the <kbd>Tab</kbd> key is pressed.
 *
 * If @accepts_tab is %TRUE, a tab character is inserted. If @accepts_tab
 * is %FALSE the keyboard focus is moved to the next widget in the focus
 * chain.
 */
void
gtk_text_view_set_accepts_tab (GtkTextView *text_view,
			       gboolean     accepts_tab)
{
  g_return_if_fail (GTK_IS_TEXT_VIEW (text_view));

  accepts_tab = accepts_tab != FALSE;

  if (text_view->priv->accepts_tab != accepts_tab)
    {
      text_view->priv->accepts_tab = accepts_tab;

      g_object_notify (G_OBJECT (text_view), "accepts-tab");
    }
}

/**
 * gtk_text_view_get_accepts_tab: (attributes org.gtk.Method.get_property=accepts-tab)
 * @text_view: A `GtkTextView`
 *
 * Returns whether pressing the <kbd>Tab</kbd> key inserts a tab characters.
 *
 * See [method@Gtk.TextView.set_accepts_tab].
 *
 * Returns: %TRUE if pressing the Tab key inserts a tab character,
 *   %FALSE if pressing the Tab key moves the keyboard focus.
 */
gboolean
gtk_text_view_get_accepts_tab (GtkTextView *text_view)
{
  g_return_val_if_fail (GTK_IS_TEXT_VIEW (text_view), FALSE);

  return text_view->priv->accepts_tab;
}

/*
 * Selections
 */

static void
gtk_text_view_unselect (GtkTextView *text_view)
{
  GtkTextIter insert;

  gtk_text_buffer_get_iter_at_mark (get_buffer (text_view), &insert,
                                    gtk_text_buffer_get_insert (get_buffer (text_view)));

  gtk_text_buffer_move_mark (get_buffer (text_view),
                             gtk_text_buffer_get_selection_bound (get_buffer (text_view)),
                             &insert);
}

static void
move_mark_to_pointer_and_scroll (GtkTextView    *text_view,
                                 const char     *mark_name)
{
  GtkTextIter newplace;
  GtkTextBuffer *buffer;
  GtkTextMark *mark;

  buffer = get_buffer (text_view);
  get_iter_from_gesture (text_view, text_view->priv->drag_gesture,
                         &newplace, NULL, NULL);

  mark = gtk_text_buffer_get_mark (buffer, mark_name);

  /* This may invalidate the layout */
  DV(g_print (G_STRLOC": move mark\n"));

  gtk_text_buffer_move_mark (buffer, mark, &newplace);

  DV(g_print (G_STRLOC": scrolling onscreen\n"));
  gtk_text_view_scroll_mark_onscreen (text_view, mark);

  DV (g_print ("first validate idle leaving %s is %d\n",
               G_STRLOC, text_view->priv->first_validate_idle));
}

static gboolean
selection_scan_timeout (gpointer data)
{
  GtkTextView *text_view;

  text_view = GTK_TEXT_VIEW (data);

  gtk_text_view_scroll_mark_onscreen (text_view,
				      gtk_text_buffer_get_insert (get_buffer (text_view)));

  return TRUE; /* remain installed. */
}

static void
extend_selection (GtkTextView          *text_view,
                  SelectionGranularity  granularity,
                  const GtkTextIter    *location,
                  GtkTextIter          *start,
                  GtkTextIter          *end)
{
  GtkTextExtendSelection extend_selection_granularity;
  gboolean handled = FALSE;

  switch (granularity)
    {
    case SELECT_CHARACTERS:
      *start = *location;
      *end = *location;
      return;

    case SELECT_WORDS:
      extend_selection_granularity = GTK_TEXT_EXTEND_SELECTION_WORD;
      break;

    case SELECT_LINES:
      extend_selection_granularity = GTK_TEXT_EXTEND_SELECTION_LINE;
      break;

    default:
      g_assert_not_reached ();
    }

  g_signal_emit (text_view,
                 signals[EXTEND_SELECTION], 0,
                 extend_selection_granularity,
                 location,
                 start,
                 end,
                 &handled);

  if (!handled)
    {
      *start = *location;
      *end = *location;
    }
}

static gboolean
gtk_text_view_extend_selection (GtkTextView            *text_view,
                                GtkTextExtendSelection  granularity,
                                const GtkTextIter      *location,
                                GtkTextIter            *start,
                                GtkTextIter            *end)
{
  *start = *location;
  *end = *location;

  switch (granularity)
    {
    case GTK_TEXT_EXTEND_SELECTION_WORD:
      if (gtk_text_iter_inside_word (start))
	{
	  if (!gtk_text_iter_starts_word (start))
	    gtk_text_iter_backward_visible_word_start (start);

	  if (!gtk_text_iter_ends_word (end))
	    {
	      if (!gtk_text_iter_forward_visible_word_end (end))
		gtk_text_iter_forward_to_end (end);
	    }
	}
      else
	{
	  GtkTextIter tmp;

          /* @start is not contained in a word: the selection is extended to all
           * the white spaces between the end of the word preceding @start and
           * the start of the one following.
           */

	  tmp = *start;
	  if (gtk_text_iter_backward_visible_word_start (&tmp))
	    gtk_text_iter_forward_visible_word_end (&tmp);

	  if (gtk_text_iter_get_line (&tmp) == gtk_text_iter_get_line (start))
	    *start = tmp;
	  else
	    gtk_text_iter_set_line_offset (start, 0);

	  tmp = *end;
	  if (!gtk_text_iter_forward_visible_word_end (&tmp))
	    gtk_text_iter_forward_to_end (&tmp);

	  if (gtk_text_iter_ends_word (&tmp))
	    gtk_text_iter_backward_visible_word_start (&tmp);

	  if (gtk_text_iter_get_line (&tmp) == gtk_text_iter_get_line (end))
	    *end = tmp;
	}
      break;

    case GTK_TEXT_EXTEND_SELECTION_LINE:
      if (gtk_text_view_starts_display_line (text_view, start))
	{
	  /* If on a display line boundary, we assume the user
	   * clicked off the end of a line and we therefore select
	   * the line before the boundary.
	   */
	  gtk_text_view_backward_display_line_start (text_view, start);
	}
      else
	{
	  /* start isn't on the start of a line, so we move it to the
	   * start, and move end to the end unless it's already there.
	   */
	  gtk_text_view_backward_display_line_start (text_view, start);

	  if (!gtk_text_view_starts_display_line (text_view, end))
	    gtk_text_view_forward_display_line_end (text_view, end);
	}
      break;

    default:
      g_return_val_if_reached (GDK_EVENT_STOP);
    }

  return GDK_EVENT_STOP;
}

typedef struct
{
  SelectionGranularity granularity;
  GtkTextMark *orig_start;
  GtkTextMark *orig_end;
  GtkTextBuffer *buffer;
} SelectionData;

static void
selection_data_free (SelectionData *data)
{
  if (data->orig_start != NULL)
    gtk_text_buffer_delete_mark (data->buffer, data->orig_start);

  if (data->orig_end != NULL)
    gtk_text_buffer_delete_mark (data->buffer, data->orig_end);

  g_object_unref (data->buffer);

  g_slice_free (SelectionData, data);
}

static gboolean
drag_gesture_get_text_surface_coords (GtkGestureDrag *gesture,
                                      GtkTextView    *text_view,
                                      int            *start_x,
                                      int            *start_y,
                                      int            *x,
                                      int            *y)
{
  double sx, sy, ox, oy;

  if (!gtk_gesture_drag_get_start_point (gesture, &sx, &sy) ||
      !gtk_gesture_drag_get_offset (gesture, &ox, &oy))
    return FALSE;

  *start_x = sx;
  *start_y = sy;
  _widget_to_text_surface_coords (text_view, start_x, start_y);

  *x = sx + ox;
  *y = sy + oy;
  _widget_to_text_surface_coords (text_view, x, y);

  return TRUE;
}

static void
gtk_text_view_drag_gesture_update (GtkGestureDrag *gesture,
                                   double          offset_x,
                                   double          offset_y,
                                   GtkTextView    *text_view)
{
  int start_x, start_y, x, y;
  GdkEventSequence *sequence;
  gboolean is_touchscreen;
  GdkEvent *event;
  SelectionData *data;
  GdkDevice *device;
  GtkTextIter cursor;

  data = g_object_get_qdata (G_OBJECT (gesture), quark_text_selection_data);
  sequence = gtk_gesture_single_get_current_sequence (GTK_GESTURE_SINGLE (gesture));
  event = gtk_gesture_get_last_event (GTK_GESTURE (gesture), sequence);

  if (!drag_gesture_get_text_surface_coords (gesture, text_view,
                                             &start_x, &start_y, &x, &y))
    return;

  device = gdk_event_get_device (event);

  is_touchscreen = gtk_simulate_touchscreen () ||
                   gdk_device_get_source (device) == GDK_SOURCE_TOUCHSCREEN;

  get_iter_from_gesture (text_view, text_view->priv->drag_gesture,
                         &cursor, NULL, NULL);

  if (!data)
    {
      /* If no data is attached, the initial press happened within the current
       * text selection, check for drag and drop to be initiated.
       */
      if (gtk_drag_check_threshold_double (GTK_WIDGET (text_view), 0, 0, offset_x, offset_y))
        {
          if (!is_touchscreen)
            {
              GtkTextIter iter;
              int buffer_x, buffer_y;

              gtk_text_view_window_to_buffer_coords (text_view,
                                                     GTK_TEXT_WINDOW_TEXT,
                                                     start_x, start_y,
                                                     &buffer_x,
                                                     &buffer_y);

              gtk_text_layout_get_iter_at_pixel (text_view->priv->layout,
                                                 &iter, buffer_x, buffer_y);

              gtk_text_view_start_selection_dnd (text_view, &iter, event,
                                                 start_x, start_y);

              /* Deny the gesture so we don't get further updates */
              gtk_gesture_set_state (text_view->priv->drag_gesture,
                                     GTK_EVENT_SEQUENCE_DENIED);
              return;
            }
          else
            {
              gtk_text_view_start_selection_drag (text_view, &cursor,
                                                  SELECT_WORDS, TRUE);
              data = g_object_get_qdata (G_OBJECT (gesture), quark_text_selection_data);
            }
        }
      else
        return;
    }

  g_assert (data != NULL);

  /* Text selection */
  if (data->granularity == SELECT_CHARACTERS)
    {
      move_mark_to_pointer_and_scroll (text_view, "insert");
    }
  else
    {
      GtkTextIter start, end;
      GtkTextIter orig_start, orig_end;
      GtkTextBuffer *buffer;

      buffer = get_buffer (text_view);

      gtk_text_buffer_get_iter_at_mark (buffer, &orig_start, data->orig_start);
      gtk_text_buffer_get_iter_at_mark (buffer, &orig_end, data->orig_end);

      get_iter_from_gesture (text_view, text_view->priv->drag_gesture,
                             &cursor, NULL, NULL);

      extend_selection (text_view, data->granularity, &cursor, &start, &end);

      /* either the selection extends to the front, or end (or not) */
      if (gtk_text_iter_compare (&orig_start, &start) < 0)
        start = orig_start;
      if (gtk_text_iter_compare (&orig_end, &end) > 0)
        end = orig_end;
      gtk_text_buffer_select_range (buffer, &start, &end);

      gtk_text_view_scroll_mark_onscreen (text_view,
					  gtk_text_buffer_get_insert (buffer));
    }

  /* If we had to scroll offscreen, insert a timeout to do so
   * again. Note that in the timeout, even if the mouse doesn't
   * move, due to this scroll xoffset/yoffset will have changed
   * and we'll need to scroll again.
   */
  if (text_view->priv->scroll_timeout != 0) /* reset on every motion event */
    g_source_remove (text_view->priv->scroll_timeout);

  text_view->priv->scroll_timeout = g_timeout_add (50, selection_scan_timeout, text_view);
  gdk_source_set_static_name_by_id (text_view->priv->scroll_timeout, "[gtk] selection_scan_timeout");

  gtk_text_view_selection_bubble_popup_unset (text_view);

  if (is_touchscreen)
    {
      text_view->priv->text_handles_enabled = TRUE;
      gtk_text_view_update_handles (text_view);
      gtk_text_view_show_magnifier (text_view, &cursor, x, y);
    }
}

static void
gtk_text_view_drag_gesture_end (GtkGestureDrag *gesture,
                                double          offset_x,
                                double          offset_y,
                                GtkTextView    *text_view)
{
  gboolean is_touchscreen, clicked_in_selection;
  int start_x, start_y, x, y;
  GdkEventSequence *sequence;
  GtkTextViewPrivate *priv;
  GdkEvent *event;
  GdkDevice *device;

  priv = text_view->priv;
  sequence = gtk_gesture_single_get_current_sequence (GTK_GESTURE_SINGLE (gesture));

  clicked_in_selection =
    g_object_get_qdata (G_OBJECT (gesture), quark_text_selection_data) == NULL;
  g_object_set_qdata (G_OBJECT (gesture), quark_text_selection_data, NULL);
  gtk_text_view_unobscure_mouse_cursor (text_view);

  if (priv->scroll_timeout != 0)
    {
      g_source_remove (priv->scroll_timeout);
      priv->scroll_timeout = 0;
    }

  if (priv->magnifier_popover)
    gtk_widget_hide (priv->magnifier_popover);

  if (!drag_gesture_get_text_surface_coords (gesture, text_view,
                                             &start_x, &start_y, &x, &y))
    return;

  /* Check whether the drag was cancelled rather than finished */
  if (!gtk_gesture_handles_sequence (GTK_GESTURE (gesture), sequence))
    return;

  event = gtk_gesture_get_last_event (GTK_GESTURE (gesture), sequence);
  device = gdk_event_get_device (event);
  is_touchscreen = gtk_simulate_touchscreen () ||
    gdk_device_get_source (device) == GDK_SOURCE_TOUCHSCREEN;

  if ((is_touchscreen || clicked_in_selection) &&
      !gtk_drag_check_threshold_double (GTK_WIDGET (text_view), 0, 0, offset_x, offset_y))
    {
      GtkTextIter iter;

      /* Unselect everything; we clicked inside selection, but
       * didn't move by the drag threshold, so just clear selection
       * and place cursor.
       */
      gtk_text_layout_get_iter_at_pixel (priv->layout, &iter,
                                         x + priv->xoffset, y + priv->yoffset);

      gtk_text_buffer_place_cursor (get_buffer (text_view), &iter);
      gtk_text_view_check_cursor_blink (text_view);

      gtk_text_view_update_handles (text_view);
    }
}

static void
gtk_text_view_start_selection_drag (GtkTextView          *text_view,
                                    const GtkTextIter    *iter,
                                    SelectionGranularity  granularity,
                                    gboolean              extend)
{
  GtkTextViewPrivate *priv;
  GtkTextIter cursor, ins, bound;
  GtkTextIter orig_start, orig_end;
  GtkTextBuffer *buffer;
  SelectionData *data;

  priv = text_view->priv;
  data = g_slice_new0 (SelectionData);
  data->granularity = granularity;

  buffer = get_buffer (text_view);

  cursor = *iter;
  extend_selection (text_view, data->granularity, &cursor, &ins, &bound);

  orig_start = ins;
  orig_end = bound;

  if (extend)
    {
      /* Extend selection */
      GtkTextIter old_ins, old_bound;
      GtkTextIter old_start, old_end;

      gtk_text_buffer_get_iter_at_mark (buffer, &old_ins, gtk_text_buffer_get_insert (buffer));
      gtk_text_buffer_get_iter_at_mark (buffer, &old_bound, gtk_text_buffer_get_selection_bound (buffer));
      old_start = old_ins;
      old_end = old_bound;
      gtk_text_iter_order (&old_start, &old_end);

      /* move the front cursor, if the mouse is in front of the selection. Should the
       * cursor however be inside the selection (this happens on triple click) then we
       * move the side which was last moved (current insert mark) */
      if (gtk_text_iter_compare (&cursor, &old_start) <= 0 ||
          (gtk_text_iter_compare (&cursor, &old_end) < 0 &&
           gtk_text_iter_compare (&old_ins, &old_bound) <= 0))
        {
          bound = old_end;
        }
      else
        {
          ins = bound;
          bound = old_start;
        }

      /* Store any previous selection */
      if (gtk_text_iter_compare (&old_start, &old_end) != 0)
        {
          orig_start = old_ins;
          orig_end = old_bound;
        }
    }

  gtk_text_buffer_select_range (buffer, &ins, &bound);

  gtk_text_iter_order (&orig_start, &orig_end);
  data->orig_start = gtk_text_buffer_create_mark (buffer, NULL,
                                                  &orig_start, TRUE);
  data->orig_end = gtk_text_buffer_create_mark (buffer, NULL,
                                                &orig_end, TRUE);
  data->buffer = g_object_ref (buffer);
  gtk_text_view_check_cursor_blink (text_view);

  g_object_set_qdata_full (G_OBJECT (priv->drag_gesture),
                           quark_text_selection_data,
                           data, (GDestroyNotify) selection_data_free);
//  gtk_gesture_set_state (priv->drag_gesture,
//                         GTK_EVENT_SEQUENCE_CLAIMED);
}

/* returns whether we were really dragging */
static gboolean
gtk_text_view_end_selection_drag (GtkTextView *text_view)
{
  GtkTextViewPrivate *priv;

  priv = text_view->priv;

  if (!gtk_gesture_is_active (priv->drag_gesture))
    return FALSE;

  if (priv->scroll_timeout != 0)
    {
      g_source_remove (priv->scroll_timeout);
      priv->scroll_timeout = 0;
    }

  if (priv->magnifier_popover)
    gtk_widget_hide (priv->magnifier_popover);

  return TRUE;
}

/*
 * Layout utils
 */

static PangoUnderline
get_pango_underline_from_style (GtkTextDecorationStyle style)
{
  switch (style)
    {
    case GTK_CSS_TEXT_DECORATION_STYLE_DOUBLE:
      return PANGO_UNDERLINE_DOUBLE;
    case GTK_CSS_TEXT_DECORATION_STYLE_WAVY:
      return PANGO_UNDERLINE_ERROR;
    case GTK_CSS_TEXT_DECORATION_STYLE_SOLID:
    default:
      return PANGO_UNDERLINE_SINGLE;
    }

  g_return_val_if_reached (PANGO_UNDERLINE_SINGLE);
}

static PangoOverline
get_pango_overline_from_style (GtkTextDecorationStyle style)
{
  return PANGO_OVERLINE_SINGLE;
}

static void
gtk_text_view_set_attributes_from_style (GtkTextView        *text_view,
                                         GtkTextAttributes  *values)
{
  GtkCssStyle *style;
  const GdkRGBA black = { 0, };
  const GdkRGBA *color;
  const GdkRGBA *decoration_color;
  GtkTextDecorationLine decoration_line;
  GtkTextDecorationStyle decoration_style;

  if (!values->appearance.bg_rgba)
    values->appearance.bg_rgba = gdk_rgba_copy (&black);
  if (!values->appearance.fg_rgba)
    values->appearance.fg_rgba = gdk_rgba_copy (&black);

  style = gtk_css_node_get_style (gtk_widget_get_css_node (GTK_WIDGET (text_view)));

  color = gtk_css_color_value_get_rgba (style->background->background_color);
  *values->appearance.bg_rgba = *color;
  color = gtk_css_color_value_get_rgba (style->core->color);
  *values->appearance.fg_rgba = *color;

  if (values->font)
    pango_font_description_free (values->font);

  values->font = gtk_css_style_get_pango_font (style);

<<<<<<< HEAD
  values->letter_spacing = _gtk_css_number_value_get (style->font->letter_spacing, 100) * PANGO_SCALE;

=======
>>>>>>> 70cb61fb
  /* text-decoration */

  decoration_line = _gtk_css_text_decoration_line_value_get (style->font_variant->text_decoration_line);
  decoration_style = _gtk_css_text_decoration_style_value_get (style->font_variant->text_decoration_style);
<<<<<<< HEAD
  color = gtk_css_color_value_get_rgba (style->core->color);
=======
>>>>>>> 70cb61fb
  decoration_color = gtk_css_color_value_get_rgba (style->font_variant->text_decoration_color
                                                   ? style->font_variant->text_decoration_color
                                                   : style->core->color);

  if (decoration_line & GTK_CSS_TEXT_DECORATION_LINE_UNDERLINE)
    {
<<<<<<< HEAD
      values->appearance.underline = get_pango_underline_from_style (decoration_style);
=======
      switch (decoration_style)
        {
        case GTK_CSS_TEXT_DECORATION_STYLE_DOUBLE:
          values->appearance.underline = PANGO_UNDERLINE_DOUBLE;
          break;
        case GTK_CSS_TEXT_DECORATION_STYLE_WAVY:
          values->appearance.underline = PANGO_UNDERLINE_ERROR;
          break;
        case GTK_CSS_TEXT_DECORATION_STYLE_SOLID:
        default:
          values->appearance.underline = PANGO_UNDERLINE_SINGLE;
          break;
        }

>>>>>>> 70cb61fb
      if (values->appearance.underline_rgba)
        *values->appearance.underline_rgba = *decoration_color;
      else
        values->appearance.underline_rgba = gdk_rgba_copy (decoration_color);
    }
  else
    {
      values->appearance.underline = PANGO_UNDERLINE_NONE;
      gdk_rgba_free (values->appearance.underline_rgba);
      values->appearance.underline_rgba = NULL;
    }

  if (decoration_line & GTK_CSS_TEXT_DECORATION_LINE_OVERLINE)
    {
<<<<<<< HEAD
      values->appearance.overline = get_pango_overline_from_style (decoration_style);
=======
      values->appearance.overline = PANGO_OVERLINE_SINGLE;
>>>>>>> 70cb61fb
      if (values->appearance.overline_rgba)
        *values->appearance.overline_rgba = *decoration_color;
      else
        values->appearance.overline_rgba = gdk_rgba_copy (decoration_color);
    }
  else
    {
      values->appearance.overline = PANGO_OVERLINE_NONE;
      gdk_rgba_free (values->appearance.overline_rgba);
      values->appearance.overline_rgba = NULL;
    }

  if (decoration_line & GTK_CSS_TEXT_DECORATION_LINE_LINE_THROUGH)
    {
      values->appearance.strikethrough = TRUE;
      if (values->appearance.strikethrough_rgba)
        *values->appearance.strikethrough_rgba = *decoration_color;
      else
        values->appearance.strikethrough_rgba = gdk_rgba_copy (decoration_color);
    }
  else
    {
      values->appearance.strikethrough = FALSE;
      gdk_rgba_free (values->appearance.strikethrough_rgba);
      values->appearance.strikethrough_rgba = NULL;
    }

  /* letter-spacing */
  values->letter_spacing = _gtk_css_number_value_get (style->font->letter_spacing, 100) * PANGO_SCALE;

<<<<<<< HEAD
  /* OpenType features */
  g_free (values->font_features);
  values->font_features = gtk_css_style_compute_font_features (style);
=======
  /* line-height */

  values->line_height = gtk_css_line_height_value_get (style->font->line_height);
  values->line_height_is_absolute = FALSE;
  if (values->line_height != 0.0)
    {
      if (gtk_css_number_value_get_dimension (style->font->line_height) == GTK_CSS_DIMENSION_LENGTH)
        values->line_height_is_absolute = TRUE;
    }

  /* OpenType features */
  g_free (values->font_features);
  values->font_features = gtk_css_style_compute_font_features (style);

  /* text-transform */
  values->text_transform = gtk_css_style_get_pango_text_transform (style);
>>>>>>> 70cb61fb
}

static void
gtk_text_view_check_keymap_direction (GtkTextView *text_view)
{
  GtkTextViewPrivate *priv = text_view->priv;
  GtkSettings *settings = gtk_widget_get_settings (GTK_WIDGET (text_view));
  GdkSeat *seat;
  GdkDevice *keyboard;
  PangoDirection direction;
  GtkTextDirection new_cursor_dir;
  GtkTextDirection new_keyboard_dir;
  gboolean split_cursor;

  if (!priv->layout)
    return;

  seat = gdk_display_get_default_seat (gtk_widget_get_display (GTK_WIDGET (text_view)));
  if (seat)
    keyboard = gdk_seat_get_keyboard (seat);
  else
    keyboard = NULL;

  if (keyboard)
    direction = gdk_device_get_direction (keyboard);
  else
    direction = PANGO_DIRECTION_LTR;

  g_object_get (settings,
                "gtk-split-cursor", &split_cursor,
                NULL);

  if (direction == PANGO_DIRECTION_RTL)
    new_keyboard_dir = GTK_TEXT_DIR_RTL;
  else
    new_keyboard_dir  = GTK_TEXT_DIR_LTR;

  if (split_cursor)
    new_cursor_dir = GTK_TEXT_DIR_NONE;
  else
    new_cursor_dir = new_keyboard_dir;

  gtk_text_layout_set_cursor_direction (priv->layout, new_cursor_dir);
  gtk_text_layout_set_keyboard_direction (priv->layout, new_keyboard_dir);
}

static void
gtk_text_view_ensure_layout (GtkTextView *text_view)
{
  GtkWidget *widget;
  GtkTextViewPrivate *priv;

  widget = GTK_WIDGET (text_view);
  priv = text_view->priv;

  if (priv->layout == NULL)
    {
      GtkTextAttributes *style;
      const GList *iter;
      PangoContext *ltr_context, *rtl_context;

      DV(g_print(G_STRLOC"\n"));

      priv->layout = gtk_text_layout_new ();

      g_signal_connect (priv->layout,
			"invalidated",
			G_CALLBACK (invalidated_handler),
			text_view);

      g_signal_connect (priv->layout,
			"changed",
			G_CALLBACK (changed_handler),
			text_view);

      g_signal_connect (priv->layout,
			"allocate-child",
			G_CALLBACK (gtk_anchored_child_allocated),
			text_view);

      if (get_buffer (text_view))
        gtk_text_layout_set_buffer (priv->layout, get_buffer (text_view));

      if ((gtk_widget_has_focus (widget) && cursor_visible (text_view)))
        gtk_text_view_pend_cursor_blink (text_view);
      else
        gtk_text_layout_set_cursor_visible (priv->layout, FALSE);

      gtk_text_layout_set_overwrite_mode (priv->layout,
					  priv->overwrite_mode && priv->editable);

      ltr_context = gtk_widget_create_pango_context (GTK_WIDGET (text_view));
      rtl_context = gtk_widget_create_pango_context (GTK_WIDGET (text_view));
      pango_context_set_base_dir (ltr_context, PANGO_DIRECTION_LTR);
      pango_context_set_base_dir (rtl_context, PANGO_DIRECTION_RTL);
      gtk_text_layout_set_contexts (priv->layout, ltr_context, rtl_context);
      g_object_unref (ltr_context);
      g_object_unref (rtl_context);

      gtk_text_view_update_pango_contexts (text_view);

      gtk_text_view_check_keymap_direction (text_view);

      style = gtk_text_attributes_new ();

      gtk_text_view_set_attributes_from_style (text_view, style);

      style->pixels_above_lines = priv->pixels_above_lines;
      style->pixels_below_lines = priv->pixels_below_lines;
      style->pixels_inside_wrap = priv->pixels_inside_wrap;

      style->left_margin = priv->left_margin;
      style->right_margin = priv->right_margin;
      priv->layout->right_padding = priv->right_padding;
      priv->layout->left_padding = priv->left_padding;

      style->indent = priv->indent;
      style->tabs = priv->tabs ? pango_tab_array_copy (priv->tabs) : NULL;

      style->wrap_mode = priv->wrap_mode;
      style->justification = priv->justify;
      style->direction = gtk_widget_get_direction (GTK_WIDGET (text_view));

      gtk_text_layout_set_default_style (priv->layout, style);

      gtk_text_attributes_unref (style);

      /* Set layout for all anchored children */

      iter = priv->anchored_children.head;
      while (iter != NULL)
        {
          const AnchoredChild *ac = iter->data;
          iter = iter->next;
          gtk_text_anchored_child_set_layout (ac->widget, priv->layout);
          /* ac may now be invalid! */
        }
    }
}

GtkTextAttributes*
gtk_text_view_get_default_attributes (GtkTextView *text_view)
{
  g_return_val_if_fail (GTK_IS_TEXT_VIEW (text_view), NULL);

  gtk_text_view_ensure_layout (text_view);

  return gtk_text_attributes_copy (text_view->priv->layout->default_style);
}

static void
gtk_text_view_destroy_layout (GtkTextView *text_view)
{
  GtkTextViewPrivate *priv = text_view->priv;

  if (priv->layout)
    {
      const GList *iter;

      gtk_text_view_remove_validate_idles (text_view);

      g_signal_handlers_disconnect_by_func (priv->layout,
					    invalidated_handler,
					    text_view);
      g_signal_handlers_disconnect_by_func (priv->layout,
					    changed_handler,
					    text_view);

      iter = priv->anchored_children.head;
      while (iter != NULL)
        {
          const AnchoredChild *ac = iter->data;
          iter = iter->next;
          gtk_text_anchored_child_set_layout (ac->widget, NULL);
          /* vc may now be invalid! */
        }

      gtk_text_view_stop_cursor_blink (text_view);
      gtk_text_view_end_selection_drag (text_view);

      g_object_unref (priv->layout);
      priv->layout = NULL;
    }
}

/**
 * gtk_text_view_reset_im_context:
 * @text_view: a `GtkTextView`
 *
 * Reset the input method context of the text view if needed.
 *
 * This can be necessary in the case where modifying the buffer
 * would confuse on-going input method behavior.
 */
void
gtk_text_view_reset_im_context (GtkTextView *text_view)
{
  g_return_if_fail (GTK_IS_TEXT_VIEW (text_view));

  if (text_view->priv->need_im_reset)
    {
      text_view->priv->need_im_reset = FALSE;
      gtk_im_context_reset (text_view->priv->im_context);
    }
}

/**
 * gtk_text_view_im_context_filter_keypress:
 * @text_view: a `GtkTextView`
 * @event: the key event
 *
 * Allow the `GtkTextView` input method to internally handle key press
 * and release events.
 *
 * If this function returns %TRUE, then no further processing should be
 * done for this key event. See [method@Gtk.IMContext.filter_keypress].
 *
 * Note that you are expected to call this function from your handler
 * when overriding key event handling. This is needed in the case when
 * you need to insert your own key handling between the input method
 * and the default key event handling of the `GtkTextView`.
 *
 * ```c
 * static gboolean
 * gtk_foo_bar_key_press_event (GtkWidget *widget,
 *                              GdkEvent  *event)
 * {
 *   guint keyval;
 *
 *   gdk_event_get_keyval ((GdkEvent*)event, &keyval);
 *
 *   if (keyval == GDK_KEY_Return || keyval == GDK_KEY_KP_Enter)
 *     {
 *       if (gtk_text_view_im_context_filter_keypress (GTK_TEXT_VIEW (widget), event))
 *         return TRUE;
 *     }
 *
 *   // Do some stuff
 *
 *   return GTK_WIDGET_CLASS (gtk_foo_bar_parent_class)->key_press_event (widget, event);
 * }
 * ```
 *
 * Returns: %TRUE if the input method handled the key event.
 */
gboolean
gtk_text_view_im_context_filter_keypress (GtkTextView *text_view,
                                          GdkEvent    *event)
{
  g_return_val_if_fail (GTK_IS_TEXT_VIEW (text_view), FALSE);

  return gtk_im_context_filter_keypress (text_view->priv->im_context, event);
}

/*
 * DND feature
 */

static void
dnd_finished_cb (GdkDrag     *drag,
                 GtkTextView *self)
{
  if (gdk_drag_get_selected_action (drag) == GDK_ACTION_MOVE)
    gtk_text_buffer_delete_selection (self->priv->buffer, TRUE, self->priv->editable);

  self->priv->drag = NULL;
}

static void
dnd_cancel_cb (GdkDrag *drag,
               GdkDragCancelReason reason,
               GtkTextView *self)
{
  self->priv->drag = NULL;
}

static void
gtk_text_view_start_selection_dnd (GtkTextView       *text_view,
                                   const GtkTextIter *iter,
                                   GdkEvent          *event,
                                   int                x,
                                   int                y)
{
  GtkWidget *widget = GTK_WIDGET (text_view);
  GtkTextBuffer *buffer = gtk_text_view_get_buffer (text_view);
  GdkContentProvider *content;
  GtkTextIter start, end;
  GdkDragAction actions;
  GdkSurface *surface;
  GdkDevice *device;
  GdkDrag *drag;

  if (text_view->priv->editable)
    actions = GDK_ACTION_COPY | GDK_ACTION_MOVE;
  else
    actions = GDK_ACTION_COPY;

  content = gtk_text_buffer_get_selection_content (buffer);

  surface = gdk_event_get_surface (event);
  device = gdk_event_get_device (event);
  drag = gdk_drag_begin (surface, device, content, actions, x, y);

  g_object_unref (content);

  g_signal_connect (drag, "dnd-finished", G_CALLBACK (dnd_finished_cb), text_view);
  g_signal_connect (drag, "cancel", G_CALLBACK (dnd_cancel_cb), text_view);

  if (gtk_text_buffer_get_selection_bounds (buffer, &start, &end))
    {
      GdkPaintable *paintable;
      paintable = gtk_text_util_create_rich_drag_icon (widget, buffer, &start, &end);
      gtk_drag_icon_set_from_paintable (drag, paintable, 0, 0);
      g_object_unref (paintable);
    }

  text_view->priv->drag = drag;

  g_object_unref (drag);
}

static void
gtk_text_view_drag_leave (GtkDropTarget *dest,
                          GtkTextView   *text_view)
{
  GtkTextViewPrivate *priv = text_view->priv;

  gtk_text_mark_set_visible (priv->dnd_mark, FALSE);
}

static GdkDragAction
gtk_text_view_drag_motion (GtkDropTarget *dest,
                           double         x,
                           double         y,
                           GtkTextView   *text_view)
{
  GtkTextViewPrivate *priv = text_view->priv;
  GtkTextIter newplace;
  GtkTextIter start;
  GtkTextIter end;
  int bx, by;
  gboolean can_accept = FALSE;

  gtk_text_view_window_to_buffer_coords (text_view,
                                         GTK_TEXT_WINDOW_WIDGET,
                                         x, y,
                                         &bx, &by);

  gtk_text_layout_get_iter_at_pixel (priv->layout,
                                     &newplace,
                                     bx, by);

  if (gtk_text_buffer_get_selection_bounds (get_buffer (text_view),
                                            &start, &end) &&
      gtk_text_iter_compare (&newplace, &start) >= 0 &&
      gtk_text_iter_compare (&newplace, &end) <= 0)
    {
      /* We're inside the selection. */
    }
  else
    {
      can_accept = gtk_text_iter_can_insert (&newplace, priv->editable);
    }

  if (can_accept)
    {
      gtk_text_mark_set_visible (priv->dnd_mark, cursor_visible (text_view));
      if (text_view->priv->drag)
        return GDK_ACTION_MOVE;
      else
        return GDK_ACTION_COPY;
    }
  else
    {
      gtk_text_mark_set_visible (priv->dnd_mark, FALSE);
      return 0;
    }
}

static gboolean
gtk_text_view_drag_drop (GtkDropTarget *dest,
                         const GValue  *value,
                         double         x,
                         double         y,
                         GtkTextView   *text_view)
{
  GtkTextViewPrivate *priv = text_view->priv;
  GtkTextBuffer *buffer;
  GtkTextIter drop_point;

  buffer = get_buffer (text_view);
  gtk_text_buffer_get_iter_at_mark (buffer, &drop_point, priv->dnd_mark);

  if (!gtk_text_iter_can_insert (&drop_point, priv->editable))
    return FALSE;

  gtk_text_buffer_begin_user_action (buffer);

  if (!gtk_text_buffer_insert_interactive (buffer,
                                           &drop_point, (char *) g_value_get_string (value), -1,
                                           text_view->priv->editable))
    gtk_widget_error_bell (GTK_WIDGET (text_view));

  gtk_text_buffer_get_iter_at_mark (buffer, &drop_point, priv->dnd_mark);
  gtk_text_buffer_place_cursor (buffer, &drop_point);

  gtk_text_buffer_end_user_action (buffer);

  return TRUE;
}

static void
gtk_text_view_set_hadjustment (GtkTextView   *text_view,
                               GtkAdjustment *adjustment)
{
  GtkTextViewPrivate *priv = text_view->priv;

  if (adjustment && priv->hadjustment == adjustment)
    return;

  if (priv->hadjustment != NULL)
    {
      g_signal_handlers_disconnect_by_func (priv->hadjustment,
                                            gtk_text_view_value_changed,
                                            text_view);
      g_object_unref (priv->hadjustment);
    }

  if (adjustment == NULL)
    adjustment = gtk_adjustment_new (0.0, 0.0, 0.0, 0.0, 0.0, 0.0);

  g_signal_connect (adjustment, "value-changed",
                    G_CALLBACK (gtk_text_view_value_changed), text_view);
  priv->hadjustment = g_object_ref_sink (adjustment);
  gtk_text_view_set_hadjustment_values (text_view);

  g_object_notify (G_OBJECT (text_view), "hadjustment");
}

static void
gtk_text_view_set_vadjustment (GtkTextView   *text_view,
                               GtkAdjustment *adjustment)
{
  GtkTextViewPrivate *priv = text_view->priv;

  if (adjustment && priv->vadjustment == adjustment)
    return;

  if (priv->vadjustment != NULL)
    {
      g_signal_handlers_disconnect_by_func (priv->vadjustment,
                                            gtk_text_view_value_changed,
                                            text_view);
      g_object_unref (priv->vadjustment);
    }

  if (adjustment == NULL)
    adjustment = gtk_adjustment_new (0.0, 0.0, 0.0, 0.0, 0.0, 0.0);

  g_signal_connect (adjustment, "value-changed",
                    G_CALLBACK (gtk_text_view_value_changed), text_view);
  priv->vadjustment = g_object_ref_sink (adjustment);
  gtk_text_view_set_vadjustment_values (text_view);

  g_object_notify (G_OBJECT (text_view), "vadjustment");
}

static void
gtk_text_view_set_hadjustment_values (GtkTextView *text_view)
{
  GtkTextViewPrivate *priv;
  int screen_width;
  double old_value;
  double new_value;
  double new_upper;

  priv = text_view->priv;

  screen_width = SCREEN_WIDTH (text_view);
  old_value = gtk_adjustment_get_value (priv->hadjustment);
  new_upper = MAX (screen_width, priv->width);

  g_object_set (priv->hadjustment,
                "lower", 0.0,
                "upper", new_upper,
                "page-size", (double)screen_width,
                "step-increment", screen_width * 0.1,
                "page-increment", screen_width * 0.9,
                NULL);

  new_value = CLAMP (old_value, 0, new_upper - screen_width);
  if (new_value != old_value)
    gtk_adjustment_set_value (priv->hadjustment, new_value);
}

static void
gtk_text_view_set_vadjustment_values (GtkTextView *text_view)
{
  GtkTextViewPrivate *priv;
  GtkTextIter first_para;
  int screen_height;
  int y;
  double old_value;
  double new_value;
  double new_upper;

  priv = text_view->priv;

  screen_height = SCREEN_HEIGHT (text_view);
  old_value = gtk_adjustment_get_value (priv->vadjustment);
  new_upper = MAX (screen_height, priv->height);

  g_object_set (priv->vadjustment,
                "lower", 0.0,
                "upper", new_upper,
                "page-size", (double)screen_height,
                "step-increment", screen_height * 0.1,
                "page-increment", screen_height * 0.9,
                NULL);

  /* Now adjust the value of the adjustment to keep the cursor at the
   * same place in the buffer */
  gtk_text_view_ensure_layout (text_view);
  gtk_text_view_get_first_para_iter (text_view, &first_para);
  gtk_text_layout_get_line_yrange (priv->layout, &first_para, &y, NULL);

  y += priv->first_para_pixels;

  new_value = CLAMP (y, 0, new_upper - screen_height);
  if (new_value != old_value)
    gtk_adjustment_set_value (priv->vadjustment, new_value);
}

static void
gtk_text_view_value_changed (GtkAdjustment *adjustment,
                             GtkTextView   *text_view)
{
  GtkTextViewPrivate *priv;
  GtkTextIter iter;
  int line_top;
  int dx = 0;
  int dy = 0;

  priv = text_view->priv;

  /* Note that we oddly call this function with adjustment == NULL
   * sometimes
   */

  priv->onscreen_validated = FALSE;

  DV(g_print(">Scroll offset changed %s/%g, onscreen_validated = FALSE ("G_STRLOC")\n",
             adjustment == priv->hadjustment ? "hadjustment" : adjustment == priv->vadjustment ? "vadjustment" : "none",
             adjustment ? gtk_adjustment_get_value (adjustment) : 0.0));

  if (adjustment == priv->hadjustment)
    {
      dx = priv->xoffset - (int)gtk_adjustment_get_value (adjustment);
      priv->xoffset = (int)gtk_adjustment_get_value (adjustment) - priv->left_padding;
    }
  else if (adjustment == priv->vadjustment)
    {
      dy = priv->yoffset - (int)gtk_adjustment_get_value (adjustment) + priv->top_margin ;
      priv->yoffset -= dy;

      if (priv->layout)
        {
          gtk_text_layout_get_line_at_y (priv->layout, &iter, gtk_adjustment_get_value (adjustment), &line_top);

          gtk_text_buffer_move_mark (get_buffer (text_view), priv->first_para_mark, &iter);

          priv->first_para_pixels = gtk_adjustment_get_value (adjustment) - line_top;
        }
    }

  if (dx != 0 || dy != 0)
    {
      if (gtk_widget_get_realized (GTK_WIDGET (text_view)))
        {
          if (priv->selection_bubble)
            gtk_widget_hide (priv->selection_bubble);
        }
    }

  /* This could result in invalidation, which would install the
   * first_validate_idle, which would validate onscreen;
   * but we're going to go ahead and validate here, so
   * first_validate_idle shouldn't have anything to do.
   */
  gtk_text_view_update_layout_width (text_view);

  /* We also update the IM spot location here, since the IM context
   * might do something that leads to validation.
   */
  gtk_text_view_update_im_spot_location (text_view);

  /* note that validation of onscreen could invoke this function
   * recursively, by scrolling to maintain first_para, or in response
   * to updating the layout width, however there is no problem with
   * that, or shouldn't be.
   */
  gtk_text_view_validate_onscreen (text_view);

  /* If this got installed, get rid of it, it's just a waste of time. */
  if (priv->first_validate_idle != 0)
    {
      g_source_remove (priv->first_validate_idle);
      priv->first_validate_idle = 0;
    }

  /* Allow to extend selection with mouse scrollwheel. Bug 710612 */
  if (gtk_gesture_is_active (priv->drag_gesture))
    {
      GdkEvent *current_event;
      current_event = gtk_event_controller_get_current_event (GTK_EVENT_CONTROLLER (priv->drag_gesture));
      if (current_event != NULL)
        {
          if (gdk_event_get_event_type (current_event) == GDK_SCROLL)
            move_mark_to_pointer_and_scroll (text_view, "insert");
        }
    }

  /* Finally we update the IM cursor location again, to ensure any
   * changes made by the validation are pushed through.
   */
  gtk_text_view_update_im_spot_location (text_view);

  gtk_text_view_update_handles (text_view);

  if (priv->anchored_children.length > 0)
    gtk_widget_queue_allocate (GTK_WIDGET (text_view));
  else
    gtk_widget_queue_draw (GTK_WIDGET (text_view));

  DV(g_print(">End scroll offset changed handler ("G_STRLOC")\n"));
}

static void
gtk_text_view_commit_handler (GtkIMContext  *context,
                              const char    *str,
                              GtkTextView   *text_view)
{
  gtk_text_view_commit_text (text_view, str);
  gtk_text_view_reset_blink_time (text_view);
  gtk_text_view_pend_cursor_blink (text_view);
}

static void
gtk_text_view_commit_text (GtkTextView   *text_view,
                           const char    *str)
{
  GtkTextViewPrivate *priv;
  gboolean had_selection;
  GtkTextIter begin, end;
  guint length;

  priv = text_view->priv;

  gtk_text_view_obscure_mouse_cursor (text_view);
  gtk_text_buffer_begin_user_action (get_buffer (text_view));

  had_selection = gtk_text_buffer_get_selection_bounds (get_buffer (text_view), &begin, &end);
  gtk_text_iter_order (&begin, &end);
  length = gtk_text_iter_get_offset (&end) - gtk_text_iter_get_offset (&begin);

  if (gtk_text_buffer_delete_selection (get_buffer (text_view), TRUE, priv->editable))
    {
      /* If something was deleted, create a second group for the insert. This
       * ensures that there are two undo operations. One for the deletion, and
       * one for the insertion of new text. However, if there is only a single
       * character overwritten, that isn't very useful, just keep the single
       * undo group.
       */
      if (length > 1)
        {
          gtk_text_buffer_end_user_action (get_buffer (text_view));
          gtk_text_buffer_begin_user_action (get_buffer (text_view));
        }
    }

  if (!strcmp (str, "\n"))
    {
      if (!gtk_text_buffer_insert_interactive_at_cursor (get_buffer (text_view), "\n", 1,
                                                         priv->editable))
        {
          gtk_widget_error_bell (GTK_WIDGET (text_view));
        }
    }
  else
    {
      if (!had_selection && priv->overwrite_mode)
	{
	  GtkTextIter insert;

	  gtk_text_buffer_get_iter_at_mark (get_buffer (text_view),
					    &insert,
					    gtk_text_buffer_get_insert (get_buffer (text_view)));
	  if (!gtk_text_iter_ends_line (&insert))
	    gtk_text_view_delete_from_cursor (text_view, GTK_DELETE_CHARS, 1);
	}

      if (!gtk_text_buffer_insert_interactive_at_cursor (get_buffer (text_view), str, -1,
                                                         priv->editable))
        {
          gtk_widget_error_bell (GTK_WIDGET (text_view));
        }
    }

  gtk_text_buffer_end_user_action (get_buffer (text_view));

  gtk_text_view_set_virtual_cursor_pos (text_view, -1, -1);
  DV(g_print (G_STRLOC": scrolling onscreen\n"));
  gtk_text_view_scroll_mark_onscreen (text_view,
                                      gtk_text_buffer_get_insert (get_buffer (text_view)));
}

static void
gtk_text_view_preedit_start_handler (GtkIMContext *context,
                                     GtkTextView  *self)
{
  gtk_text_buffer_delete_selection (self->priv->buffer, TRUE, self->priv->editable);
}

static void
gtk_text_view_preedit_changed_handler (GtkIMContext *context,
				       GtkTextView  *text_view)
{
  GtkTextViewPrivate *priv;
  char *str;
  PangoAttrList *attrs;
  int cursor_pos;
  GtkTextIter iter;

  priv = text_view->priv;

  gtk_text_view_obscure_mouse_cursor (text_view);
  gtk_text_buffer_get_iter_at_mark (priv->buffer, &iter,
				    gtk_text_buffer_get_insert (priv->buffer));

  /* Keypress events are passed to input method even if cursor position is
   * not editable; so beep here if it's multi-key input sequence, input
   * method will be reset in when the event is handled by GTK.
   */
  gtk_im_context_get_preedit_string (context, &str, &attrs, &cursor_pos);

  if (str && str[0] && !gtk_text_iter_can_insert (&iter, priv->editable))
    {
      gtk_widget_error_bell (GTK_WIDGET (text_view));
      goto out;
    }

  g_signal_emit (text_view, signals[PREEDIT_CHANGED], 0, str);

  if (priv->layout)
    gtk_text_layout_set_preedit_string (priv->layout, str, attrs, cursor_pos);
  if (gtk_widget_has_focus (GTK_WIDGET (text_view)))
    gtk_text_view_scroll_mark_onscreen (text_view,
					gtk_text_buffer_get_insert (get_buffer (text_view)));

out:
  pango_attr_list_unref (attrs);
  g_free (str);
}

static gboolean
gtk_text_view_retrieve_surrounding_handler (GtkIMContext  *context,
					    GtkTextView   *text_view)
{
  GtkTextIter start;
  GtkTextIter end;
  GtkTextIter start1;
  GtkTextIter end1;
  GtkTextIter start2;
  GtkTextIter end2;
  int cursor_pos;
  int anchor_pos;
  char *text;
  char *pre;
  char *sel;
  char *post;
  gboolean flip;

  gtk_text_buffer_get_iter_at_mark (text_view->priv->buffer, &start,
                                    gtk_text_buffer_get_insert (text_view->priv->buffer));
  gtk_text_buffer_get_iter_at_mark (text_view->priv->buffer, &end,
                                    gtk_text_buffer_get_selection_bound (text_view->priv->buffer));

  flip = gtk_text_iter_compare (&start, &end) < 0;

  gtk_text_iter_order (&start, &end);

  start1 = start;
  end1 = end;

  gtk_text_iter_set_line_offset (&start1, 0);
  gtk_text_iter_forward_to_line_end (&end1);

  start2 = start;
  gtk_text_iter_backward_word_starts (&start2, 3);
  if (gtk_text_iter_compare (&start2, &start1) < 0)
    start1 = start2;

  end2 = end;
  gtk_text_iter_forward_word_ends (&end2, 3);
  if (gtk_text_iter_compare (&end2, &end1) > 0)
    end1 = end2;

  pre = gtk_text_iter_get_slice (&start1, &start);
  sel = gtk_text_iter_get_slice (&start, &end);
  post = gtk_text_iter_get_slice (&end, &end1);

  if (flip)
    {
      anchor_pos = strlen (pre);
      cursor_pos = anchor_pos + strlen (sel);
    }
  else
    {
      cursor_pos = strlen (pre);
      anchor_pos = cursor_pos + strlen (sel);
    }

  text = g_strconcat (pre, sel, post, NULL);

  g_free (pre);
  g_free (sel);
  g_free (post);

  gtk_im_context_set_surrounding_with_selection (context, text, -1, cursor_pos, anchor_pos);

  g_free (text);

  return TRUE;
}

static gboolean
gtk_text_view_delete_surrounding_handler (GtkIMContext  *context,
					  int            offset,
					  int            n_chars,
					  GtkTextView   *text_view)
{
  GtkTextViewPrivate *priv;
  GtkTextIter start;
  GtkTextIter end;

  priv = text_view->priv;

  gtk_text_buffer_get_iter_at_mark (priv->buffer, &start,
				    gtk_text_buffer_get_insert (priv->buffer));
  end = start;

  gtk_text_iter_forward_chars (&start, offset);
  gtk_text_iter_forward_chars (&end, offset + n_chars);

  gtk_text_buffer_delete_interactive (priv->buffer, &start, &end,
				      priv->editable);

  return TRUE;
}

static void
gtk_text_view_mark_set_handler (GtkTextBuffer     *buffer,
                                const GtkTextIter *location,
                                GtkTextMark       *mark,
                                gpointer           data)
{
  GtkTextView *text_view = GTK_TEXT_VIEW (data);
  gboolean need_reset = FALSE;
  gboolean has_selection;

  if (mark == gtk_text_buffer_get_insert (buffer))
    {
      text_view->priv->virtual_cursor_x = -1;
      text_view->priv->virtual_cursor_y = -1;
      gtk_text_view_update_im_spot_location (text_view);
      need_reset = TRUE;
    }
  else if (mark == gtk_text_buffer_get_selection_bound (buffer))
    {
      need_reset = TRUE;
    }

  if (need_reset)
    {
      gtk_text_view_reset_im_context (text_view);
      gtk_text_view_update_handles (text_view);

      has_selection = gtk_text_buffer_get_selection_bounds (get_buffer (text_view), NULL, NULL);
      gtk_css_node_set_visible (text_view->priv->selection_node, has_selection);
    }
}

static void
gtk_text_view_get_virtual_cursor_pos (GtkTextView *text_view,
                                      GtkTextIter *cursor,
                                      int         *x,
                                      int         *y)
{
  GtkTextViewPrivate *priv;
  GtkTextIter insert;
  GdkRectangle pos;

  priv = text_view->priv;

  if (cursor)
    insert = *cursor;
  else
    gtk_text_buffer_get_iter_at_mark (get_buffer (text_view), &insert,
                                      gtk_text_buffer_get_insert (get_buffer (text_view)));

  if ((x && priv->virtual_cursor_x == -1) ||
      (y && priv->virtual_cursor_y == -1))
    gtk_text_layout_get_cursor_locations (priv->layout, &insert, &pos, NULL);

  if (x)
    {
      if (priv->virtual_cursor_x != -1)
        *x = priv->virtual_cursor_x;
      else
        *x = pos.x;
    }

  if (y)
    {
      if (priv->virtual_cursor_y != -1)
        *y = priv->virtual_cursor_y;
      else
        *y = pos.y + pos.height / 2;
    }
}

static void
gtk_text_view_set_virtual_cursor_pos (GtkTextView *text_view,
                                      int          x,
                                      int          y)
{
  GdkRectangle pos;

  if (!text_view->priv->layout)
    return;

  if (x == -1 || y == -1)
    gtk_text_view_get_cursor_locations (text_view, NULL, &pos, NULL);

  text_view->priv->virtual_cursor_x = (x == -1) ? pos.x : x;
  text_view->priv->virtual_cursor_y = (y == -1) ? pos.y + pos.height / 2 : y;
}

static void
hide_selection_bubble (GtkTextView *text_view)
{
  GtkTextViewPrivate *priv = text_view->priv;

  if (priv->selection_bubble && gtk_widget_get_visible (priv->selection_bubble))
    gtk_widget_hide (priv->selection_bubble);
}

static void
gtk_text_view_select_all (GtkWidget *widget,
			  gboolean select)
{
  GtkTextView *text_view = GTK_TEXT_VIEW (widget);
  GtkTextBuffer *buffer;
  GtkTextIter start_iter, end_iter, insert;

  buffer = text_view->priv->buffer;
  if (select)
    {
      gtk_text_buffer_get_bounds (buffer, &start_iter, &end_iter);
      gtk_text_buffer_select_range (buffer, &start_iter, &end_iter);
    }
  else
    {
      gtk_text_buffer_get_iter_at_mark (buffer, &insert,
					gtk_text_buffer_get_insert (buffer));
      gtk_text_buffer_move_mark_by_name (buffer, "selection_bound", &insert);
    }
}


static gboolean
range_contains_editable_text (const GtkTextIter *start,
                              const GtkTextIter *end,
                              gboolean default_editability)
{
  GtkTextIter iter = *start;

  while (gtk_text_iter_compare (&iter, end) < 0)
    {
      if (gtk_text_iter_editable (&iter, default_editability))
        return TRUE;

      gtk_text_iter_forward_to_tag_toggle (&iter, NULL);
    }

  return FALSE;
}

static void
gtk_text_view_activate_clipboard_cut (GtkWidget  *widget,
                                      const char *action_name,
                                      GVariant   *parameter)
{
  GtkTextView *self = GTK_TEXT_VIEW (widget);
  g_signal_emit_by_name (self, "cut-clipboard");
  hide_selection_bubble (self);
}

static void
gtk_text_view_activate_clipboard_copy (GtkWidget  *widget,
                                       const char *action_name,
                                       GVariant   *parameter)
{
  GtkTextView *self = GTK_TEXT_VIEW (widget);
  g_signal_emit_by_name (self, "copy-clipboard");
  hide_selection_bubble (self);
}

static void
gtk_text_view_activate_clipboard_paste (GtkWidget  *widget,
                                        const char *action_name,
                                        GVariant   *parameter)
{
  GtkTextView *self = GTK_TEXT_VIEW (widget);
  g_signal_emit_by_name (self, "paste-clipboard");
  hide_selection_bubble (self);
}

static void
gtk_text_view_activate_selection_select_all (GtkWidget  *widget,
                                             const char *action_name,
                                             GVariant   *parameter)
{
  gtk_text_view_select_all (widget, TRUE);
}

static void
gtk_text_view_activate_selection_delete (GtkWidget  *widget,
                                         const char *action_name,
                                         GVariant   *parameter)
{
  GtkTextView *text_view = GTK_TEXT_VIEW (widget);

  gtk_text_buffer_delete_selection (get_buffer (text_view), TRUE,
				    text_view->priv->editable);
}

static void
gtk_text_view_activate_misc_insert_emoji (GtkWidget  *widget,
                                          const char *action_name,
                                          GVariant   *parameter)
{
  gtk_text_view_insert_emoji (GTK_TEXT_VIEW (widget));
}

static void
gtk_text_view_update_clipboard_actions (GtkTextView *text_view)
{
  GtkTextViewPrivate *priv = text_view->priv;
  GdkClipboard *clipboard;
  gboolean have_selection;
  gboolean can_paste, can_insert;
  GtkTextIter iter, sel_start, sel_end;

  clipboard = gtk_widget_get_clipboard (GTK_WIDGET (text_view));
  can_paste = gdk_content_formats_contain_gtype (gdk_clipboard_get_formats (clipboard), G_TYPE_STRING);

  have_selection = gtk_text_buffer_get_selection_bounds (get_buffer (text_view),
                                                         &sel_start, &sel_end);

  gtk_text_buffer_get_iter_at_mark (get_buffer (text_view),
                                    &iter,
                                    gtk_text_buffer_get_insert (get_buffer (text_view)));

  can_insert = gtk_text_iter_can_insert (&iter, priv->editable);

  gtk_widget_action_set_enabled (GTK_WIDGET (text_view), "clipboard.cut",
                                 have_selection &&
                                 range_contains_editable_text (&sel_start, &sel_end, priv->editable));
  gtk_widget_action_set_enabled (GTK_WIDGET (text_view), "clipboard.copy",
                                 have_selection);
  gtk_widget_action_set_enabled (GTK_WIDGET (text_view), "clipboard.paste",
                                 can_insert && can_paste);
  gtk_widget_action_set_enabled (GTK_WIDGET (text_view), "selection.delete",
                                 have_selection &&
                                 range_contains_editable_text (&sel_start, &sel_end, priv->editable));
  gtk_widget_action_set_enabled (GTK_WIDGET (text_view), "selection.select-all",
                                 gtk_text_buffer_get_char_count (priv->buffer) > 0);
}

static void
gtk_text_view_update_emoji_action (GtkTextView *text_view)
{
  gtk_widget_action_set_enabled (GTK_WIDGET (text_view), "misc.insert-emoji",
                                 (gtk_text_view_get_input_hints (text_view) & GTK_INPUT_HINT_NO_EMOJI) == 0 &&
                                 text_view->priv->editable);
}

static GMenuModel *
gtk_text_view_get_menu_model (GtkTextView *text_view)
{
  GtkTextViewPrivate *priv = text_view->priv;
  GtkJoinedMenu *joined;
  GMenu *menu, *section;
  GMenuItem *item;

  joined = gtk_joined_menu_new ();

  menu = g_menu_new ();

  section = g_menu_new ();
  item = g_menu_item_new (_("Cu_t"), "clipboard.cut");
  g_menu_item_set_attribute (item, "touch-icon", "s", "edit-cut-symbolic");
  g_menu_append_item (section, item);
  g_object_unref (item);
  item = g_menu_item_new (_("_Copy"), "clipboard.copy");
  g_menu_item_set_attribute (item, "touch-icon", "s", "edit-copy-symbolic");
  g_menu_append_item (section, item);
  g_object_unref (item);
  item = g_menu_item_new (_("_Paste"), "clipboard.paste");
  g_menu_item_set_attribute (item, "touch-icon", "s", "edit-paste-symbolic");
  g_menu_append_item (section, item);
  g_object_unref (item);
  item = g_menu_item_new (_("_Delete"), "selection.delete");
  g_menu_item_set_attribute (item, "touch-icon", "s", "edit-delete-symbolic");
  g_menu_append_item (section, item);
  g_object_unref (item);
  g_menu_append_section (menu, NULL, G_MENU_MODEL (section));
  g_object_unref (section);

  section = g_menu_new ();
  item = g_menu_item_new (_("_Undo"), "text.undo");
  g_menu_item_set_attribute (item, "touch-icon", "s", "edit-undo-symbolic");
  g_menu_append_item (section, item);
  g_object_unref (item);
  item = g_menu_item_new (_("_Redo"), "text.redo");
  g_menu_item_set_attribute (item, "touch-icon", "s", "edit-redo-symbolic");
  g_menu_append_item (section, item);
  g_object_unref (item);
  g_menu_append_section (menu, NULL, G_MENU_MODEL (section));
  g_object_unref (section);

  section = g_menu_new ();

  item = g_menu_item_new (_("Select _All"), "selection.select-all");
  g_menu_item_set_attribute (item, "touch-icon", "s", "edit-select-all-symbolic");
  g_menu_append_item (section, item);
  g_object_unref (item);

  item = g_menu_item_new ( _("Insert _Emoji"), "misc.insert-emoji");
  g_menu_item_set_attribute (item, "hidden-when", "s", "action-disabled");
  g_menu_item_set_attribute (item, "touch-icon", "s", "face-smile-symbolic");
  g_menu_append_item (section, item);
  g_object_unref (item);
  g_menu_append_section (menu, NULL, G_MENU_MODEL (section));
  g_object_unref (section);

  gtk_joined_menu_append_menu (joined, G_MENU_MODEL (menu));
  g_object_unref (menu);

  if (priv->extra_menu)
    gtk_joined_menu_append_menu (joined, priv->extra_menu);

  return G_MENU_MODEL (joined);
}

static void
gtk_text_view_do_popup (GtkTextView *text_view,
                        GdkEvent    *trigger_event)
{
  GtkTextViewPrivate *priv = text_view->priv;

  if (!gtk_widget_get_realized (GTK_WIDGET (text_view)))
    return;

  gtk_text_view_update_clipboard_actions (text_view);

  if (!priv->popup_menu)
    {
      GMenuModel *model;

      model = gtk_text_view_get_menu_model (text_view);
      priv->popup_menu = gtk_popover_menu_new_from_model (model);
      gtk_css_node_insert_after (gtk_widget_get_css_node (GTK_WIDGET (text_view)),
                                 gtk_widget_get_css_node (priv->popup_menu),
                                 priv->text_window->css_node);
      gtk_widget_set_parent (priv->popup_menu, GTK_WIDGET (text_view));
      gtk_popover_set_position (GTK_POPOVER (priv->popup_menu), GTK_POS_BOTTOM);

      gtk_popover_set_has_arrow (GTK_POPOVER (priv->popup_menu), FALSE);
      gtk_widget_set_halign (priv->popup_menu, GTK_ALIGN_START);

      g_object_unref (model);
    }

  if (trigger_event && gdk_event_triggers_context_menu (trigger_event))
    {
      GdkDevice *device;
      GdkSeat *seat;
      GdkRectangle rect = { 0, 0, 1, 1 };

      device = gdk_event_get_device (trigger_event);
      seat = gdk_event_get_seat (trigger_event);

      if (device == gdk_seat_get_keyboard (seat))
        device = gdk_seat_get_pointer (seat);

      if (device)
        {
          GtkNative *native;
          GdkSurface *surface;
          double px, py;
          double nx, ny;

          native = gtk_widget_get_native (GTK_WIDGET (text_view));
          surface = gtk_native_get_surface (native);
          gdk_surface_get_device_position (surface, device, &px, &py, NULL);
          gtk_native_get_surface_transform (native, &nx, &ny);

          gtk_widget_translate_coordinates (GTK_WIDGET (gtk_widget_get_native (GTK_WIDGET (text_view))),
                                           GTK_WIDGET (text_view),
                                           px - nx, py - ny,
                                           &px, &py);
          rect.x = px;
          rect.y = py;
        }

      gtk_popover_set_pointing_to (GTK_POPOVER (priv->popup_menu), &rect);
    }
  else
    {
      GtkTextBuffer *buffer;
      GtkTextIter iter;
      GdkRectangle iter_location;
      GdkRectangle visible_rect;
      gboolean is_visible;

      buffer = get_buffer (text_view);
      gtk_text_buffer_get_iter_at_mark (buffer, &iter,
                                        gtk_text_buffer_get_insert (buffer));
      gtk_text_view_get_iter_location (text_view, &iter, &iter_location);
      gtk_text_view_get_visible_rect (text_view, &visible_rect);

      is_visible = (iter_location.x + iter_location.width > visible_rect.x &&
                    iter_location.x < visible_rect.x + visible_rect.width &&
                    iter_location.y + iter_location.height > visible_rect.y &&
                    iter_location.y < visible_rect.y + visible_rect.height);

      if (is_visible)
        {
          gtk_text_view_buffer_to_window_coords (text_view,
                                                 GTK_TEXT_WINDOW_WIDGET,
                                                 iter_location.x,
                                                 iter_location.y,
                                                 &iter_location.x,
                                                 &iter_location.y);

          gtk_popover_set_pointing_to (GTK_POPOVER (priv->popup_menu), &iter_location);
        }
    }

  gtk_popover_popup (GTK_POPOVER (priv->popup_menu));
}

static void
gtk_text_view_popup_menu (GtkWidget  *widget,
                          const char *action_name,
                          GVariant   *parameters)
{
  gtk_text_view_do_popup (GTK_TEXT_VIEW (widget), NULL);
}

static void
gtk_text_view_get_selection_rect (GtkTextView           *text_view,
				  cairo_rectangle_int_t *rect)
{
  cairo_rectangle_int_t rect_cursor, rect_bound;
  GtkTextIter cursor, bound;
  GtkTextBuffer *buffer;
  int x1, y1, x2, y2;

  buffer = get_buffer (text_view);
  gtk_text_buffer_get_iter_at_mark (buffer, &cursor,
                                    gtk_text_buffer_get_insert (buffer));
  gtk_text_buffer_get_iter_at_mark (buffer, &bound,
                                    gtk_text_buffer_get_selection_bound (buffer));

  gtk_text_view_get_cursor_locations (text_view, &cursor, &rect_cursor, NULL);
  gtk_text_view_get_cursor_locations (text_view, &bound, &rect_bound, NULL);

  x1 = MIN (rect_cursor.x, rect_bound.x);
  x2 = MAX (rect_cursor.x, rect_bound.x);
  y1 = MIN (rect_cursor.y, rect_bound.y);
  y2 = MAX (rect_cursor.y + rect_cursor.height, rect_bound.y + rect_bound.height);

  rect->x = x1;
  rect->y = y1;
  rect->width = x2 - x1;
  rect->height = y2 - y1;
}

static void
show_or_hide_handles (GtkWidget   *popover,
                      GParamSpec  *pspec,
                      GtkTextView *text_view)
{
  gboolean visible;

  visible = gtk_widget_get_visible (popover);
  text_view->priv->text_handles_enabled = !visible;
  gtk_text_view_update_handles (text_view);
}

static void
append_bubble_item (GtkTextView *text_view,
                    GtkWidget   *toolbar,
                    GMenuModel  *model,
                    int          index)
{
  GtkWidget *item, *image;
  GVariant *att;
  const char *icon_name;
  const char *action_name;
  GMenuModel *link;
  gboolean is_toggle_action = FALSE;
  GtkActionMuxer *muxer;
  gboolean enabled;
  const GVariantType *param_type;
  const GVariantType *state_type;

  link = g_menu_model_get_item_link (model, index, "section");
  if (link)
    {
      int i;
      for (i = 0; i < g_menu_model_get_n_items (link); i++)
        append_bubble_item (text_view, toolbar, link, i);
      g_object_unref (link);
      return;
    }

  att = g_menu_model_get_item_attribute_value (model, index, "touch-icon", G_VARIANT_TYPE_STRING);
  if (att == NULL)
    return;

  icon_name = g_variant_get_string (att, NULL);
  g_variant_unref (att);

  att = g_menu_model_get_item_attribute_value (model, index, "action", G_VARIANT_TYPE_STRING);
  if (att == NULL)
    return;
  action_name = g_variant_get_string (att, NULL);
  g_variant_unref (att);

  muxer = _gtk_widget_get_action_muxer (GTK_WIDGET (text_view), FALSE);
  if (muxer)
    {
      gtk_action_muxer_query_action (muxer, action_name, &enabled, &param_type, &state_type, NULL, NULL);

      if (!enabled)
        return;

      if (param_type == NULL &&
          state_type != NULL &&
          g_variant_type_equal (state_type, G_VARIANT_TYPE_BOOLEAN))
        is_toggle_action = TRUE;
    }

  if (is_toggle_action)
    item = gtk_toggle_button_new ();
  else
    item = gtk_button_new ();
  gtk_widget_set_focus_on_click (item, FALSE);
  image = gtk_image_new_from_icon_name (icon_name);
  gtk_button_set_child (GTK_BUTTON (item), image);
  gtk_widget_add_css_class (item, "image-button");
  gtk_actionable_set_action_name (GTK_ACTIONABLE (item), action_name);

  gtk_box_append (GTK_BOX (toolbar), item);
}

static gboolean
gtk_text_view_selection_bubble_popup_show (gpointer user_data)
{
  GtkTextView *text_view = user_data;
  GtkTextViewPrivate *priv = text_view->priv;
  cairo_rectangle_int_t rect;
  GtkWidget *box;
  GtkWidget *toolbar;
  GMenuModel *model;
  int i;

  gtk_text_view_update_clipboard_actions (text_view);

  priv->selection_bubble_timeout_id = 0;

  g_clear_pointer (&priv->selection_bubble, gtk_widget_unparent);

  priv->selection_bubble = gtk_popover_new ();
  gtk_widget_set_parent (priv->selection_bubble, GTK_WIDGET (text_view));
  gtk_widget_add_css_class (priv->selection_bubble, "touch-selection");
  gtk_popover_set_position (GTK_POPOVER (priv->selection_bubble), GTK_POS_BOTTOM);
  gtk_popover_set_autohide (GTK_POPOVER (priv->selection_bubble), FALSE);
  g_signal_connect (priv->selection_bubble, "notify::visible",
                    G_CALLBACK (show_or_hide_handles), text_view);

  box = gtk_box_new (GTK_ORIENTATION_VERTICAL, 5);
  gtk_widget_set_margin_start (box, 10);
  gtk_widget_set_margin_end (box, 10);
  gtk_widget_set_margin_top (box, 10);
  gtk_widget_set_margin_bottom (box, 10);
  toolbar = gtk_box_new (GTK_ORIENTATION_HORIZONTAL, 0);
  gtk_widget_add_css_class (toolbar, "linked");
  gtk_popover_set_child (GTK_POPOVER (priv->selection_bubble), box);
  gtk_box_append (GTK_BOX (box), toolbar);

  model = gtk_text_view_get_menu_model (text_view);

  for (i = 0; i < g_menu_model_get_n_items (model); i++)
    append_bubble_item (text_view, toolbar, model, i);

  g_object_unref (model);

  gtk_text_view_get_selection_rect (text_view, &rect);
  rect.x -= priv->xoffset;
  rect.y -= priv->yoffset;

  _text_window_to_widget_coords (text_view, &rect.x, &rect.y);

  rect.x -= 5;
  rect.y -= 5;
  rect.width += 10;
  rect.height += 10;

  gtk_popover_set_pointing_to (GTK_POPOVER (priv->selection_bubble), &rect);
  gtk_widget_show (priv->selection_bubble);

  return G_SOURCE_REMOVE;
}

static void
gtk_text_view_selection_bubble_popup_unset (GtkTextView *text_view)
{
  GtkTextViewPrivate *priv;

  priv = text_view->priv;

  if (priv->selection_bubble)
    gtk_widget_hide (priv->selection_bubble);

  if (priv->selection_bubble_timeout_id)
    {
      g_source_remove (priv->selection_bubble_timeout_id);
      priv->selection_bubble_timeout_id = 0;
    }
}

static void
gtk_text_view_selection_bubble_popup_set (GtkTextView *text_view)
{
  GtkTextViewPrivate *priv;

  priv = text_view->priv;

  if (priv->selection_bubble_timeout_id)
    g_source_remove (priv->selection_bubble_timeout_id);

  priv->selection_bubble_timeout_id = g_timeout_add (50, gtk_text_view_selection_bubble_popup_show, text_view);
  gdk_source_set_static_name_by_id (priv->selection_bubble_timeout_id, "[gtk] gtk_text_view_selection_bubble_popup_cb");
}

/* Child GdkSurfaces */

static void
node_style_changed_cb (GtkCssNode        *node,
                       GtkCssStyleChange *change,
                       GtkWidget         *widget)
{
  if (gtk_css_style_change_affects (change, GTK_CSS_AFFECTS_SIZE))
    gtk_widget_queue_resize (widget);
  else
    gtk_widget_queue_draw (widget);
}

static void
update_node_ordering (GtkWidget *widget)
{
  GtkTextViewPrivate *priv = GTK_TEXT_VIEW (widget)->priv;
  GtkCssNode *widget_node, *sibling, *child_node;

  if (priv->text_window == NULL)
    return;

  widget_node = gtk_widget_get_css_node (widget);
  sibling = priv->text_window->css_node;

  if (priv->left_child)
    {
      child_node = gtk_widget_get_css_node (GTK_WIDGET (priv->left_child));
      gtk_css_node_insert_before (widget_node, child_node, sibling);
      sibling = child_node;
    }

  if (priv->top_child)
    {
      child_node = gtk_widget_get_css_node (GTK_WIDGET (priv->top_child));
      gtk_css_node_insert_before (widget_node, child_node, sibling);
    }

  sibling = priv->text_window->css_node;

  if (priv->right_child)
    {
      child_node = gtk_widget_get_css_node (GTK_WIDGET (priv->right_child));
      gtk_css_node_insert_after (widget_node, child_node, sibling);
      sibling = child_node;
    }

  if (priv->bottom_child)
    {
      child_node = gtk_widget_get_css_node (GTK_WIDGET (priv->bottom_child));
      gtk_css_node_insert_after (widget_node, child_node, sibling);
    }
}

static GtkTextWindow*
text_window_new (GtkWidget *widget)
{
  GtkTextWindow *win;
  GtkCssNode *widget_node;

  win = g_slice_new (GtkTextWindow);

  win->type = GTK_TEXT_WINDOW_TEXT;
  win->widget = widget;
  win->allocation.width = 0;
  win->allocation.height = 0;
  win->allocation.x = 0;
  win->allocation.y = 0;

  widget_node = gtk_widget_get_css_node (widget);
  win->css_node = gtk_css_node_new ();
  gtk_css_node_set_parent (win->css_node, widget_node);
  gtk_css_node_set_state (win->css_node, gtk_css_node_get_state (widget_node));
  g_signal_connect_object (win->css_node, "style-changed", G_CALLBACK (node_style_changed_cb), widget, 0);
  gtk_css_node_set_name (win->css_node, g_quark_from_static_string ("text"));

  g_object_unref (win->css_node);

  return win;
}

static void
text_window_free (GtkTextWindow *win)
{
  gtk_css_node_set_parent (win->css_node, NULL);

  g_slice_free (GtkTextWindow, win);
}

static void
text_window_size_allocate (GtkTextWindow *win,
                           GdkRectangle  *rect)
{
  win->allocation = *rect;
}

static int
text_window_get_width (GtkTextWindow *win)
{
  return win->allocation.width;
}

static int
text_window_get_height (GtkTextWindow *win)
{
  return win->allocation.height;
}

/* Windows */

/**
 * gtk_text_view_buffer_to_window_coords:
 * @text_view: a `GtkTextView`
 * @win: a `GtkTextWindowType`
 * @buffer_x: buffer x coordinate
 * @buffer_y: buffer y coordinate
 * @window_x: (out) (optional): window x coordinate return location
 * @window_y: (out) (optional): window y coordinate return location
 *
 * Converts buffer coordinates to window coordinates.
 */
void
gtk_text_view_buffer_to_window_coords (GtkTextView      *text_view,
                                       GtkTextWindowType win,
                                       int               buffer_x,
                                       int               buffer_y,
                                       int              *window_x,
                                       int              *window_y)
{
  GtkTextViewPrivate *priv = text_view->priv;

  g_return_if_fail (GTK_IS_TEXT_VIEW (text_view));

  buffer_x -= priv->xoffset;
  buffer_y -= priv->yoffset;

  switch (win)
    {
    case GTK_TEXT_WINDOW_WIDGET:
      buffer_x += priv->border_window_size.left;
      buffer_y += priv->border_window_size.top;
      break;

    case GTK_TEXT_WINDOW_TEXT:
      break;

    case GTK_TEXT_WINDOW_LEFT:
      buffer_x += priv->border_window_size.left;
      break;

    case GTK_TEXT_WINDOW_RIGHT:
      buffer_x -= text_window_get_width (priv->text_window);
      break;

    case GTK_TEXT_WINDOW_TOP:
      buffer_y += priv->border_window_size.top;
      break;

    case GTK_TEXT_WINDOW_BOTTOM:
      buffer_y -= text_window_get_height (priv->text_window);
      break;

    default:
      g_warning ("%s: Unknown GtkTextWindowType", G_STRFUNC);
      break;
    }

  if (window_x)
    *window_x = buffer_x;
  if (window_y)
    *window_y = buffer_y;
}

/**
 * gtk_text_view_window_to_buffer_coords:
 * @text_view: a `GtkTextView`
 * @win: a `GtkTextWindowType`
 * @window_x: window x coordinate
 * @window_y: window y coordinate
 * @buffer_x: (out) (optional): buffer x coordinate return location
 * @buffer_y: (out) (optional): buffer y coordinate return location
 *
 * Converts coordinates on the window identified by @win to buffer
 * coordinates.
 */
void
gtk_text_view_window_to_buffer_coords (GtkTextView      *text_view,
                                       GtkTextWindowType win,
                                       int               window_x,
                                       int               window_y,
                                       int              *buffer_x,
                                       int              *buffer_y)
{
  GtkTextViewPrivate *priv = text_view->priv;

  g_return_if_fail (GTK_IS_TEXT_VIEW (text_view));

  switch (win)
    {
    case GTK_TEXT_WINDOW_WIDGET:
      window_x -= priv->border_window_size.left;
      window_y -= priv->border_window_size.top;
      break;

    case GTK_TEXT_WINDOW_TEXT:
      break;

    case GTK_TEXT_WINDOW_LEFT:
      window_x -= priv->border_window_size.left;
      break;

    case GTK_TEXT_WINDOW_RIGHT:
      window_x += text_window_get_width (priv->text_window);
      break;

    case GTK_TEXT_WINDOW_TOP:
      window_y -= priv->border_window_size.top;
      break;

    case GTK_TEXT_WINDOW_BOTTOM:
      window_y += text_window_get_height (priv->text_window);
      break;

    default:
      g_warning ("%s: Unknown GtkTextWindowType", G_STRFUNC);
      break;
    }

  if (buffer_x)
    *buffer_x = window_x + priv->xoffset;
  if (buffer_y)
    *buffer_y = window_y + priv->yoffset;
}

/*
 * Child widgets
 */

static AnchoredChild *
anchored_child_new (GtkWidget          *child,
                    GtkTextChildAnchor *anchor,
                    GtkTextLayout      *layout)
{
  AnchoredChild *vc;

  vc = g_slice_new0 (AnchoredChild);
  vc->link.data = vc;
  vc->widget = g_object_ref (child);
  vc->anchor = g_object_ref (anchor);
  vc->from_top_of_line = 0;
  vc->from_left_of_buffer = 0;

  g_object_set_qdata (G_OBJECT (child), quark_text_view_child, vc);

  gtk_text_child_anchor_register_child (anchor, child, layout);

  return vc;
}

static void
anchored_child_free (AnchoredChild *child)
{
  g_assert (child->link.prev == NULL);
  g_assert (child->link.next == NULL);

  g_object_set_qdata (G_OBJECT (child->widget), quark_text_view_child, NULL);

  gtk_text_child_anchor_unregister_child (child->anchor, child->widget);

  g_object_unref (child->anchor);
  g_object_unref (child->widget);

  g_slice_free (AnchoredChild, child);
}

static void
add_child (GtkTextView   *text_view,
           AnchoredChild *vc)
{
  GtkTextViewPrivate *priv = text_view->priv;

  g_queue_push_head_link (&priv->anchored_children, &vc->link);
  gtk_css_node_set_parent (gtk_widget_get_css_node (vc->widget),
                           priv->text_window->css_node);
  gtk_widget_set_parent (vc->widget, GTK_WIDGET (text_view));
}

/**
 * gtk_text_view_add_child_at_anchor:
 * @text_view: a `GtkTextView`
 * @child: a `GtkWidget`
 * @anchor: a `GtkTextChildAnchor` in the `GtkTextBuffer` for @text_view
 *
 * Adds a child widget in the text buffer, at the given @anchor.
 */
void
gtk_text_view_add_child_at_anchor (GtkTextView          *text_view,
                                   GtkWidget            *child,
                                   GtkTextChildAnchor   *anchor)
{
  AnchoredChild *vc;

  g_return_if_fail (GTK_IS_TEXT_VIEW (text_view));
  g_return_if_fail (GTK_IS_WIDGET (child));
  g_return_if_fail (GTK_IS_TEXT_CHILD_ANCHOR (anchor));
  g_return_if_fail (gtk_widget_get_parent (child) == NULL);

  gtk_text_view_ensure_layout (text_view);

  vc = anchored_child_new (child, anchor, text_view->priv->layout);

  add_child (text_view, vc);

  g_assert (vc->widget == child);
  g_assert (gtk_widget_get_parent (child) == GTK_WIDGET (text_view));
}

static void
ensure_child (GtkTextView        *text_view,
              GtkTextViewChild  **child,
              GtkTextWindowType   window_type)
{
  GtkCssNode *css_node;
  GtkWidget *new_child;

  if (*child != NULL)
    return;

  new_child = gtk_text_view_child_new (window_type);
  css_node = gtk_widget_get_css_node (new_child);
  gtk_css_node_set_parent (css_node,
                           gtk_widget_get_css_node (GTK_WIDGET (text_view)));
  *child = g_object_ref (GTK_TEXT_VIEW_CHILD (new_child));
  gtk_widget_set_parent (GTK_WIDGET (new_child), GTK_WIDGET (text_view));
}

/**
 * gtk_text_view_add_overlay:
 * @text_view: a `GtkTextView`
 * @child: a `GtkWidget`
 * @xpos: X position of child in window coordinates
 * @ypos: Y position of child in window coordinates
 *
 * Adds @child at a fixed coordinate in the `GtkTextView`'s text window.
 *
 * The @xpos and @ypos must be in buffer coordinates (see
 * [method@Gtk.TextView.get_iter_location] to convert to
 * buffer coordinates).
 *
 * @child will scroll with the text view.
 *
 * If instead you want a widget that will not move with the
 * `GtkTextView` contents see `GtkOverlay`.
 */
void
gtk_text_view_add_overlay (GtkTextView *text_view,
                           GtkWidget   *child,
                           int          xpos,
                           int          ypos)
{
  g_return_if_fail (GTK_IS_TEXT_VIEW (text_view));
  g_return_if_fail (GTK_IS_WIDGET (child));
  g_return_if_fail (gtk_widget_get_parent (child) == NULL);

  ensure_child (text_view,
                &text_view->priv->center_child,
                GTK_TEXT_WINDOW_TEXT);

  gtk_text_view_child_add_overlay (text_view->priv->center_child,
                                   child, xpos, ypos);
}

/**
 * gtk_text_view_move_overlay:
 * @text_view: a `GtkTextView`
 * @child: a widget already added with [method@Gtk.TextView.add_overlay]
 * @xpos: new X position in buffer coordinates
 * @ypos: new Y position in buffer coordinates
 *
 * Updates the position of a child.
 *
 * See [method@Gtk.TextView.add_overlay].
 */
void
gtk_text_view_move_overlay (GtkTextView *text_view,
                            GtkWidget   *child,
                            int          xpos,
                            int          ypos)
{
  g_return_if_fail (GTK_IS_TEXT_VIEW (text_view));
  g_return_if_fail (GTK_IS_WIDGET (child));
  g_return_if_fail (text_view->priv->center_child != NULL);
  g_return_if_fail (gtk_widget_get_parent (child) == (GtkWidget *)text_view->priv->center_child);

  gtk_text_view_child_move_overlay (text_view->priv->center_child,
                                    child, xpos, ypos);
}


/* Iterator operations */

/**
 * gtk_text_view_forward_display_line:
 * @text_view: a `GtkTextView`
 * @iter: a `GtkTextIter`
 *
 * Moves the given @iter forward by one display (wrapped) line.
 *
 * A display line is different from a paragraph. Paragraphs are
 * separated by newlines or other paragraph separator characters.
 * Display lines are created by line-wrapping a paragraph. If
 * wrapping is turned off, display lines and paragraphs will be the
 * same. Display lines are divided differently for each view, since
 * they depend on the view’s width; paragraphs are the same in all
 * views, since they depend on the contents of the `GtkTextBuffer`.
 *
 * Returns: %TRUE if @iter was moved and is not on the end iterator
 */
gboolean
gtk_text_view_forward_display_line (GtkTextView *text_view,
                                    GtkTextIter *iter)
{
  g_return_val_if_fail (GTK_IS_TEXT_VIEW (text_view), FALSE);
  g_return_val_if_fail (iter != NULL, FALSE);

  gtk_text_view_ensure_layout (text_view);

  return gtk_text_layout_move_iter_to_next_line (text_view->priv->layout, iter);
}

/**
 * gtk_text_view_backward_display_line:
 * @text_view: a `GtkTextView`
 * @iter: a `GtkTextIter`
 *
 * Moves the given @iter backward by one display (wrapped) line.
 *
 * A display line is different from a paragraph. Paragraphs are
 * separated by newlines or other paragraph separator characters.
 * Display lines are created by line-wrapping a paragraph. If
 * wrapping is turned off, display lines and paragraphs will be the
 * same. Display lines are divided differently for each view, since
 * they depend on the view’s width; paragraphs are the same in all
 * views, since they depend on the contents of the `GtkTextBuffer`.
 *
 * Returns: %TRUE if @iter was moved and is not on the end iterator
 */
gboolean
gtk_text_view_backward_display_line (GtkTextView *text_view,
                                     GtkTextIter *iter)
{
  g_return_val_if_fail (GTK_IS_TEXT_VIEW (text_view), FALSE);
  g_return_val_if_fail (iter != NULL, FALSE);

  gtk_text_view_ensure_layout (text_view);

  return gtk_text_layout_move_iter_to_previous_line (text_view->priv->layout, iter);
}

/**
 * gtk_text_view_forward_display_line_end:
 * @text_view: a `GtkTextView`
 * @iter: a `GtkTextIter`
 *
 * Moves the given @iter forward to the next display line end.
 *
 * A display line is different from a paragraph. Paragraphs are
 * separated by newlines or other paragraph separator characters.
 * Display lines are created by line-wrapping a paragraph. If
 * wrapping is turned off, display lines and paragraphs will be the
 * same. Display lines are divided differently for each view, since
 * they depend on the view’s width; paragraphs are the same in all
 * views, since they depend on the contents of the `GtkTextBuffer`.
 *
 * Returns: %TRUE if @iter was moved and is not on the end iterator
 */
gboolean
gtk_text_view_forward_display_line_end (GtkTextView *text_view,
                                        GtkTextIter *iter)
{
  g_return_val_if_fail (GTK_IS_TEXT_VIEW (text_view), FALSE);
  g_return_val_if_fail (iter != NULL, FALSE);

  gtk_text_view_ensure_layout (text_view);

  return gtk_text_layout_move_iter_to_line_end (text_view->priv->layout, iter, 1);
}

/**
 * gtk_text_view_backward_display_line_start:
 * @text_view: a `GtkTextView`
 * @iter: a `GtkTextIter`
 *
 * Moves the given @iter backward to the next display line start.
 *
 * A display line is different from a paragraph. Paragraphs are
 * separated by newlines or other paragraph separator characters.
 * Display lines are created by line-wrapping a paragraph. If
 * wrapping is turned off, display lines and paragraphs will be the
 * same. Display lines are divided differently for each view, since
 * they depend on the view’s width; paragraphs are the same in all
 * views, since they depend on the contents of the `GtkTextBuffer`.
 *
 * Returns: %TRUE if @iter was moved and is not on the end iterator
 */
gboolean
gtk_text_view_backward_display_line_start (GtkTextView *text_view,
                                           GtkTextIter *iter)
{
  g_return_val_if_fail (GTK_IS_TEXT_VIEW (text_view), FALSE);
  g_return_val_if_fail (iter != NULL, FALSE);

  gtk_text_view_ensure_layout (text_view);

  return gtk_text_layout_move_iter_to_line_end (text_view->priv->layout, iter, -1);
}

/**
 * gtk_text_view_starts_display_line:
 * @text_view: a `GtkTextView`
 * @iter: a `GtkTextIter`
 *
 * Determines whether @iter is at the start of a display line.
 *
 * See [method@Gtk.TextView.forward_display_line] for an
 * explanation of display lines vs. paragraphs.
 *
 * Returns: %TRUE if @iter begins a wrapped line
 */
gboolean
gtk_text_view_starts_display_line (GtkTextView       *text_view,
                                   const GtkTextIter *iter)
{
  g_return_val_if_fail (GTK_IS_TEXT_VIEW (text_view), FALSE);
  g_return_val_if_fail (iter != NULL, FALSE);

  gtk_text_view_ensure_layout (text_view);

  return gtk_text_layout_iter_starts_line (text_view->priv->layout, iter);
}

/**
 * gtk_text_view_move_visually:
 * @text_view: a `GtkTextView`
 * @iter: a `GtkTextIter`
 * @count: number of characters to move (negative moves left,
 *    positive moves right)
 *
 * Move the iterator a given number of characters visually, treating
 * it as the strong cursor position.
 *
 * If @count is positive, then the new strong cursor position will
 * be @count positions to the right of the old cursor position.
 * If @count is negative then the new strong cursor position will
 * be @count positions to the left of the old cursor position.
 *
 * In the presence of bi-directional text, the correspondence
 * between logical and visual order will depend on the direction
 * of the current run, and there may be jumps when the cursor
 * is moved off of the end of a run.
 *
 * Returns: %TRUE if @iter moved and is not on the end iterator
 */
gboolean
gtk_text_view_move_visually (GtkTextView *text_view,
                             GtkTextIter *iter,
                             int          count)
{
  g_return_val_if_fail (GTK_IS_TEXT_VIEW (text_view), FALSE);
  g_return_val_if_fail (iter != NULL, FALSE);

  gtk_text_view_ensure_layout (text_view);

  return gtk_text_layout_move_iter_visually (text_view->priv->layout, iter, count);
}

/**
 * gtk_text_view_set_input_purpose: (attributes org.gtk.Method.set_property=input-purpose)
 * @text_view: a `GtkTextView`
 * @purpose: the purpose
 *
 * Sets the `input-purpose` of the `GtkTextView`.
 *
 * The `input-purpose` can be used by on-screen keyboards
 * and other input methods to adjust their behaviour.
 */
void
gtk_text_view_set_input_purpose (GtkTextView     *text_view,
                                 GtkInputPurpose  purpose)

{
  g_return_if_fail (GTK_IS_TEXT_VIEW (text_view));

  if (gtk_text_view_get_input_purpose (text_view) != purpose)
    {
      g_object_set (G_OBJECT (text_view->priv->im_context),
                    "input-purpose", purpose,
                    NULL);

      g_object_notify (G_OBJECT (text_view), "input-purpose");
    }
}

/**
 * gtk_text_view_get_input_purpose: (attributes org.gtk.Method.get_property=input-purpose)
 * @text_view: a `GtkTextView`
 *
 * Gets the `input-purpose` of the `GtkTextView`.
 */
GtkInputPurpose
gtk_text_view_get_input_purpose (GtkTextView *text_view)
{
  GtkInputPurpose purpose;

  g_return_val_if_fail (GTK_IS_TEXT_VIEW (text_view), GTK_INPUT_PURPOSE_FREE_FORM);

  g_object_get (G_OBJECT (text_view->priv->im_context),
                "input-purpose", &purpose,
                NULL);

  return purpose;
}

/**
 * gtk_text_view_set_input_hints: (attributes org.gtk.Method.set_property=input-hints)
 * @text_view: a `GtkTextView`
 * @hints: the hints
 *
 * Sets the `input-hints` of the `GtkTextView`.
 *
 * The `input-hints` allow input methods to fine-tune
 * their behaviour.
 */
void
gtk_text_view_set_input_hints (GtkTextView   *text_view,
                               GtkInputHints  hints)

{
  g_return_if_fail (GTK_IS_TEXT_VIEW (text_view));

  if (gtk_text_view_get_input_hints (text_view) != hints)
    {
      g_object_set (G_OBJECT (text_view->priv->im_context),
                    "input-hints", hints,
                    NULL);

      g_object_notify (G_OBJECT (text_view), "input-hints");
      gtk_text_view_update_emoji_action (text_view);
    }
}

/**
 * gtk_text_view_get_input_hints: (attributes org.gtk.Method.get_property=input-hints)
 * @text_view: a `GtkTextView`
 *
 * Gets the `input-hints` of the `GtkTextView`.
 */
GtkInputHints
gtk_text_view_get_input_hints (GtkTextView *text_view)
{
  GtkInputHints hints;

  g_return_val_if_fail (GTK_IS_TEXT_VIEW (text_view), GTK_INPUT_HINT_NONE);

  g_object_get (G_OBJECT (text_view->priv->im_context),
                "input-hints", &hints,
                NULL);

  return hints;
}

/**
 * gtk_text_view_set_monospace: (attributes org.gtk.Method.set_property=monospace)
 * @text_view: a `GtkTextView`
 * @monospace: %TRUE to request monospace styling
 *
 * Sets whether the `GtkTextView` should display text in
 * monospace styling.
 */
void
gtk_text_view_set_monospace (GtkTextView *text_view,
                             gboolean     monospace)
{
  gboolean has_monospace;

  g_return_if_fail (GTK_IS_TEXT_VIEW (text_view));

  has_monospace = gtk_text_view_get_monospace (text_view);

  if (has_monospace != monospace)
    {
      if (monospace)
        gtk_widget_add_css_class (GTK_WIDGET (text_view), "monospace");
      else
        gtk_widget_remove_css_class (GTK_WIDGET (text_view), "monospace");

      g_object_notify (G_OBJECT (text_view), "monospace");
    }
}

/**
 * gtk_text_view_get_monospace: (attributes org.gtk.Method.get_property=monospace)
 * @text_view: a `GtkTextView`
 *
 * Gets whether the `GtkTextView` uses monospace styling.
 *
 * Return: %TRUE if monospace fonts are desired
 */
gboolean
gtk_text_view_get_monospace (GtkTextView *text_view)
{
  g_return_val_if_fail (GTK_IS_TEXT_VIEW (text_view), FALSE);

  return gtk_widget_has_css_class (GTK_WIDGET (text_view), "monospace");
}

static void
emoji_picked (GtkEmojiChooser *chooser,
              const char      *text,
              GtkTextView     *self)
{
  GtkTextBuffer *buffer;

  buffer = get_buffer (self);

  gtk_text_buffer_begin_user_action (buffer);
  gtk_text_buffer_delete_selection (buffer, TRUE, TRUE);
  gtk_text_buffer_insert_at_cursor (buffer, text, -1);
  gtk_text_buffer_end_user_action (buffer);
}

static void
gtk_text_view_insert_emoji (GtkTextView *text_view)
{
  GtkWidget *chooser;
  GtkTextIter iter;
  GdkRectangle rect;
  GdkRectangle rect2;
  GtkTextBuffer *buffer;

  if (gtk_widget_get_ancestor (GTK_WIDGET (text_view), GTK_TYPE_EMOJI_CHOOSER) != NULL)
    return;

  chooser = GTK_WIDGET (g_object_get_data (G_OBJECT (text_view), "gtk-emoji-chooser"));
  if (!chooser)
    {
      chooser = gtk_emoji_chooser_new ();
      g_object_set_data (G_OBJECT (text_view), "gtk-emoji-chooser", chooser);

      gtk_widget_set_parent (chooser, GTK_WIDGET (text_view));
      g_signal_connect (chooser, "emoji-picked", G_CALLBACK (emoji_picked), text_view);
      g_signal_connect_swapped (chooser, "hide", G_CALLBACK (gtk_widget_grab_focus), text_view);
    }

  buffer = get_buffer (text_view);

  gtk_text_buffer_get_iter_at_mark (buffer, &iter,
                                    gtk_text_buffer_get_insert (buffer));

  gtk_text_view_get_iter_location (text_view, &iter, (GdkRectangle *) &rect);

  rect.width = MAX (rect.width, 1);
  rect.height = MAX (rect.height, 1);

  gtk_text_view_buffer_to_window_coords (text_view, GTK_TEXT_WINDOW_TEXT,
                                         rect.x, rect.y, &rect.x, &rect.y);
  _text_window_to_widget_coords (text_view, &rect.x, &rect.y);
  gtk_text_view_get_visible_rect (text_view, &rect2);
  gtk_text_view_buffer_to_window_coords (text_view, GTK_TEXT_WINDOW_TEXT,
                                         rect2.x, rect2.y, &rect2.x, &rect2.y);
  _text_window_to_widget_coords (text_view, &rect2.x, &rect2.y);

  if (!gdk_rectangle_intersect (&rect2, &rect, &rect))
    {
      rect.x = rect2.width / 2;
      rect.y = rect2.height / 2;
      rect.width = 0;
      rect.height = 0;
    }

  gtk_popover_set_pointing_to (GTK_POPOVER (chooser), &rect);

  gtk_popover_popup (GTK_POPOVER (chooser));
}

/**
 * gtk_text_view_set_extra_menu: (attributes org.gtk.Method.set_property=extra-menu)
 * @text_view: a `GtkTextView`
 * @model: (nullable): a `GMenuModel`
 *
 * Sets a menu model to add when constructing the context
 * menu for @text_view.
 *
 * You can pass %NULL to remove a previously set extra menu.
 */
void
gtk_text_view_set_extra_menu (GtkTextView *text_view,
                              GMenuModel  *model)
{
  GtkTextViewPrivate *priv = text_view->priv;

  g_return_if_fail (GTK_IS_TEXT_VIEW (text_view));

  if (g_set_object (&priv->extra_menu, model))
    {
      g_clear_pointer (&priv->popup_menu, gtk_widget_unparent);
      g_object_notify (G_OBJECT (text_view), "extra-menu");
    }
}

/**
 * gtk_text_view_get_extra_menu: (attributes org.gtk.Method.get_property=extra-menu)
 * @text_view: a `GtkTextView`
 *
 * Gets the menu model that gets added to the context menu
 * or %NULL if none has been set.
 *
 * Returns: (transfer none): the menu model
 */
GMenuModel *
gtk_text_view_get_extra_menu (GtkTextView *text_view)
{
  GtkTextViewPrivate *priv = text_view->priv;

  g_return_val_if_fail (GTK_IS_TEXT_VIEW (text_view), NULL);

  return priv->extra_menu;
}

static void
gtk_text_view_real_undo (GtkWidget   *widget,
                         const char *action_name,
                         GVariant    *parameters)
{
  GtkTextView *text_view = GTK_TEXT_VIEW (widget);

  if (gtk_text_view_get_editable (text_view))
    {
      gtk_text_buffer_undo (text_view->priv->buffer);
      gtk_text_view_scroll_mark_onscreen (text_view,
                                          gtk_text_buffer_get_insert (text_view->priv->buffer));
    }
}

static void
gtk_text_view_real_redo (GtkWidget   *widget,
                         const char *action_name,
                         GVariant    *parameters)
{
  GtkTextView *text_view = GTK_TEXT_VIEW (widget);

  if (gtk_text_view_get_editable (text_view))
    {
      gtk_text_buffer_redo (text_view->priv->buffer);
      gtk_text_view_scroll_mark_onscreen (text_view,
                                          gtk_text_buffer_get_insert (text_view->priv->buffer));
    }
}

static void
gtk_text_view_buffer_notify_redo (GtkTextBuffer *buffer,
                                  GParamSpec    *pspec,
                                  GtkTextView   *view)
{
  gtk_widget_action_set_enabled (GTK_WIDGET (view),
                                 "text.redo",
                                 (gtk_text_view_get_editable (view) &&
                                  gtk_text_buffer_get_can_redo (buffer)));
}

static void
gtk_text_view_buffer_notify_undo (GtkTextBuffer *buffer,
                                  GParamSpec    *pspec,
                                  GtkTextView   *view)
{
  gtk_widget_action_set_enabled (GTK_WIDGET (view),
                                 "text.undo",
                                 (gtk_text_view_get_editable (view) &&
                                  gtk_text_buffer_get_can_undo (buffer)));
}

/**
 * gtk_text_view_get_ltr_context:
 * @text_view: a `GtkTextView`
 *
 * Gets the `PangoContext` that is used for rendering LTR directed
 * text layouts.
 *
 * The context may be replaced when CSS changes occur.
 *
 * Returns: (transfer none): a `PangoContext`
 *
 * Since: 4.4
 */
PangoContext *
gtk_text_view_get_ltr_context (GtkTextView *text_view)
{
  g_return_val_if_fail (GTK_IS_TEXT_VIEW (text_view), NULL);

  gtk_text_view_ensure_layout (text_view);

  return text_view->priv->layout->ltr_context;
}

/**
 * gtk_text_view_get_rtl_context:
 * @text_view: a `GtkTextView`
 *
 * Gets the `PangoContext` that is used for rendering RTL directed
 * text layouts.
 *
 * The context may be replaced when CSS changes occur.
 *
 * Returns: (transfer none): a `PangoContext`
 *
 * Since: 4.4
 */
PangoContext *
gtk_text_view_get_rtl_context (GtkTextView *text_view)
{
  g_return_val_if_fail (GTK_IS_TEXT_VIEW (text_view), NULL);

  gtk_text_view_ensure_layout (text_view);

  return text_view->priv->layout->rtl_context;
}

GtkEventController *
gtk_text_view_get_key_controller (GtkTextView *text_view)
{
  return text_view->priv->key_controller;
}<|MERGE_RESOLUTION|>--- conflicted
+++ resolved
@@ -57,13 +57,9 @@
 #include "gtknative.h"
 #include "gtkwidgetprivate.h"
 #include "gtkjoinedmenuprivate.h"
-<<<<<<< HEAD
-#include "gtkcssenumvalueprivate.h"
-=======
 #include "gtkcsslineheightvalueprivate.h"
 #include "gtkcssenumvalueprivate.h"
 
->>>>>>> 70cb61fb
 
 /**
  * GtkTextView:
@@ -7685,29 +7681,6 @@
  * Layout utils
  */
 
-static PangoUnderline
-get_pango_underline_from_style (GtkTextDecorationStyle style)
-{
-  switch (style)
-    {
-    case GTK_CSS_TEXT_DECORATION_STYLE_DOUBLE:
-      return PANGO_UNDERLINE_DOUBLE;
-    case GTK_CSS_TEXT_DECORATION_STYLE_WAVY:
-      return PANGO_UNDERLINE_ERROR;
-    case GTK_CSS_TEXT_DECORATION_STYLE_SOLID:
-    default:
-      return PANGO_UNDERLINE_SINGLE;
-    }
-
-  g_return_val_if_reached (PANGO_UNDERLINE_SINGLE);
-}
-
-static PangoOverline
-get_pango_overline_from_style (GtkTextDecorationStyle style)
-{
-  return PANGO_OVERLINE_SINGLE;
-}
-
 static void
 gtk_text_view_set_attributes_from_style (GtkTextView        *text_view,
                                          GtkTextAttributes  *values)
@@ -7736,28 +7709,16 @@
 
   values->font = gtk_css_style_get_pango_font (style);
 
-<<<<<<< HEAD
-  values->letter_spacing = _gtk_css_number_value_get (style->font->letter_spacing, 100) * PANGO_SCALE;
-
-=======
->>>>>>> 70cb61fb
   /* text-decoration */
 
   decoration_line = _gtk_css_text_decoration_line_value_get (style->font_variant->text_decoration_line);
   decoration_style = _gtk_css_text_decoration_style_value_get (style->font_variant->text_decoration_style);
-<<<<<<< HEAD
-  color = gtk_css_color_value_get_rgba (style->core->color);
-=======
->>>>>>> 70cb61fb
   decoration_color = gtk_css_color_value_get_rgba (style->font_variant->text_decoration_color
                                                    ? style->font_variant->text_decoration_color
                                                    : style->core->color);
 
   if (decoration_line & GTK_CSS_TEXT_DECORATION_LINE_UNDERLINE)
     {
-<<<<<<< HEAD
-      values->appearance.underline = get_pango_underline_from_style (decoration_style);
-=======
       switch (decoration_style)
         {
         case GTK_CSS_TEXT_DECORATION_STYLE_DOUBLE:
@@ -7772,7 +7733,6 @@
           break;
         }
 
->>>>>>> 70cb61fb
       if (values->appearance.underline_rgba)
         *values->appearance.underline_rgba = *decoration_color;
       else
@@ -7787,11 +7747,7 @@
 
   if (decoration_line & GTK_CSS_TEXT_DECORATION_LINE_OVERLINE)
     {
-<<<<<<< HEAD
-      values->appearance.overline = get_pango_overline_from_style (decoration_style);
-=======
       values->appearance.overline = PANGO_OVERLINE_SINGLE;
->>>>>>> 70cb61fb
       if (values->appearance.overline_rgba)
         *values->appearance.overline_rgba = *decoration_color;
       else
@@ -7822,28 +7778,22 @@
   /* letter-spacing */
   values->letter_spacing = _gtk_css_number_value_get (style->font->letter_spacing, 100) * PANGO_SCALE;
 
-<<<<<<< HEAD
+  /* line-height */
+
+  values->line_height = gtk_css_line_height_value_get (style->font->line_height);
+  values->line_height_is_absolute = FALSE;
+  if (values->line_height != 0.0)
+    {
+      if (gtk_css_number_value_get_dimension (style->font->line_height) == GTK_CSS_DIMENSION_LENGTH)
+        values->line_height_is_absolute = TRUE;
+    }
+
   /* OpenType features */
   g_free (values->font_features);
   values->font_features = gtk_css_style_compute_font_features (style);
-=======
-  /* line-height */
-
-  values->line_height = gtk_css_line_height_value_get (style->font->line_height);
-  values->line_height_is_absolute = FALSE;
-  if (values->line_height != 0.0)
-    {
-      if (gtk_css_number_value_get_dimension (style->font->line_height) == GTK_CSS_DIMENSION_LENGTH)
-        values->line_height_is_absolute = TRUE;
-    }
-
-  /* OpenType features */
-  g_free (values->font_features);
-  values->font_features = gtk_css_style_compute_font_features (style);
 
   /* text-transform */
   values->text_transform = gtk_css_style_get_pango_text_transform (style);
->>>>>>> 70cb61fb
 }
 
 static void
