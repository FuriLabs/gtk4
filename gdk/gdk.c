--- conflicted
+++ resolved
@@ -117,24 +117,6 @@
   { "vulkan",          GDK_DEBUG_VULKAN, "Information about Vulkan" },
   { "selection",       GDK_DEBUG_SELECTION, "Information about selections" },
   { "clipboard",       GDK_DEBUG_CLIPBOARD, "Information about clipboards" },
-<<<<<<< HEAD
-  { "nograbs",         GDK_DEBUG_NOGRABS, "Disable pointer and keyboard grabs (X11)", TRUE },
-  { "portals",         GDK_DEBUG_PORTALS, "Force use of portals", TRUE },
-  { "no-portals",      GDK_DEBUG_NO_PORTALS, "Disable use of portals", TRUE },
-  { "gl-disable",      GDK_DEBUG_GL_DISABLE, "Disable OpenGL support", TRUE },
-  { "gl-fractional",   GDK_DEBUG_GL_FRACTIONAL, "Enable fractional scaling for OpenGL (experimental)", TRUE },
-  { "gl-debug",        GDK_DEBUG_GL_DEBUG, "Insert debugging information in OpenGL", TRUE },
-  { "gl-legacy",       GDK_DEBUG_GL_LEGACY, "Use a legacy OpenGL context", TRUE },
-  { "gl-gles",         GDK_DEBUG_GL_GLES, "Only allow OpenGL GLES API", TRUE },
-  { "gl-egl",          GDK_DEBUG_GL_EGL, "Use EGL on X11 or Windows", TRUE },
-  { "gl-glx",          GDK_DEBUG_GL_GLX, "Use GLX on X11", TRUE },
-  { "gl-wgl",          GDK_DEBUG_GL_WGL, "Use WGL on Windows", TRUE },
-  { "vulkan-disable",  GDK_DEBUG_VULKAN_DISABLE, "Disable Vulkan support", TRUE },
-  { "vulkan-validate", GDK_DEBUG_VULKAN_VALIDATE, "Load the Vulkan validation layer", TRUE },
-  { "default-settings",GDK_DEBUG_DEFAULT_SETTINGS, "Force default values for xsettings", TRUE },
-  { "high-depth",      GDK_DEBUG_HIGH_DEPTH, "Use high bit depth rendering if possible", TRUE },
-  { "no-vsync",        GDK_DEBUG_NO_VSYNC, "Repaint instantly (uses 100% CPU with animations)", TRUE },
-=======
   { "dmabuf",          GDK_DEBUG_DMABUF, "Information about dmabuf buffers" },
   { "offload",         GDK_DEBUG_OFFLOAD, "Information about subsurfaces and graphics offload" },
 
@@ -155,7 +137,6 @@
   { "high-depth",      GDK_DEBUG_HIGH_DEPTH, "Use high bit depth rendering if possible" },
   { "no-vsync",        GDK_DEBUG_NO_VSYNC, "Repaint instantly (uses 100% CPU with animations)" },
   { "dmabuf-disable",  GDK_DEBUG_DMABUF_DISABLE, "Disable dmabuf support" },
->>>>>>> 29c29b0e
 };
 
 
@@ -216,13 +197,6 @@
   const char *q;
   gboolean invert;
   gboolean help;
-  gboolean debug_enabled;
-
-#ifdef G_ENABLE_DEBUG
-  debug_enabled = TRUE;
-#else
-  debug_enabled = FALSE;
-#endif
 
   string = g_getenv (variable);
   if (string == NULL)
@@ -253,12 +227,6 @@
               if (strlen (keys[i].key) == q - p &&
                   g_ascii_strncasecmp (keys[i].key, p, q - p) == 0)
                 {
-                  if (!debug_enabled && !keys[i].always_enabled)
-                    {
-                      fprintf (stderr, "\"%s\" is only available when building GTK with G_ENABLE_DEBUG. See %s=help\n",
-                               val, variable);
-                      break;
-                    }
                   result |= keys[i].value;
                   break;
                 }
@@ -281,8 +249,7 @@
 
       fprintf (stderr, "Supported %s values:\n", variable);
       for (i = 0; i < nkeys; i++) {
-        if (debug_enabled || keys[i].always_enabled)
-          fprintf (stderr, "  %s%*s%s\n", keys[i].key, (int)(max_width - strlen (keys[i].key)), " ", keys[i].help);
+        fprintf (stderr, "  %s%*s%s\n", keys[i].key, (int)(max_width - strlen (keys[i].key)), " ", keys[i].help);
       }
       fprintf (stderr, "  %s%*s%s\n", "all", max_width - 3, " ", "Enable all values. Other given values are subtracted");
       fprintf (stderr, "  %s%*s%s\n", "help", max_width - 4, " ", "Print this help");
@@ -295,8 +262,7 @@
 
       for (i = 0; i < nkeys; i++)
         {
-          if (debug_enabled || keys[i].always_enabled)
-            all_flags |= keys[i].value;
+          all_flags |= keys[i].value;
         }
 
       result = all_flags & (~result);
