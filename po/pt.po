--- conflicted
+++ resolved
@@ -12,13 +12,8 @@
 msgstr ""
 "Project-Id-Version: 3.10\n"
 "Report-Msgid-Bugs-To: https://gitlab.gnome.org/GNOME/gtk/-/issues/\n"
-<<<<<<< HEAD
-"POT-Creation-Date: 2022-05-14 12:19+0000\n"
-"PO-Revision-Date: 2022-05-14 18:18+0100\n"
-=======
 "POT-Creation-Date: 2022-08-06 14:45+0000\n"
 "PO-Revision-Date: 2022-08-07 00:01+0100\n"
->>>>>>> 6eb35481
 "Last-Translator: Hugo Carvalho <hugokarvalho@hotmail.com>\n"
 "Language-Team: Português <https://l10n.gnome.org/teams/pt/>\n"
 "Language: pt\n"
@@ -57,11 +52,7 @@
 msgid "Cannot provide contents as %s"
 msgstr "Não foi possível fornecer o conteúdo como %s"
 
-<<<<<<< HEAD
-#: gdk/gdkdisplay.c:154 gdk/gdkglcontext.c:437
-=======
 #: gdk/gdkdisplay.c:154 gdk/gdkglcontext.c:435
->>>>>>> 6eb35481
 msgid "The current backend does not support OpenGL"
 msgstr "O motor atual não suporta OpenGL"
 
@@ -87,11 +78,7 @@
 msgid "No perfect EGL configuration found"
 msgstr "Não foi encontrada nenhuma configuração de EGL perfeita"
 
-<<<<<<< HEAD
-#: gdk/gdkdisplay.c:1631
-=======
 #: gdk/gdkdisplay.c:1625
->>>>>>> 6eb35481
 #, c-format
 msgid "EGL implementation is missing extension %s"
 msgid_plural "EGL implementation is missing %2$d extensions: %1$s"
@@ -127,22 +114,6 @@
 msgid "No compatible formats to transfer contents."
 msgstr "Nenhum formato compatível para transferir conteúdo de transferência."
 
-<<<<<<< HEAD
-#: gdk/gdkglcontext.c:334
-msgid "The EGL implementation does not support any allowed APIs"
-msgstr "A implementação da EGL não suporta quaisquer APIs permitidas"
-
-#: gdk/gdkglcontext.c:415 gdk/win32/gdkglcontext-win32-wgl.c:616
-#: gdk/x11/gdkglcontext-glx.c:624
-msgid "Unable to create a GL context"
-msgstr "Impossível criar um contexto GL"
-
-#: gdk/gdkglcontext.c:1280
-msgid "Anything but OpenGL ES disabled via GDK_DEBUG"
-msgstr "Qualquer coisa menos OpenGL ES desativado via GDK_DEBUG"
-
-#: gdk/gdkglcontext.c:1289
-=======
 #: gdk/gdkglcontext.c:394 gdk/x11/gdkglcontext-glx.c:605
 msgid "No GL API allowed."
 msgstr "Não é permitida a API GL."
@@ -157,18 +128,13 @@
 msgstr "Qualquer coisa menos OpenGL ES desativado via GDK_DEBUG"
 
 #: gdk/gdkglcontext.c:1282
->>>>>>> 6eb35481
 #, c-format
 msgid "Application does not support %s API"
 msgstr "Aplicação não suporta API %s"
 
 #. translators: This is about OpenGL backend names, like
 #. * "Trying to use X11 GLX, but EGL is already in use"
-<<<<<<< HEAD
-#: gdk/gdkglcontext.c:1823
-=======
 #: gdk/gdkglcontext.c:1822
->>>>>>> 6eb35481
 #, c-format
 msgid "Trying to use %s, but %s is already in use"
 msgstr "A tentar usar %s, mas %s já está em uso"
@@ -568,11 +534,7 @@
 msgid "Unsupported JPEG colorspace (%d)"
 msgstr "Espaço de cor JPEG não suportado (%d)"
 
-<<<<<<< HEAD
-#: gdk/loaders/gdkjpeg.c:199 gdk/loaders/gdkpng.c:265 gdk/loaders/gdktiff.c:453
-=======
 #: gdk/loaders/gdkjpeg.c:199 gdk/loaders/gdkpng.c:266 gdk/loaders/gdktiff.c:453
->>>>>>> 6eb35481
 #, c-format
 msgid "Not enough memory for image size %ux%u"
 msgstr "Memória insuficiente para o tamanho da imagem %ux%u"
@@ -606,13 +568,8 @@
 msgstr "Dados de leitura falhados na fila %d"
 
 #: gdk/macos/gdkmacosclipboard.c:557 gdk/wayland/gdkclipboard-wayland.c:231
-<<<<<<< HEAD
-#: gdk/wayland/gdkdrop-wayland.c:203 gdk/wayland/gdkprimary-wayland.c:313
-#: gdk/win32/gdkdrop-win32.c:1006 gdk/win32/gdkdrop-win32.c:1051
-=======
 #: gdk/wayland/gdkdrop-wayland.c:203 gdk/wayland/gdkprimary-wayland.c:317
 #: gdk/win32/gdkdrop-win32.c:1018 gdk/win32/gdkdrop-win32.c:1063
->>>>>>> 6eb35481
 #: gdk/x11/gdkclipboard-x11.c:791 gdk/x11/gdkdrop-x11.c:233
 msgid "No compatible transfer format found"
 msgstr "Nenhum formato de transferência compatível localizado"
@@ -2171,15 +2128,6 @@
 msgstr "Já existe um ficheiro com esse nome"
 
 #: gtk/gtkfilechoosernative.c:509 gtk/gtkfilechoosernative.c:580
-<<<<<<< HEAD
-#: gtk/gtkfilechooserwidget.c:1210 gtk/gtkfilechooserwidget.c:5798
-#: gtk/gtkmessagedialog.c:166 gtk/gtkmessagedialog.c:175
-#: gtk/gtkmountoperation.c:610 gtk/gtkpagesetupunixdialog.c:283
-#: gtk/gtkprintbackend.c:642 gtk/gtkprinteroptionwidget.c:724
-#: gtk/gtkprintunixdialog.c:667 gtk/gtkprintunixdialog.c:823
-#: gtk/gtkwindow.c:6154 gtk/inspector/css-editor.c:248
-#: gtk/inspector/recorder.c:1706
-=======
 #: gtk/gtkfilechooserwidget.c:1210 gtk/gtkfilechooserwidget.c:5800
 #: gtk/gtkmessagedialog.c:166 gtk/gtkmessagedialog.c:175
 #: gtk/gtkmountoperation.c:608 gtk/gtkpagesetupunixdialog.c:283
@@ -2189,7 +2137,6 @@
 #: gtk/inspector/recorder.c:1723 gtk/ui/gtkappchooserdialog.ui:45
 #: gtk/ui/gtkassistant.ui:52 gtk/ui/gtkcolorchooserdialog.ui:33
 #: gtk/ui/gtkfontchooserdialog.ui:24
->>>>>>> 6eb35481
 msgid "_Cancel"
 msgstr "_Cancelar"
 
@@ -2278,11 +2225,7 @@
 msgstr "Se eliminar um item, estará permanentemente perdido."
 
 #: gtk/gtkfilechooserwidget.c:1211 gtk/gtkfilechooserwidget.c:1827
-<<<<<<< HEAD
-#: gtk/gtklabel.c:5659 gtk/gtktext.c:6077 gtk/gtktextview.c:8956
-=======
 #: gtk/gtklabel.c:5652 gtk/gtktext.c:6042 gtk/gtktextview.c:8964
->>>>>>> 6eb35481
 msgid "_Delete"
 msgstr "_Eliminar"
 
@@ -2311,11 +2254,7 @@
 msgstr "_Adicionar aos marcadores"
 
 #: gtk/gtkfilechooserwidget.c:1823 gtk/gtkplacessidebar.c:2310
-<<<<<<< HEAD
-#: gtk/gtkplacessidebar.c:3249
-=======
 #: gtk/gtkplacessidebar.c:3249 gtk/ui/gtkfilechooserwidget.ui:465
->>>>>>> 6eb35481
 msgid "_Rename"
 msgstr "_Renomear"
 
@@ -2343,13 +2282,9 @@
 msgid "Sort _Folders Before Files"
 msgstr "Ordenar pastas antes dos _ficheiros"
 
-<<<<<<< HEAD
-#: gtk/gtkfilechooserwidget.c:2256 gtk/inspector/css-node-tree.ui:135
-=======
 #. this is the header for the location column in the print dialog
 #: gtk/gtkfilechooserwidget.c:2256 gtk/inspector/css-node-tree.ui:135
 #: gtk/ui/gtkfilechooserwidget.ui:186 gtk/ui/gtkprintunixdialog.ui:114
->>>>>>> 6eb35481
 msgid "Location"
 msgstr "Localização"
 
@@ -2371,64 +2306,21 @@
 msgid "Enter location or URL"
 msgstr "Insira localização"
 
-<<<<<<< HEAD
-#: gtk/gtkfilechooserwidget.c:3811 gtk/gtkfilechooserwidget.c:6635
-msgid "Modified"
-msgstr "Modificado"
-
-#: gtk/gtkfilechooserwidget.c:4070
-=======
 #: gtk/gtkfilechooserwidget.c:3813 gtk/gtkfilechooserwidget.c:6637
 #: gtk/ui/gtkfilechooserwidget.ui:226
 msgid "Modified"
 msgstr "Modificado"
 
 #: gtk/gtkfilechooserwidget.c:4072
->>>>>>> 6eb35481
 #, c-format
 msgid "Could not read the contents of %s"
 msgstr "Impossível ler o conteúdo de %s"
 
-<<<<<<< HEAD
-#: gtk/gtkfilechooserwidget.c:4074
-=======
 #: gtk/gtkfilechooserwidget.c:4076
->>>>>>> 6eb35481
 msgid "Could not read the contents of the folder"
 msgstr "Impossível ler o conteúdo da pasta"
 
 #. Translators: see g_date_time_format() for details on the format
-<<<<<<< HEAD
-#: gtk/gtkfilechooserwidget.c:4214 gtk/gtkfilechooserwidget.c:4257
-msgid "%H:%M"
-msgstr "%H:%M"
-
-#: gtk/gtkfilechooserwidget.c:4216 gtk/gtkfilechooserwidget.c:4259
-msgid "%l:%M %p"
-msgstr "%l:%M %p"
-
-#: gtk/gtkfilechooserwidget.c:4220
-msgid "Yesterday"
-msgstr "Ontem"
-
-#: gtk/gtkfilechooserwidget.c:4228
-msgid "%-e %b"
-msgstr "%-e %b"
-
-#: gtk/gtkfilechooserwidget.c:4232
-msgid "%-e %b %Y"
-msgstr "%-e %b %Y"
-
-#: gtk/gtkfilechooserwidget.c:4321 gtk/gtkfilechooserwidget.c:4329
-msgid "Program"
-msgstr "Programa"
-
-#: gtk/gtkfilechooserwidget.c:4322
-msgid "Audio"
-msgstr "Áudio"
-
-#: gtk/gtkfilechooserwidget.c:4323 gtk/gtkfontbutton.c:604
-=======
 #: gtk/gtkfilechooserwidget.c:4216 gtk/gtkfilechooserwidget.c:4259
 msgid "%H:%M"
 msgstr "%H:%M"
@@ -2458,62 +2350,10 @@
 msgstr "Áudio"
 
 #: gtk/gtkfilechooserwidget.c:4325 gtk/gtkfontbutton.c:596
->>>>>>> 6eb35481
 #: gtk/inspector/visual.ui:170
 msgid "Font"
 msgstr "Letra"
 
-<<<<<<< HEAD
-#: gtk/gtkfilechooserwidget.c:4324
-msgid "Image"
-msgstr "Imagem"
-
-#: gtk/gtkfilechooserwidget.c:4325
-msgid "Archive"
-msgstr "Arquivo"
-
-#: gtk/gtkfilechooserwidget.c:4326
-msgid "Markup"
-msgstr "Marcação"
-
-#: gtk/gtkfilechooserwidget.c:4327 gtk/gtkfilechooserwidget.c:4328
-msgid "Text"
-msgstr "Texto"
-
-#: gtk/gtkfilechooserwidget.c:4330
-msgid "Video"
-msgstr "Vídeo"
-
-#: gtk/gtkfilechooserwidget.c:4331
-msgid "Contacts"
-msgstr "Contatos"
-
-#: gtk/gtkfilechooserwidget.c:4332
-msgid "Calendar"
-msgstr "Calendário"
-
-#: gtk/gtkfilechooserwidget.c:4333
-msgid "Document"
-msgstr "Documentado"
-
-#: gtk/gtkfilechooserwidget.c:4334
-msgid "Presentation"
-msgstr "Apresentação"
-
-#: gtk/gtkfilechooserwidget.c:4335
-msgid "Spreadsheet"
-msgstr "Folha de cálculo"
-
-#: gtk/gtkfilechooserwidget.c:4366 gtk/gtkfilechooserwidget.c:4559
-msgid "Unknown"
-msgstr "Desconhecido"
-
-#: gtk/gtkfilechooserwidget.c:4598 gtk/gtkplacessidebar.c:1027
-msgid "Home"
-msgstr "Início"
-
-#: gtk/gtkfilechooserwidget.c:5791 gtk/gtkprintunixdialog.c:658
-=======
 #: gtk/gtkfilechooserwidget.c:4326
 msgid "Image"
 msgstr "Imagem"
@@ -2563,37 +2403,17 @@
 msgstr "Início"
 
 #: gtk/gtkfilechooserwidget.c:5793 gtk/gtkprintunixdialog.c:642
->>>>>>> 6eb35481
 #, c-format
 msgid "A file named “%s” already exists.  Do you want to replace it?"
 msgstr "Já existe um ficheiro chamado “%s”. Deseja substituí-lo?"
 
-<<<<<<< HEAD
-#: gtk/gtkfilechooserwidget.c:5794 gtk/gtkprintunixdialog.c:662
-=======
 #: gtk/gtkfilechooserwidget.c:5796 gtk/gtkprintunixdialog.c:646
->>>>>>> 6eb35481
 #, c-format
 msgid ""
 "The file already exists in “%s”.  Replacing it will overwrite its contents."
 msgstr ""
 "O ficheiro já existe em “%s”. Substituí-lo irá sobrescrever o seu conteúdo."
 
-<<<<<<< HEAD
-#: gtk/gtkfilechooserwidget.c:5799 gtk/gtkprintunixdialog.c:670
-msgid "_Replace"
-msgstr "_Substituir"
-
-#: gtk/gtkfilechooserwidget.c:5960
-msgid "You do not have access to the specified folder."
-msgstr "Não tem acesso à pasta especificada."
-
-#: gtk/gtkfilechooserwidget.c:6564
-msgid "Could not send the search request"
-msgstr "Impossível enviar o pedido de procura"
-
-#: gtk/gtkfilechooserwidget.c:6874
-=======
 #: gtk/gtkfilechooserwidget.c:5801 gtk/gtkprintunixdialog.c:654
 msgid "_Replace"
 msgstr "_Substituir"
@@ -2607,7 +2427,6 @@
 msgstr "Impossível enviar o pedido de procura"
 
 #: gtk/gtkfilechooserwidget.c:6876
->>>>>>> 6eb35481
 msgid "Accessed"
 msgstr "Acedido"
 
@@ -2681,29 +2500,6 @@
 msgid "OpenGL context creation failed"
 msgstr "Falha ao criar o contexto OpenGL"
 
-<<<<<<< HEAD
-#: gtk/gtklabel.c:5656 gtk/gtktext.c:6065 gtk/gtktextview.c:8944
-msgid "Cu_t"
-msgstr "Cor_tar"
-
-#: gtk/gtklabel.c:5657 gtk/gtktext.c:6069 gtk/gtktextview.c:8948
-msgid "_Copy"
-msgstr "_Copiar"
-
-#: gtk/gtklabel.c:5658 gtk/gtktext.c:6073 gtk/gtktextview.c:8952
-msgid "_Paste"
-msgstr "Co_lar"
-
-#: gtk/gtklabel.c:5664 gtk/gtktext.c:6086 gtk/gtktextview.c:8977
-msgid "Select _All"
-msgstr "Selecionar _tudo"
-
-#: gtk/gtklabel.c:5669
-msgid "_Open Link"
-msgstr "_Abrir Ligação"
-
-#: gtk/gtklabel.c:5673
-=======
 #: gtk/gtklabel.c:5649 gtk/gtktext.c:6030 gtk/gtktextview.c:8952
 msgid "Cu_t"
 msgstr "Cor_tar"
@@ -2725,7 +2521,6 @@
 msgstr "_Abrir Ligação"
 
 #: gtk/gtklabel.c:5666
->>>>>>> 6eb35481
 msgid "Copy _Link Address"
 msgstr "Copiar endereço da _ligação"
 
@@ -2774,11 +2569,7 @@
 #. * Do *not* translate it to "predefinito:LTR", if it
 #. * it isn't default:LTR or default:RTL it will not work
 #.
-<<<<<<< HEAD
-#: gtk/gtkmain.c:775
-=======
 #: gtk/gtkmain.c:786
->>>>>>> 6eb35481
 msgid "default:LTR"
 msgstr "default:LTR"
 
@@ -2831,11 +2622,7 @@
 msgstr "%d:%02d"
 
 #: gtk/gtkmessagedialog.c:158 gtk/gtkmessagedialog.c:176
-<<<<<<< HEAD
-#: gtk/gtkprintbackend.c:643 gtk/gtkwindow.c:6155
-=======
 #: gtk/gtkprintbackend.c:641 gtk/gtkwindow.c:6111
->>>>>>> 6eb35481
 msgid "_OK"
 msgstr "_Aceitar"
 
@@ -3354,20 +3141,12 @@
 msgid "_Remember password"
 msgstr "_Recordar a senha"
 
-<<<<<<< HEAD
-#: gtk/gtkprinteroptionwidget.c:721
-msgid "Select a filename"
-msgstr "Selecione um ficheiro"
-
-#: gtk/gtkprinteroptionwidget.c:725
-=======
 #: gtk/gtkprinteroptionwidget.c:718
 msgid "Select a filename"
 msgstr "Selecione um ficheiro"
 
 #: gtk/gtkprinteroptionwidget.c:722 gtk/ui/gtkappchooserdialog.ui:50
 #: gtk/ui/gtkcolorchooserdialog.ui:38 gtk/ui/gtkfontchooserdialog.ui:29
->>>>>>> 6eb35481
 msgid "_Select"
 msgstr "_Selecionar"
 
@@ -3717,11 +3496,7 @@
 msgid "Could not show link"
 msgstr "Impossível mostrar a ligação"
 
-<<<<<<< HEAD
-#: gtk/gtktext.c:6091 gtk/gtktextview.c:8982
-=======
 #: gtk/gtktext.c:6056 gtk/gtktextview.c:8990
->>>>>>> 6eb35481
 msgid "Insert _Emoji"
 msgstr "Inserir _emoji"
 
@@ -3756,20 +3531,12 @@
 msgid "%d %%"
 msgstr "%d %%"
 
-<<<<<<< HEAD
-#: gtk/gtkwindow.c:6142
-=======
 #: gtk/gtkwindow.c:6098
->>>>>>> 6eb35481
 #, c-format
 msgid "Do you want to use GTK Inspector?"
 msgstr "Deseja usar o Inspetor GTK?"
 
-<<<<<<< HEAD
-#: gtk/gtkwindow.c:6144
-=======
 #: gtk/gtkwindow.c:6100
->>>>>>> 6eb35481
 #, c-format
 msgid ""
 "GTK Inspector is an interactive debugger that lets you explore and modify "
@@ -3780,11 +3547,7 @@
 "estado interno de qualquer aplicação GTK. Usá-lo pode fazer que a aplicação "
 "se encerre ou falhe."
 
-<<<<<<< HEAD
-#: gtk/gtkwindow.c:6149
-=======
 #: gtk/gtkwindow.c:6105
->>>>>>> 6eb35481
 msgid "Don’t show this message again"
 msgstr "Não mostrar esta mensagem novamente"
 
@@ -4035,11 +3798,7 @@
 msgid "Resource Path"
 msgstr "Localização dos recursos"
 
-<<<<<<< HEAD
-#: gtk/inspector/general.ui:268
-=======
 #: gtk/inspector/general.ui:268 gtk/ui/gtkplacesview.ui:79
->>>>>>> 6eb35481
 msgid "Prefix"
 msgstr "Prefixo"
 
@@ -4140,15 +3899,9 @@
 msgid "Surface"
 msgstr "Surpefície"
 
-<<<<<<< HEAD
-#: gtk/inspector/misc-info.ui:405 gtk/inspector/misc-info.ui:444
-#: gtk/inspector/misc-info.ui:483 gtk/inspector/prop-editor.c:1162
-#: gtk/inspector/prop-editor.c:1534 gtk/inspector/window.ui:396
-=======
 #: gtk/inspector/misc-info.ui:415 gtk/inspector/misc-info.ui:454
 #: gtk/inspector/misc-info.ui:493 gtk/inspector/prop-editor.c:1162
 #: gtk/inspector/prop-editor.c:1531 gtk/inspector/window.ui:396
->>>>>>> 6eb35481
 msgid "Properties"
 msgstr "Propriedades"
 
@@ -4230,26 +3983,11 @@
 msgid "Uneditable property type: %s"
 msgstr "Tipo de propriedade não editável: %s"
 
-<<<<<<< HEAD
-#: gtk/inspector/prop-editor.c:1386
-=======
 #: gtk/inspector/prop-editor.c:1383
->>>>>>> 6eb35481
 msgctxt "column number"
 msgid "None"
 msgstr "Nenhuma"
 
-<<<<<<< HEAD
-#: gtk/inspector/prop-editor.c:1423
-msgid "Attribute:"
-msgstr "Atributo:"
-
-#: gtk/inspector/prop-editor.c:1426
-msgid "Model"
-msgstr "Modelo"
-
-#: gtk/inspector/prop-editor.c:1431
-=======
 #: gtk/inspector/prop-editor.c:1420
 msgid "Attribute:"
 msgstr "Atributo:"
@@ -4259,80 +3997,47 @@
 msgstr "Modelo"
 
 #: gtk/inspector/prop-editor.c:1428
->>>>>>> 6eb35481
 msgid "Column:"
 msgstr "Coluna:"
 
 #. Translators: %s is a type name, for example
 #. * Action from 0x2345678 (GtkApplicationWindow)
 #.
-<<<<<<< HEAD
-#: gtk/inspector/prop-editor.c:1530
-=======
 #: gtk/inspector/prop-editor.c:1527
->>>>>>> 6eb35481
 #, c-format
 msgid "Action from: %p (%s)"
 msgstr "Ação de: %p (%s)"
 
-<<<<<<< HEAD
-#: gtk/inspector/prop-editor.c:1585
-msgid "Reset"
-msgstr "Repor"
-
-#: gtk/inspector/prop-editor.c:1593
-=======
 #: gtk/inspector/prop-editor.c:1582
 msgid "Reset"
 msgstr "Repor"
 
 #: gtk/inspector/prop-editor.c:1590
->>>>>>> 6eb35481
 msgctxt "GtkSettings source"
 msgid "Default"
 msgstr "Predefinição"
 
-<<<<<<< HEAD
-#: gtk/inspector/prop-editor.c:1596
-=======
 #: gtk/inspector/prop-editor.c:1593
->>>>>>> 6eb35481
 msgctxt "GtkSettings source"
 msgid "Theme"
 msgstr "Tema"
 
-<<<<<<< HEAD
-#: gtk/inspector/prop-editor.c:1599
-=======
 #: gtk/inspector/prop-editor.c:1596
->>>>>>> 6eb35481
 msgctxt "GtkSettings source"
 msgid "XSettings"
 msgstr "Definições X"
 
-<<<<<<< HEAD
-#: gtk/inspector/prop-editor.c:1603
-=======
 #: gtk/inspector/prop-editor.c:1600
->>>>>>> 6eb35481
 msgctxt "GtkSettings source"
 msgid "Application"
 msgstr "Aplicação"
 
-<<<<<<< HEAD
-#: gtk/inspector/prop-editor.c:1606
-=======
 #: gtk/inspector/prop-editor.c:1603
->>>>>>> 6eb35481
 msgctxt "GtkSettings source"
 msgid "Unknown"
 msgstr "Desconhecido"
 
-<<<<<<< HEAD
-#: gtk/inspector/prop-editor.c:1609
-=======
 #: gtk/inspector/prop-editor.c:1606
->>>>>>> 6eb35481
 msgid "Source:"
 msgstr "Origem:"
 
