/*
 * Copyright © 2018 Benjamin Otte
 *
 * This library is free software; you can redistribute it and/or
 * modify it under the terms of the GNU Lesser General Public
 * License as published by the Free Software Foundation; either
 * version 2.1 of the License, or (at your option) any later version.
 *
 * This library is distributed in the hope that it will be useful,
 * but WITHOUT ANY WARRANTY; without even the implied warranty of
 * MERCHANTABILITY or FITNESS FOR A PARTICULAR PURPOSE.  See the GNU
 * Lesser General Public License for more details.
 *
 * You should have received a copy of the GNU Lesser General Public
 * License along with this library. If not, see <http://www.gnu.org/licenses/>.
 *
 * Authors: Benjamin Otte <otte@gnome.org>
 */

#include "config.h"

#include "updatesoverlay.h"

#include "gtkwidget.h"
#include "gtknative.h"

#include "gsk/gskrendernodeprivate.h"

/* duration before we start fading in us */
#define GDK_DRAW_REGION_MIN_DURATION 50 * 1000
/* duration when fade is finished in us */
#define GDK_DRAW_REGION_MAX_DURATION 200 * 1000

typedef struct {
  gint64 timestamp;
  cairo_region_t *region;
} GtkUpdate;

typedef struct {
  GQueue *updates;
  GskRenderNode *last;
  GtkWidget *widget;
  guint tick_callback;
  gulong unmap_callback;
} GtkWidgetUpdates;

struct _GtkUpdatesOverlay
{
  GtkInspectorOverlay parent_instance;

  GHashTable *toplevels; /* widget => GtkWidgetUpdates */
};

struct _GtkUpdatesOverlayClass
{
  GtkInspectorOverlayClass parent_class;
};

G_DEFINE_TYPE (GtkUpdatesOverlay, gtk_updates_overlay, GTK_TYPE_INSPECTOR_OVERLAY)

static void
gtk_update_free (gpointer data)
{
  GtkUpdate *region = data;

  cairo_region_destroy (region->region);
  g_free (region);
}

static void
gtk_widget_updates_free (gpointer data)
{
  GtkWidgetUpdates *updates = data;

  g_queue_free_full (updates->updates, gtk_update_free);
  g_clear_pointer (&updates->last, gsk_render_node_unref);
  g_signal_handler_disconnect (updates->widget, updates->unmap_callback);
  if (updates->tick_callback)
    gtk_widget_remove_tick_callback (updates->widget, updates->tick_callback);
  updates->tick_callback = 0;

  g_free (updates);
}

static void
gtk_widget_updates_unmap_widget (GtkWidget         *widget,
                                 GtkUpdatesOverlay *self)
{
  g_hash_table_remove (self->toplevels, widget);
}

static gboolean
gtk_widget_updates_tick (GtkWidget     *widget,
                         GdkFrameClock *clock,
                         gpointer       data)
{
  GtkWidgetUpdates *updates = data;
  GtkUpdate *draw;
  gint64 now;

  now = gdk_frame_clock_get_frame_time (clock);

  for (draw = g_queue_pop_tail (updates->updates);
       draw != NULL && (now - draw->timestamp >= GDK_DRAW_REGION_MAX_DURATION);
       draw = g_queue_pop_tail (updates->updates))
    {
      gtk_update_free (draw);
    }

  gdk_surface_queue_render (gtk_native_get_surface (gtk_widget_get_native (widget)));
  if (draw)
    {
      g_queue_push_tail (updates->updates, draw);
      return G_SOURCE_CONTINUE;
    }
  else
    {
      updates->tick_callback = 0;
      return G_SOURCE_REMOVE;
    }
}

static GtkWidgetUpdates *
gtk_update_overlay_lookup_for_widget (GtkUpdatesOverlay *self,
                                      GtkWidget         *widget,
                                      gboolean           create)
{
  GtkWidgetUpdates *updates = g_hash_table_lookup (self->toplevels, widget);

  if (updates || !create)
    return updates;

  updates = g_new0 (GtkWidgetUpdates, 1);
  updates->updates = g_queue_new ();
  updates->widget = widget;
  updates->unmap_callback = g_signal_connect (widget, "unmap", G_CALLBACK (gtk_widget_updates_unmap_widget), self);

  g_hash_table_insert (self->toplevels, g_object_ref (widget), updates);
  return updates;
}

static void
gtk_widget_updates_add (GtkWidgetUpdates *updates,
                        gint64            timestamp,
                        cairo_region_t   *region)
{
  GtkUpdate *update;
  GList *l;

  update = g_new0 (GtkUpdate, 1);
  update->timestamp = timestamp;
  update->region = region;
  for (l = g_queue_peek_head_link (updates->updates); l != NULL; l = l->next)
    {
      GtkUpdate *u = l->data;
      cairo_region_subtract (u->region, region);
    }
  g_queue_push_head (updates->updates, update);
  if (updates->tick_callback == 0)
    updates->tick_callback = gtk_widget_add_tick_callback (updates->widget, gtk_widget_updates_tick, updates, NULL);
}

static void
gtk_updates_overlay_snapshot (GtkInspectorOverlay *overlay,
                              GtkSnapshot         *snapshot,
                              GskRenderNode       *node,
                              GtkWidget           *widget)
{
  GtkUpdatesOverlay *self = GTK_UPDATES_OVERLAY (overlay);
  GtkWidgetUpdates *updates;
  GtkUpdate *draw;
  gint64 now;
  GList *l;

  if (!GTK_IS_NATIVE (widget))
    return;

  updates = gtk_update_overlay_lookup_for_widget (self, widget, TRUE);
  now = gdk_frame_clock_get_frame_time (gtk_widget_get_frame_clock (widget));

  if (updates->last)
    {
      cairo_region_t *diff;

      diff = cairo_region_create ();
<<<<<<< HEAD
      gsk_render_node_diff (updates->last, node, diff);
=======
      gsk_render_node_diff (updates->last, node, &(GskDiffData) { diff, NULL });
>>>>>>> 29c29b0e
      if (cairo_region_is_empty (diff))
        cairo_region_destroy (diff);
      else
        gtk_widget_updates_add (updates, now, diff);
    }
  else
    {
      cairo_region_t *region;
      graphene_rect_t bounds;

      gsk_render_node_get_bounds (node, &bounds);
      region = cairo_region_create_rectangle (&(cairo_rectangle_int_t) {
                                                  floor (bounds.origin.x),
                                                  floor (bounds.origin.y),
                                                  ceil (bounds.origin.x + bounds.size.width) - floor (bounds.origin.x),
                                                  ceil (bounds.origin.y + bounds.size.height) - floor (bounds.origin.y)
                                              });
      gtk_widget_updates_add (updates, now, region);
    }
  g_clear_pointer (&updates->last, gsk_render_node_unref);
  updates->last = gsk_render_node_ref (node);

  for (l = g_queue_peek_head_link (updates->updates); l != NULL; l = l->next)
    {
      double progress;
      guint i;

      draw = l->data;

      if (now - draw->timestamp < GDK_DRAW_REGION_MIN_DURATION)
        progress = 0.0;
      else if (now - draw->timestamp < GDK_DRAW_REGION_MAX_DURATION)
        progress = (double) (now - draw->timestamp - GDK_DRAW_REGION_MIN_DURATION)
                   / (GDK_DRAW_REGION_MAX_DURATION - GDK_DRAW_REGION_MIN_DURATION);
      else
        break;

      for (i = 0; i < cairo_region_num_rectangles (draw->region); i++)
        {
          GdkRectangle rect;

          cairo_region_get_rectangle (draw->region, i, &rect);
          gtk_snapshot_append_color (snapshot,
                                     &(GdkRGBA) { 1, 0, 0, 0.4 * (1 - progress) },
                                     &GRAPHENE_RECT_INIT(rect.x, rect.y,
                                                         rect.width, rect.height));
        }
    }
}

static void
gtk_updates_overlay_queue_draw (GtkInspectorOverlay *overlay)
{
  GtkUpdatesOverlay *self = GTK_UPDATES_OVERLAY (overlay);
  GHashTableIter iter;
  gpointer widget;

  g_hash_table_iter_init (&iter, self->toplevels);
  while (g_hash_table_iter_next (&iter, &widget, NULL))
    gdk_surface_queue_render (gtk_native_get_surface (gtk_widget_get_native (widget)));
}

static void
gtk_updates_overlay_dispose (GObject *object)
{
  GtkUpdatesOverlay *self = GTK_UPDATES_OVERLAY (object);

  g_hash_table_unref (self->toplevels);

  G_OBJECT_CLASS (gtk_updates_overlay_parent_class)->dispose (object);
}

static void
gtk_updates_overlay_class_init (GtkUpdatesOverlayClass *klass)
{
  GObjectClass *gobject_class = G_OBJECT_CLASS (klass);
  GtkInspectorOverlayClass *overlay_class = GTK_INSPECTOR_OVERLAY_CLASS (klass);

  overlay_class->snapshot = gtk_updates_overlay_snapshot;
  overlay_class->queue_draw = gtk_updates_overlay_queue_draw;

  gobject_class->dispose = gtk_updates_overlay_dispose;
}

static void
gtk_updates_overlay_init (GtkUpdatesOverlay *self)
{
  self->toplevels = g_hash_table_new_full (g_direct_hash, g_direct_equal, g_object_unref, gtk_widget_updates_free);
}

GtkInspectorOverlay *
gtk_updates_overlay_new (void)
{
  return g_object_new (GTK_TYPE_UPDATES_OVERLAY, NULL);
}
<|MERGE_RESOLUTION|>--- conflicted
+++ resolved
@@ -183,11 +183,7 @@
       cairo_region_t *diff;
 
       diff = cairo_region_create ();
-<<<<<<< HEAD
-      gsk_render_node_diff (updates->last, node, diff);
-=======
       gsk_render_node_diff (updates->last, node, &(GskDiffData) { diff, NULL });
->>>>>>> 29c29b0e
       if (cairo_region_is_empty (diff))
         cairo_region_destroy (diff);
       else
