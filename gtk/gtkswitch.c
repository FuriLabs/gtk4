--- conflicted
+++ resolved
@@ -34,9 +34,6 @@
  * empty area, or by dragging the handle.
  *
  * `GtkSwitch` can also handle situations where the underlying state
-<<<<<<< HEAD
- * changes with a delay. See [signal@Gtk.Switch::state-set] for details.
-=======
  * changes with a delay. In this case, the slider position indicates
  * the user's recent change (as indicated by the [property@Gtk.Switch:active]
  * property), and the color indicates whether the underlying state (represented
@@ -45,7 +42,6 @@
  * ![GtkSwitch with delayed state change](switch-state.png)
  *
  * See [signal@Gtk.Switch::state-set] for details.
->>>>>>> fef69881
  *
  * # CSS nodes
  *
