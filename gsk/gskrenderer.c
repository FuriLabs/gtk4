--- conflicted
+++ resolved
@@ -38,20 +38,17 @@
 
 #include "gskcairorenderer.h"
 #include "gskdebugprivate.h"
-#include "gl/gskglrenderer.h"
 #include "gskprofilerprivate.h"
 #include "gskrendernodeprivate.h"
+#include "gskoffloadprivate.h"
 
 #include "gskenumtypes.h"
 
-<<<<<<< HEAD
-=======
 #include "gl/gskglrenderer.h"
 #include "gpu/gskvulkanrenderer.h"
 #include "gdk/gdkvulkancontextprivate.h"
 #include "gdk/gdkdisplayprivate.h"
 
->>>>>>> 29c29b0e
 #include <graphene-gobject.h>
 #include <cairo-gobject.h>
 #include <gdk/gdk.h>
@@ -65,9 +62,6 @@
 #ifdef GDK_WINDOWING_BROADWAY
 #include "broadway/gskbroadwayrenderer.h"
 #endif
-#ifdef GDK_RENDERING_VULKAN
-#include "vulkan/gskvulkanrenderer.h"
-#endif
 #ifdef GDK_WINDOWING_MACOS
 #include <gdk/macos/gdkmacos.h>
 #endif
@@ -85,7 +79,6 @@
 
   GdkSurface *surface;
   GskRenderNode *prev_node;
-  GskRenderNode *root_node;
 
   GskProfiler *profiler;
 
@@ -111,6 +104,7 @@
 
 static gboolean
 gsk_renderer_real_realize (GskRenderer  *self,
+                           GdkDisplay   *display,
                            GdkSurface   *surface,
                            GError      **error)
 {
@@ -264,6 +258,32 @@
   return priv->is_realized;
 }
 
+static gboolean
+gsk_renderer_do_realize (GskRenderer  *renderer,
+                         GdkDisplay   *display,
+                         GdkSurface   *surface,
+                         GError      **error)
+{
+  GskRendererPrivate *priv = gsk_renderer_get_instance_private (renderer);
+
+  if (surface)
+    priv->surface = g_object_ref (surface);
+
+  if (!GSK_RENDERER_GET_CLASS (renderer)->realize (renderer, display, surface, error))
+    {
+      g_clear_object (&priv->surface);
+      return FALSE;
+    }
+
+  priv->is_realized = TRUE;
+
+  g_object_notify (G_OBJECT (renderer), "realized");
+  if (surface)
+    g_object_notify (G_OBJECT (renderer), "surface");
+
+  return TRUE;
+}
+
 /**
  * gsk_renderer_realize:
  * @renderer: a `GskRenderer`
@@ -275,6 +295,8 @@
  *
  * Since GTK 4.6, the surface may be `NULL`, which allows using
  * renderers without having to create a surface.
+ * Since GTK 4.14, it is recommended to use [method@Gsk.Renderer.realize_for_display]
+ * instead.
  *
  * Note that it is mandatory to call [method@Gsk.Renderer.unrealize] before
  * destroying the renderer.
@@ -286,29 +308,54 @@
                       GdkSurface   *surface,
                       GError      **error)
 {
-  GskRendererPrivate *priv = gsk_renderer_get_instance_private (renderer);
-
   g_return_val_if_fail (GSK_IS_RENDERER (renderer), FALSE);
   g_return_val_if_fail (!gsk_renderer_is_realized (renderer), FALSE);
   g_return_val_if_fail (surface == NULL || GDK_IS_SURFACE (surface), FALSE);
   g_return_val_if_fail (error == NULL || *error == NULL, FALSE);
 
-  if (surface)
-    priv->surface = g_object_ref (surface);
-
-  if (!GSK_RENDERER_GET_CLASS (renderer)->realize (renderer, surface, error))
-    {
-      g_clear_object (&priv->surface);
-      return FALSE;
-    }
-
-  priv->is_realized = TRUE;
-
-  g_object_notify (G_OBJECT (renderer), "realized");
-  if (surface)
-    g_object_notify (G_OBJECT (renderer), "surface");
-
-  return TRUE;
+  if (surface == NULL)
+    {
+      return gsk_renderer_do_realize (renderer,
+                                      gdk_display_get_default (),
+                                      NULL,
+                                      error);
+    }
+  else
+    {
+      return gsk_renderer_do_realize (renderer,
+                                      gdk_surface_get_display (surface),
+                                      surface,
+                                      error);
+    }
+}
+
+/**
+ * gsk_renderer_realize_for_display:
+ * @renderer: a `GskRenderer`
+ * @display: the `GdkDisplay` renderer will be used on
+ * @error: return location for an error
+ *
+ * Creates the resources needed by the @renderer to render the scene
+ * graph.
+ *
+ * Note that it is mandatory to call [method@Gsk.Renderer.unrealize] before
+ * destroying the renderer.
+ *
+ * Returns: Whether the renderer was successfully realized
+ *
+ * Since: 4.14
+ */
+gboolean
+gsk_renderer_realize_for_display (GskRenderer  *renderer,
+                                  GdkDisplay   *display,
+                                  GError      **error)
+{
+  g_return_val_if_fail (GSK_IS_RENDERER (renderer), FALSE);
+  g_return_val_if_fail (!gsk_renderer_is_realized (renderer), FALSE);
+  g_return_val_if_fail (display == NULL || GDK_IS_DISPLAY (display), FALSE);
+  g_return_val_if_fail (error == NULL || *error == NULL, FALSE);
+
+  return gsk_renderer_do_realize (renderer, display, NULL, error);
 }
 
 /**
@@ -371,9 +418,6 @@
   g_return_val_if_fail (GSK_IS_RENDERER (renderer), NULL);
   g_return_val_if_fail (priv->is_realized, NULL);
   g_return_val_if_fail (GSK_IS_RENDER_NODE (root), NULL);
-  g_return_val_if_fail (priv->root_node == NULL, NULL);
-
-  priv->root_node = gsk_render_node_ref (root);
 
   if (viewport == NULL)
     {
@@ -385,7 +429,6 @@
 
   texture = GSK_RENDERER_GET_CLASS (renderer)->render_texture (renderer, root, viewport);
 
-#ifdef G_ENABLE_DEBUG
   if (GSK_RENDERER_DEBUG_CHECK (renderer, RENDERER))
     {
       GString *buf = g_string_new ("*** Texture stats ***\n\n");
@@ -400,9 +443,6 @@
 
       g_string_free (buf, TRUE);
     }
-#endif
-
-  g_clear_pointer (&priv->root_node, gsk_render_node_unref);
 
   return texture;
 }
@@ -433,18 +473,17 @@
                      const cairo_region_t *region)
 {
   GskRendererPrivate *priv = gsk_renderer_get_instance_private (renderer);
+  GskRendererClass *renderer_class;
   cairo_region_t *clip;
+  GskOffload *offload;
 
   g_return_if_fail (GSK_IS_RENDERER (renderer));
   g_return_if_fail (priv->is_realized);
   g_return_if_fail (GSK_IS_RENDER_NODE (root));
-  g_return_if_fail (priv->root_node == NULL);
 
   if (priv->surface == NULL)
     return;
 
-<<<<<<< HEAD
-=======
   renderer_class = GSK_RENDERER_GET_CLASS (renderer);
 
   clip = cairo_region_copy (region);
@@ -455,7 +494,6 @@
   else
     offload = NULL;
 
->>>>>>> 29c29b0e
   if (region == NULL || priv->prev_node == NULL || GSK_RENDERER_DEBUG_CHECK (renderer, FULL_REDRAW))
     {
       cairo_region_union_rectangle (clip,
@@ -467,25 +505,11 @@
     }
   else
     {
-<<<<<<< HEAD
-      clip = cairo_region_copy (region);
-      gsk_render_node_diff (priv->prev_node, root, clip);
-
-      if (cairo_region_is_empty (clip))
-        {
-          cairo_region_destroy (clip);
-          return;
-        }
-=======
       gsk_render_node_diff (priv->prev_node, root, &(GskDiffData) { clip, priv->surface });
->>>>>>> 29c29b0e
-    }
-
-  priv->root_node = gsk_render_node_ref (root);
-
-  GSK_RENDERER_GET_CLASS (renderer)->render (renderer, root, clip);
-
-#ifdef G_ENABLE_DEBUG
+    }
+
+  renderer_class->render (renderer, root, clip);
+
   if (GSK_RENDERER_DEBUG_CHECK (renderer, RENDERER))
     {
       GString *buf = g_string_new ("*** Frame stats ***\n\n");
@@ -500,12 +524,11 @@
 
       g_string_free (buf, TRUE);
     }
-#endif
 
   g_clear_pointer (&priv->prev_node, gsk_render_node_unref);
   cairo_region_destroy (clip);
-  priv->prev_node = priv->root_node;
-  priv->root_node = NULL;
+  g_clear_pointer (&offload, gsk_offload_free);
+  priv->prev_node = gsk_render_node_ref (root);
 }
 
 /*< private >
@@ -540,6 +563,8 @@
   else if (g_ascii_strcasecmp (renderer_name, "opengl") == 0 ||
            g_ascii_strcasecmp (renderer_name, "gl") == 0)
     return GSK_TYPE_GL_RENDERER;
+  else if (g_ascii_strcasecmp (renderer_name, "ngl") == 0)
+    return gsk_ngl_renderer_get_type ();
 #ifdef GDK_RENDERING_VULKAN
   else if (g_ascii_strcasecmp (renderer_name, "vulkan") == 0)
     return GSK_TYPE_VULKAN_RENDERER;
@@ -548,13 +573,14 @@
     {
       g_print ("Supported arguments for GSK_RENDERER environment variable:\n");
 #ifdef GDK_WINDOWING_BROADWAY
-      g_print ("broadway - Use the Broadway specific renderer\n");
+      g_print ("  broadway - Use the Broadway specific renderer\n");
 #else
-      g_print ("broadway - Disabled during GTK build\n");
+      g_print ("  broadway - Disabled during GTK build\n");
 #endif
       g_print ("   cairo - Use the Cairo fallback renderer\n");
       g_print ("  opengl - Use the OpenGL renderer\n");
       g_print ("      gl - Use the OpenGL renderer\n");
+      g_print ("     ngl - Use the new OpenGL renderer\n");
 #ifdef GDK_RENDERING_VULKAN
       g_print ("  vulkan - Use the Vulkan renderer\n");
 #else
@@ -598,26 +624,10 @@
 static GType
 get_renderer_for_backend (GdkSurface *surface)
 {
-#ifdef GDK_WINDOWING_X11
-  if (GDK_IS_X11_SURFACE (surface))
-    return GSK_TYPE_GL_RENDERER;
-#endif
-#ifdef GDK_WINDOWING_WAYLAND
-  if (GDK_IS_WAYLAND_SURFACE (surface))
-    return GSK_TYPE_GL_RENDERER;
-#endif
 #ifdef GDK_WINDOWING_BROADWAY
   if (GDK_IS_BROADWAY_SURFACE (surface))
     return GSK_TYPE_BROADWAY_RENDERER;
 #endif
-#ifdef GDK_WINDOWING_MACOS
-  if (GDK_IS_MACOS_SURFACE (surface))
-    return GSK_TYPE_GL_RENDERER;
-#endif
-#ifdef GDK_WINDOWING_WIN32
-  if (GDK_IS_WIN32_SURFACE (surface))
-    return GSK_TYPE_GL_RENDERER;
-#endif
 
   return G_TYPE_INVALID;
 }
@@ -638,8 +648,6 @@
 }
 
 static GType
-<<<<<<< HEAD
-=======
 get_renderer_for_gl (GdkSurface *surface)
 {
   if (gl_software_rendering (surface))
@@ -684,7 +692,6 @@
 }
 
 static GType
->>>>>>> 29c29b0e
 get_renderer_fallback (GdkSurface *surface)
 {
   return GSK_TYPE_CAIRO_RENDERER;
@@ -696,12 +703,9 @@
   { get_renderer_for_display },
   { get_renderer_for_env_var },
   { get_renderer_for_backend },
-<<<<<<< HEAD
-=======
   { get_renderer_for_gl },
   { get_renderer_for_gles2 },
   { get_renderer_for_vulkan },
->>>>>>> 29c29b0e
   { get_renderer_fallback },
 };
 
@@ -777,4 +781,4 @@
   g_return_if_fail (GSK_IS_RENDERER (renderer));
 
   priv->debug_flags = flags;
-}+}
