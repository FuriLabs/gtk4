# translation of gtk+.HEAD.po to Español
# Copyright © 1999-2002, 2006, 2007, 2008 Free Software Foundation, Inc.
# This file is distributed under the same license as the gtk+ package.
#
# Pablo Saratxaga <srtxg@chanae.alphanet.ch>, 1998-2000.
# José Antonio Salgueiro A. <joseantsa@eresmas.net>, 2001.
# Carlos Perelló Marín <carlos@gnome-db.org>, 2002.
# Germán Poo-Caamaño <gpoo@ubiobio.cl>, 2002.
# Pablo Gonzalo del Campo <pablodc@bigfoot.com>, 2002, 2003.
# Juan Manuel García Molina <juanma_gm@wanadoo.es>, 2003.
# Francisco Javier F. Serrador <serrador@cvs.gnome.org>, 2003 - 2006.
# Jorge González <jorgegonz@svn.gnome.org>, 2007, 2008, 2009, 2010, 2011.
# Daniel Mustieles <daniel.mustieles@gmail.com>, 2011-2021.
# Daniel Mustieles García <daniel.mustieles@gmail.com>, 2021-2022.
#
msgid ""
msgstr ""
"Project-Id-Version: gtk+.master\n"
"Report-Msgid-Bugs-To: https://gitlab.gnome.org/GNOME/gtk/-/issues/\n"
<<<<<<< HEAD
"POT-Creation-Date: 2022-03-03 09:34+0000\n"
"PO-Revision-Date: 2022-03-03 11:21+0100\n"
=======
"POT-Creation-Date: 2022-08-06 14:45+0000\n"
"PO-Revision-Date: 2022-08-08 12:36+0200\n"
>>>>>>> 6eb35481
"Last-Translator: Daniel Mustieles García <daniel.mustieles@gmail.com>\n"
"Language-Team: Spanish - Spain <gnome-es-list@gnome.org>\n"
"Language: es_ES\n"
"MIME-Version: 1.0\n"
"Content-Type: text/plain; charset=UTF-8\n"
"Content-Transfer-Encoding: 8bit\n"
"X-Generator: Gtranslator 42.0\n"
"Plural-Forms: nplurals=2; plural=(n != 1)\n"

#: gdk/broadway/gdkbroadway-server.c:135
#, c-format
msgid "Broadway display type not supported: %s"
msgstr "Tipo de pantalla «broadway» no soportado: %s"

#: gdk/gdkclipboard.c:231
msgid "This clipboard cannot store data."
msgstr "El portapapeles no puede contener datos"

#: gdk/gdkclipboard.c:286 gdk/gdkclipboard.c:784 gdk/gdkclipboard.c:1084
msgid "Cannot read from empty clipboard."
msgstr "No se puede leer de un portapapeles vacío."

#: gdk/gdkclipboard.c:317 gdk/gdkclipboard.c:1134 gdk/gdkdrag.c:618
msgid "No compatible formats to transfer clipboard contents."
msgstr ""
"No hay formatos compatibles para transferir el contenido del portapapeles."

#: gdk/gdkcontentprovider.c:105 gdk/gdkcontentproviderimpl.c:313
#: gdk/gdkcontentproviderimpl.c:532
#, c-format
msgid "Cannot provide contents as “%s”"
msgstr "No se pudo proporcionar el contenido como «%s»"

#: gdk/gdkcontentprovider.c:126
#, c-format
msgid "Cannot provide contents as %s"
msgstr "No se pudo proporcionar el contenido como %s"

<<<<<<< HEAD
#: gdk/gdkdisplay.c:154 gdk/gdkglcontext.c:430
=======
#: gdk/gdkdisplay.c:154 gdk/gdkglcontext.c:435
>>>>>>> 6eb35481
msgid "The current backend does not support OpenGL"
msgstr "El «backend» actual no soporta OpenGL"

#: gdk/gdkdisplay.c:1240
msgid "GL support disabled via GDK_DEBUG"
msgstr "Soporte de GL desactivado mediante GDK_DEBUG"

#: gdk/gdkdisplay.c:1538
msgid "No EGL configuration available"
msgstr "No hay ninguna configuración de EGL disponible"

#: gdk/gdkdisplay.c:1546
msgid "Failed to get EGL configurations"
msgstr "Falló al obtener la configuracion de EGL"

#: gdk/gdkdisplay.c:1576
msgid "No EGL configuration with required features found"
msgstr ""
"No se han encontrado ninguna configuración de EGL con las características "
"requeridas"

#: gdk/gdkdisplay.c:1583
msgid "No perfect EGL configuration found"
msgstr "No se han encontrado ninguna configuración perfecta de EGL"

#: gdk/gdkdisplay.c:1625
#, c-format
msgid "EGL implementation is missing extension %s"
msgid_plural "EGL implementation is missing %2$d extensions: %1$s"
msgstr[0] "A la implementación de EGL le falta la extensión: %s"
msgstr[1] "A la implementación de EGL le faltan %2$d extensiones: %1$s"

#: gdk/gdkdisplay.c:1658
msgid "libEGL not available in this sandbox"
msgstr "libEGL no disponible en este entorno aislado"

#: gdk/gdkdisplay.c:1659
msgid "libEGL not available"
msgstr "libEGL no disponible"

#: gdk/gdkdisplay.c:1669
msgid "Failed to create EGL display"
msgstr "Falló al crear la pantalla EGL"

#: gdk/gdkdisplay.c:1679
msgid "Could not initialize EGL display"
msgstr "No se pudo inicializar la pantalla EGL"

#: gdk/gdkdisplay.c:1690
#, c-format
msgid "EGL version %d.%d is too old. GTK requires %d.%d"
msgstr "La versión %d.%d de EGL es muy antigua. GTK necesita la %d.%d"

#: gdk/gdkdrop.c:130
msgid "Drag’n’drop from other applications is not supported."
msgstr "No se soporta arrastrar y soltar desde otras aplicaciones."

#: gdk/gdkdrop.c:163
msgid "No compatible formats to transfer contents."
msgstr "No hay formatos compatibles para transferir el contenido."

<<<<<<< HEAD
#: gdk/gdkglcontext.c:332
msgid "The EGL implementation does not support any allowed APIs"
msgstr "La implementación de EGL no soporta ninguna de las API permitidas"

#: gdk/gdkglcontext.c:413 gdk/win32/gdkglcontext-win32-wgl.c:616
#: gdk/x11/gdkglcontext-glx.c:624
=======
#: gdk/gdkglcontext.c:394 gdk/x11/gdkglcontext-glx.c:605
msgid "No GL API allowed."
msgstr "No se permite la API de GL"

#: gdk/gdkglcontext.c:418 gdk/win32/gdkglcontext-win32-wgl.c:611
#: gdk/x11/gdkglcontext-glx.c:639
>>>>>>> 6eb35481
msgid "Unable to create a GL context"
msgstr "No se pudo crear un contexto GL"

#: gdk/gdkglcontext.c:1273
msgid "Anything but OpenGL ES disabled via GDK_DEBUG"
msgstr "Cualquiera menos OpenGL desactivado mediante GDK_DEBUG"

#: gdk/gdkglcontext.c:1282
#, c-format
msgid "Application does not support %s API"
msgstr "La aplicación no soporta la API %s"

#. translators: This is about OpenGL backend names, like
#. * "Trying to use X11 GLX, but EGL is already in use"
<<<<<<< HEAD
#: gdk/gdkglcontext.c:1803
=======
#: gdk/gdkglcontext.c:1822
>>>>>>> 6eb35481
#, c-format
msgid "Trying to use %s, but %s is already in use"
msgstr "Intentando usar %s pero %s ya está en uso"

#: gdk/gdksurface.c:1226
msgid "Vulkan support disabled via GDK_DEBUG"
msgstr "Soporte de Vulkan desactivado mediante GDK_DEBUG"

#: gdk/gdktexture.c:525
msgid "Unknown image format."
msgstr "Formato de imagen desconocido."

#.
#. * Translators, the strings in the “keyboard label” context are
#. * display names for keyboard keys. Some of them have prefixes like
#. * XF86 or ISO_ — these should be removed in the translation. Similarly,
#. * underscores should be replaced by spaces. The prefix “KP_” stands
#. * for “key pad” and you may want to include that in your translation.
#. * Here are some examples of English translations:
#. * XF86AudioMute - Audio mute
#. * Scroll_lock   - Scroll lock
#. * KP_Space      - Space (keypad)
#.
#: gdk/keyname-table.h:6843
msgctxt "keyboard label"
msgid "BackSpace"
msgstr "Retroceso"

#: gdk/keyname-table.h:6844
msgctxt "keyboard label"
msgid "Tab"
msgstr "Tab"

#: gdk/keyname-table.h:6845
msgctxt "keyboard label"
msgid "Return"
msgstr "Intro"

#: gdk/keyname-table.h:6846
msgctxt "keyboard label"
msgid "Pause"
msgstr "Pausa"

#: gdk/keyname-table.h:6847
msgctxt "keyboard label"
msgid "Scroll_Lock"
msgstr "Bloq Despl"

#: gdk/keyname-table.h:6848
msgctxt "keyboard label"
msgid "Sys_Req"
msgstr "PetSis"

#: gdk/keyname-table.h:6849
msgctxt "keyboard label"
msgid "Escape"
msgstr "Escape"

#: gdk/keyname-table.h:6850
msgctxt "keyboard label"
msgid "Multi_key"
msgstr "MultiKey"

#: gdk/keyname-table.h:6851
msgctxt "keyboard label"
msgid "Home"
msgstr "Inicio"

#: gdk/keyname-table.h:6852
msgctxt "keyboard label"
msgid "Left"
msgstr "Izquierda"

#: gdk/keyname-table.h:6853
msgctxt "keyboard label"
msgid "Up"
msgstr "Arriba"

#: gdk/keyname-table.h:6854
msgctxt "keyboard label"
msgid "Right"
msgstr "Derecha"

#: gdk/keyname-table.h:6855
msgctxt "keyboard label"
msgid "Down"
msgstr "Abajo"

#: gdk/keyname-table.h:6856 gtk/gtkshortcutlabel.c:212
msgctxt "keyboard label"
msgid "Page_Up"
msgstr "Re Pág"

#: gdk/keyname-table.h:6857 gtk/gtkshortcutlabel.c:215
msgctxt "keyboard label"
msgid "Page_Down"
msgstr "Av Pág"

#: gdk/keyname-table.h:6858
msgctxt "keyboard label"
msgid "End"
msgstr "Fin"

#: gdk/keyname-table.h:6859
msgctxt "keyboard label"
msgid "Begin"
msgstr "Inicio"

#: gdk/keyname-table.h:6860
msgctxt "keyboard label"
msgid "Print"
msgstr "Imprimir"

#: gdk/keyname-table.h:6861
msgctxt "keyboard label"
msgid "Insert"
msgstr "Insertar"

#: gdk/keyname-table.h:6862
msgctxt "keyboard label"
msgid "Num_Lock"
msgstr "Bloq Num"

#. Translators: KP_ means “key pad” here
#: gdk/keyname-table.h:6864
msgctxt "keyboard label"
msgid "KP_Space"
msgstr "TN Espacio"

#: gdk/keyname-table.h:6865
msgctxt "keyboard label"
msgid "KP_Tab"
msgstr "TN Tabulador"

#: gdk/keyname-table.h:6866
msgctxt "keyboard label"
msgid "KP_Enter"
msgstr "TN Intro"

#: gdk/keyname-table.h:6867
msgctxt "keyboard label"
msgid "KP_Home"
msgstr "TN Inicio"

#: gdk/keyname-table.h:6868
msgctxt "keyboard label"
msgid "KP_Left"
msgstr "TN ←"

#: gdk/keyname-table.h:6869
msgctxt "keyboard label"
msgid "KP_Up"
msgstr "TN ↑"

#: gdk/keyname-table.h:6870
msgctxt "keyboard label"
msgid "KP_Right"
msgstr "TN →"

#: gdk/keyname-table.h:6871
msgctxt "keyboard label"
msgid "KP_Down"
msgstr "TN ↓"

#: gdk/keyname-table.h:6872
msgctxt "keyboard label"
msgid "KP_Page_Up"
msgstr "TN Re Pág"

#: gdk/keyname-table.h:6873
msgctxt "keyboard label"
msgid "KP_Prior"
msgstr "TN Anterior"

#: gdk/keyname-table.h:6874
msgctxt "keyboard label"
msgid "KP_Page_Down"
msgstr "TN Av Pág"

#: gdk/keyname-table.h:6875
msgctxt "keyboard label"
msgid "KP_Next"
msgstr "TN Siguiente"

#: gdk/keyname-table.h:6876
msgctxt "keyboard label"
msgid "KP_End"
msgstr "TN Fin"

#: gdk/keyname-table.h:6877
msgctxt "keyboard label"
msgid "KP_Begin"
msgstr "TN Inicio"

#: gdk/keyname-table.h:6878
msgctxt "keyboard label"
msgid "KP_Insert"
msgstr "TN Ins"

#: gdk/keyname-table.h:6879
msgctxt "keyboard label"
msgid "KP_Delete"
msgstr "TN Supr"

#: gdk/keyname-table.h:6880
msgctxt "keyboard label"
msgid "Delete"
msgstr "Supr"

#: gdk/keyname-table.h:6881
msgctxt "keyboard label"
msgid "MonBrightnessUp"
msgstr "Monitor: subir brillo"

#: gdk/keyname-table.h:6882
msgctxt "keyboard label"
msgid "MonBrightnessDown"
msgstr "Monitor: bajar brillo"

#: gdk/keyname-table.h:6883
msgctxt "keyboard label"
msgid "KbdBrightnessUp"
msgstr "Teclado: subir brillo"

#: gdk/keyname-table.h:6884
msgctxt "keyboard label"
msgid "KbdBrightnessDown"
msgstr "Teclado: bajar brillo"

#: gdk/keyname-table.h:6885
msgctxt "keyboard label"
msgid "AudioMute"
msgstr "Sonido: silenciar"

#: gdk/keyname-table.h:6886
msgctxt "keyboard label"
msgid "AudioMicMute"
msgstr "Sonido: silenciar micrófono"

#: gdk/keyname-table.h:6887
msgctxt "keyboard label"
msgid "AudioLowerVolume"
msgstr "Sonido: bajar volumen"

#: gdk/keyname-table.h:6888
msgctxt "keyboard label"
msgid "AudioRaiseVolume"
msgstr "Sonido: subir volumen"

#: gdk/keyname-table.h:6889
msgctxt "keyboard label"
msgid "AudioPlay"
msgstr "Sonido: reproducir"

#: gdk/keyname-table.h:6890
msgctxt "keyboard label"
msgid "AudioStop"
msgstr "Sonido: detener"

#: gdk/keyname-table.h:6891
msgctxt "keyboard label"
msgid "AudioNext"
msgstr "Sonido: siguiente"

#: gdk/keyname-table.h:6892
msgctxt "keyboard label"
msgid "AudioPrev"
msgstr "Sonido: anterior"

#: gdk/keyname-table.h:6893
msgctxt "keyboard label"
msgid "AudioRecord"
msgstr "Sonido: grabar"

#: gdk/keyname-table.h:6894
msgctxt "keyboard label"
msgid "AudioPause"
msgstr "Sonido: pausar"

#: gdk/keyname-table.h:6895
msgctxt "keyboard label"
msgid "AudioRewind"
msgstr "Sonido: rebobinar"

#: gdk/keyname-table.h:6896
msgctxt "keyboard label"
msgid "AudioMedia"
msgstr "Sonido: medio"

#: gdk/keyname-table.h:6897
msgctxt "keyboard label"
msgid "Eject"
msgstr "Expulsar"

#: gdk/keyname-table.h:6898
msgctxt "keyboard label"
msgid "Explorer"
msgstr "Explorador"

#: gdk/keyname-table.h:6899
msgctxt "keyboard label"
msgid "Calculator"
msgstr "Calculadora"

#: gdk/keyname-table.h:6900
msgctxt "keyboard label"
msgid "Mail"
msgstr "Correo-e"

#: gdk/keyname-table.h:6901
msgctxt "keyboard label"
msgid "WWW"
msgstr "WWW"

#: gdk/keyname-table.h:6902
msgctxt "keyboard label"
msgid "Search"
msgstr "Buscar"

#: gdk/keyname-table.h:6903
msgctxt "keyboard label"
msgid "Tools"
msgstr "Herramientas"

#: gdk/keyname-table.h:6904
msgctxt "keyboard label"
msgid "ScreenSaver"
msgstr "Salvapantallas"

#: gdk/keyname-table.h:6905
msgctxt "keyboard label"
msgid "Battery"
msgstr "Batería"

#: gdk/keyname-table.h:6906
msgctxt "keyboard label"
msgid "Launch1"
msgstr "Ejecutar1"

#: gdk/keyname-table.h:6907
msgctxt "keyboard label"
msgid "Forward"
msgstr "Adelante"

#: gdk/keyname-table.h:6908
msgctxt "keyboard label"
msgid "Back"
msgstr "Atrás"

#: gdk/keyname-table.h:6909
msgctxt "keyboard label"
msgid "Sleep"
msgstr "Dormir"

#: gdk/keyname-table.h:6910
msgctxt "keyboard label"
msgid "Hibernate"
msgstr "Hibernar"

#: gdk/keyname-table.h:6911
msgctxt "keyboard label"
msgid "WLAN"
msgstr "WLAN"

#: gdk/keyname-table.h:6912
msgctxt "keyboard label"
msgid "WebCam"
msgstr "Cámara web"

#: gdk/keyname-table.h:6913
msgctxt "keyboard label"
msgid "Display"
msgstr "Pantalla"

#: gdk/keyname-table.h:6914
msgctxt "keyboard label"
msgid "TouchpadToggle"
msgstr "Activar/desactivar touchpad"

#: gdk/keyname-table.h:6915
msgctxt "keyboard label"
msgid "WakeUp"
msgstr "Despertar"

#: gdk/keyname-table.h:6916
msgctxt "keyboard label"
msgid "Suspend"
msgstr "Suspender"

#: gdk/loaders/gdkjpeg.c:63
#, c-format
msgid "Error interpreting JPEG image file (%s)"
msgstr "Error al interpretar el archivo gráfico JPEG (%s)"

#: gdk/loaders/gdkjpeg.c:190
#, c-format
msgid "Unsupported JPEG colorspace (%d)"
msgstr "Espacio de color JPEG no soportado (%d)"

<<<<<<< HEAD
#: gdk/loaders/gdkjpeg.c:199 gdk/loaders/gdkpng.c:265 gdk/loaders/gdktiff.c:453
=======
#: gdk/loaders/gdkjpeg.c:199 gdk/loaders/gdkpng.c:266 gdk/loaders/gdktiff.c:453
>>>>>>> 6eb35481
#, c-format
msgid "Not enough memory for image size %ux%u"
msgstr "No hay memoria suficiente para el tamaño de imagen %ux%u"

#: gdk/loaders/gdkpng.c:119
#, c-format
msgid "Error reading png (%s)"
msgstr "Error al leer el png (%s)"

#: gdk/loaders/gdkpng.c:217
#, c-format
msgid "Unsupported depth %u in png image"
msgstr "Profundidad %u no soportada en imagen png"

#: gdk/loaders/gdkpng.c:247
#, c-format
msgid "Unsupported color type %u in png image"
msgstr "Tipo de color %u no soportado en imagen png"

#: gdk/loaders/gdktiff.c:340
msgid "Failed to load RGB data from TIFF file"
msgstr "No se ha podido cargar los datos RGB desde el archivo TIFF"

#: gdk/loaders/gdktiff.c:383
msgid "Could not load TIFF data"
msgstr "No se pudieron cargar los datos TIFF"

#: gdk/loaders/gdktiff.c:465
#, c-format
msgid "Reading data failed at row %d"
msgstr "Falló al leer datos en la fila %d"

#: gdk/macos/gdkmacosclipboard.c:557 gdk/wayland/gdkclipboard-wayland.c:231
<<<<<<< HEAD
#: gdk/wayland/gdkdrop-wayland.c:203 gdk/wayland/gdkprimary-wayland.c:313
#: gdk/win32/gdkdrop-win32.c:1006 gdk/win32/gdkdrop-win32.c:1051
#: gdk/x11/gdkclipboard-x11.c:787 gdk/x11/gdkdrop-x11.c:233
=======
#: gdk/wayland/gdkdrop-wayland.c:203 gdk/wayland/gdkprimary-wayland.c:317
#: gdk/win32/gdkdrop-win32.c:1018 gdk/win32/gdkdrop-win32.c:1063
#: gdk/x11/gdkclipboard-x11.c:791 gdk/x11/gdkdrop-x11.c:233
>>>>>>> 6eb35481
msgid "No compatible transfer format found"
msgstr "No se ha encontrado un formato de transferencia compatible"

#: gdk/macos/gdkmacosclipboard.c:643
#, c-format
msgid "Failed to decode contents with mime-type of '%s'"
msgstr "Falló al decodificar el contenido con tipo MIME «%s»"

#: gdk/win32/gdkclipdrop-win32.c:721
#, c-format
msgid "Cannot claim clipboard ownership. OpenClipboard() timed out."
msgstr ""
"No se puede reclamar la propiedad del portapapeles. OpenClipboard() ha "
"expirado."

#: gdk/win32/gdkclipdrop-win32.c:731
#, c-format
msgid "Cannot claim clipboard ownership. Another process claimed it before us."
msgstr ""
"No se puede reclamar la propiedad del portapapeles. Otro proceso lo ha hecho "
"antes la propiedad."

#: gdk/win32/gdkclipdrop-win32.c:745
#, c-format
msgid "Cannot claim clipboard ownership. OpenClipboard() failed: 0x%lx."
msgstr ""
"No se puede reclamar la propiedad del portapapeles. OpenClipboard() ha "
"fallado: 0x%lx."

#: gdk/win32/gdkclipdrop-win32.c:757
#, c-format
msgid "Cannot claim clipboard ownership. EmptyClipboard() failed: 0x%lx."
msgstr ""
"No se puede reclamar la propiedad del portapapeles. EmptyClipboard() ha "
"fallado: 0x%lx."

#: gdk/win32/gdkclipdrop-win32.c:800
#, c-format
msgid "Cannot set clipboard data. OpenClipboard() timed out."
msgstr ""
"No se pueden establecer los datos del portapapeles. OpenClipboard() ha "
"caducado."

#: gdk/win32/gdkclipdrop-win32.c:810 gdk/win32/gdkclipdrop-win32.c:841
#, c-format
msgid "Cannot set clipboard data. Another process claimed clipboard ownership."
msgstr ""
"No se pueden establecer los datos del portapapeles. Otro proceso ha "
"reclamado la propiedad del mismo."

#: gdk/win32/gdkclipdrop-win32.c:824
#, c-format
msgid "Cannot set clipboard data. OpenClipboard() failed: 0x%lx."
msgstr ""
"No se pueden obtener los datos del portapapeles. OpenClipboard() falló: 0x"
"%lx."

#: gdk/win32/gdkclipdrop-win32.c:876
#, c-format
msgid "Cannot get clipboard data. GlobalLock(0x%p) failed: 0x%lx."
msgstr ""
"No se pueden obtener los datos del portapapeles. GlobalLock(0x%p) falló: 0x"
"%lx."

#: gdk/win32/gdkclipdrop-win32.c:887
#, c-format
msgid "Cannot get clipboard data. GlobalSize(0x%p) failed: 0x%lx."
msgstr ""
"No se pueden obtener los datos del portapapeles. GlobalSize(0x%p) falló: 0x"
"%lx."

#: gdk/win32/gdkclipdrop-win32.c:900
#, c-format
msgid ""
"Cannot get clipboard data. Failed to allocate %s bytes to store the data."
msgstr ""
"No se pueden obtener los datos del portapapeles. Falló al reservar %s bytes "
"para guardar los datos."

#: gdk/win32/gdkclipdrop-win32.c:932
#, c-format
msgid "Cannot get clipboard data. OpenClipboard() timed out."
msgstr ""
"No se pueden obtener los datos del portapapeles. OpenClipboard() ha expirado."

#: gdk/win32/gdkclipdrop-win32.c:942
#, c-format
msgid "Cannot get clipboard data. Clipboard ownership changed."
msgstr ""
"No se pueden obtener los datos del portapapeles. La propiedad del "
"portapapeles ha cambiado."

#: gdk/win32/gdkclipdrop-win32.c:952
#, c-format
msgid ""
"Cannot get clipboard data. Clipboard data changed before we could get it."
msgstr ""
"No se pueden obtener los datos del portapapeles. Los datos han cambiado "
"antes de poder recuperarlos."

#: gdk/win32/gdkclipdrop-win32.c:969
#, c-format
msgid "Cannot get clipboard data. OpenClipboard() failed: 0x%lx."
msgstr ""
"No se pueden obtener los datos del portapapeles. OpenClipboard() falló: 0x"
"%lx."

#: gdk/win32/gdkclipdrop-win32.c:994
#, c-format
msgid "Cannot get clipboard data. No compatible transfer format found."
msgstr ""
"No se pueden obtener los datos del portapapeles. No se ha encontrado un "
"formato de transferencia compatible."

#: gdk/win32/gdkclipdrop-win32.c:1004
#, c-format
msgid "Cannot get clipboard data. GetClipboardData() failed: 0x%lx."
msgstr ""
"No se pueden obtener los datos del portapapeles. GetClipboardData() falló: 0x"
"%lx."

#: gdk/win32/gdkdrop-win32.c:949
#, c-format
msgid "Cannot get DnD data. GlobalLock(0x%p) failed: 0x%lx."
msgstr "No se pueden obtener los datos de DnD. GlobalLock(0x%p) falló: 0x%lx."

#: gdk/win32/gdkdrop-win32.c:958
#, c-format
msgid "Cannot get DnD data. GlobalSize(0x%p) failed: 0x%lx."
msgstr "No se pueden obtener los datos de DnD. GlobalSize(0x%p) falló: 0x%lx."

#: gdk/win32/gdkdrop-win32.c:969
#, c-format
msgid "Cannot get DnD data. Failed to allocate %s bytes to store the data."
msgstr ""
"No se pueden obtener datos DnD. Falló al reservar %s bytes para guardar los "
"datos."

#: gdk/win32/gdkdrop-win32.c:1037
#, c-format
msgid "GDK surface 0x%p is not registered as a drop target"
msgstr "Superficie GDK 0x%p no registrada como objetivo para soltar"

#: gdk/win32/gdkdrop-win32.c:1044
#, c-format
msgid "Target context record 0x%p has no data object"
msgstr ""
"El registro de contexto de destino 0x%p no tiene ningún objeto de datos"

#: gdk/win32/gdkdrop-win32.c:1082
#, c-format
msgid "IDataObject_GetData (0x%x) failed, returning 0x%lx"
msgstr "IDataObject_GetData (0x%x) falló, devolviendo 0x%lx"

#: gdk/win32/gdkdrop-win32.c:1114
#, c-format
msgid "Failed to transmute DnD data W32 format 0x%x to %p (%s)"
msgstr "Falló al transmutar los datos en formato DnD W32 0x%x a %p (%s)"

#: gdk/win32/gdkglcontext-win32-wgl.c:276
#: gdk/win32/gdkglcontext-win32-wgl.c:293
msgid "No GL implementation is available"
msgstr "No hay ninguna implementación de GL disponible"

#: gdk/win32/gdkglcontext-win32-wgl.c:577
msgid "No available configurations for the given pixel format"
msgstr "No hay ninguna configuración disponible para el formato de píxel dado"

#: gdk/win32/gdkhdataoutputstream-win32.c:63
msgid "writing a closed stream"
msgstr "escribiendo en un flujo cerrado"

#: gdk/win32/gdkhdataoutputstream-win32.c:85
msgid "g_try_realloc () failed"
msgstr "g_try_realloc () falló"

#: gdk/win32/gdkhdataoutputstream-win32.c:93
#: gdk/win32/gdkhdataoutputstream-win32.c:231
msgid "GlobalReAlloc() failed: "
msgstr "GlobalReAlloc() falló: "

#: gdk/win32/gdkhdataoutputstream-win32.c:105
msgid "Ran out of buffer space (buffer size is fixed)"
msgstr "El búfer se ha quedado sin espacio (su tamaño es fijo)"

#: gdk/win32/gdkhdataoutputstream-win32.c:203
msgid "Can’t transmute a single handle"
msgstr "No se puede transmutar un único manejador"

#: gdk/win32/gdkhdataoutputstream-win32.c:215
#, c-format
msgid "Failed to transmute %zu bytes of data from %s to %u"
msgstr "Falló al transmutar %zu bytes de datos de %s a %u"

#: gdk/win32/gdkhdataoutputstream-win32.c:250
msgid "GlobalLock() failed: "
msgstr "GlobalLock() falló: "

#: gdk/win32/gdkhdataoutputstream-win32.c:364
msgid "GlobalAlloc() failed: "
msgstr "GlobalAlloc() falló: "

#: gdk/x11/gdkapplaunchcontext-x11.c:296
#, c-format
msgid "Starting “%s”"
msgstr "Iniciando «%s»"

#: gdk/x11/gdkapplaunchcontext-x11.c:309
#, c-format
msgid "Opening “%s”"
msgstr "Abriendo «%s»"

#: gdk/x11/gdkapplaunchcontext-x11.c:314
#, c-format
msgid "Opening %d Item"
msgid_plural "Opening %d Items"
msgstr[0] "Abriendo %d elemento"
msgstr[1] "Abriendo %d elementos"

#: gdk/x11/gdkclipboard-x11.c:461
msgid "Clipboard manager could not store selection."
msgstr "El gestor del portapapeles no pudo almacenar la selección."

#: gdk/x11/gdkclipboard-x11.c:641
msgid "Cannot store clipboard. No clipboard manager is active."
msgstr ""
"No se puede guardar el portapapeles. No hay ningún gestor del portapapeles "
"activo."

#: gdk/x11/gdkglcontext-glx.c:755
msgid "No GLX configurations available"
msgstr "No hay ninguna configuración de GLX disponible"

#: gdk/x11/gdkglcontext-glx.c:828
msgid "No GLX configuration with required features found"
msgstr ""
"No se han encontrado ninguna configuración de GLX con las características "
"requeridas"

#: gdk/x11/gdkglcontext-glx.c:902
msgid "GLX is not supported"
msgstr "GLX no está soportado"

#: gdk/x11/gdkselectioninputstream-x11.c:462
#, c-format
msgid "Format %s not supported"
msgstr "Formato %s no soportado"

#: gdk/x11/gdktextlistconverter-x11.c:65 gdk/x11/gdktextlistconverter-x11.c:105
msgid "Not enough space in destination"
msgstr "No hay suficiente espacio en el destino"

#: gdk/x11/gdktextlistconverter-x11.c:91 gdk/x11/gdktextlistconverter-x11.c:195
msgid "Need complete input to do conversion"
msgstr "Se debe completar la entrada para hacer la conversión"

#: gdk/x11/gdktextlistconverter-x11.c:216
#: gdk/x11/gdktextlistconverter-x11.c:250
msgid "Invalid byte sequence in conversion input"
msgstr "Secuencia de bytes no válida en la entrada de conversión"

#: gdk/x11/gdktextlistconverter-x11.c:242
msgid "Invalid formats in compound text conversion."
msgstr "Formatos no válidos en la conversión de texto compuesto."

#: gdk/x11/gdktextlistconverter-x11.c:259
#, c-format
msgid "Unsupported encoding “%s”"
msgstr "Codificación «%s» no soportada"

#: gsk/gl/gskglrenderer.c:132
#, c-format
msgid "This GLES %d.%d implementation does not support half-float vertex data"
msgstr ""
"Esta implementación de GLES %d.%d no soporta datos de vértices semi-flotantes"

#: gtk/a11y/gtkatspiaction.c:239
msgctxt "accessibility"
msgid "Click"
msgstr "Pulsar"

#: gtk/a11y/gtkatspiaction.c:240
msgctxt "accessibility"
msgid "Clicks the button"
msgstr "Pulsa el botón"

#: gtk/a11y/gtkatspiaction.c:290
msgctxt "accessibility"
msgid "Toggle"
msgstr "Conmutaru"

#: gtk/a11y/gtkatspiaction.c:291
msgctxt "accessibility"
msgid "Toggles the switch"
msgstr "Cambia el interruptor"

#: gtk/a11y/gtkatspiaction.c:371
msgctxt "accessibility"
msgid "Select"
msgstr "Seleccionar"

#: gtk/a11y/gtkatspiaction.c:372
msgctxt "accessibility"
msgid "Selects the color"
msgstr "Selecciona el color"

#: gtk/a11y/gtkatspiaction.c:379 gtk/a11y/gtkatspiaction.c:439
#: gtk/a11y/gtkatspiaction.c:495 gtk/a11y/gtkatspiaction.c:603
#: gtk/a11y/gtkatspiaction.c:690
msgctxt "accessibility"
msgid "Activate"
msgstr "Activaru"

#: gtk/a11y/gtkatspiaction.c:380
msgctxt "accessibility"
msgid "Activates the color"
msgstr "Activa el color"

#: gtk/a11y/gtkatspiaction.c:387
msgctxt "accessibility"
msgid "Customize"
msgstr "Personalizar"

# C en conflicto con Cancelar
#: gtk/a11y/gtkatspiaction.c:388
msgctxt "accessibility"
msgid "Customizes the color"
msgstr "Personaliza el color"

#: gtk/a11y/gtkatspiaction.c:440
msgctxt "accessibility"
msgid "Activates the expander"
msgstr "Activa el expansor"

#: gtk/a11y/gtkatspiaction.c:496 gtk/a11y/gtkatspiaction.c:604
#: gtk/a11y/gtkatspiaction.c:691
msgctxt "accessibility"
msgid "Activates the entry"
msgstr "Activa la entradau"

#: gtk/a11y/gtkatspiaction.c:503
msgctxt "accessibility"
msgid "Activate primary icon"
msgstr "Activa el icono primario"

#: gtk/a11y/gtkatspiaction.c:504
msgctxt "accessibility"
msgid "Activates the primary icon of the entry"
msgstr "Activa el icono primario de la entrada"

#: gtk/a11y/gtkatspiaction.c:511
msgctxt "accessibility"
msgid "Activate secondary icon"
msgstr "Activa el icono secundario"

#: gtk/a11y/gtkatspiaction.c:512
msgctxt "accessibility"
msgid "Activates the secondary icon of the entry"
msgstr "Activa el icono secundario de la entrada"

#: gtk/a11y/gtkatspiaction.c:611
msgctxt "accessibility"
msgid "Peek"
msgstr "Vistazo"

#: gtk/a11y/gtkatspiaction.c:612
msgctxt "accessibility"
msgid "Shows the contents of the password entry"
msgstr "Muestra el contenido de la entrada de contraseña"

#: gtk/a11y/gtkatspiaction.c:698
msgctxt "accessibility"
msgid "Clear"
msgstr "Limpiar"

#: gtk/a11y/gtkatspiaction.c:699
msgctxt "accessibility"
msgid "Clears the contents of the entry"
msgstr "Limpia el contenido de la entrada"

#: gtk/a11y/gtkatspiroot.c:255
msgctxt "accessibility"
msgid "application"
msgstr "aplicación"

#: gtk/css/gtkcssdataurl.c:69
#, c-format
msgid "Not a data: URL"
msgstr "No es un dato: URL"

#: gtk/css/gtkcssdataurl.c:82
#, c-format
msgid "Malformed data: URL"
msgstr "Datos mal formados: URL"

#: gtk/css/gtkcssdataurl.c:140
#, c-format
msgid "Could not unescape string"
msgstr "No se pudo no escapar la cadena"

#: gtk/gtkaboutdialog.c:124 gtk/ui/gtkaboutdialog.ui:163
msgid "License"
msgstr "Licencia"

#: gtk/gtkaboutdialog.c:125
msgid "Custom License"
msgstr "Licencia personalizada"

#: gtk/gtkaboutdialog.c:126
msgid "GNU General Public License, version 2 or later"
msgstr "Licencia Pública General de GNU, versión 2 o posterior"

#: gtk/gtkaboutdialog.c:127
msgid "GNU General Public License, version 3 or later"
msgstr "Licencia Pública General de GNU, versión 3 o posterior"

#: gtk/gtkaboutdialog.c:128
msgid "GNU Lesser General Public License, version 2.1 or later"
msgstr "Licencia Pública General Reducida de GNU, versión 2.1 o posterior"

#: gtk/gtkaboutdialog.c:129
msgid "GNU Lesser General Public License, version 3 or later"
msgstr "Licencia Pública General Reducida de GNU, versión 3 o posterior"

#: gtk/gtkaboutdialog.c:130
msgid "BSD 2-Clause License"
msgstr "Licencia BSD simplificada"

#: gtk/gtkaboutdialog.c:131
msgid "The MIT License (MIT)"
msgstr "La licencia MIT (MIT)"

#: gtk/gtkaboutdialog.c:132
msgid "Artistic License 2.0"
msgstr "Licencia artística 2.0"

#: gtk/gtkaboutdialog.c:133
msgid "GNU General Public License, version 2 only"
msgstr "Licencia Pública General de GNU, sólo versión 2"

#: gtk/gtkaboutdialog.c:134
msgid "GNU General Public License, version 3 only"
msgstr "Licencia Pública General de GNU, sólo versión 3"

#: gtk/gtkaboutdialog.c:135
msgid "GNU Lesser General Public License, version 2.1 only"
msgstr "Licencia Pública General Reducida de GNU, sólo versión 2.1"

#: gtk/gtkaboutdialog.c:136
msgid "GNU Lesser General Public License, version 3 only"
msgstr "Licencia Pública General Reducida de GNU, sólo versión 3"

#: gtk/gtkaboutdialog.c:137
msgid "GNU Affero General Public License, version 3 or later"
msgstr "Licencia Pública General Affero de GNU, versión 3 o posterior"

#: gtk/gtkaboutdialog.c:138
msgid "GNU Affero General Public License, version 3 only"
msgstr "Licencia Pública General Affero de GNU, versión 3 solamente"

#: gtk/gtkaboutdialog.c:139
msgid "BSD 3-Clause License"
msgstr "Nueva licencia BSD (BSD-3)"

#: gtk/gtkaboutdialog.c:140
msgid "Apache License, Version 2.0"
msgstr "Licencia Apache, versión 2.0"

#: gtk/gtkaboutdialog.c:141
msgid "Mozilla Public License 2.0"
msgstr "Licencia pública de Mozilla 2.0"

#: gtk/gtkaboutdialog.c:937
msgid "Website"
msgstr "Página web"

#: gtk/gtkaboutdialog.c:973 gtk/ui/gtkapplication-quartz.ui:6
#, c-format
msgid "About %s"
msgstr "Acerca de %s"

#: gtk/gtkaboutdialog.c:2074
msgid "Created by"
msgstr "Creado por"

#: gtk/gtkaboutdialog.c:2077
msgid "Documented by"
msgstr "Documentado por"

#: gtk/gtkaboutdialog.c:2087
msgid "Translated by"
msgstr "Traducido por"

#: gtk/gtkaboutdialog.c:2092
msgid "Design by"
msgstr "Diseño por"

#. Translators: this is the license preamble; the string at the end
#. * contains the name of the license as link text.
#.
#: gtk/gtkaboutdialog.c:2257
#, c-format
msgid ""
"This program comes with absolutely no warranty.\n"
"See the <a href=\"%s\">%s</a> for details."
msgstr ""
"Este programa viene SIN NINGUNA GARANTÍA.\n"
"Consulte la <a href=\"%s\">%s</a> para obtener más detalles."

#. This is the text that should appear next to menu accelerators
#. * that use the shift key. If the text on this key isn't typically
#. * translated on keyboards used for your language, don't translate
#. * this.
#.
#: gtk/gtkaccelgroup.c:837 gtk/gtkshortcutlabel.c:100
#: gtk/gtkshortcutlabel.c:136
msgctxt "keyboard label"
msgid "Shift"
msgstr "Mayús"

#. This is the text that should appear next to menu accelerators
#. * that use the control key. If the text on this key isn't typically
#. * translated on keyboards used for your language, don't translate
#. * this.
#.
#: gtk/gtkaccelgroup.c:856 gtk/gtkshortcutlabel.c:103
#: gtk/gtkshortcutlabel.c:138
msgctxt "keyboard label"
msgid "Ctrl"
msgstr "Ctrl"

#. This is the text that should appear next to menu accelerators
#. * that use the alt key. If the text on this key isn't typically
#. * translated on keyboards used for your language, don't translate
#. * this.
#.
#: gtk/gtkaccelgroup.c:875 gtk/gtkshortcutlabel.c:106
#: gtk/gtkshortcutlabel.c:140
msgctxt "keyboard label"
msgid "Alt"
msgstr "Alt"

#. This is the text that should appear next to menu accelerators
#. * that use the super key. If the text on this key isn't typically
#. * translated on keyboards used for your language, don't translate
#. * this.
#.
#: gtk/gtkaccelgroup.c:893 gtk/gtkshortcutlabel.c:112
#: gtk/gtkshortcutlabel.c:142
msgctxt "keyboard label"
msgid "Super"
msgstr "Super"

#. This is the text that should appear next to menu accelerators
#. * that use the hyper key. If the text on this key isn't typically
#. * translated on keyboards used for your language, don't translate
#. * this.
#.
#: gtk/gtkaccelgroup.c:907 gtk/gtkshortcutlabel.c:115
#: gtk/gtkshortcutlabel.c:144
msgctxt "keyboard label"
msgid "Hyper"
msgstr "Hyper"

#. This is the text that should appear next to menu accelerators
#. * that use the meta key. If the text on this key isn't typically
#. * translated on keyboards used for your language, don't translate
#. * this.
#.
#: gtk/gtkaccelgroup.c:922 gtk/gtkshortcutlabel.c:109
#: gtk/gtkshortcutlabel.c:146
msgctxt "keyboard label"
msgid "Meta"
msgstr "Meta"

#. Translators: "KP" means "numeric key pad". This string will
#. * be used in accelerators such as "Ctrl+Shift+KP 1" in menus,
#. * and therefore the translation needs to be very short.
#.
#: gtk/gtkaccelgroup.c:942
msgctxt "keyboard label"
msgid "KP"
msgstr "TN"

#: gtk/gtkaccelgroup.c:949
msgctxt "keyboard label"
msgid "Space"
msgstr "Espacio"

#: gtk/gtkaccelgroup.c:952 gtk/gtkshortcutlabel.c:171
msgctxt "keyboard label"
msgid "Backslash"
msgstr "Contrabarra"

#: gtk/gtkaccessible.c:558
msgctxt "accessibility"
msgid "alert"
msgstr "alerta"

#: gtk/gtkaccessible.c:559
msgctxt "accessibility"
msgid "alert dialog"
msgstr "diálogo de alerta"

#: gtk/gtkaccessible.c:560
msgctxt "accessibility"
msgid "banner"
msgstr "banner"

#: gtk/gtkaccessible.c:561
msgctxt "accessibility"
msgid "button"
msgstr "botón"

#: gtk/gtkaccessible.c:562
msgctxt "accessibility"
msgid "caption"
msgstr "subtítulo"

#: gtk/gtkaccessible.c:563
msgctxt "accessibility"
msgid "cell"
msgstr "celda"

#: gtk/gtkaccessible.c:564
msgctxt "accessibility"
msgid "checkbox"
msgstr "casilla"

#: gtk/gtkaccessible.c:565
msgctxt "accessibility"
msgid "column header"
msgstr "cabecera de columna"

#: gtk/gtkaccessible.c:566
msgctxt "accessibility"
msgid "combo box"
msgstr "caja combinada"

#: gtk/gtkaccessible.c:567
msgctxt "accessibility"
msgid "command"
msgstr "comando"

#: gtk/gtkaccessible.c:568
msgctxt "accessibility"
msgid "composite"
msgstr "compositor"

#: gtk/gtkaccessible.c:569
msgctxt "accessibility"
msgid "dialog"
msgstr "diálogo"

#: gtk/gtkaccessible.c:570
msgctxt "accessibility"
msgid "document"
msgstr "documento"

#: gtk/gtkaccessible.c:571
msgctxt "accessibility"
msgid "feed"
msgstr "proveedor"

#: gtk/gtkaccessible.c:572
msgctxt "accessibility"
msgid "form"
msgstr "formulario"

#: gtk/gtkaccessible.c:573
msgctxt "accessibility"
msgid "generic"
msgstr "genérico"

#: gtk/gtkaccessible.c:574
msgctxt "accessibility"
msgid "grid"
msgstr "cuadrícula"

#: gtk/gtkaccessible.c:575
msgctxt "accessibility"
msgid "grid cell"
msgstr "celda de cuadrñicula"

#: gtk/gtkaccessible.c:576
msgctxt "accessibility"
msgid "group"
msgstr "grupo"

#: gtk/gtkaccessible.c:577
msgctxt "accessibility"
msgid "heading"
msgstr "encabezado"

#: gtk/gtkaccessible.c:578
msgctxt "accessibility"
msgid "image"
msgstr "imagen"

#: gtk/gtkaccessible.c:579
msgctxt "accessibility"
msgid "input"
msgstr "entrada"

#: gtk/gtkaccessible.c:580
msgctxt "accessibility"
msgid "label"
msgstr "etiqueta"

#: gtk/gtkaccessible.c:581
msgctxt "accessibility"
msgid "landmark"
msgstr "marca"

#: gtk/gtkaccessible.c:582
msgctxt "accessibility"
msgid "legend"
msgstr "leyenda"

#: gtk/gtkaccessible.c:583
msgctxt "accessibility"
msgid "link"
msgstr "enlace"

#: gtk/gtkaccessible.c:584
msgctxt "accessibility"
msgid "list"
msgstr "lista"

#: gtk/gtkaccessible.c:585
msgctxt "accessibility"
msgid "list box"
msgstr "caja de lista"

#: gtk/gtkaccessible.c:586
msgctxt "accessibility"
msgid "list item"
msgstr "elemento de la lista"

#: gtk/gtkaccessible.c:587
msgctxt "accessibility"
msgid "log"
msgstr "registro"

#: gtk/gtkaccessible.c:588
msgctxt "accessibility"
msgid "main"
msgstr "principal"

#: gtk/gtkaccessible.c:589
msgctxt "accessibility"
msgid "marquee"
msgstr "marca"

#: gtk/gtkaccessible.c:590
msgctxt "accessibility"
msgid "math"
msgstr "matemáticas"

#: gtk/gtkaccessible.c:591
msgctxt "accessibility"
msgid "meter"
msgstr "metro"

#: gtk/gtkaccessible.c:592
msgctxt "accessibility"
msgid "menu"
msgstr "menú"

#: gtk/gtkaccessible.c:593
msgctxt "accessibility"
msgid "menu bar"
msgstr "barra de menú"

#: gtk/gtkaccessible.c:594
msgctxt "accessibility"
msgid "menu item"
msgstr "elemento del menú"

#: gtk/gtkaccessible.c:595
msgctxt "accessibility"
msgid "menu item checkbox"
msgstr "casilla de elemento de menú"

#: gtk/gtkaccessible.c:596
msgctxt "accessibility"
msgid "menu item radio"
msgstr "botón de radio de elemento de menú"

#: gtk/gtkaccessible.c:597
msgctxt "accessibility"
msgid "navigation"
msgstr "navegación"

#: gtk/gtkaccessible.c:598
msgctxt "accessibility"
msgid "none"
msgstr "ninguna"

#: gtk/gtkaccessible.c:599
msgctxt "accessibility"
msgid "note"
msgstr "nota"

#: gtk/gtkaccessible.c:600
msgctxt "accessibility"
msgid "option"
msgstr "opción"

#: gtk/gtkaccessible.c:601
msgctxt "accessibility"
msgid "presentation"
msgstr "presentación"

#: gtk/gtkaccessible.c:602
msgctxt "accessibility"
msgid "progress bar"
msgstr "barra de progreso"

#: gtk/gtkaccessible.c:603
msgctxt "accessibility"
msgid "radio"
msgstr "radio"

#: gtk/gtkaccessible.c:604
msgctxt "accessibility"
msgid "radio group"
msgstr "grupo de botones de radio"

#: gtk/gtkaccessible.c:605
msgctxt "accessibility"
msgid "range"
msgstr "rango"

#: gtk/gtkaccessible.c:606
msgctxt "accessibility"
msgid "region"
msgstr "región"

#: gtk/gtkaccessible.c:607
msgctxt "accessibility"
msgid "row"
msgstr "fila"

#: gtk/gtkaccessible.c:608
msgctxt "accessibility"
msgid "row group"
msgstr "grupo de filas"

#: gtk/gtkaccessible.c:609
msgctxt "accessibility"
msgid "row header"
msgstr "cabecera de fila"

#: gtk/gtkaccessible.c:610
msgctxt "accessibility"
msgid "scroll bar"
msgstr "barra de desplazamiento"

#: gtk/gtkaccessible.c:611
msgctxt "accessibility"
msgid "search"
msgstr "buscar"

#: gtk/gtkaccessible.c:612
msgctxt "accessibility"
msgid "search box"
msgstr "caja de búsqueda"

#: gtk/gtkaccessible.c:613
msgctxt "accessibility"
msgid "section"
msgstr "sección"

#: gtk/gtkaccessible.c:614
msgctxt "accessibility"
msgid "section head"
msgstr "cabecera de sección"

#: gtk/gtkaccessible.c:615
msgctxt "accessibility"
msgid "select"
msgstr "seleccionar"

#: gtk/gtkaccessible.c:616
msgctxt "accessibility"
msgid "separator"
msgstr "separador"

#: gtk/gtkaccessible.c:617
msgctxt "accessibility"
msgid "slider"
msgstr "deslizador"

#: gtk/gtkaccessible.c:618
msgctxt "accessibility"
msgid "spin button"
msgstr "botón incremental"

#: gtk/gtkaccessible.c:619
msgctxt "accessibility"
msgid "status"
msgstr "estado"

#: gtk/gtkaccessible.c:620
msgctxt "accessibility"
msgid "structure"
msgstr "estructura"

#: gtk/gtkaccessible.c:621
msgctxt "accessibility"
msgid "switch"
msgstr "interruptor"

#: gtk/gtkaccessible.c:622
msgctxt "accessibility"
msgid "tab"
msgstr "pestaña"

#: gtk/gtkaccessible.c:623
msgctxt "accessibility"
msgid "table"
msgstr "tabla"

#: gtk/gtkaccessible.c:624
msgctxt "accessibility"
msgid "tab list"
msgstr "lista de pestañas"

#: gtk/gtkaccessible.c:625
msgctxt "accessibility"
msgid "tab panel"
msgstr "panel con pestañas"

#: gtk/gtkaccessible.c:626
msgctxt "accessibility"
msgid "text box"
msgstr "caja de texto"

#: gtk/gtkaccessible.c:627
msgctxt "accessibility"
msgid "time"
msgstr "hora"

#: gtk/gtkaccessible.c:628
msgctxt "accessibility"
msgid "timer"
msgstr "temporizador"

#: gtk/gtkaccessible.c:629
msgctxt "accessibility"
msgid "tool bar"
msgstr "barra de herramientas."

#: gtk/gtkaccessible.c:630
msgctxt "accessibility"
msgid "tool tip"
msgstr "consejo"

#: gtk/gtkaccessible.c:631
msgctxt "accessibility"
msgid "tree"
msgstr "árbol"

#: gtk/gtkaccessible.c:632
msgctxt "accessibility"
msgid "tree grid"
msgstr "cuadrícula de árbol"

#: gtk/gtkaccessible.c:633
msgctxt "accessibility"
msgid "tree item"
msgstr "elemento de árbol"

#: gtk/gtkaccessible.c:634
msgctxt "accessibility"
msgid "widget"
msgstr "widget"

# src/nautilus-first-time-druid.c:290
#: gtk/gtkaccessible.c:635
msgctxt "accessibility"
msgid "window"
msgstr "ventana"

#: gtk/gtkappchooserbutton.c:316
msgid "Other application…"
msgstr "Otra aplicación…"

#: gtk/gtkappchooserdialog.c:205 gtk/gtkappchooserdialog.c:256
#: gtk/ui/gtkappchooserdialog.ui:4
msgid "Select Application"
msgstr "Seleccionar aplicación"

#. Translators: %s is a filename
#: gtk/gtkappchooserdialog.c:212
#, c-format
msgid "Opening “%s”."
msgstr "Abriendo «%s»."

#: gtk/gtkappchooserdialog.c:213
#, c-format
msgid "No applications found for “%s”"
msgstr "No existen aplicaciones disponibles para abrir «%s»"

#. Translators: %s is a file type description
#: gtk/gtkappchooserdialog.c:218
#, c-format
msgid "Opening “%s” files."
msgstr "Abriendo archivos «%s»."

#: gtk/gtkappchooserdialog.c:220
#, c-format
msgid "No applications found for “%s” files"
msgstr "No hay aplicaciones para archivos «%s»"

#: gtk/gtkappchooserdialog.c:422
msgid "Failed to start GNOME Software"
msgstr "Falló al iniciar GNOME Software"

#: gtk/gtkappchooserwidget.c:519
msgid "Default Application"
msgstr "Aplicación predeterminada"

#: gtk/gtkappchooserwidget.c:569
#, c-format
msgid "No applications found for “%s”."
msgstr "No hay aplicaciones para «%s»."

#: gtk/gtkappchooserwidget.c:652
msgid "Recommended Applications"
msgstr "Aplicaciones recomendadas"

#: gtk/gtkappchooserwidget.c:667
msgid "Related Applications"
msgstr "Aplicaciones relacionadas"

#: gtk/gtkappchooserwidget.c:681
msgid "Other Applications"
msgstr "Otras aplicaciones"

#. Translators: This is the 'reason' given when inhibiting
#. * suspend or screen locking, and the caller hasn't specified
#. * a reason.
#.
#: gtk/gtkapplication-dbus.c:706
msgid "Reason not specified"
msgstr "Razón no especificada"

#: gtk/gtkbookmarksmanager.c:51
#, c-format
msgid "%s does not exist in the bookmarks list"
msgstr "%s no existe en la lista de marcadores"

#: gtk/gtkbookmarksmanager.c:412
#, c-format
msgid "%s already exists in the bookmarks list"
msgstr "%s ya existe en la lista de marcadores"

#: gtk/gtkbuilder-menus.c:224
#, c-format
msgid "Element <%s> not allowed inside <%s>"
msgstr "No se permite el elemento <%s> dentro de <%s>"

#: gtk/gtkbuilder-menus.c:230
#, c-format
msgid "Element <%s> not allowed at toplevel"
msgstr "No se permite el elemento <%s> en el nivel superior"

#: gtk/gtkbuilder-menus.c:319
#, c-format
msgid "Text may not appear inside <%s>"
msgstr "El texto no debe aparecer dentro de <%s>"

#. Translate to calendar:week_start:0 if you want Sunday to be the
#. * first day of the week to calendar:week_start:1 if you want Monday
#. * to be the first day of the week, and so on.
#.
#: gtk/gtkcalendar.c:656
msgid "calendar:week_start:0"
msgstr "calendar:week_start:1"

#. Translate to calendar:YM if you want years to be displayed
#. * before months; otherwise translate to calendar:MY.
#. * Do *not* translate it to anything else, if it
#. * it isn't calendar:YM or calendar:MY it will not work.
#. *
#. * Note that the ordering described here is logical order, which is
#. * further influenced by BIDI ordering. Thus, if you have a default
#. * text direction of RTL and specify "calendar:YM", then the year
#. * will appear to the right of the month.
#.
#: gtk/gtkcalendar.c:807
msgid "calendar:MY"
msgstr "calendar:MY"

#. Translators: This dictates how the year is displayed in
#. * gtkcalendar widget.  See strftime() manual for the format.
#. * Use only ASCII in the translation.
#. *
#. * "%Y" is appropriate for most locales.
#.
#: gtk/gtkcalendar.c:1394
msgctxt "calendar year format"
msgid "%Y"
msgstr "%Y"

#. Translators: this defines whether the day numbers should use
#. * localized digits or the ones used in English (0123...).
#. *
#. * Translate to "%Id" if you want to use localized digits, or
#. * translate to "%d" otherwise.
#. *
#. * Note that translating this doesn't guarantee that you get localized
#. * digits. That needs support from your system and locale definition
#. * too.
#.
#: gtk/gtkcalendar.c:1431
#, c-format
msgctxt "calendar:day:digits"
msgid "%d"
msgstr "%d"

#. Translators: this defines whether the week numbers should use
#. * localized digits or the ones used in English (0123...).
#. *
#. * Translate to "%Id" if you want to use localized digits, or
#. * translate to "%d" otherwise.
#. * Note that translating this doesn't guarantee that you get localized
#. * digits. That needs support from your system and locale definition
#. * too.
#: gtk/gtkcalendar.c:1495
#, c-format
msgctxt "calendar:week:digits"
msgid "%d"
msgstr "%Id"

#. This label is displayed in a treeview cell displaying
#. * a disabled accelerator key combination.
#.
#: gtk/gtkcellrendereraccel.c:287
msgctxt "Accelerator"
msgid "Disabled"
msgstr "Desactivado"

#. This label is displayed in a treeview cell displaying
#. * an accelerator key combination that is not valid according
#. * to gtk_accelerator_valid().
#.
#: gtk/gtkcellrendereraccel.c:297
msgctxt "Accelerator"
msgid "Invalid"
msgstr "No válido"

#. This label is displayed in a treeview cell displaying an accelerator
#. * when the cell is clicked to change the acelerator.
#.
#: gtk/gtkcellrendereraccel.c:429 gtk/gtkcellrendereraccel.c:722
msgid "New accelerator…"
msgstr "Acelerador nuevo…"

#: gtk/gtkcellrendererprogress.c:128 gtk/gtkcellrendererprogress.c:318
#: gtk/gtkcellrendererprogress.c:348
#, c-format
msgctxt "progress bar label"
msgid "%d %%"
msgstr "%d %%"

#: gtk/gtkcolorbutton.c:179 gtk/gtkcolorbutton.c:307
msgid "Pick a Color"
msgstr "Escoja un color"

#: gtk/gtkcolorbutton.c:496 gtk/gtkcolorchooserwidget.c:308
#, c-format
msgid "Red %d%%, Green %d%%, Blue %d%%, Alpha %d%%"
msgstr "Rojo %d%%, verde %d%%, azul %d%%, Alfa %d%%"

#: gtk/gtkcolorbutton.c:502 gtk/gtkcolorchooserwidget.c:314
#, c-format
msgid "Red %d%%, Green %d%%, Blue %d%%"
msgstr "Rojo %d%%, verde %d%%, azul %d%%"

#: gtk/gtkcolorchooserwidget.c:371
#, c-format
msgid "Color: %s"
msgstr "Color: %s"

#: gtk/gtkcolorchooserwidget.c:436
msgctxt "Color name"
msgid "Very Light Blue"
msgstr "Azul muy claro"

#: gtk/gtkcolorchooserwidget.c:437
msgctxt "Color name"
msgid "Light Blue"
msgstr "Azul claro"

#: gtk/gtkcolorchooserwidget.c:438
msgctxt "Color name"
msgid "Blue"
msgstr "Azul"

#: gtk/gtkcolorchooserwidget.c:439
msgctxt "Color name"
msgid "Dark Blue"
msgstr "Azul oscuro"

#: gtk/gtkcolorchooserwidget.c:440
msgctxt "Color name"
msgid "Very Dark Blue"
msgstr "Azul muy oscuro"

#: gtk/gtkcolorchooserwidget.c:441
msgctxt "Color name"
msgid "Very Light Green"
msgstr "Verde muy claro"

#: gtk/gtkcolorchooserwidget.c:442
msgctxt "Color name"
msgid "Light Green"
msgstr "Verde claro"

#: gtk/gtkcolorchooserwidget.c:443
msgctxt "Color name"
msgid "Green"
msgstr "Verde"

#: gtk/gtkcolorchooserwidget.c:444
msgctxt "Color name"
msgid "Dark Green"
msgstr "Verde oscuro"

#: gtk/gtkcolorchooserwidget.c:445
msgctxt "Color name"
msgid "Very Dark Green"
msgstr "Verde muy oscuro"

#: gtk/gtkcolorchooserwidget.c:446
msgctxt "Color name"
msgid "Very Light Yellow"
msgstr "Amarillo muy claro"

#: gtk/gtkcolorchooserwidget.c:447
msgctxt "Color name"
msgid "Light Yellow"
msgstr "Amarillo claro"

#: gtk/gtkcolorchooserwidget.c:448
msgctxt "Color name"
msgid "Yellow"
msgstr "Amarillo"

#: gtk/gtkcolorchooserwidget.c:449
msgctxt "Color name"
msgid "Dark Yellow"
msgstr "Amarillo oscuro"

#: gtk/gtkcolorchooserwidget.c:450
msgctxt "Color name"
msgid "Very Dark Yellow"
msgstr "Amarillo muy oscuro"

#: gtk/gtkcolorchooserwidget.c:451
msgctxt "Color name"
msgid "Very Light Orange"
msgstr "Naranja muy claro"

#: gtk/gtkcolorchooserwidget.c:452
msgctxt "Color name"
msgid "Light Orange"
msgstr "Naranja claro"

#: gtk/gtkcolorchooserwidget.c:453
msgctxt "Color name"
msgid "Orange"
msgstr "Naranja"

#: gtk/gtkcolorchooserwidget.c:454
msgctxt "Color name"
msgid "Dark Orange"
msgstr "Naranja oscuro"

#: gtk/gtkcolorchooserwidget.c:455
msgctxt "Color name"
msgid "Very Dark Orange"
msgstr "Naranja muy oscuro"

#: gtk/gtkcolorchooserwidget.c:456
msgctxt "Color name"
msgid "Very Light Red"
msgstr "Rojo muy claro"

#: gtk/gtkcolorchooserwidget.c:457
msgctxt "Color name"
msgid "Light Red"
msgstr "Rojo claro"

#: gtk/gtkcolorchooserwidget.c:458
msgctxt "Color name"
msgid "Red"
msgstr "Rojo"

#: gtk/gtkcolorchooserwidget.c:459
msgctxt "Color name"
msgid "Dark Red"
msgstr "Rojo oscuro"

#: gtk/gtkcolorchooserwidget.c:460
msgctxt "Color name"
msgid "Very Dark Red"
msgstr "Rojo muy oscuro"

#: gtk/gtkcolorchooserwidget.c:461
msgctxt "Color name"
msgid "Very Light Purple"
msgstr "Morado muy claro"

#: gtk/gtkcolorchooserwidget.c:462
msgctxt "Color name"
msgid "Light Purple"
msgstr "Morado claro"

#: gtk/gtkcolorchooserwidget.c:463
msgctxt "Color name"
msgid "Purple"
msgstr "Morado"

#: gtk/gtkcolorchooserwidget.c:464
msgctxt "Color name"
msgid "Dark Purple"
msgstr "Morado oscuro"

#: gtk/gtkcolorchooserwidget.c:465
msgctxt "Color name"
msgid "Very Dark Purple"
msgstr "Morado muy oscuro"

#: gtk/gtkcolorchooserwidget.c:466
msgctxt "Color name"
msgid "Very Light Brown"
msgstr "Marrón muy claro"

#: gtk/gtkcolorchooserwidget.c:467
msgctxt "Color name"
msgid "Light Brown"
msgstr "Marrón claro"

#: gtk/gtkcolorchooserwidget.c:468
msgctxt "Color name"
msgid "Brown"
msgstr "Marrón"

#: gtk/gtkcolorchooserwidget.c:469
msgctxt "Color name"
msgid "Dark Brown"
msgstr "Marrón oscuro"

#: gtk/gtkcolorchooserwidget.c:470
msgctxt "Color name"
msgid "Very Dark Brown"
msgstr "Marrón muy oscuro"

#: gtk/gtkcolorchooserwidget.c:471
msgctxt "Color name"
msgid "White"
msgstr "Blanco"

#: gtk/gtkcolorchooserwidget.c:472
msgctxt "Color name"
msgid "Light Gray 1"
msgstr "Gris claro 1"

#: gtk/gtkcolorchooserwidget.c:473
msgctxt "Color name"
msgid "Light Gray 2"
msgstr "Gris claro 2"

#: gtk/gtkcolorchooserwidget.c:474
msgctxt "Color name"
msgid "Light Gray 3"
msgstr "Gris claro 3"

#: gtk/gtkcolorchooserwidget.c:475
msgctxt "Color name"
msgid "Light Gray 4"
msgstr "Gris claro 4"

#: gtk/gtkcolorchooserwidget.c:476
msgctxt "Color name"
msgid "Dark Gray 1"
msgstr "Gris oscuro 1"

#: gtk/gtkcolorchooserwidget.c:477
msgctxt "Color name"
msgid "Dark Gray 2"
msgstr "Gris oscuro 2"

#: gtk/gtkcolorchooserwidget.c:478
msgctxt "Color name"
msgid "Dark Gray 3"
msgstr "Gris oscuro 3"

#: gtk/gtkcolorchooserwidget.c:479
msgctxt "Color name"
msgid "Dark Gray 4"
msgstr "Gris oscuro 4"

#: gtk/gtkcolorchooserwidget.c:480
msgctxt "Color name"
msgid "Black"
msgstr "Negro"

#. translators: label for the custom section in the color chooser
#: gtk/gtkcolorchooserwidget.c:552
msgid "Custom"
msgstr "Personalizada"

#: gtk/gtkcolorchooserwidget.c:585
#, c-format
msgid "Custom color %d: %s"
msgstr "Color personalizado %d: %s"

#: gtk/gtkcolorswatch.c:231
msgid "Customize"
msgstr "Personalizar"

#. Translate to the default units to use for presenting
#. * lengths to the user. Translate to default:inch if you
#. * want inches, otherwise translate to default:mm.
#. * Do *not* translate it to "predefinito:mm", if it
#. * it isn't default:mm or default:inch it will not work
#.
#: gtk/gtkcustompaperunixdialog.c:112
msgid "default:mm"
msgstr "default:mm"

#: gtk/gtkcustompaperunixdialog.c:318
msgid "Margins from Printer…"
msgstr "Márgenes de la impresora…"

#: gtk/gtkcustompaperunixdialog.c:348 gtk/gtkmessagedialog.c:162
#: gtk/ui/gtkassistant.ui:40
msgid "_Close"
msgstr "_Cerrar"

#. And show the custom paper dialog
#: gtk/gtkcustompaperunixdialog.c:402 gtk/gtkprintunixdialog.c:3016
msgid "Manage Custom Sizes"
msgstr "Gestionar tamaños personalizados"

#: gtk/gtkcustompaperunixdialog.c:466 gtk/gtkpagesetupunixdialog.c:720
msgid "inch"
msgstr "pulgadas"

#: gtk/gtkcustompaperunixdialog.c:468 gtk/gtkpagesetupunixdialog.c:718
msgid "mm"
msgstr "mm"

#: gtk/gtkcustompaperunixdialog.c:625
#, c-format
msgid "Custom Size %d"
msgstr "Tamaño personalizado %d"

#: gtk/gtkcustompaperunixdialog.c:939
msgid "_Width:"
msgstr "A_nchura:"

#: gtk/gtkcustompaperunixdialog.c:950
msgid "_Height:"
msgstr "A_ltura:"

#: gtk/gtkcustompaperunixdialog.c:961
msgid "Paper Size"
msgstr "Tamaño del papel"

#: gtk/gtkcustompaperunixdialog.c:970
msgid "_Top:"
msgstr "_Superior:"

#: gtk/gtkcustompaperunixdialog.c:981
msgid "_Bottom:"
msgstr "In_ferior:"

#: gtk/gtkcustompaperunixdialog.c:992
msgid "_Left:"
msgstr "_Izquierdo:"

#: gtk/gtkcustompaperunixdialog.c:1003
msgid "_Right:"
msgstr "_Derecho:"

#: gtk/gtkcustompaperunixdialog.c:1039
msgid "Paper Margins"
msgstr "Márgenes del papel"

#: gtk/gtkentry.c:3665
msgid "Insert Emoji"
msgstr "Insertar emoticono"

#: gtk/gtkfilechooserdialog.c:549
msgid "_Name"
msgstr "_Nombre"

#: gtk/gtkfilechoosererrorstack.c:65
msgid "A folder cannot be called “.”"
msgstr "Una carpeta no se puede llamar «.»"

#: gtk/gtkfilechoosererrorstack.c:69
msgid "A file cannot be called “.”"
msgstr "Un archivo no se puede llamar «.»"

#: gtk/gtkfilechoosererrorstack.c:73
msgid "A folder cannot be called “..”"
msgstr "Una carpeta no se puede llamar «..»"

#: gtk/gtkfilechoosererrorstack.c:77
msgid "A file cannot be called “..”"
msgstr "Un archivo no se puede llamar «..»"

#: gtk/gtkfilechoosererrorstack.c:81
msgid "Folder names cannot contain “/”"
msgstr "Los nombres de las carpetas no pueden contener «/»"

#: gtk/gtkfilechoosererrorstack.c:85
msgid "File names cannot contain “/”"
msgstr "Los nombres de los archivos no pueden contener «/»"

#: gtk/gtkfilechoosererrorstack.c:89
msgid "Folder names should not begin with a space"
msgstr "Los nombres de las carpetas no deben empezar por un espacio"

#: gtk/gtkfilechoosererrorstack.c:93
msgid "File names should not begin with a space"
msgstr "Los nombres de los archivos no deben empezar con un espacio"

#: gtk/gtkfilechoosererrorstack.c:97
msgid "Folder names should not end with a space"
msgstr "Los nombres de las carpetas no deben terminar con un espacio"

#: gtk/gtkfilechoosererrorstack.c:101
msgid "File names should not end with a space"
msgstr "Los nombres de los archivos no deben terminar con un espacio"

#: gtk/gtkfilechoosererrorstack.c:105
msgid "Folder names starting with a “.” are hidden"
msgstr "Los nombres de las carpetas que empiezan por «.» están ocultos"

#: gtk/gtkfilechoosererrorstack.c:109
msgid "File names starting with a “.” are hidden"
msgstr "Los nombres de archivos que empiezan por «.» están ocultos"

#: gtk/gtkfilechoosererrorstack.c:113
msgid "A folder with that name already exists"
msgstr "Ya existe una carpeta con ese nombre"

#: gtk/gtkfilechoosererrorstack.c:117
msgid "A file with that name already exists"
msgstr "Ya existe un archivo con ese nombre"

#: gtk/gtkfilechoosernative.c:509 gtk/gtkfilechoosernative.c:580
#: gtk/gtkfilechooserwidget.c:1210 gtk/gtkfilechooserwidget.c:5800
#: gtk/gtkmessagedialog.c:166 gtk/gtkmessagedialog.c:175
<<<<<<< HEAD
#: gtk/gtkmountoperation.c:610 gtk/gtkpagesetupunixdialog.c:283
#: gtk/gtkprintbackend.c:642 gtk/gtkprinteroptionwidget.c:713
#: gtk/gtkprintunixdialog.c:667 gtk/gtkprintunixdialog.c:823
#: gtk/gtkwindow.c:6147 gtk/inspector/css-editor.c:248
#: gtk/inspector/recorder.c:1706
=======
#: gtk/gtkmountoperation.c:608 gtk/gtkpagesetupunixdialog.c:283
#: gtk/gtkprintbackend.c:640 gtk/gtkprinteroptionwidget.c:721
#: gtk/gtkprintunixdialog.c:651 gtk/gtkprintunixdialog.c:807
#: gtk/gtkwindow.c:6110 gtk/inspector/css-editor.c:248
#: gtk/inspector/recorder.c:1723 gtk/ui/gtkappchooserdialog.ui:45
#: gtk/ui/gtkassistant.ui:52 gtk/ui/gtkcolorchooserdialog.ui:33
#: gtk/ui/gtkfontchooserdialog.ui:24
>>>>>>> 6eb35481
msgid "_Cancel"
msgstr "_Cancelar"

#: gtk/gtkfilechoosernative.c:510 gtk/gtkfilechoosernative.c:574
#: gtk/gtkplacessidebar.c:3128 gtk/gtkplacessidebar.c:3213
#: gtk/gtkplacesview.c:1658
msgid "_Open"
msgstr "_Abrir"

#: gtk/gtkfilechoosernative.c:574 gtk/inspector/css-editor.c:249
#: gtk/inspector/recorder.c:1724
msgid "_Save"
msgstr "_Guardar"

#: gtk/gtkfilechoosernativequartz.c:339 gtk/ui/gtkfilechooserwidget.ui:346
msgid "Select which types of files are shown"
msgstr "Seleccionar qué tipos de archivos se muestran"

#. Translators: the first string is a path and the second string
#. * is a hostname. Nautilus and the panel contain the same string
#. * to translate.
#.
#: gtk/gtkfilechooserutils.c:361
#, c-format
msgid "%1$s on %2$s"
msgstr "%1$s en %2$s"

#: gtk/gtkfilechooserwidget.c:319
msgid "Type name of new folder"
msgstr "Teclee el nombre de la carpeta nueva"

#: gtk/gtkfilechooserwidget.c:724
msgid "The folder could not be created"
msgstr "No se pudo crear la carpeta"

#: gtk/gtkfilechooserwidget.c:737
msgid "You need to choose a valid filename."
msgstr "Debe elegir un nombre de archivo válido."

#: gtk/gtkfilechooserwidget.c:740
#, c-format
msgid "Cannot create a file under %s as it is not a folder"
msgstr "No se puede crear un archivo bajo %s ya que no es una carpeta"

#: gtk/gtkfilechooserwidget.c:750
msgid "Cannot create file as the filename is too long"
msgstr "No se puede crear el archivo ya que su nombre es muy largo"

#: gtk/gtkfilechooserwidget.c:751
msgid "Try using a shorter name."
msgstr "Pruebe a usar un nombre más corto."

#: gtk/gtkfilechooserwidget.c:761
msgid "You may only select folders"
msgstr "Sólo puede seleccionar carpetas"

#: gtk/gtkfilechooserwidget.c:762
msgid "The item that you selected is not a folder try using a different item."
msgstr ""
"El elemento que ha seleccionado no es una carpeta; intente seleccionar un "
"elemento diferente."

#: gtk/gtkfilechooserwidget.c:770
msgid "Invalid file name"
msgstr "Nombre de archivo no válido"

#: gtk/gtkfilechooserwidget.c:779
msgid "The folder contents could not be displayed"
msgstr "No se pudo mostrar el contenido de la carpeta"

#: gtk/gtkfilechooserwidget.c:787
msgid "The file could not be deleted"
msgstr "No se pudo eliminar el archivo"

#: gtk/gtkfilechooserwidget.c:795
msgid "The file could not be moved to the Trash"
msgstr "No se pudo mover el archivo a la papelera"

#: gtk/gtkfilechooserwidget.c:1206
#, c-format
msgid "Are you sure you want to permanently delete “%s”?"
msgstr "¿Esá seguro de querer eliminar «%s»  permanentemente?"

#: gtk/gtkfilechooserwidget.c:1209
#, c-format
msgid "If you delete an item, it will be permanently lost."
msgstr "Si elimina un elemento, se perderña definitivamente."

#: gtk/gtkfilechooserwidget.c:1211 gtk/gtkfilechooserwidget.c:1827
#: gtk/gtklabel.c:5652 gtk/gtktext.c:6042 gtk/gtktextview.c:8964
msgid "_Delete"
msgstr "_Eliminar"

#: gtk/gtkfilechooserwidget.c:1334
msgid "The file could not be renamed"
msgstr "No se pudo renombrar el archivo"

#: gtk/gtkfilechooserwidget.c:1594
msgid "Could not select file"
msgstr "No se pudo seleccionar el archivo"

#: gtk/gtkfilechooserwidget.c:1807
msgid "_Visit File"
msgstr "_Visitar archivo"

#: gtk/gtkfilechooserwidget.c:1811
msgid "_Open With File Manager"
msgstr "_Abrir con el gestor de archivos"

#: gtk/gtkfilechooserwidget.c:1815
msgid "_Copy Location"
msgstr "Copiar _ubicación"

#: gtk/gtkfilechooserwidget.c:1819
msgid "_Add to Bookmarks"
msgstr "_Añadir a los marcadores"

#: gtk/gtkfilechooserwidget.c:1823 gtk/gtkplacessidebar.c:2310
#: gtk/gtkplacessidebar.c:3249 gtk/ui/gtkfilechooserwidget.ui:465
msgid "_Rename"
msgstr "_Renombrar"

#: gtk/gtkfilechooserwidget.c:1831
msgid "_Move to Trash"
msgstr "_Mover a la papelera"

#: gtk/gtkfilechooserwidget.c:1840
msgid "Show _Hidden Files"
msgstr "Mostrar archivos _ocultos"

#: gtk/gtkfilechooserwidget.c:1844
msgid "Show _Size Column"
msgstr "Mostrar columna de _tamaño"

#: gtk/gtkfilechooserwidget.c:1848
msgid "Show T_ype Column"
msgstr "Mostrar columna de t_ipo"

#: gtk/gtkfilechooserwidget.c:1852
msgid "Show _Time"
msgstr "Mostrar _hora"

#: gtk/gtkfilechooserwidget.c:1856
msgid "Sort _Folders Before Files"
msgstr "Ordenar _carpetas antes que archivos"

#. this is the header for the location column in the print dialog
#: gtk/gtkfilechooserwidget.c:2256 gtk/inspector/css-node-tree.ui:135
#: gtk/ui/gtkfilechooserwidget.ui:186 gtk/ui/gtkprintunixdialog.ui:114
msgid "Location"
msgstr "Lugar"

#. Label
#: gtk/gtkfilechooserwidget.c:2363
msgid "_Name:"
msgstr "_Nombre:"

#: gtk/gtkfilechooserwidget.c:2897 gtk/gtkfilechooserwidget.c:2911
#, c-format
msgid "Searching in %s"
msgstr "Buscando en %s"

#: gtk/gtkfilechooserwidget.c:2917
msgid "Searching"
msgstr "Buscando"

#: gtk/gtkfilechooserwidget.c:2923
msgid "Enter location or URL"
msgstr "Introducir ubicación o URL"

#: gtk/gtkfilechooserwidget.c:3813 gtk/gtkfilechooserwidget.c:6637
#: gtk/ui/gtkfilechooserwidget.ui:226
msgid "Modified"
msgstr "Modificado"

#: gtk/gtkfilechooserwidget.c:4072
#, c-format
msgid "Could not read the contents of %s"
msgstr "No se pudo leer el contenido de %s"

#: gtk/gtkfilechooserwidget.c:4076
msgid "Could not read the contents of the folder"
msgstr "No se pudo leer el contenido del la carpeta"

#. Translators: see g_date_time_format() for details on the format
#: gtk/gtkfilechooserwidget.c:4216 gtk/gtkfilechooserwidget.c:4259
msgid "%H:%M"
msgstr "%H:%M"

#: gtk/gtkfilechooserwidget.c:4218 gtk/gtkfilechooserwidget.c:4261
msgid "%l:%M %p"
msgstr "%l:%M %p"

#: gtk/gtkfilechooserwidget.c:4222
msgid "Yesterday"
msgstr "Ayer"

#: gtk/gtkfilechooserwidget.c:4230
msgid "%-e %b"
msgstr "%-e %b"

#: gtk/gtkfilechooserwidget.c:4234
msgid "%-e %b %Y"
msgstr "%-e %b %Y"

#: gtk/gtkfilechooserwidget.c:4323 gtk/gtkfilechooserwidget.c:4331
msgid "Program"
msgstr "Programa"

#: gtk/gtkfilechooserwidget.c:4324
msgid "Audio"
msgstr "Sonido"

#: gtk/gtkfilechooserwidget.c:4325 gtk/gtkfontbutton.c:596
#: gtk/inspector/visual.ui:170
msgid "Font"
msgstr "Tipografía"

#: gtk/gtkfilechooserwidget.c:4326
msgid "Image"
msgstr "Imagen"

#: gtk/gtkfilechooserwidget.c:4327
msgid "Archive"
msgstr "Archivador"

#: gtk/gtkfilechooserwidget.c:4328
msgid "Markup"
msgstr "Marcado"

#: gtk/gtkfilechooserwidget.c:4329 gtk/gtkfilechooserwidget.c:4330
msgid "Text"
msgstr "Texto"

#: gtk/gtkfilechooserwidget.c:4332
msgid "Video"
msgstr "Vídeo"

#: gtk/gtkfilechooserwidget.c:4333
msgid "Contacts"
msgstr "Contactos"

#: gtk/gtkfilechooserwidget.c:4334
msgid "Calendar"
msgstr "Calendario"

#: gtk/gtkfilechooserwidget.c:4335
msgid "Document"
msgstr "Documento"

#: gtk/gtkfilechooserwidget.c:4336
msgid "Presentation"
msgstr "Presentación"

#: gtk/gtkfilechooserwidget.c:4337
msgid "Spreadsheet"
msgstr "Hoja de cálculo"

#: gtk/gtkfilechooserwidget.c:4368 gtk/gtkfilechooserwidget.c:4561
msgid "Unknown"
msgstr "Desconocido"

#: gtk/gtkfilechooserwidget.c:4600 gtk/gtkplacessidebar.c:1027
msgid "Home"
msgstr "Carpeta personal"

#: gtk/gtkfilechooserwidget.c:5793 gtk/gtkprintunixdialog.c:642
#, c-format
msgid "A file named “%s” already exists.  Do you want to replace it?"
msgstr "Ya existe un archivo llamado «%s». ¿Quiere reemplazarlo?"

#: gtk/gtkfilechooserwidget.c:5796 gtk/gtkprintunixdialog.c:646
#, c-format
msgid ""
"The file already exists in “%s”.  Replacing it will overwrite its contents."
msgstr ""
"El archivo ya existe en «%s». Si lo reemplaza sobrescribirá su contenido."

#: gtk/gtkfilechooserwidget.c:5801 gtk/gtkprintunixdialog.c:654
msgid "_Replace"
msgstr "_Reemplazar"

#: gtk/gtkfilechooserwidget.c:5962
msgid "You do not have access to the specified folder."
msgstr "No tiene acceso a la carpeta especificada."

#: gtk/gtkfilechooserwidget.c:6566
msgid "Could not send the search request"
msgstr "No se ha podido enviar la petición de búsqueda"

#: gtk/gtkfilechooserwidget.c:6876
msgid "Accessed"
msgstr "Accedido"

#: gtk/gtkfontbutton.c:395
msgid "Sans 12"
msgstr "Sans 12"

#: gtk/gtkfontbutton.c:506 gtk/gtkfontbutton.c:620
msgid "Pick a Font"
msgstr "Escoja una tipografía"

# src/file-manager/fm-icon-text-window.c:85
#: gtk/gtkfontbutton.c:1323
msgctxt "font"
msgid "None"
msgstr "Ninguna"

#: gtk/gtkfontchooserwidget.c:1533
msgctxt "Font variation axis"
msgid "Width"
msgstr "Anchura"

#: gtk/gtkfontchooserwidget.c:1534
msgctxt "Font variation axis"
msgid "Weight"
msgstr "Peso"

#: gtk/gtkfontchooserwidget.c:1535
msgctxt "Font variation axis"
msgid "Italic"
msgstr "Cursiva"

#: gtk/gtkfontchooserwidget.c:1536
msgctxt "Font variation axis"
msgid "Slant"
msgstr "Inclinación"

#: gtk/gtkfontchooserwidget.c:1537
msgctxt "Font variation axis"
msgid "Optical Size"
msgstr "Tamaño óptico"

#: gtk/gtkfontchooserwidget.c:2216
msgid "Default"
msgstr "Predeterminada"

#: gtk/gtkfontchooserwidget.c:2263
msgid "Ligatures"
msgstr "Ligaduras"

#: gtk/gtkfontchooserwidget.c:2264
msgid "Letter Case"
msgstr "Letter Case"

#: gtk/gtkfontchooserwidget.c:2265
msgid "Number Case"
msgstr "Mayúsculas y minúsculas de números"

#: gtk/gtkfontchooserwidget.c:2266
msgid "Number Spacing"
msgstr "Espaciado de números"

#: gtk/gtkfontchooserwidget.c:2267
msgid "Number Formatting"
msgstr "Formato de número"

#: gtk/gtkfontchooserwidget.c:2268
msgid "Character Variants"
msgstr "Variantes de caracteres"

#: gtk/gtkglarea.c:284
msgid "OpenGL context creation failed"
msgstr "Falló al crear el contexto de OpenGL"

#: gtk/gtklabel.c:5649 gtk/gtktext.c:6030 gtk/gtktextview.c:8952
msgid "Cu_t"
msgstr "Cor_tar"

#: gtk/gtklabel.c:5650 gtk/gtktext.c:6034 gtk/gtktextview.c:8956
msgid "_Copy"
msgstr "_Copiar"

#: gtk/gtklabel.c:5651 gtk/gtktext.c:6038 gtk/gtktextview.c:8960
msgid "_Paste"
msgstr "_Pegar"

#: gtk/gtklabel.c:5657 gtk/gtktext.c:6051 gtk/gtktextview.c:8985
msgid "Select _All"
msgstr "Seleccionar _todo"

#: gtk/gtklabel.c:5662
msgid "_Open Link"
msgstr "_Abrir enlace"

#: gtk/gtklabel.c:5666
msgid "Copy _Link Address"
msgstr "Copiar la dirección del _enlace"

#: gtk/gtklinkbutton.c:255
msgid "_Copy URL"
msgstr "_Copiar URL"

#: gtk/gtklinkbutton.c:540
msgid "Invalid URI"
msgstr "URI no válida"

#: gtk/gtklockbutton.c:285 gtk/ui/gtklockbutton.ui:20
msgid "Lock"
msgstr "Bloquear"

#: gtk/gtklockbutton.c:297 gtk/ui/gtklockbutton.ui:26
msgid "Unlock"
msgstr "Desbloquear"

#: gtk/gtklockbutton.c:309
msgid ""
"Dialog is unlocked.\n"
"Click to prevent further changes"
msgstr ""
"El diálogo está desbloqueado.\n"
"Pulse para evitar posibles cambios"

#: gtk/gtklockbutton.c:321
msgid ""
"Dialog is locked.\n"
"Click to make changes"
msgstr ""
"El diálogo está bloqueado.\n"
"Pulse para realizar cambios"

#: gtk/gtklockbutton.c:333
msgid ""
"System policy prevents changes.\n"
"Contact your system administrator"
msgstr ""
"La política del sistema impide los cambios.\n"
"Contacte con el administrador de su sistema"

#. Translate to default:RTL if you want your widgets
#. * to be RTL, otherwise translate to default:LTR.
#. * Do *not* translate it to "predefinito:LTR", if it
#. * it isn't default:LTR or default:RTL it will not work
#.
#: gtk/gtkmain.c:786
msgid "default:LTR"
msgstr "default:LTR"

#. hour:minutes:seconds
#. Translators: This is a time format, like "9:05:02" for 9
#. * hours, 5 minutes, and 2 seconds. You may change ":" to
#. * the separator that your locale uses or use "%Id" instead
#. * of "%d" if your locale uses localized digits.
#.
#: gtk/gtkmediacontrols.c:99
#, c-format
msgctxt "long time format"
msgid "%d:%02d:%02d"
msgstr "%d:%02d:%02d"

#. -hour:minutes:seconds
#. Translators: This is a time format, like "-9:05:02" for 9
#. * hours, 5 minutes, and 2 seconds playback remaining. You may
#. * change ":" to the separator that your locale uses or use
#. * "%Id" instead of "%d" if your locale uses localized digits.
#.
#: gtk/gtkmediacontrols.c:107
#, c-format
msgctxt "long time format"
msgid "-%d:%02d:%02d"
msgstr "-%d:%02d:%02d"

#. -minutes:seconds
#. Translators: This is a time format, like "-5:02" for 5
#. * minutes and 2 seconds playback remaining. You may change
#. * ":" to the separator that your locale uses or use "%Id"
#. * instead of "%d" if your locale uses localized digits.
#.
#: gtk/gtkmediacontrols.c:118
#, c-format
msgctxt "short time format"
msgid "-%d:%02d"
msgstr "-%d:%02d"

#. minutes:seconds
#. Translators: This is a time format, like "5:02" for 5
#. * minutes and 2 seconds. You may change ":" to the
#. * separator that your locale uses or use "%Id" instead of
#. * "%d" if your locale uses localized digits.
#.
#: gtk/gtkmediacontrols.c:127
#, c-format
msgctxt "short time format"
msgid "%d:%02d"
msgstr "%d:%02d"

#: gtk/gtkmessagedialog.c:158 gtk/gtkmessagedialog.c:176
<<<<<<< HEAD
#: gtk/gtkprintbackend.c:643 gtk/gtkwindow.c:6148
=======
#: gtk/gtkprintbackend.c:641 gtk/gtkwindow.c:6111
>>>>>>> 6eb35481
msgid "_OK"
msgstr "_Aceptar"

#: gtk/gtkmessagedialog.c:170
msgid "_No"
msgstr "_No"

#: gtk/gtkmessagedialog.c:171
msgid "_Yes"
msgstr "_Sí"

#: gtk/gtkmountoperation.c:609
msgid "Co_nnect"
msgstr "Co_nectar"

#: gtk/gtkmountoperation.c:675
msgid "Connect As"
msgstr "Conectar como"

#: gtk/gtkmountoperation.c:684
msgid "_Anonymous"
msgstr "_Anónimo"

#: gtk/gtkmountoperation.c:691
msgid "Registered U_ser"
msgstr "U_suario registrado"

#: gtk/gtkmountoperation.c:701
msgid "_Username"
msgstr "Nombre de _usuario"

#: gtk/gtkmountoperation.c:706
msgid "_Domain"
msgstr "_Dominio"

#: gtk/gtkmountoperation.c:715
msgid "Volume type"
msgstr "Tipo de volumen"

#: gtk/gtkmountoperation.c:725
msgid "_Hidden"
msgstr "_Oculto"

#: gtk/gtkmountoperation.c:728
msgid "_Windows system"
msgstr "Sistema _Windows"

#: gtk/gtkmountoperation.c:731
msgid "_PIM"
msgstr "_PIM"

#: gtk/gtkmountoperation.c:737
msgid "_Password"
msgstr "_Contraseña"

#: gtk/gtkmountoperation.c:759
msgid "Forget password _immediately"
msgstr "Olvidar contraseña _inmediatamente"

#: gtk/gtkmountoperation.c:769
msgid "Remember password until you _logout"
msgstr "Recordar la contraseña hasta _salir de la sesión"

#: gtk/gtkmountoperation.c:780
msgid "Remember _forever"
msgstr "_Recordar para siempre"

#: gtk/gtkmountoperation.c:1206
#, c-format
msgid "Unknown Application (PID %d)"
msgstr "Aplicación desconocida (PID %d)"

#: gtk/gtkmountoperation.c:1405
#, c-format
msgid "Unable to end process"
msgstr "No se pudo finalizar el proceso"

#: gtk/gtkmountoperation.c:1435
msgid "_End Process"
msgstr "_Finalizar proceso"

#: gtk/gtkmountoperation-stub.c:62
#, c-format
msgid "Cannot kill process with PID %d. Operation is not implemented."
msgstr ""
"No se puede matar el proceso con PID %d. La operación no está implementada."

#. translators: this string is a name for the 'less' command
#: gtk/gtkmountoperation-x11.c:984
msgid "Terminal Pager"
msgstr "Paginador del terminal («less»)"

#: gtk/gtkmountoperation-x11.c:985
msgid "Top Command"
msgstr "Comando top"

#: gtk/gtkmountoperation-x11.c:986
msgid "Bourne Again Shell"
msgstr "Shell Bourne Again"

#: gtk/gtkmountoperation-x11.c:987
msgid "Bourne Shell"
msgstr "Shell Bourne"

#: gtk/gtkmountoperation-x11.c:988
msgid "Z Shell"
msgstr "Shell Z"

#: gtk/gtkmountoperation-x11.c:1085
#, c-format
msgid "Cannot end process with PID %d: %s"
msgstr "No se puede finalizar el proceso con PID %d: %s"

#: gtk/gtknomediafile.c:48
msgid "GTK could not find a media module. Check your installation."
msgstr "GTK no ha podido encontrar un módulo de medios. Revise su instalación."

#: gtk/gtknotebook.c:1491
msgid "Tab list"
msgstr "Lista de pestañas"

#: gtk/gtknotebook.c:3213
msgid "Previous tab"
msgstr "Pestaña anterior"

#: gtk/gtknotebook.c:3217
msgid "Next tab"
msgstr "Siguiente pestaña"

#: gtk/gtknotebook.c:4037
msgid "Tab"
msgstr "Pestaña"

#: gtk/gtknotebook.c:4335 gtk/gtknotebook.c:6543
#, c-format
msgid "Page %u"
msgstr "Página %u"

#: gtk/gtkpagesetup.c:609 gtk/gtkpapersize.c:942 gtk/gtkpapersize.c:982
msgid "Not a valid page setup file"
msgstr "No es un archivo válido de configuración de página"

#: gtk/gtkpagesetupunixdialog.c:201 gtk/gtkprintunixdialog.c:736
msgid "Manage Custom Sizes…"
msgstr "Gestionar tamaños personalizados…"

#: gtk/gtkpagesetupunixdialog.c:284 gtk/ui/gtkassistant.ui:98
msgid "_Apply"
msgstr "_Aplicar"

#: gtk/gtkpagesetupunixdialog.c:318 gtk/gtkpagesetupunixdialog.c:570
msgid "Any Printer"
msgstr "Cualquier impresora"

#: gtk/gtkpagesetupunixdialog.c:319
msgid "For portable documents"
msgstr "Para documentos portables"

#: gtk/gtkpagesetupunixdialog.c:738
#, c-format
msgid ""
"Margins:\n"
" Left: %s %s\n"
" Right: %s %s\n"
" Top: %s %s\n"
" Bottom: %s %s"
msgstr ""
"Márgenes:\n"
" Izquierdo: %s %s\n"
" Derecho: %s %s\n"
" Superior: %s %s\n"
" Inferior: %s %s"

#: gtk/gtkpagesetupunixdialog.c:784 gtk/ui/gtkpagesetupunixdialog.ui:5
#: gtk/ui/gtkprintunixdialog.ui:709
msgid "Page Setup"
msgstr "Configuración de página"

#: gtk/gtkpasswordentry.c:173
msgid "Hide Text"
msgstr "Ocultar texto"

#: gtk/gtkpasswordentry.c:178 gtk/gtkpasswordentry.c:622
msgid "Show Text"
msgstr "Mostrar texto"

#: gtk/gtkpasswordentry.c:217
msgid "Caps Lock is on"
msgstr "Bloq Mayús está activado"

#: gtk/gtkpasswordentry.c:698
msgid "_Show Text"
msgstr "_Mostrar texto"

#. translators: %s is the name of a cloud provider for files
#: gtk/gtkplacessidebar.c:914
#, c-format
msgid "Open %s"
msgstr "Abrir %s"

#: gtk/gtkplacessidebar.c:1005
msgid "Recent"
msgstr "Recientes"

#: gtk/gtkplacessidebar.c:1007
msgid "Recent files"
msgstr "Archivos recientes"

#: gtk/gtkplacessidebar.c:1016
msgid "Starred"
msgstr "Destacados"

#: gtk/gtkplacessidebar.c:1018
msgid "Starred files"
msgstr "Archivos destacados"

#: gtk/gtkplacessidebar.c:1029
msgid "Open your personal folder"
msgstr "Abrir su carpeta personal"

#: gtk/gtkplacessidebar.c:1042
msgid "Desktop"
msgstr "Escritorio"

#: gtk/gtkplacessidebar.c:1044
msgid "Open the contents of your desktop in a folder"
msgstr "Abrir el contenido de su escritorio en una carpeta"

#: gtk/gtkplacessidebar.c:1058
msgid "Enter Location"
msgstr "Introducir ubicación"

#: gtk/gtkplacessidebar.c:1060
msgid "Manually enter a location"
msgstr "Introducir manualmente una ubicación"

#: gtk/gtkplacessidebar.c:1070
msgid "Trash"
msgstr "Papelera"

#: gtk/gtkplacessidebar.c:1072
msgid "Open the trash"
msgstr "Abrir la papelera"

#: gtk/gtkplacessidebar.c:1183 gtk/gtkplacessidebar.c:1211
#: gtk/gtkplacessidebar.c:1411
#, c-format
msgid "Mount and open “%s”"
msgstr "Montar y abrir «%s»"

#: gtk/gtkplacessidebar.c:1306
msgid "Open the contents of the file system"
msgstr "Abrir el contenido del sistema de archivos"

#: gtk/gtkplacessidebar.c:1389
msgid "New bookmark"
msgstr "Marcador nuevo"

#: gtk/gtkplacessidebar.c:1391
msgid "Add a new bookmark"
msgstr "Añadir un marcador nuevo"

#: gtk/gtkplacessidebar.c:1456
msgid "Other Locations"
msgstr "Otras ubicaciones"

#: gtk/gtkplacessidebar.c:1457
msgid "Show other locations"
msgstr "Mostrar otras ubicaciones"

#: gtk/gtkplacessidebar.c:1962 gtk/gtkplacessidebar.c:2963
#, c-format
msgid "Unable to start “%s”"
msgstr "No se pudo iniciar «%s»"

#. Translators: This means that unlocking an encrypted storage
#. * device failed. %s is the name of the device.
#.
#: gtk/gtkplacessidebar.c:1998
#, c-format
msgid "Error unlocking “%s”"
msgstr "Error al desbloquear «%s»"

#: gtk/gtkplacessidebar.c:2000
#, c-format
msgid "Unable to access “%s”"
msgstr "No se puede acceder a «%s»"

#: gtk/gtkplacessidebar.c:2231
msgid "This name is already taken"
msgstr "Este nombre ya está en uso"

#: gtk/gtkplacessidebar.c:2304 gtk/inspector/actions.ui:19
#: gtk/inspector/css-node-tree.ui:35 gtk/inspector/prop-list.ui:24
#: gtk/ui/gtkfilechooserwidget.ui:168 gtk/ui/gtkfilechooserwidget.ui:440
#: gtk/ui/gtkprintunixdialog.ui:83
msgid "Name"
msgstr "Nombre"

#: gtk/gtkplacessidebar.c:2504
#, c-format
msgid "Unable to unmount “%s”"
msgstr "No se puede desmontar «%s»"

#: gtk/gtkplacessidebar.c:2680
#, c-format
msgid "Unable to stop “%s”"
msgstr "No se pudo detener «%s»"

#: gtk/gtkplacessidebar.c:2709
#, c-format
msgid "Unable to eject “%s”"
msgstr "No se pudo expulsar «%s»"

#: gtk/gtkplacessidebar.c:2738 gtk/gtkplacessidebar.c:2767
#, c-format
msgid "Unable to eject %s"
msgstr "No se pudo expulsar %s"

#: gtk/gtkplacessidebar.c:2915
#, c-format
msgid "Unable to poll “%s” for media changes"
msgstr "No se puede consultar a «%s» si hay cambios en el medio"

#: gtk/gtkplacessidebar.c:3134 gtk/gtkplacessidebar.c:3221
#: gtk/gtkplacesview.c:1662
msgid "Open in New _Tab"
msgstr "Abrir en una _pestaña nueva"

#: gtk/gtkplacessidebar.c:3140 gtk/gtkplacessidebar.c:3230
#: gtk/gtkplacesview.c:1667
msgid "Open in New _Window"
msgstr "Abrir en una _ventana nueva"

#: gtk/gtkplacessidebar.c:3241
msgid "_Add Bookmark"
msgstr "_Añadir marcador"

#: gtk/gtkplacessidebar.c:3245
msgid "_Remove"
msgstr "_Quitar"

#: gtk/gtkplacessidebar.c:3261 gtk/gtkplacesview.c:1692
msgid "_Mount"
msgstr "_Montar"

#: gtk/gtkplacessidebar.c:3270 gtk/gtkplacesview.c:1681
msgid "_Unmount"
msgstr "_Desmontar"

#: gtk/gtkplacessidebar.c:3277
msgid "_Eject"
msgstr "_Expulsar"

#: gtk/gtkplacessidebar.c:3287
msgid "_Detect Media"
msgstr "_Detectar medio"

#: gtk/gtkplacessidebar.c:3296
msgid "_Start"
msgstr "_Iniciar"

#: gtk/gtkplacessidebar.c:3298
msgid "_Power On"
msgstr "_Encender"

#: gtk/gtkplacessidebar.c:3299
msgid "_Connect Drive"
msgstr "_Conectar unidad"

#: gtk/gtkplacessidebar.c:3300
msgid "_Start Multi-disk Device"
msgstr "_Iniciar dispositivo multidisco"

#: gtk/gtkplacessidebar.c:3301
msgid "_Unlock Device"
msgstr "_Desbloquear dispositivo"

#: gtk/gtkplacessidebar.c:3311
msgid "_Stop"
msgstr "_Detener"

#: gtk/gtkplacessidebar.c:3313
msgid "_Safely Remove Drive"
msgstr "_Quitar unidad con seguridad"

#: gtk/gtkplacessidebar.c:3314
msgid "_Disconnect Drive"
msgstr "_Desconectar unidad"

#: gtk/gtkplacessidebar.c:3315
msgid "_Stop Multi-disk Device"
msgstr "_Detener dispositivo multidisco"

#: gtk/gtkplacessidebar.c:3316
msgid "_Lock Device"
msgstr "_Bloquear dispositivo"

#: gtk/gtkplacessidebar.c:3804 gtk/gtkplacesview.c:1103
msgid "Computer"
msgstr "Equipo"

#: gtk/gtkplacesview.c:889
msgid "Searching for network locations"
msgstr "Buscando ubicaciones de red"

#: gtk/gtkplacesview.c:896
msgid "No network locations found"
msgstr "No se han encontrado ubicaciones de red"

#. if it wasn't cancelled show a dialog
#: gtk/gtkplacesview.c:1210 gtk/gtkplacesview.c:1307
msgid "Unable to access location"
msgstr "No se puede acceder a la ubicación"

#. Restore from Cancel to Connect
#: gtk/gtkplacesview.c:1228 gtk/ui/gtkplacesview.ui:262
msgid "Con_nect"
msgstr "Co_nectar"

#. if it wasn't cancelled show a dialog
#: gtk/gtkplacesview.c:1366
msgid "Unable to unmount volume"
msgstr "No se puede desmontar del volumen"

#. Allow to cancel the operation
#: gtk/gtkplacesview.c:1458
msgid "Cance_l"
msgstr "Cance_lar"

#: gtk/gtkplacesview.c:1605
msgid "AppleTalk"
msgstr "AppleTalk"

#: gtk/gtkplacesview.c:1611
msgid "File Transfer Protocol"
msgstr "Protocolo de transferencia de archivos"

#. Translators: do not translate ftp:// and ftps://
#: gtk/gtkplacesview.c:1613
msgid "ftp:// or ftps://"
msgstr "ftp:// o ftps://"

#: gtk/gtkplacesview.c:1619
msgid "Network File System"
msgstr "Sistema de archivos en red"

#: gtk/gtkplacesview.c:1625
msgid "Samba"
msgstr "Samba"

#: gtk/gtkplacesview.c:1631
msgid "SSH File Transfer Protocol"
msgstr "Protocolo de transferencia de archivos por SSH"

#. Translators: do not translate sftp:// and ssh://
#: gtk/gtkplacesview.c:1633
msgid "sftp:// or ssh://"
msgstr "sftp:// o ssh://"

#: gtk/gtkplacesview.c:1639
msgid "WebDAV"
msgstr "WebDAV"

#. Translators: do not translate dav:// and davs://
#: gtk/gtkplacesview.c:1641
msgid "dav:// or davs://"
msgstr "dav:// o davs://"

#: gtk/gtkplacesview.c:1676
msgid "_Disconnect"
msgstr "_Desconectar"

#: gtk/gtkplacesview.c:1687
msgid "_Connect"
msgstr "_Conectar"

#: gtk/gtkplacesview.c:1871
msgid "Unable to get remote server location"
msgstr "No se pudo obtener la ubicación del servidor remoto"

#: gtk/gtkplacesview.c:2014 gtk/gtkplacesview.c:2023
msgid "Networks"
msgstr "Redes"

#: gtk/gtkplacesview.c:2014 gtk/gtkplacesview.c:2023
msgid "On This Computer"
msgstr "En este equipo"

#. Translators: respectively, free and total space of the drive. The plural form
#. * should be based on the free space available.
#. * i.e. 1 GB / 24 GB available.
#.
#: gtk/gtkplacesviewrow.c:135
#, c-format
msgid "%s / %s available"
msgid_plural "%s / %s available"
msgstr[0] "%s / %s disponible"
msgstr[1] "%s / %s disponibles"

#: gtk/gtkplacesviewrow.c:471
msgid "Disconnect"
msgstr "Desconectar"

#: gtk/gtkplacesviewrow.c:471 gtk/ui/gtkplacesviewrow.ui:53
#: gtk/ui/gtksidebarrow.ui:50
msgid "Unmount"
msgstr "Desmontar"

#: gtk/gtkprintbackend.c:639
msgid "Authentication"
msgstr "Autenticación"

#: gtk/gtkprintbackend.c:715
msgid "_Remember password"
msgstr "_Recordar la contraseña"

#: gtk/gtkprinteroptionwidget.c:718
msgid "Select a filename"
msgstr "Seleccionar un nombre de archivo"

#: gtk/gtkprinteroptionwidget.c:722 gtk/ui/gtkappchooserdialog.ui:50
#: gtk/ui/gtkcolorchooserdialog.ui:38 gtk/ui/gtkfontchooserdialog.ui:29
msgid "_Select"
msgstr "_Seleccionar"

#: gtk/gtkprinteroptionwidget.c:936
msgid "Not available"
msgstr "No disponible"

#. translators: this string is the default job title for print
#. * jobs. %s gets replaced by the application name, %d gets replaced
#. * by the job number.
#.
#: gtk/gtkprintoperation.c:253
#, c-format
msgid "%s job #%d"
msgstr "%s tarea #%d"

#: gtk/gtkprintoperation.c:1683
msgctxt "print operation status"
msgid "Initial state"
msgstr "Estado inicial"

#: gtk/gtkprintoperation.c:1684
msgctxt "print operation status"
msgid "Preparing to print"
msgstr "Preparándose para imprimir"

#: gtk/gtkprintoperation.c:1685
msgctxt "print operation status"
msgid "Generating data"
msgstr "Generando datos"

#: gtk/gtkprintoperation.c:1686
msgctxt "print operation status"
msgid "Sending data"
msgstr "Enviando datos"

#: gtk/gtkprintoperation.c:1687
msgctxt "print operation status"
msgid "Waiting"
msgstr "Esperando"

#: gtk/gtkprintoperation.c:1688
msgctxt "print operation status"
msgid "Blocking on issue"
msgstr "Bloqueado en una hoja"

#: gtk/gtkprintoperation.c:1689
msgctxt "print operation status"
msgid "Printing"
msgstr "Imprimiendo"

#: gtk/gtkprintoperation.c:1690
msgctxt "print operation status"
msgid "Finished"
msgstr "Terminado"

#: gtk/gtkprintoperation.c:1691
msgctxt "print operation status"
msgid "Finished with error"
msgstr "Terminado con error"

#: gtk/gtkprintoperation.c:2234
#, c-format
msgid "Preparing %d"
msgstr "Preparando %d"

#: gtk/gtkprintoperation.c:2236 gtk/gtkprintoperation.c:2854
#, c-format
msgid "Preparing"
msgstr "Preparando"

#: gtk/gtkprintoperation.c:2239
#, c-format
msgid "Printing %d"
msgstr "Imprimiendo %d"

#: gtk/gtkprintoperation.c:2885
#, c-format
msgid "Error creating print preview"
msgstr "Error al crear la vista previa de impresión"

#: gtk/gtkprintoperation.c:2888
#, c-format
msgid "The most probable reason is that a temporary file could not be created."
msgstr "La razón más probable es que no se pudiera crear un archivo temporal."

#. window
#: gtk/gtkprintoperation-portal.c:236 gtk/gtkprintoperation-portal.c:554
#: gtk/gtkprintoperation-portal.c:623 gtk/gtkprintunixdialog.c:3056
msgid "Print"
msgstr "Imprimir"

#: gtk/gtkprintoperation-unix.c:479 gtk/gtkprintoperation-win32.c:1503
msgid "Application"
msgstr "Aplicación"

#: gtk/gtkprintoperation-win32.c:634
msgid "Printer offline"
msgstr "Impresora desconectada"

#: gtk/gtkprintoperation-win32.c:636
msgid "Out of paper"
msgstr "Papel agotado"

#. Translators: this is a printer status.
#: gtk/gtkprintoperation-win32.c:638
#: modules/printbackends/gtkprintbackendcups.c:2660
msgid "Paused"
msgstr "Pausada"

#: gtk/gtkprintoperation-win32.c:640
msgid "Need user intervention"
msgstr "Necesita intervención del usuario"

#: gtk/gtkprintoperation-win32.c:747
msgid "Custom size"
msgstr "Tamaño personalizado"

#: gtk/gtkprintoperation-win32.c:1595
msgid "No printer found"
msgstr "No se encontró ninguna impresora"

#: gtk/gtkprintoperation-win32.c:1622
msgid "Invalid argument to CreateDC"
msgstr "Argumento invalido para CreateDC"

#: gtk/gtkprintoperation-win32.c:1658 gtk/gtkprintoperation-win32.c:1904
msgid "Error from StartDoc"
msgstr "Error desde StartDoc"

#: gtk/gtkprintoperation-win32.c:1759 gtk/gtkprintoperation-win32.c:1782
#: gtk/gtkprintoperation-win32.c:1830
msgid "Not enough free memory"
msgstr "No hay memoria suficiente"

#: gtk/gtkprintoperation-win32.c:1835
msgid "Invalid argument to PrintDlgEx"
msgstr "Argumento invalido para PrintDlgEx"

#: gtk/gtkprintoperation-win32.c:1840
msgid "Invalid pointer to PrintDlgEx"
msgstr "Puntero no válido a PrintDlgEx"

#: gtk/gtkprintoperation-win32.c:1845
msgid "Invalid handle to PrintDlgEx"
msgstr "Manipulador no válido a PrintDlgEx"

#: gtk/gtkprintoperation-win32.c:1850
msgid "Unspecified error"
msgstr "Error no especificado"

#: gtk/gtkprintunixdialog.c:806
msgid "Pre_view"
msgstr "_Vista previa"

#: gtk/gtkprintunixdialog.c:808
msgid "_Print"
msgstr "_Imprimir"

#: gtk/gtkprintunixdialog.c:936
msgid "Getting printer information failed"
msgstr "Falló la obtención de la información de la impresora"

#: gtk/gtkprintunixdialog.c:1875
msgid "Getting printer information…"
msgstr "Obteniendo la información de la impresora…"

#. Translators: These strings name the possible arrangements of
#. * multiple pages on a sheet when printing (same as in gtkprintbackendcups.c)
#.
#. Translators: These strings name the possible arrangements of
#. * multiple pages on a sheet when printing
#.
#: gtk/gtkprintunixdialog.c:2801
#: modules/printbackends/gtkprintbackendcups.c:5675
msgid "Left to right, top to bottom"
msgstr "De izquierda a derecha, de arriba a abajo"

#: gtk/gtkprintunixdialog.c:2801
#: modules/printbackends/gtkprintbackendcups.c:5675
msgid "Left to right, bottom to top"
msgstr "De izquierda a derecha, de abajo a arriba"

#: gtk/gtkprintunixdialog.c:2802
#: modules/printbackends/gtkprintbackendcups.c:5676
msgid "Right to left, top to bottom"
msgstr "De derecha a izquierda, de arriba a abajo"

#: gtk/gtkprintunixdialog.c:2802
#: modules/printbackends/gtkprintbackendcups.c:5676
msgid "Right to left, bottom to top"
msgstr "De derecha a izquierda, de abajo a arriba"

#: gtk/gtkprintunixdialog.c:2803
#: modules/printbackends/gtkprintbackendcups.c:5677
msgid "Top to bottom, left to right"
msgstr "De arriba a abajo, de izquierda a derecha"

#: gtk/gtkprintunixdialog.c:2803
#: modules/printbackends/gtkprintbackendcups.c:5677
msgid "Top to bottom, right to left"
msgstr "De arriba a abajo, de derecha a izquierda"

#: gtk/gtkprintunixdialog.c:2804
#: modules/printbackends/gtkprintbackendcups.c:5678
msgid "Bottom to top, left to right"
msgstr "De abajo a arriba, de izquierda a derecha"

#: gtk/gtkprintunixdialog.c:2804
#: modules/printbackends/gtkprintbackendcups.c:5678
msgid "Bottom to top, right to left"
msgstr "De abajo a arriba, de derecha a izquierda"

#: gtk/gtkprintunixdialog.c:2808 gtk/gtkprintunixdialog.c:2821
msgid "Page Ordering"
msgstr "Orden de las hojas"

#: gtk/gtkprintunixdialog.c:2837
msgid "Left to right"
msgstr "De izquierda a derecha"

#: gtk/gtkprintunixdialog.c:2838
msgid "Right to left"
msgstr "De derecha a izquierda"

#: gtk/gtkprintunixdialog.c:2850
msgid "Top to bottom"
msgstr "De arriba a abajo"

#: gtk/gtkprintunixdialog.c:2851
msgid "Bottom to top"
msgstr "De abajo a arriba"

#: gtk/gtkprogressbar.c:606
#, c-format
msgctxt "progress bar label"
msgid "%.0f %%"
msgstr "%.0f %%"

#: gtk/gtkrecentmanager.c:1023 gtk/gtkrecentmanager.c:1036
#: gtk/gtkrecentmanager.c:1174 gtk/gtkrecentmanager.c:1184
#: gtk/gtkrecentmanager.c:1234 gtk/gtkrecentmanager.c:1243
#, c-format
msgid "Unable to find an item with URI “%s”"
msgstr "No se ha podido encontrar un elemento con el URI «%s»"

#: gtk/gtkrecentmanager.c:1258
#, c-format
msgid "Unable to move the item with URI “%s” to “%s”"
msgstr "No se puede mover el elemento con URI «%s» a «%s»"

#: gtk/gtkrecentmanager.c:2319
#, c-format
msgid "No registered application with name “%s” for item with URI “%s” found"
msgstr ""
"No se encontró ninguna aplicación registrada con el nombre «%s» para el "
"elemento con el URI «%s»"

#: gtk/gtksearchentry.c:639
msgid "Clear entry"
msgstr "Limpiar entrada"

#. Translators: This string is used to mark left/right variants of modifier
#. * keys in the shortcut window (e.g. Control_L vs Control_R). Please keep
#. * this string very short, ideally just a single character, since it will
#. * be rendered as part of the key.
#.
#: gtk/gtkshortcutlabel.c:78
msgctxt "keyboard side marker"
msgid "L"
msgstr "I"

#. Translators: This string is used to mark left/right variants of modifier
#. * keys in the shortcut window (e.g. Control_L vs Control_R). Please keep
#. * this string very short, ideally just a single character, since it will
#. * be rendered as part of the key.
#.
#: gtk/gtkshortcutlabel.c:91
msgctxt "keyboard side marker"
msgid "R"
msgstr "D"

#: gtk/gtkshortcutssection.c:404
msgid "_Show All"
msgstr "_Mostrar todo"

#: gtk/gtkshortcutsshortcut.c:143
msgid "Two finger pinch"
msgstr "Pellizcar con dos dedos"

#: gtk/gtkshortcutsshortcut.c:147
msgid "Two finger stretch"
msgstr "Estirar con dos dedos"

#: gtk/gtkshortcutsshortcut.c:151
msgid "Rotate clockwise"
msgstr "Rotar en sentido horario"

#: gtk/gtkshortcutsshortcut.c:155
msgid "Rotate counterclockwise"
msgstr "Rotar en sentido antihorario"

#: gtk/gtkshortcutsshortcut.c:159
msgid "Two finger swipe left"
msgstr "Deslizar a la izquierda con dos dedos"

#: gtk/gtkshortcutsshortcut.c:163
msgid "Two finger swipe right"
msgstr "Deslizar a la derecha con dos dedos"

#: gtk/gtkshortcutsshortcut.c:167
msgid "Swipe left"
msgstr "Deslizar a la izquierda"

#: gtk/gtkshortcutsshortcut.c:171
msgid "Swipe right"
msgstr "Deslizar a la derecha"

#. Translators: This is the window title for the shortcuts window in normal mode
#: gtk/gtkshortcutswindow.c:874 gtk/inspector/window.ui:498
msgid "Shortcuts"
msgstr "Atajos"

#. Translators: This is the window title for the shortcuts window in search mode
#: gtk/gtkshortcutswindow.c:879
msgid "Search Results"
msgstr "Resultados de búsqueda"

#. Translators: This is placeholder text for the search entry in the shortcuts window
#: gtk/gtkshortcutswindow.c:909
msgid "Search Shortcuts"
msgstr "Buscar atajos"

#: gtk/gtkshortcutswindow.c:968 gtk/ui/gtkemojichooser.ui:349
#: gtk/ui/gtkfilechooserwidget.ui:297
msgid "No Results Found"
msgstr "No se han encontrado resultados"

#: gtk/gtkshortcutswindow.c:974 gtk/ui/gtkemojichooser.ui:362
#: gtk/ui/gtkfilechooserwidget.ui:310 gtk/ui/gtkplacesview.ui:230
msgid "Try a different search"
msgstr "Pruebe una búsqueda diferente"

#: gtk/gtkshow.c:177
msgid "Could not show link"
msgstr "No se pudo mostrar el enlace"

#: gtk/gtktext.c:6056 gtk/gtktextview.c:8990
msgid "Insert _Emoji"
msgstr "Insertar _emoticono"

#: gtk/gtktextview.c:8972
msgid "_Undo"
msgstr "_Deshacer"

#: gtk/gtktextview.c:8976
msgid "_Redo"
msgstr "_Rehacer"

#: gtk/gtktreeexpander.c:205 gtk/inspector/misc-info.ui:287
msgid "Expand"
msgstr "Expandir"

#: gtk/gtkvolumebutton.c:228
msgid "Muted"
msgstr "Silenciado"

#: gtk/gtkvolumebutton.c:232
msgid "Full Volume"
msgstr "Volumen total"

#. Translators: this is the percentage of the current volume,
#. * as used in the tooltip, eg. "49 %".
#. * Translate the "%d" to "%Id" if you want to use localised digits,
#. * or otherwise translate the "%d" to "%d".
#.
#: gtk/gtkvolumebutton.c:245
#, c-format
msgctxt "volume percentage"
msgid "%d %%"
msgstr "%d %%"

<<<<<<< HEAD
#: gtk/gtkwindow.c:6135
=======
#: gtk/gtkwindow.c:6098
>>>>>>> 6eb35481
#, c-format
msgid "Do you want to use GTK Inspector?"
msgstr "¿Quiere usar el inspector de GTK?"

<<<<<<< HEAD
#: gtk/gtkwindow.c:6137
=======
#: gtk/gtkwindow.c:6100
>>>>>>> 6eb35481
#, c-format
msgid ""
"GTK Inspector is an interactive debugger that lets you explore and modify "
"the internals of any GTK application. Using it may cause the application to "
"break or crash."
msgstr ""
"El inspector de GTK es un depurador interactivo que le permite explorar y "
"modificar los aspectos internos de cualquier aplicación de GTK. Al usarlo "
"puede hacer que la aplicación falle o se cierre."

<<<<<<< HEAD
#: gtk/gtkwindow.c:6142
=======
#: gtk/gtkwindow.c:6105
>>>>>>> 6eb35481
msgid "Don’t show this message again"
msgstr "No mostrar este mensaje de nuevo"

#: gtk/gtkwindowcontrols.c:309 gtk/gtkwindowhandle.c:230
msgid "Minimize"
msgstr "Minimizar"

#: gtk/gtkwindowcontrols.c:311
msgid "Minimize the window"
msgstr "Minimizar la ventana"

#: gtk/gtkwindowcontrols.c:335 gtk/gtkwindowhandle.c:236
msgid "Maximize"
msgstr "Maximizar"

#: gtk/gtkwindowcontrols.c:337
msgid "Maximize the window"
msgstr "Maximizar la ventana"

#: gtk/gtkwindowcontrols.c:357 gtk/gtkwindowhandle.c:246
msgid "Close"
msgstr "Cerrar"

#: gtk/gtkwindowcontrols.c:359
msgid "Close the window"
msgstr "Cerrar la ventana"

#: gtk/gtkwindowhandle.c:223
msgid "Restore"
msgstr "Restaurar"

#: gtk/inspector/a11y.ui:16
msgid "Role"
msgstr "Rol"

#: gtk/inspector/a11y.ui:40
msgid "Object path"
msgstr "Ruta del objeto"

#: gtk/inspector/a11y.ui:66
msgid "Attribute"
msgstr "Atributo"

#: gtk/inspector/a11y.ui:78 gtk/inspector/css-node-tree.ui:119
#: gtk/inspector/prop-list.ui:57 gtk/inspector/recorder.ui:155
#: gtk/inspector/recorder.ui:221
msgid "Value"
msgstr "Valor"

#: gtk/inspector/action-editor.c:123
msgid "Activate"
msgstr "Activar"

#: gtk/inspector/action-editor.c:135
msgid "Set State"
msgstr "Establecer estado"

#: gtk/inspector/actions.ui:30
msgid "Enabled"
msgstr "Activada"

#: gtk/inspector/actions.ui:41
msgid "Parameter Type"
msgstr "Tipo de parámetro"

#: gtk/inspector/actions.ui:52 gtk/inspector/css-node-tree.ui:74
#: gtk/inspector/misc-info.ui:121
msgid "State"
msgstr "Estado"

#: gtk/inspector/clipboard.c:211 gtk/inspector/misc-info.ui:278
msgid "Show"
msgstr "Mostrar"

#: gtk/inspector/clipboard.c:228
msgid "Hover to load"
msgstr "Pasar por encima para cargar"

#: gtk/inspector/clipboard.c:278
msgctxt "clipboard"
msgid "empty"
msgstr "vaciar"

#: gtk/inspector/clipboard.c:283 gtk/inspector/clipboard.c:325
msgctxt "clipboard"
msgid "local"
msgstr "local"

#: gtk/inspector/clipboard.c:285 gtk/inspector/clipboard.c:327
msgctxt "clipboard"
msgid "remote"
msgstr "remoto"

#: gtk/inspector/clipboard.ui:31
msgid "Drag and hold here"
msgstr "Arrastrar y soltar aquí"

#: gtk/inspector/clipboard.ui:75 gtk/inspector/window.ui:574
msgid "Clipboard"
msgstr "Portapapeles"

#: gtk/inspector/clipboard.ui:114
msgid "Primary"
msgstr "Primario"

# src/file-manager/fm-icon-text-window.c:85
#: gtk/inspector/controllers.c:126
msgctxt "event phase"
msgid "None"
msgstr "Ninguna"

#: gtk/inspector/controllers.c:129
msgctxt "event phase"
msgid "Capture"
msgstr "Capturar"

#: gtk/inspector/controllers.c:132
msgctxt "event phase"
msgid "Bubble"
msgstr "Burbuja"

#: gtk/inspector/controllers.c:135
msgctxt "event phase"
msgid "Target"
msgstr "Objetivo"

#: gtk/inspector/controllers.c:156
msgctxt "propagation limit"
msgid "Native"
msgstr "Nativo"

#: gtk/inspector/css-editor.c:129
msgid "You can type here any CSS rule recognized by GTK."
msgstr "Aquí puede escribir reglas de CSS reconocidas por GTK."

#: gtk/inspector/css-editor.c:130
msgid ""
"You can temporarily disable this custom CSS by clicking on the “Pause” "
"button above."
msgstr ""
"Puede desactivar temporalmente este CSS personalizado pulsando el botón "
"«Pausa» de más arriba."

#: gtk/inspector/css-editor.c:131
msgid "Changes are applied instantly and globally, for the whole application."
msgstr ""
"Los cambios se aplican instantánea y globalmente para toda la aplicación."

#: gtk/inspector/css-editor.c:211
#, c-format
msgid "Saving CSS failed"
msgstr "Falló al guardar el CSS "

#: gtk/inspector/css-editor.ui:30
msgid "Disable this custom CSS"
msgstr "Desactivar este CSS personalizado"

#: gtk/inspector/css-editor.ui:37
msgid "Save the current CSS"
msgstr "Guardar el CSS actual"

#: gtk/inspector/css-node-tree.ui:48 tools/gtk-builder-tool-preview.c:178
#: tools/gtk-builder-tool-screenshot.c:358
msgid "ID"
msgstr "ID"

#: gtk/inspector/css-node-tree.ui:61
msgid "Style Classes"
msgstr "Clases de estilos"

#: gtk/inspector/css-node-tree.ui:104
msgid "CSS Property"
msgstr "Propiedad CSS"

# src/file-manager/fm-icon-text-window.c:85
<<<<<<< HEAD
#: gtk/inspector/general.c:330 gtk/inspector/general.c:410
=======
#: gtk/inspector/general.c:330 gtk/inspector/general.c:411
>>>>>>> 6eb35481
msgctxt "GL version"
msgid "None"
msgstr "Ninguna"

#: gtk/inspector/general.c:339
msgctxt "GL version"
msgid "Disabled"
msgstr "Desactivada"

#: gtk/inspector/general.c:340
msgctxt "GL vendor"
msgid "Disabled"
msgstr "Desactivada"

# src/file-manager/fm-icon-text-window.c:85
<<<<<<< HEAD
#: gtk/inspector/general.c:411
=======
#: gtk/inspector/general.c:412
>>>>>>> 6eb35481
msgctxt "GL vendor"
msgid "None"
msgstr "Ninguno"

<<<<<<< HEAD
#: gtk/inspector/general.c:462
=======
#: gtk/inspector/general.c:463
>>>>>>> 6eb35481
msgctxt "Vulkan device"
msgid "Disabled"
msgstr "Desactivada"

<<<<<<< HEAD
#: gtk/inspector/general.c:463 gtk/inspector/general.c:464
=======
#: gtk/inspector/general.c:464 gtk/inspector/general.c:465
>>>>>>> 6eb35481
msgctxt "Vulkan version"
msgid "Disabled"
msgstr "Desactivada"

# src/file-manager/fm-icon-text-window.c:85
<<<<<<< HEAD
#: gtk/inspector/general.c:520
=======
#: gtk/inspector/general.c:521
>>>>>>> 6eb35481
msgctxt "Vulkan device"
msgid "None"
msgstr "Ninguno"

# src/file-manager/fm-icon-text-window.c:85
<<<<<<< HEAD
#: gtk/inspector/general.c:521 gtk/inspector/general.c:522
=======
#: gtk/inspector/general.c:522 gtk/inspector/general.c:523
>>>>>>> 6eb35481
msgctxt "Vulkan version"
msgid "None"
msgstr "Ninguna"

<<<<<<< HEAD
#: gtk/inspector/general.c:792
=======
#: gtk/inspector/general.c:793
>>>>>>> 6eb35481
msgid "IM Context is hardcoded by GTK_IM_MODULE"
msgstr "El contesto IM está codificado por GTK_IM_MODULE"

#: gtk/inspector/general.ui:32
msgid "GTK Version"
msgstr "Versión de GTK"

#: gtk/inspector/general.ui:58
msgid "GDK Backend"
msgstr "«Backend» de GDK"

#: gtk/inspector/general.ui:84
msgid "GSK Renderer"
msgstr "Renderizador GSK"

#: gtk/inspector/general.ui:110
msgid "Pango Fontmap"
msgstr "Mapa de tipografías de Pango"

#: gtk/inspector/general.ui:136
msgid "Media Backend"
msgstr "«Backend» del medio"

#: gtk/inspector/general.ui:162
msgid "Input Method"
msgstr "Método de entrada"

#: gtk/inspector/general.ui:202
<<<<<<< HEAD
#| msgid "Application"
=======
>>>>>>> 6eb35481
msgid "Application ID"
msgstr "ID de la aplicación"

#: gtk/inspector/general.ui:228
<<<<<<< HEAD
#| msgid "Resources"
msgid "Resource Path"
msgstr "Ruta del recurso"

#: gtk/inspector/general.ui:268
=======
msgid "Resource Path"
msgstr "Ruta del recurso"

#: gtk/inspector/general.ui:268 gtk/ui/gtkplacesview.ui:79
>>>>>>> 6eb35481
msgid "Prefix"
msgstr "Prefijo"

#: gtk/inspector/general.ui:470
msgid "Display"
msgstr "Pantalla"

#: gtk/inspector/general.ui:497
msgid "RGBA Visual"
msgstr "RGBA visual"

#: gtk/inspector/general.ui:523
msgid "Composited"
msgstr "Compuesta"

#: gtk/inspector/general.ui:575
msgid "GL Version"
msgstr "Versión de GL"

#: gtk/inspector/general.ui:625
msgid "GL Vendor"
msgstr "Fabricante GL"

#: gtk/inspector/general.ui:665
msgid "Vulkan Device"
msgstr "Dispositivo vulkan"

#: gtk/inspector/general.ui:692
msgid "Vulkan API version"
msgstr "Versión de la API Vulkan"

#: gtk/inspector/general.ui:719
msgid "Vulkan driver version"
msgstr "Versión del driver Vulkan"

#: gtk/inspector/menu.c:95
msgid "Unnamed section"
msgstr "Sección sin nombre"

#: gtk/inspector/menu.ui:23
msgid "Label"
msgstr "Etiqueta"

#: gtk/inspector/menu.ui:36 gtk/inspector/shortcuts.ui:23
msgid "Action"
msgstr "Acción"

#: gtk/inspector/menu.ui:49
msgid "Target"
msgstr "Objetivo"

#: gtk/inspector/menu.ui:62
msgid "Icon"
msgstr "Icono"

#: gtk/inspector/misc-info.ui:32
msgid "Address"
msgstr "Dirección"

#: gtk/inspector/misc-info.ui:62 gtk/inspector/prop-list.ui:35
#: gtk/inspector/statistics.ui:46 gtk/ui/gtkfilechooserwidget.ui:214
msgid "Type"
msgstr "Tipo"

#: gtk/inspector/misc-info.ui:91
msgid "Reference Count"
msgstr "Cuenta de referencias"

#: gtk/inspector/misc-info.ui:151
msgid "Direction"
msgstr "Dirección"

#: gtk/inspector/misc-info.ui:181
msgid "Buildable ID"
msgstr "ID que se puede construir"

#: gtk/inspector/misc-info.ui:211
msgid "Mnemonic Label"
msgstr "Etiqueta nemotécnica"

#: gtk/inspector/misc-info.ui:240
msgid "Request Mode"
msgstr "Modo de solicitud"

#: gtk/inspector/misc-info.ui:269
msgid "Measure map"
msgstr "Mapa de medida"

#: gtk/inspector/misc-info.ui:338
msgid "Allocation"
msgstr "Asignación"

#: gtk/inspector/misc-info.ui:367
msgid "Baseline"
msgstr "Línea base"

#: gtk/inspector/misc-info.ui:396
msgid "Surface"
msgstr "Superficie"

#: gtk/inspector/misc-info.ui:415 gtk/inspector/misc-info.ui:454
#: gtk/inspector/misc-info.ui:493 gtk/inspector/prop-editor.c:1162
#: gtk/inspector/prop-editor.c:1531 gtk/inspector/window.ui:396
msgid "Properties"
msgstr "Propiedades"

#: gtk/inspector/misc-info.ui:435
msgid "Renderer"
msgstr "Renderizador"

#: gtk/inspector/misc-info.ui:474
msgid "Frame Clock"
msgstr "Fotogramas del reloj"

#: gtk/inspector/misc-info.ui:513
msgid "Tick Callback"
msgstr "Retorno de llamada del tick"

#: gtk/inspector/misc-info.ui:543
msgid "Frame Count"
msgstr "Cuenta de fotogramas"

#: gtk/inspector/misc-info.ui:572
msgid "Frame Rate"
msgstr "Tasa de fotogramas"

#: gtk/inspector/misc-info.ui:601
msgid "Mapped"
msgstr "Mapeado"

#: gtk/inspector/misc-info.ui:631
msgid "Realized"
msgstr "Realizado"

#: gtk/inspector/misc-info.ui:661
msgid "Is Toplevel"
msgstr "Es de nivel superior"

#: gtk/inspector/misc-info.ui:691
msgid "Child Visible"
msgstr "Hijo visible"

#: gtk/inspector/prop-editor.c:702
#, c-format
msgid "Pointer: %p"
msgstr "Puntero: %p"

#. Translators: %s is a type name, for example
#. * GtkPropertyExpression with value \"2.5\"
#.
#: gtk/inspector/prop-editor.c:834
#, c-format
msgid "%s with value \"%s\""
msgstr "%s con valor «%s»"

#. Translators: Both %s are type names, for example
#. * GtkPropertyExpression with type GObject
#.
#: gtk/inspector/prop-editor.c:845
#, c-format
msgid "%s with type %s"
msgstr "%s con tipo %s"

#. Translators: Both %s are type names, for example
#. * GtkObjectExpression for GtkStringObject 0x23456789
#.
#: gtk/inspector/prop-editor.c:858
#, c-format
msgid "%s for %s %p"
msgstr "%s para %s %p"

#. Translators: Both %s are type names, for example
#. * GtkPropertyExpression with value type: gchararray
#.
#: gtk/inspector/prop-editor.c:888
#, c-format
msgid "%s with value type %s"
msgstr "%s con tipo de valor %s"

#: gtk/inspector/prop-editor.c:1242
#, c-format
msgid "Uneditable property type: %s"
msgstr "Tipo de propiedad no editable: %s"

# src/file-manager/fm-icon-text-window.c:85
#: gtk/inspector/prop-editor.c:1383
msgctxt "column number"
msgid "None"
msgstr "Ninguna"

#: gtk/inspector/prop-editor.c:1420
msgid "Attribute:"
msgstr "Atributo:"

#: gtk/inspector/prop-editor.c:1423
msgid "Model"
msgstr "Modelo"

#: gtk/inspector/prop-editor.c:1428
msgid "Column:"
msgstr "Columna:"

#. Translators: %s is a type name, for example
#. * Action from 0x2345678 (GtkApplicationWindow)
#.
#: gtk/inspector/prop-editor.c:1527
#, c-format
msgid "Action from: %p (%s)"
msgstr "Acción de: %p (%s)"

#: gtk/inspector/prop-editor.c:1582
msgid "Reset"
msgstr "Reiniciar"

#: gtk/inspector/prop-editor.c:1590
msgctxt "GtkSettings source"
msgid "Default"
msgstr "Predeterminada"

#: gtk/inspector/prop-editor.c:1593
msgctxt "GtkSettings source"
msgid "Theme"
msgstr "Tema"

#: gtk/inspector/prop-editor.c:1596
msgctxt "GtkSettings source"
msgid "XSettings"
msgstr "XSettings"

#: gtk/inspector/prop-editor.c:1600
msgctxt "GtkSettings source"
msgid "Application"
msgstr "Aplicación"

#: gtk/inspector/prop-editor.c:1603
msgctxt "GtkSettings source"
msgid "Unknown"
msgstr "Desconocida"

#: gtk/inspector/prop-editor.c:1606
msgid "Source:"
msgstr "Fuente:"

#: gtk/inspector/prop-list.ui:46
msgid "Defined At"
msgstr "Definida en"

#: gtk/inspector/recorder.c:1694
#, c-format
msgid "Saving RenderNode failed"
msgstr "Falló al guardar el RenderNode"

#: gtk/inspector/recorder.ui:20
msgid "Record frames"
msgstr "Grabar fotogramas"

#: gtk/inspector/recorder.ui:27
msgid "Clear recorded frames"
msgstr "Limpiar fotogramas grabados"

#: gtk/inspector/recorder.ui:34
msgid "Add debug nodes"
msgstr "Añadir nodos de depuración"

#: gtk/inspector/recorder.ui:42
msgid "Highlight event sequences"
msgstr "Resaltar secuencias de eventos"

#: gtk/inspector/recorder.ui:51
msgid "Use a dark background"
msgstr "Usar un fondo oscuro"

#: gtk/inspector/recorder.ui:59
msgid "Save selected node"
msgstr "Guardar el nodo seleccionado"

#: gtk/inspector/recorder.ui:67
msgid "Copy to clipboard"
msgstr "Copiar al portapapeles"

#: gtk/inspector/recorder.ui:142 gtk/inspector/recorder.ui:208
msgid "Property"
msgstr "Propiedad"

#: gtk/inspector/resource-list.ui:59
msgid "Path"
msgstr "Ruta"

#: gtk/inspector/resource-list.ui:71
msgid "Count"
msgstr "Cuenta"

#: gtk/inspector/resource-list.ui:82 gtk/ui/gtkfilechooserwidget.ui:202
#: gtk/ui/gtkfontchooserwidget.ui:204 gtk/ui/gtkfontchooserwidget.ui:351
msgid "Size"
msgstr "Tamaño"

#: gtk/inspector/resource-list.ui:121
msgid "Name:"
msgstr "Nombre:"

#: gtk/inspector/resource-list.ui:143
msgid "Type:"
msgstr "Tipo:"

#: gtk/inspector/resource-list.ui:164
msgid "Size:"
msgstr "Tamaño:"

#: gtk/inspector/shortcuts.ui:17
msgid "Trigger"
msgstr "Disparador"

# src/file-manager/fm-icon-text-window.c:85
#: gtk/inspector/size-groups.c:225
msgctxt "sizegroup mode"
msgid "None"
msgstr "Ninguno"

#: gtk/inspector/size-groups.c:226
msgctxt "sizegroup mode"
msgid "Horizontal"
msgstr "Horizontal"

#: gtk/inspector/size-groups.c:227
msgctxt "sizegroup mode"
msgid "Vertical"
msgstr "Vertical"

#: gtk/inspector/size-groups.c:228
msgctxt "sizegroup mode"
msgid "Both"
msgstr "Ambas"

#: gtk/inspector/size-groups.c:240
msgid "Mode"
msgstr "Modo"

#: gtk/inspector/statistics.c:400
msgid "GLib must be configured with -Dbuildtype=debug"
msgstr "Se debe configurar GLib con -Dbuildtype=debug"

#: gtk/inspector/statistics.ui:60
msgid "Self 1"
msgstr "Propio 1"

#: gtk/inspector/statistics.ui:71
msgid "Cumulative 1"
msgstr "Acumulativo 1"

#: gtk/inspector/statistics.ui:82
msgid "Self 2"
msgstr "Propio 2"

#: gtk/inspector/statistics.ui:93
msgid "Cumulative 2"
msgstr "Acumulativo 2"

#: gtk/inspector/statistics.ui:104
msgid "Self"
msgstr "Propio"

#: gtk/inspector/statistics.ui:120
msgid "Cumulative"
msgstr "Acumulativo"

#: gtk/inspector/statistics.ui:151
msgid "Enable statistics with GOBJECT_DEBUG=instance-count"
msgstr "Activar estadísticas con with GOBJECT_DEBUG=instance-count"

#: gtk/inspector/tree-data.ui:10
msgid "Show data"
msgstr "Mostrar los datos"

#: gtk/inspector/type-info.ui:14
msgid "Hierarchy"
msgstr "Jerarquía"

#: gtk/inspector/type-info.ui:35
msgid "Implements"
msgstr "Implementa"

#: gtk/inspector/visual.c:604 gtk/inspector/visual.c:623
msgid "Theme is hardcoded by GTK_THEME"
msgstr "El tema está codificado en GTK_THEME"

#: gtk/inspector/visual.c:854
msgid "Backend does not support window scaling"
msgstr "El «backend» no soporta el escalado de ventanas"

#: gtk/inspector/visual.c:1044
msgid "GL rendering is disabled"
msgstr "El renderizado GL está desactivado"

#: gtk/inspector/visual.ui:35
msgid "GTK Theme"
msgstr "Tema de GTK"

#: gtk/inspector/visual.ui:59
msgid "Dark Variant"
msgstr "Variante oscura"

#: gtk/inspector/visual.ui:84
msgid "Cursor Theme"
msgstr "Tema del cursor"

#: gtk/inspector/visual.ui:109
msgid "Cursor Size"
msgstr "Tamaño del cursor"

#: gtk/inspector/visual.ui:145
msgid "Icon Theme"
msgstr "Tema de iconos"

#: gtk/inspector/visual.ui:195
msgid "Font Scale"
msgstr "Escalado de tipografías"

#: gtk/inspector/visual.ui:240
msgid "Text Direction"
msgstr "Dirección del texto"

#: gtk/inspector/visual.ui:255
msgid "Left-to-Right"
msgstr "Izquierda a derecha"

#: gtk/inspector/visual.ui:256
msgid "Right-to-Left"
msgstr "Derecha a izquierda"

#: gtk/inspector/visual.ui:274
msgid "Window Scaling"
msgstr "Escalado de la ventana"

#: gtk/inspector/visual.ui:307
msgid "Animations"
msgstr "Animaciones"

#: gtk/inspector/visual.ui:332
msgid "Slowdown"
msgstr "Ralentizar"

#: gtk/inspector/visual.ui:390
msgid "Show fps overlay"
msgstr "Mostrar superposición de fps"

#: gtk/inspector/visual.ui:415
msgid "Show Graphic Updates"
msgstr "Mostrar actualizaciones de gráficos"

#: gtk/inspector/visual.ui:440
msgid "Show Fallback Rendering"
msgstr "Mostrar renderizado alternativo"

#: gtk/inspector/visual.ui:465
msgid "Show Baselines"
msgstr "Mostrar líneas base"

#: gtk/inspector/visual.ui:493
msgid "Show Layout Borders"
msgstr "Mostrar bordes de la distribución"

#: gtk/inspector/visual.ui:550
msgid "CSS Padding"
msgstr "Espaciado CSS"

#: gtk/inspector/visual.ui:560
msgid "CSS Border"
msgstr "Borde CSS"

#: gtk/inspector/visual.ui:570
msgid "CSS Margin"
msgstr "Margen  CSS"

#: gtk/inspector/visual.ui:580
msgid "Widget Margin"
msgstr "Anchura del widget"

#: gtk/inspector/visual.ui:615
msgid "Show Focus"
msgstr "Mostrar foco"

#: gtk/inspector/visual.ui:654
msgid "Simulate Touchscreen"
msgstr "Simular pantalla táctil"

#: gtk/inspector/visual.ui:678
msgid "Software GL"
msgstr "Software GL"

#: gtk/inspector/visual.ui:714
msgid "Inspect Inspector"
msgstr "Inspeccionar inspector"

#: gtk/inspector/window.ui:27
msgid "Select an Object"
msgstr "Seleccionar un objeto"

#: gtk/inspector/window.ui:42 gtk/inspector/window.ui:107
msgid "Show Details"
msgstr "Mostrar detalles"

#: gtk/inspector/window.ui:57
msgid "Show all Objects"
msgstr "Mostrar todos los objetos"

#: gtk/inspector/window.ui:121
msgid "Show all Resources"
msgstr "Mostrar todos los recursos"

#: gtk/inspector/window.ui:147
msgid "Collect Statistics"
msgstr "Reunir estadísticas"

#: gtk/inspector/window.ui:199
msgid "Objects"
msgstr "Objetos"

#: gtk/inspector/window.ui:231
msgid "Toggle Sidebar"
msgstr "Conmutar barra lateral"

#: gtk/inspector/window.ui:253
msgid "Refresh action state"
msgstr "Actualizar estado de la acción"

#: gtk/inspector/window.ui:327
msgid "Previous object"
msgstr "Objeto anterior"

#: gtk/inspector/window.ui:334
msgid "Child object"
msgstr "Objeto hijo"

#: gtk/inspector/window.ui:341
msgid "Previous sibling"
msgstr "Hermano anterior"

#: gtk/inspector/window.ui:347
msgid "List Position"
msgstr "Posición en la lista"

#: gtk/inspector/window.ui:356
msgid "Next sibling"
msgstr "Siguiente hermano"

#: gtk/inspector/window.ui:386
msgid "Miscellaneous"
msgstr "Miscelánea"

#: gtk/inspector/window.ui:407 gtk/ui/gtkprintunixdialog.ui:393
msgid "Layout"
msgstr "Disposición"

#: gtk/inspector/window.ui:418
msgid "CSS Nodes"
msgstr "Nodos CSS"

#: gtk/inspector/window.ui:429
msgid "Size Groups"
msgstr "Tamaño de los grupos"

#: gtk/inspector/window.ui:438 gtk/inspector/window.ui:447
msgid "Data"
msgstr "Datos"

#: gtk/inspector/window.ui:457
msgid "Actions"
msgstr "Acciones"

#: gtk/inspector/window.ui:468
msgid "Menu"
msgstr "Menú"

#: gtk/inspector/window.ui:477
msgid "Controllers"
msgstr "Controladores"

#: gtk/inspector/window.ui:487
msgid "Magnifier"
msgstr "Magnificador"

#: gtk/inspector/window.ui:508
msgid "Accessibility"
msgstr "Accesibilidad"

#: gtk/inspector/window.ui:532
msgid "Global"
msgstr "Global"

#: gtk/inspector/window.ui:545
msgid "Information"
msgstr "Información"

#: gtk/inspector/window.ui:554
msgid "Settings"
msgstr "Configuración"

#: gtk/inspector/window.ui:563
msgid "Resources"
msgstr "Recursos"

#: gtk/inspector/window.ui:584
msgid "Statistics"
msgstr "Estadísticas"

#: gtk/inspector/window.ui:595
msgid "Logging"
msgstr "Registro"

#: gtk/inspector/window.ui:610
msgid "CSS"
msgstr "CSS"

#: gtk/inspector/window.ui:619
msgid "Recorder"
msgstr "Grabador"

#: gtk/open-type-layout.h:14
msgctxt "OpenType layout"
msgid "Access All Alternates"
msgstr "Acceso a todas las alternativas"

#: gtk/open-type-layout.h:15
msgctxt "OpenType layout"
msgid "Above-base Forms"
msgstr "Formas sobre la base"

#: gtk/open-type-layout.h:16
msgctxt "OpenType layout"
msgid "Above-base Mark Positioning"
msgstr "Posicionamiento de marca sobre la base"

#: gtk/open-type-layout.h:17
msgctxt "OpenType layout"
msgid "Above-base Substitutions"
msgstr "Sustituciones sobre la base"

#: gtk/open-type-layout.h:18
msgctxt "OpenType layout"
msgid "Alternative Fractions"
msgstr "Fracciones alternativas"

#: gtk/open-type-layout.h:19
msgctxt "OpenType layout"
msgid "Akhands"
msgstr "Akhands"

#: gtk/open-type-layout.h:20
msgctxt "OpenType layout"
msgid "Below-base Forms"
msgstr "Formas debajo de la base"

#: gtk/open-type-layout.h:21
msgctxt "OpenType layout"
msgid "Below-base Mark Positioning"
msgstr "Posicionamiento de marca debajo de la base"

#: gtk/open-type-layout.h:22
msgctxt "OpenType layout"
msgid "Below-base Substitutions"
msgstr "Sustituciones debajo de la base"

#: gtk/open-type-layout.h:23
msgctxt "OpenType layout"
msgid "Contextual Alternates"
msgstr "Alternativas contextuales"

#: gtk/open-type-layout.h:24
msgctxt "OpenType layout"
msgid "Case-Sensitive Forms"
msgstr "Formas que distinguen mayúsculas y minúsculas"

#: gtk/open-type-layout.h:25
msgctxt "OpenType layout"
msgid "Glyph Composition / Decomposition"
msgstr "Composición/descomposición de glifos"

#: gtk/open-type-layout.h:26
msgctxt "OpenType layout"
msgid "Conjunct Form After Ro"
msgstr "Forma de conjunto después de Ro"

#: gtk/open-type-layout.h:27
msgctxt "OpenType layout"
msgid "Conjunct Forms"
msgstr "Formas de conjunto"

#: gtk/open-type-layout.h:28
msgctxt "OpenType layout"
msgid "Contextual Ligatures"
msgstr "Ligaduras contextuales"

#: gtk/open-type-layout.h:29
msgctxt "OpenType layout"
msgid "Centered CJK Punctuation"
msgstr "Puntuación CJK centrada"

#: gtk/open-type-layout.h:30
msgctxt "OpenType layout"
msgid "Capital Spacing"
msgstr "Interlineado de mayúsculas"

#: gtk/open-type-layout.h:31
msgctxt "OpenType layout"
msgid "Contextual Swash"
msgstr "Swash contextual"

#: gtk/open-type-layout.h:32
msgctxt "OpenType layout"
msgid "Cursive Positioning"
msgstr "Posicionamiento de la cursiva"

#: gtk/open-type-layout.h:33
msgctxt "OpenType layout"
msgid "Petite Capitals From Capitals"
msgstr "Miniversales a partir de mayúsculas"

#: gtk/open-type-layout.h:34
msgctxt "OpenType layout"
msgid "Small Capitals From Capitals"
msgstr "Versalitas a partir de mayúsculas"

#: gtk/open-type-layout.h:35
msgctxt "OpenType layout"
msgid "Distances"
msgstr "Distancias"

#: gtk/open-type-layout.h:36
msgctxt "OpenType layout"
msgid "Discretionary Ligatures"
msgstr "Ligaduras discrecionales"

#: gtk/open-type-layout.h:37
msgctxt "OpenType layout"
msgid "Denominators"
msgstr "Denominadores"

#: gtk/open-type-layout.h:38
msgctxt "OpenType layout"
msgid "Dotless Forms"
msgstr "Formas sin puntos"

#: gtk/open-type-layout.h:39
msgctxt "OpenType layout"
msgid "Expert Forms"
msgstr "Formas expertas"

#: gtk/open-type-layout.h:40
msgctxt "OpenType layout"
msgid "Final Glyph on Line Alternates"
msgstr "Glifo final en línea alterna"

#: gtk/open-type-layout.h:41
msgctxt "OpenType layout"
msgid "Terminal Forms #2"
msgstr "Formas de terminal nº 2"

#: gtk/open-type-layout.h:42
msgctxt "OpenType layout"
msgid "Terminal Forms #3"
msgstr "Formas de terminal nº 3"

#: gtk/open-type-layout.h:43
msgctxt "OpenType layout"
msgid "Terminal Forms"
msgstr "Formas de terminal"

#: gtk/open-type-layout.h:44
msgctxt "OpenType layout"
msgid "Flattened accent forms"
msgstr "Formas de acento aplanado"

#: gtk/open-type-layout.h:45
msgctxt "OpenType layout"
msgid "Fractions"
msgstr "Fracciones"

#: gtk/open-type-layout.h:46
msgctxt "OpenType layout"
msgid "Full Widths"
msgstr "Anchura completa"

#: gtk/open-type-layout.h:47
msgctxt "OpenType layout"
msgid "Half Forms"
msgstr "Formas medias"

#: gtk/open-type-layout.h:48
msgctxt "OpenType layout"
msgid "Halant Forms"
msgstr "Formas halant"

#: gtk/open-type-layout.h:49
msgctxt "OpenType layout"
msgid "Alternate Half Widths"
msgstr "Anchura media alternativa"

#: gtk/open-type-layout.h:50
msgctxt "OpenType layout"
msgid "Historical Forms"
msgstr "Formas históricas"

#: gtk/open-type-layout.h:51
msgctxt "OpenType layout"
msgid "Horizontal Kana Alternates"
msgstr "Alternativa Kana horizontal"

#: gtk/open-type-layout.h:52
msgctxt "OpenType layout"
msgid "Historical Ligatures"
msgstr "Ligaduras históricas"

#: gtk/open-type-layout.h:53
msgctxt "OpenType layout"
msgid "Hangul"
msgstr "Hangul"

#: gtk/open-type-layout.h:54
msgctxt "OpenType layout"
msgid "Hojo Kanji Forms"
msgstr "Formas del Kanji Hojo"

#: gtk/open-type-layout.h:55
msgctxt "OpenType layout"
msgid "Half Widths"
msgstr "Anchura media"

#: gtk/open-type-layout.h:56
msgctxt "OpenType layout"
msgid "Initial Forms"
msgstr "Formas iniciales"

#: gtk/open-type-layout.h:57
msgctxt "OpenType layout"
msgid "Isolated Forms"
msgstr "Formas aisladas"

#: gtk/open-type-layout.h:58
msgctxt "OpenType layout"
msgid "Italics"
msgstr "Cursivas"

#: gtk/open-type-layout.h:59
msgctxt "OpenType layout"
msgid "Justification Alternates"
msgstr "Justificación de alternativas"

#: gtk/open-type-layout.h:60
msgctxt "OpenType layout"
msgid "JIS78 Forms"
msgstr "Formularios JIS78"

#: gtk/open-type-layout.h:61
msgctxt "OpenType layout"
msgid "JIS83 Forms"
msgstr "Formularios JIS83"

#: gtk/open-type-layout.h:62
msgctxt "OpenType layout"
msgid "JIS90 Forms"
msgstr "Formularios JIS90"

#: gtk/open-type-layout.h:63
msgctxt "OpenType layout"
msgid "JIS2004 Forms"
msgstr "Formularios JIS2004"

#: gtk/open-type-layout.h:64
msgctxt "OpenType layout"
msgid "Kerning"
msgstr "Interletraje"

#: gtk/open-type-layout.h:65
msgctxt "OpenType layout"
msgid "Left Bounds"
msgstr "Márgenes izquierdos"

#: gtk/open-type-layout.h:66
msgctxt "OpenType layout"
msgid "Standard Ligatures"
msgstr "Ligaduras estándar"

#: gtk/open-type-layout.h:67
msgctxt "OpenType layout"
msgid "Leading Jamo Forms"
msgstr "Formas Jamo principales"

#: gtk/open-type-layout.h:68
msgctxt "OpenType layout"
msgid "Lining Figures"
msgstr "Figuras revestidas"

#: gtk/open-type-layout.h:69
msgctxt "OpenType layout"
msgid "Localized Forms"
msgstr "Formas localizadas"

#: gtk/open-type-layout.h:70
msgctxt "OpenType layout"
msgid "Left-to-right alternates"
msgstr "Alternativas de izquierda a derecha"

#: gtk/open-type-layout.h:71
msgctxt "OpenType layout"
msgid "Left-to-right mirrored forms"
msgstr "Formas espejadas de izquierda a derecha"

#: gtk/open-type-layout.h:72
msgctxt "OpenType layout"
msgid "Mark Positioning"
msgstr "Posicionamiento de las marcas"

#: gtk/open-type-layout.h:73
msgctxt "OpenType layout"
msgid "Medial Forms #2"
msgstr "Formas medias nº2"

#: gtk/open-type-layout.h:74
msgctxt "OpenType layout"
msgid "Medial Forms"
msgstr "Formas medias"

#: gtk/open-type-layout.h:75
msgctxt "OpenType layout"
msgid "Mathematical Greek"
msgstr "Griego matemático"

#: gtk/open-type-layout.h:76
msgctxt "OpenType layout"
msgid "Mark to Mark Positioning"
msgstr "Marca en posicionamiento de marca"

#: gtk/open-type-layout.h:77
msgctxt "OpenType layout"
msgid "Mark Positioning via Substitution"
msgstr "Posicionamiento de marca mediante sustitución"

#: gtk/open-type-layout.h:78
msgctxt "OpenType layout"
msgid "Alternate Annotation Forms"
msgstr "Formas alternativas de anotación"

#: gtk/open-type-layout.h:79
msgctxt "OpenType layout"
msgid "NLC Kanji Forms"
msgstr "Formas del Kanji NLC"

#: gtk/open-type-layout.h:80
msgctxt "OpenType layout"
msgid "Nukta Forms"
msgstr "Formas Nukta"

#: gtk/open-type-layout.h:81
msgctxt "OpenType layout"
msgid "Numerators"
msgstr "Numeradores"

#: gtk/open-type-layout.h:82
msgctxt "OpenType layout"
msgid "Oldstyle Figures"
msgstr "Figuras antiguas"

#: gtk/open-type-layout.h:83
msgctxt "OpenType layout"
msgid "Optical Bounds"
msgstr "Límites ópticos"

#: gtk/open-type-layout.h:84
msgctxt "OpenType layout"
msgid "Ordinals"
msgstr "Ordinales"

#: gtk/open-type-layout.h:85
msgctxt "OpenType layout"
msgid "Ornaments"
msgstr "Adornos"

#: gtk/open-type-layout.h:86
msgctxt "OpenType layout"
msgid "Proportional Alternate Widths"
msgstr "Anchura alternativa proporcional"

#: gtk/open-type-layout.h:87
msgctxt "OpenType layout"
msgid "Petite Capitals"
msgstr "Miniversales"

#: gtk/open-type-layout.h:88
msgctxt "OpenType layout"
msgid "Proportional Kana"
msgstr "Kana proporcional"

#: gtk/open-type-layout.h:89
msgctxt "OpenType layout"
msgid "Proportional Figures"
msgstr "Figuras proporcionales"

#: gtk/open-type-layout.h:90
msgctxt "OpenType layout"
msgid "Pre-Base Forms"
msgstr "Formas pre-base"

#: gtk/open-type-layout.h:91
msgctxt "OpenType layout"
msgid "Pre-base Substitutions"
msgstr "Sustituciones pre-base"

#: gtk/open-type-layout.h:92
msgctxt "OpenType layout"
msgid "Post-base Forms"
msgstr "Formas post-base"

#: gtk/open-type-layout.h:93
msgctxt "OpenType layout"
msgid "Post-base Substitutions"
msgstr "Sustituciones post-base"

#: gtk/open-type-layout.h:94
msgctxt "OpenType layout"
msgid "Proportional Widths"
msgstr "Anchuras proporcionales"

#: gtk/open-type-layout.h:95
msgctxt "OpenType layout"
msgid "Quarter Widths"
msgstr "Anchuras de cuarto"

#: gtk/open-type-layout.h:96
msgctxt "OpenType layout"
msgid "Randomize"
msgstr "Aleatorizar"

#: gtk/open-type-layout.h:97
msgctxt "OpenType layout"
msgid "Required Contextual Alternates"
msgstr "Alternativas contextuales necesarias"

#: gtk/open-type-layout.h:98
msgctxt "OpenType layout"
msgid "Rakar Forms"
msgstr "Formas Rakar"

#: gtk/open-type-layout.h:99
msgctxt "OpenType layout"
msgid "Required Ligatures"
msgstr "Ligaduras requeridas"

#: gtk/open-type-layout.h:100
msgctxt "OpenType layout"
msgid "Reph Forms"
msgstr "Formas Reph"

#: gtk/open-type-layout.h:101
msgctxt "OpenType layout"
msgid "Right Bounds"
msgstr "Márgenes derechos"

#: gtk/open-type-layout.h:102
msgctxt "OpenType layout"
msgid "Right-to-left alternates"
msgstr "Alternativas de derecha a izquierda"

#: gtk/open-type-layout.h:103
msgctxt "OpenType layout"
msgid "Right-to-left mirrored forms"
msgstr "Formas espejadas de derecha a izquierda"

#: gtk/open-type-layout.h:104
msgctxt "OpenType layout"
msgid "Ruby Notation Forms"
msgstr "Formas de notación Ruby"

#: gtk/open-type-layout.h:105
msgctxt "OpenType layout"
msgid "Required Variation Alternates"
msgstr "Alternativas de variantes necesarias"

#: gtk/open-type-layout.h:106
msgctxt "OpenType layout"
msgid "Stylistic Alternates"
msgstr "Alternativas estilísticas"

#: gtk/open-type-layout.h:107
msgctxt "OpenType layout"
msgid "Scientific Inferiors"
msgstr "Inferiores científicos"

#: gtk/open-type-layout.h:108
msgctxt "OpenType layout"
msgid "Optical size"
msgstr "Tamaño óptico"

#: gtk/open-type-layout.h:109
msgctxt "OpenType layout"
msgid "Small Capitals"
msgstr "Versalitas"

#: gtk/open-type-layout.h:110
msgctxt "OpenType layout"
msgid "Simplified Forms"
msgstr "Formas simplificadas"

#: gtk/open-type-layout.h:111
msgctxt "OpenType layout"
msgid "Math script style alternates"
msgstr "Alternativas de estilo del script matemático"

#: gtk/open-type-layout.h:112
msgctxt "OpenType layout"
msgid "Stretching Glyph Decomposition"
msgstr "Descomposición del glifo por estiramiento"

#: gtk/open-type-layout.h:113
msgctxt "OpenType layout"
msgid "Subscript"
msgstr "Subíndice"

#: gtk/open-type-layout.h:114
msgctxt "OpenType layout"
msgid "Superscript"
msgstr "Superíndice"

#: gtk/open-type-layout.h:115
msgctxt "OpenType layout"
msgid "Swash"
msgstr "Swash"

#: gtk/open-type-layout.h:116
msgctxt "OpenType layout"
msgid "Titling"
msgstr "Titulación"

#: gtk/open-type-layout.h:117
msgctxt "OpenType layout"
msgid "Trailing Jamo Forms"
msgstr "Formas Jamo colgantes"

#: gtk/open-type-layout.h:118
msgctxt "OpenType layout"
msgid "Traditional Name Forms"
msgstr "Formas de nombre tradicional"

#: gtk/open-type-layout.h:119
msgctxt "OpenType layout"
msgid "Tabular Figures"
msgstr "Figuras tabulares"

#: gtk/open-type-layout.h:120
msgctxt "OpenType layout"
msgid "Traditional Forms"
msgstr "Formas tradicionales"

#: gtk/open-type-layout.h:121
msgctxt "OpenType layout"
msgid "Third Widths"
msgstr "Anchuras de tercio"

#: gtk/open-type-layout.h:122
msgctxt "OpenType layout"
msgid "Unicase"
msgstr "Unicase"

#: gtk/open-type-layout.h:123
msgctxt "OpenType layout"
msgid "Alternate Vertical Metrics"
msgstr "Métricas verticales alternativas"

#: gtk/open-type-layout.h:124
msgctxt "OpenType layout"
msgid "Vattu Variants"
msgstr "Variantes de vattu"

#: gtk/open-type-layout.h:125
msgctxt "OpenType layout"
msgid "Vertical Writing"
msgstr "Escritura vertical"

#: gtk/open-type-layout.h:126
msgctxt "OpenType layout"
msgid "Alternate Vertical Half Metrics"
msgstr "Medias métricas verticales alternativas"

#: gtk/open-type-layout.h:127
msgctxt "OpenType layout"
msgid "Vowel Jamo Forms"
msgstr "Formas Vowel Jamo"

#: gtk/open-type-layout.h:128
msgctxt "OpenType layout"
msgid "Vertical Kana Alternates"
msgstr "Alternativa Kana vertical"

#: gtk/open-type-layout.h:129
msgctxt "OpenType layout"
msgid "Vertical Kerning"
msgstr "Interletraje vertical"

#: gtk/open-type-layout.h:130
msgctxt "OpenType layout"
msgid "Proportional Alternate Vertical Metrics"
msgstr "Métrica vertical de alternativa proporcional"

#: gtk/open-type-layout.h:131
msgctxt "OpenType layout"
msgid "Vertical Alternates and Rotation"
msgstr "Alternativas verticales y rotación"

#: gtk/open-type-layout.h:132
msgctxt "OpenType layout"
msgid "Vertical Alternates for Rotation"
msgstr "Alternativas verticales para rotación"

#: gtk/open-type-layout.h:133
msgctxt "OpenType layout"
msgid "Slashed Zero"
msgstr "Cero con barra"

#: gtk/paper_names_offsets.c:4
msgctxt "paper size"
msgid "asme_f"
msgstr "asme_f"

#: gtk/paper_names_offsets.c:5
msgctxt "paper size"
msgid "A0×2"
msgstr "A0×2"

#: gtk/paper_names_offsets.c:6
msgctxt "paper size"
msgid "A0"
msgstr "A0"

#: gtk/paper_names_offsets.c:7
msgctxt "paper size"
msgid "A0×3"
msgstr "A0×3"

#: gtk/paper_names_offsets.c:8
msgctxt "paper size"
msgid "A1"
msgstr "A1"

#: gtk/paper_names_offsets.c:9
msgctxt "paper size"
msgid "A10"
msgstr "A10"

#: gtk/paper_names_offsets.c:10
msgctxt "paper size"
msgid "A1×3"
msgstr "A1×3"

#: gtk/paper_names_offsets.c:11
msgctxt "paper size"
msgid "A1×4"
msgstr "A1×4"

#: gtk/paper_names_offsets.c:12
msgctxt "paper size"
msgid "A2"
msgstr "A2"

#: gtk/paper_names_offsets.c:13
msgctxt "paper size"
msgid "A2×3"
msgstr "A2×3"

#: gtk/paper_names_offsets.c:14
msgctxt "paper size"
msgid "A2×4"
msgstr "A2×4"

#: gtk/paper_names_offsets.c:15
msgctxt "paper size"
msgid "A2×5"
msgstr "A2×5"

#: gtk/paper_names_offsets.c:16
msgctxt "paper size"
msgid "A3"
msgstr "A3"

#: gtk/paper_names_offsets.c:17
msgctxt "paper size"
msgid "A3 Extra"
msgstr "A3 Extra"

#: gtk/paper_names_offsets.c:18
msgctxt "paper size"
msgid "A3×3"
msgstr "A3×3"

#: gtk/paper_names_offsets.c:19
msgctxt "paper size"
msgid "A3×4"
msgstr "A3×4"

#: gtk/paper_names_offsets.c:20
msgctxt "paper size"
msgid "A3×5"
msgstr "A3×5"

#: gtk/paper_names_offsets.c:21
msgctxt "paper size"
msgid "A3×6"
msgstr "A3×6"

#: gtk/paper_names_offsets.c:22
msgctxt "paper size"
msgid "A3×7"
msgstr "A3×7"

#: gtk/paper_names_offsets.c:23
msgctxt "paper size"
msgid "A4"
msgstr "A4"

#: gtk/paper_names_offsets.c:24
msgctxt "paper size"
msgid "A4 Extra"
msgstr "A4 Extra"

#: gtk/paper_names_offsets.c:25
msgctxt "paper size"
msgid "A4 Tab"
msgstr "A4 Tab"

#: gtk/paper_names_offsets.c:26
msgctxt "paper size"
msgid "A4×3"
msgstr "A4×3"

#: gtk/paper_names_offsets.c:27
msgctxt "paper size"
msgid "A4×4"
msgstr "A4×4"

#: gtk/paper_names_offsets.c:28
msgctxt "paper size"
msgid "A4×5"
msgstr "A4×5"

#: gtk/paper_names_offsets.c:29
msgctxt "paper size"
msgid "A4×6"
msgstr "A4×6"

#: gtk/paper_names_offsets.c:30
msgctxt "paper size"
msgid "A4×7"
msgstr "A4×7"

#: gtk/paper_names_offsets.c:31
msgctxt "paper size"
msgid "A4×8"
msgstr "A4×8"

#: gtk/paper_names_offsets.c:32
msgctxt "paper size"
msgid "A4×9"
msgstr "A4×9"

#: gtk/paper_names_offsets.c:33
msgctxt "paper size"
msgid "A5"
msgstr "A5"

#: gtk/paper_names_offsets.c:34
msgctxt "paper size"
msgid "A5 Extra"
msgstr "A5 Extra"

#: gtk/paper_names_offsets.c:35
msgctxt "paper size"
msgid "A6"
msgstr "A6"

#: gtk/paper_names_offsets.c:36
msgctxt "paper size"
msgid "A7"
msgstr "A7"

#: gtk/paper_names_offsets.c:37
msgctxt "paper size"
msgid "A8"
msgstr "A8"

#: gtk/paper_names_offsets.c:38
msgctxt "paper size"
msgid "A9"
msgstr "A9"

#: gtk/paper_names_offsets.c:39
msgctxt "paper size"
msgid "B0"
msgstr "B0"

#: gtk/paper_names_offsets.c:40
msgctxt "paper size"
msgid "B1"
msgstr "B1"

#: gtk/paper_names_offsets.c:41
msgctxt "paper size"
msgid "B10"
msgstr "B10"

#: gtk/paper_names_offsets.c:42
msgctxt "paper size"
msgid "B2"
msgstr "B2"

#: gtk/paper_names_offsets.c:43
msgctxt "paper size"
msgid "B3"
msgstr "B3"

#: gtk/paper_names_offsets.c:44
msgctxt "paper size"
msgid "B4"
msgstr "B4"

#: gtk/paper_names_offsets.c:45
msgctxt "paper size"
msgid "B5"
msgstr "B5"

#: gtk/paper_names_offsets.c:46
msgctxt "paper size"
msgid "B5 Extra"
msgstr "B5 Extra"

#: gtk/paper_names_offsets.c:47
msgctxt "paper size"
msgid "B6"
msgstr "B6"

#: gtk/paper_names_offsets.c:48
msgctxt "paper size"
msgid "B6/C4"
msgstr "B6/C4"

#: gtk/paper_names_offsets.c:49
msgctxt "paper size"
msgid "B7"
msgstr "B7"

#: gtk/paper_names_offsets.c:50
msgctxt "paper size"
msgid "B8"
msgstr "B8"

#: gtk/paper_names_offsets.c:51
msgctxt "paper size"
msgid "B9"
msgstr "B9"

#: gtk/paper_names_offsets.c:52
msgctxt "paper size"
msgid "C0"
msgstr "C0"

#: gtk/paper_names_offsets.c:53
msgctxt "paper size"
msgid "C1"
msgstr "C1"

#: gtk/paper_names_offsets.c:54
msgctxt "paper size"
msgid "C10"
msgstr "C10"

#: gtk/paper_names_offsets.c:55
msgctxt "paper size"
msgid "C2"
msgstr "C2"

#: gtk/paper_names_offsets.c:56
msgctxt "paper size"
msgid "C3"
msgstr "C3"

#: gtk/paper_names_offsets.c:57
msgctxt "paper size"
msgid "C4"
msgstr "C4"

#: gtk/paper_names_offsets.c:58
msgctxt "paper size"
msgid "C5"
msgstr "C5"

#: gtk/paper_names_offsets.c:59
msgctxt "paper size"
msgid "C6"
msgstr "C6"

#: gtk/paper_names_offsets.c:60
msgctxt "paper size"
msgid "C6/C5"
msgstr "C6/C5"

#: gtk/paper_names_offsets.c:61
msgctxt "paper size"
msgid "C7"
msgstr "C7"

#: gtk/paper_names_offsets.c:62
msgctxt "paper size"
msgid "C7/C6"
msgstr "C7/C6"

#: gtk/paper_names_offsets.c:63
msgctxt "paper size"
msgid "C8"
msgstr "C8"

#: gtk/paper_names_offsets.c:64
msgctxt "paper size"
msgid "C9"
msgstr "C9"

#: gtk/paper_names_offsets.c:65
msgctxt "paper size"
msgid "DL Envelope"
msgstr "Sobre DL"

#: gtk/paper_names_offsets.c:66
msgctxt "paper size"
msgid "RA0"
msgstr "RA0"

#: gtk/paper_names_offsets.c:67
msgctxt "paper size"
msgid "RA1"
msgstr "RA1"

#: gtk/paper_names_offsets.c:68
msgctxt "paper size"
msgid "RA2"
msgstr "RA2"

#: gtk/paper_names_offsets.c:69
msgctxt "paper size"
msgid "RA3"
msgstr "RA3"

#: gtk/paper_names_offsets.c:70
msgctxt "paper size"
msgid "RA4"
msgstr "RA4"

#: gtk/paper_names_offsets.c:71
msgctxt "paper size"
msgid "SRA0"
msgstr "SRA0"

#: gtk/paper_names_offsets.c:72
msgctxt "paper size"
msgid "SRA1"
msgstr "SRA1"

#: gtk/paper_names_offsets.c:73
msgctxt "paper size"
msgid "SRA2"
msgstr "SRA2"

#: gtk/paper_names_offsets.c:74
msgctxt "paper size"
msgid "SRA3"
msgstr "SRA3"

#: gtk/paper_names_offsets.c:75
msgctxt "paper size"
msgid "SRA4"
msgstr "SRA4"

#: gtk/paper_names_offsets.c:76
msgctxt "paper size"
msgid "JB0"
msgstr "JB0"

#: gtk/paper_names_offsets.c:77
msgctxt "paper size"
msgid "JB1"
msgstr "JB1"

#: gtk/paper_names_offsets.c:78
msgctxt "paper size"
msgid "JB10"
msgstr "JB10"

#: gtk/paper_names_offsets.c:79
msgctxt "paper size"
msgid "JB2"
msgstr "JB2"

#: gtk/paper_names_offsets.c:80
msgctxt "paper size"
msgid "JB3"
msgstr "JB3"

#: gtk/paper_names_offsets.c:81
msgctxt "paper size"
msgid "JB4"
msgstr "JB4"

#: gtk/paper_names_offsets.c:82
msgctxt "paper size"
msgid "JB5"
msgstr "JB5"

#: gtk/paper_names_offsets.c:83
msgctxt "paper size"
msgid "JB6"
msgstr "JB6"

#: gtk/paper_names_offsets.c:84
msgctxt "paper size"
msgid "JB7"
msgstr "JB7"

#: gtk/paper_names_offsets.c:85
msgctxt "paper size"
msgid "JB8"
msgstr "JB8"

#: gtk/paper_names_offsets.c:86
msgctxt "paper size"
msgid "JB9"
msgstr "JB9"

#: gtk/paper_names_offsets.c:87
msgctxt "paper size"
msgid "jis exec"
msgstr "jis exec"

#: gtk/paper_names_offsets.c:88
msgctxt "paper size"
msgid "Choukei 2 Envelope"
msgstr "Sobre Choukei 2"

#: gtk/paper_names_offsets.c:89
msgctxt "paper size"
msgid "Choukei 3 Envelope"
msgstr "Sobre Choukei 3"

#: gtk/paper_names_offsets.c:90
msgctxt "paper size"
msgid "Choukei 4 Envelope"
msgstr "Sobre Choukei 4"

#: gtk/paper_names_offsets.c:91
msgctxt "paper size"
msgid "Choukei 40 Envelope"
msgstr "Sobre Choukei 40"

#: gtk/paper_names_offsets.c:92
msgctxt "paper size"
msgid "hagaki (postcard)"
msgstr "Hagaki (postal)"

#: gtk/paper_names_offsets.c:93
msgctxt "paper size"
msgid "kahu Envelope"
msgstr "Sobre Kahu"

#: gtk/paper_names_offsets.c:94
msgctxt "paper size"
msgid "kaku2 Envelope"
msgstr "Sobre Kaku2"

#: gtk/paper_names_offsets.c:95
msgctxt "paper size"
msgid "kaku3 Envelope"
msgstr "Sobre Kaku3"

#: gtk/paper_names_offsets.c:96
msgctxt "paper size"
msgid "kaku4 Envelope"
msgstr "Sobre Kaku4"

#: gtk/paper_names_offsets.c:97
msgctxt "paper size"
msgid "kaku5 Envelope"
msgstr "Sobre Kaku5"

#: gtk/paper_names_offsets.c:98
msgctxt "paper size"
msgid "kaku7 Envelope"
msgstr "Sobre Kaku7"

#: gtk/paper_names_offsets.c:99
msgctxt "paper size"
msgid "kaku8 Envelope"
msgstr "Sobre Kaku8"

#: gtk/paper_names_offsets.c:100
msgctxt "paper size"
msgid "oufuku (reply postcard)"
msgstr "Oufuku (postal de respuesta)"

#: gtk/paper_names_offsets.c:101
msgctxt "paper size"
msgid "you4 Envelope"
msgstr "Sobre You4"

#: gtk/paper_names_offsets.c:102
msgctxt "paper size"
msgid "you6 Envelope"
msgstr "Sobre You6"

#: gtk/paper_names_offsets.c:103
msgctxt "paper size"
msgid "10×11"
msgstr "10×11"

#: gtk/paper_names_offsets.c:104
msgctxt "paper size"
msgid "10×13"
msgstr "10×13"

#: gtk/paper_names_offsets.c:105
msgctxt "paper size"
msgid "10×14"
msgstr "10×14"

#: gtk/paper_names_offsets.c:106
msgctxt "paper size"
msgid "10×15"
msgstr "10×15"

#: gtk/paper_names_offsets.c:107
msgctxt "paper size"
msgid "11×12"
msgstr "11×12"

#: gtk/paper_names_offsets.c:108
msgctxt "paper size"
msgid "11×15"
msgstr "11×15"

#: gtk/paper_names_offsets.c:109
msgctxt "paper size"
msgid "12×19"
msgstr "12×19"

#: gtk/paper_names_offsets.c:110
msgctxt "paper size"
msgid "5×7"
msgstr "5×7"

#: gtk/paper_names_offsets.c:111
msgctxt "paper size"
msgid "6×9 Envelope"
msgstr "Sobre 6x9"

#: gtk/paper_names_offsets.c:112
msgctxt "paper size"
msgid "7×9 Envelope"
msgstr "Sobre 7x9"

#: gtk/paper_names_offsets.c:113
msgctxt "paper size"
msgid "8×10 Envelope"
msgstr "Sobre 8×10"

#: gtk/paper_names_offsets.c:114
msgctxt "paper size"
msgid "9×11 Envelope"
msgstr "Sobre 9x11"

#: gtk/paper_names_offsets.c:115
msgctxt "paper size"
msgid "9×12 Envelope"
msgstr "Sobre 9x12"

#: gtk/paper_names_offsets.c:116
msgctxt "paper size"
msgid "a2 Envelope"
msgstr "Sobre A2"

#: gtk/paper_names_offsets.c:117
msgctxt "paper size"
msgid "Arch A"
msgstr "Arch A"

#: gtk/paper_names_offsets.c:118
msgctxt "paper size"
msgid "Arch B"
msgstr "Arch B"

#: gtk/paper_names_offsets.c:119
msgctxt "paper size"
msgid "Arch C"
msgstr "Arch C"

#: gtk/paper_names_offsets.c:120
msgctxt "paper size"
msgid "Arch D"
msgstr "Arch D"

#: gtk/paper_names_offsets.c:121
msgctxt "paper size"
msgid "Arch E"
msgstr "Arch E"

#: gtk/paper_names_offsets.c:122
msgctxt "paper size"
msgid "b-plus"
msgstr "b-plus"

#: gtk/paper_names_offsets.c:123
msgctxt "paper size"
msgid "c"
msgstr "c"

#: gtk/paper_names_offsets.c:124
msgctxt "paper size"
msgid "c5 Envelope"
msgstr "Sobre c5"

#: gtk/paper_names_offsets.c:125
msgctxt "paper size"
msgid "d"
msgstr "d"

#: gtk/paper_names_offsets.c:126
msgctxt "paper size"
msgid "e"
msgstr "e"

#: gtk/paper_names_offsets.c:127
msgctxt "paper size"
msgid "edp"
msgstr "edp"

#: gtk/paper_names_offsets.c:128
msgctxt "paper size"
msgid "European edp"
msgstr "edp europeo"

#: gtk/paper_names_offsets.c:129
msgctxt "paper size"
msgid "Executive"
msgstr "Ejecutivo"

#: gtk/paper_names_offsets.c:130
msgctxt "paper size"
msgid "f"
msgstr "f"

#: gtk/paper_names_offsets.c:131
msgctxt "paper size"
msgid "Fan-Fold European"
msgstr "FanFold europeo"

#: gtk/paper_names_offsets.c:132
msgctxt "paper size"
msgid "Fan-Fold US"
msgstr "FanFold EE.UU."

#: gtk/paper_names_offsets.c:133
msgctxt "paper size"
msgid "Fan-Fold German Legal"
msgstr "FanFold alemán legal"

#: gtk/paper_names_offsets.c:134
msgctxt "paper size"
msgid "Government Legal"
msgstr "Legal gubernamental"

#: gtk/paper_names_offsets.c:135
msgctxt "paper size"
msgid "Government Letter"
msgstr "Carta oficial"

#: gtk/paper_names_offsets.c:136
msgctxt "paper size"
msgid "Index 3×5"
msgstr "Index 3×5"

#: gtk/paper_names_offsets.c:137
msgctxt "paper size"
msgid "Index 4×6 (postcard)"
msgstr "Index 4x6 (postal)"

#: gtk/paper_names_offsets.c:138
msgctxt "paper size"
msgid "Index 4×6 ext"
msgstr "Index 4×6 ext"

#: gtk/paper_names_offsets.c:139
msgctxt "paper size"
msgid "Index 5×8"
msgstr "Index 5×8"

#: gtk/paper_names_offsets.c:140
msgctxt "paper size"
msgid "Invoice"
msgstr "Invoice"

#: gtk/paper_names_offsets.c:141
msgctxt "paper size"
msgid "Tabloid"
msgstr "Tabloide"

#: gtk/paper_names_offsets.c:142
msgctxt "paper size"
msgid "US Legal"
msgstr "US Legal"

#: gtk/paper_names_offsets.c:143
msgctxt "paper size"
msgid "US Legal Extra"
msgstr "US Legal Extra"

#: gtk/paper_names_offsets.c:144
msgctxt "paper size"
msgid "US Letter"
msgstr "US Letter"

#: gtk/paper_names_offsets.c:145
msgctxt "paper size"
msgid "US Letter Extra"
msgstr "US Letter Extra"

#: gtk/paper_names_offsets.c:146
msgctxt "paper size"
msgid "US Letter Plus"
msgstr "US Letter Plus"

#: gtk/paper_names_offsets.c:147
msgctxt "paper size"
msgid "Monarch Envelope"
msgstr "Sobre Monarch"

#: gtk/paper_names_offsets.c:148
msgctxt "paper size"
msgid "#10 Envelope"
msgstr "Sobre nº10"

#: gtk/paper_names_offsets.c:149
msgctxt "paper size"
msgid "#11 Envelope"
msgstr "Sobre nº11"

#: gtk/paper_names_offsets.c:150
msgctxt "paper size"
msgid "#12 Envelope"
msgstr "Sobre nº12"

#: gtk/paper_names_offsets.c:151
msgctxt "paper size"
msgid "#14 Envelope"
msgstr "Sobre nº14"

#: gtk/paper_names_offsets.c:152
msgctxt "paper size"
msgid "#9 Envelope"
msgstr "Sobre nº9"

#: gtk/paper_names_offsets.c:153
msgctxt "paper size"
msgid "Oficio"
msgstr "Oficio"

#: gtk/paper_names_offsets.c:154
msgctxt "paper size"
msgid "Personal Envelope"
msgstr "Sobre personal"

#: gtk/paper_names_offsets.c:155
msgctxt "paper size"
msgid "Quarto"
msgstr "Quarto"

#: gtk/paper_names_offsets.c:156
msgctxt "paper size"
msgid "Super A"
msgstr "Super A"

#: gtk/paper_names_offsets.c:157
msgctxt "paper size"
msgid "Super B"
msgstr "Super B"

#: gtk/paper_names_offsets.c:158
msgctxt "paper size"
msgid "Wide Format"
msgstr "Formato ancho"

#: gtk/paper_names_offsets.c:159
msgctxt "paper size"
msgid "Photo L"
msgstr "Foto L"

#: gtk/paper_names_offsets.c:160
msgctxt "paper size"
msgid "Dai-pa-kai"
msgstr "Dai-pa-kai"

#: gtk/paper_names_offsets.c:161
msgctxt "paper size"
msgid "Folio"
msgstr "Folio"

#: gtk/paper_names_offsets.c:162
msgctxt "paper size"
msgid "Folio sp"
msgstr "Folio sp"

#: gtk/paper_names_offsets.c:163
msgctxt "paper size"
msgid "Invite Envelope"
msgstr "Sobre de invitación"

#: gtk/paper_names_offsets.c:164
msgctxt "paper size"
msgid "Italian Envelope"
msgstr "Sobre italiano"

#: gtk/paper_names_offsets.c:165
msgctxt "paper size"
msgid "juuro-ku-kai"
msgstr "juuro-ku-kai"

#: gtk/paper_names_offsets.c:166
msgctxt "paper size"
msgid "Large Photo"
msgstr "Foto grande"

#: gtk/paper_names_offsets.c:167
msgctxt "paper size"
msgid "Medium Photo"
msgstr "Foto mediana"

#: gtk/paper_names_offsets.c:168
msgctxt "paper size"
msgid "pa-kai"
msgstr "pa-kai"

#: gtk/paper_names_offsets.c:169
msgctxt "paper size"
msgid "Postfix Envelope"
msgstr "Sobre Postfix"

#: gtk/paper_names_offsets.c:170
msgctxt "paper size"
msgid "Small Photo"
msgstr "Foto pequeña"

#: gtk/paper_names_offsets.c:171
msgctxt "paper size"
msgid "Wide Photo"
msgstr "Foto ancha"

#: gtk/paper_names_offsets.c:172
msgctxt "paper size"
msgid "prc1 Envelope"
msgstr "Sobre prc1"

#: gtk/paper_names_offsets.c:173
msgctxt "paper size"
msgid "prc10 Envelope"
msgstr "Sobre prc10"

#: gtk/paper_names_offsets.c:174
msgctxt "paper size"
msgid "prc 16k"
msgstr "prc 16k"

#: gtk/paper_names_offsets.c:175
msgctxt "paper size"
msgid "prc2 Envelope"
msgstr "Sobre prc2"

#: gtk/paper_names_offsets.c:176
msgctxt "paper size"
msgid "prc3 Envelope"
msgstr "Sobre prc3"

#: gtk/paper_names_offsets.c:177
msgctxt "paper size"
msgid "prc 32k"
msgstr "prc 32k"

#: gtk/paper_names_offsets.c:178
msgctxt "paper size"
msgid "prc4 Envelope"
msgstr "Sobre prc4"

#: gtk/paper_names_offsets.c:179
msgctxt "paper size"
msgid "prc5 Envelope"
msgstr "Sobre prc5"

#: gtk/paper_names_offsets.c:180
msgctxt "paper size"
msgid "prc6 Envelope"
msgstr "Sobre prc6"

#: gtk/paper_names_offsets.c:181
msgctxt "paper size"
msgid "prc7 Envelope"
msgstr "Sobre prc7"

#: gtk/paper_names_offsets.c:182
msgctxt "paper size"
msgid "prc8 Envelope"
msgstr "Sobre prc8"

#: gtk/paper_names_offsets.c:183
msgctxt "paper size"
msgid "prc9 Envelope"
msgstr "Sobre prc9"

#: gtk/paper_names_offsets.c:184
msgctxt "paper size"
msgid "ROC 16k"
msgstr "ROC 16k"

#: gtk/paper_names_offsets.c:185
msgctxt "paper size"
msgid "ROC 8k"
msgstr "ROC 8k"

#: gtk/ui/gtkaboutdialog.ui:62
msgid "About"
msgstr "Acerca de"

#: gtk/ui/gtkaboutdialog.ui:123
msgid "Credits"
msgstr "Créditos"

#: gtk/ui/gtkaboutdialog.ui:206
msgid "System"
msgstr "Sistema"

#: gtk/ui/gtkappchooserdialog.ui:60
msgid "_View All Applications"
msgstr "_Ver todas las aplicaciones"

#: gtk/ui/gtkappchooserdialog.ui:66
msgid "_Find New Applications"
msgstr "_Buscar aplicaciones nuevas"

#: gtk/ui/gtkappchooserwidget.ui:100
msgid "No applications found."
msgstr "No se han encontrado aplicaciones."

#: gtk/ui/gtkapplication-quartz.ui:13
msgid "Preferences"
msgstr "Preferencias"

#: gtk/ui/gtkapplication-quartz.ui:19
msgid "Services"
msgstr "Servicios"

#: gtk/ui/gtkapplication-quartz.ui:25
#, c-format
msgid "Hide %s"
msgstr "Ocultar %s"

#: gtk/ui/gtkapplication-quartz.ui:30
msgid "Hide Others"
msgstr "Ocultar otros"

#: gtk/ui/gtkapplication-quartz.ui:35
msgid "Show All"
msgstr "Mostrar todo"

#: gtk/ui/gtkapplication-quartz.ui:42
#, c-format
msgid "Quit %s"
msgstr "Salir de %s"

#: gtk/ui/gtkassistant.ui:64
msgid "_Finish"
msgstr "_Terminar"

#: gtk/ui/gtkassistant.ui:75
msgid "_Back"
msgstr "A_trás"

#: gtk/ui/gtkassistant.ui:86
msgid "_Next"
msgstr "_Siguiente"

#: gtk/ui/gtkcolorchooserdialog.ui:4
msgid "Select a Color"
msgstr "Seleccionar un color"

#: gtk/ui/gtkcoloreditor.ui:43 gtk/ui/gtkcoloreditor.ui:53
msgid "Pick a color from the screen"
msgstr "Elegir un color de la pantalla"

#: gtk/ui/gtkcoloreditor.ui:80
msgid "Hexadecimal color or color name"
msgstr "Colo hexadecimal o nombre del color"

#: gtk/ui/gtkcoloreditor.ui:95
msgid "Hue"
msgstr "Tono"

#: gtk/ui/gtkcoloreditor.ui:111
msgid "Alpha value"
msgstr "Valor alfa"

#: gtk/ui/gtkcoloreditor.ui:129
msgid "Saturation and value"
msgstr "Saturación y valor"

#: gtk/ui/gtkcoloreditor.ui:153
msgctxt "Color channel"
msgid "A"
msgstr "A"

#: gtk/ui/gtkcoloreditor.ui:189
msgctxt "Color channel"
msgid "H"
msgstr "H"

#: gtk/ui/gtkcoloreditor.ui:226
msgctxt "Color Channel"
msgid "S"
msgstr "S"

#: gtk/ui/gtkcoloreditor.ui:235
msgctxt "Color Channel"
msgid "V"
msgstr "V"

# src/file-manager/fm-icon-text-window.c:85
#: gtk/ui/gtkdropdown.ui:19
msgid "(None)"
msgstr "(Ninguno)"

#: gtk/ui/gtkdropdown.ui:68
msgid "Search…"
msgstr "Buscar…"

#: gtk/ui/gtkemojichooser.ui:69 gtk/ui/gtkemojichooser.ui:239
msgctxt "emoji category"
msgid "Smileys & People"
msgstr "Caritas y personas"

#: gtk/ui/gtkemojichooser.ui:94 gtk/ui/gtkemojichooser.ui:248
msgctxt "emoji category"
msgid "Body & Clothing"
msgstr "Cuerpo y ropa"

#: gtk/ui/gtkemojichooser.ui:119 gtk/ui/gtkemojichooser.ui:257
msgctxt "emoji category"
msgid "Animals & Nature"
msgstr "Animales y naturaleza"

#: gtk/ui/gtkemojichooser.ui:133 gtk/ui/gtkemojichooser.ui:266
msgctxt "emoji category"
msgid "Food & Drink"
msgstr "Comida y bebida"

#: gtk/ui/gtkemojichooser.ui:147 gtk/ui/gtkemojichooser.ui:275
msgctxt "emoji category"
msgid "Travel & Places"
msgstr "Viajes y lugares"

#: gtk/ui/gtkemojichooser.ui:161 gtk/ui/gtkemojichooser.ui:284
msgctxt "emoji category"
msgid "Activities"
msgstr "Actividades"

#: gtk/ui/gtkemojichooser.ui:175 gtk/ui/gtkemojichooser.ui:293
msgctxt "emoji category"
msgid "Objects"
msgstr "Objetos"

#: gtk/ui/gtkemojichooser.ui:189 gtk/ui/gtkemojichooser.ui:302
msgctxt "emoji category"
msgid "Symbols"
msgstr "Símbolos"

#: gtk/ui/gtkemojichooser.ui:203 gtk/ui/gtkemojichooser.ui:311
msgctxt "emoji category"
msgid "Flags"
msgstr "Banderas"

#: gtk/ui/gtkemojichooser.ui:230
msgctxt "emoji category"
msgid "Recent"
msgstr "Recientes"

# C en conflicto con Cancelar
#: gtk/ui/gtkfilechooserwidget.ui:64
msgid "Create Folder"
msgstr "Crear carpeta"

#: gtk/ui/gtkfilechooserwidget.ui:249
msgid "Remote location — only searching the current folder"
msgstr "Ubicación remota: buscando solo en la carpeta actual"

#: gtk/ui/gtkfilechooserwidget.ui:378
msgid "Folder Name"
msgstr "Nombre de la carpeta"

#: gtk/ui/gtkfilechooserwidget.ui:404
msgid "_Create"
msgstr "_Crear"

#: gtk/ui/gtkfontchooserdialog.ui:4
msgid "Select Font"
msgstr "Seleccionar tipografía"

#: gtk/ui/gtkfontchooserwidget.ui:64
msgid "Search font name"
msgstr "Buscar nombre de tipografía"

#: gtk/ui/gtkfontchooserwidget.ui:79
msgid "Filter by"
msgstr "Filtrar por"

#: gtk/ui/gtkfontchooserwidget.ui:89
msgid "Monospace"
msgstr "Monoespaciada"

#: gtk/ui/gtkfontchooserwidget.ui:95
msgid "Language"
msgstr "Idioma"

#: gtk/ui/gtkfontchooserwidget.ui:188 gtk/ui/gtkfontchooserwidget.ui:324
msgid "Preview text"
msgstr "Vista previa del texto"

#: gtk/ui/gtkfontchooserwidget.ui:191 gtk/ui/gtkfontchooserwidget.ui:220
msgid "horizontal"
msgstr "horizontal"

#: gtk/ui/gtkfontchooserwidget.ui:270
msgid "No Fonts Found"
msgstr "No se encontraron tipografías"

#: gtk/ui/gtkpagesetupunixdialog.ui:27
msgid "_Format for:"
msgstr "_Formato para:"

#: gtk/ui/gtkpagesetupunixdialog.ui:51 gtk/ui/gtkprintunixdialog.ui:635
msgid "_Paper size:"
msgstr "Tamaño del _papel:"

#: gtk/ui/gtkpagesetupunixdialog.ui:86
msgid "_Orientation:"
msgstr "_Orientación:"

#: gtk/ui/gtkpagesetupunixdialog.ui:98 gtk/ui/gtkprintunixdialog.ui:675
msgid "Portrait"
msgstr "Retrato"

#: gtk/ui/gtkpagesetupunixdialog.ui:109 gtk/ui/gtkprintunixdialog.ui:677
msgid "Reverse portrait"
msgstr "Retrato invertido"

#: gtk/ui/gtkpagesetupunixdialog.ui:121 gtk/ui/gtkprintunixdialog.ui:676
msgid "Landscape"
msgstr "Paisaje"

#: gtk/ui/gtkpagesetupunixdialog.ui:132 gtk/ui/gtkprintunixdialog.ui:678
msgid "Reverse landscape"
msgstr "Paisaje invertido"

#: gtk/ui/gtkplacesview.ui:28
msgid "Server Addresses"
msgstr "Direcciones del servidor"

#: gtk/ui/gtkplacesview.ui:40
msgid ""
"Server addresses are made up of a protocol prefix and an address. Examples:"
msgstr ""
"Las direcciones del servidor se componen de un prefijo del protocolo y una "
"dirección. Ejemplos:"

#: gtk/ui/gtkplacesview.ui:66
msgid "Available Protocols"
msgstr "Protocolos disponibles"

#. Translators: Server as any successfully connected network address
#: gtk/ui/gtkplacesview.ui:118
msgid "No recent servers found"
msgstr "No se han encontrado servidores recientes"

#: gtk/ui/gtkplacesview.ui:141
msgid "Recent Servers"
msgstr "Servidores recientes"

#: gtk/ui/gtkplacesview.ui:221
msgid "No results found"
msgstr "No se han encontrado resultados"

#: gtk/ui/gtkplacesview.ui:252
msgid "Connect to _Server"
msgstr "Conectar al _servidor"

#: gtk/ui/gtkplacesview.ui:277
msgid "Enter server address…"
msgstr "Introduzca la dirección del servidor…"

#. this is the header for the printer status column in the print dialog
#: gtk/ui/gtkprintunixdialog.ui:145
msgid "Status"
msgstr "Estado"

#: gtk/ui/gtkprintunixdialog.ui:199
msgid "Range"
msgstr "Rango"

#: gtk/ui/gtkprintunixdialog.ui:212
msgid "_All Pages"
msgstr "_Todas las páginas"

#: gtk/ui/gtkprintunixdialog.ui:224
msgid "C_urrent Page"
msgstr "Página a_ctual"

#: gtk/ui/gtkprintunixdialog.ui:237
msgid "Se_lection"
msgstr "Se_lección"

#: gtk/ui/gtkprintunixdialog.ui:250
msgid "Pag_es:"
msgstr "Págin_as:"

#: gtk/ui/gtkprintunixdialog.ui:251 gtk/ui/gtkprintunixdialog.ui:264
msgid ""
"Specify one or more page ranges,\n"
" e.g. 1–3, 7, 11"
msgstr ""
"Especifique uno o más rangos de páginas,\n"
"ej. 1-3, 7, 11"

#: gtk/ui/gtkprintunixdialog.ui:287
msgid "Copies"
msgstr "Copias"

#: gtk/ui/gtkprintunixdialog.ui:302
msgid "Copie_s:"
msgstr "_Copias:"

#: gtk/ui/gtkprintunixdialog.ui:325
msgid "C_ollate"
msgstr "_Intercalar"

#: gtk/ui/gtkprintunixdialog.ui:336
msgid "_Reverse"
msgstr "In_vertir"

#: gtk/ui/gtkprintunixdialog.ui:366
msgid "General"
msgstr "General"

#: gtk/ui/gtkprintunixdialog.ui:408
msgid "T_wo-sided:"
msgstr "Por las _dos caras:"

#: gtk/ui/gtkprintunixdialog.ui:430
msgid "Pages per _side:"
msgstr "Páginas por _hoja:"

#: gtk/ui/gtkprintunixdialog.ui:454
msgid "Page or_dering:"
msgstr "Or_den de páginas:"

#: gtk/ui/gtkprintunixdialog.ui:477
msgid "_Only print:"
msgstr "_Sólo imprimir:"

#: gtk/ui/gtkprintunixdialog.ui:493
msgid "All sheets"
msgstr "Todas las hojas"

#: gtk/ui/gtkprintunixdialog.ui:494
msgid "Even sheets"
msgstr "Hojas pares"

#: gtk/ui/gtkprintunixdialog.ui:495
msgid "Odd sheets"
msgstr "Hojas impares"

#: gtk/ui/gtkprintunixdialog.ui:509
msgid "Sc_ale:"
msgstr "_Escala:"

#: gtk/ui/gtkprintunixdialog.ui:554
msgid "Paper"
msgstr "Papel"

#: gtk/ui/gtkprintunixdialog.ui:569
msgid "Paper _type:"
msgstr "_Tipo de papel:"

#: gtk/ui/gtkprintunixdialog.ui:591
msgid "Paper _source:"
msgstr "_Fuente del papel:"

#: gtk/ui/gtkprintunixdialog.ui:613
msgid "Output t_ray:"
msgstr "_Bandeja de salida:"

#: gtk/ui/gtkprintunixdialog.ui:658
msgid "Or_ientation:"
msgstr "Or_ientación:"

#: gtk/ui/gtkprintunixdialog.ui:732
msgid "Job Details"
msgstr "Detalles de la tarea"

#: gtk/ui/gtkprintunixdialog.ui:747
msgid "Pri_ority:"
msgstr "_Prioridad:"

#: gtk/ui/gtkprintunixdialog.ui:768
msgid "_Billing info:"
msgstr "Info de _facturación:"

#: gtk/ui/gtkprintunixdialog.ui:801
msgid "Print Document"
msgstr "Imprimir documento"

#. this is one of the choices for the print at option in the print dialog
#: gtk/ui/gtkprintunixdialog.ui:814
msgid "_Now"
msgstr "_Ahora"

#. this is one of the choices for the print at option in the print dialog. It also serves as the label for an entry that allows the user to enter a time.
#: gtk/ui/gtkprintunixdialog.ui:828
msgid "A_t:"
msgstr "_En:"

#. Ability to parse the am/pm format depends on actual locale. You can remove the am/pm values below for your locale if they are not supported.
#: gtk/ui/gtkprintunixdialog.ui:830 gtk/ui/gtkprintunixdialog.ui:832
#: gtk/ui/gtkprintunixdialog.ui:848 gtk/ui/gtkprintunixdialog.ui:850
msgid ""
"Specify the time of print,\n"
" e.g. 15∶30, 2∶35 pm, 14∶15∶20, 11∶46∶30 am, 4 pm"
msgstr ""
"Especifique la hora de impresión,\n"
"ej. 15:30, 2:35 pm, 14:15:20, 11:46:30 am, 4 pm"

#. this is one of the choices for the print at option in the print dialog. It means that the print job will not be printed until it explicitly gets 'released'.
#: gtk/ui/gtkprintunixdialog.ui:862
msgid "On _hold"
msgstr "En _espera"

#: gtk/ui/gtkprintunixdialog.ui:864 gtk/ui/gtkprintunixdialog.ui:865
msgid "Hold the job until it is explicitly released"
msgstr "Retener el trabajo hasta que se libere explícitamente"

#: gtk/ui/gtkprintunixdialog.ui:892
msgid "Add Cover Page"
msgstr "Añadir página de cubierta"

#. this is the label used for the option in the print dialog that controls the front cover page.
#: gtk/ui/gtkprintunixdialog.ui:907
msgid "Be_fore:"
msgstr "An_tes:"

#. this is the label used for the option in the print dialog that controls the back cover page.
#: gtk/ui/gtkprintunixdialog.ui:928
msgid "_After:"
msgstr "_Después:"

#: gtk/ui/gtkprintunixdialog.ui:957
msgid "Job"
msgstr "Tarea"

#. This will appear as a tab label in the print dialog.
#: gtk/ui/gtkprintunixdialog.ui:987
msgid "Image Quality"
msgstr "Calidad de imagen"

#. This will appear as a tab label in the print dialog.
#: gtk/ui/gtkprintunixdialog.ui:1016
msgid "Color"
msgstr "Color"

#. This will appear as a tab label in the print dialog. It's a typographical term, as in "Binding and finishing"
#: gtk/ui/gtkprintunixdialog.ui:1045
msgid "Finishing"
msgstr "Terminando"

#: gtk/ui/gtkprintunixdialog.ui:1074
msgid "Advanced"
msgstr "Avanzadas"

#: gtk/ui/gtkprintunixdialog.ui:1090
msgid "Some of the settings in the dialog conflict"
msgstr "Algunos de los ajustes del diálogo están en conflicto"

#: modules/media/gtkffmediafile.c:253
#, c-format
msgid "Unspecified error decoding media"
msgstr "Error no especificado al decodificar el medio"

#: modules/media/gtkffmediafile.c:286
#, c-format
msgid "Cannot find decoder: %s"
msgstr "No se pudo encontrar el decodificador: %s"

#: modules/media/gtkffmediafile.c:296 modules/media/gtkffmediafile.c:363
msgid "Failed to allocate a codec context"
msgstr "Falló al reservar un contexto de decodificador"

#: modules/media/gtkffmediafile.c:341
#, c-format
msgid "Cannot find encoder: %s"
msgstr "No se pudo encontrar el codificador: %s"

#: modules/media/gtkffmediafile.c:352
msgid "Cannot add new stream"
msgstr "No se puede añadir un flujo nuevo"

#: modules/media/gtkffmediafile.c:485 modules/media/gtkffmediafile.c:942
msgid "Failed to allocate an audio frame"
msgstr "Falló al reservar un marco de sonido"

#: modules/media/gtkffmediafile.c:650 modules/media/gtkffmediafile.c:898
msgid "Not enough memory"
msgstr "No hay memoria suficiente"

#: modules/media/gtkffmediafile.c:821
msgid "Could not allocate resampler context"
msgstr "No se pudo reservar el contexto del remuestreador"

#: modules/media/gtkffmediafile.c:868
msgid "No audio output found"
msgstr "No se encontró ninguna salida de sonido"

#: modules/printbackends/gtkprintbackendcups.c:1152
#: modules/printbackends/gtkprintbackendcups.c:1461
msgid "Username:"
msgstr "Nombre de usuario:"

#: modules/printbackends/gtkprintbackendcups.c:1153
#: modules/printbackends/gtkprintbackendcups.c:1470
msgid "Password:"
msgstr "Contraseña:"

#: modules/printbackends/gtkprintbackendcups.c:1192
#: modules/printbackends/gtkprintbackendcups.c:1483
#, c-format
msgid "Authentication is required to print document “%s” on printer %s"
msgstr ""
"Se necesita autenticación para imprimir el documento «%s» en la impresora %s"

#: modules/printbackends/gtkprintbackendcups.c:1194
#, c-format
msgid "Authentication is required to print a document on %s"
msgstr "Se necesita autenticación para imprimir el documento en %s"

#: modules/printbackends/gtkprintbackendcups.c:1198
#, c-format
msgid "Authentication is required to get attributes of job “%s”"
msgstr "Se necesita autenticación para obtener los atributos del trabajo «%s»"

#: modules/printbackends/gtkprintbackendcups.c:1200
msgid "Authentication is required to get attributes of a job"
msgstr "Se necesita autenticación para obtener los atributos de un trabajo"

#: modules/printbackends/gtkprintbackendcups.c:1204
#, c-format
msgid "Authentication is required to get attributes of printer %s"
msgstr ""
"Se necesita autenticación para obtener los atributos de la impresora %s"

#: modules/printbackends/gtkprintbackendcups.c:1206
msgid "Authentication is required to get attributes of a printer"
msgstr "Se necesita autenticación para obtener los atributos de una impresora"

#: modules/printbackends/gtkprintbackendcups.c:1209
#, c-format
msgid "Authentication is required to get default printer of %s"
msgstr ""
"Se necesita autenticación para obtener la impresora predeterminada de %s"

#: modules/printbackends/gtkprintbackendcups.c:1212
#, c-format
msgid "Authentication is required to get printers from %s"
msgstr "Se necesita autenticación para obtener las impresoras de %s"

#: modules/printbackends/gtkprintbackendcups.c:1217
#, c-format
msgid "Authentication is required to get a file from %s"
msgstr "Se necesita autenticación para obtener un archivo de %s"

#: modules/printbackends/gtkprintbackendcups.c:1219
#, c-format
msgid "Authentication is required on %s"
msgstr "Se necesita autenticación en %s"

#: modules/printbackends/gtkprintbackendcups.c:1455
msgid "Domain:"
msgstr "Dominio:"

#: modules/printbackends/gtkprintbackendcups.c:1485
#, c-format
msgid "Authentication is required to print document “%s”"
msgstr "Se necesita autenticación para imprimir el documento «%s»"

#: modules/printbackends/gtkprintbackendcups.c:1490
#, c-format
msgid "Authentication is required to print this document on printer %s"
msgstr ""
"Se necesita autenticación para imprimir este documento en la impresora %s"

#: modules/printbackends/gtkprintbackendcups.c:1492
msgid "Authentication is required to print this document"
msgstr "Se necesita autenticación para imprimir este documento"

#: modules/printbackends/gtkprintbackendcups.c:2589
#, c-format
msgid "Printer “%s” is low on toner."
msgstr "A la impresora «%s» le queda poco tóner."

#: modules/printbackends/gtkprintbackendcups.c:2593
#, c-format
msgid "Printer “%s” has no toner left."
msgstr "A la impresora «%s» no le queda tóner."

#. Translators: "Developer" like on photo development context
#: modules/printbackends/gtkprintbackendcups.c:2598
#, c-format
msgid "Printer “%s” is low on developer."
msgstr "A la impresora «%s» le queda poco revelador."

#. Translators: "Developer" like on photo development context
#: modules/printbackends/gtkprintbackendcups.c:2603
#, c-format
msgid "Printer “%s” is out of developer."
msgstr "A la impresora «%s» no le queda revelador."

#. Translators: "marker" is one color bin of the printer
#: modules/printbackends/gtkprintbackendcups.c:2608
#, c-format
msgid "Printer “%s” is low on at least one marker supply."
msgstr "A la impresora «%s» le queda poco de, al menos, un cartucho."

#. Translators: "marker" is one color bin of the printer
#: modules/printbackends/gtkprintbackendcups.c:2613
#, c-format
msgid "Printer “%s” is out of at least one marker supply."
msgstr "A la impresora «%s» no le queda, al menos, un cartucho."

#: modules/printbackends/gtkprintbackendcups.c:2617
#, c-format
msgid "The cover is open on printer “%s”."
msgstr "La tapa de la impresora «%s» está abierta."

#: modules/printbackends/gtkprintbackendcups.c:2621
#, c-format
msgid "The door is open on printer “%s”."
msgstr "La puerta de la impresora «%s» está abierta."

#: modules/printbackends/gtkprintbackendcups.c:2625
#, c-format
msgid "Printer “%s” is low on paper."
msgstr "La impresora «%s» tiene poco papel."

#: modules/printbackends/gtkprintbackendcups.c:2629
#, c-format
msgid "Printer “%s” is out of paper."
msgstr "La impresora «%s» no tiene papel."

#: modules/printbackends/gtkprintbackendcups.c:2633
#, c-format
msgid "Printer “%s” is currently offline."
msgstr "La impresora «%s» está actualmente desconectada."

#: modules/printbackends/gtkprintbackendcups.c:2637
#, c-format
msgid "There is a problem on printer “%s”."
msgstr "Existe un problema con la impresora «%s»."

#. Translators: this is a printer status.
#: modules/printbackends/gtkprintbackendcups.c:2657
msgid "Paused; Rejecting Jobs"
msgstr "Pausado; rechazando trabajos"

#. Translators: this is a printer status.
#: modules/printbackends/gtkprintbackendcups.c:2663
msgid "Rejecting Jobs"
msgstr "Rechazando trabajos"

#. Translators: this string connects multiple printer states together.
#: modules/printbackends/gtkprintbackendcups.c:2704
msgid "; "
msgstr "; "

#: modules/printbackends/gtkprintbackendcups.c:4612
#: modules/printbackends/gtkprintbackendcups.c:4679
msgctxt "printing option"
msgid "Two Sided"
msgstr "Dos caras"

#: modules/printbackends/gtkprintbackendcups.c:4613
msgctxt "printing option"
msgid "Paper Type"
msgstr "Tipo de papel"

#: modules/printbackends/gtkprintbackendcups.c:4614
msgctxt "printing option"
msgid "Paper Source"
msgstr "Fuente de papel"

#: modules/printbackends/gtkprintbackendcups.c:4615
#: modules/printbackends/gtkprintbackendcups.c:4680
msgctxt "printing option"
msgid "Output Tray"
msgstr "Bandeja de salida"

#: modules/printbackends/gtkprintbackendcups.c:4616
msgctxt "printing option"
msgid "Resolution"
msgstr "Resolución"

#: modules/printbackends/gtkprintbackendcups.c:4617
msgctxt "printing option"
msgid "GhostScript pre-filtering"
msgstr "Prefiltrado GhostScript"

#: modules/printbackends/gtkprintbackendcups.c:4626
msgctxt "printing option value"
msgid "One Sided"
msgstr "Una cara"

#. Translators: this is an option of "Two Sided"
#: modules/printbackends/gtkprintbackendcups.c:4628
msgctxt "printing option value"
msgid "Long Edge (Standard)"
msgstr "Margen largo (estándar)"

#. Translators: this is an option of "Two Sided"
#: modules/printbackends/gtkprintbackendcups.c:4630
msgctxt "printing option value"
msgid "Short Edge (Flip)"
msgstr "Margen corto (girar)"

#. Translators: this is an option of "Paper Source"
#: modules/printbackends/gtkprintbackendcups.c:4632
#: modules/printbackends/gtkprintbackendcups.c:4634
#: modules/printbackends/gtkprintbackendcups.c:4642
msgctxt "printing option value"
msgid "Auto Select"
msgstr "Autoseleccionar"

#. Translators: this is an option of "Paper Source"
#. Translators: this is an option of "Resolution"
#: modules/printbackends/gtkprintbackendcups.c:4636
#: modules/printbackends/gtkprintbackendcups.c:4638
#: modules/printbackends/gtkprintbackendcups.c:4640
#: modules/printbackends/gtkprintbackendcups.c:4644
msgctxt "printing option value"
msgid "Printer Default"
msgstr "Predeterminado de la impresora"

#. Translators: this is an option of "GhostScript"
#: modules/printbackends/gtkprintbackendcups.c:4646
msgctxt "printing option value"
msgid "Embed GhostScript fonts only"
msgstr "Sólo empotrar tipografías GhostScript"

#. Translators: this is an option of "GhostScript"
#: modules/printbackends/gtkprintbackendcups.c:4648
msgctxt "printing option value"
msgid "Convert to PS level 1"
msgstr "Convertir a PS de nivel 1"

#. Translators: this is an option of "GhostScript"
#: modules/printbackends/gtkprintbackendcups.c:4650
msgctxt "printing option value"
msgid "Convert to PS level 2"
msgstr "Convertir a PS de nivel 2"

#. Translators: this is an option of "GhostScript"
#: modules/printbackends/gtkprintbackendcups.c:4652
msgctxt "printing option value"
msgid "No pre-filtering"
msgstr "Sin prefiltrado"

#. Translators: "Miscellaneous" is the label for a button, that opens
#. up an extra panel of settings in a print dialog.
#: modules/printbackends/gtkprintbackendcups.c:4661
msgctxt "printing option group"
msgid "Miscellaneous"
msgstr "Miscelánea"

#: modules/printbackends/gtkprintbackendcups.c:4688
msgctxt "sides"
msgid "One Sided"
msgstr "Una cara"

#. Translators: this is an option of "Two Sided"
#: modules/printbackends/gtkprintbackendcups.c:4690
msgctxt "sides"
msgid "Long Edge (Standard)"
msgstr "Margen largo (estándar)"

#. Translators: this is an option of "Two Sided"
#: modules/printbackends/gtkprintbackendcups.c:4692
msgctxt "sides"
msgid "Short Edge (Flip)"
msgstr "Margen corto (girar)"

#. Translators: Top output bin
#: modules/printbackends/gtkprintbackendcups.c:4695
msgctxt "output-bin"
msgid "Top Bin"
msgstr "Contenedor superior"

#. Translators: Middle output bin
#: modules/printbackends/gtkprintbackendcups.c:4697
msgctxt "output-bin"
msgid "Middle Bin"
msgstr "Contenedor medio"

#. Translators: Bottom output bin
#: modules/printbackends/gtkprintbackendcups.c:4699
msgctxt "output-bin"
msgid "Bottom Bin"
msgstr "Contenedor inferior"

#. Translators: Side output bin
#: modules/printbackends/gtkprintbackendcups.c:4701
msgctxt "output-bin"
msgid "Side Bin"
msgstr "Contenedor lateral"

#. Translators: Left output bin
#: modules/printbackends/gtkprintbackendcups.c:4703
msgctxt "output-bin"
msgid "Left Bin"
msgstr "Contenedor izquierdo"

#. Translators: Right output bin
#: modules/printbackends/gtkprintbackendcups.c:4705
msgctxt "output-bin"
msgid "Right Bin"
msgstr "Contenedor derecho"

#. Translators: Center output bin
#: modules/printbackends/gtkprintbackendcups.c:4707
msgctxt "output-bin"
msgid "Center Bin"
msgstr "Contenedor central"

#. Translators: Rear output bin
#: modules/printbackends/gtkprintbackendcups.c:4709
msgctxt "output-bin"
msgid "Rear Bin"
msgstr "Contenedor trasero"

#. Translators: Output bin where one sided output is oriented in the face-up position
#: modules/printbackends/gtkprintbackendcups.c:4711
msgctxt "output-bin"
msgid "Face Up Bin"
msgstr "Contenedor frontal"

#. Translators: Output bin where one sided output is oriented in the face-down position
#: modules/printbackends/gtkprintbackendcups.c:4713
msgctxt "output-bin"
msgid "Face Down Bin"
msgstr "Contenedor boca abajo"

#. Translators: Large capacity output bin
#: modules/printbackends/gtkprintbackendcups.c:4715
msgctxt "output-bin"
msgid "Large Capacity Bin"
msgstr "Contenedor de alta capacidad"

#. Translators: Output stacker number %d
#: modules/printbackends/gtkprintbackendcups.c:4737
#, c-format
msgctxt "output-bin"
msgid "Stacker %d"
msgstr "Aplicador %d"

#. Translators: Output mailbox number %d
#: modules/printbackends/gtkprintbackendcups.c:4741
#, c-format
msgctxt "output-bin"
msgid "Mailbox %d"
msgstr "Carpeta de correo %d"

#. Translators: Private mailbox
#: modules/printbackends/gtkprintbackendcups.c:4745
msgctxt "output-bin"
msgid "My Mailbox"
msgstr "Mi carpeta de correo"

#. Translators: Output tray number %d
#: modules/printbackends/gtkprintbackendcups.c:4749
#, c-format
msgctxt "output-bin"
msgid "Tray %d"
msgstr "Bandeja %d"

#: modules/printbackends/gtkprintbackendcups.c:5226
msgid "Printer Default"
msgstr "Predeterminado de la impresora"

#. Translators: These strings name the possible values of the
#. * job priority option in the print dialog
#.
#: modules/printbackends/gtkprintbackendcups.c:5670
msgid "Urgent"
msgstr "Urgente"

#: modules/printbackends/gtkprintbackendcups.c:5670
msgid "High"
msgstr "Alta"

#: modules/printbackends/gtkprintbackendcups.c:5670
msgid "Medium"
msgstr "Media"

#: modules/printbackends/gtkprintbackendcups.c:5670
msgid "Low"
msgstr "Baja"

#. Translators, this string is used to label the job priority option
#. * in the print dialog
#.
#: modules/printbackends/gtkprintbackendcups.c:5700
msgid "Job Priority"
msgstr "Prioridad del trabajo"

#. Translators, this string is used to label the billing info entry
#. * in the print dialog
#.
#: modules/printbackends/gtkprintbackendcups.c:5711
msgid "Billing Info"
msgstr "Información de facturación"

# src/file-manager/fm-icon-text-window.c:85
#. Translators, these strings are names for various 'standard' cover
#. * pages that the printing system may support.
#.
#: modules/printbackends/gtkprintbackendcups.c:5735
msgctxt "cover page"
msgid "None"
msgstr "Ninguna"

#: modules/printbackends/gtkprintbackendcups.c:5736
msgctxt "cover page"
msgid "Classified"
msgstr "Clasificado"

#: modules/printbackends/gtkprintbackendcups.c:5737
msgctxt "cover page"
msgid "Confidential"
msgstr "Confidencial"

#: modules/printbackends/gtkprintbackendcups.c:5738
msgctxt "cover page"
msgid "Secret"
msgstr "Secreto"

#: modules/printbackends/gtkprintbackendcups.c:5739
msgctxt "cover page"
msgid "Standard"
msgstr "Estándar"

#: modules/printbackends/gtkprintbackendcups.c:5740
msgctxt "cover page"
msgid "Top Secret"
msgstr "Alto secreto"

#: modules/printbackends/gtkprintbackendcups.c:5741
msgctxt "cover page"
msgid "Unclassified"
msgstr "Desclasificado"

#. Translators, this string is used to label the pages-per-sheet option
#. * in the print dialog
#.
#: modules/printbackends/gtkprintbackendcups.c:5753
msgctxt "printer option"
msgid "Pages per Sheet"
msgstr "Páginas por hoja"

#. Translators, this string is used to label the option in the print
#. * dialog that controls in what order multiple pages are arranged
#.
#: modules/printbackends/gtkprintbackendcups.c:5770
msgctxt "printer option"
msgid "Page Ordering"
msgstr "Orden de las hojas"

#. Translators, this is the label used for the option in the print
#. * dialog that controls the front cover page.
#.
#: modules/printbackends/gtkprintbackendcups.c:5812
msgctxt "printer option"
msgid "Before"
msgstr "Antes"

#. Translators, this is the label used for the option in the print
#. * dialog that controls the back cover page.
#.
#: modules/printbackends/gtkprintbackendcups.c:5827
msgctxt "printer option"
msgid "After"
msgstr "Después"

#. Translators: this is the name of the option that controls when
#. * a print job is printed. Possible values are 'now', a specified time,
#. * or 'on hold'
#.
#: modules/printbackends/gtkprintbackendcups.c:5847
msgctxt "printer option"
msgid "Print at"
msgstr "Imprimir en"

#. Translators: this is the name of the option that allows the user
#. * to specify a time when a print job will be printed.
#.
#: modules/printbackends/gtkprintbackendcups.c:5858
msgctxt "printer option"
msgid "Print at time"
msgstr "Imprimir a la hora"

#. Translators: this format is used to display a custom
#. * paper size. The two placeholders are replaced with
#. * the width and height in points. E.g: "Custom
#. * 230.4x142.9"
#.
#: modules/printbackends/gtkprintbackendcups.c:5905
#, c-format
msgid "Custom %s×%s"
msgstr "Personalizado %sx%s"

#. TRANSLATORS: this is the ICC color profile to use for this job
#: modules/printbackends/gtkprintbackendcups.c:6016
msgctxt "printer option"
msgid "Printer Profile"
msgstr "Perfil de la impresora"

#. TRANSLATORS: this is when color profile information is unavailable
#: modules/printbackends/gtkprintbackendcups.c:6023
msgctxt "printer option value"
msgid "Unavailable"
msgstr "No disponible"

#: modules/printbackends/gtkprintbackendfile.c:234
msgid "output"
msgstr "salida"

#: modules/printbackends/gtkprintbackendfile.c:511
msgid "Print to File"
msgstr "Imprimir a un archivo"

#: modules/printbackends/gtkprintbackendfile.c:637
msgid "PDF"
msgstr "PDF"

#: modules/printbackends/gtkprintbackendfile.c:637
msgid "PostScript"
msgstr "PostScript"

#: modules/printbackends/gtkprintbackendfile.c:637
msgid "SVG"
msgstr "SVG"

#: modules/printbackends/gtkprintbackendfile.c:650
msgid "Pages per _sheet:"
msgstr "Páginas por _hoja:"

#: modules/printbackends/gtkprintbackendfile.c:710
msgid "File"
msgstr "Archivo"

#: modules/printbackends/gtkprintbackendfile.c:720
msgid "_Output format"
msgstr "Formato de _salida"

#: modules/printbackends/gtkprintbackendlpr.c:377
msgid "Print to LPR"
msgstr "Imprimir a LPR"

#: modules/printbackends/gtkprintbackendlpr.c:406
msgid "Pages Per Sheet"
msgstr "Páginas por hoja"

#: modules/printbackends/gtkprintbackendlpr.c:412
msgid "Command Line"
msgstr "Línea de comandos"

#. TRANSLATORS: when we're running an old CUPS, and
#. * it hasn't registered the device with colord
#: modules/printbackends/gtkprintercups.c:273
msgid "Color management unavailable"
msgstr "Gestión del color no disponible"

#. TRANSLATORS: when there is no color profile available
#: modules/printbackends/gtkprintercups.c:285
msgid "No profile available"
msgstr "No hay un perfil disponible"

#. TRANSLATORS: when the color profile has no title
#: modules/printbackends/gtkprintercups.c:296
msgid "Unspecified profile"
msgstr "Perfil no especificado"

#: tools/encodesymbolic.c:41
msgid "Output to this directory instead of cwd"
msgstr "Salida a esta carpeta en lugar de a cwd"

#: tools/encodesymbolic.c:42
msgid "Generate debug output"
msgstr "Generar salida de depuración"

#: tools/encodesymbolic.c:92
#, c-format
msgid "Invalid size %s\n"
msgstr "Tamaño %s no válido\n"

#: tools/encodesymbolic.c:104 tools/encodesymbolic.c:113
#, c-format
msgid "Can’t load file: %s\n"
msgstr "No se puede cargar el archivo: %s\n"

#: tools/encodesymbolic.c:141 tools/encodesymbolic.c:147
#, c-format
msgid "Can’t save file %s: %s\n"
msgstr "No se puede guardar el archivo %s: %s\n"

#: tools/encodesymbolic.c:153
#, c-format
msgid "Can’t close stream"
msgstr "No se puede cerrar el flujo"

#: tools/gtk-builder-tool.c:36
#, c-format
msgid ""
"Usage:\n"
"  gtk-builder-tool [COMMAND] [OPTION…] FILE\n"
"\n"
"Perform various tasks on GtkBuilder .ui files.\n"
"\n"
"Commands:\n"
"  validate     Validate the file\n"
"  simplify     Simplify the file\n"
"  enumerate    List all named objects\n"
"  preview      Preview the file\n"
"  screenshot   Take a screenshot of the file\n"
"\n"
msgstr ""
"Uso:\n"
"  gtk-builder-tool [COMANDO] [OPCIÓN…] ARCHIVO\n"
"\n"
"Realiza varias tareas en archivos .ui de GtkBuilder.\n"
"\n"
"Comandos:\n"
"  validate     Validar el arcihvo\n"
"  simplify     Simplificar el archivo\n"
"  enumerate    Listar todos los objetos con nombres\n"
"  preview      Vista previa del archivo\n"
"\n"

#: tools/gtk-builder-tool-enumerate.c:54 tools/gtk-builder-tool-preview.c:179
#: tools/gtk-builder-tool-preview.c:180 tools/gtk-builder-tool-screenshot.c:359
#: tools/gtk-builder-tool-screenshot.c:362
#: tools/gtk-builder-tool-simplify.c:2360 tools/gtk-builder-tool-validate.c:159
msgid "FILE"
msgstr "ARCHIVO"

#: tools/gtk-builder-tool-enumerate.c:62
msgid "List all named objects."
msgstr "Listar todos los objetos con nombres"

#: tools/gtk-builder-tool-preview.c:178
msgid "Preview only the named object"
msgstr "Previsualizar sólo el objeto con nombre"

#: tools/gtk-builder-tool-preview.c:179 tools/gtk-builder-tool-screenshot.c:359
msgid "Use style from CSS file"
msgstr "Usar el estilo del archivo CSS"

#: tools/gtk-builder-tool-preview.c:195
msgid "Preview the file."
msgstr "Previsualizar el archivo."

#: tools/gtk-builder-tool-screenshot.c:358
msgid "Screenshot only the named object"
msgstr "Hacer captura de pantalla sólo del objeto con nombre"

#: tools/gtk-builder-tool-screenshot.c:360
msgid "Save as node file instead of png"
msgstr "Guardar como archivo de nodo en lugar de png"

#: tools/gtk-builder-tool-screenshot.c:361
msgid "Overwrite existing file"
msgstr "Sobrescribir el archivo existente"

#: tools/gtk-builder-tool-screenshot.c:377
msgid "Take a screenshot of the file."
msgstr "Hacer una captura de pantalla del archivo."

#: tools/gtk-builder-tool-simplify.c:442
#, c-format
msgid "%s:%d: Couldn’t parse value for property '%s': %s\n"
msgstr "%s:%d: No se pudo analizar el valor para la propiedad '%s': %s\n"

#: tools/gtk-builder-tool-simplify.c:651
#, c-format
msgid "%s:%d: %sproperty %s::%s not found\n"
msgstr "%s:%d: %sproperty %s::%s no encontrada\n"

#: tools/gtk-builder-tool-simplify.c:2288
#, c-format
msgid "Can’t load “%s”: %s\n"
msgstr "No se puede cargar «%s»: %s\n"

#: tools/gtk-builder-tool-simplify.c:2299
#: tools/gtk-builder-tool-simplify.c:2305
#, c-format
msgid "Can’t parse “%s”: %s\n"
msgstr "No se puede analizar «%s»: %s\n"

#: tools/gtk-builder-tool-simplify.c:2311
#, c-format
msgid "Can’t parse “%s”\n"
msgstr "No se puede analizar «%s»\n"

#: tools/gtk-builder-tool-simplify.c:2335
#, c-format
msgid "Failed to read “%s”: %s\n"
msgstr "Falló al leer «%s»: %s\n"

#: tools/gtk-builder-tool-simplify.c:2341
#, c-format
msgid "Failed to write %s: “%s”\n"
msgstr "Falló al escribir «%s»: %s\n"

#: tools/gtk-builder-tool-simplify.c:2358
msgid "Replace the file"
msgstr "Reemplazar el archivo"

#: tools/gtk-builder-tool-simplify.c:2359
msgid "Convert from GTK 3 to GTK 4"
msgstr "Convertir de GTK 3 a GTK 4"

#: tools/gtk-builder-tool-simplify.c:2370
msgid "Simplify the file."
msgstr "Simplificar el archivo."

#: tools/gtk-builder-tool-simplify.c:2383
#, c-format
msgid "No .ui file specified\n"
msgstr "No se ha especificado ningún archivo .ui\n"

#: tools/gtk-builder-tool-simplify.c:2389
#, c-format
msgid "Can only simplify a single .ui file without --replace\n"
msgstr "Puede simplificar un único archivo .ui sin --replace\n"

#: tools/gtk-builder-tool-validate.c:168
msgid "Validate the file."
msgstr "Validar el archivo."

#: tools/gtk-launch.c:40
msgid "Show program version"
msgstr "Mostrar la versión del programa"

#. Translators: this message will appear immediately after the
#. usage string - Usage: COMMAND [OPTION…] <THIS_MESSAGE>
#: tools/gtk-launch.c:72
msgid "APPLICATION [URI…] — launch an APPLICATION"
msgstr "APLICACIÓN [URI…]: lanzar una APLICACIÓN"

#. Translators: this message will appear after the usage string
#. and before the list of options.
#: tools/gtk-launch.c:76
msgid ""
"Launch an application (specified by its desktop file name),\n"
"optionally passing one or more URIs as arguments."
msgstr ""
"Lanzar la aplicación (indicada por su archivo .desktop)\n"
"pasándole opcionalmente uno o más de URI como argumentos."

#: tools/gtk-launch.c:86
#, c-format
msgid "Error parsing commandline options: %s\n"
msgstr "Error al analizar las opciones de la línea de comandos: %s\n"

#: tools/gtk-launch.c:88 tools/gtk-launch.c:109
#, c-format
msgid "Try “%s --help” for more information."
msgstr "Pruebe «%s --help» para obtener más información."

#. Translators: the %s is the program name. This error message
#. means the user is calling gtk-launch without any argument.
#: tools/gtk-launch.c:107
#, c-format
msgid "%s: missing application name"
msgstr "%s: falta el nombre de la aplicación"

#: tools/gtk-launch.c:136
#, c-format
msgid "Creating AppInfo from id not supported on non unix operating systems"
msgstr "No se soporta crear AppInfo desde ID en sistemas operativos no UNIX"

#. Translators: the first %s is the program name, the second one
#. is the application name.
#: tools/gtk-launch.c:144
#, c-format
msgid "%s: no such application %s"
msgstr "%s:no existe la aplicación %s"

#. Translators: the first %s is the program name, the second one
#. is the error message.
#: tools/gtk-launch.c:162
#, c-format
msgid "%s: error launching application: %s\n"
msgstr "%s: error al lanzar la aplicación: %s\n"

#: tools/updateiconcache.c:1391
#, c-format
msgid "Failed to write header\n"
msgstr "Falló al escribir la cabecera\n"

#: tools/updateiconcache.c:1397
#, c-format
msgid "Failed to write hash table\n"
msgstr "Falló al escribir la tabla hash\n"

#: tools/updateiconcache.c:1403
#, c-format
msgid "Failed to write folder index\n"
msgstr "Falló al escribir el índice de la carpeta\n"

#: tools/updateiconcache.c:1411
#, c-format
msgid "Failed to rewrite header\n"
msgstr "Falló al reescribir la cabecera\n"

#: tools/updateiconcache.c:1505
#, c-format
msgid "Failed to open file %s : %s\n"
msgstr "Falló al abrir el archivo «%s»: %s\n"

#: tools/updateiconcache.c:1513 tools/updateiconcache.c:1543
#, c-format
msgid "Failed to write cache file: %s\n"
msgstr "Falló al escribir el archivo de caché: %s\n"

#: tools/updateiconcache.c:1553
#, c-format
msgid "The generated cache was invalid.\n"
msgstr "La caché generada no es válida.\n"

#: tools/updateiconcache.c:1567
#, c-format
msgid "Could not rename %s to %s: %s, removing %s then.\n"
msgstr "No se pudo renombrar %s a %s: %s, eliminando %s entonces.\n"

#: tools/updateiconcache.c:1581
#, c-format
msgid "Could not rename %s to %s: %s\n"
msgstr "No se pudo renombrar %s a %s: %s\n"

#: tools/updateiconcache.c:1591
#, c-format
msgid "Could not rename %s back to %s: %s.\n"
msgstr "No se pudo renombrar %s de nuevo a %s: %s.\n"

#: tools/updateiconcache.c:1618
#, c-format
msgid "Cache file created successfully.\n"
msgstr "Archivo de caché creado con éxito.\n"

#: tools/updateiconcache.c:1657
msgid "Overwrite an existing cache, even if up to date"
msgstr "Sobrescribir un caché existente, incluso si está actualizado"

#: tools/updateiconcache.c:1658
msgid "Don’t check for the existence of index.theme"
msgstr "No comprobar la existencia de index.theme"

#: tools/updateiconcache.c:1659
msgid "Don’t include image data in the cache"
msgstr "No incluir los datos de la imagen en la caché"

#: tools/updateiconcache.c:1660
msgid "Include image data in the cache"
msgstr "Incluir los datos de la imagen en la caché"

#: tools/updateiconcache.c:1661
msgid "Output a C header file"
msgstr "Sacar un archivo de cabecera C"

#: tools/updateiconcache.c:1662
msgid "Turn off verbose output"
msgstr "Desactivar la salida prolija"

#: tools/updateiconcache.c:1663
msgid "Validate existing icon cache"
msgstr "Validar la caché de iconos existente"

#: tools/updateiconcache.c:1728
#, c-format
msgid "File not found: %s\n"
msgstr "Archivo no encontrado: %s\n"

#: tools/updateiconcache.c:1734
#, c-format
msgid "Not a valid icon cache: %s\n"
msgstr "No es una caché de iconos válida: %s\n"

#: tools/updateiconcache.c:1747
#, c-format
msgid "No theme index file.\n"
msgstr "No existe el archivo índice del tema.\n"

#: tools/updateiconcache.c:1751
#, c-format
msgid ""
"No theme index file in “%s”.\n"
"If you really want to create an icon cache here, use --ignore-theme-index.\n"
msgstr ""
"No hay archivo de índice del tema en «%s».\n"
"Si realmente quiere crear un caché de iconos aquí, use --ignore-theme-"
"index.\n"

#~ msgid "Not a video file"
#~ msgstr "No es un archivo de vídeo"

#~ msgid "Unsupported video codec"
#~ msgstr "Códec de vídeo no soportado"

#~ msgid "The EGL implementation does not support any allowed APIs"
#~ msgstr "La implementación de EGL no soporta ninguna de las API permitidas"

#~ msgctxt "OpenType layout"
#~ msgid "Stylistic Set 1"
#~ msgstr "Conjunto estilístico nº 1"

#~ msgctxt "OpenType layout"
#~ msgid "Stylistic Set 2"
#~ msgstr "Conjunto estilístico nº 2"

#~ msgctxt "OpenType layout"
#~ msgid "Stylistic Set 3"
#~ msgstr "Conjunto estilístico nº 3"

#~ msgctxt "OpenType layout"
#~ msgid "Stylistic Set 4"
#~ msgstr "Conjunto estilístico nº 4"

#~ msgctxt "OpenType layout"
#~ msgid "Stylistic Set 5"
#~ msgstr "Conjunto estilístico nº 5"

#~ msgctxt "OpenType layout"
#~ msgid "Stylistic Set 6"
#~ msgstr "Conjunto estilístico nº 6"

#~ msgctxt "OpenType layout"
#~ msgid "Stylistic Set 7"
#~ msgstr "Conjunto estilístico nº 7"

#~ msgctxt "OpenType layout"
#~ msgid "Stylistic Set 8"
#~ msgstr "Conjunto estilístico nº 8"

#~ msgctxt "OpenType layout"
#~ msgid "Stylistic Set 9"
#~ msgstr "Conjunto estilístico nº 9"

#~ msgctxt "OpenType layout"
#~ msgid "Stylistic Set 10"
#~ msgstr "Conjunto estilístico nº 10"

#~ msgctxt "OpenType layout"
#~ msgid "Stylistic Set 11"
#~ msgstr "Conjunto estilístico nº 11"

#~ msgctxt "OpenType layout"
#~ msgid "Stylistic Set 12"
#~ msgstr "Conjunto estilístico nº 12"

#~ msgctxt "OpenType layout"
#~ msgid "Stylistic Set 13"
#~ msgstr "Conjunto estilístico nº 13"

#~ msgctxt "OpenType layout"
#~ msgid "Stylistic Set 14"
#~ msgstr "Conjunto estilístico nº 14"

#~ msgctxt "OpenType layout"
#~ msgid "Stylistic Set 15"
#~ msgstr "Conjunto estilístico nº 15"

#~ msgctxt "OpenType layout"
#~ msgid "Stylistic Set 16"
#~ msgstr "Conjunto estilístico nº 16"

#~ msgctxt "OpenType layout"
#~ msgid "Stylistic Set 17"
#~ msgstr "Conjunto estilístico nº 17"

#~ msgctxt "OpenType layout"
#~ msgid "Stylistic Set 18"
#~ msgstr "Conjunto estilístico nº 18"

#~ msgctxt "OpenType layout"
#~ msgid "Stylistic Set 19"
#~ msgstr "Conjunto estilístico nº 19"

#~ msgctxt "OpenType layout"
#~ msgid "Stylistic Set 20"
#~ msgstr "Conjunto estilístico nº 20"

#~ msgctxt "Script"
#~ msgid "Arabic"
#~ msgstr "Árabe"

#~ msgctxt "Script"
#~ msgid "Armenian"
#~ msgstr "Armenio"

#~ msgctxt "Script"
#~ msgid "Bengali"
#~ msgstr "Bengalí"

#~ msgctxt "Script"
#~ msgid "Bopomofo"
#~ msgstr "Bopomofo"

#~ msgctxt "Script"
#~ msgid "Cherokee"
#~ msgstr "Cherokee"

#~ msgctxt "Script"
#~ msgid "Coptic"
#~ msgstr "Copto"

#~ msgctxt "Script"
#~ msgid "Cyrillic"
#~ msgstr "Cirílico"

#~ msgctxt "Script"
#~ msgid "Deseret"
#~ msgstr "Deseret"

#~ msgctxt "Script"
#~ msgid "Devanagari"
#~ msgstr "Devanagari"

#~ msgctxt "Script"
#~ msgid "Ethiopic"
#~ msgstr "Etíope"

#~ msgctxt "Script"
#~ msgid "Georgian"
#~ msgstr "Georgiano"

#~ msgctxt "Script"
#~ msgid "Gothic"
#~ msgstr "Gótico"

#~ msgctxt "Script"
#~ msgid "Greek"
#~ msgstr "Griego"

#~ msgctxt "Script"
#~ msgid "Gujarati"
#~ msgstr "Guyaratí"

#~ msgctxt "Script"
#~ msgid "Gurmukhi"
#~ msgstr "Gurmukhi"

#~ msgctxt "Script"
#~ msgid "Han"
#~ msgstr "Han"

#~ msgctxt "Script"
#~ msgid "Hangul"
#~ msgstr "Hangul"

#~ msgctxt "Script"
#~ msgid "Hebrew"
#~ msgstr "Hebreo"

#~ msgctxt "Script"
#~ msgid "Hiragana"
#~ msgstr "Hiragana"

#~ msgctxt "Script"
#~ msgid "Kannada"
#~ msgstr "Canarés"

#~ msgctxt "Script"
#~ msgid "Katakana"
#~ msgstr "Katakana"

#~ msgctxt "Script"
#~ msgid "Khmer"
#~ msgstr "Camboyano"

#~ msgctxt "Script"
#~ msgid "Lao"
#~ msgstr "Lao"

#~ msgctxt "Script"
#~ msgid "Latin"
#~ msgstr "Latino"

#~ msgctxt "Script"
#~ msgid "Malayalam"
#~ msgstr "Malayo"

#~ msgctxt "Script"
#~ msgid "Mongolian"
#~ msgstr "Mongol"

#~ msgctxt "Script"
#~ msgid "Myanmar"
#~ msgstr "Myanmar"

#~ msgctxt "Script"
#~ msgid "Ogham"
#~ msgstr "Ogham"

#~ msgctxt "Script"
#~ msgid "Old Italic"
#~ msgstr "Cursiva antigua"

#~ msgctxt "Script"
#~ msgid "Oriya"
#~ msgstr "Oriya"

#~ msgctxt "Script"
#~ msgid "Runic"
#~ msgstr "Rúnico"

#~ msgctxt "Script"
#~ msgid "Sinhala"
#~ msgstr "Cingalés"

#~ msgctxt "Script"
#~ msgid "Syriac"
#~ msgstr "Sirio"

#~ msgctxt "Script"
#~ msgid "Tamil"
#~ msgstr "Tamil"

#~ msgctxt "Script"
#~ msgid "Telugu"
#~ msgstr "Telugú"

#~ msgctxt "Script"
#~ msgid "Thaana"
#~ msgstr "Thaana"

#~ msgctxt "Script"
#~ msgid "Thai"
#~ msgstr "Tailandés"

#~ msgctxt "Script"
#~ msgid "Tibetan"
#~ msgstr "Tibetano"

#~ msgctxt "Script"
#~ msgid "Canadian Aboriginal"
#~ msgstr "Aborígenes canadienses"

#~ msgctxt "Script"
#~ msgid "Yi"
#~ msgstr "Yi"

#~ msgctxt "Script"
#~ msgid "Tagalog"
#~ msgstr "Tagalo"

#~ msgctxt "Script"
#~ msgid "Hanunoo"
#~ msgstr "Hanunoo"

#~ msgctxt "Script"
#~ msgid "Buhid"
#~ msgstr "Buhid"

#~ msgctxt "Script"
#~ msgid "Tagbanwa"
#~ msgstr "Tagbanwa"

#~ msgctxt "Script"
#~ msgid "Braille"
#~ msgstr "Braille"

#~ msgctxt "Script"
#~ msgid "Cypriot"
#~ msgstr "Chipriota"

#~ msgctxt "Script"
#~ msgid "Limbu"
#~ msgstr "Limbu"

#~ msgctxt "Script"
#~ msgid "Osmanya"
#~ msgstr "Osmanya"

#~ msgctxt "Script"
#~ msgid "Shavian"
#~ msgstr "Shavian"

#~ msgctxt "Script"
#~ msgid "Linear B"
#~ msgstr "B lineal"

#~ msgctxt "Script"
#~ msgid "Tai Le"
#~ msgstr "Tai Le"

#~ msgctxt "Script"
#~ msgid "Ugaritic"
#~ msgstr "Ugarítico"

#~ msgctxt "Script"
#~ msgid "New Tai Lue"
#~ msgstr "Tai Lue (nuevo)"

#~ msgctxt "Script"
#~ msgid "Buginese"
#~ msgstr "Buginese"

#~ msgctxt "Script"
#~ msgid "Glagolitic"
#~ msgstr "Glagolítico"

#~ msgctxt "Script"
#~ msgid "Tifinagh"
#~ msgstr "Tifinagh"

#~ msgctxt "Script"
#~ msgid "Syloti Nagri"
#~ msgstr "Syloti Nagri"

#~ msgctxt "Script"
#~ msgid "Old Persian"
#~ msgstr "Persa antiguo"

#~ msgctxt "Script"
#~ msgid "Kharoshthi"
#~ msgstr "Kharoshthi"

#~ msgctxt "Script"
#~ msgid "Unknown"
#~ msgstr "Desconocido"

#~ msgctxt "Script"
#~ msgid "Balinese"
#~ msgstr "Balinés"

#~ msgctxt "Script"
#~ msgid "Cuneiform"
#~ msgstr "Cuneiforme"

#~ msgctxt "Script"
#~ msgid "Phoenician"
#~ msgstr "Fenicio"

#~ msgctxt "Script"
#~ msgid "Phags-pa"
#~ msgstr "Phags-pa"

#~ msgctxt "Script"
#~ msgid "N'Ko"
#~ msgstr "N'Ko"

#~ msgctxt "Script"
#~ msgid "Kayah Li"
#~ msgstr "Kayah Li"

#~ msgctxt "Script"
#~ msgid "Lepcha"
#~ msgstr "Lepcha"

#~ msgctxt "Script"
#~ msgid "Rejang"
#~ msgstr "Rejang"

#~ msgctxt "Script"
#~ msgid "Sundanese"
#~ msgstr "Sudanés"

#~ msgctxt "Script"
#~ msgid "Saurashtra"
#~ msgstr "Saurashtra"

#~ msgctxt "Script"
#~ msgid "Cham"
#~ msgstr "Cham"

#~ msgctxt "Script"
#~ msgid "Ol Chiki"
#~ msgstr "Ol Chiki"

#~ msgctxt "Script"
#~ msgid "Vai"
#~ msgstr "Vai"

#~ msgctxt "Script"
#~ msgid "Carian"
#~ msgstr "Cario"

#~ msgctxt "Script"
#~ msgid "Lycian"
#~ msgstr "Licio"

#~ msgctxt "Script"
#~ msgid "Lydian"
#~ msgstr "Lidio"

#~ msgctxt "Script"
#~ msgid "Avestan"
#~ msgstr "Avéstico"

#~ msgctxt "Script"
#~ msgid "Bamum"
#~ msgstr "Bamum"

#~ msgctxt "Script"
#~ msgid "Egyptian Hieroglyphs"
#~ msgstr "Jeroglíficos egipcios"

#~ msgctxt "Script"
#~ msgid "Imperial Aramaic"
#~ msgstr "Arameo imperial"

#~ msgctxt "Script"
#~ msgid "Inscriptional Pahlavi"
#~ msgstr "Inscripciones pahlavi"

#~ msgctxt "Script"
#~ msgid "Inscriptional Parthian"
#~ msgstr "Inscripciones partas"

#~ msgctxt "Script"
#~ msgid "Javanese"
#~ msgstr "Javanés"

#~ msgctxt "Script"
#~ msgid "Kaithi"
#~ msgstr "kayathi"

#~ msgctxt "Script"
#~ msgid "Lisu"
#~ msgstr "Lisu"

#~ msgctxt "Script"
#~ msgid "Meetei Mayek"
#~ msgstr "Meetei Mayek"

#~ msgctxt "Script"
#~ msgid "Old South Arabian"
#~ msgstr "Árabe del sur antiguo"

#~ msgctxt "Script"
#~ msgid "Old Turkic"
#~ msgstr "Túrquico antiguo"

#~ msgctxt "Script"
#~ msgid "Samaritan"
#~ msgstr "Samaritano"

#~ msgctxt "Script"
#~ msgid "Tai Tham"
#~ msgstr "Tai Tham"

#~ msgctxt "Script"
#~ msgid "Tai Viet"
#~ msgstr "Tai Viet"

#~ msgctxt "Script"
#~ msgid "Batak"
#~ msgstr "Batak"

#~ msgctxt "Script"
#~ msgid "Brahmi"
#~ msgstr "Brahmí"

#~ msgctxt "Script"
#~ msgid "Mandaic"
#~ msgstr "Mandeo"

#~ msgctxt "Script"
#~ msgid "Chakma"
#~ msgstr "Chakma"

#~ msgctxt "Script"
#~ msgid "Meroitic Cursive"
#~ msgstr "Meroítico cursiva"

#~ msgctxt "Script"
#~ msgid "Meroitic Hieroglyphs"
#~ msgstr "Jeroglíficos meroíticos"

#~ msgctxt "Script"
#~ msgid "Miao"
#~ msgstr "Miao"

#~ msgctxt "Script"
#~ msgid "Sharada"
#~ msgstr "Sharada"

#~ msgctxt "Script"
#~ msgid "Sora Sompeng"
#~ msgstr "Sora Sompeng"

#~ msgctxt "Script"
#~ msgid "Takri"
#~ msgstr "Takri"

#~ msgctxt "Script"
#~ msgid "Bassa"
#~ msgstr "Bassa"

#~ msgctxt "Script"
#~ msgid "Caucasian Albanian"
#~ msgstr "Albania caucásica"

#~ msgctxt "Script"
#~ msgid "Duployan"
#~ msgstr "Duployan"

#~ msgctxt "Script"
#~ msgid "Elbasan"
#~ msgstr "Elbasan"

#~ msgctxt "Script"
#~ msgid "Grantha"
#~ msgstr "Grantha"

#~ msgctxt "Script"
#~ msgid "Khojki"
#~ msgstr "Khojki"

#~ msgctxt "Script"
#~ msgid "Khudawadi, Sindhi"
#~ msgstr "Khudawadi, Sindhi"

#~ msgctxt "Script"
#~ msgid "Linear A"
#~ msgstr "A lineal"

#~ msgctxt "Script"
#~ msgid "Mahajani"
#~ msgstr "Mahajani"

#~ msgctxt "Script"
#~ msgid "Manichaean"
#~ msgstr "Manichaean"

#~ msgctxt "Script"
#~ msgid "Mende Kikakui"
#~ msgstr "Mende Kikakui"

#~ msgctxt "Script"
#~ msgid "Modi"
#~ msgstr "Modi"

#~ msgctxt "Script"
#~ msgid "Mro"
#~ msgstr "Mro"

#~ msgctxt "Script"
#~ msgid "Nabataean"
#~ msgstr "Nabataean"

#~ msgctxt "Script"
#~ msgid "Old North Arabian"
#~ msgstr "Árabe del norte antiguo"

#~ msgctxt "Script"
#~ msgid "Old Permic"
#~ msgstr "Pérmico antiguo"

#~ msgctxt "Script"
#~ msgid "Pahawh Hmong"
#~ msgstr "Pahawh Hmong"

#~ msgctxt "Script"
#~ msgid "Palmyrene"
#~ msgstr "Palmyrene"

#~ msgctxt "Script"
#~ msgid "Pau Cin Hau"
#~ msgstr "Pau Cin Hau"

#~ msgctxt "Script"
#~ msgid "Psalter Pahlavi"
#~ msgstr "Salterio Pahlavi"

#~ msgctxt "Script"
#~ msgid "Siddham"
#~ msgstr "Siddham"

#~ msgctxt "Script"
#~ msgid "Tirhuta"
#~ msgstr "Tirhuta"

#~ msgctxt "Script"
#~ msgid "Warang Citi"
#~ msgstr "Warang Citi"

#~ msgctxt "Script"
#~ msgid "Ahom"
#~ msgstr "Ahom"

#~ msgctxt "Script"
#~ msgid "Anatolian Hieroglyphs"
#~ msgstr "Jeroglíficos anatolianos"

#~ msgctxt "Script"
#~ msgid "Hatran"
#~ msgstr "Hatran"

#~ msgctxt "Script"
#~ msgid "Multani"
#~ msgstr "Multani"

#~ msgctxt "Script"
#~ msgid "Old Hungarian"
#~ msgstr "Húngaro antiguo"

#~ msgctxt "Script"
#~ msgid "Signwriting"
#~ msgstr "Signoescritura"

#~ msgctxt "Script"
#~ msgid "Adlam"
#~ msgstr "Adlam"

#~ msgctxt "Script"
#~ msgid "Bhaiksuki"
#~ msgstr "Bhaiksuki"

#~ msgctxt "Script"
#~ msgid "Marchen"
#~ msgstr "Marchen"

#~ msgctxt "Script"
#~ msgid "Newa"
#~ msgstr "Newa"

#~ msgctxt "Script"
#~ msgid "Osage"
#~ msgstr "Osage"

#~ msgctxt "Script"
#~ msgid "Tangut"
#~ msgstr "Tangut"

#~ msgctxt "Script"
#~ msgid "Masaram Gondi"
#~ msgstr "Masaram Gondi"

#~ msgctxt "Script"
#~ msgid "Nushu"
#~ msgstr "Nushu"

#~ msgctxt "Script"
#~ msgid "Soyombo"
#~ msgstr "Soyombo"

#~ msgctxt "Script"
#~ msgid "Zanabazar Square"
#~ msgstr "Zanabazar Square"

#~ msgctxt "Script"
#~ msgid "Dogra"
#~ msgstr "Dogra"

#~ msgctxt "Script"
#~ msgid "Gunjala Gondi"
#~ msgstr "Gunjala Gondi"

#~ msgctxt "Script"
#~ msgid "Hanifi Rohingya"
#~ msgstr "Hanifi Rohingya"

#~ msgctxt "Script"
#~ msgid "Makasar"
#~ msgstr "Makasar"

#~ msgctxt "Script"
#~ msgid "Medefaidrin"
#~ msgstr "Medefaidrin"

#~ msgctxt "Script"
#~ msgid "Old Sogdian"
#~ msgstr "Sogdian antiguo"

#~ msgctxt "Script"
#~ msgid "Sogdian"
#~ msgstr "Sogdian"

#~ msgctxt "Script"
#~ msgid "Elym"
#~ msgstr "Elym"

#~ msgctxt "Script"
#~ msgid "Nand"
#~ msgstr "Nand"

#~ msgctxt "Script"
#~ msgid "Rohg"
#~ msgstr "Rohg"

#~ msgctxt "Script"
#~ msgid "Wcho"
#~ msgstr "Wcho"

#~ msgctxt "Script"
#~ msgid "Chorasmian"
#~ msgstr "Chorasmian"

#~ msgctxt "Script"
#~ msgid "Dives Akuru"
#~ msgstr "Dives Akuru"

#~ msgctxt "Script"
#~ msgid "Khitan small script"
#~ msgstr "Letra pequeña de Khitan"

#~ msgctxt "Script"
#~ msgid "Yezidi"
#~ msgstr "Yezidi"

#~| msgid "Can’t parse “%s”: %s\n"
#~ msgid "Can't parse “%s”: %s\n"
#~ msgstr "No se puede analizar «%s»: %s\n"

#~| msgid "Can’t parse “%s”: %s\n"
#~ msgid "Can't parse “%s”\n"
#~ msgstr "No se puede analizar «%s»\n"

#, fuzzy
#~| msgid "Core GL is not available on EGL implementation"
#~ msgid "Sandbox does not provide an OpenGL implementation"
#~ msgstr "El núcleo de GL no está disponible en la implementación de EGL"

#, fuzzy
#~| msgid "No GL implementation is available"
#~ msgid "No OpenGL implementation available"
#~ msgstr "No hay ninguna implementación de GL disponible"

#~ msgid "Core GL is not available on EGL implementation"
#~ msgstr "El núcleo de GL no está disponible en la implementación de EGL"

#, fuzzy
#~| msgid "Format %s not supported"
#~ msgid "EGL is not supported"
#~ msgstr "Formato %s no soportado"

#~ msgid "No available configurations for the given RGBA pixel format"
#~ msgstr ""
#~ "No hay ninguna configuración disponible para el formato de píxel RGBA dado"

#~ msgid "Show text"
#~ msgstr "Mostrar texto"

#~ msgid "Online"
#~ msgstr "Conectada"

#~ msgid "Offline"
#~ msgstr "Desconectada"

#~ msgid "Dormant"
#~ msgstr "Desconectada"

#~ msgid "Select a File"
#~ msgstr "Seleccionar un archivo"

#~ msgid "Other…"
#~ msgstr "Otro…"

#~ msgid "C_redits"
#~ msgstr "C_réditos"

#~ msgid "_License"
#~ msgstr "_Licencia"

#~ msgctxt "Color name"
#~ msgid "Scarlet Red"
#~ msgstr "Rojo escarlata"

#~ msgctxt "Color name"
#~ msgid "Light Butter"
#~ msgstr "Mantequilla claro"

#~ msgctxt "Color name"
#~ msgid "Butter"
#~ msgstr "Mantequilla"

#~ msgctxt "Color name"
#~ msgid "Chameleon"
#~ msgstr "Camaleón"

#~ msgctxt "Color name"
#~ msgid "Sky Blue"
#~ msgstr "Azul cielo"

#~ msgctxt "Color name"
#~ msgid "Plum"
#~ msgstr "Ciruela"

#~ msgctxt "Color name"
#~ msgid "Light Chocolate"
#~ msgstr "Chocolate claro"

#~ msgctxt "Color name"
#~ msgid "Chocolate"
#~ msgstr "Chocolate"

#~ msgctxt "Color name"
#~ msgid "Dark Chocolate"
#~ msgstr "Chocolate oscuro"

#~ msgctxt "Color name"
#~ msgid "Light Aluminum 1"
#~ msgstr "Aluminio claro 1"

#~ msgctxt "Color name"
#~ msgid "Aluminum 1"
#~ msgstr "Aluminio 1"

#~ msgctxt "Color name"
#~ msgid "Dark Aluminum 1"
#~ msgstr "Aluminio oscuro 1"

#~ msgctxt "Color name"
#~ msgid "Light Aluminum 2"
#~ msgstr "Aluminio claro 2"

#~ msgctxt "Color name"
#~ msgid "Aluminum 2"
#~ msgstr "Aluminio 2"

#~ msgctxt "Color name"
#~ msgid "Dark Aluminum 2"
#~ msgstr "Aluminio oscuro 2"

#~ msgctxt "Color name"
#~ msgid "Darker Gray"
#~ msgstr "Gris más oscuro"

#~ msgctxt "Color name"
#~ msgid "Medium Gray"
#~ msgstr "Gris medio"

#~ msgctxt "Color name"
#~ msgid "Lighter Gray"
#~ msgstr "Gris muy claro"

#~ msgid "Setting is hardcoded by GTK_TEST_TOUCHSCREEN"
#~ msgstr "La configuración está codificada en GTK_TEST_TOUCHSCREEN"

#~ msgid "%s"
#~ msgstr "%s"

#~ msgid "bidirectional"
#~ msgstr "bidireccional"

#~ msgid "Setting:"
#~ msgstr "Configuración:"

#~ msgid "Not implemented on OS X"
#~ msgstr "No implementado en OS X"

#~ msgctxt "Action description"
#~ msgid "Toggles the cell"
#~ msgstr "Conmuta la celda"

#~ msgctxt "Action name"
#~ msgid "Expand or contract"
#~ msgstr "Expandir o contraer"

#~ msgctxt "Action name"
#~ msgid "Edit"
#~ msgstr "Editar"

#~ msgctxt "Action name"
#~ msgid "Activate"
#~ msgstr "Activar"

#~ msgctxt "Action description"
#~ msgid "Expands or contracts the row in the tree view containing this cell"
#~ msgstr ""
#~ "Expande o contrae la celda en la vista de árbol que contiene la celda"

#~ msgctxt "Action description"
#~ msgid "Creates a widget in which the contents of the cell can be edited"
#~ msgstr ""
#~ "Crea un widget en el que los contenidos de la celda se pueden editar"

#~ msgctxt "Action description"
#~ msgid "Activates the cell"
#~ msgstr "Activa la celda"

#~ msgctxt "Action name"
#~ msgid "Customize"
#~ msgstr "Personalizar"

#~ msgctxt "Action name"
#~ msgid "Press"
#~ msgstr "Pulsar"

#~ msgctxt "Action description"
#~ msgid "Presses the combobox"
#~ msgstr "Pulsa la caja combinada"

#~ msgctxt "Stock label"
#~ msgid "_About"
#~ msgstr "Acerca _de"

#~ msgctxt "Stock label"
#~ msgid "_Add"
#~ msgstr "_Añadir"

#~ msgctxt "Stock label"
#~ msgid "_Bold"
#~ msgstr "_Negrita"

#~ msgctxt "Stock label"
#~ msgid "_CD-ROM"
#~ msgstr "_CD-ROM"

#~ msgctxt "Stock label"
#~ msgid "_Clear"
#~ msgstr "_Limpiar"

#~ msgctxt "Stock label"
#~ msgid "_Close"
#~ msgstr "_Cerrar"

#~ msgctxt "Stock label"
#~ msgid "_Copy"
#~ msgstr "_Copiar"

#~ msgctxt "Stock label"
#~ msgid "Cu_t"
#~ msgstr "Cor_tar"

#~ msgctxt "Stock label"
#~ msgid "_Delete"
#~ msgstr "_Eliminar"

#~ msgctxt "Stock label"
#~ msgid "Error"
#~ msgstr "Error"

#~ msgctxt "Stock label"
#~ msgid "Information"
#~ msgstr "Información"

#~ msgctxt "Stock label"
#~ msgid "Question"
#~ msgstr "Pregunta"

#~ msgctxt "Stock label"
#~ msgid "Warning"
#~ msgstr "Advertencia"

#~ msgctxt "Stock label"
#~ msgid "_Execute"
#~ msgstr "_Ejecutar"

#~ msgctxt "Stock label"
#~ msgid "_File"
#~ msgstr "_Archivo"

# src/nautilus-first-time-druid.c:290
#~ msgctxt "Stock label"
#~ msgid "_Find"
#~ msgstr "_Buscar"

#~ msgctxt "Stock label"
#~ msgid "Find and _Replace"
#~ msgstr "Buscar y _reemplazar"

#~ msgctxt "Stock label"
#~ msgid "_Floppy"
#~ msgstr "_Disquete"

#~ msgctxt "Stock label"
#~ msgid "_Fullscreen"
#~ msgstr "Pantalla _completa"

#~ msgctxt "Stock label, navigation"
#~ msgid "_Bottom"
#~ msgstr "_Inferior"

#~ msgctxt "Stock label, navigation"
#~ msgid "_First"
#~ msgstr "_Primero"

#~ msgctxt "Stock label, navigation"
#~ msgid "_Last"
#~ msgstr "_Último"

#~ msgctxt "Stock label, navigation"
#~ msgid "_Top"
#~ msgstr "_Superior"

#~ msgctxt "Stock label, navigation"
#~ msgid "_Back"
#~ msgstr "A_trás"

#~ msgctxt "Stock label, navigation"
#~ msgid "_Down"
#~ msgstr "_Bajar"

#~ msgctxt "Stock label, navigation"
#~ msgid "_Forward"
#~ msgstr "A_delante"

#~ msgctxt "Stock label, navigation"
#~ msgid "_Up"
#~ msgstr "_Subir"

#~ msgctxt "Stock label"
#~ msgid "_Hard Disk"
#~ msgstr "_Disco duro"

#~ msgctxt "Stock label"
#~ msgid "_Help"
#~ msgstr "Ay_uda"

#~ msgctxt "Stock label"
#~ msgid "_Home"
#~ msgstr "_Inicio"

#~ msgctxt "Stock label"
#~ msgid "Increase Indent"
#~ msgstr "Aumentar sangría"

#~ msgctxt "Stock label"
#~ msgid "_Italic"
#~ msgstr "_Cursiva"

#~ msgctxt "Stock label"
#~ msgid "_Jump to"
#~ msgstr "_Ir a"

#~ msgctxt "Stock label"
#~ msgid "_Center"
#~ msgstr "_Centro"

#~ msgctxt "Stock label"
#~ msgid "_Fill"
#~ msgstr "_Rellenar"

#~ msgctxt "Stock label"
#~ msgid "_Left"
#~ msgstr "_Izquierda"

#~ msgctxt "Stock label"
#~ msgid "_Right"
#~ msgstr "_Derecha"

#~ msgctxt "Stock label"
#~ msgid "_Leave Fullscreen"
#~ msgstr "_Salir de pantalla completa"

#~ msgctxt "Stock label, media"
#~ msgid "_Forward"
#~ msgstr "A_delante"

#~ msgctxt "Stock label, media"
#~ msgid "_Next"
#~ msgstr "_Siguiente"

#~ msgctxt "Stock label, media"
#~ msgid "P_ause"
#~ msgstr "_Pausa"

#~ msgctxt "Stock label, media"
#~ msgid "_Play"
#~ msgstr "_Reproducir"

#~ msgctxt "Stock label, media"
#~ msgid "_Record"
#~ msgstr "_Grabar"

#~ msgctxt "Stock label, media"
#~ msgid "_Stop"
#~ msgstr "_Detener"

#~ msgctxt "Stock label"
#~ msgid "_Network"
#~ msgstr "_Red"

#~ msgctxt "Stock label"
#~ msgid "_New"
#~ msgstr "_Nuevo"

#~ msgctxt "Stock label"
#~ msgid "_Open"
#~ msgstr "_Abrir"

#~ msgctxt "Stock label"
#~ msgid "_Paste"
#~ msgstr "_Pegar"

#~ msgctxt "Stock label"
#~ msgid "_Print"
#~ msgstr "_Imprimir"

#~ msgctxt "Stock label"
#~ msgid "Print Pre_view"
#~ msgstr "_Vista previa de impresión"

#~ msgctxt "Stock label"
#~ msgid "_Properties"
#~ msgstr "_Propiedades"

#~ msgctxt "Stock label"
#~ msgid "_Quit"
#~ msgstr "_Salir"

#~ msgctxt "Stock label"
#~ msgid "_Redo"
#~ msgstr "_Rehacer"

#~ msgctxt "Stock label"
#~ msgid "_Refresh"
#~ msgstr "_Actualizar"

#~ msgctxt "Stock label"
#~ msgid "_Remove"
#~ msgstr "_Quitar"

#~ msgctxt "Stock label"
#~ msgid "_Revert"
#~ msgstr "_Revertir"

#~ msgctxt "Stock label"
#~ msgid "_Save"
#~ msgstr "_Guardar"

#~ msgctxt "Stock label"
#~ msgid "Save _As"
#~ msgstr "Guardar co_mo"

#~ msgctxt "Stock label"
#~ msgid "Select _All"
#~ msgstr "Seleccionar _todo"

#~ msgctxt "Stock label"
#~ msgid "_Ascending"
#~ msgstr "_Ascendente"

#~ msgctxt "Stock label"
#~ msgid "_Descending"
#~ msgstr "_Descendente"

#~ msgctxt "Stock label"
#~ msgid "_Spell Check"
#~ msgstr "Comprobar _ortografía"

#~ msgctxt "Stock label"
#~ msgid "_Stop"
#~ msgstr "_Detener"

#~ msgctxt "Stock label"
#~ msgid "_Strikethrough"
#~ msgstr "_Tachar"

#~ msgctxt "Stock label"
#~ msgid "_Underline"
#~ msgstr "_Subrayar"

#~ msgctxt "Stock label"
#~ msgid "_Undo"
#~ msgstr "_Deshacer"

#~ msgctxt "Stock label"
#~ msgid "Decrease Indent"
#~ msgstr "Disminuir sangría"

#~ msgctxt "Stock label"
#~ msgid "_Normal Size"
#~ msgstr "Tamaño _normal"

#~ msgctxt "Stock label"
#~ msgid "Best _Fit"
#~ msgstr "Ajuste _óptimo"

#~ msgctxt "Stock label"
#~ msgid "Zoom _In"
#~ msgstr "_Ampliar"

#~ msgctxt "Stock label"
#~ msgid "Zoom _Out"
#~ msgstr "_Reducir"

#~ msgid "Password"
#~ msgstr "Contraseña"

#~ msgctxt "Action description"
#~ msgid "Pops up the slider"
#~ msgstr "Hace aparecer el deslizador"

#~ msgctxt "Action description"
#~ msgid "Dismisses the slider"
#~ msgstr "Descarta el deslizador"

#~ msgctxt "Action name"
#~ msgid "Popup"
#~ msgstr "Aparecer"

#~ msgctxt "Action name"
#~ msgid "Dismiss"
#~ msgstr "Descartar"

#~ msgctxt "Action description"
#~ msgid "Clears the entry"
#~ msgstr "Limpia la entrada"

#~ msgid "Provides visual indication of progress"
#~ msgstr "Proporciona una indicación visual del progreso"

#~ msgid "Custom color"
#~ msgstr "Color personalizado"

# C en conflicto con Cancelar
#~ msgid "Create a custom color"
#~ msgstr "Crear un color personalizado"

#~ msgid "Color Plane"
#~ msgstr "Plano de color"

#~ msgctxt "Color channel"
#~ msgid "Hue"
#~ msgstr "Tono"

#~ msgctxt "Color channel"
#~ msgid "Alpha"
#~ msgstr "Alfa"

#~ msgid "File System"
#~ msgstr "Sistema de archivos"

#~ msgid "Question"
#~ msgstr "Pregunta"

#~ msgid "Warning"
#~ msgstr "Advertencia"

#~ msgid "Error"
#~ msgstr "Error"

#~ msgid "File System Root"
#~ msgstr "Sistema de archivos raíz"

#~ msgid "Adjusts the volume"
#~ msgstr "Ajusta el volumen"

#~ msgid "Accessible Name"
#~ msgstr "Nombre accesible"

#~ msgid "Accessible Description"
#~ msgstr "Descripción accesible"

#~ msgid "Show Widget Resizes"
#~ msgstr "Mostrar cambios de tamaño de los widgets"

#~ msgid "Color Name"
#~ msgstr "Nombre del color"

#~ msgid "Files"
#~ msgstr "Archivos"

#~ msgid "Pages"
#~ msgstr "Páginas"

#~ msgid "Time of print"
#~ msgstr "Hora de la impresión"

#~ msgid "Volume"
#~ msgstr "Volumen"

#~ msgid "Turns volume up or down"
#~ msgstr "Sube o baja el volumen"

#~ msgid "Volume Up"
#~ msgstr "Subir volumen"

#~ msgid "Increases the volume"
#~ msgstr "Aumenta el volumen"

#~ msgid "Volume Down"
#~ msgstr "Bajar volumen"

#~ msgid "Decreases the volume"
#~ msgstr "Disminuye el volumen"

#~ msgid "Printer"
#~ msgstr "Impresora"

#~ msgid "Don’t batch GDI requests"
#~ msgstr "No poner en lotes las solicitudes GDI"

#~ msgid "Don’t use the Wintab API for tablet support"
#~ msgstr "No usar el API Wintab para el soporte de tabletas"

#~ msgid "Same as --no-wintab"
#~ msgstr "Lo mismo que --no-wintab"

#~ msgid "Do use the Wintab API [default]"
#~ msgstr "No usar el API Wintab [predeterminado]"

#~ msgid "Size of the palette in 8 bit mode"
#~ msgstr "Tamaño de la paleta en modo 8 bits"

#~ msgid "COLORS"
#~ msgstr "COLORES"

#~ msgid "Move"
#~ msgstr "Mover"

#~ msgid "Resize"
#~ msgstr "Redimensionar"

#~ msgid "Always on Top"
#~ msgstr "Siempre encima"

# src/file-manager/fm-icon-text-window.c:85
#~ msgctxt "property name"
#~ msgid "None"
#~ msgstr "Ninguna"

#~ msgid "Font Family"
#~ msgstr "Familia tipográfica"

#~ msgid "Application menu"
#~ msgstr "Menú de la aplicación"

#~ msgid ""
#~ "The folder could not be created, as a file with the same name already "
#~ "exists.  Try using a different name for the folder, or rename the file "
#~ "first."
#~ msgstr ""
#~ "No se pudo crear la carpeta, debido a que ya existe un archivo con el "
#~ "mismo nombre. Intente usar un nombre distinto o renombre el archivo "
#~ "primero."

#~ msgid "Enter location"
#~ msgstr "Introducir ubicación"

#~ msgid "Cannot change to folder because it is not local"
#~ msgstr "No se pudo cambiar a la carpeta porque no es local"

#~| msgid "Icon “%s” not present in theme %s"
#~ msgid "Icon not present in theme %s"
#~ msgstr "El icono no está presente en el tema %s"

#~ msgid "Failed to load icon"
#~ msgstr "No se pudo cargar el icono"

#~ msgid "Rename…"
#~ msgstr "Renombrar…"

#~ msgid "Down Path"
#~ msgstr "Ruta inferior"

#~ msgid "Up Path"
#~ msgstr "Ruta superior"

#~ msgctxt "year measurement template"
#~ msgid "2000"
#~ msgstr "2000"

#~ msgid "Forget association"
#~ msgstr "Olvidar asociación"

#~ msgid "LRM _Left-to-right mark"
#~ msgstr "Marca de _izquierda-a-derecha [LRM]"

#~ msgid "RLM _Right-to-left mark"
#~ msgstr "Marca de _derecha-a-izquierda [RLM]"

#~ msgid "LRE Left-to-right _embedding"
#~ msgstr "In_crustamiento de izquierda-a-derecha [LRE]"

#~ msgid "RLE Right-to-left e_mbedding"
#~ msgstr "Inc_rustamiento de derecha-a-izquierda [RLE]"

#~ msgid "LRO Left-to-right _override"
#~ msgstr "_Sobrescritura de izquierda-a-derecha [LRO]"

#~ msgid "RLO Right-to-left o_verride"
#~ msgstr "Pre_valencia de derecha-a-izquierda [RLO]"

#~ msgid "PDF _Pop directional formatting"
#~ msgstr "Formateo d_ireccional emergente [PDF]"

#~ msgid "ZWS _Zero width space"
#~ msgstr "Espacio de ancho _cero [ZWS]"

#~ msgid "ZWJ Zero width _joiner"
#~ msgstr "En_samblador de ancho cero [ZWJ]"

#~ msgid "ZWNJ Zero width _non-joiner"
#~ msgstr "_No ensamblador de ancho cero [ZWNJ]"

#~ msgid "Opening %s"
#~ msgstr "Abriendo %s"

#~ msgid "C_ustomize"
#~ msgstr "_Personalizar"

#~ msgid "Select all"
#~ msgstr "Seleccionar todo"

#~ msgid "Cut"
#~ msgstr "Cortar"

#~ msgid "Copy"
#~ msgstr "Copiar"

#~ msgid "Paste"
#~ msgstr "Pegar"

#~ msgid "Default Widget"
#~ msgstr "Widget predeterminada"

#~ msgctxt "type name"
#~ msgid "Unknown"
#~ msgstr "Desconocido"

#~ msgid "Attribute mapping"
#~ msgstr "Mapeado de atributos"

#~ msgid "%p (%s)"
#~ msgstr "%p (%s)"

#~ msgid "Defined at: %p (%s)"
#~ msgstr "Definida en: %p (%s)"

#~ msgid "inverted"
#~ msgstr "invertida"

#~ msgid "bidirectional, inverted"
#~ msgstr "bidireccional, invertida"

#~ msgid "Binding:"
#~ msgstr "Vinculación:"

#~ msgctxt "input method menu"
#~ msgid "Waylandgtk"
#~ msgstr "Waylandgtk"

#~ msgid "Focus Widget"
#~ msgstr "Dar el foco al widget"

#~ msgid "Selector"
#~ msgstr "Selector"

#~ msgid "Yes"
#~ msgstr "Sí"

#~ msgid "Signal"
#~ msgstr "Señal"

#~ msgid "Connected"
#~ msgstr "Conectada"

#~ msgid ""
#~ "Not settable at runtime.\n"
#~ "Use GDK_DEBUG=gl-disable instead"
#~ msgstr ""
#~ "No configurable en tiempo de ejecución.\n"
#~ "Use GDK_DEBUG=gl-disable en su lugar"

#~ msgid "GL Rendering"
#~ msgstr "Renderizado GL"

#~ msgid "When Needed"
#~ msgstr "Cuando sea necesario"

#~ msgid "Texture Rectangle Extension"
#~ msgstr "Extensión del rectángulo de la textura"

#~ msgid "Trace signal emissions on this object"
#~ msgstr "Rastrear las señales emitidas por este objeto"

#~ msgid "Clear log"
#~ msgstr "Limpiar el registro"

#~ msgid "Signals"
#~ msgstr "Señales"

#~ msgid "Class Hierarchy"
#~ msgstr "Jerarquía de clases"

#~ msgid "CSS Selector"
#~ msgstr "Selector CSS"

#~ msgid "Visual"
#~ msgstr "Visual"

#~ msgid "Packing property %s::%s not found\n"
#~ msgstr "Propiedad de empaquetado %s::%s no encontrada\n"

#~ msgid "Cell property %s::%s not found\n"
#~ msgstr "Propiedad de celda %s:%s no encontrada\n"

#~ msgctxt "switch"
#~ msgid "ON"
#~ msgstr "❙"

#~ msgctxt "switch"
#~ msgid "OFF"
#~ msgstr "○"

#~ msgid "Gestures"
#~ msgstr "Gestos"

#~ msgid "smb://"
#~ msgstr "smb://"

#~ msgid "Reading not implemented."
#~ msgstr "Lectura no implementada."

#~ msgid "Artwork by"
#~ msgstr "Arte por"

#~ msgid "Rendering Mode"
#~ msgstr "Modo de renderizado"

#~ msgid "Similar"
#~ msgstr "Similar"

#~ msgid "3.2 core GL profile is not available on EGL implementation"
#~ msgstr ""
#~ "El perfil 3.2 del núcleo de GL no está disponible en la implementación de "
#~ "EGL"

#~ msgctxt "input method menu"
#~ msgid "Simple"
#~ msgstr "Simple"

# src/file-manager/fm-icon-text-window.c:85
#~ msgctxt "input method menu"
#~ msgid "None"
#~ msgstr "Ninguno"

#~ msgid "No item for URI “%s” found"
#~ msgstr "No se encontró ningún elementos para el URI «%s»"

#~ msgid "Untitled filter"
#~ msgstr "Filtro sin título"

#~ msgid "Copy _Location"
#~ msgstr "Copiar _lugar"

#~ msgid "_Remove From List"
#~ msgstr "_Quitar de la lista"

#~ msgid "Show _Private Resources"
#~ msgstr "Mostrar recursos _privados"

#~ msgid "No recently used resource found with URI “%s”"
#~ msgstr "No se encontró un recurso usado recientemente con el URI «%s»"

#~ msgid "Open “%s”"
#~ msgstr "Abrir «%s»"

#~ msgctxt "recent menu label"
#~ msgid "_%d. %s"
#~ msgstr "_%d. %s"

#~ msgctxt "recent menu label"
#~ msgid "%d. %s"
#~ msgstr "%d. %s"

#~ msgid "Unknown error when trying to deserialize %s"
#~ msgstr "Error desconocido al intentar deserializar %s"

#~ msgid "No deserialize function found for format %s"
#~ msgstr "No se encontró función de deserialización para el formato %s"

#~ msgid "Both “id” and “name” were found on the <%s> element"
#~ msgstr "Se encontraron tanto «id» como «name» en el elemento <%s>"

#~ msgid "The attribute “%s” was found twice on the <%s> element"
#~ msgstr "Se encontró el atributo «%s» dos veces en el elemento <%s>"

#~ msgid "<%s> element has invalid ID “%s”"
#~ msgstr "El elemento <%s> tiene un ID «%s» no válido"

#~ msgid "<%s> element has neither a “name” nor an “id” attribute"
#~ msgstr "El elemento <%s> no tiene ni un elemento «name» ni un elemento «id»"

#~ msgid "Attribute “%s” repeated twice on the same <%s> element"
#~ msgstr "El atributo «%s» se repite dos veces en el mismo elemento <%s>"

#~ msgid "Attribute “%s” is invalid on <%s> element in this context"
#~ msgstr "El atributo «%s» no es válido en el elemento <%s> en este contexto"

#~ msgid "Tag “%s” has not been defined."
#~ msgstr "No se ha definido el elemento «%s»."

#~ msgid "Anonymous tag found and tags can not be created."
#~ msgstr ""
#~ "Se encontró una etiqueta anónima y las etiquetas no se pueden crear."

#~ msgid "Tag “%s” does not exist in buffer and tags can not be created."
#~ msgstr ""
#~ "La etiqueta «%s» no existe en el búfer y las etiquetas no se pueden crear."

#~ msgid "Element <%s> is not allowed below <%s>"
#~ msgstr "El elemento <%s» no se permite debajo de <%s>"

#~ msgid "“%s” is not a valid attribute type"
#~ msgstr "«%s» no es un tipo de atributo válido"

#~ msgid "“%s” is not a valid attribute name"
#~ msgstr "«%s» no es un nombre de atributo válido"

#~ msgid ""
#~ "“%s” could not be converted to a value of type “%s” for attribute “%s”"
#~ msgstr ""
#~ "«%s» no se pudo convertir a un valor de tipo «%s» para el atributo «%s»"

#~ msgid "“%s” is not a valid value for attribute “%s”"
#~ msgstr "«%s» no es un valor válido para el atributo «%s»"

#~ msgid "Tag “%s” already defined"
#~ msgstr "La etiqueta «%s» ya está definida"

#~ msgid "Tag “%s” has invalid priority “%s”"
#~ msgstr "La etiqueta «%s» tiene prioridad «%s» no válida"

#~ msgid "Outermost element in text must be <text_view_markup> not <%s>"
#~ msgstr ""
#~ "El elemento más externo en el texto debe ser <text_view_markup> no <%s>"

#~ msgid "A <%s> element has already been specified"
#~ msgstr "Ya se ha especificado un elemento <%s>"

#~ msgid "A <text> element can’t occur before a <tags> element"
#~ msgstr "Un elemento <text> no puede estar antes de un elemento <tags>"

#~ msgid "Serialized data is malformed"
#~ msgstr "Los datos serializados están mal formados"

#~ msgid ""
#~ "Serialized data is malformed. First section isn’t "
#~ "GTKTEXTBUFFERCONTENTS-0001"
#~ msgstr ""
#~ "Los datos serializados están mal formados. La primera sección no es "
#~ "GTKTEXTBUFFERCONTENTS-0001"

#~ msgid "Clip Area"
#~ msgstr "Área de recorte"

#~ msgid "Always"
#~ msgstr "Siempre"

#~ msgid "Software Surfaces"
#~ msgstr "Superficies software"

#~ msgid "Select which type of documents are shown"
#~ msgstr "Seleccionar qué tipos de documentos se muestran"

#~ msgctxt "input method menu"
#~ msgid "Amharic (EZ+)"
#~ msgstr "Amhárico (EZ+)"

#~ msgctxt "input method menu"
#~ msgid "Broadway"
#~ msgstr "Broadway"

#~ msgctxt "input method menu"
#~ msgid "Cedilla"
#~ msgstr "Cedilla"

#~ msgctxt "input menthod menu"
#~ msgid "Cyrillic (Transliterated)"
#~ msgstr "Cirílico (Transliterado)"

#~ msgctxt "input method menu"
#~ msgid "Inuktitut (Transliterated)"
#~ msgstr "Inuktitut (Transliterado)"

#~ msgctxt "input method menu"
#~ msgid "IPA"
#~ msgstr "IPA"

#~ msgctxt "input method menu"
#~ msgid "Multipress"
#~ msgstr "Pulsación múltiple"

#~ msgctxt "input method menu"
#~ msgid "Mac OS X Quartz"
#~ msgstr "Mac OS X Quartz"

#~ msgctxt "input method menu"
#~ msgid "Tigrigna-Eritrean (EZ+)"
#~ msgstr "Tigrigna-Eritreo (EZ+)"

#~ msgctxt "input method menu"
#~ msgid "Tigrigna-Ethiopian (EZ+)"
#~ msgstr "Tigrigna-Etíope (EZ+)"

#~ msgctxt "input method menu"
#~ msgid "Vietnamese (VIQR)"
#~ msgstr "Vietnamita (VIQR)"

#~ msgid "printer offline"
#~ msgstr "impresora desconectada"

#~ msgid "ready to print"
#~ msgstr "preparada para imprimir"

#~ msgid "processing job"
#~ msgstr "procesando trabajo"

#~ msgid "paused"
#~ msgstr "pausada"

#~ msgid "unknown"
#~ msgstr "desconocido"

#~ msgid "test-output.%s"
#~ msgstr "salida-de-prueba.%s"

#~ msgid "Print to Test Printer"
#~ msgstr "Imprimir en la impresora de prueba"

#~ msgid "Snapshot Debug Nodes"
#~ msgstr "Nodos de depuración de Snapshot"

#~ msgid "Could not start the search process"
#~ msgstr "No se ha podido iniciar el proceso de búsqueda"

#~ msgid ""
#~ "The program was not able to create a connection to the indexer daemon. "
#~ "Please make sure it is running."
#~ msgstr ""
#~ "El programa no pudo de crear una conexión con el demonio indexador. "
#~ "Asegúrese de que se está ejecutando."

#~ msgid "smb://foo.example.com, ssh://192.168.0.1, ftp://[2001:db8::1]"
#~ msgstr "smb://foo.ejemplo.com, ssh://192.168.0.1, ftp://[2001:db8::1]"

#~ msgid "Error parsing option --gdk-debug"
#~ msgstr "Error al analizar la opción --gdk-debug"

#~ msgid "Error parsing option --gdk-no-debug"
#~ msgstr "Error al analizar la opción --gdk-no-debug"

#~ msgid "Program class as used by the window manager"
#~ msgstr "Clase del programa tal como la usa el gestor de ventanas"

#~ msgid "CLASS"
#~ msgstr "CLASE"

#~ msgid "Program name as used by the window manager"
#~ msgstr "Nombre del programa tal como lo usa el gestor de ventanas"

#~ msgid "NAME"
#~ msgstr "NOMBRE"

#~ msgid "X display to use"
#~ msgstr "Visor [display] X que usar"

#~ msgid "DISPLAY"
#~ msgstr "VISOR"

#~ msgid "GDK debugging flags to set"
#~ msgstr "Opciones de depuración GTK+ que establecer"

#~ msgid "FLAGS"
#~ msgstr "OPCIONES"

#~ msgid "GDK debugging flags to unset"
#~ msgstr "Opciones de depuración GTK+ que quitar"

#~ msgid "Load additional GTK+ modules"
#~ msgstr "Cargar módulos adicionales GTK+"

#~ msgid "MODULES"
#~ msgstr "MÓDULOS"

#~ msgid "Make all warnings fatal"
#~ msgstr "Hacer todas las advertencias fatales"

#~ msgid "GTK+ debugging flags to set"
#~ msgstr "Opciones de depuración GTK+ a poner"

#~ msgid "GTK+ debugging flags to unset"
#~ msgstr "Opciones de depuración GTK+ a quitar"

#~ msgid "Cannot open display: %s"
#~ msgstr "No se puede abrir el visor: %s"

#~ msgid "GTK+ Options"
#~ msgstr "Opciones GTK+"

#~ msgid "Show GTK+ Options"
#~ msgstr "Mostrar opciones GTK+"

#~ msgid "Show Pixel Cache"
#~ msgstr "Mostrar la caché de píxeles"

#~ msgid ""
#~ "The WGL_ARB_create_context extension needed to create core profiles is "
#~ "not available"
#~ msgstr ""
#~ "La extensión WGL_ARB_create_context necesaria para crear perfiles no está "
#~ "disponible"

#~ msgid ""
#~ "Select the color you want from the outer ring. Select the darkness or "
#~ "lightness of that color using the inner triangle."
#~ msgstr ""
#~ "Seleccionar el color que quiere desde el anillo exterior. Seleccionar la "
#~ "oscuridad o luminosidad de ese color usando el triángulo interior."

#~ msgid ""
#~ "Click the eyedropper, then click a color anywhere on your screen to "
#~ "select that color."
#~ msgstr ""
#~ "Pulse en el gotero, luego pulse sobre cualquier color que haya en su "
#~ "pantalla para seleccionar ese color."

#~ msgid "_Hue:"
#~ msgstr "_Matiz:"

#~ msgid "Position on the color wheel."
#~ msgstr "Posición en la rueda de colores."

#~ msgid "S_aturation:"
#~ msgstr "_Saturación:"

#~ msgid "Intensity of the color."
#~ msgstr "Intensidad del color."

#~ msgid "_Value:"
#~ msgstr "_Valor:"

#~ msgid "Brightness of the color."
#~ msgstr "Brillo del color."

#~ msgid "_Red:"
#~ msgstr "_Rojo:"

#~ msgid "Amount of red light in the color."
#~ msgstr "Cantidad de luz roja en el color."

#~ msgid "Amount of green light in the color."
#~ msgstr "Cantidad de luz verde en el color."

#~ msgid "Amount of blue light in the color."
#~ msgstr "Cantidad de luz azul en el color."

#~ msgid "Op_acity:"
#~ msgstr "_Opacidad:"

#~ msgid "Transparency of the color."
#~ msgstr "Transparencia del color."

#~ msgid "Color _name:"
#~ msgstr "_Nombre del color:"

#~ msgid ""
#~ "You can enter an HTML-style hexadecimal color value, or simply a color "
#~ "name such as “orange” in this entry."
#~ msgstr ""
#~ "Puede introducir en esta entrada un valor de color en estilo HTML "
#~ "hexadecimal, o simplemente un nombre de color como «orange»."

#~ msgid "_Palette:"
#~ msgstr "_Paleta:"

#~ msgid "Color Wheel"
#~ msgstr "Rueda de color"

#~ msgid ""
#~ "The previously-selected color, for comparison to the color you’re "
#~ "selecting now. You can drag this color to a palette entry, or select this "
#~ "color as current by dragging it to the other color swatch alongside."
#~ msgstr ""
#~ "El color seleccionado previamente, para comparación con el color que está "
#~ "seleccionado ahora. Puede arrastrar este color a una entrada de paleta, o "
#~ "seleccionar este color como actual arrastrándolo al otro color a lo largo "
#~ "de la muestra."

#~ msgid ""
#~ "The color you’ve chosen. You can drag this color to a palette entry to "
#~ "save it for use in the future."
#~ msgstr ""
#~ "El color que ha elegido. Puede arrastrar este color a una entrada de la "
#~ "paleta para guardarlo para usarlo en el futuro."

#~ msgid ""
#~ "The previously-selected color, for comparison to the color you’re "
#~ "selecting now."
#~ msgstr ""
#~ "El color anteriormente seleccionado, para compararlo con el color que "
#~ "está seleccionando ahora."

#~ msgid "The color you’ve chosen."
#~ msgstr "El color que ha elegido."

#~ msgid ""
#~ "Click this palette entry to make it the current color. To change this "
#~ "entry, drag a color swatch here or right-click it and select “Save color "
#~ "here.”"
#~ msgstr ""
#~ "Pulse sobre esta entrada de la paleta para convertirla en el color "
#~ "actual. Para cambiar esta entrada, arrastre un color de muestra aquí o "
#~ "pulse con el botón derecho sobre éste y seleccione «Guardar color aquí»."

#~ msgid "_Help"
#~ msgstr "Ay_uda"

#~ msgid "Color Selection"
#~ msgstr "Selección de color"

#~ msgid "abcdefghijk ABCDEFGHIJK"
#~ msgstr ""
#~ "El veloz murciélago hindú comía feliz cardillo y kiwi. La cigüeña tocaba "
#~ "el saxofón detrás del palenque de paja."

#~ msgid "_Style:"
#~ msgstr "_Estilo:"

#~ msgid "Si_ze:"
#~ msgstr "_Tamaño:"

#~ msgid "_Preview:"
#~ msgstr "_Vista previa:"

#~ msgid "Font Selection"
#~ msgstr "Selección de tipografías"

#~ msgctxt "Number format"
#~ msgid "%d"
#~ msgstr "%d"

#~ msgctxt "Stock label"
#~ msgid "_Apply"
#~ msgstr "_Aplicar"

#~ msgctxt "Stock label"
#~ msgid "_Cancel"
#~ msgstr "_Cancelar"

#~ msgctxt "Stock label"
#~ msgid "C_onnect"
#~ msgstr "_Conectar"

#~ msgctxt "Stock label"
#~ msgid "_Convert"
#~ msgstr "_Convertir"

#~ msgctxt "Stock label"
#~ msgid "_Discard"
#~ msgstr "_Descartar"

#~ msgctxt "Stock label"
#~ msgid "_Disconnect"
#~ msgstr "_Desconectar"

#~ msgctxt "Stock label"
#~ msgid "_Edit"
#~ msgstr "_Editar"

#~ msgctxt "Stock label"
#~ msgid "_Index"
#~ msgstr "_Ind_ice"

#~ msgctxt "Stock label"
#~ msgid "_Information"
#~ msgstr "_Información"

#~ msgctxt "Stock label"
#~ msgid "_No"
#~ msgstr "_No"

#~ msgctxt "Stock label"
#~ msgid "_OK"
#~ msgstr "_Aceptar"

#~ msgctxt "Stock label"
#~ msgid "Landscape"
#~ msgstr "Apaisado"

#~ msgctxt "Stock label"
#~ msgid "Portrait"
#~ msgstr "Vertical"

#~ msgctxt "Stock label"
#~ msgid "Reverse landscape"
#~ msgstr "Apaisado invertido"

#~ msgctxt "Stock label"
#~ msgid "Reverse portrait"
#~ msgstr "Vertical invertido"

#~ msgctxt "Stock label"
#~ msgid "Page Set_up"
#~ msgstr "Config_uración de página"

#~ msgctxt "Stock label"
#~ msgid "_Preferences"
#~ msgstr "Prefere_ncias"

#~ msgctxt "Stock label"
#~ msgid "_Color"
#~ msgstr "_Color"

#~ msgctxt "Stock label"
#~ msgid "_Font"
#~ msgstr "_Tipografía"

#~ msgctxt "Stock label"
#~ msgid "_Undelete"
#~ msgstr "_Recuperar"

#~ msgctxt "Stock label"
#~ msgid "_Yes"
#~ msgstr "_Sí"

#~ msgid "Unexpected start tag '%s' on line %d char %d"
#~ msgstr "Etiqueta de inicio «%s» inesperada en la línea %d, carácter %d"

#~ msgid "Unexpected character data on line %d char %d"
#~ msgstr "Dato carácter inesperado en la línea %d, carácter %d"

#~ msgctxt "input method menu"
#~ msgid "System (%s)"
#~ msgstr "Sistema (%s)"

#~ msgid "Connect to Server"
#~ msgstr "Conectar al servidor"

#~ msgid "Connect to a network server address"
#~ msgstr "Conectar a una dirección de servidor en red"

#~ msgid "Ignore hidden"
#~ msgstr "Ignorar ocultas"

#~ msgid "dialog-question-symbolic"
#~ msgstr "dialog-question-symbolic"

#~ msgid "Secure File Transfer Protocol"
#~ msgstr "Protocolo de transferencia de archivos seguro"

#~| msgid "Bourne Shell"
#~ msgid "Secure Shell"
#~ msgstr "Shell segura"

#~ msgid "Change name"
#~ msgstr "Cambiar nombre"

#~ msgid "Change classes"
#~ msgstr "Cambiar clases"

#~ msgid "CSS properties"
#~ msgstr "Propiedades CSS"

#~ msgid "Classes"
#~ msgstr "Clases"

#~ msgid "Error launching preview"
#~ msgstr "Error al lanzar la vista previa"

#~ msgid "Changes are applied instantly, only for this selected widget."
#~ msgstr ""
#~ "Los cambios se aplican instantáneamente, sólo para el widget seleccionado."

#~ msgid "Show all CSS nodes"
#~ msgstr "Mostrar todos los nodos CSS"

#~ msgid "Show CSS properties"
#~ msgstr "Mostrar las propiedades CSS"

#~ msgid "Node:"
#~ msgstr "Nodo:"

#~ msgid "Allocated size"
#~ msgstr "Tamaño reservado"

#~ msgid ""
#~ "The GLX_ARB_create_context_profile extension needed to create core "
#~ "profiles is not available"
#~ msgstr ""
#~ "La extensión GLX_ARB_create_context_profile necesaria para crear perfiles "
#~ "del núcleo no está disponible"

#~ msgid "New class"
#~ msgstr "Clase nueva"

#~ msgid "Cancel"
#~ msgstr "Cancelar"

#~ msgid "Add a class"
#~ msgstr "Añadir una clase"

#~ msgid "Restore defaults for this widget"
#~ msgstr "Restaurar los valores predeterminados para este widget"

#~ msgid "Object Hierarchy"
#~ msgstr "Jerarquía de objetos"

#~ msgid "Style Properties"
#~ msgstr "Propiedades del estilo"

#~ msgid "Address…"
#~ msgstr "Dirección…"

#~ msgid "_Customize"
#~ msgstr "_Personalizar"

#~ msgid "X display"
#~ msgstr "Pantalla X"

#~ msgid "No drives or networks found"
#~ msgstr "No se han encontrado unidades o redes"

#~ msgid "Remove"
#~ msgstr "Quitar"

#~ msgid "Browse Network"
#~ msgstr "Examinar red"

#~ msgid "Yesterday at %-I:%M %P"
#~ msgstr "Ayer a las %-I:%M %P"

#~ msgid "Devices"
#~ msgstr "Dispositivos"

#~ msgid "Bookmarks"
#~ msgstr "Marcadores"

#~ msgid "All Files"
#~ msgstr "Todos los archivos"

#~ msgid "No Files Found"
#~ msgstr "No se encontraron archivos"<|MERGE_RESOLUTION|>--- conflicted
+++ resolved
@@ -17,13 +17,8 @@
 msgstr ""
 "Project-Id-Version: gtk+.master\n"
 "Report-Msgid-Bugs-To: https://gitlab.gnome.org/GNOME/gtk/-/issues/\n"
-<<<<<<< HEAD
-"POT-Creation-Date: 2022-03-03 09:34+0000\n"
-"PO-Revision-Date: 2022-03-03 11:21+0100\n"
-=======
 "POT-Creation-Date: 2022-08-06 14:45+0000\n"
 "PO-Revision-Date: 2022-08-08 12:36+0200\n"
->>>>>>> 6eb35481
 "Last-Translator: Daniel Mustieles García <daniel.mustieles@gmail.com>\n"
 "Language-Team: Spanish - Spain <gnome-es-list@gnome.org>\n"
 "Language: es_ES\n"
@@ -62,11 +57,7 @@
 msgid "Cannot provide contents as %s"
 msgstr "No se pudo proporcionar el contenido como %s"
 
-<<<<<<< HEAD
-#: gdk/gdkdisplay.c:154 gdk/gdkglcontext.c:430
-=======
 #: gdk/gdkdisplay.c:154 gdk/gdkglcontext.c:435
->>>>>>> 6eb35481
 msgid "The current backend does not support OpenGL"
 msgstr "El «backend» actual no soporta OpenGL"
 
@@ -128,21 +119,12 @@
 msgid "No compatible formats to transfer contents."
 msgstr "No hay formatos compatibles para transferir el contenido."
 
-<<<<<<< HEAD
-#: gdk/gdkglcontext.c:332
-msgid "The EGL implementation does not support any allowed APIs"
-msgstr "La implementación de EGL no soporta ninguna de las API permitidas"
-
-#: gdk/gdkglcontext.c:413 gdk/win32/gdkglcontext-win32-wgl.c:616
-#: gdk/x11/gdkglcontext-glx.c:624
-=======
 #: gdk/gdkglcontext.c:394 gdk/x11/gdkglcontext-glx.c:605
 msgid "No GL API allowed."
 msgstr "No se permite la API de GL"
 
 #: gdk/gdkglcontext.c:418 gdk/win32/gdkglcontext-win32-wgl.c:611
 #: gdk/x11/gdkglcontext-glx.c:639
->>>>>>> 6eb35481
 msgid "Unable to create a GL context"
 msgstr "No se pudo crear un contexto GL"
 
@@ -157,11 +139,7 @@
 
 #. translators: This is about OpenGL backend names, like
 #. * "Trying to use X11 GLX, but EGL is already in use"
-<<<<<<< HEAD
-#: gdk/gdkglcontext.c:1803
-=======
 #: gdk/gdkglcontext.c:1822
->>>>>>> 6eb35481
 #, c-format
 msgid "Trying to use %s, but %s is already in use"
 msgstr "Intentando usar %s pero %s ya está en uso"
@@ -561,11 +539,7 @@
 msgid "Unsupported JPEG colorspace (%d)"
 msgstr "Espacio de color JPEG no soportado (%d)"
 
-<<<<<<< HEAD
-#: gdk/loaders/gdkjpeg.c:199 gdk/loaders/gdkpng.c:265 gdk/loaders/gdktiff.c:453
-=======
 #: gdk/loaders/gdkjpeg.c:199 gdk/loaders/gdkpng.c:266 gdk/loaders/gdktiff.c:453
->>>>>>> 6eb35481
 #, c-format
 msgid "Not enough memory for image size %ux%u"
 msgstr "No hay memoria suficiente para el tamaño de imagen %ux%u"
@@ -599,15 +573,9 @@
 msgstr "Falló al leer datos en la fila %d"
 
 #: gdk/macos/gdkmacosclipboard.c:557 gdk/wayland/gdkclipboard-wayland.c:231
-<<<<<<< HEAD
-#: gdk/wayland/gdkdrop-wayland.c:203 gdk/wayland/gdkprimary-wayland.c:313
-#: gdk/win32/gdkdrop-win32.c:1006 gdk/win32/gdkdrop-win32.c:1051
-#: gdk/x11/gdkclipboard-x11.c:787 gdk/x11/gdkdrop-x11.c:233
-=======
 #: gdk/wayland/gdkdrop-wayland.c:203 gdk/wayland/gdkprimary-wayland.c:317
 #: gdk/win32/gdkdrop-win32.c:1018 gdk/win32/gdkdrop-win32.c:1063
 #: gdk/x11/gdkclipboard-x11.c:791 gdk/x11/gdkdrop-x11.c:233
->>>>>>> 6eb35481
 msgid "No compatible transfer format found"
 msgstr "No se ha encontrado un formato de transferencia compatible"
 
@@ -2170,13 +2138,6 @@
 #: gtk/gtkfilechoosernative.c:509 gtk/gtkfilechoosernative.c:580
 #: gtk/gtkfilechooserwidget.c:1210 gtk/gtkfilechooserwidget.c:5800
 #: gtk/gtkmessagedialog.c:166 gtk/gtkmessagedialog.c:175
-<<<<<<< HEAD
-#: gtk/gtkmountoperation.c:610 gtk/gtkpagesetupunixdialog.c:283
-#: gtk/gtkprintbackend.c:642 gtk/gtkprinteroptionwidget.c:713
-#: gtk/gtkprintunixdialog.c:667 gtk/gtkprintunixdialog.c:823
-#: gtk/gtkwindow.c:6147 gtk/inspector/css-editor.c:248
-#: gtk/inspector/recorder.c:1706
-=======
 #: gtk/gtkmountoperation.c:608 gtk/gtkpagesetupunixdialog.c:283
 #: gtk/gtkprintbackend.c:640 gtk/gtkprinteroptionwidget.c:721
 #: gtk/gtkprintunixdialog.c:651 gtk/gtkprintunixdialog.c:807
@@ -2184,7 +2145,6 @@
 #: gtk/inspector/recorder.c:1723 gtk/ui/gtkappchooserdialog.ui:45
 #: gtk/ui/gtkassistant.ui:52 gtk/ui/gtkcolorchooserdialog.ui:33
 #: gtk/ui/gtkfontchooserdialog.ui:24
->>>>>>> 6eb35481
 msgid "_Cancel"
 msgstr "_Cancelar"
 
@@ -2672,11 +2632,7 @@
 msgstr "%d:%02d"
 
 #: gtk/gtkmessagedialog.c:158 gtk/gtkmessagedialog.c:176
-<<<<<<< HEAD
-#: gtk/gtkprintbackend.c:643 gtk/gtkwindow.c:6148
-=======
 #: gtk/gtkprintbackend.c:641 gtk/gtkwindow.c:6111
->>>>>>> 6eb35481
 msgid "_OK"
 msgstr "_Aceptar"
 
@@ -3582,20 +3538,12 @@
 msgid "%d %%"
 msgstr "%d %%"
 
-<<<<<<< HEAD
-#: gtk/gtkwindow.c:6135
-=======
 #: gtk/gtkwindow.c:6098
->>>>>>> 6eb35481
 #, c-format
 msgid "Do you want to use GTK Inspector?"
 msgstr "¿Quiere usar el inspector de GTK?"
 
-<<<<<<< HEAD
-#: gtk/gtkwindow.c:6137
-=======
 #: gtk/gtkwindow.c:6100
->>>>>>> 6eb35481
 #, c-format
 msgid ""
 "GTK Inspector is an interactive debugger that lets you explore and modify "
@@ -3606,11 +3554,7 @@
 "modificar los aspectos internos de cualquier aplicación de GTK. Al usarlo "
 "puede hacer que la aplicación falle o se cierre."
 
-<<<<<<< HEAD
-#: gtk/gtkwindow.c:6142
-=======
 #: gtk/gtkwindow.c:6105
->>>>>>> 6eb35481
 msgid "Don’t show this message again"
 msgstr "No mostrar este mensaje de nuevo"
 
@@ -3786,11 +3730,7 @@
 msgstr "Propiedad CSS"
 
 # src/file-manager/fm-icon-text-window.c:85
-<<<<<<< HEAD
-#: gtk/inspector/general.c:330 gtk/inspector/general.c:410
-=======
 #: gtk/inspector/general.c:330 gtk/inspector/general.c:411
->>>>>>> 6eb35481
 msgctxt "GL version"
 msgid "None"
 msgstr "Ninguna"
@@ -3806,58 +3746,34 @@
 msgstr "Desactivada"
 
 # src/file-manager/fm-icon-text-window.c:85
-<<<<<<< HEAD
-#: gtk/inspector/general.c:411
-=======
 #: gtk/inspector/general.c:412
->>>>>>> 6eb35481
 msgctxt "GL vendor"
 msgid "None"
 msgstr "Ninguno"
 
-<<<<<<< HEAD
-#: gtk/inspector/general.c:462
-=======
 #: gtk/inspector/general.c:463
->>>>>>> 6eb35481
 msgctxt "Vulkan device"
 msgid "Disabled"
 msgstr "Desactivada"
 
-<<<<<<< HEAD
-#: gtk/inspector/general.c:463 gtk/inspector/general.c:464
-=======
 #: gtk/inspector/general.c:464 gtk/inspector/general.c:465
->>>>>>> 6eb35481
 msgctxt "Vulkan version"
 msgid "Disabled"
 msgstr "Desactivada"
 
 # src/file-manager/fm-icon-text-window.c:85
-<<<<<<< HEAD
-#: gtk/inspector/general.c:520
-=======
 #: gtk/inspector/general.c:521
->>>>>>> 6eb35481
 msgctxt "Vulkan device"
 msgid "None"
 msgstr "Ninguno"
 
 # src/file-manager/fm-icon-text-window.c:85
-<<<<<<< HEAD
-#: gtk/inspector/general.c:521 gtk/inspector/general.c:522
-=======
 #: gtk/inspector/general.c:522 gtk/inspector/general.c:523
->>>>>>> 6eb35481
 msgctxt "Vulkan version"
 msgid "None"
 msgstr "Ninguna"
 
-<<<<<<< HEAD
-#: gtk/inspector/general.c:792
-=======
 #: gtk/inspector/general.c:793
->>>>>>> 6eb35481
 msgid "IM Context is hardcoded by GTK_IM_MODULE"
 msgstr "El contesto IM está codificado por GTK_IM_MODULE"
 
@@ -3886,26 +3802,14 @@
 msgstr "Método de entrada"
 
 #: gtk/inspector/general.ui:202
-<<<<<<< HEAD
-#| msgid "Application"
-=======
->>>>>>> 6eb35481
 msgid "Application ID"
 msgstr "ID de la aplicación"
 
 #: gtk/inspector/general.ui:228
-<<<<<<< HEAD
-#| msgid "Resources"
 msgid "Resource Path"
 msgstr "Ruta del recurso"
 
-#: gtk/inspector/general.ui:268
-=======
-msgid "Resource Path"
-msgstr "Ruta del recurso"
-
 #: gtk/inspector/general.ui:268 gtk/ui/gtkplacesview.ui:79
->>>>>>> 6eb35481
 msgid "Prefix"
 msgstr "Prefijo"
 
