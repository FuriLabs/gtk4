--- conflicted
+++ resolved
@@ -10,13 +10,8 @@
 msgstr ""
 "Project-Id-Version: gtk\n"
 "Report-Msgid-Bugs-To: https://gitlab.gnome.org/GNOME/gtk/-/issues/\n"
-<<<<<<< HEAD
-"POT-Creation-Date: 2021-01-25 18:51+0000\n"
-"PO-Revision-Date: 2021-01-28 21:37+0100\n"
-=======
 "POT-Creation-Date: 2021-03-30 14:07+0000\n"
 "PO-Revision-Date: 2021-03-30 19:11+0200\n"
->>>>>>> 39005461
 "Last-Translator: Anders Jonsson <anders.jonsson@norsjovallen.se>\n"
 "Language-Team: Swedish <tp-sv@listor.tp-sv.se>\n"
 "Language: sv\n"
@@ -62,17 +57,6 @@
 msgid "No compatible formats to transfer contents."
 msgstr "Inga kompatibla format för att överföra innehåll."
 
-<<<<<<< HEAD
-#: gdk/gdksurface.c:1102
-msgid "GL support disabled via GDK_DEBUG"
-msgstr "GL-stöd inaktiverat via GDK_DEBUG"
-
-#: gdk/gdksurface.c:1113
-msgid "The current backend does not support OpenGL"
-msgstr "Den aktuella bakänden stöder inte OpenGL"
-
-#: gdk/gdksurface.c:1221
-=======
 #: gdk/gdksurface.c:1118
 msgid "GL support disabled via GDK_DEBUG"
 msgstr "GL-stöd inaktiverat via GDK_DEBUG"
@@ -82,7 +66,6 @@
 msgstr "Den aktuella bakänden stöder inte OpenGL"
 
 #: gdk/gdksurface.c:1235
->>>>>>> 39005461
 msgid "Vulkan support disabled via GDK_DEBUG"
 msgstr "Vulkan-stöd inaktiverat via GDK_DEBUG"
 
@@ -476,31 +459,19 @@
 msgid "Failed to decode contents with mime-type of '%s'"
 msgstr "Misslyckades med att avkoda innehåll med mime-typen ”%s”"
 
-<<<<<<< HEAD
-#: gdk/wayland/gdkglcontext-wayland.c:151 gdk/win32/gdkglcontext-win32.c:934
-=======
 #: gdk/wayland/gdkglcontext-wayland.c:191 gdk/win32/gdkglcontext-win32.c:934
->>>>>>> 39005461
 #: gdk/win32/gdkglcontext-win32.c:975 gdk/x11/gdkglcontext-x11.c:581
 #: gdk/x11/gdkglcontext-x11.c:631
 msgid "Unable to create a GL context"
 msgstr "Kan inte skapa en GL-kontext"
 
-<<<<<<< HEAD
-#: gdk/wayland/gdkglcontext-wayland.c:423 gdk/win32/gdkglcontext-win32.c:775
-=======
 #: gdk/wayland/gdkglcontext-wayland.c:463 gdk/win32/gdkglcontext-win32.c:775
->>>>>>> 39005461
 #: gdk/win32/gdkglcontext-win32.c:785 gdk/win32/gdkglcontext-win32.c:900
 #: gdk/x11/gdkglcontext-x11.c:879
 msgid "No available configurations for the given pixel format"
 msgstr "Inga tillgängliga inställningar för det givna bildpunktsformatet"
 
-<<<<<<< HEAD
-#: gdk/wayland/gdkglcontext-wayland.c:448 gdk/win32/gdkglcontext-win32.c:1048
-=======
 #: gdk/wayland/gdkglcontext-wayland.c:488 gdk/win32/gdkglcontext-win32.c:1048
->>>>>>> 39005461
 #: gdk/x11/gdkglcontext-x11.c:1182
 msgid "No GL implementation is available"
 msgstr "Ingen GL-implementation tillgänglig"
@@ -861,85 +832,6 @@
 msgid "Could not unescape string"
 msgstr "Kunde inte ta bort kontrollsekvens från sträng"
 
-<<<<<<< HEAD
-#: gtk/gtkaboutdialog.c:120 gtk/ui/gtkaboutdialog.ui:163
-msgid "License"
-msgstr "Licens"
-
-#: gtk/gtkaboutdialog.c:121
-msgid "Custom License"
-msgstr "Anpassad licens"
-
-#: gtk/gtkaboutdialog.c:122
-msgid "GNU General Public License, version 2 or later"
-msgstr "GNU General Public License, version 2 eller senare"
-
-#: gtk/gtkaboutdialog.c:123
-msgid "GNU General Public License, version 3 or later"
-msgstr "GNU General Public License, version 3 eller senare"
-
-#: gtk/gtkaboutdialog.c:124
-msgid "GNU Lesser General Public License, version 2.1 or later"
-msgstr "GNU Lesser General Public License, version 2.1 eller senare"
-
-#: gtk/gtkaboutdialog.c:125
-msgid "GNU Lesser General Public License, version 3 or later"
-msgstr "GNU Lesser General Public License, version 3 eller senare"
-
-#: gtk/gtkaboutdialog.c:126
-msgid "BSD 2-Clause License"
-msgstr "BSD 2-Clause License"
-
-#: gtk/gtkaboutdialog.c:127
-msgid "The MIT License (MIT)"
-msgstr "The MIT License (MIT)"
-
-#: gtk/gtkaboutdialog.c:128
-msgid "Artistic License 2.0"
-msgstr "Artistic License 2.0"
-
-#: gtk/gtkaboutdialog.c:129
-msgid "GNU General Public License, version 2 only"
-msgstr "GNU General Public License, version 2 endast"
-
-#: gtk/gtkaboutdialog.c:130
-msgid "GNU General Public License, version 3 only"
-msgstr "GNU General Public License, version 3 endast"
-
-#: gtk/gtkaboutdialog.c:131
-msgid "GNU Lesser General Public License, version 2.1 only"
-msgstr "GNU Lesser General Public License, version 2.1 endast"
-
-#: gtk/gtkaboutdialog.c:132
-msgid "GNU Lesser General Public License, version 3 only"
-msgstr "GNU Lesser General Public License, version 3 endast"
-
-#: gtk/gtkaboutdialog.c:133
-msgid "GNU Affero General Public License, version 3 or later"
-msgstr "GNU Affero General Public License, version 3 eller senare"
-
-#: gtk/gtkaboutdialog.c:134
-msgid "GNU Affero General Public License, version 3 only"
-msgstr "GNU Affero General Public License, version 3 endast"
-
-#: gtk/gtkaboutdialog.c:135
-msgid "BSD 3-Clause License"
-msgstr "BSD 3-Clause License"
-
-#: gtk/gtkaboutdialog.c:136
-msgid "Apache License, Version 2.0"
-msgstr "Apache License, Version 2.0"
-
-#: gtk/gtkaboutdialog.c:137
-msgid "Mozilla Public License 2.0"
-msgstr "Mozilla Public License 2.0"
-
-#: gtk/gtkaboutdialog.c:946
-msgid "Website"
-msgstr "Webbplats"
-
-#: gtk/gtkaboutdialog.c:983 gtk/ui/gtkapplication-quartz.ui:6
-=======
 #: gtk/gtkaboutdialog.c:124 gtk/ui/gtkaboutdialog.ui:163
 msgid "License"
 msgstr "Licens"
@@ -1017,26 +909,10 @@
 msgstr "Webbplats"
 
 #: gtk/gtkaboutdialog.c:1005 gtk/ui/gtkapplication-quartz.ui:6
->>>>>>> 39005461
 #, c-format
 msgid "About %s"
 msgstr "Om %s"
 
-<<<<<<< HEAD
-#: gtk/gtkaboutdialog.c:2087
-msgid "Created by"
-msgstr "Skapad av"
-
-#: gtk/gtkaboutdialog.c:2090
-msgid "Documented by"
-msgstr "Dokumenterat av"
-
-#: gtk/gtkaboutdialog.c:2100
-msgid "Translated by"
-msgstr "Översatt av"
-
-#: gtk/gtkaboutdialog.c:2105
-=======
 #: gtk/gtkaboutdialog.c:2114
 msgid "Created by"
 msgstr "Skapad av"
@@ -1050,18 +926,13 @@
 msgstr "Översatt av"
 
 #: gtk/gtkaboutdialog.c:2132
->>>>>>> 39005461
 msgid "Design by"
 msgstr "Design av"
 
 #. Translators: this is the license preamble; the string at the end
 #. * contains the name of the license as link text.
 #.
-<<<<<<< HEAD
-#: gtk/gtkaboutdialog.c:2268
-=======
 #: gtk/gtkaboutdialog.c:2297
->>>>>>> 39005461
 #, c-format
 msgid ""
 "This program comes with absolutely no warranty.\n"
@@ -1155,704 +1026,392 @@
 msgid "Backslash"
 msgstr "Omvänt snedstreck"
 
-<<<<<<< HEAD
-#: gtk/gtkaccessible.c:558
-=======
 #: gtk/gtkaccessible.c:561
->>>>>>> 39005461
 msgctxt "accessibility"
 msgid "alert"
 msgstr "varning"
 
-<<<<<<< HEAD
-#: gtk/gtkaccessible.c:559
-=======
 #: gtk/gtkaccessible.c:562
->>>>>>> 39005461
 msgctxt "accessibility"
 msgid "alert dialog"
 msgstr "varningsdialog"
 
-<<<<<<< HEAD
-#: gtk/gtkaccessible.c:560
-=======
 #: gtk/gtkaccessible.c:563
->>>>>>> 39005461
 msgctxt "accessibility"
 msgid "banner"
 msgstr "banner"
 
-<<<<<<< HEAD
-#: gtk/gtkaccessible.c:561
-=======
 #: gtk/gtkaccessible.c:564
->>>>>>> 39005461
 msgctxt "accessibility"
 msgid "button"
 msgstr "knapp"
 
-<<<<<<< HEAD
-#: gtk/gtkaccessible.c:562
-=======
 #: gtk/gtkaccessible.c:565
->>>>>>> 39005461
 msgctxt "accessibility"
 msgid "caption"
 msgstr "text"
 
-<<<<<<< HEAD
-#: gtk/gtkaccessible.c:563
-=======
 #: gtk/gtkaccessible.c:566
->>>>>>> 39005461
 msgctxt "accessibility"
 msgid "cell"
 msgstr "cell"
 
-<<<<<<< HEAD
-#: gtk/gtkaccessible.c:564
-=======
 #: gtk/gtkaccessible.c:567
->>>>>>> 39005461
 msgctxt "accessibility"
 msgid "checkbox"
 msgstr "kryssruta"
 
-<<<<<<< HEAD
-#: gtk/gtkaccessible.c:565
-=======
 #: gtk/gtkaccessible.c:568
->>>>>>> 39005461
 msgctxt "accessibility"
 msgid "column header"
 msgstr "kolumnhuvud"
 
-<<<<<<< HEAD
-#: gtk/gtkaccessible.c:566
-=======
 #: gtk/gtkaccessible.c:569
->>>>>>> 39005461
 msgctxt "accessibility"
 msgid "combo box"
 msgstr "kombinationsruta"
 
-<<<<<<< HEAD
-#: gtk/gtkaccessible.c:567
-=======
 #: gtk/gtkaccessible.c:570
->>>>>>> 39005461
 msgctxt "accessibility"
 msgid "command"
 msgstr "kommando"
 
-<<<<<<< HEAD
-#: gtk/gtkaccessible.c:568
-=======
 #: gtk/gtkaccessible.c:571
->>>>>>> 39005461
 msgctxt "accessibility"
 msgid "composite"
 msgstr "sammansatt"
 
-<<<<<<< HEAD
-#: gtk/gtkaccessible.c:569
-=======
 #: gtk/gtkaccessible.c:572
->>>>>>> 39005461
 msgctxt "accessibility"
 msgid "dialog"
 msgstr "dialogruta"
 
-<<<<<<< HEAD
-#: gtk/gtkaccessible.c:570
-=======
 #: gtk/gtkaccessible.c:573
->>>>>>> 39005461
 msgctxt "accessibility"
 msgid "document"
 msgstr "dokument"
 
-<<<<<<< HEAD
-#: gtk/gtkaccessible.c:571
-=======
 #: gtk/gtkaccessible.c:574
->>>>>>> 39005461
 msgctxt "accessibility"
 msgid "feed"
 msgstr "flöde"
 
-<<<<<<< HEAD
-#: gtk/gtkaccessible.c:572
-=======
 #: gtk/gtkaccessible.c:575
->>>>>>> 39005461
 msgctxt "accessibility"
 msgid "form"
 msgstr "formulär"
 
-<<<<<<< HEAD
-#: gtk/gtkaccessible.c:573
-=======
 #: gtk/gtkaccessible.c:576
->>>>>>> 39005461
 msgctxt "accessibility"
 msgid "generic"
 msgstr "allmän"
 
-<<<<<<< HEAD
-#: gtk/gtkaccessible.c:574
-=======
 #: gtk/gtkaccessible.c:577
->>>>>>> 39005461
 msgctxt "accessibility"
 msgid "grid"
 msgstr "rutnät"
 
-<<<<<<< HEAD
-#: gtk/gtkaccessible.c:575
-=======
 #: gtk/gtkaccessible.c:578
->>>>>>> 39005461
 msgctxt "accessibility"
 msgid "grid cell"
 msgstr "rutnätscell"
 
-<<<<<<< HEAD
-#: gtk/gtkaccessible.c:576
-=======
 #: gtk/gtkaccessible.c:579
->>>>>>> 39005461
 msgctxt "accessibility"
 msgid "group"
 msgstr "grupp"
 
-<<<<<<< HEAD
-#: gtk/gtkaccessible.c:577
-=======
 #: gtk/gtkaccessible.c:580
->>>>>>> 39005461
 msgctxt "accessibility"
 msgid "heading"
 msgstr "rubrik"
 
-<<<<<<< HEAD
-#: gtk/gtkaccessible.c:578
-=======
 #: gtk/gtkaccessible.c:581
->>>>>>> 39005461
 msgctxt "accessibility"
 msgid "image"
 msgstr "bild"
 
-<<<<<<< HEAD
-#: gtk/gtkaccessible.c:579
-=======
 #: gtk/gtkaccessible.c:582
->>>>>>> 39005461
 msgctxt "accessibility"
 msgid "input"
 msgstr "inmatning"
 
-<<<<<<< HEAD
-#: gtk/gtkaccessible.c:580
-=======
 #: gtk/gtkaccessible.c:583
->>>>>>> 39005461
 msgctxt "accessibility"
 msgid "label"
 msgstr "etikett"
 
-<<<<<<< HEAD
-#: gtk/gtkaccessible.c:581
-=======
 #: gtk/gtkaccessible.c:584
->>>>>>> 39005461
 msgctxt "accessibility"
 msgid "landmark"
 msgstr "landmärke"
 
-<<<<<<< HEAD
-#: gtk/gtkaccessible.c:582
-=======
 #: gtk/gtkaccessible.c:585
->>>>>>> 39005461
 msgctxt "accessibility"
 msgid "legend"
 msgstr "förklaring"
 
-<<<<<<< HEAD
-#: gtk/gtkaccessible.c:583
-=======
 #: gtk/gtkaccessible.c:586
->>>>>>> 39005461
 msgctxt "accessibility"
 msgid "link"
 msgstr "länk"
 
-<<<<<<< HEAD
-#: gtk/gtkaccessible.c:584
-=======
 #: gtk/gtkaccessible.c:587
->>>>>>> 39005461
 msgctxt "accessibility"
 msgid "list"
 msgstr "lista"
 
-<<<<<<< HEAD
-#: gtk/gtkaccessible.c:585
-=======
 #: gtk/gtkaccessible.c:588
->>>>>>> 39005461
 msgctxt "accessibility"
 msgid "list box"
 msgstr "listruta"
 
-<<<<<<< HEAD
-#: gtk/gtkaccessible.c:586
-=======
 #: gtk/gtkaccessible.c:589
->>>>>>> 39005461
 msgctxt "accessibility"
 msgid "list item"
 msgstr "listobjekt"
 
-<<<<<<< HEAD
-#: gtk/gtkaccessible.c:587
-=======
 #: gtk/gtkaccessible.c:590
->>>>>>> 39005461
 msgctxt "accessibility"
 msgid "log"
 msgstr "logg"
 
-<<<<<<< HEAD
-#: gtk/gtkaccessible.c:588
-=======
 #: gtk/gtkaccessible.c:591
->>>>>>> 39005461
 msgctxt "accessibility"
 msgid "main"
 msgstr "huvuddel"
 
-<<<<<<< HEAD
-#: gtk/gtkaccessible.c:589
-=======
 #: gtk/gtkaccessible.c:592
->>>>>>> 39005461
 msgctxt "accessibility"
 msgid "marquee"
 msgstr "banderoll"
 
-<<<<<<< HEAD
-#: gtk/gtkaccessible.c:590
-=======
 #: gtk/gtkaccessible.c:593
->>>>>>> 39005461
 msgctxt "accessibility"
 msgid "math"
 msgstr "matematik"
 
-<<<<<<< HEAD
-#: gtk/gtkaccessible.c:591
-=======
 #: gtk/gtkaccessible.c:594
->>>>>>> 39005461
 msgctxt "accessibility"
 msgid "meter"
 msgstr "mätare"
 
-<<<<<<< HEAD
-#: gtk/gtkaccessible.c:592
-=======
 #: gtk/gtkaccessible.c:595
->>>>>>> 39005461
 msgctxt "accessibility"
 msgid "menu"
 msgstr "meny"
 
-<<<<<<< HEAD
-#: gtk/gtkaccessible.c:593
-=======
 #: gtk/gtkaccessible.c:596
->>>>>>> 39005461
 msgctxt "accessibility"
 msgid "menu bar"
 msgstr "menyrad"
 
-<<<<<<< HEAD
-#: gtk/gtkaccessible.c:594
-=======
 #: gtk/gtkaccessible.c:597
->>>>>>> 39005461
 msgctxt "accessibility"
 msgid "menu item"
 msgstr "menyobjekt"
 
-<<<<<<< HEAD
-#: gtk/gtkaccessible.c:595
-=======
 #: gtk/gtkaccessible.c:598
->>>>>>> 39005461
 msgctxt "accessibility"
 msgid "menu item checkbox"
 msgstr "kryssruta i meny"
 
-<<<<<<< HEAD
-#: gtk/gtkaccessible.c:596
-=======
 #: gtk/gtkaccessible.c:599
->>>>>>> 39005461
 msgctxt "accessibility"
 msgid "menu item radio"
 msgstr "radioinmatning i meny"
 
-<<<<<<< HEAD
-#: gtk/gtkaccessible.c:597
-=======
 #: gtk/gtkaccessible.c:600
->>>>>>> 39005461
 msgctxt "accessibility"
 msgid "navigation"
 msgstr "navigering"
 
-<<<<<<< HEAD
-#: gtk/gtkaccessible.c:598
-=======
 #: gtk/gtkaccessible.c:601
->>>>>>> 39005461
 msgctxt "accessibility"
 msgid "none"
 msgstr "ingen"
 
-<<<<<<< HEAD
-#: gtk/gtkaccessible.c:599
-=======
 #: gtk/gtkaccessible.c:602
->>>>>>> 39005461
 msgctxt "accessibility"
 msgid "note"
 msgstr "anteckning"
 
-<<<<<<< HEAD
-#: gtk/gtkaccessible.c:600
-=======
 #: gtk/gtkaccessible.c:603
->>>>>>> 39005461
 msgctxt "accessibility"
 msgid "option"
 msgstr "alternativ"
 
-<<<<<<< HEAD
-#: gtk/gtkaccessible.c:601
-=======
 #: gtk/gtkaccessible.c:604
->>>>>>> 39005461
 msgctxt "accessibility"
 msgid "presentation"
 msgstr "presentation"
 
-<<<<<<< HEAD
-#: gtk/gtkaccessible.c:602
-=======
 #: gtk/gtkaccessible.c:605
->>>>>>> 39005461
 msgctxt "accessibility"
 msgid "progress bar"
 msgstr "förloppsindikator"
 
-<<<<<<< HEAD
-#: gtk/gtkaccessible.c:603
-=======
 #: gtk/gtkaccessible.c:606
->>>>>>> 39005461
 msgctxt "accessibility"
 msgid "radio"
 msgstr "radioinmatning"
 
-<<<<<<< HEAD
-#: gtk/gtkaccessible.c:604
-=======
 #: gtk/gtkaccessible.c:607
->>>>>>> 39005461
 msgctxt "accessibility"
 msgid "radio group"
 msgstr "radioinmatningsgrupp"
 
-<<<<<<< HEAD
-#: gtk/gtkaccessible.c:605
-=======
 #: gtk/gtkaccessible.c:608
->>>>>>> 39005461
 msgctxt "accessibility"
 msgid "range"
 msgstr "intervall"
 
-<<<<<<< HEAD
-#: gtk/gtkaccessible.c:606
-=======
 #: gtk/gtkaccessible.c:609
->>>>>>> 39005461
 msgctxt "accessibility"
 msgid "region"
 msgstr "region"
 
-<<<<<<< HEAD
-#: gtk/gtkaccessible.c:607
-=======
 #: gtk/gtkaccessible.c:610
->>>>>>> 39005461
 msgctxt "accessibility"
 msgid "row"
 msgstr "rad"
 
-<<<<<<< HEAD
-#: gtk/gtkaccessible.c:608
-=======
 #: gtk/gtkaccessible.c:611
->>>>>>> 39005461
 msgctxt "accessibility"
 msgid "row group"
 msgstr "radgrupp"
 
-<<<<<<< HEAD
-#: gtk/gtkaccessible.c:609
-=======
 #: gtk/gtkaccessible.c:612
->>>>>>> 39005461
 msgctxt "accessibility"
 msgid "row header"
 msgstr "radhuvud"
 
-<<<<<<< HEAD
-#: gtk/gtkaccessible.c:610
-=======
 #: gtk/gtkaccessible.c:613
->>>>>>> 39005461
 msgctxt "accessibility"
 msgid "scroll bar"
 msgstr "rullningslist"
 
-<<<<<<< HEAD
-#: gtk/gtkaccessible.c:611
-=======
 #: gtk/gtkaccessible.c:614
->>>>>>> 39005461
 msgctxt "accessibility"
 msgid "search"
 msgstr "sök"
 
-<<<<<<< HEAD
-#: gtk/gtkaccessible.c:612
-=======
 #: gtk/gtkaccessible.c:615
->>>>>>> 39005461
 msgctxt "accessibility"
 msgid "search box"
 msgstr "sökruta"
 
-<<<<<<< HEAD
-#: gtk/gtkaccessible.c:613
-=======
 #: gtk/gtkaccessible.c:616
->>>>>>> 39005461
 msgctxt "accessibility"
 msgid "section"
 msgstr "sektion"
 
-<<<<<<< HEAD
-#: gtk/gtkaccessible.c:614
-=======
 #: gtk/gtkaccessible.c:617
->>>>>>> 39005461
 msgctxt "accessibility"
 msgid "section head"
 msgstr "sektionshuvud"
 
-<<<<<<< HEAD
-#: gtk/gtkaccessible.c:615
-=======
 #: gtk/gtkaccessible.c:618
->>>>>>> 39005461
 msgctxt "accessibility"
 msgid "select"
 msgstr "välj"
 
-<<<<<<< HEAD
-#: gtk/gtkaccessible.c:616
-=======
 #: gtk/gtkaccessible.c:619
->>>>>>> 39005461
 msgctxt "accessibility"
 msgid "separator"
 msgstr "avskiljare"
 
-<<<<<<< HEAD
-#: gtk/gtkaccessible.c:617
-=======
 #: gtk/gtkaccessible.c:620
->>>>>>> 39005461
 msgctxt "accessibility"
 msgid "slider"
 msgstr "skjutreglage"
 
-<<<<<<< HEAD
-#: gtk/gtkaccessible.c:618
-=======
 #: gtk/gtkaccessible.c:621
->>>>>>> 39005461
 msgctxt "accessibility"
 msgid "spin button"
 msgstr "stegningsruta"
 
-<<<<<<< HEAD
-#: gtk/gtkaccessible.c:619
-=======
 #: gtk/gtkaccessible.c:622
->>>>>>> 39005461
 msgctxt "accessibility"
 msgid "status"
 msgstr "status"
 
-<<<<<<< HEAD
-#: gtk/gtkaccessible.c:620
-=======
 #: gtk/gtkaccessible.c:623
->>>>>>> 39005461
 msgctxt "accessibility"
 msgid "structure"
 msgstr "struktur"
 
-<<<<<<< HEAD
-#: gtk/gtkaccessible.c:621
-=======
 #: gtk/gtkaccessible.c:624
->>>>>>> 39005461
 msgctxt "accessibility"
 msgid "switch"
 msgstr "brytare"
 
-<<<<<<< HEAD
-#: gtk/gtkaccessible.c:622
-=======
 #: gtk/gtkaccessible.c:625
->>>>>>> 39005461
 msgctxt "accessibility"
 msgid "tab"
 msgstr "flik"
 
-<<<<<<< HEAD
-#: gtk/gtkaccessible.c:623
-=======
 #: gtk/gtkaccessible.c:626
->>>>>>> 39005461
 msgctxt "accessibility"
 msgid "table"
 msgstr "tabell"
 
-<<<<<<< HEAD
-#: gtk/gtkaccessible.c:624
-=======
 #: gtk/gtkaccessible.c:627
->>>>>>> 39005461
 msgctxt "accessibility"
 msgid "tab list"
 msgstr "fliklista"
 
-<<<<<<< HEAD
-#: gtk/gtkaccessible.c:625
-=======
 #: gtk/gtkaccessible.c:628
->>>>>>> 39005461
 msgctxt "accessibility"
 msgid "tab panel"
 msgstr "flikpanel"
 
-<<<<<<< HEAD
-#: gtk/gtkaccessible.c:626
-=======
 #: gtk/gtkaccessible.c:629
->>>>>>> 39005461
 msgctxt "accessibility"
 msgid "text box"
 msgstr "textruta"
 
-<<<<<<< HEAD
-#: gtk/gtkaccessible.c:627
-=======
 #: gtk/gtkaccessible.c:630
->>>>>>> 39005461
 msgctxt "accessibility"
 msgid "time"
 msgstr "tid"
 
-<<<<<<< HEAD
-#: gtk/gtkaccessible.c:628
-=======
 #: gtk/gtkaccessible.c:631
->>>>>>> 39005461
 msgctxt "accessibility"
 msgid "timer"
 msgstr "timer"
 
-<<<<<<< HEAD
-#: gtk/gtkaccessible.c:629
-=======
 #: gtk/gtkaccessible.c:632
->>>>>>> 39005461
 msgctxt "accessibility"
 msgid "tool bar"
 msgstr "verktygsfält"
 
-<<<<<<< HEAD
-#: gtk/gtkaccessible.c:630
-=======
 #: gtk/gtkaccessible.c:633
->>>>>>> 39005461
 msgctxt "accessibility"
 msgid "tool tip"
 msgstr "inforuta"
 
-<<<<<<< HEAD
-#: gtk/gtkaccessible.c:631
-=======
 #: gtk/gtkaccessible.c:634
->>>>>>> 39005461
 msgctxt "accessibility"
 msgid "tree"
 msgstr "träd"
 
-<<<<<<< HEAD
-#: gtk/gtkaccessible.c:632
-=======
 #: gtk/gtkaccessible.c:635
->>>>>>> 39005461
 msgctxt "accessibility"
 msgid "tree grid"
 msgstr "trädrutnät"
 
-<<<<<<< HEAD
-#: gtk/gtkaccessible.c:633
-=======
 #: gtk/gtkaccessible.c:636
->>>>>>> 39005461
 msgctxt "accessibility"
 msgid "tree item"
 msgstr "trädobjekt"
 
-<<<<<<< HEAD
-#: gtk/gtkaccessible.c:634
-=======
 #: gtk/gtkaccessible.c:637
->>>>>>> 39005461
 msgctxt "accessibility"
 msgid "widget"
 msgstr "gränssnittskomponent"
 
-<<<<<<< HEAD
-#: gtk/gtkaccessible.c:635
-=======
 #: gtk/gtkaccessible.c:638
->>>>>>> 39005461
 msgctxt "accessibility"
 msgid "window"
 msgstr "fönster"
@@ -2438,13 +1997,8 @@
 #: gtk/gtkmessagedialog.c:166 gtk/gtkmessagedialog.c:175
 #: gtk/gtkmountoperation.c:616 gtk/gtkpagesetupunixdialog.c:283
 #: gtk/gtkprintbackend.c:643 gtk/gtkprinteroptionwidget.c:713
-<<<<<<< HEAD
-#: gtk/gtkprintunixdialog.c:626 gtk/gtkprintunixdialog.c:782
-#: gtk/gtkwindow.c:5950 gtk/inspector/css-editor.c:248
-=======
 #: gtk/gtkprintunixdialog.c:667 gtk/gtkprintunixdialog.c:823
 #: gtk/gtkwindow.c:6080 gtk/inspector/css-editor.c:248
->>>>>>> 39005461
 #: gtk/inspector/recorder.c:1241 gtk/ui/gtkappchooserdialog.ui:45
 #: gtk/ui/gtkassistant.ui:52 gtk/ui/gtkcolorchooserdialog.ui:33
 #: gtk/ui/gtkfontchooserdialog.ui:24
@@ -2457,11 +2011,7 @@
 msgid "_Open"
 msgstr "_Öppna"
 
-<<<<<<< HEAD
-#: gtk/gtkfilechoosernative.c:569 gtk/inspector/css-editor.c:249
-=======
 #: gtk/gtkfilechoosernative.c:576 gtk/inspector/css-editor.c:249
->>>>>>> 39005461
 #: gtk/inspector/recorder.c:1242
 msgid "_Save"
 msgstr "_Spara"
@@ -2539,13 +2089,8 @@
 msgid "If you delete an item, it will be permanently lost."
 msgstr "Om du tar bort ett objekt är det borta för alltid."
 
-<<<<<<< HEAD
-#: gtk/gtkfilechooserwidget.c:1213 gtk/gtkfilechooserwidget.c:1829
-#: gtk/gtklabel.c:5408 gtk/gtktext.c:5960 gtk/gtktextview.c:8564
-=======
 #: gtk/gtkfilechooserwidget.c:1210 gtk/gtkfilechooserwidget.c:1826
 #: gtk/gtklabel.c:5449 gtk/gtktext.c:6045 gtk/gtktextview.c:8753
->>>>>>> 39005461
 msgid "_Delete"
 msgstr "_Ta bort"
 
@@ -2820,29 +2365,6 @@
 msgid "OpenGL context creation failed"
 msgstr "Skapande av OpenGL-kontext misslyckades"
 
-<<<<<<< HEAD
-#: gtk/gtklabel.c:5405 gtk/gtktext.c:5948 gtk/gtktextview.c:8552
-msgid "Cu_t"
-msgstr "Klipp _ut"
-
-#: gtk/gtklabel.c:5406 gtk/gtktext.c:5952 gtk/gtktextview.c:8556
-msgid "_Copy"
-msgstr "_Kopiera"
-
-#: gtk/gtklabel.c:5407 gtk/gtktext.c:5956 gtk/gtktextview.c:8560
-msgid "_Paste"
-msgstr "Klistra _in"
-
-#: gtk/gtklabel.c:5413 gtk/gtktext.c:5969 gtk/gtktextview.c:8585
-msgid "Select _All"
-msgstr "Markera _allt"
-
-#: gtk/gtklabel.c:5418
-msgid "_Open Link"
-msgstr "_Öppna länk"
-
-#: gtk/gtklabel.c:5422
-=======
 #: gtk/gtklabel.c:5446 gtk/gtktext.c:6033 gtk/gtktextview.c:8741
 msgid "Cu_t"
 msgstr "Klipp _ut"
@@ -2864,7 +2386,6 @@
 msgstr "_Öppna länk"
 
 #: gtk/gtklabel.c:5463
->>>>>>> 39005461
 msgid "Copy _Link Address"
 msgstr "Kopiera _länkadress"
 
