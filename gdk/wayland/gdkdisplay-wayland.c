--- conflicted
+++ resolved
@@ -24,6 +24,7 @@
 #include <errno.h>
 #include <unistd.h>
 #include <fcntl.h>
+#include <sys/sysmacros.h>
 
 #ifdef HAVE_LINUX_MEMFD_H
 #include <linux/memfd.h>
@@ -56,11 +57,8 @@
 #include <wayland/xdg-foreign-unstable-v1-client-protocol.h>
 #include <wayland/xdg-foreign-unstable-v2-client-protocol.h>
 #include <wayland/server-decoration-client-protocol.h>
-<<<<<<< HEAD
-=======
 #include "linux-dmabuf-unstable-v1-client-protocol.h"
 #include "presentation-time-client-protocol.h"
->>>>>>> 29c29b0e
 
 #include "wm-button-layout-translation.h"
 
@@ -271,39 +269,15 @@
     g_list_append (display_wayland->on_has_globals_closures, closure);
 }
 
-#ifdef G_ENABLE_DEBUG
-
-static const char *
-get_format_name (uint32_t format,
-                 char     name[10])
-{
-  if (format == 0)
-    g_strlcpy (name, "ARGB8888", 10);
-  else if (format == 1)
-    g_strlcpy (name, "XRGB8888", 10);
-  else
-    g_snprintf (name, 10, "4cc %c%c%c%c",
-               (char) (format & 0xff),
-               (char) ((format >> 8) & 0xff),
-               (char) ((format >> 16) & 0xff),
-               (char) ((format >> 24) & 0xff));
-
-  return name;
-}
-
-#endif
-
 static void
 wl_shm_format (void          *data,
                struct wl_shm *wl_shm,
                uint32_t       format)
 {
-#ifdef G_ENABLE_DEBUG
-  char buf[10];
-#endif
-
-  GDK_DEBUG (MISC, "supported pixel format %s (0x%X)",
-                   get_format_name (format, buf), (guint) format);
+  GDK_DEBUG (MISC, "supported shm pixel format %.4s (0x%X)",
+             format == 0 ? "ARGB8888"
+               : (format == 1 ? "XRGB8888"
+               : (char *) &format), format);
 }
 
 static const struct wl_shm_listener wl_shm_listener = {
@@ -311,18 +285,103 @@
 };
 
 static void
+linux_dmabuf_done (void *data,
+                   struct zwp_linux_dmabuf_feedback_v1 *zwp_linux_dmabuf_feedback_v1)
+{
+  GDK_DEBUG (MISC, "dmabuf feedback done");
+}
+
+static void
+linux_dmabuf_format_table (void *data,
+                           struct zwp_linux_dmabuf_feedback_v1 *zwp_linux_dmabuf_feedback_v1,
+                           int32_t fd,
+                           uint32_t size)
+{
+  GdkWaylandDisplay *display_wayland = data;
+
+  display_wayland->linux_dmabuf_n_formats = size / 16;
+  display_wayland->linux_dmabuf_formats = mmap (NULL, size, PROT_READ, MAP_PRIVATE, fd, 0);
+
+  GDK_DEBUG (MISC, "got dmabuf format table (%lu entries)", display_wayland->linux_dmabuf_n_formats);
+}
+
+static void
+linux_dmabuf_main_device (void *data,
+                          struct zwp_linux_dmabuf_feedback_v1 *zwp_linux_dmabuf_feedback_v1,
+                          struct wl_array *device)
+{
+  dev_t dev G_GNUC_UNUSED = *(dev_t *)device->data;
+
+  GDK_DEBUG (MISC, "got dmabuf main device: %u %u", major (dev), minor (dev));
+}
+
+static void
+linux_dmabuf_tranche_done (void *data,
+                           struct zwp_linux_dmabuf_feedback_v1 *zwp_linux_dmabuf_feedback_v1)
+{
+  GDK_DEBUG (MISC, "dmabuf feedback tranche done");
+}
+
+static void
+linux_dmabuf_tranche_target_device (void *data,
+                                    struct zwp_linux_dmabuf_feedback_v1 *zwp_linux_dmabuf_feedback_v1,
+                                    struct wl_array *device)
+{
+  dev_t dev G_GNUC_UNUSED = *(dev_t *)device->data;
+
+  GDK_DEBUG (MISC, "got dmabuf tranche target device: %u %u", major (dev), minor (dev));
+}
+
+static void
+linux_dmabuf_tranche_formats (void *data,
+                              struct zwp_linux_dmabuf_feedback_v1 *zwp_linux_dmabuf_feedback_v1,
+                              struct wl_array *indices)
+{
+  GdkWaylandDisplay *display_wayland = data;
+
+  GDK_DEBUG (MISC, "got dmabuf tranche formats (%lu entries):", indices->size / sizeof (guint16));
+  guint16 *pos;
+
+  wl_array_for_each (pos, indices)
+    {
+      LinuxDmabufFormat *fmt G_GNUC_UNUSED = &display_wayland->linux_dmabuf_formats[*pos];
+      uint32_t f G_GNUC_UNUSED = fmt->fourcc;
+      uint64_t m G_GNUC_UNUSED = fmt->modifier;
+      GDK_DEBUG (MISC, "  %.4s:%#" G_GINT64_MODIFIER "x", (char *) &f, m);
+    }
+}
+
+static void
+linux_dmabuf_tranche_flags (void *data,
+                            struct zwp_linux_dmabuf_feedback_v1 *zwp_linux_dmabuf_feedback_v1,
+                            uint32_t flags)
+{
+  GDK_DEBUG (MISC,
+             "got dmabuf tranche flags: %s",
+             flags & ZWP_LINUX_DMABUF_FEEDBACK_V1_TRANCHE_FLAGS_SCANOUT ? "scanout" : "");
+}
+
+static const struct zwp_linux_dmabuf_feedback_v1_listener linux_dmabuf_feedback_listener = {
+  linux_dmabuf_done,
+  linux_dmabuf_format_table,
+  linux_dmabuf_main_device,
+  linux_dmabuf_tranche_done,
+  linux_dmabuf_tranche_target_device,
+  linux_dmabuf_tranche_formats,
+  linux_dmabuf_tranche_flags,
+};
+
+static void
 server_decoration_manager_default_mode (void                                          *data,
                                         struct org_kde_kwin_server_decoration_manager *manager,
                                         uint32_t                                       mode)
 {
   g_assert (mode <= ORG_KDE_KWIN_SERVER_DECORATION_MANAGER_MODE_SERVER);
-#ifdef G_ENABLE_DEBUG
   const char *modes[] = {
     [ORG_KDE_KWIN_SERVER_DECORATION_MANAGER_MODE_NONE]   = "none",
     [ORG_KDE_KWIN_SERVER_DECORATION_MANAGER_MODE_CLIENT] = "client",
     [ORG_KDE_KWIN_SERVER_DECORATION_MANAGER_MODE_SERVER] = "server",
   };
-#endif
   GdkWaylandDisplay *display_wayland = data;
   GDK_DISPLAY_DEBUG (GDK_DISPLAY (data), MISC, "Compositor prefers decoration mode '%s'", modes[mode]);
   display_wayland->server_decoration_mode = mode;
@@ -385,6 +444,16 @@
       display_wayland->shm =
         wl_registry_bind (display_wayland->wl_registry, id, &wl_shm_interface, 1);
       wl_shm_add_listener (display_wayland->shm, &wl_shm_listener, display_wayland);
+    }
+  else if (strcmp (interface, "zwp_linux_dmabuf_v1") == 0 && version >= 4)
+    {
+      display_wayland->linux_dmabuf =
+        wl_registry_bind (display_wayland->wl_registry, id, &zwp_linux_dmabuf_v1_interface, version);
+      display_wayland->linux_dmabuf_feedback =
+        zwp_linux_dmabuf_v1_get_default_feedback (display_wayland->linux_dmabuf);
+     zwp_linux_dmabuf_feedback_v1_add_listener (display_wayland->linux_dmabuf_feedback,
+                                                &linux_dmabuf_feedback_listener, display_wayland);
+      _gdk_wayland_display_async_roundtrip (display_wayland);
     }
   else if (strcmp (interface, "xdg_wm_base") == 0)
     {
@@ -747,14 +816,11 @@
   g_clear_pointer (&display_wayland->xdg_activation, xdg_activation_v1_destroy);
   g_clear_pointer (&display_wayland->fractional_scale, wp_fractional_scale_manager_v1_destroy);
   g_clear_pointer (&display_wayland->viewporter, wp_viewporter_destroy);
-<<<<<<< HEAD
-=======
   g_clear_pointer (&display_wayland->presentation, wp_presentation_destroy);
   g_clear_pointer (&display_wayland->linux_dmabuf, zwp_linux_dmabuf_v1_destroy);
   g_clear_pointer (&display_wayland->linux_dmabuf_feedback, zwp_linux_dmabuf_feedback_v1_destroy);
   if (display_wayland->linux_dmabuf_formats)
     munmap (display_wayland->linux_dmabuf_formats, display_wayland->linux_dmabuf_n_formats * 16);
->>>>>>> 29c29b0e
 
   g_clear_pointer (&display_wayland->shm, wl_shm_destroy);
   g_clear_pointer (&display_wayland->wl_registry, wl_registry_destroy);
@@ -2267,8 +2333,6 @@
   return FALSE;
 }
 
-#ifdef G_ENABLE_DEBUG
-
 static const char *
 subpixel_to_string (int layout)
 {
@@ -2314,8 +2378,6 @@
     }
   return NULL;
 }
-
-#endif
 
 static void
 update_scale (GdkDisplay *display)
