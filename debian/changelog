--- conflicted
+++ resolved
@@ -1,18 +1,16 @@
-<<<<<<< HEAD
+gtk4 (4.15.5+ds-2) experimental; urgency=medium
+
+  * Replace disable vulkan patch with alternative fix pushed upstream
+  * Update list of sysprof enabled architectures
+
+ -- Jeremy Bícha <jbicha@ubuntu.com>  Sat, 24 Aug 2024 08:03:46 -0400
+
 gtk4 (4.15.5+ds-1ubuntu1) oracular; urgency=medium
 
   * Sync with Debian. Remaining change:
     - Temporarily skip css tests on s390x
 
  -- Jeremy Bícha <jbicha@ubuntu.com>  Mon, 19 Aug 2024 16:31:49 -0400
-=======
-gtk4 (4.15.5+ds-2) experimental; urgency=medium
-
-  * Replace disable vulkan patch with alternative fix pushed upstream
-  * Update list of sysprof enabled architectures
-
- -- Jeremy Bícha <jbicha@ubuntu.com>  Sat, 24 Aug 2024 08:03:46 -0400
->>>>>>> 1a49089d
 
 gtk4 (4.15.5+ds-1) experimental; urgency=medium
 
