--- conflicted
+++ resolved
@@ -19,13 +19,8 @@
 msgstr ""
 "Project-Id-Version: gtk\n"
 "Report-Msgid-Bugs-To: https://gitlab.gnome.org/GNOME/gtk/-/issues/\n"
-<<<<<<< HEAD
-"POT-Creation-Date: 2023-11-30 15:17+0000\n"
-"PO-Revision-Date: 2023-11-30 19:26+0100\n"
-=======
 "POT-Creation-Date: 2023-11-30 14:16+0000\n"
 "PO-Revision-Date: 2023-11-30 19:22+0100\n"
->>>>>>> 48f6ffad
 "Last-Translator: Daniel Rusek <mail@asciiwolf.com>\n"
 "Language-Team: Czech <gnome-cs-list@gnome.org>\n"
 "Language: cs\n"
@@ -64,39 +59,35 @@
 msgid "Cannot provide contents as %s"
 msgstr "Nezdařilo se poskytnout obsah jako %s"
 
-<<<<<<< HEAD
-#: gdk/gdkdisplay.c:169 gdk/gdkglcontext.c:455
-=======
 #: gdk/gdkdisplay.c:156 gdk/gdkglcontext.c:443
->>>>>>> 48f6ffad
 msgid "The current backend does not support OpenGL"
 msgstr "Aktuální podpůrná vrstva nepodporuje OpenGL"
 
-#: gdk/gdkdisplay.c:1268 gdk/gdksurface.c:1268 gdk/gdkvulkancontext.c:1479
+#: gdk/gdkdisplay.c:1244 gdk/gdksurface.c:1252
 msgid "Vulkan support disabled via GDK_DEBUG"
 msgstr "Podpora technologie Vulkan je zakázána skrz GDK_DEBUG"
 
-#: gdk/gdkdisplay.c:1300
+#: gdk/gdkdisplay.c:1276
 msgid "GL support disabled via GDK_DEBUG"
 msgstr "Podpora GL je zakázána skrz GDK_DEBUG"
 
-#: gdk/gdkdisplay.c:1596
+#: gdk/gdkdisplay.c:1574
 msgid "No EGL configuration available"
 msgstr "Není k dispozici žádná konfigurace EGL"
 
-#: gdk/gdkdisplay.c:1604
+#: gdk/gdkdisplay.c:1582
 msgid "Failed to get EGL configurations"
 msgstr "Selhalo získání konfigurace EGL"
 
-#: gdk/gdkdisplay.c:1634
+#: gdk/gdkdisplay.c:1612
 msgid "No EGL configuration with required features found"
 msgstr "Nebyla nazelezna žádná konfigurace EGL s požadovanými vlastnostmi"
 
-#: gdk/gdkdisplay.c:1641
+#: gdk/gdkdisplay.c:1619
 msgid "No perfect EGL configuration found"
 msgstr "Nebyla nalezena žádná bezvadná konfigurace EGL"
 
-#: gdk/gdkdisplay.c:1683
+#: gdk/gdkdisplay.c:1661
 #, c-format
 msgid "EGL implementation is missing extension %s"
 msgid_plural "EGL implementation is missing %2$d extensions: %1$s"
@@ -104,23 +95,23 @@
 msgstr[1] "Implementace EGL postrádá %2$d rozšíření: %1$s"
 msgstr[2] "Implementace EGL postrádá %2$d rozšíření: %1$s"
 
-#: gdk/gdkdisplay.c:1733
+#: gdk/gdkdisplay.c:1694
 msgid "libEGL not available in this sandbox"
 msgstr "V tomto izolovaném prostředí není k dispozici libEGL"
 
-#: gdk/gdkdisplay.c:1734
+#: gdk/gdkdisplay.c:1695
 msgid "libEGL not available"
 msgstr "libEGL není dostupná"
 
-#: gdk/gdkdisplay.c:1744
+#: gdk/gdkdisplay.c:1705
 msgid "Failed to create EGL display"
 msgstr "Selhalo vytvoření displeje EGL"
 
-#: gdk/gdkdisplay.c:1754
+#: gdk/gdkdisplay.c:1715
 msgid "Could not initialize EGL display"
 msgstr "Nezdařilo se inicializovat displej EGL"
 
-#: gdk/gdkdisplay.c:1765
+#: gdk/gdkdisplay.c:1726
 #, c-format
 msgid "EGL version %d.%d is too old. GTK requires %d.%d"
 msgstr "Verze EGL %d.%d je příliš stará. GTK vyžaduje %d.%d"
@@ -133,31 +124,6 @@
 msgid "No compatible formats to transfer contents."
 msgstr "Není k dispozici žádný kompatibilní formát pro přenos obsahu."
 
-<<<<<<< HEAD
-#: gdk/gdkglcontext.c:415 gdk/x11/gdkglcontext-glx.c:642
-msgid "No GL API allowed."
-msgstr "Není povolené žádné GL API."
-
-#: gdk/gdkglcontext.c:438 gdk/win32/gdkglcontext-win32-wgl.c:385
-#: gdk/win32/gdkglcontext-win32-wgl.c:528
-#: gdk/win32/gdkglcontext-win32-wgl.c:572 gdk/x11/gdkglcontext-glx.c:688
-msgid "Unable to create a GL context"
-msgstr "Nelze vytvořit kontext GL"
-
-#: gdk/gdkglcontext.c:1299
-#, fuzzy
-#| msgid "Anything but OpenGL ES disabled via GDK_DEBUG"
-msgid "OpenGL ES disabled via GDK_DEBUG"
-msgstr "Cokoliv kromě OpenGL ES je zakázáno skrz GDK_DEBUG"
-
-#: gdk/gdkglcontext.c:1311
-#, fuzzy
-#| msgid "GL support disabled via GDK_DEBUG"
-msgid "OpenGL disabled via GDK_DEBUG"
-msgstr "Podpora GL je zakázána skrz GDK_DEBUG"
-
-#: gdk/gdkglcontext.c:1322
-=======
 #: gdk/gdkglcontext.c:402 gdk/x11/gdkglcontext-glx.c:642
 msgid "No GL API allowed."
 msgstr "Není povolené žádné GL API."
@@ -173,18 +139,13 @@
 msgstr "Cokoliv kromě OpenGL ES je zakázáno skrz GDK_DEBUG"
 
 #: gdk/gdkglcontext.c:1290
->>>>>>> 48f6ffad
 #, c-format
 msgid "Application does not support %s API"
 msgstr "Aplikace nepodporuje API %s"
 
 #. translators: This is about OpenGL backend names, like
 #. * "Trying to use X11 GLX, but EGL is already in use"
-<<<<<<< HEAD
-#: gdk/gdkglcontext.c:1979
-=======
 #: gdk/gdkglcontext.c:1899
->>>>>>> 48f6ffad
 #, c-format
 msgid "Trying to use %s, but %s is already in use"
 msgstr "Zkouší se použít %s, ale již se používá %s"
@@ -580,7 +541,7 @@
 msgid "Unsupported JPEG colorspace (%d)"
 msgstr "Nepodporovaný prostor barev pro JPEG (%d)"
 
-#: gdk/loaders/gdkjpeg.c:203 gdk/loaders/gdkpng.c:280 gdk/loaders/gdktiff.c:472
+#: gdk/loaders/gdkjpeg.c:203 gdk/loaders/gdkpng.c:280 gdk/loaders/gdktiff.c:467
 #, c-format
 msgid "Not enough memory for image size %ux%u"
 msgstr "Nedostatek paměti pro obrázek velikosti %u × %u"
@@ -600,23 +561,23 @@
 msgid "Unsupported color type %u in png image"
 msgstr "Nepodporovaný typ barvy %u v obrázku PNG"
 
-#: gdk/loaders/gdktiff.c:358
+#: gdk/loaders/gdktiff.c:353
 msgid "Failed to load RGB data from TIFF file"
 msgstr "Selhalo načtení dat RGB ze souboru TIFF"
 
-#: gdk/loaders/gdktiff.c:401
+#: gdk/loaders/gdktiff.c:396
 msgid "Could not load TIFF data"
 msgstr "Nezdařilo se načíst data TIFF"
 
-#: gdk/loaders/gdktiff.c:484
+#: gdk/loaders/gdktiff.c:479
 #, c-format
 msgid "Reading data failed at row %d"
 msgstr "Čtení dat selhalo na řádku %d"
 
-#: gdk/macos/gdkmacospasteboard.c:211 gdk/wayland/gdkclipboard-wayland.c:238
-#: gdk/wayland/gdkdrop-wayland.c:205 gdk/wayland/gdkprimary-wayland.c:337
+#: gdk/macos/gdkmacospasteboard.c:211 gdk/wayland/gdkclipboard-wayland.c:240
+#: gdk/wayland/gdkdrop-wayland.c:207 gdk/wayland/gdkprimary-wayland.c:343
 #: gdk/win32/gdkdrop-win32.c:1018 gdk/win32/gdkdrop-win32.c:1063
-#: gdk/x11/gdkclipboard-x11.c:799 gdk/x11/gdkdrop-x11.c:235
+#: gdk/x11/gdkclipboard-x11.c:807 gdk/x11/gdkdrop-x11.c:235
 msgid "No compatible transfer format found"
 msgstr "Nebyl nalezen žádný kompatibilní přenosový formát"
 
@@ -625,68 +586,68 @@
 msgid "Failed to decode contents with mime-type of '%s'"
 msgstr "Selhalo dekódování obsahu s typem MIME „%s“"
 
-#: gdk/win32/gdkclipdrop-win32.c:719
+#: gdk/win32/gdkclipdrop-win32.c:721
 #, c-format
 msgid "Cannot claim clipboard ownership. OpenClipboard() timed out."
 msgstr ""
 "Nezdařilo se uplatnit nárok na vlastnictví schránky. Vypršel časový limit "
 "volání OpenClipboard()."
 
-#: gdk/win32/gdkclipdrop-win32.c:729
+#: gdk/win32/gdkclipdrop-win32.c:731
 #, c-format
 msgid "Cannot claim clipboard ownership. Another process claimed it before us."
 msgstr ""
 "Nezdařilo se uplatnit nárok na vlastnictví schránky. Jiný proces se hlásí o "
 "její vlastnictví."
 
-#: gdk/win32/gdkclipdrop-win32.c:743
+#: gdk/win32/gdkclipdrop-win32.c:745
 #, c-format
 msgid "Cannot claim clipboard ownership. OpenClipboard() failed: 0x%lx."
 msgstr ""
 "Nezdařilo se uplatnit nárok na vlastnictví schránky. Selhalo volání "
 "OpenClipboard(): 0x%lx."
 
-#: gdk/win32/gdkclipdrop-win32.c:755
+#: gdk/win32/gdkclipdrop-win32.c:757
 #, c-format
 msgid "Cannot claim clipboard ownership. EmptyClipboard() failed: 0x%lx."
 msgstr ""
 "Nezdařilo se uplatnit nárok na vlastnictví schránky. Selhalo volání "
 "EmptyClipboard(): 0x%lx."
 
-#: gdk/win32/gdkclipdrop-win32.c:798
+#: gdk/win32/gdkclipdrop-win32.c:800
 #, c-format
 msgid "Cannot set clipboard data. OpenClipboard() timed out."
 msgstr ""
 "Nezdařilo se nastavit data ve schránce. Vypršel časový limit volání "
 "OpenClipboard()."
 
-#: gdk/win32/gdkclipdrop-win32.c:808 gdk/win32/gdkclipdrop-win32.c:839
+#: gdk/win32/gdkclipdrop-win32.c:810 gdk/win32/gdkclipdrop-win32.c:841
 #, c-format
 msgid "Cannot set clipboard data. Another process claimed clipboard ownership."
 msgstr ""
 "Nezdařilo se nastavit data ve schránce. Jiný proces se hlásí o vlastnictví "
 "schránky."
 
-#: gdk/win32/gdkclipdrop-win32.c:822
+#: gdk/win32/gdkclipdrop-win32.c:824
 #, c-format
 msgid "Cannot set clipboard data. OpenClipboard() failed: 0x%lx."
 msgstr ""
 "Nezdařilo se nastavit data ve schránce. Selhalo volání OpenClipboard(): "
 "0x%lx."
 
-#: gdk/win32/gdkclipdrop-win32.c:874
+#: gdk/win32/gdkclipdrop-win32.c:876
 #, c-format
 msgid "Cannot get clipboard data. GlobalLock(0x%p) failed: 0x%lx."
 msgstr ""
 "Nezdařilo se získat data ze schránky. Selhalo volání GlobalLock(0x%p): 0x%lx."
 
-#: gdk/win32/gdkclipdrop-win32.c:885
+#: gdk/win32/gdkclipdrop-win32.c:887
 #, c-format
 msgid "Cannot get clipboard data. GlobalSize(0x%p) failed: 0x%lx."
 msgstr ""
 "Nezdařilo se získat data ze schránky. Selhalo volání GlobalSize(0x%p): 0x%lx."
 
-#: gdk/win32/gdkclipdrop-win32.c:898
+#: gdk/win32/gdkclipdrop-win32.c:900
 #, c-format
 msgid ""
 "Cannot get clipboard data. Failed to allocate %s bytes to store the data."
@@ -694,21 +655,21 @@
 "Nezdařilo se získat data ze schránky. Selhalo přidělení %s bajtů pro "
 "uchování dat."
 
-#: gdk/win32/gdkclipdrop-win32.c:930
+#: gdk/win32/gdkclipdrop-win32.c:932
 #, c-format
 msgid "Cannot get clipboard data. OpenClipboard() timed out."
 msgstr ""
 "Nezdařilo se získat data ze schránky. Vypršel časový limit volání "
 "OpenClipboard()."
 
-#: gdk/win32/gdkclipdrop-win32.c:940
+#: gdk/win32/gdkclipdrop-win32.c:942
 #, c-format
 msgid "Cannot get clipboard data. Clipboard ownership changed."
 msgstr ""
 "Nelze uchovat schránku. Není aktivní žádná správa schránek.Nezdařilo se "
 "získat data ze schránky. Změnilo se vlastnictví schránky."
 
-#: gdk/win32/gdkclipdrop-win32.c:950
+#: gdk/win32/gdkclipdrop-win32.c:952
 #, c-format
 msgid ""
 "Cannot get clipboard data. Clipboard data changed before we could get it."
@@ -717,20 +678,20 @@
 "získat data ze schránky. Data ve schránce se změnila dříve, než mohla být "
 "získána."
 
-#: gdk/win32/gdkclipdrop-win32.c:967
+#: gdk/win32/gdkclipdrop-win32.c:969
 #, c-format
 msgid "Cannot get clipboard data. OpenClipboard() failed: 0x%lx."
 msgstr ""
 "Nezdařilo se získat data ze schránky. Selhalo volání OpenClipboard(): 0x%lx."
 
-#: gdk/win32/gdkclipdrop-win32.c:992
+#: gdk/win32/gdkclipdrop-win32.c:994
 #, c-format
 msgid "Cannot get clipboard data. No compatible transfer format found."
 msgstr ""
 "Nezdařilo se získat data ze schránky. Nebyl nalezen žádný kompatibilní "
 "přenosový formát."
 
-#: gdk/win32/gdkclipdrop-win32.c:1002
+#: gdk/win32/gdkclipdrop-win32.c:1004
 #, c-format
 msgid "Cannot get clipboard data. GetClipboardData() failed: 0x%lx."
 msgstr ""
@@ -777,17 +738,17 @@
 msgid "No GL implementation is available"
 msgstr "Není k dispozici žádná implementace GL"
 
-#: gdk/win32/gdkglcontext-win32-wgl.c:394
+#: gdk/win32/gdkglcontext-win32-wgl.c:396
 #, c-format
 msgid "WGL version %d.%d is too low, need at least %d.%d"
 msgstr "Verze WGL %d.%d je příliš stará, je třeba alespoň %d.%d"
 
-#: gdk/win32/gdkglcontext-win32-wgl.c:412
+#: gdk/win32/gdkglcontext-win32-wgl.c:414
 #, c-format
 msgid "GL implementation cannot share GL contexts"
 msgstr "Implementace GL nemůže sdílet kontexty GL"
 
-#: gdk/win32/gdkglcontext-win32-wgl.c:692
+#: gdk/win32/gdkglcontext-win32-wgl.c:696
 msgid "No available configurations for the given pixel format"
 msgstr "Není dostupné žádné nastavení pro daný pixelový fotmát"
 
@@ -827,17 +788,17 @@
 msgid "GlobalAlloc() failed: "
 msgstr "Selhalo volání GlobalAlloc(): "
 
-#: gdk/x11/gdkapplaunchcontext-x11.c:297
+#: gdk/x11/gdkapplaunchcontext-x11.c:299
 #, c-format
 msgid "Starting “%s”"
 msgstr "Spouští se „%s“"
 
-#: gdk/x11/gdkapplaunchcontext-x11.c:310
+#: gdk/x11/gdkapplaunchcontext-x11.c:312
 #, c-format
 msgid "Opening “%s”"
 msgstr "Otevírá se „%s“"
 
-#: gdk/x11/gdkapplaunchcontext-x11.c:315
+#: gdk/x11/gdkapplaunchcontext-x11.c:317
 #, c-format
 msgid "Opening %d Item"
 msgid_plural "Opening %d Items"
@@ -845,27 +806,27 @@
 msgstr[1] "Otevírání %d položek"
 msgstr[2] "Otevírání %d položek"
 
-#: gdk/x11/gdkclipboard-x11.c:473
+#: gdk/x11/gdkclipboard-x11.c:477
 msgid "Clipboard manager could not store selection."
 msgstr "Správa schránky nemůže uchovat výběr."
 
-#: gdk/x11/gdkclipboard-x11.c:649
+#: gdk/x11/gdkclipboard-x11.c:657
 msgid "Cannot store clipboard. No clipboard manager is active."
 msgstr "Nelze uchovat schránku. Není aktivní žádná správa schránek."
 
-#: gdk/x11/gdkglcontext-glx.c:807
+#: gdk/x11/gdkglcontext-glx.c:810
 msgid "No GLX configurations available"
 msgstr "Není k dispozici žádná konfigurace GLX"
 
-#: gdk/x11/gdkglcontext-glx.c:880
+#: gdk/x11/gdkglcontext-glx.c:883
 msgid "No GLX configuration with required features found"
 msgstr "Nebyla nazelezna žádná konfigurace GXL s požadovanými vlastnostmi"
 
-#: gdk/x11/gdkglcontext-glx.c:954
+#: gdk/x11/gdkglcontext-glx.c:957
 msgid "GLX is not supported"
 msgstr "GLX není podporováno"
 
-#: gdk/x11/gdkselectioninputstream-x11.c:465
+#: gdk/x11/gdkselectioninputstream-x11.c:467
 #, c-format
 msgid "Format %s not supported"
 msgstr "Formát %s není podporovaný"
@@ -892,7 +853,7 @@
 msgid "Unsupported encoding “%s”"
 msgstr "Nepodporované kódování „%s“"
 
-#: gsk/gl/gskglrenderer.c:135
+#: gsk/gl/gskglrenderer.c:132
 #, c-format
 msgid "This GLES %d.%d implementation does not support half-float vertex data"
 msgstr ""
@@ -1137,7 +1098,7 @@
 msgid "Pick a Font"
 msgstr "Vybrat font"
 
-#: gtk/deprecated/gtkfontbutton.c:600 gtk/gtkfilechooserwidget.c:3806
+#: gtk/deprecated/gtkfontbutton.c:600 gtk/gtkfilechooserwidget.c:3871
 #: gtk/gtkfontdialogbutton.c:126 gtk/inspector/visual.ui:169
 msgid "Font"
 msgstr "Font"
@@ -1790,16 +1751,6 @@
 msgctxt "accessibility"
 msgid "toggle button"
 msgstr "přepínací tlačítko"
-
-#: gtk/gtkaccessible.c:835
-msgctxt "accessibility"
-msgid "paragraph"
-msgstr ""
-
-#: gtk/gtkaccessible.c:836
-msgctxt "accessibility"
-msgid "block quote"
-msgstr ""
 
 #: gtk/gtkalertdialog.c:668 gtk/print/gtkcustompaperunixdialog.c:322
 #: gtk/gtkmessagedialog.c:166 gtk/ui/gtkassistant.ui:40
@@ -2281,16 +2232,12 @@
 msgstr "Soubor s tímto názvem již existuje"
 
 #: gtk/gtkfilechoosernative.c:520 gtk/gtkfilechoosernative.c:600
-#: gtk/gtkfilechooserwidget.c:1183 gtk/gtkfilechooserwidget.c:4964
+#: gtk/gtkfilechooserwidget.c:1185 gtk/gtkfilechooserwidget.c:5029
 #: gtk/gtkfiledialog.c:843 gtk/gtkmessagedialog.c:170
 #: gtk/gtkmessagedialog.c:179 gtk/gtkmountoperation.c:608
 #: gtk/print/gtkpagesetupunixdialog.c:282 gtk/print/gtkprintbackend.c:638
 #: gtk/print/gtkprintunixdialog.c:682 gtk/print/gtkprintunixdialog.c:839
-<<<<<<< HEAD
-#: gtk/gtkwindow.c:6234 gtk/ui/gtkappchooserdialog.ui:48
-=======
 #: gtk/gtkwindow.c:6233 gtk/ui/gtkappchooserdialog.ui:48
->>>>>>> 48f6ffad
 #: gtk/ui/gtkassistant.ui:52 gtk/ui/gtkcolorchooserdialog.ui:36
 #: gtk/ui/gtkfontchooserdialog.ui:27
 msgid "_Cancel"
@@ -2319,291 +2266,287 @@
 msgid "%1$s on %2$s"
 msgstr "%1$s na %2$s"
 
-#: gtk/gtkfilechooserwidget.c:343
+#: gtk/gtkfilechooserwidget.c:345
 msgid "Type name of new folder"
 msgstr "Napište název nové složky"
 
-#: gtk/gtkfilechooserwidget.c:725
+#: gtk/gtkfilechooserwidget.c:727
 msgid "The folder could not be created"
 msgstr "Složku nelze vytvořit"
 
-#: gtk/gtkfilechooserwidget.c:738
+#: gtk/gtkfilechooserwidget.c:740
 msgid "You need to choose a valid filename."
 msgstr "Vybraný název souboru musí být platný."
 
-#: gtk/gtkfilechooserwidget.c:741
+#: gtk/gtkfilechooserwidget.c:743
 #, c-format
 msgid "Cannot create a file under %s as it is not a folder"
 msgstr "V %s nelze vytvořit soubor, jelikož se nejedná o složku"
 
-#: gtk/gtkfilechooserwidget.c:751
+#: gtk/gtkfilechooserwidget.c:753
 msgid "Cannot create file as the filename is too long"
 msgstr "Nelze vytvořit soubor, protože název je příliš dlouhý"
 
-#: gtk/gtkfilechooserwidget.c:752
+#: gtk/gtkfilechooserwidget.c:754
 msgid "Try using a shorter name."
 msgstr "Zkuste použít kratší název."
 
-#: gtk/gtkfilechooserwidget.c:762
+#: gtk/gtkfilechooserwidget.c:764
 msgid "You may only select folders"
 msgstr "Vybírat můžete jen složky"
 
-#: gtk/gtkfilechooserwidget.c:763
+#: gtk/gtkfilechooserwidget.c:765
 msgid "The item that you selected is not a folder try using a different item."
 msgstr "Položka, kterou jste vybrali, není složka. Zkuste použít jinou."
 
-#: gtk/gtkfilechooserwidget.c:771
+#: gtk/gtkfilechooserwidget.c:773
 msgid "Invalid file name"
 msgstr "Neplatný název souboru"
 
-#: gtk/gtkfilechooserwidget.c:780
+#: gtk/gtkfilechooserwidget.c:782
 msgid "The folder contents could not be displayed"
 msgstr "Obsah složky nelze zobrazit"
 
-#: gtk/gtkfilechooserwidget.c:788
+#: gtk/gtkfilechooserwidget.c:790
 msgid "The file could not be deleted"
 msgstr "Soubor nelze smazat"
 
-#: gtk/gtkfilechooserwidget.c:796
+#: gtk/gtkfilechooserwidget.c:798
 msgid "The file could not be moved to the Trash"
 msgstr "Soubor nelze přesunout do koše"
 
-#: gtk/gtkfilechooserwidget.c:1181
+#: gtk/gtkfilechooserwidget.c:1183
 #, c-format
 msgid "Are you sure you want to permanently delete “%s”?"
 msgstr "Jste si jisti, že chcete trvale smazat „%s“?"
 
-#: gtk/gtkfilechooserwidget.c:1182
+#: gtk/gtkfilechooserwidget.c:1184
 msgid "If you delete an item, it will be permanently lost."
 msgstr "Pokud smažete položku, bude natrvalo ztracena."
 
-#: gtk/gtkfilechooserwidget.c:1183 gtk/gtkfilechooserwidget.c:1781
+#: gtk/gtkfilechooserwidget.c:1185 gtk/gtkfilechooserwidget.c:1815
 #: gtk/gtklabel.c:5695 gtk/gtktext.c:6147 gtk/gtktextview.c:9018
 msgid "_Delete"
 msgstr "_Smazat"
 
-#: gtk/gtkfilechooserwidget.c:1296
+#: gtk/gtkfilechooserwidget.c:1298
 msgid "The file could not be renamed"
 msgstr "Soubor nemohl být přejmenován."
 
-#: gtk/gtkfilechooserwidget.c:1472
+#: gtk/gtkfilechooserwidget.c:1504
 msgid "Could not select file"
 msgstr "Nelze vybrat soubor"
 
-#: gtk/gtkfilechooserwidget.c:1692 gtk/ui/gtkfilechooserwidget.ui:66
+#: gtk/gtkfilechooserwidget.c:1724 gtk/ui/gtkfilechooserwidget.ui:66
 msgid "Grid View"
 msgstr "Zobrazení v mřížce"
 
-#: gtk/gtkfilechooserwidget.c:1698
+#: gtk/gtkfilechooserwidget.c:1730
 msgid "List View"
 msgstr "Zobrazení v seznamu"
 
-#: gtk/gtkfilechooserwidget.c:1761
+#: gtk/gtkfilechooserwidget.c:1795
 msgid "_Visit File"
 msgstr "Podí_vat se na tento soubor"
 
-#: gtk/gtkfilechooserwidget.c:1765
+#: gtk/gtkfilechooserwidget.c:1799
 msgid "_Open With File Manager"
 msgstr "_Otevřít pomocí správce souborů"
 
-#: gtk/gtkfilechooserwidget.c:1769
+#: gtk/gtkfilechooserwidget.c:1803
 msgid "_Copy Location"
 msgstr "_Kopírovat umístění"
 
-#: gtk/gtkfilechooserwidget.c:1773
+#: gtk/gtkfilechooserwidget.c:1807
 msgid "_Add to Bookmarks"
 msgstr "_Přidat mezi záložky"
 
-#: gtk/gtkfilechooserwidget.c:1777 gtk/gtkplacessidebar.c:2312
+#: gtk/gtkfilechooserwidget.c:1811 gtk/gtkplacessidebar.c:2312
 #: gtk/gtkplacessidebar.c:3270 gtk/ui/gtkfilechooserwidget.ui:410
 msgid "_Rename"
 msgstr "Př_ejmenovat"
 
-#: gtk/gtkfilechooserwidget.c:1785
+#: gtk/gtkfilechooserwidget.c:1819
 msgid "_Move to Trash"
 msgstr "Pře_sunout do koše"
 
-#: gtk/gtkfilechooserwidget.c:1794
+#: gtk/gtkfilechooserwidget.c:1828
 msgid "Show _Hidden Files"
 msgstr "Zobrazovat _skryté soubory"
 
-#: gtk/gtkfilechooserwidget.c:1798
+#: gtk/gtkfilechooserwidget.c:1832
+msgid "Show _Size Column"
+msgstr "Zobrazovat sloupec _Velikost"
+
+#: gtk/gtkfilechooserwidget.c:1837
+msgid "Show T_ype Column"
+msgstr "Zobrazovat sloupec T_yp"
+
+#: gtk/gtkfilechooserwidget.c:1842
+msgid "Show _Time"
+msgstr "Zobrazova_t čas"
+
+#: gtk/gtkfilechooserwidget.c:1847
 msgid "Sort _Folders Before Files"
 msgstr "_Složky řadit před soubory"
 
-#: gtk/gtkfilechooserwidget.c:1921 gtk/gtkfilechooserwidget.c:1951
-#: gtk/gtkfilechooserwidget.c:3849
+#: gtk/gtkfilechooserwidget.c:1979 gtk/gtkfilechooserwidget.c:2009
+#: gtk/gtkfilechooserwidget.c:3914
 msgid "Unknown"
 msgstr "Neznámé"
 
-#: gtk/gtkfilechooserwidget.c:2006 gtk/gtkplacessidebar.c:1025
+#: gtk/gtkfilechooserwidget.c:2064 gtk/gtkplacessidebar.c:1025
 msgid "Home"
 msgstr "Domů"
 
 #. this is the header for the location column in the print dialog
-#: gtk/gtkfilechooserwidget.c:2161 gtk/gtkfilechooserwidget.c:7374
+#: gtk/gtkfilechooserwidget.c:2219 gtk/gtkfilechooserwidget.c:7415
 #: gtk/inspector/css-node-tree.ui:76 gtk/print/ui/gtkprintunixdialog.ui:111
 msgid "Location"
 msgstr "Umístění"
 
 #. Label
-#: gtk/gtkfilechooserwidget.c:2268
+#: gtk/gtkfilechooserwidget.c:2326
 msgid "_Name:"
 msgstr "_Název:"
 
-#: gtk/gtkfilechooserwidget.c:2823 gtk/gtkfilechooserwidget.c:2837
+#: gtk/gtkfilechooserwidget.c:2881 gtk/gtkfilechooserwidget.c:2895
 #, c-format
 msgid "Searching in %s"
 msgstr "Hledá se v %s"
 
-#: gtk/gtkfilechooserwidget.c:2843
+#: gtk/gtkfilechooserwidget.c:2901
 msgid "Searching"
 msgstr "Hledá se"
 
-#: gtk/gtkfilechooserwidget.c:2849
+#: gtk/gtkfilechooserwidget.c:2907
 msgid "Enter location or URL"
 msgstr "Zadat umístění nebo URL"
 
-#: gtk/gtkfilechooserwidget.c:3408 gtk/gtkfilechooserwidget.c:5749
-#: gtk/gtkfilechooserwidget.c:7396
+#: gtk/gtkfilechooserwidget.c:3474 gtk/gtkfilechooserwidget.c:5814
+#: gtk/gtkfilechooserwidget.c:7434
 msgid "Modified"
 msgstr "Změněno"
 
-#: gtk/gtkfilechooserwidget.c:3593
+#: gtk/gtkfilechooserwidget.c:3658
 #, c-format
 msgid "Could not read the contents of %s"
 msgstr "Nelze přečíst obsah %s"
 
-#: gtk/gtkfilechooserwidget.c:3597
+#: gtk/gtkfilechooserwidget.c:3662
 msgid "Could not read the contents of the folder"
 msgstr "Nelze přečíst obsah složky"
 
 #. Translators: see g_date_time_format() for details on the format
-#: gtk/gtkfilechooserwidget.c:3744 gtk/gtkfilechooserwidget.c:3787
+#: gtk/gtkfilechooserwidget.c:3809 gtk/gtkfilechooserwidget.c:3852
 msgid "%H:%M"
 msgstr "%k∶%M"
 
-#: gtk/gtkfilechooserwidget.c:3746 gtk/gtkfilechooserwidget.c:3789
+#: gtk/gtkfilechooserwidget.c:3811 gtk/gtkfilechooserwidget.c:3854
 msgid "%l:%M %p"
 msgstr "%l:%M %p"
 
-#: gtk/gtkfilechooserwidget.c:3750
+#: gtk/gtkfilechooserwidget.c:3815
 msgid "Yesterday"
 msgstr "Včera"
 
-#: gtk/gtkfilechooserwidget.c:3758
+#: gtk/gtkfilechooserwidget.c:3823
 msgid "%-e %b"
 msgstr "%-e. %B"
 
-#: gtk/gtkfilechooserwidget.c:3762
+#: gtk/gtkfilechooserwidget.c:3827
 msgid "%-e %b %Y"
 msgstr "%-e. %B %Y"
 
-#: gtk/gtkfilechooserwidget.c:3804 gtk/gtkfilechooserwidget.c:3812
+#: gtk/gtkfilechooserwidget.c:3869 gtk/gtkfilechooserwidget.c:3877
 msgid "Program"
 msgstr "Program"
 
-#: gtk/gtkfilechooserwidget.c:3805
+#: gtk/gtkfilechooserwidget.c:3870
 msgid "Audio"
 msgstr "Zvuk"
 
-#: gtk/gtkfilechooserwidget.c:3807 gtk/gtkfilefilter.c:1032
+#: gtk/gtkfilechooserwidget.c:3872 gtk/gtkfilefilter.c:1032
 msgid "Image"
 msgstr "Obrázek"
 
-#: gtk/gtkfilechooserwidget.c:3808
+#: gtk/gtkfilechooserwidget.c:3873
 msgid "Archive"
 msgstr "Archiv"
 
-#: gtk/gtkfilechooserwidget.c:3809
+#: gtk/gtkfilechooserwidget.c:3874
 msgid "Markup"
 msgstr "Formátovaný text"
 
-#: gtk/gtkfilechooserwidget.c:3810 gtk/gtkfilechooserwidget.c:3811
+#: gtk/gtkfilechooserwidget.c:3875 gtk/gtkfilechooserwidget.c:3876
 msgid "Text"
 msgstr "Text"
 
-#: gtk/gtkfilechooserwidget.c:3813
+#: gtk/gtkfilechooserwidget.c:3878
 msgid "Video"
 msgstr "Video"
 
-#: gtk/gtkfilechooserwidget.c:3814
+#: gtk/gtkfilechooserwidget.c:3879
 msgid "Contacts"
 msgstr "Kontakty"
 
-#: gtk/gtkfilechooserwidget.c:3815
+#: gtk/gtkfilechooserwidget.c:3880
 msgid "Calendar"
 msgstr "Kalendář"
 
-#: gtk/gtkfilechooserwidget.c:3816
+#: gtk/gtkfilechooserwidget.c:3881
 msgid "Document"
 msgstr "Dokument"
 
-#: gtk/gtkfilechooserwidget.c:3817
+#: gtk/gtkfilechooserwidget.c:3882
 msgid "Presentation"
 msgstr "Prezentace"
 
-#: gtk/gtkfilechooserwidget.c:3818
+#: gtk/gtkfilechooserwidget.c:3883
 msgid "Spreadsheet"
 msgstr "Tabulka"
 
-#: gtk/gtkfilechooserwidget.c:4956 gtk/print/gtkprintunixdialog.c:673
+#: gtk/gtkfilechooserwidget.c:5021 gtk/print/gtkprintunixdialog.c:673
 #, c-format
 msgid "A file named “%s” already exists.  Do you want to replace it?"
 msgstr "Soubor nazvaný „%s“ již existuje. Chcete jej nahradit?"
 
-#: gtk/gtkfilechooserwidget.c:4958 gtk/print/gtkprintunixdialog.c:677
+#: gtk/gtkfilechooserwidget.c:5023 gtk/print/gtkprintunixdialog.c:677
 #, c-format
 msgid ""
 "The file already exists in “%s”.  Replacing it will overwrite its contents."
 msgstr ""
 "V „%s“ již tento soubor existuje. Jeho nahrazením přepíšete celý jeho obsah."
 
-#: gtk/gtkfilechooserwidget.c:4964 gtk/print/gtkprintunixdialog.c:685
+#: gtk/gtkfilechooserwidget.c:5029 gtk/print/gtkprintunixdialog.c:685
 msgid "_Replace"
 msgstr "Na_hradit"
 
-#: gtk/gtkfilechooserwidget.c:5119
+#: gtk/gtkfilechooserwidget.c:5184
 msgid "You do not have access to the specified folder."
 msgstr "Do zadané složky nemáte přístup."
 
-#: gtk/gtkfilechooserwidget.c:5696
+#: gtk/gtkfilechooserwidget.c:5761
 msgid "Could not send the search request"
 msgstr "Nelze odeslat vyhledávací požadavek"
 
-#: gtk/gtkfilechooserwidget.c:5977
+#: gtk/gtkfilechooserwidget.c:6042
 msgid "Accessed"
 msgstr "Otevřeno"
 
-#: gtk/gtkfilechooserwidget.c:7352
-#, fuzzy
-#| msgid "Size"
-msgid "_Size"
-msgstr "Velikost"
-
-#: gtk/gtkfilechooserwidget.c:7356
-msgid "T_ype"
-msgstr ""
-
-#: gtk/gtkfilechooserwidget.c:7360
-#, fuzzy
-#| msgid "Show _Time"
-msgid "_Time"
-msgstr "Zobrazova_t čas"
-
-#: gtk/gtkfilechooserwidget.c:7366 gtk/gtkplacessidebar.c:2306
+#: gtk/gtkfilechooserwidget.c:7408 gtk/gtkplacessidebar.c:2306
 #: gtk/inspector/a11y.ui:43 gtk/inspector/actions.ui:19
 #: gtk/inspector/css-node-tree.ui:22 gtk/inspector/prop-list.ui:24
 #: gtk/ui/gtkfilechooserwidget.ui:385 gtk/print/ui/gtkprintunixdialog.ui:80
 msgid "Name"
 msgstr "Název"
 
-#: gtk/gtkfilechooserwidget.c:7383 gtk/inspector/resource-list.ui:82
+#: gtk/gtkfilechooserwidget.c:7423 gtk/inspector/resource-list.ui:82
 #: gtk/ui/gtkfontchooserwidget.ui:217 gtk/ui/gtkfontchooserwidget.ui:386
 msgid "Size"
 msgstr "Velikost"
 
-#: gtk/gtkfilechooserwidget.c:7389 gtk/inspector/misc-info.ui:57
+#: gtk/gtkfilechooserwidget.c:7428 gtk/inspector/misc-info.ui:57
 #: gtk/inspector/prop-list.ui:35 gtk/inspector/statistics.ui:36
 msgid "Type"
 msgstr "Typ"
@@ -2816,11 +2759,7 @@
 msgstr "Přehrát"
 
 #: gtk/gtkmessagedialog.c:162 gtk/gtkmessagedialog.c:180
-<<<<<<< HEAD
-#: gtk/print/gtkprintbackend.c:639 gtk/gtkwindow.c:6235
-=======
 #: gtk/print/gtkprintbackend.c:639 gtk/gtkwindow.c:6234
->>>>>>> 48f6ffad
 msgid "_OK"
 msgstr "_Budiž"
 
@@ -3512,42 +3451,42 @@
 #. * multiple pages on a sheet when printing
 #.
 #: gtk/print/gtkprintunixdialog.c:2753
-#: modules/printbackends/gtkprintbackendcups.c:5645
+#: modules/printbackends/gtkprintbackendcups.c:5647
 msgid "Left to right, top to bottom"
 msgstr "Zleva doprava, shora dolů"
 
 #: gtk/print/gtkprintunixdialog.c:2753
-#: modules/printbackends/gtkprintbackendcups.c:5645
+#: modules/printbackends/gtkprintbackendcups.c:5647
 msgid "Left to right, bottom to top"
 msgstr "Zleva doprava, zdola nahoru"
 
 #: gtk/print/gtkprintunixdialog.c:2754
-#: modules/printbackends/gtkprintbackendcups.c:5646
+#: modules/printbackends/gtkprintbackendcups.c:5648
 msgid "Right to left, top to bottom"
 msgstr "Zprava doleva, shora dolů"
 
 #: gtk/print/gtkprintunixdialog.c:2754
-#: modules/printbackends/gtkprintbackendcups.c:5646
+#: modules/printbackends/gtkprintbackendcups.c:5648
 msgid "Right to left, bottom to top"
 msgstr "Zprava doleva, zdola nahoru"
 
 #: gtk/print/gtkprintunixdialog.c:2755
-#: modules/printbackends/gtkprintbackendcups.c:5647
+#: modules/printbackends/gtkprintbackendcups.c:5649
 msgid "Top to bottom, left to right"
 msgstr "Shora dolů, zleva doprava"
 
 #: gtk/print/gtkprintunixdialog.c:2755
-#: modules/printbackends/gtkprintbackendcups.c:5647
+#: modules/printbackends/gtkprintbackendcups.c:5649
 msgid "Top to bottom, right to left"
 msgstr "Shora dolů, zprava doleva"
 
 #: gtk/print/gtkprintunixdialog.c:2756
-#: modules/printbackends/gtkprintbackendcups.c:5648
+#: modules/printbackends/gtkprintbackendcups.c:5650
 msgid "Bottom to top, left to right"
 msgstr "Zdola nahoru, zleva doprava"
 
 #: gtk/print/gtkprintunixdialog.c:2756
-#: modules/printbackends/gtkprintbackendcups.c:5648
+#: modules/printbackends/gtkprintbackendcups.c:5650
 msgid "Bottom to top, right to left"
 msgstr "Zdola nahoru, zprava doleva"
 
@@ -3571,7 +3510,7 @@
 msgid "Bottom to top"
 msgstr "Zdola nahoru"
 
-#: gtk/gtkprogressbar.c:609
+#: gtk/gtkprogressbar.c:608
 #, c-format
 msgctxt "progress bar label"
 msgid "%.0f %%"
@@ -3619,7 +3558,7 @@
 msgid "R"
 msgstr "P"
 
-#: gtk/gtkshortcutssection.c:414
+#: gtk/gtkshortcutssection.c:407
 msgid "_Show All"
 msgstr "Zobrazit _všechny"
 
@@ -3656,27 +3595,27 @@
 msgstr "Máchnutí doprava"
 
 #. Translators: This is placeholder text for the search entry in the shortcuts window
-#: gtk/gtkshortcutswindow.c:879 gtk/gtkshortcutswindow.c:946
-#: gtk/gtkshortcutswindow.c:951
+#: gtk/gtkshortcutswindow.c:855 gtk/gtkshortcutswindow.c:922
+#: gtk/gtkshortcutswindow.c:927
 msgid "Search Shortcuts"
 msgstr "hledat zkratku"
 
 #. Translators: This is the window title for the shortcuts window in normal mode
-#: gtk/gtkshortcutswindow.c:911 gtk/inspector/window.ui:498
+#: gtk/gtkshortcutswindow.c:887 gtk/inspector/window.ui:498
 msgid "Shortcuts"
 msgstr "Klávesové zkratky"
 
 #. Translators: This is the window title for the shortcuts window in search mode
-#: gtk/gtkshortcutswindow.c:916
+#: gtk/gtkshortcutswindow.c:892
 msgid "Search Results"
 msgstr "Výsledky hledání"
 
-#: gtk/gtkshortcutswindow.c:1013 gtk/ui/gtkemojichooser.ui:349
+#: gtk/gtkshortcutswindow.c:989 gtk/ui/gtkemojichooser.ui:349
 #: gtk/ui/gtkfilechooserwidget.ui:239
 msgid "No Results Found"
 msgstr "Nebyly nalezeny žádné výsledky"
 
-#: gtk/gtkshortcutswindow.c:1024 gtk/ui/gtkemojichooser.ui:362
+#: gtk/gtkshortcutswindow.c:1000 gtk/ui/gtkemojichooser.ui:362
 #: gtk/ui/gtkfilechooserwidget.ui:252 gtk/ui/gtkplacesview.ui:218
 msgid "Try a different search"
 msgstr "Zkuste zadat jiný termín k vyhledání"
@@ -3698,20 +3637,12 @@
 msgid "_Redo"
 msgstr "Zn_ovu"
 
-<<<<<<< HEAD
-#: gtk/gtkwindow.c:6223
-=======
 #: gtk/gtkwindow.c:6222
->>>>>>> 48f6ffad
 #, c-format
 msgid "Do you want to use GTK Inspector?"
 msgstr "Chcete použít Inspectora GTK?"
 
-<<<<<<< HEAD
-#: gtk/gtkwindow.c:6225
-=======
 #: gtk/gtkwindow.c:6224
->>>>>>> 48f6ffad
 #, c-format
 msgid ""
 "GTK Inspector is an interactive debugger that lets you explore and modify "
@@ -3722,11 +3653,7 @@
 "změnit vnitřní strukturu jakékoliv aplikace GTK. Použití tohoto programu "
 "může vést k přerušení běhu nebo pádu aplikace."
 
-<<<<<<< HEAD
-#: gtk/gtkwindow.c:6230
-=======
 #: gtk/gtkwindow.c:6229
->>>>>>> 48f6ffad
 msgid "Don’t show this message again"
 msgstr "Tuto zprávu znovu nezobrazovat"
 
@@ -3763,7 +3690,6 @@
 msgstr "Popis"
 
 #: gtk/inspector/a11y.ui:99 gtk/inspector/misc-info.ui:296
-#: tools/gtk-path-tool-info.c:132
 msgid "Bounds"
 msgstr "Rozměry"
 
@@ -3904,39 +3830,47 @@
 msgid "CSS Property"
 msgstr "Vlastnost CSS"
 
-#: gtk/inspector/general.c:349
+#: gtk/inspector/general.c:333 gtk/inspector/general.c:414
 msgctxt "GL version"
 msgid "None"
 msgstr "žádná"
 
-#: gtk/inspector/general.c:426
-#, fuzzy
-#| msgid "Unknown"
+#: gtk/inspector/general.c:342
 msgctxt "GL version"
-msgid "Unknown"
-msgstr "Neznámé"
-
-#: gtk/inspector/general.c:491
+msgid "Disabled"
+msgstr "zakázáno"
+
+#: gtk/inspector/general.c:343
+msgctxt "GL vendor"
+msgid "Disabled"
+msgstr "zakázáno"
+
+#: gtk/inspector/general.c:415
+msgctxt "GL vendor"
+msgid "None"
+msgstr "žádný"
+
+#: gtk/inspector/general.c:466
 msgctxt "Vulkan device"
 msgid "Disabled"
 msgstr "zakázáno"
 
-#: gtk/inspector/general.c:492 gtk/inspector/general.c:493
+#: gtk/inspector/general.c:467 gtk/inspector/general.c:468
 msgctxt "Vulkan version"
 msgid "Disabled"
 msgstr "zakázáno"
 
-#: gtk/inspector/general.c:549
+#: gtk/inspector/general.c:524
 msgctxt "Vulkan device"
 msgid "None"
 msgstr "žádné"
 
-#: gtk/inspector/general.c:550 gtk/inspector/general.c:551
+#: gtk/inspector/general.c:525 gtk/inspector/general.c:526
 msgctxt "Vulkan version"
 msgid "None"
 msgstr "žádná"
 
-#: gtk/inspector/general.c:882
+#: gtk/inspector/general.c:857
 msgid "IM Context is hardcoded by GTK_IM_MODULE"
 msgstr "Kontext IM je napevno nastaven pomocí GTK_IM_MODULE"
 
@@ -3992,45 +3926,19 @@
 msgid "GL Version"
 msgstr "Verze GL"
 
-#: gtk/inspector/general.ui:586
-#, fuzzy
-#| msgid "GL Version"
-msgid "GL Backend Version"
-msgstr "Verze GL"
-
-#: gtk/inspector/general.ui:636
-#, fuzzy
-#| msgid "GL Vendor"
-msgid "GL Backend Vendor"
+#: gtk/inspector/general.ui:609
+msgid "GL Vendor"
 msgstr "Výrobce GL"
 
-#: gtk/inspector/general.ui:663
-msgid "GL_VENDOR"
-msgstr ""
-
-#: gtk/inspector/general.ui:692
-#, fuzzy
-#| msgid "RENDERER"
-msgid "GL_RENDERER"
-msgstr "VYKRESLOVÁNÍ"
-
-#: gtk/inspector/general.ui:721
-msgid "GL_VERSION"
-msgstr ""
-
-#: gtk/inspector/general.ui:750
-msgid "GL_SHADING_LANGUAGE_VERSION"
-msgstr ""
-
-#: gtk/inspector/general.ui:789
+#: gtk/inspector/general.ui:646
 msgid "Vulkan Device"
 msgstr "Zařízení Vulkan"
 
-#: gtk/inspector/general.ui:816
+#: gtk/inspector/general.ui:673
 msgid "Vulkan API version"
 msgstr "Verze API Vulkan"
 
-#: gtk/inspector/general.ui:843
+#: gtk/inspector/general.ui:700
 msgid "Vulkan driver version"
 msgstr "Verze ovladače Vulkan"
 
@@ -4244,7 +4152,7 @@
 msgid "Defined At"
 msgstr "Definováno v"
 
-#: gtk/inspector/recorder.c:1941
+#: gtk/inspector/recorder.c:1865
 #, c-format
 msgid "Saving RenderNode failed"
 msgstr "Uložení RenderNode selhalo"
@@ -4382,11 +4290,11 @@
 msgid "Implements"
 msgstr "Implementuje"
 
-#: gtk/inspector/visual.c:674 gtk/inspector/visual.c:693
+#: gtk/inspector/visual.c:637 gtk/inspector/visual.c:656
 msgid "Theme is hardcoded by GTK_THEME"
 msgstr "Motiv je napevno nastaven pomocí GTK_THEME"
 
-#: gtk/inspector/visual.c:942
+#: gtk/inspector/visual.c:905
 msgid "Backend does not support window scaling"
 msgstr "Podpůrná vrstva nepodporuje škálování oken"
 
@@ -4482,13 +4390,7 @@
 msgid "Show Accessibility warnings"
 msgstr "Zobrazovat upozornění přístupnosti"
 
-#: gtk/inspector/visual.ui:660
-#, fuzzy
-#| msgid "Show Graphic Updates"
-msgid "Show Graphics Offload"
-msgstr "Zobrazovat aktualizace grafiky"
-
-#: gtk/inspector/visual.ui:692
+#: gtk/inspector/visual.ui:667
 msgid "Inspect Inspector"
 msgstr "Prozkoumat inspektora"
 
@@ -6657,22 +6559,22 @@
 #. * job priority option in the print dialog
 #.
 #: modules/printbackends/gtkprintbackendcpdb.c:541
-#: modules/printbackends/gtkprintbackendcups.c:5640
+#: modules/printbackends/gtkprintbackendcups.c:5642
 msgid "Urgent"
 msgstr "Naléhavá"
 
 #: modules/printbackends/gtkprintbackendcpdb.c:541
-#: modules/printbackends/gtkprintbackendcups.c:5640
+#: modules/printbackends/gtkprintbackendcups.c:5642
 msgid "High"
 msgstr "Vysoká"
 
 #: modules/printbackends/gtkprintbackendcpdb.c:541
-#: modules/printbackends/gtkprintbackendcups.c:5640
+#: modules/printbackends/gtkprintbackendcups.c:5642
 msgid "Medium"
 msgstr "Střední"
 
 #: modules/printbackends/gtkprintbackendcpdb.c:541
-#: modules/printbackends/gtkprintbackendcups.c:5640
+#: modules/printbackends/gtkprintbackendcups.c:5642
 msgid "Low"
 msgstr "Nízká"
 
@@ -6680,7 +6582,7 @@
 #. * dialog that controls the front cover page.
 #.
 #: modules/printbackends/gtkprintbackendcpdb.c:562
-#: modules/printbackends/gtkprintbackendcups.c:5782
+#: modules/printbackends/gtkprintbackendcups.c:5784
 msgctxt "printer option"
 msgid "Before"
 msgstr "Před"
@@ -6689,7 +6591,7 @@
 #. * dialog that controls the back cover page.
 #.
 #: modules/printbackends/gtkprintbackendcpdb.c:569
-#: modules/printbackends/gtkprintbackendcups.c:5797
+#: modules/printbackends/gtkprintbackendcups.c:5799
 msgctxt "printer option"
 msgid "After"
 msgstr "Za"
@@ -6868,266 +6770,266 @@
 msgid "; "
 msgstr "; "
 
-#: modules/printbackends/gtkprintbackendcups.c:4582
-#: modules/printbackends/gtkprintbackendcups.c:4649
+#: modules/printbackends/gtkprintbackendcups.c:4584
+#: modules/printbackends/gtkprintbackendcups.c:4651
 msgctxt "printing option"
 msgid "Two Sided"
 msgstr "Oboustranný"
 
-#: modules/printbackends/gtkprintbackendcups.c:4583
+#: modules/printbackends/gtkprintbackendcups.c:4585
 msgctxt "printing option"
 msgid "Paper Type"
 msgstr "Typ papíru"
 
-#: modules/printbackends/gtkprintbackendcups.c:4584
+#: modules/printbackends/gtkprintbackendcups.c:4586
 msgctxt "printing option"
 msgid "Paper Source"
 msgstr "Zdroj papíru"
 
-#: modules/printbackends/gtkprintbackendcups.c:4585
-#: modules/printbackends/gtkprintbackendcups.c:4650
+#: modules/printbackends/gtkprintbackendcups.c:4587
+#: modules/printbackends/gtkprintbackendcups.c:4652
 msgctxt "printing option"
 msgid "Output Tray"
 msgstr "Výstupní zásobník"
 
-#: modules/printbackends/gtkprintbackendcups.c:4586
+#: modules/printbackends/gtkprintbackendcups.c:4588
 msgctxt "printing option"
 msgid "Resolution"
 msgstr "Rozlišení"
 
-#: modules/printbackends/gtkprintbackendcups.c:4587
+#: modules/printbackends/gtkprintbackendcups.c:4589
 msgctxt "printing option"
 msgid "GhostScript pre-filtering"
 msgstr "Předběžné filtrování GhostScript"
 
-#: modules/printbackends/gtkprintbackendcups.c:4596
+#: modules/printbackends/gtkprintbackendcups.c:4598
 msgctxt "printing option value"
 msgid "One Sided"
 msgstr "Jednostranný"
 
 #. Translators: this is an option of "Two Sided"
-#: modules/printbackends/gtkprintbackendcups.c:4598
+#: modules/printbackends/gtkprintbackendcups.c:4600
 msgctxt "printing option value"
 msgid "Long Edge (Standard)"
 msgstr "Delší okraj (standardní)"
 
 #. Translators: this is an option of "Two Sided"
-#: modules/printbackends/gtkprintbackendcups.c:4600
+#: modules/printbackends/gtkprintbackendcups.c:4602
 msgctxt "printing option value"
 msgid "Short Edge (Flip)"
 msgstr "Kratší okraj (otočené)"
 
 #. Translators: this is an option of "Paper Source"
-#: modules/printbackends/gtkprintbackendcups.c:4602
 #: modules/printbackends/gtkprintbackendcups.c:4604
-#: modules/printbackends/gtkprintbackendcups.c:4612
+#: modules/printbackends/gtkprintbackendcups.c:4606
+#: modules/printbackends/gtkprintbackendcups.c:4614
 msgctxt "printing option value"
 msgid "Auto Select"
 msgstr "Automatický výběr"
 
 #. Translators: this is an option of "Paper Source"
 #. Translators: this is an option of "Resolution"
-#: modules/printbackends/gtkprintbackendcups.c:4606
 #: modules/printbackends/gtkprintbackendcups.c:4608
 #: modules/printbackends/gtkprintbackendcups.c:4610
-#: modules/printbackends/gtkprintbackendcups.c:4614
+#: modules/printbackends/gtkprintbackendcups.c:4612
+#: modules/printbackends/gtkprintbackendcups.c:4616
 msgctxt "printing option value"
 msgid "Printer Default"
 msgstr "Výchozí podle tiskárny"
 
 #. Translators: this is an option of "GhostScript"
-#: modules/printbackends/gtkprintbackendcups.c:4616
+#: modules/printbackends/gtkprintbackendcups.c:4618
 msgctxt "printing option value"
 msgid "Embed GhostScript fonts only"
 msgstr "Vložit pouze fonty GhostScript"
 
 #. Translators: this is an option of "GhostScript"
-#: modules/printbackends/gtkprintbackendcups.c:4618
+#: modules/printbackends/gtkprintbackendcups.c:4620
 msgctxt "printing option value"
 msgid "Convert to PS level 1"
 msgstr "Převést na PS, úroveň 1"
 
 #. Translators: this is an option of "GhostScript"
-#: modules/printbackends/gtkprintbackendcups.c:4620
+#: modules/printbackends/gtkprintbackendcups.c:4622
 msgctxt "printing option value"
 msgid "Convert to PS level 2"
 msgstr "Převést na PS, úroveň 2"
 
 #. Translators: this is an option of "GhostScript"
-#: modules/printbackends/gtkprintbackendcups.c:4622
+#: modules/printbackends/gtkprintbackendcups.c:4624
 msgctxt "printing option value"
 msgid "No pre-filtering"
 msgstr "Bez předběžného filtrování"
 
 #. Translators: "Miscellaneous" is the label for a button, that opens
 #. up an extra panel of settings in a print dialog.
-#: modules/printbackends/gtkprintbackendcups.c:4631
+#: modules/printbackends/gtkprintbackendcups.c:4633
 msgctxt "printing option group"
 msgid "Miscellaneous"
 msgstr "Různé"
 
-#: modules/printbackends/gtkprintbackendcups.c:4658
+#: modules/printbackends/gtkprintbackendcups.c:4660
 msgctxt "sides"
 msgid "One Sided"
 msgstr "Jednostranný"
 
 #. Translators: this is an option of "Two Sided"
-#: modules/printbackends/gtkprintbackendcups.c:4660
+#: modules/printbackends/gtkprintbackendcups.c:4662
 msgctxt "sides"
 msgid "Long Edge (Standard)"
 msgstr "Delší okraj (standardní)"
 
 #. Translators: this is an option of "Two Sided"
-#: modules/printbackends/gtkprintbackendcups.c:4662
+#: modules/printbackends/gtkprintbackendcups.c:4664
 msgctxt "sides"
 msgid "Short Edge (Flip)"
 msgstr "Kratší okraj (otočení)"
 
 #. Translators: Top output bin
-#: modules/printbackends/gtkprintbackendcups.c:4665
+#: modules/printbackends/gtkprintbackendcups.c:4667
 msgctxt "output-bin"
 msgid "Top Bin"
 msgstr "Horní zásobník"
 
 #. Translators: Middle output bin
-#: modules/printbackends/gtkprintbackendcups.c:4667
+#: modules/printbackends/gtkprintbackendcups.c:4669
 msgctxt "output-bin"
 msgid "Middle Bin"
 msgstr "Prostřední zásobník"
 
 #. Translators: Bottom output bin
-#: modules/printbackends/gtkprintbackendcups.c:4669
+#: modules/printbackends/gtkprintbackendcups.c:4671
 msgctxt "output-bin"
 msgid "Bottom Bin"
 msgstr "Spodní zásobník"
 
 #. Translators: Side output bin
-#: modules/printbackends/gtkprintbackendcups.c:4671
+#: modules/printbackends/gtkprintbackendcups.c:4673
 msgctxt "output-bin"
 msgid "Side Bin"
 msgstr "Boční zásobník"
 
 #. Translators: Left output bin
-#: modules/printbackends/gtkprintbackendcups.c:4673
+#: modules/printbackends/gtkprintbackendcups.c:4675
 msgctxt "output-bin"
 msgid "Left Bin"
 msgstr "Levý zásobník"
 
 #. Translators: Right output bin
-#: modules/printbackends/gtkprintbackendcups.c:4675
+#: modules/printbackends/gtkprintbackendcups.c:4677
 msgctxt "output-bin"
 msgid "Right Bin"
 msgstr "Pravý zásobník"
 
 #. Translators: Center output bin
-#: modules/printbackends/gtkprintbackendcups.c:4677
+#: modules/printbackends/gtkprintbackendcups.c:4679
 msgctxt "output-bin"
 msgid "Center Bin"
 msgstr "Středový zásobník"
 
 #. Translators: Rear output bin
-#: modules/printbackends/gtkprintbackendcups.c:4679
+#: modules/printbackends/gtkprintbackendcups.c:4681
 msgctxt "output-bin"
 msgid "Rear Bin"
 msgstr "Zadní zásobník"
 
 #. Translators: Output bin where one sided output is oriented in the face-up position
-#: modules/printbackends/gtkprintbackendcups.c:4681
+#: modules/printbackends/gtkprintbackendcups.c:4683
 msgctxt "output-bin"
 msgid "Face Up Bin"
 msgstr "Zásobník lícem nahoru"
 
 #. Translators: Output bin where one sided output is oriented in the face-down position
-#: modules/printbackends/gtkprintbackendcups.c:4683
+#: modules/printbackends/gtkprintbackendcups.c:4685
 msgctxt "output-bin"
 msgid "Face Down Bin"
 msgstr "Zásobník lícem dolů"
 
 #. Translators: Large capacity output bin
-#: modules/printbackends/gtkprintbackendcups.c:4685
+#: modules/printbackends/gtkprintbackendcups.c:4687
 msgctxt "output-bin"
 msgid "Large Capacity Bin"
 msgstr "Vysokokapacitní zásobník"
 
 #. Translators: Output stacker number %d
-#: modules/printbackends/gtkprintbackendcups.c:4707
+#: modules/printbackends/gtkprintbackendcups.c:4709
 #, c-format
 msgctxt "output-bin"
 msgid "Stacker %d"
 msgstr "Třídička %d"
 
 #. Translators: Output mailbox number %d
-#: modules/printbackends/gtkprintbackendcups.c:4711
+#: modules/printbackends/gtkprintbackendcups.c:4713
 #, c-format
 msgctxt "output-bin"
 msgid "Mailbox %d"
 msgstr "Poštovní schránka %d"
 
 #. Translators: Private mailbox
-#: modules/printbackends/gtkprintbackendcups.c:4715
+#: modules/printbackends/gtkprintbackendcups.c:4717
 msgctxt "output-bin"
 msgid "My Mailbox"
 msgstr "Moje poštovní schránka"
 
 #. Translators: Output tray number %d
-#: modules/printbackends/gtkprintbackendcups.c:4719
+#: modules/printbackends/gtkprintbackendcups.c:4721
 #, c-format
 msgctxt "output-bin"
 msgid "Tray %d"
 msgstr "Zásobník %d"
 
-#: modules/printbackends/gtkprintbackendcups.c:5196
+#: modules/printbackends/gtkprintbackendcups.c:5198
 msgid "Printer Default"
 msgstr "Výchozí pro tiskárnu"
 
 #. Translators, this string is used to label the job priority option
 #. * in the print dialog
 #.
-#: modules/printbackends/gtkprintbackendcups.c:5670
+#: modules/printbackends/gtkprintbackendcups.c:5672
 msgid "Job Priority"
 msgstr "Priorita úlohy"
 
 #. Translators, this string is used to label the billing info entry
 #. * in the print dialog
 #.
-#: modules/printbackends/gtkprintbackendcups.c:5681
+#: modules/printbackends/gtkprintbackendcups.c:5683
 msgid "Billing Info"
 msgstr "Účtovací informace"
 
 #. Translators, these strings are names for various 'standard' cover
 #. * pages that the printing system may support.
 #.
-#: modules/printbackends/gtkprintbackendcups.c:5705
+#: modules/printbackends/gtkprintbackendcups.c:5707
 msgctxt "cover page"
 msgid "None"
 msgstr "Žádná"
 
-#: modules/printbackends/gtkprintbackendcups.c:5706
+#: modules/printbackends/gtkprintbackendcups.c:5708
 msgctxt "cover page"
 msgid "Classified"
 msgstr "Utajované"
 
-#: modules/printbackends/gtkprintbackendcups.c:5707
+#: modules/printbackends/gtkprintbackendcups.c:5709
 msgctxt "cover page"
 msgid "Confidential"
 msgstr "Důvěrné"
 
-#: modules/printbackends/gtkprintbackendcups.c:5708
+#: modules/printbackends/gtkprintbackendcups.c:5710
 msgctxt "cover page"
 msgid "Secret"
 msgstr "Tajné"
 
-#: modules/printbackends/gtkprintbackendcups.c:5709
+#: modules/printbackends/gtkprintbackendcups.c:5711
 msgctxt "cover page"
 msgid "Standard"
 msgstr "Standardní"
 
-#: modules/printbackends/gtkprintbackendcups.c:5710
+#: modules/printbackends/gtkprintbackendcups.c:5712
 msgctxt "cover page"
 msgid "Top Secret"
 msgstr "Přísně tajné"
 
-#: modules/printbackends/gtkprintbackendcups.c:5711
+#: modules/printbackends/gtkprintbackendcups.c:5713
 msgctxt "cover page"
 msgid "Unclassified"
 msgstr "Neutajované"
@@ -7135,7 +7037,7 @@
 #. Translators, this string is used to label the pages-per-sheet option
 #. * in the print dialog
 #.
-#: modules/printbackends/gtkprintbackendcups.c:5723
+#: modules/printbackends/gtkprintbackendcups.c:5725
 msgctxt "printer option"
 msgid "Pages per Sheet"
 msgstr "Stránek na list"
@@ -7143,7 +7045,7 @@
 #. Translators, this string is used to label the option in the print
 #. * dialog that controls in what order multiple pages are arranged
 #.
-#: modules/printbackends/gtkprintbackendcups.c:5740
+#: modules/printbackends/gtkprintbackendcups.c:5742
 msgctxt "printer option"
 msgid "Page Ordering"
 msgstr "Řazení stránek"
@@ -7152,7 +7054,7 @@
 #. * a print job is printed. Possible values are 'now', a specified time,
 #. * or 'on hold'
 #.
-#: modules/printbackends/gtkprintbackendcups.c:5817
+#: modules/printbackends/gtkprintbackendcups.c:5819
 msgctxt "printer option"
 msgid "Print at"
 msgstr "Vytisknout"
@@ -7160,7 +7062,7 @@
 #. Translators: this is the name of the option that allows the user
 #. * to specify a time when a print job will be printed.
 #.
-#: modules/printbackends/gtkprintbackendcups.c:5828
+#: modules/printbackends/gtkprintbackendcups.c:5830
 msgctxt "printer option"
 msgid "Print at time"
 msgstr "Vytisknout v určený čas"
@@ -7170,19 +7072,19 @@
 #. * the width and height in points. E.g: "Custom
 #. * 230.4x142.9"
 #.
-#: modules/printbackends/gtkprintbackendcups.c:5875
+#: modules/printbackends/gtkprintbackendcups.c:5877
 #, c-format
 msgid "Custom %s×%s"
 msgstr "Vlastní %s×%s"
 
 #. TRANSLATORS: this is the ICC color profile to use for this job
-#: modules/printbackends/gtkprintbackendcups.c:5986
+#: modules/printbackends/gtkprintbackendcups.c:5988
 msgctxt "printer option"
 msgid "Printer Profile"
 msgstr "Profil tiskárny"
 
 #. TRANSLATORS: this is when color profile information is unavailable
-#: modules/printbackends/gtkprintbackendcups.c:5993
+#: modules/printbackends/gtkprintbackendcups.c:5995
 msgctxt "printer option value"
 msgid "Unavailable"
 msgstr "Není k dispozici"
@@ -7297,12 +7199,7 @@
 #: tools/gtk-builder-tool-enumerate.c:56 tools/gtk-builder-tool-preview.c:179
 #: tools/gtk-builder-tool-preview.c:180 tools/gtk-builder-tool-screenshot.c:360
 #: tools/gtk-builder-tool-simplify.c:2529 tools/gtk-builder-tool-validate.c:261
-<<<<<<< HEAD
-#: tools/gtk-path-tool-render.c:121 tools/gtk-rendernode-tool-info.c:214
-#: tools/gtk-rendernode-tool-show.c:106
-=======
 #: tools/gtk-rendernode-tool-info.c:202 tools/gtk-rendernode-tool-show.c:106
->>>>>>> 48f6ffad
 msgid "FILE"
 msgstr "SOUBOR"
 
@@ -7334,13 +7231,8 @@
 msgstr "Použít styl ze souboru CSS"
 
 #: tools/gtk-builder-tool-preview.c:187 tools/gtk-builder-tool-screenshot.c:370
-<<<<<<< HEAD
-#: tools/gtk-builder-tool-validate.c:268 tools/gtk-rendernode-tool-render.c:204
-#: tools/gtk-rendernode-tool-show.c:113
-=======
 #: tools/gtk-builder-tool-validate.c:268 tools/gtk-rendernode-tool-show.c:113
 #: tools/gtk-rendernode-tool-render.c:204
->>>>>>> 48f6ffad
 #, c-format
 msgid "Could not initialize windowing system\n"
 msgstr "Nezdařilo se inicializovat okenní systém\n"
@@ -7566,317 +7458,6 @@
 #, c-format
 msgid "%s: error launching application: %s\n"
 msgstr "%s: chyba při spouštění aplikace: %s\n"
-
-#: tools/gtk-path-tool.c:35
-#, c-format
-msgid ""
-"Usage:\n"
-"  gtk4-path-tool [COMMAND] [OPTION…] PATH\n"
-"\n"
-"Perform various tasks on paths.\n"
-"\n"
-"Commands:\n"
-"  decompose    Decompose the path\n"
-"  reverse      Reverse the path\n"
-"  restrict     Restrict the path to a segment\n"
-"  show         Display the path in a window\n"
-"  render       Render the path as an image\n"
-"  info         Print information about the path\n"
-"\n"
-msgstr ""
-"Použití:\n"
-"  gtk4-path-tool [PŘÍKAZ] [VOLBY…] SOUBOR\n"
-"\n"
-"Provádí různé úkoly na cestách.\n"
-"\n"
-"Příkazy:\n"
-"  decompose     Rozložit cestu\n"
-"  reverse       Obrátit cestu\n"
-"  restrict      Omezit cestu na segment\n"
-"  show          Zobrazit cestu v okně\n"
-"  render        Vykreslit cestu jako obrázek\n"
-"  info          Vypsat informace o cestě\n"
-"\n"
-
-#: tools/gtk-path-tool-decompose.c:84
-msgid "Allow quadratic Bézier curves"
-msgstr "Povolit kvadratické Bézierovy křivky"
-
-#: tools/gtk-path-tool-decompose.c:85
-msgid "Allow cubic Bézier curves"
-msgstr "Povolit kubické Bézierovy křivky"
-
-#: tools/gtk-path-tool-decompose.c:86
-msgid "Allow conic Bézier curves"
-msgstr "Povolit kónické Bézierovy křivky"
-
-#: tools/gtk-path-tool-decompose.c:87 tools/gtk-path-tool-info.c:88
-#: tools/gtk-path-tool-render.c:125 tools/gtk-path-tool-restrict.c:38
-#: tools/gtk-path-tool-reverse.c:34 tools/gtk-path-tool-show.c:147
-msgid "PATH"
-msgstr "CESTA"
-
-#: tools/gtk-path-tool-decompose.c:99
-msgid "Decompose a path."
-msgstr "Rozložit cestu."
-
-#: tools/gtk-path-tool-decompose.c:112 tools/gtk-path-tool-info.c:113
-#: tools/gtk-path-tool-restrict.c:64 tools/gtk-path-tool-reverse.c:58
-msgid "No paths given."
-msgstr "Nebyly zadány žádné cesty."
-
-#: tools/gtk-path-tool-decompose.c:140 tools/gtk-path-tool-restrict.c:94
-#: tools/gtk-path-tool-reverse.c:78
-msgid "That didn't work out."
-msgstr "To se nepovedlo."
-
-#: tools/gtk-path-tool-info.c:100
-msgid "Print information about a path."
-msgstr "Vypsat informace o cestě."
-
-#: tools/gtk-path-tool-info.c:121
-msgid "Path is empty."
-msgstr "Cesta je prázdná."
-
-#: tools/gtk-path-tool-info.c:127
-msgid "Path is closed"
-msgstr "Cesta je uzavřená"
-
-#: tools/gtk-path-tool-info.c:129
-msgid "Path length"
-msgstr "Délka cesty"
-
-#: tools/gtk-path-tool-info.c:138
-#, c-format
-msgid "%d contours"
-msgstr "%d vrstevnic"
-
-#: tools/gtk-path-tool-info.c:140
-#, c-format
-msgid "%d operations"
-msgstr "%d operací"
-
-#: tools/gtk-path-tool-info.c:144
-#, c-format
-msgid "%d lines"
-msgstr "%d čar"
-
-#: tools/gtk-path-tool-info.c:149
-#, c-format
-msgid "%d quadratics"
-msgstr "%d kvadratických křivek"
-
-#: tools/gtk-path-tool-info.c:154
-#, c-format
-msgid "%d cubics"
-msgstr "%d kubických křivek"
-
-#: tools/gtk-path-tool-info.c:159
-#, c-format
-msgid "%d conics"
-msgstr "%d kónických křivek"
-
-#: tools/gtk-path-tool-render.c:117 tools/gtk-path-tool-show.c:140
-msgid "Fill the path (the default)"
-msgstr "Vyplnit cestu (výchozí)"
-
-#: tools/gtk-path-tool-render.c:118 tools/gtk-path-tool-show.c:141
-msgid "Stroke the path"
-msgstr "Obtáhnout cestu"
-
-#: tools/gtk-path-tool-render.c:119 tools/gtk-path-tool-show.c:142
-#, fuzzy
-#| msgid "Show points"
-msgid "Show path points"
-msgstr "Zobrazit body"
-
-#: tools/gtk-path-tool-render.c:120 tools/gtk-path-tool-show.c:143
-#, fuzzy
-#| msgid "Show controls"
-msgid "Show control points"
-msgstr "Zobrazit ovládání"
-
-#: tools/gtk-path-tool-render.c:121
-msgid "The output file"
-msgstr "Výstupní soubor"
-
-#: tools/gtk-path-tool-render.c:122 tools/gtk-path-tool-show.c:144
-msgid "Foreground color"
-msgstr "Barva popředí"
-
-#: tools/gtk-path-tool-render.c:122 tools/gtk-path-tool-render.c:123
-#: tools/gtk-path-tool-render.c:124 tools/gtk-path-tool-show.c:144
-#: tools/gtk-path-tool-show.c:145 tools/gtk-path-tool-show.c:146
-msgid "COLOR"
-msgstr "BARVA"
-
-#: tools/gtk-path-tool-render.c:123 tools/gtk-path-tool-show.c:145
-msgid "Background color"
-msgstr "Barva pozadí"
-
-#: tools/gtk-path-tool-render.c:124 tools/gtk-path-tool-show.c:146
-#, fuzzy
-#| msgid "Pick a Color"
-msgid "Point color"
-msgstr "Vybrat barvu"
-
-#: tools/gtk-path-tool-render.c:129 tools/gtk-path-tool-show.c:151
-msgid "Fill rule (winding, even-odd)"
-msgstr "Pravidlo vyplnění (točité, sudé a liché)"
-
-#: tools/gtk-path-tool-render.c:129 tools/gtk-path-tool-render.c:133
-#: tools/gtk-path-tool-render.c:134 tools/gtk-path-tool-render.c:135
-#: tools/gtk-path-tool-render.c:136 tools/gtk-path-tool-render.c:137
-#: tools/gtk-path-tool-render.c:138 tools/gtk-path-tool-show.c:151
-#: tools/gtk-path-tool-show.c:155 tools/gtk-path-tool-show.c:156
-#: tools/gtk-path-tool-show.c:157 tools/gtk-path-tool-show.c:158
-#: tools/gtk-path-tool-show.c:159 tools/gtk-path-tool-show.c:160
-msgid "VALUE"
-msgstr "HODNOTA"
-
-#: tools/gtk-path-tool-render.c:133 tools/gtk-path-tool-show.c:155
-msgid "Line width (number)"
-msgstr "Šířka čáry (číslo)"
-
-#: tools/gtk-path-tool-render.c:134 tools/gtk-path-tool-show.c:156
-msgid "Line cap (butt, round, square)"
-msgstr "Zakončení čáry (rovný, oblý, čtvercový)"
-
-#: tools/gtk-path-tool-render.c:135 tools/gtk-path-tool-show.c:157
-msgid "Line join (miter, miter-clip, round, bevel, arcs)"
-msgstr "Spoje čar (špičatý, špičatý s limitem, zakulacený, zkosený, obloukový)"
-
-#: tools/gtk-path-tool-render.c:136 tools/gtk-path-tool-show.c:158
-msgid "Miter limit (number)"
-msgstr "Limit špičky (číslo)"
-
-#: tools/gtk-path-tool-render.c:137 tools/gtk-path-tool-show.c:159
-msgid "Dash pattern (comma-separated numbers)"
-msgstr "Vzorek čárkování (čísla oddělená čárkou)"
-
-#: tools/gtk-path-tool-render.c:138 tools/gtk-path-tool-show.c:160
-msgid "Dash offset (number)"
-msgstr "Posun čárkování (číslo)"
-
-#: tools/gtk-path-tool-render.c:161 tools/gtk-path-tool-show.c:172
-msgid "Could not initialize windowing system"
-msgstr "Nezdařilo se inicializovat okenní systém"
-
-#: tools/gtk-path-tool-render.c:168
-msgid "Render the path to a png image."
-msgstr "Vykreslit cestu jako obrázek png."
-
-#: tools/gtk-path-tool-render.c:173 tools/gtk-path-tool-show.c:183
-msgid "Options related to filling"
-msgstr "Možnosti spojené s výplní"
-
-#: tools/gtk-path-tool-render.c:174 tools/gtk-path-tool-show.c:184
-msgid "Show help for fill options"
-msgstr "Zobrazit nápovědu pro možnosti výplně"
-
-#: tools/gtk-path-tool-render.c:181 tools/gtk-path-tool-show.c:191
-msgid "Options related to stroking"
-msgstr "Možnosti spojené s obtažením"
-
-#: tools/gtk-path-tool-render.c:182 tools/gtk-path-tool-show.c:192
-msgid "Show help for stroke options"
-msgstr "Zobrazit nápovědu pro možnosti obtažení"
-
-#: tools/gtk-path-tool-render.c:199 tools/gtk-path-tool-show.c:209
-msgid "No path specified"
-msgstr "Není určena žádná cesta"
-
-#: tools/gtk-path-tool-render.c:205
-msgid "Can only render a single path"
-msgstr "Je možné vykreslit pouze jednu cestu"
-
-#: tools/gtk-path-tool-render.c:250 tools/gtk-path-tool-show.c:221
-msgid "fill rule"
-msgstr "pravidlo vyplnění"
-
-#: tools/gtk-path-tool-render.c:255 tools/gtk-path-tool-show.c:226
-msgid "line cap"
-msgstr "zakončení čáry"
-
-#: tools/gtk-path-tool-render.c:256 tools/gtk-path-tool-show.c:227
-msgid "line join"
-msgstr "spoje čar"
-
-#: tools/gtk-path-tool-render.c:310
-#, c-format
-msgid "Saving png to '%s' failed"
-msgstr "Uložení png do '%s' selhalo"
-
-#: tools/gtk-path-tool-render.c:317
-#, c-format
-msgid "Output written to '%s'."
-msgstr "Výstup zapsán do '%s'."
-
-#: tools/gtk-path-tool-restrict.c:36
-msgid "Beginning of segment"
-msgstr "Počátek segmentu"
-
-#: tools/gtk-path-tool-restrict.c:36 tools/gtk-path-tool-restrict.c:37
-msgid "LENGTH"
-msgstr "DÉLKA"
-
-#: tools/gtk-path-tool-restrict.c:37
-msgid "End of segment"
-msgstr "Konec segmentu"
-
-#: tools/gtk-path-tool-restrict.c:51
-msgid "Restrict a path to a segment."
-msgstr "Omezit cestu na segment."
-
-#: tools/gtk-path-tool-reverse.c:45
-msgid "Reverse a path."
-msgstr "Obrátit cestu."
-
-#: tools/gtk-path-tool-show.c:46 tools/gtk-path-tool-show.c:88
-msgid "Path Preview"
-msgstr "Náhled cesty"
-
-#: tools/gtk-path-tool-show.c:180
-msgid "Display the path."
-msgstr "Zobrazit cestu."
-
-#: tools/gtk-path-tool-show.c:215
-msgid "Can only show a single path"
-msgstr "Je možné zobrazit pouze jednu cestu"
-
-#: tools/gtk-path-tool-utils.c:58
-#, c-format
-msgid "Failed to read from standard input: %s\n"
-msgstr "Selhalo čtení ze standardního vstupu: %s\n"
-
-#: tools/gtk-path-tool-utils.c:64
-#, c-format
-msgid "Error reading from standard input: %s\n"
-msgstr "Chyba při čtení ze standardního vstupu: %s\n"
-
-#: tools/gtk-path-tool-utils.c:83
-#, c-format
-msgid "Failed to parse '%s' as path.\n"
-msgstr "Nezdařilo se zpracování '%s' jako cesty\n"
-
-#: tools/gtk-path-tool-utils.c:109
-#, c-format
-msgid "Failed to parse '%s' as %s."
-msgstr "Nezdařilo se zpracování '%s' jako %s."
-
-#: tools/gtk-path-tool-utils.c:111
-msgid "Possible values: "
-msgstr "Možné hodnoty: "
-
-#: tools/gtk-path-tool-utils.c:135
-#, c-format
-msgid "Could not parse '%s' as color"
-msgstr "Nezdařilo se zpracování '%s' jako barvy"
-
-#: tools/gtk-path-tool-utils.c:163
-#, c-format
-msgid "Failed to parse '%s' as number"
-msgstr "Nezdařilo se zpracování '%s' jako čísla"
 
 #: tools/gtk-rendernode-tool.c:35
 #, c-format
@@ -7903,48 +7484,41 @@
 "  render        Pořídit snímek obrazovky uzlu\n"
 "\n"
 
-#: tools/gtk-rendernode-tool-info.c:191
+#: tools/gtk-rendernode-tool-info.c:179
 #, c-format
 msgid "Number of nodes: %u\n"
 msgstr "Počet uzlů: %u\n"
 
-#: tools/gtk-rendernode-tool-info.c:198
+#: tools/gtk-rendernode-tool-info.c:186
 #, c-format
 msgid "Depth: %u\n"
 msgstr "Hloubka: %u\n"
 
-#: tools/gtk-rendernode-tool-info.c:201
+#: tools/gtk-rendernode-tool-info.c:189
 #, c-format
 msgid "Bounds: %g x %g\n"
 msgstr "Rozměry: %g x %g\n"
 
-#: tools/gtk-rendernode-tool-info.c:202
+#: tools/gtk-rendernode-tool-info.c:190
 #, c-format
 msgid "Origin: %g %g\n"
 msgstr "Původ: %g %g\n"
 
-#: tools/gtk-rendernode-tool-info.c:223
+#: tools/gtk-rendernode-tool-info.c:211
 msgid "Provide information about the render node."
 msgstr "Poskytnout informace o uzlu vykreslení."
 
-<<<<<<< HEAD
-#: tools/gtk-rendernode-tool-info.c:236 tools/gtk-rendernode-tool-render.c:225
-#: tools/gtk-rendernode-tool-show.c:134
-=======
 #: tools/gtk-rendernode-tool-info.c:224 tools/gtk-rendernode-tool-show.c:134
 #: tools/gtk-rendernode-tool-render.c:225
->>>>>>> 48f6ffad
 #, c-format
 msgid "No .node file specified\n"
 msgstr "Není uveden žádný soubor .node\n"
 
-#: tools/gtk-rendernode-tool-info.c:242
+#: tools/gtk-rendernode-tool-info.c:230
 #, c-format
 msgid "Can only accept a single .node file\n"
 msgstr "Je možné přijmout pouze jeden soubor .node\n"
 
-<<<<<<< HEAD
-=======
 #: tools/gtk-rendernode-tool-show.c:105
 msgid "Don't add a titlebar"
 msgstr "Nepřidávat záhlaví okna"
@@ -7958,7 +7532,6 @@
 msgid "Can only preview a single .node file\n"
 msgstr "Je možné zobrazit náhled pouze jednoho souboru .node\n"
 
->>>>>>> 48f6ffad
 #: tools/gtk-rendernode-tool-render.c:123
 #, c-format
 msgid ""
@@ -7990,19 +7563,6 @@
 msgid "Can only render a single .node file to a single output file\n"
 msgstr ""
 "Je možné vykreslit pouze jeden soubor .node do jednoho výstupního souboru\n"
-
-#: tools/gtk-rendernode-tool-show.c:105
-msgid "Don't add a titlebar"
-msgstr "Nepřidávat záhlaví okna"
-
-#: tools/gtk-rendernode-tool-show.c:121
-msgid "Show the render node."
-msgstr "Zobrazit uzel vykreslení."
-
-#: tools/gtk-rendernode-tool-show.c:140
-#, c-format
-msgid "Can only preview a single .node file\n"
-msgstr "Je možné zobrazit náhled pouze jednoho souboru .node\n"
 
 #: tools/gtk-rendernode-tool-utils.c:51
 #, c-format
@@ -8122,24 +7682,6 @@
 "Pokud si zde opravdu přejete vytvořit mezipaměť ikon, použijte --ignore-"
 "theme-index.\n"
 
-#~ msgctxt "GL version"
-#~ msgid "Disabled"
-#~ msgstr "zakázáno"
-
-#~ msgctxt "GL vendor"
-#~ msgid "Disabled"
-#~ msgstr "zakázáno"
-
-#~ msgctxt "GL vendor"
-#~ msgid "None"
-#~ msgstr "žádný"
-
-#~ msgid "Show _Size Column"
-#~ msgstr "Zobrazovat sloupec _Velikost"
-
-#~ msgid "Show T_ype Column"
-#~ msgstr "Zobrazovat sloupec T_yp"
-
 #~ msgid "Tab list"
 #~ msgstr "Seznam karet"
 
