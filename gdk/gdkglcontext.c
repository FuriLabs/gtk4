--- conflicted
+++ resolved
@@ -370,14 +370,6 @@
   return api;
 }
 
-<<<<<<< HEAD
-      if (epoxy_has_egl_extension (egl_display, "EGL_KHR_swap_buffers_with_damage"))
-        priv->eglSwapBuffersWithDamage = (gpointer)epoxy_eglGetProcAddress ("eglSwapBuffersWithDamageKHR");
-      else if (epoxy_has_egl_extension (egl_display, "EGL_EXT_swap_buffers_with_damage"))
-        priv->eglSwapBuffersWithDamage = (gpointer)epoxy_eglGetProcAddress ("eglSwapBuffersWithDamageEXT");
-
-      gdk_profiler_end_mark (start_time, "realize GdkWaylandGLContext", NULL);
-=======
 static GdkGLAPI
 gdk_gl_context_realize_egl (GdkGLContext  *context,
                             GError       **error)
@@ -402,7 +394,6 @@
                            _("No GL API allowed."));
       return 0;
     }
->>>>>>> 6eb35481
 
   prefer_legacy = (GDK_DISPLAY_DEBUG_CHECK (display, GL_LEGACY) ||
                    (share != NULL && gdk_gl_context_is_legacy (share)));
