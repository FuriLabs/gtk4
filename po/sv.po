--- conflicted
+++ resolved
@@ -11,13 +11,8 @@
 msgstr ""
 "Project-Id-Version: gtk\n"
 "Report-Msgid-Bugs-To: https://gitlab.gnome.org/GNOME/gtk/-/issues/\n"
-<<<<<<< HEAD
-"POT-Creation-Date: 2023-09-20 20:34+0000\n"
-"PO-Revision-Date: 2023-09-20 22:57+0200\n"
-=======
 "POT-Creation-Date: 2023-08-15 19:28+0000\n"
 "PO-Revision-Date: 2023-08-21 17:54+0200\n"
->>>>>>> a45b66e1
 "Last-Translator: Anders Jonsson <anders.jonsson@norsjovallen.se>\n"
 "Language-Team: Swedish <tp-sv@listor.tp-sv.se>\n"
 "Language: sv\n"
@@ -59,33 +54,6 @@
 msgid "The current backend does not support OpenGL"
 msgstr "Den aktuella bakänden stöder inte OpenGL"
 
-<<<<<<< HEAD
-#: gdk/gdkdisplay.c:1244 gdk/gdksurface.c:1252
-msgid "Vulkan support disabled via GDK_DEBUG"
-msgstr "Vulkan-stöd inaktiverat via GDK_DEBUG"
-
-#: gdk/gdkdisplay.c:1276
-msgid "GL support disabled via GDK_DEBUG"
-msgstr "GL-stöd inaktiverat via GDK_DEBUG"
-
-#: gdk/gdkdisplay.c:1574
-msgid "No EGL configuration available"
-msgstr "Ingen EGL-konfiguration tillgänglig"
-
-#: gdk/gdkdisplay.c:1582
-msgid "Failed to get EGL configurations"
-msgstr "Misslyckades med att hämta EGL-konfigurationer"
-
-#: gdk/gdkdisplay.c:1612
-msgid "No EGL configuration with required features found"
-msgstr "Ingen EGL-konfiguration med funktionerna som krävdes hittades"
-
-#: gdk/gdkdisplay.c:1619
-msgid "No perfect EGL configuration found"
-msgstr "Ingen perfekt EGL-konfiguration hittades"
-
-#: gdk/gdkdisplay.c:1661
-=======
 #: gdk/gdkdisplay.c:1245 gdk/gdksurface.c:1252
 msgid "Vulkan support disabled via GDK_DEBUG"
 msgstr "Vulkan-stöd inaktiverat via GDK_DEBUG"
@@ -111,32 +79,12 @@
 msgstr "Ingen perfekt EGL-konfiguration hittades"
 
 #: gdk/gdkdisplay.c:1662
->>>>>>> a45b66e1
 #, c-format
 msgid "EGL implementation is missing extension %s"
 msgid_plural "EGL implementation is missing %2$d extensions: %1$s"
 msgstr[0] "EGL-implementationen saknar tillägget %s"
 msgstr[1] "EGL-implementationen saknar %2$d tillägg: %1$s"
 
-<<<<<<< HEAD
-#: gdk/gdkdisplay.c:1694
-msgid "libEGL not available in this sandbox"
-msgstr "libEGL är inte tillgängligt i denna sandlåda"
-
-#: gdk/gdkdisplay.c:1695
-msgid "libEGL not available"
-msgstr "libEGL inte tillgängligt"
-
-#: gdk/gdkdisplay.c:1705
-msgid "Failed to create EGL display"
-msgstr "Misslyckades med att skapa EGL-display"
-
-#: gdk/gdkdisplay.c:1715
-msgid "Could not initialize EGL display"
-msgstr "Kunde inte initiera EGL-display"
-
-#: gdk/gdkdisplay.c:1726
-=======
 #: gdk/gdkdisplay.c:1695
 msgid "libEGL not available in this sandbox"
 msgstr "libEGL är inte tillgängligt i denna sandlåda"
@@ -154,7 +102,6 @@
 msgstr "Kunde inte initiera EGL-display"
 
 #: gdk/gdkdisplay.c:1727
->>>>>>> a45b66e1
 #, c-format
 msgid "EGL version %d.%d is too old. GTK requires %d.%d"
 msgstr "EGL-version %d.%d är för gammal. GTK kräver %d.%d"
@@ -621,7 +568,7 @@
 #: gdk/macos/gdkmacospasteboard.c:211 gdk/wayland/gdkclipboard-wayland.c:240
 #: gdk/wayland/gdkdrop-wayland.c:207 gdk/wayland/gdkprimary-wayland.c:343
 #: gdk/win32/gdkdrop-win32.c:1018 gdk/win32/gdkdrop-win32.c:1063
-#: gdk/x11/gdkclipboard-x11.c:807 gdk/x11/gdkdrop-x11.c:235
+#: gdk/x11/gdkclipboard-x11.c:805 gdk/x11/gdkdrop-x11.c:235
 msgid "No compatible transfer format found"
 msgstr "Inget kompatibelt överföringsformat hittades"
 
@@ -836,11 +783,11 @@
 msgstr[0] "Öppnar %d objekt"
 msgstr[1] "Öppnar %d objekt"
 
-#: gdk/x11/gdkclipboard-x11.c:477
+#: gdk/x11/gdkclipboard-x11.c:475
 msgid "Clipboard manager could not store selection."
 msgstr "Urklippshanterare kunde inte lagra markering."
 
-#: gdk/x11/gdkclipboard-x11.c:657
+#: gdk/x11/gdkclipboard-x11.c:655
 msgid "Cannot store clipboard. No clipboard manager is active."
 msgstr "Kan inte lagra urklipp. Ingen urklippshanterare är aktiv."
 
@@ -1103,26 +1050,18 @@
 msgid "%d %%"
 msgstr "%d %%"
 
-#: gtk/deprecated/gtkcolorbutton.c:183 gtk/deprecated/gtkcolorbutton.c:314
+#: gtk/deprecated/gtkcolorbutton.c:183 gtk/deprecated/gtkcolorbutton.c:311
 #: gtk/gtkcolordialog.c:411
 msgid "Pick a Color"
 msgstr "Välj en färg"
 
-<<<<<<< HEAD
-#: gtk/deprecated/gtkcolorbutton.c:505 gtk/gtkcolorchooserwidget.c:313
-=======
 #: gtk/deprecated/gtkcolorbutton.c:502 gtk/gtkcolorchooserwidget.c:313
->>>>>>> a45b66e1
 #: gtk/gtkcolordialogbutton.c:335
 #, c-format
 msgid "Red %d%%, Green %d%%, Blue %d%%, Alpha %d%%"
 msgstr "Röd %d%%, Grön %d%%, Blå %d%%, Alfa %d%%"
 
-<<<<<<< HEAD
-#: gtk/deprecated/gtkcolorbutton.c:511 gtk/gtkcolorchooserwidget.c:319
-=======
 #: gtk/deprecated/gtkcolorbutton.c:508 gtk/gtkcolorchooserwidget.c:319
->>>>>>> a45b66e1
 #: gtk/gtkcolordialogbutton.c:341
 #, c-format
 msgid "Red %d%%, Green %d%%, Blue %d%%"
@@ -1132,25 +1071,17 @@
 msgid "Sans 12"
 msgstr "Sans 12"
 
-#: gtk/deprecated/gtkfontbutton.c:507 gtk/deprecated/gtkfontbutton.c:624
+#: gtk/deprecated/gtkfontbutton.c:507 gtk/deprecated/gtkfontbutton.c:621
 #: gtk/gtkfontdialog.c:596
 msgid "Pick a Font"
 msgstr "Välj ett typsnitt"
 
-<<<<<<< HEAD
-#: gtk/deprecated/gtkfontbutton.c:600 gtk/gtkfilechooserwidget.c:3871
-=======
 #: gtk/deprecated/gtkfontbutton.c:597 gtk/gtkfilechooserwidget.c:3871
->>>>>>> a45b66e1
 #: gtk/gtkfontdialogbutton.c:126 gtk/inspector/visual.ui:169
 msgid "Font"
 msgstr "Typsnitt"
 
-<<<<<<< HEAD
-#: gtk/deprecated/gtkfontbutton.c:1155 gtk/gtkfontdialogbutton.c:652
-=======
 #: gtk/deprecated/gtkfontbutton.c:1152 gtk/gtkfontdialogbutton.c:652
->>>>>>> a45b66e1
 msgctxt "font"
 msgid "None"
 msgstr "Inget"
@@ -2216,11 +2147,7 @@
 msgid "Paper Margins"
 msgstr "Pappersmarginaler"
 
-<<<<<<< HEAD
-#: gtk/gtkentry.c:3685
-=======
 #: gtk/gtkentry.c:3673
->>>>>>> a45b66e1
 msgid "Insert Emoji"
 msgstr "Infoga emoji"
 
@@ -2379,11 +2306,7 @@
 msgstr "Om du tar bort ett objekt är det borta för alltid."
 
 #: gtk/gtkfilechooserwidget.c:1185 gtk/gtkfilechooserwidget.c:1815
-<<<<<<< HEAD
-#: gtk/gtklabel.c:5695 gtk/gtktext.c:6147 gtk/gtktextview.c:9018
-=======
 #: gtk/gtklabel.c:5695 gtk/gtktext.c:6145 gtk/gtktextview.c:9018
->>>>>>> a45b66e1
 msgid "_Delete"
 msgstr "_Ta bort"
 
@@ -2714,7 +2637,6 @@
 #: gtk/gtkglarea.c:305
 msgid "OpenGL context creation failed"
 msgstr "Skapande av OpenGL-kontext misslyckades"
-<<<<<<< HEAD
 
 #: gtk/deprecated/gtkinfobar.c:498 gtk/gtkwindowcontrols.c:357
 #: gtk/gtkwindowhandle.c:250
@@ -2725,30 +2647,6 @@
 msgid "Close the infobar"
 msgstr "Stäng inforaden"
 
-#: gtk/gtklabel.c:5692 gtk/gtktext.c:6135 gtk/gtktextview.c:9006
-msgid "Cu_t"
-msgstr "Klipp _ut"
-
-#: gtk/gtklabel.c:5693 gtk/gtktext.c:6139 gtk/gtktextview.c:9010
-msgid "_Copy"
-msgstr "_Kopiera"
-
-#: gtk/gtklabel.c:5694 gtk/gtktext.c:6143 gtk/gtktextview.c:9014
-msgid "_Paste"
-msgstr "Klistra _in"
-
-#: gtk/gtklabel.c:5700 gtk/gtktext.c:6156 gtk/gtktextview.c:9039
-=======
-
-#: gtk/deprecated/gtkinfobar.c:498 gtk/gtkwindowcontrols.c:357
-#: gtk/gtkwindowhandle.c:250
-msgid "Close"
-msgstr "Stäng"
-
-#: gtk/deprecated/gtkinfobar.c:499
-msgid "Close the infobar"
-msgstr "Stäng inforaden"
-
 #: gtk/gtklabel.c:5692 gtk/gtktext.c:6133 gtk/gtktextview.c:9006
 msgid "Cu_t"
 msgstr "Klipp _ut"
@@ -2762,7 +2660,6 @@
 msgstr "Klistra _in"
 
 #: gtk/gtklabel.c:5700 gtk/gtktext.c:6154 gtk/gtktextview.c:9039
->>>>>>> a45b66e1
 msgid "Select _All"
 msgstr "Markera _allt"
 
@@ -2975,11 +2872,7 @@
 msgid "Next tab"
 msgstr "Nästa flik"
 
-<<<<<<< HEAD
-#: gtk/gtknotebook.c:4331 gtk/gtknotebook.c:6541
-=======
 #: gtk/gtknotebook.c:4331 gtk/gtknotebook.c:6539
->>>>>>> a45b66e1
 #, c-format
 msgid "Page %u"
 msgstr "Sida %u"
@@ -3622,11 +3515,7 @@
 msgstr ""
 "Inget registrerat program med namnet ”%s” hittades för objekt med URI ”%s”"
 
-<<<<<<< HEAD
-#: gtk/gtksearchentry.c:767
-=======
 #: gtk/gtksearchentry.c:758
->>>>>>> a45b66e1
 msgid "Clear Entry"
 msgstr "Töm sökruta"
 
@@ -3717,11 +3606,7 @@
 msgid "Sidebar"
 msgstr "Sidopanel"
 
-<<<<<<< HEAD
-#: gtk/gtktext.c:6161 gtk/gtktextview.c:9044
-=======
 #: gtk/gtktext.c:6159 gtk/gtktextview.c:9044
->>>>>>> a45b66e1
 msgid "Insert _Emoji"
 msgstr "Infoga _emoji"
 
@@ -3786,10 +3671,7 @@
 msgstr "Beskrivning"
 
 #: gtk/inspector/a11y.ui:99 gtk/inspector/misc-info.ui:296
-<<<<<<< HEAD
-=======
 #: tools/gtk-path-tool-info.c:128
->>>>>>> a45b66e1
 msgid "Bounds"
 msgstr "Gränser"
 
@@ -4104,13 +3986,8 @@
 msgstr "Yta"
 
 #: gtk/inspector/misc-info.ui:365 gtk/inspector/misc-info.ui:400
-<<<<<<< HEAD
-#: gtk/inspector/misc-info.ui:435 gtk/inspector/prop-editor.c:1153
-#: gtk/inspector/prop-editor.c:1536 gtk/inspector/window.ui:396
-=======
 #: gtk/inspector/misc-info.ui:435 gtk/inspector/prop-editor.c:1150
 #: gtk/inspector/prop-editor.c:1533 gtk/inspector/window.ui:396
->>>>>>> a45b66e1
 msgid "Properties"
 msgstr "Egenskaper"
 
@@ -4162,7 +4039,7 @@
 #. Translators: %s is a type name, for example
 #. * GtkPropertyExpression with value \"2.5\"
 #.
-#: gtk/inspector/prop-editor.c:827
+#: gtk/inspector/prop-editor.c:824
 #, c-format
 msgid "%s with value \"%s\""
 msgstr "%s med värde ”%s”"
@@ -4170,7 +4047,7 @@
 #. Translators: Both %s are type names, for example
 #. * GtkPropertyExpression with type GObject
 #.
-#: gtk/inspector/prop-editor.c:838
+#: gtk/inspector/prop-editor.c:835
 #, c-format
 msgid "%s with type %s"
 msgstr "%s med typ %s"
@@ -4178,7 +4055,7 @@
 #. Translators: Both %s are type names, for example
 #. * GtkObjectExpression for GtkStringObject 0x23456789
 #.
-#: gtk/inspector/prop-editor.c:851
+#: gtk/inspector/prop-editor.c:848
 #, c-format
 msgid "%s for %s %p"
 msgstr "%s för %s %p"
@@ -4186,71 +4063,71 @@
 #. Translators: Both %s are type names, for example
 #. * GtkPropertyExpression with value type: gchararray
 #.
-#: gtk/inspector/prop-editor.c:881
+#: gtk/inspector/prop-editor.c:878
 #, c-format
 msgid "%s with value type %s"
 msgstr "%s med värdetyp %s"
 
-#: gtk/inspector/prop-editor.c:1230
+#: gtk/inspector/prop-editor.c:1227
 #, c-format
 msgid "Uneditable property type: %s"
 msgstr "Ej redigerbar egenskapstyp: %s"
 
-#: gtk/inspector/prop-editor.c:1388
+#: gtk/inspector/prop-editor.c:1385
 msgctxt "column number"
 msgid "None"
 msgstr "Inget"
 
-#: gtk/inspector/prop-editor.c:1425
+#: gtk/inspector/prop-editor.c:1422
 msgid "Attribute:"
 msgstr "Attribut:"
 
-#: gtk/inspector/prop-editor.c:1428
+#: gtk/inspector/prop-editor.c:1425
 msgid "Model"
 msgstr "Modell"
 
-#: gtk/inspector/prop-editor.c:1433
+#: gtk/inspector/prop-editor.c:1430
 msgid "Column:"
 msgstr "Kolumn:"
 
 #. Translators: %s is a type name, for example
 #. * Action from 0x2345678 (GtkApplicationWindow)
 #.
-#: gtk/inspector/prop-editor.c:1532
+#: gtk/inspector/prop-editor.c:1529
 #, c-format
 msgid "Action from: %p (%s)"
 msgstr "Åtgärd från: %p (%s)"
 
-#: gtk/inspector/prop-editor.c:1587
+#: gtk/inspector/prop-editor.c:1584
 msgid "Reset"
 msgstr "Återställ"
 
-#: gtk/inspector/prop-editor.c:1595
+#: gtk/inspector/prop-editor.c:1592
 msgctxt "GtkSettings source"
 msgid "Default"
 msgstr "Standard"
 
-#: gtk/inspector/prop-editor.c:1598
+#: gtk/inspector/prop-editor.c:1595
 msgctxt "GtkSettings source"
 msgid "Theme"
 msgstr "Tema"
 
-#: gtk/inspector/prop-editor.c:1601
+#: gtk/inspector/prop-editor.c:1598
 msgctxt "GtkSettings source"
 msgid "XSettings"
 msgstr "XSettings"
 
-#: gtk/inspector/prop-editor.c:1605
+#: gtk/inspector/prop-editor.c:1602
 msgctxt "GtkSettings source"
 msgid "Application"
 msgstr "Program"
 
-#: gtk/inspector/prop-editor.c:1608
+#: gtk/inspector/prop-editor.c:1605
 msgctxt "GtkSettings source"
 msgid "Unknown"
 msgstr "Okänd"
 
-#: gtk/inspector/prop-editor.c:1611
+#: gtk/inspector/prop-editor.c:1608
 msgid "Source:"
 msgstr "Källa:"
 
@@ -7305,12 +7182,8 @@
 #: tools/gtk-builder-tool-enumerate.c:56 tools/gtk-builder-tool-preview.c:179
 #: tools/gtk-builder-tool-preview.c:180 tools/gtk-builder-tool-screenshot.c:360
 #: tools/gtk-builder-tool-simplify.c:2529 tools/gtk-builder-tool-validate.c:261
-<<<<<<< HEAD
-#: tools/gtk-rendernode-tool-info.c:202 tools/gtk-rendernode-tool-show.c:102
-=======
 #: tools/gtk-path-tool-render.c:62 tools/gtk-rendernode-tool-info.c:208
 #: tools/gtk-rendernode-tool-show.c:102
->>>>>>> a45b66e1
 msgid "FILE"
 msgstr "FIL"
 
@@ -7342,13 +7215,8 @@
 msgstr "Använd stil från CSS-fil"
 
 #: tools/gtk-builder-tool-preview.c:187 tools/gtk-builder-tool-screenshot.c:370
-<<<<<<< HEAD
-#: tools/gtk-builder-tool-validate.c:268 tools/gtk-rendernode-tool-show.c:109
-#: tools/gtk-rendernode-tool-render.c:204
-=======
 #: tools/gtk-builder-tool-validate.c:268 tools/gtk-rendernode-tool-render.c:204
 #: tools/gtk-rendernode-tool-show.c:109
->>>>>>> a45b66e1
 #, c-format
 msgid "Could not initialize windowing system\n"
 msgstr "Kunde inte initiera fönstersystem\n"
@@ -7444,7 +7312,6 @@
 msgstr "Egenskapen %s hittades inte"
 
 #: tools/gtk-builder-tool-simplify.c:661
-<<<<<<< HEAD
 #, c-format
 msgid "Packing property %s not found"
 msgstr "Packningsegenskapen %s hittades inte"
@@ -7464,27 +7331,6 @@
 msgid "%s only accepts three children"
 msgstr "%s accepterar endast tre barn"
 
-=======
-#, c-format
-msgid "Packing property %s not found"
-msgstr "Packningsegenskapen %s hittades inte"
-
-#: tools/gtk-builder-tool-simplify.c:664
-#, c-format
-msgid "Cell property %s not found"
-msgstr "Cellegenskapen %s hittades inte"
-
-#: tools/gtk-builder-tool-simplify.c:667
-#, c-format
-msgid "Layout property %s not found"
-msgstr "Layoutegenskapen %s hittades inte"
-
-#: tools/gtk-builder-tool-simplify.c:1397
-#, c-format
-msgid "%s only accepts three children"
-msgstr "%s accepterar endast tre barn"
-
->>>>>>> a45b66e1
 #: tools/gtk-builder-tool-simplify.c:2455
 #, c-format
 msgid "Can’t load “%s”: %s\n"
@@ -7598,8 +7444,6 @@
 msgid "%s: error launching application: %s\n"
 msgstr "%s: fel vid uppstart av programmet: %s\n"
 
-<<<<<<< HEAD
-=======
 #: tools/gtk-path-tool.c:35
 #, c-format
 msgid ""
@@ -7832,7 +7676,6 @@
 msgid "Could not parse '%s' as color"
 msgstr "Kunde inte tolka ”%s” som färg"
 
->>>>>>> a45b66e1
 #: tools/gtk-rendernode-tool.c:35
 #, c-format
 msgid ""
@@ -7858,82 +7701,41 @@
 "  render       Ta en skärmbild av noden\n"
 "\n"
 
-<<<<<<< HEAD
-#: tools/gtk-rendernode-tool-info.c:179
-=======
 #: tools/gtk-rendernode-tool-info.c:185
->>>>>>> a45b66e1
 #, c-format
 msgid "Number of nodes: %u\n"
 msgstr "Antal noder: %u\n"
 
-<<<<<<< HEAD
-#: tools/gtk-rendernode-tool-info.c:186
-=======
 #: tools/gtk-rendernode-tool-info.c:192
->>>>>>> a45b66e1
 #, c-format
 msgid "Depth: %u\n"
 msgstr "Djup: %u\n"
 
-<<<<<<< HEAD
-#: tools/gtk-rendernode-tool-info.c:189
-=======
 #: tools/gtk-rendernode-tool-info.c:195
->>>>>>> a45b66e1
 #, c-format
 msgid "Bounds: %g x %g\n"
 msgstr "Gränser: %g x %g\n"
 
-<<<<<<< HEAD
-#: tools/gtk-rendernode-tool-info.c:190
-=======
 #: tools/gtk-rendernode-tool-info.c:196
->>>>>>> a45b66e1
 #, c-format
 msgid "Origin: %g %g\n"
 msgstr "Ursprung: %g %g\n"
 
-<<<<<<< HEAD
-#: tools/gtk-rendernode-tool-info.c:211
-msgid "Provide information about the render node."
-msgstr "Tillhandahåll information om renderingsnoden."
-
-#: tools/gtk-rendernode-tool-info.c:224 tools/gtk-rendernode-tool-show.c:130
-#: tools/gtk-rendernode-tool-render.c:225
-=======
 #: tools/gtk-rendernode-tool-info.c:217
 msgid "Provide information about the render node."
 msgstr "Tillhandahåll information om renderingsnoden."
 
 #: tools/gtk-rendernode-tool-info.c:230 tools/gtk-rendernode-tool-render.c:225
 #: tools/gtk-rendernode-tool-show.c:130
->>>>>>> a45b66e1
 #, c-format
 msgid "No .node file specified\n"
 msgstr "Ingen .node-fil angiven\n"
 
-<<<<<<< HEAD
-#: tools/gtk-rendernode-tool-info.c:230
-=======
 #: tools/gtk-rendernode-tool-info.c:236
->>>>>>> a45b66e1
 #, c-format
 msgid "Can only accept a single .node file\n"
 msgstr "Kan endast acceptera en ensam .node-fil\n"
 
-<<<<<<< HEAD
-#: tools/gtk-rendernode-tool-show.c:117
-msgid "Show the render node."
-msgstr "Visa renderingsnoden."
-
-#: tools/gtk-rendernode-tool-show.c:136
-#, c-format
-msgid "Can only preview a single .node file\n"
-msgstr "Kan endast förhandsgranska en ensam .node-fil\n"
-
-=======
->>>>>>> a45b66e1
 #: tools/gtk-rendernode-tool-render.c:123
 #, c-format
 msgid ""
@@ -7965,8 +7767,6 @@
 msgid "Can only render a single .node file to a single output file\n"
 msgstr "Kan endast rendera en ensam .node-fil till en ensam utdatafil\n"
 
-<<<<<<< HEAD
-=======
 #: tools/gtk-rendernode-tool-show.c:117
 msgid "Show the render node."
 msgstr "Visa renderingsnoden."
@@ -7976,20 +7776,11 @@
 msgid "Can only preview a single .node file\n"
 msgstr "Kan endast förhandsgranska en ensam .node-fil\n"
 
->>>>>>> a45b66e1
 #: tools/gtk-rendernode-tool-utils.c:51
 #, c-format
 msgid "Error at %s: %s\n"
 msgstr "Fel vid %s: %s\n"
 
-<<<<<<< HEAD
-#: tools/gtk-rendernode-tool-utils.c:69
-#, c-format
-msgid "Failed to load node file: %s\n"
-msgstr "Misslyckades med att läsa in nodfil: %s\n"
-
-=======
->>>>>>> a45b66e1
 #: tools/updateiconcache.c:1391
 #, c-format
 msgid "Failed to write header\n"
@@ -8097,211 +7888,6 @@
 "Ingen temaindexfil i ”%s”.\n"
 "Om du verkligen vill skapa en ikoncache här, använd --ignore-theme-index.\n"
 
-<<<<<<< HEAD
-#, c-format
-#~ msgid ""
-#~ "Usage:\n"
-#~ "  gtk4-path-tool [COMMAND] [OPTION…] PATH\n"
-#~ "\n"
-#~ "Perform various tasks on paths.\n"
-#~ "\n"
-#~ "Commands:\n"
-#~ "  decompose    Decompose the path\n"
-#~ "  show         Display the path in a window\n"
-#~ "  render       Render the path as an image\n"
-#~ "  info         Print information about the path\n"
-#~ "\n"
-#~ msgstr ""
-#~ "Användning:\n"
-#~ "  gtk4-path-tool [KOMMANDO] [FLAGGA…] BANA\n"
-#~ "\n"
-#~ "Utför olika uppgifter på banor.\n"
-#~ "\n"
-#~ "Kommandon:\n"
-#~ "  decompose    Dela upp banan\n"
-#~ "  show         Visa banan i ett fönster\n"
-#~ "  render       Rendera banan som en bild\n"
-#~ "  info         Skriv ut information om banan\n"
-#~ "\n"
-
-#~ msgid "Allow quadratic Bézier curves"
-#~ msgstr "Tillåt kvadratiska Bézier-kurvor"
-
-#~ msgid "Allow cubic Bézier curves"
-#~ msgstr "Tillåt kubiska Bézier-kurvor"
-
-#~ msgid "Allow elliptical arcs"
-#~ msgstr "Tillåt elliptiska bågar"
-
-#~ msgid "PATH"
-#~ msgstr "BANA"
-
-#~ msgid "Decompose a path."
-#~ msgstr "Dela upp en bana."
-
-#~ msgid "No paths given."
-#~ msgstr "Inga banor angivna."
-
-#~ msgid "That didn't work out."
-#~ msgstr "Det där fungerade inte."
-
-#~ msgid "Print information about a path."
-#~ msgstr "Skriv ut information om en bana."
-
-#~ msgid "Path is empty."
-#~ msgstr "Banan är tom."
-
-#~ msgid "Path is closed"
-#~ msgstr "Banan är sluten"
-
-#, c-format
-#~ msgid "%d contours"
-#~ msgstr "%d konturer"
-
-#, c-format
-#~ msgid "%d operations"
-#~ msgstr "%d operationer"
-
-#, c-format
-#~ msgid "%d lines"
-#~ msgstr "%d linjer"
-
-#, c-format
-#~ msgid "%d quadratics"
-#~ msgstr "%d kvadratiska"
-
-#, c-format
-#~ msgid "%d cubics"
-#~ msgstr "%d kubiska"
-
-#, c-format
-#~ msgid "%d arcs"
-#~ msgstr "%d bågar"
-
-#~ msgid "Fill the path (the default)"
-#~ msgstr "Fyll banan (standard)"
-
-#~ msgid "Stroke the path"
-#~ msgstr "Stryk längs banan"
-
-#~ msgid "The output file"
-#~ msgstr "Utdatafilen"
-
-#~ msgid "Foreground color"
-#~ msgstr "Förgrundsfärg"
-
-#~ msgid "COLOR"
-#~ msgstr "FÄRG"
-
-#~ msgid "Background color"
-#~ msgstr "Bakgrundsfärg"
-
-#~ msgid "Fill rule (winding, even-odd)"
-#~ msgstr "Fyllnadsregel (vindlande, jämn-udda)"
-
-#~ msgid "VALUE"
-#~ msgstr "VÄRDE"
-
-#~ msgid "Line width (number)"
-#~ msgstr "Linjebredd (tal)"
-
-#~ msgid "Line cap (butt, round, square)"
-#~ msgstr "Linjeavrundning (avhuggen, rund, kvadrat)"
-
-#~ msgid "Line join (miter, miter-clip, round, bevel, arcs)"
-#~ msgstr "Linjeövergång (gering, gering-klipp, rund, fasning, bågar)"
-
-#~ msgid "Miter limit (number)"
-#~ msgstr "Geringsgräns (tal)"
-
-#~ msgid "Dash pattern (comma-separated numbers)"
-#~ msgstr "Streckningsmönster (kommaseparerade tal)"
-
-#~ msgid "Dash offset (number)"
-#~ msgstr "Streckposition (tal)"
-
-#~ msgid "Could not initialize windowing system"
-#~ msgstr "Kunde inte initiera fönstersystem"
-
-#~ msgid "Render the path to a png image."
-#~ msgstr "Rendera banan till en png-bild."
-
-#~ msgid "Options related to filling"
-#~ msgstr "Alternativ relaterade till ifyllning"
-
-#~ msgid "Show help for fill options"
-#~ msgstr "Visa hjälp för fyllnadsalternativ"
-
-#~ msgid "Options related to stroking"
-#~ msgstr "Alternativ relaterade till strykande"
-
-#~ msgid "Show help for stroke options"
-#~ msgstr "Visa hjälp för strykningsalternativ"
-
-#~ msgid "No path specified"
-#~ msgstr "Ingen bana angavs"
-
-#~ msgid "Can only render a single path"
-#~ msgstr "Kan endast rendera en ensam bana"
-
-#~ msgid "fill rule"
-#~ msgstr "fyllnadsregel"
-
-#~ msgid "line cap"
-#~ msgstr "linjeavrundning"
-
-#~ msgid "line join"
-#~ msgstr "linjeövergång"
-
-#, c-format
-#~ msgid "Failed to parse '%s' as number"
-#~ msgstr "Misslyckades med att tolka ”%s” som ett tal"
-
-#, c-format
-#~ msgid "Saving png to '%s' failed"
-#~ msgstr "Sparandet av png till ”%s” misslyckades"
-
-#, c-format
-#~ msgid "Output written to '%s'."
-#~ msgstr "Utdata skrivet till ”%s”."
-
-#~ msgid "Path Preview"
-#~ msgstr "Förhandsgranskning av bana"
-
-#~ msgid "Display the path."
-#~ msgstr "Visa banan."
-
-#~ msgid "Can only show a single path"
-#~ msgstr "Kan endast visa en ensam bana"
-
-#, c-format
-#~ msgid "Failed to read from standard input: %s\n"
-#~ msgstr "Misslyckades med att läsa från standard in: %s\n"
-
-#, c-format
-#~ msgid "Error reading from standard input: %s\n"
-#~ msgstr "Fel vid läsning från standard in: %s\n"
-
-#, c-format
-#~ msgid "Failed to parse '%s' as path.\n"
-#~ msgstr "Misslyckades med att tolka ”%s” som bana.\n"
-
-#, c-format
-#~ msgid "Failed to parse '%s' as %s."
-#~ msgstr "Misslyckades med att tolka ”%s” som %s."
-
-#~ msgid "Possible values: "
-#~ msgstr "Möjliga värden: "
-
-#, c-format
-#~ msgid "Could not parse '%s' as color"
-#~ msgstr "Kunde inte tolka ”%s” som färg"
-
-#~ msgid "Stroke the path instead of filling it"
-#~ msgstr "Stryk längs banan i stället för att fylla den"
-
-=======
->>>>>>> a45b66e1
 #~ msgid "Simulate Touchscreen"
 #~ msgstr "Simulera pekskärm"
 
