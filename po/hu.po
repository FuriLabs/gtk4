# Hungarian translation for gtk.
# Copyright (C) 1999, 2000, 2001, 2002, 2004, 2005, 2007, 2008, 2009, 2010, 2011, 2012, 2013, 2014, 2015, 2016, 2017, 2018, 2019, 2020, 2021, 2022, 2023 Free Software Foundation, Inc.
# This file is distributed under the same license as the gtk+ package.
#
# Szabolcs Ban <shooby at gnome dot hu>, 1999, 2000, 2001, 2002.
# Andras Timar <timar at gnome dot hu>, 2002.
# Laszlo Dvornik <dvornik at gnome dot hu>, 2004, 2005.
# Gabor Kelemen <kelemeng at gnome dot hu>, 2004, 2005, 2007, 2008, 2009, 2010, 2011, 2012, 2013, 2014, 2015, 2016, 2017.
# Balázs Úr <ur.balazs at fsf dot hu>, 2012, 2014, 2015, 2016, 2017, 2018, 2019, 2020, 2021, 2022, 2023.
# Balázs Meskó <mesko.balazs at fsf dot hu>, 2021, 2022, 2023.
msgid ""
msgstr ""
"Project-Id-Version: gtk master\n"
"Report-Msgid-Bugs-To: https://gitlab.gnome.org/GNOME/gtk/-/issues/\n"
<<<<<<< HEAD
"POT-Creation-Date: 2023-05-12 13:13+0000\n"
"PO-Revision-Date: 2023-05-18 10:54+0200\n"
"Last-Translator: Balázs Meskó <mesko.balazs at fsf dot hu>\n"
=======
"POT-Creation-Date: 2023-07-28 17:31+0000\n"
"PO-Revision-Date: 2023-07-30 22:51+0200\n"
"Last-Translator: Balázs Úr <ur.balazs at fsf dot hu>\n"
>>>>>>> fef69881
"Language-Team: Hungarian <openscope at fsf dot hu>\n"
"Language: hu\n"
"MIME-Version: 1.0\n"
"Content-Type: text/plain; charset=UTF-8\n"
"Content-Transfer-Encoding: 8bit\n"
"Plural-Forms: nplurals=2; plural=(n != 1);\n"
<<<<<<< HEAD
"X-Generator: Lokalize 22.08.0\n"
=======
"X-Generator: Lokalize 23.04.1\n"
>>>>>>> fef69881

#: gdk/broadway/gdkbroadway-server.c:135
#, c-format
msgid "Broadway display type not supported: %s"
msgstr "A Broadway kijelzőtípus nem támogatott: %s"

#: gdk/gdkclipboard.c:232
msgid "This clipboard cannot store data."
msgstr "A vágólap nem tud adatokat tárolni."

#: gdk/gdkclipboard.c:287 gdk/gdkclipboard.c:785 gdk/gdkclipboard.c:1085
msgid "Cannot read from empty clipboard."
msgstr "Üres vágólapról nem lehet olvasni."

#: gdk/gdkclipboard.c:318 gdk/gdkclipboard.c:1135 gdk/gdkdrag.c:618
msgid "No compatible formats to transfer clipboard contents."
msgstr "Nincs megfelelő formátum a vágólap tartalmának átviteléhez."

#: gdk/gdkcontentprovider.c:106 gdk/gdkcontentproviderimpl.c:313
#: gdk/gdkcontentproviderimpl.c:532
#, c-format
msgid "Cannot provide contents as “%s”"
msgstr "A tartalom nem adható meg mint „%s”"

#: gdk/gdkcontentprovider.c:127
#, c-format
msgid "Cannot provide contents as %s"
msgstr "A tartalom nem adható meg mint %s"

<<<<<<< HEAD
#: gdk/gdkdisplay.c:154 gdk/gdkglcontext.c:434
=======
#: gdk/gdkdisplay.c:156 gdk/gdkglcontext.c:442
>>>>>>> fef69881
msgid "The current backend does not support OpenGL"
msgstr "A jelenlegi háttérprogram nem támogatja az OpenGL-t"

#: gdk/gdkdisplay.c:1245 gdk/gdksurface.c:1252
msgid "Vulkan support disabled via GDK_DEBUG"
msgstr "Vulkan támogatás letiltva a GDK_DEBUG beállításon keresztül"

#: gdk/gdkdisplay.c:1277
msgid "GL support disabled via GDK_DEBUG"
msgstr "GL támogatás letiltva a GDK_DEBUG beállításon keresztül"

#: gdk/gdkdisplay.c:1575
msgid "No EGL configuration available"
msgstr "Nem érhető el EGL konfiguráció"

#: gdk/gdkdisplay.c:1583
msgid "Failed to get EGL configurations"
msgstr "Nem sikerült lekérni az EGL konfigurációkat"

#: gdk/gdkdisplay.c:1613
msgid "No EGL configuration with required features found"
msgstr "Nem található EGL konfiguráció a kért funkciókkal"

#: gdk/gdkdisplay.c:1620
msgid "No perfect EGL configuration found"
msgstr "Nem található tökéletes EGL konfiguráció"

#: gdk/gdkdisplay.c:1662
#, c-format
msgid "EGL implementation is missing extension %s"
msgid_plural "EGL implementation is missing %2$d extensions: %1$s"
msgstr[0] "Az EGL megvalósításból hiányzik a(z) %s kiegészítés"
msgstr[1] "Az EGL megvalósításból hiányzik %2$d kiegészítés: %1$s"

#: gdk/gdkdisplay.c:1695
msgid "libEGL not available in this sandbox"
msgstr "A libEGL nem érhető el ebben a biztonságos környezetben"

#: gdk/gdkdisplay.c:1696
msgid "libEGL not available"
msgstr "A libEGL nem érhető el"

#: gdk/gdkdisplay.c:1706
msgid "Failed to create EGL display"
msgstr "Nem sikerült létrehozni az EGL megjelenítőt"

#: gdk/gdkdisplay.c:1716
msgid "Could not initialize EGL display"
msgstr "Nem sikerült előkészíteni az EGL megjelenítőt"

#: gdk/gdkdisplay.c:1727
#, c-format
msgid "EGL version %d.%d is too old. GTK requires %d.%d"
msgstr "Az EGL verzió túl régi: %d.%d. A GTK-hoz a következő szükséges: %d.%d."

#: gdk/gdkdrop.c:130
msgid "Drag’n’drop from other applications is not supported."
msgstr "Egyéb alkalmazásokból a fogd és vidd módszer nem támogatott."

#: gdk/gdkdrop.c:163
msgid "No compatible formats to transfer contents."
msgstr "Nincsenek megfelelő formátumok a tartalmak átviteléhez."

<<<<<<< HEAD
#: gdk/gdkglcontext.c:393 gdk/x11/gdkglcontext-glx.c:618
msgid "No GL API allowed."
msgstr "Nincs engedélyezett GL API."

#: gdk/gdkglcontext.c:417 gdk/win32/gdkglcontext-win32-wgl.c:611
#: gdk/x11/gdkglcontext-glx.c:652
msgid "Unable to create a GL context"
msgstr "Nem lehet létrehozni GL környezetet"

#: gdk/gdkglcontext.c:1276
=======
#: gdk/gdkglcontext.c:401 gdk/x11/gdkglcontext-glx.c:642
msgid "No GL API allowed."
msgstr "Nincs engedélyezett GL API."

#: gdk/gdkglcontext.c:425 gdk/win32/gdkglcontext-win32-wgl.c:387
#: gdk/win32/gdkglcontext-win32-wgl.c:530
#: gdk/win32/gdkglcontext-win32-wgl.c:574 gdk/x11/gdkglcontext-glx.c:691
msgid "Unable to create a GL context"
msgstr "Nem lehet létrehozni GL környezetet"

#: gdk/gdkglcontext.c:1280
>>>>>>> fef69881
msgid "Anything but OpenGL ES disabled via GDK_DEBUG"
msgstr ""
"Az OpenGL ES támogatáson kívül minden letiltva a GDK_DEBUG beállításon "
"keresztül"

<<<<<<< HEAD
#: gdk/gdkglcontext.c:1285
=======
#: gdk/gdkglcontext.c:1289
>>>>>>> fef69881
#, c-format
msgid "Application does not support %s API"
msgstr "Az alkalmazás nem támogatja a(z) %s API-t"

#. translators: This is about OpenGL backend names, like
#. * "Trying to use X11 GLX, but EGL is already in use"
<<<<<<< HEAD
#: gdk/gdkglcontext.c:1831
=======
#: gdk/gdkglcontext.c:1863
>>>>>>> fef69881
#, c-format
msgid "Trying to use %s, but %s is already in use"
msgstr "A(z) %s használatának kísérlete, de a(z) %s már használatban van"

#: gdk/gdktexture.c:528
msgid "Unknown image format."
msgstr "Ismeretlen képformátum."

#.
#. * Translators, the strings in the “keyboard label” context are
#. * display names for keyboard keys. Some of them have prefixes like
#. * XF86 or ISO_ — these should be removed in the translation. Similarly,
#. * underscores should be replaced by spaces. The prefix “KP_” stands
#. * for “key pad” and you may want to include that in your translation.
#. * Here are some examples of English translations:
#. * XF86AudioMute - Audio mute
#. * Scroll_lock   - Scroll lock
#. * KP_Space      - Space (keypad)
#.
#: gdk/keynamesprivate.h:6843
msgctxt "keyboard label"
msgid "BackSpace"
msgstr "Backspace"

#: gdk/keynamesprivate.h:6844
msgctxt "keyboard label"
msgid "Tab"
msgstr "Tab"

#: gdk/keynamesprivate.h:6845
msgctxt "keyboard label"
msgid "Return"
msgstr "Enter"

#: gdk/keynamesprivate.h:6846
msgctxt "keyboard label"
msgid "Pause"
msgstr "Pause"

#: gdk/keynamesprivate.h:6847
msgctxt "keyboard label"
msgid "Scroll_Lock"
msgstr "Scroll Lock"

#: gdk/keynamesprivate.h:6848
msgctxt "keyboard label"
msgid "Sys_Req"
msgstr "Sys Req"

#: gdk/keynamesprivate.h:6849
msgctxt "keyboard label"
msgid "Escape"
msgstr "Escape"

#: gdk/keynamesprivate.h:6850
msgctxt "keyboard label"
msgid "Multi_key"
msgstr "Multi billentyű"

#: gdk/keynamesprivate.h:6851
msgctxt "keyboard label"
msgid "Home"
msgstr "Home"

#: gdk/keynamesprivate.h:6852
msgctxt "keyboard label"
msgid "Left"
msgstr "Balra"

#: gdk/keynamesprivate.h:6853
msgctxt "keyboard label"
msgid "Up"
msgstr "Fel"

#: gdk/keynamesprivate.h:6854
msgctxt "keyboard label"
msgid "Right"
msgstr "Jobbra"

#: gdk/keynamesprivate.h:6855
msgctxt "keyboard label"
msgid "Down"
msgstr "Le"

#: gdk/keynamesprivate.h:6856 gtk/gtkshortcutlabel.c:217
msgctxt "keyboard label"
msgid "Page_Up"
msgstr "Page Up"

#: gdk/keynamesprivate.h:6857 gtk/gtkshortcutlabel.c:220
msgctxt "keyboard label"
msgid "Page_Down"
msgstr "Page Down"

#: gdk/keynamesprivate.h:6858
msgctxt "keyboard label"
msgid "End"
msgstr "End"

#: gdk/keynamesprivate.h:6859
msgctxt "keyboard label"
msgid "Begin"
msgstr "Begin"

#: gdk/keynamesprivate.h:6860
msgctxt "keyboard label"
msgid "Print"
msgstr "Print"

#: gdk/keynamesprivate.h:6861
msgctxt "keyboard label"
msgid "Insert"
msgstr "Insert"

#: gdk/keynamesprivate.h:6862
msgctxt "keyboard label"
msgid "Num_Lock"
msgstr "Num Lock"

#. Translators: KP_ means “key pad” here
#: gdk/keynamesprivate.h:6864
msgctxt "keyboard label"
msgid "KP_Space"
msgstr "Szóköz (Num)"

#: gdk/keynamesprivate.h:6865
msgctxt "keyboard label"
msgid "KP_Tab"
msgstr "Tab (Num)"

#: gdk/keynamesprivate.h:6866
msgctxt "keyboard label"
msgid "KP_Enter"
msgstr "Enter (Num)"

#: gdk/keynamesprivate.h:6867
msgctxt "keyboard label"
msgid "KP_Home"
msgstr "Home (Num)"

#: gdk/keynamesprivate.h:6868
msgctxt "keyboard label"
msgid "KP_Left"
msgstr "Balra (Num)"

#: gdk/keynamesprivate.h:6869
msgctxt "keyboard label"
msgid "KP_Up"
msgstr "Fel (Num)"

#: gdk/keynamesprivate.h:6870
msgctxt "keyboard label"
msgid "KP_Right"
msgstr "Jobbra (Num)"

#: gdk/keynamesprivate.h:6871
msgctxt "keyboard label"
msgid "KP_Down"
msgstr "Le (Num)"

#: gdk/keynamesprivate.h:6872
msgctxt "keyboard label"
msgid "KP_Page_Up"
msgstr "Page Up (Num)"

#: gdk/keynamesprivate.h:6873
msgctxt "keyboard label"
msgid "KP_Prior"
msgstr "Prior (Num)"

#: gdk/keynamesprivate.h:6874
msgctxt "keyboard label"
msgid "KP_Page_Down"
msgstr "Page Down (Num)"

#: gdk/keynamesprivate.h:6875
msgctxt "keyboard label"
msgid "KP_Next"
msgstr "Next (Num)"

#: gdk/keynamesprivate.h:6876
msgctxt "keyboard label"
msgid "KP_End"
msgstr "End (Num)"

#: gdk/keynamesprivate.h:6877
msgctxt "keyboard label"
msgid "KP_Begin"
msgstr "Begin (Num)"

#: gdk/keynamesprivate.h:6878
msgctxt "keyboard label"
msgid "KP_Insert"
msgstr "Insert (Num)"

#: gdk/keynamesprivate.h:6879
msgctxt "keyboard label"
msgid "KP_Delete"
msgstr "Delete (Num)"

#: gdk/keynamesprivate.h:6880
msgctxt "keyboard label"
msgid "Delete"
msgstr "Delete"

#: gdk/keynamesprivate.h:6881
msgctxt "keyboard label"
msgid "MonBrightnessUp"
msgstr "Monitorfényerő növelése"

#: gdk/keynamesprivate.h:6882
msgctxt "keyboard label"
msgid "MonBrightnessDown"
msgstr "Monitorfényerő csökkentése"

#: gdk/keynamesprivate.h:6883
msgctxt "keyboard label"
msgid "KbdBrightnessUp"
msgstr "Billentyűzet-fényerő növelése"

#: gdk/keynamesprivate.h:6884
msgctxt "keyboard label"
msgid "KbdBrightnessDown"
msgstr "Billentyűzet-fényerő csökkentése"

#: gdk/keynamesprivate.h:6885
msgctxt "keyboard label"
msgid "AudioMute"
msgstr "Hang némítása"

#: gdk/keynamesprivate.h:6886
msgctxt "keyboard label"
msgid "AudioMicMute"
msgstr "Mikrofonhang némítása"

#: gdk/keynamesprivate.h:6887
msgctxt "keyboard label"
msgid "AudioLowerVolume"
msgstr "Hangerő csökkentése"

#: gdk/keynamesprivate.h:6888
msgctxt "keyboard label"
msgid "AudioRaiseVolume"
msgstr "Hangerő növelése"

#: gdk/keynamesprivate.h:6889
msgctxt "keyboard label"
msgid "AudioPlay"
msgstr "Hang lejátszása"

#: gdk/keynamesprivate.h:6890
msgctxt "keyboard label"
msgid "AudioStop"
msgstr "Hanglejátszás leállítása"

#: gdk/keynamesprivate.h:6891
msgctxt "keyboard label"
msgid "AudioNext"
msgstr "Következő hangfájl"

#: gdk/keynamesprivate.h:6892
msgctxt "keyboard label"
msgid "AudioPrev"
msgstr "Előző hangfájl"

#: gdk/keynamesprivate.h:6893
msgctxt "keyboard label"
msgid "AudioRecord"
msgstr "Hangrögzítés"

#: gdk/keynamesprivate.h:6894
msgctxt "keyboard label"
msgid "AudioPause"
msgstr "Hang szüneteltetése"

#: gdk/keynamesprivate.h:6895
msgctxt "keyboard label"
msgid "AudioRewind"
msgstr "Hangfájl visszatekerése"

#: gdk/keynamesprivate.h:6896
msgctxt "keyboard label"
msgid "AudioMedia"
msgstr "Hang/média"

#: gdk/keynamesprivate.h:6897
msgctxt "keyboard label"
msgid "Eject"
msgstr "Kiadás"

#: gdk/keynamesprivate.h:6898
msgctxt "keyboard label"
msgid "Explorer"
msgstr "Fájlkezelő"

#: gdk/keynamesprivate.h:6899
msgctxt "keyboard label"
msgid "Calculator"
msgstr "Számológép"

#: gdk/keynamesprivate.h:6900
msgctxt "keyboard label"
msgid "Mail"
msgstr "Levelek"

#: gdk/keynamesprivate.h:6901
msgctxt "keyboard label"
msgid "WWW"
msgstr "Böngésző"

#: gdk/keynamesprivate.h:6902
msgctxt "keyboard label"
msgid "Search"
msgstr "Keresés"

#: gdk/keynamesprivate.h:6903
msgctxt "keyboard label"
msgid "Tools"
msgstr "Eszközök"

#: gdk/keynamesprivate.h:6904
msgctxt "keyboard label"
msgid "ScreenSaver"
msgstr "Képernyővédő"

#: gdk/keynamesprivate.h:6905
msgctxt "keyboard label"
msgid "Battery"
msgstr "Akkumulátor"

#: gdk/keynamesprivate.h:6906
msgctxt "keyboard label"
msgid "Launch1"
msgstr "Indítás1"

#: gdk/keynamesprivate.h:6907
msgctxt "keyboard label"
msgid "Forward"
msgstr "Tovább"

#: gdk/keynamesprivate.h:6908
msgctxt "keyboard label"
msgid "Back"
msgstr "Vissza"

#: gdk/keynamesprivate.h:6909
msgctxt "keyboard label"
msgid "Sleep"
msgstr "Alvás"

#: gdk/keynamesprivate.h:6910
msgctxt "keyboard label"
msgid "Hibernate"
msgstr "Hibernálás"

#: gdk/keynamesprivate.h:6911
msgctxt "keyboard label"
msgid "WLAN"
msgstr "WLAN"

#: gdk/keynamesprivate.h:6912
msgctxt "keyboard label"
msgid "WebCam"
msgstr "Webkamera"

#: gdk/keynamesprivate.h:6913
msgctxt "keyboard label"
msgid "Display"
msgstr "Kijelző"

#: gdk/keynamesprivate.h:6914
msgctxt "keyboard label"
msgid "TouchpadToggle"
msgstr "Érintőtábla"

#: gdk/keynamesprivate.h:6915
msgctxt "keyboard label"
msgid "WakeUp"
msgstr "Ébresztés"

#: gdk/keynamesprivate.h:6916
msgctxt "keyboard label"
msgid "Suspend"
msgstr "Felfüggesztés"

#: gdk/loaders/gdkjpeg.c:63
#, c-format
msgid "Error interpreting JPEG image file (%s)"
msgstr "Hiba a JPEG-képfájl értelmezésekor (%s)"

#: gdk/loaders/gdkjpeg.c:194
#, c-format
msgid "Unsupported JPEG colorspace (%d)"
msgstr "Nem támogatott JPEG színtér (%d)"

#: gdk/loaders/gdkjpeg.c:203 gdk/loaders/gdkpng.c:280 gdk/loaders/gdktiff.c:467
#, c-format
msgid "Not enough memory for image size %ux%u"
msgstr "Nincs elég memória a(z) %u×%u méretű képhez"

#: gdk/loaders/gdkpng.c:118
#, c-format
msgid "Error reading png (%s)"
msgstr "Hiba a PNG olvasásakor (%s)"

#: gdk/loaders/gdkpng.c:211
#, c-format
msgid "Unsupported depth %u in png image"
msgstr "Nem támogatott színmélység (%u) a PNG-képben"

#: gdk/loaders/gdkpng.c:261
#, c-format
msgid "Unsupported color type %u in png image"
msgstr "Nem támogatott színtípus (%u) a PNG-képben"

#: gdk/loaders/gdktiff.c:353
msgid "Failed to load RGB data from TIFF file"
msgstr "Az RGB adatok TIFF-fájlból történő betöltése sikertelen"

#: gdk/loaders/gdktiff.c:396
msgid "Could not load TIFF data"
msgstr "Nem sikerült betölteni a TIFF adatokat"

#: gdk/loaders/gdktiff.c:479
#, c-format
msgid "Reading data failed at row %d"
msgstr "Nem sikerült az adatok beolvasása a(z) %d. sorban"

#: gdk/macos/gdkmacospasteboard.c:211 gdk/wayland/gdkclipboard-wayland.c:240
<<<<<<< HEAD
#: gdk/wayland/gdkdrop-wayland.c:208 gdk/wayland/gdkprimary-wayland.c:343
=======
#: gdk/wayland/gdkdrop-wayland.c:207 gdk/wayland/gdkprimary-wayland.c:343
>>>>>>> fef69881
#: gdk/win32/gdkdrop-win32.c:1018 gdk/win32/gdkdrop-win32.c:1063
#: gdk/x11/gdkclipboard-x11.c:805 gdk/x11/gdkdrop-x11.c:235
msgid "No compatible transfer format found"
msgstr "Nem található megfelelő átviteli formátum"

#: gdk/macos/gdkmacospasteboard.c:297
#, c-format
msgid "Failed to decode contents with mime-type of '%s'"
msgstr "Nem sikerült a tartalom dekódolása a(z) „%s” MIME-típussal"

#: gdk/win32/gdkclipdrop-win32.c:721
#, c-format
msgid "Cannot claim clipboard ownership. OpenClipboard() timed out."
msgstr ""
"Nem lehet elkérni a vágólap tulajdonjogát. Az OpenClipboard() túllépte az "
"időkorlátot."

#: gdk/win32/gdkclipdrop-win32.c:731
#, c-format
msgid "Cannot claim clipboard ownership. Another process claimed it before us."
msgstr ""
"Nem lehet elkérni a vágólap tulajdonjogát. Egy másik folyamat már elkérte "
"előttünk."

#: gdk/win32/gdkclipdrop-win32.c:745
#, c-format
msgid "Cannot claim clipboard ownership. OpenClipboard() failed: 0x%lx."
msgstr ""
"Nem lehet elkérni a vágólap tulajdonjogát. Az OpenClipboard() sikertelen: "
"0x%lx."

#: gdk/win32/gdkclipdrop-win32.c:757
#, c-format
msgid "Cannot claim clipboard ownership. EmptyClipboard() failed: 0x%lx."
msgstr ""
"Nem lehet elkérni a vágólap tulajdonjogát. Az EmptyClipboard() sikertelen: "
"0x%lx."

#: gdk/win32/gdkclipdrop-win32.c:800
#, c-format
msgid "Cannot set clipboard data. OpenClipboard() timed out."
msgstr ""
"Nem lehet beállítani a vágólap adatait. Az OpenClipboard() túllépte az "
"időkorlátot."

#: gdk/win32/gdkclipdrop-win32.c:810 gdk/win32/gdkclipdrop-win32.c:841
#, c-format
msgid "Cannot set clipboard data. Another process claimed clipboard ownership."
msgstr ""
"Nem lehet beállítani a vágólap adatait. Egy másik folyamat elkérte a vágólap "
"tulajdonjogát."

#: gdk/win32/gdkclipdrop-win32.c:824
#, c-format
msgid "Cannot set clipboard data. OpenClipboard() failed: 0x%lx."
msgstr ""
"Nem lehet beállítani a vágólap adatait. Az OpenClipboard() sikertelen: 0x%lx."

#: gdk/win32/gdkclipdrop-win32.c:876
#, c-format
msgid "Cannot get clipboard data. GlobalLock(0x%p) failed: 0x%lx."
msgstr ""
"Nem lehet lekérni a vágólap adatait. A GlobalLock(0x%p) sikertelen: 0x%lx."

#: gdk/win32/gdkclipdrop-win32.c:887
#, c-format
msgid "Cannot get clipboard data. GlobalSize(0x%p) failed: 0x%lx."
msgstr ""
"Nem lehet lekérni a vágólap adatait. A GlobalSize(0x%p) sikertelen: 0x%lx."

#: gdk/win32/gdkclipdrop-win32.c:900
#, c-format
msgid ""
"Cannot get clipboard data. Failed to allocate %s bytes to store the data."
msgstr ""
"Nem lehet lekérni a vágólap adatait. Nem sikerült %s bájtot lefoglalni az "
"adatok tárolásához."

#: gdk/win32/gdkclipdrop-win32.c:932
#, c-format
msgid "Cannot get clipboard data. OpenClipboard() timed out."
msgstr ""
"Nem lehet lekérni a vágólap adatait. Az OpenClipboard() túllépte az "
"időkorlátot."

#: gdk/win32/gdkclipdrop-win32.c:942
#, c-format
msgid "Cannot get clipboard data. Clipboard ownership changed."
msgstr ""
"Nem lehet lekérni a vágólap adatait. A vágólap tulajdonjoga megváltozott."

#: gdk/win32/gdkclipdrop-win32.c:952
#, c-format
msgid ""
"Cannot get clipboard data. Clipboard data changed before we could get it."
msgstr ""
"Nem lehet lekérni a vágólap adatait. A vágólap adatai megváltoztak, mielőtt "
"lekérhettük volna."

#: gdk/win32/gdkclipdrop-win32.c:969
#, c-format
msgid "Cannot get clipboard data. OpenClipboard() failed: 0x%lx."
msgstr ""
"Nem lehet lekérni a vágólap adatait. Az OpenClipboard() sikertelen: 0x%lx."

#: gdk/win32/gdkclipdrop-win32.c:994
#, c-format
msgid "Cannot get clipboard data. No compatible transfer format found."
msgstr ""
"Nem lehet lekérni a vágólap adatait. Nem található megfelelő átviteli "
"formátum."

#: gdk/win32/gdkclipdrop-win32.c:1004
#, c-format
msgid "Cannot get clipboard data. GetClipboardData() failed: 0x%lx."
msgstr ""
"Nem lehet lekérni a vágólap adatait. A GetClipboardData() sikertelen: 0x%lx."

#: gdk/win32/gdkdrop-win32.c:949
#, c-format
msgid "Cannot get DnD data. GlobalLock(0x%p) failed: 0x%lx."
msgstr "Nem lehet lekérni a DnD adatait. A GlobalLock(0x%p) sikertelen: 0x%lx."

#: gdk/win32/gdkdrop-win32.c:958
#, c-format
msgid "Cannot get DnD data. GlobalSize(0x%p) failed: 0x%lx."
msgstr "Nem lehet lekérni a DnD adatait. A GlobalSize(0x%p) sikertelen: 0x%lx."

#: gdk/win32/gdkdrop-win32.c:969
#, c-format
msgid "Cannot get DnD data. Failed to allocate %s bytes to store the data."
msgstr ""
"Nem lehet lekérni a DnD adatait. Nem sikerült %s bájtot lefoglalni az adatok "
"tárolásához."

#: gdk/win32/gdkdrop-win32.c:1037
#, c-format
msgid "GDK surface 0x%p is not registered as a drop target"
msgstr "A 0x%p GDK felület nincs regisztrálva ejtési célként"

#: gdk/win32/gdkdrop-win32.c:1044
#, c-format
msgid "Target context record 0x%p has no data object"
msgstr "A 0x%p célkörnyezetrekordnak nincs adatobjektuma"

#: gdk/win32/gdkdrop-win32.c:1082
#, c-format
msgid "IDataObject_GetData (0x%x) failed, returning 0x%lx"
msgstr "A IDataObject_GetData (0x%x) sikertelen, visszatérési érték: 0x%lx"

#: gdk/win32/gdkdrop-win32.c:1114
#, c-format
msgid "Failed to transmute DnD data W32 format 0x%x to %p (%s)"
msgstr ""
"Nem sikerült átalakítani a DnD adatok 0x%x W32 formátumát erre: %p (%s)"

#: gdk/win32/gdkglcontext-win32-wgl.c:319
msgid "No GL implementation is available"
msgstr "Nem érhető el GL megvalósítás"

#: gdk/win32/gdkglcontext-win32-wgl.c:396
#, c-format
#| msgid "EGL version %d.%d is too old. GTK requires %d.%d"
msgid "WGL version %d.%d is too low, need at least %d.%d"
msgstr "A WGL-verzió túl régi: %d.%d, legalább a következő szükséges: %d.%d."

#: gdk/win32/gdkglcontext-win32-wgl.c:414
#, c-format
msgid "GL implementation cannot share GL contexts"
msgstr "A GL megvalósítás nem oszthat meg GL környezeteket"

#: gdk/win32/gdkglcontext-win32-wgl.c:696
msgid "No available configurations for the given pixel format"
msgstr "Nincs elérhető beállítás a megadott képpontformátumhoz"

#: gdk/win32/gdkhdataoutputstream-win32.c:63
msgid "writing a closed stream"
msgstr "egy lezárt adatfolyam írása"

#: gdk/win32/gdkhdataoutputstream-win32.c:85
msgid "g_try_realloc () failed"
msgstr "A g_try_realloc () sikertelen"

#: gdk/win32/gdkhdataoutputstream-win32.c:93
#: gdk/win32/gdkhdataoutputstream-win32.c:231
msgid "GlobalReAlloc() failed: "
msgstr "GlobalReAlloc() sikertelen: "

#: gdk/win32/gdkhdataoutputstream-win32.c:105
msgid "Ran out of buffer space (buffer size is fixed)"
msgstr "Elfogyott a pufferterület (a pufferméret rögzített)"

#: gdk/win32/gdkhdataoutputstream-win32.c:203
msgid "Can’t transmute a single handle"
msgstr "Nem lehet átalakítani egy önálló kezelőt"

#: gdk/win32/gdkhdataoutputstream-win32.c:215
#, c-format
msgid "Failed to transmute %zu bytes of data from %s to %u"
msgstr "Nem sikerült átalakítani %zu bájt adatot erről: %s erre: %u"

#: gdk/win32/gdkhdataoutputstream-win32.c:250
msgid "GlobalLock() failed: "
msgstr "GlobalLock() sikertelen: "

#: gdk/win32/gdkhdataoutputstream-win32.c:364
msgid "GlobalAlloc() failed: "
msgstr "GlobalAlloc() sikertelen: "

#: gdk/x11/gdkapplaunchcontext-x11.c:299
#, c-format
msgid "Starting “%s”"
msgstr "„%s” indítása"

#: gdk/x11/gdkapplaunchcontext-x11.c:312
#, c-format
msgid "Opening “%s”"
msgstr "„%s” megnyitása"

#: gdk/x11/gdkapplaunchcontext-x11.c:317
#, c-format
msgid "Opening %d Item"
msgid_plural "Opening %d Items"
msgstr[0] "%d elem megnyitása"
msgstr[1] "%d elem megnyitása"

#: gdk/x11/gdkclipboard-x11.c:475
msgid "Clipboard manager could not store selection."
msgstr "A vágólapkezelő nem tudta tárolni a kiválasztást."

#: gdk/x11/gdkclipboard-x11.c:655
msgid "Cannot store clipboard. No clipboard manager is active."
msgstr "A vágólap nem tárolható. Nincs aktív vágólapkezelő."

#: gdk/x11/gdkglcontext-glx.c:810
msgid "No GLX configurations available"
msgstr "Nem érhető el GLX konfiguráció"

#: gdk/x11/gdkglcontext-glx.c:883
msgid "No GLX configuration with required features found"
msgstr "Nem található GLX konfiguráció a kért funkciókkal"

#: gdk/x11/gdkglcontext-glx.c:957
msgid "GLX is not supported"
msgstr "A GLX nem támogatott"

#: gdk/x11/gdkselectioninputstream-x11.c:467
#, c-format
msgid "Format %s not supported"
msgstr "A(z) %s formátum nem támogatott"

#: gdk/x11/gdktextlistconverter-x11.c:65 gdk/x11/gdktextlistconverter-x11.c:105
msgid "Not enough space in destination"
msgstr "Nincs elég hely a célon"

#: gdk/x11/gdktextlistconverter-x11.c:91 gdk/x11/gdktextlistconverter-x11.c:195
msgid "Need complete input to do conversion"
msgstr "Teljes bemenet szükséges az átalakítás elvégzéséhez"

#: gdk/x11/gdktextlistconverter-x11.c:216
#: gdk/x11/gdktextlistconverter-x11.c:250
msgid "Invalid byte sequence in conversion input"
msgstr "Érvénytelen bájtsorozat az átalakítás bemenetében"

#: gdk/x11/gdktextlistconverter-x11.c:242
msgid "Invalid formats in compound text conversion."
msgstr "Érvénytelen formátumok az összetett szöveg átalakításnál."

#: gdk/x11/gdktextlistconverter-x11.c:259
#, c-format
msgid "Unsupported encoding “%s”"
msgstr "Nem támogatott „%s” kódolás"

#: gsk/gl/gskglrenderer.c:132
#, c-format
msgid "This GLES %d.%d implementation does not support half-float vertex data"
msgstr ""
"Ez a GLES %d.%d megvalósítás nem támogatja a felezett pontosságú "
"lebegőpontos vertexadatokat"

#: gtk/a11y/gtkatspiaction.c:239
msgctxt "accessibility"
msgid "Click"
msgstr "Kattintás"

#: gtk/a11y/gtkatspiaction.c:240
msgctxt "accessibility"
msgid "Clicks the button"
msgstr "Kattintás a gombra"

#: gtk/a11y/gtkatspiaction.c:290
msgctxt "accessibility"
msgid "Toggle"
msgstr "Átváltás"

#: gtk/a11y/gtkatspiaction.c:291
msgctxt "accessibility"
msgid "Toggles the switch"
msgstr "Átváltja a kapcsolót"

#: gtk/a11y/gtkatspiaction.c:371
msgctxt "accessibility"
msgid "Select"
msgstr "Kiválasztás"

#: gtk/a11y/gtkatspiaction.c:372
msgctxt "accessibility"
msgid "Selects the color"
msgstr "Kiválasztja a színt"

#: gtk/a11y/gtkatspiaction.c:379 gtk/a11y/gtkatspiaction.c:439
#: gtk/a11y/gtkatspiaction.c:495 gtk/a11y/gtkatspiaction.c:603
#: gtk/a11y/gtkatspiaction.c:690
msgctxt "accessibility"
msgid "Activate"
msgstr "Aktiválás"

#: gtk/a11y/gtkatspiaction.c:380
msgctxt "accessibility"
msgid "Activates the color"
msgstr "Aktiválja a színt"

#: gtk/a11y/gtkatspiaction.c:387
msgctxt "accessibility"
msgid "Customize"
msgstr "Személyre szabás"

#: gtk/a11y/gtkatspiaction.c:388
msgctxt "accessibility"
msgid "Customizes the color"
msgstr "Személyre szabja a színt"

#: gtk/a11y/gtkatspiaction.c:440
msgctxt "accessibility"
msgid "Activates the expander"
msgstr "Aktiválja a kiterjesztőt"

#: gtk/a11y/gtkatspiaction.c:496 gtk/a11y/gtkatspiaction.c:604
#: gtk/a11y/gtkatspiaction.c:691
msgctxt "accessibility"
msgid "Activates the entry"
msgstr "Aktiválja a bejegyzést"

#: gtk/a11y/gtkatspiaction.c:503
msgctxt "accessibility"
msgid "Activate primary icon"
msgstr "Elsődleges ikon aktiválása"

#: gtk/a11y/gtkatspiaction.c:504
msgctxt "accessibility"
msgid "Activates the primary icon of the entry"
msgstr "Aktiválja a bejegyzés elsődleges ikonját"

#: gtk/a11y/gtkatspiaction.c:511
msgctxt "accessibility"
msgid "Activate secondary icon"
msgstr "Másodlagos ikon aktiválása"

#: gtk/a11y/gtkatspiaction.c:512
msgctxt "accessibility"
msgid "Activates the secondary icon of the entry"
msgstr "Aktiválja a bejegyzés másodlagos ikonját"

#: gtk/a11y/gtkatspiaction.c:611
msgctxt "accessibility"
msgid "Peek"
msgstr "Kukucskálás"

#: gtk/a11y/gtkatspiaction.c:612
msgctxt "accessibility"
msgid "Shows the contents of the password entry"
msgstr "Megjeleníti a jelszóbejegyzés tartalmát"

#: gtk/a11y/gtkatspiaction.c:698
msgctxt "accessibility"
msgid "Clear"
msgstr "Törlés"

#: gtk/a11y/gtkatspiaction.c:699
msgctxt "accessibility"
msgid "Clears the contents of the entry"
msgstr "Törli a bejegyzés tartalmát"

#: gtk/a11y/gtkatspiroot.c:256 gtk/gtkaccessible.c:834
msgctxt "accessibility"
msgid "application"
msgstr "alkalmazás"

#: gtk/css/gtkcssdataurl.c:69
#, c-format
msgid "Not a data: URL"
msgstr "Nem adat: URL"

#: gtk/css/gtkcssdataurl.c:82
#, c-format
msgid "Malformed data: URL"
msgstr "Rosszul formázott adat: URL"

#: gtk/css/gtkcssdataurl.c:140
#, c-format
msgid "Could not unescape string"
msgstr "Nem sikerült feloldani a karakterlánc elfedését"

#: gtk/deprecated/gtkappchooserbutton.c:323
msgid "Other app…"
msgstr "Más alkalmazás…"

#: gtk/deprecated/gtkappchooserdialog.c:215
#: gtk/deprecated/gtkappchooserdialog.c:266
msgid "Select Application"
msgstr "Válasszon alkalmazást"

#. Translators: %s is a filename
#: gtk/deprecated/gtkappchooserdialog.c:222
#, c-format
msgid "Opening “%s”."
msgstr "„%s” megnyitása."

#: gtk/deprecated/gtkappchooserdialog.c:223
#, c-format
msgid "No applications found for “%s”"
msgstr "Nem találhatók alkalmazások ehhez: „%s”"

#. Translators: %s is a file type description
#: gtk/deprecated/gtkappchooserdialog.c:228
#, c-format
msgid "Opening “%s” files."
msgstr "„%s” fájlok megnyitása."

#: gtk/deprecated/gtkappchooserdialog.c:230
#, c-format
msgid "No applications found for “%s” files"
msgstr "Nem találhatók alkalmazások ezekhez: „%s” fájlok"

#: gtk/deprecated/gtkappchooserdialog.c:432
msgid "Failed to start GNOME Software"
msgstr "Nem sikerült a GNOME Szoftverek indítása"

#: gtk/deprecated/gtkappchooserwidget.c:525
msgid "Default App"
msgstr "Alapértelmezett alkalmazás"

#: gtk/deprecated/gtkappchooserwidget.c:575
#, c-format
msgid "No apps found for “%s”."
msgstr "Nem találhatók alkalmazások ehhez: „%s”."

#: gtk/deprecated/gtkappchooserwidget.c:658
msgid "Recommended Apps"
msgstr "Javasolt alkalmazások"

#: gtk/deprecated/gtkappchooserwidget.c:673
msgid "Related Apps"
msgstr "Kapcsolódó alkalmazások"

#: gtk/deprecated/gtkappchooserwidget.c:687
msgid "Other Apps"
msgstr "Más alkalmazások"

#. This label is displayed in a treeview cell displaying
#. * a disabled accelerator key combination.
#.
#: gtk/deprecated/gtkcellrendereraccel.c:294
msgctxt "Accelerator"
msgid "Disabled"
msgstr "Letiltva"

#. This label is displayed in a treeview cell displaying
#. * an accelerator key combination that is not valid according
#. * to gtk_accelerator_valid().
#.
#: gtk/deprecated/gtkcellrendereraccel.c:304
msgctxt "Accelerator"
msgid "Invalid"
msgstr "Érvénytelen"

#. This label is displayed in a treeview cell displaying an accelerator
#. * when the cell is clicked to change the acelerator.
#.
#: gtk/deprecated/gtkcellrendereraccel.c:436
#: gtk/deprecated/gtkcellrendereraccel.c:729
msgid "New accelerator…"
msgstr "Új gyorsbillentyű…"

#: gtk/deprecated/gtkcellrendererprogress.c:132
#: gtk/deprecated/gtkcellrendererprogress.c:322
#: gtk/deprecated/gtkcellrendererprogress.c:352
#, c-format
msgctxt "progress bar label"
msgid "%d %%"
msgstr "%d %%"

#: gtk/deprecated/gtkcolorbutton.c:183 gtk/deprecated/gtkcolorbutton.c:311
#: gtk/gtkcolordialog.c:411
msgid "Pick a Color"
msgstr "Válasszon színt"

#: gtk/deprecated/gtkcolorbutton.c:502 gtk/gtkcolorchooserwidget.c:313
#: gtk/gtkcolordialogbutton.c:302
#, c-format
msgid "Red %d%%, Green %d%%, Blue %d%%, Alpha %d%%"
msgstr "Vörös: %d%%, zöld: %d%%, kék: %d%%, alfa: %d%%"

#: gtk/deprecated/gtkcolorbutton.c:508 gtk/gtkcolorchooserwidget.c:319
#: gtk/gtkcolordialogbutton.c:308
#, c-format
msgid "Red %d%%, Green %d%%, Blue %d%%"
msgstr "Vörös: %d%%, zöld: %d%%, kék: %d%%"

#: gtk/deprecated/gtkfontbutton.c:396
msgid "Sans 12"
msgstr "Sans 12"

#: gtk/deprecated/gtkfontbutton.c:507 gtk/deprecated/gtkfontbutton.c:621
#: gtk/gtkfontdialog.c:596
msgid "Pick a Font"
msgstr "Válasszon betűkészletet"

<<<<<<< HEAD
#: gtk/deprecated/gtkfontbutton.c:597 gtk/gtkfilechooserwidget.c:3884
=======
#: gtk/deprecated/gtkfontbutton.c:597 gtk/gtkfilechooserwidget.c:3871
>>>>>>> fef69881
#: gtk/gtkfontdialogbutton.c:115 gtk/inspector/visual.ui:169
msgid "Font"
msgstr "Betűkészlet"

#: gtk/deprecated/gtkfontbutton.c:1152 gtk/gtkfontdialogbutton.c:614
msgctxt "font"
msgid "None"
msgstr "Nincs"

#: gtk/deprecated/gtklockbutton.c:294 gtk/ui/gtklockbutton.ui:20
msgid "Lock"
msgstr "Zárolás"

#: gtk/deprecated/gtklockbutton.c:308 gtk/ui/gtklockbutton.ui:26
msgid "Unlock"
msgstr "Feloldás"

#: gtk/deprecated/gtklockbutton.c:322
msgid ""
"Dialog is unlocked.\n"
"Click to prevent further changes"
msgstr ""
"Az ablak zárolva.\n"
"Kattintson a változtatások megakadályozásához"

#: gtk/deprecated/gtklockbutton.c:336
msgid ""
"Dialog is locked.\n"
"Click to make changes"
msgstr ""
"Az ablak zárolva.\n"
"Kattintson a változtatáshoz"

#: gtk/deprecated/gtklockbutton.c:350
msgid ""
"System policy prevents changes.\n"
"Contact your system administrator"
msgstr ""
"A rendszer házirendje megakadályozza a változtatásokat.\n"
"Keresse meg a rendszergazdát."

#: gtk/deprecated/gtkshow.c:183
msgid "Could not show link"
msgstr "Nem jeleníthető meg a hivatkozás"

#: gtk/deprecated/gtkvolumebutton.c:236
msgid "Muted"
msgstr "Némítva"

#: gtk/deprecated/gtkvolumebutton.c:240
msgid "Full Volume"
msgstr "Teljes hangerő"

#. Translators: this is the percentage of the current volume,
#. * as used in the tooltip, eg. "49 %".
#. * Translate the "%d" to "%Id" if you want to use localised digits,
#. * or otherwise translate the "%d" to "%d".
#.
#: gtk/deprecated/gtkvolumebutton.c:253
#, c-format
msgctxt "volume percentage"
msgid "%d %%"
msgstr "%d %%"

#: gtk/gtkaboutdialog.c:119 gtk/ui/gtkaboutdialog.ui:173
msgid "License"
msgstr "Licenc"

#: gtk/gtkaboutdialog.c:120
msgid "Custom License"
msgstr "Egyéni licenc"

#: gtk/gtkaboutdialog.c:121
msgid "GNU General Public License, version 2 or later"
msgstr "GNU General Public License 2. vagy újabb verzió"

#: gtk/gtkaboutdialog.c:122
msgid "GNU General Public License, version 3 or later"
msgstr "GNU General Public License 3. vagy újabb verzió"

#: gtk/gtkaboutdialog.c:123
msgid "GNU Lesser General Public License, version 2.1 or later"
msgstr "GNU Lesser General Public License 2.1. vagy újabb verzió"

#: gtk/gtkaboutdialog.c:124
msgid "GNU Lesser General Public License, version 3 or later"
msgstr "GNU Lesser General Public License 3. vagy újabb verzió"

#: gtk/gtkaboutdialog.c:125
msgid "BSD 2-Clause License"
msgstr "BSD 2 cikkelyes licenc"

#: gtk/gtkaboutdialog.c:126
msgid "The MIT License (MIT)"
msgstr "Az MIT licenc (MIT)"

#: gtk/gtkaboutdialog.c:127
msgid "Artistic License 2.0"
msgstr "Artistic licenc 2.0"

#: gtk/gtkaboutdialog.c:128
msgid "GNU General Public License, version 2 only"
msgstr "GNU General Public License, csak 2. verzió"

#: gtk/gtkaboutdialog.c:129
msgid "GNU General Public License, version 3 only"
msgstr "GNU General Public License, csak 3. verzió"

#: gtk/gtkaboutdialog.c:130
msgid "GNU Lesser General Public License, version 2.1 only"
msgstr "GNU Lesser General Public License, csak 2.1. verzió"

#: gtk/gtkaboutdialog.c:131
msgid "GNU Lesser General Public License, version 3 only"
msgstr "GNU Lesser General Public License, csak 3. verzió"

#: gtk/gtkaboutdialog.c:132
msgid "GNU Affero General Public License, version 3 or later"
msgstr "GNU Affero General Public License 3. vagy újabb verzió"

#: gtk/gtkaboutdialog.c:133
msgid "GNU Affero General Public License, version 3 only"
msgstr "GNU Affero General Public License, csak 3. verzió"

#: gtk/gtkaboutdialog.c:134
msgid "BSD 3-Clause License"
msgstr "BSD 3 cikkelyes licenc"

#: gtk/gtkaboutdialog.c:135
msgid "Apache License, Version 2.0"
msgstr "Apache License, 2.0-s verzió"

#: gtk/gtkaboutdialog.c:136
msgid "Mozilla Public License 2.0"
msgstr "Mozilla Public License 2.0"

#: gtk/gtkaboutdialog.c:963
msgid "Website"
msgstr "Weboldal"

#: gtk/gtkaboutdialog.c:999 gtk/ui/gtkapplication-quartz.ui:6
#, c-format
msgid "About %s"
msgstr "%s névjegye"

#: gtk/gtkaboutdialog.c:2089
msgid "Created by"
msgstr "Készítették"

#: gtk/gtkaboutdialog.c:2092
msgid "Documented by"
msgstr "Dokumentáció"

#: gtk/gtkaboutdialog.c:2102
msgid "Translated by"
msgstr "Fordította"

#: gtk/gtkaboutdialog.c:2107
msgid "Design by"
msgstr "Tervezte"

#. Translators: this is the license preamble; the string at the end
#. * contains the name of the license as link text.
#.
#: gtk/gtkaboutdialog.c:2272
#, c-format
msgid ""
"This program comes with absolutely no warranty.\n"
"See the <a href=\"%s\">%s</a> for details."
msgstr ""
"A programra nem vállalunk semmiféle garanciát.\n"
"Részletekért lásd: <a href=\"%s\">%s</a>."

#. This is the text that should appear next to menu accelerators
#. * that use the shift key. If the text on this key isn't typically
#. * translated on keyboards used for your language, don't translate
#. * this.
#.
#: gtk/gtkaccelgroup.c:837 gtk/gtkshortcutlabel.c:101
#: gtk/gtkshortcutlabel.c:137
msgctxt "keyboard label"
msgid "Shift"
msgstr "Shift"

#. This is the text that should appear next to menu accelerators
#. * that use the control key. If the text on this key isn't typically
#. * translated on keyboards used for your language, don't translate
#. * this.
#.
#: gtk/gtkaccelgroup.c:856 gtk/gtkshortcutlabel.c:104
#: gtk/gtkshortcutlabel.c:139
msgctxt "keyboard label"
msgid "Ctrl"
msgstr "Ctrl"

#. This is the text that should appear next to menu accelerators
#. * that use the alt key. If the text on this key isn't typically
#. * translated on keyboards used for your language, don't translate
#. * this.
#.
#: gtk/gtkaccelgroup.c:875 gtk/gtkshortcutlabel.c:107
#: gtk/gtkshortcutlabel.c:141
msgctxt "keyboard label"
msgid "Alt"
msgstr "Alt"

#. This is the text that should appear next to menu accelerators
#. * that use the super key. If the text on this key isn't typically
#. * translated on keyboards used for your language, don't translate
#. * this.
#.
#: gtk/gtkaccelgroup.c:893 gtk/gtkshortcutlabel.c:113
#: gtk/gtkshortcutlabel.c:143
msgctxt "keyboard label"
msgid "Super"
msgstr "Super"

#. This is the text that should appear next to menu accelerators
#. * that use the hyper key. If the text on this key isn't typically
#. * translated on keyboards used for your language, don't translate
#. * this.
#.
#: gtk/gtkaccelgroup.c:907 gtk/gtkshortcutlabel.c:116
#: gtk/gtkshortcutlabel.c:145
msgctxt "keyboard label"
msgid "Hyper"
msgstr "Hyper"

#. This is the text that should appear next to menu accelerators
#. * that use the meta key. If the text on this key isn't typically
#. * translated on keyboards used for your language, don't translate
#. * this.
#.
#: gtk/gtkaccelgroup.c:922 gtk/gtkshortcutlabel.c:110
#: gtk/gtkshortcutlabel.c:148
msgctxt "keyboard label"
msgid "Meta"
msgstr "Meta"

#. Translators: "KP" means "numeric key pad". This string will
#. * be used in accelerators such as "Ctrl+Shift+KP 1" in menus,
#. * and therefore the translation needs to be very short.
#.
#: gtk/gtkaccelgroup.c:942
msgctxt "keyboard label"
msgid "KP"
msgstr "KP"

#: gtk/gtkaccelgroup.c:949
msgctxt "keyboard label"
msgid "Space"
msgstr "Szóköz"

#: gtk/gtkaccelgroup.c:952 gtk/gtkshortcutlabel.c:176
msgctxt "keyboard label"
msgid "Backslash"
msgstr "Fordított törtvonal"

#: gtk/gtkaccessible.c:755
msgctxt "accessibility"
msgid "alert"
msgstr "figyelmeztetés"

#: gtk/gtkaccessible.c:756
msgctxt "accessibility"
msgid "alert dialog"
msgstr "figyelmeztető párbeszédablak"

#: gtk/gtkaccessible.c:757
msgctxt "accessibility"
msgid "banner"
msgstr "szalag"

#: gtk/gtkaccessible.c:758
msgctxt "accessibility"
msgid "button"
msgstr "gomb"

#: gtk/gtkaccessible.c:759
msgctxt "accessibility"
msgid "caption"
msgstr "felirat"

#: gtk/gtkaccessible.c:760
msgctxt "accessibility"
msgid "cell"
msgstr "cella"

#: gtk/gtkaccessible.c:761
msgctxt "accessibility"
msgid "checkbox"
msgstr "jelölőnégyzet"

#: gtk/gtkaccessible.c:762
msgctxt "accessibility"
msgid "column header"
msgstr "oszlopfejléc"

#: gtk/gtkaccessible.c:763
msgctxt "accessibility"
msgid "combo box"
msgstr "legördülő lista"

#: gtk/gtkaccessible.c:764
msgctxt "accessibility"
msgid "command"
msgstr "parancs"

#: gtk/gtkaccessible.c:765
msgctxt "accessibility"
msgid "composite"
msgstr "összetett"

#: gtk/gtkaccessible.c:766
msgctxt "accessibility"
msgid "dialog"
msgstr "párbeszédablak"

#: gtk/gtkaccessible.c:767
msgctxt "accessibility"
msgid "document"
msgstr "dokumentum"

#: gtk/gtkaccessible.c:768
msgctxt "accessibility"
msgid "feed"
msgstr "hírcsatorna"

#: gtk/gtkaccessible.c:769
msgctxt "accessibility"
msgid "form"
msgstr "űrlap"

#: gtk/gtkaccessible.c:770
msgctxt "accessibility"
msgid "generic"
msgstr "általános"

#: gtk/gtkaccessible.c:771
msgctxt "accessibility"
msgid "grid"
msgstr "rács"

#: gtk/gtkaccessible.c:772
msgctxt "accessibility"
msgid "grid cell"
msgstr "rácscella"

#: gtk/gtkaccessible.c:773
msgctxt "accessibility"
msgid "group"
msgstr "csoport"

#: gtk/gtkaccessible.c:774
msgctxt "accessibility"
msgid "heading"
msgstr "címsor"

#: gtk/gtkaccessible.c:775
msgctxt "accessibility"
msgid "image"
msgstr "kép"

#: gtk/gtkaccessible.c:776
msgctxt "accessibility"
msgid "input"
msgstr "bemenet"

#: gtk/gtkaccessible.c:777
msgctxt "accessibility"
msgid "label"
msgstr "címke"

#: gtk/gtkaccessible.c:778
msgctxt "accessibility"
msgid "landmark"
msgstr "igazodási pont"

#: gtk/gtkaccessible.c:779
msgctxt "accessibility"
msgid "legend"
msgstr "jelmagyarázat"

#: gtk/gtkaccessible.c:780
msgctxt "accessibility"
msgid "link"
msgstr "hivatkozás"

#: gtk/gtkaccessible.c:781
msgctxt "accessibility"
msgid "list"
msgstr "lista"

#: gtk/gtkaccessible.c:782
msgctxt "accessibility"
msgid "list box"
msgstr "listapanel"

#: gtk/gtkaccessible.c:783
msgctxt "accessibility"
msgid "list item"
msgstr "listaelem"

#: gtk/gtkaccessible.c:784
msgctxt "accessibility"
msgid "log"
msgstr "napló"

#: gtk/gtkaccessible.c:785
msgctxt "accessibility"
msgid "main"
msgstr "fő"

#: gtk/gtkaccessible.c:786
msgctxt "accessibility"
msgid "marquee"
msgstr "futószöveg"

#: gtk/gtkaccessible.c:787
msgctxt "accessibility"
msgid "math"
msgstr "matematika"

#: gtk/gtkaccessible.c:788
msgctxt "accessibility"
msgid "meter"
msgstr "mérő"

#: gtk/gtkaccessible.c:789
msgctxt "accessibility"
msgid "menu"
msgstr "menü"

#: gtk/gtkaccessible.c:790
msgctxt "accessibility"
msgid "menu bar"
msgstr "menüsáv"

#: gtk/gtkaccessible.c:791
msgctxt "accessibility"
msgid "menu item"
msgstr "menüelem"

#: gtk/gtkaccessible.c:792
msgctxt "accessibility"
msgid "menu item checkbox"
msgstr "jelölő menüelem"

#: gtk/gtkaccessible.c:793
msgctxt "accessibility"
msgid "menu item radio"
msgstr "választó menüelem"

#: gtk/gtkaccessible.c:794
msgctxt "accessibility"
msgid "navigation"
msgstr "navigáció"

#: gtk/gtkaccessible.c:795
msgctxt "accessibility"
msgid "none"
msgstr "nincs"

#: gtk/gtkaccessible.c:796
msgctxt "accessibility"
msgid "note"
msgstr "jegyzet"

#: gtk/gtkaccessible.c:797
msgctxt "accessibility"
msgid "option"
msgstr "lehetőség"

#: gtk/gtkaccessible.c:798
msgctxt "accessibility"
msgid "presentation"
msgstr "bemutató"

#: gtk/gtkaccessible.c:799
msgctxt "accessibility"
msgid "progress bar"
msgstr "folyamatjelző"

#: gtk/gtkaccessible.c:800
msgctxt "accessibility"
msgid "radio"
msgstr "választógomb"

#: gtk/gtkaccessible.c:801
msgctxt "accessibility"
msgid "radio group"
msgstr "választógombcsoport"

#: gtk/gtkaccessible.c:802
msgctxt "accessibility"
msgid "range"
msgstr "tartomány"

#: gtk/gtkaccessible.c:803
msgctxt "accessibility"
msgid "region"
msgstr "régió"

#: gtk/gtkaccessible.c:804
msgctxt "accessibility"
msgid "row"
msgstr "sor"

#: gtk/gtkaccessible.c:805
msgctxt "accessibility"
msgid "row group"
msgstr "sorcsoport"

#: gtk/gtkaccessible.c:806
msgctxt "accessibility"
msgid "row header"
msgstr "sorfejléc"

#: gtk/gtkaccessible.c:807
msgctxt "accessibility"
msgid "scroll bar"
msgstr "görgetősáv"

#: gtk/gtkaccessible.c:808
msgctxt "accessibility"
msgid "search"
msgstr "keresés"

#: gtk/gtkaccessible.c:809
msgctxt "accessibility"
msgid "search box"
msgstr "keresőmező"

#: gtk/gtkaccessible.c:810
msgctxt "accessibility"
msgid "section"
msgstr "szakasz"

#: gtk/gtkaccessible.c:811
msgctxt "accessibility"
msgid "section head"
msgstr "szakaszfejléc"

#: gtk/gtkaccessible.c:812
msgctxt "accessibility"
msgid "select"
msgstr "kiválasztás"

#: gtk/gtkaccessible.c:813
msgctxt "accessibility"
msgid "separator"
msgstr "elválasztó"

#: gtk/gtkaccessible.c:814
msgctxt "accessibility"
msgid "slider"
msgstr "csúszka"

#: gtk/gtkaccessible.c:815
msgctxt "accessibility"
msgid "spin button"
msgstr "léptetőgomb"

#: gtk/gtkaccessible.c:816
msgctxt "accessibility"
msgid "status"
msgstr "állapot"

#: gtk/gtkaccessible.c:817
msgctxt "accessibility"
msgid "structure"
msgstr "struktúra"

#: gtk/gtkaccessible.c:818
msgctxt "accessibility"
msgid "switch"
msgstr "kapcsoló"

#: gtk/gtkaccessible.c:819
msgctxt "accessibility"
msgid "tab"
msgstr "lap"

#: gtk/gtkaccessible.c:820
msgctxt "accessibility"
msgid "table"
msgstr "táblázat"

#: gtk/gtkaccessible.c:821
msgctxt "accessibility"
msgid "tab list"
msgstr "laplista"

#: gtk/gtkaccessible.c:822
msgctxt "accessibility"
msgid "tab panel"
msgstr "lappanel"

#: gtk/gtkaccessible.c:823
msgctxt "accessibility"
msgid "text box"
msgstr "szövegmező"

#: gtk/gtkaccessible.c:824
msgctxt "accessibility"
msgid "time"
msgstr "idő"

#: gtk/gtkaccessible.c:825
msgctxt "accessibility"
msgid "timer"
msgstr "időzítő"

#: gtk/gtkaccessible.c:826
msgctxt "accessibility"
msgid "tool bar"
msgstr "eszköztár"

#: gtk/gtkaccessible.c:827
msgctxt "accessibility"
msgid "tool tip"
msgstr "buboréksúgó"

#: gtk/gtkaccessible.c:828
msgctxt "accessibility"
msgid "tree"
msgstr "fa"

#: gtk/gtkaccessible.c:829
msgctxt "accessibility"
msgid "tree grid"
msgstr "fastruktúrás rács"

#: gtk/gtkaccessible.c:830
msgctxt "accessibility"
msgid "tree item"
msgstr "faelem"

#: gtk/gtkaccessible.c:831
msgctxt "accessibility"
msgid "widget"
msgstr "felületi elem"

#: gtk/gtkaccessible.c:832
msgctxt "accessibility"
msgid "window"
msgstr "ablak"

#: gtk/gtkaccessible.c:833
<<<<<<< HEAD
#| msgctxt "accessibility"
#| msgid "button"
=======
>>>>>>> fef69881
msgctxt "accessibility"
msgid "toggle button"
msgstr "kapcsológomb"

<<<<<<< HEAD
#: gtk/gtkalertdialog.c:668 gtk/gtkcustompaperunixdialog.c:328
=======
#: gtk/gtkalertdialog.c:668 gtk/print/gtkcustompaperunixdialog.c:322
>>>>>>> fef69881
#: gtk/gtkmessagedialog.c:166 gtk/ui/gtkassistant.ui:40
msgid "_Close"
msgstr "_Bezárás"

#. Translators: This is the 'reason' given when inhibiting
#. * suspend or screen locking, and the caller hasn't specified
#. * a reason.
#.
#: gtk/gtkapplication-dbus.c:721
msgid "Reason not specified"
msgstr "Nincs ok megadva"

#: gtk/gtkbookmarksmanager.c:53
#, c-format
msgid "%s does not exist in the bookmarks list"
msgstr "„%s” nem létezik a könyvjelzők listájában"

#: gtk/gtkbookmarksmanager.c:414
#, c-format
msgid "%s already exists in the bookmarks list"
msgstr "„%s” már létezik a könyvjelzők listájában"

#: gtk/gtkbuilder-menus.c:224
#, c-format
msgid "Element <%s> not allowed inside <%s>"
msgstr "<%s> elem nem engedélyezett ezen belül: <%s>"

#: gtk/gtkbuilder-menus.c:230
#, c-format
msgid "Element <%s> not allowed at toplevel"
msgstr "<%s> elem nem engedélyezett a felső szinten"

#: gtk/gtkbuilder-menus.c:319
#, c-format
msgid "Text may not appear inside <%s>"
msgstr "Nem jelenhet meg szöveg ezen belül: <%s>"

#. Translate to calendar:week_start:0 if you want Sunday to be the
#. * first day of the week to calendar:week_start:1 if you want Monday
#. * to be the first day of the week, and so on.
#.
#: gtk/gtkcalendar.c:659
msgid "calendar:week_start:0"
msgstr "calendar:week_start:1"

#. Translate to calendar:YM if you want years to be displayed
#. * before months; otherwise translate to calendar:MY.
#. * Do *not* translate it to anything else, if it
#. * it isn't calendar:YM or calendar:MY it will not work.
#. *
#. * Note that the ordering described here is logical order, which is
#. * further influenced by BIDI ordering. Thus, if you have a default
#. * text direction of RTL and specify "calendar:YM", then the year
#. * will appear to the right of the month.
#.
#: gtk/gtkcalendar.c:810
msgid "calendar:MY"
msgstr "calendar:YM"

# msgid "2000".
#. Translators: This dictates how the year is displayed in
#. * gtkcalendar widget.  See strftime() manual for the format.
#. * Use only ASCII in the translation.
#. *
#. * "%Y" is appropriate for most locales.
#.
#: gtk/gtkcalendar.c:995
msgctxt "calendar year format"
msgid "%Y"
msgstr "%Y"

#. Translators: this defines whether the day numbers should use
#. * localized digits or the ones used in English (0123...).
#. *
#. * Translate to "%Id" if you want to use localized digits, or
#. * translate to "%d" otherwise.
#. *
#. * Note that translating this doesn't guarantee that you get localized
#. * digits. That needs support from your system and locale definition
#. * too.
#.
#: gtk/gtkcalendar.c:1032
#, c-format
msgctxt "calendar:day:digits"
msgid "%d"
msgstr "%d"

#. Translators: this defines whether the week numbers should use
#. * localized digits or the ones used in English (0123...).
#. *
#. * Translate to "%Id" if you want to use localized digits, or
#. * translate to "%d" otherwise.
#. * Note that translating this doesn't guarantee that you get localized
#. * digits. That needs support from your system and locale definition
#. * too.
#: gtk/gtkcalendar.c:1097
#, c-format
msgctxt "calendar:week:digits"
msgid "%d"
msgstr "%d"

#: gtk/gtkcolorchooserwidget.c:376 gtk/gtkcoloreditor.c:171
#, c-format
msgid "Color: %s"
msgstr "Szín: %s"

#: gtk/gtkcolorchooserwidget.c:441
msgctxt "Color name"
msgid "Very Light Blue"
msgstr "Nagyon világos kék"

#: gtk/gtkcolorchooserwidget.c:442
msgctxt "Color name"
msgid "Light Blue"
msgstr "Világoskék"

#: gtk/gtkcolorchooserwidget.c:443
msgctxt "Color name"
msgid "Blue"
msgstr "Kék"

#: gtk/gtkcolorchooserwidget.c:444
msgctxt "Color name"
msgid "Dark Blue"
msgstr "Sötétkék"

#: gtk/gtkcolorchooserwidget.c:445
msgctxt "Color name"
msgid "Very Dark Blue"
msgstr "Nagyon sötét kék"

#: gtk/gtkcolorchooserwidget.c:446
msgctxt "Color name"
msgid "Very Light Green"
msgstr "Nagyon világos zöld"

#: gtk/gtkcolorchooserwidget.c:447
msgctxt "Color name"
msgid "Light Green"
msgstr "Világoszöld"

#: gtk/gtkcolorchooserwidget.c:448
msgctxt "Color name"
msgid "Green"
msgstr "Zöld"

#: gtk/gtkcolorchooserwidget.c:449
msgctxt "Color name"
msgid "Dark Green"
msgstr "Sötétzöld"

#: gtk/gtkcolorchooserwidget.c:450
msgctxt "Color name"
msgid "Very Dark Green"
msgstr "Nagyon sötét zöld"

#: gtk/gtkcolorchooserwidget.c:451
msgctxt "Color name"
msgid "Very Light Yellow"
msgstr "Nagyon világos sárga"

#: gtk/gtkcolorchooserwidget.c:452
msgctxt "Color name"
msgid "Light Yellow"
msgstr "Világossárga"

#: gtk/gtkcolorchooserwidget.c:453
msgctxt "Color name"
msgid "Yellow"
msgstr "Sárga"

#: gtk/gtkcolorchooserwidget.c:454
msgctxt "Color name"
msgid "Dark Yellow"
msgstr "Sötétsárga"

#: gtk/gtkcolorchooserwidget.c:455
msgctxt "Color name"
msgid "Very Dark Yellow"
msgstr "Nagyon sötét sárga"

#: gtk/gtkcolorchooserwidget.c:456
msgctxt "Color name"
msgid "Very Light Orange"
msgstr "Nagyon világos narancs"

#: gtk/gtkcolorchooserwidget.c:457
msgctxt "Color name"
msgid "Light Orange"
msgstr "Világosnarancs"

#: gtk/gtkcolorchooserwidget.c:458
msgctxt "Color name"
msgid "Orange"
msgstr "Narancs"

#: gtk/gtkcolorchooserwidget.c:459
msgctxt "Color name"
msgid "Dark Orange"
msgstr "Sötétnarancs"

#: gtk/gtkcolorchooserwidget.c:460
msgctxt "Color name"
msgid "Very Dark Orange"
msgstr "Nagyon sötét narancs"

#: gtk/gtkcolorchooserwidget.c:461
msgctxt "Color name"
msgid "Very Light Red"
msgstr "Nagyon világos vörös"

#: gtk/gtkcolorchooserwidget.c:462
msgctxt "Color name"
msgid "Light Red"
msgstr "Világosvörös"

#: gtk/gtkcolorchooserwidget.c:463
msgctxt "Color name"
msgid "Red"
msgstr "Vörös"

#: gtk/gtkcolorchooserwidget.c:464
msgctxt "Color name"
msgid "Dark Red"
msgstr "Sötétvörös"

#: gtk/gtkcolorchooserwidget.c:465
msgctxt "Color name"
msgid "Very Dark Red"
msgstr "Nagyon sötét vörös"

#: gtk/gtkcolorchooserwidget.c:466
msgctxt "Color name"
msgid "Very Light Purple"
msgstr "Nagyon világos lila"

#: gtk/gtkcolorchooserwidget.c:467
msgctxt "Color name"
msgid "Light Purple"
msgstr "Világoslila"

#: gtk/gtkcolorchooserwidget.c:468
msgctxt "Color name"
msgid "Purple"
msgstr "Lila"

#: gtk/gtkcolorchooserwidget.c:469
msgctxt "Color name"
msgid "Dark Purple"
msgstr "Sötétlila"

#: gtk/gtkcolorchooserwidget.c:470
msgctxt "Color name"
msgid "Very Dark Purple"
msgstr "Nagyon sötét lila"

#: gtk/gtkcolorchooserwidget.c:471
msgctxt "Color name"
msgid "Very Light Brown"
msgstr "Nagyon világos barna"

#: gtk/gtkcolorchooserwidget.c:472
msgctxt "Color name"
msgid "Light Brown"
msgstr "Világosbarna"

#: gtk/gtkcolorchooserwidget.c:473
msgctxt "Color name"
msgid "Brown"
msgstr "Barna"

#: gtk/gtkcolorchooserwidget.c:474
msgctxt "Color name"
msgid "Dark Brown"
msgstr "Sötétbarna"

#: gtk/gtkcolorchooserwidget.c:475
msgctxt "Color name"
msgid "Very Dark Brown"
msgstr "Nagyon sötét barna"

#: gtk/gtkcolorchooserwidget.c:476
msgctxt "Color name"
msgid "White"
msgstr "Fehér"

#: gtk/gtkcolorchooserwidget.c:477
msgctxt "Color name"
msgid "Light Gray 1"
msgstr "Világosszürke 1"

#: gtk/gtkcolorchooserwidget.c:478
msgctxt "Color name"
msgid "Light Gray 2"
msgstr "Világosszürke 2"

#: gtk/gtkcolorchooserwidget.c:479
msgctxt "Color name"
msgid "Light Gray 3"
msgstr "Világosszürke 3"

#: gtk/gtkcolorchooserwidget.c:480
msgctxt "Color name"
msgid "Light Gray 4"
msgstr "Világosszürke 4"

#: gtk/gtkcolorchooserwidget.c:481
msgctxt "Color name"
msgid "Dark Gray 1"
msgstr "Sötétszürke 1"

#: gtk/gtkcolorchooserwidget.c:482
msgctxt "Color name"
msgid "Dark Gray 2"
msgstr "Sötétszürke 2"

#: gtk/gtkcolorchooserwidget.c:483
msgctxt "Color name"
msgid "Dark Gray 3"
msgstr "Sötétszürke 3"

#: gtk/gtkcolorchooserwidget.c:484
msgctxt "Color name"
msgid "Dark Gray 4"
msgstr "Sötétszürke 4"

#: gtk/gtkcolorchooserwidget.c:485
msgctxt "Color name"
msgid "Black"
msgstr "Fekete"

#. translators: label for the custom section in the color chooser
#: gtk/gtkcolorchooserwidget.c:557
msgid "Custom"
msgstr "Egyéni"

#: gtk/gtkcolorchooserwidget.c:571
#| msgid "Color"
msgid "Add Color"
msgstr "Szín hozzáadása"

#: gtk/gtkcolorchooserwidget.c:593
#, c-format
msgid "Custom color %d: %s"
msgstr "%d. egyéni szín: %s"

#: gtk/gtkcolorswatch.c:230
msgid "Customize"
msgstr "Személyre szabás"

#. Translate to the default units to use for presenting
#. * lengths to the user. Translate to default:inch if you
#. * want inches, otherwise translate to default:mm.
#. * Do *not* translate it to "predefinito:mm", if it
#. * it isn't default:mm or default:inch it will not work
#.
#: gtk/print/gtkcustompaperunixdialog.c:106
msgid "default:mm"
msgstr "default:mm"

#: gtk/print/gtkcustompaperunixdialog.c:291
msgid "Margins from Printer…"
msgstr "Margók a nyomtatótól…"

#. And show the custom paper dialog
#: gtk/print/gtkcustompaperunixdialog.c:377 gtk/print/gtkprintunixdialog.c:2968
msgid "Manage Custom Sizes"
msgstr "Egyéni méretek kezelése"

#: gtk/print/gtkcustompaperunixdialog.c:440
#: gtk/print/gtkpagesetupunixdialog.c:720
msgid "inch"
msgstr "hüvelyk"

#: gtk/print/gtkcustompaperunixdialog.c:442
#: gtk/print/gtkpagesetupunixdialog.c:718
msgid "mm"
msgstr "mm"

#: gtk/print/gtkcustompaperunixdialog.c:598
#, c-format
msgid "Custom Size %d"
msgstr "Egyéni méret %d"

#: gtk/print/gtkcustompaperunixdialog.c:908
msgid "_Width:"
msgstr "_Szélesség:"

#: gtk/print/gtkcustompaperunixdialog.c:917
msgid "_Height:"
msgstr "_Magasság:"

#: gtk/print/gtkcustompaperunixdialog.c:926
msgid "Paper Size"
msgstr "Papírméret"

#: gtk/print/gtkcustompaperunixdialog.c:933
msgid "_Top:"
msgstr "_Fent:"

#: gtk/print/gtkcustompaperunixdialog.c:942
msgid "_Bottom:"
msgstr "_Lent:"

#: gtk/print/gtkcustompaperunixdialog.c:951
msgid "_Left:"
msgstr "_Bal:"

#: gtk/print/gtkcustompaperunixdialog.c:960
msgid "_Right:"
msgstr "J_obb:"

#: gtk/print/gtkcustompaperunixdialog.c:993
msgid "Paper Margins"
msgstr "Papírmargók"

#: gtk/gtkentry.c:3673
msgid "Insert Emoji"
msgstr "Emodzsi beszúrása"

#: gtk/gtkfilechooserdialog.c:557
msgid "_Name"
msgstr "_Név"

#: gtk/gtkfilechoosererrorstack.c:65
msgid "A folder cannot be called “.”"
msgstr "A „.” mappanév érvénytelen"

#: gtk/gtkfilechoosererrorstack.c:69
msgid "A file cannot be called “.”"
msgstr "A „.” fájlnév érvénytelen"

#: gtk/gtkfilechoosererrorstack.c:73
msgid "A folder cannot be called “..”"
msgstr "A „..” mappanév érvénytelen"

#: gtk/gtkfilechoosererrorstack.c:77
msgid "A file cannot be called “..”"
msgstr "A „..” fájlnév érvénytelen"

#: gtk/gtkfilechoosererrorstack.c:81
msgid "Folder names cannot contain “/”"
msgstr "A „/” karakter nem szerepelhet mappanevekben"

#: gtk/gtkfilechoosererrorstack.c:85
msgid "File names cannot contain “/”"
msgstr "A „/” karakter nem szerepelhet fájlnevekben"

#: gtk/gtkfilechoosererrorstack.c:89
msgid "Folder names should not begin with a space"
msgstr "A mappanevek nem kezdődhetnek szóközzel"

#: gtk/gtkfilechoosererrorstack.c:93
msgid "File names should not begin with a space"
msgstr "A fájlnevek nem kezdődhetnek szóközzel"

#: gtk/gtkfilechoosererrorstack.c:97
msgid "Folder names should not end with a space"
msgstr "A mappanevek nem végződhetnek szóközzel"

#: gtk/gtkfilechoosererrorstack.c:101
msgid "File names should not end with a space"
msgstr "A fájlnevek nem végződhetnek szóközzel"

#: gtk/gtkfilechoosererrorstack.c:105
msgid "Folder names starting with a “.” are hidden"
msgstr "A „.” karakterrel kezdődő mappanevek el vannak rejtve"

#: gtk/gtkfilechoosererrorstack.c:109
msgid "File names starting with a “.” are hidden"
msgstr "A „.” karakterrel kezdődő fájlnevek el vannak rejtve"

#: gtk/gtkfilechoosererrorstack.c:113
msgid "A folder with that name already exists"
msgstr "Már létezik ilyen nevű mappa"

#: gtk/gtkfilechoosererrorstack.c:117
msgid "A file with that name already exists"
msgstr "Már létezik egy ugyanilyen nevű fájl"

#: gtk/gtkfilechoosernative.c:520 gtk/gtkfilechoosernative.c:600
<<<<<<< HEAD
#: gtk/gtkfilechooserwidget.c:1174 gtk/gtkfilechooserwidget.c:5042
#: gtk/gtkfiledialog.c:841 gtk/gtkmessagedialog.c:170
=======
#: gtk/gtkfilechooserwidget.c:1185 gtk/gtkfilechooserwidget.c:5029
#: gtk/gtkfiledialog.c:843 gtk/gtkmessagedialog.c:170
>>>>>>> fef69881
#: gtk/gtkmessagedialog.c:179 gtk/gtkmountoperation.c:608
#: gtk/print/gtkpagesetupunixdialog.c:282 gtk/print/gtkprintbackend.c:638
#: gtk/print/gtkprintunixdialog.c:682 gtk/print/gtkprintunixdialog.c:839
#: gtk/gtkwindow.c:6193 gtk/ui/gtkappchooserdialog.ui:48
#: gtk/ui/gtkassistant.ui:52 gtk/ui/gtkcolorchooserdialog.ui:36
#: gtk/ui/gtkfontchooserdialog.ui:27
msgid "_Cancel"
msgstr "Mé_gse"

#: gtk/gtkfilechoosernative.c:521 gtk/gtkfilechoosernative.c:594
#: gtk/gtkfiledialog.c:815 gtk/gtkplacessidebar.c:3149
#: gtk/gtkplacessidebar.c:3234 gtk/gtkplacesview.c:1645
msgid "_Open"
msgstr "_Megnyitás"

#: gtk/gtkfilechoosernative.c:594 gtk/gtkfiledialog.c:820
msgid "_Save"
msgstr "M_entés"

#: gtk/gtkfilechoosernativequartz.c:340 gtk/ui/gtkfilechooserwidget.ui:288
msgid "Select which types of files are shown"
msgstr "Válassza ki, hogy milyen típusú fájlok jelenjenek meg"

#. Translators: the first string is a path and the second string
#. * is a hostname. Nautilus and the panel contain the same string
#. * to translate.
#.
#: gtk/gtkfilechooserutils.c:364
#, c-format
msgid "%1$s on %2$s"
msgstr "%1$s ezen: %2$s"

<<<<<<< HEAD
#: gtk/gtkfilechooserwidget.c:342
msgid "Type name of new folder"
msgstr "Adja meg az új mappa nevét"

#: gtk/gtkfilechooserwidget.c:716
msgid "The folder could not be created"
msgstr "A mappa nem hozható létre"

#: gtk/gtkfilechooserwidget.c:729
msgid "You need to choose a valid filename."
msgstr "Érvényes fájlnevet válasszon."

#: gtk/gtkfilechooserwidget.c:732
=======
#: gtk/gtkfilechooserwidget.c:345
msgid "Type name of new folder"
msgstr "Adja meg az új mappa nevét"

#: gtk/gtkfilechooserwidget.c:727
msgid "The folder could not be created"
msgstr "A mappa nem hozható létre"

#: gtk/gtkfilechooserwidget.c:740
msgid "You need to choose a valid filename."
msgstr "Érvényes fájlnevet válasszon."

#: gtk/gtkfilechooserwidget.c:743
>>>>>>> fef69881
#, c-format
msgid "Cannot create a file under %s as it is not a folder"
msgstr "Nem hozható létre fájl %s alatt, mert az nem mappa"

<<<<<<< HEAD
#: gtk/gtkfilechooserwidget.c:742
msgid "Cannot create file as the filename is too long"
msgstr "Nem hozható létre a fájl, mert a neve túl hosszú"

#: gtk/gtkfilechooserwidget.c:743
msgid "Try using a shorter name."
msgstr "Próbáljon meg rövidebb nevet használni."

#: gtk/gtkfilechooserwidget.c:753
msgid "You may only select folders"
msgstr "Csak mappákat választhat ki"

#: gtk/gtkfilechooserwidget.c:754
msgid "The item that you selected is not a folder try using a different item."
msgstr "A kiválasztott elem nem mappa, próbáljon másik elemet használni."

#: gtk/gtkfilechooserwidget.c:762
msgid "Invalid file name"
msgstr "Érvénytelen fájlnév"

#: gtk/gtkfilechooserwidget.c:771
msgid "The folder contents could not be displayed"
msgstr "A mappa tartalma nem jeleníthető meg"

#: gtk/gtkfilechooserwidget.c:779
msgid "The file could not be deleted"
msgstr "A fájl törlése nem sikerült"

#: gtk/gtkfilechooserwidget.c:787
msgid "The file could not be moved to the Trash"
msgstr "A fájl nem helyezhető át a Kukába"

#: gtk/gtkfilechooserwidget.c:1172
=======
#: gtk/gtkfilechooserwidget.c:753
msgid "Cannot create file as the filename is too long"
msgstr "Nem hozható létre a fájl, mert a neve túl hosszú"

#: gtk/gtkfilechooserwidget.c:754
msgid "Try using a shorter name."
msgstr "Próbáljon meg rövidebb nevet használni."

#: gtk/gtkfilechooserwidget.c:764
msgid "You may only select folders"
msgstr "Csak mappákat választhat ki"

#: gtk/gtkfilechooserwidget.c:765
msgid "The item that you selected is not a folder try using a different item."
msgstr "A kiválasztott elem nem mappa, próbáljon másik elemet használni."

#: gtk/gtkfilechooserwidget.c:773
msgid "Invalid file name"
msgstr "Érvénytelen fájlnév"

#: gtk/gtkfilechooserwidget.c:782
msgid "The folder contents could not be displayed"
msgstr "A mappa tartalma nem jeleníthető meg"

#: gtk/gtkfilechooserwidget.c:790
msgid "The file could not be deleted"
msgstr "A fájl törlése nem sikerült"

#: gtk/gtkfilechooserwidget.c:798
msgid "The file could not be moved to the Trash"
msgstr "A fájl nem helyezhető át a Kukába"

#: gtk/gtkfilechooserwidget.c:1183
>>>>>>> fef69881
#, c-format
msgid "Are you sure you want to permanently delete “%s”?"
msgstr "Biztosan véglegesen törölni akarja a következőt: „%s”?"

<<<<<<< HEAD
#: gtk/gtkfilechooserwidget.c:1173
msgid "If you delete an item, it will be permanently lost."
msgstr "Ha töröl egy elemet, akkor az véglegesen elvész."

#: gtk/gtkfilechooserwidget.c:1174 gtk/gtkfilechooserwidget.c:1802
#: gtk/gtklabel.c:5679 gtk/gtktext.c:6117 gtk/gtktextview.c:9021
msgid "_Delete"
msgstr "_Törlés"

#: gtk/gtkfilechooserwidget.c:1287
msgid "The file could not be renamed"
msgstr "A fájl nem nevezhető át"

#: gtk/gtkfilechooserwidget.c:1493
msgid "Could not select file"
msgstr "Nem sikerült kijelölni a fájlt"

#: gtk/gtkfilechooserwidget.c:1711 gtk/ui/gtkfilechooserwidget.ui:66
msgid "Grid View"
msgstr "Rácsnézet"

#: gtk/gtkfilechooserwidget.c:1717
msgid "List View"
msgstr "Listanézet"

#: gtk/gtkfilechooserwidget.c:1782
msgid "_Visit File"
msgstr "_Fájl megjelenítése"

#: gtk/gtkfilechooserwidget.c:1786
msgid "_Open With File Manager"
msgstr "_Megnyitás a fájlkezelővel"

#: gtk/gtkfilechooserwidget.c:1790
msgid "_Copy Location"
msgstr "Hely _másolása"

#: gtk/gtkfilechooserwidget.c:1794
msgid "_Add to Bookmarks"
msgstr "Hozzá_adás a könyvjelzőkhöz"

#: gtk/gtkfilechooserwidget.c:1798 gtk/gtkplacessidebar.c:2308
#: gtk/gtkplacessidebar.c:3265 gtk/ui/gtkfilechooserwidget.ui:670
msgid "_Rename"
msgstr "Át_nevezés"

#: gtk/gtkfilechooserwidget.c:1806
msgid "_Move to Trash"
msgstr "Á_thelyezés a Kukába"

#: gtk/gtkfilechooserwidget.c:1815
msgid "Show _Hidden Files"
msgstr "_Rejtett fájlok megjelenítése"

#: gtk/gtkfilechooserwidget.c:1819
msgid "Show _Size Column"
msgstr "_Méret oszlop megjelenítése"

#: gtk/gtkfilechooserwidget.c:1824
msgid "Show T_ype Column"
msgstr "_Típus oszlop megjelenítése"

#: gtk/gtkfilechooserwidget.c:1829
msgid "Show _Time"
msgstr "I_dő megjelenítése"

#: gtk/gtkfilechooserwidget.c:1834
msgid "Sort _Folders Before Files"
msgstr "_Mappák rendezése a fájlok előtt"

#: gtk/gtkfilechooserwidget.c:1968 gtk/gtkfilechooserwidget.c:2004
#: gtk/gtkfilechooserwidget.c:3927
msgid "Unknown"
msgstr "Ismeretlen"

#: gtk/gtkfilechooserwidget.c:2062 gtk/gtkplacessidebar.c:1025
=======
#: gtk/gtkfilechooserwidget.c:1184
msgid "If you delete an item, it will be permanently lost."
msgstr "Ha töröl egy elemet, akkor az véglegesen elvész."

#: gtk/gtkfilechooserwidget.c:1185 gtk/gtkfilechooserwidget.c:1815
#: gtk/gtklabel.c:5693 gtk/gtktext.c:6125 gtk/gtktextview.c:9018
msgid "_Delete"
msgstr "_Törlés"

#: gtk/gtkfilechooserwidget.c:1298
msgid "The file could not be renamed"
msgstr "A fájl nem nevezhető át"

#: gtk/gtkfilechooserwidget.c:1504
msgid "Could not select file"
msgstr "Nem sikerült kijelölni a fájlt"

#: gtk/gtkfilechooserwidget.c:1724 gtk/ui/gtkfilechooserwidget.ui:66
msgid "Grid View"
msgstr "Rácsnézet"

#: gtk/gtkfilechooserwidget.c:1730
msgid "List View"
msgstr "Listanézet"

#: gtk/gtkfilechooserwidget.c:1795
msgid "_Visit File"
msgstr "_Fájl megjelenítése"

#: gtk/gtkfilechooserwidget.c:1799
msgid "_Open With File Manager"
msgstr "_Megnyitás a fájlkezelővel"

#: gtk/gtkfilechooserwidget.c:1803
msgid "_Copy Location"
msgstr "Hely _másolása"

#: gtk/gtkfilechooserwidget.c:1807
msgid "_Add to Bookmarks"
msgstr "Hozzá_adás a könyvjelzőkhöz"

#: gtk/gtkfilechooserwidget.c:1811 gtk/gtkplacessidebar.c:2312
#: gtk/gtkplacessidebar.c:3270 gtk/ui/gtkfilechooserwidget.ui:410
msgid "_Rename"
msgstr "Át_nevezés"

#: gtk/gtkfilechooserwidget.c:1819
msgid "_Move to Trash"
msgstr "Á_thelyezés a Kukába"

#: gtk/gtkfilechooserwidget.c:1828
msgid "Show _Hidden Files"
msgstr "_Rejtett fájlok megjelenítése"

#: gtk/gtkfilechooserwidget.c:1832
msgid "Show _Size Column"
msgstr "_Méret oszlop megjelenítése"

#: gtk/gtkfilechooserwidget.c:1837
msgid "Show T_ype Column"
msgstr "_Típus oszlop megjelenítése"

#: gtk/gtkfilechooserwidget.c:1842
msgid "Show _Time"
msgstr "I_dő megjelenítése"

#: gtk/gtkfilechooserwidget.c:1847
msgid "Sort _Folders Before Files"
msgstr "_Mappák rendezése a fájlok előtt"

#: gtk/gtkfilechooserwidget.c:1979 gtk/gtkfilechooserwidget.c:2009
#: gtk/gtkfilechooserwidget.c:3914
msgid "Unknown"
msgstr "Ismeretlen"

#: gtk/gtkfilechooserwidget.c:2064 gtk/gtkplacessidebar.c:1025
>>>>>>> fef69881
msgid "Home"
msgstr "Saját mappa"

#. this is the header for the location column in the print dialog
<<<<<<< HEAD
#: gtk/gtkfilechooserwidget.c:2232 gtk/inspector/css-node-tree.ui:76
#: gtk/ui/gtkfilechooserwidget.ui:239 gtk/ui/gtkprintunixdialog.ui:111
=======
#: gtk/gtkfilechooserwidget.c:2219 gtk/gtkfilechooserwidget.c:7415
#: gtk/inspector/css-node-tree.ui:76 gtk/print/ui/gtkprintunixdialog.ui:111
>>>>>>> fef69881
msgid "Location"
msgstr "Hely"

#. Label
<<<<<<< HEAD
#: gtk/gtkfilechooserwidget.c:2339
msgid "_Name:"
msgstr "_Név:"

#: gtk/gtkfilechooserwidget.c:2894 gtk/gtkfilechooserwidget.c:2908
=======
#: gtk/gtkfilechooserwidget.c:2326
msgid "_Name:"
msgstr "_Név:"

#: gtk/gtkfilechooserwidget.c:2881 gtk/gtkfilechooserwidget.c:2895
>>>>>>> fef69881
#, c-format
msgid "Searching in %s"
msgstr "Keresés ebben: %s"

<<<<<<< HEAD
#: gtk/gtkfilechooserwidget.c:2914
msgid "Searching"
msgstr "Keresés"

#: gtk/gtkfilechooserwidget.c:2920
msgid "Enter location or URL"
msgstr "Adja meg a helyet vagy URL-címet"

#: gtk/gtkfilechooserwidget.c:3487 gtk/gtkfilechooserwidget.c:5827
#: gtk/ui/gtkfilechooserwidget.ui:387
msgid "Modified"
msgstr "Módosítva"

#: gtk/gtkfilechooserwidget.c:3671
=======
#: gtk/gtkfilechooserwidget.c:2901
msgid "Searching"
msgstr "Keresés"

#: gtk/gtkfilechooserwidget.c:2907
msgid "Enter location or URL"
msgstr "Adja meg a helyet vagy URL-címet"

#: gtk/gtkfilechooserwidget.c:3474 gtk/gtkfilechooserwidget.c:5814
#: gtk/gtkfilechooserwidget.c:7434
msgid "Modified"
msgstr "Módosítva"

#: gtk/gtkfilechooserwidget.c:3658
>>>>>>> fef69881
#, c-format
msgid "Could not read the contents of %s"
msgstr "Nem sikerült „%s” tartalmát beolvasni"

<<<<<<< HEAD
#: gtk/gtkfilechooserwidget.c:3675
=======
#: gtk/gtkfilechooserwidget.c:3662
>>>>>>> fef69881
msgid "Could not read the contents of the folder"
msgstr "Nem sikerült beolvasni a mappa tartalmát"

#. Translators: see g_date_time_format() for details on the format
<<<<<<< HEAD
#: gtk/gtkfilechooserwidget.c:3822 gtk/gtkfilechooserwidget.c:3865
msgid "%H:%M"
msgstr "%H:%M"

#: gtk/gtkfilechooserwidget.c:3824 gtk/gtkfilechooserwidget.c:3867
msgid "%l:%M %p"
msgstr "%H:%M"

#: gtk/gtkfilechooserwidget.c:3828
msgid "Yesterday"
msgstr "Tegnap"

#: gtk/gtkfilechooserwidget.c:3836
msgid "%-e %b"
msgstr "%b. %-e."

#: gtk/gtkfilechooserwidget.c:3840
msgid "%-e %b %Y"
msgstr "%Y. %b. %-e."

#: gtk/gtkfilechooserwidget.c:3882 gtk/gtkfilechooserwidget.c:3890
msgid "Program"
msgstr "Program"

#: gtk/gtkfilechooserwidget.c:3883
msgid "Audio"
msgstr "Hang"

#: gtk/gtkfilechooserwidget.c:3885 gtk/gtkfilefilter.c:1035
msgid "Image"
msgstr "Kép"

#: gtk/gtkfilechooserwidget.c:3886
msgid "Archive"
msgstr "Archívum"

#: gtk/gtkfilechooserwidget.c:3887
msgid "Markup"
msgstr "Jelölőnyelv"

#: gtk/gtkfilechooserwidget.c:3888 gtk/gtkfilechooserwidget.c:3889
msgid "Text"
msgstr "Szöveg"

#: gtk/gtkfilechooserwidget.c:3891
msgid "Video"
msgstr "Videó"

#: gtk/gtkfilechooserwidget.c:3892
msgid "Contacts"
msgstr "Partnerek"

#: gtk/gtkfilechooserwidget.c:3893
msgid "Calendar"
msgstr "Naptár"

#: gtk/gtkfilechooserwidget.c:3894
msgid "Document"
msgstr "Dokumentum"

#: gtk/gtkfilechooserwidget.c:3895
msgid "Presentation"
msgstr "Bemutató"

#: gtk/gtkfilechooserwidget.c:3896
msgid "Spreadsheet"
msgstr "Munkafüzet"

#: gtk/gtkfilechooserwidget.c:5034 gtk/gtkprintunixdialog.c:648
=======
#: gtk/gtkfilechooserwidget.c:3809 gtk/gtkfilechooserwidget.c:3852
msgid "%H:%M"
msgstr "%H:%M"

#: gtk/gtkfilechooserwidget.c:3811 gtk/gtkfilechooserwidget.c:3854
msgid "%l:%M %p"
msgstr "%H:%M"

#: gtk/gtkfilechooserwidget.c:3815
msgid "Yesterday"
msgstr "Tegnap"

#: gtk/gtkfilechooserwidget.c:3823
msgid "%-e %b"
msgstr "%b. %-e."

#: gtk/gtkfilechooserwidget.c:3827
msgid "%-e %b %Y"
msgstr "%Y. %b. %-e."

#: gtk/gtkfilechooserwidget.c:3869 gtk/gtkfilechooserwidget.c:3877
msgid "Program"
msgstr "Program"

#: gtk/gtkfilechooserwidget.c:3870
msgid "Audio"
msgstr "Hang"

#: gtk/gtkfilechooserwidget.c:3872 gtk/gtkfilefilter.c:1035
msgid "Image"
msgstr "Kép"

#: gtk/gtkfilechooserwidget.c:3873
msgid "Archive"
msgstr "Archívum"

#: gtk/gtkfilechooserwidget.c:3874
msgid "Markup"
msgstr "Jelölőnyelv"

#: gtk/gtkfilechooserwidget.c:3875 gtk/gtkfilechooserwidget.c:3876
msgid "Text"
msgstr "Szöveg"

#: gtk/gtkfilechooserwidget.c:3878
msgid "Video"
msgstr "Videó"

#: gtk/gtkfilechooserwidget.c:3879
msgid "Contacts"
msgstr "Partnerek"

#: gtk/gtkfilechooserwidget.c:3880
msgid "Calendar"
msgstr "Naptár"

#: gtk/gtkfilechooserwidget.c:3881
msgid "Document"
msgstr "Dokumentum"

#: gtk/gtkfilechooserwidget.c:3882
msgid "Presentation"
msgstr "Bemutató"

#: gtk/gtkfilechooserwidget.c:3883
msgid "Spreadsheet"
msgstr "Munkafüzet"

#: gtk/gtkfilechooserwidget.c:5021 gtk/print/gtkprintunixdialog.c:673
>>>>>>> fef69881
#, c-format
msgid "A file named “%s” already exists.  Do you want to replace it?"
msgstr "A(z) „%s” nevű fájl már létezik. Le akarja cserélni?"

<<<<<<< HEAD
#: gtk/gtkfilechooserwidget.c:5036 gtk/gtkprintunixdialog.c:652
=======
#: gtk/gtkfilechooserwidget.c:5023 gtk/print/gtkprintunixdialog.c:677
>>>>>>> fef69881
#, c-format
msgid ""
"The file already exists in “%s”.  Replacing it will overwrite its contents."
msgstr ""
"A fájl már létezik a(z) „%s” helyen. Lecserélésével a tartalma felül lesz "
"írva."

<<<<<<< HEAD
#: gtk/gtkfilechooserwidget.c:5042 gtk/gtkprintunixdialog.c:660
msgid "_Replace"
msgstr "_Csere"

#: gtk/gtkfilechooserwidget.c:5197
msgid "You do not have access to the specified folder."
msgstr "Nem férhet hozzá a megadott mappához."

#: gtk/gtkfilechooserwidget.c:5774
msgid "Could not send the search request"
msgstr "Nem lehet elküldeni a keresési kérést"

#: gtk/gtkfilechooserwidget.c:6055
=======
#: gtk/gtkfilechooserwidget.c:5029 gtk/print/gtkprintunixdialog.c:685
msgid "_Replace"
msgstr "_Csere"

#: gtk/gtkfilechooserwidget.c:5184
msgid "You do not have access to the specified folder."
msgstr "Nem férhet hozzá a megadott mappához."

#: gtk/gtkfilechooserwidget.c:5761
msgid "Could not send the search request"
msgstr "Nem lehet elküldeni a keresési kérést"

#: gtk/gtkfilechooserwidget.c:6042
>>>>>>> fef69881
msgid "Accessed"
msgstr "Elérés"

#: gtk/gtkfilechooserwidget.c:7408 gtk/gtkplacessidebar.c:2306
#: gtk/inspector/a11y.ui:43 gtk/inspector/actions.ui:19
#: gtk/inspector/css-node-tree.ui:22 gtk/inspector/prop-list.ui:24
#: gtk/ui/gtkfilechooserwidget.ui:385 gtk/print/ui/gtkprintunixdialog.ui:80
msgid "Name"
msgstr "Név"

#: gtk/gtkfilechooserwidget.c:7423 gtk/inspector/resource-list.ui:82
#: gtk/ui/gtkfontchooserwidget.ui:217 gtk/ui/gtkfontchooserwidget.ui:386
msgid "Size"
msgstr "Méret"

#: gtk/gtkfilechooserwidget.c:7428 gtk/inspector/misc-info.ui:57
#: gtk/inspector/prop-list.ui:35 gtk/inspector/statistics.ui:36
msgid "Type"
msgstr "Típus"

#: gtk/gtkfiledialog.c:816
msgid "Pick Files"
msgstr "Fájlok kiválasztása"

#: gtk/gtkfiledialog.c:816
msgid "Pick a File"
msgstr "Egy fájl kiválasztása"

#: gtk/gtkfiledialog.c:821
msgid "Save a File"
msgstr "Egy fájl mentése"

#: gtk/gtkfiledialog.c:825 gtk/ui/gtkappchooserdialog.ui:53
#: gtk/ui/gtkcolorchooserdialog.ui:41 gtk/ui/gtkfontchooserdialog.ui:32
msgid "_Select"
msgstr "_Kiválasztás"

#: gtk/gtkfiledialog.c:826
msgid "Select Folders"
msgstr "Mappák kiválasztása"

#: gtk/gtkfiledialog.c:826
msgid "Select a Folder"
msgstr "Egy mappa kiválasztása"

#: gtk/gtkfilefilter.c:1048
msgid "Unspecified"
msgstr "Meghatározatlan"

#: gtk/gtkfontchooserdialog.c:192 gtk/gtkfontchooserdialog.c:195
msgid "Change Font Features"
msgstr "Betűkészlet-funkciók megváltoztatása"

#: gtk/gtkfontchooserwidget.c:1547
msgctxt "Font variation axis"
msgid "Width"
msgstr "Szélesség"

#: gtk/gtkfontchooserwidget.c:1548
msgctxt "Font variation axis"
msgid "Weight"
msgstr "Súly"

#: gtk/gtkfontchooserwidget.c:1549
msgctxt "Font variation axis"
msgid "Italic"
msgstr "Dőlt"

#: gtk/gtkfontchooserwidget.c:1550
msgctxt "Font variation axis"
msgid "Slant"
msgstr "Döntött"

#: gtk/gtkfontchooserwidget.c:1551
msgctxt "Font variation axis"
msgid "Optical Size"
msgstr "Optikai méret"

#: gtk/gtkfontchooserwidget.c:2109
msgctxt "Font feature value"
msgid "Default"
msgstr "Alapértelmezett"

#: gtk/gtkfontchooserwidget.c:2126
msgctxt "Font feature value"
msgid "Enable"
msgstr "Engedélyezés"

#: gtk/gtkfontchooserwidget.c:2457
msgid "Default"
msgstr "Alapértelmezett"

#: gtk/gtkfontchooserwidget.c:2519
msgid "Ligatures"
msgstr "Ligatúrák"

#: gtk/gtkfontchooserwidget.c:2520
msgid "Letter Case"
msgstr "Kis- és nagybetűk"

#: gtk/gtkfontchooserwidget.c:2521
msgid "Number Case"
msgstr "Számok mérete"

#: gtk/gtkfontchooserwidget.c:2522
msgid "Number Spacing"
msgstr "Számok távolsága"

#: gtk/gtkfontchooserwidget.c:2523
msgid "Fractions"
msgstr "Törtek"

#: gtk/gtkfontchooserwidget.c:2524
msgid "Style Variations"
msgstr "Stílusváltozatok"

#: gtk/gtkfontchooserwidget.c:2526
msgid "Character Variations"
msgstr "Karakterváltozatok"

#: gtk/gtkglarea.c:305
msgid "OpenGL context creation failed"
msgstr "Az OpenGL környezet létrehozása sikertelen"

<<<<<<< HEAD
#: gtk/gtklabel.c:5676 gtk/gtktext.c:6105 gtk/gtktextview.c:9009
msgid "Cu_t"
msgstr "_Kivágás"

#: gtk/gtklabel.c:5677 gtk/gtktext.c:6109 gtk/gtktextview.c:9013
msgid "_Copy"
msgstr "_Másolás"

#: gtk/gtklabel.c:5678 gtk/gtktext.c:6113 gtk/gtktextview.c:9017
msgid "_Paste"
msgstr "_Beillesztés"

#: gtk/gtklabel.c:5684 gtk/gtktext.c:6126 gtk/gtktextview.c:9042
msgid "Select _All"
msgstr "Ö_sszes kijelölése"

#: gtk/gtklabel.c:5689
msgid "_Open Link"
msgstr "Hi_vatkozás megnyitása"

#: gtk/gtklabel.c:5693
msgid "Copy _Link Address"
msgstr "_Hivatkozás címének másolása"

#: gtk/gtklinkbutton.c:256
msgid "_Copy URL"
msgstr "URL _másolása"

#: gtk/gtklinkbutton.c:563
=======
#: gtk/deprecated/gtkinfobar.c:498 gtk/gtkwindowcontrols.c:357
#: gtk/gtkwindowhandle.c:250
msgid "Close"
msgstr "Bezárás"

#: gtk/deprecated/gtkinfobar.c:499
#| msgid "Close the window"
msgid "Close the infobar"
msgstr "Az információs sáv bezárása"

#: gtk/gtklabel.c:5690 gtk/gtktext.c:6113 gtk/gtktextview.c:9006
msgid "Cu_t"
msgstr "_Kivágás"

#: gtk/gtklabel.c:5691 gtk/gtktext.c:6117 gtk/gtktextview.c:9010
msgid "_Copy"
msgstr "_Másolás"

#: gtk/gtklabel.c:5692 gtk/gtktext.c:6121 gtk/gtktextview.c:9014
msgid "_Paste"
msgstr "_Beillesztés"

#: gtk/gtklabel.c:5698 gtk/gtktext.c:6134 gtk/gtktextview.c:9039
msgid "Select _All"
msgstr "Ö_sszes kijelölése"

#: gtk/gtklabel.c:5703
msgid "_Open Link"
msgstr "Hi_vatkozás megnyitása"

#: gtk/gtklabel.c:5707
msgid "Copy _Link Address"
msgstr "_Hivatkozás címének másolása"

#: gtk/gtklabel.c:5751 gtk/gtktext.c:2716 gtk/gtktextview.c:9088
#| msgctxt "OpenType layout"
#| msgid "Contextual Alternates"
msgid "Context menu"
msgstr "Helyi menü"

#: gtk/gtklinkbutton.c:260
msgid "_Copy URL"
msgstr "URL _másolása"

#: gtk/gtklinkbutton.c:567
>>>>>>> fef69881
msgid "Invalid URI"
msgstr "Érvénytelen URI"

#. hour:minutes:seconds
#. Translators: This is a time format, like "9:05:02" for 9
#. * hours, 5 minutes, and 2 seconds. You may change ":" to
#. * the separator that your locale uses or use "%Id" instead
#. * of "%d" if your locale uses localized digits.
#.
#: gtk/gtkmediacontrols.c:100
#, c-format
msgctxt "long time format"
msgid "%d:%02d:%02d"
msgstr "%d:%02d:%02d"

#. -hour:minutes:seconds
#. Translators: This is a time format, like "-9:05:02" for 9
#. * hours, 5 minutes, and 2 seconds playback remaining. You may
#. * change ":" to the separator that your locale uses or use
#. * "%Id" instead of "%d" if your locale uses localized digits.
#.
#: gtk/gtkmediacontrols.c:108
#, c-format
msgctxt "long time format"
msgid "-%d:%02d:%02d"
msgstr "-%d:%02d:%02d"

#. -minutes:seconds
#. Translators: This is a time format, like "-5:02" for 5
#. * minutes and 2 seconds playback remaining. You may change
#. * ":" to the separator that your locale uses or use "%Id"
#. * instead of "%d" if your locale uses localized digits.
#.
#: gtk/gtkmediacontrols.c:119
#, c-format
msgctxt "short time format"
msgid "-%d:%02d"
msgstr "-%d:%02d"

#. minutes:seconds
#. Translators: This is a time format, like "5:02" for 5
#. * minutes and 2 seconds. You may change ":" to the
#. * separator that your locale uses or use "%Id" instead of
#. * "%d" if your locale uses localized digits.
#.
#: gtk/gtkmediacontrols.c:128
#, c-format
msgctxt "short time format"
msgid "%d:%02d"
msgstr "%d:%02d"

#: gtk/gtkmediacontrols.c:412
<<<<<<< HEAD
#| msgid "_Stop"
=======
>>>>>>> fef69881
msgctxt "media controls tooltip"
msgid "Stop"
msgstr "Leállítás"

#: gtk/gtkmediacontrols.c:417 gtk/ui/gtkmediacontrols.ui:28
<<<<<<< HEAD
#| msgctxt "keyboard label"
#| msgid "AudioPlay"
=======
>>>>>>> fef69881
msgctxt "media controls tooltip"
msgid "Play"
msgstr "Lejátszás"

#: gtk/gtkmessagedialog.c:162 gtk/gtkmessagedialog.c:180
#: gtk/print/gtkprintbackend.c:639 gtk/gtkwindow.c:6194
msgid "_OK"
msgstr "_OK"

#: gtk/gtkmessagedialog.c:174
msgid "_No"
msgstr "_Nem"

#: gtk/gtkmessagedialog.c:175
msgid "_Yes"
msgstr "_Igen"

#: gtk/gtkmountoperation.c:609
msgid "Co_nnect"
msgstr "Kap_csolódás"

#: gtk/gtkmountoperation.c:676
msgid "Connect As"
msgstr "Kapcsolódás mint"

#: gtk/gtkmountoperation.c:685
msgid "_Anonymous"
msgstr "Névtelenül"

#: gtk/gtkmountoperation.c:692
msgid "Registered U_ser"
msgstr "_Regisztrált felhasználó"

#: gtk/gtkmountoperation.c:702
msgid "_Username"
msgstr "_Felhasználónév"

#: gtk/gtkmountoperation.c:707
msgid "_Domain"
msgstr "_Tartomány"

#: gtk/gtkmountoperation.c:716
msgid "Volume type"
msgstr "Hangerő típusa"

#: gtk/gtkmountoperation.c:726
msgid "_Hidden"
msgstr "_Rejtett"

#: gtk/gtkmountoperation.c:729
msgid "_Windows system"
msgstr "_Ablakok rendszer"

#: gtk/gtkmountoperation.c:732
msgid "_PIM"
msgstr "_PIM"

#: gtk/gtkmountoperation.c:738
msgid "_Password"
msgstr "_Jelszó"

#: gtk/gtkmountoperation.c:760
msgid "Forget password _immediately"
msgstr "Jelszó a_zonnali elfelejtése"

#: gtk/gtkmountoperation.c:770
msgid "Remember password until you _logout"
msgstr "Jelszó megjegyzése _kijelentkezésig"

#: gtk/gtkmountoperation.c:781
msgid "Remember _forever"
msgstr "_Megjegyzés örökre"

#: gtk/gtkmountoperation.c:1251
#, c-format
msgid "Unknown Application (PID %d)"
msgstr "Ismeretlen alkalmazás (PID: %d)"

#. Use GTK_DIALOG_DESTROY_WITH_PARENT here since the parent dialog can be
#. * indeed be destroyed via the GMountOperation::abort signal... for example,
#. * this is triggered if the user yanks the device while we are showing
#. * the dialog...
#.
#: gtk/gtkmountoperation.c:1396
#, c-format
msgid "Unable to end process"
msgstr "A folyamat nem fejeztethető be"

#: gtk/gtkmountoperation.c:1546
msgid "_End Process"
msgstr "Folyamat _befejezése"

#: gtk/gtkmountoperation-stub.c:61
#, c-format
msgid "Cannot kill process with PID %d. Operation is not implemented."
msgstr ""
"Nem lőhető ki a(z) %d azonosítójú folyamat. A művelet nincs megvalósítva."

#. translators: this string is a name for the 'less' command
#: gtk/gtkmountoperation-x11.c:986
msgid "Terminal Pager"
msgstr "Terminállapozó"

#: gtk/gtkmountoperation-x11.c:987
msgid "Top Command"
msgstr "Top parancs"

#: gtk/gtkmountoperation-x11.c:988
msgid "Bourne Again Shell"
msgstr "Bourne Again Shell"

#: gtk/gtkmountoperation-x11.c:989
msgid "Bourne Shell"
msgstr "Bourne Shell"

#: gtk/gtkmountoperation-x11.c:990
msgid "Z Shell"
msgstr "Z Shell"

#: gtk/gtkmountoperation-x11.c:1090
#, c-format
msgid "Cannot end process with PID %d: %s"
msgstr "Nem fejeztethető be a(z) %d azonosítójú folyamat: %s"

#: gtk/gtknomediafile.c:48
msgid "GTK could not find a media module. Check your installation."
msgstr "A GTK nem talált médiamodult. Ellenőrizze a telepítést."

#: gtk/gtknotebook.c:3211
msgid "Previous tab"
msgstr "Előző lap"

#: gtk/gtknotebook.c:3215
msgid "Next tab"
msgstr "Következő lap"

#: gtk/gtknotebook.c:4331 gtk/gtknotebook.c:6539
#, c-format
msgid "Page %u"
msgstr "%u. oldal"

#: gtk/print/gtkpagesetup.c:611 gtk/print/gtkpapersize.c:942
#: gtk/print/gtkpapersize.c:982
msgid "Not a valid page setup file"
msgstr "Nem érvényes oldalbeállítási fájl"

#: gtk/print/gtkpagesetupunixdialog.c:198 gtk/print/gtkprintunixdialog.c:768
msgid "Manage Custom Sizes…"
msgstr "Egyéni méretek kezelése…"

#: gtk/print/gtkpagesetupunixdialog.c:283 gtk/ui/gtkassistant.ui:98
msgid "_Apply"
msgstr "_Alkalmaz"

#: gtk/print/gtkpagesetupunixdialog.c:318
#: gtk/print/gtkpagesetupunixdialog.c:570
msgid "Any Printer"
msgstr "Tetszőleges nyomtató"

#: gtk/print/gtkpagesetupunixdialog.c:319
msgid "For portable documents"
msgstr "Hordozható dokumentumokhoz"

#: gtk/print/gtkpagesetupunixdialog.c:738
#, c-format
msgid ""
"Margins:\n"
" Left: %s %s\n"
" Right: %s %s\n"
" Top: %s %s\n"
" Bottom: %s %s"
msgstr ""
"Margók: \n"
" Bal: %s %s\n"
" Jobb: %s %s\n"
" Felső: %s %s\n"
" Alsó: %s %s"

<<<<<<< HEAD
#: gtk/gtkpagesetupunixdialog.c:785 gtk/ui/gtkpagesetupunixdialog.ui:5
#: gtk/ui/gtkprintunixdialog.ui:706
=======
#: gtk/print/gtkpagesetupunixdialog.c:784
#: gtk/print/ui/gtkpagesetupunixdialog.ui:5
#: gtk/print/ui/gtkprintunixdialog.ui:782
>>>>>>> fef69881
msgid "Page Setup"
msgstr "Oldalbeállítás"

#: gtk/gtkpasswordentry.c:168
msgid "Hide Text"
msgstr "Szöveg elrejtése"

#: gtk/gtkpasswordentry.c:173 gtk/gtkpasswordentry.c:624
msgid "Show Text"
msgstr "Szöveg megjelenítése"

#: gtk/gtkpasswordentry.c:215
msgid "Caps Lock is on"
msgstr "A Caps Lock be van kapcsolva"

#: gtk/gtkpasswordentry.c:700
msgid "_Show Text"
msgstr "Szöveg _megjelenítése"

#. translators: %s is the name of a cloud provider for files
#: gtk/gtkplacessidebar.c:912
#, c-format
msgid "Open %s"
msgstr "%s megnyitása"

#: gtk/gtkplacessidebar.c:1003
msgid "Recent"
msgstr "Legutóbbi"

#: gtk/gtkplacessidebar.c:1005
msgid "Recent files"
msgstr "Legutóbbi fájlok"

#: gtk/gtkplacessidebar.c:1014
msgid "Starred"
msgstr "Csillagozott"

#: gtk/gtkplacessidebar.c:1016
msgid "Starred files"
msgstr "Csillagozott fájlok"

#: gtk/gtkplacessidebar.c:1027
msgid "Open your personal folder"
msgstr "A személyes mappájának megnyitása"

#: gtk/gtkplacessidebar.c:1040
msgid "Desktop"
msgstr "Asztal"

#: gtk/gtkplacessidebar.c:1042
msgid "Open the contents of your desktop in a folder"
msgstr "Az Asztal tartalmának megnyitása mappaként"

#: gtk/gtkplacessidebar.c:1056
msgid "Enter Location"
msgstr "Hely megadása"

#: gtk/gtkplacessidebar.c:1058
msgid "Manually enter a location"
msgstr "Írjon be egy helyet"

#: gtk/gtkplacessidebar.c:1068
msgid "Trash"
msgstr "Kuka"

#: gtk/gtkplacessidebar.c:1070
msgid "Open the trash"
msgstr "A Kuka megnyitása"

#: gtk/gtkplacessidebar.c:1181 gtk/gtkplacessidebar.c:1209
#: gtk/gtkplacessidebar.c:1409
#, c-format
msgid "Mount and open “%s”"
msgstr "„%s” csatolása és megnyitása"

#: gtk/gtkplacessidebar.c:1304
msgid "Open the contents of the file system"
msgstr "A fájlrendszer tartalmának megnyitása"

#: gtk/gtkplacessidebar.c:1387
msgid "New bookmark"
msgstr "Új könyvjelző"

#: gtk/gtkplacessidebar.c:1389
msgid "Add a new bookmark"
msgstr "Új könyvjelző hozzáadása"

#: gtk/gtkplacessidebar.c:1454
msgid "Other Locations"
msgstr "Egyéb helyek"

#: gtk/gtkplacessidebar.c:1455
msgid "Show other locations"
msgstr "Más helyek megjelenítése"

#: gtk/gtkplacessidebar.c:1964 gtk/gtkplacessidebar.c:2984
#, c-format
msgid "Unable to start “%s”"
msgstr "„%s” nem indítható"

#. Translators: This means that unlocking an encrypted storage
#. * device failed. %s is the name of the device.
#.
#: gtk/gtkplacessidebar.c:2000
#, c-format
msgid "Error unlocking “%s”"
msgstr "Hiba a(z) „%s” feloldásakor"

#: gtk/gtkplacessidebar.c:2002
#, c-format
msgid "Unable to access “%s”"
msgstr "„%s” nem érhető el"

#: gtk/gtkplacessidebar.c:2233
msgid "This name is already taken"
msgstr "A név már létezik"

<<<<<<< HEAD
#: gtk/gtkplacessidebar.c:2302 gtk/inspector/actions.ui:19
#: gtk/inspector/css-node-tree.ui:22 gtk/inspector/prop-list.ui:24
#: gtk/ui/gtkfilechooserwidget.ui:176 gtk/ui/gtkfilechooserwidget.ui:645
#: gtk/ui/gtkprintunixdialog.ui:80
msgid "Name"
msgstr "Név"

#: gtk/gtkplacessidebar.c:2520
=======
#: gtk/gtkplacessidebar.c:2525
>>>>>>> fef69881
#, c-format
msgid "Unable to unmount “%s”"
msgstr "„%s” nem választható le"

#: gtk/gtkplacessidebar.c:2701
#, c-format
msgid "Unable to stop “%s”"
msgstr "„%s” nem állítható le"

#: gtk/gtkplacessidebar.c:2730
#, c-format
msgid "Unable to eject “%s”"
msgstr "„%s” nem adható ki"

#: gtk/gtkplacessidebar.c:2759 gtk/gtkplacessidebar.c:2788
#, c-format
msgid "Unable to eject %s"
msgstr "%s nem adható ki"

#: gtk/gtkplacessidebar.c:2936
#, c-format
msgid "Unable to poll “%s” for media changes"
msgstr "A(z) „%s” adathordozó-változásai nem kérdezhetők le"

#: gtk/gtkplacessidebar.c:3155 gtk/gtkplacessidebar.c:3242
#: gtk/gtkplacesview.c:1649
msgid "Open in New _Tab"
msgstr "Megnyi_tás új lapon"

#: gtk/gtkplacessidebar.c:3161 gtk/gtkplacessidebar.c:3251
#: gtk/gtkplacesview.c:1654
msgid "Open in New _Window"
msgstr "Megnyitás új _ablakban"

#: gtk/gtkplacessidebar.c:3262
msgid "_Add Bookmark"
msgstr "Könyvjelző hozzá_adása"

#: gtk/gtkplacessidebar.c:3266
msgid "_Remove"
msgstr "_Eltávolítás"

#: gtk/gtkplacessidebar.c:3282 gtk/gtkplacesview.c:1679
msgid "_Mount"
msgstr "_Csatolás"

#: gtk/gtkplacessidebar.c:3291 gtk/gtkplacesview.c:1668
msgid "_Unmount"
msgstr "_Leválasztás"

#: gtk/gtkplacessidebar.c:3298
msgid "_Eject"
msgstr "_Kiadás"

#: gtk/gtkplacessidebar.c:3308
msgid "_Detect Media"
msgstr "A_dathordozó felismerése"

#: gtk/gtkplacessidebar.c:3317
msgid "_Start"
msgstr "In_dítás"

#: gtk/gtkplacessidebar.c:3319
msgid "_Power On"
msgstr "Be_kapcsolás"

#: gtk/gtkplacessidebar.c:3320
msgid "_Connect Drive"
msgstr "Meghajtó _csatlakoztatása"

#: gtk/gtkplacessidebar.c:3321
msgid "_Start Multi-disk Device"
msgstr "_Többlemezes eszköz indítása"

#: gtk/gtkplacessidebar.c:3322
msgid "_Unlock Device"
msgstr "Eszköz fel_oldása"

#: gtk/gtkplacessidebar.c:3332
msgid "_Stop"
msgstr "_Leállítás"

#: gtk/gtkplacessidebar.c:3334
msgid "_Safely Remove Drive"
msgstr "Meghajtó _biztonságos eltávolítása"

#: gtk/gtkplacessidebar.c:3335
msgid "_Disconnect Drive"
msgstr "_Kapcsolat bontása a meghajtóval"

#: gtk/gtkplacessidebar.c:3336
msgid "_Stop Multi-disk Device"
msgstr "_Többlemezes eszköz leállítása"

#: gtk/gtkplacessidebar.c:3337
msgid "_Lock Device"
msgstr "Eszköz _zárolása"

#: gtk/gtkplacessidebar.c:3827 gtk/gtkplacesview.c:1089
msgid "Computer"
msgstr "Számítógép"

#: gtk/gtkplacesview.c:875
msgid "Searching for network locations"
msgstr "Hálózati helyek keresése"

#: gtk/gtkplacesview.c:882
msgid "No network locations found"
msgstr "Nincsenek hálózati helyek"

#. if it wasn't cancelled show a dialog
#: gtk/gtkplacesview.c:1196 gtk/gtkplacesview.c:1293
msgid "Unable to access location"
msgstr "A hely nem érhető el"

#. Restore from Cancel to Connect
#: gtk/gtkplacesview.c:1214 gtk/ui/gtkplacesview.ui:250
msgid "Con_nect"
msgstr "Kap_csolódás"

#. if it wasn't cancelled show a dialog
#: gtk/gtkplacesview.c:1353
msgid "Unable to unmount volume"
msgstr "Nem lehet leválasztani a kötetet"

#. Allow to cancel the operation
#: gtk/gtkplacesview.c:1445
msgid "Cance_l"
msgstr "Még_se"

#: gtk/gtkplacesview.c:1592
msgid "AppleTalk"
msgstr "AppleTalk"

#: gtk/gtkplacesview.c:1598
msgid "File Transfer Protocol"
msgstr "Fájlátviteli protokoll (FTP)"

#. Translators: do not translate ftp:// and ftps://
#: gtk/gtkplacesview.c:1600
msgid "ftp:// or ftps://"
msgstr "ftp:// vagy ftps://"

#: gtk/gtkplacesview.c:1606
msgid "Network File System"
msgstr "Hálózat fájlrendszer"

#: gtk/gtkplacesview.c:1612
msgid "Samba"
msgstr "Samba"

#: gtk/gtkplacesview.c:1618
msgid "SSH File Transfer Protocol"
msgstr "SSH fájlátviteli protokoll"

#. Translators: do not translate sftp:// and ssh://
#: gtk/gtkplacesview.c:1620
msgid "sftp:// or ssh://"
msgstr "sftp:// vagy ssh://"

#: gtk/gtkplacesview.c:1626
msgid "WebDAV"
msgstr "WebDAV"

#. Translators: do not translate dav:// and davs://
#: gtk/gtkplacesview.c:1628
msgid "dav:// or davs://"
msgstr "dav:// vagy davs://"

#: gtk/gtkplacesview.c:1663
msgid "_Disconnect"
msgstr "_Bontás"

#: gtk/gtkplacesview.c:1674
msgid "_Connect"
msgstr "Kap_csolódás"

#: gtk/gtkplacesview.c:1894
msgid "Unable to get remote server location"
msgstr "Nem kérhető le a távoli kiszolgáló helye"

#: gtk/gtkplacesview.c:2038 gtk/gtkplacesview.c:2047
msgid "Networks"
msgstr "Hálózatok"

#: gtk/gtkplacesview.c:2038 gtk/gtkplacesview.c:2047
msgid "On This Computer"
msgstr "Ezen a számítógépen"

#. Translators: respectively, free and total space of the drive. The plural form
#. * should be based on the free space available.
#. * i.e. 1 GB / 24 GB available.
#.
#: gtk/gtkplacesviewrow.c:135
#, c-format
msgid "%s / %s available"
msgid_plural "%s / %s available"
msgstr[0] "%s / %s érhető el"
msgstr[1] "%s / %s érhető el"

#: gtk/gtkplacesviewrow.c:471
msgid "Disconnect"
msgstr "Bontás"

#: gtk/gtkplacesviewrow.c:471 gtk/ui/gtkplacesviewrow.ui:53
#: gtk/ui/gtksidebarrow.ui:54
msgid "Unmount"
msgstr "Leválasztás"

#: gtk/print/gtkprintbackend.c:637
msgid "Authentication"
msgstr "Hitelesítés"

#: gtk/print/gtkprintbackend.c:716
msgid "_Remember password"
msgstr "_Jelszó megjegyzése"

#: gtk/print/gtkprinteroptionwidget.c:702
msgid "Select a filename"
msgstr "Válasszon egy fájlnevet"

#: gtk/print/gtkprinteroptionwidget.c:919
msgid "Not available"
msgstr "Nem érhető el"

#. translators: this string is the default job title for print
#. * jobs. %s gets replaced by the application name, %d gets replaced
#. * by the job number.
#.
#: gtk/print/gtkprintoperation.c:252
#, c-format
msgid "%s job #%d"
msgstr "%s %d. feladata"

#: gtk/print/gtkprintoperation.c:1699
msgctxt "print operation status"
msgid "Initial state"
msgstr "Kezdeti állapot"

#: gtk/print/gtkprintoperation.c:1700
msgctxt "print operation status"
msgid "Preparing to print"
msgstr "Nyomtatás előkészítése"

#: gtk/print/gtkprintoperation.c:1701
msgctxt "print operation status"
msgid "Generating data"
msgstr "Adatok előállítása"

#: gtk/print/gtkprintoperation.c:1702
msgctxt "print operation status"
msgid "Sending data"
msgstr "Adatok küldése"

#: gtk/print/gtkprintoperation.c:1703
msgctxt "print operation status"
msgid "Waiting"
msgstr "Várakozás"

# fixme: jó ez így?
#: gtk/print/gtkprintoperation.c:1704
msgctxt "print operation status"
msgid "Blocking on issue"
msgstr "Blokkolás probléma miatt"

#: gtk/print/gtkprintoperation.c:1705
msgctxt "print operation status"
msgid "Printing"
msgstr "Nyomtatás"

#: gtk/print/gtkprintoperation.c:1706
msgctxt "print operation status"
msgid "Finished"
msgstr "Befejeződött"

#: gtk/print/gtkprintoperation.c:1707
msgctxt "print operation status"
msgid "Finished with error"
msgstr "Hibával fejeződött be"

#: gtk/print/gtkprintoperation.c:2250
#, c-format
msgid "Preparing %d"
msgstr "%d előkészítése"

#: gtk/print/gtkprintoperation.c:2252 gtk/print/gtkprintoperation.c:2871
#, c-format
msgid "Preparing"
msgstr "Előkészítés"

#: gtk/print/gtkprintoperation.c:2255
#, c-format
msgid "Printing %d"
msgstr "%d nyomtatása"

#: gtk/print/gtkprintoperation.c:2904
#, c-format
msgid "Error creating print preview"
msgstr "Hiba a nyomtatási előnézet létrehozásakor"

#: gtk/print/gtkprintoperation.c:2907
#, c-format
msgid "The most probable reason is that a temporary file could not be created."
msgstr "A legvalószínűbb ok, hogy egy ideiglenes fájl nem hozható létre."

#. window
#: gtk/print/gtkprintoperation-portal.c:264
#: gtk/print/gtkprintoperation-portal.c:584
#: gtk/print/gtkprintoperation-portal.c:653 gtk/print/gtkprintunixdialog.c:3008
msgid "Print"
msgstr "Nyomtatás"

#: gtk/print/gtkprintoperation-unix.c:481
#: gtk/print/gtkprintoperation-win32.c:1505
msgid "Application"
msgstr "Alkalmazás"

#: gtk/print/gtkprintoperation-win32.c:636
msgid "Printer offline"
msgstr "A nyomtató nem érhető el"

#: gtk/print/gtkprintoperation-win32.c:638
msgid "Out of paper"
msgstr "Kifogyott a papír"

#. Translators: this is a printer status.
#: gtk/print/gtkprintoperation-win32.c:640
#: modules/printbackends/gtkprintbackendcpdb.c:1528
#: modules/printbackends/gtkprintbackendcups.c:2639
msgid "Paused"
msgstr "Szüneteltetve"

#: gtk/print/gtkprintoperation-win32.c:642
msgid "Need user intervention"
msgstr "Felhasználói beavatkozás szükséges"

#: gtk/print/gtkprintoperation-win32.c:749
msgid "Custom size"
msgstr "Egyéni méret"

#: gtk/print/gtkprintoperation-win32.c:1597
msgid "No printer found"
msgstr "Nem található nyomtató"

#: gtk/print/gtkprintoperation-win32.c:1624
msgid "Invalid argument to CreateDC"
msgstr "Érvénytelen paraméter a CreateDC-hez"

#: gtk/print/gtkprintoperation-win32.c:1660
#: gtk/print/gtkprintoperation-win32.c:1906
msgid "Error from StartDoc"
msgstr "Hiba a StartDoc elemtől"

#: gtk/print/gtkprintoperation-win32.c:1761
#: gtk/print/gtkprintoperation-win32.c:1784
#: gtk/print/gtkprintoperation-win32.c:1832
msgid "Not enough free memory"
msgstr "Nincs elég szabad memória"

#: gtk/print/gtkprintoperation-win32.c:1837
msgid "Invalid argument to PrintDlgEx"
msgstr "Érvénytelen paraméter a PrintDlgEx-re"

#: gtk/print/gtkprintoperation-win32.c:1842
msgid "Invalid pointer to PrintDlgEx"
msgstr "Érvénytelen mutató a PrintDlgEx-re"

#: gtk/print/gtkprintoperation-win32.c:1847
msgid "Invalid handle to PrintDlgEx"
msgstr "Érvénytelen kezelő a PrintDlgEx-re"

#: gtk/print/gtkprintoperation-win32.c:1852
msgid "Unspecified error"
msgstr "Meghatározatlan hiba"

#: gtk/print/gtkprintunixdialog.c:838
msgid "Pre_view"
msgstr "_Előnézet"

#: gtk/print/gtkprintunixdialog.c:840
msgid "_Print"
msgstr "_Nyomtatás"

#: gtk/print/gtkprintunixdialog.c:961
msgid "Getting printer information failed"
msgstr "Nyomtatóinformációk lekérése sikertelen"

#: gtk/print/gtkprintunixdialog.c:1885
msgid "Getting printer information…"
msgstr "Nyomtatóinformációk lekérése…"

#. Translators: These strings name the possible arrangements of
#. * multiple pages on a sheet when printing (same as in gtkprintbackendcups.c)
#.
#. Translators: These strings name the possible arrangements of
#. * multiple pages on a sheet when printing
#.
#: gtk/print/gtkprintunixdialog.c:2753
#: modules/printbackends/gtkprintbackendcups.c:5647
msgid "Left to right, top to bottom"
msgstr "Balról jobbra, fentről le"

#: gtk/print/gtkprintunixdialog.c:2753
#: modules/printbackends/gtkprintbackendcups.c:5647
msgid "Left to right, bottom to top"
msgstr "Balról jobbra, lentről fel"

#: gtk/print/gtkprintunixdialog.c:2754
#: modules/printbackends/gtkprintbackendcups.c:5648
msgid "Right to left, top to bottom"
msgstr "Jobbról balra, fentről le"

#: gtk/print/gtkprintunixdialog.c:2754
#: modules/printbackends/gtkprintbackendcups.c:5648
msgid "Right to left, bottom to top"
msgstr "Jobbról balra, lentről fel"

#: gtk/print/gtkprintunixdialog.c:2755
#: modules/printbackends/gtkprintbackendcups.c:5649
msgid "Top to bottom, left to right"
msgstr "Fentről le, balról jobbra"

#: gtk/print/gtkprintunixdialog.c:2755
#: modules/printbackends/gtkprintbackendcups.c:5649
msgid "Top to bottom, right to left"
msgstr "Fentről le, jobbról balra"

#: gtk/print/gtkprintunixdialog.c:2756
#: modules/printbackends/gtkprintbackendcups.c:5650
msgid "Bottom to top, left to right"
msgstr "Lentről fel, balról jobbra"

#: gtk/print/gtkprintunixdialog.c:2756
#: modules/printbackends/gtkprintbackendcups.c:5650
msgid "Bottom to top, right to left"
msgstr "Lentről fel, jobbról balra"

#: gtk/print/gtkprintunixdialog.c:2760 gtk/print/gtkprintunixdialog.c:2773
msgid "Page Ordering"
msgstr "Oldalsorrend"

#: gtk/print/gtkprintunixdialog.c:2789
msgid "Left to right"
msgstr "Balról jobbra"

#: gtk/print/gtkprintunixdialog.c:2790
msgid "Right to left"
msgstr "Jobbról balra"

#: gtk/print/gtkprintunixdialog.c:2802
msgid "Top to bottom"
msgstr "Fentről le"

#: gtk/print/gtkprintunixdialog.c:2803
msgid "Bottom to top"
msgstr "Lentről fel"

#: gtk/gtkprogressbar.c:608
#, c-format
msgctxt "progress bar label"
msgid "%.0f %%"
msgstr "%.0f %%"

#: gtk/gtkrecentmanager.c:1023 gtk/gtkrecentmanager.c:1036
#: gtk/gtkrecentmanager.c:1174 gtk/gtkrecentmanager.c:1184
#: gtk/gtkrecentmanager.c:1234 gtk/gtkrecentmanager.c:1243
#, c-format
msgid "Unable to find an item with URI “%s”"
msgstr "Nem található a következő URI című elem: „%s”"

#: gtk/gtkrecentmanager.c:1258
#, c-format
msgid "Unable to move the item with URI “%s” to “%s”"
msgstr "Nem helyezhető át a következő URI című elem: „%s” ide: „%s”"

#: gtk/gtkrecentmanager.c:2323
#, c-format
msgid "No registered application with name “%s” for item with URI “%s” found"
msgstr ""
"Nem található „%s” nevű regisztrált alkalmazás a(z) „%s” URI-című elemhez"

#: gtk/gtksearchentry.c:758
msgid "Clear Entry"
msgstr "Bejegyzés törlése"

#. Translators: This string is used to mark left/right variants of modifier
#. * keys in the shortcut window (e.g. Control_L vs Control_R). Please keep
#. * this string very short, ideally just a single character, since it will
#. * be rendered as part of the key.
#.
#: gtk/gtkshortcutlabel.c:79
msgctxt "keyboard side marker"
msgid "L"
msgstr "B"

#. Translators: This string is used to mark left/right variants of modifier
#. * keys in the shortcut window (e.g. Control_L vs Control_R). Please keep
#. * this string very short, ideally just a single character, since it will
#. * be rendered as part of the key.
#.
#: gtk/gtkshortcutlabel.c:92
msgctxt "keyboard side marker"
msgid "R"
msgstr "J"

#: gtk/gtkshortcutssection.c:407
msgid "_Show All"
msgstr "Összes meg_jelenítése"

#: gtk/gtkshortcutsshortcut.c:143
msgid "Two finger pinch"
msgstr "Kétujjas csípés"

#: gtk/gtkshortcutsshortcut.c:147
msgid "Two finger stretch"
msgstr "Kétujjas nyújtás"

#: gtk/gtkshortcutsshortcut.c:151
msgid "Rotate clockwise"
msgstr "Forgatás balra"

#: gtk/gtkshortcutsshortcut.c:155
msgid "Rotate counterclockwise"
msgstr "Forgatás jobbra"

#: gtk/gtkshortcutsshortcut.c:159
msgid "Two finger swipe left"
msgstr "Kétujjas húzás balra"

#: gtk/gtkshortcutsshortcut.c:163
msgid "Two finger swipe right"
msgstr "Kétujjas húzás jobbra"

#: gtk/gtkshortcutsshortcut.c:167
msgid "Swipe left"
msgstr "Húzás balra"

#: gtk/gtkshortcutsshortcut.c:171
msgid "Swipe right"
msgstr "Húzás jobbra"

#. Translators: This is placeholder text for the search entry in the shortcuts window
#: gtk/gtkshortcutswindow.c:855 gtk/gtkshortcutswindow.c:922
#: gtk/gtkshortcutswindow.c:927
msgid "Search Shortcuts"
msgstr "Gyorsbillentyűk keresése"

#. Translators: This is the window title for the shortcuts window in normal mode
#: gtk/gtkshortcutswindow.c:887 gtk/inspector/window.ui:498
msgid "Shortcuts"
msgstr "Gyorsbillentyűk"

#. Translators: This is the window title for the shortcuts window in search mode
#: gtk/gtkshortcutswindow.c:892
msgid "Search Results"
msgstr "Találatok"

#: gtk/gtkshortcutswindow.c:989 gtk/ui/gtkemojichooser.ui:349
#: gtk/ui/gtkfilechooserwidget.ui:239
msgid "No Results Found"
msgstr "Nincs találat"

#: gtk/gtkshortcutswindow.c:1000 gtk/ui/gtkemojichooser.ui:362
#: gtk/ui/gtkfilechooserwidget.ui:252 gtk/ui/gtkplacesview.ui:218
msgid "Try a different search"
msgstr "Próbáljon mást keresni"

#: gtk/gtkstacksidebar.c:154
msgctxt "accessibility"
msgid "Sidebar"
msgstr "Oldalsáv"

<<<<<<< HEAD
#: gtk/gtktext.c:6131 gtk/gtktextview.c:9047
msgid "Insert _Emoji"
msgstr "_Emodzsi beszúrása"

#: gtk/gtktextview.c:9029
msgid "_Undo"
msgstr "_Visszavonás"

#: gtk/gtktextview.c:9033
msgid "_Redo"
msgstr "Mé_gis"

#: gtk/gtktreeexpander.c:189 gtk/inspector/misc-info.ui:254
msgid "Expand"
msgstr "Kibontás"

#: gtk/gtkwindow.c:6147
=======
#: gtk/gtktext.c:6139 gtk/gtktextview.c:9044
msgid "Insert _Emoji"
msgstr "_Emodzsi beszúrása"

#: gtk/gtktextview.c:9026
msgid "_Undo"
msgstr "_Visszavonás"

#: gtk/gtktextview.c:9030
msgid "_Redo"
msgstr "Mé_gis"

#: gtk/gtkwindow.c:6182
>>>>>>> fef69881
#, c-format
msgid "Do you want to use GTK Inspector?"
msgstr "Szeretné használni a GTK vizsgálót?"

#: gtk/gtkwindow.c:6184
#, c-format
msgid ""
"GTK Inspector is an interactive debugger that lets you explore and modify "
"the internals of any GTK application. Using it may cause the application to "
"break or crash."
msgstr ""
"A GTK vizsgáló egy interaktív hibakereső, amely lehetővé teszi bármely GTK "
"alkalmazás belső működésének felfedezését és módosítását. A használata miatt "
"az alkalmazás hibásan működhet vagy összeomolhat."

#: gtk/gtkwindow.c:6189
msgid "Don’t show this message again"
msgstr "Ne jelenjen meg többé ez az üzenet"

#: gtk/gtkwindowcontrols.c:309 gtk/gtkwindowhandle.c:234
msgid "Minimize"
msgstr "Minimalizálás"

#: gtk/gtkwindowcontrols.c:311
msgid "Minimize the window"
msgstr "Az ablak minimalizálása"

#: gtk/gtkwindowcontrols.c:335 gtk/gtkwindowhandle.c:240
msgid "Maximize"
msgstr "Maximalizálás"

#: gtk/gtkwindowcontrols.c:337
msgid "Maximize the window"
msgstr "Az ablak maximalizálása"

#: gtk/gtkwindowcontrols.c:359
msgid "Close the window"
msgstr "Az ablak bezárása"

#: gtk/gtkwindowhandle.c:227
msgid "Restore"
msgstr "Visszaállítás"

#: gtk/inspector/a11y.ui:17
msgid "Role"
msgstr "Szerep"

#: gtk/inspector/a11y.ui:71
#| msgid "Direction"
msgid "Description"
msgstr "Leírás"

#: gtk/inspector/a11y.ui:99 gtk/inspector/misc-info.ui:297
#| msgctxt "OpenType layout"
#| msgid "Left Bounds"
msgid "Bounds"
msgstr "Határok"

#: gtk/inspector/a11y.ui:125
#| msgid "Object path"
msgid "Object Path"
msgstr "Objektumútvonal"

#: gtk/inspector/a11y.ui:164
msgid "Attribute"
msgstr "Attribútum"

#: gtk/inspector/a11y.ui:176 gtk/inspector/css-node-tree.ui:70
#: gtk/inspector/prop-list.ui:57 gtk/inspector/recorder.ui:149
#: gtk/inspector/recorder.ui:192 gtk/inspector/strv-editor.c:73
msgid "Value"
msgstr "Érték"

<<<<<<< HEAD
#: gtk/inspector/action-editor.c:127
msgid "Activate"
msgstr "Aktiválás"

#: gtk/inspector/action-editor.c:139
=======
#: gtk/inspector/action-editor.c:133
msgid "Activate"
msgstr "Aktiválás"

#: gtk/inspector/action-editor.c:145
>>>>>>> fef69881
msgid "Set State"
msgstr "Állapot beállítása"

#: gtk/inspector/actions.ui:30
msgid "Enabled"
msgstr "Engedélyezve"

#: gtk/inspector/actions.ui:42
msgid "Parameter Type"
msgstr "Paramétertípus"

#: gtk/inspector/actions.ui:53 gtk/inspector/css-node-tree.ui:41
#: gtk/inspector/misc-info.ui:108
msgid "State"
msgstr "Állapot"

#: gtk/inspector/clipboard.c:211 gtk/inspector/misc-info.ui:245
msgid "Show"
msgstr "Megjelenítés"

#: gtk/inspector/clipboard.c:228
msgid "Hover to load"
msgstr "Mutasson rá a betöltéshez"

#: gtk/inspector/clipboard.c:278
msgctxt "clipboard"
msgid "empty"
msgstr "üres"

#: gtk/inspector/clipboard.c:283 gtk/inspector/clipboard.c:325
msgctxt "clipboard"
msgid "local"
msgstr "helyi"

#: gtk/inspector/clipboard.c:285 gtk/inspector/clipboard.c:327
msgctxt "clipboard"
msgid "remote"
msgstr "távoli"

#: gtk/inspector/clipboard.ui:30
msgid "Drag and hold here"
msgstr "Húzza és tartsa itt"

#: gtk/inspector/clipboard.ui:71 gtk/inspector/window.ui:574
msgid "Clipboard"
msgstr "Vágólap"

#: gtk/inspector/clipboard.ui:107
msgid "Primary"
msgstr "Elsődleges"

#: gtk/inspector/controllers.c:126
msgctxt "event phase"
msgid "None"
msgstr "Nincs"

#: gtk/inspector/controllers.c:129
msgctxt "event phase"
msgid "Capture"
msgstr "Rögzítés"

#: gtk/inspector/controllers.c:132
msgctxt "event phase"
msgid "Bubble"
msgstr "Buborék"

#: gtk/inspector/controllers.c:135
msgctxt "event phase"
msgid "Target"
msgstr "Cél"

#: gtk/inspector/controllers.c:156
msgctxt "propagation limit"
msgid "Native"
msgstr "Natív"

#: gtk/inspector/css-editor.c:128
msgid "You can type here any CSS rule recognized by GTK."
msgstr "A GTK által felismert tetszőleges CSS szabályt beírhat ide."

#: gtk/inspector/css-editor.c:129
msgid ""
"You can temporarily disable this custom CSS by clicking on the “Pause” "
"button above."
msgstr ""
"Ideiglenesen letilthatja ezt az egyéni CSS-t a fenti „Szünet” gombra "
"kattintva."

#: gtk/inspector/css-editor.c:130
msgid "Changes are applied instantly and globally, for the whole application."
msgstr ""
"A változások azonnal és globálisan alkalmazva lesznek az egész alkalmazásra."

#: gtk/inspector/css-editor.c:206
#, c-format
msgid "Saving CSS failed"
msgstr "A CSS mentése sikertelen"

#: gtk/inspector/css-editor.ui:30
msgid "Disable this custom CSS"
msgstr "Ezen egyéni CSS letiltása"

#: gtk/inspector/css-editor.ui:37
msgid "Save the current CSS"
msgstr "A jelenlegi CSS mentése"

#: gtk/inspector/css-node-tree.ui:28 tools/gtk-builder-tool-preview.c:178
#: tools/gtk-builder-tool-screenshot.c:359
msgid "ID"
msgstr "ID"

#: gtk/inspector/css-node-tree.ui:34
msgid "Style Classes"
msgstr "Stílusosztályok"

#: gtk/inspector/css-node-tree.ui:64
msgid "CSS Property"
msgstr "CSS tulajdonság"

#: gtk/inspector/general.c:333 gtk/inspector/general.c:414
msgctxt "GL version"
msgid "None"
msgstr "Nincs"

#: gtk/inspector/general.c:342
msgctxt "GL version"
msgid "Disabled"
msgstr "Letiltva"

#: gtk/inspector/general.c:343
msgctxt "GL vendor"
msgid "Disabled"
msgstr "Letiltva"

#: gtk/inspector/general.c:415
msgctxt "GL vendor"
msgid "None"
msgstr "Nincs"

#: gtk/inspector/general.c:466
msgctxt "Vulkan device"
msgid "Disabled"
msgstr "Letiltva"

#: gtk/inspector/general.c:467 gtk/inspector/general.c:468
msgctxt "Vulkan version"
msgid "Disabled"
msgstr "Letiltva"

#: gtk/inspector/general.c:524
msgctxt "Vulkan device"
msgid "None"
msgstr "Nincs"

#: gtk/inspector/general.c:525 gtk/inspector/general.c:526
msgctxt "Vulkan version"
msgid "None"
msgstr "Nincs"

#: gtk/inspector/general.c:857
msgid "IM Context is hardcoded by GTK_IM_MODULE"
msgstr "Az IM környezet a GTK_IM_MODULE által beégetett érték"

#: gtk/inspector/general.ui:31
msgid "GTK Version"
msgstr "GTK verzió"

#: gtk/inspector/general.ui:57
msgid "GDK Backend"
msgstr "GDK háttérprogram"

#: gtk/inspector/general.ui:83
msgid "GSK Renderer"
msgstr "GSK megjelenítő"

#: gtk/inspector/general.ui:109
msgid "Pango Fontmap"
msgstr "Pango betűkészlettérkép"

#: gtk/inspector/general.ui:135
msgid "Media Backend"
msgstr "Média-háttérprogram"

#: gtk/inspector/general.ui:161
msgid "Input Method"
msgstr "Beviteli mód"

#: gtk/inspector/general.ui:198
msgid "Application ID"
msgstr "Alkalmazásazonosító"

#: gtk/inspector/general.ui:224
msgid "Resource Path"
msgstr "Erőforrás útvonala"

#: gtk/inspector/general.ui:261 gtk/ui/gtkplacesview.ui:67
msgid "Prefix"
msgstr "Előtag"

#: gtk/inspector/general.ui:460
msgid "Display"
msgstr "Kijelző"

#: gtk/inspector/general.ui:487
msgid "RGBA Visual"
msgstr "RGBA vizuális"

#: gtk/inspector/general.ui:513
msgid "Composited"
msgstr "Kompozitált"

#: gtk/inspector/general.ui:559
msgid "GL Version"
msgstr "GL verzió"

#: gtk/inspector/general.ui:609
msgid "GL Vendor"
msgstr "GL gyártó"

#: gtk/inspector/general.ui:646
msgid "Vulkan Device"
msgstr "Vulkan eszköz"

#: gtk/inspector/general.ui:673
msgid "Vulkan API version"
msgstr "Vulkan API verzió"

#: gtk/inspector/general.ui:700
msgid "Vulkan driver version"
msgstr "Vulkan meghajtó verziója"

#: gtk/inspector/menu.c:264
msgid "Unnamed section"
msgstr "Névtelen szakasz"

#: gtk/inspector/menu.ui:26
msgid "Label"
msgstr "Címke"

#: gtk/inspector/menu.ui:31 gtk/inspector/shortcuts.ui:23
msgid "Action"
msgstr "Művelet"

#: gtk/inspector/menu.ui:36
msgid "Target"
msgstr "Cél"

#: gtk/inspector/menu.ui:41
msgid "Icon"
msgstr "Ikon"

#: gtk/inspector/misc-info.ui:31
msgid "Address"
msgstr "Cím"

<<<<<<< HEAD
#: gtk/inspector/misc-info.ui:57 gtk/inspector/prop-list.ui:35
#: gtk/inspector/statistics.ui:36 gtk/ui/gtkfilechooserwidget.ui:339
msgid "Type"
msgstr "Típus"

=======
>>>>>>> fef69881
#: gtk/inspector/misc-info.ui:82
msgid "Reference Count"
msgstr "Hivatkozásszám"

#: gtk/inspector/misc-info.ui:134
msgid "Direction"
msgstr "Irány"

#: gtk/inspector/misc-info.ui:160
msgid "Buildable ID"
msgstr "Lefordítható azonosító"

#: gtk/inspector/misc-info.ui:186
msgid "Mnemonic Label"
msgstr "Címke hívóbetűje"

#: gtk/inspector/misc-info.ui:211
msgid "Request Mode"
msgstr "Kérés mód"

#: gtk/inspector/misc-info.ui:236
msgid "Measure map"
msgstr "Mérték leképezése"

<<<<<<< HEAD
#: gtk/inspector/misc-info.ui:297
msgid "Allocation"
msgstr "Lefoglalás"
=======
#: gtk/inspector/misc-info.ui:254
msgid "Expand"
msgstr "Kibontás"
>>>>>>> fef69881

#: gtk/inspector/misc-info.ui:322
msgid "Baseline"
msgstr "Alapvonal"

#: gtk/inspector/misc-info.ui:347
msgid "Surface"
msgstr "Felület"

#: gtk/inspector/misc-info.ui:366 gtk/inspector/misc-info.ui:401
#: gtk/inspector/misc-info.ui:436 gtk/inspector/prop-editor.c:1150
#: gtk/inspector/prop-editor.c:1533 gtk/inspector/window.ui:396
msgid "Properties"
msgstr "Tulajdonságok"

#: gtk/inspector/misc-info.ui:382
msgid "Renderer"
msgstr "Megjelenítő"

#: gtk/inspector/misc-info.ui:417
msgid "Frame Clock"
msgstr "Képkockaszám óra"

#: gtk/inspector/misc-info.ui:452
msgid "Tick Callback"
msgstr "Órajel visszahívás"

#: gtk/inspector/misc-info.ui:478
msgid "Frame Count"
msgstr "Képkockaszám"

#: gtk/inspector/misc-info.ui:503
msgid "Frame Rate"
msgstr "Képkockasebesség"

#: gtk/inspector/misc-info.ui:528
<<<<<<< HEAD
msgid "Mapped"
msgstr "Leképezett"

#: gtk/inspector/misc-info.ui:554
msgid "Realized"
msgstr "Megvalósult"

#: gtk/inspector/misc-info.ui:580
msgid "Is Toplevel"
msgstr "Felsőszintű-e"

#: gtk/inspector/misc-info.ui:606
=======
#| msgid "Font Scale"
msgid "Scale"
msgstr "Méretezés"

#: gtk/inspector/misc-info.ui:553
msgid "Mapped"
msgstr "Leképezett"

#: gtk/inspector/misc-info.ui:579
msgid "Realized"
msgstr "Megvalósult"

#: gtk/inspector/misc-info.ui:605
msgid "Is Toplevel"
msgstr "Felsőszintű-e"

#: gtk/inspector/misc-info.ui:631
>>>>>>> fef69881
msgid "Child Visible"
msgstr "Látható gyermek"

#: gtk/inspector/prop-editor.c:702
#, c-format
msgid "Pointer: %p"
msgstr "Mutató: %p"

#. Translators: %s is a type name, for example
#. * GtkPropertyExpression with value \"2.5\"
#.
#: gtk/inspector/prop-editor.c:824
#, c-format
msgid "%s with value \"%s\""
msgstr "%s „%s” értékkel"

#. Translators: Both %s are type names, for example
#. * GtkPropertyExpression with type GObject
#.
#: gtk/inspector/prop-editor.c:835
#, c-format
msgid "%s with type %s"
msgstr "%s %s típussal"

#. Translators: Both %s are type names, for example
#. * GtkObjectExpression for GtkStringObject 0x23456789
#.
#: gtk/inspector/prop-editor.c:848
#, c-format
msgid "%s for %s %p"
msgstr "%s ehhez: %s %p"

#. Translators: Both %s are type names, for example
#. * GtkPropertyExpression with value type: gchararray
#.
#: gtk/inspector/prop-editor.c:878
#, c-format
msgid "%s with value type %s"
msgstr "%s %s érték típussal"

#: gtk/inspector/prop-editor.c:1227
#, c-format
msgid "Uneditable property type: %s"
msgstr "Nem szerkeszthető tulajdonságtípus: %s"

#: gtk/inspector/prop-editor.c:1385
msgctxt "column number"
msgid "None"
msgstr "Nincs"

#: gtk/inspector/prop-editor.c:1422
msgid "Attribute:"
msgstr "Attribútum:"

#: gtk/inspector/prop-editor.c:1425
msgid "Model"
msgstr "Modell"

#: gtk/inspector/prop-editor.c:1430
msgid "Column:"
msgstr "Oszlop:"

#. Translators: %s is a type name, for example
#. * Action from 0x2345678 (GtkApplicationWindow)
#.
#: gtk/inspector/prop-editor.c:1529
#, c-format
msgid "Action from: %p (%s)"
msgstr "Művelet innen: %p (%s)"

#: gtk/inspector/prop-editor.c:1584
msgid "Reset"
msgstr "Visszaállítás"

#: gtk/inspector/prop-editor.c:1592
msgctxt "GtkSettings source"
msgid "Default"
msgstr "Alapértelmezett"

#: gtk/inspector/prop-editor.c:1595
msgctxt "GtkSettings source"
msgid "Theme"
msgstr "Téma"

#: gtk/inspector/prop-editor.c:1598
msgctxt "GtkSettings source"
msgid "XSettings"
msgstr "X beállítások"

#: gtk/inspector/prop-editor.c:1602
msgctxt "GtkSettings source"
msgid "Application"
msgstr "Alkalmazás"

#: gtk/inspector/prop-editor.c:1605
msgctxt "GtkSettings source"
msgid "Unknown"
msgstr "Ismeretlen"

#: gtk/inspector/prop-editor.c:1608
msgid "Source:"
msgstr "Forrás:"

#: gtk/inspector/prop-list.ui:46
msgid "Defined At"
msgstr "Meghatározva itt:"

#: gtk/inspector/recorder.c:1865
#, c-format
msgid "Saving RenderNode failed"
msgstr "A RenderNode mentése sikertelen"

#: gtk/inspector/recorder.ui:20
msgid "Record frames"
msgstr "Képkockák rögzítése"

#: gtk/inspector/recorder.ui:27
msgid "Clear recorded frames"
msgstr "Rögzített képkockák törlése"

#: gtk/inspector/recorder.ui:34
msgid "Add debug nodes"
msgstr "Hibakeresési csomópontok hozzáadása"

#: gtk/inspector/recorder.ui:42
msgid "Highlight event sequences"
msgstr "Eseménysorozatok kiemelése"

#: gtk/inspector/recorder.ui:51
msgid "Use a dark background"
msgstr "Sötét háttér használata"

#: gtk/inspector/recorder.ui:59
msgid "Save selected node"
msgstr "Kiválasztott csomópont mentése"

#: gtk/inspector/recorder.ui:67
msgid "Copy to clipboard"
msgstr "Másolás a vágólapra"

#: gtk/inspector/recorder.ui:144 gtk/inspector/recorder.ui:187
msgid "Property"
msgstr "Tulajdonság"

#: gtk/inspector/resource-list.ui:59
msgid "Path"
msgstr "Útvonal"

#: gtk/inspector/resource-list.ui:71
msgid "Count"
msgstr "Szám"

#: gtk/inspector/resource-list.ui:121
msgid "Name:"
msgstr "Név:"

#: gtk/inspector/resource-list.ui:143
msgid "Type:"
msgstr "Típus:"

#: gtk/inspector/resource-list.ui:164
msgid "Size:"
msgstr "Méret:"

#: gtk/inspector/shortcuts.ui:17
msgid "Trigger"
msgstr "Aktiváló"

#: gtk/inspector/size-groups.c:225
msgctxt "sizegroup mode"
msgid "None"
msgstr "Nincs"

#: gtk/inspector/size-groups.c:226
msgctxt "sizegroup mode"
msgid "Horizontal"
msgstr "Vízszintes"

#: gtk/inspector/size-groups.c:227
msgctxt "sizegroup mode"
msgid "Vertical"
msgstr "Függőleges"

#: gtk/inspector/size-groups.c:228
msgctxt "sizegroup mode"
msgid "Both"
msgstr "Mindkettő"

#: gtk/inspector/size-groups.c:240
msgid "Mode"
msgstr "Mód"

#: gtk/inspector/statistics.c:814
msgid "GLib must be configured with -Dbuildtype=debug"
msgstr "A GLibet a -Dbuildtype=debug kapcsolóval kell konfigurálni"

#: gtk/inspector/statistics.ui:41
msgid "Self 1"
msgstr "Önmaga 1"

#: gtk/inspector/statistics.ui:46
msgid "Cumulative 1"
msgstr "Halmozott 1"

#: gtk/inspector/statistics.ui:51
msgid "Self 2"
msgstr "Önmaga 2"

#: gtk/inspector/statistics.ui:56
msgid "Cumulative 2"
msgstr "Halmozott 2"

#: gtk/inspector/statistics.ui:61
msgid "Self"
msgstr "Önmaga"

#: gtk/inspector/statistics.ui:66
msgid "Cumulative"
msgstr "Halmozott"

#: gtk/inspector/statistics.ui:88
msgid "Enable statistics with GOBJECT_DEBUG=instance-count"
msgstr "Statisztika engedélyezése a GOBJECT_DEBUG=instance-count használatával"

#: gtk/inspector/strv-editor.c:83
#, c-format
msgid "Remove %s"
msgstr "%s eltávolítása"

#: gtk/inspector/strv-editor.c:115
msgid "Add"
msgstr "Hozzáadás"

#: gtk/inspector/tree-data.ui:10
msgid "Show data"
msgstr "Adatok megjelenítése"

#: gtk/inspector/type-info.ui:14
msgid "Hierarchy"
msgstr "Hierarchia"

#: gtk/inspector/type-info.ui:35
msgid "Implements"
msgstr "Megvalósítja"

#: gtk/inspector/visual.c:637 gtk/inspector/visual.c:656
msgid "Theme is hardcoded by GTK_THEME"
msgstr "A téma a GTK_THEME által beégetett érték"

#: gtk/inspector/visual.c:905
msgid "Backend does not support window scaling"
msgstr "A háttérprogram nem támogatja az ablak átméretezését"

#: gtk/inspector/visual.ui:34
msgid "GTK Theme"
msgstr "GTK téma"

#: gtk/inspector/visual.ui:58
msgid "Dark Variant"
msgstr "Sötét változat"

#: gtk/inspector/visual.ui:83
msgid "Cursor Theme"
msgstr "Kurzortéma"

#: gtk/inspector/visual.ui:108
msgid "Cursor Size"
msgstr "Kurzorméret"

#: gtk/inspector/visual.ui:144
msgid "Icon Theme"
msgstr "Ikontéma"

#: gtk/inspector/visual.ui:194
msgid "Font Scale"
msgstr "Betűkészlet méretezése"

#: gtk/inspector/visual.ui:239
msgid "Text Direction"
msgstr "Szövegirány"

#: gtk/inspector/visual.ui:254
msgid "Left-to-Right"
msgstr "Balról jobbra"

#: gtk/inspector/visual.ui:255
msgid "Right-to-Left"
msgstr "Jobbról balra"

#: gtk/inspector/visual.ui:273
msgid "Window Scaling"
msgstr "Ablakok méretezése"

#: gtk/inspector/visual.ui:306
msgid "Animations"
msgstr "Animációk"

#: gtk/inspector/visual.ui:331
msgid "Slowdown"
msgstr "Lassulás"

#: gtk/inspector/visual.ui:385
<<<<<<< HEAD
msgid "Show fps overlay"
msgstr "Másodpercenkénti képkockaszám rátét megjelenítése"
=======
#| msgid "Frame Rate"
msgid "Show Framerate"
msgstr "Képkockasebesség megjelenítése"
>>>>>>> fef69881

#: gtk/inspector/visual.ui:410
msgid "Show Graphic Updates"
msgstr "Grafikai frissítések megjelenítése"

#: gtk/inspector/visual.ui:435
msgid "Show Fallback Rendering"
msgstr "Tartalék renderelés megjelenítése"

#: gtk/inspector/visual.ui:460
msgid "Show Baselines"
msgstr "Alapvonalak megjelenítése"

#: gtk/inspector/visual.ui:488
msgid "Show Layout Borders"
msgstr "Elrendezési határvonalak megjelenítése"

#: gtk/inspector/visual.ui:545
msgid "CSS Padding"
msgstr "CSS kitöltés"

#: gtk/inspector/visual.ui:555
msgid "CSS Border"
msgstr "CSS szegély"

#: gtk/inspector/visual.ui:565
msgid "CSS Margin"
msgstr "CSS margó"

#: gtk/inspector/visual.ui:575
msgid "Widget Margin"
msgstr "Felületi elem margója"

#: gtk/inspector/visual.ui:610
msgid "Show Focus"
msgstr "Fókusz megjelenítése"

<<<<<<< HEAD
#: gtk/inspector/visual.ui:645
msgid "Simulate Touchscreen"
msgstr "Érintőképernyő szimulálása"

#: gtk/inspector/visual.ui:676
=======
#: gtk/inspector/visual.ui:635
#| msgid "Accessibility"
msgid "Show Accessibility warnings"
msgstr "Akadálymentesítési figyelmeztetések megjelenítése"

#: gtk/inspector/visual.ui:667
>>>>>>> fef69881
msgid "Inspect Inspector"
msgstr "Vizsgáló vizsgálata"

#: gtk/inspector/window.ui:27
msgid "Select an Object"
msgstr "Válasszon egy objektumot"

#: gtk/inspector/window.ui:42 gtk/inspector/window.ui:107
msgid "Show Details"
msgstr "Részletek megjelenítése"

#: gtk/inspector/window.ui:57
msgid "Show all Objects"
msgstr "Minden objektum megjelenítése"

#: gtk/inspector/window.ui:121
msgid "Show all Resources"
msgstr "Minden erőforrás megjelenítése"

#: gtk/inspector/window.ui:147
msgid "Collect Statistics"
msgstr "Statisztika gyűjtése"

#: gtk/inspector/window.ui:199
msgid "Objects"
msgstr "Objektumok"

#: gtk/inspector/window.ui:231
msgid "Toggle Sidebar"
msgstr "Oldalsáv be/ki"

#: gtk/inspector/window.ui:253
msgid "Refresh action state"
msgstr "Műveletállapot frissítése"

#: gtk/inspector/window.ui:327
msgid "Previous object"
msgstr "Előző objektum"

#: gtk/inspector/window.ui:334
msgid "Child object"
msgstr "Gyermekobjektum"

#: gtk/inspector/window.ui:341
msgid "Previous sibling"
msgstr "Előző testvér"

#: gtk/inspector/window.ui:347
msgid "List Position"
msgstr "Listapozíció"

#: gtk/inspector/window.ui:356
msgid "Next sibling"
msgstr "Következő testvér"

#: gtk/inspector/window.ui:386
msgid "Miscellaneous"
msgstr "Egyebek"

<<<<<<< HEAD
#: gtk/inspector/window.ui:407 gtk/ui/gtkprintunixdialog.ui:390
=======
#: gtk/inspector/window.ui:407 gtk/print/ui/gtkprintunixdialog.ui:451
>>>>>>> fef69881
msgid "Layout"
msgstr "Elrendezés"

#: gtk/inspector/window.ui:418
msgid "CSS Nodes"
msgstr "CSS csomópontok"

#: gtk/inspector/window.ui:429
msgid "Size Groups"
msgstr "Méretcsoportok"

#: gtk/inspector/window.ui:438 gtk/inspector/window.ui:447
msgid "Data"
msgstr "Adat"

#: gtk/inspector/window.ui:457
msgid "Actions"
msgstr "Műveletek"

#: gtk/inspector/window.ui:468
msgid "Menu"
msgstr "Menü"

#: gtk/inspector/window.ui:477
msgid "Controllers"
msgstr "Vezérlők"

#: gtk/inspector/window.ui:487
msgid "Magnifier"
msgstr "Nagyító"

#: gtk/inspector/window.ui:508
msgid "Accessibility"
msgstr "Akadálymentesítés"

#: gtk/inspector/window.ui:532
msgid "Global"
msgstr "Globális"

#: gtk/inspector/window.ui:545
msgid "Information"
msgstr "Információk"

#: gtk/inspector/window.ui:554
msgid "Settings"
msgstr "Beállítások"

#: gtk/inspector/window.ui:563
msgid "Resources"
msgstr "Erőforrások"

#: gtk/inspector/window.ui:584
msgid "Statistics"
msgstr "Statisztika"

#: gtk/inspector/window.ui:595
msgid "Logging"
msgstr "Naplózás"

#: gtk/inspector/window.ui:610
msgid "CSS"
msgstr "CSS"

#: gtk/inspector/window.ui:619
msgid "Recorder"
msgstr "Rögzítő"

#: gtk/open-type-layout.h:14
msgctxt "OpenType layout"
msgid "Access All Alternates"
msgstr "Összes változat elérése"

#: gtk/open-type-layout.h:15
msgctxt "OpenType layout"
msgid "Above-base Forms"
msgstr "Alap feletti formák"

#: gtk/open-type-layout.h:16
msgctxt "OpenType layout"
msgid "Above-base Mark Positioning"
msgstr "Alap feletti jelpozicionálás"

#: gtk/open-type-layout.h:17
msgctxt "OpenType layout"
msgid "Above-base Substitutions"
msgstr "Alap feletti helyettesítések"

#: gtk/open-type-layout.h:18
msgctxt "OpenType layout"
msgid "Alternative Fractions"
msgstr "Alternatív törtek"

#: gtk/open-type-layout.h:19
msgctxt "OpenType layout"
msgid "Akhands"
msgstr "Akhandok"

#: gtk/open-type-layout.h:20
msgctxt "OpenType layout"
msgid "Below-base Forms"
msgstr "Alap alatti formák"

#: gtk/open-type-layout.h:21
msgctxt "OpenType layout"
msgid "Below-base Mark Positioning"
msgstr "Alap alatti jelpozicionálás"

#: gtk/open-type-layout.h:22
msgctxt "OpenType layout"
msgid "Below-base Substitutions"
msgstr "Alap alatti helyettesítések"

#: gtk/open-type-layout.h:23
msgctxt "OpenType layout"
msgid "Contextual Alternates"
msgstr "Környezetfüggő változatok"

#: gtk/open-type-layout.h:24
msgctxt "OpenType layout"
msgid "Case-Sensitive Forms"
msgstr "Kis- és nagybetűket megkülönböztető formák"

#: gtk/open-type-layout.h:25
msgctxt "OpenType layout"
msgid "Glyph Composition / Decomposition"
msgstr "Betűkészletjel összeállítása / felbontása"

#: gtk/open-type-layout.h:26
msgctxt "OpenType layout"
msgid "Conjunct Form After Ro"
msgstr "Összekötött formák Ro után"

#: gtk/open-type-layout.h:27
msgctxt "OpenType layout"
msgid "Conjunct Forms"
msgstr "Összekötött formák"

#: gtk/open-type-layout.h:28
msgctxt "OpenType layout"
msgid "Contextual Ligatures"
msgstr "Környezetfüggő ligatúrák"

#: gtk/open-type-layout.h:29
msgctxt "OpenType layout"
msgid "Centered CJK Punctuation"
msgstr "Középre igazított CJK központozás"

#: gtk/open-type-layout.h:30
msgctxt "OpenType layout"
msgid "Capital Spacing"
msgstr "Nagybetűk térköze"

#: gtk/open-type-layout.h:31
msgctxt "OpenType layout"
msgid "Contextual Swash"
msgstr "Környezetfüggő talpacskák"

#: gtk/open-type-layout.h:32
msgctxt "OpenType layout"
msgid "Cursive Positioning"
msgstr "Kurzív pozicionálás"

#: gtk/open-type-layout.h:33
msgctxt "OpenType layout"
msgid "Petite Capitals From Capitals"
msgstr "Apró kapitálisok nagybetűk helyett"

#: gtk/open-type-layout.h:34
msgctxt "OpenType layout"
msgid "Small Capitals From Capitals"
msgstr "Kiskapitálisok nagybetűk helyett"

#: gtk/open-type-layout.h:35
msgctxt "OpenType layout"
msgid "Distances"
msgstr "Távolságok"

#: gtk/open-type-layout.h:36
msgctxt "OpenType layout"
msgid "Discretionary Ligatures"
msgstr "Választható ligatúrák"

#: gtk/open-type-layout.h:37
msgctxt "OpenType layout"
msgid "Denominators"
msgstr "Nevezők"

#: gtk/open-type-layout.h:38
msgctxt "OpenType layout"
msgid "Dotless Forms"
msgstr "Pont nélküli formák"

#: gtk/open-type-layout.h:39
msgctxt "OpenType layout"
msgid "Expert Forms"
msgstr "Szakértő formák"

#: gtk/open-type-layout.h:40
msgctxt "OpenType layout"
msgid "Final Glyph on Line Alternates"
msgstr "Utolsó betűkészletjel a sorváltozatoknál"

#: gtk/open-type-layout.h:41
msgctxt "OpenType layout"
msgid "Terminal Forms #2"
msgstr "Záró formák #2"

#: gtk/open-type-layout.h:42
msgctxt "OpenType layout"
msgid "Terminal Forms #3"
msgstr "Záró formák #3"

#: gtk/open-type-layout.h:43
msgctxt "OpenType layout"
msgid "Terminal Forms"
msgstr "Záró formák"

#: gtk/open-type-layout.h:44
msgctxt "OpenType layout"
msgid "Flattened accent forms"
msgstr "Lapított ékezetformák"

#: gtk/open-type-layout.h:45
msgctxt "OpenType layout"
msgid "Fractions"
msgstr "Törtek"

#: gtk/open-type-layout.h:46
msgctxt "OpenType layout"
msgid "Full Widths"
msgstr "Teljes szélességűek"

#: gtk/open-type-layout.h:47
msgctxt "OpenType layout"
msgid "Half Forms"
msgstr "Félformák"

#: gtk/open-type-layout.h:48
msgctxt "OpenType layout"
msgid "Halant Forms"
msgstr "Halant formák"

#: gtk/open-type-layout.h:49
msgctxt "OpenType layout"
msgid "Alternate Half Widths"
msgstr "Alternatív fél szélességűek"

#: gtk/open-type-layout.h:50
msgctxt "OpenType layout"
msgid "Historical Forms"
msgstr "Történelmi formák"

#: gtk/open-type-layout.h:51
msgctxt "OpenType layout"
msgid "Horizontal Kana Alternates"
msgstr "Vízszintes kana változatok"

#: gtk/open-type-layout.h:52
msgctxt "OpenType layout"
msgid "Historical Ligatures"
msgstr "Történelmi ligatúrák"

#: gtk/open-type-layout.h:53
msgctxt "OpenType layout"
msgid "Hangul"
msgstr "Hangul"

#: gtk/open-type-layout.h:54
msgctxt "OpenType layout"
msgid "Hojo Kanji Forms"
msgstr "Hódzsó kandzsi alakok"

#: gtk/open-type-layout.h:55
msgctxt "OpenType layout"
msgid "Half Widths"
msgstr "Fél szélességűek"

#: gtk/open-type-layout.h:56
msgctxt "OpenType layout"
msgid "Initial Forms"
msgstr "Kezdő formák"

#: gtk/open-type-layout.h:57
msgctxt "OpenType layout"
msgid "Isolated Forms"
msgstr "Izolált formák"

#: gtk/open-type-layout.h:58
msgctxt "OpenType layout"
msgid "Italics"
msgstr "Dőltek"

#: gtk/open-type-layout.h:59
msgctxt "OpenType layout"
msgid "Justification Alternates"
msgstr "Sortkizárási változatok"

#: gtk/open-type-layout.h:60
msgctxt "OpenType layout"
msgid "JIS78 Forms"
msgstr "JIS78 formák"

#: gtk/open-type-layout.h:61
msgctxt "OpenType layout"
msgid "JIS83 Forms"
msgstr "JIS83 formák"

#: gtk/open-type-layout.h:62
msgctxt "OpenType layout"
msgid "JIS90 Forms"
msgstr "JIS90 formák"

#: gtk/open-type-layout.h:63
msgctxt "OpenType layout"
msgid "JIS2004 Forms"
msgstr "JIS2004 formák"

#: gtk/open-type-layout.h:64
msgctxt "OpenType layout"
msgid "Kerning"
msgstr "Alávágás"

#: gtk/open-type-layout.h:65
msgctxt "OpenType layout"
msgid "Left Bounds"
msgstr "Bal oldali határok"

#: gtk/open-type-layout.h:66
msgctxt "OpenType layout"
msgid "Standard Ligatures"
msgstr "Szabványos ligatúrák"

#: gtk/open-type-layout.h:67
msgctxt "OpenType layout"
msgid "Leading Jamo Forms"
msgstr "Kezdő jamo formák"

#: gtk/open-type-layout.h:68
msgctxt "OpenType layout"
msgid "Lining Figures"
msgstr "Sorkitöltő alakok"

#: gtk/open-type-layout.h:69
msgctxt "OpenType layout"
msgid "Localized Forms"
msgstr "Lokalizált formák"

#: gtk/open-type-layout.h:70
msgctxt "OpenType layout"
msgid "Left-to-right alternates"
msgstr "Balról jobbra írt változatok"

#: gtk/open-type-layout.h:71
msgctxt "OpenType layout"
msgid "Left-to-right mirrored forms"
msgstr "Balról jobbra írt tükrözött formák"

#: gtk/open-type-layout.h:72
msgctxt "OpenType layout"
msgid "Mark Positioning"
msgstr "Jelpozicionálás"

#: gtk/open-type-layout.h:73
msgctxt "OpenType layout"
msgid "Medial Forms #2"
msgstr "Középső formák #2"

#: gtk/open-type-layout.h:74
msgctxt "OpenType layout"
msgid "Medial Forms"
msgstr "Középső formák"

#: gtk/open-type-layout.h:75
msgctxt "OpenType layout"
msgid "Mathematical Greek"
msgstr "Matematikai görög"

#: gtk/open-type-layout.h:76
msgctxt "OpenType layout"
msgid "Mark to Mark Positioning"
msgstr "Jeltől jelig pozicionálás"

#: gtk/open-type-layout.h:77
msgctxt "OpenType layout"
msgid "Mark Positioning via Substitution"
msgstr "Jelpozicionálás helyettesítéssel"

#: gtk/open-type-layout.h:78
msgctxt "OpenType layout"
msgid "Alternate Annotation Forms"
msgstr "Alternatív annotációs formák"

#: gtk/open-type-layout.h:79
msgctxt "OpenType layout"
msgid "NLC Kanji Forms"
msgstr "NLC kandzsi formák"

#: gtk/open-type-layout.h:80
msgctxt "OpenType layout"
msgid "Nukta Forms"
msgstr "Nukta formák"

#: gtk/open-type-layout.h:81
msgctxt "OpenType layout"
msgid "Numerators"
msgstr "Számlálók"

#: gtk/open-type-layout.h:82
msgctxt "OpenType layout"
msgid "Oldstyle Figures"
msgstr "Régi stílusú számok"

#: gtk/open-type-layout.h:83
msgctxt "OpenType layout"
msgid "Optical Bounds"
msgstr "Optikai határok"

#: gtk/open-type-layout.h:84
msgctxt "OpenType layout"
msgid "Ordinals"
msgstr "Sorszámok"

#: gtk/open-type-layout.h:85
msgctxt "OpenType layout"
msgid "Ornaments"
msgstr "Díszítések"

#: gtk/open-type-layout.h:86
msgctxt "OpenType layout"
msgid "Proportional Alternate Widths"
msgstr "Arányos változó szélességűek"

#: gtk/open-type-layout.h:87
msgctxt "OpenType layout"
msgid "Petite Capitals"
msgstr "Apró kapitálisok"

#: gtk/open-type-layout.h:88
msgctxt "OpenType layout"
msgid "Proportional Kana"
msgstr "Arányos kana"

#: gtk/open-type-layout.h:89
msgctxt "OpenType layout"
msgid "Proportional Figures"
msgstr "Arányos számok"

#: gtk/open-type-layout.h:90
msgctxt "OpenType layout"
msgid "Pre-Base Forms"
msgstr "Alap előtti formák"

#: gtk/open-type-layout.h:91
msgctxt "OpenType layout"
msgid "Pre-base Substitutions"
msgstr "Alap előtti helyettesítések"

#: gtk/open-type-layout.h:92
msgctxt "OpenType layout"
msgid "Post-base Forms"
msgstr "Alap utáni formák"

#: gtk/open-type-layout.h:93
msgctxt "OpenType layout"
msgid "Post-base Substitutions"
msgstr "Alap utáni helyettesítések"

#: gtk/open-type-layout.h:94
msgctxt "OpenType layout"
msgid "Proportional Widths"
msgstr "Arányos szélességűek"

#: gtk/open-type-layout.h:95
msgctxt "OpenType layout"
msgid "Quarter Widths"
msgstr "Negyed szélességűek"

#: gtk/open-type-layout.h:96
msgctxt "OpenType layout"
msgid "Randomize"
msgstr "Véletlenszerű"

#: gtk/open-type-layout.h:97
msgctxt "OpenType layout"
msgid "Required Contextual Alternates"
msgstr "Szükséges környezetfüggő változatok"

#: gtk/open-type-layout.h:98
msgctxt "OpenType layout"
msgid "Rakar Forms"
msgstr "Rakar formák"

#: gtk/open-type-layout.h:99
msgctxt "OpenType layout"
msgid "Required Ligatures"
msgstr "Szükséges ligatúrák"

#: gtk/open-type-layout.h:100
msgctxt "OpenType layout"
msgid "Reph Forms"
msgstr "Reph formák"

#: gtk/open-type-layout.h:101
msgctxt "OpenType layout"
msgid "Right Bounds"
msgstr "Jobb oldali határok"

#: gtk/open-type-layout.h:102
msgctxt "OpenType layout"
msgid "Right-to-left alternates"
msgstr "Jobbról balra írt változatok"

#: gtk/open-type-layout.h:103
msgctxt "OpenType layout"
msgid "Right-to-left mirrored forms"
msgstr "Jobbról balra írt tükrözött formák"

#: gtk/open-type-layout.h:104
msgctxt "OpenType layout"
msgid "Ruby Notation Forms"
msgstr "Ruby jelölési formák"

#: gtk/open-type-layout.h:105
msgctxt "OpenType layout"
msgid "Required Variation Alternates"
msgstr "Szükséges variációs változatok"

#: gtk/open-type-layout.h:106
msgctxt "OpenType layout"
msgid "Stylistic Alternates"
msgstr "Stilisztikai változatok"

#: gtk/open-type-layout.h:107
msgctxt "OpenType layout"
msgid "Scientific Inferiors"
msgstr "Tudományos alsó indexek"

#: gtk/open-type-layout.h:108
msgctxt "OpenType layout"
msgid "Optical size"
msgstr "Optikai méret"

#: gtk/open-type-layout.h:109
msgctxt "OpenType layout"
msgid "Small Capitals"
msgstr "Kiskapitálisok"

#: gtk/open-type-layout.h:110
msgctxt "OpenType layout"
msgid "Simplified Forms"
msgstr "Egyszerűsített formák"

#: gtk/open-type-layout.h:111
msgctxt "OpenType layout"
msgid "Math script style alternates"
msgstr "Matematikai stílus szerinti változatok"

#: gtk/open-type-layout.h:112
msgctxt "OpenType layout"
msgid "Stretching Glyph Decomposition"
msgstr "Nyújtott betűkészletjelek felbontása"

#: gtk/open-type-layout.h:113
msgctxt "OpenType layout"
msgid "Subscript"
msgstr "Alsó index"

#: gtk/open-type-layout.h:114
msgctxt "OpenType layout"
msgid "Superscript"
msgstr "Felső index"

#: gtk/open-type-layout.h:115
msgctxt "OpenType layout"
msgid "Swash"
msgstr "Talpacskák"

#: gtk/open-type-layout.h:116
msgctxt "OpenType layout"
msgid "Titling"
msgstr "Címzés"

#: gtk/open-type-layout.h:117
msgctxt "OpenType layout"
msgid "Trailing Jamo Forms"
msgstr "Záró jamo formák"

#: gtk/open-type-layout.h:118
msgctxt "OpenType layout"
msgid "Traditional Name Forms"
msgstr "Hagyományos név formák"

#: gtk/open-type-layout.h:119
msgctxt "OpenType layout"
msgid "Tabular Figures"
msgstr "Táblázatos számok"

#: gtk/open-type-layout.h:120
msgctxt "OpenType layout"
msgid "Traditional Forms"
msgstr "Hagyományos formák"

#: gtk/open-type-layout.h:121
msgctxt "OpenType layout"
msgid "Third Widths"
msgstr "Harmad szélességűek"

#: gtk/open-type-layout.h:122
msgctxt "OpenType layout"
msgid "Unicase"
msgstr "Egységes betűméret"

#: gtk/open-type-layout.h:123
msgctxt "OpenType layout"
msgid "Alternate Vertical Metrics"
msgstr "Alternatív függőleges metrikák"

#: gtk/open-type-layout.h:124
msgctxt "OpenType layout"
msgid "Vattu Variants"
msgstr "Vattu változatok"

#: gtk/open-type-layout.h:125
msgctxt "OpenType layout"
msgid "Vertical Writing"
msgstr "Függőleges írás"

#: gtk/open-type-layout.h:126
msgctxt "OpenType layout"
msgid "Alternate Vertical Half Metrics"
msgstr "Alternatív függőleges fél metrikák"

#: gtk/open-type-layout.h:127
msgctxt "OpenType layout"
msgid "Vowel Jamo Forms"
msgstr "Magánhangzó jamo formák"

#: gtk/open-type-layout.h:128
msgctxt "OpenType layout"
msgid "Vertical Kana Alternates"
msgstr "Függőleges kana változatok"

#: gtk/open-type-layout.h:129
msgctxt "OpenType layout"
msgid "Vertical Kerning"
msgstr "Függőleges alávágás"

#: gtk/open-type-layout.h:130
msgctxt "OpenType layout"
msgid "Proportional Alternate Vertical Metrics"
msgstr "Arányos alternatív függőleges metrikák"

#: gtk/open-type-layout.h:131
msgctxt "OpenType layout"
msgid "Vertical Alternates and Rotation"
msgstr "Függőleges változatok és forgatás"

#: gtk/open-type-layout.h:132
msgctxt "OpenType layout"
msgid "Vertical Alternates for Rotation"
msgstr "Függőleges változatok forgatáshoz"

#: gtk/open-type-layout.h:133
msgctxt "OpenType layout"
msgid "Slashed Zero"
msgstr "Áthúzott zérus"

#: gtk/print/paper_names_offsets.c:4
msgctxt "paper size"
msgid "asme_f"
msgstr "asme_f"

#: gtk/print/paper_names_offsets.c:5
msgctxt "paper size"
msgid "A0×2"
msgstr "A0×2"

#: gtk/print/paper_names_offsets.c:6
msgctxt "paper size"
msgid "A0"
msgstr "A0"

#: gtk/print/paper_names_offsets.c:7
msgctxt "paper size"
msgid "A0×3"
msgstr "A0×3"

#: gtk/print/paper_names_offsets.c:8
msgctxt "paper size"
msgid "A1"
msgstr "A1"

#: gtk/print/paper_names_offsets.c:9
msgctxt "paper size"
msgid "A10"
msgstr "A10"

#: gtk/print/paper_names_offsets.c:10
msgctxt "paper size"
msgid "A1×3"
msgstr "A1×3"

#: gtk/print/paper_names_offsets.c:11
msgctxt "paper size"
msgid "A1×4"
msgstr "A1×4"

#: gtk/print/paper_names_offsets.c:12
msgctxt "paper size"
msgid "A2"
msgstr "A2"

#: gtk/print/paper_names_offsets.c:13
msgctxt "paper size"
msgid "A2×3"
msgstr "A2×3"

#: gtk/print/paper_names_offsets.c:14
msgctxt "paper size"
msgid "A2×4"
msgstr "A2×4"

#: gtk/print/paper_names_offsets.c:15
msgctxt "paper size"
msgid "A2×5"
msgstr "A2×5"

#: gtk/print/paper_names_offsets.c:16
msgctxt "paper size"
msgid "A3"
msgstr "A3"

#: gtk/print/paper_names_offsets.c:17
msgctxt "paper size"
msgid "A3 Extra"
msgstr "A3 Extra"

#: gtk/print/paper_names_offsets.c:18
msgctxt "paper size"
msgid "A3×3"
msgstr "A3×3"

#: gtk/print/paper_names_offsets.c:19
msgctxt "paper size"
msgid "A3×4"
msgstr "A3×4"

#: gtk/print/paper_names_offsets.c:20
msgctxt "paper size"
msgid "A3×5"
msgstr "A3×5"

#: gtk/print/paper_names_offsets.c:21
msgctxt "paper size"
msgid "A3×6"
msgstr "A3×6"

#: gtk/print/paper_names_offsets.c:22
msgctxt "paper size"
msgid "A3×7"
msgstr "A3×7"

#: gtk/print/paper_names_offsets.c:23
msgctxt "paper size"
msgid "A4"
msgstr "A4"

#: gtk/print/paper_names_offsets.c:24
msgctxt "paper size"
msgid "A4 Extra"
msgstr "A4 Extra"

#: gtk/print/paper_names_offsets.c:25
msgctxt "paper size"
msgid "A4 Tab"
msgstr "A4 Tab"

#: gtk/print/paper_names_offsets.c:26
msgctxt "paper size"
msgid "A4×3"
msgstr "A4×3"

#: gtk/print/paper_names_offsets.c:27
msgctxt "paper size"
msgid "A4×4"
msgstr "A4×4"

#: gtk/print/paper_names_offsets.c:28
msgctxt "paper size"
msgid "A4×5"
msgstr "A4×5"

#: gtk/print/paper_names_offsets.c:29
msgctxt "paper size"
msgid "A4×6"
msgstr "A4×6"

#: gtk/print/paper_names_offsets.c:30
msgctxt "paper size"
msgid "A4×7"
msgstr "A4×7"

#: gtk/print/paper_names_offsets.c:31
msgctxt "paper size"
msgid "A4×8"
msgstr "A4×8"

#: gtk/print/paper_names_offsets.c:32
msgctxt "paper size"
msgid "A4×9"
msgstr "A4×9"

#: gtk/print/paper_names_offsets.c:33
msgctxt "paper size"
msgid "A5"
msgstr "A5"

#: gtk/print/paper_names_offsets.c:34
msgctxt "paper size"
msgid "A5 Extra"
msgstr "A5 Extra"

#: gtk/print/paper_names_offsets.c:35
msgctxt "paper size"
msgid "A6"
msgstr "A6"

#: gtk/print/paper_names_offsets.c:36
msgctxt "paper size"
msgid "A7"
msgstr "A7"

#: gtk/print/paper_names_offsets.c:37
msgctxt "paper size"
msgid "A8"
msgstr "A8"

#: gtk/print/paper_names_offsets.c:38
msgctxt "paper size"
msgid "A9"
msgstr "A9"

#: gtk/print/paper_names_offsets.c:39
msgctxt "paper size"
msgid "B0"
msgstr "B0"

#: gtk/print/paper_names_offsets.c:40
msgctxt "paper size"
msgid "B1"
msgstr "B1"

#: gtk/print/paper_names_offsets.c:41
msgctxt "paper size"
msgid "B10"
msgstr "B10"

#: gtk/print/paper_names_offsets.c:42
msgctxt "paper size"
msgid "B2"
msgstr "B2"

#: gtk/print/paper_names_offsets.c:43
msgctxt "paper size"
msgid "B3"
msgstr "B3"

#: gtk/print/paper_names_offsets.c:44
msgctxt "paper size"
msgid "B4"
msgstr "B4"

#: gtk/print/paper_names_offsets.c:45
msgctxt "paper size"
msgid "B5"
msgstr "B5"

#: gtk/print/paper_names_offsets.c:46
msgctxt "paper size"
msgid "B5 Extra"
msgstr "B5 Extra"

#: gtk/print/paper_names_offsets.c:47
msgctxt "paper size"
msgid "B6"
msgstr "B6"

#: gtk/print/paper_names_offsets.c:48
msgctxt "paper size"
msgid "B6/C4"
msgstr "B6/C4"

#: gtk/print/paper_names_offsets.c:49
msgctxt "paper size"
msgid "B7"
msgstr "B7"

#: gtk/print/paper_names_offsets.c:50
msgctxt "paper size"
msgid "B8"
msgstr "B8"

#: gtk/print/paper_names_offsets.c:51
msgctxt "paper size"
msgid "B9"
msgstr "B9"

#: gtk/print/paper_names_offsets.c:52
msgctxt "paper size"
msgid "C0"
msgstr "C0"

#: gtk/print/paper_names_offsets.c:53
msgctxt "paper size"
msgid "C1"
msgstr "C1"

#: gtk/print/paper_names_offsets.c:54
msgctxt "paper size"
msgid "C10"
msgstr "C10"

#: gtk/print/paper_names_offsets.c:55
msgctxt "paper size"
msgid "C2"
msgstr "C2"

#: gtk/print/paper_names_offsets.c:56
msgctxt "paper size"
msgid "C3"
msgstr "C3"

#: gtk/print/paper_names_offsets.c:57
msgctxt "paper size"
msgid "C4"
msgstr "C4"

#: gtk/print/paper_names_offsets.c:58
msgctxt "paper size"
msgid "C5"
msgstr "C5"

#: gtk/print/paper_names_offsets.c:59
msgctxt "paper size"
msgid "C6"
msgstr "C6"

#: gtk/print/paper_names_offsets.c:60
msgctxt "paper size"
msgid "C6/C5"
msgstr "C6/C5"

#: gtk/print/paper_names_offsets.c:61
msgctxt "paper size"
msgid "C7"
msgstr "C7"

#: gtk/print/paper_names_offsets.c:62
msgctxt "paper size"
msgid "C7/C6"
msgstr "C7/C6"

#: gtk/print/paper_names_offsets.c:63
msgctxt "paper size"
msgid "C8"
msgstr "C8"

#: gtk/print/paper_names_offsets.c:64
msgctxt "paper size"
msgid "C9"
msgstr "C9"

#: gtk/print/paper_names_offsets.c:65
msgctxt "paper size"
msgid "DL Envelope"
msgstr "DL boríték"

#: gtk/print/paper_names_offsets.c:66
msgctxt "paper size"
msgid "RA0"
msgstr "RA0"

#: gtk/print/paper_names_offsets.c:67
msgctxt "paper size"
msgid "RA1"
msgstr "RA1"

#: gtk/print/paper_names_offsets.c:68
msgctxt "paper size"
msgid "RA2"
msgstr "RA2"

#: gtk/print/paper_names_offsets.c:69
msgctxt "paper size"
msgid "RA3"
msgstr "RA3"

#: gtk/print/paper_names_offsets.c:70
msgctxt "paper size"
msgid "RA4"
msgstr "RA4"

#: gtk/print/paper_names_offsets.c:71
msgctxt "paper size"
msgid "SRA0"
msgstr "SRA0"

#: gtk/print/paper_names_offsets.c:72
msgctxt "paper size"
msgid "SRA1"
msgstr "SRA1"

#: gtk/print/paper_names_offsets.c:73
msgctxt "paper size"
msgid "SRA2"
msgstr "SRA2"

#: gtk/print/paper_names_offsets.c:74
msgctxt "paper size"
msgid "SRA3"
msgstr "SRA3"

#: gtk/print/paper_names_offsets.c:75
msgctxt "paper size"
msgid "SRA4"
msgstr "SRA4"

#: gtk/print/paper_names_offsets.c:76
msgctxt "paper size"
msgid "JB0"
msgstr "JB0"

#: gtk/print/paper_names_offsets.c:77
msgctxt "paper size"
msgid "JB1"
msgstr "JB1"

#: gtk/print/paper_names_offsets.c:78
msgctxt "paper size"
msgid "JB10"
msgstr "JB10"

#: gtk/print/paper_names_offsets.c:79
msgctxt "paper size"
msgid "JB2"
msgstr "JB2"

#: gtk/print/paper_names_offsets.c:80
msgctxt "paper size"
msgid "JB3"
msgstr "JB3"

#: gtk/print/paper_names_offsets.c:81
msgctxt "paper size"
msgid "JB4"
msgstr "JB4"

#: gtk/print/paper_names_offsets.c:82
msgctxt "paper size"
msgid "JB5"
msgstr "JB5"

#: gtk/print/paper_names_offsets.c:83
msgctxt "paper size"
msgid "JB6"
msgstr "JB6"

#: gtk/print/paper_names_offsets.c:84
msgctxt "paper size"
msgid "JB7"
msgstr "JB7"

#: gtk/print/paper_names_offsets.c:85
msgctxt "paper size"
msgid "JB8"
msgstr "JB8"

#: gtk/print/paper_names_offsets.c:86
msgctxt "paper size"
msgid "JB9"
msgstr "JB9"

#: gtk/print/paper_names_offsets.c:87
msgctxt "paper size"
msgid "jis exec"
msgstr "jis exec"

#: gtk/print/paper_names_offsets.c:88
msgctxt "paper size"
msgid "Choukei 2 Envelope"
msgstr "Choukei 2 boríték"

#: gtk/print/paper_names_offsets.c:89
msgctxt "paper size"
msgid "Choukei 3 Envelope"
msgstr "Choukei 3 boríték"

#: gtk/print/paper_names_offsets.c:90
msgctxt "paper size"
msgid "Choukei 4 Envelope"
msgstr "Choukei 4 boríték"

#: gtk/print/paper_names_offsets.c:91
msgctxt "paper size"
msgid "Choukei 40 Envelope"
msgstr "Choukei 40 boríték"

#: gtk/print/paper_names_offsets.c:92
msgctxt "paper size"
msgid "hagaki (postcard)"
msgstr "hagaki (levelezőlap)"

#: gtk/print/paper_names_offsets.c:93
msgctxt "paper size"
msgid "kahu Envelope"
msgstr "kahu boríték"

#: gtk/print/paper_names_offsets.c:94
msgctxt "paper size"
msgid "kaku2 Envelope"
msgstr "kaku2 boríték"

#: gtk/print/paper_names_offsets.c:95
msgctxt "paper size"
msgid "kaku3 Envelope"
msgstr "kaku3 boríték"

#: gtk/print/paper_names_offsets.c:96
msgctxt "paper size"
msgid "kaku4 Envelope"
msgstr "kaku4 boríték"

#: gtk/print/paper_names_offsets.c:97
msgctxt "paper size"
msgid "kaku5 Envelope"
msgstr "kaku5 boríték"

#: gtk/print/paper_names_offsets.c:98
msgctxt "paper size"
msgid "kaku7 Envelope"
msgstr "kaku7 boríték"

#: gtk/print/paper_names_offsets.c:99
msgctxt "paper size"
msgid "kaku8 Envelope"
msgstr "kaku8 boríték"

#: gtk/print/paper_names_offsets.c:100
msgctxt "paper size"
msgid "oufuku (reply postcard)"
msgstr "oufuku (válasz levelezőlap)"

#: gtk/print/paper_names_offsets.c:101
msgctxt "paper size"
msgid "you4 Envelope"
msgstr "you4 boríték"

#: gtk/print/paper_names_offsets.c:102
msgctxt "paper size"
msgid "you6 Envelope"
msgstr "you6 boríték"

#: gtk/print/paper_names_offsets.c:103
msgctxt "paper size"
msgid "10×11"
msgstr "10×11"

#: gtk/print/paper_names_offsets.c:104
msgctxt "paper size"
msgid "10×13"
msgstr "10×13"

#: gtk/print/paper_names_offsets.c:105
msgctxt "paper size"
msgid "10×14"
msgstr "10×14"

#: gtk/print/paper_names_offsets.c:106
msgctxt "paper size"
msgid "10×15"
msgstr "10×15"

#: gtk/print/paper_names_offsets.c:107
msgctxt "paper size"
msgid "11×12"
msgstr "11×12"

#: gtk/print/paper_names_offsets.c:108
msgctxt "paper size"
msgid "11×15"
msgstr "11×15"

#: gtk/print/paper_names_offsets.c:109
msgctxt "paper size"
msgid "12×19"
msgstr "12×19"

#: gtk/print/paper_names_offsets.c:110
msgctxt "paper size"
msgid "5×7"
msgstr "5×7"

#: gtk/print/paper_names_offsets.c:111
msgctxt "paper size"
msgid "6×9 Envelope"
msgstr "6×9 boríték"

#: gtk/print/paper_names_offsets.c:112
msgctxt "paper size"
msgid "7×9 Envelope"
msgstr "7×9 boríték"

#: gtk/print/paper_names_offsets.c:113
msgctxt "paper size"
msgid "8×10 Envelope"
msgstr "8×10 boríték"

#: gtk/print/paper_names_offsets.c:114
msgctxt "paper size"
msgid "9×11 Envelope"
msgstr "9×11 boríték"

#: gtk/print/paper_names_offsets.c:115
msgctxt "paper size"
msgid "9×12 Envelope"
msgstr "9×12 boríték"

#: gtk/print/paper_names_offsets.c:116
msgctxt "paper size"
msgid "a2 Envelope"
msgstr "a2 boríték"

#: gtk/print/paper_names_offsets.c:117
msgctxt "paper size"
msgid "Arch A"
msgstr "Arch A"

#: gtk/print/paper_names_offsets.c:118
msgctxt "paper size"
msgid "Arch B"
msgstr "Arch B"

#: gtk/print/paper_names_offsets.c:119
msgctxt "paper size"
msgid "Arch C"
msgstr "Arch C"

#: gtk/print/paper_names_offsets.c:120
msgctxt "paper size"
msgid "Arch D"
msgstr "Arch D"

#: gtk/print/paper_names_offsets.c:121
msgctxt "paper size"
msgid "Arch E"
msgstr "Arch E"

#: gtk/print/paper_names_offsets.c:122
msgctxt "paper size"
msgid "b-plus"
msgstr "b-plus"

#: gtk/print/paper_names_offsets.c:123
msgctxt "paper size"
msgid "c"
msgstr "c"

#: gtk/print/paper_names_offsets.c:124
msgctxt "paper size"
msgid "c5 Envelope"
msgstr "c5 boríték"

#: gtk/print/paper_names_offsets.c:125
msgctxt "paper size"
msgid "d"
msgstr "d"

#: gtk/print/paper_names_offsets.c:126
msgctxt "paper size"
msgid "e"
msgstr "e"

#: gtk/print/paper_names_offsets.c:127
msgctxt "paper size"
msgid "edp"
msgstr "edp"

#: gtk/print/paper_names_offsets.c:128
msgctxt "paper size"
msgid "European edp"
msgstr "Európai edp"

#: gtk/print/paper_names_offsets.c:129
msgctxt "paper size"
msgid "Executive"
msgstr "Executive"

#: gtk/print/paper_names_offsets.c:130
msgctxt "paper size"
msgid "f"
msgstr "f"

#: gtk/print/paper_names_offsets.c:131
msgctxt "paper size"
msgid "Fan-Fold European"
msgstr "Európai Fan-Fold"

#: gtk/print/paper_names_offsets.c:132
msgctxt "paper size"
msgid "Fan-Fold US"
msgstr "US Fan-Fold"

#: gtk/print/paper_names_offsets.c:133
msgctxt "paper size"
msgid "Fan-Fold German Legal"
msgstr "Fan-Fold German Legal"

#: gtk/print/paper_names_offsets.c:134
msgctxt "paper size"
msgid "Government Legal"
msgstr "Government Legal"

#: gtk/print/paper_names_offsets.c:135
msgctxt "paper size"
msgid "Government Letter"
msgstr "Government Letter"

#: gtk/print/paper_names_offsets.c:136
msgctxt "paper size"
msgid "Index 3×5"
msgstr "Index 3×5"

#: gtk/print/paper_names_offsets.c:137
msgctxt "paper size"
msgid "Index 4×6 (postcard)"
msgstr "Index 4×6 (levelezőlap)"

#: gtk/print/paper_names_offsets.c:138
msgctxt "paper size"
msgid "Index 4×6 ext"
msgstr "Index 4×6 ext"

#: gtk/print/paper_names_offsets.c:139
msgctxt "paper size"
msgid "Index 5×8"
msgstr "Index 5×8"

#: gtk/print/paper_names_offsets.c:140
msgctxt "paper size"
msgid "Invoice"
msgstr "Invoice"

#: gtk/print/paper_names_offsets.c:141
msgctxt "paper size"
msgid "Tabloid"
msgstr "Tabloid"

#: gtk/print/paper_names_offsets.c:142
msgctxt "paper size"
msgid "US Legal"
msgstr "US Legal"

#: gtk/print/paper_names_offsets.c:143
msgctxt "paper size"
msgid "US Legal Extra"
msgstr "US Legal Extra"

#: gtk/print/paper_names_offsets.c:144
msgctxt "paper size"
msgid "US Letter"
msgstr "US Letter"

#: gtk/print/paper_names_offsets.c:145
msgctxt "paper size"
msgid "US Letter Extra"
msgstr "US Letter Extra"

#: gtk/print/paper_names_offsets.c:146
msgctxt "paper size"
msgid "US Letter Plus"
msgstr "US Letter Plus"

#: gtk/print/paper_names_offsets.c:147
msgctxt "paper size"
msgid "Monarch Envelope"
msgstr "Monarch boríték"

#: gtk/print/paper_names_offsets.c:148
msgctxt "paper size"
msgid "#10 Envelope"
msgstr "#10 boríték"

#: gtk/print/paper_names_offsets.c:149
msgctxt "paper size"
msgid "#11 Envelope"
msgstr "#11 boríték"

#: gtk/print/paper_names_offsets.c:150
msgctxt "paper size"
msgid "#12 Envelope"
msgstr "#12 boríték"

#: gtk/print/paper_names_offsets.c:151
msgctxt "paper size"
msgid "#14 Envelope"
msgstr "#14 boríték"

#: gtk/print/paper_names_offsets.c:152
msgctxt "paper size"
msgid "#9 Envelope"
msgstr "#9 boríték"

#: gtk/print/paper_names_offsets.c:153
msgctxt "paper size"
msgid "Oficio"
msgstr "Oficio"

#: gtk/print/paper_names_offsets.c:154
msgctxt "paper size"
msgid "Personal Envelope"
msgstr "Személyes boríték"

#: gtk/print/paper_names_offsets.c:155
msgctxt "paper size"
msgid "Quarto"
msgstr "Quarto"

#: gtk/print/paper_names_offsets.c:156
msgctxt "paper size"
msgid "Super A"
msgstr "Super A"

#: gtk/print/paper_names_offsets.c:157
msgctxt "paper size"
msgid "Super B"
msgstr "Super B"

#: gtk/print/paper_names_offsets.c:158
msgctxt "paper size"
msgid "Wide Format"
msgstr "Széles formátum"

#: gtk/print/paper_names_offsets.c:159
msgctxt "paper size"
msgid "Photo L"
msgstr "Fénykép L"

#: gtk/print/paper_names_offsets.c:160
msgctxt "paper size"
msgid "Dai-pa-kai"
msgstr "Dai-pa-kai"

#: gtk/print/paper_names_offsets.c:161
msgctxt "paper size"
msgid "Folio"
msgstr "Folio"

#: gtk/print/paper_names_offsets.c:162
msgctxt "paper size"
msgid "Folio sp"
msgstr "Folio sp"

#: gtk/print/paper_names_offsets.c:163
msgctxt "paper size"
msgid "Invite Envelope"
msgstr "Meghívó boríték"

#: gtk/print/paper_names_offsets.c:164
msgctxt "paper size"
msgid "Italian Envelope"
msgstr "Olasz boríték"

#: gtk/print/paper_names_offsets.c:165
msgctxt "paper size"
msgid "juuro-ku-kai"
msgstr "juuro-ku-kai"

#: gtk/print/paper_names_offsets.c:166
msgctxt "paper size"
msgid "Large Photo"
msgstr "Nagy fénykép"

#: gtk/print/paper_names_offsets.c:167
msgctxt "paper size"
msgid "Medium Photo"
msgstr "Közepes fénykép"

#: gtk/print/paper_names_offsets.c:168
msgctxt "paper size"
msgid "pa-kai"
msgstr "pa-kai"

#: gtk/print/paper_names_offsets.c:169
msgctxt "paper size"
msgid "Postfix Envelope"
msgstr "Postfix boríték"

#: gtk/print/paper_names_offsets.c:170
msgctxt "paper size"
msgid "Small Photo"
msgstr "Kis fénykép"

#: gtk/print/paper_names_offsets.c:171
msgctxt "paper size"
msgid "Wide Photo"
msgstr "Széles fénykép"

#: gtk/print/paper_names_offsets.c:172
msgctxt "paper size"
msgid "prc1 Envelope"
msgstr "prc1 boríték"

#: gtk/print/paper_names_offsets.c:173
msgctxt "paper size"
msgid "prc10 Envelope"
msgstr "prc10 boríték"

#: gtk/print/paper_names_offsets.c:174
msgctxt "paper size"
msgid "prc 16k"
msgstr "prc 16k"

#: gtk/print/paper_names_offsets.c:175
msgctxt "paper size"
msgid "prc2 Envelope"
msgstr "prc2 boríték"

#: gtk/print/paper_names_offsets.c:176
msgctxt "paper size"
msgid "prc3 Envelope"
msgstr "prc3 boríték"

#: gtk/print/paper_names_offsets.c:177
msgctxt "paper size"
msgid "prc 32k"
msgstr "prc 32k"

#: gtk/print/paper_names_offsets.c:178
msgctxt "paper size"
msgid "prc4 Envelope"
msgstr "prc4 boríték"

#: gtk/print/paper_names_offsets.c:179
msgctxt "paper size"
msgid "prc5 Envelope"
msgstr "prc5 boríték"

#: gtk/print/paper_names_offsets.c:180
msgctxt "paper size"
msgid "prc6 Envelope"
msgstr "prc6 boríték"

#: gtk/print/paper_names_offsets.c:181
msgctxt "paper size"
msgid "prc7 Envelope"
msgstr "prc7 boríték"

#: gtk/print/paper_names_offsets.c:182
msgctxt "paper size"
msgid "prc8 Envelope"
msgstr "prc8 boríték"

#: gtk/print/paper_names_offsets.c:183
msgctxt "paper size"
msgid "prc9 Envelope"
msgstr "prc9 boríték"

#: gtk/print/paper_names_offsets.c:184
msgctxt "paper size"
msgid "ROC 16k"
msgstr "ROC 16k"

#: gtk/print/paper_names_offsets.c:185
msgctxt "paper size"
msgid "ROC 8k"
msgstr "ROC 8k"

#: gtk/ui/gtkaboutdialog.ui:68
msgid "About"
msgstr "Névjegy"

#: gtk/ui/gtkaboutdialog.ui:129
msgid "Credits"
msgstr "Köszönetnyilvánítás"

#: gtk/ui/gtkaboutdialog.ui:219
msgid "System"
msgstr "Rendszer"

#: gtk/ui/gtkappchooserdialog.ui:4
msgid "Select App"
msgstr "Alkalmazás kiválasztása"

#: gtk/ui/gtkappchooserdialog.ui:63
msgid "_View All Apps"
msgstr "Összes alkalmazás meg_tekintése"

#: gtk/ui/gtkappchooserdialog.ui:69
msgid "_Find New Apps"
msgstr "Új alkalmazások _keresése"

#: gtk/ui/gtkappchooserwidget.ui:100
msgid "No applications found."
msgstr "Nem találhatók alkalmazások."

#: gtk/ui/gtkapplication-quartz.ui:13
msgid "Preferences"
msgstr "Beállítások"

#: gtk/ui/gtkapplication-quartz.ui:19
msgid "Services"
msgstr "Szolgáltatások"

#: gtk/ui/gtkapplication-quartz.ui:25
msgid "Hide %s"
msgstr "%s elrejtése"

#: gtk/ui/gtkapplication-quartz.ui:30
msgid "Hide Others"
msgstr "Mások elrejtése"

#: gtk/ui/gtkapplication-quartz.ui:35
msgid "Show All"
msgstr "Összes megjelenítése"

#: gtk/ui/gtkapplication-quartz.ui:42
msgid "Quit %s"
msgstr "%s bezárása"

#: gtk/ui/gtkassistant.ui:64
msgid "_Finish"
msgstr "Be_fejezés"

#: gtk/ui/gtkassistant.ui:75
msgid "_Back"
msgstr "_Vissza"

#: gtk/ui/gtkassistant.ui:86
msgid "_Next"
msgstr "_Következő"

#: gtk/ui/gtkcolorchooserdialog.ui:4
msgid "Select a Color"
msgstr "Válasszon színt"

#: gtk/ui/gtkcoloreditor.ui:43 gtk/ui/gtkcoloreditor.ui:53
msgid "Pick a color from the screen"
msgstr "Válasszon egy színt a képernyőről"

#: gtk/ui/gtkcoloreditor.ui:84
msgid "Hexadecimal color or color name"
msgstr "Hexadecimális szín vagy színnév"

#: gtk/ui/gtkcoloreditor.ui:99
msgid "Hue"
msgstr "Árnyalat"

#: gtk/ui/gtkcoloreditor.ui:115
msgid "Alpha value"
msgstr "Alfa érték"

#: gtk/ui/gtkcoloreditor.ui:133
msgid "Saturation and value"
msgstr "Telítettség és érték"

#: gtk/ui/gtkcoloreditor.ui:157
msgctxt "Color channel"
msgid "A"
msgstr "A"

#: gtk/ui/gtkcoloreditor.ui:193
msgctxt "Color channel"
msgid "H"
msgstr "H"

#: gtk/ui/gtkcoloreditor.ui:230
msgctxt "Color Channel"
msgid "S"
msgstr "S"

#: gtk/ui/gtkcoloreditor.ui:239
msgctxt "Color Channel"
msgid "V"
msgstr "V"

#: gtk/ui/gtkdropdown.ui:25
msgid "(None)"
msgstr "(Nincs)"

#: gtk/ui/gtkdropdown.ui:78
msgid "Search…"
msgstr "Keresés…"

#: gtk/ui/gtkemojichooser.ui:69 gtk/ui/gtkemojichooser.ui:239
msgctxt "emoji category"
msgid "Smileys & People"
msgstr "Mosolyok és emberek"

#: gtk/ui/gtkemojichooser.ui:94 gtk/ui/gtkemojichooser.ui:248
msgctxt "emoji category"
msgid "Body & Clothing"
msgstr "Test és ruhák"

#: gtk/ui/gtkemojichooser.ui:119 gtk/ui/gtkemojichooser.ui:257
msgctxt "emoji category"
msgid "Animals & Nature"
msgstr "Állatok és természet"

#: gtk/ui/gtkemojichooser.ui:133 gtk/ui/gtkemojichooser.ui:266
msgctxt "emoji category"
msgid "Food & Drink"
msgstr "Étel és ital"

#: gtk/ui/gtkemojichooser.ui:147 gtk/ui/gtkemojichooser.ui:275
msgctxt "emoji category"
msgid "Travel & Places"
msgstr "Utazás és helyek"

#: gtk/ui/gtkemojichooser.ui:161 gtk/ui/gtkemojichooser.ui:284
msgctxt "emoji category"
msgid "Activities"
msgstr "Tevékenységek"

#: gtk/ui/gtkemojichooser.ui:175 gtk/ui/gtkemojichooser.ui:293
msgctxt "emoji category"
msgid "Objects"
msgstr "Tárgyak"

#: gtk/ui/gtkemojichooser.ui:189 gtk/ui/gtkemojichooser.ui:302
msgctxt "emoji category"
msgid "Symbols"
msgstr "Szimbólumok"

#: gtk/ui/gtkemojichooser.ui:203 gtk/ui/gtkemojichooser.ui:311
msgctxt "emoji category"
msgid "Flags"
msgstr "Zászlók"

#: gtk/ui/gtkemojichooser.ui:230
msgctxt "emoji category"
msgid "Recent"
msgstr "Legutóbbi"

#: gtk/ui/gtkfilechooserwidget.ui:71
msgid "Create Folder"
msgstr "Mappa létrehozása"

#: gtk/ui/gtkfilechooserwidget.ui:191
msgid "Remote location — only searching the current folder"
msgstr "Távoli hely – keresés csak a jelenlegi mappában"

#: gtk/ui/gtkfilechooserwidget.ui:323
msgid "Folder Name"
msgstr "Mappanév"

#: gtk/ui/gtkfilechooserwidget.ui:349
msgid "_Create"
msgstr "_Létrehozás"

#: gtk/ui/gtkfontchooserdialog.ui:4
msgid "Select Font"
msgstr "Betűkészletet kiválasztása"

#: gtk/ui/gtkfontchooserwidget.ui:64
msgid "Search font name"
msgstr "Betűkészletnév keresése"

#: gtk/ui/gtkfontchooserwidget.ui:77
#| msgid "Filter by"
msgid "Filters"
msgstr "Szűrők"

#: gtk/ui/gtkfontchooserwidget.ui:89
msgid "Filter by"
msgstr "Szűrés eszerint:"

#: gtk/ui/gtkfontchooserwidget.ui:99
msgid "Monospace"
msgstr "Rögzített szélességű"

#: gtk/ui/gtkfontchooserwidget.ui:105
msgid "Language"
msgstr "Nyelv"

#: gtk/ui/gtkfontchooserwidget.ui:198 gtk/ui/gtkfontchooserwidget.ui:200
#: gtk/ui/gtkfontchooserwidget.ui:353 gtk/ui/gtkfontchooserwidget.ui:357
msgid "Preview Font"
msgstr "Betűkészlet előnézete"

#: gtk/ui/gtkfontchooserwidget.ui:296
msgid "No Fonts Found"
msgstr "Nem találhatók betűkészletek"

#: gtk/ui/gtkmediacontrols.ui:47
#| msgid "List Position"
msgctxt "media controls"
msgid "Position"
msgstr "Pozíció"

#: gtk/ui/gtkmediacontrols.ui:65
#| msgid "Full Volume"
msgctxt "media controls"
msgid "Volume"
msgstr "Hangerő"

#: gtk/print/ui/gtkpagesetupunixdialog.ui:30
msgid "_Format for:"
msgstr "_Formátum ehhez:"

<<<<<<< HEAD
#: gtk/ui/gtkpagesetupunixdialog.ui:51 gtk/ui/gtkprintunixdialog.ui:632
=======
#: gtk/print/ui/gtkpagesetupunixdialog.ui:54
#: gtk/print/ui/gtkprintunixdialog.ui:704
>>>>>>> fef69881
msgid "_Paper size:"
msgstr "_Papírméret:"

#: gtk/print/ui/gtkpagesetupunixdialog.ui:89
msgid "_Orientation:"
msgstr "_Tájolás:"

<<<<<<< HEAD
#: gtk/ui/gtkpagesetupunixdialog.ui:98 gtk/ui/gtkprintunixdialog.ui:672
msgid "Portrait"
msgstr "Álló"

#: gtk/ui/gtkpagesetupunixdialog.ui:109 gtk/ui/gtkprintunixdialog.ui:674
msgid "Reverse portrait"
msgstr "Fordított álló"

#: gtk/ui/gtkpagesetupunixdialog.ui:121 gtk/ui/gtkprintunixdialog.ui:673
msgid "Landscape"
msgstr "Fekvő"

#: gtk/ui/gtkpagesetupunixdialog.ui:132 gtk/ui/gtkprintunixdialog.ui:675
=======
#: gtk/print/ui/gtkpagesetupunixdialog.ui:101
#: gtk/print/ui/gtkprintunixdialog.ui:744
msgid "Portrait"
msgstr "Álló"

#: gtk/print/ui/gtkpagesetupunixdialog.ui:112
#: gtk/print/ui/gtkprintunixdialog.ui:746
msgid "Reverse portrait"
msgstr "Fordított álló"

#: gtk/print/ui/gtkpagesetupunixdialog.ui:124
#: gtk/print/ui/gtkprintunixdialog.ui:745
msgid "Landscape"
msgstr "Fekvő"

#: gtk/print/ui/gtkpagesetupunixdialog.ui:135
#: gtk/print/ui/gtkprintunixdialog.ui:747
>>>>>>> fef69881
msgid "Reverse landscape"
msgstr "Fordított fekvő"

#: gtk/ui/gtkplacesview.ui:16
msgid "Server Addresses"
msgstr "Kiszolgálócímek"

#: gtk/ui/gtkplacesview.ui:28
msgid ""
"Server addresses are made up of a protocol prefix and an address. Examples:"
msgstr "A kiszolgálócímek egy protokollelőtagból és egy címből állnak. Példák:"

#: gtk/ui/gtkplacesview.ui:54
msgid "Available Protocols"
msgstr "Elérhető protokollok"

#. Translators: Server as any successfully connected network address
#: gtk/ui/gtkplacesview.ui:106
msgid "No recent servers found"
msgstr "Nem találhatók legutóbbi kiszolgálók"

#: gtk/ui/gtkplacesview.ui:129
msgid "Recent Servers"
msgstr "Legutóbbi kiszolgálók"

#: gtk/ui/gtkplacesview.ui:209
msgid "No results found"
msgstr "Nincs találat"

#: gtk/ui/gtkplacesview.ui:240
msgid "Connect to _Server"
msgstr "Kapcsolódás _kiszolgálóhoz"

#: gtk/ui/gtkplacesview.ui:265
msgid "Enter server address…"
msgstr "Adja meg a kiszolgáló címét…"

#. this is the header for the printer status column in the print dialog
<<<<<<< HEAD
#: gtk/ui/gtkprintunixdialog.ui:142
msgid "Status"
msgstr "Állapot"

#: gtk/ui/gtkprintunixdialog.ui:196
msgid "Range"
msgstr "Tartomány"

#: gtk/ui/gtkprintunixdialog.ui:209
msgid "_All Pages"
msgstr "Össz_es oldal"

#: gtk/ui/gtkprintunixdialog.ui:221
msgid "C_urrent Page"
msgstr "_Jelenlegi oldal"

#: gtk/ui/gtkprintunixdialog.ui:234
msgid "Se_lection"
msgstr "_Kijelölés"

#: gtk/ui/gtkprintunixdialog.ui:247
msgid "Pag_es:"
msgstr "_Oldalak:"

#: gtk/ui/gtkprintunixdialog.ui:248 gtk/ui/gtkprintunixdialog.ui:261
=======
#: gtk/print/ui/gtkprintunixdialog.ui:142
msgid "Status"
msgstr "Állapot"

#: gtk/print/ui/gtkprintunixdialog.ui:196
msgid "Range"
msgstr "Tartomány"

#: gtk/print/ui/gtkprintunixdialog.ui:214
msgid "_All Pages"
msgstr "Össz_es oldal"

#: gtk/print/ui/gtkprintunixdialog.ui:227
msgid "C_urrent Page"
msgstr "_Jelenlegi oldal"

#: gtk/print/ui/gtkprintunixdialog.ui:241
msgid "Se_lection"
msgstr "_Kijelölés"

#: gtk/print/ui/gtkprintunixdialog.ui:256
msgid "Pag_es:"
msgstr "_Oldalak:"

#: gtk/print/ui/gtkprintunixdialog.ui:260
#: gtk/print/ui/gtkprintunixdialog.ui:273
>>>>>>> fef69881
msgid ""
"Specify one or more page ranges,\n"
" e.g. 1–3, 7, 11"
msgstr ""
"Adjon meg egy vagy több oldaltartományt.\n"
" például: 1-3, 7, 11"

<<<<<<< HEAD
#: gtk/ui/gtkprintunixdialog.ui:284
msgid "Copies"
msgstr "Példányok"

#: gtk/ui/gtkprintunixdialog.ui:299
msgid "Copie_s:"
msgstr "_Példányok:"

#: gtk/ui/gtkprintunixdialog.ui:322
msgid "C_ollate"
msgstr "Össze_fésülés"

#: gtk/ui/gtkprintunixdialog.ui:333
msgid "_Reverse"
msgstr "_Fordított"

#: gtk/ui/gtkprintunixdialog.ui:363
msgid "General"
msgstr "Általános"

#: gtk/ui/gtkprintunixdialog.ui:405
msgid "T_wo-sided:"
msgstr "_Kétoldalas:"

#: gtk/ui/gtkprintunixdialog.ui:427
msgid "Pages per _side:"
msgstr "Oldalak _laponként:"

#: gtk/ui/gtkprintunixdialog.ui:451
msgid "Page or_dering:"
msgstr "Oldal_sorrend:"

#: gtk/ui/gtkprintunixdialog.ui:474
msgid "_Only print:"
msgstr "_Csak nyomtatás:"

#: gtk/ui/gtkprintunixdialog.ui:490
msgid "All sheets"
msgstr "Összes oldal"

#: gtk/ui/gtkprintunixdialog.ui:491
msgid "Even sheets"
msgstr "Páros oldalak"

#: gtk/ui/gtkprintunixdialog.ui:492
msgid "Odd sheets"
msgstr "Páratlan oldalak"

#: gtk/ui/gtkprintunixdialog.ui:506
msgid "Sc_ale:"
msgstr "_Méretezés:"

#: gtk/ui/gtkprintunixdialog.ui:551
msgid "Paper"
msgstr "Papír"

#: gtk/ui/gtkprintunixdialog.ui:566
msgid "Paper _type:"
msgstr "Papír_típus:"

#: gtk/ui/gtkprintunixdialog.ui:588
msgid "Paper _source:"
msgstr "Papír_forrás:"

#: gtk/ui/gtkprintunixdialog.ui:610
msgid "Output t_ray:"
msgstr "Kimeneti _tálca:"

#: gtk/ui/gtkprintunixdialog.ui:655
msgid "Or_ientation:"
msgstr "Tá_jolás:"

#: gtk/ui/gtkprintunixdialog.ui:729
msgid "Job Details"
msgstr "Feladat részletei"

#: gtk/ui/gtkprintunixdialog.ui:744
msgid "Pri_ority:"
msgstr "Pri_oritás:"

#: gtk/ui/gtkprintunixdialog.ui:765
msgid "_Billing info:"
msgstr "Fi_zetési információk:"

#: gtk/ui/gtkprintunixdialog.ui:798
=======
#: gtk/print/ui/gtkprintunixdialog.ui:299
msgid "Copies"
msgstr "Példányok"

#: gtk/print/ui/gtkprintunixdialog.ui:317
msgid "Copie_s:"
msgstr "_Példányok:"

#: gtk/print/ui/gtkprintunixdialog.ui:340
msgid "C_ollate"
msgstr "Össze_fésülés"

#: gtk/print/ui/gtkprintunixdialog.ui:351
msgid "_Reverse"
msgstr "_Fordított"

#: gtk/print/ui/gtkprintunixdialog.ui:424
msgid "General"
msgstr "Általános"

#: gtk/print/ui/gtkprintunixdialog.ui:470
msgid "T_wo-sided:"
msgstr "_Kétoldalas:"

#: gtk/print/ui/gtkprintunixdialog.ui:492
msgid "Pages per _side:"
msgstr "Oldalak _laponként:"

#: gtk/print/ui/gtkprintunixdialog.ui:516
msgid "Page or_dering:"
msgstr "Oldal_sorrend:"

#: gtk/print/ui/gtkprintunixdialog.ui:539
msgid "_Only print:"
msgstr "_Csak nyomtatás:"

#: gtk/print/ui/gtkprintunixdialog.ui:555
msgid "All sheets"
msgstr "Összes oldal"

#: gtk/print/ui/gtkprintunixdialog.ui:556
msgid "Even sheets"
msgstr "Páros oldalak"

#: gtk/print/ui/gtkprintunixdialog.ui:557
msgid "Odd sheets"
msgstr "Páratlan oldalak"

#: gtk/print/ui/gtkprintunixdialog.ui:571
msgid "Sc_ale:"
msgstr "_Méretezés:"

#: gtk/print/ui/gtkprintunixdialog.ui:619
msgid "Paper"
msgstr "Papír"

#: gtk/print/ui/gtkprintunixdialog.ui:638
msgid "Paper _type:"
msgstr "Papír_típus:"

#: gtk/print/ui/gtkprintunixdialog.ui:660
msgid "Paper _source:"
msgstr "Papír_forrás:"

#: gtk/print/ui/gtkprintunixdialog.ui:682
msgid "Output t_ray:"
msgstr "Kimeneti _tálca:"

#: gtk/print/ui/gtkprintunixdialog.ui:727
msgid "Or_ientation:"
msgstr "Tá_jolás:"

#: gtk/print/ui/gtkprintunixdialog.ui:805
msgid "Job Details"
msgstr "Feladat részletei"

#: gtk/print/ui/gtkprintunixdialog.ui:820
msgid "Pri_ority:"
msgstr "Pri_oritás:"

#: gtk/print/ui/gtkprintunixdialog.ui:841
msgid "_Billing info:"
msgstr "Fi_zetési információk:"

#: gtk/print/ui/gtkprintunixdialog.ui:874
>>>>>>> fef69881
msgid "Print Document"
msgstr "Dokumentum nyomtatása"

#. this is one of the choices for the print at option in the print dialog
<<<<<<< HEAD
#: gtk/ui/gtkprintunixdialog.ui:811
=======
#: gtk/print/ui/gtkprintunixdialog.ui:887
>>>>>>> fef69881
msgid "_Now"
msgstr "_Most"

#. this is one of the choices for the print at option in the print dialog. It also serves as the label for an entry that allows the user to enter a time.
<<<<<<< HEAD
#: gtk/ui/gtkprintunixdialog.ui:825
=======
#: gtk/print/ui/gtkprintunixdialog.ui:901
>>>>>>> fef69881
msgid "A_t:"
msgstr "_Ekkor:"

#. Ability to parse the am/pm format depends on actual locale. You can remove the am/pm values below for your locale if they are not supported.
<<<<<<< HEAD
#: gtk/ui/gtkprintunixdialog.ui:827 gtk/ui/gtkprintunixdialog.ui:829
#: gtk/ui/gtkprintunixdialog.ui:845 gtk/ui/gtkprintunixdialog.ui:847
=======
#: gtk/print/ui/gtkprintunixdialog.ui:903
#: gtk/print/ui/gtkprintunixdialog.ui:905
#: gtk/print/ui/gtkprintunixdialog.ui:921
#: gtk/print/ui/gtkprintunixdialog.ui:923
>>>>>>> fef69881
msgid ""
"Specify the time of print,\n"
" e.g. 15∶30, 2∶35 pm, 14∶15∶20, 11∶46∶30 am, 4 pm"
msgstr ""
"Adja meg a nyomtatás idejét,\n"
" például 15:30, 14:15:20"

#. this is one of the choices for the print at option in the print dialog. It means that the print job will not be printed until it explicitly gets 'released'.
<<<<<<< HEAD
#: gtk/ui/gtkprintunixdialog.ui:859
msgid "On _hold"
msgstr "_Tartásban"

#: gtk/ui/gtkprintunixdialog.ui:861 gtk/ui/gtkprintunixdialog.ui:862
msgid "Hold the job until it is explicitly released"
msgstr "A feladat tartása, amíg explicit módon el nem engedi"

#: gtk/ui/gtkprintunixdialog.ui:889
=======
#: gtk/print/ui/gtkprintunixdialog.ui:935
msgid "On _hold"
msgstr "_Tartásban"

#: gtk/print/ui/gtkprintunixdialog.ui:937
#: gtk/print/ui/gtkprintunixdialog.ui:938
msgid "Hold the job until it is explicitly released"
msgstr "A feladat tartása, amíg explicit módon el nem engedi"

#: gtk/print/ui/gtkprintunixdialog.ui:965
>>>>>>> fef69881
msgid "Add Cover Page"
msgstr "Borítóoldal hozzáadása"

#. this is the label used for the option in the print dialog that controls the front cover page.
<<<<<<< HEAD
#: gtk/ui/gtkprintunixdialog.ui:904
=======
#: gtk/print/ui/gtkprintunixdialog.ui:980
>>>>>>> fef69881
msgid "Be_fore:"
msgstr "_Előtte:"

#. this is the label used for the option in the print dialog that controls the back cover page.
<<<<<<< HEAD
#: gtk/ui/gtkprintunixdialog.ui:925
msgid "_After:"
msgstr "_Mögötte:"

#: gtk/ui/gtkprintunixdialog.ui:954
=======
#: gtk/print/ui/gtkprintunixdialog.ui:1001
msgid "_After:"
msgstr "_Mögötte:"

#: gtk/print/ui/gtkprintunixdialog.ui:1030
>>>>>>> fef69881
msgid "Job"
msgstr "Feladat"

#. This will appear as a tab label in the print dialog.
<<<<<<< HEAD
#: gtk/ui/gtkprintunixdialog.ui:984
=======
#: gtk/print/ui/gtkprintunixdialog.ui:1060
>>>>>>> fef69881
msgid "Image Quality"
msgstr "Képminőség"

#. This will appear as a tab label in the print dialog.
<<<<<<< HEAD
#: gtk/ui/gtkprintunixdialog.ui:1013
=======
#: gtk/print/ui/gtkprintunixdialog.ui:1089
>>>>>>> fef69881
msgid "Color"
msgstr "Szín"

#. This will appear as a tab label in the print dialog. It's a typographical term, as in "Binding and finishing"
<<<<<<< HEAD
#: gtk/ui/gtkprintunixdialog.ui:1042
msgid "Finishing"
msgstr "Befejezés"

#: gtk/ui/gtkprintunixdialog.ui:1071
msgid "Advanced"
msgstr "Speciális"

#: gtk/ui/gtkprintunixdialog.ui:1087
=======
#: gtk/print/ui/gtkprintunixdialog.ui:1118
msgid "Finishing"
msgstr "Befejezés"

#: gtk/print/ui/gtkprintunixdialog.ui:1147
msgid "Advanced"
msgstr "Speciális"

#: gtk/print/ui/gtkprintunixdialog.ui:1163
>>>>>>> fef69881
msgid "Some of the settings in the dialog conflict"
msgstr "A párbeszédablak egyes beállításai ütköznek egymással"

#: modules/media/gtkffmediafile.c:253
#, c-format
msgid "Unspecified error decoding media"
msgstr "Meghatározatlan hiba a média dekódolásakor"

#: modules/media/gtkffmediafile.c:286
#, c-format
msgid "Cannot find decoder: %s"
msgstr "Nem található dekóder: %s"

#: modules/media/gtkffmediafile.c:296 modules/media/gtkffmediafile.c:363
msgid "Failed to allocate a codec context"
msgstr "Nem sikerült helyet foglalni a kodekkörnyezetnek"

#: modules/media/gtkffmediafile.c:341
#, c-format
msgid "Cannot find encoder: %s"
msgstr "Nem található kódoló: %s"

#: modules/media/gtkffmediafile.c:352
msgid "Cannot add new stream"
msgstr "Nem lehet új adatfolyamot hozzáadni"

#: modules/media/gtkffmediafile.c:485 modules/media/gtkffmediafile.c:942
msgid "Failed to allocate an audio frame"
msgstr "Nem sikerült lefoglalni egy hangkeretet"

#: modules/media/gtkffmediafile.c:650 modules/media/gtkffmediafile.c:898
msgid "Not enough memory"
msgstr "Nincs elég memória"

#: modules/media/gtkffmediafile.c:821
msgid "Could not allocate resampler context"
msgstr "Nem sikerült helyet foglalni az újramintavételező környezetének"

#: modules/media/gtkffmediafile.c:868
msgid "No audio output found"
msgstr "Nem található hangkimenet"

#. Translators: These strings name the possible values of the
#. * job priority option in the print dialog
#.
#: modules/printbackends/gtkprintbackendcpdb.c:541
#: modules/printbackends/gtkprintbackendcups.c:5642
msgid "Urgent"
msgstr "Sürgős"

#: modules/printbackends/gtkprintbackendcpdb.c:541
#: modules/printbackends/gtkprintbackendcups.c:5642
msgid "High"
msgstr "Magas"

#: modules/printbackends/gtkprintbackendcpdb.c:541
#: modules/printbackends/gtkprintbackendcups.c:5642
msgid "Medium"
msgstr "Közepes"

#: modules/printbackends/gtkprintbackendcpdb.c:541
#: modules/printbackends/gtkprintbackendcups.c:5642
msgid "Low"
msgstr "Alacsony"

#. Translators, this is the label used for the option in the print
#. * dialog that controls the front cover page.
#.
#: modules/printbackends/gtkprintbackendcpdb.c:562
#: modules/printbackends/gtkprintbackendcups.c:5784
msgctxt "printer option"
msgid "Before"
msgstr "Előtte"

#. Translators, this is the label used for the option in the print
#. * dialog that controls the back cover page.
#.
#: modules/printbackends/gtkprintbackendcpdb.c:569
#: modules/printbackends/gtkprintbackendcups.c:5799
msgctxt "printer option"
msgid "After"
msgstr "Mögötte"

#: modules/printbackends/gtkprintbackendcpdb.c:592
msgid "Print at"
msgstr "Nyomtatás ekkor"

#: modules/printbackends/gtkprintbackendcpdb.c:602
msgid "Print at time"
msgstr "Nyomtatás adott időben"

#: modules/printbackends/gtkprintbackendcpdb.c:665
msgctxt "print option"
msgid "Borderless"
msgstr "Szegély nélkül"

#. Translators: this is a printer status.
#: modules/printbackends/gtkprintbackendcpdb.c:1525
#: modules/printbackends/gtkprintbackendcups.c:2636
msgid "Paused; Rejecting Jobs"
msgstr "Szüneteltetve; feladatok visszautasítása"

#. Translators: this is a printer status.
#: modules/printbackends/gtkprintbackendcpdb.c:1531
#: modules/printbackends/gtkprintbackendcups.c:2642
msgid "Rejecting Jobs"
msgstr "Feladatok visszautasítása"

#: modules/printbackends/gtkprintbackendcups.c:1142
#: modules/printbackends/gtkprintbackendcups.c:1449
msgid "Username:"
msgstr "Felhasználónév:"

#: modules/printbackends/gtkprintbackendcups.c:1143
#: modules/printbackends/gtkprintbackendcups.c:1458
msgid "Password:"
msgstr "Jelszó:"

#: modules/printbackends/gtkprintbackendcups.c:1181
#: modules/printbackends/gtkprintbackendcups.c:1471
#, c-format
msgid "Authentication is required to print document “%s” on printer %s"
msgstr ""
"Hitelesítés szükséges a(z) „%s” dokumentum kinyomtatásához ezen a nyomtatón: "
"%s"

#: modules/printbackends/gtkprintbackendcups.c:1183
#, c-format
msgid "Authentication is required to print a document on %s"
msgstr "Hitelesítés szükséges a dokumentum kinyomtatásához ezen: %s"

#: modules/printbackends/gtkprintbackendcups.c:1187
#, c-format
msgid "Authentication is required to get attributes of job “%s”"
msgstr "Hitelesítés szükséges a(z) „%s” feladat jellemzőinek lekéréséhez"

#: modules/printbackends/gtkprintbackendcups.c:1189
msgid "Authentication is required to get attributes of a job"
msgstr "Hitelesítés szükséges a feladat jellemzőinek lekéréséhez"

#: modules/printbackends/gtkprintbackendcups.c:1193
#, c-format
msgid "Authentication is required to get attributes of printer %s"
msgstr "Hitelesítés szükséges a(z) %s nyomtató jellemzőinek lekéréséhez"

#: modules/printbackends/gtkprintbackendcups.c:1195
msgid "Authentication is required to get attributes of a printer"
msgstr "Hitelesítés szükséges a nyomtató jellemzőinek lekéréséhez"

#: modules/printbackends/gtkprintbackendcups.c:1198
#, c-format
msgid "Authentication is required to get default printer of %s"
msgstr ""
"Hitelesítés szükséges a(z) %s alapértelmezett nyomtatójának lekéréséhez"

#: modules/printbackends/gtkprintbackendcups.c:1201
#, c-format
msgid "Authentication is required to get printers from %s"
msgstr "Hitelesítés szükséges a nyomtatók lekéréséhez ettől: %s"

#: modules/printbackends/gtkprintbackendcups.c:1206
#, c-format
msgid "Authentication is required to get a file from %s"
msgstr "Hitelesítés szükséges a fájl lekéréséhez innen: %s"

#: modules/printbackends/gtkprintbackendcups.c:1208
#, c-format
msgid "Authentication is required on %s"
msgstr "Hitelesítés szükséges a következőn: %s"

#: modules/printbackends/gtkprintbackendcups.c:1443
msgid "Domain:"
msgstr "Tartomány:"

#: modules/printbackends/gtkprintbackendcups.c:1473
#, c-format
msgid "Authentication is required to print document “%s”"
msgstr "Hitelesítés szükséges a(z) „%s” dokumentum kinyomtatásához"

#: modules/printbackends/gtkprintbackendcups.c:1478
#, c-format
msgid "Authentication is required to print this document on printer %s"
msgstr ""
"Hitelesítés szükséges a dokumentum kinyomtatásához ezen a nyomtatón: %s"

#: modules/printbackends/gtkprintbackendcups.c:1480
msgid "Authentication is required to print this document"
msgstr "Hitelesítés szükséges a dokumentum kinyomtatásához"

#: modules/printbackends/gtkprintbackendcups.c:2568
#, c-format
msgid "Printer “%s” is low on toner."
msgstr "A nyomtatóban („%s”) kevés a festék."

#: modules/printbackends/gtkprintbackendcups.c:2572
#, c-format
msgid "Printer “%s” has no toner left."
msgstr "A nyomtatóból („%s”) kifogyott a festék."

#. Translators: "Developer" like on photo development context
#: modules/printbackends/gtkprintbackendcups.c:2577
#, c-format
msgid "Printer “%s” is low on developer."
msgstr "A nyomtatóban („%s”) kevés az előhívó."

#. Translators: "Developer" like on photo development context
#: modules/printbackends/gtkprintbackendcups.c:2582
#, c-format
msgid "Printer “%s” is out of developer."
msgstr "A nyomtatóból („%s”) kifogyott az előhívó."

#. Translators: "marker" is one color bin of the printer
#: modules/printbackends/gtkprintbackendcups.c:2587
#, c-format
msgid "Printer “%s” is low on at least one marker supply."
msgstr "A nyomtatóban („%s”) legalább egy szín festéke kevés."

#. Translators: "marker" is one color bin of the printer
#: modules/printbackends/gtkprintbackendcups.c:2592
#, c-format
msgid "Printer “%s” is out of at least one marker supply."
msgstr "A nyomtatóból („%s”) legalább egy szín festéke kifogyott."

#: modules/printbackends/gtkprintbackendcups.c:2596
#, c-format
msgid "The cover is open on printer “%s”."
msgstr "A nyomtató („%s”) fedele nyitva van."

#: modules/printbackends/gtkprintbackendcups.c:2600
#, c-format
msgid "The door is open on printer “%s”."
msgstr "A nyomtató („%s”) ajtaja nyitva van."

#: modules/printbackends/gtkprintbackendcups.c:2604
#, c-format
msgid "Printer “%s” is low on paper."
msgstr "A nyomtatóban („%s”) kevés a papír."

#: modules/printbackends/gtkprintbackendcups.c:2608
#, c-format
msgid "Printer “%s” is out of paper."
msgstr "A nyomtatóból („%s”) kifogyott a papír."

#: modules/printbackends/gtkprintbackendcups.c:2612
#, c-format
msgid "Printer “%s” is currently offline."
msgstr "A nyomtató („%s”) jelenleg nem érhető el."

#: modules/printbackends/gtkprintbackendcups.c:2616
#, c-format
msgid "There is a problem on printer “%s”."
msgstr "A nyomtató („%s”) problémát észlelt."

#. Translators: this string connects multiple printer states together.
#: modules/printbackends/gtkprintbackendcups.c:2683
msgid "; "
msgstr "; "

#: modules/printbackends/gtkprintbackendcups.c:4584
#: modules/printbackends/gtkprintbackendcups.c:4651
msgctxt "printing option"
msgid "Two Sided"
msgstr "Kétoldalas"

#: modules/printbackends/gtkprintbackendcups.c:4585
msgctxt "printing option"
msgid "Paper Type"
msgstr "Papírtípus"

#: modules/printbackends/gtkprintbackendcups.c:4586
msgctxt "printing option"
msgid "Paper Source"
msgstr "Papírforrás"

#: modules/printbackends/gtkprintbackendcups.c:4587
#: modules/printbackends/gtkprintbackendcups.c:4652
msgctxt "printing option"
msgid "Output Tray"
msgstr "Kimeneti tálca"

#: modules/printbackends/gtkprintbackendcups.c:4588
msgctxt "printing option"
msgid "Resolution"
msgstr "Felbontás"

#: modules/printbackends/gtkprintbackendcups.c:4589
msgctxt "printing option"
msgid "GhostScript pre-filtering"
msgstr "GhostScript előszűrés"

#: modules/printbackends/gtkprintbackendcups.c:4598
msgctxt "printing option value"
msgid "One Sided"
msgstr "Egyoldalas"

#. Translators: this is an option of "Two Sided"
#: modules/printbackends/gtkprintbackendcups.c:4600
msgctxt "printing option value"
msgid "Long Edge (Standard)"
msgstr "Hosszú él (szabványos)"

#. Translators: this is an option of "Two Sided"
#: modules/printbackends/gtkprintbackendcups.c:4602
msgctxt "printing option value"
msgid "Short Edge (Flip)"
msgstr "Rövid él (tükrözés)"

#. Translators: this is an option of "Paper Source"
#: modules/printbackends/gtkprintbackendcups.c:4604
#: modules/printbackends/gtkprintbackendcups.c:4606
#: modules/printbackends/gtkprintbackendcups.c:4614
msgctxt "printing option value"
msgid "Auto Select"
msgstr "Automatikus kiválasztás"

#. Translators: this is an option of "Paper Source"
#. Translators: this is an option of "Resolution"
#: modules/printbackends/gtkprintbackendcups.c:4608
#: modules/printbackends/gtkprintbackendcups.c:4610
#: modules/printbackends/gtkprintbackendcups.c:4612
#: modules/printbackends/gtkprintbackendcups.c:4616
msgctxt "printing option value"
msgid "Printer Default"
msgstr "Nyomtató alapértelmezése"

#. Translators: this is an option of "GhostScript"
#: modules/printbackends/gtkprintbackendcups.c:4618
msgctxt "printing option value"
msgid "Embed GhostScript fonts only"
msgstr "Csak GhostScript betűkészletek beágyazása"

#. Translators: this is an option of "GhostScript"
#: modules/printbackends/gtkprintbackendcups.c:4620
msgctxt "printing option value"
msgid "Convert to PS level 1"
msgstr "Átalakítás 1. PS szintre"

#. Translators: this is an option of "GhostScript"
#: modules/printbackends/gtkprintbackendcups.c:4622
msgctxt "printing option value"
msgid "Convert to PS level 2"
msgstr "Átalakítás 2. PS szintre"

#. Translators: this is an option of "GhostScript"
#: modules/printbackends/gtkprintbackendcups.c:4624
msgctxt "printing option value"
msgid "No pre-filtering"
msgstr "Nincs előszűrés"

#. Translators: "Miscellaneous" is the label for a button, that opens
#. up an extra panel of settings in a print dialog.
#: modules/printbackends/gtkprintbackendcups.c:4633
msgctxt "printing option group"
msgid "Miscellaneous"
msgstr "Egyebek"

#: modules/printbackends/gtkprintbackendcups.c:4660
msgctxt "sides"
msgid "One Sided"
msgstr "Egyoldalas"

#. Translators: this is an option of "Two Sided"
#: modules/printbackends/gtkprintbackendcups.c:4662
msgctxt "sides"
msgid "Long Edge (Standard)"
msgstr "Hosszú él (szabványos)"

#. Translators: this is an option of "Two Sided"
#: modules/printbackends/gtkprintbackendcups.c:4664
msgctxt "sides"
msgid "Short Edge (Flip)"
msgstr "Rövid él (tükrözés)"

#. Translators: Top output bin
#: modules/printbackends/gtkprintbackendcups.c:4667
msgctxt "output-bin"
msgid "Top Bin"
msgstr "Felső tároló"

#. Translators: Middle output bin
#: modules/printbackends/gtkprintbackendcups.c:4669
msgctxt "output-bin"
msgid "Middle Bin"
msgstr "Középső tároló"

#. Translators: Bottom output bin
#: modules/printbackends/gtkprintbackendcups.c:4671
msgctxt "output-bin"
msgid "Bottom Bin"
msgstr "Alsó tároló"

#. Translators: Side output bin
#: modules/printbackends/gtkprintbackendcups.c:4673
msgctxt "output-bin"
msgid "Side Bin"
msgstr "Oldalsó tároló"

#. Translators: Left output bin
#: modules/printbackends/gtkprintbackendcups.c:4675
msgctxt "output-bin"
msgid "Left Bin"
msgstr "Bal tároló"

#. Translators: Right output bin
#: modules/printbackends/gtkprintbackendcups.c:4677
msgctxt "output-bin"
msgid "Right Bin"
msgstr "Jobb tároló"

#. Translators: Center output bin
#: modules/printbackends/gtkprintbackendcups.c:4679
msgctxt "output-bin"
msgid "Center Bin"
msgstr "Központi tároló"

#. Translators: Rear output bin
#: modules/printbackends/gtkprintbackendcups.c:4681
msgctxt "output-bin"
msgid "Rear Bin"
msgstr "Hátsó tároló"

#. Translators: Output bin where one sided output is oriented in the face-up position
#: modules/printbackends/gtkprintbackendcups.c:4683
msgctxt "output-bin"
msgid "Face Up Bin"
msgstr "Felfelé néző tároló"

#. Translators: Output bin where one sided output is oriented in the face-down position
#: modules/printbackends/gtkprintbackendcups.c:4685
msgctxt "output-bin"
msgid "Face Down Bin"
msgstr "Lefelé néző tároló"

#. Translators: Large capacity output bin
#: modules/printbackends/gtkprintbackendcups.c:4687
msgctxt "output-bin"
msgid "Large Capacity Bin"
msgstr "Nagy kapacitású tároló"

#. Translators: Output stacker number %d
#: modules/printbackends/gtkprintbackendcups.c:4709
#, c-format
msgctxt "output-bin"
msgid "Stacker %d"
msgstr "%d. halmozó"

#. Translators: Output mailbox number %d
#: modules/printbackends/gtkprintbackendcups.c:4713
#, c-format
msgctxt "output-bin"
msgid "Mailbox %d"
msgstr "%d. postafiók"

#. Translators: Private mailbox
#: modules/printbackends/gtkprintbackendcups.c:4717
msgctxt "output-bin"
msgid "My Mailbox"
msgstr "Saját postafiók"

#. Translators: Output tray number %d
#: modules/printbackends/gtkprintbackendcups.c:4721
#, c-format
msgctxt "output-bin"
msgid "Tray %d"
msgstr "%d. tálca"

#: modules/printbackends/gtkprintbackendcups.c:5198
msgid "Printer Default"
msgstr "Nyomtató alapértelmezése"

#. Translators, this string is used to label the job priority option
#. * in the print dialog
#.
#: modules/printbackends/gtkprintbackendcups.c:5672
msgid "Job Priority"
msgstr "Feladatprioritás"

#. Translators, this string is used to label the billing info entry
#. * in the print dialog
#.
#: modules/printbackends/gtkprintbackendcups.c:5683
msgid "Billing Info"
msgstr "Fizetési információk"

#. Translators, these strings are names for various 'standard' cover
#. * pages that the printing system may support.
#.
#: modules/printbackends/gtkprintbackendcups.c:5707
msgctxt "cover page"
msgid "None"
msgstr "Nincs"

#: modules/printbackends/gtkprintbackendcups.c:5708
msgctxt "cover page"
msgid "Classified"
msgstr "Nem nyilvános"

#: modules/printbackends/gtkprintbackendcups.c:5709
msgctxt "cover page"
msgid "Confidential"
msgstr "Bizalmas"

#: modules/printbackends/gtkprintbackendcups.c:5710
msgctxt "cover page"
msgid "Secret"
msgstr "Titkos"

#: modules/printbackends/gtkprintbackendcups.c:5711
msgctxt "cover page"
msgid "Standard"
msgstr "Szabványos"

#: modules/printbackends/gtkprintbackendcups.c:5712
msgctxt "cover page"
msgid "Top Secret"
msgstr "Szigorúan titkos"

#: modules/printbackends/gtkprintbackendcups.c:5713
msgctxt "cover page"
msgid "Unclassified"
msgstr "Nyilvános"

#. Translators, this string is used to label the pages-per-sheet option
#. * in the print dialog
#.
#: modules/printbackends/gtkprintbackendcups.c:5725
msgctxt "printer option"
msgid "Pages per Sheet"
msgstr "Oldalak laponként"

#. Translators, this string is used to label the option in the print
#. * dialog that controls in what order multiple pages are arranged
#.
#: modules/printbackends/gtkprintbackendcups.c:5742
msgctxt "printer option"
msgid "Page Ordering"
msgstr "Oldalsorrend"

#. Translators: this is the name of the option that controls when
#. * a print job is printed. Possible values are 'now', a specified time,
#. * or 'on hold'
#.
#: modules/printbackends/gtkprintbackendcups.c:5819
msgctxt "printer option"
msgid "Print at"
msgstr "Nyomtatás ekkor"

#. Translators: this is the name of the option that allows the user
#. * to specify a time when a print job will be printed.
#.
#: modules/printbackends/gtkprintbackendcups.c:5830
msgctxt "printer option"
msgid "Print at time"
msgstr "Nyomtatás adott időben"

#. Translators: this format is used to display a custom
#. * paper size. The two placeholders are replaced with
#. * the width and height in points. E.g: "Custom
#. * 230.4x142.9"
#.
#: modules/printbackends/gtkprintbackendcups.c:5877
#, c-format
msgid "Custom %s×%s"
msgstr "Egyéni %s×%s"

#. TRANSLATORS: this is the ICC color profile to use for this job
#: modules/printbackends/gtkprintbackendcups.c:5988
msgctxt "printer option"
msgid "Printer Profile"
msgstr "Nyomtatóprofil"

#. TRANSLATORS: this is when color profile information is unavailable
#: modules/printbackends/gtkprintbackendcups.c:5995
msgctxt "printer option value"
msgid "Unavailable"
msgstr "Nem érhető el"

#: modules/printbackends/gtkprintbackendfile.c:238
msgid "output"
msgstr "kimenet"

#: modules/printbackends/gtkprintbackendfile.c:510
msgid "Print to File"
msgstr "Nyomtatás fájlba"

#: modules/printbackends/gtkprintbackendfile.c:636
msgid "PDF"
msgstr "PDF"

#: modules/printbackends/gtkprintbackendfile.c:636
msgid "PostScript"
msgstr "PostScript"

#: modules/printbackends/gtkprintbackendfile.c:636
msgid "SVG"
msgstr "SVG"

#: modules/printbackends/gtkprintbackendfile.c:649
msgid "Pages per _sheet:"
msgstr "_Oldalak laponként:"

#: modules/printbackends/gtkprintbackendfile.c:709
msgid "File"
msgstr "Fájl"

#: modules/printbackends/gtkprintbackendfile.c:719
msgid "_Output format"
msgstr "_Kimeneti formátum"

#. TRANSLATORS: when we're running an old CUPS, and
#. * it hasn't registered the device with colord
#: modules/printbackends/gtkprintercups.c:272
msgid "Color management unavailable"
msgstr "A színkezelés nem érhető el"

#. TRANSLATORS: when there is no color profile available
#: modules/printbackends/gtkprintercups.c:284
msgid "No profile available"
msgstr "Nem érhető el profil"

#. TRANSLATORS: when the color profile has no title
#: modules/printbackends/gtkprintercups.c:295
msgid "Unspecified profile"
msgstr "Meghatározatlan profil"

#: tools/encodesymbolic.c:41
msgid "Output to this directory instead of cwd"
msgstr "Kimenet ebbe a könyvtárba a cwd helyett"

#: tools/encodesymbolic.c:42
msgid "Generate debug output"
msgstr "Hibakeresési kimenet előállítása"

#: tools/encodesymbolic.c:92
#, c-format
msgid "Invalid size %s\n"
msgstr "Érvénytelen méret: %s\n"

#: tools/encodesymbolic.c:104 tools/encodesymbolic.c:113
#, c-format
msgid "Can’t load file: %s\n"
msgstr "Nem lehet betölteni a következő fájlt: %s\n"

#: tools/encodesymbolic.c:141 tools/encodesymbolic.c:147
#, c-format
msgid "Can’t save file %s: %s\n"
msgstr "Nem lehet menteni a(z) %s fájlt: %s\n"

#: tools/encodesymbolic.c:153
#, c-format
msgid "Can’t close stream"
msgstr "Nem lehet lezárni az adatfolyamot"

#: tools/gtk-builder-tool.c:36
#, c-format
#| msgid ""
#| "Usage:\n"
#| "  gtk-builder-tool [COMMAND] [OPTION…] FILE\n"
#| "\n"
#| "Perform various tasks on GtkBuilder .ui files.\n"
#| "\n"
#| "Commands:\n"
#| "  validate     Validate the file\n"
#| "  simplify     Simplify the file\n"
#| "  enumerate    List all named objects\n"
#| "  preview      Preview the file\n"
#| "  screenshot   Take a screenshot of the file\n"
#| "\n"
msgid ""
"Usage:\n"
"  gtk4-builder-tool [COMMAND] [OPTION…] FILE\n"
"\n"
"Perform various tasks on GtkBuilder .ui files.\n"
"\n"
"Commands:\n"
"  validate     Validate the file\n"
"  simplify     Simplify the file\n"
"  enumerate    List all named objects\n"
"  preview      Preview the file\n"
"  render       Take a screenshot of the file\n"
"  screenshot   Take a screenshot of the file\n"
"\n"
msgstr ""
"Használat:\n"
"  gtk-builder-tool [PARANCS] [KAPCSOLÓ…] FÁJL\n"
"\n"
"Különböző feladatok végrehajtása GtkBuilder .ui fájlokon.\n"
"\n"
"Parancsok:\n"
"  validate     A fájl ellenőrzése\n"
"  simplify     A fájl egyszerűsítése\n"
"  enumerate    Az összes elnevezett objektum felsorolása\n"
"  preview      A fájl előnézete\n"
"  render       Képernyőkép készítése a fájlról\n"
"  screenshot   Képernyőkép készítése a fájlról\n"
"\n"

#: tools/gtk-builder-tool-enumerate.c:56 tools/gtk-builder-tool-preview.c:179
#: tools/gtk-builder-tool-preview.c:180 tools/gtk-builder-tool-screenshot.c:360
#: tools/gtk-builder-tool-simplify.c:2529 tools/gtk-builder-tool-validate.c:261
#: tools/gtk-rendernode-tool-info.c:200 tools/gtk-rendernode-tool-show.c:102
msgid "FILE"
msgstr "FÁJL"

#: tools/gtk-builder-tool-enumerate.c:64
msgid "Print all named objects."
msgstr "Az összes elnevezett objektum kiírása."

#: tools/gtk-builder-tool-preview.c:128 tools/gtk-builder-tool-screenshot.c:236
#, c-format
msgid "No object with ID '%s' found\n"
msgstr "Nem található „%s” azonosítójú objektum\n"

#: tools/gtk-builder-tool-preview.c:130
#, c-format
msgid "No previewable object found\n"
msgstr "Nem található előnézetképes objektum\n"

#: tools/gtk-builder-tool-preview.c:136
#, c-format
msgid "Objects of type %s can't be previewed\n"
msgstr "A(z) %s típusú objektumoknak nem lehet megtekinteni az előnézetét\n"

#: tools/gtk-builder-tool-preview.c:178
msgid "Preview only the named object"
msgstr "Csak az elnevezett objektum előnézete"

#: tools/gtk-builder-tool-preview.c:179 tools/gtk-builder-tool-screenshot.c:360
msgid "Use style from CSS file"
msgstr "Stílus használata CSS-fájlból"

#: tools/gtk-builder-tool-preview.c:187 tools/gtk-builder-tool-screenshot.c:370
#: tools/gtk-builder-tool-validate.c:268 tools/gtk-rendernode-tool-show.c:109
#: tools/gtk-rendernode-tool-render.c:133
#, c-format
#| msgid "Could not initialize EGL display"
msgid "Could not initialize windowing system\n"
msgstr "Nem sikerült előkészíteni az ablakozó rendszert\n"

#: tools/gtk-builder-tool-preview.c:195
msgid "Preview the file."
msgstr "A fájl előnézete."

#: tools/gtk-builder-tool-preview.c:208 tools/gtk-builder-tool-screenshot.c:391
#: tools/gtk-builder-tool-simplify.c:2552 tools/gtk-builder-tool-validate.c:287
#, c-format
msgid "No .ui file specified\n"
msgstr "Nincs .ui fájl megadva\n"

#: tools/gtk-builder-tool-preview.c:214
#, c-format
#| msgid "Can only simplify a single .ui file without --replace\n"
msgid "Can only preview a single .ui file\n"
msgstr "Csak egy önálló .ui fájl előnézete tekinthető meg\n"

#: tools/gtk-builder-tool-screenshot.c:238
#, c-format
#| msgid "No results found"
msgid "No object found\n"
msgstr "Nem található objektum\n"

#: tools/gtk-builder-tool-screenshot.c:244
#, c-format
msgid "Objects of type %s can't be screenshot\n"
msgstr "A(z) %s típusú objektumokról nem készíthető képernyőkép\n"

#: tools/gtk-builder-tool-screenshot.c:298
#, c-format
#| msgid "Failed to write hash table\n"
msgid "Failed to take a screenshot\n"
msgstr "Nem sikerült képernyőképet készíteni\n"

#: tools/gtk-builder-tool-screenshot.c:309
#, c-format
msgid ""
"File %s exists.\n"
"Use --force to overwrite.\n"
msgstr ""
"A(z) %s fájl létezik.\n"
"Használja a --force kapcsolót a felülíráshoz.\n"

#: tools/gtk-builder-tool-screenshot.c:332
#: tools/gtk-rendernode-tool-render.c:100
#, c-format
msgid "Output written to %s.\n"
msgstr "Kimenet kiírva ide: %s.\n"

#: tools/gtk-builder-tool-screenshot.c:336
#: tools/gtk-rendernode-tool-render.c:104
#, c-format
#| msgid "Failed to open file %s : %s\n"
msgid "Failed to save %s: %s\n"
msgstr "Nem sikerült a(z) %s mentése: %s\n"

#: tools/gtk-builder-tool-screenshot.c:359
msgid "Screenshot only the named object"
msgstr "Képernyőkép készítése csak az elnevezett objektumról"

#: tools/gtk-builder-tool-screenshot.c:361
msgid "Save as node file instead of png"
msgstr "Mentés csomópontfájlként PNG helyett"

#: tools/gtk-builder-tool-screenshot.c:362
msgid "Overwrite existing file"
msgstr "Meglévő fájl felülírása"

#: tools/gtk-builder-tool-screenshot.c:363
#: tools/gtk-rendernode-tool-render.c:126
#| msgid "FILE"
msgid "FILE…"
msgstr "FÁJL…"

#: tools/gtk-builder-tool-screenshot.c:378
msgid "Render a .ui file to an image."
msgstr "Egy .ui fájl megjelenítésének kiírása egy képbe."

#: tools/gtk-builder-tool-screenshot.c:397
#, c-format
#| msgid "Can only simplify a single .ui file without --replace\n"
msgid "Can only render a single .ui file to a single output file\n"
msgstr ""
"Csak egy önálló .ui fájl megjelenítése írható ki egy önálló kimeneti fájlba\n"

#: tools/gtk-builder-tool-simplify.c:444
#, c-format
msgid "%s:%d: Couldn’t parse value for property '%s': %s\n"
msgstr ""
"%s:%d: Nem sikerült feldolgozni az értéket a(z) „%s” tulajdonsághoz: %s\n"

#: tools/gtk-builder-tool-simplify.c:658
#, c-format
#| msgid "%s:%d: %sproperty %s::%s not found\n"
msgid "Property %s not found"
msgstr "A(z) %s tulajdonság nem található"

#: tools/gtk-builder-tool-simplify.c:661
#, c-format
#| msgid "%s:%d: %sproperty %s::%s not found\n"
msgid "Packing property %s not found"
msgstr "A(z) %s csomagolási tulajdonság nem található"

#: tools/gtk-builder-tool-simplify.c:664
#, c-format
#| msgid "%s:%d: %sproperty %s::%s not found\n"
msgid "Cell property %s not found"
msgstr "A(z) %s cellatulajdonság nem található"

#: tools/gtk-builder-tool-simplify.c:667
#, c-format
#| msgid "%s:%d: %sproperty %s::%s not found\n"
msgid "Layout property %s not found"
msgstr "A(z) %s elrendezéstulajdonság nem található"

#: tools/gtk-builder-tool-simplify.c:1397
#, c-format
msgid "%s only accepts three children"
msgstr "A(z) %s csak három gyermeket fogadhat"

#: tools/gtk-builder-tool-simplify.c:2455
#, c-format
msgid "Can’t load “%s”: %s\n"
msgstr "Nem lehet betölteni: „%s”: %s\n"

#: tools/gtk-builder-tool-simplify.c:2466
#: tools/gtk-builder-tool-simplify.c:2472
#: tools/gtk-builder-tool-simplify.c:2478
#, c-format
msgid "Can’t parse “%s”: %s\n"
msgstr "Nem dolgozható fel: „%s”: %s\n"

#: tools/gtk-builder-tool-simplify.c:2504
#, c-format
msgid "Failed to read “%s”: %s\n"
msgstr "Nem sikerült olvasni: „%s”: %s\n"

#: tools/gtk-builder-tool-simplify.c:2510
#, c-format
#| msgid "Failed to write %s: “%s”\n"
msgid "Failed to write “%s”: “%s”\n"
msgstr "Nem sikerült írni: „%s”: „%s”\n"

#: tools/gtk-builder-tool-simplify.c:2527
msgid "Replace the file"
msgstr "A fájl cseréje"

#: tools/gtk-builder-tool-simplify.c:2528
msgid "Convert from GTK 3 to GTK 4"
msgstr "Átalakítás GTK 3-ról GTK 4-re"

#: tools/gtk-builder-tool-simplify.c:2539
msgid "Simplify the file."
msgstr "A fájl egyszerűsítése."

#: tools/gtk-builder-tool-simplify.c:2558
#, c-format
msgid "Can only simplify a single .ui file without --replace\n"
msgstr "Csak egy önálló .ui fájl egyszerűsíthető a --replace kapcsoló nélkül\n"

#: tools/gtk-builder-tool-validate.c:45
#, c-format
#| msgid "Failed to open file %s : %s\n"
msgid "Failed to lookup template parent type %s\n"
msgstr "Nem sikerült a sablon %s szülőtípusának keresése\n"

#: tools/gtk-builder-tool-validate.c:123
msgid "Deprecated types:\n"
msgstr "Elavult típusok:\n"

#: tools/gtk-builder-tool-validate.c:167
#, c-format
msgid "Failed to create an instance of the template type %s\n"
msgstr "Nem sikerült a(z) %s sablontípus példányának létrehozása\n"

#: tools/gtk-builder-tool-validate.c:276
msgid "Validate the file."
msgstr "A fájl ellenőrzése."

#: tools/gtk-launch.c:40
msgid "Show program version"
msgstr "A programverzió megjelenítése"

#. Translators: this message will appear immediately after the
#. usage string - Usage: COMMAND [OPTION…] <THIS_MESSAGE>
#: tools/gtk-launch.c:74
msgid "APPLICATION [URI…] — launch an APPLICATION"
msgstr "ALKALMAZÁS [URI…] — egy ALKALMAZÁS elindítása"

#. Translators: this message will appear after the usage string
#. and before the list of options.
#: tools/gtk-launch.c:78
msgid ""
"Launch an application (specified by its desktop file name),\n"
"optionally passing one or more URIs as arguments."
msgstr ""
"Egy alkalmazás elindítása (az asztali fájl nevével megadva),\n"
"elhagyható argumentumokként URI-kat átadva."

#: tools/gtk-launch.c:88
#, c-format
msgid "Error parsing commandline options: %s\n"
msgstr "Hiba a parancssori kapcsolók feldolgozásakor: %s\n"

#: tools/gtk-launch.c:90 tools/gtk-launch.c:111
#, c-format
msgid "Try “%s --help” for more information."
msgstr "További információkért adja ki a következő parancsot: „%s --help”."

#. Translators: the %s is the program name. This error message
#. means the user is calling gtk-launch without any argument.
#: tools/gtk-launch.c:109
#, c-format
msgid "%s: missing application name"
msgstr "%s: hiányzik az alkalmazás neve"

#: tools/gtk-launch.c:137
#, c-format
msgid "Creating AppInfo from id not supported on non unix operating systems"
msgstr ""
"Alkalmazás-információ létrehozása olyan azonosítóból, amelyet nem támogatnak "
"a nem unix operációs rendszerek"

#. Translators: the first %s is the program name, the second one
#. is the application name.
#: tools/gtk-launch.c:145
#, c-format
msgid "%s: no such application %s"
msgstr "%s: nincs ilyen alkalmazás: %s"

#. Translators: the first %s is the program name, the second one
#. is the error message.
#: tools/gtk-launch.c:163
#, c-format
msgid "%s: error launching application: %s\n"
msgstr "%s: hiba az alkalmazás indításakor: %s\n"

#: tools/gtk-rendernode-tool.c:35
#, c-format
#| msgid ""
#| "Usage:\n"
#| "  gtk-builder-tool [COMMAND] [OPTION…] FILE\n"
#| "\n"
#| "Perform various tasks on GtkBuilder .ui files.\n"
#| "\n"
#| "Commands:\n"
#| "  validate     Validate the file\n"
#| "  simplify     Simplify the file\n"
#| "  enumerate    List all named objects\n"
#| "  preview      Preview the file\n"
#| "  screenshot   Take a screenshot of the file\n"
#| "\n"
msgid ""
"Usage:\n"
"  gtk4-rendernode-tool [COMMAND] [OPTION…] FILE\n"
"\n"
"Perform various tasks on GTK render nodes.\n"
"\n"
"Commands:\n"
"  info         Provide information about the node\n"
"  show         Show the node\n"
"  render       Take a screenshot of the node\n"
"\n"
msgstr ""
"Használat:\n"
"  gtk4-rendernode-tool [PARANCS] [KAPCSOLÓ…] FÁJL\n"
"\n"
"Különböző feladatok végrehajtása GTK megjelenítő csomópontokon.\n"
"\n"
"Parancsok:\n"
"  info         Információ szolgáltatása a csomópontról\n"
"  show         A csomópont megjelenítése\n"
"  render       Képernyőkép készítése a csomópontról\n"
"\n"

#: tools/gtk-rendernode-tool-info.c:177
#, c-format
msgid "Number of nodes: %u\n"
msgstr "Csomópontok száma: %u\n"

#: tools/gtk-rendernode-tool-info.c:184
#, c-format
msgid "Depth: %u\n"
msgstr "Mélység: %u\n"

#: tools/gtk-rendernode-tool-info.c:187
#, c-format
msgid "Bounds: %g x %g\n"
msgstr "Határok: %g x %g\n"

#: tools/gtk-rendernode-tool-info.c:188
#, c-format
msgid "Origin: %g %g\n"
msgstr "Eredet: %g %g\n"

#: tools/gtk-rendernode-tool-info.c:209
msgid "Provide information about the render node."
msgstr "Információk szolgáltatása a megjelenítő csomóponttal kapcsolatban."

#: tools/gtk-rendernode-tool-info.c:222 tools/gtk-rendernode-tool-show.c:130
#: tools/gtk-rendernode-tool-render.c:154
#, c-format
#| msgid "No .ui file specified\n"
msgid "No .node file specified\n"
msgstr "Nincs .node fájl megadva\n"

#: tools/gtk-rendernode-tool-info.c:228
#, c-format
#| msgid "Can only simplify a single .ui file without --replace\n"
msgid "Can only accept a single .node file\n"
msgstr "Csak egy önálló .node fájl fogadható el\n"

#: tools/gtk-rendernode-tool-show.c:117
msgid "Show the render node."
msgstr "A megjelenítő csomópont megjelenítése."

#: tools/gtk-rendernode-tool-show.c:136
#, c-format
#| msgid "Can only simplify a single .ui file without --replace\n"
msgid "Can only preview a single .node file\n"
msgstr "Csak egy önálló .node fájl előnézete tekinthető meg\n"

#: tools/gtk-rendernode-tool-render.c:82
#, c-format
msgid ""
"File %s exists.\n"
"If you want to overwrite, specify the filename.\n"
msgstr ""
"A(z) %s fájl létezik.\n"
"Ha felül szeretné írni, akkor adja meg fájlnevet.\n"

#: tools/gtk-rendernode-tool-render.c:125
#| msgid "Renderer"
msgid "Renderer to use"
msgstr "Használandó megjelenítő"

#: tools/gtk-rendernode-tool-render.c:125
msgid "RENDERER"
msgstr "MEGJELENÍTŐ"

#: tools/gtk-rendernode-tool-render.c:141
msgid "Render a .node file to an image."
msgstr "Egy .node fájl megjelenítésének kiírása egy képbe."

#: tools/gtk-rendernode-tool-render.c:160
#, c-format
msgid "Can only render a single .node file to a single output file\n"
msgstr ""
"Csak egy önálló .node fájl megjelenítése írható ki egy önálló kimeneti"
" fájlba\n"

#: tools/gtk-rendernode-tool-utils.c:51
#, c-format
msgid "Error at %s: %s\n"
msgstr "Hiba itt: %s: %s\n"

#: tools/updateiconcache.c:1391
#, c-format
msgid "Failed to write header\n"
msgstr "Nem sikerült a fejléc írása\n"

#: tools/updateiconcache.c:1397
#, c-format
msgid "Failed to write hash table\n"
msgstr "Nem sikerült a hash tábla írása\n"

#: tools/updateiconcache.c:1403
#, c-format
msgid "Failed to write folder index\n"
msgstr "Nem sikerült a mappaindex írása\n"

#: tools/updateiconcache.c:1411
#, c-format
msgid "Failed to rewrite header\n"
msgstr "Nem sikerült a fejléc újraírása\n"

#: tools/updateiconcache.c:1505
#, c-format
msgid "Failed to open file %s : %s\n"
msgstr "Nem sikerült a(z) %s fájl megnyitása: %s\n"

#: tools/updateiconcache.c:1513 tools/updateiconcache.c:1543
#, c-format
msgid "Failed to write cache file: %s\n"
msgstr "Nem sikerült a gyorsítótárfájl írása: „%s”\n"

#: tools/updateiconcache.c:1553
#, c-format
msgid "The generated cache was invalid.\n"
msgstr "Az előállított gyorsítótár érvénytelen volt.\n"

#: tools/updateiconcache.c:1567
#, c-format
msgid "Could not rename %s to %s: %s, removing %s then.\n"
msgstr ""
"%s nem nevezhető át a következőre: %s: %s, ezért a(z) %s eltávolításra "
"kerül.\n"

#: tools/updateiconcache.c:1581
#, c-format
msgid "Could not rename %s to %s: %s\n"
msgstr "%s nem nevezhető át (erre: %s): %s\n"

#: tools/updateiconcache.c:1591
#, c-format
msgid "Could not rename %s back to %s: %s.\n"
msgstr "%s nem nevezhető át (erre: %s): %s.\n"

#: tools/updateiconcache.c:1614
#, c-format
msgid "Cache file created successfully.\n"
msgstr "A gyorsítótárfájl sikeresen létrejött.\n"

#: tools/updateiconcache.c:1653
msgid "Overwrite an existing cache, even if up to date"
msgstr "Meglévő gyorsítótár felülírása, még ha naprakész is"

#: tools/updateiconcache.c:1654
msgid "Don’t check for the existence of index.theme"
msgstr "Ne ellenőrizze az index.theme meglétét"

#: tools/updateiconcache.c:1655
msgid "Don’t include image data in the cache"
msgstr "Ne vegye fel a képadatokat a gyorsítótárba"

#: tools/updateiconcache.c:1656
msgid "Include image data in the cache"
msgstr "Vegye fel a képadatokat a gyorsítótárba"

#: tools/updateiconcache.c:1657
msgid "Output a C header file"
msgstr "C fejlécfájl kiírása"

#: tools/updateiconcache.c:1658
msgid "Turn off verbose output"
msgstr "Bőbeszédű kimenet kikapcsolása"

#: tools/updateiconcache.c:1659
msgid "Validate existing icon cache"
msgstr "Meglévő ikongyorsítótár ellenőrzése"

#: tools/updateiconcache.c:1724
#, c-format
msgid "File not found: %s\n"
msgstr "A fájl nem található: %s\n"

#: tools/updateiconcache.c:1730
#, c-format
msgid "Not a valid icon cache: %s\n"
msgstr "Nem egy érvényes ikongyorsítótár: %s\n"

#: tools/updateiconcache.c:1743
#, c-format
msgid "No theme index file.\n"
msgstr "Nincs témaindexfájl.\n"

#: tools/updateiconcache.c:1747
#, c-format
msgid ""
"No theme index file in “%s”.\n"
"If you really want to create an icon cache here, use --ignore-theme-index.\n"
msgstr ""
"Nem található témaindexfájl a következőben: „%s”.\n"
"Ha valóban ikongyorsítótárat kíván itt létrehozni, akkor használja a --"
"ignore-theme-index kapcsolót.\n"<|MERGE_RESOLUTION|>--- conflicted
+++ resolved
@@ -12,26 +12,16 @@
 msgstr ""
 "Project-Id-Version: gtk master\n"
 "Report-Msgid-Bugs-To: https://gitlab.gnome.org/GNOME/gtk/-/issues/\n"
-<<<<<<< HEAD
-"POT-Creation-Date: 2023-05-12 13:13+0000\n"
-"PO-Revision-Date: 2023-05-18 10:54+0200\n"
-"Last-Translator: Balázs Meskó <mesko.balazs at fsf dot hu>\n"
-=======
 "POT-Creation-Date: 2023-07-28 17:31+0000\n"
 "PO-Revision-Date: 2023-07-30 22:51+0200\n"
 "Last-Translator: Balázs Úr <ur.balazs at fsf dot hu>\n"
->>>>>>> fef69881
 "Language-Team: Hungarian <openscope at fsf dot hu>\n"
 "Language: hu\n"
 "MIME-Version: 1.0\n"
 "Content-Type: text/plain; charset=UTF-8\n"
 "Content-Transfer-Encoding: 8bit\n"
 "Plural-Forms: nplurals=2; plural=(n != 1);\n"
-<<<<<<< HEAD
-"X-Generator: Lokalize 22.08.0\n"
-=======
 "X-Generator: Lokalize 23.04.1\n"
->>>>>>> fef69881
 
 #: gdk/broadway/gdkbroadway-server.c:135
 #, c-format
@@ -61,11 +51,7 @@
 msgid "Cannot provide contents as %s"
 msgstr "A tartalom nem adható meg mint %s"
 
-<<<<<<< HEAD
-#: gdk/gdkdisplay.c:154 gdk/gdkglcontext.c:434
-=======
 #: gdk/gdkdisplay.c:156 gdk/gdkglcontext.c:442
->>>>>>> fef69881
 msgid "The current backend does not support OpenGL"
 msgstr "A jelenlegi háttérprogram nem támogatja az OpenGL-t"
 
@@ -129,18 +115,6 @@
 msgid "No compatible formats to transfer contents."
 msgstr "Nincsenek megfelelő formátumok a tartalmak átviteléhez."
 
-<<<<<<< HEAD
-#: gdk/gdkglcontext.c:393 gdk/x11/gdkglcontext-glx.c:618
-msgid "No GL API allowed."
-msgstr "Nincs engedélyezett GL API."
-
-#: gdk/gdkglcontext.c:417 gdk/win32/gdkglcontext-win32-wgl.c:611
-#: gdk/x11/gdkglcontext-glx.c:652
-msgid "Unable to create a GL context"
-msgstr "Nem lehet létrehozni GL környezetet"
-
-#: gdk/gdkglcontext.c:1276
-=======
 #: gdk/gdkglcontext.c:401 gdk/x11/gdkglcontext-glx.c:642
 msgid "No GL API allowed."
 msgstr "Nincs engedélyezett GL API."
@@ -152,28 +126,19 @@
 msgstr "Nem lehet létrehozni GL környezetet"
 
 #: gdk/gdkglcontext.c:1280
->>>>>>> fef69881
 msgid "Anything but OpenGL ES disabled via GDK_DEBUG"
 msgstr ""
 "Az OpenGL ES támogatáson kívül minden letiltva a GDK_DEBUG beállításon "
 "keresztül"
 
-<<<<<<< HEAD
-#: gdk/gdkglcontext.c:1285
-=======
 #: gdk/gdkglcontext.c:1289
->>>>>>> fef69881
 #, c-format
 msgid "Application does not support %s API"
 msgstr "Az alkalmazás nem támogatja a(z) %s API-t"
 
 #. translators: This is about OpenGL backend names, like
 #. * "Trying to use X11 GLX, but EGL is already in use"
-<<<<<<< HEAD
-#: gdk/gdkglcontext.c:1831
-=======
 #: gdk/gdkglcontext.c:1863
->>>>>>> fef69881
 #, c-format
 msgid "Trying to use %s, but %s is already in use"
 msgstr "A(z) %s használatának kísérlete, de a(z) %s már használatban van"
@@ -603,11 +568,7 @@
 msgstr "Nem sikerült az adatok beolvasása a(z) %d. sorban"
 
 #: gdk/macos/gdkmacospasteboard.c:211 gdk/wayland/gdkclipboard-wayland.c:240
-<<<<<<< HEAD
-#: gdk/wayland/gdkdrop-wayland.c:208 gdk/wayland/gdkprimary-wayland.c:343
-=======
 #: gdk/wayland/gdkdrop-wayland.c:207 gdk/wayland/gdkprimary-wayland.c:343
->>>>>>> fef69881
 #: gdk/win32/gdkdrop-win32.c:1018 gdk/win32/gdkdrop-win32.c:1063
 #: gdk/x11/gdkclipboard-x11.c:805 gdk/x11/gdkdrop-x11.c:235
 msgid "No compatible transfer format found"
@@ -1126,11 +1087,7 @@
 msgid "Pick a Font"
 msgstr "Válasszon betűkészletet"
 
-<<<<<<< HEAD
-#: gtk/deprecated/gtkfontbutton.c:597 gtk/gtkfilechooserwidget.c:3884
-=======
 #: gtk/deprecated/gtkfontbutton.c:597 gtk/gtkfilechooserwidget.c:3871
->>>>>>> fef69881
 #: gtk/gtkfontdialogbutton.c:115 gtk/inspector/visual.ui:169
 msgid "Font"
 msgstr "Betűkészlet"
@@ -1780,20 +1737,11 @@
 msgstr "ablak"
 
 #: gtk/gtkaccessible.c:833
-<<<<<<< HEAD
-#| msgctxt "accessibility"
-#| msgid "button"
-=======
->>>>>>> fef69881
 msgctxt "accessibility"
 msgid "toggle button"
 msgstr "kapcsológomb"
 
-<<<<<<< HEAD
-#: gtk/gtkalertdialog.c:668 gtk/gtkcustompaperunixdialog.c:328
-=======
 #: gtk/gtkalertdialog.c:668 gtk/print/gtkcustompaperunixdialog.c:322
->>>>>>> fef69881
 #: gtk/gtkmessagedialog.c:166 gtk/ui/gtkassistant.ui:40
 msgid "_Close"
 msgstr "_Bezárás"
@@ -2275,13 +2223,8 @@
 msgstr "Már létezik egy ugyanilyen nevű fájl"
 
 #: gtk/gtkfilechoosernative.c:520 gtk/gtkfilechoosernative.c:600
-<<<<<<< HEAD
-#: gtk/gtkfilechooserwidget.c:1174 gtk/gtkfilechooserwidget.c:5042
-#: gtk/gtkfiledialog.c:841 gtk/gtkmessagedialog.c:170
-=======
 #: gtk/gtkfilechooserwidget.c:1185 gtk/gtkfilechooserwidget.c:5029
 #: gtk/gtkfiledialog.c:843 gtk/gtkmessagedialog.c:170
->>>>>>> fef69881
 #: gtk/gtkmessagedialog.c:179 gtk/gtkmountoperation.c:608
 #: gtk/print/gtkpagesetupunixdialog.c:282 gtk/print/gtkprintbackend.c:638
 #: gtk/print/gtkprintunixdialog.c:682 gtk/print/gtkprintunixdialog.c:839
@@ -2314,21 +2257,6 @@
 msgid "%1$s on %2$s"
 msgstr "%1$s ezen: %2$s"
 
-<<<<<<< HEAD
-#: gtk/gtkfilechooserwidget.c:342
-msgid "Type name of new folder"
-msgstr "Adja meg az új mappa nevét"
-
-#: gtk/gtkfilechooserwidget.c:716
-msgid "The folder could not be created"
-msgstr "A mappa nem hozható létre"
-
-#: gtk/gtkfilechooserwidget.c:729
-msgid "You need to choose a valid filename."
-msgstr "Érvényes fájlnevet válasszon."
-
-#: gtk/gtkfilechooserwidget.c:732
-=======
 #: gtk/gtkfilechooserwidget.c:345
 msgid "Type name of new folder"
 msgstr "Adja meg az új mappa nevét"
@@ -2342,46 +2270,10 @@
 msgstr "Érvényes fájlnevet válasszon."
 
 #: gtk/gtkfilechooserwidget.c:743
->>>>>>> fef69881
 #, c-format
 msgid "Cannot create a file under %s as it is not a folder"
 msgstr "Nem hozható létre fájl %s alatt, mert az nem mappa"
 
-<<<<<<< HEAD
-#: gtk/gtkfilechooserwidget.c:742
-msgid "Cannot create file as the filename is too long"
-msgstr "Nem hozható létre a fájl, mert a neve túl hosszú"
-
-#: gtk/gtkfilechooserwidget.c:743
-msgid "Try using a shorter name."
-msgstr "Próbáljon meg rövidebb nevet használni."
-
-#: gtk/gtkfilechooserwidget.c:753
-msgid "You may only select folders"
-msgstr "Csak mappákat választhat ki"
-
-#: gtk/gtkfilechooserwidget.c:754
-msgid "The item that you selected is not a folder try using a different item."
-msgstr "A kiválasztott elem nem mappa, próbáljon másik elemet használni."
-
-#: gtk/gtkfilechooserwidget.c:762
-msgid "Invalid file name"
-msgstr "Érvénytelen fájlnév"
-
-#: gtk/gtkfilechooserwidget.c:771
-msgid "The folder contents could not be displayed"
-msgstr "A mappa tartalma nem jeleníthető meg"
-
-#: gtk/gtkfilechooserwidget.c:779
-msgid "The file could not be deleted"
-msgstr "A fájl törlése nem sikerült"
-
-#: gtk/gtkfilechooserwidget.c:787
-msgid "The file could not be moved to the Trash"
-msgstr "A fájl nem helyezhető át a Kukába"
-
-#: gtk/gtkfilechooserwidget.c:1172
-=======
 #: gtk/gtkfilechooserwidget.c:753
 msgid "Cannot create file as the filename is too long"
 msgstr "Nem hozható létre a fájl, mert a neve túl hosszú"
@@ -2415,89 +2307,10 @@
 msgstr "A fájl nem helyezhető át a Kukába"
 
 #: gtk/gtkfilechooserwidget.c:1183
->>>>>>> fef69881
 #, c-format
 msgid "Are you sure you want to permanently delete “%s”?"
 msgstr "Biztosan véglegesen törölni akarja a következőt: „%s”?"
 
-<<<<<<< HEAD
-#: gtk/gtkfilechooserwidget.c:1173
-msgid "If you delete an item, it will be permanently lost."
-msgstr "Ha töröl egy elemet, akkor az véglegesen elvész."
-
-#: gtk/gtkfilechooserwidget.c:1174 gtk/gtkfilechooserwidget.c:1802
-#: gtk/gtklabel.c:5679 gtk/gtktext.c:6117 gtk/gtktextview.c:9021
-msgid "_Delete"
-msgstr "_Törlés"
-
-#: gtk/gtkfilechooserwidget.c:1287
-msgid "The file could not be renamed"
-msgstr "A fájl nem nevezhető át"
-
-#: gtk/gtkfilechooserwidget.c:1493
-msgid "Could not select file"
-msgstr "Nem sikerült kijelölni a fájlt"
-
-#: gtk/gtkfilechooserwidget.c:1711 gtk/ui/gtkfilechooserwidget.ui:66
-msgid "Grid View"
-msgstr "Rácsnézet"
-
-#: gtk/gtkfilechooserwidget.c:1717
-msgid "List View"
-msgstr "Listanézet"
-
-#: gtk/gtkfilechooserwidget.c:1782
-msgid "_Visit File"
-msgstr "_Fájl megjelenítése"
-
-#: gtk/gtkfilechooserwidget.c:1786
-msgid "_Open With File Manager"
-msgstr "_Megnyitás a fájlkezelővel"
-
-#: gtk/gtkfilechooserwidget.c:1790
-msgid "_Copy Location"
-msgstr "Hely _másolása"
-
-#: gtk/gtkfilechooserwidget.c:1794
-msgid "_Add to Bookmarks"
-msgstr "Hozzá_adás a könyvjelzőkhöz"
-
-#: gtk/gtkfilechooserwidget.c:1798 gtk/gtkplacessidebar.c:2308
-#: gtk/gtkplacessidebar.c:3265 gtk/ui/gtkfilechooserwidget.ui:670
-msgid "_Rename"
-msgstr "Át_nevezés"
-
-#: gtk/gtkfilechooserwidget.c:1806
-msgid "_Move to Trash"
-msgstr "Á_thelyezés a Kukába"
-
-#: gtk/gtkfilechooserwidget.c:1815
-msgid "Show _Hidden Files"
-msgstr "_Rejtett fájlok megjelenítése"
-
-#: gtk/gtkfilechooserwidget.c:1819
-msgid "Show _Size Column"
-msgstr "_Méret oszlop megjelenítése"
-
-#: gtk/gtkfilechooserwidget.c:1824
-msgid "Show T_ype Column"
-msgstr "_Típus oszlop megjelenítése"
-
-#: gtk/gtkfilechooserwidget.c:1829
-msgid "Show _Time"
-msgstr "I_dő megjelenítése"
-
-#: gtk/gtkfilechooserwidget.c:1834
-msgid "Sort _Folders Before Files"
-msgstr "_Mappák rendezése a fájlok előtt"
-
-#: gtk/gtkfilechooserwidget.c:1968 gtk/gtkfilechooserwidget.c:2004
-#: gtk/gtkfilechooserwidget.c:3927
-msgid "Unknown"
-msgstr "Ismeretlen"
-
-#: gtk/gtkfilechooserwidget.c:2062 gtk/gtkplacessidebar.c:1025
-=======
 #: gtk/gtkfilechooserwidget.c:1184
 msgid "If you delete an item, it will be permanently lost."
 msgstr "Ha töröl egy elemet, akkor az véglegesen elvész."
@@ -2574,55 +2387,25 @@
 msgstr "Ismeretlen"
 
 #: gtk/gtkfilechooserwidget.c:2064 gtk/gtkplacessidebar.c:1025
->>>>>>> fef69881
 msgid "Home"
 msgstr "Saját mappa"
 
 #. this is the header for the location column in the print dialog
-<<<<<<< HEAD
-#: gtk/gtkfilechooserwidget.c:2232 gtk/inspector/css-node-tree.ui:76
-#: gtk/ui/gtkfilechooserwidget.ui:239 gtk/ui/gtkprintunixdialog.ui:111
-=======
 #: gtk/gtkfilechooserwidget.c:2219 gtk/gtkfilechooserwidget.c:7415
 #: gtk/inspector/css-node-tree.ui:76 gtk/print/ui/gtkprintunixdialog.ui:111
->>>>>>> fef69881
 msgid "Location"
 msgstr "Hely"
 
 #. Label
-<<<<<<< HEAD
-#: gtk/gtkfilechooserwidget.c:2339
-msgid "_Name:"
-msgstr "_Név:"
-
-#: gtk/gtkfilechooserwidget.c:2894 gtk/gtkfilechooserwidget.c:2908
-=======
 #: gtk/gtkfilechooserwidget.c:2326
 msgid "_Name:"
 msgstr "_Név:"
 
 #: gtk/gtkfilechooserwidget.c:2881 gtk/gtkfilechooserwidget.c:2895
->>>>>>> fef69881
 #, c-format
 msgid "Searching in %s"
 msgstr "Keresés ebben: %s"
 
-<<<<<<< HEAD
-#: gtk/gtkfilechooserwidget.c:2914
-msgid "Searching"
-msgstr "Keresés"
-
-#: gtk/gtkfilechooserwidget.c:2920
-msgid "Enter location or URL"
-msgstr "Adja meg a helyet vagy URL-címet"
-
-#: gtk/gtkfilechooserwidget.c:3487 gtk/gtkfilechooserwidget.c:5827
-#: gtk/ui/gtkfilechooserwidget.ui:387
-msgid "Modified"
-msgstr "Módosítva"
-
-#: gtk/gtkfilechooserwidget.c:3671
-=======
 #: gtk/gtkfilechooserwidget.c:2901
 msgid "Searching"
 msgstr "Keresés"
@@ -2637,91 +2420,15 @@
 msgstr "Módosítva"
 
 #: gtk/gtkfilechooserwidget.c:3658
->>>>>>> fef69881
 #, c-format
 msgid "Could not read the contents of %s"
 msgstr "Nem sikerült „%s” tartalmát beolvasni"
 
-<<<<<<< HEAD
-#: gtk/gtkfilechooserwidget.c:3675
-=======
 #: gtk/gtkfilechooserwidget.c:3662
->>>>>>> fef69881
 msgid "Could not read the contents of the folder"
 msgstr "Nem sikerült beolvasni a mappa tartalmát"
 
 #. Translators: see g_date_time_format() for details on the format
-<<<<<<< HEAD
-#: gtk/gtkfilechooserwidget.c:3822 gtk/gtkfilechooserwidget.c:3865
-msgid "%H:%M"
-msgstr "%H:%M"
-
-#: gtk/gtkfilechooserwidget.c:3824 gtk/gtkfilechooserwidget.c:3867
-msgid "%l:%M %p"
-msgstr "%H:%M"
-
-#: gtk/gtkfilechooserwidget.c:3828
-msgid "Yesterday"
-msgstr "Tegnap"
-
-#: gtk/gtkfilechooserwidget.c:3836
-msgid "%-e %b"
-msgstr "%b. %-e."
-
-#: gtk/gtkfilechooserwidget.c:3840
-msgid "%-e %b %Y"
-msgstr "%Y. %b. %-e."
-
-#: gtk/gtkfilechooserwidget.c:3882 gtk/gtkfilechooserwidget.c:3890
-msgid "Program"
-msgstr "Program"
-
-#: gtk/gtkfilechooserwidget.c:3883
-msgid "Audio"
-msgstr "Hang"
-
-#: gtk/gtkfilechooserwidget.c:3885 gtk/gtkfilefilter.c:1035
-msgid "Image"
-msgstr "Kép"
-
-#: gtk/gtkfilechooserwidget.c:3886
-msgid "Archive"
-msgstr "Archívum"
-
-#: gtk/gtkfilechooserwidget.c:3887
-msgid "Markup"
-msgstr "Jelölőnyelv"
-
-#: gtk/gtkfilechooserwidget.c:3888 gtk/gtkfilechooserwidget.c:3889
-msgid "Text"
-msgstr "Szöveg"
-
-#: gtk/gtkfilechooserwidget.c:3891
-msgid "Video"
-msgstr "Videó"
-
-#: gtk/gtkfilechooserwidget.c:3892
-msgid "Contacts"
-msgstr "Partnerek"
-
-#: gtk/gtkfilechooserwidget.c:3893
-msgid "Calendar"
-msgstr "Naptár"
-
-#: gtk/gtkfilechooserwidget.c:3894
-msgid "Document"
-msgstr "Dokumentum"
-
-#: gtk/gtkfilechooserwidget.c:3895
-msgid "Presentation"
-msgstr "Bemutató"
-
-#: gtk/gtkfilechooserwidget.c:3896
-msgid "Spreadsheet"
-msgstr "Munkafüzet"
-
-#: gtk/gtkfilechooserwidget.c:5034 gtk/gtkprintunixdialog.c:648
-=======
 #: gtk/gtkfilechooserwidget.c:3809 gtk/gtkfilechooserwidget.c:3852
 msgid "%H:%M"
 msgstr "%H:%M"
@@ -2791,16 +2498,11 @@
 msgstr "Munkafüzet"
 
 #: gtk/gtkfilechooserwidget.c:5021 gtk/print/gtkprintunixdialog.c:673
->>>>>>> fef69881
 #, c-format
 msgid "A file named “%s” already exists.  Do you want to replace it?"
 msgstr "A(z) „%s” nevű fájl már létezik. Le akarja cserélni?"
 
-<<<<<<< HEAD
-#: gtk/gtkfilechooserwidget.c:5036 gtk/gtkprintunixdialog.c:652
-=======
 #: gtk/gtkfilechooserwidget.c:5023 gtk/print/gtkprintunixdialog.c:677
->>>>>>> fef69881
 #, c-format
 msgid ""
 "The file already exists in “%s”.  Replacing it will overwrite its contents."
@@ -2808,21 +2510,6 @@
 "A fájl már létezik a(z) „%s” helyen. Lecserélésével a tartalma felül lesz "
 "írva."
 
-<<<<<<< HEAD
-#: gtk/gtkfilechooserwidget.c:5042 gtk/gtkprintunixdialog.c:660
-msgid "_Replace"
-msgstr "_Csere"
-
-#: gtk/gtkfilechooserwidget.c:5197
-msgid "You do not have access to the specified folder."
-msgstr "Nem férhet hozzá a megadott mappához."
-
-#: gtk/gtkfilechooserwidget.c:5774
-msgid "Could not send the search request"
-msgstr "Nem lehet elküldeni a keresési kérést"
-
-#: gtk/gtkfilechooserwidget.c:6055
-=======
 #: gtk/gtkfilechooserwidget.c:5029 gtk/print/gtkprintunixdialog.c:685
 msgid "_Replace"
 msgstr "_Csere"
@@ -2836,7 +2523,6 @@
 msgstr "Nem lehet elküldeni a keresési kérést"
 
 #: gtk/gtkfilechooserwidget.c:6042
->>>>>>> fef69881
 msgid "Accessed"
 msgstr "Elérés"
 
@@ -2961,37 +2647,6 @@
 msgid "OpenGL context creation failed"
 msgstr "Az OpenGL környezet létrehozása sikertelen"
 
-<<<<<<< HEAD
-#: gtk/gtklabel.c:5676 gtk/gtktext.c:6105 gtk/gtktextview.c:9009
-msgid "Cu_t"
-msgstr "_Kivágás"
-
-#: gtk/gtklabel.c:5677 gtk/gtktext.c:6109 gtk/gtktextview.c:9013
-msgid "_Copy"
-msgstr "_Másolás"
-
-#: gtk/gtklabel.c:5678 gtk/gtktext.c:6113 gtk/gtktextview.c:9017
-msgid "_Paste"
-msgstr "_Beillesztés"
-
-#: gtk/gtklabel.c:5684 gtk/gtktext.c:6126 gtk/gtktextview.c:9042
-msgid "Select _All"
-msgstr "Ö_sszes kijelölése"
-
-#: gtk/gtklabel.c:5689
-msgid "_Open Link"
-msgstr "Hi_vatkozás megnyitása"
-
-#: gtk/gtklabel.c:5693
-msgid "Copy _Link Address"
-msgstr "_Hivatkozás címének másolása"
-
-#: gtk/gtklinkbutton.c:256
-msgid "_Copy URL"
-msgstr "URL _másolása"
-
-#: gtk/gtklinkbutton.c:563
-=======
 #: gtk/deprecated/gtkinfobar.c:498 gtk/gtkwindowcontrols.c:357
 #: gtk/gtkwindowhandle.c:250
 msgid "Close"
@@ -3037,7 +2692,6 @@
 msgstr "URL _másolása"
 
 #: gtk/gtklinkbutton.c:567
->>>>>>> fef69881
 msgid "Invalid URI"
 msgstr "Érvénytelen URI"
 
@@ -3090,20 +2744,11 @@
 msgstr "%d:%02d"
 
 #: gtk/gtkmediacontrols.c:412
-<<<<<<< HEAD
-#| msgid "_Stop"
-=======
->>>>>>> fef69881
 msgctxt "media controls tooltip"
 msgid "Stop"
 msgstr "Leállítás"
 
 #: gtk/gtkmediacontrols.c:417 gtk/ui/gtkmediacontrols.ui:28
-<<<<<<< HEAD
-#| msgctxt "keyboard label"
-#| msgid "AudioPlay"
-=======
->>>>>>> fef69881
 msgctxt "media controls tooltip"
 msgid "Play"
 msgstr "Lejátszás"
@@ -3282,14 +2927,9 @@
 " Felső: %s %s\n"
 " Alsó: %s %s"
 
-<<<<<<< HEAD
-#: gtk/gtkpagesetupunixdialog.c:785 gtk/ui/gtkpagesetupunixdialog.ui:5
-#: gtk/ui/gtkprintunixdialog.ui:706
-=======
 #: gtk/print/gtkpagesetupunixdialog.c:784
 #: gtk/print/ui/gtkpagesetupunixdialog.ui:5
 #: gtk/print/ui/gtkprintunixdialog.ui:782
->>>>>>> fef69881
 msgid "Page Setup"
 msgstr "Oldalbeállítás"
 
@@ -3407,18 +3047,7 @@
 msgid "This name is already taken"
 msgstr "A név már létezik"
 
-<<<<<<< HEAD
-#: gtk/gtkplacessidebar.c:2302 gtk/inspector/actions.ui:19
-#: gtk/inspector/css-node-tree.ui:22 gtk/inspector/prop-list.ui:24
-#: gtk/ui/gtkfilechooserwidget.ui:176 gtk/ui/gtkfilechooserwidget.ui:645
-#: gtk/ui/gtkprintunixdialog.ui:80
-msgid "Name"
-msgstr "Név"
-
-#: gtk/gtkplacessidebar.c:2520
-=======
 #: gtk/gtkplacessidebar.c:2525
->>>>>>> fef69881
 #, c-format
 msgid "Unable to unmount “%s”"
 msgstr "„%s” nem választható le"
@@ -3991,25 +3620,6 @@
 msgid "Sidebar"
 msgstr "Oldalsáv"
 
-<<<<<<< HEAD
-#: gtk/gtktext.c:6131 gtk/gtktextview.c:9047
-msgid "Insert _Emoji"
-msgstr "_Emodzsi beszúrása"
-
-#: gtk/gtktextview.c:9029
-msgid "_Undo"
-msgstr "_Visszavonás"
-
-#: gtk/gtktextview.c:9033
-msgid "_Redo"
-msgstr "Mé_gis"
-
-#: gtk/gtktreeexpander.c:189 gtk/inspector/misc-info.ui:254
-msgid "Expand"
-msgstr "Kibontás"
-
-#: gtk/gtkwindow.c:6147
-=======
 #: gtk/gtktext.c:6139 gtk/gtktextview.c:9044
 msgid "Insert _Emoji"
 msgstr "_Emodzsi beszúrása"
@@ -4023,7 +3633,6 @@
 msgstr "Mé_gis"
 
 #: gtk/gtkwindow.c:6182
->>>>>>> fef69881
 #, c-format
 msgid "Do you want to use GTK Inspector?"
 msgstr "Szeretné használni a GTK vizsgálót?"
@@ -4097,19 +3706,11 @@
 msgid "Value"
 msgstr "Érték"
 
-<<<<<<< HEAD
-#: gtk/inspector/action-editor.c:127
-msgid "Activate"
-msgstr "Aktiválás"
-
-#: gtk/inspector/action-editor.c:139
-=======
 #: gtk/inspector/action-editor.c:133
 msgid "Activate"
 msgstr "Aktiválás"
 
 #: gtk/inspector/action-editor.c:145
->>>>>>> fef69881
 msgid "Set State"
 msgstr "Állapot beállítása"
 
@@ -4365,14 +3966,6 @@
 msgid "Address"
 msgstr "Cím"
 
-<<<<<<< HEAD
-#: gtk/inspector/misc-info.ui:57 gtk/inspector/prop-list.ui:35
-#: gtk/inspector/statistics.ui:36 gtk/ui/gtkfilechooserwidget.ui:339
-msgid "Type"
-msgstr "Típus"
-
-=======
->>>>>>> fef69881
 #: gtk/inspector/misc-info.ui:82
 msgid "Reference Count"
 msgstr "Hivatkozásszám"
@@ -4397,15 +3990,9 @@
 msgid "Measure map"
 msgstr "Mérték leképezése"
 
-<<<<<<< HEAD
-#: gtk/inspector/misc-info.ui:297
-msgid "Allocation"
-msgstr "Lefoglalás"
-=======
 #: gtk/inspector/misc-info.ui:254
 msgid "Expand"
 msgstr "Kibontás"
->>>>>>> fef69881
 
 #: gtk/inspector/misc-info.ui:322
 msgid "Baseline"
@@ -4442,20 +4029,6 @@
 msgstr "Képkockasebesség"
 
 #: gtk/inspector/misc-info.ui:528
-<<<<<<< HEAD
-msgid "Mapped"
-msgstr "Leképezett"
-
-#: gtk/inspector/misc-info.ui:554
-msgid "Realized"
-msgstr "Megvalósult"
-
-#: gtk/inspector/misc-info.ui:580
-msgid "Is Toplevel"
-msgstr "Felsőszintű-e"
-
-#: gtk/inspector/misc-info.ui:606
-=======
 #| msgid "Font Scale"
 msgid "Scale"
 msgstr "Méretezés"
@@ -4473,7 +4046,6 @@
 msgstr "Felsőszintű-e"
 
 #: gtk/inspector/misc-info.ui:631
->>>>>>> fef69881
 msgid "Child Visible"
 msgstr "Látható gyermek"
 
@@ -4776,14 +4348,9 @@
 msgstr "Lassulás"
 
 #: gtk/inspector/visual.ui:385
-<<<<<<< HEAD
-msgid "Show fps overlay"
-msgstr "Másodpercenkénti képkockaszám rátét megjelenítése"
-=======
 #| msgid "Frame Rate"
 msgid "Show Framerate"
 msgstr "Képkockasebesség megjelenítése"
->>>>>>> fef69881
 
 #: gtk/inspector/visual.ui:410
 msgid "Show Graphic Updates"
@@ -4821,20 +4388,12 @@
 msgid "Show Focus"
 msgstr "Fókusz megjelenítése"
 
-<<<<<<< HEAD
-#: gtk/inspector/visual.ui:645
-msgid "Simulate Touchscreen"
-msgstr "Érintőképernyő szimulálása"
-
-#: gtk/inspector/visual.ui:676
-=======
 #: gtk/inspector/visual.ui:635
 #| msgid "Accessibility"
 msgid "Show Accessibility warnings"
 msgstr "Akadálymentesítési figyelmeztetések megjelenítése"
 
 #: gtk/inspector/visual.ui:667
->>>>>>> fef69881
 msgid "Inspect Inspector"
 msgstr "Vizsgáló vizsgálata"
 
@@ -4894,11 +4453,7 @@
 msgid "Miscellaneous"
 msgstr "Egyebek"
 
-<<<<<<< HEAD
-#: gtk/inspector/window.ui:407 gtk/ui/gtkprintunixdialog.ui:390
-=======
 #: gtk/inspector/window.ui:407 gtk/print/ui/gtkprintunixdialog.ui:451
->>>>>>> fef69881
 msgid "Layout"
 msgstr "Elrendezés"
 
@@ -6708,12 +6263,8 @@
 msgid "_Format for:"
 msgstr "_Formátum ehhez:"
 
-<<<<<<< HEAD
-#: gtk/ui/gtkpagesetupunixdialog.ui:51 gtk/ui/gtkprintunixdialog.ui:632
-=======
 #: gtk/print/ui/gtkpagesetupunixdialog.ui:54
 #: gtk/print/ui/gtkprintunixdialog.ui:704
->>>>>>> fef69881
 msgid "_Paper size:"
 msgstr "_Papírméret:"
 
@@ -6721,21 +6272,6 @@
 msgid "_Orientation:"
 msgstr "_Tájolás:"
 
-<<<<<<< HEAD
-#: gtk/ui/gtkpagesetupunixdialog.ui:98 gtk/ui/gtkprintunixdialog.ui:672
-msgid "Portrait"
-msgstr "Álló"
-
-#: gtk/ui/gtkpagesetupunixdialog.ui:109 gtk/ui/gtkprintunixdialog.ui:674
-msgid "Reverse portrait"
-msgstr "Fordított álló"
-
-#: gtk/ui/gtkpagesetupunixdialog.ui:121 gtk/ui/gtkprintunixdialog.ui:673
-msgid "Landscape"
-msgstr "Fekvő"
-
-#: gtk/ui/gtkpagesetupunixdialog.ui:132 gtk/ui/gtkprintunixdialog.ui:675
-=======
 #: gtk/print/ui/gtkpagesetupunixdialog.ui:101
 #: gtk/print/ui/gtkprintunixdialog.ui:744
 msgid "Portrait"
@@ -6753,7 +6289,6 @@
 
 #: gtk/print/ui/gtkpagesetupunixdialog.ui:135
 #: gtk/print/ui/gtkprintunixdialog.ui:747
->>>>>>> fef69881
 msgid "Reverse landscape"
 msgstr "Fordított fekvő"
 
@@ -6792,33 +6327,6 @@
 msgstr "Adja meg a kiszolgáló címét…"
 
 #. this is the header for the printer status column in the print dialog
-<<<<<<< HEAD
-#: gtk/ui/gtkprintunixdialog.ui:142
-msgid "Status"
-msgstr "Állapot"
-
-#: gtk/ui/gtkprintunixdialog.ui:196
-msgid "Range"
-msgstr "Tartomány"
-
-#: gtk/ui/gtkprintunixdialog.ui:209
-msgid "_All Pages"
-msgstr "Össz_es oldal"
-
-#: gtk/ui/gtkprintunixdialog.ui:221
-msgid "C_urrent Page"
-msgstr "_Jelenlegi oldal"
-
-#: gtk/ui/gtkprintunixdialog.ui:234
-msgid "Se_lection"
-msgstr "_Kijelölés"
-
-#: gtk/ui/gtkprintunixdialog.ui:247
-msgid "Pag_es:"
-msgstr "_Oldalak:"
-
-#: gtk/ui/gtkprintunixdialog.ui:248 gtk/ui/gtkprintunixdialog.ui:261
-=======
 #: gtk/print/ui/gtkprintunixdialog.ui:142
 msgid "Status"
 msgstr "Állapot"
@@ -6845,7 +6353,6 @@
 
 #: gtk/print/ui/gtkprintunixdialog.ui:260
 #: gtk/print/ui/gtkprintunixdialog.ui:273
->>>>>>> fef69881
 msgid ""
 "Specify one or more page ranges,\n"
 " e.g. 1–3, 7, 11"
@@ -6853,93 +6360,6 @@
 "Adjon meg egy vagy több oldaltartományt.\n"
 " például: 1-3, 7, 11"
 
-<<<<<<< HEAD
-#: gtk/ui/gtkprintunixdialog.ui:284
-msgid "Copies"
-msgstr "Példányok"
-
-#: gtk/ui/gtkprintunixdialog.ui:299
-msgid "Copie_s:"
-msgstr "_Példányok:"
-
-#: gtk/ui/gtkprintunixdialog.ui:322
-msgid "C_ollate"
-msgstr "Össze_fésülés"
-
-#: gtk/ui/gtkprintunixdialog.ui:333
-msgid "_Reverse"
-msgstr "_Fordított"
-
-#: gtk/ui/gtkprintunixdialog.ui:363
-msgid "General"
-msgstr "Általános"
-
-#: gtk/ui/gtkprintunixdialog.ui:405
-msgid "T_wo-sided:"
-msgstr "_Kétoldalas:"
-
-#: gtk/ui/gtkprintunixdialog.ui:427
-msgid "Pages per _side:"
-msgstr "Oldalak _laponként:"
-
-#: gtk/ui/gtkprintunixdialog.ui:451
-msgid "Page or_dering:"
-msgstr "Oldal_sorrend:"
-
-#: gtk/ui/gtkprintunixdialog.ui:474
-msgid "_Only print:"
-msgstr "_Csak nyomtatás:"
-
-#: gtk/ui/gtkprintunixdialog.ui:490
-msgid "All sheets"
-msgstr "Összes oldal"
-
-#: gtk/ui/gtkprintunixdialog.ui:491
-msgid "Even sheets"
-msgstr "Páros oldalak"
-
-#: gtk/ui/gtkprintunixdialog.ui:492
-msgid "Odd sheets"
-msgstr "Páratlan oldalak"
-
-#: gtk/ui/gtkprintunixdialog.ui:506
-msgid "Sc_ale:"
-msgstr "_Méretezés:"
-
-#: gtk/ui/gtkprintunixdialog.ui:551
-msgid "Paper"
-msgstr "Papír"
-
-#: gtk/ui/gtkprintunixdialog.ui:566
-msgid "Paper _type:"
-msgstr "Papír_típus:"
-
-#: gtk/ui/gtkprintunixdialog.ui:588
-msgid "Paper _source:"
-msgstr "Papír_forrás:"
-
-#: gtk/ui/gtkprintunixdialog.ui:610
-msgid "Output t_ray:"
-msgstr "Kimeneti _tálca:"
-
-#: gtk/ui/gtkprintunixdialog.ui:655
-msgid "Or_ientation:"
-msgstr "Tá_jolás:"
-
-#: gtk/ui/gtkprintunixdialog.ui:729
-msgid "Job Details"
-msgstr "Feladat részletei"
-
-#: gtk/ui/gtkprintunixdialog.ui:744
-msgid "Pri_ority:"
-msgstr "Pri_oritás:"
-
-#: gtk/ui/gtkprintunixdialog.ui:765
-msgid "_Billing info:"
-msgstr "Fi_zetési információk:"
-
-#: gtk/ui/gtkprintunixdialog.ui:798
-=======
 #: gtk/print/ui/gtkprintunixdialog.ui:299
 msgid "Copies"
 msgstr "Példányok"
@@ -7025,38 +6445,24 @@
 msgstr "Fi_zetési információk:"
 
 #: gtk/print/ui/gtkprintunixdialog.ui:874
->>>>>>> fef69881
 msgid "Print Document"
 msgstr "Dokumentum nyomtatása"
 
 #. this is one of the choices for the print at option in the print dialog
-<<<<<<< HEAD
-#: gtk/ui/gtkprintunixdialog.ui:811
-=======
 #: gtk/print/ui/gtkprintunixdialog.ui:887
->>>>>>> fef69881
 msgid "_Now"
 msgstr "_Most"
 
 #. this is one of the choices for the print at option in the print dialog. It also serves as the label for an entry that allows the user to enter a time.
-<<<<<<< HEAD
-#: gtk/ui/gtkprintunixdialog.ui:825
-=======
 #: gtk/print/ui/gtkprintunixdialog.ui:901
->>>>>>> fef69881
 msgid "A_t:"
 msgstr "_Ekkor:"
 
 #. Ability to parse the am/pm format depends on actual locale. You can remove the am/pm values below for your locale if they are not supported.
-<<<<<<< HEAD
-#: gtk/ui/gtkprintunixdialog.ui:827 gtk/ui/gtkprintunixdialog.ui:829
-#: gtk/ui/gtkprintunixdialog.ui:845 gtk/ui/gtkprintunixdialog.ui:847
-=======
 #: gtk/print/ui/gtkprintunixdialog.ui:903
 #: gtk/print/ui/gtkprintunixdialog.ui:905
 #: gtk/print/ui/gtkprintunixdialog.ui:921
 #: gtk/print/ui/gtkprintunixdialog.ui:923
->>>>>>> fef69881
 msgid ""
 "Specify the time of print,\n"
 " e.g. 15∶30, 2∶35 pm, 14∶15∶20, 11∶46∶30 am, 4 pm"
@@ -7065,17 +6471,6 @@
 " például 15:30, 14:15:20"
 
 #. this is one of the choices for the print at option in the print dialog. It means that the print job will not be printed until it explicitly gets 'released'.
-<<<<<<< HEAD
-#: gtk/ui/gtkprintunixdialog.ui:859
-msgid "On _hold"
-msgstr "_Tartásban"
-
-#: gtk/ui/gtkprintunixdialog.ui:861 gtk/ui/gtkprintunixdialog.ui:862
-msgid "Hold the job until it is explicitly released"
-msgstr "A feladat tartása, amíg explicit módon el nem engedi"
-
-#: gtk/ui/gtkprintunixdialog.ui:889
-=======
 #: gtk/print/ui/gtkprintunixdialog.ui:935
 msgid "On _hold"
 msgstr "_Tartásban"
@@ -7086,66 +6481,34 @@
 msgstr "A feladat tartása, amíg explicit módon el nem engedi"
 
 #: gtk/print/ui/gtkprintunixdialog.ui:965
->>>>>>> fef69881
 msgid "Add Cover Page"
 msgstr "Borítóoldal hozzáadása"
 
 #. this is the label used for the option in the print dialog that controls the front cover page.
-<<<<<<< HEAD
-#: gtk/ui/gtkprintunixdialog.ui:904
-=======
 #: gtk/print/ui/gtkprintunixdialog.ui:980
->>>>>>> fef69881
 msgid "Be_fore:"
 msgstr "_Előtte:"
 
 #. this is the label used for the option in the print dialog that controls the back cover page.
-<<<<<<< HEAD
-#: gtk/ui/gtkprintunixdialog.ui:925
-msgid "_After:"
-msgstr "_Mögötte:"
-
-#: gtk/ui/gtkprintunixdialog.ui:954
-=======
 #: gtk/print/ui/gtkprintunixdialog.ui:1001
 msgid "_After:"
 msgstr "_Mögötte:"
 
 #: gtk/print/ui/gtkprintunixdialog.ui:1030
->>>>>>> fef69881
 msgid "Job"
 msgstr "Feladat"
 
 #. This will appear as a tab label in the print dialog.
-<<<<<<< HEAD
-#: gtk/ui/gtkprintunixdialog.ui:984
-=======
 #: gtk/print/ui/gtkprintunixdialog.ui:1060
->>>>>>> fef69881
 msgid "Image Quality"
 msgstr "Képminőség"
 
 #. This will appear as a tab label in the print dialog.
-<<<<<<< HEAD
-#: gtk/ui/gtkprintunixdialog.ui:1013
-=======
 #: gtk/print/ui/gtkprintunixdialog.ui:1089
->>>>>>> fef69881
 msgid "Color"
 msgstr "Szín"
 
 #. This will appear as a tab label in the print dialog. It's a typographical term, as in "Binding and finishing"
-<<<<<<< HEAD
-#: gtk/ui/gtkprintunixdialog.ui:1042
-msgid "Finishing"
-msgstr "Befejezés"
-
-#: gtk/ui/gtkprintunixdialog.ui:1071
-msgid "Advanced"
-msgstr "Speciális"
-
-#: gtk/ui/gtkprintunixdialog.ui:1087
-=======
 #: gtk/print/ui/gtkprintunixdialog.ui:1118
 msgid "Finishing"
 msgstr "Befejezés"
@@ -7155,7 +6518,6 @@
 msgstr "Speciális"
 
 #: gtk/print/ui/gtkprintunixdialog.ui:1163
->>>>>>> fef69881
 msgid "Some of the settings in the dialog conflict"
 msgstr "A párbeszédablak egyes beállításai ütköznek egymással"
 
