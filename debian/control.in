--- conflicted
+++ resolved
@@ -79,17 +79,11 @@
                      libpango1.0-doc <!nodoc>,
                      pandoc,
 Rules-Requires-Root: no
-<<<<<<< HEAD
-Standards-Version: 4.6.0
+Standards-Version: 4.6.1
 XS-Debian-Vcs-Browser: https://salsa.debian.org/gnome-team/gtk4
-XS-Debian-Vcs-Git: https://salsa.debian.org/gnome-team/gtk4.git
+XS-Debian-Vcs-Git: https://salsa.debian.org/gnome-team/gtk4.git -b debian/unstable
 Vcs-Browser: https://salsa.debian.org/gnome-team/gtk4/tree/ubuntu/jammy
 Vcs-Git: https://salsa.debian.org/gnome-team/gtk4.git -b ubuntu/jammy
-=======
-Standards-Version: 4.6.1
-Vcs-Browser: https://salsa.debian.org/gnome-team/gtk4
-Vcs-Git: https://salsa.debian.org/gnome-team/gtk4.git -b debian/unstable
->>>>>>> d5ef2874
 Homepage: https://www.gtk.org/
 
 Package: @SHARED_PKG@
