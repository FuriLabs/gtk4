--- conflicted
+++ resolved
@@ -6453,8 +6453,6 @@
 
   settings = gtk_widget_get_settings (widget);
 
-<<<<<<< HEAD
-=======
   if (settings &&
       cairo_version () >= CAIRO_VERSION_ENCODE (1, 17, 4))
     {
@@ -6464,7 +6462,6 @@
       pango_context_set_round_glyph_positions (context, hint_font_metrics);
     }
 
->>>>>>> 70cb61fb
   if (direction != GTK_TEXT_DIR_NONE)
     pango_context_set_base_dir (context, direction == GTK_TEXT_DIR_LTR
                                          ? PANGO_DIRECTION_LTR
