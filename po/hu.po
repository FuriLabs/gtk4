# Hungarian translation for gtk.
# Copyright (C) 1999, 2000, 2001, 2002, 2004, 2005, 2007, 2008, 2009, 2010, 2011, 2012, 2013, 2014, 2015, 2016, 2017, 2018, 2019, 2020, 2021, 2022 Free Software Foundation, Inc.
# This file is distributed under the same license as the gtk+ package.
#
# Szabolcs Ban <shooby at gnome dot hu>, 1999, 2000, 2001, 2002.
# Andras Timar <timar at gnome dot hu>, 2002.
# Laszlo Dvornik <dvornik at gnome dot hu>, 2004, 2005.
# Gabor Kelemen <kelemeng at gnome dot hu>, 2004, 2005, 2007, 2008, 2009, 2010, 2011, 2012, 2013, 2014, 2015, 2016, 2017.
# Balázs Úr <ur.balazs at fsf dot hu>, 2012, 2014, 2015, 2016, 2017, 2018, 2019, 2020, 2021, 2022.
# Balázs Meskó <mesko.balazs at fsf dot hu>, 2021, 2022.
msgid ""
msgstr ""
"Project-Id-Version: gtk master\n"
"Report-Msgid-Bugs-To: https://gitlab.gnome.org/GNOME/gtk/-/issues/\n"
<<<<<<< HEAD
"POT-Creation-Date: 2022-11-02 08:46+0000\n"
"PO-Revision-Date: 2022-11-05 23:21+0100\n"
=======
"POT-Creation-Date: 2022-11-04 16:01+0000\n"
"PO-Revision-Date: 2022-11-05 23:20+0100\n"
>>>>>>> 12bd668f
"Last-Translator: Balázs Úr <ur.balazs at fsf dot hu>\n"
"Language-Team: Hungarian <gnome-hu-list at gnome dot org>\n"
"Language: hu\n"
"MIME-Version: 1.0\n"
"Content-Type: text/plain; charset=UTF-8\n"
"Content-Transfer-Encoding: 8bit\n"
"Plural-Forms: nplurals=2; plural=(n != 1);\n"
"X-Generator: Lokalize 22.08.2\n"

#: gdk/broadway/gdkbroadway-server.c:135
#, c-format
msgid "Broadway display type not supported: %s"
msgstr "A Broadway kijelzőtípus nem támogatott: %s"

#: gdk/gdkclipboard.c:232
msgid "This clipboard cannot store data."
msgstr "A vágólap nem tud adatokat tárolni."

#: gdk/gdkclipboard.c:287 gdk/gdkclipboard.c:785 gdk/gdkclipboard.c:1085
msgid "Cannot read from empty clipboard."
msgstr "Üres vágólapról nem lehet olvasni."

#: gdk/gdkclipboard.c:318 gdk/gdkclipboard.c:1135 gdk/gdkdrag.c:618
msgid "No compatible formats to transfer clipboard contents."
msgstr "Nincs megfelelő formátum a vágólap tartalmának átviteléhez."

#: gdk/gdkcontentprovider.c:106 gdk/gdkcontentproviderimpl.c:313
#: gdk/gdkcontentproviderimpl.c:532
#, c-format
msgid "Cannot provide contents as “%s”"
msgstr "A tartalom nem adható meg mint „%s”"

#: gdk/gdkcontentprovider.c:127
#, c-format
msgid "Cannot provide contents as %s"
msgstr "A tartalom nem adható meg mint %s"

#: gdk/gdkdisplay.c:154 gdk/gdkglcontext.c:435
msgid "The current backend does not support OpenGL"
msgstr "A jelenlegi háttérprogram nem támogatja az OpenGL-t"

#: gdk/gdkdisplay.c:1240
msgid "GL support disabled via GDK_DEBUG"
msgstr "GL támogatás letiltva a GDK_DEBUG beállításon keresztül"

#: gdk/gdkdisplay.c:1538
msgid "No EGL configuration available"
msgstr "Nem érhető el EGL konfiguráció"

#: gdk/gdkdisplay.c:1546
msgid "Failed to get EGL configurations"
msgstr "Nem kérhetők le az EGL konfigurációk"

#: gdk/gdkdisplay.c:1576
msgid "No EGL configuration with required features found"
msgstr "Nem található EGL konfiguráció a kért funkciókkal"

#: gdk/gdkdisplay.c:1583
msgid "No perfect EGL configuration found"
msgstr "Nem található tökéletes EGL konfiguráció"

#: gdk/gdkdisplay.c:1625
#, c-format
msgid "EGL implementation is missing extension %s"
msgid_plural "EGL implementation is missing %2$d extensions: %1$s"
msgstr[0] "Az EGL megvalósításból hiányzik a(z) %s kiegészítés"
msgstr[1] "Az EGL megvalósításból hiányzik %2$d kiegészítés: %1$s"

#: gdk/gdkdisplay.c:1658
msgid "libEGL not available in this sandbox"
msgstr "A libEGL nem érhető el ebben a biztonságos környezetben"

#: gdk/gdkdisplay.c:1659
msgid "libEGL not available"
msgstr "A libEGL nem érhető el"

#: gdk/gdkdisplay.c:1669
msgid "Failed to create EGL display"
msgstr "Az EGL megjelenítő létrehozása sikertelen"

#: gdk/gdkdisplay.c:1679
msgid "Could not initialize EGL display"
msgstr "Nem sikerült előkészíteni az EGL megjelenítőt"

#: gdk/gdkdisplay.c:1690
#, c-format
msgid "EGL version %d.%d is too old. GTK requires %d.%d"
msgstr "Az EGL verzió túl régi: %d.%d. A GTK-hoz a következő szükséges: %d.%d."

#: gdk/gdkdrop.c:130
msgid "Drag’n’drop from other applications is not supported."
msgstr "Egyéb alkalmazásokból a fogd és vidd módszer nem támogatott."

#: gdk/gdkdrop.c:163
msgid "No compatible formats to transfer contents."
msgstr "Nincsenek megfelelő formátumok a tartalmak átviteléhez."

#: gdk/gdkglcontext.c:394 gdk/x11/gdkglcontext-glx.c:604
msgid "No GL API allowed."
msgstr "Nincs engedélyezett GL API."

#: gdk/gdkglcontext.c:418 gdk/win32/gdkglcontext-win32-wgl.c:611
#: gdk/x11/gdkglcontext-glx.c:638
msgid "Unable to create a GL context"
msgstr "Nem lehet létrehozni GL környezetet"

#: gdk/gdkglcontext.c:1273
msgid "Anything but OpenGL ES disabled via GDK_DEBUG"
msgstr ""
"Az OpenGL ES támogatáson kívül minden letiltva a GDK_DEBUG beállításon "
"keresztül"

#: gdk/gdkglcontext.c:1282
#, c-format
msgid "Application does not support %s API"
msgstr "Az alkalmazás nem támogatja a(z) %s API-t"

#. translators: This is about OpenGL backend names, like
#. * "Trying to use X11 GLX, but EGL is already in use"
#: gdk/gdkglcontext.c:1814
#, c-format
msgid "Trying to use %s, but %s is already in use"
msgstr "A(z) %s használatának kísérlete, de a(z) %s már használatban van"

#: gdk/gdksurface.c:1226
msgid "Vulkan support disabled via GDK_DEBUG"
msgstr "Vulkan támogatás letiltva a GDK_DEBUG beállításon keresztül"

#: gdk/gdktexture.c:525
msgid "Unknown image format."
msgstr "Ismeretlen képformátum."

#.
#. * Translators, the strings in the “keyboard label” context are
#. * display names for keyboard keys. Some of them have prefixes like
#. * XF86 or ISO_ — these should be removed in the translation. Similarly,
#. * underscores should be replaced by spaces. The prefix “KP_” stands
#. * for “key pad” and you may want to include that in your translation.
#. * Here are some examples of English translations:
#. * XF86AudioMute - Audio mute
#. * Scroll_lock   - Scroll lock
#. * KP_Space      - Space (keypad)
#.
#: gdk/keynamesprivate.h:6843
msgctxt "keyboard label"
msgid "BackSpace"
msgstr "Backspace"

#: gdk/keynamesprivate.h:6844
msgctxt "keyboard label"
msgid "Tab"
msgstr "Tab"

#: gdk/keynamesprivate.h:6845
msgctxt "keyboard label"
msgid "Return"
msgstr "Enter"

#: gdk/keynamesprivate.h:6846
msgctxt "keyboard label"
msgid "Pause"
msgstr "Pause"

#: gdk/keynamesprivate.h:6847
msgctxt "keyboard label"
msgid "Scroll_Lock"
msgstr "Scroll Lock"

#: gdk/keynamesprivate.h:6848
msgctxt "keyboard label"
msgid "Sys_Req"
msgstr "Sys Req"

#: gdk/keynamesprivate.h:6849
msgctxt "keyboard label"
msgid "Escape"
msgstr "Escape"

#: gdk/keynamesprivate.h:6850
msgctxt "keyboard label"
msgid "Multi_key"
msgstr "Multi billentyű"

#: gdk/keynamesprivate.h:6851
msgctxt "keyboard label"
msgid "Home"
msgstr "Home"

#: gdk/keynamesprivate.h:6852
msgctxt "keyboard label"
msgid "Left"
msgstr "Balra"

#: gdk/keynamesprivate.h:6853
msgctxt "keyboard label"
msgid "Up"
msgstr "Fel"

#: gdk/keynamesprivate.h:6854
msgctxt "keyboard label"
msgid "Right"
msgstr "Jobbra"

#: gdk/keynamesprivate.h:6855
msgctxt "keyboard label"
msgid "Down"
msgstr "Le"

#: gdk/keynamesprivate.h:6856 gtk/gtkshortcutlabel.c:213
msgctxt "keyboard label"
msgid "Page_Up"
msgstr "Page Up"

#: gdk/keynamesprivate.h:6857 gtk/gtkshortcutlabel.c:216
msgctxt "keyboard label"
msgid "Page_Down"
msgstr "Page Down"

#: gdk/keynamesprivate.h:6858
msgctxt "keyboard label"
msgid "End"
msgstr "End"

#: gdk/keynamesprivate.h:6859
msgctxt "keyboard label"
msgid "Begin"
msgstr "Begin"

#: gdk/keynamesprivate.h:6860
msgctxt "keyboard label"
msgid "Print"
msgstr "Print"

#: gdk/keynamesprivate.h:6861
msgctxt "keyboard label"
msgid "Insert"
msgstr "Insert"

#: gdk/keynamesprivate.h:6862
msgctxt "keyboard label"
msgid "Num_Lock"
msgstr "Num Lock"

#. Translators: KP_ means “key pad” here
#: gdk/keynamesprivate.h:6864
msgctxt "keyboard label"
msgid "KP_Space"
msgstr "Szóköz (Num)"

#: gdk/keynamesprivate.h:6865
msgctxt "keyboard label"
msgid "KP_Tab"
msgstr "Tab (Num)"

#: gdk/keynamesprivate.h:6866
msgctxt "keyboard label"
msgid "KP_Enter"
msgstr "Enter (Num)"

#: gdk/keynamesprivate.h:6867
msgctxt "keyboard label"
msgid "KP_Home"
msgstr "Home (Num)"

#: gdk/keynamesprivate.h:6868
msgctxt "keyboard label"
msgid "KP_Left"
msgstr "Balra (Num)"

#: gdk/keynamesprivate.h:6869
msgctxt "keyboard label"
msgid "KP_Up"
msgstr "Fel (Num)"

#: gdk/keynamesprivate.h:6870
msgctxt "keyboard label"
msgid "KP_Right"
msgstr "Jobbra (Num)"

#: gdk/keynamesprivate.h:6871
msgctxt "keyboard label"
msgid "KP_Down"
msgstr "Le (Num)"

#: gdk/keynamesprivate.h:6872
msgctxt "keyboard label"
msgid "KP_Page_Up"
msgstr "Page Up (Num)"

#: gdk/keynamesprivate.h:6873
msgctxt "keyboard label"
msgid "KP_Prior"
msgstr "Prior (Num)"

#: gdk/keynamesprivate.h:6874
msgctxt "keyboard label"
msgid "KP_Page_Down"
msgstr "Page Down (Num)"

#: gdk/keynamesprivate.h:6875
msgctxt "keyboard label"
msgid "KP_Next"
msgstr "Next (Num)"

#: gdk/keynamesprivate.h:6876
msgctxt "keyboard label"
msgid "KP_End"
msgstr "End (Num)"

#: gdk/keynamesprivate.h:6877
msgctxt "keyboard label"
msgid "KP_Begin"
msgstr "Begin (Num)"

#: gdk/keynamesprivate.h:6878
msgctxt "keyboard label"
msgid "KP_Insert"
msgstr "Insert (Num)"

#: gdk/keynamesprivate.h:6879
msgctxt "keyboard label"
msgid "KP_Delete"
msgstr "Delete (Num)"

#: gdk/keynamesprivate.h:6880
msgctxt "keyboard label"
msgid "Delete"
msgstr "Delete"

#: gdk/keynamesprivate.h:6881
msgctxt "keyboard label"
msgid "MonBrightnessUp"
msgstr "Monitorfényerő növelése"

#: gdk/keynamesprivate.h:6882
msgctxt "keyboard label"
msgid "MonBrightnessDown"
msgstr "Monitorfényerő csökkentése"

#: gdk/keynamesprivate.h:6883
msgctxt "keyboard label"
msgid "KbdBrightnessUp"
msgstr "Billentyűzet-fényerő növelése"

#: gdk/keynamesprivate.h:6884
msgctxt "keyboard label"
msgid "KbdBrightnessDown"
msgstr "Billentyűzet-fényerő csökkentése"

#: gdk/keynamesprivate.h:6885
msgctxt "keyboard label"
msgid "AudioMute"
msgstr "Hang némítása"

#: gdk/keynamesprivate.h:6886
msgctxt "keyboard label"
msgid "AudioMicMute"
msgstr "Mikrofonhang némítása"

#: gdk/keynamesprivate.h:6887
msgctxt "keyboard label"
msgid "AudioLowerVolume"
msgstr "Hangerő csökkentése"

#: gdk/keynamesprivate.h:6888
msgctxt "keyboard label"
msgid "AudioRaiseVolume"
msgstr "Hangerő növelése"

#: gdk/keynamesprivate.h:6889
msgctxt "keyboard label"
msgid "AudioPlay"
msgstr "Hang lejátszása"

#: gdk/keynamesprivate.h:6890
msgctxt "keyboard label"
msgid "AudioStop"
msgstr "Hanglejátszás leállítása"

#: gdk/keynamesprivate.h:6891
msgctxt "keyboard label"
msgid "AudioNext"
msgstr "Következő hangfájl"

#: gdk/keynamesprivate.h:6892
msgctxt "keyboard label"
msgid "AudioPrev"
msgstr "Előző hangfájl"

#: gdk/keynamesprivate.h:6893
msgctxt "keyboard label"
msgid "AudioRecord"
msgstr "Hangrögzítés"

#: gdk/keynamesprivate.h:6894
msgctxt "keyboard label"
msgid "AudioPause"
msgstr "Hang szüneteltetése"

#: gdk/keynamesprivate.h:6895
msgctxt "keyboard label"
msgid "AudioRewind"
msgstr "Hangfájl visszatekerése"

#: gdk/keynamesprivate.h:6896
msgctxt "keyboard label"
msgid "AudioMedia"
msgstr "Hang/média"

#: gdk/keynamesprivate.h:6897
msgctxt "keyboard label"
msgid "Eject"
msgstr "Kiadás"

#: gdk/keynamesprivate.h:6898
msgctxt "keyboard label"
msgid "Explorer"
msgstr "Fájlkezelő"

#: gdk/keynamesprivate.h:6899
msgctxt "keyboard label"
msgid "Calculator"
msgstr "Számológép"

#: gdk/keynamesprivate.h:6900
msgctxt "keyboard label"
msgid "Mail"
msgstr "Levelek"

#: gdk/keynamesprivate.h:6901
msgctxt "keyboard label"
msgid "WWW"
msgstr "Böngésző"

#: gdk/keynamesprivate.h:6902
msgctxt "keyboard label"
msgid "Search"
msgstr "Keresés"

#: gdk/keynamesprivate.h:6903
msgctxt "keyboard label"
msgid "Tools"
msgstr "Eszközök"

#: gdk/keynamesprivate.h:6904
msgctxt "keyboard label"
msgid "ScreenSaver"
msgstr "Képernyővédő"

#: gdk/keynamesprivate.h:6905
msgctxt "keyboard label"
msgid "Battery"
msgstr "Akkumulátor"

#: gdk/keynamesprivate.h:6906
msgctxt "keyboard label"
msgid "Launch1"
msgstr "Indítás1"

#: gdk/keynamesprivate.h:6907
msgctxt "keyboard label"
msgid "Forward"
msgstr "Tovább"

#: gdk/keynamesprivate.h:6908
msgctxt "keyboard label"
msgid "Back"
msgstr "Vissza"

#: gdk/keynamesprivate.h:6909
msgctxt "keyboard label"
msgid "Sleep"
msgstr "Alvás"

#: gdk/keynamesprivate.h:6910
msgctxt "keyboard label"
msgid "Hibernate"
msgstr "Hibernálás"

#: gdk/keynamesprivate.h:6911
msgctxt "keyboard label"
msgid "WLAN"
msgstr "WLAN"

#: gdk/keynamesprivate.h:6912
msgctxt "keyboard label"
msgid "WebCam"
msgstr "Webkamera"

#: gdk/keynamesprivate.h:6913
msgctxt "keyboard label"
msgid "Display"
msgstr "Kijelző"

#: gdk/keynamesprivate.h:6914
msgctxt "keyboard label"
msgid "TouchpadToggle"
msgstr "Érintőtábla"

#: gdk/keynamesprivate.h:6915
msgctxt "keyboard label"
msgid "WakeUp"
msgstr "Ébresztés"

#: gdk/keynamesprivate.h:6916
msgctxt "keyboard label"
msgid "Suspend"
msgstr "Felfüggesztés"

#: gdk/loaders/gdkjpeg.c:63
#, c-format
msgid "Error interpreting JPEG image file (%s)"
msgstr "Hiba a JPEG-képfájl értelmezésekor (%s)"

#: gdk/loaders/gdkjpeg.c:193
#, c-format
msgid "Unsupported JPEG colorspace (%d)"
msgstr "Nem támogatott JPEG színtér (%d)"

#: gdk/loaders/gdkjpeg.c:202 gdk/loaders/gdkpng.c:266 gdk/loaders/gdktiff.c:453
#, c-format
msgid "Not enough memory for image size %ux%u"
msgstr "Nincs elég memória a(z) %u×%u méretű képhez"

#: gdk/loaders/gdkpng.c:119
#, c-format
msgid "Error reading png (%s)"
msgstr "Hiba a PNG olvasásakor (%s)"

#: gdk/loaders/gdkpng.c:217
#, c-format
msgid "Unsupported depth %u in png image"
msgstr "Nem támogatott színmélység (%u) a PNG-képben"

#: gdk/loaders/gdkpng.c:247
#, c-format
msgid "Unsupported color type %u in png image"
msgstr "Nem támogatott színtípus (%u) a PNG-képben"

#: gdk/loaders/gdktiff.c:340
msgid "Failed to load RGB data from TIFF file"
msgstr "Az RGB adatok TIFF-fájlból történő betöltése sikertelen"

#: gdk/loaders/gdktiff.c:383
msgid "Could not load TIFF data"
msgstr "Nem sikerült betölteni a TIFF adatokat"

#: gdk/loaders/gdktiff.c:465
#, c-format
msgid "Reading data failed at row %d"
msgstr "Nem sikerült az adatok beolvasása a(z) %d. sorban"

#: gdk/macos/gdkmacosclipboard.c:557 gdk/wayland/gdkclipboard-wayland.c:240
<<<<<<< HEAD
#: gdk/wayland/gdkdrop-wayland.c:208 gdk/wayland/gdkprimary-wayland.c:335
=======
#: gdk/wayland/gdkdrop-wayland.c:208 gdk/wayland/gdkprimary-wayland.c:336
>>>>>>> 12bd668f
#: gdk/win32/gdkdrop-win32.c:1018 gdk/win32/gdkdrop-win32.c:1063
#: gdk/x11/gdkclipboard-x11.c:805 gdk/x11/gdkdrop-x11.c:235
msgid "No compatible transfer format found"
msgstr "Nem található megfelelő átviteli formátum"

#: gdk/macos/gdkmacosclipboard.c:643
#, c-format
msgid "Failed to decode contents with mime-type of '%s'"
msgstr "A tartalom dekódolása a(z) „%s” MIME-típussal sikertelen"

#: gdk/win32/gdkclipdrop-win32.c:721
#, c-format
msgid "Cannot claim clipboard ownership. OpenClipboard() timed out."
msgstr ""
"Nem lehet elkérni a vágólap tulajdonjogát. Az OpenClipboard() túllépte az "
"időkorlátot."

#: gdk/win32/gdkclipdrop-win32.c:731
#, c-format
msgid "Cannot claim clipboard ownership. Another process claimed it before us."
msgstr ""
"Nem lehet elkérni a vágólap tulajdonjogát. Egy másik folyamat már elkérte "
"előttünk."

#: gdk/win32/gdkclipdrop-win32.c:745
#, c-format
msgid "Cannot claim clipboard ownership. OpenClipboard() failed: 0x%lx."
msgstr ""
"Nem lehet elkérni a vágólap tulajdonjogát. Az OpenClipboard() sikertelen: 0x"
"%lx."

#: gdk/win32/gdkclipdrop-win32.c:757
#, c-format
msgid "Cannot claim clipboard ownership. EmptyClipboard() failed: 0x%lx."
msgstr ""
"Nem lehet elkérni a vágólap tulajdonjogát. Az EmptyClipboard() sikertelen: 0x"
"%lx."

#: gdk/win32/gdkclipdrop-win32.c:800
#, c-format
msgid "Cannot set clipboard data. OpenClipboard() timed out."
msgstr ""
"Nem lehet beállítani a vágólap adatait. Az OpenClipboard() túllépte az "
"időkorlátot."

#: gdk/win32/gdkclipdrop-win32.c:810 gdk/win32/gdkclipdrop-win32.c:841
#, c-format
msgid "Cannot set clipboard data. Another process claimed clipboard ownership."
msgstr ""
"Nem lehet beállítani a vágólap adatait. Egy másik folyamat elkérte a vágólap "
"tulajdonjogát."

#: gdk/win32/gdkclipdrop-win32.c:824
#, c-format
msgid "Cannot set clipboard data. OpenClipboard() failed: 0x%lx."
msgstr ""
"Nem lehet beállítani a vágólap adatait. Az OpenClipboard() sikertelen: 0x%lx."

#: gdk/win32/gdkclipdrop-win32.c:876
#, c-format
msgid "Cannot get clipboard data. GlobalLock(0x%p) failed: 0x%lx."
msgstr ""
"Nem lehet lekérni a vágólap adatait. A GlobalLock(0x%p) sikertelen: 0x%lx."

#: gdk/win32/gdkclipdrop-win32.c:887
#, c-format
msgid "Cannot get clipboard data. GlobalSize(0x%p) failed: 0x%lx."
msgstr ""
"Nem lehet lekérni a vágólap adatait. A GlobalSize(0x%p) sikertelen: 0x%lx."

#: gdk/win32/gdkclipdrop-win32.c:900
#, c-format
msgid ""
"Cannot get clipboard data. Failed to allocate %s bytes to store the data."
msgstr ""
"Nem lehet lekérni a vágólap adatait. Nem sikerült %s bájtot lefoglalni az "
"adatok tárolásához."

#: gdk/win32/gdkclipdrop-win32.c:932
#, c-format
msgid "Cannot get clipboard data. OpenClipboard() timed out."
msgstr ""
"Nem lehet lekérni a vágólap adatait. Az OpenClipboard() túllépte az "
"időkorlátot."

#: gdk/win32/gdkclipdrop-win32.c:942
#, c-format
msgid "Cannot get clipboard data. Clipboard ownership changed."
msgstr ""
"Nem lehet lekérni a vágólap adatait. A vágólap tulajdonjoga megváltozott."

#: gdk/win32/gdkclipdrop-win32.c:952
#, c-format
msgid ""
"Cannot get clipboard data. Clipboard data changed before we could get it."
msgstr ""
"Nem lehet lekérni a vágólap adatait. A vágólap adatai megváltoztak, mielőtt "
"lekérhettük volna."

#: gdk/win32/gdkclipdrop-win32.c:969
#, c-format
msgid "Cannot get clipboard data. OpenClipboard() failed: 0x%lx."
msgstr ""
"Nem lehet lekérni a vágólap adatait. Az OpenClipboard() sikertelen: 0x%lx."

#: gdk/win32/gdkclipdrop-win32.c:994
#, c-format
msgid "Cannot get clipboard data. No compatible transfer format found."
msgstr ""
"Nem lehet lekérni a vágólap adatait. Nem található megfelelő átviteli "
"formátum."

#: gdk/win32/gdkclipdrop-win32.c:1004
#, c-format
msgid "Cannot get clipboard data. GetClipboardData() failed: 0x%lx."
msgstr ""
"Nem lehet lekérni a vágólap adatait. A GetClipboardData() sikertelen: 0x%lx."

#: gdk/win32/gdkdrop-win32.c:949
#, c-format
msgid "Cannot get DnD data. GlobalLock(0x%p) failed: 0x%lx."
msgstr "Nem lehet lekérni a DnD adatait. A GlobalLock(0x%p) sikertelen: 0x%lx."

#: gdk/win32/gdkdrop-win32.c:958
#, c-format
msgid "Cannot get DnD data. GlobalSize(0x%p) failed: 0x%lx."
msgstr "Nem lehet lekérni a DnD adatait. A GlobalSize(0x%p) sikertelen: 0x%lx."

#: gdk/win32/gdkdrop-win32.c:969
#, c-format
msgid "Cannot get DnD data. Failed to allocate %s bytes to store the data."
msgstr ""
"Nem lehet lekérni a DnD adatait. Nem sikerült %s bájtot lefoglalni az adatok "
"tárolásához."

#: gdk/win32/gdkdrop-win32.c:1037
#, c-format
msgid "GDK surface 0x%p is not registered as a drop target"
msgstr "A 0x%p GDK felület nincs regisztrálva ejtési célként"

#: gdk/win32/gdkdrop-win32.c:1044
#, c-format
msgid "Target context record 0x%p has no data object"
msgstr "A 0x%p célkörnyezetrekordnak nincs adatobjektuma"

#: gdk/win32/gdkdrop-win32.c:1082
#, c-format
msgid "IDataObject_GetData (0x%x) failed, returning 0x%lx"
msgstr "A IDataObject_GetData (0x%x) sikertelen, visszatérési érték: 0x%lx"

#: gdk/win32/gdkdrop-win32.c:1114
#, c-format
msgid "Failed to transmute DnD data W32 format 0x%x to %p (%s)"
msgstr ""
"Nem sikerült átalakítani a DnD adatok 0x%x W32 formátumát erre: %p (%s)"

#: gdk/win32/gdkglcontext-win32-wgl.c:276
#: gdk/win32/gdkglcontext-win32-wgl.c:293
msgid "No GL implementation is available"
msgstr "Nem érhető el GL megvalósítás"

#: gdk/win32/gdkglcontext-win32-wgl.c:577
msgid "No available configurations for the given pixel format"
msgstr "Nincs elérhető beállítás a megadott képpontformátumhoz"

#: gdk/win32/gdkhdataoutputstream-win32.c:63
msgid "writing a closed stream"
msgstr "egy lezárt adatfolyam írása"

#: gdk/win32/gdkhdataoutputstream-win32.c:85
msgid "g_try_realloc () failed"
msgstr "A g_try_realloc () sikertelen"

#: gdk/win32/gdkhdataoutputstream-win32.c:93
#: gdk/win32/gdkhdataoutputstream-win32.c:231
msgid "GlobalReAlloc() failed: "
msgstr "GlobalReAlloc() sikertelen: "

#: gdk/win32/gdkhdataoutputstream-win32.c:105
msgid "Ran out of buffer space (buffer size is fixed)"
msgstr "Elfogyott a pufferterület (a pufferméret rögzített)"

#: gdk/win32/gdkhdataoutputstream-win32.c:203
msgid "Can’t transmute a single handle"
msgstr "Nem lehet átalakítani egy önálló kezelőt"

#: gdk/win32/gdkhdataoutputstream-win32.c:215
#, c-format
msgid "Failed to transmute %zu bytes of data from %s to %u"
msgstr "Nem sikerült átalakítani %zu bájt adatot erről: %s erre: %u"

#: gdk/win32/gdkhdataoutputstream-win32.c:250
msgid "GlobalLock() failed: "
msgstr "GlobalLock() sikertelen: "

#: gdk/win32/gdkhdataoutputstream-win32.c:364
msgid "GlobalAlloc() failed: "
msgstr "GlobalAlloc() sikertelen: "

#: gdk/x11/gdkapplaunchcontext-x11.c:296
#, c-format
msgid "Starting “%s”"
msgstr "„%s” indítása"

#: gdk/x11/gdkapplaunchcontext-x11.c:309
#, c-format
msgid "Opening “%s”"
msgstr "„%s” megnyitása"

#: gdk/x11/gdkapplaunchcontext-x11.c:314
#, c-format
msgid "Opening %d Item"
msgid_plural "Opening %d Items"
msgstr[0] "%d elem megnyitása"
msgstr[1] "%d elem megnyitása"

#: gdk/x11/gdkclipboard-x11.c:475
msgid "Clipboard manager could not store selection."
msgstr "A vágólapkezelő nem tudta tárolni a kiválasztást."

#: gdk/x11/gdkclipboard-x11.c:655
msgid "Cannot store clipboard. No clipboard manager is active."
msgstr "A vágólap nem tárolható. Nincs aktív vágólapkezelő."

#: gdk/x11/gdkglcontext-glx.c:754
msgid "No GLX configurations available"
msgstr "Nem érhető el GLX konfiguráció"

#: gdk/x11/gdkglcontext-glx.c:827
msgid "No GLX configuration with required features found"
msgstr "Nem található GLX konfiguráció a kért funkciókkal"

#: gdk/x11/gdkglcontext-glx.c:901
msgid "GLX is not supported"
msgstr "A GLX nem támogatott"

#: gdk/x11/gdkselectioninputstream-x11.c:469
#, c-format
msgid "Format %s not supported"
msgstr "A(z) %s formátum nem támogatott"

#: gdk/x11/gdktextlistconverter-x11.c:65 gdk/x11/gdktextlistconverter-x11.c:105
msgid "Not enough space in destination"
msgstr "Nincs elég hely a célon"

#: gdk/x11/gdktextlistconverter-x11.c:91 gdk/x11/gdktextlistconverter-x11.c:195
msgid "Need complete input to do conversion"
msgstr "Teljes bemenet szükséges az átalakítás elvégzéséhez"

#: gdk/x11/gdktextlistconverter-x11.c:216
#: gdk/x11/gdktextlistconverter-x11.c:250
msgid "Invalid byte sequence in conversion input"
msgstr "Érvénytelen bájtsorozat az átalakítás bemenetében"

#: gdk/x11/gdktextlistconverter-x11.c:242
msgid "Invalid formats in compound text conversion."
msgstr "Érvénytelen formátumok az összetett szöveg átalakításnál."

#: gdk/x11/gdktextlistconverter-x11.c:259
#, c-format
msgid "Unsupported encoding “%s”"
msgstr "Nem támogatott „%s” kódolás"

#: gsk/gl/gskglrenderer.c:132
#, c-format
msgid "This GLES %d.%d implementation does not support half-float vertex data"
msgstr ""
"Ez a GLES %d.%d megvalósítás nem támogatja a felezett pontosságú "
"lebegőpontos vertexadatokat"

#: gtk/a11y/gtkatspiaction.c:239
msgctxt "accessibility"
msgid "Click"
msgstr "Kattintás"

#: gtk/a11y/gtkatspiaction.c:240
msgctxt "accessibility"
msgid "Clicks the button"
msgstr "Kattintás a gombra"

#: gtk/a11y/gtkatspiaction.c:290
msgctxt "accessibility"
msgid "Toggle"
msgstr "Átváltás"

#: gtk/a11y/gtkatspiaction.c:291
msgctxt "accessibility"
msgid "Toggles the switch"
msgstr "Átváltja a kapcsolót"

#: gtk/a11y/gtkatspiaction.c:371
msgctxt "accessibility"
msgid "Select"
msgstr "Kiválasztás"

#: gtk/a11y/gtkatspiaction.c:372
msgctxt "accessibility"
msgid "Selects the color"
msgstr "Kiválasztja a színt"

#: gtk/a11y/gtkatspiaction.c:379 gtk/a11y/gtkatspiaction.c:439
#: gtk/a11y/gtkatspiaction.c:495 gtk/a11y/gtkatspiaction.c:603
#: gtk/a11y/gtkatspiaction.c:690
msgctxt "accessibility"
msgid "Activate"
msgstr "Aktiválás"

#: gtk/a11y/gtkatspiaction.c:380
msgctxt "accessibility"
msgid "Activates the color"
msgstr "Aktiválja a színt"

#: gtk/a11y/gtkatspiaction.c:387
msgctxt "accessibility"
msgid "Customize"
msgstr "Személyre szabás"

#: gtk/a11y/gtkatspiaction.c:388
msgctxt "accessibility"
msgid "Customizes the color"
msgstr "Személyre szabja a színt"

#: gtk/a11y/gtkatspiaction.c:440
msgctxt "accessibility"
msgid "Activates the expander"
msgstr "Aktiválja a kiterjesztőt"

#: gtk/a11y/gtkatspiaction.c:496 gtk/a11y/gtkatspiaction.c:604
#: gtk/a11y/gtkatspiaction.c:691
msgctxt "accessibility"
msgid "Activates the entry"
msgstr "Aktiválja a bejegyzést"

#: gtk/a11y/gtkatspiaction.c:503
msgctxt "accessibility"
msgid "Activate primary icon"
msgstr "Elsődleges ikon aktiválása"

#: gtk/a11y/gtkatspiaction.c:504
msgctxt "accessibility"
msgid "Activates the primary icon of the entry"
msgstr "Aktiválja a bejegyzés elsődleges ikonját"

#: gtk/a11y/gtkatspiaction.c:511
msgctxt "accessibility"
msgid "Activate secondary icon"
msgstr "Másodlagos ikon aktiválása"

#: gtk/a11y/gtkatspiaction.c:512
msgctxt "accessibility"
msgid "Activates the secondary icon of the entry"
msgstr "Aktiválja a bejegyzés másodlagos ikonját"

#: gtk/a11y/gtkatspiaction.c:611
msgctxt "accessibility"
msgid "Peek"
msgstr "Kukucskálás"

#: gtk/a11y/gtkatspiaction.c:612
msgctxt "accessibility"
msgid "Shows the contents of the password entry"
msgstr "Megjeleníti a jelszóbejegyzés tartalmát"

#: gtk/a11y/gtkatspiaction.c:698
msgctxt "accessibility"
msgid "Clear"
msgstr "Törlés"

#: gtk/a11y/gtkatspiaction.c:699
msgctxt "accessibility"
msgid "Clears the contents of the entry"
msgstr "Törli a bejegyzés tartalmát"

#: gtk/a11y/gtkatspiroot.c:256
msgctxt "accessibility"
msgid "application"
msgstr "alkalmazás"

#: gtk/css/gtkcssdataurl.c:69
#, c-format
msgid "Not a data: URL"
msgstr "Nem adat: URL"

#: gtk/css/gtkcssdataurl.c:82
#, c-format
msgid "Malformed data: URL"
msgstr "Rosszul formázott adat: URL"

#: gtk/css/gtkcssdataurl.c:140
#, c-format
msgid "Could not unescape string"
msgstr "Nem sikerült feloldani a karakterlánc elfedését"

#: gtk/deprecated/gtkappchooserbutton.c:323
msgid "Other application…"
msgstr "Más alkalmazás…"

#: gtk/deprecated/gtkappchooserdialog.c:210
#: gtk/deprecated/gtkappchooserdialog.c:261 gtk/ui/gtkappchooserdialog.ui:4
msgid "Select Application"
msgstr "Válasszon alkalmazást"

#. Translators: %s is a filename
#: gtk/deprecated/gtkappchooserdialog.c:217
#, c-format
msgid "Opening “%s”."
msgstr "„%s” megnyitása."

#: gtk/deprecated/gtkappchooserdialog.c:218
#, c-format
msgid "No applications found for “%s”"
msgstr "Nem találhatók alkalmazások ehhez: „%s”"

#. Translators: %s is a file type description
#: gtk/deprecated/gtkappchooserdialog.c:223
#, c-format
msgid "Opening “%s” files."
msgstr "„%s” fájlok megnyitása."

#: gtk/deprecated/gtkappchooserdialog.c:225
#, c-format
msgid "No applications found for “%s” files"
msgstr "Nem találhatók alkalmazások ezekhez: „%s” fájlok"

#: gtk/deprecated/gtkappchooserdialog.c:427
msgid "Failed to start GNOME Software"
msgstr "A GNOME Szoftverek indítása sikertelen"

#: gtk/deprecated/gtkappchooserwidget.c:525
msgid "Default Application"
msgstr "Alapértelmezett alkalmazás"

#: gtk/deprecated/gtkappchooserwidget.c:575
#, c-format
msgid "No applications found for “%s”."
msgstr "Nem találhatók alkalmazások ehhez: „%s”."

#: gtk/deprecated/gtkappchooserwidget.c:658
msgid "Recommended Applications"
msgstr "Javasolt alkalmazások"

#: gtk/deprecated/gtkappchooserwidget.c:673
msgid "Related Applications"
msgstr "Kapcsolódó alkalmazások"

#: gtk/deprecated/gtkappchooserwidget.c:687
msgid "Other Applications"
msgstr "Más alkalmazások"

#. This label is displayed in a treeview cell displaying
#. * a disabled accelerator key combination.
#.
#: gtk/deprecated/gtkcellrendereraccel.c:294
msgctxt "Accelerator"
msgid "Disabled"
msgstr "Letiltva"

#. This label is displayed in a treeview cell displaying
#. * an accelerator key combination that is not valid according
#. * to gtk_accelerator_valid().
#.
#: gtk/deprecated/gtkcellrendereraccel.c:304
msgctxt "Accelerator"
msgid "Invalid"
msgstr "Érvénytelen"

#. This label is displayed in a treeview cell displaying an accelerator
#. * when the cell is clicked to change the acelerator.
#.
#: gtk/deprecated/gtkcellrendereraccel.c:436
#: gtk/deprecated/gtkcellrendereraccel.c:729
msgid "New accelerator…"
msgstr "Új gyorsbillentyű…"

#: gtk/deprecated/gtkcellrendererprogress.c:132
#: gtk/deprecated/gtkcellrendererprogress.c:322
#: gtk/deprecated/gtkcellrendererprogress.c:352
#, c-format
msgctxt "progress bar label"
msgid "%d %%"
msgstr "%d %%"

#: gtk/deprecated/gtkcolorbutton.c:183 gtk/deprecated/gtkcolorbutton.c:311
#: gtk/gtkcolordialog.c:410
msgid "Pick a Color"
msgstr "Válasszon színt"

#: gtk/deprecated/gtkcolorbutton.c:502 gtk/gtkcolorchooserwidget.c:312
#: gtk/gtkcolordialogbutton.c:299
#, c-format
msgid "Red %d%%, Green %d%%, Blue %d%%, Alpha %d%%"
msgstr "Vörös: %d%%, zöld: %d%%, kék: %d%%, alfa: %d%%"

#: gtk/deprecated/gtkcolorbutton.c:508 gtk/gtkcolorchooserwidget.c:318
#: gtk/gtkcolordialogbutton.c:305
#, c-format
msgid "Red %d%%, Green %d%%, Blue %d%%"
msgstr "Vörös: %d%%, zöld: %d%%, kék: %d%%"

#: gtk/deprecated/gtkfontbutton.c:396
msgid "Sans 12"
msgstr "Sans 12"

#: gtk/deprecated/gtkfontbutton.c:507 gtk/deprecated/gtkfontbutton.c:621
#: gtk/gtkfontdialog.c:595
msgid "Pick a Font"
msgstr "Válasszon betűkészletet"

#: gtk/deprecated/gtkfontbutton.c:597 gtk/gtkfilechooserwidget.c:3814
#: gtk/gtkfontdialogbutton.c:115 gtk/inspector/visual.ui:170
msgid "Font"
msgstr "Betűkészlet"

#: gtk/deprecated/gtkfontbutton.c:1152 gtk/gtkfontdialogbutton.c:608
msgctxt "font"
msgid "None"
msgstr "Nincs"

#: gtk/gtkaboutdialog.c:126 gtk/ui/gtkaboutdialog.ui:163
msgid "License"
msgstr "Licenc"

#: gtk/gtkaboutdialog.c:127
msgid "Custom License"
msgstr "Egyéni licenc"

#: gtk/gtkaboutdialog.c:128
msgid "GNU General Public License, version 2 or later"
msgstr "GNU General Public License 2. vagy újabb verzió"

#: gtk/gtkaboutdialog.c:129
msgid "GNU General Public License, version 3 or later"
msgstr "GNU General Public License 3. vagy újabb verzió"

#: gtk/gtkaboutdialog.c:130
msgid "GNU Lesser General Public License, version 2.1 or later"
msgstr "GNU Lesser General Public License 2.1. vagy újabb verzió"

#: gtk/gtkaboutdialog.c:131
msgid "GNU Lesser General Public License, version 3 or later"
msgstr "GNU Lesser General Public License 3. vagy újabb verzió"

#: gtk/gtkaboutdialog.c:132
msgid "BSD 2-Clause License"
msgstr "BSD 2 cikkelyes licenc"

#: gtk/gtkaboutdialog.c:133
msgid "The MIT License (MIT)"
msgstr "Az MIT licenc (MIT)"

#: gtk/gtkaboutdialog.c:134
msgid "Artistic License 2.0"
msgstr "Artistic licenc 2.0"

#: gtk/gtkaboutdialog.c:135
msgid "GNU General Public License, version 2 only"
msgstr "GNU General Public License, csak 2. verzió"

#: gtk/gtkaboutdialog.c:136
msgid "GNU General Public License, version 3 only"
msgstr "GNU General Public License, csak 3. verzió"

#: gtk/gtkaboutdialog.c:137
msgid "GNU Lesser General Public License, version 2.1 only"
msgstr "GNU Lesser General Public License, csak 2.1. verzió"

#: gtk/gtkaboutdialog.c:138
msgid "GNU Lesser General Public License, version 3 only"
msgstr "GNU Lesser General Public License, csak 3. verzió"

#: gtk/gtkaboutdialog.c:139
msgid "GNU Affero General Public License, version 3 or later"
msgstr "GNU Affero General Public License 3. vagy újabb verzió"

#: gtk/gtkaboutdialog.c:140
msgid "GNU Affero General Public License, version 3 only"
msgstr "GNU Affero General Public License, csak 3. verzió"

#: gtk/gtkaboutdialog.c:141
msgid "BSD 3-Clause License"
msgstr "BSD 3 cikkelyes licenc"

#: gtk/gtkaboutdialog.c:142
msgid "Apache License, Version 2.0"
msgstr "Apache License, 2.0-s verzió"

#: gtk/gtkaboutdialog.c:143
msgid "Mozilla Public License 2.0"
msgstr "Mozilla Public License 2.0"

#: gtk/gtkaboutdialog.c:960
msgid "Website"
msgstr "Weboldal"

#: gtk/gtkaboutdialog.c:996 gtk/ui/gtkapplication-quartz.ui:6
#, c-format
msgid "About %s"
msgstr "%s névjegye"

#: gtk/gtkaboutdialog.c:2093
msgid "Created by"
msgstr "Készítették"

#: gtk/gtkaboutdialog.c:2096
msgid "Documented by"
msgstr "Dokumentáció"

#: gtk/gtkaboutdialog.c:2106
msgid "Translated by"
msgstr "Fordította"

#: gtk/gtkaboutdialog.c:2111
msgid "Design by"
msgstr "Tervezte"

#. Translators: this is the license preamble; the string at the end
#. * contains the name of the license as link text.
#.
#: gtk/gtkaboutdialog.c:2276
#, c-format
msgid ""
"This program comes with absolutely no warranty.\n"
"See the <a href=\"%s\">%s</a> for details."
msgstr ""
"A programra nem vállalunk semmiféle garanciát.\n"
"Részletekért lásd: <a href=\"%s\">%s</a>."

#. This is the text that should appear next to menu accelerators
#. * that use the shift key. If the text on this key isn't typically
#. * translated on keyboards used for your language, don't translate
#. * this.
#.
#: gtk/gtkaccelgroup.c:837 gtk/gtkshortcutlabel.c:101
#: gtk/gtkshortcutlabel.c:137
msgctxt "keyboard label"
msgid "Shift"
msgstr "Shift"

#. This is the text that should appear next to menu accelerators
#. * that use the control key. If the text on this key isn't typically
#. * translated on keyboards used for your language, don't translate
#. * this.
#.
#: gtk/gtkaccelgroup.c:856 gtk/gtkshortcutlabel.c:104
#: gtk/gtkshortcutlabel.c:139
msgctxt "keyboard label"
msgid "Ctrl"
msgstr "Ctrl"

#. This is the text that should appear next to menu accelerators
#. * that use the alt key. If the text on this key isn't typically
#. * translated on keyboards used for your language, don't translate
#. * this.
#.
#: gtk/gtkaccelgroup.c:875 gtk/gtkshortcutlabel.c:107
#: gtk/gtkshortcutlabel.c:141
msgctxt "keyboard label"
msgid "Alt"
msgstr "Alt"

#. This is the text that should appear next to menu accelerators
#. * that use the super key. If the text on this key isn't typically
#. * translated on keyboards used for your language, don't translate
#. * this.
#.
#: gtk/gtkaccelgroup.c:893 gtk/gtkshortcutlabel.c:113
#: gtk/gtkshortcutlabel.c:143
msgctxt "keyboard label"
msgid "Super"
msgstr "Super"

#. This is the text that should appear next to menu accelerators
#. * that use the hyper key. If the text on this key isn't typically
#. * translated on keyboards used for your language, don't translate
#. * this.
#.
#: gtk/gtkaccelgroup.c:907 gtk/gtkshortcutlabel.c:116
#: gtk/gtkshortcutlabel.c:145
msgctxt "keyboard label"
msgid "Hyper"
msgstr "Hyper"

#. This is the text that should appear next to menu accelerators
#. * that use the meta key. If the text on this key isn't typically
#. * translated on keyboards used for your language, don't translate
#. * this.
#.
#: gtk/gtkaccelgroup.c:922 gtk/gtkshortcutlabel.c:110
#: gtk/gtkshortcutlabel.c:147
msgctxt "keyboard label"
msgid "Meta"
msgstr "Meta"

#. Translators: "KP" means "numeric key pad". This string will
#. * be used in accelerators such as "Ctrl+Shift+KP 1" in menus,
#. * and therefore the translation needs to be very short.
#.
#: gtk/gtkaccelgroup.c:942
msgctxt "keyboard label"
msgid "KP"
msgstr "KP"

#: gtk/gtkaccelgroup.c:949
msgctxt "keyboard label"
msgid "Space"
msgstr "Szóköz"

#: gtk/gtkaccelgroup.c:952 gtk/gtkshortcutlabel.c:172
msgctxt "keyboard label"
msgid "Backslash"
msgstr "Fordított törtvonal"

#: gtk/gtkaccessible.c:558
msgctxt "accessibility"
msgid "alert"
msgstr "figyelmeztetés"

#: gtk/gtkaccessible.c:559
msgctxt "accessibility"
msgid "alert dialog"
msgstr "figyelmeztető párbeszédablak"

#: gtk/gtkaccessible.c:560
msgctxt "accessibility"
msgid "banner"
msgstr "szalag"

#: gtk/gtkaccessible.c:561
msgctxt "accessibility"
msgid "button"
msgstr "gomb"

#: gtk/gtkaccessible.c:562
msgctxt "accessibility"
msgid "caption"
msgstr "felirat"

#: gtk/gtkaccessible.c:563
msgctxt "accessibility"
msgid "cell"
msgstr "cella"

#: gtk/gtkaccessible.c:564
msgctxt "accessibility"
msgid "checkbox"
msgstr "jelölőnégyzet"

#: gtk/gtkaccessible.c:565
msgctxt "accessibility"
msgid "column header"
msgstr "oszlopfejléc"

#: gtk/gtkaccessible.c:566
msgctxt "accessibility"
msgid "combo box"
msgstr "legördülő lista"

#: gtk/gtkaccessible.c:567
msgctxt "accessibility"
msgid "command"
msgstr "parancs"

#: gtk/gtkaccessible.c:568
msgctxt "accessibility"
msgid "composite"
msgstr "összetett"

#: gtk/gtkaccessible.c:569
msgctxt "accessibility"
msgid "dialog"
msgstr "párbeszédablak"

#: gtk/gtkaccessible.c:570
msgctxt "accessibility"
msgid "document"
msgstr "dokumentum"

#: gtk/gtkaccessible.c:571
msgctxt "accessibility"
msgid "feed"
msgstr "hírcsatorna"

#: gtk/gtkaccessible.c:572
msgctxt "accessibility"
msgid "form"
msgstr "űrlap"

#: gtk/gtkaccessible.c:573
msgctxt "accessibility"
msgid "generic"
msgstr "általános"

#: gtk/gtkaccessible.c:574
msgctxt "accessibility"
msgid "grid"
msgstr "rács"

#: gtk/gtkaccessible.c:575
msgctxt "accessibility"
msgid "grid cell"
msgstr "rácscella"

#: gtk/gtkaccessible.c:576
msgctxt "accessibility"
msgid "group"
msgstr "csoport"

#: gtk/gtkaccessible.c:577
msgctxt "accessibility"
msgid "heading"
msgstr "címsor"

#: gtk/gtkaccessible.c:578
msgctxt "accessibility"
msgid "image"
msgstr "kép"

#: gtk/gtkaccessible.c:579
msgctxt "accessibility"
msgid "input"
msgstr "bemenet"

#: gtk/gtkaccessible.c:580
msgctxt "accessibility"
msgid "label"
msgstr "címke"

#: gtk/gtkaccessible.c:581
msgctxt "accessibility"
msgid "landmark"
msgstr "igazodási pont"

#: gtk/gtkaccessible.c:582
msgctxt "accessibility"
msgid "legend"
msgstr "jelmagyarázat"

#: gtk/gtkaccessible.c:583
msgctxt "accessibility"
msgid "link"
msgstr "hivatkozás"

#: gtk/gtkaccessible.c:584
msgctxt "accessibility"
msgid "list"
msgstr "lista"

#: gtk/gtkaccessible.c:585
msgctxt "accessibility"
msgid "list box"
msgstr "listapanel"

#: gtk/gtkaccessible.c:586
msgctxt "accessibility"
msgid "list item"
msgstr "listaelem"

#: gtk/gtkaccessible.c:587
msgctxt "accessibility"
msgid "log"
msgstr "napló"

#: gtk/gtkaccessible.c:588
msgctxt "accessibility"
msgid "main"
msgstr "fő"

#: gtk/gtkaccessible.c:589
msgctxt "accessibility"
msgid "marquee"
msgstr "futószöveg"

#: gtk/gtkaccessible.c:590
msgctxt "accessibility"
msgid "math"
msgstr "matematika"

#: gtk/gtkaccessible.c:591
msgctxt "accessibility"
msgid "meter"
msgstr "mérő"

#: gtk/gtkaccessible.c:592
msgctxt "accessibility"
msgid "menu"
msgstr "menü"

#: gtk/gtkaccessible.c:593
msgctxt "accessibility"
msgid "menu bar"
msgstr "menüsáv"

#: gtk/gtkaccessible.c:594
msgctxt "accessibility"
msgid "menu item"
msgstr "menüelem"

#: gtk/gtkaccessible.c:595
msgctxt "accessibility"
msgid "menu item checkbox"
msgstr "jelölő menüelem"

#: gtk/gtkaccessible.c:596
msgctxt "accessibility"
msgid "menu item radio"
msgstr "választó menüelem"

#: gtk/gtkaccessible.c:597
msgctxt "accessibility"
msgid "navigation"
msgstr "navigáció"

#: gtk/gtkaccessible.c:598
msgctxt "accessibility"
msgid "none"
msgstr "nincs"

#: gtk/gtkaccessible.c:599
msgctxt "accessibility"
msgid "note"
msgstr "jegyzet"

#: gtk/gtkaccessible.c:600
msgctxt "accessibility"
msgid "option"
msgstr "lehetőség"

#: gtk/gtkaccessible.c:601
msgctxt "accessibility"
msgid "presentation"
msgstr "bemutató"

#: gtk/gtkaccessible.c:602
msgctxt "accessibility"
msgid "progress bar"
msgstr "folyamatjelző"

#: gtk/gtkaccessible.c:603
msgctxt "accessibility"
msgid "radio"
msgstr "választógomb"

#: gtk/gtkaccessible.c:604
msgctxt "accessibility"
msgid "radio group"
msgstr "választógombcsoport"

#: gtk/gtkaccessible.c:605
msgctxt "accessibility"
msgid "range"
msgstr "tartomány"

#: gtk/gtkaccessible.c:606
msgctxt "accessibility"
msgid "region"
msgstr "régió"

#: gtk/gtkaccessible.c:607
msgctxt "accessibility"
msgid "row"
msgstr "sor"

#: gtk/gtkaccessible.c:608
msgctxt "accessibility"
msgid "row group"
msgstr "sorcsoport"

#: gtk/gtkaccessible.c:609
msgctxt "accessibility"
msgid "row header"
msgstr "sorfejléc"

#: gtk/gtkaccessible.c:610
msgctxt "accessibility"
msgid "scroll bar"
msgstr "görgetősáv"

#: gtk/gtkaccessible.c:611
msgctxt "accessibility"
msgid "search"
msgstr "keresés"

#: gtk/gtkaccessible.c:612
msgctxt "accessibility"
msgid "search box"
msgstr "keresőmező"

#: gtk/gtkaccessible.c:613
msgctxt "accessibility"
msgid "section"
msgstr "szakasz"

#: gtk/gtkaccessible.c:614
msgctxt "accessibility"
msgid "section head"
msgstr "szakaszfejléc"

#: gtk/gtkaccessible.c:615
msgctxt "accessibility"
msgid "select"
msgstr "kiválasztás"

#: gtk/gtkaccessible.c:616
msgctxt "accessibility"
msgid "separator"
msgstr "elválasztó"

#: gtk/gtkaccessible.c:617
msgctxt "accessibility"
msgid "slider"
msgstr "csúszka"

#: gtk/gtkaccessible.c:618
msgctxt "accessibility"
msgid "spin button"
msgstr "léptetőgomb"

#: gtk/gtkaccessible.c:619
msgctxt "accessibility"
msgid "status"
msgstr "állapot"

#: gtk/gtkaccessible.c:620
msgctxt "accessibility"
msgid "structure"
msgstr "struktúra"

#: gtk/gtkaccessible.c:621
msgctxt "accessibility"
msgid "switch"
msgstr "kapcsoló"

#: gtk/gtkaccessible.c:622
msgctxt "accessibility"
msgid "tab"
msgstr "lap"

#: gtk/gtkaccessible.c:623
msgctxt "accessibility"
msgid "table"
msgstr "táblázat"

#: gtk/gtkaccessible.c:624
msgctxt "accessibility"
msgid "tab list"
msgstr "laplista"

#: gtk/gtkaccessible.c:625
msgctxt "accessibility"
msgid "tab panel"
msgstr "lappanel"

#: gtk/gtkaccessible.c:626
msgctxt "accessibility"
msgid "text box"
msgstr "szövegmező"

#: gtk/gtkaccessible.c:627
msgctxt "accessibility"
msgid "time"
msgstr "idő"

#: gtk/gtkaccessible.c:628
msgctxt "accessibility"
msgid "timer"
msgstr "időzítő"

#: gtk/gtkaccessible.c:629
msgctxt "accessibility"
msgid "tool bar"
msgstr "eszköztár"

#: gtk/gtkaccessible.c:630
msgctxt "accessibility"
msgid "tool tip"
msgstr "buboréksúgó"

#: gtk/gtkaccessible.c:631
msgctxt "accessibility"
msgid "tree"
msgstr "fa"

#: gtk/gtkaccessible.c:632
msgctxt "accessibility"
msgid "tree grid"
msgstr "fastruktúrás rács"

#: gtk/gtkaccessible.c:633
msgctxt "accessibility"
msgid "tree item"
msgstr "faelem"

#: gtk/gtkaccessible.c:634
msgctxt "accessibility"
msgid "widget"
msgstr "felületi elem"

#: gtk/gtkaccessible.c:635
msgctxt "accessibility"
msgid "window"
msgstr "ablak"

<<<<<<< HEAD
#: gtk/gtkappchooserbutton.c:317
msgid "Other application…"
msgstr "Más alkalmazás…"

#: gtk/gtkappchooserdialog.c:204 gtk/gtkappchooserdialog.c:255
#: gtk/ui/gtkappchooserdialog.ui:4
msgid "Select Application"
msgstr "Válasszon alkalmazást"

#. Translators: %s is a filename
#: gtk/gtkappchooserdialog.c:211
#, c-format
msgid "Opening “%s”."
msgstr "„%s” megnyitása."

#: gtk/gtkappchooserdialog.c:212
#, c-format
msgid "No applications found for “%s”"
msgstr "Nem találhatók alkalmazások ehhez: „%s”"

#. Translators: %s is a file type description
#: gtk/gtkappchooserdialog.c:217
#, c-format
msgid "Opening “%s” files."
msgstr "„%s” fájlok megnyitása."

#: gtk/gtkappchooserdialog.c:219
#, c-format
msgid "No applications found for “%s” files"
msgstr "Nem találhatók alkalmazások ezekhez: „%s” fájlok"

#: gtk/gtkappchooserdialog.c:421
msgid "Failed to start GNOME Software"
msgstr "A GNOME Szoftverek indítása sikertelen"

#: gtk/gtkappchooserwidget.c:519
msgid "Default Application"
msgstr "Alapértelmezett alkalmazás"

#: gtk/gtkappchooserwidget.c:569
#, c-format
msgid "No applications found for “%s”."
msgstr "Nem találhatók alkalmazások ehhez: „%s”."

#: gtk/gtkappchooserwidget.c:652
msgid "Recommended Applications"
msgstr "Javasolt alkalmazások"

#: gtk/gtkappchooserwidget.c:667
msgid "Related Applications"
msgstr "Kapcsolódó alkalmazások"

#: gtk/gtkappchooserwidget.c:681
msgid "Other Applications"
msgstr "Más alkalmazások"
=======
#: gtk/gtkalertdialog.c:660 gtk/gtkcustompaperunixdialog.c:328
#: gtk/gtkmessagedialog.c:166 gtk/ui/gtkassistant.ui:40
msgid "_Close"
msgstr "_Bezárás"
>>>>>>> 12bd668f

#. Translators: This is the 'reason' given when inhibiting
#. * suspend or screen locking, and the caller hasn't specified
#. * a reason.
#.
#: gtk/gtkapplication-dbus.c:706
msgid "Reason not specified"
msgstr "Nincs ok megadva"

#: gtk/gtkbookmarksmanager.c:53
#, c-format
msgid "%s does not exist in the bookmarks list"
msgstr "„%s” nem létezik a könyvjelzők listájában"

#: gtk/gtkbookmarksmanager.c:414
#, c-format
msgid "%s already exists in the bookmarks list"
msgstr "„%s” már létezik a könyvjelzők listájában"

#: gtk/gtkbuilder-menus.c:224
#, c-format
msgid "Element <%s> not allowed inside <%s>"
msgstr "<%s> elem nem engedélyezett ezen belül: <%s>"

#: gtk/gtkbuilder-menus.c:230
#, c-format
msgid "Element <%s> not allowed at toplevel"
msgstr "<%s> elem nem engedélyezett a felső szinten"

#: gtk/gtkbuilder-menus.c:319
#, c-format
msgid "Text may not appear inside <%s>"
msgstr "Nem jelenhet meg szöveg ezen belül: <%s>"

#. Translate to calendar:week_start:0 if you want Sunday to be the
#. * first day of the week to calendar:week_start:1 if you want Monday
#. * to be the first day of the week, and so on.
#.
#: gtk/gtkcalendar.c:656
msgid "calendar:week_start:0"
msgstr "calendar:week_start:1"

#. Translate to calendar:YM if you want years to be displayed
#. * before months; otherwise translate to calendar:MY.
#. * Do *not* translate it to anything else, if it
#. * it isn't calendar:YM or calendar:MY it will not work.
#. *
#. * Note that the ordering described here is logical order, which is
#. * further influenced by BIDI ordering. Thus, if you have a default
#. * text direction of RTL and specify "calendar:YM", then the year
#. * will appear to the right of the month.
#.
#: gtk/gtkcalendar.c:807
msgid "calendar:MY"
msgstr "calendar:YM"

# msgid "2000".
#. Translators: This dictates how the year is displayed in
#. * gtkcalendar widget.  See strftime() manual for the format.
#. * Use only ASCII in the translation.
#. *
#. * "%Y" is appropriate for most locales.
#.
#: gtk/gtkcalendar.c:1394
msgctxt "calendar year format"
msgid "%Y"
msgstr "%Y"

#. Translators: this defines whether the day numbers should use
#. * localized digits or the ones used in English (0123...).
#. *
#. * Translate to "%Id" if you want to use localized digits, or
#. * translate to "%d" otherwise.
#. *
#. * Note that translating this doesn't guarantee that you get localized
#. * digits. That needs support from your system and locale definition
#. * too.
#.
#: gtk/gtkcalendar.c:1431
#, c-format
msgctxt "calendar:day:digits"
msgid "%d"
msgstr "%d"

#. Translators: this defines whether the week numbers should use
#. * localized digits or the ones used in English (0123...).
#. *
#. * Translate to "%Id" if you want to use localized digits, or
#. * translate to "%d" otherwise.
#. * Note that translating this doesn't guarantee that you get localized
#. * digits. That needs support from your system and locale definition
#. * too.
#: gtk/gtkcalendar.c:1495
#, c-format
msgctxt "calendar:week:digits"
msgid "%d"
msgstr "%d"

#: gtk/gtkcolorchooserwidget.c:375
#, c-format
msgid "Color: %s"
msgstr "Szín: %s"

#: gtk/gtkcolorchooserwidget.c:440
msgctxt "Color name"
msgid "Very Light Blue"
msgstr "Nagyon világos kék"

#: gtk/gtkcolorchooserwidget.c:441
msgctxt "Color name"
msgid "Light Blue"
msgstr "Világoskék"

#: gtk/gtkcolorchooserwidget.c:442
msgctxt "Color name"
msgid "Blue"
msgstr "Kék"

#: gtk/gtkcolorchooserwidget.c:443
msgctxt "Color name"
msgid "Dark Blue"
msgstr "Sötétkék"

#: gtk/gtkcolorchooserwidget.c:444
msgctxt "Color name"
msgid "Very Dark Blue"
msgstr "Nagyon sötét kék"

#: gtk/gtkcolorchooserwidget.c:445
msgctxt "Color name"
msgid "Very Light Green"
msgstr "Nagyon világos zöld"

#: gtk/gtkcolorchooserwidget.c:446
msgctxt "Color name"
msgid "Light Green"
msgstr "Világoszöld"

#: gtk/gtkcolorchooserwidget.c:447
msgctxt "Color name"
msgid "Green"
msgstr "Zöld"

#: gtk/gtkcolorchooserwidget.c:448
msgctxt "Color name"
msgid "Dark Green"
msgstr "Sötétzöld"

#: gtk/gtkcolorchooserwidget.c:449
msgctxt "Color name"
msgid "Very Dark Green"
msgstr "Nagyon sötét zöld"

#: gtk/gtkcolorchooserwidget.c:450
msgctxt "Color name"
msgid "Very Light Yellow"
msgstr "Nagyon világos sárga"

#: gtk/gtkcolorchooserwidget.c:451
msgctxt "Color name"
msgid "Light Yellow"
msgstr "Világossárga"

#: gtk/gtkcolorchooserwidget.c:452
msgctxt "Color name"
msgid "Yellow"
msgstr "Sárga"

#: gtk/gtkcolorchooserwidget.c:453
msgctxt "Color name"
msgid "Dark Yellow"
msgstr "Sötétsárga"

#: gtk/gtkcolorchooserwidget.c:454
msgctxt "Color name"
msgid "Very Dark Yellow"
msgstr "Nagyon sötét sárga"

#: gtk/gtkcolorchooserwidget.c:455
msgctxt "Color name"
msgid "Very Light Orange"
msgstr "Nagyon világos narancs"

#: gtk/gtkcolorchooserwidget.c:456
msgctxt "Color name"
msgid "Light Orange"
msgstr "Világosnarancs"

#: gtk/gtkcolorchooserwidget.c:457
msgctxt "Color name"
msgid "Orange"
msgstr "Narancs"

#: gtk/gtkcolorchooserwidget.c:458
msgctxt "Color name"
msgid "Dark Orange"
msgstr "Sötétnarancs"

#: gtk/gtkcolorchooserwidget.c:459
msgctxt "Color name"
msgid "Very Dark Orange"
msgstr "Nagyon sötét narancs"

#: gtk/gtkcolorchooserwidget.c:460
msgctxt "Color name"
msgid "Very Light Red"
msgstr "Nagyon világos vörös"

#: gtk/gtkcolorchooserwidget.c:461
msgctxt "Color name"
msgid "Light Red"
msgstr "Világosvörös"

#: gtk/gtkcolorchooserwidget.c:462
msgctxt "Color name"
msgid "Red"
msgstr "Vörös"

#: gtk/gtkcolorchooserwidget.c:463
msgctxt "Color name"
msgid "Dark Red"
msgstr "Sötétvörös"

#: gtk/gtkcolorchooserwidget.c:464
msgctxt "Color name"
msgid "Very Dark Red"
msgstr "Nagyon sötét vörös"

#: gtk/gtkcolorchooserwidget.c:465
msgctxt "Color name"
msgid "Very Light Purple"
msgstr "Nagyon világos lila"

#: gtk/gtkcolorchooserwidget.c:466
msgctxt "Color name"
msgid "Light Purple"
msgstr "Világoslila"

#: gtk/gtkcolorchooserwidget.c:467
msgctxt "Color name"
msgid "Purple"
msgstr "Lila"

#: gtk/gtkcolorchooserwidget.c:468
msgctxt "Color name"
msgid "Dark Purple"
msgstr "Sötétlila"

#: gtk/gtkcolorchooserwidget.c:469
msgctxt "Color name"
msgid "Very Dark Purple"
msgstr "Nagyon sötét lila"

#: gtk/gtkcolorchooserwidget.c:470
msgctxt "Color name"
msgid "Very Light Brown"
msgstr "Nagyon világos barna"

#: gtk/gtkcolorchooserwidget.c:471
msgctxt "Color name"
msgid "Light Brown"
msgstr "Világosbarna"

#: gtk/gtkcolorchooserwidget.c:472
msgctxt "Color name"
msgid "Brown"
msgstr "Barna"

#: gtk/gtkcolorchooserwidget.c:473
msgctxt "Color name"
msgid "Dark Brown"
msgstr "Sötétbarna"

#: gtk/gtkcolorchooserwidget.c:474
msgctxt "Color name"
msgid "Very Dark Brown"
msgstr "Nagyon sötét barna"

#: gtk/gtkcolorchooserwidget.c:475
msgctxt "Color name"
msgid "White"
msgstr "Fehér"

#: gtk/gtkcolorchooserwidget.c:476
msgctxt "Color name"
msgid "Light Gray 1"
msgstr "Világosszürke 1"

#: gtk/gtkcolorchooserwidget.c:477
msgctxt "Color name"
msgid "Light Gray 2"
msgstr "Világosszürke 2"

#: gtk/gtkcolorchooserwidget.c:478
msgctxt "Color name"
msgid "Light Gray 3"
msgstr "Világosszürke 3"

#: gtk/gtkcolorchooserwidget.c:479
msgctxt "Color name"
msgid "Light Gray 4"
msgstr "Világosszürke 4"

#: gtk/gtkcolorchooserwidget.c:480
msgctxt "Color name"
msgid "Dark Gray 1"
msgstr "Sötétszürke 1"

#: gtk/gtkcolorchooserwidget.c:481
msgctxt "Color name"
msgid "Dark Gray 2"
msgstr "Sötétszürke 2"

#: gtk/gtkcolorchooserwidget.c:482
msgctxt "Color name"
msgid "Dark Gray 3"
msgstr "Sötétszürke 3"

#: gtk/gtkcolorchooserwidget.c:483
msgctxt "Color name"
msgid "Dark Gray 4"
msgstr "Sötétszürke 4"

#: gtk/gtkcolorchooserwidget.c:484
msgctxt "Color name"
msgid "Black"
msgstr "Fekete"

#. translators: label for the custom section in the color chooser
#: gtk/gtkcolorchooserwidget.c:556
msgid "Custom"
msgstr "Egyéni"

#: gtk/gtkcolorchooserwidget.c:589
#, c-format
msgid "Custom color %d: %s"
msgstr "%d. egyéni szín: %s"

#: gtk/gtkcolorswatch.c:231
msgid "Customize"
msgstr "Személyre szabás"

#. Translate to the default units to use for presenting
#. * lengths to the user. Translate to default:inch if you
#. * want inches, otherwise translate to default:mm.
#. * Do *not* translate it to "predefinito:mm", if it
#. * it isn't default:mm or default:inch it will not work
#.
#: gtk/gtkcustompaperunixdialog.c:112
msgid "default:mm"
msgstr "default:mm"

#: gtk/gtkcustompaperunixdialog.c:297
msgid "Margins from Printer…"
msgstr "Margók a nyomtatótól…"

#. And show the custom paper dialog
#: gtk/gtkcustompaperunixdialog.c:383 gtk/gtkprintunixdialog.c:3042
msgid "Manage Custom Sizes"
msgstr "Egyéni méretek kezelése"

#: gtk/gtkcustompaperunixdialog.c:447 gtk/gtkpagesetupunixdialog.c:721
msgid "inch"
msgstr "hüvelyk"

#: gtk/gtkcustompaperunixdialog.c:449 gtk/gtkpagesetupunixdialog.c:719
msgid "mm"
msgstr "mm"

#: gtk/gtkcustompaperunixdialog.c:606
#, c-format
msgid "Custom Size %d"
msgstr "Egyéni méret %d"

#: gtk/gtkcustompaperunixdialog.c:923
msgid "_Width:"
msgstr "_Szélesség:"

#: gtk/gtkcustompaperunixdialog.c:934
msgid "_Height:"
msgstr "_Magasság:"

#: gtk/gtkcustompaperunixdialog.c:945
msgid "Paper Size"
msgstr "Papírméret"

#: gtk/gtkcustompaperunixdialog.c:954
msgid "_Top:"
msgstr "_Fent:"

#: gtk/gtkcustompaperunixdialog.c:965
msgid "_Bottom:"
msgstr "_Lent:"

#: gtk/gtkcustompaperunixdialog.c:976
msgid "_Left:"
msgstr "_Bal:"

#: gtk/gtkcustompaperunixdialog.c:987
msgid "_Right:"
msgstr "J_obb:"

#: gtk/gtkcustompaperunixdialog.c:1023
msgid "Paper Margins"
msgstr "Papírmargók"

#: gtk/gtkentry.c:3685
msgid "Insert Emoji"
msgstr "Emodzsi beszúrása"

#: gtk/gtkfilechooserdialog.c:553
msgid "_Name"
msgstr "_Név"

#: gtk/gtkfilechoosererrorstack.c:65
msgid "A folder cannot be called “.”"
msgstr "A „.” mappanév érvénytelen"

#: gtk/gtkfilechoosererrorstack.c:69
msgid "A file cannot be called “.”"
msgstr "A „.” fájlnév érvénytelen"

#: gtk/gtkfilechoosererrorstack.c:73
msgid "A folder cannot be called “..”"
msgstr "A „..” mappanév érvénytelen"

#: gtk/gtkfilechoosererrorstack.c:77
msgid "A file cannot be called “..”"
msgstr "A „..” fájlnév érvénytelen"

#: gtk/gtkfilechoosererrorstack.c:81
msgid "Folder names cannot contain “/”"
msgstr "A „/” karakter nem szerepelhet mappanevekben"

#: gtk/gtkfilechoosererrorstack.c:85
msgid "File names cannot contain “/”"
msgstr "A „/” karakter nem szerepelhet fájlnevekben"

#: gtk/gtkfilechoosererrorstack.c:89
msgid "Folder names should not begin with a space"
msgstr "A mappanevek nem kezdődhetnek szóközzel"

#: gtk/gtkfilechoosererrorstack.c:93
msgid "File names should not begin with a space"
msgstr "A fájlnevek nem kezdődhetnek szóközzel"

#: gtk/gtkfilechoosererrorstack.c:97
msgid "Folder names should not end with a space"
msgstr "A mappanevek nem végződhetnek szóközzel"

#: gtk/gtkfilechoosererrorstack.c:101
msgid "File names should not end with a space"
msgstr "A fájlnevek nem végződhetnek szóközzel"

#: gtk/gtkfilechoosererrorstack.c:105
msgid "Folder names starting with a “.” are hidden"
msgstr "A „.” karakterrel kezdődő mappanevek el vannak rejtve"

#: gtk/gtkfilechoosererrorstack.c:109
msgid "File names starting with a “.” are hidden"
msgstr "A „.” karakterrel kezdődő fájlnevek el vannak rejtve"

#: gtk/gtkfilechoosererrorstack.c:113
msgid "A folder with that name already exists"
msgstr "Már létezik ilyen nevű mappa"

#: gtk/gtkfilechoosererrorstack.c:117
msgid "A file with that name already exists"
msgstr "Már létezik egy ugyanilyen nevű fájl"

<<<<<<< HEAD
#: gtk/gtkfilechoosernative.c:509 gtk/gtkfilechoosernative.c:580
#: gtk/gtkfilechooserwidget.c:1210 gtk/gtkfilechooserwidget.c:5800
#: gtk/gtkmessagedialog.c:166 gtk/gtkmessagedialog.c:175
#: gtk/gtkmountoperation.c:608 gtk/gtkpagesetupunixdialog.c:283
#: gtk/gtkprintbackend.c:637 gtk/gtkprinteroptionwidget.c:721
#: gtk/gtkprintunixdialog.c:651 gtk/gtkprintunixdialog.c:807
#: gtk/gtkwindow.c:6149 gtk/inspector/css-editor.c:248
#: gtk/inspector/recorder.c:1723 gtk/ui/gtkappchooserdialog.ui:45
=======
#: gtk/gtkfilechoosernative.c:520 gtk/gtkfilechoosernative.c:593
#: gtk/gtkfilechooserwidget.c:1158 gtk/gtkfilechooserwidget.c:4958
#: gtk/gtkfiledialog.c:681 gtk/gtkmessagedialog.c:170
#: gtk/gtkmessagedialog.c:179 gtk/gtkmountoperation.c:608
#: gtk/gtkpagesetupunixdialog.c:283 gtk/gtkprintbackend.c:638
#: gtk/gtkprintunixdialog.c:657 gtk/gtkprintunixdialog.c:814
#: gtk/gtkwindow.c:6150 gtk/ui/gtkappchooserdialog.ui:45
>>>>>>> 12bd668f
#: gtk/ui/gtkassistant.ui:52 gtk/ui/gtkcolorchooserdialog.ui:33
#: gtk/ui/gtkfontchooserdialog.ui:24
msgid "_Cancel"
msgstr "Mé_gse"

<<<<<<< HEAD
#: gtk/gtkfilechoosernative.c:510 gtk/gtkfilechoosernative.c:574
#: gtk/gtkplacessidebar.c:3146 gtk/gtkplacessidebar.c:3231
#: gtk/gtkplacesview.c:1659
=======
#: gtk/gtkfilechoosernative.c:521 gtk/gtkfilechoosernative.c:587
#: gtk/gtkfiledialog.c:663 gtk/gtkplacessidebar.c:3145
#: gtk/gtkplacessidebar.c:3230 gtk/gtkplacesview.c:1645
>>>>>>> 12bd668f
msgid "_Open"
msgstr "_Megnyitás"

#: gtk/gtkfilechoosernative.c:587 gtk/gtkfiledialog.c:668
msgid "_Save"
msgstr "M_entés"

#: gtk/gtkfilechoosernativequartz.c:340 gtk/ui/gtkfilechooserwidget.ui:521
msgid "Select which types of files are shown"
msgstr "Válassza ki, hogy milyen típusú fájlok jelenjenek meg"

#. Translators: the first string is a path and the second string
#. * is a hostname. Nautilus and the panel contain the same string
#. * to translate.
#.
<<<<<<< HEAD
#: gtk/gtkfilechooserutils.c:362
=======
#: gtk/gtkfilechooserutils.c:364
>>>>>>> 12bd668f
#, c-format
msgid "%1$s on %2$s"
msgstr "%1$s ezen: %2$s"

#: gtk/gtkfilechooserwidget.c:337
msgid "Type name of new folder"
msgstr "Adja meg az új mappa nevét"

#: gtk/gtkfilechooserwidget.c:700
msgid "The folder could not be created"
msgstr "A mappa nem hozható létre"

#: gtk/gtkfilechooserwidget.c:713
msgid "You need to choose a valid filename."
msgstr "Érvényes fájlnevet válasszon."

#: gtk/gtkfilechooserwidget.c:716
#, c-format
msgid "Cannot create a file under %s as it is not a folder"
msgstr "Nem hozható létre fájl %s alatt, mert az nem mappa"

#: gtk/gtkfilechooserwidget.c:726
msgid "Cannot create file as the filename is too long"
msgstr "Nem hozható létre a fájl, mert a neve túl hosszú"

#: gtk/gtkfilechooserwidget.c:727
msgid "Try using a shorter name."
msgstr "Próbáljon meg rövidebb nevet használni."

#: gtk/gtkfilechooserwidget.c:737
msgid "You may only select folders"
msgstr "Csak mappákat választhat ki"

#: gtk/gtkfilechooserwidget.c:738
msgid "The item that you selected is not a folder try using a different item."
msgstr "A kiválasztott elem nem mappa, próbáljon másik elemet használni."

#: gtk/gtkfilechooserwidget.c:746
msgid "Invalid file name"
msgstr "Érvénytelen fájlnév"

#: gtk/gtkfilechooserwidget.c:755
msgid "The folder contents could not be displayed"
msgstr "A mappa tartalma nem jeleníthető meg"

#: gtk/gtkfilechooserwidget.c:763
msgid "The file could not be deleted"
msgstr "A fájl törlése nem sikerült"

#: gtk/gtkfilechooserwidget.c:771
msgid "The file could not be moved to the Trash"
msgstr "A fájl nem helyezhető át a Kukába"

#: gtk/gtkfilechooserwidget.c:1156
#, c-format
msgid "Are you sure you want to permanently delete “%s”?"
msgstr "Biztosan véglegesen törölni akarja a következőt: „%s”?"

#: gtk/gtkfilechooserwidget.c:1157
msgid "If you delete an item, it will be permanently lost."
msgstr "Ha töröl egy elemet, akkor az véglegesen elvész."

<<<<<<< HEAD
#: gtk/gtkfilechooserwidget.c:1211 gtk/gtkfilechooserwidget.c:1827
#: gtk/gtklabel.c:5652 gtk/gtktext.c:6049 gtk/gtktextview.c:8966
=======
#: gtk/gtkfilechooserwidget.c:1158 gtk/gtkfilechooserwidget.c:1754
#: gtk/gtklabel.c:5655 gtk/gtktext.c:6060 gtk/gtktextview.c:8965
>>>>>>> 12bd668f
msgid "_Delete"
msgstr "_Törlés"

#: gtk/gtkfilechooserwidget.c:1271
msgid "The file could not be renamed"
msgstr "A fájl nem nevezhető át"

#: gtk/gtkfilechooserwidget.c:1531
msgid "Could not select file"
msgstr "Nem sikerült kijelölni a fájlt"

#: gtk/gtkfilechooserwidget.c:1734
msgid "_Visit File"
msgstr "_Fájl megjelenítése"

#: gtk/gtkfilechooserwidget.c:1738
msgid "_Open With File Manager"
msgstr "_Megnyitás a fájlkezelővel"

#: gtk/gtkfilechooserwidget.c:1742
msgid "_Copy Location"
msgstr "Hely _másolása"

#: gtk/gtkfilechooserwidget.c:1746
msgid "_Add to Bookmarks"
msgstr "Hozzá_adás a könyvjelzőkhöz"

#: gtk/gtkfilechooserwidget.c:1750 gtk/gtkplacessidebar.c:2309
#: gtk/gtkplacessidebar.c:3266 gtk/ui/gtkfilechooserwidget.ui:640
msgid "_Rename"
msgstr "Át_nevezés"

#: gtk/gtkfilechooserwidget.c:1758
msgid "_Move to Trash"
msgstr "Á_thelyezés a Kukába"

#: gtk/gtkfilechooserwidget.c:1767
msgid "Show _Hidden Files"
msgstr "_Rejtett fájlok megjelenítése"

#: gtk/gtkfilechooserwidget.c:1771
msgid "Show _Size Column"
msgstr "_Méret oszlop megjelenítése"

#: gtk/gtkfilechooserwidget.c:1775
msgid "Show T_ype Column"
msgstr "_Típus oszlop megjelenítése"

#: gtk/gtkfilechooserwidget.c:1779
msgid "Show _Time"
msgstr "I_dő megjelenítése"

#: gtk/gtkfilechooserwidget.c:1783
msgid "Sort _Folders Before Files"
msgstr "_Mappák rendezése a fájlok előtt"

#: gtk/gtkfilechooserwidget.c:1913 gtk/gtkfilechooserwidget.c:1949
#: gtk/gtkfilechooserwidget.c:3857
msgid "Unknown"
msgstr "Ismeretlen"

#: gtk/gtkfilechooserwidget.c:2007 gtk/gtkplacessidebar.c:1026
msgid "Home"
msgstr "Saját mappa"

#. this is the header for the location column in the print dialog
#: gtk/gtkfilechooserwidget.c:2183 gtk/inspector/css-node-tree.ui:76
#: gtk/ui/gtkfilechooserwidget.ui:213 gtk/ui/gtkprintunixdialog.ui:114
msgid "Location"
msgstr "Hely"

#. Label
#: gtk/gtkfilechooserwidget.c:2290
msgid "_Name:"
msgstr "_Név:"

#: gtk/gtkfilechooserwidget.c:2833 gtk/gtkfilechooserwidget.c:2847
#, c-format
msgid "Searching in %s"
msgstr "Keresés ebben: %s"

#: gtk/gtkfilechooserwidget.c:2853
msgid "Searching"
msgstr "Keresés"

#: gtk/gtkfilechooserwidget.c:2859
msgid "Enter location or URL"
msgstr "Adja meg a helyet vagy URL-címet"

#: gtk/gtkfilechooserwidget.c:3420 gtk/gtkfilechooserwidget.c:5743
#: gtk/ui/gtkfilechooserwidget.ui:358
msgid "Modified"
msgstr "Módosítva"

#: gtk/gtkfilechooserwidget.c:3601
#, c-format
msgid "Could not read the contents of %s"
msgstr "Nem sikerült „%s” tartalmát beolvasni"

#: gtk/gtkfilechooserwidget.c:3605
msgid "Could not read the contents of the folder"
msgstr "Nem sikerült beolvasni a mappa tartalmát"

#. Translators: see g_date_time_format() for details on the format
#: gtk/gtkfilechooserwidget.c:3752 gtk/gtkfilechooserwidget.c:3795
msgid "%H:%M"
msgstr "%H:%M"

#: gtk/gtkfilechooserwidget.c:3754 gtk/gtkfilechooserwidget.c:3797
msgid "%l:%M %p"
msgstr "%H:%M"

#: gtk/gtkfilechooserwidget.c:3758
msgid "Yesterday"
msgstr "Tegnap"

#: gtk/gtkfilechooserwidget.c:3766
msgid "%-e %b"
msgstr "%b. %-e."

#: gtk/gtkfilechooserwidget.c:3770
msgid "%-e %b %Y"
msgstr "%Y. %b. %-e."

#: gtk/gtkfilechooserwidget.c:3812 gtk/gtkfilechooserwidget.c:3820
msgid "Program"
msgstr "Program"

#: gtk/gtkfilechooserwidget.c:3813
msgid "Audio"
msgstr "Hang"

#: gtk/gtkfilechooserwidget.c:3815
msgid "Image"
msgstr "Kép"

#: gtk/gtkfilechooserwidget.c:3816
msgid "Archive"
msgstr "Archívum"

#: gtk/gtkfilechooserwidget.c:3817
msgid "Markup"
msgstr "Jelölőnyelv"

#: gtk/gtkfilechooserwidget.c:3818 gtk/gtkfilechooserwidget.c:3819
msgid "Text"
msgstr "Szöveg"

#: gtk/gtkfilechooserwidget.c:3821
msgid "Video"
msgstr "Videó"

#: gtk/gtkfilechooserwidget.c:3822
msgid "Contacts"
msgstr "Partnerek"

#: gtk/gtkfilechooserwidget.c:3823
msgid "Calendar"
msgstr "Naptár"

#: gtk/gtkfilechooserwidget.c:3824
msgid "Document"
msgstr "Dokumentum"

#: gtk/gtkfilechooserwidget.c:3825
msgid "Presentation"
msgstr "Bemutató"

#: gtk/gtkfilechooserwidget.c:3826
msgid "Spreadsheet"
msgstr "Munkafüzet"

#: gtk/gtkfilechooserwidget.c:4950 gtk/gtkprintunixdialog.c:648
#, c-format
msgid "A file named “%s” already exists.  Do you want to replace it?"
msgstr "A(z) „%s” nevű fájl már létezik. Le akarja cserélni?"

#: gtk/gtkfilechooserwidget.c:4952 gtk/gtkprintunixdialog.c:652
#, c-format
msgid ""
"The file already exists in “%s”.  Replacing it will overwrite its contents."
msgstr ""
"A fájl már létezik a(z) „%s” helyen. Lecserélésével a tartalma felül lesz "
"írva."

#: gtk/gtkfilechooserwidget.c:4958 gtk/gtkprintunixdialog.c:660
msgid "_Replace"
msgstr "_Csere"

#: gtk/gtkfilechooserwidget.c:5113
msgid "You do not have access to the specified folder."
msgstr "Nem férhet hozzá a megadott mappához."

#: gtk/gtkfilechooserwidget.c:5690
msgid "Could not send the search request"
msgstr "Nem lehet elküldeni a keresési kérést"

<<<<<<< HEAD
#: gtk/gtkfilechooserwidget.c:6877
=======
#: gtk/gtkfilechooserwidget.c:5966
>>>>>>> 12bd668f
msgid "Accessed"
msgstr "Elérés"

#: gtk/gtkfiledialog.c:664
#| msgid "Print to File"
msgid "Pick Files"
msgstr "Fájlok kiválasztása"

#: gtk/gtkfiledialog.c:664
#| msgid "Pick a Font"
msgid "Pick a File"
msgstr "Egy fájl kiválasztása"

#: gtk/gtkfiledialog.c:669
msgid "Save a File"
msgstr "Egy fájl mentése"

#: gtk/gtkfiledialog.c:673 gtk/ui/gtkappchooserdialog.ui:50
#: gtk/ui/gtkcolorchooserdialog.ui:38 gtk/ui/gtkfontchooserdialog.ui:29
msgid "_Select"
msgstr "_Kiválasztás"

#: gtk/gtkfiledialog.c:674
#| msgid "Select Font"
msgid "Select Folders"
msgstr "Mappák kiválasztása"

#: gtk/gtkfiledialog.c:674
#| msgid "Select a Color"
msgid "Select a Folder"
msgstr "Egy mappa kiválasztása"

#: gtk/gtkfontchooserdialog.c:188
msgid "Change Font Features"
msgstr "Betűkészlet-funkciók megváltoztatása"

#: gtk/gtkfontchooserwidget.c:1546
msgctxt "Font variation axis"
msgid "Width"
msgstr "Szélesség"

#: gtk/gtkfontchooserwidget.c:1547
msgctxt "Font variation axis"
msgid "Weight"
msgstr "Súly"

#: gtk/gtkfontchooserwidget.c:1548
msgctxt "Font variation axis"
msgid "Italic"
msgstr "Dőlt"

#: gtk/gtkfontchooserwidget.c:1549
msgctxt "Font variation axis"
msgid "Slant"
msgstr "Döntött"

#: gtk/gtkfontchooserwidget.c:1550
msgctxt "Font variation axis"
msgid "Optical Size"
msgstr "Optikai méret"

<<<<<<< HEAD
#: gtk/gtkfontchooserwidget.c:2094
=======
#: gtk/gtkfontchooserwidget.c:2102
>>>>>>> 12bd668f
msgctxt "Font feature value"
msgid "Default"
msgstr "Alapértelmezett"

<<<<<<< HEAD
#: gtk/gtkfontchooserwidget.c:2111
=======
#: gtk/gtkfontchooserwidget.c:2119
>>>>>>> 12bd668f
msgctxt "Font feature value"
msgid "Enable"
msgstr "Engedélyezés"

#: gtk/gtkfontchooserwidget.c:2447
msgid "Default"
msgstr "Alapértelmezett"

#: gtk/gtkfontchooserwidget.c:2509
msgid "Ligatures"
msgstr "Ligatúrák"

#: gtk/gtkfontchooserwidget.c:2510
msgid "Letter Case"
msgstr "Kis- és nagybetűk"

#: gtk/gtkfontchooserwidget.c:2511
msgid "Number Case"
msgstr "Számok mérete"

#: gtk/gtkfontchooserwidget.c:2512
msgid "Number Spacing"
msgstr "Számok távolsága"

<<<<<<< HEAD
#: gtk/gtkfontchooserwidget.c:2505
=======
#: gtk/gtkfontchooserwidget.c:2513
>>>>>>> 12bd668f
msgid "Fractions"
msgstr "Törtek"

#: gtk/gtkfontchooserwidget.c:2514
msgid "Style Variations"
msgstr "Stílusváltozatok"

<<<<<<< HEAD
#: gtk/gtkfontchooserwidget.c:2508
=======
#: gtk/gtkfontchooserwidget.c:2516
>>>>>>> 12bd668f
msgid "Character Variations"
msgstr "Karakterváltozatok"

#: gtk/gtkglarea.c:286
msgid "OpenGL context creation failed"
msgstr "Az OpenGL környezet létrehozása sikertelen"

<<<<<<< HEAD
#: gtk/gtklabel.c:5649 gtk/gtktext.c:6037 gtk/gtktextview.c:8954
msgid "Cu_t"
msgstr "_Kivágás"

#: gtk/gtklabel.c:5650 gtk/gtktext.c:6041 gtk/gtktextview.c:8958
msgid "_Copy"
msgstr "_Másolás"

#: gtk/gtklabel.c:5651 gtk/gtktext.c:6045 gtk/gtktextview.c:8962
msgid "_Paste"
msgstr "_Beillesztés"

#: gtk/gtklabel.c:5657 gtk/gtktext.c:6058 gtk/gtktextview.c:8987
=======
#: gtk/gtklabel.c:5652 gtk/gtktext.c:6048 gtk/gtktextview.c:8953
msgid "Cu_t"
msgstr "_Kivágás"

#: gtk/gtklabel.c:5653 gtk/gtktext.c:6052 gtk/gtktextview.c:8957
msgid "_Copy"
msgstr "_Másolás"

#: gtk/gtklabel.c:5654 gtk/gtktext.c:6056 gtk/gtktextview.c:8961
msgid "_Paste"
msgstr "_Beillesztés"

#: gtk/gtklabel.c:5660 gtk/gtktext.c:6069 gtk/gtktextview.c:8986
>>>>>>> 12bd668f
msgid "Select _All"
msgstr "Ö_sszes kijelölése"

#: gtk/gtklabel.c:5665
msgid "_Open Link"
msgstr "Hi_vatkozás megnyitása"

#: gtk/gtklabel.c:5669
msgid "Copy _Link Address"
msgstr "_Hivatkozás címének másolása"

#: gtk/gtklinkbutton.c:255
msgid "_Copy URL"
msgstr "URL _másolása"

#: gtk/gtklinkbutton.c:540
msgid "Invalid URI"
msgstr "Érvénytelen URI"

#: gtk/gtklockbutton.c:286 gtk/ui/gtklockbutton.ui:20
msgid "Lock"
msgstr "Zárolás"

#: gtk/gtklockbutton.c:298 gtk/ui/gtklockbutton.ui:26
msgid "Unlock"
msgstr "Feloldás"

#: gtk/gtklockbutton.c:310
msgid ""
"Dialog is unlocked.\n"
"Click to prevent further changes"
msgstr ""
"Az ablak zárolva.\n"
"Kattintson a változtatások megakadályozásához"

#: gtk/gtklockbutton.c:322
msgid ""
"Dialog is locked.\n"
"Click to make changes"
msgstr ""
"Az ablak zárolva.\n"
"Kattintson a változtatáshoz"

#: gtk/gtklockbutton.c:334
msgid ""
"System policy prevents changes.\n"
"Contact your system administrator"
msgstr ""
"A rendszer házirendje megakadályozza a változtatásokat.\n"
"Keresse meg a rendszergazdát."

#. Translate to default:RTL if you want your widgets
#. * to be RTL, otherwise translate to default:LTR.
#. * Do *not* translate it to "predefinito:LTR", if it
#. * it isn't default:LTR or default:RTL it will not work
#.
#: gtk/gtkmain.c:788
msgid "default:LTR"
msgstr "default:LTR"

#. hour:minutes:seconds
#. Translators: This is a time format, like "9:05:02" for 9
#. * hours, 5 minutes, and 2 seconds. You may change ":" to
#. * the separator that your locale uses or use "%Id" instead
#. * of "%d" if your locale uses localized digits.
#.
#: gtk/gtkmediacontrols.c:100
#, c-format
msgctxt "long time format"
msgid "%d:%02d:%02d"
msgstr "%d:%02d:%02d"

#. -hour:minutes:seconds
#. Translators: This is a time format, like "-9:05:02" for 9
#. * hours, 5 minutes, and 2 seconds playback remaining. You may
#. * change ":" to the separator that your locale uses or use
#. * "%Id" instead of "%d" if your locale uses localized digits.
#.
#: gtk/gtkmediacontrols.c:108
#, c-format
msgctxt "long time format"
msgid "-%d:%02d:%02d"
msgstr "-%d:%02d:%02d"

#. -minutes:seconds
#. Translators: This is a time format, like "-5:02" for 5
#. * minutes and 2 seconds playback remaining. You may change
#. * ":" to the separator that your locale uses or use "%Id"
#. * instead of "%d" if your locale uses localized digits.
#.
#: gtk/gtkmediacontrols.c:119
#, c-format
msgctxt "short time format"
msgid "-%d:%02d"
msgstr "-%d:%02d"

#. minutes:seconds
#. Translators: This is a time format, like "5:02" for 5
#. * minutes and 2 seconds. You may change ":" to the
#. * separator that your locale uses or use "%Id" instead of
#. * "%d" if your locale uses localized digits.
#.
#: gtk/gtkmediacontrols.c:128
#, c-format
msgctxt "short time format"
msgid "%d:%02d"
msgstr "%d:%02d"

<<<<<<< HEAD
#: gtk/gtkmessagedialog.c:158 gtk/gtkmessagedialog.c:176
#: gtk/gtkprintbackend.c:638 gtk/gtkwindow.c:6150
=======
#: gtk/gtkmessagedialog.c:162 gtk/gtkmessagedialog.c:180
#: gtk/gtkprintbackend.c:639 gtk/gtkwindow.c:6151
>>>>>>> 12bd668f
msgid "_OK"
msgstr "_OK"

#: gtk/gtkmessagedialog.c:174
msgid "_No"
msgstr "_Nem"

#: gtk/gtkmessagedialog.c:175
msgid "_Yes"
msgstr "_Igen"

#: gtk/gtkmountoperation.c:609
msgid "Co_nnect"
msgstr "Kap_csolódás"

#: gtk/gtkmountoperation.c:676
msgid "Connect As"
msgstr "Kapcsolódás mint"

#: gtk/gtkmountoperation.c:685
msgid "_Anonymous"
msgstr "Névtelenül"

#: gtk/gtkmountoperation.c:692
msgid "Registered U_ser"
msgstr "_Regisztrált felhasználó"

#: gtk/gtkmountoperation.c:702
msgid "_Username"
msgstr "_Felhasználónév"

#: gtk/gtkmountoperation.c:707
msgid "_Domain"
msgstr "_Tartomány"

#: gtk/gtkmountoperation.c:716
msgid "Volume type"
msgstr "Hangerő típusa"

#: gtk/gtkmountoperation.c:726
msgid "_Hidden"
msgstr "_Rejtett"

#: gtk/gtkmountoperation.c:729
msgid "_Windows system"
msgstr "_Ablakok rendszer"

#: gtk/gtkmountoperation.c:732
msgid "_PIM"
msgstr "_PIM"

#: gtk/gtkmountoperation.c:738
msgid "_Password"
msgstr "_Jelszó"

#: gtk/gtkmountoperation.c:760
msgid "Forget password _immediately"
msgstr "Jelszó a_zonnali elfelejtése"

#: gtk/gtkmountoperation.c:770
msgid "Remember password until you _logout"
msgstr "Jelszó megjegyzése _kijelentkezésig"

#: gtk/gtkmountoperation.c:781
msgid "Remember _forever"
msgstr "_Megjegyzés örökre"

#: gtk/gtkmountoperation.c:1251
#, c-format
msgid "Unknown Application (PID %d)"
msgstr "Ismeretlen alkalmazás (PID: %d)"

#. Use GTK_DIALOG_DESTROY_WITH_PARENT here since the parent dialog can be
#. * indeed be destroyed via the GMountOperation::abort signal... for example,
#. * this is triggered if the user yanks the device while we are showing
#. * the dialog...
#.
#: gtk/gtkmountoperation.c:1396
msgid "Unable to end process"
msgstr "A folyamat nem fejeztethető be"

#: gtk/gtkmountoperation.c:1546
msgid "_End Process"
msgstr "Folyamat _befejezése"

#: gtk/gtkmountoperation-stub.c:61
#, c-format
msgid "Cannot kill process with PID %d. Operation is not implemented."
msgstr ""
"Nem lőhető ki a(z) %d azonosítójú folyamat. A művelet nincs megvalósítva."

#. translators: this string is a name for the 'less' command
#: gtk/gtkmountoperation-x11.c:987
msgid "Terminal Pager"
msgstr "Terminállapozó"

#: gtk/gtkmountoperation-x11.c:988
msgid "Top Command"
msgstr "Top parancs"

#: gtk/gtkmountoperation-x11.c:989
msgid "Bourne Again Shell"
msgstr "Bourne Again Shell"

#: gtk/gtkmountoperation-x11.c:990
msgid "Bourne Shell"
msgstr "Bourne Shell"

#: gtk/gtkmountoperation-x11.c:991
msgid "Z Shell"
msgstr "Z Shell"

#: gtk/gtkmountoperation-x11.c:1091
#, c-format
msgid "Cannot end process with PID %d: %s"
msgstr "Nem fejeztethető be a(z) %d azonosítójú folyamat: %s"

#: gtk/gtknomediafile.c:48
msgid "GTK could not find a media module. Check your installation."
msgstr "A GTK nem talált médiamodult. Ellenőrizze a telepítést."

#: gtk/gtknotebook.c:1490
msgid "Tab list"
msgstr "Laplista"

#: gtk/gtknotebook.c:3213
msgid "Previous tab"
msgstr "Előző lap"

#: gtk/gtknotebook.c:3217
msgid "Next tab"
msgstr "Következő lap"

#: gtk/gtknotebook.c:4037
msgid "Tab"
msgstr "Lap"

#: gtk/gtknotebook.c:4335 gtk/gtknotebook.c:6543
#, c-format
msgid "Page %u"
msgstr "%u. oldal"

#: gtk/gtkpagesetup.c:609 gtk/gtkpapersize.c:942 gtk/gtkpapersize.c:982
msgid "Not a valid page setup file"
msgstr "Nem érvényes oldalbeállítási fájl"

#: gtk/gtkpagesetupunixdialog.c:199 gtk/gtkprintunixdialog.c:743
msgid "Manage Custom Sizes…"
msgstr "Egyéni méretek kezelése…"

#: gtk/gtkpagesetupunixdialog.c:284 gtk/ui/gtkassistant.ui:98
msgid "_Apply"
msgstr "_Alkalmaz"

#: gtk/gtkpagesetupunixdialog.c:319 gtk/gtkpagesetupunixdialog.c:571
msgid "Any Printer"
msgstr "Tetszőleges nyomtató"

#: gtk/gtkpagesetupunixdialog.c:320
msgid "For portable documents"
msgstr "Hordozható dokumentumokhoz"

#: gtk/gtkpagesetupunixdialog.c:739
#, c-format
msgid ""
"Margins:\n"
" Left: %s %s\n"
" Right: %s %s\n"
" Top: %s %s\n"
" Bottom: %s %s"
msgstr ""
"Margók: \n"
" Bal: %s %s\n"
" Jobb: %s %s\n"
" Felső: %s %s\n"
" Alsó: %s %s"

#: gtk/gtkpagesetupunixdialog.c:785 gtk/ui/gtkpagesetupunixdialog.ui:5
#: gtk/ui/gtkprintunixdialog.ui:709
msgid "Page Setup"
msgstr "Oldalbeállítás"

#: gtk/gtkpasswordentry.c:173
msgid "Hide Text"
msgstr "Szöveg elrejtése"

#: gtk/gtkpasswordentry.c:178 gtk/gtkpasswordentry.c:622
msgid "Show Text"
msgstr "Szöveg megjelenítése"

#: gtk/gtkpasswordentry.c:217
msgid "Caps Lock is on"
msgstr "A Caps Lock be van kapcsolva"

#: gtk/gtkpasswordentry.c:698
msgid "_Show Text"
msgstr "Szöveg _megjelenítése"

#. translators: %s is the name of a cloud provider for files
#: gtk/gtkplacessidebar.c:913
#, c-format
msgid "Open %s"
msgstr "%s megnyitása"

#: gtk/gtkplacessidebar.c:1004
msgid "Recent"
msgstr "Legutóbbi"

#: gtk/gtkplacessidebar.c:1006
msgid "Recent files"
msgstr "Legutóbbi fájlok"

#: gtk/gtkplacessidebar.c:1015
msgid "Starred"
msgstr "Csillagozott"

#: gtk/gtkplacessidebar.c:1017
msgid "Starred files"
msgstr "Csillagozott fájlok"

#: gtk/gtkplacessidebar.c:1028
msgid "Open your personal folder"
msgstr "A személyes mappájának megnyitása"

#: gtk/gtkplacessidebar.c:1041
msgid "Desktop"
msgstr "Asztal"

#: gtk/gtkplacessidebar.c:1043
msgid "Open the contents of your desktop in a folder"
msgstr "Az Asztal tartalmának megnyitása mappaként"

#: gtk/gtkplacessidebar.c:1057
msgid "Enter Location"
msgstr "Hely megadása"

#: gtk/gtkplacessidebar.c:1059
msgid "Manually enter a location"
msgstr "Írjon be egy helyet"

#: gtk/gtkplacessidebar.c:1069
msgid "Trash"
msgstr "Kuka"

#: gtk/gtkplacessidebar.c:1071
msgid "Open the trash"
msgstr "A Kuka megnyitása"

#: gtk/gtkplacessidebar.c:1182 gtk/gtkplacessidebar.c:1210
#: gtk/gtkplacessidebar.c:1410
#, c-format
msgid "Mount and open “%s”"
msgstr "„%s” csatolása és megnyitása"

#: gtk/gtkplacessidebar.c:1305
msgid "Open the contents of the file system"
msgstr "A fájlrendszer tartalmának megnyitása"

#: gtk/gtkplacessidebar.c:1388
msgid "New bookmark"
msgstr "Új könyvjelző"

#: gtk/gtkplacessidebar.c:1390
msgid "Add a new bookmark"
msgstr "Új könyvjelző hozzáadása"

#: gtk/gtkplacessidebar.c:1455
msgid "Other Locations"
msgstr "Egyéb helyek"

#: gtk/gtkplacessidebar.c:1456
msgid "Show other locations"
msgstr "Más helyek megjelenítése"

#: gtk/gtkplacessidebar.c:1961 gtk/gtkplacessidebar.c:2980
#, c-format
msgid "Unable to start “%s”"
msgstr "„%s” nem indítható"

#. Translators: This means that unlocking an encrypted storage
#. * device failed. %s is the name of the device.
#.
#: gtk/gtkplacessidebar.c:1997
#, c-format
msgid "Error unlocking “%s”"
msgstr "Hiba a(z) „%s” feloldásakor"

#: gtk/gtkplacessidebar.c:1999
#, c-format
msgid "Unable to access “%s”"
msgstr "„%s” nem érhető el"

#: gtk/gtkplacessidebar.c:2230
msgid "This name is already taken"
msgstr "A név már létezik"

#: gtk/gtkplacessidebar.c:2303 gtk/inspector/actions.ui:19
#: gtk/inspector/css-node-tree.ui:22 gtk/inspector/prop-list.ui:24
#: gtk/ui/gtkfilechooserwidget.ui:151 gtk/ui/gtkfilechooserwidget.ui:615
#: gtk/ui/gtkprintunixdialog.ui:83
msgid "Name"
msgstr "Név"

#: gtk/gtkplacessidebar.c:2521
#, c-format
msgid "Unable to unmount “%s”"
msgstr "„%s” nem választható le"

#: gtk/gtkplacessidebar.c:2697
#, c-format
msgid "Unable to stop “%s”"
msgstr "„%s” nem állítható le"

#: gtk/gtkplacessidebar.c:2726
#, c-format
msgid "Unable to eject “%s”"
msgstr "„%s” nem adható ki"

#: gtk/gtkplacessidebar.c:2755 gtk/gtkplacessidebar.c:2784
#, c-format
msgid "Unable to eject %s"
msgstr "%s nem adható ki"

#: gtk/gtkplacessidebar.c:2932
#, c-format
msgid "Unable to poll “%s” for media changes"
msgstr "A(z) „%s” adathordozó-változásai nem kérdezhetők le"

<<<<<<< HEAD
#: gtk/gtkplacessidebar.c:3152 gtk/gtkplacessidebar.c:3239
#: gtk/gtkplacesview.c:1663
msgid "Open in New _Tab"
msgstr "Megnyi_tás új lapon"

#: gtk/gtkplacessidebar.c:3158 gtk/gtkplacessidebar.c:3248
#: gtk/gtkplacesview.c:1668
=======
#: gtk/gtkplacessidebar.c:3151 gtk/gtkplacessidebar.c:3238
#: gtk/gtkplacesview.c:1649
msgid "Open in New _Tab"
msgstr "Megnyi_tás új lapon"

#: gtk/gtkplacessidebar.c:3157 gtk/gtkplacessidebar.c:3247
#: gtk/gtkplacesview.c:1654
>>>>>>> 12bd668f
msgid "Open in New _Window"
msgstr "Megnyitás új _ablakban"

#: gtk/gtkplacessidebar.c:3258
msgid "_Add Bookmark"
msgstr "Könyvjelző hozzá_adása"

#: gtk/gtkplacessidebar.c:3262
msgid "_Remove"
msgstr "_Eltávolítás"

<<<<<<< HEAD
#: gtk/gtkplacessidebar.c:3279 gtk/gtkplacesview.c:1693
msgid "_Mount"
msgstr "_Csatolás"

#: gtk/gtkplacessidebar.c:3288 gtk/gtkplacesview.c:1682
=======
#: gtk/gtkplacessidebar.c:3278 gtk/gtkplacesview.c:1679
msgid "_Mount"
msgstr "_Csatolás"

#: gtk/gtkplacessidebar.c:3287 gtk/gtkplacesview.c:1668
>>>>>>> 12bd668f
msgid "_Unmount"
msgstr "_Leválasztás"

#: gtk/gtkplacessidebar.c:3294
msgid "_Eject"
msgstr "_Kiadás"

#: gtk/gtkplacessidebar.c:3304
msgid "_Detect Media"
msgstr "A_dathordozó felismerése"

#: gtk/gtkplacessidebar.c:3313
msgid "_Start"
msgstr "In_dítás"

#: gtk/gtkplacessidebar.c:3315
msgid "_Power On"
msgstr "Be_kapcsolás"

#: gtk/gtkplacessidebar.c:3316
msgid "_Connect Drive"
msgstr "Meghajtó _csatlakoztatása"

#: gtk/gtkplacessidebar.c:3317
msgid "_Start Multi-disk Device"
msgstr "_Többlemezes eszköz indítása"

#: gtk/gtkplacessidebar.c:3318
msgid "_Unlock Device"
msgstr "Eszköz fel_oldása"

#: gtk/gtkplacessidebar.c:3328
msgid "_Stop"
msgstr "_Leállítás"

#: gtk/gtkplacessidebar.c:3330
msgid "_Safely Remove Drive"
msgstr "Meghajtó _biztonságos eltávolítása"

#: gtk/gtkplacessidebar.c:3331
msgid "_Disconnect Drive"
msgstr "_Kapcsolat bontása a meghajtóval"

#: gtk/gtkplacessidebar.c:3332
msgid "_Stop Multi-disk Device"
msgstr "_Többlemezes eszköz leállítása"

#: gtk/gtkplacessidebar.c:3333
msgid "_Lock Device"
msgstr "Eszköz _zárolása"

#: gtk/gtkplacessidebar.c:3822 gtk/gtkplacesview.c:1089
msgid "Computer"
msgstr "Számítógép"

#: gtk/gtkplacesview.c:875
msgid "Searching for network locations"
msgstr "Hálózati helyek keresése"

#: gtk/gtkplacesview.c:882
msgid "No network locations found"
msgstr "Nincsenek hálózati helyek"

#. if it wasn't cancelled show a dialog
#: gtk/gtkplacesview.c:1196 gtk/gtkplacesview.c:1293
msgid "Unable to access location"
msgstr "A hely nem érhető el"

#. Restore from Cancel to Connect
#: gtk/gtkplacesview.c:1214 gtk/ui/gtkplacesview.ui:250
msgid "Con_nect"
msgstr "Kap_csolódás"

#. if it wasn't cancelled show a dialog
<<<<<<< HEAD
#: gtk/gtkplacesview.c:1367
=======
#: gtk/gtkplacesview.c:1353
>>>>>>> 12bd668f
msgid "Unable to unmount volume"
msgstr "Nem lehet leválasztani a kötetet"

#. Allow to cancel the operation
<<<<<<< HEAD
#: gtk/gtkplacesview.c:1459
msgid "Cance_l"
msgstr "Még_se"

#: gtk/gtkplacesview.c:1606
msgid "AppleTalk"
msgstr "AppleTalk"

#: gtk/gtkplacesview.c:1612
=======
#: gtk/gtkplacesview.c:1445
msgid "Cance_l"
msgstr "Még_se"

#: gtk/gtkplacesview.c:1592
msgid "AppleTalk"
msgstr "AppleTalk"

#: gtk/gtkplacesview.c:1598
>>>>>>> 12bd668f
msgid "File Transfer Protocol"
msgstr "Fájlátviteli protokoll (FTP)"

#. Translators: do not translate ftp:// and ftps://
<<<<<<< HEAD
#: gtk/gtkplacesview.c:1614
msgid "ftp:// or ftps://"
msgstr "ftp:// vagy ftps://"

#: gtk/gtkplacesview.c:1620
msgid "Network File System"
msgstr "Hálózat fájlrendszer"

#: gtk/gtkplacesview.c:1626
msgid "Samba"
msgstr "Samba"

#: gtk/gtkplacesview.c:1632
=======
#: gtk/gtkplacesview.c:1600
msgid "ftp:// or ftps://"
msgstr "ftp:// vagy ftps://"

#: gtk/gtkplacesview.c:1606
msgid "Network File System"
msgstr "Hálózat fájlrendszer"

#: gtk/gtkplacesview.c:1612
msgid "Samba"
msgstr "Samba"

#: gtk/gtkplacesview.c:1618
>>>>>>> 12bd668f
msgid "SSH File Transfer Protocol"
msgstr "SSH fájlátviteli protokoll"

#. Translators: do not translate sftp:// and ssh://
<<<<<<< HEAD
#: gtk/gtkplacesview.c:1634
msgid "sftp:// or ssh://"
msgstr "sftp:// vagy ssh://"

#: gtk/gtkplacesview.c:1640
=======
#: gtk/gtkplacesview.c:1620
msgid "sftp:// or ssh://"
msgstr "sftp:// vagy ssh://"

#: gtk/gtkplacesview.c:1626
>>>>>>> 12bd668f
msgid "WebDAV"
msgstr "WebDAV"

#. Translators: do not translate dav:// and davs://
<<<<<<< HEAD
#: gtk/gtkplacesview.c:1642
msgid "dav:// or davs://"
msgstr "dav:// vagy davs://"

#: gtk/gtkplacesview.c:1677
msgid "_Disconnect"
msgstr "_Bontás"

#: gtk/gtkplacesview.c:1688
msgid "_Connect"
msgstr "Kap_csolódás"

#: gtk/gtkplacesview.c:1905
msgid "Unable to get remote server location"
msgstr "Nem kérhető le a távoli kiszolgáló helye"

#: gtk/gtkplacesview.c:2048 gtk/gtkplacesview.c:2057
msgid "Networks"
msgstr "Hálózatok"

#: gtk/gtkplacesview.c:2048 gtk/gtkplacesview.c:2057
=======
#: gtk/gtkplacesview.c:1628
msgid "dav:// or davs://"
msgstr "dav:// vagy davs://"

#: gtk/gtkplacesview.c:1663
msgid "_Disconnect"
msgstr "_Bontás"

#: gtk/gtkplacesview.c:1674
msgid "_Connect"
msgstr "Kap_csolódás"

#: gtk/gtkplacesview.c:1891
msgid "Unable to get remote server location"
msgstr "Nem kérhető le a távoli kiszolgáló helye"

#: gtk/gtkplacesview.c:2034 gtk/gtkplacesview.c:2043
msgid "Networks"
msgstr "Hálózatok"

#: gtk/gtkplacesview.c:2034 gtk/gtkplacesview.c:2043
>>>>>>> 12bd668f
msgid "On This Computer"
msgstr "Ezen a számítógépen"

#. Translators: respectively, free and total space of the drive. The plural form
#. * should be based on the free space available.
#. * i.e. 1 GB / 24 GB available.
#.
#: gtk/gtkplacesviewrow.c:135
#, c-format
msgid "%s / %s available"
msgid_plural "%s / %s available"
msgstr[0] "%s / %s érhető el"
msgstr[1] "%s / %s érhető el"

#: gtk/gtkplacesviewrow.c:471
msgid "Disconnect"
msgstr "Bontás"

#: gtk/gtkplacesviewrow.c:471 gtk/ui/gtkplacesviewrow.ui:53
#: gtk/ui/gtksidebarrow.ui:50
msgid "Unmount"
msgstr "Leválasztás"

<<<<<<< HEAD
#: gtk/gtkprintbackend.c:636
msgid "Authentication"
msgstr "Hitelesítés"

#: gtk/gtkprintbackend.c:712
=======
#: gtk/gtkprintbackend.c:637
msgid "Authentication"
msgstr "Hitelesítés"

#: gtk/gtkprintbackend.c:716
>>>>>>> 12bd668f
msgid "_Remember password"
msgstr "_Jelszó megjegyzése"

#: gtk/gtkprinteroptionwidget.c:739
msgid "Select a filename"
msgstr "Válasszon egy fájlnevet"

#: gtk/gtkprinteroptionwidget.c:947
msgid "Not available"
msgstr "Nem érhető el"

#. translators: this string is the default job title for print
#. * jobs. %s gets replaced by the application name, %d gets replaced
#. * by the job number.
#.
#: gtk/gtkprintoperation.c:253
#, c-format
msgid "%s job #%d"
msgstr "%s %d. feladata"

#: gtk/gtkprintoperation.c:1683
msgctxt "print operation status"
msgid "Initial state"
msgstr "Kezdeti állapot"

#: gtk/gtkprintoperation.c:1684
msgctxt "print operation status"
msgid "Preparing to print"
msgstr "Nyomtatás előkészítése"

#: gtk/gtkprintoperation.c:1685
msgctxt "print operation status"
msgid "Generating data"
msgstr "Adatok előállítása"

#: gtk/gtkprintoperation.c:1686
msgctxt "print operation status"
msgid "Sending data"
msgstr "Adatok küldése"

#: gtk/gtkprintoperation.c:1687
msgctxt "print operation status"
msgid "Waiting"
msgstr "Várakozás"

# fixme: jó ez így?
#: gtk/gtkprintoperation.c:1688
msgctxt "print operation status"
msgid "Blocking on issue"
msgstr "Blokkolás probléma miatt"

#: gtk/gtkprintoperation.c:1689
msgctxt "print operation status"
msgid "Printing"
msgstr "Nyomtatás"

#: gtk/gtkprintoperation.c:1690
msgctxt "print operation status"
msgid "Finished"
msgstr "Befejeződött"

#: gtk/gtkprintoperation.c:1691
msgctxt "print operation status"
msgid "Finished with error"
msgstr "Hibával fejeződött be"

#: gtk/gtkprintoperation.c:2234
#, c-format
msgid "Preparing %d"
msgstr "%d előkészítése"

#: gtk/gtkprintoperation.c:2236 gtk/gtkprintoperation.c:2855
#, c-format
msgid "Preparing"
msgstr "Előkészítés"

#: gtk/gtkprintoperation.c:2239
#, c-format
msgid "Printing %d"
msgstr "%d nyomtatása"

#: gtk/gtkprintoperation.c:2888
#, c-format
msgid "Error creating print preview"
msgstr "Hiba a nyomtatási előnézet létrehozásakor"

#: gtk/gtkprintoperation.c:2891
#, c-format
msgid "The most probable reason is that a temporary file could not be created."
msgstr "A legvalószínűbb ok, hogy egy ideiglenes fájl nem hozható létre."

#. window
#: gtk/gtkprintoperation-portal.c:236 gtk/gtkprintoperation-portal.c:554
#: gtk/gtkprintoperation-portal.c:623 gtk/gtkprintunixdialog.c:3082
msgid "Print"
msgstr "Nyomtatás"

#: gtk/gtkprintoperation-unix.c:478 gtk/gtkprintoperation-win32.c:1504
msgid "Application"
msgstr "Alkalmazás"

#: gtk/gtkprintoperation-win32.c:635
msgid "Printer offline"
msgstr "A nyomtató nem érhető el"

#: gtk/gtkprintoperation-win32.c:637
msgid "Out of paper"
msgstr "Kifogyott a papír"

#. Translators: this is a printer status.
#: gtk/gtkprintoperation-win32.c:639
<<<<<<< HEAD
#: modules/printbackends/gtkprintbackendcups.c:2639
=======
#: modules/printbackends/gtkprintbackendcups.c:2642
>>>>>>> 12bd668f
msgid "Paused"
msgstr "Szüneteltetve"

#: gtk/gtkprintoperation-win32.c:641
msgid "Need user intervention"
msgstr "Felhasználói beavatkozás szükséges"

#: gtk/gtkprintoperation-win32.c:748
msgid "Custom size"
msgstr "Egyéni méret"

#: gtk/gtkprintoperation-win32.c:1596
msgid "No printer found"
msgstr "Nem található nyomtató"

#: gtk/gtkprintoperation-win32.c:1623
msgid "Invalid argument to CreateDC"
msgstr "Érvénytelen paraméter a CreateDC-hez"

#: gtk/gtkprintoperation-win32.c:1659 gtk/gtkprintoperation-win32.c:1905
msgid "Error from StartDoc"
msgstr "Hiba a StartDoc elemtől"

#: gtk/gtkprintoperation-win32.c:1760 gtk/gtkprintoperation-win32.c:1783
#: gtk/gtkprintoperation-win32.c:1831
msgid "Not enough free memory"
msgstr "Nincs elég szabad memória"

#: gtk/gtkprintoperation-win32.c:1836
msgid "Invalid argument to PrintDlgEx"
msgstr "Érvénytelen paraméter a PrintDlgEx-re"

#: gtk/gtkprintoperation-win32.c:1841
msgid "Invalid pointer to PrintDlgEx"
msgstr "Érvénytelen mutató a PrintDlgEx-re"

#: gtk/gtkprintoperation-win32.c:1846
msgid "Invalid handle to PrintDlgEx"
msgstr "Érvénytelen kezelő a PrintDlgEx-re"

#: gtk/gtkprintoperation-win32.c:1851
msgid "Unspecified error"
msgstr "Meghatározatlan hiba"

#: gtk/gtkprintunixdialog.c:813
msgid "Pre_view"
msgstr "_Előnézet"

#: gtk/gtkprintunixdialog.c:815
msgid "_Print"
msgstr "_Nyomtatás"

#: gtk/gtkprintunixdialog.c:943
msgid "Getting printer information failed"
msgstr "Nyomtatóinformációk lekérése sikertelen"

#: gtk/gtkprintunixdialog.c:1882
msgid "Getting printer information…"
msgstr "Nyomtatóinformációk lekérése…"

#. Translators: These strings name the possible arrangements of
#. * multiple pages on a sheet when printing (same as in gtkprintbackendcups.c)
#.
#. Translators: These strings name the possible arrangements of
#. * multiple pages on a sheet when printing
#.
<<<<<<< HEAD
#: gtk/gtkprintunixdialog.c:2801
#: modules/printbackends/gtkprintbackendcups.c:5647
msgid "Left to right, top to bottom"
msgstr "Balról jobbra, fentről le"

#: gtk/gtkprintunixdialog.c:2801
#: modules/printbackends/gtkprintbackendcups.c:5647
msgid "Left to right, bottom to top"
msgstr "Balról jobbra, lentről fel"

#: gtk/gtkprintunixdialog.c:2802
#: modules/printbackends/gtkprintbackendcups.c:5648
msgid "Right to left, top to bottom"
msgstr "Jobbról balra, fentről le"

#: gtk/gtkprintunixdialog.c:2802
#: modules/printbackends/gtkprintbackendcups.c:5648
msgid "Right to left, bottom to top"
msgstr "Jobbról balra, lentről fel"

#: gtk/gtkprintunixdialog.c:2803
#: modules/printbackends/gtkprintbackendcups.c:5649
msgid "Top to bottom, left to right"
msgstr "Fentről le, balról jobbra"

#: gtk/gtkprintunixdialog.c:2803
#: modules/printbackends/gtkprintbackendcups.c:5649
msgid "Top to bottom, right to left"
msgstr "Fentről le, jobbról balra"

#: gtk/gtkprintunixdialog.c:2804
#: modules/printbackends/gtkprintbackendcups.c:5650
msgid "Bottom to top, left to right"
msgstr "Lentről fel, balról jobbra"

#: gtk/gtkprintunixdialog.c:2804
#: modules/printbackends/gtkprintbackendcups.c:5650
=======
#: gtk/gtkprintunixdialog.c:2827
#: modules/printbackends/gtkprintbackendcups.c:5650
msgid "Left to right, top to bottom"
msgstr "Balról jobbra, fentről le"

#: gtk/gtkprintunixdialog.c:2827
#: modules/printbackends/gtkprintbackendcups.c:5650
msgid "Left to right, bottom to top"
msgstr "Balról jobbra, lentről fel"

#: gtk/gtkprintunixdialog.c:2828
#: modules/printbackends/gtkprintbackendcups.c:5651
msgid "Right to left, top to bottom"
msgstr "Jobbról balra, fentről le"

#: gtk/gtkprintunixdialog.c:2828
#: modules/printbackends/gtkprintbackendcups.c:5651
msgid "Right to left, bottom to top"
msgstr "Jobbról balra, lentről fel"

#: gtk/gtkprintunixdialog.c:2829
#: modules/printbackends/gtkprintbackendcups.c:5652
msgid "Top to bottom, left to right"
msgstr "Fentről le, balról jobbra"

#: gtk/gtkprintunixdialog.c:2829
#: modules/printbackends/gtkprintbackendcups.c:5652
msgid "Top to bottom, right to left"
msgstr "Fentről le, jobbról balra"

#: gtk/gtkprintunixdialog.c:2830
#: modules/printbackends/gtkprintbackendcups.c:5653
msgid "Bottom to top, left to right"
msgstr "Lentről fel, balról jobbra"

#: gtk/gtkprintunixdialog.c:2830
#: modules/printbackends/gtkprintbackendcups.c:5653
>>>>>>> 12bd668f
msgid "Bottom to top, right to left"
msgstr "Lentről fel, jobbról balra"

#: gtk/gtkprintunixdialog.c:2834 gtk/gtkprintunixdialog.c:2847
msgid "Page Ordering"
msgstr "Oldalsorrend"

#: gtk/gtkprintunixdialog.c:2863
msgid "Left to right"
msgstr "Balról jobbra"

#: gtk/gtkprintunixdialog.c:2864
msgid "Right to left"
msgstr "Jobbról balra"

#: gtk/gtkprintunixdialog.c:2876
msgid "Top to bottom"
msgstr "Fentről le"

#: gtk/gtkprintunixdialog.c:2877
msgid "Bottom to top"
msgstr "Lentről fel"

#: gtk/gtkprogressbar.c:608
#, c-format
msgctxt "progress bar label"
msgid "%.0f %%"
msgstr "%.0f %%"

#: gtk/gtkrecentmanager.c:1023 gtk/gtkrecentmanager.c:1036
#: gtk/gtkrecentmanager.c:1174 gtk/gtkrecentmanager.c:1184
#: gtk/gtkrecentmanager.c:1234 gtk/gtkrecentmanager.c:1243
#, c-format
msgid "Unable to find an item with URI “%s”"
msgstr "Nem található a következő URI című elem: „%s”"

#: gtk/gtkrecentmanager.c:1258
#, c-format
msgid "Unable to move the item with URI “%s” to “%s”"
msgstr "Nem helyezhető át a következő URI című elem: „%s” ide: „%s”"

#: gtk/gtkrecentmanager.c:2319
#, c-format
msgid "No registered application with name “%s” for item with URI “%s” found"
msgstr ""
"Nem található „%s” nevű regisztrált alkalmazás a(z) „%s” URI-című elemhez"

#: gtk/gtksearchentry.c:638
msgid "Clear entry"
msgstr "Bejegyzés törlése"

#. Translators: This string is used to mark left/right variants of modifier
#. * keys in the shortcut window (e.g. Control_L vs Control_R). Please keep
#. * this string very short, ideally just a single character, since it will
#. * be rendered as part of the key.
#.
#: gtk/gtkshortcutlabel.c:79
msgctxt "keyboard side marker"
msgid "L"
msgstr "B"

#. Translators: This string is used to mark left/right variants of modifier
#. * keys in the shortcut window (e.g. Control_L vs Control_R). Please keep
#. * this string very short, ideally just a single character, since it will
#. * be rendered as part of the key.
#.
#: gtk/gtkshortcutlabel.c:92
msgctxt "keyboard side marker"
msgid "R"
msgstr "J"

#: gtk/gtkshortcutssection.c:404
msgid "_Show All"
msgstr "Összes meg_jelenítése"

#: gtk/gtkshortcutsshortcut.c:143
msgid "Two finger pinch"
msgstr "Kétujjas csípés"

#: gtk/gtkshortcutsshortcut.c:147
msgid "Two finger stretch"
msgstr "Kétujjas nyújtás"

#: gtk/gtkshortcutsshortcut.c:151
msgid "Rotate clockwise"
msgstr "Forgatás balra"

#: gtk/gtkshortcutsshortcut.c:155
msgid "Rotate counterclockwise"
msgstr "Forgatás jobbra"

#: gtk/gtkshortcutsshortcut.c:159
msgid "Two finger swipe left"
msgstr "Kétujjas húzás balra"

#: gtk/gtkshortcutsshortcut.c:163
msgid "Two finger swipe right"
msgstr "Kétujjas húzás jobbra"

#: gtk/gtkshortcutsshortcut.c:167
msgid "Swipe left"
msgstr "Húzás balra"

#: gtk/gtkshortcutsshortcut.c:171
msgid "Swipe right"
msgstr "Húzás jobbra"

#. Translators: This is the window title for the shortcuts window in normal mode
#: gtk/gtkshortcutswindow.c:874 gtk/inspector/window.ui:498
msgid "Shortcuts"
msgstr "Gyorsbillentyűk"

#. Translators: This is the window title for the shortcuts window in search mode
#: gtk/gtkshortcutswindow.c:879
msgid "Search Results"
msgstr "Találatok"

#. Translators: This is placeholder text for the search entry in the shortcuts window
#: gtk/gtkshortcutswindow.c:909
msgid "Search Shortcuts"
msgstr "Gyorsbillentyűk keresése"

#: gtk/gtkshortcutswindow.c:968 gtk/ui/gtkemojichooser.ui:349
#: gtk/ui/gtkfilechooserwidget.ui:472
msgid "No Results Found"
msgstr "Nincs találat"

#: gtk/gtkshortcutswindow.c:974 gtk/ui/gtkemojichooser.ui:362
#: gtk/ui/gtkfilechooserwidget.ui:485 gtk/ui/gtkplacesview.ui:218
msgid "Try a different search"
msgstr "Próbáljon mást keresni"

<<<<<<< HEAD
#: gtk/gtkshow.c:175
=======
#: gtk/gtkshow.c:170
>>>>>>> 12bd668f
msgid "Could not show link"
msgstr "Nem jeleníthető meg a hivatkozás"

#: gtk/gtkstacksidebar.c:154
<<<<<<< HEAD
#| msgid "Toggle Sidebar"
=======
>>>>>>> 12bd668f
msgctxt "accessibility"
msgid "Sidebar"
msgstr "Oldalsáv"

<<<<<<< HEAD
#: gtk/gtktext.c:6063 gtk/gtktextview.c:8992
msgid "Insert _Emoji"
msgstr "_Emodzsi beszúrása"

#: gtk/gtktextview.c:8974
msgid "_Undo"
msgstr "_Visszavonás"

#: gtk/gtktextview.c:8978
=======
#: gtk/gtktext.c:6074 gtk/gtktextview.c:8991
msgid "Insert _Emoji"
msgstr "_Emodzsi beszúrása"

#: gtk/gtktextview.c:8973
msgid "_Undo"
msgstr "_Visszavonás"

#: gtk/gtktextview.c:8977
>>>>>>> 12bd668f
msgid "_Redo"
msgstr "Mé_gis"

#: gtk/gtktreeexpander.c:205 gtk/inspector/misc-info.ui:287
msgid "Expand"
msgstr "Kibontás"

#: gtk/gtkvolumebutton.c:228
msgid "Muted"
msgstr "Némítva"

#: gtk/gtkvolumebutton.c:232
msgid "Full Volume"
msgstr "Teljes hangerő"

#. Translators: this is the percentage of the current volume,
#. * as used in the tooltip, eg. "49 %".
#. * Translate the "%d" to "%Id" if you want to use localised digits,
#. * or otherwise translate the "%d" to "%d".
#.
#: gtk/gtkvolumebutton.c:245
#, c-format
msgctxt "volume percentage"
msgid "%d %%"
msgstr "%d %%"

<<<<<<< HEAD
#: gtk/gtkwindow.c:6137
=======
#: gtk/gtkwindow.c:6138
>>>>>>> 12bd668f
#, c-format
msgid "Do you want to use GTK Inspector?"
msgstr "Szeretné használni a GTK vizsgálót?"

<<<<<<< HEAD
#: gtk/gtkwindow.c:6139
=======
#: gtk/gtkwindow.c:6140
>>>>>>> 12bd668f
#, c-format
msgid ""
"GTK Inspector is an interactive debugger that lets you explore and modify "
"the internals of any GTK application. Using it may cause the application to "
"break or crash."
msgstr ""
"A GTK vizsgáló egy interaktív hibakereső, amely lehetővé teszi bármely GTK "
"alkalmazás belső működésének felfedezését és módosítását. A használata miatt "
"az alkalmazás hibásan működhet vagy összeomolhat."

<<<<<<< HEAD
#: gtk/gtkwindow.c:6144
=======
#: gtk/gtkwindow.c:6145
>>>>>>> 12bd668f
msgid "Don’t show this message again"
msgstr "Ne jelenjen meg többé ez az üzenet"

#: gtk/gtkwindowcontrols.c:309 gtk/gtkwindowhandle.c:230
msgid "Minimize"
msgstr "Minimalizálás"

#: gtk/gtkwindowcontrols.c:311
msgid "Minimize the window"
msgstr "Az ablak minimalizálása"

#: gtk/gtkwindowcontrols.c:335 gtk/gtkwindowhandle.c:236
msgid "Maximize"
msgstr "Maximalizálás"

#: gtk/gtkwindowcontrols.c:337
msgid "Maximize the window"
msgstr "Az ablak maximalizálása"

#: gtk/gtkwindowcontrols.c:357 gtk/gtkwindowhandle.c:246
msgid "Close"
msgstr "Bezárás"

#: gtk/gtkwindowcontrols.c:359
msgid "Close the window"
msgstr "Az ablak bezárása"

#: gtk/gtkwindowhandle.c:223
msgid "Restore"
msgstr "Visszaállítás"

#: gtk/inspector/a11y.ui:16
msgid "Role"
msgstr "Szerep"

#: gtk/inspector/a11y.ui:43
msgid "Object path"
msgstr "Objektumútvonal"

#: gtk/inspector/a11y.ui:72
msgid "Attribute"
msgstr "Attribútum"

#: gtk/inspector/a11y.ui:84 gtk/inspector/css-node-tree.ui:70
#: gtk/inspector/prop-list.ui:57 gtk/inspector/recorder.ui:149
#: gtk/inspector/recorder.ui:192 gtk/inspector/strv-editor.c:74
msgid "Value"
msgstr "Érték"

#: gtk/inspector/action-editor.c:123
msgid "Activate"
msgstr "Aktiválás"

#: gtk/inspector/action-editor.c:135
msgid "Set State"
msgstr "Állapot beállítása"

#: gtk/inspector/actions.ui:30
msgid "Enabled"
msgstr "Engedélyezve"

#: gtk/inspector/actions.ui:41
msgid "Parameter Type"
msgstr "Paramétertípus"

#: gtk/inspector/actions.ui:52 gtk/inspector/css-node-tree.ui:41
#: gtk/inspector/misc-info.ui:121
msgid "State"
msgstr "Állapot"

#: gtk/inspector/clipboard.c:211 gtk/inspector/misc-info.ui:278
msgid "Show"
msgstr "Megjelenítés"

#: gtk/inspector/clipboard.c:228
msgid "Hover to load"
msgstr "Mutasson rá a betöltéshez"

#: gtk/inspector/clipboard.c:278
msgctxt "clipboard"
msgid "empty"
msgstr "üres"

#: gtk/inspector/clipboard.c:283 gtk/inspector/clipboard.c:325
msgctxt "clipboard"
msgid "local"
msgstr "helyi"

#: gtk/inspector/clipboard.c:285 gtk/inspector/clipboard.c:327
msgctxt "clipboard"
msgid "remote"
msgstr "távoli"

#: gtk/inspector/clipboard.ui:31
msgid "Drag and hold here"
msgstr "Húzza és tartsa itt"

#: gtk/inspector/clipboard.ui:75 gtk/inspector/window.ui:574
msgid "Clipboard"
msgstr "Vágólap"

#: gtk/inspector/clipboard.ui:114
msgid "Primary"
msgstr "Elsődleges"

#: gtk/inspector/controllers.c:126
msgctxt "event phase"
msgid "None"
msgstr "Nincs"

#: gtk/inspector/controllers.c:129
msgctxt "event phase"
msgid "Capture"
msgstr "Rögzítés"

#: gtk/inspector/controllers.c:132
msgctxt "event phase"
msgid "Bubble"
msgstr "Buborék"

#: gtk/inspector/controllers.c:135
msgctxt "event phase"
msgid "Target"
msgstr "Cél"

#: gtk/inspector/controllers.c:156
msgctxt "propagation limit"
msgid "Native"
msgstr "Natív"

#: gtk/inspector/css-editor.c:128
msgid "You can type here any CSS rule recognized by GTK."
msgstr "A GTK által felismert tetszőleges CSS szabályt beírhat ide."

#: gtk/inspector/css-editor.c:129
msgid ""
"You can temporarily disable this custom CSS by clicking on the “Pause” "
"button above."
msgstr ""
"Ideiglenesen letilthatja ezt az egyéni CSS-t a fenti „Szünet” gombra "
"kattintva."

#: gtk/inspector/css-editor.c:130
msgid "Changes are applied instantly and globally, for the whole application."
msgstr ""
"A változások azonnal és globálisan alkalmazva lesznek az egész alkalmazásra."

#: gtk/inspector/css-editor.c:206
msgid "Saving CSS failed"
msgstr "A CSS mentése sikertelen"

#: gtk/inspector/css-editor.ui:30
msgid "Disable this custom CSS"
msgstr "Ezen egyéni CSS letiltása"

#: gtk/inspector/css-editor.ui:37
msgid "Save the current CSS"
msgstr "A jelenlegi CSS mentése"

#: gtk/inspector/css-node-tree.ui:28 tools/gtk-builder-tool-preview.c:178
#: tools/gtk-builder-tool-screenshot.c:358
msgid "ID"
msgstr "ID"

#: gtk/inspector/css-node-tree.ui:34
msgid "Style Classes"
msgstr "Stílusosztályok"

#: gtk/inspector/css-node-tree.ui:64
msgid "CSS Property"
msgstr "CSS tulajdonság"

#: gtk/inspector/general.c:330 gtk/inspector/general.c:411
msgctxt "GL version"
msgid "None"
msgstr "Nincs"

#: gtk/inspector/general.c:339
msgctxt "GL version"
msgid "Disabled"
msgstr "Letiltva"

#: gtk/inspector/general.c:340
msgctxt "GL vendor"
msgid "Disabled"
msgstr "Letiltva"

#: gtk/inspector/general.c:412
msgctxt "GL vendor"
msgid "None"
msgstr "Nincs"

#: gtk/inspector/general.c:463
msgctxt "Vulkan device"
msgid "Disabled"
msgstr "Letiltva"

#: gtk/inspector/general.c:464 gtk/inspector/general.c:465
msgctxt "Vulkan version"
msgid "Disabled"
msgstr "Letiltva"

#: gtk/inspector/general.c:521
msgctxt "Vulkan device"
msgid "None"
msgstr "Nincs"

#: gtk/inspector/general.c:522 gtk/inspector/general.c:523
msgctxt "Vulkan version"
msgid "None"
msgstr "Nincs"

#: gtk/inspector/general.c:793
msgid "IM Context is hardcoded by GTK_IM_MODULE"
msgstr "Az IM környezet a GTK_IM_MODULE által beégetett érték"

#: gtk/inspector/general.ui:32
msgid "GTK Version"
msgstr "GTK verzió"

#: gtk/inspector/general.ui:58
msgid "GDK Backend"
msgstr "GDK háttérprogram"

#: gtk/inspector/general.ui:84
msgid "GSK Renderer"
msgstr "GSK megjelenítő"

#: gtk/inspector/general.ui:110
msgid "Pango Fontmap"
msgstr "Pango betűkészlettérkép"

#: gtk/inspector/general.ui:136
msgid "Media Backend"
msgstr "Média-háttérprogram"

#: gtk/inspector/general.ui:162
msgid "Input Method"
msgstr "Beviteli mód"

#: gtk/inspector/general.ui:202
msgid "Application ID"
msgstr "Alkalmazásazonosító"

#: gtk/inspector/general.ui:228
msgid "Resource Path"
msgstr "Erőforrás útvonala"

#: gtk/inspector/general.ui:268 gtk/ui/gtkplacesview.ui:67
msgid "Prefix"
msgstr "Előtag"

#: gtk/inspector/general.ui:470
msgid "Display"
msgstr "Kijelző"

#: gtk/inspector/general.ui:497
msgid "RGBA Visual"
msgstr "RGBA vizuális"

#: gtk/inspector/general.ui:523
msgid "Composited"
msgstr "Kompozitált"

#: gtk/inspector/general.ui:575
msgid "GL Version"
msgstr "GL verzió"

#: gtk/inspector/general.ui:625
msgid "GL Vendor"
msgstr "GL gyártó"

#: gtk/inspector/general.ui:665
msgid "Vulkan Device"
msgstr "Vulkan eszköz"

#: gtk/inspector/general.ui:692
msgid "Vulkan API version"
msgstr "Vulkan API verzió"

#: gtk/inspector/general.ui:719
msgid "Vulkan driver version"
msgstr "Vulkan meghajtó verziója"

#: gtk/inspector/menu.c:264
msgid "Unnamed section"
msgstr "Névtelen szakasz"

#: gtk/inspector/menu.ui:26
msgid "Label"
msgstr "Címke"

#: gtk/inspector/menu.ui:31 gtk/inspector/shortcuts.ui:23
msgid "Action"
msgstr "Művelet"

#: gtk/inspector/menu.ui:36
msgid "Target"
msgstr "Cél"

#: gtk/inspector/menu.ui:41
msgid "Icon"
msgstr "Ikon"

#: gtk/inspector/misc-info.ui:32
msgid "Address"
msgstr "Cím"

#: gtk/inspector/misc-info.ui:62 gtk/inspector/prop-list.ui:35
#: gtk/inspector/statistics.ui:36 gtk/ui/gtkfilechooserwidget.ui:311
msgid "Type"
msgstr "Típus"

#: gtk/inspector/misc-info.ui:91
msgid "Reference Count"
msgstr "Hivatkozásszám"

#: gtk/inspector/misc-info.ui:151
msgid "Direction"
msgstr "Irány"

#: gtk/inspector/misc-info.ui:181
msgid "Buildable ID"
msgstr "Lefordítható azonosító"

#: gtk/inspector/misc-info.ui:211
msgid "Mnemonic Label"
msgstr "Címke hívóbetűje"

#: gtk/inspector/misc-info.ui:240
msgid "Request Mode"
msgstr "Kérés mód"

#: gtk/inspector/misc-info.ui:269
msgid "Measure map"
msgstr "Mérték leképezése"

#: gtk/inspector/misc-info.ui:338
msgid "Allocation"
msgstr "Lefoglalás"

#: gtk/inspector/misc-info.ui:367
msgid "Baseline"
msgstr "Alapvonal"

#: gtk/inspector/misc-info.ui:396
msgid "Surface"
msgstr "Felület"

#: gtk/inspector/misc-info.ui:415 gtk/inspector/misc-info.ui:454
#: gtk/inspector/misc-info.ui:493 gtk/inspector/prop-editor.c:1152
#: gtk/inspector/prop-editor.c:1537 gtk/inspector/window.ui:396
msgid "Properties"
msgstr "Tulajdonságok"

#: gtk/inspector/misc-info.ui:435
msgid "Renderer"
msgstr "Megjelenítő"

#: gtk/inspector/misc-info.ui:474
msgid "Frame Clock"
msgstr "Képkockaszám óra"

#: gtk/inspector/misc-info.ui:513
msgid "Tick Callback"
msgstr "Órajel visszahívás"

#: gtk/inspector/misc-info.ui:543
msgid "Frame Count"
msgstr "Képkockaszám"

#: gtk/inspector/misc-info.ui:572
msgid "Frame Rate"
msgstr "Képkockasebesség"

#: gtk/inspector/misc-info.ui:601
msgid "Mapped"
msgstr "Leképezett"

#: gtk/inspector/misc-info.ui:631
msgid "Realized"
msgstr "Megvalósult"

#: gtk/inspector/misc-info.ui:661
msgid "Is Toplevel"
msgstr "Felsőszintű-e"

#: gtk/inspector/misc-info.ui:691
msgid "Child Visible"
msgstr "Látható gyermek"

#: gtk/inspector/prop-editor.c:702
#, c-format
msgid "Pointer: %p"
msgstr "Mutató: %p"

#. Translators: %s is a type name, for example
#. * GtkPropertyExpression with value \"2.5\"
#.
#: gtk/inspector/prop-editor.c:824
#, c-format
msgid "%s with value \"%s\""
msgstr "%s „%s” értékkel"

#. Translators: Both %s are type names, for example
#. * GtkPropertyExpression with type GObject
#.
#: gtk/inspector/prop-editor.c:835
#, c-format
msgid "%s with type %s"
msgstr "%s %s típussal"

#. Translators: Both %s are type names, for example
#. * GtkObjectExpression for GtkStringObject 0x23456789
#.
#: gtk/inspector/prop-editor.c:848
#, c-format
msgid "%s for %s %p"
msgstr "%s ehhez: %s %p"

#. Translators: Both %s are type names, for example
#. * GtkPropertyExpression with value type: gchararray
#.
#: gtk/inspector/prop-editor.c:878
#, c-format
msgid "%s with value type %s"
msgstr "%s %s érték típussal"

#: gtk/inspector/prop-editor.c:1231
#, c-format
msgid "Uneditable property type: %s"
msgstr "Nem szerkeszthető tulajdonságtípus: %s"

#: gtk/inspector/prop-editor.c:1389
msgctxt "column number"
msgid "None"
msgstr "Nincs"

#: gtk/inspector/prop-editor.c:1426
msgid "Attribute:"
msgstr "Attribútum:"

#: gtk/inspector/prop-editor.c:1429
msgid "Model"
msgstr "Modell"

#: gtk/inspector/prop-editor.c:1434
msgid "Column:"
msgstr "Oszlop:"

#. Translators: %s is a type name, for example
#. * Action from 0x2345678 (GtkApplicationWindow)
#.
#: gtk/inspector/prop-editor.c:1533
#, c-format
msgid "Action from: %p (%s)"
msgstr "Művelet innen: %p (%s)"

#: gtk/inspector/prop-editor.c:1588
msgid "Reset"
msgstr "Visszaállítás"

#: gtk/inspector/prop-editor.c:1596
msgctxt "GtkSettings source"
msgid "Default"
msgstr "Alapértelmezett"

#: gtk/inspector/prop-editor.c:1599
msgctxt "GtkSettings source"
msgid "Theme"
msgstr "Téma"

#: gtk/inspector/prop-editor.c:1602
msgctxt "GtkSettings source"
msgid "XSettings"
msgstr "X beállítások"

#: gtk/inspector/prop-editor.c:1606
msgctxt "GtkSettings source"
msgid "Application"
msgstr "Alkalmazás"

#: gtk/inspector/prop-editor.c:1609
msgctxt "GtkSettings source"
msgid "Unknown"
msgstr "Ismeretlen"

#: gtk/inspector/prop-editor.c:1612
msgid "Source:"
msgstr "Forrás:"

#: gtk/inspector/prop-list.ui:46
msgid "Defined At"
msgstr "Meghatározva itt:"

#: gtk/inspector/recorder.c:1832
msgid "Saving RenderNode failed"
msgstr "A RenderNode mentése sikertelen"

#: gtk/inspector/recorder.ui:20
msgid "Record frames"
msgstr "Képkockák rögzítése"

#: gtk/inspector/recorder.ui:27
msgid "Clear recorded frames"
msgstr "Rögzített képkockák törlése"

#: gtk/inspector/recorder.ui:34
msgid "Add debug nodes"
msgstr "Hibakeresési csomópontok hozzáadása"

#: gtk/inspector/recorder.ui:42
msgid "Highlight event sequences"
msgstr "Eseménysorozatok kiemelése"

#: gtk/inspector/recorder.ui:51
msgid "Use a dark background"
msgstr "Sötét háttér használata"

#: gtk/inspector/recorder.ui:59
msgid "Save selected node"
msgstr "Kiválasztott csomópont mentése"

#: gtk/inspector/recorder.ui:67
msgid "Copy to clipboard"
msgstr "Másolás a vágólapra"

#: gtk/inspector/recorder.ui:144 gtk/inspector/recorder.ui:187
msgid "Property"
msgstr "Tulajdonság"

#: gtk/inspector/resource-list.ui:59
msgid "Path"
msgstr "Útvonal"

#: gtk/inspector/resource-list.ui:71
msgid "Count"
msgstr "Szám"

#: gtk/inspector/resource-list.ui:82 gtk/ui/gtkfilechooserwidget.ui:265
#: gtk/ui/gtkfontchooserwidget.ui:204 gtk/ui/gtkfontchooserwidget.ui:351
msgid "Size"
msgstr "Méret"

#: gtk/inspector/resource-list.ui:121
msgid "Name:"
msgstr "Név:"

#: gtk/inspector/resource-list.ui:143
msgid "Type:"
msgstr "Típus:"

#: gtk/inspector/resource-list.ui:164
msgid "Size:"
msgstr "Méret:"

#: gtk/inspector/shortcuts.ui:17
msgid "Trigger"
msgstr "Aktiváló"

#: gtk/inspector/size-groups.c:225
msgctxt "sizegroup mode"
msgid "None"
msgstr "Nincs"

#: gtk/inspector/size-groups.c:226
msgctxt "sizegroup mode"
msgid "Horizontal"
msgstr "Vízszintes"

#: gtk/inspector/size-groups.c:227
msgctxt "sizegroup mode"
msgid "Vertical"
msgstr "Függőleges"

#: gtk/inspector/size-groups.c:228
msgctxt "sizegroup mode"
msgid "Both"
msgstr "Mindkettő"

#: gtk/inspector/size-groups.c:240
msgid "Mode"
msgstr "Mód"

#: gtk/inspector/statistics.c:814
msgid "GLib must be configured with -Dbuildtype=debug"
msgstr "A GLibet a -Dbuildtype=debug kapcsolóval kell konfigurálni"

#: gtk/inspector/statistics.ui:41
msgid "Self 1"
msgstr "Önmaga 1"

#: gtk/inspector/statistics.ui:46
msgid "Cumulative 1"
msgstr "Halmozott 1"

#: gtk/inspector/statistics.ui:51
msgid "Self 2"
msgstr "Önmaga 2"

#: gtk/inspector/statistics.ui:56
msgid "Cumulative 2"
msgstr "Halmozott 2"

#: gtk/inspector/statistics.ui:61
msgid "Self"
msgstr "Önmaga"

#: gtk/inspector/statistics.ui:66
msgid "Cumulative"
msgstr "Halmozott"

#: gtk/inspector/statistics.ui:88
msgid "Enable statistics with GOBJECT_DEBUG=instance-count"
msgstr "Statisztika engedélyezése a GOBJECT_DEBUG=instance-count használatával"

#: gtk/inspector/strv-editor.c:85
#, c-format
#| msgid "_Remove"
msgid "Remove %s"
msgstr "%s eltávolítása"

#: gtk/inspector/strv-editor.c:118
#| msgid "Address"
msgid "Add"
msgstr "Hozzáadás"

#: gtk/inspector/tree-data.ui:10
msgid "Show data"
msgstr "Adatok megjelenítése"

#: gtk/inspector/type-info.ui:14
msgid "Hierarchy"
msgstr "Hierarchia"

#: gtk/inspector/type-info.ui:35
msgid "Implements"
msgstr "Megvalósítja"

#: gtk/inspector/visual.c:603 gtk/inspector/visual.c:622
msgid "Theme is hardcoded by GTK_THEME"
msgstr "A téma a GTK_THEME által beégetett érték"

#: gtk/inspector/visual.c:853
msgid "Backend does not support window scaling"
msgstr "A háttérprogram nem támogatja az ablak átméretezését"

#: gtk/inspector/visual.ui:35
msgid "GTK Theme"
msgstr "GTK téma"

#: gtk/inspector/visual.ui:59
msgid "Dark Variant"
msgstr "Sötét változat"

#: gtk/inspector/visual.ui:84
msgid "Cursor Theme"
msgstr "Kurzortéma"

#: gtk/inspector/visual.ui:109
msgid "Cursor Size"
msgstr "Kurzorméret"

#: gtk/inspector/visual.ui:145
msgid "Icon Theme"
msgstr "Ikontéma"

#: gtk/inspector/visual.ui:195
msgid "Font Scale"
msgstr "Betűkészlet méretezése"

#: gtk/inspector/visual.ui:240
msgid "Text Direction"
msgstr "Szövegirány"

#: gtk/inspector/visual.ui:255
msgid "Left-to-Right"
msgstr "Balról jobbra"

#: gtk/inspector/visual.ui:256
msgid "Right-to-Left"
msgstr "Jobbról balra"

#: gtk/inspector/visual.ui:274
msgid "Window Scaling"
msgstr "Ablakok méretezése"

#: gtk/inspector/visual.ui:307
msgid "Animations"
msgstr "Animációk"

#: gtk/inspector/visual.ui:332
msgid "Slowdown"
msgstr "Lassulás"

#: gtk/inspector/visual.ui:390
msgid "Show fps overlay"
msgstr "Másodpercenkénti képkockaszám rátét megjelenítése"

#: gtk/inspector/visual.ui:415
msgid "Show Graphic Updates"
msgstr "Grafikai frissítések megjelenítése"

#: gtk/inspector/visual.ui:440
msgid "Show Fallback Rendering"
msgstr "Tartalék renderelés megjelenítése"

#: gtk/inspector/visual.ui:465
msgid "Show Baselines"
msgstr "Alapvonalak megjelenítése"

#: gtk/inspector/visual.ui:493
msgid "Show Layout Borders"
msgstr "Elrendezési határvonalak megjelenítése"

#: gtk/inspector/visual.ui:550
msgid "CSS Padding"
msgstr "CSS kitöltés"

#: gtk/inspector/visual.ui:560
msgid "CSS Border"
msgstr "CSS szegély"

#: gtk/inspector/visual.ui:570
msgid "CSS Margin"
msgstr "CSS margó"

#: gtk/inspector/visual.ui:580
msgid "Widget Margin"
msgstr "Felületi elem margója"

#: gtk/inspector/visual.ui:615
msgid "Show Focus"
msgstr "Fókusz megjelenítése"

#: gtk/inspector/visual.ui:654
msgid "Simulate Touchscreen"
msgstr "Érintőképernyő szimulálása"

#: gtk/inspector/visual.ui:689
msgid "Inspect Inspector"
msgstr "Vizsgáló vizsgálata"

#: gtk/inspector/window.ui:27
msgid "Select an Object"
msgstr "Válasszon egy objektumot"

#: gtk/inspector/window.ui:42 gtk/inspector/window.ui:107
msgid "Show Details"
msgstr "Részletek megjelenítése"

#: gtk/inspector/window.ui:57
msgid "Show all Objects"
msgstr "Minden objektum megjelenítése"

#: gtk/inspector/window.ui:121
msgid "Show all Resources"
msgstr "Minden erőforrás megjelenítése"

#: gtk/inspector/window.ui:147
msgid "Collect Statistics"
msgstr "Statisztika gyűjtése"

#: gtk/inspector/window.ui:199
msgid "Objects"
msgstr "Objektumok"

#: gtk/inspector/window.ui:231
msgid "Toggle Sidebar"
msgstr "Oldalsáv be/ki"

#: gtk/inspector/window.ui:253
msgid "Refresh action state"
msgstr "Műveletállapot frissítése"

#: gtk/inspector/window.ui:327
msgid "Previous object"
msgstr "Előző objektum"

#: gtk/inspector/window.ui:334
msgid "Child object"
msgstr "Gyermekobjektum"

#: gtk/inspector/window.ui:341
msgid "Previous sibling"
msgstr "Előző testvér"

#: gtk/inspector/window.ui:347
msgid "List Position"
msgstr "Listapozíció"

#: gtk/inspector/window.ui:356
msgid "Next sibling"
msgstr "Következő testvér"

#: gtk/inspector/window.ui:386
msgid "Miscellaneous"
msgstr "Egyebek"

#: gtk/inspector/window.ui:407 gtk/ui/gtkprintunixdialog.ui:393
msgid "Layout"
msgstr "Elrendezés"

#: gtk/inspector/window.ui:418
msgid "CSS Nodes"
msgstr "CSS csomópontok"

#: gtk/inspector/window.ui:429
msgid "Size Groups"
msgstr "Méretcsoportok"

#: gtk/inspector/window.ui:438 gtk/inspector/window.ui:447
msgid "Data"
msgstr "Adat"

#: gtk/inspector/window.ui:457
msgid "Actions"
msgstr "Műveletek"

#: gtk/inspector/window.ui:468
msgid "Menu"
msgstr "Menü"

#: gtk/inspector/window.ui:477
msgid "Controllers"
msgstr "Vezérlők"

#: gtk/inspector/window.ui:487
msgid "Magnifier"
msgstr "Nagyító"

#: gtk/inspector/window.ui:508
msgid "Accessibility"
msgstr "Akadálymentesítés"

#: gtk/inspector/window.ui:532
msgid "Global"
msgstr "Globális"

#: gtk/inspector/window.ui:545
msgid "Information"
msgstr "Információk"

#: gtk/inspector/window.ui:554
msgid "Settings"
msgstr "Beállítások"

#: gtk/inspector/window.ui:563
msgid "Resources"
msgstr "Erőforrások"

#: gtk/inspector/window.ui:584
msgid "Statistics"
msgstr "Statisztika"

#: gtk/inspector/window.ui:595
msgid "Logging"
msgstr "Naplózás"

#: gtk/inspector/window.ui:610
msgid "CSS"
msgstr "CSS"

#: gtk/inspector/window.ui:619
msgid "Recorder"
msgstr "Rögzítő"

#: gtk/open-type-layout.h:14
msgctxt "OpenType layout"
msgid "Access All Alternates"
msgstr "Összes változat elérése"

#: gtk/open-type-layout.h:15
msgctxt "OpenType layout"
msgid "Above-base Forms"
msgstr "Alap feletti formák"

#: gtk/open-type-layout.h:16
msgctxt "OpenType layout"
msgid "Above-base Mark Positioning"
msgstr "Alap feletti jelpozicionálás"

#: gtk/open-type-layout.h:17
msgctxt "OpenType layout"
msgid "Above-base Substitutions"
msgstr "Alap feletti helyettesítések"

#: gtk/open-type-layout.h:18
msgctxt "OpenType layout"
msgid "Alternative Fractions"
msgstr "Alternatív törtek"

#: gtk/open-type-layout.h:19
msgctxt "OpenType layout"
msgid "Akhands"
msgstr "Akhandok"

#: gtk/open-type-layout.h:20
msgctxt "OpenType layout"
msgid "Below-base Forms"
msgstr "Alap alatti formák"

#: gtk/open-type-layout.h:21
msgctxt "OpenType layout"
msgid "Below-base Mark Positioning"
msgstr "Alap alatti jelpozicionálás"

#: gtk/open-type-layout.h:22
msgctxt "OpenType layout"
msgid "Below-base Substitutions"
msgstr "Alap alatti helyettesítések"

#: gtk/open-type-layout.h:23
msgctxt "OpenType layout"
msgid "Contextual Alternates"
msgstr "Környezetfüggő változatok"

#: gtk/open-type-layout.h:24
msgctxt "OpenType layout"
msgid "Case-Sensitive Forms"
msgstr "Kis- és nagybetűket megkülönböztető formák"

#: gtk/open-type-layout.h:25
msgctxt "OpenType layout"
msgid "Glyph Composition / Decomposition"
msgstr "Betűkészletjel összeállítása / felbontása"

#: gtk/open-type-layout.h:26
msgctxt "OpenType layout"
msgid "Conjunct Form After Ro"
msgstr "Összekötött formák Ro után"

#: gtk/open-type-layout.h:27
msgctxt "OpenType layout"
msgid "Conjunct Forms"
msgstr "Összekötött formák"

#: gtk/open-type-layout.h:28
msgctxt "OpenType layout"
msgid "Contextual Ligatures"
msgstr "Környezetfüggő ligatúrák"

#: gtk/open-type-layout.h:29
msgctxt "OpenType layout"
msgid "Centered CJK Punctuation"
msgstr "Középre igazított CJK központozás"

#: gtk/open-type-layout.h:30
msgctxt "OpenType layout"
msgid "Capital Spacing"
msgstr "Nagybetűk térköze"

#: gtk/open-type-layout.h:31
msgctxt "OpenType layout"
msgid "Contextual Swash"
msgstr "Környezetfüggő talpacskák"

#: gtk/open-type-layout.h:32
msgctxt "OpenType layout"
msgid "Cursive Positioning"
msgstr "Kurzív pozicionálás"

#: gtk/open-type-layout.h:33
msgctxt "OpenType layout"
msgid "Petite Capitals From Capitals"
msgstr "Apró kapitálisok nagybetűk helyett"

#: gtk/open-type-layout.h:34
msgctxt "OpenType layout"
msgid "Small Capitals From Capitals"
msgstr "Kiskapitálisok nagybetűk helyett"

#: gtk/open-type-layout.h:35
msgctxt "OpenType layout"
msgid "Distances"
msgstr "Távolságok"

#: gtk/open-type-layout.h:36
msgctxt "OpenType layout"
msgid "Discretionary Ligatures"
msgstr "Választható ligatúrák"

#: gtk/open-type-layout.h:37
msgctxt "OpenType layout"
msgid "Denominators"
msgstr "Nevezők"

#: gtk/open-type-layout.h:38
msgctxt "OpenType layout"
msgid "Dotless Forms"
msgstr "Pont nélküli formák"

#: gtk/open-type-layout.h:39
msgctxt "OpenType layout"
msgid "Expert Forms"
msgstr "Szakértő formák"

#: gtk/open-type-layout.h:40
msgctxt "OpenType layout"
msgid "Final Glyph on Line Alternates"
msgstr "Utolsó betűkészletjel a sorváltozatoknál"

#: gtk/open-type-layout.h:41
msgctxt "OpenType layout"
msgid "Terminal Forms #2"
msgstr "Záró formák #2"

#: gtk/open-type-layout.h:42
msgctxt "OpenType layout"
msgid "Terminal Forms #3"
msgstr "Záró formák #3"

#: gtk/open-type-layout.h:43
msgctxt "OpenType layout"
msgid "Terminal Forms"
msgstr "Záró formák"

#: gtk/open-type-layout.h:44
msgctxt "OpenType layout"
msgid "Flattened accent forms"
msgstr "Lapított ékezetformák"

#: gtk/open-type-layout.h:45
msgctxt "OpenType layout"
msgid "Fractions"
msgstr "Törtek"

#: gtk/open-type-layout.h:46
msgctxt "OpenType layout"
msgid "Full Widths"
msgstr "Teljes szélességűek"

#: gtk/open-type-layout.h:47
msgctxt "OpenType layout"
msgid "Half Forms"
msgstr "Félformák"

#: gtk/open-type-layout.h:48
msgctxt "OpenType layout"
msgid "Halant Forms"
msgstr "Halant formák"

#: gtk/open-type-layout.h:49
msgctxt "OpenType layout"
msgid "Alternate Half Widths"
msgstr "Alternatív fél szélességűek"

#: gtk/open-type-layout.h:50
msgctxt "OpenType layout"
msgid "Historical Forms"
msgstr "Történelmi formák"

#: gtk/open-type-layout.h:51
msgctxt "OpenType layout"
msgid "Horizontal Kana Alternates"
msgstr "Vízszintes kana változatok"

#: gtk/open-type-layout.h:52
msgctxt "OpenType layout"
msgid "Historical Ligatures"
msgstr "Történelmi ligatúrák"

#: gtk/open-type-layout.h:53
msgctxt "OpenType layout"
msgid "Hangul"
msgstr "Hangul"

#: gtk/open-type-layout.h:54
msgctxt "OpenType layout"
msgid "Hojo Kanji Forms"
msgstr "Hódzsó kandzsi alakok"

#: gtk/open-type-layout.h:55
msgctxt "OpenType layout"
msgid "Half Widths"
msgstr "Fél szélességűek"

#: gtk/open-type-layout.h:56
msgctxt "OpenType layout"
msgid "Initial Forms"
msgstr "Kezdő formák"

#: gtk/open-type-layout.h:57
msgctxt "OpenType layout"
msgid "Isolated Forms"
msgstr "Izolált formák"

#: gtk/open-type-layout.h:58
msgctxt "OpenType layout"
msgid "Italics"
msgstr "Dőltek"

#: gtk/open-type-layout.h:59
msgctxt "OpenType layout"
msgid "Justification Alternates"
msgstr "Sortkizárási változatok"

#: gtk/open-type-layout.h:60
msgctxt "OpenType layout"
msgid "JIS78 Forms"
msgstr "JIS78 formák"

#: gtk/open-type-layout.h:61
msgctxt "OpenType layout"
msgid "JIS83 Forms"
msgstr "JIS83 formák"

#: gtk/open-type-layout.h:62
msgctxt "OpenType layout"
msgid "JIS90 Forms"
msgstr "JIS90 formák"

#: gtk/open-type-layout.h:63
msgctxt "OpenType layout"
msgid "JIS2004 Forms"
msgstr "JIS2004 formák"

#: gtk/open-type-layout.h:64
msgctxt "OpenType layout"
msgid "Kerning"
msgstr "Alávágás"

#: gtk/open-type-layout.h:65
msgctxt "OpenType layout"
msgid "Left Bounds"
msgstr "Bal oldali határok"

#: gtk/open-type-layout.h:66
msgctxt "OpenType layout"
msgid "Standard Ligatures"
msgstr "Szabványos ligatúrák"

#: gtk/open-type-layout.h:67
msgctxt "OpenType layout"
msgid "Leading Jamo Forms"
msgstr "Kezdő jamo formák"

#: gtk/open-type-layout.h:68
msgctxt "OpenType layout"
msgid "Lining Figures"
msgstr "Sorkitöltő alakok"

#: gtk/open-type-layout.h:69
msgctxt "OpenType layout"
msgid "Localized Forms"
msgstr "Lokalizált formák"

#: gtk/open-type-layout.h:70
msgctxt "OpenType layout"
msgid "Left-to-right alternates"
msgstr "Balról jobbra írt változatok"

#: gtk/open-type-layout.h:71
msgctxt "OpenType layout"
msgid "Left-to-right mirrored forms"
msgstr "Balról jobbra írt tükrözött formák"

#: gtk/open-type-layout.h:72
msgctxt "OpenType layout"
msgid "Mark Positioning"
msgstr "Jelpozicionálás"

#: gtk/open-type-layout.h:73
msgctxt "OpenType layout"
msgid "Medial Forms #2"
msgstr "Középső formák #2"

#: gtk/open-type-layout.h:74
msgctxt "OpenType layout"
msgid "Medial Forms"
msgstr "Középső formák"

#: gtk/open-type-layout.h:75
msgctxt "OpenType layout"
msgid "Mathematical Greek"
msgstr "Matematikai görög"

#: gtk/open-type-layout.h:76
msgctxt "OpenType layout"
msgid "Mark to Mark Positioning"
msgstr "Jeltől jelig pozicionálás"

#: gtk/open-type-layout.h:77
msgctxt "OpenType layout"
msgid "Mark Positioning via Substitution"
msgstr "Jelpozicionálás helyettesítéssel"

#: gtk/open-type-layout.h:78
msgctxt "OpenType layout"
msgid "Alternate Annotation Forms"
msgstr "Alternatív annotációs formák"

#: gtk/open-type-layout.h:79
msgctxt "OpenType layout"
msgid "NLC Kanji Forms"
msgstr "NLC kandzsi formák"

#: gtk/open-type-layout.h:80
msgctxt "OpenType layout"
msgid "Nukta Forms"
msgstr "Nukta formák"

#: gtk/open-type-layout.h:81
msgctxt "OpenType layout"
msgid "Numerators"
msgstr "Számlálók"

#: gtk/open-type-layout.h:82
msgctxt "OpenType layout"
msgid "Oldstyle Figures"
msgstr "Régi stílusú számok"

#: gtk/open-type-layout.h:83
msgctxt "OpenType layout"
msgid "Optical Bounds"
msgstr "Optikai határok"

#: gtk/open-type-layout.h:84
msgctxt "OpenType layout"
msgid "Ordinals"
msgstr "Sorszámok"

#: gtk/open-type-layout.h:85
msgctxt "OpenType layout"
msgid "Ornaments"
msgstr "Díszítések"

#: gtk/open-type-layout.h:86
msgctxt "OpenType layout"
msgid "Proportional Alternate Widths"
msgstr "Arányos változó szélességűek"

#: gtk/open-type-layout.h:87
msgctxt "OpenType layout"
msgid "Petite Capitals"
msgstr "Apró kapitálisok"

#: gtk/open-type-layout.h:88
msgctxt "OpenType layout"
msgid "Proportional Kana"
msgstr "Arányos kana"

#: gtk/open-type-layout.h:89
msgctxt "OpenType layout"
msgid "Proportional Figures"
msgstr "Arányos számok"

#: gtk/open-type-layout.h:90
msgctxt "OpenType layout"
msgid "Pre-Base Forms"
msgstr "Alap előtti formák"

#: gtk/open-type-layout.h:91
msgctxt "OpenType layout"
msgid "Pre-base Substitutions"
msgstr "Alap előtti helyettesítések"

#: gtk/open-type-layout.h:92
msgctxt "OpenType layout"
msgid "Post-base Forms"
msgstr "Alap utáni formák"

#: gtk/open-type-layout.h:93
msgctxt "OpenType layout"
msgid "Post-base Substitutions"
msgstr "Alap utáni helyettesítések"

#: gtk/open-type-layout.h:94
msgctxt "OpenType layout"
msgid "Proportional Widths"
msgstr "Arányos szélességűek"

#: gtk/open-type-layout.h:95
msgctxt "OpenType layout"
msgid "Quarter Widths"
msgstr "Negyed szélességűek"

#: gtk/open-type-layout.h:96
msgctxt "OpenType layout"
msgid "Randomize"
msgstr "Véletlenszerű"

#: gtk/open-type-layout.h:97
msgctxt "OpenType layout"
msgid "Required Contextual Alternates"
msgstr "Szükséges környezetfüggő változatok"

#: gtk/open-type-layout.h:98
msgctxt "OpenType layout"
msgid "Rakar Forms"
msgstr "Rakar formák"

#: gtk/open-type-layout.h:99
msgctxt "OpenType layout"
msgid "Required Ligatures"
msgstr "Szükséges ligatúrák"

#: gtk/open-type-layout.h:100
msgctxt "OpenType layout"
msgid "Reph Forms"
msgstr "Reph formák"

#: gtk/open-type-layout.h:101
msgctxt "OpenType layout"
msgid "Right Bounds"
msgstr "Jobb oldali határok"

#: gtk/open-type-layout.h:102
msgctxt "OpenType layout"
msgid "Right-to-left alternates"
msgstr "Jobbról balra írt változatok"

#: gtk/open-type-layout.h:103
msgctxt "OpenType layout"
msgid "Right-to-left mirrored forms"
msgstr "Jobbról balra írt tükrözött formák"

#: gtk/open-type-layout.h:104
msgctxt "OpenType layout"
msgid "Ruby Notation Forms"
msgstr "Ruby jelölési formák"

#: gtk/open-type-layout.h:105
msgctxt "OpenType layout"
msgid "Required Variation Alternates"
msgstr "Szükséges variációs változatok"

#: gtk/open-type-layout.h:106
msgctxt "OpenType layout"
msgid "Stylistic Alternates"
msgstr "Stilisztikai változatok"

#: gtk/open-type-layout.h:107
msgctxt "OpenType layout"
msgid "Scientific Inferiors"
msgstr "Tudományos alsó indexek"

#: gtk/open-type-layout.h:108
msgctxt "OpenType layout"
msgid "Optical size"
msgstr "Optikai méret"

#: gtk/open-type-layout.h:109
msgctxt "OpenType layout"
msgid "Small Capitals"
msgstr "Kiskapitálisok"

#: gtk/open-type-layout.h:110
msgctxt "OpenType layout"
msgid "Simplified Forms"
msgstr "Egyszerűsített formák"

#: gtk/open-type-layout.h:111
msgctxt "OpenType layout"
msgid "Math script style alternates"
msgstr "Matematikai stílus szerinti változatok"

#: gtk/open-type-layout.h:112
msgctxt "OpenType layout"
msgid "Stretching Glyph Decomposition"
msgstr "Nyújtott betűkészletjelek felbontása"

#: gtk/open-type-layout.h:113
msgctxt "OpenType layout"
msgid "Subscript"
msgstr "Alsó index"

#: gtk/open-type-layout.h:114
msgctxt "OpenType layout"
msgid "Superscript"
msgstr "Felső index"

#: gtk/open-type-layout.h:115
msgctxt "OpenType layout"
msgid "Swash"
msgstr "Talpacskák"

#: gtk/open-type-layout.h:116
msgctxt "OpenType layout"
msgid "Titling"
msgstr "Címzés"

#: gtk/open-type-layout.h:117
msgctxt "OpenType layout"
msgid "Trailing Jamo Forms"
msgstr "Záró jamo formák"

#: gtk/open-type-layout.h:118
msgctxt "OpenType layout"
msgid "Traditional Name Forms"
msgstr "Hagyományos név formák"

#: gtk/open-type-layout.h:119
msgctxt "OpenType layout"
msgid "Tabular Figures"
msgstr "Táblázatos számok"

#: gtk/open-type-layout.h:120
msgctxt "OpenType layout"
msgid "Traditional Forms"
msgstr "Hagyományos formák"

#: gtk/open-type-layout.h:121
msgctxt "OpenType layout"
msgid "Third Widths"
msgstr "Harmad szélességűek"

#: gtk/open-type-layout.h:122
msgctxt "OpenType layout"
msgid "Unicase"
msgstr "Egységes betűméret"

#: gtk/open-type-layout.h:123
msgctxt "OpenType layout"
msgid "Alternate Vertical Metrics"
msgstr "Alternatív függőleges metrikák"

#: gtk/open-type-layout.h:124
msgctxt "OpenType layout"
msgid "Vattu Variants"
msgstr "Vattu változatok"

#: gtk/open-type-layout.h:125
msgctxt "OpenType layout"
msgid "Vertical Writing"
msgstr "Függőleges írás"

#: gtk/open-type-layout.h:126
msgctxt "OpenType layout"
msgid "Alternate Vertical Half Metrics"
msgstr "Alternatív függőleges fél metrikák"

#: gtk/open-type-layout.h:127
msgctxt "OpenType layout"
msgid "Vowel Jamo Forms"
msgstr "Magánhangzó jamo formák"

#: gtk/open-type-layout.h:128
msgctxt "OpenType layout"
msgid "Vertical Kana Alternates"
msgstr "Függőleges kana változatok"

#: gtk/open-type-layout.h:129
msgctxt "OpenType layout"
msgid "Vertical Kerning"
msgstr "Függőleges alávágás"

#: gtk/open-type-layout.h:130
msgctxt "OpenType layout"
msgid "Proportional Alternate Vertical Metrics"
msgstr "Arányos alternatív függőleges metrikák"

#: gtk/open-type-layout.h:131
msgctxt "OpenType layout"
msgid "Vertical Alternates and Rotation"
msgstr "Függőleges változatok és forgatás"

#: gtk/open-type-layout.h:132
msgctxt "OpenType layout"
msgid "Vertical Alternates for Rotation"
msgstr "Függőleges változatok forgatáshoz"

#: gtk/open-type-layout.h:133
msgctxt "OpenType layout"
msgid "Slashed Zero"
msgstr "Áthúzott zérus"

#: gtk/paper_names_offsets.c:4
msgctxt "paper size"
msgid "asme_f"
msgstr "asme_f"

#: gtk/paper_names_offsets.c:5
msgctxt "paper size"
msgid "A0×2"
msgstr "A0×2"

#: gtk/paper_names_offsets.c:6
msgctxt "paper size"
msgid "A0"
msgstr "A0"

#: gtk/paper_names_offsets.c:7
msgctxt "paper size"
msgid "A0×3"
msgstr "A0×3"

#: gtk/paper_names_offsets.c:8
msgctxt "paper size"
msgid "A1"
msgstr "A1"

#: gtk/paper_names_offsets.c:9
msgctxt "paper size"
msgid "A10"
msgstr "A10"

#: gtk/paper_names_offsets.c:10
msgctxt "paper size"
msgid "A1×3"
msgstr "A1×3"

#: gtk/paper_names_offsets.c:11
msgctxt "paper size"
msgid "A1×4"
msgstr "A1×4"

#: gtk/paper_names_offsets.c:12
msgctxt "paper size"
msgid "A2"
msgstr "A2"

#: gtk/paper_names_offsets.c:13
msgctxt "paper size"
msgid "A2×3"
msgstr "A2×3"

#: gtk/paper_names_offsets.c:14
msgctxt "paper size"
msgid "A2×4"
msgstr "A2×4"

#: gtk/paper_names_offsets.c:15
msgctxt "paper size"
msgid "A2×5"
msgstr "A2×5"

#: gtk/paper_names_offsets.c:16
msgctxt "paper size"
msgid "A3"
msgstr "A3"

#: gtk/paper_names_offsets.c:17
msgctxt "paper size"
msgid "A3 Extra"
msgstr "A3 Extra"

#: gtk/paper_names_offsets.c:18
msgctxt "paper size"
msgid "A3×3"
msgstr "A3×3"

#: gtk/paper_names_offsets.c:19
msgctxt "paper size"
msgid "A3×4"
msgstr "A3×4"

#: gtk/paper_names_offsets.c:20
msgctxt "paper size"
msgid "A3×5"
msgstr "A3×5"

#: gtk/paper_names_offsets.c:21
msgctxt "paper size"
msgid "A3×6"
msgstr "A3×6"

#: gtk/paper_names_offsets.c:22
msgctxt "paper size"
msgid "A3×7"
msgstr "A3×7"

#: gtk/paper_names_offsets.c:23
msgctxt "paper size"
msgid "A4"
msgstr "A4"

#: gtk/paper_names_offsets.c:24
msgctxt "paper size"
msgid "A4 Extra"
msgstr "A4 Extra"

#: gtk/paper_names_offsets.c:25
msgctxt "paper size"
msgid "A4 Tab"
msgstr "A4 Tab"

#: gtk/paper_names_offsets.c:26
msgctxt "paper size"
msgid "A4×3"
msgstr "A4×3"

#: gtk/paper_names_offsets.c:27
msgctxt "paper size"
msgid "A4×4"
msgstr "A4×4"

#: gtk/paper_names_offsets.c:28
msgctxt "paper size"
msgid "A4×5"
msgstr "A4×5"

#: gtk/paper_names_offsets.c:29
msgctxt "paper size"
msgid "A4×6"
msgstr "A4×6"

#: gtk/paper_names_offsets.c:30
msgctxt "paper size"
msgid "A4×7"
msgstr "A4×7"

#: gtk/paper_names_offsets.c:31
msgctxt "paper size"
msgid "A4×8"
msgstr "A4×8"

#: gtk/paper_names_offsets.c:32
msgctxt "paper size"
msgid "A4×9"
msgstr "A4×9"

#: gtk/paper_names_offsets.c:33
msgctxt "paper size"
msgid "A5"
msgstr "A5"

#: gtk/paper_names_offsets.c:34
msgctxt "paper size"
msgid "A5 Extra"
msgstr "A5 Extra"

#: gtk/paper_names_offsets.c:35
msgctxt "paper size"
msgid "A6"
msgstr "A6"

#: gtk/paper_names_offsets.c:36
msgctxt "paper size"
msgid "A7"
msgstr "A7"

#: gtk/paper_names_offsets.c:37
msgctxt "paper size"
msgid "A8"
msgstr "A8"

#: gtk/paper_names_offsets.c:38
msgctxt "paper size"
msgid "A9"
msgstr "A9"

#: gtk/paper_names_offsets.c:39
msgctxt "paper size"
msgid "B0"
msgstr "B0"

#: gtk/paper_names_offsets.c:40
msgctxt "paper size"
msgid "B1"
msgstr "B1"

#: gtk/paper_names_offsets.c:41
msgctxt "paper size"
msgid "B10"
msgstr "B10"

#: gtk/paper_names_offsets.c:42
msgctxt "paper size"
msgid "B2"
msgstr "B2"

#: gtk/paper_names_offsets.c:43
msgctxt "paper size"
msgid "B3"
msgstr "B3"

#: gtk/paper_names_offsets.c:44
msgctxt "paper size"
msgid "B4"
msgstr "B4"

#: gtk/paper_names_offsets.c:45
msgctxt "paper size"
msgid "B5"
msgstr "B5"

#: gtk/paper_names_offsets.c:46
msgctxt "paper size"
msgid "B5 Extra"
msgstr "B5 Extra"

#: gtk/paper_names_offsets.c:47
msgctxt "paper size"
msgid "B6"
msgstr "B6"

#: gtk/paper_names_offsets.c:48
msgctxt "paper size"
msgid "B6/C4"
msgstr "B6/C4"

#: gtk/paper_names_offsets.c:49
msgctxt "paper size"
msgid "B7"
msgstr "B7"

#: gtk/paper_names_offsets.c:50
msgctxt "paper size"
msgid "B8"
msgstr "B8"

#: gtk/paper_names_offsets.c:51
msgctxt "paper size"
msgid "B9"
msgstr "B9"

#: gtk/paper_names_offsets.c:52
msgctxt "paper size"
msgid "C0"
msgstr "C0"

#: gtk/paper_names_offsets.c:53
msgctxt "paper size"
msgid "C1"
msgstr "C1"

#: gtk/paper_names_offsets.c:54
msgctxt "paper size"
msgid "C10"
msgstr "C10"

#: gtk/paper_names_offsets.c:55
msgctxt "paper size"
msgid "C2"
msgstr "C2"

#: gtk/paper_names_offsets.c:56
msgctxt "paper size"
msgid "C3"
msgstr "C3"

#: gtk/paper_names_offsets.c:57
msgctxt "paper size"
msgid "C4"
msgstr "C4"

#: gtk/paper_names_offsets.c:58
msgctxt "paper size"
msgid "C5"
msgstr "C5"

#: gtk/paper_names_offsets.c:59
msgctxt "paper size"
msgid "C6"
msgstr "C6"

#: gtk/paper_names_offsets.c:60
msgctxt "paper size"
msgid "C6/C5"
msgstr "C6/C5"

#: gtk/paper_names_offsets.c:61
msgctxt "paper size"
msgid "C7"
msgstr "C7"

#: gtk/paper_names_offsets.c:62
msgctxt "paper size"
msgid "C7/C6"
msgstr "C7/C6"

#: gtk/paper_names_offsets.c:63
msgctxt "paper size"
msgid "C8"
msgstr "C8"

#: gtk/paper_names_offsets.c:64
msgctxt "paper size"
msgid "C9"
msgstr "C9"

#: gtk/paper_names_offsets.c:65
msgctxt "paper size"
msgid "DL Envelope"
msgstr "DL boríték"

#: gtk/paper_names_offsets.c:66
msgctxt "paper size"
msgid "RA0"
msgstr "RA0"

#: gtk/paper_names_offsets.c:67
msgctxt "paper size"
msgid "RA1"
msgstr "RA1"

#: gtk/paper_names_offsets.c:68
msgctxt "paper size"
msgid "RA2"
msgstr "RA2"

#: gtk/paper_names_offsets.c:69
msgctxt "paper size"
msgid "RA3"
msgstr "RA3"

#: gtk/paper_names_offsets.c:70
msgctxt "paper size"
msgid "RA4"
msgstr "RA4"

#: gtk/paper_names_offsets.c:71
msgctxt "paper size"
msgid "SRA0"
msgstr "SRA0"

#: gtk/paper_names_offsets.c:72
msgctxt "paper size"
msgid "SRA1"
msgstr "SRA1"

#: gtk/paper_names_offsets.c:73
msgctxt "paper size"
msgid "SRA2"
msgstr "SRA2"

#: gtk/paper_names_offsets.c:74
msgctxt "paper size"
msgid "SRA3"
msgstr "SRA3"

#: gtk/paper_names_offsets.c:75
msgctxt "paper size"
msgid "SRA4"
msgstr "SRA4"

#: gtk/paper_names_offsets.c:76
msgctxt "paper size"
msgid "JB0"
msgstr "JB0"

#: gtk/paper_names_offsets.c:77
msgctxt "paper size"
msgid "JB1"
msgstr "JB1"

#: gtk/paper_names_offsets.c:78
msgctxt "paper size"
msgid "JB10"
msgstr "JB10"

#: gtk/paper_names_offsets.c:79
msgctxt "paper size"
msgid "JB2"
msgstr "JB2"

#: gtk/paper_names_offsets.c:80
msgctxt "paper size"
msgid "JB3"
msgstr "JB3"

#: gtk/paper_names_offsets.c:81
msgctxt "paper size"
msgid "JB4"
msgstr "JB4"

#: gtk/paper_names_offsets.c:82
msgctxt "paper size"
msgid "JB5"
msgstr "JB5"

#: gtk/paper_names_offsets.c:83
msgctxt "paper size"
msgid "JB6"
msgstr "JB6"

#: gtk/paper_names_offsets.c:84
msgctxt "paper size"
msgid "JB7"
msgstr "JB7"

#: gtk/paper_names_offsets.c:85
msgctxt "paper size"
msgid "JB8"
msgstr "JB8"

#: gtk/paper_names_offsets.c:86
msgctxt "paper size"
msgid "JB9"
msgstr "JB9"

#: gtk/paper_names_offsets.c:87
msgctxt "paper size"
msgid "jis exec"
msgstr "jis exec"

#: gtk/paper_names_offsets.c:88
msgctxt "paper size"
msgid "Choukei 2 Envelope"
msgstr "Choukei 2 boríték"

#: gtk/paper_names_offsets.c:89
msgctxt "paper size"
msgid "Choukei 3 Envelope"
msgstr "Choukei 3 boríték"

#: gtk/paper_names_offsets.c:90
msgctxt "paper size"
msgid "Choukei 4 Envelope"
msgstr "Choukei 4 boríték"

#: gtk/paper_names_offsets.c:91
msgctxt "paper size"
msgid "Choukei 40 Envelope"
msgstr "Choukei 40 boríték"

#: gtk/paper_names_offsets.c:92
msgctxt "paper size"
msgid "hagaki (postcard)"
msgstr "hagaki (levelezőlap)"

#: gtk/paper_names_offsets.c:93
msgctxt "paper size"
msgid "kahu Envelope"
msgstr "kahu boríték"

#: gtk/paper_names_offsets.c:94
msgctxt "paper size"
msgid "kaku2 Envelope"
msgstr "kaku2 boríték"

#: gtk/paper_names_offsets.c:95
msgctxt "paper size"
msgid "kaku3 Envelope"
msgstr "kaku3 boríték"

#: gtk/paper_names_offsets.c:96
msgctxt "paper size"
msgid "kaku4 Envelope"
msgstr "kaku4 boríték"

#: gtk/paper_names_offsets.c:97
msgctxt "paper size"
msgid "kaku5 Envelope"
msgstr "kaku5 boríték"

#: gtk/paper_names_offsets.c:98
msgctxt "paper size"
msgid "kaku7 Envelope"
msgstr "kaku7 boríték"

#: gtk/paper_names_offsets.c:99
msgctxt "paper size"
msgid "kaku8 Envelope"
msgstr "kaku8 boríték"

#: gtk/paper_names_offsets.c:100
msgctxt "paper size"
msgid "oufuku (reply postcard)"
msgstr "oufuku (válasz levelezőlap)"

#: gtk/paper_names_offsets.c:101
msgctxt "paper size"
msgid "you4 Envelope"
msgstr "you4 boríték"

#: gtk/paper_names_offsets.c:102
msgctxt "paper size"
msgid "you6 Envelope"
msgstr "you6 boríték"

#: gtk/paper_names_offsets.c:103
msgctxt "paper size"
msgid "10×11"
msgstr "10×11"

#: gtk/paper_names_offsets.c:104
msgctxt "paper size"
msgid "10×13"
msgstr "10×13"

#: gtk/paper_names_offsets.c:105
msgctxt "paper size"
msgid "10×14"
msgstr "10×14"

#: gtk/paper_names_offsets.c:106
msgctxt "paper size"
msgid "10×15"
msgstr "10×15"

#: gtk/paper_names_offsets.c:107
msgctxt "paper size"
msgid "11×12"
msgstr "11×12"

#: gtk/paper_names_offsets.c:108
msgctxt "paper size"
msgid "11×15"
msgstr "11×15"

#: gtk/paper_names_offsets.c:109
msgctxt "paper size"
msgid "12×19"
msgstr "12×19"

#: gtk/paper_names_offsets.c:110
msgctxt "paper size"
msgid "5×7"
msgstr "5×7"

#: gtk/paper_names_offsets.c:111
msgctxt "paper size"
msgid "6×9 Envelope"
msgstr "6×9 boríték"

#: gtk/paper_names_offsets.c:112
msgctxt "paper size"
msgid "7×9 Envelope"
msgstr "7×9 boríték"

#: gtk/paper_names_offsets.c:113
msgctxt "paper size"
msgid "8×10 Envelope"
msgstr "8×10 boríték"

#: gtk/paper_names_offsets.c:114
msgctxt "paper size"
msgid "9×11 Envelope"
msgstr "9×11 boríték"

#: gtk/paper_names_offsets.c:115
msgctxt "paper size"
msgid "9×12 Envelope"
msgstr "9×12 boríték"

#: gtk/paper_names_offsets.c:116
msgctxt "paper size"
msgid "a2 Envelope"
msgstr "a2 boríték"

#: gtk/paper_names_offsets.c:117
msgctxt "paper size"
msgid "Arch A"
msgstr "Arch A"

#: gtk/paper_names_offsets.c:118
msgctxt "paper size"
msgid "Arch B"
msgstr "Arch B"

#: gtk/paper_names_offsets.c:119
msgctxt "paper size"
msgid "Arch C"
msgstr "Arch C"

#: gtk/paper_names_offsets.c:120
msgctxt "paper size"
msgid "Arch D"
msgstr "Arch D"

#: gtk/paper_names_offsets.c:121
msgctxt "paper size"
msgid "Arch E"
msgstr "Arch E"

#: gtk/paper_names_offsets.c:122
msgctxt "paper size"
msgid "b-plus"
msgstr "b-plus"

#: gtk/paper_names_offsets.c:123
msgctxt "paper size"
msgid "c"
msgstr "c"

#: gtk/paper_names_offsets.c:124
msgctxt "paper size"
msgid "c5 Envelope"
msgstr "c5 boríték"

#: gtk/paper_names_offsets.c:125
msgctxt "paper size"
msgid "d"
msgstr "d"

#: gtk/paper_names_offsets.c:126
msgctxt "paper size"
msgid "e"
msgstr "e"

#: gtk/paper_names_offsets.c:127
msgctxt "paper size"
msgid "edp"
msgstr "edp"

#: gtk/paper_names_offsets.c:128
msgctxt "paper size"
msgid "European edp"
msgstr "Európai edp"

#: gtk/paper_names_offsets.c:129
msgctxt "paper size"
msgid "Executive"
msgstr "Executive"

#: gtk/paper_names_offsets.c:130
msgctxt "paper size"
msgid "f"
msgstr "f"

#: gtk/paper_names_offsets.c:131
msgctxt "paper size"
msgid "Fan-Fold European"
msgstr "Európai Fan-Fold"

#: gtk/paper_names_offsets.c:132
msgctxt "paper size"
msgid "Fan-Fold US"
msgstr "US Fan-Fold"

#: gtk/paper_names_offsets.c:133
msgctxt "paper size"
msgid "Fan-Fold German Legal"
msgstr "Fan-Fold German Legal"

#: gtk/paper_names_offsets.c:134
msgctxt "paper size"
msgid "Government Legal"
msgstr "Government Legal"

#: gtk/paper_names_offsets.c:135
msgctxt "paper size"
msgid "Government Letter"
msgstr "Government Letter"

#: gtk/paper_names_offsets.c:136
msgctxt "paper size"
msgid "Index 3×5"
msgstr "Index 3×5"

#: gtk/paper_names_offsets.c:137
msgctxt "paper size"
msgid "Index 4×6 (postcard)"
msgstr "Index 4×6 (levelezőlap)"

#: gtk/paper_names_offsets.c:138
msgctxt "paper size"
msgid "Index 4×6 ext"
msgstr "Index 4×6 ext"

#: gtk/paper_names_offsets.c:139
msgctxt "paper size"
msgid "Index 5×8"
msgstr "Index 5×8"

#: gtk/paper_names_offsets.c:140
msgctxt "paper size"
msgid "Invoice"
msgstr "Invoice"

#: gtk/paper_names_offsets.c:141
msgctxt "paper size"
msgid "Tabloid"
msgstr "Tabloid"

#: gtk/paper_names_offsets.c:142
msgctxt "paper size"
msgid "US Legal"
msgstr "US Legal"

#: gtk/paper_names_offsets.c:143
msgctxt "paper size"
msgid "US Legal Extra"
msgstr "US Legal Extra"

#: gtk/paper_names_offsets.c:144
msgctxt "paper size"
msgid "US Letter"
msgstr "US Letter"

#: gtk/paper_names_offsets.c:145
msgctxt "paper size"
msgid "US Letter Extra"
msgstr "US Letter Extra"

#: gtk/paper_names_offsets.c:146
msgctxt "paper size"
msgid "US Letter Plus"
msgstr "US Letter Plus"

#: gtk/paper_names_offsets.c:147
msgctxt "paper size"
msgid "Monarch Envelope"
msgstr "Monarch boríték"

#: gtk/paper_names_offsets.c:148
msgctxt "paper size"
msgid "#10 Envelope"
msgstr "#10 boríték"

#: gtk/paper_names_offsets.c:149
msgctxt "paper size"
msgid "#11 Envelope"
msgstr "#11 boríték"

#: gtk/paper_names_offsets.c:150
msgctxt "paper size"
msgid "#12 Envelope"
msgstr "#12 boríték"

#: gtk/paper_names_offsets.c:151
msgctxt "paper size"
msgid "#14 Envelope"
msgstr "#14 boríték"

#: gtk/paper_names_offsets.c:152
msgctxt "paper size"
msgid "#9 Envelope"
msgstr "#9 boríték"

#: gtk/paper_names_offsets.c:153
msgctxt "paper size"
msgid "Oficio"
msgstr "Oficio"

#: gtk/paper_names_offsets.c:154
msgctxt "paper size"
msgid "Personal Envelope"
msgstr "Személyes boríték"

#: gtk/paper_names_offsets.c:155
msgctxt "paper size"
msgid "Quarto"
msgstr "Quarto"

#: gtk/paper_names_offsets.c:156
msgctxt "paper size"
msgid "Super A"
msgstr "Super A"

#: gtk/paper_names_offsets.c:157
msgctxt "paper size"
msgid "Super B"
msgstr "Super B"

#: gtk/paper_names_offsets.c:158
msgctxt "paper size"
msgid "Wide Format"
msgstr "Széles formátum"

#: gtk/paper_names_offsets.c:159
msgctxt "paper size"
msgid "Photo L"
msgstr "Fénykép L"

#: gtk/paper_names_offsets.c:160
msgctxt "paper size"
msgid "Dai-pa-kai"
msgstr "Dai-pa-kai"

#: gtk/paper_names_offsets.c:161
msgctxt "paper size"
msgid "Folio"
msgstr "Folio"

#: gtk/paper_names_offsets.c:162
msgctxt "paper size"
msgid "Folio sp"
msgstr "Folio sp"

#: gtk/paper_names_offsets.c:163
msgctxt "paper size"
msgid "Invite Envelope"
msgstr "Meghívó boríték"

#: gtk/paper_names_offsets.c:164
msgctxt "paper size"
msgid "Italian Envelope"
msgstr "Olasz boríték"

#: gtk/paper_names_offsets.c:165
msgctxt "paper size"
msgid "juuro-ku-kai"
msgstr "juuro-ku-kai"

#: gtk/paper_names_offsets.c:166
msgctxt "paper size"
msgid "Large Photo"
msgstr "Nagy fénykép"

#: gtk/paper_names_offsets.c:167
msgctxt "paper size"
msgid "Medium Photo"
msgstr "Közepes fénykép"

#: gtk/paper_names_offsets.c:168
msgctxt "paper size"
msgid "pa-kai"
msgstr "pa-kai"

#: gtk/paper_names_offsets.c:169
msgctxt "paper size"
msgid "Postfix Envelope"
msgstr "Postfix boríték"

#: gtk/paper_names_offsets.c:170
msgctxt "paper size"
msgid "Small Photo"
msgstr "Kis fénykép"

#: gtk/paper_names_offsets.c:171
msgctxt "paper size"
msgid "Wide Photo"
msgstr "Széles fénykép"

#: gtk/paper_names_offsets.c:172
msgctxt "paper size"
msgid "prc1 Envelope"
msgstr "prc1 boríték"

#: gtk/paper_names_offsets.c:173
msgctxt "paper size"
msgid "prc10 Envelope"
msgstr "prc10 boríték"

#: gtk/paper_names_offsets.c:174
msgctxt "paper size"
msgid "prc 16k"
msgstr "prc 16k"

#: gtk/paper_names_offsets.c:175
msgctxt "paper size"
msgid "prc2 Envelope"
msgstr "prc2 boríték"

#: gtk/paper_names_offsets.c:176
msgctxt "paper size"
msgid "prc3 Envelope"
msgstr "prc3 boríték"

#: gtk/paper_names_offsets.c:177
msgctxt "paper size"
msgid "prc 32k"
msgstr "prc 32k"

#: gtk/paper_names_offsets.c:178
msgctxt "paper size"
msgid "prc4 Envelope"
msgstr "prc4 boríték"

#: gtk/paper_names_offsets.c:179
msgctxt "paper size"
msgid "prc5 Envelope"
msgstr "prc5 boríték"

#: gtk/paper_names_offsets.c:180
msgctxt "paper size"
msgid "prc6 Envelope"
msgstr "prc6 boríték"

#: gtk/paper_names_offsets.c:181
msgctxt "paper size"
msgid "prc7 Envelope"
msgstr "prc7 boríték"

#: gtk/paper_names_offsets.c:182
msgctxt "paper size"
msgid "prc8 Envelope"
msgstr "prc8 boríték"

#: gtk/paper_names_offsets.c:183
msgctxt "paper size"
msgid "prc9 Envelope"
msgstr "prc9 boríték"

#: gtk/paper_names_offsets.c:184
msgctxt "paper size"
msgid "ROC 16k"
msgstr "ROC 16k"

#: gtk/paper_names_offsets.c:185
msgctxt "paper size"
msgid "ROC 8k"
msgstr "ROC 8k"

#: gtk/ui/gtkaboutdialog.ui:62
msgid "About"
msgstr "Névjegy"

#: gtk/ui/gtkaboutdialog.ui:123
msgid "Credits"
msgstr "Köszönetnyilvánítás"

#: gtk/ui/gtkaboutdialog.ui:206
msgid "System"
msgstr "Rendszer"

#: gtk/ui/gtkappchooserdialog.ui:60
msgid "_View All Applications"
msgstr "Összes alkalmazás meg_tekintése"

#: gtk/ui/gtkappchooserdialog.ui:66
msgid "_Find New Applications"
msgstr "Új alkalmazások _keresése"

#: gtk/ui/gtkappchooserwidget.ui:100
msgid "No applications found."
msgstr "Nem találhatók alkalmazások."

#: gtk/ui/gtkapplication-quartz.ui:13
msgid "Preferences"
msgstr "Beállítások"

#: gtk/ui/gtkapplication-quartz.ui:19
msgid "Services"
msgstr "Szolgáltatások"

#: gtk/ui/gtkapplication-quartz.ui:25
#, c-format
msgid "Hide %s"
msgstr "%s elrejtése"

#: gtk/ui/gtkapplication-quartz.ui:30
msgid "Hide Others"
msgstr "Mások elrejtése"

#: gtk/ui/gtkapplication-quartz.ui:35
msgid "Show All"
msgstr "Összes megjelenítése"

#: gtk/ui/gtkapplication-quartz.ui:42
#, c-format
msgid "Quit %s"
msgstr "%s bezárása"

#: gtk/ui/gtkassistant.ui:64
msgid "_Finish"
msgstr "Be_fejezés"

#: gtk/ui/gtkassistant.ui:75
msgid "_Back"
msgstr "_Vissza"

#: gtk/ui/gtkassistant.ui:86
msgid "_Next"
msgstr "_Következő"

#: gtk/ui/gtkcolorchooserdialog.ui:4
msgid "Select a Color"
msgstr "Válasszon színt"

#: gtk/ui/gtkcoloreditor.ui:43 gtk/ui/gtkcoloreditor.ui:53
msgid "Pick a color from the screen"
msgstr "Válasszon egy színt a képernyőről"

#: gtk/ui/gtkcoloreditor.ui:80
msgid "Hexadecimal color or color name"
msgstr "Hexadecimális szín vagy színnév"

#: gtk/ui/gtkcoloreditor.ui:95
msgid "Hue"
msgstr "Árnyalat"

#: gtk/ui/gtkcoloreditor.ui:111
msgid "Alpha value"
msgstr "Alfa érték"

#: gtk/ui/gtkcoloreditor.ui:129
msgid "Saturation and value"
msgstr "Telítettség és érték"

#: gtk/ui/gtkcoloreditor.ui:153
msgctxt "Color channel"
msgid "A"
msgstr "A"

#: gtk/ui/gtkcoloreditor.ui:189
msgctxt "Color channel"
msgid "H"
msgstr "H"

#: gtk/ui/gtkcoloreditor.ui:226
msgctxt "Color Channel"
msgid "S"
msgstr "S"

#: gtk/ui/gtkcoloreditor.ui:235
msgctxt "Color Channel"
msgid "V"
msgstr "V"

#: gtk/ui/gtkdropdown.ui:19
msgid "(None)"
msgstr "(Nincs)"

#: gtk/ui/gtkdropdown.ui:68
msgid "Search…"
msgstr "Keresés…"

#: gtk/ui/gtkemojichooser.ui:69 gtk/ui/gtkemojichooser.ui:239
msgctxt "emoji category"
msgid "Smileys & People"
msgstr "Mosolyok és emberek"

#: gtk/ui/gtkemojichooser.ui:94 gtk/ui/gtkemojichooser.ui:248
msgctxt "emoji category"
msgid "Body & Clothing"
msgstr "Test és ruhák"

#: gtk/ui/gtkemojichooser.ui:119 gtk/ui/gtkemojichooser.ui:257
msgctxt "emoji category"
msgid "Animals & Nature"
msgstr "Állatok és természet"

#: gtk/ui/gtkemojichooser.ui:133 gtk/ui/gtkemojichooser.ui:266
msgctxt "emoji category"
msgid "Food & Drink"
msgstr "Étel és ital"

#: gtk/ui/gtkemojichooser.ui:147 gtk/ui/gtkemojichooser.ui:275
msgctxt "emoji category"
msgid "Travel & Places"
msgstr "Utazás és helyek"

#: gtk/ui/gtkemojichooser.ui:161 gtk/ui/gtkemojichooser.ui:284
msgctxt "emoji category"
msgid "Activities"
msgstr "Tevékenységek"

#: gtk/ui/gtkemojichooser.ui:175 gtk/ui/gtkemojichooser.ui:293
msgctxt "emoji category"
msgid "Objects"
msgstr "Tárgyak"

#: gtk/ui/gtkemojichooser.ui:189 gtk/ui/gtkemojichooser.ui:302
msgctxt "emoji category"
msgid "Symbols"
msgstr "Szimbólumok"

#: gtk/ui/gtkemojichooser.ui:203 gtk/ui/gtkemojichooser.ui:311
msgctxt "emoji category"
msgid "Flags"
msgstr "Zászlók"

#: gtk/ui/gtkemojichooser.ui:230
msgctxt "emoji category"
msgid "Recent"
msgstr "Legutóbbi"

#: gtk/ui/gtkfilechooserwidget.ui:64
msgid "Create Folder"
msgstr "Mappa létrehozása"

#: gtk/ui/gtkfilechooserwidget.ui:424
msgid "Remote location — only searching the current folder"
msgstr "Távoli hely – keresés csak a jelenlegi mappában"

#: gtk/ui/gtkfilechooserwidget.ui:553
msgid "Folder Name"
msgstr "Mappanév"

<<<<<<< HEAD
#: gtk/ui/gtkfilechooserwidget.ui:404
=======
#: gtk/ui/gtkfilechooserwidget.ui:579
>>>>>>> 12bd668f
msgid "_Create"
msgstr "_Létrehozás"

#: gtk/ui/gtkfontchooserdialog.ui:4
msgid "Select Font"
msgstr "Betűkészletet kiválasztása"

#: gtk/ui/gtkfontchooserwidget.ui:64
msgid "Search font name"
msgstr "Betűkészletnév keresése"

#: gtk/ui/gtkfontchooserwidget.ui:79
msgid "Filter by"
msgstr "Szűrés eszerint:"

#: gtk/ui/gtkfontchooserwidget.ui:89
msgid "Monospace"
msgstr "Rögzített szélességű"

#: gtk/ui/gtkfontchooserwidget.ui:95
msgid "Language"
msgstr "Nyelv"

#: gtk/ui/gtkfontchooserwidget.ui:188 gtk/ui/gtkfontchooserwidget.ui:324
msgid "Preview Font"
msgstr "Betűkészlet előnézete"

<<<<<<< HEAD
#: gtk/ui/gtkfontchooserwidget.ui:191 gtk/ui/gtkfontchooserwidget.ui:220
msgid "horizontal"
msgstr "vízszintes"

=======
>>>>>>> 12bd668f
#: gtk/ui/gtkfontchooserwidget.ui:270
msgid "No Fonts Found"
msgstr "Nem találhatók betűkészletek"

#: gtk/ui/gtkpagesetupunixdialog.ui:27
msgid "_Format for:"
msgstr "_Formátum ehhez:"

#: gtk/ui/gtkpagesetupunixdialog.ui:51 gtk/ui/gtkprintunixdialog.ui:635
msgid "_Paper size:"
msgstr "_Papírméret:"

#: gtk/ui/gtkpagesetupunixdialog.ui:86
msgid "_Orientation:"
msgstr "_Tájolás:"

#: gtk/ui/gtkpagesetupunixdialog.ui:98 gtk/ui/gtkprintunixdialog.ui:675
msgid "Portrait"
msgstr "Álló"

#: gtk/ui/gtkpagesetupunixdialog.ui:109 gtk/ui/gtkprintunixdialog.ui:677
msgid "Reverse portrait"
msgstr "Fordított álló"

#: gtk/ui/gtkpagesetupunixdialog.ui:121 gtk/ui/gtkprintunixdialog.ui:676
msgid "Landscape"
msgstr "Fekvő"

#: gtk/ui/gtkpagesetupunixdialog.ui:132 gtk/ui/gtkprintunixdialog.ui:678
msgid "Reverse landscape"
msgstr "Fordított fekvő"

<<<<<<< HEAD
#: gtk/ui/gtkplacesview.ui:28
=======
#: gtk/ui/gtkplacesview.ui:16
>>>>>>> 12bd668f
msgid "Server Addresses"
msgstr "Kiszolgálócímek"

#: gtk/ui/gtkplacesview.ui:28
msgid ""
"Server addresses are made up of a protocol prefix and an address. Examples:"
msgstr "A kiszolgálócímek egy protokollelőtagból és egy címből állnak. Példák:"

<<<<<<< HEAD
#: gtk/ui/gtkplacesview.ui:66
=======
#: gtk/ui/gtkplacesview.ui:54
>>>>>>> 12bd668f
msgid "Available Protocols"
msgstr "Elérhető protokollok"

#. Translators: Server as any successfully connected network address
<<<<<<< HEAD
#: gtk/ui/gtkplacesview.ui:118
msgid "No recent servers found"
msgstr "Nem találhatók legutóbbi kiszolgálók"

#: gtk/ui/gtkplacesview.ui:141
msgid "Recent Servers"
msgstr "Legutóbbi kiszolgálók"

#: gtk/ui/gtkplacesview.ui:221
msgid "No results found"
msgstr "Nincs találat"

#: gtk/ui/gtkplacesview.ui:252
=======
#: gtk/ui/gtkplacesview.ui:106
msgid "No recent servers found"
msgstr "Nem találhatók legutóbbi kiszolgálók"

#: gtk/ui/gtkplacesview.ui:129
msgid "Recent Servers"
msgstr "Legutóbbi kiszolgálók"

#: gtk/ui/gtkplacesview.ui:209
msgid "No results found"
msgstr "Nincs találat"

#: gtk/ui/gtkplacesview.ui:240
>>>>>>> 12bd668f
msgid "Connect to _Server"
msgstr "Kapcsolódás _kiszolgálóhoz"

#: gtk/ui/gtkplacesview.ui:265
msgid "Enter server address…"
msgstr "Adja meg a kiszolgáló címét…"

#. this is the header for the printer status column in the print dialog
#: gtk/ui/gtkprintunixdialog.ui:145
msgid "Status"
msgstr "Állapot"

#: gtk/ui/gtkprintunixdialog.ui:199
msgid "Range"
msgstr "Tartomány"

#: gtk/ui/gtkprintunixdialog.ui:212
msgid "_All Pages"
msgstr "Össz_es oldal"

#: gtk/ui/gtkprintunixdialog.ui:224
msgid "C_urrent Page"
msgstr "_Jelenlegi oldal"

#: gtk/ui/gtkprintunixdialog.ui:237
msgid "Se_lection"
msgstr "_Kijelölés"

#: gtk/ui/gtkprintunixdialog.ui:250
msgid "Pag_es:"
msgstr "_Oldalak:"

#: gtk/ui/gtkprintunixdialog.ui:251 gtk/ui/gtkprintunixdialog.ui:264
msgid ""
"Specify one or more page ranges,\n"
" e.g. 1–3, 7, 11"
msgstr ""
"Adjon meg egy vagy több oldaltartományt.\n"
" például: 1-3, 7, 11"

#: gtk/ui/gtkprintunixdialog.ui:287
msgid "Copies"
msgstr "Példányok"

#: gtk/ui/gtkprintunixdialog.ui:302
msgid "Copie_s:"
msgstr "_Példányok:"

#: gtk/ui/gtkprintunixdialog.ui:325
msgid "C_ollate"
msgstr "Össze_fésülés"

#: gtk/ui/gtkprintunixdialog.ui:336
msgid "_Reverse"
msgstr "_Fordított"

#: gtk/ui/gtkprintunixdialog.ui:366
msgid "General"
msgstr "Általános"

#: gtk/ui/gtkprintunixdialog.ui:408
msgid "T_wo-sided:"
msgstr "_Kétoldalas:"

#: gtk/ui/gtkprintunixdialog.ui:430
msgid "Pages per _side:"
msgstr "Oldalak _laponként:"

#: gtk/ui/gtkprintunixdialog.ui:454
msgid "Page or_dering:"
msgstr "Oldal_sorrend:"

#: gtk/ui/gtkprintunixdialog.ui:477
msgid "_Only print:"
msgstr "_Csak nyomtatás:"

#: gtk/ui/gtkprintunixdialog.ui:493
msgid "All sheets"
msgstr "Összes oldal"

#: gtk/ui/gtkprintunixdialog.ui:494
msgid "Even sheets"
msgstr "Páros oldalak"

#: gtk/ui/gtkprintunixdialog.ui:495
msgid "Odd sheets"
msgstr "Páratlan oldalak"

#: gtk/ui/gtkprintunixdialog.ui:509
msgid "Sc_ale:"
msgstr "_Méretezés:"

#: gtk/ui/gtkprintunixdialog.ui:554
msgid "Paper"
msgstr "Papír"

#: gtk/ui/gtkprintunixdialog.ui:569
msgid "Paper _type:"
msgstr "Papír_típus:"

#: gtk/ui/gtkprintunixdialog.ui:591
msgid "Paper _source:"
msgstr "Papír_forrás:"

#: gtk/ui/gtkprintunixdialog.ui:613
msgid "Output t_ray:"
msgstr "Kimeneti _tálca:"

#: gtk/ui/gtkprintunixdialog.ui:658
msgid "Or_ientation:"
msgstr "Tá_jolás:"

#: gtk/ui/gtkprintunixdialog.ui:732
msgid "Job Details"
msgstr "Feladat részletei"

#: gtk/ui/gtkprintunixdialog.ui:747
msgid "Pri_ority:"
msgstr "Pri_oritás:"

#: gtk/ui/gtkprintunixdialog.ui:768
msgid "_Billing info:"
msgstr "Fi_zetési információk:"

#: gtk/ui/gtkprintunixdialog.ui:801
msgid "Print Document"
msgstr "Dokumentum nyomtatása"

#. this is one of the choices for the print at option in the print dialog
#: gtk/ui/gtkprintunixdialog.ui:814
msgid "_Now"
msgstr "_Most"

#. this is one of the choices for the print at option in the print dialog. It also serves as the label for an entry that allows the user to enter a time.
#: gtk/ui/gtkprintunixdialog.ui:828
msgid "A_t:"
msgstr "_Ekkor:"

#. Ability to parse the am/pm format depends on actual locale. You can remove the am/pm values below for your locale if they are not supported.
#: gtk/ui/gtkprintunixdialog.ui:830 gtk/ui/gtkprintunixdialog.ui:832
#: gtk/ui/gtkprintunixdialog.ui:848 gtk/ui/gtkprintunixdialog.ui:850
msgid ""
"Specify the time of print,\n"
" e.g. 15∶30, 2∶35 pm, 14∶15∶20, 11∶46∶30 am, 4 pm"
msgstr ""
"Adja meg a nyomtatás idejét,\n"
" például 15:30, 14:15:20"

#. this is one of the choices for the print at option in the print dialog. It means that the print job will not be printed until it explicitly gets 'released'.
#: gtk/ui/gtkprintunixdialog.ui:862
msgid "On _hold"
msgstr "_Tartásban"

#: gtk/ui/gtkprintunixdialog.ui:864 gtk/ui/gtkprintunixdialog.ui:865
msgid "Hold the job until it is explicitly released"
msgstr "A feladat tartása, amíg explicit módon el nem engedi"

#: gtk/ui/gtkprintunixdialog.ui:892
msgid "Add Cover Page"
msgstr "Borítóoldal hozzáadása"

#. this is the label used for the option in the print dialog that controls the front cover page.
#: gtk/ui/gtkprintunixdialog.ui:907
msgid "Be_fore:"
msgstr "_Előtte:"

#. this is the label used for the option in the print dialog that controls the back cover page.
#: gtk/ui/gtkprintunixdialog.ui:928
msgid "_After:"
msgstr "_Mögötte:"

#: gtk/ui/gtkprintunixdialog.ui:957
msgid "Job"
msgstr "Feladat"

#. This will appear as a tab label in the print dialog.
#: gtk/ui/gtkprintunixdialog.ui:987
msgid "Image Quality"
msgstr "Képminőség"

#. This will appear as a tab label in the print dialog.
#: gtk/ui/gtkprintunixdialog.ui:1016
msgid "Color"
msgstr "Szín"

#. This will appear as a tab label in the print dialog. It's a typographical term, as in "Binding and finishing"
#: gtk/ui/gtkprintunixdialog.ui:1045
msgid "Finishing"
msgstr "Befejezés"

#: gtk/ui/gtkprintunixdialog.ui:1074
msgid "Advanced"
msgstr "Speciális"

#: gtk/ui/gtkprintunixdialog.ui:1090
msgid "Some of the settings in the dialog conflict"
msgstr "A párbeszédablak egyes beállításai ütköznek egymással"

#: modules/media/gtkffmediafile.c:253
#, c-format
msgid "Unspecified error decoding media"
msgstr "Meghatározatlan hiba a média dekódolásakor"

#: modules/media/gtkffmediafile.c:286
#, c-format
msgid "Cannot find decoder: %s"
msgstr "Nem található dekóder: %s"

#: modules/media/gtkffmediafile.c:296 modules/media/gtkffmediafile.c:363
msgid "Failed to allocate a codec context"
msgstr "Nem sikerült helyet foglalni a kodekkörnyezetnek"

#: modules/media/gtkffmediafile.c:341
#, c-format
msgid "Cannot find encoder: %s"
msgstr "Nem található kódoló: %s"

#: modules/media/gtkffmediafile.c:352
msgid "Cannot add new stream"
msgstr "Nem lehet új adatfolyamot hozzáadni"

#: modules/media/gtkffmediafile.c:485 modules/media/gtkffmediafile.c:942
msgid "Failed to allocate an audio frame"
msgstr "Nem sikerült lefoglalni egy hangkeretet"

#: modules/media/gtkffmediafile.c:650 modules/media/gtkffmediafile.c:898
msgid "Not enough memory"
msgstr "Nincs elég memória"

#: modules/media/gtkffmediafile.c:821
msgid "Could not allocate resampler context"
msgstr "Nem sikerült helyet foglalni az újramintavételező környezetének"

#: modules/media/gtkffmediafile.c:868
msgid "No audio output found"
msgstr "Nem található hangkimenet"

<<<<<<< HEAD
#: modules/printbackends/gtkprintbackendcups.c:1142
#: modules/printbackends/gtkprintbackendcups.c:1449
msgid "Username:"
msgstr "Felhasználónév:"

#: modules/printbackends/gtkprintbackendcups.c:1143
#: modules/printbackends/gtkprintbackendcups.c:1458
msgid "Password:"
msgstr "Jelszó:"

#: modules/printbackends/gtkprintbackendcups.c:1181
#: modules/printbackends/gtkprintbackendcups.c:1471
=======
#: modules/printbackends/gtkprintbackendcups.c:1145
#: modules/printbackends/gtkprintbackendcups.c:1452
msgid "Username:"
msgstr "Felhasználónév:"

#: modules/printbackends/gtkprintbackendcups.c:1146
#: modules/printbackends/gtkprintbackendcups.c:1461
msgid "Password:"
msgstr "Jelszó:"

#: modules/printbackends/gtkprintbackendcups.c:1184
#: modules/printbackends/gtkprintbackendcups.c:1474
>>>>>>> 12bd668f
#, c-format
msgid "Authentication is required to print document “%s” on printer %s"
msgstr ""
"Hitelesítés szükséges a(z) „%s” dokumentum kinyomtatásához ezen a nyomtatón: "
"%s"

<<<<<<< HEAD
#: modules/printbackends/gtkprintbackendcups.c:1183
=======
#: modules/printbackends/gtkprintbackendcups.c:1186
>>>>>>> 12bd668f
#, c-format
msgid "Authentication is required to print a document on %s"
msgstr "Hitelesítés szükséges a dokumentum kinyomtatásához ezen: %s"

<<<<<<< HEAD
#: modules/printbackends/gtkprintbackendcups.c:1187
=======
#: modules/printbackends/gtkprintbackendcups.c:1190
>>>>>>> 12bd668f
#, c-format
msgid "Authentication is required to get attributes of job “%s”"
msgstr "Hitelesítés szükséges a(z) „%s” feladat jellemzőinek lekéréséhez"

<<<<<<< HEAD
#: modules/printbackends/gtkprintbackendcups.c:1189
msgid "Authentication is required to get attributes of a job"
msgstr "Hitelesítés szükséges a feladat jellemzőinek lekéréséhez"

#: modules/printbackends/gtkprintbackendcups.c:1193
=======
#: modules/printbackends/gtkprintbackendcups.c:1192
msgid "Authentication is required to get attributes of a job"
msgstr "Hitelesítés szükséges a feladat jellemzőinek lekéréséhez"

#: modules/printbackends/gtkprintbackendcups.c:1196
>>>>>>> 12bd668f
#, c-format
msgid "Authentication is required to get attributes of printer %s"
msgstr "Hitelesítés szükséges a(z) %s nyomtató jellemzőinek lekéréséhez"

<<<<<<< HEAD
#: modules/printbackends/gtkprintbackendcups.c:1195
msgid "Authentication is required to get attributes of a printer"
msgstr "Hitelesítés szükséges a nyomtató jellemzőinek lekéréséhez"

#: modules/printbackends/gtkprintbackendcups.c:1198
=======
#: modules/printbackends/gtkprintbackendcups.c:1198
msgid "Authentication is required to get attributes of a printer"
msgstr "Hitelesítés szükséges a nyomtató jellemzőinek lekéréséhez"

#: modules/printbackends/gtkprintbackendcups.c:1201
>>>>>>> 12bd668f
#, c-format
msgid "Authentication is required to get default printer of %s"
msgstr ""
"Hitelesítés szükséges a(z) %s alapértelmezett nyomtatójának lekéréséhez"

<<<<<<< HEAD
#: modules/printbackends/gtkprintbackendcups.c:1201
=======
#: modules/printbackends/gtkprintbackendcups.c:1204
>>>>>>> 12bd668f
#, c-format
msgid "Authentication is required to get printers from %s"
msgstr "Hitelesítés szükséges a nyomtatók lekéréséhez ettől: %s"

<<<<<<< HEAD
#: modules/printbackends/gtkprintbackendcups.c:1206
=======
#: modules/printbackends/gtkprintbackendcups.c:1209
>>>>>>> 12bd668f
#, c-format
msgid "Authentication is required to get a file from %s"
msgstr "Hitelesítés szükséges a fájl lekéréséhez innen: %s"

<<<<<<< HEAD
#: modules/printbackends/gtkprintbackendcups.c:1208
=======
#: modules/printbackends/gtkprintbackendcups.c:1211
>>>>>>> 12bd668f
#, c-format
msgid "Authentication is required on %s"
msgstr "Hitelesítés szükséges a következőn: %s"

<<<<<<< HEAD
#: modules/printbackends/gtkprintbackendcups.c:1443
msgid "Domain:"
msgstr "Tartomány:"

#: modules/printbackends/gtkprintbackendcups.c:1473
=======
#: modules/printbackends/gtkprintbackendcups.c:1446
msgid "Domain:"
msgstr "Tartomány:"

#: modules/printbackends/gtkprintbackendcups.c:1476
>>>>>>> 12bd668f
#, c-format
msgid "Authentication is required to print document “%s”"
msgstr "Hitelesítés szükséges a(z) „%s” dokumentum kinyomtatásához"

<<<<<<< HEAD
#: modules/printbackends/gtkprintbackendcups.c:1478
=======
#: modules/printbackends/gtkprintbackendcups.c:1481
>>>>>>> 12bd668f
#, c-format
msgid "Authentication is required to print this document on printer %s"
msgstr ""
"Hitelesítés szükséges a dokumentum kinyomtatásához ezen a nyomtatón: %s"

<<<<<<< HEAD
#: modules/printbackends/gtkprintbackendcups.c:1480
msgid "Authentication is required to print this document"
msgstr "Hitelesítés szükséges a dokumentum kinyomtatásához"

#: modules/printbackends/gtkprintbackendcups.c:2568
=======
#: modules/printbackends/gtkprintbackendcups.c:1483
msgid "Authentication is required to print this document"
msgstr "Hitelesítés szükséges a dokumentum kinyomtatásához"

#: modules/printbackends/gtkprintbackendcups.c:2571
>>>>>>> 12bd668f
#, c-format
msgid "Printer “%s” is low on toner."
msgstr "A nyomtatóban („%s”) kevés a festék."

<<<<<<< HEAD
#: modules/printbackends/gtkprintbackendcups.c:2572
=======
#: modules/printbackends/gtkprintbackendcups.c:2575
>>>>>>> 12bd668f
#, c-format
msgid "Printer “%s” has no toner left."
msgstr "A nyomtatóból („%s”) kifogyott a festék."

#. Translators: "Developer" like on photo development context
<<<<<<< HEAD
#: modules/printbackends/gtkprintbackendcups.c:2577
=======
#: modules/printbackends/gtkprintbackendcups.c:2580
>>>>>>> 12bd668f
#, c-format
msgid "Printer “%s” is low on developer."
msgstr "A nyomtatóban („%s”) kevés az előhívó."

#. Translators: "Developer" like on photo development context
<<<<<<< HEAD
#: modules/printbackends/gtkprintbackendcups.c:2582
=======
#: modules/printbackends/gtkprintbackendcups.c:2585
>>>>>>> 12bd668f
#, c-format
msgid "Printer “%s” is out of developer."
msgstr "A nyomtatóból („%s”) kifogyott az előhívó."

#. Translators: "marker" is one color bin of the printer
<<<<<<< HEAD
#: modules/printbackends/gtkprintbackendcups.c:2587
=======
#: modules/printbackends/gtkprintbackendcups.c:2590
>>>>>>> 12bd668f
#, c-format
msgid "Printer “%s” is low on at least one marker supply."
msgstr "A nyomtatóban („%s”) legalább egy szín festéke kevés."

#. Translators: "marker" is one color bin of the printer
<<<<<<< HEAD
#: modules/printbackends/gtkprintbackendcups.c:2592
=======
#: modules/printbackends/gtkprintbackendcups.c:2595
>>>>>>> 12bd668f
#, c-format
msgid "Printer “%s” is out of at least one marker supply."
msgstr "A nyomtatóból („%s”) legalább egy szín festéke kifogyott."

<<<<<<< HEAD
#: modules/printbackends/gtkprintbackendcups.c:2596
=======
#: modules/printbackends/gtkprintbackendcups.c:2599
>>>>>>> 12bd668f
#, c-format
msgid "The cover is open on printer “%s”."
msgstr "A nyomtató („%s”) fedele nyitva van."

<<<<<<< HEAD
#: modules/printbackends/gtkprintbackendcups.c:2600
=======
#: modules/printbackends/gtkprintbackendcups.c:2603
>>>>>>> 12bd668f
#, c-format
msgid "The door is open on printer “%s”."
msgstr "A nyomtató („%s”) ajtaja nyitva van."

<<<<<<< HEAD
#: modules/printbackends/gtkprintbackendcups.c:2604
=======
#: modules/printbackends/gtkprintbackendcups.c:2607
>>>>>>> 12bd668f
#, c-format
msgid "Printer “%s” is low on paper."
msgstr "A nyomtatóban („%s”) kevés a papír."

<<<<<<< HEAD
#: modules/printbackends/gtkprintbackendcups.c:2608
=======
#: modules/printbackends/gtkprintbackendcups.c:2611
>>>>>>> 12bd668f
#, c-format
msgid "Printer “%s” is out of paper."
msgstr "A nyomtatóból („%s”) kifogyott a papír."

<<<<<<< HEAD
#: modules/printbackends/gtkprintbackendcups.c:2612
=======
#: modules/printbackends/gtkprintbackendcups.c:2615
>>>>>>> 12bd668f
#, c-format
msgid "Printer “%s” is currently offline."
msgstr "A nyomtató („%s”) jelenleg nem érhető el."

<<<<<<< HEAD
#: modules/printbackends/gtkprintbackendcups.c:2616
=======
#: modules/printbackends/gtkprintbackendcups.c:2619
>>>>>>> 12bd668f
#, c-format
msgid "There is a problem on printer “%s”."
msgstr "A nyomtató („%s”) problémát észlelt."

#. Translators: this is a printer status.
<<<<<<< HEAD
#: modules/printbackends/gtkprintbackendcups.c:2636
=======
#: modules/printbackends/gtkprintbackendcups.c:2639
>>>>>>> 12bd668f
msgid "Paused; Rejecting Jobs"
msgstr "Szüneteltetve; feladatok visszautasítása"

#. Translators: this is a printer status.
<<<<<<< HEAD
#: modules/printbackends/gtkprintbackendcups.c:2642
=======
#: modules/printbackends/gtkprintbackendcups.c:2645
>>>>>>> 12bd668f
msgid "Rejecting Jobs"
msgstr "Feladatok visszautasítása"

#. Translators: this string connects multiple printer states together.
<<<<<<< HEAD
#: modules/printbackends/gtkprintbackendcups.c:2683
msgid "; "
msgstr "; "

#: modules/printbackends/gtkprintbackendcups.c:4584
#: modules/printbackends/gtkprintbackendcups.c:4651
=======
#: modules/printbackends/gtkprintbackendcups.c:2686
msgid "; "
msgstr "; "

#: modules/printbackends/gtkprintbackendcups.c:4587
#: modules/printbackends/gtkprintbackendcups.c:4654
>>>>>>> 12bd668f
msgctxt "printing option"
msgid "Two Sided"
msgstr "Kétoldalas"

<<<<<<< HEAD
#: modules/printbackends/gtkprintbackendcups.c:4585
=======
#: modules/printbackends/gtkprintbackendcups.c:4588
>>>>>>> 12bd668f
msgctxt "printing option"
msgid "Paper Type"
msgstr "Papírtípus"

<<<<<<< HEAD
#: modules/printbackends/gtkprintbackendcups.c:4586
=======
#: modules/printbackends/gtkprintbackendcups.c:4589
>>>>>>> 12bd668f
msgctxt "printing option"
msgid "Paper Source"
msgstr "Papírforrás"

<<<<<<< HEAD
#: modules/printbackends/gtkprintbackendcups.c:4587
#: modules/printbackends/gtkprintbackendcups.c:4652
=======
#: modules/printbackends/gtkprintbackendcups.c:4590
#: modules/printbackends/gtkprintbackendcups.c:4655
>>>>>>> 12bd668f
msgctxt "printing option"
msgid "Output Tray"
msgstr "Kimeneti tálca"

<<<<<<< HEAD
#: modules/printbackends/gtkprintbackendcups.c:4588
=======
#: modules/printbackends/gtkprintbackendcups.c:4591
>>>>>>> 12bd668f
msgctxt "printing option"
msgid "Resolution"
msgstr "Felbontás"

<<<<<<< HEAD
#: modules/printbackends/gtkprintbackendcups.c:4589
=======
#: modules/printbackends/gtkprintbackendcups.c:4592
>>>>>>> 12bd668f
msgctxt "printing option"
msgid "GhostScript pre-filtering"
msgstr "GhostScript előszűrés"

<<<<<<< HEAD
#: modules/printbackends/gtkprintbackendcups.c:4598
=======
#: modules/printbackends/gtkprintbackendcups.c:4601
>>>>>>> 12bd668f
msgctxt "printing option value"
msgid "One Sided"
msgstr "Egyoldalas"

#. Translators: this is an option of "Two Sided"
<<<<<<< HEAD
#: modules/printbackends/gtkprintbackendcups.c:4600
=======
#: modules/printbackends/gtkprintbackendcups.c:4603
>>>>>>> 12bd668f
msgctxt "printing option value"
msgid "Long Edge (Standard)"
msgstr "Hosszú él (szabványos)"

#. Translators: this is an option of "Two Sided"
<<<<<<< HEAD
#: modules/printbackends/gtkprintbackendcups.c:4602
=======
#: modules/printbackends/gtkprintbackendcups.c:4605
>>>>>>> 12bd668f
msgctxt "printing option value"
msgid "Short Edge (Flip)"
msgstr "Rövid él (tükrözés)"

#. Translators: this is an option of "Paper Source"
<<<<<<< HEAD
#: modules/printbackends/gtkprintbackendcups.c:4604
#: modules/printbackends/gtkprintbackendcups.c:4606
#: modules/printbackends/gtkprintbackendcups.c:4614
=======
#: modules/printbackends/gtkprintbackendcups.c:4607
#: modules/printbackends/gtkprintbackendcups.c:4609
#: modules/printbackends/gtkprintbackendcups.c:4617
>>>>>>> 12bd668f
msgctxt "printing option value"
msgid "Auto Select"
msgstr "Automatikus kiválasztás"

#. Translators: this is an option of "Paper Source"
#. Translators: this is an option of "Resolution"
<<<<<<< HEAD
#: modules/printbackends/gtkprintbackendcups.c:4608
#: modules/printbackends/gtkprintbackendcups.c:4610
#: modules/printbackends/gtkprintbackendcups.c:4612
#: modules/printbackends/gtkprintbackendcups.c:4616
=======
#: modules/printbackends/gtkprintbackendcups.c:4611
#: modules/printbackends/gtkprintbackendcups.c:4613
#: modules/printbackends/gtkprintbackendcups.c:4615
#: modules/printbackends/gtkprintbackendcups.c:4619
>>>>>>> 12bd668f
msgctxt "printing option value"
msgid "Printer Default"
msgstr "Nyomtató alapértelmezése"

#. Translators: this is an option of "GhostScript"
<<<<<<< HEAD
#: modules/printbackends/gtkprintbackendcups.c:4618
=======
#: modules/printbackends/gtkprintbackendcups.c:4621
>>>>>>> 12bd668f
msgctxt "printing option value"
msgid "Embed GhostScript fonts only"
msgstr "Csak GhostScript betűkészletek beágyazása"

#. Translators: this is an option of "GhostScript"
<<<<<<< HEAD
#: modules/printbackends/gtkprintbackendcups.c:4620
=======
#: modules/printbackends/gtkprintbackendcups.c:4623
>>>>>>> 12bd668f
msgctxt "printing option value"
msgid "Convert to PS level 1"
msgstr "Átalakítás 1. PS szintre"

#. Translators: this is an option of "GhostScript"
<<<<<<< HEAD
#: modules/printbackends/gtkprintbackendcups.c:4622
=======
#: modules/printbackends/gtkprintbackendcups.c:4625
>>>>>>> 12bd668f
msgctxt "printing option value"
msgid "Convert to PS level 2"
msgstr "Átalakítás 2. PS szintre"

#. Translators: this is an option of "GhostScript"
<<<<<<< HEAD
#: modules/printbackends/gtkprintbackendcups.c:4624
=======
#: modules/printbackends/gtkprintbackendcups.c:4627
>>>>>>> 12bd668f
msgctxt "printing option value"
msgid "No pre-filtering"
msgstr "Nincs előszűrés"

#. Translators: "Miscellaneous" is the label for a button, that opens
#. up an extra panel of settings in a print dialog.
<<<<<<< HEAD
#: modules/printbackends/gtkprintbackendcups.c:4633
=======
#: modules/printbackends/gtkprintbackendcups.c:4636
>>>>>>> 12bd668f
msgctxt "printing option group"
msgid "Miscellaneous"
msgstr "Egyebek"

<<<<<<< HEAD
#: modules/printbackends/gtkprintbackendcups.c:4660
=======
#: modules/printbackends/gtkprintbackendcups.c:4663
>>>>>>> 12bd668f
msgctxt "sides"
msgid "One Sided"
msgstr "Egyoldalas"

#. Translators: this is an option of "Two Sided"
<<<<<<< HEAD
#: modules/printbackends/gtkprintbackendcups.c:4662
=======
#: modules/printbackends/gtkprintbackendcups.c:4665
>>>>>>> 12bd668f
msgctxt "sides"
msgid "Long Edge (Standard)"
msgstr "Hosszú él (szabványos)"

#. Translators: this is an option of "Two Sided"
<<<<<<< HEAD
#: modules/printbackends/gtkprintbackendcups.c:4664
=======
#: modules/printbackends/gtkprintbackendcups.c:4667
>>>>>>> 12bd668f
msgctxt "sides"
msgid "Short Edge (Flip)"
msgstr "Rövid él (tükrözés)"

#. Translators: Top output bin
<<<<<<< HEAD
#: modules/printbackends/gtkprintbackendcups.c:4667
=======
#: modules/printbackends/gtkprintbackendcups.c:4670
>>>>>>> 12bd668f
msgctxt "output-bin"
msgid "Top Bin"
msgstr "Felső tároló"

#. Translators: Middle output bin
<<<<<<< HEAD
#: modules/printbackends/gtkprintbackendcups.c:4669
=======
#: modules/printbackends/gtkprintbackendcups.c:4672
>>>>>>> 12bd668f
msgctxt "output-bin"
msgid "Middle Bin"
msgstr "Középső tároló"

#. Translators: Bottom output bin
<<<<<<< HEAD
#: modules/printbackends/gtkprintbackendcups.c:4671
=======
#: modules/printbackends/gtkprintbackendcups.c:4674
>>>>>>> 12bd668f
msgctxt "output-bin"
msgid "Bottom Bin"
msgstr "Alsó tároló"

#. Translators: Side output bin
<<<<<<< HEAD
#: modules/printbackends/gtkprintbackendcups.c:4673
=======
#: modules/printbackends/gtkprintbackendcups.c:4676
>>>>>>> 12bd668f
msgctxt "output-bin"
msgid "Side Bin"
msgstr "Oldalsó tároló"

#. Translators: Left output bin
<<<<<<< HEAD
#: modules/printbackends/gtkprintbackendcups.c:4675
=======
#: modules/printbackends/gtkprintbackendcups.c:4678
>>>>>>> 12bd668f
msgctxt "output-bin"
msgid "Left Bin"
msgstr "Bal tároló"

#. Translators: Right output bin
<<<<<<< HEAD
#: modules/printbackends/gtkprintbackendcups.c:4677
=======
#: modules/printbackends/gtkprintbackendcups.c:4680
>>>>>>> 12bd668f
msgctxt "output-bin"
msgid "Right Bin"
msgstr "Jobb tároló"

#. Translators: Center output bin
<<<<<<< HEAD
#: modules/printbackends/gtkprintbackendcups.c:4679
=======
#: modules/printbackends/gtkprintbackendcups.c:4682
>>>>>>> 12bd668f
msgctxt "output-bin"
msgid "Center Bin"
msgstr "Központi tároló"

#. Translators: Rear output bin
<<<<<<< HEAD
#: modules/printbackends/gtkprintbackendcups.c:4681
=======
#: modules/printbackends/gtkprintbackendcups.c:4684
>>>>>>> 12bd668f
msgctxt "output-bin"
msgid "Rear Bin"
msgstr "Hátsó tároló"

#. Translators: Output bin where one sided output is oriented in the face-up position
<<<<<<< HEAD
#: modules/printbackends/gtkprintbackendcups.c:4683
=======
#: modules/printbackends/gtkprintbackendcups.c:4686
>>>>>>> 12bd668f
msgctxt "output-bin"
msgid "Face Up Bin"
msgstr "Felfelé néző tároló"

#. Translators: Output bin where one sided output is oriented in the face-down position
<<<<<<< HEAD
#: modules/printbackends/gtkprintbackendcups.c:4685
=======
#: modules/printbackends/gtkprintbackendcups.c:4688
>>>>>>> 12bd668f
msgctxt "output-bin"
msgid "Face Down Bin"
msgstr "Lefelé néző tároló"

#. Translators: Large capacity output bin
<<<<<<< HEAD
#: modules/printbackends/gtkprintbackendcups.c:4687
=======
#: modules/printbackends/gtkprintbackendcups.c:4690
>>>>>>> 12bd668f
msgctxt "output-bin"
msgid "Large Capacity Bin"
msgstr "Nagy kapacitású tároló"

#. Translators: Output stacker number %d
<<<<<<< HEAD
#: modules/printbackends/gtkprintbackendcups.c:4709
=======
#: modules/printbackends/gtkprintbackendcups.c:4712
>>>>>>> 12bd668f
#, c-format
msgctxt "output-bin"
msgid "Stacker %d"
msgstr "%d. halmozó"

#. Translators: Output mailbox number %d
<<<<<<< HEAD
#: modules/printbackends/gtkprintbackendcups.c:4713
=======
#: modules/printbackends/gtkprintbackendcups.c:4716
>>>>>>> 12bd668f
#, c-format
msgctxt "output-bin"
msgid "Mailbox %d"
msgstr "%d. postafiók"

#. Translators: Private mailbox
<<<<<<< HEAD
#: modules/printbackends/gtkprintbackendcups.c:4717
=======
#: modules/printbackends/gtkprintbackendcups.c:4720
>>>>>>> 12bd668f
msgctxt "output-bin"
msgid "My Mailbox"
msgstr "Saját postafiók"

#. Translators: Output tray number %d
<<<<<<< HEAD
#: modules/printbackends/gtkprintbackendcups.c:4721
=======
#: modules/printbackends/gtkprintbackendcups.c:4724
>>>>>>> 12bd668f
#, c-format
msgctxt "output-bin"
msgid "Tray %d"
msgstr "%d. tálca"

<<<<<<< HEAD
#: modules/printbackends/gtkprintbackendcups.c:5198
=======
#: modules/printbackends/gtkprintbackendcups.c:5201
>>>>>>> 12bd668f
msgid "Printer Default"
msgstr "Nyomtató alapértelmezése"

#. Translators: These strings name the possible values of the
#. * job priority option in the print dialog
#.
<<<<<<< HEAD
#: modules/printbackends/gtkprintbackendcups.c:5642
msgid "Urgent"
msgstr "Sürgős"

#: modules/printbackends/gtkprintbackendcups.c:5642
msgid "High"
msgstr "Magas"

#: modules/printbackends/gtkprintbackendcups.c:5642
msgid "Medium"
msgstr "Közepes"

#: modules/printbackends/gtkprintbackendcups.c:5642
=======
#: modules/printbackends/gtkprintbackendcups.c:5645
msgid "Urgent"
msgstr "Sürgős"

#: modules/printbackends/gtkprintbackendcups.c:5645
msgid "High"
msgstr "Magas"

#: modules/printbackends/gtkprintbackendcups.c:5645
msgid "Medium"
msgstr "Közepes"

#: modules/printbackends/gtkprintbackendcups.c:5645
>>>>>>> 12bd668f
msgid "Low"
msgstr "Alacsony"

#. Translators, this string is used to label the job priority option
#. * in the print dialog
#.
<<<<<<< HEAD
#: modules/printbackends/gtkprintbackendcups.c:5672
=======
#: modules/printbackends/gtkprintbackendcups.c:5675
>>>>>>> 12bd668f
msgid "Job Priority"
msgstr "Feladatprioritás"

#. Translators, this string is used to label the billing info entry
#. * in the print dialog
#.
<<<<<<< HEAD
#: modules/printbackends/gtkprintbackendcups.c:5683
=======
#: modules/printbackends/gtkprintbackendcups.c:5686
>>>>>>> 12bd668f
msgid "Billing Info"
msgstr "Fizetési információk"

#. Translators, these strings are names for various 'standard' cover
#. * pages that the printing system may support.
#.
<<<<<<< HEAD
#: modules/printbackends/gtkprintbackendcups.c:5707
=======
#: modules/printbackends/gtkprintbackendcups.c:5710
>>>>>>> 12bd668f
msgctxt "cover page"
msgid "None"
msgstr "Nincs"

<<<<<<< HEAD
#: modules/printbackends/gtkprintbackendcups.c:5708
=======
#: modules/printbackends/gtkprintbackendcups.c:5711
>>>>>>> 12bd668f
msgctxt "cover page"
msgid "Classified"
msgstr "Nem nyilvános"

<<<<<<< HEAD
#: modules/printbackends/gtkprintbackendcups.c:5709
=======
#: modules/printbackends/gtkprintbackendcups.c:5712
>>>>>>> 12bd668f
msgctxt "cover page"
msgid "Confidential"
msgstr "Bizalmas"

<<<<<<< HEAD
#: modules/printbackends/gtkprintbackendcups.c:5710
=======
#: modules/printbackends/gtkprintbackendcups.c:5713
>>>>>>> 12bd668f
msgctxt "cover page"
msgid "Secret"
msgstr "Titkos"

<<<<<<< HEAD
#: modules/printbackends/gtkprintbackendcups.c:5711
=======
#: modules/printbackends/gtkprintbackendcups.c:5714
>>>>>>> 12bd668f
msgctxt "cover page"
msgid "Standard"
msgstr "Szabványos"

<<<<<<< HEAD
#: modules/printbackends/gtkprintbackendcups.c:5712
=======
#: modules/printbackends/gtkprintbackendcups.c:5715
>>>>>>> 12bd668f
msgctxt "cover page"
msgid "Top Secret"
msgstr "Szigorúan titkos"

<<<<<<< HEAD
#: modules/printbackends/gtkprintbackendcups.c:5713
=======
#: modules/printbackends/gtkprintbackendcups.c:5716
>>>>>>> 12bd668f
msgctxt "cover page"
msgid "Unclassified"
msgstr "Nyilvános"

#. Translators, this string is used to label the pages-per-sheet option
#. * in the print dialog
#.
<<<<<<< HEAD
#: modules/printbackends/gtkprintbackendcups.c:5725
=======
#: modules/printbackends/gtkprintbackendcups.c:5728
>>>>>>> 12bd668f
msgctxt "printer option"
msgid "Pages per Sheet"
msgstr "Oldalak laponként"

#. Translators, this string is used to label the option in the print
#. * dialog that controls in what order multiple pages are arranged
#.
<<<<<<< HEAD
#: modules/printbackends/gtkprintbackendcups.c:5742
=======
#: modules/printbackends/gtkprintbackendcups.c:5745
>>>>>>> 12bd668f
msgctxt "printer option"
msgid "Page Ordering"
msgstr "Oldalsorrend"

#. Translators, this is the label used for the option in the print
#. * dialog that controls the front cover page.
#.
<<<<<<< HEAD
#: modules/printbackends/gtkprintbackendcups.c:5784
=======
#: modules/printbackends/gtkprintbackendcups.c:5787
>>>>>>> 12bd668f
msgctxt "printer option"
msgid "Before"
msgstr "Előtte"

#. Translators, this is the label used for the option in the print
#. * dialog that controls the back cover page.
#.
<<<<<<< HEAD
#: modules/printbackends/gtkprintbackendcups.c:5799
=======
#: modules/printbackends/gtkprintbackendcups.c:5802
>>>>>>> 12bd668f
msgctxt "printer option"
msgid "After"
msgstr "Mögötte"

#. Translators: this is the name of the option that controls when
#. * a print job is printed. Possible values are 'now', a specified time,
#. * or 'on hold'
#.
<<<<<<< HEAD
#: modules/printbackends/gtkprintbackendcups.c:5819
=======
#: modules/printbackends/gtkprintbackendcups.c:5822
>>>>>>> 12bd668f
msgctxt "printer option"
msgid "Print at"
msgstr "Nyomtatás ekkor"

#. Translators: this is the name of the option that allows the user
#. * to specify a time when a print job will be printed.
#.
<<<<<<< HEAD
#: modules/printbackends/gtkprintbackendcups.c:5830
=======
#: modules/printbackends/gtkprintbackendcups.c:5833
>>>>>>> 12bd668f
msgctxt "printer option"
msgid "Print at time"
msgstr "Nyomtatás adott időben"

#. Translators: this format is used to display a custom
#. * paper size. The two placeholders are replaced with
#. * the width and height in points. E.g: "Custom
#. * 230.4x142.9"
#.
<<<<<<< HEAD
#: modules/printbackends/gtkprintbackendcups.c:5877
=======
#: modules/printbackends/gtkprintbackendcups.c:5880
>>>>>>> 12bd668f
#, c-format
msgid "Custom %s×%s"
msgstr "Egyéni %s×%s"

#. TRANSLATORS: this is the ICC color profile to use for this job
<<<<<<< HEAD
#: modules/printbackends/gtkprintbackendcups.c:5988
=======
#: modules/printbackends/gtkprintbackendcups.c:5991
>>>>>>> 12bd668f
msgctxt "printer option"
msgid "Printer Profile"
msgstr "Nyomtatóprofil"

#. TRANSLATORS: this is when color profile information is unavailable
<<<<<<< HEAD
#: modules/printbackends/gtkprintbackendcups.c:5995
=======
#: modules/printbackends/gtkprintbackendcups.c:5998
>>>>>>> 12bd668f
msgctxt "printer option value"
msgid "Unavailable"
msgstr "Nem érhető el"

<<<<<<< HEAD
#: modules/printbackends/gtkprintbackendfile.c:235
msgid "output"
msgstr "kimenet"

#: modules/printbackends/gtkprintbackendfile.c:507
msgid "Print to File"
msgstr "Nyomtatás fájlba"

#: modules/printbackends/gtkprintbackendfile.c:633
msgid "PDF"
msgstr "PDF"

#: modules/printbackends/gtkprintbackendfile.c:633
msgid "PostScript"
msgstr "PostScript"

#: modules/printbackends/gtkprintbackendfile.c:633
msgid "SVG"
msgstr "SVG"

#: modules/printbackends/gtkprintbackendfile.c:646
msgid "Pages per _sheet:"
msgstr "_Oldalak laponként:"

#: modules/printbackends/gtkprintbackendfile.c:706
msgid "File"
msgstr "Fájl"

#: modules/printbackends/gtkprintbackendfile.c:716
msgid "_Output format"
msgstr "_Kimeneti formátum"

#: modules/printbackends/gtkprintbackendlpr.c:372
msgid "Print to LPR"
msgstr "Nyomtatás LPR-re"

#: modules/printbackends/gtkprintbackendlpr.c:401
msgid "Pages Per Sheet"
msgstr "Oldalak laponként"

#: modules/printbackends/gtkprintbackendlpr.c:407
=======
#: modules/printbackends/gtkprintbackendfile.c:238
msgid "output"
msgstr "kimenet"

#: modules/printbackends/gtkprintbackendfile.c:510
msgid "Print to File"
msgstr "Nyomtatás fájlba"

#: modules/printbackends/gtkprintbackendfile.c:636
msgid "PDF"
msgstr "PDF"

#: modules/printbackends/gtkprintbackendfile.c:636
msgid "PostScript"
msgstr "PostScript"

#: modules/printbackends/gtkprintbackendfile.c:636
msgid "SVG"
msgstr "SVG"

#: modules/printbackends/gtkprintbackendfile.c:649
msgid "Pages per _sheet:"
msgstr "_Oldalak laponként:"

#: modules/printbackends/gtkprintbackendfile.c:709
msgid "File"
msgstr "Fájl"

#: modules/printbackends/gtkprintbackendfile.c:719
msgid "_Output format"
msgstr "_Kimeneti formátum"

#: modules/printbackends/gtkprintbackendlpr.c:375
msgid "Print to LPR"
msgstr "Nyomtatás LPR-re"

#: modules/printbackends/gtkprintbackendlpr.c:404
msgid "Pages Per Sheet"
msgstr "Oldalak laponként"

#: modules/printbackends/gtkprintbackendlpr.c:410
>>>>>>> 12bd668f
msgid "Command Line"
msgstr "Parancssor"

#. TRANSLATORS: when we're running an old CUPS, and
#. * it hasn't registered the device with colord
#: modules/printbackends/gtkprintercups.c:272
msgid "Color management unavailable"
msgstr "A színkezelés nem érhető el"

#. TRANSLATORS: when there is no color profile available
#: modules/printbackends/gtkprintercups.c:284
msgid "No profile available"
msgstr "Nem érhető el profil"

#. TRANSLATORS: when the color profile has no title
#: modules/printbackends/gtkprintercups.c:295
msgid "Unspecified profile"
msgstr "Meghatározatlan profil"

#: tools/encodesymbolic.c:41
msgid "Output to this directory instead of cwd"
msgstr "Kimenet ebbe a könyvtárba a cwd helyett"

#: tools/encodesymbolic.c:42
msgid "Generate debug output"
msgstr "Hibakeresési kimenet előállítása"

#: tools/encodesymbolic.c:92
#, c-format
msgid "Invalid size %s\n"
msgstr "Érvénytelen méret: %s\n"

#: tools/encodesymbolic.c:104 tools/encodesymbolic.c:113
#, c-format
msgid "Can’t load file: %s\n"
msgstr "Nem lehet betölteni a következő fájlt: %s\n"

#: tools/encodesymbolic.c:141 tools/encodesymbolic.c:147
#, c-format
msgid "Can’t save file %s: %s\n"
msgstr "Nem lehet menteni a(z) %s fájlt: %s\n"

#: tools/encodesymbolic.c:153
#, c-format
msgid "Can’t close stream"
msgstr "Nem lehet lezárni az adatfolyamot"

#: tools/gtk-builder-tool.c:36
#, c-format
msgid ""
"Usage:\n"
"  gtk-builder-tool [COMMAND] [OPTION…] FILE\n"
"\n"
"Perform various tasks on GtkBuilder .ui files.\n"
"\n"
"Commands:\n"
"  validate     Validate the file\n"
"  simplify     Simplify the file\n"
"  enumerate    List all named objects\n"
"  preview      Preview the file\n"
"  screenshot   Take a screenshot of the file\n"
"\n"
msgstr ""
"Használat:\n"
"  gtk-builder-tool [PARANCS] [KAPCSOLÓ…] FÁJL\n"
"\n"
"Különböző feladatok végrehajtása GtkBuilder .ui fájlokon.\n"
"\n"
"Parancsok:\n"
"  validate     A fájl ellenőrzése\n"
"  simplify     A fájl egyszerűsítése\n"
"  enumerate    Az összes elnevezett objektum felsorolása\n"
"  preview      A fájl előnézete\n"
"  screenshot   Képernyőkép készítése a fájlról\n"
"\n"

#: tools/gtk-builder-tool-enumerate.c:56 tools/gtk-builder-tool-preview.c:179
#: tools/gtk-builder-tool-preview.c:180 tools/gtk-builder-tool-screenshot.c:359
#: tools/gtk-builder-tool-screenshot.c:362
#: tools/gtk-builder-tool-simplify.c:2362 tools/gtk-builder-tool-validate.c:260
msgid "FILE"
msgstr "FÁJL"

#: tools/gtk-builder-tool-enumerate.c:64
#| msgid "List all named objects."
msgid "Print all named objects."
msgstr "Az összes elnevezett objektum kiírása."

#: tools/gtk-builder-tool-preview.c:178
msgid "Preview only the named object"
msgstr "Csak az elnevezett objektum előnézete"

#: tools/gtk-builder-tool-preview.c:179 tools/gtk-builder-tool-screenshot.c:359
msgid "Use style from CSS file"
msgstr "Stílus használata CSS-fájlból"

#: tools/gtk-builder-tool-preview.c:195
msgid "Preview the file."
msgstr "A fájl előnézete."

#: tools/gtk-builder-tool-screenshot.c:358
msgid "Screenshot only the named object"
msgstr "Képernyőkép készítése csak az elnevezett objektumról"

#: tools/gtk-builder-tool-screenshot.c:360
msgid "Save as node file instead of png"
msgstr "Mentés csomópontfájlként PNG helyett"

#: tools/gtk-builder-tool-screenshot.c:361
msgid "Overwrite existing file"
msgstr "Meglévő fájl felülírása"

#: tools/gtk-builder-tool-screenshot.c:377
msgid "Take a screenshot of the file."
msgstr "Képernyőkép készítése a fájlról."

#: tools/gtk-builder-tool-simplify.c:444
#, c-format
msgid "%s:%d: Couldn’t parse value for property '%s': %s\n"
msgstr ""
"%s:%d: Nem sikerült feldolgozni az értéket a(z) „%s” tulajdonsághoz: %s\n"

#: tools/gtk-builder-tool-simplify.c:653
#, c-format
msgid "%s:%d: %sproperty %s::%s not found\n"
msgstr "%s:%d: %stulajdonság %s::%s nem található\n"

#: tools/gtk-builder-tool-simplify.c:2290
#, c-format
msgid "Can’t load “%s”: %s\n"
msgstr "Nem lehet betölteni: „%s”: %s\n"

#: tools/gtk-builder-tool-simplify.c:2301
#: tools/gtk-builder-tool-simplify.c:2307
#, c-format
msgid "Can’t parse “%s”: %s\n"
msgstr "Nem dolgozható fel: „%s”: %s\n"

#: tools/gtk-builder-tool-simplify.c:2313
#, c-format
msgid "Can’t parse “%s”\n"
msgstr "A(z) „%s” nem dolgozható fel\n"

#: tools/gtk-builder-tool-simplify.c:2337
#, c-format
msgid "Failed to read “%s”: %s\n"
msgstr "Nem olvasható: „%s”: %s\n"

#: tools/gtk-builder-tool-simplify.c:2343
#, c-format
msgid "Failed to write %s: “%s”\n"
msgstr "Nem írható: %s: „%s”\n"

<<<<<<< HEAD
#: tools/gtk-builder-tool-simplify.c:2358
=======
#: tools/gtk-builder-tool-simplify.c:2360
>>>>>>> 12bd668f
msgid "Replace the file"
msgstr "A fájl cseréje"

#: tools/gtk-builder-tool-simplify.c:2361
msgid "Convert from GTK 3 to GTK 4"
msgstr "Átalakítás GTK 3-ról GTK 4-re"

#: tools/gtk-builder-tool-simplify.c:2372
msgid "Simplify the file."
msgstr "A fájl egyszerűsítése."

#: tools/gtk-builder-tool-simplify.c:2385
#, c-format
msgid "No .ui file specified\n"
msgstr "Nincs .ui fájl megadva\n"

#: tools/gtk-builder-tool-simplify.c:2391
#, c-format
msgid "Can only simplify a single .ui file without --replace\n"
msgstr "Csak egy önálló .ui fájl egyszerűsíthető a --replace kapcsoló nélkül\n"

#: tools/gtk-builder-tool-validate.c:269
msgid "Validate the file."
msgstr "A fájl ellenőrzése."

#: tools/gtk-launch.c:40
msgid "Show program version"
msgstr "A programverzió megjelenítése"

#. Translators: this message will appear immediately after the
#. usage string - Usage: COMMAND [OPTION…] <THIS_MESSAGE>
#: tools/gtk-launch.c:72
msgid "APPLICATION [URI…] — launch an APPLICATION"
msgstr "ALKALMAZÁS [URI…] — egy ALKALMAZÁS elindítása"

#. Translators: this message will appear after the usage string
#. and before the list of options.
#: tools/gtk-launch.c:76
msgid ""
"Launch an application (specified by its desktop file name),\n"
"optionally passing one or more URIs as arguments."
msgstr ""
"Egy alkalmazás elindítása (az asztali fájl nevével megadva),\n"
"elhagyható argumentumokként URI-kat átadva."

#: tools/gtk-launch.c:86
#, c-format
msgid "Error parsing commandline options: %s\n"
msgstr "Hiba a parancssori kapcsolók feldolgozásakor: %s\n"

#: tools/gtk-launch.c:88 tools/gtk-launch.c:109
#, c-format
msgid "Try “%s --help” for more information."
msgstr "További információkért adja ki a következő parancsot: „%s --help”."

#. Translators: the %s is the program name. This error message
#. means the user is calling gtk-launch without any argument.
#: tools/gtk-launch.c:107
#, c-format
msgid "%s: missing application name"
msgstr "%s: hiányzik az alkalmazás neve"

#: tools/gtk-launch.c:136
#, c-format
msgid "Creating AppInfo from id not supported on non unix operating systems"
msgstr ""
"Alkalmazás-információ létrehozása olyan azonosítóból, amelyet nem támogatnak "
"a nem unix operációs rendszerek"

#. Translators: the first %s is the program name, the second one
#. is the application name.
#: tools/gtk-launch.c:144
#, c-format
msgid "%s: no such application %s"
msgstr "%s: nincs ilyen alkalmazás: %s"

#. Translators: the first %s is the program name, the second one
#. is the error message.
#: tools/gtk-launch.c:162
#, c-format
msgid "%s: error launching application: %s\n"
msgstr "%s: hiba az alkalmazás indításakor: %s\n"

#: tools/updateiconcache.c:1391
#, c-format
msgid "Failed to write header\n"
msgstr "A fejléc írása sikertelen\n"

#: tools/updateiconcache.c:1397
#, c-format
msgid "Failed to write hash table\n"
msgstr "A hash tábla írása sikertelen\n"

#: tools/updateiconcache.c:1403
#, c-format
msgid "Failed to write folder index\n"
msgstr "A mappaindex írása sikertelen\n"

#: tools/updateiconcache.c:1411
#, c-format
msgid "Failed to rewrite header\n"
msgstr "A fejléc újraírása sikertelen\n"

#: tools/updateiconcache.c:1505
#, c-format
msgid "Failed to open file %s : %s\n"
msgstr "A fájl (%s) megnyitása sikertelen: %s\n"

#: tools/updateiconcache.c:1513 tools/updateiconcache.c:1543
#, c-format
msgid "Failed to write cache file: %s\n"
msgstr "A gyorsítótárfájl írása sikertelen: „%s”\n"

#: tools/updateiconcache.c:1553
#, c-format
msgid "The generated cache was invalid.\n"
msgstr "Az előállított gyorsítótár érvénytelen volt.\n"

#: tools/updateiconcache.c:1567
#, c-format
msgid "Could not rename %s to %s: %s, removing %s then.\n"
msgstr ""
"%s nem nevezhető át a következőre: %s: %s, ezért a(z) %s eltávolításra "
"kerül.\n"

#: tools/updateiconcache.c:1581
#, c-format
msgid "Could not rename %s to %s: %s\n"
msgstr "%s nem nevezhető át (erre: %s): %s\n"

#: tools/updateiconcache.c:1591
#, c-format
msgid "Could not rename %s back to %s: %s.\n"
msgstr "%s nem nevezhető át (erre: %s): %s.\n"

#: tools/updateiconcache.c:1618
#, c-format
msgid "Cache file created successfully.\n"
msgstr "A gyorsítótárfájl sikeresen létrejött.\n"

#: tools/updateiconcache.c:1657
msgid "Overwrite an existing cache, even if up to date"
msgstr "Meglévő gyorsítótár felülírása, még ha naprakész is"

#: tools/updateiconcache.c:1658
msgid "Don’t check for the existence of index.theme"
msgstr "Ne ellenőrizze az index.theme meglétét"

#: tools/updateiconcache.c:1659
msgid "Don’t include image data in the cache"
msgstr "Ne vegye fel a képadatokat a gyorsítótárba"

#: tools/updateiconcache.c:1660
msgid "Include image data in the cache"
msgstr "Vegye fel a képadatokat a gyorsítótárba"

#: tools/updateiconcache.c:1661
msgid "Output a C header file"
msgstr "C fejlécfájl kiírása"

#: tools/updateiconcache.c:1662
msgid "Turn off verbose output"
msgstr "Bőbeszédű kimenet kikapcsolása"

#: tools/updateiconcache.c:1663
msgid "Validate existing icon cache"
msgstr "Meglévő ikongyorsítótár ellenőrzése"

#: tools/updateiconcache.c:1728
#, c-format
msgid "File not found: %s\n"
msgstr "A fájl nem található: %s\n"

#: tools/updateiconcache.c:1734
#, c-format
msgid "Not a valid icon cache: %s\n"
msgstr "Nem egy érvényes ikongyorsítótár: %s\n"

#: tools/updateiconcache.c:1747
#, c-format
msgid "No theme index file.\n"
msgstr "Nincs témaindexfájl.\n"

#: tools/updateiconcache.c:1751
#, c-format
msgid ""
"No theme index file in “%s”.\n"
"If you really want to create an icon cache here, use --ignore-theme-index.\n"
msgstr ""
"Nem található témaindexfájl a következőben: „%s”.\n"
"Ha valóban ikongyorsítótárat kíván itt létrehozni, akkor használja a --"
"ignore-theme-index kapcsolót.\n"<|MERGE_RESOLUTION|>--- conflicted
+++ resolved
@@ -12,13 +12,8 @@
 msgstr ""
 "Project-Id-Version: gtk master\n"
 "Report-Msgid-Bugs-To: https://gitlab.gnome.org/GNOME/gtk/-/issues/\n"
-<<<<<<< HEAD
-"POT-Creation-Date: 2022-11-02 08:46+0000\n"
-"PO-Revision-Date: 2022-11-05 23:21+0100\n"
-=======
 "POT-Creation-Date: 2022-11-04 16:01+0000\n"
 "PO-Revision-Date: 2022-11-05 23:20+0100\n"
->>>>>>> 12bd668f
 "Last-Translator: Balázs Úr <ur.balazs at fsf dot hu>\n"
 "Language-Team: Hungarian <gnome-hu-list at gnome dot org>\n"
 "Language: hu\n"
@@ -572,11 +567,7 @@
 msgstr "Nem sikerült az adatok beolvasása a(z) %d. sorban"
 
 #: gdk/macos/gdkmacosclipboard.c:557 gdk/wayland/gdkclipboard-wayland.c:240
-<<<<<<< HEAD
-#: gdk/wayland/gdkdrop-wayland.c:208 gdk/wayland/gdkprimary-wayland.c:335
-=======
 #: gdk/wayland/gdkdrop-wayland.c:208 gdk/wayland/gdkprimary-wayland.c:336
->>>>>>> 12bd668f
 #: gdk/win32/gdkdrop-win32.c:1018 gdk/win32/gdkdrop-win32.c:1063
 #: gdk/x11/gdkclipboard-x11.c:805 gdk/x11/gdkdrop-x11.c:235
 msgid "No compatible transfer format found"
@@ -1679,68 +1670,10 @@
 msgid "window"
 msgstr "ablak"
 
-<<<<<<< HEAD
-#: gtk/gtkappchooserbutton.c:317
-msgid "Other application…"
-msgstr "Más alkalmazás…"
-
-#: gtk/gtkappchooserdialog.c:204 gtk/gtkappchooserdialog.c:255
-#: gtk/ui/gtkappchooserdialog.ui:4
-msgid "Select Application"
-msgstr "Válasszon alkalmazást"
-
-#. Translators: %s is a filename
-#: gtk/gtkappchooserdialog.c:211
-#, c-format
-msgid "Opening “%s”."
-msgstr "„%s” megnyitása."
-
-#: gtk/gtkappchooserdialog.c:212
-#, c-format
-msgid "No applications found for “%s”"
-msgstr "Nem találhatók alkalmazások ehhez: „%s”"
-
-#. Translators: %s is a file type description
-#: gtk/gtkappchooserdialog.c:217
-#, c-format
-msgid "Opening “%s” files."
-msgstr "„%s” fájlok megnyitása."
-
-#: gtk/gtkappchooserdialog.c:219
-#, c-format
-msgid "No applications found for “%s” files"
-msgstr "Nem találhatók alkalmazások ezekhez: „%s” fájlok"
-
-#: gtk/gtkappchooserdialog.c:421
-msgid "Failed to start GNOME Software"
-msgstr "A GNOME Szoftverek indítása sikertelen"
-
-#: gtk/gtkappchooserwidget.c:519
-msgid "Default Application"
-msgstr "Alapértelmezett alkalmazás"
-
-#: gtk/gtkappchooserwidget.c:569
-#, c-format
-msgid "No applications found for “%s”."
-msgstr "Nem találhatók alkalmazások ehhez: „%s”."
-
-#: gtk/gtkappchooserwidget.c:652
-msgid "Recommended Applications"
-msgstr "Javasolt alkalmazások"
-
-#: gtk/gtkappchooserwidget.c:667
-msgid "Related Applications"
-msgstr "Kapcsolódó alkalmazások"
-
-#: gtk/gtkappchooserwidget.c:681
-msgid "Other Applications"
-msgstr "Más alkalmazások"
-=======
 #: gtk/gtkalertdialog.c:660 gtk/gtkcustompaperunixdialog.c:328
 #: gtk/gtkmessagedialog.c:166 gtk/ui/gtkassistant.ui:40
 msgid "_Close"
 msgstr "_Bezárás"
->>>>>>> 12bd668f
 
 #. Translators: This is the 'reason' given when inhibiting
 #. * suspend or screen locking, and the caller hasn't specified
@@ -2211,16 +2144,6 @@
 msgid "A file with that name already exists"
 msgstr "Már létezik egy ugyanilyen nevű fájl"
 
-<<<<<<< HEAD
-#: gtk/gtkfilechoosernative.c:509 gtk/gtkfilechoosernative.c:580
-#: gtk/gtkfilechooserwidget.c:1210 gtk/gtkfilechooserwidget.c:5800
-#: gtk/gtkmessagedialog.c:166 gtk/gtkmessagedialog.c:175
-#: gtk/gtkmountoperation.c:608 gtk/gtkpagesetupunixdialog.c:283
-#: gtk/gtkprintbackend.c:637 gtk/gtkprinteroptionwidget.c:721
-#: gtk/gtkprintunixdialog.c:651 gtk/gtkprintunixdialog.c:807
-#: gtk/gtkwindow.c:6149 gtk/inspector/css-editor.c:248
-#: gtk/inspector/recorder.c:1723 gtk/ui/gtkappchooserdialog.ui:45
-=======
 #: gtk/gtkfilechoosernative.c:520 gtk/gtkfilechoosernative.c:593
 #: gtk/gtkfilechooserwidget.c:1158 gtk/gtkfilechooserwidget.c:4958
 #: gtk/gtkfiledialog.c:681 gtk/gtkmessagedialog.c:170
@@ -2228,21 +2151,14 @@
 #: gtk/gtkpagesetupunixdialog.c:283 gtk/gtkprintbackend.c:638
 #: gtk/gtkprintunixdialog.c:657 gtk/gtkprintunixdialog.c:814
 #: gtk/gtkwindow.c:6150 gtk/ui/gtkappchooserdialog.ui:45
->>>>>>> 12bd668f
 #: gtk/ui/gtkassistant.ui:52 gtk/ui/gtkcolorchooserdialog.ui:33
 #: gtk/ui/gtkfontchooserdialog.ui:24
 msgid "_Cancel"
 msgstr "Mé_gse"
 
-<<<<<<< HEAD
-#: gtk/gtkfilechoosernative.c:510 gtk/gtkfilechoosernative.c:574
-#: gtk/gtkplacessidebar.c:3146 gtk/gtkplacessidebar.c:3231
-#: gtk/gtkplacesview.c:1659
-=======
 #: gtk/gtkfilechoosernative.c:521 gtk/gtkfilechoosernative.c:587
 #: gtk/gtkfiledialog.c:663 gtk/gtkplacessidebar.c:3145
 #: gtk/gtkplacessidebar.c:3230 gtk/gtkplacesview.c:1645
->>>>>>> 12bd668f
 msgid "_Open"
 msgstr "_Megnyitás"
 
@@ -2258,11 +2174,7 @@
 #. * is a hostname. Nautilus and the panel contain the same string
 #. * to translate.
 #.
-<<<<<<< HEAD
-#: gtk/gtkfilechooserutils.c:362
-=======
 #: gtk/gtkfilechooserutils.c:364
->>>>>>> 12bd668f
 #, c-format
 msgid "%1$s on %2$s"
 msgstr "%1$s ezen: %2$s"
@@ -2325,13 +2237,8 @@
 msgid "If you delete an item, it will be permanently lost."
 msgstr "Ha töröl egy elemet, akkor az véglegesen elvész."
 
-<<<<<<< HEAD
-#: gtk/gtkfilechooserwidget.c:1211 gtk/gtkfilechooserwidget.c:1827
-#: gtk/gtklabel.c:5652 gtk/gtktext.c:6049 gtk/gtktextview.c:8966
-=======
 #: gtk/gtkfilechooserwidget.c:1158 gtk/gtkfilechooserwidget.c:1754
 #: gtk/gtklabel.c:5655 gtk/gtktext.c:6060 gtk/gtktextview.c:8965
->>>>>>> 12bd668f
 msgid "_Delete"
 msgstr "_Törlés"
 
@@ -2529,11 +2436,7 @@
 msgid "Could not send the search request"
 msgstr "Nem lehet elküldeni a keresési kérést"
 
-<<<<<<< HEAD
-#: gtk/gtkfilechooserwidget.c:6877
-=======
 #: gtk/gtkfilechooserwidget.c:5966
->>>>>>> 12bd668f
 msgid "Accessed"
 msgstr "Elérés"
 
@@ -2595,20 +2498,12 @@
 msgid "Optical Size"
 msgstr "Optikai méret"
 
-<<<<<<< HEAD
-#: gtk/gtkfontchooserwidget.c:2094
-=======
 #: gtk/gtkfontchooserwidget.c:2102
->>>>>>> 12bd668f
 msgctxt "Font feature value"
 msgid "Default"
 msgstr "Alapértelmezett"
 
-<<<<<<< HEAD
-#: gtk/gtkfontchooserwidget.c:2111
-=======
 #: gtk/gtkfontchooserwidget.c:2119
->>>>>>> 12bd668f
 msgctxt "Font feature value"
 msgid "Enable"
 msgstr "Engedélyezés"
@@ -2633,11 +2528,7 @@
 msgid "Number Spacing"
 msgstr "Számok távolsága"
 
-<<<<<<< HEAD
-#: gtk/gtkfontchooserwidget.c:2505
-=======
 #: gtk/gtkfontchooserwidget.c:2513
->>>>>>> 12bd668f
 msgid "Fractions"
 msgstr "Törtek"
 
@@ -2645,11 +2536,7 @@
 msgid "Style Variations"
 msgstr "Stílusváltozatok"
 
-<<<<<<< HEAD
-#: gtk/gtkfontchooserwidget.c:2508
-=======
 #: gtk/gtkfontchooserwidget.c:2516
->>>>>>> 12bd668f
 msgid "Character Variations"
 msgstr "Karakterváltozatok"
 
@@ -2657,21 +2544,6 @@
 msgid "OpenGL context creation failed"
 msgstr "Az OpenGL környezet létrehozása sikertelen"
 
-<<<<<<< HEAD
-#: gtk/gtklabel.c:5649 gtk/gtktext.c:6037 gtk/gtktextview.c:8954
-msgid "Cu_t"
-msgstr "_Kivágás"
-
-#: gtk/gtklabel.c:5650 gtk/gtktext.c:6041 gtk/gtktextview.c:8958
-msgid "_Copy"
-msgstr "_Másolás"
-
-#: gtk/gtklabel.c:5651 gtk/gtktext.c:6045 gtk/gtktextview.c:8962
-msgid "_Paste"
-msgstr "_Beillesztés"
-
-#: gtk/gtklabel.c:5657 gtk/gtktext.c:6058 gtk/gtktextview.c:8987
-=======
 #: gtk/gtklabel.c:5652 gtk/gtktext.c:6048 gtk/gtktextview.c:8953
 msgid "Cu_t"
 msgstr "_Kivágás"
@@ -2685,7 +2557,6 @@
 msgstr "_Beillesztés"
 
 #: gtk/gtklabel.c:5660 gtk/gtktext.c:6069 gtk/gtktextview.c:8986
->>>>>>> 12bd668f
 msgid "Select _All"
 msgstr "Ö_sszes kijelölése"
 
@@ -2794,13 +2665,8 @@
 msgid "%d:%02d"
 msgstr "%d:%02d"
 
-<<<<<<< HEAD
-#: gtk/gtkmessagedialog.c:158 gtk/gtkmessagedialog.c:176
-#: gtk/gtkprintbackend.c:638 gtk/gtkwindow.c:6150
-=======
 #: gtk/gtkmessagedialog.c:162 gtk/gtkmessagedialog.c:180
 #: gtk/gtkprintbackend.c:639 gtk/gtkwindow.c:6151
->>>>>>> 12bd668f
 msgid "_OK"
 msgstr "_OK"
 
@@ -3129,15 +2995,6 @@
 msgid "Unable to poll “%s” for media changes"
 msgstr "A(z) „%s” adathordozó-változásai nem kérdezhetők le"
 
-<<<<<<< HEAD
-#: gtk/gtkplacessidebar.c:3152 gtk/gtkplacessidebar.c:3239
-#: gtk/gtkplacesview.c:1663
-msgid "Open in New _Tab"
-msgstr "Megnyi_tás új lapon"
-
-#: gtk/gtkplacessidebar.c:3158 gtk/gtkplacessidebar.c:3248
-#: gtk/gtkplacesview.c:1668
-=======
 #: gtk/gtkplacessidebar.c:3151 gtk/gtkplacessidebar.c:3238
 #: gtk/gtkplacesview.c:1649
 msgid "Open in New _Tab"
@@ -3145,7 +3002,6 @@
 
 #: gtk/gtkplacessidebar.c:3157 gtk/gtkplacessidebar.c:3247
 #: gtk/gtkplacesview.c:1654
->>>>>>> 12bd668f
 msgid "Open in New _Window"
 msgstr "Megnyitás új _ablakban"
 
@@ -3157,19 +3013,11 @@
 msgid "_Remove"
 msgstr "_Eltávolítás"
 
-<<<<<<< HEAD
-#: gtk/gtkplacessidebar.c:3279 gtk/gtkplacesview.c:1693
-msgid "_Mount"
-msgstr "_Csatolás"
-
-#: gtk/gtkplacessidebar.c:3288 gtk/gtkplacesview.c:1682
-=======
 #: gtk/gtkplacessidebar.c:3278 gtk/gtkplacesview.c:1679
 msgid "_Mount"
 msgstr "_Csatolás"
 
 #: gtk/gtkplacessidebar.c:3287 gtk/gtkplacesview.c:1668
->>>>>>> 12bd668f
 msgid "_Unmount"
 msgstr "_Leválasztás"
 
@@ -3244,26 +3092,11 @@
 msgstr "Kap_csolódás"
 
 #. if it wasn't cancelled show a dialog
-<<<<<<< HEAD
-#: gtk/gtkplacesview.c:1367
-=======
 #: gtk/gtkplacesview.c:1353
->>>>>>> 12bd668f
 msgid "Unable to unmount volume"
 msgstr "Nem lehet leválasztani a kötetet"
 
 #. Allow to cancel the operation
-<<<<<<< HEAD
-#: gtk/gtkplacesview.c:1459
-msgid "Cance_l"
-msgstr "Még_se"
-
-#: gtk/gtkplacesview.c:1606
-msgid "AppleTalk"
-msgstr "AppleTalk"
-
-#: gtk/gtkplacesview.c:1612
-=======
 #: gtk/gtkplacesview.c:1445
 msgid "Cance_l"
 msgstr "Még_se"
@@ -3273,26 +3106,10 @@
 msgstr "AppleTalk"
 
 #: gtk/gtkplacesview.c:1598
->>>>>>> 12bd668f
 msgid "File Transfer Protocol"
 msgstr "Fájlátviteli protokoll (FTP)"
 
 #. Translators: do not translate ftp:// and ftps://
-<<<<<<< HEAD
-#: gtk/gtkplacesview.c:1614
-msgid "ftp:// or ftps://"
-msgstr "ftp:// vagy ftps://"
-
-#: gtk/gtkplacesview.c:1620
-msgid "Network File System"
-msgstr "Hálózat fájlrendszer"
-
-#: gtk/gtkplacesview.c:1626
-msgid "Samba"
-msgstr "Samba"
-
-#: gtk/gtkplacesview.c:1632
-=======
 #: gtk/gtkplacesview.c:1600
 msgid "ftp:// or ftps://"
 msgstr "ftp:// vagy ftps://"
@@ -3306,51 +3123,19 @@
 msgstr "Samba"
 
 #: gtk/gtkplacesview.c:1618
->>>>>>> 12bd668f
 msgid "SSH File Transfer Protocol"
 msgstr "SSH fájlátviteli protokoll"
 
 #. Translators: do not translate sftp:// and ssh://
-<<<<<<< HEAD
-#: gtk/gtkplacesview.c:1634
-msgid "sftp:// or ssh://"
-msgstr "sftp:// vagy ssh://"
-
-#: gtk/gtkplacesview.c:1640
-=======
 #: gtk/gtkplacesview.c:1620
 msgid "sftp:// or ssh://"
 msgstr "sftp:// vagy ssh://"
 
 #: gtk/gtkplacesview.c:1626
->>>>>>> 12bd668f
 msgid "WebDAV"
 msgstr "WebDAV"
 
 #. Translators: do not translate dav:// and davs://
-<<<<<<< HEAD
-#: gtk/gtkplacesview.c:1642
-msgid "dav:// or davs://"
-msgstr "dav:// vagy davs://"
-
-#: gtk/gtkplacesview.c:1677
-msgid "_Disconnect"
-msgstr "_Bontás"
-
-#: gtk/gtkplacesview.c:1688
-msgid "_Connect"
-msgstr "Kap_csolódás"
-
-#: gtk/gtkplacesview.c:1905
-msgid "Unable to get remote server location"
-msgstr "Nem kérhető le a távoli kiszolgáló helye"
-
-#: gtk/gtkplacesview.c:2048 gtk/gtkplacesview.c:2057
-msgid "Networks"
-msgstr "Hálózatok"
-
-#: gtk/gtkplacesview.c:2048 gtk/gtkplacesview.c:2057
-=======
 #: gtk/gtkplacesview.c:1628
 msgid "dav:// or davs://"
 msgstr "dav:// vagy davs://"
@@ -3372,7 +3157,6 @@
 msgstr "Hálózatok"
 
 #: gtk/gtkplacesview.c:2034 gtk/gtkplacesview.c:2043
->>>>>>> 12bd668f
 msgid "On This Computer"
 msgstr "Ezen a számítógépen"
 
@@ -3396,19 +3180,11 @@
 msgid "Unmount"
 msgstr "Leválasztás"
 
-<<<<<<< HEAD
-#: gtk/gtkprintbackend.c:636
-msgid "Authentication"
-msgstr "Hitelesítés"
-
-#: gtk/gtkprintbackend.c:712
-=======
 #: gtk/gtkprintbackend.c:637
 msgid "Authentication"
 msgstr "Hitelesítés"
 
 #: gtk/gtkprintbackend.c:716
->>>>>>> 12bd668f
 msgid "_Remember password"
 msgstr "_Jelszó megjegyzése"
 
@@ -3520,11 +3296,7 @@
 
 #. Translators: this is a printer status.
 #: gtk/gtkprintoperation-win32.c:639
-<<<<<<< HEAD
-#: modules/printbackends/gtkprintbackendcups.c:2639
-=======
 #: modules/printbackends/gtkprintbackendcups.c:2642
->>>>>>> 12bd668f
 msgid "Paused"
 msgstr "Szüneteltetve"
 
@@ -3591,45 +3363,6 @@
 #. Translators: These strings name the possible arrangements of
 #. * multiple pages on a sheet when printing
 #.
-<<<<<<< HEAD
-#: gtk/gtkprintunixdialog.c:2801
-#: modules/printbackends/gtkprintbackendcups.c:5647
-msgid "Left to right, top to bottom"
-msgstr "Balról jobbra, fentről le"
-
-#: gtk/gtkprintunixdialog.c:2801
-#: modules/printbackends/gtkprintbackendcups.c:5647
-msgid "Left to right, bottom to top"
-msgstr "Balról jobbra, lentről fel"
-
-#: gtk/gtkprintunixdialog.c:2802
-#: modules/printbackends/gtkprintbackendcups.c:5648
-msgid "Right to left, top to bottom"
-msgstr "Jobbról balra, fentről le"
-
-#: gtk/gtkprintunixdialog.c:2802
-#: modules/printbackends/gtkprintbackendcups.c:5648
-msgid "Right to left, bottom to top"
-msgstr "Jobbról balra, lentről fel"
-
-#: gtk/gtkprintunixdialog.c:2803
-#: modules/printbackends/gtkprintbackendcups.c:5649
-msgid "Top to bottom, left to right"
-msgstr "Fentről le, balról jobbra"
-
-#: gtk/gtkprintunixdialog.c:2803
-#: modules/printbackends/gtkprintbackendcups.c:5649
-msgid "Top to bottom, right to left"
-msgstr "Fentről le, jobbról balra"
-
-#: gtk/gtkprintunixdialog.c:2804
-#: modules/printbackends/gtkprintbackendcups.c:5650
-msgid "Bottom to top, left to right"
-msgstr "Lentről fel, balról jobbra"
-
-#: gtk/gtkprintunixdialog.c:2804
-#: modules/printbackends/gtkprintbackendcups.c:5650
-=======
 #: gtk/gtkprintunixdialog.c:2827
 #: modules/printbackends/gtkprintbackendcups.c:5650
 msgid "Left to right, top to bottom"
@@ -3667,7 +3400,6 @@
 
 #: gtk/gtkprintunixdialog.c:2830
 #: modules/printbackends/gtkprintbackendcups.c:5653
->>>>>>> 12bd668f
 msgid "Bottom to top, right to left"
 msgstr "Lentről fel, jobbról balra"
 
@@ -3800,34 +3532,15 @@
 msgid "Try a different search"
 msgstr "Próbáljon mást keresni"
 
-<<<<<<< HEAD
-#: gtk/gtkshow.c:175
-=======
 #: gtk/gtkshow.c:170
->>>>>>> 12bd668f
 msgid "Could not show link"
 msgstr "Nem jeleníthető meg a hivatkozás"
 
 #: gtk/gtkstacksidebar.c:154
-<<<<<<< HEAD
-#| msgid "Toggle Sidebar"
-=======
->>>>>>> 12bd668f
 msgctxt "accessibility"
 msgid "Sidebar"
 msgstr "Oldalsáv"
 
-<<<<<<< HEAD
-#: gtk/gtktext.c:6063 gtk/gtktextview.c:8992
-msgid "Insert _Emoji"
-msgstr "_Emodzsi beszúrása"
-
-#: gtk/gtktextview.c:8974
-msgid "_Undo"
-msgstr "_Visszavonás"
-
-#: gtk/gtktextview.c:8978
-=======
 #: gtk/gtktext.c:6074 gtk/gtktextview.c:8991
 msgid "Insert _Emoji"
 msgstr "_Emodzsi beszúrása"
@@ -3837,7 +3550,6 @@
 msgstr "_Visszavonás"
 
 #: gtk/gtktextview.c:8977
->>>>>>> 12bd668f
 msgid "_Redo"
 msgstr "Mé_gis"
 
@@ -3864,20 +3576,12 @@
 msgid "%d %%"
 msgstr "%d %%"
 
-<<<<<<< HEAD
-#: gtk/gtkwindow.c:6137
-=======
 #: gtk/gtkwindow.c:6138
->>>>>>> 12bd668f
 #, c-format
 msgid "Do you want to use GTK Inspector?"
 msgstr "Szeretné használni a GTK vizsgálót?"
 
-<<<<<<< HEAD
-#: gtk/gtkwindow.c:6139
-=======
 #: gtk/gtkwindow.c:6140
->>>>>>> 12bd668f
 #, c-format
 msgid ""
 "GTK Inspector is an interactive debugger that lets you explore and modify "
@@ -3888,11 +3592,7 @@
 "alkalmazás belső működésének felfedezését és módosítását. A használata miatt "
 "az alkalmazás hibásan működhet vagy összeomolhat."
 
-<<<<<<< HEAD
-#: gtk/gtkwindow.c:6144
-=======
 #: gtk/gtkwindow.c:6145
->>>>>>> 12bd668f
 msgid "Don’t show this message again"
 msgstr "Ne jelenjen meg többé ez az üzenet"
 
@@ -6446,11 +6146,7 @@
 msgid "Folder Name"
 msgstr "Mappanév"
 
-<<<<<<< HEAD
-#: gtk/ui/gtkfilechooserwidget.ui:404
-=======
 #: gtk/ui/gtkfilechooserwidget.ui:579
->>>>>>> 12bd668f
 msgid "_Create"
 msgstr "_Létrehozás"
 
@@ -6478,13 +6174,6 @@
 msgid "Preview Font"
 msgstr "Betűkészlet előnézete"
 
-<<<<<<< HEAD
-#: gtk/ui/gtkfontchooserwidget.ui:191 gtk/ui/gtkfontchooserwidget.ui:220
-msgid "horizontal"
-msgstr "vízszintes"
-
-=======
->>>>>>> 12bd668f
 #: gtk/ui/gtkfontchooserwidget.ui:270
 msgid "No Fonts Found"
 msgstr "Nem találhatók betűkészletek"
@@ -6517,11 +6206,7 @@
 msgid "Reverse landscape"
 msgstr "Fordított fekvő"
 
-<<<<<<< HEAD
-#: gtk/ui/gtkplacesview.ui:28
-=======
 #: gtk/ui/gtkplacesview.ui:16
->>>>>>> 12bd668f
 msgid "Server Addresses"
 msgstr "Kiszolgálócímek"
 
@@ -6530,30 +6215,11 @@
 "Server addresses are made up of a protocol prefix and an address. Examples:"
 msgstr "A kiszolgálócímek egy protokollelőtagból és egy címből állnak. Példák:"
 
-<<<<<<< HEAD
-#: gtk/ui/gtkplacesview.ui:66
-=======
 #: gtk/ui/gtkplacesview.ui:54
->>>>>>> 12bd668f
 msgid "Available Protocols"
 msgstr "Elérhető protokollok"
 
 #. Translators: Server as any successfully connected network address
-<<<<<<< HEAD
-#: gtk/ui/gtkplacesview.ui:118
-msgid "No recent servers found"
-msgstr "Nem találhatók legutóbbi kiszolgálók"
-
-#: gtk/ui/gtkplacesview.ui:141
-msgid "Recent Servers"
-msgstr "Legutóbbi kiszolgálók"
-
-#: gtk/ui/gtkplacesview.ui:221
-msgid "No results found"
-msgstr "Nincs találat"
-
-#: gtk/ui/gtkplacesview.ui:252
-=======
 #: gtk/ui/gtkplacesview.ui:106
 msgid "No recent servers found"
 msgstr "Nem találhatók legutóbbi kiszolgálók"
@@ -6567,7 +6233,6 @@
 msgstr "Nincs találat"
 
 #: gtk/ui/gtkplacesview.ui:240
->>>>>>> 12bd668f
 msgid "Connect to _Server"
 msgstr "Kapcsolódás _kiszolgálóhoz"
 
@@ -6805,20 +6470,6 @@
 msgid "No audio output found"
 msgstr "Nem található hangkimenet"
 
-<<<<<<< HEAD
-#: modules/printbackends/gtkprintbackendcups.c:1142
-#: modules/printbackends/gtkprintbackendcups.c:1449
-msgid "Username:"
-msgstr "Felhasználónév:"
-
-#: modules/printbackends/gtkprintbackendcups.c:1143
-#: modules/printbackends/gtkprintbackendcups.c:1458
-msgid "Password:"
-msgstr "Jelszó:"
-
-#: modules/printbackends/gtkprintbackendcups.c:1181
-#: modules/printbackends/gtkprintbackendcups.c:1471
-=======
 #: modules/printbackends/gtkprintbackendcups.c:1145
 #: modules/printbackends/gtkprintbackendcups.c:1452
 msgid "Username:"
@@ -6831,644 +6482,369 @@
 
 #: modules/printbackends/gtkprintbackendcups.c:1184
 #: modules/printbackends/gtkprintbackendcups.c:1474
->>>>>>> 12bd668f
 #, c-format
 msgid "Authentication is required to print document “%s” on printer %s"
 msgstr ""
 "Hitelesítés szükséges a(z) „%s” dokumentum kinyomtatásához ezen a nyomtatón: "
 "%s"
 
-<<<<<<< HEAD
-#: modules/printbackends/gtkprintbackendcups.c:1183
-=======
 #: modules/printbackends/gtkprintbackendcups.c:1186
->>>>>>> 12bd668f
 #, c-format
 msgid "Authentication is required to print a document on %s"
 msgstr "Hitelesítés szükséges a dokumentum kinyomtatásához ezen: %s"
 
-<<<<<<< HEAD
-#: modules/printbackends/gtkprintbackendcups.c:1187
-=======
 #: modules/printbackends/gtkprintbackendcups.c:1190
->>>>>>> 12bd668f
 #, c-format
 msgid "Authentication is required to get attributes of job “%s”"
 msgstr "Hitelesítés szükséges a(z) „%s” feladat jellemzőinek lekéréséhez"
 
-<<<<<<< HEAD
-#: modules/printbackends/gtkprintbackendcups.c:1189
-msgid "Authentication is required to get attributes of a job"
-msgstr "Hitelesítés szükséges a feladat jellemzőinek lekéréséhez"
-
-#: modules/printbackends/gtkprintbackendcups.c:1193
-=======
 #: modules/printbackends/gtkprintbackendcups.c:1192
 msgid "Authentication is required to get attributes of a job"
 msgstr "Hitelesítés szükséges a feladat jellemzőinek lekéréséhez"
 
 #: modules/printbackends/gtkprintbackendcups.c:1196
->>>>>>> 12bd668f
 #, c-format
 msgid "Authentication is required to get attributes of printer %s"
 msgstr "Hitelesítés szükséges a(z) %s nyomtató jellemzőinek lekéréséhez"
 
-<<<<<<< HEAD
-#: modules/printbackends/gtkprintbackendcups.c:1195
-msgid "Authentication is required to get attributes of a printer"
-msgstr "Hitelesítés szükséges a nyomtató jellemzőinek lekéréséhez"
-
-#: modules/printbackends/gtkprintbackendcups.c:1198
-=======
 #: modules/printbackends/gtkprintbackendcups.c:1198
 msgid "Authentication is required to get attributes of a printer"
 msgstr "Hitelesítés szükséges a nyomtató jellemzőinek lekéréséhez"
 
 #: modules/printbackends/gtkprintbackendcups.c:1201
->>>>>>> 12bd668f
 #, c-format
 msgid "Authentication is required to get default printer of %s"
 msgstr ""
 "Hitelesítés szükséges a(z) %s alapértelmezett nyomtatójának lekéréséhez"
 
-<<<<<<< HEAD
-#: modules/printbackends/gtkprintbackendcups.c:1201
-=======
 #: modules/printbackends/gtkprintbackendcups.c:1204
->>>>>>> 12bd668f
 #, c-format
 msgid "Authentication is required to get printers from %s"
 msgstr "Hitelesítés szükséges a nyomtatók lekéréséhez ettől: %s"
 
-<<<<<<< HEAD
-#: modules/printbackends/gtkprintbackendcups.c:1206
-=======
 #: modules/printbackends/gtkprintbackendcups.c:1209
->>>>>>> 12bd668f
 #, c-format
 msgid "Authentication is required to get a file from %s"
 msgstr "Hitelesítés szükséges a fájl lekéréséhez innen: %s"
 
-<<<<<<< HEAD
-#: modules/printbackends/gtkprintbackendcups.c:1208
-=======
 #: modules/printbackends/gtkprintbackendcups.c:1211
->>>>>>> 12bd668f
 #, c-format
 msgid "Authentication is required on %s"
 msgstr "Hitelesítés szükséges a következőn: %s"
 
-<<<<<<< HEAD
-#: modules/printbackends/gtkprintbackendcups.c:1443
-msgid "Domain:"
-msgstr "Tartomány:"
-
-#: modules/printbackends/gtkprintbackendcups.c:1473
-=======
 #: modules/printbackends/gtkprintbackendcups.c:1446
 msgid "Domain:"
 msgstr "Tartomány:"
 
 #: modules/printbackends/gtkprintbackendcups.c:1476
->>>>>>> 12bd668f
 #, c-format
 msgid "Authentication is required to print document “%s”"
 msgstr "Hitelesítés szükséges a(z) „%s” dokumentum kinyomtatásához"
 
-<<<<<<< HEAD
-#: modules/printbackends/gtkprintbackendcups.c:1478
-=======
 #: modules/printbackends/gtkprintbackendcups.c:1481
->>>>>>> 12bd668f
 #, c-format
 msgid "Authentication is required to print this document on printer %s"
 msgstr ""
 "Hitelesítés szükséges a dokumentum kinyomtatásához ezen a nyomtatón: %s"
 
-<<<<<<< HEAD
-#: modules/printbackends/gtkprintbackendcups.c:1480
-msgid "Authentication is required to print this document"
-msgstr "Hitelesítés szükséges a dokumentum kinyomtatásához"
-
-#: modules/printbackends/gtkprintbackendcups.c:2568
-=======
 #: modules/printbackends/gtkprintbackendcups.c:1483
 msgid "Authentication is required to print this document"
 msgstr "Hitelesítés szükséges a dokumentum kinyomtatásához"
 
 #: modules/printbackends/gtkprintbackendcups.c:2571
->>>>>>> 12bd668f
 #, c-format
 msgid "Printer “%s” is low on toner."
 msgstr "A nyomtatóban („%s”) kevés a festék."
 
-<<<<<<< HEAD
-#: modules/printbackends/gtkprintbackendcups.c:2572
-=======
 #: modules/printbackends/gtkprintbackendcups.c:2575
->>>>>>> 12bd668f
 #, c-format
 msgid "Printer “%s” has no toner left."
 msgstr "A nyomtatóból („%s”) kifogyott a festék."
 
 #. Translators: "Developer" like on photo development context
-<<<<<<< HEAD
-#: modules/printbackends/gtkprintbackendcups.c:2577
-=======
 #: modules/printbackends/gtkprintbackendcups.c:2580
->>>>>>> 12bd668f
 #, c-format
 msgid "Printer “%s” is low on developer."
 msgstr "A nyomtatóban („%s”) kevés az előhívó."
 
 #. Translators: "Developer" like on photo development context
-<<<<<<< HEAD
-#: modules/printbackends/gtkprintbackendcups.c:2582
-=======
 #: modules/printbackends/gtkprintbackendcups.c:2585
->>>>>>> 12bd668f
 #, c-format
 msgid "Printer “%s” is out of developer."
 msgstr "A nyomtatóból („%s”) kifogyott az előhívó."
 
 #. Translators: "marker" is one color bin of the printer
-<<<<<<< HEAD
-#: modules/printbackends/gtkprintbackendcups.c:2587
-=======
 #: modules/printbackends/gtkprintbackendcups.c:2590
->>>>>>> 12bd668f
 #, c-format
 msgid "Printer “%s” is low on at least one marker supply."
 msgstr "A nyomtatóban („%s”) legalább egy szín festéke kevés."
 
 #. Translators: "marker" is one color bin of the printer
-<<<<<<< HEAD
-#: modules/printbackends/gtkprintbackendcups.c:2592
-=======
 #: modules/printbackends/gtkprintbackendcups.c:2595
->>>>>>> 12bd668f
 #, c-format
 msgid "Printer “%s” is out of at least one marker supply."
 msgstr "A nyomtatóból („%s”) legalább egy szín festéke kifogyott."
 
-<<<<<<< HEAD
-#: modules/printbackends/gtkprintbackendcups.c:2596
-=======
 #: modules/printbackends/gtkprintbackendcups.c:2599
->>>>>>> 12bd668f
 #, c-format
 msgid "The cover is open on printer “%s”."
 msgstr "A nyomtató („%s”) fedele nyitva van."
 
-<<<<<<< HEAD
-#: modules/printbackends/gtkprintbackendcups.c:2600
-=======
 #: modules/printbackends/gtkprintbackendcups.c:2603
->>>>>>> 12bd668f
 #, c-format
 msgid "The door is open on printer “%s”."
 msgstr "A nyomtató („%s”) ajtaja nyitva van."
 
-<<<<<<< HEAD
-#: modules/printbackends/gtkprintbackendcups.c:2604
-=======
 #: modules/printbackends/gtkprintbackendcups.c:2607
->>>>>>> 12bd668f
 #, c-format
 msgid "Printer “%s” is low on paper."
 msgstr "A nyomtatóban („%s”) kevés a papír."
 
-<<<<<<< HEAD
-#: modules/printbackends/gtkprintbackendcups.c:2608
-=======
 #: modules/printbackends/gtkprintbackendcups.c:2611
->>>>>>> 12bd668f
 #, c-format
 msgid "Printer “%s” is out of paper."
 msgstr "A nyomtatóból („%s”) kifogyott a papír."
 
-<<<<<<< HEAD
-#: modules/printbackends/gtkprintbackendcups.c:2612
-=======
 #: modules/printbackends/gtkprintbackendcups.c:2615
->>>>>>> 12bd668f
 #, c-format
 msgid "Printer “%s” is currently offline."
 msgstr "A nyomtató („%s”) jelenleg nem érhető el."
 
-<<<<<<< HEAD
-#: modules/printbackends/gtkprintbackendcups.c:2616
-=======
 #: modules/printbackends/gtkprintbackendcups.c:2619
->>>>>>> 12bd668f
 #, c-format
 msgid "There is a problem on printer “%s”."
 msgstr "A nyomtató („%s”) problémát észlelt."
 
 #. Translators: this is a printer status.
-<<<<<<< HEAD
-#: modules/printbackends/gtkprintbackendcups.c:2636
-=======
 #: modules/printbackends/gtkprintbackendcups.c:2639
->>>>>>> 12bd668f
 msgid "Paused; Rejecting Jobs"
 msgstr "Szüneteltetve; feladatok visszautasítása"
 
 #. Translators: this is a printer status.
-<<<<<<< HEAD
-#: modules/printbackends/gtkprintbackendcups.c:2642
-=======
 #: modules/printbackends/gtkprintbackendcups.c:2645
->>>>>>> 12bd668f
 msgid "Rejecting Jobs"
 msgstr "Feladatok visszautasítása"
 
 #. Translators: this string connects multiple printer states together.
-<<<<<<< HEAD
-#: modules/printbackends/gtkprintbackendcups.c:2683
-msgid "; "
-msgstr "; "
-
-#: modules/printbackends/gtkprintbackendcups.c:4584
-#: modules/printbackends/gtkprintbackendcups.c:4651
-=======
 #: modules/printbackends/gtkprintbackendcups.c:2686
 msgid "; "
 msgstr "; "
 
 #: modules/printbackends/gtkprintbackendcups.c:4587
 #: modules/printbackends/gtkprintbackendcups.c:4654
->>>>>>> 12bd668f
 msgctxt "printing option"
 msgid "Two Sided"
 msgstr "Kétoldalas"
 
-<<<<<<< HEAD
-#: modules/printbackends/gtkprintbackendcups.c:4585
-=======
 #: modules/printbackends/gtkprintbackendcups.c:4588
->>>>>>> 12bd668f
 msgctxt "printing option"
 msgid "Paper Type"
 msgstr "Papírtípus"
 
-<<<<<<< HEAD
-#: modules/printbackends/gtkprintbackendcups.c:4586
-=======
 #: modules/printbackends/gtkprintbackendcups.c:4589
->>>>>>> 12bd668f
 msgctxt "printing option"
 msgid "Paper Source"
 msgstr "Papírforrás"
 
-<<<<<<< HEAD
-#: modules/printbackends/gtkprintbackendcups.c:4587
-#: modules/printbackends/gtkprintbackendcups.c:4652
-=======
 #: modules/printbackends/gtkprintbackendcups.c:4590
 #: modules/printbackends/gtkprintbackendcups.c:4655
->>>>>>> 12bd668f
 msgctxt "printing option"
 msgid "Output Tray"
 msgstr "Kimeneti tálca"
 
-<<<<<<< HEAD
-#: modules/printbackends/gtkprintbackendcups.c:4588
-=======
 #: modules/printbackends/gtkprintbackendcups.c:4591
->>>>>>> 12bd668f
 msgctxt "printing option"
 msgid "Resolution"
 msgstr "Felbontás"
 
-<<<<<<< HEAD
-#: modules/printbackends/gtkprintbackendcups.c:4589
-=======
 #: modules/printbackends/gtkprintbackendcups.c:4592
->>>>>>> 12bd668f
 msgctxt "printing option"
 msgid "GhostScript pre-filtering"
 msgstr "GhostScript előszűrés"
 
-<<<<<<< HEAD
-#: modules/printbackends/gtkprintbackendcups.c:4598
-=======
 #: modules/printbackends/gtkprintbackendcups.c:4601
->>>>>>> 12bd668f
 msgctxt "printing option value"
 msgid "One Sided"
 msgstr "Egyoldalas"
 
 #. Translators: this is an option of "Two Sided"
-<<<<<<< HEAD
-#: modules/printbackends/gtkprintbackendcups.c:4600
-=======
 #: modules/printbackends/gtkprintbackendcups.c:4603
->>>>>>> 12bd668f
 msgctxt "printing option value"
 msgid "Long Edge (Standard)"
 msgstr "Hosszú él (szabványos)"
 
 #. Translators: this is an option of "Two Sided"
-<<<<<<< HEAD
-#: modules/printbackends/gtkprintbackendcups.c:4602
-=======
 #: modules/printbackends/gtkprintbackendcups.c:4605
->>>>>>> 12bd668f
 msgctxt "printing option value"
 msgid "Short Edge (Flip)"
 msgstr "Rövid él (tükrözés)"
 
 #. Translators: this is an option of "Paper Source"
-<<<<<<< HEAD
-#: modules/printbackends/gtkprintbackendcups.c:4604
-#: modules/printbackends/gtkprintbackendcups.c:4606
-#: modules/printbackends/gtkprintbackendcups.c:4614
-=======
 #: modules/printbackends/gtkprintbackendcups.c:4607
 #: modules/printbackends/gtkprintbackendcups.c:4609
 #: modules/printbackends/gtkprintbackendcups.c:4617
->>>>>>> 12bd668f
 msgctxt "printing option value"
 msgid "Auto Select"
 msgstr "Automatikus kiválasztás"
 
 #. Translators: this is an option of "Paper Source"
 #. Translators: this is an option of "Resolution"
-<<<<<<< HEAD
-#: modules/printbackends/gtkprintbackendcups.c:4608
-#: modules/printbackends/gtkprintbackendcups.c:4610
-#: modules/printbackends/gtkprintbackendcups.c:4612
-#: modules/printbackends/gtkprintbackendcups.c:4616
-=======
 #: modules/printbackends/gtkprintbackendcups.c:4611
 #: modules/printbackends/gtkprintbackendcups.c:4613
 #: modules/printbackends/gtkprintbackendcups.c:4615
 #: modules/printbackends/gtkprintbackendcups.c:4619
->>>>>>> 12bd668f
 msgctxt "printing option value"
 msgid "Printer Default"
 msgstr "Nyomtató alapértelmezése"
 
 #. Translators: this is an option of "GhostScript"
-<<<<<<< HEAD
-#: modules/printbackends/gtkprintbackendcups.c:4618
-=======
 #: modules/printbackends/gtkprintbackendcups.c:4621
->>>>>>> 12bd668f
 msgctxt "printing option value"
 msgid "Embed GhostScript fonts only"
 msgstr "Csak GhostScript betűkészletek beágyazása"
 
 #. Translators: this is an option of "GhostScript"
-<<<<<<< HEAD
-#: modules/printbackends/gtkprintbackendcups.c:4620
-=======
 #: modules/printbackends/gtkprintbackendcups.c:4623
->>>>>>> 12bd668f
 msgctxt "printing option value"
 msgid "Convert to PS level 1"
 msgstr "Átalakítás 1. PS szintre"
 
 #. Translators: this is an option of "GhostScript"
-<<<<<<< HEAD
-#: modules/printbackends/gtkprintbackendcups.c:4622
-=======
 #: modules/printbackends/gtkprintbackendcups.c:4625
->>>>>>> 12bd668f
 msgctxt "printing option value"
 msgid "Convert to PS level 2"
 msgstr "Átalakítás 2. PS szintre"
 
 #. Translators: this is an option of "GhostScript"
-<<<<<<< HEAD
-#: modules/printbackends/gtkprintbackendcups.c:4624
-=======
 #: modules/printbackends/gtkprintbackendcups.c:4627
->>>>>>> 12bd668f
 msgctxt "printing option value"
 msgid "No pre-filtering"
 msgstr "Nincs előszűrés"
 
 #. Translators: "Miscellaneous" is the label for a button, that opens
 #. up an extra panel of settings in a print dialog.
-<<<<<<< HEAD
-#: modules/printbackends/gtkprintbackendcups.c:4633
-=======
 #: modules/printbackends/gtkprintbackendcups.c:4636
->>>>>>> 12bd668f
 msgctxt "printing option group"
 msgid "Miscellaneous"
 msgstr "Egyebek"
 
-<<<<<<< HEAD
-#: modules/printbackends/gtkprintbackendcups.c:4660
-=======
 #: modules/printbackends/gtkprintbackendcups.c:4663
->>>>>>> 12bd668f
 msgctxt "sides"
 msgid "One Sided"
 msgstr "Egyoldalas"
 
 #. Translators: this is an option of "Two Sided"
-<<<<<<< HEAD
-#: modules/printbackends/gtkprintbackendcups.c:4662
-=======
 #: modules/printbackends/gtkprintbackendcups.c:4665
->>>>>>> 12bd668f
 msgctxt "sides"
 msgid "Long Edge (Standard)"
 msgstr "Hosszú él (szabványos)"
 
 #. Translators: this is an option of "Two Sided"
-<<<<<<< HEAD
-#: modules/printbackends/gtkprintbackendcups.c:4664
-=======
 #: modules/printbackends/gtkprintbackendcups.c:4667
->>>>>>> 12bd668f
 msgctxt "sides"
 msgid "Short Edge (Flip)"
 msgstr "Rövid él (tükrözés)"
 
 #. Translators: Top output bin
-<<<<<<< HEAD
-#: modules/printbackends/gtkprintbackendcups.c:4667
-=======
 #: modules/printbackends/gtkprintbackendcups.c:4670
->>>>>>> 12bd668f
 msgctxt "output-bin"
 msgid "Top Bin"
 msgstr "Felső tároló"
 
 #. Translators: Middle output bin
-<<<<<<< HEAD
-#: modules/printbackends/gtkprintbackendcups.c:4669
-=======
 #: modules/printbackends/gtkprintbackendcups.c:4672
->>>>>>> 12bd668f
 msgctxt "output-bin"
 msgid "Middle Bin"
 msgstr "Középső tároló"
 
 #. Translators: Bottom output bin
-<<<<<<< HEAD
-#: modules/printbackends/gtkprintbackendcups.c:4671
-=======
 #: modules/printbackends/gtkprintbackendcups.c:4674
->>>>>>> 12bd668f
 msgctxt "output-bin"
 msgid "Bottom Bin"
 msgstr "Alsó tároló"
 
 #. Translators: Side output bin
-<<<<<<< HEAD
-#: modules/printbackends/gtkprintbackendcups.c:4673
-=======
 #: modules/printbackends/gtkprintbackendcups.c:4676
->>>>>>> 12bd668f
 msgctxt "output-bin"
 msgid "Side Bin"
 msgstr "Oldalsó tároló"
 
 #. Translators: Left output bin
-<<<<<<< HEAD
-#: modules/printbackends/gtkprintbackendcups.c:4675
-=======
 #: modules/printbackends/gtkprintbackendcups.c:4678
->>>>>>> 12bd668f
 msgctxt "output-bin"
 msgid "Left Bin"
 msgstr "Bal tároló"
 
 #. Translators: Right output bin
-<<<<<<< HEAD
-#: modules/printbackends/gtkprintbackendcups.c:4677
-=======
 #: modules/printbackends/gtkprintbackendcups.c:4680
->>>>>>> 12bd668f
 msgctxt "output-bin"
 msgid "Right Bin"
 msgstr "Jobb tároló"
 
 #. Translators: Center output bin
-<<<<<<< HEAD
-#: modules/printbackends/gtkprintbackendcups.c:4679
-=======
 #: modules/printbackends/gtkprintbackendcups.c:4682
->>>>>>> 12bd668f
 msgctxt "output-bin"
 msgid "Center Bin"
 msgstr "Központi tároló"
 
 #. Translators: Rear output bin
-<<<<<<< HEAD
-#: modules/printbackends/gtkprintbackendcups.c:4681
-=======
 #: modules/printbackends/gtkprintbackendcups.c:4684
->>>>>>> 12bd668f
 msgctxt "output-bin"
 msgid "Rear Bin"
 msgstr "Hátsó tároló"
 
 #. Translators: Output bin where one sided output is oriented in the face-up position
-<<<<<<< HEAD
-#: modules/printbackends/gtkprintbackendcups.c:4683
-=======
 #: modules/printbackends/gtkprintbackendcups.c:4686
->>>>>>> 12bd668f
 msgctxt "output-bin"
 msgid "Face Up Bin"
 msgstr "Felfelé néző tároló"
 
 #. Translators: Output bin where one sided output is oriented in the face-down position
-<<<<<<< HEAD
-#: modules/printbackends/gtkprintbackendcups.c:4685
-=======
 #: modules/printbackends/gtkprintbackendcups.c:4688
->>>>>>> 12bd668f
 msgctxt "output-bin"
 msgid "Face Down Bin"
 msgstr "Lefelé néző tároló"
 
 #. Translators: Large capacity output bin
-<<<<<<< HEAD
-#: modules/printbackends/gtkprintbackendcups.c:4687
-=======
 #: modules/printbackends/gtkprintbackendcups.c:4690
->>>>>>> 12bd668f
 msgctxt "output-bin"
 msgid "Large Capacity Bin"
 msgstr "Nagy kapacitású tároló"
 
 #. Translators: Output stacker number %d
-<<<<<<< HEAD
-#: modules/printbackends/gtkprintbackendcups.c:4709
-=======
 #: modules/printbackends/gtkprintbackendcups.c:4712
->>>>>>> 12bd668f
 #, c-format
 msgctxt "output-bin"
 msgid "Stacker %d"
 msgstr "%d. halmozó"
 
 #. Translators: Output mailbox number %d
-<<<<<<< HEAD
-#: modules/printbackends/gtkprintbackendcups.c:4713
-=======
 #: modules/printbackends/gtkprintbackendcups.c:4716
->>>>>>> 12bd668f
 #, c-format
 msgctxt "output-bin"
 msgid "Mailbox %d"
 msgstr "%d. postafiók"
 
 #. Translators: Private mailbox
-<<<<<<< HEAD
-#: modules/printbackends/gtkprintbackendcups.c:4717
-=======
 #: modules/printbackends/gtkprintbackendcups.c:4720
->>>>>>> 12bd668f
 msgctxt "output-bin"
 msgid "My Mailbox"
 msgstr "Saját postafiók"
 
 #. Translators: Output tray number %d
-<<<<<<< HEAD
-#: modules/printbackends/gtkprintbackendcups.c:4721
-=======
 #: modules/printbackends/gtkprintbackendcups.c:4724
->>>>>>> 12bd668f
 #, c-format
 msgctxt "output-bin"
 msgid "Tray %d"
 msgstr "%d. tálca"
 
-<<<<<<< HEAD
-#: modules/printbackends/gtkprintbackendcups.c:5198
-=======
 #: modules/printbackends/gtkprintbackendcups.c:5201
->>>>>>> 12bd668f
 msgid "Printer Default"
 msgstr "Nyomtató alapértelmezése"
 
 #. Translators: These strings name the possible values of the
 #. * job priority option in the print dialog
 #.
-<<<<<<< HEAD
-#: modules/printbackends/gtkprintbackendcups.c:5642
-msgid "Urgent"
-msgstr "Sürgős"
-
-#: modules/printbackends/gtkprintbackendcups.c:5642
-msgid "High"
-msgstr "Magas"
-
-#: modules/printbackends/gtkprintbackendcups.c:5642
-msgid "Medium"
-msgstr "Közepes"
-
-#: modules/printbackends/gtkprintbackendcups.c:5642
-=======
 #: modules/printbackends/gtkprintbackendcups.c:5645
 msgid "Urgent"
 msgstr "Sürgős"
@@ -7482,94 +6858,57 @@
 msgstr "Közepes"
 
 #: modules/printbackends/gtkprintbackendcups.c:5645
->>>>>>> 12bd668f
 msgid "Low"
 msgstr "Alacsony"
 
 #. Translators, this string is used to label the job priority option
 #. * in the print dialog
 #.
-<<<<<<< HEAD
-#: modules/printbackends/gtkprintbackendcups.c:5672
-=======
 #: modules/printbackends/gtkprintbackendcups.c:5675
->>>>>>> 12bd668f
 msgid "Job Priority"
 msgstr "Feladatprioritás"
 
 #. Translators, this string is used to label the billing info entry
 #. * in the print dialog
 #.
-<<<<<<< HEAD
-#: modules/printbackends/gtkprintbackendcups.c:5683
-=======
 #: modules/printbackends/gtkprintbackendcups.c:5686
->>>>>>> 12bd668f
 msgid "Billing Info"
 msgstr "Fizetési információk"
 
 #. Translators, these strings are names for various 'standard' cover
 #. * pages that the printing system may support.
 #.
-<<<<<<< HEAD
-#: modules/printbackends/gtkprintbackendcups.c:5707
-=======
 #: modules/printbackends/gtkprintbackendcups.c:5710
->>>>>>> 12bd668f
 msgctxt "cover page"
 msgid "None"
 msgstr "Nincs"
 
-<<<<<<< HEAD
-#: modules/printbackends/gtkprintbackendcups.c:5708
-=======
 #: modules/printbackends/gtkprintbackendcups.c:5711
->>>>>>> 12bd668f
 msgctxt "cover page"
 msgid "Classified"
 msgstr "Nem nyilvános"
 
-<<<<<<< HEAD
-#: modules/printbackends/gtkprintbackendcups.c:5709
-=======
 #: modules/printbackends/gtkprintbackendcups.c:5712
->>>>>>> 12bd668f
 msgctxt "cover page"
 msgid "Confidential"
 msgstr "Bizalmas"
 
-<<<<<<< HEAD
-#: modules/printbackends/gtkprintbackendcups.c:5710
-=======
 #: modules/printbackends/gtkprintbackendcups.c:5713
->>>>>>> 12bd668f
 msgctxt "cover page"
 msgid "Secret"
 msgstr "Titkos"
 
-<<<<<<< HEAD
-#: modules/printbackends/gtkprintbackendcups.c:5711
-=======
 #: modules/printbackends/gtkprintbackendcups.c:5714
->>>>>>> 12bd668f
 msgctxt "cover page"
 msgid "Standard"
 msgstr "Szabványos"
 
-<<<<<<< HEAD
-#: modules/printbackends/gtkprintbackendcups.c:5712
-=======
 #: modules/printbackends/gtkprintbackendcups.c:5715
->>>>>>> 12bd668f
 msgctxt "cover page"
 msgid "Top Secret"
 msgstr "Szigorúan titkos"
 
-<<<<<<< HEAD
-#: modules/printbackends/gtkprintbackendcups.c:5713
-=======
 #: modules/printbackends/gtkprintbackendcups.c:5716
->>>>>>> 12bd668f
 msgctxt "cover page"
 msgid "Unclassified"
 msgstr "Nyilvános"
@@ -7577,11 +6916,7 @@
 #. Translators, this string is used to label the pages-per-sheet option
 #. * in the print dialog
 #.
-<<<<<<< HEAD
-#: modules/printbackends/gtkprintbackendcups.c:5725
-=======
 #: modules/printbackends/gtkprintbackendcups.c:5728
->>>>>>> 12bd668f
 msgctxt "printer option"
 msgid "Pages per Sheet"
 msgstr "Oldalak laponként"
@@ -7589,11 +6924,7 @@
 #. Translators, this string is used to label the option in the print
 #. * dialog that controls in what order multiple pages are arranged
 #.
-<<<<<<< HEAD
-#: modules/printbackends/gtkprintbackendcups.c:5742
-=======
 #: modules/printbackends/gtkprintbackendcups.c:5745
->>>>>>> 12bd668f
 msgctxt "printer option"
 msgid "Page Ordering"
 msgstr "Oldalsorrend"
@@ -7601,11 +6932,7 @@
 #. Translators, this is the label used for the option in the print
 #. * dialog that controls the front cover page.
 #.
-<<<<<<< HEAD
-#: modules/printbackends/gtkprintbackendcups.c:5784
-=======
 #: modules/printbackends/gtkprintbackendcups.c:5787
->>>>>>> 12bd668f
 msgctxt "printer option"
 msgid "Before"
 msgstr "Előtte"
@@ -7613,11 +6940,7 @@
 #. Translators, this is the label used for the option in the print
 #. * dialog that controls the back cover page.
 #.
-<<<<<<< HEAD
-#: modules/printbackends/gtkprintbackendcups.c:5799
-=======
 #: modules/printbackends/gtkprintbackendcups.c:5802
->>>>>>> 12bd668f
 msgctxt "printer option"
 msgid "After"
 msgstr "Mögötte"
@@ -7626,11 +6949,7 @@
 #. * a print job is printed. Possible values are 'now', a specified time,
 #. * or 'on hold'
 #.
-<<<<<<< HEAD
-#: modules/printbackends/gtkprintbackendcups.c:5819
-=======
 #: modules/printbackends/gtkprintbackendcups.c:5822
->>>>>>> 12bd668f
 msgctxt "printer option"
 msgid "Print at"
 msgstr "Nyomtatás ekkor"
@@ -7638,11 +6957,7 @@
 #. Translators: this is the name of the option that allows the user
 #. * to specify a time when a print job will be printed.
 #.
-<<<<<<< HEAD
-#: modules/printbackends/gtkprintbackendcups.c:5830
-=======
 #: modules/printbackends/gtkprintbackendcups.c:5833
->>>>>>> 12bd668f
 msgctxt "printer option"
 msgid "Print at time"
 msgstr "Nyomtatás adott időben"
@@ -7652,78 +6967,23 @@
 #. * the width and height in points. E.g: "Custom
 #. * 230.4x142.9"
 #.
-<<<<<<< HEAD
-#: modules/printbackends/gtkprintbackendcups.c:5877
-=======
 #: modules/printbackends/gtkprintbackendcups.c:5880
->>>>>>> 12bd668f
 #, c-format
 msgid "Custom %s×%s"
 msgstr "Egyéni %s×%s"
 
 #. TRANSLATORS: this is the ICC color profile to use for this job
-<<<<<<< HEAD
-#: modules/printbackends/gtkprintbackendcups.c:5988
-=======
 #: modules/printbackends/gtkprintbackendcups.c:5991
->>>>>>> 12bd668f
 msgctxt "printer option"
 msgid "Printer Profile"
 msgstr "Nyomtatóprofil"
 
 #. TRANSLATORS: this is when color profile information is unavailable
-<<<<<<< HEAD
-#: modules/printbackends/gtkprintbackendcups.c:5995
-=======
 #: modules/printbackends/gtkprintbackendcups.c:5998
->>>>>>> 12bd668f
 msgctxt "printer option value"
 msgid "Unavailable"
 msgstr "Nem érhető el"
 
-<<<<<<< HEAD
-#: modules/printbackends/gtkprintbackendfile.c:235
-msgid "output"
-msgstr "kimenet"
-
-#: modules/printbackends/gtkprintbackendfile.c:507
-msgid "Print to File"
-msgstr "Nyomtatás fájlba"
-
-#: modules/printbackends/gtkprintbackendfile.c:633
-msgid "PDF"
-msgstr "PDF"
-
-#: modules/printbackends/gtkprintbackendfile.c:633
-msgid "PostScript"
-msgstr "PostScript"
-
-#: modules/printbackends/gtkprintbackendfile.c:633
-msgid "SVG"
-msgstr "SVG"
-
-#: modules/printbackends/gtkprintbackendfile.c:646
-msgid "Pages per _sheet:"
-msgstr "_Oldalak laponként:"
-
-#: modules/printbackends/gtkprintbackendfile.c:706
-msgid "File"
-msgstr "Fájl"
-
-#: modules/printbackends/gtkprintbackendfile.c:716
-msgid "_Output format"
-msgstr "_Kimeneti formátum"
-
-#: modules/printbackends/gtkprintbackendlpr.c:372
-msgid "Print to LPR"
-msgstr "Nyomtatás LPR-re"
-
-#: modules/printbackends/gtkprintbackendlpr.c:401
-msgid "Pages Per Sheet"
-msgstr "Oldalak laponként"
-
-#: modules/printbackends/gtkprintbackendlpr.c:407
-=======
 #: modules/printbackends/gtkprintbackendfile.c:238
 msgid "output"
 msgstr "kimenet"
@@ -7765,7 +7025,6 @@
 msgstr "Oldalak laponként"
 
 #: modules/printbackends/gtkprintbackendlpr.c:410
->>>>>>> 12bd668f
 msgid "Command Line"
 msgstr "Parancssor"
 
@@ -7919,11 +7178,7 @@
 msgid "Failed to write %s: “%s”\n"
 msgstr "Nem írható: %s: „%s”\n"
 
-<<<<<<< HEAD
-#: tools/gtk-builder-tool-simplify.c:2358
-=======
 #: tools/gtk-builder-tool-simplify.c:2360
->>>>>>> 12bd668f
 msgid "Replace the file"
 msgstr "A fájl cseréje"
 
