--- conflicted
+++ resolved
@@ -9,13 +9,8 @@
 msgstr ""
 "Project-Id-Version: gtk+\n"
 "Report-Msgid-Bugs-To: https://gitlab.gnome.org/GNOME/gtk/-/issues/\n"
-<<<<<<< HEAD
-"POT-Creation-Date: 2023-11-18 16:07+0000\n"
-"PO-Revision-Date: 2023-11-18 20:53+0200\n"
-=======
 "POT-Creation-Date: 2024-03-30 09:15+0000\n"
 "PO-Revision-Date: 2024-03-30 11:26+0200\n"
->>>>>>> 29c29b0e
 "Last-Translator: Yuri Chornoivan <yurchor@ukr.net>\n"
 "Language-Team: Ukrainian\n"
 "Language: uk\n"
@@ -55,37 +50,6 @@
 msgid "Cannot provide contents as %s"
 msgstr "Не вдалося надати дані як %s"
 
-<<<<<<< HEAD
-#: gdk/gdkdisplay.c:156 gdk/gdkglcontext.c:443
-msgid "The current backend does not support OpenGL"
-msgstr "Цей модуль не підтримує OpenGL"
-
-#: gdk/gdkdisplay.c:1244 gdk/gdksurface.c:1252
-msgid "Vulkan support disabled via GDK_DEBUG"
-msgstr "Вимкнено підтримування Vulkan через GDK_DEBUG"
-
-#: gdk/gdkdisplay.c:1276
-msgid "GL support disabled via GDK_DEBUG"
-msgstr "Вимкнено підтримування GL через GDK_DEBUG"
-
-#: gdk/gdkdisplay.c:1574
-msgid "No EGL configuration available"
-msgstr "Немає доступних налаштувань EGL"
-
-#: gdk/gdkdisplay.c:1582
-msgid "Failed to get EGL configurations"
-msgstr "Не вдалося отримати налаштування EGL"
-
-#: gdk/gdkdisplay.c:1612
-msgid "No EGL configuration with required features found"
-msgstr "Не знайдено налаштувань EGL із потрібними можливостями"
-
-#: gdk/gdkdisplay.c:1619
-msgid "No perfect EGL configuration found"
-msgstr "Не знайдено ідеальних налаштувань EGL"
-
-#: gdk/gdkdisplay.c:1661
-=======
 #: gdk/gdkdisplay.c:176 gdk/gdkglcontext.c:464
 msgid "The current backend does not support OpenGL"
 msgstr "Цей модуль не підтримує OpenGL"
@@ -115,7 +79,6 @@
 msgstr "Не знайдено ідеальних налаштувань EGL"
 
 #: gdk/gdkdisplay.c:1762
->>>>>>> 29c29b0e
 #, c-format
 msgid "EGL implementation is missing extension %s"
 msgid_plural "EGL implementation is missing %2$d extensions: %1$s"
@@ -124,25 +87,6 @@
 msgstr[2] "У реалізації EGL не вистачає %2$d розширень %1$s"
 msgstr[3] "У реалізації EGL не вистачає розширення %1$s"
 
-<<<<<<< HEAD
-#: gdk/gdkdisplay.c:1694
-msgid "libEGL not available in this sandbox"
-msgstr "libEGL є недоступною у цій пісочниці"
-
-#: gdk/gdkdisplay.c:1695
-msgid "libEGL not available"
-msgstr "libEGL є недоступною"
-
-#: gdk/gdkdisplay.c:1705
-msgid "Failed to create EGL display"
-msgstr "Не вдалося створити запис дисплея EGL"
-
-#: gdk/gdkdisplay.c:1715
-msgid "Could not initialize EGL display"
-msgstr "Не вдалося ініціалізувати дисплей EGL"
-
-#: gdk/gdkdisplay.c:1726
-=======
 #: gdk/gdkdisplay.c:1811
 msgid "libEGL not available in this sandbox"
 msgstr "libEGL є недоступною у цій пісочниці"
@@ -160,7 +104,6 @@
 msgstr "Не вдалося ініціалізувати дисплей EGL"
 
 #: gdk/gdkdisplay.c:1841
->>>>>>> 29c29b0e
 #, c-format
 msgid "EGL version %d.%d is too old. GTK requires %d.%d"
 msgstr ""
@@ -175,23 +118,6 @@
 msgid "No compatible formats to transfer contents."
 msgstr "Немає сумісних форматів для передавання даних."
 
-<<<<<<< HEAD
-#: gdk/gdkglcontext.c:402 gdk/x11/gdkglcontext-glx.c:642
-msgid "No GL API allowed."
-msgstr "Програмний інтерфейс GL заборонено."
-
-#: gdk/gdkglcontext.c:426 gdk/win32/gdkglcontext-win32-wgl.c:387
-#: gdk/win32/gdkglcontext-win32-wgl.c:530
-#: gdk/win32/gdkglcontext-win32-wgl.c:574 gdk/x11/gdkglcontext-glx.c:691
-msgid "Unable to create a GL context"
-msgstr "Неможливо створити вміст GL"
-
-#: gdk/gdkglcontext.c:1281
-msgid "Anything but OpenGL ES disabled via GDK_DEBUG"
-msgstr "За допомогою GDK_DEBUG вимкнено усе, окрім OpenGL ES"
-
-#: gdk/gdkglcontext.c:1290
-=======
 #: gdk/gdkglcontext.c:424 gdk/x11/gdkglcontext-glx.c:645
 msgid "No GL API allowed."
 msgstr "Програмний інтерфейс GL заборонено."
@@ -211,27 +137,18 @@
 msgstr "OpenGL вимкнено за допомогою GDK_DEBUG"
 
 #: gdk/gdkglcontext.c:1333
->>>>>>> 29c29b0e
 #, c-format
 msgid "Application does not support %s API"
 msgstr "У програмі не передбачено підтримки програмного інтерфейсу %s"
 
 #. translators: This is about OpenGL backend names, like
 #. * "Trying to use X11 GLX, but EGL is already in use"
-<<<<<<< HEAD
-#: gdk/gdkglcontext.c:1899
-=======
 #: gdk/gdkglcontext.c:2123
->>>>>>> 29c29b0e
 #, c-format
 msgid "Trying to use %s, but %s is already in use"
 msgstr "Намагаємося скористатися %s, але %s вже використано"
 
-<<<<<<< HEAD
-#: gdk/gdktexture.c:530
-=======
 #: gdk/gdktexture.c:580
->>>>>>> 29c29b0e
 msgid "Unknown image format."
 msgstr "Невідомий формат зображення."
 
@@ -663,11 +580,7 @@
 #: gdk/macos/gdkmacospasteboard.c:211 gdk/wayland/gdkclipboard-wayland.c:238
 #: gdk/wayland/gdkdrop-wayland.c:205 gdk/wayland/gdkprimary-wayland.c:337
 #: gdk/win32/gdkdrop-win32.c:1018 gdk/win32/gdkdrop-win32.c:1063
-<<<<<<< HEAD
-#: gdk/x11/gdkclipboard-x11.c:807 gdk/x11/gdkdrop-x11.c:235
-=======
 #: gdk/x11/gdkclipboard-x11.c:799 gdk/x11/gdkdrop-x11.c:235
->>>>>>> 29c29b0e
 msgid "No compatible transfer format found"
 msgstr "Не знайдено сумісного формату передавання даних"
 
@@ -899,19 +812,11 @@
 msgstr[2] "Відкривається %d пунктів"
 msgstr[3] "Відкривається %d пункт"
 
-<<<<<<< HEAD
-#: gdk/x11/gdkclipboard-x11.c:477
-msgid "Clipboard manager could not store selection."
-msgstr "Засобу керування буфером обміну не вдалося зберегти позначене."
-
-#: gdk/x11/gdkclipboard-x11.c:657
-=======
 #: gdk/x11/gdkclipboard-x11.c:473
 msgid "Clipboard manager could not store selection."
 msgstr "Засобу керування буфером обміну не вдалося зберегти позначене."
 
 #: gdk/x11/gdkclipboard-x11.c:649
->>>>>>> 29c29b0e
 msgid "Cannot store clipboard. No clipboard manager is active."
 msgstr ""
 "Не вдалося зберегти буфер обміну. Немає активної програми для керування "
@@ -1210,13 +1115,8 @@
 msgid "Pick a Font"
 msgstr "Виберіть шрифт"
 
-<<<<<<< HEAD
-#: gtk/deprecated/gtkfontbutton.c:600 gtk/gtkfilechooserwidget.c:3871
-#: gtk/gtkfontdialogbutton.c:126 gtk/inspector/visual.ui:169
-=======
 #: gtk/deprecated/gtkfontbutton.c:600 gtk/gtkfilechooserwidget.c:3815
 #: gtk/gtkfontdialogbutton.c:126 gtk/inspector/visual.ui:285
->>>>>>> 29c29b0e
 msgid "Font"
 msgstr "Шрифт"
 
@@ -2385,11 +2285,7 @@
 #: gtk/gtkmessagedialog.c:179 gtk/gtkmountoperation.c:608
 #: gtk/print/gtkpagesetupunixdialog.c:282 gtk/print/gtkprintbackend.c:638
 #: gtk/print/gtkprintunixdialog.c:682 gtk/print/gtkprintunixdialog.c:839
-<<<<<<< HEAD
-#: gtk/gtkwindow.c:6233 gtk/ui/gtkappchooserdialog.ui:48
-=======
 #: gtk/gtkwindow.c:6256 gtk/ui/gtkappchooserdialog.ui:48
->>>>>>> 29c29b0e
 #: gtk/ui/gtkassistant.ui:52 gtk/ui/gtkcolorchooserdialog.ui:36
 #: gtk/ui/gtkfontchooserdialog.ui:27
 msgid "_Cancel"
@@ -2476,13 +2372,8 @@
 msgid "If you delete an item, it will be permanently lost."
 msgstr "Якщо вилучити об'єкт, його буде втрачено назавжди."
 
-<<<<<<< HEAD
-#: gtk/gtkfilechooserwidget.c:1185 gtk/gtkfilechooserwidget.c:1815
-#: gtk/gtklabel.c:5695 gtk/gtktext.c:6147 gtk/gtktextview.c:9018
-=======
 #: gtk/gtkfilechooserwidget.c:1188 gtk/gtkfilechooserwidget.c:1786
 #: gtk/gtklabel.c:5712 gtk/gtktext.c:6194 gtk/gtktextview.c:9099
->>>>>>> 29c29b0e
 msgid "_Delete"
 msgstr "В_илучити"
 
@@ -2595,12 +2486,7 @@
 msgid "Yesterday"
 msgstr "Учора"
 
-<<<<<<< HEAD
-#: gtk/gtkfilechooserwidget.c:3823
-#, c-format
-=======
 #: gtk/gtkfilechooserwidget.c:3767
->>>>>>> 29c29b0e
 msgid "%-e %b"
 msgstr "%-e %b"
 
@@ -2825,21 +2711,6 @@
 msgid "Close the infobar"
 msgstr "Закрити панель відомостей"
 
-<<<<<<< HEAD
-#: gtk/gtklabel.c:5692 gtk/gtktext.c:6135 gtk/gtktextview.c:9006
-msgid "Cu_t"
-msgstr "Ви_різати"
-
-#: gtk/gtklabel.c:5693 gtk/gtktext.c:6139 gtk/gtktextview.c:9010
-msgid "_Copy"
-msgstr "_Копіювати"
-
-#: gtk/gtklabel.c:5694 gtk/gtktext.c:6143 gtk/gtktextview.c:9014
-msgid "_Paste"
-msgstr "Вст_авити"
-
-#: gtk/gtklabel.c:5700 gtk/gtktext.c:6156 gtk/gtktextview.c:9039
-=======
 #: gtk/gtklabel.c:5709 gtk/gtktext.c:6182 gtk/gtktextview.c:9087
 msgid "Cu_t"
 msgstr "Ви_різати"
@@ -2853,7 +2724,6 @@
 msgstr "Вст_авити"
 
 #: gtk/gtklabel.c:5717 gtk/gtktext.c:6203 gtk/gtktextview.c:9120
->>>>>>> 29c29b0e
 msgid "Select _All"
 msgstr "Виді_лити все"
 
@@ -2936,11 +2806,7 @@
 msgstr "Пуск"
 
 #: gtk/gtkmessagedialog.c:162 gtk/gtkmessagedialog.c:180
-<<<<<<< HEAD
-#: gtk/print/gtkprintbackend.c:639 gtk/gtkwindow.c:6234
-=======
 #: gtk/print/gtkprintbackend.c:639 gtk/gtkwindow.c:6257
->>>>>>> 29c29b0e
 msgid "_OK"
 msgstr "_Гаразд"
 
@@ -3718,11 +3584,7 @@
 msgstr ""
 "Не знайдено зареєстрованої програми з назвою «%s» для пункту з URI «%s»"
 
-<<<<<<< HEAD
-#: gtk/gtksearchentry.c:767
-=======
 #: gtk/gtksearchentry.c:814
->>>>>>> 29c29b0e
 msgid "Clear Entry"
 msgstr "Спорожнити запис"
 
@@ -3813,11 +3675,7 @@
 msgid "Sidebar"
 msgstr "Бічна панель"
 
-<<<<<<< HEAD
-#: gtk/gtktext.c:6161 gtk/gtktextview.c:9044
-=======
 #: gtk/gtktext.c:6208 gtk/gtktextview.c:9125
->>>>>>> 29c29b0e
 msgid "Insert _Emoji"
 msgstr "Вставити _емодзі"
 
@@ -3829,20 +3687,12 @@
 msgid "_Redo"
 msgstr "Пов_торити"
 
-<<<<<<< HEAD
-#: gtk/gtkwindow.c:6222
-=======
 #: gtk/gtkwindow.c:6245
->>>>>>> 29c29b0e
 #, c-format
 msgid "Do you want to use GTK Inspector?"
 msgstr "Бажаєте використовувати інспектор GTK?"
 
-<<<<<<< HEAD
-#: gtk/gtkwindow.c:6224
-=======
 #: gtk/gtkwindow.c:6247
->>>>>>> 29c29b0e
 #, c-format
 msgid ""
 "GTK Inspector is an interactive debugger that lets you explore and modify "
@@ -3853,11 +3703,7 @@
 "редагувати внутрішні частини будь-які програми GTK. Його використання може "
 "спричинити збої в програмі."
 
-<<<<<<< HEAD
-#: gtk/gtkwindow.c:6229
-=======
 #: gtk/gtkwindow.c:6252
->>>>>>> 29c29b0e
 msgid "Don’t show this message again"
 msgstr "Не показувати це повідомлення надалі"
 
@@ -3894,10 +3740,7 @@
 msgstr "Опис"
 
 #: gtk/inspector/a11y.ui:99 gtk/inspector/misc-info.ui:296
-<<<<<<< HEAD
-=======
 #: tools/gtk-path-tool-info.c:132
->>>>>>> 29c29b0e
 msgid "Bounds"
 msgstr "Межі"
 
@@ -4377,11 +4220,7 @@
 msgid "Defined At"
 msgstr "Визначено в"
 
-<<<<<<< HEAD
-#: gtk/inspector/recorder.c:1865
-=======
 #: gtk/inspector/recorder.c:1941
->>>>>>> 29c29b0e
 #, c-format
 msgid "Saving RenderNode failed"
 msgstr "Не вдалося зберегти RenderNode"
@@ -7421,12 +7260,8 @@
 #: tools/gtk-builder-tool-enumerate.c:56 tools/gtk-builder-tool-preview.c:179
 #: tools/gtk-builder-tool-preview.c:180 tools/gtk-builder-tool-screenshot.c:360
 #: tools/gtk-builder-tool-simplify.c:2529 tools/gtk-builder-tool-validate.c:261
-<<<<<<< HEAD
-#: tools/gtk-rendernode-tool-info.c:202 tools/gtk-rendernode-tool-show.c:106
-=======
 #: tools/gtk-path-tool-render.c:121 tools/gtk-rendernode-tool-compare.c:67
 #: tools/gtk-rendernode-tool-info.c:214 tools/gtk-rendernode-tool-show.c:106
->>>>>>> 29c29b0e
 msgid "FILE"
 msgstr "ФАЙЛ"
 
@@ -7458,14 +7293,9 @@
 msgstr "Використати стиль з файла CSS"
 
 #: tools/gtk-builder-tool-preview.c:187 tools/gtk-builder-tool-screenshot.c:370
-<<<<<<< HEAD
-#: tools/gtk-builder-tool-validate.c:268 tools/gtk-rendernode-tool-show.c:113
-#: tools/gtk-rendernode-tool-render.c:204
-=======
 #: tools/gtk-builder-tool-validate.c:268
 #: tools/gtk-rendernode-tool-benchmark.c:106
 #: tools/gtk-rendernode-tool-render.c:203 tools/gtk-rendernode-tool-show.c:113
->>>>>>> 29c29b0e
 #, c-format
 msgid "Could not initialize windowing system\n"
 msgstr "Не вдалося ініціалізувати систему вікон\n"
@@ -7695,8 +7525,6 @@
 msgid "%s: error launching application: %s\n"
 msgstr "%s: помилка запускання програми: %s\n"
 
-<<<<<<< HEAD
-=======
 #: tools/gtk-path-tool.c:35
 #, c-format
 msgid ""
@@ -8004,7 +7832,6 @@
 msgid "Failed to parse '%s' as number"
 msgstr "Не вдалося обробити «%s» як число"
 
->>>>>>> 29c29b0e
 #: tools/gtk-rendernode-tool.c:35
 #, c-format
 msgid ""
@@ -8034,9 +7861,6 @@
 "  render       Створити знімок вікна вузла\n"
 "\n"
 
-<<<<<<< HEAD
-#: tools/gtk-rendernode-tool-info.c:179
-=======
 #: tools/gtk-rendernode-tool-benchmark.c:94
 msgid "Add renderer to benchmark"
 msgstr "Додати обробник до тестування"
@@ -8130,73 +7954,33 @@
 msgstr "Немає різниці.\n"
 
 #: tools/gtk-rendernode-tool-info.c:191
->>>>>>> 29c29b0e
 #, c-format
 msgid "Number of nodes: %u\n"
 msgstr "Кількість вузлів: %u\n"
 
-<<<<<<< HEAD
-#: tools/gtk-rendernode-tool-info.c:186
-=======
 #: tools/gtk-rendernode-tool-info.c:198
->>>>>>> 29c29b0e
 #, c-format
 msgid "Depth: %u\n"
 msgstr "Глибина: %u\n"
 
-<<<<<<< HEAD
-#: tools/gtk-rendernode-tool-info.c:189
-=======
 #: tools/gtk-rendernode-tool-info.c:201
->>>>>>> 29c29b0e
 #, c-format
 msgid "Bounds: %g x %g\n"
 msgstr "Межі: %g x %g\n"
 
-<<<<<<< HEAD
-#: tools/gtk-rendernode-tool-info.c:190
-=======
 #: tools/gtk-rendernode-tool-info.c:202
->>>>>>> 29c29b0e
 #, c-format
 msgid "Origin: %g %g\n"
 msgstr "Початок координат: %g %g\n"
 
-<<<<<<< HEAD
-#: tools/gtk-rendernode-tool-info.c:211
-msgid "Provide information about the render node."
-msgstr "Надати дані щодо вузла обробки."
-
-#: tools/gtk-rendernode-tool-info.c:224 tools/gtk-rendernode-tool-show.c:134
-#: tools/gtk-rendernode-tool-render.c:225
-#, c-format
-msgid "No .node file specified\n"
-msgstr "Не вказано файл .node\n"
-
-#: tools/gtk-rendernode-tool-info.c:230
-=======
 #: tools/gtk-rendernode-tool-info.c:223
 msgid "Provide information about the render node."
 msgstr "Надати дані щодо вузла обробки."
 
 #: tools/gtk-rendernode-tool-info.c:242
->>>>>>> 29c29b0e
 #, c-format
 msgid "Can only accept a single .node file\n"
 msgstr "Можлива одночасна обробка лише одного файла .node\n"
-
-#: tools/gtk-rendernode-tool-show.c:105
-msgid "Don't add a titlebar"
-msgstr "Не додавати смужку заголовка"
-
-#: tools/gtk-rendernode-tool-show.c:121
-msgid "Show the render node."
-msgstr "Показати вузол обробки."
-
-#: tools/gtk-rendernode-tool-show.c:140
-#, c-format
-msgid "Can only preview a single .node file\n"
-msgstr "Можливий попередній перегляд лише одного файла .node\n"
 
 #: tools/gtk-rendernode-tool-render.c:123
 #, c-format
@@ -8223,9 +8007,6 @@
 "Одночасно можливе створення лише одного знімка вікна файла .node і виведення "
 "даних лише до одного файла\n"
 
-<<<<<<< HEAD
-#: tools/gtk-rendernode-tool-utils.c:51
-=======
 #: tools/gtk-rendernode-tool-show.c:105
 msgid "Don't add a titlebar"
 msgstr "Не додавати смужку заголовка"
@@ -8240,16 +8021,11 @@
 msgstr "Можливий попередній перегляд лише одного файла .node\n"
 
 #: tools/gtk-rendernode-tool-utils.c:54
->>>>>>> 29c29b0e
 #, c-format
 msgid "Error at %s: %s\n"
 msgstr "Помилка у %s: %s\n"
 
-<<<<<<< HEAD
-#: tools/gtk-rendernode-tool-utils.c:69
-=======
 #: tools/gtk-rendernode-tool-utils.c:72
->>>>>>> 29c29b0e
 #, c-format
 msgid "Failed to load node file: %s\n"
 msgstr "Не вдалося завантажити файл вузла: %s\n"
@@ -8818,10 +8594,6 @@
 #~ msgstr "невідома"
 
 #~ msgctxt "Script"
-#~ msgid "Balinese"
-#~ msgstr "балійська"
-
-#~ msgctxt "Script"
 #~ msgid "Cuneiform"
 #~ msgstr "клинопис"
 
@@ -9202,10 +8974,6 @@
 
 #~ msgid "Can't parse “%s”\n"
 #~ msgstr "Не вдалося обробити «%s»\n"
-
-#~| msgid "Failed to write header\n"
-#~ msgid "Failed to parse png image"
-#~ msgstr "Не вдалося обробити дані зображення png"
 
 #~ msgid "Sandbox does not provide an OpenGL implementation"
 #~ msgstr "Пісочниця не надає реалізації OpenGL"
