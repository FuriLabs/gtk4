# translation of gtk+-master-po-ru-9735.merged.po to Russian
# Russian translation of gtk+
# Copyright (C) 1999-2009, 2010 Free Software Foundation, Inc.
#
#
#
# Sergey Panov <sipan@mit.edu>, 1999.
# Valek Filippov <frob@df.ru>, 2000-2002.
# Dmitry Mastrukov <dmitry@taurussoft.org>, 2002-2004.
# Sun G11n <gnome_int_l10n@ireland.sun.com>, 2002.
# Andrew W. Nosenko <awn@bcs.zp.ua>, 2003.
# Leonid Kanter <leon@asplinux.ru>, 2004-2006.
# Alexander Sigachov <alexander.sigachov@gmail.com>, 2006.
# Vasiliy Faronov <qvvx@yandex.ru>, 2007.
# Anton Shestakov <engored@ya.ru>, 2008.
# Lebedev Roman <roman@lebedev.com>, 2009.
# Yuri Kozlov <yuray@komyakino.ru>, 2010, 2012.
# Yuri Myasoedov <ymyasoedov@yandex.ru>, 2012, 2013, 2014.
# Stas Solovey <whats_up@tut.by>, 2013, 2014, 2015, 2016, 2017, 2018.
#
msgid ""
msgstr ""
"Project-Id-Version: gtk+.master\n"
"Report-Msgid-Bugs-To: https://gitlab.gnome.org/GNOME/gtk/-/issues/\n"
<<<<<<< HEAD
"POT-Creation-Date: 2022-06-03 11:20+0000\n"
"PO-Revision-Date: 2022-06-03 19:46+0300\n"
=======
"POT-Creation-Date: 2022-08-04 10:49+0000\n"
"PO-Revision-Date: 2022-08-04 14:08+0300\n"
>>>>>>> 6eb35481
"Last-Translator: Aleksandr Melman <Alexmelman88@gmail.com>\n"
"Language-Team: Русский <gnome-cyr@gnome.org>\n"
"Language: ru\n"
"MIME-Version: 1.0\n"
"Content-Type: text/plain; charset=UTF-8\n"
"Content-Transfer-Encoding: 8bit\n"
"Plural-Forms: nplurals=3; plural=(n%10==1 && n%100!=11 ? 0 : n%10>=2 && "
"n%10<=4 && (n%100<10 || n%100>=20) ? 1 : 2);\n"
<<<<<<< HEAD
"X-Generator: Poedit 3.0.1\n"
=======
"X-Generator: Poedit 3.1\n"
>>>>>>> 6eb35481

#: gdk/broadway/gdkbroadway-server.c:135
#, c-format
msgid "Broadway display type not supported: %s"
msgstr "Тип дисплея broadway не поддерживается: «%s»"

#: gdk/gdkclipboard.c:231
msgid "This clipboard cannot store data."
msgstr "Этот буфер обмена не может хранить данные."

#: gdk/gdkclipboard.c:286 gdk/gdkclipboard.c:784 gdk/gdkclipboard.c:1084
msgid "Cannot read from empty clipboard."
msgstr "Невозможно прочитать из пустого буфера обмена."

#: gdk/gdkclipboard.c:317 gdk/gdkclipboard.c:1134 gdk/gdkdrag.c:618
msgid "No compatible formats to transfer clipboard contents."
msgstr ""
"Отсутствие совместимых форматов для передачи содержимого буфера обмена."

#: gdk/gdkcontentprovider.c:105 gdk/gdkcontentproviderimpl.c:313
#: gdk/gdkcontentproviderimpl.c:532
#, c-format
msgid "Cannot provide contents as “%s”"
msgstr "Не удалось предоставить содержимое как «%s»"

#: gdk/gdkcontentprovider.c:126
#, c-format
msgid "Cannot provide contents as %s"
msgstr "Не удалось предоставить содержимое как %s"

<<<<<<< HEAD
#: gdk/gdkdisplay.c:154 gdk/gdkglcontext.c:437
=======
#: gdk/gdkdisplay.c:154 gdk/gdkglcontext.c:435
>>>>>>> 6eb35481
msgid "The current backend does not support OpenGL"
msgstr "Текущий движок не поддерживает OpenGL"

#: gdk/gdkdisplay.c:1240
msgid "GL support disabled via GDK_DEBUG"
msgstr "Поддержка GL отключена через GDK_DEBUG"

#: gdk/gdkdisplay.c:1538
msgid "No EGL configuration available"
msgstr "Конфигурация EGL недоступна"

#: gdk/gdkdisplay.c:1546
msgid "Failed to get EGL configurations"
msgstr "Не удалось получить конфигурации EGL"

#: gdk/gdkdisplay.c:1576
msgid "No EGL configuration with required features found"
msgstr "Конфигурация EGL с необходимыми функциями не найдена"

#: gdk/gdkdisplay.c:1583
msgid "No perfect EGL configuration found"
msgstr "Идеальная конфигурация EGL не найдена"

<<<<<<< HEAD
#: gdk/gdkdisplay.c:1631
=======
#: gdk/gdkdisplay.c:1625
>>>>>>> 6eb35481
#, c-format
msgid "EGL implementation is missing extension %s"
msgid_plural "EGL implementation is missing %2$d extensions: %1$s"
msgstr[0] "В реализации EGL отсутствует %2$d расширение %1$s"
msgstr[1] "В реализации EGL отсутствует %2$d расширения: %1$s"
msgstr[2] "В реализации EGL отсутствует %2$d расширений: %1$s"

#: gdk/gdkdisplay.c:1658
msgid "libEGL not available in this sandbox"
msgstr "libEGL недоступен в этой песочнице"

#: gdk/gdkdisplay.c:1659
msgid "libEGL not available"
msgstr "libEGL недоступен"

#: gdk/gdkdisplay.c:1669
msgid "Failed to create EGL display"
msgstr "Не удалось создать дисплей EGL"

#: gdk/gdkdisplay.c:1679
msgid "Could not initialize EGL display"
msgstr "Не удалось инициализировать дисплей EGL"

#: gdk/gdkdisplay.c:1690
#, c-format
msgid "EGL version %d.%d is too old. GTK requires %d.%d"
msgstr "Версия EGL %d.%d слишком старая. GTK требует %d.%d"

#: gdk/gdkdrop.c:130
msgid "Drag’n’drop from other applications is not supported."
msgstr "Перетаскивание из других приложений не поддерживается."

#: gdk/gdkdrop.c:163
msgid "No compatible formats to transfer contents."
msgstr "Отсутствие совместимых форматов для передачи содержимого."

<<<<<<< HEAD
#: gdk/gdkglcontext.c:334
msgid "The EGL implementation does not support any allowed APIs"
msgstr "Реализация EGL не поддерживает ни одного разрешенного API"

#: gdk/gdkglcontext.c:415 gdk/win32/gdkglcontext-win32-wgl.c:616
#: gdk/x11/gdkglcontext-glx.c:624
msgid "Unable to create a GL context"
msgstr "Невозможно создать контекст GL"

#: gdk/gdkglcontext.c:1280
msgid "Anything but OpenGL ES disabled via GDK_DEBUG"
msgstr "Все, кроме OpenGL ES, отключено через GDK_DEBUG"

#: gdk/gdkglcontext.c:1289
=======
#: gdk/gdkglcontext.c:394 gdk/x11/gdkglcontext-glx.c:605
msgid "No GL API allowed."
msgstr "API GL не разрешен."

#: gdk/gdkglcontext.c:418 gdk/win32/gdkglcontext-win32-wgl.c:611
#: gdk/x11/gdkglcontext-glx.c:639
msgid "Unable to create a GL context"
msgstr "Невозможно создать контекст GL"

#: gdk/gdkglcontext.c:1273
msgid "Anything but OpenGL ES disabled via GDK_DEBUG"
msgstr "Все, кроме OpenGL ES, отключено через GDK_DEBUG"

#: gdk/gdkglcontext.c:1282
>>>>>>> 6eb35481
#, c-format
msgid "Application does not support %s API"
msgstr "Приложение не поддерживает %s API"

#. translators: This is about OpenGL backend names, like
#. * "Trying to use X11 GLX, but EGL is already in use"
<<<<<<< HEAD
#: gdk/gdkglcontext.c:1823
=======
#: gdk/gdkglcontext.c:1822
>>>>>>> 6eb35481
#, c-format
msgid "Trying to use %s, but %s is already in use"
msgstr "Попытка использовать %s, но %s уже используется"

#: gdk/gdksurface.c:1226
msgid "Vulkan support disabled via GDK_DEBUG"
msgstr "Поддержка Vulkan отключена через GDK_DEBUG"

#: gdk/gdktexture.c:525
msgid "Unknown image format."
msgstr "Неизвестный формат изображения."

#.
#. * Translators, the strings in the “keyboard label” context are
#. * display names for keyboard keys. Some of them have prefixes like
#. * XF86 or ISO_ — these should be removed in the translation. Similarly,
#. * underscores should be replaced by spaces. The prefix “KP_” stands
#. * for “key pad” and you may want to include that in your translation.
#. * Here are some examples of English translations:
#. * XF86AudioMute - Audio mute
#. * Scroll_lock   - Scroll lock
#. * KP_Space      - Space (keypad)
#.
#: gdk/keyname-table.h:6843
msgctxt "keyboard label"
msgid "BackSpace"
msgstr "BackSpace"

#: gdk/keyname-table.h:6844
msgctxt "keyboard label"
msgid "Tab"
msgstr "Tab"

#: gdk/keyname-table.h:6845
msgctxt "keyboard label"
msgid "Return"
msgstr "Return"

#: gdk/keyname-table.h:6846
msgctxt "keyboard label"
msgid "Pause"
msgstr "Pause"

#: gdk/keyname-table.h:6847
msgctxt "keyboard label"
msgid "Scroll_Lock"
msgstr "Scroll Lock"

#: gdk/keyname-table.h:6848
msgctxt "keyboard label"
msgid "Sys_Req"
msgstr "Sys Req"

#: gdk/keyname-table.h:6849
msgctxt "keyboard label"
msgid "Escape"
msgstr "Escape"

#: gdk/keyname-table.h:6850
msgctxt "keyboard label"
msgid "Multi_key"
msgstr "Multi key"

#: gdk/keyname-table.h:6851
msgctxt "keyboard label"
msgid "Home"
msgstr "Home"

#: gdk/keyname-table.h:6852
msgctxt "keyboard label"
msgid "Left"
msgstr "Влево"

#: gdk/keyname-table.h:6853
msgctxt "keyboard label"
msgid "Up"
msgstr "Вверх"

#: gdk/keyname-table.h:6854
msgctxt "keyboard label"
msgid "Right"
msgstr "Вправо"

#: gdk/keyname-table.h:6855
msgctxt "keyboard label"
msgid "Down"
msgstr "Вниз"

#: gdk/keyname-table.h:6856 gtk/gtkshortcutlabel.c:212
msgctxt "keyboard label"
msgid "Page_Up"
msgstr "Page Up"

#: gdk/keyname-table.h:6857 gtk/gtkshortcutlabel.c:215
msgctxt "keyboard label"
msgid "Page_Down"
msgstr "Page Down"

#: gdk/keyname-table.h:6858
msgctxt "keyboard label"
msgid "End"
msgstr "End"

#: gdk/keyname-table.h:6859
msgctxt "keyboard label"
msgid "Begin"
msgstr "Begin"

#: gdk/keyname-table.h:6860
msgctxt "keyboard label"
msgid "Print"
msgstr "Print"

#: gdk/keyname-table.h:6861
msgctxt "keyboard label"
msgid "Insert"
msgstr "Insert"

#: gdk/keyname-table.h:6862
msgctxt "keyboard label"
msgid "Num_Lock"
msgstr "Num Lock"

#. Translators: KP_ means “key pad” here
#: gdk/keyname-table.h:6864
msgctxt "keyboard label"
msgid "KP_Space"
msgstr "Пробел (кейпад)"

#: gdk/keyname-table.h:6865
msgctxt "keyboard label"
msgid "KP_Tab"
msgstr "Tab (кейпад)"

#: gdk/keyname-table.h:6866
msgctxt "keyboard label"
msgid "KP_Enter"
msgstr "Enter (кейпад)"

#: gdk/keyname-table.h:6867
msgctxt "keyboard label"
msgid "KP_Home"
msgstr "Home (кейпад)"

#: gdk/keyname-table.h:6868
msgctxt "keyboard label"
msgid "KP_Left"
msgstr "Влево (кейпад)"

#: gdk/keyname-table.h:6869
msgctxt "keyboard label"
msgid "KP_Up"
msgstr "Вверх (кейпад)"

#: gdk/keyname-table.h:6870
msgctxt "keyboard label"
msgid "KP_Right"
msgstr "Вправо (кейпад)"

#: gdk/keyname-table.h:6871
msgctxt "keyboard label"
msgid "KP_Down"
msgstr "Вниз (кейпад)"

#: gdk/keyname-table.h:6872
msgctxt "keyboard label"
msgid "KP_Page_Up"
msgstr "Page Up (кейпад)"

#: gdk/keyname-table.h:6873
msgctxt "keyboard label"
msgid "KP_Prior"
msgstr "Prior (кейпад)"

#: gdk/keyname-table.h:6874
msgctxt "keyboard label"
msgid "KP_Page_Down"
msgstr "Page Down (кейпад)"

#: gdk/keyname-table.h:6875
msgctxt "keyboard label"
msgid "KP_Next"
msgstr "Next (кейпад)"

#: gdk/keyname-table.h:6876
msgctxt "keyboard label"
msgid "KP_End"
msgstr "End (кейпад)"

#: gdk/keyname-table.h:6877
msgctxt "keyboard label"
msgid "KP_Begin"
msgstr "Begin (кейпад)"

#: gdk/keyname-table.h:6878
msgctxt "keyboard label"
msgid "KP_Insert"
msgstr "Insert (кейпад)"

#: gdk/keyname-table.h:6879
msgctxt "keyboard label"
msgid "KP_Delete"
msgstr "Delete (кейпад)"

#: gdk/keyname-table.h:6880
msgctxt "keyboard label"
msgid "Delete"
msgstr "Delete"

#: gdk/keyname-table.h:6881
msgctxt "keyboard label"
msgid "MonBrightnessUp"
msgstr "Увеличить яркость монитора"

#: gdk/keyname-table.h:6882
msgctxt "keyboard label"
msgid "MonBrightnessDown"
msgstr "Уменьшить яркость монитора"

#: gdk/keyname-table.h:6883
msgctxt "keyboard label"
msgid "KbdBrightnessUp"
msgstr "Увеличить яркость клавиатуры"

#: gdk/keyname-table.h:6884
msgctxt "keyboard label"
msgid "KbdBrightnessDown"
msgstr "Уменьшить яркость клавиатуры"

#: gdk/keyname-table.h:6885
msgctxt "keyboard label"
msgid "AudioMute"
msgstr "Приглушить звук"

#: gdk/keyname-table.h:6886
msgctxt "keyboard label"
msgid "AudioMicMute"
msgstr "Приглушить микрофон"

#: gdk/keyname-table.h:6887
msgctxt "keyboard label"
msgid "AudioLowerVolume"
msgstr "Уменьшить громкость"

#: gdk/keyname-table.h:6888
msgctxt "keyboard label"
msgid "AudioRaiseVolume"
msgstr "Увеличить громкость"

#: gdk/keyname-table.h:6889
msgctxt "keyboard label"
msgid "AudioPlay"
msgstr "Воспроизвести аудиозапись"

#: gdk/keyname-table.h:6890
msgctxt "keyboard label"
msgid "AudioStop"
msgstr "Остановить аудиозапись"

#: gdk/keyname-table.h:6891
msgctxt "keyboard label"
msgid "AudioNext"
msgstr "Следующая аудиозапись"

#: gdk/keyname-table.h:6892
msgctxt "keyboard label"
msgid "AudioPrev"
msgstr "Предыдущая аудиозапись"

#: gdk/keyname-table.h:6893
msgctxt "keyboard label"
msgid "AudioRecord"
msgstr "Запись звука"

#: gdk/keyname-table.h:6894
msgctxt "keyboard label"
msgid "AudioPause"
msgstr "Приостановить аудиозапись"

#: gdk/keyname-table.h:6895
msgctxt "keyboard label"
msgid "AudioRewind"
msgstr "Перемотка аудиозаписи"

#: gdk/keyname-table.h:6896
msgctxt "keyboard label"
msgid "AudioMedia"
msgstr "Мультимедиа"

#: gdk/keyname-table.h:6897
msgctxt "keyboard label"
msgid "Eject"
msgstr "Извлечь"

#: gdk/keyname-table.h:6898
msgctxt "keyboard label"
msgid "Explorer"
msgstr "Проводник"

#: gdk/keyname-table.h:6899
msgctxt "keyboard label"
msgid "Calculator"
msgstr "Калькулятор"

#: gdk/keyname-table.h:6900
msgctxt "keyboard label"
msgid "Mail"
msgstr "Почта"

#: gdk/keyname-table.h:6901
msgctxt "keyboard label"
msgid "WWW"
msgstr "Веб"

#: gdk/keyname-table.h:6902
msgctxt "keyboard label"
msgid "Search"
msgstr "Поиск"

#: gdk/keyname-table.h:6903
msgctxt "keyboard label"
msgid "Tools"
msgstr "Инструменты"

#: gdk/keyname-table.h:6904
msgctxt "keyboard label"
msgid "ScreenSaver"
msgstr "Хранитель экрана"

#: gdk/keyname-table.h:6905
msgctxt "keyboard label"
msgid "Battery"
msgstr "Батарея"

#: gdk/keyname-table.h:6906
msgctxt "keyboard label"
msgid "Launch1"
msgstr "Запустить приложение1"

#: gdk/keyname-table.h:6907
msgctxt "keyboard label"
msgid "Forward"
msgstr "Вперёд"

#: gdk/keyname-table.h:6908
msgctxt "keyboard label"
msgid "Back"
msgstr "Назад"

#: gdk/keyname-table.h:6909
msgctxt "keyboard label"
msgid "Sleep"
msgstr "Сон"

#: gdk/keyname-table.h:6910
msgctxt "keyboard label"
msgid "Hibernate"
msgstr "Спящий режим"

#: gdk/keyname-table.h:6911
msgctxt "keyboard label"
msgid "WLAN"
msgstr "WLAN"

#: gdk/keyname-table.h:6912
msgctxt "keyboard label"
msgid "WebCam"
msgstr "Веб-камера"

#: gdk/keyname-table.h:6913
msgctxt "keyboard label"
msgid "Display"
msgstr "Монитор"

#: gdk/keyname-table.h:6914
msgctxt "keyboard label"
msgid "TouchpadToggle"
msgstr "Сенсорная панель"

#: gdk/keyname-table.h:6915
msgctxt "keyboard label"
msgid "WakeUp"
msgstr "Выход из спящего режима"

#: gdk/keyname-table.h:6916
msgctxt "keyboard label"
msgid "Suspend"
msgstr "Режим ожидания"

#: gdk/loaders/gdkjpeg.c:63
#, c-format
msgid "Error interpreting JPEG image file (%s)"
msgstr "Ошибка интерпретации файла изображения JPEG (%s)"

#: gdk/loaders/gdkjpeg.c:190
#, c-format
msgid "Unsupported JPEG colorspace (%d)"
msgstr "Неподдерживаемое цветовое пространство JPEG (%d)"

<<<<<<< HEAD
#: gdk/loaders/gdkjpeg.c:199 gdk/loaders/gdkpng.c:265 gdk/loaders/gdktiff.c:453
=======
#: gdk/loaders/gdkjpeg.c:199 gdk/loaders/gdkpng.c:266 gdk/loaders/gdktiff.c:453
>>>>>>> 6eb35481
#, c-format
msgid "Not enough memory for image size %ux%u"
msgstr "Недостаточно памяти для размера изображения %ux%u"

#: gdk/loaders/gdkpng.c:119
#, c-format
msgid "Error reading png (%s)"
msgstr "Ошибка чтения png (%s)"

#: gdk/loaders/gdkpng.c:217
#, c-format
msgid "Unsupported depth %u in png image"
msgstr "Неподдерживаемая глубина %u в изображении png"

#: gdk/loaders/gdkpng.c:247
#, c-format
msgid "Unsupported color type %u in png image"
msgstr "Неподдерживаемый тип цвета %u в изображении png"

#: gdk/loaders/gdktiff.c:340
msgid "Failed to load RGB data from TIFF file"
msgstr "Не удалось загрузить данные RGB из файла TIFF"

#: gdk/loaders/gdktiff.c:383
msgid "Could not load TIFF data"
msgstr "Не удалось загрузить данные TIFF"

#: gdk/loaders/gdktiff.c:465
#, c-format
msgid "Reading data failed at row %d"
msgstr "Сбой чтения данных в строке %d"

#: gdk/macos/gdkmacosclipboard.c:557 gdk/wayland/gdkclipboard-wayland.c:231
<<<<<<< HEAD
#: gdk/wayland/gdkdrop-wayland.c:203 gdk/wayland/gdkprimary-wayland.c:313
#: gdk/win32/gdkdrop-win32.c:1006 gdk/win32/gdkdrop-win32.c:1051
=======
#: gdk/wayland/gdkdrop-wayland.c:203 gdk/wayland/gdkprimary-wayland.c:317
#: gdk/win32/gdkdrop-win32.c:1018 gdk/win32/gdkdrop-win32.c:1063
>>>>>>> 6eb35481
#: gdk/x11/gdkclipboard-x11.c:791 gdk/x11/gdkdrop-x11.c:233
msgid "No compatible transfer format found"
msgstr "Не найден совместимый формат передачи данных"

#: gdk/macos/gdkmacosclipboard.c:643
#, c-format
msgid "Failed to decode contents with mime-type of '%s'"
msgstr "Не удалось декодировать содержимое с mime-типом «%s»"

#: gdk/win32/gdkclipdrop-win32.c:721
#, c-format
msgid "Cannot claim clipboard ownership. OpenClipboard() timed out."
msgstr ""
"Не удается получить право на владение буфером обмена. OpenClipboard() "
"завершилась по таймеру."

#: gdk/win32/gdkclipdrop-win32.c:731
#, c-format
msgid "Cannot claim clipboard ownership. Another process claimed it before us."
msgstr ""
"Не может претендовать на владение буфером обмена. Другой процесс заявил об "
"этом раньше нас."

#: gdk/win32/gdkclipdrop-win32.c:745
#, c-format
msgid "Cannot claim clipboard ownership. OpenClipboard() failed: 0x%lx."
msgstr ""
"Не удается получить право собственности на буфер обмена. OpenClipboard() "
"failed: 0x%lx."

#: gdk/win32/gdkclipdrop-win32.c:757
#, c-format
msgid "Cannot claim clipboard ownership. EmptyClipboard() failed: 0x%lx."
msgstr ""
"Не удается получить право собственности на буфер обмена. EmptyClipboard() "
"failed: 0x%lx."

#: gdk/win32/gdkclipdrop-win32.c:800
#, c-format
msgid "Cannot set clipboard data. OpenClipboard() timed out."
msgstr ""
"Невозможно установить данные буфера обмена. OpenClipboard() завершилась по "
"таймеру."

#: gdk/win32/gdkclipdrop-win32.c:810 gdk/win32/gdkclipdrop-win32.c:841
#, c-format
msgid "Cannot set clipboard data. Another process claimed clipboard ownership."
msgstr ""
"Невозможно установить данные буфера обмена. Другой процесс претендует на "
"владение буфером обмена."

#: gdk/win32/gdkclipdrop-win32.c:824
#, c-format
msgid "Cannot set clipboard data. OpenClipboard() failed: 0x%lx."
msgstr ""
"Невозможно установить данные буфера обмена. Ошибка OpenClipboard(): 0x%lx."

#: gdk/win32/gdkclipdrop-win32.c:876
#, c-format
msgid "Cannot get clipboard data. GlobalLock(0x%p) failed: 0x%lx."
msgstr ""
"Невозможно получить данные буфера обмена. Ошибка GlobalLock(0x%p): 0x%lx."

#: gdk/win32/gdkclipdrop-win32.c:887
#, c-format
msgid "Cannot get clipboard data. GlobalSize(0x%p) failed: 0x%lx."
msgstr ""
"Невозможно получить данные буфера обмена. Ошибка GlobalSize(0x%p): 0x%lx."

#: gdk/win32/gdkclipdrop-win32.c:900
#, c-format
msgid ""
"Cannot get clipboard data. Failed to allocate %s bytes to store the data."
msgstr ""
"Не удается получить данные буфера обмена. Не удалось выделить %s байт для "
"хранения данных."

#: gdk/win32/gdkclipdrop-win32.c:932
#, c-format
msgid "Cannot get clipboard data. OpenClipboard() timed out."
msgstr ""
"Невозможно получить данные буфера обмена. OpenClipboard() завершилась по "
"таймеру."

#: gdk/win32/gdkclipdrop-win32.c:942
#, c-format
msgid "Cannot get clipboard data. Clipboard ownership changed."
msgstr ""
"Не удается получить данные буфера обмена. Владение буфером обмена изменено."

#: gdk/win32/gdkclipdrop-win32.c:952
#, c-format
msgid ""
"Cannot get clipboard data. Clipboard data changed before we could get it."
msgstr ""
"Невозможно получить данные буфера обмена. Данные буфера обмена изменились до "
"того, как мы смогли их получить."

#: gdk/win32/gdkclipdrop-win32.c:969
#, c-format
msgid "Cannot get clipboard data. OpenClipboard() failed: 0x%lx."
msgstr ""
"Невозможно получить данные буфера обмена. Ошибка OpenClipboard(): 0x%lx."

#: gdk/win32/gdkclipdrop-win32.c:994
#, c-format
msgid "Cannot get clipboard data. No compatible transfer format found."
msgstr ""
"Невозможно получить данные буфера обмена. Не найден совместимый формат "
"передачи."

#: gdk/win32/gdkclipdrop-win32.c:1004
#, c-format
msgid "Cannot get clipboard data. GetClipboardData() failed: 0x%lx."
msgstr ""
"Невозможно получить данные буфера обмена. Ошибка GetClipboardData(): 0x%lx."

#: gdk/win32/gdkdrop-win32.c:949
#, c-format
msgid "Cannot get DnD data. GlobalLock(0x%p) failed: 0x%lx."
msgstr "Не удается получить данные DnD. Ошибка GlobalLock(0x%p): 0x%lx."

#: gdk/win32/gdkdrop-win32.c:958
#, c-format
msgid "Cannot get DnD data. GlobalSize(0x%p) failed: 0x%lx."
msgstr "Не удается получить данные DnD. Ошибка GlobalSize(0x%p): 0x%lx."

#: gdk/win32/gdkdrop-win32.c:969
#, c-format
msgid "Cannot get DnD data. Failed to allocate %s bytes to store the data."
msgstr ""
"Не удается получить данные DnD. Не удалось выделить %s байт для хранения "
"данных."

#: gdk/win32/gdkdrop-win32.c:1037
#, c-format
msgid "GDK surface 0x%p is not registered as a drop target"
msgstr "Поверхность GDK 0x%p не зарегистрирована как цель падения"

#: gdk/win32/gdkdrop-win32.c:1044
#, c-format
msgid "Target context record 0x%p has no data object"
msgstr "Целевая контекстная запись 0x%p не имеет объекта данных"

#: gdk/win32/gdkdrop-win32.c:1082
#, c-format
msgid "IDataObject_GetData (0x%x) failed, returning 0x%lx"
msgstr "Ошибка IDataObject_GetData (0x%x), возвращаю 0x%lx"

#: gdk/win32/gdkdrop-win32.c:1114
#, c-format
msgid "Failed to transmute DnD data W32 format 0x%x to %p (%s)"
msgstr "Не удалось преобразовать данные DnD W32 формата 0x%x в %p (%s)"

#: gdk/win32/gdkglcontext-win32-wgl.c:276
#: gdk/win32/gdkglcontext-win32-wgl.c:293
msgid "No GL implementation is available"
msgstr "Нет доступной реализации GL"

#: gdk/win32/gdkglcontext-win32-wgl.c:577
msgid "No available configurations for the given pixel format"
msgstr "Нет доступных конфигураций для данного формата пикселя"

#: gdk/win32/gdkhdataoutputstream-win32.c:63
msgid "writing a closed stream"
msgstr "запись в закрытый поток"

#: gdk/win32/gdkhdataoutputstream-win32.c:85
msgid "g_try_realloc () failed"
msgstr "ошибка g_try_realloc ()"

#: gdk/win32/gdkhdataoutputstream-win32.c:93
#: gdk/win32/gdkhdataoutputstream-win32.c:231
msgid "GlobalReAlloc() failed: "
msgstr "Ошибка GlobalReAlloc(): "

#: gdk/win32/gdkhdataoutputstream-win32.c:105
msgid "Ran out of buffer space (buffer size is fixed)"
msgstr "Закончилось место в буфере (размер буфера фиксирован)"

#: gdk/win32/gdkhdataoutputstream-win32.c:203
msgid "Can’t transmute a single handle"
msgstr "Не может трансмутировать ни одного указателя"

#: gdk/win32/gdkhdataoutputstream-win32.c:215
#, c-format
msgid "Failed to transmute %zu bytes of data from %s to %u"
msgstr "Не удалось передать %zu байт данных из %s в %u"

#: gdk/win32/gdkhdataoutputstream-win32.c:250
msgid "GlobalLock() failed: "
msgstr "Ошибка GlobalLock(): "

#: gdk/win32/gdkhdataoutputstream-win32.c:364
msgid "GlobalAlloc() failed: "
msgstr "Ошибка GlobalAlloc(): "

#: gdk/x11/gdkapplaunchcontext-x11.c:296
#, c-format
msgid "Starting “%s”"
msgstr "Запуск «%s»"

#: gdk/x11/gdkapplaunchcontext-x11.c:309
#, c-format
msgid "Opening “%s”"
msgstr "Открытие «%s»"

#: gdk/x11/gdkapplaunchcontext-x11.c:314
#, c-format
msgid "Opening %d Item"
msgid_plural "Opening %d Items"
msgstr[0] "Открывается %d элемент"
msgstr[1] "Открывается %d элемента"
msgstr[2] "Открывается %d элементов"

#: gdk/x11/gdkclipboard-x11.c:461
msgid "Clipboard manager could not store selection."
msgstr "Менеджер буфера обмена не смог сохранить выделение."

#: gdk/x11/gdkclipboard-x11.c:641
msgid "Cannot store clipboard. No clipboard manager is active."
msgstr "Этот буфер обмена не может хранить данные."

#: gdk/x11/gdkglcontext-glx.c:755
msgid "No GLX configurations available"
msgstr "Конфигурации GLX не предлагаются"

#: gdk/x11/gdkglcontext-glx.c:828
msgid "No GLX configuration with required features found"
msgstr "Конфигурация GLX с требуемыми функциями не найдена"

#: gdk/x11/gdkglcontext-glx.c:902
msgid "GLX is not supported"
msgstr "GLX не поддерживается"

#: gdk/x11/gdkselectioninputstream-x11.c:462
#, c-format
msgid "Format %s not supported"
msgstr "Формат %s не поддерживается"

#: gdk/x11/gdktextlistconverter-x11.c:65 gdk/x11/gdktextlistconverter-x11.c:105
msgid "Not enough space in destination"
msgstr "Нет места в точке назначения"

#: gdk/x11/gdktextlistconverter-x11.c:91 gdk/x11/gdktextlistconverter-x11.c:195
msgid "Need complete input to do conversion"
msgstr "Необходимы полные данные для проведения конверсии"

#: gdk/x11/gdktextlistconverter-x11.c:216
#: gdk/x11/gdktextlistconverter-x11.c:250
msgid "Invalid byte sequence in conversion input"
msgstr "Недопустимая последовательность байт в потоке преобразования"

#: gdk/x11/gdktextlistconverter-x11.c:242
msgid "Invalid formats in compound text conversion."
msgstr "Недопустимые форматы при преобразовании составного текста."

#: gdk/x11/gdktextlistconverter-x11.c:259
#, c-format
msgid "Unsupported encoding “%s”"
msgstr "Неподдерживаемая кодировка «%s»"

#: gsk/gl/gskglrenderer.c:132
#, c-format
msgid "This GLES %d.%d implementation does not support half-float vertex data"
msgstr ""
"Данная реализация GLES %d.%d не поддерживает полуплавающие вершинные данные"

#: gtk/a11y/gtkatspiaction.c:239
msgctxt "accessibility"
msgid "Click"
msgstr "Щелчок"

#: gtk/a11y/gtkatspiaction.c:240
msgctxt "accessibility"
msgid "Clicks the button"
msgstr "Нажимает на кнопку"

#: gtk/a11y/gtkatspiaction.c:290
msgctxt "accessibility"
msgid "Toggle"
msgstr "Кнопка-переключатель"

#: gtk/a11y/gtkatspiaction.c:291
msgctxt "accessibility"
msgid "Toggles the switch"
msgstr "Переключает переключатель"

#: gtk/a11y/gtkatspiaction.c:371
msgctxt "accessibility"
msgid "Select"
msgstr "Выбрать"

#: gtk/a11y/gtkatspiaction.c:372
msgctxt "accessibility"
msgid "Selects the color"
msgstr "Выбирает цвет"

#: gtk/a11y/gtkatspiaction.c:379 gtk/a11y/gtkatspiaction.c:439
#: gtk/a11y/gtkatspiaction.c:495 gtk/a11y/gtkatspiaction.c:603
#: gtk/a11y/gtkatspiaction.c:690
msgctxt "accessibility"
msgid "Activate"
msgstr "Включить"

#: gtk/a11y/gtkatspiaction.c:380
msgctxt "accessibility"
msgid "Activates the color"
msgstr "Активирует цвет"

#: gtk/a11y/gtkatspiaction.c:387
msgctxt "accessibility"
msgid "Customize"
msgstr "Настроить"

#: gtk/a11y/gtkatspiaction.c:388
msgctxt "accessibility"
msgid "Customizes the color"
msgstr "Настраивает цвет"

#: gtk/a11y/gtkatspiaction.c:440
msgctxt "accessibility"
msgid "Activates the expander"
msgstr "Активирует расширитель"

#: gtk/a11y/gtkatspiaction.c:496 gtk/a11y/gtkatspiaction.c:604
#: gtk/a11y/gtkatspiaction.c:691
msgctxt "accessibility"
msgid "Activates the entry"
msgstr "Активирует запись"

#: gtk/a11y/gtkatspiaction.c:503
msgctxt "accessibility"
msgid "Activate primary icon"
msgstr "Активировать основной значок"

#: gtk/a11y/gtkatspiaction.c:504
msgctxt "accessibility"
msgid "Activates the primary icon of the entry"
msgstr "Активирует основной значок записи"

#: gtk/a11y/gtkatspiaction.c:511
msgctxt "accessibility"
msgid "Activate secondary icon"
msgstr "Активировать вторичный значок"

#: gtk/a11y/gtkatspiaction.c:512
msgctxt "accessibility"
msgid "Activates the secondary icon of the entry"
msgstr "Дополнительный значок поля ввода"

#: gtk/a11y/gtkatspiaction.c:611
msgctxt "accessibility"
msgid "Peek"
msgstr "Подглядеть"

#: gtk/a11y/gtkatspiaction.c:612
msgctxt "accessibility"
msgid "Shows the contents of the password entry"
msgstr "Показывает содержимое ввода пароля"

#: gtk/a11y/gtkatspiaction.c:698
msgctxt "accessibility"
msgid "Clear"
msgstr "Очистить"

#: gtk/a11y/gtkatspiaction.c:699
msgctxt "accessibility"
msgid "Clears the contents of the entry"
msgstr "Очищает содержимое записи"

#: gtk/a11y/gtkatspiroot.c:255
msgctxt "accessibility"
msgid "application"
msgstr "приложение"

#: gtk/css/gtkcssdataurl.c:69
#, c-format
msgid "Not a data: URL"
msgstr "Не данные: URL"

#: gtk/css/gtkcssdataurl.c:82
#, c-format
msgid "Malformed data: URL"
msgstr "Некорректные данные: URL"

#: gtk/css/gtkcssdataurl.c:140
#, c-format
msgid "Could not unescape string"
msgstr "Не удалось раскрыть строку"

#: gtk/gtkaboutdialog.c:124 gtk/ui/gtkaboutdialog.ui:163
msgid "License"
msgstr "Лицензия"

#: gtk/gtkaboutdialog.c:125
msgid "Custom License"
msgstr "Другая лицензия"

#: gtk/gtkaboutdialog.c:126
msgid "GNU General Public License, version 2 or later"
msgstr "GNU General Public License, версии 2 или позднее"

#: gtk/gtkaboutdialog.c:127
msgid "GNU General Public License, version 3 or later"
msgstr "GNU General Public License, версии 3 или позднее"

#: gtk/gtkaboutdialog.c:128
msgid "GNU Lesser General Public License, version 2.1 or later"
msgstr "GNU Lesser General Public License, версии 2.1 или позднее"

#: gtk/gtkaboutdialog.c:129
msgid "GNU Lesser General Public License, version 3 or later"
msgstr "GNU Lesser General Public License, версии 3 или позднее"

#: gtk/gtkaboutdialog.c:130
msgid "BSD 2-Clause License"
msgstr "BSD 2-Clause License"

#: gtk/gtkaboutdialog.c:131
msgid "The MIT License (MIT)"
msgstr "The MIT License (MIT)"

#: gtk/gtkaboutdialog.c:132
msgid "Artistic License 2.0"
msgstr "Artistic License 2.0"

#: gtk/gtkaboutdialog.c:133
msgid "GNU General Public License, version 2 only"
msgstr "GNU General Public License, только версии 2"

#: gtk/gtkaboutdialog.c:134
msgid "GNU General Public License, version 3 only"
msgstr "GNU General Public License, только версии 3"

#: gtk/gtkaboutdialog.c:135
msgid "GNU Lesser General Public License, version 2.1 only"
msgstr "GNU Lesser General Public License, только версии 2.1"

#: gtk/gtkaboutdialog.c:136
msgid "GNU Lesser General Public License, version 3 only"
msgstr "GNU Lesser General Public License, только версии 3"

#: gtk/gtkaboutdialog.c:137
msgid "GNU Affero General Public License, version 3 or later"
msgstr "GNU Affero General Public License, версии 3 или позднее"

#: gtk/gtkaboutdialog.c:138
msgid "GNU Affero General Public License, version 3 only"
msgstr "GNU Affero General Public License, только версии 3"

#: gtk/gtkaboutdialog.c:139
msgid "BSD 3-Clause License"
msgstr "Лицензия BSD 3-Clause"

#: gtk/gtkaboutdialog.c:140
msgid "Apache License, Version 2.0"
msgstr "Лицензия Apache, версия 2.0"

#: gtk/gtkaboutdialog.c:141
msgid "Mozilla Public License 2.0"
msgstr "Общественная лицензия Mozilla 2.0"

#: gtk/gtkaboutdialog.c:937
msgid "Website"
msgstr "Веб-страница"

#: gtk/gtkaboutdialog.c:973 gtk/ui/gtkapplication-quartz.ui:6
#, c-format
msgid "About %s"
msgstr "О программе %s"

#: gtk/gtkaboutdialog.c:2074
msgid "Created by"
msgstr "Автор"

#: gtk/gtkaboutdialog.c:2077
msgid "Documented by"
msgstr "Документация"

#: gtk/gtkaboutdialog.c:2087
msgid "Translated by"
msgstr "Перевод"

#: gtk/gtkaboutdialog.c:2092
msgid "Design by"
msgstr "Совместно с"

#. Translators: this is the license preamble; the string at the end
#. * contains the name of the license as link text.
#.
#: gtk/gtkaboutdialog.c:2257
#, c-format
msgid ""
"This program comes with absolutely no warranty.\n"
"See the <a href=\"%s\">%s</a> for details."
msgstr ""
"Это приложение распространяется без каких-либо гарантий.\n"
"Подробнее в <a href=\"%s\">%s</a>."

#. This is the text that should appear next to menu accelerators
#. * that use the shift key. If the text on this key isn't typically
#. * translated on keyboards used for your language, don't translate
#. * this.
#.
#: gtk/gtkaccelgroup.c:837 gtk/gtkshortcutlabel.c:100
#: gtk/gtkshortcutlabel.c:136
msgctxt "keyboard label"
msgid "Shift"
msgstr "Shift"

#. This is the text that should appear next to menu accelerators
#. * that use the control key. If the text on this key isn't typically
#. * translated on keyboards used for your language, don't translate
#. * this.
#.
#: gtk/gtkaccelgroup.c:856 gtk/gtkshortcutlabel.c:103
#: gtk/gtkshortcutlabel.c:138
msgctxt "keyboard label"
msgid "Ctrl"
msgstr "Ctrl"

#. This is the text that should appear next to menu accelerators
#. * that use the alt key. If the text on this key isn't typically
#. * translated on keyboards used for your language, don't translate
#. * this.
#.
#: gtk/gtkaccelgroup.c:875 gtk/gtkshortcutlabel.c:106
#: gtk/gtkshortcutlabel.c:140
msgctxt "keyboard label"
msgid "Alt"
msgstr "Alt"

#. This is the text that should appear next to menu accelerators
#. * that use the super key. If the text on this key isn't typically
#. * translated on keyboards used for your language, don't translate
#. * this.
#.
#: gtk/gtkaccelgroup.c:893 gtk/gtkshortcutlabel.c:112
#: gtk/gtkshortcutlabel.c:142
msgctxt "keyboard label"
msgid "Super"
msgstr "Super"

#. This is the text that should appear next to menu accelerators
#. * that use the hyper key. If the text on this key isn't typically
#. * translated on keyboards used for your language, don't translate
#. * this.
#.
#: gtk/gtkaccelgroup.c:907 gtk/gtkshortcutlabel.c:115
#: gtk/gtkshortcutlabel.c:144
msgctxt "keyboard label"
msgid "Hyper"
msgstr "Hyper"

#. This is the text that should appear next to menu accelerators
#. * that use the meta key. If the text on this key isn't typically
#. * translated on keyboards used for your language, don't translate
#. * this.
#.
#: gtk/gtkaccelgroup.c:922 gtk/gtkshortcutlabel.c:109
#: gtk/gtkshortcutlabel.c:146
msgctxt "keyboard label"
msgid "Meta"
msgstr "Meta"

#. Translators: "KP" means "numeric key pad". This string will
#. * be used in accelerators such as "Ctrl+Shift+KP 1" in menus,
#. * and therefore the translation needs to be very short.
#.
#: gtk/gtkaccelgroup.c:942
msgctxt "keyboard label"
msgid "KP"
msgstr "KP"

#: gtk/gtkaccelgroup.c:949
msgctxt "keyboard label"
msgid "Space"
msgstr "Пробел"

#: gtk/gtkaccelgroup.c:952 gtk/gtkshortcutlabel.c:171
msgctxt "keyboard label"
msgid "Backslash"
msgstr "Backslash"

#: gtk/gtkaccessible.c:558
msgctxt "accessibility"
msgid "alert"
msgstr "сигнал"

#: gtk/gtkaccessible.c:559
msgctxt "accessibility"
msgid "alert dialog"
msgstr "диалог оповещения"

#: gtk/gtkaccessible.c:560
msgctxt "accessibility"
msgid "banner"
msgstr "баннер"

#: gtk/gtkaccessible.c:561
msgctxt "accessibility"
msgid "button"
msgstr "кнопка"

#: gtk/gtkaccessible.c:562
msgctxt "accessibility"
msgid "caption"
msgstr "заголовок"

#: gtk/gtkaccessible.c:563
msgctxt "accessibility"
msgid "cell"
msgstr "ячейка"

#: gtk/gtkaccessible.c:564
msgctxt "accessibility"
msgid "checkbox"
msgstr "чекбокс"

#: gtk/gtkaccessible.c:565
msgctxt "accessibility"
msgid "column header"
msgstr "заголовок столбца"

#: gtk/gtkaccessible.c:566
msgctxt "accessibility"
msgid "combo box"
msgstr "выпадающий список"

#: gtk/gtkaccessible.c:567
msgctxt "accessibility"
msgid "command"
msgstr "команда"

#: gtk/gtkaccessible.c:568
msgctxt "accessibility"
msgid "composite"
msgstr "составной"

#: gtk/gtkaccessible.c:569
msgctxt "accessibility"
msgid "dialog"
msgstr "диалоговое окно"

#: gtk/gtkaccessible.c:570
msgctxt "accessibility"
msgid "document"
msgstr "документ"

#: gtk/gtkaccessible.c:571
msgctxt "accessibility"
msgid "feed"
msgstr "лента"

#: gtk/gtkaccessible.c:572
msgctxt "accessibility"
msgid "form"
msgstr "форм"

#: gtk/gtkaccessible.c:573
msgctxt "accessibility"
msgid "generic"
msgstr "типовой"

#: gtk/gtkaccessible.c:574
msgctxt "accessibility"
msgid "grid"
msgstr "сетка"

#: gtk/gtkaccessible.c:575
msgctxt "accessibility"
msgid "grid cell"
msgstr "ячейка сетки"

#: gtk/gtkaccessible.c:576
msgctxt "accessibility"
msgid "group"
msgstr "группа"

#: gtk/gtkaccessible.c:577
msgctxt "accessibility"
msgid "heading"
msgstr "заголовок"

#: gtk/gtkaccessible.c:578
msgctxt "accessibility"
msgid "image"
msgstr "изображение"

#: gtk/gtkaccessible.c:579
msgctxt "accessibility"
msgid "input"
msgstr "вход"

#: gtk/gtkaccessible.c:580
msgctxt "accessibility"
msgid "label"
msgstr "метка"

#: gtk/gtkaccessible.c:581
msgctxt "accessibility"
msgid "landmark"
msgstr "отметка"

#: gtk/gtkaccessible.c:582
msgctxt "accessibility"
msgid "legend"
msgstr "легенда"

#: gtk/gtkaccessible.c:583
msgctxt "accessibility"
msgid "link"
msgstr "ссылка"

#: gtk/gtkaccessible.c:584
msgctxt "accessibility"
msgid "list"
msgstr "список"

#: gtk/gtkaccessible.c:585
msgctxt "accessibility"
msgid "list box"
msgstr "панель списка"

#: gtk/gtkaccessible.c:586
msgctxt "accessibility"
msgid "list item"
msgstr "элемент списка"

#: gtk/gtkaccessible.c:587
msgctxt "accessibility"
msgid "log"
msgstr "журнал"

#: gtk/gtkaccessible.c:588
msgctxt "accessibility"
msgid "main"
msgstr "главная"

#: gtk/gtkaccessible.c:589
msgctxt "accessibility"
msgid "marquee"
msgstr "бегущая строка"

#: gtk/gtkaccessible.c:590
msgctxt "accessibility"
msgid "math"
msgstr "математика"

#: gtk/gtkaccessible.c:591
msgctxt "accessibility"
msgid "meter"
msgstr "измеритель"

#: gtk/gtkaccessible.c:592
msgctxt "accessibility"
msgid "menu"
msgstr "меню"

#: gtk/gtkaccessible.c:593
msgctxt "accessibility"
msgid "menu bar"
msgstr "строка меню"

#: gtk/gtkaccessible.c:594
msgctxt "accessibility"
msgid "menu item"
msgstr "пункт меню"

#: gtk/gtkaccessible.c:595
msgctxt "accessibility"
msgid "menu item checkbox"
msgstr "флажок пункта меню"

#: gtk/gtkaccessible.c:596
msgctxt "accessibility"
msgid "menu item radio"
msgstr "радио-кнопка меню"

#: gtk/gtkaccessible.c:597
msgctxt "accessibility"
msgid "navigation"
msgstr "навигация"

#: gtk/gtkaccessible.c:598
msgctxt "accessibility"
msgid "none"
msgstr "нет"

#: gtk/gtkaccessible.c:599
msgctxt "accessibility"
msgid "note"
msgstr "примечание"

#: gtk/gtkaccessible.c:600
msgctxt "accessibility"
msgid "option"
msgstr "параметр"

#: gtk/gtkaccessible.c:601
msgctxt "accessibility"
msgid "presentation"
msgstr "презентация"

#: gtk/gtkaccessible.c:602
msgctxt "accessibility"
msgid "progress bar"
msgstr "индикатор выполнения"

#: gtk/gtkaccessible.c:603
msgctxt "accessibility"
msgid "radio"
msgstr "радио"

#: gtk/gtkaccessible.c:604
msgctxt "accessibility"
msgid "radio group"
msgstr "группа радио-кнопок"

#: gtk/gtkaccessible.c:605
msgctxt "accessibility"
msgid "range"
msgstr "диапазон"

#: gtk/gtkaccessible.c:606
msgctxt "accessibility"
msgid "region"
msgstr "область"

#: gtk/gtkaccessible.c:607
msgctxt "accessibility"
msgid "row"
msgstr "ряд"

#: gtk/gtkaccessible.c:608
msgctxt "accessibility"
msgid "row group"
msgstr "группа рядов"

#: gtk/gtkaccessible.c:609
msgctxt "accessibility"
msgid "row header"
msgstr "заголовок ряда"

#: gtk/gtkaccessible.c:610
msgctxt "accessibility"
msgid "scroll bar"
msgstr "полоса прокрутки"

#: gtk/gtkaccessible.c:611
msgctxt "accessibility"
msgid "search"
msgstr "поиск"

#: gtk/gtkaccessible.c:612
msgctxt "accessibility"
msgid "search box"
msgstr "поле поиска"

#: gtk/gtkaccessible.c:613
msgctxt "accessibility"
msgid "section"
msgstr "глава"

#: gtk/gtkaccessible.c:614
msgctxt "accessibility"
msgid "section head"
msgstr "заголовок раздела"

#: gtk/gtkaccessible.c:615
msgctxt "accessibility"
msgid "select"
msgstr "выбрать"

#: gtk/gtkaccessible.c:616
msgctxt "accessibility"
msgid "separator"
msgstr "разделитель"

#: gtk/gtkaccessible.c:617
msgctxt "accessibility"
msgid "slider"
msgstr "слайдер"

#: gtk/gtkaccessible.c:618
msgctxt "accessibility"
msgid "spin button"
msgstr "крутящаяся кнопка"

#: gtk/gtkaccessible.c:619
msgctxt "accessibility"
msgid "status"
msgstr "статус"

#: gtk/gtkaccessible.c:620
msgctxt "accessibility"
msgid "structure"
msgstr "структура"

#: gtk/gtkaccessible.c:621
msgctxt "accessibility"
msgid "switch"
msgstr "переключатель"

#: gtk/gtkaccessible.c:622
msgctxt "accessibility"
msgid "tab"
msgstr "табуляция"

#: gtk/gtkaccessible.c:623
msgctxt "accessibility"
msgid "table"
msgstr "таблица"

#: gtk/gtkaccessible.c:624
msgctxt "accessibility"
msgid "tab list"
msgstr "список вкладок"

#: gtk/gtkaccessible.c:625
msgctxt "accessibility"
msgid "tab panel"
msgstr "панель вкладок"

#: gtk/gtkaccessible.c:626
msgctxt "accessibility"
msgid "text box"
msgstr "текстовое поле"

#: gtk/gtkaccessible.c:627
msgctxt "accessibility"
msgid "time"
msgstr "время"

#: gtk/gtkaccessible.c:628
msgctxt "accessibility"
msgid "timer"
msgstr "таймер"

#: gtk/gtkaccessible.c:629
msgctxt "accessibility"
msgid "tool bar"
msgstr "панель инструментов"

#: gtk/gtkaccessible.c:630
msgctxt "accessibility"
msgid "tool tip"
msgstr "подсказка"

#: gtk/gtkaccessible.c:631
msgctxt "accessibility"
msgid "tree"
msgstr "дерево"

#: gtk/gtkaccessible.c:632
msgctxt "accessibility"
msgid "tree grid"
msgstr "древовидная сетка"

#: gtk/gtkaccessible.c:633
msgctxt "accessibility"
msgid "tree item"
msgstr "узел дерева"

#: gtk/gtkaccessible.c:634
msgctxt "accessibility"
msgid "widget"
msgstr "виджет"

#: gtk/gtkaccessible.c:635
msgctxt "accessibility"
msgid "window"
msgstr "окно"

#: gtk/gtkappchooserbutton.c:316
msgid "Other application…"
msgstr "Другое приложение…"

#: gtk/gtkappchooserdialog.c:205 gtk/gtkappchooserdialog.c:256
#: gtk/ui/gtkappchooserdialog.ui:4
msgid "Select Application"
msgstr "Выбрать приложение"

#. Translators: %s is a filename
#: gtk/gtkappchooserdialog.c:212
#, c-format
msgid "Opening “%s”."
msgstr "Открывается «%s»."

#: gtk/gtkappchooserdialog.c:213
#, c-format
msgid "No applications found for “%s”"
msgstr "Не найдены приложения для «%s»"

#. Translators: %s is a file type description
#: gtk/gtkappchooserdialog.c:218
#, c-format
msgid "Opening “%s” files."
msgstr "Открывает файлы «%s»."

#: gtk/gtkappchooserdialog.c:220
#, c-format
msgid "No applications found for “%s” files"
msgstr "Не найдено приложение для файлов «%s»"

#: gtk/gtkappchooserdialog.c:422
msgid "Failed to start GNOME Software"
msgstr "Не удалось запустить менеджер приложений GNOME"

#: gtk/gtkappchooserwidget.c:519
msgid "Default Application"
msgstr "Приложение по умолчанию"

#: gtk/gtkappchooserwidget.c:569
#, c-format
msgid "No applications found for “%s”."
msgstr "Нет доступных приложений для открытия «%s»."

#: gtk/gtkappchooserwidget.c:652
msgid "Recommended Applications"
msgstr "Рекомендуемые приложения"

#: gtk/gtkappchooserwidget.c:667
msgid "Related Applications"
msgstr "Связанные приложения"

#: gtk/gtkappchooserwidget.c:681
msgid "Other Applications"
msgstr "Другие приложения"

#. Translators: This is the 'reason' given when inhibiting
#. * suspend or screen locking, and the caller hasn't specified
#. * a reason.
#.
#: gtk/gtkapplication-dbus.c:706
msgid "Reason not specified"
msgstr "Причина не указана"

#: gtk/gtkbookmarksmanager.c:51
#, c-format
msgid "%s does not exist in the bookmarks list"
msgstr "%s отсутствует в списке закладок"

#: gtk/gtkbookmarksmanager.c:412
#, c-format
msgid "%s already exists in the bookmarks list"
msgstr "%s уже есть в списке закладок"

#: gtk/gtkbuilder-menus.c:224
#, c-format
msgid "Element <%s> not allowed inside <%s>"
msgstr "Элемент <%s> не может находиться внутри <%s>"

#: gtk/gtkbuilder-menus.c:230
#, c-format
msgid "Element <%s> not allowed at toplevel"
msgstr "Элемент <%s> не может использоваться для верхнего уровня"

#: gtk/gtkbuilder-menus.c:319
#, c-format
msgid "Text may not appear inside <%s>"
msgstr "Текст может не отображаться внутри элемента <%s>"

#. Translate to calendar:week_start:0 if you want Sunday to be the
#. * first day of the week to calendar:week_start:1 if you want Monday
#. * to be the first day of the week, and so on.
#.
#: gtk/gtkcalendar.c:656
msgid "calendar:week_start:0"
msgstr "calendar:week_start:1"

#. Translate to calendar:YM if you want years to be displayed
#. * before months; otherwise translate to calendar:MY.
#. * Do *not* translate it to anything else, if it
#. * it isn't calendar:YM or calendar:MY it will not work.
#. *
#. * Note that the ordering described here is logical order, which is
#. * further influenced by BIDI ordering. Thus, if you have a default
#. * text direction of RTL and specify "calendar:YM", then the year
#. * will appear to the right of the month.
#.
#: gtk/gtkcalendar.c:807
msgid "calendar:MY"
msgstr "calendar:MY"

#. Translators: This dictates how the year is displayed in
#. * gtkcalendar widget.  See strftime() manual for the format.
#. * Use only ASCII in the translation.
#. *
#. * "%Y" is appropriate for most locales.
#.
#: gtk/gtkcalendar.c:1394
msgctxt "calendar year format"
msgid "%Y"
msgstr "%Y"

#. Translators: this defines whether the day numbers should use
#. * localized digits or the ones used in English (0123...).
#. *
#. * Translate to "%Id" if you want to use localized digits, or
#. * translate to "%d" otherwise.
#. *
#. * Note that translating this doesn't guarantee that you get localized
#. * digits. That needs support from your system and locale definition
#. * too.
#.
#: gtk/gtkcalendar.c:1431
#, c-format
msgctxt "calendar:day:digits"
msgid "%d"
msgstr "%d"

#. Translators: this defines whether the week numbers should use
#. * localized digits or the ones used in English (0123...).
#. *
#. * Translate to "%Id" if you want to use localized digits, or
#. * translate to "%d" otherwise.
#. * Note that translating this doesn't guarantee that you get localized
#. * digits. That needs support from your system and locale definition
#. * too.
#: gtk/gtkcalendar.c:1495
#, c-format
msgctxt "calendar:week:digits"
msgid "%d"
msgstr "%d"

#. This label is displayed in a treeview cell displaying
#. * a disabled accelerator key combination.
#.
#: gtk/gtkcellrendereraccel.c:287
msgctxt "Accelerator"
msgid "Disabled"
msgstr "Выключено"

#. This label is displayed in a treeview cell displaying
#. * an accelerator key combination that is not valid according
#. * to gtk_accelerator_valid().
#.
#: gtk/gtkcellrendereraccel.c:297
msgctxt "Accelerator"
msgid "Invalid"
msgstr "Неверный"

#. This label is displayed in a treeview cell displaying an accelerator
#. * when the cell is clicked to change the acelerator.
#.
#: gtk/gtkcellrendereraccel.c:429 gtk/gtkcellrendereraccel.c:722
msgid "New accelerator…"
msgstr "Создать ускоритель…"

#: gtk/gtkcellrendererprogress.c:128 gtk/gtkcellrendererprogress.c:318
#: gtk/gtkcellrendererprogress.c:348
#, c-format
msgctxt "progress bar label"
msgid "%d %%"
msgstr "%d %%"

#: gtk/gtkcolorbutton.c:179 gtk/gtkcolorbutton.c:307
msgid "Pick a Color"
msgstr "Выберите цвет"

#: gtk/gtkcolorbutton.c:496 gtk/gtkcolorchooserwidget.c:308
#, c-format
msgid "Red %d%%, Green %d%%, Blue %d%%, Alpha %d%%"
msgstr "Красный %d%%, зелёный %d%%, синий %d%%, прозрачность %d%%"

#: gtk/gtkcolorbutton.c:502 gtk/gtkcolorchooserwidget.c:314
#, c-format
msgid "Red %d%%, Green %d%%, Blue %d%%"
msgstr "Красный %d%%, зелёный %d%%, синий %d%%"

#: gtk/gtkcolorchooserwidget.c:371
#, c-format
msgid "Color: %s"
msgstr "Цвет: %s"

#: gtk/gtkcolorchooserwidget.c:436
msgctxt "Color name"
msgid "Very Light Blue"
msgstr "Очень светлый синий"

#: gtk/gtkcolorchooserwidget.c:437
msgctxt "Color name"
msgid "Light Blue"
msgstr "Светло-синий"

#: gtk/gtkcolorchooserwidget.c:438
msgctxt "Color name"
msgid "Blue"
msgstr "Синий"

#: gtk/gtkcolorchooserwidget.c:439
msgctxt "Color name"
msgid "Dark Blue"
msgstr "Тёмно-синий"

#: gtk/gtkcolorchooserwidget.c:440
msgctxt "Color name"
msgid "Very Dark Blue"
msgstr "Очень тёмно-синий"

#: gtk/gtkcolorchooserwidget.c:441
msgctxt "Color name"
msgid "Very Light Green"
msgstr "Очень светло-зелёный"

#: gtk/gtkcolorchooserwidget.c:442
msgctxt "Color name"
msgid "Light Green"
msgstr "Светло-зелёный"

#: gtk/gtkcolorchooserwidget.c:443
msgctxt "Color name"
msgid "Green"
msgstr "Зелёный"

#: gtk/gtkcolorchooserwidget.c:444
msgctxt "Color name"
msgid "Dark Green"
msgstr "Тёмно-зелёный"

#: gtk/gtkcolorchooserwidget.c:445
msgctxt "Color name"
msgid "Very Dark Green"
msgstr "Очень тёмно-зелёный"

#: gtk/gtkcolorchooserwidget.c:446
msgctxt "Color name"
msgid "Very Light Yellow"
msgstr "Очень светло-жёлтый"

#: gtk/gtkcolorchooserwidget.c:447
msgctxt "Color name"
msgid "Light Yellow"
msgstr "Светло-жёлтый"

#: gtk/gtkcolorchooserwidget.c:448
msgctxt "Color name"
msgid "Yellow"
msgstr "Жёлтый"

#: gtk/gtkcolorchooserwidget.c:449
msgctxt "Color name"
msgid "Dark Yellow"
msgstr "Тёмно-жёлтый"

#: gtk/gtkcolorchooserwidget.c:450
msgctxt "Color name"
msgid "Very Dark Yellow"
msgstr "Очень тёмно-жёлтый"

#: gtk/gtkcolorchooserwidget.c:451
msgctxt "Color name"
msgid "Very Light Orange"
msgstr "Очень светло-оранжевый"

#: gtk/gtkcolorchooserwidget.c:452
msgctxt "Color name"
msgid "Light Orange"
msgstr "Светло-оранжевый"

#: gtk/gtkcolorchooserwidget.c:453
msgctxt "Color name"
msgid "Orange"
msgstr "Оранжевый"

#: gtk/gtkcolorchooserwidget.c:454
msgctxt "Color name"
msgid "Dark Orange"
msgstr "Тёмно-оранжевый"

#: gtk/gtkcolorchooserwidget.c:455
msgctxt "Color name"
msgid "Very Dark Orange"
msgstr "Очень тёмный оранжевый"

#: gtk/gtkcolorchooserwidget.c:456
msgctxt "Color name"
msgid "Very Light Red"
msgstr "Очень светло-красный"

#: gtk/gtkcolorchooserwidget.c:457
msgctxt "Color name"
msgid "Light Red"
msgstr "Светло-красный"

#: gtk/gtkcolorchooserwidget.c:458
msgctxt "Color name"
msgid "Red"
msgstr "Красный"

#: gtk/gtkcolorchooserwidget.c:459
msgctxt "Color name"
msgid "Dark Red"
msgstr "Тёмно-красный"

#: gtk/gtkcolorchooserwidget.c:460
msgctxt "Color name"
msgid "Very Dark Red"
msgstr "Очень тёмный красный"

#: gtk/gtkcolorchooserwidget.c:461
msgctxt "Color name"
msgid "Very Light Purple"
msgstr "Очень светлый фиолетовый"

#: gtk/gtkcolorchooserwidget.c:462
msgctxt "Color name"
msgid "Light Purple"
msgstr "Светло-фиолетовый"

#: gtk/gtkcolorchooserwidget.c:463
msgctxt "Color name"
msgid "Purple"
msgstr "Фиолетовый"

#: gtk/gtkcolorchooserwidget.c:464
msgctxt "Color name"
msgid "Dark Purple"
msgstr "Тёмно-фиолетовый"

#: gtk/gtkcolorchooserwidget.c:465
msgctxt "Color name"
msgid "Very Dark Purple"
msgstr "Очень темный фиолетовый"

#: gtk/gtkcolorchooserwidget.c:466
msgctxt "Color name"
msgid "Very Light Brown"
msgstr "Очень светло-коричневый"

#: gtk/gtkcolorchooserwidget.c:467
msgctxt "Color name"
msgid "Light Brown"
msgstr "Светло-коричневый"

#: gtk/gtkcolorchooserwidget.c:468
msgctxt "Color name"
msgid "Brown"
msgstr "Коричневый"

#: gtk/gtkcolorchooserwidget.c:469
msgctxt "Color name"
msgid "Dark Brown"
msgstr "Тёмно-коричневый"

#: gtk/gtkcolorchooserwidget.c:470
msgctxt "Color name"
msgid "Very Dark Brown"
msgstr "Очень тёмный коричневый"

#: gtk/gtkcolorchooserwidget.c:471
msgctxt "Color name"
msgid "White"
msgstr "Белый"

#: gtk/gtkcolorchooserwidget.c:472
msgctxt "Color name"
msgid "Light Gray 1"
msgstr "Светло-серый 1"

#: gtk/gtkcolorchooserwidget.c:473
msgctxt "Color name"
msgid "Light Gray 2"
msgstr "Светло-серый 2"

#: gtk/gtkcolorchooserwidget.c:474
msgctxt "Color name"
msgid "Light Gray 3"
msgstr "Светло-серый 3"

#: gtk/gtkcolorchooserwidget.c:475
msgctxt "Color name"
msgid "Light Gray 4"
msgstr "Светло-серый 4"

#: gtk/gtkcolorchooserwidget.c:476
msgctxt "Color name"
msgid "Dark Gray 1"
msgstr "Тёмно-серый 1"

#: gtk/gtkcolorchooserwidget.c:477
msgctxt "Color name"
msgid "Dark Gray 2"
msgstr "Тёмно-серый 2"

#: gtk/gtkcolorchooserwidget.c:478
msgctxt "Color name"
msgid "Dark Gray 3"
msgstr "Тёмно-серый 3"

#: gtk/gtkcolorchooserwidget.c:479
msgctxt "Color name"
msgid "Dark Gray 4"
msgstr "Тёмно-серый 4"

#: gtk/gtkcolorchooserwidget.c:480
msgctxt "Color name"
msgid "Black"
msgstr "Чёрный"

#. translators: label for the custom section in the color chooser
#: gtk/gtkcolorchooserwidget.c:552
msgid "Custom"
msgstr "Пользовательский"

#: gtk/gtkcolorchooserwidget.c:585
#, c-format
msgid "Custom color %d: %s"
msgstr "Другой цвет %d: %s"

#: gtk/gtkcolorswatch.c:231
msgid "Customize"
msgstr "Настроить"

#. Translate to the default units to use for presenting
#. * lengths to the user. Translate to default:inch if you
#. * want inches, otherwise translate to default:mm.
#. * Do *not* translate it to "predefinito:mm", if it
#. * it isn't default:mm or default:inch it will not work
#.
#: gtk/gtkcustompaperunixdialog.c:112
msgid "default:mm"
msgstr "default:mm"

#: gtk/gtkcustompaperunixdialog.c:318
msgid "Margins from Printer…"
msgstr "Поля из принтера…"

#: gtk/gtkcustompaperunixdialog.c:348 gtk/gtkmessagedialog.c:162
#: gtk/ui/gtkassistant.ui:40
msgid "_Close"
msgstr "_Закрыть"

#. And show the custom paper dialog
#: gtk/gtkcustompaperunixdialog.c:402 gtk/gtkprintunixdialog.c:3016
msgid "Manage Custom Sizes"
msgstr "Управление пользовательскими размерами"

#: gtk/gtkcustompaperunixdialog.c:466 gtk/gtkpagesetupunixdialog.c:720
msgid "inch"
msgstr "дюймы"

#: gtk/gtkcustompaperunixdialog.c:468 gtk/gtkpagesetupunixdialog.c:718
msgid "mm"
msgstr "мм"

#: gtk/gtkcustompaperunixdialog.c:625
#, c-format
msgid "Custom Size %d"
msgstr "Пользовательский размер %d"

#: gtk/gtkcustompaperunixdialog.c:939
msgid "_Width:"
msgstr "_Ширина:"

#: gtk/gtkcustompaperunixdialog.c:950
msgid "_Height:"
msgstr "_Высота:"

#: gtk/gtkcustompaperunixdialog.c:961
msgid "Paper Size"
msgstr "Размер бумаги"

#: gtk/gtkcustompaperunixdialog.c:970
msgid "_Top:"
msgstr "_Верхнее:"

#: gtk/gtkcustompaperunixdialog.c:981
msgid "_Bottom:"
msgstr "_Нижнее:"

#: gtk/gtkcustompaperunixdialog.c:992
msgid "_Left:"
msgstr "_Левое:"

#: gtk/gtkcustompaperunixdialog.c:1003
msgid "_Right:"
msgstr "_Правое:"

#: gtk/gtkcustompaperunixdialog.c:1039
msgid "Paper Margins"
msgstr "Поля страницы"

#: gtk/gtkentry.c:3665
msgid "Insert Emoji"
msgstr "Вставить Emoji"

#: gtk/gtkfilechooserdialog.c:549
msgid "_Name"
msgstr "_Имя"

#: gtk/gtkfilechoosererrorstack.c:65
msgid "A folder cannot be called “.”"
msgstr "Папка не может быть названа «.»"

#: gtk/gtkfilechoosererrorstack.c:69
msgid "A file cannot be called “.”"
msgstr "Файл не может быть назван «.»"

#: gtk/gtkfilechoosererrorstack.c:73
msgid "A folder cannot be called “..”"
msgstr "Папка не может быть названа «..»"

#: gtk/gtkfilechoosererrorstack.c:77
msgid "A file cannot be called “..”"
msgstr "Файл не может быть назван «..»"

#: gtk/gtkfilechoosererrorstack.c:81
msgid "Folder names cannot contain “/”"
msgstr "Имена папок не могут содержать символ «/»"

#: gtk/gtkfilechoosererrorstack.c:85
msgid "File names cannot contain “/”"
msgstr "Имена файлов не могут содержать символ «/»"

#: gtk/gtkfilechoosererrorstack.c:89
msgid "Folder names should not begin with a space"
msgstr "Имена папок не должны начинаться с пробела"

#: gtk/gtkfilechoosererrorstack.c:93
msgid "File names should not begin with a space"
msgstr "Имена файлов не должны начинаться с пробела"

#: gtk/gtkfilechoosererrorstack.c:97
msgid "Folder names should not end with a space"
msgstr "Имена папок не должны заканчиваться пробелом"

#: gtk/gtkfilechoosererrorstack.c:101
msgid "File names should not end with a space"
msgstr "Имена файлов не должны заканчиваться пробелом"

#: gtk/gtkfilechoosererrorstack.c:105
msgid "Folder names starting with a “.” are hidden"
msgstr "Папки, имена которых начинаются с «.», являются скрытыми"

#: gtk/gtkfilechoosererrorstack.c:109
msgid "File names starting with a “.” are hidden"
msgstr "Файлы, имена которых начинаются с «.», являются скрытыми"

#: gtk/gtkfilechoosererrorstack.c:113
msgid "A folder with that name already exists"
msgstr "Папка с таким именем уже существует"

#: gtk/gtkfilechoosererrorstack.c:117
msgid "A file with that name already exists"
msgstr "Файл с таким именем уже существует"

#: gtk/gtkfilechoosernative.c:509 gtk/gtkfilechoosernative.c:580
<<<<<<< HEAD
#: gtk/gtkfilechooserwidget.c:1210 gtk/gtkfilechooserwidget.c:5798
#: gtk/gtkmessagedialog.c:166 gtk/gtkmessagedialog.c:175
#: gtk/gtkmountoperation.c:610 gtk/gtkpagesetupunixdialog.c:283
#: gtk/gtkprintbackend.c:642 gtk/gtkprinteroptionwidget.c:724
#: gtk/gtkprintunixdialog.c:667 gtk/gtkprintunixdialog.c:823
#: gtk/gtkwindow.c:6154 gtk/inspector/css-editor.c:248
#: gtk/inspector/recorder.c:1706 gtk/ui/gtkappchooserdialog.ui:45
=======
#: gtk/gtkfilechooserwidget.c:1210 gtk/gtkfilechooserwidget.c:5800
#: gtk/gtkmessagedialog.c:166 gtk/gtkmessagedialog.c:175
#: gtk/gtkmountoperation.c:608 gtk/gtkpagesetupunixdialog.c:283
#: gtk/gtkprintbackend.c:640 gtk/gtkprinteroptionwidget.c:721
#: gtk/gtkprintunixdialog.c:651 gtk/gtkprintunixdialog.c:807
#: gtk/gtkwindow.c:6110 gtk/inspector/css-editor.c:248
#: gtk/inspector/recorder.c:1723 gtk/ui/gtkappchooserdialog.ui:45
>>>>>>> 6eb35481
#: gtk/ui/gtkassistant.ui:52 gtk/ui/gtkcolorchooserdialog.ui:33
#: gtk/ui/gtkfontchooserdialog.ui:24
msgid "_Cancel"
msgstr "_Отмена"

#: gtk/gtkfilechoosernative.c:510 gtk/gtkfilechoosernative.c:574
#: gtk/gtkplacessidebar.c:3128 gtk/gtkplacessidebar.c:3213
#: gtk/gtkplacesview.c:1658
msgid "_Open"
msgstr "_Открыть"

#: gtk/gtkfilechoosernative.c:574 gtk/inspector/css-editor.c:249
#: gtk/inspector/recorder.c:1724
msgid "_Save"
msgstr "_Сохранить"

<<<<<<< HEAD
#: gtk/gtkfilechoosernativequartz.c:338 gtk/ui/gtkfilechooserwidget.ui:346
=======
#: gtk/gtkfilechoosernativequartz.c:339 gtk/ui/gtkfilechooserwidget.ui:346
>>>>>>> 6eb35481
msgid "Select which types of files are shown"
msgstr "Выбрать отображаемые типы файлов"

#. Translators: the first string is a path and the second string
#. * is a hostname. Nautilus and the panel contain the same string
#. * to translate.
#.
#: gtk/gtkfilechooserutils.c:361
#, c-format
msgid "%1$s on %2$s"
msgstr "%1$s на %2$s"

#: gtk/gtkfilechooserwidget.c:319
msgid "Type name of new folder"
msgstr "Введите имя новой папки"

#: gtk/gtkfilechooserwidget.c:724
msgid "The folder could not be created"
msgstr "Не удалось создать папку"

#: gtk/gtkfilechooserwidget.c:737
msgid "You need to choose a valid filename."
msgstr "Необходимо выбрать корректное имя файла."

#: gtk/gtkfilechooserwidget.c:740
#, c-format
msgid "Cannot create a file under %s as it is not a folder"
msgstr "Невозможно создать файл в %s, так как это не папка"

#: gtk/gtkfilechooserwidget.c:750
msgid "Cannot create file as the filename is too long"
msgstr "Невозможно создать файл: имя файла слишком длинное"

#: gtk/gtkfilechooserwidget.c:751
msgid "Try using a shorter name."
msgstr "Используйте более короткое имя."

#: gtk/gtkfilechooserwidget.c:761
msgid "You may only select folders"
msgstr "Можно выбирать только папки"

#: gtk/gtkfilechooserwidget.c:762
msgid "The item that you selected is not a folder try using a different item."
msgstr "Выбранный элемент не является папкой. Выберите другой элемент."

#: gtk/gtkfilechooserwidget.c:770
msgid "Invalid file name"
msgstr "Недопустимое имя файла"

#: gtk/gtkfilechooserwidget.c:779
msgid "The folder contents could not be displayed"
msgstr "Не удалось отобразить содержимое папки"

#: gtk/gtkfilechooserwidget.c:787
msgid "The file could not be deleted"
msgstr "Файл не может быть удалён"

#: gtk/gtkfilechooserwidget.c:795
msgid "The file could not be moved to the Trash"
msgstr "Файл не может быть перемещён в корзину"

#: gtk/gtkfilechooserwidget.c:1206
#, c-format
msgid "Are you sure you want to permanently delete “%s”?"
msgstr "Уверены что хотите безвозвратно удалить «%s»?"

#: gtk/gtkfilechooserwidget.c:1209
#, c-format
msgid "If you delete an item, it will be permanently lost."
msgstr "Если вы удалите элемент, он будет навсегда утерян."

#: gtk/gtkfilechooserwidget.c:1211 gtk/gtkfilechooserwidget.c:1827
<<<<<<< HEAD
#: gtk/gtklabel.c:5659 gtk/gtktext.c:6077 gtk/gtktextview.c:8956
=======
#: gtk/gtklabel.c:5652 gtk/gtktext.c:6042 gtk/gtktextview.c:8964
>>>>>>> 6eb35481
msgid "_Delete"
msgstr "_Удалить"

#: gtk/gtkfilechooserwidget.c:1334
msgid "The file could not be renamed"
msgstr "Файл не может быть переименован"

#: gtk/gtkfilechooserwidget.c:1594
msgid "Could not select file"
msgstr "Не удалось выделить файл"

#: gtk/gtkfilechooserwidget.c:1807
msgid "_Visit File"
msgstr "_Перейти к файлу"

#: gtk/gtkfilechooserwidget.c:1811
msgid "_Open With File Manager"
msgstr "_Открыть в файловом менеджере"

#: gtk/gtkfilechooserwidget.c:1815
msgid "_Copy Location"
msgstr "Копировать _адрес"

#: gtk/gtkfilechooserwidget.c:1819
msgid "_Add to Bookmarks"
msgstr "_Добавить в закладки"

#: gtk/gtkfilechooserwidget.c:1823 gtk/gtkplacessidebar.c:2310
#: gtk/gtkplacessidebar.c:3249 gtk/ui/gtkfilechooserwidget.ui:465
msgid "_Rename"
msgstr "_Переименовать"

#: gtk/gtkfilechooserwidget.c:1831
msgid "_Move to Trash"
msgstr "П_ереместить в корзину"

#: gtk/gtkfilechooserwidget.c:1840
msgid "Show _Hidden Files"
msgstr "Показывать _скрытые файлы"

#: gtk/gtkfilechooserwidget.c:1844
msgid "Show _Size Column"
msgstr "Показывать _размер"

#: gtk/gtkfilechooserwidget.c:1848
msgid "Show T_ype Column"
msgstr "Показать колонку _типа"

#: gtk/gtkfilechooserwidget.c:1852
msgid "Show _Time"
msgstr "Показывать _время"

#: gtk/gtkfilechooserwidget.c:1856
msgid "Sort _Folders Before Files"
msgstr "Сортировать _папки перед файлами"

#. this is the header for the location column in the print dialog
#: gtk/gtkfilechooserwidget.c:2256 gtk/inspector/css-node-tree.ui:135
#: gtk/ui/gtkfilechooserwidget.ui:186 gtk/ui/gtkprintunixdialog.ui:114
msgid "Location"
msgstr "Расположение"

#. Label
#: gtk/gtkfilechooserwidget.c:2363
msgid "_Name:"
msgstr "_Имя:"

#: gtk/gtkfilechooserwidget.c:2897 gtk/gtkfilechooserwidget.c:2911
#, c-format
msgid "Searching in %s"
msgstr "Поиск в %s"

#: gtk/gtkfilechooserwidget.c:2917
msgid "Searching"
msgstr "Поиск"

#: gtk/gtkfilechooserwidget.c:2923
msgid "Enter location or URL"
msgstr "Введите расположение или URL"

<<<<<<< HEAD
#: gtk/gtkfilechooserwidget.c:3811 gtk/gtkfilechooserwidget.c:6635
=======
#: gtk/gtkfilechooserwidget.c:3813 gtk/gtkfilechooserwidget.c:6637
>>>>>>> 6eb35481
#: gtk/ui/gtkfilechooserwidget.ui:226
msgid "Modified"
msgstr "Изменён"

<<<<<<< HEAD
#: gtk/gtkfilechooserwidget.c:4070
=======
#: gtk/gtkfilechooserwidget.c:4072
>>>>>>> 6eb35481
#, c-format
msgid "Could not read the contents of %s"
msgstr "Не удалось прочитать содержимое %s"

<<<<<<< HEAD
#: gtk/gtkfilechooserwidget.c:4074
=======
#: gtk/gtkfilechooserwidget.c:4076
>>>>>>> 6eb35481
msgid "Could not read the contents of the folder"
msgstr "Не удалось прочитать содержимое папки"

#. Translators: see g_date_time_format() for details on the format
<<<<<<< HEAD
#: gtk/gtkfilechooserwidget.c:4214 gtk/gtkfilechooserwidget.c:4257
msgid "%H:%M"
msgstr "%H:%M"

#: gtk/gtkfilechooserwidget.c:4216 gtk/gtkfilechooserwidget.c:4259
msgid "%l:%M %p"
msgstr "%l:%M %p"

#: gtk/gtkfilechooserwidget.c:4220
=======
#: gtk/gtkfilechooserwidget.c:4216 gtk/gtkfilechooserwidget.c:4259
msgid "%H:%M"
msgstr "%H:%M"

#: gtk/gtkfilechooserwidget.c:4218 gtk/gtkfilechooserwidget.c:4261
msgid "%l:%M %p"
msgstr "%l:%M %p"

#: gtk/gtkfilechooserwidget.c:4222
>>>>>>> 6eb35481
msgid "Yesterday"
msgstr "Вчера"

# полное название месяца
<<<<<<< HEAD
#: gtk/gtkfilechooserwidget.c:4228
=======
#: gtk/gtkfilechooserwidget.c:4230
>>>>>>> 6eb35481
msgid "%-e %b"
msgstr "%-e %B"

# полное название месяца
<<<<<<< HEAD
#: gtk/gtkfilechooserwidget.c:4232
msgid "%-e %b %Y"
msgstr "%-e %B %Y"

#: gtk/gtkfilechooserwidget.c:4321 gtk/gtkfilechooserwidget.c:4329
msgid "Program"
msgstr "Программа"

#: gtk/gtkfilechooserwidget.c:4322
msgid "Audio"
msgstr "Аудио"

#: gtk/gtkfilechooserwidget.c:4323 gtk/gtkfontbutton.c:604
=======
#: gtk/gtkfilechooserwidget.c:4234
msgid "%-e %b %Y"
msgstr "%-e %B %Y"

#: gtk/gtkfilechooserwidget.c:4323 gtk/gtkfilechooserwidget.c:4331
msgid "Program"
msgstr "Программа"

#: gtk/gtkfilechooserwidget.c:4324
msgid "Audio"
msgstr "Аудио"

#: gtk/gtkfilechooserwidget.c:4325 gtk/gtkfontbutton.c:596
>>>>>>> 6eb35481
#: gtk/inspector/visual.ui:170
msgid "Font"
msgstr "Шрифт"

<<<<<<< HEAD
#: gtk/gtkfilechooserwidget.c:4324
msgid "Image"
msgstr "Изображение"

#: gtk/gtkfilechooserwidget.c:4325
msgid "Archive"
msgstr "Архивировать"

#: gtk/gtkfilechooserwidget.c:4326
msgid "Markup"
msgstr "Разметка"

#: gtk/gtkfilechooserwidget.c:4327 gtk/gtkfilechooserwidget.c:4328
msgid "Text"
msgstr "Текст"

#: gtk/gtkfilechooserwidget.c:4330
msgid "Video"
msgstr "Видео"

#: gtk/gtkfilechooserwidget.c:4331
msgid "Contacts"
msgstr "Контакты"

#: gtk/gtkfilechooserwidget.c:4332
msgid "Calendar"
msgstr "Календарь"

#: gtk/gtkfilechooserwidget.c:4333
msgid "Document"
msgstr "Документ"

#: gtk/gtkfilechooserwidget.c:4334
msgid "Presentation"
msgstr "Презентация"

#: gtk/gtkfilechooserwidget.c:4335
msgid "Spreadsheet"
msgstr "Таблица"

#: gtk/gtkfilechooserwidget.c:4366 gtk/gtkfilechooserwidget.c:4559
msgid "Unknown"
msgstr "Неизвестен"

#: gtk/gtkfilechooserwidget.c:4598 gtk/gtkplacessidebar.c:1027
msgid "Home"
msgstr "Домашняя папка"

#: gtk/gtkfilechooserwidget.c:5791 gtk/gtkprintunixdialog.c:658
=======
#: gtk/gtkfilechooserwidget.c:4326
msgid "Image"
msgstr "Изображение"

#: gtk/gtkfilechooserwidget.c:4327
msgid "Archive"
msgstr "Архивировать"

#: gtk/gtkfilechooserwidget.c:4328
msgid "Markup"
msgstr "Разметка"

#: gtk/gtkfilechooserwidget.c:4329 gtk/gtkfilechooserwidget.c:4330
msgid "Text"
msgstr "Текст"

#: gtk/gtkfilechooserwidget.c:4332
msgid "Video"
msgstr "Видео"

#: gtk/gtkfilechooserwidget.c:4333
msgid "Contacts"
msgstr "Контакты"

#: gtk/gtkfilechooserwidget.c:4334
msgid "Calendar"
msgstr "Календарь"

#: gtk/gtkfilechooserwidget.c:4335
msgid "Document"
msgstr "Документ"

#: gtk/gtkfilechooserwidget.c:4336
msgid "Presentation"
msgstr "Презентация"

#: gtk/gtkfilechooserwidget.c:4337
msgid "Spreadsheet"
msgstr "Таблица"

#: gtk/gtkfilechooserwidget.c:4368 gtk/gtkfilechooserwidget.c:4561
msgid "Unknown"
msgstr "Неизвестен"

#: gtk/gtkfilechooserwidget.c:4600 gtk/gtkplacessidebar.c:1027
msgid "Home"
msgstr "Домашняя папка"

#: gtk/gtkfilechooserwidget.c:5793 gtk/gtkprintunixdialog.c:642
>>>>>>> 6eb35481
#, c-format
msgid "A file named “%s” already exists.  Do you want to replace it?"
msgstr "Файл с именем «%s» уже существует. Заменить его?"

<<<<<<< HEAD
#: gtk/gtkfilechooserwidget.c:5794 gtk/gtkprintunixdialog.c:662
=======
#: gtk/gtkfilechooserwidget.c:5796 gtk/gtkprintunixdialog.c:646
>>>>>>> 6eb35481
#, c-format
msgid ""
"The file already exists in “%s”.  Replacing it will overwrite its contents."
msgstr ""
"Файл уже существует в «%s». Его замена приведёт к перезаписи содержимого."

<<<<<<< HEAD
#: gtk/gtkfilechooserwidget.c:5799 gtk/gtkprintunixdialog.c:670
msgid "_Replace"
msgstr "_Заменить"

#: gtk/gtkfilechooserwidget.c:5960
msgid "You do not have access to the specified folder."
msgstr "У вас нет доступа к указанной папке."

#: gtk/gtkfilechooserwidget.c:6564
msgid "Could not send the search request"
msgstr "Не удалось послать запрос на поиск"

#: gtk/gtkfilechooserwidget.c:6874
=======
#: gtk/gtkfilechooserwidget.c:5801 gtk/gtkprintunixdialog.c:654
msgid "_Replace"
msgstr "_Заменить"

#: gtk/gtkfilechooserwidget.c:5962
msgid "You do not have access to the specified folder."
msgstr "У вас нет доступа к указанной папке."

#: gtk/gtkfilechooserwidget.c:6566
msgid "Could not send the search request"
msgstr "Не удалось послать запрос на поиск"

#: gtk/gtkfilechooserwidget.c:6876
>>>>>>> 6eb35481
msgid "Accessed"
msgstr "Доступ"

#: gtk/gtkfontbutton.c:395
msgid "Sans 12"
msgstr "Sans 12"

#: gtk/gtkfontbutton.c:506 gtk/gtkfontbutton.c:620
msgid "Pick a Font"
msgstr "Выберите шрифт"

#: gtk/gtkfontbutton.c:1323
msgctxt "font"
msgid "None"
msgstr "Нет"

#: gtk/gtkfontchooserwidget.c:1533
msgctxt "Font variation axis"
msgid "Width"
msgstr "Широкий"

#: gtk/gtkfontchooserwidget.c:1534
msgctxt "Font variation axis"
msgid "Weight"
msgstr "Насыщенный"

#: gtk/gtkfontchooserwidget.c:1535
msgctxt "Font variation axis"
msgid "Italic"
msgstr "Курсив"

#: gtk/gtkfontchooserwidget.c:1536
msgctxt "Font variation axis"
msgid "Slant"
msgstr "Наклонный"

#: gtk/gtkfontchooserwidget.c:1537
msgctxt "Font variation axis"
msgid "Optical Size"
msgstr "Оптический размер"

#: gtk/gtkfontchooserwidget.c:2216
msgid "Default"
msgstr "По умолчанию"

# Этап передачи событий
#: gtk/gtkfontchooserwidget.c:2263
msgid "Ligatures"
msgstr "Лигатуры"

#: gtk/gtkfontchooserwidget.c:2264
msgid "Letter Case"
msgstr "Строчные / Заглавные"

#: gtk/gtkfontchooserwidget.c:2265
msgid "Number Case"
msgstr "Написание Цифр"

#: gtk/gtkfontchooserwidget.c:2266
msgid "Number Spacing"
msgstr "Пространство между числами"

#: gtk/gtkfontchooserwidget.c:2267
msgid "Number Formatting"
msgstr "Форматирование чисел"

#: gtk/gtkfontchooserwidget.c:2268
msgid "Character Variants"
msgstr "Варианты символов"

#: gtk/gtkglarea.c:284
msgid "OpenGL context creation failed"
msgstr "Не удалось создать контекст OpenGL"

<<<<<<< HEAD
#: gtk/gtklabel.c:5656 gtk/gtktext.c:6065 gtk/gtktextview.c:8944
msgid "Cu_t"
msgstr "В_ырезать"

#: gtk/gtklabel.c:5657 gtk/gtktext.c:6069 gtk/gtktextview.c:8948
msgid "_Copy"
msgstr "_Копировать"

#: gtk/gtklabel.c:5658 gtk/gtktext.c:6073 gtk/gtktextview.c:8952
msgid "_Paste"
msgstr "Вст_авить"

#: gtk/gtklabel.c:5664 gtk/gtktext.c:6086 gtk/gtktextview.c:8977
msgid "Select _All"
msgstr "Выделить вс_ё"

#: gtk/gtklabel.c:5669
msgid "_Open Link"
msgstr "_Открыть ссылку"

#: gtk/gtklabel.c:5673
=======
#: gtk/gtklabel.c:5649 gtk/gtktext.c:6030 gtk/gtktextview.c:8952
msgid "Cu_t"
msgstr "В_ырезать"

#: gtk/gtklabel.c:5650 gtk/gtktext.c:6034 gtk/gtktextview.c:8956
msgid "_Copy"
msgstr "_Копировать"

#: gtk/gtklabel.c:5651 gtk/gtktext.c:6038 gtk/gtktextview.c:8960
msgid "_Paste"
msgstr "Вст_авить"

#: gtk/gtklabel.c:5657 gtk/gtktext.c:6051 gtk/gtktextview.c:8985
msgid "Select _All"
msgstr "Выделить вс_ё"

#: gtk/gtklabel.c:5662
msgid "_Open Link"
msgstr "_Открыть ссылку"

#: gtk/gtklabel.c:5666
>>>>>>> 6eb35481
msgid "Copy _Link Address"
msgstr "_Скопировать адрес ссылки"

#: gtk/gtklinkbutton.c:255
msgid "_Copy URL"
msgstr "_Копировать URL"

#: gtk/gtklinkbutton.c:540
msgid "Invalid URI"
msgstr "Неверный URI"

<<<<<<< HEAD
#: gtk/gtklockbutton.c:289 gtk/ui/gtklockbutton.ui:20
msgid "Lock"
msgstr "Заблокировать"

#: gtk/gtklockbutton.c:303 gtk/ui/gtklockbutton.ui:26
=======
#: gtk/gtklockbutton.c:285 gtk/ui/gtklockbutton.ui:20
msgid "Lock"
msgstr "Заблокировать"

#: gtk/gtklockbutton.c:297 gtk/ui/gtklockbutton.ui:26
>>>>>>> 6eb35481
msgid "Unlock"
msgstr "Разблокировать"

#: gtk/gtklockbutton.c:309
msgid ""
"Dialog is unlocked.\n"
"Click to prevent further changes"
msgstr ""
"Диалоговое окно разблокировано.\n"
"Нажмите, чтобы предотвратить дальнейшие изменения"

#: gtk/gtklockbutton.c:321
msgid ""
"Dialog is locked.\n"
"Click to make changes"
msgstr ""
"Диалоговое окно заблокировано.\n"
"Нажмите, чтобы сделать изменения"

#: gtk/gtklockbutton.c:333
msgid ""
"System policy prevents changes.\n"
"Contact your system administrator"
msgstr ""
"Системная политика препятствует изменениям.\n"
"Обратитесь к системному администратору"

#. Translate to default:RTL if you want your widgets
#. * to be RTL, otherwise translate to default:LTR.
#. * Do *not* translate it to "predefinito:LTR", if it
#. * it isn't default:LTR or default:RTL it will not work
#.
<<<<<<< HEAD
#: gtk/gtkmain.c:775
=======
#: gtk/gtkmain.c:786
>>>>>>> 6eb35481
msgid "default:LTR"
msgstr "default:LTR"

#. hour:minutes:seconds
#. Translators: This is a time format, like "9:05:02" for 9
#. * hours, 5 minutes, and 2 seconds. You may change ":" to
#. * the separator that your locale uses or use "%Id" instead
#. * of "%d" if your locale uses localized digits.
#.
#: gtk/gtkmediacontrols.c:99
#, c-format
msgctxt "long time format"
msgid "%d:%02d:%02d"
msgstr "%d:%02d:%02d"

#. -hour:minutes:seconds
#. Translators: This is a time format, like "-9:05:02" for 9
#. * hours, 5 minutes, and 2 seconds playback remaining. You may
#. * change ":" to the separator that your locale uses or use
#. * "%Id" instead of "%d" if your locale uses localized digits.
#.
#: gtk/gtkmediacontrols.c:107
#, c-format
msgctxt "long time format"
msgid "-%d:%02d:%02d"
msgstr "-%d:%02d:%02d"

#. -minutes:seconds
#. Translators: This is a time format, like "-5:02" for 5
#. * minutes and 2 seconds playback remaining. You may change
#. * ":" to the separator that your locale uses or use "%Id"
#. * instead of "%d" if your locale uses localized digits.
#.
#: gtk/gtkmediacontrols.c:118
#, c-format
msgctxt "short time format"
msgid "-%d:%02d"
msgstr "-%d:%02d"

#. minutes:seconds
#. Translators: This is a time format, like "5:02" for 5
#. * minutes and 2 seconds. You may change ":" to the
#. * separator that your locale uses or use "%Id" instead of
#. * "%d" if your locale uses localized digits.
#.
#: gtk/gtkmediacontrols.c:127
#, c-format
msgctxt "short time format"
msgid "%d:%02d"
msgstr "%d:%02d"

#: gtk/gtkmessagedialog.c:158 gtk/gtkmessagedialog.c:176
<<<<<<< HEAD
#: gtk/gtkprintbackend.c:643 gtk/gtkwindow.c:6155
=======
#: gtk/gtkprintbackend.c:641 gtk/gtkwindow.c:6111
>>>>>>> 6eb35481
msgid "_OK"
msgstr "_OK"

#: gtk/gtkmessagedialog.c:170
msgid "_No"
msgstr "_Нет"

#: gtk/gtkmessagedialog.c:171
msgid "_Yes"
msgstr "_Да"

#: gtk/gtkmountoperation.c:609
msgid "Co_nnect"
msgstr "_Подключиться"

#: gtk/gtkmountoperation.c:675
msgid "Connect As"
msgstr "Подключиться как"

#: gtk/gtkmountoperation.c:684
msgid "_Anonymous"
msgstr "Подключиться _анонимно"

#: gtk/gtkmountoperation.c:691
msgid "Registered U_ser"
msgstr "_Зарегистрированный пользователь"

#: gtk/gtkmountoperation.c:701
msgid "_Username"
msgstr "_Имя пользователя"

#: gtk/gtkmountoperation.c:706
msgid "_Domain"
msgstr "_Домен"

#: gtk/gtkmountoperation.c:715
msgid "Volume type"
msgstr "Тип тома"

#: gtk/gtkmountoperation.c:725
msgid "_Hidden"
msgstr "_Скрытый"

#: gtk/gtkmountoperation.c:728
msgid "_Windows system"
msgstr "система _Windows"

#: gtk/gtkmountoperation.c:731
msgid "_PIM"
msgstr "_PIM"

#: gtk/gtkmountoperation.c:737
msgid "_Password"
msgstr "_Пароль"

#: gtk/gtkmountoperation.c:759
msgid "Forget password _immediately"
msgstr "_Забыть пароль немедленно"

#: gtk/gtkmountoperation.c:769
msgid "Remember password until you _logout"
msgstr "Запомнить пароль до _выхода из системы"

#: gtk/gtkmountoperation.c:780
msgid "Remember _forever"
msgstr "Запомнить _навсегда"

#: gtk/gtkmountoperation.c:1206
#, c-format
msgid "Unknown Application (PID %d)"
msgstr "Неизвестное приложение (PID %d)"

#: gtk/gtkmountoperation.c:1405
#, c-format
msgid "Unable to end process"
msgstr "Не удаётся завершить процесс"

#: gtk/gtkmountoperation.c:1435
msgid "_End Process"
msgstr "_Завершить процесс"

#: gtk/gtkmountoperation-stub.c:62
#, c-format
msgid "Cannot kill process with PID %d. Operation is not implemented."
msgstr "Не удалось убить процесс с PID %d. Операция не выполнена."

#. translators: this string is a name for the 'less' command
#: gtk/gtkmountoperation-x11.c:984
msgid "Terminal Pager"
msgstr "Терминальный пейджер"

#: gtk/gtkmountoperation-x11.c:985
msgid "Top Command"
msgstr "Команда top"

#: gtk/gtkmountoperation-x11.c:986
msgid "Bourne Again Shell"
msgstr "Bourne Again Shell"

#: gtk/gtkmountoperation-x11.c:987
msgid "Bourne Shell"
msgstr "Bourne Shell"

#: gtk/gtkmountoperation-x11.c:988
msgid "Z Shell"
msgstr "Z Shell"

#: gtk/gtkmountoperation-x11.c:1085
#, c-format
msgid "Cannot end process with PID %d: %s"
msgstr "Не удалось завершить процесс с PID %d: %s"

#: gtk/gtknomediafile.c:48
msgid "GTK could not find a media module. Check your installation."
msgstr "GTK не смог найти мультимедийный модуль. Проверьте свою установку."

#: gtk/gtknotebook.c:1491
msgid "Tab list"
msgstr "Список вкладок"

#: gtk/gtknotebook.c:3213
msgid "Previous tab"
msgstr "Предыдущая вкладка"

#: gtk/gtknotebook.c:3217
msgid "Next tab"
msgstr "Следующая вкладка"

#: gtk/gtknotebook.c:4037
msgid "Tab"
msgstr "Tab"

#: gtk/gtknotebook.c:4335 gtk/gtknotebook.c:6543
#, c-format
msgid "Page %u"
msgstr "Страница %u"

#: gtk/gtkpagesetup.c:609 gtk/gtkpapersize.c:942 gtk/gtkpapersize.c:982
msgid "Not a valid page setup file"
msgstr "Некорректный файл настройки печати"

#: gtk/gtkpagesetupunixdialog.c:201 gtk/gtkprintunixdialog.c:736
msgid "Manage Custom Sizes…"
msgstr "Управление размерами…"

#: gtk/gtkpagesetupunixdialog.c:284 gtk/ui/gtkassistant.ui:98
msgid "_Apply"
msgstr "_Применить"

#: gtk/gtkpagesetupunixdialog.c:318 gtk/gtkpagesetupunixdialog.c:570
msgid "Any Printer"
msgstr "Любой принтер"

#: gtk/gtkpagesetupunixdialog.c:319
msgid "For portable documents"
msgstr "Для переносимых документов"

#: gtk/gtkpagesetupunixdialog.c:738
#, c-format
msgid ""
"Margins:\n"
" Left: %s %s\n"
" Right: %s %s\n"
" Top: %s %s\n"
" Bottom: %s %s"
msgstr ""
"Поля:\n"
" левое: %s %s\n"
" правое: %s %s\n"
" верхнее: %s %s\n"
" нижнее: %s %s"

#: gtk/gtkpagesetupunixdialog.c:784 gtk/ui/gtkpagesetupunixdialog.ui:5
#: gtk/ui/gtkprintunixdialog.ui:709
msgid "Page Setup"
msgstr "Настройка страницы"

#: gtk/gtkpasswordentry.c:173
msgid "Hide Text"
msgstr "Скрыть текст"

#: gtk/gtkpasswordentry.c:178 gtk/gtkpasswordentry.c:622
msgid "Show Text"
msgstr "Показать текст"

#: gtk/gtkpasswordentry.c:217
msgid "Caps Lock is on"
msgstr "Включён режим Caps Lock"

#: gtk/gtkpasswordentry.c:698
msgid "_Show Text"
msgstr "_Показать текст"

#. translators: %s is the name of a cloud provider for files
#: gtk/gtkplacessidebar.c:914
#, c-format
msgid "Open %s"
msgstr "Открыть %s"

#: gtk/gtkplacessidebar.c:1005
msgid "Recent"
msgstr "Недавние"

#: gtk/gtkplacessidebar.c:1007
msgid "Recent files"
msgstr "Недавние файлы"

#: gtk/gtkplacessidebar.c:1016
msgid "Starred"
msgstr "Избранные"

#: gtk/gtkplacessidebar.c:1018
msgid "Starred files"
msgstr "Избранные файлы"

#: gtk/gtkplacessidebar.c:1029
msgid "Open your personal folder"
msgstr "Открыть личную папку"

#: gtk/gtkplacessidebar.c:1042
msgid "Desktop"
msgstr "Рабочий стол"

#: gtk/gtkplacessidebar.c:1044
msgid "Open the contents of your desktop in a folder"
msgstr "Открыть содержимое рабочего стола в папке"

#: gtk/gtkplacessidebar.c:1058
msgid "Enter Location"
msgstr "Введите расположение"

#: gtk/gtkplacessidebar.c:1060
msgid "Manually enter a location"
msgstr "Введите расположение вручную"

#: gtk/gtkplacessidebar.c:1070
msgid "Trash"
msgstr "Корзина"

#: gtk/gtkplacessidebar.c:1072
msgid "Open the trash"
msgstr "Открыть корзину"

#: gtk/gtkplacessidebar.c:1183 gtk/gtkplacessidebar.c:1211
#: gtk/gtkplacessidebar.c:1411
#, c-format
msgid "Mount and open “%s”"
msgstr "Смонтировать и открыть «%s»"

#: gtk/gtkplacessidebar.c:1306
msgid "Open the contents of the file system"
msgstr "Открыть содержимое файловой системы"

#: gtk/gtkplacessidebar.c:1389
msgid "New bookmark"
msgstr "Создать закладку"

#: gtk/gtkplacessidebar.c:1391
msgid "Add a new bookmark"
msgstr "Добавить новую закладку"

#: gtk/gtkplacessidebar.c:1456
msgid "Other Locations"
msgstr "Другие места"

#: gtk/gtkplacessidebar.c:1457
msgid "Show other locations"
msgstr "Показать другие расположения"

#: gtk/gtkplacessidebar.c:1962 gtk/gtkplacessidebar.c:2963
#, c-format
msgid "Unable to start “%s”"
msgstr "Не удалось запустить «%s»"

#. Translators: This means that unlocking an encrypted storage
#. * device failed. %s is the name of the device.
#.
#: gtk/gtkplacessidebar.c:1998
#, c-format
msgid "Error unlocking “%s”"
msgstr "Ошибка разблокировки «%s»"

#: gtk/gtkplacessidebar.c:2000
#, c-format
msgid "Unable to access “%s”"
msgstr "Не удалось получить доступ к «%s»"

#: gtk/gtkplacessidebar.c:2231
msgid "This name is already taken"
msgstr "Это имя уже занято"

#: gtk/gtkplacessidebar.c:2304 gtk/inspector/actions.ui:19
#: gtk/inspector/css-node-tree.ui:35 gtk/inspector/prop-list.ui:24
#: gtk/ui/gtkfilechooserwidget.ui:168 gtk/ui/gtkfilechooserwidget.ui:440
#: gtk/ui/gtkprintunixdialog.ui:83
msgid "Name"
msgstr "Имя"

#: gtk/gtkplacessidebar.c:2504
#, c-format
msgid "Unable to unmount “%s”"
msgstr "Не удалось размонтировать «%s»"

#: gtk/gtkplacessidebar.c:2680
#, c-format
msgid "Unable to stop “%s”"
msgstr "Не удалось остановить «%s»"

#: gtk/gtkplacessidebar.c:2709
#, c-format
msgid "Unable to eject “%s”"
msgstr "Не удалось извлечь «%s»"

#: gtk/gtkplacessidebar.c:2738 gtk/gtkplacessidebar.c:2767
#, c-format
msgid "Unable to eject %s"
msgstr "Не удалось извлечь %s"

#: gtk/gtkplacessidebar.c:2915
#, c-format
msgid "Unable to poll “%s” for media changes"
msgstr "Не удалось опросить «%s» об изменении носителей"

#: gtk/gtkplacessidebar.c:3134 gtk/gtkplacessidebar.c:3221
#: gtk/gtkplacesview.c:1662
msgid "Open in New _Tab"
msgstr "Открыть в новой _вкладке"

#: gtk/gtkplacessidebar.c:3140 gtk/gtkplacessidebar.c:3230
#: gtk/gtkplacesview.c:1667
msgid "Open in New _Window"
msgstr "Открыть в новом _окне"

#: gtk/gtkplacessidebar.c:3241
msgid "_Add Bookmark"
msgstr "_Добавить в закладки"

#: gtk/gtkplacessidebar.c:3245
msgid "_Remove"
msgstr "_Удалить"

#: gtk/gtkplacessidebar.c:3261 gtk/gtkplacesview.c:1692
msgid "_Mount"
msgstr "_Монтировать"

#: gtk/gtkplacessidebar.c:3270 gtk/gtkplacesview.c:1681
msgid "_Unmount"
msgstr "_Размонтировать"

#: gtk/gtkplacessidebar.c:3277
msgid "_Eject"
msgstr "_Извлечь"

#: gtk/gtkplacessidebar.c:3287
msgid "_Detect Media"
msgstr "Определить _носитель"

#: gtk/gtkplacessidebar.c:3296
msgid "_Start"
msgstr "_Запустить"

#: gtk/gtkplacessidebar.c:3298
msgid "_Power On"
msgstr "_Включить"

#: gtk/gtkplacessidebar.c:3299
msgid "_Connect Drive"
msgstr "_Подключить диск"

#: gtk/gtkplacessidebar.c:3300
msgid "_Start Multi-disk Device"
msgstr "_Запустить многодисковое устройство"

#: gtk/gtkplacessidebar.c:3301
msgid "_Unlock Device"
msgstr "_Разблокировать устройство"

#: gtk/gtkplacessidebar.c:3311
msgid "_Stop"
msgstr "_Остановить"

#: gtk/gtkplacessidebar.c:3313
msgid "_Safely Remove Drive"
msgstr "_Безопасное извлечение устройства"

#: gtk/gtkplacessidebar.c:3314
msgid "_Disconnect Drive"
msgstr "О_тключить диск"

#: gtk/gtkplacessidebar.c:3315
msgid "_Stop Multi-disk Device"
msgstr "_Остановить многодисковое устройство"

#: gtk/gtkplacessidebar.c:3316
msgid "_Lock Device"
msgstr "_Заблокировать устройство"

#: gtk/gtkplacessidebar.c:3804 gtk/gtkplacesview.c:1103
msgid "Computer"
msgstr "Компьютер"

#: gtk/gtkplacesview.c:889
msgid "Searching for network locations"
msgstr "Поиск сетевых местоположений"

#: gtk/gtkplacesview.c:896
msgid "No network locations found"
msgstr "Сетевые местоположения не найдены"

#. if it wasn't cancelled show a dialog
#: gtk/gtkplacesview.c:1210 gtk/gtkplacesview.c:1307
msgid "Unable to access location"
msgstr "Не удалось получить доступ к местоположению"

#. Restore from Cancel to Connect
#: gtk/gtkplacesview.c:1228 gtk/ui/gtkplacesview.ui:262
msgid "Con_nect"
msgstr "_Подключиться"

#. if it wasn't cancelled show a dialog
#: gtk/gtkplacesview.c:1366
msgid "Unable to unmount volume"
msgstr "Не удалось размонтировать том"

#. Allow to cancel the operation
#: gtk/gtkplacesview.c:1458
msgid "Cance_l"
msgstr "О_тменить"

#: gtk/gtkplacesview.c:1605
msgid "AppleTalk"
msgstr "AppleTalk"

#: gtk/gtkplacesview.c:1611
msgid "File Transfer Protocol"
msgstr "Протокол передачи файлов FTP"

#. Translators: do not translate ftp:// and ftps://
#: gtk/gtkplacesview.c:1613
msgid "ftp:// or ftps://"
msgstr "ftp:// или ftps://"

#: gtk/gtkplacesview.c:1619
msgid "Network File System"
msgstr "Протокол сетевого доступа NFS"

#: gtk/gtkplacesview.c:1625
msgid "Samba"
msgstr "Протокол сетевого доступа SMB"

#: gtk/gtkplacesview.c:1631
msgid "SSH File Transfer Protocol"
msgstr "Протокол передачи файлов SSH"

#. Translators: do not translate sftp:// and ssh://
#: gtk/gtkplacesview.c:1633
msgid "sftp:// or ssh://"
msgstr "sftp:// или ssh://"

#: gtk/gtkplacesview.c:1639
msgid "WebDAV"
msgstr "WebDAV"

#. Translators: do not translate dav:// and davs://
#: gtk/gtkplacesview.c:1641
msgid "dav:// or davs://"
msgstr "dav:// или davs://"

#: gtk/gtkplacesview.c:1676
msgid "_Disconnect"
msgstr "_Отключиться"

#: gtk/gtkplacesview.c:1687
msgid "_Connect"
msgstr "_Подключиться"

#: gtk/gtkplacesview.c:1871
msgid "Unable to get remote server location"
msgstr "Не удалось подключиться к удалённому местоположение на сервере"

# имеется ввиду
# другие места:
# - на этом компьютере
# - в сети
#: gtk/gtkplacesview.c:2014 gtk/gtkplacesview.c:2023
msgid "Networks"
msgstr "В сети"

#: gtk/gtkplacesview.c:2014 gtk/gtkplacesview.c:2023
msgid "On This Computer"
msgstr "На этом компьютере"

#. Translators: respectively, free and total space of the drive. The plural form
#. * should be based on the free space available.
#. * i.e. 1 GB / 24 GB available.
#.
#: gtk/gtkplacesviewrow.c:135
#, c-format
msgid "%s / %s available"
msgid_plural "%s / %s available"
msgstr[0] "Доступно %s из %s"
msgstr[1] "Доступно %s из %s"
msgstr[2] "Доступно %s из %s"

#: gtk/gtkplacesviewrow.c:471
msgid "Disconnect"
msgstr "Отключиться"

<<<<<<< HEAD
#: gtk/gtkplacesviewrow.c:485 gtk/ui/gtkplacesviewrow.ui:53
=======
#: gtk/gtkplacesviewrow.c:471 gtk/ui/gtkplacesviewrow.ui:53
>>>>>>> 6eb35481
#: gtk/ui/gtksidebarrow.ui:50
msgid "Unmount"
msgstr "Размонтировать"

#: gtk/gtkprintbackend.c:639
msgid "Authentication"
msgstr "Проверка доступа"

#: gtk/gtkprintbackend.c:715
msgid "_Remember password"
msgstr "_Запомнить пароль"

<<<<<<< HEAD
#: gtk/gtkprinteroptionwidget.c:721
msgid "Select a filename"
msgstr "Выберите имя файла"

#: gtk/gtkprinteroptionwidget.c:725 gtk/ui/gtkappchooserdialog.ui:50
=======
#: gtk/gtkprinteroptionwidget.c:718
msgid "Select a filename"
msgstr "Выберите имя файла"

#: gtk/gtkprinteroptionwidget.c:722 gtk/ui/gtkappchooserdialog.ui:50
>>>>>>> 6eb35481
#: gtk/ui/gtkcolorchooserdialog.ui:38 gtk/ui/gtkfontchooserdialog.ui:29
msgid "_Select"
msgstr "_Выбрать"

#: gtk/gtkprinteroptionwidget.c:936
msgid "Not available"
msgstr "Недоступно"

#. translators: this string is the default job title for print
#. * jobs. %s gets replaced by the application name, %d gets replaced
#. * by the job number.
#.
#: gtk/gtkprintoperation.c:253
#, c-format
msgid "%s job #%d"
msgstr "%s задание №%d"

#: gtk/gtkprintoperation.c:1683
msgctxt "print operation status"
msgid "Initial state"
msgstr "Начальное состояние"

#: gtk/gtkprintoperation.c:1684
msgctxt "print operation status"
msgid "Preparing to print"
msgstr "Подготовка к печати"

#: gtk/gtkprintoperation.c:1685
msgctxt "print operation status"
msgid "Generating data"
msgstr "Вывод данных"

#: gtk/gtkprintoperation.c:1686
msgctxt "print operation status"
msgid "Sending data"
msgstr "Отправка данных"

#: gtk/gtkprintoperation.c:1687
msgctxt "print operation status"
msgid "Waiting"
msgstr "Ожидание"

#: gtk/gtkprintoperation.c:1688
msgctxt "print operation status"
msgid "Blocking on issue"
msgstr "Остановлено из-за ошибки"

#: gtk/gtkprintoperation.c:1689
msgctxt "print operation status"
msgid "Printing"
msgstr "Печать"

#: gtk/gtkprintoperation.c:1690
msgctxt "print operation status"
msgid "Finished"
msgstr "Завершено"

#: gtk/gtkprintoperation.c:1691
msgctxt "print operation status"
msgid "Finished with error"
msgstr "Завершено с ошибкой"

#: gtk/gtkprintoperation.c:2234
#, c-format
msgid "Preparing %d"
msgstr "Подготовка %d"

#: gtk/gtkprintoperation.c:2236 gtk/gtkprintoperation.c:2854
#, c-format
msgid "Preparing"
msgstr "Подготовка"

#: gtk/gtkprintoperation.c:2239
#, c-format
msgid "Printing %d"
msgstr "Печать %d"

#: gtk/gtkprintoperation.c:2885
#, c-format
msgid "Error creating print preview"
msgstr "Не удалось создать предварительный просмотр"

#: gtk/gtkprintoperation.c:2888
#, c-format
msgid "The most probable reason is that a temporary file could not be created."
msgstr "Наиболее вероятная причина: не удалось создать временный файл."

#. window
#: gtk/gtkprintoperation-portal.c:236 gtk/gtkprintoperation-portal.c:554
#: gtk/gtkprintoperation-portal.c:623 gtk/gtkprintunixdialog.c:3056
msgid "Print"
msgstr "Печать"

#: gtk/gtkprintoperation-unix.c:479 gtk/gtkprintoperation-win32.c:1503
msgid "Application"
msgstr "Приложение"

#: gtk/gtkprintoperation-win32.c:634
msgid "Printer offline"
msgstr "Принтер отключён"

#: gtk/gtkprintoperation-win32.c:636
msgid "Out of paper"
msgstr "Нет бумаги"

#. Translators: this is a printer status.
#: gtk/gtkprintoperation-win32.c:638
#: modules/printbackends/gtkprintbackendcups.c:2660
msgid "Paused"
msgstr "Приостановлено"

#: gtk/gtkprintoperation-win32.c:640
msgid "Need user intervention"
msgstr "Необходимо вмешательство пользователя"

#: gtk/gtkprintoperation-win32.c:747
msgid "Custom size"
msgstr "Пользовательский размер"

#: gtk/gtkprintoperation-win32.c:1595
msgid "No printer found"
msgstr "Принтеры не найдены"

#: gtk/gtkprintoperation-win32.c:1622
msgid "Invalid argument to CreateDC"
msgstr "Неверный аргумент для CreateDC"

#: gtk/gtkprintoperation-win32.c:1658 gtk/gtkprintoperation-win32.c:1904
msgid "Error from StartDoc"
msgstr "Ошибка от StartDoc"

#: gtk/gtkprintoperation-win32.c:1759 gtk/gtkprintoperation-win32.c:1782
#: gtk/gtkprintoperation-win32.c:1830
msgid "Not enough free memory"
msgstr "Недостаточно свободной памяти"

#: gtk/gtkprintoperation-win32.c:1835
msgid "Invalid argument to PrintDlgEx"
msgstr "Неверный аргумент для PrintDlgEx"

#: gtk/gtkprintoperation-win32.c:1840
msgid "Invalid pointer to PrintDlgEx"
msgstr "Неверный указатель на PrintDlgEx"

#: gtk/gtkprintoperation-win32.c:1845
msgid "Invalid handle to PrintDlgEx"
msgstr "Ошибочный дескриптор PrintDlgEx"

#: gtk/gtkprintoperation-win32.c:1850
msgid "Unspecified error"
msgstr "Неуказанная ошибка"

#: gtk/gtkprintunixdialog.c:806
msgid "Pre_view"
msgstr "Образе_ц"

#: gtk/gtkprintunixdialog.c:808
msgid "_Print"
msgstr "Пе_чать"

#: gtk/gtkprintunixdialog.c:936
msgid "Getting printer information failed"
msgstr "Не удалось получить информацию о принтере"

#: gtk/gtkprintunixdialog.c:1875
msgid "Getting printer information…"
msgstr "Получение информации о принтере…"

#. Translators: These strings name the possible arrangements of
#. * multiple pages on a sheet when printing (same as in gtkprintbackendcups.c)
#.
#. Translators: These strings name the possible arrangements of
#. * multiple pages on a sheet when printing
#.
#: gtk/gtkprintunixdialog.c:2801
#: modules/printbackends/gtkprintbackendcups.c:5675
msgid "Left to right, top to bottom"
msgstr "Слева направо, сверху вниз"

#: gtk/gtkprintunixdialog.c:2801
#: modules/printbackends/gtkprintbackendcups.c:5675
msgid "Left to right, bottom to top"
msgstr "Слева направо, снизу вверх"

#: gtk/gtkprintunixdialog.c:2802
#: modules/printbackends/gtkprintbackendcups.c:5676
msgid "Right to left, top to bottom"
msgstr "Справа налево, сверху вниз"

#: gtk/gtkprintunixdialog.c:2802
#: modules/printbackends/gtkprintbackendcups.c:5676
msgid "Right to left, bottom to top"
msgstr "Справа налево, снизу вверх"

#: gtk/gtkprintunixdialog.c:2803
#: modules/printbackends/gtkprintbackendcups.c:5677
msgid "Top to bottom, left to right"
msgstr "Сверху вниз, слева направо"

#: gtk/gtkprintunixdialog.c:2803
#: modules/printbackends/gtkprintbackendcups.c:5677
msgid "Top to bottom, right to left"
msgstr "Сверху вниз, справа налево"

#: gtk/gtkprintunixdialog.c:2804
#: modules/printbackends/gtkprintbackendcups.c:5678
msgid "Bottom to top, left to right"
msgstr "Снизу вверх, слева направо"

#: gtk/gtkprintunixdialog.c:2804
#: modules/printbackends/gtkprintbackendcups.c:5678
msgid "Bottom to top, right to left"
msgstr "Снизу вверх, справа налево"

#: gtk/gtkprintunixdialog.c:2808 gtk/gtkprintunixdialog.c:2821
msgid "Page Ordering"
msgstr "Порядок страниц"

#: gtk/gtkprintunixdialog.c:2837
msgid "Left to right"
msgstr "Слева направо"

#: gtk/gtkprintunixdialog.c:2838
msgid "Right to left"
msgstr "Справа налево"

#: gtk/gtkprintunixdialog.c:2850
msgid "Top to bottom"
msgstr "Сверху вниз"

#: gtk/gtkprintunixdialog.c:2851
msgid "Bottom to top"
msgstr "Снизу вверх"

#: gtk/gtkprogressbar.c:606
#, c-format
msgctxt "progress bar label"
msgid "%.0f %%"
msgstr "%.0f %%"

#: gtk/gtkrecentmanager.c:1023 gtk/gtkrecentmanager.c:1036
#: gtk/gtkrecentmanager.c:1174 gtk/gtkrecentmanager.c:1184
#: gtk/gtkrecentmanager.c:1234 gtk/gtkrecentmanager.c:1243
#, c-format
msgid "Unable to find an item with URI “%s”"
msgstr "Не удалось найти элемент с URI «%s»"

#: gtk/gtkrecentmanager.c:1258
#, c-format
msgid "Unable to move the item with URI “%s” to “%s”"
msgstr "Не удалось переместить элемент с URI «%s» в «%s»"

#: gtk/gtkrecentmanager.c:2319
#, c-format
msgid "No registered application with name “%s” for item with URI “%s” found"
msgstr ""
"Не найдено ни одного зарегистрированного приложения с названием «%s» для "
"элемента с URI «%s»"

#: gtk/gtksearchentry.c:639
msgid "Clear entry"
msgstr "Очистить запись"

#. Translators: This string is used to mark left/right variants of modifier
#. * keys in the shortcut window (e.g. Control_L vs Control_R). Please keep
#. * this string very short, ideally just a single character, since it will
#. * be rendered as part of the key.
#.
#: gtk/gtkshortcutlabel.c:78
msgctxt "keyboard side marker"
msgid "L"
msgstr "L"

#. Translators: This string is used to mark left/right variants of modifier
#. * keys in the shortcut window (e.g. Control_L vs Control_R). Please keep
#. * this string very short, ideally just a single character, since it will
#. * be rendered as part of the key.
#.
#: gtk/gtkshortcutlabel.c:91
msgctxt "keyboard side marker"
msgid "R"
msgstr "R"

#: gtk/gtkshortcutssection.c:404
msgid "_Show All"
msgstr "_Показать все"

#: gtk/gtkshortcutsshortcut.c:143
msgid "Two finger pinch"
msgstr "Сведение двух пальцев"

#: gtk/gtkshortcutsshortcut.c:147
msgid "Two finger stretch"
msgstr "Разведение двух пальцев"

#: gtk/gtkshortcutsshortcut.c:151
msgid "Rotate clockwise"
msgstr "Поворот по часовой стрелке"

#: gtk/gtkshortcutsshortcut.c:155
msgid "Rotate counterclockwise"
msgstr "Поворот против часовой стрелки"

#: gtk/gtkshortcutsshortcut.c:159
msgid "Two finger swipe left"
msgstr "Смахивание двумя пальцами влево"

#: gtk/gtkshortcutsshortcut.c:163
msgid "Two finger swipe right"
msgstr "Смахивание двумя пальцами вправо"

#: gtk/gtkshortcutsshortcut.c:167
msgid "Swipe left"
msgstr "Смахивание влево"

#: gtk/gtkshortcutsshortcut.c:171
msgid "Swipe right"
msgstr "Смахивание вправо"

#. Translators: This is the window title for the shortcuts window in normal mode
#: gtk/gtkshortcutswindow.c:874 gtk/inspector/window.ui:498
msgid "Shortcuts"
msgstr "Комбинации клавиш"

#. Translators: This is the window title for the shortcuts window in search mode
#: gtk/gtkshortcutswindow.c:879
msgid "Search Results"
msgstr "Результаты поиска"

#. Translators: This is placeholder text for the search entry in the shortcuts window
#: gtk/gtkshortcutswindow.c:909
msgid "Search Shortcuts"
msgstr "Поиск ярлыков"

#: gtk/gtkshortcutswindow.c:968 gtk/ui/gtkemojichooser.ui:349
#: gtk/ui/gtkfilechooserwidget.ui:297
msgid "No Results Found"
msgstr "Результатов не найдено"

#: gtk/gtkshortcutswindow.c:974 gtk/ui/gtkemojichooser.ui:362
#: gtk/ui/gtkfilechooserwidget.ui:310 gtk/ui/gtkplacesview.ui:230
msgid "Try a different search"
msgstr "Попробуйте другой поисковый запрос"

#: gtk/gtkshow.c:177
msgid "Could not show link"
msgstr "Не удалось показать ссылку"

<<<<<<< HEAD
#: gtk/gtktext.c:6091 gtk/gtktextview.c:8982
=======
#: gtk/gtktext.c:6056 gtk/gtktextview.c:8990
>>>>>>> 6eb35481
msgid "Insert _Emoji"
msgstr "Вставить _Emoji"

#: gtk/gtktextview.c:8972
msgid "_Undo"
msgstr "_Отменить"

#: gtk/gtktextview.c:8976
msgid "_Redo"
msgstr "Ве_рнуть"

#: gtk/gtktreeexpander.c:205 gtk/inspector/misc-info.ui:287
msgid "Expand"
msgstr "Развернуть"

#: gtk/gtkvolumebutton.c:228
msgid "Muted"
msgstr "Приглушён"

#: gtk/gtkvolumebutton.c:232
msgid "Full Volume"
msgstr "Полная громкость"

#. Translators: this is the percentage of the current volume,
#. * as used in the tooltip, eg. "49 %".
#. * Translate the "%d" to "%Id" if you want to use localised digits,
#. * or otherwise translate the "%d" to "%d".
#.
#: gtk/gtkvolumebutton.c:245
#, c-format
msgctxt "volume percentage"
msgid "%d %%"
msgstr "%d %%"

<<<<<<< HEAD
#: gtk/gtkwindow.c:6142
=======
#: gtk/gtkwindow.c:6098
>>>>>>> 6eb35481
#, c-format
msgid "Do you want to use GTK Inspector?"
msgstr "Вы хотите использовать GTK Inspector?"

<<<<<<< HEAD
#: gtk/gtkwindow.c:6144
=======
#: gtk/gtkwindow.c:6100
>>>>>>> 6eb35481
#, c-format
msgid ""
"GTK Inspector is an interactive debugger that lets you explore and modify "
"the internals of any GTK application. Using it may cause the application to "
"break or crash."
msgstr ""
"GTK Inspector - это интерактивный отладчик, позволяющий исследовать и "
"изменять внутренние компоненты любого GTK-приложения. Его использование "
"может привести к поломке или аварийному завершению работы приложения."

<<<<<<< HEAD
#: gtk/gtkwindow.c:6149
=======
#: gtk/gtkwindow.c:6105
>>>>>>> 6eb35481
msgid "Don’t show this message again"
msgstr "Не показывать это сообщение снова"

#: gtk/gtkwindowcontrols.c:309 gtk/gtkwindowhandle.c:230
msgid "Minimize"
msgstr "Свернуть"

#: gtk/gtkwindowcontrols.c:311
msgid "Minimize the window"
msgstr "Свернуть окно"

#: gtk/gtkwindowcontrols.c:335 gtk/gtkwindowhandle.c:236
msgid "Maximize"
msgstr "Развернуть"

#: gtk/gtkwindowcontrols.c:337
msgid "Maximize the window"
msgstr "Окно максимального размера"

#: gtk/gtkwindowcontrols.c:357 gtk/gtkwindowhandle.c:246
msgid "Close"
msgstr "Закрыть"

#: gtk/gtkwindowcontrols.c:359
msgid "Close the window"
msgstr "Закрыть окно"

#: gtk/gtkwindowhandle.c:223
msgid "Restore"
msgstr "Восстановить"

#: gtk/inspector/a11y.ui:16
msgid "Role"
msgstr "Роль"

#: gtk/inspector/a11y.ui:40
msgid "Object path"
msgstr "Путь к объекту"

#: gtk/inspector/a11y.ui:66
msgid "Attribute"
msgstr "Атрибут"

#: gtk/inspector/a11y.ui:78 gtk/inspector/css-node-tree.ui:119
#: gtk/inspector/prop-list.ui:57 gtk/inspector/recorder.ui:155
#: gtk/inspector/recorder.ui:221
msgid "Value"
msgstr "Значение"

#: gtk/inspector/action-editor.c:123
msgid "Activate"
msgstr "Включить"

#: gtk/inspector/action-editor.c:135
msgid "Set State"
msgstr "Установить состояние"

#: gtk/inspector/actions.ui:30
msgid "Enabled"
msgstr "Включено"

#: gtk/inspector/actions.ui:41
msgid "Parameter Type"
msgstr "Тип параметра"

#: gtk/inspector/actions.ui:52 gtk/inspector/css-node-tree.ui:74
#: gtk/inspector/misc-info.ui:121
msgid "State"
msgstr "Состояние"

#: gtk/inspector/clipboard.c:211 gtk/inspector/misc-info.ui:278
msgid "Show"
msgstr "Показать"

#: gtk/inspector/clipboard.c:228
msgid "Hover to load"
msgstr "Наведите курсор для загрузки"

#: gtk/inspector/clipboard.c:278
msgctxt "clipboard"
msgid "empty"
msgstr "пусто"

#: gtk/inspector/clipboard.c:283 gtk/inspector/clipboard.c:325
msgctxt "clipboard"
msgid "local"
msgstr "локальный"

#: gtk/inspector/clipboard.c:285 gtk/inspector/clipboard.c:327
msgctxt "clipboard"
msgid "remote"
msgstr "удаленный"

#: gtk/inspector/clipboard.ui:31
msgid "Drag and hold here"
msgstr "Перетащите и удерживайте здесь"

#: gtk/inspector/clipboard.ui:75 gtk/inspector/window.ui:574
msgid "Clipboard"
msgstr "Буфер обмена"

#: gtk/inspector/clipboard.ui:114
msgid "Primary"
msgstr "Основной"

#: gtk/inspector/controllers.c:126
msgctxt "event phase"
msgid "None"
msgstr "Нет"

# Этап передачи событий
#: gtk/inspector/controllers.c:129
msgctxt "event phase"
msgid "Capture"
msgstr "Нисходящий"

# Этап передачи событий
#: gtk/inspector/controllers.c:132
msgctxt "event phase"
msgid "Bubble"
msgstr "Восходящий"

# Этап передачи событий
#: gtk/inspector/controllers.c:135
msgctxt "event phase"
msgid "Target"
msgstr "Целевой"

#: gtk/inspector/controllers.c:156
msgctxt "propagation limit"
msgid "Native"
msgstr "Нативный"

#: gtk/inspector/css-editor.c:129
msgid "You can type here any CSS rule recognized by GTK."
msgstr "Здесь можно ввести любое правило CSS, распознаваемое GTK."

#: gtk/inspector/css-editor.c:130
msgid ""
"You can temporarily disable this custom CSS by clicking on the “Pause” "
"button above."
msgstr "Изменённый CSS можно временно отключить, нажав выше кнопку «Пауза»."

#: gtk/inspector/css-editor.c:131
msgid "Changes are applied instantly and globally, for the whole application."
msgstr "Изменения вступят в силу немедленно для всего приложения."

#: gtk/inspector/css-editor.c:211
#, c-format
msgid "Saving CSS failed"
msgstr "Сбой при сохранении CSS"

#: gtk/inspector/css-editor.ui:30
msgid "Disable this custom CSS"
msgstr "Выключить этот изменённый CSS"

#: gtk/inspector/css-editor.ui:37
msgid "Save the current CSS"
msgstr "Сохранить текущий CSS"

#: gtk/inspector/css-node-tree.ui:48 tools/gtk-builder-tool-preview.c:178
#: tools/gtk-builder-tool-screenshot.c:358
msgid "ID"
msgstr "ID"

#: gtk/inspector/css-node-tree.ui:61
msgid "Style Classes"
msgstr "Классы стилей"

#: gtk/inspector/css-node-tree.ui:104
msgid "CSS Property"
msgstr "Свойство CSS"

#: gtk/inspector/general.c:330 gtk/inspector/general.c:411
msgctxt "GL version"
msgid "None"
msgstr "Нет"

#: gtk/inspector/general.c:339
msgctxt "GL version"
msgid "Disabled"
msgstr "Выключено"

#: gtk/inspector/general.c:340
msgctxt "GL vendor"
msgid "Disabled"
msgstr "Выключено"

#: gtk/inspector/general.c:412
msgctxt "GL vendor"
msgid "None"
msgstr "Нет"

#: gtk/inspector/general.c:463
msgctxt "Vulkan device"
msgid "Disabled"
msgstr "Выключено"

#: gtk/inspector/general.c:464 gtk/inspector/general.c:465
msgctxt "Vulkan version"
msgid "Disabled"
msgstr "Выключено"

#: gtk/inspector/general.c:521
msgctxt "Vulkan device"
msgid "None"
msgstr "Нет"

#: gtk/inspector/general.c:522 gtk/inspector/general.c:523
msgctxt "Vulkan version"
msgid "None"
msgstr "Нет"

#: gtk/inspector/general.c:793
msgid "IM Context is hardcoded by GTK_IM_MODULE"
msgstr "Контекст IM жестко кодируется GTK_IM_MODULE"

#: gtk/inspector/general.ui:32
msgid "GTK Version"
msgstr "Версия GTK"

#: gtk/inspector/general.ui:58
msgid "GDK Backend"
msgstr "Движок GDK"

#: gtk/inspector/general.ui:84
msgid "GSK Renderer"
msgstr "Рендер GSK"

#: gtk/inspector/general.ui:110
msgid "Pango Fontmap"
msgstr "Карта шрифтов Pango"

#: gtk/inspector/general.ui:136
msgid "Media Backend"
msgstr "Медиа бэкенд"

#: gtk/inspector/general.ui:162
msgid "Input Method"
msgstr "Способ ввода"

#: gtk/inspector/general.ui:202
msgid "Application ID"
msgstr "ID Приложения"

#: gtk/inspector/general.ui:228
msgid "Resource Path"
msgstr "Путь к ресурсам"

#: gtk/inspector/general.ui:268 gtk/ui/gtkplacesview.ui:79
msgid "Prefix"
msgstr "Префикс"

#: gtk/inspector/general.ui:470
msgid "Display"
msgstr "Дисплей"

#: gtk/inspector/general.ui:497
msgid "RGBA Visual"
msgstr "Визуальный RGBA"

#: gtk/inspector/general.ui:523
msgid "Composited"
msgstr "Скомпоновано"

#: gtk/inspector/general.ui:575
msgid "GL Version"
msgstr "Версия GL"

#: gtk/inspector/general.ui:625
msgid "GL Vendor"
msgstr "Поставщик GL"

#: gtk/inspector/general.ui:665
msgid "Vulkan Device"
msgstr "Устройство Vulkan"

#: gtk/inspector/general.ui:692
msgid "Vulkan API version"
msgstr "Версия API Vulkan"

#: gtk/inspector/general.ui:719
msgid "Vulkan driver version"
msgstr "Версия драйвера Vulkan"

#: gtk/inspector/menu.c:95
msgid "Unnamed section"
msgstr "Безымянный раздел"

#: gtk/inspector/menu.ui:23
msgid "Label"
msgstr "Метка"

#: gtk/inspector/menu.ui:36 gtk/inspector/shortcuts.ui:23
msgid "Action"
msgstr "Действие"

# Этап передачи событий
#: gtk/inspector/menu.ui:49
msgid "Target"
msgstr "Целевой"

#: gtk/inspector/menu.ui:62
msgid "Icon"
msgstr "Значок"

#: gtk/inspector/misc-info.ui:32
msgid "Address"
msgstr "Адрес"

#: gtk/inspector/misc-info.ui:62 gtk/inspector/prop-list.ui:35
#: gtk/inspector/statistics.ui:46 gtk/ui/gtkfilechooserwidget.ui:214
msgid "Type"
msgstr "Тип"

#: gtk/inspector/misc-info.ui:91
msgid "Reference Count"
msgstr "Количество обращений"

#: gtk/inspector/misc-info.ui:151
msgid "Direction"
msgstr "Направление"

#: gtk/inspector/misc-info.ui:181
msgid "Buildable ID"
msgstr "Идентификатор"

#: gtk/inspector/misc-info.ui:211
msgid "Mnemonic Label"
msgstr "Мнемоническая метка"

#: gtk/inspector/misc-info.ui:240
msgid "Request Mode"
msgstr "Режим запроса"

#: gtk/inspector/misc-info.ui:269
msgid "Measure map"
msgstr "Карта измерений"

#: gtk/inspector/misc-info.ui:338
msgid "Allocation"
msgstr "Распределение"

#: gtk/inspector/misc-info.ui:367
msgid "Baseline"
msgstr "Базовые линии"

#: gtk/inspector/misc-info.ui:396
msgid "Surface"
msgstr "Поверхность"

<<<<<<< HEAD
#: gtk/inspector/misc-info.ui:405 gtk/inspector/misc-info.ui:444
#: gtk/inspector/misc-info.ui:483 gtk/inspector/prop-editor.c:1162
#: gtk/inspector/prop-editor.c:1534 gtk/inspector/window.ui:396
=======
#: gtk/inspector/misc-info.ui:415 gtk/inspector/misc-info.ui:454
#: gtk/inspector/misc-info.ui:493 gtk/inspector/prop-editor.c:1162
#: gtk/inspector/prop-editor.c:1531 gtk/inspector/window.ui:396
>>>>>>> 6eb35481
msgid "Properties"
msgstr "Свойства"

#: gtk/inspector/misc-info.ui:435
msgid "Renderer"
msgstr "Рендеринг"

#: gtk/inspector/misc-info.ui:474
msgid "Frame Clock"
msgstr "Время кадра"

# https://blogs.gnome.org/mclasen/2013/11/10/smooth-progress/
#: gtk/inspector/misc-info.ui:513
msgid "Tick Callback"
msgstr "Плавная обратная связь"

#: gtk/inspector/misc-info.ui:543
msgid "Frame Count"
msgstr "Количество кадров"

#: gtk/inspector/misc-info.ui:572
msgid "Frame Rate"
msgstr "Частота кадров"

#: gtk/inspector/misc-info.ui:601
msgid "Mapped"
msgstr "Сопоставленный"

#: gtk/inspector/misc-info.ui:631
msgid "Realized"
msgstr "Реализованный"

#: gtk/inspector/misc-info.ui:661
msgid "Is Toplevel"
msgstr "На высшем уровне"

#: gtk/inspector/misc-info.ui:691
msgid "Child Visible"
msgstr "Дочерний элемент видим"

#: gtk/inspector/prop-editor.c:702
#, c-format
msgid "Pointer: %p"
msgstr "Указатель: %p"

#. Translators: %s is a type name, for example
#. * GtkPropertyExpression with value \"2.5\"
#.
#: gtk/inspector/prop-editor.c:834
#, c-format
msgid "%s with value \"%s\""
msgstr "%s со значением «%s»"

#. Translators: Both %s are type names, for example
#. * GtkPropertyExpression with type GObject
#.
#: gtk/inspector/prop-editor.c:845
#, c-format
msgid "%s with type %s"
msgstr "%s с типом %s"

#. Translators: Both %s are type names, for example
#. * GtkObjectExpression for GtkStringObject 0x23456789
#.
#: gtk/inspector/prop-editor.c:858
#, c-format
msgid "%s for %s %p"
msgstr "%s для %s %p"

#. Translators: Both %s are type names, for example
#. * GtkPropertyExpression with value type: gchararray
#.
#: gtk/inspector/prop-editor.c:888
#, c-format
msgid "%s with value type %s"
msgstr "%s с типом значения %s"

#: gtk/inspector/prop-editor.c:1242
#, c-format
msgid "Uneditable property type: %s"
msgstr "Нередактируемое свойство: %s"

<<<<<<< HEAD
#: gtk/inspector/prop-editor.c:1386
=======
#: gtk/inspector/prop-editor.c:1383
>>>>>>> 6eb35481
msgctxt "column number"
msgid "None"
msgstr "Отключено"

<<<<<<< HEAD
#: gtk/inspector/prop-editor.c:1423
msgid "Attribute:"
msgstr "Атрибут:"

#: gtk/inspector/prop-editor.c:1426
msgid "Model"
msgstr "Модель"

#: gtk/inspector/prop-editor.c:1431
=======
#: gtk/inspector/prop-editor.c:1420
msgid "Attribute:"
msgstr "Атрибут:"

#: gtk/inspector/prop-editor.c:1423
msgid "Model"
msgstr "Модель"

#: gtk/inspector/prop-editor.c:1428
>>>>>>> 6eb35481
msgid "Column:"
msgstr "Столбец:"

#. Translators: %s is a type name, for example
#. * Action from 0x2345678 (GtkApplicationWindow)
#.
<<<<<<< HEAD
#: gtk/inspector/prop-editor.c:1530
=======
#: gtk/inspector/prop-editor.c:1527
>>>>>>> 6eb35481
#, c-format
msgid "Action from: %p (%s)"
msgstr "Действие из: %p (%s)"

<<<<<<< HEAD
#: gtk/inspector/prop-editor.c:1585
msgid "Reset"
msgstr "Сбросить"

#: gtk/inspector/prop-editor.c:1593
=======
#: gtk/inspector/prop-editor.c:1582
msgid "Reset"
msgstr "Сбросить"

#: gtk/inspector/prop-editor.c:1590
>>>>>>> 6eb35481
msgctxt "GtkSettings source"
msgid "Default"
msgstr "По умолчанию"

<<<<<<< HEAD
#: gtk/inspector/prop-editor.c:1596
=======
#: gtk/inspector/prop-editor.c:1593
>>>>>>> 6eb35481
msgctxt "GtkSettings source"
msgid "Theme"
msgstr "Тема"

<<<<<<< HEAD
#: gtk/inspector/prop-editor.c:1599
=======
#: gtk/inspector/prop-editor.c:1596
>>>>>>> 6eb35481
msgctxt "GtkSettings source"
msgid "XSettings"
msgstr "XSettings"

<<<<<<< HEAD
#: gtk/inspector/prop-editor.c:1603
=======
#: gtk/inspector/prop-editor.c:1600
>>>>>>> 6eb35481
msgctxt "GtkSettings source"
msgid "Application"
msgstr "Приложение"

<<<<<<< HEAD
#: gtk/inspector/prop-editor.c:1606
=======
#: gtk/inspector/prop-editor.c:1603
>>>>>>> 6eb35481
msgctxt "GtkSettings source"
msgid "Unknown"
msgstr "Неизвестный"

<<<<<<< HEAD
#: gtk/inspector/prop-editor.c:1609
=======
#: gtk/inspector/prop-editor.c:1606
>>>>>>> 6eb35481
msgid "Source:"
msgstr "Источник:"

#: gtk/inspector/prop-list.ui:46
msgid "Defined At"
msgstr "Определён в"

#: gtk/inspector/recorder.c:1694
#, c-format
msgid "Saving RenderNode failed"
msgstr "Сбой при сохранении RenderNode"

#: gtk/inspector/recorder.ui:20
msgid "Record frames"
msgstr "Кадры записи"

#: gtk/inspector/recorder.ui:27
msgid "Clear recorded frames"
msgstr "Очистить записанные кадры"

#: gtk/inspector/recorder.ui:34
msgid "Add debug nodes"
msgstr "Добавить узлы отладки"

#: gtk/inspector/recorder.ui:42
msgid "Highlight event sequences"
msgstr "Выделить последовательности событий"

#: gtk/inspector/recorder.ui:51
msgid "Use a dark background"
msgstr "Использовать темный фон"

#: gtk/inspector/recorder.ui:59
msgid "Save selected node"
msgstr "Сохранить выбранный узел"

#: gtk/inspector/recorder.ui:67
msgid "Copy to clipboard"
msgstr "Копировать в буфер"

#: gtk/inspector/recorder.ui:142 gtk/inspector/recorder.ui:208
msgid "Property"
msgstr "Свойство"

#: gtk/inspector/resource-list.ui:59
msgid "Path"
msgstr "Путь"

#: gtk/inspector/resource-list.ui:71
msgid "Count"
msgstr "Счётчик"

#: gtk/inspector/resource-list.ui:82 gtk/ui/gtkfilechooserwidget.ui:202
#: gtk/ui/gtkfontchooserwidget.ui:204 gtk/ui/gtkfontchooserwidget.ui:351
msgid "Size"
msgstr "Размер"

#: gtk/inspector/resource-list.ui:121
msgid "Name:"
msgstr "Имя:"

#: gtk/inspector/resource-list.ui:143
msgid "Type:"
msgstr "Тип:"

#: gtk/inspector/resource-list.ui:164
msgid "Size:"
msgstr "Размер:"

#: gtk/inspector/shortcuts.ui:17
msgid "Trigger"
msgstr "Триггер"

#: gtk/inspector/size-groups.c:225
msgctxt "sizegroup mode"
msgid "None"
msgstr "Нет"

#: gtk/inspector/size-groups.c:226
msgctxt "sizegroup mode"
msgid "Horizontal"
msgstr "Горизонтальный"

#: gtk/inspector/size-groups.c:227
msgctxt "sizegroup mode"
msgid "Vertical"
msgstr "Вертикальный"

#: gtk/inspector/size-groups.c:228
msgctxt "sizegroup mode"
msgid "Both"
msgstr "Оба"

#: gtk/inspector/size-groups.c:240
msgid "Mode"
msgstr "Режим"

#: gtk/inspector/statistics.c:400
msgid "GLib must be configured with -Dbuildtype=debug"
msgstr "GLib должен быть настроен с параметром -Dbuildtype=debug"

#: gtk/inspector/statistics.ui:60
msgid "Self 1"
msgstr "Особый 1"

#: gtk/inspector/statistics.ui:71
msgid "Cumulative 1"
msgstr "Возрастающий 1"

#: gtk/inspector/statistics.ui:82
msgid "Self 2"
msgstr "Особый 2"

#: gtk/inspector/statistics.ui:93
msgid "Cumulative 2"
msgstr "Возрастающий 2"

#: gtk/inspector/statistics.ui:104
msgid "Self"
msgstr "Особый"

#: gtk/inspector/statistics.ui:120
msgid "Cumulative"
msgstr "Возрастающий"

#: gtk/inspector/statistics.ui:151
msgid "Enable statistics with GOBJECT_DEBUG=instance-count"
msgstr "Включение статистики с использованием GOBJECT_DEBUG=instance-count"

#: gtk/inspector/tree-data.ui:10
msgid "Show data"
msgstr "Показать данные"

#: gtk/inspector/type-info.ui:14
msgid "Hierarchy"
msgstr "Иерархия"

#: gtk/inspector/type-info.ui:35
msgid "Implements"
msgstr "Реализует"

#: gtk/inspector/visual.c:604 gtk/inspector/visual.c:623
msgid "Theme is hardcoded by GTK_THEME"
msgstr "Тема жёстко задана с помощью GTK_THEME"

#: gtk/inspector/visual.c:854
msgid "Backend does not support window scaling"
msgstr "Движок не поддерживает масштабирование окон"

#: gtk/inspector/visual.c:1044
msgid "GL rendering is disabled"
msgstr "Рендеринг GL выключен"

#: gtk/inspector/visual.ui:35
msgid "GTK Theme"
msgstr "Тема GTK"

#: gtk/inspector/visual.ui:59
msgid "Dark Variant"
msgstr "Тёмный вариант"

#: gtk/inspector/visual.ui:84
msgid "Cursor Theme"
msgstr "Тема указателя"

#: gtk/inspector/visual.ui:109
msgid "Cursor Size"
msgstr "Размер указателя"

#: gtk/inspector/visual.ui:145
msgid "Icon Theme"
msgstr "Тема значков"

#: gtk/inspector/visual.ui:195
msgid "Font Scale"
msgstr "Масштаб шрифта"

#: gtk/inspector/visual.ui:240
msgid "Text Direction"
msgstr "Направление текста"

#: gtk/inspector/visual.ui:255
msgid "Left-to-Right"
msgstr "Слева направо"

#: gtk/inspector/visual.ui:256
msgid "Right-to-Left"
msgstr "Справа налево"

#: gtk/inspector/visual.ui:274
msgid "Window Scaling"
msgstr "Масштабирование окна"

#: gtk/inspector/visual.ui:307
msgid "Animations"
msgstr "Анимации"

#: gtk/inspector/visual.ui:332
msgid "Slowdown"
msgstr "Замедлить"

#: gtk/inspector/visual.ui:390
msgid "Show fps overlay"
msgstr "Показать наложение fps"

#: gtk/inspector/visual.ui:415
msgid "Show Graphic Updates"
msgstr "Показывать графические обновления"

#: gtk/inspector/visual.ui:440
msgid "Show Fallback Rendering"
msgstr "Показать обратный рендеринг"

#: gtk/inspector/visual.ui:465
msgid "Show Baselines"
msgstr "Показывать базовые линии"

#: gtk/inspector/visual.ui:493
msgid "Show Layout Borders"
msgstr "Показывать границы макета"

#: gtk/inspector/visual.ui:550
msgid "CSS Padding"
msgstr "CSS отступ"

#: gtk/inspector/visual.ui:560
msgid "CSS Border"
msgstr "CSS Граница"

#: gtk/inspector/visual.ui:570
msgid "CSS Margin"
msgstr "CSS отступ"

#: gtk/inspector/visual.ui:580
msgid "Widget Margin"
msgstr "Отступ от виджета"

#: gtk/inspector/visual.ui:615
msgid "Show Focus"
msgstr "Показать фокус"

#: gtk/inspector/visual.ui:654
msgid "Simulate Touchscreen"
msgstr "Эмулировать сенсорный экран"

#: gtk/inspector/visual.ui:678
msgid "Software GL"
msgstr "Программный GL"

#: gtk/inspector/visual.ui:714
msgid "Inspect Inspector"
msgstr "Инспектор контроля"

#: gtk/inspector/window.ui:27
msgid "Select an Object"
msgstr "Выбрать объект"

#: gtk/inspector/window.ui:42 gtk/inspector/window.ui:107
msgid "Show Details"
msgstr "Показать сведения"

#: gtk/inspector/window.ui:57
msgid "Show all Objects"
msgstr "Показать все объекты"

#: gtk/inspector/window.ui:121
msgid "Show all Resources"
msgstr "Показать все ресурсы"

#: gtk/inspector/window.ui:147
msgid "Collect Statistics"
msgstr "Собирать статистику"

#: gtk/inspector/window.ui:199
msgid "Objects"
msgstr "Объекты"

#: gtk/inspector/window.ui:231
msgid "Toggle Sidebar"
msgstr "Переключить боковую панель"

#: gtk/inspector/window.ui:253
msgid "Refresh action state"
msgstr "Обновить состояние действия"

#: gtk/inspector/window.ui:327
msgid "Previous object"
msgstr "Предыдущий объект"

#: gtk/inspector/window.ui:334
msgid "Child object"
msgstr "Дочерний объект"

#: gtk/inspector/window.ui:341
msgid "Previous sibling"
msgstr "Предыдущий объект того же уровня"

#: gtk/inspector/window.ui:347
msgid "List Position"
msgstr "Позиция в списке"

#: gtk/inspector/window.ui:356
msgid "Next sibling"
msgstr "Следующий объект того же уровня"

#: gtk/inspector/window.ui:386
msgid "Miscellaneous"
msgstr "Дополнительно"

#: gtk/inspector/window.ui:407 gtk/ui/gtkprintunixdialog.ui:393
msgid "Layout"
msgstr "Размещение"

#: gtk/inspector/window.ui:418
msgid "CSS Nodes"
msgstr "Узлы CSS"

#: gtk/inspector/window.ui:429
msgid "Size Groups"
msgstr "Группы выравнивания"

#: gtk/inspector/window.ui:438 gtk/inspector/window.ui:447
msgid "Data"
msgstr "Данные"

#: gtk/inspector/window.ui:457
msgid "Actions"
msgstr "Действия"

#: gtk/inspector/window.ui:468
msgid "Menu"
msgstr "Меню"

#: gtk/inspector/window.ui:477
msgid "Controllers"
msgstr "Контроллеры"

#: gtk/inspector/window.ui:487
msgid "Magnifier"
msgstr "Увеличитель"

#: gtk/inspector/window.ui:508
msgid "Accessibility"
msgstr "Доступность"

#: gtk/inspector/window.ui:532
msgid "Global"
msgstr "Общее"

#: gtk/inspector/window.ui:545
msgid "Information"
msgstr "Информация"

#: gtk/inspector/window.ui:554
msgid "Settings"
msgstr "Настройки"

#: gtk/inspector/window.ui:563
msgid "Resources"
msgstr "Ресурсы"

#: gtk/inspector/window.ui:584
msgid "Statistics"
msgstr "Статистика"

#: gtk/inspector/window.ui:595
msgid "Logging"
msgstr "Журналирование"

#: gtk/inspector/window.ui:610
msgid "CSS"
msgstr "CSS"

#: gtk/inspector/window.ui:619
msgid "Recorder"
msgstr "Записывающий прибор"

#: gtk/open-type-layout.h:14
msgctxt "OpenType layout"
msgid "Access All Alternates"
msgstr "Доступ ко всем альтернативам"

#: gtk/open-type-layout.h:15
msgctxt "OpenType layout"
msgid "Above-base Forms"
msgstr "Формы над базовой линией"

#: gtk/open-type-layout.h:16
msgctxt "OpenType layout"
msgid "Above-base Mark Positioning"
msgstr "Позиционирование тире над базовой линией"

#: gtk/open-type-layout.h:17
msgctxt "OpenType layout"
msgid "Above-base Substitutions"
msgstr "Подстановки над базовой линией"

#: gtk/open-type-layout.h:18
msgctxt "OpenType layout"
msgid "Alternative Fractions"
msgstr "Альтернативные фракции"

#: gtk/open-type-layout.h:19
msgctxt "OpenType layout"
msgid "Akhands"
msgstr "Ахандс"

#: gtk/open-type-layout.h:20
msgctxt "OpenType layout"
msgid "Below-base Forms"
msgstr "Формы под базовой линией"

#: gtk/open-type-layout.h:21
msgctxt "OpenType layout"
msgid "Below-base Mark Positioning"
msgstr "Позиционирование тире под базовой линией"

#: gtk/open-type-layout.h:22
msgctxt "OpenType layout"
msgid "Below-base Substitutions"
msgstr "Подстановки под базовой линией"

#: gtk/open-type-layout.h:23
msgctxt "OpenType layout"
msgid "Contextual Alternates"
msgstr "Контекстуальные альтернативы"

#: gtk/open-type-layout.h:24
msgctxt "OpenType layout"
msgid "Case-Sensitive Forms"
msgstr "Чувствительные к регистру формы"

#: gtk/open-type-layout.h:25
msgctxt "OpenType layout"
msgid "Glyph Composition / Decomposition"
msgstr "Составление / разложение глифа"

#: gtk/open-type-layout.h:26
msgctxt "OpenType layout"
msgid "Conjunct Form After Ro"
msgstr "Связанная форма после знака «Ro»"

#: gtk/open-type-layout.h:27
msgctxt "OpenType layout"
msgid "Conjunct Forms"
msgstr "Связанные формы"

#: gtk/open-type-layout.h:28
msgctxt "OpenType layout"
msgid "Contextual Ligatures"
msgstr "Контекстуальные лигатуры"

#: gtk/open-type-layout.h:29
msgctxt "OpenType layout"
msgid "Centered CJK Punctuation"
msgstr "Центрированная пунктуация CJK"

#: gtk/open-type-layout.h:30
msgctxt "OpenType layout"
msgid "Capital Spacing"
msgstr "Промежуток между заглавными"

#: gtk/open-type-layout.h:31
msgctxt "OpenType layout"
msgid "Contextual Swash"
msgstr "Контекстный орнамент"

#: gtk/open-type-layout.h:32
msgctxt "OpenType layout"
msgid "Cursive Positioning"
msgstr "Позиционирование Курсива"

#: gtk/open-type-layout.h:33
msgctxt "OpenType layout"
msgid "Petite Capitals From Capitals"
msgstr "Маленькие заглавные из заглавных"

#: gtk/open-type-layout.h:34
msgctxt "OpenType layout"
msgid "Small Capitals From Capitals"
msgstr "Малые заглавные из заглавных"

#: gtk/open-type-layout.h:35
msgctxt "OpenType layout"
msgid "Distances"
msgstr "Дистанции"

#: gtk/open-type-layout.h:36
msgctxt "OpenType layout"
msgid "Discretionary Ligatures"
msgstr "Необязательные лигатуры"

#: gtk/open-type-layout.h:37
msgctxt "OpenType layout"
msgid "Denominators"
msgstr "Знаменатели"

#: gtk/open-type-layout.h:38
msgctxt "OpenType layout"
msgid "Dotless Forms"
msgstr "Бесточечные формы"

#: gtk/open-type-layout.h:39
msgctxt "OpenType layout"
msgid "Expert Forms"
msgstr "Экспертные формы"

#: gtk/open-type-layout.h:40
msgctxt "OpenType layout"
msgid "Final Glyph on Line Alternates"
msgstr "Окончательный глиф на альтернативных линиях"

#: gtk/open-type-layout.h:41
msgctxt "OpenType layout"
msgid "Terminal Forms #2"
msgstr "Терминальные формы №2"

#: gtk/open-type-layout.h:42
msgctxt "OpenType layout"
msgid "Terminal Forms #3"
msgstr "Терминальные формы №3"

#: gtk/open-type-layout.h:43
msgctxt "OpenType layout"
msgid "Terminal Forms"
msgstr "Терминальные формы"

#: gtk/open-type-layout.h:44
msgctxt "OpenType layout"
msgid "Flattened accent forms"
msgstr "Плоские формы ударения"

#: gtk/open-type-layout.h:45
msgctxt "OpenType layout"
msgid "Fractions"
msgstr "Дроби"

#: gtk/open-type-layout.h:46
msgctxt "OpenType layout"
msgid "Full Widths"
msgstr "Полные ширины"

#: gtk/open-type-layout.h:47
msgctxt "OpenType layout"
msgid "Half Forms"
msgstr "Полуформы"

#: gtk/open-type-layout.h:48
msgctxt "OpenType layout"
msgid "Halant Forms"
msgstr "Формы Halant"

#: gtk/open-type-layout.h:49
msgctxt "OpenType layout"
msgid "Alternate Half Widths"
msgstr "Альтернативная половинная ширина"

#: gtk/open-type-layout.h:50
msgctxt "OpenType layout"
msgid "Historical Forms"
msgstr "Исторические формы"

#: gtk/open-type-layout.h:51
msgctxt "OpenType layout"
msgid "Horizontal Kana Alternates"
msgstr "Горизонтальные альтернативы кана"

#: gtk/open-type-layout.h:52
msgctxt "OpenType layout"
msgid "Historical Ligatures"
msgstr "Исторические лигатуры"

#: gtk/open-type-layout.h:53
msgctxt "OpenType layout"
msgid "Hangul"
msgstr "Хангыль"

#: gtk/open-type-layout.h:54
msgctxt "OpenType layout"
msgid "Hojo Kanji Forms"
msgstr "Формы кандзи Ходзё"

#: gtk/open-type-layout.h:55
msgctxt "OpenType layout"
msgid "Half Widths"
msgstr "Половинная ширина"

#: gtk/open-type-layout.h:56
msgctxt "OpenType layout"
msgid "Initial Forms"
msgstr "Начальные формы"

#: gtk/open-type-layout.h:57
msgctxt "OpenType layout"
msgid "Isolated Forms"
msgstr "Изолированные формы"

#: gtk/open-type-layout.h:58
msgctxt "OpenType layout"
msgid "Italics"
msgstr "Курсив"

#: gtk/open-type-layout.h:59
msgctxt "OpenType layout"
msgid "Justification Alternates"
msgstr "Альтернативы выравнивания"

#: gtk/open-type-layout.h:60
msgctxt "OpenType layout"
msgid "JIS78 Forms"
msgstr "Формы JIS78"

#: gtk/open-type-layout.h:61
msgctxt "OpenType layout"
msgid "JIS83 Forms"
msgstr "Формы JIS83"

#: gtk/open-type-layout.h:62
msgctxt "OpenType layout"
msgid "JIS90 Forms"
msgstr "Формы JIS90"

#: gtk/open-type-layout.h:63
msgctxt "OpenType layout"
msgid "JIS2004 Forms"
msgstr "Формы JIS2004"

#: gtk/open-type-layout.h:64
msgctxt "OpenType layout"
msgid "Kerning"
msgstr "Кернинг"

#: gtk/open-type-layout.h:65
msgctxt "OpenType layout"
msgid "Left Bounds"
msgstr "Левые границы"

#: gtk/open-type-layout.h:66
msgctxt "OpenType layout"
msgid "Standard Ligatures"
msgstr "Стандартные лигатуры"

#: gtk/open-type-layout.h:67
msgctxt "OpenType layout"
msgid "Leading Jamo Forms"
msgstr "Ведущие формы Jamo"

#: gtk/open-type-layout.h:68
msgctxt "OpenType layout"
msgid "Lining Figures"
msgstr "Фигуры подкладок"

#: gtk/open-type-layout.h:69
msgctxt "OpenType layout"
msgid "Localized Forms"
msgstr "Локализованные формы"

#: gtk/open-type-layout.h:70
msgctxt "OpenType layout"
msgid "Left-to-right alternates"
msgstr "Чередование слева направо"

#: gtk/open-type-layout.h:71
msgctxt "OpenType layout"
msgid "Left-to-right mirrored forms"
msgstr "Зеркальные формы слева направо"

#: gtk/open-type-layout.h:72
msgctxt "OpenType layout"
msgid "Mark Positioning"
msgstr "Позиционирование маркера"

#: gtk/open-type-layout.h:73
msgctxt "OpenType layout"
msgid "Medial Forms #2"
msgstr "Медиальные формы №2"

#: gtk/open-type-layout.h:74
msgctxt "OpenType layout"
msgid "Medial Forms"
msgstr "Медиальные формы"

#: gtk/open-type-layout.h:75
msgctxt "OpenType layout"
msgid "Mathematical Greek"
msgstr "Математический греческий язык"

#: gtk/open-type-layout.h:76
msgctxt "OpenType layout"
msgid "Mark to Mark Positioning"
msgstr "Позиционирование от метки к метке"

#: gtk/open-type-layout.h:77
msgctxt "OpenType layout"
msgid "Mark Positioning via Substitution"
msgstr "Позиционирование метки через замену"

#: gtk/open-type-layout.h:78
msgctxt "OpenType layout"
msgid "Alternate Annotation Forms"
msgstr "Альтернативные формы аннотаций"

#: gtk/open-type-layout.h:79
msgctxt "OpenType layout"
msgid "NLC Kanji Forms"
msgstr "Формы кандзи NLC"

#: gtk/open-type-layout.h:80
msgctxt "OpenType layout"
msgid "Nukta Forms"
msgstr "Формы нукта"

#: gtk/open-type-layout.h:81
msgctxt "OpenType layout"
msgid "Numerators"
msgstr "Числители"

#: gtk/open-type-layout.h:82
msgctxt "OpenType layout"
msgid "Oldstyle Figures"
msgstr "Фигуры в старом стиле"

#: gtk/open-type-layout.h:83
msgctxt "OpenType layout"
msgid "Optical Bounds"
msgstr "Оптические границы"

#: gtk/open-type-layout.h:84
msgctxt "OpenType layout"
msgid "Ordinals"
msgstr "Ординалы"

#: gtk/open-type-layout.h:85
msgctxt "OpenType layout"
msgid "Ornaments"
msgstr "Орнаменты"

#: gtk/open-type-layout.h:86
msgctxt "OpenType layout"
msgid "Proportional Alternate Widths"
msgstr "Пропорциональная альтернативная ширина"

#: gtk/open-type-layout.h:87
msgctxt "OpenType layout"
msgid "Petite Capitals"
msgstr "Маленькие заглавные"

#: gtk/open-type-layout.h:88
msgctxt "OpenType layout"
msgid "Proportional Kana"
msgstr "Пропорциональная кана"

#: gtk/open-type-layout.h:89
msgctxt "OpenType layout"
msgid "Proportional Figures"
msgstr "Пропорциональные фигуры"

#: gtk/open-type-layout.h:90
msgctxt "OpenType layout"
msgid "Pre-Base Forms"
msgstr "Предварительные формы"

#: gtk/open-type-layout.h:91
msgctxt "OpenType layout"
msgid "Pre-base Substitutions"
msgstr "Замены предварительной формы"

#: gtk/open-type-layout.h:92
msgctxt "OpenType layout"
msgid "Post-base Forms"
msgstr "Пост-базовые формы"

#: gtk/open-type-layout.h:93
msgctxt "OpenType layout"
msgid "Post-base Substitutions"
msgstr "Пост-базовые замены"

#: gtk/open-type-layout.h:94
msgctxt "OpenType layout"
msgid "Proportional Widths"
msgstr "Пропорциональные ширины"

#: gtk/open-type-layout.h:95
msgctxt "OpenType layout"
msgid "Quarter Widths"
msgstr "Четвертичная ширина"

#: gtk/open-type-layout.h:96
msgctxt "OpenType layout"
msgid "Randomize"
msgstr "Случайно"

#: gtk/open-type-layout.h:97
msgctxt "OpenType layout"
msgid "Required Contextual Alternates"
msgstr "Необходимые контекстуальные альтернативы"

#: gtk/open-type-layout.h:98
msgctxt "OpenType layout"
msgid "Rakar Forms"
msgstr "Ракарские формы"

#: gtk/open-type-layout.h:99
msgctxt "OpenType layout"
msgid "Required Ligatures"
msgstr "Необходимые лигатуры"

#: gtk/open-type-layout.h:100
msgctxt "OpenType layout"
msgid "Reph Forms"
msgstr "Формы рефов"

#: gtk/open-type-layout.h:101
msgctxt "OpenType layout"
msgid "Right Bounds"
msgstr "Правые границы"

#: gtk/open-type-layout.h:102
msgctxt "OpenType layout"
msgid "Right-to-left alternates"
msgstr "Чередование справа налево"

#: gtk/open-type-layout.h:103
msgctxt "OpenType layout"
msgid "Right-to-left mirrored forms"
msgstr "Зеркальные формы справа налево"

#: gtk/open-type-layout.h:104
msgctxt "OpenType layout"
msgid "Ruby Notation Forms"
msgstr "Формы нотации Ruby"

#: gtk/open-type-layout.h:105
msgctxt "OpenType layout"
msgid "Required Variation Alternates"
msgstr "Требуемые альтернативные варианты"

#: gtk/open-type-layout.h:106
msgctxt "OpenType layout"
msgid "Stylistic Alternates"
msgstr "Стилистические альтернативы"

#: gtk/open-type-layout.h:107
msgctxt "OpenType layout"
msgid "Scientific Inferiors"
msgstr "Научные инферы"

#: gtk/open-type-layout.h:108
msgctxt "OpenType layout"
msgid "Optical size"
msgstr "Оптический размер"

#: gtk/open-type-layout.h:109
msgctxt "OpenType layout"
msgid "Small Capitals"
msgstr "Маленькие заглавные"

#: gtk/open-type-layout.h:110
msgctxt "OpenType layout"
msgid "Simplified Forms"
msgstr "Упрощенные формы"

#: gtk/open-type-layout.h:111
msgctxt "OpenType layout"
msgid "Math script style alternates"
msgstr "Чередование стилей математического шрифта"

#: gtk/open-type-layout.h:112
msgctxt "OpenType layout"
msgid "Stretching Glyph Decomposition"
msgstr "Декомпозиция глифов в растянутом виде"

#: gtk/open-type-layout.h:113
msgctxt "OpenType layout"
msgid "Subscript"
msgstr "Подстрочный индекс"

#: gtk/open-type-layout.h:114
msgctxt "OpenType layout"
msgid "Superscript"
msgstr "Надстрочный индекс"

#: gtk/open-type-layout.h:115
msgctxt "OpenType layout"
msgid "Swash"
msgstr "Наклонный"

#: gtk/open-type-layout.h:116
msgctxt "OpenType layout"
msgid "Titling"
msgstr "Титулование"

#: gtk/open-type-layout.h:117
msgctxt "OpenType layout"
msgid "Trailing Jamo Forms"
msgstr "Trailing Jamo Forms"

#: gtk/open-type-layout.h:118
msgctxt "OpenType layout"
msgid "Traditional Name Forms"
msgstr "Традиционные формы имени"

#: gtk/open-type-layout.h:119
msgctxt "OpenType layout"
msgid "Tabular Figures"
msgstr "Табличные рисунки"

#: gtk/open-type-layout.h:120
msgctxt "OpenType layout"
msgid "Traditional Forms"
msgstr "Традиционные формы"

#: gtk/open-type-layout.h:121
msgctxt "OpenType layout"
msgid "Third Widths"
msgstr "Третьи ширины"

#: gtk/open-type-layout.h:122
msgctxt "OpenType layout"
msgid "Unicase"
msgstr "Без регистра"

#: gtk/open-type-layout.h:123
msgctxt "OpenType layout"
msgid "Alternate Vertical Metrics"
msgstr "Альтернативные вертикальные метрики"

#: gtk/open-type-layout.h:124
msgctxt "OpenType layout"
msgid "Vattu Variants"
msgstr "Варианты ватту"

#: gtk/open-type-layout.h:125
msgctxt "OpenType layout"
msgid "Vertical Writing"
msgstr "Вертикальное письмо"

#: gtk/open-type-layout.h:126
msgctxt "OpenType layout"
msgid "Alternate Vertical Half Metrics"
msgstr "Альтернативные вертикальные половинные метрики"

#: gtk/open-type-layout.h:127
msgctxt "OpenType layout"
msgid "Vowel Jamo Forms"
msgstr "Гласные формы джамо"

#: gtk/open-type-layout.h:128
msgctxt "OpenType layout"
msgid "Vertical Kana Alternates"
msgstr "Вертикальные альтернативы каны"

#: gtk/open-type-layout.h:129
msgctxt "OpenType layout"
msgid "Vertical Kerning"
msgstr "Вертикальное кернинг"

#: gtk/open-type-layout.h:130
msgctxt "OpenType layout"
msgid "Proportional Alternate Vertical Metrics"
msgstr "Пропорциональные альтернативные вертикальные метрики"

#: gtk/open-type-layout.h:131
msgctxt "OpenType layout"
msgid "Vertical Alternates and Rotation"
msgstr "Вертикальные альтернативы и вращение"

#: gtk/open-type-layout.h:132
msgctxt "OpenType layout"
msgid "Vertical Alternates for Rotation"
msgstr "Вертикальные альтернативы для вращения"

#: gtk/open-type-layout.h:133
msgctxt "OpenType layout"
msgid "Slashed Zero"
msgstr "Срезанный ноль"

#: gtk/paper_names_offsets.c:4
msgctxt "paper size"
msgid "asme_f"
msgstr "asme_f"

#: gtk/paper_names_offsets.c:5
msgctxt "paper size"
msgid "A0×2"
msgstr "A0×2"

#: gtk/paper_names_offsets.c:6
msgctxt "paper size"
msgid "A0"
msgstr "A0"

#: gtk/paper_names_offsets.c:7
msgctxt "paper size"
msgid "A0×3"
msgstr "A0×3"

#: gtk/paper_names_offsets.c:8
msgctxt "paper size"
msgid "A1"
msgstr "A1"

#: gtk/paper_names_offsets.c:9
msgctxt "paper size"
msgid "A10"
msgstr "A10"

#: gtk/paper_names_offsets.c:10
msgctxt "paper size"
msgid "A1×3"
msgstr "A1×3"

#: gtk/paper_names_offsets.c:11
msgctxt "paper size"
msgid "A1×4"
msgstr "A1×4"

#: gtk/paper_names_offsets.c:12
msgctxt "paper size"
msgid "A2"
msgstr "A2"

#: gtk/paper_names_offsets.c:13
msgctxt "paper size"
msgid "A2×3"
msgstr "A2×3"

#: gtk/paper_names_offsets.c:14
msgctxt "paper size"
msgid "A2×4"
msgstr "A2×4"

#: gtk/paper_names_offsets.c:15
msgctxt "paper size"
msgid "A2×5"
msgstr "A2×5"

#: gtk/paper_names_offsets.c:16
msgctxt "paper size"
msgid "A3"
msgstr "A3"

#: gtk/paper_names_offsets.c:17
msgctxt "paper size"
msgid "A3 Extra"
msgstr "A3 Extra"

#: gtk/paper_names_offsets.c:18
msgctxt "paper size"
msgid "A3×3"
msgstr "A3×3"

#: gtk/paper_names_offsets.c:19
msgctxt "paper size"
msgid "A3×4"
msgstr "A3×4"

#: gtk/paper_names_offsets.c:20
msgctxt "paper size"
msgid "A3×5"
msgstr "A3×5"

#: gtk/paper_names_offsets.c:21
msgctxt "paper size"
msgid "A3×6"
msgstr "A3×6"

#: gtk/paper_names_offsets.c:22
msgctxt "paper size"
msgid "A3×7"
msgstr "A3×7"

#: gtk/paper_names_offsets.c:23
msgctxt "paper size"
msgid "A4"
msgstr "A4"

#: gtk/paper_names_offsets.c:24
msgctxt "paper size"
msgid "A4 Extra"
msgstr "A4 Extra"

#: gtk/paper_names_offsets.c:25
msgctxt "paper size"
msgid "A4 Tab"
msgstr "A4 Tab"

#: gtk/paper_names_offsets.c:26
msgctxt "paper size"
msgid "A4×3"
msgstr "A4×3"

#: gtk/paper_names_offsets.c:27
msgctxt "paper size"
msgid "A4×4"
msgstr "A4×4"

#: gtk/paper_names_offsets.c:28
msgctxt "paper size"
msgid "A4×5"
msgstr "A4×5"

#: gtk/paper_names_offsets.c:29
msgctxt "paper size"
msgid "A4×6"
msgstr "A4×6"

#: gtk/paper_names_offsets.c:30
msgctxt "paper size"
msgid "A4×7"
msgstr "A4×7"

#: gtk/paper_names_offsets.c:31
msgctxt "paper size"
msgid "A4×8"
msgstr "A4×8"

#: gtk/paper_names_offsets.c:32
msgctxt "paper size"
msgid "A4×9"
msgstr "A4×9"

#: gtk/paper_names_offsets.c:33
msgctxt "paper size"
msgid "A5"
msgstr "A5"

#: gtk/paper_names_offsets.c:34
msgctxt "paper size"
msgid "A5 Extra"
msgstr "A5 Extra"

#: gtk/paper_names_offsets.c:35
msgctxt "paper size"
msgid "A6"
msgstr "A6"

#: gtk/paper_names_offsets.c:36
msgctxt "paper size"
msgid "A7"
msgstr "A7"

#: gtk/paper_names_offsets.c:37
msgctxt "paper size"
msgid "A8"
msgstr "A8"

#: gtk/paper_names_offsets.c:38
msgctxt "paper size"
msgid "A9"
msgstr "A9"

#: gtk/paper_names_offsets.c:39
msgctxt "paper size"
msgid "B0"
msgstr "B0"

#: gtk/paper_names_offsets.c:40
msgctxt "paper size"
msgid "B1"
msgstr "B1"

#: gtk/paper_names_offsets.c:41
msgctxt "paper size"
msgid "B10"
msgstr "B10"

#: gtk/paper_names_offsets.c:42
msgctxt "paper size"
msgid "B2"
msgstr "B2"

#: gtk/paper_names_offsets.c:43
msgctxt "paper size"
msgid "B3"
msgstr "B3"

#: gtk/paper_names_offsets.c:44
msgctxt "paper size"
msgid "B4"
msgstr "B4"

#: gtk/paper_names_offsets.c:45
msgctxt "paper size"
msgid "B5"
msgstr "B5"

#: gtk/paper_names_offsets.c:46
msgctxt "paper size"
msgid "B5 Extra"
msgstr "B5 Extra"

#: gtk/paper_names_offsets.c:47
msgctxt "paper size"
msgid "B6"
msgstr "B6"

#: gtk/paper_names_offsets.c:48
msgctxt "paper size"
msgid "B6/C4"
msgstr "B6/C4"

#: gtk/paper_names_offsets.c:49
msgctxt "paper size"
msgid "B7"
msgstr "B7"

#: gtk/paper_names_offsets.c:50
msgctxt "paper size"
msgid "B8"
msgstr "B8"

#: gtk/paper_names_offsets.c:51
msgctxt "paper size"
msgid "B9"
msgstr "B9"

#: gtk/paper_names_offsets.c:52
msgctxt "paper size"
msgid "C0"
msgstr "C0"

#: gtk/paper_names_offsets.c:53
msgctxt "paper size"
msgid "C1"
msgstr "C1"

#: gtk/paper_names_offsets.c:54
msgctxt "paper size"
msgid "C10"
msgstr "C10"

#: gtk/paper_names_offsets.c:55
msgctxt "paper size"
msgid "C2"
msgstr "C2"

#: gtk/paper_names_offsets.c:56
msgctxt "paper size"
msgid "C3"
msgstr "C3"

#: gtk/paper_names_offsets.c:57
msgctxt "paper size"
msgid "C4"
msgstr "C4"

#: gtk/paper_names_offsets.c:58
msgctxt "paper size"
msgid "C5"
msgstr "C5"

#: gtk/paper_names_offsets.c:59
msgctxt "paper size"
msgid "C6"
msgstr "C6"

#: gtk/paper_names_offsets.c:60
msgctxt "paper size"
msgid "C6/C5"
msgstr "C6/C5"

#: gtk/paper_names_offsets.c:61
msgctxt "paper size"
msgid "C7"
msgstr "C7"

#: gtk/paper_names_offsets.c:62
msgctxt "paper size"
msgid "C7/C6"
msgstr "C7/C6"

#: gtk/paper_names_offsets.c:63
msgctxt "paper size"
msgid "C8"
msgstr "C8"

#: gtk/paper_names_offsets.c:64
msgctxt "paper size"
msgid "C9"
msgstr "C9"

#: gtk/paper_names_offsets.c:65
msgctxt "paper size"
msgid "DL Envelope"
msgstr "Конверт DL"

#: gtk/paper_names_offsets.c:66
msgctxt "paper size"
msgid "RA0"
msgstr "RA0"

#: gtk/paper_names_offsets.c:67
msgctxt "paper size"
msgid "RA1"
msgstr "RA1"

#: gtk/paper_names_offsets.c:68
msgctxt "paper size"
msgid "RA2"
msgstr "RA2"

#: gtk/paper_names_offsets.c:69
msgctxt "paper size"
msgid "RA3"
msgstr "RA3"

#: gtk/paper_names_offsets.c:70
msgctxt "paper size"
msgid "RA4"
msgstr "RA4"

#: gtk/paper_names_offsets.c:71
msgctxt "paper size"
msgid "SRA0"
msgstr "SRA0"

#: gtk/paper_names_offsets.c:72
msgctxt "paper size"
msgid "SRA1"
msgstr "SRA1"

#: gtk/paper_names_offsets.c:73
msgctxt "paper size"
msgid "SRA2"
msgstr "SRA2"

#: gtk/paper_names_offsets.c:74
msgctxt "paper size"
msgid "SRA3"
msgstr "SRA3"

#: gtk/paper_names_offsets.c:75
msgctxt "paper size"
msgid "SRA4"
msgstr "SRA3"

#: gtk/paper_names_offsets.c:76
msgctxt "paper size"
msgid "JB0"
msgstr "JB0"

#: gtk/paper_names_offsets.c:77
msgctxt "paper size"
msgid "JB1"
msgstr "JB1"

#: gtk/paper_names_offsets.c:78
msgctxt "paper size"
msgid "JB10"
msgstr "JB10"

#: gtk/paper_names_offsets.c:79
msgctxt "paper size"
msgid "JB2"
msgstr "JB2"

#: gtk/paper_names_offsets.c:80
msgctxt "paper size"
msgid "JB3"
msgstr "JB3"

#: gtk/paper_names_offsets.c:81
msgctxt "paper size"
msgid "JB4"
msgstr "JB4"

#: gtk/paper_names_offsets.c:82
msgctxt "paper size"
msgid "JB5"
msgstr "JB5"

#: gtk/paper_names_offsets.c:83
msgctxt "paper size"
msgid "JB6"
msgstr "JB6"

#: gtk/paper_names_offsets.c:84
msgctxt "paper size"
msgid "JB7"
msgstr "JB7"

#: gtk/paper_names_offsets.c:85
msgctxt "paper size"
msgid "JB8"
msgstr "JB8"

#: gtk/paper_names_offsets.c:86
msgctxt "paper size"
msgid "JB9"
msgstr "JB9"

#: gtk/paper_names_offsets.c:87
msgctxt "paper size"
msgid "jis exec"
msgstr "jis exec"

#: gtk/paper_names_offsets.c:88
msgctxt "paper size"
msgid "Choukei 2 Envelope"
msgstr "Конверт Choukei 2"

#: gtk/paper_names_offsets.c:89
msgctxt "paper size"
msgid "Choukei 3 Envelope"
msgstr "Конверт Choukei 3"

#: gtk/paper_names_offsets.c:90
msgctxt "paper size"
msgid "Choukei 4 Envelope"
msgstr "Конверт Choukei 4"

#: gtk/paper_names_offsets.c:91
msgctxt "paper size"
msgid "Choukei 40 Envelope"
msgstr "Конверт Choukei 40"

#: gtk/paper_names_offsets.c:92
msgctxt "paper size"
msgid "hagaki (postcard)"
msgstr "hagaki (открытка)"

#: gtk/paper_names_offsets.c:93
msgctxt "paper size"
msgid "kahu Envelope"
msgstr "Конверт hahu"

#: gtk/paper_names_offsets.c:94
msgctxt "paper size"
msgid "kaku2 Envelope"
msgstr "Конверт kaku2"

#: gtk/paper_names_offsets.c:95
msgctxt "paper size"
msgid "kaku3 Envelope"
msgstr "Конверт kaku3"

#: gtk/paper_names_offsets.c:96
msgctxt "paper size"
msgid "kaku4 Envelope"
msgstr "Конверт kaku4"

#: gtk/paper_names_offsets.c:97
msgctxt "paper size"
msgid "kaku5 Envelope"
msgstr "Конверт kaku5"

#: gtk/paper_names_offsets.c:98
msgctxt "paper size"
msgid "kaku7 Envelope"
msgstr "Конверт kaku7"

#: gtk/paper_names_offsets.c:99
msgctxt "paper size"
msgid "kaku8 Envelope"
msgstr "Конверт kaku8"

#: gtk/paper_names_offsets.c:100
msgctxt "paper size"
msgid "oufuku (reply postcard)"
msgstr "oufuku (ответная открытка)"

#: gtk/paper_names_offsets.c:101
msgctxt "paper size"
msgid "you4 Envelope"
msgstr "Конверт you4"

#: gtk/paper_names_offsets.c:102
msgctxt "paper size"
msgid "you6 Envelope"
msgstr "Конверт you6"

#: gtk/paper_names_offsets.c:103
msgctxt "paper size"
msgid "10×11"
msgstr "10×11"

#: gtk/paper_names_offsets.c:104
msgctxt "paper size"
msgid "10×13"
msgstr "10×13"

#: gtk/paper_names_offsets.c:105
msgctxt "paper size"
msgid "10×14"
msgstr "10×14"

#: gtk/paper_names_offsets.c:106
msgctxt "paper size"
msgid "10×15"
msgstr "10×15"

#: gtk/paper_names_offsets.c:107
msgctxt "paper size"
msgid "11×12"
msgstr "11×12"

#: gtk/paper_names_offsets.c:108
msgctxt "paper size"
msgid "11×15"
msgstr "11×15"

#: gtk/paper_names_offsets.c:109
msgctxt "paper size"
msgid "12×19"
msgstr "12×19"

#: gtk/paper_names_offsets.c:110
msgctxt "paper size"
msgid "5×7"
msgstr "5×7"

#: gtk/paper_names_offsets.c:111
msgctxt "paper size"
msgid "6×9 Envelope"
msgstr "Конверт 6×9"

#: gtk/paper_names_offsets.c:112
msgctxt "paper size"
msgid "7×9 Envelope"
msgstr "Конверт 7×9"

#: gtk/paper_names_offsets.c:113
msgctxt "paper size"
msgid "8×10 Envelope"
msgstr "Конверт 8×10"

#: gtk/paper_names_offsets.c:114
msgctxt "paper size"
msgid "9×11 Envelope"
msgstr "Конверт 9×11"

#: gtk/paper_names_offsets.c:115
msgctxt "paper size"
msgid "9×12 Envelope"
msgstr "Конверт 9×12"

#: gtk/paper_names_offsets.c:116
msgctxt "paper size"
msgid "a2 Envelope"
msgstr "Конверт a2"

#: gtk/paper_names_offsets.c:117
msgctxt "paper size"
msgid "Arch A"
msgstr "Arch A"

#: gtk/paper_names_offsets.c:118
msgctxt "paper size"
msgid "Arch B"
msgstr "Arch B"

#: gtk/paper_names_offsets.c:119
msgctxt "paper size"
msgid "Arch C"
msgstr "Arch C"

#: gtk/paper_names_offsets.c:120
msgctxt "paper size"
msgid "Arch D"
msgstr "Arch D"

#: gtk/paper_names_offsets.c:121
msgctxt "paper size"
msgid "Arch E"
msgstr "Arch E"

#: gtk/paper_names_offsets.c:122
msgctxt "paper size"
msgid "b-plus"
msgstr "b-plus"

#: gtk/paper_names_offsets.c:123
msgctxt "paper size"
msgid "c"
msgstr "c"

#: gtk/paper_names_offsets.c:124
msgctxt "paper size"
msgid "c5 Envelope"
msgstr "Конверт c5"

#: gtk/paper_names_offsets.c:125
msgctxt "paper size"
msgid "d"
msgstr "d"

#: gtk/paper_names_offsets.c:126
msgctxt "paper size"
msgid "e"
msgstr "e"

#: gtk/paper_names_offsets.c:127
msgctxt "paper size"
msgid "edp"
msgstr "edp"

#: gtk/paper_names_offsets.c:128
msgctxt "paper size"
msgid "European edp"
msgstr "Европейский edp"

#: gtk/paper_names_offsets.c:129
msgctxt "paper size"
msgid "Executive"
msgstr "Executive"

#: gtk/paper_names_offsets.c:130
msgctxt "paper size"
msgid "f"
msgstr "f"

#: gtk/paper_names_offsets.c:131
msgctxt "paper size"
msgid "Fan-Fold European"
msgstr "Fan-Fold Европейский"

#: gtk/paper_names_offsets.c:132
msgctxt "paper size"
msgid "Fan-Fold US"
msgstr "Fan-Fold US"

#: gtk/paper_names_offsets.c:133
msgctxt "paper size"
msgid "Fan-Fold German Legal"
msgstr "Fan-Fold German Legal"

#: gtk/paper_names_offsets.c:134
msgctxt "paper size"
msgid "Government Legal"
msgstr "Government Legal"

#: gtk/paper_names_offsets.c:135
msgctxt "paper size"
msgid "Government Letter"
msgstr "Government Letter"

#: gtk/paper_names_offsets.c:136
msgctxt "paper size"
msgid "Index 3×5"
msgstr "Index 3×5"

#: gtk/paper_names_offsets.c:137
msgctxt "paper size"
msgid "Index 4×6 (postcard)"
msgstr "Index 4×6 (открытка)"

#: gtk/paper_names_offsets.c:138
msgctxt "paper size"
msgid "Index 4×6 ext"
msgstr "Index 4×6 ext"

#: gtk/paper_names_offsets.c:139
msgctxt "paper size"
msgid "Index 5×8"
msgstr "Index 5×8"

#: gtk/paper_names_offsets.c:140
msgctxt "paper size"
msgid "Invoice"
msgstr "Invoice"

#: gtk/paper_names_offsets.c:141
msgctxt "paper size"
msgid "Tabloid"
msgstr "Tabloid"

#: gtk/paper_names_offsets.c:142
msgctxt "paper size"
msgid "US Legal"
msgstr "US Legal"

#: gtk/paper_names_offsets.c:143
msgctxt "paper size"
msgid "US Legal Extra"
msgstr "US Legal Extra"

#: gtk/paper_names_offsets.c:144
msgctxt "paper size"
msgid "US Letter"
msgstr "US Letter"

#: gtk/paper_names_offsets.c:145
msgctxt "paper size"
msgid "US Letter Extra"
msgstr "US Letter Extra"

#: gtk/paper_names_offsets.c:146
msgctxt "paper size"
msgid "US Letter Plus"
msgstr "US Letter Plus"

#: gtk/paper_names_offsets.c:147
msgctxt "paper size"
msgid "Monarch Envelope"
msgstr "Конверт «Monarch»"

#: gtk/paper_names_offsets.c:148
msgctxt "paper size"
msgid "#10 Envelope"
msgstr "Конверт №10"

#: gtk/paper_names_offsets.c:149
msgctxt "paper size"
msgid "#11 Envelope"
msgstr "Конверт №11"

#: gtk/paper_names_offsets.c:150
msgctxt "paper size"
msgid "#12 Envelope"
msgstr "Конверт №12"

#: gtk/paper_names_offsets.c:151
msgctxt "paper size"
msgid "#14 Envelope"
msgstr "Конверт №14"

#: gtk/paper_names_offsets.c:152
msgctxt "paper size"
msgid "#9 Envelope"
msgstr "Конверт №9"

#: gtk/paper_names_offsets.c:153
msgctxt "paper size"
msgid "Oficio"
msgstr "Oficio"

#: gtk/paper_names_offsets.c:154
msgctxt "paper size"
msgid "Personal Envelope"
msgstr "Персональный конверт"

#: gtk/paper_names_offsets.c:155
msgctxt "paper size"
msgid "Quarto"
msgstr "Quarto"

#: gtk/paper_names_offsets.c:156
msgctxt "paper size"
msgid "Super A"
msgstr "Super A"

#: gtk/paper_names_offsets.c:157
msgctxt "paper size"
msgid "Super B"
msgstr "Super B"

#: gtk/paper_names_offsets.c:158
msgctxt "paper size"
msgid "Wide Format"
msgstr "Широкий формат"

#: gtk/paper_names_offsets.c:159
msgctxt "paper size"
msgid "Photo L"
msgstr "Photo L"

#: gtk/paper_names_offsets.c:160
msgctxt "paper size"
msgid "Dai-pa-kai"
msgstr "Dai-pa-kai"

#: gtk/paper_names_offsets.c:161
msgctxt "paper size"
msgid "Folio"
msgstr "Folio"

#: gtk/paper_names_offsets.c:162
msgctxt "paper size"
msgid "Folio sp"
msgstr "Folio sp"

#: gtk/paper_names_offsets.c:163
msgctxt "paper size"
msgid "Invite Envelope"
msgstr "Конверт «Invite»"

#: gtk/paper_names_offsets.c:164
msgctxt "paper size"
msgid "Italian Envelope"
msgstr "Итальянский конверт"

#: gtk/paper_names_offsets.c:165
msgctxt "paper size"
msgid "juuro-ku-kai"
msgstr "juuro-ku-kai"

#: gtk/paper_names_offsets.c:166
msgctxt "paper size"
msgid "Large Photo"
msgstr "Большое фото"

#: gtk/paper_names_offsets.c:167
msgctxt "paper size"
msgid "Medium Photo"
msgstr "Среднее фото"

#: gtk/paper_names_offsets.c:168
msgctxt "paper size"
msgid "pa-kai"
msgstr "pa-kai"

#: gtk/paper_names_offsets.c:169
msgctxt "paper size"
msgid "Postfix Envelope"
msgstr "Конверт «Postfix»"

#: gtk/paper_names_offsets.c:170
msgctxt "paper size"
msgid "Small Photo"
msgstr "Маленькое фото"

#: gtk/paper_names_offsets.c:171
msgctxt "paper size"
msgid "Wide Photo"
msgstr "Широкое фото"

#: gtk/paper_names_offsets.c:172
msgctxt "paper size"
msgid "prc1 Envelope"
msgstr "Конверт prc1"

#: gtk/paper_names_offsets.c:173
msgctxt "paper size"
msgid "prc10 Envelope"
msgstr "Конверт prc10"

#: gtk/paper_names_offsets.c:174
msgctxt "paper size"
msgid "prc 16k"
msgstr "prc 16k"

#: gtk/paper_names_offsets.c:175
msgctxt "paper size"
msgid "prc2 Envelope"
msgstr "Конверт prc2"

#: gtk/paper_names_offsets.c:176
msgctxt "paper size"
msgid "prc3 Envelope"
msgstr "prc3"

#: gtk/paper_names_offsets.c:177
msgctxt "paper size"
msgid "prc 32k"
msgstr "prc 32k"

#: gtk/paper_names_offsets.c:178
msgctxt "paper size"
msgid "prc4 Envelope"
msgstr "Конверт prc4"

#: gtk/paper_names_offsets.c:179
msgctxt "paper size"
msgid "prc5 Envelope"
msgstr "Конверт prc5"

#: gtk/paper_names_offsets.c:180
msgctxt "paper size"
msgid "prc6 Envelope"
msgstr "Конверт prc6"

#: gtk/paper_names_offsets.c:181
msgctxt "paper size"
msgid "prc7 Envelope"
msgstr "Конверт prc7"

#: gtk/paper_names_offsets.c:182
msgctxt "paper size"
msgid "prc8 Envelope"
msgstr "Конверт prc8"

#: gtk/paper_names_offsets.c:183
msgctxt "paper size"
msgid "prc9 Envelope"
msgstr "Конверт prc9"

#: gtk/paper_names_offsets.c:184
msgctxt "paper size"
msgid "ROC 16k"
msgstr "ROC 16k"

#: gtk/paper_names_offsets.c:185
msgctxt "paper size"
msgid "ROC 8k"
msgstr "ROC 8k"

#: gtk/ui/gtkaboutdialog.ui:62
msgid "About"
msgstr "О программе"

#: gtk/ui/gtkaboutdialog.ui:123
msgid "Credits"
msgstr "Благодарности"

#: gtk/ui/gtkaboutdialog.ui:206
msgid "System"
msgstr "Система"

#: gtk/ui/gtkappchooserdialog.ui:60
msgid "_View All Applications"
msgstr "_Просмотреть все приложения"

#: gtk/ui/gtkappchooserdialog.ui:66
msgid "_Find New Applications"
msgstr "_Найти новые приложения"

#: gtk/ui/gtkappchooserwidget.ui:100
msgid "No applications found."
msgstr "Приложений не найдено."

#: gtk/ui/gtkapplication-quartz.ui:13
msgid "Preferences"
msgstr "Параметры"

#: gtk/ui/gtkapplication-quartz.ui:19
msgid "Services"
msgstr "Сервисы"

#: gtk/ui/gtkapplication-quartz.ui:25
#, c-format
msgid "Hide %s"
msgstr "Скрыть %s"

#: gtk/ui/gtkapplication-quartz.ui:30
msgid "Hide Others"
msgstr "Скрыть остальные"

#: gtk/ui/gtkapplication-quartz.ui:35
msgid "Show All"
msgstr "Показать все"

#: gtk/ui/gtkapplication-quartz.ui:42
#, c-format
msgid "Quit %s"
msgstr "Завершить %s"

#: gtk/ui/gtkassistant.ui:64
msgid "_Finish"
msgstr "_Закончить"

#: gtk/ui/gtkassistant.ui:75
msgid "_Back"
msgstr "_Назад"

#: gtk/ui/gtkassistant.ui:86
msgid "_Next"
msgstr "_Далее"

#: gtk/ui/gtkcolorchooserdialog.ui:4
msgid "Select a Color"
msgstr "Выберите цвет"

#: gtk/ui/gtkcoloreditor.ui:43 gtk/ui/gtkcoloreditor.ui:53
msgid "Pick a color from the screen"
msgstr "Выберите цвет на экране"

#: gtk/ui/gtkcoloreditor.ui:80
msgid "Hexadecimal color or color name"
msgstr "Шестнадцатеричный цвет или название цвета"

#: gtk/ui/gtkcoloreditor.ui:95
msgid "Hue"
msgstr "Тон"

<<<<<<< HEAD
#: gtk/ui/gtkcoloreditor.ui:114
msgid "Alpha value"
msgstr "Значение альфа-канала"

#: gtk/ui/gtkcoloreditor.ui:132
msgid "Saturation and value"
msgstr "Насыщенность и значение"

#: gtk/ui/gtkcoloreditor.ui:156
=======
#: gtk/ui/gtkcoloreditor.ui:111
msgid "Alpha value"
msgstr "Значение альфа-канала"

#: gtk/ui/gtkcoloreditor.ui:129
msgid "Saturation and value"
msgstr "Насыщенность и значение"

#: gtk/ui/gtkcoloreditor.ui:153
>>>>>>> 6eb35481
msgctxt "Color channel"
msgid "A"
msgstr "A"

<<<<<<< HEAD
#: gtk/ui/gtkcoloreditor.ui:192
=======
#: gtk/ui/gtkcoloreditor.ui:189
>>>>>>> 6eb35481
msgctxt "Color channel"
msgid "H"
msgstr "Т"

<<<<<<< HEAD
#: gtk/ui/gtkcoloreditor.ui:229
=======
#: gtk/ui/gtkcoloreditor.ui:226
>>>>>>> 6eb35481
msgctxt "Color Channel"
msgid "S"
msgstr "Н"

<<<<<<< HEAD
#: gtk/ui/gtkcoloreditor.ui:238
=======
#: gtk/ui/gtkcoloreditor.ui:235
>>>>>>> 6eb35481
msgctxt "Color Channel"
msgid "V"
msgstr "З"

#: gtk/ui/gtkdropdown.ui:19
msgid "(None)"
msgstr "(Нет)"

#: gtk/ui/gtkdropdown.ui:68
msgid "Search…"
msgstr "Поиск…"

#: gtk/ui/gtkemojichooser.ui:69 gtk/ui/gtkemojichooser.ui:239
msgctxt "emoji category"
msgid "Smileys & People"
msgstr "Смайлики и люди"

#: gtk/ui/gtkemojichooser.ui:94 gtk/ui/gtkemojichooser.ui:248
msgctxt "emoji category"
msgid "Body & Clothing"
msgstr "Фигура и одежда"

#: gtk/ui/gtkemojichooser.ui:119 gtk/ui/gtkemojichooser.ui:257
msgctxt "emoji category"
msgid "Animals & Nature"
msgstr "Животные и природа"

#: gtk/ui/gtkemojichooser.ui:133 gtk/ui/gtkemojichooser.ui:266
msgctxt "emoji category"
msgid "Food & Drink"
msgstr "Еда и напитки"

#: gtk/ui/gtkemojichooser.ui:147 gtk/ui/gtkemojichooser.ui:275
msgctxt "emoji category"
msgid "Travel & Places"
msgstr "Путешествия и места"

#: gtk/ui/gtkemojichooser.ui:161 gtk/ui/gtkemojichooser.ui:284
msgctxt "emoji category"
msgid "Activities"
msgstr "Мероприятия"

#: gtk/ui/gtkemojichooser.ui:175 gtk/ui/gtkemojichooser.ui:293
msgctxt "emoji category"
msgid "Objects"
msgstr "Объекты"

#: gtk/ui/gtkemojichooser.ui:189 gtk/ui/gtkemojichooser.ui:302
msgctxt "emoji category"
msgid "Symbols"
msgstr "Символы"

#: gtk/ui/gtkemojichooser.ui:203 gtk/ui/gtkemojichooser.ui:311
msgctxt "emoji category"
msgid "Flags"
msgstr "Флаги"

#: gtk/ui/gtkemojichooser.ui:230
msgctxt "emoji category"
msgid "Recent"
msgstr "Недавние"

#: gtk/ui/gtkfilechooserwidget.ui:64
msgid "Create Folder"
msgstr "Создать папку"

#: gtk/ui/gtkfilechooserwidget.ui:249
msgid "Remote location — only searching the current folder"
msgstr "Удалённое местоположение — поиск только в текущей папке"

#: gtk/ui/gtkfilechooserwidget.ui:378
msgid "Folder Name"
msgstr "Имя папки"

#: gtk/ui/gtkfilechooserwidget.ui:404
msgid "_Create"
msgstr "_Создать"

#: gtk/ui/gtkfontchooserdialog.ui:4
msgid "Select Font"
msgstr "Выберите шрифт"

#: gtk/ui/gtkfontchooserwidget.ui:64
msgid "Search font name"
msgstr "Поиск имени шрифта"

#: gtk/ui/gtkfontchooserwidget.ui:79
msgid "Filter by"
msgstr "Фильтр по"

#: gtk/ui/gtkfontchooserwidget.ui:89
msgid "Monospace"
msgstr "Моноширинный"

#: gtk/ui/gtkfontchooserwidget.ui:95
msgid "Language"
msgstr "Язык"

#: gtk/ui/gtkfontchooserwidget.ui:188 gtk/ui/gtkfontchooserwidget.ui:324
msgid "Preview text"
msgstr "Предпросмотр текста"

#: gtk/ui/gtkfontchooserwidget.ui:191 gtk/ui/gtkfontchooserwidget.ui:220
msgid "horizontal"
msgstr "горизонтальный"

#: gtk/ui/gtkfontchooserwidget.ui:270
msgid "No Fonts Found"
msgstr "Шрифты не найдены"

#: gtk/ui/gtkpagesetupunixdialog.ui:27
msgid "_Format for:"
msgstr "_Формат для:"

#: gtk/ui/gtkpagesetupunixdialog.ui:51 gtk/ui/gtkprintunixdialog.ui:635
msgid "_Paper size:"
msgstr "_Размер бумаги:"

#: gtk/ui/gtkpagesetupunixdialog.ui:86
msgid "_Orientation:"
msgstr "_Ориентация:"

#: gtk/ui/gtkpagesetupunixdialog.ui:98 gtk/ui/gtkprintunixdialog.ui:675
msgid "Portrait"
msgstr "Портретное"

#: gtk/ui/gtkpagesetupunixdialog.ui:109 gtk/ui/gtkprintunixdialog.ui:677
msgid "Reverse portrait"
msgstr "Обратное портретное"

#: gtk/ui/gtkpagesetupunixdialog.ui:121 gtk/ui/gtkprintunixdialog.ui:676
msgid "Landscape"
msgstr "Ландшафтное"

#: gtk/ui/gtkpagesetupunixdialog.ui:132 gtk/ui/gtkprintunixdialog.ui:678
msgid "Reverse landscape"
msgstr "Обратное ландшафтное"

#: gtk/ui/gtkplacesview.ui:28
msgid "Server Addresses"
msgstr "Адреса серверов"

#: gtk/ui/gtkplacesview.ui:40
msgid ""
"Server addresses are made up of a protocol prefix and an address. Examples:"
msgstr "Адреса серверов состоят из префикса протокола и адреса. Примеры:"

#: gtk/ui/gtkplacesview.ui:66
msgid "Available Protocols"
msgstr "Доступные протоколы"

#. Translators: Server as any successfully connected network address
#: gtk/ui/gtkplacesview.ui:118
msgid "No recent servers found"
msgstr "Недавних серверов нет"

#: gtk/ui/gtkplacesview.ui:141
msgid "Recent Servers"
msgstr "Недавние серверы"

#: gtk/ui/gtkplacesview.ui:221
msgid "No results found"
msgstr "Результатов не найдено"

#: gtk/ui/gtkplacesview.ui:252
msgid "Connect to _Server"
msgstr "Подключиться к _серверу"

#: gtk/ui/gtkplacesview.ui:277
msgid "Enter server address…"
msgstr "Ввести адрес сервера…"

#. this is the header for the printer status column in the print dialog
#: gtk/ui/gtkprintunixdialog.ui:145
msgid "Status"
msgstr "Состояние"

#: gtk/ui/gtkprintunixdialog.ui:199
msgid "Range"
msgstr "Диапазон"

#: gtk/ui/gtkprintunixdialog.ui:212
msgid "_All Pages"
msgstr "_Все страницы"

#: gtk/ui/gtkprintunixdialog.ui:224
msgid "C_urrent Page"
msgstr "Те_кущая страница"

#: gtk/ui/gtkprintunixdialog.ui:237
msgid "Se_lection"
msgstr "Выбор"

#: gtk/ui/gtkprintunixdialog.ui:250
msgid "Pag_es:"
msgstr "Стра_ницы:"

#: gtk/ui/gtkprintunixdialog.ui:251 gtk/ui/gtkprintunixdialog.ui:264
msgid ""
"Specify one or more page ranges,\n"
" e.g. 1–3, 7, 11"
msgstr ""
"Укажите один или несколько диапазонов страниц,\n"
"например 1-3, 7, 11"

#: gtk/ui/gtkprintunixdialog.ui:287
msgid "Copies"
msgstr "Копии"

#: gtk/ui/gtkprintunixdialog.ui:302
msgid "Copie_s:"
msgstr "Ко_пии:"

#: gtk/ui/gtkprintunixdialog.ui:325
msgid "C_ollate"
msgstr "Сопоставить"

#: gtk/ui/gtkprintunixdialog.ui:336
msgid "_Reverse"
msgstr "_Реверс"

#: gtk/ui/gtkprintunixdialog.ui:366
msgid "General"
msgstr "Общие"

#: gtk/ui/gtkprintunixdialog.ui:408
msgid "T_wo-sided:"
msgstr "С д_вух сторон:"

#: gtk/ui/gtkprintunixdialog.ui:430
msgid "Pages per _side:"
msgstr "Страниц на _сторону:"

#: gtk/ui/gtkprintunixdialog.ui:454
msgid "Page or_dering:"
msgstr "По_рядок страниц:"

#: gtk/ui/gtkprintunixdialog.ui:477
msgid "_Only print:"
msgstr "_Только печать:"

#: gtk/ui/gtkprintunixdialog.ui:493
msgid "All sheets"
msgstr "Все листы"

#: gtk/ui/gtkprintunixdialog.ui:494
msgid "Even sheets"
msgstr "Четные листы"

#: gtk/ui/gtkprintunixdialog.ui:495
msgid "Odd sheets"
msgstr "Нечетные листы"

#: gtk/ui/gtkprintunixdialog.ui:509
msgid "Sc_ale:"
msgstr "М_асштаб:"

#: gtk/ui/gtkprintunixdialog.ui:554
msgid "Paper"
msgstr "Бумага"

#: gtk/ui/gtkprintunixdialog.ui:569
msgid "Paper _type:"
msgstr "_Тип бумаги:"

#: gtk/ui/gtkprintunixdialog.ui:591
msgid "Paper _source:"
msgstr "_Источник бумаги:"

#: gtk/ui/gtkprintunixdialog.ui:613
msgid "Output t_ray:"
msgstr "Ло_ток вывода:"

#: gtk/ui/gtkprintunixdialog.ui:658
msgid "Or_ientation:"
msgstr "Ори_ентация:"

#: gtk/ui/gtkprintunixdialog.ui:732
msgid "Job Details"
msgstr "Детали задания"

#: gtk/ui/gtkprintunixdialog.ui:747
msgid "Pri_ority:"
msgstr "При_оритет:"

#: gtk/ui/gtkprintunixdialog.ui:768
msgid "_Billing info:"
msgstr "_Расположение:"

#: gtk/ui/gtkprintunixdialog.ui:801
msgid "Print Document"
msgstr "Печать документа"

#. this is one of the choices for the print at option in the print dialog
#: gtk/ui/gtkprintunixdialog.ui:814
msgid "_Now"
msgstr "_Сейчас"

#. this is one of the choices for the print at option in the print dialog. It also serves as the label for an entry that allows the user to enter a time.
#: gtk/ui/gtkprintunixdialog.ui:828
msgid "A_t:"
msgstr "_В:"

#. Ability to parse the am/pm format depends on actual locale. You can remove the am/pm values below for your locale if they are not supported.
#: gtk/ui/gtkprintunixdialog.ui:830 gtk/ui/gtkprintunixdialog.ui:832
#: gtk/ui/gtkprintunixdialog.ui:848 gtk/ui/gtkprintunixdialog.ui:850
msgid ""
"Specify the time of print,\n"
" e.g. 15∶30, 2∶35 pm, 14∶15∶20, 11∶46∶30 am, 4 pm"
msgstr ""
"Укажите время печати,\n"
"например, 15:30, 14:35 вечера, 14∶15∶20, 11∶46∶30 утра, 4 часа дня"

#. this is one of the choices for the print at option in the print dialog. It means that the print job will not be printed until it explicitly gets 'released'.
#: gtk/ui/gtkprintunixdialog.ui:862
msgid "On _hold"
msgstr "В _ожидании"

#: gtk/ui/gtkprintunixdialog.ui:864 gtk/ui/gtkprintunixdialog.ui:865
msgid "Hold the job until it is explicitly released"
msgstr "Удерживает задание до тех пор, пока оно не будет явно освобождено"

#: gtk/ui/gtkprintunixdialog.ui:892
msgid "Add Cover Page"
msgstr "Добавить титульную страницу"

#. this is the label used for the option in the print dialog that controls the front cover page.
#: gtk/ui/gtkprintunixdialog.ui:907
msgid "Be_fore:"
msgstr "Д_о:"

#. this is the label used for the option in the print dialog that controls the back cover page.
#: gtk/ui/gtkprintunixdialog.ui:928
msgid "_After:"
msgstr "_После:"

#: gtk/ui/gtkprintunixdialog.ui:957
msgid "Job"
msgstr "Задание"

#. This will appear as a tab label in the print dialog.
#: gtk/ui/gtkprintunixdialog.ui:987
msgid "Image Quality"
msgstr "Качество изображения"

#. This will appear as a tab label in the print dialog.
#: gtk/ui/gtkprintunixdialog.ui:1016
msgid "Color"
msgstr "Цвет"

#. This will appear as a tab label in the print dialog. It's a typographical term, as in "Binding and finishing"
#: gtk/ui/gtkprintunixdialog.ui:1045
msgid "Finishing"
msgstr "Отделка"

#: gtk/ui/gtkprintunixdialog.ui:1074
msgid "Advanced"
msgstr "Дополнительно"

#: gtk/ui/gtkprintunixdialog.ui:1090
msgid "Some of the settings in the dialog conflict"
msgstr "Некоторые настройки в диалоговом окне конфликтуют"
<<<<<<< HEAD
=======

#: modules/media/gtkffmediafile.c:253
#, c-format
msgid "Unspecified error decoding media"
msgstr "Неуказанная ошибка декодирования медиа"
>>>>>>> 6eb35481

#: modules/media/gtkffmediafile.c:286
#, c-format
msgid "Cannot find decoder: %s"
msgstr "Не удается найти декодер: %s"

#: modules/media/gtkffmediafile.c:296 modules/media/gtkffmediafile.c:363
msgid "Failed to allocate a codec context"
msgstr "Не удалось выделить контекст кодека"

#: modules/media/gtkffmediafile.c:341
#, c-format
msgid "Cannot find encoder: %s"
msgstr "Не удается найти кодировщик: %s"

#: modules/media/gtkffmediafile.c:352
msgid "Cannot add new stream"
msgstr "Не удается добавить новый поток"

#: modules/media/gtkffmediafile.c:485 modules/media/gtkffmediafile.c:942
msgid "Failed to allocate an audio frame"
msgstr "Не удалось выделить аудиокадр"

#: modules/media/gtkffmediafile.c:650 modules/media/gtkffmediafile.c:898
msgid "Not enough memory"
msgstr "Недостаточно памяти"

#: modules/media/gtkffmediafile.c:821
msgid "Could not allocate resampler context"
msgstr "Не удалось выделить контекст повторной выборки"

#: modules/media/gtkffmediafile.c:868
msgid "No audio output found"
msgstr "Аудиовыход не найден"

#: modules/printbackends/gtkprintbackendcups.c:1152
#: modules/printbackends/gtkprintbackendcups.c:1461
msgid "Username:"
msgstr "Имя пользователя:"

#: modules/printbackends/gtkprintbackendcups.c:1153
#: modules/printbackends/gtkprintbackendcups.c:1470
msgid "Password:"
msgstr "Пароль:"

#: modules/printbackends/gtkprintbackendcups.c:1192
#: modules/printbackends/gtkprintbackendcups.c:1483
#, c-format
msgid "Authentication is required to print document “%s” on printer %s"
msgstr ""
"Для печати документа «%s» на принтере %s требуется проверить права доступа"

#: modules/printbackends/gtkprintbackendcups.c:1194
#, c-format
msgid "Authentication is required to print a document on %s"
msgstr "Для печати документа на принтере %s требуется проверить права доступа"

#: modules/printbackends/gtkprintbackendcups.c:1198
#, c-format
msgid "Authentication is required to get attributes of job “%s”"
msgstr ""
"Для получения параметров задания «%s» требуется проверить права доступа"

#: modules/printbackends/gtkprintbackendcups.c:1200
msgid "Authentication is required to get attributes of a job"
msgstr "Для получения параметров задания требуется проверить права доступа"

#: modules/printbackends/gtkprintbackendcups.c:1204
#, c-format
msgid "Authentication is required to get attributes of printer %s"
msgstr "Для получения параметров принтера %s требуется проверить права доступа"

#: modules/printbackends/gtkprintbackendcups.c:1206
msgid "Authentication is required to get attributes of a printer"
msgstr "Для получения параметров принтера требуется проверить права доступа"

#: modules/printbackends/gtkprintbackendcups.c:1209
#, c-format
msgid "Authentication is required to get default printer of %s"
msgstr ""
"Для получения принтера по умолчанию на %s требуется проверить права доступа"

#: modules/printbackends/gtkprintbackendcups.c:1212
#, c-format
msgid "Authentication is required to get printers from %s"
msgstr "Для получения списка принтеров от %s требуется проверить права доступа"

#: modules/printbackends/gtkprintbackendcups.c:1217
#, c-format
msgid "Authentication is required to get a file from %s"
msgstr "Для получения файла из %s требуется проверить права доступа"

#: modules/printbackends/gtkprintbackendcups.c:1219
#, c-format
msgid "Authentication is required on %s"
msgstr "Для доступа к %s требуется проверить права доступа"

#: modules/printbackends/gtkprintbackendcups.c:1455
msgid "Domain:"
msgstr "Домен:"

#: modules/printbackends/gtkprintbackendcups.c:1485
#, c-format
msgid "Authentication is required to print document “%s”"
msgstr ""
"Для печати документа на принтере «%s» требуется проверить права доступа"

#: modules/printbackends/gtkprintbackendcups.c:1490
#, c-format
msgid "Authentication is required to print this document on printer %s"
msgstr "Для печати документа на принтере %s требуется проверить права доступа"

#: modules/printbackends/gtkprintbackendcups.c:1492
msgid "Authentication is required to print this document"
msgstr ""
"Для печати этого документа на принтере требуется проверить права доступа"

#: modules/printbackends/gtkprintbackendcups.c:2589
#, c-format
msgid "Printer “%s” is low on toner."
msgstr "В принтере «%s» заканчивается тонер."

#: modules/printbackends/gtkprintbackendcups.c:2593
#, c-format
msgid "Printer “%s” has no toner left."
msgstr "В принтере «%s» закончился тонер."

#. Translators: "Developer" like on photo development context
#: modules/printbackends/gtkprintbackendcups.c:2598
#, c-format
msgid "Printer “%s” is low on developer."
msgstr "В принтере «%s» заканчивается проявитель."

#. Translators: "Developer" like on photo development context
#: modules/printbackends/gtkprintbackendcups.c:2603
#, c-format
msgid "Printer “%s” is out of developer."
msgstr "В принтере «%s» закончился проявитель."

#. Translators: "marker" is one color bin of the printer
#: modules/printbackends/gtkprintbackendcups.c:2608
#, c-format
msgid "Printer “%s” is low on at least one marker supply."
msgstr "В принтере «%s» заканчивается один из тонеров."

#. Translators: "marker" is one color bin of the printer
#: modules/printbackends/gtkprintbackendcups.c:2613
#, c-format
msgid "Printer “%s” is out of at least one marker supply."
msgstr "В принтере «%s» закончился один из тонеров."

#: modules/printbackends/gtkprintbackendcups.c:2617
#, c-format
msgid "The cover is open on printer “%s”."
msgstr "В принтере «%s» открыта крышка."

#: modules/printbackends/gtkprintbackendcups.c:2621
#, c-format
msgid "The door is open on printer “%s”."
msgstr "В принтере «%s» открыта дверца."

#: modules/printbackends/gtkprintbackendcups.c:2625
#, c-format
msgid "Printer “%s” is low on paper."
msgstr "В принтере «%s» заканчивается бумага."

#: modules/printbackends/gtkprintbackendcups.c:2629
#, c-format
msgid "Printer “%s” is out of paper."
msgstr "В принтере «%s» закончилась бумага."

#: modules/printbackends/gtkprintbackendcups.c:2633
#, c-format
msgid "Printer “%s” is currently offline."
msgstr "Принтер «%s» в данный момент отключён."

#: modules/printbackends/gtkprintbackendcups.c:2637
#, c-format
msgid "There is a problem on printer “%s”."
msgstr "Неполадка с принтером «%s»."

#. Translators: this is a printer status.
#: modules/printbackends/gtkprintbackendcups.c:2657
msgid "Paused; Rejecting Jobs"
msgstr "Приостановлено; отмена заданий"

#. Translators: this is a printer status.
#: modules/printbackends/gtkprintbackendcups.c:2663
msgid "Rejecting Jobs"
msgstr "Отмена заданий"

#. Translators: this string connects multiple printer states together.
#: modules/printbackends/gtkprintbackendcups.c:2704
msgid "; "
msgstr "; "

#: modules/printbackends/gtkprintbackendcups.c:4612
#: modules/printbackends/gtkprintbackendcups.c:4679
msgctxt "printing option"
msgid "Two Sided"
msgstr "С двух сторон"

#: modules/printbackends/gtkprintbackendcups.c:4613
msgctxt "printing option"
msgid "Paper Type"
msgstr "Тип бумаги"

#: modules/printbackends/gtkprintbackendcups.c:4614
msgctxt "printing option"
msgid "Paper Source"
msgstr "Источник бумаги"

#: modules/printbackends/gtkprintbackendcups.c:4615
#: modules/printbackends/gtkprintbackendcups.c:4680
msgctxt "printing option"
msgid "Output Tray"
msgstr "Лоток вывода"

#: modules/printbackends/gtkprintbackendcups.c:4616
msgctxt "printing option"
msgid "Resolution"
msgstr "Разрешение"

#: modules/printbackends/gtkprintbackendcups.c:4617
msgctxt "printing option"
msgid "GhostScript pre-filtering"
msgstr "Фильтрация GhostScript"

#: modules/printbackends/gtkprintbackendcups.c:4626
msgctxt "printing option value"
msgid "One Sided"
msgstr "С одной стороны"

#. Translators: this is an option of "Two Sided"
#: modules/printbackends/gtkprintbackendcups.c:4628
msgctxt "printing option value"
msgid "Long Edge (Standard)"
msgstr "По длинной стороне"

#. Translators: this is an option of "Two Sided"
#: modules/printbackends/gtkprintbackendcups.c:4630
msgctxt "printing option value"
msgid "Short Edge (Flip)"
msgstr "По короткой стороне"

#. Translators: this is an option of "Paper Source"
#: modules/printbackends/gtkprintbackendcups.c:4632
#: modules/printbackends/gtkprintbackendcups.c:4634
#: modules/printbackends/gtkprintbackendcups.c:4642
msgctxt "printing option value"
msgid "Auto Select"
msgstr "Автовыбор"

#. Translators: this is an option of "Paper Source"
#. Translators: this is an option of "Resolution"
#: modules/printbackends/gtkprintbackendcups.c:4636
#: modules/printbackends/gtkprintbackendcups.c:4638
#: modules/printbackends/gtkprintbackendcups.c:4640
#: modules/printbackends/gtkprintbackendcups.c:4644
msgctxt "printing option value"
msgid "Printer Default"
msgstr "Умолчания принтера"

#. Translators: this is an option of "GhostScript"
#: modules/printbackends/gtkprintbackendcups.c:4646
msgctxt "printing option value"
msgid "Embed GhostScript fonts only"
msgstr "Встраивать только шрифты GhostScript"

#. Translators: this is an option of "GhostScript"
#: modules/printbackends/gtkprintbackendcups.c:4648
msgctxt "printing option value"
msgid "Convert to PS level 1"
msgstr "Преобразовать в формат PS уровень 1"

#. Translators: this is an option of "GhostScript"
#: modules/printbackends/gtkprintbackendcups.c:4650
msgctxt "printing option value"
msgid "Convert to PS level 2"
msgstr "Преобразовать в формат PS уровень 2"

#. Translators: this is an option of "GhostScript"
#: modules/printbackends/gtkprintbackendcups.c:4652
msgctxt "printing option value"
msgid "No pre-filtering"
msgstr "Не фильтровать перед печатью"

#. Translators: "Miscellaneous" is the label for a button, that opens
#. up an extra panel of settings in a print dialog.
#: modules/printbackends/gtkprintbackendcups.c:4661
msgctxt "printing option group"
msgid "Miscellaneous"
msgstr "Дополнительно"

#: modules/printbackends/gtkprintbackendcups.c:4688
msgctxt "sides"
msgid "One Sided"
msgstr "С одной стороны"

#. Translators: this is an option of "Two Sided"
#: modules/printbackends/gtkprintbackendcups.c:4690
msgctxt "sides"
msgid "Long Edge (Standard)"
msgstr "По длинной стороне"

#. Translators: this is an option of "Two Sided"
#: modules/printbackends/gtkprintbackendcups.c:4692
msgctxt "sides"
msgid "Short Edge (Flip)"
msgstr "По короткой стороне"

#. Translators: Top output bin
#: modules/printbackends/gtkprintbackendcups.c:4695
msgctxt "output-bin"
msgid "Top Bin"
msgstr "Верхний контейнер"

#. Translators: Middle output bin
#: modules/printbackends/gtkprintbackendcups.c:4697
msgctxt "output-bin"
msgid "Middle Bin"
msgstr "Средний контейнер"

#. Translators: Bottom output bin
#: modules/printbackends/gtkprintbackendcups.c:4699
msgctxt "output-bin"
msgid "Bottom Bin"
msgstr "Нижний контейнер"

#. Translators: Side output bin
#: modules/printbackends/gtkprintbackendcups.c:4701
msgctxt "output-bin"
msgid "Side Bin"
msgstr "Боковой контейнер"

#. Translators: Left output bin
#: modules/printbackends/gtkprintbackendcups.c:4703
msgctxt "output-bin"
msgid "Left Bin"
msgstr "Левый контейнер"

#. Translators: Right output bin
#: modules/printbackends/gtkprintbackendcups.c:4705
msgctxt "output-bin"
msgid "Right Bin"
msgstr "Правый контейнер"

#. Translators: Center output bin
#: modules/printbackends/gtkprintbackendcups.c:4707
msgctxt "output-bin"
msgid "Center Bin"
msgstr "Центральный контейнер"

#. Translators: Rear output bin
#: modules/printbackends/gtkprintbackendcups.c:4709
msgctxt "output-bin"
msgid "Rear Bin"
msgstr "Тыловой контейнер"

#. Translators: Output bin where one sided output is oriented in the face-up position
#: modules/printbackends/gtkprintbackendcups.c:4711
msgctxt "output-bin"
msgid "Face Up Bin"
msgstr "Контейнер лицом вверх"

#. Translators: Output bin where one sided output is oriented in the face-down position
#: modules/printbackends/gtkprintbackendcups.c:4713
msgctxt "output-bin"
msgid "Face Down Bin"
msgstr "Контейнер лицом вниз"

#. Translators: Large capacity output bin
#: modules/printbackends/gtkprintbackendcups.c:4715
msgctxt "output-bin"
msgid "Large Capacity Bin"
msgstr "Контейнер большой ёмкости"

#. Translators: Output stacker number %d
#: modules/printbackends/gtkprintbackendcups.c:4737
#, c-format
msgctxt "output-bin"
msgid "Stacker %d"
msgstr "Накопитель %d"

#. Translators: Output mailbox number %d
#: modules/printbackends/gtkprintbackendcups.c:4741
#, c-format
msgctxt "output-bin"
msgid "Mailbox %d"
msgstr "Почтовый ящик %d"

#. Translators: Private mailbox
#: modules/printbackends/gtkprintbackendcups.c:4745
msgctxt "output-bin"
msgid "My Mailbox"
msgstr "Мой почтовый ящик"

#. Translators: Output tray number %d
#: modules/printbackends/gtkprintbackendcups.c:4749
#, c-format
msgctxt "output-bin"
msgid "Tray %d"
msgstr "Трей %d"

#: modules/printbackends/gtkprintbackendcups.c:5226
msgid "Printer Default"
msgstr "Умолчания принтера"

#. Translators: These strings name the possible values of the
#. * job priority option in the print dialog
#.
#: modules/printbackends/gtkprintbackendcups.c:5670
msgid "Urgent"
msgstr "Срочно"

#: modules/printbackends/gtkprintbackendcups.c:5670
msgid "High"
msgstr "Высокий"

#: modules/printbackends/gtkprintbackendcups.c:5670
msgid "Medium"
msgstr "Средний"

#: modules/printbackends/gtkprintbackendcups.c:5670
msgid "Low"
msgstr "Низкий"

#. Translators, this string is used to label the job priority option
#. * in the print dialog
#.
#: modules/printbackends/gtkprintbackendcups.c:5700
msgid "Job Priority"
msgstr "Приоритет"

#. Translators, this string is used to label the billing info entry
#. * in the print dialog
#.
#: modules/printbackends/gtkprintbackendcups.c:5711
msgid "Billing Info"
msgstr "Расположение"

#. Translators, these strings are names for various 'standard' cover
#. * pages that the printing system may support.
#.
#: modules/printbackends/gtkprintbackendcups.c:5735
msgctxt "cover page"
msgid "None"
msgstr "Нет"

#: modules/printbackends/gtkprintbackendcups.c:5736
msgctxt "cover page"
msgid "Classified"
msgstr "Классифицировано"

#: modules/printbackends/gtkprintbackendcups.c:5737
msgctxt "cover page"
msgid "Confidential"
msgstr "Конфиденциально"

#: modules/printbackends/gtkprintbackendcups.c:5738
msgctxt "cover page"
msgid "Secret"
msgstr "Секретно"

#: modules/printbackends/gtkprintbackendcups.c:5739
msgctxt "cover page"
msgid "Standard"
msgstr "Стандарт"

#: modules/printbackends/gtkprintbackendcups.c:5740
msgctxt "cover page"
msgid "Top Secret"
msgstr "Совершенно секретно"

#: modules/printbackends/gtkprintbackendcups.c:5741
msgctxt "cover page"
msgid "Unclassified"
msgstr "Не классифицировано"

#. Translators, this string is used to label the pages-per-sheet option
#. * in the print dialog
#.
#: modules/printbackends/gtkprintbackendcups.c:5753
msgctxt "printer option"
msgid "Pages per Sheet"
msgstr "Страниц на лист"

#. Translators, this string is used to label the option in the print
#. * dialog that controls in what order multiple pages are arranged
#.
#: modules/printbackends/gtkprintbackendcups.c:5770
msgctxt "printer option"
msgid "Page Ordering"
msgstr "Порядок страниц"

#. Translators, this is the label used for the option in the print
#. * dialog that controls the front cover page.
#.
#: modules/printbackends/gtkprintbackendcups.c:5812
msgctxt "printer option"
msgid "Before"
msgstr "До"

#. Translators, this is the label used for the option in the print
#. * dialog that controls the back cover page.
#.
#: modules/printbackends/gtkprintbackendcups.c:5827
msgctxt "printer option"
msgid "After"
msgstr "После"

#. Translators: this is the name of the option that controls when
#. * a print job is printed. Possible values are 'now', a specified time,
#. * or 'on hold'
#.
#: modules/printbackends/gtkprintbackendcups.c:5847
msgctxt "printer option"
msgid "Print at"
msgstr "Время"

#. Translators: this is the name of the option that allows the user
#. * to specify a time when a print job will be printed.
#.
#: modules/printbackends/gtkprintbackendcups.c:5858
msgctxt "printer option"
msgid "Print at time"
msgstr "Время начала печати"

#. Translators: this format is used to display a custom
#. * paper size. The two placeholders are replaced with
#. * the width and height in points. E.g: "Custom
#. * 230.4x142.9"
#.
#: modules/printbackends/gtkprintbackendcups.c:5905
#, c-format
msgid "Custom %s×%s"
msgstr "Особый %s×%s"

#. TRANSLATORS: this is the ICC color profile to use for this job
#: modules/printbackends/gtkprintbackendcups.c:6016
msgctxt "printer option"
msgid "Printer Profile"
msgstr "Профиль принтера"

#. TRANSLATORS: this is when color profile information is unavailable
#: modules/printbackends/gtkprintbackendcups.c:6023
msgctxt "printer option value"
msgid "Unavailable"
msgstr "Недоступно"

#: modules/printbackends/gtkprintbackendfile.c:234
msgid "output"
msgstr "вывод"

#: modules/printbackends/gtkprintbackendfile.c:511
msgid "Print to File"
msgstr "Печатать в файл"

#: modules/printbackends/gtkprintbackendfile.c:637
msgid "PDF"
msgstr "PDF"

#: modules/printbackends/gtkprintbackendfile.c:637
msgid "PostScript"
msgstr "PostScript"

#: modules/printbackends/gtkprintbackendfile.c:637
msgid "SVG"
msgstr "SVG"

#: modules/printbackends/gtkprintbackendfile.c:650
msgid "Pages per _sheet:"
msgstr "Страниц на _лист:"

#: modules/printbackends/gtkprintbackendfile.c:710
msgid "File"
msgstr "Файл"

#: modules/printbackends/gtkprintbackendfile.c:720
msgid "_Output format"
msgstr "Формат _вывода"

#: modules/printbackends/gtkprintbackendlpr.c:377
msgid "Print to LPR"
msgstr "Печатать на LPR"

#: modules/printbackends/gtkprintbackendlpr.c:406
msgid "Pages Per Sheet"
msgstr "Страниц на лист"

#: modules/printbackends/gtkprintbackendlpr.c:412
msgid "Command Line"
msgstr "Командная строка"

#. TRANSLATORS: when we're running an old CUPS, and
#. * it hasn't registered the device with colord
#: modules/printbackends/gtkprintercups.c:273
msgid "Color management unavailable"
msgstr "Управление цветом недоступно"

#. TRANSLATORS: when there is no color profile available
#: modules/printbackends/gtkprintercups.c:285
msgid "No profile available"
msgstr "Нет доступных профилей"

#. TRANSLATORS: when the color profile has no title
#: modules/printbackends/gtkprintercups.c:296
msgid "Unspecified profile"
msgstr "Неопределённый профиль"

#: tools/encodesymbolic.c:41
msgid "Output to this directory instead of cwd"
msgstr "Записывать в этот каталог вместо текущего"

#: tools/encodesymbolic.c:42
msgid "Generate debug output"
msgstr "Включить вывод отладочной информации"

#: tools/encodesymbolic.c:92
#, c-format
msgid "Invalid size %s\n"
msgstr "Недопустимый размер %s\n"

#: tools/encodesymbolic.c:104 tools/encodesymbolic.c:113
#, c-format
msgid "Can’t load file: %s\n"
msgstr "Не удалось загрузить файл: %s\n"

#: tools/encodesymbolic.c:141 tools/encodesymbolic.c:147
#, c-format
msgid "Can’t save file %s: %s\n"
msgstr "Не удалось сохранить файл %s: %s\n"

#: tools/encodesymbolic.c:153
#, c-format
msgid "Can’t close stream"
msgstr "Не удалось закрыть поток"

#: tools/gtk-builder-tool.c:36
#, c-format
msgid ""
"Usage:\n"
"  gtk-builder-tool [COMMAND] [OPTION…] FILE\n"
"\n"
"Perform various tasks on GtkBuilder .ui files.\n"
"\n"
"Commands:\n"
"  validate     Validate the file\n"
"  simplify     Simplify the file\n"
"  enumerate    List all named objects\n"
"  preview      Preview the file\n"
"  screenshot   Take a screenshot of the file\n"
"\n"
msgstr ""
"Использование:\n"
"  gtk-builder-tool [COMMAND] [OPTION...] FILE\n"
"\n"
"Выполнение различных задач над файлами GtkBuilder .ui.\n"
"\n"
"Команды:\n"
"  validate     Удостоверить файл\n"
"  simplify     Упростить файл\n"
"  enumerate    Список всех названных объектов\n"
"  preview      Предпросмотр файла\n"
"  screenshot   Сделать снимок файла\n"
"\n"

#: tools/gtk-builder-tool-enumerate.c:54 tools/gtk-builder-tool-preview.c:179
#: tools/gtk-builder-tool-preview.c:180 tools/gtk-builder-tool-screenshot.c:359
#: tools/gtk-builder-tool-screenshot.c:362
#: tools/gtk-builder-tool-simplify.c:2360 tools/gtk-builder-tool-validate.c:159
msgid "FILE"
msgstr "ФАЙЛ"

#: tools/gtk-builder-tool-enumerate.c:62
msgid "List all named objects."
msgstr "Список всех названных объектов."

#: tools/gtk-builder-tool-preview.c:178
msgid "Preview only the named object"
msgstr "Предпросмотр только названного объекта"

#: tools/gtk-builder-tool-preview.c:179 tools/gtk-builder-tool-screenshot.c:359
msgid "Use style from CSS file"
msgstr "Использовать стиль из файла CSS"

#: tools/gtk-builder-tool-preview.c:195
msgid "Preview the file."
msgstr "Предпросмотр файла."

#: tools/gtk-builder-tool-screenshot.c:358
msgid "Screenshot only the named object"
msgstr "Снимок экрана только названного объекта"

#: tools/gtk-builder-tool-screenshot.c:360
msgid "Save as node file instead of png"
msgstr "Сохранить как node файл вместо png"

#: tools/gtk-builder-tool-screenshot.c:361
msgid "Overwrite existing file"
msgstr "Перезаписать существующий файл"

#: tools/gtk-builder-tool-screenshot.c:377
msgid "Take a screenshot of the file."
msgstr "Сделать снимок файла."

#: tools/gtk-builder-tool-simplify.c:442
#, c-format
msgid "%s:%d: Couldn’t parse value for property '%s': %s\n"
msgstr "%s:%d: Не удалось разобрать значение для свойства «%s»: %s\n"

#: tools/gtk-builder-tool-simplify.c:651
#, c-format
msgid "%s:%d: %sproperty %s::%s not found\n"
msgstr "%s:%d: %s свойство %s::%s не найдено\n"

#: tools/gtk-builder-tool-simplify.c:2288
#, c-format
msgid "Can’t load “%s”: %s\n"
msgstr "Невозможно загрузить «%s»: %s\n"

#: tools/gtk-builder-tool-simplify.c:2299
#: tools/gtk-builder-tool-simplify.c:2305
#, c-format
msgid "Can’t parse “%s”: %s\n"
msgstr "Невозможно разобрать «%s»: %s\n"

#: tools/gtk-builder-tool-simplify.c:2311
#, c-format
msgid "Can’t parse “%s”\n"
msgstr "Невозможно разобрать \"%s\"\n"

#: tools/gtk-builder-tool-simplify.c:2335
#, c-format
msgid "Failed to read “%s”: %s\n"
msgstr "Не удалось прочитать «%s»: %s\n"

#: tools/gtk-builder-tool-simplify.c:2341
#, c-format
msgid "Failed to write %s: “%s”\n"
msgstr "Не удалось записать %s: «%s»\n"

#: tools/gtk-builder-tool-simplify.c:2358
msgid "Replace the file"
msgstr "Заменить файл"

#: tools/gtk-builder-tool-simplify.c:2359
msgid "Convert from GTK 3 to GTK 4"
msgstr "Преобразование из GTK 3 в GTK 4"

#: tools/gtk-builder-tool-simplify.c:2370
msgid "Simplify the file."
msgstr "Упростить файл."

#: tools/gtk-builder-tool-simplify.c:2383
#, c-format
msgid "No .ui file specified\n"
msgstr "Не указан файл .ui\n"

#: tools/gtk-builder-tool-simplify.c:2389
#, c-format
msgid "Can only simplify a single .ui file without --replace\n"
msgstr "Можно упростить только один .ui файл без --replace\n"

#: tools/gtk-builder-tool-validate.c:168
msgid "Validate the file."
msgstr "Удостоверить файл."

#: tools/gtk-launch.c:40
msgid "Show program version"
msgstr "Показать версию программы"

#. Translators: this message will appear immediately after the
#. usage string - Usage: COMMAND [OPTION…] <THIS_MESSAGE>
#: tools/gtk-launch.c:72
msgid "APPLICATION [URI…] — launch an APPLICATION"
msgstr "ПРИЛОЖЕНИЕ [URI…] — запустить ПРИЛОЖЕНИЕ"

#. Translators: this message will appear after the usage string
#. and before the list of options.
#: tools/gtk-launch.c:76
msgid ""
"Launch an application (specified by its desktop file name),\n"
"optionally passing one or more URIs as arguments."
msgstr ""
"Запустить указанное приложение по его файлу desktop,\n"
"передав необязательный список URI в качестве аргументов."

#: tools/gtk-launch.c:86
#, c-format
msgid "Error parsing commandline options: %s\n"
msgstr "Ошибка при разборе параметров командной строки: %s\n"

#: tools/gtk-launch.c:88 tools/gtk-launch.c:109
#, c-format
msgid "Try “%s --help” for more information."
msgstr "Попробуйте «%s --help» для дополнительной информации."

#. Translators: the %s is the program name. This error message
#. means the user is calling gtk-launch without any argument.
#: tools/gtk-launch.c:107
#, c-format
msgid "%s: missing application name"
msgstr "%s: отсутствует название приложения"

#: tools/gtk-launch.c:136
#, c-format
msgid "Creating AppInfo from id not supported on non unix operating systems"
msgstr "Создание AppInfo из id поддерживается только в системах UNIX"

#. Translators: the first %s is the program name, the second one
#. is the application name.
#: tools/gtk-launch.c:144
#, c-format
msgid "%s: no such application %s"
msgstr "%s: отсутствует приложение %s"

#. Translators: the first %s is the program name, the second one
#. is the error message.
#: tools/gtk-launch.c:162
#, c-format
msgid "%s: error launching application: %s\n"
msgstr "%s: ошибка запуска приложения: %s\n"

#: tools/updateiconcache.c:1391
#, c-format
msgid "Failed to write header\n"
msgstr "Сбой при записи заголовка\n"

#: tools/updateiconcache.c:1397
#, c-format
msgid "Failed to write hash table\n"
msgstr "Сбой при записи хеш-таблицы\n"

#: tools/updateiconcache.c:1403
#, c-format
msgid "Failed to write folder index\n"
msgstr "Сбой при записи индекса папки\n"

#: tools/updateiconcache.c:1411
#, c-format
msgid "Failed to rewrite header\n"
msgstr "Сбой при перезаписи заголовка\n"

#: tools/updateiconcache.c:1505
#, c-format
msgid "Failed to open file %s : %s\n"
msgstr "Не удалось открыть файл %s : %s\n"

#: tools/updateiconcache.c:1513 tools/updateiconcache.c:1543
#, c-format
msgid "Failed to write cache file: %s\n"
msgstr "Сбой при открытии кэш-файла: %s\n"

#: tools/updateiconcache.c:1553
#, c-format
msgid "The generated cache was invalid.\n"
msgstr "Созданный кэш содержит ошибки.\n"

#: tools/updateiconcache.c:1567
#, c-format
msgid "Could not rename %s to %s: %s, removing %s then.\n"
msgstr "Не удалось переименовать %s в %s: %s, удаляя затем %s.\n"

#: tools/updateiconcache.c:1581
#, c-format
msgid "Could not rename %s to %s: %s\n"
msgstr "Не удалось переименовать %s в %s: %s\n"

#: tools/updateiconcache.c:1591
#, c-format
msgid "Could not rename %s back to %s: %s.\n"
msgstr "Не удалось переименовать %s обратно в  %s: %s\n"

#: tools/updateiconcache.c:1618
#, c-format
msgid "Cache file created successfully.\n"
msgstr "Кэш-файл успешно создан.\n"

#: tools/updateiconcache.c:1657
msgid "Overwrite an existing cache, even if up to date"
msgstr "Перезаписать существующий кэш-файл, даже если он обновлён"

#: tools/updateiconcache.c:1658
msgid "Don’t check for the existence of index.theme"
msgstr "Не проверять существование файла index.theme"

#: tools/updateiconcache.c:1659
msgid "Don’t include image data in the cache"
msgstr "Не включать изображения в кэш"

#: tools/updateiconcache.c:1660
msgid "Include image data in the cache"
msgstr "Включить изображения в кэш"

#: tools/updateiconcache.c:1661
msgid "Output a C header file"
msgstr "Выдавать заголовочный файл C"

#: tools/updateiconcache.c:1662
msgid "Turn off verbose output"
msgstr "Выключить расширенный вывод"

#: tools/updateiconcache.c:1663
msgid "Validate existing icon cache"
msgstr "Проверить текущий кэш значков"

#: tools/updateiconcache.c:1728
#, c-format
msgid "File not found: %s\n"
msgstr "Файл не найден: %s\n"

#: tools/updateiconcache.c:1734
#, c-format
msgid "Not a valid icon cache: %s\n"
msgstr "Некорректный кэш значков: %s\n"

#: tools/updateiconcache.c:1747
#, c-format
msgid "No theme index file.\n"
msgstr "Нет файла с индексом темы.\n"

#: tools/updateiconcache.c:1751
#, c-format
msgid ""
"No theme index file in “%s”.\n"
"If you really want to create an icon cache here, use --ignore-theme-index.\n"
msgstr ""
"Нет индексного файла темы в «%s».\n"
"Если действительно хотите создать здесь кэш значков, используйте --ignore-"
<<<<<<< HEAD
"theme-index.\n"
=======
"theme-index.\n"

#~ msgctxt "OpenType layout"
#~ msgid "Stylistic Set 1"
#~ msgstr "Стилистический набор 1"

#~ msgctxt "OpenType layout"
#~ msgid "Stylistic Set 2"
#~ msgstr "Стилистический набор 2"

#~ msgctxt "OpenType layout"
#~ msgid "Stylistic Set 3"
#~ msgstr "Стилистический набор 3"

#~ msgctxt "OpenType layout"
#~ msgid "Stylistic Set 4"
#~ msgstr "Стилистический набор 4"

#~ msgctxt "OpenType layout"
#~ msgid "Stylistic Set 5"
#~ msgstr "Стилистический набор 5"

#~ msgctxt "OpenType layout"
#~ msgid "Stylistic Set 6"
#~ msgstr "Стилистический набор 6"

#~ msgctxt "OpenType layout"
#~ msgid "Stylistic Set 7"
#~ msgstr "Стилистический набор 7"

#~ msgctxt "OpenType layout"
#~ msgid "Stylistic Set 8"
#~ msgstr "Стилистический набор 8"

#~ msgctxt "OpenType layout"
#~ msgid "Stylistic Set 9"
#~ msgstr "Стилистический набор 9"

#~ msgctxt "OpenType layout"
#~ msgid "Stylistic Set 10"
#~ msgstr "Стилистический набор 10"

#~ msgctxt "OpenType layout"
#~ msgid "Stylistic Set 11"
#~ msgstr "Стилистический набор 11"

#~ msgctxt "OpenType layout"
#~ msgid "Stylistic Set 12"
#~ msgstr "Стилистический набор 12"

#~ msgctxt "OpenType layout"
#~ msgid "Stylistic Set 13"
#~ msgstr "Стилистический набор 13"

#~ msgctxt "OpenType layout"
#~ msgid "Stylistic Set 14"
#~ msgstr "Стилистический набор 14"

#~ msgctxt "OpenType layout"
#~ msgid "Stylistic Set 15"
#~ msgstr "Стилистический набор 15"

#~ msgctxt "OpenType layout"
#~ msgid "Stylistic Set 16"
#~ msgstr "Стилистический набор 16"

#~ msgctxt "OpenType layout"
#~ msgid "Stylistic Set 17"
#~ msgstr "Стилистический набор 17"

#~ msgctxt "OpenType layout"
#~ msgid "Stylistic Set 18"
#~ msgstr "Стилистический набор 18"

#~ msgctxt "OpenType layout"
#~ msgid "Stylistic Set 19"
#~ msgstr "Стилистический набор 19"

#~ msgctxt "OpenType layout"
#~ msgid "Stylistic Set 20"
#~ msgstr "Стилистический набор 20"

#~ msgid "Not a video file"
#~ msgstr "Не видеофайл"

#~ msgid "Unsupported video codec"
#~ msgstr "Неподдерживаемый видеокодек"
>>>>>>> 6eb35481
<|MERGE_RESOLUTION|>--- conflicted
+++ resolved
@@ -22,13 +22,8 @@
 msgstr ""
 "Project-Id-Version: gtk+.master\n"
 "Report-Msgid-Bugs-To: https://gitlab.gnome.org/GNOME/gtk/-/issues/\n"
-<<<<<<< HEAD
-"POT-Creation-Date: 2022-06-03 11:20+0000\n"
-"PO-Revision-Date: 2022-06-03 19:46+0300\n"
-=======
 "POT-Creation-Date: 2022-08-04 10:49+0000\n"
 "PO-Revision-Date: 2022-08-04 14:08+0300\n"
->>>>>>> 6eb35481
 "Last-Translator: Aleksandr Melman <Alexmelman88@gmail.com>\n"
 "Language-Team: Русский <gnome-cyr@gnome.org>\n"
 "Language: ru\n"
@@ -37,11 +32,7 @@
 "Content-Transfer-Encoding: 8bit\n"
 "Plural-Forms: nplurals=3; plural=(n%10==1 && n%100!=11 ? 0 : n%10>=2 && "
 "n%10<=4 && (n%100<10 || n%100>=20) ? 1 : 2);\n"
-<<<<<<< HEAD
-"X-Generator: Poedit 3.0.1\n"
-=======
 "X-Generator: Poedit 3.1\n"
->>>>>>> 6eb35481
 
 #: gdk/broadway/gdkbroadway-server.c:135
 #, c-format
@@ -72,11 +63,7 @@
 msgid "Cannot provide contents as %s"
 msgstr "Не удалось предоставить содержимое как %s"
 
-<<<<<<< HEAD
-#: gdk/gdkdisplay.c:154 gdk/gdkglcontext.c:437
-=======
 #: gdk/gdkdisplay.c:154 gdk/gdkglcontext.c:435
->>>>>>> 6eb35481
 msgid "The current backend does not support OpenGL"
 msgstr "Текущий движок не поддерживает OpenGL"
 
@@ -100,11 +87,7 @@
 msgid "No perfect EGL configuration found"
 msgstr "Идеальная конфигурация EGL не найдена"
 
-<<<<<<< HEAD
-#: gdk/gdkdisplay.c:1631
-=======
 #: gdk/gdkdisplay.c:1625
->>>>>>> 6eb35481
 #, c-format
 msgid "EGL implementation is missing extension %s"
 msgid_plural "EGL implementation is missing %2$d extensions: %1$s"
@@ -141,22 +124,6 @@
 msgid "No compatible formats to transfer contents."
 msgstr "Отсутствие совместимых форматов для передачи содержимого."
 
-<<<<<<< HEAD
-#: gdk/gdkglcontext.c:334
-msgid "The EGL implementation does not support any allowed APIs"
-msgstr "Реализация EGL не поддерживает ни одного разрешенного API"
-
-#: gdk/gdkglcontext.c:415 gdk/win32/gdkglcontext-win32-wgl.c:616
-#: gdk/x11/gdkglcontext-glx.c:624
-msgid "Unable to create a GL context"
-msgstr "Невозможно создать контекст GL"
-
-#: gdk/gdkglcontext.c:1280
-msgid "Anything but OpenGL ES disabled via GDK_DEBUG"
-msgstr "Все, кроме OpenGL ES, отключено через GDK_DEBUG"
-
-#: gdk/gdkglcontext.c:1289
-=======
 #: gdk/gdkglcontext.c:394 gdk/x11/gdkglcontext-glx.c:605
 msgid "No GL API allowed."
 msgstr "API GL не разрешен."
@@ -171,18 +138,13 @@
 msgstr "Все, кроме OpenGL ES, отключено через GDK_DEBUG"
 
 #: gdk/gdkglcontext.c:1282
->>>>>>> 6eb35481
 #, c-format
 msgid "Application does not support %s API"
 msgstr "Приложение не поддерживает %s API"
 
 #. translators: This is about OpenGL backend names, like
 #. * "Trying to use X11 GLX, but EGL is already in use"
-<<<<<<< HEAD
-#: gdk/gdkglcontext.c:1823
-=======
 #: gdk/gdkglcontext.c:1822
->>>>>>> 6eb35481
 #, c-format
 msgid "Trying to use %s, but %s is already in use"
 msgstr "Попытка использовать %s, но %s уже используется"
@@ -582,11 +544,7 @@
 msgid "Unsupported JPEG colorspace (%d)"
 msgstr "Неподдерживаемое цветовое пространство JPEG (%d)"
 
-<<<<<<< HEAD
-#: gdk/loaders/gdkjpeg.c:199 gdk/loaders/gdkpng.c:265 gdk/loaders/gdktiff.c:453
-=======
 #: gdk/loaders/gdkjpeg.c:199 gdk/loaders/gdkpng.c:266 gdk/loaders/gdktiff.c:453
->>>>>>> 6eb35481
 #, c-format
 msgid "Not enough memory for image size %ux%u"
 msgstr "Недостаточно памяти для размера изображения %ux%u"
@@ -620,13 +578,8 @@
 msgstr "Сбой чтения данных в строке %d"
 
 #: gdk/macos/gdkmacosclipboard.c:557 gdk/wayland/gdkclipboard-wayland.c:231
-<<<<<<< HEAD
-#: gdk/wayland/gdkdrop-wayland.c:203 gdk/wayland/gdkprimary-wayland.c:313
-#: gdk/win32/gdkdrop-win32.c:1006 gdk/win32/gdkdrop-win32.c:1051
-=======
 #: gdk/wayland/gdkdrop-wayland.c:203 gdk/wayland/gdkprimary-wayland.c:317
 #: gdk/win32/gdkdrop-win32.c:1018 gdk/win32/gdkdrop-win32.c:1063
->>>>>>> 6eb35481
 #: gdk/x11/gdkclipboard-x11.c:791 gdk/x11/gdkdrop-x11.c:233
 msgid "No compatible transfer format found"
 msgstr "Не найден совместимый формат передачи данных"
@@ -2177,15 +2130,6 @@
 msgstr "Файл с таким именем уже существует"
 
 #: gtk/gtkfilechoosernative.c:509 gtk/gtkfilechoosernative.c:580
-<<<<<<< HEAD
-#: gtk/gtkfilechooserwidget.c:1210 gtk/gtkfilechooserwidget.c:5798
-#: gtk/gtkmessagedialog.c:166 gtk/gtkmessagedialog.c:175
-#: gtk/gtkmountoperation.c:610 gtk/gtkpagesetupunixdialog.c:283
-#: gtk/gtkprintbackend.c:642 gtk/gtkprinteroptionwidget.c:724
-#: gtk/gtkprintunixdialog.c:667 gtk/gtkprintunixdialog.c:823
-#: gtk/gtkwindow.c:6154 gtk/inspector/css-editor.c:248
-#: gtk/inspector/recorder.c:1706 gtk/ui/gtkappchooserdialog.ui:45
-=======
 #: gtk/gtkfilechooserwidget.c:1210 gtk/gtkfilechooserwidget.c:5800
 #: gtk/gtkmessagedialog.c:166 gtk/gtkmessagedialog.c:175
 #: gtk/gtkmountoperation.c:608 gtk/gtkpagesetupunixdialog.c:283
@@ -2193,7 +2137,6 @@
 #: gtk/gtkprintunixdialog.c:651 gtk/gtkprintunixdialog.c:807
 #: gtk/gtkwindow.c:6110 gtk/inspector/css-editor.c:248
 #: gtk/inspector/recorder.c:1723 gtk/ui/gtkappchooserdialog.ui:45
->>>>>>> 6eb35481
 #: gtk/ui/gtkassistant.ui:52 gtk/ui/gtkcolorchooserdialog.ui:33
 #: gtk/ui/gtkfontchooserdialog.ui:24
 msgid "_Cancel"
@@ -2210,11 +2153,7 @@
 msgid "_Save"
 msgstr "_Сохранить"
 
-<<<<<<< HEAD
-#: gtk/gtkfilechoosernativequartz.c:338 gtk/ui/gtkfilechooserwidget.ui:346
-=======
 #: gtk/gtkfilechoosernativequartz.c:339 gtk/ui/gtkfilechooserwidget.ui:346
->>>>>>> 6eb35481
 msgid "Select which types of files are shown"
 msgstr "Выбрать отображаемые типы файлов"
 
@@ -2287,11 +2226,7 @@
 msgstr "Если вы удалите элемент, он будет навсегда утерян."
 
 #: gtk/gtkfilechooserwidget.c:1211 gtk/gtkfilechooserwidget.c:1827
-<<<<<<< HEAD
-#: gtk/gtklabel.c:5659 gtk/gtktext.c:6077 gtk/gtktextview.c:8956
-=======
 #: gtk/gtklabel.c:5652 gtk/gtktext.c:6042 gtk/gtktextview.c:8964
->>>>>>> 6eb35481
 msgid "_Delete"
 msgstr "_Удалить"
 
@@ -2372,44 +2307,21 @@
 msgid "Enter location or URL"
 msgstr "Введите расположение или URL"
 
-<<<<<<< HEAD
-#: gtk/gtkfilechooserwidget.c:3811 gtk/gtkfilechooserwidget.c:6635
-=======
 #: gtk/gtkfilechooserwidget.c:3813 gtk/gtkfilechooserwidget.c:6637
->>>>>>> 6eb35481
 #: gtk/ui/gtkfilechooserwidget.ui:226
 msgid "Modified"
 msgstr "Изменён"
 
-<<<<<<< HEAD
-#: gtk/gtkfilechooserwidget.c:4070
-=======
 #: gtk/gtkfilechooserwidget.c:4072
->>>>>>> 6eb35481
 #, c-format
 msgid "Could not read the contents of %s"
 msgstr "Не удалось прочитать содержимое %s"
 
-<<<<<<< HEAD
-#: gtk/gtkfilechooserwidget.c:4074
-=======
 #: gtk/gtkfilechooserwidget.c:4076
->>>>>>> 6eb35481
 msgid "Could not read the contents of the folder"
 msgstr "Не удалось прочитать содержимое папки"
 
 #. Translators: see g_date_time_format() for details on the format
-<<<<<<< HEAD
-#: gtk/gtkfilechooserwidget.c:4214 gtk/gtkfilechooserwidget.c:4257
-msgid "%H:%M"
-msgstr "%H:%M"
-
-#: gtk/gtkfilechooserwidget.c:4216 gtk/gtkfilechooserwidget.c:4259
-msgid "%l:%M %p"
-msgstr "%l:%M %p"
-
-#: gtk/gtkfilechooserwidget.c:4220
-=======
 #: gtk/gtkfilechooserwidget.c:4216 gtk/gtkfilechooserwidget.c:4259
 msgid "%H:%M"
 msgstr "%H:%M"
@@ -2419,35 +2331,15 @@
 msgstr "%l:%M %p"
 
 #: gtk/gtkfilechooserwidget.c:4222
->>>>>>> 6eb35481
 msgid "Yesterday"
 msgstr "Вчера"
 
 # полное название месяца
-<<<<<<< HEAD
-#: gtk/gtkfilechooserwidget.c:4228
-=======
 #: gtk/gtkfilechooserwidget.c:4230
->>>>>>> 6eb35481
 msgid "%-e %b"
 msgstr "%-e %B"
 
 # полное название месяца
-<<<<<<< HEAD
-#: gtk/gtkfilechooserwidget.c:4232
-msgid "%-e %b %Y"
-msgstr "%-e %B %Y"
-
-#: gtk/gtkfilechooserwidget.c:4321 gtk/gtkfilechooserwidget.c:4329
-msgid "Program"
-msgstr "Программа"
-
-#: gtk/gtkfilechooserwidget.c:4322
-msgid "Audio"
-msgstr "Аудио"
-
-#: gtk/gtkfilechooserwidget.c:4323 gtk/gtkfontbutton.c:604
-=======
 #: gtk/gtkfilechooserwidget.c:4234
 msgid "%-e %b %Y"
 msgstr "%-e %B %Y"
@@ -2461,62 +2353,10 @@
 msgstr "Аудио"
 
 #: gtk/gtkfilechooserwidget.c:4325 gtk/gtkfontbutton.c:596
->>>>>>> 6eb35481
 #: gtk/inspector/visual.ui:170
 msgid "Font"
 msgstr "Шрифт"
 
-<<<<<<< HEAD
-#: gtk/gtkfilechooserwidget.c:4324
-msgid "Image"
-msgstr "Изображение"
-
-#: gtk/gtkfilechooserwidget.c:4325
-msgid "Archive"
-msgstr "Архивировать"
-
-#: gtk/gtkfilechooserwidget.c:4326
-msgid "Markup"
-msgstr "Разметка"
-
-#: gtk/gtkfilechooserwidget.c:4327 gtk/gtkfilechooserwidget.c:4328
-msgid "Text"
-msgstr "Текст"
-
-#: gtk/gtkfilechooserwidget.c:4330
-msgid "Video"
-msgstr "Видео"
-
-#: gtk/gtkfilechooserwidget.c:4331
-msgid "Contacts"
-msgstr "Контакты"
-
-#: gtk/gtkfilechooserwidget.c:4332
-msgid "Calendar"
-msgstr "Календарь"
-
-#: gtk/gtkfilechooserwidget.c:4333
-msgid "Document"
-msgstr "Документ"
-
-#: gtk/gtkfilechooserwidget.c:4334
-msgid "Presentation"
-msgstr "Презентация"
-
-#: gtk/gtkfilechooserwidget.c:4335
-msgid "Spreadsheet"
-msgstr "Таблица"
-
-#: gtk/gtkfilechooserwidget.c:4366 gtk/gtkfilechooserwidget.c:4559
-msgid "Unknown"
-msgstr "Неизвестен"
-
-#: gtk/gtkfilechooserwidget.c:4598 gtk/gtkplacessidebar.c:1027
-msgid "Home"
-msgstr "Домашняя папка"
-
-#: gtk/gtkfilechooserwidget.c:5791 gtk/gtkprintunixdialog.c:658
-=======
 #: gtk/gtkfilechooserwidget.c:4326
 msgid "Image"
 msgstr "Изображение"
@@ -2566,37 +2406,17 @@
 msgstr "Домашняя папка"
 
 #: gtk/gtkfilechooserwidget.c:5793 gtk/gtkprintunixdialog.c:642
->>>>>>> 6eb35481
 #, c-format
 msgid "A file named “%s” already exists.  Do you want to replace it?"
 msgstr "Файл с именем «%s» уже существует. Заменить его?"
 
-<<<<<<< HEAD
-#: gtk/gtkfilechooserwidget.c:5794 gtk/gtkprintunixdialog.c:662
-=======
 #: gtk/gtkfilechooserwidget.c:5796 gtk/gtkprintunixdialog.c:646
->>>>>>> 6eb35481
 #, c-format
 msgid ""
 "The file already exists in “%s”.  Replacing it will overwrite its contents."
 msgstr ""
 "Файл уже существует в «%s». Его замена приведёт к перезаписи содержимого."
 
-<<<<<<< HEAD
-#: gtk/gtkfilechooserwidget.c:5799 gtk/gtkprintunixdialog.c:670
-msgid "_Replace"
-msgstr "_Заменить"
-
-#: gtk/gtkfilechooserwidget.c:5960
-msgid "You do not have access to the specified folder."
-msgstr "У вас нет доступа к указанной папке."
-
-#: gtk/gtkfilechooserwidget.c:6564
-msgid "Could not send the search request"
-msgstr "Не удалось послать запрос на поиск"
-
-#: gtk/gtkfilechooserwidget.c:6874
-=======
 #: gtk/gtkfilechooserwidget.c:5801 gtk/gtkprintunixdialog.c:654
 msgid "_Replace"
 msgstr "_Заменить"
@@ -2610,7 +2430,6 @@
 msgstr "Не удалось послать запрос на поиск"
 
 #: gtk/gtkfilechooserwidget.c:6876
->>>>>>> 6eb35481
 msgid "Accessed"
 msgstr "Доступ"
 
@@ -2685,29 +2504,6 @@
 msgid "OpenGL context creation failed"
 msgstr "Не удалось создать контекст OpenGL"
 
-<<<<<<< HEAD
-#: gtk/gtklabel.c:5656 gtk/gtktext.c:6065 gtk/gtktextview.c:8944
-msgid "Cu_t"
-msgstr "В_ырезать"
-
-#: gtk/gtklabel.c:5657 gtk/gtktext.c:6069 gtk/gtktextview.c:8948
-msgid "_Copy"
-msgstr "_Копировать"
-
-#: gtk/gtklabel.c:5658 gtk/gtktext.c:6073 gtk/gtktextview.c:8952
-msgid "_Paste"
-msgstr "Вст_авить"
-
-#: gtk/gtklabel.c:5664 gtk/gtktext.c:6086 gtk/gtktextview.c:8977
-msgid "Select _All"
-msgstr "Выделить вс_ё"
-
-#: gtk/gtklabel.c:5669
-msgid "_Open Link"
-msgstr "_Открыть ссылку"
-
-#: gtk/gtklabel.c:5673
-=======
 #: gtk/gtklabel.c:5649 gtk/gtktext.c:6030 gtk/gtktextview.c:8952
 msgid "Cu_t"
 msgstr "В_ырезать"
@@ -2729,7 +2525,6 @@
 msgstr "_Открыть ссылку"
 
 #: gtk/gtklabel.c:5666
->>>>>>> 6eb35481
 msgid "Copy _Link Address"
 msgstr "_Скопировать адрес ссылки"
 
@@ -2741,19 +2536,11 @@
 msgid "Invalid URI"
 msgstr "Неверный URI"
 
-<<<<<<< HEAD
-#: gtk/gtklockbutton.c:289 gtk/ui/gtklockbutton.ui:20
-msgid "Lock"
-msgstr "Заблокировать"
-
-#: gtk/gtklockbutton.c:303 gtk/ui/gtklockbutton.ui:26
-=======
 #: gtk/gtklockbutton.c:285 gtk/ui/gtklockbutton.ui:20
 msgid "Lock"
 msgstr "Заблокировать"
 
 #: gtk/gtklockbutton.c:297 gtk/ui/gtklockbutton.ui:26
->>>>>>> 6eb35481
 msgid "Unlock"
 msgstr "Разблокировать"
 
@@ -2786,11 +2573,7 @@
 #. * Do *not* translate it to "predefinito:LTR", if it
 #. * it isn't default:LTR or default:RTL it will not work
 #.
-<<<<<<< HEAD
-#: gtk/gtkmain.c:775
-=======
 #: gtk/gtkmain.c:786
->>>>>>> 6eb35481
 msgid "default:LTR"
 msgstr "default:LTR"
 
@@ -2843,11 +2626,7 @@
 msgstr "%d:%02d"
 
 #: gtk/gtkmessagedialog.c:158 gtk/gtkmessagedialog.c:176
-<<<<<<< HEAD
-#: gtk/gtkprintbackend.c:643 gtk/gtkwindow.c:6155
-=======
 #: gtk/gtkprintbackend.c:641 gtk/gtkwindow.c:6111
->>>>>>> 6eb35481
 msgid "_OK"
 msgstr "_OK"
 
@@ -3356,11 +3135,7 @@
 msgid "Disconnect"
 msgstr "Отключиться"
 
-<<<<<<< HEAD
-#: gtk/gtkplacesviewrow.c:485 gtk/ui/gtkplacesviewrow.ui:53
-=======
 #: gtk/gtkplacesviewrow.c:471 gtk/ui/gtkplacesviewrow.ui:53
->>>>>>> 6eb35481
 #: gtk/ui/gtksidebarrow.ui:50
 msgid "Unmount"
 msgstr "Размонтировать"
@@ -3373,19 +3148,11 @@
 msgid "_Remember password"
 msgstr "_Запомнить пароль"
 
-<<<<<<< HEAD
-#: gtk/gtkprinteroptionwidget.c:721
-msgid "Select a filename"
-msgstr "Выберите имя файла"
-
-#: gtk/gtkprinteroptionwidget.c:725 gtk/ui/gtkappchooserdialog.ui:50
-=======
 #: gtk/gtkprinteroptionwidget.c:718
 msgid "Select a filename"
 msgstr "Выберите имя файла"
 
 #: gtk/gtkprinteroptionwidget.c:722 gtk/ui/gtkappchooserdialog.ui:50
->>>>>>> 6eb35481
 #: gtk/ui/gtkcolorchooserdialog.ui:38 gtk/ui/gtkfontchooserdialog.ui:29
 msgid "_Select"
 msgstr "_Выбрать"
@@ -3734,11 +3501,7 @@
 msgid "Could not show link"
 msgstr "Не удалось показать ссылку"
 
-<<<<<<< HEAD
-#: gtk/gtktext.c:6091 gtk/gtktextview.c:8982
-=======
 #: gtk/gtktext.c:6056 gtk/gtktextview.c:8990
->>>>>>> 6eb35481
 msgid "Insert _Emoji"
 msgstr "Вставить _Emoji"
 
@@ -3773,20 +3536,12 @@
 msgid "%d %%"
 msgstr "%d %%"
 
-<<<<<<< HEAD
-#: gtk/gtkwindow.c:6142
-=======
 #: gtk/gtkwindow.c:6098
->>>>>>> 6eb35481
 #, c-format
 msgid "Do you want to use GTK Inspector?"
 msgstr "Вы хотите использовать GTK Inspector?"
 
-<<<<<<< HEAD
-#: gtk/gtkwindow.c:6144
-=======
 #: gtk/gtkwindow.c:6100
->>>>>>> 6eb35481
 #, c-format
 msgid ""
 "GTK Inspector is an interactive debugger that lets you explore and modify "
@@ -3797,11 +3552,7 @@
 "изменять внутренние компоненты любого GTK-приложения. Его использование "
 "может привести к поломке или аварийному завершению работы приложения."
 
-<<<<<<< HEAD
-#: gtk/gtkwindow.c:6149
-=======
 #: gtk/gtkwindow.c:6105
->>>>>>> 6eb35481
 msgid "Don’t show this message again"
 msgstr "Не показывать это сообщение снова"
 
@@ -4153,15 +3904,9 @@
 msgid "Surface"
 msgstr "Поверхность"
 
-<<<<<<< HEAD
-#: gtk/inspector/misc-info.ui:405 gtk/inspector/misc-info.ui:444
-#: gtk/inspector/misc-info.ui:483 gtk/inspector/prop-editor.c:1162
-#: gtk/inspector/prop-editor.c:1534 gtk/inspector/window.ui:396
-=======
 #: gtk/inspector/misc-info.ui:415 gtk/inspector/misc-info.ui:454
 #: gtk/inspector/misc-info.ui:493 gtk/inspector/prop-editor.c:1162
 #: gtk/inspector/prop-editor.c:1531 gtk/inspector/window.ui:396
->>>>>>> 6eb35481
 msgid "Properties"
 msgstr "Свойства"
 
@@ -4244,26 +3989,11 @@
 msgid "Uneditable property type: %s"
 msgstr "Нередактируемое свойство: %s"
 
-<<<<<<< HEAD
-#: gtk/inspector/prop-editor.c:1386
-=======
 #: gtk/inspector/prop-editor.c:1383
->>>>>>> 6eb35481
 msgctxt "column number"
 msgid "None"
 msgstr "Отключено"
 
-<<<<<<< HEAD
-#: gtk/inspector/prop-editor.c:1423
-msgid "Attribute:"
-msgstr "Атрибут:"
-
-#: gtk/inspector/prop-editor.c:1426
-msgid "Model"
-msgstr "Модель"
-
-#: gtk/inspector/prop-editor.c:1431
-=======
 #: gtk/inspector/prop-editor.c:1420
 msgid "Attribute:"
 msgstr "Атрибут:"
@@ -4273,80 +4003,47 @@
 msgstr "Модель"
 
 #: gtk/inspector/prop-editor.c:1428
->>>>>>> 6eb35481
 msgid "Column:"
 msgstr "Столбец:"
 
 #. Translators: %s is a type name, for example
 #. * Action from 0x2345678 (GtkApplicationWindow)
 #.
-<<<<<<< HEAD
-#: gtk/inspector/prop-editor.c:1530
-=======
 #: gtk/inspector/prop-editor.c:1527
->>>>>>> 6eb35481
 #, c-format
 msgid "Action from: %p (%s)"
 msgstr "Действие из: %p (%s)"
 
-<<<<<<< HEAD
-#: gtk/inspector/prop-editor.c:1585
-msgid "Reset"
-msgstr "Сбросить"
-
-#: gtk/inspector/prop-editor.c:1593
-=======
 #: gtk/inspector/prop-editor.c:1582
 msgid "Reset"
 msgstr "Сбросить"
 
 #: gtk/inspector/prop-editor.c:1590
->>>>>>> 6eb35481
 msgctxt "GtkSettings source"
 msgid "Default"
 msgstr "По умолчанию"
 
-<<<<<<< HEAD
-#: gtk/inspector/prop-editor.c:1596
-=======
 #: gtk/inspector/prop-editor.c:1593
->>>>>>> 6eb35481
 msgctxt "GtkSettings source"
 msgid "Theme"
 msgstr "Тема"
 
-<<<<<<< HEAD
-#: gtk/inspector/prop-editor.c:1599
-=======
 #: gtk/inspector/prop-editor.c:1596
->>>>>>> 6eb35481
 msgctxt "GtkSettings source"
 msgid "XSettings"
 msgstr "XSettings"
 
-<<<<<<< HEAD
-#: gtk/inspector/prop-editor.c:1603
-=======
 #: gtk/inspector/prop-editor.c:1600
->>>>>>> 6eb35481
 msgctxt "GtkSettings source"
 msgid "Application"
 msgstr "Приложение"
 
-<<<<<<< HEAD
-#: gtk/inspector/prop-editor.c:1606
-=======
 #: gtk/inspector/prop-editor.c:1603
->>>>>>> 6eb35481
 msgctxt "GtkSettings source"
 msgid "Unknown"
 msgstr "Неизвестный"
 
-<<<<<<< HEAD
-#: gtk/inspector/prop-editor.c:1609
-=======
 #: gtk/inspector/prop-editor.c:1606
->>>>>>> 6eb35481
 msgid "Source:"
 msgstr "Источник:"
 
@@ -6312,17 +6009,6 @@
 msgid "Hue"
 msgstr "Тон"
 
-<<<<<<< HEAD
-#: gtk/ui/gtkcoloreditor.ui:114
-msgid "Alpha value"
-msgstr "Значение альфа-канала"
-
-#: gtk/ui/gtkcoloreditor.ui:132
-msgid "Saturation and value"
-msgstr "Насыщенность и значение"
-
-#: gtk/ui/gtkcoloreditor.ui:156
-=======
 #: gtk/ui/gtkcoloreditor.ui:111
 msgid "Alpha value"
 msgstr "Значение альфа-канала"
@@ -6332,34 +6018,21 @@
 msgstr "Насыщенность и значение"
 
 #: gtk/ui/gtkcoloreditor.ui:153
->>>>>>> 6eb35481
 msgctxt "Color channel"
 msgid "A"
 msgstr "A"
 
-<<<<<<< HEAD
-#: gtk/ui/gtkcoloreditor.ui:192
-=======
 #: gtk/ui/gtkcoloreditor.ui:189
->>>>>>> 6eb35481
 msgctxt "Color channel"
 msgid "H"
 msgstr "Т"
 
-<<<<<<< HEAD
-#: gtk/ui/gtkcoloreditor.ui:229
-=======
 #: gtk/ui/gtkcoloreditor.ui:226
->>>>>>> 6eb35481
 msgctxt "Color Channel"
 msgid "S"
 msgstr "Н"
 
-<<<<<<< HEAD
-#: gtk/ui/gtkcoloreditor.ui:238
-=======
 #: gtk/ui/gtkcoloreditor.ui:235
->>>>>>> 6eb35481
 msgctxt "Color Channel"
 msgid "V"
 msgstr "З"
@@ -6722,14 +6395,11 @@
 #: gtk/ui/gtkprintunixdialog.ui:1090
 msgid "Some of the settings in the dialog conflict"
 msgstr "Некоторые настройки в диалоговом окне конфликтуют"
-<<<<<<< HEAD
-=======
 
 #: modules/media/gtkffmediafile.c:253
 #, c-format
 msgid "Unspecified error decoding media"
 msgstr "Неуказанная ошибка декодирования медиа"
->>>>>>> 6eb35481
 
 #: modules/media/gtkffmediafile.c:286
 #, c-format
@@ -7660,9 +7330,6 @@
 msgstr ""
 "Нет индексного файла темы в «%s».\n"
 "Если действительно хотите создать здесь кэш значков, используйте --ignore-"
-<<<<<<< HEAD
-"theme-index.\n"
-=======
 "theme-index.\n"
 
 #~ msgctxt "OpenType layout"
@@ -7749,5 +7416,4 @@
 #~ msgstr "Не видеофайл"
 
 #~ msgid "Unsupported video codec"
-#~ msgstr "Неподдерживаемый видеокодек"
->>>>>>> 6eb35481
+#~ msgstr "Неподдерживаемый видеокодек"