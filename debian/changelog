<<<<<<< HEAD
gtk+2.0 (2.10.14-1) unstable; urgency=low
=======
gtk+2.0 (2.12.0-2) UNRELEASED; urgency=low

  * Add a conflict against openoffice.org-core (<< 2.2.1-8).
    Closes: #439256.

 -- Josselin Mouette <joss@debian.org>  Wed, 19 Sep 2007 13:23:14 +0200

gtk+2.0 (2.12.0-1) experimental; urgency=low

  [ Alan Baghumian ]
  * New upstream stable release
    - Regenerated 070_mandatory-relibtoolize.patch
  * Added 081_icon-cache-validate.patch, GNOME #476342

  [ Loic Minier ]
  * Refresh patches 033_treeview_resizing and 040_filechooser_single-click to
    apply cleanly.
  * Drop patch 080_from_svn_fix_dangling_tooltip, merged upstream.
  * Bump shlibs to 2.12.0 in the new upstream release for the addition of
    gdk_window_thaw_toplevel_updates_libgtk_only() and
    gdk_window_freeze_toplevel_updates_libgtk_only() to the ABI.
  * Add disabled patch 091_workaround_no_gtk_init_incorrect_display, taken
    from the Ubuntu package; it works around broken applications missing a
    call to gtk_init() but the breakage should better be exposed now so that
    applications can be fixed in time for release.

 -- Loic Minier <lool@dooz.org>  Tue, 18 Sep 2007 22:30:39 +0200

gtk+2.0 (2.11.6-1) experimental; urgency=low
>>>>>>> f70ca65d

  [ Loic Minier ]
  * Don't run the directfb testsuite on kfreebsd as it hangs; proposed patch
    by Petr Salinger; closes: #431477.

  [ Josselin Mouette ]
  * Move manual pages of binaries in /usr/sbin to section 8.
  * update-icon-caches: new script, updates the icon caches in a given
    list of directories. It is meant to be used by packages shipping
    icons, in the postinst/postrm.
    For transition purposes, icon caches are currently updated but not
    created if they don't already exist.
  * Install this script and its manual page in libgtk2.0-bin.

<<<<<<< HEAD
  [ Alan Baghumian ]
  * New upstream release
    - Regenerated 070_mandatory-relibtoolize.patch

=======
>>>>>>> f70ca65d
  [ Loic Minier ]
  * Call dh_shlibdeps separately for the udeb and add a
    -l/usr/lib/libcairo-directfb/lib/ flag to ensure libcairo-directfb2 is
    found.
<<<<<<< HEAD

 -- Loic Minier <lool@dooz.org>  Tue, 31 Jul 2007 13:20:59 +0200
=======
  * New upstream development release, with API additions.
    - Bump up shlibs to >= 2.11.6.
    - Refresh patches 006_proper-directfb-modules,
      015_default-fallback-icon-theme, 040_filechooser_single-click to apply
      cleanly.
    - Update patches 009_gtk-export-filechooser, 033_treeview_resizing to
      apply; update relibtoolizing patch, 070_mandatory-relibtoolize.
  * Update patch 009_gtk-export-filechooser:
    - gtk/Makefile.am (gtk_private_h_sources, gtk_semi_private_h_sources):
      export gtkquery.h and gtksearchengine.h as semi-private.
    - gtk/gtkquery.h: add GTK_FILE_CHOOSER_ENABLE_UNSUPPORTED #ifdef guard.
    - gtk/gtksearchengine.h: add GTK_FILE_CHOOSER_ENABLE_UNSUPPORTED #ifdef
      guard.

 -- Loic Minier <lool@dooz.org>  Tue, 24 Jul 2007 10:43:23 +0200

gtk+2.0 (2.11.5-1) experimental; urgency=low

  * New upstream development release, with API additions; the new API may
    still change incompatibly, especially the tooltips API.
    - Bump shlibs to >= 2.11.5.
    - Bump up libpango1.0-dev build-dep to >= 1.17.3.
    - Ship the new gtk-builder-convert Python script to convert Glade files to
      GtkBuilder syntax in libgtk2.0-dev; don't call dh_py* to generate a
      ${python:Depends} but Recommend python (>= 2.4) to avoid pulling python
      on buildds; the script requires python >= 2.4, but this is not enforced
      in the dependencies.
    - Refresh patches 001_static-linking-dont-query-immodules,
      006_proper-directfb-modules, 040_filechooser_single-click to apply
      cleanly.
    - Update relibtoolizing patch, 070_mandatory-relibtoolize.
  * Use -s instead of -a in arch-specific dh_* calls.

 -- Loic Minier <lool@dooz.org>  Tue, 03 Jul 2007 13:01:25 +0200

gtk+2.0 (2.11.4-1) experimental; urgency=low

  [ Josselin Mouette ]
  * 040_filechooser_single-click.patch: fix the patch to apply cleanly
    again, and enable it.

  [ Loic Minier ]
  * Pass -mminimal-toc in CFLAGS for ppc64 support; thanks Andreas Jochens;
    closes: #386815.
  * New upstream development release, with API additions; the new API may
    still change incompatibly.
    - Bump shlibs to >= 2.11.3.
    - Refresh patches 006_proper-directfb-modules,
      008_implicit_pointer_conversion_gdkgc_directfb,
      009_gtk-export-filechooser, 030_gtkentry_password-char-circle,
      033_treeview_resizing, 040_filechooser_single-click, and 041_ia32-libs
      to apply cleanly.
    - Update relibtoolizing patch, 070_mandatory-relibtoolize.
  * Add a debian/dh_listmissing.pl script based on dh_install snippets but
    customized to handle multiple source installation dirs which can report
    files which were not installed to a package.
  * New list-missing rule to list files which were not installed to a package
    calling debian/dh_listmissing.pl.
  * Also depend on libxcomposite-dev, libxdamage-dev; thanks Sébastien Bacher.
  * Ship etc/gtk-2.0/im-multipress.conf in the shared library.
  * New upstream development release, with incompatible API changes; the new
    API may still change incompatibly.
    - Bump shlibs to >= 2.11.4.
    - Refresh relibtoolizing patch, 070_mandatory-relibtoolize.
    - Bump up libglib2.0-dev build-dep to >= 2.11.5.

 -- Loic Minier <lool@dooz.org>  Wed, 20 Jun 2007 10:47:42 +0200

gtk+2.0 (2.11.2-1) experimental; urgency=low

  * New upstream release series; these are development releases, the new API
    may still change incompatibly.
    - Target at experimental; include check-dist.
    - Bump shlibs to >= 2.11.2.
    - Refresh patches 001_static-linking-dont-query-immodules, 005_xpmico,
      009_gtk-export-filechooser, 015_default-fallback-icon-theme,
      033_treeview_resizing, 041_ia32-libs to apply cleanly.
    - Update patch 021_loader-files-d to apply with the upstream G_MODULE
      changes and the support for included modules.
    - Update patch 030_gtkentry_password-char-circle to apply.
    - Drop patch 031_cursor-blinking-timeout, merged upstream.
    - Disable 040_filechooser_single-click for now as it doesn't apply cleanly
      and doesn't seem critical; add a description and cross-refs.
    - Update relibtoolizing patch, 070_mandatory-relibtoolize.
    - Bump up build-deps to libglib2.0-dev >= 2.13.1, libpango1.0-dev >=
      1.15.3, gtk-doc-tools >= 1.6.
    - Build-dep on libxcomposite-dev for composite support.
    - Build-dep on libxdamage-dev for damage support.
    - Enable test print backend by passing --enable-test-print-backend to
      configure.
  * Update 007_implicit_pointer_conversion_gdkdrawable_directfb to include
    cairo.h instead of defining the directfb feature manually.
  * New patch, 006_proper-directfb-modules, fixes pkg-config modules included
    to build directfb stuff, uncovered by the change in
    007_implicit_pointer_conversion_gdkdrawable_directfb; refresh
    relibtoolizing patch.
  * Add cross-refs to patch headers.
  * Clean up CFLAGS.
  * Prepare passing -z defs via LDFLAGS in the future.

 -- Loic Minier <lool@dooz.org>  Wed, 13 Jun 2007 16:57:47 +0200
>>>>>>> f70ca65d

gtk+2.0 (2.10.13-1) unstable; urgency=low

  * Bump Conflicts to iiimf-client-gtk << 12.3.91-4.
  * Upload to unstable; drop check-dist include.
  * New upstream release; no API change.
    - Drop patches 011_directfb-build-fixes-from-head,
      013_gdkproperty-directfb-strdup, 032_filechooser-sizing,
      090_capslock-numlock-im-thai merged upstream.
    - Update relibtoolizing patch, 070_mandatory-relibtoolize.

 -- Loic Minier <lool@dooz.org>  Wed, 13 Jun 2007 10:06:49 +0200

gtk+2.0 (2.10.12-3) experimental; urgency=low

  * Use printf instead of echo in dh_gtkmodules to write to write data to
    files in complex_doit() calls as dash's echo will always honor escape
    sequences.
  * Conflict with gtk2-engines-ubuntulooks (<= 0.9.11-1).
  * New patch, 009_gtk-export-filechooser, exports some filechooser API for
    use in maemo / Hildon; from Nokia, taken from the Ubuntu package; update
    patch 032_filechooser-sizing to apply cleanly; bump shlibs to 2.10.12-3;
    update patch 070_mandatory-relibtoolize.
  * Kill patch 025_dfb-window-destroy-leak from source tree as well now.
  * Include check-dist to prevent accidental uploads to unstable.

 -- Loic Minier <lool@dooz.org>  Thu, 07 Jun 2007 00:13:00 +0200

gtk+2.0 (2.10.12-2) unstable; urgency=low

  [ Loic Minier ]
  * New patch, 15_default-fallback-icon-theme, sets the default
    gtk-fallback-icon-theme to "gnome"; closes: #421353.
  * Also honor parallel=n in DEB_BUILD_OPTIONS.

  [ Josselin Mouette ]
  * 032_filechooser-sizing.patch: patch from Carlos Garnacho in bugzilla
    #420285, committed in trunk. Fixes (among many other things) infinite
    flickering with some window managers (closes: #420021).
  * Refresh other patches.

  [ Loic Minier ]
  * New patch 090_capslock-numlock-im-thai, fixes Thai input method when
    NumLock/CapsLock is on; thanks Theppitak Karoonboonyanan; GNOME #438261;
    closes: #414698.
  * Re-add patch 031_cursor-blinking-timeout to patch series.

  [ Josselin Mouette ]
  * 033_treeview_resizing.patch: fix column resizing in GtkTreeView when 
    there is an expander column. See bugzilla #316087.

 -- Josselin Mouette <joss@debian.org>  Fri, 18 May 2007 19:02:20 +0200

gtk+2.0 (2.10.12-1) unstable; urgency=low

  * Bump Conflicts to gtk-im-libthai <= 0.1.4-2.
  * Document that 2.10.11-2 bumped the conflict on scim-gtk2-immodule to <=
    1.4.4-7.
  * Post-transition bump of conflicts to gtk2-engines-wonderland << 1.0-4,
    imhangul (<< 0.9.13-5), gcin (<< 1.3.4-2), gtk-im-libthai (<< 0.1.4-3),
    scim-gtk2-immodule (<< 1.4.4-8), uim-gtk2.0 (<< 1:1.4.1-3),
    gtk2-engines-cleanice (<< 2.4.0-1.1), gtk2-engines-magicchicken
    (<< 1.1.1-7.1), gtk2-engines-qtpixmap (<< 0.28-1.2), libginspx0
    (<< 20050529-1.1), tamil-gtk2im (<< 2.2-4.4), gtk2-engines-xfce
    (<< 2.4.0-1), scim-bridge-client-gtk (<< 0.4.10-1.1), swf-player
    (<< 0.3.6-2.3), gtk-qt-engine (<< 1:0.8~svn-rev36-1).
  * Let the udeb provide the Gtk+ module ABI (binver); closes: #419592.
  * Add a -k flag to dh_gtkmodules, matching the change in dh_pangomodules.
  * Use this new flag for the udeb and the shared library packages.
  * Add ${misc:Depends}.
  * Drop "libtool_is_fool" snippet patching hardcode_libdir_flag_spec and
    archive_cmds which is probably dangerous with newer libtools.
  * Drop patch 000_gtk+-2.0.6-exportsymbols which made all libs export way too
    many symbols and hence was dangerous; closes: #327652.
    - Update patch 070_mandatory-relibtoolize.
  * Fix description of the -dbg package.
  * New upstream release; no ABI change.
    - Refresh patches 011_directfb-build-fixes-from-head and
      040_filechooser_single-click.
    - Update relibtoolizing patch.

 -- Loic Minier <lool@dooz.org>  Thu, 03 May 2007 15:13:54 +0200

gtk+2.0 (2.10.11-2) unstable; urgency=low

  [ Loic Minier ]
  * Bump libwmf conflicts to << 0.2.8.4-5.
  * Fix control generation.
  * Include the new uploaders.mk from gnome-pkg-tools instead of duplicating
    its logic; build-dep on gnome-pkg-tools >= 0.11.
  * Run "make check" test suite for all flavors except if DEB_BUILD_OPTIONS
    contains the "nocheck" keyword; ignore failures.
  * Add support for DEB_BUILD_OPTIONS_PARALLEL.
  * Re-enable FAQ and Tutorial which were fixed upstream at some point; update
    installation dirs.
  * Call dh_installman -a.

  [ Josselin Mouette ]
  * 040_filechooser_single-click.patch: remove shortcut-related actions
    in the response callback. This fixes the annoying bug where you need
    to click twice on "save" after clicking on a shortcut.

  [ Loic Minier ]
  * Initialize CFLAGS to -Wall -g; pass debian/rules' CFLAGS and LDFLAGS to
    configure, doh!
  * Document that 2.10.8 (and 2.10.9) fixed CVE-2007-0010.
  * Stop shipping engines in the udeb again.
  * New patch, 040_ia32-libs.patch, for ia32-libs support via ia32-libs-gtk;
    based on a patch by Goswin von Brederlow with the following changes: a)
    use .32 and .64 suffixes in all cases (compatible with Ubuntu), b) fix
    typo, c) use g_file_test() instead of g_access(); does not cover module
    loading via env vars; closes: #406453.
  * Upload to unstable; drop check-dist include.
  * Wrap build-deps and deps.
  * Add Conflicts on gcin (<= 1.3.4-1), gtk-qt-engine (<= 1:0.8~svn-rev31-3),
    iiimf-client-gtk (<= 12.3.91-3), libginspx0 (<= 20050529-1),
    scim-bridge-client-gtk (<= 0.4.10-1), iiimgcf (<= 11.4.1870-7).
  * Bump Conflicts to gtk2-engines-gtk-qt << 1:0.7-2, imhangul <=
    0.9.13-3.1, libgnomeui-0 <= 2.14.1-3, swf-player <= 0.3.6-2.2,
    tamil-gtk2im <= 2.2-4.3, uim-gtk2.0 <= 1:1.2.1-9, scim-gtk2-immodule (<=
    1.4.4-7).
  * Drop docbook-utils and linuxdoc-tools-text from the build-deps.

 -- Loic Minier <lool@dooz.org>  Fri, 13 Apr 2007 22:25:49 +0200

gtk+2.0 (2.10.11-1) experimental; urgency=low

  * Move build and install base dirs to debian/build and debian/install
    instead of debian/tmp/build and debian/tmp/install.
  * Cleanup rules.
  * Make debian/control PHONY.
  * Use @DOC_PKG@ to point at the HTML doc as well.
  * Tune udeb description.
  * New upstream releases.
    - Drop patch 003_default_fallback_icon_theme, upstream added a fallback on
      hicolor.
    - Drop patch 015_gdkmain-x11_button-mask.patch, merged upstream.
    - Refresh patches.
    - Relibtoolize.
  * Remove 031_cursor-blinking-timeout from patch series as it causes a
    regression in the Thai IM; closes: #414698.

 -- Loic Minier <lool@dooz.org>  Wed, 14 Mar 2007 14:11:58 +0100

gtk+2.0 (2.10.9-1) experimental; urgency=low

  [ Josselin Mouette ]
  * 024_filechooser_single-click.patch:
    + Monitor selection changes instead of monitoring the cursor.
    + Miscellaneous fixes.
  * 015_gdkmain-x11_button-mask.patch, stolen from upstream SVN: fix the
    issue of resizing columns needing two tries in some cases
    (closes: #406906).

  [ Loic Minier ]
  * Add a get-orig-source target to retrieve the upstream tarball.
  * Rename patch 023_gtkentry_password-char-circle to
    030_gtkentry_password-char-circle.
  * Rename patch 024_filechooser_single-click to 040_filechooser_single-click.
  * New patch, 031_cursor-blinking-timeout.patch, to stop blinking the cursor
    after a configurable timeout; helps saving energy by not waking up all Gtk
    processes with a cursor continuously; from upstream SVN r16366 (trunk);
    GNOME #353670, #352442.
  * Include the new check-dist Makefile to prevent accidental uploads to
    unstable; bump build-dep on gnome-pkg-tools to >= 0.10.
  * Bump up libglib2.0-dev of libgtk2.0-dev dep to >= 2.12.0 as well; thanks
    Marc Brockschmidt.

  [ Josselin Mouette ]
  * New upstream release.
    - Fixes CVE-2007-0010; RedHat #218755, #218932.
  * Remove patches integrated upstream:
    + 009_directfb_build.patch
    + 010_fix-stuc-vs-stub-typo.patch
    + 012_missing-stub-files.patch
    + 014_gtktreeview_missing-icons.patch
  * Refresh patches:
    + 020_immodules-files-d.patch
    + 031_cursor-blinking-timeout.patch
    + 040_filechooser_single-click.patch
    + 070_mandatory-relibtoolize.patch

 -- Josselin Mouette <joss@debian.org>  Thu,  1 Mar 2007 21:50:34 +0100

gtk+2.0 (2.10.7-1) experimental; urgency=low

  * New upstream release.
  * Refresh patches.
  * 022_gtkcupsutils_multipage.patch: removed, integrated upstream.
  * Regenerate 070_mandatory-relibtoolize.patch.
  * 014_gtktreeview_missing-icons.patch: update patch with the upstream
    fix that was committed.
  * 009_directfb_build.patch: new patch, fix typo in configure.in for 
    the directfb build.

 -- Josselin Mouette <joss@debian.org>  Wed, 10 Jan 2007 00:03:03 +0100

gtk+2.0 (2.10.6-5) experimental; urgency=low

  [ Loic Minier ]
  * Really update gtk2-engines conflict to << 2.8.2-2.

  [ Josselin Mouette ]
  * 022_gtkcupsutils_multipage.patch: new patch, stolen upstream.
    Properly pass multi-value options to cups (closes: #404867).
  * 023_gtkentry_password-char-circle.patch: new patch to replace stars by
    black circles in password fields; thanks Sven Arvidsson; found in Fedora
    and OpenSuse (closes: #401568).
  * 024_filechooser_single-click.patch: patch from UHU-Linux to make the 
    side pane in the filechooser usable with a single click
    (closes: #405296).

 -- Josselin Mouette <joss@debian.org>  Wed,  3 Jan 2007 00:14:28 +0100

gtk+2.0 (2.10.6-4) experimental; urgency=low

  [ Loic Minier ]
  * Update gtk2-engines conflict to << 2.8.2-2.

  [ Josselin Mouette ]
  * 014_gtktreeview_missing-icons.patch, stolen from bugzilla: fix
    missing icon in "save as" filechooser dialogs.

 -- Josselin Mouette <joss@debian.org>  Thu, 30 Nov 2006 20:42:44 +0100

gtk+2.0 (2.10.6-3) experimental; urgency=low

  [ Loic Minier ]
  * Update gtk2-engines conflict to <= 2.8.1-4.
  * Update gtk2-engines-pixbuf conflict to <= 2.10.
  * Bump up libcairo-directfb2-dev build-dep to 1.2.4-4.

  [ Josselin Mouette ]
  * 070_mandatory-relibtoolize.patch: recreate with autoconf 2.59, to 
    avoid the AM_GLIB_DEFINE_LOCALEDIR bug (making GTK+ applications 
    untranslated).
  * Make gtk2-engines conflict less strict.

 -- Josselin Mouette <joss@debian.org>  Sat, 11 Nov 2006 00:04:46 +0100

gtk+2.0 (2.10.6-2) experimental; urgency=medium

  * New patch, 013_gdkproperty-directfb-strdup, to g_strdup() strings returned
    by gdk_atom_name(); GNOME #357611; thanks Attilio Fiandrotti.

 -- Loic Minier <lool@dooz.org>  Sun,  8 Oct 2006 16:03:08 +0200

gtk+2.0 (2.10.6-1) experimental; urgency=low

  * New upstream release.
    - Drop patch 013_stock-icons-typo-in-rm, merged upstream.
    - Relibtoolize: update patch 070_mandatory-relibtoolize.

 -- Loic Minier <lool@dooz.org>  Wed,  4 Oct 2006 11:41:37 +0200

gtk+2.0 (2.10.5-1) experimental; urgency=low

  * Fail if dh_gtkmodules called query helpers on module files, but no module
    could be written to the module file.
  * Parse stderr as well as the stdout of query helpers and bail out if
    g_module_open(); suggest adjusting LD_LIBRARY_PATH.
  * Fix some probably harmless typos.
  * New patch, 030_gtkfilechooserbutton-update-combo-box-null-base-path, to
    avoid a segfault when opening some filechoosers; thanks Sam Morris for
    reporting and testing; from CVS HEAD; GNOME #358405; closes: #390231.
  * New upstream release; no API change.
    - Drop patch 030_gtkfilechooserbutton-update-combo-box-null-base-path,
      merged upstream.
    - New patch, 013_stock-icons-typo-in-rm, to fix a typo in gtk/Makefile.am;
      GNOME #358931.
    - Relibtoolize: update patch 070_mandatory-relibtoolize.

 -- Loic Minier <lool@dooz.org>  Mon,  2 Oct 2006 16:59:18 +0200

gtk+2.0 (2.10.4-1) experimental; urgency=low

  * New upstream release; no API change.
    - Switch from tar-in-tar and sys-build to regular source and quilt
      patching; build-depend on quilt; remove occurrences of $(TOP_SRC_DIR)
      and @TOP_SRC_DIR@ which isn't needed anymore.
    - Refresh patch 021_loader-files-d.
    - New patch, 010_fix-stuc-vs-stub-typo, to replace "stuc" with "stub" in
      gtk/Makefile.am; from HEAD, not commited in the gtk-2-10 branch.
    - New patch, 011_directfb-build-fixes-from-head, to backport directfb
      build fixes; from HEAD not commited in the gtk-2-10 branch.  Thanks
      Attilio Fiandrotti for pointing me at the actual log entry.
    - New patch, 012_missing-stub-files, to add gtk/gtkplug-stub.c and
      gtksocket-stub.c missing from the tarball; from the gtk-2-10 branch.
    - Relibtoolize: update patch 070_mandatory-relibtoolize.

 -- Loic Minier <lool@dooz.org>  Sun, 24 Sep 2006 12:24:31 +0200

gtk+2.0 (2.10.3-3) experimental; urgency=medium

  * Update patch 021_loader-files-d to not warn about missing module files or
    unreadable files as is already the case for immodules; see #388450 for
    more background.
  * Fix awful typo which broke generation of the udeb shlibs and which I
    didn't notice with debdiff; thanks Frans Pop.
  * Drop debian/docs.in and pass the list of files to dh_installdocs instead;
    should fix the missing README and NEWS files.

 -- Loic Minier <lool@dooz.org>  Thu, 21 Sep 2006 17:35:16 +0200

gtk+2.0 (2.10.3-2) experimental; urgency=low

  * Drop obsolete --with-cairo-backend configure flag.
  * Make update-gtk-immodules and update-gtk-immodules no-ops, to avoid
    modules to recreate the /etc modules files on upgrades or by mistake;
    remove the generated module files in /etc on upgrades. closes: #388450
  * Merge 2.8.20-2; drop patch 009_revert-gdkdrawable-directfb, merged
    upstream.

 -- Loic Minier <lool@dooz.org>  Wed, 20 Sep 2006 22:17:30 +0200

gtk+2.0 (2.10.3-1) experimental; urgency=low

  * New upstream releases; with API additions in the filesystem modules API,
    probably only used by gtk-demo, and in the quartz gdk backend, not used in
    Debian.
    - Bump shlibs to >= 2.10.3.
    - Drop patch 009_configurable-cairo-backend-module, it was not really
      required to select a cairo backend dynamically as the backend is always
      cairo-directfb for a directfb gdk.
    - Drop patch 010_gdk-require-cairo-module, merged upstream.
    - Drop patch 011_gdk-directfb-cvs-changes, this release includes the
      changes that were pulled back then.
    - Relibtoolize: update patch 070_mandatory-relibtoolize.

 -- Loic Minier <lool@dooz.org>  Tue, 19 Sep 2006 20:42:38 +0200

gtk+2.0 (2.10.1-2) experimental; urgency=low

  * Drop obsolete scary warning in 2.10.1-1.
  * Drop update-gtk-immodules and update-gdkpixbuf-loaders calls from
    libgtk2.0-0's postinst, this isn't needed for backwards compatibility.
  * Use /usr/lib/libgtk2.0-0/gdk-pixbuf-query-loaders and
    /usr/lib/libgtk2.0-0/gtk-query-immodules-2.0 instead of
    /usr/bin/gdk-pixbuf-query-loaders and /usr/bin/gtk-query-immodules-2.0 in
    dh_gtkmodules.

 -- Loic Minier <lool@dooz.org>  Tue, 19 Sep 2006 16:40:22 +0200

gtk+2.0 (2.10.1-1) experimental; urgency=low

  * Add a missing x11proto-xext-dev build-dep for X SYNC checks.
  * Add a missing libatk1.0-dev (>= 1.9.0) build-dep for ATK.
  * Replace GTK_BINARY_VERSION in debian/*.in to set the binary version of
    binary modules; it is set via debian/scripts/vars and currently in use in
    update-gdkpixbuf-loaders.in and update-gtk-immodules.in.
  * Remove fake support for version argument from update-gdkpixbuf-loaders and
    update-gtk-immodules.
  * New upstream development releases with API additions, and non-public API
    changes and removals.
    - Target at experimental.
    - Update copyright from AUTHORS.
    - Update upstream URL.
    - Bump up libglib2.0-dev build-dep to >= 2.12.0.
    - Add a libdirectfb-dev (>= 0.9.24) build-dep for DirectFB.
    - Add a libcupsys2-dev (>= 1.2) build-dep for CUPS printing backend.
    - Bump shlibs to >= 2.10.0.
    - Update list of docs to ship; now includes NEWS. (Closes: #384225)
    - Update watch file to track stable releases and use HTTP.
    - Set GTK_BINARY_VERSION to 2.10.0.
    - Add or bump Conflicts with packages shipping modules for the 2.4.0
      binary version of Gtk: gtk2-engines-wonderland <= 1.0-3,
      gtk2-engines-cleanice <= 2.4.0-1, gtk2-engines <= 1:2.6.10-2,
      gtk2-engines-magicchicken <= 1.1.1-7, gtk2-engines-pixbuf <= 2.8.20-1,
      gtk2-engines-gtk-qt <= 1:0.7-1, gtk2-engines-qtpixmap <= 0.28-1.1,
      librsvg2-common <= 2.14.4-2, gtk2-engines-xfce <= 2.3.90.2-1,
      libgnomeui-0 <= 2.14.1-2, tamil-gtk2im <= 2.2-4.2, imhangul <= 0.9.13-3,
      iiimgcf <= 11.4.1870-7.3, scim-bridge <= 0.2.4-1, scim-gtk2-immodule <=
      1.4.4-4, gtk-im-libthai <= 0.1.4-1, uim-gtk2.0 <= 1:1.2.1-3, libwmf-dev
      <= 0.2.8.4-2, libwmf0.2-7 <= 0.2.8.4-2, swf-player <= 0.3.6-2.1.
    - Replace 001_gtk+-2.2.0-buildfix-immodule patch with
      001_static-linking-dont-query-immodules which has more chances to be
      merged upstream; see GNOME #346531.
    - Drop 006_gtk+-2.8.17-directfb patch, merged upstream.
    - Refresh patches: 000_gtk+-2.0.6-exportsymbols,
      003_default_fallback_icon_theme,
      004_gtk+-ximian-gtk2-filesel-navbutton-5,
      007_implicit_pointer_conversion_gdkdrawable_directfb.
    - Update 070_mandatory-relibtoolize with libtoolize --force --copy &&
      aclocal-1.7 -I m4macros && autoconf && automake-1.7.
    - New patch, 002_static-linking-dont-build-perf, to avoid building the
      perf measurement tools in static builds; see GNOME #346559; needs
      the 001_gtk+-2.2.0-buildfix-immodule patch.
    - New patch, 009_configurable-cairo-backend-module, to add a new
      --with-cairo-backend flag which will select a cairo-$backend.pc
      pkg-config module instead of the default of cairo.pc; see GNOME #351509.
    - Configure with --with-cairo-backend=directfb for the dfb build.
    - New patch, 010_gdk-require-cairo-module, to require the Cflags and Libs
      from the cairo-directfb module (as $cairo_module); see GNOME #351519.
    - New patch, 011_gdk-directfb-cvs-changes, backport of CVS only build
      fixes to permit compilation against directfb 0.9.25.1.
  * Fix bashishms in debian/rules. (Closes: #385473)
  * Generate a Provides: gtk2.0-binver-@BINVER@ in libgtk2.0-@SONAME@ to track
    the binary version of Gtk and to permit Gtk modules to depend on it.
  * Define the flags for each flavor (shared, static, and udeb) in Makefile
    vars and share the common flags.
  * Only pass --host to configure if DEB_HOST_GNU_TYPE and DEB_BUILD_GNU_TYPE
    differ.
  * Stop shipping *.la and *.a files of modules (all module types).
  * Move GTK_BINARY_VERSION back to rules.
  * Use GTK_BINVER_DEP instead of BINVER.
  * Build flavors out-of-tree; saves 25% of required build space (315 MB) and
    some build time / IO load; this clutters the headers a little (full build
    path is mentionned instead of ".") though.
  * Rewrite and cleanup the build process completely.
  * Install the full set of pkg-config files from the dfb flavor in
    /usr/lib/pkgconfig/libgtk-directfb-2.0; to use this feature, set
    PKG_CONFIG_PATH while invoking pkg-config (or configure); the
    /usr/lib/pkgconfig/*directfb*.pc files will be removed when Debian sources
    have been converted.
  * In the same spirit, gdkconfig.h is in /usr/lib/gtk-2.0/include/directfb;
    to use it, prepend -I/usr/lib/gtk-2.0/include/directfb to CFLAGS.
  * Fix generation of /etc/gtk-2.0/gdk-pixbuf.loaders for the udeb.
    (Closes: #382435)
  * Build-depend on libcairo-directfb2-dev >= 1.2.4-2 to get PDF/PS support in
    the directfb flavor of libcairo.
  * Recommend the linked source packages in libgtk2.0-doc instead of simply
    suggesting them.
  * Rewrite update-gdkpixbuf-loaders and update-gtk-immodules.
  * Drop double libatk1.0-dev build-dep.
  * Empty the dependency_libs in the *.la files of libgtk2.0-dev.
  * New immodule files handling with *.immodules files below
    /usr/lib/gtk-2.0/<BINARY_VERSION>/immodule-files.d.
    - New patch, 020_immodules-files-d, to split the module search path on
      ":", as is done in Pango, prepend
      /usr/lib/gtk-2.0/<BINARY_VERSION>/immodule-files.d to the search path,
      and to read all *.immodules files when a directory is encountered in the
      search path.
    - Pre-generate
      /usr/lib/gtk-2.0/<BINARY_VERSION>/immodule-files.d/libgtk2.0-0.immodules
      for the shared library.
    - Continue generating /etc/gtk-2.0/gtk.immodules until packages are
      updated.
  * Add the libpixmap engine to the udeb for the new Bladr GTK theme for g-i.
  * New loader files handling with *.loaders files below
    /usr/lib/gtk-2.0/<BINARY_VERSION>/loaders-files.d.
    - New patch, 021_loader-files-d, to split the module search path on
      ":", as is done in Pango, prepend
      /usr/lib/gtk-2.0/<BINARY_VERSION>/loader-files.d to the search path,
      and to read all *.loaders files when a directory is encountered in the
      search path.
    - Pre-generate
      /usr/lib/gtk-2.0/<BINARY_VERSION>/loader-files.d/libgtk2.0-0.loaders
      for the shared library and libgtk-directfb-2.0-0-udeb.loaders for the
      udeb.
    - Continue generating /etc/gtk-2.0/gdk-pixbuf.loaders until packages are
      updated.
    - This particular patch uses two ugly workarounds and needs work before
      being sent upstream.
  * New Debhelper-based command, dh_gtkmodules, to create module files for IM
    modules and GdkPixbuf loaders; it will still add a dependency on the
    binary version of Gtk for other modules.
  * Make use of the new dh_gtkmodules during the build (override the path to
    gtk-query-immodules-2.0 and gdk-pixbuf-query-loaders.
  * Add ${misc:Depends} to gtk2-engines-pixbuf.

 -- Loic Minier <lool@dooz.org>  Tue, 19 Sep 2006 15:13:38 +0200

gtk+2.0 (2.8.20-2) unstable; urgency=low

  * New patch, 009_revert-gdkdrawable-directfb, to revert a fix for Italic
    letters which caused ugly unneeded horizontal/vertical lines; thanks
    Davide Viti. (Closes: #386860)
  * Fix typo, install-dfb depends on build-dfb, not build-shared.
  * Fix typo (DFB_PKGFIR versus DFB_PKGDIR), use the BUILD_DFB_DIR version of
    gdk-pixbuf-query-loaders, and set LD_LIBRARY_PATH to the udeb's /usr/lib;
    should fix the empty /etc/gtk-2.0/gdk-pixbuf.loaders. (Closes: #382435)
  * Ship all engines of the DirectFB build in the udeb, that is
    engines/libpixmap.so.

 -- Loic Minier <lool@dooz.org>  Wed, 20 Sep 2006 21:36:04 +0200

gtk+2.0 (2.8.20-1) unstable; urgency=low

  * New upstream releases; no API changes.

 -- Loic Minier <lool@dooz.org>  Mon, 14 Aug 2006 16:52:04 +0200

gtk+2.0 (2.8.18-7) unstable; urgency=medium

  * Rename patches to reflect the order in which they are applied:
    - 000_gtk+-2.2.0-buildfix-immodule to 001_gtk+-2.2.0-buildfix-immodule
    - 001_default_fallback_icon_theme to 003_default_fallback_icon_theme
    - 001_gtk+-ximian-gtk2-filesel-navbutton-5 to
      004_gtk+-ximian-gtk2-filesel-navbutton-5
    - 002_xpmico to 005_xpmico
    - 003_gtk+-2.8.17-directfb to 006_gtk+-2.8.17-directfb
    - 005_implicit_pointer_conversion to
      007_implicit_pointer_conversion_gdkdrawable_directfb
    - 006_implicit_pointer_conversion to
      008_implicit_pointer_conversion_gdkgc_directfb
  * Change the 000_gtk+-2.0.6-exportsymbols, and
    001_gtk+-2.2.0-buildfix-immodule patches to only patch the
    non-autogenerated files.
  * Rename 004_reautoconf to 070_mandatory-relibtoolize; update it for the
    previous changes; use an older autoconf version to work around a bug
    in the glib-gettext macro which broke localization in dialog boxes; thanks
    Mike Hommey.

 -- Loic Minier <lool@dooz.org>  Sun,  6 Aug 2006 11:49:48 +0200

gtk+2.0 (2.8.18-6) unstable; urgency=low

  * 005_implicit_pointer_conversion.patch: patch from Dann Frazier to 
    fix an implicit pointer conversion error on 64-bit architectures
    (closes: #381081).
  * 006_implicit_pointer_conversion.patch: fix another implicit 
    conversion by allowing deprecated functions in the necessary header 
    file (closes: #381082).

 -- Josselin Mouette <joss@debian.org>  Wed,  2 Aug 2006 14:48:54 +0200

gtk+2.0 (2.8.18-5) unstable; urgency=low

  [ Loic Minier ]
  * Set Priority to extra to sync with overrides.

  [ Josselin Mouette ]
  * Set priority to extra for the udeb.
  * Bump build dependencies for libcairo to the stable version.
  * Lots of cleanup in debian/rules.
  * Rename directfb packages to libgtk-directfb-2.0-*.
  * Move .a and .la files from the engine package to the development
    package.
    + Add appropriate Replaces: field.

 -- Josselin Mouette <joss@debian.org>  Sun, 30 Jul 2006 18:21:37 +0200

gtk+2.0 (2.8.18-4) experimental; urgency=low

  * Bump libcairo build dependencies.
  * Only install the PNG loader in the udeb.
  * Rebuild against a fixed glib.

 -- Josselin Mouette <joss@debian.org>  Mon, 26 Jun 2006 22:34:27 +0200

gtk+2.0 (2.8.18-3) experimental; urgency=low

  * 003_gtk+-2.8.17-directfb.patch: new patch, bringing a new directfb
    backend.
  * 004_reautoconf.patch: new patch, result of "libtoolize --force
    --copy; aclocal; autoheader; automake -acf; autoconf; rm -rf
    autom4te.cache" with the previous patches applied.
  * Make 3 new packages: libgtk+2.0-directfb0-udeb,
    libgtk+2.0-directfb-dev and  libgtk+2.0-directfb0.
  * Add a new build flavour for directfb (only the shared version).
  * Use chrpath to remove the rpath in the udeb.
  * Generate a fake shlibs.local to handle all intra-gtk dependencies by
    hand.
  * Switch to debhelper compatibility mode 5 and require 5.0.22.
  * Standards-version is 3.7.2.
  * Break the circular dependency between libgtk2.0-0, libgtk2.0-bin and
    libgtk2.0-common (closes: #309604).
    + Remove libgtk2.0-common dependency on libgtk2.0-0.
    + Remove libgtk2.0-0 dependency on libgtk2.0-bin.
    + Use ${binary:Version} and ${source:Version} to ensure strict
      dependencies.
    + Build-depend on dpkg-dev 1.13.19.
    + Invert the libgtk2.0-common -> libgtk2.0-0 symbolic link.
    + libgtk2.0-common.preinst, libgtk2.0-0.postinst: dance the symbolic
      link samba.
    + Move support binaries and scripts to libgtk2.0-0 and make
      libgtk2.0-bin a binary-all package containing only scripts.
    + Move /usr/sbin/update-* calls to libgtk2.0-0.
    + update-*: call binaries at their new location.

 -- Josselin Mouette <joss@debian.org>  Mon, 26 Jun 2006 22:31:14 +0200

gtk+2.0 (2.8.18-2) UNRELEASED; urgency=low

  * Bump libgtk2.0-dev dependency and build-dep on libx11-dev to >= 2:1.0.0-6
    as it ships x11.pc which ends up in the Requires of gdk-x11-2.0.pc.
    (Closes: #326199, #370693)
    [debian/control, debian/control.in]

 -- Loic Minier <lool@dooz.org>  Tue,  6 Jun 2006 15:18:28 +0200

gtk+2.0 (2.8.18-1) unstable; urgency=low

  * New upstream version:
    Bugs fixed:
    - search box positioning has some bugs
    - Gdk does not translate VK_NUMPADx to GDK_KP_x  
    - sanely handle late (re)setting of dnd image   
    - Text is shifted off-by-one in Add to panel 
    - gtk_widget_create_pango_layout docs typo
    - GtkLayout In GtkScrolledWindow does not receive the scroll_event
    - gtktreeview has RTL problems with toggle buttons if using gtktreestore 
      as a model    
    - Wrong drop location in GtkEntry     
    - GtkImage animation CRITICALS on switching themes 
    - DnD: Conditional jump or move depends on uninitialised value
    - cursor blocked to dnd mode after using shift and dnd on a GtkCalendar
    - Crashes while creating source code w/GtkFontSelection
    - the right edge tab does not appear when switching tab
    - Warning in gtk_paned_compute_position 
    - gdk should set resolution on PangoCairoFontmap, not PangoCairoContext
    - GtkTreeView does not resize correctly
    - gtk_tree_view_get_cell_area() forgets depth-one expander
    - expander animation not working in RTL mode
    - Multiple issues discovered by Coverity  
    - Make gtk_file_chooser_button_new() friendlier for language bindings

 -- Sebastien Bacher <seb128@debian.org>  Tue, 30 May 2006 17:02:26 +0200

gtk+2.0 (2.8.17-1) unstable; urgency=low

  * New upstream version:
    Bugs fixed:
    - Expander disclosure button is too small
    - gtk_image_clear doesn't cause redraw
    - typo in configure.in yields suspicious warning
    - gtk_icon_view_set_cursor causes Segmentation fault
    - garbage output of --help in non UTF-8 locale
    - GtkNotebook does not destroy its children on destroy()
    - TreeView DnD between-row highlight colo
    - Gtk-Criticals occur when scrolling a text_view that is not realized
    - Hidden menubar still activates submenus with kbd
    - GtkTreeItem broken 
    -  Clean up button press handling (use one-grab-op-at-a-time pattern)   
    - broken scrolling when selecting
    - GTK+ File-chooser dialog crashes
    - Nautilus crashes when dragging icons to another screen
    - mixed line separators confuse gtk_text_iter_ends_line
    - Textview child is covered by window border
    - gdk_pixbuf_loader_new_with_type(): What image types are allowed? 
    - Missing progress bar label
    - Fix a problem which caused grab-notify signal to be missed in some cases
  * debian/control.in:
    - clear the Build-Depends on xlibs-static-pic | xlibs-pic, not required
    - updated the Build-Depends on libpango1.0-dev so it build with 
      the xorg transitioned version
  * * debian/patches/001_default_fallback_icon_theme.patch:
    - set the default fallback icon theme to "gnome", fixes the issues with
      the moves of icons from hicolor to gnome

 -- Sebastien Bacher <seb128@debian.org>  Sun,  9 Apr 2006 21:54:11 +0200

gtk+2.0 (2.8.16-1) unstable; urgency=low

  * New upstream version

 -- Sebastien Bacher <seb128@debian.org>  Wed, 15 Mar 2006 19:26:46 +0100

gtk+2.0 (2.8.15-1) unstable; urgency=low

  * New upstream version:
    * Bugs fixed:
      - Keys P and N in "open file" dialog have special meaning
      - MS-Windows theme (GTK-Wimp) shows all funky characters
      - Optimize gdk on win32 
      - Hollow polygons have wrong linecaps 
      - panel crash with a11y enabled
    * Updated translations (bg,bn,cs,eu,ro)

 -- Sebastien Bacher <seb128@debian.org>  Tue, 14 Mar 2006 15:41:56 +0100

gtk+2.0 (2.8.13-1) unstable; urgency=low

  * New upstream version:
    * Bugs fixed:
    - Can't select some items in GtkIconView 
    - gtk_icon_theme_list_icons: example contexts don't work
    - gnopernicus crashes on changing display screen source for magnifier
    - evince crashes in gdk_region_union_with_rect 
    - Small error in _gdk_gc_update_context 
    - gtk.Notebook.get_current_page() returns incorrect page number 
      when pages hidden
    - GtkAboutDialog not responsive to Escape key
    - GtkNotebook popup menu not keynavigatable
    - GtkRadioButton does not issue notify::active
    - Make more use of G_DISABLE_ASSERT in TextView code  
    * Updated translations 

 -- Sebastien Bacher <seb128@debian.org>  Sat, 25 Feb 2006 23:56:58 +0100

gtk+2.0 (2.8.12-1) unstable; urgency=low

  * New upstream bugfix release.
  * [debian/copyright] Updated FSF's address.

 -- J.H.M. Dassen (Ray) <jdassen@debian.org>  Sun, 12 Feb 2006 14:11:11 +0100

gtk+2.0 (2.8.11-1) unstable; urgency=low

  * New upstream version
    * Avoid memory overruns in the pixbuf theme engine with nonsensical 
      gradient specifications.  [Matthias]
    * Bugs fixed:
    - Cursor doesn't move as expected
    - Segfault from combination of gtk_container_set_resize_mode() 
      and GtkComboBox
    - segfault in update_cursor on amd64
    - eog crashes at launch under AIX 
    - "~" should bring up the location dialog
    - gtk_text_layout_get_cursor_locations() chokes on layout=0x0
    * Documentation improvements [Federico Mena Quintero]
    * Translation updates (es,pt_BR,zh_HK,zh_TW)

 -- Sebastien Bacher <seb128@debian.org>  Fri, 27 Jan 2006 22:28:05 +0100

gtk+2.0 (2.8.10-1) unstable; urgency=low

  * New upstream version
  * debian/control.in:
    - updated the glib requirement
  * debian/patches/001_fs_documents.patch:
    - dropped, stick with upstream behaviour rather

 -- Sebastien Bacher <seb128@debian.org>  Thu, 12 Jan 2006 13:34:37 +0100

gtk+2.0 (2.8.9-2) unstable; urgency=low

  * Upload to unstable

 -- Sebastien Bacher <seb128@debian.org>  Thu, 15 Dec 2005 15:13:32 +0100

gtk+2.0 (2.8.9-1) experimental; urgency=low

  * New upstream version:
    Bugs fixed:
    - File chooser filter behaves weird 
    - 2.8.4 to 2.8.6: sound-juicer crash, fileselector assertions
    - On unsetting the Model, GtkTreeView does not clear 
      it's associated TreeSelection
    - Crash on selecting a file of null mime-type 
    - gtktoolbutton leaks a pixbuf
    - GdkEvent leaked in gtktreeview.c / gtk_tree_view_key_press 
    - Typo in trap_activate_cb() 
    - gtkcalendar.c: The identifier is already declared. 
    - gtk_menu_attach_to_widget() does not take NULL detacher 
    - Unhinted fonts are measured incorrectly and drawing 
      problems occur as a result
    - unwanted scrolling in recent gtk 
    - Toolbars without icons are invisible in icon-only mode 
    - Search-entry in the TreeView not working properly 
    - gtktoolbutton.c:562: warning: 'image' is used 
      uninitialized in this function 
    - reference count of textbuffer increases with each paste 
    - gtk_selection_data_get_uris leaks memory
    Other changes:
    - Remove GMemChunk from public header files to 
      support building against GLib 2.10 
    - Report errors in option parsing 
    - Merge upstream xdgmime changes to handle duplicate glob patterns 
  
 -- Sebastien Bacher <seb128@debian.org>  Sat, 10 Dec 2005 18:22:50 +0100

gtk+2.0 (2.8.8-1) experimental; urgency=low

  * New upstream version:
    GtkFileChooser:
     - Make F2 work for renaming bookmarks
    GtkEntry:
     - Turn off input methods in password entries
    - Other fixes * Documentation improvements
    - Updated translations

 -- Sebastien Bacher <seb128@debian.org>  Tue, 29 Nov 2005 16:00:32 +0100

gtk+2.0 (2.8.7-1) experimental; urgency=low

  * New upstream version.
  * Security fixes:
    - Add check to XPM reader to prevent integer overflow for specially crafted
      number of colors (CVE-2005-3186) (Closes: #339431).
    - Fix endless loop with specially crafted number of colors (CVE-2005-2975).
  * debian/patches/001_fs_documents.patch:
    - updated.
  * debian/rules:
    - fix confusing cp usage.
  
  [ Loic Minier ]
  * Drop xlibs-dev deps and build-deps.
    [debian/control, debian/control.in]

 -- Sebastien Bacher <seb128@debian.org>  Wed, 16 Nov 2005 11:54:11 +0100

gtk+2.0 (2.8.3-1) experimental; urgency=low

  * New upstream version:
    - Fix problems with the handling of initial settings
      for font options and cursor themes.
    - Add a --ignore-theme-index option to gtk-update-icon-cache.

 -- Jordi Mallach <jordi@debian.org>  Thu,  1 Sep 2005 19:45:50 +0200

gtk+2.0 (2.8.2-1) experimental; urgency=low

  * New upstream version:
    - Fix a crash with custom icon themes, which affected 
      the gnome-theme-manager.
    - Make sure font and cursor settings are propaged down
      to the screen initially. 
  * debian/control.in:
    - require the current pango.

 -- Sebastien Bacher <seb128@debian.org>  Thu, 25 Aug 2005 00:36:18 +0200

gtk+2.0 (2.8.1-1) experimental; urgency=low

  * New upstream version:
    - gtk-update-icon-cache no longer stores copies of symlinked icons,
      and it has a --index-only option to omit image data from the cache.
    - Make large GtkSizeGroups more efficient.
    - Improve positioning of menus in GtkToolbar.
    - Make scrolling work on unrealized icon views.
    - Avoid unnecessary redraws on range widgets.
    - Make sure that all GTK+ applications reload icon themes promptly.
    - Ensure that gdk_pango_get_context() and gtk_widget_get_pango_context()
      use the same font options and dpi value.
    - Multiple memory leak fixes.
  * debian/control.in:
    - updated the libgtk2.0-dev Depends according to the changes.
  * debian/rules:
    Add --enable-explicit-deps=yes to make sure stuff like x11 gets listed as a
    Requires: in gdk(-x11)-2.0.pc, because otherwise linkage against -lX11 and
    friends doesn't get carried through.  Whether or not this is correct is
    arguable, since libgdk-x11-2.0.so.0* ends up linked against it anyway, but
    stuff like gnome-panel seems to be relying on this transience.
    Change by Daniel Stone.

 -- Sebastien Bacher <seb128@debian.org>  Wed, 24 Aug 2005 11:24:16 +0200

gtk+2.0 (2.8.0-1) experimental; urgency=low

  * New upstream version.
  * debian/control.in:
    - build with the new cairo (Closes: #323705).
    - updated the Build-Depends for xorg (Closes: #323080).
  * debian/copyright:
    - use License instead of Copyright (Closes: #323209).
  * debian/patches/001_fs_documents.patch:
    - default to Documents.
  * debian/rules:
    - updated the shlibs.
  * debian/watch:
    - updated.

 -- Sebastien Bacher <seb128@debian.org>  Thu, 18 Aug 2005 12:19:41 +0200

gtk+2.0 (2.7.2-1) experimental; urgency=low

  * New upstream version.
  * debian/control.in:
    - updated the Build-Depends.
  * debian/rules:
    - updated the shlibs.
    - use cairo.
  * debian/watch:
    - updated.

 -- Sebastien Bacher <seb128@debian.org>  Tue, 12 Jul 2005 01:06:55 +0200

gtk+2.0 (2.6.8-1) unstable; urgency=low

  * New upstream version.
  * debian/patches/003_focus_issues.patch:
    - fixed with the new version.

 -- Sebastien Bacher <seb128@debian.org>  Thu, 16 Jun 2005 12:52:35 +0200

gtk+2.0 (2.6.7-2) unstable; urgency=low

  * Upload to unstable.
  * Forward patches from 2.6.4 branch:
    + 003_focus_issues.patch: stolen from CVS HEAD to fix focus issues.
    + debian/gtk-tutorial.devhelp: updated to reflect the reality of the
      html files.
  * Loïc Minier:
    + Document the configuration of Emacs-style key bindings in README.Debian,
      with additional instructions for GNOME users. [debian/README.Debian]
      (Closes: #309530)

 -- Josselin Mouette <joss@debian.org>  Mon,  6 Jun 2005 22:39:27 +0200

gtk+2.0 (2.6.7-1) experimental; urgency=low

  * New upstream version:
    - Fix compilation with gcc 4.0 (Closes: #303646).
  * debian/rules:
    - clean from the mips changes.
  * debian/patches/002_bmp.patch:
    - the new version fixes that.
  * debian/patches/004_fs_newdir.patch:
    - the new version fixes that.
  
 -- Sebastien Bacher <seb128@debian.org>  Thu, 14 Apr 2005 22:06:53 +0200

gtk+2.0 (2.6.4-1) unstable; urgency=medium

  * New upstream release.
  * debian/patches/004_fs_newdir.patch:
    - fix a crash in the fileselector when creating a directory.
  * debian/patches/003_iconcache.patch:
    - this bug is fixed in the new version.
  * debian/patches/004_mipsbuild.patch:
    - dropped, this change is not required.
  * debian/patches/002_bmp.patch:
     - fix CAN-2005-0891: BMP double free Dos (Closes: #303141).
  
 -- Sebastien Bacher <seb128@debian.org>  Tue,  5 Apr 2005 21:09:01 +0200

gtk+2.0 (2.6.2-4) unstable; urgency=high

  * Sjoerd Simons:
    - debian/patches/003_iconcache.patch
      + Updated. Let updateiconcache.c include config.h so it's correctly build
        with large file support (Closes: #295777).
  * Sebastien Bacher:
    - debian/shlibs.local:
      + dropped, fix the self depends (Closes: #296175).
  * Loic Minier:
    - debian/control*
      + added gtk2-engines-pixbuf subsection and priority to sync with
        the override.
  * Use high urgency so that icon themes can propagate to testing.

 -- Josselin Mouette <joss@debian.org>  Wed,  2 Mar 2005 22:28:38 +0100

gtk+2.0 (2.6.2-3) unstable; urgency=low

  * Patch from Steve Langasek <vorlon@debian.org>:
    Add a --disable-testsuite argument to upstream configure, to permit
    skipping the testsuite on architectures where large static binaries
    are currently problematic (i.e., mips).  Closes: #295048.

 -- Sebastien Bacher <seb128@debian.org>  Sun, 13 Feb 2005 19:23:39 +0100

gtk+2.0 (2.6.2-2) unstable; urgency=low

  * debian/libgtk2.0-bin.postinst:
    - don't run gtk-update-icon-cache, the themes should do that 
      (Closes: #293568).
  * debian/patches/003_iconcache.patch:
    - should fix the gtk-update-icon-cache issue on sparc. 

 -- Sebastien Bacher <seb128@debian.org>  Sun,  6 Feb 2005 19:57:57 +0100

gtk+2.0 (2.6.2-1) unstable; urgency=low

  * New upstream release:
    - fix the loop in gtkdialog (Closes: #291051).
    - should fix the issue on sparc (Closes: #293711).

 -- Sebastien Bacher <seb128@debian.org>  Sun,  6 Feb 2005 00:16:52 +0100

gtk+2.0 (2.6.1-2) unstable; urgency=low

  * Upload to unstable.
  * debian/patches/004_gtkmodules.patch:
    - don't reverse the order of modules, that fix a crash with the modules.

 -- Sebastien Bacher <seb128@debian.org>  Wed,  2 Feb 2005 18:28:09 +0100

gtk+2.0 (2.6.1-1) experimental; urgency=low

  * New upstream release.

 -- Sebastien Bacher <seb128@debian.org>  Sun,  9 Jan 2005 14:23:07 +0100

gtk+2.0 (2.6.0-1) experimental; urgency=low

  * New upstream release (Closes: #275239).
  * debian/control.in:
    - create a gtk2-engines-pixbuf package.
    - recommends hicolor-icon-theme (Closes: #287334).
    - rename libgtk2.0-dbg to libgtk2.0-0-dbg.
    - updated the Build-Depends.
  * debian/gtk2-engines-pixbuf.files:
    - added.
  * debian/libgtk2.0-bin.files:
    - install gtk-update-icon-cache here.
  * debian/libgtk2.0-bin.postinst:
    - call gtk-update-icon-cache.
  * debian/patches/001_gtk+-debian-aclocal-pass_all.patch:
    - removed, should not be needed with the new version.
  * debian/patches/003_treeview-typeahead.patch,
    debian/patches/003_filechooser-search.patch,
    debian/patches/004_treeview-activate.patch,
    debian/patches/005_modifiers.patch:
    - removed, these changes are in the new version.
  * debian/rules:
    - updated the shlibs.
    - use dh_strip to make the debug package.  
  * update-gtk-immodules.in:
  * update-gdkpixbuf-loaders.in:
    - module version is 2.4.0.
  * debian/watch:
    - updated.

 -- Sebastien Bacher <seb128@debian.org>  Wed, 29 Dec 2004 18:55:11 +0100

gtk+2.0 (2.4.14-2) unstable; urgency=low

  * debian/patches/003_filechooser-search.patch:
    - open the path entry if "/" is enter in the file-selector.
  * debian/patches/004_treeview-activate.patch:
    - typeahead active the row.
  * debian/patches/005_modifiers.patch:
    - accept shift-/ for bringing up the location popup.

 -- Sebastien Bacher <seb128@debian.org>  Tue, 21 Dec 2004 16:21:15 +0100

gtk+2.0 (2.4.14-1) unstable; urgency=low

  * New upstream release (Closes: #286021).
  * debian/control.in:
    - set myself as maintainer.
  * debian/patches/003_treeview-typeahead.patch:
    - backport of the typeahead feature for the treeviews.  

 -- Sebastien Bacher <seb128@debian.org>  Sun, 19 Dec 2004 14:55:07 +0100

gtk+2.0 (2.4.13-1) unstable; urgency=low

  * New upstream release:
    - make new notebook tabs appear again (Closes: #276266).

 -- Sebastien Bacher <seb128@debian.org>  Wed, 13 Oct 2004 16:48:13 +0200

gtk+2.0 (2.4.11-1) unstable; urgency=low

  * New upstream release.

 -- Sebastien Bacher <seb128@debian.org>  Mon, 11 Oct 2004 19:48:52 +0200

gtk+2.0 (2.4.10-1) unstable; urgency=low

  * New upstream release.
  * debian/patches/002_xpmico.patch:
    - updated, the two xpm fixes are in the new version.

 -- Sebastien Bacher <seb128@debian.org>  Sun, 19 Sep 2004 00:19:27 +0200

gtk+2.0 (2.4.9-2) unstable; urgency=high

  * debian/patches/002_xpmico.patch:
    - fix CAN-2004-0782 Heap-based overflow in pixbuf_create_from_xpm.
    - fix CAN-2004-0783 Stack-based overflow in xpm_extract_color.
    - fix CAN-2004-0788 ico loader integer overflow.

 -- Sebastien Bacher <seb128@debian.org>  Fri, 17 Sep 2004 12:23:02 +0200

gtk+2.0 (2.4.9-1) unstable; urgency=medium

  * GNOME team upload.
  * New upstream release.
  * debian/patches/002_gtk+-pixbuf-breakage.patch: removed, included in
    upstream version 2.4.8.

 -- Jordi Mallach <jordi@debian.org>  Thu, 26 Aug 2004 14:41:17 +0200

gtk+2.0 (2.4.7-1) unstable; urgency=medium

  * GNOME team upload.
  * New upstream release.
  * debian/patches/002_gtk+-pixbuf-breakage.patch: new, apply patch
    from CVS to fix thumbnail corruption in nautilus.

 -- Jordi Mallach <jordi@debian.org>  Wed, 25 Aug 2004 20:12:28 +0200

gtk+2.0 (2.4.4-2) unstable; urgency=medium

  * Rebuilt with libtiff4.
  * debian/control.in:
    - Build-Depends on libtiff4-dev.

 -- Sebastien Bacher <seb128@debian.org>  Wed, 28 Jul 2004 23:11:54 +0200

gtk+2.0 (2.4.4-1) unstable; urgency=low

  * New upstream release
    - fix the problem with directories displayed twice in the file chooser
      (Closes: #249057).
  * debian/control.in:
    - libgtk2.0-bin Conflicts with old libgtk2.0-dev.

 -- Sebastien Bacher <seb128@debian.org>  Sun, 11 Jul 2004 00:33:45 +0200

gtk+2.0 (2.4.3-3) unstable; urgency=low

  * debian/control.in:
    - since manpages have moved from libgtk2.0-dev to libgtk2.0-bin we need
      to update the Replaces.

 -- Sebastien Bacher <seb128@debian.org>  Mon,  5 Jul 2004 21:15:25 +0200

gtk+2.0 (2.4.3-2) unstable; urgency=low

  * debian/libgtk2.0-bin.files:
    - moved gdk-pixbuf-query-loader and gtk-query-immodules-2.0 manpages
      to libgtk2.0-bin. (Closes: #257399).
  * debian/libgtk2.0-doc.doc-base.gtk-faq,
    debian/libgtk2.0-doc.doc-base.gtk-tutorial:
    - changed index.html with book1.html.
  * Included devehelp files from Richard Cohen <richard@daijobu.co.uk> 
    for the faq and the tutorial (Closes: #256844).

 -- Sebastien Bacher <seb128@debian.org>  Sat,  3 Jul 2004 12:14:38 +0200

gtk+2.0 (2.4.3-1) unstable; urgency=medium

  * New upstream release 
    - fix the button size allocation logic (Closes: #253971, #253974).
  * debian/rules
    - updated the shlibs.

 -- Sebastien Bacher <seb128@debian.org>  Tue, 15 Jun 2004 11:29:13 +0200

gtk+2.0 (2.4.2-1) unstable; urgency=low

  * New upstream release (Closes: #252690).

 -- Sebastien Bacher <seb128@debian.org>  Sat,  5 Jun 2004 17:23:57 +0200

gtk+2.0 (2.4.1-4) unstable; urgency=low

  * Conflict with librsvg2-common << 2.6.3-1 (closes: #250714, #250647).

 -- Josselin Mouette <joss@debian.org>  Tue, 25 May 2004 14:15:22 +0200

gtk+2.0 (2.4.1-3) unstable; urgency=low

  * GNOME Team Upload. 
  * Upload to unstable
    + close bug fixed in experimental uploads 
      (Closes: #161244, #201429, #201507, #203677, #208744, #223316, #228603)
      (Closes: #232081, #234902, #238479, #241860) 
  * Marc Brockschmidt <he@debian.org>
   + debian/rules: Really, *really* surpress warnings when removing directories
     (using >/dev/null 2>&1 instead of 2>&1 >/dev/null)
  
 -- Sebastien Bacher <seb128@debian.org>  Sat, 22 May 2004 15:23:21 +0200

gtk+2.0 (2.4.1-2) experimental; urgency=low

  * debian/control.in: 
    + Conflict with old versions of packages that need a rebuild to work with 
      gtk+2.4 to force the updates.

 -- Sebastien Bacher <seb128@debian.org>  Sat, 15 May 2004 23:24:07 +0200

gtk+2.0 (2.4.1-1) experimental; urgency=low
  
  * New upstream release.
  * Akira TAGOH <tagoh@debian.org>
  + debian/control:
    - added libgtk2.0-0 to Depends for libgtk2.0-common. (from 2.2.4-6).
    - libgtk2.0-dev requires libxext-dev. (Closes: #247469)
  * Sebastien Bacher <seb128@debian.org>
  + debian/rules:
    - updated shlib to 2.4.1.
  
 -- Sebastien Bacher <seb128@debian.org>  Wed,  5 May 2004 23:32:54 +0200

gtk+2.0 (2.4.0-4) experimental; urgency=low

  * Akira TAGOH <tagoh@debian.org>
  + debian/control:
    - moved arch-independent files to libgtk2.0-common again.
    - separated arch-dependent files to libgtk2.0-bin.

 -- Akira TAGOH <tagoh@debian.org>  Sat, 24 Apr 2004 02:11:52 +0900

gtk+2.0 (2.4.0-3) experimental; urgency=low

  * Akira TAGOH <tagoh@debian.org>
  + debian/rules:
    - modified the sed script to strip the version properly.
      (closes: Bug#241860)
    - clean up.
  + debian/control:
    - updated the dependencies for the separated xlibs-dev. (from 2.2.4-4)
    - separated arch-independent data to libgtk2.0-data package.
      (from 2.2.4-4)

 -- Akira TAGOH <tagoh@debian.org>  Fri, 23 Apr 2004 22:43:58 +0900

gtk+2.0 (2.4.0-2) experimental; urgency=low

  * debian/control.in:
    + Added build dependency on libxcursor-dev. (Closes: #239886)

  Sebastien Bacher <seb128@debian.org>:
  * debian/rules:
    + Updated shver.
  * debian/control.in:
    + Added again Build-Depends removed in 2.4.0-1.

 -- J.H.M. Dassen (Ray) <jdassen@debian.org>  Thu, 25 Mar 2004 11:18:48 +0100

gtk+2.0 (2.4.0-1) experimental; urgency=low

  * First upload of new GTK+ branch in experimental (Closes: #238479):
    + back out locale-dependent interpretation of KP_Decimal (Closes: #234902).
    + change scrolling method (Closes: #161244).
    + first day of the week depends of the locale (Closes: #228603).
    + fix fileselector multiple selection handling after keyboard validation 
      (Closes: #208744).  
    + fix gtktreeview crash when expanding nodes (Closes: #232081).  
    + fix quotes missing in gtk-2.0.m4 (Closes: #223316).
    + use the new file selector (Closes: #203677, #201429, #201507).
    + and probably a lot of other bug fixes and improvements ...
  * Sebastien Bacher <seb128@debian.org>:
    * debian/control.in:
      - removed Build-Depends on docbook-utils and linuxdoc-tools-text.
    * patches/001_gtk+-debian-docfix-dtds.patch:
      - removed since we have a xml catalog now.
  * Rob Taylor <robtaylor@fastmail.fm>:
    * debian/control.in, debian/sources, debian/scripts/vars, debian/watch:
      - updated for 2.4.0.
    * debian/patches/:
      - 002_gtk+-debian-freetype.patch:
        + removed, not needed any more, configure already has the changes.
      - 000_gtk+-2.2.4-non-weak-symbols.patch:
        + removed, fixed in upstream source.
      - 000_gtk+-2.2.4-socketfocus.patch:
        + removed, fixed in upstream source.
      - 001_gtk+-debian-aclocal-pass_all.patch :
        + updated.
      - 000_gtk+-2.2.0-buildfix-immodule.patch 
        + updated.
      - 000_gtk+-debian-xinerama-pic.patch 
        + updated.

 -- Sebastien Bacher <seb128@debian.org>  Mon, 22 Mar 2004 22:00:09 +0100

gtk+2.0 (2.2.4-6) unstable; urgency=low

  * Akira TAGOH <tagoh@debian.org>
  + debian/control:
    - added libxt-dev to fix FTBFS. (closes: Bug#246450)
    - added libgtk2.0-0 to Depends for libgtk2.0-common.

 -- Akira TAGOH <tagoh@debian.org>  Tue,  4 May 2004 11:30:56 +0900

gtk+2.0 (2.2.4-5) unstable; urgency=low

  * Akira TAGOH <tagoh@debian.org>
  + debian/control:
    - moved arch-independent files to libgtk2.0-common again.
    - separated arch-dependent files to libgtk2.0-bin.

 -- Akira TAGOH <tagoh@debian.org>  Sat, 24 Apr 2004 01:12:08 +0900

gtk+2.0 (2.2.4-4) unstable; urgency=low

  * Akira TAGOH <tagoh@debian.org>
  + debian/rules:
    - bumped the shlib version to 2.2.1-3. (closes: Bug#208671)
  + debian/control:
    - separated arch-independent data to libgtk2.0-data package.
      (closes: Bug#233396)
    - fixed the dependencies for the separated xlibs-dev.
      (closes: Bug#241782, Bug#241522)
  + debian/libgtk2.0-data.{dir,files}:
    - added.

 -- Akira TAGOH <tagoh@debian.org>  Thu, 22 Apr 2004 00:42:02 +0900

gtk+2.0 (2.2.4-3) unstable; urgency=low

  * debian/patches/:
    - 002_gtk+-debian-freetype.patch: patch from Daniel Schepler to fix the 
      build failure due to freetype (Closes: #225129).

 -- Sebastien Bacher <seb128@debian.org>  Sat, 27 Dec 2003 13:00:17 +0100

gtk+2.0 (2.2.4-2) unstable; urgency=low

  * debian/control:
    - added Uploaders to maintain as team.
    - added gnome-pkg-tools to Build-Depends.
  * debian/gtk-options.7:
    - included a manpage with the help on the options (Closes: Bug#216897).
  * debian/libgtk2.0-doc.doc-base.gtk-faq
  * debian/libgtk2.0-doc.doc-base.gtk-tutorial:
    - replaced book1.html by index.html (closes: Bug#215382).
  * debian/patches/:
    - 000_gtk+-2.2.4-socketfocus.patch: new patch to fix a GtkSocket focus
      problem that hang the system tray applet. 
      (closes: Bug#210813, Bug#212772).
    - 001_gtk+-ximian-gtk2-filesel-navbutton-5.patch: updated 
      (closes: Bug#216660). 
  * debian/rules:
    - modified to generate debian/control using gnome-pkg-tools.
  
 -- Sebastien Bacher <seb128@debian.org>  Fri, 31 Oct 2003 21:32:29 +0100

gtk+2.0 (2.2.4-1) unstable; urgency=low

  * New upstream release.
    - implemented the im module that produces C_WITH_CEDILLA rather than
      C_WITH_ACUTE for dead_acute+c combinations. it will be used as default
      im module for fr and pt. (closes: Bug#168557)
    - reworked the handling of XIM's status window. (closes: Bug#203009)
  * debian/control:
    - removed libgtk2.0-0png3 which is unnecessary anymore.
    - added non-versioned Conflicts: libgtk2.0-0png3.
    - bumped Standards-Version to 3.6.1.0.
  * debian/patches/: removed the backported patches.
    - 000_gtk+-2.2.2-docfix-gtk2compliant.patch
    - 000_gtk+-2.2.2-docfix-gtktreemodel.patch
    - 000_gtk+-2.2.2-gtkwidget-viewable.patch
    - 000_gtk+-2.2.2-imxim-reconnect.patch

 -- Akira TAGOH <tagoh@debian.org>  Mon,  8 Sep 2003 03:42:18 +0900

gtk+2.0 (2.2.2-3) unstable; urgency=low

  * debian/patches/:
    - 000_gtk+-2.2.2-docfix-gtk2compliant.patch: applied a backported patch
      from CVS to fix the old documentation. (closes: Bug#146723)
    - 000_gtk+-2.2.2-docfix-gtktreemodel.patch: applied a backported patch
      from CVS to fix the sample code. (closes: Bug#201322)
    - 000_gtk+-2.2.2-gtkwidget-viewable.patch: applied a backported patch from
      CVS to fix the garbled pixmaps. (closes: Bug#201808, Bug#202486)
    - 000_gtk+-2.2.2-imxim-reconnect.patch: applied a backported patch from
      CVS to fix the segfaults if the XIM server is killed during running gtk2
      applications.
    - 001_gtk+-debian-docfix-dtds.patch: applied to use the local DTD.
  * debian/control:
    - added Build-Depends-Indep: gtk-doc-tools, docbook-xml to re-generate the
      fixed documents.

 -- Akira TAGOH <tagoh@debian.org>  Thu,  7 Aug 2003 01:42:46 +0900

gtk+2.0 (2.2.2-2) unstable; urgency=low

  * debian/patches/:
    - 001_gtk+-debian-aclocal-pass_all.patch: re-applied a patch to fix FTBFS
      on arm. (closes: Bug#201443)

 -- Akira TAGOH <tagoh@debian.org>  Thu, 24 Jul 2003 03:14:10 +0900

gtk+2.0 (2.2.2-1) unstable; urgency=low

  * New upstream release. (closes: Bug#200350)
    - Fixed threadlocks on GtkTreeView. (closes: Bug#192136)
    - Fixed the crash on moving the cursor when the cursor is invisible.
      (closes: Bug#187858)
    - Fixed the compose table for ascending order. (closes: Bug#182073)
  * debian/control:
    - fix the FTBFS. Thanks to Daniel Baeyens.
    - bumped Standards-Version to 3.6.0.
  * debian/rules:
    - removed dh_undocumented.
    - don't claim the newer shlibs.
  * debian/patches/:
    - 000_gtk+-2.2.1-gdk_event_copy_for_xinput.patch: removed.
    - 000_gtk+-2.2.1-gdk_visual_get_best_with_depth.patch: removed.
    - 000_gtk+-2.2.1-gtk_text_line_previous_could_contain_tag.patch: removed.
    - 000_gtk+-2.2.1-gtktreeview-scroll.patch: removed.
    - 000_gtk+-debian-xinerama-pic.patch: updated.
    - 001_gtk+-debian-aclocal.patch: removed.
    - 001_gtk+-ximian-gtk2-filesel-navbutton-5.patch: applied a Ximian patch
      to improve the GtkFileSel UI. Requested from Ross Burton.
    - 000_gtk+-2.2.2-non-weak-symbols.patch: applied to fix the undefined non
      weak symbols. (closes: Bug#193774)

 -- Akira TAGOH <tagoh@debian.org>  Sun, 13 Jul 2003 21:26:49 +0900

gtk+2.0 (2.2.1-6) unstable; urgency=low

  * debian/patches/001_gtk+-debian-aclocal.patch:
    - damn. forgot to re-run automake and autoconf. fix again.
      (closes: Bug#190569)

 -- Akira TAGOH <tagoh@debian.org>  Sat,  3 May 2003 16:56:18 +0900

gtk+2.0 (2.2.1-5) unstable; urgency=low

  * debian/control:
    - changed a section for libgtk2.0-dbg to libdevel.
  * debian/patches/000_gtk+-debian-aclocal.patch:
    - applied to fix Xinerama library linkage broken on arm and m68k.
      (closes: Bug#190569)
      Thanks to James Troup and Phil Blundell.

 -- Akira TAGOH <tagoh@debian.org>  Sat,  3 May 2003 01:50:52 +0900

gtk+2.0 (2.2.1-4) unstable; urgency=low

  * debian/patches/:
    - 000_gtk+-2.2.1-gtk_text_line_previous_could_contain_tag.patch:
      applied a backported patch from CVS. (closes: Bug#185066)
    - 000_gtk+-2.2.1-gtktreeview-scroll.patch:
      applied a patch from Red Hat to fix infinite expose loops in TreeView.
      (closes: Bug#187312)
  * debian/control:
    - bumped Standards-Version to 3.5.9.
    - changed a section for libgtk2.0-dev to libdevel.
  * debian/rules:
    - fixed the symlinks on /usr/share/gtk-doc/html. (closes: Bug#183377)
  * debian/compat:
    - use it instead of DH_COMPAT.

 -- Akira TAGOH <tagoh@debian.org>  Fri,  4 Apr 2003 01:55:35 +0900

gtk+2.0 (2.2.1-3) unstable; urgency=low

  * build against the latest xlibs and xlibs-pic. so now correct
    libXinerama_pic.a is linked and supporting xinarama is re-enabled.
    (closes: Bug#177318)
  * debian/control:
    - depend on xlibs-pic (>= 4.2.1-6)
  * debian/README.Debian:
    - improve description of static libraries issue. (closes: Bug#181879)
      Thanks to Marcelo E. Magallon <mmagallo@debian.org>
    - mention gtk-key-theme-name and gnome-settings-daemon.
  * debian/rules:
    - create the symlinks in /usr/share/gtk-doc

 -- Akira TAGOH <tagoh@debian.org>  Mon,  3 Mar 2003 01:35:04 +0900

gtk+2.0 (2.2.1-2) unstable; urgency=low

  * debian/patches/:
    - 000_gtk+-2.2.1-gdk_visual_get_best_with_depth.patch:
      backport from CVS to fix wrong pointer returned. (closes: Bug#180786)
    - 000_gtk+-2.2.1-gdk_event_copy_for_xinput.patch:
      applied to fix a crash when using xinput. (closes: Bug#178908)

 -- Akira TAGOH <tagoh@debian.org>  Wed, 19 Feb 2003 03:10:55 +0900

gtk+2.0 (2.2.1-1) unstable; urgency=low

  * New upstream release.
  * debian/patches/: removed patches. they were fixed in this release.
    - 000_gtk+-2.2.0-buildfix-modules.patch
    - 000_gtk+-2.2.0-fix-es.po.patch
    - 000_gtk+-2.2.0-fnmatch-undef.patch
    - 002_gtk+-2.2.0-fixtypo-xinput.patch
  * debian/patches/000_gtk+-debian-xinerama-pic.patch: update.

 -- Akira TAGOH <tagoh@debian.org>  Fri,  7 Feb 2003 03:37:44 +0900

gtk+2.0 (2.2.0-3) unstable; urgency=low

  * debian/: clean the unnecessary files up. (closes: Bug#177809)
  * debian/rules:
    remove the old debug libraries on install process if exists. (closes:
    Bug#177376)
  * debian/patches/:
    - 002_gtk+-2.2.0-fixtypo-xinput.patch:
      fix to enable XFree86 xinput extension. (closes: Bug#176104)
    - 000_gtk+-2.2.0-fix-es.po.patch:
      applied to fix es.po. (closes: Bug#178870)

 -- Akira TAGOH <tagoh@debian.org>  Wed, 29 Jan 2003 23:01:43 +0900

gtk+2.0 (2.2.0-2) unstable; urgency=low

  * debian/control:
    - add Conflicts libgnomeui-0 (<< 2.0.6-2) to avoid the gtk+ 2.2 breakage.
      (closes: Bug#175946)
    - add Conflicts gtk2.0-examples (<< 2.2.0) (closes: Bug#175868)
    - add dependency of libgtk2.0-common. (closes: Bug#175873)
    - removed libgtk-common package. it's no longer needed. I hope the loop
      dependency will be disappeared.
    - used libpng12-0-dev instead of libpng3-dev for Build-Depends.
  * debian/patches/001_gtk+-2.2.0-xinerama-pic.patch:
    disabled Xinerama support until xlibs-pic has libXinerama_pic.a.
    (closes: Bug#175923)

 -- Akira TAGOH <tagoh@debian.org>  Sat, 11 Jan 2003 05:09:12 +0900

gtk+2.0 (2.2.0-1) unstable; urgency=low

  * New upstream release.
    - upstream bug were closed. so it should be fixed. (closes: Bug#147697)
  * debian/control:
    - updated Build-Depends.
    - bumped Standards-Version to 3.5.8.
    - fix description-synopsis-ends-with-full-stop stuff.
  * debian/update-gdkpixbuf-loaders: add brand-new wrapper script.
  * debian/update-gdkpixbuf-loaders.1: add manpage.
  * debian/rules:
    modified to build the static libraries. (closes: Bug#161938)
  * debian/README.Debian: updated.
  * debian/patches/:
    - 000_gtk+-2.0.6-extranotify.patch: removed.
    - 000_gtk+-2.0.6-scroll_to.patch: removed.
    - 000_gtk+-2.2.0-fnmatch-undef.patch:
      applied to fix having main() in the library.
    - 000_gtk+-2.2.0-buildfix-immodule.patch:
      applied to build the static libraries.
    - 000_gtk+-2.2.0-buildfix-modules.patch:
      applied to fix a typo in configure.in.

 -- Akira TAGOH <tagoh@debian.org>  Mon,  6 Jan 2003 18:34:31 +0900

gtk+2.0 (2.0.9-1) unstable; urgency=low

  * New upstream release.
  * debian/patches/000_gtk+-2.0.8-refcolormap.patch: this release contains it.
    removed.

 -- Akira TAGOH <tagoh@debian.org>  Sun, 24 Nov 2002 00:08:42 +0900

gtk+2.0 (2.0.8-2) unstable; urgency=low

  * debian/patches/000_gtk+-2.0.8-refcolormap.patch: applied to fix the crash
    problem with close. For solve your problem, I recommend you restart all
    processes related gtk+2.0. (closes: Bug#169005)

 -- Akira TAGOH <tagoh@debian.org>  Fri, 15 Nov 2002 09:16:40 +0900

gtk+2.0 (2.0.8-1) unstable; urgency=low

  * New upstream release.
  * debian/patches/000_gtk+-2.0.7-gifsymbol.patch: it's no longer needed.
  * debian/rules: fix twice called ldconfig. (closes: Bug#168071)

 -- Akira TAGOH <tagoh@debian.org>  Sun, 10 Nov 2002 16:36:45 +0900

gtk+2.0 (2.0.7-1) unstable; urgency=low

  * New upstream release.
  * debian/rules:
    - support noopt option for DEB_BUILD_OPTIONS.
    - add symlink for gobject. (closes: Bug#167755)
  * Hm, closed a bug which is marked as NMU due to mis-upload. (closes:
    Bug#166442)
  * debian/patches: these patches are no longer needed, so removed.
    - 000_gtk+-2.0.6-64bitfix.patch
    - 000_gtk+-2.0.6-imenvvar.patch
    - 000_gtk+-2.0.6-keycode.patch
    - 000_gtk+-2.0.6-usintl.patch
  * debian/patches/000_gtk+-2.0.7-gifsymbol.patch: applied to fix the
    undefined symbol issue on libpixbufloader-gif.so.

 -- Akira TAGOH <tagoh@debian.org>  Wed,  6 Nov 2002 01:42:22 +0900

gtk+2.0 (2.0.6-4) unstable; urgency=low

  * debian/patches/000_gtk+-2.0.6-64bitfix.patch: applied to fix a segfault on
    IA64. (closes: Bug#166442)

 -- Akira TAGOH <tagoh@debian.org>  Sun, 27 Oct 2002 03:07:59 +0900

gtk+2.0 (2.0.6-3) unstable; urgency=low

  * debian/control: moved libgtk2.0-0png3 to the last entry.
  * debian/rule: fix invalid symlink.

 -- Akira TAGOH <tagoh@debian.org>  Sat, 31 Aug 2002 09:46:36 +0900

gtk+2.0 (2.0.6-2) unstable; urgency=low

  * debian/control:
    - bumped Standards-Version and depends debhelper (>> 4).
    - revert to libgtk2.0-0 and remove Conflicts libgtk2.0-0, then add
      versioned conflict to work eog2, gnome-panel2, celestia, gimp1.3 and
      metatheme. (closes: Bug#155689, Bug#155854)
    - add libgtk2.0-0png3 to Conflicts, Replaces.
    - add a dummy package for libgtk2.0-0png3.
    - remove the image libraries dependency. (closes: Bug#158858)
    - clean up -dev's Depends.
    - add libglib2.0-doc, libatk1.0-doc and libpango1.0-doc to Suggests.
  * debian/patches/: from Red Hat.
    - 000_gtk+-2.0.6-exportsymbols.patch:
      applied to fix stripping the wrong symbols due to libtool's bug. but
      it's not affected about the symbols used by ld and ld.so. mainly for nm,
      gdb and etc.
    - 000_gtk+-2.0.6-extranotify.patch:
      applied to fix extra settings notifies on startup that were causing
      significant performance problems as fonts were reloaded.
    - 000_gtk+-2.0.6-imenvvar.patch:
      applied to fix a bug with GTK_IM_MODULE environment variable.
    - 000_gtk+-2.0.6-keycode.patch: applied to fix a problem with keycodes
      passed to GtkIMContextXIM.
    - 000_gtk+-2.0.6-usintl.patch:
      applied to fix to GtkIMContextSimple compose for us-intl keyboards.
      should be fixed. (closes: Bug#149515)
    - 000_gtk+-2.0.6-scroll_to.patch:
      applied to fix gtk_tree_view_scroll_to_cell.
  * debian/rules: add symlink to fix the missing symlink for glib, atk and
    pango. (closes: Bug#158107)
  * debian/update-gtk-immodules.fr.1: added. Thanks Julien Louis. (closes:
    Bug#156985)

 -- Akira TAGOH <tagoh@debian.org>  Sat, 31 Aug 2002 05:22:33 +0900

gtk+2.0 (2.0.6-1) unstable; urgency=low

  * New upstream release.
  * Build against libpng3 (closes: 147852)

 -- Akira TAGOH <tagoh@debian.org>  Sun,  4 Aug 2002 18:31:53 +0900

gtk+2.0 (2.0.5-2) unstable; urgency=low

  * debian/rules: add --with-xinput=xfree. (closes: Bug#151668)
  * debian/control:
    - add Conflicts: libgdkxft0 to avoid some problem. (closes: Bug#151439).
    - changed a summary from 'Dummy' to 'Empty'.

 -- Akira TAGOH <tagoh@debian.org>  Thu,  4 Jul 2002 00:18:53 +0900

gtk+2.0 (2.0.5-1) unstable; urgency=low

  * New upstream release.
  * debian/control: fix typo (closes: Bug#150147)

 -- Akira TAGOH <tagoh@debian.org>  Mon, 17 Jun 2002 01:07:20 +0900

gtk+2.0 (2.0.4-1) unstable; urgency=low

  * New upstream release.
    - should be fixed in this release. (closes: Bug#149667)
    - now it's not linked to the Pango docs (closes: Bug#149143)
  * debian/libgtk2.0-doc.doc-base.{gdk,gdk-pixbuf,gtk,gtk-faq,gtk-tutorial}:
    add a new line before Format: (closes: Bug#149548, Bug#150043)

 -- Akira TAGOH <tagoh@debian.org>  Sun, 16 Jun 2002 05:16:29 +0900

gtk+2.0 (2.0.3-1) unstable; urgency=low

  * New upstream release.
  * debian/libgtk2.0-doc.doc-base.{gtk-faq,gtk-tutorial}:
    changed an index file.

 -- Akira TAGOH <tagoh@debian.org>  Thu, 30 May 2002 23:35:52 +0900

gtk+2.0 (2.0.2-5) unstable; urgency=high

  * debian/control: add libtiff3g-dev, libpng2-dev and libjpeg62-dev to
    Depends for -dev.
  * set urgency=high because previous version violated our policy 2.3.4.
    it should be into woody as far as possible.

 -- Akira TAGOH <tagoh@debian.org>  Thu, 23 May 2002 00:31:52 +0900

gtk+2.0 (2.0.2-4) unstable; urgency=high

  * debian/patches/000_gtk+2.0-2.0.2-bigendian.patch: applied to fix a problem
    for big endian machines. (closes: Bug#145285)
  * set urgency=high because it should be in woody.

 -- Akira TAGOH <tagoh@debian.org>  Wed,  1 May 2002 02:46:12 +0900

gtk+2.0 (2.0.2-3) unstable; urgency=low

  * debian/update-gtk-immodules: create /etc/gtk-2.0 directory for workaround,
    if it's not found. oh, why didn't you have it? (closes: Bug#143508,
    Bug#144673)

 -- Akira TAGOH <tagoh@debian.org>  Sun, 28 Apr 2002 04:46:30 +0900

gtk+2.0 (2.0.2-2) unstable; urgency=low

  * debian/libgtk2.0-doc.doc-base.{gtk-faq,gtk-tutorial}:
    Grr, fix again... (closes: Bug#141069)
  * debian/scripts/vars.build: fix bashism.

 -- Akira TAGOH <tagoh@debian.org>  Sat,  6 Apr 2002 04:26:14 +0900

gtk+2.0 (2.0.2-1) unstable; urgency=low

  * New upstream release.
    - this release has bug fix only.
  * debian/control: forgot to update versioned dependency for -dev.
  * debian/libgtk2.0-doc.doc-base.gtk-faq,
    debian/libgtk2.0-doc.doc-base.gtk-tutorial:
    fix wrong index. (closes: Bug#141069)

 -- Akira TAGOH <tagoh@debian.org>  Thu,  4 Apr 2002 02:49:49 +0900

gtk+2.0 (2.0.1-1) unstable; urgency=low

  * New upstream release.
  * debian/update-gtk-immodules: check the immodules directory.

 -- Akira TAGOH <tagoh@debian.org>  Sun, 31 Mar 2002 00:59:03 +0900

gtk+2.0 (2.0.0-3) unstable; urgency=low

  * debian/rules: removed regenerate shlibs. all packages no longer needs to
    depend on -common.

 -- Akira TAGOH <tagoh@debian.org>  Sat, 16 Mar 2002 21:51:08 +0900

gtk+2.0 (2.0.0-2) unstable; urgency=low

  * debian/control: changed Build-Depends to libpango1.0-dev (>= 1.0.0-3)
  * debian/{control,rules}: add libgtk-common as dummy package for upgrading.
  * debian/rules: fix the missing directory.
  * debian/update-gtk-immodules: fix file attribute for gtk.immodules.

 -- Akira TAGOH <tagoh@debian.org>  Sat, 16 Mar 2002 04:34:39 +0900

gtk+2.0 (2.0.0-1) unstable; urgency=low

  * Initial Release.

 -- Akira TAGOH <tagoh@debian.org>  Wed, 13 Mar 2002 00:07:25 +0900
<|MERGE_RESOLUTION|>--- conflicted
+++ resolved
@@ -1,6 +1,3 @@
-<<<<<<< HEAD
-gtk+2.0 (2.10.14-1) unstable; urgency=low
-=======
 gtk+2.0 (2.12.0-2) UNRELEASED; urgency=low
 
   * Add a conflict against openoffice.org-core (<< 2.2.1-8).
@@ -30,7 +27,6 @@
  -- Loic Minier <lool@dooz.org>  Tue, 18 Sep 2007 22:30:39 +0200
 
 gtk+2.0 (2.11.6-1) experimental; urgency=low
->>>>>>> f70ca65d
 
   [ Loic Minier ]
   * Don't run the directfb testsuite on kfreebsd as it hangs; proposed patch
@@ -45,21 +41,10 @@
     created if they don't already exist.
   * Install this script and its manual page in libgtk2.0-bin.
 
-<<<<<<< HEAD
-  [ Alan Baghumian ]
-  * New upstream release
-    - Regenerated 070_mandatory-relibtoolize.patch
-
-=======
->>>>>>> f70ca65d
   [ Loic Minier ]
   * Call dh_shlibdeps separately for the udeb and add a
     -l/usr/lib/libcairo-directfb/lib/ flag to ensure libcairo-directfb2 is
     found.
-<<<<<<< HEAD
-
- -- Loic Minier <lool@dooz.org>  Tue, 31 Jul 2007 13:20:59 +0200
-=======
   * New upstream development release, with API additions.
     - Bump up shlibs to >= 2.11.6.
     - Refresh patches 006_proper-directfb-modules,
@@ -161,7 +146,6 @@
   * Prepare passing -z defs via LDFLAGS in the future.
 
  -- Loic Minier <lool@dooz.org>  Wed, 13 Jun 2007 16:57:47 +0200
->>>>>>> f70ca65d
 
 gtk+2.0 (2.10.13-1) unstable; urgency=low
 
