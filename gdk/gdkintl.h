--- conflicted
+++ resolved
@@ -27,9 +27,4 @@
 
 #include <glib/gi18n-lib.h>
 
-<<<<<<< HEAD
-#define P_(String) dgettext (GETTEXT_PACKAGE "-properties", String)
-
-=======
->>>>>>> 6eb35481
 #endif