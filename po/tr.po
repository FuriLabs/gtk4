--- conflicted
+++ resolved
@@ -22,13 +22,8 @@
 msgstr ""
 "Project-Id-Version: gtk\n"
 "Report-Msgid-Bugs-To: https://gitlab.gnome.org/GNOME/gtk/-/issues/\n"
-<<<<<<< HEAD
-"POT-Creation-Date: 2023-10-17 15:10+0000\n"
-"PO-Revision-Date: 2023-10-17 18:19+0300\n"
-=======
 "POT-Creation-Date: 2023-10-16 11:58+0000\n"
 "PO-Revision-Date: 2023-10-17 18:20+0300\n"
->>>>>>> a45b66e1
 "Last-Translator: Sabri Ünal <libreajans@gmail.com>\n"
 "Language-Team: Türkçe <takim@gnome.org.tr>\n"
 "Language: tr\n"
@@ -66,37 +61,6 @@
 msgid "Cannot provide contents as %s"
 msgstr "İçerikler %s olarak sağlanamıyor"
 
-<<<<<<< HEAD
-#: gdk/gdkdisplay.c:156 gdk/gdkglcontext.c:442
-msgid "The current backend does not support OpenGL"
-msgstr "Şimdiki arka uç OpenGL’i desteklemiyor"
-
-#: gdk/gdkdisplay.c:1244 gdk/gdksurface.c:1252
-msgid "Vulkan support disabled via GDK_DEBUG"
-msgstr "Vulkan desteği GDK_DEBUG yoluyla devre dışı bırakılmış"
-
-#: gdk/gdkdisplay.c:1276
-msgid "GL support disabled via GDK_DEBUG"
-msgstr "GL desteği, GDK_DEBUG yoluyla devre dışı bırakılmış"
-
-#: gdk/gdkdisplay.c:1574
-msgid "No EGL configuration available"
-msgstr "Kullanılabilir EGL yapılandırması yok"
-
-#: gdk/gdkdisplay.c:1582
-msgid "Failed to get EGL configurations"
-msgstr "EGL yapılandırmaları alınamadı"
-
-#: gdk/gdkdisplay.c:1612
-msgid "No EGL configuration with required features found"
-msgstr "Gerekli özellikleri olan EGL yapılandırması bulunamadı"
-
-#: gdk/gdkdisplay.c:1619
-msgid "No perfect EGL configuration found"
-msgstr "Kusursuz EGL yapılandırması bulunamadı"
-
-#: gdk/gdkdisplay.c:1661
-=======
 #: gdk/gdkdisplay.c:164 gdk/gdkglcontext.c:442
 msgid "The current backend does not support OpenGL"
 msgstr "Şimdiki arka uç OpenGL’i desteklemiyor"
@@ -126,32 +90,12 @@
 msgstr "Kusursuz EGL yapılandırması bulunamadı"
 
 #: gdk/gdkdisplay.c:1676
->>>>>>> a45b66e1
 #, c-format
 msgid "EGL implementation is missing extension %s"
 msgid_plural "EGL implementation is missing %2$d extensions: %1$s"
 msgstr[0] "EGL uygulamasında %2$d eksik uzantı: %1$s"
 
 # https://twitter.com/mserdark/status/932936929213079559
-<<<<<<< HEAD
-#: gdk/gdkdisplay.c:1694
-msgid "libEGL not available in this sandbox"
-msgstr "libEGL bu kum havuzunda kullanılamıyor"
-
-#: gdk/gdkdisplay.c:1695
-msgid "libEGL not available"
-msgstr "libEGL kullanılamıyor"
-
-#: gdk/gdkdisplay.c:1705
-msgid "Failed to create EGL display"
-msgstr "EGL ekranı oluşturulamadı"
-
-#: gdk/gdkdisplay.c:1715
-msgid "Could not initialize EGL display"
-msgstr "EGL ekranı ilklendirilemedi"
-
-#: gdk/gdkdisplay.c:1726
-=======
 #: gdk/gdkdisplay.c:1709
 msgid "libEGL not available in this sandbox"
 msgstr "libEGL bu kum havuzunda kullanılamıyor"
@@ -169,7 +113,6 @@
 msgstr "EGL ekranı ilklendirilemedi"
 
 #: gdk/gdkdisplay.c:1741
->>>>>>> a45b66e1
 #, c-format
 msgid "EGL version %d.%d is too old. GTK requires %d.%d"
 msgstr "EGL sürümü %d.%d çok eski. GTK, %d.%d gerektiriyor"
@@ -204,11 +147,7 @@
 
 #. translators: This is about OpenGL backend names, like
 #. * "Trying to use X11 GLX, but EGL is already in use"
-<<<<<<< HEAD
-#: gdk/gdkglcontext.c:1864
-=======
 #: gdk/gdkglcontext.c:1914
->>>>>>> a45b66e1
 #, c-format
 msgid "Trying to use %s, but %s is already in use"
 msgstr "%s kullanılmaya çalışılıyor ancak şu anda %s kullanılıyor"
@@ -1126,11 +1065,7 @@
 msgid "Pick a Font"
 msgstr "Yazı Tipi Seç"
 
-<<<<<<< HEAD
-#: gtk/deprecated/gtkfontbutton.c:600 gtk/gtkfilechooserwidget.c:3871
-=======
 #: gtk/deprecated/gtkfontbutton.c:600 gtk/gtkfilechooserwidget.c:3806
->>>>>>> a45b66e1
 #: gtk/gtkfontdialogbutton.c:126 gtk/inspector/visual.ui:169
 msgid "Font"
 msgstr "Yazı Tipi"
@@ -1784,14 +1719,11 @@
 msgid "toggle button"
 msgstr "aç/kapat düğmesi"
 
-<<<<<<< HEAD
-=======
 #: gtk/gtkaccessible.c:835
 msgctxt "accessibility"
 msgid "paragraph"
 msgstr "paragraf"
 
->>>>>>> a45b66e1
 #: gtk/gtkalertdialog.c:668 gtk/print/gtkcustompaperunixdialog.c:322
 #: gtk/gtkmessagedialog.c:166 gtk/ui/gtkassistant.ui:40
 msgid "_Close"
@@ -2272,20 +2204,12 @@
 msgstr "Bu adda dosya zaten var"
 
 #: gtk/gtkfilechoosernative.c:520 gtk/gtkfilechoosernative.c:600
-<<<<<<< HEAD
-#: gtk/gtkfilechooserwidget.c:1185 gtk/gtkfilechooserwidget.c:5029
-=======
 #: gtk/gtkfilechooserwidget.c:1183 gtk/gtkfilechooserwidget.c:4964
->>>>>>> a45b66e1
 #: gtk/gtkfiledialog.c:843 gtk/gtkmessagedialog.c:170
 #: gtk/gtkmessagedialog.c:179 gtk/gtkmountoperation.c:608
 #: gtk/print/gtkpagesetupunixdialog.c:282 gtk/print/gtkprintbackend.c:638
 #: gtk/print/gtkprintunixdialog.c:682 gtk/print/gtkprintunixdialog.c:839
-<<<<<<< HEAD
-#: gtk/gtkwindow.c:6242 gtk/ui/gtkappchooserdialog.ui:48
-=======
 #: gtk/gtkwindow.c:6243 gtk/ui/gtkappchooserdialog.ui:48
->>>>>>> a45b66e1
 #: gtk/ui/gtkassistant.ui:52 gtk/ui/gtkcolorchooserdialog.ui:36
 #: gtk/ui/gtkfontchooserdialog.ui:27
 msgid "_Cancel"
@@ -2372,11 +2296,7 @@
 msgid "If you delete an item, it will be permanently lost."
 msgstr "Eğer bir öge silerseniz kalıcı olarak kaybolur."
 
-<<<<<<< HEAD
-#: gtk/gtkfilechooserwidget.c:1185 gtk/gtkfilechooserwidget.c:1815
-=======
 #: gtk/gtkfilechooserwidget.c:1183 gtk/gtkfilechooserwidget.c:1781
->>>>>>> a45b66e1
 #: gtk/gtklabel.c:5695 gtk/gtktext.c:6147 gtk/gtktextview.c:9018
 msgid "_Delete"
 msgstr "_Sil"
@@ -2413,11 +2333,7 @@
 msgid "_Add to Bookmarks"
 msgstr "Yer İmlerine _Ekle"
 
-<<<<<<< HEAD
-#: gtk/gtkfilechooserwidget.c:1811 gtk/gtkplacessidebar.c:2312
-=======
 #: gtk/gtkfilechooserwidget.c:1777 gtk/gtkplacessidebar.c:2312
->>>>>>> a45b66e1
 #: gtk/gtkplacessidebar.c:3270 gtk/ui/gtkfilechooserwidget.ui:410
 msgid "_Rename"
 msgstr "_Yeniden Adlandır"
@@ -2434,68 +2350,31 @@
 msgid "Sort _Folders Before Files"
 msgstr "_Klasörleri Dosyalardan Önce Sırala"
 
-<<<<<<< HEAD
-#: gtk/gtkfilechooserwidget.c:1979 gtk/gtkfilechooserwidget.c:2009
-#: gtk/gtkfilechooserwidget.c:3914
-msgid "Unknown"
-msgstr "Bilinmeyen"
-
-#: gtk/gtkfilechooserwidget.c:2064 gtk/gtkplacessidebar.c:1025
-=======
 #: gtk/gtkfilechooserwidget.c:1921 gtk/gtkfilechooserwidget.c:1951
 #: gtk/gtkfilechooserwidget.c:3849
 msgid "Unknown"
 msgstr "Bilinmeyen"
 
 #: gtk/gtkfilechooserwidget.c:2006 gtk/gtkplacessidebar.c:1025
->>>>>>> a45b66e1
 msgid "Home"
 msgstr "Başlangıç"
 
 #. this is the header for the location column in the print dialog
-<<<<<<< HEAD
-#: gtk/gtkfilechooserwidget.c:2219 gtk/gtkfilechooserwidget.c:7415
-=======
 #: gtk/gtkfilechooserwidget.c:2161 gtk/gtkfilechooserwidget.c:7374
->>>>>>> a45b66e1
 #: gtk/inspector/css-node-tree.ui:76 gtk/print/ui/gtkprintunixdialog.ui:111
 msgid "Location"
 msgstr "Konum"
 
 #. Label
-<<<<<<< HEAD
-#: gtk/gtkfilechooserwidget.c:2326
-msgid "_Name:"
-msgstr "_Ad:"
-
-#: gtk/gtkfilechooserwidget.c:2881 gtk/gtkfilechooserwidget.c:2895
-=======
 #: gtk/gtkfilechooserwidget.c:2268
 msgid "_Name:"
 msgstr "_Ad:"
 
 #: gtk/gtkfilechooserwidget.c:2823 gtk/gtkfilechooserwidget.c:2837
->>>>>>> a45b66e1
 #, c-format
 msgid "Searching in %s"
 msgstr "%s içinde arama"
 
-<<<<<<< HEAD
-#: gtk/gtkfilechooserwidget.c:2901
-msgid "Searching"
-msgstr "Arama"
-
-#: gtk/gtkfilechooserwidget.c:2907
-msgid "Enter location or URL"
-msgstr "Konum ya da URL gir"
-
-#: gtk/gtkfilechooserwidget.c:3474 gtk/gtkfilechooserwidget.c:5814
-#: gtk/gtkfilechooserwidget.c:7434
-msgid "Modified"
-msgstr "Değiştirilmiş"
-
-#: gtk/gtkfilechooserwidget.c:3658
-=======
 #: gtk/gtkfilechooserwidget.c:2843
 msgid "Searching"
 msgstr "Arama"
@@ -2510,51 +2389,15 @@
 msgstr "Değiştirilmiş"
 
 #: gtk/gtkfilechooserwidget.c:3593
->>>>>>> a45b66e1
 #, c-format
 msgid "Could not read the contents of %s"
 msgstr "%s içerikleri okunamadı"
 
-<<<<<<< HEAD
-#: gtk/gtkfilechooserwidget.c:3662
-=======
 #: gtk/gtkfilechooserwidget.c:3597
->>>>>>> a45b66e1
 msgid "Could not read the contents of the folder"
 msgstr "Klasörün içeriği okunamadı"
 
 #. Translators: see g_date_time_format() for details on the format
-<<<<<<< HEAD
-#: gtk/gtkfilechooserwidget.c:3809 gtk/gtkfilechooserwidget.c:3852
-msgid "%H:%M"
-msgstr "%H:%M"
-
-#: gtk/gtkfilechooserwidget.c:3811 gtk/gtkfilechooserwidget.c:3854
-msgid "%l:%M %p"
-msgstr "%l:%M %p"
-
-#: gtk/gtkfilechooserwidget.c:3815
-msgid "Yesterday"
-msgstr "Dün"
-
-#: gtk/gtkfilechooserwidget.c:3823
-msgid "%-e %b"
-msgstr "%-e %b"
-
-#: gtk/gtkfilechooserwidget.c:3827
-msgid "%-e %b %Y"
-msgstr "%-e %b %Y"
-
-#: gtk/gtkfilechooserwidget.c:3869 gtk/gtkfilechooserwidget.c:3877
-msgid "Program"
-msgstr "Program"
-
-#: gtk/gtkfilechooserwidget.c:3870
-msgid "Audio"
-msgstr "Ses"
-
-#: gtk/gtkfilechooserwidget.c:3872 gtk/gtkfilefilter.c:1032
-=======
 #: gtk/gtkfilechooserwidget.c:3744 gtk/gtkfilechooserwidget.c:3787
 msgid "%H:%M"
 msgstr "%H:%M"
@@ -2584,49 +2427,9 @@
 msgstr "Ses"
 
 #: gtk/gtkfilechooserwidget.c:3807 gtk/gtkfilefilter.c:1032
->>>>>>> a45b66e1
 msgid "Image"
 msgstr "Resim"
 
-<<<<<<< HEAD
-#: gtk/gtkfilechooserwidget.c:3873
-msgid "Archive"
-msgstr "Arşiv"
-
-#: gtk/gtkfilechooserwidget.c:3874
-msgid "Markup"
-msgstr "Biçimleme (Markup)"
-
-#: gtk/gtkfilechooserwidget.c:3875 gtk/gtkfilechooserwidget.c:3876
-msgid "Text"
-msgstr "Metin"
-
-#: gtk/gtkfilechooserwidget.c:3878
-msgid "Video"
-msgstr "Video"
-
-#: gtk/gtkfilechooserwidget.c:3879
-msgid "Contacts"
-msgstr "Kişiler"
-
-#: gtk/gtkfilechooserwidget.c:3880
-msgid "Calendar"
-msgstr "Takvim"
-
-#: gtk/gtkfilechooserwidget.c:3881
-msgid "Document"
-msgstr "Belge"
-
-#: gtk/gtkfilechooserwidget.c:3882
-msgid "Presentation"
-msgstr "Sunum"
-
-#: gtk/gtkfilechooserwidget.c:3883
-msgid "Spreadsheet"
-msgstr "Çizelge"
-
-#: gtk/gtkfilechooserwidget.c:5021 gtk/print/gtkprintunixdialog.c:673
-=======
 #: gtk/gtkfilechooserwidget.c:3808
 msgid "Archive"
 msgstr "Arşiv"
@@ -2664,17 +2467,12 @@
 msgstr "Çizelge"
 
 #: gtk/gtkfilechooserwidget.c:4956 gtk/print/gtkprintunixdialog.c:673
->>>>>>> a45b66e1
 #, c-format
 msgid "A file named “%s” already exists.  Do you want to replace it?"
 msgstr ""
 "“%s” adında dosya zaten var.  Var olan dosya ile değiştirmek ister misiniz?"
 
-<<<<<<< HEAD
-#: gtk/gtkfilechooserwidget.c:5023 gtk/print/gtkprintunixdialog.c:677
-=======
 #: gtk/gtkfilechooserwidget.c:4958 gtk/print/gtkprintunixdialog.c:677
->>>>>>> a45b66e1
 #, c-format
 msgid ""
 "The file already exists in “%s”.  Replacing it will overwrite its contents."
@@ -2682,25 +2480,6 @@
 "“%s” içinde dosya zaten var.  Değiştirilerek dosya içeriğinin üzerine "
 "yazılacak."
 
-<<<<<<< HEAD
-#: gtk/gtkfilechooserwidget.c:5029 gtk/print/gtkprintunixdialog.c:685
-msgid "_Replace"
-msgstr "_Yerine Koy"
-
-#: gtk/gtkfilechooserwidget.c:5184
-msgid "You do not have access to the specified folder."
-msgstr "Belirtilen klasöre erişiminiz yok."
-
-#: gtk/gtkfilechooserwidget.c:5761
-msgid "Could not send the search request"
-msgstr "Arama isteği gönderilemedi"
-
-#: gtk/gtkfilechooserwidget.c:6042
-msgid "Accessed"
-msgstr "Erişildi"
-
-#: gtk/gtkfilechooserwidget.c:7408 gtk/gtkplacessidebar.c:2306
-=======
 #: gtk/gtkfilechooserwidget.c:4964 gtk/print/gtkprintunixdialog.c:685
 msgid "_Replace"
 msgstr "_Yerine Koy"
@@ -2730,27 +2509,18 @@
 msgstr "_Zaman"
 
 #: gtk/gtkfilechooserwidget.c:7366 gtk/gtkplacessidebar.c:2306
->>>>>>> a45b66e1
 #: gtk/inspector/a11y.ui:43 gtk/inspector/actions.ui:19
 #: gtk/inspector/css-node-tree.ui:22 gtk/inspector/prop-list.ui:24
 #: gtk/ui/gtkfilechooserwidget.ui:385 gtk/print/ui/gtkprintunixdialog.ui:80
 msgid "Name"
 msgstr "Ad"
 
-<<<<<<< HEAD
-#: gtk/gtkfilechooserwidget.c:7423 gtk/inspector/resource-list.ui:82
-=======
 #: gtk/gtkfilechooserwidget.c:7383 gtk/inspector/resource-list.ui:82
->>>>>>> a45b66e1
 #: gtk/ui/gtkfontchooserwidget.ui:217 gtk/ui/gtkfontchooserwidget.ui:386
 msgid "Size"
 msgstr "Boyut"
 
-<<<<<<< HEAD
-#: gtk/gtkfilechooserwidget.c:7428 gtk/inspector/misc-info.ui:57
-=======
 #: gtk/gtkfilechooserwidget.c:7389 gtk/inspector/misc-info.ui:57
->>>>>>> a45b66e1
 #: gtk/inspector/prop-list.ui:35 gtk/inspector/statistics.ui:36
 msgid "Type"
 msgstr "Tür"
@@ -2894,11 +2664,7 @@
 
 #: gtk/gtklabel.c:5753 gtk/gtktext.c:2716 gtk/gtktextview.c:9088
 msgid "Context menu"
-<<<<<<< HEAD
-msgstr "Bağlam menüsü"
-=======
 msgstr "Bağlamsal menü"
->>>>>>> a45b66e1
 
 #: gtk/gtklinkbutton.c:260
 msgid "_Copy URL"
@@ -2967,11 +2733,7 @@
 msgstr "Oynat"
 
 #: gtk/gtkmessagedialog.c:162 gtk/gtkmessagedialog.c:180
-<<<<<<< HEAD
-#: gtk/print/gtkprintbackend.c:639 gtk/gtkwindow.c:6243
-=======
 #: gtk/print/gtkprintbackend.c:639 gtk/gtkwindow.c:6244
->>>>>>> a45b66e1
 msgid "_OK"
 msgstr "_Tamam"
 
@@ -3803,48 +3565,27 @@
 msgstr "Sağa kaydır"
 
 #. Translators: This is placeholder text for the search entry in the shortcuts window
-<<<<<<< HEAD
-#: gtk/gtkshortcutswindow.c:855 gtk/gtkshortcutswindow.c:922
-#: gtk/gtkshortcutswindow.c:927
-=======
 #: gtk/gtkshortcutswindow.c:879 gtk/gtkshortcutswindow.c:946
 #: gtk/gtkshortcutswindow.c:951
->>>>>>> a45b66e1
 msgid "Search Shortcuts"
 msgstr "Kısayolları Ara"
 
 #. Translators: This is the window title for the shortcuts window in normal mode
-<<<<<<< HEAD
-#: gtk/gtkshortcutswindow.c:887 gtk/inspector/window.ui:498
-=======
 #: gtk/gtkshortcutswindow.c:911 gtk/inspector/window.ui:498
->>>>>>> a45b66e1
 msgid "Shortcuts"
 msgstr "Kısayollar"
 
 #. Translators: This is the window title for the shortcuts window in search mode
-<<<<<<< HEAD
-#: gtk/gtkshortcutswindow.c:892
-msgid "Search Results"
-msgstr "Arama Sonuçları"
-
-#: gtk/gtkshortcutswindow.c:989 gtk/ui/gtkemojichooser.ui:349
-=======
 #: gtk/gtkshortcutswindow.c:916
 msgid "Search Results"
 msgstr "Arama Sonuçları"
 
 #: gtk/gtkshortcutswindow.c:1013 gtk/ui/gtkemojichooser.ui:349
->>>>>>> a45b66e1
 #: gtk/ui/gtkfilechooserwidget.ui:239
 msgid "No Results Found"
 msgstr "Hiçbir Sonuç Bulunamadı"
 
-<<<<<<< HEAD
-#: gtk/gtkshortcutswindow.c:1000 gtk/ui/gtkemojichooser.ui:362
-=======
 #: gtk/gtkshortcutswindow.c:1024 gtk/ui/gtkemojichooser.ui:362
->>>>>>> a45b66e1
 #: gtk/ui/gtkfilechooserwidget.ui:252 gtk/ui/gtkplacesview.ui:218
 msgid "Try a different search"
 msgstr "Başka arama deneyin"
@@ -3866,20 +3607,12 @@
 msgid "_Redo"
 msgstr "_Yinele"
 
-<<<<<<< HEAD
-#: gtk/gtkwindow.c:6231
-=======
 #: gtk/gtkwindow.c:6232
->>>>>>> a45b66e1
 #, c-format
 msgid "Do you want to use GTK Inspector?"
 msgstr "GTK Denetleyicisi kullanmak istiyor musunuz?"
 
-<<<<<<< HEAD
-#: gtk/gtkwindow.c:6233
-=======
 #: gtk/gtkwindow.c:6234
->>>>>>> a45b66e1
 #, c-format
 msgid ""
 "GTK Inspector is an interactive debugger that lets you explore and modify "
@@ -3890,11 +3623,7 @@
 "izin veren etkileşimli hata ayıklayıcıdır. Bunun kullanılması uygulamanın "
 "kesilmesine ya da çökmesine neden olabilir."
 
-<<<<<<< HEAD
-#: gtk/gtkwindow.c:6238
-=======
 #: gtk/gtkwindow.c:6239
->>>>>>> a45b66e1
 msgid "Don’t show this message again"
 msgstr "Bu iletiyi yeniden gösterme"
 
@@ -3931,10 +3660,7 @@
 msgstr "Açıklama"
 
 #: gtk/inspector/a11y.ui:99 gtk/inspector/misc-info.ui:296
-<<<<<<< HEAD
-=======
 #: tools/gtk-path-tool-info.c:132
->>>>>>> a45b66e1
 msgid "Bounds"
 msgstr "Sınırlar"
 
@@ -7436,23 +7162,15 @@
 "  simplify     Dosyayı basitleştir\n"
 "  enumerate    Tüm adlandırılan nesneleri listele\n"
 "  preview      Dosyayı ön izle\n"
-<<<<<<< HEAD
-"  render       Dosyanın ekran görüntüsünü al\n"
-=======
 "  render       Dosyayı gerçekle\n"
->>>>>>> a45b66e1
 "  screenshot   Dosyanın ekran görüntüsünü al\n"
 "\n"
 
 #: tools/gtk-builder-tool-enumerate.c:56 tools/gtk-builder-tool-preview.c:179
 #: tools/gtk-builder-tool-preview.c:180 tools/gtk-builder-tool-screenshot.c:360
 #: tools/gtk-builder-tool-simplify.c:2529 tools/gtk-builder-tool-validate.c:261
-<<<<<<< HEAD
-#: tools/gtk-rendernode-tool-info.c:202 tools/gtk-rendernode-tool-show.c:102
-=======
 #: tools/gtk-path-tool-render.c:121 tools/gtk-rendernode-tool-info.c:210
 #: tools/gtk-rendernode-tool-show.c:102
->>>>>>> a45b66e1
 msgid "FILE"
 msgstr "DOSYA"
 
@@ -7484,13 +7202,8 @@
 msgstr "CSS dosyasından biçem kullan"
 
 #: tools/gtk-builder-tool-preview.c:187 tools/gtk-builder-tool-screenshot.c:370
-<<<<<<< HEAD
-#: tools/gtk-builder-tool-validate.c:268 tools/gtk-rendernode-tool-show.c:109
-#: tools/gtk-rendernode-tool-render.c:204
-=======
 #: tools/gtk-builder-tool-validate.c:268 tools/gtk-rendernode-tool-render.c:204
 #: tools/gtk-rendernode-tool-show.c:109
->>>>>>> a45b66e1
 #, c-format
 msgid "Could not initialize windowing system\n"
 msgstr "Pencereleme sistemi ilklendirilemedi\n"
@@ -7719,8 +7432,6 @@
 msgid "%s: error launching application: %s\n"
 msgstr "%s: uygulama başlatılırken hata: %s\n"
 
-<<<<<<< HEAD
-=======
 #: tools/gtk-path-tool.c:35
 #, c-format
 msgid ""
@@ -8028,7 +7739,6 @@
 msgid "Failed to parse '%s' as number"
 msgstr "'%s', sayı olarak ayrıştırılamadı"
 
->>>>>>> a45b66e1
 #: tools/gtk-rendernode-tool.c:35
 #, c-format
 msgid ""
@@ -8054,82 +7764,41 @@
 "  render       Düğümün ekran görüntüsünü al\n"
 "\n"
 
-<<<<<<< HEAD
-#: tools/gtk-rendernode-tool-info.c:179
-=======
 #: tools/gtk-rendernode-tool-info.c:187
->>>>>>> a45b66e1
 #, c-format
 msgid "Number of nodes: %u\n"
 msgstr "Düğüm sayısı: %u\n"
 
-<<<<<<< HEAD
-#: tools/gtk-rendernode-tool-info.c:186
-=======
 #: tools/gtk-rendernode-tool-info.c:194
->>>>>>> a45b66e1
 #, c-format
 msgid "Depth: %u\n"
 msgstr "Derinlik: %u\n"
 
-<<<<<<< HEAD
-#: tools/gtk-rendernode-tool-info.c:189
-=======
 #: tools/gtk-rendernode-tool-info.c:197
->>>>>>> a45b66e1
 #, c-format
 msgid "Bounds: %g x %g\n"
 msgstr "Sınırlar: %g x %g\n"
 
-<<<<<<< HEAD
-#: tools/gtk-rendernode-tool-info.c:190
-=======
 #: tools/gtk-rendernode-tool-info.c:198
->>>>>>> a45b66e1
 #, c-format
 msgid "Origin: %g %g\n"
 msgstr "Köken: %g %g\n"
 
-<<<<<<< HEAD
-#: tools/gtk-rendernode-tool-info.c:211
-msgid "Provide information about the render node."
-msgstr "Gerçekleme düğümüyle ilgili bilgi sağla."
-
-#: tools/gtk-rendernode-tool-info.c:224 tools/gtk-rendernode-tool-show.c:130
-#: tools/gtk-rendernode-tool-render.c:225
-=======
 #: tools/gtk-rendernode-tool-info.c:219
 msgid "Provide information about the render node."
 msgstr "Gerçekleme düğümüyle ilgili bilgi sağla."
 
 #: tools/gtk-rendernode-tool-info.c:232 tools/gtk-rendernode-tool-render.c:225
 #: tools/gtk-rendernode-tool-show.c:130
->>>>>>> a45b66e1
 #, c-format
 msgid "No .node file specified\n"
 msgstr ".node dosyası belirtilmedi\n"
 
-<<<<<<< HEAD
-#: tools/gtk-rendernode-tool-info.c:230
-=======
 #: tools/gtk-rendernode-tool-info.c:238
->>>>>>> a45b66e1
 #, c-format
 msgid "Can only accept a single .node file\n"
 msgstr "Yalnızca tek bir .node dosyasını kabul edebilir\n"
 
-<<<<<<< HEAD
-#: tools/gtk-rendernode-tool-show.c:117
-msgid "Show the render node."
-msgstr "Gerçekleme düğümünü göster."
-
-#: tools/gtk-rendernode-tool-show.c:136
-#, c-format
-msgid "Can only preview a single .node file\n"
-msgstr "Yalnızca tek bir .node dosyasını ön izleyebilir\n"
-
-=======
->>>>>>> a45b66e1
 #: tools/gtk-rendernode-tool-render.c:123
 #, c-format
 msgid ""
@@ -8162,12 +7831,6 @@
 msgstr ""
 "Yalnızca tek bir .node dosyasını tek bir çıktı dosyasına gerçekleyebilir\n"
 
-<<<<<<< HEAD
-#: tools/gtk-rendernode-tool-utils.c:51
-#, c-format
-msgid "Error at %s: %s\n"
-msgstr "%sʼde hata: %s\n"
-=======
 #: tools/gtk-rendernode-tool-show.c:117
 msgid "Show the render node."
 msgstr "Gerçekleme düğümünü göster."
@@ -8181,16 +7844,11 @@
 #, c-format
 msgid "Error at %s: %s\n"
 msgstr "%s. satırda hata: %s\n"
->>>>>>> a45b66e1
 
 #: tools/gtk-rendernode-tool-utils.c:69
 #, c-format
 msgid "Failed to load node file: %s\n"
-<<<<<<< HEAD
-msgstr "Node dosyası yüklenemedi: %s\n"
-=======
 msgstr "Düğüm dosyası yüklenemedi: %s\n"
->>>>>>> a45b66e1
 
 #: tools/updateiconcache.c:1391
 #, c-format
@@ -8298,9 +7956,6 @@
 msgstr ""
 "“%s” içinde tema dizin dosyası yok.\n"
 "Eğer burada gerçekten bir simge önbelleği oluşturmak istiyorsanız, --ignore-"
-<<<<<<< HEAD
-"theme-indexʼi kullanın.\n"
-=======
 "theme-indexʼi kullanın.\n"
 
 #~ msgid "Show _Size Column"
@@ -8310,5 +7965,4 @@
 #~ msgstr "T_ür Sütununu Göster"
 
 #~ msgid "Stroke the path instead of filling it"
-#~ msgstr "Doldurmak yerine yolu darbele"
->>>>>>> a45b66e1
+#~ msgstr "Doldurmak yerine yolu darbele"