--- conflicted
+++ resolved
@@ -208,103 +208,6 @@
 }
 
 static void
-<<<<<<< HEAD
-gtk_list_item_widget_click_gesture_pressed (GtkGestureClick   *gesture,
-                                            int                n_press,
-                                            double             x,
-                                            double             y,
-                                            GtkListItemWidget *self)
-{
-  GtkListItemWidgetPrivate *priv = gtk_list_item_widget_get_instance_private (self);
-  GtkWidget *widget = GTK_WIDGET (self);
-
-  if (priv->list_item && !priv->list_item->selectable && !priv->list_item->activatable)
-    {
-      gtk_gesture_set_state (GTK_GESTURE (gesture), GTK_EVENT_SEQUENCE_DENIED);
-      return;
-    }
-
-  if (!priv->list_item || priv->list_item->activatable)
-    {
-      if (n_press == 2 && !priv->single_click_activate)
-        {
-          gtk_gesture_set_state (GTK_GESTURE (gesture), GTK_EVENT_SEQUENCE_CLAIMED);
-          gtk_widget_activate_action (GTK_WIDGET (self),
-                                      "list.activate-item",
-                                      "u",
-                                      priv->position);
-        }
-    }
-
-  if (gtk_widget_get_focus_on_click (widget))
-    gtk_widget_grab_focus (widget);
-}
-
-static void
-gtk_list_item_widget_click_gesture_released (GtkGestureClick   *gesture,
-                                             int                n_press,
-                                             double             x,
-                                             double             y,
-                                             GtkListItemWidget *self)
-{
-  GtkListItemWidgetPrivate *priv = gtk_list_item_widget_get_instance_private (self);
-
-  if (!priv->list_item || priv->list_item->activatable)
-    {
-      if (n_press == 1 && priv->single_click_activate)
-        {
-          gtk_gesture_set_state (GTK_GESTURE (gesture), GTK_EVENT_SEQUENCE_CLAIMED);
-          gtk_widget_activate_action (GTK_WIDGET (self),
-                                      "list.activate-item",
-                                      "u",
-                                      priv->position);
-          return;
-        }
-    }
-
-  if (!priv->list_item || priv->list_item->selectable)
-    {
-      GdkModifierType state;
-      GdkEvent *event;
-      gboolean extend, modify;
-
-      event = gtk_gesture_get_last_event (GTK_GESTURE (gesture),
-                                          gtk_gesture_single_get_current_sequence (GTK_GESTURE_SINGLE (gesture)));
-      state = gdk_event_get_modifier_state (event);
-      extend = (state & GDK_SHIFT_MASK) != 0;
-      modify = (state & GDK_CONTROL_MASK) != 0;
-
-      gtk_gesture_set_state (GTK_GESTURE (gesture), GTK_EVENT_SEQUENCE_CLAIMED);
-      gtk_widget_activate_action (GTK_WIDGET (self),
-                                  "list.select-item",
-                                  "(ubb)",
-                                  priv->position, modify, extend);
-    }
-}
-
-static void
-gtk_list_item_widget_hover_cb (GtkEventControllerMotion *controller,
-                               double                    x,
-                               double                    y,
-                               GtkListItemWidget        *self)
-{
-  GtkListItemWidgetPrivate *priv = gtk_list_item_widget_get_instance_private (self);
-
-  if (!priv->single_click_activate)
-    return;
-
-  if (!priv->list_item || priv->list_item->selectable)
-    {
-      gtk_widget_activate_action (GTK_WIDGET (self),
-                                  "list.select-item",
-                                  "(ubb)",
-                                  priv->position, FALSE, FALSE);
-    }
-}
-
-static void
-=======
->>>>>>> fef69881
 gtk_list_item_widget_init (GtkListItemWidget *self)
 {
   gtk_widget_set_focusable (GTK_WIDGET (self), TRUE);
