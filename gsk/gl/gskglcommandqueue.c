/* gskglcommandqueue.c
 *
 * Copyright 2017 Timm Bäder <mail@baedert.org>
 * Copyright 2018 Matthias Clasen <mclasen@redhat.com>
 * Copyright 2018 Alexander Larsson <alexl@redhat.com>
 * Copyright 2020 Christian Hergert <chergert@redhat.com>
 *
 * This library is free software; you can redistribute it and/or
 * modify it under the terms of the GNU Lesser General Public
 * License as published by the Free Software Foundation; either
 * version 2.1 of the License, or (at your option) any later version.
 *
 * This library is distributed in the hope that it will be useful,
 * but WITHOUT ANY WARRANTY; without even the implied warranty of
 * MERCHANTABILITY or FITNESS FOR A PARTICULAR PURPOSE.  See the GNU
 * Lesser General Public License for more details.
 *
 * You should have received a copy of the GNU Lesser General Public
 * License along with this program.  If not, see <http://www.gnu.org/licenses/>.
 *
 * SPDX-License-Identifier: LGPL-2.1-or-later
 */

#include "config.h"

#include <string.h>

#include <gdk/gdkglcontextprivate.h>
#include <gdk/gdkmemoryformatprivate.h>
#include <gdk/gdkprofilerprivate.h>
#include <gdk/gdktexturedownloaderprivate.h>
#include <gsk/gskdebugprivate.h>
#include <gsk/gskroundedrectprivate.h>

#include "gskglattachmentstateprivate.h"
#include "gskglbufferprivate.h"
#include "gskglcommandqueueprivate.h"
#include "gskgluniformstateprivate.h"

#include "inlinearray.h"

G_DEFINE_TYPE (GskGLCommandQueue, gsk_gl_command_queue, G_TYPE_OBJECT)

#if 0
G_GNUC_UNUSED static inline void
print_uniform (GskGLUniformFormat format,
               guint              array_count,
               gconstpointer      valueptr)
{
  const union {
    graphene_matrix_t matrix[0];
    GskRoundedRect rounded_rect[0];
    float fval[0];
    int ival[0];
    guint uval[0];
  } *data = valueptr;

  switch (format)
    {
    case GSK_GL_UNIFORM_FORMAT_1F:
      g_printerr ("1f<%f>", data->fval[0]);
      break;

    case GSK_GL_UNIFORM_FORMAT_2F:
      g_printerr ("2f<%f,%f>", data->fval[0], data->fval[1]);
      break;

    case GSK_GL_UNIFORM_FORMAT_3F:
      g_printerr ("3f<%f,%f,%f>", data->fval[0], data->fval[1], data->fval[2]);
      break;

    case GSK_GL_UNIFORM_FORMAT_4F:
      g_printerr ("4f<%f,%f,%f,%f>", data->fval[0], data->fval[1], data->fval[2], data->fval[3]);
      break;

    case GSK_GL_UNIFORM_FORMAT_1I:
    case GSK_GL_UNIFORM_FORMAT_TEXTURE:
      g_printerr ("1i<%d>", data->ival[0]);
      break;

    case GSK_GL_UNIFORM_FORMAT_1UI:
      g_printerr ("1ui<%u>", data->uval[0]);
      break;

    case GSK_GL_UNIFORM_FORMAT_COLOR: {
      char *str = gdk_rgba_to_string (valueptr);
      g_printerr ("%s", str);
      g_free (str);
      break;
    }

    case GSK_GL_UNIFORM_FORMAT_ROUNDED_RECT: {
      char *str = gsk_rounded_rect_to_string (valueptr);
      g_printerr ("%s", str);
      g_free (str);
      break;
    }

    case GSK_GL_UNIFORM_FORMAT_MATRIX: {
      float mat[16];
      graphene_matrix_to_float (&data->matrix[0], mat);
      g_printerr ("matrix<");
      for (guint i = 0; i < G_N_ELEMENTS (mat)-1; i++)
        g_printerr ("%f,", mat[i]);
      g_printerr ("%f>", mat[G_N_ELEMENTS (mat)-1]);
      break;
    }

    case GSK_GL_UNIFORM_FORMAT_1FV:
    case GSK_GL_UNIFORM_FORMAT_2FV:
    case GSK_GL_UNIFORM_FORMAT_3FV:
    case GSK_GL_UNIFORM_FORMAT_4FV:
      /* non-V variants are -4 from V variants */
      format -= 4;
      g_printerr ("[");
      for (guint i = 0; i < array_count; i++)
        {
          print_uniform (format, 0, valueptr);
          if (i + 1 != array_count)
            g_printerr (",");
          valueptr = ((guint8*)valueptr + gsk_gl_uniform_format_size (format));
        }
      g_printerr ("]");
      break;

    case GSK_GL_UNIFORM_FORMAT_2I:
      g_printerr ("2i<%d,%d>", data->ival[0], data->ival[1]);
      break;

    case GSK_GL_UNIFORM_FORMAT_3I:
      g_printerr ("3i<%d,%d,%d>", data->ival[0], data->ival[1], data->ival[2]);
      break;

    case GSK_GL_UNIFORM_FORMAT_4I:
      g_printerr ("3i<%d,%d,%d,%d>", data->ival[0], data->ival[1], data->ival[2], data->ival[3]);
      break;

    case GSK_GL_UNIFORM_FORMAT_LAST:
    default:
      g_assert_not_reached ();
    }
}

G_GNUC_UNUSED static inline void
gsk_gl_command_queue_print_batch (GskGLCommandQueue       *self,
                                  const GskGLCommandBatch *batch)
{
  static const char *command_kinds[] = { "Clear", "Draw", };
  guint framebuffer_id;

  g_assert (GSK_IS_GL_COMMAND_QUEUE (self));
  g_assert (batch != NULL);

  if (batch->any.kind == GSK_GL_COMMAND_KIND_CLEAR)
    framebuffer_id = batch->clear.framebuffer;
  else if (batch->any.kind == GSK_GL_COMMAND_KIND_DRAW)
    framebuffer_id = batch->draw.framebuffer;
  else
    return;

  g_printerr ("Batch {\n");
  g_printerr ("         Kind: %s\n", command_kinds[batch->any.kind]);
  g_printerr ("     Viewport: %dx%d\n", batch->any.viewport.width, batch->any.viewport.height);
  g_printerr ("  Framebuffer: %d\n", framebuffer_id);

  if (batch->any.kind == GSK_GL_COMMAND_KIND_DRAW)
    {
      g_printerr ("      Program: %d\n", batch->any.program);
      g_printerr ("     Vertices: %d\n", batch->draw.vbo_count);

      for (guint i = 0; i < batch->draw.bind_count; i++)
        {
          const GskGLCommandBind *bind = &self->batch_binds.items[batch->draw.bind_offset + i];
          g_printerr ("      Bind[%d]: %u\n", bind->texture, bind->id);
        }

      for (guint i = 0; i < batch->draw.uniform_count; i++)
        {
          const GskGLCommandUniform *uniform = &self->batch_uniforms.items[batch->draw.uniform_offset + i];
          g_printerr ("  Uniform[%02d]: ", uniform->location);
          print_uniform (uniform->info.format,
                         uniform->info.array_count,
                         gsk_gl_uniform_state_get_uniform_data (self->uniforms, uniform->info.offset));
          g_printerr ("\n");
        }
    }
  else if (batch->any.kind == GSK_GL_COMMAND_KIND_CLEAR)
    {
      g_printerr ("         Bits: 0x%x\n", batch->clear.bits);
    }

  g_printerr ("}\n");
}

G_GNUC_UNUSED static inline void
gsk_gl_command_queue_capture_png (GskGLCommandQueue *self,
                                  const char        *filename,
                                  guint              width,
                                  guint              height,
                                  gboolean           flip_y)
{
  guint stride;
  guint8 *data;
  GBytes *bytes;
  GdkTexture *texture;

  g_assert (GSK_IS_GL_COMMAND_QUEUE (self));
  g_assert (filename != NULL);

  stride = cairo_format_stride_for_width (CAIRO_FORMAT_ARGB32, width);
  data = g_malloc_n (height, stride);

  glReadPixels (0, 0, width, height, GL_BGRA, GL_UNSIGNED_BYTE, data);

  if (flip_y)
    {
      guint8 *flipped = g_malloc_n (height, stride);

      for (guint i = 0; i < height; i++)
        memcpy (flipped + (height * stride) - ((i + 1) * stride),
                data + (stride * i),
                stride);

      g_free (data);
      data = flipped;
    }

  bytes = g_bytes_new_take (data, height * stride);
  texture = gdk_memory_texture_new (width, height, GDK_MEMORY_DEFAULT, bytes, stride);
  g_bytes_unref (bytes);

  gdk_texture_save_to_png (texture, filename);
  g_object_unref (texture);
}
#endif

static inline gboolean
will_ignore_batch (GskGLCommandQueue *self)
{
  if G_LIKELY (self->batches.len < G_MAXINT16)
    return FALSE;

  if (!self->have_truncated)
    {
      self->have_truncated = TRUE;
      g_critical ("GL command queue too large, truncating further batches.");
    }

  return TRUE;
}

static inline GLint
min_filter_from_index (guint index)
{
  GLint filters[3] = { GL_LINEAR, GL_NEAREST, GL_LINEAR_MIPMAP_LINEAR };

  g_assert (index < GSK_GL_N_FILTERS);

  return filters[index];
}

static inline GLint
mag_filter_from_index (guint index)
{
  GLint filters[3] = { GL_LINEAR, GL_NEAREST, GL_LINEAR };

  g_assert (index < GSK_GL_N_FILTERS);

  return filters[index];
}

static inline guint
snapshot_attachments (const GskGLAttachmentState *state,
                      GskGLCommandBinds          *array)
{
  GskGLCommandBind *bind = gsk_gl_command_binds_append_n (array, G_N_ELEMENTS (state->textures));
  guint count = 0;

  for (guint i = 0; i < G_N_ELEMENTS (state->textures); i++)
    {
      if (state->textures[i].id)
        {
          bind[count].id = state->textures[i].id;
          bind[count].texture = state->textures[i].texture;
          bind[count].sampler = state->textures[i].sampler;
          count++;
        }
    }

  if (count != G_N_ELEMENTS (state->textures))
    array->len -= G_N_ELEMENTS (state->textures) - count;

  return count;
}

static inline guint
snapshot_uniforms (GskGLUniformState    *state,
                   GskGLUniformProgram  *program,
                   GskGLCommandUniforms *array)
{
  GskGLCommandUniform *uniform = gsk_gl_command_uniforms_append_n (array, program->n_mappings);
  guint count = 0;

  for (guint i = 0; i < program->n_mappings; i++)
    {
      const GskGLUniformMapping *mapping = &program->mappings[i];

      if (!mapping->info.initial && mapping->info.format && mapping->location > -1)
        {
          uniform[count].location = mapping->location;
          uniform[count].info = mapping->info;
          count++;
        }
    }

  if (count != program->n_mappings)
    array->len -= program->n_mappings - count;

  return count;
}

static inline gboolean
snapshots_equal (GskGLCommandQueue *self,
                 GskGLCommandBatch *first,
                 GskGLCommandBatch *second)
{
  if (first->draw.bind_count != second->draw.bind_count ||
      first->draw.uniform_count != second->draw.uniform_count)
    return FALSE;

  for (guint i = 0; i < first->draw.bind_count; i++)
    {
      const GskGLCommandBind *fb = &self->batch_binds.items[first->draw.bind_offset+i];
      const GskGLCommandBind *sb = &self->batch_binds.items[second->draw.bind_offset+i];

      if (fb->id != sb->id || fb->texture != sb->texture)
        return FALSE;
    }

  for (guint i = 0; i < first->draw.uniform_count; i++)
    {
      const GskGLCommandUniform *fu = &self->batch_uniforms.items[first->draw.uniform_offset+i];
      const GskGLCommandUniform *su = &self->batch_uniforms.items[second->draw.uniform_offset+i];
      gconstpointer fdata;
      gconstpointer sdata;
      gsize len;

      /* Short circuit if we'd end up with the same memory */
      if (fu->info.offset == su->info.offset)
        continue;

      if (fu->info.format != su->info.format ||
          fu->info.array_count != su->info.array_count)
        return FALSE;

      fdata = gsk_gl_uniform_state_get_uniform_data (self->uniforms, fu->info.offset);
      sdata = gsk_gl_uniform_state_get_uniform_data (self->uniforms, su->info.offset);

      switch (fu->info.format)
        {
        case GSK_GL_UNIFORM_FORMAT_1F:
        case GSK_GL_UNIFORM_FORMAT_1FV:
        case GSK_GL_UNIFORM_FORMAT_1I:
        case GSK_GL_UNIFORM_FORMAT_TEXTURE:
        case GSK_GL_UNIFORM_FORMAT_1UI:
          len = 4;
          break;

        case GSK_GL_UNIFORM_FORMAT_2F:
        case GSK_GL_UNIFORM_FORMAT_2FV:
        case GSK_GL_UNIFORM_FORMAT_2I:
          len = 8;
          break;

        case GSK_GL_UNIFORM_FORMAT_3F:
        case GSK_GL_UNIFORM_FORMAT_3FV:
        case GSK_GL_UNIFORM_FORMAT_3I:
          len = 12;
          break;

        case GSK_GL_UNIFORM_FORMAT_4F:
        case GSK_GL_UNIFORM_FORMAT_4FV:
        case GSK_GL_UNIFORM_FORMAT_4I:
          len = 16;
          break;


        case GSK_GL_UNIFORM_FORMAT_MATRIX:
          len = sizeof (float) * 16;
          break;

        case GSK_GL_UNIFORM_FORMAT_ROUNDED_RECT:
          len = sizeof (float) * 12;
          break;

        case GSK_GL_UNIFORM_FORMAT_COLOR:
          len = sizeof (float) * 4;
          break;

        default:
          g_assert_not_reached ();
        }

      len *= fu->info.array_count;

      if (memcmp (fdata, sdata, len) != 0)
        return FALSE;
    }

  return TRUE;
}

static void
gsk_gl_command_queue_dispose (GObject *object)
{
  GskGLCommandQueue *self = (GskGLCommandQueue *)object;

  g_assert (GSK_IS_GL_COMMAND_QUEUE (self));

  g_clear_object (&self->profiler);
  g_clear_object (&self->gl_profiler);
  g_clear_object (&self->context);
  g_clear_pointer (&self->attachments, gsk_gl_attachment_state_unref);
  g_clear_pointer (&self->uniforms, gsk_gl_uniform_state_unref);

  if (self->has_samplers)
    glDeleteSamplers (G_N_ELEMENTS (self->samplers), self->samplers);

  gsk_gl_command_batches_clear (&self->batches);
  gsk_gl_command_binds_clear (&self->batch_binds);
  gsk_gl_command_uniforms_clear (&self->batch_uniforms);
  gsk_gl_syncs_clear (&self->syncs);

  gsk_gl_buffer_destroy (&self->vertices);

  G_OBJECT_CLASS (gsk_gl_command_queue_parent_class)->dispose (object);
}

static void
gsk_gl_command_queue_class_init (GskGLCommandQueueClass *klass)
{
  GObjectClass *object_class = G_OBJECT_CLASS (klass);

  object_class->dispose = gsk_gl_command_queue_dispose;
}

static void
gsk_gl_command_queue_init (GskGLCommandQueue *self)
{
  self->max_texture_size = -1;

  gsk_gl_command_batches_init (&self->batches, 128);
  gsk_gl_command_binds_init (&self->batch_binds, 1024);
  gsk_gl_command_uniforms_init (&self->batch_uniforms, 2048);
  gsk_gl_syncs_init (&self->syncs, 10);

  gsk_gl_buffer_init (&self->vertices, GL_ARRAY_BUFFER, sizeof (GskGLDrawVertex));
}

GskGLCommandQueue *
gsk_gl_command_queue_new (GdkGLContext      *context,
                          GskGLUniformState *uniforms)
{
  GskGLCommandQueue *self;
  guint i;

  g_return_val_if_fail (GDK_IS_GL_CONTEXT (context), NULL);

  self = g_object_new (GSK_TYPE_GL_COMMAND_QUEUE, NULL);
  self->context = g_object_ref (context);
  self->attachments = gsk_gl_attachment_state_new ();

  /* Use shared uniform state if we're provided one */
  if (uniforms != NULL)
    self->uniforms = gsk_gl_uniform_state_ref (uniforms);
  else
    self->uniforms = gsk_gl_uniform_state_new ();

  /* Determine max texture size immediately and restore context */
  gdk_gl_context_make_current (context);

  glGetIntegerv (GL_MAX_TEXTURE_SIZE, &self->max_texture_size);
  if (g_getenv ("GSK_MAX_TEXTURE_SIZE"))
    {
      int max_texture_size = atoi (g_getenv ("GSK_MAX_TEXTURE_SIZE"));
      if (max_texture_size == 0)
        {
          g_warning ("Failed to parse %s", "GSK_MAX_TEXTURE_SIZE");
        }
      else
        {
          max_texture_size = MAX (max_texture_size, 512);
          GSK_DEBUG (RENDERER,
                     "Limiting texture size in the GL renderer to %d (via %s)",
                     max_texture_size, "GSK_MAX_TEXTURE_SIZE");
          self->max_texture_size = MIN (self->max_texture_size, max_texture_size);
        }
    }

  self->has_samplers = gdk_gl_context_check_version (context, "3.3", "3.0");

  /* create the samplers */
  if (self->has_samplers)
    {
      glGenSamplers (G_N_ELEMENTS (self->samplers), self->samplers);
      for (i = 0; i < G_N_ELEMENTS (self->samplers); i++)
        {
          glSamplerParameteri (self->samplers[i], GL_TEXTURE_MIN_FILTER, min_filter_from_index (i / GSK_GL_N_FILTERS));
          glSamplerParameteri (self->samplers[i], GL_TEXTURE_MAG_FILTER, mag_filter_from_index (i % GSK_GL_N_FILTERS));
          glSamplerParameteri (self->samplers[i], GL_TEXTURE_WRAP_S, GL_CLAMP_TO_EDGE);
          glSamplerParameteri (self->samplers[i], GL_TEXTURE_WRAP_T, GL_CLAMP_TO_EDGE);
        }
    }

  return g_steal_pointer (&self);
}

static inline GskGLCommandBatch *
begin_next_batch (GskGLCommandQueue *self)
{
  GskGLCommandBatch *batch;

  g_assert (GSK_IS_GL_COMMAND_QUEUE (self));

  /* GskGLCommandBatch contains an embedded linked list using integers into the
   * self->batches array. We can't use pointer because the batches could be
   * realloc()'d at runtime.
   *
   * Before we execute the command queue, we sort the batches by framebuffer but
   * leave the batches in place as we can just tweak the links via prev/next.
   *
   * Generally we only traverse forwards, so we could ignore the previous field.
   * But to optimize the reordering of batches by framebuffer we walk backwards
   * so we sort by most-recently-seen framebuffer to ensure draws happen in the
   * proper order.
   */

  batch = gsk_gl_command_batches_append (&self->batches);
  batch->any.next_batch_index = -1;
  batch->any.prev_batch_index = self->tail_batch_index;

  return batch;
}

static void
enqueue_batch (GskGLCommandQueue *self)
{
  guint index;

  g_assert (GSK_IS_GL_COMMAND_QUEUE (self));
  g_assert (self->batches.len > 0);

  /* Batches are linked lists but using indexes into the batches array instead
   * of pointers. This is for two main reasons. First, 16-bit indexes allow us
   * to store the information in 4 bytes, where as two pointers would take 16
   * bytes.  Furthermore, we have an array here so pointers would get
   * invalidated if we realloc()'d (and that can happen from time to time).
   */

  index = self->batches.len - 1;

  if (self->head_batch_index == -1)
    self->head_batch_index = index;

  if (self->tail_batch_index != -1)
    {
      GskGLCommandBatch *prev = &self->batches.items[self->tail_batch_index];

      prev->any.next_batch_index = index;
    }

  self->tail_batch_index = index;
}

static void
discard_batch (GskGLCommandQueue *self)
{
  g_assert (GSK_IS_GL_COMMAND_QUEUE (self));
  g_assert (self->batches.len > 0);

  self->batches.len--;
}

gboolean
gsk_gl_command_queue_begin_draw (GskGLCommandQueue   *self,
                                 GskGLUniformProgram *program,
                                 guint                width,
                                 guint                height)
{
  GskGLCommandBatch *batch;

  g_assert (GSK_IS_GL_COMMAND_QUEUE (self));
  g_assert (self->in_draw == FALSE);
  g_assert (width <= G_MAXUINT16);
  g_assert (height <= G_MAXUINT16);

  /* Our internal links use 16-bits, so that is our max number
   * of batches we can have in one frame.
   */
  if (will_ignore_batch (self))
    return FALSE;

  self->program_info = program;

  batch = begin_next_batch (self);
  batch->any.kind = GSK_GL_COMMAND_KIND_DRAW;
  batch->any.program = program->program_id;
  batch->any.next_batch_index = -1;
  batch->any.viewport.width = width;
  batch->any.viewport.height = height;
  batch->draw.framebuffer = 0;
  batch->draw.uniform_count = 0;
  batch->draw.uniform_offset = self->batch_uniforms.len;
  batch->draw.bind_count = 0;
  batch->draw.bind_offset = self->batch_binds.len;
  batch->draw.vbo_count = 0;
  batch->draw.vbo_offset = gsk_gl_buffer_get_offset (&self->vertices);

  self->fbo_max = MAX (self->fbo_max, batch->draw.framebuffer);

  self->in_draw = TRUE;

  return TRUE;
}

void
gsk_gl_command_queue_end_draw (GskGLCommandQueue *self)
{
  GskGLCommandBatch *last_batch;
  GskGLCommandBatch *batch;

  g_assert (GSK_IS_GL_COMMAND_QUEUE (self));
  g_assert (self->batches.len > 0);

  if (will_ignore_batch (self))
    {
      self->in_draw = FALSE;
      return;
    }

  batch = gsk_gl_command_batches_tail (&self->batches);

  g_assert (self->in_draw == TRUE);
  g_assert (batch->any.kind == GSK_GL_COMMAND_KIND_DRAW);

  if G_UNLIKELY (batch->draw.vbo_count == 0)
    {
      discard_batch (self);
      self->in_draw = FALSE;
      return;
    }

  /* Track the destination framebuffer in case it changed */
  batch->draw.framebuffer = self->attachments->fbo.id;
  self->attachments->fbo.changed = FALSE;
  self->fbo_max = MAX (self->fbo_max, self->attachments->fbo.id);

  /* Save our full uniform state for this draw so we can possibly
   * reorder the draw later.
   */
  batch->draw.uniform_offset = self->batch_uniforms.len;
  batch->draw.uniform_count = snapshot_uniforms (self->uniforms, self->program_info, &self->batch_uniforms);

  /* Track the bind attachments that changed */
  if (self->program_info->has_attachments)
    {
      batch->draw.bind_offset = self->batch_binds.len;
      batch->draw.bind_count = snapshot_attachments (self->attachments, &self->batch_binds);
    }
  else
    {
      batch->draw.bind_offset = 0;
      batch->draw.bind_count = 0;
    }

  if (self->batches.len > 1)
    last_batch = &self->batches.items[self->batches.len - 2];
  else
    last_batch = NULL;

  /* Do simple chaining of draw to last batch. */
  if (last_batch != NULL &&
      last_batch->any.kind == GSK_GL_COMMAND_KIND_DRAW &&
      last_batch->any.program == batch->any.program &&
      last_batch->any.viewport.width == batch->any.viewport.width &&
      last_batch->any.viewport.height == batch->any.viewport.height &&
      last_batch->draw.framebuffer == batch->draw.framebuffer &&
      last_batch->draw.vbo_offset + last_batch->draw.vbo_count == batch->draw.vbo_offset &&
      last_batch->draw.vbo_count + batch->draw.vbo_count <= 0xffff &&
      snapshots_equal (self, last_batch, batch))
    {
      last_batch->draw.vbo_count += batch->draw.vbo_count;
      discard_batch (self);
    }
  else
    {
      enqueue_batch (self);
    }

  self->in_draw = FALSE;
  self->program_info = NULL;
}

/**
 * gsk_gl_command_queue_split_draw:
 * @self a `GskGLCommandQueue`
 *
 * This function is like calling gsk_gl_command_queue_end_draw() followed by
 * a gsk_gl_command_queue_begin_draw() with the same parameters as a
 * previous begin draw (if shared uniforms where not changed further).
 *
 * This is useful to avoid comparisons inside of loops where we know shared
 * uniforms are not changing.
 *
 * This generally should just be called from gsk_gl_program_split_draw()
 * as that is where the begin/end flow happens from the render job.
 */
void
gsk_gl_command_queue_split_draw (GskGLCommandQueue *self)
{
  GskGLCommandBatch *batch;
  GskGLUniformProgram *program;
  guint width;
  guint height;

  g_assert (GSK_IS_GL_COMMAND_QUEUE (self));
  g_assert (self->batches.len > 0);

  if (will_ignore_batch (self))
    return;

  g_assert (self->in_draw == TRUE);

  program = self->program_info;

  batch = gsk_gl_command_batches_tail (&self->batches);

  g_assert (batch->any.kind == GSK_GL_COMMAND_KIND_DRAW);

  width = batch->any.viewport.width;
  height = batch->any.viewport.height;

  gsk_gl_command_queue_end_draw (self);
  gsk_gl_command_queue_begin_draw (self, program, width, height);
}

void
gsk_gl_command_queue_clear (GskGLCommandQueue     *self,
                            guint                  clear_bits,
                            const graphene_rect_t *viewport)
{
  GskGLCommandBatch *batch;

  g_assert (GSK_IS_GL_COMMAND_QUEUE (self));
  g_assert (self->in_draw == FALSE);

  if (will_ignore_batch (self))
    return;

  if (clear_bits == 0)
    clear_bits = GL_COLOR_BUFFER_BIT | GL_DEPTH_BUFFER_BIT | GL_STENCIL_BUFFER_BIT;

  batch = begin_next_batch (self);
  batch->any.kind = GSK_GL_COMMAND_KIND_CLEAR;
  batch->any.viewport.width = viewport->size.width;
  batch->any.viewport.height = viewport->size.height;
  batch->clear.bits = clear_bits;
  batch->clear.framebuffer = self->attachments->fbo.id;
  batch->any.next_batch_index = -1;
  batch->any.program = 0;

  self->fbo_max = MAX (self->fbo_max, batch->clear.framebuffer);

  enqueue_batch (self);

  self->attachments->fbo.changed = FALSE;
}

GdkGLContext *
gsk_gl_command_queue_get_context (GskGLCommandQueue *self)
{
  g_return_val_if_fail (GSK_IS_GL_COMMAND_QUEUE (self), NULL);

  return self->context;
}

void
gsk_gl_command_queue_make_current (GskGLCommandQueue *self)
{
  g_assert (GSK_IS_GL_COMMAND_QUEUE (self));
  g_assert (GDK_IS_GL_CONTEXT (self->context));

  gdk_gl_context_make_current (self->context);
}

void
gsk_gl_command_queue_delete_program (GskGLCommandQueue *self,
                                     guint              program)
{
  g_assert (GSK_IS_GL_COMMAND_QUEUE (self));

  glDeleteProgram (program);
}

static inline void
apply_viewport (guint *current_width,
                guint *current_height,
                guint  width,
                guint  height)
{
  if G_UNLIKELY (*current_width != width || *current_height != height)
    {
      *current_width = width;
      *current_height = height;
      glViewport (0, 0, width, height);
    }
}

static inline void
apply_scissor (gboolean              *state,
               guint                  framebuffer,
               const graphene_rect_t *scissor,
               gboolean               has_scissor,
               guint                  default_framebuffer)
{
  g_assert (framebuffer != (guint)-1);

  if (framebuffer != default_framebuffer || !has_scissor)
    {
      if (*state != FALSE)
        {
          glDisable (GL_SCISSOR_TEST);
          *state = FALSE;
        }
    }
  else
    {
      if (*state != TRUE)
        {
          glEnable (GL_SCISSOR_TEST);
          glScissor (scissor->origin.x,
                     scissor->origin.y,
                     scissor->size.width,
                     scissor->size.height);
          *state = TRUE;
        }
    }
}

static inline gboolean
apply_framebuffer (int   *framebuffer,
                   guint  new_framebuffer)
{
  if G_UNLIKELY (new_framebuffer != *framebuffer)
    {
      *framebuffer = new_framebuffer;
      glBindFramebuffer (GL_FRAMEBUFFER, new_framebuffer);
      return TRUE;
    }

  return FALSE;
}

static inline void
gsk_gl_command_queue_unlink (GskGLCommandQueue *self,
                             GskGLCommandBatch *batch)
{
  if (batch->any.prev_batch_index == -1)
    self->head_batch_index = batch->any.next_batch_index;
  else
    self->batches.items[batch->any.prev_batch_index].any.next_batch_index = batch->any.next_batch_index;

  if (batch->any.next_batch_index == -1)
    self->tail_batch_index = batch->any.prev_batch_index;
  else
    self->batches.items[batch->any.next_batch_index].any.prev_batch_index = batch->any.prev_batch_index;

  batch->any.prev_batch_index = -1;
  batch->any.next_batch_index = -1;
}

static inline void
gsk_gl_command_queue_insert_before (GskGLCommandQueue *self,
                                    GskGLCommandBatch *batch,
                                    GskGLCommandBatch *sibling)
{
  int sibling_index;
  int index;

  g_assert (batch >= self->batches.items);
  g_assert (batch < &self->batches.items[self->batches.len]);
  g_assert (sibling >= self->batches.items);
  g_assert (sibling < &self->batches.items[self->batches.len]);

  index = gsk_gl_command_batches_index_of (&self->batches, batch);
  sibling_index = gsk_gl_command_batches_index_of (&self->batches, sibling);

  batch->any.next_batch_index = sibling_index;
  batch->any.prev_batch_index = sibling->any.prev_batch_index;

  if (batch->any.prev_batch_index > -1)
    self->batches.items[batch->any.prev_batch_index].any.next_batch_index = index;

  sibling->any.prev_batch_index = index;

  if (batch->any.prev_batch_index == -1)
    self->head_batch_index = index;
}

static void
gsk_gl_command_queue_sort_batches (GskGLCommandQueue *self)
{
  int *seen;
  int *seen_free = NULL;
  int index;

  g_assert (GSK_IS_GL_COMMAND_QUEUE (self));
  g_assert (self->tail_batch_index >= 0);
  g_assert (self->fbo_max >= 0);

  /* Create our seen list with most recent index set to -1,
   * meaning we haven't yet seen that framebuffer.
   */
  if (self->fbo_max < 1024)
    seen = g_alloca (sizeof (int) * (self->fbo_max + 1));
  else
    seen = seen_free = g_new0 (int, (self->fbo_max + 1));
  for (int i = 0; i <= self->fbo_max; i++)
    seen[i] = -1;

  /* Walk in reverse, and if we've seen that framebuffer before, we want to
   * delay this operation until right before the last batch we saw for that
   * framebuffer.
   *
   * We can do this because we don't use a framebuffer's texture until it has
   * been completely drawn.
   */
  index = self->tail_batch_index;

  while (index >= 0)
    {
      GskGLCommandBatch *batch = &self->batches.items[index];
      int cur_index = index;
      int fbo = -1;

      g_assert (index > -1);
      g_assert (index < self->batches.len);

      switch (batch->any.kind)
        {
        case GSK_GL_COMMAND_KIND_DRAW:
          fbo = batch->draw.framebuffer;
          break;

        case GSK_GL_COMMAND_KIND_CLEAR:
          fbo = batch->clear.framebuffer;
          break;

        default:
          g_assert_not_reached ();
        }

      index = batch->any.prev_batch_index;

      g_assert (index >= -1);
      g_assert (index < (int)self->batches.len);
      g_assert (fbo >= -1);

      if (fbo == -1)
        continue;

      g_assert (fbo <= self->fbo_max);
      g_assert (seen[fbo] >= -1);
      g_assert (seen[fbo] < (int)self->batches.len);

      if (seen[fbo] != -1 && seen[fbo] != batch->any.next_batch_index)
        {
          int mru_index = seen[fbo];
          GskGLCommandBatch *mru = &self->batches.items[mru_index];

          g_assert (mru_index > -1);

          gsk_gl_command_queue_unlink (self, batch);

          g_assert (batch->any.prev_batch_index == -1);
          g_assert (batch->any.next_batch_index == -1);

          gsk_gl_command_queue_insert_before (self, batch, mru);

          g_assert (batch->any.prev_batch_index > -1 ||
                    self->head_batch_index == cur_index);
          g_assert (batch->any.next_batch_index == seen[fbo]);
        }

      g_assert (cur_index > -1);
      g_assert (seen[fbo] >= -1);

      seen[fbo] = cur_index;
    }

  g_free (seen_free);
}

/**
 * gsk_gl_command_queue_execute:
 * @self: a `GskGLCommandQueue`
 * @surface_height: the height of the backing surface
 * @scale: the scale of the backing surface
 * @scissor: (nullable): the scissor clip if any
 * @default_framebuffer: the default framebuffer id if not zero
 *
 * Executes all of the batches in the command queue.
 *
 * Typically, the scissor rect is only applied when rendering to the default
 * framebuffer (zero in most cases). However, if @default_framebuffer is not
 * zero, it will be checked to see if the rendering target matches so that
 * the scissor rect is applied. This should be used in cases where rendering
 * to the backbuffer for display is not the default GL framebuffer of zero.
 * Currently, this happens when rendering on macOS using IOSurface.
 */
void
gsk_gl_command_queue_execute (GskGLCommandQueue    *self,
                              guint                 surface_height,
                              float                 scale,
                              const cairo_region_t *scissor,
                              guint                 default_framebuffer)
{
  G_GNUC_UNUSED guint count = 0;
  graphene_rect_t scissor_test = GRAPHENE_RECT_INIT (0, 0, 0, 0);
  gboolean has_scissor = scissor != NULL;
  gboolean scissor_state = -1;
  guint program = 0;
  guint width = 0;
  guint height = 0;
  G_GNUC_UNUSED unsigned int n_binds = 0;
  G_GNUC_UNUSED unsigned int n_fbos = 0;
  G_GNUC_UNUSED unsigned int n_uniforms = 0;
  G_GNUC_UNUSED unsigned int n_programs = 0;
  guint vao_id;
  guint vbo_id;
  int textures[GSK_GL_MAX_TEXTURES_PER_PROGRAM];
  int samplers[GSK_GL_MAX_TEXTURES_PER_PROGRAM];
  int framebuffer = -1;
  int next_batch_index;
  int active = -1;

  g_assert (GSK_IS_GL_COMMAND_QUEUE (self));
  g_assert (self->in_draw == FALSE);

  if (self->batches.len == 0)
    return;

  for (guint i = 0; i < G_N_ELEMENTS (textures); i++)
    textures[i] = -1;
  for (guint i = 0; i < G_N_ELEMENTS (samplers); i++)
    samplers[i] = -1;

  gsk_gl_command_queue_sort_batches (self);

  gsk_gl_command_queue_make_current (self);

#ifdef G_ENABLE_DEBUG
  gsk_gl_profiler_begin_gpu_region (self->gl_profiler);
  gsk_profiler_timer_begin (self->profiler, self->metrics.cpu_time);
#endif

  glDisable (GL_DEPTH_TEST);

  /* Pre-multiplied alpha */
  glEnable (GL_BLEND);
  glBlendFunc (GL_ONE, GL_ONE_MINUS_SRC_ALPHA);
  glBlendEquation (GL_FUNC_ADD);

  if (gdk_gl_context_has_vertex_arrays (self->context))
    {
      glGenVertexArrays (1, &vao_id);
      glBindVertexArray (vao_id);
    }

  vbo_id = gsk_gl_buffer_submit (&self->vertices);

  /* 0 = position location */
  glEnableVertexAttribArray (0);
  glVertexAttribPointer (0, 2, GL_FLOAT, GL_FALSE,
                         sizeof (GskGLDrawVertex),
                         (void *) G_STRUCT_OFFSET (GskGLDrawVertex, position));

  /* 1 = texture coord location */
  glEnableVertexAttribArray (1);
  glVertexAttribPointer (1, 2, GL_FLOAT, GL_FALSE,
                         sizeof (GskGLDrawVertex),
                         (void *) G_STRUCT_OFFSET (GskGLDrawVertex, uv));

  /* 2 = color location */
  glEnableVertexAttribArray (2);
  glVertexAttribPointer (2, 4, GL_HALF_FLOAT, GL_FALSE,
                         sizeof (GskGLDrawVertex),
                         (void *) G_STRUCT_OFFSET (GskGLDrawVertex, color));

  /* 3 = color2 location */
  glEnableVertexAttribArray (3);
  glVertexAttribPointer (3, 4, GL_HALF_FLOAT, GL_FALSE,
                         sizeof (GskGLDrawVertex),
                         (void *) G_STRUCT_OFFSET (GskGLDrawVertex, color2));

  /* Setup initial scissor clip */
  if (scissor != NULL)
    {
      cairo_rectangle_int_t r;

      g_assert (cairo_region_num_rectangles (scissor) == 1);
      cairo_region_get_rectangle (scissor, 0, &r);

      scissor_test.origin.x = (int) floor (r.x * scale);
      scissor_test.origin.y = (int) floor (surface_height - (r.height * scale) - (r.y * scale));
      scissor_test.size.width = (int) ceil (r.width * scale);
      scissor_test.size.height = (int) ceil (r.height * scale);
    }

  next_batch_index = self->head_batch_index;

  while (next_batch_index >= 0)
    {
      const GskGLCommandBatch *batch = &self->batches.items[next_batch_index];

      g_assert (next_batch_index >= 0);
      g_assert (next_batch_index < self->batches.len);
      g_assert (batch->any.next_batch_index != next_batch_index);

      count++;

      switch (batch->any.kind)
        {
        case GSK_GL_COMMAND_KIND_CLEAR:
          if (apply_framebuffer (&framebuffer, batch->clear.framebuffer))
            {
              apply_scissor (&scissor_state, framebuffer, &scissor_test, has_scissor, default_framebuffer);
              n_fbos++;
            }

          apply_viewport (&width,
                          &height,
                          batch->any.viewport.width,
                          batch->any.viewport.height);

          glClearColor (0, 0, 0, 0);
          glClear (batch->clear.bits);
        break;

        case GSK_GL_COMMAND_KIND_DRAW:
          if (batch->any.program != program)
            {
              program = batch->any.program;
              glUseProgram (program);

              n_programs++;
            }

          if (apply_framebuffer (&framebuffer, batch->draw.framebuffer))
            {
              apply_scissor (&scissor_state, framebuffer, &scissor_test, has_scissor, default_framebuffer);
              n_fbos++;
            }

          apply_viewport (&width,
                          &height,
                          batch->any.viewport.width,
                          batch->any.viewport.height);

          if G_UNLIKELY (batch->draw.bind_count > 0)
            {
              const GskGLCommandBind *bind = &self->batch_binds.items[batch->draw.bind_offset];

              g_assert (bind->texture < G_N_ELEMENTS (textures));
              for (guint i = 0; i < batch->draw.bind_count; i++)
                {
                  if (textures[bind->texture] != bind->id)
                    {
                      GskGLSync *s;

                      if (active != bind->texture)
                        {
                          active = bind->texture;
                          glActiveTexture (GL_TEXTURE0 + bind->texture);
                        }

                      s = gsk_gl_syncs_get_sync (&self->syncs, bind->id);
                      if (s && s->sync)
                        {
                          glWaitSync ((GLsync) s->sync, 0, GL_TIMEOUT_IGNORED);
                          s->sync = NULL;
                        }

                      glBindTexture (GL_TEXTURE_2D, bind->id);
                      textures[bind->texture] = bind->id;
                      if (!self->has_samplers)
                        {
                          glTexParameteri (GL_TEXTURE_2D, GL_TEXTURE_MIN_FILTER, min_filter_from_index (bind->sampler / GSK_GL_N_FILTERS));
                          glTexParameteri (GL_TEXTURE_2D, GL_TEXTURE_MAG_FILTER, mag_filter_from_index (bind->sampler % GSK_GL_N_FILTERS));
                        }
                    }

                  if (samplers[bind->texture] != bind->sampler)
                    {
                      if (self->has_samplers)
                        glBindSampler (bind->texture, self->samplers[bind->sampler]);
                      else
                        {
                          glTexParameteri (GL_TEXTURE_2D, GL_TEXTURE_MIN_FILTER, min_filter_from_index (bind->sampler / GSK_GL_N_FILTERS));
                          glTexParameteri (GL_TEXTURE_2D, GL_TEXTURE_MAG_FILTER, mag_filter_from_index (bind->sampler % GSK_GL_N_FILTERS));
                        }
                      samplers[bind->texture] = bind->sampler;
                    }

                  bind++;
                }

              n_binds += batch->draw.bind_count;
            }

          if (batch->draw.uniform_count > 0)
            {
              const GskGLCommandUniform *u = &self->batch_uniforms.items[batch->draw.uniform_offset];

              for (guint i = 0; i < batch->draw.uniform_count; i++, u++)
                gsk_gl_uniform_state_apply (self->uniforms, program, u->location, u->info);

              n_uniforms += batch->draw.uniform_count;
            }

          glDrawArrays (GL_TRIANGLES, batch->draw.vbo_offset, batch->draw.vbo_count);

        break;

        default:
          g_assert_not_reached ();
        }

#if 0
      if (batch->any.kind == GSK_GL_COMMAND_KIND_DRAW ||
          batch->any.kind == GSK_GL_COMMAND_KIND_CLEAR)
        {
          char filename[128];
          g_snprintf (filename, sizeof filename,
                      "capture%03u_batch%03d_kind%u_program%u_u%u_b%u_fb%u_ctx%p.png",
                      count, next_batch_index,
                      batch->any.kind, batch->any.program,
                      batch->any.kind == GSK_GL_COMMAND_KIND_DRAW ? batch->draw.uniform_count : 0,
                      batch->any.kind == GSK_GL_COMMAND_KIND_DRAW ? batch->draw.bind_count : 0,
                      framebuffer,
                      gdk_gl_context_get_current ());
          gsk_gl_command_queue_capture_png (self, filename, width, height, TRUE);
          gsk_gl_command_queue_print_batch (self, batch);
        }
#endif

      next_batch_index = batch->any.next_batch_index;
    }

  glDeleteBuffers (1, &vbo_id);
  if (gdk_gl_context_has_vertex_arrays (self->context))
    glDeleteVertexArrays (1, &vao_id);

  gdk_profiler_set_int_counter (self->metrics.n_binds, n_binds);
  gdk_profiler_set_int_counter (self->metrics.n_uniforms, n_uniforms);
  gdk_profiler_set_int_counter (self->metrics.n_fbos, n_fbos);
  gdk_profiler_set_int_counter (self->metrics.n_programs, n_programs);
  gdk_profiler_set_int_counter (self->metrics.n_uploads, self->n_uploads);
  gdk_profiler_set_int_counter (self->metrics.queue_depth, self->batches.len);

#ifdef G_ENABLE_DEBUG
  {
    gint64 start_time G_GNUC_UNUSED = gsk_profiler_timer_get_start (self->profiler, self->metrics.cpu_time);
    gint64 cpu_time = gsk_profiler_timer_end (self->profiler, self->metrics.cpu_time);
    gint64 gpu_time = gsk_gl_profiler_end_gpu_region (self->gl_profiler);

    gsk_profiler_timer_set (self->profiler, self->metrics.gpu_time, gpu_time);
    gsk_profiler_timer_set (self->profiler, self->metrics.cpu_time, cpu_time);
    gsk_profiler_counter_inc (self->profiler, self->metrics.n_frames);

    gsk_profiler_push_samples (self->profiler);
  }
#endif
}

void
gsk_gl_command_queue_begin_frame (GskGLCommandQueue *self)
{
  g_assert (GSK_IS_GL_COMMAND_QUEUE (self));
  g_assert (self->batches.len == 0);

  gsk_gl_command_queue_make_current (self);

  self->fbo_max = 0;
  self->tail_batch_index = -1;
  self->head_batch_index = -1;
  self->in_frame = TRUE;
}

/**
 * gsk_gl_command_queue_end_frame:
 * @self: a `GskGLCommandQueue`
 *
 * This function performs cleanup steps that need to be done after
 * a frame has finished. This is not performed as part of the command
 * queue execution to allow for the frame to be submitted as soon
 * as possible.
 *
 * However, it should be executed after the draw contexts end_frame
 * has been called to swap the OpenGL framebuffers.
 */
void
gsk_gl_command_queue_end_frame (GskGLCommandQueue *self)
{
  g_assert (GSK_IS_GL_COMMAND_QUEUE (self));

  gsk_gl_command_queue_make_current (self);
  gsk_gl_uniform_state_end_frame (self->uniforms);

  /* Reset attachments so we don't hold on to any textures
   * that might be released after the frame.
   */
  for (guint i = 0; i < G_N_ELEMENTS (self->attachments->textures); i++)
    {
      if (self->attachments->textures[i].id != 0)
        {
          glActiveTexture (GL_TEXTURE0 + i);
          glBindTexture (GL_TEXTURE_2D, 0);

          self->attachments->textures[i].id = 0;
          self->attachments->textures[i].changed = FALSE;
          self->attachments->textures[i].initial = TRUE;
        }
    }

  self->batches.len = 0;
  self->batch_binds.len = 0;
  self->batch_uniforms.len = 0;
  self->syncs.len = 0;
  self->n_uploads = 0;
  self->tail_batch_index = -1;
  self->in_frame = FALSE;
}

gboolean
gsk_gl_command_queue_create_render_target (GskGLCommandQueue *self,
                                           int                width,
                                           int                height,
                                           int                format,
                                           guint             *out_fbo_id,
                                           guint             *out_texture_id)
{
  GLuint fbo_id = 0;
  GLint texture_id;

  g_assert (GSK_IS_GL_COMMAND_QUEUE (self));
  g_assert (width > 0);
  g_assert (height > 0);
  g_assert (out_fbo_id != NULL);
  g_assert (out_texture_id != NULL);

  texture_id = gsk_gl_command_queue_create_texture (self,
                                                    width, height,
                                                    format);

  if (texture_id == -1)
    {
      *out_fbo_id = 0;
      *out_texture_id = 0;
      return FALSE;
    }

  fbo_id = gsk_gl_command_queue_create_framebuffer (self);

  glBindFramebuffer (GL_FRAMEBUFFER, fbo_id);
  glFramebufferTexture2D (GL_FRAMEBUFFER, GL_COLOR_ATTACHMENT0, GL_TEXTURE_2D, texture_id, 0);
  g_assert_cmphex (glCheckFramebufferStatus (GL_FRAMEBUFFER), ==, GL_FRAMEBUFFER_COMPLETE);

  *out_fbo_id = fbo_id;
  *out_texture_id = texture_id;

  return TRUE;
}

int
gsk_gl_command_queue_create_texture (GskGLCommandQueue *self,
                                     int                width,
                                     int                height,
                                     int                format)
{
  GLuint texture_id = 0;

  g_assert (GSK_IS_GL_COMMAND_QUEUE (self));

  if G_UNLIKELY (self->max_texture_size == -1)
    glGetIntegerv (GL_MAX_TEXTURE_SIZE, &self->max_texture_size);

  if (width > self->max_texture_size || height > self->max_texture_size)
    return -1;

  glGenTextures (1, &texture_id);

  glActiveTexture (GL_TEXTURE0);
  glBindTexture (GL_TEXTURE_2D, texture_id);
 
  glTexParameteri (GL_TEXTURE_2D, GL_TEXTURE_MIN_FILTER, GL_LINEAR);
  glTexParameteri (GL_TEXTURE_2D, GL_TEXTURE_MAG_FILTER, GL_LINEAR);
  glTexParameteri (GL_TEXTURE_2D, GL_TEXTURE_WRAP_S, GL_CLAMP_TO_EDGE);
  glTexParameteri (GL_TEXTURE_2D, GL_TEXTURE_WRAP_T, GL_CLAMP_TO_EDGE);

  switch (format)
  {
    case GL_RGBA8:
      glTexImage2D (GL_TEXTURE_2D, 0, format, width, height, 0, GL_RGBA, GL_UNSIGNED_BYTE, NULL);
      break;
    case GL_RGBA16F:
      glTexImage2D (GL_TEXTURE_2D, 0, format, width, height, 0, GL_RGBA, GL_HALF_FLOAT, NULL);
      break;
    case GL_RGBA32F:
      glTexImage2D (GL_TEXTURE_2D, 0, format, width, height, 0, GL_RGBA, GL_FLOAT, NULL);
      break;
    default:
      /* If you add new formats, make sure to set the correct format and type here
       * so that GLES doesn't barf invalid operations at you.
       * Because it is very important that these 3 values match when data is set to
       * NULL, do you hear me?
       */
      g_assert_not_reached ();
      break;
  }

  /* Restore the previous texture if it was set */
  if (self->attachments->textures[0].id != 0)
    glBindTexture (GL_TEXTURE_2D, self->attachments->textures[0].id);

  return (int)texture_id;
}

guint
gsk_gl_command_queue_create_framebuffer (GskGLCommandQueue *self)
{
  GLuint fbo_id;

  g_assert (GSK_IS_GL_COMMAND_QUEUE (self));

  glGenFramebuffers (1, &fbo_id);

  return fbo_id;
}


static GdkMemoryFormat
memory_format_gl_format (GdkMemoryFormat  data_format,
                         gboolean         use_es,
                         guint            major,
                         guint            minor,
                         guint           *gl_internalformat,
                         guint           *gl_format,
                         guint           *gl_type,
                         GLint            gl_swizzle[4])
{
  GdkMemoryDepth depth;

  /* First, try the format itself */
<<<<<<< HEAD
  if (gdk_memory_format_gl_format (data_format,
                                   use_es,
                                   major,
                                   minor,
=======
  flags = gdk_gl_context_get_format_flags (self->context, data_format);
  if ((flags & required_flags) == required_flags)
    {
      gdk_memory_format_gl_format (data_format,
                                   gdk_gl_context_get_use_es (self->context),
>>>>>>> 29c29b0e
                                   gl_internalformat,
                                   gl_format,
                                   gl_type,
                                   gl_swizzle) &&
      gdk_memory_format_alpha (data_format) != GDK_MEMORY_ALPHA_STRAIGHT)
    return data_format;

  depth = gdk_memory_format_get_depth (data_format);

<<<<<<< HEAD
  /* Next, try the generic format for the given bit depth */
  switch (depth)
=======
  /* Second, try the potential RGBA format */
  if (gdk_memory_format_gl_rgba_format (data_format,
                                        gdk_gl_context_get_use_es (self->context),
                                        &alt_format,
                                        gl_internalformat,
                                        gl_format,
                                        gl_type,
                                        gl_swizzle))
>>>>>>> 29c29b0e
    {
      case GDK_MEMORY_FLOAT16:
        data_format = GDK_MEMORY_R16G16B16A16_FLOAT_PREMULTIPLIED;
        if (gdk_memory_format_gl_format (data_format,
                                         use_es,
                                         major,
                                         minor,
                                         gl_internalformat,
                                         gl_format,
                                         gl_type,
                                         gl_swizzle))
          return data_format;
        break;

      case GDK_MEMORY_U16:
        data_format = GDK_MEMORY_R16G16B16A16_PREMULTIPLIED;
        if (gdk_memory_format_gl_format (data_format,
                                         use_es,
                                         major,
                                         minor,
                                         gl_internalformat,
                                         gl_format,
                                         gl_type,
                                         gl_swizzle))
          return data_format;
        break;

<<<<<<< HEAD
      case GDK_MEMORY_FLOAT32:
      case GDK_MEMORY_U8:
        break;
=======
          gdk_memory_format_gl_format (alt_format,
                                       gdk_gl_context_get_use_es (self->context),
                                       gl_internalformat,
                                       gl_format,
                                       gl_type,
                                       gl_swizzle);
>>>>>>> 29c29b0e

      default:
        g_assert_not_reached ();
        break;
    }

  /* If the format is high depth, also try float32 */
  if (depth != GDK_MEMORY_U8)
    {
<<<<<<< HEAD
      data_format = GDK_MEMORY_R32G32B32A32_FLOAT_PREMULTIPLIED;
      if (gdk_memory_format_gl_format (data_format,
                                       use_es,
                                       major,
                                       minor,
=======
      flags = gdk_gl_context_get_format_flags (self->context, fallbacks[i]);
      if (((flags & required_flags) == required_flags))
        {
          gdk_memory_format_gl_format (fallbacks[i],
                                       gdk_gl_context_get_use_es (self->context),
>>>>>>> 29c29b0e
                                       gl_internalformat,
                                       gl_format,
                                       gl_type,
                                       gl_swizzle))
        return data_format;
    }

  /* If all else fails, pick the one format that's always supported */
  data_format = GDK_MEMORY_R8G8B8A8_PREMULTIPLIED;
  if (!gdk_memory_format_gl_format (data_format,
                                    use_es,
                                    major,
                                    minor,
                                    gl_internalformat,
                                    gl_format,
                                    gl_type,
                                    gl_swizzle))
    {
      g_assert_not_reached ();
    }

  return data_format;
}

static void
gsk_gl_command_queue_do_upload_texture_chunk (GskGLCommandQueue *self,
                                              GdkTexture        *texture,
                                              int                x,
                                              int                y)
{
  const guchar *data;
  gsize stride;
  GBytes *bytes;
  GdkTextureDownloader downloader;
  GdkMemoryFormat data_format;
  int width, height;
  GLenum gl_internalformat;
  GLenum gl_format;
  GLenum gl_type;
  GLint gl_swizzle[4];
  gsize bpp;
  gboolean use_es;
  int major, minor;

  use_es = gdk_gl_context_get_use_es (self->context);
  gdk_gl_context_get_version (self->context, &major, &minor);
  data_format = gdk_texture_get_format (texture);
  width = gdk_texture_get_width (texture);
  height = gdk_texture_get_height (texture);

  data_format = memory_format_gl_format (data_format,
                                         use_es,
                                         major,
                                         minor,
                                         &gl_internalformat,
                                         &gl_format,
                                         &gl_type,
                                         gl_swizzle);

  gdk_texture_downloader_init (&downloader, texture);
  gdk_texture_downloader_set_format (&downloader, data_format);
  bytes = gdk_texture_downloader_download_bytes (&downloader, &stride);
  gdk_texture_downloader_finish (&downloader);
  data = g_bytes_get_data (bytes, NULL);
  bpp = gdk_memory_format_bytes_per_pixel (data_format);

<<<<<<< HEAD
=======
  if (gdk_profiler_is_running ())
    {
      gdk_profiler_end_markf (start_time,
                              "Download texture chunk",
                              "Tile %dx%d Size %dx%d", x, y, width, height);
      start_time = GDK_PROFILER_CURRENT_TIME;
    }

>>>>>>> 29c29b0e
  glPixelStorei (GL_UNPACK_ALIGNMENT, gdk_memory_format_alignment (data_format));

  /* GL_UNPACK_ROW_LENGTH is available on desktop GL, OpenGL ES >= 3.0, or if
   * the GL_EXT_unpack_subimage extension for OpenGL ES 2.0 is available
   */
  if (stride == width * bpp)
    {
      glTexSubImage2D (GL_TEXTURE_2D, 0, x, y, width, height, gl_format, gl_type, data);
    }
  else if (stride % bpp == 0 && gdk_gl_context_has_feature (self->context, GDK_GL_FEATURE_UNPACK_SUBIMAGE))
    {
      glPixelStorei (GL_UNPACK_ROW_LENGTH, stride / bpp);

      glTexSubImage2D (GL_TEXTURE_2D, 0, x, y, width, height, gl_format, gl_type, data);

      glPixelStorei (GL_UNPACK_ROW_LENGTH, 0);
    }
  else
    {
      for (int i = 0; i < height; i++)
        glTexSubImage2D (GL_TEXTURE_2D, 0, x, y + i, width, 1, gl_format, gl_type, data + (i * stride));
    }

  glPixelStorei (GL_UNPACK_ALIGNMENT, 4);

  /* Only apply swizzle if really needed, might not even be
   * supported if default values are set
   */
  if (gl_swizzle[0] != GL_RED || gl_swizzle[1] != GL_GREEN || gl_swizzle[2] != GL_BLUE)
    {
      /* Set each channel independently since GLES 3.0 doesn't support the iv method */
      glTexParameteri(GL_TEXTURE_2D, GL_TEXTURE_SWIZZLE_R, gl_swizzle[0]);
      glTexParameteri(GL_TEXTURE_2D, GL_TEXTURE_SWIZZLE_G, gl_swizzle[1]);
      glTexParameteri(GL_TEXTURE_2D, GL_TEXTURE_SWIZZLE_B, gl_swizzle[2]);
      glTexParameteri(GL_TEXTURE_2D, GL_TEXTURE_SWIZZLE_A, gl_swizzle[3]);
    }

  g_bytes_unref (bytes);
<<<<<<< HEAD
=======

  if (gdk_profiler_is_running ())
    gdk_profiler_end_markf (start_time,
                            "Upload texture chunk",
                            "Tile %dx%d Size %dx%d", x, y, width, height);
>>>>>>> 29c29b0e
}

int
gsk_gl_command_queue_upload_texture_chunks (GskGLCommandQueue    *self,
                                            unsigned int          n_chunks,
                                            GskGLTextureChunk    *chunks)
{
  G_GNUC_UNUSED gint64 start_time = GDK_PROFILER_CURRENT_TIME;
  int width, height;
  GdkMemoryFormat data_format;
  GLenum gl_internalformat;
  GLenum gl_format;
  GLenum gl_type;
  GLint gl_swizzle[4];
  gboolean use_es;
  int texture_id;
  int major, minor;

  g_assert (GSK_IS_GL_COMMAND_QUEUE (self));

  width = height = 0;
  for (unsigned int i = 0; i < n_chunks; i++)
    {
      GskGLTextureChunk *c = &chunks[i];

      width = MAX (width, c->x + gdk_texture_get_width (c->texture));
      height = MAX (height, c->y + gdk_texture_get_height (c->texture));
    }

  if (width > self->max_texture_size || height > self->max_texture_size)
    {
      g_warning ("Attempt to create texture of size %ux%u but max size is %d. "
                 "Clipping will occur.",
                 width, height, self->max_texture_size);
      width = MIN (width, self->max_texture_size);
      height = MIN (height, self->max_texture_size);
    }

  texture_id = gsk_gl_command_queue_create_texture (self, width, height, GL_RGBA8);
  if (texture_id == -1)
    return texture_id;

  self->n_uploads++;

  /* Switch to texture0 as 2D. We'll restore it later. */
  glActiveTexture (GL_TEXTURE0);
  glBindTexture (GL_TEXTURE_2D, texture_id);

  /* Initialize the texture */
  use_es = gdk_gl_context_get_use_es (self->context);
  gdk_gl_context_get_version (self->context, &major, &minor);
  data_format = gdk_texture_get_format (chunks[0].texture);
  data_format = memory_format_gl_format (data_format,
                                         use_es,
                                         major,
                                         minor,
                                         &gl_internalformat,
                                         &gl_format,
                                         &gl_type,
                                         gl_swizzle);

  glTexImage2D (GL_TEXTURE_2D, 0, gl_internalformat, width, height, 0, gl_format, gl_type, NULL);

  for (unsigned int i = 0; i < n_chunks; i++)
    {
      GskGLTextureChunk *c = &chunks[i];
      gsk_gl_command_queue_do_upload_texture_chunk (self, c->texture, c->x, c->y);
    }

  /* Restore previous texture state if any */
  if (self->attachments->textures[0].id > 0)
    glBindTexture (self->attachments->textures[0].target,
                   self->attachments->textures[0].id);

  if (gdk_profiler_is_running ())
    gdk_profiler_add_markf (start_time, GDK_PROFILER_CURRENT_TIME-start_time,
                            "Upload Texture",
                            "Size %dx%d", width, height);

  return texture_id;
}

int
gsk_gl_command_queue_upload_texture (GskGLCommandQueue *self,
                                     GdkTexture        *texture)
{
  return gsk_gl_command_queue_upload_texture_chunks (self, 1, &(GskGLTextureChunk){ texture, 0, 0});
}

void
gsk_gl_command_queue_set_profiler (GskGLCommandQueue *self,
                                   GskProfiler       *profiler)
{
#ifdef G_ENABLE_DEBUG
  g_assert (GSK_IS_GL_COMMAND_QUEUE (self));
  g_assert (GSK_IS_PROFILER (profiler));

  if (g_set_object (&self->profiler, profiler))
    {
      self->gl_profiler = gsk_gl_profiler_new (self->context);

      self->metrics.n_frames = gsk_profiler_add_counter (profiler, "frames", "Frames", FALSE);
      self->metrics.cpu_time = gsk_profiler_add_timer (profiler, "cpu-time", "CPU Time", FALSE, TRUE);
      self->metrics.gpu_time = gsk_profiler_add_timer (profiler, "gpu-time", "GPU Time", FALSE, TRUE);

      self->metrics.n_binds = gdk_profiler_define_int_counter ("attachments", "Number of texture attachments");
      self->metrics.n_fbos = gdk_profiler_define_int_counter ("fbos", "Number of framebuffers attached");
      self->metrics.n_uniforms = gdk_profiler_define_int_counter ("uniforms", "Number of uniforms changed");
      self->metrics.n_uploads = gdk_profiler_define_int_counter ("uploads", "Number of texture uploads");
      self->metrics.n_programs = gdk_profiler_define_int_counter ("programs", "Number of program changes");
      self->metrics.queue_depth = gdk_profiler_define_int_counter ("gl-queue-depth", "Depth of GL command batches");
    }
#endif
}<|MERGE_RESOLUTION|>--- conflicted
+++ resolved
@@ -282,7 +282,10 @@
         {
           bind[count].id = state->textures[i].id;
           bind[count].texture = state->textures[i].texture;
-          bind[count].sampler = state->textures[i].sampler;
+          if (state->textures[i].target == GL_TEXTURE_EXTERNAL_OES)
+            bind[count].sampler = SAMPLER_EXTERNAL;
+          else
+            bind[count].sampler = state->textures[i].sampler;
           count++;
         }
     }
@@ -498,6 +501,7 @@
     }
 
   self->has_samplers = gdk_gl_context_check_version (context, "3.3", "3.0");
+  self->can_swizzle = gdk_gl_context_check_version (context, "3.0", "3.0");
 
   /* create the samplers */
   if (self->has_samplers)
@@ -608,6 +612,7 @@
   batch->any.next_batch_index = -1;
   batch->any.viewport.width = width;
   batch->any.viewport.height = height;
+  batch->draw.blend = 1;
   batch->draw.framebuffer = 0;
   batch->draw.uniform_count = 0;
   batch->draw.uniform_offset = self->batch_uniforms.len;
@@ -684,6 +689,7 @@
       last_batch->any.program == batch->any.program &&
       last_batch->any.viewport.width == batch->any.viewport.width &&
       last_batch->any.viewport.height == batch->any.viewport.height &&
+      last_batch->draw.blend == batch->draw.blend &&
       last_batch->draw.framebuffer == batch->draw.framebuffer &&
       last_batch->draw.vbo_offset + last_batch->draw.vbo_count == batch->draw.vbo_offset &&
       last_batch->draw.vbo_count + batch->draw.vbo_count <= 0xffff &&
@@ -1059,10 +1065,8 @@
 
   gsk_gl_command_queue_make_current (self);
 
-#ifdef G_ENABLE_DEBUG
   gsk_gl_profiler_begin_gpu_region (self->gl_profiler);
   gsk_profiler_timer_begin (self->profiler, self->metrics.cpu_time);
-#endif
 
   glDisable (GL_DEPTH_TEST);
 
@@ -1104,7 +1108,7 @@
                          (void *) G_STRUCT_OFFSET (GskGLDrawVertex, color2));
 
   /* Setup initial scissor clip */
-  if (scissor != NULL)
+  if (scissor != NULL && cairo_region_num_rectangles (scissor) > 0)
     {
       cairo_rectangle_int_t r;
 
@@ -1191,12 +1195,23 @@
                           s->sync = NULL;
                         }
 
-                      glBindTexture (GL_TEXTURE_2D, bind->id);
+                      if (bind->sampler == SAMPLER_EXTERNAL)
+                        glBindTexture (GL_TEXTURE_EXTERNAL_OES, bind->id);
+                      else
+                        glBindTexture (GL_TEXTURE_2D, bind->id);
                       textures[bind->texture] = bind->id;
                       if (!self->has_samplers)
                         {
-                          glTexParameteri (GL_TEXTURE_2D, GL_TEXTURE_MIN_FILTER, min_filter_from_index (bind->sampler / GSK_GL_N_FILTERS));
-                          glTexParameteri (GL_TEXTURE_2D, GL_TEXTURE_MAG_FILTER, mag_filter_from_index (bind->sampler % GSK_GL_N_FILTERS));
+                          if (bind->sampler == SAMPLER_EXTERNAL)
+                            {
+                              glTexParameteri (GL_TEXTURE_EXTERNAL_OES, GL_TEXTURE_MIN_FILTER, GL_NEAREST);
+                              glTexParameteri (GL_TEXTURE_EXTERNAL_OES, GL_TEXTURE_MAG_FILTER, GL_LINEAR);
+                            }
+                          else
+                            {
+                              glTexParameteri (GL_TEXTURE_2D, GL_TEXTURE_MIN_FILTER, min_filter_from_index (bind->sampler / GSK_GL_N_FILTERS));
+                              glTexParameteri (GL_TEXTURE_2D, GL_TEXTURE_MAG_FILTER, mag_filter_from_index (bind->sampler % GSK_GL_N_FILTERS));
+                            }
                         }
                     }
 
@@ -1206,8 +1221,16 @@
                         glBindSampler (bind->texture, self->samplers[bind->sampler]);
                       else
                         {
-                          glTexParameteri (GL_TEXTURE_2D, GL_TEXTURE_MIN_FILTER, min_filter_from_index (bind->sampler / GSK_GL_N_FILTERS));
-                          glTexParameteri (GL_TEXTURE_2D, GL_TEXTURE_MAG_FILTER, mag_filter_from_index (bind->sampler % GSK_GL_N_FILTERS));
+                          if (bind->sampler == SAMPLER_EXTERNAL)
+                            {
+                              glTexParameteri (GL_TEXTURE_EXTERNAL_OES, GL_TEXTURE_MIN_FILTER, GL_NEAREST);
+                              glTexParameteri (GL_TEXTURE_EXTERNAL_OES, GL_TEXTURE_MAG_FILTER, GL_LINEAR);
+                            }
+                          else
+                            {
+                              glTexParameteri (GL_TEXTURE_2D, GL_TEXTURE_MIN_FILTER, min_filter_from_index (bind->sampler / GSK_GL_N_FILTERS));
+                              glTexParameteri (GL_TEXTURE_2D, GL_TEXTURE_MAG_FILTER, mag_filter_from_index (bind->sampler % GSK_GL_N_FILTERS));
+                            }
                         }
                       samplers[bind->texture] = bind->sampler;
                     }
@@ -1228,8 +1251,13 @@
               n_uniforms += batch->draw.uniform_count;
             }
 
+          if (batch->draw.blend == 0)
+            glDisable (GL_BLEND);
+
           glDrawArrays (GL_TRIANGLES, batch->draw.vbo_offset, batch->draw.vbo_count);
 
+          if (batch->draw.blend == 0)
+            glEnable (GL_BLEND);
         break;
 
         default:
@@ -1268,7 +1296,6 @@
   gdk_profiler_set_int_counter (self->metrics.n_uploads, self->n_uploads);
   gdk_profiler_set_int_counter (self->metrics.queue_depth, self->batches.len);
 
-#ifdef G_ENABLE_DEBUG
   {
     gint64 start_time G_GNUC_UNUSED = gsk_profiler_timer_get_start (self->profiler, self->metrics.cpu_time);
     gint64 cpu_time = gsk_profiler_timer_end (self->profiler, self->metrics.cpu_time);
@@ -1280,7 +1307,6 @@
 
     gsk_profiler_push_samples (self->profiler);
   }
-#endif
 }
 
 void
@@ -1325,7 +1351,7 @@
       if (self->attachments->textures[i].id != 0)
         {
           glActiveTexture (GL_TEXTURE0 + i);
-          glBindTexture (GL_TEXTURE_2D, 0);
+          glBindTexture (self->attachments->textures[i].target, 0);
 
           self->attachments->textures[i].id = 0;
           self->attachments->textures[i].changed = FALSE;
@@ -1402,7 +1428,7 @@
 
   glActiveTexture (GL_TEXTURE0);
   glBindTexture (GL_TEXTURE_2D, texture_id);
- 
+
   glTexParameteri (GL_TEXTURE_2D, GL_TEXTURE_MIN_FILTER, GL_LINEAR);
   glTexParameteri (GL_TEXTURE_2D, GL_TEXTURE_MAG_FILTER, GL_LINEAR);
   glTexParameteri (GL_TEXTURE_2D, GL_TEXTURE_WRAP_S, GL_CLAMP_TO_EDGE);
@@ -1410,6 +1436,8 @@
 
   switch (format)
   {
+    case 0:
+      break;
     case GL_RGBA8:
       glTexImage2D (GL_TEXTURE_2D, 0, format, width, height, 0, GL_RGBA, GL_UNSIGNED_BYTE, NULL);
       break;
@@ -1430,8 +1458,9 @@
   }
 
   /* Restore the previous texture if it was set */
-  if (self->attachments->textures[0].id != 0)
-    glBindTexture (GL_TEXTURE_2D, self->attachments->textures[0].id);
+  if (self->attachments->textures[0].id != 0 &&
+      self->attachments->textures[0].target == GL_TEXTURE_2D)
+    glBindTexture (self->attachments->textures[0].target, self->attachments->textures[0].id);
 
   return (int)texture_id;
 }
@@ -1448,45 +1477,43 @@
   return fbo_id;
 }
 
-
 static GdkMemoryFormat
-memory_format_gl_format (GdkMemoryFormat  data_format,
-                         gboolean         use_es,
-                         guint            major,
-                         guint            minor,
-                         guint           *gl_internalformat,
-                         guint           *gl_format,
-                         guint           *gl_type,
-                         GLint            gl_swizzle[4])
-{
-  GdkMemoryDepth depth;
+memory_format_gl_format (GskGLCommandQueue *self,
+                         GdkMemoryFormat    data_format,
+                         gboolean           ensure_mipmap,
+                         gboolean          *out_can_mipmap,
+                         GLint             *gl_internalformat,
+                         GLenum            *gl_format,
+                         GLenum            *gl_type,
+                         GLint              gl_swizzle[4])
+{
+  GdkGLMemoryFlags flags, required_flags;
+  GdkMemoryFormat alt_format;
+  const GdkMemoryFormat *fallbacks;
+  gsize i;
+
+  /* No support for straight formats yet */
+  if (gdk_memory_format_alpha (data_format) == GDK_MEMORY_ALPHA_STRAIGHT)
+    data_format = gdk_memory_format_get_premultiplied (data_format);
+
+  required_flags = GDK_GL_FORMAT_USABLE | GDK_GL_FORMAT_FILTERABLE;
+  if (ensure_mipmap)
+    required_flags |= GDK_GL_FORMAT_RENDERABLE;
 
   /* First, try the format itself */
-<<<<<<< HEAD
-  if (gdk_memory_format_gl_format (data_format,
-                                   use_es,
-                                   major,
-                                   minor,
-=======
   flags = gdk_gl_context_get_format_flags (self->context, data_format);
   if ((flags & required_flags) == required_flags)
     {
       gdk_memory_format_gl_format (data_format,
                                    gdk_gl_context_get_use_es (self->context),
->>>>>>> 29c29b0e
                                    gl_internalformat,
                                    gl_format,
                                    gl_type,
-                                   gl_swizzle) &&
-      gdk_memory_format_alpha (data_format) != GDK_MEMORY_ALPHA_STRAIGHT)
-    return data_format;
-
-  depth = gdk_memory_format_get_depth (data_format);
-
-<<<<<<< HEAD
-  /* Next, try the generic format for the given bit depth */
-  switch (depth)
-=======
+                                   gl_swizzle);
+      *out_can_mipmap = (flags & GDK_GL_FORMAT_RENDERABLE) ? TRUE : FALSE;
+      return data_format;
+    }
+
   /* Second, try the potential RGBA format */
   if (gdk_memory_format_gl_rgba_format (data_format,
                                         gdk_gl_context_get_use_es (self->context),
@@ -1495,126 +1522,83 @@
                                         gl_format,
                                         gl_type,
                                         gl_swizzle))
->>>>>>> 29c29b0e
-    {
-      case GDK_MEMORY_FLOAT16:
-        data_format = GDK_MEMORY_R16G16B16A16_FLOAT_PREMULTIPLIED;
-        if (gdk_memory_format_gl_format (data_format,
-                                         use_es,
-                                         major,
-                                         minor,
-                                         gl_internalformat,
-                                         gl_format,
-                                         gl_type,
-                                         gl_swizzle))
-          return data_format;
-        break;
-
-      case GDK_MEMORY_U16:
-        data_format = GDK_MEMORY_R16G16B16A16_PREMULTIPLIED;
-        if (gdk_memory_format_gl_format (data_format,
-                                         use_es,
-                                         major,
-                                         minor,
-                                         gl_internalformat,
-                                         gl_format,
-                                         gl_type,
-                                         gl_swizzle))
-          return data_format;
-        break;
-
-<<<<<<< HEAD
-      case GDK_MEMORY_FLOAT32:
-      case GDK_MEMORY_U8:
-        break;
-=======
+    {
+      flags = gdk_gl_context_get_format_flags (self->context, alt_format);
+      if ((flags & required_flags) == required_flags)
+        {
+          *out_can_mipmap = (flags & GDK_GL_FORMAT_RENDERABLE) ? TRUE : FALSE;
+
+          if (self->can_swizzle)
+            return data_format;
+
           gdk_memory_format_gl_format (alt_format,
                                        gdk_gl_context_get_use_es (self->context),
                                        gl_internalformat,
                                        gl_format,
                                        gl_type,
                                        gl_swizzle);
->>>>>>> 29c29b0e
-
-      default:
-        g_assert_not_reached ();
-        break;
-    }
-
-  /* If the format is high depth, also try float32 */
-  if (depth != GDK_MEMORY_U8)
-    {
-<<<<<<< HEAD
-      data_format = GDK_MEMORY_R32G32B32A32_FLOAT_PREMULTIPLIED;
-      if (gdk_memory_format_gl_format (data_format,
-                                       use_es,
-                                       major,
-                                       minor,
-=======
+
+          return alt_format;
+        }
+    }
+
+  /* Next, try the fallbacks */
+  fallbacks = gdk_memory_format_get_fallbacks (data_format);
+  for (i = 0; fallbacks[i] != -1; i++)
+    {
       flags = gdk_gl_context_get_format_flags (self->context, fallbacks[i]);
       if (((flags & required_flags) == required_flags))
         {
           gdk_memory_format_gl_format (fallbacks[i],
                                        gdk_gl_context_get_use_es (self->context),
->>>>>>> 29c29b0e
                                        gl_internalformat,
                                        gl_format,
                                        gl_type,
-                                       gl_swizzle))
-        return data_format;
-    }
-
-  /* If all else fails, pick the one format that's always supported */
-  data_format = GDK_MEMORY_R8G8B8A8_PREMULTIPLIED;
-  if (!gdk_memory_format_gl_format (data_format,
-                                    use_es,
-                                    major,
-                                    minor,
-                                    gl_internalformat,
-                                    gl_format,
-                                    gl_type,
-                                    gl_swizzle))
-    {
-      g_assert_not_reached ();
-    }
-
-  return data_format;
+                                       gl_swizzle);
+
+          *out_can_mipmap = (flags & GDK_GL_FORMAT_RENDERABLE) ? TRUE : FALSE;
+          return fallbacks[i];
+        }
+    }
+
+  g_assert_not_reached ();
+
+  return GDK_MEMORY_R8G8B8A8_PREMULTIPLIED;
 }
 
 static void
 gsk_gl_command_queue_do_upload_texture_chunk (GskGLCommandQueue *self,
                                               GdkTexture        *texture,
                                               int                x,
-                                              int                y)
-{
+                                              int                y,
+                                              GdkMemoryFormat    data_format,
+                                              GLenum             gl_format,
+                                              GLenum             gl_type,
+                                              GLint              gl_swizzle[4])
+
+{
+  G_GNUC_UNUSED gint64 start_time = GDK_PROFILER_CURRENT_TIME;
   const guchar *data;
   gsize stride;
   GBytes *bytes;
   GdkTextureDownloader downloader;
-  GdkMemoryFormat data_format;
   int width, height;
-  GLenum gl_internalformat;
-  GLenum gl_format;
-  GLenum gl_type;
-  GLint gl_swizzle[4];
   gsize bpp;
-  gboolean use_es;
-  int major, minor;
-
-  use_es = gdk_gl_context_get_use_es (self->context);
-  gdk_gl_context_get_version (self->context, &major, &minor);
-  data_format = gdk_texture_get_format (texture);
+
   width = gdk_texture_get_width (texture);
   height = gdk_texture_get_height (texture);
 
-  data_format = memory_format_gl_format (data_format,
-                                         use_es,
-                                         major,
-                                         minor,
-                                         &gl_internalformat,
-                                         &gl_format,
-                                         &gl_type,
-                                         gl_swizzle);
+  if (GSK_DEBUG_CHECK (FALLBACK) &&
+      data_format != gdk_texture_get_format (texture))
+    {
+      GEnumClass *enum_class = g_type_class_ref (GDK_TYPE_MEMORY_FORMAT);
+
+      gdk_debug_message ("Unsupported format %s, converting on CPU to %s",
+                         g_enum_get_value (enum_class, gdk_texture_get_format (texture))->value_nick,
+                         g_enum_get_value (enum_class, data_format)->value_nick);
+
+      g_type_class_unref (enum_class);
+    }
 
   gdk_texture_downloader_init (&downloader, texture);
   gdk_texture_downloader_set_format (&downloader, data_format);
@@ -1623,8 +1607,6 @@
   data = g_bytes_get_data (bytes, NULL);
   bpp = gdk_memory_format_bytes_per_pixel (data_format);
 
-<<<<<<< HEAD
-=======
   if (gdk_profiler_is_running ())
     {
       gdk_profiler_end_markf (start_time,
@@ -1633,7 +1615,6 @@
       start_time = GDK_PROFILER_CURRENT_TIME;
     }
 
->>>>>>> 29c29b0e
   glPixelStorei (GL_UNPACK_ALIGNMENT, gdk_memory_format_alignment (data_format));
 
   /* GL_UNPACK_ROW_LENGTH is available on desktop GL, OpenGL ES >= 3.0, or if
@@ -1662,7 +1643,7 @@
   /* Only apply swizzle if really needed, might not even be
    * supported if default values are set
    */
-  if (gl_swizzle[0] != GL_RED || gl_swizzle[1] != GL_GREEN || gl_swizzle[2] != GL_BLUE)
+  if (gl_swizzle[0] != GL_RED || gl_swizzle[1] != GL_GREEN || gl_swizzle[2] != GL_BLUE || gl_swizzle[3] != GL_ALPHA)
     {
       /* Set each channel independently since GLES 3.0 doesn't support the iv method */
       glTexParameteri(GL_TEXTURE_2D, GL_TEXTURE_SWIZZLE_R, gl_swizzle[0]);
@@ -1672,31 +1653,28 @@
     }
 
   g_bytes_unref (bytes);
-<<<<<<< HEAD
-=======
 
   if (gdk_profiler_is_running ())
     gdk_profiler_end_markf (start_time,
                             "Upload texture chunk",
                             "Tile %dx%d Size %dx%d", x, y, width, height);
->>>>>>> 29c29b0e
 }
 
 int
 gsk_gl_command_queue_upload_texture_chunks (GskGLCommandQueue    *self,
+                                            gboolean              ensure_mipmap,
                                             unsigned int          n_chunks,
-                                            GskGLTextureChunk    *chunks)
+                                            GskGLTextureChunk    *chunks,
+                                            gboolean             *out_can_mipmap)
 {
   G_GNUC_UNUSED gint64 start_time = GDK_PROFILER_CURRENT_TIME;
   int width, height;
   GdkMemoryFormat data_format;
-  GLenum gl_internalformat;
+  GLint gl_internalformat;
   GLenum gl_format;
   GLenum gl_type;
   GLint gl_swizzle[4];
-  gboolean use_es;
   int texture_id;
-  int major, minor;
 
   g_assert (GSK_IS_GL_COMMAND_QUEUE (self));
 
@@ -1718,7 +1696,7 @@
       height = MIN (height, self->max_texture_size);
     }
 
-  texture_id = gsk_gl_command_queue_create_texture (self, width, height, GL_RGBA8);
+  texture_id = gsk_gl_command_queue_create_texture (self, width, height, 0);
   if (texture_id == -1)
     return texture_id;
 
@@ -1729,13 +1707,11 @@
   glBindTexture (GL_TEXTURE_2D, texture_id);
 
   /* Initialize the texture */
-  use_es = gdk_gl_context_get_use_es (self->context);
-  gdk_gl_context_get_version (self->context, &major, &minor);
   data_format = gdk_texture_get_format (chunks[0].texture);
-  data_format = memory_format_gl_format (data_format,
-                                         use_es,
-                                         major,
-                                         minor,
+  data_format = memory_format_gl_format (self,
+                                         data_format,
+                                         ensure_mipmap,
+                                         out_can_mipmap,
                                          &gl_internalformat,
                                          &gl_format,
                                          &gl_type,
@@ -1746,7 +1722,7 @@
   for (unsigned int i = 0; i < n_chunks; i++)
     {
       GskGLTextureChunk *c = &chunks[i];
-      gsk_gl_command_queue_do_upload_texture_chunk (self, c->texture, c->x, c->y);
+      gsk_gl_command_queue_do_upload_texture_chunk (self, c->texture, c->x, c->y, data_format, gl_format, gl_type, gl_swizzle);
     }
 
   /* Restore previous texture state if any */
@@ -1764,16 +1740,21 @@
 
 int
 gsk_gl_command_queue_upload_texture (GskGLCommandQueue *self,
-                                     GdkTexture        *texture)
-{
-  return gsk_gl_command_queue_upload_texture_chunks (self, 1, &(GskGLTextureChunk){ texture, 0, 0});
+                                     GdkTexture        *texture,
+                                     gboolean           ensure_mipmap,
+                                     gboolean          *out_can_mipmap)
+{
+  return gsk_gl_command_queue_upload_texture_chunks (self,
+                                                     ensure_mipmap,
+                                                     1,
+                                                     &(GskGLTextureChunk){ texture, 0, 0},
+                                                     out_can_mipmap);
 }
 
 void
 gsk_gl_command_queue_set_profiler (GskGLCommandQueue *self,
                                    GskProfiler       *profiler)
 {
-#ifdef G_ENABLE_DEBUG
   g_assert (GSK_IS_GL_COMMAND_QUEUE (self));
   g_assert (GSK_IS_PROFILER (profiler));
 
@@ -1792,5 +1773,4 @@
       self->metrics.n_programs = gdk_profiler_define_int_counter ("programs", "Number of program changes");
       self->metrics.queue_depth = gdk_profiler_define_int_counter ("gl-queue-depth", "Depth of GL command batches");
     }
-#endif
 }