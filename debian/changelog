--- conflicted
+++ resolved
@@ -1,4 +1,9 @@
-<<<<<<< HEAD
+gtk4 (4.12.4+ds-1) unstable; urgency=medium
+
+  * New upstream release
+
+ -- Jeremy Bícha <jbicha@ubuntu.com>  Mon, 27 Nov 2023 10:58:51 -0500
+
 gtk4 (4.12.3+ds-3ubuntu1) noble; urgency=medium
 
   * Merge with Debian. Remaining changes:
@@ -9,13 +14,6 @@
     - Switch from the CUPS print backend to CPDB
 
  -- Jeremy Bícha <jbicha@ubuntu.com>  Thu, 23 Nov 2023 09:04:37 -0500
-=======
-gtk4 (4.12.4+ds-1) unstable; urgency=medium
-
-  * New upstream release
-
- -- Jeremy Bícha <jbicha@ubuntu.com>  Mon, 27 Nov 2023 10:58:51 -0500
->>>>>>> d2a66915
 
 gtk4 (4.12.3+ds-3) unstable; urgency=medium
 
