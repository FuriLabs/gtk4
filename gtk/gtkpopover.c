--- conflicted
+++ resolved
@@ -1233,13 +1233,8 @@
   GtkCssStyle *style;
   GtkBorder shadow_width;
 
-<<<<<<< HEAD
-  popover_width = gtk_widget_get_allocated_width (widget);
-  popover_height = gtk_widget_get_allocated_height (widget);
-=======
   popover_width = gtk_widget_get_width (widget);
   popover_height = gtk_widget_get_height (widget);
->>>>>>> fef69881
 
   compute_surface_pointing_to (popover, &rect);
 
