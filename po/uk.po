--- conflicted
+++ resolved
@@ -9,13 +9,8 @@
 msgstr ""
 "Project-Id-Version: gtk+\n"
 "Report-Msgid-Bugs-To: https://gitlab.gnome.org/GNOME/gtk/-/issues/\n"
-<<<<<<< HEAD
-"POT-Creation-Date: 2023-04-22 12:20+0000\n"
-"PO-Revision-Date: 2023-04-22 21:18+0300\n"
-=======
 "POT-Creation-Date: 2023-07-31 15:14+0000\n"
 "PO-Revision-Date: 2023-08-04 22:43+0300\n"
->>>>>>> fef69881
 "Last-Translator: Yuri Chornoivan <yurchor@ukr.net>\n"
 "Language-Team: Ukrainian <trans-uk@lists.fedoraproject.org>\n"
 "Language: uk\n"
@@ -55,11 +50,7 @@
 msgid "Cannot provide contents as %s"
 msgstr "Не вдалося надати дані як %s"
 
-<<<<<<< HEAD
-#: gdk/gdkdisplay.c:154 gdk/gdkglcontext.c:434
-=======
 #: gdk/gdkdisplay.c:156 gdk/gdkglcontext.c:442
->>>>>>> fef69881
 msgid "The current backend does not support OpenGL"
 msgstr "Цей модуль не підтримує OpenGL"
 
@@ -127,22 +118,6 @@
 msgid "No compatible formats to transfer contents."
 msgstr "Немає сумісних форматів для передавання даних."
 
-<<<<<<< HEAD
-#: gdk/gdkglcontext.c:393 gdk/x11/gdkglcontext-glx.c:618
-msgid "No GL API allowed."
-msgstr "Програмний інтерфейс GL заборонено."
-
-#: gdk/gdkglcontext.c:417 gdk/win32/gdkglcontext-win32-wgl.c:611
-#: gdk/x11/gdkglcontext-glx.c:652
-msgid "Unable to create a GL context"
-msgstr "Неможливо створити вміст GL"
-
-#: gdk/gdkglcontext.c:1276
-msgid "Anything but OpenGL ES disabled via GDK_DEBUG"
-msgstr "За допомогою GDK_DEBUG вимкнено усе, окрім OpenGL ES"
-
-#: gdk/gdkglcontext.c:1285
-=======
 #: gdk/gdkglcontext.c:401 gdk/x11/gdkglcontext-glx.c:642
 msgid "No GL API allowed."
 msgstr "Програмний інтерфейс GL заборонено."
@@ -158,18 +133,13 @@
 msgstr "За допомогою GDK_DEBUG вимкнено усе, окрім OpenGL ES"
 
 #: gdk/gdkglcontext.c:1289
->>>>>>> fef69881
 #, c-format
 msgid "Application does not support %s API"
 msgstr "У програмі не передбачено підтримки програмного інтерфейсу %s"
 
 #. translators: This is about OpenGL backend names, like
 #. * "Trying to use X11 GLX, but EGL is already in use"
-<<<<<<< HEAD
-#: gdk/gdkglcontext.c:1831
-=======
 #: gdk/gdkglcontext.c:1863
->>>>>>> fef69881
 #, c-format
 msgid "Trying to use %s, but %s is already in use"
 msgstr "Намагаємося скористатися %s, але %s вже використано"
@@ -599,11 +569,7 @@
 msgstr "Помилка читання даних у рядку %d"
 
 #: gdk/macos/gdkmacospasteboard.c:211 gdk/wayland/gdkclipboard-wayland.c:240
-<<<<<<< HEAD
-#: gdk/wayland/gdkdrop-wayland.c:208 gdk/wayland/gdkprimary-wayland.c:343
-=======
 #: gdk/wayland/gdkdrop-wayland.c:207 gdk/wayland/gdkprimary-wayland.c:343
->>>>>>> fef69881
 #: gdk/win32/gdkdrop-win32.c:1018 gdk/win32/gdkdrop-win32.c:1063
 #: gdk/x11/gdkclipboard-x11.c:805 gdk/x11/gdkdrop-x11.c:235
 msgid "No compatible transfer format found"
@@ -1131,11 +1097,7 @@
 msgid "Pick a Font"
 msgstr "Виберіть шрифт"
 
-<<<<<<< HEAD
-#: gtk/deprecated/gtkfontbutton.c:597 gtk/gtkfilechooserwidget.c:3884
-=======
 #: gtk/deprecated/gtkfontbutton.c:597 gtk/gtkfilechooserwidget.c:3871
->>>>>>> fef69881
 #: gtk/gtkfontdialogbutton.c:115 gtk/inspector/visual.ui:169
 msgid "Font"
 msgstr "Шрифт"
@@ -1787,20 +1749,11 @@
 msgstr "вікно"
 
 #: gtk/gtkaccessible.c:833
-<<<<<<< HEAD
-#| msgctxt "accessibility"
-#| msgid "button"
-=======
->>>>>>> fef69881
 msgctxt "accessibility"
 msgid "toggle button"
 msgstr "кнопка-перемикач"
 
-<<<<<<< HEAD
-#: gtk/gtkalertdialog.c:668 gtk/gtkcustompaperunixdialog.c:328
-=======
 #: gtk/gtkalertdialog.c:668 gtk/print/gtkcustompaperunixdialog.c:322
->>>>>>> fef69881
 #: gtk/gtkmessagedialog.c:166 gtk/ui/gtkassistant.ui:40
 msgid "_Close"
 msgstr "_Закрити"
@@ -2280,13 +2233,8 @@
 msgstr "Файл з такою назвою вже існує"
 
 #: gtk/gtkfilechoosernative.c:520 gtk/gtkfilechoosernative.c:600
-<<<<<<< HEAD
-#: gtk/gtkfilechooserwidget.c:1174 gtk/gtkfilechooserwidget.c:5042
-#: gtk/gtkfiledialog.c:841 gtk/gtkmessagedialog.c:170
-=======
 #: gtk/gtkfilechooserwidget.c:1185 gtk/gtkfilechooserwidget.c:5029
 #: gtk/gtkfiledialog.c:843 gtk/gtkmessagedialog.c:170
->>>>>>> fef69881
 #: gtk/gtkmessagedialog.c:179 gtk/gtkmountoperation.c:608
 #: gtk/print/gtkpagesetupunixdialog.c:282 gtk/print/gtkprintbackend.c:638
 #: gtk/print/gtkprintunixdialog.c:682 gtk/print/gtkprintunixdialog.c:839
@@ -2319,21 +2267,6 @@
 msgid "%1$s on %2$s"
 msgstr "%1$s на %2$s"
 
-<<<<<<< HEAD
-#: gtk/gtkfilechooserwidget.c:342
-msgid "Type name of new folder"
-msgstr "Введіть назву нової теки"
-
-#: gtk/gtkfilechooserwidget.c:716
-msgid "The folder could not be created"
-msgstr "Не вдалось створити теку"
-
-#: gtk/gtkfilechooserwidget.c:729
-msgid "You need to choose a valid filename."
-msgstr "Потрібно вибрати допустиму назву файла."
-
-#: gtk/gtkfilechooserwidget.c:732
-=======
 #: gtk/gtkfilechooserwidget.c:345
 msgid "Type name of new folder"
 msgstr "Введіть назву нової теки"
@@ -2347,46 +2280,10 @@
 msgstr "Потрібно вибрати допустиму назву файла."
 
 #: gtk/gtkfilechooserwidget.c:743
->>>>>>> fef69881
 #, c-format
 msgid "Cannot create a file under %s as it is not a folder"
 msgstr "Не вдалось створити файл під %s, оскільки це не є текою"
 
-<<<<<<< HEAD
-#: gtk/gtkfilechooserwidget.c:742
-msgid "Cannot create file as the filename is too long"
-msgstr "Не вдалося створити файл із вказаною назвою. Назва є надто довгою."
-
-#: gtk/gtkfilechooserwidget.c:743
-msgid "Try using a shorter name."
-msgstr "Спробуйте скорити назву."
-
-#: gtk/gtkfilechooserwidget.c:753
-msgid "You may only select folders"
-msgstr "Позначати можна лише теки"
-
-#: gtk/gtkfilechooserwidget.c:754
-msgid "The item that you selected is not a folder try using a different item."
-msgstr "Вибраний пункт не є текою; спробуйте інший пункт."
-
-#: gtk/gtkfilechooserwidget.c:762
-msgid "Invalid file name"
-msgstr "Неправильна назва файла"
-
-#: gtk/gtkfilechooserwidget.c:771
-msgid "The folder contents could not be displayed"
-msgstr "Не вдалось показати вміст теки"
-
-#: gtk/gtkfilechooserwidget.c:779
-msgid "The file could not be deleted"
-msgstr "Неможливо вилучити файл"
-
-#: gtk/gtkfilechooserwidget.c:787
-msgid "The file could not be moved to the Trash"
-msgstr "Неможливо перемістити файл у смітник"
-
-#: gtk/gtkfilechooserwidget.c:1172
-=======
 #: gtk/gtkfilechooserwidget.c:753
 msgid "Cannot create file as the filename is too long"
 msgstr "Не вдалося створити файл із вказаною назвою. Назва є надто довгою."
@@ -2420,89 +2317,10 @@
 msgstr "Неможливо перемістити файл у смітник"
 
 #: gtk/gtkfilechooserwidget.c:1183
->>>>>>> fef69881
 #, c-format
 msgid "Are you sure you want to permanently delete “%s”?"
 msgstr "Остаточно вилучити «%s»?"
 
-<<<<<<< HEAD
-#: gtk/gtkfilechooserwidget.c:1173
-msgid "If you delete an item, it will be permanently lost."
-msgstr "Якщо вилучити об'єкт, його буде втрачено назавжди."
-
-#: gtk/gtkfilechooserwidget.c:1174 gtk/gtkfilechooserwidget.c:1802
-#: gtk/gtklabel.c:5679 gtk/gtktext.c:6117 gtk/gtktextview.c:9021
-msgid "_Delete"
-msgstr "В_илучити"
-
-#: gtk/gtkfilechooserwidget.c:1287
-msgid "The file could not be renamed"
-msgstr "Неможливо перейменувати файл"
-
-#: gtk/gtkfilechooserwidget.c:1493
-msgid "Could not select file"
-msgstr "Не вдалось вибрати файл"
-
-#: gtk/gtkfilechooserwidget.c:1711 gtk/ui/gtkfilechooserwidget.ui:66
-msgid "Grid View"
-msgstr "Перегляд ґраткою"
-
-#: gtk/gtkfilechooserwidget.c:1717
-msgid "List View"
-msgstr "Перегляд списком"
-
-#: gtk/gtkfilechooserwidget.c:1782
-msgid "_Visit File"
-msgstr "_Відвідати файл"
-
-#: gtk/gtkfilechooserwidget.c:1786
-msgid "_Open With File Manager"
-msgstr "_Відкрити через файловий менеджер"
-
-#: gtk/gtkfilechooserwidget.c:1790
-msgid "_Copy Location"
-msgstr "Копіювати _адресу"
-
-#: gtk/gtkfilechooserwidget.c:1794
-msgid "_Add to Bookmarks"
-msgstr "_Додати до закладок"
-
-#: gtk/gtkfilechooserwidget.c:1798 gtk/gtkplacessidebar.c:2308
-#: gtk/gtkplacessidebar.c:3265 gtk/ui/gtkfilechooserwidget.ui:670
-msgid "_Rename"
-msgstr "Пере_йменувати"
-
-#: gtk/gtkfilechooserwidget.c:1806
-msgid "_Move to Trash"
-msgstr "Пере_містити у смітник"
-
-#: gtk/gtkfilechooserwidget.c:1815
-msgid "Show _Hidden Files"
-msgstr "Показати при_ховані файли"
-
-#: gtk/gtkfilechooserwidget.c:1819
-msgid "Show _Size Column"
-msgstr "Показувати _розмір стовпця"
-
-#: gtk/gtkfilechooserwidget.c:1824
-msgid "Show T_ype Column"
-msgstr "Показувати стовпчик _типу"
-
-#: gtk/gtkfilechooserwidget.c:1829
-msgid "Show _Time"
-msgstr "Показувати _час"
-
-#: gtk/gtkfilechooserwidget.c:1834
-msgid "Sort _Folders Before Files"
-msgstr "Впорядковувати _теки перед файлами"
-
-#: gtk/gtkfilechooserwidget.c:1968 gtk/gtkfilechooserwidget.c:2004
-#: gtk/gtkfilechooserwidget.c:3927
-msgid "Unknown"
-msgstr "Невідомо"
-
-#: gtk/gtkfilechooserwidget.c:2062 gtk/gtkplacessidebar.c:1025
-=======
 #: gtk/gtkfilechooserwidget.c:1184
 msgid "If you delete an item, it will be permanently lost."
 msgstr "Якщо вилучити об'єкт, його буде втрачено назавжди."
@@ -2579,55 +2397,25 @@
 msgstr "Невідомо"
 
 #: gtk/gtkfilechooserwidget.c:2064 gtk/gtkplacessidebar.c:1025
->>>>>>> fef69881
 msgid "Home"
 msgstr "Домівка"
 
 #. this is the header for the location column in the print dialog
-<<<<<<< HEAD
-#: gtk/gtkfilechooserwidget.c:2232 gtk/inspector/css-node-tree.ui:76
-#: gtk/ui/gtkfilechooserwidget.ui:239 gtk/ui/gtkprintunixdialog.ui:111
-=======
 #: gtk/gtkfilechooserwidget.c:2219 gtk/gtkfilechooserwidget.c:7415
 #: gtk/inspector/css-node-tree.ui:76 gtk/print/ui/gtkprintunixdialog.ui:111
->>>>>>> fef69881
 msgid "Location"
 msgstr "Адреса"
 
 #. Label
-<<<<<<< HEAD
-#: gtk/gtkfilechooserwidget.c:2339
-msgid "_Name:"
-msgstr "_Назва:"
-
-#: gtk/gtkfilechooserwidget.c:2894 gtk/gtkfilechooserwidget.c:2908
-=======
 #: gtk/gtkfilechooserwidget.c:2326
 msgid "_Name:"
 msgstr "_Назва:"
 
 #: gtk/gtkfilechooserwidget.c:2881 gtk/gtkfilechooserwidget.c:2895
->>>>>>> fef69881
 #, c-format
 msgid "Searching in %s"
 msgstr "Пошук в %s"
 
-<<<<<<< HEAD
-#: gtk/gtkfilechooserwidget.c:2914
-msgid "Searching"
-msgstr "Пошук"
-
-#: gtk/gtkfilechooserwidget.c:2920
-msgid "Enter location or URL"
-msgstr "Увести адресу або URL"
-
-#: gtk/gtkfilechooserwidget.c:3487 gtk/gtkfilechooserwidget.c:5827
-#: gtk/ui/gtkfilechooserwidget.ui:387
-msgid "Modified"
-msgstr "Змінено"
-
-#: gtk/gtkfilechooserwidget.c:3671
-=======
 #: gtk/gtkfilechooserwidget.c:2901
 msgid "Searching"
 msgstr "Пошук"
@@ -2642,91 +2430,15 @@
 msgstr "Змінено"
 
 #: gtk/gtkfilechooserwidget.c:3658
->>>>>>> fef69881
 #, c-format
 msgid "Could not read the contents of %s"
 msgstr "Не вдалось прочитати вміст %s"
 
-<<<<<<< HEAD
-#: gtk/gtkfilechooserwidget.c:3675
-=======
 #: gtk/gtkfilechooserwidget.c:3662
->>>>>>> fef69881
 msgid "Could not read the contents of the folder"
 msgstr "Не вдалось прочитати вміст теки"
 
 #. Translators: see g_date_time_format() for details on the format
-<<<<<<< HEAD
-#: gtk/gtkfilechooserwidget.c:3822 gtk/gtkfilechooserwidget.c:3865
-msgid "%H:%M"
-msgstr "%H:%M"
-
-#: gtk/gtkfilechooserwidget.c:3824 gtk/gtkfilechooserwidget.c:3867
-msgid "%l:%M %p"
-msgstr "%l:%M %p"
-
-#: gtk/gtkfilechooserwidget.c:3828
-msgid "Yesterday"
-msgstr "Учора"
-
-#: gtk/gtkfilechooserwidget.c:3836
-msgid "%-e %b"
-msgstr "%-e %b"
-
-#: gtk/gtkfilechooserwidget.c:3840
-msgid "%-e %b %Y"
-msgstr "%-e %b %Y"
-
-#: gtk/gtkfilechooserwidget.c:3882 gtk/gtkfilechooserwidget.c:3890
-msgid "Program"
-msgstr "Програма"
-
-#: gtk/gtkfilechooserwidget.c:3883
-msgid "Audio"
-msgstr "Звук"
-
-#: gtk/gtkfilechooserwidget.c:3885 gtk/gtkfilefilter.c:1035
-msgid "Image"
-msgstr "Картинка"
-
-#: gtk/gtkfilechooserwidget.c:3886
-msgid "Archive"
-msgstr "Архів"
-
-#: gtk/gtkfilechooserwidget.c:3887
-msgid "Markup"
-msgstr "Розмітка"
-
-#: gtk/gtkfilechooserwidget.c:3888 gtk/gtkfilechooserwidget.c:3889
-msgid "Text"
-msgstr "Текст"
-
-#: gtk/gtkfilechooserwidget.c:3891
-msgid "Video"
-msgstr "Відео"
-
-#: gtk/gtkfilechooserwidget.c:3892
-msgid "Contacts"
-msgstr "Контакти"
-
-#: gtk/gtkfilechooserwidget.c:3893
-msgid "Calendar"
-msgstr "Календар"
-
-#: gtk/gtkfilechooserwidget.c:3894
-msgid "Document"
-msgstr "Документ"
-
-#: gtk/gtkfilechooserwidget.c:3895
-msgid "Presentation"
-msgstr "Презентація"
-
-#: gtk/gtkfilechooserwidget.c:3896
-msgid "Spreadsheet"
-msgstr "Електронна таблиця"
-
-#: gtk/gtkfilechooserwidget.c:5034 gtk/gtkprintunixdialog.c:648
-=======
 #: gtk/gtkfilechooserwidget.c:3809 gtk/gtkfilechooserwidget.c:3852
 msgid "%H:%M"
 msgstr "%H:%M"
@@ -2796,36 +2508,16 @@
 msgstr "Електронна таблиця"
 
 #: gtk/gtkfilechooserwidget.c:5021 gtk/print/gtkprintunixdialog.c:673
->>>>>>> fef69881
 #, c-format
 msgid "A file named “%s” already exists.  Do you want to replace it?"
 msgstr "Файл з назвою «%s» вже існує. Замінити його?"
 
-<<<<<<< HEAD
-#: gtk/gtkfilechooserwidget.c:5036 gtk/gtkprintunixdialog.c:652
-=======
 #: gtk/gtkfilechooserwidget.c:5023 gtk/print/gtkprintunixdialog.c:677
->>>>>>> fef69881
 #, c-format
 msgid ""
 "The file already exists in “%s”.  Replacing it will overwrite its contents."
 msgstr "Файл у «%s» вже існує. Перезапис призведе до втрати вмісту."
 
-<<<<<<< HEAD
-#: gtk/gtkfilechooserwidget.c:5042 gtk/gtkprintunixdialog.c:660
-msgid "_Replace"
-msgstr "_Замінити"
-
-#: gtk/gtkfilechooserwidget.c:5197
-msgid "You do not have access to the specified folder."
-msgstr "Ви не маєте доступу до вказаної теки."
-
-#: gtk/gtkfilechooserwidget.c:5774
-msgid "Could not send the search request"
-msgstr "Не вдалось надіслати запит на пошук"
-
-#: gtk/gtkfilechooserwidget.c:6055
-=======
 #: gtk/gtkfilechooserwidget.c:5029 gtk/print/gtkprintunixdialog.c:685
 msgid "_Replace"
 msgstr "_Замінити"
@@ -2839,7 +2531,6 @@
 msgstr "Не вдалось надіслати запит на пошук"
 
 #: gtk/gtkfilechooserwidget.c:6042
->>>>>>> fef69881
 msgid "Accessed"
 msgstr "Дозволено"
 
@@ -2964,37 +2655,6 @@
 msgid "OpenGL context creation failed"
 msgstr "Не вдалося створити контекст OpenGL"
 
-<<<<<<< HEAD
-#: gtk/gtklabel.c:5676 gtk/gtktext.c:6105 gtk/gtktextview.c:9009
-msgid "Cu_t"
-msgstr "Ви_різати"
-
-#: gtk/gtklabel.c:5677 gtk/gtktext.c:6109 gtk/gtktextview.c:9013
-msgid "_Copy"
-msgstr "_Копіювати"
-
-#: gtk/gtklabel.c:5678 gtk/gtktext.c:6113 gtk/gtktextview.c:9017
-msgid "_Paste"
-msgstr "Вст_авити"
-
-#: gtk/gtklabel.c:5684 gtk/gtktext.c:6126 gtk/gtktextview.c:9042
-msgid "Select _All"
-msgstr "Виді_лити все"
-
-#: gtk/gtklabel.c:5689
-msgid "_Open Link"
-msgstr "_Відкрити посилання"
-
-#: gtk/gtklabel.c:5693
-msgid "Copy _Link Address"
-msgstr "Копіювати _адресу посилання"
-
-#: gtk/gtklinkbutton.c:256
-msgid "_Copy URL"
-msgstr "_Копіювати адресу"
-
-#: gtk/gtklinkbutton.c:563
-=======
 #: gtk/deprecated/gtkinfobar.c:498 gtk/gtkwindowcontrols.c:357
 #: gtk/gtkwindowhandle.c:250
 msgid "Close"
@@ -3037,7 +2697,6 @@
 msgstr "_Копіювати адресу"
 
 #: gtk/gtklinkbutton.c:567
->>>>>>> fef69881
 msgid "Invalid URI"
 msgstr "Неправильний URI"
 
@@ -3090,20 +2749,11 @@
 msgstr "%d:%02d"
 
 #: gtk/gtkmediacontrols.c:412
-<<<<<<< HEAD
-#| msgid "_Stop"
-=======
->>>>>>> fef69881
 msgctxt "media controls tooltip"
 msgid "Stop"
 msgstr "Стоп"
 
 #: gtk/gtkmediacontrols.c:417 gtk/ui/gtkmediacontrols.ui:28
-<<<<<<< HEAD
-#| msgctxt "keyboard label"
-#| msgid "AudioPlay"
-=======
->>>>>>> fef69881
 msgctxt "media controls tooltip"
 msgid "Play"
 msgstr "Пуск"
@@ -3283,14 +2933,9 @@
 " Верхнє: %s %s\n"
 " Нижнє: %s %s"
 
-<<<<<<< HEAD
-#: gtk/gtkpagesetupunixdialog.c:785 gtk/ui/gtkpagesetupunixdialog.ui:5
-#: gtk/ui/gtkprintunixdialog.ui:706
-=======
 #: gtk/print/gtkpagesetupunixdialog.c:784
 #: gtk/print/ui/gtkpagesetupunixdialog.ui:5
 #: gtk/print/ui/gtkprintunixdialog.ui:782
->>>>>>> fef69881
 msgid "Page Setup"
 msgstr "Параметри сторінки"
 
@@ -3408,18 +3053,7 @@
 msgid "This name is already taken"
 msgstr "Цю назву вже вжито"
 
-<<<<<<< HEAD
-#: gtk/gtkplacessidebar.c:2302 gtk/inspector/actions.ui:19
-#: gtk/inspector/css-node-tree.ui:22 gtk/inspector/prop-list.ui:24
-#: gtk/ui/gtkfilechooserwidget.ui:176 gtk/ui/gtkfilechooserwidget.ui:645
-#: gtk/ui/gtkprintunixdialog.ui:80
-msgid "Name"
-msgstr "Назва"
-
-#: gtk/gtkplacessidebar.c:2520
-=======
 #: gtk/gtkplacessidebar.c:2525
->>>>>>> fef69881
 #, c-format
 msgid "Unable to unmount “%s”"
 msgstr "Неможливо демонтувати «%s»"
@@ -3994,25 +3628,6 @@
 msgid "Sidebar"
 msgstr "Бічна панель"
 
-<<<<<<< HEAD
-#: gtk/gtktext.c:6131 gtk/gtktextview.c:9047
-msgid "Insert _Emoji"
-msgstr "Вставити _емодзі"
-
-#: gtk/gtktextview.c:9029
-msgid "_Undo"
-msgstr "_Скасувати"
-
-#: gtk/gtktextview.c:9033
-msgid "_Redo"
-msgstr "Пов_торити"
-
-#: gtk/gtktreeexpander.c:189 gtk/inspector/misc-info.ui:254
-msgid "Expand"
-msgstr "Розгорнути"
-
-#: gtk/gtkwindow.c:6147
-=======
 #: gtk/gtktext.c:6139 gtk/gtktextview.c:9044
 msgid "Insert _Emoji"
 msgstr "Вставити _емодзі"
@@ -4026,7 +3641,6 @@
 msgstr "Пов_торити"
 
 #: gtk/gtkwindow.c:6227
->>>>>>> fef69881
 #, c-format
 msgid "Do you want to use GTK Inspector?"
 msgstr "Бажаєте використовувати інспектор GTK?"
@@ -4096,19 +3710,11 @@
 msgid "Value"
 msgstr "Значення"
 
-<<<<<<< HEAD
-#: gtk/inspector/action-editor.c:127
-msgid "Activate"
-msgstr "Задіяти"
-
-#: gtk/inspector/action-editor.c:139
-=======
 #: gtk/inspector/action-editor.c:133
 msgid "Activate"
 msgstr "Задіяти"
 
 #: gtk/inspector/action-editor.c:145
->>>>>>> fef69881
 msgid "Set State"
 msgstr "Встановити стан"
 
@@ -4362,14 +3968,6 @@
 msgid "Address"
 msgstr "Адреса"
 
-<<<<<<< HEAD
-#: gtk/inspector/misc-info.ui:57 gtk/inspector/prop-list.ui:35
-#: gtk/inspector/statistics.ui:36 gtk/ui/gtkfilechooserwidget.ui:339
-msgid "Type"
-msgstr "Тип"
-
-=======
->>>>>>> fef69881
 #: gtk/inspector/misc-info.ui:82
 msgid "Reference Count"
 msgstr "Підрахунок посилань"
@@ -4394,15 +3992,9 @@
 msgid "Measure map"
 msgstr "Мапа вимірювання"
 
-<<<<<<< HEAD
-#: gtk/inspector/misc-info.ui:297
-msgid "Allocation"
-msgstr "Розміщення"
-=======
 #: gtk/inspector/misc-info.ui:254
 msgid "Expand"
 msgstr "Розгорнути"
->>>>>>> fef69881
 
 #: gtk/inspector/misc-info.ui:322
 msgid "Baseline"
@@ -4439,20 +4031,6 @@
 msgstr "Частота кадрів"
 
 #: gtk/inspector/misc-info.ui:528
-<<<<<<< HEAD
-msgid "Mapped"
-msgstr "Відображення"
-
-#: gtk/inspector/misc-info.ui:554
-msgid "Realized"
-msgstr "Спостереження"
-
-#: gtk/inspector/misc-info.ui:580
-msgid "Is Toplevel"
-msgstr "На верхньому рівні"
-
-#: gtk/inspector/misc-info.ui:606
-=======
 msgid "Scale"
 msgstr "Масштаб"
 
@@ -4469,7 +4047,6 @@
 msgstr "На верхньому рівні"
 
 #: gtk/inspector/misc-info.ui:631
->>>>>>> fef69881
 msgid "Child Visible"
 msgstr "Видимі діти"
 
@@ -4772,13 +4349,8 @@
 msgstr "Уповільнення"
 
 #: gtk/inspector/visual.ui:385
-<<<<<<< HEAD
-msgid "Show fps overlay"
-msgstr "Показувати накладку з частотою кадрів"
-=======
 msgid "Show Framerate"
 msgstr "Показати частоту кадрів"
->>>>>>> fef69881
 
 #: gtk/inspector/visual.ui:410
 msgid "Show Graphic Updates"
@@ -4816,19 +4388,11 @@
 msgid "Show Focus"
 msgstr "Показувати фокус"
 
-<<<<<<< HEAD
-#: gtk/inspector/visual.ui:645
-msgid "Simulate Touchscreen"
-msgstr "Емулювати сенсорну панель"
-
-#: gtk/inspector/visual.ui:676
-=======
 #: gtk/inspector/visual.ui:635
 msgid "Show Accessibility warnings"
 msgstr "Показати попередження щодо доступності"
 
 #: gtk/inspector/visual.ui:667
->>>>>>> fef69881
 msgid "Inspect Inspector"
 msgstr "Ревізувати Інспектор"
 
@@ -4888,11 +4452,7 @@
 msgid "Miscellaneous"
 msgstr "Додатково"
 
-<<<<<<< HEAD
-#: gtk/inspector/window.ui:407 gtk/ui/gtkprintunixdialog.ui:390
-=======
 #: gtk/inspector/window.ui:407 gtk/print/ui/gtkprintunixdialog.ui:451
->>>>>>> fef69881
 msgid "Layout"
 msgstr "Компонування"
 
@@ -6699,12 +6259,8 @@
 msgid "_Format for:"
 msgstr "_Формат для:"
 
-<<<<<<< HEAD
-#: gtk/ui/gtkpagesetupunixdialog.ui:51 gtk/ui/gtkprintunixdialog.ui:632
-=======
 #: gtk/print/ui/gtkpagesetupunixdialog.ui:54
 #: gtk/print/ui/gtkprintunixdialog.ui:704
->>>>>>> fef69881
 msgid "_Paper size:"
 msgstr "Розмір _паперу:"
 
@@ -6712,21 +6268,6 @@
 msgid "_Orientation:"
 msgstr "_Розташування:"
 
-<<<<<<< HEAD
-#: gtk/ui/gtkpagesetupunixdialog.ui:98 gtk/ui/gtkprintunixdialog.ui:672
-msgid "Portrait"
-msgstr "Книжкова"
-
-#: gtk/ui/gtkpagesetupunixdialog.ui:109 gtk/ui/gtkprintunixdialog.ui:674
-msgid "Reverse portrait"
-msgstr "Обернена книжкова"
-
-#: gtk/ui/gtkpagesetupunixdialog.ui:121 gtk/ui/gtkprintunixdialog.ui:673
-msgid "Landscape"
-msgstr "Альбомна"
-
-#: gtk/ui/gtkpagesetupunixdialog.ui:132 gtk/ui/gtkprintunixdialog.ui:675
-=======
 #: gtk/print/ui/gtkpagesetupunixdialog.ui:101
 #: gtk/print/ui/gtkprintunixdialog.ui:744
 msgid "Portrait"
@@ -6744,7 +6285,6 @@
 
 #: gtk/print/ui/gtkpagesetupunixdialog.ui:135
 #: gtk/print/ui/gtkprintunixdialog.ui:747
->>>>>>> fef69881
 msgid "Reverse landscape"
 msgstr "Обернена альбомна"
 
@@ -6784,33 +6324,6 @@
 msgstr "Увести адресу сервера…"
 
 #. this is the header for the printer status column in the print dialog
-<<<<<<< HEAD
-#: gtk/ui/gtkprintunixdialog.ui:142
-msgid "Status"
-msgstr "Стан"
-
-#: gtk/ui/gtkprintunixdialog.ui:196
-msgid "Range"
-msgstr "Діапазон"
-
-#: gtk/ui/gtkprintunixdialog.ui:209
-msgid "_All Pages"
-msgstr "_Усі сторінки"
-
-#: gtk/ui/gtkprintunixdialog.ui:221
-msgid "C_urrent Page"
-msgstr "_Теперішню сторінку"
-
-#: gtk/ui/gtkprintunixdialog.ui:234
-msgid "Se_lection"
-msgstr "_Вибір"
-
-#: gtk/ui/gtkprintunixdialog.ui:247
-msgid "Pag_es:"
-msgstr "_Сторінки:"
-
-#: gtk/ui/gtkprintunixdialog.ui:248 gtk/ui/gtkprintunixdialog.ui:261
-=======
 #: gtk/print/ui/gtkprintunixdialog.ui:142
 msgid "Status"
 msgstr "Стан"
@@ -6837,7 +6350,6 @@
 
 #: gtk/print/ui/gtkprintunixdialog.ui:260
 #: gtk/print/ui/gtkprintunixdialog.ui:273
->>>>>>> fef69881
 msgid ""
 "Specify one or more page ranges,\n"
 " e.g. 1–3, 7, 11"
@@ -6845,93 +6357,6 @@
 "Вкажіть один або більше діапазонів,\n"
 " наприклад, 1–3,7,11"
 
-<<<<<<< HEAD
-#: gtk/ui/gtkprintunixdialog.ui:284
-msgid "Copies"
-msgstr "Копії"
-
-#: gtk/ui/gtkprintunixdialog.ui:299
-msgid "Copie_s:"
-msgstr "Ко_пій:"
-
-#: gtk/ui/gtkprintunixdialog.ui:322
-msgid "C_ollate"
-msgstr "_Впорядкувати"
-
-#: gtk/ui/gtkprintunixdialog.ui:333
-msgid "_Reverse"
-msgstr "_Обернено"
-
-#: gtk/ui/gtkprintunixdialog.ui:363
-msgid "General"
-msgstr "Загальне"
-
-#: gtk/ui/gtkprintunixdialog.ui:405
-msgid "T_wo-sided:"
-msgstr "З _двох сторін:"
-
-#: gtk/ui/gtkprintunixdialog.ui:427
-msgid "Pages per _side:"
-msgstr "Сторінок на с_торону:"
-
-#: gtk/ui/gtkprintunixdialog.ui:451
-msgid "Page or_dering:"
-msgstr "_Порядок сторінок:"
-
-#: gtk/ui/gtkprintunixdialog.ui:474
-msgid "_Only print:"
-msgstr "Друкувати _лише:"
-
-#: gtk/ui/gtkprintunixdialog.ui:490
-msgid "All sheets"
-msgstr "Усі сторінки"
-
-#: gtk/ui/gtkprintunixdialog.ui:491
-msgid "Even sheets"
-msgstr "Парні сторінки"
-
-#: gtk/ui/gtkprintunixdialog.ui:492
-msgid "Odd sheets"
-msgstr "Непарні сторінки"
-
-#: gtk/ui/gtkprintunixdialog.ui:506
-msgid "Sc_ale:"
-msgstr "_Масштаб:"
-
-#: gtk/ui/gtkprintunixdialog.ui:551
-msgid "Paper"
-msgstr "Папір"
-
-#: gtk/ui/gtkprintunixdialog.ui:566
-msgid "Paper _type:"
-msgstr "_Тип паперу:"
-
-#: gtk/ui/gtkprintunixdialog.ui:588
-msgid "Paper _source:"
-msgstr "Д_жерело паперу:"
-
-#: gtk/ui/gtkprintunixdialog.ui:610
-msgid "Output t_ray:"
-msgstr "_Лоток виводу:"
-
-#: gtk/ui/gtkprintunixdialog.ui:655
-msgid "Or_ientation:"
-msgstr "_Орієнтація:"
-
-#: gtk/ui/gtkprintunixdialog.ui:729
-msgid "Job Details"
-msgstr "Подробиці про завдання"
-
-#: gtk/ui/gtkprintunixdialog.ui:744
-msgid "Pri_ority:"
-msgstr "_Пріоритет:"
-
-#: gtk/ui/gtkprintunixdialog.ui:765
-msgid "_Billing info:"
-msgstr "_Підсумкові дані:"
-
-#: gtk/ui/gtkprintunixdialog.ui:798
-=======
 #: gtk/print/ui/gtkprintunixdialog.ui:299
 msgid "Copies"
 msgstr "Копії"
@@ -7017,38 +6442,24 @@
 msgstr "_Підсумкові дані:"
 
 #: gtk/print/ui/gtkprintunixdialog.ui:874
->>>>>>> fef69881
 msgid "Print Document"
 msgstr "Друкувати документ"
 
 #. this is one of the choices for the print at option in the print dialog
-<<<<<<< HEAD
-#: gtk/ui/gtkprintunixdialog.ui:811
-=======
 #: gtk/print/ui/gtkprintunixdialog.ui:887
->>>>>>> fef69881
 msgid "_Now"
 msgstr "_Зараз"
 
 #. this is one of the choices for the print at option in the print dialog. It also serves as the label for an entry that allows the user to enter a time.
-<<<<<<< HEAD
-#: gtk/ui/gtkprintunixdialog.ui:825
-=======
 #: gtk/print/ui/gtkprintunixdialog.ui:901
->>>>>>> fef69881
 msgid "A_t:"
 msgstr "_о:"
 
 #. Ability to parse the am/pm format depends on actual locale. You can remove the am/pm values below for your locale if they are not supported.
-<<<<<<< HEAD
-#: gtk/ui/gtkprintunixdialog.ui:827 gtk/ui/gtkprintunixdialog.ui:829
-#: gtk/ui/gtkprintunixdialog.ui:845 gtk/ui/gtkprintunixdialog.ui:847
-=======
 #: gtk/print/ui/gtkprintunixdialog.ui:903
 #: gtk/print/ui/gtkprintunixdialog.ui:905
 #: gtk/print/ui/gtkprintunixdialog.ui:921
 #: gtk/print/ui/gtkprintunixdialog.ui:923
->>>>>>> fef69881
 msgid ""
 "Specify the time of print,\n"
 " e.g. 15∶30, 2∶35 pm, 14∶15∶20, 11∶46∶30 am, 4 pm"
@@ -7057,17 +6468,6 @@
 "наприклад, 15∶30, 14∶15∶20, 7∶20"
 
 #. this is one of the choices for the print at option in the print dialog. It means that the print job will not be printed until it explicitly gets 'released'.
-<<<<<<< HEAD
-#: gtk/ui/gtkprintunixdialog.ui:859
-msgid "On _hold"
-msgstr "О_чікування"
-
-#: gtk/ui/gtkprintunixdialog.ui:861 gtk/ui/gtkprintunixdialog.ui:862
-msgid "Hold the job until it is explicitly released"
-msgstr "Затримати завдання до додаткової команди"
-
-#: gtk/ui/gtkprintunixdialog.ui:889
-=======
 #: gtk/print/ui/gtkprintunixdialog.ui:935
 msgid "On _hold"
 msgstr "О_чікування"
@@ -7078,66 +6478,34 @@
 msgstr "Затримати завдання до додаткової команди"
 
 #: gtk/print/ui/gtkprintunixdialog.ui:965
->>>>>>> fef69881
 msgid "Add Cover Page"
 msgstr "Додати титульну сторінку"
 
 #. this is the label used for the option in the print dialog that controls the front cover page.
-<<<<<<< HEAD
-#: gtk/ui/gtkprintunixdialog.ui:904
-=======
 #: gtk/print/ui/gtkprintunixdialog.ui:980
->>>>>>> fef69881
 msgid "Be_fore:"
 msgstr "_До:"
 
 #. this is the label used for the option in the print dialog that controls the back cover page.
-<<<<<<< HEAD
-#: gtk/ui/gtkprintunixdialog.ui:925
-msgid "_After:"
-msgstr "_Після:"
-
-#: gtk/ui/gtkprintunixdialog.ui:954
-=======
 #: gtk/print/ui/gtkprintunixdialog.ui:1001
 msgid "_After:"
 msgstr "_Після:"
 
 #: gtk/print/ui/gtkprintunixdialog.ui:1030
->>>>>>> fef69881
 msgid "Job"
 msgstr "Завдання"
 
 #. This will appear as a tab label in the print dialog.
-<<<<<<< HEAD
-#: gtk/ui/gtkprintunixdialog.ui:984
-=======
 #: gtk/print/ui/gtkprintunixdialog.ui:1060
->>>>>>> fef69881
 msgid "Image Quality"
 msgstr "Якість зображення"
 
 #. This will appear as a tab label in the print dialog.
-<<<<<<< HEAD
-#: gtk/ui/gtkprintunixdialog.ui:1013
-=======
 #: gtk/print/ui/gtkprintunixdialog.ui:1089
->>>>>>> fef69881
 msgid "Color"
 msgstr "Колір"
 
 #. This will appear as a tab label in the print dialog. It's a typographical term, as in "Binding and finishing"
-<<<<<<< HEAD
-#: gtk/ui/gtkprintunixdialog.ui:1042
-msgid "Finishing"
-msgstr "Завершення"
-
-#: gtk/ui/gtkprintunixdialog.ui:1071
-msgid "Advanced"
-msgstr "Додатково"
-
-#: gtk/ui/gtkprintunixdialog.ui:1087
-=======
 #: gtk/print/ui/gtkprintunixdialog.ui:1118
 msgid "Finishing"
 msgstr "Завершення"
@@ -7147,7 +6515,6 @@
 msgstr "Додатково"
 
 #: gtk/print/ui/gtkprintunixdialog.ui:1163
->>>>>>> fef69881
 msgid "Some of the settings in the dialog conflict"
 msgstr "Деякі параметри у діалоговому вікні конфліктують"
 
