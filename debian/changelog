<<<<<<< HEAD
gtk4 (4.12.0+ds-1) experimental; urgency=medium

  * New upstream release
  * Restore sysprof integration
  * debian/control.in: Bump minimum glib, gobject-introspection, meson
    & wayland-protocols
  * debian/libgtk-4-bin.install: Install gtk4-rendernode-tool
  * debian/libgtk-4-1.symbols.in: Add new symbols
  * Drop patch marking the clipboard test flaky: applied upstream
  * Cherry-pick patch to fix undefined references
  * Add patch to adapt to Debian's tzdata 2023c-8
  * Add patch to mark headless tests as flaky

 -- Jeremy Bícha <jbicha@ubuntu.com>  Tue, 08 Aug 2023 17:31:01 -0400
=======
gtk4 (4.10.5+ds-4) unstable; urgency=medium

  [ Jeremy Bícha ]
  * Restore sysprof integration

  [ Simon McVittie ]
  * d/p/debian/tests-Allow-longer-for-a-dialog-to-open.patch:
    Add patch to work around a test failure on riscv64 by extending an
    arbitrary timeout. Other architectures are occasionally affected by this.
    Thanks to Aurelien Jarno (Closes: #1049434)
  * d/control.in, d/gbp.conf: Use debian/trixie and upstream/4.10.x branches

 -- Simon McVittie <smcv@debian.org>  Tue, 22 Aug 2023 12:11:51 +0100
>>>>>>> 8e746fb2

gtk4 (4.10.5+ds-3) unstable; urgency=medium

  * Temporarily disable sysprof integration altogether, to get the package
    rebuilt

 -- Simon McVittie <smcv@debian.org>  Mon, 07 Aug 2023 09:35:32 +0100

gtk4 (4.10.5+ds-2) unstable; urgency=medium

  * d/control.in: Only use libsysprof-capture-4-dev for shared library.
    libsysprof-capture-4-dev is currently a virtual package provided
    by libsysprof-4-dev, which also includes GTK 4 GUI components
    and so depends on libgtk-4-dev. If the Architecture: amd64 build
    happens to finish before the Architecture: all build starts,
    then the Architecture: all build will fail with an unsatisfiable
    build-dependency: libsysprof-4-dev Depends on libgtk-4-dev, which
    Depends on libgtk-4-common (>= ${source:Version}), which hasn't been
    built yet. The result is that libgtk-4-common can't be built and the
    builds deadlock.
    We've been lucky enough to avoid this until now, but version
    4.10.5+ds-1 was not sufficiently lucky and has become uninstallable
    and unbuildable.
    Because the sysprof integration is part of the architecture-specific
    library, we can break this cycle by only installing libsysprof-4-dev
    when we are building the architecture-specific library, and excluding
    it when we are only building architecture-independent documentation
    and common files.
  * Remove version constraints unnecessary since Debian 11
  * Remove maintscripts unnecessary in any released Debian version
  * d/upstream/metadata: Use preferred Gitlab URLs

 -- Simon McVittie <smcv@debian.org>  Sun, 06 Aug 2023 13:03:36 +0100

gtk4 (4.10.5+ds-1) unstable; urgency=medium

  * New upstream release

 -- Jeremy Bícha <jbicha@ubuntu.com>  Sat, 05 Aug 2023 09:56:12 -0400

gtk4 (4.10.4+ds-2) unstable; urgency=medium

  * Release to unstable

 -- Jeremy Bícha <jbicha@ubuntu.com>  Wed, 19 Jul 2023 07:53:26 -0400

gtk4 (4.10.4+ds-1) experimental; urgency=medium

  * New upstream release
    - Fix black rectangles seen with mutter 44.1 (LP: ##2020674)
  * Revert a buildsystem change that affected our installed-tests patch

 -- Jeremy Bícha <jbicha@ubuntu.com>  Mon, 05 Jun 2023 15:04:11 -0400

gtk4 (4.10.3+ds-1) experimental; urgency=medium

  * New upstream release

 -- Jeremy Bícha <jbicha@ubuntu.com>  Thu, 11 May 2023 10:45:31 -0400

gtk4 (4.10.1+ds-2) experimental; urgency=medium

  * debian/patches: Add gstreamer-player as subproject.
    It's used by gtk media to play videos, but it's currently in
    gstreamer-plugins-bad. By just including this library inside gtk we can
    avoid having dependency on gstreamer's bad set. (LP: #2011849)
  * debian/control: build-depend on libgstreamer-plugins-base1.0-dev.
    Remove instead dependency on libgstreamer-plugins-bad1.0-dev
  * debian/rules: Also include gstreamer in udebs build.
    We include some gstreamer sources in gtk now, so better to provide some
    debug symbols too
  * debian/control: Recommends libgtk-4-media-gstreamer.
    Gtk media is considered a main element of gtk4, and not providing
    support for it, implies shipping a broken gtk (as upstream sentenced).
    So, let's recommend it. (LP: #2011849)

 -- Marco Trevisan (Treviño) <marco@ubuntu.com>  Thu, 23 Mar 2023 18:23:32 +0100

gtk4 (4.10.1+ds-1) experimental; urgency=medium

  * New upstream release
  * Drop combobox patch applied in new release
  * Refresh patch

 -- Jeremy Bicha <jbicha@ubuntu.com>  Tue, 14 Mar 2023 08:43:02 -0400

gtk4 (4.10.0+ds-2) experimental; urgency=medium

  * Cherry-pick patch to fix combo boxes

 -- Jeremy Bicha <jbicha@ubuntu.com>  Wed, 08 Mar 2023 12:43:20 -0500

gtk4 (4.10.0+ds-1) experimental; urgency=medium

  * New upstream release
  * debian/libgtk-4-1.symbols.in: Add new symbols

 -- Jeremy Bicha <jbicha@ubuntu.com>  Mon, 06 Mar 2023 09:18:40 -0500

gtk4 (4.9.4+ds-1) experimental; urgency=medium

  * New upstream release
  * debian/libgtk-4-1.symbols.in: Add new symbols

 -- Jeremy Bicha <jbicha@ubuntu.com>  Mon, 13 Feb 2023 16:14:23 -0500

gtk4 (4.9.3+ds-1) experimental; urgency=medium

  [ Jeremy Bicha, via Ubuntu ]
  * New upstream release 4.9.2
  * Bump minimum glib to 2.72.0
  * debian/libgtk-4-1.symbols.in: Update.
    Some symbols were removed, but they were never considered public ABI.
  * Revert commit dropping installed tests
  * Refresh patch series

  [ Simon McVittie ]
  * d/gbp.conf, d/watch: Branch for experimental
  * New upstream release 4.9.3
  * Drop patches that were applied (some a little differently) upstream
  * Refresh patch series
  * d/copyright: Update
  * d/control.in: Update versions of build-dependencies
  * Drop version constraints that have been satisfied since Debian 10
  * d/libgtk-4-1.symbols.in: Update.
    Ignore removal of gtk_file_dialog_{get,set}_shortcut_folders: they were
    added in the 4.9.x branch and are not yet considered stable ABI.

 -- Jeremy Bicha <jbicha@ubuntu.com>  Thu, 09 Feb 2023 11:43:59 -0500

gtk4 (4.8.3+ds-2) unstable; urgency=medium

  [ Jeremy Bicha ]
  * debian/tests/python3-gi: stop using deprecated method

  [ Simon McVittie ]
  * d/patches: Update to gtk-4-8 branch commit 4.8.3-15-g1ef03e6eb8
    - Optimize column views by not creating list item widgets in columns
      that are not visible (GNOME/gtk!5374)
    - In X11, make sure menus, popovers etc. don't interfere with ability
      to click/select in other applications' windows
      (GNOME/gtk#5364, GNOME/gtk#5400)
    - Do not mark non-user-facing strings as translatable (GNOME/gtk#5146)
    - Fix animations and transitions randomly stopping (GNOME/gtk#4426)
    - Translation updates: ab, tr
  * d/p/gdk-x11-Reset-all-scroll-valuators-on-enter.patch:
    Add patch from 4.9.x to avoid scroll events being sent to more than
    one window under X11 (Closes: #1029972) (LP: #1993594)
  * d/control.in: Fix description of gtk-4-examples, which no longer
    contains installed-tests (which were separated into gtk-4-tests)
  * Add overrides for false positive lintian/lintian!452
  * Standards-Version: 4.6.2 (no changes required)

 -- Simon McVittie <smcv@debian.org>  Sat, 04 Feb 2023 15:14:39 +0000

gtk4 (4.8.3+ds-1) unstable; urgency=medium

  * New upstream release
  * Drop patches that were applied upstream
  * d/tests/run-with-display: Use absolute path to WAYLAND_DISPLAY socket.
    This means we can still use the Wayland display, even when dh_auto_test
    changes our XDG_RUNTIME_DIR.
  * d/run-tests.sh: Use dh_auto_test.
    In particular this forces the C.UTF-8 locale, which should mean the tests
    pass even when run under a non-UTF-8 locale like C (which official Debian
    buildds do not do, but some other environments like reproducible-builds
    might). (Closes: #1027680)
  * d/tests: Quote more defensively
  * d/tests/python3-gi: Explicitly disable a11y.
    This version of GTK logs a warning (which makes the autopkgtest fail)
    if we cannot contact the a11y bus provided by AT-SPI.
  * d/tests/build: Suppress D-Bus/a11y warnings
  * d/tests/build: Avoid PWD bashism
  * d/copyright: Move standalone license stanzas to the end
  * d/copyright: Add details of run-with-display script

 -- Simon McVittie <smcv@debian.org>  Tue, 03 Jan 2023 12:45:21 +0000

gtk4 (4.8.2+ds-4) unstable; urgency=medium

  * d/patches: Update to upstream gtk-4-8 branch commit 4.8.2-27-g5186430d9d
    - Fix visual artifacts on X11
    - Update translations
  * d/patches: Sort Debian-specific patches to the end of the series
  * d/p/testsuite-Use-separate-setups-for-unstable-tests-instead-.patch,
    d/p/testsuite-Don-t-create-.test-files-for-flaky-or-failing-t.patch:
    Add patches from upstream git main to improve handling of
    flaky/failing tests
  * d/p/node-editor-Save-test-data-relative-to-current-working-di.patch:
    Add proposed patch to make the node editor reproducible
  * d/rules: Remove redundant --libdir override
  * d/control.in: Drop unused docbook and xsltproc build-dependencies.
    The man pages now use python3-docutils instead.
  * d/*.install: Don't try to install man pages under nodoc build-profile

 -- Simon McVittie <smcv@debian.org>  Tue, 06 Dec 2022 11:52:29 +0000

gtk4 (4.8.2+ds-3) unstable; urgency=medium

  * Skip border-image-excess-size reftest on big-endian machines.
    Mitigates: #1024391
  * Update to upstream gtk-4-8 branch commit 4.8.2-21-g753c6f2435
    - Trigger on-screen keyboard more reliably
    - Don't dismiss popups unnecessarily

 -- Simon McVittie <smcv@debian.org>  Fri, 18 Nov 2022 22:12:24 +0000

gtk4 (4.8.2+ds-2) unstable; urgency=medium

  * d/watch, d/gbp.conf: Only watch for 4.8.x versions.
    Development release 4.9.1 has already happened, but is unlikely to reach
    a stable branch before the Debian 12 freeze.
  * Build-/test-depend on dbus-daemon instead of dbus.
    We only need dbus-run-session here, not the system bus.
  * d/patches: Update to upstream gtk-4-8 branch commit 4.8.2-18-g205783d9b0
    - Fix handling of AltGr when multiple keyboard layouts use it
    - Fix handling of back/forward mouse buttons
    - Fix a focus handling regression
    - Fix a regression that caused a very narrow combo box drop-down in
      GNOME Settings since 4.8
    - Fix a regression with copying under Phosh since 4.8
    - Don't confine resized windows to the geometry of the first monitor
    - Translation updates

 -- Simon McVittie <smcv@debian.org>  Fri, 18 Nov 2022 09:56:14 +0000

gtk4 (4.8.2+ds-1) unstable; urgency=medium

  * New upstream release
  * d/control.in: Update Meson build-dependency
  * d/copyright: Stop listing wayland and wayland-protocols as excluded.
    They are no longer in the upstream source release.
  * d/patches: Remove patches that were applied upstream

 -- Simon McVittie <smcv@debian.org>  Sat, 29 Oct 2022 11:54:46 +0100

gtk4 (4.8.1+ds-1) unstable; urgency=medium

  * New upstream release
  * debian/libgtk-4-1.symbols.in: Add a new symbol
  * d/control.in: Replace transitional libfontconfig1-dev with
    libfontconfig-dev
  * d/missing-sources: Update for upstream updates to Compose data
  * d/p/gdkevents-Don-t-ignore-modifiers-that-are-not-currently-a.patch:
    Add proposed patch to fix keyboard shortcuts with X11 backend
    (Closes: #1016927)
  * d/p/build-Use-more-conservative-GResource-embedding-on-non-x8.patch:
    Update patch for GResource embedding based on upstream feedback

 -- Simon McVittie <smcv@debian.org>  Sat, 17 Sep 2022 22:23:08 +0100

gtk4 (4.7.2+ds-3) unstable; urgency=medium

  [ Samuel Thibault ]
  * debian/libgtk-4-1.symbols.in: Mark more Wayland symbols as Linux-specific
  * Build-depend on dh-exec
  * Avoid trying to install Wayland documentation on non-Linux
    (Closes: #1017866)

  [ Jeremy Bicha ]
  * Release to unstable

 -- Jeremy Bicha <jbicha@ubuntu.com>  Sun, 21 Aug 2022 17:40:46 -0400

gtk4 (4.7.2+ds-2) experimental; urgency=medium

  * Merge packaging changes from unstable

 -- Simon McVittie <smcv@debian.org>  Tue, 16 Aug 2022 11:24:01 +0100

gtk4 (4.6.6+ds-3) unstable; urgency=medium

  * Branch 4.6.x for unstable
  * d/rules: Force softpipe OpenGL driver on mips* architectures.
    This is a workaround for misrendering and crashes when the buildds run
    tests under llvmpipe on these architectures (see #993550, #1003348,
    #1010838).
  * d/p/debian/Skip-some-known-failing-tests-on-mips-family-architecture.patch:
    Remove patch, stop skipping tests that (should) pass on mips*el when
    we force softpipe.
  * d/p/Work-around-1014417-in-Meson.patch:
    Remove workaround for a Meson 0.63.0 bug that was fixed in 0.63.1
  * d/p/build-Add-an-option-to-use-more-conservative-GResource-em.patch:
    Add a build option to disable the GResource fast-path, and disable it.
    It isn't reliable on non-mainstream architectures, and the compile time
    improvement is not significant if we're compiling all of GTK anyway.
  * d/rules: Enable broadway backend for the .deb build (but not the udeb).
    This is apparently used by Cambalache and Deckard, and also the
    Pidgin unit tests. (Closes: #994944)

 -- Simon McVittie <smcv@debian.org>  Tue, 16 Aug 2022 09:23:59 +0100

gtk4 (4.7.2+ds-1) experimental; urgency=medium

  * New upstream development release
    - Fix crashes involving GL/GLES version selection on PinePhone
      (Closes: #1009917)
  * Repack with wayland and wayland-protocols subprojects omitted.
    The versions in unstable are sufficiently new.
  * d/control.in: Update dependency versions
  * d/copyright: Update
  * Refresh patch series
  * Skip inscription-markup.ui reftest for now.
    The whole thing is rendered 1px offset from where it should be, which is
    not a serious problem for practical use of GTK, but makes the tests fail.
  * d/gtk-4-examples.install: Include the new NodeEditor demo
  * Update symbols file for new ABI

 -- Simon McVittie <smcv@debian.org>  Fri, 12 Aug 2022 11:46:07 +0100

gtk4 (4.6.6+ds-2) unstable; urgency=medium

  [ Evangelos Ribeiro Tzaras ]
  * Drop erroneous !nocheck annotation from python3-gi Build-Depends
    (Closes: #1014878)

  [ Simon McVittie ]
  * Add temporary patch to work around #1014417 in Meson
  * Standards-Version: 4.6.1 (no changes required)
  * Migrate GLib 2.68.0 build-dependency from d/control to d/control.in
  * d/copyright: Drop unused GPL license stanzas
  * d/gtk-4-tests.lintian-overrides: Update syntax for current Lintian

 -- Simon McVittie <smcv@debian.org>  Mon, 08 Aug 2022 19:22:54 +0100

gtk4 (4.6.6+ds-1) unstable; urgency=medium

  [ Jeremy Bicha ]
  * New upstream release (LP: #1980742)

  [ Simon McVittie ]
  * d/tests/installed-tests: Fail on unset variable references
  * d/tests/installed-tests: Fail if no tests are found

  [ Evangelos Ribeiro Tzaras ]
  * Bump required glib build dependency

 -- Jeremy Bicha <jbicha@ubuntu.com>  Tue, 05 Jul 2022 11:24:34 -0400

gtk4 (4.6.5+ds-1) unstable; urgency=medium

  [ Jeremy Bicha ]
  * New upstream release (LP: #1976500)
    - Fixes file chooser getting bigger each time it opens (LP: #1971112)
  * Drop 2 patches applied in new release

  [ Laurent Bigonville ]
  * debian/control.in: Disable librsvg BD on architectures where it's not
    building

 -- Jeremy Bicha <jbicha@ubuntu.com>  Wed, 01 Jun 2022 09:05:45 -0400

gtk4 (4.6.4+ds-3) unstable; urgency=medium

  * d/rules: Stop skipping ngl tests on big-endian machines.
    The ngl renderer no longer exists: it was renamed to gl.
  * d/rules, d/run-tests.sh: Move loop through backends into run-tests.sh.
    This means that if an X11 test fails, we try the Wayland tests (if we
    are running them at all) before failing the build.
  * d/rules: Work around llvmpipe segfault by forcing softpipe on mipsel
    for build-time tests. (Mitigates: #1010838)
  * d/control.in: Move gi-docgen to Build-Depends-Indep.
    We correctly disable the gi-docgen-generated documentation when only
    building architecture-dependent packages.
  * d/control.in: Drop build-dependencies that were only there for gi-docgen.
    Now that we're using the packaged gi-docgen instead of the bundled copy,
    there's no need to depend on its dependencies explicitly.

 -- Simon McVittie <smcv@debian.org>  Sun, 15 May 2022 00:27:01 +0100

gtk4 (4.6.4+ds-2) unstable; urgency=medium

  * Cherry-pick patch to fix pasting into the filechooser name field
    (LP: #1971532)

 -- Jeremy Bicha <jbicha@ubuntu.com>  Sat, 14 May 2022 10:05:42 -0400

gtk4 (4.6.4+ds-1) unstable; urgency=medium

  * New upstream release
  * Drop patches applied in new release
  * Cherry-pick patch to fix an invalid format string
  * Use gi-docgen to build docs

 -- Jeremy Bicha <jbicha@ubuntu.com>  Fri, 13 May 2022 16:26:26 -0400

gtk4 (4.6.3+ds1-2) unstable; urgency=medium

  * Cherry-pick gtk-4-6 patch needed for mutter 42.1 (LP: #1972722)

 -- Jeremy Bicha <jbicha@ubuntu.com>  Mon, 09 May 2022 16:48:11 -0400

gtk4 (4.6.3+ds1-1) unstable; urgency=medium

  * New upstream release
  * d/copyright: Exclude gtk/theme/Default/Default-*.css.
    We already deleted them during clean.
  * d/copyright: Stop excluding subprojects/wayland.
    It's no longer included in tarballs.
  * d/patches: Update to upstream gtk-4-6 branch commit 4.6.3-9-g045446c3da
    - Work around infinite loop in box allocation (Closes: #1010547)
    - Make it easier to select the current folder with a file chooser
    - Fix saving into a subdirectory with a file chooser
    - Translation updates
  * d/log-reftests.py: Update names of GSK renderers
  * d/rules, d/run-tests.sh: Add infrastructure to ignore failing GSK tests.
    Similar to reftests, these can be fragile against varying versions of
    dependencies.
  * d/rules: Ignore unaligned-offscreen GSK comparison test.
    Workaround for GNOME/gtk#4889.

 -- Simon McVittie <smcv@debian.org>  Wed, 04 May 2022 11:30:16 +0100

gtk4 (4.6.2+ds-1) unstable; urgency=medium

  * New upstream release
  * d/missing-sources/emojibase: Update to emojibase-data 7.0.1, matching
    the data files in gtk/emoji
  * d/rules: Improve regeneration of emoji data
  * d/missing-sources: Add Unicode emoji data.
    The JSON data files in d/missing-sources/emojibase are indirectly
    derived from this.
  * d/copyright: Update
  * d/p/debian/Disable-optimized-GResource-embedding.patch: Remove.
    The upstream code now disables this on the architectures where it is
    known to be problematic, namely 32-bit ARM.

 -- Simon McVittie <smcv@debian.org>  Sun, 20 Mar 2022 17:51:43 +0000

gtk4 (4.6.1+ds-1) unstable; urgency=medium

  * New upstream release
  * Drop patches that were applied upstream
  * d/control.in: Update build-dependency versions
  * d/copyright: Update
  * d/watch: Repack with wayland subproject excluded, we use the system copy
  * d/run-tests.sh: Show full test log after testing

 -- Simon McVittie <smcv@debian.org>  Wed, 16 Feb 2022 16:55:50 +0000

gtk4 (4.6.0+ds1-4) unstable; urgency=medium

  * Release to unstable

 -- Jeremy Bicha <jeremy.bicha@canonical.com>  Wed, 09 Feb 2022 13:25:53 -0500

gtk4 (4.6.0+ds1-3) experimental; urgency=medium

  * Skip another known-failing test on mips*el (see #993550)
  * Add mips*el bug reference to previous changelog entry

 -- Simon McVittie <smcv@debian.org>  Sat, 08 Jan 2022 22:47:19 +0000

gtk4 (4.6.0+ds1-2) experimental; urgency=medium

  * d/p/png-Correct-endianness-for-big-endian-machines.patch:
    Add proposed patch to fix FTBFS on s390x
  * d/p/debian/Skip-some-known-failing-tests-on-mips-family-architecture.patch:
    Skip another known-failing test on mips family (see #1003348)
  * d/p/debian/Disable-optimized-GResource-embedding.patch:
    Disable optimized GResource embedding.
    This seems to be triggering failures on armel and armhf. Second-guessing
    GResource seems to be more trouble than it's worth.
  * d/rules: Rebuild CSS using sass

 -- Simon McVittie <smcv@debian.org>  Sat, 08 Jan 2022 18:40:18 +0000

gtk4 (4.6.0+ds1-1) experimental; urgency=medium

  * New upstream release
  * Rebase patch series
    - d/p/debian/testsuite-Don-t-test-the-old-gl-renderer.patch:
      Drop, no longer needed
  * d/control.in: Update build-dependencies
  * d/copyright: Update
  * d/rules: Don't build man pages under nodoc build-profile
  * d/source/include-binaries, d/rules:
    Remove workaround for Compose endianness handling, no longer necessary
  * Update symbols file
  * d/p/Make-our-stack-noexec.patch:
    Add patch from upstream fixing regressions from optimized GResource
    processing
  * d/p/build-Tell-glib-compile-resources-to-make-symbols-interna.patch:
    Add proposed patch to reduce unwanted symbol exports
  * Upload to experimental for initial testing

 -- Simon McVittie <smcv@debian.org>  Tue, 04 Jan 2022 18:14:08 +0000

gtk4 (4.4.1+ds1-3) unstable; urgency=medium

  * debian/control.in: Don't build ffmpeg backend on architectures where
    ffmpeg doesn't build
  * debian/rules: Build with cloudproviders support (except on Ubuntu)
  * debian/rules: Enable sysprof support on Linux

 -- Jeremy Bicha <jbicha@debian.org>  Mon, 29 Nov 2021 18:18:30 -0500

gtk4 (4.4.1+ds1-2) unstable; urgency=medium

  * d/control.in, d/rules: Gate libgtk-4-media-ffmpeg with a build-profile.
    If we only build it for experimental uploads, but there is no version
    currently in experimental, then its entry in the overrides file will be
    removed after a while, causing the next upload to be considered NEW.

 -- Simon McVittie <smcv@debian.org>  Fri, 05 Nov 2021 16:46:50 +0000

gtk4 (4.4.1+ds1-1) unstable; urgency=medium

  [ Jeremy Bicha ]
  * debian/rules: Correctly enable auto features for deb build

  [ Simon McVittie ]
  * New upstream release
  * Rebase patch series, dropping patches that were applied upstream
  * d/copyright: Update
  * libgtk-4-dev Suggests gtk-4-examples (Closes: #995752)
  * Stop enabling a Meson option that no longer exists.
    This was merely a warning with Meson 0.59, but is an error with
    Meson 0.60. (Closes: #998551)
  * Standards-Version: 4.6.0 (no changes required)

 -- Simon McVittie <smcv@debian.org>  Fri, 05 Nov 2021 12:54:16 +0000

gtk4 (4.4.0+ds1-5) unstable; urgency=medium

  * Sort patch series in upstream-first order
  * d/p/debian/Disable-clipboard-test.patch:
    Add patch to disable clipboard test, which regularly times out on
    buildds

 -- Simon McVittie <smcv@debian.org>  Fri, 03 Sep 2021 15:08:47 +0100

gtk4 (4.4.0+ds1-4) unstable; urgency=medium

  [ Simon McVittie ]
  * Simplify graphene dependency.
    The version in bullseye is sufficient for all architectures.
  * Drop dependency from libgtk-4-common to libgtk-3-common.
    This was put in place because they used to share GSettings schemas,
    but that's no longer the case.
  * Remove dependency from libgtk-4-bin to libgtk-3-bin.
    This was because they used to share gtkbuilder.its and gtkbuilder.loc,
    but those have been replaced by their gtk4builder counterparts, in
    libgtk-4-dev.
  * Remove dependency from gtk-4-examples to gtk-3-examples.
    This was because the demos shared GSettings schemas, but they no longer
    have the same name.
  * Remove alternative dependency on libgdk-pixbuf2.0-dev.
    We don't support skipping a Debian release, and this package's
    dependencies make it unlikely to be backported.
  * d/rules: Don't enable ffmpeg when experimental builds are copied to Ubuntu
  * d/p/reftest-compare-Treat-colour-channels-as-undefined-if-alp.patch:
    Add patch to ignore colour differences on pixels with zero alpha.
    This makes some of the remaining failing tests pass on mips*el.
  * d/p/debian/testsuite-Don-t-test-the-old-gl-renderer.patch:
    Add patch to disable testing of the old 'gl' renderer.
    The newer 'ngl' renderer is already the default, and 'gl' was removed
    upstream in 4.5.x, so 'gl' doesn't seem worthwhile to try to support.
    It also crashes in a couple of tests on mips*el. Let's focus testing
    effort on the renderer that has a future.
  * d/p/debian/Skip-some-known-failing-tests-on-mips-family-architecture.patch:
    Add patch to skip remaining failing gsk tests on mips*el
    (workaround for #993550)
  * Release to unstable (Closes: #992907)

  [ Jeremy Bicha ]
  * Build-Depend on libsysprof-capture-4-dev instead of sysprof
    in preparation for the sysprof package split (see #971243).
    Depend on version 3.40 to avoid re-exporting its symbols in our ABI.

 -- Simon McVittie <smcv@debian.org>  Fri, 03 Sep 2021 08:52:36 +0100

gtk4 (4.4.0+ds1-3) experimental; urgency=medium

  * Disable Broadway (HTML) backend.
    It isn't clear whether this is used in practice. If we disable it now,
    enabling it later if requested will not be an ABI break, but if we
    enable it now, we have to keep it enabled indefinitely.
  * d/missing-sources: Add source for libX11-derived compose sequences.
    By trial and error, the files in gtk/compose/ seem to be generated from
    libX11 1.7.0.
  * d/p/compose-Generate-endian-dependent-compact-Compose-data.patch,
  * Add proposed patch to use big-endian compose data on big-endian host,
    keeping the existing little-endian version for little-endian hosts.
    This resolves a FTBFS caused by test failure on s390x and other
    big-endian ports.
  * d/p/compose-Document-how-to-get-compose-parse-input-from-libX.patch
    Document how to reproduce the compose data. We don't do this at build
    time, because the compose data is relatively rarely updated, and
    during cross-compilation that would require building all of GTK for
    both the build and host architectures.
  * d/p/compose-Update-sequences-from-libX11-1.7.2.patch:
    Update compose data from libX11 1.7.2.
    This adds a few missing compose sequences.

 -- Simon McVittie <smcv@debian.org>  Mon, 30 Aug 2021 13:33:17 +0100

gtk4 (4.4.0+ds1-2) experimental; urgency=medium

  * Completely move .links files to debhelper syntax (Closes: #991964)
  * Always expect NEWS to be compressed (Closes: #985418).
    debhelper always compresses NEWS files, even if they are small.

 -- Simon McVittie <smcv@debian.org>  Sat, 28 Aug 2021 15:15:44 +0100

gtk4 (4.4.0+ds1-1) experimental; urgency=medium

  * New upstream stable release
  * d/control.in: Update dependencies
  * d/copyright: Update
  * Update symbols file for new ABI
  * d/watch: Only watch for stable releases.
    If we want GTK 4.4.x to move to unstable any time soon, we should
    avoid packaging GTK 4.5.x when it becomes available.
  * d/rules: Fix variable reference in dh_fixperms override

 -- Simon McVittie <smcv@debian.org>  Tue, 24 Aug 2021 10:24:58 +0100

gtk4 (4.3.2+ds1-1) experimental; urgency=medium

  * New upstream release
  * d/watch, d/copyright: Exclude pregenerated documentation.
    There's a lot of it, and excluding it makes the diff to review a lot
    smaller.
  * d/control.in: Bump meson requirement as per meson.build
  * d/control.in: Remove build-dependencies for Google Cloud Print.
    The service underlying this printing backend was shut down at the end
    of 2020, so the printing backend is no longer useful and was removed
    upstream.
  * Drop patches that were applied upstream
  * d/rules: Rebuild emoji data from source files.
    This provides a straightforward way to check that we have the correct
    source files.
  * Disable GStreamer for the udeb build.
    Support for VP8 and VP9 is officially part of the GTK4 API, but it seems
    OK to provide a reduced API in debian-installer.
  * Label the FFmpeg media backend as experimental, and only build it when
    targeting experimental.
    Upstream consider it to be experimental, and recommend the GStreamer
    backend.
  * tests: Specify locales' charsets explicitly, fixing FTBFS with new glibc.
    glibc 2.31-14 dropped support for all non-UTF-8 locales, so we can't
    use /usr/share/i18n/SUPPORTED to choose a suitable charset any more.
  * Update symbols file
  * Leave Vulkan disabled, and remove Vulkan symbols from .symbols file.
    This is an ABI break, but GTK4 is only in experimental so far, so that
    seems acceptable. The Vulkan renderer is marked as experimental upstream,
    with a note that it often causes crashes in the Inspector view; this
    sounds like something we likely don't want yet.
  * d/rules: Override dh_fixperms to set correct permissions on /usr/libexec.
    Making everything executable is not quite right for installed-tests.
  * d/copyright: Update
  * Silence a Lintian tag for documentation-like filenames among test data

 -- Simon McVittie <smcv@debian.org>  Fri, 20 Aug 2021 11:43:41 +0100

gtk4 (4.3.1+ds-2) experimental; urgency=medium

  [ Marco Trevisan (Treviño) ]
  * debian/rules: Add upstream bug mentioning test failures
  * debian/rules: Use Enable auto-features for debs and disable them for
    udebs. Avoid listing managing this manually, while explicitly disable or
    enable when something is required.
  * debian: Add libgtk-4-media-gstreamer package to provide a media module
  * debian: Add libgtk-4-media-ffmpeg package to provide a media module
  * debian: Add support for libcloudproviders in debian. While keep this
    disabled for ubuntu as it's not in main repo.
  * debian: Enable sysprof support under linux. We need to manually add
    sysprof dev dependencies as these are only suggestions.
  * debian/rules: Do not build tests in udeb case

  [ Iain Lane ]
  * rules: Only skip the cloud providers on Ubuntu itself. For everything
    else the main/universe distinction doesn't apply. Fixup to Marco's earlier
    change.
  * copyright: Fix dep5-copyright-license-name-not-unique. CC0-1.0 was
    defined twice

 -- Iain Lane <laney@debian.org>  Mon, 26 Jul 2021 12:56:55 +0100

gtk4 (4.3.1+ds-1) experimental; urgency=medium

  * debian: Use dh 13 substitutions for install files instead of .in files
  * debian/control: move gi-docgen dependencies to bd-indep and remove warn
  * debian/log-reftests.py: Remove wrong wayland paths
  * debian/copyright: Update copyright for gi-docgen excluding fonts
  * debian/watch: Repack using ds suffix as per the d/copyright exclusions
  * debian/libgtk4-doc.links: Add links as devhelp books instead of gtk-doc
  * Repack excluding web font files

 -- Marco Trevisan (Treviño) <marco@ubuntu.com>  Wed, 14 Jul 2021 05:35:40 +0200

gtk4 (4.3.1-1) experimental; urgency=medium

  * New upstream release:
    - Ignore XErrors from the COW (LP: #1911036)
  * debian/control: Update build-dependencies
  * debian/patches: Refresh
  * debian/control: Add dependencies to use upstream provided gi-docgen
    gi-docgen is still in NEW for some months now, so until that we can
    manually use the upstream provided version as subproject.
  * debian/patches: Prevent usage of web-fonts and external links in docs
  * debian/rules: Do not check for nocheck with dh 13
  * debian/rules: Do not manually build docs at build phase.
    This is now handled by gi-docgen that is called at build phase, not at
    install phase.
  * debian/control: Add python3-gi as test build dependency.
    It's needed by introspection tests
  * debian/libgtk-4-1.symbols.in: Add new symbols
  * debian/libgtk-4-doc.*: Adapt install files and links to gi-docgen paths.
    Docs are installed all in /usr/share/docs/libgtk-4-doc subfolders and
    linked to /usr/share/gtk-doc to keep devhelp support
  * debian/patches: Get typelib path from pkg-config
  * debian/rules: Ensure all symbols are defined.
    This is now working fine with all the components
  * debian/rules: Do not reset xvfb on running tests
  * debian/rules: Support running tests in parallel.
    This works fine now, so let's enable it again
  * debian/rules: Move test script to an easier to maintain external file.
    We're doing lots of operations to run tests, it's better to have the
    setup in an external script that it's easier to run, debug and maintain
  * debian/run-tests.sh: Only print full log on errors.
    No need to output the whole log if there have been no failures
  * debian: Run tests under wayland too in linux.
    It's now becoming the default backend so better to also test the library
    there.
  * debian/patches: Initialize the textbtree tags counting causing s390x fails
  * debian/rules: Skip some broken comparison tests in big endian archs
  * debian/tests: Port to Gtk4 and run them both in wayland and x11

 -- Marco Trevisan (Treviño) <marco@ubuntu.com>  Fri, 09 Jul 2021 16:31:39 +0200

gtk4 (4.0.3-4) experimental; urgency=medium

  * d/log-reftests.py: Collect more test results
  * d/rules: Don't export build results for tests that upstream expect
    to fail
  * d/rules: Update comments regarding failing tests that need to be
    processed

 -- Simon McVittie <smcv@debian.org>  Mon, 22 Feb 2021 10:56:12 +0000

gtk4 (4.0.3-3) experimental; urgency=medium

  * d/patches: Adjust forwarding URL for refactoring
  * d/patches: Never mark rendering differences as accepted, only tolerated.
    Upstream consider absolutely any difference in rendering to be an error,
    so we should always record the diff for inspection.
  * Force installation of fontconfig's preferred fonts for tests.
    The experimental dependency resolver is non-deterministic and can
    choose various different fonts, some of which make the reftests fail.
    Force its hand by choosing the fonts that fontconfig prioritizes highest,
    so that we get deterministic results.
  * d/patches: Fix error reporting in gsk reftests.
    The gsk reftests don't use the GTest framework, so g_test_fail will have
    no effect here.

 -- Simon McVittie <smcv@debian.org>  Mon, 15 Feb 2021 10:46:01 +0000

gtk4 (4.0.3-2) experimental; urgency=medium

  * Tolerate minor differences in some reftests
  * d/rules: Show the detailed test log even if tests all succeed
  * d/rules: Dump reftest differences into the log as base64.
    Debian package builds don't have an equivalent of $AUTOPKGTEST_ARTIFACTS
    (as requested in https://bugs.launchpad.net/launchpad/+bug/1845159) so
    this is the best we can do right now.

 -- Simon McVittie <smcv@debian.org>  Sun, 14 Feb 2021 14:28:39 +0000

gtk4 (4.0.3-1) experimental; urgency=medium

  * New upstream release
  * symbols: Ignore removal of gtk_glade_catalog_init.
    This symbol appeared in the ABI, but not in any header files, and is
    considered private.
  * d/rules: Show test log if build-time test fails.
    dh_auto_test would automatically show meson-logs/testlog.txt, but
    because we're running with --setup=x11, we get
    meson-logs/testlog-x11.txt instead.
  * Increase dependency on librsvg2-common from Suggests to Recommends.
    This is not a hard dependency, but should be installed in nearly all
    cases. Increasingly many icons are provided in SVG format, so
    applications will appear broken if the SVG pixbuf loader is not
    installed. See #980396 for more information.
    adwaita-icon-theme already Recommends librsvg2-common, but people who
    routinely do not install recommended packages will get a better hint
    about how much will be broken by its removal if GTK also recommends it.
  * Bump graphene build-dependency to 1.10.4 on i386.
    Earlier versions used SSE, which has stricter alignment requirements
    that cause many of the build-time tests to fail (in addition to not
    being available on Debian's baseline CPU).
  * d/rules: Add a note of the test failures that need investigation
  * d/rules: Extend test timeout on slower architectures
  * Add myself to Uploaders

 -- Simon McVittie <smcv@debian.org>  Fri, 12 Feb 2021 10:05:16 +0000

gtk4 (4.0.1-1) experimental; urgency=medium

  * Team upload
  * New upstream release
  * d/rules: Force recompilation of CSS with sassc

 -- Simon McVittie <smcv@debian.org>  Tue, 12 Jan 2021 18:45:15 +0000

gtk4 (4.0.0-1) experimental; urgency=medium

  * Team upload
  * New upstream release
    - Bump SONAME to libgtk-4.so.1 to reflect incompatibility with 3.9x.y
      development releases
  * Rename source package to gtk4 while we're going through NEW anyway.
    This reflects the upstream name of the library (formerly GTK+,
    now GTK) and avoids "+" being misinterpreted as a space in URLs.
  * Bump required version for all symbols to 4.0.0
  * Add Provides for gir1.2-gdkwayland-4.0 on Linux
  * d/copyright: Remove unused GPL-2+ paragraph
  * d/copyright: Remove unused autoconf-archive paragraph
  * Standards-Version: 4.5.1 (no changes required)
  * Add a Lintian override for #970275
  * d/tests: Reduce number of tests marked as flaky
  * Add iso-codes as a Recommends, and depend on it for tests
  * Disable gvfs and other GIO modules for build-time tests.
    If running on a developer system, we don't want to interact with
    "larger" components like gnome-online-accounts.
  * Make build-time test failures fatal
  * Add missing libxdamage-dev (build-)dependency
  * Preferentially build-depend on libgdk-pixbuf-2.0-dev.
    We don't need the deprecated Xlib integration that is also pulled in
    by the older libgdk-pixbuf2.0-dev package (see #974870).
  * d/changelog: Remove trailing whitespace
  * Replace XC-Package-Type with Package-Type
  * Use https for Homepage
  * d/watch: ".." is not a version number
  * Bump build-dependency on Glib to 2.66
  * Split gtk-4-tests into its own package
  * libgtk-4-1 Breaks/Replaces experimental libgtk-4-0.
    Both packages contain the print backends, which do not contain the
    SONAME in their names. We anticipate that if the SONAME was bumped in
    future, the "4.0.0" in the module loading path would also change, so
    this isn't a problem for Policy §8.2; the only reason the path didn't
    already change here is that versions prior to 4.0.0 were development
    snapshots and explicitly not API- or ABI-stable.
    Moving the print backends to a separate package would create a circular
    dependency (since libgtk-4-1 would need at least a Recommends on the
    print backends, and the print backends depend on the main library),
    and would not actually help co-installability with a future libgtk-4-2,
    since they should be upgraded in lockstep.
  * Remove obsolete Breaks copied from GTK 3

 -- Simon McVittie <smcv@debian.org>  Sun, 27 Dec 2020 00:23:58 +0000

gtk+4.0 (3.99.4-1) experimental; urgency=medium

  * Team upload
  * New upstream release
  * Build with system copy of gtk-doc
    - d/gbp.conf: Stop adding gtk-doc as a second orig tarball
    - d/rules: Don't symlink gtk-doc into subprojects
    - Remove references to bundled gtk-doc
  * d/control.in: Update dependencies
  * d/copyright: Mention CC0-1.0
  * Drop patches, applied upstream
  * d/rules: Update Meson build options
  * Stop installing NodeEditor icons.
    They're embedded in the executable via GResource now.
  * d/libgtk-4-0.symbols.in: Update
  * run-with-locales: Normalize utf8 to UTF-8 without using SUPPORTED file
  * d/tests/run-with-locales: Move from d/run-with-locales.
    This makes tab-completion for d/rules work better.
  * d/rules: Change introspection from true to enabled.
    Similarly, change it from false to disabled for the udeb.
    It's now a feature flag, rather than a boolean.
  * d/libgtk-4-common.install.in: Install emoji data files

 -- Simon McVittie <smcv@debian.org>  Fri, 06 Nov 2020 22:56:34 +0000

gtk+4.0 (3.99.0-2) experimental; urgency=medium

  * Team upload
  * Bundle a copy of gtk-doc from the gtk-doc-for-gtk4 branch.
    Until support for GTK 4 actions is merged into gtk-doc git master,
    including a suitable copy of gtk-doc in this source package lets us
    build it without experimental's gtk-doc having to be the GTK 4 version.
    It's currently version GTK_DOC_1_32-57-g3651bf3 from the
    gtk-doc-for-gtk4 branch.
    - Add dependencies of gtk-doc-tools to Build-Depends-Indep
    - Add patch to skip Yelp manual for bundled gtk-doc
    - Don't try to install files from the bundled gtk-doc
    - d/copyright: Add copyright information for bundled gtk-doc
  * d/copyright: Update copyright information for AppStream data

 -- Simon McVittie <smcv@debian.org>  Tue, 25 Aug 2020 12:45:30 +0100

gtk+4.0 (3.99.0-1) experimental; urgency=medium

  * Team upload
  * New upstream release
    - Update d/copyright
    - Update build-dependencies according to meson.build
      + Remove ATK dependencies
    - Remove "fake SONAME" mechanism.
      The library is now built as libgtk-4.so.0 (although the ABI is still
      not yet stable).
    - Bump minimum version for all symbols to 3.99.0 for the new SONAME and
      numerous ABI breaks
    - Drop patch, applied upstream
    - Update symbols file
    - Build-Depend on a suitable snapshot of gtk-doc from experimental
    - Install more example files
  * d/tests/build, d/tests/python3-gi: Suppress AT-SPI warnings.
    We don't need a11y here, so use NO_AT_BRIDGE=1 to suppress the warning
    about org.a11y.Bus being unavailable.
  * d/copyright: Collapse most permissive licenses into Files: * stanza.
    I'm not going to try to keep track of which files are under which
    specific LGPL-compatible licenses; please see the source code if this
    information is needed.
  * Depend on librsvg2-common for tests, to be able to load SVG icons.
    adwaita-icon-theme used to depend on this, but doesn't any more.
  * Try to split out flaky and non-flaky tests.
    Both sets are marked as flaky for now, but hopefully the less-flaky set
    can be promoted to non-flaky to catch regressions when GTK 4 gets more
    stable.
  * Run the build-time tests under X11 for now.
    We don't have an equivalent of xvfb-run for Wayland yet.
  * Move to debhelper compat level 13.
    Adjust dh_auto_test arguments accordingly: they were previously passed
    to `ninja test` and are now for `meson test`.
  * Depend on fonts-cantarell for tests
  * Run build-time tests with a D-Bus session bus via dbus-run-session
  * d/p/testsuite-Fix-installed-tests.patch,
    d/p/installed-tests-Fix-the-icontheme-test.patch,
    d/p/cups-Don-t-emit-a-warning-if-we-can-t-talk-to-avahi.patch,
    d/p/cloudprint-Fix-redundant-declarations.patch:
    Add patches from upstream for some tests/warnings fixes
  * d/p/roaring.-ch-Add-attribution-and-licensing-information.patch,
    d/p/Include-a-copy-of-the-Apache-license.patch:
    Add proposed patches to add copyright/licensing info for code adapted
    from libroaring (src:croaring in Debian).
  * d/rules: Rely on debhelper 13 to reset HOME, etc.
  * d/rules: Stop setting VERBOSE, it was only relevant with Autotools
  * d/rules: Explicitly enable Xinerama for non-udeb build
  * d/rules: Disable examples, demos, installed tests for udeb build
  * d/control.in: Annotate -doc package with <!nodoc>
  * d/control.in, d/rules: Don't build demos, examples, installed-tests
    under <!noinsttest>
  * d/rules: Disable GObject-Introspection for udeb build
  * d/rules: Explicitly build documentation during build step.
    By default this is only done during the install step, because gtk-doc
    is relatively slow and cannot tell Meson how its dependency tree looks.
    However, for GTK that breaks some dependency tracking, leading to
    required Docbook files not being generated from their Markdown source.

 -- Simon McVittie <smcv@debian.org>  Sun, 09 Aug 2020 14:49:14 +0100

gtk+4.0 (3.98.2-1) experimental; urgency=medium

  * New upstream release
  * Bump pango dependency as per meson.build
  * Drop patch, applied upstream
  * Install new valgrind suppressions files
  * Add patch from git master to make valgrind suppressions work on Debian
  * Update symbols file for ABI breaks and additions

 -- Simon McVittie <smcv@debian.org>  Fri, 10 Apr 2020 22:00:07 +0100

gtk+4.0 (3.98.0-1) experimental; urgency=medium

  * Team upload
  * New upstream release
    - Drop all patches, applied upstream
    - d/control.in: Update build-dependencies
    - d/rules: Update SONAME
    - d/rules: Adjust build options for rename of documentation to gtk_doc
    - debian/libgtk-4-0.symbols.in: Update
  * d/rules: Sort build options
  * d/run-with-locales, d/rules, d/tests/installed-tests:
    Generate locales used by the tests
  * debian/libgtk-4-0.symbols.in: Mark more Wayland and Vulkan symbols
    as (arch=linux-any). These don't exist on hurd-i386, and presumably
    not on kFreeBSD either.
  * Move gtk4-encode-symbolic-svg from gtk-4-examples to libgtk-4-bin.
    It's more of a development tool than an example.
  * d/tests/python3-gi: Explicitly return GLib.SOURCE_REMOVE.
    Implicitly returning None is OK, but explicit is better than implicit.
  * d/tests/python3-gi: Make executable
  * d/tests/build, d/tests/python3-gi: Mark as superficial
  * d/tests/build: Use correct compiler for proposed autopkgtest
    cross-architecture testing support, based on a patch for clutter-1.0
    by Steve Langasek
  * d/tests/build: Fix shellcheck warnings
  * d/tests/build: Show commands before they are executed
  * d/tests/build: Fail if using an undefined variable ("unofficial strict
    mode")
  * d/upstream/metadata: Add upstream URLs
  * d/copyright: Simplify and consolidate (see individual source files if
    finer detail is required)
    - Stop distinguishing between LGPL 2+ and 2.1+, list both as
      "LGPL-2+ and LGPL-2.1+"
    - Stop distinguishing between code and translations
    - Merge copyright years
    - Merge entries differing only by email address
    - Stop repeating "Copyright (C)"
    - Indent with a single space
  * Standards-Version: 4.5.0 (no changes required)
  * Don't build HTML documentation in Architecture: any builds.
    With Autotools, we would have had to leave gtk-doc-tools in the
    Build-Depends for gtkdocize, but with Meson we can demote it to
    Build-Depends-Indep.
    Promote docbook-xml and docbook-xsl to Build-Depends instead: they are
    needed in all builds for the example programs' man pages. Previously,
    they were pulled in by gtk-doc-tools.
  * d/p/build-Install-gtkemojichooser.h.patch:
    Add patch from upstream to fix installation of headers
  * d/.gitignore: Add

 -- Simon McVittie <smcv@debian.org>  Sun, 01 Mar 2020 21:44:08 +0000

gtk+4.0 (3.96.0-2) experimental; urgency=medium

  * Team upload
  * Mark patches as applied upstream
  * Don't run dh_missing against debian/install/udeb when not building
    the udeb. This fixes FTBFS in Architecture: all-only builds.
  * Disable Wayland backend on non-Linux kernels

 -- Simon McVittie <smcv@debian.org>  Sat, 27 Jul 2019 20:47:51 +0100

gtk+4.0 (3.96.0-1) experimental; urgency=medium

  * Team upload

  [ Jeremy Bicha ]
  * New upstream release 3.92
  * Switch to meson
  * README has been renamed to README.md
  * debian/libgtk-4-0.symbols: Update
  * debian/libgtk-4-common.install.in: themes are bundled in the gtkresources
  * Disable 018_gdkenumtypes.c_location.patch: might not be needed any more
  * Update Vcs fields for migration to https://salsa.debian.org/
  * Stop using gnome-get-source

  [ Simon McVittie ]
  * New upstream release 3.94, 3.96
    - Update build-dependencies
    - d/copyright: Update
    - d/patches: Delete patches that aren't applied
    - Refresh patch series and drop applied patches
    - d/p/gdk-x11-Check-if-we-have-access-to-GL-before-using-G.patch:
      Drop, obsoleted by commit 02eb344 in GTK 3.93
    - d/p/no-accessibility-dump.patch: Drop, no longer needed.
      The build-time tests correctly set GTK_CSD=1 now.
    - Disable GStreamer video support for now
    - Stop installing gtk4-query-immodules, superseded by gio-querymodules
    - Don't install im-multipress.conf, no longer available (the multipress
      IM module is unmaintained and was removed). Remove obsolete conffile
      during upgrade.
    - d/libgtk-4-0.install.in: Don't install IM modules. The backend IM
      modules such as XIM and Wayland are now linked into GTK itself,
      while non-backend IM modules have been removed.
    - d/rules: Update Meson options, mostly removing enable- prefix
    - d/libgtk-4-0.symbols: Update
    - Update lists of installed files
  * d/patches: Refresh remaining patches through gbp pq
    - Get date/author information from d/changelog where needed
  * Generate a dependency on a virtual package that reflects the unstable
    SONAME, currently libgtk-4-0.9400.0, and Provide that virtual package
    from libgtk-4-0. This avoids repeated package renames while the ABI
    of GTK 4 remains unstable.
  * gir1.2-gtk-4.0: Add Provides for gir1.2-gdk-4.0, gir1.2-gdkx11-4.0
    and gir1.2-gsk-4.0 to reflect its contents
  * d/libgtk-4-0.postinst.in: Run gio-querymodules for IM modules
    and print backends
  * libgtk-4-dev: Add missing dependency on libvulkan-dev (thanks,
    autopkgtest) (Closes: #910640)
  * libgtk-4-0.postrm.in: Remove the correct cache files
  * Drop support for OLD_MODULES_BASE_PATH. GTK 4 has never supported
    modules in the non-multiarch location.
  * Run tests under Xvfb with GLX available (see #874077)
  * Build installed-tests and run them as autopkgtests (similar to #908440)
    - Install them in gtk-4-examples for now to avoid the NEW queue
    - Mark them as flaky for now
  * d/tests/control: Mark python3-gi as flaky until python3-gi overrides
    get updated for the rename of Gdk.Window to Gdk.Surface
  * d/tests/build: Update for GTK 4.0
  * Canonicalize permissions of debian/rules
  * Normalize various packaging files with wrap-and-sort -a
  * Remove obsolete debian/*.install files from GTK 3
  * List installed but unpackaged files in d/not-installed
  * d/rules: Defang dh_auto_test when built with nocheck
  * Stop using Priority: extra
  * d/missing-sources: Remove, no longer needed
  * Fix generation of README.md.gz symlinks
  * d/gbp.conf: Import configuration from glib2.0
  * d/rules: Generate files from .in counterparts for every package,
    not just the ones we are going to build. This avoids dh_missing
    false positives for files that would have gone into packages not
    included in the current build, for example libgtk-4-common during
    an amd64-only build.
  * Remove autoconf-archive B-D
  * Don't build udebs if built with noudeb build-profile
  * Add test-dependency on xvfb so we can run the built program
  * Change library name (and download location) from GTK+ to GTK,
    following upstream re-branding
  * Add Build-Depends-Package to symbols file
  * d/p/testsuite-Remove-dangling-references-to-box-packing-tests.patch:
    Fix dangling references to removed box-packing tests
  * d/p/gtk4.pc-Move-third-party-libraries-from-Libs-to-Libs.priv.patch:
    Improve .pc file to avoid over-linking (and Lintian false-positives)
  * Use debhelper-compat 12
  * Remove infrastructure for dealing with reftests that are known to fail
  * d/not-installed: Remove
  * d/rules: Fail the build if anything from the deb build is not installed
  * Only install AUTHORS in -doc package
  * Install documentation in /usr/share/gtk-doc, with symlinks in /u/s/doc.
    gtk-doc documentation is technically part of the package's functional
    interface, since other packages use it to adjust cross-references.
  * Standards-Version: 4.4.0 (no changes required)
  * Set Rules-Requires-Root to no

  [ Laurent Bigonville ]
  * Add Closes statement for #910640

 -- Simon McVittie <smcv@debian.org>  Thu, 18 Jul 2019 09:22:44 +0100

gtk+4.0 (3.91.2-1) experimental; urgency=medium

  [ Emilio Pozuelo Monfort ]
  * New major release, GTK+ 4 (beta version). (Closes: #876011)
    Rename everything as appropriate for GTK+ 4.
  * Don't abort on test suite failures.
  * Update symbols. Set all symbols' minimum version to 3.91.2.
  * Update build-dependencies: bump gtk-doc-tools and libglib2.0-dev
    minimum requirement, add libgraphene-1.0-dev and autoreconf-archive.
  * Drop libgail packages, they are no longer built from GTK+ 4.
  * Don't install libgdk-4.so, it has been merged into libgtk-4.so.
  * debian/patches/016_no_offscreen_widgets_grabbing.patch,
    debian/patches/017_no_offscreen_device_grabbing.patch:
    + Removed, obsolete as offscreen widgets are gone in GTK+ 4.
  * debian/patches/022_disable-viqr-im-for-vi-locale.patch:
    + Removed, imported in 2009 with no explanation whatsoever.
  * debian/patches/060_ignore-random-icons.patch:
    + Removed, upstream fixed this differently eons ago (see bgo#451634).
  * debian/patches/018_gdkenumtypes.c_location.patch:
    + Refreshed.
  * debian/libgtk-4-dev.install: don't install aclocal files.
  * debian/libgtk-4-common.install.in: comment out EmojiChooser schema, it's
    not present in 3.91.2 but will be in the next release.
  * Update watch file.
  * Point Vcs-* to experimental.

  [ Jeremy Bicha ]
  * debian/control.in:
    - Build-Depend on libvulkan-dev and sassc
    - Drop Breaks/Replaces not needed after jessie
    - Have libgtk-4-bin and libgtk-4-common and gtk-4-examples depend on
      their gtk3 counterparts until we figure out how to handle the file
      conflicts there. The conflicted files have not changed in gtk4.
      See GNOME bug 774912.
  * Don't build gtk-update-icon-cache; we'll let gtk3 handle that for now

 -- Jeremy Bicha <jbicha@debian.org>  Thu, 21 Sep 2017 17:14:22 -0400

gtk+3.0 (3.22.21-1) unstable; urgency=medium

  * New upstream release.
  * Bump to debhelper compat 10.
    + Drop dh-autoreconf and autotools-dev build-deps, no longer needed as
      debhelper guarantees them now.
  * Switch from CDBS to dh.
    Only regression is that we don't run --fail-missing on arch:all builds.
  * Don't build the docs when not building the -doc packages. Saves some
    time on arch-only builds.
  * Skip the udeb build when not building the -udeb package. Saves a lot
    of time on the arch:all builds.

 -- Emilio Pozuelo Monfort <pochu@debian.org>  Tue, 12 Sep 2017 00:38:15 +0200

gtk+3.0 (3.22.20-1) unstable; urgency=medium

  * New upstream release.
  * debian/patches/fix-gtk-menu-sliders.patch:
    + Removed, applied upstream.
  * Bump Standards-Version to 4.1.0; no changes needed.

 -- Emilio Pozuelo Monfort <pochu@debian.org>  Sat, 09 Sep 2017 15:11:12 +0200

gtk+3.0 (3.22.19-1) unstable; urgency=medium

  [ Jeremy Bicha ]
  * New upstream release
  * debian/libgtk-3-common.install.in:
    Install EmojiChooser gsettings schemas
  * Add fix-gtk-menu-sliders.patch:
    - Cherry-pick patch to fix regression with clicking on sliders in menus,
      such as with Unity's sound indicator (LP: #1712701) (Closes: #872687)

  [ Ken VanDine ]
  * debian/control.in:
    - Bump libpango1.0-dev Build-Depends to >= 1.40.5 for colornames test

 -- Jeremy Bicha <jbicha@ubuntu.com>  Mon, 28 Aug 2017 20:39:28 -0400

gtk+3.0 (3.22.18-1) unstable; urgency=medium

  * Hi from Debconf
  * New upstream release!
    + Support entering emoji by name, using Ctrl-Shift-E (note there is a
      whitelist for this currently - see GtkImContext docs)
    + Wayland:
     - Add support for the shortcut inhibitor protocol
     - Support Wacome tablet wheel scrolling
  * debian/control{,.in}: Bump wayland-protocols to 1.9, per upstream.

 -- Iain Lane <laney@debian.org>  Thu, 10 Aug 2017 16:34:47 +0100

gtk+3.0 (3.22.17-1) unstable; urgency=medium

  * New upstream release.

 -- Emilio Pozuelo Monfort <pochu@debian.org>  Wed, 26 Jul 2017 18:59:22 +0200

gtk+3.0 (3.22.16-1) unstable; urgency=medium

  * New upstream release.

 -- Emilio Pozuelo Monfort <pochu@debian.org>  Thu, 22 Jun 2017 20:24:11 +0200

gtk+3.0 (3.22.12-1) unstable; urgency=medium

  * New upstream release.

 -- Andreas Henriksson <andreas@fatal.se>  Thu, 13 Apr 2017 06:41:09 +0200

gtk+3.0 (3.22.11-1) unstable; urgency=medium

  * New upstream release.
  * Drop patches which have been merged upstream.

 -- Michael Biebl <biebl@debian.org>  Fri, 24 Mar 2017 02:27:48 +0100

gtk+3.0 (3.22.9-4) unstable; urgency=medium

  * Force update of GResource files so the changes to the CSS files are
    actually applied.

 -- Michael Biebl <biebl@debian.org>  Tue, 14 Mar 2017 01:38:30 +0100

gtk+3.0 (3.22.9-3) unstable; urgency=medium

  * Revert move of .flat from frame > border to frame as it broke existing
    themes which relied on that behaviour.

 -- Michael Biebl <biebl@debian.org>  Sun, 05 Mar 2017 21:40:15 +0100

gtk+3.0 (3.22.9-2) unstable; urgency=medium

  * Team upload
  * d/p/wayland-make-sure-to-clear-up-the-number-of-keys.patch:
    Add patch from upstream fixing unintended key repeats on Wayland
    (Closes: #856478)

 -- Simon McVittie <smcv@debian.org>  Wed, 01 Mar 2017 15:50:14 +0000

gtk+3.0 (3.22.9-1) unstable; urgency=medium

  * New upstream release.
  * Drop debian/patches/032_mips_treeview_row_separator_height.patch, no
    longer needed.

 -- Michael Biebl <biebl@debian.org>  Tue, 28 Feb 2017 18:48:39 +0100

gtk+3.0 (3.22.8-1) unstable; urgency=medium

  * New upstream release.
  * Stop patching gtk-doc.make and instead run gtkdocize via the upstream
    provided autogen.sh on autoreconf. The gtk-doc-tools version in Debian has
    been fixed to properly handle the installation of HTML images for
    out-of-tree builds.

 -- Michael Biebl <biebl@debian.org>  Wed, 15 Feb 2017 12:17:29 +0100

gtk+3.0 (3.22.7-2) unstable; urgency=medium

  * Team upload
  * d/p/gdk-x11-Check-if-we-have-access-to-GL-before-using-G.patch:
    add proposed patch from upstream Bugzilla to let GDK X11
    initialization complete successfully when libGL.so.1 is not
    available (Closes: #847366)
  * Override Lintian error source-is-missing for
    debian/missing-sources/zlib.js-0.1.6/deps.js. It is a generated
    file, but the script to generate it is also present.

 -- Simon McVittie <smcv@debian.org>  Sat, 21 Jan 2017 15:38:15 +0000

gtk+3.0 (3.22.7-1) unstable; urgency=medium

  * New upstream release.

 -- Michael Biebl <biebl@debian.org>  Tue, 17 Jan 2017 19:09:05 +0100

gtk+3.0 (3.22.6-1) unstable; urgency=medium

  [ Jeremy Bicha ]
  * Update debian/watch to only look for GTK+ 3.22 releases

  [ Emilio Pozuelo Monfort ]
  * New upstream release.
  * debian/libgtk-3-0.symbols: add new symbol.

 -- Michael Biebl <biebl@debian.org>  Mon, 09 Jan 2017 15:55:17 +0100

gtk+3.0 (3.22.5-1) unstable; urgency=medium

  * New upstream release.

 -- Michael Biebl <biebl@debian.org>  Sat, 10 Dec 2016 17:00:03 +0100

gtk+3.0 (3.22.4-1) unstable; urgency=medium

  * New upstream release.
  * Drop d/p/cssshadowvalue-scale-the-blur-surface-by-the-same-fa.patch
    - now included in upstream release.
  * Update debian/libgtk-3-0.symbols with one addition.

 -- Andreas Henriksson <andreas@fatal.se>  Sun, 20 Nov 2016 19:22:12 +0100

gtk+3.0 (3.22.3-2) unstable; urgency=medium

  * d/p/cssshadowvalue-scale-the-blur-surface-by-the-same-fa.patch
    - Added. Improve the rendering of shadow around GTK windows, this turns out
      to be a big performance improvement for HiDPI on wayland (From upstream
      git, bgo#772075)

 -- Sjoerd Simons <sjoerd@debian.org>  Thu, 10 Nov 2016 22:58:59 +0100

gtk+3.0 (3.22.3-1) unstable; urgency=medium

  * New upstream release.

 -- Michael Biebl <biebl@debian.org>  Tue, 08 Nov 2016 17:32:27 +0100

gtk+3.0 (3.22.2-1) unstable; urgency=medium

  * New upstream release.

 -- Michael Biebl <biebl@debian.org>  Tue, 25 Oct 2016 00:10:32 +0200

gtk+3.0 (3.22.1-1) unstable; urgency=medium

  * New upstream release.
  * Drop d/p/wayland-Avoid-negative-size-constraints.patch and
    d/p/wayland-always-sync-state-after-a-frame-is-painted.patch, merged
    upstream.
  * Bump Build-Depends on libxrandr-dev to (>= 2:1.5.0). This means we can
    drop d/p/0001-Fix-division-by-zero-when-calculating-the-refresh-ra.patch.
    Upstream has already applied a similar patch for the Xrandr 1.5 code path
    and we no longer need the workaround for Xrandr 1.3.
  * Update Build-Depends as per configure.ac:
    - Add libfontconfig1-dev.
    - Drop libxt-dev, libxft-dev, libxrender-dev and x11proto-xext-dev.
    - Drop Debian specific versions for various libx*-dev packages. Those
      versions were a long time ago for gtk+2.0 when the udeb was switched
      from DirectFB to Xlib.
  * Update Depends of libgtk-3-dev to match the dependencies declared in the
    pkg-config .pc files.

 -- Michael Biebl <biebl@debian.org>  Sat, 01 Oct 2016 15:36:03 +0200

gtk+3.0 (3.22.0-2) unstable; urgency=medium

  * d/p/wayland-Avoid-negative-size-constraints.patch
    - Added. Resolve unexpected order of size-allocation signals, fixes issues
      with placing clutter-gtk widgets on wayland.
      (From upstream git, bgo#771915)
  * d/p/wayland-always-sync-state-after-a-frame-is-painted.patch
    - Added. Always sync the state after a frame paint. Avoids things getting
      out of sync when painting using GL as e.g. epiphany does these days.
      (From upstream git, bgo#771553)

 -- Sjoerd Simons <sjoerd@debian.org>  Fri, 30 Sep 2016 14:36:52 +0200

gtk+3.0 (3.22.0-1) unstable; urgency=medium

  * New upstream release.
  * Drop dbg packages now that we have automatic dbgsym packages.
  * Bump debhelper compat level to 9.

 -- Michael Biebl <biebl@debian.org>  Tue, 20 Sep 2016 20:48:18 +0200

gtk+3.0 (3.21.6-1) unstable; urgency=medium

  [ Andreas Henriksson ]
  * New upstream development release.
  * Update (build-)dependencies according to configure.ac changes:
    - bump wayland-protocols to >= 1.7
  * Update debian/libgtk-3-0.symbols with a few scrolled_window additions.

  [ Michael Biebl ]
  * Refresh patches.

 -- Andreas Henriksson <andreas@fatal.se>  Wed, 14 Sep 2016 10:35:59 +0200

gtk+3.0 (3.21.5-3) unstable; urgency=medium

  * Mark two more reftests as known_fail and make test-suite failures fatal
    again.

 -- Michael Biebl <biebl@debian.org>  Wed, 31 Aug 2016 23:41:32 +0200

gtk+3.0 (3.21.5-2) unstable; urgency=medium

  * Mark the gdk_wayland_* symbols as linux-any.
  * Drop workaround for cdbs bug which has been fixed in the mean time.
  * Change Build-Depends on dbus-x11 to dbus. The use of dbus-launch has been
    removed upstream so having only dbus installed is sufficient to run the
    test-suite. (Closes: #835891)
  * Add dbus to autopkgtest dependencies to ensure machine-id is properly
    setup.

 -- Michael Biebl <biebl@debian.org>  Wed, 31 Aug 2016 18:48:24 +0200

gtk+3.0 (3.21.5-1) unstable; urgency=low

  [ Simon McVittie ]
  * Merge packaging changes from 3.20.9-1 in unstable

  [ Andreas Henriksson ]
  * New upstream release.
  * Update build-dependencies according to configure.ac changes:
    - bump libglib2.0-dev to >= 2.49.4
    - bump wayland-protocols to >= 1.6
  * Fix debian/patches/no-accessibility-dump.patch to apply again.
  * Drop d/p/Don-t-apply-GDK_HINT_RESIZE_INC-to-GDK_WINDOW_STATE_.patch
    - now included in upstream release.
  * Update debian/libgtk-3-0.symbols with several additions and one missing:
    - gdk_wayland_display_get_xdg_shell unused outside of gtk+.

 -- Andreas Henriksson <andreas@fatal.se>  Tue, 30 Aug 2016 18:13:45 +0200

gtk+3.0 (3.20.9-1) unstable; urgency=medium

  [ Jeremy Bicha ]
  * Team upload
  * New upstream release
  * debian/control.in:
    - Drop unnecessary version number from dependency on adwaita-icon-theme
  * debian/patches/0001-Revert-Improve-external-drives-detection.patch:
    - Dropped, applied in new version

  [ Simon McVittie ]
  * Another new upstream release
  * Explicitly build-depend on docbook-xsl, libxml2-utils and xsltproc
    to be able to generate man pages from their source code. Move docbook-xml
    to Build-Depends since the man pages are in an Architecture: any package.
  * Drop Build-Depends-Indep on docbook-utils, the old SGML toolchain,
    which is currently uninstallable (#834616) and does not appear to be
    needed for anything

 -- Simon McVittie <smcv@debian.org>  Thu, 18 Aug 2016 10:47:10 +0100

gtk+3.0 (3.20.7-1) unstable; urgency=medium

  [ Laurent Bigonville ]
  * debian/control.in: Add hicolor-icon-theme as a hard dependency, the
    package is small and only provides the directory structure of the theme.
  * debian/control.in: Move adwaita-icon-theme dependency to the main package.

  [ Emilio Pozuelo Monfort ]
  * New upstream release.
  * debian/patches/0001-Revert-Improve-external-drives-detection.patch:
    + Revert upstream change that requires unstable glib 2.49.1.

 -- Emilio Pozuelo Monfort <pochu@debian.org>  Thu, 04 Aug 2016 19:07:21 +0200

gtk+3.0 (3.21.4-1) experimental; urgency=medium

  * New upstream release.
  * debian/control.in:
    + Build depend on xauth, needed for xvfb-run.
    + Drop build-dependency on gettext and update the version requirements
      for wayland-protocols and glib.
  * debian/patches/wayland-add-extended-state-for-tiled.patch:
    + Dropped, included upstream.
  * d/p/0001-Fix-division-by-zero-when-calculating-the-refresh-ra.patch:
    + New patch. Fix division by zero when running under Xvfb.
  * debian/libgtk-3-0.symbols:
    + Add new symbols.
  * debian/rules:
    + Don't abort on test suite failures for now. Too many new failures due
      to deprecation warnings.
  * Upload to experimental.

 -- Emilio Pozuelo Monfort <pochu@debian.org>  Wed, 20 Jul 2016 23:33:22 +0200

gtk+3.0 (3.20.6-2) unstable; urgency=medium

  * Team upload

  [ Laurent Bigonville ]
  * Drop patches/015_default-fallback-icon-theme.patch: The default icon theme
    is already defined as Adwaita, not need to also define the fallback theme.

  [ Simon McVittie ]
  * d/rules: reset XDG_CONFIG_HOME, XDG_CACHE_HOME, XDG_DATA_HOME so that
    they are based on the temporary HOME
  * Backport patch from upstream to mark tiled Mutter/Shell windows
    as GDK_WINDOW_STATE_TILED under Wayland (with mutter >= 3.20.2-2)
  * Add my patch from upstream bug 755947 to disable character-cell-based
    size contraints for TILED windows, so that gnome-terminal can snap to
    half the screen under Wayland

 -- Simon McVittie <smcv@debian.org>  Sat, 25 Jun 2016 00:19:51 +0100

gtk+3.0 (3.20.6-1) unstable; urgency=medium

  * New upstream release.
  * Drop revert-scrolledwindow-Remove-child-before-destroying.patch, merged
    upstream.
  * Re-enable test-suite.

 -- Michael Biebl <biebl@debian.org>  Tue, 31 May 2016 21:33:34 +0200

gtk+3.0 (3.20.5-4) unstable; urgency=medium

  * Work around a bug in cdbs which causes the package to FTBFS; see #825135
    for further details.

 -- Michael Biebl <biebl@debian.org>  Thu, 26 May 2016 08:08:16 +0200

gtk+3.0 (3.20.5-3) unstable; urgency=medium

  * Make it simpler to bootstrap the package by marking the build dependencies
    which are required to run the test-suite with <!nocheck>.
    (Closes: #747392)
  * Bump Build-Depends on debhelper to (>= 9.20141010) and dpkg-dev to
    (>= 1.17.14) for build dependency restrictions support.
  * Temporarily disable the test suite (and its build-dependencies) to allow
    building the new gtk-update-icon-cache package. Our buildds don't support
    build profiles yet, so we'll have to bootstrap manually for now.

 -- Michael Biebl <biebl@debian.org>  Mon, 23 May 2016 01:01:27 +0200

gtk+3.0 (3.20.5-2) unstable; urgency=medium

  * Split gtk-update-icon-cache utility out of libgtk-3-bin into a separate
    package called gtk-update-icon-cache to break a dependency cycle with
    adwaita-icon-theme when building the package. (Closes: #824999)
    As the gtk-update-icon-cache binary doesn't actually have any libgtk-3-0
    dependency, there is no longer a reason to ship a gtk2 and gtk3 variant.
    So from now on we will only ship one implementation built from src:gtk+3.0
    and drop the Debian specific -3.0 suffix. To simplify the transition make
    libgtk-3-bin depend on gtk-update-icon-cache. Once all theme packages have
    been updated, this dependency can be dropped.
  * Cherry-pick patch from upstream Git which reverts a commit that was
    causing crashes in the filechooser in some applications.

 -- Michael Biebl <biebl@debian.org>  Sun, 22 May 2016 08:52:19 +0200

gtk+3.0 (3.20.5-1) unstable; urgency=medium

  * New upstream release.
  * Refresh patches.
  * Bump Standards-Version to 3.9.8.

 -- Michael Biebl <biebl@debian.org>  Sat, 21 May 2016 00:11:13 +0200

gtk+3.0 (3.20.4-1) unstable; urgency=medium

  * New upstream release.

 -- Andreas Henriksson <andreas@fatal.se>  Tue, 10 May 2016 14:29:37 +0200

gtk+3.0 (3.20.3-2) unstable; urgency=medium

  * Restore debian/patches/reftest-known-fail.patch so we can mark known
    failing tests as non-fatal.
  * Drop debian/patches/disable-flaky-textview-margins-reftest.patch and tag
    textview-margins.ui as known-fail.
  * Mark button-wrapping.ui reftest as known-fail, it currently fails on
    mips(64)el and prevents testing migration and important fixes in other
    packages reaching testing.

 -- Michael Biebl <biebl@debian.org>  Mon, 02 May 2016 01:18:04 +0200

gtk+3.0 (3.20.3-1) unstable; urgency=medium

  * New upstream release.
  * Drop debian/patches/git_window-Remove-suspicious-branch.patch, merged
    upstream and refresh the remaining patches.
  * Upload to unstable.

 -- Michael Biebl <biebl@debian.org>  Sat, 16 Apr 2016 21:13:07 +0200

gtk+3.0 (3.20.2-1) experimental; urgency=medium

  * New upstream release.
  * Drop debian/patches/git_fix_emacs.patch, included in release.
  * Add debian/patches/git_window-Remove-suspicious-branch.patch
    - from upstream git, reverts a revert in 3.20.2 that causes the
      testsuite to fail. Emacs users watch out!

 -- Andreas Henriksson <andreas@fatal.se>  Mon, 11 Apr 2016 12:53:17 +0200

gtk+3.0 (3.20.1-2) experimental; urgency=medium

  * Add debian/patches/disable-flaky-textview-margins-reftest.patch

 -- Andreas Henriksson <andreas@fatal.se>  Wed, 30 Mar 2016 14:02:10 +0200

gtk+3.0 (3.20.1-1) experimental; urgency=medium

  * New upstream release.
  * Drop debian/patches/git_a11y_GTK_CSD_distcheck.patch, included in release.
  * Add debian/patches/git_fix_emacs.patch, cherry-picked from upstream git.
    Thanks to Matteo F. Vescovi for verifying the commit fixed the emacs problem.

 -- Andreas Henriksson <andreas@fatal.se>  Wed, 30 Mar 2016 11:08:26 +0200

gtk+3.0 (3.20.0-1) experimental; urgency=medium

  * New upstream release.
  * Make testsuite fatal again.
  * Add debian/patches/git_a11y_GTK_CSD_distcheck.patch
    - cherry-pick commit from upstream to use client-side decorations
      for a11y tests when running under distcheck.
  * Drop debian/patches/reftest-known-fail.patch
  * Stop tagging reftests as known fail since they should be fixed now:
    - style-properties-nth-child.ui
    - label-text-shadow-changes-modify-clip.ui
  * Add debian/patches/no-accessibility-dump.patch
    - skip this test until someone figures out how to reliably run it
      always with CSD enabled, to match testsuite expected data.

 -- Andreas Henriksson <andreas@fatal.se>  Wed, 23 Mar 2016 14:10:27 +0100

gtk+3.0 (3.19.12-1) experimental; urgency=medium

  * New upstream development release+snapshot.
  * Update (build-)dependencies according to configure.ac changes:
    - add wayland-protocols (>= 1.1)
    - bump libwayland-dev to 1.9.91
    - add libharfbuzz-dev (>= 0.9), libpango1.0-dev
  * Temporarily make testsuite non-fatal while investigating.
  * libgtk-3-bin.install:
    - ship new gtk-query-settings tool.
    - ship gtk-builder gettext (its) files.
    - run wrap-and-sort on this file while at it.
  * Update debian/libgtk-3-0.symbols with new additions.
    - also drops an internal unused wayland-related drag and drop symbol.

 -- Andreas Henriksson <andreas@fatal.se>  Tue, 15 Mar 2016 11:34:25 +0100

gtk+3.0 (3.18.9-1) unstable; urgency=medium

  [ Michael Biebl ]
  * New upstream release.
  * Bump Standards-Version to 3.9.7.

  [ Uwe Kleine-König ]
  * Remove debian/{build,install} in clean target. (Closes: #792736)

 -- Michael Biebl <biebl@debian.org>  Sat, 12 Mar 2016 21:29:26 +0100

gtk+3.0 (3.18.8-1) unstable; urgency=medium

  * New upstream stable release 3.18.8

 -- Iain Lane <iain@orangesquash.org.uk>  Wed, 24 Feb 2016 17:55:46 +0000

gtk+3.0 (3.18.7-1) unstable; urgency=medium

  * New upstream release.

 -- Michael Biebl <biebl@debian.org>  Tue, 02 Feb 2016 19:12:28 +0100

gtk+3.0 (3.18.6-1) unstable; urgency=medium

  * New upstream release.
  * Refresh debian/patches/071_fix-installation-of-HTML-images.patch.

 -- Michael Biebl <biebl@debian.org>  Tue, 08 Dec 2015 15:11:24 +0100

gtk+3.0 (3.18.5-1) unstable; urgency=medium

  * New upstream stable release 3.18.5
    + GtkFileChooser:
      - Make sure external drives show up either in the sidebar or the places
        view
      - Ignore double-click events
    + Avoid some crashes in CSS parsing error handling

 -- Iain Lane <laney@debian.org>  Tue, 17 Nov 2015 14:10:09 +0000

gtk+3.0 (3.18.4-1) unstable; urgency=medium

  * New upstream stable release 3.18.4
    + Revert a GtkTextBuffer change that broke binding API
      - Remove downstream cherry-picks for this change.
    + Properly refresh styles when widget names change

 -- Iain Lane <laney@debian.org>  Fri, 13 Nov 2015 13:19:47 +0000

gtk+3.0 (3.18.3-3) unstable; urgency=medium

  * Revert "textbuffer: nicer get_iter functions" and related commits since
    this broke the bindings API. (Closes: #804798)

 -- Michael Biebl <biebl@debian.org>  Thu, 12 Nov 2015 18:50:55 +0100

gtk+3.0 (3.18.3-2) unstable; urgency=medium

  * The placesview API was not supposed to be public, so those symbols were
    removed. Update the libgtk-3-0.symbols file accordingly.

 -- Michael Biebl <biebl@debian.org>  Wed, 11 Nov 2015 02:39:56 +0100

gtk+3.0 (3.18.3-1) unstable; urgency=medium

  * New upstream release.
  * Refresh patches.
  * Drop Recommends on hicolor-icon-theme from libgtk-3-0 as libgtk-3-common
    already has a Depends on adwaita-icon-theme.

 -- Michael Biebl <biebl@debian.org>  Wed, 11 Nov 2015 01:41:11 +0100

gtk+3.0 (3.18.2-1) unstable; urgency=medium

  * New upstream release.
  * Refresh patches.

 -- Michael Biebl <biebl@debian.org>  Tue, 13 Oct 2015 23:07:49 +0200

gtk+3.0 (3.18.1-2) unstable; urgency=medium

  * Add debian/patches/git_stylecontext-make-sure-valid.patch
    - patch from upstream git to fix crash with some themes (Closes: #800911)

 -- Andreas Henriksson <andreas@fatal.se>  Sun, 11 Oct 2015 01:21:46 +0200

gtk+3.0 (3.18.1-1) unstable; urgency=medium

  * New upstream release.
  * Refresh patches.
  * Drop debian/patches/git_bitmask-dont-hardcode-64bit-size.patch, merged
    upstream.

 -- Michael Biebl <biebl@debian.org>  Thu, 08 Oct 2015 00:41:06 +0200

gtk+3.0 (3.18.0-4) unstable; urgency=medium

  * Team upload.
  * gir1.2-gtk-3.0 Breaks pre-3.18 versions of pygobject (Closes: #800798)

 -- Simon McVittie <smcv@debian.org>  Sun, 04 Oct 2015 15:46:54 +0100

gtk+3.0 (3.18.0-3) unstable; urgency=medium

  [ Michael Biebl ]
  * Drop the XS-Testsuite: autopkgtest field
    - it is no longer required, as dpkg 1.17.11 will add it
      automatically if there is a debian/tests/control file.

  [ Andreas Henriksson ]
  * Upload to unstable.

 -- Andreas Henriksson <andreas@fatal.se>  Fri, 02 Oct 2015 17:04:02 +0200

gtk+3.0 (3.18.0-2) experimental; urgency=medium

  * Add debian/patches/git_bitmask-dont-hardcode-64bit-size.patch
    - from upstream git. should fix test failure on i386, mips, mipsel.
  * debian/rules: move --fail-missing to binary target instead of
    binary-indep to use it on full builds only. This should avoid
    breaking source-only uploads as the binary-indep (only) builds
    more then it needs to do (which is not installed anywhere).

 -- Andreas Henriksson <andreas@fatal.se>  Sun, 27 Sep 2015 15:29:19 +0200

gtk+3.0 (3.18.0-1) experimental; urgency=medium

  * Drop debian/patches/061_multiarch_module_fallback.patch
    - now obsolete since all packages has been fixed to install
      in multiarch directories.
  * Drop patches which are unused and has been for a very long time:
    - debian/patches/030_tests_skip_filechooser.patch
    - debian/patches/042_treeview_single-focus.patch
    - debian/patches/043_notebook_scroll.patch
  * New upstream release.
  * Drop debian/patches/git_test-simplify-use-bash.patch
    - now included in upstream release.

 -- Andreas Henriksson <andreas@fatal.se>  Wed, 23 Sep 2015 17:07:59 +0200

gtk+3.0 (3.17.9-2) experimental; urgency=medium

  * Add debian/patches/git_test-simplify-use-bash.patch from upstream

 -- Andreas Henriksson <andreas@fatal.se>  Sun, 20 Sep 2015 19:46:36 +0200

gtk+3.0 (3.17.9-1) experimental; urgency=medium

  [ Simon McVittie ]
  * d/p/073-Use-AC_USE_SYSTEM_EXTENSIONS-to-get-_GNU_SOURCE-_XOP.patch:
    remove, applied upstream in 3.13 and no longer listed in series

  [ Andreas Henriksson ]
  * Add Breaks against gtk3-engines-oxygen << 1.4.1-3 (Closes: #797797)
  * New upstream development release.
  * Update (build-)dependencies according to configure.ac changes:
    - bump pango to >= 1.37.3
  * Bump glib build-dep to >= 2.45.8
    - g_param_spec_get_name_quark is needed.
  * Ship new gtk-builder-tool in libgtk-3-bin package.
  * Update debian/libgtk-3-0.symbols with many new additions.

 -- Andreas Henriksson <andreas@fatal.se>  Thu, 17 Sep 2015 13:12:35 +0200

gtk+3.0 (3.16.6-1) unstable; urgency=medium

  * New upstream release.
  * Refresh patches.
  * Drop obsolete Breaks from pre-wheezy.
  * Remove debian/libgtk-3-common.preinst.in, this file is a leftover from
    gtk+2.0 and not necessary anymore.

 -- Michael Biebl <biebl@debian.org>  Wed, 22 Jul 2015 21:29:11 +0200

gtk+3.0 (3.16.5-1) unstable; urgency=medium

  * New upstream bugfix release 3.16.5

 -- Iain Lane <laney@debian.org>  Wed, 08 Jul 2015 16:20:40 +0100

gtk+3.0 (3.16.4-2) unstable; urgency=medium

  * Merge changes from 3.14.13-1.
  * debian/README.Debian:
    + Removed, that's for gtk+2.0. Closes: #622913.
  * debian/control.in:
    + Drop versioned dependency on pkg-config. The version is satisfied
      in oldstable and that helps other packages that provide pkg-config.
      Closes: #734481.
  * Upload to unstable.

 -- Emilio Pozuelo Monfort <pochu@debian.org>  Sun, 14 Jun 2015 13:30:06 +0200

gtk+3.0 (3.16.4-1) experimental; urgency=medium

  [ Iain Lane ]
  * build with --fail-missing when doing an indep build
  * Install some utilities and missing icons, desktop files and manpages into
    gtk-3-examples (for want of a better package).
  * clean up reftest known_fail files in clean target which we create in
    pre-build

  [ Emilio Pozuelo Monfort ]
  * New upstream release.

 -- Emilio Pozuelo Monfort <pochu@debian.org>  Fri, 12 Jun 2015 00:06:44 +0200

gtk+3.0 (3.16.3-2) experimental; urgency=medium

  * d/p/015_default-fallback-icon-theme.patch: Replace gnome with Adwaita.
  * Update libgtk-3-dev dependencies according to its pkg-config file.

 -- Dmitry Shachnev <mitya57@debian.org>  Sun, 24 May 2015 19:26:07 +0300

gtk+3.0 (3.16.3-1) experimental; urgency=medium

  [ Sjoerd Simons ]
  * New upstream release 3.16.2.
  * debian/patches/044_tracker_fts.patch:
    + Dropped, upstream also defaults to FTS tracker queries now
  * debian/control: Update build-dependency versions
  * debian/control: Add libexpoxy and libegl1-mesa-dev to build-depencies
  * debian/libgtk-3-0.symbols: Updated
  * d/p/notify-test-Don-t-test-object-relying-on-dbus-connec.patch:
    + Added. Fix test failure when no session bus is running (bgo#749009)
  * debian/rules: Add label-text-shadow-changes-modify-clip.ui to known
    reftest failures

  [ Emilio Pozuelo Monfort ]
  * New upstream release 3.16.3.
  * debian/patches:
    + Refreshed.
  * debian/patches/notify-test-Don-t-test-object-relying-on-dbus-connec.patch:
    + Dropped, included upstream.

 -- Emilio Pozuelo Monfort <pochu@debian.org>  Fri, 22 May 2015 18:23:50 +0200

gtk+3.0 (3.14.13-1) unstable; urgency=medium

  * New upstream release.

 -- Andreas Henriksson <andreas@fatal.se>  Wed, 10 Jun 2015 18:19:44 +0200

gtk+3.0 (3.14.5-1) unstable; urgency=medium

  * New upstream bugfix release.
  * debian/patches/077_fix_menu_height_calculating.patch:
    + Dropped, merged upstream.

 -- Emilio Pozuelo Monfort <pochu@debian.org>  Tue, 11 Nov 2014 18:55:46 +0100

gtk+3.0 (3.14.4-2) unstable; urgency=medium

  [ Rico Tzschichholz ]
  * Install org.gtk.Settings.Debug.gschema.xml

  [ Dmitry Shachnev ]
  * debian/patches/077_fix_menu_height_calculating.patch: backport upstream
    commit to fix calculation of menu height (closes: #767906).

 -- Dmitry Shachnev <mitya57@debian.org>  Tue, 04 Nov 2014 17:19:48 +0300

gtk+3.0 (3.14.4-1) unstable; urgency=medium

  * New upstream release.

 -- Michael Biebl <biebl@debian.org>  Thu, 23 Oct 2014 15:43:31 +0200

gtk+3.0 (3.14.3-1) unstable; urgency=medium

  * New upstream release.
  * Install typelib files into multiarch paths.
  * Mark gir and dev package as Multi-Arch: same.
  * Bump Standards-Version to 3.9.6. No further changes.

 -- Michael Biebl <biebl@debian.org>  Mon, 13 Oct 2014 23:35:40 +0200

gtk+3.0 (3.14.2-1) unstable; urgency=medium

  * New upstream release.
    - includes fix gtkbuilder fix for problems affecting libgweather
      users (like gnome-clocks, Closes: #764681)

 -- Andreas Henriksson <andreas@fatal.se>  Sat, 11 Oct 2014 15:12:08 +0200

gtk+3.0 (3.14.1-1) unstable; urgency=medium

  [ Emilio Pozuelo Monfort ]
  * New upstream release.

  [ Andreas Henriksson ]
  * Add debian/patches/reftest-known-fail.patch
    - make it possible to tag individual reftests as ok to fail.
  * debian/rules:
    touch testsuite/reftests/style-properties-nth-child.ui.known_fail
    - reftest shows this intermittently has a couple of pixels
      difference on some architectures. No big deal.
      Noone is willing to investigate and consensus is it's ok to disable.

 -- Michael Biebl <biebl@debian.org>  Thu, 02 Oct 2014 01:49:16 +0200

gtk+3.0 (3.14.0-1) unstable; urgency=medium

  * New upstream release.
  * Refresh patches.

 -- Michael Biebl <biebl@debian.org>  Tue, 23 Sep 2014 22:25:42 +0200

gtk+3.0 (3.13.9-2) unstable; urgency=medium

  * Upload to unstable.

 -- Andreas Henriksson <andreas@fatal.se>  Fri, 19 Sep 2014 22:25:39 +0200

gtk+3.0 (3.13.9-1) experimental; urgency=medium

  [ Andreas Henriksson ]
  * libgtk-3-common: Depend on adwaita-icon-theme (>= ${gnome:Version})
    - gtk+ should guarantee we have atleast one sane icon theme available.
  * debian/rules: Include gnome-version.mk to generate ${gnome:Version}

  [ Emilio Pozuelo Monfort ]
  * New upstream development release.
  * debian/control.in:
    + Bump libpango1.0-dev minimum (build-)dependency.

 -- Emilio Pozuelo Monfort <pochu@debian.org>  Fri, 19 Sep 2014 17:37:42 +0200

gtk+3.0 (3.13.8-1) experimental; urgency=medium

  [ Andreas Henriksson ]
  * New upstream development release (3.13.7)
  * Update build-dependencies according to configure.ac
    - bump libglib2.0-dev to (>= 2.41.2)
  * Update libgtk-3.0-dev dependency on libglib2.0-dev to (>= 2.41.2)
  * Massage debian/patches/018_gdkenumtypes.c_location.patch to apply again
  * Drop backported/merged patches now in released version:
    - debian/patches/072_Avoid-pkg-config-atleast-version.patch
  * Have quilt refresh remaining patches.
  * Bump gobject-introspection build-dependency to (>= 1.41.3)
    - this one supports new "nullable" annotation.
  * Build-depend on adwaita-icon-theme instead of gnome-icon-theme-symbolic
  * Update debian/libgtk-3-0.symbols with many additions
  * New upstream development release (3.13.8)
  * Update build-dependencies according to configure.ac changes:
    - Bump libgdk-pixbuf2.0-dev to (>= 2.30.0)
    - Bump libwayland-dev to (>= 1.5.91)
  * debian/patches/032_mips_treeview_row_separator_height.patch:
    - massage the patch into applying again.
  * Update debian/libgtk-3-0.symbols
    - 4 dropped gdk_wayland_*_libgtk_only symbols, should be unused.
    - 3 new wayland related symbols

 -- Sjoerd Simons <sjoerd@debian.org>  Fri, 05 Sep 2014 22:50:11 +0200

gtk+3.0 (3.12.2-3) unstable; urgency=medium

  * Team upload
  * debian/missing-sources/zlib.js-0.1.6: add missing source code for
    gdk/broadway/rawinflate.min.js (Closes: #753968)
    - some files in zlib.js upstream had missing source code themselves
      (closure-compiler.jar) or are not needed here, and have been removed
      to save space; see debian/missing-sources/README for details
    - make debian/missing-sources/rawinflate.js a symlink into zlib.js-0.1.6
      to reassure lintian that source is present
  * d/p/073-Use-AC_USE_SYSTEM_EXTENSIONS-to-get-_GNU_SOURCE-_XOP.patch:
    define _GNU_SOURCE on non-Linux to fix "assignment makes pointer from
    integer without a cast" found by build-log scanning on kFreeBSD

 -- Simon McVittie <smcv@debian.org>  Sun, 17 Aug 2014 15:26:50 +0100

gtk+3.0 (3.12.2-2) unstable; urgency=medium

  * Team upload

  [ Dmitry Shachnev ]
  * Autopkgtests fixes: add missing xauth dependency, and stop using
    deprecated GtkStock item.

  [ Simon McVittie ]
  * debian/patches/072_Avoid-pkg-config-atleast-version.patch:
    stop AM_PATH_GTK_3_0([3], [], [], [gthread]) trying to require
    gthread-2.0 >= 3, which doesn't exist (Closes: #756476)

 -- Simon McVittie <smcv@debian.org>  Sun, 10 Aug 2014 17:26:57 +0100

gtk+3.0 (3.12.2-1) unstable; urgency=medium

  * New upstream release.

 -- Andreas Henriksson <andreas@fatal.se>  Fri, 16 May 2014 12:12:48 +0200

gtk+3.0 (3.12.1-1) unstable; urgency=medium

  * New upstream release

 -- Sjoerd Simons <sjoerd@debian.org>  Sat, 26 Apr 2014 16:44:41 +0200

gtk+3.0 (3.12.0-4) unstable; urgency=medium

  * Build-depend on gnome-icon-theme-symbolic and make test suite errors
    fatal again.

 -- Emilio Pozuelo Monfort <pochu@debian.org>  Thu, 03 Apr 2014 19:45:56 +0200

gtk+3.0 (3.12.0-3) unstable; urgency=medium

  * debian/control.in:
    + Loosen the dependencies on libgtk-3-common from = ${source:Version}
      to >= ${source:Version} to make libgtk-3-bin and libgtk-3-0 installable
      when a new source version is uploaded.
    + Don't build depend on gnome-icon-theme-symbolic as that pulls
      gnome-icon-theme which in turns pulls libgtk-3-bin, which isn't
      installable at the moment.
  * debian/rules:
    + Temporarily make the test suite non-fatal as gnome-icon-theme-symbolic
      is needed for some tests.

 -- Emilio Pozuelo Monfort <pochu@debian.org>  Wed, 02 Apr 2014 19:11:32 +0200

gtk+3.0 (3.12.0-2) unstable; urgency=medium

  * Upload to unstable.

 -- Emilio Pozuelo Monfort <pochu@debian.org>  Wed, 02 Apr 2014 16:10:12 +0200

gtk+3.0 (3.12.0-1) experimental; urgency=medium

  * New upstream release.
  * Update debian/libgtk-3-0.symbols with added symbols.

 -- Andreas Henriksson <andreas@fatal.se>  Tue, 25 Mar 2014 10:17:09 +0100

gtk+3.0 (3.11.8-1) experimental; urgency=medium

  * New upstream release.
  * debian/control.in,
    debian/rules:
    + Enable Google cloud print support on the normal build.

 -- Emilio Pozuelo Monfort <pochu@debian.org>  Sun, 09 Mar 2014 15:07:56 +0100

gtk+3.0 (3.11.7-1) experimental; urgency=medium

  * New upstream release.
  * Bump build-dependencies according to configure.ac:
    - glib 2.39.5 and gtk-doc 1.20
  * Use quilt to refresh all patches.
  * Update debian/libgtk-3-0.symbols

 -- Andreas Henriksson <andreas@fatal.se>  Tue, 18 Feb 2014 20:22:50 +0100

gtk+3.0 (3.11.5-1) experimental; urgency=medium

  * New upstream development release.
  * debian/control.in:
    + Update build dependencies.
    + Build depend on gnome-icon-theme-symbolic, needed for some tests.
    + Standards-Version is 3.9.5, no changes needed.
  * debian/libgtk-3-0.symbols:
    + Add new symbols. A couple of wayland-related symbols,
      gdk_wayland_display_get_wl_shell{,_surface} are gone in favor of
      gdk_wayland_display_get_xdg_shell. The wayland backend is not fully
      stable yet and nothing in the archive should be depending on them,
      so this should be fine.
    + Drop four commented-out symbols that weren't exported after 3.9.10,
      as mentioned below in the 3.9.14 changelog entry. Those for symbols
      were not exported in the headers and were only used internally by
      gdk.
  * debian/patches/080_disable-parallel-docs-build.patch:
     + Dropped, gtk-doc 1.20 works fine with parallel builds.
  * debian/rules:
     + Break colord<->gtk+ loop when bootstrapping. Thanks Daniel Schepler.
       Closes: #738603.

 -- Emilio Pozuelo Monfort <pochu@debian.org>  Mon, 17 Feb 2014 18:57:53 +0100

gtk+3.0 (3.10.7-1) unstable; urgency=low

  * debian/libgtk-3-bin.install:
    + Ship broadwayd.
  * debian/rules:
    + Enable parallel builds.
  * New upstream release.
  * debian/patches/080_disable-parallel-docs-build.patch:
    + Disable parallel support for the docs as that has races, see
      the similar glib2.0 patch for a longer explanation.
  * Upload to unstable.

 -- Emilio Pozuelo Monfort <pochu@debian.org>  Sat, 15 Feb 2014 14:15:56 +0100

gtk+3.0 (3.10.2-1) experimental; urgency=low

  * debian/libgtk-3-0.symbols:
    + Mark wayland symbols as linux-any.
  * New upstream release.
    + debian/libgtk-3-0.symbols:
      - Removed a couple of private structs that shouldn't have been
        exported.
  * debian/rules:
    + Set VERBOSE so we get more information about test failures.

 -- Emilio Pozuelo Monfort <pochu@debian.org>  Mon, 28 Oct 2013 02:08:26 +0100

gtk+3.0 (3.10.1-1) experimental; urgency=low

  [ Emilio Pozuelo Monfort ]
  * debian/control.in,
    debian/rules:
    + Only build the wayland backend on linux-any.

  [ Andreas Henriksson ]
  * New upstream release
  * Bump libwayland-dev (build-)dependency to >= 1.2.0
  * Update debian/libgtk-3-0.symbols with added symbols

 -- Andreas Henriksson <andreas@fatal.se>  Sun, 13 Oct 2013 20:14:15 +0200

gtk+3.0 (3.9.14-1) experimental; urgency=low

  [ Andreas Henriksson ]
  * New upstream development release (3.9.10)
  * Bump glib (build-)dependency to >= 2.37.3 as per configure.ac
  * Trivial update in 015_default-fallback-icon-theme.patch to apply.
  * Update debian/patches/018_gdkenumtypes.c_location.patch to apply
    after upstream dropped --disable-rebuilds.
  * Disable 030_tests_skip_filechooser.patch
    - testsuite moved and restructured....
  * Updated to apply patch against new testsuite file location:
    - 032_mips_treeview_row_separator_height.patch
  * Drop 031_ia64_children_test.patch
    - fixed differently upstream (see GBZ #702370)
  * Drop 080_correct_padding_of_submenu_arrows.patch
    - previously cherry-picked, now included in upstream release.
  * Refresh all patches to apply without offset.
  * Ignore testsuite failures for now...
  * Update debian/libgtk-3-0.symbols
    - many added symbols, and four missing:
      gdk_frame_clock_idle_get_type,
      gdk_offscreen_window_get_type,
      gdk_window_impl_get_type,
      gdk_window_impl_x11_get_type.
  * Explicitly set which GDK backends to build:
    - enable x11,wayland,broadway in regular build
    - disable wayland,broadway and enable x11 in udeb build
  * Add build-dependencies needed by wayland backend:
    - libwayland-dev (>= 1.1.90), libxkbcommon-dev (>= 0.2.0)
  * Update debian/libgtk-3-0.symbols with added broadway & wayland symbols.
  * New upstream release (3.9.12)
    - bump cairo build-dependency to >= 1.12

  [ Sjoerd Simons ]
  * Add libwayland-dev depend in libgtk-3-dev since we're building the wayland
    backend now
  * Also needs libxkbcommon-dev now due to the wayland backend (Found by Andrew
    Lee)
  * debian/libgtk-3-0.symbols: Update for new symbols (Patch by Andrew Lee)

  [ Emilio Pozuelo Monfort ]
  * New upstream development release (3.9.14).
  * debian/libgtk-3-0.symbols:
    + Updated for new symbols.
  * debian/control.in:
    + Bump minimum libglib2.0-dev build dependency.
    + Build depend on gsettings-desktop-schemas for the testsuite.
    + Build depend on dbus-x11 for the testsuite.
    + Build depend on at-spi2-core as libatspi2.0-0 seems to require it,
      tests that use dbus fail otherwise.
  * debian/rules:
    + Set XDG_DATA_DIRS and copy and copile the gsettings schemas so that
      gsettings can find them. Makes the test suite happy.
    + Set XDG_RUNTIME_DIR, makes the test suite even happier.
    + Make the test suite fatal again.

 -- Emilio Pozuelo Monfort <pochu@debian.org>  Tue, 10 Sep 2013 01:23:06 +0200

gtk+3.0 (3.8.2-3) unstable; urgency=low

  * Simplify our trigger for gtk-query-immodules-3.0, use the --update-cache
    option instead of redirecting stdout.
  * debian/patches/080_correct_padding_of_submenu_arrows.patch: Take padding
    into account to position submenu arrow. Patch cherry-picked from upstream
    Git.
  * Update debian/copyright to comply with the final 1.0 spec.

 -- Michael Biebl <biebl@debian.org>  Sat, 06 Jul 2013 00:51:39 +0200

gtk+3.0 (3.8.2-2) unstable; urgency=low

  * debian/patches/031_ia64_children_test.patch:
    + Patch from Stephan Schreiber, fix an invalid read on a test case
      that caused it to fail on ia64, making the build fail.
  * debian/patches/032_mips_treeview_row_separator_height.patch:
    + Disable another test that currently fails on mips but that also
      fails at least on amd64 when run under valgrind.
  * All the above closes: #711107.

 -- Emilio Pozuelo Monfort <pochu@debian.org>  Sun, 16 Jun 2013 01:25:10 +0200

gtk+3.0 (3.8.2-1) unstable; urgency=low

  [ Josselin Mouette ]
  * Switch to interest-noawait for triggers. They only affect IM
    modules, so this is not likely to cause upgrade problems.

  [ Michael Biebl ]
  * Upload to unstable.
  * New upstream release.
  * Update debian/copyright following the latest copyright-format spec.
  * Bump Standards-Version to 3.9.4. No further changes.

 -- Michael Biebl <biebl@debian.org>  Thu, 23 May 2013 16:23:37 +0200

gtk+3.0 (3.8.0-1) experimental; urgency=low

  [ Rico Tzschichholz ]
  * debian/gtk-3-examples.install:
    - Install usr/bin/gtk3-demo-application

  [ Emilio Pozuelo Monfort ]
  * New upstream release.
    + debian/patches/071_fix-installation-of-HTML-images.patch:
      - Refreshed.

 -- Emilio Pozuelo Monfort <pochu@debian.org>  Tue, 26 Mar 2013 11:21:30 +0100

gtk+3.0 (3.7.14-1) experimental; urgency=low

  * New upstream release.
    + d/p/090-GtkTextView-don-t-popdown-a-bubble-if-we-don-t-have-.patch:
      - Removed, included upstream.
  * debian/rules:
    + Set HOME rather than G_HOME, as GLib now honors the former and
      G_HOME is a Debian-specific thing.

 -- Emilio Pozuelo Monfort <pochu@debian.org>  Tue, 19 Mar 2013 12:06:40 +0100

gtk+3.0 (3.7.12-2) experimental; urgency=low

  * d/p/090-GtkTextView-don-t-popdown-a-bubble-if-we-don-t-have-.patch:
    + Added. Fix segv when popping down non-existing bubblees (From upstream
      git, bgo #695304)

 -- Sjoerd Simons <sjoerd@debian.org>  Mon, 11 Mar 2013 21:42:39 +0100

gtk+3.0 (3.7.12-1) experimental; urgency=low

  [ Sjoerd Simons ]
  * debian/patches/80_Fix-DND-with-frame-sync.patch:
    + Added. Temporary fix for DND when using mutter with the frame sync
    protocol (from upstream git, bgo#694217).

  [ Emilio Pozuelo Monfort ]
  * New upstream release.
    + debian/patches/*:
      - Refreshed.
    + debian/patches/80_Fix-DND-with-frame-sync.patch:
      - Removed, included upstream.
    + debian/libgtk-3-0.symbols:
      - Updated for new symbols.

 -- Emilio Pozuelo Monfort <pochu@debian.org>  Wed, 06 Mar 2013 13:43:48 +0100

gtk+3.0 (3.7.10-1) experimental; urgency=low

  * New upstream release.
    + debian/control.in:
      - Update build dependencies.
    + debian/patches:
      - Refreshed.
    + debian/libgtk-3-0.symbols:
      - Updated for the new symbols.
    + debian/gtk-3-examples.install:
      - Stop installing gtk3-demo files, no longer needed.
    + debian/patches/030_tests_skip_filechooser.patch:
      - New patch: skip filechooser tests as they are not designed to
        be run without gtk+ installed.

 -- Emilio Pozuelo Monfort <pochu@debian.org>  Sat, 23 Feb 2013 20:37:27 +0100

gtk+3.0 (3.6.4-1) experimental; urgency=low

  * New upstream release

 -- Sjoerd Simons <sjoerd@debian.org>  Tue, 08 Jan 2013 13:54:26 +0100

gtk+3.0 (3.6.3-1) experimental; urgency=low

  * New upstream release.
  * Refresh patches.
  * debian/libgtk-3-bin.install: Install gtk-launch man page.
  * debian/libgtk-3-dev.install: Install gtkbuilder.rng RELAX NG schema file
    which can be used to validate GtkBuilder ui files.

 -- Michael Biebl <biebl@debian.org>  Fri, 04 Jan 2013 23:23:45 +0100

gtk+3.0 (3.6.1-1) experimental; urgency=low

  * Team upload
  * New upstream release 3.6.1
    - drop private symbols gtk_css_image_get_parser_type and
      gtk_style_properties_get_style from symbols file (made static upstream;
      verified not to be present in any header file)

 -- Simon McVittie <smcv@debian.org>  Mon, 22 Oct 2012 21:17:30 +0100

gtk+3.0 (3.6.0-2) experimental; urgency=low

  * debian/control.in: Add ${shlibs:Depends} Depends to libgtk-3-bin

 -- Sjoerd Simons <sjoerd@debian.org>  Wed, 03 Oct 2012 18:44:04 +0200

gtk+3.0 (3.6.0-1) experimental; urgency=low

  * New upstream release (3.6.0)
  * Sync with ubuntu:
    * debian/rules: Make test failures fatal again
    * debian/libgtk-3-0.symbols: Updated
    * debian/rules: Update build-depends
    * debian/libgtk-3-bin.install: Add gtk-launch: A new commandline utility
      to launch an application from its desktop file
    * Add autopkgtest support
  * debian/patches/072_statusicon_icon_size.patch:
    * Removed merged upstream
  * debian/patches/074_try-harder-to-discriminate-Shift-F10-and-F10.patch:
    * Removed, fixed upstream
  * debian/patches/073_transparent_colors.patch
    * Removed, fixed upstream
  * debian/control.in: bump glib2.0 build-dep to >= 2.33.14 to trump the dodgy
    version in unstable
  * debian/control.in: Bump gnome-themes-standard break due to theme related
    changes

 -- Sjoerd Simons <sjoerd@debian.org>  Wed, 03 Oct 2012 09:07:16 +0200

gtk+3.0 (3.4.2-6) unstable; urgency=low

  * Team upload.
  * debian/patches/076_check_wm_supports_hint.patch: This patch fixes the
    size and placement of popup menus with some window managers, such as
    Awesome and XMonad. Closes: #681974

 -- Sébastien Villemot <sebastien@debian.org>  Thu, 31 Jan 2013 18:09:43 +0100

gtk+3.0 (3.4.2-5) unstable; urgency=low

  * debian/patches/075_gtkplug-fix-handling-of-key-events-for-layouts.patch:
    This patch fixes handling of key events for different layouts in
    GtkPlug. In particular, it fixes the keyboard layout switching from
    gnome-screensaver when the screen is locked. Closes: #692235
  * debian/libgtk-3-0.symbols: add gdk_x11_keymap_get_group_for_state and
    gdk_x11_keymap_key_is_modifier which are introduced by the above patch
    (actually backported from the 3.5.2 API).
  * debian/rules: call dh_makeshlibs with -V 'libgtk-3-0 (>= 3.4.2-5~)',
    since we introduced new public symbols in this Debian revision.

 -- Sébastien Villemot <sebastien@debian.org>  Wed, 09 Jan 2013 11:00:22 +0100

gtk+3.0 (3.4.2-4) unstable; urgency=low

  * debian/patches/074_try-harder-to-discriminate-Shift-F10-and-F10.patch:
    With xkb-data 2.5.1-2.1 preserving the Shift modifier, GTK+ can properly
    map F10 and Shift-F10 to different key bindings. Closes: #658392

 -- Michael Biebl <biebl@debian.org>  Fri, 21 Sep 2012 18:30:41 +0200

gtk+3.0 (3.4.2-3) unstable; urgency=low

  [ Josselin Mouette ]
  * Update xrandr epoch.

  [ Michael Biebl ]
  * debian/libgtk-3-0.postrm.in: Drop "rm -rf /etc/gtk-3.0/" on purge since
    this removes files owned by libgtk-3-common. Those bits were copied over
    from the gtk+2.0 package but they are actually obsolete and no longer
    required. Closes: #681198
  * debian/patches/073_transparent_colors.patch: Handle transparent colors
    better in GtkStyle emulation. Patch cherry-picked from upstream Git.
    Closes: #669694
  * debian/patches/070_revert-widget-set-up-signals-after-initializing.patch:
    This patch was a temporary workaround for a bug in mutter which has been
    fixed in version 3.4. It was not supposed to be shipped as part of wheezy,
    so drop it again.
  * If the NEWS or README file is larger than 4k in size append a .gz suffix
    as dh_compress will compress those files. This avoids dangling symlinks.
    Closes: #679754

 -- Michael Biebl <biebl@debian.org>  Mon, 06 Aug 2012 21:40:53 +0200

gtk+3.0 (3.4.2-2) unstable; urgency=low

  * debian/patches/072_statusicon_icon_size.patch: Fix how we determine the
    icon size for the statusicon. This fixes a crash in notification-daemon
    which was caused by an assertion failure. Closes: #669883
    Thanks to Fernando Lemos for the patch and Brad Jorsch for the excellent
    debugging.

 -- Michael Biebl <biebl@debian.org>  Sat, 30 Jun 2012 17:01:38 +0200

gtk+3.0 (3.4.2-1) unstable; urgency=low

  * New upstream release.
  * Simplify shlibs version information for libgail-3-0 and no longer create a
    dependency on libgail-3-common, this package has been dropped in 3.2.

 -- Michael Biebl <biebl@debian.org>  Thu, 10 May 2012 14:44:28 +0200

gtk+3.0 (3.4.1-2) unstable; urgency=low

  * Upload to unstable.

 -- Michael Biebl <biebl@debian.org>  Thu, 19 Apr 2012 02:46:25 +0200

gtk+3.0 (3.4.1-1) experimental; urgency=low

  [ Josselin Mouette ]
  * Break libvte-2.90-9 < 0.32 and libwebkitgtk-3.0-0 < 1.8.0 for the
    scrolling related changes. Closes: #666921.

  [ Michael Biebl ]
  * New upstream release.
    - Fixes GtkPaned's handling of preferred size. Closes: #666718
  * Update dependencies according to configure.ac.
  * Drop explicit Build-Depends on gir1.2-glib-2.0 and gir1.2-freedesktop.
  * Refresh patches.
  * Remove leftovers from the opt flavor.
  * Set --sourcedir for the different flavors when running dh_install. This
    way the .install files can be simplified a lot which makes them much more
    readable.
  * Bump Standards-Version to 3.9.3.
  * Update Vcs-* URLs.
  * Remove --enable-xinput configure flag as xinput support is no longer
    optional and this flag has thus been removed upstream.
  * debian/patches/071_fix-installation-of-HTML-images.patch: Fix installation
    of HTML images for out-of-tree builds when using absolute paths.
    Closes: #656803

 -- Michael Biebl <biebl@debian.org>  Tue, 17 Apr 2012 20:59:19 +0200

gtk+3.0 (3.4.0-1) experimental; urgency=low

  * New upstream release.
  * Bump Build-Depends on cdbs for multiarch support.
  * debian/libgtk-3-0.symbols: Updated.
  * debian/rules: Bump SHVER to 3.3.18.
  * debian/control.in:
    - Bump (Build-)Depends on libglib2.0-dev to (>= 2.31.20).
    - Drop explicit Build-Depends on gir1.2-atk-1.0, gir1.2-pango-1.0 and
      gir1.2-gdkpixbuf-2.0, those are pulled via the corresponding -dev
      package.
    - Update dependencies of libgtk-3-dev. Strip the minimum version from
      libx*-dev, since those versions were older then lenny anyway.
    - Remove a few obsolete Conflicts/Replaces.
  * Refresh patches.
  * Disable 043_notebook_scroll.patch, it needs to be updated.
  * Move org.gtk.Demo.gschema.xml gsettings schema from libgtk-3-common to
    gtk-3-examples. Add the necessary Breaks/Replaces.
  * debian/libgtk-3-bin.install.in: Install the man pages from the install
    directory, not the source directory.
  * debian/patches/070_revert-widget-set-up-signals-after-initializing.patch:
    Revert upstream commit which breaks the window decorations in
    gnome-shell resp. mutter 3.2.

 -- Michael Biebl <biebl@debian.org>  Wed, 28 Mar 2012 15:27:05 +0200

gtk+3.0 (3.3.16-1) experimental; urgency=low

  * New upstream development release.
  * debian/libgtk-3-0.symbols: Add new symbols.
  * debian/rules: Bump SHVER to 3.3.16.
  * debian/control.in:
    - Bump (Build-)Depends on libglib2.0-dev to (>= 2.31.18).
    - Bump (Build-)Depends on libgdk-pixbuf2.0-dev to (>= 2.25.2).
    - Drop Depends on libxml2-utils from libgtk-3-dev as gtk-builder-convert
      has been removed.
    - Drop Recommends on python and debhelper from libgtk-3-dev since it no
      longer includes a dh_gtkmodules debhelper addon.
    - Bump Breaks against gnome-themes-standard due to theming related
      changes.
  * Remove leftovers from the gtk3-engines-pixbuf package.
  * Update patches:
    - Drop 003_gdk.pc_privates.patch, fixed upstream in a similar way.
    - Drop 70-Fix-document-generation-in-out-of-tree-builds.patch, applied
      upstream.
    - Drop 041_ia32-libs.patch, no longer required with multiarch.
    - Disable 042_treeview_single-focus.patch for now since it has no
      description why this patch is needed and it needs to be updated.
    - Refresh remaining patches.
  * debian/gtk-3-examples.install.in: Install gtk3-widget-factory demo
    application.
  * Stop building static libraries which require a full separate build and
    appear to be unused.
  * Enable colord support for color-managed printing. Keep it disabled for the
    udeb build.

 -- Michael Biebl <biebl@debian.org>  Wed, 07 Mar 2012 01:16:05 +0100

gtk+3.0 (3.2.3-1) unstable; urgency=low

  * New upstream release.
    - Fixes segfault on arrow keypress in empty GtkIconView. Closes: #638704
    - Fixes a11y related crash in treeview. Closes: #652073
    - Fixes mouse grabbing when clicking resize grip. Closes: #630972
  * Update patches:
    - Drop 000git_gtk_tree_view_get_tooltip_context_annotation.patch, applied
      upstream.
    - Drop 080_filechooserdefault-Don-t-unref-value-twice.patch, applied
      upstream.
    - Refresh 017_no_offscreen_device_grabbing.patch,
      042_treeview_single-focus.patch and 043_notebook_scroll.patch.
  * Change section of gir1.2-gtk-3.0 to introspection.

 -- Michael Biebl <biebl@debian.org>  Tue, 20 Dec 2011 18:42:32 +0100

gtk+3.0 (3.2.2-3) unstable; urgency=low

  [ Martin Pitt ]
  * Add 000git_gtk_tree_view_get_tooltip_context_annotation.patch: Fix
    gtk_tree_view_get_tooltip_context() transfer annotation, causing crashes
    when using this method from Python.
  * Add 016_no_offscreen_widgets_grabbing.patch: Widgets inside
    GtkOffscreenWindow seem like they should not be allowed to do
    grab the mouse or whatever, as this can deactivate open menus.
    (LP: #512427, GNOME #607668)
  * Add 017_no_offscreen_device_grabbing.patch: Do not allow devices in an
    offscreen hierarchy to take grabs. (LP: #804009, GNOME #658563)
  * Add 018_gdkenumtypes.c_location.patch: Always generate gdk/gdkenumtypes.c
    in the source tree, and fix path in the introspection sources. With this,
    gdkenumtypes.c is correctly included with separate build trees, too.  This
    fixes missing GTypes in the .gir when using a separate build tree.
    (LP: #769256, GNOME #647729)
  * debian/rules: Bump SHVER to 3.1.90.
  * Build for multiarch. Adapted Steve Langasek's changes to Ubuntu's gtk+2.0
    package:
    - debian/control.in: Bump build dependencies to multiarch aware versions.
    - debian/control.in: Add Multi-Arch: and necessary Pre-Depends: fields.
      (libraries/-dbg are "same", -doc/-bin are "foreign").
    - debian/rules: Use multiarch LIBDIR.
    - debian/libgail-3-dev.install, debian/libgail-3-0.install: Rename to
      *.in, and use @LIBDIR@ instead of hardcoded usr/lib.
    - debian/gir1.2-gtk-3.0.install.in: Use @LIBDIR@.
    - debian/libgtk-3-0.triggers.in, debian/libgtk-3-0.postinst.in,
      debian/rules: Also trigger on changes to the fallback non-multiarch
      module directory, which is now called @OLD_MODULES_BASE_PATH@.
    - Add 061_multiarch_module_fallback.patch: Fall back to the hard-coded
      pre-multiarch module directory when searching for modules. This
      maintains compatibility with packages installing modules to
      the old directories.

  [ Josselin Mouette ]
  * Break murrine-themes (same reason as gnome-themes-standard).
  * Move /etc/gtk-3.0 to libgtk-3-common.
  * Add appropriate Breaks/Replaces to handle it.
  * Remove gtk-query-immodules-3.0 from libgtk-3-bin since it is
    clearly not Multi-Arch compatible. It should not be needed anyway,
    everything is handled by triggers from the private directory.
  * Remove incorrect M-A: same statement for the debug package.
  * Make libgtk-3-bin arch-any, thanks Rico for noticing.

  [ Michael Biebl ]
  * debian/libgtk-3-0.postinst.in: If the non-multiarch immodules directory
    does not exist or is empty handle this case more gracefully and don't
    print an error message.
  * debian/patches/080_filechooserdefault-Don-t-unref-value-twice.patch: Fix
    incorrect ref counting which could lead to a crash in the filechooser.
    Closes: #650223

 -- Michael Biebl <biebl@debian.org>  Wed, 30 Nov 2011 00:25:29 +0100

gtk+3.0 (3.2.2-2) unstable; urgency=low

  * Upload to unstable.
  * debian/control.in:
    - Add Breaks against gnome-themes-standard (<< 3.2) due to the CSS theming
      related changes. Closes: #649203
  * Fix broken symlinks in /usr/share/doc. Closes: #647466

 -- Michael Biebl <biebl@debian.org>  Sat, 19 Nov 2011 00:01:03 +0100

gtk+3.0 (3.2.2-1) experimental; urgency=low

  * New upstream release.
  * Refresh patches.

 -- Michael Biebl <biebl@debian.org>  Mon, 14 Nov 2011 00:07:56 +0100

gtk+3.0 (3.2.1-2) experimental; urgency=low

  * debian/control.in:
    - Move gtk-doc-tools from Build-Depends-Indep to Build-Depends as it is
      required by autoreconf. Also bump it to (>= 1.11).

 -- Michael Biebl <biebl@debian.org>  Sat, 22 Oct 2011 00:30:44 +0200

gtk+3.0 (3.2.1-1) experimental; urgency=low

  [ Sjoerd Simons ]
  * New upstream release
  * debian/control.in: Update build-depends
  * debian/rules: Bump libgail SHVER depends
  * d/p/002_static-linking-dont-build-perf.patch: Removed, fixed upstream
  * d/p/030_xim-modules.patch: Removed, fixed upstream
  * d/p/045_trayicon-visual.patch: Removed, fixed upstream
  * d/p/003_gdk.pc_privates.patch: Refreshed
  * d/p/043_notebook_scroll.patch: Refreshed
  * d/p/044_tracker_fts.patch: Refreshed
  * debian/rules: Enable gtk-doc build with the shared build

  [ Michael Biebl ]
  * debian/watch:
    - Track .xz tarballs.
  * debian/control.in:
    - Set pkg-gnome-maintainers@lists.alioth.debian.org as Maintainer.
    - Instead of depending on lynx | www-browser, make the -doc packages
      suggest devhelp.

  [ Sjoerd Simons ]
  * debian/libgtk-3-0.symbols: Update symbols
  * Remove libgail-3-common package. Modules have been integrated directly into
    Gtk
  * debian/patches/70-Fix-document-generation-in-out-of-tree-builds.patch:
    + Added, fix documentation when build out of tree

 -- Sjoerd Simons <sjoerd@debian.org>  Fri, 21 Oct 2011 19:36:06 +0200

gtk+3.0 (3.0.12-3) unstable; urgency=low

  * 030_xim-modules.patch: stolen from upstream git. Fix the behavior of
    XIM modules. Closes: #633720.
  * 043_notebook_scroll.patch: handle a few more widgets to avoid
    alt+scroll being intercepted by ranges, spin buttons, combo boxes…

 -- Josselin Mouette <joss@debian.org>  Thu, 08 Sep 2011 13:01:03 +0200

gtk+3.0 (3.0.12-2) unstable; urgency=low

  [ Josselin Mouette ]
  * Tighten dependencies on libgtk-3-common. Closes: #636766.

  [ Michael Biebl ]
  * debian/patches/045_trayicon-visual.patch: Fix assertion in trayicon-x11
    when visual is not available. Thanks to Vincent Bernat for the patch.
    Closes: #637067
  * debian/libgail-3-0.symbols: Remove trailing empty line which confuses
    dpkg-gensymbols.
  * Bump debhelper compatibility level to 8.

 -- Michael Biebl <biebl@debian.org>  Tue, 30 Aug 2011 01:57:26 +0200

gtk+3.0 (3.0.12-1) unstable; urgency=low

  * New upstream release.
    - GdkKeymap: Prevent an infinite loop in the non-XKB case.
      (Closes: #633917)
  * Stop installing libtool .la files.

 -- Michael Biebl <biebl@debian.org>  Thu, 28 Jul 2011 12:45:04 +0200

gtk+3.0 (3.0.11-1) unstable; urgency=low

  * New upstream release.
    - Fixes infinite-loop in GTK_FILE_CHOOSER_ACTION_CREATE_FOLDER.
      (Closes: #628457)
  * debian/patches/044_tracker_fts.patch: Enable Tracker full text search.

 -- Michael Biebl <biebl@debian.org>  Thu, 14 Jul 2011 14:45:24 +0200

gtk+3.0 (3.0.10-1) unstable; urgency=low

  [ Josselin Mouette ]
  * libgtk-3-0.postrm.in: fix badly written test.

  [ Fabian Greffrath ]
  * Remove leftover diversions from the libgtk3.0-bin package
    that got replaced by libgtk-3-bin (Closes: #617662 ).

  [ Michael Biebl ]
  * debian/watch: Switch to .bz2 tarballs.
  * New upstream release.
  * Refresh patches.
  * Bump Standards-Version to 3.9.2. No further changes.
  * Drop Build-Depends on dpkg-dev (>= 1.13.19). Even lenny has a more recent
    version.
  * Update package descriptions.
  * Drop debian/gruik2devhelp.awk and Build-Depends on gawk, obsolete.

  [ Josselin Mouette ]
  * 043_notebook_scroll.patch: new patch. Reintroduce tab scrolling in
    GtkNotebook, but this time only when Alt is pressed, as recommended
    by upstream, and from the whole notebook area.
  * Drop debhelper 8 requirement so that it can build.
  * libgtk-3-bin.preinst: only remove libgtk3.0-bin diversions if they
    already exist.

 -- Josselin Mouette <joss@debian.org>  Sat, 04 Jun 2011 22:51:06 +0200

gtk+3.0 (3.0.8-1) unstable; urgency=low

  * Make the -dev package depend on the gir package.
  * New upstream release.
  * Drop the mimeinfo.cache from the udeb, it’s been moved to
    gdk-pixbuf.
  * Upload to unstable; drop check-dist include.

 -- Josselin Mouette <joss@debian.org>  Sun, 10 Apr 2011 18:29:44 +0200

gtk+3.0 (3.0.6-1) experimental; urgency=low

  * New upstream release.
    + debian/libgtk-3-0.symbols:
      - Updated.
  * debian/control.in:
    + Tighten libatk1.0-dev b-d to make sure we get an Atk-1.0.gir file.

 -- Emilio Pozuelo Monfort <pochu@debian.org>  Sat, 26 Mar 2011 00:00:41 +0000

gtk+3.0 (3.0.3-1) experimental; urgency=low

  * New upstream release.
    + debian/control.in:
      - Bump minimum libpango1.0-dev dependency.

 -- Emilio Pozuelo Monfort <pochu@debian.org>  Mon, 14 Mar 2011 23:34:09 +0000

gtk+3.0 (3.0.2-1) experimental; urgency=low

  * New upstream release
  * debian/patches/080_prevent_invalid_free.patch
    - Removed. fixed upstream

 -- Sjoerd Simons <sjoerd@debian.org>  Wed, 09 Mar 2011 23:46:48 +0000

gtk+3.0 (3.0.1-2) experimental; urgency=low

  * debian/patches/080_prevent_invalid_free.patch
    - Added. Prevent invalid free on double/tripple click events (from upstream
      git)

 -- Sjoerd Simons <sjoerd@debian.org>  Sat, 26 Feb 2011 16:02:13 +0000

gtk+3.0 (3.0.1-1) experimental; urgency=low

  [ Robert Ancell ]
  * debian/libgtk-3-bin.postrm:
  * debian/libgtk-3-bin.preinst:
    - Fix package name used in diversion

  [ Emilio Pozuelo Monfort ]
  * New upstream release.

 -- Emilio Pozuelo Monfort <pochu@debian.org>  Tue, 22 Feb 2011 20:36:55 +0000

gtk+3.0 (3.0.0-1) experimental; urgency=low

  [ Emilio Pozuelo Monfort ]
  * New upstream release.
    + debian/control.in:
      - Stop building the pixbuf package, it hasn't been ported to the
        new style API so is useless.
    + debian/patches/006_reenable_pixbuf_engine.patch:
      - Removed, no longer necessary.
    + debian/libgtk3.0-0.symbols:
      - Updated.
    + debian/libgtk3.0-dev.install.in,
      debian/libgtk3.0-dev.manpages,
      debian/rules:
      - gtk-builder-convert is gone, stop shipping it.

  [ Robert Ancell ]
  * New upstream release
  * Rename binary packages to new so naming
  * debian/control:
    - Bump build-depends on libglib2.0-dev, libgdk-pixbuf2.0-dev, libatk1.0-dev,
      gobject-introspection
  * debian/libgail-3-0.symbols:
  * debian/libgtk-3-0.symbols:
    - Updated
    - Mark symbols with stable version number
  * debian/rules:
    - Bump SHVER

  [ Emilio Pozuelo Monfort ]
  * Fix some leftovers after the renaming.

 -- Emilio Pozuelo Monfort <pochu@debian.org>  Sat, 19 Feb 2011 11:40:36 +0000

gtk+3.0 (2.99.2-1) experimental; urgency=low

  * New upstream release.
    + d/p/0001-stylecontext-Protect-the-cairo-contexts-with-cairo_s.patch
      d/p/0003-Fixed-assertions-in-gtk_cell_renderer_get_aligned_ar.patch
      d/p/0002-_gtk_cell_area_set_cell_data_func_with_proxy-set-the.patch
      - Removed, included upstream.
    + debian/libgtk3.0-0.symbols:
      - Updated.
    + debian/rules:
      - Bumped the shver.

 -- Emilio Pozuelo Monfort <pochu@debian.org>  Thu, 13 Jan 2011 18:36:27 +0000

gtk+3.0 (2.99.1-1) experimental; urgency=low

  [ Robert Ancell ]
  * debian/control.in:
    - Bump build-depends on libglib2.0-dev
  * debian/libgtk3.0-0.symbols:
    - Updated.
  * debian/libgtk3.0-dev.install.in
    - gdkconfig.h no longer distributed
  * debian/rules:
    - Bumped the shver.
  * debian/patches/001_static-linking-dont-query-immodules.patch:
  * debian/patches/005_support_disabling_x11_extensions.patch:
  * debian/patches/003_gdk.pc_privates.patch:
  * debian/patches/070_mandatory-relibtoolize.patch:
  * debian/patches/041_ia32-libs.patch:
  * debian/patches/002_static-linking-dont-build-perf.patch:
  * debian/patches/004_git_add_missing_include.patch:
  * debian/patches/042_treeview_single-focus.patch:
    - Refreshed.

  [ Emilio Pozuelo Monfort ]
  * New upstream release.
    + debian/rules:
      - Pass --enable-xinput instead of --with-xinput=yes.
      - Bump the shver.
    + debian/patches/004_git_add_missing_include.patch,
      debian/patches/005_support_disabling_x11_extensions.patch,
      debian/patches/007-continue-to-install-gdk-TARGET-3.0.pc.patch:
      - Removed, included upstream.
    + debian/patches/061_use_pdf_as_default_printing_standard.patch:
      - Removed. The cups backend part has been fixed upstream in a (better)
        different way, and the lpr part doesn't make sense as we don't know
        if the job will be sent to CUPS or not.
    + debian/patches/070_mandatory-relibtoolize.patch,
      debian/rules:
      - Switch to dh-autoreconf.
    + debian/patches/*:
      - Refreshed.
    + debian/libgtk3.0-0.symbols,
      debian/libgail3.0-0.symbols:
      - Updated.
    + debian/libgtk3.0-*.{install.in,manpages},
      debian/rules:
      - Install manpages and binaries with the -3.0 suffix as upstream has
        stopped doing so.
  * Switch to CDBS' flavours system.
  * debian/rules:
    + Remove hack to build on PowerPC64. That port is dead, and if it's
      ever back, hopefully we won't need to workaround toolchain issues.
    + Pass -O1 to the linker so dynamic loading is faster.
  * d/patches/0001-stylecontext-Protect-the-cairo-contexts-with-cairo_s.patch
    d/patches/0003-Fixed-assertions-in-gtk_cell_renderer_get_aligned_ar.patch
    d/patches/0002-_gtk_cell_area_set_cell_data_func_with_proxy-set-the.patch
    + Backport patches from upstream git. They fix rendering issues and
      assertion failures.

 -- Emilio Pozuelo Monfort <pochu@debian.org>  Wed, 12 Jan 2011 22:06:17 +0000

gtk+3.0 (2.91.6-1) experimental; urgency=low

  * New upstream release.
    + debian/patches/004_git_dont_setup_timeout_twice.patch:
      - Removed, included upstream.
    + debian/patches/004_git_add_missing_include.patch:
      - New patch from upstream git, add a missing include that
        otherwise caused the build to fail when disabling X extensions.
    + debian/patches/006_reenable_pixbuf_engine.patch:
      - New patch. Build the pixbuf engine even if it hasn't been ported to
        the new GtkThemingEngine API.
    + debian/patches/*:
      - Refreshed.
    + debian/libgtk3.0-0.symbols:
      - Updated.
      - Add Build-Depends-Package.
    + debian/rules:
      - Bumped the shver.
      - Disable silent builds.
  * Let gir1.2-gtk-3.0 replace gir1.0-gtk-3.0.

 -- Emilio Pozuelo Monfort <pochu@debian.org>  Sat, 18 Dec 2010 16:00:23 +0000

gtk+3.0 (2.91.5-2) experimental; urgency=low

  * debian/control.in,
    debian/rules:
    + Remove the chrpath hack, it's been fixed in libtool.
  * Update to the new gir policy:
    - Rename gir1.0-gtk-3.0 to gir1.2-gtk-3.0.
    - Bump the gobject-introspection build dependency.
    - Build depend on gir1.2 packages.

 -- Emilio Pozuelo Monfort <pochu@debian.org>  Sun, 12 Dec 2010 16:03:02 +0100

gtk+3.0 (2.91.5-1) experimental; urgency=low

  * New upstream release.
    + debian/patches/004_gtk_gir_build.patch:
      - Removed, fixed upstream.
    + debian/patches/004_git_dont_setup_timeout_twice.patch:
      - New patch from upstream git, don't setup a timeout in
        gtkspinners twice.
    + debian/patches/070_mandatory-relibtoolize.patch:
      - Updated.
    + debian/libgtk3.0-0.symbols:
      - Updated.

 -- Emilio Pozuelo Monfort <pochu@debian.org>  Tue, 30 Nov 2010 23:13:17 +0100

gtk+3.0 (2.91.4-2) experimental; urgency=low

  [ Laurent Bigonville ]
  * debian/watch: Bump version to 3

  [ Emilio Pozuelo Monfort ]
  * Add gir1.0-gtk-3.0, based on the gir1.0-gtk-2.0 Ubuntu patch.
  * debian/patches/004_gtk_gir_build.patch:
    + Fix the introspection build.
  * debian/patches/070_mandatory-relibtoolize.patch:
    + Updated.

  [ Sjoerd Simons ]
  * Update build-depends to properly depend on -dev packages with .gir
  * Target experimental

 -- Sjoerd Simons <sjoerd@debian.org>  Sat, 27 Nov 2010 17:01:51 +0000

gtk+3.0 (2.91.4-1) experimental; urgency=low

  * debian/libgtk3.0-common.install:
    + Ship the GSettings schemas.
  * New upstream release.
    + debian/control.in:
      - Bump glib2.0 build requirement.
    + debian/patches/*:
      - Refreshed.
  * debian/libgtk3.0-bin.{preinst,postrm}:
    + Add #DEBHELPER# token. Make errors fatal with set -e.
  * debian/rules:
    + Exclude .in files from the dh_installdocs call, so that
      it picks the real .doc-base files and not the .in ones.
  * debian/libgtk3.0-doc.doc-base.gdk{,.in}:
    + Don't hardcode the package name, generate it at build time.
  * debian/libgail3.0-doc.doc-base.gail-reference:
    + Fix paths to the manual.

 -- Emilio Pozuelo Monfort <pochu@debian.org>  Tue, 16 Nov 2010 06:30:33 +0100

gtk+3.0 (2.91.3-1) experimental; urgency=low

  [ Sebastian Dröge ]
  * Initial GTK+ 3 packaging.

  [ Rico Tzschichholz ]
  * New upstream development release
  * some fixes and changes

  [ Sjoerd Simons ]
  * New upstream release (2.91.3)
  * debian/patches/009_gtk-export-filechooser.patch:
    + Removed. Doesn't apply anymore and was only needed for hildon
  * Update build-depends to cairo >= 1.10.0 and glib-2.0 >= 2.27.0
  * debian/patches/070_mandatory-relibtoolize.patch
    + Updated
  * Update the faq/tutorial index files names
  * debian/control.in:
    + Add dependency on docbook-utils for db2html to generate the documentation
      html during build
  * Update the symbols file
  * Version various document index files so they don't conflict with their
    gtk2 flavour
  * debian/libgtk3-bin.preinst, debian/libgtk3-bin.postrm:
    + Divert gtk+2.0's update-icon-caches. The format remained the same so this
      is safe to do
  * debian/ruels, libtk3.0-doc.*: Tutorial and FAQ have been removed from the
    gtk source as they were updated, stop trying to install them
  * debian/libgail3.0-doc.doc-base.gail-reference
    + Rename the doc-base to gail-reference-3.0 to not conflict with
      libgail3.0-doc
  * debian/copyright updated/rewritten

 -- Sjoerd Simons <sjoerd@debian.org>  Sun, 07 Nov 2010 20:45:46 +0000

gtk+2.0 (2.21.5-1) experimental; urgency=low

  * New upstream development release:
    + debian/control.in,
      debian/rules,
      debian/*:
      - Remove all mentions of gdk-pixbuf and (build-) depend on it.
    + debian/libgtk2.0-0.postinst.in,
      debian/libgtk2.0-0.postrm.in,
      debian/libgtk2.0-0.triggers.in,
      debian/dh_gtkmodules.in:
      - Handle immodules by triggers and deprecate dh_gtkmodules.
    + debian/patches/*:
      - Refreshed.
      - Remove gdk-pixbuf and immodule patches.
    + debian/rules,
      debian/libgtk2.0-0.symbols:
      - Update for new API symbols.
    + debian/update-gdkpixbuf-loaders*,
      debian/update-gtk-immodules*:
      - Drop module update scripts which are no-ops since 2.10.1.

 -- Sebastian Dröge <slomo@debian.org>  Thu, 22 Jul 2010 21:01:09 +0200

gtk+2.0 (2.21.2-1) experimental; urgency=low

  * New upstream development release:
    + debian/rules,
      debian/libgtk2.0-0.symbols:
      - Update for new API symbols.
    + debian/patches/070_mandatory-relibtoolize.patch:
      - Regenerated for the new version.
    + debian/control.in:
      - Update GLib (build-) dependency to >= 2.25.8.

 -- Sebastian Dröge <slomo@debian.org>  Fri, 11 Jun 2010 12:19:30 +0200

gtk+2.0 (2.21.1-1) experimental; urgency=low

  * New upstream development release:
    + debian/rules,
      debian/libgtk2.0-0.symbols:
      - Update for new API symbols.
    + debian/patches/070_mandatory-relibtoolize.patch:
      - Regenerated for the new version.

 -- Sebastian Dröge <slomo@debian.org>  Mon, 31 May 2010 09:45:32 +0200

gtk+2.0 (2.21.0-1) experimental; urgency=low

  * New upstream development release:
    + debian/rules,
      debian/libgtk2.0-0.symbols:
      - Update for new API symbols.
    + debian/patches/002_static-linking-dont-build-perf.patch:
      - Refreshed.
    + debian/patches/070_mandatory-relibtoolize.patch:
      - Regenerated for the new version.

 -- Sebastian Dröge <slomo@debian.org>  Sat, 08 May 2010 08:20:19 +0200

gtk+2.0 (2.20.1-1) unstable; urgency=low

  * New upstream bugfix release:
    + debian/patches/006_support-for-tracker-0.8-stable-releases.patch:
      - Dropped, merged upstream.
    + debian/patches/003_gdk.pc_privates.patch:
      - Updated to apply cleanly again.
    + debian/patches/070_mandatory-relibtoolize.patch:
      - Regenerated for the new version.

 -- Sebastian Dröge <slomo@debian.org>  Mon, 03 May 2010 07:26:14 +0200

gtk+2.0 (2.20.0-3) unstable; urgency=low

  * debian/control.in
    - Add Vcs-* fields.
    - Add Homepage field.
  * debian/patches/006_support-for-tracker-0.8-stable-releases.patch
    - Add support for tracker 0.8 stable and future 0.9 releases. Also add
      support for loading the search engines on demand until they are actually
      needed. Patch is backported from upstream Git branch "tracker-0.8".
  * Refresh patches to apply cleanly.

 -- Michael Biebl <biebl@debian.org>  Wed, 14 Apr 2010 20:39:28 +0200

gtk+2.0 (2.20.0-2) unstable; urgency=low

  * Upload to unstable.

 -- Sebastian Dröge <slomo@debian.org>  Wed, 31 Mar 2010 09:16:00 +0200

gtk+2.0 (2.20.0-1) experimental; urgency=low

  [ Emilio Pozuelo Monfort ]
  * debian/rules,
    debian/control.in,
    debian/libgtk-directfb-2.0-0.*,
    debian/libgtk-directfb-2.0-dev.*,
    debian/patches/090_directfb-map-virtual-modifiers.patch,
    debian/patches/series:
    - Drop the DirectFB enabled GTK+ packages. They were needed for the
      graphical installer but it's now switching to X11 so we don't need
      them anymore.
  * debian/rules:
    - Move --with-xinput=yes and --with-libjasper to configure_flags
      since they are common to all of our flavours.

  [ Sebastian Dröge ]
  * New upstream stable release:
    + debian/patches/070_mandatory-relibtoolize.patch:
      - Regenerated for the new version.
    + debian/rules,
      debian/libgtk2.0-0.symbols:
      - Update SHVER to 2.20.0 for the new API to force dependencies
        on the stable version.
    + debian/control.in:
      - Update GLib build dependency and tighten some -dev package dependencies.
    + debian/patches/003_gdk.pc_privates.patch:
      - Updated to apply cleanly again.

 -- Sebastian Dröge <slomo@debian.org>  Tue, 23 Mar 2010 15:55:56 +0100

gtk+2.0 (2.19.7-3) experimental; urgency=low

  * debian/control.in:
    - Build depend on xsltproc, needed to generate the mime cache.
      It was brought indirectly by gtk-doc-tools, but that's on
      Build-Depends-Indep which isn't enough.

 -- Emilio Pozuelo Monfort <pochu@debian.org>  Tue, 16 Mar 2010 15:30:32 +0100

gtk+2.0 (2.19.7-2) experimental; urgency=low

  [ Cyril Brulebois ]
  * Switch udeb from DirectFB to Xlib to prepare the move to an X11-based
    graphical installer. Closes: #573872.
     - Replace libgtk-directfb-2.0-0-udeb with libgtk-x11-udeb in control
       file.
     - Update description accordingly.
     - Update .install.in accordingly, using the “shared_udeb” flavour,
       based on the “shared” one, but with a few X11 extensions disabled.
     - Update package name and file paths accordingly in rules file.
  * Version/Bump some B-D to make sure the udeb gets proper dependencies
    on the recently reworked/added udebs:
     - libx11-dev
     - libxcursor-dev
     - libxext-dev
     - libxi-dev
     - libxinerama-dev
     - libxrender-dev
  * Add one patch to make it possible to disable X11 extensions, and
    refresh the other one accordingly:
     - 005_support_disabling_x11_extensions.patch
     - 070_mandatory-relibtoolize.patch
  * Ship a minimal MIME database in the udeb, since the loaders mechanism
    isn’t sufficient to get proper PNG support:
     - Add shared-mime-info to Build-Depends to ensure that the
       update-mime-database tool is available at build-time, as well as
       the source freedesktop.org.xml file.
     - Add debian/keep-png-only.xsl to only keep the mime-type matching
       type="image/png". Matching with namespaces is tricky, see the
       comments in the XSL file for the details.
     - Build a MIME cache, and only ship the resulting mime.cache file
       under /usr/share/mime in the udeb.
     - While this is dirty, that should do the trick until it is needed
       for shared-mime-info to ship its own udeb.

  [ Emilio Pozuelo Monfort ]
  * Rename the udeb to libgtk2.0-0-udeb.
  * Standards-Version is 3.8.4, no changes needed.

 -- Emilio Pozuelo Monfort <pochu@debian.org>  Tue, 16 Mar 2010 01:01:48 +0100

gtk+2.0 (2.19.7-1) experimental; urgency=low

  * New upstream development release:
    + debian/patches/070_mandatory-relibtoolize.patch:
      - Regenerated for the new version.

 -- Sebastian Dröge <slomo@debian.org>  Fri, 12 Mar 2010 15:59:27 +0100

gtk+2.0 (2.19.6-1) experimental; urgency=low

  * New upstream development release:
    + debian/patches/070_mandatory-relibtoolize.patch:
      - Regenerated for the new version.
    + debian/rules,
      debian/libgtk-directfb-2.0-0.symbols,
      debian/libgtk2.0-0.symbols:
      - Update SHVER to 2.19.6 for the new API and add new symbols.
  * debian/patches/090_directfb-map-virtual-modifiers.patch:
    + Update to add just another stub to fix the build.

 -- Sebastian Dröge <slomo@debian.org>  Wed, 24 Feb 2010 10:01:31 +0100

gtk+2.0 (2.19.5-1) experimental; urgency=low

  * New upstream development release:
    + debian/patches/070_mandatory-relibtoolize.patch:
      - Regenerated for the new version.
    + debian/rules,
      debian/libgtk-directfb-2.0-0.symbols,
      debian/libgtk2.0-0.symbols:
      - Update SHVER to 2.19.5 for the new API and add new symbols.

 -- Sebastian Dröge <slomo@debian.org>  Wed, 10 Feb 2010 09:38:52 +0100

gtk+2.0 (2.19.4-1) experimental; urgency=low

  * New upstream development release:
    + debian/patches/070_mandatory-relibtoolize.patch:
      - Regenerated for the new version.
    + debian/rules,
      debian/libgtk-directfb-2.0-0.symbols,
      debian/libgtk2.0-0.symbols:
      - Update SHVER to 2.19.4 for the new API and add new symbols.

 -- Sebastian Dröge <slomo@debian.org>  Tue, 26 Jan 2010 08:25:41 +0100

gtk+2.0 (2.19.3-1) experimental; urgency=low

  * New upstream development release:
    + debian/patches/070_mandatory-relibtoolize.patch:
      - Regenerated for the new version.
    + debian/rules,
      debian/libgtk-directfb-2.0-0.symbols,
      debian/libgtk2.0-0.symbols:
      - Update SHVER to 2.19.3 for the new API and add new symbols.
    + debian/patches/091_size_allocate_crash.patch:
      - Dropped, merged upstream.

 -- Sebastian Dröge <slomo@debian.org>  Mon, 11 Jan 2010 20:36:25 +0100

gtk+2.0 (2.19.2-2) experimental; urgency=low

  * debian/patches/091_size_allocate_crash.patch:
    + Patch from upstream GIT to fix a crash on size allocations.
      Thanks to Sebastien Bacher.

 -- Sebastian Dröge <slomo@debian.org>  Wed, 06 Jan 2010 11:42:07 +0100

gtk+2.0 (2.19.2-1) experimental; urgency=low

  [ Emilio Pozuelo Monfort ]
  * debian/patches/000_gtk+-2.0.6-exportsymbols.patch:
    + Removed, it wasn't being applied and hasn't been relevant for a
      long time.

  [ Sebastian Dröge ]
  * New upstream development release:
    + debian/patches/070_mandatory-relibtoolize.patch:
      - Regenerated for the new version.
    + debian/rules,
      debian/libgtk-directfb-2.0-0.symbols,
      debian/libgtk2.0-0.symbols:
      - Update SHVER to 2.19.2 for the new API and add new symbols.
  * debian/patches/090_directfb-map-virtual-modifiers.patch:
    + Fix compilation of the DirectFB backend, patch adapted from
      upstream commit to fix the Quartz backend.

 -- Sebastian Dröge <slomo@debian.org>  Mon, 04 Jan 2010 10:43:48 +0100

gtk+2.0 (2.19.1-1) experimental; urgency=low

  * New upstream development release:
    + debian/rules:
      - Include check-dist.mk to prevent accidental uploads to unstable.
    + debian/control.in:
      - Update ATK build dependency.
    + debian/rules,
      debian/libgtk-directfb-2.0-0.symbols,
      debian/libgtk2.0-0.symbols:
      - Update SHVER to 2.19.1 for the new API and add new symbols.
    + debian/patches/009_gtk-export-filechooser.patch,
      debian/patches/021_loader-files-d.patch:
      - Updated to apply cleanly again.
    + debian/patches/070_mandatory-relibtoolize.patch:
      - Regenerated for the new version.

 -- Sebastian Dröge <slomo@debian.org>  Tue, 01 Dec 2009 15:28:10 +0100

gtk+2.0 (2.18.4-1) unstable; urgency=low

  * New upstream bugfix release:
    + debian/patches/070_mandatory-relibtoolize.patch:
      - Updated for the new version.
    + debian/patches/091_dont-omit-gtk-icon-size-dialog.patch,
      debian/patches/092_gtk-image-size-allocation.patch:
      - Dropped, merged upstream.

 -- Sebastian Dröge <slomo@debian.org>  Tue, 01 Dec 2009 07:46:18 +0100

gtk+2.0 (2.18.3-1) unstable; urgency=low

  * New upstream bugfix release:
    + debian/patches/070_mandatory-relibtoolize.patch:
      - Updated for the new version.
  * debian/patches/091_dont-omit-gtk-icon-size-dialog.patch:
    + Patch from upstream GIT to not omit GTk_ICON_SIZE_DIALOG
      when searching for an appropiate icon size.
  * debian/patches/092_gtk-image-size-allocation.patch:
    + Patch from upstream GIT to fix size allocation of GtkImage.

 -- Sebastian Dröge <slomo@debian.org>  Sun, 18 Oct 2009 13:23:44 +0200

gtk+2.0 (2.18.2-1) unstable; urgency=low

  * New upstream bugfix release:
    + debian/patches/070_mandatory-relibtoolize.patch:
      - Updated for the new version.
    + 090_directfb-backend-compilation-fix.patch:
      - Dropped, merged upstream.

 -- Sebastian Dröge <slomo@debian.org>  Tue, 06 Oct 2009 07:41:45 +0200

gtk+2.0 (2.18.1-1) unstable; urgency=low

  * New upstream bugfix release:
    + debian/patches/070_mandatory-relibtoolize.patch:
      - Updated for the new version.
    + 090_directfb-backend-compilation-fix.patch:
      - Fix compilation of the DirectFB backend, see
        https://bugzilla.gnome.org/show_bug.cgi?id=596959

 -- Sebastian Dröge <slomo@debian.org>  Thu, 01 Oct 2009 07:20:43 +0200

gtk+2.0 (2.18.0-1) unstable; urgency=low

  * New upstream stable release:
    + debian/rules,
      debian/*.symbols:
      - Updated for the new version.
    + debian/patches/005_gdk_directfb_window_new.patch:
      - Dropped, merged upstream.
    + debian/patches/070_mandatory-relibtoolize.patch:
      - Updated for the new version.

 -- Sebastian Dröge <slomo@debian.org>  Wed, 23 Sep 2009 06:36:41 +0200

gtk+2.0 (2.17.11-1) experimental; urgency=low

  * New upstream development release:
    + debian/patches/070_mandatory-relibtoolize.patch:
      - Updated for the new version.
    + debian/rules,
      debian/*.symbols:
      - Updated for the new version.

 -- Sebastian Dröge <slomo@debian.org>  Sat, 05 Sep 2009 07:16:24 +0200

gtk+2.0 (2.17.10-1) experimental; urgency=low

  * New upstream development release:
    + debian/patches/070_mandatory-relibtoolize.patch:
      - Updated for the new version.
    + debian/rules,
      debian/*.symbols:
      - Updated for the new version.
  * -

 -- Sebastian Dröge <slomo@debian.org>  Sat, 05 Sep 2009 07:16:21 +0200

gtk+2.0 (2.17.9-1) experimental; urgency=low

  [ Josselin Mouette ]
  * Clean up the .la files in all -dev packages, not only in the main
    one.

  [ Sebastian Dröge ]
  * New upstream development release:
    + debian/patches/070_mandatory-relibtoolize.patch:
      - Updated for the new version.
    + debian/rules,
      debian/*.symbols:
      - Updated for the new version.

 -- Sebastian Dröge <slomo@debian.org>  Tue, 25 Aug 2009 18:37:11 +0200

gtk+2.0 (2.17.8-1) experimental; urgency=low

  [ Emilio Pozuelo Monfort ]
  * New upstream development release.
    - Handle printers needing authentication. Closes: #499759.
    - Update libglib2.0-dev requirement.
  * debian/watch:
    - Don't uupdate.
  * debian/rules:
    - Configure with --with-libjasper, it's disabled by default now.
  * debian/control.in:
    - Remove conflicts and replaces no longer needed for packages in stable.
    - Standards-Version is 3.8.3, no changes needed.
  * debian/patches/005_xpmico.patch:
    - Removed, this check is not needed as HeaderSize can't overflow because
      IconCount will be at most 16 bits, and that multiplied by 16 is not
      enough to overflow an integer. (Checked with upstream)
  * debian/patches/001_static-linking-dont-query-immodules.patch,
    debian/patches/002_static-linking-dont-build-perf.patch:
    - Add headers.
  * debian/patches/005_gdk_directfb_window_new.patch:
    - New patch. Readd gdk_directfb_window_new(), which is exported in the
      public API and was removed by mistake.
  * debian/patches/*
    - Refreshed.
  * debian/libgtk-directfb-2.0-0.symbols,
    debian/libgtk2.0-0.symbols:
    - Updated for the new symbols. There's one symbol removed from the
      directfb backend, gdk_display_pointer_grab(). It wasn't exported in
      the headers, nor was supposed to be public, so if something out there
      is using it, they are doing it wrong.
  * debian/rules:
    - Remove a trailing backslash that prevented -c4 to be passed to
      dh_makeshlibs.

 -- Josselin Mouette <joss@debian.org>  Thu, 20 Aug 2009 18:29:04 +0200

gtk+2.0 (2.16.5-1) unstable; urgency=low

  * New upstream bugfix release:
    + debian/patches/070_mandatory-relibtoolize.patch:
      - Regenerated for the new version.

 -- Sebastian Dröge <slomo@debian.org>  Tue, 21 Jul 2009 08:09:50 +0200

gtk+2.0 (2.16.4-1) unstable; urgency=low

  * New upstream bugfix release:
    + debian/patches/070_mandatory-relibtoolize.patch:
      - Regenerated for the new version.

 -- Sebastian Dröge <slomo@debian.org>  Thu, 02 Jul 2009 06:09:04 +0200

gtk+2.0 (2.16.3-1) unstable; urgency=low

  * New upstream bugfix release:
    + debian/patches/070_mandatory-relibtoolize.patch:
      - Regenerated for the new version.
  * debian/control.in:
    + Update Standards-Version to 3.8.2.

 -- Sebastian Dröge <slomo@debian.org>  Mon, 29 Jun 2009 11:39:01 +0200

gtk+2.0 (2.16.2-1) unstable; urgency=low

  [ Loic Minier ]
  * Fix string concat in dh_gtkmodules; thanks Kanru Chen; closes: #528782.

  [ Sebastian Dröge ]
  * New upstream bugfix release:
    + debian/patches/091_workaround_no_gtk_init_incorrect_display.patch:
      - Dropped, merged upstream.
    + debian/patches/070_mandatory-relibtoolize.patch:
      - Regenerated for the new version.
    + debian/*.install:
      - Install the manpages from their source locations as
        they're not installed anymore for some reason.
  * debian/control.in:
    + Updated Standards-Version to 3.8.1, no additional changes needed.

 -- Sebastian Dröge <slomo@debian.org>  Tue, 02 Jun 2009 07:44:43 +0200

gtk+2.0 (2.16.1-2) unstable; urgency=low

  [ Loic Minier ]
  * Fix test-print-backend configure flag addition.
  * Set opt_configure_flags to $(shared_configure_flags) in the sample opt
    flavor for armel and move the opt flavor and check flavors below the
    definition of other flags.

 -- Josselin Mouette <joss@debian.org>  Thu, 16 Apr 2009 18:08:02 +0200

gtk+2.0 (2.16.1-1) experimental; urgency=low

  [ Loic Minier ]
  * Clarify dh_gtkmodules doc slightly.

  [ Gustavo Noronha Silva ]
  * debian/series:
  - forgot to add 022_disable-viqr-im-for-vi-locale.patch and
    061_use_pdf_as_default_printing_standard.patch to the series file
    (thanks to seb128 for noticing)
  * debian/control.in:
  - sync Replaces with ubuntu's package for easier migration from Ubuntu
    to Debian ;)

  [ Josselin Mouette ]
  * Make update-icon-caches always generate the cache, now that dh_icons
    is widespread.

  [ Sebastian Dröge ]
  * debian/libgtk-directfb-2.0-0.symbols,
    debian/libgtk2.0-0.symbols,
    debian/libgail18.symbols,
    debian/rules:
    + Add symbol files for GTK.

  [ Loic Minier ]
  * Merge the following changes by Emmet Hikory:

  [ Emmet Hikory ]
  * Port optimised flavor work by Loic Minier from pango1.0:
    - Rework flavor-specific vars.
      + Introduce $(flavor) which is set to $* to clarify implicit rules
      + Rename common_configure_flags to configure_flags
      + Introduce the flavor_get macro to use a flavor specific override or
        fallback to the common defaults for make vars.
      + Use $(call flavor_get, ) to retrieve configure_flags, CFLAGS, and
        LDFLAGS allowing to override these per flavor.
    - Add support for an optimised pass, implemented as a flavor
      + Define a default OPTLIBDIR and replace it in the sed foo for %.in
        files; this is like LIBDIR, but with some hwcaps extension, e.g.
        usr/lib/vfp.
      + Add vars to build an optimised vfp flavour for armel with
        additional CFLAGS
      + Add the "opt" special flavor to flavors to run the testuites on,
        CHECK_FLAVORS
      + Also sed and append %.opt after %.in when generating $ files from
        %.in; the %.opt file is optional and only included if the opt flavor
        is included.
      + Add a debian/libgtk2.0-0.install.opt which lists files from the
        optimised flavor to install in libgtk2.0-0.
      + Add a debian/libgail18.install.opt which lists files from the
        optimised flavor to install in libgail18.

  [ Loic Minier ]
  * Only pass -j to the main make call, do not parallelize the debian/rules
    themselves as it seems to be racy for an unidentified reason which is hard
    to reproduce.
  * Merge patch below from Ubuntu.

  [ Sebastien Bacher ]
  * debian/patches/093_git_change_fix_focus_issue.patch:
    - upstream git change to fix a timestamp issue leading to get nautilus.
      dialog opening sometime unfocussed for example (lp: #333366)

  [ Loic Minier ]
  * Build-dep on autotools-dev for the config.guess / .sub updates to work.
  * Drop duplicate Section/Priority fields.
  * ppc64: use DEB_HOST_GNU_CPU instead of BUILD; drop TODOs, the current
    implementation is correct.

  [ Sebastian Dröge ]
  * New upstream bugfix release:
    + debian/patches/070_mandatory-relibtoolize.patch:
      - Regenerated for the new version.
    + debian/patches/072_workaround_directfb_build.patch,
      debian/patches/092_fix_printtest_include.patch,
      debian/patches/093_git_change_fix_focus_issue.patch:
      - Dropped, merged upstream.

 -- Sebastian Dröge <slomo@debian.org>  Sun, 12 Apr 2009 11:21:58 +0200

gtk+2.0 (2.16.0-1) experimental; urgency=low

  [ Emilio Pozuelo Monfort ]
  * Let libgtk2.0-0 suggest gvfs, as it's needed for some APIs like
    gtk_show_uri.

  [ Josselin Mouette ]
  * libgtk2.0-0 depends on shared-mime-info. Closes: #518090.
  * Add dependent doc packages to b-d-i to ensure proper xrefs.

  [ Loic Minier ]
  * Clean up dh_gtkmodules output:
    - Demote warnings when skipping non-existent GtkPixbuf loaders and Gtk IM
      modules dirs to verbose_print(); use -v to see them.
    - Always print the number of GdkPixbuf loaders and Gtk IM modules found in
      each package.

  [ Emilio Pozuelo Monfort ]
  * New upstream stable release.
    - Bump shlibs.
    - debian/patches/070_mandatory-relibtoolize.patch: regenerated.
  * Ship the gtk-builder-convert manpage in libgtk2.0-dev.
  * Section of dbg packages is debug.

 -- Emilio Pozuelo Monfort <pochu@ubuntu.com>  Sun, 15 Mar 2009 20:10:34 +0100

gtk+2.0 (2.15.5-2) experimental; urgency=low

  [ Emilio Pozuelo Monfort ]
  * debian/control.in:
  - bump libglib2.0-dev build-dep requirement to >= 2.19.7
  - bump libxrandr-dev build-dep requirement to >= 1:1.2.99
  - also bump libgtk2.0-dev dependecies accordingly
    (Closes: #518078)

  [ Gustavo Noronha Silva ]
  * 042_treeview_single-focus.patch:
  - removed FIXME note, since it was explained to me that the patch is
    still necessary
  * debian/rules:
  - bumped SHVER to 2.15.5

  [ Imported from Ubuntu ]
  * 022_disable-viqr-im-for-vi-locale.patch,
    061_use_pdf_as_default_printing_standard.patch:
  - for the rationale for the PDF for printing one see:
    https://wiki.ubuntu.com/PDFasStandardPrintJobFormat

 -- Gustavo Noronha Silva <kov@debian.org>  Tue, 03 Mar 2009 21:58:20 -0300

gtk+2.0 (2.15.5-1) experimental; urgency=low

  * New upstream development release
  * 070_mandatory-relibtoolize.patch: refreshed.
  * 031_directfb_dead-keys.patch, 032_gdkwindowimpl_directfb.patch,
    033_directfb_client-message.patch, 034_directfb_memleak.patch,
    071_jasper_link_fix.patch, 092_fix_printtest_include.patch:
  - dropped; already featured in this release
  * 030_gtkentry_password-char-circle.patch:
  - dropped; upstream provides a different solution to setting the default
    invisible char now, that takes the font being used into consideration
  * 003_gdk.pc_privates.patch:
  - refreshed

 -- Gustavo Noronha Silva <kov@debian.org>  Mon, 02 Mar 2009 22:01:03 -0300

gtk+2.0 (2.14.7-3) experimental; urgency=low

  * 032_gdkwindowimpl_directfb.patch: new version of the patch. This
    should restore the basic functionality of the backend, but there is
    still work underway.
  * 033_directfb_client-message.patch: stolen from the upstream SVN. Fix
    the DirectFB client_message API.
  * 034_directfb_memleak.patch: stolen from the upstream SVN. Fix memory
    leak in the DirectFB code.
  * Require DirectFB 1.0.0 for the 034 patch.
  * 070_mandatory-relibtoolize.patch: updated accordingly.

 -- Josselin Mouette <joss@debian.org>  Sat, 21 Feb 2009 14:59:45 +0100

gtk+2.0 (2.14.7-2) experimental; urgency=low

  * 008_implicit_pointer_conversion_gdkgc_directfb.patch: removed, it’s
    obsolete and just defines the same macro a second time.
  * 007_implicit_pointer_conversion_gdkdrawable_directfb.patch: removed,
    it’s not needed anymore with the latest directfb.
  * 006_proper-directfb-modules.patch: removed from the package, it
    won’t be necessary anymore.
  * 001_static-linking-dont-query-immodules.patch,
    002_static-linking-dont-build-perf.patch,
    003_gdk.pc_privates.patch,
    004_gtk+-ximian-gtk2-filesel-navbutton-5.patch: refreshed.
  * Remove 071_correct_directfb_declarations.patch, and replace it by
    032_gdkwindowimpl_directfb.patch, a patch from Sven Neumann to
    (hopefully) fix DirectFB support for GTK+ 2.14.

 -- Josselin Mouette <joss@debian.org>  Tue, 17 Feb 2009 23:17:56 +0100

gtk+2.0 (2.14.7-1) experimental; urgency=low

  [ Loic Minier ]
  * Don't purge /etc/gtk-2.0/gdk-pixbuf.loaders and /etc/gtk-2.0/gtk.immodules
    during first configuration.

  [ Sebastian Dröge ]
  * New upstream bugfix release:
    + debian/patches/070_mandatory-relibtoolize.patch:
      - Regenerated for the new version.

 -- Sebastian Dröge <slomo@debian.org>  Thu, 08 Jan 2009 08:06:02 +0100

gtk+2.0 (2.14.5-1) experimental; urgency=low

  [ Josselin Mouette ]
  * Really install the faq and tutorial files correctly so that the
    devhelp file is read.
  * Update doc-base files accordingly.
  * gruik2devhelp.awk: new script to generate the devhelp files
    automatically for the FAQ and tutorial, based on the HTML doc.
  * Build-depend on gawk, run the script appropriately.

  [ Sebastian Dröge ]
  * New upstream bugfix release:
    + debian/patches/070_mandatory-relibtoolize.patch:
      - Regenerated for the new version.

 -- Sebastian Dröge <slomo@debian.org>  Tue, 25 Nov 2008 11:00:35 +0100

gtk+2.0 (2.14.4-3) experimental; urgency=low

  * libgail*.install: fix installation paths. Closes: #505105.
  * Do not ship .la files for gail modules.
  * Generate shlibs for libgail.
  * Bump shlibs version to 2.14.0.
  * Do not install libgailutil in libgtk2.0-0.
  * Do not install gtk libs in libgail-dev.
  * Rework docs installation.
  * Add doc links where needed.
  * Install .devhelp files at the correct places. Closes: #504807.
  * Bump dependencies for the development package.
  * Fix dependencies of gail packages.
  * Don’t install libgail in the udeb.
  * Stop shipping /usr/lib/pkgconfig/libgtk-directfb-2.0-0/, nobody uses
    it.
  * Remove versioned conflicts with libgail packages.
  * Remove libgail18.shlibs.
  * Put debugging symbols of libgail modules in libgail-dbg.
  * dh_gtkmodules.in: fix a pod2man error.
  * Disable 006_proper-directfb-modules.patch.
  * Update 070_mandatory_relibtoolize.patch accordingly.

 -- Josselin Mouette <joss@debian.org>  Tue, 11 Nov 2008 14:44:21 +0100

gtk+2.0 (2.14.4-2) experimental; urgency=low

  * debian/control, debian/rules, debian/libgail*:
  - split libgail packages

 -- Gustavo Noronha Silva <kov@debian.org>  Wed, 05 Nov 2008 14:54:08 -0200

gtk+2.0 (2.14.4-1) experimental; urgency=low

  [ Gustavo Noronha Silva ]
  * New upstream release
  * debian/patches/006_proper-directfb-modules.patch:
  - refreshed
  * debian/patches/008_implicit_pointer_conversion_gdkgc_directfb.patch,
    debian/patches/009_gtk-export-filechooser.patch,
    debian/patches/020_immodules-files-d.patch,
    debian/patches/021_loader-files-d.patch,
  - update borrowed from Ubuntu's package
  * debian/patches/071_correct_directfb_declarations.patch,
    debian/patches/072_workaround_directfb_build.patch:
  - borrowed from ubuntu
  * debian/patches/033_treeview_resizing.patch,
    debian/patches/095_gtk-im-module-setting.patch:
  - removed; fixed upstream
  * debian/patches/070_mandatory-relibtoolize.patch:
  - refreshed
  * debian/control.in:
  - added libjasper-dev to the Build-Depends, as GTK+ now supports
    JPEG2000
  - make GTK+ packages conflict/replace with gail ones, since they are now
    included in GTK+
  * debian/patches/092_fix_printtest_include.patch:
  - new patch, to fix build problem in print test
  * debian/patches/071_jasper_link_fix.patch:
  - make gdk-pixbuf-csource link correctly with libjasper
  * debian/rules, debian/control:
  - newer libcairo2-dev contains everything needed to build the directfb
    target, so disable building with the dummy libcairo-directfb2-dev
  - this makes us have to build depend on libcairo2-dev >= 1.6.4-6.1

  [ Loic Minier ]
  * Let libgtk2.0-dev recommend debhelper for dh_gtkmodules.
  * Let libgtk2.0-dev depend on libxml2-utils as it's required for
    gtk-builder-convert to work and might be relied upon by packages bdeping
    on libgtk2.0-dev.

  [ Emilio Pozuelo Monfort ]
  * Update build-dependencies for the new version:
    - libglib2.0-dev >= 2.17.6
    - libpango1.0-dev >= 1.20
    - libatk1.0-dev >= 1.13.0
    - libcairo2-dev >= 1.6.0

 -- Gustavo Noronha Silva <kov@debian.org>  Wed, 24 Sep 2008 21:38:58 -0300

gtk+2.0 (2.12.11-3) unstable; urgency=low

  * 031_directfb_dead-keys.patch: patch from Jérémy Bobbio to fix dead
    keys in the DirectFB backend. Closes: #394871.
  * Now require DirectFB 0.9.26.
  * 070_mandatory_relibtoolize: updated to match the dependency bump.
  * 033_treeview_resizing.patch:
    + Fix crasher introduced by the patch. Closes: #491611.
    + Add references.

 -- Josselin Mouette <joss@debian.org>  Mon, 21 Jul 2008 15:22:38 +0200

gtk+2.0 (2.12.11-2) unstable; urgency=low

  * 033_treeview_resizing.patch:
    + Enable again, it was disabled by mistake.
    + Update to new version provided by Kristian Rietveld.
      Closes: #471073.
  * libgtk2.0-doc.doc-base.gtk2-tutorial: fix spelling of GTK+.
  * *.doc-base.*: fix doc-base sections.

 -- Josselin Mouette <joss@debian.org>  Fri, 18 Jul 2008 14:53:17 +0200

gtk+2.0 (2.12.11-1) unstable; urgency=low

  [ Emilio Pozuelo Monfort ]
  * Build-depend on libcups2-dev instead of libcupsys2-dev, as cups
    is transitioning to that new name.

  [ Sebastian Dröge ]
  * New upstream bugfix release:
    + debian/patches/070_mandatory-relibtoolize.patch:
      - Regenerated for the new version.
    + debian/patches/092_openoffice-menus.patch:
      - Dropped, merged upstream.
  * debian/control.in:
    + Updated Standards-Version to 3.8.0, no additional changes needed.

 -- Sebastian Dröge <slomo@debian.org>  Wed, 02 Jul 2008 06:37:51 +0200

gtk+2.0 (2.12.10-2) unstable; urgency=low

  * debian/patches/092_openoffice-menus.patch:
    + Patch from upstream SVN to fix regression in menu placement
      in openoffice.org (Closes: #484580).

 -- Sebastian Dröge <slomo@debian.org>  Sat, 07 Jun 2008 10:27:50 +0200

gtk+2.0 (2.12.10-1) unstable; urgency=low

  * New upstream bugfix release:
    + debian/patches/009_gtk-export-filechooser.patch:
      - Updated to apply cleanly again.
    + debian/patches/031_gtksearchenginetracker_fixes.patch,
      debian/patches/061_foreign_colormaps.patch,
      debian/patches/092_implicit-g-fopen.patch:
      - Dropped, merged upstream.
    + debian/patches/070_mandatory-relibtoolize.patch:
      - Regenerated for the new version.

 -- Sebastian Dröge <slomo@debian.org>  Wed, 04 Jun 2008 08:14:08 +0200

gtk+2.0 (2.12.9-4) unstable; urgency=low

  [ Loic Minier ]
  * Flip back gdkpixbuf_module_files_d_str after gdkpixbuf_module_file_str in
    patch 021_loader-files-d; this fixes config of gdk loaders and hence the
    current ia32-libs implementation; the change in 2.12.0-3 was incorrect in
    that it flipped the order for im modules and pixbuf loaders, but only im
    modules had to be flipped; the reason im modules had to be flipped is that
    the first list of modules wins for im modules as there is some duplicate
    checking, while in the case of gdk pixbufs, the last file wins.  What
    remains to be done here is:
    - biarch support, similar to pango, by loading /usr/lib32 and /usr/lib64
      stuff before /usr/lib; allows dropping the config file hack in
      ia32-libs.
    - loading of modules from multiarch locations (not multiarch); allows
      dropping the config file hack in ia32-libs.
  * Bump build-deps and libgtk2.0-dev's deps to ensure we get Xorg dev
    packages with .pc files, see list below; thanks Anon Sricharoenchai;
    closes: #370693.
        libxext-dev >= 1:1.0.1-2, libxinerama-dev >= 1:1.0.1-4.1, libxi-dev >=
        1:1.0.1-4, libxrandr-dev >= 1:1.0.2-2, libxfixes-dev >= 1:3.0.0-3,
        libxcomposite-dev >= 1:0.2.0-3, libxdamage-dev >= 1:1.0.1-3.

  [ Josselin Mouette ]
  * 061_foreign_colormaps.patch: stolen from upstream SVN. Don't call
    XFreeColormap on foreign colormaps, this causes crashes in e.g.
    vinagre. Closes: #477199.
  * Apply multiarch patch by Javier Serrano Polo, replacing all
    occurrences of usr/lib by $(LIBDIR). Closes: #468100.
  * rules: don't compress .sgml and .devhelp files.

  [ Loic Minier ]
  * Fix broken second dh_strip invocation which was not only acting on the
    udeb but also on binary packages (-s -pUDEB should have been -pUDEB).
  * Update patch 021_loader-files-d to use PIXBUF_FILES_LIBDIR which is
    defined in gdk-pixbuf/Makefile.am, similarly to PIXBUF_LIBDIR, and based
    on the newly defined loaderfilesdir, similar to loaderdir; update
    070_mandatory-relibtoolize.
  * New patch, 022_module-files-append-compat-module-files-d, prefer
    /usr/lib32/gtk-2.0/<gtk-binary-version>/loader-files.d and
    /immodule-files.d over the /usr/lib/.../*.d pathnames added in
    020_immodules-files-d and 021_loader-files-d when available; this is
    useful for ia32-libs support; other modules might need additional support
    depending on how they are loaded, for example GTK_MODULES will probably
    still be looked up below libdir, as well as engines, printbackends,
    filesystems, and generic modules.  See also Ubuntu #205223 and #190227 for
    examples.

 -- Loic Minier <lool@dooz.org>  Sun, 11 May 2008 00:47:26 +0200

gtk+2.0 (2.12.9-3) unstable; urgency=low

  [ Loic Minier ]
  * Refresh patches 009_gtk-export-filechooser,
    030_gtkentry_password-char-circle, 033_treeview_resizing,
    042_treeview_single-focus, 060_ignore-random-icons
  * Fix offsets in patch 095_gtk-im-module-setting; thanks Akira TAGOH;
    closes: #473699.

  [ Sebastian Dröge ]
  * debian/rules:
    + Don't include the udeb in the debug package to get a working debug
      package in case the udeb libraries differ from the real ones.

 -- Sebastian Dröge <slomo@debian.org>  Sat, 12 Apr 2008 14:00:22 +0200

gtk+2.0 (2.12.9-2) unstable; urgency=low

  * debian/patches/092_implicit-g-fopen.patch:
    + Include glib/gstdio.h for g_fopen to prevent crashes on 64 bit
      architectures. Thanks to Dann Frazier for the patch (Closes: #470665).

 -- Sebastian Dröge <slomo@debian.org>  Wed, 12 Mar 2008 18:52:53 +0100

gtk+2.0 (2.12.9-1) unstable; urgency=low

  [ Josselin Mouette ]
  * update-icon-caches: always exit with a 0 code to avoid breaking
    upgrades when a cache is corrupt. Display a big fat warning instead.
    Closes: #466083.

  [ Sebastian Dröge ]
  * New upstream bugfix release:
    + 092_recentfiles-recursion-fix, dropped merged upstream.
    + 070_mandatory-relibtoolize.patch, regenerated for the new version.
  * debian/rules,
    debian/*.links.in:
    + Don't ship very old upstream changelogs and news as they're quite large.

 -- Sebastian Dröge <slomo@debian.org>  Wed, 12 Mar 2008 09:41:23 +0100

gtk+2.0 (2.12.8-1) unstable; urgency=low

  * New upstream bugfix release:
    + debian/patches/040_filechooser_single-click.patch,
      debian/patches/093_directfb-type-changes.patch,
      debian/patches/094_directfb-deprecation-fixes.patch:
      - Dropped, merged upstream.
    + debian/patches/070_mandatory-relibtoolize.patch:
      - Regenerated for the new version.

 -- Sebastian Dröge <slomo@debian.org>  Wed, 13 Feb 2008 09:11:50 +0100

gtk+2.0 (2.12.7-1) unstable; urgency=low

  * Fix GNOME casing in gtk-faq and gtk doc base descriptions.
  * Drop cruft trying to convert /usr/share/doc/libgtk2.0-0 directory into a
    symlink in libgtk2.0-0.postinst; thanks Sven Joachim; closes: #462057.
  * New upstream stable release; no API change; bug fixes and translation
    updates.
    - Refresh patches 033_treeview_resizing, 042_treeview_single-focus to
      apply cleanly.
    - Update relibtoolizing patch, 070_mandatory-relibtoolize
    - New patch, 094_directfb-deprecation-fixes, fixes directfb build with
      GLib 2.15 deprecation of G_GNUC_FUNCTION in favor of G_STRLOC.
  * Fix ordering in series.
  * New patch, 095_gtk-im-module-setting, adds XSETTINGS support for immodule;
    from GNOME 502446.
  * New upstream release; no change tarball update.

 -- Loic Minier <lool@dooz.org>  Mon, 21 Jan 2008 18:42:28 +0100

gtk+2.0 (2.12.5-2) unstable; urgency=medium

  * Add ${shlibs:Depends} to libgtk2.0-dev.
  * Rework /usr/share/doc symlinks completely; closes: #461440.
    - Use a real directory for all packages using a symlink previously:
      libgtk2.0-bin, libgtk-directfb-2.0-dev, libgtk2.0-dev, libgtk2.0-0-dbg,
      libgtk-directfb-2.0-0, libgtk2.0-0; add a preinst snippet removing the
      path on upgrade if it's a symlink and points to the proper directory;
      add a prerm snippet removing the path on upgrade (for downgrades) if
      it's a directory (and not a symlink).
    - Create symlinks for changelog.gz, NEWS.gz, NEWS.pre-1-0.gz, and
      README.gz in the /usr/share/doc dirs of these packages as well as for
      gtk2-engines-pixbuf; add a libgtk2.0-common unversionned dependency for
      all these packages.
    - Split dh_installdocs and dh_installchangelogs calls on multiple packages
      and use one call per package as the intent was to install in all the
      specified packages; also call dh_installdocs and dh_installchangelogs
      without any extra file for all packages to install copyright and Debian
      changelog.
    - Factor the list of dh_installdocs files in DH_INSTALLDOCS_FILES in
      rules.

 -- Loic Minier <lool@dooz.org>  Fri, 18 Jan 2008 10:38:43 +0100

gtk+2.0 (2.12.5-1) unstable; urgency=low

  [ Loic Minier ]
  * Drop the version in the libgtk2.0-0 -> libgtk2.0-common dependency; the
    translations and gtkrc files aren't critical to libgtk's working and have
    been compatible with other libgtk versions since years.
  * New patch, 094_fix-jpeg-loader-big-buffers, fixes spinguard logic for big
    buffers in the JPEG pixbuf loader; GNOME #494667; from SVN r19135.
  * New upstream stable releases; no API change; bug fixes and translation
    updates.
    - Drop patches 092_notebook-critical-warnings,
      094_fix-jpeg-loader-big-buffers, merged upstream.
    - Refresh patches 040_filechooser_single-click, 093_directfb-type-changes
      to apply cleanly.
    - Update relibtoolizing patch, 070_mandatory-relibtoolize.

  [ Sebastian Dröge ]
  * Upload to unstable.
  * Fixes FTBFS caused by not installing the png pixbuf loader correctly
    (Closes: #461037).
  * Update Standards-Version to 3.7.3, no additional changes needed.
  * 092_recentfiles-recursion-fix.patch: Guard against recursion in
    gtk_recent_files_menu_populate(). Patch from upstream SVN by
    William Pitcock (Closes: #459393).
  * Drop duplicated ${misc:Depends} from Recommends.

 -- Sebastian Dröge <slomo@debian.org>  Thu, 17 Jan 2008 10:49:09 +0100

gtk+2.0 (2.12.3-2) unstable; urgency=low

  * 092_notebook-critical-warnings.patch: Fix removal of tab labels to not
    ref and unref a NULL pointer. Patch from upstream SVN, see BGO #388321.
  * 093_directfb-type-changes.patch: Define __u32 and __u8 to fix compilation
    with latest directfb from unstable while still supporting older versions.
    Patch from BGO #503190.

 -- Sebastian Dröge <slomo@debian.org>  Wed, 12 Dec 2007 05:36:40 +0100

gtk+2.0 (2.12.3-1) unstable; urgency=low

  * Let update-icon-caches skip args which are not dirs or don't exist; fixes
    postrm behavior of packages with an icon cache.
  * New upstream stable release; no API change; bug fixes and translation
    updates.
    - Refresh patch 042_treeview_single-focus to apply cleanly.
    - Update relibtoolizing patch, 070_mandatory-relibtoolize.

 -- Loic Minier <lool@dooz.org>  Tue, 04 Dec 2007 22:39:07 +0100

gtk+2.0 (2.12.2-1) unstable; urgency=low

  * New upstream stable release; no API change; bug fixes and translation
    updated.
    - Drop patches 034_gtkcupsutils_type_fix, 071_fix_gdk_window_null_crasher
      fixed upstream.
    - Update relibtoolizing patch, 070_mandatory-relibtoolize.

 -- Sebastian Dröge <slomo@debian.org>  Tue, 27 Nov 2007 05:15:01 +0100

gtk+2.0 (2.12.1-3) unstable; urgency=low

  * Conflict against metacity < 1:2.20.0-1. Closes: #450693.
  * Suggest librsvg2-common for SVG pixbuf support.
  * 033_treeview_resizing.patch: fix segmentation fault introduced by
    an API inconsistency.
  * 003_gdk.pc_privates.patch: generate correct Requires.private for
    gdk-2.0.pc containing all necessary dependencies for static linking.
  * 006_proper-directfb-modules.patch: refreshed.
  * 010_gdkpixbuf_-lm.patch: fix gdk-pixbuf-2.0.pc by adding back -lm,
    which is required by some macros. Closes: #451512.
  * 070_mandatory-relibtoolize.patch: regenerated.
  * rules: copy the extraneous libraries generated in the static build
    to the Libs.private of the shared build.

 -- Josselin Mouette <joss@debian.org>  Sun, 18 Nov 2007 01:30:52 +0100

gtk+2.0 (2.12.1-2) unstable; urgency=low

  * Stop suggesting gtk-engines-pixmap.
  * Remove the --enable-explicit-deps flag. Closes: #343711, thanks Tom
    Parker. If some other packages still rely on having explicit X11
    dependencies, they are buggy and need to be fixed anyway.
  * Keep --enable-explicit-deps in the directfb build; otherwise this
    breaks any binary linking against it because the rpath isn't passed.
  * 033_treeview_resizing.patch: updated patch from Kristian Rietveld.
    + Add a new sizing fix for the case where there is a scrollbar.
  * 031_gtksearchenginetracker_fixes.patch: added back, only the name
    change was fixed upstream.
  * 034_gtkcupsutils_type_fix.patch: type-casting fix from Herbert
    Valerio Riedel that allows remote printing. Closes: #448071.
  * 040_filechooser_single-click.patch: allow a situation where no
    shortcut is selected, to avoid issues for keyboard users.
    Closes: #448674.
  * 042_treeview_single_focus.patch: don't select the focused item for
    GTK_SELECTION_SINGLE type treeviews. Allows the fix in
    040_filechooser_single-click.patch to work.
  * Conflict against libeel2-2.18. Closes: #443701, #499070.
  * Conflict against xfwm4 < 4.4.1-3 (previous versions freeze on
    startup).
  * 021_loader-files-d.patch: enclose process_module_file in correct
    #ifdef's.
  * 040_filechooser_single-click.patch: filter out duplicate entries in
    bookmarks. This avoids a situation where the selection is changed to
    the duplicate during DnD, causing an assertion error.
    Closes: #447279.

 -- Josselin Mouette <joss@debian.org>  Sun, 04 Nov 2007 16:22:31 +0100

gtk+2.0 (2.12.1-1) unstable; urgency=low

  * New upstream stable release; no API change; bug fixes and translation
    updates.
    - Drop patches 031_gtksearchenginetracker_fixes,
      080_from_bugzilla_workaround_eclipse_crash, 081_icon-cache-validate
      fixed upstream.
    - Refresh patches 033_treeview_resizing, 040_filechooser_single-click to
      apply cleanly.
    - Drop patches 060_opening-display-by-env-error-message,
      065_gtk-filechooser-locale-time merged upstream.
    - Update relibtoolizing patch, 070_mandatory-relibtoolize.
  * Chech the exit status of close() in dh_gtkmodules; closes: #427654.
  * New patch, 060_ignore-random-icons, don't list images from unknown
    directories in icon cache; closes: #443571, #443574, #444285, #446188.

 -- Loic Minier <lool@dooz.org>  Sun, 21 Oct 2007 22:05:42 +0200

gtk+2.0 (2.12.0-3) unstable; urgency=low

  [ Josselin Mouette ]
  * 031_gtksearchenginetracker_fixes.patch: new patch.
    + Use libtrackerclient.so.0 (closes: #443403).
    + Check that tracker actually works before using it.

  [ Loic Minier ]
  * Conflict with libwxgtk2.6-0 << 2.6.3.2.2-1 to prevent the migration of gtk
    to testing until the wxwidgets2.6 fix is there too; see #441766 and
    friends.

  [ Josselin Mouette ]
  * Conflict with glabels << 2.1.3-3 to prevent a segmentation fault
    from showing up.

  [ Loic Minier ]
  * Cleanup whitespace.
  * Add comments to relibtoolizing patch, 070_mandatody-relibtoolize, to
    mention the age of the upstream libtool in released tarballs which make
    relibtoolizing important for hurd-i386; GNOME #484426; Debian #445001.

  [ Josselin Mouette ]
  * 020_immodules-files-d.patch, 021_loader-files-d.patch: read the
    GDK_PIXBUF_MODULE_FILE and GTK_IM_MODULE_FILE variables before the
    Debian directories. Thanks Thadeu Lima de Souza Cascardo.
    Closes: #439004.

  [ Loic Minier ]
  * New patch, 080_from_bugzilla_workaround_eclipse_crash, fixes crash when
    displaying tooltips in SWT apps such as Eclipse; GNOME #410194; LP
    #128232; closes: #445613.
  * New patch, 060_opening-display-by-env-error-message, fixes error message
    on opening of display to include the display when it was set via the
    DISPLAY env var; GNOME #486636; closes: #283076.
  * New patch, 065_gtk-filechooser-locale-time, fixes conversion of localized
    week days in non-UTF-8 locales in the file chooser; GNOME #482504;
    closes: #444927.
  * Enable 091_workaround_no_gtk_init_incorrect_display to allow the non-free
    Flash plugin to work for users of non-Gtk browsers; please do bug Adobe
    about this; closes: #443661, #440165.
  * New patch, 071_fix_gdk_window_null_crasher, fixes potential crashes in
    IceWeasel's print preview dialog; GNOME #482531; LP #144326; found in the
    Ubuntu package.

 -- Loic Minier <lool@dooz.org>  Sun, 14 Oct 2007 20:46:29 +0200

gtk+2.0 (2.12.0-2) unstable; urgency=low

  [ Josselin Mouette ]
  * Add a conflict against openoffice.org-core (<< 2.2.1-8).
    Closes: #439256.

  [ Loic Minier ]
  * Upload to unstable; drop check-dist include.

 -- Loic Minier <lool@dooz.org>  Thu, 20 Sep 2007 11:59:26 +0200

gtk+2.0 (2.12.0-1) experimental; urgency=low

  [ Alan Baghumian ]
  * New upstream stable release
    - Regenerated 070_mandatory-relibtoolize.patch
  * Added 081_icon-cache-validate.patch, GNOME #476342

  [ Loic Minier ]
  * Refresh patches 033_treeview_resizing and 040_filechooser_single-click to
    apply cleanly.
  * Drop patch 080_from_svn_fix_dangling_tooltip, merged upstream.
  * Bump shlibs to 2.12.0 in the new upstream release for the addition of
    gdk_window_thaw_toplevel_updates_libgtk_only() and
    gdk_window_freeze_toplevel_updates_libgtk_only() to the ABI.
  * Add disabled patch 091_workaround_no_gtk_init_incorrect_display, taken
    from the Ubuntu package; it works around broken applications missing a
    call to gtk_init() but the breakage should better be exposed now so that
    applications can be fixed in time for release.

 -- Loic Minier <lool@dooz.org>  Tue, 18 Sep 2007 22:30:39 +0200

gtk+2.0 (2.11.6-1) experimental; urgency=low

  [ Loic Minier ]
  * Don't run the directfb testsuite on kfreebsd as it hangs; proposed patch
    by Petr Salinger; closes: #431477.

  [ Josselin Mouette ]
  * Move manual pages of binaries in /usr/sbin to section 8.
  * update-icon-caches: new script, updates the icon caches in a given
    list of directories. It is meant to be used by packages shipping
    icons, in the postinst/postrm.
    For transition purposes, icon caches are currently updated but not
    created if they don't already exist.
  * Install this script and its manual page in libgtk2.0-bin.

  [ Loic Minier ]
  * Call dh_shlibdeps separately for the udeb and add a
    -l/usr/lib/libcairo-directfb/lib/ flag to ensure libcairo-directfb2 is
    found.
  * New upstream development release, with API additions.
    - Bump up shlibs to >= 2.11.6.
    - Refresh patches 006_proper-directfb-modules,
      015_default-fallback-icon-theme, 040_filechooser_single-click to apply
      cleanly.
    - Update patches 009_gtk-export-filechooser, 033_treeview_resizing to
      apply; update relibtoolizing patch, 070_mandatory-relibtoolize.
  * Update patch 009_gtk-export-filechooser:
    - gtk/Makefile.am (gtk_private_h_sources, gtk_semi_private_h_sources):
      export gtkquery.h and gtksearchengine.h as semi-private.
    - gtk/gtkquery.h: add GTK_FILE_CHOOSER_ENABLE_UNSUPPORTED #ifdef guard.
    - gtk/gtksearchengine.h: add GTK_FILE_CHOOSER_ENABLE_UNSUPPORTED #ifdef
      guard.

 -- Loic Minier <lool@dooz.org>  Tue, 24 Jul 2007 10:43:23 +0200

gtk+2.0 (2.11.5-1) experimental; urgency=low

  * New upstream development release, with API additions; the new API may
    still change incompatibly, especially the tooltips API.
    - Bump shlibs to >= 2.11.5.
    - Bump up libpango1.0-dev build-dep to >= 1.17.3.
    - Ship the new gtk-builder-convert Python script to convert Glade files to
      GtkBuilder syntax in libgtk2.0-dev; don't call dh_py* to generate a
      ${python:Depends} but Recommend python (>= 2.4) to avoid pulling python
      on buildds; the script requires python >= 2.4, but this is not enforced
      in the dependencies.
    - Refresh patches 001_static-linking-dont-query-immodules,
      006_proper-directfb-modules, 040_filechooser_single-click to apply
      cleanly.
    - Update relibtoolizing patch, 070_mandatory-relibtoolize.
  * Use -s instead of -a in arch-specific dh_* calls.

 -- Loic Minier <lool@dooz.org>  Tue, 03 Jul 2007 13:01:25 +0200

gtk+2.0 (2.11.4-1) experimental; urgency=low

  [ Josselin Mouette ]
  * 040_filechooser_single-click.patch: fix the patch to apply cleanly
    again, and enable it.

  [ Loic Minier ]
  * Pass -mminimal-toc in CFLAGS for ppc64 support; thanks Andreas Jochens;
    closes: #386815.
  * New upstream development release, with API additions; the new API may
    still change incompatibly.
    - Bump shlibs to >= 2.11.3.
    - Refresh patches 006_proper-directfb-modules,
      008_implicit_pointer_conversion_gdkgc_directfb,
      009_gtk-export-filechooser, 030_gtkentry_password-char-circle,
      033_treeview_resizing, 040_filechooser_single-click, and 041_ia32-libs
      to apply cleanly.
    - Update relibtoolizing patch, 070_mandatory-relibtoolize.
  * Add a debian/dh_listmissing.pl script based on dh_install snippets but
    customized to handle multiple source installation dirs which can report
    files which were not installed to a package.
  * New list-missing rule to list files which were not installed to a package
    calling debian/dh_listmissing.pl.
  * Also depend on libxcomposite-dev, libxdamage-dev; thanks Sébastien Bacher.
  * Ship etc/gtk-2.0/im-multipress.conf in the shared library.
  * New upstream development release, with incompatible API changes; the new
    API may still change incompatibly.
    - Bump shlibs to >= 2.11.4.
    - Refresh relibtoolizing patch, 070_mandatory-relibtoolize.
    - Bump up libglib2.0-dev build-dep to >= 2.11.5.

 -- Loic Minier <lool@dooz.org>  Wed, 20 Jun 2007 10:47:42 +0200

gtk+2.0 (2.11.2-1) experimental; urgency=low

  * New upstream release series; these are development releases, the new API
    may still change incompatibly.
    - Target at experimental; include check-dist.
    - Bump shlibs to >= 2.11.2.
    - Refresh patches 001_static-linking-dont-query-immodules, 005_xpmico,
      009_gtk-export-filechooser, 015_default-fallback-icon-theme,
      033_treeview_resizing, 041_ia32-libs to apply cleanly.
    - Update patch 021_loader-files-d to apply with the upstream G_MODULE
      changes and the support for included modules.
    - Update patch 030_gtkentry_password-char-circle to apply.
    - Drop patch 031_cursor-blinking-timeout, merged upstream.
    - Disable 040_filechooser_single-click for now as it doesn't apply cleanly
      and doesn't seem critical; add a description and cross-refs.
    - Update relibtoolizing patch, 070_mandatory-relibtoolize.
    - Bump up build-deps to libglib2.0-dev >= 2.13.1, libpango1.0-dev >=
      1.15.3, gtk-doc-tools >= 1.6.
    - Build-dep on libxcomposite-dev for composite support.
    - Build-dep on libxdamage-dev for damage support.
    - Enable test print backend by passing --enable-test-print-backend to
      configure.
  * Update 007_implicit_pointer_conversion_gdkdrawable_directfb to include
    cairo.h instead of defining the directfb feature manually.
  * New patch, 006_proper-directfb-modules, fixes pkg-config modules included
    to build directfb stuff, uncovered by the change in
    007_implicit_pointer_conversion_gdkdrawable_directfb; refresh
    relibtoolizing patch.
  * Add cross-refs to patch headers.
  * Clean up CFLAGS.
  * Prepare passing -z defs via LDFLAGS in the future.

 -- Loic Minier <lool@dooz.org>  Wed, 13 Jun 2007 16:57:47 +0200

gtk+2.0 (2.10.13-1) unstable; urgency=low

  * Bump Conflicts to iiimf-client-gtk << 12.3.91-4.
  * Upload to unstable; drop check-dist include.
  * New upstream release; no API change.
    - Drop patches 011_directfb-build-fixes-from-head,
      013_gdkproperty-directfb-strdup, 032_filechooser-sizing,
      090_capslock-numlock-im-thai merged upstream.
    - Update relibtoolizing patch, 070_mandatory-relibtoolize.

 -- Loic Minier <lool@dooz.org>  Wed, 13 Jun 2007 10:06:49 +0200

gtk+2.0 (2.10.12-3) experimental; urgency=low

  * Use printf instead of echo in dh_gtkmodules to write to write data to
    files in complex_doit() calls as dash's echo will always honor escape
    sequences.
  * Conflict with gtk2-engines-ubuntulooks (<= 0.9.11-1).
  * New patch, 009_gtk-export-filechooser, exports some filechooser API for
    use in maemo / Hildon; from Nokia, taken from the Ubuntu package; update
    patch 032_filechooser-sizing to apply cleanly; bump shlibs to 2.10.12-3;
    update patch 070_mandatory-relibtoolize.
  * Kill patch 025_dfb-window-destroy-leak from source tree as well now.
  * Include check-dist to prevent accidental uploads to unstable.

 -- Loic Minier <lool@dooz.org>  Thu, 07 Jun 2007 00:13:00 +0200

gtk+2.0 (2.10.12-2) unstable; urgency=low

  [ Loic Minier ]
  * New patch, 15_default-fallback-icon-theme, sets the default
    gtk-fallback-icon-theme to "gnome"; closes: #421353.
  * Also honor parallel=n in DEB_BUILD_OPTIONS.

  [ Josselin Mouette ]
  * 032_filechooser-sizing.patch: patch from Carlos Garnacho in bugzilla
    #420285, committed in trunk. Fixes (among many other things) infinite
    flickering with some window managers (closes: #420021).
  * Refresh other patches.

  [ Loic Minier ]
  * New patch 090_capslock-numlock-im-thai, fixes Thai input method when
    NumLock/CapsLock is on; thanks Theppitak Karoonboonyanan; GNOME #438261;
    closes: #414698.
  * Re-add patch 031_cursor-blinking-timeout to patch series.

  [ Josselin Mouette ]
  * 033_treeview_resizing.patch: fix column resizing in GtkTreeView when
    there is an expander column. See bugzilla #316087.

 -- Josselin Mouette <joss@debian.org>  Fri, 18 May 2007 19:02:20 +0200

gtk+2.0 (2.10.12-1) unstable; urgency=low

  * Bump Conflicts to gtk-im-libthai <= 0.1.4-2.
  * Document that 2.10.11-2 bumped the conflict on scim-gtk2-immodule to <=
    1.4.4-7.
  * Post-transition bump of conflicts to gtk2-engines-wonderland << 1.0-4,
    imhangul (<< 0.9.13-5), gcin (<< 1.3.4-2), gtk-im-libthai (<< 0.1.4-3),
    scim-gtk2-immodule (<< 1.4.4-8), uim-gtk2.0 (<< 1:1.4.1-3),
    gtk2-engines-cleanice (<< 2.4.0-1.1), gtk2-engines-magicchicken
    (<< 1.1.1-7.1), gtk2-engines-qtpixmap (<< 0.28-1.2), libginspx0
    (<< 20050529-1.1), tamil-gtk2im (<< 2.2-4.4), gtk2-engines-xfce
    (<< 2.4.0-1), scim-bridge-client-gtk (<< 0.4.10-1.1), swf-player
    (<< 0.3.6-2.3), gtk-qt-engine (<< 1:0.8~svn-rev36-1).
  * Let the udeb provide the Gtk+ module ABI (binver); closes: #419592.
  * Add a -k flag to dh_gtkmodules, matching the change in dh_pangomodules.
  * Use this new flag for the udeb and the shared library packages.
  * Add ${misc:Depends}.
  * Drop "libtool_is_fool" snippet patching hardcode_libdir_flag_spec and
    archive_cmds which is probably dangerous with newer libtools.
  * Drop patch 000_gtk+-2.0.6-exportsymbols which made all libs export way too
    many symbols and hence was dangerous; closes: #327652.
    - Update patch 070_mandatory-relibtoolize.
  * Fix description of the -dbg package.
  * New upstream release; no ABI change.
    - Refresh patches 011_directfb-build-fixes-from-head and
      040_filechooser_single-click.
    - Update relibtoolizing patch.

 -- Loic Minier <lool@dooz.org>  Thu, 03 May 2007 15:13:54 +0200

gtk+2.0 (2.10.11-2) unstable; urgency=low

  [ Loic Minier ]
  * Bump libwmf conflicts to << 0.2.8.4-5.
  * Fix control generation.
  * Include the new uploaders.mk from gnome-pkg-tools instead of duplicating
    its logic; build-dep on gnome-pkg-tools >= 0.11.
  * Run "make check" test suite for all flavors except if DEB_BUILD_OPTIONS
    contains the "nocheck" keyword; ignore failures.
  * Add support for DEB_BUILD_OPTIONS_PARALLEL.
  * Re-enable FAQ and Tutorial which were fixed upstream at some point; update
    installation dirs.
  * Call dh_installman -a.

  [ Josselin Mouette ]
  * 040_filechooser_single-click.patch: remove shortcut-related actions
    in the response callback. This fixes the annoying bug where you need
    to click twice on "save" after clicking on a shortcut.

  [ Loic Minier ]
  * Initialize CFLAGS to -Wall -g; pass debian/rules' CFLAGS and LDFLAGS to
    configure, doh!
  * Document that 2.10.8 (and 2.10.9) fixed CVE-2007-0010.
  * Stop shipping engines in the udeb again.
  * New patch, 040_ia32-libs.patch, for ia32-libs support via ia32-libs-gtk;
    based on a patch by Goswin von Brederlow with the following changes: a)
    use .32 and .64 suffixes in all cases (compatible with Ubuntu), b) fix
    typo, c) use g_file_test() instead of g_access(); does not cover module
    loading via env vars; closes: #406453.
  * Upload to unstable; drop check-dist include.
  * Wrap build-deps and deps.
  * Add Conflicts on gcin (<= 1.3.4-1), gtk-qt-engine (<= 1:0.8~svn-rev31-3),
    iiimf-client-gtk (<= 12.3.91-3), libginspx0 (<= 20050529-1),
    scim-bridge-client-gtk (<= 0.4.10-1), iiimgcf (<= 11.4.1870-7).
  * Bump Conflicts to gtk2-engines-gtk-qt << 1:0.7-2, imhangul <=
    0.9.13-3.1, libgnomeui-0 <= 2.14.1-3, swf-player <= 0.3.6-2.2,
    tamil-gtk2im <= 2.2-4.3, uim-gtk2.0 <= 1:1.2.1-9, scim-gtk2-immodule (<=
    1.4.4-7).
  * Drop docbook-utils and linuxdoc-tools-text from the build-deps.

 -- Loic Minier <lool@dooz.org>  Fri, 13 Apr 2007 22:25:49 +0200

gtk+2.0 (2.10.11-1) experimental; urgency=low

  * Move build and install base dirs to debian/build and debian/install
    instead of debian/tmp/build and debian/tmp/install.
  * Cleanup rules.
  * Make debian/control PHONY.
  * Use @DOC_PKG@ to point at the HTML doc as well.
  * Tune udeb description.
  * New upstream releases.
    - Drop patch 003_default_fallback_icon_theme, upstream added a fallback on
      hicolor.
    - Drop patch 015_gdkmain-x11_button-mask.patch, merged upstream.
    - Refresh patches.
    - Relibtoolize.
  * Remove 031_cursor-blinking-timeout from patch series as it causes a
    regression in the Thai IM; closes: #414698.

 -- Loic Minier <lool@dooz.org>  Wed, 14 Mar 2007 14:11:58 +0100

gtk+2.0 (2.10.9-1) experimental; urgency=low

  [ Josselin Mouette ]
  * 024_filechooser_single-click.patch:
    + Monitor selection changes instead of monitoring the cursor.
    + Miscellaneous fixes.
  * 015_gdkmain-x11_button-mask.patch, stolen from upstream SVN: fix the
    issue of resizing columns needing two tries in some cases
    (closes: #406906).

  [ Loic Minier ]
  * Add a get-orig-source target to retrieve the upstream tarball.
  * Rename patch 023_gtkentry_password-char-circle to
    030_gtkentry_password-char-circle.
  * Rename patch 024_filechooser_single-click to 040_filechooser_single-click.
  * New patch, 031_cursor-blinking-timeout.patch, to stop blinking the cursor
    after a configurable timeout; helps saving energy by not waking up all Gtk
    processes with a cursor continuously; from upstream SVN r16366 (trunk);
    GNOME #353670, #352442.
  * Include the new check-dist Makefile to prevent accidental uploads to
    unstable; bump build-dep on gnome-pkg-tools to >= 0.10.
  * Bump up libglib2.0-dev of libgtk2.0-dev dep to >= 2.12.0 as well; thanks
    Marc Brockschmidt.

  [ Josselin Mouette ]
  * New upstream release.
    - Fixes CVE-2007-0010; RedHat #218755, #218932.
  * Remove patches integrated upstream:
    + 009_directfb_build.patch
    + 010_fix-stuc-vs-stub-typo.patch
    + 012_missing-stub-files.patch
    + 014_gtktreeview_missing-icons.patch
  * Refresh patches:
    + 020_immodules-files-d.patch
    + 031_cursor-blinking-timeout.patch
    + 040_filechooser_single-click.patch
    + 070_mandatory-relibtoolize.patch

 -- Josselin Mouette <joss@debian.org>  Thu,  1 Mar 2007 21:50:34 +0100

gtk+2.0 (2.10.7-1) experimental; urgency=low

  * New upstream release.
  * Refresh patches.
  * 022_gtkcupsutils_multipage.patch: removed, integrated upstream.
  * Regenerate 070_mandatory-relibtoolize.patch.
  * 014_gtktreeview_missing-icons.patch: update patch with the upstream
    fix that was committed.
  * 009_directfb_build.patch: new patch, fix typo in configure.in for
    the directfb build.

 -- Josselin Mouette <joss@debian.org>  Wed, 10 Jan 2007 00:03:03 +0100

gtk+2.0 (2.10.6-5) experimental; urgency=low

  [ Loic Minier ]
  * Really update gtk2-engines conflict to << 2.8.2-2.

  [ Josselin Mouette ]
  * 022_gtkcupsutils_multipage.patch: new patch, stolen upstream.
    Properly pass multi-value options to cups (closes: #404867).
  * 023_gtkentry_password-char-circle.patch: new patch to replace stars by
    black circles in password fields; thanks Sven Arvidsson; found in Fedora
    and OpenSuse (closes: #401568).
  * 024_filechooser_single-click.patch: patch from UHU-Linux to make the
    side pane in the filechooser usable with a single click
    (closes: #405296).

 -- Josselin Mouette <joss@debian.org>  Wed,  3 Jan 2007 00:14:28 +0100

gtk+2.0 (2.10.6-4) experimental; urgency=low

  [ Loic Minier ]
  * Update gtk2-engines conflict to << 2.8.2-2.

  [ Josselin Mouette ]
  * 014_gtktreeview_missing-icons.patch, stolen from bugzilla: fix
    missing icon in "save as" filechooser dialogs.

 -- Josselin Mouette <joss@debian.org>  Thu, 30 Nov 2006 20:42:44 +0100

gtk+2.0 (2.10.6-3) experimental; urgency=low

  [ Loic Minier ]
  * Update gtk2-engines conflict to <= 2.8.1-4.
  * Update gtk2-engines-pixbuf conflict to <= 2.10.
  * Bump up libcairo-directfb2-dev build-dep to 1.2.4-4.

  [ Josselin Mouette ]
  * 070_mandatory-relibtoolize.patch: recreate with autoconf 2.59, to
    avoid the AM_GLIB_DEFINE_LOCALEDIR bug (making GTK+ applications
    untranslated).
  * Make gtk2-engines conflict less strict.

 -- Josselin Mouette <joss@debian.org>  Sat, 11 Nov 2006 00:04:46 +0100

gtk+2.0 (2.10.6-2) experimental; urgency=medium

  * New patch, 013_gdkproperty-directfb-strdup, to g_strdup() strings returned
    by gdk_atom_name(); GNOME #357611; thanks Attilio Fiandrotti.

 -- Loic Minier <lool@dooz.org>  Sun,  8 Oct 2006 16:03:08 +0200

gtk+2.0 (2.10.6-1) experimental; urgency=low

  * New upstream release.
    - Drop patch 013_stock-icons-typo-in-rm, merged upstream.
    - Relibtoolize: update patch 070_mandatory-relibtoolize.

 -- Loic Minier <lool@dooz.org>  Wed,  4 Oct 2006 11:41:37 +0200

gtk+2.0 (2.10.5-1) experimental; urgency=low

  * Fail if dh_gtkmodules called query helpers on module files, but no module
    could be written to the module file.
  * Parse stderr as well as the stdout of query helpers and bail out if
    g_module_open(); suggest adjusting LD_LIBRARY_PATH.
  * Fix some probably harmless typos.
  * New patch, 030_gtkfilechooserbutton-update-combo-box-null-base-path, to
    avoid a segfault when opening some filechoosers; thanks Sam Morris for
    reporting and testing; from CVS HEAD; GNOME #358405; closes: #390231.
  * New upstream release; no API change.
    - Drop patch 030_gtkfilechooserbutton-update-combo-box-null-base-path,
      merged upstream.
    - New patch, 013_stock-icons-typo-in-rm, to fix a typo in gtk/Makefile.am;
      GNOME #358931.
    - Relibtoolize: update patch 070_mandatory-relibtoolize.

 -- Loic Minier <lool@dooz.org>  Mon,  2 Oct 2006 16:59:18 +0200

gtk+2.0 (2.10.4-1) experimental; urgency=low

  * New upstream release; no API change.
    - Switch from tar-in-tar and sys-build to regular source and quilt
      patching; build-depend on quilt; remove occurrences of $(TOP_SRC_DIR)
      and @TOP_SRC_DIR@ which isn't needed anymore.
    - Refresh patch 021_loader-files-d.
    - New patch, 010_fix-stuc-vs-stub-typo, to replace "stuc" with "stub" in
      gtk/Makefile.am; from HEAD, not commited in the gtk-2-10 branch.
    - New patch, 011_directfb-build-fixes-from-head, to backport directfb
      build fixes; from HEAD not commited in the gtk-2-10 branch.  Thanks
      Attilio Fiandrotti for pointing me at the actual log entry.
    - New patch, 012_missing-stub-files, to add gtk/gtkplug-stub.c and
      gtksocket-stub.c missing from the tarball; from the gtk-2-10 branch.
    - Relibtoolize: update patch 070_mandatory-relibtoolize.

 -- Loic Minier <lool@dooz.org>  Sun, 24 Sep 2006 12:24:31 +0200

gtk+2.0 (2.10.3-3) experimental; urgency=medium

  * Update patch 021_loader-files-d to not warn about missing module files or
    unreadable files as is already the case for immodules; see #388450 for
    more background.
  * Fix awful typo which broke generation of the udeb shlibs and which I
    didn't notice with debdiff; thanks Frans Pop.
  * Drop debian/docs.in and pass the list of files to dh_installdocs instead;
    should fix the missing README and NEWS files.

 -- Loic Minier <lool@dooz.org>  Thu, 21 Sep 2006 17:35:16 +0200

gtk+2.0 (2.10.3-2) experimental; urgency=low

  * Drop obsolete --with-cairo-backend configure flag.
  * Make update-gtk-immodules and update-gtk-immodules no-ops, to avoid
    modules to recreate the /etc modules files on upgrades or by mistake;
    remove the generated module files in /etc on upgrades. closes: #388450
  * Merge 2.8.20-2; drop patch 009_revert-gdkdrawable-directfb, merged
    upstream.

 -- Loic Minier <lool@dooz.org>  Wed, 20 Sep 2006 22:17:30 +0200

gtk+2.0 (2.10.3-1) experimental; urgency=low

  * New upstream releases; with API additions in the filesystem modules API,
    probably only used by gtk-demo, and in the quartz gdk backend, not used in
    Debian.
    - Bump shlibs to >= 2.10.3.
    - Drop patch 009_configurable-cairo-backend-module, it was not really
      required to select a cairo backend dynamically as the backend is always
      cairo-directfb for a directfb gdk.
    - Drop patch 010_gdk-require-cairo-module, merged upstream.
    - Drop patch 011_gdk-directfb-cvs-changes, this release includes the
      changes that were pulled back then.
    - Relibtoolize: update patch 070_mandatory-relibtoolize.

 -- Loic Minier <lool@dooz.org>  Tue, 19 Sep 2006 20:42:38 +0200

gtk+2.0 (2.10.1-2) experimental; urgency=low

  * Drop obsolete scary warning in 2.10.1-1.
  * Drop update-gtk-immodules and update-gdkpixbuf-loaders calls from
    libgtk2.0-0's postinst, this isn't needed for backwards compatibility.
  * Use /usr/lib/libgtk2.0-0/gdk-pixbuf-query-loaders and
    /usr/lib/libgtk2.0-0/gtk-query-immodules-2.0 instead of
    /usr/bin/gdk-pixbuf-query-loaders and /usr/bin/gtk-query-immodules-2.0 in
    dh_gtkmodules.

 -- Loic Minier <lool@dooz.org>  Tue, 19 Sep 2006 16:40:22 +0200

gtk+2.0 (2.10.1-1) experimental; urgency=low

  * Add a missing x11proto-xext-dev build-dep for X SYNC checks.
  * Add a missing libatk1.0-dev (>= 1.9.0) build-dep for ATK.
  * Replace GTK_BINARY_VERSION in debian/*.in to set the binary version of
    binary modules; it is set via debian/scripts/vars and currently in use in
    update-gdkpixbuf-loaders.in and update-gtk-immodules.in.
  * Remove fake support for version argument from update-gdkpixbuf-loaders and
    update-gtk-immodules.
  * New upstream development releases with API additions, and non-public API
    changes and removals.
    - Target at experimental.
    - Update copyright from AUTHORS.
    - Update upstream URL.
    - Bump up libglib2.0-dev build-dep to >= 2.12.0.
    - Add a libdirectfb-dev (>= 0.9.24) build-dep for DirectFB.
    - Add a libcupsys2-dev (>= 1.2) build-dep for CUPS printing backend.
    - Bump shlibs to >= 2.10.0.
    - Update list of docs to ship; now includes NEWS. (Closes: #384225)
    - Update watch file to track stable releases and use HTTP.
    - Set GTK_BINARY_VERSION to 2.10.0.
    - Add or bump Conflicts with packages shipping modules for the 2.4.0
      binary version of Gtk: gtk2-engines-wonderland <= 1.0-3,
      gtk2-engines-cleanice <= 2.4.0-1, gtk2-engines <= 1:2.6.10-2,
      gtk2-engines-magicchicken <= 1.1.1-7, gtk2-engines-pixbuf <= 2.8.20-1,
      gtk2-engines-gtk-qt <= 1:0.7-1, gtk2-engines-qtpixmap <= 0.28-1.1,
      librsvg2-common <= 2.14.4-2, gtk2-engines-xfce <= 2.3.90.2-1,
      libgnomeui-0 <= 2.14.1-2, tamil-gtk2im <= 2.2-4.2, imhangul <= 0.9.13-3,
      iiimgcf <= 11.4.1870-7.3, scim-bridge <= 0.2.4-1, scim-gtk2-immodule <=
      1.4.4-4, gtk-im-libthai <= 0.1.4-1, uim-gtk2.0 <= 1:1.2.1-3, libwmf-dev
      <= 0.2.8.4-2, libwmf0.2-7 <= 0.2.8.4-2, swf-player <= 0.3.6-2.1.
    - Replace 001_gtk+-2.2.0-buildfix-immodule patch with
      001_static-linking-dont-query-immodules which has more chances to be
      merged upstream; see GNOME #346531.
    - Drop 006_gtk+-2.8.17-directfb patch, merged upstream.
    - Refresh patches: 000_gtk+-2.0.6-exportsymbols,
      003_default_fallback_icon_theme,
      004_gtk+-ximian-gtk2-filesel-navbutton-5,
      007_implicit_pointer_conversion_gdkdrawable_directfb.
    - Update 070_mandatory-relibtoolize with libtoolize --force --copy &&
      aclocal-1.7 -I m4macros && autoconf && automake-1.7.
    - New patch, 002_static-linking-dont-build-perf, to avoid building the
      perf measurement tools in static builds; see GNOME #346559; needs
      the 001_gtk+-2.2.0-buildfix-immodule patch.
    - New patch, 009_configurable-cairo-backend-module, to add a new
      --with-cairo-backend flag which will select a cairo-$backend.pc
      pkg-config module instead of the default of cairo.pc; see GNOME #351509.
    - Configure with --with-cairo-backend=directfb for the dfb build.
    - New patch, 010_gdk-require-cairo-module, to require the Cflags and Libs
      from the cairo-directfb module (as $cairo_module); see GNOME #351519.
    - New patch, 011_gdk-directfb-cvs-changes, backport of CVS only build
      fixes to permit compilation against directfb 0.9.25.1.
  * Fix bashishms in debian/rules. (Closes: #385473)
  * Generate a Provides: gtk2.0-binver-@BINVER@ in libgtk2.0-@SONAME@ to track
    the binary version of Gtk and to permit Gtk modules to depend on it.
  * Define the flags for each flavor (shared, static, and udeb) in Makefile
    vars and share the common flags.
  * Only pass --host to configure if DEB_HOST_GNU_TYPE and DEB_BUILD_GNU_TYPE
    differ.
  * Stop shipping *.la and *.a files of modules (all module types).
  * Move GTK_BINARY_VERSION back to rules.
  * Use GTK_BINVER_DEP instead of BINVER.
  * Build flavors out-of-tree; saves 25% of required build space (315 MB) and
    some build time / IO load; this clutters the headers a little (full build
    path is mentionned instead of ".") though.
  * Rewrite and cleanup the build process completely.
  * Install the full set of pkg-config files from the dfb flavor in
    /usr/lib/pkgconfig/libgtk-directfb-2.0; to use this feature, set
    PKG_CONFIG_PATH while invoking pkg-config (or configure); the
    /usr/lib/pkgconfig/*directfb*.pc files will be removed when Debian sources
    have been converted.
  * In the same spirit, gdkconfig.h is in /usr/lib/gtk-2.0/include/directfb;
    to use it, prepend -I/usr/lib/gtk-2.0/include/directfb to CFLAGS.
  * Fix generation of /etc/gtk-2.0/gdk-pixbuf.loaders for the udeb.
    (Closes: #382435)
  * Build-depend on libcairo-directfb2-dev >= 1.2.4-2 to get PDF/PS support in
    the directfb flavor of libcairo.
  * Recommend the linked source packages in libgtk2.0-doc instead of simply
    suggesting them.
  * Rewrite update-gdkpixbuf-loaders and update-gtk-immodules.
  * Drop double libatk1.0-dev build-dep.
  * Empty the dependency_libs in the *.la files of libgtk2.0-dev.
  * New immodule files handling with *.immodules files below
    /usr/lib/gtk-2.0/<BINARY_VERSION>/immodule-files.d.
    - New patch, 020_immodules-files-d, to split the module search path on
      ":", as is done in Pango, prepend
      /usr/lib/gtk-2.0/<BINARY_VERSION>/immodule-files.d to the search path,
      and to read all *.immodules files when a directory is encountered in the
      search path.
    - Pre-generate
      /usr/lib/gtk-2.0/<BINARY_VERSION>/immodule-files.d/libgtk2.0-0.immodules
      for the shared library.
    - Continue generating /etc/gtk-2.0/gtk.immodules until packages are
      updated.
  * Add the libpixmap engine to the udeb for the new Bladr GTK theme for g-i.
  * New loader files handling with *.loaders files below
    /usr/lib/gtk-2.0/<BINARY_VERSION>/loaders-files.d.
    - New patch, 021_loader-files-d, to split the module search path on
      ":", as is done in Pango, prepend
      /usr/lib/gtk-2.0/<BINARY_VERSION>/loader-files.d to the search path,
      and to read all *.loaders files when a directory is encountered in the
      search path.
    - Pre-generate
      /usr/lib/gtk-2.0/<BINARY_VERSION>/loader-files.d/libgtk2.0-0.loaders
      for the shared library and libgtk-directfb-2.0-0-udeb.loaders for the
      udeb.
    - Continue generating /etc/gtk-2.0/gdk-pixbuf.loaders until packages are
      updated.
    - This particular patch uses two ugly workarounds and needs work before
      being sent upstream.
  * New Debhelper-based command, dh_gtkmodules, to create module files for IM
    modules and GdkPixbuf loaders; it will still add a dependency on the
    binary version of Gtk for other modules.
  * Make use of the new dh_gtkmodules during the build (override the path to
    gtk-query-immodules-2.0 and gdk-pixbuf-query-loaders.
  * Add ${misc:Depends} to gtk2-engines-pixbuf.

 -- Loic Minier <lool@dooz.org>  Tue, 19 Sep 2006 15:13:38 +0200

gtk+2.0 (2.8.20-2) unstable; urgency=low

  * New patch, 009_revert-gdkdrawable-directfb, to revert a fix for Italic
    letters which caused ugly unneeded horizontal/vertical lines; thanks
    Davide Viti. (Closes: #386860)
  * Fix typo, install-dfb depends on build-dfb, not build-shared.
  * Fix typo (DFB_PKGFIR versus DFB_PKGDIR), use the BUILD_DFB_DIR version of
    gdk-pixbuf-query-loaders, and set LD_LIBRARY_PATH to the udeb's /usr/lib;
    should fix the empty /etc/gtk-2.0/gdk-pixbuf.loaders. (Closes: #382435)
  * Ship all engines of the DirectFB build in the udeb, that is
    engines/libpixmap.so.

 -- Loic Minier <lool@dooz.org>  Wed, 20 Sep 2006 21:36:04 +0200

gtk+2.0 (2.8.20-1) unstable; urgency=low

  * New upstream releases; no API changes.

 -- Loic Minier <lool@dooz.org>  Mon, 14 Aug 2006 16:52:04 +0200

gtk+2.0 (2.8.18-7) unstable; urgency=medium

  * Rename patches to reflect the order in which they are applied:
    - 000_gtk+-2.2.0-buildfix-immodule to 001_gtk+-2.2.0-buildfix-immodule
    - 001_default_fallback_icon_theme to 003_default_fallback_icon_theme
    - 001_gtk+-ximian-gtk2-filesel-navbutton-5 to
      004_gtk+-ximian-gtk2-filesel-navbutton-5
    - 002_xpmico to 005_xpmico
    - 003_gtk+-2.8.17-directfb to 006_gtk+-2.8.17-directfb
    - 005_implicit_pointer_conversion to
      007_implicit_pointer_conversion_gdkdrawable_directfb
    - 006_implicit_pointer_conversion to
      008_implicit_pointer_conversion_gdkgc_directfb
  * Change the 000_gtk+-2.0.6-exportsymbols, and
    001_gtk+-2.2.0-buildfix-immodule patches to only patch the
    non-autogenerated files.
  * Rename 004_reautoconf to 070_mandatory-relibtoolize; update it for the
    previous changes; use an older autoconf version to work around a bug
    in the glib-gettext macro which broke localization in dialog boxes; thanks
    Mike Hommey.

 -- Loic Minier <lool@dooz.org>  Sun,  6 Aug 2006 11:49:48 +0200

gtk+2.0 (2.8.18-6) unstable; urgency=low

  * 005_implicit_pointer_conversion.patch: patch from Dann Frazier to
    fix an implicit pointer conversion error on 64-bit architectures
    (closes: #381081).
  * 006_implicit_pointer_conversion.patch: fix another implicit
    conversion by allowing deprecated functions in the necessary header
    file (closes: #381082).

 -- Josselin Mouette <joss@debian.org>  Wed,  2 Aug 2006 14:48:54 +0200

gtk+2.0 (2.8.18-5) unstable; urgency=low

  [ Loic Minier ]
  * Set Priority to extra to sync with overrides.

  [ Josselin Mouette ]
  * Set priority to extra for the udeb.
  * Bump build dependencies for libcairo to the stable version.
  * Lots of cleanup in debian/rules.
  * Rename directfb packages to libgtk-directfb-2.0-*.
  * Move .a and .la files from the engine package to the development
    package.
    + Add appropriate Replaces: field.

 -- Josselin Mouette <joss@debian.org>  Sun, 30 Jul 2006 18:21:37 +0200

gtk+2.0 (2.8.18-4) experimental; urgency=low

  * Bump libcairo build dependencies.
  * Only install the PNG loader in the udeb.
  * Rebuild against a fixed glib.

 -- Josselin Mouette <joss@debian.org>  Mon, 26 Jun 2006 22:34:27 +0200

gtk+2.0 (2.8.18-3) experimental; urgency=low

  [ Loïc Minier ]
  * Bump libgtk2.0-dev dependency and build-dep on libx11-dev to >= 2:1.0.0-6
    as it ships x11.pc which ends up in the Requires of gdk-x11-2.0.pc.
    (Closes: #326199, #370693)
    [debian/control, debian/control.in]

  [ Josselin Mouette ]
  * 003_gtk+-2.8.17-directfb.patch: new patch, bringing a new directfb
    backend.
  * 004_reautoconf.patch: new patch, result of "libtoolize --force
    --copy; aclocal; autoheader; automake -acf; autoconf; rm -rf
    autom4te.cache" with the previous patches applied.
  * Make 3 new packages: libgtk+2.0-directfb0-udeb,
    libgtk+2.0-directfb-dev and  libgtk+2.0-directfb0.
  * Add a new build flavour for directfb (only the shared version).
  * Use chrpath to remove the rpath in the udeb.
  * Generate a fake shlibs.local to handle all intra-gtk dependencies by
    hand.
  * Switch to debhelper compatibility mode 5 and require 5.0.22.
  * Standards-version is 3.7.2.
  * Break the circular dependency between libgtk2.0-0, libgtk2.0-bin and
    libgtk2.0-common (closes: #309604).
    + Remove libgtk2.0-common dependency on libgtk2.0-0.
    + Remove libgtk2.0-0 dependency on libgtk2.0-bin.
    + Use ${binary:Version} and ${source:Version} to ensure strict
      dependencies.
    + Build-depend on dpkg-dev 1.13.19.
    + Invert the libgtk2.0-common -> libgtk2.0-0 symbolic link.
    + libgtk2.0-common.preinst, libgtk2.0-0.postinst: dance the symbolic
      link samba.
    + Move support binaries and scripts to libgtk2.0-0 and make
      libgtk2.0-bin a binary-all package containing only scripts.
    + Move /usr/sbin/update-* calls to libgtk2.0-0.
    + update-*: call binaries at their new location.

 -- Josselin Mouette <joss@debian.org>  Mon, 26 Jun 2006 22:31:14 +0200

gtk+2.0 (2.8.18-1) unstable; urgency=low

  * New upstream version:
    Bugs fixed:
    - search box positioning has some bugs
    - Gdk does not translate VK_NUMPADx to GDK_KP_x
    - sanely handle late (re)setting of dnd image
    - Text is shifted off-by-one in Add to panel
    - gtk_widget_create_pango_layout docs typo
    - GtkLayout In GtkScrolledWindow does not receive the scroll_event
    - gtktreeview has RTL problems with toggle buttons if using gtktreestore
      as a model
    - Wrong drop location in GtkEntry
    - GtkImage animation CRITICALS on switching themes
    - DnD: Conditional jump or move depends on uninitialised value
    - cursor blocked to dnd mode after using shift and dnd on a GtkCalendar
    - Crashes while creating source code w/GtkFontSelection
    - the right edge tab does not appear when switching tab
    - Warning in gtk_paned_compute_position
    - gdk should set resolution on PangoCairoFontmap, not PangoCairoContext
    - GtkTreeView does not resize correctly
    - gtk_tree_view_get_cell_area() forgets depth-one expander
    - expander animation not working in RTL mode
    - Multiple issues discovered by Coverity
    - Make gtk_file_chooser_button_new() friendlier for language bindings

 -- Sebastien Bacher <seb128@debian.org>  Tue, 30 May 2006 17:02:26 +0200

gtk+2.0 (2.8.17-1) unstable; urgency=low

  * New upstream version:
    Bugs fixed:
    - Expander disclosure button is too small
    - gtk_image_clear doesn't cause redraw
    - typo in configure.in yields suspicious warning
    - gtk_icon_view_set_cursor causes Segmentation fault
    - garbage output of --help in non UTF-8 locale
    - GtkNotebook does not destroy its children on destroy()
    - TreeView DnD between-row highlight colo
    - Gtk-Criticals occur when scrolling a text_view that is not realized
    - Hidden menubar still activates submenus with kbd
    - GtkTreeItem broken
    -  Clean up button press handling (use one-grab-op-at-a-time pattern)
    - broken scrolling when selecting
    - GTK+ File-chooser dialog crashes
    - Nautilus crashes when dragging icons to another screen
    - mixed line separators confuse gtk_text_iter_ends_line
    - Textview child is covered by window border
    - gdk_pixbuf_loader_new_with_type(): What image types are allowed?
    - Missing progress bar label
    - Fix a problem which caused grab-notify signal to be missed in some cases
  * debian/control.in:
    - clear the Build-Depends on xlibs-static-pic | xlibs-pic, not required
    - updated the Build-Depends on libpango1.0-dev so it build with
      the xorg transitioned version
  * * debian/patches/001_default_fallback_icon_theme.patch:
    - set the default fallback icon theme to "gnome", fixes the issues with
      the moves of icons from hicolor to gnome

 -- Sebastien Bacher <seb128@debian.org>  Sun,  9 Apr 2006 21:54:11 +0200

gtk+2.0 (2.8.16-1) unstable; urgency=low

  * New upstream version

 -- Sebastien Bacher <seb128@debian.org>  Wed, 15 Mar 2006 19:26:46 +0100

gtk+2.0 (2.8.15-1) unstable; urgency=low

  * New upstream version:
    * Bugs fixed:
      - Keys P and N in "open file" dialog have special meaning
      - MS-Windows theme (GTK-Wimp) shows all funky characters
      - Optimize gdk on win32
      - Hollow polygons have wrong linecaps
      - panel crash with a11y enabled
    * Updated translations (bg,bn,cs,eu,ro)

 -- Sebastien Bacher <seb128@debian.org>  Tue, 14 Mar 2006 15:41:56 +0100

gtk+2.0 (2.8.13-1) unstable; urgency=low

  * New upstream version:
    * Bugs fixed:
    - Can't select some items in GtkIconView
    - gtk_icon_theme_list_icons: example contexts don't work
    - gnopernicus crashes on changing display screen source for magnifier
    - evince crashes in gdk_region_union_with_rect
    - Small error in _gdk_gc_update_context
    - gtk.Notebook.get_current_page() returns incorrect page number
      when pages hidden
    - GtkAboutDialog not responsive to Escape key
    - GtkNotebook popup menu not keynavigatable
    - GtkRadioButton does not issue notify::active
    - Make more use of G_DISABLE_ASSERT in TextView code
    * Updated translations

 -- Sebastien Bacher <seb128@debian.org>  Sat, 25 Feb 2006 23:56:58 +0100

gtk+2.0 (2.8.12-1) unstable; urgency=low

  * New upstream bugfix release.
  * [debian/copyright] Updated FSF's address.

 -- J.H.M. Dassen (Ray) <jdassen@debian.org>  Sun, 12 Feb 2006 14:11:11 +0100

gtk+2.0 (2.8.11-1) unstable; urgency=low

  * New upstream version
    * Avoid memory overruns in the pixbuf theme engine with nonsensical
      gradient specifications.  [Matthias]
    * Bugs fixed:
    - Cursor doesn't move as expected
    - Segfault from combination of gtk_container_set_resize_mode()
      and GtkComboBox
    - segfault in update_cursor on amd64
    - eog crashes at launch under AIX
    - "~" should bring up the location dialog
    - gtk_text_layout_get_cursor_locations() chokes on layout=0x0
    * Documentation improvements [Federico Mena Quintero]
    * Translation updates (es,pt_BR,zh_HK,zh_TW)

 -- Sebastien Bacher <seb128@debian.org>  Fri, 27 Jan 2006 22:28:05 +0100

gtk+2.0 (2.8.10-1) unstable; urgency=low

  * New upstream version
  * debian/control.in:
    - updated the glib requirement
  * debian/patches/001_fs_documents.patch:
    - dropped, stick with upstream behaviour rather

 -- Sebastien Bacher <seb128@debian.org>  Thu, 12 Jan 2006 13:34:37 +0100

gtk+2.0 (2.8.9-2) unstable; urgency=low

  * Upload to unstable

 -- Sebastien Bacher <seb128@debian.org>  Thu, 15 Dec 2005 15:13:32 +0100

gtk+2.0 (2.8.9-1) experimental; urgency=low

  * New upstream version:
    Bugs fixed:
    - File chooser filter behaves weird
    - 2.8.4 to 2.8.6: sound-juicer crash, fileselector assertions
    - On unsetting the Model, GtkTreeView does not clear
      it's associated TreeSelection
    - Crash on selecting a file of null mime-type
    - gtktoolbutton leaks a pixbuf
    - GdkEvent leaked in gtktreeview.c / gtk_tree_view_key_press
    - Typo in trap_activate_cb()
    - gtkcalendar.c: The identifier is already declared.
    - gtk_menu_attach_to_widget() does not take NULL detacher
    - Unhinted fonts are measured incorrectly and drawing
      problems occur as a result
    - unwanted scrolling in recent gtk
    - Toolbars without icons are invisible in icon-only mode
    - Search-entry in the TreeView not working properly
    - gtktoolbutton.c:562: warning: 'image' is used
      uninitialized in this function
    - reference count of textbuffer increases with each paste
    - gtk_selection_data_get_uris leaks memory
    Other changes:
    - Remove GMemChunk from public header files to
      support building against GLib 2.10
    - Report errors in option parsing
    - Merge upstream xdgmime changes to handle duplicate glob patterns

 -- Sebastien Bacher <seb128@debian.org>  Sat, 10 Dec 2005 18:22:50 +0100

gtk+2.0 (2.8.8-1) experimental; urgency=low

  * New upstream version:
    GtkFileChooser:
     - Make F2 work for renaming bookmarks
    GtkEntry:
     - Turn off input methods in password entries
    - Other fixes * Documentation improvements
    - Updated translations

 -- Sebastien Bacher <seb128@debian.org>  Tue, 29 Nov 2005 16:00:32 +0100

gtk+2.0 (2.8.7-1) experimental; urgency=low

  * New upstream version.
  * Security fixes:
    - Add check to XPM reader to prevent integer overflow for specially crafted
      number of colors (CVE-2005-3186) (Closes: #339431).
    - Fix endless loop with specially crafted number of colors (CVE-2005-2975).
  * debian/patches/001_fs_documents.patch:
    - updated.
  * debian/rules:
    - fix confusing cp usage.

  [ Loic Minier ]
  * Drop xlibs-dev deps and build-deps.
    [debian/control, debian/control.in]

 -- Sebastien Bacher <seb128@debian.org>  Wed, 16 Nov 2005 11:54:11 +0100

gtk+2.0 (2.8.3-1) experimental; urgency=low

  * New upstream version:
    - Fix problems with the handling of initial settings
      for font options and cursor themes.
    - Add a --ignore-theme-index option to gtk-update-icon-cache.

 -- Jordi Mallach <jordi@debian.org>  Thu,  1 Sep 2005 19:45:50 +0200

gtk+2.0 (2.8.2-1) experimental; urgency=low

  * New upstream version:
    - Fix a crash with custom icon themes, which affected
      the gnome-theme-manager.
    - Make sure font and cursor settings are propaged down
      to the screen initially.
  * debian/control.in:
    - require the current pango.

 -- Sebastien Bacher <seb128@debian.org>  Thu, 25 Aug 2005 00:36:18 +0200

gtk+2.0 (2.8.1-1) experimental; urgency=low

  * New upstream version:
    - gtk-update-icon-cache no longer stores copies of symlinked icons,
      and it has a --index-only option to omit image data from the cache.
    - Make large GtkSizeGroups more efficient.
    - Improve positioning of menus in GtkToolbar.
    - Make scrolling work on unrealized icon views.
    - Avoid unnecessary redraws on range widgets.
    - Make sure that all GTK+ applications reload icon themes promptly.
    - Ensure that gdk_pango_get_context() and gtk_widget_get_pango_context()
      use the same font options and dpi value.
    - Multiple memory leak fixes.
  * debian/control.in:
    - updated the libgtk2.0-dev Depends according to the changes.
  * debian/rules:
    Add --enable-explicit-deps=yes to make sure stuff like x11 gets listed as a
    Requires: in gdk(-x11)-2.0.pc, because otherwise linkage against -lX11 and
    friends doesn't get carried through.  Whether or not this is correct is
    arguable, since libgdk-x11-2.0.so.0* ends up linked against it anyway, but
    stuff like gnome-panel seems to be relying on this transience.
    Change by Daniel Stone.

 -- Sebastien Bacher <seb128@debian.org>  Wed, 24 Aug 2005 11:24:16 +0200

gtk+2.0 (2.8.0-1) experimental; urgency=low

  * New upstream version.
  * debian/control.in:
    - build with the new cairo (Closes: #323705).
    - updated the Build-Depends for xorg (Closes: #323080).
  * debian/copyright:
    - use License instead of Copyright (Closes: #323209).
  * debian/patches/001_fs_documents.patch:
    - default to Documents.
  * debian/rules:
    - updated the shlibs.
  * debian/watch:
    - updated.

 -- Sebastien Bacher <seb128@debian.org>  Thu, 18 Aug 2005 12:19:41 +0200

gtk+2.0 (2.7.2-1) experimental; urgency=low

  * New upstream version.
  * debian/control.in:
    - updated the Build-Depends.
  * debian/rules:
    - updated the shlibs.
    - use cairo.
  * debian/watch:
    - updated.

 -- Sebastien Bacher <seb128@debian.org>  Tue, 12 Jul 2005 01:06:55 +0200

gtk+2.0 (2.6.8-1) unstable; urgency=low

  * New upstream version.
  * debian/patches/003_focus_issues.patch:
    - fixed with the new version.

 -- Sebastien Bacher <seb128@debian.org>  Thu, 16 Jun 2005 12:52:35 +0200

gtk+2.0 (2.6.7-2) unstable; urgency=low

  * Upload to unstable.
  * Forward patches from 2.6.4 branch:
    + 003_focus_issues.patch: stolen from CVS HEAD to fix focus issues.
    + debian/gtk-tutorial.devhelp: updated to reflect the reality of the
      html files.
  * Loïc Minier:
    + Document the configuration of Emacs-style key bindings in README.Debian,
      with additional instructions for GNOME users. [debian/README.Debian]
      (Closes: #309530)

 -- Josselin Mouette <joss@debian.org>  Mon,  6 Jun 2005 22:39:27 +0200

gtk+2.0 (2.6.7-1) experimental; urgency=low

  * New upstream version:
    - Fix compilation with gcc 4.0 (Closes: #303646).
  * debian/rules:
    - clean from the mips changes.
  * debian/patches/002_bmp.patch:
    - the new version fixes that.
  * debian/patches/004_fs_newdir.patch:
    - the new version fixes that.

 -- Sebastien Bacher <seb128@debian.org>  Thu, 14 Apr 2005 22:06:53 +0200

gtk+2.0 (2.6.4-1) unstable; urgency=medium

  * New upstream release.
  * debian/patches/004_fs_newdir.patch:
    - fix a crash in the fileselector when creating a directory.
  * debian/patches/003_iconcache.patch:
    - this bug is fixed in the new version.
  * debian/patches/004_mipsbuild.patch:
    - dropped, this change is not required.
  * debian/patches/002_bmp.patch:
     - fix CAN-2005-0891: BMP double free Dos (Closes: #303141).

 -- Sebastien Bacher <seb128@debian.org>  Tue,  5 Apr 2005 21:09:01 +0200

gtk+2.0 (2.6.2-4) unstable; urgency=high

  * Sjoerd Simons:
    - debian/patches/003_iconcache.patch
      + Updated. Let updateiconcache.c include config.h so it's correctly build
        with large file support (Closes: #295777).
  * Sebastien Bacher:
    - debian/shlibs.local:
      + dropped, fix the self depends (Closes: #296175).
  * Loic Minier:
    - debian/control*
      + added gtk2-engines-pixbuf subsection and priority to sync with
        the override.
  * Use high urgency so that icon themes can propagate to testing.

 -- Josselin Mouette <joss@debian.org>  Wed,  2 Mar 2005 22:28:38 +0100

gtk+2.0 (2.6.2-3) unstable; urgency=low

  * Patch from Steve Langasek <vorlon@debian.org>:
    Add a --disable-testsuite argument to upstream configure, to permit
    skipping the testsuite on architectures where large static binaries
    are currently problematic (i.e., mips).  Closes: #295048.

 -- Sebastien Bacher <seb128@debian.org>  Sun, 13 Feb 2005 19:23:39 +0100

gtk+2.0 (2.6.2-2) unstable; urgency=low

  * debian/libgtk2.0-bin.postinst:
    - don't run gtk-update-icon-cache, the themes should do that
      (Closes: #293568).
  * debian/patches/003_iconcache.patch:
    - should fix the gtk-update-icon-cache issue on sparc.

 -- Sebastien Bacher <seb128@debian.org>  Sun,  6 Feb 2005 19:57:57 +0100

gtk+2.0 (2.6.2-1) unstable; urgency=low

  * New upstream release:
    - fix the loop in gtkdialog (Closes: #291051).
    - should fix the issue on sparc (Closes: #293711).

 -- Sebastien Bacher <seb128@debian.org>  Sun,  6 Feb 2005 00:16:52 +0100

gtk+2.0 (2.6.1-2) unstable; urgency=low

  * Upload to unstable.
  * debian/patches/004_gtkmodules.patch:
    - don't reverse the order of modules, that fix a crash with the modules.

 -- Sebastien Bacher <seb128@debian.org>  Wed,  2 Feb 2005 18:28:09 +0100

gtk+2.0 (2.6.1-1) experimental; urgency=low

  * New upstream release.

 -- Sebastien Bacher <seb128@debian.org>  Sun,  9 Jan 2005 14:23:07 +0100

gtk+2.0 (2.6.0-1) experimental; urgency=low

  * New upstream release (Closes: #275239).
  * debian/control.in:
    - create a gtk2-engines-pixbuf package.
    - recommends hicolor-icon-theme (Closes: #287334).
    - rename libgtk2.0-dbg to libgtk2.0-0-dbg.
    - updated the Build-Depends.
  * debian/gtk2-engines-pixbuf.files:
    - added.
  * debian/libgtk2.0-bin.files:
    - install gtk-update-icon-cache here.
  * debian/libgtk2.0-bin.postinst:
    - call gtk-update-icon-cache.
  * debian/patches/001_gtk+-debian-aclocal-pass_all.patch:
    - removed, should not be needed with the new version.
  * debian/patches/003_treeview-typeahead.patch,
    debian/patches/003_filechooser-search.patch,
    debian/patches/004_treeview-activate.patch,
    debian/patches/005_modifiers.patch:
    - removed, these changes are in the new version.
  * debian/rules:
    - updated the shlibs.
    - use dh_strip to make the debug package.
  * update-gtk-immodules.in:
  * update-gdkpixbuf-loaders.in:
    - module version is 2.4.0.
  * debian/watch:
    - updated.

 -- Sebastien Bacher <seb128@debian.org>  Wed, 29 Dec 2004 18:55:11 +0100

gtk+2.0 (2.4.14-2) unstable; urgency=low

  * debian/patches/003_filechooser-search.patch:
    - open the path entry if "/" is enter in the file-selector.
  * debian/patches/004_treeview-activate.patch:
    - typeahead active the row.
  * debian/patches/005_modifiers.patch:
    - accept shift-/ for bringing up the location popup.

 -- Sebastien Bacher <seb128@debian.org>  Tue, 21 Dec 2004 16:21:15 +0100

gtk+2.0 (2.4.14-1) unstable; urgency=low

  * New upstream release (Closes: #286021).
  * debian/control.in:
    - set myself as maintainer.
  * debian/patches/003_treeview-typeahead.patch:
    - backport of the typeahead feature for the treeviews.

 -- Sebastien Bacher <seb128@debian.org>  Sun, 19 Dec 2004 14:55:07 +0100

gtk+2.0 (2.4.13-1) unstable; urgency=low

  * New upstream release:
    - make new notebook tabs appear again (Closes: #276266).

 -- Sebastien Bacher <seb128@debian.org>  Wed, 13 Oct 2004 16:48:13 +0200

gtk+2.0 (2.4.11-1) unstable; urgency=low

  * New upstream release.

 -- Sebastien Bacher <seb128@debian.org>  Mon, 11 Oct 2004 19:48:52 +0200

gtk+2.0 (2.4.10-1) unstable; urgency=low

  * New upstream release.
  * debian/patches/002_xpmico.patch:
    - updated, the two xpm fixes are in the new version.

 -- Sebastien Bacher <seb128@debian.org>  Sun, 19 Sep 2004 00:19:27 +0200

gtk+2.0 (2.4.9-2) unstable; urgency=high

  * debian/patches/002_xpmico.patch:
    - fix CAN-2004-0782 Heap-based overflow in pixbuf_create_from_xpm.
    - fix CAN-2004-0783 Stack-based overflow in xpm_extract_color.
    - fix CAN-2004-0788 ico loader integer overflow.

 -- Sebastien Bacher <seb128@debian.org>  Fri, 17 Sep 2004 12:23:02 +0200

gtk+2.0 (2.4.9-1) unstable; urgency=medium

  * GNOME team upload.
  * New upstream release.
  * debian/patches/002_gtk+-pixbuf-breakage.patch: removed, included in
    upstream version 2.4.8.

 -- Jordi Mallach <jordi@debian.org>  Thu, 26 Aug 2004 14:41:17 +0200

gtk+2.0 (2.4.7-1) unstable; urgency=medium

  * GNOME team upload.
  * New upstream release.
  * debian/patches/002_gtk+-pixbuf-breakage.patch: new, apply patch
    from CVS to fix thumbnail corruption in nautilus.

 -- Jordi Mallach <jordi@debian.org>  Wed, 25 Aug 2004 20:12:28 +0200

gtk+2.0 (2.4.4-2) unstable; urgency=medium

  * Rebuilt with libtiff4.
  * debian/control.in:
    - Build-Depends on libtiff4-dev.

 -- Sebastien Bacher <seb128@debian.org>  Wed, 28 Jul 2004 23:11:54 +0200

gtk+2.0 (2.4.4-1) unstable; urgency=low

  * New upstream release
    - fix the problem with directories displayed twice in the file chooser
      (Closes: #249057).
  * debian/control.in:
    - libgtk2.0-bin Conflicts with old libgtk2.0-dev.

 -- Sebastien Bacher <seb128@debian.org>  Sun, 11 Jul 2004 00:33:45 +0200

gtk+2.0 (2.4.3-3) unstable; urgency=low

  * debian/control.in:
    - since manpages have moved from libgtk2.0-dev to libgtk2.0-bin we need
      to update the Replaces.

 -- Sebastien Bacher <seb128@debian.org>  Mon,  5 Jul 2004 21:15:25 +0200

gtk+2.0 (2.4.3-2) unstable; urgency=low

  * debian/libgtk2.0-bin.files:
    - moved gdk-pixbuf-query-loader and gtk-query-immodules-2.0 manpages
      to libgtk2.0-bin. (Closes: #257399).
  * debian/libgtk2.0-doc.doc-base.gtk-faq,
    debian/libgtk2.0-doc.doc-base.gtk-tutorial:
    - changed index.html with book1.html.
  * Included devehelp files from Richard Cohen <richard@daijobu.co.uk>
    for the faq and the tutorial (Closes: #256844).

 -- Sebastien Bacher <seb128@debian.org>  Sat,  3 Jul 2004 12:14:38 +0200

gtk+2.0 (2.4.3-1) unstable; urgency=medium

  * New upstream release
    - fix the button size allocation logic (Closes: #253971, #253974).
  * debian/rules
    - updated the shlibs.

 -- Sebastien Bacher <seb128@debian.org>  Tue, 15 Jun 2004 11:29:13 +0200

gtk+2.0 (2.4.2-1) unstable; urgency=low

  * New upstream release (Closes: #252690).

 -- Sebastien Bacher <seb128@debian.org>  Sat,  5 Jun 2004 17:23:57 +0200

gtk+2.0 (2.4.1-4) unstable; urgency=low

  * Conflict with librsvg2-common << 2.6.3-1 (closes: #250714, #250647).

 -- Josselin Mouette <joss@debian.org>  Tue, 25 May 2004 14:15:22 +0200

gtk+2.0 (2.4.1-3) unstable; urgency=low

  * GNOME Team Upload.
  * Upload to unstable
    + close bug fixed in experimental uploads
      (Closes: #161244, #201429, #201507, #203677, #208744, #223316, #228603)
      (Closes: #232081, #234902, #238479, #241860)
  * Marc Brockschmidt <he@debian.org>
   + debian/rules: Really, *really* surpress warnings when removing directories
     (using >/dev/null 2>&1 instead of 2>&1 >/dev/null)

 -- Sebastien Bacher <seb128@debian.org>  Sat, 22 May 2004 15:23:21 +0200

gtk+2.0 (2.4.1-2) experimental; urgency=low

  * debian/control.in:
    + Conflict with old versions of packages that need a rebuild to work with
      gtk+2.4 to force the updates.

 -- Sebastien Bacher <seb128@debian.org>  Sat, 15 May 2004 23:24:07 +0200

gtk+2.0 (2.4.1-1) experimental; urgency=low

  * New upstream release.
  * Akira TAGOH <tagoh@debian.org>
  + debian/control:
    - added libgtk2.0-0 to Depends for libgtk2.0-common. (from 2.2.4-6).
    - libgtk2.0-dev requires libxext-dev. (Closes: #247469)
  * Sebastien Bacher <seb128@debian.org>
  + debian/rules:
    - updated shlib to 2.4.1.

 -- Sebastien Bacher <seb128@debian.org>  Wed,  5 May 2004 23:32:54 +0200

gtk+2.0 (2.4.0-4) experimental; urgency=low

  * Akira TAGOH <tagoh@debian.org>
  + debian/control:
    - moved arch-independent files to libgtk2.0-common again.
    - separated arch-dependent files to libgtk2.0-bin.

 -- Akira TAGOH <tagoh@debian.org>  Sat, 24 Apr 2004 02:11:52 +0900

gtk+2.0 (2.4.0-3) experimental; urgency=low

  * Akira TAGOH <tagoh@debian.org>
  + debian/rules:
    - modified the sed script to strip the version properly.
      (closes: Bug#241860)
    - clean up.
  + debian/control:
    - updated the dependencies for the separated xlibs-dev. (from 2.2.4-4)
    - separated arch-independent data to libgtk2.0-data package.
      (from 2.2.4-4)

 -- Akira TAGOH <tagoh@debian.org>  Fri, 23 Apr 2004 22:43:58 +0900

gtk+2.0 (2.4.0-2) experimental; urgency=low

  * debian/control.in:
    + Added build dependency on libxcursor-dev. (Closes: #239886)

  Sebastien Bacher <seb128@debian.org>:
  * debian/rules:
    + Updated shver.
  * debian/control.in:
    + Added again Build-Depends removed in 2.4.0-1.

 -- J.H.M. Dassen (Ray) <jdassen@debian.org>  Thu, 25 Mar 2004 11:18:48 +0100

gtk+2.0 (2.4.0-1) experimental; urgency=low

  * First upload of new GTK+ branch in experimental (Closes: #238479):
    + back out locale-dependent interpretation of KP_Decimal (Closes: #234902).
    + change scrolling method (Closes: #161244).
    + first day of the week depends of the locale (Closes: #228603).
    + fix fileselector multiple selection handling after keyboard validation
      (Closes: #208744).
    + fix gtktreeview crash when expanding nodes (Closes: #232081).
    + fix quotes missing in gtk-2.0.m4 (Closes: #223316).
    + use the new file selector (Closes: #203677, #201429, #201507).
    + and probably a lot of other bug fixes and improvements ...
  * Sebastien Bacher <seb128@debian.org>:
    * debian/control.in:
      - removed Build-Depends on docbook-utils and linuxdoc-tools-text.
    * patches/001_gtk+-debian-docfix-dtds.patch:
      - removed since we have a xml catalog now.
  * Rob Taylor <robtaylor@fastmail.fm>:
    * debian/control.in, debian/sources, debian/scripts/vars, debian/watch:
      - updated for 2.4.0.
    * debian/patches/:
      - 002_gtk+-debian-freetype.patch:
        + removed, not needed any more, configure already has the changes.
      - 000_gtk+-2.2.4-non-weak-symbols.patch:
        + removed, fixed in upstream source.
      - 000_gtk+-2.2.4-socketfocus.patch:
        + removed, fixed in upstream source.
      - 001_gtk+-debian-aclocal-pass_all.patch :
        + updated.
      - 000_gtk+-2.2.0-buildfix-immodule.patch
        + updated.
      - 000_gtk+-debian-xinerama-pic.patch
        + updated.

 -- Sebastien Bacher <seb128@debian.org>  Mon, 22 Mar 2004 22:00:09 +0100

gtk+2.0 (2.2.4-6) unstable; urgency=low

  * Akira TAGOH <tagoh@debian.org>
  + debian/control:
    - added libxt-dev to fix FTBFS. (closes: Bug#246450)
    - added libgtk2.0-0 to Depends for libgtk2.0-common.

 -- Akira TAGOH <tagoh@debian.org>  Tue,  4 May 2004 11:30:56 +0900

gtk+2.0 (2.2.4-5) unstable; urgency=low

  * Akira TAGOH <tagoh@debian.org>
  + debian/control:
    - moved arch-independent files to libgtk2.0-common again.
    - separated arch-dependent files to libgtk2.0-bin.

 -- Akira TAGOH <tagoh@debian.org>  Sat, 24 Apr 2004 01:12:08 +0900

gtk+2.0 (2.2.4-4) unstable; urgency=low

  * Akira TAGOH <tagoh@debian.org>
  + debian/rules:
    - bumped the shlib version to 2.2.1-3. (closes: Bug#208671)
  + debian/control:
    - separated arch-independent data to libgtk2.0-data package.
      (closes: Bug#233396)
    - fixed the dependencies for the separated xlibs-dev.
      (closes: Bug#241782, Bug#241522)
  + debian/libgtk2.0-data.{dir,files}:
    - added.

 -- Akira TAGOH <tagoh@debian.org>  Thu, 22 Apr 2004 00:42:02 +0900

gtk+2.0 (2.2.4-3) unstable; urgency=low

  * debian/patches/:
    - 002_gtk+-debian-freetype.patch: patch from Daniel Schepler to fix the
      build failure due to freetype (Closes: #225129).

 -- Sebastien Bacher <seb128@debian.org>  Sat, 27 Dec 2003 13:00:17 +0100

gtk+2.0 (2.2.4-2) unstable; urgency=low

  * debian/control:
    - added Uploaders to maintain as team.
    - added gnome-pkg-tools to Build-Depends.
  * debian/gtk-options.7:
    - included a manpage with the help on the options (Closes: Bug#216897).
  * debian/libgtk2.0-doc.doc-base.gtk-faq
  * debian/libgtk2.0-doc.doc-base.gtk-tutorial:
    - replaced book1.html by index.html (closes: Bug#215382).
  * debian/patches/:
    - 000_gtk+-2.2.4-socketfocus.patch: new patch to fix a GtkSocket focus
      problem that hang the system tray applet.
      (closes: Bug#210813, Bug#212772).
    - 001_gtk+-ximian-gtk2-filesel-navbutton-5.patch: updated
      (closes: Bug#216660).
  * debian/rules:
    - modified to generate debian/control using gnome-pkg-tools.

 -- Sebastien Bacher <seb128@debian.org>  Fri, 31 Oct 2003 21:32:29 +0100

gtk+2.0 (2.2.4-1) unstable; urgency=low

  * New upstream release.
    - implemented the im module that produces C_WITH_CEDILLA rather than
      C_WITH_ACUTE for dead_acute+c combinations. it will be used as default
      im module for fr and pt. (closes: Bug#168557)
    - reworked the handling of XIM's status window. (closes: Bug#203009)
  * debian/control:
    - removed libgtk2.0-0png3 which is unnecessary anymore.
    - added non-versioned Conflicts: libgtk2.0-0png3.
    - bumped Standards-Version to 3.6.1.0.
  * debian/patches/: removed the backported patches.
    - 000_gtk+-2.2.2-docfix-gtk2compliant.patch
    - 000_gtk+-2.2.2-docfix-gtktreemodel.patch
    - 000_gtk+-2.2.2-gtkwidget-viewable.patch
    - 000_gtk+-2.2.2-imxim-reconnect.patch

 -- Akira TAGOH <tagoh@debian.org>  Mon,  8 Sep 2003 03:42:18 +0900

gtk+2.0 (2.2.2-3) unstable; urgency=low

  * debian/patches/:
    - 000_gtk+-2.2.2-docfix-gtk2compliant.patch: applied a backported patch
      from CVS to fix the old documentation. (closes: Bug#146723)
    - 000_gtk+-2.2.2-docfix-gtktreemodel.patch: applied a backported patch
      from CVS to fix the sample code. (closes: Bug#201322)
    - 000_gtk+-2.2.2-gtkwidget-viewable.patch: applied a backported patch from
      CVS to fix the garbled pixmaps. (closes: Bug#201808, Bug#202486)
    - 000_gtk+-2.2.2-imxim-reconnect.patch: applied a backported patch from
      CVS to fix the segfaults if the XIM server is killed during running gtk2
      applications.
    - 001_gtk+-debian-docfix-dtds.patch: applied to use the local DTD.
  * debian/control:
    - added Build-Depends-Indep: gtk-doc-tools, docbook-xml to re-generate the
      fixed documents.

 -- Akira TAGOH <tagoh@debian.org>  Thu,  7 Aug 2003 01:42:46 +0900

gtk+2.0 (2.2.2-2) unstable; urgency=low

  * debian/patches/:
    - 001_gtk+-debian-aclocal-pass_all.patch: re-applied a patch to fix FTBFS
      on arm. (closes: Bug#201443)

 -- Akira TAGOH <tagoh@debian.org>  Thu, 24 Jul 2003 03:14:10 +0900

gtk+2.0 (2.2.2-1) unstable; urgency=low

  * New upstream release. (closes: Bug#200350)
    - Fixed threadlocks on GtkTreeView. (closes: Bug#192136)
    - Fixed the crash on moving the cursor when the cursor is invisible.
      (closes: Bug#187858)
    - Fixed the compose table for ascending order. (closes: Bug#182073)
  * debian/control:
    - fix the FTBFS. Thanks to Daniel Baeyens.
    - bumped Standards-Version to 3.6.0.
  * debian/rules:
    - removed dh_undocumented.
    - don't claim the newer shlibs.
  * debian/patches/:
    - 000_gtk+-2.2.1-gdk_event_copy_for_xinput.patch: removed.
    - 000_gtk+-2.2.1-gdk_visual_get_best_with_depth.patch: removed.
    - 000_gtk+-2.2.1-gtk_text_line_previous_could_contain_tag.patch: removed.
    - 000_gtk+-2.2.1-gtktreeview-scroll.patch: removed.
    - 000_gtk+-debian-xinerama-pic.patch: updated.
    - 001_gtk+-debian-aclocal.patch: removed.
    - 001_gtk+-ximian-gtk2-filesel-navbutton-5.patch: applied a Ximian patch
      to improve the GtkFileSel UI. Requested from Ross Burton.
    - 000_gtk+-2.2.2-non-weak-symbols.patch: applied to fix the undefined non
      weak symbols. (closes: Bug#193774)

 -- Akira TAGOH <tagoh@debian.org>  Sun, 13 Jul 2003 21:26:49 +0900

gtk+2.0 (2.2.1-6) unstable; urgency=low

  * debian/patches/001_gtk+-debian-aclocal.patch:
    - damn. forgot to re-run automake and autoconf. fix again.
      (closes: Bug#190569)

 -- Akira TAGOH <tagoh@debian.org>  Sat,  3 May 2003 16:56:18 +0900

gtk+2.0 (2.2.1-5) unstable; urgency=low

  * debian/control:
    - changed a section for libgtk2.0-dbg to libdevel.
  * debian/patches/000_gtk+-debian-aclocal.patch:
    - applied to fix Xinerama library linkage broken on arm and m68k.
      (closes: Bug#190569)
      Thanks to James Troup and Phil Blundell.

 -- Akira TAGOH <tagoh@debian.org>  Sat,  3 May 2003 01:50:52 +0900

gtk+2.0 (2.2.1-4) unstable; urgency=low

  * debian/patches/:
    - 000_gtk+-2.2.1-gtk_text_line_previous_could_contain_tag.patch:
      applied a backported patch from CVS. (closes: Bug#185066)
    - 000_gtk+-2.2.1-gtktreeview-scroll.patch:
      applied a patch from Red Hat to fix infinite expose loops in TreeView.
      (closes: Bug#187312)
  * debian/control:
    - bumped Standards-Version to 3.5.9.
    - changed a section for libgtk2.0-dev to libdevel.
  * debian/rules:
    - fixed the symlinks on /usr/share/gtk-doc/html. (closes: Bug#183377)
  * debian/compat:
    - use it instead of DH_COMPAT.

 -- Akira TAGOH <tagoh@debian.org>  Fri,  4 Apr 2003 01:55:35 +0900

gtk+2.0 (2.2.1-3) unstable; urgency=low

  * build against the latest xlibs and xlibs-pic. so now correct
    libXinerama_pic.a is linked and supporting xinarama is re-enabled.
    (closes: Bug#177318)
  * debian/control:
    - depend on xlibs-pic (>= 4.2.1-6)
  * debian/README.Debian:
    - improve description of static libraries issue. (closes: Bug#181879)
      Thanks to Marcelo E. Magallon <mmagallo@debian.org>
    - mention gtk-key-theme-name and gnome-settings-daemon.
  * debian/rules:
    - create the symlinks in /usr/share/gtk-doc

 -- Akira TAGOH <tagoh@debian.org>  Mon,  3 Mar 2003 01:35:04 +0900

gtk+2.0 (2.2.1-2) unstable; urgency=low

  * debian/patches/:
    - 000_gtk+-2.2.1-gdk_visual_get_best_with_depth.patch:
      backport from CVS to fix wrong pointer returned. (closes: Bug#180786)
    - 000_gtk+-2.2.1-gdk_event_copy_for_xinput.patch:
      applied to fix a crash when using xinput. (closes: Bug#178908)

 -- Akira TAGOH <tagoh@debian.org>  Wed, 19 Feb 2003 03:10:55 +0900

gtk+2.0 (2.2.1-1) unstable; urgency=low

  * New upstream release.
  * debian/patches/: removed patches. they were fixed in this release.
    - 000_gtk+-2.2.0-buildfix-modules.patch
    - 000_gtk+-2.2.0-fix-es.po.patch
    - 000_gtk+-2.2.0-fnmatch-undef.patch
    - 002_gtk+-2.2.0-fixtypo-xinput.patch
  * debian/patches/000_gtk+-debian-xinerama-pic.patch: update.

 -- Akira TAGOH <tagoh@debian.org>  Fri,  7 Feb 2003 03:37:44 +0900

gtk+2.0 (2.2.0-3) unstable; urgency=low

  * debian/: clean the unnecessary files up. (closes: Bug#177809)
  * debian/rules:
    remove the old debug libraries on install process if exists. (closes:
    Bug#177376)
  * debian/patches/:
    - 002_gtk+-2.2.0-fixtypo-xinput.patch:
      fix to enable XFree86 xinput extension. (closes: Bug#176104)
    - 000_gtk+-2.2.0-fix-es.po.patch:
      applied to fix es.po. (closes: Bug#178870)

 -- Akira TAGOH <tagoh@debian.org>  Wed, 29 Jan 2003 23:01:43 +0900

gtk+2.0 (2.2.0-2) unstable; urgency=low

  * debian/control:
    - add Conflicts libgnomeui-0 (<< 2.0.6-2) to avoid the gtk+ 2.2 breakage.
      (closes: Bug#175946)
    - add Conflicts gtk2.0-examples (<< 2.2.0) (closes: Bug#175868)
    - add dependency of libgtk2.0-common. (closes: Bug#175873)
    - removed libgtk-common package. it's no longer needed. I hope the loop
      dependency will be disappeared.
    - used libpng12-0-dev instead of libpng3-dev for Build-Depends.
  * debian/patches/001_gtk+-2.2.0-xinerama-pic.patch:
    disabled Xinerama support until xlibs-pic has libXinerama_pic.a.
    (closes: Bug#175923)

 -- Akira TAGOH <tagoh@debian.org>  Sat, 11 Jan 2003 05:09:12 +0900

gtk+2.0 (2.2.0-1) unstable; urgency=low

  * New upstream release.
    - upstream bug were closed. so it should be fixed. (closes: Bug#147697)
  * debian/control:
    - updated Build-Depends.
    - bumped Standards-Version to 3.5.8.
    - fix description-synopsis-ends-with-full-stop stuff.
  * debian/update-gdkpixbuf-loaders: add brand-new wrapper script.
  * debian/update-gdkpixbuf-loaders.1: add manpage.
  * debian/rules:
    modified to build the static libraries. (closes: Bug#161938)
  * debian/README.Debian: updated.
  * debian/patches/:
    - 000_gtk+-2.0.6-extranotify.patch: removed.
    - 000_gtk+-2.0.6-scroll_to.patch: removed.
    - 000_gtk+-2.2.0-fnmatch-undef.patch:
      applied to fix having main() in the library.
    - 000_gtk+-2.2.0-buildfix-immodule.patch:
      applied to build the static libraries.
    - 000_gtk+-2.2.0-buildfix-modules.patch:
      applied to fix a typo in configure.in.

 -- Akira TAGOH <tagoh@debian.org>  Mon,  6 Jan 2003 18:34:31 +0900

gtk+2.0 (2.0.9-1) unstable; urgency=low

  * New upstream release.
  * debian/patches/000_gtk+-2.0.8-refcolormap.patch: this release contains it.
    removed.

 -- Akira TAGOH <tagoh@debian.org>  Sun, 24 Nov 2002 00:08:42 +0900

gtk+2.0 (2.0.8-2) unstable; urgency=low

  * debian/patches/000_gtk+-2.0.8-refcolormap.patch: applied to fix the crash
    problem with close. For solve your problem, I recommend you restart all
    processes related gtk+2.0. (closes: Bug#169005)

 -- Akira TAGOH <tagoh@debian.org>  Fri, 15 Nov 2002 09:16:40 +0900

gtk+2.0 (2.0.8-1) unstable; urgency=low

  * New upstream release.
  * debian/patches/000_gtk+-2.0.7-gifsymbol.patch: it's no longer needed.
  * debian/rules: fix twice called ldconfig. (closes: Bug#168071)

 -- Akira TAGOH <tagoh@debian.org>  Sun, 10 Nov 2002 16:36:45 +0900

gtk+2.0 (2.0.7-1) unstable; urgency=low

  * New upstream release.
  * debian/rules:
    - support noopt option for DEB_BUILD_OPTIONS.
    - add symlink for gobject. (closes: Bug#167755)
  * Hm, closed a bug which is marked as NMU due to mis-upload. (closes:
    Bug#166442)
  * debian/patches: these patches are no longer needed, so removed.
    - 000_gtk+-2.0.6-64bitfix.patch
    - 000_gtk+-2.0.6-imenvvar.patch
    - 000_gtk+-2.0.6-keycode.patch
    - 000_gtk+-2.0.6-usintl.patch
  * debian/patches/000_gtk+-2.0.7-gifsymbol.patch: applied to fix the
    undefined symbol issue on libpixbufloader-gif.so.

 -- Akira TAGOH <tagoh@debian.org>  Wed,  6 Nov 2002 01:42:22 +0900

gtk+2.0 (2.0.6-4) unstable; urgency=low

  * debian/patches/000_gtk+-2.0.6-64bitfix.patch: applied to fix a segfault on
    IA64. (closes: Bug#166442)

 -- Akira TAGOH <tagoh@debian.org>  Sun, 27 Oct 2002 03:07:59 +0900

gtk+2.0 (2.0.6-3) unstable; urgency=low

  * debian/control: moved libgtk2.0-0png3 to the last entry.
  * debian/rule: fix invalid symlink.

 -- Akira TAGOH <tagoh@debian.org>  Sat, 31 Aug 2002 09:46:36 +0900

gtk+2.0 (2.0.6-2) unstable; urgency=low

  * debian/control:
    - bumped Standards-Version and depends debhelper (>> 4).
    - revert to libgtk2.0-0 and remove Conflicts libgtk2.0-0, then add
      versioned conflict to work eog2, gnome-panel2, celestia, gimp1.3 and
      metatheme. (closes: Bug#155689, Bug#155854)
    - add libgtk2.0-0png3 to Conflicts, Replaces.
    - add a dummy package for libgtk2.0-0png3.
    - remove the image libraries dependency. (closes: Bug#158858)
    - clean up -dev's Depends.
    - add libglib2.0-doc, libatk1.0-doc and libpango1.0-doc to Suggests.
  * debian/patches/: from Red Hat.
    - 000_gtk+-2.0.6-exportsymbols.patch:
      applied to fix stripping the wrong symbols due to libtool's bug. but
      it's not affected about the symbols used by ld and ld.so. mainly for nm,
      gdb and etc.
    - 000_gtk+-2.0.6-extranotify.patch:
      applied to fix extra settings notifies on startup that were causing
      significant performance problems as fonts were reloaded.
    - 000_gtk+-2.0.6-imenvvar.patch:
      applied to fix a bug with GTK_IM_MODULE environment variable.
    - 000_gtk+-2.0.6-keycode.patch: applied to fix a problem with keycodes
      passed to GtkIMContextXIM.
    - 000_gtk+-2.0.6-usintl.patch:
      applied to fix to GtkIMContextSimple compose for us-intl keyboards.
      should be fixed. (closes: Bug#149515)
    - 000_gtk+-2.0.6-scroll_to.patch:
      applied to fix gtk_tree_view_scroll_to_cell.
  * debian/rules: add symlink to fix the missing symlink for glib, atk and
    pango. (closes: Bug#158107)
  * debian/update-gtk-immodules.fr.1: added. Thanks Julien Louis. (closes:
    Bug#156985)

 -- Akira TAGOH <tagoh@debian.org>  Sat, 31 Aug 2002 05:22:33 +0900

gtk+2.0 (2.0.6-1) unstable; urgency=low

  * New upstream release.
  * Build against libpng3 (closes: 147852)

 -- Akira TAGOH <tagoh@debian.org>  Sun,  4 Aug 2002 18:31:53 +0900

gtk+2.0 (2.0.5-2) unstable; urgency=low

  * debian/rules: add --with-xinput=xfree. (closes: Bug#151668)
  * debian/control:
    - add Conflicts: libgdkxft0 to avoid some problem. (closes: Bug#151439).
    - changed a summary from 'Dummy' to 'Empty'.

 -- Akira TAGOH <tagoh@debian.org>  Thu,  4 Jul 2002 00:18:53 +0900

gtk+2.0 (2.0.5-1) unstable; urgency=low

  * New upstream release.
  * debian/control: fix typo (closes: Bug#150147)

 -- Akira TAGOH <tagoh@debian.org>  Mon, 17 Jun 2002 01:07:20 +0900

gtk+2.0 (2.0.4-1) unstable; urgency=low

  * New upstream release.
    - should be fixed in this release. (closes: Bug#149667)
    - now it's not linked to the Pango docs (closes: Bug#149143)
  * debian/libgtk2.0-doc.doc-base.{gdk,gdk-pixbuf,gtk,gtk-faq,gtk-tutorial}:
    add a new line before Format: (closes: Bug#149548, Bug#150043)

 -- Akira TAGOH <tagoh@debian.org>  Sun, 16 Jun 2002 05:16:29 +0900

gtk+2.0 (2.0.3-1) unstable; urgency=low

  * New upstream release.
  * debian/libgtk2.0-doc.doc-base.{gtk-faq,gtk-tutorial}:
    changed an index file.

 -- Akira TAGOH <tagoh@debian.org>  Thu, 30 May 2002 23:35:52 +0900

gtk+2.0 (2.0.2-5) unstable; urgency=high

  * debian/control: add libtiff3g-dev, libpng2-dev and libjpeg62-dev to
    Depends for -dev.
  * set urgency=high because previous version violated our policy 2.3.4.
    it should be into woody as far as possible.

 -- Akira TAGOH <tagoh@debian.org>  Thu, 23 May 2002 00:31:52 +0900

gtk+2.0 (2.0.2-4) unstable; urgency=high

  * debian/patches/000_gtk+2.0-2.0.2-bigendian.patch: applied to fix a problem
    for big endian machines. (closes: Bug#145285)
  * set urgency=high because it should be in woody.

 -- Akira TAGOH <tagoh@debian.org>  Wed,  1 May 2002 02:46:12 +0900

gtk+2.0 (2.0.2-3) unstable; urgency=low

  * debian/update-gtk-immodules: create /etc/gtk-2.0 directory for workaround,
    if it's not found. oh, why didn't you have it? (closes: Bug#143508,
    Bug#144673)

 -- Akira TAGOH <tagoh@debian.org>  Sun, 28 Apr 2002 04:46:30 +0900

gtk+2.0 (2.0.2-2) unstable; urgency=low

  * debian/libgtk2.0-doc.doc-base.{gtk-faq,gtk-tutorial}:
    Grr, fix again... (closes: Bug#141069)
  * debian/scripts/vars.build: fix bashism.

 -- Akira TAGOH <tagoh@debian.org>  Sat,  6 Apr 2002 04:26:14 +0900

gtk+2.0 (2.0.2-1) unstable; urgency=low

  * New upstream release.
    - this release has bug fix only.
  * debian/control: forgot to update versioned dependency for -dev.
  * debian/libgtk2.0-doc.doc-base.gtk-faq,
    debian/libgtk2.0-doc.doc-base.gtk-tutorial:
    fix wrong index. (closes: Bug#141069)

 -- Akira TAGOH <tagoh@debian.org>  Thu,  4 Apr 2002 02:49:49 +0900

gtk+2.0 (2.0.1-1) unstable; urgency=low

  * New upstream release.
  * debian/update-gtk-immodules: check the immodules directory.

 -- Akira TAGOH <tagoh@debian.org>  Sun, 31 Mar 2002 00:59:03 +0900

gtk+2.0 (2.0.0-3) unstable; urgency=low

  * debian/rules: removed regenerate shlibs. all packages no longer needs to
    depend on -common.

 -- Akira TAGOH <tagoh@debian.org>  Sat, 16 Mar 2002 21:51:08 +0900

gtk+2.0 (2.0.0-2) unstable; urgency=low

  * debian/control: changed Build-Depends to libpango1.0-dev (>= 1.0.0-3)
  * debian/{control,rules}: add libgtk-common as dummy package for upgrading.
  * debian/rules: fix the missing directory.
  * debian/update-gtk-immodules: fix file attribute for gtk.immodules.

 -- Akira TAGOH <tagoh@debian.org>  Sat, 16 Mar 2002 04:34:39 +0900

gtk+2.0 (2.0.0-1) unstable; urgency=low

  * Initial Release.

 -- Akira TAGOH <tagoh@debian.org>  Wed, 13 Mar 2002 00:07:25 +0900<|MERGE_RESOLUTION|>--- conflicted
+++ resolved
@@ -1,4 +1,23 @@
-<<<<<<< HEAD
+gtk4 (4.12.0+ds-2) UNRELEASED; urgency=medium
+
+  * 
+
+ -- Simon McVittie <smcv@debian.org>  Tue, 22 Aug 2023 15:03:56 +0100
+
+gtk4 (4.10.5+ds-4) unstable; urgency=medium
+
+  [ Jeremy Bícha ]
+  * Restore sysprof integration
+
+  [ Simon McVittie ]
+  * d/p/debian/tests-Allow-longer-for-a-dialog-to-open.patch:
+    Add patch to work around a test failure on riscv64 by extending an
+    arbitrary timeout. Other architectures are occasionally affected by this.
+    Thanks to Aurelien Jarno (Closes: #1049434)
+  * d/control.in, d/gbp.conf: Use debian/trixie and upstream/4.10.x branches
+
+ -- Simon McVittie <smcv@debian.org>  Tue, 22 Aug 2023 12:11:51 +0100
+
 gtk4 (4.12.0+ds-1) experimental; urgency=medium
 
   * New upstream release
@@ -13,21 +32,6 @@
   * Add patch to mark headless tests as flaky
 
  -- Jeremy Bícha <jbicha@ubuntu.com>  Tue, 08 Aug 2023 17:31:01 -0400
-=======
-gtk4 (4.10.5+ds-4) unstable; urgency=medium
-
-  [ Jeremy Bícha ]
-  * Restore sysprof integration
-
-  [ Simon McVittie ]
-  * d/p/debian/tests-Allow-longer-for-a-dialog-to-open.patch:
-    Add patch to work around a test failure on riscv64 by extending an
-    arbitrary timeout. Other architectures are occasionally affected by this.
-    Thanks to Aurelien Jarno (Closes: #1049434)
-  * d/control.in, d/gbp.conf: Use debian/trixie and upstream/4.10.x branches
-
- -- Simon McVittie <smcv@debian.org>  Tue, 22 Aug 2023 12:11:51 +0100
->>>>>>> 8e746fb2
 
 gtk4 (4.10.5+ds-3) unstable; urgency=medium
 
