/* GTK - The GIMP Toolkit
 * Copyright © 2014 Red Hat, Inc.
 *
 * This library is free software; you can redistribute it and/or
 * modify it under the terms of the GNU Lesser General Public
 * License as published by the Free Software Foundation; either
 * version 2 of the License, or (at your option) any later version.
 *
 * This library is distributed in the hope that it will be useful,
 * but WITHOUT ANY WARRANTY; without even the implied warranty of
 * MERCHANTABILITY or FITNESS FOR A PARTICULAR PURPOSE.  See the GNU
 * Lesser General Public License for more details.
 *
 * You should have received a copy of the GNU Lesser General Public
 * License along with this library. If not, see <http://www.gnu.org/licenses/>.
 */

#include "config.h"
#include "gtkpopovermenu.h"
#include "gtkpopovermenuprivate.h"

#include "gtkstack.h"
#include "gtkintl.h"
#include "gtkmenusectionboxprivate.h"
#include "gtkmenubutton.h"
#include "gtkactionmuxerprivate.h"
#include "gtkmenutrackerprivate.h"
#include "gtkpopoverprivate.h"
#include "gtkwidgetprivate.h"
#include "gtkeventcontrollerfocus.h"
#include "gtkeventcontrollermotion.h"
#include "gtkmain.h"
#include "gtktypebuiltins.h"
#include "gtkmodelbuttonprivate.h"
#include "gtkpopovermenubar.h"
#include "gtkshortcutmanager.h"
#include "gtkshortcutcontroller.h"
#include "gtkbuildable.h"
#include "gtkscrolledwindow.h"
#include "gtkviewport.h"


/**
 * GtkPopoverMenu:
 *
 * `GtkPopoverMenu` is a subclass of `GtkPopover` that implements menu
 * behavior.
 *
 * ![An example GtkPopoverMenu](menu.png)
 *
 * `GtkPopoverMenu` treats its children like menus and allows switching
 * between them. It can open submenus as traditional, nested submenus,
 * or in a more touch-friendly sliding fashion.
 *
 * `GtkPopoverMenu` is meant to be used primarily with menu models,
 * using [ctor@Gtk.PopoverMenu.new_from_model]. If you need to put
 * other widgets such as a `GtkSpinButton` or a `GtkSwitch` into a popover,
 * you can use [method@Gtk.PopoverMenu.add_child].
 *
 * For more dialog-like behavior, use a plain `GtkPopover`.
 *
 * ## Menu models
 *
 * The XML format understood by `GtkBuilder` for `GMenuModel` consists
 * of a toplevel `<menu>` element, which contains one or more `<item>`
 * elements. Each `<item>` element contains `<attribute>` and `<link>`
 * elements with a mandatory name attribute. `<link>` elements have the
 * same content model as `<menu>`. Instead of `<link name="submenu">`
 * or `<link name="section">`, you can use `<submenu>` or `<section>`
 * elements.
 *
<<<<<<< HEAD
 * |[<!-- language="xml" -->
=======
 * ```xml
>>>>>>> 39005461
 * <menu id='app-menu'>
 *   <section>
 *     <item>
 *       <attribute name='label' translatable='yes'>_New Window</attribute>
 *       <attribute name='action'>app.new</attribute>
 *     </item>
 *     <item>
 *       <attribute name='label' translatable='yes'>_About Sunny</attribute>
 *       <attribute name='action'>app.about</attribute>
 *     </item>
 *     <item>
 *       <attribute name='label' translatable='yes'>_Quit</attribute>
 *       <attribute name='action'>app.quit</attribute>
 *     </item>
 *   </section>
 * </menu>
 * ```
 *
 * Attribute values can be translated using gettext, like other `GtkBuilder`
 * content. `<attribute>` elements can be marked for translation with a
 * `translatable="yes"` attribute. It is also possible to specify message
 * context and translator comments, using the context and comments attributes.
 * To make use of this, the `GtkBuilder` must have been given the gettext
 * domain to use.
 *
 * The following attributes are used when constructing menu items:
 *
 * - "label": a user-visible string to display
 * - "action": the prefixed name of the action to trigger
 * - "target": the parameter to use when activating the action
 * - "icon" and "verb-icon": names of icons that may be displayed
 * - "submenu-action": name of an action that may be used to track
 *      whether a submenu is open
 * - "hidden-when": a string used to determine when the item will be hidden.
 *      Possible values include "action-disabled", "action-missing", "macos-menubar".
 *      This is mainly useful for exported menus, see [method@Gtk.Application.set_menubar].
 * - "custom": a string used to match against the ID of a custom child added with
 *      [method@Gtk.PopoverMenu.add_child], [method@Gtk.PopoverMenuBar.add_child],
 *      or in the ui file with `<child type="ID">`.
 *
 * The following attributes are used when constructing sections:
 *
 * - "label": a user-visible string to use as section heading
 * - "display-hint": a string used to determine special formatting for the section.
 *     Possible values include "horizontal-buttons", "circular-buttons" and
 *     "inline-buttons". They all indicate that section should be
 *     displayed as a horizontal row of buttons.
 * - "text-direction": a string used to determine the `GtkTextDirection` to use
 *     when "display-hint" is set to "horizontal-buttons". Possible values
 *     include "rtl", "ltr", and "none".
 *
 * The following attributes are used when constructing submenus:
 *
 * - "label": a user-visible string to display
 * - "icon": icon name to display
 *
 * Menu items will also show accelerators, which are usually associated
 * with actions via [method@Gtk.Application.set_accels_for_action],
 * [id@gtk_widget_class_add_binding_action] or
 * [method@Gtk.ShortcutController.add_shortcut].
 *
 * # CSS Nodes
 *
 * `GtkPopoverMenu` is just a subclass of `GtkPopover` that adds custom content
 * to it, therefore it has the same CSS nodes. It is one of the cases that add
 * a .menu style class to the popover's main node.
 *
 * # Accessibility
 *
 * `GtkPopoverMenu` uses the %GTK_ACCESSIBLE_ROLE_MENU role, and its
 * items use the %GTK_ACCESSIBLE_ROLE_MENU_ITEM,
 * %GTK_ACCESSIBLE_ROLE_MENU_ITEM_CHECKBOX or
 * %GTK_ACCESSIBLE_ROLE_MENU_ITEM_RADIO roles, depending on the
 * action they are connected to.
 */

typedef struct _GtkPopoverMenuClass GtkPopoverMenuClass;

struct _GtkPopoverMenu
{
  GtkPopover parent_instance;

  GtkWidget *active_item;
  GtkWidget *open_submenu;
  GtkWidget *parent_menu;
  GMenuModel *model;
  GtkPopoverMenuFlags flags;
};

struct _GtkPopoverMenuClass
{
  GtkPopoverClass parent_class;
};

enum {
  PROP_VISIBLE_SUBMENU = 1,
  PROP_MENU_MODEL
};

static void gtk_popover_menu_buildable_iface_init (GtkBuildableIface *iface);

G_DEFINE_TYPE_WITH_CODE (GtkPopoverMenu, gtk_popover_menu, GTK_TYPE_POPOVER,
                         G_IMPLEMENT_INTERFACE (GTK_TYPE_BUILDABLE,
                                                gtk_popover_menu_buildable_iface_init))

GtkWidget *
gtk_popover_menu_get_parent_menu (GtkPopoverMenu *menu)
{
  return menu->parent_menu;
}

void
gtk_popover_menu_set_parent_menu (GtkPopoverMenu *menu,
                                  GtkWidget      *parent)
{
  menu->parent_menu = parent;
}

GtkWidget *
gtk_popover_menu_get_open_submenu (GtkPopoverMenu *menu)
{
  return menu->open_submenu;
}

void
gtk_popover_menu_set_open_submenu (GtkPopoverMenu *menu,
                                   GtkWidget      *submenu)
{
  menu->open_submenu = submenu;
}

void
gtk_popover_menu_close_submenus (GtkPopoverMenu *menu)
{
  GtkWidget *submenu;

  submenu = menu->open_submenu;
  if (submenu)
    {
      gtk_popover_menu_close_submenus (GTK_POPOVER_MENU (submenu));
      gtk_widget_hide (submenu);
      gtk_popover_menu_set_open_submenu (menu, NULL);
    }
}

GtkWidget *
gtk_popover_menu_get_active_item (GtkPopoverMenu *menu)
{
  return menu->active_item;
}

void
gtk_popover_menu_set_active_item (GtkPopoverMenu *menu,
                                  GtkWidget      *item)
{
  if (menu->active_item != item)
    {
      if (menu->active_item)
        {
          gtk_widget_unset_state_flags (menu->active_item, GTK_STATE_FLAG_SELECTED);
          g_object_remove_weak_pointer (G_OBJECT (menu->active_item), (gpointer *)&menu->active_item);
        }

      menu->active_item = item;

      if (menu->active_item)
        {
          GtkWidget *popover;

          g_object_add_weak_pointer (G_OBJECT (menu->active_item), (gpointer *)&menu->active_item);

          gtk_widget_set_state_flags (menu->active_item, GTK_STATE_FLAG_SELECTED, FALSE);
          if (GTK_IS_MODEL_BUTTON (item))
            g_object_get (item, "popover", &popover, NULL);
          else
            popover = NULL;

          if (!popover || popover != menu->open_submenu)
            gtk_widget_grab_focus (menu->active_item);

          g_clear_object (&popover);
       }
    }
}

static void
visible_submenu_changed (GObject        *object,
                         GParamSpec     *pspec,
                         GtkPopoverMenu *popover)
{
  g_object_notify (G_OBJECT (popover), "visible-submenu");
}

static void
focus_out (GtkEventController   *controller,
           GtkPopoverMenu       *menu)
{
  GtkRoot *root;
  GtkWidget *new_focus;

  root = gtk_widget_get_root (GTK_WIDGET (menu));
  if (!root)
    return;

  new_focus = gtk_root_get_focus (root);

  if (!gtk_event_controller_focus_contains_focus (GTK_EVENT_CONTROLLER_FOCUS (controller)) &&
      new_focus != NULL)
    {
      if (menu->parent_menu &&
          GTK_POPOVER_MENU (menu->parent_menu)->open_submenu == (GtkWidget*) menu)
        GTK_POPOVER_MENU (menu->parent_menu)->open_submenu = NULL;
      gtk_popover_popdown (GTK_POPOVER (menu));
    }
}

static void
leave_cb (GtkEventController *controller,
          gpointer            data)
{
  if (!gtk_event_controller_motion_contains_pointer (GTK_EVENT_CONTROLLER_MOTION (controller)))
    {
      GtkWidget *target = gtk_event_controller_get_widget (controller);

      gtk_popover_menu_set_active_item (GTK_POPOVER_MENU (target), NULL);
    }
}

static void
gtk_popover_menu_init (GtkPopoverMenu *popover)
{
  GtkWidget *sw;
  GtkWidget *stack;
  GtkEventController *controller;
  GtkEventController **controllers;
  guint n_controllers, i;

  sw = gtk_scrolled_window_new ();
  gtk_scrolled_window_set_policy (GTK_SCROLLED_WINDOW (sw), GTK_POLICY_NEVER, GTK_POLICY_AUTOMATIC);
  gtk_scrolled_window_set_propagate_natural_width (GTK_SCROLLED_WINDOW (sw), TRUE);
  gtk_scrolled_window_set_propagate_natural_height (GTK_SCROLLED_WINDOW (sw), TRUE);
  gtk_popover_set_child (GTK_POPOVER (popover), sw);

  stack = gtk_stack_new ();
  gtk_stack_set_vhomogeneous (GTK_STACK (stack), FALSE);
  gtk_stack_set_transition_type (GTK_STACK (stack), GTK_STACK_TRANSITION_TYPE_SLIDE_LEFT_RIGHT);
  gtk_stack_set_interpolate_size (GTK_STACK (stack), TRUE);
  gtk_scrolled_window_set_child (GTK_SCROLLED_WINDOW (sw), stack);
  g_signal_connect (stack, "notify::visible-child-name",
                    G_CALLBACK (visible_submenu_changed), popover);

  gtk_widget_add_css_class (GTK_WIDGET (popover), "menu");

  controller = gtk_event_controller_focus_new ();
  g_signal_connect (controller, "leave", G_CALLBACK (focus_out), popover);
  gtk_widget_add_controller (GTK_WIDGET (popover), controller);

  controller = gtk_event_controller_motion_new ();
  g_signal_connect (controller, "notify::contains-pointer", G_CALLBACK (leave_cb), popover);
  gtk_widget_add_controller (GTK_WIDGET (popover), controller);

  controllers = gtk_widget_list_controllers (GTK_WIDGET (popover), GTK_PHASE_CAPTURE, &n_controllers);
  for (i = 0; i < n_controllers; i ++)
    {
      controller = controllers[i];
      if (GTK_IS_SHORTCUT_CONTROLLER (controller) &&
          strcmp (gtk_event_controller_get_name (controller), "gtk-shortcut-manager-capture") == 0)
        gtk_shortcut_controller_set_mnemonics_modifiers (GTK_SHORTCUT_CONTROLLER (controller), 0);
    }
  g_free (controllers);

  gtk_popover_disable_auto_mnemonics (GTK_POPOVER (popover));
  gtk_popover_set_cascade_popdown (GTK_POPOVER (popover), TRUE);
}

GtkWidget *
gtk_popover_menu_get_stack (GtkPopoverMenu *menu)
{
  GtkWidget *sw = gtk_popover_get_child (GTK_POPOVER (menu));
  GtkWidget *vp = gtk_scrolled_window_get_child (GTK_SCROLLED_WINDOW (sw));
  GtkWidget *stack = gtk_viewport_get_child (GTK_VIEWPORT (vp));

  return stack;
}

static void
gtk_popover_menu_dispose (GObject *object)
{
  GtkPopoverMenu *popover = GTK_POPOVER_MENU (object);

  if (popover->active_item)
    {
      g_object_remove_weak_pointer (G_OBJECT (popover->active_item), (gpointer *)&popover->active_item);
      popover->active_item = NULL;
    }

  g_clear_object (&popover->model);

  G_OBJECT_CLASS (gtk_popover_menu_parent_class)->dispose (object);
}

static void
gtk_popover_menu_map (GtkWidget *widget)
{
  gtk_popover_menu_open_submenu (GTK_POPOVER_MENU (widget), "main");
  GTK_WIDGET_CLASS (gtk_popover_menu_parent_class)->map (widget);
}

static void
gtk_popover_menu_unmap (GtkWidget *widget)
{
  GTK_WIDGET_CLASS (gtk_popover_menu_parent_class)->unmap (widget);
  gtk_popover_menu_open_submenu (GTK_POPOVER_MENU (widget), "main");
}

static void
gtk_popover_menu_get_property (GObject    *object,
                               guint       property_id,
                               GValue     *value,
                               GParamSpec *pspec)
{
  GtkPopoverMenu *menu = GTK_POPOVER_MENU (object);

  switch (property_id)
    {
    case PROP_VISIBLE_SUBMENU:
      g_value_set_string (value, gtk_stack_get_visible_child_name (GTK_STACK (gtk_popover_menu_get_stack (menu))));
      break;

    case PROP_MENU_MODEL:
      g_value_set_object (value, gtk_popover_menu_get_menu_model (menu));
      break;

    default:
      G_OBJECT_WARN_INVALID_PROPERTY_ID (object, property_id, pspec);
      break;
    }
}

static void
gtk_popover_menu_set_property (GObject      *object,
                               guint         property_id,
                               const GValue *value,
                               GParamSpec   *pspec)
{
  GtkPopoverMenu *menu = GTK_POPOVER_MENU (object);

  switch (property_id)
    {
    case PROP_VISIBLE_SUBMENU:
      gtk_stack_set_visible_child_name (GTK_STACK (gtk_popover_menu_get_stack (menu)), g_value_get_string (value));
      break;

    case PROP_MENU_MODEL:
      gtk_popover_menu_set_menu_model (menu, g_value_get_object (value));
      break;

    default:
      G_OBJECT_WARN_INVALID_PROPERTY_ID (object, property_id, pspec);
      break;
    }
}

static gboolean
gtk_popover_menu_focus (GtkWidget        *widget,
                        GtkDirectionType  direction)
{
  GtkPopoverMenu *menu = GTK_POPOVER_MENU (widget);

  if (gtk_widget_get_first_child (widget) == NULL)
    {
      return FALSE;
    }
  else
    {
      if (menu->open_submenu)
        {
          if (gtk_widget_child_focus (menu->open_submenu, direction))
            return TRUE;
          if (direction == GTK_DIR_LEFT)
            {
              if (menu->open_submenu)
                {
                  gtk_popover_popdown (GTK_POPOVER (menu->open_submenu));
                  menu->open_submenu = NULL;
                }

              gtk_widget_grab_focus (menu->active_item);

              return TRUE;
            }
          return FALSE;
        }

      if (gtk_widget_focus_move (widget, direction))
        return TRUE;

      if (direction == GTK_DIR_LEFT || direction == GTK_DIR_RIGHT)
        {
          /* If we are part of a menubar, we want to let the
           * menubar use left/right arrows for cycling, else
           * we eat them.
           */
          if (gtk_widget_get_ancestor (widget, GTK_TYPE_POPOVER_MENU_BAR) ||
              (gtk_popover_menu_get_parent_menu (menu) &&
               direction == GTK_DIR_LEFT))
            return FALSE;
          else
            return TRUE;
        }
      else if (direction == GTK_DIR_UP || direction == GTK_DIR_DOWN)
        {
          GtkWidget *p;

          /* cycle around */
          for (p = gtk_root_get_focus (gtk_widget_get_root (widget));
               p != widget;
               p = gtk_widget_get_parent (p))
            {
              gtk_widget_set_focus_child (p, NULL);
            }
          if (gtk_widget_focus_move (widget, direction))
            return TRUE;
       }
    }

  return FALSE;
}


static void
add_tab_bindings (GtkWidgetClass   *widget_class,
                  GdkModifierType   modifiers,
                  GtkDirectionType  direction)
{
  gtk_widget_class_add_binding_signal (widget_class, GDK_KEY_Tab, modifiers,
                                       "move-focus",
                                       "(i)", direction);
  gtk_widget_class_add_binding_signal (widget_class, GDK_KEY_KP_Tab, modifiers,
                                       "move-focus",
                                       "(i)", direction);
}

static void
add_arrow_bindings (GtkWidgetClass   *widget_class,
                    guint             keysym,
                    GtkDirectionType  direction)
{
  guint keypad_keysym = keysym - GDK_KEY_Left + GDK_KEY_KP_Left;
 
  gtk_widget_class_add_binding_signal (widget_class, keysym, 0,
                                       "move-focus",
                                       "(i)", direction);
  gtk_widget_class_add_binding_signal (widget_class, keysym, GDK_CONTROL_MASK,
                                       "move-focus",
                                       "(i)", direction);
  gtk_widget_class_add_binding_signal (widget_class, keypad_keysym, 0,
                                       "move-focus",
                                       "(i)", direction);
  gtk_widget_class_add_binding_signal (widget_class, keypad_keysym, GDK_CONTROL_MASK,
                                       "move-focus",
                                       "(i)", direction);
}

static void
gtk_popover_menu_show (GtkWidget *widget)
{
  gtk_popover_menu_set_open_submenu (GTK_POPOVER_MENU (widget), NULL);

  GTK_WIDGET_CLASS (gtk_popover_menu_parent_class)->show (widget);
}

static void
gtk_popover_menu_move_focus (GtkWidget         *widget,
                             GtkDirectionType  direction)
{
  gtk_popover_set_mnemonics_visible (GTK_POPOVER (widget), TRUE);

  GTK_WIDGET_CLASS (gtk_popover_menu_parent_class)->move_focus (widget, direction);
}

static void
gtk_popover_menu_root (GtkWidget *widget)
{
  GTK_WIDGET_CLASS (gtk_popover_menu_parent_class)->root (widget);

  gtk_accessible_update_property (GTK_ACCESSIBLE (widget),
                                  GTK_ACCESSIBLE_PROPERTY_ORIENTATION, GTK_ORIENTATION_VERTICAL,
                                  -1);
}

static void
gtk_popover_menu_class_init (GtkPopoverMenuClass *klass)
{
  GtkWidgetClass *widget_class = GTK_WIDGET_CLASS (klass);
  GObjectClass *object_class = G_OBJECT_CLASS (klass);

  object_class->dispose = gtk_popover_menu_dispose;
  object_class->set_property = gtk_popover_menu_set_property;
  object_class->get_property = gtk_popover_menu_get_property;

  widget_class->root = gtk_popover_menu_root;
  widget_class->map = gtk_popover_menu_map;
  widget_class->unmap = gtk_popover_menu_unmap;
  widget_class->focus = gtk_popover_menu_focus;
  widget_class->show = gtk_popover_menu_show;
  widget_class->move_focus = gtk_popover_menu_move_focus;

  /**
   * GtkPopoverMenu:visible-submenu:
   *
   * The name of the visible submenu.
   */
  g_object_class_install_property (object_class,
                                   PROP_VISIBLE_SUBMENU,
                                   g_param_spec_string ("visible-submenu",
                                                        P_("Visible submenu"),
                                                        P_("The name of the visible submenu"),
                                                        NULL,
                                                        G_PARAM_READWRITE | G_PARAM_STATIC_STRINGS));

  /**
   * GtkPopoverMenu:menu-model: (attributes org.gtk.Property.get=gtk_popover_menu_get_menu_model org.gtk.Property.set=gtk_popover_menu_set_menu_model)
   *
   * The model from which the menu is made.
   */
  g_object_class_install_property (object_class,
                                   PROP_MENU_MODEL,
                                   g_param_spec_object ("menu-model",
                                                        P_("Menu model"),
                                                        P_("The model from which the menu is made."),
                                                        G_TYPE_MENU_MODEL,
                                                        G_PARAM_READWRITE | G_PARAM_STATIC_STRINGS));

  add_arrow_bindings (widget_class, GDK_KEY_Up, GTK_DIR_UP);
  add_arrow_bindings (widget_class, GDK_KEY_Down, GTK_DIR_DOWN);
  add_arrow_bindings (widget_class, GDK_KEY_Left, GTK_DIR_LEFT);
  add_arrow_bindings (widget_class, GDK_KEY_Right, GTK_DIR_RIGHT);

  add_tab_bindings (widget_class, 0, GTK_DIR_TAB_FORWARD);
  add_tab_bindings (widget_class, GDK_CONTROL_MASK, GTK_DIR_TAB_FORWARD);
  add_tab_bindings (widget_class, GDK_SHIFT_MASK, GTK_DIR_TAB_BACKWARD);
  add_tab_bindings (widget_class, GDK_CONTROL_MASK | GDK_SHIFT_MASK, GTK_DIR_TAB_BACKWARD);

  gtk_widget_class_add_binding_signal (widget_class, GDK_KEY_Return, 0,
                                       "activate-default", NULL);
  gtk_widget_class_add_binding_signal (widget_class, GDK_KEY_ISO_Enter, 0,
                                       "activate-default", NULL);
  gtk_widget_class_add_binding_signal (widget_class, GDK_KEY_KP_Enter, 0,
                                       "activate-default", NULL);
  gtk_widget_class_add_binding_signal (widget_class, GDK_KEY_space, 0,
                                       "activate-default", NULL);
  gtk_widget_class_add_binding_signal (widget_class, GDK_KEY_KP_Space, 0,
                                       "activate-default", NULL);

  gtk_widget_class_set_accessible_role (widget_class, GTK_ACCESSIBLE_ROLE_MENU);
}

static GtkBuildableIface *parent_buildable_iface;

static void
gtk_popover_menu_buildable_add_child (GtkBuildable *buildable,
                                      GtkBuilder   *builder,
                                      GObject      *child,
                                      const char   *type)
{
  if (GTK_IS_WIDGET (child))
    {
      if (!gtk_popover_menu_add_child (GTK_POPOVER_MENU (buildable), GTK_WIDGET (child), type))
        g_warning ("No such custom attribute: %s", type);
    }
  else
    parent_buildable_iface->add_child (buildable, builder, child, type);
}

static void
gtk_popover_menu_buildable_iface_init (GtkBuildableIface *iface)
{
  parent_buildable_iface = g_type_interface_peek_parent (iface);

  iface->add_child = gtk_popover_menu_buildable_add_child;
}

/**
 * gtk_popover_menu_new:
 *
 * Creates a new popover menu.
 *
 * Returns: a new `GtkPopoverMenu`
 */
GtkWidget *
gtk_popover_menu_new (void)
{
  GtkWidget *popover;

  popover = g_object_new (GTK_TYPE_POPOVER_MENU,
                          "autohide", TRUE,
                          NULL);

  return popover;
}

/*<private>
 * gtk_popover_menu_open_submenu:
 * @popover: a `GtkPopoverMenu`
 * @name: the name of the menu to switch to
 *
 * Opens a submenu of the @popover. The @name
 * must be one of the names given to the submenus
 * of @popover with `GtkPopoverMenu:submenu`, or
 * "main" to switch back to the main menu.
 *
 * `GtkModelButton` will open submenus automatically
 * when the `GtkModelButton:menu-name` property is set,
 * so this function is only needed when you are using
 * other kinds of widgets to initiate menu changes.
 */
void
gtk_popover_menu_open_submenu (GtkPopoverMenu *popover,
                               const char     *name)
{
  GtkWidget *stack;

  g_return_if_fail (GTK_IS_POPOVER_MENU (popover));

  stack = gtk_popover_menu_get_stack (popover);
  gtk_stack_set_visible_child_name (GTK_STACK (stack), name);
}

void
gtk_popover_menu_add_submenu (GtkPopoverMenu *popover,
                              GtkWidget      *submenu,
                              const char     *name)
{
  GtkWidget *stack = gtk_popover_menu_get_stack (popover);
  gtk_stack_add_named (GTK_STACK (stack), submenu, name);
}

/**
 * gtk_popover_menu_new_from_model:
 * @model: (nullable): a `GMenuModel`
 *
 * Creates a `GtkPopoverMenu` and populates it according to @model.
 *
 * The created buttons are connected to actions found in the
 * `GtkApplicationWindow` to which the popover belongs - typically
 * by means of being attached to a widget that is contained within
 * the `GtkApplicationWindow`s widget hierarchy.
 *
 * Actions can also be added using [method@Gtk.Widget.insert_action_group]
 * on the menus attach widget or on any of its parent widgets.
 *
 * This function creates menus with sliding submenus.
 * See [ctor@Gtk.PopoverMenu.new_from_model_full] for a way
 * to control this.
 *
 * Returns: the new `GtkPopoverMenu`
 */
GtkWidget *
gtk_popover_menu_new_from_model (GMenuModel *model)

{
  return gtk_popover_menu_new_from_model_full (model, 0);
}

/**
 * gtk_popover_menu_new_from_model_full:
 * @model: a `GMenuModel`
 * @flags: flags that affect how the menu is created
 *
 * Creates a `GtkPopoverMenu` and populates it according to @model.
 *
 * The created buttons are connected to actions found in the
 * action groups that are accessible from the parent widget.
 * This includes the `GtkApplicationWindow` to which the popover
 * belongs. Actions can also be added using [method@Gtk.Widget.insert_action_group]
 * on the parent widget or on any of its parent widgets.
 *
 * The only flag that is supported currently is
 * %GTK_POPOVER_MENU_NESTED, which makes GTK create traditional,
 * nested submenus instead of the default sliding submenus.
 *
 * Returns: (transfer full): the new `GtkPopoverMenu`
 */
GtkWidget *
gtk_popover_menu_new_from_model_full (GMenuModel          *model,
                                      GtkPopoverMenuFlags  flags)
{
  GtkWidget *popover;

  g_return_val_if_fail (model == NULL || G_IS_MENU_MODEL (model), NULL);

  popover = gtk_popover_menu_new ();
  GTK_POPOVER_MENU (popover)->flags = flags;
  gtk_popover_menu_set_menu_model (GTK_POPOVER_MENU (popover), model);

  return popover;
}

/**
 * gtk_popover_menu_set_menu_model: (attributes org.gtk.Method.set_property=menu-model)
 * @popover: a `GtkPopoverMenu`
 * @model: (nullable): a `GMenuModel`
 *
 * Sets a new menu model on @popover.
 *
 * The existing contents of @popover are removed, and
 * the @popover is populated with new contents according
 * to @model.
 */
void
gtk_popover_menu_set_menu_model (GtkPopoverMenu *popover,
                                 GMenuModel     *model)
{
  g_return_if_fail (GTK_IS_POPOVER_MENU (popover));
  g_return_if_fail (model == NULL || G_IS_MENU_MODEL (model));

  if (g_set_object (&popover->model, model))
    {
      GtkWidget *stack;
      GtkWidget *child;

      stack = gtk_popover_menu_get_stack (popover);
      while ((child = gtk_widget_get_first_child (stack)))
        gtk_stack_remove (GTK_STACK (stack), child);

      if (model)
        gtk_menu_section_box_new_toplevel (popover, model, popover->flags);

      g_object_notify (G_OBJECT (popover), "menu-model");
    }
}

/**
 * gtk_popover_menu_get_menu_model: (attributes org.gtk.Method.get_property=menu-model)
 * @popover: a `GtkPopoverMenu`
 *
 * Returns the menu model used to populate the popover.
 *
 * Returns: (transfer none): the menu model of @popover
 */
GMenuModel *
gtk_popover_menu_get_menu_model (GtkPopoverMenu *popover)
{
  g_return_val_if_fail (GTK_IS_POPOVER_MENU (popover), NULL);

  return popover->model;
}

/**
 * gtk_popover_menu_add_child:
 * @popover: a `GtkPopoverMenu`
 * @child: the `GtkWidget` to add
 * @id: the ID to insert @child at
 *
 * Adds a custom widget to a generated menu.
 *
 * For this to work, the menu model of @popover must have
 * an item with a `custom` attribute that matches @id.
 *
 * Returns: %TRUE if @id was found and the widget added
 */
gboolean
gtk_popover_menu_add_child (GtkPopoverMenu *popover,
                            GtkWidget      *child,
                            const char     *id)
{

  g_return_val_if_fail (GTK_IS_POPOVER_MENU (popover), FALSE);
  g_return_val_if_fail (GTK_IS_WIDGET (child), FALSE);
  g_return_val_if_fail (id != NULL, FALSE);

  return gtk_menu_section_box_add_custom (popover, child, id);
}

/**
 * gtk_popover_menu_remove_child:
 * @popover: a `GtkPopoverMenu`
 * @child: the `GtkWidget` to remove
 *
 * Removes a widget that has previously been added with
 * gtk_popover_menu_add_child().
 *
 * Returns: %TRUE if the widget was removed
 */
gboolean
gtk_popover_menu_remove_child (GtkPopoverMenu *popover,
                               GtkWidget      *child)
{

  g_return_val_if_fail (GTK_IS_POPOVER_MENU (popover), FALSE);
  g_return_val_if_fail (GTK_IS_WIDGET (child), FALSE);

  return gtk_menu_section_box_remove_custom (popover, child);
}<|MERGE_RESOLUTION|>--- conflicted
+++ resolved
@@ -69,11 +69,7 @@
  * or `<link name="section">`, you can use `<submenu>` or `<section>`
  * elements.
  *
-<<<<<<< HEAD
- * |[<!-- language="xml" -->
-=======
  * ```xml
->>>>>>> 39005461
  * <menu id='app-menu'>
  *   <section>
  *     <item>
