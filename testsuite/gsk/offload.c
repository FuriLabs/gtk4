--- conflicted
+++ resolved
@@ -383,11 +383,6 @@
 
   surface = make_toplevel ();
 
-<<<<<<< HEAD
-  if (gdk_surface_get_scale (surface) != 1.0)
-    {
-      g_print ("Offload tests don't work with fractional scales");
-=======
   if (!GDK_DISPLAY_DEBUG_CHECK (gdk_display_get_default (), FORCE_OFFLOAD))
     {
       g_print ("Offload tests require GDK_DEBUG=force-offload\n");
@@ -397,7 +392,6 @@
   if (gdk_surface_get_scale (surface) != 1.0)
     {
       g_print ("Offload tests don't work with fractional scales\n");
->>>>>>> 322bbd23
       exit (77);
     }
 
