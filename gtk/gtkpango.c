/* gtkpango.c - pango-related utilities
 *
 * Copyright (c) 2010 Red Hat, Inc.
 *
 * This library is free software; you can redistribute it and/or
 * modify it under the terms of the GNU Lesser General Public
 * License as published by the Free Software Foundation; either
 * version 2 of the License, or (at your option) any later version.
 *
 * This library is distributed in the hope that it will be useful,
 * but WITHOUT ANY WARRANTY; without even the implied warranty of
 * MERCHANTABILITY or FITNESS FOR A PARTICULAR PURPOSE.  See the GNU
 * Lesser General Public License for more details.
 *
 * You should have received a copy of the GNU Lesser General Public
 * License along with this library. If not, see <http://www.gnu.org/licenses/>.Free
 */
/*
 * Modified by the GTK+ Team and others 1997-2000.  See the AUTHORS
 * file for a list of people on the GTK+ Team.  See the ChangeLog
 * files for a list of changes.  These files are distributed with
 * GTK+ at ftp://ftp.gtk.org/pub/gtk/.
 */

#include "config.h"
#include "gtkpango.h"
#include <pango/pangocairo.h>
#include "gtkintl.h"
#include "gtkbuilderprivate.h"

static gboolean
attr_list_merge_filter (PangoAttribute *attribute,
                        gpointer        list)
{
  pango_attr_list_change (list, pango_attribute_copy (attribute));
  return FALSE;
}

/*
 * _gtk_pango_attr_list_merge:
 * @into: (nullable): a `PangoAttrList` where attributes are merged
 * @from: (nullable): a `PangoAttrList` with the attributes to merge
 *
 * Merges attributes from @from into @into.
 *
 * Returns: the merged list.
 */
PangoAttrList *
_gtk_pango_attr_list_merge (PangoAttrList *into,
                            PangoAttrList *from)
{
  if (from)
    {
      if (into)
        pango_attr_list_filter (from, attr_list_merge_filter, into);
      else
       return pango_attr_list_ref (from);
    }

  return into;
}

static PangoAttribute *
attribute_from_text (GtkBuilder  *builder,
                     const char  *name,
                     const char  *value,
                     GError     **error)
{
  PangoAttribute *attribute = NULL;
  PangoAttrType type;
  PangoLanguage *language;
  PangoFontDescription *font_desc;
  GdkRGBA *color;
  GValue val = G_VALUE_INIT;

  if (!gtk_builder_value_from_string_type (builder, PANGO_TYPE_ATTR_TYPE, name, &val, error))
    return NULL;

  type = g_value_get_enum (&val);
  g_value_unset (&val);

  switch (type)
    {
      /* PangoAttrLanguage */
    case PANGO_ATTR_LANGUAGE:
      if ((language = pango_language_from_string (value)))
        {
          attribute = pango_attr_language_new (language);
          g_value_init (&val, G_TYPE_INT);
        }
      break;
      /* PangoAttrInt */
    case PANGO_ATTR_STYLE:
      if (gtk_builder_value_from_string_type (builder, PANGO_TYPE_STYLE, value, &val, error))
        attribute = pango_attr_style_new (g_value_get_enum (&val));
      break;
    case PANGO_ATTR_WEIGHT:
      if (gtk_builder_value_from_string_type (builder, PANGO_TYPE_WEIGHT, value, &val, error))
        attribute = pango_attr_weight_new (g_value_get_enum (&val));
      break;
    case PANGO_ATTR_VARIANT:
      if (gtk_builder_value_from_string_type (builder, PANGO_TYPE_VARIANT, value, &val, error))
        attribute = pango_attr_variant_new (g_value_get_enum (&val));
      break;
    case PANGO_ATTR_STRETCH:
      if (gtk_builder_value_from_string_type (builder, PANGO_TYPE_STRETCH, value, &val, error))
        attribute = pango_attr_stretch_new (g_value_get_enum (&val));
      break;
    case PANGO_ATTR_UNDERLINE:
      if (gtk_builder_value_from_string_type (builder, PANGO_TYPE_UNDERLINE, value, &val, NULL))
        attribute = pango_attr_underline_new (g_value_get_enum (&val));
      else
        {
          /* XXX: allow boolean for backwards compat, so ignore error */
          /* Deprecate this somehow */
          g_value_unset (&val);
          if (gtk_builder_value_from_string_type (builder, G_TYPE_BOOLEAN, value, &val, error))
            attribute = pango_attr_underline_new (g_value_get_boolean (&val));
        }
      break;
    case PANGO_ATTR_STRIKETHROUGH:
      if (gtk_builder_value_from_string_type (builder, G_TYPE_BOOLEAN, value, &val, error))
        attribute = pango_attr_strikethrough_new (g_value_get_boolean (&val));
      break;
    case PANGO_ATTR_GRAVITY:
      if (gtk_builder_value_from_string_type (builder, PANGO_TYPE_GRAVITY, value, &val, error))
        attribute = pango_attr_gravity_new (g_value_get_enum (&val));
      break;
    case PANGO_ATTR_GRAVITY_HINT:
      if (gtk_builder_value_from_string_type (builder, PANGO_TYPE_GRAVITY_HINT, value, &val, error))
        attribute = pango_attr_gravity_hint_new (g_value_get_enum (&val));
      break;
      /* PangoAttrString */
    case PANGO_ATTR_FAMILY:
      attribute = pango_attr_family_new (value);
      g_value_init (&val, G_TYPE_INT);
      break;

      /* PangoAttrSize */
    case PANGO_ATTR_SIZE:
      if (gtk_builder_value_from_string_type (builder, G_TYPE_INT, value, &val, error))
        attribute = pango_attr_size_new (g_value_get_int (&val));
      break;
    case PANGO_ATTR_ABSOLUTE_SIZE:
      if (gtk_builder_value_from_string_type (builder, G_TYPE_INT, value, &val, error))
        attribute = pango_attr_size_new_absolute (g_value_get_int (&val));
      break;

      /* PangoAttrFontDesc */
    case PANGO_ATTR_FONT_DESC:
      if ((font_desc = pango_font_description_from_string (value)))
        {
          attribute = pango_attr_font_desc_new (font_desc);
          pango_font_description_free (font_desc);
          g_value_init (&val, G_TYPE_INT);
        }
      break;
      /* PangoAttrColor */
    case PANGO_ATTR_FOREGROUND:
      if (gtk_builder_value_from_string_type (builder, GDK_TYPE_RGBA, value, &val, error))
        {
          color = g_value_get_boxed (&val);
          attribute = pango_attr_foreground_new (color->red * 65535,
                                                 color->green * 65535,
                                                 color->blue * 65535);
        }
      break;
    case PANGO_ATTR_BACKGROUND:
      if (gtk_builder_value_from_string_type (builder, GDK_TYPE_RGBA, value, &val, error))
        {
          color = g_value_get_boxed (&val);
          attribute = pango_attr_background_new (color->red * 65535,
                                                 color->green * 65535,
                                                 color->blue * 65535);
        }
      break;
    case PANGO_ATTR_UNDERLINE_COLOR:
      if (gtk_builder_value_from_string_type (builder, GDK_TYPE_RGBA, value, &val, error))
        {
          color = g_value_get_boxed (&val);
          attribute = pango_attr_underline_color_new (color->red * 65535,
                                                      color->green * 65535,
                                                      color->blue * 65535);
        }
      break;
    case PANGO_ATTR_STRIKETHROUGH_COLOR:
      if (gtk_builder_value_from_string_type (builder, GDK_TYPE_RGBA, value, &val, error))
        {
          color = g_value_get_boxed (&val);
          attribute = pango_attr_strikethrough_color_new (color->red * 65535,
                                                          color->green * 65535,
                                                          color->blue * 65535);
        }
      break;
      /* PangoAttrShape */
    case PANGO_ATTR_SHAPE:
      /* Unsupported for now */
      break;
      /* PangoAttrFloat */
    case PANGO_ATTR_SCALE:
      if (gtk_builder_value_from_string_type (builder, G_TYPE_DOUBLE, value, &val, error))
        attribute = pango_attr_scale_new (g_value_get_double (&val));
      break;
    case PANGO_ATTR_LETTER_SPACING:
      if (gtk_builder_value_from_string_type (builder, G_TYPE_INT, value, &val, error))
        attribute = pango_attr_letter_spacing_new (g_value_get_int (&val));
      break;
    case PANGO_ATTR_RISE:
      if (gtk_builder_value_from_string_type (builder, G_TYPE_INT, value, &val, error))
        attribute = pango_attr_rise_new (g_value_get_int (&val));
      break;
    case PANGO_ATTR_FALLBACK:
      if (gtk_builder_value_from_string_type (builder, G_TYPE_BOOLEAN, value, &val, error))
        attribute = pango_attr_fallback_new (g_value_get_boolean (&val));
      break;
    case PANGO_ATTR_FONT_FEATURES:
      attribute = pango_attr_font_features_new (value);
      break;
    case PANGO_ATTR_FOREGROUND_ALPHA:
      if (gtk_builder_value_from_string_type (builder, G_TYPE_INT, value, &val, error))
        attribute = pango_attr_foreground_alpha_new ((guint16)g_value_get_int (&val));
      break;
    case PANGO_ATTR_BACKGROUND_ALPHA:
      if (gtk_builder_value_from_string_type (builder, G_TYPE_INT, value, &val, error))
        attribute = pango_attr_background_alpha_new ((guint16)g_value_get_int (&val));
      break;
    case PANGO_ATTR_ALLOW_BREAKS:
      if (gtk_builder_value_from_string_type (builder, G_TYPE_BOOLEAN, value, &val, error))
        attribute = pango_attr_allow_breaks_new (g_value_get_boolean (&val));
      break;
    case PANGO_ATTR_SHOW:
      if (gtk_builder_value_from_string_type (builder, PANGO_TYPE_SHOW_FLAGS, value, &val, error))
        attribute = pango_attr_show_new (g_value_get_flags (&val));
      break;
    case PANGO_ATTR_INSERT_HYPHENS:
      if (gtk_builder_value_from_string_type (builder, G_TYPE_BOOLEAN, value, &val, error))
        attribute = pango_attr_insert_hyphens_new (g_value_get_boolean (&val));
      break;
    case PANGO_ATTR_OVERLINE:
      if (gtk_builder_value_from_string_type (builder, PANGO_TYPE_OVERLINE, value, &val, NULL))
        attribute = pango_attr_overline_new (g_value_get_enum (&val));
      break;
    case PANGO_ATTR_OVERLINE_COLOR:
      if (gtk_builder_value_from_string_type (builder, GDK_TYPE_RGBA, value, &val, error))
        {
          color = g_value_get_boxed (&val);
          attribute = pango_attr_overline_color_new (color->red * 65535,
                                                     color->green * 65535,
                                                     color->blue * 65535);
        }
      break;
    case PANGO_ATTR_LINE_HEIGHT:
      if (gtk_builder_value_from_string_type (builder, G_TYPE_DOUBLE, value, &val, error))
        attribute = pango_attr_line_height_new (g_value_get_double (&val));
      break;
    case PANGO_ATTR_ABSOLUTE_LINE_HEIGHT:
      if (gtk_builder_value_from_string_type (builder, G_TYPE_INT, value, &val, error))
        attribute = pango_attr_line_height_new_absolute (g_value_get_int (&val) * PANGO_SCALE);
      break;
    case PANGO_ATTR_TEXT_TRANSFORM:
      if (gtk_builder_value_from_string_type (builder, PANGO_TYPE_TEXT_TRANSFORM, value, &val, error))
        attribute = pango_attr_text_transform_new (g_value_get_enum (&val));
      break;
<<<<<<< HEAD
#endif
#if PANGO_VERSION_CHECK(1, 49, 1)
    case PANGO_ATTR_WORD:
    case PANGO_ATTR_SENTENCE:
    case PANGO_ATTR_BASELINE_SHIFT:
    case PANGO_ATTR_FONT_SCALE:
#endif
=======
    case PANGO_ATTR_WORD:
      attribute = pango_attr_word_new ();
      break;
    case PANGO_ATTR_SENTENCE:
      attribute = pango_attr_sentence_new ();
      break;
    case PANGO_ATTR_BASELINE_SHIFT:
      if (gtk_builder_value_from_string_type (builder, PANGO_TYPE_BASELINE_SHIFT, value, &val, NULL))
        attribute = pango_attr_baseline_shift_new (g_value_get_enum (&val));
      else if (gtk_builder_value_from_string_type (builder, G_TYPE_INT, value, &val, NULL))
        attribute = pango_attr_baseline_shift_new (g_value_get_enum (&val));
      else
        g_set_error (error,
                     GTK_BUILDER_ERROR,
                     GTK_BUILDER_ERROR_INVALID_VALUE,
                     "Could not parse '%s' as baseline shift value", value);
      break;
    case PANGO_ATTR_FONT_SCALE:
      if (gtk_builder_value_from_string_type (builder, PANGO_TYPE_FONT_SCALE, value, &val, error))
        attribute = pango_attr_font_scale_new (g_value_get_enum (&val));
      break;
>>>>>>> 70cb61fb
    case PANGO_ATTR_INVALID:
    default:
      break;
    }

  g_value_unset (&val);

  return attribute;
}

void
gtk_pango_attribute_start_element (GtkBuildableParseContext  *context,
                                   const char                *element_name,
                                   const char               **names,
                                   const char               **values,
                                   gpointer                   user_data,
                                   GError                   **error)
{
  GtkPangoAttributeParserData *data = user_data;

  if (strcmp (element_name, "attribute") == 0)
    {
      PangoAttribute *attr = NULL;
      const char *name = NULL;
      const char *value = NULL;
      const char *start = NULL;
      const char *end = NULL;
      guint start_val = 0;
      guint end_val = G_MAXUINT;
      GValue val = G_VALUE_INIT;

      if (!_gtk_builder_check_parent (data->builder, context, "attributes", error))
        return;

      if (!g_markup_collect_attributes (element_name, names, values, error,
                                        G_MARKUP_COLLECT_STRING, "name", &name,
                                        G_MARKUP_COLLECT_STRING, "value", &value,
                                        G_MARKUP_COLLECT_STRING|G_MARKUP_COLLECT_OPTIONAL, "start", &start,
                                        G_MARKUP_COLLECT_STRING|G_MARKUP_COLLECT_OPTIONAL, "end", &end,
                                        G_MARKUP_COLLECT_INVALID))
        {
          _gtk_builder_prefix_error (data->builder, context, error);
          return;
        }

      if (start)
        {
          if (!gtk_builder_value_from_string_type (data->builder, G_TYPE_UINT, start, &val, error))
            {
              _gtk_builder_prefix_error (data->builder, context, error);
              return;
            }
          start_val = g_value_get_uint (&val);
          g_value_unset (&val);
        }

      if (end)
        {
          if (!gtk_builder_value_from_string_type (data->builder, G_TYPE_UINT, end, &val, error))
            {
              _gtk_builder_prefix_error (data->builder, context, error);
              return;
            }
          end_val = g_value_get_uint (&val);
          g_value_unset (&val);
        }

      attr = attribute_from_text (data->builder, name, value, error);
      if (!attr)
        {
          _gtk_builder_prefix_error (data->builder, context, error);
          return;
        }

      attr->start_index = start_val;
      attr->end_index = end_val;

      if (!data->attrs)
        data->attrs = pango_attr_list_new ();

      pango_attr_list_insert (data->attrs, attr);
    }
  else if (strcmp (element_name, "attributes") == 0)
    {
      if (!_gtk_builder_check_parent (data->builder, context, "object", error))
        return;

      if (!g_markup_collect_attributes (element_name, names, values, error,
                                        G_MARKUP_COLLECT_INVALID, NULL, NULL,
                                        G_MARKUP_COLLECT_INVALID))
        _gtk_builder_prefix_error (data->builder, context, error);
    }
  else
    {
      _gtk_builder_error_unhandled_tag (data->builder, context,
                                        "GtkWidget", element_name,
                                        error);
    }
}<|MERGE_RESOLUTION|>--- conflicted
+++ resolved
@@ -261,15 +261,6 @@
       if (gtk_builder_value_from_string_type (builder, PANGO_TYPE_TEXT_TRANSFORM, value, &val, error))
         attribute = pango_attr_text_transform_new (g_value_get_enum (&val));
       break;
-<<<<<<< HEAD
-#endif
-#if PANGO_VERSION_CHECK(1, 49, 1)
-    case PANGO_ATTR_WORD:
-    case PANGO_ATTR_SENTENCE:
-    case PANGO_ATTR_BASELINE_SHIFT:
-    case PANGO_ATTR_FONT_SCALE:
-#endif
-=======
     case PANGO_ATTR_WORD:
       attribute = pango_attr_word_new ();
       break;
@@ -291,7 +282,6 @@
       if (gtk_builder_value_from_string_type (builder, PANGO_TYPE_FONT_SCALE, value, &val, error))
         attribute = pango_attr_font_scale_new (g_value_get_enum (&val));
       break;
->>>>>>> 70cb61fb
     case PANGO_ATTR_INVALID:
     default:
       break;
