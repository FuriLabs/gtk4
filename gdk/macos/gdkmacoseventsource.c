--- conflicted
+++ resolved
@@ -31,12 +31,8 @@
 #include "gdkmacoseventsource-private.h"
 #include "gdkmacosdisplay-private.h"
 
-<<<<<<< HEAD
-#include "gdk-private.h"
-=======
 #include "gdk/gdkeventsprivate.h"
 #include "gdk/gdk-private.h"
->>>>>>> 70cb61fb
 
 /*
  * This file implementations integration between the GLib main loop and
