# Czech translation of GTK+.
# Copyright (C) 1999, 2006, 2007, 2008, 2009, 2010, 2011, 2012 the author(s) of GTK+.
# Copyright (C) 2003, 2004, 2005 Miloslav Trmac <mitr@volny.cz>.
# Copyright (C) 2006 Lukas Novotny <lukasnov@cvs.gnome.org>.
# This file is distributed under the same license as the gtk+ package.
#
# Stanislav Brabec <utx@k332.feld.cvut.cz>, 1998.
# Jiří Pavlovský <pavlovsk@ff.cuni.cz>, 1998.
# Jiří Lebl <jirka@5z.com>, 2002.
# Michal Bukovjan <bukm@centrum.cz>, 2002.
# Miloslav Trmac <mitr@volny.cz>, 2003, 2004, 2005.
# Jakub Friedl <jfriedl@suse.cz>, 2006.
# Lukas Novotny <lukasnov@cvs.gnome.org>, 2006.
# Petr Kovar <pknbe@volny.cz>, 2007, 2008, 2009, 2010, 2011, 2012, 2013, 2014, 2015.
# Marek Černocký <marek@manet.cz>, 2012, 2013, 2014, 2015, 2016, 2017, 2018, 2019, 2020, 2021.
#
msgid ""
msgstr ""
"Project-Id-Version: gtk gtk-4.4\n"
"Report-Msgid-Bugs-To: https://gitlab.gnome.org/GNOME/gtk/-/issues/\n"
<<<<<<< HEAD
"POT-Creation-Date: 2021-09-24 12:22+0000\n"
=======
"POT-Creation-Date: 2021-09-24 12:36+0000\n"
>>>>>>> 70cb61fb
"PO-Revision-Date: 2021-09-24 15:08+0200\n"
"Last-Translator: Marek Černocký <marek@manet.cz>\n"
"Language-Team: čeština <gnome-cs-list@gnome.org>\n"
"Language: cs\n"
"MIME-Version: 1.0\n"
"Content-Type: text/plain; charset=UTF-8\n"
"Content-Transfer-Encoding: 8bit\n"
"Plural-Forms: nplurals=3; plural=(n==1) ? 0 : (n>=2 && n<=4) ? 1 : 2;\n"
"X-Generator: Gtranslator 2.91.7\n"
"X-Project-Style: gnome\n"

#: gdk/broadway/gdkbroadway-server.c:135
#, c-format
msgid "Broadway display type not supported: %s"
msgstr "Displej typu broadway není podporovaný: %s"

#: gdk/gdkclipboard.c:231
msgid "This clipboard cannot store data."
msgstr "Tato schránka nemůže uchovávat data."

#: gdk/gdkclipboard.c:286 gdk/gdkclipboard.c:792 gdk/gdkclipboard.c:1092
msgid "Cannot read from empty clipboard."
msgstr "Nelze číst z prázdné schránky."

#: gdk/gdkclipboard.c:317 gdk/gdkclipboard.c:1142 gdk/gdkdrag.c:632
msgid "No compatible formats to transfer clipboard contents."
msgstr "Není žádný kompatibilní formát pro přenos obsahu schránky."

#: gdk/gdkcontentprovider.c:105 gdk/gdkcontentproviderimpl.c:313
#: gdk/gdkcontentproviderimpl.c:532
#, c-format
msgid "Cannot provide contents as “%s”"
msgstr "Nezdařilo se poskytnout obsah jako „%s“"

#: gdk/gdkcontentprovider.c:126
#, c-format
msgid "Cannot provide contents as %s"
msgstr "Nezdařilo se poskytnout obsah jako %s"

#: gdk/gdkdisplay.c:144
msgid "The current backend does not support OpenGL"
msgstr "Aktuální podpůrná vrstva nepodporuje OpenGL"

#: gdk/gdkdisplay.c:1212
msgid "GL support disabled via GDK_DEBUG"
msgstr "Podpora GL je zakázána skrz GDK_DEBUG"

#: gdk/gdkdrop.c:130
msgid "Drag’n’drop from other applications is not supported."
msgstr "„Táhni a upusť“ z jiné aplikace není podporováno."

#: gdk/gdkdrop.c:163
msgid "No compatible formats to transfer contents."
msgstr "Není k dispozici žádný kompatibilní formát pro přenos obsahu."

#. translators: This is about OpenGL backend names, like
#. * "Trying to use X11 GLX, but EGL is already in use"
<<<<<<< HEAD
#: gdk/gdkglcontext.c:1374
=======
#: gdk/gdkglcontext.c:1393
>>>>>>> 70cb61fb
#, c-format
msgid "Trying to use %s, but %s is already in use"
msgstr "Zkouší se použít %s, ale již se používá %s"

#: gdk/gdksurface.c:1164
msgid "Vulkan support disabled via GDK_DEBUG"
msgstr "Podpora technologie Vulkan je zakázána skrz GDK_DEBUG"

#: gdk/gdktexture.c:555
msgid "Unknown image format."
msgstr "Neznámý formát obrázku."

#.
#. * Translators, the strings in the “keyboard label” context are
#. * display names for keyboard keys. Some of them have prefixes like
#. * XF86 or ISO_ — these should be removed in the translation. Similarly,
#. * underscores should be replaced by spaces. The prefix “KP_” stands
#. * for “key pad” and you may want to include that in your translation.
#. * Here are some examples of English translations:
#. * XF86AudioMute - Audio mute
#. * Scroll_lock   - Scroll lock
#. * KP_Space      - Space (keypad)
#.
#: gdk/keyname-table.h:6843
msgctxt "keyboard label"
msgid "BackSpace"
msgstr "Backspace"

#: gdk/keyname-table.h:6844
msgctxt "keyboard label"
msgid "Tab"
msgstr "Tab"

#: gdk/keyname-table.h:6845
msgctxt "keyboard label"
msgid "Return"
msgstr "Enter"

#: gdk/keyname-table.h:6846
msgctxt "keyboard label"
msgid "Pause"
msgstr "Pause"

#: gdk/keyname-table.h:6847
msgctxt "keyboard label"
msgid "Scroll_Lock"
msgstr "Scroll_Lock"

#: gdk/keyname-table.h:6848
msgctxt "keyboard label"
msgid "Sys_Req"
msgstr "Sys_Req"

#: gdk/keyname-table.h:6849
msgctxt "keyboard label"
msgid "Escape"
msgstr "Esc"

#: gdk/keyname-table.h:6850
msgctxt "keyboard label"
msgid "Multi_key"
msgstr "Multi_key"

#: gdk/keyname-table.h:6851
msgctxt "keyboard label"
msgid "Home"
msgstr "Home"

#: gdk/keyname-table.h:6852
msgctxt "keyboard label"
msgid "Left"
msgstr "Vlevo"

#: gdk/keyname-table.h:6853
msgctxt "keyboard label"
msgid "Up"
msgstr "Nahoru"

#: gdk/keyname-table.h:6854
msgctxt "keyboard label"
msgid "Right"
msgstr "Vpravo"

#: gdk/keyname-table.h:6855
msgctxt "keyboard label"
msgid "Down"
msgstr "Dolů"

#: gdk/keyname-table.h:6856 gtk/gtkshortcutlabel.c:212
msgctxt "keyboard label"
msgid "Page_Up"
msgstr "Page_Up"

#: gdk/keyname-table.h:6857 gtk/gtkshortcutlabel.c:215
msgctxt "keyboard label"
msgid "Page_Down"
msgstr "Page_Down"

#: gdk/keyname-table.h:6858
msgctxt "keyboard label"
msgid "End"
msgstr "End"

#: gdk/keyname-table.h:6859
msgctxt "keyboard label"
msgid "Begin"
msgstr "Begin"

#: gdk/keyname-table.h:6860
msgctxt "keyboard label"
msgid "Print"
msgstr "Print"

#: gdk/keyname-table.h:6861
msgctxt "keyboard label"
msgid "Insert"
msgstr "Insert"

#: gdk/keyname-table.h:6862
msgctxt "keyboard label"
msgid "Num_Lock"
msgstr "Num_Lock"

#. Translators: KP_ means “key pad” here
#: gdk/keyname-table.h:6864
msgctxt "keyboard label"
msgid "KP_Space"
msgstr "KP_Mezerník"

#: gdk/keyname-table.h:6865
msgctxt "keyboard label"
msgid "KP_Tab"
msgstr "KP_Tabulátor"

#: gdk/keyname-table.h:6866
msgctxt "keyboard label"
msgid "KP_Enter"
msgstr "KP_Enter"

#: gdk/keyname-table.h:6867
msgctxt "keyboard label"
msgid "KP_Home"
msgstr "KP_Home"

#: gdk/keyname-table.h:6868
msgctxt "keyboard label"
msgid "KP_Left"
msgstr "KP_Vlevo"

#: gdk/keyname-table.h:6869
msgctxt "keyboard label"
msgid "KP_Up"
msgstr "KP_Nahoru"

#: gdk/keyname-table.h:6870
msgctxt "keyboard label"
msgid "KP_Right"
msgstr "KP_Vpravo"

#: gdk/keyname-table.h:6871
msgctxt "keyboard label"
msgid "KP_Down"
msgstr "KP_Dolů"

#: gdk/keyname-table.h:6872
msgctxt "keyboard label"
msgid "KP_Page_Up"
msgstr "KP_Page_Up"

#: gdk/keyname-table.h:6873
msgctxt "keyboard label"
msgid "KP_Prior"
msgstr "KP_Prior"

#: gdk/keyname-table.h:6874
msgctxt "keyboard label"
msgid "KP_Page_Down"
msgstr "KP_Page_Down"

#: gdk/keyname-table.h:6875
msgctxt "keyboard label"
msgid "KP_Next"
msgstr "KP_Next"

#: gdk/keyname-table.h:6876
msgctxt "keyboard label"
msgid "KP_End"
msgstr "KP_End"

#: gdk/keyname-table.h:6877
msgctxt "keyboard label"
msgid "KP_Begin"
msgstr "KP_Begin"

#: gdk/keyname-table.h:6878
msgctxt "keyboard label"
msgid "KP_Insert"
msgstr "KP_Insert"

#: gdk/keyname-table.h:6879
msgctxt "keyboard label"
msgid "KP_Delete"
msgstr "KP_Delete"

#: gdk/keyname-table.h:6880
msgctxt "keyboard label"
msgid "Delete"
msgstr "Delete"

#: gdk/keyname-table.h:6881
msgctxt "keyboard label"
msgid "MonBrightnessUp"
msgstr "MonitorJasZvýšit"

#: gdk/keyname-table.h:6882
msgctxt "keyboard label"
msgid "MonBrightnessDown"
msgstr "MonitorJasSnížit"

#: gdk/keyname-table.h:6883
msgctxt "keyboard label"
msgid "KbdBrightnessUp"
msgstr "KlávesniceJasZvýšit"

#: gdk/keyname-table.h:6884
msgctxt "keyboard label"
msgid "KbdBrightnessDown"
msgstr "KlávesniceJasSnížit"

#: gdk/keyname-table.h:6885
msgctxt "keyboard label"
msgid "AudioMute"
msgstr "ZvukVypnout"

#: gdk/keyname-table.h:6886
msgctxt "keyboard label"
msgid "AudioMicMute"
msgstr "MikrofonVypnout"

#: gdk/keyname-table.h:6887
msgctxt "keyboard label"
msgid "AudioLowerVolume"
msgstr "ZvukHlasitostSnížit"

#: gdk/keyname-table.h:6888
msgctxt "keyboard label"
msgid "AudioRaiseVolume"
msgstr "ZvukHlasitostZvýšit"

#: gdk/keyname-table.h:6889
msgctxt "keyboard label"
msgid "AudioPlay"
msgstr "ZvukPřehrát"

#: gdk/keyname-table.h:6890
msgctxt "keyboard label"
msgid "AudioStop"
msgstr "ZvukZastavit"

#: gdk/keyname-table.h:6891
msgctxt "keyboard label"
msgid "AudioNext"
msgstr "ZvukNásledující"

#: gdk/keyname-table.h:6892
msgctxt "keyboard label"
msgid "AudioPrev"
msgstr "ZvukPředchozí"

#: gdk/keyname-table.h:6893
msgctxt "keyboard label"
msgid "AudioRecord"
msgstr "ZvukNahrát"

#: gdk/keyname-table.h:6894
msgctxt "keyboard label"
msgid "AudioPause"
msgstr "ZvukPozastavit"

#: gdk/keyname-table.h:6895
msgctxt "keyboard label"
msgid "AudioRewind"
msgstr "ZvukPřetočit"

#: gdk/keyname-table.h:6896
msgctxt "keyboard label"
msgid "AudioMedia"
msgstr "ZvukMutlimédium"

#: gdk/keyname-table.h:6897
msgctxt "keyboard label"
msgid "Eject"
msgstr "Vysunout"

#: gdk/keyname-table.h:6898
msgctxt "keyboard label"
msgid "Explorer"
msgstr "Průzkumník"

#: gdk/keyname-table.h:6899
msgctxt "keyboard label"
msgid "Calculator"
msgstr "Kalkulačka"

#: gdk/keyname-table.h:6900
msgctxt "keyboard label"
msgid "Mail"
msgstr "Pošta"

#: gdk/keyname-table.h:6901
msgctxt "keyboard label"
msgid "WWW"
msgstr "WWW"

#: gdk/keyname-table.h:6902
msgctxt "keyboard label"
msgid "Search"
msgstr "Hledat"

#: gdk/keyname-table.h:6903
msgctxt "keyboard label"
msgid "Tools"
msgstr "Nástroje"

#: gdk/keyname-table.h:6904
msgctxt "keyboard label"
msgid "ScreenSaver"
msgstr "ŠetřičObrazovky"

#: gdk/keyname-table.h:6905
msgctxt "keyboard label"
msgid "Battery"
msgstr "Baterie"

#: gdk/keyname-table.h:6906
msgctxt "keyboard label"
msgid "Launch1"
msgstr "Spustit1"

#: gdk/keyname-table.h:6907
msgctxt "keyboard label"
msgid "Forward"
msgstr "Vpřed"

#: gdk/keyname-table.h:6908
msgctxt "keyboard label"
msgid "Back"
msgstr "Zpět"

#: gdk/keyname-table.h:6909
msgctxt "keyboard label"
msgid "Sleep"
msgstr "Uspat"

#: gdk/keyname-table.h:6910
msgctxt "keyboard label"
msgid "Hibernate"
msgstr "UspatNaDisk"

#: gdk/keyname-table.h:6911
msgctxt "keyboard label"
msgid "WLAN"
msgstr "WLAN"

#: gdk/keyname-table.h:6912
msgctxt "keyboard label"
msgid "WebCam"
msgstr "Webkamera"

#: gdk/keyname-table.h:6913
msgctxt "keyboard label"
msgid "Display"
msgstr "Displej"

#: gdk/keyname-table.h:6914
msgctxt "keyboard label"
msgid "TouchpadToggle"
msgstr "TouchpadPřepnout"

#: gdk/keyname-table.h:6915
msgctxt "keyboard label"
msgid "WakeUp"
msgstr "Probudit"

#: gdk/keyname-table.h:6916
msgctxt "keyboard label"
msgid "Suspend"
msgstr "UspatDoPaměti"

<<<<<<< HEAD
=======
#: gdk/loaders/gdkjpeg.c:61
#, c-format
msgid "Error interpreting JPEG image file (%s)"
msgstr "Chyba při interpretaci souboru s obrázkem JPEG (%s)"

#: gdk/loaders/gdkjpeg.c:220
#, c-format
msgid "Unsupported JPEG colorspace (%d)"
msgstr "Nepodporovaný prostor barev pro JPEG (%d)"

#: gdk/loaders/gdkjpeg.c:229 gdk/loaders/gdkpng.c:434 gdk/loaders/gdktiff.c:479
#, c-format
msgid "Not enough memory for image size %ux%u"
msgstr "Nedostatek paměti pro obrázek velikosti %u × %u"

#: gdk/loaders/gdkpng.c:118
#, c-format
msgid "Error reading png (%s)"
msgstr "Chyba při čtení obrázku png (%s)"

#: gdk/loaders/gdkpng.c:381
#, c-format
msgid "Failed to parse png image"
msgstr "Nezdařil se zpracovat obrázek png"

#: gdk/loaders/gdktiff.c:380
msgid "Failed to load RGB data from TIFF file"
msgstr "Selhalo načtení dat RGB ze souboru TIFF"

#: gdk/loaders/gdktiff.c:491
#, c-format
msgid "Reading data failed at row %d"
msgstr "Čtení dat selhalo na řáku %d"

>>>>>>> 70cb61fb
#: gdk/macos/gdkmacosclipboard.c:557 gdk/wayland/gdkclipboard-wayland.c:231
#: gdk/wayland/gdkdrop-wayland.c:204 gdk/wayland/gdkprimary-wayland.c:312
#: gdk/win32/gdkdrop-win32.c:1099 gdk/win32/gdkdrop-win32.c:1144
#: gdk/x11/gdkclipboard-x11.c:763 gdk/x11/gdkdrop-x11.c:234
msgid "No compatible transfer format found"
msgstr "Nebyl nalezen žádný kompatibilní přenosový formát"

#: gdk/macos/gdkmacosclipboard.c:643
#, c-format
msgid "Failed to decode contents with mime-type of '%s'"
msgstr "Selhalo dekódování obsahu s typem MIME „%s“"

#: gdk/wayland/gdkglcontext-wayland.c:191
#: gdk/win32/gdkglcontext-win32-egl.c:402
<<<<<<< HEAD
#: gdk/win32/gdkglcontext-win32-wgl.c:632 gdk/x11/gdkglcontext-egl.c:600
=======
#: gdk/win32/gdkglcontext-win32-wgl.c:631 gdk/x11/gdkglcontext-egl.c:600
>>>>>>> 70cb61fb
#: gdk/x11/gdkglcontext-glx.c:613
msgid "Unable to create a GL context"
msgstr "Nelze vytvořit kontext GL"

#: gdk/wayland/gdkglcontext-wayland.c:489
msgid "libEGL not available in this sandbox"
<<<<<<< HEAD
msgstr "libEGL není v tomto izolovaném prostředí dostupná"
=======
msgstr "V tomto izolovaném prostředí není k dispozici libEGL"
>>>>>>> 70cb61fb

#: gdk/wayland/gdkglcontext-wayland.c:490
msgid "libEGL not available"
msgstr "libEGL není dostupná"

#: gdk/wayland/gdkglcontext-wayland.c:503
msgid "Sandbox does not provide an OpenGL implementation"
msgstr "Izolované prostředí neposkytuje implementaci OpenGL"
<<<<<<< HEAD

#: gdk/wayland/gdkglcontext-wayland.c:504
msgid "No OpenGL implementation available"
msgstr "Není k dispozici žádná implementace OpenGL"

#: gdk/wayland/gdkglcontext-wayland.c:513 gdk/x11/gdkglcontext-egl.c:702
msgid "Could not initialize EGL display"
msgstr "Nezdařilo se inicializovat displej EGL"

=======

#: gdk/wayland/gdkglcontext-wayland.c:504
msgid "No OpenGL implementation available"
msgstr "Není k dispozici žádná implementace OpenGL"

#: gdk/wayland/gdkglcontext-wayland.c:513 gdk/x11/gdkglcontext-egl.c:702
msgid "Could not initialize EGL display"
msgstr "Nezdařilo se inicializovat displej EGL"

>>>>>>> 70cb61fb
#: gdk/wayland/gdkglcontext-wayland.c:524 gdk/x11/gdkglcontext-egl.c:712
#, c-format
msgid "EGL version %d.%d is too old. GTK requires %d.%d"
msgstr "Verze EGL %d.%d je příliš stará. GTK vyžaduje %d.%d"

#: gdk/wayland/gdkglcontext-wayland.c:535
#: gdk/win32/gdkglcontext-win32-egl.c:276
#: gdk/win32/gdkglcontext-win32-wgl.c:289
<<<<<<< HEAD
#: gdk/win32/gdkglcontext-win32-wgl.c:306
=======
#: gdk/win32/gdkglcontext-win32-wgl.c:307
>>>>>>> 70cb61fb
msgid "No GL implementation is available"
msgstr "Není k dispozici žádná implementace GL"

#: gdk/wayland/gdkglcontext-wayland.c:545
msgid "Core GL is not available on EGL implementation"
msgstr "Základní GL není dostupné v implementaci EGL"

#: gdk/wayland/gdkglcontext-wayland.c:554 gdk/x11/gdkglcontext-egl.c:723
msgid "Surfaceless contexts are not supported on this EGL implementation"
msgstr "V této implementaci EGL není podporován bezpovrchový kontext"

#: gdk/wayland/gdkglcontext-wayland.c:566
#: gdk/win32/gdkglcontext-win32-egl.c:216
#: gdk/win32/gdkglcontext-win32-egl.c:226
<<<<<<< HEAD
#: gdk/win32/gdkglcontext-win32-wgl.c:598
=======
#: gdk/win32/gdkglcontext-win32-wgl.c:597
>>>>>>> 70cb61fb
msgid "No available configurations for the given pixel format"
msgstr "Není dostupné žádné nastavení pro daný pixelový fotmát"

#: gdk/win32/gdkclipdrop-win32.c:718
#, c-format
msgid "Cannot claim clipboard ownership. OpenClipboard() timed out."
msgstr ""
"Nezdařilo se uplatnit nárok na vlastnictví schránky. Vypršel časový limit "
"volání OpenClipboard()."

#: gdk/win32/gdkclipdrop-win32.c:728
#, c-format
msgid "Cannot claim clipboard ownership. Another process claimed it before us."
msgstr ""
"Nezdařilo se uplatnit nárok na vlastnictví schránky. Jiný proces se hlásí o "
"její vlastnictví."

#: gdk/win32/gdkclipdrop-win32.c:742
#, c-format
msgid "Cannot claim clipboard ownership. OpenClipboard() failed: 0x%lx."
msgstr ""
"Nezdařilo se uplatnit nárok na vlastnictví schránky. Selhalo volání "
"OpenClipboard(): 0x%lx."

#: gdk/win32/gdkclipdrop-win32.c:754
#, c-format
msgid "Cannot claim clipboard ownership. EmptyClipboard() failed: 0x%lx."
msgstr ""
"Nezdařilo se uplatnit nárok na vlastnictví schránky. Selhalo volání "
"EmptyClipboard(): 0x%lx."

#: gdk/win32/gdkclipdrop-win32.c:797
#, c-format
msgid "Cannot set clipboard data. OpenClipboard() timed out."
msgstr ""
"Nezdařilo se nastavit data ve schránce. Vypršel časový limit volání "
"OpenClipboard()."

#: gdk/win32/gdkclipdrop-win32.c:807 gdk/win32/gdkclipdrop-win32.c:838
#, c-format
msgid "Cannot set clipboard data. Another process claimed clipboard ownership."
msgstr ""
"Nezdařilo se nastavit data ve schránce. Jiný proces se hlásí o vlastnictví "
"schránky."

#: gdk/win32/gdkclipdrop-win32.c:821
#, c-format
msgid "Cannot set clipboard data. OpenClipboard() failed: 0x%lx."
msgstr ""
"Nezdařilo se nastavit data ve schránce. Selhalo volání OpenClipboard(): 0x"
"%lx."

#: gdk/win32/gdkclipdrop-win32.c:873
#, c-format
msgid "Cannot get clipboard data. GlobalLock(0x%p) failed: 0x%lx."
msgstr ""
"Nezdařilo se získat data ze schránky. Selhalo volání GlobalLock(0x%p): 0x%lx."

#: gdk/win32/gdkclipdrop-win32.c:884
#, c-format
msgid "Cannot get clipboard data. GlobalSize(0x%p) failed: 0x%lx."
msgstr ""
"Nezdařilo se získat data ze schránky. Selhalo volání GlobalSize(0x%p): 0x%lx."

#: gdk/win32/gdkclipdrop-win32.c:897
#, c-format
msgid ""
"Cannot get clipboard data. Failed to allocate %s bytes to store the data."
msgstr ""
"Nezdařilo se získat data ze schránky. Selhalo přidělení %s bajtů pro "
"uchování dat."

#: gdk/win32/gdkclipdrop-win32.c:929
#, c-format
msgid "Cannot get clipboard data. OpenClipboard() timed out."
msgstr ""
"Nezdařilo se získat data ze schránky. Vypršel časový limit volání "
"OpenClipboard()."

#: gdk/win32/gdkclipdrop-win32.c:939
#, c-format
msgid "Cannot get clipboard data. Clipboard ownership changed."
msgstr ""
"Nelze uchovat schránku. Není aktivní žádná správa schránek.Nezdařilo se "
"získat data ze schránky. Změnilo se vlastnictví schránky."

#: gdk/win32/gdkclipdrop-win32.c:949
#, c-format
msgid ""
"Cannot get clipboard data. Clipboard data changed before we could get it."
msgstr ""
"Nelze uchovat schránku. Není aktivní žádná správa schránek.Nezdařilo se "
"získat data ze schránky. Data ve schránce se změnila dříve, než mohla být "
"získána."

#: gdk/win32/gdkclipdrop-win32.c:966
#, c-format
msgid "Cannot get clipboard data. OpenClipboard() failed: 0x%lx."
msgstr ""
"Nezdařilo se získat data ze schránky. Selhalo volání OpenClipboard(): 0x%lx."

#: gdk/win32/gdkclipdrop-win32.c:991
#, c-format
msgid "Cannot get clipboard data. No compatible transfer format found."
msgstr ""
"Nezdařilo se získat data ze schránky. Nebyl nalezen žádný kompatibilní "
"přenosový formát."

#: gdk/win32/gdkclipdrop-win32.c:1001
#, c-format
msgid "Cannot get clipboard data. GetClipboardData() failed: 0x%lx."
msgstr ""
"Nezdařilo se získat data ze schránky. Selhalo volání GetClipboardData(): 0x"
"%lx."

#: gdk/win32/gdkdrop-win32.c:1030
#, c-format
msgid "Cannot get DnD data. GlobalLock(0x%p) failed: 0x%lx."
msgstr "Nezdařilo se získat data DnD. Selhalo volání GlobalLock(0x%p): 0x%lx."

#: gdk/win32/gdkdrop-win32.c:1039
#, c-format
msgid "Cannot get DnD data. GlobalSize(0x%p) failed: 0x%lx."
msgstr "Nezdařilo se získat data DnD. Selhalo volání GlobalSize(0x%p): 0x%lx."

#: gdk/win32/gdkdrop-win32.c:1050
#, c-format
msgid "Cannot get DnD data. Failed to allocate %s bytes to store the data."
msgstr ""
"Nezdařilo se získat data DnD. Selhalo přidělení %s bajtů pro uchování dat."

#: gdk/win32/gdkdrop-win32.c:1118
#, c-format
msgid "GDK surface 0x%p is not registered as a drop target"
msgstr "Povrch GDK 0x%p není registrován jako cíl pro upuštění"

#: gdk/win32/gdkdrop-win32.c:1125
#, c-format
msgid "Target context record 0x%p has no data object"
msgstr "Záznam cílového kontextu 0x%p nemá žádný datový objekt"

#: gdk/win32/gdkdrop-win32.c:1163
#, c-format
msgid "IDataObject_GetData (0x%x) failed, returning 0x%lx"
msgstr "Selhalo volání IDataObject_GetData (0x%x), vrací se 0x%lx"

#: gdk/win32/gdkdrop-win32.c:1195
#, c-format
msgid "Failed to transmute DnD data W32 format 0x%x to %p (%s)"
msgstr "Selhala přeměna dat DnD ve formátu W32 0x%x na %p (%s)"

#: gdk/win32/gdkhdataoutputstream-win32.c:64
msgid "writing a closed stream"
msgstr "zapisuje se do zavřeného datového proudu"

#: gdk/win32/gdkhdataoutputstream-win32.c:86
msgid "g_try_realloc () failed"
msgstr "Selhalo volání g_try_realloc()"

#: gdk/win32/gdkhdataoutputstream-win32.c:94
#: gdk/win32/gdkhdataoutputstream-win32.c:232
msgid "GlobalReAlloc() failed: "
msgstr "Selhalo volání GlobalReAlloc(): "

#: gdk/win32/gdkhdataoutputstream-win32.c:106
msgid "Ran out of buffer space (buffer size is fixed)"
msgstr ""
"Vyběhnutí mimo prostor vyrovnávací paměti (vyrovnávací paměť má pevnou "
"velikost)"

#: gdk/win32/gdkhdataoutputstream-win32.c:204
msgid "Can’t transmute a single handle"
msgstr "Nelze přeměnit jednoduchý popisovač"

#: gdk/win32/gdkhdataoutputstream-win32.c:216
#, c-format
msgid "Failed to transmute %zu bytes of data from %s to %u"
msgstr "Selhala přeměna %zu bajtů dat z %s na %u"

#: gdk/win32/gdkhdataoutputstream-win32.c:251
msgid "GlobalLock() failed: "
msgstr "Selhalo volání GlobalLock(): "

#: gdk/win32/gdkhdataoutputstream-win32.c:365
msgid "GlobalAlloc() failed: "
msgstr "Selhalo volání GlobalAlloc(): "

#: gdk/x11/gdkapplaunchcontext-x11.c:296
#, c-format
msgid "Starting “%s”"
msgstr "Spouští se „%s“"

#: gdk/x11/gdkapplaunchcontext-x11.c:309
#, c-format
msgid "Opening “%s”"
msgstr "Otevírá se „%s“"

#: gdk/x11/gdkapplaunchcontext-x11.c:314
#, c-format
msgid "Opening %d Item"
msgid_plural "Opening %d Items"
msgstr[0] "Otevírání %d položky"
msgstr[1] "Otevírání %d položek"
msgstr[2] "Otevírání %d položek"

#: gdk/x11/gdkclipboard-x11.c:433
msgid "Clipboard manager could not store selection."
msgstr "Správa schránky nemůže uchovat výběr."

#: gdk/x11/gdkclipboard-x11.c:613
msgid "Cannot store clipboard. No clipboard manager is active."
msgstr "Nelze uchovat schránku. Není aktivní žádná správa schránek."

#: gdk/x11/gdkglcontext-egl.c:180
msgid "No EGL configuration available"
msgstr "Není k dispozici žádná konfigurace EGL"

#: gdk/x11/gdkglcontext-egl.c:188
msgid "Failed to get EGL configurations"
msgstr "Selhalo získání konfigurace EGL"

#: gdk/x11/gdkglcontext-egl.c:266
msgid "No EGL configuration with required features found"
msgstr "Nebyla nazelezna žádná konfigurace EGL s požadovanými vlastnostmi"

#: gdk/x11/gdkglcontext-egl.c:273
msgid "No perfect EGL configuration found"
msgstr "Nebyla nalezena žádná bezvadná konfigurace EGL"

#: gdk/x11/gdkglcontext-egl.c:684
msgid "EGL is not supported"
msgstr "EGL není podporováno"

#: gdk/x11/gdkglcontext-egl.c:693
msgid "Failed to create EGL display"
msgstr "Selhalo vytvoření displeje EGL"

#: gdk/x11/gdkglcontext-glx.c:772
msgid "No GLX configurations available"
msgstr "Není k dispozici žádná konfigurace GLX"

#: gdk/x11/gdkglcontext-glx.c:845
msgid "No GLX configuration with required features found"
msgstr "Nebyla nazelezna žádná konfigurace GXL s požadovanými vlastnostmi"

#: gdk/x11/gdkglcontext-glx.c:919
msgid "GLX is not supported"
msgstr "GLX není podporováno"

#: gdk/x11/gdkselectioninputstream-x11.c:462
#, c-format
msgid "Format %s not supported"
msgstr "Formát %s není podporovaný"

#: gdk/x11/gdktextlistconverter-x11.c:65 gdk/x11/gdktextlistconverter-x11.c:105
msgid "Not enough space in destination"
msgstr "V cíli není dostatek místa"

#: gdk/x11/gdktextlistconverter-x11.c:91 gdk/x11/gdktextlistconverter-x11.c:195
msgid "Need complete input to do conversion"
msgstr "Pro převod je zapotřebí celý vstup"

#: gdk/x11/gdktextlistconverter-x11.c:216
#: gdk/x11/gdktextlistconverter-x11.c:250
msgid "Invalid byte sequence in conversion input"
msgstr "Neplatná posloupnost bajtů ve vstupu pro převod"

#: gdk/x11/gdktextlistconverter-x11.c:242
msgid "Invalid formats in compound text conversion."
msgstr "Neplatné formáty v převodu složeného textu."

#: gdk/x11/gdktextlistconverter-x11.c:259
#, c-format
msgid "Unsupported encoding “%s”"
msgstr "Nepodporované kódování „%s“"

#: gtk/a11y/gtkatspiaction.c:239
msgctxt "accessibility"
msgid "Click"
msgstr "Kliknout"

#: gtk/a11y/gtkatspiaction.c:240
msgctxt "accessibility"
msgid "Clicks the button"
msgstr "Klikne na tlačítko"

#: gtk/a11y/gtkatspiaction.c:290
msgctxt "accessibility"
msgid "Toggle"
msgstr "Přepnout"

#: gtk/a11y/gtkatspiaction.c:291
msgctxt "accessibility"
msgid "Toggles the switch"
msgstr "Přepne vypínač"

#: gtk/a11y/gtkatspiaction.c:371
msgctxt "accessibility"
msgid "Select"
msgstr "Vybrat"

#: gtk/a11y/gtkatspiaction.c:372
msgctxt "accessibility"
msgid "Selects the color"
msgstr "Vybere barvu"

#: gtk/a11y/gtkatspiaction.c:379 gtk/a11y/gtkatspiaction.c:439
#: gtk/a11y/gtkatspiaction.c:495 gtk/a11y/gtkatspiaction.c:603
#: gtk/a11y/gtkatspiaction.c:690
msgctxt "accessibility"
msgid "Activate"
msgstr "Aktivovat"

#: gtk/a11y/gtkatspiaction.c:380
msgctxt "accessibility"
msgid "Activates the color"
msgstr "Aktivuje barvu"

#: gtk/a11y/gtkatspiaction.c:387
msgctxt "accessibility"
msgid "Customize"
msgstr "Přizpůsobit"

#: gtk/a11y/gtkatspiaction.c:388
msgctxt "accessibility"
msgid "Customizes the color"
msgstr "Přizpůsobí barvu"

#: gtk/a11y/gtkatspiaction.c:440
msgctxt "accessibility"
msgid "Activates the expander"
msgstr "Aktivuje rozbalování"

#: gtk/a11y/gtkatspiaction.c:496 gtk/a11y/gtkatspiaction.c:604
#: gtk/a11y/gtkatspiaction.c:691
msgctxt "accessibility"
msgid "Activates the entry"
msgstr "Aktivuje vstupní pole"

#: gtk/a11y/gtkatspiaction.c:503
msgctxt "accessibility"
msgid "Activate primary icon"
msgstr "Aktivuje hlavní ikonu"

#: gtk/a11y/gtkatspiaction.c:504
msgctxt "accessibility"
msgid "Activates the primary icon of the entry"
msgstr "Aktivuje hlavní ikonu vstupního pole"

#: gtk/a11y/gtkatspiaction.c:511
msgctxt "accessibility"
msgid "Activate secondary icon"
msgstr "Aktivovat podružnou ikonu"

#: gtk/a11y/gtkatspiaction.c:512
msgctxt "accessibility"
msgid "Activates the secondary icon of the entry"
msgstr "Aktivuje podružnou ikonu vstupního pole"

#: gtk/a11y/gtkatspiaction.c:611
msgctxt "accessibility"
msgid "Peek"
msgstr "Nakouknout"

#: gtk/a11y/gtkatspiaction.c:612
msgctxt "accessibility"
msgid "Shows the contents of the password entry"
msgstr "Ukáže obsah vstupního pole pro heslo"

#: gtk/a11y/gtkatspiaction.c:698
msgctxt "accessibility"
msgid "Clear"
msgstr "Vymazat"

#: gtk/a11y/gtkatspiaction.c:699
msgctxt "accessibility"
msgid "Clears the contents of the entry"
msgstr "Vymaže obsah vstupního pole"

#: gtk/a11y/gtkatspiroot.c:255
msgctxt "accessibility"
msgid "application"
msgstr "aplikace"

#: gtk/css/gtkcssdataurl.c:69
#, c-format
msgid "Not a data: URL"
msgstr "Žádná data: URL"

#: gtk/css/gtkcssdataurl.c:82
#, c-format
msgid "Malformed data: URL"
msgstr "Poškozená data: URL"

#: gtk/css/gtkcssdataurl.c:140
#, c-format
msgid "Could not unescape string"
msgstr "Nezdařilo se převést ošetřené posloupnosti v řetězci"

#: gtk/gtkaboutdialog.c:124 gtk/ui/gtkaboutdialog.ui:163
msgid "License"
msgstr "Licence"

#: gtk/gtkaboutdialog.c:125
msgid "Custom License"
msgstr "Vlastní licence"

#: gtk/gtkaboutdialog.c:126
msgid "GNU General Public License, version 2 or later"
msgstr "GNU General Public License, verze 2 nebo novější"

#: gtk/gtkaboutdialog.c:127
msgid "GNU General Public License, version 3 or later"
msgstr "GNU General Public License, verze 3 nebo novější"

#: gtk/gtkaboutdialog.c:128
msgid "GNU Lesser General Public License, version 2.1 or later"
msgstr "GNU Lesser General Public License, verze 2.1 nebo novější"

#: gtk/gtkaboutdialog.c:129
msgid "GNU Lesser General Public License, version 3 or later"
msgstr "GNU Lesser General Public License, verze 3 nebo novější"

#: gtk/gtkaboutdialog.c:130
msgid "BSD 2-Clause License"
msgstr "BSD 2-Clause License"

#: gtk/gtkaboutdialog.c:131
msgid "The MIT License (MIT)"
msgstr "The MIT License (MIT)"

#: gtk/gtkaboutdialog.c:132
msgid "Artistic License 2.0"
msgstr "Artistic License 2.0"

#: gtk/gtkaboutdialog.c:133
msgid "GNU General Public License, version 2 only"
msgstr "GNU General Public License, pouze verze 2"

#: gtk/gtkaboutdialog.c:134
msgid "GNU General Public License, version 3 only"
msgstr "GNU General Public License, pouze verze 3"

#: gtk/gtkaboutdialog.c:135
msgid "GNU Lesser General Public License, version 2.1 only"
msgstr "GNU Lesser General Public License, pouze verze 2.1"

#: gtk/gtkaboutdialog.c:136
msgid "GNU Lesser General Public License, version 3 only"
msgstr "GNU Lesser General Public License, pouze verze 3"

#: gtk/gtkaboutdialog.c:137
msgid "GNU Affero General Public License, version 3 or later"
msgstr "GNU Affero General Public License, verze 3 nebo novější"

#: gtk/gtkaboutdialog.c:138
msgid "GNU Affero General Public License, version 3 only"
msgstr "GNU Affero General Public License, pouze verze 3"

#: gtk/gtkaboutdialog.c:139
msgid "BSD 3-Clause License"
msgstr "BSD 3-Clause License"

#: gtk/gtkaboutdialog.c:140
msgid "Apache License, Version 2.0"
msgstr "Apache License, verze 2.0"

#: gtk/gtkaboutdialog.c:141
msgid "Mozilla Public License 2.0"
msgstr "Mozilla Public License 2.0"

#: gtk/gtkaboutdialog.c:969
msgid "Website"
msgstr "Webové stránky"

#: gtk/gtkaboutdialog.c:1005 gtk/ui/gtkapplication-quartz.ui:6
#, c-format
msgid "About %s"
msgstr "O aplikaci %s"

#: gtk/gtkaboutdialog.c:2106
msgid "Created by"
msgstr "Vytvořili"

#: gtk/gtkaboutdialog.c:2109
msgid "Documented by"
msgstr "Zdokumentovali"

#: gtk/gtkaboutdialog.c:2119
msgid "Translated by"
msgstr "Přeložili"

#: gtk/gtkaboutdialog.c:2124
msgid "Design by"
msgstr "Vzhled navrhli"

#. Translators: this is the license preamble; the string at the end
#. * contains the name of the license as link text.
#.
#: gtk/gtkaboutdialog.c:2289
#, c-format
msgid ""
"This program comes with absolutely no warranty.\n"
"See the <a href=\"%s\">%s</a> for details."
msgstr ""
"Tento program je šířen bez jakékoliv záruky.\n"
"Podrobnosti naleznete v <a href=\"%s\">%s</a>."

#. This is the text that should appear next to menu accelerators
#. * that use the shift key. If the text on this key isn't typically
#. * translated on keyboards used for your language, don't translate
#. * this.
#.
<<<<<<< HEAD
#: gtk/gtkaccelgroup.c:826 gtk/gtkshortcutlabel.c:100
=======
#: gtk/gtkaccelgroup.c:837 gtk/gtkshortcutlabel.c:100
>>>>>>> 70cb61fb
#: gtk/gtkshortcutlabel.c:136
msgctxt "keyboard label"
msgid "Shift"
msgstr "Shift"

#. This is the text that should appear next to menu accelerators
#. * that use the control key. If the text on this key isn't typically
#. * translated on keyboards used for your language, don't translate
#. * this.
#.
<<<<<<< HEAD
#: gtk/gtkaccelgroup.c:845 gtk/gtkshortcutlabel.c:103
=======
#: gtk/gtkaccelgroup.c:856 gtk/gtkshortcutlabel.c:103
>>>>>>> 70cb61fb
#: gtk/gtkshortcutlabel.c:138
msgctxt "keyboard label"
msgid "Ctrl"
msgstr "Ctrl"

#. This is the text that should appear next to menu accelerators
#. * that use the alt key. If the text on this key isn't typically
#. * translated on keyboards used for your language, don't translate
#. * this.
#.
<<<<<<< HEAD
#: gtk/gtkaccelgroup.c:864 gtk/gtkshortcutlabel.c:106
=======
#: gtk/gtkaccelgroup.c:875 gtk/gtkshortcutlabel.c:106
>>>>>>> 70cb61fb
#: gtk/gtkshortcutlabel.c:140
msgctxt "keyboard label"
msgid "Alt"
msgstr "Alt"

#. This is the text that should appear next to menu accelerators
#. * that use the super key. If the text on this key isn't typically
#. * translated on keyboards used for your language, don't translate
#. * this.
#.
<<<<<<< HEAD
#: gtk/gtkaccelgroup.c:882 gtk/gtkshortcutlabel.c:112
=======
#: gtk/gtkaccelgroup.c:893 gtk/gtkshortcutlabel.c:112
>>>>>>> 70cb61fb
#: gtk/gtkshortcutlabel.c:142
msgctxt "keyboard label"
msgid "Super"
msgstr "Super"

#. This is the text that should appear next to menu accelerators
#. * that use the hyper key. If the text on this key isn't typically
#. * translated on keyboards used for your language, don't translate
#. * this.
#.
<<<<<<< HEAD
#: gtk/gtkaccelgroup.c:896 gtk/gtkshortcutlabel.c:115
=======
#: gtk/gtkaccelgroup.c:907 gtk/gtkshortcutlabel.c:115
>>>>>>> 70cb61fb
#: gtk/gtkshortcutlabel.c:144
msgctxt "keyboard label"
msgid "Hyper"
msgstr "Hyper"

#. This is the text that should appear next to menu accelerators
#. * that use the meta key. If the text on this key isn't typically
#. * translated on keyboards used for your language, don't translate
#. * this.
#.
<<<<<<< HEAD
#: gtk/gtkaccelgroup.c:911 gtk/gtkshortcutlabel.c:109
=======
#: gtk/gtkaccelgroup.c:922 gtk/gtkshortcutlabel.c:109
>>>>>>> 70cb61fb
#: gtk/gtkshortcutlabel.c:146
msgctxt "keyboard label"
msgid "Meta"
msgstr "Meta"

#. Translators: "KP" means "numeric key pad". This string will
#. * be used in accelerators such as "Ctrl+Shift+KP 1" in menus,
#. * and therefore the translation needs to be very short.
#.
<<<<<<< HEAD
#: gtk/gtkaccelgroup.c:931
=======
#: gtk/gtkaccelgroup.c:942
>>>>>>> 70cb61fb
msgctxt "keyboard label"
msgid "KP"
msgstr "NK"

<<<<<<< HEAD
#: gtk/gtkaccelgroup.c:938
=======
#: gtk/gtkaccelgroup.c:949
>>>>>>> 70cb61fb
msgctxt "keyboard label"
msgid "Space"
msgstr "Mezerník"

<<<<<<< HEAD
#: gtk/gtkaccelgroup.c:941 gtk/gtkshortcutlabel.c:171
=======
#: gtk/gtkaccelgroup.c:952 gtk/gtkshortcutlabel.c:171
>>>>>>> 70cb61fb
msgctxt "keyboard label"
msgid "Backslash"
msgstr "Zpětné lomítko"

#: gtk/gtkaccessible.c:560
msgctxt "accessibility"
msgid "alert"
msgstr "výstraha"

#: gtk/gtkaccessible.c:561
msgctxt "accessibility"
msgid "alert dialog"
msgstr "dialogové okno s výstrahou"

#: gtk/gtkaccessible.c:562
msgctxt "accessibility"
msgid "banner"
msgstr "cedule"

#: gtk/gtkaccessible.c:563
msgctxt "accessibility"
msgid "button"
msgstr "tlačítko"

#: gtk/gtkaccessible.c:564
msgctxt "accessibility"
msgid "caption"
msgstr "titule"

#: gtk/gtkaccessible.c:565
msgctxt "accessibility"
msgid "cell"
msgstr "buňka"

#: gtk/gtkaccessible.c:566
msgctxt "accessibility"
msgid "checkbox"
msgstr "zaškrtávací políčko"

#: gtk/gtkaccessible.c:567
msgctxt "accessibility"
msgid "column header"
msgstr "záhlaví sloupce"

#: gtk/gtkaccessible.c:568
msgctxt "accessibility"
msgid "combo box"
msgstr "rozbalovací seznam"

#: gtk/gtkaccessible.c:569
msgctxt "accessibility"
msgid "command"
msgstr "příkaz"

#: gtk/gtkaccessible.c:570
msgctxt "accessibility"
msgid "composite"
msgstr "složený"

#: gtk/gtkaccessible.c:571
msgctxt "accessibility"
msgid "dialog"
msgstr "dialogové okno"

#: gtk/gtkaccessible.c:572
msgctxt "accessibility"
msgid "document"
msgstr "dokument"

#: gtk/gtkaccessible.c:573
msgctxt "accessibility"
msgid "feed"
msgstr "seznam článků"

#: gtk/gtkaccessible.c:574
msgctxt "accessibility"
msgid "form"
msgstr "formulář"

#: gtk/gtkaccessible.c:575
msgctxt "accessibility"
msgid "generic"
msgstr "obecný"

#: gtk/gtkaccessible.c:576
msgctxt "accessibility"
msgid "grid"
msgstr "mřížka"

#: gtk/gtkaccessible.c:577
msgctxt "accessibility"
msgid "grid cell"
msgstr "buňka mřížky"

#: gtk/gtkaccessible.c:578
msgctxt "accessibility"
msgid "group"
msgstr "skupina"

#: gtk/gtkaccessible.c:579
msgctxt "accessibility"
msgid "heading"
msgstr "záhlaví"

#: gtk/gtkaccessible.c:580
msgctxt "accessibility"
msgid "image"
msgstr "obrázek"

#: gtk/gtkaccessible.c:581
msgctxt "accessibility"
msgid "input"
msgstr "vstup"

#: gtk/gtkaccessible.c:582
msgctxt "accessibility"
msgid "label"
msgstr "popisek"

#: gtk/gtkaccessible.c:583
msgctxt "accessibility"
msgid "landmark"
msgstr "záchytný bod"

#: gtk/gtkaccessible.c:584
msgctxt "accessibility"
msgid "legend"
msgstr "legenda"

#: gtk/gtkaccessible.c:585
msgctxt "accessibility"
msgid "link"
msgstr "odkaz"

#: gtk/gtkaccessible.c:586
msgctxt "accessibility"
msgid "list"
msgstr "seznam"

#: gtk/gtkaccessible.c:587
msgctxt "accessibility"
msgid "list box"
msgstr "pole se seznamem"

#: gtk/gtkaccessible.c:588
msgctxt "accessibility"
msgid "list item"
msgstr "položka seznamu"

#: gtk/gtkaccessible.c:589
msgctxt "accessibility"
msgid "log"
msgstr "záznam"

#: gtk/gtkaccessible.c:590
msgctxt "accessibility"
msgid "main"
msgstr "hlavní obsah"

#: gtk/gtkaccessible.c:591
msgctxt "accessibility"
msgid "marquee"
msgstr "posouvající se text"

#: gtk/gtkaccessible.c:592
msgctxt "accessibility"
msgid "math"
msgstr "matematika"

#: gtk/gtkaccessible.c:593
msgctxt "accessibility"
msgid "meter"
msgstr "hodnota z rozsahu"

#: gtk/gtkaccessible.c:594
msgctxt "accessibility"
msgid "menu"
msgstr "nabídka"

#: gtk/gtkaccessible.c:595
msgctxt "accessibility"
msgid "menu bar"
msgstr "nabídková lišta"

#: gtk/gtkaccessible.c:596
msgctxt "accessibility"
msgid "menu item"
msgstr "položka nabídky"

#: gtk/gtkaccessible.c:597
msgctxt "accessibility"
msgid "menu item checkbox"
msgstr "zaškrtávací položka nabídky"

#: gtk/gtkaccessible.c:598
msgctxt "accessibility"
msgid "menu item radio"
msgstr "skupinová položka nabídky"

#: gtk/gtkaccessible.c:599
msgctxt "accessibility"
msgid "navigation"
msgstr "navigace"

#: gtk/gtkaccessible.c:600
msgctxt "accessibility"
msgid "none"
msgstr "nic"

#: gtk/gtkaccessible.c:601
msgctxt "accessibility"
msgid "note"
msgstr "poznámka"

#: gtk/gtkaccessible.c:602
msgctxt "accessibility"
msgid "option"
msgstr "volba"

#: gtk/gtkaccessible.c:603
msgctxt "accessibility"
msgid "presentation"
msgstr "prezentace"

#: gtk/gtkaccessible.c:604
msgctxt "accessibility"
msgid "progress bar"
msgstr "ukazatel průběhu"

#: gtk/gtkaccessible.c:605
msgctxt "accessibility"
msgid "radio"
msgstr "skupinový přepínač"

#: gtk/gtkaccessible.c:606
msgctxt "accessibility"
msgid "radio group"
msgstr "skupina skupinového přepínače"

#: gtk/gtkaccessible.c:607
msgctxt "accessibility"
msgid "range"
msgstr "rozsah"

#: gtk/gtkaccessible.c:608
msgctxt "accessibility"
msgid "region"
msgstr "oblast"

#: gtk/gtkaccessible.c:609
msgctxt "accessibility"
msgid "row"
msgstr "řádek"

#: gtk/gtkaccessible.c:610
msgctxt "accessibility"
msgid "row group"
msgstr "skupina řádků"

#: gtk/gtkaccessible.c:611
msgctxt "accessibility"
msgid "row header"
msgstr "záhlaví řídku"

#: gtk/gtkaccessible.c:612
msgctxt "accessibility"
msgid "scroll bar"
msgstr "posuvník"

#: gtk/gtkaccessible.c:613
msgctxt "accessibility"
msgid "search"
msgstr "hledání"

#: gtk/gtkaccessible.c:614
msgctxt "accessibility"
msgid "search box"
msgstr "vyhledávací pole"

#: gtk/gtkaccessible.c:615
msgctxt "accessibility"
msgid "section"
msgstr "oddíl"

#: gtk/gtkaccessible.c:616
msgctxt "accessibility"
msgid "section head"
msgstr "záhlaví oddílu"

#: gtk/gtkaccessible.c:617
msgctxt "accessibility"
msgid "select"
msgstr "výběr"

#: gtk/gtkaccessible.c:618
msgctxt "accessibility"
msgid "separator"
msgstr "čitatelé"

#: gtk/gtkaccessible.c:619
msgctxt "accessibility"
msgid "slider"
msgstr "táhlo"

#: gtk/gtkaccessible.c:620
msgctxt "accessibility"
msgid "spin button"
msgstr "číselník"

#: gtk/gtkaccessible.c:621
msgctxt "accessibility"
msgid "status"
msgstr "stav"

#: gtk/gtkaccessible.c:622
msgctxt "accessibility"
msgid "structure"
msgstr "struktura"

#: gtk/gtkaccessible.c:623
msgctxt "accessibility"
msgid "switch"
msgstr "vypínač"

#: gtk/gtkaccessible.c:624
msgctxt "accessibility"
msgid "tab"
msgstr "karta"

#: gtk/gtkaccessible.c:625
msgctxt "accessibility"
msgid "table"
msgstr "tabulka"

#: gtk/gtkaccessible.c:626
msgctxt "accessibility"
msgid "tab list"
msgstr "seznam karet"

#: gtk/gtkaccessible.c:627
msgctxt "accessibility"
msgid "tab panel"
msgstr "panel karty"

#: gtk/gtkaccessible.c:628
msgctxt "accessibility"
msgid "text box"
msgstr "textové pole"

#: gtk/gtkaccessible.c:629
msgctxt "accessibility"
msgid "time"
msgstr "čas"

#: gtk/gtkaccessible.c:630
msgctxt "accessibility"
msgid "timer"
msgstr "časovač"

#: gtk/gtkaccessible.c:631
msgctxt "accessibility"
msgid "tool bar"
msgstr "nástrojová lišta"

#: gtk/gtkaccessible.c:632
msgctxt "accessibility"
msgid "tool tip"
msgstr "vysvětlivka"

#: gtk/gtkaccessible.c:633
msgctxt "accessibility"
msgid "tree"
msgstr "strom"

#: gtk/gtkaccessible.c:634
msgctxt "accessibility"
msgid "tree grid"
msgstr "mřížka stromu"

#: gtk/gtkaccessible.c:635
msgctxt "accessibility"
msgid "tree item"
msgstr "položka stromu"

#: gtk/gtkaccessible.c:636
msgctxt "accessibility"
msgid "widget"
msgstr "widget"

#: gtk/gtkaccessible.c:637
msgctxt "accessibility"
msgid "window"
msgstr "okno"

#: gtk/gtkappchooserbutton.c:316
msgid "Other application…"
msgstr "Další aplikace…"

#: gtk/gtkappchooserdialog.c:205 gtk/gtkappchooserdialog.c:256
#: gtk/ui/gtkappchooserdialog.ui:4
msgid "Select Application"
msgstr "Zvolte aplikaci"

#. Translators: %s is a filename
#: gtk/gtkappchooserdialog.c:212
#, c-format
msgid "Opening “%s”."
msgstr "Otevírá se „%s“."

#: gtk/gtkappchooserdialog.c:213
#, c-format
msgid "No applications found for “%s”"
msgstr "Nebyly nalezeny žádné aplikace pro „%s“"

#. Translators: %s is a file type description
#: gtk/gtkappchooserdialog.c:218
#, c-format
msgid "Opening “%s” files."
msgstr "Otevírají se soubory „%s“."

#: gtk/gtkappchooserdialog.c:220
#, c-format
msgid "No applications found for “%s” files"
msgstr "Nebyly nalezeny žádné aplikace pro soubory „%s“"

#: gtk/gtkappchooserdialog.c:422
msgid "Failed to start GNOME Software"
msgstr "Nezdařilo se spustit GNOME Software"

#: gtk/gtkappchooserwidget.c:519
msgid "Default Application"
msgstr "Výchozí aplikace"

#: gtk/gtkappchooserwidget.c:569
#, c-format
msgid "No applications found for “%s”."
msgstr "Nebyly nalezeny žádné aplikace pro „%s“."

#: gtk/gtkappchooserwidget.c:652
msgid "Recommended Applications"
msgstr "Doporučené aplikace"

#: gtk/gtkappchooserwidget.c:667
msgid "Related Applications"
msgstr "Související aplikace"

#: gtk/gtkappchooserwidget.c:681
msgid "Other Applications"
msgstr "Další aplikace"

#. Translators: This is the 'reason' given when inhibiting
#. * suspend or screen locking, and the caller hasn't specified
#. * a reason.
#.
#: gtk/gtkapplication-dbus.c:706
msgid "Reason not specified"
msgstr "Důvod není uveden"

#: gtk/gtkbookmarksmanager.c:51
#, c-format
msgid "%s does not exist in the bookmarks list"
msgstr "%s se v seznamu záložek nenachází"

#: gtk/gtkbookmarksmanager.c:412
#, c-format
msgid "%s already exists in the bookmarks list"
msgstr "%s se již v seznamu záložek nachází"

#: gtk/gtkbuilder-menus.c:224
#, c-format
msgid "Element <%s> not allowed inside <%s>"
msgstr "Prvek <%s> není povolen uvnitř <%s>"

#: gtk/gtkbuilder-menus.c:230
#, c-format
msgid "Element <%s> not allowed at toplevel"
msgstr "Prvek <%s> není povolen na nejvyšší úrovni"

#: gtk/gtkbuilder-menus.c:319
#, c-format
msgid "Text may not appear inside <%s>"
msgstr "Uvnitř <%s> se nesmí vyskytovat text"

#. Translate to calendar:YM if you want years to be displayed
#. * before months; otherwise translate to calendar:MY.
#. * Do *not* translate it to anything else, if it
#. * it isn't calendar:YM or calendar:MY it will not work.
#. *
#. * Note that the ordering described here is logical order, which is
#. * further influenced by BIDI ordering. Thus, if you have a default
#. * text direction of RTL and specify "calendar:YM", then the year
#. * will appear to the right of the month.
#.
#: gtk/gtkcalendar.c:768
msgid "calendar:MY"
msgstr "calendar:MY"

#. Translate to calendar:week_start:0 if you want Sunday to be the
#. * first day of the week to calendar:week_start:1 if you want Monday
#. * to be the first day of the week, and so on.
#.
#: gtk/gtkcalendar.c:806
msgid "calendar:week_start:0"
msgstr "calendar:week_start:1"

#. Translators: This dictates how the year is displayed in
#. * gtkcalendar widget.  See strftime() manual for the format.
#. * Use only ASCII in the translation.
#. *
#. * "%Y" is appropriate for most locales.
#.
#: gtk/gtkcalendar.c:1402
msgctxt "calendar year format"
msgid "%Y"
msgstr "%Y"

#. Translators: this defines whether the day numbers should use
#. * localized digits or the ones used in English (0123...).
#. *
#. * Translate to "%Id" if you want to use localized digits, or
#. * translate to "%d" otherwise.
#. *
#. * Note that translating this doesn't guarantee that you get localized
#. * digits. That needs support from your system and locale definition
#. * too.
#.
#: gtk/gtkcalendar.c:1439
#, c-format
msgctxt "calendar:day:digits"
msgid "%d"
msgstr "%d"

#. Translators: this defines whether the week numbers should use
#. * localized digits or the ones used in English (0123...).
#. *
#. * Translate to "%Id" if you want to use localized digits, or
#. * translate to "%d" otherwise.
#. * Note that translating this doesn't guarantee that you get localized
#. * digits. That needs support from your system and locale definition
#. * too.
#: gtk/gtkcalendar.c:1503
#, c-format
msgctxt "calendar:week:digits"
msgid "%d"
msgstr "%d"

#. This label is displayed in a treeview cell displaying
#. * a disabled accelerator key combination.
#.
#: gtk/gtkcellrendereraccel.c:295
msgctxt "Accelerator"
msgid "Disabled"
msgstr "Vypnuto"

#. This label is displayed in a treeview cell displaying
#. * an accelerator key combination that is not valid according
#. * to gtk_accelerator_valid().
#.
#: gtk/gtkcellrendereraccel.c:305
msgctxt "Accelerator"
msgid "Invalid"
msgstr "Neplatné"

#. This label is displayed in a treeview cell displaying an accelerator
#. * when the cell is clicked to change the acelerator.
#.
#: gtk/gtkcellrendereraccel.c:437 gtk/gtkcellrendereraccel.c:730
msgid "New accelerator…"
msgstr "Nová klávesová zkratka…"

#: gtk/gtkcellrendererprogress.c:128 gtk/gtkcellrendererprogress.c:318
#: gtk/gtkcellrendererprogress.c:348
#, c-format
msgctxt "progress bar label"
msgid "%d %%"
msgstr "%d %%"

#: gtk/gtkcolorbutton.c:181 gtk/gtkcolorbutton.c:310
msgid "Pick a Color"
msgstr "Vybrat barvu"

#: gtk/gtkcolorbutton.c:499 gtk/gtkcolorchooserwidget.c:308
#, c-format
msgid "Red %d%%, Green %d%%, Blue %d%%, Alpha %d%%"
msgstr "červená %d %%, zelená %d %%, modrá %d %%, alfa %d %%"

#: gtk/gtkcolorbutton.c:505 gtk/gtkcolorchooserwidget.c:314
#, c-format
msgid "Red %d%%, Green %d%%, Blue %d%%"
msgstr "červená %d %%, zelená %d %%, modrá %d %%"

#: gtk/gtkcolorchooserwidget.c:371
#, c-format
msgid "Color: %s"
msgstr "Barva: %s"

#: gtk/gtkcolorchooserwidget.c:436
msgctxt "Color name"
msgid "Very Light Blue"
msgstr "světlounce modrá"

#: gtk/gtkcolorchooserwidget.c:437
msgctxt "Color name"
msgid "Light Blue"
msgstr "světle modrá"

#: gtk/gtkcolorchooserwidget.c:438
msgctxt "Color name"
msgid "Blue"
msgstr "modrá"

#: gtk/gtkcolorchooserwidget.c:439
msgctxt "Color name"
msgid "Dark Blue"
msgstr "tmavě modrá"

#: gtk/gtkcolorchooserwidget.c:440
msgctxt "Color name"
msgid "Very Dark Blue"
msgstr "temně modrá"

#: gtk/gtkcolorchooserwidget.c:441
msgctxt "Color name"
msgid "Very Light Green"
msgstr "světlounce zelená"

#: gtk/gtkcolorchooserwidget.c:442
msgctxt "Color name"
msgid "Light Green"
msgstr "světle zelená"

#: gtk/gtkcolorchooserwidget.c:443
msgctxt "Color name"
msgid "Green"
msgstr "zelená"

#: gtk/gtkcolorchooserwidget.c:444
msgctxt "Color name"
msgid "Dark Green"
msgstr "tmavě zelená"

#: gtk/gtkcolorchooserwidget.c:445
msgctxt "Color name"
msgid "Very Dark Green"
msgstr "temně zelená"

#: gtk/gtkcolorchooserwidget.c:446
msgctxt "Color name"
msgid "Very Light Yellow"
msgstr "světlounce žlutá"

#: gtk/gtkcolorchooserwidget.c:447
msgctxt "Color name"
msgid "Light Yellow"
msgstr "světle žlutá"

#: gtk/gtkcolorchooserwidget.c:448
msgctxt "Color name"
msgid "Yellow"
msgstr "žlutá"

#: gtk/gtkcolorchooserwidget.c:449
msgctxt "Color name"
msgid "Dark Yellow"
msgstr "tmavě žlutá"

#: gtk/gtkcolorchooserwidget.c:450
msgctxt "Color name"
msgid "Very Dark Yellow"
msgstr "temně žlutá"

#: gtk/gtkcolorchooserwidget.c:451
msgctxt "Color name"
msgid "Very Light Orange"
msgstr "světlounce oranžová"

#: gtk/gtkcolorchooserwidget.c:452
msgctxt "Color name"
msgid "Light Orange"
msgstr "světle oranžová"

#: gtk/gtkcolorchooserwidget.c:453
msgctxt "Color name"
msgid "Orange"
msgstr "oranžová"

#: gtk/gtkcolorchooserwidget.c:454
msgctxt "Color name"
msgid "Dark Orange"
msgstr "tmavě oranžová"

#: gtk/gtkcolorchooserwidget.c:455
msgctxt "Color name"
msgid "Very Dark Orange"
msgstr "temně oranžová"

#: gtk/gtkcolorchooserwidget.c:456
msgctxt "Color name"
msgid "Very Light Red"
msgstr "světlounce červená"

#: gtk/gtkcolorchooserwidget.c:457
msgctxt "Color name"
msgid "Light Red"
msgstr "světle červená"

#: gtk/gtkcolorchooserwidget.c:458
msgctxt "Color name"
msgid "Red"
msgstr "červená"

#: gtk/gtkcolorchooserwidget.c:459
msgctxt "Color name"
msgid "Dark Red"
msgstr "tmavě červená"

#: gtk/gtkcolorchooserwidget.c:460
msgctxt "Color name"
msgid "Very Dark Red"
msgstr "temně červená"

#: gtk/gtkcolorchooserwidget.c:461
msgctxt "Color name"
msgid "Very Light Purple"
msgstr "světlounce fialová"

#: gtk/gtkcolorchooserwidget.c:462
msgctxt "Color name"
msgid "Light Purple"
msgstr "světle fialová"

#: gtk/gtkcolorchooserwidget.c:463
msgctxt "Color name"
msgid "Purple"
msgstr "fialová"

#: gtk/gtkcolorchooserwidget.c:464
msgctxt "Color name"
msgid "Dark Purple"
msgstr "tmavě fialová"

#: gtk/gtkcolorchooserwidget.c:465
msgctxt "Color name"
msgid "Very Dark Purple"
msgstr "temně fialová"

#: gtk/gtkcolorchooserwidget.c:466
msgctxt "Color name"
msgid "Very Light Brown"
msgstr "světlounce hnědá"

#: gtk/gtkcolorchooserwidget.c:467
msgctxt "Color name"
msgid "Light Brown"
msgstr "světle hnědá"

#: gtk/gtkcolorchooserwidget.c:468
msgctxt "Color name"
msgid "Brown"
msgstr "hnědá"

#: gtk/gtkcolorchooserwidget.c:469
msgctxt "Color name"
msgid "Dark Brown"
msgstr "tmavě hnědá"

#: gtk/gtkcolorchooserwidget.c:470
msgctxt "Color name"
msgid "Very Dark Brown"
msgstr "temně hnědá"

#: gtk/gtkcolorchooserwidget.c:471
msgctxt "Color name"
msgid "White"
msgstr "bílá"

#: gtk/gtkcolorchooserwidget.c:472
msgctxt "Color name"
msgid "Light Gray 1"
msgstr "světle šedá 1"

#: gtk/gtkcolorchooserwidget.c:473
msgctxt "Color name"
msgid "Light Gray 2"
msgstr "světle šedá 2"

#: gtk/gtkcolorchooserwidget.c:474
msgctxt "Color name"
msgid "Light Gray 3"
msgstr "světle šedá 3"

#: gtk/gtkcolorchooserwidget.c:475
msgctxt "Color name"
msgid "Light Gray 4"
msgstr "světle šedá 4"

#: gtk/gtkcolorchooserwidget.c:476
msgctxt "Color name"
msgid "Dark Gray 1"
msgstr "tmavě šedá 1"

#: gtk/gtkcolorchooserwidget.c:477
msgctxt "Color name"
msgid "Dark Gray 2"
msgstr "tmavě šedá 2"

#: gtk/gtkcolorchooserwidget.c:478
msgctxt "Color name"
msgid "Dark Gray 3"
msgstr "tmavě šedá 3"

#: gtk/gtkcolorchooserwidget.c:479
msgctxt "Color name"
msgid "Dark Gray 4"
msgstr "tmavě šedá 4"

#: gtk/gtkcolorchooserwidget.c:480
msgctxt "Color name"
msgid "Black"
msgstr "černá"

#. translators: label for the custom section in the color chooser
#: gtk/gtkcolorchooserwidget.c:552
msgid "Custom"
msgstr "Vlastní"

#: gtk/gtkcolorchooserwidget.c:585
#, c-format
msgid "Custom color %d: %s"
msgstr "Vlastní barva %d: %s"

#: gtk/gtkcolorswatch.c:229
msgid "Customize"
msgstr "Přizpůsobit"

#. Translate to the default units to use for presenting
#. * lengths to the user. Translate to default:inch if you
#. * want inches, otherwise translate to default:mm.
#. * Do *not* translate it to "predefinito:mm", if it
#. * it isn't default:mm or default:inch it will not work
#.
#: gtk/gtkcustompaperunixdialog.c:112
msgid "default:mm"
msgstr "default:mm"

#: gtk/gtkcustompaperunixdialog.c:318
msgid "Margins from Printer…"
msgstr "Okraje z tiskárny…"

#: gtk/gtkcustompaperunixdialog.c:348 gtk/gtkmessagedialog.c:162
#: gtk/ui/gtkassistant.ui:40
msgid "_Close"
msgstr "_Zavřít"

#. And show the custom paper dialog
#: gtk/gtkcustompaperunixdialog.c:402 gtk/gtkprintunixdialog.c:3029
msgid "Manage Custom Sizes"
msgstr "Správa vlastních velikostí"

#: gtk/gtkcustompaperunixdialog.c:466 gtk/gtkpagesetupunixdialog.c:720
msgid "inch"
msgstr "palec"

#: gtk/gtkcustompaperunixdialog.c:468 gtk/gtkpagesetupunixdialog.c:718
msgid "mm"
msgstr "mm"

#: gtk/gtkcustompaperunixdialog.c:625
#, c-format
msgid "Custom Size %d"
msgstr "Vlastní velikost %d"

#: gtk/gtkcustompaperunixdialog.c:939
msgid "_Width:"
msgstr "Šíř_ka:"

#: gtk/gtkcustompaperunixdialog.c:950
msgid "_Height:"
msgstr "_Výška:"

#: gtk/gtkcustompaperunixdialog.c:961
msgid "Paper Size"
msgstr "Rozměry papíru"

#: gtk/gtkcustompaperunixdialog.c:970
msgid "_Top:"
msgstr "_Horní:"

#: gtk/gtkcustompaperunixdialog.c:981
msgid "_Bottom:"
msgstr "_Dolní:"

#: gtk/gtkcustompaperunixdialog.c:992
msgid "_Left:"
msgstr "_Levý:"

#: gtk/gtkcustompaperunixdialog.c:1003
msgid "_Right:"
msgstr "P_ravý:"

#: gtk/gtkcustompaperunixdialog.c:1039
msgid "Paper Margins"
msgstr "Okraje papíru"

<<<<<<< HEAD
#: gtk/gtkentry.c:3726
=======
#: gtk/gtkentry.c:3743
>>>>>>> 70cb61fb
msgid "Insert Emoji"
msgstr "Vložit Emodži"

#: gtk/gtkfilechooserdialog.c:551
msgid "_Name"
msgstr "_Název"

#: gtk/gtkfilechoosererrorstack.c:65
msgid "A folder cannot be called “.”"
msgstr "Složka se nemůže nazývat „.“"

#: gtk/gtkfilechoosererrorstack.c:69
msgid "A file cannot be called “.”"
msgstr "Soubor se nemůže nazývat „.“"

#: gtk/gtkfilechoosererrorstack.c:73
msgid "A folder cannot be called “..”"
msgstr "Složka se nemůže nazývat „..“"

#: gtk/gtkfilechoosererrorstack.c:77
msgid "A file cannot be called “..”"
msgstr "Soubor se nemůže nazývat „..“"

#: gtk/gtkfilechoosererrorstack.c:81
msgid "Folder names cannot contain “/”"
msgstr "Název složky nemůže obsahovat „/“"

#: gtk/gtkfilechoosererrorstack.c:85
msgid "File names cannot contain “/”"
msgstr "Názvy souborů nemohou obsahovat „/“"

#: gtk/gtkfilechoosererrorstack.c:89
msgid "Folder names should not begin with a space"
msgstr "Názvy složek by neměly začínat mezerou"

#: gtk/gtkfilechoosererrorstack.c:93
msgid "File names should not begin with a space"
msgstr "Názvy souborů by neměly začínat mezerou"

#: gtk/gtkfilechoosererrorstack.c:97
msgid "Folder names should not end with a space"
msgstr "Názvy složek by neměly končit mezerou"

#: gtk/gtkfilechoosererrorstack.c:101
msgid "File names should not end with a space"
msgstr "Názvy souborů by neměly končit mezerou"

#: gtk/gtkfilechoosererrorstack.c:105
msgid "Folder names starting with a “.” are hidden"
msgstr "Názvy složek začínající na „.“ jsou skryté"

#: gtk/gtkfilechoosererrorstack.c:109
msgid "File names starting with a “.” are hidden"
msgstr "Názvy souborů začínající na „.“ jsou skryté"

#: gtk/gtkfilechoosererrorstack.c:113
msgid "A folder with that name already exists"
msgstr "Složka s tímto názvem již existuje"

#: gtk/gtkfilechoosererrorstack.c:117
msgid "A file with that name already exists"
msgstr "Soubor s tímto názvem již existuje"

#: gtk/gtkfilechoosernative.c:509 gtk/gtkfilechoosernative.c:580
#: gtk/gtkfilechooserwidget.c:1209 gtk/gtkfilechooserwidget.c:5767
#: gtk/gtkmessagedialog.c:166 gtk/gtkmessagedialog.c:175
#: gtk/gtkmountoperation.c:610 gtk/gtkpagesetupunixdialog.c:283
#: gtk/gtkprintbackend.c:642 gtk/gtkprinteroptionwidget.c:713
#: gtk/gtkprintunixdialog.c:667 gtk/gtkprintunixdialog.c:823
<<<<<<< HEAD
#: gtk/gtkwindow.c:6140 gtk/inspector/css-editor.c:248
#: gtk/inspector/recorder.c:1245 gtk/ui/gtkappchooserdialog.ui:45
=======
#: gtk/gtkwindow.c:6138 gtk/inspector/css-editor.c:248
#: gtk/inspector/recorder.c:1271 gtk/ui/gtkappchooserdialog.ui:45
>>>>>>> 70cb61fb
#: gtk/ui/gtkassistant.ui:52 gtk/ui/gtkcolorchooserdialog.ui:33
#: gtk/ui/gtkfontchooserdialog.ui:24
msgid "_Cancel"
msgstr "_Zrušit"

#: gtk/gtkfilechoosernative.c:510 gtk/gtkfilechoosernative.c:574
#: gtk/gtkplacessidebar.c:3127 gtk/gtkplacessidebar.c:3212
#: gtk/gtkplacesview.c:1658
msgid "_Open"
msgstr "_Otevřít"

#: gtk/gtkfilechoosernative.c:574 gtk/inspector/css-editor.c:249
<<<<<<< HEAD
#: gtk/inspector/recorder.c:1246
=======
#: gtk/inspector/recorder.c:1272
>>>>>>> 70cb61fb
msgid "_Save"
msgstr "_Uložit"

#: gtk/gtkfilechoosernativequartz.c:338 gtk/ui/gtkfilechooserwidget.ui:346
msgid "Select which types of files are shown"
msgstr "Výběr zobrazených typů souborů"

#. Translators: the first string is a path and the second string
#. * is a hostname. Nautilus and the panel contain the same string
#. * to translate.
#.
#: gtk/gtkfilechooserutils.c:361
#, c-format
msgid "%1$s on %2$s"
msgstr "%1$s na %2$s"

#: gtk/gtkfilechooserwidget.c:318
msgid "Type name of new folder"
msgstr "Napište název nové složky"

#: gtk/gtkfilechooserwidget.c:723
msgid "The folder could not be created"
msgstr "Složku nelze vytvořit"

#: gtk/gtkfilechooserwidget.c:736
msgid "You need to choose a valid filename."
msgstr "Vybraný název souboru musí být platný."

#: gtk/gtkfilechooserwidget.c:739
#, c-format
msgid "Cannot create a file under %s as it is not a folder"
msgstr "V %s nelze vytvořit soubor, jelikož se nejedná o složku"

#: gtk/gtkfilechooserwidget.c:749
msgid "Cannot create file as the filename is too long"
msgstr "Nelze vytvořit soubor, protože název je příliš dlouhý"

#: gtk/gtkfilechooserwidget.c:750
msgid "Try using a shorter name."
msgstr "Zkuste použít kratší název."

#: gtk/gtkfilechooserwidget.c:760
msgid "You may only select folders"
msgstr "Vybírat můžete jen složky"

#: gtk/gtkfilechooserwidget.c:761
msgid "The item that you selected is not a folder try using a different item."
msgstr "Položka, kterou jste vybrali, není složka. Zkuste použít jinou."

#: gtk/gtkfilechooserwidget.c:769
msgid "Invalid file name"
msgstr "Neplatný název souboru"

#: gtk/gtkfilechooserwidget.c:778
msgid "The folder contents could not be displayed"
msgstr "Obsah složky nelze zobrazit"

#: gtk/gtkfilechooserwidget.c:786
msgid "The file could not be deleted"
msgstr "Soubor nelze smazat"

#: gtk/gtkfilechooserwidget.c:794
msgid "The file could not be moved to the Trash"
msgstr "Soubor nelze přesunout do koše"

#: gtk/gtkfilechooserwidget.c:1205
#, c-format
msgid "Are you sure you want to permanently delete “%s”?"
msgstr "Jste si jisti, že chcete trvale smazat „%s“?"

#: gtk/gtkfilechooserwidget.c:1208
#, c-format
msgid "If you delete an item, it will be permanently lost."
msgstr "Pokud smažete položku, bude natrvalo ztracena."

#: gtk/gtkfilechooserwidget.c:1210 gtk/gtkfilechooserwidget.c:1826
<<<<<<< HEAD
#: gtk/gtklabel.c:5483 gtk/gtktext.c:6060 gtk/gtktextview.c:8847
=======
#: gtk/gtklabel.c:5482 gtk/gtktext.c:6062 gtk/gtktextview.c:8900
>>>>>>> 70cb61fb
msgid "_Delete"
msgstr "_Smazat"

#: gtk/gtkfilechooserwidget.c:1333
msgid "The file could not be renamed"
msgstr "Soubor nemohl být přejmenován."

#: gtk/gtkfilechooserwidget.c:1593
msgid "Could not select file"
msgstr "Nelze vybrat soubor"

#: gtk/gtkfilechooserwidget.c:1806
msgid "_Visit File"
msgstr "Podí_vat se na tento soubor"

#: gtk/gtkfilechooserwidget.c:1810
msgid "_Open With File Manager"
msgstr "_Otevřít pomocí správce souborů"

#: gtk/gtkfilechooserwidget.c:1814
msgid "_Copy Location"
msgstr "_Kopírovat umístění"

#: gtk/gtkfilechooserwidget.c:1818
msgid "_Add to Bookmarks"
msgstr "_Přidat mezi záložky"

#: gtk/gtkfilechooserwidget.c:1822 gtk/gtkplacessidebar.c:2309
#: gtk/gtkplacessidebar.c:3248 gtk/ui/gtkfilechooserwidget.ui:465
msgid "_Rename"
msgstr "Př_ejmenovat"

#: gtk/gtkfilechooserwidget.c:1830
msgid "_Move to Trash"
msgstr "Pře_sunout do koše"

#: gtk/gtkfilechooserwidget.c:1839
msgid "Show _Hidden Files"
msgstr "Zobrazovat _skryté soubory"

#: gtk/gtkfilechooserwidget.c:1843
msgid "Show _Size Column"
msgstr "Zobrazovat sloupec _Velikost"

#: gtk/gtkfilechooserwidget.c:1847
msgid "Show T_ype Column"
msgstr "Zobrazovat sloupec T_yp"

#: gtk/gtkfilechooserwidget.c:1851
msgid "Show _Time"
msgstr "Zobrazova_t čas"

#: gtk/gtkfilechooserwidget.c:1855
msgid "Sort _Folders Before Files"
msgstr "_Složky řadit před soubory"

#. this is the header for the location column in the print dialog
#: gtk/gtkfilechooserwidget.c:2253 gtk/inspector/css-node-tree.ui:135
#: gtk/ui/gtkfilechooserwidget.ui:186 gtk/ui/gtkprintunixdialog.ui:116
msgid "Location"
msgstr "Umístění"

#. Label
#: gtk/gtkfilechooserwidget.c:2341
msgid "_Name:"
msgstr "_Název:"

#: gtk/gtkfilechooserwidget.c:2877 gtk/gtkfilechooserwidget.c:2891
#, c-format
msgid "Searching in %s"
msgstr "Hledá se v %s"

#: gtk/gtkfilechooserwidget.c:2897
msgid "Searching"
msgstr "Hledá se"

#: gtk/gtkfilechooserwidget.c:2903
msgid "Enter location or URL"
msgstr "Zadat umístění nebo URL"

#: gtk/gtkfilechooserwidget.c:3791 gtk/gtkfilechooserwidget.c:6604
#: gtk/ui/gtkfilechooserwidget.ui:226
msgid "Modified"
msgstr "Změněno"

#: gtk/gtkfilechooserwidget.c:4050
#, c-format
msgid "Could not read the contents of %s"
msgstr "Nelze přečíst obsah %s"

#: gtk/gtkfilechooserwidget.c:4054
msgid "Could not read the contents of the folder"
msgstr "Nelze přečíst obsah složky"

#. Translators: see g_date_time_format() for details on the format
#: gtk/gtkfilechooserwidget.c:4194 gtk/gtkfilechooserwidget.c:4237
msgid "%H:%M"
msgstr "%k∶%M"

#: gtk/gtkfilechooserwidget.c:4196 gtk/gtkfilechooserwidget.c:4239
msgid "%l:%M %p"
msgstr "%l:%M %p"

#: gtk/gtkfilechooserwidget.c:4200
msgid "Yesterday"
msgstr "Včera"

#: gtk/gtkfilechooserwidget.c:4208
msgid "%-e %b"
msgstr "%-e. %B"

#: gtk/gtkfilechooserwidget.c:4212
msgid "%-e %b %Y"
msgstr "%-e. %B %Y"

#: gtk/gtkfilechooserwidget.c:4301 gtk/gtkfilechooserwidget.c:4309
msgid "Program"
msgstr "Program"

#: gtk/gtkfilechooserwidget.c:4302
msgid "Audio"
msgstr "Zvuk"

#: gtk/gtkfilechooserwidget.c:4303 gtk/gtkfontbutton.c:602
<<<<<<< HEAD
#: gtk/inspector/visual.ui:187
=======
#: gtk/inspector/visual.ui:170
>>>>>>> 70cb61fb
msgid "Font"
msgstr "Font"

#: gtk/gtkfilechooserwidget.c:4304
msgid "Image"
msgstr "Obrázek"

#: gtk/gtkfilechooserwidget.c:4305
msgid "Archive"
msgstr "Archiv"

#: gtk/gtkfilechooserwidget.c:4306
msgid "Markup"
msgstr "Formátovaný text"

#: gtk/gtkfilechooserwidget.c:4307 gtk/gtkfilechooserwidget.c:4308
msgid "Text"
msgstr "Text"

#: gtk/gtkfilechooserwidget.c:4310
msgid "Video"
msgstr "Video"

#: gtk/gtkfilechooserwidget.c:4311
msgid "Contacts"
msgstr "Kontakty"

#: gtk/gtkfilechooserwidget.c:4312
msgid "Calendar"
msgstr "Kalendář"

#: gtk/gtkfilechooserwidget.c:4313
msgid "Document"
msgstr "Dokument"

#: gtk/gtkfilechooserwidget.c:4314
msgid "Presentation"
msgstr "Prezentace"

#: gtk/gtkfilechooserwidget.c:4315
msgid "Spreadsheet"
msgstr "Tabulka"

#: gtk/gtkfilechooserwidget.c:4346 gtk/gtkfilechooserwidget.c:4539
msgid "Unknown"
msgstr "Neznámé"

#: gtk/gtkfilechooserwidget.c:4578 gtk/gtkplacessidebar.c:1026
msgid "Home"
msgstr "Domů"

#: gtk/gtkfilechooserwidget.c:5760 gtk/gtkprintunixdialog.c:658
#, c-format
msgid "A file named “%s” already exists.  Do you want to replace it?"
msgstr "Soubor nazvaný „%s“ již existuje. Chcete jej nahradit?"

#: gtk/gtkfilechooserwidget.c:5763 gtk/gtkprintunixdialog.c:662
#, c-format
msgid ""
"The file already exists in “%s”.  Replacing it will overwrite its contents."
msgstr ""
"V „%s“ již tento soubor existuje. Jeho nahrazením přepíšete celý jeho obsah."

#: gtk/gtkfilechooserwidget.c:5768 gtk/gtkprintunixdialog.c:670
msgid "_Replace"
msgstr "Na_hradit"

#: gtk/gtkfilechooserwidget.c:5929
msgid "You do not have access to the specified folder."
msgstr "Do zadané složky nemáte přístup."

#: gtk/gtkfilechooserwidget.c:6533
msgid "Could not send the search request"
msgstr "Nelze odeslat vyhledávací požadavek"

#: gtk/gtkfilechooserwidget.c:6843
msgid "Accessed"
msgstr "Otevřeno"

#: gtk/gtkfontbutton.c:395
msgid "Sans 12"
msgstr "Sans 12"

#: gtk/gtkfontbutton.c:506 gtk/gtkfontbutton.c:626
msgid "Pick a Font"
msgstr "Vybrat font"

#: gtk/gtkfontbutton.c:1348
msgctxt "font"
msgid "None"
msgstr "Žádný"

#: gtk/gtkfontchooserwidget.c:1568
msgid "Width"
msgstr "Šířka"

#: gtk/gtkfontchooserwidget.c:1569
msgid "Weight"
msgstr "Tloušťka"

#: gtk/gtkfontchooserwidget.c:1570
msgid "Italic"
msgstr "Kurzíva"

#: gtk/gtkfontchooserwidget.c:1571
msgid "Slant"
msgstr "Skloněné"

#: gtk/gtkfontchooserwidget.c:1572
msgid "Optical Size"
msgstr "Optická velikost"

#: gtk/gtkfontchooserwidget.c:2118
msgid "Default"
msgstr "Výchozí"

#: gtk/gtkfontchooserwidget.c:2164
msgid "Ligatures"
msgstr "Slitky"

#: gtk/gtkfontchooserwidget.c:2165
msgid "Letter Case"
msgstr "Velikost písmen"

#: gtk/gtkfontchooserwidget.c:2166
msgid "Number Case"
msgstr "Velikost číslic"

#: gtk/gtkfontchooserwidget.c:2167
msgid "Number Spacing"
msgstr "Rozestup číslic"

#: gtk/gtkfontchooserwidget.c:2168
msgid "Number Formatting"
msgstr "Formátování čísel"

#: gtk/gtkfontchooserwidget.c:2169
msgid "Character Variants"
msgstr "Varianty znaků"

#: gtk/gtkglarea.c:284
msgid "OpenGL context creation failed"
msgstr "Vytvoření kontextu GL selhalo"

<<<<<<< HEAD
#: gtk/gtklabel.c:5480 gtk/gtktext.c:6048 gtk/gtktextview.c:8835
msgid "Cu_t"
msgstr "_Vyjmout"

#: gtk/gtklabel.c:5481 gtk/gtktext.c:6052 gtk/gtktextview.c:8839
msgid "_Copy"
msgstr "_Kopírovat"

#: gtk/gtklabel.c:5482 gtk/gtktext.c:6056 gtk/gtktextview.c:8843
msgid "_Paste"
msgstr "V_ložit"

#: gtk/gtklabel.c:5488 gtk/gtktext.c:6069 gtk/gtktextview.c:8868
msgid "Select _All"
msgstr "Vybr_at vše"

#: gtk/gtklabel.c:5493
msgid "_Open Link"
msgstr "_Otevřít odkaz"

#: gtk/gtklabel.c:5497
=======
#: gtk/gtklabel.c:5479 gtk/gtktext.c:6050 gtk/gtktextview.c:8888
msgid "Cu_t"
msgstr "_Vyjmout"

#: gtk/gtklabel.c:5480 gtk/gtktext.c:6054 gtk/gtktextview.c:8892
msgid "_Copy"
msgstr "_Kopírovat"

#: gtk/gtklabel.c:5481 gtk/gtktext.c:6058 gtk/gtktextview.c:8896
msgid "_Paste"
msgstr "V_ložit"

#: gtk/gtklabel.c:5487 gtk/gtktext.c:6071 gtk/gtktextview.c:8921
msgid "Select _All"
msgstr "Vybr_at vše"

#: gtk/gtklabel.c:5492
msgid "_Open Link"
msgstr "_Otevřít odkaz"

#: gtk/gtklabel.c:5496
>>>>>>> 70cb61fb
msgid "Copy _Link Address"
msgstr "Ko_pírovat adresu odkazu"

#: gtk/gtklinkbutton.c:259
msgid "_Copy URL"
msgstr "_Kopírovat URL"

#: gtk/gtklinkbutton.c:544
msgid "Invalid URI"
msgstr "Neplatné URI"

#: gtk/gtklockbutton.c:289 gtk/ui/gtklockbutton.ui:20
msgid "Lock"
msgstr "Uzamknout"

#: gtk/gtklockbutton.c:303 gtk/ui/gtklockbutton.ui:26
msgid "Unlock"
msgstr "Odemknout"

#: gtk/gtklockbutton.c:317
msgid ""
"Dialog is unlocked.\n"
"Click to prevent further changes"
msgstr ""
"Dialogové okno je odemčeno.\n"
"Kliknutím zamezíte následným změnám"

#: gtk/gtklockbutton.c:331
msgid ""
"Dialog is locked.\n"
"Click to make changes"
msgstr ""
"Dialogové okno je uzamčeno.\n"
"Kliknutím povolíte změny"

#: gtk/gtklockbutton.c:345
msgid ""
"System policy prevents changes.\n"
"Contact your system administrator"
msgstr ""
"Nastavení systémových pravidel znemožňuje změny.\n"
"Kontaktujte prosím správce systému"

#. Translate to default:RTL if you want your widgets
#. * to be RTL, otherwise translate to default:LTR.
#. * Do *not* translate it to "predefinito:LTR", if it
#. * it isn't default:LTR or default:RTL it will not work
#.
#: gtk/gtkmain.c:765
msgid "default:LTR"
msgstr "default:LTR"

#. hour:minutes:seconds
#. Translators: This is a time format, like "9:05:02" for 9
#. * hours, 5 minutes, and 2 seconds. You may change ":" to
#. * the separator that your locale uses or use "%Id" instead
#. * of "%d" if your locale uses localized digits.
#.
#: gtk/gtkmediacontrols.c:99
#, c-format
msgctxt "long time format"
msgid "%d:%02d:%02d"
msgstr "%d∶%02d∶%02d"

#. -hour:minutes:seconds
#. Translators: This is a time format, like "-9:05:02" for 9
#. * hours, 5 minutes, and 2 seconds playback remaining. You may
#. * change ":" to the separator that your locale uses or use
#. * "%Id" instead of "%d" if your locale uses localized digits.
#.
#: gtk/gtkmediacontrols.c:107
#, c-format
msgctxt "long time format"
msgid "-%d:%02d:%02d"
msgstr "-%d∶%02d∶%02d"

#. -minutes:seconds
#. Translators: This is a time format, like "-5:02" for 5
#. * minutes and 2 seconds playback remaining. You may change
#. * ":" to the separator that your locale uses or use "%Id"
#. * instead of "%d" if your locale uses localized digits.
#.
#: gtk/gtkmediacontrols.c:118
#, c-format
msgctxt "short time format"
msgid "-%d:%02d"
msgstr "-%d∶%02d"

#. minutes:seconds
#. Translators: This is a time format, like "5:02" for 5
#. * minutes and 2 seconds. You may change ":" to the
#. * separator that your locale uses or use "%Id" instead of
#. * "%d" if your locale uses localized digits.
#.
#: gtk/gtkmediacontrols.c:127
#, c-format
msgctxt "short time format"
msgid "%d:%02d"
msgstr "%d∶%02d"

#: gtk/gtkmessagedialog.c:158 gtk/gtkmessagedialog.c:176
<<<<<<< HEAD
#: gtk/gtkprintbackend.c:643 gtk/gtkwindow.c:6141
=======
#: gtk/gtkprintbackend.c:643 gtk/gtkwindow.c:6139
>>>>>>> 70cb61fb
msgid "_OK"
msgstr "_Budiž"

#: gtk/gtkmessagedialog.c:170
msgid "_No"
msgstr "_Ne"

#: gtk/gtkmessagedialog.c:171
msgid "_Yes"
msgstr "_Ano"

#: gtk/gtkmountoperation.c:611
msgid "Co_nnect"
msgstr "_Připojit"

#: gtk/gtkmountoperation.c:677
msgid "Connect As"
msgstr "Připojit se jako"

#: gtk/gtkmountoperation.c:686
msgid "_Anonymous"
msgstr "_Anonymní"

#: gtk/gtkmountoperation.c:692
msgid "Registered U_ser"
msgstr "Regi_strovaný uživatel"

#: gtk/gtkmountoperation.c:702
msgid "_Username"
msgstr "_Uživatelské jméno"

#: gtk/gtkmountoperation.c:707
msgid "_Domain"
msgstr "_Doména"

#: gtk/gtkmountoperation.c:716
msgid "Volume type"
msgstr "Typ svazku"

#: gtk/gtkmountoperation.c:726
msgid "_Hidden"
msgstr "_Skrytý"

#: gtk/gtkmountoperation.c:729
msgid "_Windows system"
msgstr "Systém _Windows"

#: gtk/gtkmountoperation.c:732
msgid "_PIM"
msgstr "_PIM"

#: gtk/gtkmountoperation.c:738
msgid "_Password"
msgstr "_Heslo"

#: gtk/gtkmountoperation.c:760
msgid "Forget password _immediately"
msgstr "Zapo_menout heslo okamžitě"

#: gtk/gtkmountoperation.c:770
msgid "Remember password until you _logout"
msgstr "Pamat_ovat si heslo až do odhlášení"

#: gtk/gtkmountoperation.c:781
msgid "Remember _forever"
msgstr "Pama_tovat si navždy"

#: gtk/gtkmountoperation.c:1207
#, c-format
msgid "Unknown Application (PID %d)"
msgstr "Neznámá aplikace (PID %d)"

#: gtk/gtkmountoperation.c:1406
#, c-format
msgid "Unable to end process"
msgstr "Není možné ukončit proces"

#: gtk/gtkmountoperation.c:1436
msgid "_End Process"
msgstr "Ukončit proc_es"

#: gtk/gtkmountoperation-stub.c:62
#, c-format
msgid "Cannot kill process with PID %d. Operation is not implemented."
msgstr "Nelze zabít proces s PID %d. Operace není implementována."

#. translators: this string is a name for the 'less' command
#: gtk/gtkmountoperation-x11.c:984
msgid "Terminal Pager"
msgstr "Stránkování terminálu"

#: gtk/gtkmountoperation-x11.c:985
msgid "Top Command"
msgstr "Příkaz top"

#: gtk/gtkmountoperation-x11.c:986
msgid "Bourne Again Shell"
msgstr "Bourne Again Shell"

#: gtk/gtkmountoperation-x11.c:987
msgid "Bourne Shell"
msgstr "Bourne Shell"

#: gtk/gtkmountoperation-x11.c:988
msgid "Z Shell"
msgstr "Z Shell"

#: gtk/gtkmountoperation-x11.c:1085
#, c-format
msgid "Cannot end process with PID %d: %s"
msgstr "Nelze ukončit proces s PID %d: %s"

#: gtk/gtknomediafile.c:48
msgid "GTK could not find a media module. Check your installation."
msgstr ""
"GTK se nezdařilo najít multimediální modul. Zkontrolujte svoji instalaci."

#: gtk/gtknotebook.c:1527
msgid "Tab list"
msgstr "Seznam karet"

#: gtk/gtknotebook.c:3249
msgid "Previous tab"
msgstr "Předchozí karta"

#: gtk/gtknotebook.c:3253
msgid "Next tab"
msgstr "Následující karta"

#: gtk/gtknotebook.c:4073
msgid "Tab"
msgstr "Karta"

#: gtk/gtknotebook.c:4371 gtk/gtknotebook.c:6579
#, c-format
msgid "Page %u"
msgstr "Strana %u"

#: gtk/gtkpagesetup.c:609 gtk/gtkpapersize.c:942 gtk/gtkpapersize.c:982
msgid "Not a valid page setup file"
msgstr "Neplatný soubor vzhledu stránky"

#: gtk/gtkpagesetupunixdialog.c:201 gtk/gtkprintunixdialog.c:752
msgid "Manage Custom Sizes…"
msgstr "Správa vlastních velikostí…"

#: gtk/gtkpagesetupunixdialog.c:284 gtk/ui/gtkassistant.ui:98
msgid "_Apply"
msgstr "_Použít"

#: gtk/gtkpagesetupunixdialog.c:318 gtk/gtkpagesetupunixdialog.c:570
msgid "Any Printer"
msgstr "Libovolná tiskárna"

#: gtk/gtkpagesetupunixdialog.c:319
msgid "For portable documents"
msgstr "Pro přenositelné dokumenty"

#: gtk/gtkpagesetupunixdialog.c:738
#, c-format
msgid ""
"Margins:\n"
" Left: %s %s\n"
" Right: %s %s\n"
" Top: %s %s\n"
" Bottom: %s %s"
msgstr ""
"Okraje:\n"
" Levý: %s %s\n"
" Pravý: %s %s\n"
" Horní: %s %s\n"
" Dolní: %s %s"

#: gtk/gtkpagesetupunixdialog.c:784 gtk/ui/gtkpagesetupunixdialog.ui:5
#: gtk/ui/gtkprintunixdialog.ui:711
msgid "Page Setup"
msgstr "Vzhled stránky"

<<<<<<< HEAD
#: gtk/gtkpasswordentry.c:167
msgid "Hide Text"
msgstr "Skrýt text"

#: gtk/gtkpasswordentry.c:172 gtk/gtkpasswordentry.c:606
msgid "Show Text"
msgstr "Zobrazit text"

#: gtk/gtkpasswordentry.c:199
msgid "Caps Lock is on"
msgstr "Funkce Caps Lock je zapnuta"

#: gtk/gtkpasswordentry.c:680
=======
#: gtk/gtkpasswordentry.c:173
msgid "Hide Text"
msgstr "Skrýt text"

#: gtk/gtkpasswordentry.c:178 gtk/gtkpasswordentry.c:629
msgid "Show Text"
msgstr "Zobrazit text"

#: gtk/gtkpasswordentry.c:216
msgid "Caps Lock is on"
msgstr "Funkce Caps Lock je zapnuta"

#: gtk/gtkpasswordentry.c:705
>>>>>>> 70cb61fb
msgid "_Show Text"
msgstr "_Zobrazit text"

#. translators: %s is the name of a cloud provider for files
#: gtk/gtkplacessidebar.c:914
#, c-format
msgid "Open %s"
msgstr "Otevřít %s"

#: gtk/gtkplacessidebar.c:1004
msgid "Recent"
msgstr "Naposledy použité"

#: gtk/gtkplacessidebar.c:1006
msgid "Recent files"
msgstr "Naposledy použité soubory"

#: gtk/gtkplacessidebar.c:1015
msgid "Starred"
msgstr "Oblíbené"

#: gtk/gtkplacessidebar.c:1017
msgid "Starred files"
msgstr "Oblíbené soubory"

#: gtk/gtkplacessidebar.c:1028
msgid "Open your personal folder"
msgstr "Otevřít osobní složku"

#: gtk/gtkplacessidebar.c:1041
msgid "Desktop"
msgstr "Pracovní plocha"

#: gtk/gtkplacessidebar.c:1043
msgid "Open the contents of your desktop in a folder"
msgstr "Otevřít obsah vaší plochy ve složce"

#: gtk/gtkplacessidebar.c:1057
msgid "Enter Location"
msgstr "Zadat umístění"

#: gtk/gtkplacessidebar.c:1059
msgid "Manually enter a location"
msgstr "Vložit umístění ručně"

#: gtk/gtkplacessidebar.c:1069
msgid "Trash"
msgstr "Koš"

#: gtk/gtkplacessidebar.c:1071
msgid "Open the trash"
msgstr "Otevřít koš"

#: gtk/gtkplacessidebar.c:1182 gtk/gtkplacessidebar.c:1210
#: gtk/gtkplacessidebar.c:1410
#, c-format
msgid "Mount and open “%s”"
msgstr "Připojit a otevřít „%s“"

#: gtk/gtkplacessidebar.c:1305
msgid "Open the contents of the file system"
msgstr "Otevřít obsah systému souborů"

#: gtk/gtkplacessidebar.c:1388
msgid "New bookmark"
msgstr "Nová záložka"

#: gtk/gtkplacessidebar.c:1390
msgid "Add a new bookmark"
msgstr "Přidat novou záložku"

#: gtk/gtkplacessidebar.c:1455
msgid "Other Locations"
msgstr "Další umístění"

#: gtk/gtkplacessidebar.c:1456
msgid "Show other locations"
msgstr "Zobrazit další umístění"

#: gtk/gtkplacessidebar.c:1961 gtk/gtkplacessidebar.c:2962
#, c-format
msgid "Unable to start “%s”"
msgstr "Není možné spustit „%s“"

#. Translators: This means that unlocking an encrypted storage
#. * device failed. %s is the name of the device.
#.
#: gtk/gtkplacessidebar.c:1997
#, c-format
msgid "Error unlocking “%s”"
msgstr "Chyba odemykání „%s“"

#: gtk/gtkplacessidebar.c:1999
#, c-format
msgid "Unable to access “%s”"
msgstr "Není možné přistoupit k „%s“"

#: gtk/gtkplacessidebar.c:2230
msgid "This name is already taken"
msgstr "Název je již použit"

#: gtk/gtkplacessidebar.c:2303 gtk/inspector/actions.ui:19
#: gtk/inspector/css-node-tree.ui:35 gtk/inspector/prop-list.ui:23
#: gtk/ui/gtkfilechooserwidget.ui:168 gtk/ui/gtkfilechooserwidget.ui:440
#: gtk/ui/gtkprintunixdialog.ui:85
msgid "Name"
msgstr "Název"

#: gtk/gtkplacessidebar.c:2503
#, c-format
msgid "Unable to unmount “%s”"
msgstr "Není možné odpojit „%s“"

#: gtk/gtkplacessidebar.c:2679
#, c-format
msgid "Unable to stop “%s”"
msgstr "Není možné zastavit „%s“"

#: gtk/gtkplacessidebar.c:2708
#, c-format
msgid "Unable to eject “%s”"
msgstr "Není možné vysunout „%s“"

#: gtk/gtkplacessidebar.c:2737 gtk/gtkplacessidebar.c:2766
#, c-format
msgid "Unable to eject %s"
msgstr "Nezdařilo se vysunout %s"

#: gtk/gtkplacessidebar.c:2914
#, c-format
msgid "Unable to poll “%s” for media changes"
msgstr "Není možné zkontrolovat „%s“ ohledně změny média"

#: gtk/gtkplacessidebar.c:3133 gtk/gtkplacessidebar.c:3220
#: gtk/gtkplacesview.c:1662
msgid "Open in New _Tab"
msgstr "Otevřít v nové kar_tě"

#: gtk/gtkplacessidebar.c:3139 gtk/gtkplacessidebar.c:3229
#: gtk/gtkplacesview.c:1667
msgid "Open in New _Window"
msgstr "Otevřít v no_vém okně"

#: gtk/gtkplacessidebar.c:3240
msgid "_Add Bookmark"
msgstr "_Přidat záložku"

#: gtk/gtkplacessidebar.c:3244
msgid "_Remove"
msgstr "O_dstranit"

#: gtk/gtkplacessidebar.c:3260 gtk/gtkplacesview.c:1692
msgid "_Mount"
msgstr "_Připojit"

#: gtk/gtkplacessidebar.c:3269 gtk/gtkplacesview.c:1681
msgid "_Unmount"
msgstr "_Odpojit"

#: gtk/gtkplacessidebar.c:3276
msgid "_Eject"
msgstr "V_ysunout"

#: gtk/gtkplacessidebar.c:3286
msgid "_Detect Media"
msgstr "_Rozpoznat médium"

#: gtk/gtkplacessidebar.c:3295
msgid "_Start"
msgstr "_Spustit"

#: gtk/gtkplacessidebar.c:3297
msgid "_Power On"
msgstr "_Zapnout"

#: gtk/gtkplacessidebar.c:3298
msgid "_Connect Drive"
msgstr "_Připojit jednotku"

#: gtk/gtkplacessidebar.c:3299
msgid "_Start Multi-disk Device"
msgstr "_Spustit zařízení s více disky"

#: gtk/gtkplacessidebar.c:3300
msgid "_Unlock Device"
msgstr "_Odemknout zařízení"

#: gtk/gtkplacessidebar.c:3310
msgid "_Stop"
msgstr "_Zastavit"

#: gtk/gtkplacessidebar.c:3312
msgid "_Safely Remove Drive"
msgstr "_Bezpečně odebrat jednotku"

#: gtk/gtkplacessidebar.c:3313
msgid "_Disconnect Drive"
msgstr "_Odpojit jednotku"

#: gtk/gtkplacessidebar.c:3314
msgid "_Stop Multi-disk Device"
msgstr "_Zastavit zařízení s více disky"

#: gtk/gtkplacessidebar.c:3315
msgid "_Lock Device"
msgstr "U_zamknout zařízení"

#: gtk/gtkplacessidebar.c:3803 gtk/gtkplacesview.c:1103
msgid "Computer"
msgstr "Počítač"

#: gtk/gtkplacesview.c:889
msgid "Searching for network locations"
msgstr "Hledají se síťová umístění"

#: gtk/gtkplacesview.c:896
msgid "No network locations found"
msgstr "Nebyla nalezena žádná síťová umístění."

#. if it wasn't cancelled show a dialog
#: gtk/gtkplacesview.c:1210 gtk/gtkplacesview.c:1307
msgid "Unable to access location"
msgstr "Nelze přistoupit k umístění"

#. Restore from Cancel to Connect
#: gtk/gtkplacesview.c:1228 gtk/ui/gtkplacesview.ui:262
msgid "Con_nect"
msgstr "_Připojit"

#. if it wasn't cancelled show a dialog
#: gtk/gtkplacesview.c:1366
msgid "Unable to unmount volume"
msgstr "Není možné odpojit svazek"

#. Allow to cancel the operation
#: gtk/gtkplacesview.c:1458
msgid "Cance_l"
msgstr "Zruši_t"

#: gtk/gtkplacesview.c:1605
msgid "AppleTalk"
msgstr "AppleTalk"

#: gtk/gtkplacesview.c:1611
msgid "File Transfer Protocol"
msgstr "FTP"

#. Translators: do not translate ftp:// and ftps://
#: gtk/gtkplacesview.c:1613
msgid "ftp:// or ftps://"
msgstr "ftp:// nebo ftps://"

#: gtk/gtkplacesview.c:1619
msgid "Network File System"
msgstr "NFS"

#: gtk/gtkplacesview.c:1625
msgid "Samba"
msgstr "Samba"

#: gtk/gtkplacesview.c:1631
msgid "SSH File Transfer Protocol"
msgstr "SFTP"

#. Translators: do not translate sftp:// and ssh://
#: gtk/gtkplacesview.c:1633
msgid "sftp:// or ssh://"
msgstr "sftp:// nebo ssh://"

#: gtk/gtkplacesview.c:1639
msgid "WebDAV"
msgstr "WebDAV"

#. Translators: do not translate dav:// and davs://
#: gtk/gtkplacesview.c:1641
msgid "dav:// or davs://"
msgstr "dav:// nebo davs://"

#: gtk/gtkplacesview.c:1676
msgid "_Disconnect"
msgstr "_Odpojit"

#: gtk/gtkplacesview.c:1687
msgid "_Connect"
msgstr "_Připojit"

#: gtk/gtkplacesview.c:1871
msgid "Unable to get remote server location"
msgstr "Nelze získat umístění vzdáleného serveru"

#: gtk/gtkplacesview.c:2014 gtk/gtkplacesview.c:2023
msgid "Networks"
msgstr "Sítě"

#: gtk/gtkplacesview.c:2014 gtk/gtkplacesview.c:2023
msgid "On This Computer"
msgstr "V tomto počítači"

#. Translators: respectively, free and total space of the drive. The plural form
#. * should be based on the free space available.
#. * i.e. 1 GB / 24 GB available.
#.
#: gtk/gtkplacesviewrow.c:135
#, c-format
msgid "%s / %s available"
msgid_plural "%s / %s available"
msgstr[0] "Dostupný %s/%s"
msgstr[1] "Dostupné %s/%s"
msgstr[2] "Dostupných %s/%s"

#: gtk/gtkplacesviewrow.c:485
msgid "Disconnect"
msgstr "Odpojit"

#: gtk/gtkplacesviewrow.c:485 gtk/ui/gtkplacesviewrow.ui:53
#: gtk/ui/gtksidebarrow.ui:50
msgid "Unmount"
msgstr "Odpojit"

#: gtk/gtkprintbackend.c:641
msgid "Authentication"
msgstr "Ověření"

#: gtk/gtkprintbackend.c:717
msgid "_Remember password"
msgstr "Pamat_ovat si heslo"

#: gtk/gtkprinteroptionwidget.c:710
msgid "Select a filename"
msgstr "Vyberte soubor"

#: gtk/gtkprinteroptionwidget.c:714 gtk/ui/gtkappchooserdialog.ui:50
#: gtk/ui/gtkcolorchooserdialog.ui:38 gtk/ui/gtkfontchooserdialog.ui:29
msgid "_Select"
msgstr "_Vybrat"

#: gtk/gtkprinteroptionwidget.c:939
msgid "Not available"
msgstr "Nedostupné"

#. translators: this string is the default job title for print
#. * jobs. %s gets replaced by the application name, %d gets replaced
#. * by the job number.
#.
#: gtk/gtkprintoperation.c:253
#, c-format
msgid "%s job #%d"
msgstr "%s: úloha č. %d"

#: gtk/gtkprintoperation.c:1719
msgctxt "print operation status"
msgid "Initial state"
msgstr "Počáteční stav"

#: gtk/gtkprintoperation.c:1720
msgctxt "print operation status"
msgid "Preparing to print"
msgstr "Připravuje se tisk"

#: gtk/gtkprintoperation.c:1721
msgctxt "print operation status"
msgid "Generating data"
msgstr "Vytváření dat"

#: gtk/gtkprintoperation.c:1722
msgctxt "print operation status"
msgid "Sending data"
msgstr "Odesílání dat"

#: gtk/gtkprintoperation.c:1723
msgctxt "print operation status"
msgid "Waiting"
msgstr "Čeká se"

#: gtk/gtkprintoperation.c:1724
msgctxt "print operation status"
msgid "Blocking on issue"
msgstr "Blokováno původcem problému"

#: gtk/gtkprintoperation.c:1725
msgctxt "print operation status"
msgid "Printing"
msgstr "Tiskne se"

#: gtk/gtkprintoperation.c:1726
msgctxt "print operation status"
msgid "Finished"
msgstr "Hotovo"

#: gtk/gtkprintoperation.c:1727
msgctxt "print operation status"
msgid "Finished with error"
msgstr "Hotovo, došlo k chybě"

#: gtk/gtkprintoperation.c:2270
#, c-format
msgid "Preparing %d"
msgstr "Připravuje se %d"

#: gtk/gtkprintoperation.c:2272 gtk/gtkprintoperation.c:2890
#, c-format
msgid "Preparing"
msgstr "Připravuje se"

#: gtk/gtkprintoperation.c:2275
#, c-format
msgid "Printing %d"
msgstr "Tiskne se %d"

#: gtk/gtkprintoperation.c:2921
#, c-format
msgid "Error creating print preview"
msgstr "Chyba při vytváření náhledu tisku"

#: gtk/gtkprintoperation.c:2924
#, c-format
msgid "The most probable reason is that a temporary file could not be created."
msgstr "Nejpravděpodobnější příčinou je nemožnost vytvoření dočasného souboru."

#. window
#: gtk/gtkprintoperation-portal.c:236 gtk/gtkprintoperation-portal.c:554
#: gtk/gtkprintoperation-portal.c:623 gtk/gtkprintunixdialog.c:3069
msgid "Print"
msgstr "Tisk"

#: gtk/gtkprintoperation-unix.c:479 gtk/gtkprintoperation-win32.c:1503
msgid "Application"
msgstr "Aplikace"

#: gtk/gtkprintoperation-win32.c:634
msgid "Printer offline"
msgstr "Tiskárna není připojena"

#: gtk/gtkprintoperation-win32.c:636
msgid "Out of paper"
msgstr "Došel papír"

#. Translators: this is a printer status.
#: gtk/gtkprintoperation-win32.c:638
#: modules/printbackends/gtkprintbackendcups.c:2660
msgid "Paused"
msgstr "Přerušeno"

#: gtk/gtkprintoperation-win32.c:640
msgid "Need user intervention"
msgstr "Je potřeba zásah uživatele"

#: gtk/gtkprintoperation-win32.c:747
msgid "Custom size"
msgstr "Vlastní velikost"

#: gtk/gtkprintoperation-win32.c:1595
msgid "No printer found"
msgstr "Nebyla nalezena žádná tiskárna"

#: gtk/gtkprintoperation-win32.c:1622
msgid "Invalid argument to CreateDC"
msgstr "Neplatný argument ke CreateDC"

#: gtk/gtkprintoperation-win32.c:1658 gtk/gtkprintoperation-win32.c:1904
msgid "Error from StartDoc"
msgstr "Chyba ze StartDoc"

#: gtk/gtkprintoperation-win32.c:1759 gtk/gtkprintoperation-win32.c:1782
#: gtk/gtkprintoperation-win32.c:1830
msgid "Not enough free memory"
msgstr "Nedostatek volné paměti"

#: gtk/gtkprintoperation-win32.c:1835
msgid "Invalid argument to PrintDlgEx"
msgstr "Neplatný argument pro PrintDlgEx"

#: gtk/gtkprintoperation-win32.c:1840
msgid "Invalid pointer to PrintDlgEx"
msgstr "Neplatný ukazatel na PrintDlgEx"

#: gtk/gtkprintoperation-win32.c:1845
msgid "Invalid handle to PrintDlgEx"
msgstr "Neplatná obsluha na PrintDlgEx"

#: gtk/gtkprintoperation-win32.c:1850
msgid "Unspecified error"
msgstr "Neurčená chyba"

#: gtk/gtkprintunixdialog.c:822
msgid "Pre_view"
msgstr "Náhl_ed"

#: gtk/gtkprintunixdialog.c:824
msgid "_Print"
msgstr "_Tisk"

#: gtk/gtkprintunixdialog.c:952
msgid "Getting printer information failed"
msgstr "Získávání informací o tiskárně selhalo"

#: gtk/gtkprintunixdialog.c:1888
msgid "Getting printer information…"
msgstr "Získávají se informace o tiskárně…"

#. Translators: These strings name the possible arrangements of
#. * multiple pages on a sheet when printing (same as in gtkprintbackendcups.c)
#.
#. Translators: These strings name the possible arrangements of
#. * multiple pages on a sheet when printing
#.
#: gtk/gtkprintunixdialog.c:2814
#: modules/printbackends/gtkprintbackendcups.c:5675
msgid "Left to right, top to bottom"
msgstr "Zleva doprava, shora dolů"

#: gtk/gtkprintunixdialog.c:2814
#: modules/printbackends/gtkprintbackendcups.c:5675
msgid "Left to right, bottom to top"
msgstr "Zleva doprava, zdola nahoru"

#: gtk/gtkprintunixdialog.c:2815
#: modules/printbackends/gtkprintbackendcups.c:5676
msgid "Right to left, top to bottom"
msgstr "Zprava doleva, shora dolů"

#: gtk/gtkprintunixdialog.c:2815
#: modules/printbackends/gtkprintbackendcups.c:5676
msgid "Right to left, bottom to top"
msgstr "Zprava doleva, zdola nahoru"

#: gtk/gtkprintunixdialog.c:2816
#: modules/printbackends/gtkprintbackendcups.c:5677
msgid "Top to bottom, left to right"
msgstr "Shora dolů, zleva doprava"

#: gtk/gtkprintunixdialog.c:2816
#: modules/printbackends/gtkprintbackendcups.c:5677
msgid "Top to bottom, right to left"
msgstr "Shora dolů, zprava doleva"

#: gtk/gtkprintunixdialog.c:2817
#: modules/printbackends/gtkprintbackendcups.c:5678
msgid "Bottom to top, left to right"
msgstr "Zdola nahoru, zleva doprava"

#: gtk/gtkprintunixdialog.c:2817
#: modules/printbackends/gtkprintbackendcups.c:5678
msgid "Bottom to top, right to left"
msgstr "Zdola nahoru, zprava doleva"

#: gtk/gtkprintunixdialog.c:2821 gtk/gtkprintunixdialog.c:2834
msgid "Page Ordering"
msgstr "Řazení stran"

#: gtk/gtkprintunixdialog.c:2850
msgid "Left to right"
msgstr "Zleva doprava"

#: gtk/gtkprintunixdialog.c:2851
msgid "Right to left"
msgstr "Zprava doleva"

#: gtk/gtkprintunixdialog.c:2863
msgid "Top to bottom"
msgstr "Shora dolů"

#: gtk/gtkprintunixdialog.c:2864
msgid "Bottom to top"
msgstr "Zdola nahoru"

#: gtk/gtkprogressbar.c:619
#, c-format
msgctxt "progress bar label"
msgid "%.0f %%"
msgstr "%.0f %%"

#: gtk/gtkrecentmanager.c:1027 gtk/gtkrecentmanager.c:1040
#: gtk/gtkrecentmanager.c:1178 gtk/gtkrecentmanager.c:1188
#: gtk/gtkrecentmanager.c:1238 gtk/gtkrecentmanager.c:1247
#, c-format
msgid "Unable to find an item with URI “%s”"
msgstr "Nelze nalézt položku s adresou URI „%s“"

#: gtk/gtkrecentmanager.c:1262
#, c-format
msgid "Unable to move the item with URI “%s” to “%s”"
msgstr "Nelze přesunout položku s adresou URI „%s“ do „%s“"

#: gtk/gtkrecentmanager.c:2323
#, c-format
msgid "No registered application with name “%s” for item with URI “%s” found"
msgstr ""
"Nenalezena žádná registrovaná aplikace s názvem „%s“ pro položku s URI „%s“"

<<<<<<< HEAD
#: gtk/gtksearchentry.c:599
=======
#: gtk/gtksearchentry.c:619
>>>>>>> 70cb61fb
msgid "Clear entry"
msgstr "Vymazat položku"

#. Translators: This string is used to mark left/right variants of modifier
#. * keys in the shortcut window (e.g. Control_L vs Control_R). Please keep
#. * this string very short, ideally just a single character, since it will
#. * be rendered as part of the key.
#.
#: gtk/gtkshortcutlabel.c:78
msgctxt "keyboard side marker"
msgid "L"
msgstr "L"

#. Translators: This string is used to mark left/right variants of modifier
#. * keys in the shortcut window (e.g. Control_L vs Control_R). Please keep
#. * this string very short, ideally just a single character, since it will
#. * be rendered as part of the key.
#.
#: gtk/gtkshortcutlabel.c:91
msgctxt "keyboard side marker"
msgid "R"
msgstr "P"

#: gtk/gtkshortcutssection.c:404
msgid "_Show All"
msgstr "Zobrazit _všechny"

#: gtk/gtkshortcutsshortcut.c:143
msgid "Two finger pinch"
msgstr "Štípnutí dvěma prsty"

#: gtk/gtkshortcutsshortcut.c:147
msgid "Two finger stretch"
msgstr "Roztažení dvou prstů"

#: gtk/gtkshortcutsshortcut.c:151
msgid "Rotate clockwise"
msgstr "Otočení po směru hodinových ručiček"

#: gtk/gtkshortcutsshortcut.c:155
msgid "Rotate counterclockwise"
msgstr "Otočení proti směru hodinových ručiček"

#: gtk/gtkshortcutsshortcut.c:159
msgid "Two finger swipe left"
msgstr "Máchnutí dvěma prsty doleva"

#: gtk/gtkshortcutsshortcut.c:163
msgid "Two finger swipe right"
msgstr "Máchnutí dvěma prsty doprava"

#: gtk/gtkshortcutsshortcut.c:167
msgid "Swipe left"
msgstr "Máchnutí doleva"

#: gtk/gtkshortcutsshortcut.c:171
msgid "Swipe right"
msgstr "Máchnutí doprava"

#. Translators: This is the window title for the shortcuts window in normal mode
#: gtk/gtkshortcutswindow.c:874 gtk/inspector/window.ui:517
msgid "Shortcuts"
msgstr "Klávesové zkratky"

#. Translators: This is the window title for the shortcuts window in search mode
#: gtk/gtkshortcutswindow.c:879
msgid "Search Results"
msgstr "Výsledky hledání"

#. Translators: This is placeholder text for the search entry in the shortcuts window
#: gtk/gtkshortcutswindow.c:909
msgid "Search Shortcuts"
msgstr "hledat zkratku"

#: gtk/gtkshortcutswindow.c:968 gtk/ui/gtkemojichooser.ui:349
#: gtk/ui/gtkfilechooserwidget.ui:297
msgid "No Results Found"
msgstr "Nebyly nalezeny žádné výsledky"

#: gtk/gtkshortcutswindow.c:974 gtk/ui/gtkemojichooser.ui:362
#: gtk/ui/gtkfilechooserwidget.ui:310 gtk/ui/gtkplacesview.ui:230
msgid "Try a different search"
msgstr "Zkuste zadat jiný termín k vyhledání"

#: gtk/gtkshow.c:177
msgid "Could not show link"
msgstr "Nelze zobrazit odkaz"

<<<<<<< HEAD
#: gtk/gtktext.c:6074 gtk/gtktextview.c:8873
msgid "Insert _Emoji"
msgstr "Vložit _Emodži"

#: gtk/gtktextview.c:8855
msgid "_Undo"
msgstr "_Zpět"

#: gtk/gtktextview.c:8859
msgid "_Redo"
msgstr "Zn_ovu"

#: gtk/gtktreeexpander.c:196
=======
#: gtk/gtktext.c:6076 gtk/gtktextview.c:8926
msgid "Insert _Emoji"
msgstr "Vložit _Emodži"

#: gtk/gtktextview.c:8908
msgid "_Undo"
msgstr "_Zpět"

#: gtk/gtktextview.c:8912
msgid "_Redo"
msgstr "Zn_ovu"

#: gtk/gtktreeexpander.c:205
>>>>>>> 70cb61fb
msgid "Expand"
msgstr "Rozbalit"

#: gtk/gtkvolumebutton.c:230
msgid "Muted"
msgstr "Vypnutý zvuk"

#: gtk/gtkvolumebutton.c:234
msgid "Full Volume"
msgstr "Maximální hlasitost"

#. Translators: this is the percentage of the current volume,
#. * as used in the tooltip, eg. "49 %".
#. * Translate the "%d" to "%Id" if you want to use localised digits,
#. * or otherwise translate the "%d" to "%d".
#.
#: gtk/gtkvolumebutton.c:247
#, c-format
msgctxt "volume percentage"
msgid "%d %%"
msgstr "%d %%"

<<<<<<< HEAD
#: gtk/gtkwindow.c:6128
=======
#: gtk/gtkwindow.c:6126
>>>>>>> 70cb61fb
#, c-format
msgid "Do you want to use GTK Inspector?"
msgstr "Chcete použít Inspectora GTK?"

<<<<<<< HEAD
#: gtk/gtkwindow.c:6130
=======
#: gtk/gtkwindow.c:6128
>>>>>>> 70cb61fb
#, c-format
msgid ""
"GTK Inspector is an interactive debugger that lets you explore and modify "
"the internals of any GTK application. Using it may cause the application to "
"break or crash."
msgstr ""
"Inspektor GTK je interaktivní ladicí program, který umožňuje prozkoumat a "
"změnit vnitřní strukturu jakékoliv aplikace GTK. Použití tohoto programu "
"může vést k přerušení běhu nebo pádu aplikace."

<<<<<<< HEAD
#: gtk/gtkwindow.c:6135
=======
#: gtk/gtkwindow.c:6133
>>>>>>> 70cb61fb
msgid "Don’t show this message again"
msgstr "Tuto zprávu znovu nezobrazovat"

#: gtk/gtkwindowcontrols.c:309 gtk/gtkwindowhandle.c:230
msgid "Minimize"
msgstr "Minimalizovat"

#: gtk/gtkwindowcontrols.c:311
msgid "Minimize the window"
msgstr "Minimalizovat okno"

#: gtk/gtkwindowcontrols.c:335 gtk/gtkwindowhandle.c:236
msgid "Maximize"
msgstr "Maximalizovat"

#: gtk/gtkwindowcontrols.c:337
msgid "Maximize the window"
msgstr "Maximalizovat okno"

#: gtk/gtkwindowcontrols.c:357 gtk/gtkwindowhandle.c:246
msgid "Close"
msgstr "Zavřít"

#: gtk/gtkwindowcontrols.c:359
msgid "Close the window"
msgstr "Zavřít okno"

#: gtk/gtkwindowhandle.c:223
msgid "Restore"
msgstr "Obnovit"

#: gtk/inspector/a11y.ui:16
msgid "Role"
msgstr "Role"

#: gtk/inspector/a11y.ui:40
msgid "Object path"
msgstr "Cesta k objektu"

#: gtk/inspector/a11y.ui:66
msgid "Attribute"
msgstr "Atribut"

#: gtk/inspector/a11y.ui:78 gtk/inspector/css-node-tree.ui:119
#: gtk/inspector/prop-list.ui:56 gtk/inspector/recorder.ui:132
msgid "Value"
msgstr "Hodnota"

#: gtk/inspector/action-editor.c:123
msgid "Activate"
msgstr "Aktivovat"

#: gtk/inspector/action-editor.c:135
msgid "Set State"
msgstr "Nastavený stav"

#: gtk/inspector/actions.ui:30
msgid "Enabled"
msgstr "Zapnuto"

#: gtk/inspector/actions.ui:41
msgid "Parameter Type"
msgstr "Typ parametru"

#: gtk/inspector/actions.ui:52 gtk/inspector/css-node-tree.ui:74
#: gtk/inspector/misc-info.ui:121
msgid "State"
msgstr "Stav"

#: gtk/inspector/controllers.c:126
msgctxt "event phase"
msgid "None"
msgstr "Nic"

#: gtk/inspector/controllers.c:129
msgctxt "event phase"
msgid "Capture"
msgstr "Zachytit"

#: gtk/inspector/controllers.c:132
msgctxt "event phase"
msgid "Bubble"
msgstr "Bublina"

#: gtk/inspector/controllers.c:135
msgctxt "event phase"
msgid "Target"
msgstr "Cíl"

#: gtk/inspector/controllers.c:156
msgctxt "propagation limit"
msgid "Native"
msgstr "Přirozené"

#: gtk/inspector/css-editor.c:129
msgid "You can type here any CSS rule recognized by GTK."
msgstr "Zde můžete napsat jakékoliv pravidlo CSS podporované v GTK."

#: gtk/inspector/css-editor.c:130
msgid ""
"You can temporarily disable this custom CSS by clicking on the “Pause” "
"button above."
msgstr ""
"Tento vlastní CSS můžete dočasně zakázat kliknutím výše na tlačítko "
"„Pozastavit“."

#: gtk/inspector/css-editor.c:131
msgid "Changes are applied instantly and globally, for the whole application."
msgstr "Změny jsou požity okamžitě a globálně, pro celou aplikaci."

#: gtk/inspector/css-editor.c:211
#, c-format
msgid "Saving CSS failed"
msgstr "Uložení CSS selhalo"

#: gtk/inspector/css-editor.ui:33
msgid "Disable this custom CSS"
msgstr "Vypnout toto vlastní CSS"

#: gtk/inspector/css-editor.ui:41
msgid "Save the current CSS"
msgstr "Uložit aktuální CSS"

#: gtk/inspector/css-node-tree.ui:48
msgid "ID"
msgstr "ID"

#: gtk/inspector/css-node-tree.ui:61
msgid "Style Classes"
msgstr "Třídy stylů"

#: gtk/inspector/css-node-tree.ui:104
msgid "CSS Property"
msgstr "Vlastnost CSS"

#: gtk/inspector/general.c:308 gtk/inspector/general.c:388
msgctxt "GL version"
msgid "None"
msgstr "žádná"

#: gtk/inspector/general.c:317
msgctxt "GL version"
msgid "Disabled"
msgstr "zakázáno"

#: gtk/inspector/general.c:318
msgctxt "GL vendor"
msgid "Disabled"
msgstr "zakázáno"

#: gtk/inspector/general.c:389
msgctxt "GL vendor"
msgid "None"
msgstr "žádný"

#: gtk/inspector/general.c:440
msgctxt "Vulkan device"
msgid "Disabled"
msgstr "zakázáno"

#: gtk/inspector/general.c:441 gtk/inspector/general.c:442
msgctxt "Vulkan version"
msgid "Disabled"
msgstr "zakázáno"

#: gtk/inspector/general.c:498
msgctxt "Vulkan device"
msgid "None"
msgstr "žádné"

#: gtk/inspector/general.c:499 gtk/inspector/general.c:500
msgctxt "Vulkan version"
msgid "None"
msgstr "žádná"

#: gtk/inspector/general.ui:32
msgid "GTK Version"
msgstr "Verze GTK"

#: gtk/inspector/general.ui:58
msgid "GDK Backend"
msgstr "Podpůrná vrstva GDK"

#: gtk/inspector/general.ui:84
msgid "GSK Renderer"
msgstr "Vykreslování GSK"

#: gtk/inspector/general.ui:110
msgid "Pango Fontmap"
msgstr "Mapa fontu Pango"

#: gtk/inspector/general.ui:136
msgid "Media Backend"
msgstr "Podpůrná vrstva multimédií"

#: gtk/inspector/general.ui:175 gtk/ui/gtkplacesview.ui:79
msgid "Prefix"
msgstr "Předpona"

#: gtk/inspector/general.ui:377
msgid "Display"
msgstr "Displej"

#: gtk/inspector/general.ui:404
msgid "RGBA Visual"
msgstr "Vizuální RGBA"

#: gtk/inspector/general.ui:430
msgid "Composited"
msgstr "Kompozitní"

#: gtk/inspector/general.ui:482
msgid "GL Version"
msgstr "Verze GL"

#: gtk/inspector/general.ui:532
msgid "GL Vendor"
msgstr "Výrobce GL"

#: gtk/inspector/general.ui:572
msgid "Vulkan Device"
msgstr "Zařízení Vulkan"

#: gtk/inspector/general.ui:599
msgid "Vulkan API version"
msgstr "Verze API Vulkan"

#: gtk/inspector/general.ui:626
msgid "Vulkan driver version"
msgstr "Verze ovladače Vulkan"

#: gtk/inspector/menu.c:95
msgid "Unnamed section"
msgstr "Sekce bez názvu"

#: gtk/inspector/menu.ui:23
msgid "Label"
msgstr "Popisek"

#: gtk/inspector/menu.ui:36 gtk/inspector/shortcuts.ui:23
msgid "Action"
msgstr "Akce"

#: gtk/inspector/menu.ui:49
msgid "Target"
msgstr "Cíl"

#: gtk/inspector/menu.ui:62
msgid "Icon"
msgstr "Ikona"

#: gtk/inspector/misc-info.ui:32
msgid "Address"
msgstr "Adresa"

#: gtk/inspector/misc-info.ui:62 gtk/inspector/prop-list.ui:34
#: gtk/inspector/statistics.ui:46 gtk/ui/gtkfilechooserwidget.ui:214
msgid "Type"
msgstr "Typ"

#: gtk/inspector/misc-info.ui:91
msgid "Reference Count"
msgstr "Počet odkazů"

#: gtk/inspector/misc-info.ui:151
msgid "Direction"
msgstr "Směr"

#: gtk/inspector/misc-info.ui:181
msgid "Buildable ID"
msgstr "Sestavitelné ID"

#: gtk/inspector/misc-info.ui:211
msgid "Mnemonic Label"
msgstr "Popisek s horkou klávesou"

#: gtk/inspector/misc-info.ui:240
msgid "Request Mode"
msgstr "Režim požadavků"

#: gtk/inspector/misc-info.ui:269
msgid "Allocation"
msgstr "Přiděleno"

#: gtk/inspector/misc-info.ui:298
msgid "Baseline"
msgstr "Účaří"

#: gtk/inspector/misc-info.ui:327
msgid "Surface"
msgstr "Povrch"

#: gtk/inspector/misc-info.ui:346 gtk/inspector/misc-info.ui:385
#: gtk/inspector/misc-info.ui:424 gtk/inspector/prop-editor.c:1111
#: gtk/inspector/prop-editor.c:1471 gtk/inspector/window.ui:415
msgid "Properties"
msgstr "Vlastnosti"

#: gtk/inspector/misc-info.ui:366
msgid "Renderer"
msgstr "Vykreslování"

#: gtk/inspector/misc-info.ui:405
msgid "Frame Clock"
msgstr "Časování snímků"

#: gtk/inspector/misc-info.ui:444
msgid "Tick Callback"
msgstr "Zpětné volání tiku hodin"

#: gtk/inspector/misc-info.ui:474
msgid "Frame Count"
msgstr "Počet snímků"

#: gtk/inspector/misc-info.ui:503
msgid "Frame Rate"
msgstr "Snímková rychlost"

#: gtk/inspector/misc-info.ui:532
msgid "Mapped"
msgstr "Namapováno"

#: gtk/inspector/misc-info.ui:562
msgid "Realized"
msgstr "Realizováno"

#: gtk/inspector/misc-info.ui:592
msgid "Is Toplevel"
msgstr "Je nejvyšší úrovně"

#: gtk/inspector/misc-info.ui:622
msgid "Child Visible"
msgstr "Viditelnost potomka"

#: gtk/inspector/prop-editor.c:656
#, c-format
msgid "Pointer: %p"
msgstr "Ukazatel: %p"

#. Translators: %s is a type name, for example
#. * GtkPropertyExpression with value \"2.5\"
#.
#: gtk/inspector/prop-editor.c:788
#, c-format
msgid "%s with value \"%s\""
msgstr "%s s hodnotou „%s“"

#. Translators: Both %s are type names, for example
#. * GtkPropertyExpression with type GObject
#.
#: gtk/inspector/prop-editor.c:799
#, c-format
msgid "%s with type %s"
msgstr "%s s typem %s"

#. Translators: Both %s are type names, for example
#. * GtkObjectExpression for GtkStringObject 0x23456789
#.
#: gtk/inspector/prop-editor.c:812
#, c-format
msgid "%s for %s %p"
msgstr "%s pro %s %p"

#. Translators: Both %s are type names, for example
#. * GtkPropertyExpression with value type: gchararray
#.
#: gtk/inspector/prop-editor.c:842
#, c-format
msgid "%s with value type %s"
msgstr "%s s typem hodnoty %s"

#: gtk/inspector/prop-editor.c:1179
#, c-format
msgid "Uneditable property type: %s"
msgstr "Neupravitelný typ vlastnosti: %s"

#: gtk/inspector/prop-editor.c:1323
msgctxt "column number"
msgid "None"
msgstr "Žádný"

#: gtk/inspector/prop-editor.c:1360
msgid "Attribute:"
msgstr "Atribut:"

#: gtk/inspector/prop-editor.c:1363
msgid "Model"
msgstr "Model"

#: gtk/inspector/prop-editor.c:1368
msgid "Column:"
msgstr "Sloupec:"

#. Translators: %s is a type name, for example
#. * Action from 0x2345678 (GtkApplicationWindow)
#.
#: gtk/inspector/prop-editor.c:1467
#, c-format
msgid "Action from: %p (%s)"
msgstr "Akce od %p (%s)"

#: gtk/inspector/prop-editor.c:1522
msgid "Reset"
msgstr "Původní"

#: gtk/inspector/prop-editor.c:1530
msgctxt "GtkSettings source"
msgid "Default"
msgstr "Výchozí"

#: gtk/inspector/prop-editor.c:1533
msgctxt "GtkSettings source"
msgid "Theme"
msgstr "Motiv"

#: gtk/inspector/prop-editor.c:1536
msgctxt "GtkSettings source"
msgid "XSettings"
msgstr "Nastavení X"

#: gtk/inspector/prop-editor.c:1540
msgctxt "GtkSettings source"
msgid "Application"
msgstr "Aplikace"

#: gtk/inspector/prop-editor.c:1543
msgctxt "GtkSettings source"
msgid "Unknown"
msgstr "Neznámo"

#: gtk/inspector/prop-editor.c:1546
msgid "Source:"
msgstr "Zdroj:"

#: gtk/inspector/prop-list.ui:45
msgid "Defined At"
msgstr "Definováno v"

<<<<<<< HEAD
#: gtk/inspector/recorder.c:1216
=======
#: gtk/inspector/recorder.c:1242
>>>>>>> 70cb61fb
#, c-format
msgid "Saving RenderNode failed"
msgstr "Uložení RenderNode selhalo"

#: gtk/inspector/recorder.ui:18
msgid "Record frames"
msgstr "Nahrávat snímky"

#: gtk/inspector/recorder.ui:26
msgid "Clear recorded frames"
msgstr "Vymazat nahrané snímky"

#: gtk/inspector/recorder.ui:34
msgid "Add debug nodes"
msgstr "Přidal ladicí uzly"

#: gtk/inspector/recorder.ui:44
msgid "Use a dark background"
msgstr "Používat tmavé pozadí"

#: gtk/inspector/recorder.ui:53
msgid "Save selected node"
msgstr "Uložit vybraný uzel"

#: gtk/inspector/recorder.ui:62
msgid "Copy to clipboard"
msgstr "Zkopírovat do schránky"

#: gtk/inspector/recorder.ui:119
msgid "Property"
msgstr "Vlastnost"

#: gtk/inspector/resource-list.ui:59
msgid "Path"
msgstr "Cesta"

#: gtk/inspector/resource-list.ui:71
msgid "Count"
msgstr "Počet"

#: gtk/inspector/resource-list.ui:82 gtk/ui/gtkfilechooserwidget.ui:202
#: gtk/ui/gtkfontchooserwidget.ui:207 gtk/ui/gtkfontchooserwidget.ui:355
msgid "Size"
msgstr "Velikost"

#: gtk/inspector/resource-list.ui:121
msgid "Name:"
msgstr "Název:"

#: gtk/inspector/resource-list.ui:143
msgid "Type:"
msgstr "Typ:"

#: gtk/inspector/resource-list.ui:164
msgid "Size:"
msgstr "Velikost:"

#: gtk/inspector/shortcuts.ui:17
msgid "Trigger"
msgstr "Spouštěč"

#: gtk/inspector/size-groups.c:225
msgctxt "sizegroup mode"
msgid "None"
msgstr "Žádný"

#: gtk/inspector/size-groups.c:226
msgctxt "sizegroup mode"
msgid "Horizontal"
msgstr "Vodorovný"

#: gtk/inspector/size-groups.c:227
msgctxt "sizegroup mode"
msgid "Vertical"
msgstr "Svislý"

#: gtk/inspector/size-groups.c:228
msgctxt "sizegroup mode"
msgid "Both"
msgstr "Obojí"

#: gtk/inspector/size-groups.c:240
msgid "Mode"
msgstr "Režim"

#: gtk/inspector/statistics.c:400
msgid "GLib must be configured with -Dbuildtype=debug"
msgstr "GLib musí být nakonfigurována s -Dbuildtype=debug"

#: gtk/inspector/statistics.ui:60
msgid "Self 1"
msgstr "Vlastní 1"

#: gtk/inspector/statistics.ui:71
msgid "Cumulative 1"
msgstr "Kumulatnivní 1"

#: gtk/inspector/statistics.ui:82
msgid "Self 2"
msgstr "Vlastní 2"

#: gtk/inspector/statistics.ui:93
msgid "Cumulative 2"
msgstr "Kumulativní 2"

#: gtk/inspector/statistics.ui:104
msgid "Self"
msgstr "Vlastní"

#: gtk/inspector/statistics.ui:120
msgid "Cumulative"
msgstr "Kumulativní"

#: gtk/inspector/statistics.ui:151
msgid "Enable statistics with GOBJECT_DEBUG=instance-count"
msgstr "Povolte statistiky pomocí GOBJECT_DEBUG=instance-count"

#: gtk/inspector/tree-data.ui:13
msgid "Show data"
msgstr "Zobrazit data"

#: gtk/inspector/type-info.ui:14
msgid "Hierarchy"
msgstr "Hierarchie"

#: gtk/inspector/type-info.ui:35
msgid "Implements"
msgstr "Implementuje"

#: gtk/inspector/visual.c:603 gtk/inspector/visual.c:622
msgid "Theme is hardcoded by GTK_THEME"
msgstr "Motiv je napevno nastaven pomocí GTK_THEME"

#: gtk/inspector/visual.c:853
msgid "Backend does not support window scaling"
msgstr "Podpůrná vrstva nepodporuje škálování oken"

#: gtk/inspector/visual.c:1043
msgid "GL rendering is disabled"
msgstr "Vykreslování přes GL je zakázáno"

#: gtk/inspector/visual.ui:35
msgid "GTK Theme"
msgstr "Motiv GTK"

#: gtk/inspector/visual.ui:59
msgid "Dark Variant"
msgstr "Tmavá varianta"

#: gtk/inspector/visual.ui:84
msgid "Cursor Theme"
msgstr "Motiv kurzoru"

#: gtk/inspector/visual.ui:109
msgid "Cursor Size"
msgstr "Velikost kurzoru"

#: gtk/inspector/visual.ui:145
msgid "Icon Theme"
msgstr "Motiv ikon"

#: gtk/inspector/visual.ui:195
msgid "Font Scale"
msgstr "Škálování fontu"

#: gtk/inspector/visual.ui:240
msgid "Text Direction"
msgstr "Směr textu"

#: gtk/inspector/visual.ui:255
msgid "Left-to-Right"
msgstr "Zleva doprava"

#: gtk/inspector/visual.ui:256
msgid "Right-to-Left"
msgstr "Zprava doleva"

#: gtk/inspector/visual.ui:274
msgid "Window Scaling"
msgstr "Škálování oken"

#: gtk/inspector/visual.ui:307
msgid "Animations"
msgstr "Animace"

#: gtk/inspector/visual.ui:332
msgid "Slowdown"
msgstr "Zpomalení"

#: gtk/inspector/visual.ui:390
msgid "Show fps overlay"
msgstr "Zobrazovat překrytí snímkové rychlosti"

#: gtk/inspector/visual.ui:415
msgid "Show Graphic Updates"
msgstr "Zobrazovat aktualizace grafiky"

#: gtk/inspector/visual.ui:440
msgid "Show Fallback Rendering"
msgstr "Zobrazovat záložní vykreslování"

#: gtk/inspector/visual.ui:465
msgid "Show Baselines"
msgstr "Zobrazovat účaří"

#: gtk/inspector/visual.ui:493
msgid "Show Layout Borders"
msgstr "Zobrazovat hranice rozvržení"

#: gtk/inspector/visual.ui:550
msgid "CSS Padding"
msgstr "Odsazení CSS"

#: gtk/inspector/visual.ui:560
msgid "CSS Border"
msgstr "Ohraničení CSS"

#: gtk/inspector/visual.ui:570
msgid "CSS Margin"
msgstr "Okraje CSS"

#: gtk/inspector/visual.ui:580
msgid "Widget Margin"
msgstr "Okraje widgetu"

#: gtk/inspector/visual.ui:615
msgid "Show Focus"
msgstr "Zobrazovat zaměření"

#: gtk/inspector/visual.ui:654
msgid "Simulate Touchscreen"
msgstr "Simulovat dotykovou obrazovku"

#: gtk/inspector/visual.ui:678
msgid "Software GL"
msgstr "Softwarové GL"

#: gtk/inspector/window.ui:27
msgid "Select an Object"
msgstr "Vyberte objekt"

#: gtk/inspector/window.ui:42 gtk/inspector/window.ui:107
msgid "Show Details"
msgstr "Zobrazovat podrobnosti"

#: gtk/inspector/window.ui:57
msgid "Show all Objects"
msgstr "Zobrazovat všechny objekty"

#: gtk/inspector/window.ui:121
msgid "Show all Resources"
msgstr "Zobrazovat všechny prostředky"

#: gtk/inspector/window.ui:139
msgid "Collect Statistics"
msgstr "Sbírat statistiky"

#: gtk/inspector/window.ui:191
msgid "Objects"
msgstr "Objekty"

#: gtk/inspector/window.ui:220
msgid "Toggle Sidebar"
msgstr "Zobrazit/skrýt postranní panel"

#: gtk/inspector/window.ui:252
msgid "Refresh action state"
msgstr "Aktualizovat stav akce"

#: gtk/inspector/window.ui:337
msgid "Previous object"
msgstr "Předchozí objekt"

#: gtk/inspector/window.ui:347
msgid "Child object"
msgstr "Objekt potomka"

#: gtk/inspector/window.ui:357
msgid "Previous sibling"
msgstr "Předchozí sourozenec"

#: gtk/inspector/window.ui:366
msgid "List Position"
msgstr "Vypisovat pozici"

#: gtk/inspector/window.ui:372
msgid "Next sibling"
msgstr "Následující sourozenec"

#: gtk/inspector/window.ui:405
msgid "Miscellaneous"
msgstr "Různé"

#: gtk/inspector/window.ui:426 gtk/ui/gtkprintunixdialog.ui:395
msgid "Layout"
msgstr "Rozvržení"

#: gtk/inspector/window.ui:437
msgid "CSS Nodes"
msgstr "Uzly CSS"

#: gtk/inspector/window.ui:448
msgid "Size Groups"
msgstr "Skupiny velikostí"

#: gtk/inspector/window.ui:457 gtk/inspector/window.ui:466
msgid "Data"
msgstr "Data"

#: gtk/inspector/window.ui:476
msgid "Actions"
msgstr "Akce"

#: gtk/inspector/window.ui:487
msgid "Menu"
msgstr "Nabídka"

#: gtk/inspector/window.ui:496
msgid "Controllers"
msgstr "Ovládací objekty"

#: gtk/inspector/window.ui:506
msgid "Magnifier"
msgstr "Lupa"

#: gtk/inspector/window.ui:527
msgid "Accessibility"
msgstr "Přístupnost"

#: gtk/inspector/window.ui:551
msgid "Global"
msgstr "Globální"

#: gtk/inspector/window.ui:564
msgid "Information"
msgstr "Informace"

#: gtk/inspector/window.ui:573
msgid "Settings"
msgstr "Nastavení"

#: gtk/inspector/window.ui:582
msgid "Resources"
msgstr "Prostředky"

#: gtk/inspector/window.ui:593
msgid "Statistics"
msgstr "Statistiky"

#: gtk/inspector/window.ui:604
msgid "Logging"
msgstr "Zaznamenávání"

#: gtk/inspector/window.ui:619
msgid "CSS"
msgstr "CSS"

#: gtk/inspector/window.ui:628
msgid "Recorder"
msgstr "Záznam"

#: gtk/open-type-layout.h:13
msgctxt "OpenType layout"
msgid "Access All Alternates"
msgstr "přístup ke všem alternativám"

#: gtk/open-type-layout.h:14
msgctxt "OpenType layout"
msgid "Above-base Forms"
msgstr "formy nad základní glyf"

#: gtk/open-type-layout.h:15
msgctxt "OpenType layout"
msgid "Above-base Mark Positioning"
msgstr "poziční značky nad základní glyf"

#: gtk/open-type-layout.h:16
msgctxt "OpenType layout"
msgid "Above-base Substitutions"
msgstr "substituce nad základní glyf"

#: gtk/open-type-layout.h:17
msgctxt "OpenType layout"
msgid "Alternative Fractions"
msgstr "alternativní zlomky"

#: gtk/open-type-layout.h:18
msgctxt "OpenType layout"
msgid "Akhands"
msgstr "akhand"

#: gtk/open-type-layout.h:19
msgctxt "OpenType layout"
msgid "Below-base Forms"
msgstr "formy pod základní glyf"

#: gtk/open-type-layout.h:20
msgctxt "OpenType layout"
msgid "Below-base Mark Positioning"
msgstr "poziční značky pod základní glyf"

#: gtk/open-type-layout.h:21
msgctxt "OpenType layout"
msgid "Below-base Substitutions"
msgstr "substituce pod základní glyf"

#: gtk/open-type-layout.h:22
msgctxt "OpenType layout"
msgid "Contextual Alternates"
msgstr "kontextové alternativy"

#: gtk/open-type-layout.h:23
msgctxt "OpenType layout"
msgid "Case-Sensitive Forms"
msgstr "formy vyhovující velkým písmenům"

#: gtk/open-type-layout.h:24
msgctxt "OpenType layout"
msgid "Glyph Composition / Decomposition"
msgstr "kompozice/dekompozice glyfů"

#: gtk/open-type-layout.h:25
msgctxt "OpenType layout"
msgid "Conjunct Form After Ro"
msgstr "spojené formy po Ro"

#: gtk/open-type-layout.h:26
msgctxt "OpenType layout"
msgid "Conjunct Forms"
msgstr "spojené formy"

#: gtk/open-type-layout.h:27
msgctxt "OpenType layout"
msgid "Contextual Ligatures"
msgstr "kontextové slitky"

#: gtk/open-type-layout.h:28
msgctxt "OpenType layout"
msgid "Centered CJK Punctuation"
msgstr "vystředěná interpunkce CJK"

#: gtk/open-type-layout.h:29
msgctxt "OpenType layout"
msgid "Capital Spacing"
msgstr "rozestupy velkých písmen"

#: gtk/open-type-layout.h:30
msgctxt "OpenType layout"
msgid "Contextual Swash"
msgstr "kontextové koncové tahy"

#: gtk/open-type-layout.h:31
msgctxt "OpenType layout"
msgid "Cursive Positioning"
msgstr "umisťování skloněných"

#: gtk/open-type-layout.h:32
msgctxt "OpenType layout"
msgid "Petite Capitals From Capitals"
msgstr "petitové kapitálky z kapitálek"

#: gtk/open-type-layout.h:33
msgctxt "OpenType layout"
msgid "Small Capitals From Capitals"
msgstr "kapitálky z velkých písmen"

#: gtk/open-type-layout.h:34
msgctxt "OpenType layout"
msgid "Distances"
msgstr "vzdálenosti"

#: gtk/open-type-layout.h:35
msgctxt "OpenType layout"
msgid "Discretionary Ligatures"
msgstr "volitelné slitky"

#: gtk/open-type-layout.h:36
msgctxt "OpenType layout"
msgid "Denominators"
msgstr "jmenovatelé"

#: gtk/open-type-layout.h:37
msgctxt "OpenType layout"
msgid "Dotless Forms"
msgstr "beztečkové formy"

#: gtk/open-type-layout.h:38
msgctxt "OpenType layout"
msgid "Expert Forms"
msgstr "expertní formy"

#: gtk/open-type-layout.h:39
msgctxt "OpenType layout"
msgid "Final Glyph on Line Alternates"
msgstr "alternativní glyfy pro konce řádků"

#: gtk/open-type-layout.h:40
msgctxt "OpenType layout"
msgid "Terminal Forms #2"
msgstr "terminálové formy č. 2"

#: gtk/open-type-layout.h:41
msgctxt "OpenType layout"
msgid "Terminal Forms #3"
msgstr "terminálové formy č. 3"

#: gtk/open-type-layout.h:42
msgctxt "OpenType layout"
msgid "Terminal Forms"
msgstr "terminálové formy"

#: gtk/open-type-layout.h:43
msgctxt "OpenType layout"
msgid "Flattened accent forms"
msgstr "zploštělé formy diakritiky"

#: gtk/open-type-layout.h:44
msgctxt "OpenType layout"
msgid "Fractions"
msgstr "zlomky"

#: gtk/open-type-layout.h:45
msgctxt "OpenType layout"
msgid "Full Widths"
msgstr "plné šířky"

#: gtk/open-type-layout.h:46
msgctxt "OpenType layout"
msgid "Half Forms"
msgstr "poloviční formy"

#: gtk/open-type-layout.h:47
msgctxt "OpenType layout"
msgid "Halant Forms"
msgstr "formy s halant"

#: gtk/open-type-layout.h:48
msgctxt "OpenType layout"
msgid "Alternate Half Widths"
msgstr "alternativní poloviční šířky"

#: gtk/open-type-layout.h:49
msgctxt "OpenType layout"
msgid "Historical Forms"
msgstr "historické formy"

#: gtk/open-type-layout.h:50
msgctxt "OpenType layout"
msgid "Horizontal Kana Alternates"
msgstr "vodorovné alternativy kana"

#: gtk/open-type-layout.h:51
msgctxt "OpenType layout"
msgid "Historical Ligatures"
msgstr "historické slitky"

#: gtk/open-type-layout.h:52
msgctxt "OpenType layout"
msgid "Hangul"
msgstr "hangul"

#: gtk/open-type-layout.h:53
msgctxt "OpenType layout"
msgid "Hojo Kanji Forms"
msgstr "formy hodžó kandži"

#: gtk/open-type-layout.h:54
msgctxt "OpenType layout"
msgid "Half Widths"
msgstr "poloviční šířky"

#: gtk/open-type-layout.h:55
msgctxt "OpenType layout"
msgid "Initial Forms"
msgstr "počáteční formy"

#: gtk/open-type-layout.h:56
msgctxt "OpenType layout"
msgid "Isolated Forms"
msgstr "izolované formy"

#: gtk/open-type-layout.h:57
msgctxt "OpenType layout"
msgid "Italics"
msgstr "kurzíva"

#: gtk/open-type-layout.h:58
msgctxt "OpenType layout"
msgid "Justification Alternates"
msgstr "alternativy zarovnání"

#: gtk/open-type-layout.h:59
msgctxt "OpenType layout"
msgid "JIS78 Forms"
msgstr "formy JIS78"

#: gtk/open-type-layout.h:60
msgctxt "OpenType layout"
msgid "JIS83 Forms"
msgstr "formy JIS83"

#: gtk/open-type-layout.h:61
msgctxt "OpenType layout"
msgid "JIS90 Forms"
msgstr "formy JIS90"

#: gtk/open-type-layout.h:62
msgctxt "OpenType layout"
msgid "JIS2004 Forms"
msgstr "formy JIS2004"

#: gtk/open-type-layout.h:63
msgctxt "OpenType layout"
msgid "Kerning"
msgstr "podřezávání"

#: gtk/open-type-layout.h:64
msgctxt "OpenType layout"
msgid "Left Bounds"
msgstr "vystrčení vlevo"

#: gtk/open-type-layout.h:65
msgctxt "OpenType layout"
msgid "Standard Ligatures"
msgstr "standardní slitky"

#: gtk/open-type-layout.h:66
msgctxt "OpenType layout"
msgid "Leading Jamo Forms"
msgstr "počáteční formy jamo"

#: gtk/open-type-layout.h:67
msgctxt "OpenType layout"
msgid "Lining Figures"
msgstr "verzálkové číslice"

#: gtk/open-type-layout.h:68
msgctxt "OpenType layout"
msgid "Localized Forms"
msgstr "lokalizované formy"

#: gtk/open-type-layout.h:69
msgctxt "OpenType layout"
msgid "Left-to-right alternates"
msgstr "alternativy zleva doprava"

#: gtk/open-type-layout.h:70
msgctxt "OpenType layout"
msgid "Left-to-right mirrored forms"
msgstr "zleva doprava zrcadlené formy"

#: gtk/open-type-layout.h:71
msgctxt "OpenType layout"
msgid "Mark Positioning"
msgstr "poziční značky vůči základnímu glyfu"

#: gtk/open-type-layout.h:72
msgctxt "OpenType layout"
msgid "Medial Forms #2"
msgstr "středové formy č. 2"

#: gtk/open-type-layout.h:73
msgctxt "OpenType layout"
msgid "Medial Forms"
msgstr "středové formy"

#: gtk/open-type-layout.h:74
msgctxt "OpenType layout"
msgid "Mathematical Greek"
msgstr "matematické řecké"

#: gtk/open-type-layout.h:75
msgctxt "OpenType layout"
msgid "Mark to Mark Positioning"
msgstr "poziční značky vůči značkám"

#: gtk/open-type-layout.h:76
msgctxt "OpenType layout"
msgid "Mark Positioning via Substitution"
msgstr "poziční značky přes substituce"

#: gtk/open-type-layout.h:77
msgctxt "OpenType layout"
msgid "Alternate Annotation Forms"
msgstr "alternativní anotační formy"

#: gtk/open-type-layout.h:78
msgctxt "OpenType layout"
msgid "NLC Kanji Forms"
msgstr "formy NLC kandži"

#: gtk/open-type-layout.h:79
msgctxt "OpenType layout"
msgid "Nukta Forms"
msgstr "formy nukta"

#: gtk/open-type-layout.h:80
msgctxt "OpenType layout"
msgid "Numerators"
msgstr "čitatelé"

#: gtk/open-type-layout.h:81
msgctxt "OpenType layout"
msgid "Oldstyle Figures"
msgstr "skákavé číslice"

#: gtk/open-type-layout.h:82
msgctxt "OpenType layout"
msgid "Optical Bounds"
msgstr "optické vystrčení"

#: gtk/open-type-layout.h:83
msgctxt "OpenType layout"
msgid "Ordinals"
msgstr "řadové číslovky"

#: gtk/open-type-layout.h:84
msgctxt "OpenType layout"
msgid "Ornaments"
msgstr "ornamenty"

#: gtk/open-type-layout.h:85
msgctxt "OpenType layout"
msgid "Proportional Alternate Widths"
msgstr "proporcionální alternativní šířky"

#: gtk/open-type-layout.h:86
msgctxt "OpenType layout"
msgid "Petite Capitals"
msgstr "petitové kapitálky"

#: gtk/open-type-layout.h:87
msgctxt "OpenType layout"
msgid "Proportional Kana"
msgstr "proporcionální kana"

#: gtk/open-type-layout.h:88
msgctxt "OpenType layout"
msgid "Proportional Figures"
msgstr "proporcionální číslice"

#: gtk/open-type-layout.h:89
msgctxt "OpenType layout"
msgid "Pre-Base Forms"
msgstr "formy před základní glyf"

#: gtk/open-type-layout.h:90
msgctxt "OpenType layout"
msgid "Pre-base Substitutions"
msgstr "substituce před základní glyf"

#: gtk/open-type-layout.h:91
msgctxt "OpenType layout"
msgid "Post-base Forms"
msgstr "formy za základní glyf"

#: gtk/open-type-layout.h:92
msgctxt "OpenType layout"
msgid "Post-base Substitutions"
msgstr "substituce za základní glyf"

#: gtk/open-type-layout.h:93
msgctxt "OpenType layout"
msgid "Proportional Widths"
msgstr "proporcionální šířky"

#: gtk/open-type-layout.h:94
msgctxt "OpenType layout"
msgid "Quarter Widths"
msgstr "čtvrtkové šířky"

#: gtk/open-type-layout.h:95
msgctxt "OpenType layout"
msgid "Randomize"
msgstr "náhodnost"

#: gtk/open-type-layout.h:96
msgctxt "OpenType layout"
msgid "Required Contextual Alternates"
msgstr "vyžadované kontextové alternativy"

#: gtk/open-type-layout.h:97
msgctxt "OpenType layout"
msgid "Rakar Forms"
msgstr "formy rakar"

#: gtk/open-type-layout.h:98
msgctxt "OpenType layout"
msgid "Required Ligatures"
msgstr "vyžadované slitky"

#: gtk/open-type-layout.h:99
msgctxt "OpenType layout"
msgid "Reph Forms"
msgstr "formy reph"

#: gtk/open-type-layout.h:100
msgctxt "OpenType layout"
msgid "Right Bounds"
msgstr "vystrčení vpravo"

#: gtk/open-type-layout.h:101
msgctxt "OpenType layout"
msgid "Right-to-left alternates"
msgstr "alternativy zprava doleva"

#: gtk/open-type-layout.h:102
msgctxt "OpenType layout"
msgid "Right-to-left mirrored forms"
msgstr "zprava doleva zrcadlené formy"

#: gtk/open-type-layout.h:103
msgctxt "OpenType layout"
msgid "Ruby Notation Forms"
msgstr "formy notace ruby"

#: gtk/open-type-layout.h:104
msgctxt "OpenType layout"
msgid "Required Variation Alternates"
msgstr "vyžadovány alternativy u variant"

#: gtk/open-type-layout.h:105
msgctxt "OpenType layout"
msgid "Stylistic Alternates"
msgstr "stylistické alternativy"

#: gtk/open-type-layout.h:106
msgctxt "OpenType layout"
msgid "Scientific Inferiors"
msgstr "vědecké dolní indexy"

#: gtk/open-type-layout.h:107
msgctxt "OpenType layout"
msgid "Optical size"
msgstr "optická velikost"

#: gtk/open-type-layout.h:108
msgctxt "OpenType layout"
msgid "Small Capitals"
msgstr "kapitálky"

#: gtk/open-type-layout.h:109
msgctxt "OpenType layout"
msgid "Simplified Forms"
msgstr "zjednodušené formy"

#: gtk/open-type-layout.h:110
msgctxt "OpenType layout"
msgid "Stylistic Set 1"
msgstr "stylistická sada 1"

#: gtk/open-type-layout.h:111
msgctxt "OpenType layout"
msgid "Stylistic Set 2"
msgstr "stylistická sada 2"

#: gtk/open-type-layout.h:112
msgctxt "OpenType layout"
msgid "Stylistic Set 3"
msgstr "stylistická sada 3"

#: gtk/open-type-layout.h:113
msgctxt "OpenType layout"
msgid "Stylistic Set 4"
msgstr "stylistická sada 4"

#: gtk/open-type-layout.h:114
msgctxt "OpenType layout"
msgid "Stylistic Set 5"
msgstr "stylistická sada 5"

#: gtk/open-type-layout.h:115
msgctxt "OpenType layout"
msgid "Stylistic Set 6"
msgstr "stylistická sada 6"

#: gtk/open-type-layout.h:116
msgctxt "OpenType layout"
msgid "Stylistic Set 7"
msgstr "stylistická sada 7"

#: gtk/open-type-layout.h:117
msgctxt "OpenType layout"
msgid "Stylistic Set 8"
msgstr "stylistická sada 8"

#: gtk/open-type-layout.h:118
msgctxt "OpenType layout"
msgid "Stylistic Set 9"
msgstr "stylistická sada 9"

#: gtk/open-type-layout.h:119
msgctxt "OpenType layout"
msgid "Stylistic Set 10"
msgstr "stylistická sada 10"

#: gtk/open-type-layout.h:120
msgctxt "OpenType layout"
msgid "Stylistic Set 11"
msgstr "stylistická sada 11"

#: gtk/open-type-layout.h:121
msgctxt "OpenType layout"
msgid "Stylistic Set 12"
msgstr "stylistická sada 12"

#: gtk/open-type-layout.h:122
msgctxt "OpenType layout"
msgid "Stylistic Set 13"
msgstr "stylistická sada 13"

#: gtk/open-type-layout.h:123
msgctxt "OpenType layout"
msgid "Stylistic Set 14"
msgstr "stylistická sada 14"

#: gtk/open-type-layout.h:124
msgctxt "OpenType layout"
msgid "Stylistic Set 15"
msgstr "stylistická sada 15"

#: gtk/open-type-layout.h:125
msgctxt "OpenType layout"
msgid "Stylistic Set 16"
msgstr "stylistická sada 16"

#: gtk/open-type-layout.h:126
msgctxt "OpenType layout"
msgid "Stylistic Set 17"
msgstr "stylistická sada 17"

#: gtk/open-type-layout.h:127
msgctxt "OpenType layout"
msgid "Stylistic Set 18"
msgstr "stylistická sada 18"

#: gtk/open-type-layout.h:128
msgctxt "OpenType layout"
msgid "Stylistic Set 19"
msgstr "stylistická sada 19"

#: gtk/open-type-layout.h:129
msgctxt "OpenType layout"
msgid "Stylistic Set 20"
msgstr "stylistická sada 20"

#: gtk/open-type-layout.h:130
msgctxt "OpenType layout"
msgid "Math script style alternates"
msgstr "alternativní styly matematických indexů"

#: gtk/open-type-layout.h:131
msgctxt "OpenType layout"
msgid "Stretching Glyph Decomposition"
msgstr "rozklad roztahovacích glyfů"

#: gtk/open-type-layout.h:132
msgctxt "OpenType layout"
msgid "Subscript"
msgstr "dolní index"

#: gtk/open-type-layout.h:133
msgctxt "OpenType layout"
msgid "Superscript"
msgstr "horní index"

#: gtk/open-type-layout.h:134
msgctxt "OpenType layout"
msgid "Swash"
msgstr "koncové tahy"

#: gtk/open-type-layout.h:135
msgctxt "OpenType layout"
msgid "Titling"
msgstr "nadpisy"

#: gtk/open-type-layout.h:136
msgctxt "OpenType layout"
msgid "Trailing Jamo Forms"
msgstr "koncové formy jamo"

#: gtk/open-type-layout.h:137
msgctxt "OpenType layout"
msgid "Traditional Name Forms"
msgstr "tradiční formy pro jména"

#: gtk/open-type-layout.h:138
msgctxt "OpenType layout"
msgid "Tabular Figures"
msgstr "tabulární číslice"

#: gtk/open-type-layout.h:139
msgctxt "OpenType layout"
msgid "Traditional Forms"
msgstr "tradiční formy"

#: gtk/open-type-layout.h:140
msgctxt "OpenType layout"
msgid "Third Widths"
msgstr "třetinové šířky"

#: gtk/open-type-layout.h:141
msgctxt "OpenType layout"
msgid "Unicase"
msgstr "jednotná velikost"

#: gtk/open-type-layout.h:142
msgctxt "OpenType layout"
msgid "Alternate Vertical Metrics"
msgstr "alternativní svislé metriky"

#: gtk/open-type-layout.h:143
msgctxt "OpenType layout"
msgid "Vattu Variants"
msgstr "varianty vattu"

#: gtk/open-type-layout.h:144
msgctxt "OpenType layout"
msgid "Vertical Writing"
msgstr "svislé psaní"

#: gtk/open-type-layout.h:145
msgctxt "OpenType layout"
msgid "Alternate Vertical Half Metrics"
msgstr "alternativní svislé poloviční metriky"

#: gtk/open-type-layout.h:146
msgctxt "OpenType layout"
msgid "Vowel Jamo Forms"
msgstr "formy samohlásek jamo"

#: gtk/open-type-layout.h:147
msgctxt "OpenType layout"
msgid "Vertical Kana Alternates"
msgstr "svislé alternativy kana"

#: gtk/open-type-layout.h:148
msgctxt "OpenType layout"
msgid "Vertical Kerning"
msgstr "svislé podřezávání"

#: gtk/open-type-layout.h:149
msgctxt "OpenType layout"
msgid "Proportional Alternate Vertical Metrics"
msgstr "proporcionální alternativní svislé metriky"

#: gtk/open-type-layout.h:150
msgctxt "OpenType layout"
msgid "Vertical Alternates and Rotation"
msgstr "svislé alternativy a otočení"

#: gtk/open-type-layout.h:151
msgctxt "OpenType layout"
msgid "Vertical Alternates for Rotation"
msgstr "svislé alternativy pro otočení"

#: gtk/open-type-layout.h:152
msgctxt "OpenType layout"
msgid "Slashed Zero"
msgstr "přeškrtnutá nula"

#: gtk/paper_names_offsets.c:4
msgctxt "paper size"
msgid "asme_f"
msgstr "asme_f"

#: gtk/paper_names_offsets.c:5
msgctxt "paper size"
msgid "A0×2"
msgstr "A0×2"

#: gtk/paper_names_offsets.c:6
msgctxt "paper size"
msgid "A0"
msgstr "A0"

#: gtk/paper_names_offsets.c:7
msgctxt "paper size"
msgid "A0×3"
msgstr "A0×3"

#: gtk/paper_names_offsets.c:8
msgctxt "paper size"
msgid "A1"
msgstr "A1"

#: gtk/paper_names_offsets.c:9
msgctxt "paper size"
msgid "A10"
msgstr "A10"

#: gtk/paper_names_offsets.c:10
msgctxt "paper size"
msgid "A1×3"
msgstr "A1×3"

#: gtk/paper_names_offsets.c:11
msgctxt "paper size"
msgid "A1×4"
msgstr "A1×4"

#: gtk/paper_names_offsets.c:12
msgctxt "paper size"
msgid "A2"
msgstr "A2"

#: gtk/paper_names_offsets.c:13
msgctxt "paper size"
msgid "A2×3"
msgstr "A2×3"

#: gtk/paper_names_offsets.c:14
msgctxt "paper size"
msgid "A2×4"
msgstr "A2×4"

#: gtk/paper_names_offsets.c:15
msgctxt "paper size"
msgid "A2×5"
msgstr "A2×5"

#: gtk/paper_names_offsets.c:16
msgctxt "paper size"
msgid "A3"
msgstr "A3"

#: gtk/paper_names_offsets.c:17
msgctxt "paper size"
msgid "A3 Extra"
msgstr "A3 Extra"

#: gtk/paper_names_offsets.c:18
msgctxt "paper size"
msgid "A3×3"
msgstr "A3×3"

#: gtk/paper_names_offsets.c:19
msgctxt "paper size"
msgid "A3×4"
msgstr "A3×4"

#: gtk/paper_names_offsets.c:20
msgctxt "paper size"
msgid "A3×5"
msgstr "A3×5"

#: gtk/paper_names_offsets.c:21
msgctxt "paper size"
msgid "A3×6"
msgstr "A3×6"

#: gtk/paper_names_offsets.c:22
msgctxt "paper size"
msgid "A3×7"
msgstr "A3×7"

#: gtk/paper_names_offsets.c:23
msgctxt "paper size"
msgid "A4"
msgstr "A4"

#: gtk/paper_names_offsets.c:24
msgctxt "paper size"
msgid "A4 Extra"
msgstr "A4 Extra"

#: gtk/paper_names_offsets.c:25
msgctxt "paper size"
msgid "A4 Tab"
msgstr "A4 Tab"

#: gtk/paper_names_offsets.c:26
msgctxt "paper size"
msgid "A4×3"
msgstr "A4×3"

#: gtk/paper_names_offsets.c:27
msgctxt "paper size"
msgid "A4×4"
msgstr "A4×4"

#: gtk/paper_names_offsets.c:28
msgctxt "paper size"
msgid "A4×5"
msgstr "A4×5"

#: gtk/paper_names_offsets.c:29
msgctxt "paper size"
msgid "A4×6"
msgstr "A4×6"

#: gtk/paper_names_offsets.c:30
msgctxt "paper size"
msgid "A4×7"
msgstr "A4×7"

#: gtk/paper_names_offsets.c:31
msgctxt "paper size"
msgid "A4×8"
msgstr "A4×8"

#: gtk/paper_names_offsets.c:32
msgctxt "paper size"
msgid "A4×9"
msgstr "A4×9"

#: gtk/paper_names_offsets.c:33
msgctxt "paper size"
msgid "A5"
msgstr "A5"

#: gtk/paper_names_offsets.c:34
msgctxt "paper size"
msgid "A5 Extra"
msgstr "A5 Extra"

#: gtk/paper_names_offsets.c:35
msgctxt "paper size"
msgid "A6"
msgstr "A6"

#: gtk/paper_names_offsets.c:36
msgctxt "paper size"
msgid "A7"
msgstr "A7"

#: gtk/paper_names_offsets.c:37
msgctxt "paper size"
msgid "A8"
msgstr "A8"

#: gtk/paper_names_offsets.c:38
msgctxt "paper size"
msgid "A9"
msgstr "A9"

#: gtk/paper_names_offsets.c:39
msgctxt "paper size"
msgid "B0"
msgstr "B0"

#: gtk/paper_names_offsets.c:40
msgctxt "paper size"
msgid "B1"
msgstr "B1"

#: gtk/paper_names_offsets.c:41
msgctxt "paper size"
msgid "B10"
msgstr "B10"

#: gtk/paper_names_offsets.c:42
msgctxt "paper size"
msgid "B2"
msgstr "B2"

#: gtk/paper_names_offsets.c:43
msgctxt "paper size"
msgid "B3"
msgstr "B3"

#: gtk/paper_names_offsets.c:44
msgctxt "paper size"
msgid "B4"
msgstr "B4"

#: gtk/paper_names_offsets.c:45
msgctxt "paper size"
msgid "B5"
msgstr "B5"

#: gtk/paper_names_offsets.c:46
msgctxt "paper size"
msgid "B5 Extra"
msgstr "B5 Extra"

#: gtk/paper_names_offsets.c:47
msgctxt "paper size"
msgid "B6"
msgstr "B6"

#: gtk/paper_names_offsets.c:48
msgctxt "paper size"
msgid "B6/C4"
msgstr "B6/C4"

#: gtk/paper_names_offsets.c:49
msgctxt "paper size"
msgid "B7"
msgstr "B7"

#: gtk/paper_names_offsets.c:50
msgctxt "paper size"
msgid "B8"
msgstr "B8"

#: gtk/paper_names_offsets.c:51
msgctxt "paper size"
msgid "B9"
msgstr "B9"

#: gtk/paper_names_offsets.c:52
msgctxt "paper size"
msgid "C0"
msgstr "C0"

#: gtk/paper_names_offsets.c:53
msgctxt "paper size"
msgid "C1"
msgstr "C1"

#: gtk/paper_names_offsets.c:54
msgctxt "paper size"
msgid "C10"
msgstr "C10"

#: gtk/paper_names_offsets.c:55
msgctxt "paper size"
msgid "C2"
msgstr "C2"

#: gtk/paper_names_offsets.c:56
msgctxt "paper size"
msgid "C3"
msgstr "C3"

#: gtk/paper_names_offsets.c:57
msgctxt "paper size"
msgid "C4"
msgstr "C4"

#: gtk/paper_names_offsets.c:58
msgctxt "paper size"
msgid "C5"
msgstr "C5"

#: gtk/paper_names_offsets.c:59
msgctxt "paper size"
msgid "C6"
msgstr "C6"

#: gtk/paper_names_offsets.c:60
msgctxt "paper size"
msgid "C6/C5"
msgstr "C6/C5"

#: gtk/paper_names_offsets.c:61
msgctxt "paper size"
msgid "C7"
msgstr "C7"

#: gtk/paper_names_offsets.c:62
msgctxt "paper size"
msgid "C7/C6"
msgstr "C7/C6"

#: gtk/paper_names_offsets.c:63
msgctxt "paper size"
msgid "C8"
msgstr "C8"

#: gtk/paper_names_offsets.c:64
msgctxt "paper size"
msgid "C9"
msgstr "C9"

#: gtk/paper_names_offsets.c:65
msgctxt "paper size"
msgid "DL Envelope"
msgstr "Obálka DL"

#: gtk/paper_names_offsets.c:66
msgctxt "paper size"
msgid "RA0"
msgstr "RA0"

#: gtk/paper_names_offsets.c:67
msgctxt "paper size"
msgid "RA1"
msgstr "RA1"

#: gtk/paper_names_offsets.c:68
msgctxt "paper size"
msgid "RA2"
msgstr "RA2"

#: gtk/paper_names_offsets.c:69
msgctxt "paper size"
msgid "RA3"
msgstr "RA3"

#: gtk/paper_names_offsets.c:70
msgctxt "paper size"
msgid "RA4"
msgstr "RA4"

#: gtk/paper_names_offsets.c:71
msgctxt "paper size"
msgid "SRA0"
msgstr "SRA0"

#: gtk/paper_names_offsets.c:72
msgctxt "paper size"
msgid "SRA1"
msgstr "SRA1"

#: gtk/paper_names_offsets.c:73
msgctxt "paper size"
msgid "SRA2"
msgstr "SRA2"

#: gtk/paper_names_offsets.c:74
msgctxt "paper size"
msgid "SRA3"
msgstr "SRA3"

#: gtk/paper_names_offsets.c:75
msgctxt "paper size"
msgid "SRA4"
msgstr "SRA4"

#: gtk/paper_names_offsets.c:76
msgctxt "paper size"
msgid "JB0"
msgstr "JB0"

#: gtk/paper_names_offsets.c:77
msgctxt "paper size"
msgid "JB1"
msgstr "JB1"

#: gtk/paper_names_offsets.c:78
msgctxt "paper size"
msgid "JB10"
msgstr "JB10"

#: gtk/paper_names_offsets.c:79
msgctxt "paper size"
msgid "JB2"
msgstr "JB2"

#: gtk/paper_names_offsets.c:80
msgctxt "paper size"
msgid "JB3"
msgstr "JB3"

#: gtk/paper_names_offsets.c:81
msgctxt "paper size"
msgid "JB4"
msgstr "JB4"

#: gtk/paper_names_offsets.c:82
msgctxt "paper size"
msgid "JB5"
msgstr "JB5"

#: gtk/paper_names_offsets.c:83
msgctxt "paper size"
msgid "JB6"
msgstr "JB6"

#: gtk/paper_names_offsets.c:84
msgctxt "paper size"
msgid "JB7"
msgstr "JB7"

#: gtk/paper_names_offsets.c:85
msgctxt "paper size"
msgid "JB8"
msgstr "JB8"

#: gtk/paper_names_offsets.c:86
msgctxt "paper size"
msgid "JB9"
msgstr "JB9"

#: gtk/paper_names_offsets.c:87
msgctxt "paper size"
msgid "jis exec"
msgstr "jis exec"

#: gtk/paper_names_offsets.c:88
msgctxt "paper size"
msgid "Choukei 2 Envelope"
msgstr "Obálka Choukei 2"

#: gtk/paper_names_offsets.c:89
msgctxt "paper size"
msgid "Choukei 3 Envelope"
msgstr "Obálka Choukei 3"

#: gtk/paper_names_offsets.c:90
msgctxt "paper size"
msgid "Choukei 4 Envelope"
msgstr "Obálka Choukei 4"

#: gtk/paper_names_offsets.c:91
msgctxt "paper size"
msgid "Choukei 40 Envelope"
msgstr "Obálka Choukei 40"

#: gtk/paper_names_offsets.c:92
msgctxt "paper size"
msgid "hagaki (postcard)"
msgstr "hagaki (dopisnice)"

#: gtk/paper_names_offsets.c:93
msgctxt "paper size"
msgid "kahu Envelope"
msgstr "Obálka kahu"

#: gtk/paper_names_offsets.c:94
msgctxt "paper size"
msgid "kaku2 Envelope"
msgstr "Obálka kaku2"

#: gtk/paper_names_offsets.c:95
msgctxt "paper size"
msgid "kaku3 Envelope"
msgstr "Obálka kaku3"

#: gtk/paper_names_offsets.c:96
msgctxt "paper size"
msgid "kaku4 Envelope"
msgstr "Obálka kaku4"

#: gtk/paper_names_offsets.c:97
msgctxt "paper size"
msgid "kaku5 Envelope"
msgstr "Obálka kaku5"

#: gtk/paper_names_offsets.c:98
msgctxt "paper size"
msgid "kaku7 Envelope"
msgstr "Obálka kaku7"

#: gtk/paper_names_offsets.c:99
msgctxt "paper size"
msgid "kaku8 Envelope"
msgstr "Obálka kaku8"

#: gtk/paper_names_offsets.c:100
msgctxt "paper size"
msgid "oufuku (reply postcard)"
msgstr "oufuku (odpovědní dopisnice)"

#: gtk/paper_names_offsets.c:101
msgctxt "paper size"
msgid "you4 Envelope"
msgstr "Obálka you4"

#: gtk/paper_names_offsets.c:102
msgctxt "paper size"
msgid "you6 Envelope"
msgstr "Obálka you6"

#: gtk/paper_names_offsets.c:103
msgctxt "paper size"
msgid "10×11"
msgstr "10×11"

#: gtk/paper_names_offsets.c:104
msgctxt "paper size"
msgid "10×13"
msgstr "10×13"

#: gtk/paper_names_offsets.c:105
msgctxt "paper size"
msgid "10×14"
msgstr "10×14"

#: gtk/paper_names_offsets.c:106
msgctxt "paper size"
msgid "10×15"
msgstr "10×15"

#: gtk/paper_names_offsets.c:107
msgctxt "paper size"
msgid "11×12"
msgstr "11×12"

#: gtk/paper_names_offsets.c:108
msgctxt "paper size"
msgid "11×15"
msgstr "11×15"

#: gtk/paper_names_offsets.c:109
msgctxt "paper size"
msgid "12×19"
msgstr "12×19"

#: gtk/paper_names_offsets.c:110
msgctxt "paper size"
msgid "5×7"
msgstr "5×7"

#: gtk/paper_names_offsets.c:111
msgctxt "paper size"
msgid "6×9 Envelope"
msgstr "Obálka 6×9"

#: gtk/paper_names_offsets.c:112
msgctxt "paper size"
msgid "7×9 Envelope"
msgstr "Obálka 7×9"

#: gtk/paper_names_offsets.c:113
msgctxt "paper size"
msgid "8×10 Envelope"
msgstr "Obálka 8×10"

#: gtk/paper_names_offsets.c:114
msgctxt "paper size"
msgid "9×11 Envelope"
msgstr "Obálka 9×11"

#: gtk/paper_names_offsets.c:115
msgctxt "paper size"
msgid "9×12 Envelope"
msgstr "Obálka 9×12"

#: gtk/paper_names_offsets.c:116
msgctxt "paper size"
msgid "a2 Envelope"
msgstr "Obálka a2"

#: gtk/paper_names_offsets.c:117
msgctxt "paper size"
msgid "Arch A"
msgstr "Arch A"

#: gtk/paper_names_offsets.c:118
msgctxt "paper size"
msgid "Arch B"
msgstr "Arch B"

#: gtk/paper_names_offsets.c:119
msgctxt "paper size"
msgid "Arch C"
msgstr "Arch C"

#: gtk/paper_names_offsets.c:120
msgctxt "paper size"
msgid "Arch D"
msgstr "Arch D"

#: gtk/paper_names_offsets.c:121
msgctxt "paper size"
msgid "Arch E"
msgstr "Arch E"

#: gtk/paper_names_offsets.c:122
msgctxt "paper size"
msgid "b-plus"
msgstr "b-plus"

#: gtk/paper_names_offsets.c:123
msgctxt "paper size"
msgid "c"
msgstr "c"

#: gtk/paper_names_offsets.c:124
msgctxt "paper size"
msgid "c5 Envelope"
msgstr "Obálka c5"

#: gtk/paper_names_offsets.c:125
msgctxt "paper size"
msgid "d"
msgstr "d"

#: gtk/paper_names_offsets.c:126
msgctxt "paper size"
msgid "e"
msgstr "e"

#: gtk/paper_names_offsets.c:127
msgctxt "paper size"
msgid "edp"
msgstr "edp"

#: gtk/paper_names_offsets.c:128
msgctxt "paper size"
msgid "European edp"
msgstr "European edp"

#: gtk/paper_names_offsets.c:129
msgctxt "paper size"
msgid "Executive"
msgstr "Executive"

#: gtk/paper_names_offsets.c:130
msgctxt "paper size"
msgid "f"
msgstr "f"

#: gtk/paper_names_offsets.c:131
msgctxt "paper size"
msgid "Fan-Fold European"
msgstr "Fan-Fold European"

#: gtk/paper_names_offsets.c:132
msgctxt "paper size"
msgid "Fan-Fold US"
msgstr "Fan-Fold US"

#: gtk/paper_names_offsets.c:133
msgctxt "paper size"
msgid "Fan-Fold German Legal"
msgstr "Fan-Fold German Legal"

#: gtk/paper_names_offsets.c:134
msgctxt "paper size"
msgid "Government Legal"
msgstr "Government Legal"

#: gtk/paper_names_offsets.c:135
msgctxt "paper size"
msgid "Government Letter"
msgstr "Government Letter"

#: gtk/paper_names_offsets.c:136
msgctxt "paper size"
msgid "Index 3×5"
msgstr "Index 3×5"

#: gtk/paper_names_offsets.c:137
msgctxt "paper size"
msgid "Index 4×6 (postcard)"
msgstr "Index 4×6 (dopisnice)"

#: gtk/paper_names_offsets.c:138
msgctxt "paper size"
msgid "Index 4×6 ext"
msgstr "Index 4×6 ext"

#: gtk/paper_names_offsets.c:139
msgctxt "paper size"
msgid "Index 5×8"
msgstr "Index 5×8"

#: gtk/paper_names_offsets.c:140
msgctxt "paper size"
msgid "Invoice"
msgstr "Invoice"

#: gtk/paper_names_offsets.c:141
msgctxt "paper size"
msgid "Tabloid"
msgstr "Tabloid"

#: gtk/paper_names_offsets.c:142
msgctxt "paper size"
msgid "US Legal"
msgstr "US Legal"

#: gtk/paper_names_offsets.c:143
msgctxt "paper size"
msgid "US Legal Extra"
msgstr "US Legal Extra"

#: gtk/paper_names_offsets.c:144
msgctxt "paper size"
msgid "US Letter"
msgstr "US Letter"

#: gtk/paper_names_offsets.c:145
msgctxt "paper size"
msgid "US Letter Extra"
msgstr "US Letter Extra"

#: gtk/paper_names_offsets.c:146
msgctxt "paper size"
msgid "US Letter Plus"
msgstr "US Letter Plus"

#: gtk/paper_names_offsets.c:147
msgctxt "paper size"
msgid "Monarch Envelope"
msgstr "Obálka Monarch"

#: gtk/paper_names_offsets.c:148
msgctxt "paper size"
msgid "#10 Envelope"
msgstr "Obálka č. 10"

#: gtk/paper_names_offsets.c:149
msgctxt "paper size"
msgid "#11 Envelope"
msgstr "Obálka č. 11"

#: gtk/paper_names_offsets.c:150
msgctxt "paper size"
msgid "#12 Envelope"
msgstr "Obálka č. 12"

#: gtk/paper_names_offsets.c:151
msgctxt "paper size"
msgid "#14 Envelope"
msgstr "Obálka č. 14"

#: gtk/paper_names_offsets.c:152
msgctxt "paper size"
msgid "#9 Envelope"
msgstr "Obálka č. 9"

#: gtk/paper_names_offsets.c:153
msgctxt "paper size"
msgid "Oficio"
msgstr "Oficio"

#: gtk/paper_names_offsets.c:154
msgctxt "paper size"
msgid "Personal Envelope"
msgstr "Osobní obálka"

#: gtk/paper_names_offsets.c:155
msgctxt "paper size"
msgid "Quarto"
msgstr "Quarto"

#: gtk/paper_names_offsets.c:156
msgctxt "paper size"
msgid "Super A"
msgstr "Super A"

#: gtk/paper_names_offsets.c:157
msgctxt "paper size"
msgid "Super B"
msgstr "Super B"

#: gtk/paper_names_offsets.c:158
msgctxt "paper size"
msgid "Wide Format"
msgstr "Široký formát"

#: gtk/paper_names_offsets.c:159
msgctxt "paper size"
msgid "Photo L"
msgstr "Photo L"

#: gtk/paper_names_offsets.c:160
msgctxt "paper size"
msgid "Dai-pa-kai"
msgstr "Dai-pa-kai"

#: gtk/paper_names_offsets.c:161
msgctxt "paper size"
msgid "Folio"
msgstr "Folio"

#: gtk/paper_names_offsets.c:162
msgctxt "paper size"
msgid "Folio sp"
msgstr "Folio sp"

#: gtk/paper_names_offsets.c:163
msgctxt "paper size"
msgid "Invite Envelope"
msgstr "Obálka Invite"

#: gtk/paper_names_offsets.c:164
msgctxt "paper size"
msgid "Italian Envelope"
msgstr "Italská obálka"

#: gtk/paper_names_offsets.c:165
msgctxt "paper size"
msgid "juuro-ku-kai"
msgstr "juuro-ku-kai"

#: gtk/paper_names_offsets.c:166
msgctxt "paper size"
msgid "Large Photo"
msgstr "Large Photo"

#: gtk/paper_names_offsets.c:167
msgctxt "paper size"
msgid "Medium Photo"
msgstr "Medium Photo"

#: gtk/paper_names_offsets.c:168
msgctxt "paper size"
msgid "pa-kai"
msgstr "pa-kai"

#: gtk/paper_names_offsets.c:169
msgctxt "paper size"
msgid "Postfix Envelope"
msgstr "Obálka Postfix"

#: gtk/paper_names_offsets.c:170
msgctxt "paper size"
msgid "Small Photo"
msgstr "Small Photo"

#: gtk/paper_names_offsets.c:171
msgctxt "paper size"
msgid "Wide Photo"
msgstr "Wide Photo"

#: gtk/paper_names_offsets.c:172
msgctxt "paper size"
msgid "prc1 Envelope"
msgstr "Obálka prc1"

#: gtk/paper_names_offsets.c:173
msgctxt "paper size"
msgid "prc10 Envelope"
msgstr "Obálka prc10"

#: gtk/paper_names_offsets.c:174
msgctxt "paper size"
msgid "prc 16k"
msgstr "prc 16k"

#: gtk/paper_names_offsets.c:175
msgctxt "paper size"
msgid "prc2 Envelope"
msgstr "Obálka prc2"

#: gtk/paper_names_offsets.c:176
msgctxt "paper size"
msgid "prc3 Envelope"
msgstr "Obálka prc3"

#: gtk/paper_names_offsets.c:177
msgctxt "paper size"
msgid "prc 32k"
msgstr "prc 32k"

#: gtk/paper_names_offsets.c:178
msgctxt "paper size"
msgid "prc4 Envelope"
msgstr "Obálka prc4"

#: gtk/paper_names_offsets.c:179
msgctxt "paper size"
msgid "prc5 Envelope"
msgstr "Obálka prc5"

#: gtk/paper_names_offsets.c:180
msgctxt "paper size"
msgid "prc6 Envelope"
msgstr "Obálka prc6"

#: gtk/paper_names_offsets.c:181
msgctxt "paper size"
msgid "prc7 Envelope"
msgstr "Obálka prc7"

#: gtk/paper_names_offsets.c:182
msgctxt "paper size"
msgid "prc8 Envelope"
msgstr "Obálka prc8"

#: gtk/paper_names_offsets.c:183
msgctxt "paper size"
msgid "prc9 Envelope"
msgstr "Obálka prc9"

#: gtk/paper_names_offsets.c:184
msgctxt "paper size"
msgid "ROC 16k"
msgstr "ROC 16k"

#: gtk/paper_names_offsets.c:185
msgctxt "paper size"
msgid "ROC 8k"
msgstr "ROC 8k"

#: gtk/script-names.c:16
msgctxt "Script"
msgid "Arabic"
msgstr "Arabské"

#: gtk/script-names.c:17
msgctxt "Script"
msgid "Armenian"
msgstr "Arménské"

#: gtk/script-names.c:18
msgctxt "Script"
msgid "Bengali"
msgstr "Bengálské"

#: gtk/script-names.c:19
msgctxt "Script"
msgid "Bopomofo"
msgstr "Ču-jin"

#: gtk/script-names.c:20
msgctxt "Script"
msgid "Cherokee"
msgstr "Čerokí"

#: gtk/script-names.c:21
msgctxt "Script"
msgid "Coptic"
msgstr "Koptské"

#: gtk/script-names.c:22
msgctxt "Script"
msgid "Cyrillic"
msgstr "Azbuka"

#: gtk/script-names.c:23
msgctxt "Script"
msgid "Deseret"
msgstr "Deseret"

#: gtk/script-names.c:24
msgctxt "Script"
msgid "Devanagari"
msgstr "Dévanagárí"

#: gtk/script-names.c:25
msgctxt "Script"
msgid "Ethiopic"
msgstr "Etiopské"

#: gtk/script-names.c:26
msgctxt "Script"
msgid "Georgian"
msgstr "Gruzínské"

#: gtk/script-names.c:27
msgctxt "Script"
msgid "Gothic"
msgstr "Gótské"

#: gtk/script-names.c:28
msgctxt "Script"
msgid "Greek"
msgstr "Řecké"

#: gtk/script-names.c:29
msgctxt "Script"
msgid "Gujarati"
msgstr "Gudžarátské"

#: gtk/script-names.c:30
msgctxt "Script"
msgid "Gurmukhi"
msgstr "Gurmuchské"

#: gtk/script-names.c:31
msgctxt "Script"
msgid "Han"
msgstr "Chan-c'"

#: gtk/script-names.c:32
msgctxt "Script"
msgid "Hangul"
msgstr "Hangul"

#: gtk/script-names.c:33
msgctxt "Script"
msgid "Hebrew"
msgstr "Hebrejské"

#: gtk/script-names.c:34
msgctxt "Script"
msgid "Hiragana"
msgstr "Hiragana"

#: gtk/script-names.c:35
msgctxt "Script"
msgid "Kannada"
msgstr "Kannadské"

#: gtk/script-names.c:36
msgctxt "Script"
msgid "Katakana"
msgstr "Katakana"

#: gtk/script-names.c:37
msgctxt "Script"
msgid "Khmer"
msgstr "Khmerské"

#: gtk/script-names.c:38
msgctxt "Script"
msgid "Lao"
msgstr "Laoské"

#: gtk/script-names.c:39
msgctxt "Script"
msgid "Latin"
msgstr "Latinka"

#: gtk/script-names.c:40
msgctxt "Script"
msgid "Malayalam"
msgstr "Malajálamské"

#: gtk/script-names.c:41
msgctxt "Script"
msgid "Mongolian"
msgstr "Mongolské"

#: gtk/script-names.c:42
msgctxt "Script"
msgid "Myanmar"
msgstr "Barmské"

#: gtk/script-names.c:43
msgctxt "Script"
msgid "Ogham"
msgstr "Ogam"

#: gtk/script-names.c:44
msgctxt "Script"
msgid "Old Italic"
msgstr "Staroitalské"

#: gtk/script-names.c:45
msgctxt "Script"
msgid "Oriya"
msgstr "Urijské"

#: gtk/script-names.c:46
msgctxt "Script"
msgid "Runic"
msgstr "Runové"

#: gtk/script-names.c:47
msgctxt "Script"
msgid "Sinhala"
msgstr "Sinhálské"

#: gtk/script-names.c:48
msgctxt "Script"
msgid "Syriac"
msgstr "Syrské"

#: gtk/script-names.c:49
msgctxt "Script"
msgid "Tamil"
msgstr "Tamilské"

#: gtk/script-names.c:50
msgctxt "Script"
msgid "Telugu"
msgstr "Telugské"

#: gtk/script-names.c:51
msgctxt "Script"
msgid "Thaana"
msgstr "Thaana"

#: gtk/script-names.c:52
msgctxt "Script"
msgid "Thai"
msgstr "Thajské"

#: gtk/script-names.c:53
msgctxt "Script"
msgid "Tibetan"
msgstr "Tibetské"

#: gtk/script-names.c:54
msgctxt "Script"
msgid "Canadian Aboriginal"
msgstr "Kanadské domorodé"

#: gtk/script-names.c:55
msgctxt "Script"
msgid "Yi"
msgstr "Yi"

#: gtk/script-names.c:56
msgctxt "Script"
msgid "Tagalog"
msgstr "Tagalské"

#: gtk/script-names.c:57
msgctxt "Script"
msgid "Hanunoo"
msgstr "Hanunoo"

#: gtk/script-names.c:58
msgctxt "Script"
msgid "Buhid"
msgstr "Buhidské"

#: gtk/script-names.c:59
msgctxt "Script"
msgid "Tagbanwa"
msgstr "Tagbanwa"

#: gtk/script-names.c:60
msgctxt "Script"
msgid "Braille"
msgstr "Braillovo"

#: gtk/script-names.c:61
msgctxt "Script"
msgid "Cypriot"
msgstr "Kyperské"

#: gtk/script-names.c:62
msgctxt "Script"
msgid "Limbu"
msgstr "Limbu"

#: gtk/script-names.c:63
msgctxt "Script"
msgid "Osmanya"
msgstr "Osmanské"

#: gtk/script-names.c:64
msgctxt "Script"
msgid "Shavian"
msgstr "Shaw"

#: gtk/script-names.c:65
msgctxt "Script"
msgid "Linear B"
msgstr "Lineární B"

#: gtk/script-names.c:66
msgctxt "Script"
msgid "Tai Le"
msgstr "Tai Le"

#: gtk/script-names.c:67
msgctxt "Script"
msgid "Ugaritic"
msgstr "Ugaritské"

#: gtk/script-names.c:68
msgctxt "Script"
msgid "New Tai Lue"
msgstr "Nové Tai Lue"

#: gtk/script-names.c:69
msgctxt "Script"
msgid "Buginese"
msgstr "Bugijské"

#: gtk/script-names.c:70
msgctxt "Script"
msgid "Glagolitic"
msgstr "Hlaholice"

#: gtk/script-names.c:71
msgctxt "Script"
msgid "Tifinagh"
msgstr "Berberské"

#: gtk/script-names.c:72
msgctxt "Script"
msgid "Syloti Nagri"
msgstr "Syloti Nagri"

#: gtk/script-names.c:73
msgctxt "Script"
msgid "Old Persian"
msgstr "Staroperské"

#: gtk/script-names.c:74
msgctxt "Script"
msgid "Kharoshthi"
msgstr "Kháróští"

#: gtk/script-names.c:75
msgctxt "Script"
msgid "Unknown"
msgstr "Neznámé"

#: gtk/script-names.c:76
msgctxt "Script"
msgid "Balinese"
msgstr "Balijské"

#: gtk/script-names.c:77
msgctxt "Script"
msgid "Cuneiform"
msgstr "Klínové"

#: gtk/script-names.c:78
msgctxt "Script"
msgid "Phoenician"
msgstr "Fénické"

#: gtk/script-names.c:79
msgctxt "Script"
msgid "Phags-pa"
msgstr "'Phags-pa"

#: gtk/script-names.c:80
msgctxt "Script"
msgid "N'Ko"
msgstr "N'Ko"

#: gtk/script-names.c:81
msgctxt "Script"
msgid "Kayah Li"
msgstr "Kayah Li"

#: gtk/script-names.c:82
msgctxt "Script"
msgid "Lepcha"
msgstr "Lepčské"

#: gtk/script-names.c:83
msgctxt "Script"
msgid "Rejang"
msgstr "Rejangské"

#: gtk/script-names.c:84
msgctxt "Script"
msgid "Sundanese"
msgstr "Sundské"

#: gtk/script-names.c:85
msgctxt "Script"
msgid "Saurashtra"
msgstr "Sauráštra"

#: gtk/script-names.c:86
msgctxt "Script"
msgid "Cham"
msgstr "Čamské"

#: gtk/script-names.c:87
msgctxt "Script"
msgid "Ol Chiki"
msgstr "Ol Chiki"

#: gtk/script-names.c:88
msgctxt "Script"
msgid "Vai"
msgstr "Vaiské"

#: gtk/script-names.c:89
msgctxt "Script"
msgid "Carian"
msgstr "Karské"

#: gtk/script-names.c:90
msgctxt "Script"
msgid "Lycian"
msgstr "Lykijské"

#: gtk/script-names.c:91
msgctxt "Script"
msgid "Lydian"
msgstr "Lýdské"

#: gtk/script-names.c:92
msgctxt "Script"
msgid "Avestan"
msgstr "Avestické"

#: gtk/script-names.c:93
msgctxt "Script"
msgid "Bamum"
msgstr "Bamumské"

#: gtk/script-names.c:94
msgctxt "Script"
msgid "Egyptian Hieroglyphs"
msgstr "Egyptské hieroglyfy"

#: gtk/script-names.c:95
msgctxt "Script"
msgid "Imperial Aramaic"
msgstr "Aramejské z Perské říše"

#: gtk/script-names.c:96
msgctxt "Script"
msgid "Inscriptional Pahlavi"
msgstr "Pahlaví psané"

#: gtk/script-names.c:97
msgctxt "Script"
msgid "Inscriptional Parthian"
msgstr "Partské psané"

#: gtk/script-names.c:98
msgctxt "Script"
msgid "Javanese"
msgstr "Jávské"

#: gtk/script-names.c:99
msgctxt "Script"
msgid "Kaithi"
msgstr "Kaithí"

#: gtk/script-names.c:100
msgctxt "Script"
msgid "Lisu"
msgstr "Lisu"

#: gtk/script-names.c:101
msgctxt "Script"
msgid "Meetei Mayek"
msgstr "Manipurské"

#: gtk/script-names.c:102
msgctxt "Script"
msgid "Old South Arabian"
msgstr "Jihoarabské nápisové"

#: gtk/script-names.c:103
msgctxt "Script"
msgid "Old Turkic"
msgstr "Staroturkické"

#: gtk/script-names.c:104
msgctxt "Script"
msgid "Samaritan"
msgstr "Samaritánské"

#: gtk/script-names.c:105
msgctxt "Script"
msgid "Tai Tham"
msgstr "Lanna"

#: gtk/script-names.c:106
msgctxt "Script"
msgid "Tai Viet"
msgstr "Tai Viet"

#: gtk/script-names.c:107
msgctxt "Script"
msgid "Batak"
msgstr "Batacké"

#: gtk/script-names.c:108
msgctxt "Script"
msgid "Brahmi"
msgstr "Bráhmí"

#: gtk/script-names.c:109
msgctxt "Script"
msgid "Mandaic"
msgstr "Mandejské"

#: gtk/script-names.c:110
msgctxt "Script"
msgid "Chakma"
msgstr "Čakma"

#: gtk/script-names.c:111
msgctxt "Script"
msgid "Meroitic Cursive"
msgstr "Meroitické psací"

#: gtk/script-names.c:112
msgctxt "Script"
msgid "Meroitic Hieroglyphs"
msgstr "Meroitické hieroglyfy"

#: gtk/script-names.c:113
msgctxt "Script"
msgid "Miao"
msgstr "Miao"

#: gtk/script-names.c:114
msgctxt "Script"
msgid "Sharada"
msgstr "Šaradá"

#: gtk/script-names.c:115
msgctxt "Script"
msgid "Sora Sompeng"
msgstr "Sora Sompeng"

#: gtk/script-names.c:116
msgctxt "Script"
msgid "Takri"
msgstr "Tákrí"

#: gtk/script-names.c:117
msgctxt "Script"
msgid "Bassa"
msgstr "Bassa"

#: gtk/script-names.c:118
msgctxt "Script"
msgid "Caucasian Albanian"
msgstr "Kavkazsko-albánské"

#: gtk/script-names.c:119
msgctxt "Script"
msgid "Duployan"
msgstr "Duployého"

#: gtk/script-names.c:120
msgctxt "Script"
msgid "Elbasan"
msgstr "Elbasanské"

#: gtk/script-names.c:121
msgctxt "Script"
msgid "Grantha"
msgstr "Grantha"

#: gtk/script-names.c:122
msgctxt "Script"
msgid "Khojki"
msgstr "Chodžské"

#: gtk/script-names.c:123
msgctxt "Script"
msgid "Khudawadi, Sindhi"
msgstr "Khudawadi, sindhské"

#: gtk/script-names.c:124
msgctxt "Script"
msgid "Linear A"
msgstr "Lineární A"

#: gtk/script-names.c:125
msgctxt "Script"
msgid "Mahajani"
msgstr "Mahájánské"

#: gtk/script-names.c:126
msgctxt "Script"
msgid "Manichaean"
msgstr "Manichejské"

#: gtk/script-names.c:127
msgctxt "Script"
msgid "Mende Kikakui"
msgstr "Mendské Kikakui"

#: gtk/script-names.c:128
msgctxt "Script"
msgid "Modi"
msgstr "Modi"

#: gtk/script-names.c:129
msgctxt "Script"
msgid "Mro"
msgstr "Mro"

#: gtk/script-names.c:130
msgctxt "Script"
msgid "Nabataean"
msgstr "Nabatejské"

#: gtk/script-names.c:131
msgctxt "Script"
msgid "Old North Arabian"
msgstr "Severoarabské nápisové"

#: gtk/script-names.c:132
msgctxt "Script"
msgid "Old Permic"
msgstr "Staropermské"

#: gtk/script-names.c:133
msgctxt "Script"
msgid "Pahawh Hmong"
msgstr "Pahawh Hmong"

#: gtk/script-names.c:134
msgctxt "Script"
msgid "Palmyrene"
msgstr "Palmýrské"

#: gtk/script-names.c:135
msgctxt "Script"
msgid "Pau Cin Hau"
msgstr "Pau Cin Hau"

#: gtk/script-names.c:136
msgctxt "Script"
msgid "Psalter Pahlavi"
msgstr "Pahlaví žaltářové"

#: gtk/script-names.c:137
msgctxt "Script"
msgid "Siddham"
msgstr "Siddham"

#: gtk/script-names.c:138
msgctxt "Script"
msgid "Tirhuta"
msgstr "Tirhuta"

#: gtk/script-names.c:139
msgctxt "Script"
msgid "Warang Citi"
msgstr "Varang Kšiti"

#: gtk/script-names.c:140
msgctxt "Script"
msgid "Ahom"
msgstr "Ahomské"

#: gtk/script-names.c:141
msgctxt "Script"
msgid "Anatolian Hieroglyphs"
msgstr "Anatólské hieroglyfy"

#: gtk/script-names.c:142
msgctxt "Script"
msgid "Hatran"
msgstr "Hatran"

#: gtk/script-names.c:143
msgctxt "Script"
msgid "Multani"
msgstr "Multánské"

#: gtk/script-names.c:144
msgctxt "Script"
msgid "Old Hungarian"
msgstr "Staromaďarské"

#: gtk/script-names.c:145
msgctxt "Script"
msgid "Signwriting"
msgstr "Znakopis"

#: gtk/script-names.c:146
msgctxt "Script"
msgid "Adlam"
msgstr "Adlam"

#: gtk/script-names.c:147
msgctxt "Script"
msgid "Bhaiksuki"
msgstr "Bhaiksuki"

#: gtk/script-names.c:148
msgctxt "Script"
msgid "Marchen"
msgstr "sMar-chen"

#: gtk/script-names.c:149
msgctxt "Script"
msgid "Newa"
msgstr "Névárské"

#: gtk/script-names.c:150
msgctxt "Script"
msgid "Osage"
msgstr "Osedžské"

#: gtk/script-names.c:151
msgctxt "Script"
msgid "Tangut"
msgstr "Tangutské"

#: gtk/script-names.c:152
msgctxt "Script"
msgid "Masaram Gondi"
msgstr "Masaramovo Gondi"

#: gtk/script-names.c:153
msgctxt "Script"
msgid "Nushu"
msgstr "Nü-šu"

#: gtk/script-names.c:154
msgctxt "Script"
msgid "Soyombo"
msgstr "Soyombo"

#: gtk/script-names.c:155
msgctxt "Script"
msgid "Zanabazar Square"
msgstr "Dzanabazarovo čtvercové"

#: gtk/script-names.c:156
msgctxt "Script"
msgid "Dogra"
msgstr "dogarské"

#: gtk/script-names.c:157
msgctxt "Script"
msgid "Gunjala Gondi"
msgstr "Gunjalské Gondi"

#: gtk/script-names.c:158
msgctxt "Script"
msgid "Hanifi Rohingya"
msgstr "Hanifovo rohingské"

#: gtk/script-names.c:159
msgctxt "Script"
msgid "Makasar"
msgstr "Makasarské"

#: gtk/script-names.c:160
msgctxt "Script"
msgid "Medefaidrin"
msgstr "Medefaidrin"

#: gtk/script-names.c:161
msgctxt "Script"
msgid "Old Sogdian"
msgstr "Starosogdské"

#: gtk/script-names.c:162
msgctxt "Script"
msgid "Sogdian"
msgstr "Sogdské"

#: gtk/script-names.c:165 gtk/script-names.c:170
msgctxt "Script"
msgid "Elym"
msgstr "Elymajské"

#: gtk/script-names.c:166 gtk/script-names.c:171
msgctxt "Script"
msgid "Nand"
msgstr "Nandinagárí"

#: gtk/script-names.c:167 gtk/script-names.c:172
msgctxt "Script"
msgid "Rohg"
msgstr "Rohingské"

#: gtk/script-names.c:168 gtk/script-names.c:173
msgctxt "Script"
msgid "Wcho"
msgstr "Wančejské"

#: gtk/script-names.c:176 gtk/script-names.c:181
msgctxt "Script"
msgid "Chorasmian"
msgstr "Chórezmijské"

#: gtk/script-names.c:177 gtk/script-names.c:182
msgctxt "Script"
msgid "Dives Akuru"
msgstr "Divehi Akuru"

#: gtk/script-names.c:178 gtk/script-names.c:183
msgctxt "Script"
msgid "Khitan small script"
msgstr "Kitanské malé"

#: gtk/script-names.c:179 gtk/script-names.c:184
msgctxt "Script"
msgid "Yezidi"
msgstr "Jezídské"

#: gtk/ui/gtkaboutdialog.ui:62
msgid "About"
msgstr "O aplikaci"

#: gtk/ui/gtkaboutdialog.ui:123
msgid "Credits"
msgstr "Zásluhy"

#: gtk/ui/gtkaboutdialog.ui:206
msgid "System"
msgstr "Systém"

#: gtk/ui/gtkappchooserdialog.ui:60
msgid "_View All Applications"
msgstr "Zobrazit _všechny aplikace"

#: gtk/ui/gtkappchooserdialog.ui:66
msgid "_Find New Applications"
msgstr "V_yhledat nové aplikace"

#: gtk/ui/gtkappchooserwidget.ui:100
msgid "No applications found."
msgstr "Nebyly nalezeny žádné aplikace."

#: gtk/ui/gtkapplication-quartz.ui:13
msgid "Preferences"
msgstr "Předvolby"

#: gtk/ui/gtkapplication-quartz.ui:19
msgid "Services"
msgstr "Služby"

#: gtk/ui/gtkapplication-quartz.ui:25
#, c-format
msgid "Hide %s"
msgstr "Skrýt %s"

#: gtk/ui/gtkapplication-quartz.ui:30
msgid "Hide Others"
msgstr "Skrýt ostatní"

#: gtk/ui/gtkapplication-quartz.ui:35
msgid "Show All"
msgstr "Zobrazit všechny"

#: gtk/ui/gtkapplication-quartz.ui:42
#, c-format
msgid "Quit %s"
msgstr "Ukončit %s"

#: gtk/ui/gtkassistant.ui:64
msgid "_Finish"
msgstr "_Dokončit"

#: gtk/ui/gtkassistant.ui:75
msgid "_Back"
msgstr "_Zpět"

#: gtk/ui/gtkassistant.ui:86
msgid "_Next"
msgstr "_Následující"

#: gtk/ui/gtkcolorchooserdialog.ui:4
msgid "Select a Color"
msgstr "Vyberte barvu"

#: gtk/ui/gtkcoloreditor.ui:43 gtk/ui/gtkcoloreditor.ui:53
msgid "Pick a color from the screen"
msgstr "Sejmout barvu z obrazovky"

#: gtk/ui/gtkcoloreditor.ui:80
msgid "Hexadecimal color or color name"
msgstr "Šestnáctková hodnota nebo název barvy"

#: gtk/ui/gtkcoloreditor.ui:95
msgid "Hue"
msgstr "Odstín"

#: gtk/ui/gtkcoloreditor.ui:114
msgid "Alpha value"
msgstr "Průhlednost"

#: gtk/ui/gtkcoloreditor.ui:132
msgid "Saturation and value"
msgstr "Sytost a hodnota"

#: gtk/ui/gtkcoloreditor.ui:156
msgctxt "Color channel"
msgid "A"
msgstr "A"

#: gtk/ui/gtkcoloreditor.ui:192
msgctxt "Color channel"
msgid "H"
msgstr "O"

#: gtk/ui/gtkcoloreditor.ui:229
msgctxt "Color Channel"
msgid "S"
msgstr "S"

#: gtk/ui/gtkcoloreditor.ui:238
msgctxt "Color Channel"
msgid "V"
msgstr "H"

#: gtk/ui/gtkdropdown.ui:20
msgid "(None)"
msgstr "(žádný)"

#: gtk/ui/gtkdropdown.ui:70
msgid "Search…"
msgstr "hledat…"

#: gtk/ui/gtkemojichooser.ui:69 gtk/ui/gtkemojichooser.ui:239
msgctxt "emoji category"
msgid "Smileys & People"
msgstr "Smajlíci a lidé"

#: gtk/ui/gtkemojichooser.ui:94 gtk/ui/gtkemojichooser.ui:248
msgctxt "emoji category"
msgid "Body & Clothing"
msgstr "Tělo a oblečení"

#: gtk/ui/gtkemojichooser.ui:119 gtk/ui/gtkemojichooser.ui:257
msgctxt "emoji category"
msgid "Animals & Nature"
msgstr "Zvířata a příroda"

#: gtk/ui/gtkemojichooser.ui:133 gtk/ui/gtkemojichooser.ui:266
msgctxt "emoji category"
msgid "Food & Drink"
msgstr "Jídlo a pití"

#: gtk/ui/gtkemojichooser.ui:147 gtk/ui/gtkemojichooser.ui:275
msgctxt "emoji category"
msgid "Travel & Places"
msgstr "Cestování a místa"

#: gtk/ui/gtkemojichooser.ui:161 gtk/ui/gtkemojichooser.ui:284
msgctxt "emoji category"
msgid "Activities"
msgstr "Činnosti"

#: gtk/ui/gtkemojichooser.ui:175 gtk/ui/gtkemojichooser.ui:293
msgctxt "emoji category"
msgid "Objects"
msgstr "Objekty"

#: gtk/ui/gtkemojichooser.ui:189 gtk/ui/gtkemojichooser.ui:302
msgctxt "emoji category"
msgid "Symbols"
msgstr "Symboly"

#: gtk/ui/gtkemojichooser.ui:203 gtk/ui/gtkemojichooser.ui:311
msgctxt "emoji category"
msgid "Flags"
msgstr "Vlajky"

#: gtk/ui/gtkemojichooser.ui:230
msgctxt "emoji category"
msgid "Recent"
msgstr "Naposledy použité"

#: gtk/ui/gtkfilechooserwidget.ui:64
msgid "Create Folder"
msgstr "Vytvořit složku"

#: gtk/ui/gtkfilechooserwidget.ui:249
msgid "Remote location — only searching the current folder"
msgstr "Vzdálené umístění — prohledává se pouze aktuální složka"

#: gtk/ui/gtkfilechooserwidget.ui:378
msgid "Folder Name"
msgstr "Název složky"

#: gtk/ui/gtkfilechooserwidget.ui:404
msgid "_Create"
msgstr "_Vytvořit"

#: gtk/ui/gtkfontchooserdialog.ui:4
msgid "Select Font"
msgstr "Výběr fontu"

#: gtk/ui/gtkfontchooserwidget.ui:64
msgid "Search font name"
msgstr "Hledat název fontu"

#: gtk/ui/gtkfontchooserwidget.ui:79
msgid "Filter by"
msgstr "Filtrovat podle"

#: gtk/ui/gtkfontchooserwidget.ui:89
msgid "Monospace"
msgstr "S pevnou šířkou"

#: gtk/ui/gtkfontchooserwidget.ui:95
msgid "Language"
msgstr "Jazyk"

#: gtk/ui/gtkfontchooserwidget.ui:191 gtk/ui/gtkfontchooserwidget.ui:328
msgid "Preview text"
msgstr "Náhled textu"

#: gtk/ui/gtkfontchooserwidget.ui:194 gtk/ui/gtkfontchooserwidget.ui:224
msgid "horizontal"
msgstr "vodorovný"

#: gtk/ui/gtkfontchooserwidget.ui:274
msgid "No Fonts Found"
msgstr "Nebyly nalezeny žádné fonty"

#: gtk/ui/gtkpagesetupunixdialog.ui:27
msgid "_Format for:"
msgstr "_Formát pro:"

#: gtk/ui/gtkpagesetupunixdialog.ui:51 gtk/ui/gtkprintunixdialog.ui:637
msgid "_Paper size:"
msgstr "_Velikost papíru:"

#: gtk/ui/gtkpagesetupunixdialog.ui:86
msgid "_Orientation:"
msgstr "_Orientace:"

#: gtk/ui/gtkpagesetupunixdialog.ui:98 gtk/ui/gtkprintunixdialog.ui:677
msgid "Portrait"
msgstr "Na výšku"

#: gtk/ui/gtkpagesetupunixdialog.ui:109 gtk/ui/gtkprintunixdialog.ui:679
msgid "Reverse portrait"
msgstr "Obráceně na výšku"

#: gtk/ui/gtkpagesetupunixdialog.ui:121 gtk/ui/gtkprintunixdialog.ui:678
msgid "Landscape"
msgstr "Na šířku"

#: gtk/ui/gtkpagesetupunixdialog.ui:132 gtk/ui/gtkprintunixdialog.ui:680
msgid "Reverse landscape"
msgstr "Obráceně na šířku"

#: gtk/ui/gtkplacesview.ui:28
msgid "Server Addresses"
msgstr "Adresy serveru"

#: gtk/ui/gtkplacesview.ui:40
msgid ""
"Server addresses are made up of a protocol prefix and an address. Examples:"
msgstr ""
"Adresy serveru jsou uvozené protokolem, za nímž nasleduje vlastní adresa. "
"Např.:"

#: gtk/ui/gtkplacesview.ui:66
msgid "Available Protocols"
msgstr "Dostupné protokoly"

#. Translators: Server as any successfully connected network address
#: gtk/ui/gtkplacesview.ui:118
msgid "No recent servers found"
msgstr "Nebyly nalezeny žádné nedávné servery"

#: gtk/ui/gtkplacesview.ui:141
msgid "Recent Servers"
msgstr "Nedávné servery"

#: gtk/ui/gtkplacesview.ui:221
msgid "No results found"
msgstr "Nebyly nalezeny žádné výsledky"

#: gtk/ui/gtkplacesview.ui:252
msgid "Connect to _Server"
msgstr "Připojit k _serveru"

#: gtk/ui/gtkplacesview.ui:277
msgid "Enter server address…"
msgstr "Zadejte adresu serveru…"

#. this is the header for the printer status column in the print dialog
#: gtk/ui/gtkprintunixdialog.ui:147
msgid "Status"
msgstr "Stav"

#: gtk/ui/gtkprintunixdialog.ui:201
msgid "Range"
msgstr "Rozsah"

#: gtk/ui/gtkprintunixdialog.ui:214
msgid "_All Pages"
msgstr "Vše_chny strany"

#: gtk/ui/gtkprintunixdialog.ui:226
msgid "C_urrent Page"
msgstr "Aktuá_lní strana"

#: gtk/ui/gtkprintunixdialog.ui:239
msgid "Se_lection"
msgstr "_Výběr"

#: gtk/ui/gtkprintunixdialog.ui:252
msgid "Pag_es:"
msgstr "St_rany:"

#: gtk/ui/gtkprintunixdialog.ui:253 gtk/ui/gtkprintunixdialog.ui:266
msgid ""
"Specify one or more page ranges,\n"
" e.g. 1–3, 7, 11"
msgstr ""
"Zadejte prosím jeden nebo více rozsahů stran,\n"
"např. 1-3, 7, 11"

#: gtk/ui/gtkprintunixdialog.ui:289
msgid "Copies"
msgstr "Kopie"

#: gtk/ui/gtkprintunixdialog.ui:304
msgid "Copie_s:"
msgstr "_Kopie:"

#: gtk/ui/gtkprintunixdialog.ui:327
msgid "C_ollate"
msgstr "S_etřídit"

#: gtk/ui/gtkprintunixdialog.ui:338
msgid "_Reverse"
msgstr "O_brátit"

#: gtk/ui/gtkprintunixdialog.ui:368
msgid "General"
msgstr "Obecné"

#: gtk/ui/gtkprintunixdialog.ui:410
msgid "T_wo-sided:"
msgstr "Obo_ustranné:"

#: gtk/ui/gtkprintunixdialog.ui:432
msgid "Pages per _side:"
msgstr "Strá_nek na stranu papíru:"

#: gtk/ui/gtkprintunixdialog.ui:456
msgid "Page or_dering:"
msgstr "Ř_azení stran:"

#: gtk/ui/gtkprintunixdialog.ui:479
msgid "_Only print:"
msgstr "Tisknout p_ouze:"

#: gtk/ui/gtkprintunixdialog.ui:495
msgid "All sheets"
msgstr "Všechny listy"

#: gtk/ui/gtkprintunixdialog.ui:496
msgid "Even sheets"
msgstr "Sudé listy"

#: gtk/ui/gtkprintunixdialog.ui:497
msgid "Odd sheets"
msgstr "Liché listy"

#: gtk/ui/gtkprintunixdialog.ui:511
msgid "Sc_ale:"
msgstr "_Měřítko:"

#: gtk/ui/gtkprintunixdialog.ui:556
msgid "Paper"
msgstr "Papír"

#: gtk/ui/gtkprintunixdialog.ui:571
msgid "Paper _type:"
msgstr "Typ _papíru:"

#: gtk/ui/gtkprintunixdialog.ui:593
msgid "Paper _source:"
msgstr "Z_droj papíru:"

#: gtk/ui/gtkprintunixdialog.ui:615
msgid "Output t_ray:"
msgstr "Vý_stupní zásobník:"

#: gtk/ui/gtkprintunixdialog.ui:660
msgid "Or_ientation:"
msgstr "_Orientace:"

#: gtk/ui/gtkprintunixdialog.ui:734
msgid "Job Details"
msgstr "Podrobnosti k úloze"

#: gtk/ui/gtkprintunixdialog.ui:749
msgid "Pri_ority:"
msgstr "Pr_iorita:"

#: gtk/ui/gtkprintunixdialog.ui:770
msgid "_Billing info:"
msgstr "Účtovací in_formace:"

#: gtk/ui/gtkprintunixdialog.ui:803
msgid "Print Document"
msgstr "Vytisknout dokument"

#. this is one of the choices for the print at option in the print dialog
#: gtk/ui/gtkprintunixdialog.ui:816
msgid "_Now"
msgstr "N_yní"

#. this is one of the choices for the print at option in the print dialog. It also serves as the label for an entry that allows the user to enter a time.
#: gtk/ui/gtkprintunixdialog.ui:830
msgid "A_t:"
msgstr "_V:"

#. Ability to parse the am/pm format depends on actual locale. You can remove the am/pm values below for your locale if they are not supported.
#: gtk/ui/gtkprintunixdialog.ui:832 gtk/ui/gtkprintunixdialog.ui:834
#: gtk/ui/gtkprintunixdialog.ui:850 gtk/ui/gtkprintunixdialog.ui:852
msgid ""
"Specify the time of print,\n"
" e.g. 15∶30, 2∶35 pm, 14∶15∶20, 11∶46∶30 am, 4 pm"
msgstr ""
"Upřesněte čas tisku,\n"
" např. 15∶30, 2∶35 pom, 14∶15∶20, 11∶46∶30 am, 16∶00"

#. this is one of the choices for the print at option in the print dialog. It means that the print job will not be printed until it explicitly gets 'released'.
#: gtk/ui/gtkprintunixdialog.ui:864
msgid "On _hold"
msgstr "S posečká_ním"

#: gtk/ui/gtkprintunixdialog.ui:866 gtk/ui/gtkprintunixdialog.ui:867
msgid "Hold the job until it is explicitly released"
msgstr "Posečkat s úlohou, dokud není výslovně odeslána"

#: gtk/ui/gtkprintunixdialog.ui:894
msgid "Add Cover Page"
msgstr "Přidat krycí stranu"

#. this is the label used for the option in the print dialog that controls the front cover page.
#: gtk/ui/gtkprintunixdialog.ui:909
msgid "Be_fore:"
msgstr "Pře_d:"

#. this is the label used for the option in the print dialog that controls the back cover page.
#: gtk/ui/gtkprintunixdialog.ui:930
msgid "_After:"
msgstr "Z_a:"

#: gtk/ui/gtkprintunixdialog.ui:959
msgid "Job"
msgstr "Úloha"

#. This will appear as a tab label in the print dialog.
#: gtk/ui/gtkprintunixdialog.ui:989
msgid "Image Quality"
msgstr "Kvalita obrazu"

#. This will appear as a tab label in the print dialog.
#: gtk/ui/gtkprintunixdialog.ui:1018
msgid "Color"
msgstr "Barva"

#. This will appear as a tab label in the print dialog. It's a typographical term, as in "Binding and finishing"
#: gtk/ui/gtkprintunixdialog.ui:1047
msgid "Finishing"
msgstr "Dokončování"

#: gtk/ui/gtkprintunixdialog.ui:1076
msgid "Advanced"
msgstr "Pokročilé"

#: gtk/ui/gtkprintunixdialog.ui:1092
msgid "Some of the settings in the dialog conflict"
msgstr "Některá nastavení v dialogu jsou v konfliktu"

#: modules/media/gtkffmediafile.c:220
#, c-format
msgid "Unspecified error decoding video"
msgstr "Blíže neurčená chyba dekódování videa"

#: modules/media/gtkffmediafile.c:322 modules/media/gtkffmediafile.c:496
msgid "Not enough memory"
msgstr "Nedostatek paměti"

#: modules/media/gtkffmediafile.c:519
msgid "Not a video file"
msgstr "Nejedná se o soubor s videem"

#: modules/media/gtkffmediafile.c:538
msgid "Unsupported video codec"
msgstr "Nepodporovaný kodek videa"

#: modules/printbackends/gtkprintbackendcups.c:1152
#: modules/printbackends/gtkprintbackendcups.c:1461
msgid "Username:"
msgstr "Uživatelské jméno:"

#: modules/printbackends/gtkprintbackendcups.c:1153
#: modules/printbackends/gtkprintbackendcups.c:1470
msgid "Password:"
msgstr "Heslo:"

#: modules/printbackends/gtkprintbackendcups.c:1192
#: modules/printbackends/gtkprintbackendcups.c:1483
#, c-format
msgid "Authentication is required to print document “%s” on printer %s"
msgstr ""
"Je vyžadováno ověření, aby bylo možné vytisknout dokument „%s“ na tiskárně %s"

#: modules/printbackends/gtkprintbackendcups.c:1194
#, c-format
msgid "Authentication is required to print a document on %s"
msgstr "Je vyžadováno ověření, aby bylo možné vytisknout dokument na %s"

#: modules/printbackends/gtkprintbackendcups.c:1198
#, c-format
msgid "Authentication is required to get attributes of job “%s”"
msgstr "Je vyžadováno ověření, aby bylo možné získat atributy úlohy „%s“"

#: modules/printbackends/gtkprintbackendcups.c:1200
msgid "Authentication is required to get attributes of a job"
msgstr "Je vyžadováno ověření, aby bylo možné získat atributy úlohy"

#: modules/printbackends/gtkprintbackendcups.c:1204
#, c-format
msgid "Authentication is required to get attributes of printer %s"
msgstr "Je vyžadováno ověření, aby bylo možné získat atributy tiskárny %s"

#: modules/printbackends/gtkprintbackendcups.c:1206
msgid "Authentication is required to get attributes of a printer"
msgstr "Je vyžadováno ověření, aby bylo možné získat atributy tiskárny"

#: modules/printbackends/gtkprintbackendcups.c:1209
#, c-format
msgid "Authentication is required to get default printer of %s"
msgstr "Je vyžadováno ověření, aby bylo možné získat výchozí tiskárnu %s"

#: modules/printbackends/gtkprintbackendcups.c:1212
#, c-format
msgid "Authentication is required to get printers from %s"
msgstr "Je vyžadováno ověření, aby bylo možné získat tiskárny z %s"

#: modules/printbackends/gtkprintbackendcups.c:1217
#, c-format
msgid "Authentication is required to get a file from %s"
msgstr "Je vyžadováno ověření, aby bylo možné získat soubor z %s"

#: modules/printbackends/gtkprintbackendcups.c:1219
#, c-format
msgid "Authentication is required on %s"
msgstr "Na %s je vyžadováno ověření"

#: modules/printbackends/gtkprintbackendcups.c:1455
msgid "Domain:"
msgstr "Doména:"

#: modules/printbackends/gtkprintbackendcups.c:1485
#, c-format
msgid "Authentication is required to print document “%s”"
msgstr "Je vyžadováno ověření, aby bylo možné vytisknout dokument „%s“"

#: modules/printbackends/gtkprintbackendcups.c:1490
#, c-format
msgid "Authentication is required to print this document on printer %s"
msgstr ""
"Je vyžadováno ověření, aby bylo možné tento dokument vytisknout na tiskárně "
"%s"

#: modules/printbackends/gtkprintbackendcups.c:1492
msgid "Authentication is required to print this document"
msgstr "Je vyžadováno ověření, aby bylo možné tento dokument vytisknout"

#: modules/printbackends/gtkprintbackendcups.c:2589
#, c-format
msgid "Printer “%s” is low on toner."
msgstr "Tiskárně „%s“ dochází toner."

#: modules/printbackends/gtkprintbackendcups.c:2593
#, c-format
msgid "Printer “%s” has no toner left."
msgstr "Tiskárně „%s“ došel toner."

#. Translators: "Developer" like on photo development context
#: modules/printbackends/gtkprintbackendcups.c:2598
#, c-format
msgid "Printer “%s” is low on developer."
msgstr "Tiskárně „%s“ dochází vývojka."

#. Translators: "Developer" like on photo development context
#: modules/printbackends/gtkprintbackendcups.c:2603
#, c-format
msgid "Printer “%s” is out of developer."
msgstr "Tiskárně „%s“ došla vývojka."

#. Translators: "marker" is one color bin of the printer
#: modules/printbackends/gtkprintbackendcups.c:2608
#, c-format
msgid "Printer “%s” is low on at least one marker supply."
msgstr "Tiskárně „%s“ dochází zásoba alespoň jednoho popisovače."

#. Translators: "marker" is one color bin of the printer
#: modules/printbackends/gtkprintbackendcups.c:2613
#, c-format
msgid "Printer “%s” is out of at least one marker supply."
msgstr "Tiskárně „%s“ došla zásoba alespoň jednoho popisovače."

#: modules/printbackends/gtkprintbackendcups.c:2617
#, c-format
msgid "The cover is open on printer “%s”."
msgstr "Na tiskárně „%s“ je otevřen kryt."

#: modules/printbackends/gtkprintbackendcups.c:2621
#, c-format
msgid "The door is open on printer “%s”."
msgstr "Na tiskárně „%s“ jsou otevřena dvířka."

#: modules/printbackends/gtkprintbackendcups.c:2625
#, c-format
msgid "Printer “%s” is low on paper."
msgstr "Tiskárně „%s“ dochází papír."

#: modules/printbackends/gtkprintbackendcups.c:2629
#, c-format
msgid "Printer “%s” is out of paper."
msgstr "Tiskárně „%s“ došel papír."

#: modules/printbackends/gtkprintbackendcups.c:2633
#, c-format
msgid "Printer “%s” is currently offline."
msgstr "Tiskárna „%s“ není v tomto okamžiku připojena."

#: modules/printbackends/gtkprintbackendcups.c:2637
#, c-format
msgid "There is a problem on printer “%s”."
msgstr "Na tiskárně „%s“ se vyskytla chyba."

#. Translators: this is a printer status.
#: modules/printbackends/gtkprintbackendcups.c:2657
msgid "Paused; Rejecting Jobs"
msgstr "Pozastaveno ; Úlohy se odmítají"

#. Translators: this is a printer status.
#: modules/printbackends/gtkprintbackendcups.c:2663
msgid "Rejecting Jobs"
msgstr "Úlohy se odmítají"

#. Translators: this string connects multiple printer states together.
#: modules/printbackends/gtkprintbackendcups.c:2704
msgid "; "
msgstr "; "

#: modules/printbackends/gtkprintbackendcups.c:4612
#: modules/printbackends/gtkprintbackendcups.c:4679
msgctxt "printing option"
msgid "Two Sided"
msgstr "Oboustranný"

#: modules/printbackends/gtkprintbackendcups.c:4613
msgctxt "printing option"
msgid "Paper Type"
msgstr "Typ papíru"

#: modules/printbackends/gtkprintbackendcups.c:4614
msgctxt "printing option"
msgid "Paper Source"
msgstr "Zdroj papíru"

#: modules/printbackends/gtkprintbackendcups.c:4615
#: modules/printbackends/gtkprintbackendcups.c:4680
msgctxt "printing option"
msgid "Output Tray"
msgstr "Výstupní zásobník"

#: modules/printbackends/gtkprintbackendcups.c:4616
msgctxt "printing option"
msgid "Resolution"
msgstr "Rozlišení"

#: modules/printbackends/gtkprintbackendcups.c:4617
msgctxt "printing option"
msgid "GhostScript pre-filtering"
msgstr "Předběžné filtrování GhostScript"

#: modules/printbackends/gtkprintbackendcups.c:4626
msgctxt "printing option value"
msgid "One Sided"
msgstr "Jednostranný"

#. Translators: this is an option of "Two Sided"
#: modules/printbackends/gtkprintbackendcups.c:4628
msgctxt "printing option value"
msgid "Long Edge (Standard)"
msgstr "Delší okraj (standardní)"

#. Translators: this is an option of "Two Sided"
#: modules/printbackends/gtkprintbackendcups.c:4630
msgctxt "printing option value"
msgid "Short Edge (Flip)"
msgstr "Kratší okraj (otočené)"

#. Translators: this is an option of "Paper Source"
#: modules/printbackends/gtkprintbackendcups.c:4632
#: modules/printbackends/gtkprintbackendcups.c:4634
#: modules/printbackends/gtkprintbackendcups.c:4642
msgctxt "printing option value"
msgid "Auto Select"
msgstr "Automatický výběr"

#. Translators: this is an option of "Paper Source"
#. Translators: this is an option of "Resolution"
#: modules/printbackends/gtkprintbackendcups.c:4636
#: modules/printbackends/gtkprintbackendcups.c:4638
#: modules/printbackends/gtkprintbackendcups.c:4640
#: modules/printbackends/gtkprintbackendcups.c:4644
msgctxt "printing option value"
msgid "Printer Default"
msgstr "Výchozí podle tiskárny"

#. Translators: this is an option of "GhostScript"
#: modules/printbackends/gtkprintbackendcups.c:4646
msgctxt "printing option value"
msgid "Embed GhostScript fonts only"
msgstr "Vložit pouze fonty GhostScript"

#. Translators: this is an option of "GhostScript"
#: modules/printbackends/gtkprintbackendcups.c:4648
msgctxt "printing option value"
msgid "Convert to PS level 1"
msgstr "Převést na PS, úroveň 1"

#. Translators: this is an option of "GhostScript"
#: modules/printbackends/gtkprintbackendcups.c:4650
msgctxt "printing option value"
msgid "Convert to PS level 2"
msgstr "Převést na PS, úroveň 2"

#. Translators: this is an option of "GhostScript"
#: modules/printbackends/gtkprintbackendcups.c:4652
msgctxt "printing option value"
msgid "No pre-filtering"
msgstr "Bez předběžného filtrování"

#. Translators: "Miscellaneous" is the label for a button, that opens
#. up an extra panel of settings in a print dialog.
#: modules/printbackends/gtkprintbackendcups.c:4661
msgctxt "printing option group"
msgid "Miscellaneous"
msgstr "Různé"

#: modules/printbackends/gtkprintbackendcups.c:4688
msgctxt "sides"
msgid "One Sided"
msgstr "Jednostranný"

#. Translators: this is an option of "Two Sided"
#: modules/printbackends/gtkprintbackendcups.c:4690
msgctxt "sides"
msgid "Long Edge (Standard)"
msgstr "Delší okraj (standardní)"

#. Translators: this is an option of "Two Sided"
#: modules/printbackends/gtkprintbackendcups.c:4692
msgctxt "sides"
msgid "Short Edge (Flip)"
msgstr "Kratší okraj (otočení)"

#. Translators: Top output bin
#: modules/printbackends/gtkprintbackendcups.c:4695
msgctxt "output-bin"
msgid "Top Bin"
msgstr "Horní zásobník"

#. Translators: Middle output bin
#: modules/printbackends/gtkprintbackendcups.c:4697
msgctxt "output-bin"
msgid "Middle Bin"
msgstr "Prostřední zásobník"

#. Translators: Bottom output bin
#: modules/printbackends/gtkprintbackendcups.c:4699
msgctxt "output-bin"
msgid "Bottom Bin"
msgstr "Spodní zásobník"

#. Translators: Side output bin
#: modules/printbackends/gtkprintbackendcups.c:4701
msgctxt "output-bin"
msgid "Side Bin"
msgstr "Boční zásobník"

#. Translators: Left output bin
#: modules/printbackends/gtkprintbackendcups.c:4703
msgctxt "output-bin"
msgid "Left Bin"
msgstr "Levý zásobník"

#. Translators: Right output bin
#: modules/printbackends/gtkprintbackendcups.c:4705
msgctxt "output-bin"
msgid "Right Bin"
msgstr "Pravý zásobník"

#. Translators: Center output bin
#: modules/printbackends/gtkprintbackendcups.c:4707
msgctxt "output-bin"
msgid "Center Bin"
msgstr "Středový zásobník"

#. Translators: Rear output bin
#: modules/printbackends/gtkprintbackendcups.c:4709
msgctxt "output-bin"
msgid "Rear Bin"
msgstr "Zadní zásobník"

#. Translators: Output bin where one sided output is oriented in the face-up position
#: modules/printbackends/gtkprintbackendcups.c:4711
msgctxt "output-bin"
msgid "Face Up Bin"
msgstr "Zásobník lícem nahoru"

#. Translators: Output bin where one sided output is oriented in the face-down position
#: modules/printbackends/gtkprintbackendcups.c:4713
msgctxt "output-bin"
msgid "Face Down Bin"
msgstr "Zásobník lícem dolů"

#. Translators: Large capacity output bin
#: modules/printbackends/gtkprintbackendcups.c:4715
msgctxt "output-bin"
msgid "Large Capacity Bin"
msgstr "Vysokokapacitní zásobník"

#. Translators: Output stacker number %d
#: modules/printbackends/gtkprintbackendcups.c:4737
#, c-format
msgctxt "output-bin"
msgid "Stacker %d"
msgstr "Třídička %d"

#. Translators: Output mailbox number %d
#: modules/printbackends/gtkprintbackendcups.c:4741
#, c-format
msgctxt "output-bin"
msgid "Mailbox %d"
msgstr "Poštovní schránka %d"

#. Translators: Private mailbox
#: modules/printbackends/gtkprintbackendcups.c:4745
msgctxt "output-bin"
msgid "My Mailbox"
msgstr "Moje poštovní schránka"

#. Translators: Output tray number %d
#: modules/printbackends/gtkprintbackendcups.c:4749
#, c-format
msgctxt "output-bin"
msgid "Tray %d"
msgstr "Zásobník %d"

#: modules/printbackends/gtkprintbackendcups.c:5226
msgid "Printer Default"
msgstr "Výchozí pro tiskárnu"

#. Translators: These strings name the possible values of the
#. * job priority option in the print dialog
#.
#: modules/printbackends/gtkprintbackendcups.c:5670
msgid "Urgent"
msgstr "Naléhavá"

#: modules/printbackends/gtkprintbackendcups.c:5670
msgid "High"
msgstr "Vysoká"

#: modules/printbackends/gtkprintbackendcups.c:5670
msgid "Medium"
msgstr "Střední"

#: modules/printbackends/gtkprintbackendcups.c:5670
msgid "Low"
msgstr "Nízká"

#. Translators, this string is used to label the job priority option
#. * in the print dialog
#.
#: modules/printbackends/gtkprintbackendcups.c:5700
msgid "Job Priority"
msgstr "Priorita úlohy"

#. Translators, this string is used to label the billing info entry
#. * in the print dialog
#.
#: modules/printbackends/gtkprintbackendcups.c:5711
msgid "Billing Info"
msgstr "Účtovací informace"

#. Translators, these strings are names for various 'standard' cover
#. * pages that the printing system may support.
#.
#: modules/printbackends/gtkprintbackendcups.c:5735
msgctxt "cover page"
msgid "None"
msgstr "Žádná"

#: modules/printbackends/gtkprintbackendcups.c:5736
msgctxt "cover page"
msgid "Classified"
msgstr "Utajované"

#: modules/printbackends/gtkprintbackendcups.c:5737
msgctxt "cover page"
msgid "Confidential"
msgstr "Důvěrné"

#: modules/printbackends/gtkprintbackendcups.c:5738
msgctxt "cover page"
msgid "Secret"
msgstr "Tajné"

#: modules/printbackends/gtkprintbackendcups.c:5739
msgctxt "cover page"
msgid "Standard"
msgstr "Standardní"

#: modules/printbackends/gtkprintbackendcups.c:5740
msgctxt "cover page"
msgid "Top Secret"
msgstr "Přísně tajné"

#: modules/printbackends/gtkprintbackendcups.c:5741
msgctxt "cover page"
msgid "Unclassified"
msgstr "Neutajované"

#. Translators, this string is used to label the pages-per-sheet option
#. * in the print dialog
#.
#: modules/printbackends/gtkprintbackendcups.c:5753
msgctxt "printer option"
msgid "Pages per Sheet"
msgstr "Stránek na list"

#. Translators, this string is used to label the option in the print
#. * dialog that controls in what order multiple pages are arranged
#.
#: modules/printbackends/gtkprintbackendcups.c:5770
msgctxt "printer option"
msgid "Page Ordering"
msgstr "Řazení stránek"

#. Translators, this is the label used for the option in the print
#. * dialog that controls the front cover page.
#.
#: modules/printbackends/gtkprintbackendcups.c:5812
msgctxt "printer option"
msgid "Before"
msgstr "Před"

#. Translators, this is the label used for the option in the print
#. * dialog that controls the back cover page.
#.
#: modules/printbackends/gtkprintbackendcups.c:5827
msgctxt "printer option"
msgid "After"
msgstr "Za"

#. Translators: this is the name of the option that controls when
#. * a print job is printed. Possible values are 'now', a specified time,
#. * or 'on hold'
#.
#: modules/printbackends/gtkprintbackendcups.c:5847
msgctxt "printer option"
msgid "Print at"
msgstr "Vytisknout"

#. Translators: this is the name of the option that allows the user
#. * to specify a time when a print job will be printed.
#.
#: modules/printbackends/gtkprintbackendcups.c:5858
msgctxt "printer option"
msgid "Print at time"
msgstr "Vytisknout v určený čas"

#. Translators: this format is used to display a custom
#. * paper size. The two placeholders are replaced with
#. * the width and height in points. E.g: "Custom
#. * 230.4x142.9"
#.
#: modules/printbackends/gtkprintbackendcups.c:5905
#, c-format
msgid "Custom %s×%s"
msgstr "Vlastní %s×%s"

#. TRANSLATORS: this is the ICC color profile to use for this job
#: modules/printbackends/gtkprintbackendcups.c:6016
msgctxt "printer option"
msgid "Printer Profile"
msgstr "Profil tiskárny"

#. TRANSLATORS: this is when color profile information is unavailable
#: modules/printbackends/gtkprintbackendcups.c:6023
msgctxt "printer option value"
msgid "Unavailable"
msgstr "Není k dispozici"

#: modules/printbackends/gtkprintbackendfile.c:234
msgid "output"
msgstr "výstup"

#: modules/printbackends/gtkprintbackendfile.c:511
msgid "Print to File"
msgstr "Tisknout do souboru"

#: modules/printbackends/gtkprintbackendfile.c:637
msgid "PDF"
msgstr "PDF"

#: modules/printbackends/gtkprintbackendfile.c:637
msgid "PostScript"
msgstr "PostScript"

#: modules/printbackends/gtkprintbackendfile.c:637
msgid "SVG"
msgstr "SVG"

#: modules/printbackends/gtkprintbackendfile.c:650
msgid "Pages per _sheet:"
msgstr "St_ran na list:"

#: modules/printbackends/gtkprintbackendfile.c:710
msgid "File"
msgstr "Soubor"

#: modules/printbackends/gtkprintbackendfile.c:720
msgid "_Output format"
msgstr "_Výstupní formát"

#: modules/printbackends/gtkprintbackendlpr.c:377
msgid "Print to LPR"
msgstr "Tisknout na LPR"

#: modules/printbackends/gtkprintbackendlpr.c:406
msgid "Pages Per Sheet"
msgstr "Stran na list"

#: modules/printbackends/gtkprintbackendlpr.c:412
msgid "Command Line"
msgstr "Příkazový řádek"

#. TRANSLATORS: when we're running an old CUPS, and
#. * it hasn't registered the device with colord
#: modules/printbackends/gtkprintercups.c:275
msgid "Color management unavailable"
msgstr "Správa barev není k dispozici"

#. TRANSLATORS: when there is no color profile available
#: modules/printbackends/gtkprintercups.c:287
msgid "No profile available"
msgstr "Žádný profil není k dispozici"

#. TRANSLATORS: when the color profile has no title
#: modules/printbackends/gtkprintercups.c:298
msgid "Unspecified profile"
msgstr "Neurčený profil"

#: tools/encodesymbolic.c:41
msgid "Output to this directory instead of cwd"
msgstr "Výstup do tohoto adresáře namísto cwd"

#: tools/encodesymbolic.c:42
msgid "Generate debug output"
msgstr "Generovat ladicí výstup"

#: tools/encodesymbolic.c:94
#, c-format
msgid "Invalid size %s\n"
msgstr "Neplatná velikost %s\n"

#: tools/encodesymbolic.c:106 tools/encodesymbolic.c:115
#, c-format
msgid "Can’t load file: %s\n"
msgstr "Nezdařilo se načíst soubor: %s\n"

#: tools/encodesymbolic.c:143 tools/encodesymbolic.c:149
#, c-format
msgid "Can’t save file %s: %s\n"
msgstr "Nezdařilo se uložit soubor %s: %s\n"

#: tools/encodesymbolic.c:155
#, c-format
msgid "Can’t close stream"
msgstr "Nezdařilo se zavřít datový proud"

#: tools/gtk-builder-tool.c:34
#, c-format
msgid ""
"Usage:\n"
"  gtk-builder-tool [COMMAND] [OPTION…] FILE\n"
"\n"
"Commands:\n"
"  validate     Validate the file\n"
"  simplify     Simplify the file\n"
"  enumerate    List all named objects\n"
"  preview      Preview the file\n"
"\n"
"Simplify Options:\n"
"  --replace    Replace the file\n"
"  --3to4       Convert from GTK 3 to GTK 4\n"
"\n"
"Preview Options:\n"
"  --id=ID      Preview only the named object\n"
"  --css=FILE   Use style from CSS file\n"
"\n"
"Perform various tasks on GtkBuilder .ui files.\n"
msgstr ""
"Použití:\n"
"  gtk-builder-tool [PŘÍKAZ] [VOLBY…] SOUBOR\n"
"\n"
"Příkazy:\n"
"  validate      Ověřit soubor\n"
"  simplify      Zjednodušit soubor\n"
"  enumerate     Vypsat všechny pojmenované objekty\n"
"  preview       Náhled souboru\n"
"\n"
"Volby zjednodušení:\n"
"  --replace     Nahradit soubor\n"
"  --3to4        Převést z GTK 3 do GTK 4\n"
"\n"
"Volby náhledu:\n"
"  --id=ID       Náhled jen s pojmenovanými objekty\n"
"  --css=FILE    Použít styl ze souboru CSS\n"
"\n"
"Provést různé ukoly se soubory GtkBuilder (.ui)\n"

#: tools/gtk-builder-tool-simplify.c:436
#, c-format
msgid "%s:%d: Couldn’t parse value for property '%s': %s\n"
msgstr "%s:%d: Nezdařilo se zpracovat hodnotu pro vlastnost „%s“: %s\n"

#: tools/gtk-builder-tool-simplify.c:591
#, c-format
msgid "%s:%d: %sproperty %s::%s not found\n"
msgstr "%s:%d: Vlastnost %s %s::%s nebyla nalezena\n"

#: tools/gtk-builder-tool-simplify.c:2207
#, c-format
msgid "Can’t load “%s”: %s\n"
msgstr "Nezdařilo se načíst „%s“: %s\n"

#: tools/gtk-builder-tool-simplify.c:2218
#, c-format
msgid "Can’t parse “%s”: %s\n"
msgstr "Nezdařilo se zpracovat „%s“: %s\n"

#: tools/gtk-builder-tool-simplify.c:2242
#, c-format
msgid "Failed to read “%s”: %s\n"
msgstr "Selhalo čtení „%s“: %s\n"

#: tools/gtk-builder-tool-simplify.c:2248
#, c-format
msgid "Failed to write %s: “%s”\n"
msgstr "Selhal zápis „%s“: %s\n"

#: tools/gtk-builder-tool-simplify.c:2288
#, c-format
msgid "No .ui file specified\n"
msgstr "Není uveden žádný soubor .ui\n"

#: tools/gtk-builder-tool-simplify.c:2294
#, c-format
msgid "Can only simplify a single .ui file without --replace\n"
msgstr "Bez --replace je pouze možné zjednodušit jeden soubor .ui\n"

#: tools/gtk-launch.c:40
msgid "Show program version"
msgstr "Zobrazit verzi programu"

#. Translators: this message will appear immediately after the
#. usage string - Usage: COMMAND [OPTION…] <THIS_MESSAGE>
#: tools/gtk-launch.c:74
msgid "APPLICATION [URI…] — launch an APPLICATION"
msgstr "APLIKACE [URI…] — spustit APLIKACI"

#. Translators: this message will appear after the usage string
#. and before the list of options.
#: tools/gtk-launch.c:78
msgid ""
"Launch an application (specified by its desktop file name),\n"
"optionally passing one or more URIs as arguments."
msgstr ""
"Spustit aplikaci (zadanou tak, jak je uvedená ve svém souboru .desktop),\n"
"volitelně předat jako argument jednu nebo více adres URI."

#: tools/gtk-launch.c:88
#, c-format
msgid "Error parsing commandline options: %s\n"
msgstr "Chyba při analýze voleb příkazové řádky: %s\n"

#: tools/gtk-launch.c:90 tools/gtk-launch.c:111
#, c-format
msgid "Try “%s --help” for more information."
msgstr "Více informací viz „%s --help“."

#. Translators: the %s is the program name. This error message
#. means the user is calling gtk-launch without any argument.
#: tools/gtk-launch.c:109
#, c-format
msgid "%s: missing application name"
msgstr "%s: chybí název aplikace"

#: tools/gtk-launch.c:138
#, c-format
msgid "Creating AppInfo from id not supported on non unix operating systems"
msgstr ""
"Vytváření AppInfo z ID není podporováno na jiných než unixových systémech"

#. Translators: the first %s is the program name, the second one
#. is the application name.
#: tools/gtk-launch.c:146
#, c-format
msgid "%s: no such application %s"
msgstr "%s: neexistuje žádná aplikace s názvem %s"

#. Translators: the first %s is the program name, the second one
#. is the error message.
#: tools/gtk-launch.c:164
#, c-format
msgid "%s: error launching application: %s\n"
msgstr "%s: chyba při spouštění aplikace: %s\n"

#: tools/updateiconcache.c:1391
#, c-format
msgid "Failed to write header\n"
msgstr "Nezdařil se zápis záhlaví\n"

#: tools/updateiconcache.c:1397
#, c-format
msgid "Failed to write hash table\n"
msgstr "Nezdařil se zápis hešovací tabulky\n"

#: tools/updateiconcache.c:1403
#, c-format
msgid "Failed to write folder index\n"
msgstr "Nezdařil se zápis indexu složky\n"

#: tools/updateiconcache.c:1411
#, c-format
msgid "Failed to rewrite header\n"
msgstr "Nezdařil se přepis záhlaví\n"

#: tools/updateiconcache.c:1505
#, c-format
msgid "Failed to open file %s : %s\n"
msgstr "Nezdařilo se otevřít soubor %s : %s\n"

#: tools/updateiconcache.c:1513 tools/updateiconcache.c:1543
#, c-format
msgid "Failed to write cache file: %s\n"
msgstr "Nezdařil se zápis souboru vyrovnávací paměti: %s\n"

#: tools/updateiconcache.c:1553
#, c-format
msgid "The generated cache was invalid.\n"
msgstr "Vytvořená vyrovnávací paměť byla neplatná.\n"

#: tools/updateiconcache.c:1567
#, c-format
msgid "Could not rename %s to %s: %s, removing %s then.\n"
msgstr "Nelze přejmenovat %s na %s: %s, odstraňuje se tedy %s.\n"

#: tools/updateiconcache.c:1581
#, c-format
msgid "Could not rename %s to %s: %s\n"
msgstr "Nelze přejmenovat %s na %s: %s\n"

#: tools/updateiconcache.c:1591
#, c-format
msgid "Could not rename %s back to %s: %s.\n"
msgstr "%s nelze přejmenovat zpět na %s: %s.\n"

#: tools/updateiconcache.c:1618
#, c-format
msgid "Cache file created successfully.\n"
msgstr "Soubor vyrovnávací paměti úspěšně vytvořen.\n"

#: tools/updateiconcache.c:1657
msgid "Overwrite an existing cache, even if up to date"
msgstr "Přepsat existující vyrovnávací paměť, i když je aktuální"

#: tools/updateiconcache.c:1658
msgid "Don’t check for the existence of index.theme"
msgstr "Nekontrolovat existenci „index.theme“"

#: tools/updateiconcache.c:1659
msgid "Don’t include image data in the cache"
msgstr "Nezahrnout do vyrovnávací paměti obrazová data"

#: tools/updateiconcache.c:1660
msgid "Include image data in the cache"
msgstr "Zahrnout do vyrovnávací paměti obrazová data"

#: tools/updateiconcache.c:1661
msgid "Output a C header file"
msgstr "Výstupem hlavičkový soubor jazyka C"

#: tools/updateiconcache.c:1662
msgid "Turn off verbose output"
msgstr "Vypnout podrobný výstup"

#: tools/updateiconcache.c:1663
msgid "Validate existing icon cache"
msgstr "Ověřit existující vyrovnávací paměť ikon"

#: tools/updateiconcache.c:1730
#, c-format
msgid "File not found: %s\n"
msgstr "Soubor nenalezen: %s\n"

#: tools/updateiconcache.c:1736
#, c-format
msgid "Not a valid icon cache: %s\n"
msgstr "Neplatná vyrovnávací paměť ikon: %s\n"

#: tools/updateiconcache.c:1749
#, c-format
msgid "No theme index file.\n"
msgstr "Soubor index motivu neexistuje.\n"

#: tools/updateiconcache.c:1753
#, c-format
msgid ""
"No theme index file in “%s”.\n"
"If you really want to create an icon cache here, use --ignore-theme-index.\n"
msgstr ""
"V „%s“ nebyl nenalezen žádný indexový soubor motivu.\n"
"Pokud si zde opravdu přejete vytvořit mezipaměť ikon, použijte --ignore-"
"theme-index.\n"<|MERGE_RESOLUTION|>--- conflicted
+++ resolved
@@ -16,13 +16,9 @@
 #
 msgid ""
 msgstr ""
-"Project-Id-Version: gtk gtk-4.4\n"
+"Project-Id-Version: gtk\n"
 "Report-Msgid-Bugs-To: https://gitlab.gnome.org/GNOME/gtk/-/issues/\n"
-<<<<<<< HEAD
-"POT-Creation-Date: 2021-09-24 12:22+0000\n"
-=======
 "POT-Creation-Date: 2021-09-24 12:36+0000\n"
->>>>>>> 70cb61fb
 "PO-Revision-Date: 2021-09-24 15:08+0200\n"
 "Last-Translator: Marek Černocký <marek@manet.cz>\n"
 "Language-Team: čeština <gnome-cs-list@gnome.org>\n"
@@ -80,11 +76,7 @@
 
 #. translators: This is about OpenGL backend names, like
 #. * "Trying to use X11 GLX, but EGL is already in use"
-<<<<<<< HEAD
-#: gdk/gdkglcontext.c:1374
-=======
 #: gdk/gdkglcontext.c:1393
->>>>>>> 70cb61fb
 #, c-format
 msgid "Trying to use %s, but %s is already in use"
 msgstr "Zkouší se použít %s, ale již se používá %s"
@@ -474,8 +466,6 @@
 msgid "Suspend"
 msgstr "UspatDoPaměti"
 
-<<<<<<< HEAD
-=======
 #: gdk/loaders/gdkjpeg.c:61
 #, c-format
 msgid "Error interpreting JPEG image file (%s)"
@@ -510,7 +500,6 @@
 msgid "Reading data failed at row %d"
 msgstr "Čtení dat selhalo na řáku %d"
 
->>>>>>> 70cb61fb
 #: gdk/macos/gdkmacosclipboard.c:557 gdk/wayland/gdkclipboard-wayland.c:231
 #: gdk/wayland/gdkdrop-wayland.c:204 gdk/wayland/gdkprimary-wayland.c:312
 #: gdk/win32/gdkdrop-win32.c:1099 gdk/win32/gdkdrop-win32.c:1144
@@ -525,22 +514,14 @@
 
 #: gdk/wayland/gdkglcontext-wayland.c:191
 #: gdk/win32/gdkglcontext-win32-egl.c:402
-<<<<<<< HEAD
-#: gdk/win32/gdkglcontext-win32-wgl.c:632 gdk/x11/gdkglcontext-egl.c:600
-=======
 #: gdk/win32/gdkglcontext-win32-wgl.c:631 gdk/x11/gdkglcontext-egl.c:600
->>>>>>> 70cb61fb
 #: gdk/x11/gdkglcontext-glx.c:613
 msgid "Unable to create a GL context"
 msgstr "Nelze vytvořit kontext GL"
 
 #: gdk/wayland/gdkglcontext-wayland.c:489
 msgid "libEGL not available in this sandbox"
-<<<<<<< HEAD
-msgstr "libEGL není v tomto izolovaném prostředí dostupná"
-=======
 msgstr "V tomto izolovaném prostředí není k dispozici libEGL"
->>>>>>> 70cb61fb
 
 #: gdk/wayland/gdkglcontext-wayland.c:490
 msgid "libEGL not available"
@@ -549,7 +530,6 @@
 #: gdk/wayland/gdkglcontext-wayland.c:503
 msgid "Sandbox does not provide an OpenGL implementation"
 msgstr "Izolované prostředí neposkytuje implementaci OpenGL"
-<<<<<<< HEAD
 
 #: gdk/wayland/gdkglcontext-wayland.c:504
 msgid "No OpenGL implementation available"
@@ -559,17 +539,6 @@
 msgid "Could not initialize EGL display"
 msgstr "Nezdařilo se inicializovat displej EGL"
 
-=======
-
-#: gdk/wayland/gdkglcontext-wayland.c:504
-msgid "No OpenGL implementation available"
-msgstr "Není k dispozici žádná implementace OpenGL"
-
-#: gdk/wayland/gdkglcontext-wayland.c:513 gdk/x11/gdkglcontext-egl.c:702
-msgid "Could not initialize EGL display"
-msgstr "Nezdařilo se inicializovat displej EGL"
-
->>>>>>> 70cb61fb
 #: gdk/wayland/gdkglcontext-wayland.c:524 gdk/x11/gdkglcontext-egl.c:712
 #, c-format
 msgid "EGL version %d.%d is too old. GTK requires %d.%d"
@@ -578,11 +547,7 @@
 #: gdk/wayland/gdkglcontext-wayland.c:535
 #: gdk/win32/gdkglcontext-win32-egl.c:276
 #: gdk/win32/gdkglcontext-win32-wgl.c:289
-<<<<<<< HEAD
-#: gdk/win32/gdkglcontext-win32-wgl.c:306
-=======
 #: gdk/win32/gdkglcontext-win32-wgl.c:307
->>>>>>> 70cb61fb
 msgid "No GL implementation is available"
 msgstr "Není k dispozici žádná implementace GL"
 
@@ -597,11 +562,7 @@
 #: gdk/wayland/gdkglcontext-wayland.c:566
 #: gdk/win32/gdkglcontext-win32-egl.c:216
 #: gdk/win32/gdkglcontext-win32-egl.c:226
-<<<<<<< HEAD
-#: gdk/win32/gdkglcontext-win32-wgl.c:598
-=======
 #: gdk/win32/gdkglcontext-win32-wgl.c:597
->>>>>>> 70cb61fb
 msgid "No available configurations for the given pixel format"
 msgstr "Není dostupné žádné nastavení pro daný pixelový fotmát"
 
@@ -1115,11 +1076,7 @@
 #. * translated on keyboards used for your language, don't translate
 #. * this.
 #.
-<<<<<<< HEAD
-#: gtk/gtkaccelgroup.c:826 gtk/gtkshortcutlabel.c:100
-=======
 #: gtk/gtkaccelgroup.c:837 gtk/gtkshortcutlabel.c:100
->>>>>>> 70cb61fb
 #: gtk/gtkshortcutlabel.c:136
 msgctxt "keyboard label"
 msgid "Shift"
@@ -1130,11 +1087,7 @@
 #. * translated on keyboards used for your language, don't translate
 #. * this.
 #.
-<<<<<<< HEAD
-#: gtk/gtkaccelgroup.c:845 gtk/gtkshortcutlabel.c:103
-=======
 #: gtk/gtkaccelgroup.c:856 gtk/gtkshortcutlabel.c:103
->>>>>>> 70cb61fb
 #: gtk/gtkshortcutlabel.c:138
 msgctxt "keyboard label"
 msgid "Ctrl"
@@ -1145,11 +1098,7 @@
 #. * translated on keyboards used for your language, don't translate
 #. * this.
 #.
-<<<<<<< HEAD
-#: gtk/gtkaccelgroup.c:864 gtk/gtkshortcutlabel.c:106
-=======
 #: gtk/gtkaccelgroup.c:875 gtk/gtkshortcutlabel.c:106
->>>>>>> 70cb61fb
 #: gtk/gtkshortcutlabel.c:140
 msgctxt "keyboard label"
 msgid "Alt"
@@ -1160,11 +1109,7 @@
 #. * translated on keyboards used for your language, don't translate
 #. * this.
 #.
-<<<<<<< HEAD
-#: gtk/gtkaccelgroup.c:882 gtk/gtkshortcutlabel.c:112
-=======
 #: gtk/gtkaccelgroup.c:893 gtk/gtkshortcutlabel.c:112
->>>>>>> 70cb61fb
 #: gtk/gtkshortcutlabel.c:142
 msgctxt "keyboard label"
 msgid "Super"
@@ -1175,11 +1120,7 @@
 #. * translated on keyboards used for your language, don't translate
 #. * this.
 #.
-<<<<<<< HEAD
-#: gtk/gtkaccelgroup.c:896 gtk/gtkshortcutlabel.c:115
-=======
 #: gtk/gtkaccelgroup.c:907 gtk/gtkshortcutlabel.c:115
->>>>>>> 70cb61fb
 #: gtk/gtkshortcutlabel.c:144
 msgctxt "keyboard label"
 msgid "Hyper"
@@ -1190,11 +1131,7 @@
 #. * translated on keyboards used for your language, don't translate
 #. * this.
 #.
-<<<<<<< HEAD
-#: gtk/gtkaccelgroup.c:911 gtk/gtkshortcutlabel.c:109
-=======
 #: gtk/gtkaccelgroup.c:922 gtk/gtkshortcutlabel.c:109
->>>>>>> 70cb61fb
 #: gtk/gtkshortcutlabel.c:146
 msgctxt "keyboard label"
 msgid "Meta"
@@ -1204,29 +1141,17 @@
 #. * be used in accelerators such as "Ctrl+Shift+KP 1" in menus,
 #. * and therefore the translation needs to be very short.
 #.
-<<<<<<< HEAD
-#: gtk/gtkaccelgroup.c:931
-=======
 #: gtk/gtkaccelgroup.c:942
->>>>>>> 70cb61fb
 msgctxt "keyboard label"
 msgid "KP"
 msgstr "NK"
 
-<<<<<<< HEAD
-#: gtk/gtkaccelgroup.c:938
-=======
 #: gtk/gtkaccelgroup.c:949
->>>>>>> 70cb61fb
 msgctxt "keyboard label"
 msgid "Space"
 msgstr "Mezerník"
 
-<<<<<<< HEAD
-#: gtk/gtkaccelgroup.c:941 gtk/gtkshortcutlabel.c:171
-=======
 #: gtk/gtkaccelgroup.c:952 gtk/gtkshortcutlabel.c:171
->>>>>>> 70cb61fb
 msgctxt "keyboard label"
 msgid "Backslash"
 msgstr "Zpětné lomítko"
@@ -2131,11 +2056,7 @@
 msgid "Paper Margins"
 msgstr "Okraje papíru"
 
-<<<<<<< HEAD
-#: gtk/gtkentry.c:3726
-=======
 #: gtk/gtkentry.c:3743
->>>>>>> 70cb61fb
 msgid "Insert Emoji"
 msgstr "Vložit Emodži"
 
@@ -2205,13 +2126,8 @@
 #: gtk/gtkmountoperation.c:610 gtk/gtkpagesetupunixdialog.c:283
 #: gtk/gtkprintbackend.c:642 gtk/gtkprinteroptionwidget.c:713
 #: gtk/gtkprintunixdialog.c:667 gtk/gtkprintunixdialog.c:823
-<<<<<<< HEAD
-#: gtk/gtkwindow.c:6140 gtk/inspector/css-editor.c:248
-#: gtk/inspector/recorder.c:1245 gtk/ui/gtkappchooserdialog.ui:45
-=======
 #: gtk/gtkwindow.c:6138 gtk/inspector/css-editor.c:248
 #: gtk/inspector/recorder.c:1271 gtk/ui/gtkappchooserdialog.ui:45
->>>>>>> 70cb61fb
 #: gtk/ui/gtkassistant.ui:52 gtk/ui/gtkcolorchooserdialog.ui:33
 #: gtk/ui/gtkfontchooserdialog.ui:24
 msgid "_Cancel"
@@ -2224,11 +2140,7 @@
 msgstr "_Otevřít"
 
 #: gtk/gtkfilechoosernative.c:574 gtk/inspector/css-editor.c:249
-<<<<<<< HEAD
-#: gtk/inspector/recorder.c:1246
-=======
 #: gtk/inspector/recorder.c:1272
->>>>>>> 70cb61fb
 msgid "_Save"
 msgstr "_Uložit"
 
@@ -2305,11 +2217,7 @@
 msgstr "Pokud smažete položku, bude natrvalo ztracena."
 
 #: gtk/gtkfilechooserwidget.c:1210 gtk/gtkfilechooserwidget.c:1826
-<<<<<<< HEAD
-#: gtk/gtklabel.c:5483 gtk/gtktext.c:6060 gtk/gtktextview.c:8847
-=======
 #: gtk/gtklabel.c:5482 gtk/gtktext.c:6062 gtk/gtktextview.c:8900
->>>>>>> 70cb61fb
 msgid "_Delete"
 msgstr "_Smazat"
 
@@ -2434,11 +2342,7 @@
 msgstr "Zvuk"
 
 #: gtk/gtkfilechooserwidget.c:4303 gtk/gtkfontbutton.c:602
-<<<<<<< HEAD
-#: gtk/inspector/visual.ui:187
-=======
 #: gtk/inspector/visual.ui:170
->>>>>>> 70cb61fb
 msgid "Font"
 msgstr "Font"
 
@@ -2583,29 +2487,6 @@
 msgid "OpenGL context creation failed"
 msgstr "Vytvoření kontextu GL selhalo"
 
-<<<<<<< HEAD
-#: gtk/gtklabel.c:5480 gtk/gtktext.c:6048 gtk/gtktextview.c:8835
-msgid "Cu_t"
-msgstr "_Vyjmout"
-
-#: gtk/gtklabel.c:5481 gtk/gtktext.c:6052 gtk/gtktextview.c:8839
-msgid "_Copy"
-msgstr "_Kopírovat"
-
-#: gtk/gtklabel.c:5482 gtk/gtktext.c:6056 gtk/gtktextview.c:8843
-msgid "_Paste"
-msgstr "V_ložit"
-
-#: gtk/gtklabel.c:5488 gtk/gtktext.c:6069 gtk/gtktextview.c:8868
-msgid "Select _All"
-msgstr "Vybr_at vše"
-
-#: gtk/gtklabel.c:5493
-msgid "_Open Link"
-msgstr "_Otevřít odkaz"
-
-#: gtk/gtklabel.c:5497
-=======
 #: gtk/gtklabel.c:5479 gtk/gtktext.c:6050 gtk/gtktextview.c:8888
 msgid "Cu_t"
 msgstr "_Vyjmout"
@@ -2627,7 +2508,6 @@
 msgstr "_Otevřít odkaz"
 
 #: gtk/gtklabel.c:5496
->>>>>>> 70cb61fb
 msgid "Copy _Link Address"
 msgstr "Ko_pírovat adresu odkazu"
 
@@ -2729,11 +2609,7 @@
 msgstr "%d∶%02d"
 
 #: gtk/gtkmessagedialog.c:158 gtk/gtkmessagedialog.c:176
-<<<<<<< HEAD
-#: gtk/gtkprintbackend.c:643 gtk/gtkwindow.c:6141
-=======
 #: gtk/gtkprintbackend.c:643 gtk/gtkwindow.c:6139
->>>>>>> 70cb61fb
 msgid "_OK"
 msgstr "_Budiž"
 
@@ -2912,21 +2788,6 @@
 msgid "Page Setup"
 msgstr "Vzhled stránky"
 
-<<<<<<< HEAD
-#: gtk/gtkpasswordentry.c:167
-msgid "Hide Text"
-msgstr "Skrýt text"
-
-#: gtk/gtkpasswordentry.c:172 gtk/gtkpasswordentry.c:606
-msgid "Show Text"
-msgstr "Zobrazit text"
-
-#: gtk/gtkpasswordentry.c:199
-msgid "Caps Lock is on"
-msgstr "Funkce Caps Lock je zapnuta"
-
-#: gtk/gtkpasswordentry.c:680
-=======
 #: gtk/gtkpasswordentry.c:173
 msgid "Hide Text"
 msgstr "Skrýt text"
@@ -2940,7 +2801,6 @@
 msgstr "Funkce Caps Lock je zapnuta"
 
 #: gtk/gtkpasswordentry.c:705
->>>>>>> 70cb61fb
 msgid "_Show Text"
 msgstr "_Zobrazit text"
 
@@ -3531,11 +3391,7 @@
 msgstr ""
 "Nenalezena žádná registrovaná aplikace s názvem „%s“ pro položku s URI „%s“"
 
-<<<<<<< HEAD
-#: gtk/gtksearchentry.c:599
-=======
 #: gtk/gtksearchentry.c:619
->>>>>>> 70cb61fb
 msgid "Clear entry"
 msgstr "Vymazat položku"
 
@@ -3624,21 +3480,6 @@
 msgid "Could not show link"
 msgstr "Nelze zobrazit odkaz"
 
-<<<<<<< HEAD
-#: gtk/gtktext.c:6074 gtk/gtktextview.c:8873
-msgid "Insert _Emoji"
-msgstr "Vložit _Emodži"
-
-#: gtk/gtktextview.c:8855
-msgid "_Undo"
-msgstr "_Zpět"
-
-#: gtk/gtktextview.c:8859
-msgid "_Redo"
-msgstr "Zn_ovu"
-
-#: gtk/gtktreeexpander.c:196
-=======
 #: gtk/gtktext.c:6076 gtk/gtktextview.c:8926
 msgid "Insert _Emoji"
 msgstr "Vložit _Emodži"
@@ -3652,7 +3493,6 @@
 msgstr "Zn_ovu"
 
 #: gtk/gtktreeexpander.c:205
->>>>>>> 70cb61fb
 msgid "Expand"
 msgstr "Rozbalit"
 
@@ -3675,20 +3515,12 @@
 msgid "%d %%"
 msgstr "%d %%"
 
-<<<<<<< HEAD
-#: gtk/gtkwindow.c:6128
-=======
 #: gtk/gtkwindow.c:6126
->>>>>>> 70cb61fb
 #, c-format
 msgid "Do you want to use GTK Inspector?"
 msgstr "Chcete použít Inspectora GTK?"
 
-<<<<<<< HEAD
-#: gtk/gtkwindow.c:6130
-=======
 #: gtk/gtkwindow.c:6128
->>>>>>> 70cb61fb
 #, c-format
 msgid ""
 "GTK Inspector is an interactive debugger that lets you explore and modify "
@@ -3699,11 +3531,7 @@
 "změnit vnitřní strukturu jakékoliv aplikace GTK. Použití tohoto programu "
 "může vést k přerušení běhu nebo pádu aplikace."
 
-<<<<<<< HEAD
-#: gtk/gtkwindow.c:6135
-=======
 #: gtk/gtkwindow.c:6133
->>>>>>> 70cb61fb
 msgid "Don’t show this message again"
 msgstr "Tuto zprávu znovu nezobrazovat"
 
@@ -4142,11 +3970,7 @@
 msgid "Defined At"
 msgstr "Definováno v"
 
-<<<<<<< HEAD
-#: gtk/inspector/recorder.c:1216
-=======
 #: gtk/inspector/recorder.c:1242
->>>>>>> 70cb61fb
 #, c-format
 msgid "Saving RenderNode failed"
 msgstr "Uložení RenderNode selhalo"
