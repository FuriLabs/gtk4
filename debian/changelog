<<<<<<< HEAD
gtk4 (4.10.1+ds-2ubuntu1) lunar; urgency=medium

  * Merge with Debian. Remaining changes:
    - debian/tests:
      + include the memorytexture test in the flaky set, it has been unreliable
    - debian/control:
      + Build-Depend on dh-sequence-translations

 -- Marco Trevisan (Treviño) <marco@ubuntu.com>  Thu, 23 Mar 2023 19:40:46 +0100
=======
gtk4 (4.10.3+ds-1) experimental; urgency=medium

  * New upstream release

 -- Jeremy Bícha <jbicha@ubuntu.com>  Thu, 11 May 2023 10:45:31 -0400
>>>>>>> 6941c9f2

gtk4 (4.10.1+ds-2) experimental; urgency=medium

  * debian/patches: Add gstreamer-player as subproject.
    It's used by gtk media to play videos, but it's currently in
    gstreamer-plugins-bad. By just including this library inside gtk we can
    avoid having dependency on gstreamer's bad set. (LP: #2011849)
  * debian/control: build-depend on libgstreamer-plugins-base1.0-dev.
    Remove instead dependency on libgstreamer-plugins-bad1.0-dev
  * debian/rules: Also include gstreamer in udebs build.
    We include some gstreamer sources in gtk now, so better to provide some
    debug symbols too
  * debian/control: Recommends libgtk-4-media-gstreamer.
    Gtk media is considered a main element of gtk4, and not providing
    support for it, implies shipping a broken gtk (as upstream sentenced).
    So, let's recommend it. (LP: #2011849)

 -- Marco Trevisan (Treviño) <marco@ubuntu.com>  Thu, 23 Mar 2023 18:23:32 +0100

gtk4 (4.10.1+ds-1ubuntu1) lunar; urgency=medium

  * Sync with Debian. Remaining changes:
    - debian/tests:
      + include the memorytexture test in the flaky set, it has been unreliable
    - debian/control:
      + Build-Depend on dh-sequence-translations

 -- Jeremy Bicha <jbicha@ubuntu.com>  Tue, 14 Mar 2023 08:43:28 -0400

gtk4 (4.10.1+ds-1) experimental; urgency=medium

  * New upstream release
  * Drop combobox patch applied in new release
  * Refresh patch

 -- Jeremy Bicha <jbicha@ubuntu.com>  Tue, 14 Mar 2023 08:43:02 -0400

gtk4 (4.10.0+ds-2ubuntu1) lunar; urgency=medium

  * Sync with Debian. Remaining changes:
    - debian/tests:
      + include the memorytexture test in the flaky set, it has been unreliable
    - debian/control:
      + Build-Depend on dh-sequence-translations

 -- Jeremy Bicha <jbicha@ubuntu.com>  Wed, 08 Mar 2023 13:07:01 -0500

gtk4 (4.10.0+ds-2) experimental; urgency=medium

  * Cherry-pick patch to fix combo boxes

 -- Jeremy Bicha <jbicha@ubuntu.com>  Wed, 08 Mar 2023 12:43:20 -0500

gtk4 (4.10.0+ds-1ubuntu1) lunar; urgency=medium

  * Sync with Debian. Remaining changes:
    - debian/tests:
      + include the memorytexture test in the flaky set, it has been unreliable
    - debian/control:
      + Build-Depend on dh-sequence-translations

 -- Jeremy Bicha <jbicha@ubuntu.com>  Mon, 06 Mar 2023 09:45:47 -0500

gtk4 (4.10.0+ds-1) experimental; urgency=medium

  * New upstream release
  * debian/libgtk-4-1.symbols.in: Add new symbols

 -- Jeremy Bicha <jbicha@ubuntu.com>  Mon, 06 Mar 2023 09:18:40 -0500

gtk4 (4.9.4+ds-1ubuntu1) lunar; urgency=medium

  * Sync with Debian. Remaining changes:
    - debian/tests:
      + include the memorytexture test in the flaky set, it has been unreliable
    - debian/control:
      + Build-Depend on dh-sequence-translations

 -- Jeremy Bicha <jbicha@ubuntu.com>  Mon, 13 Feb 2023 16:15:21 -0500

gtk4 (4.9.4+ds-1) experimental; urgency=medium

  * New upstream release
  * debian/libgtk-4-1.symbols.in: Add new symbols

 -- Jeremy Bicha <jbicha@ubuntu.com>  Mon, 13 Feb 2023 16:14:23 -0500

gtk4 (4.9.3+ds-1ubuntu1) lunar; urgency=medium

  * Sync with Debian. Remaining changes:
    - debian/tests:
      + include the memorytexture test in the flaky set, it has been unreliable
    - debian/control:
      + Build-Depend on dh-sequence-translations

 -- Jeremy Bicha <jbicha@ubuntu.com>  Thu, 09 Feb 2023 14:00:55 -0500

gtk4 (4.9.3+ds-1) experimental; urgency=medium

  [ Jeremy Bicha, via Ubuntu ]
  * New upstream release 4.9.2
  * Bump minimum glib to 2.72.0
  * debian/libgtk-4-1.symbols.in: Update.
    Some symbols were removed, but they were never considered public ABI.
  * Revert commit dropping installed tests
  * Refresh patch series

  [ Simon McVittie ]
  * d/gbp.conf, d/watch: Branch for experimental
  * New upstream release 4.9.3
  * Drop patches that were applied (some a little differently) upstream
  * Refresh patch series
  * d/copyright: Update
  * d/control.in: Update versions of build-dependencies
  * Drop version constraints that have been satisfied since Debian 10
  * d/libgtk-4-1.symbols.in: Update.
    Ignore removal of gtk_file_dialog_{get,set}_shortcut_folders: they were
    added in the 4.9.x branch and are not yet considered stable ABI.

 -- Jeremy Bicha <jbicha@ubuntu.com>  Thu, 09 Feb 2023 11:43:59 -0500

gtk4 (4.9.2+ds-0ubuntu2) lunar; urgency=medium

  * Rebuild against latest tiff

 -- Jeremy Bicha <jbicha@ubuntu.com>  Sat, 04 Feb 2023 11:31:27 -0500

gtk4 (4.9.2+ds-0ubuntu1) lunar; urgency=medium

  * Sync with Debian. Remaining changes:
    - debian/tests:
      + include the memorytexture test in the flaky set, it has been unreliable
    - debian/control:
      + Build-Depend on dh-sequence-translations
  * New upstream release
  * Update debian/gbp.conf and debian/watch to track the 4.9 series
  * debian/control.in:Bump minimum glib to 2.72.0
  * debian/libgtk-4-1.symbols.in: Update
  * debian/tests/python3-gi: stop using deprecated method
  * Drop patches applied in new series
  * Revert commit dropping installed tests
  * Add patch to mark the gtk template test as flaky

 -- Jeremy Bicha <jbicha@ubuntu.com>  Thu, 12 Jan 2023 13:58:01 -0500

gtk4 (4.8.3+ds-2) unstable; urgency=medium

  [ Jeremy Bicha ]
  * debian/tests/python3-gi: stop using deprecated method

  [ Simon McVittie ]
  * d/patches: Update to gtk-4-8 branch commit 4.8.3-15-g1ef03e6eb8
    - Optimize column views by not creating list item widgets in columns
      that are not visible (GNOME/gtk!5374)
    - In X11, make sure menus, popovers etc. don't interfere with ability
      to click/select in other applications' windows
      (GNOME/gtk#5364, GNOME/gtk#5400)
    - Do not mark non-user-facing strings as translatable (GNOME/gtk#5146)
    - Fix animations and transitions randomly stopping (GNOME/gtk#4426)
    - Translation updates: ab, tr
  * d/p/gdk-x11-Reset-all-scroll-valuators-on-enter.patch:
    Add patch from 4.9.x to avoid scroll events being sent to more than
    one window under X11 (Closes: #1029972) (LP: #1993594)
  * d/control.in: Fix description of gtk-4-examples, which no longer
    contains installed-tests (which were separated into gtk-4-tests)
  * Add overrides for false positive lintian/lintian!452
  * Standards-Version: 4.6.2 (no changes required)

 -- Simon McVittie <smcv@debian.org>  Sat, 04 Feb 2023 15:14:39 +0000

gtk4 (4.8.3+ds-1) unstable; urgency=medium

  * New upstream release
  * Drop patches that were applied upstream
  * d/tests/run-with-display: Use absolute path to WAYLAND_DISPLAY socket.
    This means we can still use the Wayland display, even when dh_auto_test
    changes our XDG_RUNTIME_DIR.
  * d/run-tests.sh: Use dh_auto_test.
    In particular this forces the C.UTF-8 locale, which should mean the tests
    pass even when run under a non-UTF-8 locale like C (which official Debian
    buildds do not do, but some other environments like reproducible-builds
    might). (Closes: #1027680)
  * d/tests: Quote more defensively
  * d/tests/python3-gi: Explicitly disable a11y.
    This version of GTK logs a warning (which makes the autopkgtest fail)
    if we cannot contact the a11y bus provided by AT-SPI.
  * d/tests/build: Suppress D-Bus/a11y warnings
  * d/tests/build: Avoid PWD bashism
  * d/copyright: Move standalone license stanzas to the end
  * d/copyright: Add details of run-with-display script

 -- Simon McVittie <smcv@debian.org>  Tue, 03 Jan 2023 12:45:21 +0000

gtk4 (4.8.2+ds-4) unstable; urgency=medium

  * d/patches: Update to upstream gtk-4-8 branch commit 4.8.2-27-g5186430d9d
    - Fix visual artifacts on X11
    - Update translations
  * d/patches: Sort Debian-specific patches to the end of the series
  * d/p/testsuite-Use-separate-setups-for-unstable-tests-instead-.patch,
    d/p/testsuite-Don-t-create-.test-files-for-flaky-or-failing-t.patch:
    Add patches from upstream git main to improve handling of
    flaky/failing tests
  * d/p/node-editor-Save-test-data-relative-to-current-working-di.patch:
    Add proposed patch to make the node editor reproducible
  * d/rules: Remove redundant --libdir override
  * d/control.in: Drop unused docbook and xsltproc build-dependencies.
    The man pages now use python3-docutils instead.
  * d/*.install: Don't try to install man pages under nodoc build-profile

 -- Simon McVittie <smcv@debian.org>  Tue, 06 Dec 2022 11:52:29 +0000

gtk4 (4.8.2+ds-3ubuntu1) lunar; urgency=medium

  * Sync with Debian. Remaining changes:
    - debian/tests:
      + include the memorytexture test in the flaky set, it has been unreliable
    - debian/control:
      + Build-Depend on dh-sequence-translations

 -- Amin Bandali <amin.bandali@canonical.com>  Wed, 23 Nov 2022 12:53:46 -0500

gtk4 (4.8.2+ds-3) unstable; urgency=medium

  * Skip border-image-excess-size reftest on big-endian machines.
    Mitigates: #1024391
  * Update to upstream gtk-4-8 branch commit 4.8.2-21-g753c6f2435
    - Trigger on-screen keyboard more reliably
    - Don't dismiss popups unnecessarily

 -- Simon McVittie <smcv@debian.org>  Fri, 18 Nov 2022 22:12:24 +0000

gtk4 (4.8.2+ds-2) unstable; urgency=medium

  * d/watch, d/gbp.conf: Only watch for 4.8.x versions.
    Development release 4.9.1 has already happened, but is unlikely to reach
    a stable branch before the Debian 12 freeze.
  * Build-/test-depend on dbus-daemon instead of dbus.
    We only need dbus-run-session here, not the system bus.
  * d/patches: Update to upstream gtk-4-8 branch commit 4.8.2-18-g205783d9b0
    - Fix handling of AltGr when multiple keyboard layouts use it
    - Fix handling of back/forward mouse buttons
    - Fix a focus handling regression
    - Fix a regression that caused a very narrow combo box drop-down in
      GNOME Settings since 4.8
    - Fix a regression with copying under Phosh since 4.8
    - Don't confine resized windows to the geometry of the first monitor
    - Translation updates

 -- Simon McVittie <smcv@debian.org>  Fri, 18 Nov 2022 09:56:14 +0000

gtk4 (4.8.2+ds-1) unstable; urgency=medium

  * New upstream release
  * d/control.in: Update Meson build-dependency
  * d/copyright: Stop listing wayland and wayland-protocols as excluded.
    They are no longer in the upstream source release.
  * d/patches: Remove patches that were applied upstream

 -- Simon McVittie <smcv@debian.org>  Sat, 29 Oct 2022 11:54:46 +0100

gtk4 (4.8.1+ds-1ubuntu1) kinetic; urgency=medium

  * Sync with Debian. Remaining changes:
    - debian/tests:
      + include the memorytexture test in the flaky set, it has been unreliable
    - debian/control:
      + Build-Depend on dh-sequence-translations

 -- Jeremy Bicha <jbicha@ubuntu.com>  Mon, 19 Sep 2022 16:39:04 -0400

gtk4 (4.8.1+ds-1) unstable; urgency=medium

  * New upstream release
  * debian/libgtk-4-1.symbols.in: Add a new symbol
  * d/control.in: Replace transitional libfontconfig1-dev with
    libfontconfig-dev
  * d/missing-sources: Update for upstream updates to Compose data
  * d/p/gdkevents-Don-t-ignore-modifiers-that-are-not-currently-a.patch:
    Add proposed patch to fix keyboard shortcuts with X11 backend
    (Closes: #1016927)
  * d/p/build-Use-more-conservative-GResource-embedding-on-non-x8.patch:
    Update patch for GResource embedding based on upstream feedback

 -- Simon McVittie <smcv@debian.org>  Sat, 17 Sep 2022 22:23:08 +0100

gtk4 (4.7.2+ds-3) unstable; urgency=medium

  [ Samuel Thibault ]
  * debian/libgtk-4-1.symbols.in: Mark more Wayland symbols as Linux-specific
  * Build-depend on dh-exec
  * Avoid trying to install Wayland documentation on non-Linux
    (Closes: #1017866)

  [ Jeremy Bicha ]
  * Release to unstable

 -- Jeremy Bicha <jbicha@ubuntu.com>  Sun, 21 Aug 2022 17:40:46 -0400

gtk4 (4.7.2+ds-2ubuntu1) kinetic; urgency=medium

  * Sync with Debian. Remaining changes:
    - debian/tests:
      + include the memorytexture test in the flaky set, it has been unreliable
    - debian/control:
      + Build-Depend on dh-sequence-translations
  * Drop the debian/rules translation override since there is only one
    translation template now

 -- Jeremy Bicha <jbicha@ubuntu.com>  Thu, 18 Aug 2022 22:34:45 -0400

gtk4 (4.7.2+ds-2) experimental; urgency=medium

  * Merge packaging changes from unstable

 -- Simon McVittie <smcv@debian.org>  Tue, 16 Aug 2022 11:24:01 +0100

gtk4 (4.6.6+ds-3ubuntu1) kinetic; urgency=medium

  * Sync with Debian. Remaining changes:
    - debian/tests:
      + include the memorytexture test in the flaky set, it has been unreliable
    - debian/control:
      + Build-Depend on dh-sequence-translations
    - debian/rules: Handle the 2nd translation template file.
      This override can be dropped with 4.7.1

 -- Jesús Soto <jesus.soto@canonical.com>  Tue, 16 Aug 2022 09:49:05 -0500

gtk4 (4.6.6+ds-3) unstable; urgency=medium

  * Branch 4.6.x for unstable
  * d/rules: Force softpipe OpenGL driver on mips* architectures.
    This is a workaround for misrendering and crashes when the buildds run
    tests under llvmpipe on these architectures (see #993550, #1003348,
    #1010838).
  * d/p/debian/Skip-some-known-failing-tests-on-mips-family-architecture.patch:
    Remove patch, stop skipping tests that (should) pass on mips*el when
    we force softpipe.
  * d/p/Work-around-1014417-in-Meson.patch:
    Remove workaround for a Meson 0.63.0 bug that was fixed in 0.63.1
  * d/p/build-Add-an-option-to-use-more-conservative-GResource-em.patch:
    Add a build option to disable the GResource fast-path, and disable it.
    It isn't reliable on non-mainstream architectures, and the compile time
    improvement is not significant if we're compiling all of GTK anyway.
  * d/rules: Enable broadway backend for the .deb build (but not the udeb).
    This is apparently used by Cambalache and Deckard, and also the
    Pidgin unit tests. (Closes: #994944)

 -- Simon McVittie <smcv@debian.org>  Tue, 16 Aug 2022 09:23:59 +0100

gtk4 (4.7.2+ds-1) experimental; urgency=medium

  * New upstream development release
    - Fix crashes involving GL/GLES version selection on PinePhone
      (Closes: #1009917)
  * Repack with wayland and wayland-protocols subprojects omitted.
    The versions in unstable are sufficiently new.
  * d/control.in: Update dependency versions
  * d/copyright: Update
  * Refresh patch series
  * Skip inscription-markup.ui reftest for now.
    The whole thing is rendered 1px offset from where it should be, which is
    not a serious problem for practical use of GTK, but makes the tests fail.
  * d/gtk-4-examples.install: Include the new NodeEditor demo
  * Update symbols file for new ABI

 -- Simon McVittie <smcv@debian.org>  Fri, 12 Aug 2022 11:46:07 +0100

gtk4 (4.6.6+ds-2) unstable; urgency=medium

  [ Evangelos Ribeiro Tzaras ]
  * Drop erroneous !nocheck annotation from python3-gi Build-Depends
    (Closes: #1014878)

  [ Simon McVittie ]
  * Add temporary patch to work around #1014417 in Meson
  * Standards-Version: 4.6.1 (no changes required)
  * Migrate GLib 2.68.0 build-dependency from d/control to d/control.in
  * d/copyright: Drop unused GPL license stanzas
  * d/gtk-4-tests.lintian-overrides: Update syntax for current Lintian

  * Sync with Debian. Remaining changes:
    - debian/tests:
      + include the memorytexture test in the flaky set, it has been unreliable
    - debian/control:
      + Build-Depend on dh-sequence-translations
    - debian/rules: Handle the 2nd translation template file.
      This override can be dropped with 4.7.1


 -- Jeremy Bicha <jbicha@ubuntu.com>  Tue, 05 Jul 2022 14:09:40 -0400
 

gtk4 (4.6.6+ds-1) unstable; urgency=medium

  [ Jeremy Bicha ]
  * New upstream release (LP: #1980742)

  [ Simon McVittie ]
  * d/tests/installed-tests: Fail on unset variable references
  * d/tests/installed-tests: Fail if no tests are found

  [ Evangelos Ribeiro Tzaras ]
  * Bump required glib build dependency

 -- Jeremy Bicha <jbicha@ubuntu.com>  Tue, 05 Jul 2022 11:24:34 -0400

gtk4 (4.6.5+ds-1ubuntu6) kinetic; urgency=medium

  * debian/rules:
    - use the make-pot script instead of the  --enable-features=Vulkan
      rule which seems to not work as intended

 -- Sebastien Bacher <seb128@ubuntu.com>  Mon, 04 Jul 2022 13:47:15 +0200

gtk4 (4.6.5+ds-1ubuntu5) kinetic; urgency=medium

  * Rebuild to get the translations import on launchpad, the template
    sharing option was enabled on the server which makes the (outdated)
    project vcs loaded instead of the package files

 -- Sebastien Bacher <seb128@ubuntu.com>  Fri, 01 Jul 2022 11:39:09 +0200

gtk4 (4.6.5+ds-1ubuntu4) kinetic; urgency=medium

  * Fix the build directory for the previous upload

 -- Jeremy Bicha <jbicha@ubuntu.com>  Thu, 30 Jun 2022 14:21:26 -0400

gtk4 (4.6.5+ds-1ubuntu3) kinetic; urgency=medium

  * debian/rules: gtk4 builds 2 translation templates so handle them both

 -- Jeremy Bicha <jbicha@ubuntu.com>  Thu, 30 Jun 2022 10:27:29 -0400

gtk4 (4.6.5+ds-1ubuntu2) kinetic; urgency=medium

  * Build-Depend on dh-sequence-translations
    - Fixes missing translations and RTL support (LP: #1947698)

 -- Jeremy Bicha <jbicha@ubuntu.com>  Thu, 30 Jun 2022 09:56:48 -0400

gtk4 (4.6.5+ds-1) unstable; urgency=medium

  [ Jeremy Bicha ]
  * New upstream release (LP: #1976500)
    - Fixes file chooser getting bigger each time it opens (LP: #1971112)
  * Drop 2 patches applied in new release

  [ Laurent Bigonville ]
  * debian/control.in: Disable librsvg BD on architectures where it's not
    building

 -- Jeremy Bicha <jbicha@ubuntu.com>  Wed, 01 Jun 2022 09:05:45 -0400

gtk4 (4.6.4+ds-3ubuntu1) kinetic; urgency=medium

  [ Sebastien Bacher ]
  * debian/tests:
    - include the memorytexture test in the flaky set, it has been unreliable

 -- Jeremy Bicha <jbicha@ubuntu.com>  Thu, 19 May 2022 10:16:34 -0400
gtk4 (4.6.4+ds-3) unstable; urgency=medium

  * d/rules: Stop skipping ngl tests on big-endian machines.
    The ngl renderer no longer exists: it was renamed to gl.
  * d/rules, d/run-tests.sh: Move loop through backends into run-tests.sh.
    This means that if an X11 test fails, we try the Wayland tests (if we
    are running them at all) before failing the build.
  * d/rules: Work around llvmpipe segfault by forcing softpipe on mipsel
    for build-time tests. (Mitigates: #1010838)
  * d/control.in: Move gi-docgen to Build-Depends-Indep.
    We correctly disable the gi-docgen-generated documentation when only
    building architecture-dependent packages.
  * d/control.in: Drop build-dependencies that were only there for gi-docgen.
    Now that we're using the packaged gi-docgen instead of the bundled copy,
    there's no need to depend on its dependencies explicitly.

 -- Simon McVittie <smcv@debian.org>  Sun, 15 May 2022 00:27:01 +0100

gtk4 (4.6.4+ds-2) unstable; urgency=medium

  * Cherry-pick patch to fix pasting into the filechooser name field
    (LP: #1971532)

 -- Jeremy Bicha <jbicha@ubuntu.com>  Sat, 14 May 2022 10:05:42 -0400

gtk4 (4.6.4+ds-1) unstable; urgency=medium

  * New upstream release
  * Drop patches applied in new release
  * Cherry-pick patch to fix an invalid format string
  * Use gi-docgen to build docs

 -- Jeremy Bicha <jbicha@ubuntu.com>  Fri, 13 May 2022 16:26:26 -0400

gtk4 (4.6.3+ds1-2) unstable; urgency=medium

  * Cherry-pick gtk-4-6 patch needed for mutter 42.1 (LP: #1972722)

 -- Jeremy Bicha <jbicha@ubuntu.com>  Mon, 09 May 2022 16:48:11 -0400

gtk4 (4.6.3+ds1-1) unstable; urgency=medium

  * New upstream release
  * d/copyright: Exclude gtk/theme/Default/Default-*.css.
    We already deleted them during clean.
  * d/copyright: Stop excluding subprojects/wayland.
    It's no longer included in tarballs.
  * d/patches: Update to upstream gtk-4-6 branch commit 4.6.3-9-g045446c3da
    - Work around infinite loop in box allocation (Closes: #1010547)
    - Make it easier to select the current folder with a file chooser
    - Fix saving into a subdirectory with a file chooser
    - Translation updates
  * d/log-reftests.py: Update names of GSK renderers
  * d/rules, d/run-tests.sh: Add infrastructure to ignore failing GSK tests.
    Similar to reftests, these can be fragile against varying versions of
    dependencies.
  * d/rules: Ignore unaligned-offscreen GSK comparison test.
    Workaround for GNOME/gtk#4889.

 -- Simon McVittie <smcv@debian.org>  Wed, 04 May 2022 11:30:16 +0100

gtk4 (4.6.2+ds-1) unstable; urgency=medium

  * New upstream release
  * d/missing-sources/emojibase: Update to emojibase-data 7.0.1, matching
    the data files in gtk/emoji
  * d/rules: Improve regeneration of emoji data
  * d/missing-sources: Add Unicode emoji data.
    The JSON data files in d/missing-sources/emojibase are indirectly
    derived from this.
  * d/copyright: Update
  * d/p/debian/Disable-optimized-GResource-embedding.patch: Remove.
    The upstream code now disables this on the architectures where it is
    known to be problematic, namely 32-bit ARM.

 -- Simon McVittie <smcv@debian.org>  Sun, 20 Mar 2022 17:51:43 +0000

gtk4 (4.6.1+ds-1) unstable; urgency=medium

  * New upstream release
  * Drop patches that were applied upstream
  * d/control.in: Update build-dependency versions
  * d/copyright: Update
  * d/watch: Repack with wayland subproject excluded, we use the system copy
  * d/run-tests.sh: Show full test log after testing

 -- Simon McVittie <smcv@debian.org>  Wed, 16 Feb 2022 16:55:50 +0000

gtk4 (4.6.0+ds1-4) unstable; urgency=medium

  * Release to unstable

 -- Jeremy Bicha <jeremy.bicha@canonical.com>  Wed, 09 Feb 2022 13:25:53 -0500

gtk4 (4.6.0+ds1-3) experimental; urgency=medium

  * Skip another known-failing test on mips*el (see #993550)
  * Add mips*el bug reference to previous changelog entry

 -- Simon McVittie <smcv@debian.org>  Sat, 08 Jan 2022 22:47:19 +0000

gtk4 (4.6.0+ds1-2) experimental; urgency=medium

  * d/p/png-Correct-endianness-for-big-endian-machines.patch:
    Add proposed patch to fix FTBFS on s390x
  * d/p/debian/Skip-some-known-failing-tests-on-mips-family-architecture.patch:
    Skip another known-failing test on mips family (see #1003348)
  * d/p/debian/Disable-optimized-GResource-embedding.patch:
    Disable optimized GResource embedding.
    This seems to be triggering failures on armel and armhf. Second-guessing
    GResource seems to be more trouble than it's worth.
  * d/rules: Rebuild CSS using sass

 -- Simon McVittie <smcv@debian.org>  Sat, 08 Jan 2022 18:40:18 +0000

gtk4 (4.6.0+ds1-1) experimental; urgency=medium

  * New upstream release
  * Rebase patch series
    - d/p/debian/testsuite-Don-t-test-the-old-gl-renderer.patch:
      Drop, no longer needed
  * d/control.in: Update build-dependencies
  * d/copyright: Update
  * d/rules: Don't build man pages under nodoc build-profile
  * d/source/include-binaries, d/rules:
    Remove workaround for Compose endianness handling, no longer necessary
  * Update symbols file
  * d/p/Make-our-stack-noexec.patch:
    Add patch from upstream fixing regressions from optimized GResource
    processing
  * d/p/build-Tell-glib-compile-resources-to-make-symbols-interna.patch:
    Add proposed patch to reduce unwanted symbol exports
  * Upload to experimental for initial testing

 -- Simon McVittie <smcv@debian.org>  Tue, 04 Jan 2022 18:14:08 +0000

gtk4 (4.4.1+ds1-3) unstable; urgency=medium

  * debian/control.in: Don't build ffmpeg backend on architectures where
    ffmpeg doesn't build
  * debian/rules: Build with cloudproviders support (except on Ubuntu)
  * debian/rules: Enable sysprof support on Linux

 -- Jeremy Bicha <jbicha@debian.org>  Mon, 29 Nov 2021 18:18:30 -0500

gtk4 (4.4.1+ds1-2) unstable; urgency=medium

  * d/control.in, d/rules: Gate libgtk-4-media-ffmpeg with a build-profile.
    If we only build it for experimental uploads, but there is no version
    currently in experimental, then its entry in the overrides file will be
    removed after a while, causing the next upload to be considered NEW.

 -- Simon McVittie <smcv@debian.org>  Fri, 05 Nov 2021 16:46:50 +0000

gtk4 (4.4.1+ds1-1) unstable; urgency=medium

  [ Jeremy Bicha ]
  * debian/rules: Correctly enable auto features for deb build

  [ Simon McVittie ]
  * New upstream release
  * Rebase patch series, dropping patches that were applied upstream
  * d/copyright: Update
  * libgtk-4-dev Suggests gtk-4-examples (Closes: #995752)
  * Stop enabling a Meson option that no longer exists.
    This was merely a warning with Meson 0.59, but is an error with
    Meson 0.60. (Closes: #998551)
  * Standards-Version: 4.6.0 (no changes required)

 -- Simon McVittie <smcv@debian.org>  Fri, 05 Nov 2021 12:54:16 +0000

gtk4 (4.4.0+ds1-5) unstable; urgency=medium

  * Sort patch series in upstream-first order
  * d/p/debian/Disable-clipboard-test.patch:
    Add patch to disable clipboard test, which regularly times out on
    buildds

 -- Simon McVittie <smcv@debian.org>  Fri, 03 Sep 2021 15:08:47 +0100

gtk4 (4.4.0+ds1-4) unstable; urgency=medium

  [ Simon McVittie ]
  * Simplify graphene dependency.
    The version in bullseye is sufficient for all architectures.
  * Drop dependency from libgtk-4-common to libgtk-3-common.
    This was put in place because they used to share GSettings schemas,
    but that's no longer the case.
  * Remove dependency from libgtk-4-bin to libgtk-3-bin.
    This was because they used to share gtkbuilder.its and gtkbuilder.loc,
    but those have been replaced by their gtk4builder counterparts, in
    libgtk-4-dev.
  * Remove dependency from gtk-4-examples to gtk-3-examples.
    This was because the demos shared GSettings schemas, but they no longer
    have the same name.
  * Remove alternative dependency on libgdk-pixbuf2.0-dev.
    We don't support skipping a Debian release, and this package's
    dependencies make it unlikely to be backported.
  * d/rules: Don't enable ffmpeg when experimental builds are copied to Ubuntu
  * d/p/reftest-compare-Treat-colour-channels-as-undefined-if-alp.patch:
    Add patch to ignore colour differences on pixels with zero alpha.
    This makes some of the remaining failing tests pass on mips*el.
  * d/p/debian/testsuite-Don-t-test-the-old-gl-renderer.patch:
    Add patch to disable testing of the old 'gl' renderer.
    The newer 'ngl' renderer is already the default, and 'gl' was removed
    upstream in 4.5.x, so 'gl' doesn't seem worthwhile to try to support.
    It also crashes in a couple of tests on mips*el. Let's focus testing
    effort on the renderer that has a future.
  * d/p/debian/Skip-some-known-failing-tests-on-mips-family-architecture.patch:
    Add patch to skip remaining failing gsk tests on mips*el
    (workaround for #993550)
  * Release to unstable (Closes: #992907)

  [ Jeremy Bicha ]
  * Build-Depend on libsysprof-capture-4-dev instead of sysprof
    in preparation for the sysprof package split (see #971243).
    Depend on version 3.40 to avoid re-exporting its symbols in our ABI.

 -- Simon McVittie <smcv@debian.org>  Fri, 03 Sep 2021 08:52:36 +0100

gtk4 (4.4.0+ds1-3) experimental; urgency=medium

  * Disable Broadway (HTML) backend.
    It isn't clear whether this is used in practice. If we disable it now,
    enabling it later if requested will not be an ABI break, but if we
    enable it now, we have to keep it enabled indefinitely.
  * d/missing-sources: Add source for libX11-derived compose sequences.
    By trial and error, the files in gtk/compose/ seem to be generated from
    libX11 1.7.0.
  * d/p/compose-Generate-endian-dependent-compact-Compose-data.patch,
  * Add proposed patch to use big-endian compose data on big-endian host,
    keeping the existing little-endian version for little-endian hosts.
    This resolves a FTBFS caused by test failure on s390x and other
    big-endian ports.
  * d/p/compose-Document-how-to-get-compose-parse-input-from-libX.patch
    Document how to reproduce the compose data. We don't do this at build
    time, because the compose data is relatively rarely updated, and
    during cross-compilation that would require building all of GTK for
    both the build and host architectures.
  * d/p/compose-Update-sequences-from-libX11-1.7.2.patch:
    Update compose data from libX11 1.7.2.
    This adds a few missing compose sequences.

 -- Simon McVittie <smcv@debian.org>  Mon, 30 Aug 2021 13:33:17 +0100

gtk4 (4.4.0+ds1-2) experimental; urgency=medium

  * Completely move .links files to debhelper syntax (Closes: #991964)
  * Always expect NEWS to be compressed (Closes: #985418).
    debhelper always compresses NEWS files, even if they are small.

 -- Simon McVittie <smcv@debian.org>  Sat, 28 Aug 2021 15:15:44 +0100

gtk4 (4.4.0+ds1-1) experimental; urgency=medium

  * New upstream stable release
  * d/control.in: Update dependencies
  * d/copyright: Update
  * Update symbols file for new ABI
  * d/watch: Only watch for stable releases.
    If we want GTK 4.4.x to move to unstable any time soon, we should
    avoid packaging GTK 4.5.x when it becomes available.
  * d/rules: Fix variable reference in dh_fixperms override

 -- Simon McVittie <smcv@debian.org>  Tue, 24 Aug 2021 10:24:58 +0100

gtk4 (4.3.2+ds1-1) experimental; urgency=medium

  * New upstream release
  * d/watch, d/copyright: Exclude pregenerated documentation.
    There's a lot of it, and excluding it makes the diff to review a lot
    smaller.
  * d/control.in: Bump meson requirement as per meson.build
  * d/control.in: Remove build-dependencies for Google Cloud Print.
    The service underlying this printing backend was shut down at the end
    of 2020, so the printing backend is no longer useful and was removed
    upstream.
  * Drop patches that were applied upstream
  * d/rules: Rebuild emoji data from source files.
    This provides a straightforward way to check that we have the correct
    source files.
  * Disable GStreamer for the udeb build.
    Support for VP8 and VP9 is officially part of the GTK4 API, but it seems
    OK to provide a reduced API in debian-installer.
  * Label the FFmpeg media backend as experimental, and only build it when
    targeting experimental.
    Upstream consider it to be experimental, and recommend the GStreamer
    backend.
  * tests: Specify locales' charsets explicitly, fixing FTBFS with new glibc.
    glibc 2.31-14 dropped support for all non-UTF-8 locales, so we can't
    use /usr/share/i18n/SUPPORTED to choose a suitable charset any more.
  * Update symbols file
  * Leave Vulkan disabled, and remove Vulkan symbols from .symbols file.
    This is an ABI break, but GTK4 is only in experimental so far, so that
    seems acceptable. The Vulkan renderer is marked as experimental upstream,
    with a note that it often causes crashes in the Inspector view; this
    sounds like something we likely don't want yet.
  * d/rules: Override dh_fixperms to set correct permissions on /usr/libexec.
    Making everything executable is not quite right for installed-tests.
  * d/copyright: Update
  * Silence a Lintian tag for documentation-like filenames among test data

 -- Simon McVittie <smcv@debian.org>  Fri, 20 Aug 2021 11:43:41 +0100

gtk4 (4.3.1+ds-2) experimental; urgency=medium

  [ Marco Trevisan (Treviño) ]
  * debian/rules: Add upstream bug mentioning test failures
  * debian/rules: Use Enable auto-features for debs and disable them for
    udebs. Avoid listing managing this manually, while explicitly disable or
    enable when something is required.
  * debian: Add libgtk-4-media-gstreamer package to provide a media module
  * debian: Add libgtk-4-media-ffmpeg package to provide a media module
  * debian: Add support for libcloudproviders in debian. While keep this
    disabled for ubuntu as it's not in main repo.
  * debian: Enable sysprof support under linux. We need to manually add
    sysprof dev dependencies as these are only suggestions.
  * debian/rules: Do not build tests in udeb case

  [ Iain Lane ]
  * rules: Only skip the cloud providers on Ubuntu itself. For everything
    else the main/universe distinction doesn't apply. Fixup to Marco's earlier
    change.
  * copyright: Fix dep5-copyright-license-name-not-unique. CC0-1.0 was
    defined twice

 -- Iain Lane <laney@debian.org>  Mon, 26 Jul 2021 12:56:55 +0100

gtk4 (4.3.1+ds-1) experimental; urgency=medium

  * debian: Use dh 13 substitutions for install files instead of .in files
  * debian/control: move gi-docgen dependencies to bd-indep and remove warn
  * debian/log-reftests.py: Remove wrong wayland paths
  * debian/copyright: Update copyright for gi-docgen excluding fonts
  * debian/watch: Repack using ds suffix as per the d/copyright exclusions
  * debian/libgtk4-doc.links: Add links as devhelp books instead of gtk-doc
  * Repack excluding web font files

 -- Marco Trevisan (Treviño) <marco@ubuntu.com>  Wed, 14 Jul 2021 05:35:40 +0200

gtk4 (4.3.1-1) experimental; urgency=medium

  * New upstream release:
    - Ignore XErrors from the COW (LP: #1911036)
  * debian/control: Update build-dependencies
  * debian/patches: Refresh
  * debian/control: Add dependencies to use upstream provided gi-docgen
    gi-docgen is still in NEW for some months now, so until that we can
    manually use the upstream provided version as subproject.
  * debian/patches: Prevent usage of web-fonts and external links in docs
  * debian/rules: Do not check for nocheck with dh 13
  * debian/rules: Do not manually build docs at build phase.
    This is now handled by gi-docgen that is called at build phase, not at
    install phase.
  * debian/control: Add python3-gi as test build dependency.
    It's needed by introspection tests
  * debian/libgtk-4-1.symbols.in: Add new symbols
  * debian/libgtk-4-doc.*: Adapt install files and links to gi-docgen paths.
    Docs are installed all in /usr/share/docs/libgtk-4-doc subfolders and
    linked to /usr/share/gtk-doc to keep devhelp support
  * debian/patches: Get typelib path from pkg-config
  * debian/rules: Ensure all symbols are defined.
    This is now working fine with all the components
  * debian/rules: Do not reset xvfb on running tests
  * debian/rules: Support running tests in parallel.
    This works fine now, so let's enable it again
  * debian/rules: Move test script to an easier to maintain external file.
    We're doing lots of operations to run tests, it's better to have the
    setup in an external script that it's easier to run, debug and maintain
  * debian/run-tests.sh: Only print full log on errors.
    No need to output the whole log if there have been no failures
  * debian: Run tests under wayland too in linux.
    It's now becoming the default backend so better to also test the library
    there.
  * debian/patches: Initialize the textbtree tags counting causing s390x fails
  * debian/rules: Skip some broken comparison tests in big endian archs
  * debian/tests: Port to Gtk4 and run them both in wayland and x11

 -- Marco Trevisan (Treviño) <marco@ubuntu.com>  Fri, 09 Jul 2021 16:31:39 +0200

gtk4 (4.0.3-4) experimental; urgency=medium

  * d/log-reftests.py: Collect more test results
  * d/rules: Don't export build results for tests that upstream expect
    to fail
  * d/rules: Update comments regarding failing tests that need to be
    processed

 -- Simon McVittie <smcv@debian.org>  Mon, 22 Feb 2021 10:56:12 +0000

gtk4 (4.0.3-3) experimental; urgency=medium

  * d/patches: Adjust forwarding URL for refactoring
  * d/patches: Never mark rendering differences as accepted, only tolerated.
    Upstream consider absolutely any difference in rendering to be an error,
    so we should always record the diff for inspection.
  * Force installation of fontconfig's preferred fonts for tests.
    The experimental dependency resolver is non-deterministic and can
    choose various different fonts, some of which make the reftests fail.
    Force its hand by choosing the fonts that fontconfig prioritizes highest,
    so that we get deterministic results.
  * d/patches: Fix error reporting in gsk reftests.
    The gsk reftests don't use the GTest framework, so g_test_fail will have
    no effect here.

 -- Simon McVittie <smcv@debian.org>  Mon, 15 Feb 2021 10:46:01 +0000

gtk4 (4.0.3-2) experimental; urgency=medium

  * Tolerate minor differences in some reftests
  * d/rules: Show the detailed test log even if tests all succeed
  * d/rules: Dump reftest differences into the log as base64.
    Debian package builds don't have an equivalent of $AUTOPKGTEST_ARTIFACTS
    (as requested in https://bugs.launchpad.net/launchpad/+bug/1845159) so
    this is the best we can do right now.

 -- Simon McVittie <smcv@debian.org>  Sun, 14 Feb 2021 14:28:39 +0000

gtk4 (4.0.3-1) experimental; urgency=medium

  * New upstream release
  * symbols: Ignore removal of gtk_glade_catalog_init.
    This symbol appeared in the ABI, but not in any header files, and is
    considered private.
  * d/rules: Show test log if build-time test fails.
    dh_auto_test would automatically show meson-logs/testlog.txt, but
    because we're running with --setup=x11, we get
    meson-logs/testlog-x11.txt instead.
  * Increase dependency on librsvg2-common from Suggests to Recommends.
    This is not a hard dependency, but should be installed in nearly all
    cases. Increasingly many icons are provided in SVG format, so
    applications will appear broken if the SVG pixbuf loader is not
    installed. See #980396 for more information.
    adwaita-icon-theme already Recommends librsvg2-common, but people who
    routinely do not install recommended packages will get a better hint
    about how much will be broken by its removal if GTK also recommends it.
  * Bump graphene build-dependency to 1.10.4 on i386.
    Earlier versions used SSE, which has stricter alignment requirements
    that cause many of the build-time tests to fail (in addition to not
    being available on Debian's baseline CPU).
  * d/rules: Add a note of the test failures that need investigation
  * d/rules: Extend test timeout on slower architectures
  * Add myself to Uploaders

 -- Simon McVittie <smcv@debian.org>  Fri, 12 Feb 2021 10:05:16 +0000

gtk4 (4.0.1-1) experimental; urgency=medium

  * Team upload
  * New upstream release
  * d/rules: Force recompilation of CSS with sassc

 -- Simon McVittie <smcv@debian.org>  Tue, 12 Jan 2021 18:45:15 +0000

gtk4 (4.0.0-1) experimental; urgency=medium

  * Team upload
  * New upstream release
    - Bump SONAME to libgtk-4.so.1 to reflect incompatibility with 3.9x.y
      development releases
  * Rename source package to gtk4 while we're going through NEW anyway.
    This reflects the upstream name of the library (formerly GTK+,
    now GTK) and avoids "+" being misinterpreted as a space in URLs.
  * Bump required version for all symbols to 4.0.0
  * Add Provides for gir1.2-gdkwayland-4.0 on Linux
  * d/copyright: Remove unused GPL-2+ paragraph
  * d/copyright: Remove unused autoconf-archive paragraph
  * Standards-Version: 4.5.1 (no changes required)
  * Add a Lintian override for #970275
  * d/tests: Reduce number of tests marked as flaky
  * Add iso-codes as a Recommends, and depend on it for tests
  * Disable gvfs and other GIO modules for build-time tests.
    If running on a developer system, we don't want to interact with
    "larger" components like gnome-online-accounts.
  * Make build-time test failures fatal
  * Add missing libxdamage-dev (build-)dependency
  * Preferentially build-depend on libgdk-pixbuf-2.0-dev.
    We don't need the deprecated Xlib integration that is also pulled in
    by the older libgdk-pixbuf2.0-dev package (see #974870).
  * d/changelog: Remove trailing whitespace
  * Replace XC-Package-Type with Package-Type
  * Use https for Homepage
  * d/watch: ".." is not a version number
  * Bump build-dependency on Glib to 2.66
  * Split gtk-4-tests into its own package
  * libgtk-4-1 Breaks/Replaces experimental libgtk-4-0.
    Both packages contain the print backends, which do not contain the
    SONAME in their names. We anticipate that if the SONAME was bumped in
    future, the "4.0.0" in the module loading path would also change, so
    this isn't a problem for Policy §8.2; the only reason the path didn't
    already change here is that versions prior to 4.0.0 were development
    snapshots and explicitly not API- or ABI-stable.
    Moving the print backends to a separate package would create a circular
    dependency (since libgtk-4-1 would need at least a Recommends on the
    print backends, and the print backends depend on the main library),
    and would not actually help co-installability with a future libgtk-4-2,
    since they should be upgraded in lockstep.
  * Remove obsolete Breaks copied from GTK 3

 -- Simon McVittie <smcv@debian.org>  Sun, 27 Dec 2020 00:23:58 +0000

gtk+4.0 (3.99.4-1) experimental; urgency=medium

  * Team upload
  * New upstream release
  * Build with system copy of gtk-doc
    - d/gbp.conf: Stop adding gtk-doc as a second orig tarball
    - d/rules: Don't symlink gtk-doc into subprojects
    - Remove references to bundled gtk-doc
  * d/control.in: Update dependencies
  * d/copyright: Mention CC0-1.0
  * Drop patches, applied upstream
  * d/rules: Update Meson build options
  * Stop installing NodeEditor icons.
    They're embedded in the executable via GResource now.
  * d/libgtk-4-0.symbols.in: Update
  * run-with-locales: Normalize utf8 to UTF-8 without using SUPPORTED file
  * d/tests/run-with-locales: Move from d/run-with-locales.
    This makes tab-completion for d/rules work better.
  * d/rules: Change introspection from true to enabled.
    Similarly, change it from false to disabled for the udeb.
    It's now a feature flag, rather than a boolean.
  * d/libgtk-4-common.install.in: Install emoji data files

 -- Simon McVittie <smcv@debian.org>  Fri, 06 Nov 2020 22:56:34 +0000

gtk+4.0 (3.99.0-2) experimental; urgency=medium

  * Team upload
  * Bundle a copy of gtk-doc from the gtk-doc-for-gtk4 branch.
    Until support for GTK 4 actions is merged into gtk-doc git master,
    including a suitable copy of gtk-doc in this source package lets us
    build it without experimental's gtk-doc having to be the GTK 4 version.
    It's currently version GTK_DOC_1_32-57-g3651bf3 from the
    gtk-doc-for-gtk4 branch.
    - Add dependencies of gtk-doc-tools to Build-Depends-Indep
    - Add patch to skip Yelp manual for bundled gtk-doc
    - Don't try to install files from the bundled gtk-doc
    - d/copyright: Add copyright information for bundled gtk-doc
  * d/copyright: Update copyright information for AppStream data

 -- Simon McVittie <smcv@debian.org>  Tue, 25 Aug 2020 12:45:30 +0100

gtk+4.0 (3.99.0-1) experimental; urgency=medium

  * Team upload
  * New upstream release
    - Update d/copyright
    - Update build-dependencies according to meson.build
      + Remove ATK dependencies
    - Remove "fake SONAME" mechanism.
      The library is now built as libgtk-4.so.0 (although the ABI is still
      not yet stable).
    - Bump minimum version for all symbols to 3.99.0 for the new SONAME and
      numerous ABI breaks
    - Drop patch, applied upstream
    - Update symbols file
    - Build-Depend on a suitable snapshot of gtk-doc from experimental
    - Install more example files
  * d/tests/build, d/tests/python3-gi: Suppress AT-SPI warnings.
    We don't need a11y here, so use NO_AT_BRIDGE=1 to suppress the warning
    about org.a11y.Bus being unavailable.
  * d/copyright: Collapse most permissive licenses into Files: * stanza.
    I'm not going to try to keep track of which files are under which
    specific LGPL-compatible licenses; please see the source code if this
    information is needed.
  * Depend on librsvg2-common for tests, to be able to load SVG icons.
    adwaita-icon-theme used to depend on this, but doesn't any more.
  * Try to split out flaky and non-flaky tests.
    Both sets are marked as flaky for now, but hopefully the less-flaky set
    can be promoted to non-flaky to catch regressions when GTK 4 gets more
    stable.
  * Run the build-time tests under X11 for now.
    We don't have an equivalent of xvfb-run for Wayland yet.
  * Move to debhelper compat level 13.
    Adjust dh_auto_test arguments accordingly: they were previously passed
    to `ninja test` and are now for `meson test`.
  * Depend on fonts-cantarell for tests
  * Run build-time tests with a D-Bus session bus via dbus-run-session
  * d/p/testsuite-Fix-installed-tests.patch,
    d/p/installed-tests-Fix-the-icontheme-test.patch,
    d/p/cups-Don-t-emit-a-warning-if-we-can-t-talk-to-avahi.patch,
    d/p/cloudprint-Fix-redundant-declarations.patch:
    Add patches from upstream for some tests/warnings fixes
  * d/p/roaring.-ch-Add-attribution-and-licensing-information.patch,
    d/p/Include-a-copy-of-the-Apache-license.patch:
    Add proposed patches to add copyright/licensing info for code adapted
    from libroaring (src:croaring in Debian).
  * d/rules: Rely on debhelper 13 to reset HOME, etc.
  * d/rules: Stop setting VERBOSE, it was only relevant with Autotools
  * d/rules: Explicitly enable Xinerama for non-udeb build
  * d/rules: Disable examples, demos, installed tests for udeb build
  * d/control.in: Annotate -doc package with <!nodoc>
  * d/control.in, d/rules: Don't build demos, examples, installed-tests
    under <!noinsttest>
  * d/rules: Disable GObject-Introspection for udeb build
  * d/rules: Explicitly build documentation during build step.
    By default this is only done during the install step, because gtk-doc
    is relatively slow and cannot tell Meson how its dependency tree looks.
    However, for GTK that breaks some dependency tracking, leading to
    required Docbook files not being generated from their Markdown source.

 -- Simon McVittie <smcv@debian.org>  Sun, 09 Aug 2020 14:49:14 +0100

gtk+4.0 (3.98.2-1) experimental; urgency=medium

  * New upstream release
  * Bump pango dependency as per meson.build
  * Drop patch, applied upstream
  * Install new valgrind suppressions files
  * Add patch from git master to make valgrind suppressions work on Debian
  * Update symbols file for ABI breaks and additions

 -- Simon McVittie <smcv@debian.org>  Fri, 10 Apr 2020 22:00:07 +0100

gtk+4.0 (3.98.0-1) experimental; urgency=medium

  * Team upload
  * New upstream release
    - Drop all patches, applied upstream
    - d/control.in: Update build-dependencies
    - d/rules: Update SONAME
    - d/rules: Adjust build options for rename of documentation to gtk_doc
    - debian/libgtk-4-0.symbols.in: Update
  * d/rules: Sort build options
  * d/run-with-locales, d/rules, d/tests/installed-tests:
    Generate locales used by the tests
  * debian/libgtk-4-0.symbols.in: Mark more Wayland and Vulkan symbols
    as (arch=linux-any). These don't exist on hurd-i386, and presumably
    not on kFreeBSD either.
  * Move gtk4-encode-symbolic-svg from gtk-4-examples to libgtk-4-bin.
    It's more of a development tool than an example.
  * d/tests/python3-gi: Explicitly return GLib.SOURCE_REMOVE.
    Implicitly returning None is OK, but explicit is better than implicit.
  * d/tests/python3-gi: Make executable
  * d/tests/build, d/tests/python3-gi: Mark as superficial
  * d/tests/build: Use correct compiler for proposed autopkgtest
    cross-architecture testing support, based on a patch for clutter-1.0
    by Steve Langasek
  * d/tests/build: Fix shellcheck warnings
  * d/tests/build: Show commands before they are executed
  * d/tests/build: Fail if using an undefined variable ("unofficial strict
    mode")
  * d/upstream/metadata: Add upstream URLs
  * d/copyright: Simplify and consolidate (see individual source files if
    finer detail is required)
    - Stop distinguishing between LGPL 2+ and 2.1+, list both as
      "LGPL-2+ and LGPL-2.1+"
    - Stop distinguishing between code and translations
    - Merge copyright years
    - Merge entries differing only by email address
    - Stop repeating "Copyright (C)"
    - Indent with a single space
  * Standards-Version: 4.5.0 (no changes required)
  * Don't build HTML documentation in Architecture: any builds.
    With Autotools, we would have had to leave gtk-doc-tools in the
    Build-Depends for gtkdocize, but with Meson we can demote it to
    Build-Depends-Indep.
    Promote docbook-xml and docbook-xsl to Build-Depends instead: they are
    needed in all builds for the example programs' man pages. Previously,
    they were pulled in by gtk-doc-tools.
  * d/p/build-Install-gtkemojichooser.h.patch:
    Add patch from upstream to fix installation of headers
  * d/.gitignore: Add

 -- Simon McVittie <smcv@debian.org>  Sun, 01 Mar 2020 21:44:08 +0000

gtk+4.0 (3.96.0-2) experimental; urgency=medium

  * Team upload
  * Mark patches as applied upstream
  * Don't run dh_missing against debian/install/udeb when not building
    the udeb. This fixes FTBFS in Architecture: all-only builds.
  * Disable Wayland backend on non-Linux kernels

 -- Simon McVittie <smcv@debian.org>  Sat, 27 Jul 2019 20:47:51 +0100

gtk+4.0 (3.96.0-1) experimental; urgency=medium

  * Team upload

  [ Jeremy Bicha ]
  * New upstream release 3.92
  * Switch to meson
  * README has been renamed to README.md
  * debian/libgtk-4-0.symbols: Update
  * debian/libgtk-4-common.install.in: themes are bundled in the gtkresources
  * Disable 018_gdkenumtypes.c_location.patch: might not be needed any more
  * Update Vcs fields for migration to https://salsa.debian.org/
  * Stop using gnome-get-source

  [ Simon McVittie ]
  * New upstream release 3.94, 3.96
    - Update build-dependencies
    - d/copyright: Update
    - d/patches: Delete patches that aren't applied
    - Refresh patch series and drop applied patches
    - d/p/gdk-x11-Check-if-we-have-access-to-GL-before-using-G.patch:
      Drop, obsoleted by commit 02eb344 in GTK 3.93
    - d/p/no-accessibility-dump.patch: Drop, no longer needed.
      The build-time tests correctly set GTK_CSD=1 now.
    - Disable GStreamer video support for now
    - Stop installing gtk4-query-immodules, superseded by gio-querymodules
    - Don't install im-multipress.conf, no longer available (the multipress
      IM module is unmaintained and was removed). Remove obsolete conffile
      during upgrade.
    - d/libgtk-4-0.install.in: Don't install IM modules. The backend IM
      modules such as XIM and Wayland are now linked into GTK itself,
      while non-backend IM modules have been removed.
    - d/rules: Update Meson options, mostly removing enable- prefix
    - d/libgtk-4-0.symbols: Update
    - Update lists of installed files
  * d/patches: Refresh remaining patches through gbp pq
    - Get date/author information from d/changelog where needed
  * Generate a dependency on a virtual package that reflects the unstable
    SONAME, currently libgtk-4-0.9400.0, and Provide that virtual package
    from libgtk-4-0. This avoids repeated package renames while the ABI
    of GTK 4 remains unstable.
  * gir1.2-gtk-4.0: Add Provides for gir1.2-gdk-4.0, gir1.2-gdkx11-4.0
    and gir1.2-gsk-4.0 to reflect its contents
  * d/libgtk-4-0.postinst.in: Run gio-querymodules for IM modules
    and print backends
  * libgtk-4-dev: Add missing dependency on libvulkan-dev (thanks,
    autopkgtest) (Closes: #910640)
  * libgtk-4-0.postrm.in: Remove the correct cache files
  * Drop support for OLD_MODULES_BASE_PATH. GTK 4 has never supported
    modules in the non-multiarch location.
  * Run tests under Xvfb with GLX available (see #874077)
  * Build installed-tests and run them as autopkgtests (similar to #908440)
    - Install them in gtk-4-examples for now to avoid the NEW queue
    - Mark them as flaky for now
  * d/tests/control: Mark python3-gi as flaky until python3-gi overrides
    get updated for the rename of Gdk.Window to Gdk.Surface
  * d/tests/build: Update for GTK 4.0
  * Canonicalize permissions of debian/rules
  * Normalize various packaging files with wrap-and-sort -a
  * Remove obsolete debian/*.install files from GTK 3
  * List installed but unpackaged files in d/not-installed
  * d/rules: Defang dh_auto_test when built with nocheck
  * Stop using Priority: extra
  * d/missing-sources: Remove, no longer needed
  * Fix generation of README.md.gz symlinks
  * d/gbp.conf: Import configuration from glib2.0
  * d/rules: Generate files from .in counterparts for every package,
    not just the ones we are going to build. This avoids dh_missing
    false positives for files that would have gone into packages not
    included in the current build, for example libgtk-4-common during
    an amd64-only build.
  * Remove autoconf-archive B-D
  * Don't build udebs if built with noudeb build-profile
  * Add test-dependency on xvfb so we can run the built program
  * Change library name (and download location) from GTK+ to GTK,
    following upstream re-branding
  * Add Build-Depends-Package to symbols file
  * d/p/testsuite-Remove-dangling-references-to-box-packing-tests.patch:
    Fix dangling references to removed box-packing tests
  * d/p/gtk4.pc-Move-third-party-libraries-from-Libs-to-Libs.priv.patch:
    Improve .pc file to avoid over-linking (and Lintian false-positives)
  * Use debhelper-compat 12
  * Remove infrastructure for dealing with reftests that are known to fail
  * d/not-installed: Remove
  * d/rules: Fail the build if anything from the deb build is not installed
  * Only install AUTHORS in -doc package
  * Install documentation in /usr/share/gtk-doc, with symlinks in /u/s/doc.
    gtk-doc documentation is technically part of the package's functional
    interface, since other packages use it to adjust cross-references.
  * Standards-Version: 4.4.0 (no changes required)
  * Set Rules-Requires-Root to no

  [ Laurent Bigonville ]
  * Add Closes statement for #910640

 -- Simon McVittie <smcv@debian.org>  Thu, 18 Jul 2019 09:22:44 +0100

gtk+4.0 (3.91.2-1) experimental; urgency=medium

  [ Emilio Pozuelo Monfort ]
  * New major release, GTK+ 4 (beta version). (Closes: #876011)
    Rename everything as appropriate for GTK+ 4.
  * Don't abort on test suite failures.
  * Update symbols. Set all symbols' minimum version to 3.91.2.
  * Update build-dependencies: bump gtk-doc-tools and libglib2.0-dev
    minimum requirement, add libgraphene-1.0-dev and autoreconf-archive.
  * Drop libgail packages, they are no longer built from GTK+ 4.
  * Don't install libgdk-4.so, it has been merged into libgtk-4.so.
  * debian/patches/016_no_offscreen_widgets_grabbing.patch,
    debian/patches/017_no_offscreen_device_grabbing.patch:
    + Removed, obsolete as offscreen widgets are gone in GTK+ 4.
  * debian/patches/022_disable-viqr-im-for-vi-locale.patch:
    + Removed, imported in 2009 with no explanation whatsoever.
  * debian/patches/060_ignore-random-icons.patch:
    + Removed, upstream fixed this differently eons ago (see bgo#451634).
  * debian/patches/018_gdkenumtypes.c_location.patch:
    + Refreshed.
  * debian/libgtk-4-dev.install: don't install aclocal files.
  * debian/libgtk-4-common.install.in: comment out EmojiChooser schema, it's
    not present in 3.91.2 but will be in the next release.
  * Update watch file.
  * Point Vcs-* to experimental.

  [ Jeremy Bicha ]
  * debian/control.in:
    - Build-Depend on libvulkan-dev and sassc
    - Drop Breaks/Replaces not needed after jessie
    - Have libgtk-4-bin and libgtk-4-common and gtk-4-examples depend on
      their gtk3 counterparts until we figure out how to handle the file
      conflicts there. The conflicted files have not changed in gtk4.
      See GNOME bug 774912.
  * Don't build gtk-update-icon-cache; we'll let gtk3 handle that for now

 -- Jeremy Bicha <jbicha@debian.org>  Thu, 21 Sep 2017 17:14:22 -0400

gtk+3.0 (3.22.21-1) unstable; urgency=medium

  * New upstream release.
  * Bump to debhelper compat 10.
    + Drop dh-autoreconf and autotools-dev build-deps, no longer needed as
      debhelper guarantees them now.
  * Switch from CDBS to dh.
    Only regression is that we don't run --fail-missing on arch:all builds.
  * Don't build the docs when not building the -doc packages. Saves some
    time on arch-only builds.
  * Skip the udeb build when not building the -udeb package. Saves a lot
    of time on the arch:all builds.

 -- Emilio Pozuelo Monfort <pochu@debian.org>  Tue, 12 Sep 2017 00:38:15 +0200

gtk+3.0 (3.22.20-1) unstable; urgency=medium

  * New upstream release.
  * debian/patches/fix-gtk-menu-sliders.patch:
    + Removed, applied upstream.
  * Bump Standards-Version to 4.1.0; no changes needed.

 -- Emilio Pozuelo Monfort <pochu@debian.org>  Sat, 09 Sep 2017 15:11:12 +0200

gtk+3.0 (3.22.19-1) unstable; urgency=medium

  [ Jeremy Bicha ]
  * New upstream release
  * debian/libgtk-3-common.install.in:
    Install EmojiChooser gsettings schemas
  * Add fix-gtk-menu-sliders.patch:
    - Cherry-pick patch to fix regression with clicking on sliders in menus,
      such as with Unity's sound indicator (LP: #1712701) (Closes: #872687)

  [ Ken VanDine ]
  * debian/control.in:
    - Bump libpango1.0-dev Build-Depends to >= 1.40.5 for colornames test

 -- Jeremy Bicha <jbicha@ubuntu.com>  Mon, 28 Aug 2017 20:39:28 -0400

gtk+3.0 (3.22.18-1) unstable; urgency=medium

  * Hi from Debconf
  * New upstream release!
    + Support entering emoji by name, using Ctrl-Shift-E (note there is a
      whitelist for this currently - see GtkImContext docs)
    + Wayland:
     - Add support for the shortcut inhibitor protocol
     - Support Wacome tablet wheel scrolling
  * debian/control{,.in}: Bump wayland-protocols to 1.9, per upstream.

 -- Iain Lane <laney@debian.org>  Thu, 10 Aug 2017 16:34:47 +0100

gtk+3.0 (3.22.17-1) unstable; urgency=medium

  * New upstream release.

 -- Emilio Pozuelo Monfort <pochu@debian.org>  Wed, 26 Jul 2017 18:59:22 +0200

gtk+3.0 (3.22.16-1) unstable; urgency=medium

  * New upstream release.

 -- Emilio Pozuelo Monfort <pochu@debian.org>  Thu, 22 Jun 2017 20:24:11 +0200

gtk+3.0 (3.22.12-1) unstable; urgency=medium

  * New upstream release.

 -- Andreas Henriksson <andreas@fatal.se>  Thu, 13 Apr 2017 06:41:09 +0200

gtk+3.0 (3.22.11-1) unstable; urgency=medium

  * New upstream release.
  * Drop patches which have been merged upstream.

 -- Michael Biebl <biebl@debian.org>  Fri, 24 Mar 2017 02:27:48 +0100

gtk+3.0 (3.22.9-4) unstable; urgency=medium

  * Force update of GResource files so the changes to the CSS files are
    actually applied.

 -- Michael Biebl <biebl@debian.org>  Tue, 14 Mar 2017 01:38:30 +0100

gtk+3.0 (3.22.9-3) unstable; urgency=medium

  * Revert move of .flat from frame > border to frame as it broke existing
    themes which relied on that behaviour.

 -- Michael Biebl <biebl@debian.org>  Sun, 05 Mar 2017 21:40:15 +0100

gtk+3.0 (3.22.9-2) unstable; urgency=medium

  * Team upload
  * d/p/wayland-make-sure-to-clear-up-the-number-of-keys.patch:
    Add patch from upstream fixing unintended key repeats on Wayland
    (Closes: #856478)

 -- Simon McVittie <smcv@debian.org>  Wed, 01 Mar 2017 15:50:14 +0000

gtk+3.0 (3.22.9-1) unstable; urgency=medium

  * New upstream release.
  * Drop debian/patches/032_mips_treeview_row_separator_height.patch, no
    longer needed.

 -- Michael Biebl <biebl@debian.org>  Tue, 28 Feb 2017 18:48:39 +0100

gtk+3.0 (3.22.8-1) unstable; urgency=medium

  * New upstream release.
  * Stop patching gtk-doc.make and instead run gtkdocize via the upstream
    provided autogen.sh on autoreconf. The gtk-doc-tools version in Debian has
    been fixed to properly handle the installation of HTML images for
    out-of-tree builds.

 -- Michael Biebl <biebl@debian.org>  Wed, 15 Feb 2017 12:17:29 +0100

gtk+3.0 (3.22.7-2) unstable; urgency=medium

  * Team upload
  * d/p/gdk-x11-Check-if-we-have-access-to-GL-before-using-G.patch:
    add proposed patch from upstream Bugzilla to let GDK X11
    initialization complete successfully when libGL.so.1 is not
    available (Closes: #847366)
  * Override Lintian error source-is-missing for
    debian/missing-sources/zlib.js-0.1.6/deps.js. It is a generated
    file, but the script to generate it is also present.

 -- Simon McVittie <smcv@debian.org>  Sat, 21 Jan 2017 15:38:15 +0000

gtk+3.0 (3.22.7-1) unstable; urgency=medium

  * New upstream release.

 -- Michael Biebl <biebl@debian.org>  Tue, 17 Jan 2017 19:09:05 +0100

gtk+3.0 (3.22.6-1) unstable; urgency=medium

  [ Jeremy Bicha ]
  * Update debian/watch to only look for GTK+ 3.22 releases

  [ Emilio Pozuelo Monfort ]
  * New upstream release.
  * debian/libgtk-3-0.symbols: add new symbol.

 -- Michael Biebl <biebl@debian.org>  Mon, 09 Jan 2017 15:55:17 +0100

gtk+3.0 (3.22.5-1) unstable; urgency=medium

  * New upstream release.

 -- Michael Biebl <biebl@debian.org>  Sat, 10 Dec 2016 17:00:03 +0100

gtk+3.0 (3.22.4-1) unstable; urgency=medium

  * New upstream release.
  * Drop d/p/cssshadowvalue-scale-the-blur-surface-by-the-same-fa.patch
    - now included in upstream release.
  * Update debian/libgtk-3-0.symbols with one addition.

 -- Andreas Henriksson <andreas@fatal.se>  Sun, 20 Nov 2016 19:22:12 +0100

gtk+3.0 (3.22.3-2) unstable; urgency=medium

  * d/p/cssshadowvalue-scale-the-blur-surface-by-the-same-fa.patch
    - Added. Improve the rendering of shadow around GTK windows, this turns out
      to be a big performance improvement for HiDPI on wayland (From upstream
      git, bgo#772075)

 -- Sjoerd Simons <sjoerd@debian.org>  Thu, 10 Nov 2016 22:58:59 +0100

gtk+3.0 (3.22.3-1) unstable; urgency=medium

  * New upstream release.

 -- Michael Biebl <biebl@debian.org>  Tue, 08 Nov 2016 17:32:27 +0100

gtk+3.0 (3.22.2-1) unstable; urgency=medium

  * New upstream release.

 -- Michael Biebl <biebl@debian.org>  Tue, 25 Oct 2016 00:10:32 +0200

gtk+3.0 (3.22.1-1) unstable; urgency=medium

  * New upstream release.
  * Drop d/p/wayland-Avoid-negative-size-constraints.patch and
    d/p/wayland-always-sync-state-after-a-frame-is-painted.patch, merged
    upstream.
  * Bump Build-Depends on libxrandr-dev to (>= 2:1.5.0). This means we can
    drop d/p/0001-Fix-division-by-zero-when-calculating-the-refresh-ra.patch.
    Upstream has already applied a similar patch for the Xrandr 1.5 code path
    and we no longer need the workaround for Xrandr 1.3.
  * Update Build-Depends as per configure.ac:
    - Add libfontconfig1-dev.
    - Drop libxt-dev, libxft-dev, libxrender-dev and x11proto-xext-dev.
    - Drop Debian specific versions for various libx*-dev packages. Those
      versions were a long time ago for gtk+2.0 when the udeb was switched
      from DirectFB to Xlib.
  * Update Depends of libgtk-3-dev to match the dependencies declared in the
    pkg-config .pc files.

 -- Michael Biebl <biebl@debian.org>  Sat, 01 Oct 2016 15:36:03 +0200

gtk+3.0 (3.22.0-2) unstable; urgency=medium

  * d/p/wayland-Avoid-negative-size-constraints.patch
    - Added. Resolve unexpected order of size-allocation signals, fixes issues
      with placing clutter-gtk widgets on wayland.
      (From upstream git, bgo#771915)
  * d/p/wayland-always-sync-state-after-a-frame-is-painted.patch
    - Added. Always sync the state after a frame paint. Avoids things getting
      out of sync when painting using GL as e.g. epiphany does these days.
      (From upstream git, bgo#771553)

 -- Sjoerd Simons <sjoerd@debian.org>  Fri, 30 Sep 2016 14:36:52 +0200

gtk+3.0 (3.22.0-1) unstable; urgency=medium

  * New upstream release.
  * Drop dbg packages now that we have automatic dbgsym packages.
  * Bump debhelper compat level to 9.

 -- Michael Biebl <biebl@debian.org>  Tue, 20 Sep 2016 20:48:18 +0200

gtk+3.0 (3.21.6-1) unstable; urgency=medium

  [ Andreas Henriksson ]
  * New upstream development release.
  * Update (build-)dependencies according to configure.ac changes:
    - bump wayland-protocols to >= 1.7
  * Update debian/libgtk-3-0.symbols with a few scrolled_window additions.

  [ Michael Biebl ]
  * Refresh patches.

 -- Andreas Henriksson <andreas@fatal.se>  Wed, 14 Sep 2016 10:35:59 +0200

gtk+3.0 (3.21.5-3) unstable; urgency=medium

  * Mark two more reftests as known_fail and make test-suite failures fatal
    again.

 -- Michael Biebl <biebl@debian.org>  Wed, 31 Aug 2016 23:41:32 +0200

gtk+3.0 (3.21.5-2) unstable; urgency=medium

  * Mark the gdk_wayland_* symbols as linux-any.
  * Drop workaround for cdbs bug which has been fixed in the mean time.
  * Change Build-Depends on dbus-x11 to dbus. The use of dbus-launch has been
    removed upstream so having only dbus installed is sufficient to run the
    test-suite. (Closes: #835891)
  * Add dbus to autopkgtest dependencies to ensure machine-id is properly
    setup.

 -- Michael Biebl <biebl@debian.org>  Wed, 31 Aug 2016 18:48:24 +0200

gtk+3.0 (3.21.5-1) unstable; urgency=low

  [ Simon McVittie ]
  * Merge packaging changes from 3.20.9-1 in unstable

  [ Andreas Henriksson ]
  * New upstream release.
  * Update build-dependencies according to configure.ac changes:
    - bump libglib2.0-dev to >= 2.49.4
    - bump wayland-protocols to >= 1.6
  * Fix debian/patches/no-accessibility-dump.patch to apply again.
  * Drop d/p/Don-t-apply-GDK_HINT_RESIZE_INC-to-GDK_WINDOW_STATE_.patch
    - now included in upstream release.
  * Update debian/libgtk-3-0.symbols with several additions and one missing:
    - gdk_wayland_display_get_xdg_shell unused outside of gtk+.

 -- Andreas Henriksson <andreas@fatal.se>  Tue, 30 Aug 2016 18:13:45 +0200

gtk+3.0 (3.20.9-1) unstable; urgency=medium

  [ Jeremy Bicha ]
  * Team upload
  * New upstream release
  * debian/control.in:
    - Drop unnecessary version number from dependency on adwaita-icon-theme
  * debian/patches/0001-Revert-Improve-external-drives-detection.patch:
    - Dropped, applied in new version

  [ Simon McVittie ]
  * Another new upstream release
  * Explicitly build-depend on docbook-xsl, libxml2-utils and xsltproc
    to be able to generate man pages from their source code. Move docbook-xml
    to Build-Depends since the man pages are in an Architecture: any package.
  * Drop Build-Depends-Indep on docbook-utils, the old SGML toolchain,
    which is currently uninstallable (#834616) and does not appear to be
    needed for anything

 -- Simon McVittie <smcv@debian.org>  Thu, 18 Aug 2016 10:47:10 +0100

gtk+3.0 (3.20.7-1) unstable; urgency=medium

  [ Laurent Bigonville ]
  * debian/control.in: Add hicolor-icon-theme as a hard dependency, the
    package is small and only provides the directory structure of the theme.
  * debian/control.in: Move adwaita-icon-theme dependency to the main package.

  [ Emilio Pozuelo Monfort ]
  * New upstream release.
  * debian/patches/0001-Revert-Improve-external-drives-detection.patch:
    + Revert upstream change that requires unstable glib 2.49.1.

 -- Emilio Pozuelo Monfort <pochu@debian.org>  Thu, 04 Aug 2016 19:07:21 +0200

gtk+3.0 (3.21.4-1) experimental; urgency=medium

  * New upstream release.
  * debian/control.in:
    + Build depend on xauth, needed for xvfb-run.
    + Drop build-dependency on gettext and update the version requirements
      for wayland-protocols and glib.
  * debian/patches/wayland-add-extended-state-for-tiled.patch:
    + Dropped, included upstream.
  * d/p/0001-Fix-division-by-zero-when-calculating-the-refresh-ra.patch:
    + New patch. Fix division by zero when running under Xvfb.
  * debian/libgtk-3-0.symbols:
    + Add new symbols.
  * debian/rules:
    + Don't abort on test suite failures for now. Too many new failures due
      to deprecation warnings.
  * Upload to experimental.

 -- Emilio Pozuelo Monfort <pochu@debian.org>  Wed, 20 Jul 2016 23:33:22 +0200

gtk+3.0 (3.20.6-2) unstable; urgency=medium

  * Team upload

  [ Laurent Bigonville ]
  * Drop patches/015_default-fallback-icon-theme.patch: The default icon theme
    is already defined as Adwaita, not need to also define the fallback theme.

  [ Simon McVittie ]
  * d/rules: reset XDG_CONFIG_HOME, XDG_CACHE_HOME, XDG_DATA_HOME so that
    they are based on the temporary HOME
  * Backport patch from upstream to mark tiled Mutter/Shell windows
    as GDK_WINDOW_STATE_TILED under Wayland (with mutter >= 3.20.2-2)
  * Add my patch from upstream bug 755947 to disable character-cell-based
    size contraints for TILED windows, so that gnome-terminal can snap to
    half the screen under Wayland

 -- Simon McVittie <smcv@debian.org>  Sat, 25 Jun 2016 00:19:51 +0100

gtk+3.0 (3.20.6-1) unstable; urgency=medium

  * New upstream release.
  * Drop revert-scrolledwindow-Remove-child-before-destroying.patch, merged
    upstream.
  * Re-enable test-suite.

 -- Michael Biebl <biebl@debian.org>  Tue, 31 May 2016 21:33:34 +0200

gtk+3.0 (3.20.5-4) unstable; urgency=medium

  * Work around a bug in cdbs which causes the package to FTBFS; see #825135
    for further details.

 -- Michael Biebl <biebl@debian.org>  Thu, 26 May 2016 08:08:16 +0200

gtk+3.0 (3.20.5-3) unstable; urgency=medium

  * Make it simpler to bootstrap the package by marking the build dependencies
    which are required to run the test-suite with <!nocheck>.
    (Closes: #747392)
  * Bump Build-Depends on debhelper to (>= 9.20141010) and dpkg-dev to
    (>= 1.17.14) for build dependency restrictions support.
  * Temporarily disable the test suite (and its build-dependencies) to allow
    building the new gtk-update-icon-cache package. Our buildds don't support
    build profiles yet, so we'll have to bootstrap manually for now.

 -- Michael Biebl <biebl@debian.org>  Mon, 23 May 2016 01:01:27 +0200

gtk+3.0 (3.20.5-2) unstable; urgency=medium

  * Split gtk-update-icon-cache utility out of libgtk-3-bin into a separate
    package called gtk-update-icon-cache to break a dependency cycle with
    adwaita-icon-theme when building the package. (Closes: #824999)
    As the gtk-update-icon-cache binary doesn't actually have any libgtk-3-0
    dependency, there is no longer a reason to ship a gtk2 and gtk3 variant.
    So from now on we will only ship one implementation built from src:gtk+3.0
    and drop the Debian specific -3.0 suffix. To simplify the transition make
    libgtk-3-bin depend on gtk-update-icon-cache. Once all theme packages have
    been updated, this dependency can be dropped.
  * Cherry-pick patch from upstream Git which reverts a commit that was
    causing crashes in the filechooser in some applications.

 -- Michael Biebl <biebl@debian.org>  Sun, 22 May 2016 08:52:19 +0200

gtk+3.0 (3.20.5-1) unstable; urgency=medium

  * New upstream release.
  * Refresh patches.
  * Bump Standards-Version to 3.9.8.

 -- Michael Biebl <biebl@debian.org>  Sat, 21 May 2016 00:11:13 +0200

gtk+3.0 (3.20.4-1) unstable; urgency=medium

  * New upstream release.

 -- Andreas Henriksson <andreas@fatal.se>  Tue, 10 May 2016 14:29:37 +0200

gtk+3.0 (3.20.3-2) unstable; urgency=medium

  * Restore debian/patches/reftest-known-fail.patch so we can mark known
    failing tests as non-fatal.
  * Drop debian/patches/disable-flaky-textview-margins-reftest.patch and tag
    textview-margins.ui as known-fail.
  * Mark button-wrapping.ui reftest as known-fail, it currently fails on
    mips(64)el and prevents testing migration and important fixes in other
    packages reaching testing.

 -- Michael Biebl <biebl@debian.org>  Mon, 02 May 2016 01:18:04 +0200

gtk+3.0 (3.20.3-1) unstable; urgency=medium

  * New upstream release.
  * Drop debian/patches/git_window-Remove-suspicious-branch.patch, merged
    upstream and refresh the remaining patches.
  * Upload to unstable.

 -- Michael Biebl <biebl@debian.org>  Sat, 16 Apr 2016 21:13:07 +0200

gtk+3.0 (3.20.2-1) experimental; urgency=medium

  * New upstream release.
  * Drop debian/patches/git_fix_emacs.patch, included in release.
  * Add debian/patches/git_window-Remove-suspicious-branch.patch
    - from upstream git, reverts a revert in 3.20.2 that causes the
      testsuite to fail. Emacs users watch out!

 -- Andreas Henriksson <andreas@fatal.se>  Mon, 11 Apr 2016 12:53:17 +0200

gtk+3.0 (3.20.1-2) experimental; urgency=medium

  * Add debian/patches/disable-flaky-textview-margins-reftest.patch

 -- Andreas Henriksson <andreas@fatal.se>  Wed, 30 Mar 2016 14:02:10 +0200

gtk+3.0 (3.20.1-1) experimental; urgency=medium

  * New upstream release.
  * Drop debian/patches/git_a11y_GTK_CSD_distcheck.patch, included in release.
  * Add debian/patches/git_fix_emacs.patch, cherry-picked from upstream git.
    Thanks to Matteo F. Vescovi for verifying the commit fixed the emacs problem.

 -- Andreas Henriksson <andreas@fatal.se>  Wed, 30 Mar 2016 11:08:26 +0200

gtk+3.0 (3.20.0-1) experimental; urgency=medium

  * New upstream release.
  * Make testsuite fatal again.
  * Add debian/patches/git_a11y_GTK_CSD_distcheck.patch
    - cherry-pick commit from upstream to use client-side decorations
      for a11y tests when running under distcheck.
  * Drop debian/patches/reftest-known-fail.patch
  * Stop tagging reftests as known fail since they should be fixed now:
    - style-properties-nth-child.ui
    - label-text-shadow-changes-modify-clip.ui
  * Add debian/patches/no-accessibility-dump.patch
    - skip this test until someone figures out how to reliably run it
      always with CSD enabled, to match testsuite expected data.

 -- Andreas Henriksson <andreas@fatal.se>  Wed, 23 Mar 2016 14:10:27 +0100

gtk+3.0 (3.19.12-1) experimental; urgency=medium

  * New upstream development release+snapshot.
  * Update (build-)dependencies according to configure.ac changes:
    - add wayland-protocols (>= 1.1)
    - bump libwayland-dev to 1.9.91
    - add libharfbuzz-dev (>= 0.9), libpango1.0-dev
  * Temporarily make testsuite non-fatal while investigating.
  * libgtk-3-bin.install:
    - ship new gtk-query-settings tool.
    - ship gtk-builder gettext (its) files.
    - run wrap-and-sort on this file while at it.
  * Update debian/libgtk-3-0.symbols with new additions.
    - also drops an internal unused wayland-related drag and drop symbol.

 -- Andreas Henriksson <andreas@fatal.se>  Tue, 15 Mar 2016 11:34:25 +0100

gtk+3.0 (3.18.9-1) unstable; urgency=medium

  [ Michael Biebl ]
  * New upstream release.
  * Bump Standards-Version to 3.9.7.

  [ Uwe Kleine-König ]
  * Remove debian/{build,install} in clean target. (Closes: #792736)

 -- Michael Biebl <biebl@debian.org>  Sat, 12 Mar 2016 21:29:26 +0100

gtk+3.0 (3.18.8-1) unstable; urgency=medium

  * New upstream stable release 3.18.8

 -- Iain Lane <iain@orangesquash.org.uk>  Wed, 24 Feb 2016 17:55:46 +0000

gtk+3.0 (3.18.7-1) unstable; urgency=medium

  * New upstream release.

 -- Michael Biebl <biebl@debian.org>  Tue, 02 Feb 2016 19:12:28 +0100

gtk+3.0 (3.18.6-1) unstable; urgency=medium

  * New upstream release.
  * Refresh debian/patches/071_fix-installation-of-HTML-images.patch.

 -- Michael Biebl <biebl@debian.org>  Tue, 08 Dec 2015 15:11:24 +0100

gtk+3.0 (3.18.5-1) unstable; urgency=medium

  * New upstream stable release 3.18.5
    + GtkFileChooser:
      - Make sure external drives show up either in the sidebar or the places
        view
      - Ignore double-click events
    + Avoid some crashes in CSS parsing error handling

 -- Iain Lane <laney@debian.org>  Tue, 17 Nov 2015 14:10:09 +0000

gtk+3.0 (3.18.4-1) unstable; urgency=medium

  * New upstream stable release 3.18.4
    + Revert a GtkTextBuffer change that broke binding API
      - Remove downstream cherry-picks for this change.
    + Properly refresh styles when widget names change

 -- Iain Lane <laney@debian.org>  Fri, 13 Nov 2015 13:19:47 +0000

gtk+3.0 (3.18.3-3) unstable; urgency=medium

  * Revert "textbuffer: nicer get_iter functions" and related commits since
    this broke the bindings API. (Closes: #804798)

 -- Michael Biebl <biebl@debian.org>  Thu, 12 Nov 2015 18:50:55 +0100

gtk+3.0 (3.18.3-2) unstable; urgency=medium

  * The placesview API was not supposed to be public, so those symbols were
    removed. Update the libgtk-3-0.symbols file accordingly.

 -- Michael Biebl <biebl@debian.org>  Wed, 11 Nov 2015 02:39:56 +0100

gtk+3.0 (3.18.3-1) unstable; urgency=medium

  * New upstream release.
  * Refresh patches.
  * Drop Recommends on hicolor-icon-theme from libgtk-3-0 as libgtk-3-common
    already has a Depends on adwaita-icon-theme.

 -- Michael Biebl <biebl@debian.org>  Wed, 11 Nov 2015 01:41:11 +0100

gtk+3.0 (3.18.2-1) unstable; urgency=medium

  * New upstream release.
  * Refresh patches.

 -- Michael Biebl <biebl@debian.org>  Tue, 13 Oct 2015 23:07:49 +0200

gtk+3.0 (3.18.1-2) unstable; urgency=medium

  * Add debian/patches/git_stylecontext-make-sure-valid.patch
    - patch from upstream git to fix crash with some themes (Closes: #800911)

 -- Andreas Henriksson <andreas@fatal.se>  Sun, 11 Oct 2015 01:21:46 +0200

gtk+3.0 (3.18.1-1) unstable; urgency=medium

  * New upstream release.
  * Refresh patches.
  * Drop debian/patches/git_bitmask-dont-hardcode-64bit-size.patch, merged
    upstream.

 -- Michael Biebl <biebl@debian.org>  Thu, 08 Oct 2015 00:41:06 +0200

gtk+3.0 (3.18.0-4) unstable; urgency=medium

  * Team upload.
  * gir1.2-gtk-3.0 Breaks pre-3.18 versions of pygobject (Closes: #800798)

 -- Simon McVittie <smcv@debian.org>  Sun, 04 Oct 2015 15:46:54 +0100

gtk+3.0 (3.18.0-3) unstable; urgency=medium

  [ Michael Biebl ]
  * Drop the XS-Testsuite: autopkgtest field
    - it is no longer required, as dpkg 1.17.11 will add it
      automatically if there is a debian/tests/control file.

  [ Andreas Henriksson ]
  * Upload to unstable.

 -- Andreas Henriksson <andreas@fatal.se>  Fri, 02 Oct 2015 17:04:02 +0200

gtk+3.0 (3.18.0-2) experimental; urgency=medium

  * Add debian/patches/git_bitmask-dont-hardcode-64bit-size.patch
    - from upstream git. should fix test failure on i386, mips, mipsel.
  * debian/rules: move --fail-missing to binary target instead of
    binary-indep to use it on full builds only. This should avoid
    breaking source-only uploads as the binary-indep (only) builds
    more then it needs to do (which is not installed anywhere).

 -- Andreas Henriksson <andreas@fatal.se>  Sun, 27 Sep 2015 15:29:19 +0200

gtk+3.0 (3.18.0-1) experimental; urgency=medium

  * Drop debian/patches/061_multiarch_module_fallback.patch
    - now obsolete since all packages has been fixed to install
      in multiarch directories.
  * Drop patches which are unused and has been for a very long time:
    - debian/patches/030_tests_skip_filechooser.patch
    - debian/patches/042_treeview_single-focus.patch
    - debian/patches/043_notebook_scroll.patch
  * New upstream release.
  * Drop debian/patches/git_test-simplify-use-bash.patch
    - now included in upstream release.

 -- Andreas Henriksson <andreas@fatal.se>  Wed, 23 Sep 2015 17:07:59 +0200

gtk+3.0 (3.17.9-2) experimental; urgency=medium

  * Add debian/patches/git_test-simplify-use-bash.patch from upstream

 -- Andreas Henriksson <andreas@fatal.se>  Sun, 20 Sep 2015 19:46:36 +0200

gtk+3.0 (3.17.9-1) experimental; urgency=medium

  [ Simon McVittie ]
  * d/p/073-Use-AC_USE_SYSTEM_EXTENSIONS-to-get-_GNU_SOURCE-_XOP.patch:
    remove, applied upstream in 3.13 and no longer listed in series

  [ Andreas Henriksson ]
  * Add Breaks against gtk3-engines-oxygen << 1.4.1-3 (Closes: #797797)
  * New upstream development release.
  * Update (build-)dependencies according to configure.ac changes:
    - bump pango to >= 1.37.3
  * Bump glib build-dep to >= 2.45.8
    - g_param_spec_get_name_quark is needed.
  * Ship new gtk-builder-tool in libgtk-3-bin package.
  * Update debian/libgtk-3-0.symbols with many new additions.

 -- Andreas Henriksson <andreas@fatal.se>  Thu, 17 Sep 2015 13:12:35 +0200

gtk+3.0 (3.16.6-1) unstable; urgency=medium

  * New upstream release.
  * Refresh patches.
  * Drop obsolete Breaks from pre-wheezy.
  * Remove debian/libgtk-3-common.preinst.in, this file is a leftover from
    gtk+2.0 and not necessary anymore.

 -- Michael Biebl <biebl@debian.org>  Wed, 22 Jul 2015 21:29:11 +0200

gtk+3.0 (3.16.5-1) unstable; urgency=medium

  * New upstream bugfix release 3.16.5

 -- Iain Lane <laney@debian.org>  Wed, 08 Jul 2015 16:20:40 +0100

gtk+3.0 (3.16.4-2) unstable; urgency=medium

  * Merge changes from 3.14.13-1.
  * debian/README.Debian:
    + Removed, that's for gtk+2.0. Closes: #622913.
  * debian/control.in:
    + Drop versioned dependency on pkg-config. The version is satisfied
      in oldstable and that helps other packages that provide pkg-config.
      Closes: #734481.
  * Upload to unstable.

 -- Emilio Pozuelo Monfort <pochu@debian.org>  Sun, 14 Jun 2015 13:30:06 +0200

gtk+3.0 (3.16.4-1) experimental; urgency=medium

  [ Iain Lane ]
  * build with --fail-missing when doing an indep build
  * Install some utilities and missing icons, desktop files and manpages into
    gtk-3-examples (for want of a better package).
  * clean up reftest known_fail files in clean target which we create in
    pre-build

  [ Emilio Pozuelo Monfort ]
  * New upstream release.

 -- Emilio Pozuelo Monfort <pochu@debian.org>  Fri, 12 Jun 2015 00:06:44 +0200

gtk+3.0 (3.16.3-2) experimental; urgency=medium

  * d/p/015_default-fallback-icon-theme.patch: Replace gnome with Adwaita.
  * Update libgtk-3-dev dependencies according to its pkg-config file.

 -- Dmitry Shachnev <mitya57@debian.org>  Sun, 24 May 2015 19:26:07 +0300

gtk+3.0 (3.16.3-1) experimental; urgency=medium

  [ Sjoerd Simons ]
  * New upstream release 3.16.2.
  * debian/patches/044_tracker_fts.patch:
    + Dropped, upstream also defaults to FTS tracker queries now
  * debian/control: Update build-dependency versions
  * debian/control: Add libexpoxy and libegl1-mesa-dev to build-depencies
  * debian/libgtk-3-0.symbols: Updated
  * d/p/notify-test-Don-t-test-object-relying-on-dbus-connec.patch:
    + Added. Fix test failure when no session bus is running (bgo#749009)
  * debian/rules: Add label-text-shadow-changes-modify-clip.ui to known
    reftest failures

  [ Emilio Pozuelo Monfort ]
  * New upstream release 3.16.3.
  * debian/patches:
    + Refreshed.
  * debian/patches/notify-test-Don-t-test-object-relying-on-dbus-connec.patch:
    + Dropped, included upstream.

 -- Emilio Pozuelo Monfort <pochu@debian.org>  Fri, 22 May 2015 18:23:50 +0200

gtk+3.0 (3.14.13-1) unstable; urgency=medium

  * New upstream release.

 -- Andreas Henriksson <andreas@fatal.se>  Wed, 10 Jun 2015 18:19:44 +0200

gtk+3.0 (3.14.5-1) unstable; urgency=medium

  * New upstream bugfix release.
  * debian/patches/077_fix_menu_height_calculating.patch:
    + Dropped, merged upstream.

 -- Emilio Pozuelo Monfort <pochu@debian.org>  Tue, 11 Nov 2014 18:55:46 +0100

gtk+3.0 (3.14.4-2) unstable; urgency=medium

  [ Rico Tzschichholz ]
  * Install org.gtk.Settings.Debug.gschema.xml

  [ Dmitry Shachnev ]
  * debian/patches/077_fix_menu_height_calculating.patch: backport upstream
    commit to fix calculation of menu height (closes: #767906).

 -- Dmitry Shachnev <mitya57@debian.org>  Tue, 04 Nov 2014 17:19:48 +0300

gtk+3.0 (3.14.4-1) unstable; urgency=medium

  * New upstream release.

 -- Michael Biebl <biebl@debian.org>  Thu, 23 Oct 2014 15:43:31 +0200

gtk+3.0 (3.14.3-1) unstable; urgency=medium

  * New upstream release.
  * Install typelib files into multiarch paths.
  * Mark gir and dev package as Multi-Arch: same.
  * Bump Standards-Version to 3.9.6. No further changes.

 -- Michael Biebl <biebl@debian.org>  Mon, 13 Oct 2014 23:35:40 +0200

gtk+3.0 (3.14.2-1) unstable; urgency=medium

  * New upstream release.
    - includes fix gtkbuilder fix for problems affecting libgweather
      users (like gnome-clocks, Closes: #764681)

 -- Andreas Henriksson <andreas@fatal.se>  Sat, 11 Oct 2014 15:12:08 +0200

gtk+3.0 (3.14.1-1) unstable; urgency=medium

  [ Emilio Pozuelo Monfort ]
  * New upstream release.

  [ Andreas Henriksson ]
  * Add debian/patches/reftest-known-fail.patch
    - make it possible to tag individual reftests as ok to fail.
  * debian/rules:
    touch testsuite/reftests/style-properties-nth-child.ui.known_fail
    - reftest shows this intermittently has a couple of pixels
      difference on some architectures. No big deal.
      Noone is willing to investigate and consensus is it's ok to disable.

 -- Michael Biebl <biebl@debian.org>  Thu, 02 Oct 2014 01:49:16 +0200

gtk+3.0 (3.14.0-1) unstable; urgency=medium

  * New upstream release.
  * Refresh patches.

 -- Michael Biebl <biebl@debian.org>  Tue, 23 Sep 2014 22:25:42 +0200

gtk+3.0 (3.13.9-2) unstable; urgency=medium

  * Upload to unstable.

 -- Andreas Henriksson <andreas@fatal.se>  Fri, 19 Sep 2014 22:25:39 +0200

gtk+3.0 (3.13.9-1) experimental; urgency=medium

  [ Andreas Henriksson ]
  * libgtk-3-common: Depend on adwaita-icon-theme (>= ${gnome:Version})
    - gtk+ should guarantee we have atleast one sane icon theme available.
  * debian/rules: Include gnome-version.mk to generate ${gnome:Version}

  [ Emilio Pozuelo Monfort ]
  * New upstream development release.
  * debian/control.in:
    + Bump libpango1.0-dev minimum (build-)dependency.

 -- Emilio Pozuelo Monfort <pochu@debian.org>  Fri, 19 Sep 2014 17:37:42 +0200

gtk+3.0 (3.13.8-1) experimental; urgency=medium

  [ Andreas Henriksson ]
  * New upstream development release (3.13.7)
  * Update build-dependencies according to configure.ac
    - bump libglib2.0-dev to (>= 2.41.2)
  * Update libgtk-3.0-dev dependency on libglib2.0-dev to (>= 2.41.2)
  * Massage debian/patches/018_gdkenumtypes.c_location.patch to apply again
  * Drop backported/merged patches now in released version:
    - debian/patches/072_Avoid-pkg-config-atleast-version.patch
  * Have quilt refresh remaining patches.
  * Bump gobject-introspection build-dependency to (>= 1.41.3)
    - this one supports new "nullable" annotation.
  * Build-depend on adwaita-icon-theme instead of gnome-icon-theme-symbolic
  * Update debian/libgtk-3-0.symbols with many additions
  * New upstream development release (3.13.8)
  * Update build-dependencies according to configure.ac changes:
    - Bump libgdk-pixbuf2.0-dev to (>= 2.30.0)
    - Bump libwayland-dev to (>= 1.5.91)
  * debian/patches/032_mips_treeview_row_separator_height.patch:
    - massage the patch into applying again.
  * Update debian/libgtk-3-0.symbols
    - 4 dropped gdk_wayland_*_libgtk_only symbols, should be unused.
    - 3 new wayland related symbols

 -- Sjoerd Simons <sjoerd@debian.org>  Fri, 05 Sep 2014 22:50:11 +0200

gtk+3.0 (3.12.2-3) unstable; urgency=medium

  * Team upload
  * debian/missing-sources/zlib.js-0.1.6: add missing source code for
    gdk/broadway/rawinflate.min.js (Closes: #753968)
    - some files in zlib.js upstream had missing source code themselves
      (closure-compiler.jar) or are not needed here, and have been removed
      to save space; see debian/missing-sources/README for details
    - make debian/missing-sources/rawinflate.js a symlink into zlib.js-0.1.6
      to reassure lintian that source is present
  * d/p/073-Use-AC_USE_SYSTEM_EXTENSIONS-to-get-_GNU_SOURCE-_XOP.patch:
    define _GNU_SOURCE on non-Linux to fix "assignment makes pointer from
    integer without a cast" found by build-log scanning on kFreeBSD

 -- Simon McVittie <smcv@debian.org>  Sun, 17 Aug 2014 15:26:50 +0100

gtk+3.0 (3.12.2-2) unstable; urgency=medium

  * Team upload

  [ Dmitry Shachnev ]
  * Autopkgtests fixes: add missing xauth dependency, and stop using
    deprecated GtkStock item.

  [ Simon McVittie ]
  * debian/patches/072_Avoid-pkg-config-atleast-version.patch:
    stop AM_PATH_GTK_3_0([3], [], [], [gthread]) trying to require
    gthread-2.0 >= 3, which doesn't exist (Closes: #756476)

 -- Simon McVittie <smcv@debian.org>  Sun, 10 Aug 2014 17:26:57 +0100

gtk+3.0 (3.12.2-1) unstable; urgency=medium

  * New upstream release.

 -- Andreas Henriksson <andreas@fatal.se>  Fri, 16 May 2014 12:12:48 +0200

gtk+3.0 (3.12.1-1) unstable; urgency=medium

  * New upstream release

 -- Sjoerd Simons <sjoerd@debian.org>  Sat, 26 Apr 2014 16:44:41 +0200

gtk+3.0 (3.12.0-4) unstable; urgency=medium

  * Build-depend on gnome-icon-theme-symbolic and make test suite errors
    fatal again.

 -- Emilio Pozuelo Monfort <pochu@debian.org>  Thu, 03 Apr 2014 19:45:56 +0200

gtk+3.0 (3.12.0-3) unstable; urgency=medium

  * debian/control.in:
    + Loosen the dependencies on libgtk-3-common from = ${source:Version}
      to >= ${source:Version} to make libgtk-3-bin and libgtk-3-0 installable
      when a new source version is uploaded.
    + Don't build depend on gnome-icon-theme-symbolic as that pulls
      gnome-icon-theme which in turns pulls libgtk-3-bin, which isn't
      installable at the moment.
  * debian/rules:
    + Temporarily make the test suite non-fatal as gnome-icon-theme-symbolic
      is needed for some tests.

 -- Emilio Pozuelo Monfort <pochu@debian.org>  Wed, 02 Apr 2014 19:11:32 +0200

gtk+3.0 (3.12.0-2) unstable; urgency=medium

  * Upload to unstable.

 -- Emilio Pozuelo Monfort <pochu@debian.org>  Wed, 02 Apr 2014 16:10:12 +0200

gtk+3.0 (3.12.0-1) experimental; urgency=medium

  * New upstream release.
  * Update debian/libgtk-3-0.symbols with added symbols.

 -- Andreas Henriksson <andreas@fatal.se>  Tue, 25 Mar 2014 10:17:09 +0100

gtk+3.0 (3.11.8-1) experimental; urgency=medium

  * New upstream release.
  * debian/control.in,
    debian/rules:
    + Enable Google cloud print support on the normal build.

 -- Emilio Pozuelo Monfort <pochu@debian.org>  Sun, 09 Mar 2014 15:07:56 +0100

gtk+3.0 (3.11.7-1) experimental; urgency=medium

  * New upstream release.
  * Bump build-dependencies according to configure.ac:
    - glib 2.39.5 and gtk-doc 1.20
  * Use quilt to refresh all patches.
  * Update debian/libgtk-3-0.symbols

 -- Andreas Henriksson <andreas@fatal.se>  Tue, 18 Feb 2014 20:22:50 +0100

gtk+3.0 (3.11.5-1) experimental; urgency=medium

  * New upstream development release.
  * debian/control.in:
    + Update build dependencies.
    + Build depend on gnome-icon-theme-symbolic, needed for some tests.
    + Standards-Version is 3.9.5, no changes needed.
  * debian/libgtk-3-0.symbols:
    + Add new symbols. A couple of wayland-related symbols,
      gdk_wayland_display_get_wl_shell{,_surface} are gone in favor of
      gdk_wayland_display_get_xdg_shell. The wayland backend is not fully
      stable yet and nothing in the archive should be depending on them,
      so this should be fine.
    + Drop four commented-out symbols that weren't exported after 3.9.10,
      as mentioned below in the 3.9.14 changelog entry. Those for symbols
      were not exported in the headers and were only used internally by
      gdk.
  * debian/patches/080_disable-parallel-docs-build.patch:
     + Dropped, gtk-doc 1.20 works fine with parallel builds.
  * debian/rules:
     + Break colord<->gtk+ loop when bootstrapping. Thanks Daniel Schepler.
       Closes: #738603.

 -- Emilio Pozuelo Monfort <pochu@debian.org>  Mon, 17 Feb 2014 18:57:53 +0100

gtk+3.0 (3.10.7-1) unstable; urgency=low

  * debian/libgtk-3-bin.install:
    + Ship broadwayd.
  * debian/rules:
    + Enable parallel builds.
  * New upstream release.
  * debian/patches/080_disable-parallel-docs-build.patch:
    + Disable parallel support for the docs as that has races, see
      the similar glib2.0 patch for a longer explanation.
  * Upload to unstable.

 -- Emilio Pozuelo Monfort <pochu@debian.org>  Sat, 15 Feb 2014 14:15:56 +0100

gtk+3.0 (3.10.2-1) experimental; urgency=low

  * debian/libgtk-3-0.symbols:
    + Mark wayland symbols as linux-any.
  * New upstream release.
    + debian/libgtk-3-0.symbols:
      - Removed a couple of private structs that shouldn't have been
        exported.
  * debian/rules:
    + Set VERBOSE so we get more information about test failures.

 -- Emilio Pozuelo Monfort <pochu@debian.org>  Mon, 28 Oct 2013 02:08:26 +0100

gtk+3.0 (3.10.1-1) experimental; urgency=low

  [ Emilio Pozuelo Monfort ]
  * debian/control.in,
    debian/rules:
    + Only build the wayland backend on linux-any.

  [ Andreas Henriksson ]
  * New upstream release
  * Bump libwayland-dev (build-)dependency to >= 1.2.0
  * Update debian/libgtk-3-0.symbols with added symbols

 -- Andreas Henriksson <andreas@fatal.se>  Sun, 13 Oct 2013 20:14:15 +0200

gtk+3.0 (3.9.14-1) experimental; urgency=low

  [ Andreas Henriksson ]
  * New upstream development release (3.9.10)
  * Bump glib (build-)dependency to >= 2.37.3 as per configure.ac
  * Trivial update in 015_default-fallback-icon-theme.patch to apply.
  * Update debian/patches/018_gdkenumtypes.c_location.patch to apply
    after upstream dropped --disable-rebuilds.
  * Disable 030_tests_skip_filechooser.patch
    - testsuite moved and restructured....
  * Updated to apply patch against new testsuite file location:
    - 032_mips_treeview_row_separator_height.patch
  * Drop 031_ia64_children_test.patch
    - fixed differently upstream (see GBZ #702370)
  * Drop 080_correct_padding_of_submenu_arrows.patch
    - previously cherry-picked, now included in upstream release.
  * Refresh all patches to apply without offset.
  * Ignore testsuite failures for now...
  * Update debian/libgtk-3-0.symbols
    - many added symbols, and four missing:
      gdk_frame_clock_idle_get_type,
      gdk_offscreen_window_get_type,
      gdk_window_impl_get_type,
      gdk_window_impl_x11_get_type.
  * Explicitly set which GDK backends to build:
    - enable x11,wayland,broadway in regular build
    - disable wayland,broadway and enable x11 in udeb build
  * Add build-dependencies needed by wayland backend:
    - libwayland-dev (>= 1.1.90), libxkbcommon-dev (>= 0.2.0)
  * Update debian/libgtk-3-0.symbols with added broadway & wayland symbols.
  * New upstream release (3.9.12)
    - bump cairo build-dependency to >= 1.12

  [ Sjoerd Simons ]
  * Add libwayland-dev depend in libgtk-3-dev since we're building the wayland
    backend now
  * Also needs libxkbcommon-dev now due to the wayland backend (Found by Andrew
    Lee)
  * debian/libgtk-3-0.symbols: Update for new symbols (Patch by Andrew Lee)

  [ Emilio Pozuelo Monfort ]
  * New upstream development release (3.9.14).
  * debian/libgtk-3-0.symbols:
    + Updated for new symbols.
  * debian/control.in:
    + Bump minimum libglib2.0-dev build dependency.
    + Build depend on gsettings-desktop-schemas for the testsuite.
    + Build depend on dbus-x11 for the testsuite.
    + Build depend on at-spi2-core as libatspi2.0-0 seems to require it,
      tests that use dbus fail otherwise.
  * debian/rules:
    + Set XDG_DATA_DIRS and copy and copile the gsettings schemas so that
      gsettings can find them. Makes the test suite happy.
    + Set XDG_RUNTIME_DIR, makes the test suite even happier.
    + Make the test suite fatal again.

 -- Emilio Pozuelo Monfort <pochu@debian.org>  Tue, 10 Sep 2013 01:23:06 +0200

gtk+3.0 (3.8.2-3) unstable; urgency=low

  * Simplify our trigger for gtk-query-immodules-3.0, use the --update-cache
    option instead of redirecting stdout.
  * debian/patches/080_correct_padding_of_submenu_arrows.patch: Take padding
    into account to position submenu arrow. Patch cherry-picked from upstream
    Git.
  * Update debian/copyright to comply with the final 1.0 spec.

 -- Michael Biebl <biebl@debian.org>  Sat, 06 Jul 2013 00:51:39 +0200

gtk+3.0 (3.8.2-2) unstable; urgency=low

  * debian/patches/031_ia64_children_test.patch:
    + Patch from Stephan Schreiber, fix an invalid read on a test case
      that caused it to fail on ia64, making the build fail.
  * debian/patches/032_mips_treeview_row_separator_height.patch:
    + Disable another test that currently fails on mips but that also
      fails at least on amd64 when run under valgrind.
  * All the above closes: #711107.

 -- Emilio Pozuelo Monfort <pochu@debian.org>  Sun, 16 Jun 2013 01:25:10 +0200

gtk+3.0 (3.8.2-1) unstable; urgency=low

  [ Josselin Mouette ]
  * Switch to interest-noawait for triggers. They only affect IM
    modules, so this is not likely to cause upgrade problems.

  [ Michael Biebl ]
  * Upload to unstable.
  * New upstream release.
  * Update debian/copyright following the latest copyright-format spec.
  * Bump Standards-Version to 3.9.4. No further changes.

 -- Michael Biebl <biebl@debian.org>  Thu, 23 May 2013 16:23:37 +0200

gtk+3.0 (3.8.0-1) experimental; urgency=low

  [ Rico Tzschichholz ]
  * debian/gtk-3-examples.install:
    - Install usr/bin/gtk3-demo-application

  [ Emilio Pozuelo Monfort ]
  * New upstream release.
    + debian/patches/071_fix-installation-of-HTML-images.patch:
      - Refreshed.

 -- Emilio Pozuelo Monfort <pochu@debian.org>  Tue, 26 Mar 2013 11:21:30 +0100

gtk+3.0 (3.7.14-1) experimental; urgency=low

  * New upstream release.
    + d/p/090-GtkTextView-don-t-popdown-a-bubble-if-we-don-t-have-.patch:
      - Removed, included upstream.
  * debian/rules:
    + Set HOME rather than G_HOME, as GLib now honors the former and
      G_HOME is a Debian-specific thing.

 -- Emilio Pozuelo Monfort <pochu@debian.org>  Tue, 19 Mar 2013 12:06:40 +0100

gtk+3.0 (3.7.12-2) experimental; urgency=low

  * d/p/090-GtkTextView-don-t-popdown-a-bubble-if-we-don-t-have-.patch:
    + Added. Fix segv when popping down non-existing bubblees (From upstream
      git, bgo #695304)

 -- Sjoerd Simons <sjoerd@debian.org>  Mon, 11 Mar 2013 21:42:39 +0100

gtk+3.0 (3.7.12-1) experimental; urgency=low

  [ Sjoerd Simons ]
  * debian/patches/80_Fix-DND-with-frame-sync.patch:
    + Added. Temporary fix for DND when using mutter with the frame sync
    protocol (from upstream git, bgo#694217).

  [ Emilio Pozuelo Monfort ]
  * New upstream release.
    + debian/patches/*:
      - Refreshed.
    + debian/patches/80_Fix-DND-with-frame-sync.patch:
      - Removed, included upstream.
    + debian/libgtk-3-0.symbols:
      - Updated for new symbols.

 -- Emilio Pozuelo Monfort <pochu@debian.org>  Wed, 06 Mar 2013 13:43:48 +0100

gtk+3.0 (3.7.10-1) experimental; urgency=low

  * New upstream release.
    + debian/control.in:
      - Update build dependencies.
    + debian/patches:
      - Refreshed.
    + debian/libgtk-3-0.symbols:
      - Updated for the new symbols.
    + debian/gtk-3-examples.install:
      - Stop installing gtk3-demo files, no longer needed.
    + debian/patches/030_tests_skip_filechooser.patch:
      - New patch: skip filechooser tests as they are not designed to
        be run without gtk+ installed.

 -- Emilio Pozuelo Monfort <pochu@debian.org>  Sat, 23 Feb 2013 20:37:27 +0100

gtk+3.0 (3.6.4-1) experimental; urgency=low

  * New upstream release

 -- Sjoerd Simons <sjoerd@debian.org>  Tue, 08 Jan 2013 13:54:26 +0100

gtk+3.0 (3.6.3-1) experimental; urgency=low

  * New upstream release.
  * Refresh patches.
  * debian/libgtk-3-bin.install: Install gtk-launch man page.
  * debian/libgtk-3-dev.install: Install gtkbuilder.rng RELAX NG schema file
    which can be used to validate GtkBuilder ui files.

 -- Michael Biebl <biebl@debian.org>  Fri, 04 Jan 2013 23:23:45 +0100

gtk+3.0 (3.6.1-1) experimental; urgency=low

  * Team upload
  * New upstream release 3.6.1
    - drop private symbols gtk_css_image_get_parser_type and
      gtk_style_properties_get_style from symbols file (made static upstream;
      verified not to be present in any header file)

 -- Simon McVittie <smcv@debian.org>  Mon, 22 Oct 2012 21:17:30 +0100

gtk+3.0 (3.6.0-2) experimental; urgency=low

  * debian/control.in: Add ${shlibs:Depends} Depends to libgtk-3-bin

 -- Sjoerd Simons <sjoerd@debian.org>  Wed, 03 Oct 2012 18:44:04 +0200

gtk+3.0 (3.6.0-1) experimental; urgency=low

  * New upstream release (3.6.0)
  * Sync with ubuntu:
    * debian/rules: Make test failures fatal again
    * debian/libgtk-3-0.symbols: Updated
    * debian/rules: Update build-depends
    * debian/libgtk-3-bin.install: Add gtk-launch: A new commandline utility
      to launch an application from its desktop file
    * Add autopkgtest support
  * debian/patches/072_statusicon_icon_size.patch:
    * Removed merged upstream
  * debian/patches/074_try-harder-to-discriminate-Shift-F10-and-F10.patch:
    * Removed, fixed upstream
  * debian/patches/073_transparent_colors.patch
    * Removed, fixed upstream
  * debian/control.in: bump glib2.0 build-dep to >= 2.33.14 to trump the dodgy
    version in unstable
  * debian/control.in: Bump gnome-themes-standard break due to theme related
    changes

 -- Sjoerd Simons <sjoerd@debian.org>  Wed, 03 Oct 2012 09:07:16 +0200

gtk+3.0 (3.4.2-6) unstable; urgency=low

  * Team upload.
  * debian/patches/076_check_wm_supports_hint.patch: This patch fixes the
    size and placement of popup menus with some window managers, such as
    Awesome and XMonad. Closes: #681974

 -- Sébastien Villemot <sebastien@debian.org>  Thu, 31 Jan 2013 18:09:43 +0100

gtk+3.0 (3.4.2-5) unstable; urgency=low

  * debian/patches/075_gtkplug-fix-handling-of-key-events-for-layouts.patch:
    This patch fixes handling of key events for different layouts in
    GtkPlug. In particular, it fixes the keyboard layout switching from
    gnome-screensaver when the screen is locked. Closes: #692235
  * debian/libgtk-3-0.symbols: add gdk_x11_keymap_get_group_for_state and
    gdk_x11_keymap_key_is_modifier which are introduced by the above patch
    (actually backported from the 3.5.2 API).
  * debian/rules: call dh_makeshlibs with -V 'libgtk-3-0 (>= 3.4.2-5~)',
    since we introduced new public symbols in this Debian revision.

 -- Sébastien Villemot <sebastien@debian.org>  Wed, 09 Jan 2013 11:00:22 +0100

gtk+3.0 (3.4.2-4) unstable; urgency=low

  * debian/patches/074_try-harder-to-discriminate-Shift-F10-and-F10.patch:
    With xkb-data 2.5.1-2.1 preserving the Shift modifier, GTK+ can properly
    map F10 and Shift-F10 to different key bindings. Closes: #658392

 -- Michael Biebl <biebl@debian.org>  Fri, 21 Sep 2012 18:30:41 +0200

gtk+3.0 (3.4.2-3) unstable; urgency=low

  [ Josselin Mouette ]
  * Update xrandr epoch.

  [ Michael Biebl ]
  * debian/libgtk-3-0.postrm.in: Drop "rm -rf /etc/gtk-3.0/" on purge since
    this removes files owned by libgtk-3-common. Those bits were copied over
    from the gtk+2.0 package but they are actually obsolete and no longer
    required. Closes: #681198
  * debian/patches/073_transparent_colors.patch: Handle transparent colors
    better in GtkStyle emulation. Patch cherry-picked from upstream Git.
    Closes: #669694
  * debian/patches/070_revert-widget-set-up-signals-after-initializing.patch:
    This patch was a temporary workaround for a bug in mutter which has been
    fixed in version 3.4. It was not supposed to be shipped as part of wheezy,
    so drop it again.
  * If the NEWS or README file is larger than 4k in size append a .gz suffix
    as dh_compress will compress those files. This avoids dangling symlinks.
    Closes: #679754

 -- Michael Biebl <biebl@debian.org>  Mon, 06 Aug 2012 21:40:53 +0200

gtk+3.0 (3.4.2-2) unstable; urgency=low

  * debian/patches/072_statusicon_icon_size.patch: Fix how we determine the
    icon size for the statusicon. This fixes a crash in notification-daemon
    which was caused by an assertion failure. Closes: #669883
    Thanks to Fernando Lemos for the patch and Brad Jorsch for the excellent
    debugging.

 -- Michael Biebl <biebl@debian.org>  Sat, 30 Jun 2012 17:01:38 +0200

gtk+3.0 (3.4.2-1) unstable; urgency=low

  * New upstream release.
  * Simplify shlibs version information for libgail-3-0 and no longer create a
    dependency on libgail-3-common, this package has been dropped in 3.2.

 -- Michael Biebl <biebl@debian.org>  Thu, 10 May 2012 14:44:28 +0200

gtk+3.0 (3.4.1-2) unstable; urgency=low

  * Upload to unstable.

 -- Michael Biebl <biebl@debian.org>  Thu, 19 Apr 2012 02:46:25 +0200

gtk+3.0 (3.4.1-1) experimental; urgency=low

  [ Josselin Mouette ]
  * Break libvte-2.90-9 < 0.32 and libwebkitgtk-3.0-0 < 1.8.0 for the
    scrolling related changes. Closes: #666921.

  [ Michael Biebl ]
  * New upstream release.
    - Fixes GtkPaned's handling of preferred size. Closes: #666718
  * Update dependencies according to configure.ac.
  * Drop explicit Build-Depends on gir1.2-glib-2.0 and gir1.2-freedesktop.
  * Refresh patches.
  * Remove leftovers from the opt flavor.
  * Set --sourcedir for the different flavors when running dh_install. This
    way the .install files can be simplified a lot which makes them much more
    readable.
  * Bump Standards-Version to 3.9.3.
  * Update Vcs-* URLs.
  * Remove --enable-xinput configure flag as xinput support is no longer
    optional and this flag has thus been removed upstream.
  * debian/patches/071_fix-installation-of-HTML-images.patch: Fix installation
    of HTML images for out-of-tree builds when using absolute paths.
    Closes: #656803

 -- Michael Biebl <biebl@debian.org>  Tue, 17 Apr 2012 20:59:19 +0200

gtk+3.0 (3.4.0-1) experimental; urgency=low

  * New upstream release.
  * Bump Build-Depends on cdbs for multiarch support.
  * debian/libgtk-3-0.symbols: Updated.
  * debian/rules: Bump SHVER to 3.3.18.
  * debian/control.in:
    - Bump (Build-)Depends on libglib2.0-dev to (>= 2.31.20).
    - Drop explicit Build-Depends on gir1.2-atk-1.0, gir1.2-pango-1.0 and
      gir1.2-gdkpixbuf-2.0, those are pulled via the corresponding -dev
      package.
    - Update dependencies of libgtk-3-dev. Strip the minimum version from
      libx*-dev, since those versions were older then lenny anyway.
    - Remove a few obsolete Conflicts/Replaces.
  * Refresh patches.
  * Disable 043_notebook_scroll.patch, it needs to be updated.
  * Move org.gtk.Demo.gschema.xml gsettings schema from libgtk-3-common to
    gtk-3-examples. Add the necessary Breaks/Replaces.
  * debian/libgtk-3-bin.install.in: Install the man pages from the install
    directory, not the source directory.
  * debian/patches/070_revert-widget-set-up-signals-after-initializing.patch:
    Revert upstream commit which breaks the window decorations in
    gnome-shell resp. mutter 3.2.

 -- Michael Biebl <biebl@debian.org>  Wed, 28 Mar 2012 15:27:05 +0200

gtk+3.0 (3.3.16-1) experimental; urgency=low

  * New upstream development release.
  * debian/libgtk-3-0.symbols: Add new symbols.
  * debian/rules: Bump SHVER to 3.3.16.
  * debian/control.in:
    - Bump (Build-)Depends on libglib2.0-dev to (>= 2.31.18).
    - Bump (Build-)Depends on libgdk-pixbuf2.0-dev to (>= 2.25.2).
    - Drop Depends on libxml2-utils from libgtk-3-dev as gtk-builder-convert
      has been removed.
    - Drop Recommends on python and debhelper from libgtk-3-dev since it no
      longer includes a dh_gtkmodules debhelper addon.
    - Bump Breaks against gnome-themes-standard due to theming related
      changes.
  * Remove leftovers from the gtk3-engines-pixbuf package.
  * Update patches:
    - Drop 003_gdk.pc_privates.patch, fixed upstream in a similar way.
    - Drop 70-Fix-document-generation-in-out-of-tree-builds.patch, applied
      upstream.
    - Drop 041_ia32-libs.patch, no longer required with multiarch.
    - Disable 042_treeview_single-focus.patch for now since it has no
      description why this patch is needed and it needs to be updated.
    - Refresh remaining patches.
  * debian/gtk-3-examples.install.in: Install gtk3-widget-factory demo
    application.
  * Stop building static libraries which require a full separate build and
    appear to be unused.
  * Enable colord support for color-managed printing. Keep it disabled for the
    udeb build.

 -- Michael Biebl <biebl@debian.org>  Wed, 07 Mar 2012 01:16:05 +0100

gtk+3.0 (3.2.3-1) unstable; urgency=low

  * New upstream release.
    - Fixes segfault on arrow keypress in empty GtkIconView. Closes: #638704
    - Fixes a11y related crash in treeview. Closes: #652073
    - Fixes mouse grabbing when clicking resize grip. Closes: #630972
  * Update patches:
    - Drop 000git_gtk_tree_view_get_tooltip_context_annotation.patch, applied
      upstream.
    - Drop 080_filechooserdefault-Don-t-unref-value-twice.patch, applied
      upstream.
    - Refresh 017_no_offscreen_device_grabbing.patch,
      042_treeview_single-focus.patch and 043_notebook_scroll.patch.
  * Change section of gir1.2-gtk-3.0 to introspection.

 -- Michael Biebl <biebl@debian.org>  Tue, 20 Dec 2011 18:42:32 +0100

gtk+3.0 (3.2.2-3) unstable; urgency=low

  [ Martin Pitt ]
  * Add 000git_gtk_tree_view_get_tooltip_context_annotation.patch: Fix
    gtk_tree_view_get_tooltip_context() transfer annotation, causing crashes
    when using this method from Python.
  * Add 016_no_offscreen_widgets_grabbing.patch: Widgets inside
    GtkOffscreenWindow seem like they should not be allowed to do
    grab the mouse or whatever, as this can deactivate open menus.
    (LP: #512427, GNOME #607668)
  * Add 017_no_offscreen_device_grabbing.patch: Do not allow devices in an
    offscreen hierarchy to take grabs. (LP: #804009, GNOME #658563)
  * Add 018_gdkenumtypes.c_location.patch: Always generate gdk/gdkenumtypes.c
    in the source tree, and fix path in the introspection sources. With this,
    gdkenumtypes.c is correctly included with separate build trees, too.  This
    fixes missing GTypes in the .gir when using a separate build tree.
    (LP: #769256, GNOME #647729)
  * debian/rules: Bump SHVER to 3.1.90.
  * Build for multiarch. Adapted Steve Langasek's changes to Ubuntu's gtk+2.0
    package:
    - debian/control.in: Bump build dependencies to multiarch aware versions.
    - debian/control.in: Add Multi-Arch: and necessary Pre-Depends: fields.
      (libraries/-dbg are "same", -doc/-bin are "foreign").
    - debian/rules: Use multiarch LIBDIR.
    - debian/libgail-3-dev.install, debian/libgail-3-0.install: Rename to
      *.in, and use @LIBDIR@ instead of hardcoded usr/lib.
    - debian/gir1.2-gtk-3.0.install.in: Use @LIBDIR@.
    - debian/libgtk-3-0.triggers.in, debian/libgtk-3-0.postinst.in,
      debian/rules: Also trigger on changes to the fallback non-multiarch
      module directory, which is now called @OLD_MODULES_BASE_PATH@.
    - Add 061_multiarch_module_fallback.patch: Fall back to the hard-coded
      pre-multiarch module directory when searching for modules. This
      maintains compatibility with packages installing modules to
      the old directories.

  [ Josselin Mouette ]
  * Break murrine-themes (same reason as gnome-themes-standard).
  * Move /etc/gtk-3.0 to libgtk-3-common.
  * Add appropriate Breaks/Replaces to handle it.
  * Remove gtk-query-immodules-3.0 from libgtk-3-bin since it is
    clearly not Multi-Arch compatible. It should not be needed anyway,
    everything is handled by triggers from the private directory.
  * Remove incorrect M-A: same statement for the debug package.
  * Make libgtk-3-bin arch-any, thanks Rico for noticing.

  [ Michael Biebl ]
  * debian/libgtk-3-0.postinst.in: If the non-multiarch immodules directory
    does not exist or is empty handle this case more gracefully and don't
    print an error message.
  * debian/patches/080_filechooserdefault-Don-t-unref-value-twice.patch: Fix
    incorrect ref counting which could lead to a crash in the filechooser.
    Closes: #650223

 -- Michael Biebl <biebl@debian.org>  Wed, 30 Nov 2011 00:25:29 +0100

gtk+3.0 (3.2.2-2) unstable; urgency=low

  * Upload to unstable.
  * debian/control.in:
    - Add Breaks against gnome-themes-standard (<< 3.2) due to the CSS theming
      related changes. Closes: #649203
  * Fix broken symlinks in /usr/share/doc. Closes: #647466

 -- Michael Biebl <biebl@debian.org>  Sat, 19 Nov 2011 00:01:03 +0100

gtk+3.0 (3.2.2-1) experimental; urgency=low

  * New upstream release.
  * Refresh patches.

 -- Michael Biebl <biebl@debian.org>  Mon, 14 Nov 2011 00:07:56 +0100

gtk+3.0 (3.2.1-2) experimental; urgency=low

  * debian/control.in:
    - Move gtk-doc-tools from Build-Depends-Indep to Build-Depends as it is
      required by autoreconf. Also bump it to (>= 1.11).

 -- Michael Biebl <biebl@debian.org>  Sat, 22 Oct 2011 00:30:44 +0200

gtk+3.0 (3.2.1-1) experimental; urgency=low

  [ Sjoerd Simons ]
  * New upstream release
  * debian/control.in: Update build-depends
  * debian/rules: Bump libgail SHVER depends
  * d/p/002_static-linking-dont-build-perf.patch: Removed, fixed upstream
  * d/p/030_xim-modules.patch: Removed, fixed upstream
  * d/p/045_trayicon-visual.patch: Removed, fixed upstream
  * d/p/003_gdk.pc_privates.patch: Refreshed
  * d/p/043_notebook_scroll.patch: Refreshed
  * d/p/044_tracker_fts.patch: Refreshed
  * debian/rules: Enable gtk-doc build with the shared build

  [ Michael Biebl ]
  * debian/watch:
    - Track .xz tarballs.
  * debian/control.in:
    - Set pkg-gnome-maintainers@lists.alioth.debian.org as Maintainer.
    - Instead of depending on lynx | www-browser, make the -doc packages
      suggest devhelp.

  [ Sjoerd Simons ]
  * debian/libgtk-3-0.symbols: Update symbols
  * Remove libgail-3-common package. Modules have been integrated directly into
    Gtk
  * debian/patches/70-Fix-document-generation-in-out-of-tree-builds.patch:
    + Added, fix documentation when build out of tree

 -- Sjoerd Simons <sjoerd@debian.org>  Fri, 21 Oct 2011 19:36:06 +0200

gtk+3.0 (3.0.12-3) unstable; urgency=low

  * 030_xim-modules.patch: stolen from upstream git. Fix the behavior of
    XIM modules. Closes: #633720.
  * 043_notebook_scroll.patch: handle a few more widgets to avoid
    alt+scroll being intercepted by ranges, spin buttons, combo boxes…

 -- Josselin Mouette <joss@debian.org>  Thu, 08 Sep 2011 13:01:03 +0200

gtk+3.0 (3.0.12-2) unstable; urgency=low

  [ Josselin Mouette ]
  * Tighten dependencies on libgtk-3-common. Closes: #636766.

  [ Michael Biebl ]
  * debian/patches/045_trayicon-visual.patch: Fix assertion in trayicon-x11
    when visual is not available. Thanks to Vincent Bernat for the patch.
    Closes: #637067
  * debian/libgail-3-0.symbols: Remove trailing empty line which confuses
    dpkg-gensymbols.
  * Bump debhelper compatibility level to 8.

 -- Michael Biebl <biebl@debian.org>  Tue, 30 Aug 2011 01:57:26 +0200

gtk+3.0 (3.0.12-1) unstable; urgency=low

  * New upstream release.
    - GdkKeymap: Prevent an infinite loop in the non-XKB case.
      (Closes: #633917)
  * Stop installing libtool .la files.

 -- Michael Biebl <biebl@debian.org>  Thu, 28 Jul 2011 12:45:04 +0200

gtk+3.0 (3.0.11-1) unstable; urgency=low

  * New upstream release.
    - Fixes infinite-loop in GTK_FILE_CHOOSER_ACTION_CREATE_FOLDER.
      (Closes: #628457)
  * debian/patches/044_tracker_fts.patch: Enable Tracker full text search.

 -- Michael Biebl <biebl@debian.org>  Thu, 14 Jul 2011 14:45:24 +0200

gtk+3.0 (3.0.10-1) unstable; urgency=low

  [ Josselin Mouette ]
  * libgtk-3-0.postrm.in: fix badly written test.

  [ Fabian Greffrath ]
  * Remove leftover diversions from the libgtk3.0-bin package
    that got replaced by libgtk-3-bin (Closes: #617662 ).

  [ Michael Biebl ]
  * debian/watch: Switch to .bz2 tarballs.
  * New upstream release.
  * Refresh patches.
  * Bump Standards-Version to 3.9.2. No further changes.
  * Drop Build-Depends on dpkg-dev (>= 1.13.19). Even lenny has a more recent
    version.
  * Update package descriptions.
  * Drop debian/gruik2devhelp.awk and Build-Depends on gawk, obsolete.

  [ Josselin Mouette ]
  * 043_notebook_scroll.patch: new patch. Reintroduce tab scrolling in
    GtkNotebook, but this time only when Alt is pressed, as recommended
    by upstream, and from the whole notebook area.
  * Drop debhelper 8 requirement so that it can build.
  * libgtk-3-bin.preinst: only remove libgtk3.0-bin diversions if they
    already exist.

 -- Josselin Mouette <joss@debian.org>  Sat, 04 Jun 2011 22:51:06 +0200

gtk+3.0 (3.0.8-1) unstable; urgency=low

  * Make the -dev package depend on the gir package.
  * New upstream release.
  * Drop the mimeinfo.cache from the udeb, it’s been moved to
    gdk-pixbuf.
  * Upload to unstable; drop check-dist include.

 -- Josselin Mouette <joss@debian.org>  Sun, 10 Apr 2011 18:29:44 +0200

gtk+3.0 (3.0.6-1) experimental; urgency=low

  * New upstream release.
    + debian/libgtk-3-0.symbols:
      - Updated.
  * debian/control.in:
    + Tighten libatk1.0-dev b-d to make sure we get an Atk-1.0.gir file.

 -- Emilio Pozuelo Monfort <pochu@debian.org>  Sat, 26 Mar 2011 00:00:41 +0000

gtk+3.0 (3.0.3-1) experimental; urgency=low

  * New upstream release.
    + debian/control.in:
      - Bump minimum libpango1.0-dev dependency.

 -- Emilio Pozuelo Monfort <pochu@debian.org>  Mon, 14 Mar 2011 23:34:09 +0000

gtk+3.0 (3.0.2-1) experimental; urgency=low

  * New upstream release
  * debian/patches/080_prevent_invalid_free.patch
    - Removed. fixed upstream

 -- Sjoerd Simons <sjoerd@debian.org>  Wed, 09 Mar 2011 23:46:48 +0000

gtk+3.0 (3.0.1-2) experimental; urgency=low

  * debian/patches/080_prevent_invalid_free.patch
    - Added. Prevent invalid free on double/tripple click events (from upstream
      git)

 -- Sjoerd Simons <sjoerd@debian.org>  Sat, 26 Feb 2011 16:02:13 +0000

gtk+3.0 (3.0.1-1) experimental; urgency=low

  [ Robert Ancell ]
  * debian/libgtk-3-bin.postrm:
  * debian/libgtk-3-bin.preinst:
    - Fix package name used in diversion

  [ Emilio Pozuelo Monfort ]
  * New upstream release.

 -- Emilio Pozuelo Monfort <pochu@debian.org>  Tue, 22 Feb 2011 20:36:55 +0000

gtk+3.0 (3.0.0-1) experimental; urgency=low

  [ Emilio Pozuelo Monfort ]
  * New upstream release.
    + debian/control.in:
      - Stop building the pixbuf package, it hasn't been ported to the
        new style API so is useless.
    + debian/patches/006_reenable_pixbuf_engine.patch:
      - Removed, no longer necessary.
    + debian/libgtk3.0-0.symbols:
      - Updated.
    + debian/libgtk3.0-dev.install.in,
      debian/libgtk3.0-dev.manpages,
      debian/rules:
      - gtk-builder-convert is gone, stop shipping it.

  [ Robert Ancell ]
  * New upstream release
  * Rename binary packages to new so naming
  * debian/control:
    - Bump build-depends on libglib2.0-dev, libgdk-pixbuf2.0-dev, libatk1.0-dev,
      gobject-introspection
  * debian/libgail-3-0.symbols:
  * debian/libgtk-3-0.symbols:
    - Updated
    - Mark symbols with stable version number
  * debian/rules:
    - Bump SHVER

  [ Emilio Pozuelo Monfort ]
  * Fix some leftovers after the renaming.

 -- Emilio Pozuelo Monfort <pochu@debian.org>  Sat, 19 Feb 2011 11:40:36 +0000

gtk+3.0 (2.99.2-1) experimental; urgency=low

  * New upstream release.
    + d/p/0001-stylecontext-Protect-the-cairo-contexts-with-cairo_s.patch
      d/p/0003-Fixed-assertions-in-gtk_cell_renderer_get_aligned_ar.patch
      d/p/0002-_gtk_cell_area_set_cell_data_func_with_proxy-set-the.patch
      - Removed, included upstream.
    + debian/libgtk3.0-0.symbols:
      - Updated.
    + debian/rules:
      - Bumped the shver.

 -- Emilio Pozuelo Monfort <pochu@debian.org>  Thu, 13 Jan 2011 18:36:27 +0000

gtk+3.0 (2.99.1-1) experimental; urgency=low

  [ Robert Ancell ]
  * debian/control.in:
    - Bump build-depends on libglib2.0-dev
  * debian/libgtk3.0-0.symbols:
    - Updated.
  * debian/libgtk3.0-dev.install.in
    - gdkconfig.h no longer distributed
  * debian/rules:
    - Bumped the shver.
  * debian/patches/001_static-linking-dont-query-immodules.patch:
  * debian/patches/005_support_disabling_x11_extensions.patch:
  * debian/patches/003_gdk.pc_privates.patch:
  * debian/patches/070_mandatory-relibtoolize.patch:
  * debian/patches/041_ia32-libs.patch:
  * debian/patches/002_static-linking-dont-build-perf.patch:
  * debian/patches/004_git_add_missing_include.patch:
  * debian/patches/042_treeview_single-focus.patch:
    - Refreshed.

  [ Emilio Pozuelo Monfort ]
  * New upstream release.
    + debian/rules:
      - Pass --enable-xinput instead of --with-xinput=yes.
      - Bump the shver.
    + debian/patches/004_git_add_missing_include.patch,
      debian/patches/005_support_disabling_x11_extensions.patch,
      debian/patches/007-continue-to-install-gdk-TARGET-3.0.pc.patch:
      - Removed, included upstream.
    + debian/patches/061_use_pdf_as_default_printing_standard.patch:
      - Removed. The cups backend part has been fixed upstream in a (better)
        different way, and the lpr part doesn't make sense as we don't know
        if the job will be sent to CUPS or not.
    + debian/patches/070_mandatory-relibtoolize.patch,
      debian/rules:
      - Switch to dh-autoreconf.
    + debian/patches/*:
      - Refreshed.
    + debian/libgtk3.0-0.symbols,
      debian/libgail3.0-0.symbols:
      - Updated.
    + debian/libgtk3.0-*.{install.in,manpages},
      debian/rules:
      - Install manpages and binaries with the -3.0 suffix as upstream has
        stopped doing so.
  * Switch to CDBS' flavours system.
  * debian/rules:
    + Remove hack to build on PowerPC64. That port is dead, and if it's
      ever back, hopefully we won't need to workaround toolchain issues.
    + Pass -O1 to the linker so dynamic loading is faster.
  * d/patches/0001-stylecontext-Protect-the-cairo-contexts-with-cairo_s.patch
    d/patches/0003-Fixed-assertions-in-gtk_cell_renderer_get_aligned_ar.patch
    d/patches/0002-_gtk_cell_area_set_cell_data_func_with_proxy-set-the.patch
    + Backport patches from upstream git. They fix rendering issues and
      assertion failures.

 -- Emilio Pozuelo Monfort <pochu@debian.org>  Wed, 12 Jan 2011 22:06:17 +0000

gtk+3.0 (2.91.6-1) experimental; urgency=low

  * New upstream release.
    + debian/patches/004_git_dont_setup_timeout_twice.patch:
      - Removed, included upstream.
    + debian/patches/004_git_add_missing_include.patch:
      - New patch from upstream git, add a missing include that
        otherwise caused the build to fail when disabling X extensions.
    + debian/patches/006_reenable_pixbuf_engine.patch:
      - New patch. Build the pixbuf engine even if it hasn't been ported to
        the new GtkThemingEngine API.
    + debian/patches/*:
      - Refreshed.
    + debian/libgtk3.0-0.symbols:
      - Updated.
      - Add Build-Depends-Package.
    + debian/rules:
      - Bumped the shver.
      - Disable silent builds.
  * Let gir1.2-gtk-3.0 replace gir1.0-gtk-3.0.

 -- Emilio Pozuelo Monfort <pochu@debian.org>  Sat, 18 Dec 2010 16:00:23 +0000

gtk+3.0 (2.91.5-2) experimental; urgency=low

  * debian/control.in,
    debian/rules:
    + Remove the chrpath hack, it's been fixed in libtool.
  * Update to the new gir policy:
    - Rename gir1.0-gtk-3.0 to gir1.2-gtk-3.0.
    - Bump the gobject-introspection build dependency.
    - Build depend on gir1.2 packages.

 -- Emilio Pozuelo Monfort <pochu@debian.org>  Sun, 12 Dec 2010 16:03:02 +0100

gtk+3.0 (2.91.5-1) experimental; urgency=low

  * New upstream release.
    + debian/patches/004_gtk_gir_build.patch:
      - Removed, fixed upstream.
    + debian/patches/004_git_dont_setup_timeout_twice.patch:
      - New patch from upstream git, don't setup a timeout in
        gtkspinners twice.
    + debian/patches/070_mandatory-relibtoolize.patch:
      - Updated.
    + debian/libgtk3.0-0.symbols:
      - Updated.

 -- Emilio Pozuelo Monfort <pochu@debian.org>  Tue, 30 Nov 2010 23:13:17 +0100

gtk+3.0 (2.91.4-2) experimental; urgency=low

  [ Laurent Bigonville ]
  * debian/watch: Bump version to 3

  [ Emilio Pozuelo Monfort ]
  * Add gir1.0-gtk-3.0, based on the gir1.0-gtk-2.0 Ubuntu patch.
  * debian/patches/004_gtk_gir_build.patch:
    + Fix the introspection build.
  * debian/patches/070_mandatory-relibtoolize.patch:
    + Updated.

  [ Sjoerd Simons ]
  * Update build-depends to properly depend on -dev packages with .gir
  * Target experimental

 -- Sjoerd Simons <sjoerd@debian.org>  Sat, 27 Nov 2010 17:01:51 +0000

gtk+3.0 (2.91.4-1) experimental; urgency=low

  * debian/libgtk3.0-common.install:
    + Ship the GSettings schemas.
  * New upstream release.
    + debian/control.in:
      - Bump glib2.0 build requirement.
    + debian/patches/*:
      - Refreshed.
  * debian/libgtk3.0-bin.{preinst,postrm}:
    + Add #DEBHELPER# token. Make errors fatal with set -e.
  * debian/rules:
    + Exclude .in files from the dh_installdocs call, so that
      it picks the real .doc-base files and not the .in ones.
  * debian/libgtk3.0-doc.doc-base.gdk{,.in}:
    + Don't hardcode the package name, generate it at build time.
  * debian/libgail3.0-doc.doc-base.gail-reference:
    + Fix paths to the manual.

 -- Emilio Pozuelo Monfort <pochu@debian.org>  Tue, 16 Nov 2010 06:30:33 +0100

gtk+3.0 (2.91.3-1) experimental; urgency=low

  [ Sebastian Dröge ]
  * Initial GTK+ 3 packaging.

  [ Rico Tzschichholz ]
  * New upstream development release
  * some fixes and changes

  [ Sjoerd Simons ]
  * New upstream release (2.91.3)
  * debian/patches/009_gtk-export-filechooser.patch:
    + Removed. Doesn't apply anymore and was only needed for hildon
  * Update build-depends to cairo >= 1.10.0 and glib-2.0 >= 2.27.0
  * debian/patches/070_mandatory-relibtoolize.patch
    + Updated
  * Update the faq/tutorial index files names
  * debian/control.in:
    + Add dependency on docbook-utils for db2html to generate the documentation
      html during build
  * Update the symbols file
  * Version various document index files so they don't conflict with their
    gtk2 flavour
  * debian/libgtk3-bin.preinst, debian/libgtk3-bin.postrm:
    + Divert gtk+2.0's update-icon-caches. The format remained the same so this
      is safe to do
  * debian/ruels, libtk3.0-doc.*: Tutorial and FAQ have been removed from the
    gtk source as they were updated, stop trying to install them
  * debian/libgail3.0-doc.doc-base.gail-reference
    + Rename the doc-base to gail-reference-3.0 to not conflict with
      libgail3.0-doc
  * debian/copyright updated/rewritten

 -- Sjoerd Simons <sjoerd@debian.org>  Sun, 07 Nov 2010 20:45:46 +0000

gtk+2.0 (2.21.5-1) experimental; urgency=low

  * New upstream development release:
    + debian/control.in,
      debian/rules,
      debian/*:
      - Remove all mentions of gdk-pixbuf and (build-) depend on it.
    + debian/libgtk2.0-0.postinst.in,
      debian/libgtk2.0-0.postrm.in,
      debian/libgtk2.0-0.triggers.in,
      debian/dh_gtkmodules.in:
      - Handle immodules by triggers and deprecate dh_gtkmodules.
    + debian/patches/*:
      - Refreshed.
      - Remove gdk-pixbuf and immodule patches.
    + debian/rules,
      debian/libgtk2.0-0.symbols:
      - Update for new API symbols.
    + debian/update-gdkpixbuf-loaders*,
      debian/update-gtk-immodules*:
      - Drop module update scripts which are no-ops since 2.10.1.

 -- Sebastian Dröge <slomo@debian.org>  Thu, 22 Jul 2010 21:01:09 +0200

gtk+2.0 (2.21.2-1) experimental; urgency=low

  * New upstream development release:
    + debian/rules,
      debian/libgtk2.0-0.symbols:
      - Update for new API symbols.
    + debian/patches/070_mandatory-relibtoolize.patch:
      - Regenerated for the new version.
    + debian/control.in:
      - Update GLib (build-) dependency to >= 2.25.8.

 -- Sebastian Dröge <slomo@debian.org>  Fri, 11 Jun 2010 12:19:30 +0200

gtk+2.0 (2.21.1-1) experimental; urgency=low

  * New upstream development release:
    + debian/rules,
      debian/libgtk2.0-0.symbols:
      - Update for new API symbols.
    + debian/patches/070_mandatory-relibtoolize.patch:
      - Regenerated for the new version.

 -- Sebastian Dröge <slomo@debian.org>  Mon, 31 May 2010 09:45:32 +0200

gtk+2.0 (2.21.0-1) experimental; urgency=low

  * New upstream development release:
    + debian/rules,
      debian/libgtk2.0-0.symbols:
      - Update for new API symbols.
    + debian/patches/002_static-linking-dont-build-perf.patch:
      - Refreshed.
    + debian/patches/070_mandatory-relibtoolize.patch:
      - Regenerated for the new version.

 -- Sebastian Dröge <slomo@debian.org>  Sat, 08 May 2010 08:20:19 +0200

gtk+2.0 (2.20.1-1) unstable; urgency=low

  * New upstream bugfix release:
    + debian/patches/006_support-for-tracker-0.8-stable-releases.patch:
      - Dropped, merged upstream.
    + debian/patches/003_gdk.pc_privates.patch:
      - Updated to apply cleanly again.
    + debian/patches/070_mandatory-relibtoolize.patch:
      - Regenerated for the new version.

 -- Sebastian Dröge <slomo@debian.org>  Mon, 03 May 2010 07:26:14 +0200

gtk+2.0 (2.20.0-3) unstable; urgency=low

  * debian/control.in
    - Add Vcs-* fields.
    - Add Homepage field.
  * debian/patches/006_support-for-tracker-0.8-stable-releases.patch
    - Add support for tracker 0.8 stable and future 0.9 releases. Also add
      support for loading the search engines on demand until they are actually
      needed. Patch is backported from upstream Git branch "tracker-0.8".
  * Refresh patches to apply cleanly.

 -- Michael Biebl <biebl@debian.org>  Wed, 14 Apr 2010 20:39:28 +0200

gtk+2.0 (2.20.0-2) unstable; urgency=low

  * Upload to unstable.

 -- Sebastian Dröge <slomo@debian.org>  Wed, 31 Mar 2010 09:16:00 +0200

gtk+2.0 (2.20.0-1) experimental; urgency=low

  [ Emilio Pozuelo Monfort ]
  * debian/rules,
    debian/control.in,
    debian/libgtk-directfb-2.0-0.*,
    debian/libgtk-directfb-2.0-dev.*,
    debian/patches/090_directfb-map-virtual-modifiers.patch,
    debian/patches/series:
    - Drop the DirectFB enabled GTK+ packages. They were needed for the
      graphical installer but it's now switching to X11 so we don't need
      them anymore.
  * debian/rules:
    - Move --with-xinput=yes and --with-libjasper to configure_flags
      since they are common to all of our flavours.

  [ Sebastian Dröge ]
  * New upstream stable release:
    + debian/patches/070_mandatory-relibtoolize.patch:
      - Regenerated for the new version.
    + debian/rules,
      debian/libgtk2.0-0.symbols:
      - Update SHVER to 2.20.0 for the new API to force dependencies
        on the stable version.
    + debian/control.in:
      - Update GLib build dependency and tighten some -dev package dependencies.
    + debian/patches/003_gdk.pc_privates.patch:
      - Updated to apply cleanly again.

 -- Sebastian Dröge <slomo@debian.org>  Tue, 23 Mar 2010 15:55:56 +0100

gtk+2.0 (2.19.7-3) experimental; urgency=low

  * debian/control.in:
    - Build depend on xsltproc, needed to generate the mime cache.
      It was brought indirectly by gtk-doc-tools, but that's on
      Build-Depends-Indep which isn't enough.

 -- Emilio Pozuelo Monfort <pochu@debian.org>  Tue, 16 Mar 2010 15:30:32 +0100

gtk+2.0 (2.19.7-2) experimental; urgency=low

  [ Cyril Brulebois ]
  * Switch udeb from DirectFB to Xlib to prepare the move to an X11-based
    graphical installer. Closes: #573872.
     - Replace libgtk-directfb-2.0-0-udeb with libgtk-x11-udeb in control
       file.
     - Update description accordingly.
     - Update .install.in accordingly, using the “shared_udeb” flavour,
       based on the “shared” one, but with a few X11 extensions disabled.
     - Update package name and file paths accordingly in rules file.
  * Version/Bump some B-D to make sure the udeb gets proper dependencies
    on the recently reworked/added udebs:
     - libx11-dev
     - libxcursor-dev
     - libxext-dev
     - libxi-dev
     - libxinerama-dev
     - libxrender-dev
  * Add one patch to make it possible to disable X11 extensions, and
    refresh the other one accordingly:
     - 005_support_disabling_x11_extensions.patch
     - 070_mandatory-relibtoolize.patch
  * Ship a minimal MIME database in the udeb, since the loaders mechanism
    isn’t sufficient to get proper PNG support:
     - Add shared-mime-info to Build-Depends to ensure that the
       update-mime-database tool is available at build-time, as well as
       the source freedesktop.org.xml file.
     - Add debian/keep-png-only.xsl to only keep the mime-type matching
       type="image/png". Matching with namespaces is tricky, see the
       comments in the XSL file for the details.
     - Build a MIME cache, and only ship the resulting mime.cache file
       under /usr/share/mime in the udeb.
     - While this is dirty, that should do the trick until it is needed
       for shared-mime-info to ship its own udeb.

  [ Emilio Pozuelo Monfort ]
  * Rename the udeb to libgtk2.0-0-udeb.
  * Standards-Version is 3.8.4, no changes needed.

 -- Emilio Pozuelo Monfort <pochu@debian.org>  Tue, 16 Mar 2010 01:01:48 +0100

gtk+2.0 (2.19.7-1) experimental; urgency=low

  * New upstream development release:
    + debian/patches/070_mandatory-relibtoolize.patch:
      - Regenerated for the new version.

 -- Sebastian Dröge <slomo@debian.org>  Fri, 12 Mar 2010 15:59:27 +0100

gtk+2.0 (2.19.6-1) experimental; urgency=low

  * New upstream development release:
    + debian/patches/070_mandatory-relibtoolize.patch:
      - Regenerated for the new version.
    + debian/rules,
      debian/libgtk-directfb-2.0-0.symbols,
      debian/libgtk2.0-0.symbols:
      - Update SHVER to 2.19.6 for the new API and add new symbols.
  * debian/patches/090_directfb-map-virtual-modifiers.patch:
    + Update to add just another stub to fix the build.

 -- Sebastian Dröge <slomo@debian.org>  Wed, 24 Feb 2010 10:01:31 +0100

gtk+2.0 (2.19.5-1) experimental; urgency=low

  * New upstream development release:
    + debian/patches/070_mandatory-relibtoolize.patch:
      - Regenerated for the new version.
    + debian/rules,
      debian/libgtk-directfb-2.0-0.symbols,
      debian/libgtk2.0-0.symbols:
      - Update SHVER to 2.19.5 for the new API and add new symbols.

 -- Sebastian Dröge <slomo@debian.org>  Wed, 10 Feb 2010 09:38:52 +0100

gtk+2.0 (2.19.4-1) experimental; urgency=low

  * New upstream development release:
    + debian/patches/070_mandatory-relibtoolize.patch:
      - Regenerated for the new version.
    + debian/rules,
      debian/libgtk-directfb-2.0-0.symbols,
      debian/libgtk2.0-0.symbols:
      - Update SHVER to 2.19.4 for the new API and add new symbols.

 -- Sebastian Dröge <slomo@debian.org>  Tue, 26 Jan 2010 08:25:41 +0100

gtk+2.0 (2.19.3-1) experimental; urgency=low

  * New upstream development release:
    + debian/patches/070_mandatory-relibtoolize.patch:
      - Regenerated for the new version.
    + debian/rules,
      debian/libgtk-directfb-2.0-0.symbols,
      debian/libgtk2.0-0.symbols:
      - Update SHVER to 2.19.3 for the new API and add new symbols.
    + debian/patches/091_size_allocate_crash.patch:
      - Dropped, merged upstream.

 -- Sebastian Dröge <slomo@debian.org>  Mon, 11 Jan 2010 20:36:25 +0100

gtk+2.0 (2.19.2-2) experimental; urgency=low

  * debian/patches/091_size_allocate_crash.patch:
    + Patch from upstream GIT to fix a crash on size allocations.
      Thanks to Sebastien Bacher.

 -- Sebastian Dröge <slomo@debian.org>  Wed, 06 Jan 2010 11:42:07 +0100

gtk+2.0 (2.19.2-1) experimental; urgency=low

  [ Emilio Pozuelo Monfort ]
  * debian/patches/000_gtk+-2.0.6-exportsymbols.patch:
    + Removed, it wasn't being applied and hasn't been relevant for a
      long time.

  [ Sebastian Dröge ]
  * New upstream development release:
    + debian/patches/070_mandatory-relibtoolize.patch:
      - Regenerated for the new version.
    + debian/rules,
      debian/libgtk-directfb-2.0-0.symbols,
      debian/libgtk2.0-0.symbols:
      - Update SHVER to 2.19.2 for the new API and add new symbols.
  * debian/patches/090_directfb-map-virtual-modifiers.patch:
    + Fix compilation of the DirectFB backend, patch adapted from
      upstream commit to fix the Quartz backend.

 -- Sebastian Dröge <slomo@debian.org>  Mon, 04 Jan 2010 10:43:48 +0100

gtk+2.0 (2.19.1-1) experimental; urgency=low

  * New upstream development release:
    + debian/rules:
      - Include check-dist.mk to prevent accidental uploads to unstable.
    + debian/control.in:
      - Update ATK build dependency.
    + debian/rules,
      debian/libgtk-directfb-2.0-0.symbols,
      debian/libgtk2.0-0.symbols:
      - Update SHVER to 2.19.1 for the new API and add new symbols.
    + debian/patches/009_gtk-export-filechooser.patch,
      debian/patches/021_loader-files-d.patch:
      - Updated to apply cleanly again.
    + debian/patches/070_mandatory-relibtoolize.patch:
      - Regenerated for the new version.

 -- Sebastian Dröge <slomo@debian.org>  Tue, 01 Dec 2009 15:28:10 +0100

gtk+2.0 (2.18.4-1) unstable; urgency=low

  * New upstream bugfix release:
    + debian/patches/070_mandatory-relibtoolize.patch:
      - Updated for the new version.
    + debian/patches/091_dont-omit-gtk-icon-size-dialog.patch,
      debian/patches/092_gtk-image-size-allocation.patch:
      - Dropped, merged upstream.

 -- Sebastian Dröge <slomo@debian.org>  Tue, 01 Dec 2009 07:46:18 +0100

gtk+2.0 (2.18.3-1) unstable; urgency=low

  * New upstream bugfix release:
    + debian/patches/070_mandatory-relibtoolize.patch:
      - Updated for the new version.
  * debian/patches/091_dont-omit-gtk-icon-size-dialog.patch:
    + Patch from upstream GIT to not omit GTk_ICON_SIZE_DIALOG
      when searching for an appropiate icon size.
  * debian/patches/092_gtk-image-size-allocation.patch:
    + Patch from upstream GIT to fix size allocation of GtkImage.

 -- Sebastian Dröge <slomo@debian.org>  Sun, 18 Oct 2009 13:23:44 +0200

gtk+2.0 (2.18.2-1) unstable; urgency=low

  * New upstream bugfix release:
    + debian/patches/070_mandatory-relibtoolize.patch:
      - Updated for the new version.
    + 090_directfb-backend-compilation-fix.patch:
      - Dropped, merged upstream.

 -- Sebastian Dröge <slomo@debian.org>  Tue, 06 Oct 2009 07:41:45 +0200

gtk+2.0 (2.18.1-1) unstable; urgency=low

  * New upstream bugfix release:
    + debian/patches/070_mandatory-relibtoolize.patch:
      - Updated for the new version.
    + 090_directfb-backend-compilation-fix.patch:
      - Fix compilation of the DirectFB backend, see
        https://bugzilla.gnome.org/show_bug.cgi?id=596959

 -- Sebastian Dröge <slomo@debian.org>  Thu, 01 Oct 2009 07:20:43 +0200

gtk+2.0 (2.18.0-1) unstable; urgency=low

  * New upstream stable release:
    + debian/rules,
      debian/*.symbols:
      - Updated for the new version.
    + debian/patches/005_gdk_directfb_window_new.patch:
      - Dropped, merged upstream.
    + debian/patches/070_mandatory-relibtoolize.patch:
      - Updated for the new version.

 -- Sebastian Dröge <slomo@debian.org>  Wed, 23 Sep 2009 06:36:41 +0200

gtk+2.0 (2.17.11-1) experimental; urgency=low

  * New upstream development release:
    + debian/patches/070_mandatory-relibtoolize.patch:
      - Updated for the new version.
    + debian/rules,
      debian/*.symbols:
      - Updated for the new version.

 -- Sebastian Dröge <slomo@debian.org>  Sat, 05 Sep 2009 07:16:24 +0200

gtk+2.0 (2.17.10-1) experimental; urgency=low

  * New upstream development release:
    + debian/patches/070_mandatory-relibtoolize.patch:
      - Updated for the new version.
    + debian/rules,
      debian/*.symbols:
      - Updated for the new version.
  * -

 -- Sebastian Dröge <slomo@debian.org>  Sat, 05 Sep 2009 07:16:21 +0200

gtk+2.0 (2.17.9-1) experimental; urgency=low

  [ Josselin Mouette ]
  * Clean up the .la files in all -dev packages, not only in the main
    one.

  [ Sebastian Dröge ]
  * New upstream development release:
    + debian/patches/070_mandatory-relibtoolize.patch:
      - Updated for the new version.
    + debian/rules,
      debian/*.symbols:
      - Updated for the new version.

 -- Sebastian Dröge <slomo@debian.org>  Tue, 25 Aug 2009 18:37:11 +0200

gtk+2.0 (2.17.8-1) experimental; urgency=low

  [ Emilio Pozuelo Monfort ]
  * New upstream development release.
    - Handle printers needing authentication. Closes: #499759.
    - Update libglib2.0-dev requirement.
  * debian/watch:
    - Don't uupdate.
  * debian/rules:
    - Configure with --with-libjasper, it's disabled by default now.
  * debian/control.in:
    - Remove conflicts and replaces no longer needed for packages in stable.
    - Standards-Version is 3.8.3, no changes needed.
  * debian/patches/005_xpmico.patch:
    - Removed, this check is not needed as HeaderSize can't overflow because
      IconCount will be at most 16 bits, and that multiplied by 16 is not
      enough to overflow an integer. (Checked with upstream)
  * debian/patches/001_static-linking-dont-query-immodules.patch,
    debian/patches/002_static-linking-dont-build-perf.patch:
    - Add headers.
  * debian/patches/005_gdk_directfb_window_new.patch:
    - New patch. Readd gdk_directfb_window_new(), which is exported in the
      public API and was removed by mistake.
  * debian/patches/*
    - Refreshed.
  * debian/libgtk-directfb-2.0-0.symbols,
    debian/libgtk2.0-0.symbols:
    - Updated for the new symbols. There's one symbol removed from the
      directfb backend, gdk_display_pointer_grab(). It wasn't exported in
      the headers, nor was supposed to be public, so if something out there
      is using it, they are doing it wrong.
  * debian/rules:
    - Remove a trailing backslash that prevented -c4 to be passed to
      dh_makeshlibs.

 -- Josselin Mouette <joss@debian.org>  Thu, 20 Aug 2009 18:29:04 +0200

gtk+2.0 (2.16.5-1) unstable; urgency=low

  * New upstream bugfix release:
    + debian/patches/070_mandatory-relibtoolize.patch:
      - Regenerated for the new version.

 -- Sebastian Dröge <slomo@debian.org>  Tue, 21 Jul 2009 08:09:50 +0200

gtk+2.0 (2.16.4-1) unstable; urgency=low

  * New upstream bugfix release:
    + debian/patches/070_mandatory-relibtoolize.patch:
      - Regenerated for the new version.

 -- Sebastian Dröge <slomo@debian.org>  Thu, 02 Jul 2009 06:09:04 +0200

gtk+2.0 (2.16.3-1) unstable; urgency=low

  * New upstream bugfix release:
    + debian/patches/070_mandatory-relibtoolize.patch:
      - Regenerated for the new version.
  * debian/control.in:
    + Update Standards-Version to 3.8.2.

 -- Sebastian Dröge <slomo@debian.org>  Mon, 29 Jun 2009 11:39:01 +0200

gtk+2.0 (2.16.2-1) unstable; urgency=low

  [ Loic Minier ]
  * Fix string concat in dh_gtkmodules; thanks Kanru Chen; closes: #528782.

  [ Sebastian Dröge ]
  * New upstream bugfix release:
    + debian/patches/091_workaround_no_gtk_init_incorrect_display.patch:
      - Dropped, merged upstream.
    + debian/patches/070_mandatory-relibtoolize.patch:
      - Regenerated for the new version.
    + debian/*.install:
      - Install the manpages from their source locations as
        they're not installed anymore for some reason.
  * debian/control.in:
    + Updated Standards-Version to 3.8.1, no additional changes needed.

 -- Sebastian Dröge <slomo@debian.org>  Tue, 02 Jun 2009 07:44:43 +0200

gtk+2.0 (2.16.1-2) unstable; urgency=low

  [ Loic Minier ]
  * Fix test-print-backend configure flag addition.
  * Set opt_configure_flags to $(shared_configure_flags) in the sample opt
    flavor for armel and move the opt flavor and check flavors below the
    definition of other flags.

 -- Josselin Mouette <joss@debian.org>  Thu, 16 Apr 2009 18:08:02 +0200

gtk+2.0 (2.16.1-1) experimental; urgency=low

  [ Loic Minier ]
  * Clarify dh_gtkmodules doc slightly.

  [ Gustavo Noronha Silva ]
  * debian/series:
  - forgot to add 022_disable-viqr-im-for-vi-locale.patch and
    061_use_pdf_as_default_printing_standard.patch to the series file
    (thanks to seb128 for noticing)
  * debian/control.in:
  - sync Replaces with ubuntu's package for easier migration from Ubuntu
    to Debian ;)

  [ Josselin Mouette ]
  * Make update-icon-caches always generate the cache, now that dh_icons
    is widespread.

  [ Sebastian Dröge ]
  * debian/libgtk-directfb-2.0-0.symbols,
    debian/libgtk2.0-0.symbols,
    debian/libgail18.symbols,
    debian/rules:
    + Add symbol files for GTK.

  [ Loic Minier ]
  * Merge the following changes by Emmet Hikory:

  [ Emmet Hikory ]
  * Port optimised flavor work by Loic Minier from pango1.0:
    - Rework flavor-specific vars.
      + Introduce $(flavor) which is set to $* to clarify implicit rules
      + Rename common_configure_flags to configure_flags
      + Introduce the flavor_get macro to use a flavor specific override or
        fallback to the common defaults for make vars.
      + Use $(call flavor_get, ) to retrieve configure_flags, CFLAGS, and
        LDFLAGS allowing to override these per flavor.
    - Add support for an optimised pass, implemented as a flavor
      + Define a default OPTLIBDIR and replace it in the sed foo for %.in
        files; this is like LIBDIR, but with some hwcaps extension, e.g.
        usr/lib/vfp.
      + Add vars to build an optimised vfp flavour for armel with
        additional CFLAGS
      + Add the "opt" special flavor to flavors to run the testuites on,
        CHECK_FLAVORS
      + Also sed and append %.opt after %.in when generating $ files from
        %.in; the %.opt file is optional and only included if the opt flavor
        is included.
      + Add a debian/libgtk2.0-0.install.opt which lists files from the
        optimised flavor to install in libgtk2.0-0.
      + Add a debian/libgail18.install.opt which lists files from the
        optimised flavor to install in libgail18.

  [ Loic Minier ]
  * Only pass -j to the main make call, do not parallelize the debian/rules
    themselves as it seems to be racy for an unidentified reason which is hard
    to reproduce.
  * Merge patch below from Ubuntu.

  [ Sebastien Bacher ]
  * debian/patches/093_git_change_fix_focus_issue.patch:
    - upstream git change to fix a timestamp issue leading to get nautilus.
      dialog opening sometime unfocussed for example (lp: #333366)

  [ Loic Minier ]
  * Build-dep on autotools-dev for the config.guess / .sub updates to work.
  * Drop duplicate Section/Priority fields.
  * ppc64: use DEB_HOST_GNU_CPU instead of BUILD; drop TODOs, the current
    implementation is correct.

  [ Sebastian Dröge ]
  * New upstream bugfix release:
    + debian/patches/070_mandatory-relibtoolize.patch:
      - Regenerated for the new version.
    + debian/patches/072_workaround_directfb_build.patch,
      debian/patches/092_fix_printtest_include.patch,
      debian/patches/093_git_change_fix_focus_issue.patch:
      - Dropped, merged upstream.

 -- Sebastian Dröge <slomo@debian.org>  Sun, 12 Apr 2009 11:21:58 +0200

gtk+2.0 (2.16.0-1) experimental; urgency=low

  [ Emilio Pozuelo Monfort ]
  * Let libgtk2.0-0 suggest gvfs, as it's needed for some APIs like
    gtk_show_uri.

  [ Josselin Mouette ]
  * libgtk2.0-0 depends on shared-mime-info. Closes: #518090.
  * Add dependent doc packages to b-d-i to ensure proper xrefs.

  [ Loic Minier ]
  * Clean up dh_gtkmodules output:
    - Demote warnings when skipping non-existent GtkPixbuf loaders and Gtk IM
      modules dirs to verbose_print(); use -v to see them.
    - Always print the number of GdkPixbuf loaders and Gtk IM modules found in
      each package.

  [ Emilio Pozuelo Monfort ]
  * New upstream stable release.
    - Bump shlibs.
    - debian/patches/070_mandatory-relibtoolize.patch: regenerated.
  * Ship the gtk-builder-convert manpage in libgtk2.0-dev.
  * Section of dbg packages is debug.

 -- Emilio Pozuelo Monfort <pochu@ubuntu.com>  Sun, 15 Mar 2009 20:10:34 +0100

gtk+2.0 (2.15.5-2) experimental; urgency=low

  [ Emilio Pozuelo Monfort ]
  * debian/control.in:
  - bump libglib2.0-dev build-dep requirement to >= 2.19.7
  - bump libxrandr-dev build-dep requirement to >= 1:1.2.99
  - also bump libgtk2.0-dev dependecies accordingly
    (Closes: #518078)

  [ Gustavo Noronha Silva ]
  * 042_treeview_single-focus.patch:
  - removed FIXME note, since it was explained to me that the patch is
    still necessary
  * debian/rules:
  - bumped SHVER to 2.15.5

  [ Imported from Ubuntu ]
  * 022_disable-viqr-im-for-vi-locale.patch,
    061_use_pdf_as_default_printing_standard.patch:
  - for the rationale for the PDF for printing one see:
    https://wiki.ubuntu.com/PDFasStandardPrintJobFormat

 -- Gustavo Noronha Silva <kov@debian.org>  Tue, 03 Mar 2009 21:58:20 -0300

gtk+2.0 (2.15.5-1) experimental; urgency=low

  * New upstream development release
  * 070_mandatory-relibtoolize.patch: refreshed.
  * 031_directfb_dead-keys.patch, 032_gdkwindowimpl_directfb.patch,
    033_directfb_client-message.patch, 034_directfb_memleak.patch,
    071_jasper_link_fix.patch, 092_fix_printtest_include.patch:
  - dropped; already featured in this release
  * 030_gtkentry_password-char-circle.patch:
  - dropped; upstream provides a different solution to setting the default
    invisible char now, that takes the font being used into consideration
  * 003_gdk.pc_privates.patch:
  - refreshed

 -- Gustavo Noronha Silva <kov@debian.org>  Mon, 02 Mar 2009 22:01:03 -0300

gtk+2.0 (2.14.7-3) experimental; urgency=low

  * 032_gdkwindowimpl_directfb.patch: new version of the patch. This
    should restore the basic functionality of the backend, but there is
    still work underway.
  * 033_directfb_client-message.patch: stolen from the upstream SVN. Fix
    the DirectFB client_message API.
  * 034_directfb_memleak.patch: stolen from the upstream SVN. Fix memory
    leak in the DirectFB code.
  * Require DirectFB 1.0.0 for the 034 patch.
  * 070_mandatory-relibtoolize.patch: updated accordingly.

 -- Josselin Mouette <joss@debian.org>  Sat, 21 Feb 2009 14:59:45 +0100

gtk+2.0 (2.14.7-2) experimental; urgency=low

  * 008_implicit_pointer_conversion_gdkgc_directfb.patch: removed, it’s
    obsolete and just defines the same macro a second time.
  * 007_implicit_pointer_conversion_gdkdrawable_directfb.patch: removed,
    it’s not needed anymore with the latest directfb.
  * 006_proper-directfb-modules.patch: removed from the package, it
    won’t be necessary anymore.
  * 001_static-linking-dont-query-immodules.patch,
    002_static-linking-dont-build-perf.patch,
    003_gdk.pc_privates.patch,
    004_gtk+-ximian-gtk2-filesel-navbutton-5.patch: refreshed.
  * Remove 071_correct_directfb_declarations.patch, and replace it by
    032_gdkwindowimpl_directfb.patch, a patch from Sven Neumann to
    (hopefully) fix DirectFB support for GTK+ 2.14.

 -- Josselin Mouette <joss@debian.org>  Tue, 17 Feb 2009 23:17:56 +0100

gtk+2.0 (2.14.7-1) experimental; urgency=low

  [ Loic Minier ]
  * Don't purge /etc/gtk-2.0/gdk-pixbuf.loaders and /etc/gtk-2.0/gtk.immodules
    during first configuration.

  [ Sebastian Dröge ]
  * New upstream bugfix release:
    + debian/patches/070_mandatory-relibtoolize.patch:
      - Regenerated for the new version.

 -- Sebastian Dröge <slomo@debian.org>  Thu, 08 Jan 2009 08:06:02 +0100

gtk+2.0 (2.14.5-1) experimental; urgency=low

  [ Josselin Mouette ]
  * Really install the faq and tutorial files correctly so that the
    devhelp file is read.
  * Update doc-base files accordingly.
  * gruik2devhelp.awk: new script to generate the devhelp files
    automatically for the FAQ and tutorial, based on the HTML doc.
  * Build-depend on gawk, run the script appropriately.

  [ Sebastian Dröge ]
  * New upstream bugfix release:
    + debian/patches/070_mandatory-relibtoolize.patch:
      - Regenerated for the new version.

 -- Sebastian Dröge <slomo@debian.org>  Tue, 25 Nov 2008 11:00:35 +0100

gtk+2.0 (2.14.4-3) experimental; urgency=low

  * libgail*.install: fix installation paths. Closes: #505105.
  * Do not ship .la files for gail modules.
  * Generate shlibs for libgail.
  * Bump shlibs version to 2.14.0.
  * Do not install libgailutil in libgtk2.0-0.
  * Do not install gtk libs in libgail-dev.
  * Rework docs installation.
  * Add doc links where needed.
  * Install .devhelp files at the correct places. Closes: #504807.
  * Bump dependencies for the development package.
  * Fix dependencies of gail packages.
  * Don’t install libgail in the udeb.
  * Stop shipping /usr/lib/pkgconfig/libgtk-directfb-2.0-0/, nobody uses
    it.
  * Remove versioned conflicts with libgail packages.
  * Remove libgail18.shlibs.
  * Put debugging symbols of libgail modules in libgail-dbg.
  * dh_gtkmodules.in: fix a pod2man error.
  * Disable 006_proper-directfb-modules.patch.
  * Update 070_mandatory_relibtoolize.patch accordingly.

 -- Josselin Mouette <joss@debian.org>  Tue, 11 Nov 2008 14:44:21 +0100

gtk+2.0 (2.14.4-2) experimental; urgency=low

  * debian/control, debian/rules, debian/libgail*:
  - split libgail packages

 -- Gustavo Noronha Silva <kov@debian.org>  Wed, 05 Nov 2008 14:54:08 -0200

gtk+2.0 (2.14.4-1) experimental; urgency=low

  [ Gustavo Noronha Silva ]
  * New upstream release
  * debian/patches/006_proper-directfb-modules.patch:
  - refreshed
  * debian/patches/008_implicit_pointer_conversion_gdkgc_directfb.patch,
    debian/patches/009_gtk-export-filechooser.patch,
    debian/patches/020_immodules-files-d.patch,
    debian/patches/021_loader-files-d.patch,
  - update borrowed from Ubuntu's package
  * debian/patches/071_correct_directfb_declarations.patch,
    debian/patches/072_workaround_directfb_build.patch:
  - borrowed from ubuntu
  * debian/patches/033_treeview_resizing.patch,
    debian/patches/095_gtk-im-module-setting.patch:
  - removed; fixed upstream
  * debian/patches/070_mandatory-relibtoolize.patch:
  - refreshed
  * debian/control.in:
  - added libjasper-dev to the Build-Depends, as GTK+ now supports
    JPEG2000
  - make GTK+ packages conflict/replace with gail ones, since they are now
    included in GTK+
  * debian/patches/092_fix_printtest_include.patch:
  - new patch, to fix build problem in print test
  * debian/patches/071_jasper_link_fix.patch:
  - make gdk-pixbuf-csource link correctly with libjasper
  * debian/rules, debian/control:
  - newer libcairo2-dev contains everything needed to build the directfb
    target, so disable building with the dummy libcairo-directfb2-dev
  - this makes us have to build depend on libcairo2-dev >= 1.6.4-6.1

  [ Loic Minier ]
  * Let libgtk2.0-dev recommend debhelper for dh_gtkmodules.
  * Let libgtk2.0-dev depend on libxml2-utils as it's required for
    gtk-builder-convert to work and might be relied upon by packages bdeping
    on libgtk2.0-dev.

  [ Emilio Pozuelo Monfort ]
  * Update build-dependencies for the new version:
    - libglib2.0-dev >= 2.17.6
    - libpango1.0-dev >= 1.20
    - libatk1.0-dev >= 1.13.0
    - libcairo2-dev >= 1.6.0

 -- Gustavo Noronha Silva <kov@debian.org>  Wed, 24 Sep 2008 21:38:58 -0300

gtk+2.0 (2.12.11-3) unstable; urgency=low

  * 031_directfb_dead-keys.patch: patch from Jérémy Bobbio to fix dead
    keys in the DirectFB backend. Closes: #394871.
  * Now require DirectFB 0.9.26.
  * 070_mandatory_relibtoolize: updated to match the dependency bump.
  * 033_treeview_resizing.patch:
    + Fix crasher introduced by the patch. Closes: #491611.
    + Add references.

 -- Josselin Mouette <joss@debian.org>  Mon, 21 Jul 2008 15:22:38 +0200

gtk+2.0 (2.12.11-2) unstable; urgency=low

  * 033_treeview_resizing.patch:
    + Enable again, it was disabled by mistake.
    + Update to new version provided by Kristian Rietveld.
      Closes: #471073.
  * libgtk2.0-doc.doc-base.gtk2-tutorial: fix spelling of GTK+.
  * *.doc-base.*: fix doc-base sections.

 -- Josselin Mouette <joss@debian.org>  Fri, 18 Jul 2008 14:53:17 +0200

gtk+2.0 (2.12.11-1) unstable; urgency=low

  [ Emilio Pozuelo Monfort ]
  * Build-depend on libcups2-dev instead of libcupsys2-dev, as cups
    is transitioning to that new name.

  [ Sebastian Dröge ]
  * New upstream bugfix release:
    + debian/patches/070_mandatory-relibtoolize.patch:
      - Regenerated for the new version.
    + debian/patches/092_openoffice-menus.patch:
      - Dropped, merged upstream.
  * debian/control.in:
    + Updated Standards-Version to 3.8.0, no additional changes needed.

 -- Sebastian Dröge <slomo@debian.org>  Wed, 02 Jul 2008 06:37:51 +0200

gtk+2.0 (2.12.10-2) unstable; urgency=low

  * debian/patches/092_openoffice-menus.patch:
    + Patch from upstream SVN to fix regression in menu placement
      in openoffice.org (Closes: #484580).

 -- Sebastian Dröge <slomo@debian.org>  Sat, 07 Jun 2008 10:27:50 +0200

gtk+2.0 (2.12.10-1) unstable; urgency=low

  * New upstream bugfix release:
    + debian/patches/009_gtk-export-filechooser.patch:
      - Updated to apply cleanly again.
    + debian/patches/031_gtksearchenginetracker_fixes.patch,
      debian/patches/061_foreign_colormaps.patch,
      debian/patches/092_implicit-g-fopen.patch:
      - Dropped, merged upstream.
    + debian/patches/070_mandatory-relibtoolize.patch:
      - Regenerated for the new version.

 -- Sebastian Dröge <slomo@debian.org>  Wed, 04 Jun 2008 08:14:08 +0200

gtk+2.0 (2.12.9-4) unstable; urgency=low

  [ Loic Minier ]
  * Flip back gdkpixbuf_module_files_d_str after gdkpixbuf_module_file_str in
    patch 021_loader-files-d; this fixes config of gdk loaders and hence the
    current ia32-libs implementation; the change in 2.12.0-3 was incorrect in
    that it flipped the order for im modules and pixbuf loaders, but only im
    modules had to be flipped; the reason im modules had to be flipped is that
    the first list of modules wins for im modules as there is some duplicate
    checking, while in the case of gdk pixbufs, the last file wins.  What
    remains to be done here is:
    - biarch support, similar to pango, by loading /usr/lib32 and /usr/lib64
      stuff before /usr/lib; allows dropping the config file hack in
      ia32-libs.
    - loading of modules from multiarch locations (not multiarch); allows
      dropping the config file hack in ia32-libs.
  * Bump build-deps and libgtk2.0-dev's deps to ensure we get Xorg dev
    packages with .pc files, see list below; thanks Anon Sricharoenchai;
    closes: #370693.
        libxext-dev >= 1:1.0.1-2, libxinerama-dev >= 1:1.0.1-4.1, libxi-dev >=
        1:1.0.1-4, libxrandr-dev >= 1:1.0.2-2, libxfixes-dev >= 1:3.0.0-3,
        libxcomposite-dev >= 1:0.2.0-3, libxdamage-dev >= 1:1.0.1-3.

  [ Josselin Mouette ]
  * 061_foreign_colormaps.patch: stolen from upstream SVN. Don't call
    XFreeColormap on foreign colormaps, this causes crashes in e.g.
    vinagre. Closes: #477199.
  * Apply multiarch patch by Javier Serrano Polo, replacing all
    occurrences of usr/lib by $(LIBDIR). Closes: #468100.
  * rules: don't compress .sgml and .devhelp files.

  [ Loic Minier ]
  * Fix broken second dh_strip invocation which was not only acting on the
    udeb but also on binary packages (-s -pUDEB should have been -pUDEB).
  * Update patch 021_loader-files-d to use PIXBUF_FILES_LIBDIR which is
    defined in gdk-pixbuf/Makefile.am, similarly to PIXBUF_LIBDIR, and based
    on the newly defined loaderfilesdir, similar to loaderdir; update
    070_mandatory-relibtoolize.
  * New patch, 022_module-files-append-compat-module-files-d, prefer
    /usr/lib32/gtk-2.0/<gtk-binary-version>/loader-files.d and
    /immodule-files.d over the /usr/lib/.../*.d pathnames added in
    020_immodules-files-d and 021_loader-files-d when available; this is
    useful for ia32-libs support; other modules might need additional support
    depending on how they are loaded, for example GTK_MODULES will probably
    still be looked up below libdir, as well as engines, printbackends,
    filesystems, and generic modules.  See also Ubuntu #205223 and #190227 for
    examples.

 -- Loic Minier <lool@dooz.org>  Sun, 11 May 2008 00:47:26 +0200

gtk+2.0 (2.12.9-3) unstable; urgency=low

  [ Loic Minier ]
  * Refresh patches 009_gtk-export-filechooser,
    030_gtkentry_password-char-circle, 033_treeview_resizing,
    042_treeview_single-focus, 060_ignore-random-icons
  * Fix offsets in patch 095_gtk-im-module-setting; thanks Akira TAGOH;
    closes: #473699.

  [ Sebastian Dröge ]
  * debian/rules:
    + Don't include the udeb in the debug package to get a working debug
      package in case the udeb libraries differ from the real ones.

 -- Sebastian Dröge <slomo@debian.org>  Sat, 12 Apr 2008 14:00:22 +0200

gtk+2.0 (2.12.9-2) unstable; urgency=low

  * debian/patches/092_implicit-g-fopen.patch:
    + Include glib/gstdio.h for g_fopen to prevent crashes on 64 bit
      architectures. Thanks to Dann Frazier for the patch (Closes: #470665).

 -- Sebastian Dröge <slomo@debian.org>  Wed, 12 Mar 2008 18:52:53 +0100

gtk+2.0 (2.12.9-1) unstable; urgency=low

  [ Josselin Mouette ]
  * update-icon-caches: always exit with a 0 code to avoid breaking
    upgrades when a cache is corrupt. Display a big fat warning instead.
    Closes: #466083.

  [ Sebastian Dröge ]
  * New upstream bugfix release:
    + 092_recentfiles-recursion-fix, dropped merged upstream.
    + 070_mandatory-relibtoolize.patch, regenerated for the new version.
  * debian/rules,
    debian/*.links.in:
    + Don't ship very old upstream changelogs and news as they're quite large.

 -- Sebastian Dröge <slomo@debian.org>  Wed, 12 Mar 2008 09:41:23 +0100

gtk+2.0 (2.12.8-1) unstable; urgency=low

  * New upstream bugfix release:
    + debian/patches/040_filechooser_single-click.patch,
      debian/patches/093_directfb-type-changes.patch,
      debian/patches/094_directfb-deprecation-fixes.patch:
      - Dropped, merged upstream.
    + debian/patches/070_mandatory-relibtoolize.patch:
      - Regenerated for the new version.

 -- Sebastian Dröge <slomo@debian.org>  Wed, 13 Feb 2008 09:11:50 +0100

gtk+2.0 (2.12.7-1) unstable; urgency=low

  * Fix GNOME casing in gtk-faq and gtk doc base descriptions.
  * Drop cruft trying to convert /usr/share/doc/libgtk2.0-0 directory into a
    symlink in libgtk2.0-0.postinst; thanks Sven Joachim; closes: #462057.
  * New upstream stable release; no API change; bug fixes and translation
    updates.
    - Refresh patches 033_treeview_resizing, 042_treeview_single-focus to
      apply cleanly.
    - Update relibtoolizing patch, 070_mandatory-relibtoolize
    - New patch, 094_directfb-deprecation-fixes, fixes directfb build with
      GLib 2.15 deprecation of G_GNUC_FUNCTION in favor of G_STRLOC.
  * Fix ordering in series.
  * New patch, 095_gtk-im-module-setting, adds XSETTINGS support for immodule;
    from GNOME 502446.
  * New upstream release; no change tarball update.

 -- Loic Minier <lool@dooz.org>  Mon, 21 Jan 2008 18:42:28 +0100

gtk+2.0 (2.12.5-2) unstable; urgency=medium

  * Add ${shlibs:Depends} to libgtk2.0-dev.
  * Rework /usr/share/doc symlinks completely; closes: #461440.
    - Use a real directory for all packages using a symlink previously:
      libgtk2.0-bin, libgtk-directfb-2.0-dev, libgtk2.0-dev, libgtk2.0-0-dbg,
      libgtk-directfb-2.0-0, libgtk2.0-0; add a preinst snippet removing the
      path on upgrade if it's a symlink and points to the proper directory;
      add a prerm snippet removing the path on upgrade (for downgrades) if
      it's a directory (and not a symlink).
    - Create symlinks for changelog.gz, NEWS.gz, NEWS.pre-1-0.gz, and
      README.gz in the /usr/share/doc dirs of these packages as well as for
      gtk2-engines-pixbuf; add a libgtk2.0-common unversionned dependency for
      all these packages.
    - Split dh_installdocs and dh_installchangelogs calls on multiple packages
      and use one call per package as the intent was to install in all the
      specified packages; also call dh_installdocs and dh_installchangelogs
      without any extra file for all packages to install copyright and Debian
      changelog.
    - Factor the list of dh_installdocs files in DH_INSTALLDOCS_FILES in
      rules.

 -- Loic Minier <lool@dooz.org>  Fri, 18 Jan 2008 10:38:43 +0100

gtk+2.0 (2.12.5-1) unstable; urgency=low

  [ Loic Minier ]
  * Drop the version in the libgtk2.0-0 -> libgtk2.0-common dependency; the
    translations and gtkrc files aren't critical to libgtk's working and have
    been compatible with other libgtk versions since years.
  * New patch, 094_fix-jpeg-loader-big-buffers, fixes spinguard logic for big
    buffers in the JPEG pixbuf loader; GNOME #494667; from SVN r19135.
  * New upstream stable releases; no API change; bug fixes and translation
    updates.
    - Drop patches 092_notebook-critical-warnings,
      094_fix-jpeg-loader-big-buffers, merged upstream.
    - Refresh patches 040_filechooser_single-click, 093_directfb-type-changes
      to apply cleanly.
    - Update relibtoolizing patch, 070_mandatory-relibtoolize.

  [ Sebastian Dröge ]
  * Upload to unstable.
  * Fixes FTBFS caused by not installing the png pixbuf loader correctly
    (Closes: #461037).
  * Update Standards-Version to 3.7.3, no additional changes needed.
  * 092_recentfiles-recursion-fix.patch: Guard against recursion in
    gtk_recent_files_menu_populate(). Patch from upstream SVN by
    William Pitcock (Closes: #459393).
  * Drop duplicated ${misc:Depends} from Recommends.

 -- Sebastian Dröge <slomo@debian.org>  Thu, 17 Jan 2008 10:49:09 +0100

gtk+2.0 (2.12.3-2) unstable; urgency=low

  * 092_notebook-critical-warnings.patch: Fix removal of tab labels to not
    ref and unref a NULL pointer. Patch from upstream SVN, see BGO #388321.
  * 093_directfb-type-changes.patch: Define __u32 and __u8 to fix compilation
    with latest directfb from unstable while still supporting older versions.
    Patch from BGO #503190.

 -- Sebastian Dröge <slomo@debian.org>  Wed, 12 Dec 2007 05:36:40 +0100

gtk+2.0 (2.12.3-1) unstable; urgency=low

  * Let update-icon-caches skip args which are not dirs or don't exist; fixes
    postrm behavior of packages with an icon cache.
  * New upstream stable release; no API change; bug fixes and translation
    updates.
    - Refresh patch 042_treeview_single-focus to apply cleanly.
    - Update relibtoolizing patch, 070_mandatory-relibtoolize.

 -- Loic Minier <lool@dooz.org>  Tue, 04 Dec 2007 22:39:07 +0100

gtk+2.0 (2.12.2-1) unstable; urgency=low

  * New upstream stable release; no API change; bug fixes and translation
    updated.
    - Drop patches 034_gtkcupsutils_type_fix, 071_fix_gdk_window_null_crasher
      fixed upstream.
    - Update relibtoolizing patch, 070_mandatory-relibtoolize.

 -- Sebastian Dröge <slomo@debian.org>  Tue, 27 Nov 2007 05:15:01 +0100

gtk+2.0 (2.12.1-3) unstable; urgency=low

  * Conflict against metacity < 1:2.20.0-1. Closes: #450693.
  * Suggest librsvg2-common for SVG pixbuf support.
  * 033_treeview_resizing.patch: fix segmentation fault introduced by
    an API inconsistency.
  * 003_gdk.pc_privates.patch: generate correct Requires.private for
    gdk-2.0.pc containing all necessary dependencies for static linking.
  * 006_proper-directfb-modules.patch: refreshed.
  * 010_gdkpixbuf_-lm.patch: fix gdk-pixbuf-2.0.pc by adding back -lm,
    which is required by some macros. Closes: #451512.
  * 070_mandatory-relibtoolize.patch: regenerated.
  * rules: copy the extraneous libraries generated in the static build
    to the Libs.private of the shared build.

 -- Josselin Mouette <joss@debian.org>  Sun, 18 Nov 2007 01:30:52 +0100

gtk+2.0 (2.12.1-2) unstable; urgency=low

  * Stop suggesting gtk-engines-pixmap.
  * Remove the --enable-explicit-deps flag. Closes: #343711, thanks Tom
    Parker. If some other packages still rely on having explicit X11
    dependencies, they are buggy and need to be fixed anyway.
  * Keep --enable-explicit-deps in the directfb build; otherwise this
    breaks any binary linking against it because the rpath isn't passed.
  * 033_treeview_resizing.patch: updated patch from Kristian Rietveld.
    + Add a new sizing fix for the case where there is a scrollbar.
  * 031_gtksearchenginetracker_fixes.patch: added back, only the name
    change was fixed upstream.
  * 034_gtkcupsutils_type_fix.patch: type-casting fix from Herbert
    Valerio Riedel that allows remote printing. Closes: #448071.
  * 040_filechooser_single-click.patch: allow a situation where no
    shortcut is selected, to avoid issues for keyboard users.
    Closes: #448674.
  * 042_treeview_single_focus.patch: don't select the focused item for
    GTK_SELECTION_SINGLE type treeviews. Allows the fix in
    040_filechooser_single-click.patch to work.
  * Conflict against libeel2-2.18. Closes: #443701, #499070.
  * Conflict against xfwm4 < 4.4.1-3 (previous versions freeze on
    startup).
  * 021_loader-files-d.patch: enclose process_module_file in correct
    #ifdef's.
  * 040_filechooser_single-click.patch: filter out duplicate entries in
    bookmarks. This avoids a situation where the selection is changed to
    the duplicate during DnD, causing an assertion error.
    Closes: #447279.

 -- Josselin Mouette <joss@debian.org>  Sun, 04 Nov 2007 16:22:31 +0100

gtk+2.0 (2.12.1-1) unstable; urgency=low

  * New upstream stable release; no API change; bug fixes and translation
    updates.
    - Drop patches 031_gtksearchenginetracker_fixes,
      080_from_bugzilla_workaround_eclipse_crash, 081_icon-cache-validate
      fixed upstream.
    - Refresh patches 033_treeview_resizing, 040_filechooser_single-click to
      apply cleanly.
    - Drop patches 060_opening-display-by-env-error-message,
      065_gtk-filechooser-locale-time merged upstream.
    - Update relibtoolizing patch, 070_mandatory-relibtoolize.
  * Chech the exit status of close() in dh_gtkmodules; closes: #427654.
  * New patch, 060_ignore-random-icons, don't list images from unknown
    directories in icon cache; closes: #443571, #443574, #444285, #446188.

 -- Loic Minier <lool@dooz.org>  Sun, 21 Oct 2007 22:05:42 +0200

gtk+2.0 (2.12.0-3) unstable; urgency=low

  [ Josselin Mouette ]
  * 031_gtksearchenginetracker_fixes.patch: new patch.
    + Use libtrackerclient.so.0 (closes: #443403).
    + Check that tracker actually works before using it.

  [ Loic Minier ]
  * Conflict with libwxgtk2.6-0 << 2.6.3.2.2-1 to prevent the migration of gtk
    to testing until the wxwidgets2.6 fix is there too; see #441766 and
    friends.

  [ Josselin Mouette ]
  * Conflict with glabels << 2.1.3-3 to prevent a segmentation fault
    from showing up.

  [ Loic Minier ]
  * Cleanup whitespace.
  * Add comments to relibtoolizing patch, 070_mandatody-relibtoolize, to
    mention the age of the upstream libtool in released tarballs which make
    relibtoolizing important for hurd-i386; GNOME #484426; Debian #445001.

  [ Josselin Mouette ]
  * 020_immodules-files-d.patch, 021_loader-files-d.patch: read the
    GDK_PIXBUF_MODULE_FILE and GTK_IM_MODULE_FILE variables before the
    Debian directories. Thanks Thadeu Lima de Souza Cascardo.
    Closes: #439004.

  [ Loic Minier ]
  * New patch, 080_from_bugzilla_workaround_eclipse_crash, fixes crash when
    displaying tooltips in SWT apps such as Eclipse; GNOME #410194; LP
    #128232; closes: #445613.
  * New patch, 060_opening-display-by-env-error-message, fixes error message
    on opening of display to include the display when it was set via the
    DISPLAY env var; GNOME #486636; closes: #283076.
  * New patch, 065_gtk-filechooser-locale-time, fixes conversion of localized
    week days in non-UTF-8 locales in the file chooser; GNOME #482504;
    closes: #444927.
  * Enable 091_workaround_no_gtk_init_incorrect_display to allow the non-free
    Flash plugin to work for users of non-Gtk browsers; please do bug Adobe
    about this; closes: #443661, #440165.
  * New patch, 071_fix_gdk_window_null_crasher, fixes potential crashes in
    IceWeasel's print preview dialog; GNOME #482531; LP #144326; found in the
    Ubuntu package.

 -- Loic Minier <lool@dooz.org>  Sun, 14 Oct 2007 20:46:29 +0200

gtk+2.0 (2.12.0-2) unstable; urgency=low

  [ Josselin Mouette ]
  * Add a conflict against openoffice.org-core (<< 2.2.1-8).
    Closes: #439256.

  [ Loic Minier ]
  * Upload to unstable; drop check-dist include.

 -- Loic Minier <lool@dooz.org>  Thu, 20 Sep 2007 11:59:26 +0200

gtk+2.0 (2.12.0-1) experimental; urgency=low

  [ Alan Baghumian ]
  * New upstream stable release
    - Regenerated 070_mandatory-relibtoolize.patch
  * Added 081_icon-cache-validate.patch, GNOME #476342

  [ Loic Minier ]
  * Refresh patches 033_treeview_resizing and 040_filechooser_single-click to
    apply cleanly.
  * Drop patch 080_from_svn_fix_dangling_tooltip, merged upstream.
  * Bump shlibs to 2.12.0 in the new upstream release for the addition of
    gdk_window_thaw_toplevel_updates_libgtk_only() and
    gdk_window_freeze_toplevel_updates_libgtk_only() to the ABI.
  * Add disabled patch 091_workaround_no_gtk_init_incorrect_display, taken
    from the Ubuntu package; it works around broken applications missing a
    call to gtk_init() but the breakage should better be exposed now so that
    applications can be fixed in time for release.

 -- Loic Minier <lool@dooz.org>  Tue, 18 Sep 2007 22:30:39 +0200

gtk+2.0 (2.11.6-1) experimental; urgency=low

  [ Loic Minier ]
  * Don't run the directfb testsuite on kfreebsd as it hangs; proposed patch
    by Petr Salinger; closes: #431477.

  [ Josselin Mouette ]
  * Move manual pages of binaries in /usr/sbin to section 8.
  * update-icon-caches: new script, updates the icon caches in a given
    list of directories. It is meant to be used by packages shipping
    icons, in the postinst/postrm.
    For transition purposes, icon caches are currently updated but not
    created if they don't already exist.
  * Install this script and its manual page in libgtk2.0-bin.

  [ Loic Minier ]
  * Call dh_shlibdeps separately for the udeb and add a
    -l/usr/lib/libcairo-directfb/lib/ flag to ensure libcairo-directfb2 is
    found.
  * New upstream development release, with API additions.
    - Bump up shlibs to >= 2.11.6.
    - Refresh patches 006_proper-directfb-modules,
      015_default-fallback-icon-theme, 040_filechooser_single-click to apply
      cleanly.
    - Update patches 009_gtk-export-filechooser, 033_treeview_resizing to
      apply; update relibtoolizing patch, 070_mandatory-relibtoolize.
  * Update patch 009_gtk-export-filechooser:
    - gtk/Makefile.am (gtk_private_h_sources, gtk_semi_private_h_sources):
      export gtkquery.h and gtksearchengine.h as semi-private.
    - gtk/gtkquery.h: add GTK_FILE_CHOOSER_ENABLE_UNSUPPORTED #ifdef guard.
    - gtk/gtksearchengine.h: add GTK_FILE_CHOOSER_ENABLE_UNSUPPORTED #ifdef
      guard.

 -- Loic Minier <lool@dooz.org>  Tue, 24 Jul 2007 10:43:23 +0200

gtk+2.0 (2.11.5-1) experimental; urgency=low

  * New upstream development release, with API additions; the new API may
    still change incompatibly, especially the tooltips API.
    - Bump shlibs to >= 2.11.5.
    - Bump up libpango1.0-dev build-dep to >= 1.17.3.
    - Ship the new gtk-builder-convert Python script to convert Glade files to
      GtkBuilder syntax in libgtk2.0-dev; don't call dh_py* to generate a
      ${python:Depends} but Recommend python (>= 2.4) to avoid pulling python
      on buildds; the script requires python >= 2.4, but this is not enforced
      in the dependencies.
    - Refresh patches 001_static-linking-dont-query-immodules,
      006_proper-directfb-modules, 040_filechooser_single-click to apply
      cleanly.
    - Update relibtoolizing patch, 070_mandatory-relibtoolize.
  * Use -s instead of -a in arch-specific dh_* calls.

 -- Loic Minier <lool@dooz.org>  Tue, 03 Jul 2007 13:01:25 +0200

gtk+2.0 (2.11.4-1) experimental; urgency=low

  [ Josselin Mouette ]
  * 040_filechooser_single-click.patch: fix the patch to apply cleanly
    again, and enable it.

  [ Loic Minier ]
  * Pass -mminimal-toc in CFLAGS for ppc64 support; thanks Andreas Jochens;
    closes: #386815.
  * New upstream development release, with API additions; the new API may
    still change incompatibly.
    - Bump shlibs to >= 2.11.3.
    - Refresh patches 006_proper-directfb-modules,
      008_implicit_pointer_conversion_gdkgc_directfb,
      009_gtk-export-filechooser, 030_gtkentry_password-char-circle,
      033_treeview_resizing, 040_filechooser_single-click, and 041_ia32-libs
      to apply cleanly.
    - Update relibtoolizing patch, 070_mandatory-relibtoolize.
  * Add a debian/dh_listmissing.pl script based on dh_install snippets but
    customized to handle multiple source installation dirs which can report
    files which were not installed to a package.
  * New list-missing rule to list files which were not installed to a package
    calling debian/dh_listmissing.pl.
  * Also depend on libxcomposite-dev, libxdamage-dev; thanks Sébastien Bacher.
  * Ship etc/gtk-2.0/im-multipress.conf in the shared library.
  * New upstream development release, with incompatible API changes; the new
    API may still change incompatibly.
    - Bump shlibs to >= 2.11.4.
    - Refresh relibtoolizing patch, 070_mandatory-relibtoolize.
    - Bump up libglib2.0-dev build-dep to >= 2.11.5.

 -- Loic Minier <lool@dooz.org>  Wed, 20 Jun 2007 10:47:42 +0200

gtk+2.0 (2.11.2-1) experimental; urgency=low

  * New upstream release series; these are development releases, the new API
    may still change incompatibly.
    - Target at experimental; include check-dist.
    - Bump shlibs to >= 2.11.2.
    - Refresh patches 001_static-linking-dont-query-immodules, 005_xpmico,
      009_gtk-export-filechooser, 015_default-fallback-icon-theme,
      033_treeview_resizing, 041_ia32-libs to apply cleanly.
    - Update patch 021_loader-files-d to apply with the upstream G_MODULE
      changes and the support for included modules.
    - Update patch 030_gtkentry_password-char-circle to apply.
    - Drop patch 031_cursor-blinking-timeout, merged upstream.
    - Disable 040_filechooser_single-click for now as it doesn't apply cleanly
      and doesn't seem critical; add a description and cross-refs.
    - Update relibtoolizing patch, 070_mandatory-relibtoolize.
    - Bump up build-deps to libglib2.0-dev >= 2.13.1, libpango1.0-dev >=
      1.15.3, gtk-doc-tools >= 1.6.
    - Build-dep on libxcomposite-dev for composite support.
    - Build-dep on libxdamage-dev for damage support.
    - Enable test print backend by passing --enable-test-print-backend to
      configure.
  * Update 007_implicit_pointer_conversion_gdkdrawable_directfb to include
    cairo.h instead of defining the directfb feature manually.
  * New patch, 006_proper-directfb-modules, fixes pkg-config modules included
    to build directfb stuff, uncovered by the change in
    007_implicit_pointer_conversion_gdkdrawable_directfb; refresh
    relibtoolizing patch.
  * Add cross-refs to patch headers.
  * Clean up CFLAGS.
  * Prepare passing -z defs via LDFLAGS in the future.

 -- Loic Minier <lool@dooz.org>  Wed, 13 Jun 2007 16:57:47 +0200

gtk+2.0 (2.10.13-1) unstable; urgency=low

  * Bump Conflicts to iiimf-client-gtk << 12.3.91-4.
  * Upload to unstable; drop check-dist include.
  * New upstream release; no API change.
    - Drop patches 011_directfb-build-fixes-from-head,
      013_gdkproperty-directfb-strdup, 032_filechooser-sizing,
      090_capslock-numlock-im-thai merged upstream.
    - Update relibtoolizing patch, 070_mandatory-relibtoolize.

 -- Loic Minier <lool@dooz.org>  Wed, 13 Jun 2007 10:06:49 +0200

gtk+2.0 (2.10.12-3) experimental; urgency=low

  * Use printf instead of echo in dh_gtkmodules to write to write data to
    files in complex_doit() calls as dash's echo will always honor escape
    sequences.
  * Conflict with gtk2-engines-ubuntulooks (<= 0.9.11-1).
  * New patch, 009_gtk-export-filechooser, exports some filechooser API for
    use in maemo / Hildon; from Nokia, taken from the Ubuntu package; update
    patch 032_filechooser-sizing to apply cleanly; bump shlibs to 2.10.12-3;
    update patch 070_mandatory-relibtoolize.
  * Kill patch 025_dfb-window-destroy-leak from source tree as well now.
  * Include check-dist to prevent accidental uploads to unstable.

 -- Loic Minier <lool@dooz.org>  Thu, 07 Jun 2007 00:13:00 +0200

gtk+2.0 (2.10.12-2) unstable; urgency=low

  [ Loic Minier ]
  * New patch, 15_default-fallback-icon-theme, sets the default
    gtk-fallback-icon-theme to "gnome"; closes: #421353.
  * Also honor parallel=n in DEB_BUILD_OPTIONS.

  [ Josselin Mouette ]
  * 032_filechooser-sizing.patch: patch from Carlos Garnacho in bugzilla
    #420285, committed in trunk. Fixes (among many other things) infinite
    flickering with some window managers (closes: #420021).
  * Refresh other patches.

  [ Loic Minier ]
  * New patch 090_capslock-numlock-im-thai, fixes Thai input method when
    NumLock/CapsLock is on; thanks Theppitak Karoonboonyanan; GNOME #438261;
    closes: #414698.
  * Re-add patch 031_cursor-blinking-timeout to patch series.

  [ Josselin Mouette ]
  * 033_treeview_resizing.patch: fix column resizing in GtkTreeView when
    there is an expander column. See bugzilla #316087.

 -- Josselin Mouette <joss@debian.org>  Fri, 18 May 2007 19:02:20 +0200

gtk+2.0 (2.10.12-1) unstable; urgency=low

  * Bump Conflicts to gtk-im-libthai <= 0.1.4-2.
  * Document that 2.10.11-2 bumped the conflict on scim-gtk2-immodule to <=
    1.4.4-7.
  * Post-transition bump of conflicts to gtk2-engines-wonderland << 1.0-4,
    imhangul (<< 0.9.13-5), gcin (<< 1.3.4-2), gtk-im-libthai (<< 0.1.4-3),
    scim-gtk2-immodule (<< 1.4.4-8), uim-gtk2.0 (<< 1:1.4.1-3),
    gtk2-engines-cleanice (<< 2.4.0-1.1), gtk2-engines-magicchicken
    (<< 1.1.1-7.1), gtk2-engines-qtpixmap (<< 0.28-1.2), libginspx0
    (<< 20050529-1.1), tamil-gtk2im (<< 2.2-4.4), gtk2-engines-xfce
    (<< 2.4.0-1), scim-bridge-client-gtk (<< 0.4.10-1.1), swf-player
    (<< 0.3.6-2.3), gtk-qt-engine (<< 1:0.8~svn-rev36-1).
  * Let the udeb provide the Gtk+ module ABI (binver); closes: #419592.
  * Add a -k flag to dh_gtkmodules, matching the change in dh_pangomodules.
  * Use this new flag for the udeb and the shared library packages.
  * Add ${misc:Depends}.
  * Drop "libtool_is_fool" snippet patching hardcode_libdir_flag_spec and
    archive_cmds which is probably dangerous with newer libtools.
  * Drop patch 000_gtk+-2.0.6-exportsymbols which made all libs export way too
    many symbols and hence was dangerous; closes: #327652.
    - Update patch 070_mandatory-relibtoolize.
  * Fix description of the -dbg package.
  * New upstream release; no ABI change.
    - Refresh patches 011_directfb-build-fixes-from-head and
      040_filechooser_single-click.
    - Update relibtoolizing patch.

 -- Loic Minier <lool@dooz.org>  Thu, 03 May 2007 15:13:54 +0200

gtk+2.0 (2.10.11-2) unstable; urgency=low

  [ Loic Minier ]
  * Bump libwmf conflicts to << 0.2.8.4-5.
  * Fix control generation.
  * Include the new uploaders.mk from gnome-pkg-tools instead of duplicating
    its logic; build-dep on gnome-pkg-tools >= 0.11.
  * Run "make check" test suite for all flavors except if DEB_BUILD_OPTIONS
    contains the "nocheck" keyword; ignore failures.
  * Add support for DEB_BUILD_OPTIONS_PARALLEL.
  * Re-enable FAQ and Tutorial which were fixed upstream at some point; update
    installation dirs.
  * Call dh_installman -a.

  [ Josselin Mouette ]
  * 040_filechooser_single-click.patch: remove shortcut-related actions
    in the response callback. This fixes the annoying bug where you need
    to click twice on "save" after clicking on a shortcut.

  [ Loic Minier ]
  * Initialize CFLAGS to -Wall -g; pass debian/rules' CFLAGS and LDFLAGS to
    configure, doh!
  * Document that 2.10.8 (and 2.10.9) fixed CVE-2007-0010.
  * Stop shipping engines in the udeb again.
  * New patch, 040_ia32-libs.patch, for ia32-libs support via ia32-libs-gtk;
    based on a patch by Goswin von Brederlow with the following changes: a)
    use .32 and .64 suffixes in all cases (compatible with Ubuntu), b) fix
    typo, c) use g_file_test() instead of g_access(); does not cover module
    loading via env vars; closes: #406453.
  * Upload to unstable; drop check-dist include.
  * Wrap build-deps and deps.
  * Add Conflicts on gcin (<= 1.3.4-1), gtk-qt-engine (<= 1:0.8~svn-rev31-3),
    iiimf-client-gtk (<= 12.3.91-3), libginspx0 (<= 20050529-1),
    scim-bridge-client-gtk (<= 0.4.10-1), iiimgcf (<= 11.4.1870-7).
  * Bump Conflicts to gtk2-engines-gtk-qt << 1:0.7-2, imhangul <=
    0.9.13-3.1, libgnomeui-0 <= 2.14.1-3, swf-player <= 0.3.6-2.2,
    tamil-gtk2im <= 2.2-4.3, uim-gtk2.0 <= 1:1.2.1-9, scim-gtk2-immodule (<=
    1.4.4-7).
  * Drop docbook-utils and linuxdoc-tools-text from the build-deps.

 -- Loic Minier <lool@dooz.org>  Fri, 13 Apr 2007 22:25:49 +0200

gtk+2.0 (2.10.11-1) experimental; urgency=low

  * Move build and install base dirs to debian/build and debian/install
    instead of debian/tmp/build and debian/tmp/install.
  * Cleanup rules.
  * Make debian/control PHONY.
  * Use @DOC_PKG@ to point at the HTML doc as well.
  * Tune udeb description.
  * New upstream releases.
    - Drop patch 003_default_fallback_icon_theme, upstream added a fallback on
      hicolor.
    - Drop patch 015_gdkmain-x11_button-mask.patch, merged upstream.
    - Refresh patches.
    - Relibtoolize.
  * Remove 031_cursor-blinking-timeout from patch series as it causes a
    regression in the Thai IM; closes: #414698.

 -- Loic Minier <lool@dooz.org>  Wed, 14 Mar 2007 14:11:58 +0100

gtk+2.0 (2.10.9-1) experimental; urgency=low

  [ Josselin Mouette ]
  * 024_filechooser_single-click.patch:
    + Monitor selection changes instead of monitoring the cursor.
    + Miscellaneous fixes.
  * 015_gdkmain-x11_button-mask.patch, stolen from upstream SVN: fix the
    issue of resizing columns needing two tries in some cases
    (closes: #406906).

  [ Loic Minier ]
  * Add a get-orig-source target to retrieve the upstream tarball.
  * Rename patch 023_gtkentry_password-char-circle to
    030_gtkentry_password-char-circle.
  * Rename patch 024_filechooser_single-click to 040_filechooser_single-click.
  * New patch, 031_cursor-blinking-timeout.patch, to stop blinking the cursor
    after a configurable timeout; helps saving energy by not waking up all Gtk
    processes with a cursor continuously; from upstream SVN r16366 (trunk);
    GNOME #353670, #352442.
  * Include the new check-dist Makefile to prevent accidental uploads to
    unstable; bump build-dep on gnome-pkg-tools to >= 0.10.
  * Bump up libglib2.0-dev of libgtk2.0-dev dep to >= 2.12.0 as well; thanks
    Marc Brockschmidt.

  [ Josselin Mouette ]
  * New upstream release.
    - Fixes CVE-2007-0010; RedHat #218755, #218932.
  * Remove patches integrated upstream:
    + 009_directfb_build.patch
    + 010_fix-stuc-vs-stub-typo.patch
    + 012_missing-stub-files.patch
    + 014_gtktreeview_missing-icons.patch
  * Refresh patches:
    + 020_immodules-files-d.patch
    + 031_cursor-blinking-timeout.patch
    + 040_filechooser_single-click.patch
    + 070_mandatory-relibtoolize.patch

 -- Josselin Mouette <joss@debian.org>  Thu,  1 Mar 2007 21:50:34 +0100

gtk+2.0 (2.10.7-1) experimental; urgency=low

  * New upstream release.
  * Refresh patches.
  * 022_gtkcupsutils_multipage.patch: removed, integrated upstream.
  * Regenerate 070_mandatory-relibtoolize.patch.
  * 014_gtktreeview_missing-icons.patch: update patch with the upstream
    fix that was committed.
  * 009_directfb_build.patch: new patch, fix typo in configure.in for
    the directfb build.

 -- Josselin Mouette <joss@debian.org>  Wed, 10 Jan 2007 00:03:03 +0100

gtk+2.0 (2.10.6-5) experimental; urgency=low

  [ Loic Minier ]
  * Really update gtk2-engines conflict to << 2.8.2-2.

  [ Josselin Mouette ]
  * 022_gtkcupsutils_multipage.patch: new patch, stolen upstream.
    Properly pass multi-value options to cups (closes: #404867).
  * 023_gtkentry_password-char-circle.patch: new patch to replace stars by
    black circles in password fields; thanks Sven Arvidsson; found in Fedora
    and OpenSuse (closes: #401568).
  * 024_filechooser_single-click.patch: patch from UHU-Linux to make the
    side pane in the filechooser usable with a single click
    (closes: #405296).

 -- Josselin Mouette <joss@debian.org>  Wed,  3 Jan 2007 00:14:28 +0100

gtk+2.0 (2.10.6-4) experimental; urgency=low

  [ Loic Minier ]
  * Update gtk2-engines conflict to << 2.8.2-2.

  [ Josselin Mouette ]
  * 014_gtktreeview_missing-icons.patch, stolen from bugzilla: fix
    missing icon in "save as" filechooser dialogs.

 -- Josselin Mouette <joss@debian.org>  Thu, 30 Nov 2006 20:42:44 +0100

gtk+2.0 (2.10.6-3) experimental; urgency=low

  [ Loic Minier ]
  * Update gtk2-engines conflict to <= 2.8.1-4.
  * Update gtk2-engines-pixbuf conflict to <= 2.10.
  * Bump up libcairo-directfb2-dev build-dep to 1.2.4-4.

  [ Josselin Mouette ]
  * 070_mandatory-relibtoolize.patch: recreate with autoconf 2.59, to
    avoid the AM_GLIB_DEFINE_LOCALEDIR bug (making GTK+ applications
    untranslated).
  * Make gtk2-engines conflict less strict.

 -- Josselin Mouette <joss@debian.org>  Sat, 11 Nov 2006 00:04:46 +0100

gtk+2.0 (2.10.6-2) experimental; urgency=medium

  * New patch, 013_gdkproperty-directfb-strdup, to g_strdup() strings returned
    by gdk_atom_name(); GNOME #357611; thanks Attilio Fiandrotti.

 -- Loic Minier <lool@dooz.org>  Sun,  8 Oct 2006 16:03:08 +0200

gtk+2.0 (2.10.6-1) experimental; urgency=low

  * New upstream release.
    - Drop patch 013_stock-icons-typo-in-rm, merged upstream.
    - Relibtoolize: update patch 070_mandatory-relibtoolize.

 -- Loic Minier <lool@dooz.org>  Wed,  4 Oct 2006 11:41:37 +0200

gtk+2.0 (2.10.5-1) experimental; urgency=low

  * Fail if dh_gtkmodules called query helpers on module files, but no module
    could be written to the module file.
  * Parse stderr as well as the stdout of query helpers and bail out if
    g_module_open(); suggest adjusting LD_LIBRARY_PATH.
  * Fix some probably harmless typos.
  * New patch, 030_gtkfilechooserbutton-update-combo-box-null-base-path, to
    avoid a segfault when opening some filechoosers; thanks Sam Morris for
    reporting and testing; from CVS HEAD; GNOME #358405; closes: #390231.
  * New upstream release; no API change.
    - Drop patch 030_gtkfilechooserbutton-update-combo-box-null-base-path,
      merged upstream.
    - New patch, 013_stock-icons-typo-in-rm, to fix a typo in gtk/Makefile.am;
      GNOME #358931.
    - Relibtoolize: update patch 070_mandatory-relibtoolize.

 -- Loic Minier <lool@dooz.org>  Mon,  2 Oct 2006 16:59:18 +0200

gtk+2.0 (2.10.4-1) experimental; urgency=low

  * New upstream release; no API change.
    - Switch from tar-in-tar and sys-build to regular source and quilt
      patching; build-depend on quilt; remove occurrences of $(TOP_SRC_DIR)
      and @TOP_SRC_DIR@ which isn't needed anymore.
    - Refresh patch 021_loader-files-d.
    - New patch, 010_fix-stuc-vs-stub-typo, to replace "stuc" with "stub" in
      gtk/Makefile.am; from HEAD, not commited in the gtk-2-10 branch.
    - New patch, 011_directfb-build-fixes-from-head, to backport directfb
      build fixes; from HEAD not commited in the gtk-2-10 branch.  Thanks
      Attilio Fiandrotti for pointing me at the actual log entry.
    - New patch, 012_missing-stub-files, to add gtk/gtkplug-stub.c and
      gtksocket-stub.c missing from the tarball; from the gtk-2-10 branch.
    - Relibtoolize: update patch 070_mandatory-relibtoolize.

 -- Loic Minier <lool@dooz.org>  Sun, 24 Sep 2006 12:24:31 +0200

gtk+2.0 (2.10.3-3) experimental; urgency=medium

  * Update patch 021_loader-files-d to not warn about missing module files or
    unreadable files as is already the case for immodules; see #388450 for
    more background.
  * Fix awful typo which broke generation of the udeb shlibs and which I
    didn't notice with debdiff; thanks Frans Pop.
  * Drop debian/docs.in and pass the list of files to dh_installdocs instead;
    should fix the missing README and NEWS files.

 -- Loic Minier <lool@dooz.org>  Thu, 21 Sep 2006 17:35:16 +0200

gtk+2.0 (2.10.3-2) experimental; urgency=low

  * Drop obsolete --with-cairo-backend configure flag.
  * Make update-gtk-immodules and update-gtk-immodules no-ops, to avoid
    modules to recreate the /etc modules files on upgrades or by mistake;
    remove the generated module files in /etc on upgrades. closes: #388450
  * Merge 2.8.20-2; drop patch 009_revert-gdkdrawable-directfb, merged
    upstream.

 -- Loic Minier <lool@dooz.org>  Wed, 20 Sep 2006 22:17:30 +0200

gtk+2.0 (2.10.3-1) experimental; urgency=low

  * New upstream releases; with API additions in the filesystem modules API,
    probably only used by gtk-demo, and in the quartz gdk backend, not used in
    Debian.
    - Bump shlibs to >= 2.10.3.
    - Drop patch 009_configurable-cairo-backend-module, it was not really
      required to select a cairo backend dynamically as the backend is always
      cairo-directfb for a directfb gdk.
    - Drop patch 010_gdk-require-cairo-module, merged upstream.
    - Drop patch 011_gdk-directfb-cvs-changes, this release includes the
      changes that were pulled back then.
    - Relibtoolize: update patch 070_mandatory-relibtoolize.

 -- Loic Minier <lool@dooz.org>  Tue, 19 Sep 2006 20:42:38 +0200

gtk+2.0 (2.10.1-2) experimental; urgency=low

  * Drop obsolete scary warning in 2.10.1-1.
  * Drop update-gtk-immodules and update-gdkpixbuf-loaders calls from
    libgtk2.0-0's postinst, this isn't needed for backwards compatibility.
  * Use /usr/lib/libgtk2.0-0/gdk-pixbuf-query-loaders and
    /usr/lib/libgtk2.0-0/gtk-query-immodules-2.0 instead of
    /usr/bin/gdk-pixbuf-query-loaders and /usr/bin/gtk-query-immodules-2.0 in
    dh_gtkmodules.

 -- Loic Minier <lool@dooz.org>  Tue, 19 Sep 2006 16:40:22 +0200

gtk+2.0 (2.10.1-1) experimental; urgency=low

  * Add a missing x11proto-xext-dev build-dep for X SYNC checks.
  * Add a missing libatk1.0-dev (>= 1.9.0) build-dep for ATK.
  * Replace GTK_BINARY_VERSION in debian/*.in to set the binary version of
    binary modules; it is set via debian/scripts/vars and currently in use in
    update-gdkpixbuf-loaders.in and update-gtk-immodules.in.
  * Remove fake support for version argument from update-gdkpixbuf-loaders and
    update-gtk-immodules.
  * New upstream development releases with API additions, and non-public API
    changes and removals.
    - Target at experimental.
    - Update copyright from AUTHORS.
    - Update upstream URL.
    - Bump up libglib2.0-dev build-dep to >= 2.12.0.
    - Add a libdirectfb-dev (>= 0.9.24) build-dep for DirectFB.
    - Add a libcupsys2-dev (>= 1.2) build-dep for CUPS printing backend.
    - Bump shlibs to >= 2.10.0.
    - Update list of docs to ship; now includes NEWS. (Closes: #384225)
    - Update watch file to track stable releases and use HTTP.
    - Set GTK_BINARY_VERSION to 2.10.0.
    - Add or bump Conflicts with packages shipping modules for the 2.4.0
      binary version of Gtk: gtk2-engines-wonderland <= 1.0-3,
      gtk2-engines-cleanice <= 2.4.0-1, gtk2-engines <= 1:2.6.10-2,
      gtk2-engines-magicchicken <= 1.1.1-7, gtk2-engines-pixbuf <= 2.8.20-1,
      gtk2-engines-gtk-qt <= 1:0.7-1, gtk2-engines-qtpixmap <= 0.28-1.1,
      librsvg2-common <= 2.14.4-2, gtk2-engines-xfce <= 2.3.90.2-1,
      libgnomeui-0 <= 2.14.1-2, tamil-gtk2im <= 2.2-4.2, imhangul <= 0.9.13-3,
      iiimgcf <= 11.4.1870-7.3, scim-bridge <= 0.2.4-1, scim-gtk2-immodule <=
      1.4.4-4, gtk-im-libthai <= 0.1.4-1, uim-gtk2.0 <= 1:1.2.1-3, libwmf-dev
      <= 0.2.8.4-2, libwmf0.2-7 <= 0.2.8.4-2, swf-player <= 0.3.6-2.1.
    - Replace 001_gtk+-2.2.0-buildfix-immodule patch with
      001_static-linking-dont-query-immodules which has more chances to be
      merged upstream; see GNOME #346531.
    - Drop 006_gtk+-2.8.17-directfb patch, merged upstream.
    - Refresh patches: 000_gtk+-2.0.6-exportsymbols,
      003_default_fallback_icon_theme,
      004_gtk+-ximian-gtk2-filesel-navbutton-5,
      007_implicit_pointer_conversion_gdkdrawable_directfb.
    - Update 070_mandatory-relibtoolize with libtoolize --force --copy &&
      aclocal-1.7 -I m4macros && autoconf && automake-1.7.
    - New patch, 002_static-linking-dont-build-perf, to avoid building the
      perf measurement tools in static builds; see GNOME #346559; needs
      the 001_gtk+-2.2.0-buildfix-immodule patch.
    - New patch, 009_configurable-cairo-backend-module, to add a new
      --with-cairo-backend flag which will select a cairo-$backend.pc
      pkg-config module instead of the default of cairo.pc; see GNOME #351509.
    - Configure with --with-cairo-backend=directfb for the dfb build.
    - New patch, 010_gdk-require-cairo-module, to require the Cflags and Libs
      from the cairo-directfb module (as $cairo_module); see GNOME #351519.
    - New patch, 011_gdk-directfb-cvs-changes, backport of CVS only build
      fixes to permit compilation against directfb 0.9.25.1.
  * Fix bashishms in debian/rules. (Closes: #385473)
  * Generate a Provides: gtk2.0-binver-@BINVER@ in libgtk2.0-@SONAME@ to track
    the binary version of Gtk and to permit Gtk modules to depend on it.
  * Define the flags for each flavor (shared, static, and udeb) in Makefile
    vars and share the common flags.
  * Only pass --host to configure if DEB_HOST_GNU_TYPE and DEB_BUILD_GNU_TYPE
    differ.
  * Stop shipping *.la and *.a files of modules (all module types).
  * Move GTK_BINARY_VERSION back to rules.
  * Use GTK_BINVER_DEP instead of BINVER.
  * Build flavors out-of-tree; saves 25% of required build space (315 MB) and
    some build time / IO load; this clutters the headers a little (full build
    path is mentionned instead of ".") though.
  * Rewrite and cleanup the build process completely.
  * Install the full set of pkg-config files from the dfb flavor in
    /usr/lib/pkgconfig/libgtk-directfb-2.0; to use this feature, set
    PKG_CONFIG_PATH while invoking pkg-config (or configure); the
    /usr/lib/pkgconfig/*directfb*.pc files will be removed when Debian sources
    have been converted.
  * In the same spirit, gdkconfig.h is in /usr/lib/gtk-2.0/include/directfb;
    to use it, prepend -I/usr/lib/gtk-2.0/include/directfb to CFLAGS.
  * Fix generation of /etc/gtk-2.0/gdk-pixbuf.loaders for the udeb.
    (Closes: #382435)
  * Build-depend on libcairo-directfb2-dev >= 1.2.4-2 to get PDF/PS support in
    the directfb flavor of libcairo.
  * Recommend the linked source packages in libgtk2.0-doc instead of simply
    suggesting them.
  * Rewrite update-gdkpixbuf-loaders and update-gtk-immodules.
  * Drop double libatk1.0-dev build-dep.
  * Empty the dependency_libs in the *.la files of libgtk2.0-dev.
  * New immodule files handling with *.immodules files below
    /usr/lib/gtk-2.0/<BINARY_VERSION>/immodule-files.d.
    - New patch, 020_immodules-files-d, to split the module search path on
      ":", as is done in Pango, prepend
      /usr/lib/gtk-2.0/<BINARY_VERSION>/immodule-files.d to the search path,
      and to read all *.immodules files when a directory is encountered in the
      search path.
    - Pre-generate
      /usr/lib/gtk-2.0/<BINARY_VERSION>/immodule-files.d/libgtk2.0-0.immodules
      for the shared library.
    - Continue generating /etc/gtk-2.0/gtk.immodules until packages are
      updated.
  * Add the libpixmap engine to the udeb for the new Bladr GTK theme for g-i.
  * New loader files handling with *.loaders files below
    /usr/lib/gtk-2.0/<BINARY_VERSION>/loaders-files.d.
    - New patch, 021_loader-files-d, to split the module search path on
      ":", as is done in Pango, prepend
      /usr/lib/gtk-2.0/<BINARY_VERSION>/loader-files.d to the search path,
      and to read all *.loaders files when a directory is encountered in the
      search path.
    - Pre-generate
      /usr/lib/gtk-2.0/<BINARY_VERSION>/loader-files.d/libgtk2.0-0.loaders
      for the shared library and libgtk-directfb-2.0-0-udeb.loaders for the
      udeb.
    - Continue generating /etc/gtk-2.0/gdk-pixbuf.loaders until packages are
      updated.
    - This particular patch uses two ugly workarounds and needs work before
      being sent upstream.
  * New Debhelper-based command, dh_gtkmodules, to create module files for IM
    modules and GdkPixbuf loaders; it will still add a dependency on the
    binary version of Gtk for other modules.
  * Make use of the new dh_gtkmodules during the build (override the path to
    gtk-query-immodules-2.0 and gdk-pixbuf-query-loaders.
  * Add ${misc:Depends} to gtk2-engines-pixbuf.

 -- Loic Minier <lool@dooz.org>  Tue, 19 Sep 2006 15:13:38 +0200

gtk+2.0 (2.8.20-2) unstable; urgency=low

  * New patch, 009_revert-gdkdrawable-directfb, to revert a fix for Italic
    letters which caused ugly unneeded horizontal/vertical lines; thanks
    Davide Viti. (Closes: #386860)
  * Fix typo, install-dfb depends on build-dfb, not build-shared.
  * Fix typo (DFB_PKGFIR versus DFB_PKGDIR), use the BUILD_DFB_DIR version of
    gdk-pixbuf-query-loaders, and set LD_LIBRARY_PATH to the udeb's /usr/lib;
    should fix the empty /etc/gtk-2.0/gdk-pixbuf.loaders. (Closes: #382435)
  * Ship all engines of the DirectFB build in the udeb, that is
    engines/libpixmap.so.

 -- Loic Minier <lool@dooz.org>  Wed, 20 Sep 2006 21:36:04 +0200

gtk+2.0 (2.8.20-1) unstable; urgency=low

  * New upstream releases; no API changes.

 -- Loic Minier <lool@dooz.org>  Mon, 14 Aug 2006 16:52:04 +0200

gtk+2.0 (2.8.18-7) unstable; urgency=medium

  * Rename patches to reflect the order in which they are applied:
    - 000_gtk+-2.2.0-buildfix-immodule to 001_gtk+-2.2.0-buildfix-immodule
    - 001_default_fallback_icon_theme to 003_default_fallback_icon_theme
    - 001_gtk+-ximian-gtk2-filesel-navbutton-5 to
      004_gtk+-ximian-gtk2-filesel-navbutton-5
    - 002_xpmico to 005_xpmico
    - 003_gtk+-2.8.17-directfb to 006_gtk+-2.8.17-directfb
    - 005_implicit_pointer_conversion to
      007_implicit_pointer_conversion_gdkdrawable_directfb
    - 006_implicit_pointer_conversion to
      008_implicit_pointer_conversion_gdkgc_directfb
  * Change the 000_gtk+-2.0.6-exportsymbols, and
    001_gtk+-2.2.0-buildfix-immodule patches to only patch the
    non-autogenerated files.
  * Rename 004_reautoconf to 070_mandatory-relibtoolize; update it for the
    previous changes; use an older autoconf version to work around a bug
    in the glib-gettext macro which broke localization in dialog boxes; thanks
    Mike Hommey.

 -- Loic Minier <lool@dooz.org>  Sun,  6 Aug 2006 11:49:48 +0200

gtk+2.0 (2.8.18-6) unstable; urgency=low

  * 005_implicit_pointer_conversion.patch: patch from Dann Frazier to
    fix an implicit pointer conversion error on 64-bit architectures
    (closes: #381081).
  * 006_implicit_pointer_conversion.patch: fix another implicit
    conversion by allowing deprecated functions in the necessary header
    file (closes: #381082).

 -- Josselin Mouette <joss@debian.org>  Wed,  2 Aug 2006 14:48:54 +0200

gtk+2.0 (2.8.18-5) unstable; urgency=low

  [ Loic Minier ]
  * Set Priority to extra to sync with overrides.

  [ Josselin Mouette ]
  * Set priority to extra for the udeb.
  * Bump build dependencies for libcairo to the stable version.
  * Lots of cleanup in debian/rules.
  * Rename directfb packages to libgtk-directfb-2.0-*.
  * Move .a and .la files from the engine package to the development
    package.
    + Add appropriate Replaces: field.

 -- Josselin Mouette <joss@debian.org>  Sun, 30 Jul 2006 18:21:37 +0200

gtk+2.0 (2.8.18-4) experimental; urgency=low

  * Bump libcairo build dependencies.
  * Only install the PNG loader in the udeb.
  * Rebuild against a fixed glib.

 -- Josselin Mouette <joss@debian.org>  Mon, 26 Jun 2006 22:34:27 +0200

gtk+2.0 (2.8.18-3) experimental; urgency=low

  [ Loïc Minier ]
  * Bump libgtk2.0-dev dependency and build-dep on libx11-dev to >= 2:1.0.0-6
    as it ships x11.pc which ends up in the Requires of gdk-x11-2.0.pc.
    (Closes: #326199, #370693)
    [debian/control, debian/control.in]

  [ Josselin Mouette ]
  * 003_gtk+-2.8.17-directfb.patch: new patch, bringing a new directfb
    backend.
  * 004_reautoconf.patch: new patch, result of "libtoolize --force
    --copy; aclocal; autoheader; automake -acf; autoconf; rm -rf
    autom4te.cache" with the previous patches applied.
  * Make 3 new packages: libgtk+2.0-directfb0-udeb,
    libgtk+2.0-directfb-dev and  libgtk+2.0-directfb0.
  * Add a new build flavour for directfb (only the shared version).
  * Use chrpath to remove the rpath in the udeb.
  * Generate a fake shlibs.local to handle all intra-gtk dependencies by
    hand.
  * Switch to debhelper compatibility mode 5 and require 5.0.22.
  * Standards-version is 3.7.2.
  * Break the circular dependency between libgtk2.0-0, libgtk2.0-bin and
    libgtk2.0-common (closes: #309604).
    + Remove libgtk2.0-common dependency on libgtk2.0-0.
    + Remove libgtk2.0-0 dependency on libgtk2.0-bin.
    + Use ${binary:Version} and ${source:Version} to ensure strict
      dependencies.
    + Build-depend on dpkg-dev 1.13.19.
    + Invert the libgtk2.0-common -> libgtk2.0-0 symbolic link.
    + libgtk2.0-common.preinst, libgtk2.0-0.postinst: dance the symbolic
      link samba.
    + Move support binaries and scripts to libgtk2.0-0 and make
      libgtk2.0-bin a binary-all package containing only scripts.
    + Move /usr/sbin/update-* calls to libgtk2.0-0.
    + update-*: call binaries at their new location.

 -- Josselin Mouette <joss@debian.org>  Mon, 26 Jun 2006 22:31:14 +0200

gtk+2.0 (2.8.18-1) unstable; urgency=low

  * New upstream version:
    Bugs fixed:
    - search box positioning has some bugs
    - Gdk does not translate VK_NUMPADx to GDK_KP_x
    - sanely handle late (re)setting of dnd image
    - Text is shifted off-by-one in Add to panel
    - gtk_widget_create_pango_layout docs typo
    - GtkLayout In GtkScrolledWindow does not receive the scroll_event
    - gtktreeview has RTL problems with toggle buttons if using gtktreestore
      as a model
    - Wrong drop location in GtkEntry
    - GtkImage animation CRITICALS on switching themes
    - DnD: Conditional jump or move depends on uninitialised value
    - cursor blocked to dnd mode after using shift and dnd on a GtkCalendar
    - Crashes while creating source code w/GtkFontSelection
    - the right edge tab does not appear when switching tab
    - Warning in gtk_paned_compute_position
    - gdk should set resolution on PangoCairoFontmap, not PangoCairoContext
    - GtkTreeView does not resize correctly
    - gtk_tree_view_get_cell_area() forgets depth-one expander
    - expander animation not working in RTL mode
    - Multiple issues discovered by Coverity
    - Make gtk_file_chooser_button_new() friendlier for language bindings

 -- Sebastien Bacher <seb128@debian.org>  Tue, 30 May 2006 17:02:26 +0200

gtk+2.0 (2.8.17-1) unstable; urgency=low

  * New upstream version:
    Bugs fixed:
    - Expander disclosure button is too small
    - gtk_image_clear doesn't cause redraw
    - typo in configure.in yields suspicious warning
    - gtk_icon_view_set_cursor causes Segmentation fault
    - garbage output of --help in non UTF-8 locale
    - GtkNotebook does not destroy its children on destroy()
    - TreeView DnD between-row highlight colo
    - Gtk-Criticals occur when scrolling a text_view that is not realized
    - Hidden menubar still activates submenus with kbd
    - GtkTreeItem broken
    -  Clean up button press handling (use one-grab-op-at-a-time pattern)
    - broken scrolling when selecting
    - GTK+ File-chooser dialog crashes
    - Nautilus crashes when dragging icons to another screen
    - mixed line separators confuse gtk_text_iter_ends_line
    - Textview child is covered by window border
    - gdk_pixbuf_loader_new_with_type(): What image types are allowed?
    - Missing progress bar label
    - Fix a problem which caused grab-notify signal to be missed in some cases
  * debian/control.in:
    - clear the Build-Depends on xlibs-static-pic | xlibs-pic, not required
    - updated the Build-Depends on libpango1.0-dev so it build with
      the xorg transitioned version
  * * debian/patches/001_default_fallback_icon_theme.patch:
    - set the default fallback icon theme to "gnome", fixes the issues with
      the moves of icons from hicolor to gnome

 -- Sebastien Bacher <seb128@debian.org>  Sun,  9 Apr 2006 21:54:11 +0200

gtk+2.0 (2.8.16-1) unstable; urgency=low

  * New upstream version

 -- Sebastien Bacher <seb128@debian.org>  Wed, 15 Mar 2006 19:26:46 +0100

gtk+2.0 (2.8.15-1) unstable; urgency=low

  * New upstream version:
    * Bugs fixed:
      - Keys P and N in "open file" dialog have special meaning
      - MS-Windows theme (GTK-Wimp) shows all funky characters
      - Optimize gdk on win32
      - Hollow polygons have wrong linecaps
      - panel crash with a11y enabled
    * Updated translations (bg,bn,cs,eu,ro)

 -- Sebastien Bacher <seb128@debian.org>  Tue, 14 Mar 2006 15:41:56 +0100

gtk+2.0 (2.8.13-1) unstable; urgency=low

  * New upstream version:
    * Bugs fixed:
    - Can't select some items in GtkIconView
    - gtk_icon_theme_list_icons: example contexts don't work
    - gnopernicus crashes on changing display screen source for magnifier
    - evince crashes in gdk_region_union_with_rect
    - Small error in _gdk_gc_update_context
    - gtk.Notebook.get_current_page() returns incorrect page number
      when pages hidden
    - GtkAboutDialog not responsive to Escape key
    - GtkNotebook popup menu not keynavigatable
    - GtkRadioButton does not issue notify::active
    - Make more use of G_DISABLE_ASSERT in TextView code
    * Updated translations

 -- Sebastien Bacher <seb128@debian.org>  Sat, 25 Feb 2006 23:56:58 +0100

gtk+2.0 (2.8.12-1) unstable; urgency=low

  * New upstream bugfix release.
  * [debian/copyright] Updated FSF's address.

 -- J.H.M. Dassen (Ray) <jdassen@debian.org>  Sun, 12 Feb 2006 14:11:11 +0100

gtk+2.0 (2.8.11-1) unstable; urgency=low

  * New upstream version
    * Avoid memory overruns in the pixbuf theme engine with nonsensical
      gradient specifications.  [Matthias]
    * Bugs fixed:
    - Cursor doesn't move as expected
    - Segfault from combination of gtk_container_set_resize_mode()
      and GtkComboBox
    - segfault in update_cursor on amd64
    - eog crashes at launch under AIX
    - "~" should bring up the location dialog
    - gtk_text_layout_get_cursor_locations() chokes on layout=0x0
    * Documentation improvements [Federico Mena Quintero]
    * Translation updates (es,pt_BR,zh_HK,zh_TW)

 -- Sebastien Bacher <seb128@debian.org>  Fri, 27 Jan 2006 22:28:05 +0100

gtk+2.0 (2.8.10-1) unstable; urgency=low

  * New upstream version
  * debian/control.in:
    - updated the glib requirement
  * debian/patches/001_fs_documents.patch:
    - dropped, stick with upstream behaviour rather

 -- Sebastien Bacher <seb128@debian.org>  Thu, 12 Jan 2006 13:34:37 +0100

gtk+2.0 (2.8.9-2) unstable; urgency=low

  * Upload to unstable

 -- Sebastien Bacher <seb128@debian.org>  Thu, 15 Dec 2005 15:13:32 +0100

gtk+2.0 (2.8.9-1) experimental; urgency=low

  * New upstream version:
    Bugs fixed:
    - File chooser filter behaves weird
    - 2.8.4 to 2.8.6: sound-juicer crash, fileselector assertions
    - On unsetting the Model, GtkTreeView does not clear
      it's associated TreeSelection
    - Crash on selecting a file of null mime-type
    - gtktoolbutton leaks a pixbuf
    - GdkEvent leaked in gtktreeview.c / gtk_tree_view_key_press
    - Typo in trap_activate_cb()
    - gtkcalendar.c: The identifier is already declared.
    - gtk_menu_attach_to_widget() does not take NULL detacher
    - Unhinted fonts are measured incorrectly and drawing
      problems occur as a result
    - unwanted scrolling in recent gtk
    - Toolbars without icons are invisible in icon-only mode
    - Search-entry in the TreeView not working properly
    - gtktoolbutton.c:562: warning: 'image' is used
      uninitialized in this function
    - reference count of textbuffer increases with each paste
    - gtk_selection_data_get_uris leaks memory
    Other changes:
    - Remove GMemChunk from public header files to
      support building against GLib 2.10
    - Report errors in option parsing
    - Merge upstream xdgmime changes to handle duplicate glob patterns

 -- Sebastien Bacher <seb128@debian.org>  Sat, 10 Dec 2005 18:22:50 +0100

gtk+2.0 (2.8.8-1) experimental; urgency=low

  * New upstream version:
    GtkFileChooser:
     - Make F2 work for renaming bookmarks
    GtkEntry:
     - Turn off input methods in password entries
    - Other fixes * Documentation improvements
    - Updated translations

 -- Sebastien Bacher <seb128@debian.org>  Tue, 29 Nov 2005 16:00:32 +0100

gtk+2.0 (2.8.7-1) experimental; urgency=low

  * New upstream version.
  * Security fixes:
    - Add check to XPM reader to prevent integer overflow for specially crafted
      number of colors (CVE-2005-3186) (Closes: #339431).
    - Fix endless loop with specially crafted number of colors (CVE-2005-2975).
  * debian/patches/001_fs_documents.patch:
    - updated.
  * debian/rules:
    - fix confusing cp usage.

  [ Loic Minier ]
  * Drop xlibs-dev deps and build-deps.
    [debian/control, debian/control.in]

 -- Sebastien Bacher <seb128@debian.org>  Wed, 16 Nov 2005 11:54:11 +0100

gtk+2.0 (2.8.3-1) experimental; urgency=low

  * New upstream version:
    - Fix problems with the handling of initial settings
      for font options and cursor themes.
    - Add a --ignore-theme-index option to gtk-update-icon-cache.

 -- Jordi Mallach <jordi@debian.org>  Thu,  1 Sep 2005 19:45:50 +0200

gtk+2.0 (2.8.2-1) experimental; urgency=low

  * New upstream version:
    - Fix a crash with custom icon themes, which affected
      the gnome-theme-manager.
    - Make sure font and cursor settings are propaged down
      to the screen initially.
  * debian/control.in:
    - require the current pango.

 -- Sebastien Bacher <seb128@debian.org>  Thu, 25 Aug 2005 00:36:18 +0200

gtk+2.0 (2.8.1-1) experimental; urgency=low

  * New upstream version:
    - gtk-update-icon-cache no longer stores copies of symlinked icons,
      and it has a --index-only option to omit image data from the cache.
    - Make large GtkSizeGroups more efficient.
    - Improve positioning of menus in GtkToolbar.
    - Make scrolling work on unrealized icon views.
    - Avoid unnecessary redraws on range widgets.
    - Make sure that all GTK+ applications reload icon themes promptly.
    - Ensure that gdk_pango_get_context() and gtk_widget_get_pango_context()
      use the same font options and dpi value.
    - Multiple memory leak fixes.
  * debian/control.in:
    - updated the libgtk2.0-dev Depends according to the changes.
  * debian/rules:
    Add --enable-explicit-deps=yes to make sure stuff like x11 gets listed as a
    Requires: in gdk(-x11)-2.0.pc, because otherwise linkage against -lX11 and
    friends doesn't get carried through.  Whether or not this is correct is
    arguable, since libgdk-x11-2.0.so.0* ends up linked against it anyway, but
    stuff like gnome-panel seems to be relying on this transience.
    Change by Daniel Stone.

 -- Sebastien Bacher <seb128@debian.org>  Wed, 24 Aug 2005 11:24:16 +0200

gtk+2.0 (2.8.0-1) experimental; urgency=low

  * New upstream version.
  * debian/control.in:
    - build with the new cairo (Closes: #323705).
    - updated the Build-Depends for xorg (Closes: #323080).
  * debian/copyright:
    - use License instead of Copyright (Closes: #323209).
  * debian/patches/001_fs_documents.patch:
    - default to Documents.
  * debian/rules:
    - updated the shlibs.
  * debian/watch:
    - updated.

 -- Sebastien Bacher <seb128@debian.org>  Thu, 18 Aug 2005 12:19:41 +0200

gtk+2.0 (2.7.2-1) experimental; urgency=low

  * New upstream version.
  * debian/control.in:
    - updated the Build-Depends.
  * debian/rules:
    - updated the shlibs.
    - use cairo.
  * debian/watch:
    - updated.

 -- Sebastien Bacher <seb128@debian.org>  Tue, 12 Jul 2005 01:06:55 +0200

gtk+2.0 (2.6.8-1) unstable; urgency=low

  * New upstream version.
  * debian/patches/003_focus_issues.patch:
    - fixed with the new version.

 -- Sebastien Bacher <seb128@debian.org>  Thu, 16 Jun 2005 12:52:35 +0200

gtk+2.0 (2.6.7-2) unstable; urgency=low

  * Upload to unstable.
  * Forward patches from 2.6.4 branch:
    + 003_focus_issues.patch: stolen from CVS HEAD to fix focus issues.
    + debian/gtk-tutorial.devhelp: updated to reflect the reality of the
      html files.
  * Loïc Minier:
    + Document the configuration of Emacs-style key bindings in README.Debian,
      with additional instructions for GNOME users. [debian/README.Debian]
      (Closes: #309530)

 -- Josselin Mouette <joss@debian.org>  Mon,  6 Jun 2005 22:39:27 +0200

gtk+2.0 (2.6.7-1) experimental; urgency=low

  * New upstream version:
    - Fix compilation with gcc 4.0 (Closes: #303646).
  * debian/rules:
    - clean from the mips changes.
  * debian/patches/002_bmp.patch:
    - the new version fixes that.
  * debian/patches/004_fs_newdir.patch:
    - the new version fixes that.

 -- Sebastien Bacher <seb128@debian.org>  Thu, 14 Apr 2005 22:06:53 +0200

gtk+2.0 (2.6.4-1) unstable; urgency=medium

  * New upstream release.
  * debian/patches/004_fs_newdir.patch:
    - fix a crash in the fileselector when creating a directory.
  * debian/patches/003_iconcache.patch:
    - this bug is fixed in the new version.
  * debian/patches/004_mipsbuild.patch:
    - dropped, this change is not required.
  * debian/patches/002_bmp.patch:
     - fix CAN-2005-0891: BMP double free Dos (Closes: #303141).

 -- Sebastien Bacher <seb128@debian.org>  Tue,  5 Apr 2005 21:09:01 +0200

gtk+2.0 (2.6.2-4) unstable; urgency=high

  * Sjoerd Simons:
    - debian/patches/003_iconcache.patch
      + Updated. Let updateiconcache.c include config.h so it's correctly build
        with large file support (Closes: #295777).
  * Sebastien Bacher:
    - debian/shlibs.local:
      + dropped, fix the self depends (Closes: #296175).
  * Loic Minier:
    - debian/control*
      + added gtk2-engines-pixbuf subsection and priority to sync with
        the override.
  * Use high urgency so that icon themes can propagate to testing.

 -- Josselin Mouette <joss@debian.org>  Wed,  2 Mar 2005 22:28:38 +0100

gtk+2.0 (2.6.2-3) unstable; urgency=low

  * Patch from Steve Langasek <vorlon@debian.org>:
    Add a --disable-testsuite argument to upstream configure, to permit
    skipping the testsuite on architectures where large static binaries
    are currently problematic (i.e., mips).  Closes: #295048.

 -- Sebastien Bacher <seb128@debian.org>  Sun, 13 Feb 2005 19:23:39 +0100

gtk+2.0 (2.6.2-2) unstable; urgency=low

  * debian/libgtk2.0-bin.postinst:
    - don't run gtk-update-icon-cache, the themes should do that
      (Closes: #293568).
  * debian/patches/003_iconcache.patch:
    - should fix the gtk-update-icon-cache issue on sparc.

 -- Sebastien Bacher <seb128@debian.org>  Sun,  6 Feb 2005 19:57:57 +0100

gtk+2.0 (2.6.2-1) unstable; urgency=low

  * New upstream release:
    - fix the loop in gtkdialog (Closes: #291051).
    - should fix the issue on sparc (Closes: #293711).

 -- Sebastien Bacher <seb128@debian.org>  Sun,  6 Feb 2005 00:16:52 +0100

gtk+2.0 (2.6.1-2) unstable; urgency=low

  * Upload to unstable.
  * debian/patches/004_gtkmodules.patch:
    - don't reverse the order of modules, that fix a crash with the modules.

 -- Sebastien Bacher <seb128@debian.org>  Wed,  2 Feb 2005 18:28:09 +0100

gtk+2.0 (2.6.1-1) experimental; urgency=low

  * New upstream release.

 -- Sebastien Bacher <seb128@debian.org>  Sun,  9 Jan 2005 14:23:07 +0100

gtk+2.0 (2.6.0-1) experimental; urgency=low

  * New upstream release (Closes: #275239).
  * debian/control.in:
    - create a gtk2-engines-pixbuf package.
    - recommends hicolor-icon-theme (Closes: #287334).
    - rename libgtk2.0-dbg to libgtk2.0-0-dbg.
    - updated the Build-Depends.
  * debian/gtk2-engines-pixbuf.files:
    - added.
  * debian/libgtk2.0-bin.files:
    - install gtk-update-icon-cache here.
  * debian/libgtk2.0-bin.postinst:
    - call gtk-update-icon-cache.
  * debian/patches/001_gtk+-debian-aclocal-pass_all.patch:
    - removed, should not be needed with the new version.
  * debian/patches/003_treeview-typeahead.patch,
    debian/patches/003_filechooser-search.patch,
    debian/patches/004_treeview-activate.patch,
    debian/patches/005_modifiers.patch:
    - removed, these changes are in the new version.
  * debian/rules:
    - updated the shlibs.
    - use dh_strip to make the debug package.
  * update-gtk-immodules.in:
  * update-gdkpixbuf-loaders.in:
    - module version is 2.4.0.
  * debian/watch:
    - updated.

 -- Sebastien Bacher <seb128@debian.org>  Wed, 29 Dec 2004 18:55:11 +0100

gtk+2.0 (2.4.14-2) unstable; urgency=low

  * debian/patches/003_filechooser-search.patch:
    - open the path entry if "/" is enter in the file-selector.
  * debian/patches/004_treeview-activate.patch:
    - typeahead active the row.
  * debian/patches/005_modifiers.patch:
    - accept shift-/ for bringing up the location popup.

 -- Sebastien Bacher <seb128@debian.org>  Tue, 21 Dec 2004 16:21:15 +0100

gtk+2.0 (2.4.14-1) unstable; urgency=low

  * New upstream release (Closes: #286021).
  * debian/control.in:
    - set myself as maintainer.
  * debian/patches/003_treeview-typeahead.patch:
    - backport of the typeahead feature for the treeviews.

 -- Sebastien Bacher <seb128@debian.org>  Sun, 19 Dec 2004 14:55:07 +0100

gtk+2.0 (2.4.13-1) unstable; urgency=low

  * New upstream release:
    - make new notebook tabs appear again (Closes: #276266).

 -- Sebastien Bacher <seb128@debian.org>  Wed, 13 Oct 2004 16:48:13 +0200

gtk+2.0 (2.4.11-1) unstable; urgency=low

  * New upstream release.

 -- Sebastien Bacher <seb128@debian.org>  Mon, 11 Oct 2004 19:48:52 +0200

gtk+2.0 (2.4.10-1) unstable; urgency=low

  * New upstream release.
  * debian/patches/002_xpmico.patch:
    - updated, the two xpm fixes are in the new version.

 -- Sebastien Bacher <seb128@debian.org>  Sun, 19 Sep 2004 00:19:27 +0200

gtk+2.0 (2.4.9-2) unstable; urgency=high

  * debian/patches/002_xpmico.patch:
    - fix CAN-2004-0782 Heap-based overflow in pixbuf_create_from_xpm.
    - fix CAN-2004-0783 Stack-based overflow in xpm_extract_color.
    - fix CAN-2004-0788 ico loader integer overflow.

 -- Sebastien Bacher <seb128@debian.org>  Fri, 17 Sep 2004 12:23:02 +0200

gtk+2.0 (2.4.9-1) unstable; urgency=medium

  * GNOME team upload.
  * New upstream release.
  * debian/patches/002_gtk+-pixbuf-breakage.patch: removed, included in
    upstream version 2.4.8.

 -- Jordi Mallach <jordi@debian.org>  Thu, 26 Aug 2004 14:41:17 +0200

gtk+2.0 (2.4.7-1) unstable; urgency=medium

  * GNOME team upload.
  * New upstream release.
  * debian/patches/002_gtk+-pixbuf-breakage.patch: new, apply patch
    from CVS to fix thumbnail corruption in nautilus.

 -- Jordi Mallach <jordi@debian.org>  Wed, 25 Aug 2004 20:12:28 +0200

gtk+2.0 (2.4.4-2) unstable; urgency=medium

  * Rebuilt with libtiff4.
  * debian/control.in:
    - Build-Depends on libtiff4-dev.

 -- Sebastien Bacher <seb128@debian.org>  Wed, 28 Jul 2004 23:11:54 +0200

gtk+2.0 (2.4.4-1) unstable; urgency=low

  * New upstream release
    - fix the problem with directories displayed twice in the file chooser
      (Closes: #249057).
  * debian/control.in:
    - libgtk2.0-bin Conflicts with old libgtk2.0-dev.

 -- Sebastien Bacher <seb128@debian.org>  Sun, 11 Jul 2004 00:33:45 +0200

gtk+2.0 (2.4.3-3) unstable; urgency=low

  * debian/control.in:
    - since manpages have moved from libgtk2.0-dev to libgtk2.0-bin we need
      to update the Replaces.

 -- Sebastien Bacher <seb128@debian.org>  Mon,  5 Jul 2004 21:15:25 +0200

gtk+2.0 (2.4.3-2) unstable; urgency=low

  * debian/libgtk2.0-bin.files:
    - moved gdk-pixbuf-query-loader and gtk-query-immodules-2.0 manpages
      to libgtk2.0-bin. (Closes: #257399).
  * debian/libgtk2.0-doc.doc-base.gtk-faq,
    debian/libgtk2.0-doc.doc-base.gtk-tutorial:
    - changed index.html with book1.html.
  * Included devehelp files from Richard Cohen <richard@daijobu.co.uk>
    for the faq and the tutorial (Closes: #256844).

 -- Sebastien Bacher <seb128@debian.org>  Sat,  3 Jul 2004 12:14:38 +0200

gtk+2.0 (2.4.3-1) unstable; urgency=medium

  * New upstream release
    - fix the button size allocation logic (Closes: #253971, #253974).
  * debian/rules
    - updated the shlibs.

 -- Sebastien Bacher <seb128@debian.org>  Tue, 15 Jun 2004 11:29:13 +0200

gtk+2.0 (2.4.2-1) unstable; urgency=low

  * New upstream release (Closes: #252690).

 -- Sebastien Bacher <seb128@debian.org>  Sat,  5 Jun 2004 17:23:57 +0200

gtk+2.0 (2.4.1-4) unstable; urgency=low

  * Conflict with librsvg2-common << 2.6.3-1 (closes: #250714, #250647).

 -- Josselin Mouette <joss@debian.org>  Tue, 25 May 2004 14:15:22 +0200

gtk+2.0 (2.4.1-3) unstable; urgency=low

  * GNOME Team Upload.
  * Upload to unstable
    + close bug fixed in experimental uploads
      (Closes: #161244, #201429, #201507, #203677, #208744, #223316, #228603)
      (Closes: #232081, #234902, #238479, #241860)
  * Marc Brockschmidt <he@debian.org>
   + debian/rules: Really, *really* surpress warnings when removing directories
     (using >/dev/null 2>&1 instead of 2>&1 >/dev/null)

 -- Sebastien Bacher <seb128@debian.org>  Sat, 22 May 2004 15:23:21 +0200

gtk+2.0 (2.4.1-2) experimental; urgency=low

  * debian/control.in:
    + Conflict with old versions of packages that need a rebuild to work with
      gtk+2.4 to force the updates.

 -- Sebastien Bacher <seb128@debian.org>  Sat, 15 May 2004 23:24:07 +0200

gtk+2.0 (2.4.1-1) experimental; urgency=low

  * New upstream release.
  * Akira TAGOH <tagoh@debian.org>
  + debian/control:
    - added libgtk2.0-0 to Depends for libgtk2.0-common. (from 2.2.4-6).
    - libgtk2.0-dev requires libxext-dev. (Closes: #247469)
  * Sebastien Bacher <seb128@debian.org>
  + debian/rules:
    - updated shlib to 2.4.1.

 -- Sebastien Bacher <seb128@debian.org>  Wed,  5 May 2004 23:32:54 +0200

gtk+2.0 (2.4.0-4) experimental; urgency=low

  * Akira TAGOH <tagoh@debian.org>
  + debian/control:
    - moved arch-independent files to libgtk2.0-common again.
    - separated arch-dependent files to libgtk2.0-bin.

 -- Akira TAGOH <tagoh@debian.org>  Sat, 24 Apr 2004 02:11:52 +0900

gtk+2.0 (2.4.0-3) experimental; urgency=low

  * Akira TAGOH <tagoh@debian.org>
  + debian/rules:
    - modified the sed script to strip the version properly.
      (closes: Bug#241860)
    - clean up.
  + debian/control:
    - updated the dependencies for the separated xlibs-dev. (from 2.2.4-4)
    - separated arch-independent data to libgtk2.0-data package.
      (from 2.2.4-4)

 -- Akira TAGOH <tagoh@debian.org>  Fri, 23 Apr 2004 22:43:58 +0900

gtk+2.0 (2.4.0-2) experimental; urgency=low

  * debian/control.in:
    + Added build dependency on libxcursor-dev. (Closes: #239886)

  Sebastien Bacher <seb128@debian.org>:
  * debian/rules:
    + Updated shver.
  * debian/control.in:
    + Added again Build-Depends removed in 2.4.0-1.

 -- J.H.M. Dassen (Ray) <jdassen@debian.org>  Thu, 25 Mar 2004 11:18:48 +0100

gtk+2.0 (2.4.0-1) experimental; urgency=low

  * First upload of new GTK+ branch in experimental (Closes: #238479):
    + back out locale-dependent interpretation of KP_Decimal (Closes: #234902).
    + change scrolling method (Closes: #161244).
    + first day of the week depends of the locale (Closes: #228603).
    + fix fileselector multiple selection handling after keyboard validation
      (Closes: #208744).
    + fix gtktreeview crash when expanding nodes (Closes: #232081).
    + fix quotes missing in gtk-2.0.m4 (Closes: #223316).
    + use the new file selector (Closes: #203677, #201429, #201507).
    + and probably a lot of other bug fixes and improvements ...
  * Sebastien Bacher <seb128@debian.org>:
    * debian/control.in:
      - removed Build-Depends on docbook-utils and linuxdoc-tools-text.
    * patches/001_gtk+-debian-docfix-dtds.patch:
      - removed since we have a xml catalog now.
  * Rob Taylor <robtaylor@fastmail.fm>:
    * debian/control.in, debian/sources, debian/scripts/vars, debian/watch:
      - updated for 2.4.0.
    * debian/patches/:
      - 002_gtk+-debian-freetype.patch:
        + removed, not needed any more, configure already has the changes.
      - 000_gtk+-2.2.4-non-weak-symbols.patch:
        + removed, fixed in upstream source.
      - 000_gtk+-2.2.4-socketfocus.patch:
        + removed, fixed in upstream source.
      - 001_gtk+-debian-aclocal-pass_all.patch :
        + updated.
      - 000_gtk+-2.2.0-buildfix-immodule.patch
        + updated.
      - 000_gtk+-debian-xinerama-pic.patch
        + updated.

 -- Sebastien Bacher <seb128@debian.org>  Mon, 22 Mar 2004 22:00:09 +0100

gtk+2.0 (2.2.4-6) unstable; urgency=low

  * Akira TAGOH <tagoh@debian.org>
  + debian/control:
    - added libxt-dev to fix FTBFS. (closes: Bug#246450)
    - added libgtk2.0-0 to Depends for libgtk2.0-common.

 -- Akira TAGOH <tagoh@debian.org>  Tue,  4 May 2004 11:30:56 +0900

gtk+2.0 (2.2.4-5) unstable; urgency=low

  * Akira TAGOH <tagoh@debian.org>
  + debian/control:
    - moved arch-independent files to libgtk2.0-common again.
    - separated arch-dependent files to libgtk2.0-bin.

 -- Akira TAGOH <tagoh@debian.org>  Sat, 24 Apr 2004 01:12:08 +0900

gtk+2.0 (2.2.4-4) unstable; urgency=low

  * Akira TAGOH <tagoh@debian.org>
  + debian/rules:
    - bumped the shlib version to 2.2.1-3. (closes: Bug#208671)
  + debian/control:
    - separated arch-independent data to libgtk2.0-data package.
      (closes: Bug#233396)
    - fixed the dependencies for the separated xlibs-dev.
      (closes: Bug#241782, Bug#241522)
  + debian/libgtk2.0-data.{dir,files}:
    - added.

 -- Akira TAGOH <tagoh@debian.org>  Thu, 22 Apr 2004 00:42:02 +0900

gtk+2.0 (2.2.4-3) unstable; urgency=low

  * debian/patches/:
    - 002_gtk+-debian-freetype.patch: patch from Daniel Schepler to fix the
      build failure due to freetype (Closes: #225129).

 -- Sebastien Bacher <seb128@debian.org>  Sat, 27 Dec 2003 13:00:17 +0100

gtk+2.0 (2.2.4-2) unstable; urgency=low

  * debian/control:
    - added Uploaders to maintain as team.
    - added gnome-pkg-tools to Build-Depends.
  * debian/gtk-options.7:
    - included a manpage with the help on the options (Closes: Bug#216897).
  * debian/libgtk2.0-doc.doc-base.gtk-faq
  * debian/libgtk2.0-doc.doc-base.gtk-tutorial:
    - replaced book1.html by index.html (closes: Bug#215382).
  * debian/patches/:
    - 000_gtk+-2.2.4-socketfocus.patch: new patch to fix a GtkSocket focus
      problem that hang the system tray applet.
      (closes: Bug#210813, Bug#212772).
    - 001_gtk+-ximian-gtk2-filesel-navbutton-5.patch: updated
      (closes: Bug#216660).
  * debian/rules:
    - modified to generate debian/control using gnome-pkg-tools.

 -- Sebastien Bacher <seb128@debian.org>  Fri, 31 Oct 2003 21:32:29 +0100

gtk+2.0 (2.2.4-1) unstable; urgency=low

  * New upstream release.
    - implemented the im module that produces C_WITH_CEDILLA rather than
      C_WITH_ACUTE for dead_acute+c combinations. it will be used as default
      im module for fr and pt. (closes: Bug#168557)
    - reworked the handling of XIM's status window. (closes: Bug#203009)
  * debian/control:
    - removed libgtk2.0-0png3 which is unnecessary anymore.
    - added non-versioned Conflicts: libgtk2.0-0png3.
    - bumped Standards-Version to 3.6.1.0.
  * debian/patches/: removed the backported patches.
    - 000_gtk+-2.2.2-docfix-gtk2compliant.patch
    - 000_gtk+-2.2.2-docfix-gtktreemodel.patch
    - 000_gtk+-2.2.2-gtkwidget-viewable.patch
    - 000_gtk+-2.2.2-imxim-reconnect.patch

 -- Akira TAGOH <tagoh@debian.org>  Mon,  8 Sep 2003 03:42:18 +0900

gtk+2.0 (2.2.2-3) unstable; urgency=low

  * debian/patches/:
    - 000_gtk+-2.2.2-docfix-gtk2compliant.patch: applied a backported patch
      from CVS to fix the old documentation. (closes: Bug#146723)
    - 000_gtk+-2.2.2-docfix-gtktreemodel.patch: applied a backported patch
      from CVS to fix the sample code. (closes: Bug#201322)
    - 000_gtk+-2.2.2-gtkwidget-viewable.patch: applied a backported patch from
      CVS to fix the garbled pixmaps. (closes: Bug#201808, Bug#202486)
    - 000_gtk+-2.2.2-imxim-reconnect.patch: applied a backported patch from
      CVS to fix the segfaults if the XIM server is killed during running gtk2
      applications.
    - 001_gtk+-debian-docfix-dtds.patch: applied to use the local DTD.
  * debian/control:
    - added Build-Depends-Indep: gtk-doc-tools, docbook-xml to re-generate the
      fixed documents.

 -- Akira TAGOH <tagoh@debian.org>  Thu,  7 Aug 2003 01:42:46 +0900

gtk+2.0 (2.2.2-2) unstable; urgency=low

  * debian/patches/:
    - 001_gtk+-debian-aclocal-pass_all.patch: re-applied a patch to fix FTBFS
      on arm. (closes: Bug#201443)

 -- Akira TAGOH <tagoh@debian.org>  Thu, 24 Jul 2003 03:14:10 +0900

gtk+2.0 (2.2.2-1) unstable; urgency=low

  * New upstream release. (closes: Bug#200350)
    - Fixed threadlocks on GtkTreeView. (closes: Bug#192136)
    - Fixed the crash on moving the cursor when the cursor is invisible.
      (closes: Bug#187858)
    - Fixed the compose table for ascending order. (closes: Bug#182073)
  * debian/control:
    - fix the FTBFS. Thanks to Daniel Baeyens.
    - bumped Standards-Version to 3.6.0.
  * debian/rules:
    - removed dh_undocumented.
    - don't claim the newer shlibs.
  * debian/patches/:
    - 000_gtk+-2.2.1-gdk_event_copy_for_xinput.patch: removed.
    - 000_gtk+-2.2.1-gdk_visual_get_best_with_depth.patch: removed.
    - 000_gtk+-2.2.1-gtk_text_line_previous_could_contain_tag.patch: removed.
    - 000_gtk+-2.2.1-gtktreeview-scroll.patch: removed.
    - 000_gtk+-debian-xinerama-pic.patch: updated.
    - 001_gtk+-debian-aclocal.patch: removed.
    - 001_gtk+-ximian-gtk2-filesel-navbutton-5.patch: applied a Ximian patch
      to improve the GtkFileSel UI. Requested from Ross Burton.
    - 000_gtk+-2.2.2-non-weak-symbols.patch: applied to fix the undefined non
      weak symbols. (closes: Bug#193774)

 -- Akira TAGOH <tagoh@debian.org>  Sun, 13 Jul 2003 21:26:49 +0900

gtk+2.0 (2.2.1-6) unstable; urgency=low

  * debian/patches/001_gtk+-debian-aclocal.patch:
    - damn. forgot to re-run automake and autoconf. fix again.
      (closes: Bug#190569)

 -- Akira TAGOH <tagoh@debian.org>  Sat,  3 May 2003 16:56:18 +0900

gtk+2.0 (2.2.1-5) unstable; urgency=low

  * debian/control:
    - changed a section for libgtk2.0-dbg to libdevel.
  * debian/patches/000_gtk+-debian-aclocal.patch:
    - applied to fix Xinerama library linkage broken on arm and m68k.
      (closes: Bug#190569)
      Thanks to James Troup and Phil Blundell.

 -- Akira TAGOH <tagoh@debian.org>  Sat,  3 May 2003 01:50:52 +0900

gtk+2.0 (2.2.1-4) unstable; urgency=low

  * debian/patches/:
    - 000_gtk+-2.2.1-gtk_text_line_previous_could_contain_tag.patch:
      applied a backported patch from CVS. (closes: Bug#185066)
    - 000_gtk+-2.2.1-gtktreeview-scroll.patch:
      applied a patch from Red Hat to fix infinite expose loops in TreeView.
      (closes: Bug#187312)
  * debian/control:
    - bumped Standards-Version to 3.5.9.
    - changed a section for libgtk2.0-dev to libdevel.
  * debian/rules:
    - fixed the symlinks on /usr/share/gtk-doc/html. (closes: Bug#183377)
  * debian/compat:
    - use it instead of DH_COMPAT.

 -- Akira TAGOH <tagoh@debian.org>  Fri,  4 Apr 2003 01:55:35 +0900

gtk+2.0 (2.2.1-3) unstable; urgency=low

  * build against the latest xlibs and xlibs-pic. so now correct
    libXinerama_pic.a is linked and supporting xinarama is re-enabled.
    (closes: Bug#177318)
  * debian/control:
    - depend on xlibs-pic (>= 4.2.1-6)
  * debian/README.Debian:
    - improve description of static libraries issue. (closes: Bug#181879)
      Thanks to Marcelo E. Magallon <mmagallo@debian.org>
    - mention gtk-key-theme-name and gnome-settings-daemon.
  * debian/rules:
    - create the symlinks in /usr/share/gtk-doc

 -- Akira TAGOH <tagoh@debian.org>  Mon,  3 Mar 2003 01:35:04 +0900

gtk+2.0 (2.2.1-2) unstable; urgency=low

  * debian/patches/:
    - 000_gtk+-2.2.1-gdk_visual_get_best_with_depth.patch:
      backport from CVS to fix wrong pointer returned. (closes: Bug#180786)
    - 000_gtk+-2.2.1-gdk_event_copy_for_xinput.patch:
      applied to fix a crash when using xinput. (closes: Bug#178908)

 -- Akira TAGOH <tagoh@debian.org>  Wed, 19 Feb 2003 03:10:55 +0900

gtk+2.0 (2.2.1-1) unstable; urgency=low

  * New upstream release.
  * debian/patches/: removed patches. they were fixed in this release.
    - 000_gtk+-2.2.0-buildfix-modules.patch
    - 000_gtk+-2.2.0-fix-es.po.patch
    - 000_gtk+-2.2.0-fnmatch-undef.patch
    - 002_gtk+-2.2.0-fixtypo-xinput.patch
  * debian/patches/000_gtk+-debian-xinerama-pic.patch: update.

 -- Akira TAGOH <tagoh@debian.org>  Fri,  7 Feb 2003 03:37:44 +0900

gtk+2.0 (2.2.0-3) unstable; urgency=low

  * debian/: clean the unnecessary files up. (closes: Bug#177809)
  * debian/rules:
    remove the old debug libraries on install process if exists. (closes:
    Bug#177376)
  * debian/patches/:
    - 002_gtk+-2.2.0-fixtypo-xinput.patch:
      fix to enable XFree86 xinput extension. (closes: Bug#176104)
    - 000_gtk+-2.2.0-fix-es.po.patch:
      applied to fix es.po. (closes: Bug#178870)

 -- Akira TAGOH <tagoh@debian.org>  Wed, 29 Jan 2003 23:01:43 +0900

gtk+2.0 (2.2.0-2) unstable; urgency=low

  * debian/control:
    - add Conflicts libgnomeui-0 (<< 2.0.6-2) to avoid the gtk+ 2.2 breakage.
      (closes: Bug#175946)
    - add Conflicts gtk2.0-examples (<< 2.2.0) (closes: Bug#175868)
    - add dependency of libgtk2.0-common. (closes: Bug#175873)
    - removed libgtk-common package. it's no longer needed. I hope the loop
      dependency will be disappeared.
    - used libpng12-0-dev instead of libpng3-dev for Build-Depends.
  * debian/patches/001_gtk+-2.2.0-xinerama-pic.patch:
    disabled Xinerama support until xlibs-pic has libXinerama_pic.a.
    (closes: Bug#175923)

 -- Akira TAGOH <tagoh@debian.org>  Sat, 11 Jan 2003 05:09:12 +0900

gtk+2.0 (2.2.0-1) unstable; urgency=low

  * New upstream release.
    - upstream bug were closed. so it should be fixed. (closes: Bug#147697)
  * debian/control:
    - updated Build-Depends.
    - bumped Standards-Version to 3.5.8.
    - fix description-synopsis-ends-with-full-stop stuff.
  * debian/update-gdkpixbuf-loaders: add brand-new wrapper script.
  * debian/update-gdkpixbuf-loaders.1: add manpage.
  * debian/rules:
    modified to build the static libraries. (closes: Bug#161938)
  * debian/README.Debian: updated.
  * debian/patches/:
    - 000_gtk+-2.0.6-extranotify.patch: removed.
    - 000_gtk+-2.0.6-scroll_to.patch: removed.
    - 000_gtk+-2.2.0-fnmatch-undef.patch:
      applied to fix having main() in the library.
    - 000_gtk+-2.2.0-buildfix-immodule.patch:
      applied to build the static libraries.
    - 000_gtk+-2.2.0-buildfix-modules.patch:
      applied to fix a typo in configure.in.

 -- Akira TAGOH <tagoh@debian.org>  Mon,  6 Jan 2003 18:34:31 +0900

gtk+2.0 (2.0.9-1) unstable; urgency=low

  * New upstream release.
  * debian/patches/000_gtk+-2.0.8-refcolormap.patch: this release contains it.
    removed.

 -- Akira TAGOH <tagoh@debian.org>  Sun, 24 Nov 2002 00:08:42 +0900

gtk+2.0 (2.0.8-2) unstable; urgency=low

  * debian/patches/000_gtk+-2.0.8-refcolormap.patch: applied to fix the crash
    problem with close. For solve your problem, I recommend you restart all
    processes related gtk+2.0. (closes: Bug#169005)

 -- Akira TAGOH <tagoh@debian.org>  Fri, 15 Nov 2002 09:16:40 +0900

gtk+2.0 (2.0.8-1) unstable; urgency=low

  * New upstream release.
  * debian/patches/000_gtk+-2.0.7-gifsymbol.patch: it's no longer needed.
  * debian/rules: fix twice called ldconfig. (closes: Bug#168071)

 -- Akira TAGOH <tagoh@debian.org>  Sun, 10 Nov 2002 16:36:45 +0900

gtk+2.0 (2.0.7-1) unstable; urgency=low

  * New upstream release.
  * debian/rules:
    - support noopt option for DEB_BUILD_OPTIONS.
    - add symlink for gobject. (closes: Bug#167755)
  * Hm, closed a bug which is marked as NMU due to mis-upload. (closes:
    Bug#166442)
  * debian/patches: these patches are no longer needed, so removed.
    - 000_gtk+-2.0.6-64bitfix.patch
    - 000_gtk+-2.0.6-imenvvar.patch
    - 000_gtk+-2.0.6-keycode.patch
    - 000_gtk+-2.0.6-usintl.patch
  * debian/patches/000_gtk+-2.0.7-gifsymbol.patch: applied to fix the
    undefined symbol issue on libpixbufloader-gif.so.

 -- Akira TAGOH <tagoh@debian.org>  Wed,  6 Nov 2002 01:42:22 +0900

gtk+2.0 (2.0.6-4) unstable; urgency=low

  * debian/patches/000_gtk+-2.0.6-64bitfix.patch: applied to fix a segfault on
    IA64. (closes: Bug#166442)

 -- Akira TAGOH <tagoh@debian.org>  Sun, 27 Oct 2002 03:07:59 +0900

gtk+2.0 (2.0.6-3) unstable; urgency=low

  * debian/control: moved libgtk2.0-0png3 to the last entry.
  * debian/rule: fix invalid symlink.

 -- Akira TAGOH <tagoh@debian.org>  Sat, 31 Aug 2002 09:46:36 +0900

gtk+2.0 (2.0.6-2) unstable; urgency=low

  * debian/control:
    - bumped Standards-Version and depends debhelper (>> 4).
    - revert to libgtk2.0-0 and remove Conflicts libgtk2.0-0, then add
      versioned conflict to work eog2, gnome-panel2, celestia, gimp1.3 and
      metatheme. (closes: Bug#155689, Bug#155854)
    - add libgtk2.0-0png3 to Conflicts, Replaces.
    - add a dummy package for libgtk2.0-0png3.
    - remove the image libraries dependency. (closes: Bug#158858)
    - clean up -dev's Depends.
    - add libglib2.0-doc, libatk1.0-doc and libpango1.0-doc to Suggests.
  * debian/patches/: from Red Hat.
    - 000_gtk+-2.0.6-exportsymbols.patch:
      applied to fix stripping the wrong symbols due to libtool's bug. but
      it's not affected about the symbols used by ld and ld.so. mainly for nm,
      gdb and etc.
    - 000_gtk+-2.0.6-extranotify.patch:
      applied to fix extra settings notifies on startup that were causing
      significant performance problems as fonts were reloaded.
    - 000_gtk+-2.0.6-imenvvar.patch:
      applied to fix a bug with GTK_IM_MODULE environment variable.
    - 000_gtk+-2.0.6-keycode.patch: applied to fix a problem with keycodes
      passed to GtkIMContextXIM.
    - 000_gtk+-2.0.6-usintl.patch:
      applied to fix to GtkIMContextSimple compose for us-intl keyboards.
      should be fixed. (closes: Bug#149515)
    - 000_gtk+-2.0.6-scroll_to.patch:
      applied to fix gtk_tree_view_scroll_to_cell.
  * debian/rules: add symlink to fix the missing symlink for glib, atk and
    pango. (closes: Bug#158107)
  * debian/update-gtk-immodules.fr.1: added. Thanks Julien Louis. (closes:
    Bug#156985)

 -- Akira TAGOH <tagoh@debian.org>  Sat, 31 Aug 2002 05:22:33 +0900

gtk+2.0 (2.0.6-1) unstable; urgency=low

  * New upstream release.
  * Build against libpng3 (closes: 147852)

 -- Akira TAGOH <tagoh@debian.org>  Sun,  4 Aug 2002 18:31:53 +0900

gtk+2.0 (2.0.5-2) unstable; urgency=low

  * debian/rules: add --with-xinput=xfree. (closes: Bug#151668)
  * debian/control:
    - add Conflicts: libgdkxft0 to avoid some problem. (closes: Bug#151439).
    - changed a summary from 'Dummy' to 'Empty'.

 -- Akira TAGOH <tagoh@debian.org>  Thu,  4 Jul 2002 00:18:53 +0900

gtk+2.0 (2.0.5-1) unstable; urgency=low

  * New upstream release.
  * debian/control: fix typo (closes: Bug#150147)

 -- Akira TAGOH <tagoh@debian.org>  Mon, 17 Jun 2002 01:07:20 +0900

gtk+2.0 (2.0.4-1) unstable; urgency=low

  * New upstream release.
    - should be fixed in this release. (closes: Bug#149667)
    - now it's not linked to the Pango docs (closes: Bug#149143)
  * debian/libgtk2.0-doc.doc-base.{gdk,gdk-pixbuf,gtk,gtk-faq,gtk-tutorial}:
    add a new line before Format: (closes: Bug#149548, Bug#150043)

 -- Akira TAGOH <tagoh@debian.org>  Sun, 16 Jun 2002 05:16:29 +0900

gtk+2.0 (2.0.3-1) unstable; urgency=low

  * New upstream release.
  * debian/libgtk2.0-doc.doc-base.{gtk-faq,gtk-tutorial}:
    changed an index file.

 -- Akira TAGOH <tagoh@debian.org>  Thu, 30 May 2002 23:35:52 +0900

gtk+2.0 (2.0.2-5) unstable; urgency=high

  * debian/control: add libtiff3g-dev, libpng2-dev and libjpeg62-dev to
    Depends for -dev.
  * set urgency=high because previous version violated our policy 2.3.4.
    it should be into woody as far as possible.

 -- Akira TAGOH <tagoh@debian.org>  Thu, 23 May 2002 00:31:52 +0900

gtk+2.0 (2.0.2-4) unstable; urgency=high

  * debian/patches/000_gtk+2.0-2.0.2-bigendian.patch: applied to fix a problem
    for big endian machines. (closes: Bug#145285)
  * set urgency=high because it should be in woody.

 -- Akira TAGOH <tagoh@debian.org>  Wed,  1 May 2002 02:46:12 +0900

gtk+2.0 (2.0.2-3) unstable; urgency=low

  * debian/update-gtk-immodules: create /etc/gtk-2.0 directory for workaround,
    if it's not found. oh, why didn't you have it? (closes: Bug#143508,
    Bug#144673)

 -- Akira TAGOH <tagoh@debian.org>  Sun, 28 Apr 2002 04:46:30 +0900

gtk+2.0 (2.0.2-2) unstable; urgency=low

  * debian/libgtk2.0-doc.doc-base.{gtk-faq,gtk-tutorial}:
    Grr, fix again... (closes: Bug#141069)
  * debian/scripts/vars.build: fix bashism.

 -- Akira TAGOH <tagoh@debian.org>  Sat,  6 Apr 2002 04:26:14 +0900

gtk+2.0 (2.0.2-1) unstable; urgency=low

  * New upstream release.
    - this release has bug fix only.
  * debian/control: forgot to update versioned dependency for -dev.
  * debian/libgtk2.0-doc.doc-base.gtk-faq,
    debian/libgtk2.0-doc.doc-base.gtk-tutorial:
    fix wrong index. (closes: Bug#141069)

 -- Akira TAGOH <tagoh@debian.org>  Thu,  4 Apr 2002 02:49:49 +0900

gtk+2.0 (2.0.1-1) unstable; urgency=low

  * New upstream release.
  * debian/update-gtk-immodules: check the immodules directory.

 -- Akira TAGOH <tagoh@debian.org>  Sun, 31 Mar 2002 00:59:03 +0900

gtk+2.0 (2.0.0-3) unstable; urgency=low

  * debian/rules: removed regenerate shlibs. all packages no longer needs to
    depend on -common.

 -- Akira TAGOH <tagoh@debian.org>  Sat, 16 Mar 2002 21:51:08 +0900

gtk+2.0 (2.0.0-2) unstable; urgency=low

  * debian/control: changed Build-Depends to libpango1.0-dev (>= 1.0.0-3)
  * debian/{control,rules}: add libgtk-common as dummy package for upgrading.
  * debian/rules: fix the missing directory.
  * debian/update-gtk-immodules: fix file attribute for gtk.immodules.

 -- Akira TAGOH <tagoh@debian.org>  Sat, 16 Mar 2002 04:34:39 +0900

gtk+2.0 (2.0.0-1) unstable; urgency=low

  * Initial Release.

 -- Akira TAGOH <tagoh@debian.org>  Wed, 13 Mar 2002 00:07:25 +0900<|MERGE_RESOLUTION|>--- conflicted
+++ resolved
@@ -1,4 +1,9 @@
-<<<<<<< HEAD
+gtk4 (4.10.3+ds-1) experimental; urgency=medium
+
+  * New upstream release
+
+ -- Jeremy Bícha <jbicha@ubuntu.com>  Thu, 11 May 2023 10:45:31 -0400
+
 gtk4 (4.10.1+ds-2ubuntu1) lunar; urgency=medium
 
   * Merge with Debian. Remaining changes:
@@ -8,13 +13,6 @@
       + Build-Depend on dh-sequence-translations
 
  -- Marco Trevisan (Treviño) <marco@ubuntu.com>  Thu, 23 Mar 2023 19:40:46 +0100
-=======
-gtk4 (4.10.3+ds-1) experimental; urgency=medium
-
-  * New upstream release
-
- -- Jeremy Bícha <jbicha@ubuntu.com>  Thu, 11 May 2023 10:45:31 -0400
->>>>>>> 6941c9f2
 
 gtk4 (4.10.1+ds-2) experimental; urgency=medium
 
