/*
 * Copyright © 2010 Intel Corporation
 *
 * This library is free software; you can redistribute it and/or
 * modify it under the terms of the GNU Library General Public
 * License as published by the Free Software Foundation; either
 * version 2 of the License, or (at your option) any later version.
 *
 * This library is distributed in the hope that it will be useful,
 * but WITHOUT ANY WARRANTY; without even the implied warranty of
 * MERCHANTABILITY or FITNESS FOR A PARTICULAR PURPOSE.  See the GNU
 * Library General Public License for more details.
 *
 * You should have received a copy of the GNU Library General Public
 * License along with this library. If not, see <http://www.gnu.org/licenses/>.
 */

#include "config.h"

#define VK_USE_PLATFORM_WAYLAND_KHR

#include <stdlib.h>
#include <string.h>
#include <errno.h>
#include <unistd.h>
#include <fcntl.h>
#include <sys/sysmacros.h>

#ifdef HAVE_LINUX_MEMFD_H
#include <linux/memfd.h>
#endif

#include <sys/mman.h>
#include <sys/syscall.h>

#include <glib.h>
#include <gio/gio.h>
#include "gdkwayland.h"
#include "gdkdisplay.h"
#include "gdkdisplay-wayland.h"
#include "gdkmonitor-wayland.h"
#include "gdkseat-wayland.h"
#include "gdksurface-wayland.h"
#include "gdksurfaceprivate.h"
#include "gdkdeviceprivate.h"
#include "gdkkeysprivate.h"
#include "gdkprivate-wayland.h"
#include "gdkcairocontext-wayland.h"
#include "gdkglcontext-wayland.h"
#include "gdkvulkancontext-wayland.h"
#include "gdkwaylandmonitor.h"
#include "gdkprofilerprivate.h"
#include "gdkdihedralprivate.h"
#include "gdktoplevel-wayland-private.h"
#include "gdkwaylandcolor-private.h"
#include <wayland/pointer-gestures-unstable-v1-client-protocol.h>
#include "tablet-unstable-v2-client-protocol.h"
#include <wayland/xdg-shell-unstable-v6-client-protocol.h>
#include <wayland/xdg-foreign-unstable-v1-client-protocol.h>
#include <wayland/xdg-foreign-unstable-v2-client-protocol.h>
#include <wayland/server-decoration-client-protocol.h>
#include "linux-dmabuf-unstable-v1-client-protocol.h"
#include "presentation-time-client-protocol.h"

#include "wm-button-layout-translation.h"

#include "gdk/gdkprivate.h"

/* Keep g_assert() defined even if we disable it globally,
 * as we use it in many places as a handy mechanism to check
 * for non-NULL
 */
#ifdef G_DISABLE_ASSERT
# undef g_assert
# define g_assert(expr)                  G_STMT_START { \
                                           if G_LIKELY (expr) ; else \
                                             g_assertion_message_expr (G_LOG_DOMAIN, __FILE__, __LINE__, G_STRFUNC, \
                                                                       #expr); \
                                         } G_STMT_END
#endif

/**
 * GdkWaylandDisplay:
 *
 * The Wayland implementation of `GdkDisplay`.
 *
 * Beyond the regular [class@Gdk.Display] API, the Wayland implementation
 * provides access to Wayland objects such as the `wl_display` with
 * [method@GdkWayland.WaylandDisplay.get_wl_display], the `wl_compositor` with
 * [method@GdkWayland.WaylandDisplay.get_wl_compositor].
 *
 * You can find out what Wayland globals are supported by a display
 * with [method@GdkWayland.WaylandDisplay.query_registry].
 */

#define MIN_SYSTEM_BELL_DELAY_MS 20

#define GTK_SHELL1_VERSION       5
#define OUTPUT_VERSION_WITH_DONE 2
#define NO_XDG_OUTPUT_DONE_SINCE_VERSION 3
#define OUTPUT_VERSION           3
#define XDG_WM_DIALOG_VERSION    1

#ifdef HAVE_TOPLEVEL_STATE_SUSPENDED
#define XDG_WM_BASE_VERSION      6
#else
#define XDG_WM_BASE_VERSION      5
#endif

static void _gdk_wayland_display_load_cursor_theme (GdkWaylandDisplay *display_wayland);
static void _gdk_wayland_display_set_cursor_theme  (GdkDisplay        *display,
                                                    const char        *name,
                                                    int                size);

G_DEFINE_TYPE (GdkWaylandDisplay, gdk_wayland_display, GDK_TYPE_DISPLAY)

static void
async_roundtrip_callback (void               *data,
                          struct wl_callback *callback,
                          uint32_t            time)
{
  GdkWaylandDisplay *display_wayland = data;

  display_wayland->async_roundtrips =
    g_list_remove (display_wayland->async_roundtrips, callback);
  wl_callback_destroy (callback);
}

static const struct wl_callback_listener async_roundtrip_listener = {
  async_roundtrip_callback
};

static void
_gdk_wayland_display_async_roundtrip (GdkWaylandDisplay *display_wayland)
{
  struct wl_callback *callback;

  callback = wl_display_sync (display_wayland->wl_display);
  wl_callback_add_listener (callback,
                            &async_roundtrip_listener,
                            display_wayland);
  display_wayland->async_roundtrips =
    g_list_append (display_wayland->async_roundtrips, callback);
}

static void
xdg_wm_base_ping (void               *data,
                  struct xdg_wm_base *xdg_wm_base,
                  uint32_t            serial)
{
  GDK_DEBUG (EVENTS, "ping, shell %p, serial %u", xdg_wm_base, serial);

  xdg_wm_base_pong (xdg_wm_base, serial);
}

static const struct xdg_wm_base_listener xdg_wm_base_listener = {
  xdg_wm_base_ping,
};

static void
zxdg_shell_v6_ping (void                 *data,
                    struct zxdg_shell_v6 *xdg_shell,
                    uint32_t              serial)
{
  GDK_DISPLAY_DEBUG (GDK_DISPLAY (data), EVENTS,
                     "ping, shell %p, serial %u", xdg_shell, serial);

  zxdg_shell_v6_pong (xdg_shell, serial);
}

static const struct zxdg_shell_v6_listener zxdg_shell_v6_listener = {
  zxdg_shell_v6_ping,
};

static gboolean
is_known_global (gpointer key, gpointer value, gpointer user_data)
{
  const char *required_global = user_data;
  const char *known_global = value;

  return g_strcmp0 (required_global, known_global) == 0;
}

static gboolean
has_required_globals (GdkWaylandDisplay *display_wayland,
                      const char *required_globals[])
{
  int i = 0;

  while (required_globals[i])
    {
      if (g_hash_table_find (display_wayland->known_globals,
                             is_known_global,
                             (gpointer)required_globals[i]) == NULL)
        return FALSE;

      i++;
    }

  return TRUE;
}

typedef struct _OnHasGlobalsClosure OnHasGlobalsClosure;

typedef void (*HasGlobalsCallback) (GdkWaylandDisplay *display_wayland,
                                    OnHasGlobalsClosure *closure);

struct _OnHasGlobalsClosure
{
  HasGlobalsCallback handler;
  const char **required_globals;
};

static void
process_on_globals_closures (GdkWaylandDisplay *display_wayland)
{
  GList *iter;

  iter = display_wayland->on_has_globals_closures;
  while (iter != NULL)
    {
      GList *next = iter->next;
      OnHasGlobalsClosure *closure = iter->data;

      if (has_required_globals (display_wayland,
                                closure->required_globals))
        {
          closure->handler (display_wayland, closure);
          g_free (closure);
          display_wayland->on_has_globals_closures =
            g_list_delete_link (display_wayland->on_has_globals_closures, iter);
        }

      iter = next;
    }
}

typedef struct
{
  OnHasGlobalsClosure base;
  uint32_t id;
  uint32_t version;
} SeatAddedClosure;

static void
_gdk_wayland_display_add_seat (GdkWaylandDisplay *display_wayland,
                               uint32_t id,
                               uint32_t version)
{
  struct wl_seat *seat;

  seat = wl_registry_bind (display_wayland->wl_registry,
                           id, &wl_seat_interface,
                           MIN (version, 8));
  _gdk_wayland_display_create_seat (display_wayland, id, seat);
  _gdk_wayland_display_async_roundtrip (display_wayland);
}

static void
seat_added_closure_run (GdkWaylandDisplay *display_wayland,
                        OnHasGlobalsClosure *closure)
{
  SeatAddedClosure *seat_added_closure = (SeatAddedClosure*)closure;

  _gdk_wayland_display_add_seat (display_wayland,
                                 seat_added_closure->id,
                                 seat_added_closure->version);
}

static void
postpone_on_globals_closure (GdkWaylandDisplay *display_wayland,
                             OnHasGlobalsClosure *closure)
{
  display_wayland->on_has_globals_closures =
    g_list_append (display_wayland->on_has_globals_closures, closure);
}

static void
wl_shm_format (void          *data,
               struct wl_shm *wl_shm,
               uint32_t       format)
{
  GDK_DEBUG (MISC, "supported shm pixel format %.4s (0x%X)",
             format == 0 ? "ARGB8888"
               : (format == 1 ? "XRGB8888"
               : (char *) &format), format);
}

static const struct wl_shm_listener wl_shm_listener = {
  wl_shm_format
};

static void
<<<<<<< HEAD
linux_dmabuf_done (void *data,
                   struct zwp_linux_dmabuf_feedback_v1 *zwp_linux_dmabuf_feedback_v1)
{
  GDK_DEBUG (MISC, "dmabuf feedback done");
}

static void
linux_dmabuf_format_table (void *data,
                           struct zwp_linux_dmabuf_feedback_v1 *zwp_linux_dmabuf_feedback_v1,
                           int32_t fd,
                           uint32_t size)
{
  GdkWaylandDisplay *display_wayland = data;

  display_wayland->linux_dmabuf_n_formats = size / 16;
  display_wayland->linux_dmabuf_formats = mmap (NULL, size, PROT_READ, MAP_PRIVATE, fd, 0);

  GDK_DEBUG (MISC, "got dmabuf format table (%lu entries)", display_wayland->linux_dmabuf_n_formats);
}

static void
linux_dmabuf_main_device (void *data,
                          struct zwp_linux_dmabuf_feedback_v1 *zwp_linux_dmabuf_feedback_v1,
                          struct wl_array *device)
{
  dev_t dev G_GNUC_UNUSED;

  memcpy (&dev, device->data, sizeof (dev_t));

  GDK_DEBUG (MISC, "got dmabuf main device: %u %u", major (dev), minor (dev));
}

static void
linux_dmabuf_tranche_done (void *data,
                           struct zwp_linux_dmabuf_feedback_v1 *zwp_linux_dmabuf_feedback_v1)
{
  GDK_DEBUG (MISC, "dmabuf feedback tranche done");
}

static void
linux_dmabuf_tranche_target_device (void *data,
                                    struct zwp_linux_dmabuf_feedback_v1 *zwp_linux_dmabuf_feedback_v1,
                                    struct wl_array *device)
{
  dev_t dev G_GNUC_UNUSED;

  memcpy (&dev, device->data, sizeof (dev_t));

  GDK_DEBUG (MISC, "got dmabuf tranche target device: %u %u", major (dev), minor (dev));
}

static void
linux_dmabuf_tranche_formats (void *data,
                              struct zwp_linux_dmabuf_feedback_v1 *zwp_linux_dmabuf_feedback_v1,
                              struct wl_array *indices)
{
  GdkWaylandDisplay *display_wayland = data;

  GDK_DEBUG (MISC, "got dmabuf tranche formats (%lu entries):", indices->size / sizeof (guint16));
  guint16 *pos;

  wl_array_for_each (pos, indices)
    {
      LinuxDmabufFormat *fmt G_GNUC_UNUSED = &display_wayland->linux_dmabuf_formats[*pos];
      uint32_t f G_GNUC_UNUSED = fmt->fourcc;
      uint64_t m G_GNUC_UNUSED = fmt->modifier;
      GDK_DEBUG (MISC, "  %.4s:%#" G_GINT64_MODIFIER "x", (char *) &f, m);
    }
}

static void
linux_dmabuf_tranche_flags (void *data,
                            struct zwp_linux_dmabuf_feedback_v1 *zwp_linux_dmabuf_feedback_v1,
                            uint32_t flags)
{
  GDK_DEBUG (MISC,
             "got dmabuf tranche flags: %s",
             flags & ZWP_LINUX_DMABUF_FEEDBACK_V1_TRANCHE_FLAGS_SCANOUT ? "scanout" : "");
}

static const struct zwp_linux_dmabuf_feedback_v1_listener linux_dmabuf_feedback_listener = {
  linux_dmabuf_done,
  linux_dmabuf_format_table,
  linux_dmabuf_main_device,
  linux_dmabuf_tranche_done,
  linux_dmabuf_tranche_target_device,
  linux_dmabuf_tranche_formats,
  linux_dmabuf_tranche_flags,
};

static void
=======
>>>>>>> 322bbd23
server_decoration_manager_default_mode (void                                          *data,
                                        struct org_kde_kwin_server_decoration_manager *manager,
                                        uint32_t                                       mode)
{
  g_assert (mode <= ORG_KDE_KWIN_SERVER_DECORATION_MANAGER_MODE_SERVER);
  const char *modes[] = {
    [ORG_KDE_KWIN_SERVER_DECORATION_MANAGER_MODE_NONE]   = "none",
    [ORG_KDE_KWIN_SERVER_DECORATION_MANAGER_MODE_CLIENT] = "client",
    [ORG_KDE_KWIN_SERVER_DECORATION_MANAGER_MODE_SERVER] = "server",
  };
  GdkWaylandDisplay *display_wayland = data;
  GDK_DISPLAY_DEBUG (GDK_DISPLAY (data), MISC, "Compositor prefers decoration mode '%s'", modes[mode]);
  display_wayland->server_decoration_mode = mode;
}

static const struct org_kde_kwin_server_decoration_manager_listener server_decoration_listener = {
  .default_mode = server_decoration_manager_default_mode
};

/*
 * gdk_wayland_display_prefers_ssd:
 * @display: (type GdkWaylandDisplay): a `GdkDisplay`
 *
 * Checks whether the Wayland compositor prefers to draw the window
 * decorations or if it leaves decorations to the application.
 *
 * Returns: %TRUE if the compositor prefers server-side decorations
 */
gboolean
gdk_wayland_display_prefers_ssd (GdkDisplay *display)
{
  GdkWaylandDisplay *display_wayland = GDK_WAYLAND_DISPLAY (display);

  if (display_wayland->server_decoration_manager)
    return display_wayland->server_decoration_mode == ORG_KDE_KWIN_SERVER_DECORATION_MANAGER_MODE_SERVER;

  return FALSE;
}

static void gdk_wayland_display_set_has_gtk_shell (GdkWaylandDisplay *display_wayland);
static void gdk_wayland_display_add_output        (GdkWaylandDisplay *display_wayland,
                                                   guint32            id,
                                                   struct wl_output  *output,
                                                   guint32            version);
static void gdk_wayland_display_remove_output     (GdkWaylandDisplay *display_wayland,
                                                   guint32            id);
static void gdk_wayland_display_init_xdg_output   (GdkWaylandDisplay *display_wayland);
static void gdk_wayland_display_get_xdg_output    (GdkWaylandMonitor *monitor);

static void
gdk_registry_handle_global (void               *data,
                            struct wl_registry *registry,
                            uint32_t            id,
                            const char         *interface,
                            uint32_t            version)
{
  GdkWaylandDisplay *display_wayland = data;
  struct wl_output *output;

  GDK_DEBUG (MISC, "add global %u, interface %s, version %u", id, interface, version);

  if (strcmp (interface, "wl_compositor") == 0)
    {
      display_wayland->compositor =
        wl_registry_bind (display_wayland->wl_registry, id,
                          &wl_compositor_interface, MIN (version, 6));
    }
  else if (strcmp (interface, "wl_shm") == 0)
    {
      display_wayland->shm =
        wl_registry_bind (display_wayland->wl_registry, id, &wl_shm_interface, 1);
      wl_shm_add_listener (display_wayland->shm, &wl_shm_listener, display_wayland);
    }
  else if (strcmp (interface, "zwp_linux_dmabuf_v1") == 0 && version >= 4)
    {
      struct zwp_linux_dmabuf_feedback_v1 *feedback;

      display_wayland->linux_dmabuf =
        wl_registry_bind (display_wayland->wl_registry, id, &zwp_linux_dmabuf_v1_interface, version);
      feedback = zwp_linux_dmabuf_v1_get_default_feedback (display_wayland->linux_dmabuf);
      display_wayland->dmabuf_formats_info = dmabuf_formats_info_new (GDK_DISPLAY (display_wayland),
                                                                      "default",
                                                                      feedback);
      _gdk_wayland_display_async_roundtrip (display_wayland);
    }
  else if (strcmp (interface, "xdg_wm_base") == 0)
    {
      display_wayland->xdg_wm_base_id = id;
      display_wayland->xdg_wm_base_version = version;
    }
  else if (strcmp (interface, "zxdg_shell_v6") == 0)
    {
      display_wayland->zxdg_shell_v6_id = id;
    }
  else if (strcmp (interface, "xdg_wm_dialog_v1") == 0)
    {
      display_wayland->xdg_wm_dialog =
        wl_registry_bind (display_wayland->wl_registry, id,
                          &xdg_wm_dialog_v1_interface,
                          MIN (version, XDG_WM_DIALOG_VERSION));
    }
  else if (strcmp (interface, "gtk_shell1") == 0)
    {
      display_wayland->gtk_shell =
        wl_registry_bind (display_wayland->wl_registry, id,
                          &gtk_shell1_interface,
                          MIN (version, GTK_SHELL1_VERSION));
      gdk_wayland_display_set_has_gtk_shell (display_wayland);
    }
  else if (strcmp (interface, "wl_output") == 0)
    {
      output =
       wl_registry_bind (display_wayland->wl_registry, id, &wl_output_interface,
                         MIN (version, OUTPUT_VERSION));
      gdk_wayland_display_add_output (display_wayland, id, output,
                                      MIN (version, OUTPUT_VERSION));
      _gdk_wayland_display_async_roundtrip (display_wayland);
    }
  else if (strcmp (interface, "wl_seat") == 0)
    {
      SeatAddedClosure *closure;
      static const char *required_device_manager_globals[] = {
        "wl_compositor",
        "wl_data_device_manager",
        NULL
      };

      closure = g_new0 (SeatAddedClosure, 1);
      closure->base.handler = seat_added_closure_run;
      closure->base.required_globals = required_device_manager_globals;
      closure->id = id;
      closure->version = version;
      postpone_on_globals_closure (display_wayland, &closure->base);
    }
  else if (strcmp (interface, "wl_data_device_manager") == 0)
    {
      display_wayland->data_device_manager =
        wl_registry_bind (display_wayland->wl_registry, id, &wl_data_device_manager_interface,
                          MIN (version, 3));
    }
  else if (strcmp (interface, "wl_subcompositor") == 0)
    {
      display_wayland->subcompositor =
        wl_registry_bind (display_wayland->wl_registry, id, &wl_subcompositor_interface, 1);
    }
  else if (strcmp (interface, "zwp_pointer_gestures_v1") == 0)
    {
      display_wayland->pointer_gestures =
        wl_registry_bind (display_wayland->wl_registry,
                          id, &zwp_pointer_gestures_v1_interface,
                          MIN (version, GDK_ZWP_POINTER_GESTURES_V1_VERSION));
    }
  else if (strcmp (interface, "zwp_primary_selection_device_manager_v1") == 0)
    {
      display_wayland->primary_selection_manager =
        wl_registry_bind(display_wayland->wl_registry, id,
                         &zwp_primary_selection_device_manager_v1_interface, 1);
    }
  else if (strcmp (interface, "zwp_tablet_manager_v2") == 0)
    {
      display_wayland->tablet_manager =
        wl_registry_bind(display_wayland->wl_registry, id,
                         &zwp_tablet_manager_v2_interface, 1);
    }
  else if (strcmp (interface, "zxdg_exporter_v1") == 0)
    {
      display_wayland->xdg_exporter =
        wl_registry_bind (display_wayland->wl_registry, id,
                          &zxdg_exporter_v1_interface, 1);
    }
  else if (strcmp (interface, "zxdg_exporter_v2") == 0)
    {
      display_wayland->xdg_exporter_v2 =
        wl_registry_bind (display_wayland->wl_registry, id,
                          &zxdg_exporter_v2_interface, 1);
    }
  else if (strcmp (interface, "zxdg_importer_v1") == 0)
    {
      display_wayland->xdg_importer =
        wl_registry_bind (display_wayland->wl_registry, id,
                          &zxdg_importer_v1_interface, 1);
    }
  else if (strcmp (interface, "zxdg_importer_v2") == 0)
    {
      display_wayland->xdg_importer_v2 =
        wl_registry_bind (display_wayland->wl_registry, id,
                          &zxdg_importer_v2_interface, 1);
    }
  else if (strcmp (interface, "zwp_keyboard_shortcuts_inhibit_manager_v1") == 0)
    {
      display_wayland->keyboard_shortcuts_inhibit =
        wl_registry_bind (display_wayland->wl_registry, id,
                          &zwp_keyboard_shortcuts_inhibit_manager_v1_interface, 1);
    }
  else if (strcmp (interface, "org_kde_kwin_server_decoration_manager") == 0)
    {
      display_wayland->server_decoration_manager =
        wl_registry_bind (display_wayland->wl_registry, id,
                          &org_kde_kwin_server_decoration_manager_interface, 1);
      org_kde_kwin_server_decoration_manager_add_listener (display_wayland->server_decoration_manager,
                                                           &server_decoration_listener,
                                                           display_wayland);
    }
  else if (strcmp(interface, "zxdg_output_manager_v1") == 0)
    {
      display_wayland->xdg_output_manager =
        wl_registry_bind (display_wayland->wl_registry, id,
                          &zxdg_output_manager_v1_interface,
                          MIN (version, 3));
      gdk_wayland_display_init_xdg_output (display_wayland);
      _gdk_wayland_display_async_roundtrip (display_wayland);
    }
  else if (strcmp(interface, "zwp_idle_inhibit_manager_v1") == 0)
    {
      display_wayland->idle_inhibit_manager =
        wl_registry_bind (display_wayland->wl_registry, id,
                          &zwp_idle_inhibit_manager_v1_interface, 1);
    }
  else if (strcmp (interface, "xdg_activation_v1") == 0)
    {
      display_wayland->xdg_activation =
        wl_registry_bind (display_wayland->wl_registry, id,
                          &xdg_activation_v1_interface, 1);
    }
  else if (strcmp (interface, "wp_fractional_scale_manager_v1") == 0)
    {
      display_wayland->fractional_scale =
        wl_registry_bind (display_wayland->wl_registry, id,
                          &wp_fractional_scale_manager_v1_interface, 1);
    }
  else if (strcmp (interface, "wp_viewporter") == 0)
    {
      display_wayland->viewporter =
        wl_registry_bind (display_wayland->wl_registry, id,
                          &wp_viewporter_interface, 1);
    }
  else if (strcmp (interface, "wp_presentation") == 0)
    {
      display_wayland->presentation =
        wl_registry_bind (display_wayland->wl_registry, id,
                          &wp_presentation_interface,
                          MIN (version, 1));
    }
  else if (strcmp (interface, "xx_color_manager_v4") == 0)
    {
      display_wayland->color = gdk_wayland_color_new (display_wayland, registry, id, version);
    }
  else if (strcmp (interface, wp_single_pixel_buffer_manager_v1_interface.name) == 0)
    {
      display_wayland->single_pixel_buffer =
        wl_registry_bind (display_wayland->wl_registry, id,
                          &wp_single_pixel_buffer_manager_v1_interface,
                          MIN (version, 1));
    }

  g_hash_table_insert (display_wayland->known_globals,
                       GUINT_TO_POINTER (id), g_strdup (interface));
}

static void
gdk_registry_handle_global_remove (void               *data,
                                   struct wl_registry *registry,
                                   uint32_t            id)
{
  GdkWaylandDisplay *display_wayland = data;

  GDK_DEBUG (MISC, "remove global %u", id);

  _gdk_wayland_display_remove_seat (display_wayland, id);
  gdk_wayland_display_remove_output (display_wayland, id);

  g_hash_table_remove (display_wayland->known_globals, GUINT_TO_POINTER (id));

  /* FIXME: the object needs to be destroyed here, we're leaking */
}

static const struct wl_registry_listener registry_listener = {
    gdk_registry_handle_global,
    gdk_registry_handle_global_remove
};

G_GNUC_PRINTF (1, 0)
static void
log_handler (const char *format, va_list args)
{
  g_logv (G_LOG_DOMAIN, G_LOG_LEVEL_DEBUG, format, args);
}

static void
load_cursor_theme_closure_run (GdkWaylandDisplay *display_wayland,
                               OnHasGlobalsClosure *closure)
{
  _gdk_wayland_display_load_cursor_theme (display_wayland);
}

static void
_gdk_wayland_display_prepare_cursor_themes (GdkWaylandDisplay *display_wayland)
{
  OnHasGlobalsClosure *closure;
  static const char *required_cursor_theme_globals[] = {
      "wl_shm",
      NULL
  };

  closure = g_new0 (OnHasGlobalsClosure, 1);
  closure->handler = load_cursor_theme_closure_run;
  closure->required_globals = required_cursor_theme_globals;
  postpone_on_globals_closure (display_wayland, closure);
}

static void init_settings (GdkDisplay *display);

GdkDisplay *
_gdk_wayland_display_open (const char *display_name)
{
  struct wl_display *wl_display;
  GdkDisplay *display;
  GdkWaylandDisplay *display_wayland;

  GDK_DEBUG (MISC, "opening display %s", display_name ? display_name : "");

  wl_log_set_handler_client (log_handler);

  wl_display = wl_display_connect (display_name);
  if (!wl_display)
    return NULL;

  display = g_object_new (GDK_TYPE_WAYLAND_DISPLAY, NULL);
  display_wayland = GDK_WAYLAND_DISPLAY (display);
  display_wayland->wl_display = wl_display;
  display_wayland->event_source = _gdk_wayland_display_event_source_new (display);

  init_settings (display);

  display_wayland->known_globals =
    g_hash_table_new_full (NULL, NULL, NULL, g_free);

  _gdk_wayland_display_init_cursors (display_wayland);
  _gdk_wayland_display_prepare_cursor_themes (display_wayland);

  display_wayland->wl_registry = wl_display_get_registry (display_wayland->wl_display);
  wl_registry_add_listener (display_wayland->wl_registry, &registry_listener, display_wayland);
  if (wl_display_roundtrip (display_wayland->wl_display) < 0)
    {
      g_object_unref (display);
      return NULL;
    }

  process_on_globals_closures (display_wayland);

  /* Wait for initializing to complete. This means waiting for all
   * asynchronous roundtrips that were triggered during initial roundtrip.
   */
  while (display_wayland->async_roundtrips != NULL)
    {
      if (wl_display_dispatch (display_wayland->wl_display) < 0)
        {
          g_object_unref (display);
          return NULL;
        }
    }

  /* Check that we got all the required globals */
  if (display_wayland->compositor == NULL ||
      display_wayland->shm == NULL ||
      display_wayland->data_device_manager == NULL)
    {
      g_warning ("The Wayland compositor does not provide one or more of the required interfaces, "
                 "not using Wayland display");
      g_object_unref (display);

      return NULL;
    }

  if (display_wayland->xdg_wm_base_id)
    {
      display_wayland->shell_variant = GDK_WAYLAND_SHELL_VARIANT_XDG_SHELL;
      display_wayland->xdg_wm_base =
        wl_registry_bind (display_wayland->wl_registry,
                          display_wayland->xdg_wm_base_id,
                          &xdg_wm_base_interface,
                          MIN (display_wayland->xdg_wm_base_version,
                               XDG_WM_BASE_VERSION));
      xdg_wm_base_add_listener (display_wayland->xdg_wm_base,
                                &xdg_wm_base_listener,
                                display_wayland);
    }
  else if (display_wayland->zxdg_shell_v6_id)
    {
      display_wayland->shell_variant = GDK_WAYLAND_SHELL_VARIANT_ZXDG_SHELL_V6;
      display_wayland->zxdg_shell_v6 =
        wl_registry_bind (display_wayland->wl_registry,
                          display_wayland->zxdg_shell_v6_id,
                          &zxdg_shell_v6_interface, 1);
      zxdg_shell_v6_add_listener (display_wayland->zxdg_shell_v6,
                                  &zxdg_shell_v6_listener,
                                  display_wayland);
    }
  else
    {
      g_warning ("The Wayland compositor does not provide any supported shell interface, "
                 "not using Wayland display");
      g_object_unref (display);

      return NULL;
    }

  if (display_wayland->color)
    {
      if (!gdk_wayland_color_prepare (display_wayland->color))
        g_clear_pointer (&display_wayland->color, gdk_wayland_color_free );
    }

  gdk_display_emit_opened (display);

  return display;
}

static void
destroy_toplevel (gpointer data)
{
  _gdk_surface_destroy (GDK_SURFACE (data), FALSE);
}

static void
gdk_wayland_display_dispose (GObject *object)
{
  GdkWaylandDisplay *display_wayland = GDK_WAYLAND_DISPLAY (object);

  g_list_free_full (display_wayland->toplevels, destroy_toplevel);

  if (display_wayland->event_source)
    {
      g_source_destroy (display_wayland->event_source);
      g_source_unref (display_wayland->event_source);
      display_wayland->event_source = NULL;
    }

  g_list_free_full (display_wayland->async_roundtrips, (GDestroyNotify) wl_callback_destroy);

  if (display_wayland->known_globals)
    {
      g_hash_table_destroy (display_wayland->known_globals);
      display_wayland->known_globals = NULL;
    }

  g_list_free_full (display_wayland->on_has_globals_closures, g_free);

  g_clear_pointer (&display_wayland->cursor_theme, wl_cursor_theme_destroy);
  g_clear_pointer (&display_wayland->compositor, wl_compositor_destroy);
  g_clear_pointer (&display_wayland->xdg_wm_base, xdg_wm_base_destroy);
  g_clear_pointer (&display_wayland->zxdg_shell_v6, zxdg_shell_v6_destroy);
  g_clear_pointer (&display_wayland->gtk_shell, gtk_shell1_destroy);
  g_clear_pointer (&display_wayland->data_device_manager, wl_data_device_manager_destroy);
  g_clear_pointer (&display_wayland->subcompositor, wl_subcompositor_destroy);
  g_clear_pointer (&display_wayland->pointer_gestures, zwp_pointer_gestures_v1_destroy);
  g_clear_pointer (&display_wayland->primary_selection_manager, zwp_primary_selection_device_manager_v1_destroy);
  g_clear_pointer (&display_wayland->tablet_manager, zwp_tablet_manager_v2_destroy);
  g_clear_pointer (&display_wayland->xdg_exporter, zxdg_exporter_v1_destroy);
  g_clear_pointer (&display_wayland->xdg_exporter_v2, zxdg_exporter_v2_destroy);
  g_clear_pointer (&display_wayland->xdg_importer, zxdg_importer_v1_destroy);
  g_clear_pointer (&display_wayland->xdg_importer_v2, zxdg_importer_v2_destroy);
  g_clear_pointer (&display_wayland->keyboard_shortcuts_inhibit, zwp_keyboard_shortcuts_inhibit_manager_v1_destroy);
  g_clear_pointer (&display_wayland->server_decoration_manager, org_kde_kwin_server_decoration_manager_destroy);
  g_clear_pointer (&display_wayland->xdg_output_manager, zxdg_output_manager_v1_destroy);
  g_clear_pointer (&display_wayland->idle_inhibit_manager, zwp_idle_inhibit_manager_v1_destroy);
  g_clear_pointer (&display_wayland->xdg_activation, xdg_activation_v1_destroy);
  g_clear_pointer (&display_wayland->fractional_scale, wp_fractional_scale_manager_v1_destroy);
  g_clear_pointer (&display_wayland->viewporter, wp_viewporter_destroy);
  g_clear_pointer (&display_wayland->presentation, wp_presentation_destroy);
  g_clear_pointer (&display_wayland->single_pixel_buffer, wp_single_pixel_buffer_manager_v1_destroy);
  g_clear_pointer (&display_wayland->linux_dmabuf, zwp_linux_dmabuf_v1_destroy);
  g_clear_pointer (&display_wayland->dmabuf_formats_info, dmabuf_formats_info_free);
  g_clear_pointer (&display_wayland->color, gdk_wayland_color_free);

  g_clear_pointer (&display_wayland->shm, wl_shm_destroy);
  g_clear_pointer (&display_wayland->wl_registry, wl_registry_destroy);

  g_list_store_remove_all (display_wayland->monitors);

  G_OBJECT_CLASS (gdk_wayland_display_parent_class)->dispose (object);

  g_clear_pointer (&display_wayland->wl_display, wl_display_disconnect);
}

static void
gdk_wayland_display_finalize (GObject *object)
{
  GdkWaylandDisplay *display_wayland = GDK_WAYLAND_DISPLAY (object);

  _gdk_wayland_display_finalize_cursors (display_wayland);

  g_object_unref (display_wayland->monitors);

  g_free (display_wayland->startup_notification_id);
  g_free (display_wayland->cursor_theme_name);
  xkb_context_unref (display_wayland->xkb_context);

  if (display_wayland->settings)
    g_hash_table_destroy (display_wayland->settings);

  g_clear_object (&display_wayland->settings_portal);

  G_OBJECT_CLASS (gdk_wayland_display_parent_class)->finalize (object);
}

static const char *
gdk_wayland_display_get_name (GdkDisplay *display)
{
  const char *name;

  name = g_getenv ("WAYLAND_DISPLAY");
  if (name == NULL)
    name = "wayland-0";

  return name;
}

void
gdk_wayland_display_system_bell (GdkDisplay *display,
                                 GdkSurface  *window)
{
  GdkWaylandDisplay *display_wayland;
  struct gtk_surface1 *gtk_surface;
  gint64 now_ms;

  g_return_if_fail (GDK_IS_DISPLAY (display));

  display_wayland = GDK_WAYLAND_DISPLAY (display);

  if (!display_wayland->gtk_shell)
    return;

  if (window && GDK_IS_WAYLAND_TOPLEVEL (window))
    gtk_surface = gdk_wayland_toplevel_get_gtk_surface (GDK_WAYLAND_TOPLEVEL (window));
  else
    gtk_surface = NULL;

  now_ms = g_get_monotonic_time () / 1000;
  if (now_ms - display_wayland->last_bell_time_ms < MIN_SYSTEM_BELL_DELAY_MS)
    return;

  display_wayland->last_bell_time_ms = now_ms;

  gtk_shell1_system_bell (display_wayland->gtk_shell, gtk_surface);
}

static void
gdk_wayland_display_beep (GdkDisplay *display)
{
  gdk_wayland_display_system_bell (display, NULL);
}

static void
gdk_wayland_display_sync (GdkDisplay *display)
{
  GdkWaylandDisplay *display_wayland;

  g_return_if_fail (GDK_IS_DISPLAY (display));

  display_wayland = GDK_WAYLAND_DISPLAY (display);

  wl_display_roundtrip (display_wayland->wl_display);
}

static void
gdk_wayland_display_flush (GdkDisplay *display)
{
  g_return_if_fail (GDK_IS_DISPLAY (display));

  if (!display->closed)
    wl_display_flush (GDK_WAYLAND_DISPLAY (display)->wl_display);
}

static void
gdk_wayland_display_make_default (GdkDisplay *display)
{
  GdkWaylandDisplay *display_wayland = GDK_WAYLAND_DISPLAY (display);
  const char *startup_id;

  g_free (display_wayland->startup_notification_id);
  display_wayland->startup_notification_id = NULL;

  startup_id = gdk_get_startup_notification_id ();
  if (startup_id)
    display_wayland->startup_notification_id = g_strdup (startup_id);
}

static gboolean
gdk_wayland_display_has_pending (GdkDisplay *display)
{
  return FALSE;
}

static gulong
gdk_wayland_display_get_next_serial (GdkDisplay *display)
{
  static gulong serial = 0;
  return ++serial;
}

/**
 * gdk_wayland_display_get_startup_notification_id:
 * @display: (type GdkWaylandDisplay): a `GdkDisplay`
 *
 * Gets the startup notification ID for a Wayland display, or %NULL
 * if no ID has been defined.
 *
 * Returns: (nullable): the startup notification ID for @display
 *
 * Deprecated: 4.10.
 */
const char *
gdk_wayland_display_get_startup_notification_id (GdkDisplay  *display)
{
  return GDK_WAYLAND_DISPLAY (display)->startup_notification_id;
}

/**
 * gdk_wayland_display_set_startup_notification_id:
 * @display: (type GdkWaylandDisplay): a `GdkDisplay`
 * @startup_id: the startup notification ID (must be valid utf8)
 *
 * Sets the startup notification ID for a display.
 *
 * This is usually taken from the value of the `DESKTOP_STARTUP_ID`
 * environment variable, but in some cases (such as the application not
 * being launched using exec()) it can come from other sources.
 *
 * The startup ID is also what is used to signal that the startup is
 * complete (for example, when opening a window or when calling
 * [method@Gdk.Display.notify_startup_complete]).
 *
 * Deprecated: 4.10. Use [method@Gdk.Toplevel.set_startup_id]
 */
void
gdk_wayland_display_set_startup_notification_id (GdkDisplay *display,
                                                 const char *startup_id)
{
  GdkWaylandDisplay *display_wayland = GDK_WAYLAND_DISPLAY (display);

  g_free (display_wayland->startup_notification_id);
  display_wayland->startup_notification_id = g_strdup (startup_id);
}

static void
gdk_wayland_display_notify_startup_complete (GdkDisplay  *display,
					     const char *startup_id)
{
  GdkWaylandDisplay *display_wayland = GDK_WAYLAND_DISPLAY (display);
  char *free_this = NULL;

  /* Will be signaled with focus activation */
  if (display_wayland->xdg_activation)
    return;

  if (startup_id == NULL)
    {
      startup_id = free_this = display_wayland->startup_notification_id;
      display_wayland->startup_notification_id = NULL;

      if (startup_id == NULL)
        return;
    }

  if (!display_wayland->xdg_activation && display_wayland->gtk_shell)
    gtk_shell1_set_startup_id (display_wayland->gtk_shell, startup_id);

  g_free (free_this);
}

static GdkKeymap *
_gdk_wayland_display_get_keymap (GdkDisplay *display)
{
  GdkSeat *seat;
  GdkDevice *core_keyboard = NULL;
  static GdkKeymap *tmp_keymap = NULL;

  seat = gdk_display_get_default_seat (display);
  if (seat)
    core_keyboard = gdk_seat_get_keyboard (seat);

  if (core_keyboard && tmp_keymap)
    {
      g_object_unref (tmp_keymap);
      tmp_keymap = NULL;
    }

  if (core_keyboard)
    return _gdk_wayland_device_get_keymap (core_keyboard);

  if (!tmp_keymap)
    tmp_keymap = _gdk_wayland_keymap_new (display);

  return tmp_keymap;
}

static GListModel *
gdk_wayland_display_get_monitors (GdkDisplay *display)
{
  GdkWaylandDisplay *self = GDK_WAYLAND_DISPLAY (display);

  return G_LIST_MODEL (self->monitors);
}

static GdkMonitor *
gdk_wayland_display_get_monitor_at_surface (GdkDisplay *display,
                                           GdkSurface  *window)
{
  GdkWaylandDisplay *display_wayland = GDK_WAYLAND_DISPLAY (display);
  struct wl_output *output;
  guint i, n;

  g_return_val_if_fail (GDK_IS_WAYLAND_SURFACE (window), NULL);

  output = gdk_wayland_surface_get_wl_output (window);
  if (output == NULL)
    return NULL;

  n = g_list_model_get_n_items (G_LIST_MODEL (display_wayland->monitors));
  for (i = 0; i < n; i++)
    {
      GdkMonitor *monitor = g_list_model_get_item (G_LIST_MODEL (display_wayland->monitors), i);

      g_object_unref (monitor);

      if (gdk_wayland_monitor_get_wl_output (monitor) == output)
        return monitor;
    }

  return NULL;
}

static gboolean gdk_wayland_display_get_setting (GdkDisplay *display,
                                                 const char *name,
                                                 GValue     *value);

static void
gdk_wayland_display_class_init (GdkWaylandDisplayClass *class)
{
  GObjectClass *object_class = G_OBJECT_CLASS (class);
  GdkDisplayClass *display_class = GDK_DISPLAY_CLASS (class);

  object_class->dispose = gdk_wayland_display_dispose;
  object_class->finalize = gdk_wayland_display_finalize;

  display_class->toplevel_type = GDK_TYPE_WAYLAND_TOPLEVEL;
  display_class->popup_type = GDK_TYPE_WAYLAND_POPUP;
  display_class->cairo_context_type = GDK_TYPE_WAYLAND_CAIRO_CONTEXT;

#ifdef GDK_RENDERING_VULKAN
  display_class->vk_context_type = GDK_TYPE_WAYLAND_VULKAN_CONTEXT;
  display_class->vk_extension_name = VK_KHR_WAYLAND_SURFACE_EXTENSION_NAME;
#endif

  display_class->get_name = gdk_wayland_display_get_name;
  display_class->beep = gdk_wayland_display_beep;
  display_class->sync = gdk_wayland_display_sync;
  display_class->flush = gdk_wayland_display_flush;
  display_class->make_default = gdk_wayland_display_make_default;
  display_class->has_pending = gdk_wayland_display_has_pending;
  display_class->queue_events = _gdk_wayland_display_queue_events;
  display_class->get_app_launch_context = _gdk_wayland_display_get_app_launch_context;
  display_class->get_next_serial = gdk_wayland_display_get_next_serial;
G_GNUC_BEGIN_IGNORE_DEPRECATIONS
  display_class->get_startup_notification_id = gdk_wayland_display_get_startup_notification_id;
G_GNUC_END_IGNORE_DEPRECATIONS
  display_class->notify_startup_complete = gdk_wayland_display_notify_startup_complete;
  display_class->get_keymap = _gdk_wayland_display_get_keymap;

  display_class->init_gl = gdk_wayland_display_init_gl;

  display_class->get_monitors = gdk_wayland_display_get_monitors;
  display_class->get_monitor_at_surface = gdk_wayland_display_get_monitor_at_surface;
  display_class->get_setting = gdk_wayland_display_get_setting;
  display_class->set_cursor_theme = _gdk_wayland_display_set_cursor_theme;
}

static void
gdk_wayland_display_init (GdkWaylandDisplay *display)
{
  display->xkb_context = xkb_context_new (0);

  display->monitors = g_list_store_new (GDK_TYPE_MONITOR);
}

GList *
gdk_wayland_display_get_toplevel_surfaces (GdkDisplay *display)
{
  return GDK_WAYLAND_DISPLAY (display)->toplevels;
}

static struct wl_cursor_theme *
try_load_theme (GdkWaylandDisplay *display_wayland,
                const char        *dir,
                gboolean           dotdir,
                const char        *name,
                int                size)
{
  struct wl_cursor_theme *theme = NULL;
  char *path;

  path = g_build_filename (dir, dotdir ? ".icons" : "icons", name, "cursors", NULL);

  if (g_file_test (path, G_FILE_TEST_IS_DIR))
    theme = wl_cursor_theme_create (path, size, display_wayland->shm);

  g_free (path);

  return theme;
}

static struct wl_cursor_theme *
get_cursor_theme (GdkWaylandDisplay *display_wayland,
                  const char *name,
                  int size)
{
  const char * const *xdg_data_dirs;
  struct wl_cursor_theme *theme = NULL;
  int i;

  theme = try_load_theme (display_wayland, g_get_user_data_dir (), FALSE, name, size);
  if (theme)
    return theme;

  theme = try_load_theme (display_wayland, g_get_home_dir (), TRUE, name, size);
  if (theme)
    return theme;

  xdg_data_dirs = g_get_system_data_dirs ();
  for (i = 0; xdg_data_dirs[i]; i++)
    {
      theme = try_load_theme (display_wayland, xdg_data_dirs[i], FALSE, name, size);
      if (theme)
        return theme;
    }

  /* This may fall back to builtin cursors */
  return wl_cursor_theme_create ("/usr/share/icons/default/cursors", size, display_wayland->shm);
}

/**
 * gdk_wayland_display_set_cursor_theme:
 * @display: (type GdkWaylandDisplay): a `GdkDisplay`
 * @name: the new cursor theme
 * @size: the size to use for cursors
 *
 * Sets the cursor theme for the given @display.
 *
 * Deprecated: 4.16: Use the cursor-related properties of
 *   [GtkSettings](../gtk4/class.Settings.html) to set the cursor theme
 */
void
gdk_wayland_display_set_cursor_theme (GdkDisplay *display,
                                      const char *name,
                                      int         size)
{
  _gdk_wayland_display_set_cursor_theme (display, name, size);
}

static void
_gdk_wayland_display_set_cursor_theme (GdkDisplay *display,
                                       const char *name,
                                       int         size)
{
  GdkWaylandDisplay *display_wayland = GDK_WAYLAND_DISPLAY(display);
  struct wl_cursor_theme *theme;

  g_assert (display_wayland);
  g_assert (display_wayland->shm);

  if (size == 0)
    size = 24;

  if (g_strcmp0 (name, display_wayland->cursor_theme_name) == 0 &&
      display_wayland->cursor_theme_size == size)
    return;

  theme = get_cursor_theme (display_wayland, name, size);

  if (theme == NULL)
    {
      g_warning ("Failed to load cursor theme %s", name);
      return;
    }

  if (display_wayland->cursor_theme)
    {
      wl_cursor_theme_destroy (display_wayland->cursor_theme);
      display_wayland->cursor_theme = NULL;
    }
  display_wayland->cursor_theme = theme;
  if (display_wayland->cursor_theme_name != NULL)
    g_free (display_wayland->cursor_theme_name);
  display_wayland->cursor_theme_name = g_strdup (name);
  display_wayland->cursor_theme_size = size;
}

struct wl_cursor_theme *
_gdk_wayland_display_get_cursor_theme (GdkWaylandDisplay *display_wayland)
{
  g_assert (display_wayland->cursor_theme_name);

  return display_wayland->cursor_theme;
}

static void
_gdk_wayland_display_load_cursor_theme (GdkWaylandDisplay *display_wayland)
{
  guint size;
  const char *name;
  GValue v = G_VALUE_INIT;
  gint64 before G_GNUC_UNUSED;

  before = GDK_PROFILER_CURRENT_TIME;

  g_assert (display_wayland);
  g_assert (display_wayland->shm);

  g_value_init (&v, G_TYPE_INT);
  if (gdk_display_get_setting (GDK_DISPLAY (display_wayland), "gtk-cursor-theme-size", &v))
    size = g_value_get_int (&v);
  else
    size = 32;
  g_value_unset (&v);

  g_value_init (&v, G_TYPE_STRING);
  if (gdk_display_get_setting (GDK_DISPLAY (display_wayland), "gtk-cursor-theme-name", &v))
    name = g_value_get_string (&v);
  else
    name = "default";

  _gdk_wayland_display_set_cursor_theme (GDK_DISPLAY (display_wayland), name, size);
  g_value_unset (&v);

  gdk_profiler_end_mark (before, "Wayland cursor theme load", NULL);

}

/**
 * gdk_wayland_display_get_wl_display: (skip)
 * @display: (type GdkWaylandDisplay): a `GdkDisplay`
 *
 * Returns the Wayland `wl_display` of a `GdkDisplay`.
 *
 * Returns: (transfer none): a Wayland `wl_display`
 */
struct wl_display *
gdk_wayland_display_get_wl_display (GdkDisplay *display)
{
  g_return_val_if_fail (GDK_IS_WAYLAND_DISPLAY (display), NULL);

  return GDK_WAYLAND_DISPLAY (display)->wl_display;
}

/**
 * gdk_wayland_display_get_wl_compositor: (skip)
 * @display: (type GdkWaylandDisplay): a `GdkDisplay`
 *
 * Returns the Wayland `wl_compositor` of a `GdkDisplay`.
 *
 * Returns: (transfer none): a Wayland `wl_compositor`
 */
struct wl_compositor *
gdk_wayland_display_get_wl_compositor (GdkDisplay *display)
{
  g_return_val_if_fail (GDK_IS_WAYLAND_DISPLAY (display), NULL);

  return GDK_WAYLAND_DISPLAY (display)->compositor;
}

static const cairo_user_data_key_t gdk_wayland_shm_surface_cairo_key;

typedef struct _GdkWaylandCairoSurfaceData {
  gpointer buf;
  size_t buf_length;
  struct wl_shm_pool *pool;
  struct wl_buffer *buffer;
  GdkWaylandDisplay *display;
  GdkFractionalScale scale;
} GdkWaylandCairoSurfaceData;

static int
open_shared_memory (void)
{
  static gboolean force_shm_open = FALSE;
  int ret = -1;

#if !defined (__NR_memfd_create)
  force_shm_open = TRUE;
#endif

  do
    {
#if defined (__NR_memfd_create)
      if (!force_shm_open)
        {
          int options = MFD_CLOEXEC;
#if defined (MFD_ALLOW_SEALING)
          options |= MFD_ALLOW_SEALING;
#endif
          ret = syscall (__NR_memfd_create, "gdk-wayland", options);

          /* fall back to shm_open until debian stops shipping 3.16 kernel
           * See bug 766341
           */
          if (ret < 0 && errno == ENOSYS)
            force_shm_open = TRUE;
#if defined (F_ADD_SEALS) && defined (F_SEAL_SHRINK)
          if (ret >= 0)
            fcntl (ret, F_ADD_SEALS, F_SEAL_SHRINK);
#endif
        }
#endif

      if (force_shm_open)
        {
#if defined (__FreeBSD__)
          ret = shm_open (SHM_ANON, O_CREAT | O_EXCL | O_RDWR | O_CLOEXEC, 0600);
#else
          char name[NAME_MAX - 1] = "";

          sprintf (name, "/gdk-wayland-%x", g_random_int ());

          ret = shm_open (name, O_CREAT | O_EXCL | O_RDWR | O_CLOEXEC, 0600);

          if (ret >= 0)
            shm_unlink (name);
          else if (errno == EEXIST)
            continue;
#endif
        }
    }
  while (ret < 0 && errno == EINTR);

  if (ret < 0)
    g_critical (G_STRLOC ": creating shared memory file (using %s) failed: %m",
                force_shm_open? "shm_open" : "memfd_create");

  return ret;
}

static struct wl_shm_pool *
create_shm_pool (struct wl_shm  *shm,
                 int             size,
                 size_t         *buf_length,
                 void          **data_out)
{
  struct wl_shm_pool *pool;
  int fd;
  void *data;

  fd = open_shared_memory ();

  if (fd < 0)
    goto fail;

  if (ftruncate (fd, size) < 0)
    {
      g_critical (G_STRLOC ": Truncating shared memory file failed: %m");
      close (fd);
      goto fail;
    }

  data = mmap (NULL, size, PROT_READ | PROT_WRITE, MAP_SHARED, fd, 0);

  if (data == MAP_FAILED)
    {
      g_critical (G_STRLOC ": mmap'ping shared memory file failed: %m");
      close (fd);
      goto fail;
    }

  pool = wl_shm_create_pool (shm, fd, size);

  close (fd);

  *data_out = data;
  *buf_length = size;

  return pool;

fail:
  *data_out = NULL;
  *buf_length = 0;
  return NULL;
}

static void
gdk_wayland_cairo_surface_destroy (void *p)
{
  GdkWaylandCairoSurfaceData *data = p;

  if (data->buffer)
    wl_buffer_destroy (data->buffer);

  if (data->pool)
    wl_shm_pool_destroy (data->pool);

  munmap (data->buf, data->buf_length);
  g_free (data);
}

cairo_surface_t *
gdk_wayland_display_create_shm_surface (GdkWaylandDisplay        *display,
                                        int                       width,
                                        int                       height,
                                        const GdkFractionalScale *scale)
{
  GdkWaylandCairoSurfaceData *data;
  cairo_surface_t *surface = NULL;
  cairo_status_t status;
  int scaled_width, scaled_height;
  int stride;

  data = g_new (GdkWaylandCairoSurfaceData, 1);
  data->display = display;
  data->buffer = NULL;
  data->scale = *scale;

  scaled_width = gdk_fractional_scale_scale (scale, width);
  scaled_height = gdk_fractional_scale_scale (scale, height);
  stride = cairo_format_stride_for_width (CAIRO_FORMAT_ARGB32, scaled_width);

  data->pool = create_shm_pool (display->shm,
                                scaled_height * stride,
                                &data->buf_length,
                                &data->buf);
  if (G_UNLIKELY (data->pool == NULL))
    g_error ("Unable to create shared memory pool");

  surface = cairo_image_surface_create_for_data (data->buf,
                                                 CAIRO_FORMAT_ARGB32,
                                                 scaled_width,
                                                 scaled_height,
                                                 stride);

  data->buffer = wl_shm_pool_create_buffer (data->pool, 0,
                                            scaled_width, scaled_height,
                                            stride, WL_SHM_FORMAT_ARGB8888);

  cairo_surface_set_user_data (surface, &gdk_wayland_shm_surface_cairo_key,
                               data, gdk_wayland_cairo_surface_destroy);

  cairo_surface_set_device_scale (surface,
                                  gdk_fractional_scale_to_double (scale),
                                  gdk_fractional_scale_to_double (scale));

  status = cairo_surface_status (surface);
  if (status != CAIRO_STATUS_SUCCESS)
    {
      g_critical (G_STRLOC ": Unable to create Cairo image surface: %s",
                  cairo_status_to_string (status));
    }

  return surface;
}

struct wl_buffer *
_gdk_wayland_shm_surface_get_wl_buffer (cairo_surface_t *surface)
{
  GdkWaylandCairoSurfaceData *data = cairo_surface_get_user_data (surface, &gdk_wayland_shm_surface_cairo_key);
  return data->buffer;
}

gboolean
_gdk_wayland_is_shm_surface (cairo_surface_t *surface)
{
  return cairo_surface_get_user_data (surface, &gdk_wayland_shm_surface_cairo_key) != NULL;
}

typedef enum
{
  GSD_FONT_ANTIALIASING_MODE_NONE,
  GSD_FONT_ANTIALIASING_MODE_GRAYSCALE,
  GSD_FONT_ANTIALIASING_MODE_RGBA
} GsdFontAntialiasingMode;

static int
get_antialiasing (const char *s)
{
  const char *names[] = { "none", "grayscale", "rgba" };
  int i;

  for (i = 0; i < G_N_ELEMENTS (names); i++)
    if (strcmp (s, names[i]) == 0)
      return i;

  return 0;
}

typedef enum
{
  GSD_FONT_HINTING_NONE,
  GSD_FONT_HINTING_SLIGHT,
  GSD_FONT_HINTING_MEDIUM,
  GSD_FONT_HINTING_FULL
} GsdFontHinting;

static int
get_hinting (const char *s)
{
  const char *names[] = { "none", "slight", "medium", "full" };
  int i;

  for (i = 0; i < G_N_ELEMENTS (names); i++)
    if (strcmp (s, names[i]) == 0)
      return i;

  return 0;
}

typedef enum
{
  GSD_FONT_RGBA_ORDER_RGBA,
  GSD_FONT_RGBA_ORDER_RGB,
  GSD_FONT_RGBA_ORDER_BGR,
  GSD_FONT_RGBA_ORDER_VRGB,
  GSD_FONT_RGBA_ORDER_VBGR
} GsdFontRgbaOrder;

static int
get_order (const char *s)
{
  const char *names[] = { "rgba", "rgb", "bgr", "vrgb", "vbgr" };
  int i;

  for (i = 0; i < G_N_ELEMENTS (names); i++)
    if (strcmp (s, names[i]) == 0)
      return i;

  return 0;
}

static int
get_font_rendering (const char *s)
{
  const char *names[] = { "automatic", "manual" };

  for (int i = 0; i < G_N_ELEMENTS (names); i++)
    if (strcmp (s, names[i]) == 0)
      return i;

  return 0;
}

static double
get_dpi_from_gsettings (GdkWaylandDisplay *display_wayland)
{
  GSettings *settings;
  double factor;

  settings = g_hash_table_lookup (display_wayland->settings,
                                  "org.gnome.desktop.interface");
  if (settings != NULL)
    factor = g_settings_get_double (settings, "text-scaling-factor");
  else
    factor = 1.0;

  return 96.0 * factor;
}

/* When using the Settings portal, we cache the value in
 * the fallback member, and we ignore the valid field
 */
typedef struct _TranslationEntry TranslationEntry;
struct _TranslationEntry {
  gboolean valid;
  const char *schema;
  const char *key;
  const char *setting;
  GType type;
  union {
    const char *s;
    int          i;
    gboolean     b;
  } fallback;
};

static TranslationEntry * find_translation_entry_by_schema (const char *schema,
                                                            const char *key);

static void
update_xft_settings (GdkDisplay *display)
{
  GdkWaylandDisplay *display_wayland = GDK_WAYLAND_DISPLAY (display);
  GSettings *settings;
  GsdFontAntialiasingMode antialiasing;
  GsdFontHinting hinting;
  GsdFontRgbaOrder order;
  gboolean use_rgba = FALSE;
  GsdXftSettings xft_settings;
  double dpi;

  if (display_wayland->settings_portal)
    {
      TranslationEntry *entry;

      entry = find_translation_entry_by_schema ("org.gnome.desktop.interface", "font-antialiasing");
      g_assert (entry);

      if (entry->valid)
        {
          antialiasing = entry->fallback.i;

          entry = find_translation_entry_by_schema ("org.gnome.desktop.interface", "font-hinting");
          g_assert (entry);
          hinting = entry->fallback.i;

          entry = find_translation_entry_by_schema ("org.gnome.desktop.interface", "font-rgba-order");
          g_assert (entry);
          order = entry->fallback.i;
        }
      else
        {
          entry = find_translation_entry_by_schema ("org.gnome.settings-daemon.plugins.xsettings", "antialiasing");
          g_assert (entry);
          antialiasing = entry->fallback.i;

          entry = find_translation_entry_by_schema ("org.gnome.settings-daemon.plugins.xsettings", "hinting");
          g_assert (entry);
          hinting = entry->fallback.i;

          entry = find_translation_entry_by_schema ("org.gnome.settings-daemon.plugins.xsettings", "rgba-order");
          g_assert (entry);
          order = entry->fallback.i;
        }

      entry = find_translation_entry_by_schema ("org.gnome.desktop.interface", "text-scaling-factor");
      g_assert (entry);
      dpi = 96.0 * entry->fallback.i / 65536.0 * 1024; /* Xft wants 1/1024th of an inch */
    }
  else
    {
      TranslationEntry *entry;

      entry = find_translation_entry_by_schema ("org.gnome.desktop.interface", "font-antialiasing");

      if (entry && entry->valid)
        {
          settings = g_hash_table_lookup (display_wayland->settings,
                                          "org.gnome.desktop.interface");
          antialiasing = g_settings_get_enum (settings, "font-antialiasing");
          hinting = g_settings_get_enum (settings, "font-hinting");
          order = g_settings_get_enum (settings, "font-rgba-order");
        }
      else if (g_hash_table_contains (display_wayland->settings,
                                      "org.gnome.settings-daemon.plugins.xsettings"))
        {
          settings = g_hash_table_lookup (display_wayland->settings,
                                          "org.gnome.settings-daemon.plugins.xsettings");
          antialiasing = g_settings_get_enum (settings, "antialiasing");
          hinting = g_settings_get_enum (settings, "hinting");
          order = g_settings_get_enum (settings, "rgba-order");
        }
      else
        {
          antialiasing = GSD_FONT_ANTIALIASING_MODE_GRAYSCALE;
          hinting = GSD_FONT_HINTING_MEDIUM;
          order = GSD_FONT_RGBA_ORDER_RGB;
        }

      dpi = get_dpi_from_gsettings (display_wayland) * 1024;
    }

  xft_settings.hinting = (hinting != GSD_FONT_HINTING_NONE);
  xft_settings.dpi = dpi;

  switch (hinting)
    {
    case GSD_FONT_HINTING_NONE:
      xft_settings.hintstyle = "hintnone";
      break;
    case GSD_FONT_HINTING_SLIGHT:
      xft_settings.hintstyle = "hintslight";
      break;
    case GSD_FONT_HINTING_MEDIUM:
      xft_settings.hintstyle = "hintmedium";
      break;
    case GSD_FONT_HINTING_FULL:
    default:
      xft_settings.hintstyle = "hintfull";
      break;
    }

  switch (order)
    {
    case GSD_FONT_RGBA_ORDER_RGBA:
      xft_settings.rgba = "rgba";
      break;
    default:
    case GSD_FONT_RGBA_ORDER_RGB:
      xft_settings.rgba = "rgb";
      break;
    case GSD_FONT_RGBA_ORDER_BGR:
      xft_settings.rgba = "bgr";
      break;
    case GSD_FONT_RGBA_ORDER_VRGB:
      xft_settings.rgba = "vrgb";
      break;
    case GSD_FONT_RGBA_ORDER_VBGR:
      xft_settings.rgba = "vbgr";
      break;
    }

  switch (antialiasing)
   {
   default:
   case GSD_FONT_ANTIALIASING_MODE_NONE:
     xft_settings.antialias = FALSE;
     break;
   case GSD_FONT_ANTIALIASING_MODE_GRAYSCALE:
     xft_settings.antialias = TRUE;
     break;
   case GSD_FONT_ANTIALIASING_MODE_RGBA:
     xft_settings.antialias = TRUE;
     use_rgba = TRUE;
   }

  if (!use_rgba)
    xft_settings.rgba = "none";

  if (display_wayland->xft_settings.antialias != xft_settings.antialias)
    {
      display_wayland->xft_settings.antialias = xft_settings.antialias;
      gdk_display_setting_changed (display, "gtk-xft-antialias");
    }

  if (display_wayland->xft_settings.hinting != xft_settings.hinting)
    {
      display_wayland->xft_settings.hinting = xft_settings.hinting;
      gdk_display_setting_changed (display, "gtk-xft-hinting");
    }

  if (display_wayland->xft_settings.hintstyle != xft_settings.hintstyle)
    {
      display_wayland->xft_settings.hintstyle = xft_settings.hintstyle;
      gdk_display_setting_changed (display, "gtk-xft-hintstyle");
    }

  if (display_wayland->xft_settings.rgba != xft_settings.rgba)
    {
      display_wayland->xft_settings.rgba = xft_settings.rgba;
      gdk_display_setting_changed (display, "gtk-xft-rgba");
    }

  if (display_wayland->xft_settings.dpi != xft_settings.dpi)
    {
      display_wayland->xft_settings.dpi = xft_settings.dpi;
      gdk_display_setting_changed (display, "gtk-xft-dpi");
    }
}

static TranslationEntry translations[] = {
  { FALSE, "org.gnome.desktop.interface", "gtk-theme", "gtk-theme-name" , G_TYPE_STRING, { .s = "Adwaita" } },
  { FALSE, "org.gnome.desktop.interface", "icon-theme", "gtk-icon-theme-name", G_TYPE_STRING, { .s = "gnome" } },
  { FALSE, "org.gnome.desktop.interface", "cursor-theme", "gtk-cursor-theme-name", G_TYPE_STRING, { .s = "Adwaita" } },
  { FALSE, "org.gnome.desktop.interface", "cursor-size", "gtk-cursor-theme-size", G_TYPE_INT, { .i = 32 } },
  { FALSE, "org.gnome.desktop.interface", "font-name", "gtk-font-name", G_TYPE_STRING, { .s = "Cantarell 11" } },
  { FALSE, "org.gnome.desktop.interface", "cursor-blink", "gtk-cursor-blink", G_TYPE_BOOLEAN,  { .b = TRUE } },
  { FALSE, "org.gnome.desktop.interface", "cursor-blink-time", "gtk-cursor-blink-time", G_TYPE_INT, { .i = 1200 } },
  { FALSE, "org.gnome.desktop.interface", "cursor-blink-timeout", "gtk-cursor-blink-timeout", G_TYPE_INT, { .i = 3600 } },
  { FALSE, "org.gnome.desktop.interface", "gtk-im-module", "gtk-im-module", G_TYPE_STRING, { .s = "simple" } },
  { FALSE, "org.gnome.desktop.interface", "enable-animations", "gtk-enable-animations", G_TYPE_BOOLEAN, { .b = TRUE } },
  { FALSE, "org.gnome.desktop.interface", "gtk-enable-primary-paste", "gtk-enable-primary-paste", G_TYPE_BOOLEAN, { .b = TRUE } },
  { FALSE, "org.gnome.desktop.interface", "overlay-scrolling", "gtk-overlay-scrolling", G_TYPE_BOOLEAN, { .b = TRUE } },
  { FALSE, "org.gnome.desktop.peripherals.mouse", "double-click", "gtk-double-click-time", G_TYPE_INT, { .i = 400 } },
  { FALSE, "org.gnome.desktop.peripherals.mouse", "drag-threshold", "gtk-dnd-drag-threshold", G_TYPE_INT, {.i = 8 } },
  { FALSE, "org.gnome.settings-daemon.peripherals.mouse", "double-click", "gtk-double-click-time", G_TYPE_INT, { .i = 400 } },
  { FALSE, "org.gnome.settings-daemon.peripherals.mouse", "drag-threshold", "gtk-dnd-drag-threshold", G_TYPE_INT, {.i = 8 } },
  { FALSE, "org.gnome.desktop.sound", "theme-name", "gtk-sound-theme-name", G_TYPE_STRING, { .s = "freedesktop" } },
  { FALSE, "org.gnome.desktop.sound", "event-sounds", "gtk-enable-event-sounds", G_TYPE_BOOLEAN, { .b = TRUE } },
  { FALSE, "org.gnome.desktop.sound", "input-feedback-sounds", "gtk-enable-input-feedback-sounds", G_TYPE_BOOLEAN, { . b = FALSE } },
  { FALSE, "org.gnome.desktop.privacy", "recent-files-max-age", "gtk-recent-files-max-age", G_TYPE_INT, { .i = 30 } },
  { FALSE, "org.gnome.desktop.privacy", "remember-recent-files",    "gtk-recent-files-enabled", G_TYPE_BOOLEAN, { .b = TRUE } },
  { FALSE, "org.gnome.desktop.wm.preferences", "button-layout",    "gtk-decoration-layout", G_TYPE_STRING, { .s = "menu:close" } },
  { FALSE, "org.gnome.desktop.interface", "font-antialiasing", "gtk-xft-antialias", G_TYPE_NONE, { .i = 1 } },
  { FALSE, "org.gnome.desktop.interface", "font-hinting", "gtk-xft-hinting", G_TYPE_NONE, { .i = 1 } },
  { FALSE, "org.gnome.desktop.interface", "font-hinting", "gtk-xft-hintstyle", G_TYPE_NONE, { .i = 1 } },
  { FALSE, "org.gnome.desktop.interface", "font-rgba-order", "gtk-xft-rgba", G_TYPE_NONE, { .i = 0 } },
  { FALSE, "org.gnome.desktop.interface", "font-rendering", "gtk-font-rendering", G_TYPE_ENUM, { .i = 0 } },
  { FALSE, "org.gnome.settings-daemon.plugins.xsettings", "antialiasing", "gtk-xft-antialias", G_TYPE_NONE, { .i = 1 } },
  { FALSE, "org.gnome.settings-daemon.plugins.xsettings", "hinting", "gtk-xft-hinting", G_TYPE_NONE, { .i = 1 } },
  { FALSE, "org.gnome.settings-daemon.plugins.xsettings", "hinting", "gtk-xft-hintstyle", G_TYPE_NONE, { .i = 1 } },
  { FALSE, "org.gnome.settings-daemon.plugins.xsettings", "rgba-order", "gtk-xft-rgba", G_TYPE_NONE, { .i = 0 } },
  { FALSE, "org.gnome.desktop.interface", "text-scaling-factor", "gtk-xft-dpi" , G_TYPE_NONE, { .i = 0 } }, /* We store the factor as 16.16 */
  { FALSE, "org.gnome.desktop.wm.preferences", "action-double-click-titlebar", "gtk-titlebar-double-click", G_TYPE_STRING, { .s = "toggle-maximize" } },
  { FALSE, "org.gnome.desktop.wm.preferences", "action-middle-click-titlebar", "gtk-titlebar-middle-click", G_TYPE_STRING, { .s = "none" } },
  { FALSE, "org.gnome.desktop.wm.preferences", "action-right-click-titlebar", "gtk-titlebar-right-click", G_TYPE_STRING, { .s = "menu" } },
  { FALSE, "org.gnome.desktop.a11y", "always-show-text-caret", "gtk-keynav-use-caret", G_TYPE_BOOLEAN, { .b = FALSE } },
  { FALSE, "org.gnome.desktop.a11y.interface", "high-contrast", "high-contrast", G_TYPE_NONE, { .b = FALSE } },
  { FALSE, "org.gnome.desktop.a11y.interface", "show-status-shapes", "gtk-show-status-shapes", G_TYPE_BOOLEAN, { .b = FALSE } },
  /* Note, this setting doesn't exist, the portal and gsd fake it */
  { FALSE, "org.gnome.fontconfig", "serial", "gtk-fontconfig-timestamp", G_TYPE_NONE, { .i = 0 } },
};


static TranslationEntry *
find_translation_entry_by_schema (const char *schema,
                                  const char *key)
{
  guint i;

  for (i = 0; i < G_N_ELEMENTS (translations); i++)
    {
      if (g_str_equal (schema, translations[i].schema) &&
          g_str_equal (key, translations[i].key))
        return &translations[i];
    }

  return NULL;
}

static TranslationEntry *
find_translation_entry_by_key (GSettings  *settings,
                               const char *key)
{
  char *schema;
  TranslationEntry *entry;

  g_object_get (settings, "schema", &schema, NULL);
  entry = find_translation_entry_by_schema (schema, key);
  g_free (schema);

  return entry;
}

static TranslationEntry *
find_translation_entry_by_setting (const char *setting)
{
  guint i;

  for (i = 0; i < G_N_ELEMENTS (translations); i++)
    {
      if (g_str_equal (setting, translations[i].setting))
        return &translations[i];
    }

  return NULL;
}

static void
settings_changed (GSettings  *settings,
                  const char *key,
                  GdkDisplay *display)
{
  TranslationEntry *entry;

  entry = find_translation_entry_by_key (settings, key);

  if (entry != NULL)
    {
      if (entry->type != G_TYPE_NONE)
        gdk_display_setting_changed (display, entry->setting);
      else if (strcmp (key, "high-contrast") == 0)
        gdk_display_setting_changed (display, "gtk-theme-name");
      else
        update_xft_settings (display);
    }
}

static void
apply_portal_setting (TranslationEntry *entry,
                      GVariant         *value,
                      GdkDisplay       *display)
{
  switch (entry->type)
    {
    case G_TYPE_STRING:
      entry->fallback.s = g_intern_string (g_variant_get_string (value, NULL));
      break;
    case G_TYPE_INT:
      entry->fallback.i = g_variant_get_int32 (value);
      break;
    case G_TYPE_ENUM:
      if (strcmp (entry->key, "font-rendering") == 0)
        entry->fallback.i = get_font_rendering (g_variant_get_string (value, NULL));
      break;
    case G_TYPE_BOOLEAN:
      entry->fallback.b = g_variant_get_boolean (value);
      break;
    case G_TYPE_NONE:
      if (strcmp (entry->key, "serial") == 0)
        {
          entry->fallback.i = g_variant_get_int32 (value);
          break;
        }
      if (strcmp (entry->key, "antialiasing") == 0 ||
          strcmp (entry->key, "font-antialiasing") == 0)
        entry->fallback.i = get_antialiasing (g_variant_get_string (value, NULL));
      else if (strcmp (entry->key, "hinting") == 0 ||
               strcmp (entry->key, "font-hinting") == 0)
        entry->fallback.i = get_hinting (g_variant_get_string (value, NULL));
      else if (strcmp (entry->key, "rgba-order") == 0 ||
               strcmp (entry->key, "font-rgba-order") == 0)
        entry->fallback.i = get_order (g_variant_get_string (value, NULL));
      else if (strcmp (entry->key, "text-scaling-factor") == 0)
        entry->fallback.i = (int) (g_variant_get_double (value) * 65536.0);
      update_xft_settings (display);
      break;
    default:
      break;
    }
}

static void
settings_portal_changed (GDBusProxy *proxy,
                         const char *sender_name,
                         const char *signal_name,
                         GVariant   *parameters,
                         GdkDisplay *display)
{
  if (strcmp (signal_name, "SettingChanged") == 0)
    {
      const char *namespace;
      const char *name;
      GVariant *value;
      TranslationEntry *entry;

      g_variant_get (parameters, "(&s&sv)", &namespace, &name, &value);

      entry = find_translation_entry_by_schema (namespace, name);
      if (entry != NULL)
        {
          char *a = g_variant_print (value, FALSE);
          g_debug ("Using changed portal setting %s %s: %s", namespace, name, a);
          g_free (a);
          entry->valid = TRUE;
          apply_portal_setting (entry, value, display);
          gdk_display_setting_changed (display, entry->setting);
        }
      else
        g_debug ("Ignoring portal setting %s %s", namespace, name);

      g_variant_unref (value);
    }
}

#define PORTAL_BUS_NAME "org.freedesktop.portal.Desktop"
#define PORTAL_OBJECT_PATH "/org/freedesktop/portal/desktop"
#define PORTAL_SETTINGS_INTERFACE "org.freedesktop.portal.Settings"

static void
init_settings (GdkDisplay *display)
{
  GdkWaylandDisplay *display_wayland = GDK_WAYLAND_DISPLAY (display);
  GSettingsSchemaSource *source;
  GSettingsSchema *schema;
  GSettings *settings;
  int i;

  if (gdk_should_use_portal ())
    {
      GVariant *ret;
      GError *error = NULL;
      const char *schema_str;
      GVariant *val;
      GVariantIter *iter;
      const char *patterns[] = { "org.gnome.*", NULL }; 

      display_wayland->settings_portal = g_dbus_proxy_new_for_bus_sync (G_BUS_TYPE_SESSION,
                                                                        G_DBUS_PROXY_FLAGS_NONE,
                                                                        NULL,
                                                                        PORTAL_BUS_NAME,
                                                                        PORTAL_OBJECT_PATH,
                                                                        PORTAL_SETTINGS_INTERFACE,
                                                                        NULL,
                                                                        &error);
      if (error)
        {
          g_warning ("Settings portal not found: %s", error->message);
          g_error_free (error);

          goto fallback;
        }

      ret = g_dbus_proxy_call_sync (display_wayland->settings_portal,
                                    "ReadAll",
                                    g_variant_new ("(^as)", patterns),
                                    G_DBUS_CALL_FLAGS_NONE,
                                    G_MAXINT,
                                    NULL,
                                    &error);

      if (error)
        {
          g_warning ("Failed to read portal settings: %s", error->message);
          g_error_free (error);
          g_clear_object (&display_wayland->settings_portal);

          goto fallback;
        }

      g_variant_get (ret, "(a{sa{sv}})", &iter);

      if (g_variant_iter_n_children (iter) == 0)
        {
          g_debug ("Received no portal settings");
          g_clear_pointer (&iter, g_variant_iter_free);
          g_clear_pointer (&ret, g_variant_unref);

          goto fallback;
        }

      while (g_variant_iter_loop (iter, "{s@a{sv}}", &schema_str, &val))
        {
          GVariantIter *iter2 = g_variant_iter_new (val);
          const char *key;
          GVariant *v;

          while (g_variant_iter_loop (iter2, "{sv}", &key, &v))
            {
              TranslationEntry *entry = find_translation_entry_by_schema (schema_str, key);
              if (entry)
                {
                  char *a = g_variant_print (v, FALSE);
                  g_debug ("Using portal setting for %s %s: %s\n", schema_str, key, a);
                  g_free (a);
                  entry->valid = TRUE;
                  apply_portal_setting (entry, v, display);
                }
              else
                {
                  g_debug ("Ignoring portal setting for %s %s", schema_str, key);
                }
            }
          g_variant_iter_free (iter2);
        }
      g_variant_iter_free (iter);

      g_variant_unref (ret);

      g_signal_connect (display_wayland->settings_portal, "g-signal",
                        G_CALLBACK (settings_portal_changed), display_wayland);

      return;

fallback:
      g_debug ("Failed to use Settings portal; falling back to gsettings");
    }

  g_intern_static_string ("antialiasing");
  g_intern_static_string ("hinting");
  g_intern_static_string ("rgba-order");
  g_intern_static_string ("text-scaling-factor");

  display_wayland->settings = g_hash_table_new_full (g_str_hash, g_str_equal, NULL, g_object_unref);

  source = g_settings_schema_source_get_default ();
  if (source == NULL)
    return;

  for (i = 0; i < G_N_ELEMENTS (translations); i++)
    {
      schema = g_settings_schema_source_lookup (source, translations[i].schema, TRUE);
      if (!schema)
        continue;

      g_intern_static_string (translations[i].key);

      if (g_hash_table_lookup (display_wayland->settings, (gpointer)translations[i].schema) == NULL)
        {
          settings = g_settings_new_full (schema, NULL, NULL);
          g_signal_connect (settings, "changed",
                            G_CALLBACK (settings_changed), display);
          g_hash_table_insert (display_wayland->settings, (gpointer)translations[i].schema, settings);
        }

      if (g_settings_schema_has_key (schema, translations[i].key))
        translations[i].valid = TRUE;

      g_settings_schema_unref (schema);
    }

  update_xft_settings (display);
}

static void
gtk_shell_handle_capabilities (void              *data,
                               struct gtk_shell1 *shell,
                               uint32_t           capabilities)
{
  GdkDisplay *display = data;
  GdkWaylandDisplay *display_wayland = GDK_WAYLAND_DISPLAY (data);

  display_wayland->shell_capabilities = capabilities;

  gdk_display_setting_changed (display, "gtk-shell-shows-app-menu");
  gdk_display_setting_changed (display, "gtk-shell-shows-menubar");
  gdk_display_setting_changed (display, "gtk-shell-shows-desktop");
}

struct gtk_shell1_listener gdk_display_gtk_shell_listener = {
  gtk_shell_handle_capabilities
};

static void
gdk_wayland_display_set_has_gtk_shell (GdkWaylandDisplay *display_wayland)
{
  gtk_shell1_add_listener (display_wayland->gtk_shell,
                           &gdk_display_gtk_shell_listener,
                           display_wayland);
}

static void
set_value_from_entry (GdkDisplay       *display,
                      TranslationEntry *entry,
                      GValue           *value)
{
  GdkWaylandDisplay *display_wayland = GDK_WAYLAND_DISPLAY (display);
  GSettings *settings;

  if (display_wayland->settings_portal)
    {
      switch (entry->type)
        {
        case G_TYPE_STRING:
          g_value_set_string (value, entry->fallback.s);
          break;
        case G_TYPE_INT:
          g_value_set_int (value, entry->fallback.i);
          break;
        case G_TYPE_BOOLEAN:
          g_value_set_boolean (value, entry->fallback.b);
          break;
        case G_TYPE_ENUM:
          g_value_set_enum (value, entry->fallback.i);
          break;
        case G_TYPE_NONE:
          if (g_str_equal (entry->setting, "gtk-fontconfig-timestamp"))
            g_value_set_uint (value, (guint)entry->fallback.i);
          else if (g_str_equal (entry->setting, "gtk-xft-antialias"))
            g_value_set_int (value, display_wayland->xft_settings.antialias);
          else if (g_str_equal (entry->setting, "gtk-xft-hinting"))
            g_value_set_int (value, display_wayland->xft_settings.hinting);
          else if (g_str_equal (entry->setting, "gtk-xft-hintstyle"))
            g_value_set_static_string (value, display_wayland->xft_settings.hintstyle);
          else if (g_str_equal (entry->setting, "gtk-xft-rgba"))
            g_value_set_static_string (value, display_wayland->xft_settings.rgba);
          else if (g_str_equal (entry->setting, "gtk-xft-dpi"))
            g_value_set_int (value, display_wayland->xft_settings.dpi);
          else
            g_assert_not_reached ();
          break;
        default:
          g_assert_not_reached ();
          break;
        }

      return;
    }

  settings = (GSettings *)g_hash_table_lookup (display_wayland->settings, entry->schema);
  switch (entry->type)
    {
    case G_TYPE_STRING:
      if (settings && entry->valid)
        {
          char *s;
          s = g_settings_get_string (settings, entry->key);
          g_value_set_string (value, s);
          g_free (s);
        }
      else
        {
          g_value_set_static_string (value, entry->fallback.s);
        }
      break;
    case G_TYPE_INT:
      g_value_set_int (value, settings && entry->valid
                              ? g_settings_get_int (settings, entry->key)
                              : entry->fallback.i);
      break;
    case G_TYPE_BOOLEAN:
      g_value_set_boolean (value, settings && entry->valid
                                  ? g_settings_get_boolean (settings, entry->key)
                                  : entry->fallback.b);
      break;
    case G_TYPE_ENUM:
      g_value_set_enum (value, settings && entry->valid
                               ? g_settings_get_enum (settings, entry->key)
                               : entry->fallback.i);
      break;
    case G_TYPE_NONE:
      if (g_str_equal (entry->setting, "gtk-fontconfig-timestamp"))
        g_value_set_uint (value, (guint)entry->fallback.i);
      else if (g_str_equal (entry->setting, "gtk-xft-antialias"))
        g_value_set_int (value, display_wayland->xft_settings.antialias);
      else if (g_str_equal (entry->setting, "gtk-xft-hinting"))
        g_value_set_int (value, display_wayland->xft_settings.hinting);
      else if (g_str_equal (entry->setting, "gtk-xft-hintstyle"))
        g_value_set_static_string (value, display_wayland->xft_settings.hintstyle);
      else if (g_str_equal (entry->setting, "gtk-xft-rgba"))
        g_value_set_static_string (value, display_wayland->xft_settings.rgba);
      else if (g_str_equal (entry->setting, "gtk-xft-dpi"))
        g_value_set_int (value, display_wayland->xft_settings.dpi);
      else
        g_assert_not_reached ();
      break;
    default:
      g_assert_not_reached ();
    }
}

static void
set_decoration_layout_from_entry (GdkDisplay       *display,
                                  TranslationEntry *entry,
                                  GValue           *value)
{
  GdkWaylandDisplay *display_wayland = GDK_WAYLAND_DISPLAY (display);
  GSettings *settings = NULL;

  if (display_wayland->settings_portal)
    {
      g_value_set_string (value, entry->fallback.s);
      return;
    }

  settings = (GSettings *)g_hash_table_lookup (display_wayland->settings, entry->schema);

  if (settings)
    {
      char *s = g_settings_get_string (settings, entry->key);

      translate_wm_button_layout_to_gtk (s);
      g_value_set_string (value, s);

      g_free (s);
    }
  else
    {
      g_value_set_static_string (value, entry->fallback.s);
    }
}

static void
set_theme_from_entry (GdkDisplay       *display,
                      TranslationEntry *entry,
                      GValue           *value)
{
  GdkWaylandDisplay *display_wayland = GDK_WAYLAND_DISPLAY (display);
  GSettings *settings = NULL;
  GSettingsSchema *schema = NULL;
  gboolean hc = FALSE;

  if (display_wayland->settings_portal == NULL)
    {
      settings = (GSettings *)g_hash_table_lookup (display_wayland->settings,
                                                   "org.gnome.desktop.a11y.interface");
    }

  if (settings)
    g_object_get (settings, "settings-schema", &schema, NULL);

  if (schema && g_settings_schema_has_key (schema, "high-contrast"))
    hc = g_settings_get_boolean (settings, "high-contrast");

  g_clear_pointer (&schema, g_settings_schema_unref);

  if (hc)
    g_value_set_static_string (value, "HighContrast");
  else
    set_value_from_entry (display, entry, value);
}

static gboolean
set_capability_setting (GdkDisplay                *display,
                        GValue                    *value,
                        enum gtk_shell1_capability test)
{
  GdkWaylandDisplay *display_wayland = GDK_WAYLAND_DISPLAY (display);
  int testbit = 1 << (test - 1);

  g_value_set_boolean (value, (display_wayland->shell_capabilities & testbit) == testbit);

  return TRUE;
}

static gboolean
gdk_wayland_display_get_setting (GdkDisplay *display,
                                 const char *name,
                                 GValue     *value)
{
  TranslationEntry *entry;

  if (gdk_display_get_debug_flags (display) & GDK_DEBUG_DEFAULT_SETTINGS)
      return FALSE;

  if (GDK_WAYLAND_DISPLAY (display)->settings != NULL &&
      g_hash_table_size (GDK_WAYLAND_DISPLAY (display)->settings) == 0)
    return FALSE;

  entry = find_translation_entry_by_setting (name);
  if (entry != NULL)
    {
      if (strcmp (name, "gtk-decoration-layout") == 0)
        set_decoration_layout_from_entry (display, entry, value);
      else if (strcmp (name, "gtk-theme-name") == 0)
        set_theme_from_entry (display, entry, value);
      else
        set_value_from_entry (display, entry, value);
      return TRUE;
   }

  if (strcmp (name, "gtk-shell-shows-app-menu") == 0)
    return set_capability_setting (display, value, GTK_SHELL1_CAPABILITY_GLOBAL_APP_MENU);

  if (strcmp (name, "gtk-shell-shows-menubar") == 0)
    return set_capability_setting (display, value, GTK_SHELL1_CAPABILITY_GLOBAL_MENU_BAR);

  if (strcmp (name, "gtk-shell-shows-desktop") == 0)
    return set_capability_setting (display, value, GTK_SHELL1_CAPABILITY_DESKTOP_ICONS);

  if (strcmp (name, "gtk-dialogs-use-header") == 0)
    {
      g_value_set_boolean (value, TRUE);
      return TRUE;
    }

  return FALSE;
}

static const char *
subpixel_to_string (int layout)
{
  int i;
  struct { int layout; const char *name; } layouts[] = {
    { WL_OUTPUT_SUBPIXEL_UNKNOWN, "unknown" },
    { WL_OUTPUT_SUBPIXEL_NONE, "none" },
    { WL_OUTPUT_SUBPIXEL_HORIZONTAL_RGB, "rgb" },
    { WL_OUTPUT_SUBPIXEL_HORIZONTAL_BGR, "bgr" },
    { WL_OUTPUT_SUBPIXEL_VERTICAL_RGB, "vrgb" },
    { WL_OUTPUT_SUBPIXEL_VERTICAL_BGR, "vbgr" },
    { 0xffffffff, NULL }
  };

  for (i = 0; layouts[i].name; i++)
    {
      if (layouts[i].layout == layout)
        return layouts[i].name;
    }
  return NULL;
}

static void
update_scale (GdkDisplay *display)
{
  GList *seats;
  GList *l;

  g_list_foreach (gdk_wayland_display_get_toplevel_surfaces (display),
                  (GFunc)gdk_wayland_surface_update_scale,
                  NULL);
  seats = gdk_display_list_seats (display);
  for (l = seats; l; l = l->next)
    {
      GdkSeat *seat = l->data;

      gdk_wayland_seat_update_cursor_scale (GDK_WAYLAND_SEAT (seat));
    }
  g_list_free (seats);
}

static void
gdk_wayland_display_init_xdg_output (GdkWaylandDisplay *self)
{
  guint i, n;

  GDK_DEBUG (MISC, "init xdg-output support, %d monitor(s) already present",
                   g_list_model_get_n_items (G_LIST_MODEL (self->monitors)));

  n = g_list_model_get_n_items (G_LIST_MODEL (self->monitors));
  for (i = 0; i < n; i++)
    {
      GdkWaylandMonitor *monitor = g_list_model_get_item (G_LIST_MODEL (self->monitors), i);
      gdk_wayland_display_get_xdg_output (monitor);
      g_object_unref (monitor);
    }
}

static gboolean
display_has_xdg_output_support (GdkWaylandDisplay *display_wayland)
{
  return (display_wayland->xdg_output_manager != NULL);
}

static gboolean
monitor_has_xdg_output (GdkWaylandMonitor *monitor)
{
  return (monitor->xdg_output != NULL);
}

static gboolean
should_update_monitor (GdkWaylandMonitor *monitor)
{
  return (GDK_MONITOR (monitor)->geometry.width != 0 &&
          monitor->version < OUTPUT_VERSION_WITH_DONE);
}

static gboolean
should_expect_xdg_output_done (GdkWaylandMonitor *monitor)
{
  GdkDisplay *display = GDK_MONITOR (monitor)->display;
  GdkWaylandDisplay *display_wayland = GDK_WAYLAND_DISPLAY (display);

  return (monitor_has_xdg_output (monitor) &&
          zxdg_output_manager_v1_get_version (display_wayland->xdg_output_manager) < NO_XDG_OUTPUT_DONE_SINCE_VERSION);
}

static void
apply_monitor_change (GdkWaylandMonitor *monitor)
{
  GDK_DEBUG (MISC, "monitor %d changed position %d %d, size %d %d",
                   monitor->id,
                   monitor->output_geometry.x, monitor->output_geometry.y,
                   monitor->output_geometry.width, monitor->output_geometry.height);

  GdkRectangle logical_geometry;
  gboolean needs_scaling = FALSE;
  double scale;

  if (monitor_has_xdg_output (monitor) &&
      monitor->xdg_output_geometry.width != 0  &&
      monitor->xdg_output_geometry.height != 0)
    {
      logical_geometry = monitor->xdg_output_geometry;
      needs_scaling = logical_geometry.width == monitor->output_geometry.width &&
                      logical_geometry.height == monitor->output_geometry.height;
    }
  else
    {
      logical_geometry = monitor->output_geometry;
      needs_scaling = TRUE;
    }

  if (needs_scaling)
    {
      int scale_factor = gdk_monitor_get_scale_factor (GDK_MONITOR (monitor));

      logical_geometry.y /= scale_factor;
      logical_geometry.x /= scale_factor;
      logical_geometry.width /= scale_factor;
      logical_geometry.height /= scale_factor;

      scale = scale_factor;
    }
  else
    {
      scale = MAX (monitor->output_geometry.width / (double) logical_geometry.width,
                   monitor->output_geometry.height / (double) logical_geometry.height);
    }

  gdk_monitor_set_geometry (GDK_MONITOR (monitor), &logical_geometry);
  gdk_monitor_set_connector (GDK_MONITOR (monitor), monitor->name);
  gdk_monitor_set_description (GDK_MONITOR (monitor), monitor->description);
  gdk_monitor_set_scale (GDK_MONITOR (monitor), scale);

  monitor->wl_output_done = FALSE;
  monitor->xdg_output_done = FALSE;

  update_scale (GDK_MONITOR (monitor)->display);
}

static void
xdg_output_handle_logical_position (void                  *data,
                                    struct zxdg_output_v1 *xdg_output,
                                    int32_t                x,
                                    int32_t                y)
{
  GdkWaylandMonitor *monitor = (GdkWaylandMonitor *) data;

  GDK_DEBUG (MISC, "handle logical position xdg-output %d, position %d %d",
                   monitor->id, x, y);

  monitor->xdg_output_geometry.x = x;
  monitor->xdg_output_geometry.y = y;
}

static void
xdg_output_handle_logical_size (void                  *data,
                                struct zxdg_output_v1 *xdg_output,
                                int32_t                width,
                                int32_t                height)
{
  GdkWaylandMonitor *monitor = (GdkWaylandMonitor *) data;

  GDK_DEBUG (MISC, "handle logical size xdg-output %d, size %d %d",
                   monitor->id, width, height);

  monitor->xdg_output_geometry.width = width;
  monitor->xdg_output_geometry.height = height;
}

static void
xdg_output_handle_done (void                  *data,
                        struct zxdg_output_v1 *xdg_output)
{
  GdkWaylandMonitor *monitor = (GdkWaylandMonitor *) data;

  GDK_DEBUG (MISC, "handle done xdg-output %d", monitor->id);

  monitor->xdg_output_done = TRUE;
  if (monitor->wl_output_done && should_expect_xdg_output_done (monitor))
    apply_monitor_change (monitor);
}

static void
xdg_output_handle_name (void                  *data,
                        struct zxdg_output_v1 *xdg_output,
                        const char            *name)
{
  GdkWaylandMonitor *monitor = (GdkWaylandMonitor *) data;

  GDK_DEBUG (MISC, "handle name xdg-output %d: %s", monitor->id, name);

  monitor->name = g_strdup (name);
}

static void
xdg_output_handle_description (void                  *data,
                               struct zxdg_output_v1 *xdg_output,
                               const char            *description)
{
  GdkWaylandMonitor *monitor = (GdkWaylandMonitor *) data;

  GDK_DEBUG (MISC, "handle description xdg-output %d: %s", monitor->id, description);

  monitor->description = g_strdup (description);
}

static const struct zxdg_output_v1_listener xdg_output_listener = {
    xdg_output_handle_logical_position,
    xdg_output_handle_logical_size,
    xdg_output_handle_done,
    xdg_output_handle_name,
    xdg_output_handle_description,
};

static void
gdk_wayland_display_get_xdg_output (GdkWaylandMonitor *monitor)
{
  GdkDisplay *display = GDK_MONITOR (monitor)->display;
  GdkWaylandDisplay *display_wayland = GDK_WAYLAND_DISPLAY (display);

  GDK_DEBUG (MISC, "get xdg-output for monitor %d", monitor->id);

  monitor->xdg_output =
    zxdg_output_manager_v1_get_xdg_output (display_wayland->xdg_output_manager,
                                           monitor->output);

  zxdg_output_v1_add_listener (monitor->xdg_output,
                               &xdg_output_listener,
                               monitor);
}

static void
output_handle_geometry (void             *data,
                        struct wl_output *wl_output,
                        int               x,
                        int               y,
                        int               physical_width,
                        int               physical_height,
                        int               subpixel,
                        const char       *make,
                        const char       *model,
                        int32_t           transform)
{
  GdkWaylandMonitor *monitor = (GdkWaylandMonitor *)data;

  GDK_DEBUG (MISC, "handle geometry output %d, position %d %d, phys. size %d %d, subpixel layout %s, manufacturer %s, model %s, transform %s",
                   monitor->id, x, y,
                   physical_width, physical_height,
                   subpixel_to_string (subpixel),
                   make, model,
                   gdk_dihedral_get_name ((GdkDihedral) transform));

  monitor->output_geometry.x = x;
  monitor->output_geometry.y = y;

  switch (transform)
    {
    case WL_OUTPUT_TRANSFORM_90:
    case WL_OUTPUT_TRANSFORM_270:
    case WL_OUTPUT_TRANSFORM_FLIPPED_90:
    case WL_OUTPUT_TRANSFORM_FLIPPED_270:
      gdk_monitor_set_physical_size (GDK_MONITOR (monitor),
				     physical_height, physical_width);
      break;
    default:
      gdk_monitor_set_physical_size (GDK_MONITOR (monitor),
				     physical_width, physical_height);
    }

  gdk_monitor_set_subpixel_layout (GDK_MONITOR (monitor), subpixel);
  gdk_monitor_set_manufacturer (GDK_MONITOR (monitor), make);
  gdk_monitor_set_model (GDK_MONITOR (monitor), model);

  if (should_update_monitor (monitor) || !monitor_has_xdg_output (monitor))
    apply_monitor_change (monitor);
}

static void
output_handle_done (void             *data,
                    struct wl_output *wl_output)
{
  GdkWaylandMonitor *monitor = (GdkWaylandMonitor *)data;

  GDK_DEBUG (MISC, "handle done output %d", monitor->id);

  monitor->wl_output_done = TRUE;

  if (!should_expect_xdg_output_done (monitor) || monitor->xdg_output_done)
    apply_monitor_change (monitor);
}

static void
output_handle_scale (void             *data,
                     struct wl_output *wl_output,
                     int32_t           scale)
{
  GdkWaylandMonitor *monitor = (GdkWaylandMonitor *)data;

  GDK_DEBUG (MISC, "handle scale output %d, scale %d", monitor->id, scale);

  /* Set the scale from wl_output protocol, regardless of xdg-output support */
  gdk_monitor_set_scale_factor (GDK_MONITOR (monitor), scale);

  if (should_update_monitor (monitor))
    apply_monitor_change (monitor);
}

static void
output_handle_mode (void             *data,
                    struct wl_output *wl_output,
                    uint32_t          flags,
                    int               width,
                    int               height,
                    int               refresh)
{
  GdkWaylandMonitor *monitor = (GdkWaylandMonitor *)data;

  GDK_DEBUG (MISC, "handle mode output %d, size %d %d, rate %d",
                   monitor->id, width, height, refresh);

  if ((flags & WL_OUTPUT_MODE_CURRENT) == 0)
    return;

  monitor->output_geometry.width = width;
  monitor->output_geometry.height = height;
  gdk_monitor_set_refresh_rate (GDK_MONITOR (monitor), refresh);

  if (should_update_monitor (monitor) || !monitor_has_xdg_output (monitor))
    apply_monitor_change (monitor);
}

static const struct wl_output_listener output_listener =
{
  output_handle_geometry,
  output_handle_mode,
  output_handle_done,
  output_handle_scale,
};

static void
gdk_wayland_display_add_output (GdkWaylandDisplay *display_wayland,
                                guint32            id,
                                struct wl_output  *output,
                                guint32            version)
{
  GdkWaylandMonitor *monitor;

  monitor = g_object_new (GDK_TYPE_WAYLAND_MONITOR,
                          "display", GDK_DISPLAY (display_wayland),
                          NULL);

  monitor->id = id;
  monitor->output = output;
  monitor->version = version;

  wl_output_add_listener (output, &output_listener, monitor);

  GDK_DEBUG (MISC, "add output %u, version %u", id, version);

  if (display_has_xdg_output_support (display_wayland))
    gdk_wayland_display_get_xdg_output (monitor);

  g_list_store_append (display_wayland->monitors, monitor);

  g_object_unref (monitor);
}

static GdkWaylandMonitor *
get_monitor_for_output (GdkWaylandDisplay *self,
                        struct wl_output  *output)
{
  guint i, n;

  n = g_list_model_get_n_items (G_LIST_MODEL (self->monitors));
  for (i = 0; i < n; i++)
    {
      GdkWaylandMonitor *monitor = g_list_model_get_item (G_LIST_MODEL (self->monitors), i);

      g_object_unref (monitor);

      if (monitor->output == output)
        return monitor;
    }

  return NULL;
}

GdkMonitor *
gdk_wayland_display_get_monitor_for_output (GdkDisplay       *display,
                                            struct wl_output *output)
{
  return (GdkMonitor *)get_monitor_for_output (GDK_WAYLAND_DISPLAY (display), output);
}

static void
gdk_wayland_display_remove_output (GdkWaylandDisplay *self,
                                   guint32            id)
{
  guint i, n;

  GDK_DEBUG (MISC, "remove output %u", id);

  n = g_list_model_get_n_items (G_LIST_MODEL (self->monitors));
  for (i = 0; i < n; i++)
    {
      GdkWaylandMonitor *monitor = g_list_model_get_item (G_LIST_MODEL (self->monitors), i);

      if (monitor->id == id)
        {
          g_list_store_remove (self->monitors, i);
          gdk_monitor_invalidate (GDK_MONITOR (monitor));
          update_scale (GDK_DISPLAY (self));
          g_object_unref (monitor);
          break;
        }

      g_object_unref (monitor);
    }
}

int
gdk_wayland_display_get_output_refresh_rate (GdkWaylandDisplay *display_wayland,
                                             struct wl_output  *output)
{
  GdkWaylandMonitor *monitor;

  monitor = get_monitor_for_output (display_wayland, output);
  if (monitor != NULL)
    return gdk_monitor_get_refresh_rate (GDK_MONITOR (monitor));

  return 0;
}

guint32
gdk_wayland_display_get_output_scale (GdkWaylandDisplay *display_wayland,
				      struct wl_output  *output)
{
  GdkWaylandMonitor *monitor;

  monitor = get_monitor_for_output (display_wayland, output);
  if (monitor != NULL)
    return gdk_monitor_get_scale_factor (GDK_MONITOR (monitor));

  return 0;
}

/**
 * gdk_wayland_display_query_registry:
 * @display: (type GdkWaylandDisplay): a `GdkDisplay`
 * @global: global interface to query in the registry
 *
 * Returns %TRUE if the interface was found in the display
 * `wl_registry.global` handler.
 *
 * Returns: %TRUE if the global is offered by the compositor
 */
gboolean
gdk_wayland_display_query_registry (GdkDisplay *display,
				    const char *global)
{
  GdkWaylandDisplay *display_wayland = GDK_WAYLAND_DISPLAY (display);
  GHashTableIter iter;
  char *value;

  g_return_val_if_fail (GDK_IS_WAYLAND_DISPLAY (display), FALSE);
  g_return_val_if_fail (global != NULL, FALSE);

  g_hash_table_iter_init (&iter, display_wayland->known_globals);

  while (g_hash_table_iter_next (&iter, NULL, (gpointer*) &value))
    {
      if (strcmp (value, global) == 0)
        return TRUE;
    }

  return FALSE;
}

void
gdk_wayland_display_dispatch_queue (GdkDisplay            *display,
                                    struct wl_event_queue *event_queue)
{
  GdkWaylandDisplay *display_wayland = GDK_WAYLAND_DISPLAY (display);

  if (wl_display_dispatch_queue (display_wayland->wl_display, event_queue) == -1)
    {
      g_message ("Error %d (%s) dispatching to Wayland display.",
                 errno, g_strerror (errno));
      _exit (1);
    }
}<|MERGE_RESOLUTION|>--- conflicted
+++ resolved
@@ -291,100 +291,6 @@
 };
 
 static void
-<<<<<<< HEAD
-linux_dmabuf_done (void *data,
-                   struct zwp_linux_dmabuf_feedback_v1 *zwp_linux_dmabuf_feedback_v1)
-{
-  GDK_DEBUG (MISC, "dmabuf feedback done");
-}
-
-static void
-linux_dmabuf_format_table (void *data,
-                           struct zwp_linux_dmabuf_feedback_v1 *zwp_linux_dmabuf_feedback_v1,
-                           int32_t fd,
-                           uint32_t size)
-{
-  GdkWaylandDisplay *display_wayland = data;
-
-  display_wayland->linux_dmabuf_n_formats = size / 16;
-  display_wayland->linux_dmabuf_formats = mmap (NULL, size, PROT_READ, MAP_PRIVATE, fd, 0);
-
-  GDK_DEBUG (MISC, "got dmabuf format table (%lu entries)", display_wayland->linux_dmabuf_n_formats);
-}
-
-static void
-linux_dmabuf_main_device (void *data,
-                          struct zwp_linux_dmabuf_feedback_v1 *zwp_linux_dmabuf_feedback_v1,
-                          struct wl_array *device)
-{
-  dev_t dev G_GNUC_UNUSED;
-
-  memcpy (&dev, device->data, sizeof (dev_t));
-
-  GDK_DEBUG (MISC, "got dmabuf main device: %u %u", major (dev), minor (dev));
-}
-
-static void
-linux_dmabuf_tranche_done (void *data,
-                           struct zwp_linux_dmabuf_feedback_v1 *zwp_linux_dmabuf_feedback_v1)
-{
-  GDK_DEBUG (MISC, "dmabuf feedback tranche done");
-}
-
-static void
-linux_dmabuf_tranche_target_device (void *data,
-                                    struct zwp_linux_dmabuf_feedback_v1 *zwp_linux_dmabuf_feedback_v1,
-                                    struct wl_array *device)
-{
-  dev_t dev G_GNUC_UNUSED;
-
-  memcpy (&dev, device->data, sizeof (dev_t));
-
-  GDK_DEBUG (MISC, "got dmabuf tranche target device: %u %u", major (dev), minor (dev));
-}
-
-static void
-linux_dmabuf_tranche_formats (void *data,
-                              struct zwp_linux_dmabuf_feedback_v1 *zwp_linux_dmabuf_feedback_v1,
-                              struct wl_array *indices)
-{
-  GdkWaylandDisplay *display_wayland = data;
-
-  GDK_DEBUG (MISC, "got dmabuf tranche formats (%lu entries):", indices->size / sizeof (guint16));
-  guint16 *pos;
-
-  wl_array_for_each (pos, indices)
-    {
-      LinuxDmabufFormat *fmt G_GNUC_UNUSED = &display_wayland->linux_dmabuf_formats[*pos];
-      uint32_t f G_GNUC_UNUSED = fmt->fourcc;
-      uint64_t m G_GNUC_UNUSED = fmt->modifier;
-      GDK_DEBUG (MISC, "  %.4s:%#" G_GINT64_MODIFIER "x", (char *) &f, m);
-    }
-}
-
-static void
-linux_dmabuf_tranche_flags (void *data,
-                            struct zwp_linux_dmabuf_feedback_v1 *zwp_linux_dmabuf_feedback_v1,
-                            uint32_t flags)
-{
-  GDK_DEBUG (MISC,
-             "got dmabuf tranche flags: %s",
-             flags & ZWP_LINUX_DMABUF_FEEDBACK_V1_TRANCHE_FLAGS_SCANOUT ? "scanout" : "");
-}
-
-static const struct zwp_linux_dmabuf_feedback_v1_listener linux_dmabuf_feedback_listener = {
-  linux_dmabuf_done,
-  linux_dmabuf_format_table,
-  linux_dmabuf_main_device,
-  linux_dmabuf_tranche_done,
-  linux_dmabuf_tranche_target_device,
-  linux_dmabuf_tranche_formats,
-  linux_dmabuf_tranche_flags,
-};
-
-static void
-=======
->>>>>>> 322bbd23
 server_decoration_manager_default_mode (void                                          *data,
                                         struct org_kde_kwin_server_decoration_manager *manager,
                                         uint32_t                                       mode)
