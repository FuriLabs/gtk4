/*
 * Copyright (c) 2014 Red Hat, Inc.
 *
 * This library is free software; you can redistribute it and/or
 * modify it under the terms of the GNU Lesser General Public
 * License as published by the Free Software Foundation; either
 * version 2 of the License, or (at your option) any later version.
 *
 * This library is distributed in the hope that it will be useful,
 * but WITHOUT ANY WARRANTY; without even the implied warranty of
 * MERCHANTABILITY or FITNESS FOR A PARTICULAR PURPOSE.  See the GNU
 * Lesser General Public License for more details.
 *
 * You should have received a copy of the GNU Lesser General Public
 * License along with this library. If not, see <http://www.gnu.org/licenses/>.
 */

#include "config.h"
#include <glib/gi18n-lib.h>

#include "general.h"
#include "window.h"

#include "gtkdebug.h"
#include "gtklabel.h"
#include "gtkscale.h"
#include "gtkswitch.h"
#include "gtklistbox.h"
#include "gtkprivate.h"
#include "gtksizegroup.h"
#include "gtkimage.h"
#include "gtkadjustment.h"
#include "gtkbox.h"
#include "gtkbinlayout.h"
#include "gtkmediafileprivate.h"
#include "gtkimmoduleprivate.h"

#include "gdk/gdkdebugprivate.h"
<<<<<<< HEAD
=======
#include "gdk/gdkdisplayprivate.h"

#include "profile_conf.h"

#include <epoxy/gl.h>
>>>>>>> 29c29b0e

#ifdef GDK_WINDOWING_X11
#include "x11/gdkx.h"
#include <epoxy/glx.h>
#include <epoxy/egl.h>
#endif

#ifdef GDK_WINDOWING_WIN32
#include "win32/gdkwin32.h"
#include "gdkglcontextprivate.h"
#include <epoxy/wgl.h>
#ifdef GDK_WIN32_ENABLE_EGL
#include <epoxy/egl.h>
#endif
#endif

#ifdef GDK_WINDOWING_MACOS
#include "macos/gdkmacos.h"
#endif

#ifdef GDK_WINDOWING_WAYLAND
#include "wayland/gdkwayland.h"
#include <epoxy/egl.h>
#include <xkbcommon/xkbcommon.h>
#include "wayland/gdkdisplay-wayland.h"
#endif

#ifdef GDK_WINDOWING_BROADWAY
#include "broadway/gdkbroadway.h"
#endif

#ifdef GDK_RENDERING_VULKAN
#include <vulkan/vulkan.h>
#endif

struct _GtkInspectorGeneral
{
  GtkWidget parent;

  GtkWidget *swin;
  GtkWidget *box;
  GtkWidget *version_box;
  GtkWidget *env_box;
  GtkWidget *display_box;
  GtkWidget *monitor_box;
  GtkWidget *gl_box;
  GtkWidget *vulkan_box;
  GtkWidget *device_box;
  GtkWidget *gtk_version;
  GtkWidget *gdk_backend;
  GtkWidget *gsk_renderer;
  GtkWidget *pango_fontmap;
  GtkWidget *media_backend;
  GtkWidget *im_module;
  GtkWidget *gl_version;
  GtkWidget *gl_error;
  GtkWidget *gl_error_row;
  GtkWidget *gl_vendor;
  GtkWidget *gl_vendor_row;
  GtkWidget *vk_device;
  GtkWidget *vk_api_version;
  GtkWidget *vk_driver_version;
  GtkWidget *app_id_box;
  GtkWidget *app_id;
  GtkWidget *resource_path;
  GtkWidget *prefix;
  GtkWidget *xdg_data_home;
  GtkWidget *xdg_data_dirs;
  GtkWidget *gtk_path;
  GtkWidget *gtk_exe_prefix;
  GtkWidget *gtk_data_prefix;
  GtkWidget *gsettings_schema_dir;
  GtkWidget *display_name;
  GtkWidget *display_rgba;
  GtkWidget *display_composited;
  GtkSizeGroup *labels;

  GdkDisplay *display;
};

typedef struct _GtkInspectorGeneralClass
{
  GtkWidgetClass parent_class;
} GtkInspectorGeneralClass;

G_DEFINE_TYPE (GtkInspectorGeneral, gtk_inspector_general, GTK_TYPE_WIDGET)

static void
init_version (GtkInspectorGeneral *gen)
{
  const char *backend;
  GdkSurface *surface;
  GskRenderer *gsk_renderer;
  const char *renderer;

#ifdef GDK_WINDOWING_X11
  if (GDK_IS_X11_DISPLAY (gen->display))
    backend = "X11";
  else
#endif
#ifdef GDK_WINDOWING_WAYLAND
  if (GDK_IS_WAYLAND_DISPLAY (gen->display))
    backend = "Wayland";
  else
#endif
#ifdef GDK_WINDOWING_BROADWAY
  if (GDK_IS_BROADWAY_DISPLAY (gen->display))
    backend = "Broadway";
  else
#endif
#ifdef GDK_WINDOWING_WIN32
  if (GDK_IS_WIN32_DISPLAY (gen->display))
    backend = "Windows";
  else
#endif
#ifdef GDK_WINDOWING_MACOS
  if (GDK_IS_MACOS_DISPLAY (gen->display))
    backend = "MacOS";
  else
#endif
    backend = "Unknown";

  surface = gdk_surface_new_toplevel (gen->display);
  gsk_renderer = gsk_renderer_new_for_surface (surface);
  if (strcmp (G_OBJECT_TYPE_NAME (gsk_renderer), "GskVulkanRenderer") == 0)
    renderer = "Vulkan";
  else if (strcmp (G_OBJECT_TYPE_NAME (gsk_renderer), "GskGLRenderer") == 0)
    renderer = "GL";
  else if (strcmp (G_OBJECT_TYPE_NAME (gsk_renderer), "GskCairoRenderer") == 0)
    renderer = "Cairo";
  else
    renderer = "Unknown";

  gsk_renderer_unrealize (gsk_renderer);
  g_object_unref (gsk_renderer);
  gdk_surface_destroy (surface);

  if (g_strcmp0 (PROFILE, "devel") == 0)
    {
      char *version = g_strdup_printf ("%s-%s", GTK_VERSION, VCS_TAG);
      gtk_label_set_text (GTK_LABEL (gen->gtk_version), version);
      g_free (version);
    }
  else
    {
      gtk_label_set_text (GTK_LABEL (gen->gtk_version), GTK_VERSION);
    }
  gtk_label_set_text (GTK_LABEL (gen->gdk_backend), backend);
  gtk_label_set_text (GTK_LABEL (gen->gsk_renderer), renderer);
}

static void
init_app_id (GtkInspectorGeneral *gen)
{
  GApplication *app;

  app = g_application_get_default ();
  if (!app)
    {
      gtk_widget_set_visible (gen->app_id_box, FALSE);
      return;
    }

  gtk_label_set_text (GTK_LABEL (gen->app_id),
                      g_application_get_application_id (app));
  gtk_label_set_text (GTK_LABEL (gen->resource_path),
                      g_application_get_resource_base_path (app));
}

static G_GNUC_UNUSED void
add_check_row (GtkInspectorGeneral *gen,
               GtkListBox          *list,
               const char          *name,
               gboolean             value,
               int                  indent)
{
  GtkWidget *row, *box, *label, *check;

  box = gtk_box_new (GTK_ORIENTATION_HORIZONTAL, 40);
  g_object_set (box, "margin-start", indent, NULL);

  label = gtk_label_new (name);
  gtk_widget_set_halign (label, GTK_ALIGN_START);
  gtk_widget_set_valign (label, GTK_ALIGN_BASELINE_FILL);
  gtk_label_set_xalign (GTK_LABEL (label), 0.0);
  gtk_widget_set_hexpand (label, TRUE);
  gtk_box_append (GTK_BOX (box), label);

  check = gtk_image_new_from_icon_name ("object-select-symbolic");
  gtk_widget_set_halign (check, GTK_ALIGN_END);
  gtk_widget_set_valign (check, GTK_ALIGN_BASELINE_FILL);
  gtk_widget_set_opacity (check, value ? 1.0 : 0.0);
  gtk_box_append (GTK_BOX (box), check);

  row = gtk_list_box_row_new ();
  gtk_list_box_row_set_child (GTK_LIST_BOX_ROW (row), box);
  gtk_list_box_row_set_activatable (GTK_LIST_BOX_ROW (row), FALSE);

  gtk_widget_set_hexpand (box, FALSE);
  gtk_list_box_insert (list, row, -1);

  gtk_size_group_add_widget (GTK_SIZE_GROUP (gen->labels), label);
}

static void
add_label_row (GtkInspectorGeneral *gen,
               GtkListBox          *list,
               const char          *name,
               const char          *value,
               int                  indent)
{
  GtkWidget *box;
  GtkWidget *label;
  GtkWidget *row;

  box = gtk_box_new (GTK_ORIENTATION_HORIZONTAL, 40);
  g_object_set (box, "margin-start", indent, NULL);

  label = gtk_label_new (name);
  gtk_widget_set_halign (label, GTK_ALIGN_START);
  gtk_widget_set_valign (label, GTK_ALIGN_BASELINE_FILL);
  gtk_label_set_xalign (GTK_LABEL (label), 0.0);
  gtk_widget_set_hexpand (label, TRUE);
  gtk_box_append (GTK_BOX (box), label);

  label = gtk_label_new (value);
  gtk_label_set_selectable (GTK_LABEL (label), TRUE);
  gtk_widget_set_halign (label, GTK_ALIGN_END);
  gtk_widget_set_valign (label, GTK_ALIGN_BASELINE_FILL);
  gtk_label_set_xalign (GTK_LABEL (label), 1.0);
  gtk_label_set_ellipsize (GTK_LABEL (label), PANGO_ELLIPSIZE_END);
  gtk_label_set_width_chars (GTK_LABEL (label), 25);
  gtk_box_append (GTK_BOX (box), label);

  row = gtk_list_box_row_new ();
  gtk_list_box_row_set_child (GTK_LIST_BOX_ROW (row), box);
  gtk_list_box_row_set_activatable (GTK_LIST_BOX_ROW (row), FALSE);

  gtk_widget_set_hexpand (box, FALSE);
  gtk_list_box_insert (GTK_LIST_BOX (list), row, -1);

  gtk_size_group_add_widget (GTK_SIZE_GROUP (gen->labels), label);
}

static void
append_gl_extension_row (GtkInspectorGeneral *gen,
                         const char          *ext)
{
  add_check_row (gen, GTK_LIST_BOX (gen->gl_extensions_box), ext, epoxy_has_gl_extension (ext), 0);
}

#ifdef GDK_WINDOWING_X11
static void
append_glx_extension_row (GtkInspectorGeneral *gen,
                          Display             *dpy,
                          const char          *ext)
{
  add_check_row (gen, GTK_LIST_BOX (gen->gl_box), ext, epoxy_has_glx_extension (dpy, 0, ext), 0);
}
#endif

#ifdef GDK_WINDOWING_WIN32
static void
append_wgl_extension_row (GtkInspectorGeneral *gen,
                          const char          *ext)
{
  HDC hdc = 0;

  add_check_row (gen, GTK_LIST_BOX (gen->gl_box), ext, epoxy_has_wgl_extension (hdc, ext), 0);
}
#endif

#if defined(GDK_WINDOWING_WAYLAND) || defined (GDK_WINDOWING_X11) || (defined (GDK_WINDOWING_WIN32) && defined(GDK_WIN32_ENABLE_EGL))
static void
append_egl_extension_row (GtkInspectorGeneral *gen,
                          EGLDisplay          dpy,
                          const char          *ext)
{
  add_check_row (gen, GTK_LIST_BOX (gen->gl_box), ext, epoxy_has_egl_extension (dpy, ext), 0);
}

static EGLDisplay
get_egl_display (GdkDisplay *display)
{
#ifdef GDK_WINDOWING_WAYLAND
  if (GDK_IS_WAYLAND_DISPLAY (display))
    return gdk_wayland_display_get_egl_display (display);
  else
#endif
#ifdef GDK_WINDOWING_X11
  if (GDK_IS_X11_DISPLAY (display))
    return gdk_x11_display_get_egl_display (display);
  else
#endif
#ifdef GDK_WINDOWING_WIN32
  if (GDK_IS_WIN32_DISPLAY (display))
    return gdk_win32_display_get_egl_display (display);
  else
#endif
   return NULL;
}
#endif

static void
init_gl (GtkInspectorGeneral *gen)
{
  GError *error = NULL;

  if (!gdk_display_prepare_gl (gen->display, &error))
    {
      gtk_label_set_text (GTK_LABEL (gen->gl_version), C_("GL version", "None"));
      gtk_widget_set_visible (gen->gl_vendor_row, FALSE);
      gtk_widget_set_visible (gen->gl_error_row, TRUE);
      gtk_label_set_text (GTK_LABEL (gen->gl_error), error->message);
      g_error_free (error);
    }

  if (gdk_display_get_debug_flags (gen->display) & GDK_DEBUG_GL_DISABLE)
    {
      gtk_label_set_text (GTK_LABEL (gen->gl_version), C_("GL version", "Disabled"));
      gtk_label_set_text (GTK_LABEL (gen->gl_vendor), C_("GL vendor", "Disabled"));
      return;
    }

 gdk_gl_context_make_current (gdk_display_get_gl_context (gen->display));
 append_gl_extension_row (gen, "GL_OES_rgb8_rgba8");
 append_gl_extension_row (gen, "GL_EXT_abgr");
 append_gl_extension_row (gen, "GL_EXT_texture_format_BGRA8888");
 append_gl_extension_row (gen, "GL_EXT_texture_norm16");
 append_gl_extension_row (gen, "GL_OES_texture_half_float");
 append_gl_extension_row (gen, "GL_EXT_color_buffer_half_float");
 append_gl_extension_row (gen, "GL_OES_texture_half_float_linear");
 append_gl_extension_row (gen, "GL_OES_vertex_half_float");
 append_gl_extension_row (gen, "GL_OES_texture_float");
 append_gl_extension_row (gen, "GL_EXT_color_buffer_float");
 append_gl_extension_row (gen, "GL_OES_texture_float_linear");

#if defined(GDK_WINDOWING_X11) || defined(GDK_WINDOWING_WAYLAND) || (defined(GDK_WINDOWING_WIN32) && defined(GDK_WIN32_ENABLE_EGL))
  EGLDisplay egl_display = get_egl_display (gen->display);
  if (egl_display)
    {
      char *version;

      version = g_strconcat ("EGL ", eglQueryString (egl_display, EGL_VERSION), NULL);
      gtk_label_set_text (GTK_LABEL (gen->gl_version), version);
      g_free (version);

      gtk_label_set_text (GTK_LABEL (gen->gl_vendor), eglQueryString (egl_display, EGL_VENDOR));

      append_egl_extension_row (gen, egl_display, "EGL_KHR_create_context");
      append_egl_extension_row (gen, egl_display, "EGL_EXT_buffer_age");
      append_egl_extension_row (gen, egl_display, "EGL_EXT_swap_buffers_with_damage");
      append_egl_extension_row (gen, egl_display, "EGL_KHR_surfaceless_context");
    }
  else
#endif
#ifdef GDK_WINDOWING_X11
  if (GDK_IS_X11_DISPLAY (gen->display))
    {
      Display *dpy = GDK_DISPLAY_XDISPLAY (gen->display);
      int error_base, event_base;
      char *version;

      if (!glXQueryExtension (dpy, &error_base, &event_base))
        return;

      version = g_strconcat ("GLX ", glXGetClientString (dpy, GLX_VERSION), NULL);
      gtk_label_set_text (GTK_LABEL (gen->gl_version), version);
      g_free (version);
      gtk_label_set_text (GTK_LABEL (gen->gl_vendor), glXGetClientString (dpy, GLX_VENDOR));

      append_glx_extension_row (gen, dpy, "GLX_ARB_create_context_profile");
      append_glx_extension_row (gen, dpy, "GLX_SGI_swap_control");
      append_glx_extension_row (gen, dpy, "GLX_EXT_texture_from_pixmap");
      append_glx_extension_row (gen, dpy, "GLX_SGI_video_sync");
      append_glx_extension_row (gen, dpy, "GLX_EXT_buffer_age");
      append_glx_extension_row (gen, dpy, "GLX_OML_sync_control");
      append_glx_extension_row (gen, dpy, "GLX_ARB_multisample");
      append_glx_extension_row (gen, dpy, "GLX_EXT_visual_rating");
    }
  else
#endif
#ifdef GDK_WINDOWING_WIN32
  if (GDK_IS_WIN32_DISPLAY (gen->display) &&
      gdk_gl_backend_can_be_used (GDK_GL_WGL, NULL))
    {
      int gl_version;
      char *version;

      gl_version = epoxy_gl_version ();
      version = g_strdup_printf ("WGL %d.%d", gl_version / 10, gl_version % 10);
      gtk_label_set_text (GTK_LABEL (gen->gl_version), version);
      g_free (version);
      gtk_label_set_text (GTK_LABEL (gen->gl_vendor), (const char *) glGetString (GL_VENDOR));

      append_wgl_extension_row (gen, "WGL_EXT_create_context");
      append_wgl_extension_row (gen, "WGL_EXT_swap_control");
      append_wgl_extension_row (gen, "WGL_OML_sync_control");
      append_wgl_extension_row (gen, "WGL_ARB_pixel_format");
      append_wgl_extension_row (gen, "WGL_ARB_multisample");
    }
  else
#endif
    {
      gtk_label_set_text (GTK_LABEL (gen->gl_version), C_("GL version", "None"));
      gtk_label_set_text (GTK_LABEL (gen->gl_vendor), C_("GL vendor", "None"));
    }
}

#ifdef GDK_RENDERING_VULKAN
static gboolean
has_debug_extension (GdkVulkanContext *context)
{
  uint32_t i;
  uint32_t n_extensions;
  vkEnumerateInstanceExtensionProperties (NULL, &n_extensions, NULL);
  VkExtensionProperties *extensions = g_newa (VkExtensionProperties, n_extensions);
  vkEnumerateInstanceExtensionProperties (NULL, &n_extensions, extensions);

  for (i = 0; i < n_extensions; i++)
    {
      if (g_str_equal (extensions[i].extensionName, VK_EXT_DEBUG_REPORT_EXTENSION_NAME))
        return TRUE;
    }

  return FALSE;
}

static gboolean
has_validation_layer (GdkVulkanContext *context)
{
  uint32_t i;
  uint32_t n_layers;
  vkEnumerateInstanceLayerProperties (&n_layers, NULL);
  VkLayerProperties *layers = g_newa (VkLayerProperties, n_layers);
  vkEnumerateInstanceLayerProperties (&n_layers, layers);

  for (i = 0; i < n_layers; i++)
    {
      if (g_str_equal (layers[i].layerName, "VK_LAYER_LUNARG_standard_validation"))
        return TRUE;
    }

  return FALSE;
}
#endif

static void
init_vulkan (GtkInspectorGeneral *gen)
{
#ifdef GDK_RENDERING_VULKAN
  GdkSurface *surface;
  GdkVulkanContext *context;

  if (gdk_display_get_debug_flags (gen->display) & GDK_DEBUG_VULKAN_DISABLE)
    {
      gtk_label_set_text (GTK_LABEL (gen->vk_device), C_("Vulkan device", "Disabled"));
      gtk_label_set_text (GTK_LABEL (gen->vk_api_version), C_("Vulkan version", "Disabled"));
      gtk_label_set_text (GTK_LABEL (gen->vk_driver_version), C_("Vulkan version", "Disabled"));
      return;
    }

  surface = gdk_surface_new_toplevel (gen->display);
  context = gdk_surface_create_vulkan_context (surface, NULL);
  gdk_surface_destroy (surface);

  if (context)
    {
      VkPhysicalDevice vk_device;
      VkPhysicalDeviceProperties props;
      char *device_name;
      char *api_version;
      char *driver_version;
      const char *types[] = { "other", "integrated GPU", "discrete GPU", "virtual GPU", "CPU" };

      vk_device = gdk_vulkan_context_get_physical_device (context);
      vkGetPhysicalDeviceProperties (vk_device, &props);

      device_name = g_strdup_printf ("%s (%s)", props.deviceName, types[props.deviceType]);
      api_version = g_strdup_printf ("%d.%d.%d",
                                     VK_VERSION_MAJOR (props.apiVersion),
                                     VK_VERSION_MINOR (props.apiVersion),
                                     VK_VERSION_PATCH (props.apiVersion));
      driver_version = g_strdup_printf ("%d.%d.%d",
                                        VK_VERSION_MAJOR (props.driverVersion),
                                        VK_VERSION_MINOR (props.driverVersion),
                                        VK_VERSION_PATCH (props.driverVersion));

      gtk_label_set_text (GTK_LABEL (gen->vk_device), device_name);
      gtk_label_set_text (GTK_LABEL (gen->vk_api_version), api_version);
      gtk_label_set_text (GTK_LABEL (gen->vk_driver_version), driver_version);

      g_free (device_name);
      g_free (api_version);
      g_free (driver_version);

      add_check_row (gen, GTK_LIST_BOX (gen->vulkan_box), VK_KHR_SURFACE_EXTENSION_NAME, TRUE, 0);
#ifdef GDK_WINDOWING_X11
      if (GDK_IS_X11_DISPLAY (gen->display))
        add_check_row (gen, GTK_LIST_BOX (gen->vulkan_box), "VK_KHR_xlib_surface", TRUE, 0);
#endif
#ifdef GDK_WINDOWING_WAYLAND
      if (GDK_IS_WAYLAND_DISPLAY (gen->display))
        add_check_row (gen, GTK_LIST_BOX (gen->vulkan_box), "VK_KHR_wayland_surface", TRUE, 0);
#endif
      add_check_row (gen, GTK_LIST_BOX (gen->vulkan_box), VK_EXT_DEBUG_REPORT_EXTENSION_NAME,
                     has_debug_extension (context), 0);
      add_check_row (gen, GTK_LIST_BOX (gen->vulkan_box), "VK_LAYER_LUNARG_standard_validation",
                     has_validation_layer (context), 0);

      g_object_unref (context);
    }
  else
#endif
    {
      gtk_label_set_text (GTK_LABEL (gen->vk_device), C_("Vulkan device", "None"));
      gtk_label_set_text (GTK_LABEL (gen->vk_api_version), C_("Vulkan version", "None"));
      gtk_label_set_text (GTK_LABEL (gen->vk_driver_version), C_("Vulkan version", "None"));
    }
}

static void
set_monospace_font (GtkWidget *w)
{
  PangoAttrList *attrs;

  attrs = pango_attr_list_new ();
  pango_attr_list_insert (attrs, pango_attr_fallback_new (FALSE));
  pango_attr_list_insert (attrs, pango_attr_family_new ("Monospace"));
  gtk_label_set_attributes (GTK_LABEL (w), attrs);
  pango_attr_list_unref (attrs);
}

static void
set_path_label (GtkWidget   *w,
                const char *var)
{
  const char *v;

  v = g_getenv (var);
  if (v != NULL)
    {
      set_monospace_font (w);
      gtk_label_set_text (GTK_LABEL (w), v);
    }
  else
    {
       GtkWidget *r;
       r = gtk_widget_get_ancestor (w, GTK_TYPE_LIST_BOX_ROW);
       gtk_widget_set_visible (r, FALSE);
    }
}

static void
init_env (GtkInspectorGeneral *gen)
{
  set_monospace_font (gen->prefix);
  gtk_label_set_text (GTK_LABEL (gen->prefix), _gtk_get_data_prefix ());
  set_path_label (gen->xdg_data_home, "XDG_DATA_HOME");
  set_path_label (gen->xdg_data_dirs, "XDG_DATA_DIRS");
  set_path_label (gen->gtk_path, "GTK_PATH");
  set_path_label (gen->gtk_exe_prefix, "GTK_EXE_PREFIX");
  set_path_label (gen->gtk_data_prefix, "GTK_DATA_PREFIX");
  set_path_label (gen->gsettings_schema_dir, "GSETTINGS_SCHEMA_DIR");
}

static const char *
translate_subpixel_layout (GdkSubpixelLayout subpixel)
{
  switch (subpixel)
    {
    case GDK_SUBPIXEL_LAYOUT_NONE: return "none";
    case GDK_SUBPIXEL_LAYOUT_UNKNOWN: return "unknown";
    case GDK_SUBPIXEL_LAYOUT_HORIZONTAL_RGB: return "horizontal rgb";
    case GDK_SUBPIXEL_LAYOUT_HORIZONTAL_BGR: return "horizontal bgr";
    case GDK_SUBPIXEL_LAYOUT_VERTICAL_RGB: return "vertical rgb";
    case GDK_SUBPIXEL_LAYOUT_VERTICAL_BGR: return "vertical bgr";
    default: g_assert_not_reached (); return "none";
    }
}

#ifdef GDK_WINDOWING_WAYLAND
static void
append_wayland_protocol_row (GtkInspectorGeneral *gen,
                             struct wl_proxy     *proxy)
{
  const char *id;
  unsigned int version;
  char buf[64];
  GtkListBox *list;

  if (proxy == NULL)
    return;

  list = GTK_LIST_BOX (gen->display_box);

  id = wl_proxy_get_class (proxy);
  version = wl_proxy_get_version (proxy);

  g_snprintf (buf, sizeof (buf), "%u", version);

  add_label_row (gen, list, id, buf, 10);
}

static void
add_wayland_protocols (GdkDisplay          *display,
                       GtkInspectorGeneral *gen)
{
  if (GDK_IS_WAYLAND_DISPLAY (display))
    {
      GdkWaylandDisplay *d = (GdkWaylandDisplay *) display;

      append_wayland_protocol_row (gen, (struct wl_proxy *)d->compositor);
      append_wayland_protocol_row (gen, (struct wl_proxy *)d->shm);
      append_wayland_protocol_row (gen, (struct wl_proxy *)d->linux_dmabuf);
      append_wayland_protocol_row (gen, (struct wl_proxy *)d->xdg_wm_base);
      append_wayland_protocol_row (gen, (struct wl_proxy *)d->zxdg_shell_v6);
      append_wayland_protocol_row (gen, (struct wl_proxy *)d->gtk_shell);
      append_wayland_protocol_row (gen, (struct wl_proxy *)d->data_device_manager);
      append_wayland_protocol_row (gen, (struct wl_proxy *)d->subcompositor);
      append_wayland_protocol_row (gen, (struct wl_proxy *)d->pointer_gestures);
      append_wayland_protocol_row (gen, (struct wl_proxy *)d->primary_selection_manager);
      append_wayland_protocol_row (gen, (struct wl_proxy *)d->tablet_manager);
      append_wayland_protocol_row (gen, (struct wl_proxy *)d->xdg_exporter);
      append_wayland_protocol_row (gen, (struct wl_proxy *)d->xdg_exporter_v2);
      append_wayland_protocol_row (gen, (struct wl_proxy *)d->xdg_importer);
      append_wayland_protocol_row (gen, (struct wl_proxy *)d->xdg_importer_v2);
      append_wayland_protocol_row (gen, (struct wl_proxy *)d->keyboard_shortcuts_inhibit);
      append_wayland_protocol_row (gen, (struct wl_proxy *)d->server_decoration_manager);
      append_wayland_protocol_row (gen, (struct wl_proxy *)d->xdg_output_manager);
      append_wayland_protocol_row (gen, (struct wl_proxy *)d->idle_inhibit_manager);
      append_wayland_protocol_row (gen, (struct wl_proxy *)d->xdg_activation);
      append_wayland_protocol_row (gen, (struct wl_proxy *)d->fractional_scale);
      append_wayland_protocol_row (gen, (struct wl_proxy *)d->viewporter);
      append_wayland_protocol_row (gen, (struct wl_proxy *)d->presentation);
    }
}
#endif

static void
populate_display (GdkDisplay *display, GtkInspectorGeneral *gen)
{
  GList *children, *l;
  GtkWidget *child;
  GtkListBox *list;

  gtk_widget_set_visible (gen->display_composited, TRUE);
  list = GTK_LIST_BOX (gen->display_box);
  children = NULL;
  for (child = gtk_widget_get_first_child (GTK_WIDGET (list));
       child != NULL;
       child = gtk_widget_get_next_sibling (child))
    {
      if (GTK_IS_LIST_BOX_ROW (child))
        children = g_list_prepend (children, child);
    }
  for (l = children; l; l = l->next)
    {
      child = l->data;
      if (gtk_widget_is_ancestor (gen->display_name, child) ||
          gtk_widget_is_ancestor (gen->display_rgba, child) ||
          gtk_widget_is_ancestor (gen->display_composited, child))
        continue;

      gtk_list_box_remove (list, child);
    }
  g_list_free (children);

  gtk_label_set_label (GTK_LABEL (gen->display_name), gdk_display_get_name (display));

  gtk_widget_set_visible (gen->display_rgba,
                          gdk_display_is_rgba (display));
  gtk_widget_set_visible (gen->display_composited,
                          gdk_display_is_composited (display));

#ifdef GDK_WINDOWING_WAYLAND
  add_wayland_protocols (display, gen);
#endif
}

static void
add_monitor (GtkInspectorGeneral *gen,
             GdkMonitor          *monitor,
             guint                i)
{
  GtkListBox *list;
  char *value;
  GdkRectangle rect;
  double scale;
  char *name;
  char *scale_str = NULL;
  const char *manufacturer;
  const char *model;

  list = GTK_LIST_BOX (gen->monitor_box);

  name = g_strdup_printf ("Monitor %u", i);
  manufacturer = gdk_monitor_get_manufacturer (monitor);
  model = gdk_monitor_get_model (monitor);
  value = g_strdup_printf ("%s%s%s",
                           manufacturer ? manufacturer : "",
                           manufacturer || model ? " " : "",
                           model ? model : "");
  add_label_row (gen, list, name, value, 0);
  g_free (value);
  g_free (name);

  add_label_row (gen, list, "Description", gdk_monitor_get_description (monitor), 10);
  add_label_row (gen, list, "Connector", gdk_monitor_get_connector (monitor), 10);

  gdk_monitor_get_geometry (monitor, &rect);
  scale = gdk_monitor_get_scale (monitor);
  if (scale != 1.0)
    scale_str = g_strdup_printf (" @ %.2f", scale);

  value = g_strdup_printf ("%d × %d%s at %d, %d",
                           rect.width, rect.height,
                           scale_str ? scale_str : "",
                           rect.x, rect.y);
  add_label_row (gen, list, "Geometry", value, 10);
  g_free (value);
  g_free (scale_str);

  value = g_strdup_printf ("%d × %d",
                           (int) (rect.width * scale),
                           (int) (rect.height * scale));
  add_label_row (gen, list, "Pixels", value, 10);
  g_free (value);

  value = g_strdup_printf ("%d × %d mm²",
                           gdk_monitor_get_width_mm (monitor),
                           gdk_monitor_get_height_mm (monitor));
  add_label_row (gen, list, "Size", value, 10);
  g_free (value);

  if (gdk_monitor_get_refresh_rate (monitor) != 0)
    {
      value = g_strdup_printf ("%.2f Hz",
                               0.001 * gdk_monitor_get_refresh_rate (monitor));
      add_label_row (gen, list, "Refresh rate", value, 10);
      g_free (value);
    }

  if (gdk_monitor_get_subpixel_layout (monitor) != GDK_SUBPIXEL_LAYOUT_UNKNOWN)
    {
      add_label_row (gen, list, "Subpixel layout",
                     translate_subpixel_layout (gdk_monitor_get_subpixel_layout (monitor)),
                     10);
    }
}

static void
populate_monitors (GdkDisplay          *display,
                   GtkInspectorGeneral *gen)
{
  GtkWidget *child;
  GListModel *list;

  while ((child = gtk_widget_get_first_child (gen->monitor_box)))
    gtk_list_box_remove (GTK_LIST_BOX (gen->monitor_box), child);

  list = gdk_display_get_monitors (gen->display);

  for (guint i = 0; i < g_list_model_get_n_items (list); i++)
    {
      GdkMonitor *monitor = g_list_model_get_item (list, i);
      add_monitor (gen, monitor, i);
      g_object_unref (monitor);
    }
}

static void
populate_display_notify_cb (GdkDisplay          *display,
                            GParamSpec          *pspec,
                            GtkInspectorGeneral *gen)
{
  populate_display (display, gen);
}

static void
monitors_changed_cb (GListModel          *monitors,
                     guint                position,
                     guint                removed,
                     guint                added,
                     GtkInspectorGeneral *gen)
{
  populate_monitors (gen->display, gen);
}

static void
init_display (GtkInspectorGeneral *gen)
{
  g_signal_connect (gen->display, "notify", G_CALLBACK (populate_display_notify_cb), gen);
  g_signal_connect (gdk_display_get_monitors (gen->display), "items-changed",
                    G_CALLBACK (monitors_changed_cb), gen);

  populate_display (gen->display, gen);
  populate_monitors (gen->display, gen);
}

static void
init_pango (GtkInspectorGeneral *gen)
{
  PangoFontMap *fontmap;
  const char *type;
  const char *name;

  fontmap = pango_cairo_font_map_get_default ();
  type = G_OBJECT_TYPE_NAME (fontmap);
  if (strcmp (type, "PangoCairoFcFontMap") == 0)
    name = "fontconfig";
  else if (strcmp (type, "PangoCairoCoreTextFontMap") == 0)
    name = "coretext";
  else if (strcmp (type, "PangoCairoWin32FontMap") == 0)
    name = "win32";
  else
    name = type;

  gtk_label_set_label (GTK_LABEL (gen->pango_fontmap), name);
}

static void
init_media (GtkInspectorGeneral *gen)
{
  GIOExtension *e;
  const char *name;

  e = gtk_media_file_get_extension ();
  name = g_io_extension_get_name (e);
  gtk_label_set_label (GTK_LABEL (gen->media_backend), name);
}

static void
im_module_changed (GtkSettings         *settings,
                   GParamSpec          *pspec,
                   GtkInspectorGeneral *gen)
{
  if (!gen->display)
    return;

  gtk_label_set_label (GTK_LABEL (gen->im_module),
                       _gtk_im_module_get_default_context_id (gen->display));
}

static void
init_im_module (GtkInspectorGeneral *gen)
{
  GtkSettings *settings = gtk_settings_get_for_display (gen->display);
  const char *default_context_id = _gtk_im_module_get_default_context_id (gen->display);

  gtk_label_set_label (GTK_LABEL (gen->im_module), default_context_id);

  if (g_getenv ("GTK_IM_MODULE") != NULL)
    {
      /* This can't update if GTK_IM_MODULE envvar is set */
      gtk_widget_set_tooltip_text (gen->im_module,
                                   _("IM Context is hardcoded by GTK_IM_MODULE"));
      gtk_widget_set_sensitive (gen->im_module, FALSE);
      return;
    }

  g_signal_connect_object (settings,
                           "notify::gtk-im-module",
                           G_CALLBACK (im_module_changed),
                           gen, 0);
}


static void populate_seats (GtkInspectorGeneral *gen);

static void
add_tool (GtkInspectorGeneral *gen,
          GdkDeviceTool       *tool)
{
  GdkAxisFlags axes;
  GString *str;
  char *val;
  int i;
  GEnumClass *eclass;
  GEnumValue *evalue;
  GFlagsClass *fclass;
  GFlagsValue *fvalue;

  val = g_strdup_printf ("Serial %" G_GUINT64_FORMAT, gdk_device_tool_get_serial (tool));
  add_label_row (gen, GTK_LIST_BOX (gen->device_box), "Tool", val, 10);
  g_free (val);

  eclass = g_type_class_ref (GDK_TYPE_DEVICE_TOOL_TYPE);
  evalue = g_enum_get_value (eclass, gdk_device_tool_get_tool_type (tool));
  add_label_row (gen, GTK_LIST_BOX (gen->device_box), "Type", evalue->value_nick, 20);
  g_type_class_unref (eclass);

  fclass = g_type_class_ref (GDK_TYPE_AXIS_FLAGS);
  str = g_string_new ("");
  axes = gdk_device_tool_get_axes (tool);
  for (i = GDK_AXIS_X; i < GDK_AXIS_LAST; i++)
    {
      if ((axes & (1 << i)) != 0)
        {
          fvalue = g_flags_get_first_value (fclass, i);
          if (str->len > 0)
            g_string_append (str, ", ");
          g_string_append (str, fvalue->value_nick);
        }
    }
  g_type_class_unref (fclass);

  if (str->len > 0)
    add_label_row (gen, GTK_LIST_BOX (gen->device_box), "Axes", str->str, 20);

  g_string_free (str, TRUE);
}

static void
add_device (GtkInspectorGeneral *gen,
            GdkDevice           *device)
{
  const char *name;
  guint n_touches;
  char *text;
  GEnumClass *class;
  GEnumValue *value;

  name = gdk_device_get_name (device);

  class = g_type_class_ref (GDK_TYPE_INPUT_SOURCE);
  value = g_enum_get_value (class, gdk_device_get_source (device));

  add_label_row (gen, GTK_LIST_BOX (gen->device_box), name, value->value_nick, 10);

  g_object_get (device, "num-touches", &n_touches, NULL);
  if (n_touches > 0)
    {
      text = g_strdup_printf ("%d", n_touches);
      add_label_row (gen, GTK_LIST_BOX (gen->device_box), "Touches", text, 20);
      g_free (text);
    }

#ifdef GDK_WINDOWING_WAYLAND
  if (GDK_IS_WAYLAND_DEVICE (device) &&
      gdk_device_get_source (device) == GDK_SOURCE_KEYBOARD)
    {
      struct xkb_keymap *keymap = gdk_wayland_device_get_xkb_keymap (device);
      GString *s;

      s = g_string_new ("");
      for (int i = 0; i < xkb_keymap_num_layouts (keymap); i++)
        {
          if (s->len > 0)
            g_string_append (s, ", ");
          g_string_append (s, xkb_keymap_layout_get_name (keymap, i));
        }

      add_label_row (gen, GTK_LIST_BOX (gen->device_box), "Layouts", s->str, 20);
      g_string_free (s, TRUE);
    }
#endif

  g_type_class_unref (class);
}

static char *
get_seat_capabilities (GdkSeat *seat)
{
  struct {
    GdkSeatCapabilities cap;
    const char *name;
  } caps[] = {
    { GDK_SEAT_CAPABILITY_POINTER,       "Pointer" },
    { GDK_SEAT_CAPABILITY_TOUCH,         "Touch" },
    { GDK_SEAT_CAPABILITY_TABLET_STYLUS, "Tablet" },
    { GDK_SEAT_CAPABILITY_KEYBOARD,      "Keyboard" },
    { 0, NULL }
  };
  GString *str;
  GdkSeatCapabilities capabilities;
  int i;

  str = g_string_new ("");
  capabilities = gdk_seat_get_capabilities (seat);
  for (i = 0; caps[i].cap != 0; i++)
    {
      if (capabilities & caps[i].cap)
        {
          if (str->len > 0)
            g_string_append (str, ", ");
          g_string_append (str, caps[i].name);
        }
    }

  return g_string_free (str, FALSE);
}

static void
add_seat (GtkInspectorGeneral *gen,
          GdkSeat             *seat,
          int                  num)
{
  char *text;
  char *caps;
  GList *list, *l;

  if (!g_object_get_data (G_OBJECT (seat), "inspector-connected"))
    {
      g_object_set_data (G_OBJECT (seat), "inspector-connected", GINT_TO_POINTER (1));
      g_signal_connect_swapped (seat, "device-added", G_CALLBACK (populate_seats), gen);
      g_signal_connect_swapped (seat, "device-removed", G_CALLBACK (populate_seats), gen);
      g_signal_connect_swapped (seat, "tool-added", G_CALLBACK (populate_seats), gen);
      g_signal_connect_swapped (seat, "tool-removed", G_CALLBACK (populate_seats), gen);
    }

  text = g_strdup_printf ("Seat %d", num);
  caps = get_seat_capabilities (seat);

  add_label_row (gen, GTK_LIST_BOX (gen->device_box), text, caps, 0);
  g_free (text);
  g_free (caps);

  list = gdk_seat_get_devices (seat, GDK_SEAT_CAPABILITY_ALL);

  for (l = list; l; l = l->next)
    add_device (gen, GDK_DEVICE (l->data));

  g_list_free (list);

  list = gdk_seat_get_tools (seat);

  for (l = list; l; l = l->next)
    add_tool (gen, l->data);

  g_list_free (list);
}

static void
disconnect_seat (GtkInspectorGeneral *gen,
                 GdkSeat             *seat)
{
  g_signal_handlers_disconnect_by_func (seat, G_CALLBACK (populate_seats), gen);
}

static void
populate_seats (GtkInspectorGeneral *gen)
{
  GtkWidget *child;
  GList *list, *l;
  int i;

  while ((child = gtk_widget_get_first_child (gen->device_box)))
    gtk_list_box_remove (GTK_LIST_BOX (gen->device_box), child);

  list = gdk_display_list_seats (gen->display);

  for (l = list, i = 0; l; l = l->next, i++)
    add_seat (gen, GDK_SEAT (l->data), i);

  g_list_free (list);
}

static void
seat_added (GdkDisplay          *display,
            GdkSeat             *seat,
            GtkInspectorGeneral *gen)
{
  populate_seats (gen);
}

static void
seat_removed (GdkDisplay          *display,
              GdkSeat             *seat,
              GtkInspectorGeneral *gen)
{
  disconnect_seat (gen, seat);
  populate_seats (gen);
}

static void
init_device (GtkInspectorGeneral *gen)
{
  g_signal_connect (gen->display, "seat-added", G_CALLBACK (seat_added), gen);
  g_signal_connect (gen->display, "seat-removed", G_CALLBACK (seat_removed), gen);

  populate_seats (gen);
}

static void
gtk_inspector_general_init (GtkInspectorGeneral *gen)
{
  gtk_widget_init_template (GTK_WIDGET (gen));
}

static gboolean
keynav_failed (GtkWidget *widget, GtkDirectionType direction, GtkInspectorGeneral *gen)
{
  GtkWidget *next;

  if (direction == GTK_DIR_DOWN && widget == gen->version_box)
    next = gen->env_box;
  else if (direction == GTK_DIR_DOWN && widget == gen->env_box)
    next = gen->display_box;
  else if (direction == GTK_DIR_DOWN && widget == gen->display_box)
    next = gen->monitor_box;
  else if (direction == GTK_DIR_DOWN && widget == gen->monitor_box)
    next = gen->gl_box;
  else if (direction == GTK_DIR_DOWN && widget == gen->gl_box)
    next = gen->vulkan_box;
  else if (direction == GTK_DIR_DOWN && widget == gen->vulkan_box)
    next = gen->device_box;
  else if (direction == GTK_DIR_UP && widget == gen->device_box)
    next = gen->vulkan_box;
  else if (direction == GTK_DIR_UP && widget == gen->vulkan_box)
    next = gen->gl_box;
  else if (direction == GTK_DIR_UP && widget == gen->gl_box)
    next = gen->monitor_box;
  else if (direction == GTK_DIR_UP && widget == gen->monitor_box)
    next = gen->display_box;
  else if (direction == GTK_DIR_UP && widget == gen->display_box)
    next = gen->env_box;
  else if (direction == GTK_DIR_UP && widget == gen->env_box)
    next = gen->version_box;
  else
    next = NULL;

  if (next)
    {
      gtk_widget_child_focus (next, direction);
      return TRUE;
    }

  return FALSE;
}

static void
gtk_inspector_general_constructed (GObject *object)
{
  GtkInspectorGeneral *gen = GTK_INSPECTOR_GENERAL (object);

  G_OBJECT_CLASS (gtk_inspector_general_parent_class)->constructed (object);

   g_signal_connect (gen->version_box, "keynav-failed", G_CALLBACK (keynav_failed), gen);
   g_signal_connect (gen->env_box, "keynav-failed", G_CALLBACK (keynav_failed), gen);
   g_signal_connect (gen->display_box, "keynav-failed", G_CALLBACK (keynav_failed), gen);
   g_signal_connect (gen->monitor_box, "keynav-failed", G_CALLBACK (keynav_failed), gen);
   g_signal_connect (gen->gl_box, "keynav-failed", G_CALLBACK (keynav_failed), gen);
   g_signal_connect (gen->vulkan_box, "keynav-failed", G_CALLBACK (keynav_failed), gen);
   g_signal_connect (gen->device_box, "keynav-failed", G_CALLBACK (keynav_failed), gen);
}

static void
gtk_inspector_general_dispose (GObject *object)
{
  GtkInspectorGeneral *gen = GTK_INSPECTOR_GENERAL (object);
  GList *list, *l;

  g_signal_handlers_disconnect_by_func (gen->display, G_CALLBACK (seat_added), gen);
  g_signal_handlers_disconnect_by_func (gen->display, G_CALLBACK (seat_removed), gen);
  g_signal_handlers_disconnect_by_func (gen->display, G_CALLBACK (populate_display_notify_cb), gen);
  g_signal_handlers_disconnect_by_func (gdk_display_get_monitors (gen->display), G_CALLBACK (monitors_changed_cb), gen);

  list = gdk_display_list_seats (gen->display);
  for (l = list; l; l = l->next)
    disconnect_seat (gen, GDK_SEAT (l->data));
  g_list_free (list);

  gtk_widget_dispose_template (GTK_WIDGET (gen), GTK_TYPE_INSPECTOR_GENERAL);

  G_OBJECT_CLASS (gtk_inspector_general_parent_class)->dispose (object);
}

static void
gtk_inspector_general_class_init (GtkInspectorGeneralClass *klass)
{
  GObjectClass *object_class = G_OBJECT_CLASS (klass);
  GtkWidgetClass *widget_class = GTK_WIDGET_CLASS (klass);

  object_class->constructed = gtk_inspector_general_constructed;
  object_class->dispose = gtk_inspector_general_dispose;

  gtk_widget_class_set_template_from_resource (widget_class, "/org/gtk/libgtk/inspector/general.ui");
  gtk_widget_class_bind_template_child (widget_class, GtkInspectorGeneral, swin);
  gtk_widget_class_bind_template_child (widget_class, GtkInspectorGeneral, box);
  gtk_widget_class_bind_template_child (widget_class, GtkInspectorGeneral, version_box);
  gtk_widget_class_bind_template_child (widget_class, GtkInspectorGeneral, env_box);
  gtk_widget_class_bind_template_child (widget_class, GtkInspectorGeneral, display_box);
  gtk_widget_class_bind_template_child (widget_class, GtkInspectorGeneral, monitor_box);
  gtk_widget_class_bind_template_child (widget_class, GtkInspectorGeneral, gl_box);
  gtk_widget_class_bind_template_child (widget_class, GtkInspectorGeneral, vulkan_box);
  gtk_widget_class_bind_template_child (widget_class, GtkInspectorGeneral, gtk_version);
  gtk_widget_class_bind_template_child (widget_class, GtkInspectorGeneral, gdk_backend);
  gtk_widget_class_bind_template_child (widget_class, GtkInspectorGeneral, gsk_renderer);
  gtk_widget_class_bind_template_child (widget_class, GtkInspectorGeneral, pango_fontmap);
  gtk_widget_class_bind_template_child (widget_class, GtkInspectorGeneral, media_backend);
  gtk_widget_class_bind_template_child (widget_class, GtkInspectorGeneral, im_module);
  gtk_widget_class_bind_template_child (widget_class, GtkInspectorGeneral, gl_version);
  gtk_widget_class_bind_template_child (widget_class, GtkInspectorGeneral, gl_error);
  gtk_widget_class_bind_template_child (widget_class, GtkInspectorGeneral, gl_error_row);
  gtk_widget_class_bind_template_child (widget_class, GtkInspectorGeneral, gl_vendor);
  gtk_widget_class_bind_template_child (widget_class, GtkInspectorGeneral, gl_vendor_row);
  gtk_widget_class_bind_template_child (widget_class, GtkInspectorGeneral, vk_device);
  gtk_widget_class_bind_template_child (widget_class, GtkInspectorGeneral, vk_api_version);
  gtk_widget_class_bind_template_child (widget_class, GtkInspectorGeneral, vk_driver_version);
  gtk_widget_class_bind_template_child (widget_class, GtkInspectorGeneral, app_id_box);
  gtk_widget_class_bind_template_child (widget_class, GtkInspectorGeneral, app_id);
  gtk_widget_class_bind_template_child (widget_class, GtkInspectorGeneral, resource_path);
  gtk_widget_class_bind_template_child (widget_class, GtkInspectorGeneral, prefix);
  gtk_widget_class_bind_template_child (widget_class, GtkInspectorGeneral, xdg_data_home);
  gtk_widget_class_bind_template_child (widget_class, GtkInspectorGeneral, xdg_data_dirs);
  gtk_widget_class_bind_template_child (widget_class, GtkInspectorGeneral, gtk_path);
  gtk_widget_class_bind_template_child (widget_class, GtkInspectorGeneral, gtk_exe_prefix);
  gtk_widget_class_bind_template_child (widget_class, GtkInspectorGeneral, gtk_data_prefix);
  gtk_widget_class_bind_template_child (widget_class, GtkInspectorGeneral, gsettings_schema_dir);
  gtk_widget_class_bind_template_child (widget_class, GtkInspectorGeneral, labels);
  gtk_widget_class_bind_template_child (widget_class, GtkInspectorGeneral, display_name);
  gtk_widget_class_bind_template_child (widget_class, GtkInspectorGeneral, display_composited);
  gtk_widget_class_bind_template_child (widget_class, GtkInspectorGeneral, display_rgba);
  gtk_widget_class_bind_template_child (widget_class, GtkInspectorGeneral, device_box);

  gtk_widget_class_set_layout_manager_type (widget_class, GTK_TYPE_BIN_LAYOUT);
}

void
gtk_inspector_general_set_display (GtkInspectorGeneral *gen,
                                   GdkDisplay *display)
{
  gen->display = display;

  init_version (gen);
  init_env (gen);
  init_app_id (gen);
  init_display (gen);
  init_pango (gen);
  init_media (gen);
  init_gl (gen);
  init_vulkan (gen);
  init_device (gen);
  init_im_module (gen);
}

// vim: set et sw=2 ts=2:<|MERGE_RESOLUTION|>--- conflicted
+++ resolved
@@ -36,14 +36,11 @@
 #include "gtkimmoduleprivate.h"
 
 #include "gdk/gdkdebugprivate.h"
-<<<<<<< HEAD
-=======
 #include "gdk/gdkdisplayprivate.h"
 
 #include "profile_conf.h"
 
 #include <epoxy/gl.h>
->>>>>>> 29c29b0e
 
 #ifdef GDK_WINDOWING_X11
 #include "x11/gdkx.h"
@@ -88,9 +85,15 @@
   GtkWidget *version_box;
   GtkWidget *env_box;
   GtkWidget *display_box;
+  GtkWidget *display_extensions_row;
+  GtkWidget *display_extensions_box;
   GtkWidget *monitor_box;
   GtkWidget *gl_box;
+  GtkWidget *gl_extensions_row;
+  GtkWidget *gl_extensions_box;
   GtkWidget *vulkan_box;
+  GtkWidget *vulkan_extensions_row;
+  GtkWidget *vulkan_extensions_box;
   GtkWidget *device_box;
   GtkWidget *gtk_version;
   GtkWidget *gdk_backend;
@@ -98,11 +101,21 @@
   GtkWidget *pango_fontmap;
   GtkWidget *media_backend;
   GtkWidget *im_module;
-  GtkWidget *gl_version;
+  GtkWidget *gl_backend_version;
+  GtkWidget *gl_backend_version_row;
+  GtkWidget *gl_backend_vendor;
+  GtkWidget *gl_backend_vendor_row;
   GtkWidget *gl_error;
   GtkWidget *gl_error_row;
+  GtkWidget *gl_version;
   GtkWidget *gl_vendor;
   GtkWidget *gl_vendor_row;
+  GtkWidget *gl_renderer;
+  GtkWidget *gl_renderer_row;
+  GtkWidget *gl_full_version;
+  GtkWidget *gl_full_version_row;
+  GtkWidget *glsl_version;
+  GtkWidget *glsl_version_row;
   GtkWidget *vk_device;
   GtkWidget *vk_api_version;
   GtkWidget *vk_driver_version;
@@ -119,7 +132,6 @@
   GtkWidget *display_name;
   GtkWidget *display_rgba;
   GtkWidget *display_composited;
-  GtkSizeGroup *labels;
 
   GdkDisplay *display;
 };
@@ -174,6 +186,8 @@
     renderer = "GL";
   else if (strcmp (G_OBJECT_TYPE_NAME (gsk_renderer), "GskCairoRenderer") == 0)
     renderer = "Cairo";
+  else if (strcmp (G_OBJECT_TYPE_NAME (gsk_renderer), "GskNglRenderer") == 0)
+    renderer = "GL (new)";
   else
     renderer = "Unknown";
 
@@ -244,8 +258,6 @@
 
   gtk_widget_set_hexpand (box, FALSE);
   gtk_list_box_insert (list, row, -1);
-
-  gtk_size_group_add_widget (GTK_SIZE_GROUP (gen->labels), label);
 }
 
 static void
@@ -284,8 +296,6 @@
 
   gtk_widget_set_hexpand (box, FALSE);
   gtk_list_box_insert (GTK_LIST_BOX (list), row, -1);
-
-  gtk_size_group_add_widget (GTK_SIZE_GROUP (gen->labels), label);
 }
 
 static void
@@ -301,7 +311,7 @@
                           Display             *dpy,
                           const char          *ext)
 {
-  add_check_row (gen, GTK_LIST_BOX (gen->gl_box), ext, epoxy_has_glx_extension (dpy, 0, ext), 0);
+  add_check_row (gen, GTK_LIST_BOX (gen->gl_extensions_box), ext, epoxy_has_glx_extension (dpy, 0, ext), 0);
 }
 #endif
 
@@ -312,7 +322,7 @@
 {
   HDC hdc = 0;
 
-  add_check_row (gen, GTK_LIST_BOX (gen->gl_box), ext, epoxy_has_wgl_extension (hdc, ext), 0);
+  add_check_row (gen, GTK_LIST_BOX (gen->gl_extensions_box), ext, epoxy_has_wgl_extension (hdc, ext), 0);
 }
 #endif
 
@@ -322,7 +332,7 @@
                           EGLDisplay          dpy,
                           const char          *ext)
 {
-  add_check_row (gen, GTK_LIST_BOX (gen->gl_box), ext, epoxy_has_egl_extension (dpy, ext), 0);
+  add_check_row (gen, GTK_LIST_BOX (gen->gl_extensions_box), ext, epoxy_has_egl_extension (dpy, ext), 0);
 }
 
 static EGLDisplay
@@ -350,21 +360,24 @@
 static void
 init_gl (GtkInspectorGeneral *gen)
 {
+  GdkGLContext *context;
   GError *error = NULL;
+  int major, minor;
+  char *s;
 
   if (!gdk_display_prepare_gl (gen->display, &error))
     {
       gtk_label_set_text (GTK_LABEL (gen->gl_version), C_("GL version", "None"));
+      gtk_widget_set_visible (gen->gl_error_row, TRUE);
+      gtk_widget_set_visible (gen->gl_backend_version_row, FALSE);
+      gtk_widget_set_visible (gen->gl_backend_vendor_row, FALSE);
+      gtk_widget_set_visible (gen->gl_renderer_row, FALSE);
       gtk_widget_set_visible (gen->gl_vendor_row, FALSE);
-      gtk_widget_set_visible (gen->gl_error_row, TRUE);
+      gtk_widget_set_visible (gen->gl_full_version_row, FALSE);
+      gtk_widget_set_visible (gen->glsl_version_row, FALSE);
+      gtk_widget_set_visible (gen->gl_extensions_row, FALSE);
       gtk_label_set_text (GTK_LABEL (gen->gl_error), error->message);
       g_error_free (error);
-    }
-
-  if (gdk_display_get_debug_flags (gen->display) & GDK_DEBUG_GL_DISABLE)
-    {
-      gtk_label_set_text (GTK_LABEL (gen->gl_version), C_("GL version", "Disabled"));
-      gtk_label_set_text (GTK_LABEL (gen->gl_vendor), C_("GL vendor", "Disabled"));
       return;
     }
 
@@ -388,15 +401,18 @@
       char *version;
 
       version = g_strconcat ("EGL ", eglQueryString (egl_display, EGL_VERSION), NULL);
-      gtk_label_set_text (GTK_LABEL (gen->gl_version), version);
+      gtk_label_set_text (GTK_LABEL (gen->gl_backend_version), version);
       g_free (version);
 
-      gtk_label_set_text (GTK_LABEL (gen->gl_vendor), eglQueryString (egl_display, EGL_VENDOR));
+      gtk_label_set_text (GTK_LABEL (gen->gl_backend_vendor), eglQueryString (egl_display, EGL_VENDOR));
 
       append_egl_extension_row (gen, egl_display, "EGL_KHR_create_context");
       append_egl_extension_row (gen, egl_display, "EGL_EXT_buffer_age");
       append_egl_extension_row (gen, egl_display, "EGL_EXT_swap_buffers_with_damage");
       append_egl_extension_row (gen, egl_display, "EGL_KHR_surfaceless_context");
+      append_egl_extension_row (gen, egl_display, "EGL_KHR_no_config_context");
+      append_egl_extension_row (gen, egl_display, "EGL_EXT_image_dma_buf_import_modifiers");
+      append_egl_extension_row (gen, egl_display, "EGL_MESA_image_dma_buf_export");
     }
   else
 #endif
@@ -411,9 +427,9 @@
         return;
 
       version = g_strconcat ("GLX ", glXGetClientString (dpy, GLX_VERSION), NULL);
-      gtk_label_set_text (GTK_LABEL (gen->gl_version), version);
+      gtk_label_set_text (GTK_LABEL (gen->gl_backend_version), version);
       g_free (version);
-      gtk_label_set_text (GTK_LABEL (gen->gl_vendor), glXGetClientString (dpy, GLX_VENDOR));
+      gtk_label_set_text (GTK_LABEL (gen->gl_backend_vendor), glXGetClientString (dpy, GLX_VENDOR));
 
       append_glx_extension_row (gen, dpy, "GLX_ARB_create_context_profile");
       append_glx_extension_row (gen, dpy, "GLX_SGI_swap_control");
@@ -430,14 +446,8 @@
   if (GDK_IS_WIN32_DISPLAY (gen->display) &&
       gdk_gl_backend_can_be_used (GDK_GL_WGL, NULL))
     {
-      int gl_version;
-      char *version;
-
-      gl_version = epoxy_gl_version ();
-      version = g_strdup_printf ("WGL %d.%d", gl_version / 10, gl_version % 10);
-      gtk_label_set_text (GTK_LABEL (gen->gl_version), version);
-      g_free (version);
-      gtk_label_set_text (GTK_LABEL (gen->gl_vendor), (const char *) glGetString (GL_VENDOR));
+      gtk_label_set_text (GTK_LABEL (gen->gl_backend_vendor), "Microsoft WGL");
+      gtk_widget_set_visible (gen->gl_backend_version, FALSE);
 
       append_wgl_extension_row (gen, "WGL_EXT_create_context");
       append_wgl_extension_row (gen, "WGL_EXT_swap_control");
@@ -448,14 +458,27 @@
   else
 #endif
     {
-      gtk_label_set_text (GTK_LABEL (gen->gl_version), C_("GL version", "None"));
-      gtk_label_set_text (GTK_LABEL (gen->gl_vendor), C_("GL vendor", "None"));
-    }
+      gtk_label_set_text (GTK_LABEL (gen->gl_backend_version), C_("GL version", "Unknown"));
+      gtk_widget_set_visible (gen->gl_backend_vendor_row, FALSE);
+    }
+
+  context = gdk_display_get_gl_context (gen->display);
+  gdk_gl_context_make_current (context);
+  gdk_gl_context_get_version (context, &major, &minor);
+  s = g_strdup_printf ("%s %u.%u",
+                       gdk_gl_context_get_use_es (context) ? "GLES " : "OpenGL ", 
+                       major, minor);
+  gtk_label_set_text (GTK_LABEL (gen->gl_version), s);
+  g_free (s);
+  gtk_label_set_text (GTK_LABEL (gen->gl_vendor), (const char *) glGetString (GL_VENDOR));
+  gtk_label_set_text (GTK_LABEL (gen->gl_renderer), (const char *) glGetString (GL_RENDERER));
+  gtk_label_set_text (GTK_LABEL (gen->gl_full_version), (const char *) glGetString (GL_VERSION));
+  gtk_label_set_text (GTK_LABEL (gen->glsl_version), (const char *) glGetString (GL_SHADING_LANGUAGE_VERSION));
 }
 
 #ifdef GDK_RENDERING_VULKAN
 static gboolean
-has_debug_extension (GdkVulkanContext *context)
+has_debug_extension (void)
 {
   uint32_t i;
   uint32_t n_extensions;
@@ -473,7 +496,7 @@
 }
 
 static gboolean
-has_validation_layer (GdkVulkanContext *context)
+has_validation_layer (void)
 {
   uint32_t i;
   uint32_t n_layers;
@@ -483,7 +506,7 @@
 
   for (i = 0; i < n_layers; i++)
     {
-      if (g_str_equal (layers[i].layerName, "VK_LAYER_LUNARG_standard_validation"))
+      if (g_str_equal (layers[i].layerName, "VK_LAYER_KHRONOS_validation"))
         return TRUE;
     }
 
@@ -495,9 +518,6 @@
 init_vulkan (GtkInspectorGeneral *gen)
 {
 #ifdef GDK_RENDERING_VULKAN
-  GdkSurface *surface;
-  GdkVulkanContext *context;
-
   if (gdk_display_get_debug_flags (gen->display) & GDK_DEBUG_VULKAN_DISABLE)
     {
       gtk_label_set_text (GTK_LABEL (gen->vk_device), C_("Vulkan device", "Disabled"));
@@ -506,11 +526,7 @@
       return;
     }
 
-  surface = gdk_surface_new_toplevel (gen->display);
-  context = gdk_surface_create_vulkan_context (surface, NULL);
-  gdk_surface_destroy (surface);
-
-  if (context)
+  if (gen->display->vk_device)
     {
       VkPhysicalDevice vk_device;
       VkPhysicalDeviceProperties props;
@@ -519,7 +535,7 @@
       char *driver_version;
       const char *types[] = { "other", "integrated GPU", "discrete GPU", "virtual GPU", "CPU" };
 
-      vk_device = gdk_vulkan_context_get_physical_device (context);
+      vk_device = gen->display->vk_physical_device;
       vkGetPhysicalDeviceProperties (vk_device, &props);
 
       device_name = g_strdup_printf ("%s (%s)", props.deviceName, types[props.deviceType]);
@@ -540,21 +556,19 @@
       g_free (api_version);
       g_free (driver_version);
 
-      add_check_row (gen, GTK_LIST_BOX (gen->vulkan_box), VK_KHR_SURFACE_EXTENSION_NAME, TRUE, 0);
+      add_check_row (gen, GTK_LIST_BOX (gen->vulkan_extensions_box), VK_KHR_SURFACE_EXTENSION_NAME, TRUE, 0);
 #ifdef GDK_WINDOWING_X11
       if (GDK_IS_X11_DISPLAY (gen->display))
-        add_check_row (gen, GTK_LIST_BOX (gen->vulkan_box), "VK_KHR_xlib_surface", TRUE, 0);
+        add_check_row (gen, GTK_LIST_BOX (gen->vulkan_extensions_box), "VK_KHR_xlib_surface", TRUE, 0);
 #endif
 #ifdef GDK_WINDOWING_WAYLAND
       if (GDK_IS_WAYLAND_DISPLAY (gen->display))
-        add_check_row (gen, GTK_LIST_BOX (gen->vulkan_box), "VK_KHR_wayland_surface", TRUE, 0);
-#endif
-      add_check_row (gen, GTK_LIST_BOX (gen->vulkan_box), VK_EXT_DEBUG_REPORT_EXTENSION_NAME,
-                     has_debug_extension (context), 0);
-      add_check_row (gen, GTK_LIST_BOX (gen->vulkan_box), "VK_LAYER_LUNARG_standard_validation",
-                     has_validation_layer (context), 0);
-
-      g_object_unref (context);
+        add_check_row (gen, GTK_LIST_BOX (gen->vulkan_extensions_box), "VK_KHR_wayland_surface", TRUE, 0);
+#endif
+      add_check_row (gen, GTK_LIST_BOX (gen->vulkan_extensions_box), VK_EXT_DEBUG_REPORT_EXTENSION_NAME,
+                     has_debug_extension (), 0);
+      add_check_row (gen, GTK_LIST_BOX (gen->vulkan_extensions_box), "VK_LAYER_KHRONOS_validation",
+                     has_validation_layer (), 0);
     }
   else
 #endif
@@ -638,7 +652,7 @@
   if (proxy == NULL)
     return;
 
-  list = GTK_LIST_BOX (gen->display_box);
+  list = GTK_LIST_BOX (gen->display_extensions_box);
 
   id = wl_proxy_get_class (proxy);
   version = wl_proxy_get_version (proxy);
@@ -690,7 +704,6 @@
   GtkWidget *child;
   GtkListBox *list;
 
-  gtk_widget_set_visible (gen->display_composited, TRUE);
   list = GTK_LIST_BOX (gen->display_box);
   children = NULL;
   for (child = gtk_widget_get_first_child (GTK_WIDGET (list));
@@ -705,7 +718,8 @@
       child = l->data;
       if (gtk_widget_is_ancestor (gen->display_name, child) ||
           gtk_widget_is_ancestor (gen->display_rgba, child) ||
-          gtk_widget_is_ancestor (gen->display_composited, child))
+          gtk_widget_is_ancestor (gen->display_composited, child) ||
+          child == gen->display_extensions_row)
         continue;
 
       gtk_list_box_remove (list, child);
@@ -719,9 +733,16 @@
   gtk_widget_set_visible (gen->display_composited,
                           gdk_display_is_composited (display));
 
+  list = GTK_LIST_BOX (gen->display_extensions_box);
+  while ((child = gtk_widget_get_first_child (GTK_WIDGET (list))) != NULL)
+    gtk_list_box_remove (list, child);
+
 #ifdef GDK_WINDOWING_WAYLAND
   add_wayland_protocols (display, gen);
 #endif
+
+  gtk_widget_set_visible (gen->display_extensions_row,
+                          gtk_widget_get_first_child (gen->display_extensions_box) != NULL);
 }
 
 static void
@@ -1146,16 +1167,16 @@
   else if (direction == GTK_DIR_DOWN && widget == gen->display_box)
     next = gen->monitor_box;
   else if (direction == GTK_DIR_DOWN && widget == gen->monitor_box)
+    next = gen->device_box;
+  else if (direction == GTK_DIR_DOWN && widget == gen->device_box)
     next = gen->gl_box;
   else if (direction == GTK_DIR_DOWN && widget == gen->gl_box)
-    next = gen->vulkan_box;
-  else if (direction == GTK_DIR_DOWN && widget == gen->vulkan_box)
-    next = gen->device_box;
-  else if (direction == GTK_DIR_UP && widget == gen->device_box)
     next = gen->vulkan_box;
   else if (direction == GTK_DIR_UP && widget == gen->vulkan_box)
     next = gen->gl_box;
   else if (direction == GTK_DIR_UP && widget == gen->gl_box)
+    next = gen->device_box;
+  else if (direction == GTK_DIR_UP && widget == gen->device_box)
     next = gen->monitor_box;
   else if (direction == GTK_DIR_UP && widget == gen->monitor_box)
     next = gen->display_box;
@@ -1227,20 +1248,36 @@
   gtk_widget_class_bind_template_child (widget_class, GtkInspectorGeneral, version_box);
   gtk_widget_class_bind_template_child (widget_class, GtkInspectorGeneral, env_box);
   gtk_widget_class_bind_template_child (widget_class, GtkInspectorGeneral, display_box);
+  gtk_widget_class_bind_template_child (widget_class, GtkInspectorGeneral, display_extensions_row);
+  gtk_widget_class_bind_template_child (widget_class, GtkInspectorGeneral, display_extensions_box);
   gtk_widget_class_bind_template_child (widget_class, GtkInspectorGeneral, monitor_box);
   gtk_widget_class_bind_template_child (widget_class, GtkInspectorGeneral, gl_box);
+  gtk_widget_class_bind_template_child (widget_class, GtkInspectorGeneral, gl_extensions_row);
+  gtk_widget_class_bind_template_child (widget_class, GtkInspectorGeneral, gl_extensions_box);
   gtk_widget_class_bind_template_child (widget_class, GtkInspectorGeneral, vulkan_box);
+  gtk_widget_class_bind_template_child (widget_class, GtkInspectorGeneral, vulkan_extensions_row);
+  gtk_widget_class_bind_template_child (widget_class, GtkInspectorGeneral, vulkan_extensions_box);
   gtk_widget_class_bind_template_child (widget_class, GtkInspectorGeneral, gtk_version);
   gtk_widget_class_bind_template_child (widget_class, GtkInspectorGeneral, gdk_backend);
   gtk_widget_class_bind_template_child (widget_class, GtkInspectorGeneral, gsk_renderer);
   gtk_widget_class_bind_template_child (widget_class, GtkInspectorGeneral, pango_fontmap);
   gtk_widget_class_bind_template_child (widget_class, GtkInspectorGeneral, media_backend);
   gtk_widget_class_bind_template_child (widget_class, GtkInspectorGeneral, im_module);
-  gtk_widget_class_bind_template_child (widget_class, GtkInspectorGeneral, gl_version);
   gtk_widget_class_bind_template_child (widget_class, GtkInspectorGeneral, gl_error);
   gtk_widget_class_bind_template_child (widget_class, GtkInspectorGeneral, gl_error_row);
+  gtk_widget_class_bind_template_child (widget_class, GtkInspectorGeneral, gl_version);
+  gtk_widget_class_bind_template_child (widget_class, GtkInspectorGeneral, gl_backend_version);
+  gtk_widget_class_bind_template_child (widget_class, GtkInspectorGeneral, gl_backend_version_row);
+  gtk_widget_class_bind_template_child (widget_class, GtkInspectorGeneral, gl_backend_vendor);
+  gtk_widget_class_bind_template_child (widget_class, GtkInspectorGeneral, gl_backend_vendor_row);
   gtk_widget_class_bind_template_child (widget_class, GtkInspectorGeneral, gl_vendor);
   gtk_widget_class_bind_template_child (widget_class, GtkInspectorGeneral, gl_vendor_row);
+  gtk_widget_class_bind_template_child (widget_class, GtkInspectorGeneral, gl_renderer);
+  gtk_widget_class_bind_template_child (widget_class, GtkInspectorGeneral, gl_renderer_row);
+  gtk_widget_class_bind_template_child (widget_class, GtkInspectorGeneral, gl_full_version);
+  gtk_widget_class_bind_template_child (widget_class, GtkInspectorGeneral, gl_full_version_row);
+  gtk_widget_class_bind_template_child (widget_class, GtkInspectorGeneral, glsl_version);
+  gtk_widget_class_bind_template_child (widget_class, GtkInspectorGeneral, glsl_version_row);
   gtk_widget_class_bind_template_child (widget_class, GtkInspectorGeneral, vk_device);
   gtk_widget_class_bind_template_child (widget_class, GtkInspectorGeneral, vk_api_version);
   gtk_widget_class_bind_template_child (widget_class, GtkInspectorGeneral, vk_driver_version);
@@ -1254,7 +1291,6 @@
   gtk_widget_class_bind_template_child (widget_class, GtkInspectorGeneral, gtk_exe_prefix);
   gtk_widget_class_bind_template_child (widget_class, GtkInspectorGeneral, gtk_data_prefix);
   gtk_widget_class_bind_template_child (widget_class, GtkInspectorGeneral, gsettings_schema_dir);
-  gtk_widget_class_bind_template_child (widget_class, GtkInspectorGeneral, labels);
   gtk_widget_class_bind_template_child (widget_class, GtkInspectorGeneral, display_name);
   gtk_widget_class_bind_template_child (widget_class, GtkInspectorGeneral, display_composited);
   gtk_widget_class_bind_template_child (widget_class, GtkInspectorGeneral, display_rgba);
