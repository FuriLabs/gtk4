<<<<<<< HEAD
gtk4 (4.10.3+ds-1ubuntu3) mantic; urgency=medium

  [ Till Kamppeter ]
  * Switch from the CUPS print backend to CPDB

  [ Jeremy Bicha ]
  * Recommend cpdb-backend-cups (LP: #1747760)

 -- Jeremy Bícha <jbicha@ubuntu.com>  Fri, 26 May 2023 14:29:12 -0400

gtk4 (4.10.3+ds-1ubuntu2) mantic; urgency=medium

  * Cherry-pick patch to fix black rectangles seen with mutter 44.1
    (LP: #2020674)

 -- Jeremy Bícha <jbicha@ubuntu.com>  Wed, 24 May 2023 16:32:14 -0400

gtk4 (4.10.3+ds-1ubuntu1) mantic; urgency=medium

  * Merge with Debian. Remaining changes:
    - debian/tests:
      + include the memorytexture test in the flaky set, it has been unreliable
    - debian/control:
      + Build-Depend on dh-sequence-translations

 -- Jeremy Bícha <jbicha@ubuntu.com>  Thu, 11 May 2023 10:48:14 -0400
=======
gtk4 (4.10.4+ds-1) experimental; urgency=medium

  * New upstream release
    - Fix black rectangles seen with mutter 44.1 (LP: ##2020674)
  * Revert a buildsystem change that affected our installed-tests patch

 -- Jeremy Bícha <jbicha@ubuntu.com>  Mon, 05 Jun 2023 15:04:11 -0400
>>>>>>> ba8bc123

gtk4 (4.10.3+ds-1) experimental; urgency=medium

  * New upstream release

 -- Jeremy Bícha <jbicha@ubuntu.com>  Thu, 11 May 2023 10:45:31 -0400

gtk4 (4.10.1+ds-2ubuntu1) lunar; urgency=medium

  * Merge with Debian. Remaining changes:
    - debian/tests:
      + include the memorytexture test in the flaky set, it has been unreliable
    - debian/control:
      + Build-Depend on dh-sequence-translations

 -- Marco Trevisan (Treviño) <marco@ubuntu.com>  Thu, 23 Mar 2023 19:40:46 +0100

gtk4 (4.10.1+ds-2) experimental; urgency=medium

  * debian/patches: Add gstreamer-player as subproject.
    It's used by gtk media to play videos, but it's currently in
    gstreamer-plugins-bad. By just including this library inside gtk we can
    avoid having dependency on gstreamer's bad set. (LP: #2011849)
  * debian/control: build-depend on libgstreamer-plugins-base1.0-dev.
    Remove instead dependency on libgstreamer-plugins-bad1.0-dev
  * debian/rules: Also include gstreamer in udebs build.
    We include some gstreamer sources in gtk now, so better to provide some
    debug symbols too
  * debian/control: Recommends libgtk-4-media-gstreamer.
    Gtk media is considered a main element of gtk4, and not providing
    support for it, implies shipping a broken gtk (as upstream sentenced).
    So, let's recommend it. (LP: #2011849)

 -- Marco Trevisan (Treviño) <marco@ubuntu.com>  Thu, 23 Mar 2023 18:23:32 +0100

gtk4 (4.10.1+ds-1ubuntu1) lunar; urgency=medium

  * Sync with Debian. Remaining changes:
    - debian/tests:
      + include the memorytexture test in the flaky set, it has been unreliable
    - debian/control:
      + Build-Depend on dh-sequence-translations

 -- Jeremy Bicha <jbicha@ubuntu.com>  Tue, 14 Mar 2023 08:43:28 -0400

gtk4 (4.10.1+ds-1) experimental; urgency=medium

  * New upstream release
  * Drop combobox patch applied in new release
  * Refresh patch

 -- Jeremy Bicha <jbicha@ubuntu.com>  Tue, 14 Mar 2023 08:43:02 -0400

gtk4 (4.10.0+ds-2ubuntu1) lunar; urgency=medium

  * Sync with Debian. Remaining changes:
    - debian/tests:
      + include the memorytexture test in the flaky set, it has been unreliable
    - debian/control:
      + Build-Depend on dh-sequence-translations

 -- Jeremy Bicha <jbicha@ubuntu.com>  Wed, 08 Mar 2023 13:07:01 -0500

gtk4 (4.10.0+ds-2) experimental; urgency=medium

  * Cherry-pick patch to fix combo boxes

 -- Jeremy Bicha <jbicha@ubuntu.com>  Wed, 08 Mar 2023 12:43:20 -0500

gtk4 (4.10.0+ds-1ubuntu1) lunar; urgency=medium

  * Sync with Debian. Remaining changes:
    - debian/tests:
      + include the memorytexture test in the flaky set, it has been unreliable
    - debian/control:
      + Build-Depend on dh-sequence-translations

 -- Jeremy Bicha <jbicha@ubuntu.com>  Mon, 06 Mar 2023 09:45:47 -0500

gtk4 (4.10.0+ds-1) experimental; urgency=medium

  * New upstream release
  * debian/libgtk-4-1.symbols.in: Add new symbols

 -- Jeremy Bicha <jbicha@ubuntu.com>  Mon, 06 Mar 2023 09:18:40 -0500

gtk4 (4.9.4+ds-1ubuntu1) lunar; urgency=medium

  * Sync with Debian. Remaining changes:
    - debian/tests:
      + include the memorytexture test in the flaky set, it has been unreliable
    - debian/control:
      + Build-Depend on dh-sequence-translations

 -- Jeremy Bicha <jbicha@ubuntu.com>  Mon, 13 Feb 2023 16:15:21 -0500

gtk4 (4.9.4+ds-1) experimental; urgency=medium

  * New upstream release
  * debian/libgtk-4-1.symbols.in: Add new symbols

 -- Jeremy Bicha <jbicha@ubuntu.com>  Mon, 13 Feb 2023 16:14:23 -0500

gtk4 (4.9.3+ds-1ubuntu1) lunar; urgency=medium

  * Sync with Debian. Remaining changes:
    - debian/tests:
      + include the memorytexture test in the flaky set, it has been unreliable
    - debian/control:
      + Build-Depend on dh-sequence-translations

 -- Jeremy Bicha <jbicha@ubuntu.com>  Thu, 09 Feb 2023 14:00:55 -0500

gtk4 (4.9.3+ds-1) experimental; urgency=medium

  [ Jeremy Bicha, via Ubuntu ]
  * New upstream release 4.9.2
  * Bump minimum glib to 2.72.0
  * debian/libgtk-4-1.symbols.in: Update.
    Some symbols were removed, but they were never considered public ABI.
  * Revert commit dropping installed tests
  * Refresh patch series

  [ Simon McVittie ]
  * d/gbp.conf, d/watch: Branch for experimental
  * New upstream release 4.9.3
  * Drop patches that were applied (some a little differently) upstream
  * Refresh patch series
  * d/copyright: Update
  * d/control.in: Update versions of build-dependencies
  * Drop version constraints that have been satisfied since Debian 10
  * d/libgtk-4-1.symbols.in: Update.
    Ignore removal of gtk_file_dialog_{get,set}_shortcut_folders: they were
    added in the 4.9.x branch and are not yet considered stable ABI.

 -- Jeremy Bicha <jbicha@ubuntu.com>  Thu, 09 Feb 2023 11:43:59 -0500

gtk4 (4.9.2+ds-0ubuntu2) lunar; urgency=medium

  * Rebuild against latest tiff

 -- Jeremy Bicha <jbicha@ubuntu.com>  Sat, 04 Feb 2023 11:31:27 -0500

gtk4 (4.9.2+ds-0ubuntu1) lunar; urgency=medium

  * Sync with Debian. Remaining changes:
    - debian/tests:
      + include the memorytexture test in the flaky set, it has been unreliable
    - debian/control:
      + Build-Depend on dh-sequence-translations
  * New upstream release
  * Update debian/gbp.conf and debian/watch to track the 4.9 series
  * debian/control.in:Bump minimum glib to 2.72.0
  * debian/libgtk-4-1.symbols.in: Update
  * debian/tests/python3-gi: stop using deprecated method
  * Drop patches applied in new series
  * Revert commit dropping installed tests
  * Add patch to mark the gtk template test as flaky

 -- Jeremy Bicha <jbicha@ubuntu.com>  Thu, 12 Jan 2023 13:58:01 -0500

gtk4 (4.8.3+ds-2) unstable; urgency=medium

  [ Jeremy Bicha ]
  * debian/tests/python3-gi: stop using deprecated method

  [ Simon McVittie ]
  * d/patches: Update to gtk-4-8 branch commit 4.8.3-15-g1ef03e6eb8
    - Optimize column views by not creating list item widgets in columns
      that are not visible (GNOME/gtk!5374)
    - In X11, make sure menus, popovers etc. don't interfere with ability
      to click/select in other applications' windows
      (GNOME/gtk#5364, GNOME/gtk#5400)
    - Do not mark non-user-facing strings as translatable (GNOME/gtk#5146)
    - Fix animations and transitions randomly stopping (GNOME/gtk#4426)
    - Translation updates: ab, tr
  * d/p/gdk-x11-Reset-all-scroll-valuators-on-enter.patch:
    Add patch from 4.9.x to avoid scroll events being sent to more than
    one window under X11 (Closes: #1029972) (LP: #1993594)
  * d/control.in: Fix description of gtk-4-examples, which no longer
    contains installed-tests (which were separated into gtk-4-tests)
  * Add overrides for false positive lintian/lintian!452
  * Standards-Version: 4.6.2 (no changes required)

 -- Simon McVittie <smcv@debian.org>  Sat, 04 Feb 2023 15:14:39 +0000

gtk4 (4.8.3+ds-1) unstable; urgency=medium

  * New upstream release
  * Drop patches that were applied upstream
  * d/tests/run-with-display: Use absolute path to WAYLAND_DISPLAY socket.
    This means we can still use the Wayland display, even when dh_auto_test
    changes our XDG_RUNTIME_DIR.
  * d/run-tests.sh: Use dh_auto_test.
    In particular this forces the C.UTF-8 locale, which should mean the tests
    pass even when run under a non-UTF-8 locale like C (which official Debian
    buildds do not do, but some other environments like reproducible-builds
    might). (Closes: #1027680)
  * d/tests: Quote more defensively
  * d/tests/python3-gi: Explicitly disable a11y.
    This version of GTK logs a warning (which makes the autopkgtest fail)
    if we cannot contact the a11y bus provided by AT-SPI.
  * d/tests/build: Suppress D-Bus/a11y warnings
  * d/tests/build: Avoid PWD bashism
  * d/copyright: Move standalone license stanzas to the end
  * d/copyright: Add details of run-with-display script

 -- Simon McVittie <smcv@debian.org>  Tue, 03 Jan 2023 12:45:21 +0000

gtk4 (4.8.2+ds-4) unstable; urgency=medium

  * d/patches: Update to upstream gtk-4-8 branch commit 4.8.2-27-g5186430d9d
    - Fix visual artifacts on X11
    - Update translations
  * d/patches: Sort Debian-specific patches to the end of the series
  * d/p/testsuite-Use-separate-setups-for-unstable-tests-instead-.patch,
    d/p/testsuite-Don-t-create-.test-files-for-flaky-or-failing-t.patch:
    Add patches from upstream git main to improve handling of
    flaky/failing tests
  * d/p/node-editor-Save-test-data-relative-to-current-working-di.patch:
    Add proposed patch to make the node editor reproducible
  * d/rules: Remove redundant --libdir override
  * d/control.in: Drop unused docbook and xsltproc build-dependencies.
    The man pages now use python3-docutils instead.
  * d/*.install: Don't try to install man pages under nodoc build-profile

 -- Simon McVittie <smcv@debian.org>  Tue, 06 Dec 2022 11:52:29 +0000

gtk4 (4.8.2+ds-3ubuntu1) lunar; urgency=medium

  * Sync with Debian. Remaining changes:
    - debian/tests:
      + include the memorytexture test in the flaky set, it has been unreliable
    - debian/control:
      + Build-Depend on dh-sequence-translations

 -- Amin Bandali <amin.bandali@canonical.com>  Wed, 23 Nov 2022 12:53:46 -0500

gtk4 (4.8.2+ds-3) unstable; urgency=medium

  * Skip border-image-excess-size reftest on big-endian machines.
    Mitigates: #1024391
  * Update to upstream gtk-4-8 branch commit 4.8.2-21-g753c6f2435
    - Trigger on-screen keyboard more reliably
    - Don't dismiss popups unnecessarily

 -- Simon McVittie <smcv@debian.org>  Fri, 18 Nov 2022 22:12:24 +0000

gtk4 (4.8.2+ds-2) unstable; urgency=medium

  * d/watch, d/gbp.conf: Only watch for 4.8.x versions.
    Development release 4.9.1 has already happened, but is unlikely to reach
    a stable branch before the Debian 12 freeze.
  * Build-/test-depend on dbus-daemon instead of dbus.
    We only need dbus-run-session here, not the system bus.
  * d/patches: Update to upstream gtk-4-8 branch commit 4.8.2-18-g205783d9b0
    - Fix handling of AltGr when multiple keyboard layouts use it
    - Fix handling of back/forward mouse buttons
    - Fix a focus handling regression
    - Fix a regression that caused a very narrow combo box drop-down in
      GNOME Settings since 4.8
    - Fix a regression with copying under Phosh since 4.8
    - Don't confine resized windows to the geometry of the first monitor
    - Translation updates

 -- Simon McVittie <smcv@debian.org>  Fri, 18 Nov 2022 09:56:14 +0000

gtk4 (4.8.2+ds-1) unstable; urgency=medium

  * New upstream release
  * d/control.in: Update Meson build-dependency
  * d/copyright: Stop listing wayland and wayland-protocols as excluded.
    They are no longer in the upstream source release.
  * d/patches: Remove patches that were applied upstream

 -- Simon McVittie <smcv@debian.org>  Sat, 29 Oct 2022 11:54:46 +0100

gtk4 (4.8.1+ds-1ubuntu1) kinetic; urgency=medium

  * Sync with Debian. Remaining changes:
    - debian/tests:
      + include the memorytexture test in the flaky set, it has been unreliable
    - debian/control:
      + Build-Depend on dh-sequence-translations

 -- Jeremy Bicha <jbicha@ubuntu.com>  Mon, 19 Sep 2022 16:39:04 -0400

gtk4 (4.8.1+ds-1) unstable; urgency=medium

  * New upstream release
  * debian/libgtk-4-1.symbols.in: Add a new symbol
  * d/control.in: Replace transitional libfontconfig1-dev with
    libfontconfig-dev
  * d/missing-sources: Update for upstream updates to Compose data
  * d/p/gdkevents-Don-t-ignore-modifiers-that-are-not-currently-a.patch:
    Add proposed patch to fix keyboard shortcuts with X11 backend
    (Closes: #1016927)
  * d/p/build-Use-more-conservative-GResource-embedding-on-non-x8.patch:
    Update patch for GResource embedding based on upstream feedback

 -- Simon McVittie <smcv@debian.org>  Sat, 17 Sep 2022 22:23:08 +0100

gtk4 (4.7.2+ds-3) unstable; urgency=medium

  [ Samuel Thibault ]
  * debian/libgtk-4-1.symbols.in: Mark more Wayland symbols as Linux-specific
  * Build-depend on dh-exec
  * Avoid trying to install Wayland documentation on non-Linux
    (Closes: #1017866)

  [ Jeremy Bicha ]
  * Release to unstable

 -- Jeremy Bicha <jbicha@ubuntu.com>  Sun, 21 Aug 2022 17:40:46 -0400

gtk4 (4.7.2+ds-2ubuntu1) kinetic; urgency=medium

  * Sync with Debian. Remaining changes:
    - debian/tests:
      + include the memorytexture test in the flaky set, it has been unreliable
    - debian/control:
      + Build-Depend on dh-sequence-translations
  * Drop the debian/rules translation override since there is only one
    translation template now

 -- Jeremy Bicha <jbicha@ubuntu.com>  Thu, 18 Aug 2022 22:34:45 -0400

gtk4 (4.7.2+ds-2) experimental; urgency=medium

  * Merge packaging changes from unstable

 -- Simon McVittie <smcv@debian.org>  Tue, 16 Aug 2022 11:24:01 +0100

gtk4 (4.6.6+ds-3ubuntu1) kinetic; urgency=medium

  * Sync with Debian. Remaining changes:
    - debian/tests:
      + include the memorytexture test in the flaky set, it has been unreliable
    - debian/control:
      + Build-Depend on dh-sequence-translations
    - debian/rules: Handle the 2nd translation template file.
      This override can be dropped with 4.7.1

 -- Jesús Soto <jesus.soto@canonical.com>  Tue, 16 Aug 2022 09:49:05 -0500

gtk4 (4.6.6+ds-3) unstable; urgency=medium

  * Branch 4.6.x for unstable
  * d/rules: Force softpipe OpenGL driver on mips* architectures.
    This is a workaround for misrendering and crashes when the buildds run
    tests under llvmpipe on these architectures (see #993550, #1003348,
    #1010838).
  * d/p/debian/Skip-some-known-failing-tests-on-mips-family-architecture.patch:
    Remove patch, stop skipping tests that (should) pass on mips*el when
    we force softpipe.
  * d/p/Work-around-1014417-in-Meson.patch:
    Remove workaround for a Meson 0.63.0 bug that was fixed in 0.63.1
  * d/p/build-Add-an-option-to-use-more-conservative-GResource-em.patch:
    Add a build option to disable the GResource fast-path, and disable it.
    It isn't reliable on non-mainstream architectures, and the compile time
    improvement is not significant if we're compiling all of GTK anyway.
  * d/rules: Enable broadway backend for the .deb build (but not the udeb).
    This is apparently used by Cambalache and Deckard, and also the
    Pidgin unit tests. (Closes: #994944)

 -- Simon McVittie <smcv@debian.org>  Tue, 16 Aug 2022 09:23:59 +0100

gtk4 (4.7.2+ds-1) experimental; urgency=medium

  * New upstream development release
    - Fix crashes involving GL/GLES version selection on PinePhone
      (Closes: #1009917)
  * Repack with wayland and wayland-protocols subprojects omitted.
    The versions in unstable are sufficiently new.
  * d/control.in: Update dependency versions
  * d/copyright: Update
  * Refresh patch series
  * Skip inscription-markup.ui reftest for now.
    The whole thing is rendered 1px offset from where it should be, which is
    not a serious problem for practical use of GTK, but makes the tests fail.
  * d/gtk-4-examples.install: Include the new NodeEditor demo
  * Update symbols file for new ABI

 -- Simon McVittie <smcv@debian.org>  Fri, 12 Aug 2022 11:46:07 +0100

gtk4 (4.6.6+ds-2) unstable; urgency=medium

  [ Evangelos Ribeiro Tzaras ]
  * Drop erroneous !nocheck annotation from python3-gi Build-Depends
    (Closes: #1014878)

  [ Simon McVittie ]
  * Add temporary patch to work around #1014417 in Meson
  * Standards-Version: 4.6.1 (no changes required)
  * Migrate GLib 2.68.0 build-dependency from d/control to d/control.in
  * d/copyright: Drop unused GPL license stanzas
  * d/gtk-4-tests.lintian-overrides: Update syntax for current Lintian

  * Sync with Debian. Remaining changes:
    - debian/tests:
      + include the memorytexture test in the flaky set, it has been unreliable
    - debian/control:
      + Build-Depend on dh-sequence-translations
    - debian/rules: Handle the 2nd translation template file.
      This override can be dropped with 4.7.1


 -- Jeremy Bicha <jbicha@ubuntu.com>  Tue, 05 Jul 2022 14:09:40 -0400
 

gtk4 (4.6.6+ds-1) unstable; urgency=medium

  [ Jeremy Bicha ]
  * New upstream release (LP: #1980742)

  [ Simon McVittie ]
  * d/tests/installed-tests: Fail on unset variable references
  * d/tests/installed-tests: Fail if no tests are found

  [ Evangelos Ribeiro Tzaras ]
  * Bump required glib build dependency

 -- Jeremy Bicha <jbicha@ubuntu.com>  Tue, 05 Jul 2022 11:24:34 -0400

gtk4 (4.6.5+ds-1ubuntu6) kinetic; urgency=medium

  * debian/rules:
    - use the make-pot script instead of the  --enable-features=Vulkan
      rule which seems to not work as intended

 -- Sebastien Bacher <seb128@ubuntu.com>  Mon, 04 Jul 2022 13:47:15 +0200

gtk4 (4.6.5+ds-1ubuntu5) kinetic; urgency=medium

  * Rebuild to get the translations import on launchpad, the template
    sharing option was enabled on the server which makes the (outdated)
    project vcs loaded instead of the package files

 -- Sebastien Bacher <seb128@ubuntu.com>  Fri, 01 Jul 2022 11:39:09 +0200

gtk4 (4.6.5+ds-1ubuntu4) kinetic; urgency=medium

  * Fix the build directory for the previous upload

 -- Jeremy Bicha <jbicha@ubuntu.com>  Thu, 30 Jun 2022 14:21:26 -0400

gtk4 (4.6.5+ds-1ubuntu3) kinetic; urgency=medium

  * debian/rules: gtk4 builds 2 translation templates so handle them both

 -- Jeremy Bicha <jbicha@ubuntu.com>  Thu, 30 Jun 2022 10:27:29 -0400

gtk4 (4.6.5+ds-1ubuntu2) kinetic; urgency=medium

  * Build-Depend on dh-sequence-translations
    - Fixes missing translations and RTL support (LP: #1947698)

 -- Jeremy Bicha <jbicha@ubuntu.com>  Thu, 30 Jun 2022 09:56:48 -0400

gtk4 (4.6.5+ds-1) unstable; urgency=medium

  [ Jeremy Bicha ]
  * New upstream release (LP: #1976500)
    - Fixes file chooser getting bigger each time it opens (LP: #1971112)
  * Drop 2 patches applied in new release

  [ Laurent Bigonville ]
  * debian/control.in: Disable librsvg BD on architectures where it's not
    building

 -- Jeremy Bicha <jbicha@ubuntu.com>  Wed, 01 Jun 2022 09:05:45 -0400

gtk4 (4.6.4+ds-3ubuntu1) kinetic; urgency=medium

  [ Sebastien Bacher ]
  * debian/tests:
    - include the memorytexture test in the flaky set, it has been unreliable

 -- Jeremy Bicha <jbicha@ubuntu.com>  Thu, 19 May 2022 10:16:34 -0400
gtk4 (4.6.4+ds-3) unstable; urgency=medium

  * d/rules: Stop skipping ngl tests on big-endian machines.
    The ngl renderer no longer exists: it was renamed to gl.
  * d/rules, d/run-tests.sh: Move loop through backends into run-tests.sh.
    This means that if an X11 test fails, we try the Wayland tests (if we
    are running them at all) before failing the build.
  * d/rules: Work around llvmpipe segfault by forcing softpipe on mipsel
    for build-time tests. (Mitigates: #1010838)
  * d/control.in: Move gi-docgen to Build-Depends-Indep.
    We correctly disable the gi-docgen-generated documentation when only
    building architecture-dependent packages.
  * d/control.in: Drop build-dependencies that were only there for gi-docgen.
    Now that we're using the packaged gi-docgen instead of the bundled copy,
    there's no need to depend on its dependencies explicitly.

 -- Simon McVittie <smcv@debian.org>  Sun, 15 May 2022 00:27:01 +0100

gtk4 (4.6.4+ds-2) unstable; urgency=medium

  * Cherry-pick patch to fix pasting into the filechooser name field
    (LP: #1971532)

 -- Jeremy Bicha <jbicha@ubuntu.com>  Sat, 14 May 2022 10:05:42 -0400

gtk4 (4.6.4+ds-1) unstable; urgency=medium

  * New upstream release
  * Drop patches applied in new release
  * Cherry-pick patch to fix an invalid format string
  * Use gi-docgen to build docs

 -- Jeremy Bicha <jbicha@ubuntu.com>  Fri, 13 May 2022 16:26:26 -0400

gtk4 (4.6.3+ds1-2) unstable; urgency=medium

  * Cherry-pick gtk-4-6 patch needed for mutter 42.1 (LP: #1972722)

 -- Jeremy Bicha <jbicha@ubuntu.com>  Mon, 09 May 2022 16:48:11 -0400

gtk4 (4.6.3+ds1-1) unstable; urgency=medium

  * New upstream release
  * d/copyright: Exclude gtk/theme/Default/Default-*.css.
    We already deleted them during clean.
  * d/copyright: Stop excluding subprojects/wayland.
    It's no longer included in tarballs.
  * d/patches: Update to upstream gtk-4-6 branch commit 4.6.3-9-g045446c3da
    - Work around infinite loop in box allocation (Closes: #1010547)
    - Make it easier to select the current folder with a file chooser
    - Fix saving into a subdirectory with a file chooser
    - Translation updates
  * d/log-reftests.py: Update names of GSK renderers
  * d/rules, d/run-tests.sh: Add infrastructure to ignore failing GSK tests.
    Similar to reftests, these can be fragile against varying versions of
    dependencies.
  * d/rules: Ignore unaligned-offscreen GSK comparison test.
    Workaround for GNOME/gtk#4889.

 -- Simon McVittie <smcv@debian.org>  Wed, 04 May 2022 11:30:16 +0100

gtk4 (4.6.2+ds-1) unstable; urgency=medium

  * New upstream release
  * d/missing-sources/emojibase: Update to emojibase-data 7.0.1, matching
    the data files in gtk/emoji
  * d/rules: Improve regeneration of emoji data
  * d/missing-sources: Add Unicode emoji data.
    The JSON data files in d/missing-sources/emojibase are indirectly
    derived from this.
  * d/copyright: Update
  * d/p/debian/Disable-optimized-GResource-embedding.patch: Remove.
    The upstream code now disables this on the architectures where it is
    known to be problematic, namely 32-bit ARM.

 -- Simon McVittie <smcv@debian.org>  Sun, 20 Mar 2022 17:51:43 +0000

gtk4 (4.6.1+ds-1) unstable; urgency=medium

  * New upstream release
  * Drop patches that were applied upstream
  * d/control.in: Update build-dependency versions
  * d/copyright: Update
  * d/watch: Repack with wayland subproject excluded, we use the system copy
  * d/run-tests.sh: Show full test log after testing

 -- Simon McVittie <smcv@debian.org>  Wed, 16 Feb 2022 16:55:50 +0000

gtk4 (4.6.0+ds1-4) unstable; urgency=medium

  * Release to unstable

 -- Jeremy Bicha <jeremy.bicha@canonical.com>  Wed, 09 Feb 2022 13:25:53 -0500

gtk4 (4.6.0+ds1-3) experimental; urgency=medium

  * Skip another known-failing test on mips*el (see #993550)
  * Add mips*el bug reference to previous changelog entry

 -- Simon McVittie <smcv@debian.org>  Sat, 08 Jan 2022 22:47:19 +0000

gtk4 (4.6.0+ds1-2) experimental; urgency=medium

  * d/p/png-Correct-endianness-for-big-endian-machines.patch:
    Add proposed patch to fix FTBFS on s390x
  * d/p/debian/Skip-some-known-failing-tests-on-mips-family-architecture.patch:
    Skip another known-failing test on mips family (see #1003348)
  * d/p/debian/Disable-optimized-GResource-embedding.patch:
    Disable optimized GResource embedding.
    This seems to be triggering failures on armel and armhf. Second-guessing
    GResource seems to be more trouble than it's worth.
  * d/rules: Rebuild CSS using sass

 -- Simon McVittie <smcv@debian.org>  Sat, 08 Jan 2022 18:40:18 +0000

gtk4 (4.6.0+ds1-1) experimental; urgency=medium

  * New upstream release
  * Rebase patch series
    - d/p/debian/testsuite-Don-t-test-the-old-gl-renderer.patch:
      Drop, no longer needed
  * d/control.in: Update build-dependencies
  * d/copyright: Update
  * d/rules: Don't build man pages under nodoc build-profile
  * d/source/include-binaries, d/rules:
    Remove workaround for Compose endianness handling, no longer necessary
  * Update symbols file
  * d/p/Make-our-stack-noexec.patch:
    Add patch from upstream fixing regressions from optimized GResource
    processing
  * d/p/build-Tell-glib-compile-resources-to-make-symbols-interna.patch:
    Add proposed patch to reduce unwanted symbol exports
  * Upload to experimental for initial testing

 -- Simon McVittie <smcv@debian.org>  Tue, 04 Jan 2022 18:14:08 +0000

gtk4 (4.4.1+ds1-3) unstable; urgency=medium

  * debian/control.in: Don't build ffmpeg backend on architectures where
    ffmpeg doesn't build
  * debian/rules: Build with cloudproviders support (except on Ubuntu)
  * debian/rules: Enable sysprof support on Linux

 -- Jeremy Bicha <jbicha@debian.org>  Mon, 29 Nov 2021 18:18:30 -0500

gtk4 (4.4.1+ds1-2) unstable; urgency=medium

  * d/control.in, d/rules: Gate libgtk-4-media-ffmpeg with a build-profile.
    If we only build it for experimental uploads, but there is no version
    currently in experimental, then its entry in the overrides file will be
    removed after a while, causing the next upload to be considered NEW.

 -- Simon McVittie <smcv@debian.org>  Fri, 05 Nov 2021 16:46:50 +0000

gtk4 (4.4.1+ds1-1) unstable; urgency=medium

  [ Jeremy Bicha ]
  * debian/rules: Correctly enable auto features for deb build

  [ Simon McVittie ]
  * New upstream release
  * Rebase patch series, dropping patches that were applied upstream
  * d/copyright: Update
  * libgtk-4-dev Suggests gtk-4-examples (Closes: #995752)
  * Stop enabling a Meson option that no longer exists.
    This was merely a warning with Meson 0.59, but is an error with
    Meson 0.60. (Closes: #998551)
  * Standards-Version: 4.6.0 (no changes required)

 -- Simon McVittie <smcv@debian.org>  Fri, 05 Nov 2021 12:54:16 +0000

gtk4 (4.4.0+ds1-5) unstable; urgency=medium

  * Sort patch series in upstream-first order
  * d/p/debian/Disable-clipboard-test.patch:
    Add patch to disable clipboard test, which regularly times out on
    buildds

 -- Simon McVittie <smcv@debian.org>  Fri, 03 Sep 2021 15:08:47 +0100

gtk4 (4.4.0+ds1-4) unstable; urgency=medium

  [ Simon McVittie ]
  * Simplify graphene dependency.
    The version in bullseye is sufficient for all architectures.
  * Drop dependency from libgtk-4-common to libgtk-3-common.
    This was put in place because they used to share GSettings schemas,
    but that's no longer the case.
  * Remove dependency from libgtk-4-bin to libgtk-3-bin.
    This was because they used to share gtkbuilder.its and gtkbuilder.loc,
    but those have been replaced by their gtk4builder counterparts, in
    libgtk-4-dev.
  * Remove dependency from gtk-4-examples to gtk-3-examples.
    This was because the demos shared GSettings schemas, but they no longer
    have the same name.
  * Remove alternative dependency on libgdk-pixbuf2.0-dev.
    We don't support skipping a Debian release, and this package's
    dependencies make it unlikely to be backported.
  * d/rules: Don't enable ffmpeg when experimental builds are copied to Ubuntu
  * d/p/reftest-compare-Treat-colour-channels-as-undefined-if-alp.patch:
    Add patch to ignore colour differences on pixels with zero alpha.
    This makes some of the remaining failing tests pass on mips*el.
  * d/p/debian/testsuite-Don-t-test-the-old-gl-renderer.patch:
    Add patch to disable testing of the old 'gl' renderer.
    The newer 'ngl' renderer is already the default, and 'gl' was removed
    upstream in 4.5.x, so 'gl' doesn't seem worthwhile to try to support.
    It also crashes in a couple of tests on mips*el. Let's focus testing
    effort on the renderer that has a future.
  * d/p/debian/Skip-some-known-failing-tests-on-mips-family-architecture.patch:
    Add patch to skip remaining failing gsk tests on mips*el
    (workaround for #993550)
  * Release to unstable (Closes: #992907)

  [ Jeremy Bicha ]
  * Build-Depend on libsysprof-capture-4-dev instead of sysprof
    in preparation for the sysprof package split (see #971243).
    Depend on version 3.40 to avoid re-exporting its symbols in our ABI.

 -- Simon McVittie <smcv@debian.org>  Fri, 03 Sep 2021 08:52:36 +0100

gtk4 (4.4.0+ds1-3) experimental; urgency=medium

  * Disable Broadway (HTML) backend.
    It isn't clear whether this is used in practice. If we disable it now,
    enabling it later if requested will not be an ABI break, but if we
    enable it now, we have to keep it enabled indefinitely.
  * d/missing-sources: Add source for libX11-derived compose sequences.
    By trial and error, the files in gtk/compose/ seem to be generated from
    libX11 1.7.0.
  * d/p/compose-Generate-endian-dependent-compact-Compose-data.patch,
  * Add proposed patch to use big-endian compose data on big-endian host,
    keeping the existing little-endian version for little-endian hosts.
    This resolves a FTBFS caused by test failure on s390x and other
    big-endian ports.
  * d/p/compose-Document-how-to-get-compose-parse-input-from-libX.patch
    Document how to reproduce the compose data. We don't do this at build
    time, because the compose data is relatively rarely updated, and
    during cross-compilation that would require building all of GTK for
    both the build and host architectures.
  * d/p/compose-Update-sequences-from-libX11-1.7.2.patch:
    Update compose data from libX11 1.7.2.
    This adds a few missing compose sequences.

 -- Simon McVittie <smcv@debian.org>  Mon, 30 Aug 2021 13:33:17 +0100

gtk4 (4.4.0+ds1-2) experimental; urgency=medium

  * Completely move .links files to debhelper syntax (Closes: #991964)
  * Always expect NEWS to be compressed (Closes: #985418).
    debhelper always compresses NEWS files, even if they are small.

 -- Simon McVittie <smcv@debian.org>  Sat, 28 Aug 2021 15:15:44 +0100

gtk4 (4.4.0+ds1-1) experimental; urgency=medium

  * New upstream stable release
  * d/control.in: Update dependencies
  * d/copyright: Update
  * Update symbols file for new ABI
  * d/watch: Only watch for stable releases.
    If we want GTK 4.4.x to move to unstable any time soon, we should
    avoid packaging GTK 4.5.x when it becomes available.
  * d/rules: Fix variable reference in dh_fixperms override

 -- Simon McVittie <smcv@debian.org>  Tue, 24 Aug 2021 10:24:58 +0100

gtk4 (4.3.2+ds1-1) experimental; urgency=medium

  * New upstream release
  * d/watch, d/copyright: Exclude pregenerated documentation.
    There's a lot of it, and excluding it makes the diff to review a lot
    smaller.
  * d/control.in: Bump meson requirement as per meson.build
  * d/control.in: Remove build-dependencies for Google Cloud Print.
    The service underlying this printing backend was shut down at the end
    of 2020, so the printing backend is no longer useful and was removed
    upstream.
  * Drop patches that were applied upstream
  * d/rules: Rebuild emoji data from source files.
    This provides a straightforward way to check that we have the correct
    source files.
  * Disable GStreamer for the udeb build.
    Support for VP8 and VP9 is officially part of the GTK4 API, but it seems
    OK to provide a reduced API in debian-installer.
  * Label the FFmpeg media backend as experimental, and only build it when
    targeting experimental.
    Upstream consider it to be experimental, and recommend the GStreamer
    backend.
  * tests: Specify locales' charsets explicitly, fixing FTBFS with new glibc.
    glibc 2.31-14 dropped support for all non-UTF-8 locales, so we can't
    use /usr/share/i18n/SUPPORTED to choose a suitable charset any more.
  * Update symbols file
  * Leave Vulkan disabled, and remove Vulkan symbols from .symbols file.
    This is an ABI break, but GTK4 is only in experimental so far, so that
    seems acceptable. The Vulkan renderer is marked as experimental upstream,
    with a note that it often causes crashes in the Inspector view; this
    sounds like something we likely don't want yet.
  * d/rules: Override dh_fixperms to set correct permissions on /usr/libexec.
    Making everything executable is not quite right for installed-tests.
  * d/copyright: Update
  * Silence a Lintian tag for documentation-like filenames among test data

 -- Simon McVittie <smcv@debian.org>  Fri, 20 Aug 2021 11:43:41 +0100

gtk4 (4.3.1+ds-2) experimental; urgency=medium

  [ Marco Trevisan (Treviño) ]
  * debian/rules: Add upstream bug mentioning test failures
  * debian/rules: Use Enable auto-features for debs and disable them for
    udebs. Avoid listing managing this manually, while explicitly disable or
    enable when something is required.
  * debian: Add libgtk-4-media-gstreamer package to provide a media module
  * debian: Add libgtk-4-media-ffmpeg package to provide a media module
  * debian: Add support for libcloudproviders in debian. While keep this
    disabled for ubuntu as it's not in main repo.
  * debian: Enable sysprof support under linux. We need to manually add
    sysprof dev dependencies as these are only suggestions.
  * debian/rules: Do not build tests in udeb case

  [ Iain Lane ]
  * rules: Only skip the cloud providers on Ubuntu itself. For everything
    else the main/universe distinction doesn't apply. Fixup to Marco's earlier
    change.
  * copyright: Fix dep5-copyright-license-name-not-unique. CC0-1.0 was
    defined twice

 -- Iain Lane <laney@debian.org>  Mon, 26 Jul 2021 12:56:55 +0100

gtk4 (4.3.1+ds-1) experimental; urgency=medium

  * debian: Use dh 13 substitutions for install files instead of .in files
  * debian/control: move gi-docgen dependencies to bd-indep and remove warn
  * debian/log-reftests.py: Remove wrong wayland paths
  * debian/copyright: Update copyright for gi-docgen excluding fonts
  * debian/watch: Repack using ds suffix as per the d/copyright exclusions
  * debian/libgtk4-doc.links: Add links as devhelp books instead of gtk-doc
  * Repack excluding web font files

 -- Marco Trevisan (Treviño) <marco@ubuntu.com>  Wed, 14 Jul 2021 05:35:40 +0200

gtk4 (4.3.1-1) experimental; urgency=medium

  * New upstream release:
    - Ignore XErrors from the COW (LP: #1911036)
  * debian/control: Update build-dependencies
  * debian/patches: Refresh
  * debian/control: Add dependencies to use upstream provided gi-docgen
    gi-docgen is still in NEW for some months now, so until that we can
    manually use the upstream provided version as subproject.
  * debian/patches: Prevent usage of web-fonts and external links in docs
  * debian/rules: Do not check for nocheck with dh 13
  * debian/rules: Do not manually build docs at build phase.
    This is now handled by gi-docgen that is called at build phase, not at
    install phase.
  * debian/control: Add python3-gi as test build dependency.
    It's needed by introspection tests
  * debian/libgtk-4-1.symbols.in: Add new symbols
  * debian/libgtk-4-doc.*: Adapt install files and links to gi-docgen paths.
    Docs are installed all in /usr/share/docs/libgtk-4-doc subfolders and
    linked to /usr/share/gtk-doc to keep devhelp support
  * debian/patches: Get typelib path from pkg-config
  * debian/rules: Ensure all symbols are defined.
    This is now working fine with all the components
  * debian/rules: Do not reset xvfb on running tests
  * debian/rules: Support running tests in parallel.
    This works fine now, so let's enable it again
  * debian/rules: Move test script to an easier to maintain external file.
    We're doing lots of operations to run tests, it's better to have the
    setup in an external script that it's easier to run, debug and maintain
  * debian/run-tests.sh: Only print full log on errors.
    No need to output the whole log if there have been no failures
  * debian: Run tests under wayland too in linux.
    It's now becoming the default backend so better to also test the library
    there.
  * debian/patches: Initialize the textbtree tags counting causing s390x fails
  * debian/rules: Skip some broken comparison tests in big endian archs
  * debian/tests: Port to Gtk4 and run them both in wayland and x11

 -- Marco Trevisan (Treviño) <marco@ubuntu.com>  Fri, 09 Jul 2021 16:31:39 +0200

gtk4 (4.0.3-4) experimental; urgency=medium

  * d/log-reftests.py: Collect more test results
  * d/rules: Don't export build results for tests that upstream expect
    to fail
  * d/rules: Update comments regarding failing tests that need to be
    processed

 -- Simon McVittie <smcv@debian.org>  Mon, 22 Feb 2021 10:56:12 +0000

gtk4 (4.0.3-3) experimental; urgency=medium

  * d/patches: Adjust forwarding URL for refactoring
  * d/patches: Never mark rendering differences as accepted, only tolerated.
    Upstream consider absolutely any difference in rendering to be an error,
    so we should always record the diff for inspection.
  * Force installation of fontconfig's preferred fonts for tests.
    The experimental dependency resolver is non-deterministic and can
    choose various different fonts, some of which make the reftests fail.
    Force its hand by choosing the fonts that fontconfig prioritizes highest,
    so that we get deterministic results.
  * d/patches: Fix error reporting in gsk reftests.
    The gsk reftests don't use the GTest framework, so g_test_fail will have
    no effect here.

 -- Simon McVittie <smcv@debian.org>  Mon, 15 Feb 2021 10:46:01 +0000

gtk4 (4.0.3-2) experimental; urgency=medium

  * Tolerate minor differences in some reftests
  * d/rules: Show the detailed test log even if tests all succeed
  * d/rules: Dump reftest differences into the log as base64.
    Debian package builds don't have an equivalent of $AUTOPKGTEST_ARTIFACTS
    (as requested in https://bugs.launchpad.net/launchpad/+bug/1845159) so
    this is the best we can do right now.

 -- Simon McVittie <smcv@debian.org>  Sun, 14 Feb 2021 14:28:39 +0000

gtk4 (4.0.3-1) experimental; urgency=medium

  * New upstream release
  * symbols: Ignore removal of gtk_glade_catalog_init.
    This symbol appeared in the ABI, but not in any header files, and is
    considered private.
  * d/rules: Show test log if build-time test fails.
    dh_auto_test would automatically show meson-logs/testlog.txt, but
    because we're running with --setup=x11, we get
    meson-logs/testlog-x11.txt instead.
  * Increase dependency on librsvg2-common from Suggests to Recommends.
    This is not a hard dependency, but should be installed in nearly all
    cases. Increasingly many icons are provided in SVG format, so
    applications will appear broken if the SVG pixbuf loader is not
    installed. See #980396 for more information.
    adwaita-icon-theme already Recommends librsvg2-common, but people who
    routinely do not install recommended packages will get a better hint
    about how much will be broken by its removal if GTK also recommends it.
  * Bump graphene build-dependency to 1.10.4 on i386.
    Earlier versions used SSE, which has stricter alignment requirements
    that cause many of the build-time tests to fail (in addition to not
    being available on Debian's baseline CPU).
  * d/rules: Add a note of the test failures that need investigation
  * d/rules: Extend test timeout on slower architectures
  * Add myself to Uploaders

 -- Simon McVittie <smcv@debian.org>  Fri, 12 Feb 2021 10:05:16 +0000

gtk4 (4.0.1-1) experimental; urgency=medium

  * Team upload
  * New upstream release
  * d/rules: Force recompilation of CSS with sassc

 -- Simon McVittie <smcv@debian.org>  Tue, 12 Jan 2021 18:45:15 +0000

gtk4 (4.0.0-1) experimental; urgency=medium

  * Team upload
  * New upstream release
    - Bump SONAME to libgtk-4.so.1 to reflect incompatibility with 3.9x.y
      development releases
  * Rename source package to gtk4 while we're going through NEW anyway.
    This reflects the upstream name of the library (formerly GTK+,
    now GTK) and avoids "+" being misinterpreted as a space in URLs.
  * Bump required version for all symbols to 4.0.0
  * Add Provides for gir1.2-gdkwayland-4.0 on Linux
  * d/copyright: Remove unused GPL-2+ paragraph
  * d/copyright: Remove unused autoconf-archive paragraph
  * Standards-Version: 4.5.1 (no changes required)
  * Add a Lintian override for #970275
  * d/tests: Reduce number of tests marked as flaky
  * Add iso-codes as a Recommends, and depend on it for tests
  * Disable gvfs and other GIO modules for build-time tests.
    If running on a developer system, we don't want to interact with
    "larger" components like gnome-online-accounts.
  * Make build-time test failures fatal
  * Add missing libxdamage-dev (build-)dependency
  * Preferentially build-depend on libgdk-pixbuf-2.0-dev.
    We don't need the deprecated Xlib integration that is also pulled in
    by the older libgdk-pixbuf2.0-dev package (see #974870).
  * d/changelog: Remove trailing whitespace
  * Replace XC-Package-Type with Package-Type
  * Use https for Homepage
  * d/watch: ".." is not a version number
  * Bump build-dependency on Glib to 2.66
  * Split gtk-4-tests into its own package
  * libgtk-4-1 Breaks/Replaces experimental libgtk-4-0.
    Both packages contain the print backends, which do not contain the
    SONAME in their names. We anticipate that if the SONAME was bumped in
    future, the "4.0.0" in the module loading path would also change, so
    this isn't a problem for Policy §8.2; the only reason the path didn't
    already change here is that versions prior to 4.0.0 were development
    snapshots and explicitly not API- or ABI-stable.
    Moving the print backends to a separate package would create a circular
    dependency (since libgtk-4-1 would need at least a Recommends on the
    print backends, and the print backends depend on the main library),
    and would not actually help co-installability with a future libgtk-4-2,
    since they should be upgraded in lockstep.
  * Remove obsolete Breaks copied from GTK 3

 -- Simon McVittie <smcv@debian.org>  Sun, 27 Dec 2020 00:23:58 +0000

gtk+4.0 (3.99.4-1) experimental; urgency=medium

  * Team upload
  * New upstream release
  * Build with system copy of gtk-doc
    - d/gbp.conf: Stop adding gtk-doc as a second orig tarball
    - d/rules: Don't symlink gtk-doc into subprojects
    - Remove references to bundled gtk-doc
  * d/control.in: Update dependencies
  * d/copyright: Mention CC0-1.0
  * Drop patches, applied upstream
  * d/rules: Update Meson build options
  * Stop installing NodeEditor icons.
    They're embedded in the executable via GResource now.
  * d/libgtk-4-0.symbols.in: Update
  * run-with-locales: Normalize utf8 to UTF-8 without using SUPPORTED file
  * d/tests/run-with-locales: Move from d/run-with-locales.
    This makes tab-completion for d/rules work better.
  * d/rules: Change introspection from true to enabled.
    Similarly, change it from false to disabled for the udeb.
    It's now a feature flag, rather than a boolean.
  * d/libgtk-4-common.install.in: Install emoji data files

 -- Simon McVittie <smcv@debian.org>  Fri, 06 Nov 2020 22:56:34 +0000

gtk+4.0 (3.99.0-2) experimental; urgency=medium

  * Team upload
  * Bundle a copy of gtk-doc from the gtk-doc-for-gtk4 branch.
    Until support for GTK 4 actions is merged into gtk-doc git master,
    including a suitable copy of gtk-doc in this source package lets us
    build it without experimental's gtk-doc having to be the GTK 4 version.
    It's currently version GTK_DOC_1_32-57-g3651bf3 from the
    gtk-doc-for-gtk4 branch.
    - Add dependencies of gtk-doc-tools to Build-Depends-Indep
    - Add patch to skip Yelp manual for bundled gtk-doc
    - Don't try to install files from the bundled gtk-doc
    - d/copyright: Add copyright information for bundled gtk-doc
  * d/copyright: Update copyright information for AppStream data

 -- Simon McVittie <smcv@debian.org>  Tue, 25 Aug 2020 12:45:30 +0100

gtk+4.0 (3.99.0-1) experimental; urgency=medium

  * Team upload
  * New upstream release
    - Update d/copyright
    - Update build-dependencies according to meson.build
      + Remove ATK dependencies
    - Remove "fake SONAME" mechanism.
      The library is now built as libgtk-4.so.0 (although the ABI is still
      not yet stable).
    - Bump minimum version for all symbols to 3.99.0 for the new SONAME and
      numerous ABI breaks
    - Drop patch, applied upstream
    - Update symbols file
    - Build-Depend on a suitable snapshot of gtk-doc from experimental
    - Install more example files
  * d/tests/build, d/tests/python3-gi: Suppress AT-SPI warnings.
    We don't need a11y here, so use NO_AT_BRIDGE=1 to suppress the warning
    about org.a11y.Bus being unavailable.
  * d/copyright: Collapse most permissive licenses into Files: * stanza.
    I'm not going to try to keep track of which files are under which
    specific LGPL-compatible licenses; please see the source code if this
    information is needed.
  * Depend on librsvg2-common for tests, to be able to load SVG icons.
    adwaita-icon-theme used to depend on this, but doesn't any more.
  * Try to split out flaky and non-flaky tests.
    Both sets are marked as flaky for now, but hopefully the less-flaky set
    can be promoted to non-flaky to catch regressions when GTK 4 gets more
    stable.
  * Run the build-time tests under X11 for now.
    We don't have an equivalent of xvfb-run for Wayland yet.
  * Move to debhelper compat level 13.
    Adjust dh_auto_test arguments accordingly: they were previously passed
    to `ninja test` and are now for `meson test`.
  * Depend on fonts-cantarell for tests
  * Run build-time tests with a D-Bus session bus via dbus-run-session
  * d/p/testsuite-Fix-installed-tests.patch,
    d/p/installed-tests-Fix-the-icontheme-test.patch,
    d/p/cups-Don-t-emit-a-warning-if-we-can-t-talk-to-avahi.patch,
    d/p/cloudprint-Fix-redundant-declarations.patch:
    Add patches from upstream for some tests/warnings fixes
  * d/p/roaring.-ch-Add-attribution-and-licensing-information.patch,
    d/p/Include-a-copy-of-the-Apache-license.patch:
    Add proposed patches to add copyright/licensing info for code adapted
    from libroaring (src:croaring in Debian).
  * d/rules: Rely on debhelper 13 to reset HOME, etc.
  * d/rules: Stop setting VERBOSE, it was only relevant with Autotools
  * d/rules: Explicitly enable Xinerama for non-udeb build
  * d/rules: Disable examples, demos, installed tests for udeb build
  * d/control.in: Annotate -doc package with <!nodoc>
  * d/control.in, d/rules: Don't build demos, examples, installed-tests
    under <!noinsttest>
  * d/rules: Disable GObject-Introspection for udeb build
  * d/rules: Explicitly build documentation during build step.
    By default this is only done during the install step, because gtk-doc
    is relatively slow and cannot tell Meson how its dependency tree looks.
    However, for GTK that breaks some dependency tracking, leading to
    required Docbook files not being generated from their Markdown source.

 -- Simon McVittie <smcv@debian.org>  Sun, 09 Aug 2020 14:49:14 +0100

gtk+4.0 (3.98.2-1) experimental; urgency=medium

  * New upstream release
  * Bump pango dependency as per meson.build
  * Drop patch, applied upstream
  * Install new valgrind suppressions files
  * Add patch from git master to make valgrind suppressions work on Debian
  * Update symbols file for ABI breaks and additions

 -- Simon McVittie <smcv@debian.org>  Fri, 10 Apr 2020 22:00:07 +0100

gtk+4.0 (3.98.0-1) experimental; urgency=medium

  * Team upload
  * New upstream release
    - Drop all patches, applied upstream
    - d/control.in: Update build-dependencies
    - d/rules: Update SONAME
    - d/rules: Adjust build options for rename of documentation to gtk_doc
    - debian/libgtk-4-0.symbols.in: Update
  * d/rules: Sort build options
  * d/run-with-locales, d/rules, d/tests/installed-tests:
    Generate locales used by the tests
  * debian/libgtk-4-0.symbols.in: Mark more Wayland and Vulkan symbols
    as (arch=linux-any). These don't exist on hurd-i386, and presumably
    not on kFreeBSD either.
  * Move gtk4-encode-symbolic-svg from gtk-4-examples to libgtk-4-bin.
    It's more of a development tool than an example.
  * d/tests/python3-gi: Explicitly return GLib.SOURCE_REMOVE.
    Implicitly returning None is OK, but explicit is better than implicit.
  * d/tests/python3-gi: Make executable
  * d/tests/build, d/tests/python3-gi: Mark as superficial
  * d/tests/build: Use correct compiler for proposed autopkgtest
    cross-architecture testing support, based on a patch for clutter-1.0
    by Steve Langasek
  * d/tests/build: Fix shellcheck warnings
  * d/tests/build: Show commands before they are executed
  * d/tests/build: Fail if using an undefined variable ("unofficial strict
    mode")
  * d/upstream/metadata: Add upstream URLs
  * d/copyright: Simplify and consolidate (see individual source files if
    finer detail is required)
    - Stop distinguishing between LGPL 2+ and 2.1+, list both as
      "LGPL-2+ and LGPL-2.1+"
    - Stop distinguishing between code and translations
    - Merge copyright years
    - Merge entries differing only by email address
    - Stop repeating "Copyright (C)"
    - Indent with a single space
  * Standards-Version: 4.5.0 (no changes required)
  * Don't build HTML documentation in Architecture: any builds.
    With Autotools, we would have had to leave gtk-doc-tools in the
    Build-Depends for gtkdocize, but with Meson we can demote it to
    Build-Depends-Indep.
    Promote docbook-xml and docbook-xsl to Build-Depends instead: they are
    needed in all builds for the example programs' man pages. Previously,
    they were pulled in by gtk-doc-tools.
  * d/p/build-Install-gtkemojichooser.h.patch:
    Add patch from upstream to fix installation of headers
  * d/.gitignore: Add

 -- Simon McVittie <smcv@debian.org>  Sun, 01 Mar 2020 21:44:08 +0000

gtk+4.0 (3.96.0-2) experimental; urgency=medium

  * Team upload
  * Mark patches as applied upstream
  * Don't run dh_missing against debian/install/udeb when not building
    the udeb. This fixes FTBFS in Architecture: all-only builds.
  * Disable Wayland backend on non-Linux kernels

 -- Simon McVittie <smcv@debian.org>  Sat, 27 Jul 2019 20:47:51 +0100

gtk+4.0 (3.96.0-1) experimental; urgency=medium

  * Team upload

  [ Jeremy Bicha ]
  * New upstream release 3.92
  * Switch to meson
  * README has been renamed to README.md
  * debian/libgtk-4-0.symbols: Update
  * debian/libgtk-4-common.install.in: themes are bundled in the gtkresources
  * Disable 018_gdkenumtypes.c_location.patch: might not be needed any more
  * Update Vcs fields for migration to https://salsa.debian.org/
  * Stop using gnome-get-source

  [ Simon McVittie ]
  * New upstream release 3.94, 3.96
    - Update build-dependencies
    - d/copyright: Update
    - d/patches: Delete patches that aren't applied
    - Refresh patch series and drop applied patches
    - d/p/gdk-x11-Check-if-we-have-access-to-GL-before-using-G.patch:
      Drop, obsoleted by commit 02eb344 in GTK 3.93
    - d/p/no-accessibility-dump.patch: Drop, no longer needed.
      The build-time tests correctly set GTK_CSD=1 now.
    - Disable GStreamer video support for now
    - Stop installing gtk4-query-immodules, superseded by gio-querymodules
    - Don't install im-multipress.conf, no longer available (the multipress
      IM module is unmaintained and was removed). Remove obsolete conffile
      during upgrade.
    - d/libgtk-4-0.install.in: Don't install IM modules. The backend IM
      modules such as XIM and Wayland are now linked into GTK itself,
      while non-backend IM modules have been removed.
    - d/rules: Update Meson options, mostly removing enable- prefix
    - d/libgtk-4-0.symbols: Update
    - Update lists of installed files
  * d/patches: Refresh remaining patches through gbp pq
    - Get date/author information from d/changelog where needed
  * Generate a dependency on a virtual package that reflects the unstable
    SONAME, currently libgtk-4-0.9400.0, and Provide that virtual package
    from libgtk-4-0. This avoids repeated package renames while the ABI
    of GTK 4 remains unstable.
  * gir1.2-gtk-4.0: Add Provides for gir1.2-gdk-4.0, gir1.2-gdkx11-4.0
    and gir1.2-gsk-4.0 to reflect its contents
  * d/libgtk-4-0.postinst.in: Run gio-querymodules for IM modules
    and print backends
  * libgtk-4-dev: Add missing dependency on libvulkan-dev (thanks,
    autopkgtest) (Closes: #910640)
  * libgtk-4-0.postrm.in: Remove the correct cache files
  * Drop support for OLD_MODULES_BASE_PATH. GTK 4 has never supported
    modules in the non-multiarch location.
  * Run tests under Xvfb with GLX available (see #874077)
  * Build installed-tests and run them as autopkgtests (similar to #908440)
    - Install them in gtk-4-examples for now to avoid the NEW queue
    - Mark them as flaky for now
  * d/tests/control: Mark python3-gi as flaky until python3-gi overrides
    get updated for the rename of Gdk.Window to Gdk.Surface
  * d/tests/build: Update for GTK 4.0
  * Canonicalize permissions of debian/rules
  * Normalize various packaging files with wrap-and-sort -a
  * Remove obsolete debian/*.install files from GTK 3
  * List installed but unpackaged files in d/not-installed
  * d/rules: Defang dh_auto_test when built with nocheck
  * Stop using Priority: extra
  * d/missing-sources: Remove, no longer needed
  * Fix generation of README.md.gz symlinks
  * d/gbp.conf: Import configuration from glib2.0
  * d/rules: Generate files from .in counterparts for every package,
    not just the ones we are going to build. This avoids dh_missing
    false positives for files that would have gone into packages not
    included in the current build, for example libgtk-4-common during
    an amd64-only build.
  * Remove autoconf-archive B-D
  * Don't build udebs if built with noudeb build-profile
  * Add test-dependency on xvfb so we can run the built program
  * Change library name (and download location) from GTK+ to GTK,
    following upstream re-branding
  * Add Build-Depends-Package to symbols file
  * d/p/testsuite-Remove-dangling-references-to-box-packing-tests.patch:
    Fix dangling references to removed box-packing tests
  * d/p/gtk4.pc-Move-third-party-libraries-from-Libs-to-Libs.priv.patch:
    Improve .pc file to avoid over-linking (and Lintian false-positives)
  * Use debhelper-compat 12
  * Remove infrastructure for dealing with reftests that are known to fail
  * d/not-installed: Remove
  * d/rules: Fail the build if anything from the deb build is not installed
  * Only install AUTHORS in -doc package
  * Install documentation in /usr/share/gtk-doc, with symlinks in /u/s/doc.
    gtk-doc documentation is technically part of the package's functional
    interface, since other packages use it to adjust cross-references.
  * Standards-Version: 4.4.0 (no changes required)
  * Set Rules-Requires-Root to no

  [ Laurent Bigonville ]
  * Add Closes statement for #910640

 -- Simon McVittie <smcv@debian.org>  Thu, 18 Jul 2019 09:22:44 +0100

gtk+4.0 (3.91.2-1) experimental; urgency=medium

  [ Emilio Pozuelo Monfort ]
  * New major release, GTK+ 4 (beta version). (Closes: #876011)
    Rename everything as appropriate for GTK+ 4.
  * Don't abort on test suite failures.
  * Update symbols. Set all symbols' minimum version to 3.91.2.
  * Update build-dependencies: bump gtk-doc-tools and libglib2.0-dev
    minimum requirement, add libgraphene-1.0-dev and autoreconf-archive.
  * Drop libgail packages, they are no longer built from GTK+ 4.
  * Don't install libgdk-4.so, it has been merged into libgtk-4.so.
  * debian/patches/016_no_offscreen_widgets_grabbing.patch,
    debian/patches/017_no_offscreen_device_grabbing.patch:
    + Removed, obsolete as offscreen widgets are gone in GTK+ 4.
  * debian/patches/022_disable-viqr-im-for-vi-locale.patch:
    + Removed, imported in 2009 with no explanation whatsoever.
  * debian/patches/060_ignore-random-icons.patch:
    + Removed, upstream fixed this differently eons ago (see bgo#451634).
  * debian/patches/018_gdkenumtypes.c_location.patch:
    + Refreshed.
  * debian/libgtk-4-dev.install: don't install aclocal files.
  * debian/libgtk-4-common.install.in: comment out EmojiChooser schema, it's
    not present in 3.91.2 but will be in the next release.
  * Update watch file.
  * Point Vcs-* to experimental.

  [ Jeremy Bicha ]
  * debian/control.in:
    - Build-Depend on libvulkan-dev and sassc
    - Drop Breaks/Replaces not needed after jessie
    - Have libgtk-4-bin and libgtk-4-common and gtk-4-examples depend on
      their gtk3 counterparts until we figure out how to handle the file
      conflicts there. The conflicted files have not changed in gtk4.
      See GNOME bug 774912.
  * Don't build gtk-update-icon-cache; we'll let gtk3 handle that for now

 -- Jeremy Bicha <jbicha@debian.org>  Thu, 21 Sep 2017 17:14:22 -0400

gtk+3.0 (3.22.21-1) unstable; urgency=medium

  * New upstream release.
  * Bump to debhelper compat 10.
    + Drop dh-autoreconf and autotools-dev build-deps, no longer needed as
      debhelper guarantees them now.
  * Switch from CDBS to dh.
    Only regression is that we don't run --fail-missing on arch:all builds.
  * Don't build the docs when not building the -doc packages. Saves some
    time on arch-only builds.
  * Skip the udeb build when not building the -udeb package. Saves a lot
    of time on the arch:all builds.

 -- Emilio Pozuelo Monfort <pochu@debian.org>  Tue, 12 Sep 2017 00:38:15 +0200

gtk+3.0 (3.22.20-1) unstable; urgency=medium

  * New upstream release.
  * debian/patches/fix-gtk-menu-sliders.patch:
    + Removed, applied upstream.
  * Bump Standards-Version to 4.1.0; no changes needed.

 -- Emilio Pozuelo Monfort <pochu@debian.org>  Sat, 09 Sep 2017 15:11:12 +0200

gtk+3.0 (3.22.19-1) unstable; urgency=medium

  [ Jeremy Bicha ]
  * New upstream release
  * debian/libgtk-3-common.install.in:
    Install EmojiChooser gsettings schemas
  * Add fix-gtk-menu-sliders.patch:
    - Cherry-pick patch to fix regression with clicking on sliders in menus,
      such as with Unity's sound indicator (LP: #1712701) (Closes: #872687)

  [ Ken VanDine ]
  * debian/control.in:
    - Bump libpango1.0-dev Build-Depends to >= 1.40.5 for colornames test

 -- Jeremy Bicha <jbicha@ubuntu.com>  Mon, 28 Aug 2017 20:39:28 -0400

gtk+3.0 (3.22.18-1) unstable; urgency=medium

  * Hi from Debconf
  * New upstream release!
    + Support entering emoji by name, using Ctrl-Shift-E (note there is a
      whitelist for this currently - see GtkImContext docs)
    + Wayland:
     - Add support for the shortcut inhibitor protocol
     - Support Wacome tablet wheel scrolling
  * debian/control{,.in}: Bump wayland-protocols to 1.9, per upstream.

 -- Iain Lane <laney@debian.org>  Thu, 10 Aug 2017 16:34:47 +0100

gtk+3.0 (3.22.17-1) unstable; urgency=medium

  * New upstream release.

 -- Emilio Pozuelo Monfort <pochu@debian.org>  Wed, 26 Jul 2017 18:59:22 +0200

gtk+3.0 (3.22.16-1) unstable; urgency=medium

  * New upstream release.

 -- Emilio Pozuelo Monfort <pochu@debian.org>  Thu, 22 Jun 2017 20:24:11 +0200

gtk+3.0 (3.22.12-1) unstable; urgency=medium

  * New upstream release.

 -- Andreas Henriksson <andreas@fatal.se>  Thu, 13 Apr 2017 06:41:09 +0200

gtk+3.0 (3.22.11-1) unstable; urgency=medium

  * New upstream release.
  * Drop patches which have been merged upstream.

 -- Michael Biebl <biebl@debian.org>  Fri, 24 Mar 2017 02:27:48 +0100

gtk+3.0 (3.22.9-4) unstable; urgency=medium

  * Force update of GResource files so the changes to the CSS files are
    actually applied.

 -- Michael Biebl <biebl@debian.org>  Tue, 14 Mar 2017 01:38:30 +0100

gtk+3.0 (3.22.9-3) unstable; urgency=medium

  * Revert move of .flat from frame > border to frame as it broke existing
    themes which relied on that behaviour.

 -- Michael Biebl <biebl@debian.org>  Sun, 05 Mar 2017 21:40:15 +0100

gtk+3.0 (3.22.9-2) unstable; urgency=medium

  * Team upload
  * d/p/wayland-make-sure-to-clear-up-the-number-of-keys.patch:
    Add patch from upstream fixing unintended key repeats on Wayland
    (Closes: #856478)

 -- Simon McVittie <smcv@debian.org>  Wed, 01 Mar 2017 15:50:14 +0000

gtk+3.0 (3.22.9-1) unstable; urgency=medium

  * New upstream release.
  * Drop debian/patches/032_mips_treeview_row_separator_height.patch, no
    longer needed.

 -- Michael Biebl <biebl@debian.org>  Tue, 28 Feb 2017 18:48:39 +0100

gtk+3.0 (3.22.8-1) unstable; urgency=medium

  * New upstream release.
  * Stop patching gtk-doc.make and instead run gtkdocize via the upstream
    provided autogen.sh on autoreconf. The gtk-doc-tools version in Debian has
    been fixed to properly handle the installation of HTML images for
    out-of-tree builds.

 -- Michael Biebl <biebl@debian.org>  Wed, 15 Feb 2017 12:17:29 +0100

gtk+3.0 (3.22.7-2) unstable; urgency=medium

  * Team upload
  * d/p/gdk-x11-Check-if-we-have-access-to-GL-before-using-G.patch:
    add proposed patch from upstream Bugzilla to let GDK X11
    initialization complete successfully when libGL.so.1 is not
    available (Closes: #847366)
  * Override Lintian error source-is-missing for
    debian/missing-sources/zlib.js-0.1.6/deps.js. It is a generated
    file, but the script to generate it is also present.

 -- Simon McVittie <smcv@debian.org>  Sat, 21 Jan 2017 15:38:15 +0000

gtk+3.0 (3.22.7-1) unstable; urgency=medium

  * New upstream release.

 -- Michael Biebl <biebl@debian.org>  Tue, 17 Jan 2017 19:09:05 +0100

gtk+3.0 (3.22.6-1) unstable; urgency=medium

  [ Jeremy Bicha ]
  * Update debian/watch to only look for GTK+ 3.22 releases

  [ Emilio Pozuelo Monfort ]
  * New upstream release.
  * debian/libgtk-3-0.symbols: add new symbol.

 -- Michael Biebl <biebl@debian.org>  Mon, 09 Jan 2017 15:55:17 +0100

gtk+3.0 (3.22.5-1) unstable; urgency=medium

  * New upstream release.

 -- Michael Biebl <biebl@debian.org>  Sat, 10 Dec 2016 17:00:03 +0100

gtk+3.0 (3.22.4-1) unstable; urgency=medium

  * New upstream release.
  * Drop d/p/cssshadowvalue-scale-the-blur-surface-by-the-same-fa.patch
    - now included in upstream release.
  * Update debian/libgtk-3-0.symbols with one addition.

 -- Andreas Henriksson <andreas@fatal.se>  Sun, 20 Nov 2016 19:22:12 +0100

gtk+3.0 (3.22.3-2) unstable; urgency=medium

  * d/p/cssshadowvalue-scale-the-blur-surface-by-the-same-fa.patch
    - Added. Improve the rendering of shadow around GTK windows, this turns out
      to be a big performance improvement for HiDPI on wayland (From upstream
      git, bgo#772075)

 -- Sjoerd Simons <sjoerd@debian.org>  Thu, 10 Nov 2016 22:58:59 +0100

gtk+3.0 (3.22.3-1) unstable; urgency=medium

  * New upstream release.

 -- Michael Biebl <biebl@debian.org>  Tue, 08 Nov 2016 17:32:27 +0100

gtk+3.0 (3.22.2-1) unstable; urgency=medium

  * New upstream release.

 -- Michael Biebl <biebl@debian.org>  Tue, 25 Oct 2016 00:10:32 +0200

gtk+3.0 (3.22.1-1) unstable; urgency=medium

  * New upstream release.
  * Drop d/p/wayland-Avoid-negative-size-constraints.patch and
    d/p/wayland-always-sync-state-after-a-frame-is-painted.patch, merged
    upstream.
  * Bump Build-Depends on libxrandr-dev to (>= 2:1.5.0). This means we can
    drop d/p/0001-Fix-division-by-zero-when-calculating-the-refresh-ra.patch.
    Upstream has already applied a similar patch for the Xrandr 1.5 code path
    and we no longer need the workaround for Xrandr 1.3.
  * Update Build-Depends as per configure.ac:
    - Add libfontconfig1-dev.
    - Drop libxt-dev, libxft-dev, libxrender-dev and x11proto-xext-dev.
    - Drop Debian specific versions for various libx*-dev packages. Those
      versions were a long time ago for gtk+2.0 when the udeb was switched
      from DirectFB to Xlib.
  * Update Depends of libgtk-3-dev to match the dependencies declared in the
    pkg-config .pc files.

 -- Michael Biebl <biebl@debian.org>  Sat, 01 Oct 2016 15:36:03 +0200

gtk+3.0 (3.22.0-2) unstable; urgency=medium

  * d/p/wayland-Avoid-negative-size-constraints.patch
    - Added. Resolve unexpected order of size-allocation signals, fixes issues
      with placing clutter-gtk widgets on wayland.
      (From upstream git, bgo#771915)
  * d/p/wayland-always-sync-state-after-a-frame-is-painted.patch
    - Added. Always sync the state after a frame paint. Avoids things getting
      out of sync when painting using GL as e.g. epiphany does these days.
      (From upstream git, bgo#771553)

 -- Sjoerd Simons <sjoerd@debian.org>  Fri, 30 Sep 2016 14:36:52 +0200

gtk+3.0 (3.22.0-1) unstable; urgency=medium

  * New upstream release.
  * Drop dbg packages now that we have automatic dbgsym packages.
  * Bump debhelper compat level to 9.

 -- Michael Biebl <biebl@debian.org>  Tue, 20 Sep 2016 20:48:18 +0200

gtk+3.0 (3.21.6-1) unstable; urgency=medium

  [ Andreas Henriksson ]
  * New upstream development release.
  * Update (build-)dependencies according to configure.ac changes:
    - bump wayland-protocols to >= 1.7
  * Update debian/libgtk-3-0.symbols with a few scrolled_window additions.

  [ Michael Biebl ]
  * Refresh patches.

 -- Andreas Henriksson <andreas@fatal.se>  Wed, 14 Sep 2016 10:35:59 +0200

gtk+3.0 (3.21.5-3) unstable; urgency=medium

  * Mark two more reftests as known_fail and make test-suite failures fatal
    again.

 -- Michael Biebl <biebl@debian.org>  Wed, 31 Aug 2016 23:41:32 +0200

gtk+3.0 (3.21.5-2) unstable; urgency=medium

  * Mark the gdk_wayland_* symbols as linux-any.
  * Drop workaround for cdbs bug which has been fixed in the mean time.
  * Change Build-Depends on dbus-x11 to dbus. The use of dbus-launch has been
    removed upstream so having only dbus installed is sufficient to run the
    test-suite. (Closes: #835891)
  * Add dbus to autopkgtest dependencies to ensure machine-id is properly
    setup.

 -- Michael Biebl <biebl@debian.org>  Wed, 31 Aug 2016 18:48:24 +0200

gtk+3.0 (3.21.5-1) unstable; urgency=low

  [ Simon McVittie ]
  * Merge packaging changes from 3.20.9-1 in unstable

  [ Andreas Henriksson ]
  * New upstream release.
  * Update build-dependencies according to configure.ac changes:
    - bump libglib2.0-dev to >= 2.49.4
    - bump wayland-protocols to >= 1.6
  * Fix debian/patches/no-accessibility-dump.patch to apply again.
  * Drop d/p/Don-t-apply-GDK_HINT_RESIZE_INC-to-GDK_WINDOW_STATE_.patch
    - now included in upstream release.
  * Update debian/libgtk-3-0.symbols with several additions and one missing:
    - gdk_wayland_display_get_xdg_shell unused outside of gtk+.

 -- Andreas Henriksson <andreas@fatal.se>  Tue, 30 Aug 2016 18:13:45 +0200

gtk+3.0 (3.20.9-1) unstable; urgency=medium

  [ Jeremy Bicha ]
  * Team upload
  * New upstream release
  * debian/control.in:
    - Drop unnecessary version number from dependency on adwaita-icon-theme
  * debian/patches/0001-Revert-Improve-external-drives-detection.patch:
    - Dropped, applied in new version

  [ Simon McVittie ]
  * Another new upstream release
  * Explicitly build-depend on docbook-xsl, libxml2-utils and xsltproc
    to be able to generate man pages from their source code. Move docbook-xml
    to Build-Depends since the man pages are in an Architecture: any package.
  * Drop Build-Depends-Indep on docbook-utils, the old SGML toolchain,
    which is currently uninstallable (#834616) and does not appear to be
    needed for anything

 -- Simon McVittie <smcv@debian.org>  Thu, 18 Aug 2016 10:47:10 +0100

gtk+3.0 (3.20.7-1) unstable; urgency=medium

  [ Laurent Bigonville ]
  * debian/control.in: Add hicolor-icon-theme as a hard dependency, the
    package is small and only provides the directory structure of the theme.
  * debian/control.in: Move adwaita-icon-theme dependency to the main package.

  [ Emilio Pozuelo Monfort ]
  * New upstream release.
  * debian/patches/0001-Revert-Improve-external-drives-detection.patch:
    + Revert upstream change that requires unstable glib 2.49.1.

 -- Emilio Pozuelo Monfort <pochu@debian.org>  Thu, 04 Aug 2016 19:07:21 +0200

gtk+3.0 (3.21.4-1) experimental; urgency=medium

  * New upstream release.
  * debian/control.in:
    + Build depend on xauth, needed for xvfb-run.
    + Drop build-dependency on gettext and update the version requirements
      for wayland-protocols and glib.
  * debian/patches/wayland-add-extended-state-for-tiled.patch:
    + Dropped, included upstream.
  * d/p/0001-Fix-division-by-zero-when-calculating-the-refresh-ra.patch:
    + New patch. Fix division by zero when running under Xvfb.
  * debian/libgtk-3-0.symbols:
    + Add new symbols.
  * debian/rules:
    + Don't abort on test suite failures for now. Too many new failures due
      to deprecation warnings.
  * Upload to experimental.

 -- Emilio Pozuelo Monfort <pochu@debian.org>  Wed, 20 Jul 2016 23:33:22 +0200

gtk+3.0 (3.20.6-2) unstable; urgency=medium

  * Team upload

  [ Laurent Bigonville ]
  * Drop patches/015_default-fallback-icon-theme.patch: The default icon theme
    is already defined as Adwaita, not need to also define the fallback theme.

  [ Simon McVittie ]
  * d/rules: reset XDG_CONFIG_HOME, XDG_CACHE_HOME, XDG_DATA_HOME so that
    they are based on the temporary HOME
  * Backport patch from upstream to mark tiled Mutter/Shell windows
    as GDK_WINDOW_STATE_TILED under Wayland (with mutter >= 3.20.2-2)
  * Add my patch from upstream bug 755947 to disable character-cell-based
    size contraints for TILED windows, so that gnome-terminal can snap to
    half the screen under Wayland

 -- Simon McVittie <smcv@debian.org>  Sat, 25 Jun 2016 00:19:51 +0100

gtk+3.0 (3.20.6-1) unstable; urgency=medium

  * New upstream release.
  * Drop revert-scrolledwindow-Remove-child-before-destroying.patch, merged
    upstream.
  * Re-enable test-suite.

 -- Michael Biebl <biebl@debian.org>  Tue, 31 May 2016 21:33:34 +0200

gtk+3.0 (3.20.5-4) unstable; urgency=medium

  * Work around a bug in cdbs which causes the package to FTBFS; see #825135
    for further details.

 -- Michael Biebl <biebl@debian.org>  Thu, 26 May 2016 08:08:16 +0200

gtk+3.0 (3.20.5-3) unstable; urgency=medium

  * Make it simpler to bootstrap the package by marking the build dependencies
    which are required to run the test-suite with <!nocheck>.
    (Closes: #747392)
  * Bump Build-Depends on debhelper to (>= 9.20141010) and dpkg-dev to
    (>= 1.17.14) for build dependency restrictions support.
  * Temporarily disable the test suite (and its build-dependencies) to allow
    building the new gtk-update-icon-cache package. Our buildds don't support
    build profiles yet, so we'll have to bootstrap manually for now.

 -- Michael Biebl <biebl@debian.org>  Mon, 23 May 2016 01:01:27 +0200

gtk+3.0 (3.20.5-2) unstable; urgency=medium

  * Split gtk-update-icon-cache utility out of libgtk-3-bin into a separate
    package called gtk-update-icon-cache to break a dependency cycle with
    adwaita-icon-theme when building the package. (Closes: #824999)
    As the gtk-update-icon-cache binary doesn't actually have any libgtk-3-0
    dependency, there is no longer a reason to ship a gtk2 and gtk3 variant.
    So from now on we will only ship one implementation built from src:gtk+3.0
    and drop the Debian specific -3.0 suffix. To simplify the transition make
    libgtk-3-bin depend on gtk-update-icon-cache. Once all theme packages have
    been updated, this dependency can be dropped.
  * Cherry-pick patch from upstream Git which reverts a commit that was
    causing crashes in the filechooser in some applications.

 -- Michael Biebl <biebl@debian.org>  Sun, 22 May 2016 08:52:19 +0200

gtk+3.0 (3.20.5-1) unstable; urgency=medium

  * New upstream release.
  * Refresh patches.
  * Bump Standards-Version to 3.9.8.

 -- Michael Biebl <biebl@debian.org>  Sat, 21 May 2016 00:11:13 +0200

gtk+3.0 (3.20.4-1) unstable; urgency=medium

  * New upstream release.

 -- Andreas Henriksson <andreas@fatal.se>  Tue, 10 May 2016 14:29:37 +0200

gtk+3.0 (3.20.3-2) unstable; urgency=medium

  * Restore debian/patches/reftest-known-fail.patch so we can mark known
    failing tests as non-fatal.
  * Drop debian/patches/disable-flaky-textview-margins-reftest.patch and tag
    textview-margins.ui as known-fail.
  * Mark button-wrapping.ui reftest as known-fail, it currently fails on
    mips(64)el and prevents testing migration and important fixes in other
    packages reaching testing.

 -- Michael Biebl <biebl@debian.org>  Mon, 02 May 2016 01:18:04 +0200

gtk+3.0 (3.20.3-1) unstable; urgency=medium

  * New upstream release.
  * Drop debian/patches/git_window-Remove-suspicious-branch.patch, merged
    upstream and refresh the remaining patches.
  * Upload to unstable.

 -- Michael Biebl <biebl@debian.org>  Sat, 16 Apr 2016 21:13:07 +0200

gtk+3.0 (3.20.2-1) experimental; urgency=medium

  * New upstream release.
  * Drop debian/patches/git_fix_emacs.patch, included in release.
  * Add debian/patches/git_window-Remove-suspicious-branch.patch
    - from upstream git, reverts a revert in 3.20.2 that causes the
      testsuite to fail. Emacs users watch out!

 -- Andreas Henriksson <andreas@fatal.se>  Mon, 11 Apr 2016 12:53:17 +0200

gtk+3.0 (3.20.1-2) experimental; urgency=medium

  * Add debian/patches/disable-flaky-textview-margins-reftest.patch

 -- Andreas Henriksson <andreas@fatal.se>  Wed, 30 Mar 2016 14:02:10 +0200

gtk+3.0 (3.20.1-1) experimental; urgency=medium

  * New upstream release.
  * Drop debian/patches/git_a11y_GTK_CSD_distcheck.patch, included in release.
  * Add debian/patches/git_fix_emacs.patch, cherry-picked from upstream git.
    Thanks to Matteo F. Vescovi for verifying the commit fixed the emacs problem.

 -- Andreas Henriksson <andreas@fatal.se>  Wed, 30 Mar 2016 11:08:26 +0200

gtk+3.0 (3.20.0-1) experimental; urgency=medium

  * New upstream release.
  * Make testsuite fatal again.
  * Add debian/patches/git_a11y_GTK_CSD_distcheck.patch
    - cherry-pick commit from upstream to use client-side decorations
      for a11y tests when running under distcheck.
  * Drop debian/patches/reftest-known-fail.patch
  * Stop tagging reftests as known fail since they should be fixed now:
    - style-properties-nth-child.ui
    - label-text-shadow-changes-modify-clip.ui
  * Add debian/patches/no-accessibility-dump.patch
    - skip this test until someone figures out how to reliably run it
      always with CSD enabled, to match testsuite expected data.

 -- Andreas Henriksson <andreas@fatal.se>  Wed, 23 Mar 2016 14:10:27 +0100

gtk+3.0 (3.19.12-1) experimental; urgency=medium

  * New upstream development release+snapshot.
  * Update (build-)dependencies according to configure.ac changes:
    - add wayland-protocols (>= 1.1)
    - bump libwayland-dev to 1.9.91
    - add libharfbuzz-dev (>= 0.9), libpango1.0-dev
  * Temporarily make testsuite non-fatal while investigating.
  * libgtk-3-bin.install:
    - ship new gtk-query-settings tool.
    - ship gtk-builder gettext (its) files.
    - run wrap-and-sort on this file while at it.
  * Update debian/libgtk-3-0.symbols with new additions.
    - also drops an internal unused wayland-related drag and drop symbol.

 -- Andreas Henriksson <andreas@fatal.se>  Tue, 15 Mar 2016 11:34:25 +0100

gtk+3.0 (3.18.9-1) unstable; urgency=medium

  [ Michael Biebl ]
  * New upstream release.
  * Bump Standards-Version to 3.9.7.

  [ Uwe Kleine-König ]
  * Remove debian/{build,install} in clean target. (Closes: #792736)

 -- Michael Biebl <biebl@debian.org>  Sat, 12 Mar 2016 21:29:26 +0100

gtk+3.0 (3.18.8-1) unstable; urgency=medium

  * New upstream stable release 3.18.8

 -- Iain Lane <iain@orangesquash.org.uk>  Wed, 24 Feb 2016 17:55:46 +0000

gtk+3.0 (3.18.7-1) unstable; urgency=medium

  * New upstream release.

 -- Michael Biebl <biebl@debian.org>  Tue, 02 Feb 2016 19:12:28 +0100

gtk+3.0 (3.18.6-1) unstable; urgency=medium

  * New upstream release.
  * Refresh debian/patches/071_fix-installation-of-HTML-images.patch.

 -- Michael Biebl <biebl@debian.org>  Tue, 08 Dec 2015 15:11:24 +0100

gtk+3.0 (3.18.5-1) unstable; urgency=medium

  * New upstream stable release 3.18.5
    + GtkFileChooser:
      - Make sure external drives show up either in the sidebar or the places
        view
      - Ignore double-click events
    + Avoid some crashes in CSS parsing error handling

 -- Iain Lane <laney@debian.org>  Tue, 17 Nov 2015 14:10:09 +0000

gtk+3.0 (3.18.4-1) unstable; urgency=medium

  * New upstream stable release 3.18.4
    + Revert a GtkTextBuffer change that broke binding API
      - Remove downstream cherry-picks for this change.
    + Properly refresh styles when widget names change

 -- Iain Lane <laney@debian.org>  Fri, 13 Nov 2015 13:19:47 +0000

gtk+3.0 (3.18.3-3) unstable; urgency=medium

  * Revert "textbuffer: nicer get_iter functions" and related commits since
    this broke the bindings API. (Closes: #804798)

 -- Michael Biebl <biebl@debian.org>  Thu, 12 Nov 2015 18:50:55 +0100

gtk+3.0 (3.18.3-2) unstable; urgency=medium

  * The placesview API was not supposed to be public, so those symbols were
    removed. Update the libgtk-3-0.symbols file accordingly.

 -- Michael Biebl <biebl@debian.org>  Wed, 11 Nov 2015 02:39:56 +0100

gtk+3.0 (3.18.3-1) unstable; urgency=medium

  * New upstream release.
  * Refresh patches.
  * Drop Recommends on hicolor-icon-theme from libgtk-3-0 as libgtk-3-common
    already has a Depends on adwaita-icon-theme.

 -- Michael Biebl <biebl@debian.org>  Wed, 11 Nov 2015 01:41:11 +0100

gtk+3.0 (3.18.2-1) unstable; urgency=medium

  * New upstream release.
  * Refresh patches.

 -- Michael Biebl <biebl@debian.org>  Tue, 13 Oct 2015 23:07:49 +0200

gtk+3.0 (3.18.1-2) unstable; urgency=medium

  * Add debian/patches/git_stylecontext-make-sure-valid.patch
    - patch from upstream git to fix crash with some themes (Closes: #800911)

 -- Andreas Henriksson <andreas@fatal.se>  Sun, 11 Oct 2015 01:21:46 +0200

gtk+3.0 (3.18.1-1) unstable; urgency=medium

  * New upstream release.
  * Refresh patches.
  * Drop debian/patches/git_bitmask-dont-hardcode-64bit-size.patch, merged
    upstream.

 -- Michael Biebl <biebl@debian.org>  Thu, 08 Oct 2015 00:41:06 +0200

gtk+3.0 (3.18.0-4) unstable; urgency=medium

  * Team upload.
  * gir1.2-gtk-3.0 Breaks pre-3.18 versions of pygobject (Closes: #800798)

 -- Simon McVittie <smcv@debian.org>  Sun, 04 Oct 2015 15:46:54 +0100

gtk+3.0 (3.18.0-3) unstable; urgency=medium

  [ Michael Biebl ]
  * Drop the XS-Testsuite: autopkgtest field
    - it is no longer required, as dpkg 1.17.11 will add it
      automatically if there is a debian/tests/control file.

  [ Andreas Henriksson ]
  * Upload to unstable.

 -- Andreas Henriksson <andreas@fatal.se>  Fri, 02 Oct 2015 17:04:02 +0200

gtk+3.0 (3.18.0-2) experimental; urgency=medium

  * Add debian/patches/git_bitmask-dont-hardcode-64bit-size.patch
    - from upstream git. should fix test failure on i386, mips, mipsel.
  * debian/rules: move --fail-missing to binary target instead of
    binary-indep to use it on full builds only. This should avoid
    breaking source-only uploads as the binary-indep (only) builds
    more then it needs to do (which is not installed anywhere).

 -- Andreas Henriksson <andreas@fatal.se>  Sun, 27 Sep 2015 15:29:19 +0200

gtk+3.0 (3.18.0-1) experimental; urgency=medium

  * Drop debian/patches/061_multiarch_module_fallback.patch
    - now obsolete since all packages has been fixed to install
      in multiarch directories.
  * Drop patches which are unused and has been for a very long time:
    - debian/patches/030_tests_skip_filechooser.patch
    - debian/patches/042_treeview_single-focus.patch
    - debian/patches/043_notebook_scroll.patch
  * New upstream release.
  * Drop debian/patches/git_test-simplify-use-bash.patch
    - now included in upstream release.

 -- Andreas Henriksson <andreas@fatal.se>  Wed, 23 Sep 2015 17:07:59 +0200

gtk+3.0 (3.17.9-2) experimental; urgency=medium

  * Add debian/patches/git_test-simplify-use-bash.patch from upstream

 -- Andreas Henriksson <andreas@fatal.se>  Sun, 20 Sep 2015 19:46:36 +0200

gtk+3.0 (3.17.9-1) experimental; urgency=medium

  [ Simon McVittie ]
  * d/p/073-Use-AC_USE_SYSTEM_EXTENSIONS-to-get-_GNU_SOURCE-_XOP.patch:
    remove, applied upstream in 3.13 and no longer listed in series

  [ Andreas Henriksson ]
  * Add Breaks against gtk3-engines-oxygen << 1.4.1-3 (Closes: #797797)
  * New upstream development release.
  * Update (build-)dependencies according to configure.ac changes:
    - bump pango to >= 1.37.3
  * Bump glib build-dep to >= 2.45.8
    - g_param_spec_get_name_quark is needed.
  * Ship new gtk-builder-tool in libgtk-3-bin package.
  * Update debian/libgtk-3-0.symbols with many new additions.

 -- Andreas Henriksson <andreas@fatal.se>  Thu, 17 Sep 2015 13:12:35 +0200

gtk+3.0 (3.16.6-1) unstable; urgency=medium

  * New upstream release.
  * Refresh patches.
  * Drop obsolete Breaks from pre-wheezy.
  * Remove debian/libgtk-3-common.preinst.in, this file is a leftover from
    gtk+2.0 and not necessary anymore.

 -- Michael Biebl <biebl@debian.org>  Wed, 22 Jul 2015 21:29:11 +0200

gtk+3.0 (3.16.5-1) unstable; urgency=medium

  * New upstream bugfix release 3.16.5

 -- Iain Lane <laney@debian.org>  Wed, 08 Jul 2015 16:20:40 +0100

gtk+3.0 (3.16.4-2) unstable; urgency=medium

  * Merge changes from 3.14.13-1.
  * debian/README.Debian:
    + Removed, that's for gtk+2.0. Closes: #622913.
  * debian/control.in:
    + Drop versioned dependency on pkg-config. The version is satisfied
      in oldstable and that helps other packages that provide pkg-config.
      Closes: #734481.
  * Upload to unstable.

 -- Emilio Pozuelo Monfort <pochu@debian.org>  Sun, 14 Jun 2015 13:30:06 +0200

gtk+3.0 (3.16.4-1) experimental; urgency=medium

  [ Iain Lane ]
  * build with --fail-missing when doing an indep build
  * Install some utilities and missing icons, desktop files and manpages into
    gtk-3-examples (for want of a better package).
  * clean up reftest known_fail files in clean target which we create in
    pre-build

  [ Emilio Pozuelo Monfort ]
  * New upstream release.

 -- Emilio Pozuelo Monfort <pochu@debian.org>  Fri, 12 Jun 2015 00:06:44 +0200

gtk+3.0 (3.16.3-2) experimental; urgency=medium

  * d/p/015_default-fallback-icon-theme.patch: Replace gnome with Adwaita.
  * Update libgtk-3-dev dependencies according to its pkg-config file.

 -- Dmitry Shachnev <mitya57@debian.org>  Sun, 24 May 2015 19:26:07 +0300

gtk+3.0 (3.16.3-1) experimental; urgency=medium

  [ Sjoerd Simons ]
  * New upstream release 3.16.2.
  * debian/patches/044_tracker_fts.patch:
    + Dropped, upstream also defaults to FTS tracker queries now
  * debian/control: Update build-dependency versions
  * debian/control: Add libexpoxy and libegl1-mesa-dev to build-depencies
  * debian/libgtk-3-0.symbols: Updated
  * d/p/notify-test-Don-t-test-object-relying-on-dbus-connec.patch:
    + Added. Fix test failure when no session bus is running (bgo#749009)
  * debian/rules: Add label-text-shadow-changes-modify-clip.ui to known
    reftest failures

  [ Emilio Pozuelo Monfort ]
  * New upstream release 3.16.3.
  * debian/patches:
    + Refreshed.
  * debian/patches/notify-test-Don-t-test-object-relying-on-dbus-connec.patch:
    + Dropped, included upstream.

 -- Emilio Pozuelo Monfort <pochu@debian.org>  Fri, 22 May 2015 18:23:50 +0200

gtk+3.0 (3.14.13-1) unstable; urgency=medium

  * New upstream release.

 -- Andreas Henriksson <andreas@fatal.se>  Wed, 10 Jun 2015 18:19:44 +0200

gtk+3.0 (3.14.5-1) unstable; urgency=medium

  * New upstream bugfix release.
  * debian/patches/077_fix_menu_height_calculating.patch:
    + Dropped, merged upstream.

 -- Emilio Pozuelo Monfort <pochu@debian.org>  Tue, 11 Nov 2014 18:55:46 +0100

gtk+3.0 (3.14.4-2) unstable; urgency=medium

  [ Rico Tzschichholz ]
  * Install org.gtk.Settings.Debug.gschema.xml

  [ Dmitry Shachnev ]
  * debian/patches/077_fix_menu_height_calculating.patch: backport upstream
    commit to fix calculation of menu height (closes: #767906).

 -- Dmitry Shachnev <mitya57@debian.org>  Tue, 04 Nov 2014 17:19:48 +0300

gtk+3.0 (3.14.4-1) unstable; urgency=medium

  * New upstream release.

 -- Michael Biebl <biebl@debian.org>  Thu, 23 Oct 2014 15:43:31 +0200

gtk+3.0 (3.14.3-1) unstable; urgency=medium

  * New upstream release.
  * Install typelib files into multiarch paths.
  * Mark gir and dev package as Multi-Arch: same.
  * Bump Standards-Version to 3.9.6. No further changes.

 -- Michael Biebl <biebl@debian.org>  Mon, 13 Oct 2014 23:35:40 +0200

gtk+3.0 (3.14.2-1) unstable; urgency=medium

  * New upstream release.
    - includes fix gtkbuilder fix for problems affecting libgweather
      users (like gnome-clocks, Closes: #764681)

 -- Andreas Henriksson <andreas@fatal.se>  Sat, 11 Oct 2014 15:12:08 +0200

gtk+3.0 (3.14.1-1) unstable; urgency=medium

  [ Emilio Pozuelo Monfort ]
  * New upstream release.

  [ Andreas Henriksson ]
  * Add debian/patches/reftest-known-fail.patch
    - make it possible to tag individual reftests as ok to fail.
  * debian/rules:
    touch testsuite/reftests/style-properties-nth-child.ui.known_fail
    - reftest shows this intermittently has a couple of pixels
      difference on some architectures. No big deal.
      Noone is willing to investigate and consensus is it's ok to disable.

 -- Michael Biebl <biebl@debian.org>  Thu, 02 Oct 2014 01:49:16 +0200

gtk+3.0 (3.14.0-1) unstable; urgency=medium

  * New upstream release.
  * Refresh patches.

 -- Michael Biebl <biebl@debian.org>  Tue, 23 Sep 2014 22:25:42 +0200

gtk+3.0 (3.13.9-2) unstable; urgency=medium

  * Upload to unstable.

 -- Andreas Henriksson <andreas@fatal.se>  Fri, 19 Sep 2014 22:25:39 +0200

gtk+3.0 (3.13.9-1) experimental; urgency=medium

  [ Andreas Henriksson ]
  * libgtk-3-common: Depend on adwaita-icon-theme (>= ${gnome:Version})
    - gtk+ should guarantee we have atleast one sane icon theme available.
  * debian/rules: Include gnome-version.mk to generate ${gnome:Version}

  [ Emilio Pozuelo Monfort ]
  * New upstream development release.
  * debian/control.in:
    + Bump libpango1.0-dev minimum (build-)dependency.

 -- Emilio Pozuelo Monfort <pochu@debian.org>  Fri, 19 Sep 2014 17:37:42 +0200

gtk+3.0 (3.13.8-1) experimental; urgency=medium

  [ Andreas Henriksson ]
  * New upstream development release (3.13.7)
  * Update build-dependencies according to configure.ac
    - bump libglib2.0-dev to (>= 2.41.2)
  * Update libgtk-3.0-dev dependency on libglib2.0-dev to (>= 2.41.2)
  * Massage debian/patches/018_gdkenumtypes.c_location.patch to apply again
  * Drop backported/merged patches now in released version:
    - debian/patches/072_Avoid-pkg-config-atleast-version.patch
  * Have quilt refresh remaining patches.
  * Bump gobject-introspection build-dependency to (>= 1.41.3)
    - this one supports new "nullable" annotation.
  * Build-depend on adwaita-icon-theme instead of gnome-icon-theme-symbolic
  * Update debian/libgtk-3-0.symbols with many additions
  * New upstream development release (3.13.8)
  * Update build-dependencies according to configure.ac changes:
    - Bump libgdk-pixbuf2.0-dev to (>= 2.30.0)
    - Bump libwayland-dev to (>= 1.5.91)
  * debian/patches/032_mips_treeview_row_separator_height.patch:
    - massage the patch into applying again.
  * Update debian/libgtk-3-0.symbols
    - 4 dropped gdk_wayland_*_libgtk_only symbols, should be unused.
    - 3 new wayland related symbols

 -- Sjoerd Simons <sjoerd@debian.org>  Fri, 05 Sep 2014 22:50:11 +0200

gtk+3.0 (3.12.2-3) unstable; urgency=medium

  * Team upload
  * debian/missing-sources/zlib.js-0.1.6: add missing source code for
    gdk/broadway/rawinflate.min.js (Closes: #753968)
    - some files in zlib.js upstream had missing source code themselves
      (closure-compiler.jar) or are not needed here, and have been removed
      to save space; see debian/missing-sources/README for details
    - make debian/missing-sources/rawinflate.js a symlink into zlib.js-0.1.6
      to reassure lintian that source is present
  * d/p/073-Use-AC_USE_SYSTEM_EXTENSIONS-to-get-_GNU_SOURCE-_XOP.patch:
    define _GNU_SOURCE on non-Linux to fix "assignment makes pointer from
    integer without a cast" found by build-log scanning on kFreeBSD

 -- Simon McVittie <smcv@debian.org>  Sun, 17 Aug 2014 15:26:50 +0100

gtk+3.0 (3.12.2-2) unstable; urgency=medium

  * Team upload

  [ Dmitry Shachnev ]
  * Autopkgtests fixes: add missing xauth dependency, and stop using
    deprecated GtkStock item.

  [ Simon McVittie ]
  * debian/patches/072_Avoid-pkg-config-atleast-version.patch:
    stop AM_PATH_GTK_3_0([3], [], [], [gthread]) trying to require
    gthread-2.0 >= 3, which doesn't exist (Closes: #756476)

 -- Simon McVittie <smcv@debian.org>  Sun, 10 Aug 2014 17:26:57 +0100

gtk+3.0 (3.12.2-1) unstable; urgency=medium

  * New upstream release.

 -- Andreas Henriksson <andreas@fatal.se>  Fri, 16 May 2014 12:12:48 +0200

gtk+3.0 (3.12.1-1) unstable; urgency=medium

  * New upstream release

 -- Sjoerd Simons <sjoerd@debian.org>  Sat, 26 Apr 2014 16:44:41 +0200

gtk+3.0 (3.12.0-4) unstable; urgency=medium

  * Build-depend on gnome-icon-theme-symbolic and make test suite errors
    fatal again.

 -- Emilio Pozuelo Monfort <pochu@debian.org>  Thu, 03 Apr 2014 19:45:56 +0200

gtk+3.0 (3.12.0-3) unstable; urgency=medium

  * debian/control.in:
    + Loosen the dependencies on libgtk-3-common from = ${source:Version}
      to >= ${source:Version} to make libgtk-3-bin and libgtk-3-0 installable
      when a new source version is uploaded.
    + Don't build depend on gnome-icon-theme-symbolic as that pulls
      gnome-icon-theme which in turns pulls libgtk-3-bin, which isn't
      installable at the moment.
  * debian/rules:
    + Temporarily make the test suite non-fatal as gnome-icon-theme-symbolic
      is needed for some tests.

 -- Emilio Pozuelo Monfort <pochu@debian.org>  Wed, 02 Apr 2014 19:11:32 +0200

gtk+3.0 (3.12.0-2) unstable; urgency=medium

  * Upload to unstable.

 -- Emilio Pozuelo Monfort <pochu@debian.org>  Wed, 02 Apr 2014 16:10:12 +0200

gtk+3.0 (3.12.0-1) experimental; urgency=medium

  * New upstream release.
  * Update debian/libgtk-3-0.symbols with added symbols.

 -- Andreas Henriksson <andreas@fatal.se>  Tue, 25 Mar 2014 10:17:09 +0100

gtk+3.0 (3.11.8-1) experimental; urgency=medium

  * New upstream release.
  * debian/control.in,
    debian/rules:
    + Enable Google cloud print support on the normal build.

 -- Emilio Pozuelo Monfort <pochu@debian.org>  Sun, 09 Mar 2014 15:07:56 +0100

gtk+3.0 (3.11.7-1) experimental; urgency=medium

  * New upstream release.
  * Bump build-dependencies according to configure.ac:
    - glib 2.39.5 and gtk-doc 1.20
  * Use quilt to refresh all patches.
  * Update debian/libgtk-3-0.symbols

 -- Andreas Henriksson <andreas@fatal.se>  Tue, 18 Feb 2014 20:22:50 +0100

gtk+3.0 (3.11.5-1) experimental; urgency=medium

  * New upstream development release.
  * debian/control.in:
    + Update build dependencies.
    + Build depend on gnome-icon-theme-symbolic, needed for some tests.
    + Standards-Version is 3.9.5, no changes needed.
  * debian/libgtk-3-0.symbols:
    + Add new symbols. A couple of wayland-related symbols,
      gdk_wayland_display_get_wl_shell{,_surface} are gone in favor of
      gdk_wayland_display_get_xdg_shell. The wayland backend is not fully
      stable yet and nothing in the archive should be depending on them,
      so this should be fine.
    + Drop four commented-out symbols that weren't exported after 3.9.10,
      as mentioned below in the 3.9.14 changelog entry. Those for symbols
      were not exported in the headers and were only used internally by
      gdk.
  * debian/patches/080_disable-parallel-docs-build.patch:
     + Dropped, gtk-doc 1.20 works fine with parallel builds.
  * debian/rules:
     + Break colord<->gtk+ loop when bootstrapping. Thanks Daniel Schepler.
       Closes: #738603.

 -- Emilio Pozuelo Monfort <pochu@debian.org>  Mon, 17 Feb 2014 18:57:53 +0100

gtk+3.0 (3.10.7-1) unstable; urgency=low

  * debian/libgtk-3-bin.install:
    + Ship broadwayd.
  * debian/rules:
    + Enable parallel builds.
  * New upstream release.
  * debian/patches/080_disable-parallel-docs-build.patch:
    + Disable parallel support for the docs as that has races, see
      the similar glib2.0 patch for a longer explanation.
  * Upload to unstable.

 -- Emilio Pozuelo Monfort <pochu@debian.org>  Sat, 15 Feb 2014 14:15:56 +0100

gtk+3.0 (3.10.2-1) experimental; urgency=low

  * debian/libgtk-3-0.symbols:
    + Mark wayland symbols as linux-any.
  * New upstream release.
    + debian/libgtk-3-0.symbols:
      - Removed a couple of private structs that shouldn't have been
        exported.
  * debian/rules:
    + Set VERBOSE so we get more information about test failures.

 -- Emilio Pozuelo Monfort <pochu@debian.org>  Mon, 28 Oct 2013 02:08:26 +0100

gtk+3.0 (3.10.1-1) experimental; urgency=low

  [ Emilio Pozuelo Monfort ]
  * debian/control.in,
    debian/rules:
    + Only build the wayland backend on linux-any.

  [ Andreas Henriksson ]
  * New upstream release
  * Bump libwayland-dev (build-)dependency to >= 1.2.0
  * Update debian/libgtk-3-0.symbols with added symbols

 -- Andreas Henriksson <andreas@fatal.se>  Sun, 13 Oct 2013 20:14:15 +0200

gtk+3.0 (3.9.14-1) experimental; urgency=low

  [ Andreas Henriksson ]
  * New upstream development release (3.9.10)
  * Bump glib (build-)dependency to >= 2.37.3 as per configure.ac
  * Trivial update in 015_default-fallback-icon-theme.patch to apply.
  * Update debian/patches/018_gdkenumtypes.c_location.patch to apply
    after upstream dropped --disable-rebuilds.
  * Disable 030_tests_skip_filechooser.patch
    - testsuite moved and restructured....
  * Updated to apply patch against new testsuite file location:
    - 032_mips_treeview_row_separator_height.patch
  * Drop 031_ia64_children_test.patch
    - fixed differently upstream (see GBZ #702370)
  * Drop 080_correct_padding_of_submenu_arrows.patch
    - previously cherry-picked, now included in upstream release.
  * Refresh all patches to apply without offset.
  * Ignore testsuite failures for now...
  * Update debian/libgtk-3-0.symbols
    - many added symbols, and four missing:
      gdk_frame_clock_idle_get_type,
      gdk_offscreen_window_get_type,
      gdk_window_impl_get_type,
      gdk_window_impl_x11_get_type.
  * Explicitly set which GDK backends to build:
    - enable x11,wayland,broadway in regular build
    - disable wayland,broadway and enable x11 in udeb build
  * Add build-dependencies needed by wayland backend:
    - libwayland-dev (>= 1.1.90), libxkbcommon-dev (>= 0.2.0)
  * Update debian/libgtk-3-0.symbols with added broadway & wayland symbols.
  * New upstream release (3.9.12)
    - bump cairo build-dependency to >= 1.12

  [ Sjoerd Simons ]
  * Add libwayland-dev depend in libgtk-3-dev since we're building the wayland
    backend now
  * Also needs libxkbcommon-dev now due to the wayland backend (Found by Andrew
    Lee)
  * debian/libgtk-3-0.symbols: Update for new symbols (Patch by Andrew Lee)

  [ Emilio Pozuelo Monfort ]
  * New upstream development release (3.9.14).
  * debian/libgtk-3-0.symbols:
    + Updated for new symbols.
  * debian/control.in:
    + Bump minimum libglib2.0-dev build dependency.
    + Build depend on gsettings-desktop-schemas for the testsuite.
    + Build depend on dbus-x11 for the testsuite.
    + Build depend on at-spi2-core as libatspi2.0-0 seems to require it,
      tests that use dbus fail otherwise.
  * debian/rules:
    + Set XDG_DATA_DIRS and copy and copile the gsettings schemas so that
      gsettings can find them. Makes the test suite happy.
    + Set XDG_RUNTIME_DIR, makes the test suite even happier.
    + Make the test suite fatal again.

 -- Emilio Pozuelo Monfort <pochu@debian.org>  Tue, 10 Sep 2013 01:23:06 +0200

gtk+3.0 (3.8.2-3) unstable; urgency=low

  * Simplify our trigger for gtk-query-immodules-3.0, use the --update-cache
    option instead of redirecting stdout.
  * debian/patches/080_correct_padding_of_submenu_arrows.patch: Take padding
    into account to position submenu arrow. Patch cherry-picked from upstream
    Git.
  * Update debian/copyright to comply with the final 1.0 spec.

 -- Michael Biebl <biebl@debian.org>  Sat, 06 Jul 2013 00:51:39 +0200

gtk+3.0 (3.8.2-2) unstable; urgency=low

  * debian/patches/031_ia64_children_test.patch:
    + Patch from Stephan Schreiber, fix an invalid read on a test case
      that caused it to fail on ia64, making the build fail.
  * debian/patches/032_mips_treeview_row_separator_height.patch:
    + Disable another test that currently fails on mips but that also
      fails at least on amd64 when run under valgrind.
  * All the above closes: #711107.

 -- Emilio Pozuelo Monfort <pochu@debian.org>  Sun, 16 Jun 2013 01:25:10 +0200

gtk+3.0 (3.8.2-1) unstable; urgency=low

  [ Josselin Mouette ]
  * Switch to interest-noawait for triggers. They only affect IM
    modules, so this is not likely to cause upgrade problems.

  [ Michael Biebl ]
  * Upload to unstable.
  * New upstream release.
  * Update debian/copyright following the latest copyright-format spec.
  * Bump Standards-Version to 3.9.4. No further changes.

 -- Michael Biebl <biebl@debian.org>  Thu, 23 May 2013 16:23:37 +0200

gtk+3.0 (3.8.0-1) experimental; urgency=low

  [ Rico Tzschichholz ]
  * debian/gtk-3-examples.install:
    - Install usr/bin/gtk3-demo-application

  [ Emilio Pozuelo Monfort ]
  * New upstream release.
    + debian/patches/071_fix-installation-of-HTML-images.patch:
      - Refreshed.

 -- Emilio Pozuelo Monfort <pochu@debian.org>  Tue, 26 Mar 2013 11:21:30 +0100

gtk+3.0 (3.7.14-1) experimental; urgency=low

  * New upstream release.
    + d/p/090-GtkTextView-don-t-popdown-a-bubble-if-we-don-t-have-.patch:
      - Removed, included upstream.
  * debian/rules:
    + Set HOME rather than G_HOME, as GLib now honors the former and
      G_HOME is a Debian-specific thing.

 -- Emilio Pozuelo Monfort <pochu@debian.org>  Tue, 19 Mar 2013 12:06:40 +0100

gtk+3.0 (3.7.12-2) experimental; urgency=low

  * d/p/090-GtkTextView-don-t-popdown-a-bubble-if-we-don-t-have-.patch:
    + Added. Fix segv when popping down non-existing bubblees (From upstream
      git, bgo #695304)

 -- Sjoerd Simons <sjoerd@debian.org>  Mon, 11 Mar 2013 21:42:39 +0100

gtk+3.0 (3.7.12-1) experimental; urgency=low

  [ Sjoerd Simons ]
  * debian/patches/80_Fix-DND-with-frame-sync.patch:
    + Added. Temporary fix for DND when using mutter with the frame sync
    protocol (from upstream git, bgo#694217).

  [ Emilio Pozuelo Monfort ]
  * New upstream release.
    + debian/patches/*:
      - Refreshed.
    + debian/patches/80_Fix-DND-with-frame-sync.patch:
      - Removed, included upstream.
    + debian/libgtk-3-0.symbols:
      - Updated for new symbols.

 -- Emilio Pozuelo Monfort <pochu@debian.org>  Wed, 06 Mar 2013 13:43:48 +0100

gtk+3.0 (3.7.10-1) experimental; urgency=low

  * New upstream release.
    + debian/control.in:
      - Update build dependencies.
    + debian/patches:
      - Refreshed.
    + debian/libgtk-3-0.symbols:
      - Updated for the new symbols.
    + debian/gtk-3-examples.install:
      - Stop installing gtk3-demo files, no longer needed.
    + debian/patches/030_tests_skip_filechooser.patch:
      - New patch: skip filechooser tests as they are not designed to
        be run without gtk+ installed.

 -- Emilio Pozuelo Monfort <pochu@debian.org>  Sat, 23 Feb 2013 20:37:27 +0100

gtk+3.0 (3.6.4-1) experimental; urgency=low

  * New upstream release

 -- Sjoerd Simons <sjoerd@debian.org>  Tue, 08 Jan 2013 13:54:26 +0100

gtk+3.0 (3.6.3-1) experimental; urgency=low

  * New upstream release.
  * Refresh patches.
  * debian/libgtk-3-bin.install: Install gtk-launch man page.
  * debian/libgtk-3-dev.install: Install gtkbuilder.rng RELAX NG schema file
    which can be used to validate GtkBuilder ui files.

 -- Michael Biebl <biebl@debian.org>  Fri, 04 Jan 2013 23:23:45 +0100

gtk+3.0 (3.6.1-1) experimental; urgency=low

  * Team upload
  * New upstream release 3.6.1
    - drop private symbols gtk_css_image_get_parser_type and
      gtk_style_properties_get_style from symbols file (made static upstream;
      verified not to be present in any header file)

 -- Simon McVittie <smcv@debian.org>  Mon, 22 Oct 2012 21:17:30 +0100

gtk+3.0 (3.6.0-2) experimental; urgency=low

  * debian/control.in: Add ${shlibs:Depends} Depends to libgtk-3-bin

 -- Sjoerd Simons <sjoerd@debian.org>  Wed, 03 Oct 2012 18:44:04 +0200

gtk+3.0 (3.6.0-1) experimental; urgency=low

  * New upstream release (3.6.0)
  * Sync with ubuntu:
    * debian/rules: Make test failures fatal again
    * debian/libgtk-3-0.symbols: Updated
    * debian/rules: Update build-depends
    * debian/libgtk-3-bin.install: Add gtk-launch: A new commandline utility
      to launch an application from its desktop file
    * Add autopkgtest support
  * debian/patches/072_statusicon_icon_size.patch:
    * Removed merged upstream
  * debian/patches/074_try-harder-to-discriminate-Shift-F10-and-F10.patch:
    * Removed, fixed upstream
  * debian/patches/073_transparent_colors.patch
    * Removed, fixed upstream
  * debian/control.in: bump glib2.0 build-dep to >= 2.33.14 to trump the dodgy
    version in unstable
  * debian/control.in: Bump gnome-themes-standard break due to theme related
    changes

 -- Sjoerd Simons <sjoerd@debian.org>  Wed, 03 Oct 2012 09:07:16 +0200

gtk+3.0 (3.4.2-6) unstable; urgency=low

  * Team upload.
  * debian/patches/076_check_wm_supports_hint.patch: This patch fixes the
    size and placement of popup menus with some window managers, such as
    Awesome and XMonad. Closes: #681974

 -- Sébastien Villemot <sebastien@debian.org>  Thu, 31 Jan 2013 18:09:43 +0100

gtk+3.0 (3.4.2-5) unstable; urgency=low

  * debian/patches/075_gtkplug-fix-handling-of-key-events-for-layouts.patch:
    This patch fixes handling of key events for different layouts in
    GtkPlug. In particular, it fixes the keyboard layout switching from
    gnome-screensaver when the screen is locked. Closes: #692235
  * debian/libgtk-3-0.symbols: add gdk_x11_keymap_get_group_for_state and
    gdk_x11_keymap_key_is_modifier which are introduced by the above patch
    (actually backported from the 3.5.2 API).
  * debian/rules: call dh_makeshlibs with -V 'libgtk-3-0 (>= 3.4.2-5~)',
    since we introduced new public symbols in this Debian revision.

 -- Sébastien Villemot <sebastien@debian.org>  Wed, 09 Jan 2013 11:00:22 +0100

gtk+3.0 (3.4.2-4) unstable; urgency=low

  * debian/patches/074_try-harder-to-discriminate-Shift-F10-and-F10.patch:
    With xkb-data 2.5.1-2.1 preserving the Shift modifier, GTK+ can properly
    map F10 and Shift-F10 to different key bindings. Closes: #658392

 -- Michael Biebl <biebl@debian.org>  Fri, 21 Sep 2012 18:30:41 +0200

gtk+3.0 (3.4.2-3) unstable; urgency=low

  [ Josselin Mouette ]
  * Update xrandr epoch.

  [ Michael Biebl ]
  * debian/libgtk-3-0.postrm.in: Drop "rm -rf /etc/gtk-3.0/" on purge since
    this removes files owned by libgtk-3-common. Those bits were copied over
    from the gtk+2.0 package but they are actually obsolete and no longer
    required. Closes: #681198
  * debian/patches/073_transparent_colors.patch: Handle transparent colors
    better in GtkStyle emulation. Patch cherry-picked from upstream Git.
    Closes: #669694
  * debian/patches/070_revert-widget-set-up-signals-after-initializing.patch:
    This patch was a temporary workaround for a bug in mutter which has been
    fixed in version 3.4. It was not supposed to be shipped as part of wheezy,
    so drop it again.
  * If the NEWS or README file is larger than 4k in size append a .gz suffix
    as dh_compress will compress those files. This avoids dangling symlinks.
    Closes: #679754

 -- Michael Biebl <biebl@debian.org>  Mon, 06 Aug 2012 21:40:53 +0200

gtk+3.0 (3.4.2-2) unstable; urgency=low

  * debian/patches/072_statusicon_icon_size.patch: Fix how we determine the
    icon size for the statusicon. This fixes a crash in notification-daemon
    which was caused by an assertion failure. Closes: #669883
    Thanks to Fernando Lemos for the patch and Brad Jorsch for the excellent
    debugging.

 -- Michael Biebl <biebl@debian.org>  Sat, 30 Jun 2012 17:01:38 +0200

gtk+3.0 (3.4.2-1) unstable; urgency=low

  * New upstream release.
  * Simplify shlibs version information for libgail-3-0 and no longer create a
    dependency on libgail-3-common, this package has been dropped in 3.2.

 -- Michael Biebl <biebl@debian.org>  Thu, 10 May 2012 14:44:28 +0200

gtk+3.0 (3.4.1-2) unstable; urgency=low

  * Upload to unstable.

 -- Michael Biebl <biebl@debian.org>  Thu, 19 Apr 2012 02:46:25 +0200

gtk+3.0 (3.4.1-1) experimental; urgency=low

  [ Josselin Mouette ]
  * Break libvte-2.90-9 < 0.32 and libwebkitgtk-3.0-0 < 1.8.0 for the
    scrolling related changes. Closes: #666921.

  [ Michael Biebl ]
  * New upstream release.
    - Fixes GtkPaned's handling of preferred size. Closes: #666718
  * Update dependencies according to configure.ac.
  * Drop explicit Build-Depends on gir1.2-glib-2.0 and gir1.2-freedesktop.
  * Refresh patches.
  * Remove leftovers from the opt flavor.
  * Set --sourcedir for the different flavors when running dh_install. This
    way the .install files can be simplified a lot which makes them much more
    readable.
  * Bump Standards-Version to 3.9.3.
  * Update Vcs-* URLs.
  * Remove --enable-xinput configure flag as xinput support is no longer
    optional and this flag has thus been removed upstream.
  * debian/patches/071_fix-installation-of-HTML-images.patch: Fix installation
    of HTML images for out-of-tree builds when using absolute paths.
    Closes: #656803

 -- Michael Biebl <biebl@debian.org>  Tue, 17 Apr 2012 20:59:19 +0200

gtk+3.0 (3.4.0-1) experimental; urgency=low

  * New upstream release.
  * Bump Build-Depends on cdbs for multiarch support.
  * debian/libgtk-3-0.symbols: Updated.
  * debian/rules: Bump SHVER to 3.3.18.
  * debian/control.in:
    - Bump (Build-)Depends on libglib2.0-dev to (>= 2.31.20).
    - Drop explicit Build-Depends on gir1.2-atk-1.0, gir1.2-pango-1.0 and
      gir1.2-gdkpixbuf-2.0, those are pulled via the corresponding -dev
      package.
    - Update dependencies of libgtk-3-dev. Strip the minimum version from
      libx*-dev, since those versions were older then lenny anyway.
    - Remove a few obsolete Conflicts/Replaces.
  * Refresh patches.
  * Disable 043_notebook_scroll.patch, it needs to be updated.
  * Move org.gtk.Demo.gschema.xml gsettings schema from libgtk-3-common to
    gtk-3-examples. Add the necessary Breaks/Replaces.
  * debian/libgtk-3-bin.install.in: Install the man pages from the install
    directory, not the source directory.
  * debian/patches/070_revert-widget-set-up-signals-after-initializing.patch:
    Revert upstream commit which breaks the window decorations in
    gnome-shell resp. mutter 3.2.

 -- Michael Biebl <biebl@debian.org>  Wed, 28 Mar 2012 15:27:05 +0200

gtk+3.0 (3.3.16-1) experimental; urgency=low

  * New upstream development release.
  * debian/libgtk-3-0.symbols: Add new symbols.
  * debian/rules: Bump SHVER to 3.3.16.
  * debian/control.in:
    - Bump (Build-)Depends on libglib2.0-dev to (>= 2.31.18).
    - Bump (Build-)Depends on libgdk-pixbuf2.0-dev to (>= 2.25.2).
    - Drop Depends on libxml2-utils from libgtk-3-dev as gtk-builder-convert
      has been removed.
    - Drop Recommends on python and debhelper from libgtk-3-dev since it no
      longer includes a dh_gtkmodules debhelper addon.
    - Bump Breaks against gnome-themes-standard due to theming related
      changes.
  * Remove leftovers from the gtk3-engines-pixbuf package.
  * Update patches:
    - Drop 003_gdk.pc_privates.patch, fixed upstream in a similar way.
    - Drop 70-Fix-document-generation-in-out-of-tree-builds.patch, applied
      upstream.
    - Drop 041_ia32-libs.patch, no longer required with multiarch.
    - Disable 042_treeview_single-focus.patch for now since it has no
      description why this patch is needed and it needs to be updated.
    - Refresh remaining patches.
  * debian/gtk-3-examples.install.in: Install gtk3-widget-factory demo
    application.
  * Stop building static libraries which require a full separate build and
    appear to be unused.
  * Enable colord support for color-managed printing. Keep it disabled for the
    udeb build.

 -- Michael Biebl <biebl@debian.org>  Wed, 07 Mar 2012 01:16:05 +0100

gtk+3.0 (3.2.3-1) unstable; urgency=low

  * New upstream release.
    - Fixes segfault on arrow keypress in empty GtkIconView. Closes: #638704
    - Fixes a11y related crash in treeview. Closes: #652073
    - Fixes mouse grabbing when clicking resize grip. Closes: #630972
  * Update patches:
    - Drop 000git_gtk_tree_view_get_tooltip_context_annotation.patch, applied
      upstream.
    - Drop 080_filechooserdefault-Don-t-unref-value-twice.patch, applied
      upstream.
    - Refresh 017_no_offscreen_device_grabbing.patch,
      042_treeview_single-focus.patch and 043_notebook_scroll.patch.
  * Change section of gir1.2-gtk-3.0 to introspection.

 -- Michael Biebl <biebl@debian.org>  Tue, 20 Dec 2011 18:42:32 +0100

gtk+3.0 (3.2.2-3) unstable; urgency=low

  [ Martin Pitt ]
  * Add 000git_gtk_tree_view_get_tooltip_context_annotation.patch: Fix
    gtk_tree_view_get_tooltip_context() transfer annotation, causing crashes
    when using this method from Python.
  * Add 016_no_offscreen_widgets_grabbing.patch: Widgets inside
    GtkOffscreenWindow seem like they should not be allowed to do
    grab the mouse or whatever, as this can deactivate open menus.
    (LP: #512427, GNOME #607668)
  * Add 017_no_offscreen_device_grabbing.patch: Do not allow devices in an
    offscreen hierarchy to take grabs. (LP: #804009, GNOME #658563)
  * Add 018_gdkenumtypes.c_location.patch: Always generate gdk/gdkenumtypes.c
    in the source tree, and fix path in the introspection sources. With this,
    gdkenumtypes.c is correctly included with separate build trees, too.  This
    fixes missing GTypes in the .gir when using a separate build tree.
    (LP: #769256, GNOME #647729)
  * debian/rules: Bump SHVER to 3.1.90.
  * Build for multiarch. Adapted Steve Langasek's changes to Ubuntu's gtk+2.0
    package:
    - debian/control.in: Bump build dependencies to multiarch aware versions.
    - debian/control.in: Add Multi-Arch: and necessary Pre-Depends: fields.
      (libraries/-dbg are "same", -doc/-bin are "foreign").
    - debian/rules: Use multiarch LIBDIR.
    - debian/libgail-3-dev.install, debian/libgail-3-0.install: Rename to
      *.in, and use @LIBDIR@ instead of hardcoded usr/lib.
    - debian/gir1.2-gtk-3.0.install.in: Use @LIBDIR@.
    - debian/libgtk-3-0.triggers.in, debian/libgtk-3-0.postinst.in,
      debian/rules: Also trigger on changes to the fallback non-multiarch
      module directory, which is now called @OLD_MODULES_BASE_PATH@.
    - Add 061_multiarch_module_fallback.patch: Fall back to the hard-coded
      pre-multiarch module directory when searching for modules. This
      maintains compatibility with packages installing modules to
      the old directories.

  [ Josselin Mouette ]
  * Break murrine-themes (same reason as gnome-themes-standard).
  * Move /etc/gtk-3.0 to libgtk-3-common.
  * Add appropriate Breaks/Replaces to handle it.
  * Remove gtk-query-immodules-3.0 from libgtk-3-bin since it is
    clearly not Multi-Arch compatible. It should not be needed anyway,
    everything is handled by triggers from the private directory.
  * Remove incorrect M-A: same statement for the debug package.
  * Make libgtk-3-bin arch-any, thanks Rico for noticing.

  [ Michael Biebl ]
  * debian/libgtk-3-0.postinst.in: If the non-multiarch immodules directory
    does not exist or is empty handle this case more gracefully and don't
    print an error message.
  * debian/patches/080_filechooserdefault-Don-t-unref-value-twice.patch: Fix
    incorrect ref counting which could lead to a crash in the filechooser.
    Closes: #650223

 -- Michael Biebl <biebl@debian.org>  Wed, 30 Nov 2011 00:25:29 +0100

gtk+3.0 (3.2.2-2) unstable; urgency=low

  * Upload to unstable.
  * debian/control.in:
    - Add Breaks against gnome-themes-standard (<< 3.2) due to the CSS theming
      related changes. Closes: #649203
  * Fix broken symlinks in /usr/share/doc. Closes: #647466

 -- Michael Biebl <biebl@debian.org>  Sat, 19 Nov 2011 00:01:03 +0100

gtk+3.0 (3.2.2-1) experimental; urgency=low

  * New upstream release.
  * Refresh patches.

 -- Michael Biebl <biebl@debian.org>  Mon, 14 Nov 2011 00:07:56 +0100

gtk+3.0 (3.2.1-2) experimental; urgency=low

  * debian/control.in:
    - Move gtk-doc-tools from Build-Depends-Indep to Build-Depends as it is
      required by autoreconf. Also bump it to (>= 1.11).

 -- Michael Biebl <biebl@debian.org>  Sat, 22 Oct 2011 00:30:44 +0200

gtk+3.0 (3.2.1-1) experimental; urgency=low

  [ Sjoerd Simons ]
  * New upstream release
  * debian/control.in: Update build-depends
  * debian/rules: Bump libgail SHVER depends
  * d/p/002_static-linking-dont-build-perf.patch: Removed, fixed upstream
  * d/p/030_xim-modules.patch: Removed, fixed upstream
  * d/p/045_trayicon-visual.patch: Removed, fixed upstream
  * d/p/003_gdk.pc_privates.patch: Refreshed
  * d/p/043_notebook_scroll.patch: Refreshed
  * d/p/044_tracker_fts.patch: Refreshed
  * debian/rules: Enable gtk-doc build with the shared build

  [ Michael Biebl ]
  * debian/watch:
    - Track .xz tarballs.
  * debian/control.in:
    - Set pkg-gnome-maintainers@lists.alioth.debian.org as Maintainer.
    - Instead of depending on lynx | www-browser, make the -doc packages
      suggest devhelp.

  [ Sjoerd Simons ]
  * debian/libgtk-3-0.symbols: Update symbols
  * Remove libgail-3-common package. Modules have been integrated directly into
    Gtk
  * debian/patches/70-Fix-document-generation-in-out-of-tree-builds.patch:
    + Added, fix documentation when build out of tree

 -- Sjoerd Simons <sjoerd@debian.org>  Fri, 21 Oct 2011 19:36:06 +0200

gtk+3.0 (3.0.12-3) unstable; urgency=low

  * 030_xim-modules.patch: stolen from upstream git. Fix the behavior of
    XIM modules. Closes: #633720.
  * 043_notebook_scroll.patch: handle a few more widgets to avoid
    alt+scroll being intercepted by ranges, spin buttons, combo boxes…

 -- Josselin Mouette <joss@debian.org>  Thu, 08 Sep 2011 13:01:03 +0200

gtk+3.0 (3.0.12-2) unstable; urgency=low

  [ Josselin Mouette ]
  * Tighten dependencies on libgtk-3-common. Closes: #636766.

  [ Michael Biebl ]
  * debian/patches/045_trayicon-visual.patch: Fix assertion in trayicon-x11
    when visual is not available. Thanks to Vincent Bernat for the patch.
    Closes: #637067
  * debian/libgail-3-0.symbols: Remove trailing empty line which confuses
    dpkg-gensymbols.
  * Bump debhelper compatibility level to 8.

 -- Michael Biebl <biebl@debian.org>  Tue, 30 Aug 2011 01:57:26 +0200

gtk+3.0 (3.0.12-1) unstable; urgency=low

  * New upstream release.
    - GdkKeymap: Prevent an infinite loop in the non-XKB case.
      (Closes: #633917)
  * Stop installing libtool .la files.

 -- Michael Biebl <biebl@debian.org>  Thu, 28 Jul 2011 12:45:04 +0200

gtk+3.0 (3.0.11-1) unstable; urgency=low

  * New upstream release.
    - Fixes infinite-loop in GTK_FILE_CHOOSER_ACTION_CREATE_FOLDER.
      (Closes: #628457)
  * debian/patches/044_tracker_fts.patch: Enable Tracker full text search.

 -- Michael Biebl <biebl@debian.org>  Thu, 14 Jul 2011 14:45:24 +0200

gtk+3.0 (3.0.10-1) unstable; urgency=low

  [ Josselin Mouette ]
  * libgtk-3-0.postrm.in: fix badly written test.

  [ Fabian Greffrath ]
  * Remove leftover diversions from the libgtk3.0-bin package
    that got replaced by libgtk-3-bin (Closes: #617662 ).

  [ Michael Biebl ]
  * debian/watch: Switch to .bz2 tarballs.
  * New upstream release.
  * Refresh patches.
  * Bump Standards-Version to 3.9.2. No further changes.
  * Drop Build-Depends on dpkg-dev (>= 1.13.19). Even lenny has a more recent
    version.
  * Update package descriptions.
  * Drop debian/gruik2devhelp.awk and Build-Depends on gawk, obsolete.

  [ Josselin Mouette ]
  * 043_notebook_scroll.patch: new patch. Reintroduce tab scrolling in
    GtkNotebook, but this time only when Alt is pressed, as recommended
    by upstream, and from the whole notebook area.
  * Drop debhelper 8 requirement so that it can build.
  * libgtk-3-bin.preinst: only remove libgtk3.0-bin diversions if they
    already exist.

 -- Josselin Mouette <joss@debian.org>  Sat, 04 Jun 2011 22:51:06 +0200

gtk+3.0 (3.0.8-1) unstable; urgency=low

  * Make the -dev package depend on the gir package.
  * New upstream release.
  * Drop the mimeinfo.cache from the udeb, it’s been moved to
    gdk-pixbuf.
  * Upload to unstable; drop check-dist include.

 -- Josselin Mouette <joss@debian.org>  Sun, 10 Apr 2011 18:29:44 +0200

gtk+3.0 (3.0.6-1) experimental; urgency=low

  * New upstream release.
    + debian/libgtk-3-0.symbols:
      - Updated.
  * debian/control.in:
    + Tighten libatk1.0-dev b-d to make sure we get an Atk-1.0.gir file.

 -- Emilio Pozuelo Monfort <pochu@debian.org>  Sat, 26 Mar 2011 00:00:41 +0000

gtk+3.0 (3.0.3-1) experimental; urgency=low

  * New upstream release.
    + debian/control.in:
      - Bump minimum libpango1.0-dev dependency.

 -- Emilio Pozuelo Monfort <pochu@debian.org>  Mon, 14 Mar 2011 23:34:09 +0000

gtk+3.0 (3.0.2-1) experimental; urgency=low

  * New upstream release
  * debian/patches/080_prevent_invalid_free.patch
    - Removed. fixed upstream

 -- Sjoerd Simons <sjoerd@debian.org>  Wed, 09 Mar 2011 23:46:48 +0000

gtk+3.0 (3.0.1-2) experimental; urgency=low

  * debian/patches/080_prevent_invalid_free.patch
    - Added. Prevent invalid free on double/tripple click events (from upstream
      git)

 -- Sjoerd Simons <sjoerd@debian.org>  Sat, 26 Feb 2011 16:02:13 +0000

gtk+3.0 (3.0.1-1) experimental; urgency=low

  [ Robert Ancell ]
  * debian/libgtk-3-bin.postrm:
  * debian/libgtk-3-bin.preinst:
    - Fix package name used in diversion

  [ Emilio Pozuelo Monfort ]
  * New upstream release.

 -- Emilio Pozuelo Monfort <pochu@debian.org>  Tue, 22 Feb 2011 20:36:55 +0000

gtk+3.0 (3.0.0-1) experimental; urgency=low

  [ Emilio Pozuelo Monfort ]
  * New upstream release.
    + debian/control.in:
      - Stop building the pixbuf package, it hasn't been ported to the
        new style API so is useless.
    + debian/patches/006_reenable_pixbuf_engine.patch:
      - Removed, no longer necessary.
    + debian/libgtk3.0-0.symbols:
      - Updated.
    + debian/libgtk3.0-dev.install.in,
      debian/libgtk3.0-dev.manpages,
      debian/rules:
      - gtk-builder-convert is gone, stop shipping it.

  [ Robert Ancell ]
  * New upstream release
  * Rename binary packages to new so naming
  * debian/control:
    - Bump build-depends on libglib2.0-dev, libgdk-pixbuf2.0-dev, libatk1.0-dev,
      gobject-introspection
  * debian/libgail-3-0.symbols:
  * debian/libgtk-3-0.symbols:
    - Updated
    - Mark symbols with stable version number
  * debian/rules:
    - Bump SHVER

  [ Emilio Pozuelo Monfort ]
  * Fix some leftovers after the renaming.

 -- Emilio Pozuelo Monfort <pochu@debian.org>  Sat, 19 Feb 2011 11:40:36 +0000

gtk+3.0 (2.99.2-1) experimental; urgency=low

  * New upstream release.
    + d/p/0001-stylecontext-Protect-the-cairo-contexts-with-cairo_s.patch
      d/p/0003-Fixed-assertions-in-gtk_cell_renderer_get_aligned_ar.patch
      d/p/0002-_gtk_cell_area_set_cell_data_func_with_proxy-set-the.patch
      - Removed, included upstream.
    + debian/libgtk3.0-0.symbols:
      - Updated.
    + debian/rules:
      - Bumped the shver.

 -- Emilio Pozuelo Monfort <pochu@debian.org>  Thu, 13 Jan 2011 18:36:27 +0000

gtk+3.0 (2.99.1-1) experimental; urgency=low

  [ Robert Ancell ]
  * debian/control.in:
    - Bump build-depends on libglib2.0-dev
  * debian/libgtk3.0-0.symbols:
    - Updated.
  * debian/libgtk3.0-dev.install.in
    - gdkconfig.h no longer distributed
  * debian/rules:
    - Bumped the shver.
  * debian/patches/001_static-linking-dont-query-immodules.patch:
  * debian/patches/005_support_disabling_x11_extensions.patch:
  * debian/patches/003_gdk.pc_privates.patch:
  * debian/patches/070_mandatory-relibtoolize.patch:
  * debian/patches/041_ia32-libs.patch:
  * debian/patches/002_static-linking-dont-build-perf.patch:
  * debian/patches/004_git_add_missing_include.patch:
  * debian/patches/042_treeview_single-focus.patch:
    - Refreshed.

  [ Emilio Pozuelo Monfort ]
  * New upstream release.
    + debian/rules:
      - Pass --enable-xinput instead of --with-xinput=yes.
      - Bump the shver.
    + debian/patches/004_git_add_missing_include.patch,
      debian/patches/005_support_disabling_x11_extensions.patch,
      debian/patches/007-continue-to-install-gdk-TARGET-3.0.pc.patch:
      - Removed, included upstream.
    + debian/patches/061_use_pdf_as_default_printing_standard.patch:
      - Removed. The cups backend part has been fixed upstream in a (better)
        different way, and the lpr part doesn't make sense as we don't know
        if the job will be sent to CUPS or not.
    + debian/patches/070_mandatory-relibtoolize.patch,
      debian/rules:
      - Switch to dh-autoreconf.
    + debian/patches/*:
      - Refreshed.
    + debian/libgtk3.0-0.symbols,
      debian/libgail3.0-0.symbols:
      - Updated.
    + debian/libgtk3.0-*.{install.in,manpages},
      debian/rules:
      - Install manpages and binaries with the -3.0 suffix as upstream has
        stopped doing so.
  * Switch to CDBS' flavours system.
  * debian/rules:
    + Remove hack to build on PowerPC64. That port is dead, and if it's
      ever back, hopefully we won't need to workaround toolchain issues.
    + Pass -O1 to the linker so dynamic loading is faster.
  * d/patches/0001-stylecontext-Protect-the-cairo-contexts-with-cairo_s.patch
    d/patches/0003-Fixed-assertions-in-gtk_cell_renderer_get_aligned_ar.patch
    d/patches/0002-_gtk_cell_area_set_cell_data_func_with_proxy-set-the.patch
    + Backport patches from upstream git. They fix rendering issues and
      assertion failures.

 -- Emilio Pozuelo Monfort <pochu@debian.org>  Wed, 12 Jan 2011 22:06:17 +0000

gtk+3.0 (2.91.6-1) experimental; urgency=low

  * New upstream release.
    + debian/patches/004_git_dont_setup_timeout_twice.patch:
      - Removed, included upstream.
    + debian/patches/004_git_add_missing_include.patch:
      - New patch from upstream git, add a missing include that
        otherwise caused the build to fail when disabling X extensions.
    + debian/patches/006_reenable_pixbuf_engine.patch:
      - New patch. Build the pixbuf engine even if it hasn't been ported to
        the new GtkThemingEngine API.
    + debian/patches/*:
      - Refreshed.
    + debian/libgtk3.0-0.symbols:
      - Updated.
      - Add Build-Depends-Package.
    + debian/rules:
      - Bumped the shver.
      - Disable silent builds.
  * Let gir1.2-gtk-3.0 replace gir1.0-gtk-3.0.

 -- Emilio Pozuelo Monfort <pochu@debian.org>  Sat, 18 Dec 2010 16:00:23 +0000

gtk+3.0 (2.91.5-2) experimental; urgency=low

  * debian/control.in,
    debian/rules:
    + Remove the chrpath hack, it's been fixed in libtool.
  * Update to the new gir policy:
    - Rename gir1.0-gtk-3.0 to gir1.2-gtk-3.0.
    - Bump the gobject-introspection build dependency.
    - Build depend on gir1.2 packages.

 -- Emilio Pozuelo Monfort <pochu@debian.org>  Sun, 12 Dec 2010 16:03:02 +0100

gtk+3.0 (2.91.5-1) experimental; urgency=low

  * New upstream release.
    + debian/patches/004_gtk_gir_build.patch:
      - Removed, fixed upstream.
    + debian/patches/004_git_dont_setup_timeout_twice.patch:
      - New patch from upstream git, don't setup a timeout in
        gtkspinners twice.
    + debian/patches/070_mandatory-relibtoolize.patch:
      - Updated.
    + debian/libgtk3.0-0.symbols:
      - Updated.

 -- Emilio Pozuelo Monfort <pochu@debian.org>  Tue, 30 Nov 2010 23:13:17 +0100

gtk+3.0 (2.91.4-2) experimental; urgency=low

  [ Laurent Bigonville ]
  * debian/watch: Bump version to 3

  [ Emilio Pozuelo Monfort ]
  * Add gir1.0-gtk-3.0, based on the gir1.0-gtk-2.0 Ubuntu patch.
  * debian/patches/004_gtk_gir_build.patch:
    + Fix the introspection build.
  * debian/patches/070_mandatory-relibtoolize.patch:
    + Updated.

  [ Sjoerd Simons ]
  * Update build-depends to properly depend on -dev packages with .gir
  * Target experimental

 -- Sjoerd Simons <sjoerd@debian.org>  Sat, 27 Nov 2010 17:01:51 +0000

gtk+3.0 (2.91.4-1) experimental; urgency=low

  * debian/libgtk3.0-common.install:
    + Ship the GSettings schemas.
  * New upstream release.
    + debian/control.in:
      - Bump glib2.0 build requirement.
    + debian/patches/*:
      - Refreshed.
  * debian/libgtk3.0-bin.{preinst,postrm}:
    + Add #DEBHELPER# token. Make errors fatal with set -e.
  * debian/rules:
    + Exclude .in files from the dh_installdocs call, so that
      it picks the real .doc-base files and not the .in ones.
  * debian/libgtk3.0-doc.doc-base.gdk{,.in}:
    + Don't hardcode the package name, generate it at build time.
  * debian/libgail3.0-doc.doc-base.gail-reference:
    + Fix paths to the manual.

 -- Emilio Pozuelo Monfort <pochu@debian.org>  Tue, 16 Nov 2010 06:30:33 +0100

gtk+3.0 (2.91.3-1) experimental; urgency=low

  [ Sebastian Dröge ]
  * Initial GTK+ 3 packaging.

  [ Rico Tzschichholz ]
  * New upstream development release
  * some fixes and changes

  [ Sjoerd Simons ]
  * New upstream release (2.91.3)
  * debian/patches/009_gtk-export-filechooser.patch:
    + Removed. Doesn't apply anymore and was only needed for hildon
  * Update build-depends to cairo >= 1.10.0 and glib-2.0 >= 2.27.0
  * debian/patches/070_mandatory-relibtoolize.patch
    + Updated
  * Update the faq/tutorial index files names
  * debian/control.in:
    + Add dependency on docbook-utils for db2html to generate the documentation
      html during build
  * Update the symbols file
  * Version various document index files so they don't conflict with their
    gtk2 flavour
  * debian/libgtk3-bin.preinst, debian/libgtk3-bin.postrm:
    + Divert gtk+2.0's update-icon-caches. The format remained the same so this
      is safe to do
  * debian/ruels, libtk3.0-doc.*: Tutorial and FAQ have been removed from the
    gtk source as they were updated, stop trying to install them
  * debian/libgail3.0-doc.doc-base.gail-reference
    + Rename the doc-base to gail-reference-3.0 to not conflict with
      libgail3.0-doc
  * debian/copyright updated/rewritten

 -- Sjoerd Simons <sjoerd@debian.org>  Sun, 07 Nov 2010 20:45:46 +0000

gtk+2.0 (2.21.5-1) experimental; urgency=low

  * New upstream development release:
    + debian/control.in,
      debian/rules,
      debian/*:
      - Remove all mentions of gdk-pixbuf and (build-) depend on it.
    + debian/libgtk2.0-0.postinst.in,
      debian/libgtk2.0-0.postrm.in,
      debian/libgtk2.0-0.triggers.in,
      debian/dh_gtkmodules.in:
      - Handle immodules by triggers and deprecate dh_gtkmodules.
    + debian/patches/*:
      - Refreshed.
      - Remove gdk-pixbuf and immodule patches.
    + debian/rules,
      debian/libgtk2.0-0.symbols:
      - Update for new API symbols.
    + debian/update-gdkpixbuf-loaders*,
      debian/update-gtk-immodules*:
      - Drop module update scripts which are no-ops since 2.10.1.

 -- Sebastian Dröge <slomo@debian.org>  Thu, 22 Jul 2010 21:01:09 +0200

gtk+2.0 (2.21.2-1) experimental; urgency=low

  * New upstream development release:
    + debian/rules,
      debian/libgtk2.0-0.symbols:
      - Update for new API symbols.
    + debian/patches/070_mandatory-relibtoolize.patch:
      - Regenerated for the new version.
    + debian/control.in:
      - Update GLib (build-) dependency to >= 2.25.8.

 -- Sebastian Dröge <slomo@debian.org>  Fri, 11 Jun 2010 12:19:30 +0200

gtk+2.0 (2.21.1-1) experimental; urgency=low

  * New upstream development release:
    + debian/rules,
      debian/libgtk2.0-0.symbols:
      - Update for new API symbols.
    + debian/patches/070_mandatory-relibtoolize.patch:
      - Regenerated for the new version.

 -- Sebastian Dröge <slomo@debian.org>  Mon, 31 May 2010 09:45:32 +0200

gtk+2.0 (2.21.0-1) experimental; urgency=low

  * New upstream development release:
    + debian/rules,
      debian/libgtk2.0-0.symbols:
      - Update for new API symbols.
    + debian/patches/002_static-linking-dont-build-perf.patch:
      - Refreshed.
    + debian/patches/070_mandatory-relibtoolize.patch:
      - Regenerated for the new version.

 -- Sebastian Dröge <slomo@debian.org>  Sat, 08 May 2010 08:20:19 +0200

gtk+2.0 (2.20.1-1) unstable; urgency=low

  * New upstream bugfix release:
    + debian/patches/006_support-for-tracker-0.8-stable-releases.patch:
      - Dropped, merged upstream.
    + debian/patches/003_gdk.pc_privates.patch:
      - Updated to apply cleanly again.
    + debian/patches/070_mandatory-relibtoolize.patch:
      - Regenerated for the new version.

 -- Sebastian Dröge <slomo@debian.org>  Mon, 03 May 2010 07:26:14 +0200

gtk+2.0 (2.20.0-3) unstable; urgency=low

  * debian/control.in
    - Add Vcs-* fields.
    - Add Homepage field.
  * debian/patches/006_support-for-tracker-0.8-stable-releases.patch
    - Add support for tracker 0.8 stable and future 0.9 releases. Also add
      support for loading the search engines on demand until they are actually
      needed. Patch is backported from upstream Git branch "tracker-0.8".
  * Refresh patches to apply cleanly.

 -- Michael Biebl <biebl@debian.org>  Wed, 14 Apr 2010 20:39:28 +0200

gtk+2.0 (2.20.0-2) unstable; urgency=low

  * Upload to unstable.

 -- Sebastian Dröge <slomo@debian.org>  Wed, 31 Mar 2010 09:16:00 +0200

gtk+2.0 (2.20.0-1) experimental; urgency=low

  [ Emilio Pozuelo Monfort ]
  * debian/rules,
    debian/control.in,
    debian/libgtk-directfb-2.0-0.*,
    debian/libgtk-directfb-2.0-dev.*,
    debian/patches/090_directfb-map-virtual-modifiers.patch,
    debian/patches/series:
    - Drop the DirectFB enabled GTK+ packages. They were needed for the
      graphical installer but it's now switching to X11 so we don't need
      them anymore.
  * debian/rules:
    - Move --with-xinput=yes and --with-libjasper to configure_flags
      since they are common to all of our flavours.

  [ Sebastian Dröge ]
  * New upstream stable release:
    + debian/patches/070_mandatory-relibtoolize.patch:
      - Regenerated for the new version.
    + debian/rules,
      debian/libgtk2.0-0.symbols:
      - Update SHVER to 2.20.0 for the new API to force dependencies
        on the stable version.
    + debian/control.in:
      - Update GLib build dependency and tighten some -dev package dependencies.
    + debian/patches/003_gdk.pc_privates.patch:
      - Updated to apply cleanly again.

 -- Sebastian Dröge <slomo@debian.org>  Tue, 23 Mar 2010 15:55:56 +0100

gtk+2.0 (2.19.7-3) experimental; urgency=low

  * debian/control.in:
    - Build depend on xsltproc, needed to generate the mime cache.
      It was brought indirectly by gtk-doc-tools, but that's on
      Build-Depends-Indep which isn't enough.

 -- Emilio Pozuelo Monfort <pochu@debian.org>  Tue, 16 Mar 2010 15:30:32 +0100

gtk+2.0 (2.19.7-2) experimental; urgency=low

  [ Cyril Brulebois ]
  * Switch udeb from DirectFB to Xlib to prepare the move to an X11-based
    graphical installer. Closes: #573872.
     - Replace libgtk-directfb-2.0-0-udeb with libgtk-x11-udeb in control
       file.
     - Update description accordingly.
     - Update .install.in accordingly, using the “shared_udeb” flavour,
       based on the “shared” one, but with a few X11 extensions disabled.
     - Update package name and file paths accordingly in rules file.
  * Version/Bump some B-D to make sure the udeb gets proper dependencies
    on the recently reworked/added udebs:
     - libx11-dev
     - libxcursor-dev
     - libxext-dev
     - libxi-dev
     - libxinerama-dev
     - libxrender-dev
  * Add one patch to make it possible to disable X11 extensions, and
    refresh the other one accordingly:
     - 005_support_disabling_x11_extensions.patch
     - 070_mandatory-relibtoolize.patch
  * Ship a minimal MIME database in the udeb, since the loaders mechanism
    isn’t sufficient to get proper PNG support:
     - Add shared-mime-info to Build-Depends to ensure that the
       update-mime-database tool is available at build-time, as well as
       the source freedesktop.org.xml file.
     - Add debian/keep-png-only.xsl to only keep the mime-type matching
       type="image/png". Matching with namespaces is tricky, see the
       comments in the XSL file for the details.
     - Build a MIME cache, and only ship the resulting mime.cache file
       under /usr/share/mime in the udeb.
     - While this is dirty, that should do the trick until it is needed
       for shared-mime-info to ship its own udeb.

  [ Emilio Pozuelo Monfort ]
  * Rename the udeb to libgtk2.0-0-udeb.
  * Standards-Version is 3.8.4, no changes needed.

 -- Emilio Pozuelo Monfort <pochu@debian.org>  Tue, 16 Mar 2010 01:01:48 +0100

gtk+2.0 (2.19.7-1) experimental; urgency=low

  * New upstream development release:
    + debian/patches/070_mandatory-relibtoolize.patch:
      - Regenerated for the new version.

 -- Sebastian Dröge <slomo@debian.org>  Fri, 12 Mar 2010 15:59:27 +0100

gtk+2.0 (2.19.6-1) experimental; urgency=low

  * New upstream development release:
    + debian/patches/070_mandatory-relibtoolize.patch:
      - Regenerated for the new version.
    + debian/rules,
      debian/libgtk-directfb-2.0-0.symbols,
      debian/libgtk2.0-0.symbols:
      - Update SHVER to 2.19.6 for the new API and add new symbols.
  * debian/patches/090_directfb-map-virtual-modifiers.patch:
    + Update to add just another stub to fix the build.

 -- Sebastian Dröge <slomo@debian.org>  Wed, 24 Feb 2010 10:01:31 +0100

gtk+2.0 (2.19.5-1) experimental; urgency=low

  * New upstream development release:
    + debian/patches/070_mandatory-relibtoolize.patch:
      - Regenerated for the new version.
    + debian/rules,
      debian/libgtk-directfb-2.0-0.symbols,
      debian/libgtk2.0-0.symbols:
      - Update SHVER to 2.19.5 for the new API and add new symbols.

 -- Sebastian Dröge <slomo@debian.org>  Wed, 10 Feb 2010 09:38:52 +0100

gtk+2.0 (2.19.4-1) experimental; urgency=low

  * New upstream development release:
    + debian/patches/070_mandatory-relibtoolize.patch:
      - Regenerated for the new version.
    + debian/rules,
      debian/libgtk-directfb-2.0-0.symbols,
      debian/libgtk2.0-0.symbols:
      - Update SHVER to 2.19.4 for the new API and add new symbols.

 -- Sebastian Dröge <slomo@debian.org>  Tue, 26 Jan 2010 08:25:41 +0100

gtk+2.0 (2.19.3-1) experimental; urgency=low

  * New upstream development release:
    + debian/patches/070_mandatory-relibtoolize.patch:
      - Regenerated for the new version.
    + debian/rules,
      debian/libgtk-directfb-2.0-0.symbols,
      debian/libgtk2.0-0.symbols:
      - Update SHVER to 2.19.3 for the new API and add new symbols.
    + debian/patches/091_size_allocate_crash.patch:
      - Dropped, merged upstream.

 -- Sebastian Dröge <slomo@debian.org>  Mon, 11 Jan 2010 20:36:25 +0100

gtk+2.0 (2.19.2-2) experimental; urgency=low

  * debian/patches/091_size_allocate_crash.patch:
    + Patch from upstream GIT to fix a crash on size allocations.
      Thanks to Sebastien Bacher.

 -- Sebastian Dröge <slomo@debian.org>  Wed, 06 Jan 2010 11:42:07 +0100

gtk+2.0 (2.19.2-1) experimental; urgency=low

  [ Emilio Pozuelo Monfort ]
  * debian/patches/000_gtk+-2.0.6-exportsymbols.patch:
    + Removed, it wasn't being applied and hasn't been relevant for a
      long time.

  [ Sebastian Dröge ]
  * New upstream development release:
    + debian/patches/070_mandatory-relibtoolize.patch:
      - Regenerated for the new version.
    + debian/rules,
      debian/libgtk-directfb-2.0-0.symbols,
      debian/libgtk2.0-0.symbols:
      - Update SHVER to 2.19.2 for the new API and add new symbols.
  * debian/patches/090_directfb-map-virtual-modifiers.patch:
    + Fix compilation of the DirectFB backend, patch adapted from
      upstream commit to fix the Quartz backend.

 -- Sebastian Dröge <slomo@debian.org>  Mon, 04 Jan 2010 10:43:48 +0100

gtk+2.0 (2.19.1-1) experimental; urgency=low

  * New upstream development release:
    + debian/rules:
      - Include check-dist.mk to prevent accidental uploads to unstable.
    + debian/control.in:
      - Update ATK build dependency.
    + debian/rules,
      debian/libgtk-directfb-2.0-0.symbols,
      debian/libgtk2.0-0.symbols:
      - Update SHVER to 2.19.1 for the new API and add new symbols.
    + debian/patches/009_gtk-export-filechooser.patch,
      debian/patches/021_loader-files-d.patch:
      - Updated to apply cleanly again.
    + debian/patches/070_mandatory-relibtoolize.patch:
      - Regenerated for the new version.

 -- Sebastian Dröge <slomo@debian.org>  Tue, 01 Dec 2009 15:28:10 +0100

gtk+2.0 (2.18.4-1) unstable; urgency=low

  * New upstream bugfix release:
    + debian/patches/070_mandatory-relibtoolize.patch:
      - Updated for the new version.
    + debian/patches/091_dont-omit-gtk-icon-size-dialog.patch,
      debian/patches/092_gtk-image-size-allocation.patch:
      - Dropped, merged upstream.

 -- Sebastian Dröge <slomo@debian.org>  Tue, 01 Dec 2009 07:46:18 +0100

gtk+2.0 (2.18.3-1) unstable; urgency=low

  * New upstream bugfix release:
    + debian/patches/070_mandatory-relibtoolize.patch:
      - Updated for the new version.
  * debian/patches/091_dont-omit-gtk-icon-size-dialog.patch:
    + Patch from upstream GIT to not omit GTk_ICON_SIZE_DIALOG
      when searching for an appropiate icon size.
  * debian/patches/092_gtk-image-size-allocation.patch:
    + Patch from upstream GIT to fix size allocation of GtkImage.

 -- Sebastian Dröge <slomo@debian.org>  Sun, 18 Oct 2009 13:23:44 +0200

gtk+2.0 (2.18.2-1) unstable; urgency=low

  * New upstream bugfix release:
    + debian/patches/070_mandatory-relibtoolize.patch:
      - Updated for the new version.
    + 090_directfb-backend-compilation-fix.patch:
      - Dropped, merged upstream.

 -- Sebastian Dröge <slomo@debian.org>  Tue, 06 Oct 2009 07:41:45 +0200

gtk+2.0 (2.18.1-1) unstable; urgency=low

  * New upstream bugfix release:
    + debian/patches/070_mandatory-relibtoolize.patch:
      - Updated for the new version.
    + 090_directfb-backend-compilation-fix.patch:
      - Fix compilation of the DirectFB backend, see
        https://bugzilla.gnome.org/show_bug.cgi?id=596959

 -- Sebastian Dröge <slomo@debian.org>  Thu, 01 Oct 2009 07:20:43 +0200

gtk+2.0 (2.18.0-1) unstable; urgency=low

  * New upstream stable release:
    + debian/rules,
      debian/*.symbols:
      - Updated for the new version.
    + debian/patches/005_gdk_directfb_window_new.patch:
      - Dropped, merged upstream.
    + debian/patches/070_mandatory-relibtoolize.patch:
      - Updated for the new version.

 -- Sebastian Dröge <slomo@debian.org>  Wed, 23 Sep 2009 06:36:41 +0200

gtk+2.0 (2.17.11-1) experimental; urgency=low

  * New upstream development release:
    + debian/patches/070_mandatory-relibtoolize.patch:
      - Updated for the new version.
    + debian/rules,
      debian/*.symbols:
      - Updated for the new version.

 -- Sebastian Dröge <slomo@debian.org>  Sat, 05 Sep 2009 07:16:24 +0200

gtk+2.0 (2.17.10-1) experimental; urgency=low

  * New upstream development release:
    + debian/patches/070_mandatory-relibtoolize.patch:
      - Updated for the new version.
    + debian/rules,
      debian/*.symbols:
      - Updated for the new version.
  * -

 -- Sebastian Dröge <slomo@debian.org>  Sat, 05 Sep 2009 07:16:21 +0200

gtk+2.0 (2.17.9-1) experimental; urgency=low

  [ Josselin Mouette ]
  * Clean up the .la files in all -dev packages, not only in the main
    one.

  [ Sebastian Dröge ]
  * New upstream development release:
    + debian/patches/070_mandatory-relibtoolize.patch:
      - Updated for the new version.
    + debian/rules,
      debian/*.symbols:
      - Updated for the new version.

 -- Sebastian Dröge <slomo@debian.org>  Tue, 25 Aug 2009 18:37:11 +0200

gtk+2.0 (2.17.8-1) experimental; urgency=low

  [ Emilio Pozuelo Monfort ]
  * New upstream development release.
    - Handle printers needing authentication. Closes: #499759.
    - Update libglib2.0-dev requirement.
  * debian/watch:
    - Don't uupdate.
  * debian/rules:
    - Configure with --with-libjasper, it's disabled by default now.
  * debian/control.in:
    - Remove conflicts and replaces no longer needed for packages in stable.
    - Standards-Version is 3.8.3, no changes needed.
  * debian/patches/005_xpmico.patch:
    - Removed, this check is not needed as HeaderSize can't overflow because
      IconCount will be at most 16 bits, and that multiplied by 16 is not
      enough to overflow an integer. (Checked with upstream)
  * debian/patches/001_static-linking-dont-query-immodules.patch,
    debian/patches/002_static-linking-dont-build-perf.patch:
    - Add headers.
  * debian/patches/005_gdk_directfb_window_new.patch:
    - New patch. Readd gdk_directfb_window_new(), which is exported in the
      public API and was removed by mistake.
  * debian/patches/*
    - Refreshed.
  * debian/libgtk-directfb-2.0-0.symbols,
    debian/libgtk2.0-0.symbols:
    - Updated for the new symbols. There's one symbol removed from the
      directfb backend, gdk_display_pointer_grab(). It wasn't exported in
      the headers, nor was supposed to be public, so if something out there
      is using it, they are doing it wrong.
  * debian/rules:
    - Remove a trailing backslash that prevented -c4 to be passed to
      dh_makeshlibs.

 -- Josselin Mouette <joss@debian.org>  Thu, 20 Aug 2009 18:29:04 +0200

gtk+2.0 (2.16.5-1) unstable; urgency=low

  * New upstream bugfix release:
    + debian/patches/070_mandatory-relibtoolize.patch:
      - Regenerated for the new version.

 -- Sebastian Dröge <slomo@debian.org>  Tue, 21 Jul 2009 08:09:50 +0200

gtk+2.0 (2.16.4-1) unstable; urgency=low

  * New upstream bugfix release:
    + debian/patches/070_mandatory-relibtoolize.patch:
      - Regenerated for the new version.

 -- Sebastian Dröge <slomo@debian.org>  Thu, 02 Jul 2009 06:09:04 +0200

gtk+2.0 (2.16.3-1) unstable; urgency=low

  * New upstream bugfix release:
    + debian/patches/070_mandatory-relibtoolize.patch:
      - Regenerated for the new version.
  * debian/control.in:
    + Update Standards-Version to 3.8.2.

 -- Sebastian Dröge <slomo@debian.org>  Mon, 29 Jun 2009 11:39:01 +0200

gtk+2.0 (2.16.2-1) unstable; urgency=low

  [ Loic Minier ]
  * Fix string concat in dh_gtkmodules; thanks Kanru Chen; closes: #528782.

  [ Sebastian Dröge ]
  * New upstream bugfix release:
    + debian/patches/091_workaround_no_gtk_init_incorrect_display.patch:
      - Dropped, merged upstream.
    + debian/patches/070_mandatory-relibtoolize.patch:
      - Regenerated for the new version.
    + debian/*.install:
      - Install the manpages from their source locations as
        they're not installed anymore for some reason.
  * debian/control.in:
    + Updated Standards-Version to 3.8.1, no additional changes needed.

 -- Sebastian Dröge <slomo@debian.org>  Tue, 02 Jun 2009 07:44:43 +0200

gtk+2.0 (2.16.1-2) unstable; urgency=low

  [ Loic Minier ]
  * Fix test-print-backend configure flag addition.
  * Set opt_configure_flags to $(shared_configure_flags) in the sample opt
    flavor for armel and move the opt flavor and check flavors below the
    definition of other flags.

 -- Josselin Mouette <joss@debian.org>  Thu, 16 Apr 2009 18:08:02 +0200

gtk+2.0 (2.16.1-1) experimental; urgency=low

  [ Loic Minier ]
  * Clarify dh_gtkmodules doc slightly.

  [ Gustavo Noronha Silva ]
  * debian/series:
  - forgot to add 022_disable-viqr-im-for-vi-locale.patch and
    061_use_pdf_as_default_printing_standard.patch to the series file
    (thanks to seb128 for noticing)
  * debian/control.in:
  - sync Replaces with ubuntu's package for easier migration from Ubuntu
    to Debian ;)

  [ Josselin Mouette ]
  * Make update-icon-caches always generate the cache, now that dh_icons
    is widespread.

  [ Sebastian Dröge ]
  * debian/libgtk-directfb-2.0-0.symbols,
    debian/libgtk2.0-0.symbols,
    debian/libgail18.symbols,
    debian/rules:
    + Add symbol files for GTK.

  [ Loic Minier ]
  * Merge the following changes by Emmet Hikory:

  [ Emmet Hikory ]
  * Port optimised flavor work by Loic Minier from pango1.0:
    - Rework flavor-specific vars.
      + Introduce $(flavor) which is set to $* to clarify implicit rules
      + Rename common_configure_flags to configure_flags
      + Introduce the flavor_get macro to use a flavor specific override or
        fallback to the common defaults for make vars.
      + Use $(call flavor_get, ) to retrieve configure_flags, CFLAGS, and
        LDFLAGS allowing to override these per flavor.
    - Add support for an optimised pass, implemented as a flavor
      + Define a default OPTLIBDIR and replace it in the sed foo for %.in
        files; this is like LIBDIR, but with some hwcaps extension, e.g.
        usr/lib/vfp.
      + Add vars to build an optimised vfp flavour for armel with
        additional CFLAGS
      + Add the "opt" special flavor to flavors to run the testuites on,
        CHECK_FLAVORS
      + Also sed and append %.opt after %.in when generating $ files from
        %.in; the %.opt file is optional and only included if the opt flavor
        is included.
      + Add a debian/libgtk2.0-0.install.opt which lists files from the
        optimised flavor to install in libgtk2.0-0.
      + Add a debian/libgail18.install.opt which lists files from the
        optimised flavor to install in libgail18.

  [ Loic Minier ]
  * Only pass -j to the main make call, do not parallelize the debian/rules
    themselves as it seems to be racy for an unidentified reason which is hard
    to reproduce.
  * Merge patch below from Ubuntu.

  [ Sebastien Bacher ]
  * debian/patches/093_git_change_fix_focus_issue.patch:
    - upstream git change to fix a timestamp issue leading to get nautilus.
      dialog opening sometime unfocussed for example (lp: #333366)

  [ Loic Minier ]
  * Build-dep on autotools-dev for the config.guess / .sub updates to work.
  * Drop duplicate Section/Priority fields.
  * ppc64: use DEB_HOST_GNU_CPU instead of BUILD; drop TODOs, the current
    implementation is correct.

  [ Sebastian Dröge ]
  * New upstream bugfix release:
    + debian/patches/070_mandatory-relibtoolize.patch:
      - Regenerated for the new version.
    + debian/patches/072_workaround_directfb_build.patch,
      debian/patches/092_fix_printtest_include.patch,
      debian/patches/093_git_change_fix_focus_issue.patch:
      - Dropped, merged upstream.

 -- Sebastian Dröge <slomo@debian.org>  Sun, 12 Apr 2009 11:21:58 +0200

gtk+2.0 (2.16.0-1) experimental; urgency=low

  [ Emilio Pozuelo Monfort ]
  * Let libgtk2.0-0 suggest gvfs, as it's needed for some APIs like
    gtk_show_uri.

  [ Josselin Mouette ]
  * libgtk2.0-0 depends on shared-mime-info. Closes: #518090.
  * Add dependent doc packages to b-d-i to ensure proper xrefs.

  [ Loic Minier ]
  * Clean up dh_gtkmodules output:
    - Demote warnings when skipping non-existent GtkPixbuf loaders and Gtk IM
      modules dirs to verbose_print(); use -v to see them.
    - Always print the number of GdkPixbuf loaders and Gtk IM modules found in
      each package.

  [ Emilio Pozuelo Monfort ]
  * New upstream stable release.
    - Bump shlibs.
    - debian/patches/070_mandatory-relibtoolize.patch: regenerated.
  * Ship the gtk-builder-convert manpage in libgtk2.0-dev.
  * Section of dbg packages is debug.

 -- Emilio Pozuelo Monfort <pochu@ubuntu.com>  Sun, 15 Mar 2009 20:10:34 +0100

gtk+2.0 (2.15.5-2) experimental; urgency=low

  [ Emilio Pozuelo Monfort ]
  * debian/control.in:
  - bump libglib2.0-dev build-dep requirement to >= 2.19.7
  - bump libxrandr-dev build-dep requirement to >= 1:1.2.99
  - also bump libgtk2.0-dev dependecies accordingly
    (Closes: #518078)

  [ Gustavo Noronha Silva ]
  * 042_treeview_single-focus.patch:
  - removed FIXME note, since it was explained to me that the patch is
    still necessary
  * debian/rules:
  - bumped SHVER to 2.15.5

  [ Imported from Ubuntu ]
  * 022_disable-viqr-im-for-vi-locale.patch,
    061_use_pdf_as_default_printing_standard.patch:
  - for the rationale for the PDF for printing one see:
    https://wiki.ubuntu.com/PDFasStandardPrintJobFormat

 -- Gustavo Noronha Silva <kov@debian.org>  Tue, 03 Mar 2009 21:58:20 -0300

gtk+2.0 (2.15.5-1) experimental; urgency=low

  * New upstream development release
  * 070_mandatory-relibtoolize.patch: refreshed.
  * 031_directfb_dead-keys.patch, 032_gdkwindowimpl_directfb.patch,
    033_directfb_client-message.patch, 034_directfb_memleak.patch,
    071_jasper_link_fix.patch, 092_fix_printtest_include.patch:
  - dropped; already featured in this release
  * 030_gtkentry_password-char-circle.patch:
  - dropped; upstream provides a different solution to setting the default
    invisible char now, that takes the font being used into consideration
  * 003_gdk.pc_privates.patch:
  - refreshed

 -- Gustavo Noronha Silva <kov@debian.org>  Mon, 02 Mar 2009 22:01:03 -0300

gtk+2.0 (2.14.7-3) experimental; urgency=low

  * 032_gdkwindowimpl_directfb.patch: new version of the patch. This
    should restore the basic functionality of the backend, but there is
    still work underway.
  * 033_directfb_client-message.patch: stolen from the upstream SVN. Fix
    the DirectFB client_message API.
  * 034_directfb_memleak.patch: stolen from the upstream SVN. Fix memory
    leak in the DirectFB code.
  * Require DirectFB 1.0.0 for the 034 patch.
  * 070_mandatory-relibtoolize.patch: updated accordingly.

 -- Josselin Mouette <joss@debian.org>  Sat, 21 Feb 2009 14:59:45 +0100

gtk+2.0 (2.14.7-2) experimental; urgency=low

  * 008_implicit_pointer_conversion_gdkgc_directfb.patch: removed, it’s
    obsolete and just defines the same macro a second time.
  * 007_implicit_pointer_conversion_gdkdrawable_directfb.patch: removed,
    it’s not needed anymore with the latest directfb.
  * 006_proper-directfb-modules.patch: removed from the package, it
    won’t be necessary anymore.
  * 001_static-linking-dont-query-immodules.patch,
    002_static-linking-dont-build-perf.patch,
    003_gdk.pc_privates.patch,
    004_gtk+-ximian-gtk2-filesel-navbutton-5.patch: refreshed.
  * Remove 071_correct_directfb_declarations.patch, and replace it by
    032_gdkwindowimpl_directfb.patch, a patch from Sven Neumann to
    (hopefully) fix DirectFB support for GTK+ 2.14.

 -- Josselin Mouette <joss@debian.org>  Tue, 17 Feb 2009 23:17:56 +0100

gtk+2.0 (2.14.7-1) experimental; urgency=low

  [ Loic Minier ]
  * Don't purge /etc/gtk-2.0/gdk-pixbuf.loaders and /etc/gtk-2.0/gtk.immodules
    during first configuration.

  [ Sebastian Dröge ]
  * New upstream bugfix release:
    + debian/patches/070_mandatory-relibtoolize.patch:
      - Regenerated for the new version.

 -- Sebastian Dröge <slomo@debian.org>  Thu, 08 Jan 2009 08:06:02 +0100

gtk+2.0 (2.14.5-1) experimental; urgency=low

  [ Josselin Mouette ]
  * Really install the faq and tutorial files correctly so that the
    devhelp file is read.
  * Update doc-base files accordingly.
  * gruik2devhelp.awk: new script to generate the devhelp files
    automatically for the FAQ and tutorial, based on the HTML doc.
  * Build-depend on gawk, run the script appropriately.

  [ Sebastian Dröge ]
  * New upstream bugfix release:
    + debian/patches/070_mandatory-relibtoolize.patch:
      - Regenerated for the new version.

 -- Sebastian Dröge <slomo@debian.org>  Tue, 25 Nov 2008 11:00:35 +0100

gtk+2.0 (2.14.4-3) experimental; urgency=low

  * libgail*.install: fix installation paths. Closes: #505105.
  * Do not ship .la files for gail modules.
  * Generate shlibs for libgail.
  * Bump shlibs version to 2.14.0.
  * Do not install libgailutil in libgtk2.0-0.
  * Do not install gtk libs in libgail-dev.
  * Rework docs installation.
  * Add doc links where needed.
  * Install .devhelp files at the correct places. Closes: #504807.
  * Bump dependencies for the development package.
  * Fix dependencies of gail packages.
  * Don’t install libgail in the udeb.
  * Stop shipping /usr/lib/pkgconfig/libgtk-directfb-2.0-0/, nobody uses
    it.
  * Remove versioned conflicts with libgail packages.
  * Remove libgail18.shlibs.
  * Put debugging symbols of libgail modules in libgail-dbg.
  * dh_gtkmodules.in: fix a pod2man error.
  * Disable 006_proper-directfb-modules.patch.
  * Update 070_mandatory_relibtoolize.patch accordingly.

 -- Josselin Mouette <joss@debian.org>  Tue, 11 Nov 2008 14:44:21 +0100

gtk+2.0 (2.14.4-2) experimental; urgency=low

  * debian/control, debian/rules, debian/libgail*:
  - split libgail packages

 -- Gustavo Noronha Silva <kov@debian.org>  Wed, 05 Nov 2008 14:54:08 -0200

gtk+2.0 (2.14.4-1) experimental; urgency=low

  [ Gustavo Noronha Silva ]
  * New upstream release
  * debian/patches/006_proper-directfb-modules.patch:
  - refreshed
  * debian/patches/008_implicit_pointer_conversion_gdkgc_directfb.patch,
    debian/patches/009_gtk-export-filechooser.patch,
    debian/patches/020_immodules-files-d.patch,
    debian/patches/021_loader-files-d.patch,
  - update borrowed from Ubuntu's package
  * debian/patches/071_correct_directfb_declarations.patch,
    debian/patches/072_workaround_directfb_build.patch:
  - borrowed from ubuntu
  * debian/patches/033_treeview_resizing.patch,
    debian/patches/095_gtk-im-module-setting.patch:
  - removed; fixed upstream
  * debian/patches/070_mandatory-relibtoolize.patch:
  - refreshed
  * debian/control.in:
  - added libjasper-dev to the Build-Depends, as GTK+ now supports
    JPEG2000
  - make GTK+ packages conflict/replace with gail ones, since they are now
    included in GTK+
  * debian/patches/092_fix_printtest_include.patch:
  - new patch, to fix build problem in print test
  * debian/patches/071_jasper_link_fix.patch:
  - make gdk-pixbuf-csource link correctly with libjasper
  * debian/rules, debian/control:
  - newer libcairo2-dev contains everything needed to build the directfb
    target, so disable building with the dummy libcairo-directfb2-dev
  - this makes us have to build depend on libcairo2-dev >= 1.6.4-6.1

  [ Loic Minier ]
  * Let libgtk2.0-dev recommend debhelper for dh_gtkmodules.
  * Let libgtk2.0-dev depend on libxml2-utils as it's required for
    gtk-builder-convert to work and might be relied upon by packages bdeping
    on libgtk2.0-dev.

  [ Emilio Pozuelo Monfort ]
  * Update build-dependencies for the new version:
    - libglib2.0-dev >= 2.17.6
    - libpango1.0-dev >= 1.20
    - libatk1.0-dev >= 1.13.0
    - libcairo2-dev >= 1.6.0

 -- Gustavo Noronha Silva <kov@debian.org>  Wed, 24 Sep 2008 21:38:58 -0300

gtk+2.0 (2.12.11-3) unstable; urgency=low

  * 031_directfb_dead-keys.patch: patch from Jérémy Bobbio to fix dead
    keys in the DirectFB backend. Closes: #394871.
  * Now require DirectFB 0.9.26.
  * 070_mandatory_relibtoolize: updated to match the dependency bump.
  * 033_treeview_resizing.patch:
    + Fix crasher introduced by the patch. Closes: #491611.
    + Add references.

 -- Josselin Mouette <joss@debian.org>  Mon, 21 Jul 2008 15:22:38 +0200

gtk+2.0 (2.12.11-2) unstable; urgency=low

  * 033_treeview_resizing.patch:
    + Enable again, it was disabled by mistake.
    + Update to new version provided by Kristian Rietveld.
      Closes: #471073.
  * libgtk2.0-doc.doc-base.gtk2-tutorial: fix spelling of GTK+.
  * *.doc-base.*: fix doc-base sections.

 -- Josselin Mouette <joss@debian.org>  Fri, 18 Jul 2008 14:53:17 +0200

gtk+2.0 (2.12.11-1) unstable; urgency=low

  [ Emilio Pozuelo Monfort ]
  * Build-depend on libcups2-dev instead of libcupsys2-dev, as cups
    is transitioning to that new name.

  [ Sebastian Dröge ]
  * New upstream bugfix release:
    + debian/patches/070_mandatory-relibtoolize.patch:
      - Regenerated for the new version.
    + debian/patches/092_openoffice-menus.patch:
      - Dropped, merged upstream.
  * debian/control.in:
    + Updated Standards-Version to 3.8.0, no additional changes needed.

 -- Sebastian Dröge <slomo@debian.org>  Wed, 02 Jul 2008 06:37:51 +0200

gtk+2.0 (2.12.10-2) unstable; urgency=low

  * debian/patches/092_openoffice-menus.patch:
    + Patch from upstream SVN to fix regression in menu placement
      in openoffice.org (Closes: #484580).

 -- Sebastian Dröge <slomo@debian.org>  Sat, 07 Jun 2008 10:27:50 +0200

gtk+2.0 (2.12.10-1) unstable; urgency=low

  * New upstream bugfix release:
    + debian/patches/009_gtk-export-filechooser.patch:
      - Updated to apply cleanly again.
    + debian/patches/031_gtksearchenginetracker_fixes.patch,
      debian/patches/061_foreign_colormaps.patch,
      debian/patches/092_implicit-g-fopen.patch:
      - Dropped, merged upstream.
    + debian/patches/070_mandatory-relibtoolize.patch:
      - Regenerated for the new version.

 -- Sebastian Dröge <slomo@debian.org>  Wed, 04 Jun 2008 08:14:08 +0200

gtk+2.0 (2.12.9-4) unstable; urgency=low

  [ Loic Minier ]
  * Flip back gdkpixbuf_module_files_d_str after gdkpixbuf_module_file_str in
    patch 021_loader-files-d; this fixes config of gdk loaders and hence the
    current ia32-libs implementation; the change in 2.12.0-3 was incorrect in
    that it flipped the order for im modules and pixbuf loaders, but only im
    modules had to be flipped; the reason im modules had to be flipped is that
    the first list of modules wins for im modules as there is some duplicate
    checking, while in the case of gdk pixbufs, the last file wins.  What
    remains to be done here is:
    - biarch support, similar to pango, by loading /usr/lib32 and /usr/lib64
      stuff before /usr/lib; allows dropping the config file hack in
      ia32-libs.
    - loading of modules from multiarch locations (not multiarch); allows
      dropping the config file hack in ia32-libs.
  * Bump build-deps and libgtk2.0-dev's deps to ensure we get Xorg dev
    packages with .pc files, see list below; thanks Anon Sricharoenchai;
    closes: #370693.
        libxext-dev >= 1:1.0.1-2, libxinerama-dev >= 1:1.0.1-4.1, libxi-dev >=
        1:1.0.1-4, libxrandr-dev >= 1:1.0.2-2, libxfixes-dev >= 1:3.0.0-3,
        libxcomposite-dev >= 1:0.2.0-3, libxdamage-dev >= 1:1.0.1-3.

  [ Josselin Mouette ]
  * 061_foreign_colormaps.patch: stolen from upstream SVN. Don't call
    XFreeColormap on foreign colormaps, this causes crashes in e.g.
    vinagre. Closes: #477199.
  * Apply multiarch patch by Javier Serrano Polo, replacing all
    occurrences of usr/lib by $(LIBDIR). Closes: #468100.
  * rules: don't compress .sgml and .devhelp files.

  [ Loic Minier ]
  * Fix broken second dh_strip invocation which was not only acting on the
    udeb but also on binary packages (-s -pUDEB should have been -pUDEB).
  * Update patch 021_loader-files-d to use PIXBUF_FILES_LIBDIR which is
    defined in gdk-pixbuf/Makefile.am, similarly to PIXBUF_LIBDIR, and based
    on the newly defined loaderfilesdir, similar to loaderdir; update
    070_mandatory-relibtoolize.
  * New patch, 022_module-files-append-compat-module-files-d, prefer
    /usr/lib32/gtk-2.0/<gtk-binary-version>/loader-files.d and
    /immodule-files.d over the /usr/lib/.../*.d pathnames added in
    020_immodules-files-d and 021_loader-files-d when available; this is
    useful for ia32-libs support; other modules might need additional support
    depending on how they are loaded, for example GTK_MODULES will probably
    still be looked up below libdir, as well as engines, printbackends,
    filesystems, and generic modules.  See also Ubuntu #205223 and #190227 for
    examples.

 -- Loic Minier <lool@dooz.org>  Sun, 11 May 2008 00:47:26 +0200

gtk+2.0 (2.12.9-3) unstable; urgency=low

  [ Loic Minier ]
  * Refresh patches 009_gtk-export-filechooser,
    030_gtkentry_password-char-circle, 033_treeview_resizing,
    042_treeview_single-focus, 060_ignore-random-icons
  * Fix offsets in patch 095_gtk-im-module-setting; thanks Akira TAGOH;
    closes: #473699.

  [ Sebastian Dröge ]
  * debian/rules:
    + Don't include the udeb in the debug package to get a working debug
      package in case the udeb libraries differ from the real ones.

 -- Sebastian Dröge <slomo@debian.org>  Sat, 12 Apr 2008 14:00:22 +0200

gtk+2.0 (2.12.9-2) unstable; urgency=low

  * debian/patches/092_implicit-g-fopen.patch:
    + Include glib/gstdio.h for g_fopen to prevent crashes on 64 bit
      architectures. Thanks to Dann Frazier for the patch (Closes: #470665).

 -- Sebastian Dröge <slomo@debian.org>  Wed, 12 Mar 2008 18:52:53 +0100

gtk+2.0 (2.12.9-1) unstable; urgency=low

  [ Josselin Mouette ]
  * update-icon-caches: always exit with a 0 code to avoid breaking
    upgrades when a cache is corrupt. Display a big fat warning instead.
    Closes: #466083.

  [ Sebastian Dröge ]
  * New upstream bugfix release:
    + 092_recentfiles-recursion-fix, dropped merged upstream.
    + 070_mandatory-relibtoolize.patch, regenerated for the new version.
  * debian/rules,
    debian/*.links.in:
    + Don't ship very old upstream changelogs and news as they're quite large.

 -- Sebastian Dröge <slomo@debian.org>  Wed, 12 Mar 2008 09:41:23 +0100

gtk+2.0 (2.12.8-1) unstable; urgency=low

  * New upstream bugfix release:
    + debian/patches/040_filechooser_single-click.patch,
      debian/patches/093_directfb-type-changes.patch,
      debian/patches/094_directfb-deprecation-fixes.patch:
      - Dropped, merged upstream.
    + debian/patches/070_mandatory-relibtoolize.patch:
      - Regenerated for the new version.

 -- Sebastian Dröge <slomo@debian.org>  Wed, 13 Feb 2008 09:11:50 +0100

gtk+2.0 (2.12.7-1) unstable; urgency=low

  * Fix GNOME casing in gtk-faq and gtk doc base descriptions.
  * Drop cruft trying to convert /usr/share/doc/libgtk2.0-0 directory into a
    symlink in libgtk2.0-0.postinst; thanks Sven Joachim; closes: #462057.
  * New upstream stable release; no API change; bug fixes and translation
    updates.
    - Refresh patches 033_treeview_resizing, 042_treeview_single-focus to
      apply cleanly.
    - Update relibtoolizing patch, 070_mandatory-relibtoolize
    - New patch, 094_directfb-deprecation-fixes, fixes directfb build with
      GLib 2.15 deprecation of G_GNUC_FUNCTION in favor of G_STRLOC.
  * Fix ordering in series.
  * New patch, 095_gtk-im-module-setting, adds XSETTINGS support for immodule;
    from GNOME 502446.
  * New upstream release; no change tarball update.

 -- Loic Minier <lool@dooz.org>  Mon, 21 Jan 2008 18:42:28 +0100

gtk+2.0 (2.12.5-2) unstable; urgency=medium

  * Add ${shlibs:Depends} to libgtk2.0-dev.
  * Rework /usr/share/doc symlinks completely; closes: #461440.
    - Use a real directory for all packages using a symlink previously:
      libgtk2.0-bin, libgtk-directfb-2.0-dev, libgtk2.0-dev, libgtk2.0-0-dbg,
      libgtk-directfb-2.0-0, libgtk2.0-0; add a preinst snippet removing the
      path on upgrade if it's a symlink and points to the proper directory;
      add a prerm snippet removing the path on upgrade (for downgrades) if
      it's a directory (and not a symlink).
    - Create symlinks for changelog.gz, NEWS.gz, NEWS.pre-1-0.gz, and
      README.gz in the /usr/share/doc dirs of these packages as well as for
      gtk2-engines-pixbuf; add a libgtk2.0-common unversionned dependency for
      all these packages.
    - Split dh_installdocs and dh_installchangelogs calls on multiple packages
      and use one call per package as the intent was to install in all the
      specified packages; also call dh_installdocs and dh_installchangelogs
      without any extra file for all packages to install copyright and Debian
      changelog.
    - Factor the list of dh_installdocs files in DH_INSTALLDOCS_FILES in
      rules.

 -- Loic Minier <lool@dooz.org>  Fri, 18 Jan 2008 10:38:43 +0100

gtk+2.0 (2.12.5-1) unstable; urgency=low

  [ Loic Minier ]
  * Drop the version in the libgtk2.0-0 -> libgtk2.0-common dependency; the
    translations and gtkrc files aren't critical to libgtk's working and have
    been compatible with other libgtk versions since years.
  * New patch, 094_fix-jpeg-loader-big-buffers, fixes spinguard logic for big
    buffers in the JPEG pixbuf loader; GNOME #494667; from SVN r19135.
  * New upstream stable releases; no API change; bug fixes and translation
    updates.
    - Drop patches 092_notebook-critical-warnings,
      094_fix-jpeg-loader-big-buffers, merged upstream.
    - Refresh patches 040_filechooser_single-click, 093_directfb-type-changes
      to apply cleanly.
    - Update relibtoolizing patch, 070_mandatory-relibtoolize.

  [ Sebastian Dröge ]
  * Upload to unstable.
  * Fixes FTBFS caused by not installing the png pixbuf loader correctly
    (Closes: #461037).
  * Update Standards-Version to 3.7.3, no additional changes needed.
  * 092_recentfiles-recursion-fix.patch: Guard against recursion in
    gtk_recent_files_menu_populate(). Patch from upstream SVN by
    William Pitcock (Closes: #459393).
  * Drop duplicated ${misc:Depends} from Recommends.

 -- Sebastian Dröge <slomo@debian.org>  Thu, 17 Jan 2008 10:49:09 +0100

gtk+2.0 (2.12.3-2) unstable; urgency=low

  * 092_notebook-critical-warnings.patch: Fix removal of tab labels to not
    ref and unref a NULL pointer. Patch from upstream SVN, see BGO #388321.
  * 093_directfb-type-changes.patch: Define __u32 and __u8 to fix compilation
    with latest directfb from unstable while still supporting older versions.
    Patch from BGO #503190.

 -- Sebastian Dröge <slomo@debian.org>  Wed, 12 Dec 2007 05:36:40 +0100

gtk+2.0 (2.12.3-1) unstable; urgency=low

  * Let update-icon-caches skip args which are not dirs or don't exist; fixes
    postrm behavior of packages with an icon cache.
  * New upstream stable release; no API change; bug fixes and translation
    updates.
    - Refresh patch 042_treeview_single-focus to apply cleanly.
    - Update relibtoolizing patch, 070_mandatory-relibtoolize.

 -- Loic Minier <lool@dooz.org>  Tue, 04 Dec 2007 22:39:07 +0100

gtk+2.0 (2.12.2-1) unstable; urgency=low

  * New upstream stable release; no API change; bug fixes and translation
    updated.
    - Drop patches 034_gtkcupsutils_type_fix, 071_fix_gdk_window_null_crasher
      fixed upstream.
    - Update relibtoolizing patch, 070_mandatory-relibtoolize.

 -- Sebastian Dröge <slomo@debian.org>  Tue, 27 Nov 2007 05:15:01 +0100

gtk+2.0 (2.12.1-3) unstable; urgency=low

  * Conflict against metacity < 1:2.20.0-1. Closes: #450693.
  * Suggest librsvg2-common for SVG pixbuf support.
  * 033_treeview_resizing.patch: fix segmentation fault introduced by
    an API inconsistency.
  * 003_gdk.pc_privates.patch: generate correct Requires.private for
    gdk-2.0.pc containing all necessary dependencies for static linking.
  * 006_proper-directfb-modules.patch: refreshed.
  * 010_gdkpixbuf_-lm.patch: fix gdk-pixbuf-2.0.pc by adding back -lm,
    which is required by some macros. Closes: #451512.
  * 070_mandatory-relibtoolize.patch: regenerated.
  * rules: copy the extraneous libraries generated in the static build
    to the Libs.private of the shared build.

 -- Josselin Mouette <joss@debian.org>  Sun, 18 Nov 2007 01:30:52 +0100

gtk+2.0 (2.12.1-2) unstable; urgency=low

  * Stop suggesting gtk-engines-pixmap.
  * Remove the --enable-explicit-deps flag. Closes: #343711, thanks Tom
    Parker. If some other packages still rely on having explicit X11
    dependencies, they are buggy and need to be fixed anyway.
  * Keep --enable-explicit-deps in the directfb build; otherwise this
    breaks any binary linking against it because the rpath isn't passed.
  * 033_treeview_resizing.patch: updated patch from Kristian Rietveld.
    + Add a new sizing fix for the case where there is a scrollbar.
  * 031_gtksearchenginetracker_fixes.patch: added back, only the name
    change was fixed upstream.
  * 034_gtkcupsutils_type_fix.patch: type-casting fix from Herbert
    Valerio Riedel that allows remote printing. Closes: #448071.
  * 040_filechooser_single-click.patch: allow a situation where no
    shortcut is selected, to avoid issues for keyboard users.
    Closes: #448674.
  * 042_treeview_single_focus.patch: don't select the focused item for
    GTK_SELECTION_SINGLE type treeviews. Allows the fix in
    040_filechooser_single-click.patch to work.
  * Conflict against libeel2-2.18. Closes: #443701, #499070.
  * Conflict against xfwm4 < 4.4.1-3 (previous versions freeze on
    startup).
  * 021_loader-files-d.patch: enclose process_module_file in correct
    #ifdef's.
  * 040_filechooser_single-click.patch: filter out duplicate entries in
    bookmarks. This avoids a situation where the selection is changed to
    the duplicate during DnD, causing an assertion error.
    Closes: #447279.

 -- Josselin Mouette <joss@debian.org>  Sun, 04 Nov 2007 16:22:31 +0100

gtk+2.0 (2.12.1-1) unstable; urgency=low

  * New upstream stable release; no API change; bug fixes and translation
    updates.
    - Drop patches 031_gtksearchenginetracker_fixes,
      080_from_bugzilla_workaround_eclipse_crash, 081_icon-cache-validate
      fixed upstream.
    - Refresh patches 033_treeview_resizing, 040_filechooser_single-click to
      apply cleanly.
    - Drop patches 060_opening-display-by-env-error-message,
      065_gtk-filechooser-locale-time merged upstream.
    - Update relibtoolizing patch, 070_mandatory-relibtoolize.
  * Chech the exit status of close() in dh_gtkmodules; closes: #427654.
  * New patch, 060_ignore-random-icons, don't list images from unknown
    directories in icon cache; closes: #443571, #443574, #444285, #446188.

 -- Loic Minier <lool@dooz.org>  Sun, 21 Oct 2007 22:05:42 +0200

gtk+2.0 (2.12.0-3) unstable; urgency=low

  [ Josselin Mouette ]
  * 031_gtksearchenginetracker_fixes.patch: new patch.
    + Use libtrackerclient.so.0 (closes: #443403).
    + Check that tracker actually works before using it.

  [ Loic Minier ]
  * Conflict with libwxgtk2.6-0 << 2.6.3.2.2-1 to prevent the migration of gtk
    to testing until the wxwidgets2.6 fix is there too; see #441766 and
    friends.

  [ Josselin Mouette ]
  * Conflict with glabels << 2.1.3-3 to prevent a segmentation fault
    from showing up.

  [ Loic Minier ]
  * Cleanup whitespace.
  * Add comments to relibtoolizing patch, 070_mandatody-relibtoolize, to
    mention the age of the upstream libtool in released tarballs which make
    relibtoolizing important for hurd-i386; GNOME #484426; Debian #445001.

  [ Josselin Mouette ]
  * 020_immodules-files-d.patch, 021_loader-files-d.patch: read the
    GDK_PIXBUF_MODULE_FILE and GTK_IM_MODULE_FILE variables before the
    Debian directories. Thanks Thadeu Lima de Souza Cascardo.
    Closes: #439004.

  [ Loic Minier ]
  * New patch, 080_from_bugzilla_workaround_eclipse_crash, fixes crash when
    displaying tooltips in SWT apps such as Eclipse; GNOME #410194; LP
    #128232; closes: #445613.
  * New patch, 060_opening-display-by-env-error-message, fixes error message
    on opening of display to include the display when it was set via the
    DISPLAY env var; GNOME #486636; closes: #283076.
  * New patch, 065_gtk-filechooser-locale-time, fixes conversion of localized
    week days in non-UTF-8 locales in the file chooser; GNOME #482504;
    closes: #444927.
  * Enable 091_workaround_no_gtk_init_incorrect_display to allow the non-free
    Flash plugin to work for users of non-Gtk browsers; please do bug Adobe
    about this; closes: #443661, #440165.
  * New patch, 071_fix_gdk_window_null_crasher, fixes potential crashes in
    IceWeasel's print preview dialog; GNOME #482531; LP #144326; found in the
    Ubuntu package.

 -- Loic Minier <lool@dooz.org>  Sun, 14 Oct 2007 20:46:29 +0200

gtk+2.0 (2.12.0-2) unstable; urgency=low

  [ Josselin Mouette ]
  * Add a conflict against openoffice.org-core (<< 2.2.1-8).
    Closes: #439256.

  [ Loic Minier ]
  * Upload to unstable; drop check-dist include.

 -- Loic Minier <lool@dooz.org>  Thu, 20 Sep 2007 11:59:26 +0200

gtk+2.0 (2.12.0-1) experimental; urgency=low

  [ Alan Baghumian ]
  * New upstream stable release
    - Regenerated 070_mandatory-relibtoolize.patch
  * Added 081_icon-cache-validate.patch, GNOME #476342

  [ Loic Minier ]
  * Refresh patches 033_treeview_resizing and 040_filechooser_single-click to
    apply cleanly.
  * Drop patch 080_from_svn_fix_dangling_tooltip, merged upstream.
  * Bump shlibs to 2.12.0 in the new upstream release for the addition of
    gdk_window_thaw_toplevel_updates_libgtk_only() and
    gdk_window_freeze_toplevel_updates_libgtk_only() to the ABI.
  * Add disabled patch 091_workaround_no_gtk_init_incorrect_display, taken
    from the Ubuntu package; it works around broken applications missing a
    call to gtk_init() but the breakage should better be exposed now so that
    applications can be fixed in time for release.

 -- Loic Minier <lool@dooz.org>  Tue, 18 Sep 2007 22:30:39 +0200

gtk+2.0 (2.11.6-1) experimental; urgency=low

  [ Loic Minier ]
  * Don't run the directfb testsuite on kfreebsd as it hangs; proposed patch
    by Petr Salinger; closes: #431477.

  [ Josselin Mouette ]
  * Move manual pages of binaries in /usr/sbin to section 8.
  * update-icon-caches: new script, updates the icon caches in a given
    list of directories. It is meant to be used by packages shipping
    icons, in the postinst/postrm.
    For transition purposes, icon caches are currently updated but not
    created if they don't already exist.
  * Install this script and its manual page in libgtk2.0-bin.

  [ Loic Minier ]
  * Call dh_shlibdeps separately for the udeb and add a
    -l/usr/lib/libcairo-directfb/lib/ flag to ensure libcairo-directfb2 is
    found.
  * New upstream development release, with API additions.
    - Bump up shlibs to >= 2.11.6.
    - Refresh patches 006_proper-directfb-modules,
      015_default-fallback-icon-theme, 040_filechooser_single-click to apply
      cleanly.
    - Update patches 009_gtk-export-filechooser, 033_treeview_resizing to
      apply; update relibtoolizing patch, 070_mandatory-relibtoolize.
  * Update patch 009_gtk-export-filechooser:
    - gtk/Makefile.am (gtk_private_h_sources, gtk_semi_private_h_sources):
      export gtkquery.h and gtksearchengine.h as semi-private.
    - gtk/gtkquery.h: add GTK_FILE_CHOOSER_ENABLE_UNSUPPORTED #ifdef guard.
    - gtk/gtksearchengine.h: add GTK_FILE_CHOOSER_ENABLE_UNSUPPORTED #ifdef
      guard.

 -- Loic Minier <lool@dooz.org>  Tue, 24 Jul 2007 10:43:23 +0200

gtk+2.0 (2.11.5-1) experimental; urgency=low

  * New upstream development release, with API additions; the new API may
    still change incompatibly, especially the tooltips API.
    - Bump shlibs to >= 2.11.5.
    - Bump up libpango1.0-dev build-dep to >= 1.17.3.
    - Ship the new gtk-builder-convert Python script to convert Glade files to
      GtkBuilder syntax in libgtk2.0-dev; don't call dh_py* to generate a
      ${python:Depends} but Recommend python (>= 2.4) to avoid pulling python
      on buildds; the script requires python >= 2.4, but this is not enforced
      in the dependencies.
    - Refresh patches 001_static-linking-dont-query-immodules,
      006_proper-directfb-modules, 040_filechooser_single-click to apply
      cleanly.
    - Update relibtoolizing patch, 070_mandatory-relibtoolize.
  * Use -s instead of -a in arch-specific dh_* calls.

 -- Loic Minier <lool@dooz.org>  Tue, 03 Jul 2007 13:01:25 +0200

gtk+2.0 (2.11.4-1) experimental; urgency=low

  [ Josselin Mouette ]
  * 040_filechooser_single-click.patch: fix the patch to apply cleanly
    again, and enable it.

  [ Loic Minier ]
  * Pass -mminimal-toc in CFLAGS for ppc64 support; thanks Andreas Jochens;
    closes: #386815.
  * New upstream development release, with API additions; the new API may
    still change incompatibly.
    - Bump shlibs to >= 2.11.3.
    - Refresh patches 006_proper-directfb-modules,
      008_implicit_pointer_conversion_gdkgc_directfb,
      009_gtk-export-filechooser, 030_gtkentry_password-char-circle,
      033_treeview_resizing, 040_filechooser_single-click, and 041_ia32-libs
      to apply cleanly.
    - Update relibtoolizing patch, 070_mandatory-relibtoolize.
  * Add a debian/dh_listmissing.pl script based on dh_install snippets but
    customized to handle multiple source installation dirs which can report
    files which were not installed to a package.
  * New list-missing rule to list files which were not installed to a package
    calling debian/dh_listmissing.pl.
  * Also depend on libxcomposite-dev, libxdamage-dev; thanks Sébastien Bacher.
  * Ship etc/gtk-2.0/im-multipress.conf in the shared library.
  * New upstream development release, with incompatible API changes; the new
    API may still change incompatibly.
    - Bump shlibs to >= 2.11.4.
    - Refresh relibtoolizing patch, 070_mandatory-relibtoolize.
    - Bump up libglib2.0-dev build-dep to >= 2.11.5.

 -- Loic Minier <lool@dooz.org>  Wed, 20 Jun 2007 10:47:42 +0200

gtk+2.0 (2.11.2-1) experimental; urgency=low

  * New upstream release series; these are development releases, the new API
    may still change incompatibly.
    - Target at experimental; include check-dist.
    - Bump shlibs to >= 2.11.2.
    - Refresh patches 001_static-linking-dont-query-immodules, 005_xpmico,
      009_gtk-export-filechooser, 015_default-fallback-icon-theme,
      033_treeview_resizing, 041_ia32-libs to apply cleanly.
    - Update patch 021_loader-files-d to apply with the upstream G_MODULE
      changes and the support for included modules.
    - Update patch 030_gtkentry_password-char-circle to apply.
    - Drop patch 031_cursor-blinking-timeout, merged upstream.
    - Disable 040_filechooser_single-click for now as it doesn't apply cleanly
      and doesn't seem critical; add a description and cross-refs.
    - Update relibtoolizing patch, 070_mandatory-relibtoolize.
    - Bump up build-deps to libglib2.0-dev >= 2.13.1, libpango1.0-dev >=
      1.15.3, gtk-doc-tools >= 1.6.
    - Build-dep on libxcomposite-dev for composite support.
    - Build-dep on libxdamage-dev for damage support.
    - Enable test print backend by passing --enable-test-print-backend to
      configure.
  * Update 007_implicit_pointer_conversion_gdkdrawable_directfb to include
    cairo.h instead of defining the directfb feature manually.
  * New patch, 006_proper-directfb-modules, fixes pkg-config modules included
    to build directfb stuff, uncovered by the change in
    007_implicit_pointer_conversion_gdkdrawable_directfb; refresh
    relibtoolizing patch.
  * Add cross-refs to patch headers.
  * Clean up CFLAGS.
  * Prepare passing -z defs via LDFLAGS in the future.

 -- Loic Minier <lool@dooz.org>  Wed, 13 Jun 2007 16:57:47 +0200

gtk+2.0 (2.10.13-1) unstable; urgency=low

  * Bump Conflicts to iiimf-client-gtk << 12.3.91-4.
  * Upload to unstable; drop check-dist include.
  * New upstream release; no API change.
    - Drop patches 011_directfb-build-fixes-from-head,
      013_gdkproperty-directfb-strdup, 032_filechooser-sizing,
      090_capslock-numlock-im-thai merged upstream.
    - Update relibtoolizing patch, 070_mandatory-relibtoolize.

 -- Loic Minier <lool@dooz.org>  Wed, 13 Jun 2007 10:06:49 +0200

gtk+2.0 (2.10.12-3) experimental; urgency=low

  * Use printf instead of echo in dh_gtkmodules to write to write data to
    files in complex_doit() calls as dash's echo will always honor escape
    sequences.
  * Conflict with gtk2-engines-ubuntulooks (<= 0.9.11-1).
  * New patch, 009_gtk-export-filechooser, exports some filechooser API for
    use in maemo / Hildon; from Nokia, taken from the Ubuntu package; update
    patch 032_filechooser-sizing to apply cleanly; bump shlibs to 2.10.12-3;
    update patch 070_mandatory-relibtoolize.
  * Kill patch 025_dfb-window-destroy-leak from source tree as well now.
  * Include check-dist to prevent accidental uploads to unstable.

 -- Loic Minier <lool@dooz.org>  Thu, 07 Jun 2007 00:13:00 +0200

gtk+2.0 (2.10.12-2) unstable; urgency=low

  [ Loic Minier ]
  * New patch, 15_default-fallback-icon-theme, sets the default
    gtk-fallback-icon-theme to "gnome"; closes: #421353.
  * Also honor parallel=n in DEB_BUILD_OPTIONS.

  [ Josselin Mouette ]
  * 032_filechooser-sizing.patch: patch from Carlos Garnacho in bugzilla
    #420285, committed in trunk. Fixes (among many other things) infinite
    flickering with some window managers (closes: #420021).
  * Refresh other patches.

  [ Loic Minier ]
  * New patch 090_capslock-numlock-im-thai, fixes Thai input method when
    NumLock/CapsLock is on; thanks Theppitak Karoonboonyanan; GNOME #438261;
    closes: #414698.
  * Re-add patch 031_cursor-blinking-timeout to patch series.

  [ Josselin Mouette ]
  * 033_treeview_resizing.patch: fix column resizing in GtkTreeView when
    there is an expander column. See bugzilla #316087.

 -- Josselin Mouette <joss@debian.org>  Fri, 18 May 2007 19:02:20 +0200

gtk+2.0 (2.10.12-1) unstable; urgency=low

  * Bump Conflicts to gtk-im-libthai <= 0.1.4-2.
  * Document that 2.10.11-2 bumped the conflict on scim-gtk2-immodule to <=
    1.4.4-7.
  * Post-transition bump of conflicts to gtk2-engines-wonderland << 1.0-4,
    imhangul (<< 0.9.13-5), gcin (<< 1.3.4-2), gtk-im-libthai (<< 0.1.4-3),
    scim-gtk2-immodule (<< 1.4.4-8), uim-gtk2.0 (<< 1:1.4.1-3),
    gtk2-engines-cleanice (<< 2.4.0-1.1), gtk2-engines-magicchicken
    (<< 1.1.1-7.1), gtk2-engines-qtpixmap (<< 0.28-1.2), libginspx0
    (<< 20050529-1.1), tamil-gtk2im (<< 2.2-4.4), gtk2-engines-xfce
    (<< 2.4.0-1), scim-bridge-client-gtk (<< 0.4.10-1.1), swf-player
    (<< 0.3.6-2.3), gtk-qt-engine (<< 1:0.8~svn-rev36-1).
  * Let the udeb provide the Gtk+ module ABI (binver); closes: #419592.
  * Add a -k flag to dh_gtkmodules, matching the change in dh_pangomodules.
  * Use this new flag for the udeb and the shared library packages.
  * Add ${misc:Depends}.
  * Drop "libtool_is_fool" snippet patching hardcode_libdir_flag_spec and
    archive_cmds which is probably dangerous with newer libtools.
  * Drop patch 000_gtk+-2.0.6-exportsymbols which made all libs export way too
    many symbols and hence was dangerous; closes: #327652.
    - Update patch 070_mandatory-relibtoolize.
  * Fix description of the -dbg package.
  * New upstream release; no ABI change.
    - Refresh patches 011_directfb-build-fixes-from-head and
      040_filechooser_single-click.
    - Update relibtoolizing patch.

 -- Loic Minier <lool@dooz.org>  Thu, 03 May 2007 15:13:54 +0200

gtk+2.0 (2.10.11-2) unstable; urgency=low

  [ Loic Minier ]
  * Bump libwmf conflicts to << 0.2.8.4-5.
  * Fix control generation.
  * Include the new uploaders.mk from gnome-pkg-tools instead of duplicating
    its logic; build-dep on gnome-pkg-tools >= 0.11.
  * Run "make check" test suite for all flavors except if DEB_BUILD_OPTIONS
    contains the "nocheck" keyword; ignore failures.
  * Add support for DEB_BUILD_OPTIONS_PARALLEL.
  * Re-enable FAQ and Tutorial which were fixed upstream at some point; update
    installation dirs.
  * Call dh_installman -a.

  [ Josselin Mouette ]
  * 040_filechooser_single-click.patch: remove shortcut-related actions
    in the response callback. This fixes the annoying bug where you need
    to click twice on "save" after clicking on a shortcut.

  [ Loic Minier ]
  * Initialize CFLAGS to -Wall -g; pass debian/rules' CFLAGS and LDFLAGS to
    configure, doh!
  * Document that 2.10.8 (and 2.10.9) fixed CVE-2007-0010.
  * Stop shipping engines in the udeb again.
  * New patch, 040_ia32-libs.patch, for ia32-libs support via ia32-libs-gtk;
    based on a patch by Goswin von Brederlow with the following changes: a)
    use .32 and .64 suffixes in all cases (compatible with Ubuntu), b) fix
    typo, c) use g_file_test() instead of g_access(); does not cover module
    loading via env vars; closes: #406453.
  * Upload to unstable; drop check-dist include.
  * Wrap build-deps and deps.
  * Add Conflicts on gcin (<= 1.3.4-1), gtk-qt-engine (<= 1:0.8~svn-rev31-3),
    iiimf-client-gtk (<= 12.3.91-3), libginspx0 (<= 20050529-1),
    scim-bridge-client-gtk (<= 0.4.10-1), iiimgcf (<= 11.4.1870-7).
  * Bump Conflicts to gtk2-engines-gtk-qt << 1:0.7-2, imhangul <=
    0.9.13-3.1, libgnomeui-0 <= 2.14.1-3, swf-player <= 0.3.6-2.2,
    tamil-gtk2im <= 2.2-4.3, uim-gtk2.0 <= 1:1.2.1-9, scim-gtk2-immodule (<=
    1.4.4-7).
  * Drop docbook-utils and linuxdoc-tools-text from the build-deps.

 -- Loic Minier <lool@dooz.org>  Fri, 13 Apr 2007 22:25:49 +0200

gtk+2.0 (2.10.11-1) experimental; urgency=low

  * Move build and install base dirs to debian/build and debian/install
    instead of debian/tmp/build and debian/tmp/install.
  * Cleanup rules.
  * Make debian/control PHONY.
  * Use @DOC_PKG@ to point at the HTML doc as well.
  * Tune udeb description.
  * New upstream releases.
    - Drop patch 003_default_fallback_icon_theme, upstream added a fallback on
      hicolor.
    - Drop patch 015_gdkmain-x11_button-mask.patch, merged upstream.
    - Refresh patches.
    - Relibtoolize.
  * Remove 031_cursor-blinking-timeout from patch series as it causes a
    regression in the Thai IM; closes: #414698.

 -- Loic Minier <lool@dooz.org>  Wed, 14 Mar 2007 14:11:58 +0100

gtk+2.0 (2.10.9-1) experimental; urgency=low

  [ Josselin Mouette ]
  * 024_filechooser_single-click.patch:
    + Monitor selection changes instead of monitoring the cursor.
    + Miscellaneous fixes.
  * 015_gdkmain-x11_button-mask.patch, stolen from upstream SVN: fix the
    issue of resizing columns needing two tries in some cases
    (closes: #406906).

  [ Loic Minier ]
  * Add a get-orig-source target to retrieve the upstream tarball.
  * Rename patch 023_gtkentry_password-char-circle to
    030_gtkentry_password-char-circle.
  * Rename patch 024_filechooser_single-click to 040_filechooser_single-click.
  * New patch, 031_cursor-blinking-timeout.patch, to stop blinking the cursor
    after a configurable timeout; helps saving energy by not waking up all Gtk
    processes with a cursor continuously; from upstream SVN r16366 (trunk);
    GNOME #353670, #352442.
  * Include the new check-dist Makefile to prevent accidental uploads to
    unstable; bump build-dep on gnome-pkg-tools to >= 0.10.
  * Bump up libglib2.0-dev of libgtk2.0-dev dep to >= 2.12.0 as well; thanks
    Marc Brockschmidt.

  [ Josselin Mouette ]
  * New upstream release.
    - Fixes CVE-2007-0010; RedHat #218755, #218932.
  * Remove patches integrated upstream:
    + 009_directfb_build.patch
    + 010_fix-stuc-vs-stub-typo.patch
    + 012_missing-stub-files.patch
    + 014_gtktreeview_missing-icons.patch
  * Refresh patches:
    + 020_immodules-files-d.patch
    + 031_cursor-blinking-timeout.patch
    + 040_filechooser_single-click.patch
    + 070_mandatory-relibtoolize.patch

 -- Josselin Mouette <joss@debian.org>  Thu,  1 Mar 2007 21:50:34 +0100

gtk+2.0 (2.10.7-1) experimental; urgency=low

  * New upstream release.
  * Refresh patches.
  * 022_gtkcupsutils_multipage.patch: removed, integrated upstream.
  * Regenerate 070_mandatory-relibtoolize.patch.
  * 014_gtktreeview_missing-icons.patch: update patch with the upstream
    fix that was committed.
  * 009_directfb_build.patch: new patch, fix typo in configure.in for
    the directfb build.

 -- Josselin Mouette <joss@debian.org>  Wed, 10 Jan 2007 00:03:03 +0100

gtk+2.0 (2.10.6-5) experimental; urgency=low

  [ Loic Minier ]
  * Really update gtk2-engines conflict to << 2.8.2-2.

  [ Josselin Mouette ]
  * 022_gtkcupsutils_multipage.patch: new patch, stolen upstream.
    Properly pass multi-value options to cups (closes: #404867).
  * 023_gtkentry_password-char-circle.patch: new patch to replace stars by
    black circles in password fields; thanks Sven Arvidsson; found in Fedora
    and OpenSuse (closes: #401568).
  * 024_filechooser_single-click.patch: patch from UHU-Linux to make the
    side pane in the filechooser usable with a single click
    (closes: #405296).

 -- Josselin Mouette <joss@debian.org>  Wed,  3 Jan 2007 00:14:28 +0100

gtk+2.0 (2.10.6-4) experimental; urgency=low

  [ Loic Minier ]
  * Update gtk2-engines conflict to << 2.8.2-2.

  [ Josselin Mouette ]
  * 014_gtktreeview_missing-icons.patch, stolen from bugzilla: fix
    missing icon in "save as" filechooser dialogs.

 -- Josselin Mouette <joss@debian.org>  Thu, 30 Nov 2006 20:42:44 +0100

gtk+2.0 (2.10.6-3) experimental; urgency=low

  [ Loic Minier ]
  * Update gtk2-engines conflict to <= 2.8.1-4.
  * Update gtk2-engines-pixbuf conflict to <= 2.10.
  * Bump up libcairo-directfb2-dev build-dep to 1.2.4-4.

  [ Josselin Mouette ]
  * 070_mandatory-relibtoolize.patch: recreate with autoconf 2.59, to
    avoid the AM_GLIB_DEFINE_LOCALEDIR bug (making GTK+ applications
    untranslated).
  * Make gtk2-engines conflict less strict.

 -- Josselin Mouette <joss@debian.org>  Sat, 11 Nov 2006 00:04:46 +0100

gtk+2.0 (2.10.6-2) experimental; urgency=medium

  * New patch, 013_gdkproperty-directfb-strdup, to g_strdup() strings returned
    by gdk_atom_name(); GNOME #357611; thanks Attilio Fiandrotti.

 -- Loic Minier <lool@dooz.org>  Sun,  8 Oct 2006 16:03:08 +0200

gtk+2.0 (2.10.6-1) experimental; urgency=low

  * New upstream release.
    - Drop patch 013_stock-icons-typo-in-rm, merged upstream.
    - Relibtoolize: update patch 070_mandatory-relibtoolize.

 -- Loic Minier <lool@dooz.org>  Wed,  4 Oct 2006 11:41:37 +0200

gtk+2.0 (2.10.5-1) experimental; urgency=low

  * Fail if dh_gtkmodules called query helpers on module files, but no module
    could be written to the module file.
  * Parse stderr as well as the stdout of query helpers and bail out if
    g_module_open(); suggest adjusting LD_LIBRARY_PATH.
  * Fix some probably harmless typos.
  * New patch, 030_gtkfilechooserbutton-update-combo-box-null-base-path, to
    avoid a segfault when opening some filechoosers; thanks Sam Morris for
    reporting and testing; from CVS HEAD; GNOME #358405; closes: #390231.
  * New upstream release; no API change.
    - Drop patch 030_gtkfilechooserbutton-update-combo-box-null-base-path,
      merged upstream.
    - New patch, 013_stock-icons-typo-in-rm, to fix a typo in gtk/Makefile.am;
      GNOME #358931.
    - Relibtoolize: update patch 070_mandatory-relibtoolize.

 -- Loic Minier <lool@dooz.org>  Mon,  2 Oct 2006 16:59:18 +0200

gtk+2.0 (2.10.4-1) experimental; urgency=low

  * New upstream release; no API change.
    - Switch from tar-in-tar and sys-build to regular source and quilt
      patching; build-depend on quilt; remove occurrences of $(TOP_SRC_DIR)
      and @TOP_SRC_DIR@ which isn't needed anymore.
    - Refresh patch 021_loader-files-d.
    - New patch, 010_fix-stuc-vs-stub-typo, to replace "stuc" with "stub" in
      gtk/Makefile.am; from HEAD, not commited in the gtk-2-10 branch.
    - New patch, 011_directfb-build-fixes-from-head, to backport directfb
      build fixes; from HEAD not commited in the gtk-2-10 branch.  Thanks
      Attilio Fiandrotti for pointing me at the actual log entry.
    - New patch, 012_missing-stub-files, to add gtk/gtkplug-stub.c and
      gtksocket-stub.c missing from the tarball; from the gtk-2-10 branch.
    - Relibtoolize: update patch 070_mandatory-relibtoolize.

 -- Loic Minier <lool@dooz.org>  Sun, 24 Sep 2006 12:24:31 +0200

gtk+2.0 (2.10.3-3) experimental; urgency=medium

  * Update patch 021_loader-files-d to not warn about missing module files or
    unreadable files as is already the case for immodules; see #388450 for
    more background.
  * Fix awful typo which broke generation of the udeb shlibs and which I
    didn't notice with debdiff; thanks Frans Pop.
  * Drop debian/docs.in and pass the list of files to dh_installdocs instead;
    should fix the missing README and NEWS files.

 -- Loic Minier <lool@dooz.org>  Thu, 21 Sep 2006 17:35:16 +0200

gtk+2.0 (2.10.3-2) experimental; urgency=low

  * Drop obsolete --with-cairo-backend configure flag.
  * Make update-gtk-immodules and update-gtk-immodules no-ops, to avoid
    modules to recreate the /etc modules files on upgrades or by mistake;
    remove the generated module files in /etc on upgrades. closes: #388450
  * Merge 2.8.20-2; drop patch 009_revert-gdkdrawable-directfb, merged
    upstream.

 -- Loic Minier <lool@dooz.org>  Wed, 20 Sep 2006 22:17:30 +0200

gtk+2.0 (2.10.3-1) experimental; urgency=low

  * New upstream releases; with API additions in the filesystem modules API,
    probably only used by gtk-demo, and in the quartz gdk backend, not used in
    Debian.
    - Bump shlibs to >= 2.10.3.
    - Drop patch 009_configurable-cairo-backend-module, it was not really
      required to select a cairo backend dynamically as the backend is always
      cairo-directfb for a directfb gdk.
    - Drop patch 010_gdk-require-cairo-module, merged upstream.
    - Drop patch 011_gdk-directfb-cvs-changes, this release includes the
      changes that were pulled back then.
    - Relibtoolize: update patch 070_mandatory-relibtoolize.

 -- Loic Minier <lool@dooz.org>  Tue, 19 Sep 2006 20:42:38 +0200

gtk+2.0 (2.10.1-2) experimental; urgency=low

  * Drop obsolete scary warning in 2.10.1-1.
  * Drop update-gtk-immodules and update-gdkpixbuf-loaders calls from
    libgtk2.0-0's postinst, this isn't needed for backwards compatibility.
  * Use /usr/lib/libgtk2.0-0/gdk-pixbuf-query-loaders and
    /usr/lib/libgtk2.0-0/gtk-query-immodules-2.0 instead of
    /usr/bin/gdk-pixbuf-query-loaders and /usr/bin/gtk-query-immodules-2.0 in
    dh_gtkmodules.

 -- Loic Minier <lool@dooz.org>  Tue, 19 Sep 2006 16:40:22 +0200

gtk+2.0 (2.10.1-1) experimental; urgency=low

  * Add a missing x11proto-xext-dev build-dep for X SYNC checks.
  * Add a missing libatk1.0-dev (>= 1.9.0) build-dep for ATK.
  * Replace GTK_BINARY_VERSION in debian/*.in to set the binary version of
    binary modules; it is set via debian/scripts/vars and currently in use in
    update-gdkpixbuf-loaders.in and update-gtk-immodules.in.
  * Remove fake support for version argument from update-gdkpixbuf-loaders and
    update-gtk-immodules.
  * New upstream development releases with API additions, and non-public API
    changes and removals.
    - Target at experimental.
    - Update copyright from AUTHORS.
    - Update upstream URL.
    - Bump up libglib2.0-dev build-dep to >= 2.12.0.
    - Add a libdirectfb-dev (>= 0.9.24) build-dep for DirectFB.
    - Add a libcupsys2-dev (>= 1.2) build-dep for CUPS printing backend.
    - Bump shlibs to >= 2.10.0.
    - Update list of docs to ship; now includes NEWS. (Closes: #384225)
    - Update watch file to track stable releases and use HTTP.
    - Set GTK_BINARY_VERSION to 2.10.0.
    - Add or bump Conflicts with packages shipping modules for the 2.4.0
      binary version of Gtk: gtk2-engines-wonderland <= 1.0-3,
      gtk2-engines-cleanice <= 2.4.0-1, gtk2-engines <= 1:2.6.10-2,
      gtk2-engines-magicchicken <= 1.1.1-7, gtk2-engines-pixbuf <= 2.8.20-1,
      gtk2-engines-gtk-qt <= 1:0.7-1, gtk2-engines-qtpixmap <= 0.28-1.1,
      librsvg2-common <= 2.14.4-2, gtk2-engines-xfce <= 2.3.90.2-1,
      libgnomeui-0 <= 2.14.1-2, tamil-gtk2im <= 2.2-4.2, imhangul <= 0.9.13-3,
      iiimgcf <= 11.4.1870-7.3, scim-bridge <= 0.2.4-1, scim-gtk2-immodule <=
      1.4.4-4, gtk-im-libthai <= 0.1.4-1, uim-gtk2.0 <= 1:1.2.1-3, libwmf-dev
      <= 0.2.8.4-2, libwmf0.2-7 <= 0.2.8.4-2, swf-player <= 0.3.6-2.1.
    - Replace 001_gtk+-2.2.0-buildfix-immodule patch with
      001_static-linking-dont-query-immodules which has more chances to be
      merged upstream; see GNOME #346531.
    - Drop 006_gtk+-2.8.17-directfb patch, merged upstream.
    - Refresh patches: 000_gtk+-2.0.6-exportsymbols,
      003_default_fallback_icon_theme,
      004_gtk+-ximian-gtk2-filesel-navbutton-5,
      007_implicit_pointer_conversion_gdkdrawable_directfb.
    - Update 070_mandatory-relibtoolize with libtoolize --force --copy &&
      aclocal-1.7 -I m4macros && autoconf && automake-1.7.
    - New patch, 002_static-linking-dont-build-perf, to avoid building the
      perf measurement tools in static builds; see GNOME #346559; needs
      the 001_gtk+-2.2.0-buildfix-immodule patch.
    - New patch, 009_configurable-cairo-backend-module, to add a new
      --with-cairo-backend flag which will select a cairo-$backend.pc
      pkg-config module instead of the default of cairo.pc; see GNOME #351509.
    - Configure with --with-cairo-backend=directfb for the dfb build.
    - New patch, 010_gdk-require-cairo-module, to require the Cflags and Libs
      from the cairo-directfb module (as $cairo_module); see GNOME #351519.
    - New patch, 011_gdk-directfb-cvs-changes, backport of CVS only build
      fixes to permit compilation against directfb 0.9.25.1.
  * Fix bashishms in debian/rules. (Closes: #385473)
  * Generate a Provides: gtk2.0-binver-@BINVER@ in libgtk2.0-@SONAME@ to track
    the binary version of Gtk and to permit Gtk modules to depend on it.
  * Define the flags for each flavor (shared, static, and udeb) in Makefile
    vars and share the common flags.
  * Only pass --host to configure if DEB_HOST_GNU_TYPE and DEB_BUILD_GNU_TYPE
    differ.
  * Stop shipping *.la and *.a files of modules (all module types).
  * Move GTK_BINARY_VERSION back to rules.
  * Use GTK_BINVER_DEP instead of BINVER.
  * Build flavors out-of-tree; saves 25% of required build space (315 MB) and
    some build time / IO load; this clutters the headers a little (full build
    path is mentionned instead of ".") though.
  * Rewrite and cleanup the build process completely.
  * Install the full set of pkg-config files from the dfb flavor in
    /usr/lib/pkgconfig/libgtk-directfb-2.0; to use this feature, set
    PKG_CONFIG_PATH while invoking pkg-config (or configure); the
    /usr/lib/pkgconfig/*directfb*.pc files will be removed when Debian sources
    have been converted.
  * In the same spirit, gdkconfig.h is in /usr/lib/gtk-2.0/include/directfb;
    to use it, prepend -I/usr/lib/gtk-2.0/include/directfb to CFLAGS.
  * Fix generation of /etc/gtk-2.0/gdk-pixbuf.loaders for the udeb.
    (Closes: #382435)
  * Build-depend on libcairo-directfb2-dev >= 1.2.4-2 to get PDF/PS support in
    the directfb flavor of libcairo.
  * Recommend the linked source packages in libgtk2.0-doc instead of simply
    suggesting them.
  * Rewrite update-gdkpixbuf-loaders and update-gtk-immodules.
  * Drop double libatk1.0-dev build-dep.
  * Empty the dependency_libs in the *.la files of libgtk2.0-dev.
  * New immodule files handling with *.immodules files below
    /usr/lib/gtk-2.0/<BINARY_VERSION>/immodule-files.d.
    - New patch, 020_immodules-files-d, to split the module search path on
      ":", as is done in Pango, prepend
      /usr/lib/gtk-2.0/<BINARY_VERSION>/immodule-files.d to the search path,
      and to read all *.immodules files when a directory is encountered in the
      search path.
    - Pre-generate
      /usr/lib/gtk-2.0/<BINARY_VERSION>/immodule-files.d/libgtk2.0-0.immodules
      for the shared library.
    - Continue generating /etc/gtk-2.0/gtk.immodules until packages are
      updated.
  * Add the libpixmap engine to the udeb for the new Bladr GTK theme for g-i.
  * New loader files handling with *.loaders files below
    /usr/lib/gtk-2.0/<BINARY_VERSION>/loaders-files.d.
    - New patch, 021_loader-files-d, to split the module search path on
      ":", as is done in Pango, prepend
      /usr/lib/gtk-2.0/<BINARY_VERSION>/loader-files.d to the search path,
      and to read all *.loaders files when a directory is encountered in the
      search path.
    - Pre-generate
      /usr/lib/gtk-2.0/<BINARY_VERSION>/loader-files.d/libgtk2.0-0.loaders
      for the shared library and libgtk-directfb-2.0-0-udeb.loaders for the
      udeb.
    - Continue generating /etc/gtk-2.0/gdk-pixbuf.loaders until packages are
      updated.
    - This particular patch uses two ugly workarounds and needs work before
      being sent upstream.
  * New Debhelper-based command, dh_gtkmodules, to create module files for IM
    modules and GdkPixbuf loaders; it will still add a dependency on the
    binary version of Gtk for other modules.
  * Make use of the new dh_gtkmodules during the build (override the path to
    gtk-query-immodules-2.0 and gdk-pixbuf-query-loaders.
  * Add ${misc:Depends} to gtk2-engines-pixbuf.

 -- Loic Minier <lool@dooz.org>  Tue, 19 Sep 2006 15:13:38 +0200

gtk+2.0 (2.8.20-2) unstable; urgency=low

  * New patch, 009_revert-gdkdrawable-directfb, to revert a fix for Italic
    letters which caused ugly unneeded horizontal/vertical lines; thanks
    Davide Viti. (Closes: #386860)
  * Fix typo, install-dfb depends on build-dfb, not build-shared.
  * Fix typo (DFB_PKGFIR versus DFB_PKGDIR), use the BUILD_DFB_DIR version of
    gdk-pixbuf-query-loaders, and set LD_LIBRARY_PATH to the udeb's /usr/lib;
    should fix the empty /etc/gtk-2.0/gdk-pixbuf.loaders. (Closes: #382435)
  * Ship all engines of the DirectFB build in the udeb, that is
    engines/libpixmap.so.

 -- Loic Minier <lool@dooz.org>  Wed, 20 Sep 2006 21:36:04 +0200

gtk+2.0 (2.8.20-1) unstable; urgency=low

  * New upstream releases; no API changes.

 -- Loic Minier <lool@dooz.org>  Mon, 14 Aug 2006 16:52:04 +0200

gtk+2.0 (2.8.18-7) unstable; urgency=medium

  * Rename patches to reflect the order in which they are applied:
    - 000_gtk+-2.2.0-buildfix-immodule to 001_gtk+-2.2.0-buildfix-immodule
    - 001_default_fallback_icon_theme to 003_default_fallback_icon_theme
    - 001_gtk+-ximian-gtk2-filesel-navbutton-5 to
      004_gtk+-ximian-gtk2-filesel-navbutton-5
    - 002_xpmico to 005_xpmico
    - 003_gtk+-2.8.17-directfb to 006_gtk+-2.8.17-directfb
    - 005_implicit_pointer_conversion to
      007_implicit_pointer_conversion_gdkdrawable_directfb
    - 006_implicit_pointer_conversion to
      008_implicit_pointer_conversion_gdkgc_directfb
  * Change the 000_gtk+-2.0.6-exportsymbols, and
    001_gtk+-2.2.0-buildfix-immodule patches to only patch the
    non-autogenerated files.
  * Rename 004_reautoconf to 070_mandatory-relibtoolize; update it for the
    previous changes; use an older autoconf version to work around a bug
    in the glib-gettext macro which broke localization in dialog boxes; thanks
    Mike Hommey.

 -- Loic Minier <lool@dooz.org>  Sun,  6 Aug 2006 11:49:48 +0200

gtk+2.0 (2.8.18-6) unstable; urgency=low

  * 005_implicit_pointer_conversion.patch: patch from Dann Frazier to
    fix an implicit pointer conversion error on 64-bit architectures
    (closes: #381081).
  * 006_implicit_pointer_conversion.patch: fix another implicit
    conversion by allowing deprecated functions in the necessary header
    file (closes: #381082).

 -- Josselin Mouette <joss@debian.org>  Wed,  2 Aug 2006 14:48:54 +0200

gtk+2.0 (2.8.18-5) unstable; urgency=low

  [ Loic Minier ]
  * Set Priority to extra to sync with overrides.

  [ Josselin Mouette ]
  * Set priority to extra for the udeb.
  * Bump build dependencies for libcairo to the stable version.
  * Lots of cleanup in debian/rules.
  * Rename directfb packages to libgtk-directfb-2.0-*.
  * Move .a and .la files from the engine package to the development
    package.
    + Add appropriate Replaces: field.

 -- Josselin Mouette <joss@debian.org>  Sun, 30 Jul 2006 18:21:37 +0200

gtk+2.0 (2.8.18-4) experimental; urgency=low

  * Bump libcairo build dependencies.
  * Only install the PNG loader in the udeb.
  * Rebuild against a fixed glib.

 -- Josselin Mouette <joss@debian.org>  Mon, 26 Jun 2006 22:34:27 +0200

gtk+2.0 (2.8.18-3) experimental; urgency=low

  [ Loïc Minier ]
  * Bump libgtk2.0-dev dependency and build-dep on libx11-dev to >= 2:1.0.0-6
    as it ships x11.pc which ends up in the Requires of gdk-x11-2.0.pc.
    (Closes: #326199, #370693)
    [debian/control, debian/control.in]

  [ Josselin Mouette ]
  * 003_gtk+-2.8.17-directfb.patch: new patch, bringing a new directfb
    backend.
  * 004_reautoconf.patch: new patch, result of "libtoolize --force
    --copy; aclocal; autoheader; automake -acf; autoconf; rm -rf
    autom4te.cache" with the previous patches applied.
  * Make 3 new packages: libgtk+2.0-directfb0-udeb,
    libgtk+2.0-directfb-dev and  libgtk+2.0-directfb0.
  * Add a new build flavour for directfb (only the shared version).
  * Use chrpath to remove the rpath in the udeb.
  * Generate a fake shlibs.local to handle all intra-gtk dependencies by
    hand.
  * Switch to debhelper compatibility mode 5 and require 5.0.22.
  * Standards-version is 3.7.2.
  * Break the circular dependency between libgtk2.0-0, libgtk2.0-bin and
    libgtk2.0-common (closes: #309604).
    + Remove libgtk2.0-common dependency on libgtk2.0-0.
    + Remove libgtk2.0-0 dependency on libgtk2.0-bin.
    + Use ${binary:Version} and ${source:Version} to ensure strict
      dependencies.
    + Build-depend on dpkg-dev 1.13.19.
    + Invert the libgtk2.0-common -> libgtk2.0-0 symbolic link.
    + libgtk2.0-common.preinst, libgtk2.0-0.postinst: dance the symbolic
      link samba.
    + Move support binaries and scripts to libgtk2.0-0 and make
      libgtk2.0-bin a binary-all package containing only scripts.
    + Move /usr/sbin/update-* calls to libgtk2.0-0.
    + update-*: call binaries at their new location.

 -- Josselin Mouette <joss@debian.org>  Mon, 26 Jun 2006 22:31:14 +0200

gtk+2.0 (2.8.18-1) unstable; urgency=low

  * New upstream version:
    Bugs fixed:
    - search box positioning has some bugs
    - Gdk does not translate VK_NUMPADx to GDK_KP_x
    - sanely handle late (re)setting of dnd image
    - Text is shifted off-by-one in Add to panel
    - gtk_widget_create_pango_layout docs typo
    - GtkLayout In GtkScrolledWindow does not receive the scroll_event
    - gtktreeview has RTL problems with toggle buttons if using gtktreestore
      as a model
    - Wrong drop location in GtkEntry
    - GtkImage animation CRITICALS on switching themes
    - DnD: Conditional jump or move depends on uninitialised value
    - cursor blocked to dnd mode after using shift and dnd on a GtkCalendar
    - Crashes while creating source code w/GtkFontSelection
    - the right edge tab does not appear when switching tab
    - Warning in gtk_paned_compute_position
    - gdk should set resolution on PangoCairoFontmap, not PangoCairoContext
    - GtkTreeView does not resize correctly
    - gtk_tree_view_get_cell_area() forgets depth-one expander
    - expander animation not working in RTL mode
    - Multiple issues discovered by Coverity
    - Make gtk_file_chooser_button_new() friendlier for language bindings

 -- Sebastien Bacher <seb128@debian.org>  Tue, 30 May 2006 17:02:26 +0200

gtk+2.0 (2.8.17-1) unstable; urgency=low

  * New upstream version:
    Bugs fixed:
    - Expander disclosure button is too small
    - gtk_image_clear doesn't cause redraw
    - typo in configure.in yields suspicious warning
    - gtk_icon_view_set_cursor causes Segmentation fault
    - garbage output of --help in non UTF-8 locale
    - GtkNotebook does not destroy its children on destroy()
    - TreeView DnD between-row highlight colo
    - Gtk-Criticals occur when scrolling a text_view that is not realized
    - Hidden menubar still activates submenus with kbd
    - GtkTreeItem broken
    -  Clean up button press handling (use one-grab-op-at-a-time pattern)
    - broken scrolling when selecting
    - GTK+ File-chooser dialog crashes
    - Nautilus crashes when dragging icons to another screen
    - mixed line separators confuse gtk_text_iter_ends_line
    - Textview child is covered by window border
    - gdk_pixbuf_loader_new_with_type(): What image types are allowed?
    - Missing progress bar label
    - Fix a problem which caused grab-notify signal to be missed in some cases
  * debian/control.in:
    - clear the Build-Depends on xlibs-static-pic | xlibs-pic, not required
    - updated the Build-Depends on libpango1.0-dev so it build with
      the xorg transitioned version
  * * debian/patches/001_default_fallback_icon_theme.patch:
    - set the default fallback icon theme to "gnome", fixes the issues with
      the moves of icons from hicolor to gnome

 -- Sebastien Bacher <seb128@debian.org>  Sun,  9 Apr 2006 21:54:11 +0200

gtk+2.0 (2.8.16-1) unstable; urgency=low

  * New upstream version

 -- Sebastien Bacher <seb128@debian.org>  Wed, 15 Mar 2006 19:26:46 +0100

gtk+2.0 (2.8.15-1) unstable; urgency=low

  * New upstream version:
    * Bugs fixed:
      - Keys P and N in "open file" dialog have special meaning
      - MS-Windows theme (GTK-Wimp) shows all funky characters
      - Optimize gdk on win32
      - Hollow polygons have wrong linecaps
      - panel crash with a11y enabled
    * Updated translations (bg,bn,cs,eu,ro)

 -- Sebastien Bacher <seb128@debian.org>  Tue, 14 Mar 2006 15:41:56 +0100

gtk+2.0 (2.8.13-1) unstable; urgency=low

  * New upstream version:
    * Bugs fixed:
    - Can't select some items in GtkIconView
    - gtk_icon_theme_list_icons: example contexts don't work
    - gnopernicus crashes on changing display screen source for magnifier
    - evince crashes in gdk_region_union_with_rect
    - Small error in _gdk_gc_update_context
    - gtk.Notebook.get_current_page() returns incorrect page number
      when pages hidden
    - GtkAboutDialog not responsive to Escape key
    - GtkNotebook popup menu not keynavigatable
    - GtkRadioButton does not issue notify::active
    - Make more use of G_DISABLE_ASSERT in TextView code
    * Updated translations

 -- Sebastien Bacher <seb128@debian.org>  Sat, 25 Feb 2006 23:56:58 +0100

gtk+2.0 (2.8.12-1) unstable; urgency=low

  * New upstream bugfix release.
  * [debian/copyright] Updated FSF's address.

 -- J.H.M. Dassen (Ray) <jdassen@debian.org>  Sun, 12 Feb 2006 14:11:11 +0100

gtk+2.0 (2.8.11-1) unstable; urgency=low

  * New upstream version
    * Avoid memory overruns in the pixbuf theme engine with nonsensical
      gradient specifications.  [Matthias]
    * Bugs fixed:
    - Cursor doesn't move as expected
    - Segfault from combination of gtk_container_set_resize_mode()
      and GtkComboBox
    - segfault in update_cursor on amd64
    - eog crashes at launch under AIX
    - "~" should bring up the location dialog
    - gtk_text_layout_get_cursor_locations() chokes on layout=0x0
    * Documentation improvements [Federico Mena Quintero]
    * Translation updates (es,pt_BR,zh_HK,zh_TW)

 -- Sebastien Bacher <seb128@debian.org>  Fri, 27 Jan 2006 22:28:05 +0100

gtk+2.0 (2.8.10-1) unstable; urgency=low

  * New upstream version
  * debian/control.in:
    - updated the glib requirement
  * debian/patches/001_fs_documents.patch:
    - dropped, stick with upstream behaviour rather

 -- Sebastien Bacher <seb128@debian.org>  Thu, 12 Jan 2006 13:34:37 +0100

gtk+2.0 (2.8.9-2) unstable; urgency=low

  * Upload to unstable

 -- Sebastien Bacher <seb128@debian.org>  Thu, 15 Dec 2005 15:13:32 +0100

gtk+2.0 (2.8.9-1) experimental; urgency=low

  * New upstream version:
    Bugs fixed:
    - File chooser filter behaves weird
    - 2.8.4 to 2.8.6: sound-juicer crash, fileselector assertions
    - On unsetting the Model, GtkTreeView does not clear
      it's associated TreeSelection
    - Crash on selecting a file of null mime-type
    - gtktoolbutton leaks a pixbuf
    - GdkEvent leaked in gtktreeview.c / gtk_tree_view_key_press
    - Typo in trap_activate_cb()
    - gtkcalendar.c: The identifier is already declared.
    - gtk_menu_attach_to_widget() does not take NULL detacher
    - Unhinted fonts are measured incorrectly and drawing
      problems occur as a result
    - unwanted scrolling in recent gtk
    - Toolbars without icons are invisible in icon-only mode
    - Search-entry in the TreeView not working properly
    - gtktoolbutton.c:562: warning: 'image' is used
      uninitialized in this function
    - reference count of textbuffer increases with each paste
    - gtk_selection_data_get_uris leaks memory
    Other changes:
    - Remove GMemChunk from public header files to
      support building against GLib 2.10
    - Report errors in option parsing
    - Merge upstream xdgmime changes to handle duplicate glob patterns

 -- Sebastien Bacher <seb128@debian.org>  Sat, 10 Dec 2005 18:22:50 +0100

gtk+2.0 (2.8.8-1) experimental; urgency=low

  * New upstream version:
    GtkFileChooser:
     - Make F2 work for renaming bookmarks
    GtkEntry:
     - Turn off input methods in password entries
    - Other fixes * Documentation improvements
    - Updated translations

 -- Sebastien Bacher <seb128@debian.org>  Tue, 29 Nov 2005 16:00:32 +0100

gtk+2.0 (2.8.7-1) experimental; urgency=low

  * New upstream version.
  * Security fixes:
    - Add check to XPM reader to prevent integer overflow for specially crafted
      number of colors (CVE-2005-3186) (Closes: #339431).
    - Fix endless loop with specially crafted number of colors (CVE-2005-2975).
  * debian/patches/001_fs_documents.patch:
    - updated.
  * debian/rules:
    - fix confusing cp usage.

  [ Loic Minier ]
  * Drop xlibs-dev deps and build-deps.
    [debian/control, debian/control.in]

 -- Sebastien Bacher <seb128@debian.org>  Wed, 16 Nov 2005 11:54:11 +0100

gtk+2.0 (2.8.3-1) experimental; urgency=low

  * New upstream version:
    - Fix problems with the handling of initial settings
      for font options and cursor themes.
    - Add a --ignore-theme-index option to gtk-update-icon-cache.

 -- Jordi Mallach <jordi@debian.org>  Thu,  1 Sep 2005 19:45:50 +0200

gtk+2.0 (2.8.2-1) experimental; urgency=low

  * New upstream version:
    - Fix a crash with custom icon themes, which affected
      the gnome-theme-manager.
    - Make sure font and cursor settings are propaged down
      to the screen initially.
  * debian/control.in:
    - require the current pango.

 -- Sebastien Bacher <seb128@debian.org>  Thu, 25 Aug 2005 00:36:18 +0200

gtk+2.0 (2.8.1-1) experimental; urgency=low

  * New upstream version:
    - gtk-update-icon-cache no longer stores copies of symlinked icons,
      and it has a --index-only option to omit image data from the cache.
    - Make large GtkSizeGroups more efficient.
    - Improve positioning of menus in GtkToolbar.
    - Make scrolling work on unrealized icon views.
    - Avoid unnecessary redraws on range widgets.
    - Make sure that all GTK+ applications reload icon themes promptly.
    - Ensure that gdk_pango_get_context() and gtk_widget_get_pango_context()
      use the same font options and dpi value.
    - Multiple memory leak fixes.
  * debian/control.in:
    - updated the libgtk2.0-dev Depends according to the changes.
  * debian/rules:
    Add --enable-explicit-deps=yes to make sure stuff like x11 gets listed as a
    Requires: in gdk(-x11)-2.0.pc, because otherwise linkage against -lX11 and
    friends doesn't get carried through.  Whether or not this is correct is
    arguable, since libgdk-x11-2.0.so.0* ends up linked against it anyway, but
    stuff like gnome-panel seems to be relying on this transience.
    Change by Daniel Stone.

 -- Sebastien Bacher <seb128@debian.org>  Wed, 24 Aug 2005 11:24:16 +0200

gtk+2.0 (2.8.0-1) experimental; urgency=low

  * New upstream version.
  * debian/control.in:
    - build with the new cairo (Closes: #323705).
    - updated the Build-Depends for xorg (Closes: #323080).
  * debian/copyright:
    - use License instead of Copyright (Closes: #323209).
  * debian/patches/001_fs_documents.patch:
    - default to Documents.
  * debian/rules:
    - updated the shlibs.
  * debian/watch:
    - updated.

 -- Sebastien Bacher <seb128@debian.org>  Thu, 18 Aug 2005 12:19:41 +0200

gtk+2.0 (2.7.2-1) experimental; urgency=low

  * New upstream version.
  * debian/control.in:
    - updated the Build-Depends.
  * debian/rules:
    - updated the shlibs.
    - use cairo.
  * debian/watch:
    - updated.

 -- Sebastien Bacher <seb128@debian.org>  Tue, 12 Jul 2005 01:06:55 +0200

gtk+2.0 (2.6.8-1) unstable; urgency=low

  * New upstream version.
  * debian/patches/003_focus_issues.patch:
    - fixed with the new version.

 -- Sebastien Bacher <seb128@debian.org>  Thu, 16 Jun 2005 12:52:35 +0200

gtk+2.0 (2.6.7-2) unstable; urgency=low

  * Upload to unstable.
  * Forward patches from 2.6.4 branch:
    + 003_focus_issues.patch: stolen from CVS HEAD to fix focus issues.
    + debian/gtk-tutorial.devhelp: updated to reflect the reality of the
      html files.
  * Loïc Minier:
    + Document the configuration of Emacs-style key bindings in README.Debian,
      with additional instructions for GNOME users. [debian/README.Debian]
      (Closes: #309530)

 -- Josselin Mouette <joss@debian.org>  Mon,  6 Jun 2005 22:39:27 +0200

gtk+2.0 (2.6.7-1) experimental; urgency=low

  * New upstream version:
    - Fix compilation with gcc 4.0 (Closes: #303646).
  * debian/rules:
    - clean from the mips changes.
  * debian/patches/002_bmp.patch:
    - the new version fixes that.
  * debian/patches/004_fs_newdir.patch:
    - the new version fixes that.

 -- Sebastien Bacher <seb128@debian.org>  Thu, 14 Apr 2005 22:06:53 +0200

gtk+2.0 (2.6.4-1) unstable; urgency=medium

  * New upstream release.
  * debian/patches/004_fs_newdir.patch:
    - fix a crash in the fileselector when creating a directory.
  * debian/patches/003_iconcache.patch:
    - this bug is fixed in the new version.
  * debian/patches/004_mipsbuild.patch:
    - dropped, this change is not required.
  * debian/patches/002_bmp.patch:
     - fix CAN-2005-0891: BMP double free Dos (Closes: #303141).

 -- Sebastien Bacher <seb128@debian.org>  Tue,  5 Apr 2005 21:09:01 +0200

gtk+2.0 (2.6.2-4) unstable; urgency=high

  * Sjoerd Simons:
    - debian/patches/003_iconcache.patch
      + Updated. Let updateiconcache.c include config.h so it's correctly build
        with large file support (Closes: #295777).
  * Sebastien Bacher:
    - debian/shlibs.local:
      + dropped, fix the self depends (Closes: #296175).
  * Loic Minier:
    - debian/control*
      + added gtk2-engines-pixbuf subsection and priority to sync with
        the override.
  * Use high urgency so that icon themes can propagate to testing.

 -- Josselin Mouette <joss@debian.org>  Wed,  2 Mar 2005 22:28:38 +0100

gtk+2.0 (2.6.2-3) unstable; urgency=low

  * Patch from Steve Langasek <vorlon@debian.org>:
    Add a --disable-testsuite argument to upstream configure, to permit
    skipping the testsuite on architectures where large static binaries
    are currently problematic (i.e., mips).  Closes: #295048.

 -- Sebastien Bacher <seb128@debian.org>  Sun, 13 Feb 2005 19:23:39 +0100

gtk+2.0 (2.6.2-2) unstable; urgency=low

  * debian/libgtk2.0-bin.postinst:
    - don't run gtk-update-icon-cache, the themes should do that
      (Closes: #293568).
  * debian/patches/003_iconcache.patch:
    - should fix the gtk-update-icon-cache issue on sparc.

 -- Sebastien Bacher <seb128@debian.org>  Sun,  6 Feb 2005 19:57:57 +0100

gtk+2.0 (2.6.2-1) unstable; urgency=low

  * New upstream release:
    - fix the loop in gtkdialog (Closes: #291051).
    - should fix the issue on sparc (Closes: #293711).

 -- Sebastien Bacher <seb128@debian.org>  Sun,  6 Feb 2005 00:16:52 +0100

gtk+2.0 (2.6.1-2) unstable; urgency=low

  * Upload to unstable.
  * debian/patches/004_gtkmodules.patch:
    - don't reverse the order of modules, that fix a crash with the modules.

 -- Sebastien Bacher <seb128@debian.org>  Wed,  2 Feb 2005 18:28:09 +0100

gtk+2.0 (2.6.1-1) experimental; urgency=low

  * New upstream release.

 -- Sebastien Bacher <seb128@debian.org>  Sun,  9 Jan 2005 14:23:07 +0100

gtk+2.0 (2.6.0-1) experimental; urgency=low

  * New upstream release (Closes: #275239).
  * debian/control.in:
    - create a gtk2-engines-pixbuf package.
    - recommends hicolor-icon-theme (Closes: #287334).
    - rename libgtk2.0-dbg to libgtk2.0-0-dbg.
    - updated the Build-Depends.
  * debian/gtk2-engines-pixbuf.files:
    - added.
  * debian/libgtk2.0-bin.files:
    - install gtk-update-icon-cache here.
  * debian/libgtk2.0-bin.postinst:
    - call gtk-update-icon-cache.
  * debian/patches/001_gtk+-debian-aclocal-pass_all.patch:
    - removed, should not be needed with the new version.
  * debian/patches/003_treeview-typeahead.patch,
    debian/patches/003_filechooser-search.patch,
    debian/patches/004_treeview-activate.patch,
    debian/patches/005_modifiers.patch:
    - removed, these changes are in the new version.
  * debian/rules:
    - updated the shlibs.
    - use dh_strip to make the debug package.
  * update-gtk-immodules.in:
  * update-gdkpixbuf-loaders.in:
    - module version is 2.4.0.
  * debian/watch:
    - updated.

 -- Sebastien Bacher <seb128@debian.org>  Wed, 29 Dec 2004 18:55:11 +0100

gtk+2.0 (2.4.14-2) unstable; urgency=low

  * debian/patches/003_filechooser-search.patch:
    - open the path entry if "/" is enter in the file-selector.
  * debian/patches/004_treeview-activate.patch:
    - typeahead active the row.
  * debian/patches/005_modifiers.patch:
    - accept shift-/ for bringing up the location popup.

 -- Sebastien Bacher <seb128@debian.org>  Tue, 21 Dec 2004 16:21:15 +0100

gtk+2.0 (2.4.14-1) unstable; urgency=low

  * New upstream release (Closes: #286021).
  * debian/control.in:
    - set myself as maintainer.
  * debian/patches/003_treeview-typeahead.patch:
    - backport of the typeahead feature for the treeviews.

 -- Sebastien Bacher <seb128@debian.org>  Sun, 19 Dec 2004 14:55:07 +0100

gtk+2.0 (2.4.13-1) unstable; urgency=low

  * New upstream release:
    - make new notebook tabs appear again (Closes: #276266).

 -- Sebastien Bacher <seb128@debian.org>  Wed, 13 Oct 2004 16:48:13 +0200

gtk+2.0 (2.4.11-1) unstable; urgency=low

  * New upstream release.

 -- Sebastien Bacher <seb128@debian.org>  Mon, 11 Oct 2004 19:48:52 +0200

gtk+2.0 (2.4.10-1) unstable; urgency=low

  * New upstream release.
  * debian/patches/002_xpmico.patch:
    - updated, the two xpm fixes are in the new version.

 -- Sebastien Bacher <seb128@debian.org>  Sun, 19 Sep 2004 00:19:27 +0200

gtk+2.0 (2.4.9-2) unstable; urgency=high

  * debian/patches/002_xpmico.patch:
    - fix CAN-2004-0782 Heap-based overflow in pixbuf_create_from_xpm.
    - fix CAN-2004-0783 Stack-based overflow in xpm_extract_color.
    - fix CAN-2004-0788 ico loader integer overflow.

 -- Sebastien Bacher <seb128@debian.org>  Fri, 17 Sep 2004 12:23:02 +0200

gtk+2.0 (2.4.9-1) unstable; urgency=medium

  * GNOME team upload.
  * New upstream release.
  * debian/patches/002_gtk+-pixbuf-breakage.patch: removed, included in
    upstream version 2.4.8.

 -- Jordi Mallach <jordi@debian.org>  Thu, 26 Aug 2004 14:41:17 +0200

gtk+2.0 (2.4.7-1) unstable; urgency=medium

  * GNOME team upload.
  * New upstream release.
  * debian/patches/002_gtk+-pixbuf-breakage.patch: new, apply patch
    from CVS to fix thumbnail corruption in nautilus.

 -- Jordi Mallach <jordi@debian.org>  Wed, 25 Aug 2004 20:12:28 +0200

gtk+2.0 (2.4.4-2) unstable; urgency=medium

  * Rebuilt with libtiff4.
  * debian/control.in:
    - Build-Depends on libtiff4-dev.

 -- Sebastien Bacher <seb128@debian.org>  Wed, 28 Jul 2004 23:11:54 +0200

gtk+2.0 (2.4.4-1) unstable; urgency=low

  * New upstream release
    - fix the problem with directories displayed twice in the file chooser
      (Closes: #249057).
  * debian/control.in:
    - libgtk2.0-bin Conflicts with old libgtk2.0-dev.

 -- Sebastien Bacher <seb128@debian.org>  Sun, 11 Jul 2004 00:33:45 +0200

gtk+2.0 (2.4.3-3) unstable; urgency=low

  * debian/control.in:
    - since manpages have moved from libgtk2.0-dev to libgtk2.0-bin we need
      to update the Replaces.

 -- Sebastien Bacher <seb128@debian.org>  Mon,  5 Jul 2004 21:15:25 +0200

gtk+2.0 (2.4.3-2) unstable; urgency=low

  * debian/libgtk2.0-bin.files:
    - moved gdk-pixbuf-query-loader and gtk-query-immodules-2.0 manpages
      to libgtk2.0-bin. (Closes: #257399).
  * debian/libgtk2.0-doc.doc-base.gtk-faq,
    debian/libgtk2.0-doc.doc-base.gtk-tutorial:
    - changed index.html with book1.html.
  * Included devehelp files from Richard Cohen <richard@daijobu.co.uk>
    for the faq and the tutorial (Closes: #256844).

 -- Sebastien Bacher <seb128@debian.org>  Sat,  3 Jul 2004 12:14:38 +0200

gtk+2.0 (2.4.3-1) unstable; urgency=medium

  * New upstream release
    - fix the button size allocation logic (Closes: #253971, #253974).
  * debian/rules
    - updated the shlibs.

 -- Sebastien Bacher <seb128@debian.org>  Tue, 15 Jun 2004 11:29:13 +0200

gtk+2.0 (2.4.2-1) unstable; urgency=low

  * New upstream release (Closes: #252690).

 -- Sebastien Bacher <seb128@debian.org>  Sat,  5 Jun 2004 17:23:57 +0200

gtk+2.0 (2.4.1-4) unstable; urgency=low

  * Conflict with librsvg2-common << 2.6.3-1 (closes: #250714, #250647).

 -- Josselin Mouette <joss@debian.org>  Tue, 25 May 2004 14:15:22 +0200

gtk+2.0 (2.4.1-3) unstable; urgency=low

  * GNOME Team Upload.
  * Upload to unstable
    + close bug fixed in experimental uploads
      (Closes: #161244, #201429, #201507, #203677, #208744, #223316, #228603)
      (Closes: #232081, #234902, #238479, #241860)
  * Marc Brockschmidt <he@debian.org>
   + debian/rules: Really, *really* surpress warnings when removing directories
     (using >/dev/null 2>&1 instead of 2>&1 >/dev/null)

 -- Sebastien Bacher <seb128@debian.org>  Sat, 22 May 2004 15:23:21 +0200

gtk+2.0 (2.4.1-2) experimental; urgency=low

  * debian/control.in:
    + Conflict with old versions of packages that need a rebuild to work with
      gtk+2.4 to force the updates.

 -- Sebastien Bacher <seb128@debian.org>  Sat, 15 May 2004 23:24:07 +0200

gtk+2.0 (2.4.1-1) experimental; urgency=low

  * New upstream release.
  * Akira TAGOH <tagoh@debian.org>
  + debian/control:
    - added libgtk2.0-0 to Depends for libgtk2.0-common. (from 2.2.4-6).
    - libgtk2.0-dev requires libxext-dev. (Closes: #247469)
  * Sebastien Bacher <seb128@debian.org>
  + debian/rules:
    - updated shlib to 2.4.1.

 -- Sebastien Bacher <seb128@debian.org>  Wed,  5 May 2004 23:32:54 +0200

gtk+2.0 (2.4.0-4) experimental; urgency=low

  * Akira TAGOH <tagoh@debian.org>
  + debian/control:
    - moved arch-independent files to libgtk2.0-common again.
    - separated arch-dependent files to libgtk2.0-bin.

 -- Akira TAGOH <tagoh@debian.org>  Sat, 24 Apr 2004 02:11:52 +0900

gtk+2.0 (2.4.0-3) experimental; urgency=low

  * Akira TAGOH <tagoh@debian.org>
  + debian/rules:
    - modified the sed script to strip the version properly.
      (closes: Bug#241860)
    - clean up.
  + debian/control:
    - updated the dependencies for the separated xlibs-dev. (from 2.2.4-4)
    - separated arch-independent data to libgtk2.0-data package.
      (from 2.2.4-4)

 -- Akira TAGOH <tagoh@debian.org>  Fri, 23 Apr 2004 22:43:58 +0900

gtk+2.0 (2.4.0-2) experimental; urgency=low

  * debian/control.in:
    + Added build dependency on libxcursor-dev. (Closes: #239886)

  Sebastien Bacher <seb128@debian.org>:
  * debian/rules:
    + Updated shver.
  * debian/control.in:
    + Added again Build-Depends removed in 2.4.0-1.

 -- J.H.M. Dassen (Ray) <jdassen@debian.org>  Thu, 25 Mar 2004 11:18:48 +0100

gtk+2.0 (2.4.0-1) experimental; urgency=low

  * First upload of new GTK+ branch in experimental (Closes: #238479):
    + back out locale-dependent interpretation of KP_Decimal (Closes: #234902).
    + change scrolling method (Closes: #161244).
    + first day of the week depends of the locale (Closes: #228603).
    + fix fileselector multiple selection handling after keyboard validation
      (Closes: #208744).
    + fix gtktreeview crash when expanding nodes (Closes: #232081).
    + fix quotes missing in gtk-2.0.m4 (Closes: #223316).
    + use the new file selector (Closes: #203677, #201429, #201507).
    + and probably a lot of other bug fixes and improvements ...
  * Sebastien Bacher <seb128@debian.org>:
    * debian/control.in:
      - removed Build-Depends on docbook-utils and linuxdoc-tools-text.
    * patches/001_gtk+-debian-docfix-dtds.patch:
      - removed since we have a xml catalog now.
  * Rob Taylor <robtaylor@fastmail.fm>:
    * debian/control.in, debian/sources, debian/scripts/vars, debian/watch:
      - updated for 2.4.0.
    * debian/patches/:
      - 002_gtk+-debian-freetype.patch:
        + removed, not needed any more, configure already has the changes.
      - 000_gtk+-2.2.4-non-weak-symbols.patch:
        + removed, fixed in upstream source.
      - 000_gtk+-2.2.4-socketfocus.patch:
        + removed, fixed in upstream source.
      - 001_gtk+-debian-aclocal-pass_all.patch :
        + updated.
      - 000_gtk+-2.2.0-buildfix-immodule.patch
        + updated.
      - 000_gtk+-debian-xinerama-pic.patch
        + updated.

 -- Sebastien Bacher <seb128@debian.org>  Mon, 22 Mar 2004 22:00:09 +0100

gtk+2.0 (2.2.4-6) unstable; urgency=low

  * Akira TAGOH <tagoh@debian.org>
  + debian/control:
    - added libxt-dev to fix FTBFS. (closes: Bug#246450)
    - added libgtk2.0-0 to Depends for libgtk2.0-common.

 -- Akira TAGOH <tagoh@debian.org>  Tue,  4 May 2004 11:30:56 +0900

gtk+2.0 (2.2.4-5) unstable; urgency=low

  * Akira TAGOH <tagoh@debian.org>
  + debian/control:
    - moved arch-independent files to libgtk2.0-common again.
    - separated arch-dependent files to libgtk2.0-bin.

 -- Akira TAGOH <tagoh@debian.org>  Sat, 24 Apr 2004 01:12:08 +0900

gtk+2.0 (2.2.4-4) unstable; urgency=low

  * Akira TAGOH <tagoh@debian.org>
  + debian/rules:
    - bumped the shlib version to 2.2.1-3. (closes: Bug#208671)
  + debian/control:
    - separated arch-independent data to libgtk2.0-data package.
      (closes: Bug#233396)
    - fixed the dependencies for the separated xlibs-dev.
      (closes: Bug#241782, Bug#241522)
  + debian/libgtk2.0-data.{dir,files}:
    - added.

 -- Akira TAGOH <tagoh@debian.org>  Thu, 22 Apr 2004 00:42:02 +0900

gtk+2.0 (2.2.4-3) unstable; urgency=low

  * debian/patches/:
    - 002_gtk+-debian-freetype.patch: patch from Daniel Schepler to fix the
      build failure due to freetype (Closes: #225129).

 -- Sebastien Bacher <seb128@debian.org>  Sat, 27 Dec 2003 13:00:17 +0100

gtk+2.0 (2.2.4-2) unstable; urgency=low

  * debian/control:
    - added Uploaders to maintain as team.
    - added gnome-pkg-tools to Build-Depends.
  * debian/gtk-options.7:
    - included a manpage with the help on the options (Closes: Bug#216897).
  * debian/libgtk2.0-doc.doc-base.gtk-faq
  * debian/libgtk2.0-doc.doc-base.gtk-tutorial:
    - replaced book1.html by index.html (closes: Bug#215382).
  * debian/patches/:
    - 000_gtk+-2.2.4-socketfocus.patch: new patch to fix a GtkSocket focus
      problem that hang the system tray applet.
      (closes: Bug#210813, Bug#212772).
    - 001_gtk+-ximian-gtk2-filesel-navbutton-5.patch: updated
      (closes: Bug#216660).
  * debian/rules:
    - modified to generate debian/control using gnome-pkg-tools.

 -- Sebastien Bacher <seb128@debian.org>  Fri, 31 Oct 2003 21:32:29 +0100

gtk+2.0 (2.2.4-1) unstable; urgency=low

  * New upstream release.
    - implemented the im module that produces C_WITH_CEDILLA rather than
      C_WITH_ACUTE for dead_acute+c combinations. it will be used as default
      im module for fr and pt. (closes: Bug#168557)
    - reworked the handling of XIM's status window. (closes: Bug#203009)
  * debian/control:
    - removed libgtk2.0-0png3 which is unnecessary anymore.
    - added non-versioned Conflicts: libgtk2.0-0png3.
    - bumped Standards-Version to 3.6.1.0.
  * debian/patches/: removed the backported patches.
    - 000_gtk+-2.2.2-docfix-gtk2compliant.patch
    - 000_gtk+-2.2.2-docfix-gtktreemodel.patch
    - 000_gtk+-2.2.2-gtkwidget-viewable.patch
    - 000_gtk+-2.2.2-imxim-reconnect.patch

 -- Akira TAGOH <tagoh@debian.org>  Mon,  8 Sep 2003 03:42:18 +0900

gtk+2.0 (2.2.2-3) unstable; urgency=low

  * debian/patches/:
    - 000_gtk+-2.2.2-docfix-gtk2compliant.patch: applied a backported patch
      from CVS to fix the old documentation. (closes: Bug#146723)
    - 000_gtk+-2.2.2-docfix-gtktreemodel.patch: applied a backported patch
      from CVS to fix the sample code. (closes: Bug#201322)
    - 000_gtk+-2.2.2-gtkwidget-viewable.patch: applied a backported patch from
      CVS to fix the garbled pixmaps. (closes: Bug#201808, Bug#202486)
    - 000_gtk+-2.2.2-imxim-reconnect.patch: applied a backported patch from
      CVS to fix the segfaults if the XIM server is killed during running gtk2
      applications.
    - 001_gtk+-debian-docfix-dtds.patch: applied to use the local DTD.
  * debian/control:
    - added Build-Depends-Indep: gtk-doc-tools, docbook-xml to re-generate the
      fixed documents.

 -- Akira TAGOH <tagoh@debian.org>  Thu,  7 Aug 2003 01:42:46 +0900

gtk+2.0 (2.2.2-2) unstable; urgency=low

  * debian/patches/:
    - 001_gtk+-debian-aclocal-pass_all.patch: re-applied a patch to fix FTBFS
      on arm. (closes: Bug#201443)

 -- Akira TAGOH <tagoh@debian.org>  Thu, 24 Jul 2003 03:14:10 +0900

gtk+2.0 (2.2.2-1) unstable; urgency=low

  * New upstream release. (closes: Bug#200350)
    - Fixed threadlocks on GtkTreeView. (closes: Bug#192136)
    - Fixed the crash on moving the cursor when the cursor is invisible.
      (closes: Bug#187858)
    - Fixed the compose table for ascending order. (closes: Bug#182073)
  * debian/control:
    - fix the FTBFS. Thanks to Daniel Baeyens.
    - bumped Standards-Version to 3.6.0.
  * debian/rules:
    - removed dh_undocumented.
    - don't claim the newer shlibs.
  * debian/patches/:
    - 000_gtk+-2.2.1-gdk_event_copy_for_xinput.patch: removed.
    - 000_gtk+-2.2.1-gdk_visual_get_best_with_depth.patch: removed.
    - 000_gtk+-2.2.1-gtk_text_line_previous_could_contain_tag.patch: removed.
    - 000_gtk+-2.2.1-gtktreeview-scroll.patch: removed.
    - 000_gtk+-debian-xinerama-pic.patch: updated.
    - 001_gtk+-debian-aclocal.patch: removed.
    - 001_gtk+-ximian-gtk2-filesel-navbutton-5.patch: applied a Ximian patch
      to improve the GtkFileSel UI. Requested from Ross Burton.
    - 000_gtk+-2.2.2-non-weak-symbols.patch: applied to fix the undefined non
      weak symbols. (closes: Bug#193774)

 -- Akira TAGOH <tagoh@debian.org>  Sun, 13 Jul 2003 21:26:49 +0900

gtk+2.0 (2.2.1-6) unstable; urgency=low

  * debian/patches/001_gtk+-debian-aclocal.patch:
    - damn. forgot to re-run automake and autoconf. fix again.
      (closes: Bug#190569)

 -- Akira TAGOH <tagoh@debian.org>  Sat,  3 May 2003 16:56:18 +0900

gtk+2.0 (2.2.1-5) unstable; urgency=low

  * debian/control:
    - changed a section for libgtk2.0-dbg to libdevel.
  * debian/patches/000_gtk+-debian-aclocal.patch:
    - applied to fix Xinerama library linkage broken on arm and m68k.
      (closes: Bug#190569)
      Thanks to James Troup and Phil Blundell.

 -- Akira TAGOH <tagoh@debian.org>  Sat,  3 May 2003 01:50:52 +0900

gtk+2.0 (2.2.1-4) unstable; urgency=low

  * debian/patches/:
    - 000_gtk+-2.2.1-gtk_text_line_previous_could_contain_tag.patch:
      applied a backported patch from CVS. (closes: Bug#185066)
    - 000_gtk+-2.2.1-gtktreeview-scroll.patch:
      applied a patch from Red Hat to fix infinite expose loops in TreeView.
      (closes: Bug#187312)
  * debian/control:
    - bumped Standards-Version to 3.5.9.
    - changed a section for libgtk2.0-dev to libdevel.
  * debian/rules:
    - fixed the symlinks on /usr/share/gtk-doc/html. (closes: Bug#183377)
  * debian/compat:
    - use it instead of DH_COMPAT.

 -- Akira TAGOH <tagoh@debian.org>  Fri,  4 Apr 2003 01:55:35 +0900

gtk+2.0 (2.2.1-3) unstable; urgency=low

  * build against the latest xlibs and xlibs-pic. so now correct
    libXinerama_pic.a is linked and supporting xinarama is re-enabled.
    (closes: Bug#177318)
  * debian/control:
    - depend on xlibs-pic (>= 4.2.1-6)
  * debian/README.Debian:
    - improve description of static libraries issue. (closes: Bug#181879)
      Thanks to Marcelo E. Magallon <mmagallo@debian.org>
    - mention gtk-key-theme-name and gnome-settings-daemon.
  * debian/rules:
    - create the symlinks in /usr/share/gtk-doc

 -- Akira TAGOH <tagoh@debian.org>  Mon,  3 Mar 2003 01:35:04 +0900

gtk+2.0 (2.2.1-2) unstable; urgency=low

  * debian/patches/:
    - 000_gtk+-2.2.1-gdk_visual_get_best_with_depth.patch:
      backport from CVS to fix wrong pointer returned. (closes: Bug#180786)
    - 000_gtk+-2.2.1-gdk_event_copy_for_xinput.patch:
      applied to fix a crash when using xinput. (closes: Bug#178908)

 -- Akira TAGOH <tagoh@debian.org>  Wed, 19 Feb 2003 03:10:55 +0900

gtk+2.0 (2.2.1-1) unstable; urgency=low

  * New upstream release.
  * debian/patches/: removed patches. they were fixed in this release.
    - 000_gtk+-2.2.0-buildfix-modules.patch
    - 000_gtk+-2.2.0-fix-es.po.patch
    - 000_gtk+-2.2.0-fnmatch-undef.patch
    - 002_gtk+-2.2.0-fixtypo-xinput.patch
  * debian/patches/000_gtk+-debian-xinerama-pic.patch: update.

 -- Akira TAGOH <tagoh@debian.org>  Fri,  7 Feb 2003 03:37:44 +0900

gtk+2.0 (2.2.0-3) unstable; urgency=low

  * debian/: clean the unnecessary files up. (closes: Bug#177809)
  * debian/rules:
    remove the old debug libraries on install process if exists. (closes:
    Bug#177376)
  * debian/patches/:
    - 002_gtk+-2.2.0-fixtypo-xinput.patch:
      fix to enable XFree86 xinput extension. (closes: Bug#176104)
    - 000_gtk+-2.2.0-fix-es.po.patch:
      applied to fix es.po. (closes: Bug#178870)

 -- Akira TAGOH <tagoh@debian.org>  Wed, 29 Jan 2003 23:01:43 +0900

gtk+2.0 (2.2.0-2) unstable; urgency=low

  * debian/control:
    - add Conflicts libgnomeui-0 (<< 2.0.6-2) to avoid the gtk+ 2.2 breakage.
      (closes: Bug#175946)
    - add Conflicts gtk2.0-examples (<< 2.2.0) (closes: Bug#175868)
    - add dependency of libgtk2.0-common. (closes: Bug#175873)
    - removed libgtk-common package. it's no longer needed. I hope the loop
      dependency will be disappeared.
    - used libpng12-0-dev instead of libpng3-dev for Build-Depends.
  * debian/patches/001_gtk+-2.2.0-xinerama-pic.patch:
    disabled Xinerama support until xlibs-pic has libXinerama_pic.a.
    (closes: Bug#175923)

 -- Akira TAGOH <tagoh@debian.org>  Sat, 11 Jan 2003 05:09:12 +0900

gtk+2.0 (2.2.0-1) unstable; urgency=low

  * New upstream release.
    - upstream bug were closed. so it should be fixed. (closes: Bug#147697)
  * debian/control:
    - updated Build-Depends.
    - bumped Standards-Version to 3.5.8.
    - fix description-synopsis-ends-with-full-stop stuff.
  * debian/update-gdkpixbuf-loaders: add brand-new wrapper script.
  * debian/update-gdkpixbuf-loaders.1: add manpage.
  * debian/rules:
    modified to build the static libraries. (closes: Bug#161938)
  * debian/README.Debian: updated.
  * debian/patches/:
    - 000_gtk+-2.0.6-extranotify.patch: removed.
    - 000_gtk+-2.0.6-scroll_to.patch: removed.
    - 000_gtk+-2.2.0-fnmatch-undef.patch:
      applied to fix having main() in the library.
    - 000_gtk+-2.2.0-buildfix-immodule.patch:
      applied to build the static libraries.
    - 000_gtk+-2.2.0-buildfix-modules.patch:
      applied to fix a typo in configure.in.

 -- Akira TAGOH <tagoh@debian.org>  Mon,  6 Jan 2003 18:34:31 +0900

gtk+2.0 (2.0.9-1) unstable; urgency=low

  * New upstream release.
  * debian/patches/000_gtk+-2.0.8-refcolormap.patch: this release contains it.
    removed.

 -- Akira TAGOH <tagoh@debian.org>  Sun, 24 Nov 2002 00:08:42 +0900

gtk+2.0 (2.0.8-2) unstable; urgency=low

  * debian/patches/000_gtk+-2.0.8-refcolormap.patch: applied to fix the crash
    problem with close. For solve your problem, I recommend you restart all
    processes related gtk+2.0. (closes: Bug#169005)

 -- Akira TAGOH <tagoh@debian.org>  Fri, 15 Nov 2002 09:16:40 +0900

gtk+2.0 (2.0.8-1) unstable; urgency=low

  * New upstream release.
  * debian/patches/000_gtk+-2.0.7-gifsymbol.patch: it's no longer needed.
  * debian/rules: fix twice called ldconfig. (closes: Bug#168071)

 -- Akira TAGOH <tagoh@debian.org>  Sun, 10 Nov 2002 16:36:45 +0900

gtk+2.0 (2.0.7-1) unstable; urgency=low

  * New upstream release.
  * debian/rules:
    - support noopt option for DEB_BUILD_OPTIONS.
    - add symlink for gobject. (closes: Bug#167755)
  * Hm, closed a bug which is marked as NMU due to mis-upload. (closes:
    Bug#166442)
  * debian/patches: these patches are no longer needed, so removed.
    - 000_gtk+-2.0.6-64bitfix.patch
    - 000_gtk+-2.0.6-imenvvar.patch
    - 000_gtk+-2.0.6-keycode.patch
    - 000_gtk+-2.0.6-usintl.patch
  * debian/patches/000_gtk+-2.0.7-gifsymbol.patch: applied to fix the
    undefined symbol issue on libpixbufloader-gif.so.

 -- Akira TAGOH <tagoh@debian.org>  Wed,  6 Nov 2002 01:42:22 +0900

gtk+2.0 (2.0.6-4) unstable; urgency=low

  * debian/patches/000_gtk+-2.0.6-64bitfix.patch: applied to fix a segfault on
    IA64. (closes: Bug#166442)

 -- Akira TAGOH <tagoh@debian.org>  Sun, 27 Oct 2002 03:07:59 +0900

gtk+2.0 (2.0.6-3) unstable; urgency=low

  * debian/control: moved libgtk2.0-0png3 to the last entry.
  * debian/rule: fix invalid symlink.

 -- Akira TAGOH <tagoh@debian.org>  Sat, 31 Aug 2002 09:46:36 +0900

gtk+2.0 (2.0.6-2) unstable; urgency=low

  * debian/control:
    - bumped Standards-Version and depends debhelper (>> 4).
    - revert to libgtk2.0-0 and remove Conflicts libgtk2.0-0, then add
      versioned conflict to work eog2, gnome-panel2, celestia, gimp1.3 and
      metatheme. (closes: Bug#155689, Bug#155854)
    - add libgtk2.0-0png3 to Conflicts, Replaces.
    - add a dummy package for libgtk2.0-0png3.
    - remove the image libraries dependency. (closes: Bug#158858)
    - clean up -dev's Depends.
    - add libglib2.0-doc, libatk1.0-doc and libpango1.0-doc to Suggests.
  * debian/patches/: from Red Hat.
    - 000_gtk+-2.0.6-exportsymbols.patch:
      applied to fix stripping the wrong symbols due to libtool's bug. but
      it's not affected about the symbols used by ld and ld.so. mainly for nm,
      gdb and etc.
    - 000_gtk+-2.0.6-extranotify.patch:
      applied to fix extra settings notifies on startup that were causing
      significant performance problems as fonts were reloaded.
    - 000_gtk+-2.0.6-imenvvar.patch:
      applied to fix a bug with GTK_IM_MODULE environment variable.
    - 000_gtk+-2.0.6-keycode.patch: applied to fix a problem with keycodes
      passed to GtkIMContextXIM.
    - 000_gtk+-2.0.6-usintl.patch:
      applied to fix to GtkIMContextSimple compose for us-intl keyboards.
      should be fixed. (closes: Bug#149515)
    - 000_gtk+-2.0.6-scroll_to.patch:
      applied to fix gtk_tree_view_scroll_to_cell.
  * debian/rules: add symlink to fix the missing symlink for glib, atk and
    pango. (closes: Bug#158107)
  * debian/update-gtk-immodules.fr.1: added. Thanks Julien Louis. (closes:
    Bug#156985)

 -- Akira TAGOH <tagoh@debian.org>  Sat, 31 Aug 2002 05:22:33 +0900

gtk+2.0 (2.0.6-1) unstable; urgency=low

  * New upstream release.
  * Build against libpng3 (closes: 147852)

 -- Akira TAGOH <tagoh@debian.org>  Sun,  4 Aug 2002 18:31:53 +0900

gtk+2.0 (2.0.5-2) unstable; urgency=low

  * debian/rules: add --with-xinput=xfree. (closes: Bug#151668)
  * debian/control:
    - add Conflicts: libgdkxft0 to avoid some problem. (closes: Bug#151439).
    - changed a summary from 'Dummy' to 'Empty'.

 -- Akira TAGOH <tagoh@debian.org>  Thu,  4 Jul 2002 00:18:53 +0900

gtk+2.0 (2.0.5-1) unstable; urgency=low

  * New upstream release.
  * debian/control: fix typo (closes: Bug#150147)

 -- Akira TAGOH <tagoh@debian.org>  Mon, 17 Jun 2002 01:07:20 +0900

gtk+2.0 (2.0.4-1) unstable; urgency=low

  * New upstream release.
    - should be fixed in this release. (closes: Bug#149667)
    - now it's not linked to the Pango docs (closes: Bug#149143)
  * debian/libgtk2.0-doc.doc-base.{gdk,gdk-pixbuf,gtk,gtk-faq,gtk-tutorial}:
    add a new line before Format: (closes: Bug#149548, Bug#150043)

 -- Akira TAGOH <tagoh@debian.org>  Sun, 16 Jun 2002 05:16:29 +0900

gtk+2.0 (2.0.3-1) unstable; urgency=low

  * New upstream release.
  * debian/libgtk2.0-doc.doc-base.{gtk-faq,gtk-tutorial}:
    changed an index file.

 -- Akira TAGOH <tagoh@debian.org>  Thu, 30 May 2002 23:35:52 +0900

gtk+2.0 (2.0.2-5) unstable; urgency=high

  * debian/control: add libtiff3g-dev, libpng2-dev and libjpeg62-dev to
    Depends for -dev.
  * set urgency=high because previous version violated our policy 2.3.4.
    it should be into woody as far as possible.

 -- Akira TAGOH <tagoh@debian.org>  Thu, 23 May 2002 00:31:52 +0900

gtk+2.0 (2.0.2-4) unstable; urgency=high

  * debian/patches/000_gtk+2.0-2.0.2-bigendian.patch: applied to fix a problem
    for big endian machines. (closes: Bug#145285)
  * set urgency=high because it should be in woody.

 -- Akira TAGOH <tagoh@debian.org>  Wed,  1 May 2002 02:46:12 +0900

gtk+2.0 (2.0.2-3) unstable; urgency=low

  * debian/update-gtk-immodules: create /etc/gtk-2.0 directory for workaround,
    if it's not found. oh, why didn't you have it? (closes: Bug#143508,
    Bug#144673)

 -- Akira TAGOH <tagoh@debian.org>  Sun, 28 Apr 2002 04:46:30 +0900

gtk+2.0 (2.0.2-2) unstable; urgency=low

  * debian/libgtk2.0-doc.doc-base.{gtk-faq,gtk-tutorial}:
    Grr, fix again... (closes: Bug#141069)
  * debian/scripts/vars.build: fix bashism.

 -- Akira TAGOH <tagoh@debian.org>  Sat,  6 Apr 2002 04:26:14 +0900

gtk+2.0 (2.0.2-1) unstable; urgency=low

  * New upstream release.
    - this release has bug fix only.
  * debian/control: forgot to update versioned dependency for -dev.
  * debian/libgtk2.0-doc.doc-base.gtk-faq,
    debian/libgtk2.0-doc.doc-base.gtk-tutorial:
    fix wrong index. (closes: Bug#141069)

 -- Akira TAGOH <tagoh@debian.org>  Thu,  4 Apr 2002 02:49:49 +0900

gtk+2.0 (2.0.1-1) unstable; urgency=low

  * New upstream release.
  * debian/update-gtk-immodules: check the immodules directory.

 -- Akira TAGOH <tagoh@debian.org>  Sun, 31 Mar 2002 00:59:03 +0900

gtk+2.0 (2.0.0-3) unstable; urgency=low

  * debian/rules: removed regenerate shlibs. all packages no longer needs to
    depend on -common.

 -- Akira TAGOH <tagoh@debian.org>  Sat, 16 Mar 2002 21:51:08 +0900

gtk+2.0 (2.0.0-2) unstable; urgency=low

  * debian/control: changed Build-Depends to libpango1.0-dev (>= 1.0.0-3)
  * debian/{control,rules}: add libgtk-common as dummy package for upgrading.
  * debian/rules: fix the missing directory.
  * debian/update-gtk-immodules: fix file attribute for gtk.immodules.

 -- Akira TAGOH <tagoh@debian.org>  Sat, 16 Mar 2002 04:34:39 +0900

gtk+2.0 (2.0.0-1) unstable; urgency=low

  * Initial Release.

 -- Akira TAGOH <tagoh@debian.org>  Wed, 13 Mar 2002 00:07:25 +0900<|MERGE_RESOLUTION|>--- conflicted
+++ resolved
@@ -1,4 +1,11 @@
-<<<<<<< HEAD
+gtk4 (4.10.4+ds-1) experimental; urgency=medium
+
+  * New upstream release
+    - Fix black rectangles seen with mutter 44.1 (LP: ##2020674)
+  * Revert a buildsystem change that affected our installed-tests patch
+
+ -- Jeremy Bícha <jbicha@ubuntu.com>  Mon, 05 Jun 2023 15:04:11 -0400
+
 gtk4 (4.10.3+ds-1ubuntu3) mantic; urgency=medium
 
   [ Till Kamppeter ]
@@ -25,15 +32,6 @@
       + Build-Depend on dh-sequence-translations
 
  -- Jeremy Bícha <jbicha@ubuntu.com>  Thu, 11 May 2023 10:48:14 -0400
-=======
-gtk4 (4.10.4+ds-1) experimental; urgency=medium
-
-  * New upstream release
-    - Fix black rectangles seen with mutter 44.1 (LP: ##2020674)
-  * Revert a buildsystem change that affected our installed-tests patch
-
- -- Jeremy Bícha <jbicha@ubuntu.com>  Mon, 05 Jun 2023 15:04:11 -0400
->>>>>>> ba8bc123
 
 gtk4 (4.10.3+ds-1) experimental; urgency=medium
 
