--- conflicted
+++ resolved
@@ -1,9 +1,5 @@
 project('gtk', 'c',
-<<<<<<< HEAD
-        version: '4.0.3',
-=======
         version: '4.3.1',
->>>>>>> 143770f1
         default_options: [
           'buildtype=debugoptimized',
           'warning_level=1',
