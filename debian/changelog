<<<<<<< HEAD
gtk4 (4.12.4+ds-3ubuntu1) noble; urgency=medium

  * Merge with Debian. Remaining changes:
    - debian/tests:
      + include the memorytexture test in the flaky set, it has been unreliable
    - debian/control, debian/rules:
      + Switch from the CUPS print backend to CPDB

 -- Jeremy Bícha <jbicha@ubuntu.com>  Fri, 08 Dec 2023 20:56:34 -0500
=======
gtk4 (4.12.5+ds-1) unstable; urgency=medium

  * New upstream release
    - Update emoji chooser for Unicode 15.1
  * missing-sources: Update emojibase
  * missing-sources: Copy emoji 15.1 files from Debian's unicode-data package

 -- Jeremy Bícha <jbicha@ubuntu.com>  Fri, 19 Jan 2024 15:20:15 -0500

gtk4 (4.12.4+ds-4) unstable; urgency=medium

  [ Dandan Zhang ]
  * Add loong64 to the list of architectures that have librsvg
    (Closes: #1059613)
  * Extend test timeout on loong64

  [ Jeremy Bícha ]
  * Remove references to obsolete mipsel

  [ Simon McVittie ]
  * d/control: Use dh-sequence-gir to activate debhelper addon
  * d/control: Rely on ${gir:Provides} for gir1.2-gtk-4.0's Provides.
    The version of gobject-introspection in testing now supports this.
  * d/rules: Disable GObject-Introspection in the udeb build.
    debian-installer does not use GTK from an interpreted language and
    is unlikely to do so any time soon.
  * d/control, d/rules: Use a cross g-ir-scanner if cross-compiled
  * d/control: Stop build-depending on libgirepository1.0-dev.
    This package is problematic because it cannot be Multi-Arch
    co-installable, but with recent changes to the Build-Depends, we no
    longer need it.
  * d/control: Don't require python3-gi when not running tests.
    This makes the build-dependencies satisfiable during cross-builds.

 -- Simon McVittie <smcv@debian.org>  Wed, 17 Jan 2024 11:43:08 +0000
>>>>>>> f00aac0c

gtk4 (4.12.4+ds-3) unstable; urgency=medium

  * d/control: Remove pandoc build-dependency.
    It isn't needed any more, and pandoc is currently uninstallable in
    unstable (#1057309, #1053686).

 -- Simon McVittie <smcv@debian.org>  Sat, 09 Dec 2023 01:33:26 +0000

gtk4 (4.12.4+ds-2) unstable; urgency=medium

  [ Jeremy Bícha ]
  * Reinstate Build-Depends on dh-sequence-gnome.
    This is used by Ubuntu to pull in dh_translations.

  [ Simon McVittie ]
  * d/p/gsk-Always-use-RGBA-on-big-endian-architectures.patch:
    Add proposed patch to fix test failure on big-endian CPUs
    (Closes: #1057782)

 -- Simon McVittie <smcv@debian.org>  Fri, 08 Dec 2023 17:36:22 +0000

gtk4 (4.12.4+ds-1ubuntu1) noble; urgency=medium

  * Merge with Debian. Remaining changes:
    - debian/tests:
      + include the memorytexture test in the flaky set, it has been unreliable
    - debian/control:
      + Build-Depend on dh-sequence-translations
    - Switch from the CUPS print backend to CPDB

 -- Jeremy Bícha <jbicha@ubuntu.com>  Mon, 27 Nov 2023 11:00:23 -0500

gtk4 (4.12.4+ds-1) unstable; urgency=medium

  * New upstream release

 -- Jeremy Bícha <jbicha@ubuntu.com>  Mon, 27 Nov 2023 10:58:51 -0500

gtk4 (4.12.3+ds-3ubuntu1) noble; urgency=medium

  * Merge with Debian. Remaining changes:
    - debian/tests:
      + include the memorytexture test in the flaky set, it has been unreliable
    - debian/control:
      + Build-Depend on dh-sequence-translations
    - Switch from the CUPS print backend to CPDB

 -- Jeremy Bícha <jbicha@ubuntu.com>  Thu, 23 Nov 2023 09:04:37 -0500

gtk4 (4.12.3+ds-3) unstable; urgency=medium

  * d/control: Build-depend on relevant gir1.2-*-dev virtual packages.
    This will help with eventually converting some or all of them into real
    packages, to allow GIR XML to be omitted when cross-compiling or
    bootstrapping.
  * d/control: Add ${gir:Depends} to -dev package.
    This will add dependencies on gir1.2-pango-1.0-dev and so on.
  * d/control: Use ${gir:Provides} to generate virtual package names

 -- Simon McVittie <smcv@debian.org>  Fri, 17 Nov 2023 11:06:27 +0000

gtk4 (4.12.3+ds-2) unstable; urgency=medium

  * d/rules: Stop generating d/control.in from d/control.
    The variable substitutions obscured more than they really helped.
  * d/rules: Substitute GTK_BINVER_DEP as a substvar rather than using sed
  * lbgtk-4-dev: Add Provides for included GIR XML files.
    Representing these by systematic names gir1.2-*-dev, and perhaps
    eventually separating them into their own binary package, will help
    to enable cross-compilation with GObject-Introspection removed by
    a build profile. (Helps: #1030223)

 -- Simon McVittie <smcv@debian.org>  Thu, 02 Nov 2023 14:47:44 +0000

gtk4 (4.12.3+ds-1ubuntu1) mantic; urgency=medium

  * Merge with Debian (LP: #2038557). Remaining changes:
    - debian/tests:
      + include the memorytexture test in the flaky set, it has been unreliable
    - debian/control:
      + Build-Depend on dh-sequence-translations
    - Switch from the CUPS print backend to CPDB

 -- Amin Bandali <bandali@ubuntu.com>  Thu, 05 Oct 2023 11:27:16 -0400

gtk4 (4.12.3+ds-1) unstable; urgency=medium

  * New upstream release
    - GtkWindow:
      + Don't assume titlebars are GtkHeaderBar
        (https://gitlab.gnome.org/GNOME/gtk/-/issues/6116)
    - GtkTreeView:
      + Fix a crash in gtk_tree_view_is_blank_at_pos
        (https://gitlab.gnome.org/GNOME/gtk/-/issues/6114)
    - printing:
      + Fix some issues with the portal implementation
        (https://gitlab.gnome.org/GNOME/gtk/-/commit/03679fe6bf5ae391bd7cb21ad0492f530c86cd5e)
    - GSK:
      + Some optimizations in the GL renderer
        (https://gitlab.gnome.org/GNOME/gtk/-/commit/3698cadcd21e2a52c30766d311043093ea557b3f,
         https://gitlab.gnome.org/GNOME/gtk/-/commit/d4d0883a924f94fdc89fad50bce9ecad3128e0f3,
         https://gitlab.gnome.org/GNOME/gtk/-/commit/0030c572d47f551847be0aed8054d4df34afffda)
      + Fix memory leaks in the Broadway renderer
        (https://gitlab.gnome.org/GNOME/gtk/-/issues/6120)
    - demos:
      + Fix a crash in gtk4-demo
        (https://gitlab.gnome.org/GNOME/gtk/-/issues/6113)

 -- Amin Bandali <bandali@ubuntu.com>  Wed, 04 Oct 2023 16:11:12 -0400

gtk4 (4.12.2+ds-1ubuntu1) mantic; urgency=medium

  * Merge with Debian. Remaining changes:
    - debian/tests:
      + include the memorytexture test in the flaky set, it has been unreliable
    - debian/control:
      + Build-Depend on dh-sequence-translations
    - Switch from the CUPS print backend to CPDB

 -- Jeremy Bícha <jbicha@ubuntu.com>  Fri, 22 Sep 2023 10:33:42 -0400

gtk4 (4.12.2+ds-1) unstable; urgency=medium

  * New upstream release
  * Build-Depend on fonts-noto-core instead of fonts-dejavu-core
    & ttf-bitstream-vera

 -- Jeremy Bícha <jbicha@ubuntu.com>  Fri, 22 Sep 2023 10:27:13 -0400

gtk4 (4.12.1+ds-3) unstable; urgency=medium

  [ Amin Bandali ]
  * d/gbp.conf: Change packaging branch to debian/latest

  [ Jeremy Bícha ]
  * Ignore the same reftest failures for riscv64 as for mips64el.
    mips64el uses softpipe on the buildds because we force it to (because
    llvmpipe is broken there), but riscv64 uses softpipe even when not
    forced to, because llvmpipe doesn't exist on riscv64 yet.
    (Closes: #1051168)

  [ Simon McVittie ]
  * d/log-reftests.py: Log uuencoded variant GSK reftest renderings too.
    The variant GSK reftest renderings (flipped, repeated, etc.) might fail
    differently, in which case we will want to look at their outputs.
  * d/rules: Always allow the differences that occur when using softpipe.
    In principle we could be using softpipe on any architecture, if forced.

 -- Simon McVittie <smcv@debian.org>  Mon, 04 Sep 2023 15:28:30 +0100

gtk4 (4.12.1+ds-2ubuntu1) mantic; urgency=medium

  * Merge with Debian. Remaining changes:
    - debian/tests:
      + include the memorytexture test in the flaky set, it has been unreliable
    - debian/control:
      + Build-Depend on dh-sequence-translations
    - Switch from the CUPS print backend to CPDB

 -- Jeremy Bícha <jbicha@ubuntu.com>  Wed, 30 Aug 2023 14:22:20 -0400

gtk4 (4.12.1+ds-2) unstable; urgency=medium

  * Release to unstable

 -- Jeremy Bícha <jbicha@ubuntu.com>  Sun, 27 Aug 2023 19:33:26 -0400

gtk4 (4.12.1+ds-1) experimental; urgency=medium

  * New upstream release
  * Drop 3 patches applied in new release

 -- Jeremy Bícha <jbicha@ubuntu.com>  Sat, 26 Aug 2023 10:54:25 -0400

gtk4 (4.12.0+ds-4) experimental; urgency=medium

  * d/rules: Completely ignore border-one-rounded gsk reftest on mips*.
    The actual rendering in the "flipped" mode only differs from the
    reference rendering by one pixel, but that one pixel has a completely
    different value. (Really closes: #1050077)
  * d/clean: Remove generated file po/gtk40.pot (Closes: #1044991)
  * d/libgtk-4-doc.links: Stop including symlinks for pango documentation
    (Closes: #1040470)

 -- Simon McVittie <smcv@debian.org>  Thu, 24 Aug 2023 11:48:45 +0100

gtk4 (4.12.0+ds-3) experimental; urgency=medium

  * d/p/tests-Accept-slightly-different-numeric-results.patch:
    Replace patch for #1050076 with the version accepted upstream.
    This accepts slight numerical differences on all platforms, not
    just i386.
  * d/rules: Accept minor rendering differences for some tests on mips*.
    Presumably these render a bit differently with softpipe.
    (Closes: #1050077)
  * d/p/debian/reftests-Allow-minor-differences-to-be-tolerated.patch:
    Update patch so that when gsk-compare tests are run repeatedly, we
    apply the same error-tolerance each time, not just the first time
  * d/changelog: Reorder to make the history of unstable linear.
    This should avoid the bug tracking system thinking that regressions
    found in 4.12.x also affect 4.10.x.
  * Merge packaging from unstable
    - No further changes, except in the changelog

 -- Simon McVittie <smcv@debian.org>  Wed, 23 Aug 2023 16:43:03 +0100

gtk4 (4.12.0+ds-2ubuntu1) mantic; urgency=medium

  * Merge with Debian. Remaining changes:
    - debian/tests:
      + include the memorytexture test in the flaky set, it has been unreliable
    - debian/control:
      + Build-Depend on dh-sequence-translations
    - Switch from the CUPS print backend to CPDB
    - Add patch to fix building CPDB support

 -- Jeremy Bícha <jbicha@ubuntu.com>  Tue, 22 Aug 2023 12:27:01 -0400

gtk4 (4.12.0+ds-2) experimental; urgency=medium

  * d/rules: Skip build-time tests that are known to fail or be unreliable.
    Upstream flagged these as failing and skips them in their CI, so there's
    no point in us expecting them to succeed. (Closes: #1050075)
  * Add patch to tolerate different floating-point results on i386.
    Our baseline for i386 still doesn't include SSE, so we still have to use
    i387 instructions with extended precision and sometimes different answers.
    (Closes: #1050076)
  * Ignore another test failure on big-endian machines.
    Similar to #1024391.
  * d/rules: Ignore two reftests that fail on i386 only.
    In these tests, the reference rendering of "Hello world" is as one line,
    but on i386 (possibly due to different rounding) it is word-wrapped onto
    two lines.
  * Add patch to work around a test failure on riscv64.
    Other architectures are occasionally affected by this.
    Thanks to Aurelien Jarno (Closes: #1049434)
  * Merge packaging from unstable
    - No further changes, except in the changelog

 -- Simon McVittie <smcv@debian.org>  Tue, 22 Aug 2023 15:19:11 +0100

gtk4 (4.12.0+ds-1ubuntu3) mantic; urgency=medium

  * d/rules:
    - Disable build-time failing tests on i386 and s390x without lingering, as
      we don't really care about desktop in those architectures.

 -- Nathan Pratta Teodosio <nathan.teodosio@canonical.com>  Tue, 22 Aug 2023 15:38:10 +0200

gtk4 (4.12.0+ds-1ubuntu2) mantic; urgency=medium

  * d/p/disable-checkerboard-reftests.patch:
    - Disable flaky build-time checkerboard tests (LP: #2032638).

 -- Nathan Pratta Teodosio <nathan.teodosio@canonical.com>  Tue, 22 Aug 2023 12:28:08 +0200

gtk4 (4.12.0+ds-1ubuntu1) mantic; urgency=medium

  * Merge with Debian. Remaining changes:
    - debian/tests:
      + include the memorytexture test in the flaky set, it has been unreliable
    - debian/control:
      + Build-Depend on dh-sequence-translations
    - Switch from the CUPS print backend to CPDB
  * Add patch to fix building cpdb support

 -- Jeremy Bícha <jbicha@ubuntu.com>  Tue, 08 Aug 2023 18:16:27 -0400

gtk4 (4.12.0+ds-1) experimental; urgency=medium

  * New upstream release
  * Restore sysprof integration
  * debian/control.in: Bump minimum glib, gobject-introspection, meson
    & wayland-protocols
  * debian/libgtk-4-bin.install: Install gtk4-rendernode-tool
  * debian/libgtk-4-1.symbols.in: Add new symbols
  * Drop patch marking the clipboard test flaky: applied upstream
  * Cherry-pick patch to fix undefined references
  * Add patch to adapt to Debian's tzdata 2023c-8
  * Add patch to mark headless tests as flaky

 -- Jeremy Bícha <jbicha@ubuntu.com>  Tue, 08 Aug 2023 17:31:01 -0400

gtk4 (4.10.5+ds-5) unstable; urgency=medium

  * d/rules: Ignore two reftests that fail on i386 only.
    In these tests, the reference rendering of "Hello world" is as one line,
    but on i386 (possibly due to different rounding) it is word-wrapped onto
    two lines.
    I previously thought this was a regression between 4.10 and 4.12, but
    it seems that instead, it was triggered by some other component being
    upgraded, possibly fontconfig 2.14.2 or pango 1.51.0.

 -- Simon McVittie <smcv@debian.org>  Tue, 22 Aug 2023 17:20:14 +0100

gtk4 (4.10.5+ds-4) unstable; urgency=medium

  [ Jeremy Bícha ]
  * Restore sysprof integration

  [ Simon McVittie ]
  * d/p/debian/tests-Allow-longer-for-a-dialog-to-open.patch:
    Add patch to work around a test failure on riscv64 by extending an
    arbitrary timeout. Other architectures are occasionally affected by this.
    Thanks to Aurelien Jarno (Closes: #1049434)
  * d/control.in, d/gbp.conf: Use debian/trixie and upstream/4.10.x branches

 -- Simon McVittie <smcv@debian.org>  Tue, 22 Aug 2023 12:11:51 +0100

gtk4 (4.10.5+ds-3) unstable; urgency=medium

  * Temporarily disable sysprof integration altogether, to get the package
    rebuilt

 -- Simon McVittie <smcv@debian.org>  Mon, 07 Aug 2023 09:35:32 +0100

gtk4 (4.10.5+ds-2) unstable; urgency=medium

  * d/control.in: Only use libsysprof-capture-4-dev for shared library.
    libsysprof-capture-4-dev is currently a virtual package provided
    by libsysprof-4-dev, which also includes GTK 4 GUI components
    and so depends on libgtk-4-dev. If the Architecture: amd64 build
    happens to finish before the Architecture: all build starts,
    then the Architecture: all build will fail with an unsatisfiable
    build-dependency: libsysprof-4-dev Depends on libgtk-4-dev, which
    Depends on libgtk-4-common (>= ${source:Version}), which hasn't been
    built yet. The result is that libgtk-4-common can't be built and the
    builds deadlock.
    We've been lucky enough to avoid this until now, but version
    4.10.5+ds-1 was not sufficiently lucky and has become uninstallable
    and unbuildable.
    Because the sysprof integration is part of the architecture-specific
    library, we can break this cycle by only installing libsysprof-4-dev
    when we are building the architecture-specific library, and excluding
    it when we are only building architecture-independent documentation
    and common files.
  * Remove version constraints unnecessary since Debian 11
  * Remove maintscripts unnecessary in any released Debian version
  * d/upstream/metadata: Use preferred Gitlab URLs

 -- Simon McVittie <smcv@debian.org>  Sun, 06 Aug 2023 13:03:36 +0100

gtk4 (4.10.5+ds-1) unstable; urgency=medium

  * New upstream release

 -- Jeremy Bícha <jbicha@ubuntu.com>  Sat, 05 Aug 2023 09:56:12 -0400

gtk4 (4.10.4+ds-2) unstable; urgency=medium

  * Release to unstable

 -- Jeremy Bícha <jbicha@ubuntu.com>  Wed, 19 Jul 2023 07:53:26 -0400

gtk4 (4.10.4+ds-1ubuntu1) mantic; urgency=medium

  * Merge with Debian. Remaining changes:
    - debian/tests:
      + include the memorytexture test in the flaky set, it has been unreliable
    - debian/control:
      + Build-Depend on dh-sequence-translations
    - Switch from the CUPS print backend to CPDB

 -- Jeremy Bícha <jbicha@ubuntu.com>  Mon, 05 Jun 2023 15:39:43 -0400

gtk4 (4.10.4+ds-1) experimental; urgency=medium

  * New upstream release
    - Fix black rectangles seen with mutter 44.1 (LP: ##2020674)
  * Revert a buildsystem change that affected our installed-tests patch

 -- Jeremy Bícha <jbicha@ubuntu.com>  Mon, 05 Jun 2023 15:04:11 -0400

gtk4 (4.10.3+ds-1ubuntu3) mantic; urgency=medium

  [ Till Kamppeter ]
  * Switch from the CUPS print backend to CPDB

  [ Jeremy Bicha ]
  * Recommend cpdb-backend-cups (LP: #1747760)

 -- Jeremy Bícha <jbicha@ubuntu.com>  Fri, 26 May 2023 14:29:12 -0400

gtk4 (4.10.3+ds-1ubuntu2) mantic; urgency=medium

  * Cherry-pick patch to fix black rectangles seen with mutter 44.1
    (LP: #2020674)

 -- Jeremy Bícha <jbicha@ubuntu.com>  Wed, 24 May 2023 16:32:14 -0400

gtk4 (4.10.3+ds-1ubuntu1) mantic; urgency=medium

  * Merge with Debian. Remaining changes:
    - debian/tests:
      + include the memorytexture test in the flaky set, it has been unreliable
    - debian/control:
      + Build-Depend on dh-sequence-translations

 -- Jeremy Bícha <jbicha@ubuntu.com>  Thu, 11 May 2023 10:48:14 -0400

gtk4 (4.10.3+ds-1) experimental; urgency=medium

  * New upstream release

 -- Jeremy Bícha <jbicha@ubuntu.com>  Thu, 11 May 2023 10:45:31 -0400

gtk4 (4.10.1+ds-2ubuntu1) lunar; urgency=medium

  * Merge with Debian. Remaining changes:
    - debian/tests:
      + include the memorytexture test in the flaky set, it has been unreliable
    - debian/control:
      + Build-Depend on dh-sequence-translations

 -- Marco Trevisan (Treviño) <marco@ubuntu.com>  Thu, 23 Mar 2023 19:40:46 +0100

gtk4 (4.10.1+ds-2) experimental; urgency=medium

  * debian/patches: Add gstreamer-player as subproject.
    It's used by gtk media to play videos, but it's currently in
    gstreamer-plugins-bad. By just including this library inside gtk we can
    avoid having dependency on gstreamer's bad set. (LP: #2011849)
  * debian/control: build-depend on libgstreamer-plugins-base1.0-dev.
    Remove instead dependency on libgstreamer-plugins-bad1.0-dev
  * debian/rules: Also include gstreamer in udebs build.
    We include some gstreamer sources in gtk now, so better to provide some
    debug symbols too
  * debian/control: Recommends libgtk-4-media-gstreamer.
    Gtk media is considered a main element of gtk4, and not providing
    support for it, implies shipping a broken gtk (as upstream sentenced).
    So, let's recommend it. (LP: #2011849)

 -- Marco Trevisan (Treviño) <marco@ubuntu.com>  Thu, 23 Mar 2023 18:23:32 +0100

gtk4 (4.10.1+ds-1ubuntu1) lunar; urgency=medium

  * Sync with Debian. Remaining changes:
    - debian/tests:
      + include the memorytexture test in the flaky set, it has been unreliable
    - debian/control:
      + Build-Depend on dh-sequence-translations

 -- Jeremy Bicha <jbicha@ubuntu.com>  Tue, 14 Mar 2023 08:43:28 -0400

gtk4 (4.10.1+ds-1) experimental; urgency=medium

  * New upstream release
  * Drop combobox patch applied in new release
  * Refresh patch

 -- Jeremy Bicha <jbicha@ubuntu.com>  Tue, 14 Mar 2023 08:43:02 -0400

gtk4 (4.10.0+ds-2ubuntu1) lunar; urgency=medium

  * Sync with Debian. Remaining changes:
    - debian/tests:
      + include the memorytexture test in the flaky set, it has been unreliable
    - debian/control:
      + Build-Depend on dh-sequence-translations

 -- Jeremy Bicha <jbicha@ubuntu.com>  Wed, 08 Mar 2023 13:07:01 -0500

gtk4 (4.10.0+ds-2) experimental; urgency=medium

  * Cherry-pick patch to fix combo boxes

 -- Jeremy Bicha <jbicha@ubuntu.com>  Wed, 08 Mar 2023 12:43:20 -0500

gtk4 (4.10.0+ds-1ubuntu1) lunar; urgency=medium

  * Sync with Debian. Remaining changes:
    - debian/tests:
      + include the memorytexture test in the flaky set, it has been unreliable
    - debian/control:
      + Build-Depend on dh-sequence-translations

 -- Jeremy Bicha <jbicha@ubuntu.com>  Mon, 06 Mar 2023 09:45:47 -0500

gtk4 (4.10.0+ds-1) experimental; urgency=medium

  * New upstream release
  * debian/libgtk-4-1.symbols.in: Add new symbols

 -- Jeremy Bicha <jbicha@ubuntu.com>  Mon, 06 Mar 2023 09:18:40 -0500

gtk4 (4.9.4+ds-1ubuntu1) lunar; urgency=medium

  * Sync with Debian. Remaining changes:
    - debian/tests:
      + include the memorytexture test in the flaky set, it has been unreliable
    - debian/control:
      + Build-Depend on dh-sequence-translations

 -- Jeremy Bicha <jbicha@ubuntu.com>  Mon, 13 Feb 2023 16:15:21 -0500

gtk4 (4.9.4+ds-1) experimental; urgency=medium

  * New upstream release
  * debian/libgtk-4-1.symbols.in: Add new symbols

 -- Jeremy Bicha <jbicha@ubuntu.com>  Mon, 13 Feb 2023 16:14:23 -0500

gtk4 (4.9.3+ds-1ubuntu1) lunar; urgency=medium

  * Sync with Debian. Remaining changes:
    - debian/tests:
      + include the memorytexture test in the flaky set, it has been unreliable
    - debian/control:
      + Build-Depend on dh-sequence-translations

 -- Jeremy Bicha <jbicha@ubuntu.com>  Thu, 09 Feb 2023 14:00:55 -0500

gtk4 (4.9.3+ds-1) experimental; urgency=medium

  [ Jeremy Bicha, via Ubuntu ]
  * New upstream release 4.9.2
  * Bump minimum glib to 2.72.0
  * debian/libgtk-4-1.symbols.in: Update.
    Some symbols were removed, but they were never considered public ABI.
  * Revert commit dropping installed tests
  * Refresh patch series

  [ Simon McVittie ]
  * d/gbp.conf, d/watch: Branch for experimental
  * New upstream release 4.9.3
  * Drop patches that were applied (some a little differently) upstream
  * Refresh patch series
  * d/copyright: Update
  * d/control.in: Update versions of build-dependencies
  * Drop version constraints that have been satisfied since Debian 10
  * d/libgtk-4-1.symbols.in: Update.
    Ignore removal of gtk_file_dialog_{get,set}_shortcut_folders: they were
    added in the 4.9.x branch and are not yet considered stable ABI.

 -- Jeremy Bicha <jbicha@ubuntu.com>  Thu, 09 Feb 2023 11:43:59 -0500

gtk4 (4.9.2+ds-0ubuntu2) lunar; urgency=medium

  * Rebuild against latest tiff

 -- Jeremy Bicha <jbicha@ubuntu.com>  Sat, 04 Feb 2023 11:31:27 -0500

gtk4 (4.9.2+ds-0ubuntu1) lunar; urgency=medium

  * Sync with Debian. Remaining changes:
    - debian/tests:
      + include the memorytexture test in the flaky set, it has been unreliable
    - debian/control:
      + Build-Depend on dh-sequence-translations
  * New upstream release
  * Update debian/gbp.conf and debian/watch to track the 4.9 series
  * debian/control.in:Bump minimum glib to 2.72.0
  * debian/libgtk-4-1.symbols.in: Update
  * debian/tests/python3-gi: stop using deprecated method
  * Drop patches applied in new series
  * Revert commit dropping installed tests
  * Add patch to mark the gtk template test as flaky

 -- Jeremy Bicha <jbicha@ubuntu.com>  Thu, 12 Jan 2023 13:58:01 -0500

gtk4 (4.8.3+ds-2) unstable; urgency=medium

  [ Jeremy Bicha ]
  * debian/tests/python3-gi: stop using deprecated method

  [ Simon McVittie ]
  * d/patches: Update to gtk-4-8 branch commit 4.8.3-15-g1ef03e6eb8
    - Optimize column views by not creating list item widgets in columns
      that are not visible (GNOME/gtk!5374)
    - In X11, make sure menus, popovers etc. don't interfere with ability
      to click/select in other applications' windows
      (GNOME/gtk#5364, GNOME/gtk#5400)
    - Do not mark non-user-facing strings as translatable (GNOME/gtk#5146)
    - Fix animations and transitions randomly stopping (GNOME/gtk#4426)
    - Translation updates: ab, tr
  * d/p/gdk-x11-Reset-all-scroll-valuators-on-enter.patch:
    Add patch from 4.9.x to avoid scroll events being sent to more than
    one window under X11 (Closes: #1029972) (LP: #1993594)
  * d/control.in: Fix description of gtk-4-examples, which no longer
    contains installed-tests (which were separated into gtk-4-tests)
  * Add overrides for false positive lintian/lintian!452
  * Standards-Version: 4.6.2 (no changes required)

 -- Simon McVittie <smcv@debian.org>  Sat, 04 Feb 2023 15:14:39 +0000

gtk4 (4.8.3+ds-1) unstable; urgency=medium

  * New upstream release
  * Drop patches that were applied upstream
  * d/tests/run-with-display: Use absolute path to WAYLAND_DISPLAY socket.
    This means we can still use the Wayland display, even when dh_auto_test
    changes our XDG_RUNTIME_DIR.
  * d/run-tests.sh: Use dh_auto_test.
    In particular this forces the C.UTF-8 locale, which should mean the tests
    pass even when run under a non-UTF-8 locale like C (which official Debian
    buildds do not do, but some other environments like reproducible-builds
    might). (Closes: #1027680)
  * d/tests: Quote more defensively
  * d/tests/python3-gi: Explicitly disable a11y.
    This version of GTK logs a warning (which makes the autopkgtest fail)
    if we cannot contact the a11y bus provided by AT-SPI.
  * d/tests/build: Suppress D-Bus/a11y warnings
  * d/tests/build: Avoid PWD bashism
  * d/copyright: Move standalone license stanzas to the end
  * d/copyright: Add details of run-with-display script

 -- Simon McVittie <smcv@debian.org>  Tue, 03 Jan 2023 12:45:21 +0000

gtk4 (4.8.2+ds-4) unstable; urgency=medium

  * d/patches: Update to upstream gtk-4-8 branch commit 4.8.2-27-g5186430d9d
    - Fix visual artifacts on X11
    - Update translations
  * d/patches: Sort Debian-specific patches to the end of the series
  * d/p/testsuite-Use-separate-setups-for-unstable-tests-instead-.patch,
    d/p/testsuite-Don-t-create-.test-files-for-flaky-or-failing-t.patch:
    Add patches from upstream git main to improve handling of
    flaky/failing tests
  * d/p/node-editor-Save-test-data-relative-to-current-working-di.patch:
    Add proposed patch to make the node editor reproducible
  * d/rules: Remove redundant --libdir override
  * d/control.in: Drop unused docbook and xsltproc build-dependencies.
    The man pages now use python3-docutils instead.
  * d/*.install: Don't try to install man pages under nodoc build-profile

 -- Simon McVittie <smcv@debian.org>  Tue, 06 Dec 2022 11:52:29 +0000

gtk4 (4.8.2+ds-3ubuntu1) lunar; urgency=medium

  * Sync with Debian. Remaining changes:
    - debian/tests:
      + include the memorytexture test in the flaky set, it has been unreliable
    - debian/control:
      + Build-Depend on dh-sequence-translations

 -- Amin Bandali <amin.bandali@canonical.com>  Wed, 23 Nov 2022 12:53:46 -0500

gtk4 (4.8.2+ds-3) unstable; urgency=medium

  * Skip border-image-excess-size reftest on big-endian machines.
    Mitigates: #1024391
  * Update to upstream gtk-4-8 branch commit 4.8.2-21-g753c6f2435
    - Trigger on-screen keyboard more reliably
    - Don't dismiss popups unnecessarily

 -- Simon McVittie <smcv@debian.org>  Fri, 18 Nov 2022 22:12:24 +0000

gtk4 (4.8.2+ds-2) unstable; urgency=medium

  * d/watch, d/gbp.conf: Only watch for 4.8.x versions.
    Development release 4.9.1 has already happened, but is unlikely to reach
    a stable branch before the Debian 12 freeze.
  * Build-/test-depend on dbus-daemon instead of dbus.
    We only need dbus-run-session here, not the system bus.
  * d/patches: Update to upstream gtk-4-8 branch commit 4.8.2-18-g205783d9b0
    - Fix handling of AltGr when multiple keyboard layouts use it
    - Fix handling of back/forward mouse buttons
    - Fix a focus handling regression
    - Fix a regression that caused a very narrow combo box drop-down in
      GNOME Settings since 4.8
    - Fix a regression with copying under Phosh since 4.8
    - Don't confine resized windows to the geometry of the first monitor
    - Translation updates

 -- Simon McVittie <smcv@debian.org>  Fri, 18 Nov 2022 09:56:14 +0000

gtk4 (4.8.2+ds-1) unstable; urgency=medium

  * New upstream release
  * d/control.in: Update Meson build-dependency
  * d/copyright: Stop listing wayland and wayland-protocols as excluded.
    They are no longer in the upstream source release.
  * d/patches: Remove patches that were applied upstream

 -- Simon McVittie <smcv@debian.org>  Sat, 29 Oct 2022 11:54:46 +0100

gtk4 (4.8.1+ds-1ubuntu1) kinetic; urgency=medium

  * Sync with Debian. Remaining changes:
    - debian/tests:
      + include the memorytexture test in the flaky set, it has been unreliable
    - debian/control:
      + Build-Depend on dh-sequence-translations

 -- Jeremy Bicha <jbicha@ubuntu.com>  Mon, 19 Sep 2022 16:39:04 -0400

gtk4 (4.8.1+ds-1) unstable; urgency=medium

  * New upstream release
  * debian/libgtk-4-1.symbols.in: Add a new symbol
  * d/control.in: Replace transitional libfontconfig1-dev with
    libfontconfig-dev
  * d/missing-sources: Update for upstream updates to Compose data
  * d/p/gdkevents-Don-t-ignore-modifiers-that-are-not-currently-a.patch:
    Add proposed patch to fix keyboard shortcuts with X11 backend
    (Closes: #1016927)
  * d/p/build-Use-more-conservative-GResource-embedding-on-non-x8.patch:
    Update patch for GResource embedding based on upstream feedback

 -- Simon McVittie <smcv@debian.org>  Sat, 17 Sep 2022 22:23:08 +0100

gtk4 (4.7.2+ds-3) unstable; urgency=medium

  [ Samuel Thibault ]
  * debian/libgtk-4-1.symbols.in: Mark more Wayland symbols as Linux-specific
  * Build-depend on dh-exec
  * Avoid trying to install Wayland documentation on non-Linux
    (Closes: #1017866)

  [ Jeremy Bicha ]
  * Release to unstable

 -- Jeremy Bicha <jbicha@ubuntu.com>  Sun, 21 Aug 2022 17:40:46 -0400

gtk4 (4.7.2+ds-2ubuntu1) kinetic; urgency=medium

  * Sync with Debian. Remaining changes:
    - debian/tests:
      + include the memorytexture test in the flaky set, it has been unreliable
    - debian/control:
      + Build-Depend on dh-sequence-translations
  * Drop the debian/rules translation override since there is only one
    translation template now

 -- Jeremy Bicha <jbicha@ubuntu.com>  Thu, 18 Aug 2022 22:34:45 -0400

gtk4 (4.7.2+ds-2) experimental; urgency=medium

  * Merge packaging changes from unstable

 -- Simon McVittie <smcv@debian.org>  Tue, 16 Aug 2022 11:24:01 +0100

gtk4 (4.6.6+ds-3ubuntu1) kinetic; urgency=medium

  * Sync with Debian. Remaining changes:
    - debian/tests:
      + include the memorytexture test in the flaky set, it has been unreliable
    - debian/control:
      + Build-Depend on dh-sequence-translations
    - debian/rules: Handle the 2nd translation template file.
      This override can be dropped with 4.7.1

 -- Jesús Soto <jesus.soto@canonical.com>  Tue, 16 Aug 2022 09:49:05 -0500

gtk4 (4.6.6+ds-3) unstable; urgency=medium

  * Branch 4.6.x for unstable
  * d/rules: Force softpipe OpenGL driver on mips* architectures.
    This is a workaround for misrendering and crashes when the buildds run
    tests under llvmpipe on these architectures (see #993550, #1003348,
    #1010838).
  * d/p/debian/Skip-some-known-failing-tests-on-mips-family-architecture.patch:
    Remove patch, stop skipping tests that (should) pass on mips*el when
    we force softpipe.
  * d/p/Work-around-1014417-in-Meson.patch:
    Remove workaround for a Meson 0.63.0 bug that was fixed in 0.63.1
  * d/p/build-Add-an-option-to-use-more-conservative-GResource-em.patch:
    Add a build option to disable the GResource fast-path, and disable it.
    It isn't reliable on non-mainstream architectures, and the compile time
    improvement is not significant if we're compiling all of GTK anyway.
  * d/rules: Enable broadway backend for the .deb build (but not the udeb).
    This is apparently used by Cambalache and Deckard, and also the
    Pidgin unit tests. (Closes: #994944)

 -- Simon McVittie <smcv@debian.org>  Tue, 16 Aug 2022 09:23:59 +0100

gtk4 (4.7.2+ds-1) experimental; urgency=medium

  * New upstream development release
    - Fix crashes involving GL/GLES version selection on PinePhone
      (Closes: #1009917)
  * Repack with wayland and wayland-protocols subprojects omitted.
    The versions in unstable are sufficiently new.
  * d/control.in: Update dependency versions
  * d/copyright: Update
  * Refresh patch series
  * Skip inscription-markup.ui reftest for now.
    The whole thing is rendered 1px offset from where it should be, which is
    not a serious problem for practical use of GTK, but makes the tests fail.
  * d/gtk-4-examples.install: Include the new NodeEditor demo
  * Update symbols file for new ABI

 -- Simon McVittie <smcv@debian.org>  Fri, 12 Aug 2022 11:46:07 +0100

gtk4 (4.6.6+ds-2) unstable; urgency=medium

  [ Evangelos Ribeiro Tzaras ]
  * Drop erroneous !nocheck annotation from python3-gi Build-Depends
    (Closes: #1014878)

  [ Simon McVittie ]
  * Add temporary patch to work around #1014417 in Meson
  * Standards-Version: 4.6.1 (no changes required)
  * Migrate GLib 2.68.0 build-dependency from d/control to d/control.in
  * d/copyright: Drop unused GPL license stanzas
  * d/gtk-4-tests.lintian-overrides: Update syntax for current Lintian

  * Sync with Debian. Remaining changes:
    - debian/tests:
      + include the memorytexture test in the flaky set, it has been unreliable
    - debian/control:
      + Build-Depend on dh-sequence-translations
    - debian/rules: Handle the 2nd translation template file.
      This override can be dropped with 4.7.1


 -- Jeremy Bicha <jbicha@ubuntu.com>  Tue, 05 Jul 2022 14:09:40 -0400
 

gtk4 (4.6.6+ds-1) unstable; urgency=medium

  [ Jeremy Bicha ]
  * New upstream release (LP: #1980742)

  [ Simon McVittie ]
  * d/tests/installed-tests: Fail on unset variable references
  * d/tests/installed-tests: Fail if no tests are found

  [ Evangelos Ribeiro Tzaras ]
  * Bump required glib build dependency

 -- Jeremy Bicha <jbicha@ubuntu.com>  Tue, 05 Jul 2022 11:24:34 -0400

gtk4 (4.6.5+ds-1ubuntu6) kinetic; urgency=medium

  * debian/rules:
    - use the make-pot script instead of the  --enable-features=Vulkan
      rule which seems to not work as intended

 -- Sebastien Bacher <seb128@ubuntu.com>  Mon, 04 Jul 2022 13:47:15 +0200

gtk4 (4.6.5+ds-1ubuntu5) kinetic; urgency=medium

  * Rebuild to get the translations import on launchpad, the template
    sharing option was enabled on the server which makes the (outdated)
    project vcs loaded instead of the package files

 -- Sebastien Bacher <seb128@ubuntu.com>  Fri, 01 Jul 2022 11:39:09 +0200

gtk4 (4.6.5+ds-1ubuntu4) kinetic; urgency=medium

  * Fix the build directory for the previous upload

 -- Jeremy Bicha <jbicha@ubuntu.com>  Thu, 30 Jun 2022 14:21:26 -0400

gtk4 (4.6.5+ds-1ubuntu3) kinetic; urgency=medium

  * debian/rules: gtk4 builds 2 translation templates so handle them both

 -- Jeremy Bicha <jbicha@ubuntu.com>  Thu, 30 Jun 2022 10:27:29 -0400

gtk4 (4.6.5+ds-1ubuntu2) kinetic; urgency=medium

  * Build-Depend on dh-sequence-translations
    - Fixes missing translations and RTL support (LP: #1947698)

 -- Jeremy Bicha <jbicha@ubuntu.com>  Thu, 30 Jun 2022 09:56:48 -0400

gtk4 (4.6.5+ds-1) unstable; urgency=medium

  [ Jeremy Bicha ]
  * New upstream release (LP: #1976500)
    - Fixes file chooser getting bigger each time it opens (LP: #1971112)
  * Drop 2 patches applied in new release

  [ Laurent Bigonville ]
  * debian/control.in: Disable librsvg BD on architectures where it's not
    building

 -- Jeremy Bicha <jbicha@ubuntu.com>  Wed, 01 Jun 2022 09:05:45 -0400

gtk4 (4.6.4+ds-3ubuntu1) kinetic; urgency=medium

  [ Sebastien Bacher ]
  * debian/tests:
    - include the memorytexture test in the flaky set, it has been unreliable

 -- Jeremy Bicha <jbicha@ubuntu.com>  Thu, 19 May 2022 10:16:34 -0400
gtk4 (4.6.4+ds-3) unstable; urgency=medium

  * d/rules: Stop skipping ngl tests on big-endian machines.
    The ngl renderer no longer exists: it was renamed to gl.
  * d/rules, d/run-tests.sh: Move loop through backends into run-tests.sh.
    This means that if an X11 test fails, we try the Wayland tests (if we
    are running them at all) before failing the build.
  * d/rules: Work around llvmpipe segfault by forcing softpipe on mipsel
    for build-time tests. (Mitigates: #1010838)
  * d/control.in: Move gi-docgen to Build-Depends-Indep.
    We correctly disable the gi-docgen-generated documentation when only
    building architecture-dependent packages.
  * d/control.in: Drop build-dependencies that were only there for gi-docgen.
    Now that we're using the packaged gi-docgen instead of the bundled copy,
    there's no need to depend on its dependencies explicitly.

 -- Simon McVittie <smcv@debian.org>  Sun, 15 May 2022 00:27:01 +0100

gtk4 (4.6.4+ds-2) unstable; urgency=medium

  * Cherry-pick patch to fix pasting into the filechooser name field
    (LP: #1971532)

 -- Jeremy Bicha <jbicha@ubuntu.com>  Sat, 14 May 2022 10:05:42 -0400

gtk4 (4.6.4+ds-1) unstable; urgency=medium

  * New upstream release
  * Drop patches applied in new release
  * Cherry-pick patch to fix an invalid format string
  * Use gi-docgen to build docs

 -- Jeremy Bicha <jbicha@ubuntu.com>  Fri, 13 May 2022 16:26:26 -0400

gtk4 (4.6.3+ds1-2) unstable; urgency=medium

  * Cherry-pick gtk-4-6 patch needed for mutter 42.1 (LP: #1972722)

 -- Jeremy Bicha <jbicha@ubuntu.com>  Mon, 09 May 2022 16:48:11 -0400

gtk4 (4.6.3+ds1-1) unstable; urgency=medium

  * New upstream release
  * d/copyright: Exclude gtk/theme/Default/Default-*.css.
    We already deleted them during clean.
  * d/copyright: Stop excluding subprojects/wayland.
    It's no longer included in tarballs.
  * d/patches: Update to upstream gtk-4-6 branch commit 4.6.3-9-g045446c3da
    - Work around infinite loop in box allocation (Closes: #1010547)
    - Make it easier to select the current folder with a file chooser
    - Fix saving into a subdirectory with a file chooser
    - Translation updates
  * d/log-reftests.py: Update names of GSK renderers
  * d/rules, d/run-tests.sh: Add infrastructure to ignore failing GSK tests.
    Similar to reftests, these can be fragile against varying versions of
    dependencies.
  * d/rules: Ignore unaligned-offscreen GSK comparison test.
    Workaround for GNOME/gtk#4889.

 -- Simon McVittie <smcv@debian.org>  Wed, 04 May 2022 11:30:16 +0100

gtk4 (4.6.2+ds-1) unstable; urgency=medium

  * New upstream release
  * d/missing-sources/emojibase: Update to emojibase-data 7.0.1, matching
    the data files in gtk/emoji
  * d/rules: Improve regeneration of emoji data
  * d/missing-sources: Add Unicode emoji data.
    The JSON data files in d/missing-sources/emojibase are indirectly
    derived from this.
  * d/copyright: Update
  * d/p/debian/Disable-optimized-GResource-embedding.patch: Remove.
    The upstream code now disables this on the architectures where it is
    known to be problematic, namely 32-bit ARM.

 -- Simon McVittie <smcv@debian.org>  Sun, 20 Mar 2022 17:51:43 +0000

gtk4 (4.6.1+ds-1) unstable; urgency=medium

  * New upstream release
  * Drop patches that were applied upstream
  * d/control.in: Update build-dependency versions
  * d/copyright: Update
  * d/watch: Repack with wayland subproject excluded, we use the system copy
  * d/run-tests.sh: Show full test log after testing

 -- Simon McVittie <smcv@debian.org>  Wed, 16 Feb 2022 16:55:50 +0000

gtk4 (4.6.0+ds1-4) unstable; urgency=medium

  * Release to unstable

 -- Jeremy Bicha <jeremy.bicha@canonical.com>  Wed, 09 Feb 2022 13:25:53 -0500

gtk4 (4.6.0+ds1-3) experimental; urgency=medium

  * Skip another known-failing test on mips*el (see #993550)
  * Add mips*el bug reference to previous changelog entry

 -- Simon McVittie <smcv@debian.org>  Sat, 08 Jan 2022 22:47:19 +0000

gtk4 (4.6.0+ds1-2) experimental; urgency=medium

  * d/p/png-Correct-endianness-for-big-endian-machines.patch:
    Add proposed patch to fix FTBFS on s390x
  * d/p/debian/Skip-some-known-failing-tests-on-mips-family-architecture.patch:
    Skip another known-failing test on mips family (see #1003348)
  * d/p/debian/Disable-optimized-GResource-embedding.patch:
    Disable optimized GResource embedding.
    This seems to be triggering failures on armel and armhf. Second-guessing
    GResource seems to be more trouble than it's worth.
  * d/rules: Rebuild CSS using sass

 -- Simon McVittie <smcv@debian.org>  Sat, 08 Jan 2022 18:40:18 +0000

gtk4 (4.6.0+ds1-1) experimental; urgency=medium

  * New upstream release
  * Rebase patch series
    - d/p/debian/testsuite-Don-t-test-the-old-gl-renderer.patch:
      Drop, no longer needed
  * d/control.in: Update build-dependencies
  * d/copyright: Update
  * d/rules: Don't build man pages under nodoc build-profile
  * d/source/include-binaries, d/rules:
    Remove workaround for Compose endianness handling, no longer necessary
  * Update symbols file
  * d/p/Make-our-stack-noexec.patch:
    Add patch from upstream fixing regressions from optimized GResource
    processing
  * d/p/build-Tell-glib-compile-resources-to-make-symbols-interna.patch:
    Add proposed patch to reduce unwanted symbol exports
  * Upload to experimental for initial testing

 -- Simon McVittie <smcv@debian.org>  Tue, 04 Jan 2022 18:14:08 +0000

gtk4 (4.4.1+ds1-3) unstable; urgency=medium

  * debian/control.in: Don't build ffmpeg backend on architectures where
    ffmpeg doesn't build
  * debian/rules: Build with cloudproviders support (except on Ubuntu)
  * debian/rules: Enable sysprof support on Linux

 -- Jeremy Bicha <jbicha@debian.org>  Mon, 29 Nov 2021 18:18:30 -0500

gtk4 (4.4.1+ds1-2) unstable; urgency=medium

  * d/control.in, d/rules: Gate libgtk-4-media-ffmpeg with a build-profile.
    If we only build it for experimental uploads, but there is no version
    currently in experimental, then its entry in the overrides file will be
    removed after a while, causing the next upload to be considered NEW.

 -- Simon McVittie <smcv@debian.org>  Fri, 05 Nov 2021 16:46:50 +0000

gtk4 (4.4.1+ds1-1) unstable; urgency=medium

  [ Jeremy Bicha ]
  * debian/rules: Correctly enable auto features for deb build

  [ Simon McVittie ]
  * New upstream release
  * Rebase patch series, dropping patches that were applied upstream
  * d/copyright: Update
  * libgtk-4-dev Suggests gtk-4-examples (Closes: #995752)
  * Stop enabling a Meson option that no longer exists.
    This was merely a warning with Meson 0.59, but is an error with
    Meson 0.60. (Closes: #998551)
  * Standards-Version: 4.6.0 (no changes required)

 -- Simon McVittie <smcv@debian.org>  Fri, 05 Nov 2021 12:54:16 +0000

gtk4 (4.4.0+ds1-5) unstable; urgency=medium

  * Sort patch series in upstream-first order
  * d/p/debian/Disable-clipboard-test.patch:
    Add patch to disable clipboard test, which regularly times out on
    buildds

 -- Simon McVittie <smcv@debian.org>  Fri, 03 Sep 2021 15:08:47 +0100

gtk4 (4.4.0+ds1-4) unstable; urgency=medium

  [ Simon McVittie ]
  * Simplify graphene dependency.
    The version in bullseye is sufficient for all architectures.
  * Drop dependency from libgtk-4-common to libgtk-3-common.
    This was put in place because they used to share GSettings schemas,
    but that's no longer the case.
  * Remove dependency from libgtk-4-bin to libgtk-3-bin.
    This was because they used to share gtkbuilder.its and gtkbuilder.loc,
    but those have been replaced by their gtk4builder counterparts, in
    libgtk-4-dev.
  * Remove dependency from gtk-4-examples to gtk-3-examples.
    This was because the demos shared GSettings schemas, but they no longer
    have the same name.
  * Remove alternative dependency on libgdk-pixbuf2.0-dev.
    We don't support skipping a Debian release, and this package's
    dependencies make it unlikely to be backported.
  * d/rules: Don't enable ffmpeg when experimental builds are copied to Ubuntu
  * d/p/reftest-compare-Treat-colour-channels-as-undefined-if-alp.patch:
    Add patch to ignore colour differences on pixels with zero alpha.
    This makes some of the remaining failing tests pass on mips*el.
  * d/p/debian/testsuite-Don-t-test-the-old-gl-renderer.patch:
    Add patch to disable testing of the old 'gl' renderer.
    The newer 'ngl' renderer is already the default, and 'gl' was removed
    upstream in 4.5.x, so 'gl' doesn't seem worthwhile to try to support.
    It also crashes in a couple of tests on mips*el. Let's focus testing
    effort on the renderer that has a future.
  * d/p/debian/Skip-some-known-failing-tests-on-mips-family-architecture.patch:
    Add patch to skip remaining failing gsk tests on mips*el
    (workaround for #993550)
  * Release to unstable (Closes: #992907)

  [ Jeremy Bicha ]
  * Build-Depend on libsysprof-capture-4-dev instead of sysprof
    in preparation for the sysprof package split (see #971243).
    Depend on version 3.40 to avoid re-exporting its symbols in our ABI.

 -- Simon McVittie <smcv@debian.org>  Fri, 03 Sep 2021 08:52:36 +0100

gtk4 (4.4.0+ds1-3) experimental; urgency=medium

  * Disable Broadway (HTML) backend.
    It isn't clear whether this is used in practice. If we disable it now,
    enabling it later if requested will not be an ABI break, but if we
    enable it now, we have to keep it enabled indefinitely.
  * d/missing-sources: Add source for libX11-derived compose sequences.
    By trial and error, the files in gtk/compose/ seem to be generated from
    libX11 1.7.0.
  * d/p/compose-Generate-endian-dependent-compact-Compose-data.patch,
  * Add proposed patch to use big-endian compose data on big-endian host,
    keeping the existing little-endian version for little-endian hosts.
    This resolves a FTBFS caused by test failure on s390x and other
    big-endian ports.
  * d/p/compose-Document-how-to-get-compose-parse-input-from-libX.patch
    Document how to reproduce the compose data. We don't do this at build
    time, because the compose data is relatively rarely updated, and
    during cross-compilation that would require building all of GTK for
    both the build and host architectures.
  * d/p/compose-Update-sequences-from-libX11-1.7.2.patch:
    Update compose data from libX11 1.7.2.
    This adds a few missing compose sequences.

 -- Simon McVittie <smcv@debian.org>  Mon, 30 Aug 2021 13:33:17 +0100

gtk4 (4.4.0+ds1-2) experimental; urgency=medium

  * Completely move .links files to debhelper syntax (Closes: #991964)
  * Always expect NEWS to be compressed (Closes: #985418).
    debhelper always compresses NEWS files, even if they are small.

 -- Simon McVittie <smcv@debian.org>  Sat, 28 Aug 2021 15:15:44 +0100

gtk4 (4.4.0+ds1-1) experimental; urgency=medium

  * New upstream stable release
  * d/control.in: Update dependencies
  * d/copyright: Update
  * Update symbols file for new ABI
  * d/watch: Only watch for stable releases.
    If we want GTK 4.4.x to move to unstable any time soon, we should
    avoid packaging GTK 4.5.x when it becomes available.
  * d/rules: Fix variable reference in dh_fixperms override

 -- Simon McVittie <smcv@debian.org>  Tue, 24 Aug 2021 10:24:58 +0100

gtk4 (4.3.2+ds1-1) experimental; urgency=medium

  * New upstream release
  * d/watch, d/copyright: Exclude pregenerated documentation.
    There's a lot of it, and excluding it makes the diff to review a lot
    smaller.
  * d/control.in: Bump meson requirement as per meson.build
  * d/control.in: Remove build-dependencies for Google Cloud Print.
    The service underlying this printing backend was shut down at the end
    of 2020, so the printing backend is no longer useful and was removed
    upstream.
  * Drop patches that were applied upstream
  * d/rules: Rebuild emoji data from source files.
    This provides a straightforward way to check that we have the correct
    source files.
  * Disable GStreamer for the udeb build.
    Support for VP8 and VP9 is officially part of the GTK4 API, but it seems
    OK to provide a reduced API in debian-installer.
  * Label the FFmpeg media backend as experimental, and only build it when
    targeting experimental.
    Upstream consider it to be experimental, and recommend the GStreamer
    backend.
  * tests: Specify locales' charsets explicitly, fixing FTBFS with new glibc.
    glibc 2.31-14 dropped support for all non-UTF-8 locales, so we can't
    use /usr/share/i18n/SUPPORTED to choose a suitable charset any more.
  * Update symbols file
  * Leave Vulkan disabled, and remove Vulkan symbols from .symbols file.
    This is an ABI break, but GTK4 is only in experimental so far, so that
    seems acceptable. The Vulkan renderer is marked as experimental upstream,
    with a note that it often causes crashes in the Inspector view; this
    sounds like something we likely don't want yet.
  * d/rules: Override dh_fixperms to set correct permissions on /usr/libexec.
    Making everything executable is not quite right for installed-tests.
  * d/copyright: Update
  * Silence a Lintian tag for documentation-like filenames among test data

 -- Simon McVittie <smcv@debian.org>  Fri, 20 Aug 2021 11:43:41 +0100

gtk4 (4.3.1+ds-2) experimental; urgency=medium

  [ Marco Trevisan (Treviño) ]
  * debian/rules: Add upstream bug mentioning test failures
  * debian/rules: Use Enable auto-features for debs and disable them for
    udebs. Avoid listing managing this manually, while explicitly disable or
    enable when something is required.
  * debian: Add libgtk-4-media-gstreamer package to provide a media module
  * debian: Add libgtk-4-media-ffmpeg package to provide a media module
  * debian: Add support for libcloudproviders in debian. While keep this
    disabled for ubuntu as it's not in main repo.
  * debian: Enable sysprof support under linux. We need to manually add
    sysprof dev dependencies as these are only suggestions.
  * debian/rules: Do not build tests in udeb case

  [ Iain Lane ]
  * rules: Only skip the cloud providers on Ubuntu itself. For everything
    else the main/universe distinction doesn't apply. Fixup to Marco's earlier
    change.
  * copyright: Fix dep5-copyright-license-name-not-unique. CC0-1.0 was
    defined twice

 -- Iain Lane <laney@debian.org>  Mon, 26 Jul 2021 12:56:55 +0100

gtk4 (4.3.1+ds-1) experimental; urgency=medium

  * debian: Use dh 13 substitutions for install files instead of .in files
  * debian/control: move gi-docgen dependencies to bd-indep and remove warn
  * debian/log-reftests.py: Remove wrong wayland paths
  * debian/copyright: Update copyright for gi-docgen excluding fonts
  * debian/watch: Repack using ds suffix as per the d/copyright exclusions
  * debian/libgtk4-doc.links: Add links as devhelp books instead of gtk-doc
  * Repack excluding web font files

 -- Marco Trevisan (Treviño) <marco@ubuntu.com>  Wed, 14 Jul 2021 05:35:40 +0200

gtk4 (4.3.1-1) experimental; urgency=medium

  * New upstream release:
    - Ignore XErrors from the COW (LP: #1911036)
  * debian/control: Update build-dependencies
  * debian/patches: Refresh
  * debian/control: Add dependencies to use upstream provided gi-docgen
    gi-docgen is still in NEW for some months now, so until that we can
    manually use the upstream provided version as subproject.
  * debian/patches: Prevent usage of web-fonts and external links in docs
  * debian/rules: Do not check for nocheck with dh 13
  * debian/rules: Do not manually build docs at build phase.
    This is now handled by gi-docgen that is called at build phase, not at
    install phase.
  * debian/control: Add python3-gi as test build dependency.
    It's needed by introspection tests
  * debian/libgtk-4-1.symbols.in: Add new symbols
  * debian/libgtk-4-doc.*: Adapt install files and links to gi-docgen paths.
    Docs are installed all in /usr/share/docs/libgtk-4-doc subfolders and
    linked to /usr/share/gtk-doc to keep devhelp support
  * debian/patches: Get typelib path from pkg-config
  * debian/rules: Ensure all symbols are defined.
    This is now working fine with all the components
  * debian/rules: Do not reset xvfb on running tests
  * debian/rules: Support running tests in parallel.
    This works fine now, so let's enable it again
  * debian/rules: Move test script to an easier to maintain external file.
    We're doing lots of operations to run tests, it's better to have the
    setup in an external script that it's easier to run, debug and maintain
  * debian/run-tests.sh: Only print full log on errors.
    No need to output the whole log if there have been no failures
  * debian: Run tests under wayland too in linux.
    It's now becoming the default backend so better to also test the library
    there.
  * debian/patches: Initialize the textbtree tags counting causing s390x fails
  * debian/rules: Skip some broken comparison tests in big endian archs
  * debian/tests: Port to Gtk4 and run them both in wayland and x11

 -- Marco Trevisan (Treviño) <marco@ubuntu.com>  Fri, 09 Jul 2021 16:31:39 +0200

gtk4 (4.0.3-4) experimental; urgency=medium

  * d/log-reftests.py: Collect more test results
  * d/rules: Don't export build results for tests that upstream expect
    to fail
  * d/rules: Update comments regarding failing tests that need to be
    processed

 -- Simon McVittie <smcv@debian.org>  Mon, 22 Feb 2021 10:56:12 +0000

gtk4 (4.0.3-3) experimental; urgency=medium

  * d/patches: Adjust forwarding URL for refactoring
  * d/patches: Never mark rendering differences as accepted, only tolerated.
    Upstream consider absolutely any difference in rendering to be an error,
    so we should always record the diff for inspection.
  * Force installation of fontconfig's preferred fonts for tests.
    The experimental dependency resolver is non-deterministic and can
    choose various different fonts, some of which make the reftests fail.
    Force its hand by choosing the fonts that fontconfig prioritizes highest,
    so that we get deterministic results.
  * d/patches: Fix error reporting in gsk reftests.
    The gsk reftests don't use the GTest framework, so g_test_fail will have
    no effect here.

 -- Simon McVittie <smcv@debian.org>  Mon, 15 Feb 2021 10:46:01 +0000

gtk4 (4.0.3-2) experimental; urgency=medium

  * Tolerate minor differences in some reftests
  * d/rules: Show the detailed test log even if tests all succeed
  * d/rules: Dump reftest differences into the log as base64.
    Debian package builds don't have an equivalent of $AUTOPKGTEST_ARTIFACTS
    (as requested in https://bugs.launchpad.net/launchpad/+bug/1845159) so
    this is the best we can do right now.

 -- Simon McVittie <smcv@debian.org>  Sun, 14 Feb 2021 14:28:39 +0000

gtk4 (4.0.3-1) experimental; urgency=medium

  * New upstream release
  * symbols: Ignore removal of gtk_glade_catalog_init.
    This symbol appeared in the ABI, but not in any header files, and is
    considered private.
  * d/rules: Show test log if build-time test fails.
    dh_auto_test would automatically show meson-logs/testlog.txt, but
    because we're running with --setup=x11, we get
    meson-logs/testlog-x11.txt instead.
  * Increase dependency on librsvg2-common from Suggests to Recommends.
    This is not a hard dependency, but should be installed in nearly all
    cases. Increasingly many icons are provided in SVG format, so
    applications will appear broken if the SVG pixbuf loader is not
    installed. See #980396 for more information.
    adwaita-icon-theme already Recommends librsvg2-common, but people who
    routinely do not install recommended packages will get a better hint
    about how much will be broken by its removal if GTK also recommends it.
  * Bump graphene build-dependency to 1.10.4 on i386.
    Earlier versions used SSE, which has stricter alignment requirements
    that cause many of the build-time tests to fail (in addition to not
    being available on Debian's baseline CPU).
  * d/rules: Add a note of the test failures that need investigation
  * d/rules: Extend test timeout on slower architectures
  * Add myself to Uploaders

 -- Simon McVittie <smcv@debian.org>  Fri, 12 Feb 2021 10:05:16 +0000

gtk4 (4.0.1-1) experimental; urgency=medium

  * Team upload
  * New upstream release
  * d/rules: Force recompilation of CSS with sassc

 -- Simon McVittie <smcv@debian.org>  Tue, 12 Jan 2021 18:45:15 +0000

gtk4 (4.0.0-1) experimental; urgency=medium

  * Team upload
  * New upstream release
    - Bump SONAME to libgtk-4.so.1 to reflect incompatibility with 3.9x.y
      development releases
  * Rename source package to gtk4 while we're going through NEW anyway.
    This reflects the upstream name of the library (formerly GTK+,
    now GTK) and avoids "+" being misinterpreted as a space in URLs.
  * Bump required version for all symbols to 4.0.0
  * Add Provides for gir1.2-gdkwayland-4.0 on Linux
  * d/copyright: Remove unused GPL-2+ paragraph
  * d/copyright: Remove unused autoconf-archive paragraph
  * Standards-Version: 4.5.1 (no changes required)
  * Add a Lintian override for #970275
  * d/tests: Reduce number of tests marked as flaky
  * Add iso-codes as a Recommends, and depend on it for tests
  * Disable gvfs and other GIO modules for build-time tests.
    If running on a developer system, we don't want to interact with
    "larger" components like gnome-online-accounts.
  * Make build-time test failures fatal
  * Add missing libxdamage-dev (build-)dependency
  * Preferentially build-depend on libgdk-pixbuf-2.0-dev.
    We don't need the deprecated Xlib integration that is also pulled in
    by the older libgdk-pixbuf2.0-dev package (see #974870).
  * d/changelog: Remove trailing whitespace
  * Replace XC-Package-Type with Package-Type
  * Use https for Homepage
  * d/watch: ".." is not a version number
  * Bump build-dependency on Glib to 2.66
  * Split gtk-4-tests into its own package
  * libgtk-4-1 Breaks/Replaces experimental libgtk-4-0.
    Both packages contain the print backends, which do not contain the
    SONAME in their names. We anticipate that if the SONAME was bumped in
    future, the "4.0.0" in the module loading path would also change, so
    this isn't a problem for Policy §8.2; the only reason the path didn't
    already change here is that versions prior to 4.0.0 were development
    snapshots and explicitly not API- or ABI-stable.
    Moving the print backends to a separate package would create a circular
    dependency (since libgtk-4-1 would need at least a Recommends on the
    print backends, and the print backends depend on the main library),
    and would not actually help co-installability with a future libgtk-4-2,
    since they should be upgraded in lockstep.
  * Remove obsolete Breaks copied from GTK 3

 -- Simon McVittie <smcv@debian.org>  Sun, 27 Dec 2020 00:23:58 +0000

gtk+4.0 (3.99.4-1) experimental; urgency=medium

  * Team upload
  * New upstream release
  * Build with system copy of gtk-doc
    - d/gbp.conf: Stop adding gtk-doc as a second orig tarball
    - d/rules: Don't symlink gtk-doc into subprojects
    - Remove references to bundled gtk-doc
  * d/control.in: Update dependencies
  * d/copyright: Mention CC0-1.0
  * Drop patches, applied upstream
  * d/rules: Update Meson build options
  * Stop installing NodeEditor icons.
    They're embedded in the executable via GResource now.
  * d/libgtk-4-0.symbols.in: Update
  * run-with-locales: Normalize utf8 to UTF-8 without using SUPPORTED file
  * d/tests/run-with-locales: Move from d/run-with-locales.
    This makes tab-completion for d/rules work better.
  * d/rules: Change introspection from true to enabled.
    Similarly, change it from false to disabled for the udeb.
    It's now a feature flag, rather than a boolean.
  * d/libgtk-4-common.install.in: Install emoji data files

 -- Simon McVittie <smcv@debian.org>  Fri, 06 Nov 2020 22:56:34 +0000

gtk+4.0 (3.99.0-2) experimental; urgency=medium

  * Team upload
  * Bundle a copy of gtk-doc from the gtk-doc-for-gtk4 branch.
    Until support for GTK 4 actions is merged into gtk-doc git master,
    including a suitable copy of gtk-doc in this source package lets us
    build it without experimental's gtk-doc having to be the GTK 4 version.
    It's currently version GTK_DOC_1_32-57-g3651bf3 from the
    gtk-doc-for-gtk4 branch.
    - Add dependencies of gtk-doc-tools to Build-Depends-Indep
    - Add patch to skip Yelp manual for bundled gtk-doc
    - Don't try to install files from the bundled gtk-doc
    - d/copyright: Add copyright information for bundled gtk-doc
  * d/copyright: Update copyright information for AppStream data

 -- Simon McVittie <smcv@debian.org>  Tue, 25 Aug 2020 12:45:30 +0100

gtk+4.0 (3.99.0-1) experimental; urgency=medium

  * Team upload
  * New upstream release
    - Update d/copyright
    - Update build-dependencies according to meson.build
      + Remove ATK dependencies
    - Remove "fake SONAME" mechanism.
      The library is now built as libgtk-4.so.0 (although the ABI is still
      not yet stable).
    - Bump minimum version for all symbols to 3.99.0 for the new SONAME and
      numerous ABI breaks
    - Drop patch, applied upstream
    - Update symbols file
    - Build-Depend on a suitable snapshot of gtk-doc from experimental
    - Install more example files
  * d/tests/build, d/tests/python3-gi: Suppress AT-SPI warnings.
    We don't need a11y here, so use NO_AT_BRIDGE=1 to suppress the warning
    about org.a11y.Bus being unavailable.
  * d/copyright: Collapse most permissive licenses into Files: * stanza.
    I'm not going to try to keep track of which files are under which
    specific LGPL-compatible licenses; please see the source code if this
    information is needed.
  * Depend on librsvg2-common for tests, to be able to load SVG icons.
    adwaita-icon-theme used to depend on this, but doesn't any more.
  * Try to split out flaky and non-flaky tests.
    Both sets are marked as flaky for now, but hopefully the less-flaky set
    can be promoted to non-flaky to catch regressions when GTK 4 gets more
    stable.
  * Run the build-time tests under X11 for now.
    We don't have an equivalent of xvfb-run for Wayland yet.
  * Move to debhelper compat level 13.
    Adjust dh_auto_test arguments accordingly: they were previously passed
    to `ninja test` and are now for `meson test`.
  * Depend on fonts-cantarell for tests
  * Run build-time tests with a D-Bus session bus via dbus-run-session
  * d/p/testsuite-Fix-installed-tests.patch,
    d/p/installed-tests-Fix-the-icontheme-test.patch,
    d/p/cups-Don-t-emit-a-warning-if-we-can-t-talk-to-avahi.patch,
    d/p/cloudprint-Fix-redundant-declarations.patch:
    Add patches from upstream for some tests/warnings fixes
  * d/p/roaring.-ch-Add-attribution-and-licensing-information.patch,
    d/p/Include-a-copy-of-the-Apache-license.patch:
    Add proposed patches to add copyright/licensing info for code adapted
    from libroaring (src:croaring in Debian).
  * d/rules: Rely on debhelper 13 to reset HOME, etc.
  * d/rules: Stop setting VERBOSE, it was only relevant with Autotools
  * d/rules: Explicitly enable Xinerama for non-udeb build
  * d/rules: Disable examples, demos, installed tests for udeb build
  * d/control.in: Annotate -doc package with <!nodoc>
  * d/control.in, d/rules: Don't build demos, examples, installed-tests
    under <!noinsttest>
  * d/rules: Disable GObject-Introspection for udeb build
  * d/rules: Explicitly build documentation during build step.
    By default this is only done during the install step, because gtk-doc
    is relatively slow and cannot tell Meson how its dependency tree looks.
    However, for GTK that breaks some dependency tracking, leading to
    required Docbook files not being generated from their Markdown source.

 -- Simon McVittie <smcv@debian.org>  Sun, 09 Aug 2020 14:49:14 +0100

gtk+4.0 (3.98.2-1) experimental; urgency=medium

  * New upstream release
  * Bump pango dependency as per meson.build
  * Drop patch, applied upstream
  * Install new valgrind suppressions files
  * Add patch from git master to make valgrind suppressions work on Debian
  * Update symbols file for ABI breaks and additions

 -- Simon McVittie <smcv@debian.org>  Fri, 10 Apr 2020 22:00:07 +0100

gtk+4.0 (3.98.0-1) experimental; urgency=medium

  * Team upload
  * New upstream release
    - Drop all patches, applied upstream
    - d/control.in: Update build-dependencies
    - d/rules: Update SONAME
    - d/rules: Adjust build options for rename of documentation to gtk_doc
    - debian/libgtk-4-0.symbols.in: Update
  * d/rules: Sort build options
  * d/run-with-locales, d/rules, d/tests/installed-tests:
    Generate locales used by the tests
  * debian/libgtk-4-0.symbols.in: Mark more Wayland and Vulkan symbols
    as (arch=linux-any). These don't exist on hurd-i386, and presumably
    not on kFreeBSD either.
  * Move gtk4-encode-symbolic-svg from gtk-4-examples to libgtk-4-bin.
    It's more of a development tool than an example.
  * d/tests/python3-gi: Explicitly return GLib.SOURCE_REMOVE.
    Implicitly returning None is OK, but explicit is better than implicit.
  * d/tests/python3-gi: Make executable
  * d/tests/build, d/tests/python3-gi: Mark as superficial
  * d/tests/build: Use correct compiler for proposed autopkgtest
    cross-architecture testing support, based on a patch for clutter-1.0
    by Steve Langasek
  * d/tests/build: Fix shellcheck warnings
  * d/tests/build: Show commands before they are executed
  * d/tests/build: Fail if using an undefined variable ("unofficial strict
    mode")
  * d/upstream/metadata: Add upstream URLs
  * d/copyright: Simplify and consolidate (see individual source files if
    finer detail is required)
    - Stop distinguishing between LGPL 2+ and 2.1+, list both as
      "LGPL-2+ and LGPL-2.1+"
    - Stop distinguishing between code and translations
    - Merge copyright years
    - Merge entries differing only by email address
    - Stop repeating "Copyright (C)"
    - Indent with a single space
  * Standards-Version: 4.5.0 (no changes required)
  * Don't build HTML documentation in Architecture: any builds.
    With Autotools, we would have had to leave gtk-doc-tools in the
    Build-Depends for gtkdocize, but with Meson we can demote it to
    Build-Depends-Indep.
    Promote docbook-xml and docbook-xsl to Build-Depends instead: they are
    needed in all builds for the example programs' man pages. Previously,
    they were pulled in by gtk-doc-tools.
  * d/p/build-Install-gtkemojichooser.h.patch:
    Add patch from upstream to fix installation of headers
  * d/.gitignore: Add

 -- Simon McVittie <smcv@debian.org>  Sun, 01 Mar 2020 21:44:08 +0000

gtk+4.0 (3.96.0-2) experimental; urgency=medium

  * Team upload
  * Mark patches as applied upstream
  * Don't run dh_missing against debian/install/udeb when not building
    the udeb. This fixes FTBFS in Architecture: all-only builds.
  * Disable Wayland backend on non-Linux kernels

 -- Simon McVittie <smcv@debian.org>  Sat, 27 Jul 2019 20:47:51 +0100

gtk+4.0 (3.96.0-1) experimental; urgency=medium

  * Team upload

  [ Jeremy Bicha ]
  * New upstream release 3.92
  * Switch to meson
  * README has been renamed to README.md
  * debian/libgtk-4-0.symbols: Update
  * debian/libgtk-4-common.install.in: themes are bundled in the gtkresources
  * Disable 018_gdkenumtypes.c_location.patch: might not be needed any more
  * Update Vcs fields for migration to https://salsa.debian.org/
  * Stop using gnome-get-source

  [ Simon McVittie ]
  * New upstream release 3.94, 3.96
    - Update build-dependencies
    - d/copyright: Update
    - d/patches: Delete patches that aren't applied
    - Refresh patch series and drop applied patches
    - d/p/gdk-x11-Check-if-we-have-access-to-GL-before-using-G.patch:
      Drop, obsoleted by commit 02eb344 in GTK 3.93
    - d/p/no-accessibility-dump.patch: Drop, no longer needed.
      The build-time tests correctly set GTK_CSD=1 now.
    - Disable GStreamer video support for now
    - Stop installing gtk4-query-immodules, superseded by gio-querymodules
    - Don't install im-multipress.conf, no longer available (the multipress
      IM module is unmaintained and was removed). Remove obsolete conffile
      during upgrade.
    - d/libgtk-4-0.install.in: Don't install IM modules. The backend IM
      modules such as XIM and Wayland are now linked into GTK itself,
      while non-backend IM modules have been removed.
    - d/rules: Update Meson options, mostly removing enable- prefix
    - d/libgtk-4-0.symbols: Update
    - Update lists of installed files
  * d/patches: Refresh remaining patches through gbp pq
    - Get date/author information from d/changelog where needed
  * Generate a dependency on a virtual package that reflects the unstable
    SONAME, currently libgtk-4-0.9400.0, and Provide that virtual package
    from libgtk-4-0. This avoids repeated package renames while the ABI
    of GTK 4 remains unstable.
  * gir1.2-gtk-4.0: Add Provides for gir1.2-gdk-4.0, gir1.2-gdkx11-4.0
    and gir1.2-gsk-4.0 to reflect its contents
  * d/libgtk-4-0.postinst.in: Run gio-querymodules for IM modules
    and print backends
  * libgtk-4-dev: Add missing dependency on libvulkan-dev (thanks,
    autopkgtest) (Closes: #910640)
  * libgtk-4-0.postrm.in: Remove the correct cache files
  * Drop support for OLD_MODULES_BASE_PATH. GTK 4 has never supported
    modules in the non-multiarch location.
  * Run tests under Xvfb with GLX available (see #874077)
  * Build installed-tests and run them as autopkgtests (similar to #908440)
    - Install them in gtk-4-examples for now to avoid the NEW queue
    - Mark them as flaky for now
  * d/tests/control: Mark python3-gi as flaky until python3-gi overrides
    get updated for the rename of Gdk.Window to Gdk.Surface
  * d/tests/build: Update for GTK 4.0
  * Canonicalize permissions of debian/rules
  * Normalize various packaging files with wrap-and-sort -a
  * Remove obsolete debian/*.install files from GTK 3
  * List installed but unpackaged files in d/not-installed
  * d/rules: Defang dh_auto_test when built with nocheck
  * Stop using Priority: extra
  * d/missing-sources: Remove, no longer needed
  * Fix generation of README.md.gz symlinks
  * d/gbp.conf: Import configuration from glib2.0
  * d/rules: Generate files from .in counterparts for every package,
    not just the ones we are going to build. This avoids dh_missing
    false positives for files that would have gone into packages not
    included in the current build, for example libgtk-4-common during
    an amd64-only build.
  * Remove autoconf-archive B-D
  * Don't build udebs if built with noudeb build-profile
  * Add test-dependency on xvfb so we can run the built program
  * Change library name (and download location) from GTK+ to GTK,
    following upstream re-branding
  * Add Build-Depends-Package to symbols file
  * d/p/testsuite-Remove-dangling-references-to-box-packing-tests.patch:
    Fix dangling references to removed box-packing tests
  * d/p/gtk4.pc-Move-third-party-libraries-from-Libs-to-Libs.priv.patch:
    Improve .pc file to avoid over-linking (and Lintian false-positives)
  * Use debhelper-compat 12
  * Remove infrastructure for dealing with reftests that are known to fail
  * d/not-installed: Remove
  * d/rules: Fail the build if anything from the deb build is not installed
  * Only install AUTHORS in -doc package
  * Install documentation in /usr/share/gtk-doc, with symlinks in /u/s/doc.
    gtk-doc documentation is technically part of the package's functional
    interface, since other packages use it to adjust cross-references.
  * Standards-Version: 4.4.0 (no changes required)
  * Set Rules-Requires-Root to no

  [ Laurent Bigonville ]
  * Add Closes statement for #910640

 -- Simon McVittie <smcv@debian.org>  Thu, 18 Jul 2019 09:22:44 +0100

gtk+4.0 (3.91.2-1) experimental; urgency=medium

  [ Emilio Pozuelo Monfort ]
  * New major release, GTK+ 4 (beta version). (Closes: #876011)
    Rename everything as appropriate for GTK+ 4.
  * Don't abort on test suite failures.
  * Update symbols. Set all symbols' minimum version to 3.91.2.
  * Update build-dependencies: bump gtk-doc-tools and libglib2.0-dev
    minimum requirement, add libgraphene-1.0-dev and autoreconf-archive.
  * Drop libgail packages, they are no longer built from GTK+ 4.
  * Don't install libgdk-4.so, it has been merged into libgtk-4.so.
  * debian/patches/016_no_offscreen_widgets_grabbing.patch,
    debian/patches/017_no_offscreen_device_grabbing.patch:
    + Removed, obsolete as offscreen widgets are gone in GTK+ 4.
  * debian/patches/022_disable-viqr-im-for-vi-locale.patch:
    + Removed, imported in 2009 with no explanation whatsoever.
  * debian/patches/060_ignore-random-icons.patch:
    + Removed, upstream fixed this differently eons ago (see bgo#451634).
  * debian/patches/018_gdkenumtypes.c_location.patch:
    + Refreshed.
  * debian/libgtk-4-dev.install: don't install aclocal files.
  * debian/libgtk-4-common.install.in: comment out EmojiChooser schema, it's
    not present in 3.91.2 but will be in the next release.
  * Update watch file.
  * Point Vcs-* to experimental.

  [ Jeremy Bicha ]
  * debian/control.in:
    - Build-Depend on libvulkan-dev and sassc
    - Drop Breaks/Replaces not needed after jessie
    - Have libgtk-4-bin and libgtk-4-common and gtk-4-examples depend on
      their gtk3 counterparts until we figure out how to handle the file
      conflicts there. The conflicted files have not changed in gtk4.
      See GNOME bug 774912.
  * Don't build gtk-update-icon-cache; we'll let gtk3 handle that for now

 -- Jeremy Bicha <jbicha@debian.org>  Thu, 21 Sep 2017 17:14:22 -0400

gtk+3.0 (3.22.21-1) unstable; urgency=medium

  * New upstream release.
  * Bump to debhelper compat 10.
    + Drop dh-autoreconf and autotools-dev build-deps, no longer needed as
      debhelper guarantees them now.
  * Switch from CDBS to dh.
    Only regression is that we don't run --fail-missing on arch:all builds.
  * Don't build the docs when not building the -doc packages. Saves some
    time on arch-only builds.
  * Skip the udeb build when not building the -udeb package. Saves a lot
    of time on the arch:all builds.

 -- Emilio Pozuelo Monfort <pochu@debian.org>  Tue, 12 Sep 2017 00:38:15 +0200

gtk+3.0 (3.22.20-1) unstable; urgency=medium

  * New upstream release.
  * debian/patches/fix-gtk-menu-sliders.patch:
    + Removed, applied upstream.
  * Bump Standards-Version to 4.1.0; no changes needed.

 -- Emilio Pozuelo Monfort <pochu@debian.org>  Sat, 09 Sep 2017 15:11:12 +0200

gtk+3.0 (3.22.19-1) unstable; urgency=medium

  [ Jeremy Bicha ]
  * New upstream release
  * debian/libgtk-3-common.install.in:
    Install EmojiChooser gsettings schemas
  * Add fix-gtk-menu-sliders.patch:
    - Cherry-pick patch to fix regression with clicking on sliders in menus,
      such as with Unity's sound indicator (LP: #1712701) (Closes: #872687)

  [ Ken VanDine ]
  * debian/control.in:
    - Bump libpango1.0-dev Build-Depends to >= 1.40.5 for colornames test

 -- Jeremy Bicha <jbicha@ubuntu.com>  Mon, 28 Aug 2017 20:39:28 -0400

gtk+3.0 (3.22.18-1) unstable; urgency=medium

  * Hi from Debconf
  * New upstream release!
    + Support entering emoji by name, using Ctrl-Shift-E (note there is a
      whitelist for this currently - see GtkImContext docs)
    + Wayland:
     - Add support for the shortcut inhibitor protocol
     - Support Wacome tablet wheel scrolling
  * debian/control{,.in}: Bump wayland-protocols to 1.9, per upstream.

 -- Iain Lane <laney@debian.org>  Thu, 10 Aug 2017 16:34:47 +0100

gtk+3.0 (3.22.17-1) unstable; urgency=medium

  * New upstream release.

 -- Emilio Pozuelo Monfort <pochu@debian.org>  Wed, 26 Jul 2017 18:59:22 +0200

gtk+3.0 (3.22.16-1) unstable; urgency=medium

  * New upstream release.

 -- Emilio Pozuelo Monfort <pochu@debian.org>  Thu, 22 Jun 2017 20:24:11 +0200

gtk+3.0 (3.22.12-1) unstable; urgency=medium

  * New upstream release.

 -- Andreas Henriksson <andreas@fatal.se>  Thu, 13 Apr 2017 06:41:09 +0200

gtk+3.0 (3.22.11-1) unstable; urgency=medium

  * New upstream release.
  * Drop patches which have been merged upstream.

 -- Michael Biebl <biebl@debian.org>  Fri, 24 Mar 2017 02:27:48 +0100

gtk+3.0 (3.22.9-4) unstable; urgency=medium

  * Force update of GResource files so the changes to the CSS files are
    actually applied.

 -- Michael Biebl <biebl@debian.org>  Tue, 14 Mar 2017 01:38:30 +0100

gtk+3.0 (3.22.9-3) unstable; urgency=medium

  * Revert move of .flat from frame > border to frame as it broke existing
    themes which relied on that behaviour.

 -- Michael Biebl <biebl@debian.org>  Sun, 05 Mar 2017 21:40:15 +0100

gtk+3.0 (3.22.9-2) unstable; urgency=medium

  * Team upload
  * d/p/wayland-make-sure-to-clear-up-the-number-of-keys.patch:
    Add patch from upstream fixing unintended key repeats on Wayland
    (Closes: #856478)

 -- Simon McVittie <smcv@debian.org>  Wed, 01 Mar 2017 15:50:14 +0000

gtk+3.0 (3.22.9-1) unstable; urgency=medium

  * New upstream release.
  * Drop debian/patches/032_mips_treeview_row_separator_height.patch, no
    longer needed.

 -- Michael Biebl <biebl@debian.org>  Tue, 28 Feb 2017 18:48:39 +0100

gtk+3.0 (3.22.8-1) unstable; urgency=medium

  * New upstream release.
  * Stop patching gtk-doc.make and instead run gtkdocize via the upstream
    provided autogen.sh on autoreconf. The gtk-doc-tools version in Debian has
    been fixed to properly handle the installation of HTML images for
    out-of-tree builds.

 -- Michael Biebl <biebl@debian.org>  Wed, 15 Feb 2017 12:17:29 +0100

gtk+3.0 (3.22.7-2) unstable; urgency=medium

  * Team upload
  * d/p/gdk-x11-Check-if-we-have-access-to-GL-before-using-G.patch:
    add proposed patch from upstream Bugzilla to let GDK X11
    initialization complete successfully when libGL.so.1 is not
    available (Closes: #847366)
  * Override Lintian error source-is-missing for
    debian/missing-sources/zlib.js-0.1.6/deps.js. It is a generated
    file, but the script to generate it is also present.

 -- Simon McVittie <smcv@debian.org>  Sat, 21 Jan 2017 15:38:15 +0000

gtk+3.0 (3.22.7-1) unstable; urgency=medium

  * New upstream release.

 -- Michael Biebl <biebl@debian.org>  Tue, 17 Jan 2017 19:09:05 +0100

gtk+3.0 (3.22.6-1) unstable; urgency=medium

  [ Jeremy Bicha ]
  * Update debian/watch to only look for GTK+ 3.22 releases

  [ Emilio Pozuelo Monfort ]
  * New upstream release.
  * debian/libgtk-3-0.symbols: add new symbol.

 -- Michael Biebl <biebl@debian.org>  Mon, 09 Jan 2017 15:55:17 +0100

gtk+3.0 (3.22.5-1) unstable; urgency=medium

  * New upstream release.

 -- Michael Biebl <biebl@debian.org>  Sat, 10 Dec 2016 17:00:03 +0100

gtk+3.0 (3.22.4-1) unstable; urgency=medium

  * New upstream release.
  * Drop d/p/cssshadowvalue-scale-the-blur-surface-by-the-same-fa.patch
    - now included in upstream release.
  * Update debian/libgtk-3-0.symbols with one addition.

 -- Andreas Henriksson <andreas@fatal.se>  Sun, 20 Nov 2016 19:22:12 +0100

gtk+3.0 (3.22.3-2) unstable; urgency=medium

  * d/p/cssshadowvalue-scale-the-blur-surface-by-the-same-fa.patch
    - Added. Improve the rendering of shadow around GTK windows, this turns out
      to be a big performance improvement for HiDPI on wayland (From upstream
      git, bgo#772075)

 -- Sjoerd Simons <sjoerd@debian.org>  Thu, 10 Nov 2016 22:58:59 +0100

gtk+3.0 (3.22.3-1) unstable; urgency=medium

  * New upstream release.

 -- Michael Biebl <biebl@debian.org>  Tue, 08 Nov 2016 17:32:27 +0100

gtk+3.0 (3.22.2-1) unstable; urgency=medium

  * New upstream release.

 -- Michael Biebl <biebl@debian.org>  Tue, 25 Oct 2016 00:10:32 +0200

gtk+3.0 (3.22.1-1) unstable; urgency=medium

  * New upstream release.
  * Drop d/p/wayland-Avoid-negative-size-constraints.patch and
    d/p/wayland-always-sync-state-after-a-frame-is-painted.patch, merged
    upstream.
  * Bump Build-Depends on libxrandr-dev to (>= 2:1.5.0). This means we can
    drop d/p/0001-Fix-division-by-zero-when-calculating-the-refresh-ra.patch.
    Upstream has already applied a similar patch for the Xrandr 1.5 code path
    and we no longer need the workaround for Xrandr 1.3.
  * Update Build-Depends as per configure.ac:
    - Add libfontconfig1-dev.
    - Drop libxt-dev, libxft-dev, libxrender-dev and x11proto-xext-dev.
    - Drop Debian specific versions for various libx*-dev packages. Those
      versions were a long time ago for gtk+2.0 when the udeb was switched
      from DirectFB to Xlib.
  * Update Depends of libgtk-3-dev to match the dependencies declared in the
    pkg-config .pc files.

 -- Michael Biebl <biebl@debian.org>  Sat, 01 Oct 2016 15:36:03 +0200

gtk+3.0 (3.22.0-2) unstable; urgency=medium

  * d/p/wayland-Avoid-negative-size-constraints.patch
    - Added. Resolve unexpected order of size-allocation signals, fixes issues
      with placing clutter-gtk widgets on wayland.
      (From upstream git, bgo#771915)
  * d/p/wayland-always-sync-state-after-a-frame-is-painted.patch
    - Added. Always sync the state after a frame paint. Avoids things getting
      out of sync when painting using GL as e.g. epiphany does these days.
      (From upstream git, bgo#771553)

 -- Sjoerd Simons <sjoerd@debian.org>  Fri, 30 Sep 2016 14:36:52 +0200

gtk+3.0 (3.22.0-1) unstable; urgency=medium

  * New upstream release.
  * Drop dbg packages now that we have automatic dbgsym packages.
  * Bump debhelper compat level to 9.

 -- Michael Biebl <biebl@debian.org>  Tue, 20 Sep 2016 20:48:18 +0200

gtk+3.0 (3.21.6-1) unstable; urgency=medium

  [ Andreas Henriksson ]
  * New upstream development release.
  * Update (build-)dependencies according to configure.ac changes:
    - bump wayland-protocols to >= 1.7
  * Update debian/libgtk-3-0.symbols with a few scrolled_window additions.

  [ Michael Biebl ]
  * Refresh patches.

 -- Andreas Henriksson <andreas@fatal.se>  Wed, 14 Sep 2016 10:35:59 +0200

gtk+3.0 (3.21.5-3) unstable; urgency=medium

  * Mark two more reftests as known_fail and make test-suite failures fatal
    again.

 -- Michael Biebl <biebl@debian.org>  Wed, 31 Aug 2016 23:41:32 +0200

gtk+3.0 (3.21.5-2) unstable; urgency=medium

  * Mark the gdk_wayland_* symbols as linux-any.
  * Drop workaround for cdbs bug which has been fixed in the mean time.
  * Change Build-Depends on dbus-x11 to dbus. The use of dbus-launch has been
    removed upstream so having only dbus installed is sufficient to run the
    test-suite. (Closes: #835891)
  * Add dbus to autopkgtest dependencies to ensure machine-id is properly
    setup.

 -- Michael Biebl <biebl@debian.org>  Wed, 31 Aug 2016 18:48:24 +0200

gtk+3.0 (3.21.5-1) unstable; urgency=low

  [ Simon McVittie ]
  * Merge packaging changes from 3.20.9-1 in unstable

  [ Andreas Henriksson ]
  * New upstream release.
  * Update build-dependencies according to configure.ac changes:
    - bump libglib2.0-dev to >= 2.49.4
    - bump wayland-protocols to >= 1.6
  * Fix debian/patches/no-accessibility-dump.patch to apply again.
  * Drop d/p/Don-t-apply-GDK_HINT_RESIZE_INC-to-GDK_WINDOW_STATE_.patch
    - now included in upstream release.
  * Update debian/libgtk-3-0.symbols with several additions and one missing:
    - gdk_wayland_display_get_xdg_shell unused outside of gtk+.

 -- Andreas Henriksson <andreas@fatal.se>  Tue, 30 Aug 2016 18:13:45 +0200

gtk+3.0 (3.20.9-1) unstable; urgency=medium

  [ Jeremy Bicha ]
  * Team upload
  * New upstream release
  * debian/control.in:
    - Drop unnecessary version number from dependency on adwaita-icon-theme
  * debian/patches/0001-Revert-Improve-external-drives-detection.patch:
    - Dropped, applied in new version

  [ Simon McVittie ]
  * Another new upstream release
  * Explicitly build-depend on docbook-xsl, libxml2-utils and xsltproc
    to be able to generate man pages from their source code. Move docbook-xml
    to Build-Depends since the man pages are in an Architecture: any package.
  * Drop Build-Depends-Indep on docbook-utils, the old SGML toolchain,
    which is currently uninstallable (#834616) and does not appear to be
    needed for anything

 -- Simon McVittie <smcv@debian.org>  Thu, 18 Aug 2016 10:47:10 +0100

gtk+3.0 (3.20.7-1) unstable; urgency=medium

  [ Laurent Bigonville ]
  * debian/control.in: Add hicolor-icon-theme as a hard dependency, the
    package is small and only provides the directory structure of the theme.
  * debian/control.in: Move adwaita-icon-theme dependency to the main package.

  [ Emilio Pozuelo Monfort ]
  * New upstream release.
  * debian/patches/0001-Revert-Improve-external-drives-detection.patch:
    + Revert upstream change that requires unstable glib 2.49.1.

 -- Emilio Pozuelo Monfort <pochu@debian.org>  Thu, 04 Aug 2016 19:07:21 +0200

gtk+3.0 (3.21.4-1) experimental; urgency=medium

  * New upstream release.
  * debian/control.in:
    + Build depend on xauth, needed for xvfb-run.
    + Drop build-dependency on gettext and update the version requirements
      for wayland-protocols and glib.
  * debian/patches/wayland-add-extended-state-for-tiled.patch:
    + Dropped, included upstream.
  * d/p/0001-Fix-division-by-zero-when-calculating-the-refresh-ra.patch:
    + New patch. Fix division by zero when running under Xvfb.
  * debian/libgtk-3-0.symbols:
    + Add new symbols.
  * debian/rules:
    + Don't abort on test suite failures for now. Too many new failures due
      to deprecation warnings.
  * Upload to experimental.

 -- Emilio Pozuelo Monfort <pochu@debian.org>  Wed, 20 Jul 2016 23:33:22 +0200

gtk+3.0 (3.20.6-2) unstable; urgency=medium

  * Team upload

  [ Laurent Bigonville ]
  * Drop patches/015_default-fallback-icon-theme.patch: The default icon theme
    is already defined as Adwaita, not need to also define the fallback theme.

  [ Simon McVittie ]
  * d/rules: reset XDG_CONFIG_HOME, XDG_CACHE_HOME, XDG_DATA_HOME so that
    they are based on the temporary HOME
  * Backport patch from upstream to mark tiled Mutter/Shell windows
    as GDK_WINDOW_STATE_TILED under Wayland (with mutter >= 3.20.2-2)
  * Add my patch from upstream bug 755947 to disable character-cell-based
    size contraints for TILED windows, so that gnome-terminal can snap to
    half the screen under Wayland

 -- Simon McVittie <smcv@debian.org>  Sat, 25 Jun 2016 00:19:51 +0100

gtk+3.0 (3.20.6-1) unstable; urgency=medium

  * New upstream release.
  * Drop revert-scrolledwindow-Remove-child-before-destroying.patch, merged
    upstream.
  * Re-enable test-suite.

 -- Michael Biebl <biebl@debian.org>  Tue, 31 May 2016 21:33:34 +0200

gtk+3.0 (3.20.5-4) unstable; urgency=medium

  * Work around a bug in cdbs which causes the package to FTBFS; see #825135
    for further details.

 -- Michael Biebl <biebl@debian.org>  Thu, 26 May 2016 08:08:16 +0200

gtk+3.0 (3.20.5-3) unstable; urgency=medium

  * Make it simpler to bootstrap the package by marking the build dependencies
    which are required to run the test-suite with <!nocheck>.
    (Closes: #747392)
  * Bump Build-Depends on debhelper to (>= 9.20141010) and dpkg-dev to
    (>= 1.17.14) for build dependency restrictions support.
  * Temporarily disable the test suite (and its build-dependencies) to allow
    building the new gtk-update-icon-cache package. Our buildds don't support
    build profiles yet, so we'll have to bootstrap manually for now.

 -- Michael Biebl <biebl@debian.org>  Mon, 23 May 2016 01:01:27 +0200

gtk+3.0 (3.20.5-2) unstable; urgency=medium

  * Split gtk-update-icon-cache utility out of libgtk-3-bin into a separate
    package called gtk-update-icon-cache to break a dependency cycle with
    adwaita-icon-theme when building the package. (Closes: #824999)
    As the gtk-update-icon-cache binary doesn't actually have any libgtk-3-0
    dependency, there is no longer a reason to ship a gtk2 and gtk3 variant.
    So from now on we will only ship one implementation built from src:gtk+3.0
    and drop the Debian specific -3.0 suffix. To simplify the transition make
    libgtk-3-bin depend on gtk-update-icon-cache. Once all theme packages have
    been updated, this dependency can be dropped.
  * Cherry-pick patch from upstream Git which reverts a commit that was
    causing crashes in the filechooser in some applications.

 -- Michael Biebl <biebl@debian.org>  Sun, 22 May 2016 08:52:19 +0200

gtk+3.0 (3.20.5-1) unstable; urgency=medium

  * New upstream release.
  * Refresh patches.
  * Bump Standards-Version to 3.9.8.

 -- Michael Biebl <biebl@debian.org>  Sat, 21 May 2016 00:11:13 +0200

gtk+3.0 (3.20.4-1) unstable; urgency=medium

  * New upstream release.

 -- Andreas Henriksson <andreas@fatal.se>  Tue, 10 May 2016 14:29:37 +0200

gtk+3.0 (3.20.3-2) unstable; urgency=medium

  * Restore debian/patches/reftest-known-fail.patch so we can mark known
    failing tests as non-fatal.
  * Drop debian/patches/disable-flaky-textview-margins-reftest.patch and tag
    textview-margins.ui as known-fail.
  * Mark button-wrapping.ui reftest as known-fail, it currently fails on
    mips(64)el and prevents testing migration and important fixes in other
    packages reaching testing.

 -- Michael Biebl <biebl@debian.org>  Mon, 02 May 2016 01:18:04 +0200

gtk+3.0 (3.20.3-1) unstable; urgency=medium

  * New upstream release.
  * Drop debian/patches/git_window-Remove-suspicious-branch.patch, merged
    upstream and refresh the remaining patches.
  * Upload to unstable.

 -- Michael Biebl <biebl@debian.org>  Sat, 16 Apr 2016 21:13:07 +0200

gtk+3.0 (3.20.2-1) experimental; urgency=medium

  * New upstream release.
  * Drop debian/patches/git_fix_emacs.patch, included in release.
  * Add debian/patches/git_window-Remove-suspicious-branch.patch
    - from upstream git, reverts a revert in 3.20.2 that causes the
      testsuite to fail. Emacs users watch out!

 -- Andreas Henriksson <andreas@fatal.se>  Mon, 11 Apr 2016 12:53:17 +0200

gtk+3.0 (3.20.1-2) experimental; urgency=medium

  * Add debian/patches/disable-flaky-textview-margins-reftest.patch

 -- Andreas Henriksson <andreas@fatal.se>  Wed, 30 Mar 2016 14:02:10 +0200

gtk+3.0 (3.20.1-1) experimental; urgency=medium

  * New upstream release.
  * Drop debian/patches/git_a11y_GTK_CSD_distcheck.patch, included in release.
  * Add debian/patches/git_fix_emacs.patch, cherry-picked from upstream git.
    Thanks to Matteo F. Vescovi for verifying the commit fixed the emacs problem.

 -- Andreas Henriksson <andreas@fatal.se>  Wed, 30 Mar 2016 11:08:26 +0200

gtk+3.0 (3.20.0-1) experimental; urgency=medium

  * New upstream release.
  * Make testsuite fatal again.
  * Add debian/patches/git_a11y_GTK_CSD_distcheck.patch
    - cherry-pick commit from upstream to use client-side decorations
      for a11y tests when running under distcheck.
  * Drop debian/patches/reftest-known-fail.patch
  * Stop tagging reftests as known fail since they should be fixed now:
    - style-properties-nth-child.ui
    - label-text-shadow-changes-modify-clip.ui
  * Add debian/patches/no-accessibility-dump.patch
    - skip this test until someone figures out how to reliably run it
      always with CSD enabled, to match testsuite expected data.

 -- Andreas Henriksson <andreas@fatal.se>  Wed, 23 Mar 2016 14:10:27 +0100

gtk+3.0 (3.19.12-1) experimental; urgency=medium

  * New upstream development release+snapshot.
  * Update (build-)dependencies according to configure.ac changes:
    - add wayland-protocols (>= 1.1)
    - bump libwayland-dev to 1.9.91
    - add libharfbuzz-dev (>= 0.9), libpango1.0-dev
  * Temporarily make testsuite non-fatal while investigating.
  * libgtk-3-bin.install:
    - ship new gtk-query-settings tool.
    - ship gtk-builder gettext (its) files.
    - run wrap-and-sort on this file while at it.
  * Update debian/libgtk-3-0.symbols with new additions.
    - also drops an internal unused wayland-related drag and drop symbol.

 -- Andreas Henriksson <andreas@fatal.se>  Tue, 15 Mar 2016 11:34:25 +0100

gtk+3.0 (3.18.9-1) unstable; urgency=medium

  [ Michael Biebl ]
  * New upstream release.
  * Bump Standards-Version to 3.9.7.

  [ Uwe Kleine-König ]
  * Remove debian/{build,install} in clean target. (Closes: #792736)

 -- Michael Biebl <biebl@debian.org>  Sat, 12 Mar 2016 21:29:26 +0100

gtk+3.0 (3.18.8-1) unstable; urgency=medium

  * New upstream stable release 3.18.8

 -- Iain Lane <iain@orangesquash.org.uk>  Wed, 24 Feb 2016 17:55:46 +0000

gtk+3.0 (3.18.7-1) unstable; urgency=medium

  * New upstream release.

 -- Michael Biebl <biebl@debian.org>  Tue, 02 Feb 2016 19:12:28 +0100

gtk+3.0 (3.18.6-1) unstable; urgency=medium

  * New upstream release.
  * Refresh debian/patches/071_fix-installation-of-HTML-images.patch.

 -- Michael Biebl <biebl@debian.org>  Tue, 08 Dec 2015 15:11:24 +0100

gtk+3.0 (3.18.5-1) unstable; urgency=medium

  * New upstream stable release 3.18.5
    + GtkFileChooser:
      - Make sure external drives show up either in the sidebar or the places
        view
      - Ignore double-click events
    + Avoid some crashes in CSS parsing error handling

 -- Iain Lane <laney@debian.org>  Tue, 17 Nov 2015 14:10:09 +0000

gtk+3.0 (3.18.4-1) unstable; urgency=medium

  * New upstream stable release 3.18.4
    + Revert a GtkTextBuffer change that broke binding API
      - Remove downstream cherry-picks for this change.
    + Properly refresh styles when widget names change

 -- Iain Lane <laney@debian.org>  Fri, 13 Nov 2015 13:19:47 +0000

gtk+3.0 (3.18.3-3) unstable; urgency=medium

  * Revert "textbuffer: nicer get_iter functions" and related commits since
    this broke the bindings API. (Closes: #804798)

 -- Michael Biebl <biebl@debian.org>  Thu, 12 Nov 2015 18:50:55 +0100

gtk+3.0 (3.18.3-2) unstable; urgency=medium

  * The placesview API was not supposed to be public, so those symbols were
    removed. Update the libgtk-3-0.symbols file accordingly.

 -- Michael Biebl <biebl@debian.org>  Wed, 11 Nov 2015 02:39:56 +0100

gtk+3.0 (3.18.3-1) unstable; urgency=medium

  * New upstream release.
  * Refresh patches.
  * Drop Recommends on hicolor-icon-theme from libgtk-3-0 as libgtk-3-common
    already has a Depends on adwaita-icon-theme.

 -- Michael Biebl <biebl@debian.org>  Wed, 11 Nov 2015 01:41:11 +0100

gtk+3.0 (3.18.2-1) unstable; urgency=medium

  * New upstream release.
  * Refresh patches.

 -- Michael Biebl <biebl@debian.org>  Tue, 13 Oct 2015 23:07:49 +0200

gtk+3.0 (3.18.1-2) unstable; urgency=medium

  * Add debian/patches/git_stylecontext-make-sure-valid.patch
    - patch from upstream git to fix crash with some themes (Closes: #800911)

 -- Andreas Henriksson <andreas@fatal.se>  Sun, 11 Oct 2015 01:21:46 +0200

gtk+3.0 (3.18.1-1) unstable; urgency=medium

  * New upstream release.
  * Refresh patches.
  * Drop debian/patches/git_bitmask-dont-hardcode-64bit-size.patch, merged
    upstream.

 -- Michael Biebl <biebl@debian.org>  Thu, 08 Oct 2015 00:41:06 +0200

gtk+3.0 (3.18.0-4) unstable; urgency=medium

  * Team upload.
  * gir1.2-gtk-3.0 Breaks pre-3.18 versions of pygobject (Closes: #800798)

 -- Simon McVittie <smcv@debian.org>  Sun, 04 Oct 2015 15:46:54 +0100

gtk+3.0 (3.18.0-3) unstable; urgency=medium

  [ Michael Biebl ]
  * Drop the XS-Testsuite: autopkgtest field
    - it is no longer required, as dpkg 1.17.11 will add it
      automatically if there is a debian/tests/control file.

  [ Andreas Henriksson ]
  * Upload to unstable.

 -- Andreas Henriksson <andreas@fatal.se>  Fri, 02 Oct 2015 17:04:02 +0200

gtk+3.0 (3.18.0-2) experimental; urgency=medium

  * Add debian/patches/git_bitmask-dont-hardcode-64bit-size.patch
    - from upstream git. should fix test failure on i386, mips, mipsel.
  * debian/rules: move --fail-missing to binary target instead of
    binary-indep to use it on full builds only. This should avoid
    breaking source-only uploads as the binary-indep (only) builds
    more then it needs to do (which is not installed anywhere).

 -- Andreas Henriksson <andreas@fatal.se>  Sun, 27 Sep 2015 15:29:19 +0200

gtk+3.0 (3.18.0-1) experimental; urgency=medium

  * Drop debian/patches/061_multiarch_module_fallback.patch
    - now obsolete since all packages has been fixed to install
      in multiarch directories.
  * Drop patches which are unused and has been for a very long time:
    - debian/patches/030_tests_skip_filechooser.patch
    - debian/patches/042_treeview_single-focus.patch
    - debian/patches/043_notebook_scroll.patch
  * New upstream release.
  * Drop debian/patches/git_test-simplify-use-bash.patch
    - now included in upstream release.

 -- Andreas Henriksson <andreas@fatal.se>  Wed, 23 Sep 2015 17:07:59 +0200

gtk+3.0 (3.17.9-2) experimental; urgency=medium

  * Add debian/patches/git_test-simplify-use-bash.patch from upstream

 -- Andreas Henriksson <andreas@fatal.se>  Sun, 20 Sep 2015 19:46:36 +0200

gtk+3.0 (3.17.9-1) experimental; urgency=medium

  [ Simon McVittie ]
  * d/p/073-Use-AC_USE_SYSTEM_EXTENSIONS-to-get-_GNU_SOURCE-_XOP.patch:
    remove, applied upstream in 3.13 and no longer listed in series

  [ Andreas Henriksson ]
  * Add Breaks against gtk3-engines-oxygen << 1.4.1-3 (Closes: #797797)
  * New upstream development release.
  * Update (build-)dependencies according to configure.ac changes:
    - bump pango to >= 1.37.3
  * Bump glib build-dep to >= 2.45.8
    - g_param_spec_get_name_quark is needed.
  * Ship new gtk-builder-tool in libgtk-3-bin package.
  * Update debian/libgtk-3-0.symbols with many new additions.

 -- Andreas Henriksson <andreas@fatal.se>  Thu, 17 Sep 2015 13:12:35 +0200

gtk+3.0 (3.16.6-1) unstable; urgency=medium

  * New upstream release.
  * Refresh patches.
  * Drop obsolete Breaks from pre-wheezy.
  * Remove debian/libgtk-3-common.preinst.in, this file is a leftover from
    gtk+2.0 and not necessary anymore.

 -- Michael Biebl <biebl@debian.org>  Wed, 22 Jul 2015 21:29:11 +0200

gtk+3.0 (3.16.5-1) unstable; urgency=medium

  * New upstream bugfix release 3.16.5

 -- Iain Lane <laney@debian.org>  Wed, 08 Jul 2015 16:20:40 +0100

gtk+3.0 (3.16.4-2) unstable; urgency=medium

  * Merge changes from 3.14.13-1.
  * debian/README.Debian:
    + Removed, that's for gtk+2.0. Closes: #622913.
  * debian/control.in:
    + Drop versioned dependency on pkg-config. The version is satisfied
      in oldstable and that helps other packages that provide pkg-config.
      Closes: #734481.
  * Upload to unstable.

 -- Emilio Pozuelo Monfort <pochu@debian.org>  Sun, 14 Jun 2015 13:30:06 +0200

gtk+3.0 (3.16.4-1) experimental; urgency=medium

  [ Iain Lane ]
  * build with --fail-missing when doing an indep build
  * Install some utilities and missing icons, desktop files and manpages into
    gtk-3-examples (for want of a better package).
  * clean up reftest known_fail files in clean target which we create in
    pre-build

  [ Emilio Pozuelo Monfort ]
  * New upstream release.

 -- Emilio Pozuelo Monfort <pochu@debian.org>  Fri, 12 Jun 2015 00:06:44 +0200

gtk+3.0 (3.16.3-2) experimental; urgency=medium

  * d/p/015_default-fallback-icon-theme.patch: Replace gnome with Adwaita.
  * Update libgtk-3-dev dependencies according to its pkg-config file.

 -- Dmitry Shachnev <mitya57@debian.org>  Sun, 24 May 2015 19:26:07 +0300

gtk+3.0 (3.16.3-1) experimental; urgency=medium

  [ Sjoerd Simons ]
  * New upstream release 3.16.2.
  * debian/patches/044_tracker_fts.patch:
    + Dropped, upstream also defaults to FTS tracker queries now
  * debian/control: Update build-dependency versions
  * debian/control: Add libexpoxy and libegl1-mesa-dev to build-depencies
  * debian/libgtk-3-0.symbols: Updated
  * d/p/notify-test-Don-t-test-object-relying-on-dbus-connec.patch:
    + Added. Fix test failure when no session bus is running (bgo#749009)
  * debian/rules: Add label-text-shadow-changes-modify-clip.ui to known
    reftest failures

  [ Emilio Pozuelo Monfort ]
  * New upstream release 3.16.3.
  * debian/patches:
    + Refreshed.
  * debian/patches/notify-test-Don-t-test-object-relying-on-dbus-connec.patch:
    + Dropped, included upstream.

 -- Emilio Pozuelo Monfort <pochu@debian.org>  Fri, 22 May 2015 18:23:50 +0200

gtk+3.0 (3.14.13-1) unstable; urgency=medium

  * New upstream release.

 -- Andreas Henriksson <andreas@fatal.se>  Wed, 10 Jun 2015 18:19:44 +0200

gtk+3.0 (3.14.5-1) unstable; urgency=medium

  * New upstream bugfix release.
  * debian/patches/077_fix_menu_height_calculating.patch:
    + Dropped, merged upstream.

 -- Emilio Pozuelo Monfort <pochu@debian.org>  Tue, 11 Nov 2014 18:55:46 +0100

gtk+3.0 (3.14.4-2) unstable; urgency=medium

  [ Rico Tzschichholz ]
  * Install org.gtk.Settings.Debug.gschema.xml

  [ Dmitry Shachnev ]
  * debian/patches/077_fix_menu_height_calculating.patch: backport upstream
    commit to fix calculation of menu height (closes: #767906).

 -- Dmitry Shachnev <mitya57@debian.org>  Tue, 04 Nov 2014 17:19:48 +0300

gtk+3.0 (3.14.4-1) unstable; urgency=medium

  * New upstream release.

 -- Michael Biebl <biebl@debian.org>  Thu, 23 Oct 2014 15:43:31 +0200

gtk+3.0 (3.14.3-1) unstable; urgency=medium

  * New upstream release.
  * Install typelib files into multiarch paths.
  * Mark gir and dev package as Multi-Arch: same.
  * Bump Standards-Version to 3.9.6. No further changes.

 -- Michael Biebl <biebl@debian.org>  Mon, 13 Oct 2014 23:35:40 +0200

gtk+3.0 (3.14.2-1) unstable; urgency=medium

  * New upstream release.
    - includes fix gtkbuilder fix for problems affecting libgweather
      users (like gnome-clocks, Closes: #764681)

 -- Andreas Henriksson <andreas@fatal.se>  Sat, 11 Oct 2014 15:12:08 +0200

gtk+3.0 (3.14.1-1) unstable; urgency=medium

  [ Emilio Pozuelo Monfort ]
  * New upstream release.

  [ Andreas Henriksson ]
  * Add debian/patches/reftest-known-fail.patch
    - make it possible to tag individual reftests as ok to fail.
  * debian/rules:
    touch testsuite/reftests/style-properties-nth-child.ui.known_fail
    - reftest shows this intermittently has a couple of pixels
      difference on some architectures. No big deal.
      Noone is willing to investigate and consensus is it's ok to disable.

 -- Michael Biebl <biebl@debian.org>  Thu, 02 Oct 2014 01:49:16 +0200

gtk+3.0 (3.14.0-1) unstable; urgency=medium

  * New upstream release.
  * Refresh patches.

 -- Michael Biebl <biebl@debian.org>  Tue, 23 Sep 2014 22:25:42 +0200

gtk+3.0 (3.13.9-2) unstable; urgency=medium

  * Upload to unstable.

 -- Andreas Henriksson <andreas@fatal.se>  Fri, 19 Sep 2014 22:25:39 +0200

gtk+3.0 (3.13.9-1) experimental; urgency=medium

  [ Andreas Henriksson ]
  * libgtk-3-common: Depend on adwaita-icon-theme (>= ${gnome:Version})
    - gtk+ should guarantee we have atleast one sane icon theme available.
  * debian/rules: Include gnome-version.mk to generate ${gnome:Version}

  [ Emilio Pozuelo Monfort ]
  * New upstream development release.
  * debian/control.in:
    + Bump libpango1.0-dev minimum (build-)dependency.

 -- Emilio Pozuelo Monfort <pochu@debian.org>  Fri, 19 Sep 2014 17:37:42 +0200

gtk+3.0 (3.13.8-1) experimental; urgency=medium

  [ Andreas Henriksson ]
  * New upstream development release (3.13.7)
  * Update build-dependencies according to configure.ac
    - bump libglib2.0-dev to (>= 2.41.2)
  * Update libgtk-3.0-dev dependency on libglib2.0-dev to (>= 2.41.2)
  * Massage debian/patches/018_gdkenumtypes.c_location.patch to apply again
  * Drop backported/merged patches now in released version:
    - debian/patches/072_Avoid-pkg-config-atleast-version.patch
  * Have quilt refresh remaining patches.
  * Bump gobject-introspection build-dependency to (>= 1.41.3)
    - this one supports new "nullable" annotation.
  * Build-depend on adwaita-icon-theme instead of gnome-icon-theme-symbolic
  * Update debian/libgtk-3-0.symbols with many additions
  * New upstream development release (3.13.8)
  * Update build-dependencies according to configure.ac changes:
    - Bump libgdk-pixbuf2.0-dev to (>= 2.30.0)
    - Bump libwayland-dev to (>= 1.5.91)
  * debian/patches/032_mips_treeview_row_separator_height.patch:
    - massage the patch into applying again.
  * Update debian/libgtk-3-0.symbols
    - 4 dropped gdk_wayland_*_libgtk_only symbols, should be unused.
    - 3 new wayland related symbols

 -- Sjoerd Simons <sjoerd@debian.org>  Fri, 05 Sep 2014 22:50:11 +0200

gtk+3.0 (3.12.2-3) unstable; urgency=medium

  * Team upload
  * debian/missing-sources/zlib.js-0.1.6: add missing source code for
    gdk/broadway/rawinflate.min.js (Closes: #753968)
    - some files in zlib.js upstream had missing source code themselves
      (closure-compiler.jar) or are not needed here, and have been removed
      to save space; see debian/missing-sources/README for details
    - make debian/missing-sources/rawinflate.js a symlink into zlib.js-0.1.6
      to reassure lintian that source is present
  * d/p/073-Use-AC_USE_SYSTEM_EXTENSIONS-to-get-_GNU_SOURCE-_XOP.patch:
    define _GNU_SOURCE on non-Linux to fix "assignment makes pointer from
    integer without a cast" found by build-log scanning on kFreeBSD

 -- Simon McVittie <smcv@debian.org>  Sun, 17 Aug 2014 15:26:50 +0100

gtk+3.0 (3.12.2-2) unstable; urgency=medium

  * Team upload

  [ Dmitry Shachnev ]
  * Autopkgtests fixes: add missing xauth dependency, and stop using
    deprecated GtkStock item.

  [ Simon McVittie ]
  * debian/patches/072_Avoid-pkg-config-atleast-version.patch:
    stop AM_PATH_GTK_3_0([3], [], [], [gthread]) trying to require
    gthread-2.0 >= 3, which doesn't exist (Closes: #756476)

 -- Simon McVittie <smcv@debian.org>  Sun, 10 Aug 2014 17:26:57 +0100

gtk+3.0 (3.12.2-1) unstable; urgency=medium

  * New upstream release.

 -- Andreas Henriksson <andreas@fatal.se>  Fri, 16 May 2014 12:12:48 +0200

gtk+3.0 (3.12.1-1) unstable; urgency=medium

  * New upstream release

 -- Sjoerd Simons <sjoerd@debian.org>  Sat, 26 Apr 2014 16:44:41 +0200

gtk+3.0 (3.12.0-4) unstable; urgency=medium

  * Build-depend on gnome-icon-theme-symbolic and make test suite errors
    fatal again.

 -- Emilio Pozuelo Monfort <pochu@debian.org>  Thu, 03 Apr 2014 19:45:56 +0200

gtk+3.0 (3.12.0-3) unstable; urgency=medium

  * debian/control.in:
    + Loosen the dependencies on libgtk-3-common from = ${source:Version}
      to >= ${source:Version} to make libgtk-3-bin and libgtk-3-0 installable
      when a new source version is uploaded.
    + Don't build depend on gnome-icon-theme-symbolic as that pulls
      gnome-icon-theme which in turns pulls libgtk-3-bin, which isn't
      installable at the moment.
  * debian/rules:
    + Temporarily make the test suite non-fatal as gnome-icon-theme-symbolic
      is needed for some tests.

 -- Emilio Pozuelo Monfort <pochu@debian.org>  Wed, 02 Apr 2014 19:11:32 +0200

gtk+3.0 (3.12.0-2) unstable; urgency=medium

  * Upload to unstable.

 -- Emilio Pozuelo Monfort <pochu@debian.org>  Wed, 02 Apr 2014 16:10:12 +0200

gtk+3.0 (3.12.0-1) experimental; urgency=medium

  * New upstream release.
  * Update debian/libgtk-3-0.symbols with added symbols.

 -- Andreas Henriksson <andreas@fatal.se>  Tue, 25 Mar 2014 10:17:09 +0100

gtk+3.0 (3.11.8-1) experimental; urgency=medium

  * New upstream release.
  * debian/control.in,
    debian/rules:
    + Enable Google cloud print support on the normal build.

 -- Emilio Pozuelo Monfort <pochu@debian.org>  Sun, 09 Mar 2014 15:07:56 +0100

gtk+3.0 (3.11.7-1) experimental; urgency=medium

  * New upstream release.
  * Bump build-dependencies according to configure.ac:
    - glib 2.39.5 and gtk-doc 1.20
  * Use quilt to refresh all patches.
  * Update debian/libgtk-3-0.symbols

 -- Andreas Henriksson <andreas@fatal.se>  Tue, 18 Feb 2014 20:22:50 +0100

gtk+3.0 (3.11.5-1) experimental; urgency=medium

  * New upstream development release.
  * debian/control.in:
    + Update build dependencies.
    + Build depend on gnome-icon-theme-symbolic, needed for some tests.
    + Standards-Version is 3.9.5, no changes needed.
  * debian/libgtk-3-0.symbols:
    + Add new symbols. A couple of wayland-related symbols,
      gdk_wayland_display_get_wl_shell{,_surface} are gone in favor of
      gdk_wayland_display_get_xdg_shell. The wayland backend is not fully
      stable yet and nothing in the archive should be depending on them,
      so this should be fine.
    + Drop four commented-out symbols that weren't exported after 3.9.10,
      as mentioned below in the 3.9.14 changelog entry. Those for symbols
      were not exported in the headers and were only used internally by
      gdk.
  * debian/patches/080_disable-parallel-docs-build.patch:
     + Dropped, gtk-doc 1.20 works fine with parallel builds.
  * debian/rules:
     + Break colord<->gtk+ loop when bootstrapping. Thanks Daniel Schepler.
       Closes: #738603.

 -- Emilio Pozuelo Monfort <pochu@debian.org>  Mon, 17 Feb 2014 18:57:53 +0100

gtk+3.0 (3.10.7-1) unstable; urgency=low

  * debian/libgtk-3-bin.install:
    + Ship broadwayd.
  * debian/rules:
    + Enable parallel builds.
  * New upstream release.
  * debian/patches/080_disable-parallel-docs-build.patch:
    + Disable parallel support for the docs as that has races, see
      the similar glib2.0 patch for a longer explanation.
  * Upload to unstable.

 -- Emilio Pozuelo Monfort <pochu@debian.org>  Sat, 15 Feb 2014 14:15:56 +0100

gtk+3.0 (3.10.2-1) experimental; urgency=low

  * debian/libgtk-3-0.symbols:
    + Mark wayland symbols as linux-any.
  * New upstream release.
    + debian/libgtk-3-0.symbols:
      - Removed a couple of private structs that shouldn't have been
        exported.
  * debian/rules:
    + Set VERBOSE so we get more information about test failures.

 -- Emilio Pozuelo Monfort <pochu@debian.org>  Mon, 28 Oct 2013 02:08:26 +0100

gtk+3.0 (3.10.1-1) experimental; urgency=low

  [ Emilio Pozuelo Monfort ]
  * debian/control.in,
    debian/rules:
    + Only build the wayland backend on linux-any.

  [ Andreas Henriksson ]
  * New upstream release
  * Bump libwayland-dev (build-)dependency to >= 1.2.0
  * Update debian/libgtk-3-0.symbols with added symbols

 -- Andreas Henriksson <andreas@fatal.se>  Sun, 13 Oct 2013 20:14:15 +0200

gtk+3.0 (3.9.14-1) experimental; urgency=low

  [ Andreas Henriksson ]
  * New upstream development release (3.9.10)
  * Bump glib (build-)dependency to >= 2.37.3 as per configure.ac
  * Trivial update in 015_default-fallback-icon-theme.patch to apply.
  * Update debian/patches/018_gdkenumtypes.c_location.patch to apply
    after upstream dropped --disable-rebuilds.
  * Disable 030_tests_skip_filechooser.patch
    - testsuite moved and restructured....
  * Updated to apply patch against new testsuite file location:
    - 032_mips_treeview_row_separator_height.patch
  * Drop 031_ia64_children_test.patch
    - fixed differently upstream (see GBZ #702370)
  * Drop 080_correct_padding_of_submenu_arrows.patch
    - previously cherry-picked, now included in upstream release.
  * Refresh all patches to apply without offset.
  * Ignore testsuite failures for now...
  * Update debian/libgtk-3-0.symbols
    - many added symbols, and four missing:
      gdk_frame_clock_idle_get_type,
      gdk_offscreen_window_get_type,
      gdk_window_impl_get_type,
      gdk_window_impl_x11_get_type.
  * Explicitly set which GDK backends to build:
    - enable x11,wayland,broadway in regular build
    - disable wayland,broadway and enable x11 in udeb build
  * Add build-dependencies needed by wayland backend:
    - libwayland-dev (>= 1.1.90), libxkbcommon-dev (>= 0.2.0)
  * Update debian/libgtk-3-0.symbols with added broadway & wayland symbols.
  * New upstream release (3.9.12)
    - bump cairo build-dependency to >= 1.12

  [ Sjoerd Simons ]
  * Add libwayland-dev depend in libgtk-3-dev since we're building the wayland
    backend now
  * Also needs libxkbcommon-dev now due to the wayland backend (Found by Andrew
    Lee)
  * debian/libgtk-3-0.symbols: Update for new symbols (Patch by Andrew Lee)

  [ Emilio Pozuelo Monfort ]
  * New upstream development release (3.9.14).
  * debian/libgtk-3-0.symbols:
    + Updated for new symbols.
  * debian/control.in:
    + Bump minimum libglib2.0-dev build dependency.
    + Build depend on gsettings-desktop-schemas for the testsuite.
    + Build depend on dbus-x11 for the testsuite.
    + Build depend on at-spi2-core as libatspi2.0-0 seems to require it,
      tests that use dbus fail otherwise.
  * debian/rules:
    + Set XDG_DATA_DIRS and copy and copile the gsettings schemas so that
      gsettings can find them. Makes the test suite happy.
    + Set XDG_RUNTIME_DIR, makes the test suite even happier.
    + Make the test suite fatal again.

 -- Emilio Pozuelo Monfort <pochu@debian.org>  Tue, 10 Sep 2013 01:23:06 +0200

gtk+3.0 (3.8.2-3) unstable; urgency=low

  * Simplify our trigger for gtk-query-immodules-3.0, use the --update-cache
    option instead of redirecting stdout.
  * debian/patches/080_correct_padding_of_submenu_arrows.patch: Take padding
    into account to position submenu arrow. Patch cherry-picked from upstream
    Git.
  * Update debian/copyright to comply with the final 1.0 spec.

 -- Michael Biebl <biebl@debian.org>  Sat, 06 Jul 2013 00:51:39 +0200

gtk+3.0 (3.8.2-2) unstable; urgency=low

  * debian/patches/031_ia64_children_test.patch:
    + Patch from Stephan Schreiber, fix an invalid read on a test case
      that caused it to fail on ia64, making the build fail.
  * debian/patches/032_mips_treeview_row_separator_height.patch:
    + Disable another test that currently fails on mips but that also
      fails at least on amd64 when run under valgrind.
  * All the above closes: #711107.

 -- Emilio Pozuelo Monfort <pochu@debian.org>  Sun, 16 Jun 2013 01:25:10 +0200

gtk+3.0 (3.8.2-1) unstable; urgency=low

  [ Josselin Mouette ]
  * Switch to interest-noawait for triggers. They only affect IM
    modules, so this is not likely to cause upgrade problems.

  [ Michael Biebl ]
  * Upload to unstable.
  * New upstream release.
  * Update debian/copyright following the latest copyright-format spec.
  * Bump Standards-Version to 3.9.4. No further changes.

 -- Michael Biebl <biebl@debian.org>  Thu, 23 May 2013 16:23:37 +0200

gtk+3.0 (3.8.0-1) experimental; urgency=low

  [ Rico Tzschichholz ]
  * debian/gtk-3-examples.install:
    - Install usr/bin/gtk3-demo-application

  [ Emilio Pozuelo Monfort ]
  * New upstream release.
    + debian/patches/071_fix-installation-of-HTML-images.patch:
      - Refreshed.

 -- Emilio Pozuelo Monfort <pochu@debian.org>  Tue, 26 Mar 2013 11:21:30 +0100

gtk+3.0 (3.7.14-1) experimental; urgency=low

  * New upstream release.
    + d/p/090-GtkTextView-don-t-popdown-a-bubble-if-we-don-t-have-.patch:
      - Removed, included upstream.
  * debian/rules:
    + Set HOME rather than G_HOME, as GLib now honors the former and
      G_HOME is a Debian-specific thing.

 -- Emilio Pozuelo Monfort <pochu@debian.org>  Tue, 19 Mar 2013 12:06:40 +0100

gtk+3.0 (3.7.12-2) experimental; urgency=low

  * d/p/090-GtkTextView-don-t-popdown-a-bubble-if-we-don-t-have-.patch:
    + Added. Fix segv when popping down non-existing bubblees (From upstream
      git, bgo #695304)

 -- Sjoerd Simons <sjoerd@debian.org>  Mon, 11 Mar 2013 21:42:39 +0100

gtk+3.0 (3.7.12-1) experimental; urgency=low

  [ Sjoerd Simons ]
  * debian/patches/80_Fix-DND-with-frame-sync.patch:
    + Added. Temporary fix for DND when using mutter with the frame sync
    protocol (from upstream git, bgo#694217).

  [ Emilio Pozuelo Monfort ]
  * New upstream release.
    + debian/patches/*:
      - Refreshed.
    + debian/patches/80_Fix-DND-with-frame-sync.patch:
      - Removed, included upstream.
    + debian/libgtk-3-0.symbols:
      - Updated for new symbols.

 -- Emilio Pozuelo Monfort <pochu@debian.org>  Wed, 06 Mar 2013 13:43:48 +0100

gtk+3.0 (3.7.10-1) experimental; urgency=low

  * New upstream release.
    + debian/control.in:
      - Update build dependencies.
    + debian/patches:
      - Refreshed.
    + debian/libgtk-3-0.symbols:
      - Updated for the new symbols.
    + debian/gtk-3-examples.install:
      - Stop installing gtk3-demo files, no longer needed.
    + debian/patches/030_tests_skip_filechooser.patch:
      - New patch: skip filechooser tests as they are not designed to
        be run without gtk+ installed.

 -- Emilio Pozuelo Monfort <pochu@debian.org>  Sat, 23 Feb 2013 20:37:27 +0100

gtk+3.0 (3.6.4-1) experimental; urgency=low

  * New upstream release

 -- Sjoerd Simons <sjoerd@debian.org>  Tue, 08 Jan 2013 13:54:26 +0100

gtk+3.0 (3.6.3-1) experimental; urgency=low

  * New upstream release.
  * Refresh patches.
  * debian/libgtk-3-bin.install: Install gtk-launch man page.
  * debian/libgtk-3-dev.install: Install gtkbuilder.rng RELAX NG schema file
    which can be used to validate GtkBuilder ui files.

 -- Michael Biebl <biebl@debian.org>  Fri, 04 Jan 2013 23:23:45 +0100

gtk+3.0 (3.6.1-1) experimental; urgency=low

  * Team upload
  * New upstream release 3.6.1
    - drop private symbols gtk_css_image_get_parser_type and
      gtk_style_properties_get_style from symbols file (made static upstream;
      verified not to be present in any header file)

 -- Simon McVittie <smcv@debian.org>  Mon, 22 Oct 2012 21:17:30 +0100

gtk+3.0 (3.6.0-2) experimental; urgency=low

  * debian/control.in: Add ${shlibs:Depends} Depends to libgtk-3-bin

 -- Sjoerd Simons <sjoerd@debian.org>  Wed, 03 Oct 2012 18:44:04 +0200

gtk+3.0 (3.6.0-1) experimental; urgency=low

  * New upstream release (3.6.0)
  * Sync with ubuntu:
    * debian/rules: Make test failures fatal again
    * debian/libgtk-3-0.symbols: Updated
    * debian/rules: Update build-depends
    * debian/libgtk-3-bin.install: Add gtk-launch: A new commandline utility
      to launch an application from its desktop file
    * Add autopkgtest support
  * debian/patches/072_statusicon_icon_size.patch:
    * Removed merged upstream
  * debian/patches/074_try-harder-to-discriminate-Shift-F10-and-F10.patch:
    * Removed, fixed upstream
  * debian/patches/073_transparent_colors.patch
    * Removed, fixed upstream
  * debian/control.in: bump glib2.0 build-dep to >= 2.33.14 to trump the dodgy
    version in unstable
  * debian/control.in: Bump gnome-themes-standard break due to theme related
    changes

 -- Sjoerd Simons <sjoerd@debian.org>  Wed, 03 Oct 2012 09:07:16 +0200

gtk+3.0 (3.4.2-6) unstable; urgency=low

  * Team upload.
  * debian/patches/076_check_wm_supports_hint.patch: This patch fixes the
    size and placement of popup menus with some window managers, such as
    Awesome and XMonad. Closes: #681974

 -- Sébastien Villemot <sebastien@debian.org>  Thu, 31 Jan 2013 18:09:43 +0100

gtk+3.0 (3.4.2-5) unstable; urgency=low

  * debian/patches/075_gtkplug-fix-handling-of-key-events-for-layouts.patch:
    This patch fixes handling of key events for different layouts in
    GtkPlug. In particular, it fixes the keyboard layout switching from
    gnome-screensaver when the screen is locked. Closes: #692235
  * debian/libgtk-3-0.symbols: add gdk_x11_keymap_get_group_for_state and
    gdk_x11_keymap_key_is_modifier which are introduced by the above patch
    (actually backported from the 3.5.2 API).
  * debian/rules: call dh_makeshlibs with -V 'libgtk-3-0 (>= 3.4.2-5~)',
    since we introduced new public symbols in this Debian revision.

 -- Sébastien Villemot <sebastien@debian.org>  Wed, 09 Jan 2013 11:00:22 +0100

gtk+3.0 (3.4.2-4) unstable; urgency=low

  * debian/patches/074_try-harder-to-discriminate-Shift-F10-and-F10.patch:
    With xkb-data 2.5.1-2.1 preserving the Shift modifier, GTK+ can properly
    map F10 and Shift-F10 to different key bindings. Closes: #658392

 -- Michael Biebl <biebl@debian.org>  Fri, 21 Sep 2012 18:30:41 +0200

gtk+3.0 (3.4.2-3) unstable; urgency=low

  [ Josselin Mouette ]
  * Update xrandr epoch.

  [ Michael Biebl ]
  * debian/libgtk-3-0.postrm.in: Drop "rm -rf /etc/gtk-3.0/" on purge since
    this removes files owned by libgtk-3-common. Those bits were copied over
    from the gtk+2.0 package but they are actually obsolete and no longer
    required. Closes: #681198
  * debian/patches/073_transparent_colors.patch: Handle transparent colors
    better in GtkStyle emulation. Patch cherry-picked from upstream Git.
    Closes: #669694
  * debian/patches/070_revert-widget-set-up-signals-after-initializing.patch:
    This patch was a temporary workaround for a bug in mutter which has been
    fixed in version 3.4. It was not supposed to be shipped as part of wheezy,
    so drop it again.
  * If the NEWS or README file is larger than 4k in size append a .gz suffix
    as dh_compress will compress those files. This avoids dangling symlinks.
    Closes: #679754

 -- Michael Biebl <biebl@debian.org>  Mon, 06 Aug 2012 21:40:53 +0200

gtk+3.0 (3.4.2-2) unstable; urgency=low

  * debian/patches/072_statusicon_icon_size.patch: Fix how we determine the
    icon size for the statusicon. This fixes a crash in notification-daemon
    which was caused by an assertion failure. Closes: #669883
    Thanks to Fernando Lemos for the patch and Brad Jorsch for the excellent
    debugging.

 -- Michael Biebl <biebl@debian.org>  Sat, 30 Jun 2012 17:01:38 +0200

gtk+3.0 (3.4.2-1) unstable; urgency=low

  * New upstream release.
  * Simplify shlibs version information for libgail-3-0 and no longer create a
    dependency on libgail-3-common, this package has been dropped in 3.2.

 -- Michael Biebl <biebl@debian.org>  Thu, 10 May 2012 14:44:28 +0200

gtk+3.0 (3.4.1-2) unstable; urgency=low

  * Upload to unstable.

 -- Michael Biebl <biebl@debian.org>  Thu, 19 Apr 2012 02:46:25 +0200

gtk+3.0 (3.4.1-1) experimental; urgency=low

  [ Josselin Mouette ]
  * Break libvte-2.90-9 < 0.32 and libwebkitgtk-3.0-0 < 1.8.0 for the
    scrolling related changes. Closes: #666921.

  [ Michael Biebl ]
  * New upstream release.
    - Fixes GtkPaned's handling of preferred size. Closes: #666718
  * Update dependencies according to configure.ac.
  * Drop explicit Build-Depends on gir1.2-glib-2.0 and gir1.2-freedesktop.
  * Refresh patches.
  * Remove leftovers from the opt flavor.
  * Set --sourcedir for the different flavors when running dh_install. This
    way the .install files can be simplified a lot which makes them much more
    readable.
  * Bump Standards-Version to 3.9.3.
  * Update Vcs-* URLs.
  * Remove --enable-xinput configure flag as xinput support is no longer
    optional and this flag has thus been removed upstream.
  * debian/patches/071_fix-installation-of-HTML-images.patch: Fix installation
    of HTML images for out-of-tree builds when using absolute paths.
    Closes: #656803

 -- Michael Biebl <biebl@debian.org>  Tue, 17 Apr 2012 20:59:19 +0200

gtk+3.0 (3.4.0-1) experimental; urgency=low

  * New upstream release.
  * Bump Build-Depends on cdbs for multiarch support.
  * debian/libgtk-3-0.symbols: Updated.
  * debian/rules: Bump SHVER to 3.3.18.
  * debian/control.in:
    - Bump (Build-)Depends on libglib2.0-dev to (>= 2.31.20).
    - Drop explicit Build-Depends on gir1.2-atk-1.0, gir1.2-pango-1.0 and
      gir1.2-gdkpixbuf-2.0, those are pulled via the corresponding -dev
      package.
    - Update dependencies of libgtk-3-dev. Strip the minimum version from
      libx*-dev, since those versions were older then lenny anyway.
    - Remove a few obsolete Conflicts/Replaces.
  * Refresh patches.
  * Disable 043_notebook_scroll.patch, it needs to be updated.
  * Move org.gtk.Demo.gschema.xml gsettings schema from libgtk-3-common to
    gtk-3-examples. Add the necessary Breaks/Replaces.
  * debian/libgtk-3-bin.install.in: Install the man pages from the install
    directory, not the source directory.
  * debian/patches/070_revert-widget-set-up-signals-after-initializing.patch:
    Revert upstream commit which breaks the window decorations in
    gnome-shell resp. mutter 3.2.

 -- Michael Biebl <biebl@debian.org>  Wed, 28 Mar 2012 15:27:05 +0200

gtk+3.0 (3.3.16-1) experimental; urgency=low

  * New upstream development release.
  * debian/libgtk-3-0.symbols: Add new symbols.
  * debian/rules: Bump SHVER to 3.3.16.
  * debian/control.in:
    - Bump (Build-)Depends on libglib2.0-dev to (>= 2.31.18).
    - Bump (Build-)Depends on libgdk-pixbuf2.0-dev to (>= 2.25.2).
    - Drop Depends on libxml2-utils from libgtk-3-dev as gtk-builder-convert
      has been removed.
    - Drop Recommends on python and debhelper from libgtk-3-dev since it no
      longer includes a dh_gtkmodules debhelper addon.
    - Bump Breaks against gnome-themes-standard due to theming related
      changes.
  * Remove leftovers from the gtk3-engines-pixbuf package.
  * Update patches:
    - Drop 003_gdk.pc_privates.patch, fixed upstream in a similar way.
    - Drop 70-Fix-document-generation-in-out-of-tree-builds.patch, applied
      upstream.
    - Drop 041_ia32-libs.patch, no longer required with multiarch.
    - Disable 042_treeview_single-focus.patch for now since it has no
      description why this patch is needed and it needs to be updated.
    - Refresh remaining patches.
  * debian/gtk-3-examples.install.in: Install gtk3-widget-factory demo
    application.
  * Stop building static libraries which require a full separate build and
    appear to be unused.
  * Enable colord support for color-managed printing. Keep it disabled for the
    udeb build.

 -- Michael Biebl <biebl@debian.org>  Wed, 07 Mar 2012 01:16:05 +0100

gtk+3.0 (3.2.3-1) unstable; urgency=low

  * New upstream release.
    - Fixes segfault on arrow keypress in empty GtkIconView. Closes: #638704
    - Fixes a11y related crash in treeview. Closes: #652073
    - Fixes mouse grabbing when clicking resize grip. Closes: #630972
  * Update patches:
    - Drop 000git_gtk_tree_view_get_tooltip_context_annotation.patch, applied
      upstream.
    - Drop 080_filechooserdefault-Don-t-unref-value-twice.patch, applied
      upstream.
    - Refresh 017_no_offscreen_device_grabbing.patch,
      042_treeview_single-focus.patch and 043_notebook_scroll.patch.
  * Change section of gir1.2-gtk-3.0 to introspection.

 -- Michael Biebl <biebl@debian.org>  Tue, 20 Dec 2011 18:42:32 +0100

gtk+3.0 (3.2.2-3) unstable; urgency=low

  [ Martin Pitt ]
  * Add 000git_gtk_tree_view_get_tooltip_context_annotation.patch: Fix
    gtk_tree_view_get_tooltip_context() transfer annotation, causing crashes
    when using this method from Python.
  * Add 016_no_offscreen_widgets_grabbing.patch: Widgets inside
    GtkOffscreenWindow seem like they should not be allowed to do
    grab the mouse or whatever, as this can deactivate open menus.
    (LP: #512427, GNOME #607668)
  * Add 017_no_offscreen_device_grabbing.patch: Do not allow devices in an
    offscreen hierarchy to take grabs. (LP: #804009, GNOME #658563)
  * Add 018_gdkenumtypes.c_location.patch: Always generate gdk/gdkenumtypes.c
    in the source tree, and fix path in the introspection sources. With this,
    gdkenumtypes.c is correctly included with separate build trees, too.  This
    fixes missing GTypes in the .gir when using a separate build tree.
    (LP: #769256, GNOME #647729)
  * debian/rules: Bump SHVER to 3.1.90.
  * Build for multiarch. Adapted Steve Langasek's changes to Ubuntu's gtk+2.0
    package:
    - debian/control.in: Bump build dependencies to multiarch aware versions.
    - debian/control.in: Add Multi-Arch: and necessary Pre-Depends: fields.
      (libraries/-dbg are "same", -doc/-bin are "foreign").
    - debian/rules: Use multiarch LIBDIR.
    - debian/libgail-3-dev.install, debian/libgail-3-0.install: Rename to
      *.in, and use @LIBDIR@ instead of hardcoded usr/lib.
    - debian/gir1.2-gtk-3.0.install.in: Use @LIBDIR@.
    - debian/libgtk-3-0.triggers.in, debian/libgtk-3-0.postinst.in,
      debian/rules: Also trigger on changes to the fallback non-multiarch
      module directory, which is now called @OLD_MODULES_BASE_PATH@.
    - Add 061_multiarch_module_fallback.patch: Fall back to the hard-coded
      pre-multiarch module directory when searching for modules. This
      maintains compatibility with packages installing modules to
      the old directories.

  [ Josselin Mouette ]
  * Break murrine-themes (same reason as gnome-themes-standard).
  * Move /etc/gtk-3.0 to libgtk-3-common.
  * Add appropriate Breaks/Replaces to handle it.
  * Remove gtk-query-immodules-3.0 from libgtk-3-bin since it is
    clearly not Multi-Arch compatible. It should not be needed anyway,
    everything is handled by triggers from the private directory.
  * Remove incorrect M-A: same statement for the debug package.
  * Make libgtk-3-bin arch-any, thanks Rico for noticing.

  [ Michael Biebl ]
  * debian/libgtk-3-0.postinst.in: If the non-multiarch immodules directory
    does not exist or is empty handle this case more gracefully and don't
    print an error message.
  * debian/patches/080_filechooserdefault-Don-t-unref-value-twice.patch: Fix
    incorrect ref counting which could lead to a crash in the filechooser.
    Closes: #650223

 -- Michael Biebl <biebl@debian.org>  Wed, 30 Nov 2011 00:25:29 +0100

gtk+3.0 (3.2.2-2) unstable; urgency=low

  * Upload to unstable.
  * debian/control.in:
    - Add Breaks against gnome-themes-standard (<< 3.2) due to the CSS theming
      related changes. Closes: #649203
  * Fix broken symlinks in /usr/share/doc. Closes: #647466

 -- Michael Biebl <biebl@debian.org>  Sat, 19 Nov 2011 00:01:03 +0100

gtk+3.0 (3.2.2-1) experimental; urgency=low

  * New upstream release.
  * Refresh patches.

 -- Michael Biebl <biebl@debian.org>  Mon, 14 Nov 2011 00:07:56 +0100

gtk+3.0 (3.2.1-2) experimental; urgency=low

  * debian/control.in:
    - Move gtk-doc-tools from Build-Depends-Indep to Build-Depends as it is
      required by autoreconf. Also bump it to (>= 1.11).

 -- Michael Biebl <biebl@debian.org>  Sat, 22 Oct 2011 00:30:44 +0200

gtk+3.0 (3.2.1-1) experimental; urgency=low

  [ Sjoerd Simons ]
  * New upstream release
  * debian/control.in: Update build-depends
  * debian/rules: Bump libgail SHVER depends
  * d/p/002_static-linking-dont-build-perf.patch: Removed, fixed upstream
  * d/p/030_xim-modules.patch: Removed, fixed upstream
  * d/p/045_trayicon-visual.patch: Removed, fixed upstream
  * d/p/003_gdk.pc_privates.patch: Refreshed
  * d/p/043_notebook_scroll.patch: Refreshed
  * d/p/044_tracker_fts.patch: Refreshed
  * debian/rules: Enable gtk-doc build with the shared build

  [ Michael Biebl ]
  * debian/watch:
    - Track .xz tarballs.
  * debian/control.in:
    - Set pkg-gnome-maintainers@lists.alioth.debian.org as Maintainer.
    - Instead of depending on lynx | www-browser, make the -doc packages
      suggest devhelp.

  [ Sjoerd Simons ]
  * debian/libgtk-3-0.symbols: Update symbols
  * Remove libgail-3-common package. Modules have been integrated directly into
    Gtk
  * debian/patches/70-Fix-document-generation-in-out-of-tree-builds.patch:
    + Added, fix documentation when build out of tree

 -- Sjoerd Simons <sjoerd@debian.org>  Fri, 21 Oct 2011 19:36:06 +0200

gtk+3.0 (3.0.12-3) unstable; urgency=low

  * 030_xim-modules.patch: stolen from upstream git. Fix the behavior of
    XIM modules. Closes: #633720.
  * 043_notebook_scroll.patch: handle a few more widgets to avoid
    alt+scroll being intercepted by ranges, spin buttons, combo boxes…

 -- Josselin Mouette <joss@debian.org>  Thu, 08 Sep 2011 13:01:03 +0200

gtk+3.0 (3.0.12-2) unstable; urgency=low

  [ Josselin Mouette ]
  * Tighten dependencies on libgtk-3-common. Closes: #636766.

  [ Michael Biebl ]
  * debian/patches/045_trayicon-visual.patch: Fix assertion in trayicon-x11
    when visual is not available. Thanks to Vincent Bernat for the patch.
    Closes: #637067
  * debian/libgail-3-0.symbols: Remove trailing empty line which confuses
    dpkg-gensymbols.
  * Bump debhelper compatibility level to 8.

 -- Michael Biebl <biebl@debian.org>  Tue, 30 Aug 2011 01:57:26 +0200

gtk+3.0 (3.0.12-1) unstable; urgency=low

  * New upstream release.
    - GdkKeymap: Prevent an infinite loop in the non-XKB case.
      (Closes: #633917)
  * Stop installing libtool .la files.

 -- Michael Biebl <biebl@debian.org>  Thu, 28 Jul 2011 12:45:04 +0200

gtk+3.0 (3.0.11-1) unstable; urgency=low

  * New upstream release.
    - Fixes infinite-loop in GTK_FILE_CHOOSER_ACTION_CREATE_FOLDER.
      (Closes: #628457)
  * debian/patches/044_tracker_fts.patch: Enable Tracker full text search.

 -- Michael Biebl <biebl@debian.org>  Thu, 14 Jul 2011 14:45:24 +0200

gtk+3.0 (3.0.10-1) unstable; urgency=low

  [ Josselin Mouette ]
  * libgtk-3-0.postrm.in: fix badly written test.

  [ Fabian Greffrath ]
  * Remove leftover diversions from the libgtk3.0-bin package
    that got replaced by libgtk-3-bin (Closes: #617662 ).

  [ Michael Biebl ]
  * debian/watch: Switch to .bz2 tarballs.
  * New upstream release.
  * Refresh patches.
  * Bump Standards-Version to 3.9.2. No further changes.
  * Drop Build-Depends on dpkg-dev (>= 1.13.19). Even lenny has a more recent
    version.
  * Update package descriptions.
  * Drop debian/gruik2devhelp.awk and Build-Depends on gawk, obsolete.

  [ Josselin Mouette ]
  * 043_notebook_scroll.patch: new patch. Reintroduce tab scrolling in
    GtkNotebook, but this time only when Alt is pressed, as recommended
    by upstream, and from the whole notebook area.
  * Drop debhelper 8 requirement so that it can build.
  * libgtk-3-bin.preinst: only remove libgtk3.0-bin diversions if they
    already exist.

 -- Josselin Mouette <joss@debian.org>  Sat, 04 Jun 2011 22:51:06 +0200

gtk+3.0 (3.0.8-1) unstable; urgency=low

  * Make the -dev package depend on the gir package.
  * New upstream release.
  * Drop the mimeinfo.cache from the udeb, it’s been moved to
    gdk-pixbuf.
  * Upload to unstable; drop check-dist include.

 -- Josselin Mouette <joss@debian.org>  Sun, 10 Apr 2011 18:29:44 +0200

gtk+3.0 (3.0.6-1) experimental; urgency=low

  * New upstream release.
    + debian/libgtk-3-0.symbols:
      - Updated.
  * debian/control.in:
    + Tighten libatk1.0-dev b-d to make sure we get an Atk-1.0.gir file.

 -- Emilio Pozuelo Monfort <pochu@debian.org>  Sat, 26 Mar 2011 00:00:41 +0000

gtk+3.0 (3.0.3-1) experimental; urgency=low

  * New upstream release.
    + debian/control.in:
      - Bump minimum libpango1.0-dev dependency.

 -- Emilio Pozuelo Monfort <pochu@debian.org>  Mon, 14 Mar 2011 23:34:09 +0000

gtk+3.0 (3.0.2-1) experimental; urgency=low

  * New upstream release
  * debian/patches/080_prevent_invalid_free.patch
    - Removed. fixed upstream

 -- Sjoerd Simons <sjoerd@debian.org>  Wed, 09 Mar 2011 23:46:48 +0000

gtk+3.0 (3.0.1-2) experimental; urgency=low

  * debian/patches/080_prevent_invalid_free.patch
    - Added. Prevent invalid free on double/tripple click events (from upstream
      git)

 -- Sjoerd Simons <sjoerd@debian.org>  Sat, 26 Feb 2011 16:02:13 +0000

gtk+3.0 (3.0.1-1) experimental; urgency=low

  [ Robert Ancell ]
  * debian/libgtk-3-bin.postrm:
  * debian/libgtk-3-bin.preinst:
    - Fix package name used in diversion

  [ Emilio Pozuelo Monfort ]
  * New upstream release.

 -- Emilio Pozuelo Monfort <pochu@debian.org>  Tue, 22 Feb 2011 20:36:55 +0000

gtk+3.0 (3.0.0-1) experimental; urgency=low

  [ Emilio Pozuelo Monfort ]
  * New upstream release.
    + debian/control.in:
      - Stop building the pixbuf package, it hasn't been ported to the
        new style API so is useless.
    + debian/patches/006_reenable_pixbuf_engine.patch:
      - Removed, no longer necessary.
    + debian/libgtk3.0-0.symbols:
      - Updated.
    + debian/libgtk3.0-dev.install.in,
      debian/libgtk3.0-dev.manpages,
      debian/rules:
      - gtk-builder-convert is gone, stop shipping it.

  [ Robert Ancell ]
  * New upstream release
  * Rename binary packages to new so naming
  * debian/control:
    - Bump build-depends on libglib2.0-dev, libgdk-pixbuf2.0-dev, libatk1.0-dev,
      gobject-introspection
  * debian/libgail-3-0.symbols:
  * debian/libgtk-3-0.symbols:
    - Updated
    - Mark symbols with stable version number
  * debian/rules:
    - Bump SHVER

  [ Emilio Pozuelo Monfort ]
  * Fix some leftovers after the renaming.

 -- Emilio Pozuelo Monfort <pochu@debian.org>  Sat, 19 Feb 2011 11:40:36 +0000

gtk+3.0 (2.99.2-1) experimental; urgency=low

  * New upstream release.
    + d/p/0001-stylecontext-Protect-the-cairo-contexts-with-cairo_s.patch
      d/p/0003-Fixed-assertions-in-gtk_cell_renderer_get_aligned_ar.patch
      d/p/0002-_gtk_cell_area_set_cell_data_func_with_proxy-set-the.patch
      - Removed, included upstream.
    + debian/libgtk3.0-0.symbols:
      - Updated.
    + debian/rules:
      - Bumped the shver.

 -- Emilio Pozuelo Monfort <pochu@debian.org>  Thu, 13 Jan 2011 18:36:27 +0000

gtk+3.0 (2.99.1-1) experimental; urgency=low

  [ Robert Ancell ]
  * debian/control.in:
    - Bump build-depends on libglib2.0-dev
  * debian/libgtk3.0-0.symbols:
    - Updated.
  * debian/libgtk3.0-dev.install.in
    - gdkconfig.h no longer distributed
  * debian/rules:
    - Bumped the shver.
  * debian/patches/001_static-linking-dont-query-immodules.patch:
  * debian/patches/005_support_disabling_x11_extensions.patch:
  * debian/patches/003_gdk.pc_privates.patch:
  * debian/patches/070_mandatory-relibtoolize.patch:
  * debian/patches/041_ia32-libs.patch:
  * debian/patches/002_static-linking-dont-build-perf.patch:
  * debian/patches/004_git_add_missing_include.patch:
  * debian/patches/042_treeview_single-focus.patch:
    - Refreshed.

  [ Emilio Pozuelo Monfort ]
  * New upstream release.
    + debian/rules:
      - Pass --enable-xinput instead of --with-xinput=yes.
      - Bump the shver.
    + debian/patches/004_git_add_missing_include.patch,
      debian/patches/005_support_disabling_x11_extensions.patch,
      debian/patches/007-continue-to-install-gdk-TARGET-3.0.pc.patch:
      - Removed, included upstream.
    + debian/patches/061_use_pdf_as_default_printing_standard.patch:
      - Removed. The cups backend part has been fixed upstream in a (better)
        different way, and the lpr part doesn't make sense as we don't know
        if the job will be sent to CUPS or not.
    + debian/patches/070_mandatory-relibtoolize.patch,
      debian/rules:
      - Switch to dh-autoreconf.
    + debian/patches/*:
      - Refreshed.
    + debian/libgtk3.0-0.symbols,
      debian/libgail3.0-0.symbols:
      - Updated.
    + debian/libgtk3.0-*.{install.in,manpages},
      debian/rules:
      - Install manpages and binaries with the -3.0 suffix as upstream has
        stopped doing so.
  * Switch to CDBS' flavours system.
  * debian/rules:
    + Remove hack to build on PowerPC64. That port is dead, and if it's
      ever back, hopefully we won't need to workaround toolchain issues.
    + Pass -O1 to the linker so dynamic loading is faster.
  * d/patches/0001-stylecontext-Protect-the-cairo-contexts-with-cairo_s.patch
    d/patches/0003-Fixed-assertions-in-gtk_cell_renderer_get_aligned_ar.patch
    d/patches/0002-_gtk_cell_area_set_cell_data_func_with_proxy-set-the.patch
    + Backport patches from upstream git. They fix rendering issues and
      assertion failures.

 -- Emilio Pozuelo Monfort <pochu@debian.org>  Wed, 12 Jan 2011 22:06:17 +0000

gtk+3.0 (2.91.6-1) experimental; urgency=low

  * New upstream release.
    + debian/patches/004_git_dont_setup_timeout_twice.patch:
      - Removed, included upstream.
    + debian/patches/004_git_add_missing_include.patch:
      - New patch from upstream git, add a missing include that
        otherwise caused the build to fail when disabling X extensions.
    + debian/patches/006_reenable_pixbuf_engine.patch:
      - New patch. Build the pixbuf engine even if it hasn't been ported to
        the new GtkThemingEngine API.
    + debian/patches/*:
      - Refreshed.
    + debian/libgtk3.0-0.symbols:
      - Updated.
      - Add Build-Depends-Package.
    + debian/rules:
      - Bumped the shver.
      - Disable silent builds.
  * Let gir1.2-gtk-3.0 replace gir1.0-gtk-3.0.

 -- Emilio Pozuelo Monfort <pochu@debian.org>  Sat, 18 Dec 2010 16:00:23 +0000

gtk+3.0 (2.91.5-2) experimental; urgency=low

  * debian/control.in,
    debian/rules:
    + Remove the chrpath hack, it's been fixed in libtool.
  * Update to the new gir policy:
    - Rename gir1.0-gtk-3.0 to gir1.2-gtk-3.0.
    - Bump the gobject-introspection build dependency.
    - Build depend on gir1.2 packages.

 -- Emilio Pozuelo Monfort <pochu@debian.org>  Sun, 12 Dec 2010 16:03:02 +0100

gtk+3.0 (2.91.5-1) experimental; urgency=low

  * New upstream release.
    + debian/patches/004_gtk_gir_build.patch:
      - Removed, fixed upstream.
    + debian/patches/004_git_dont_setup_timeout_twice.patch:
      - New patch from upstream git, don't setup a timeout in
        gtkspinners twice.
    + debian/patches/070_mandatory-relibtoolize.patch:
      - Updated.
    + debian/libgtk3.0-0.symbols:
      - Updated.

 -- Emilio Pozuelo Monfort <pochu@debian.org>  Tue, 30 Nov 2010 23:13:17 +0100

gtk+3.0 (2.91.4-2) experimental; urgency=low

  [ Laurent Bigonville ]
  * debian/watch: Bump version to 3

  [ Emilio Pozuelo Monfort ]
  * Add gir1.0-gtk-3.0, based on the gir1.0-gtk-2.0 Ubuntu patch.
  * debian/patches/004_gtk_gir_build.patch:
    + Fix the introspection build.
  * debian/patches/070_mandatory-relibtoolize.patch:
    + Updated.

  [ Sjoerd Simons ]
  * Update build-depends to properly depend on -dev packages with .gir
  * Target experimental

 -- Sjoerd Simons <sjoerd@debian.org>  Sat, 27 Nov 2010 17:01:51 +0000

gtk+3.0 (2.91.4-1) experimental; urgency=low

  * debian/libgtk3.0-common.install:
    + Ship the GSettings schemas.
  * New upstream release.
    + debian/control.in:
      - Bump glib2.0 build requirement.
    + debian/patches/*:
      - Refreshed.
  * debian/libgtk3.0-bin.{preinst,postrm}:
    + Add #DEBHELPER# token. Make errors fatal with set -e.
  * debian/rules:
    + Exclude .in files from the dh_installdocs call, so that
      it picks the real .doc-base files and not the .in ones.
  * debian/libgtk3.0-doc.doc-base.gdk{,.in}:
    + Don't hardcode the package name, generate it at build time.
  * debian/libgail3.0-doc.doc-base.gail-reference:
    + Fix paths to the manual.

 -- Emilio Pozuelo Monfort <pochu@debian.org>  Tue, 16 Nov 2010 06:30:33 +0100

gtk+3.0 (2.91.3-1) experimental; urgency=low

  [ Sebastian Dröge ]
  * Initial GTK+ 3 packaging.

  [ Rico Tzschichholz ]
  * New upstream development release
  * some fixes and changes

  [ Sjoerd Simons ]
  * New upstream release (2.91.3)
  * debian/patches/009_gtk-export-filechooser.patch:
    + Removed. Doesn't apply anymore and was only needed for hildon
  * Update build-depends to cairo >= 1.10.0 and glib-2.0 >= 2.27.0
  * debian/patches/070_mandatory-relibtoolize.patch
    + Updated
  * Update the faq/tutorial index files names
  * debian/control.in:
    + Add dependency on docbook-utils for db2html to generate the documentation
      html during build
  * Update the symbols file
  * Version various document index files so they don't conflict with their
    gtk2 flavour
  * debian/libgtk3-bin.preinst, debian/libgtk3-bin.postrm:
    + Divert gtk+2.0's update-icon-caches. The format remained the same so this
      is safe to do
  * debian/ruels, libtk3.0-doc.*: Tutorial and FAQ have been removed from the
    gtk source as they were updated, stop trying to install them
  * debian/libgail3.0-doc.doc-base.gail-reference
    + Rename the doc-base to gail-reference-3.0 to not conflict with
      libgail3.0-doc
  * debian/copyright updated/rewritten

 -- Sjoerd Simons <sjoerd@debian.org>  Sun, 07 Nov 2010 20:45:46 +0000

gtk+2.0 (2.21.5-1) experimental; urgency=low

  * New upstream development release:
    + debian/control.in,
      debian/rules,
      debian/*:
      - Remove all mentions of gdk-pixbuf and (build-) depend on it.
    + debian/libgtk2.0-0.postinst.in,
      debian/libgtk2.0-0.postrm.in,
      debian/libgtk2.0-0.triggers.in,
      debian/dh_gtkmodules.in:
      - Handle immodules by triggers and deprecate dh_gtkmodules.
    + debian/patches/*:
      - Refreshed.
      - Remove gdk-pixbuf and immodule patches.
    + debian/rules,
      debian/libgtk2.0-0.symbols:
      - Update for new API symbols.
    + debian/update-gdkpixbuf-loaders*,
      debian/update-gtk-immodules*:
      - Drop module update scripts which are no-ops since 2.10.1.

 -- Sebastian Dröge <slomo@debian.org>  Thu, 22 Jul 2010 21:01:09 +0200

gtk+2.0 (2.21.2-1) experimental; urgency=low

  * New upstream development release:
    + debian/rules,
      debian/libgtk2.0-0.symbols:
      - Update for new API symbols.
    + debian/patches/070_mandatory-relibtoolize.patch:
      - Regenerated for the new version.
    + debian/control.in:
      - Update GLib (build-) dependency to >= 2.25.8.

 -- Sebastian Dröge <slomo@debian.org>  Fri, 11 Jun 2010 12:19:30 +0200

gtk+2.0 (2.21.1-1) experimental; urgency=low

  * New upstream development release:
    + debian/rules,
      debian/libgtk2.0-0.symbols:
      - Update for new API symbols.
    + debian/patches/070_mandatory-relibtoolize.patch:
      - Regenerated for the new version.

 -- Sebastian Dröge <slomo@debian.org>  Mon, 31 May 2010 09:45:32 +0200

gtk+2.0 (2.21.0-1) experimental; urgency=low

  * New upstream development release:
    + debian/rules,
      debian/libgtk2.0-0.symbols:
      - Update for new API symbols.
    + debian/patches/002_static-linking-dont-build-perf.patch:
      - Refreshed.
    + debian/patches/070_mandatory-relibtoolize.patch:
      - Regenerated for the new version.

 -- Sebastian Dröge <slomo@debian.org>  Sat, 08 May 2010 08:20:19 +0200

gtk+2.0 (2.20.1-1) unstable; urgency=low

  * New upstream bugfix release:
    + debian/patches/006_support-for-tracker-0.8-stable-releases.patch:
      - Dropped, merged upstream.
    + debian/patches/003_gdk.pc_privates.patch:
      - Updated to apply cleanly again.
    + debian/patches/070_mandatory-relibtoolize.patch:
      - Regenerated for the new version.

 -- Sebastian Dröge <slomo@debian.org>  Mon, 03 May 2010 07:26:14 +0200

gtk+2.0 (2.20.0-3) unstable; urgency=low

  * debian/control.in
    - Add Vcs-* fields.
    - Add Homepage field.
  * debian/patches/006_support-for-tracker-0.8-stable-releases.patch
    - Add support for tracker 0.8 stable and future 0.9 releases. Also add
      support for loading the search engines on demand until they are actually
      needed. Patch is backported from upstream Git branch "tracker-0.8".
  * Refresh patches to apply cleanly.

 -- Michael Biebl <biebl@debian.org>  Wed, 14 Apr 2010 20:39:28 +0200

gtk+2.0 (2.20.0-2) unstable; urgency=low

  * Upload to unstable.

 -- Sebastian Dröge <slomo@debian.org>  Wed, 31 Mar 2010 09:16:00 +0200

gtk+2.0 (2.20.0-1) experimental; urgency=low

  [ Emilio Pozuelo Monfort ]
  * debian/rules,
    debian/control.in,
    debian/libgtk-directfb-2.0-0.*,
    debian/libgtk-directfb-2.0-dev.*,
    debian/patches/090_directfb-map-virtual-modifiers.patch,
    debian/patches/series:
    - Drop the DirectFB enabled GTK+ packages. They were needed for the
      graphical installer but it's now switching to X11 so we don't need
      them anymore.
  * debian/rules:
    - Move --with-xinput=yes and --with-libjasper to configure_flags
      since they are common to all of our flavours.

  [ Sebastian Dröge ]
  * New upstream stable release:
    + debian/patches/070_mandatory-relibtoolize.patch:
      - Regenerated for the new version.
    + debian/rules,
      debian/libgtk2.0-0.symbols:
      - Update SHVER to 2.20.0 for the new API to force dependencies
        on the stable version.
    + debian/control.in:
      - Update GLib build dependency and tighten some -dev package dependencies.
    + debian/patches/003_gdk.pc_privates.patch:
      - Updated to apply cleanly again.

 -- Sebastian Dröge <slomo@debian.org>  Tue, 23 Mar 2010 15:55:56 +0100

gtk+2.0 (2.19.7-3) experimental; urgency=low

  * debian/control.in:
    - Build depend on xsltproc, needed to generate the mime cache.
      It was brought indirectly by gtk-doc-tools, but that's on
      Build-Depends-Indep which isn't enough.

 -- Emilio Pozuelo Monfort <pochu@debian.org>  Tue, 16 Mar 2010 15:30:32 +0100

gtk+2.0 (2.19.7-2) experimental; urgency=low

  [ Cyril Brulebois ]
  * Switch udeb from DirectFB to Xlib to prepare the move to an X11-based
    graphical installer. Closes: #573872.
     - Replace libgtk-directfb-2.0-0-udeb with libgtk-x11-udeb in control
       file.
     - Update description accordingly.
     - Update .install.in accordingly, using the “shared_udeb” flavour,
       based on the “shared” one, but with a few X11 extensions disabled.
     - Update package name and file paths accordingly in rules file.
  * Version/Bump some B-D to make sure the udeb gets proper dependencies
    on the recently reworked/added udebs:
     - libx11-dev
     - libxcursor-dev
     - libxext-dev
     - libxi-dev
     - libxinerama-dev
     - libxrender-dev
  * Add one patch to make it possible to disable X11 extensions, and
    refresh the other one accordingly:
     - 005_support_disabling_x11_extensions.patch
     - 070_mandatory-relibtoolize.patch
  * Ship a minimal MIME database in the udeb, since the loaders mechanism
    isn’t sufficient to get proper PNG support:
     - Add shared-mime-info to Build-Depends to ensure that the
       update-mime-database tool is available at build-time, as well as
       the source freedesktop.org.xml file.
     - Add debian/keep-png-only.xsl to only keep the mime-type matching
       type="image/png". Matching with namespaces is tricky, see the
       comments in the XSL file for the details.
     - Build a MIME cache, and only ship the resulting mime.cache file
       under /usr/share/mime in the udeb.
     - While this is dirty, that should do the trick until it is needed
       for shared-mime-info to ship its own udeb.

  [ Emilio Pozuelo Monfort ]
  * Rename the udeb to libgtk2.0-0-udeb.
  * Standards-Version is 3.8.4, no changes needed.

 -- Emilio Pozuelo Monfort <pochu@debian.org>  Tue, 16 Mar 2010 01:01:48 +0100

gtk+2.0 (2.19.7-1) experimental; urgency=low

  * New upstream development release:
    + debian/patches/070_mandatory-relibtoolize.patch:
      - Regenerated for the new version.

 -- Sebastian Dröge <slomo@debian.org>  Fri, 12 Mar 2010 15:59:27 +0100

gtk+2.0 (2.19.6-1) experimental; urgency=low

  * New upstream development release:
    + debian/patches/070_mandatory-relibtoolize.patch:
      - Regenerated for the new version.
    + debian/rules,
      debian/libgtk-directfb-2.0-0.symbols,
      debian/libgtk2.0-0.symbols:
      - Update SHVER to 2.19.6 for the new API and add new symbols.
  * debian/patches/090_directfb-map-virtual-modifiers.patch:
    + Update to add just another stub to fix the build.

 -- Sebastian Dröge <slomo@debian.org>  Wed, 24 Feb 2010 10:01:31 +0100

gtk+2.0 (2.19.5-1) experimental; urgency=low

  * New upstream development release:
    + debian/patches/070_mandatory-relibtoolize.patch:
      - Regenerated for the new version.
    + debian/rules,
      debian/libgtk-directfb-2.0-0.symbols,
      debian/libgtk2.0-0.symbols:
      - Update SHVER to 2.19.5 for the new API and add new symbols.

 -- Sebastian Dröge <slomo@debian.org>  Wed, 10 Feb 2010 09:38:52 +0100

gtk+2.0 (2.19.4-1) experimental; urgency=low

  * New upstream development release:
    + debian/patches/070_mandatory-relibtoolize.patch:
      - Regenerated for the new version.
    + debian/rules,
      debian/libgtk-directfb-2.0-0.symbols,
      debian/libgtk2.0-0.symbols:
      - Update SHVER to 2.19.4 for the new API and add new symbols.

 -- Sebastian Dröge <slomo@debian.org>  Tue, 26 Jan 2010 08:25:41 +0100

gtk+2.0 (2.19.3-1) experimental; urgency=low

  * New upstream development release:
    + debian/patches/070_mandatory-relibtoolize.patch:
      - Regenerated for the new version.
    + debian/rules,
      debian/libgtk-directfb-2.0-0.symbols,
      debian/libgtk2.0-0.symbols:
      - Update SHVER to 2.19.3 for the new API and add new symbols.
    + debian/patches/091_size_allocate_crash.patch:
      - Dropped, merged upstream.

 -- Sebastian Dröge <slomo@debian.org>  Mon, 11 Jan 2010 20:36:25 +0100

gtk+2.0 (2.19.2-2) experimental; urgency=low

  * debian/patches/091_size_allocate_crash.patch:
    + Patch from upstream GIT to fix a crash on size allocations.
      Thanks to Sebastien Bacher.

 -- Sebastian Dröge <slomo@debian.org>  Wed, 06 Jan 2010 11:42:07 +0100

gtk+2.0 (2.19.2-1) experimental; urgency=low

  [ Emilio Pozuelo Monfort ]
  * debian/patches/000_gtk+-2.0.6-exportsymbols.patch:
    + Removed, it wasn't being applied and hasn't been relevant for a
      long time.

  [ Sebastian Dröge ]
  * New upstream development release:
    + debian/patches/070_mandatory-relibtoolize.patch:
      - Regenerated for the new version.
    + debian/rules,
      debian/libgtk-directfb-2.0-0.symbols,
      debian/libgtk2.0-0.symbols:
      - Update SHVER to 2.19.2 for the new API and add new symbols.
  * debian/patches/090_directfb-map-virtual-modifiers.patch:
    + Fix compilation of the DirectFB backend, patch adapted from
      upstream commit to fix the Quartz backend.

 -- Sebastian Dröge <slomo@debian.org>  Mon, 04 Jan 2010 10:43:48 +0100

gtk+2.0 (2.19.1-1) experimental; urgency=low

  * New upstream development release:
    + debian/rules:
      - Include check-dist.mk to prevent accidental uploads to unstable.
    + debian/control.in:
      - Update ATK build dependency.
    + debian/rules,
      debian/libgtk-directfb-2.0-0.symbols,
      debian/libgtk2.0-0.symbols:
      - Update SHVER to 2.19.1 for the new API and add new symbols.
    + debian/patches/009_gtk-export-filechooser.patch,
      debian/patches/021_loader-files-d.patch:
      - Updated to apply cleanly again.
    + debian/patches/070_mandatory-relibtoolize.patch:
      - Regenerated for the new version.

 -- Sebastian Dröge <slomo@debian.org>  Tue, 01 Dec 2009 15:28:10 +0100

gtk+2.0 (2.18.4-1) unstable; urgency=low

  * New upstream bugfix release:
    + debian/patches/070_mandatory-relibtoolize.patch:
      - Updated for the new version.
    + debian/patches/091_dont-omit-gtk-icon-size-dialog.patch,
      debian/patches/092_gtk-image-size-allocation.patch:
      - Dropped, merged upstream.

 -- Sebastian Dröge <slomo@debian.org>  Tue, 01 Dec 2009 07:46:18 +0100

gtk+2.0 (2.18.3-1) unstable; urgency=low

  * New upstream bugfix release:
    + debian/patches/070_mandatory-relibtoolize.patch:
      - Updated for the new version.
  * debian/patches/091_dont-omit-gtk-icon-size-dialog.patch:
    + Patch from upstream GIT to not omit GTk_ICON_SIZE_DIALOG
      when searching for an appropiate icon size.
  * debian/patches/092_gtk-image-size-allocation.patch:
    + Patch from upstream GIT to fix size allocation of GtkImage.

 -- Sebastian Dröge <slomo@debian.org>  Sun, 18 Oct 2009 13:23:44 +0200

gtk+2.0 (2.18.2-1) unstable; urgency=low

  * New upstream bugfix release:
    + debian/patches/070_mandatory-relibtoolize.patch:
      - Updated for the new version.
    + 090_directfb-backend-compilation-fix.patch:
      - Dropped, merged upstream.

 -- Sebastian Dröge <slomo@debian.org>  Tue, 06 Oct 2009 07:41:45 +0200

gtk+2.0 (2.18.1-1) unstable; urgency=low

  * New upstream bugfix release:
    + debian/patches/070_mandatory-relibtoolize.patch:
      - Updated for the new version.
    + 090_directfb-backend-compilation-fix.patch:
      - Fix compilation of the DirectFB backend, see
        https://bugzilla.gnome.org/show_bug.cgi?id=596959

 -- Sebastian Dröge <slomo@debian.org>  Thu, 01 Oct 2009 07:20:43 +0200

gtk+2.0 (2.18.0-1) unstable; urgency=low

  * New upstream stable release:
    + debian/rules,
      debian/*.symbols:
      - Updated for the new version.
    + debian/patches/005_gdk_directfb_window_new.patch:
      - Dropped, merged upstream.
    + debian/patches/070_mandatory-relibtoolize.patch:
      - Updated for the new version.

 -- Sebastian Dröge <slomo@debian.org>  Wed, 23 Sep 2009 06:36:41 +0200

gtk+2.0 (2.17.11-1) experimental; urgency=low

  * New upstream development release:
    + debian/patches/070_mandatory-relibtoolize.patch:
      - Updated for the new version.
    + debian/rules,
      debian/*.symbols:
      - Updated for the new version.

 -- Sebastian Dröge <slomo@debian.org>  Sat, 05 Sep 2009 07:16:24 +0200

gtk+2.0 (2.17.10-1) experimental; urgency=low

  * New upstream development release:
    + debian/patches/070_mandatory-relibtoolize.patch:
      - Updated for the new version.
    + debian/rules,
      debian/*.symbols:
      - Updated for the new version.
  * -

 -- Sebastian Dröge <slomo@debian.org>  Sat, 05 Sep 2009 07:16:21 +0200

gtk+2.0 (2.17.9-1) experimental; urgency=low

  [ Josselin Mouette ]
  * Clean up the .la files in all -dev packages, not only in the main
    one.

  [ Sebastian Dröge ]
  * New upstream development release:
    + debian/patches/070_mandatory-relibtoolize.patch:
      - Updated for the new version.
    + debian/rules,
      debian/*.symbols:
      - Updated for the new version.

 -- Sebastian Dröge <slomo@debian.org>  Tue, 25 Aug 2009 18:37:11 +0200

gtk+2.0 (2.17.8-1) experimental; urgency=low

  [ Emilio Pozuelo Monfort ]
  * New upstream development release.
    - Handle printers needing authentication. Closes: #499759.
    - Update libglib2.0-dev requirement.
  * debian/watch:
    - Don't uupdate.
  * debian/rules:
    - Configure with --with-libjasper, it's disabled by default now.
  * debian/control.in:
    - Remove conflicts and replaces no longer needed for packages in stable.
    - Standards-Version is 3.8.3, no changes needed.
  * debian/patches/005_xpmico.patch:
    - Removed, this check is not needed as HeaderSize can't overflow because
      IconCount will be at most 16 bits, and that multiplied by 16 is not
      enough to overflow an integer. (Checked with upstream)
  * debian/patches/001_static-linking-dont-query-immodules.patch,
    debian/patches/002_static-linking-dont-build-perf.patch:
    - Add headers.
  * debian/patches/005_gdk_directfb_window_new.patch:
    - New patch. Readd gdk_directfb_window_new(), which is exported in the
      public API and was removed by mistake.
  * debian/patches/*
    - Refreshed.
  * debian/libgtk-directfb-2.0-0.symbols,
    debian/libgtk2.0-0.symbols:
    - Updated for the new symbols. There's one symbol removed from the
      directfb backend, gdk_display_pointer_grab(). It wasn't exported in
      the headers, nor was supposed to be public, so if something out there
      is using it, they are doing it wrong.
  * debian/rules:
    - Remove a trailing backslash that prevented -c4 to be passed to
      dh_makeshlibs.

 -- Josselin Mouette <joss@debian.org>  Thu, 20 Aug 2009 18:29:04 +0200

gtk+2.0 (2.16.5-1) unstable; urgency=low

  * New upstream bugfix release:
    + debian/patches/070_mandatory-relibtoolize.patch:
      - Regenerated for the new version.

 -- Sebastian Dröge <slomo@debian.org>  Tue, 21 Jul 2009 08:09:50 +0200

gtk+2.0 (2.16.4-1) unstable; urgency=low

  * New upstream bugfix release:
    + debian/patches/070_mandatory-relibtoolize.patch:
      - Regenerated for the new version.

 -- Sebastian Dröge <slomo@debian.org>  Thu, 02 Jul 2009 06:09:04 +0200

gtk+2.0 (2.16.3-1) unstable; urgency=low

  * New upstream bugfix release:
    + debian/patches/070_mandatory-relibtoolize.patch:
      - Regenerated for the new version.
  * debian/control.in:
    + Update Standards-Version to 3.8.2.

 -- Sebastian Dröge <slomo@debian.org>  Mon, 29 Jun 2009 11:39:01 +0200

gtk+2.0 (2.16.2-1) unstable; urgency=low

  [ Loic Minier ]
  * Fix string concat in dh_gtkmodules; thanks Kanru Chen; closes: #528782.

  [ Sebastian Dröge ]
  * New upstream bugfix release:
    + debian/patches/091_workaround_no_gtk_init_incorrect_display.patch:
      - Dropped, merged upstream.
    + debian/patches/070_mandatory-relibtoolize.patch:
      - Regenerated for the new version.
    + debian/*.install:
      - Install the manpages from their source locations as
        they're not installed anymore for some reason.
  * debian/control.in:
    + Updated Standards-Version to 3.8.1, no additional changes needed.

 -- Sebastian Dröge <slomo@debian.org>  Tue, 02 Jun 2009 07:44:43 +0200

gtk+2.0 (2.16.1-2) unstable; urgency=low

  [ Loic Minier ]
  * Fix test-print-backend configure flag addition.
  * Set opt_configure_flags to $(shared_configure_flags) in the sample opt
    flavor for armel and move the opt flavor and check flavors below the
    definition of other flags.

 -- Josselin Mouette <joss@debian.org>  Thu, 16 Apr 2009 18:08:02 +0200

gtk+2.0 (2.16.1-1) experimental; urgency=low

  [ Loic Minier ]
  * Clarify dh_gtkmodules doc slightly.

  [ Gustavo Noronha Silva ]
  * debian/series:
  - forgot to add 022_disable-viqr-im-for-vi-locale.patch and
    061_use_pdf_as_default_printing_standard.patch to the series file
    (thanks to seb128 for noticing)
  * debian/control.in:
  - sync Replaces with ubuntu's package for easier migration from Ubuntu
    to Debian ;)

  [ Josselin Mouette ]
  * Make update-icon-caches always generate the cache, now that dh_icons
    is widespread.

  [ Sebastian Dröge ]
  * debian/libgtk-directfb-2.0-0.symbols,
    debian/libgtk2.0-0.symbols,
    debian/libgail18.symbols,
    debian/rules:
    + Add symbol files for GTK.

  [ Loic Minier ]
  * Merge the following changes by Emmet Hikory:

  [ Emmet Hikory ]
  * Port optimised flavor work by Loic Minier from pango1.0:
    - Rework flavor-specific vars.
      + Introduce $(flavor) which is set to $* to clarify implicit rules
      + Rename common_configure_flags to configure_flags
      + Introduce the flavor_get macro to use a flavor specific override or
        fallback to the common defaults for make vars.
      + Use $(call flavor_get, ) to retrieve configure_flags, CFLAGS, and
        LDFLAGS allowing to override these per flavor.
    - Add support for an optimised pass, implemented as a flavor
      + Define a default OPTLIBDIR and replace it in the sed foo for %.in
        files; this is like LIBDIR, but with some hwcaps extension, e.g.
        usr/lib/vfp.
      + Add vars to build an optimised vfp flavour for armel with
        additional CFLAGS
      + Add the "opt" special flavor to flavors to run the testuites on,
        CHECK_FLAVORS
      + Also sed and append %.opt after %.in when generating $ files from
        %.in; the %.opt file is optional and only included if the opt flavor
        is included.
      + Add a debian/libgtk2.0-0.install.opt which lists files from the
        optimised flavor to install in libgtk2.0-0.
      + Add a debian/libgail18.install.opt which lists files from the
        optimised flavor to install in libgail18.

  [ Loic Minier ]
  * Only pass -j to the main make call, do not parallelize the debian/rules
    themselves as it seems to be racy for an unidentified reason which is hard
    to reproduce.
  * Merge patch below from Ubuntu.

  [ Sebastien Bacher ]
  * debian/patches/093_git_change_fix_focus_issue.patch:
    - upstream git change to fix a timestamp issue leading to get nautilus.
      dialog opening sometime unfocussed for example (lp: #333366)

  [ Loic Minier ]
  * Build-dep on autotools-dev for the config.guess / .sub updates to work.
  * Drop duplicate Section/Priority fields.
  * ppc64: use DEB_HOST_GNU_CPU instead of BUILD; drop TODOs, the current
    implementation is correct.

  [ Sebastian Dröge ]
  * New upstream bugfix release:
    + debian/patches/070_mandatory-relibtoolize.patch:
      - Regenerated for the new version.
    + debian/patches/072_workaround_directfb_build.patch,
      debian/patches/092_fix_printtest_include.patch,
      debian/patches/093_git_change_fix_focus_issue.patch:
      - Dropped, merged upstream.

 -- Sebastian Dröge <slomo@debian.org>  Sun, 12 Apr 2009 11:21:58 +0200

gtk+2.0 (2.16.0-1) experimental; urgency=low

  [ Emilio Pozuelo Monfort ]
  * Let libgtk2.0-0 suggest gvfs, as it's needed for some APIs like
    gtk_show_uri.

  [ Josselin Mouette ]
  * libgtk2.0-0 depends on shared-mime-info. Closes: #518090.
  * Add dependent doc packages to b-d-i to ensure proper xrefs.

  [ Loic Minier ]
  * Clean up dh_gtkmodules output:
    - Demote warnings when skipping non-existent GtkPixbuf loaders and Gtk IM
      modules dirs to verbose_print(); use -v to see them.
    - Always print the number of GdkPixbuf loaders and Gtk IM modules found in
      each package.

  [ Emilio Pozuelo Monfort ]
  * New upstream stable release.
    - Bump shlibs.
    - debian/patches/070_mandatory-relibtoolize.patch: regenerated.
  * Ship the gtk-builder-convert manpage in libgtk2.0-dev.
  * Section of dbg packages is debug.

 -- Emilio Pozuelo Monfort <pochu@ubuntu.com>  Sun, 15 Mar 2009 20:10:34 +0100

gtk+2.0 (2.15.5-2) experimental; urgency=low

  [ Emilio Pozuelo Monfort ]
  * debian/control.in:
  - bump libglib2.0-dev build-dep requirement to >= 2.19.7
  - bump libxrandr-dev build-dep requirement to >= 1:1.2.99
  - also bump libgtk2.0-dev dependecies accordingly
    (Closes: #518078)

  [ Gustavo Noronha Silva ]
  * 042_treeview_single-focus.patch:
  - removed FIXME note, since it was explained to me that the patch is
    still necessary
  * debian/rules:
  - bumped SHVER to 2.15.5

  [ Imported from Ubuntu ]
  * 022_disable-viqr-im-for-vi-locale.patch,
    061_use_pdf_as_default_printing_standard.patch:
  - for the rationale for the PDF for printing one see:
    https://wiki.ubuntu.com/PDFasStandardPrintJobFormat

 -- Gustavo Noronha Silva <kov@debian.org>  Tue, 03 Mar 2009 21:58:20 -0300

gtk+2.0 (2.15.5-1) experimental; urgency=low

  * New upstream development release
  * 070_mandatory-relibtoolize.patch: refreshed.
  * 031_directfb_dead-keys.patch, 032_gdkwindowimpl_directfb.patch,
    033_directfb_client-message.patch, 034_directfb_memleak.patch,
    071_jasper_link_fix.patch, 092_fix_printtest_include.patch:
  - dropped; already featured in this release
  * 030_gtkentry_password-char-circle.patch:
  - dropped; upstream provides a different solution to setting the default
    invisible char now, that takes the font being used into consideration
  * 003_gdk.pc_privates.patch:
  - refreshed

 -- Gustavo Noronha Silva <kov@debian.org>  Mon, 02 Mar 2009 22:01:03 -0300

gtk+2.0 (2.14.7-3) experimental; urgency=low

  * 032_gdkwindowimpl_directfb.patch: new version of the patch. This
    should restore the basic functionality of the backend, but there is
    still work underway.
  * 033_directfb_client-message.patch: stolen from the upstream SVN. Fix
    the DirectFB client_message API.
  * 034_directfb_memleak.patch: stolen from the upstream SVN. Fix memory
    leak in the DirectFB code.
  * Require DirectFB 1.0.0 for the 034 patch.
  * 070_mandatory-relibtoolize.patch: updated accordingly.

 -- Josselin Mouette <joss@debian.org>  Sat, 21 Feb 2009 14:59:45 +0100

gtk+2.0 (2.14.7-2) experimental; urgency=low

  * 008_implicit_pointer_conversion_gdkgc_directfb.patch: removed, it’s
    obsolete and just defines the same macro a second time.
  * 007_implicit_pointer_conversion_gdkdrawable_directfb.patch: removed,
    it’s not needed anymore with the latest directfb.
  * 006_proper-directfb-modules.patch: removed from the package, it
    won’t be necessary anymore.
  * 001_static-linking-dont-query-immodules.patch,
    002_static-linking-dont-build-perf.patch,
    003_gdk.pc_privates.patch,
    004_gtk+-ximian-gtk2-filesel-navbutton-5.patch: refreshed.
  * Remove 071_correct_directfb_declarations.patch, and replace it by
    032_gdkwindowimpl_directfb.patch, a patch from Sven Neumann to
    (hopefully) fix DirectFB support for GTK+ 2.14.

 -- Josselin Mouette <joss@debian.org>  Tue, 17 Feb 2009 23:17:56 +0100

gtk+2.0 (2.14.7-1) experimental; urgency=low

  [ Loic Minier ]
  * Don't purge /etc/gtk-2.0/gdk-pixbuf.loaders and /etc/gtk-2.0/gtk.immodules
    during first configuration.

  [ Sebastian Dröge ]
  * New upstream bugfix release:
    + debian/patches/070_mandatory-relibtoolize.patch:
      - Regenerated for the new version.

 -- Sebastian Dröge <slomo@debian.org>  Thu, 08 Jan 2009 08:06:02 +0100

gtk+2.0 (2.14.5-1) experimental; urgency=low

  [ Josselin Mouette ]
  * Really install the faq and tutorial files correctly so that the
    devhelp file is read.
  * Update doc-base files accordingly.
  * gruik2devhelp.awk: new script to generate the devhelp files
    automatically for the FAQ and tutorial, based on the HTML doc.
  * Build-depend on gawk, run the script appropriately.

  [ Sebastian Dröge ]
  * New upstream bugfix release:
    + debian/patches/070_mandatory-relibtoolize.patch:
      - Regenerated for the new version.

 -- Sebastian Dröge <slomo@debian.org>  Tue, 25 Nov 2008 11:00:35 +0100

gtk+2.0 (2.14.4-3) experimental; urgency=low

  * libgail*.install: fix installation paths. Closes: #505105.
  * Do not ship .la files for gail modules.
  * Generate shlibs for libgail.
  * Bump shlibs version to 2.14.0.
  * Do not install libgailutil in libgtk2.0-0.
  * Do not install gtk libs in libgail-dev.
  * Rework docs installation.
  * Add doc links where needed.
  * Install .devhelp files at the correct places. Closes: #504807.
  * Bump dependencies for the development package.
  * Fix dependencies of gail packages.
  * Don’t install libgail in the udeb.
  * Stop shipping /usr/lib/pkgconfig/libgtk-directfb-2.0-0/, nobody uses
    it.
  * Remove versioned conflicts with libgail packages.
  * Remove libgail18.shlibs.
  * Put debugging symbols of libgail modules in libgail-dbg.
  * dh_gtkmodules.in: fix a pod2man error.
  * Disable 006_proper-directfb-modules.patch.
  * Update 070_mandatory_relibtoolize.patch accordingly.

 -- Josselin Mouette <joss@debian.org>  Tue, 11 Nov 2008 14:44:21 +0100

gtk+2.0 (2.14.4-2) experimental; urgency=low

  * debian/control, debian/rules, debian/libgail*:
  - split libgail packages

 -- Gustavo Noronha Silva <kov@debian.org>  Wed, 05 Nov 2008 14:54:08 -0200

gtk+2.0 (2.14.4-1) experimental; urgency=low

  [ Gustavo Noronha Silva ]
  * New upstream release
  * debian/patches/006_proper-directfb-modules.patch:
  - refreshed
  * debian/patches/008_implicit_pointer_conversion_gdkgc_directfb.patch,
    debian/patches/009_gtk-export-filechooser.patch,
    debian/patches/020_immodules-files-d.patch,
    debian/patches/021_loader-files-d.patch,
  - update borrowed from Ubuntu's package
  * debian/patches/071_correct_directfb_declarations.patch,
    debian/patches/072_workaround_directfb_build.patch:
  - borrowed from ubuntu
  * debian/patches/033_treeview_resizing.patch,
    debian/patches/095_gtk-im-module-setting.patch:
  - removed; fixed upstream
  * debian/patches/070_mandatory-relibtoolize.patch:
  - refreshed
  * debian/control.in:
  - added libjasper-dev to the Build-Depends, as GTK+ now supports
    JPEG2000
  - make GTK+ packages conflict/replace with gail ones, since they are now
    included in GTK+
  * debian/patches/092_fix_printtest_include.patch:
  - new patch, to fix build problem in print test
  * debian/patches/071_jasper_link_fix.patch:
  - make gdk-pixbuf-csource link correctly with libjasper
  * debian/rules, debian/control:
  - newer libcairo2-dev contains everything needed to build the directfb
    target, so disable building with the dummy libcairo-directfb2-dev
  - this makes us have to build depend on libcairo2-dev >= 1.6.4-6.1

  [ Loic Minier ]
  * Let libgtk2.0-dev recommend debhelper for dh_gtkmodules.
  * Let libgtk2.0-dev depend on libxml2-utils as it's required for
    gtk-builder-convert to work and might be relied upon by packages bdeping
    on libgtk2.0-dev.

  [ Emilio Pozuelo Monfort ]
  * Update build-dependencies for the new version:
    - libglib2.0-dev >= 2.17.6
    - libpango1.0-dev >= 1.20
    - libatk1.0-dev >= 1.13.0
    - libcairo2-dev >= 1.6.0

 -- Gustavo Noronha Silva <kov@debian.org>  Wed, 24 Sep 2008 21:38:58 -0300

gtk+2.0 (2.12.11-3) unstable; urgency=low

  * 031_directfb_dead-keys.patch: patch from Jérémy Bobbio to fix dead
    keys in the DirectFB backend. Closes: #394871.
  * Now require DirectFB 0.9.26.
  * 070_mandatory_relibtoolize: updated to match the dependency bump.
  * 033_treeview_resizing.patch:
    + Fix crasher introduced by the patch. Closes: #491611.
    + Add references.

 -- Josselin Mouette <joss@debian.org>  Mon, 21 Jul 2008 15:22:38 +0200

gtk+2.0 (2.12.11-2) unstable; urgency=low

  * 033_treeview_resizing.patch:
    + Enable again, it was disabled by mistake.
    + Update to new version provided by Kristian Rietveld.
      Closes: #471073.
  * libgtk2.0-doc.doc-base.gtk2-tutorial: fix spelling of GTK+.
  * *.doc-base.*: fix doc-base sections.

 -- Josselin Mouette <joss@debian.org>  Fri, 18 Jul 2008 14:53:17 +0200

gtk+2.0 (2.12.11-1) unstable; urgency=low

  [ Emilio Pozuelo Monfort ]
  * Build-depend on libcups2-dev instead of libcupsys2-dev, as cups
    is transitioning to that new name.

  [ Sebastian Dröge ]
  * New upstream bugfix release:
    + debian/patches/070_mandatory-relibtoolize.patch:
      - Regenerated for the new version.
    + debian/patches/092_openoffice-menus.patch:
      - Dropped, merged upstream.
  * debian/control.in:
    + Updated Standards-Version to 3.8.0, no additional changes needed.

 -- Sebastian Dröge <slomo@debian.org>  Wed, 02 Jul 2008 06:37:51 +0200

gtk+2.0 (2.12.10-2) unstable; urgency=low

  * debian/patches/092_openoffice-menus.patch:
    + Patch from upstream SVN to fix regression in menu placement
      in openoffice.org (Closes: #484580).

 -- Sebastian Dröge <slomo@debian.org>  Sat, 07 Jun 2008 10:27:50 +0200

gtk+2.0 (2.12.10-1) unstable; urgency=low

  * New upstream bugfix release:
    + debian/patches/009_gtk-export-filechooser.patch:
      - Updated to apply cleanly again.
    + debian/patches/031_gtksearchenginetracker_fixes.patch,
      debian/patches/061_foreign_colormaps.patch,
      debian/patches/092_implicit-g-fopen.patch:
      - Dropped, merged upstream.
    + debian/patches/070_mandatory-relibtoolize.patch:
      - Regenerated for the new version.

 -- Sebastian Dröge <slomo@debian.org>  Wed, 04 Jun 2008 08:14:08 +0200

gtk+2.0 (2.12.9-4) unstable; urgency=low

  [ Loic Minier ]
  * Flip back gdkpixbuf_module_files_d_str after gdkpixbuf_module_file_str in
    patch 021_loader-files-d; this fixes config of gdk loaders and hence the
    current ia32-libs implementation; the change in 2.12.0-3 was incorrect in
    that it flipped the order for im modules and pixbuf loaders, but only im
    modules had to be flipped; the reason im modules had to be flipped is that
    the first list of modules wins for im modules as there is some duplicate
    checking, while in the case of gdk pixbufs, the last file wins.  What
    remains to be done here is:
    - biarch support, similar to pango, by loading /usr/lib32 and /usr/lib64
      stuff before /usr/lib; allows dropping the config file hack in
      ia32-libs.
    - loading of modules from multiarch locations (not multiarch); allows
      dropping the config file hack in ia32-libs.
  * Bump build-deps and libgtk2.0-dev's deps to ensure we get Xorg dev
    packages with .pc files, see list below; thanks Anon Sricharoenchai;
    closes: #370693.
        libxext-dev >= 1:1.0.1-2, libxinerama-dev >= 1:1.0.1-4.1, libxi-dev >=
        1:1.0.1-4, libxrandr-dev >= 1:1.0.2-2, libxfixes-dev >= 1:3.0.0-3,
        libxcomposite-dev >= 1:0.2.0-3, libxdamage-dev >= 1:1.0.1-3.

  [ Josselin Mouette ]
  * 061_foreign_colormaps.patch: stolen from upstream SVN. Don't call
    XFreeColormap on foreign colormaps, this causes crashes in e.g.
    vinagre. Closes: #477199.
  * Apply multiarch patch by Javier Serrano Polo, replacing all
    occurrences of usr/lib by $(LIBDIR). Closes: #468100.
  * rules: don't compress .sgml and .devhelp files.

  [ Loic Minier ]
  * Fix broken second dh_strip invocation which was not only acting on the
    udeb but also on binary packages (-s -pUDEB should have been -pUDEB).
  * Update patch 021_loader-files-d to use PIXBUF_FILES_LIBDIR which is
    defined in gdk-pixbuf/Makefile.am, similarly to PIXBUF_LIBDIR, and based
    on the newly defined loaderfilesdir, similar to loaderdir; update
    070_mandatory-relibtoolize.
  * New patch, 022_module-files-append-compat-module-files-d, prefer
    /usr/lib32/gtk-2.0/<gtk-binary-version>/loader-files.d and
    /immodule-files.d over the /usr/lib/.../*.d pathnames added in
    020_immodules-files-d and 021_loader-files-d when available; this is
    useful for ia32-libs support; other modules might need additional support
    depending on how they are loaded, for example GTK_MODULES will probably
    still be looked up below libdir, as well as engines, printbackends,
    filesystems, and generic modules.  See also Ubuntu #205223 and #190227 for
    examples.

 -- Loic Minier <lool@dooz.org>  Sun, 11 May 2008 00:47:26 +0200

gtk+2.0 (2.12.9-3) unstable; urgency=low

  [ Loic Minier ]
  * Refresh patches 009_gtk-export-filechooser,
    030_gtkentry_password-char-circle, 033_treeview_resizing,
    042_treeview_single-focus, 060_ignore-random-icons
  * Fix offsets in patch 095_gtk-im-module-setting; thanks Akira TAGOH;
    closes: #473699.

  [ Sebastian Dröge ]
  * debian/rules:
    + Don't include the udeb in the debug package to get a working debug
      package in case the udeb libraries differ from the real ones.

 -- Sebastian Dröge <slomo@debian.org>  Sat, 12 Apr 2008 14:00:22 +0200

gtk+2.0 (2.12.9-2) unstable; urgency=low

  * debian/patches/092_implicit-g-fopen.patch:
    + Include glib/gstdio.h for g_fopen to prevent crashes on 64 bit
      architectures. Thanks to Dann Frazier for the patch (Closes: #470665).

 -- Sebastian Dröge <slomo@debian.org>  Wed, 12 Mar 2008 18:52:53 +0100

gtk+2.0 (2.12.9-1) unstable; urgency=low

  [ Josselin Mouette ]
  * update-icon-caches: always exit with a 0 code to avoid breaking
    upgrades when a cache is corrupt. Display a big fat warning instead.
    Closes: #466083.

  [ Sebastian Dröge ]
  * New upstream bugfix release:
    + 092_recentfiles-recursion-fix, dropped merged upstream.
    + 070_mandatory-relibtoolize.patch, regenerated for the new version.
  * debian/rules,
    debian/*.links.in:
    + Don't ship very old upstream changelogs and news as they're quite large.

 -- Sebastian Dröge <slomo@debian.org>  Wed, 12 Mar 2008 09:41:23 +0100

gtk+2.0 (2.12.8-1) unstable; urgency=low

  * New upstream bugfix release:
    + debian/patches/040_filechooser_single-click.patch,
      debian/patches/093_directfb-type-changes.patch,
      debian/patches/094_directfb-deprecation-fixes.patch:
      - Dropped, merged upstream.
    + debian/patches/070_mandatory-relibtoolize.patch:
      - Regenerated for the new version.

 -- Sebastian Dröge <slomo@debian.org>  Wed, 13 Feb 2008 09:11:50 +0100

gtk+2.0 (2.12.7-1) unstable; urgency=low

  * Fix GNOME casing in gtk-faq and gtk doc base descriptions.
  * Drop cruft trying to convert /usr/share/doc/libgtk2.0-0 directory into a
    symlink in libgtk2.0-0.postinst; thanks Sven Joachim; closes: #462057.
  * New upstream stable release; no API change; bug fixes and translation
    updates.
    - Refresh patches 033_treeview_resizing, 042_treeview_single-focus to
      apply cleanly.
    - Update relibtoolizing patch, 070_mandatory-relibtoolize
    - New patch, 094_directfb-deprecation-fixes, fixes directfb build with
      GLib 2.15 deprecation of G_GNUC_FUNCTION in favor of G_STRLOC.
  * Fix ordering in series.
  * New patch, 095_gtk-im-module-setting, adds XSETTINGS support for immodule;
    from GNOME 502446.
  * New upstream release; no change tarball update.

 -- Loic Minier <lool@dooz.org>  Mon, 21 Jan 2008 18:42:28 +0100

gtk+2.0 (2.12.5-2) unstable; urgency=medium

  * Add ${shlibs:Depends} to libgtk2.0-dev.
  * Rework /usr/share/doc symlinks completely; closes: #461440.
    - Use a real directory for all packages using a symlink previously:
      libgtk2.0-bin, libgtk-directfb-2.0-dev, libgtk2.0-dev, libgtk2.0-0-dbg,
      libgtk-directfb-2.0-0, libgtk2.0-0; add a preinst snippet removing the
      path on upgrade if it's a symlink and points to the proper directory;
      add a prerm snippet removing the path on upgrade (for downgrades) if
      it's a directory (and not a symlink).
    - Create symlinks for changelog.gz, NEWS.gz, NEWS.pre-1-0.gz, and
      README.gz in the /usr/share/doc dirs of these packages as well as for
      gtk2-engines-pixbuf; add a libgtk2.0-common unversionned dependency for
      all these packages.
    - Split dh_installdocs and dh_installchangelogs calls on multiple packages
      and use one call per package as the intent was to install in all the
      specified packages; also call dh_installdocs and dh_installchangelogs
      without any extra file for all packages to install copyright and Debian
      changelog.
    - Factor the list of dh_installdocs files in DH_INSTALLDOCS_FILES in
      rules.

 -- Loic Minier <lool@dooz.org>  Fri, 18 Jan 2008 10:38:43 +0100

gtk+2.0 (2.12.5-1) unstable; urgency=low

  [ Loic Minier ]
  * Drop the version in the libgtk2.0-0 -> libgtk2.0-common dependency; the
    translations and gtkrc files aren't critical to libgtk's working and have
    been compatible with other libgtk versions since years.
  * New patch, 094_fix-jpeg-loader-big-buffers, fixes spinguard logic for big
    buffers in the JPEG pixbuf loader; GNOME #494667; from SVN r19135.
  * New upstream stable releases; no API change; bug fixes and translation
    updates.
    - Drop patches 092_notebook-critical-warnings,
      094_fix-jpeg-loader-big-buffers, merged upstream.
    - Refresh patches 040_filechooser_single-click, 093_directfb-type-changes
      to apply cleanly.
    - Update relibtoolizing patch, 070_mandatory-relibtoolize.

  [ Sebastian Dröge ]
  * Upload to unstable.
  * Fixes FTBFS caused by not installing the png pixbuf loader correctly
    (Closes: #461037).
  * Update Standards-Version to 3.7.3, no additional changes needed.
  * 092_recentfiles-recursion-fix.patch: Guard against recursion in
    gtk_recent_files_menu_populate(). Patch from upstream SVN by
    William Pitcock (Closes: #459393).
  * Drop duplicated ${misc:Depends} from Recommends.

 -- Sebastian Dröge <slomo@debian.org>  Thu, 17 Jan 2008 10:49:09 +0100

gtk+2.0 (2.12.3-2) unstable; urgency=low

  * 092_notebook-critical-warnings.patch: Fix removal of tab labels to not
    ref and unref a NULL pointer. Patch from upstream SVN, see BGO #388321.
  * 093_directfb-type-changes.patch: Define __u32 and __u8 to fix compilation
    with latest directfb from unstable while still supporting older versions.
    Patch from BGO #503190.

 -- Sebastian Dröge <slomo@debian.org>  Wed, 12 Dec 2007 05:36:40 +0100

gtk+2.0 (2.12.3-1) unstable; urgency=low

  * Let update-icon-caches skip args which are not dirs or don't exist; fixes
    postrm behavior of packages with an icon cache.
  * New upstream stable release; no API change; bug fixes and translation
    updates.
    - Refresh patch 042_treeview_single-focus to apply cleanly.
    - Update relibtoolizing patch, 070_mandatory-relibtoolize.

 -- Loic Minier <lool@dooz.org>  Tue, 04 Dec 2007 22:39:07 +0100

gtk+2.0 (2.12.2-1) unstable; urgency=low

  * New upstream stable release; no API change; bug fixes and translation
    updated.
    - Drop patches 034_gtkcupsutils_type_fix, 071_fix_gdk_window_null_crasher
      fixed upstream.
    - Update relibtoolizing patch, 070_mandatory-relibtoolize.

 -- Sebastian Dröge <slomo@debian.org>  Tue, 27 Nov 2007 05:15:01 +0100

gtk+2.0 (2.12.1-3) unstable; urgency=low

  * Conflict against metacity < 1:2.20.0-1. Closes: #450693.
  * Suggest librsvg2-common for SVG pixbuf support.
  * 033_treeview_resizing.patch: fix segmentation fault introduced by
    an API inconsistency.
  * 003_gdk.pc_privates.patch: generate correct Requires.private for
    gdk-2.0.pc containing all necessary dependencies for static linking.
  * 006_proper-directfb-modules.patch: refreshed.
  * 010_gdkpixbuf_-lm.patch: fix gdk-pixbuf-2.0.pc by adding back -lm,
    which is required by some macros. Closes: #451512.
  * 070_mandatory-relibtoolize.patch: regenerated.
  * rules: copy the extraneous libraries generated in the static build
    to the Libs.private of the shared build.

 -- Josselin Mouette <joss@debian.org>  Sun, 18 Nov 2007 01:30:52 +0100

gtk+2.0 (2.12.1-2) unstable; urgency=low

  * Stop suggesting gtk-engines-pixmap.
  * Remove the --enable-explicit-deps flag. Closes: #343711, thanks Tom
    Parker. If some other packages still rely on having explicit X11
    dependencies, they are buggy and need to be fixed anyway.
  * Keep --enable-explicit-deps in the directfb build; otherwise this
    breaks any binary linking against it because the rpath isn't passed.
  * 033_treeview_resizing.patch: updated patch from Kristian Rietveld.
    + Add a new sizing fix for the case where there is a scrollbar.
  * 031_gtksearchenginetracker_fixes.patch: added back, only the name
    change was fixed upstream.
  * 034_gtkcupsutils_type_fix.patch: type-casting fix from Herbert
    Valerio Riedel that allows remote printing. Closes: #448071.
  * 040_filechooser_single-click.patch: allow a situation where no
    shortcut is selected, to avoid issues for keyboard users.
    Closes: #448674.
  * 042_treeview_single_focus.patch: don't select the focused item for
    GTK_SELECTION_SINGLE type treeviews. Allows the fix in
    040_filechooser_single-click.patch to work.
  * Conflict against libeel2-2.18. Closes: #443701, #499070.
  * Conflict against xfwm4 < 4.4.1-3 (previous versions freeze on
    startup).
  * 021_loader-files-d.patch: enclose process_module_file in correct
    #ifdef's.
  * 040_filechooser_single-click.patch: filter out duplicate entries in
    bookmarks. This avoids a situation where the selection is changed to
    the duplicate during DnD, causing an assertion error.
    Closes: #447279.

 -- Josselin Mouette <joss@debian.org>  Sun, 04 Nov 2007 16:22:31 +0100

gtk+2.0 (2.12.1-1) unstable; urgency=low

  * New upstream stable release; no API change; bug fixes and translation
    updates.
    - Drop patches 031_gtksearchenginetracker_fixes,
      080_from_bugzilla_workaround_eclipse_crash, 081_icon-cache-validate
      fixed upstream.
    - Refresh patches 033_treeview_resizing, 040_filechooser_single-click to
      apply cleanly.
    - Drop patches 060_opening-display-by-env-error-message,
      065_gtk-filechooser-locale-time merged upstream.
    - Update relibtoolizing patch, 070_mandatory-relibtoolize.
  * Chech the exit status of close() in dh_gtkmodules; closes: #427654.
  * New patch, 060_ignore-random-icons, don't list images from unknown
    directories in icon cache; closes: #443571, #443574, #444285, #446188.

 -- Loic Minier <lool@dooz.org>  Sun, 21 Oct 2007 22:05:42 +0200

gtk+2.0 (2.12.0-3) unstable; urgency=low

  [ Josselin Mouette ]
  * 031_gtksearchenginetracker_fixes.patch: new patch.
    + Use libtrackerclient.so.0 (closes: #443403).
    + Check that tracker actually works before using it.

  [ Loic Minier ]
  * Conflict with libwxgtk2.6-0 << 2.6.3.2.2-1 to prevent the migration of gtk
    to testing until the wxwidgets2.6 fix is there too; see #441766 and
    friends.

  [ Josselin Mouette ]
  * Conflict with glabels << 2.1.3-3 to prevent a segmentation fault
    from showing up.

  [ Loic Minier ]
  * Cleanup whitespace.
  * Add comments to relibtoolizing patch, 070_mandatody-relibtoolize, to
    mention the age of the upstream libtool in released tarballs which make
    relibtoolizing important for hurd-i386; GNOME #484426; Debian #445001.

  [ Josselin Mouette ]
  * 020_immodules-files-d.patch, 021_loader-files-d.patch: read the
    GDK_PIXBUF_MODULE_FILE and GTK_IM_MODULE_FILE variables before the
    Debian directories. Thanks Thadeu Lima de Souza Cascardo.
    Closes: #439004.

  [ Loic Minier ]
  * New patch, 080_from_bugzilla_workaround_eclipse_crash, fixes crash when
    displaying tooltips in SWT apps such as Eclipse; GNOME #410194; LP
    #128232; closes: #445613.
  * New patch, 060_opening-display-by-env-error-message, fixes error message
    on opening of display to include the display when it was set via the
    DISPLAY env var; GNOME #486636; closes: #283076.
  * New patch, 065_gtk-filechooser-locale-time, fixes conversion of localized
    week days in non-UTF-8 locales in the file chooser; GNOME #482504;
    closes: #444927.
  * Enable 091_workaround_no_gtk_init_incorrect_display to allow the non-free
    Flash plugin to work for users of non-Gtk browsers; please do bug Adobe
    about this; closes: #443661, #440165.
  * New patch, 071_fix_gdk_window_null_crasher, fixes potential crashes in
    IceWeasel's print preview dialog; GNOME #482531; LP #144326; found in the
    Ubuntu package.

 -- Loic Minier <lool@dooz.org>  Sun, 14 Oct 2007 20:46:29 +0200

gtk+2.0 (2.12.0-2) unstable; urgency=low

  [ Josselin Mouette ]
  * Add a conflict against openoffice.org-core (<< 2.2.1-8).
    Closes: #439256.

  [ Loic Minier ]
  * Upload to unstable; drop check-dist include.

 -- Loic Minier <lool@dooz.org>  Thu, 20 Sep 2007 11:59:26 +0200

gtk+2.0 (2.12.0-1) experimental; urgency=low

  [ Alan Baghumian ]
  * New upstream stable release
    - Regenerated 070_mandatory-relibtoolize.patch
  * Added 081_icon-cache-validate.patch, GNOME #476342

  [ Loic Minier ]
  * Refresh patches 033_treeview_resizing and 040_filechooser_single-click to
    apply cleanly.
  * Drop patch 080_from_svn_fix_dangling_tooltip, merged upstream.
  * Bump shlibs to 2.12.0 in the new upstream release for the addition of
    gdk_window_thaw_toplevel_updates_libgtk_only() and
    gdk_window_freeze_toplevel_updates_libgtk_only() to the ABI.
  * Add disabled patch 091_workaround_no_gtk_init_incorrect_display, taken
    from the Ubuntu package; it works around broken applications missing a
    call to gtk_init() but the breakage should better be exposed now so that
    applications can be fixed in time for release.

 -- Loic Minier <lool@dooz.org>  Tue, 18 Sep 2007 22:30:39 +0200

gtk+2.0 (2.11.6-1) experimental; urgency=low

  [ Loic Minier ]
  * Don't run the directfb testsuite on kfreebsd as it hangs; proposed patch
    by Petr Salinger; closes: #431477.

  [ Josselin Mouette ]
  * Move manual pages of binaries in /usr/sbin to section 8.
  * update-icon-caches: new script, updates the icon caches in a given
    list of directories. It is meant to be used by packages shipping
    icons, in the postinst/postrm.
    For transition purposes, icon caches are currently updated but not
    created if they don't already exist.
  * Install this script and its manual page in libgtk2.0-bin.

  [ Loic Minier ]
  * Call dh_shlibdeps separately for the udeb and add a
    -l/usr/lib/libcairo-directfb/lib/ flag to ensure libcairo-directfb2 is
    found.
  * New upstream development release, with API additions.
    - Bump up shlibs to >= 2.11.6.
    - Refresh patches 006_proper-directfb-modules,
      015_default-fallback-icon-theme, 040_filechooser_single-click to apply
      cleanly.
    - Update patches 009_gtk-export-filechooser, 033_treeview_resizing to
      apply; update relibtoolizing patch, 070_mandatory-relibtoolize.
  * Update patch 009_gtk-export-filechooser:
    - gtk/Makefile.am (gtk_private_h_sources, gtk_semi_private_h_sources):
      export gtkquery.h and gtksearchengine.h as semi-private.
    - gtk/gtkquery.h: add GTK_FILE_CHOOSER_ENABLE_UNSUPPORTED #ifdef guard.
    - gtk/gtksearchengine.h: add GTK_FILE_CHOOSER_ENABLE_UNSUPPORTED #ifdef
      guard.

 -- Loic Minier <lool@dooz.org>  Tue, 24 Jul 2007 10:43:23 +0200

gtk+2.0 (2.11.5-1) experimental; urgency=low

  * New upstream development release, with API additions; the new API may
    still change incompatibly, especially the tooltips API.
    - Bump shlibs to >= 2.11.5.
    - Bump up libpango1.0-dev build-dep to >= 1.17.3.
    - Ship the new gtk-builder-convert Python script to convert Glade files to
      GtkBuilder syntax in libgtk2.0-dev; don't call dh_py* to generate a
      ${python:Depends} but Recommend python (>= 2.4) to avoid pulling python
      on buildds; the script requires python >= 2.4, but this is not enforced
      in the dependencies.
    - Refresh patches 001_static-linking-dont-query-immodules,
      006_proper-directfb-modules, 040_filechooser_single-click to apply
      cleanly.
    - Update relibtoolizing patch, 070_mandatory-relibtoolize.
  * Use -s instead of -a in arch-specific dh_* calls.

 -- Loic Minier <lool@dooz.org>  Tue, 03 Jul 2007 13:01:25 +0200

gtk+2.0 (2.11.4-1) experimental; urgency=low

  [ Josselin Mouette ]
  * 040_filechooser_single-click.patch: fix the patch to apply cleanly
    again, and enable it.

  [ Loic Minier ]
  * Pass -mminimal-toc in CFLAGS for ppc64 support; thanks Andreas Jochens;
    closes: #386815.
  * New upstream development release, with API additions; the new API may
    still change incompatibly.
    - Bump shlibs to >= 2.11.3.
    - Refresh patches 006_proper-directfb-modules,
      008_implicit_pointer_conversion_gdkgc_directfb,
      009_gtk-export-filechooser, 030_gtkentry_password-char-circle,
      033_treeview_resizing, 040_filechooser_single-click, and 041_ia32-libs
      to apply cleanly.
    - Update relibtoolizing patch, 070_mandatory-relibtoolize.
  * Add a debian/dh_listmissing.pl script based on dh_install snippets but
    customized to handle multiple source installation dirs which can report
    files which were not installed to a package.
  * New list-missing rule to list files which were not installed to a package
    calling debian/dh_listmissing.pl.
  * Also depend on libxcomposite-dev, libxdamage-dev; thanks Sébastien Bacher.
  * Ship etc/gtk-2.0/im-multipress.conf in the shared library.
  * New upstream development release, with incompatible API changes; the new
    API may still change incompatibly.
    - Bump shlibs to >= 2.11.4.
    - Refresh relibtoolizing patch, 070_mandatory-relibtoolize.
    - Bump up libglib2.0-dev build-dep to >= 2.11.5.

 -- Loic Minier <lool@dooz.org>  Wed, 20 Jun 2007 10:47:42 +0200

gtk+2.0 (2.11.2-1) experimental; urgency=low

  * New upstream release series; these are development releases, the new API
    may still change incompatibly.
    - Target at experimental; include check-dist.
    - Bump shlibs to >= 2.11.2.
    - Refresh patches 001_static-linking-dont-query-immodules, 005_xpmico,
      009_gtk-export-filechooser, 015_default-fallback-icon-theme,
      033_treeview_resizing, 041_ia32-libs to apply cleanly.
    - Update patch 021_loader-files-d to apply with the upstream G_MODULE
      changes and the support for included modules.
    - Update patch 030_gtkentry_password-char-circle to apply.
    - Drop patch 031_cursor-blinking-timeout, merged upstream.
    - Disable 040_filechooser_single-click for now as it doesn't apply cleanly
      and doesn't seem critical; add a description and cross-refs.
    - Update relibtoolizing patch, 070_mandatory-relibtoolize.
    - Bump up build-deps to libglib2.0-dev >= 2.13.1, libpango1.0-dev >=
      1.15.3, gtk-doc-tools >= 1.6.
    - Build-dep on libxcomposite-dev for composite support.
    - Build-dep on libxdamage-dev for damage support.
    - Enable test print backend by passing --enable-test-print-backend to
      configure.
  * Update 007_implicit_pointer_conversion_gdkdrawable_directfb to include
    cairo.h instead of defining the directfb feature manually.
  * New patch, 006_proper-directfb-modules, fixes pkg-config modules included
    to build directfb stuff, uncovered by the change in
    007_implicit_pointer_conversion_gdkdrawable_directfb; refresh
    relibtoolizing patch.
  * Add cross-refs to patch headers.
  * Clean up CFLAGS.
  * Prepare passing -z defs via LDFLAGS in the future.

 -- Loic Minier <lool@dooz.org>  Wed, 13 Jun 2007 16:57:47 +0200

gtk+2.0 (2.10.13-1) unstable; urgency=low

  * Bump Conflicts to iiimf-client-gtk << 12.3.91-4.
  * Upload to unstable; drop check-dist include.
  * New upstream release; no API change.
    - Drop patches 011_directfb-build-fixes-from-head,
      013_gdkproperty-directfb-strdup, 032_filechooser-sizing,
      090_capslock-numlock-im-thai merged upstream.
    - Update relibtoolizing patch, 070_mandatory-relibtoolize.

 -- Loic Minier <lool@dooz.org>  Wed, 13 Jun 2007 10:06:49 +0200

gtk+2.0 (2.10.12-3) experimental; urgency=low

  * Use printf instead of echo in dh_gtkmodules to write to write data to
    files in complex_doit() calls as dash's echo will always honor escape
    sequences.
  * Conflict with gtk2-engines-ubuntulooks (<= 0.9.11-1).
  * New patch, 009_gtk-export-filechooser, exports some filechooser API for
    use in maemo / Hildon; from Nokia, taken from the Ubuntu package; update
    patch 032_filechooser-sizing to apply cleanly; bump shlibs to 2.10.12-3;
    update patch 070_mandatory-relibtoolize.
  * Kill patch 025_dfb-window-destroy-leak from source tree as well now.
  * Include check-dist to prevent accidental uploads to unstable.

 -- Loic Minier <lool@dooz.org>  Thu, 07 Jun 2007 00:13:00 +0200

gtk+2.0 (2.10.12-2) unstable; urgency=low

  [ Loic Minier ]
  * New patch, 15_default-fallback-icon-theme, sets the default
    gtk-fallback-icon-theme to "gnome"; closes: #421353.
  * Also honor parallel=n in DEB_BUILD_OPTIONS.

  [ Josselin Mouette ]
  * 032_filechooser-sizing.patch: patch from Carlos Garnacho in bugzilla
    #420285, committed in trunk. Fixes (among many other things) infinite
    flickering with some window managers (closes: #420021).
  * Refresh other patches.

  [ Loic Minier ]
  * New patch 090_capslock-numlock-im-thai, fixes Thai input method when
    NumLock/CapsLock is on; thanks Theppitak Karoonboonyanan; GNOME #438261;
    closes: #414698.
  * Re-add patch 031_cursor-blinking-timeout to patch series.

  [ Josselin Mouette ]
  * 033_treeview_resizing.patch: fix column resizing in GtkTreeView when
    there is an expander column. See bugzilla #316087.

 -- Josselin Mouette <joss@debian.org>  Fri, 18 May 2007 19:02:20 +0200

gtk+2.0 (2.10.12-1) unstable; urgency=low

  * Bump Conflicts to gtk-im-libthai <= 0.1.4-2.
  * Document that 2.10.11-2 bumped the conflict on scim-gtk2-immodule to <=
    1.4.4-7.
  * Post-transition bump of conflicts to gtk2-engines-wonderland << 1.0-4,
    imhangul (<< 0.9.13-5), gcin (<< 1.3.4-2), gtk-im-libthai (<< 0.1.4-3),
    scim-gtk2-immodule (<< 1.4.4-8), uim-gtk2.0 (<< 1:1.4.1-3),
    gtk2-engines-cleanice (<< 2.4.0-1.1), gtk2-engines-magicchicken
    (<< 1.1.1-7.1), gtk2-engines-qtpixmap (<< 0.28-1.2), libginspx0
    (<< 20050529-1.1), tamil-gtk2im (<< 2.2-4.4), gtk2-engines-xfce
    (<< 2.4.0-1), scim-bridge-client-gtk (<< 0.4.10-1.1), swf-player
    (<< 0.3.6-2.3), gtk-qt-engine (<< 1:0.8~svn-rev36-1).
  * Let the udeb provide the Gtk+ module ABI (binver); closes: #419592.
  * Add a -k flag to dh_gtkmodules, matching the change in dh_pangomodules.
  * Use this new flag for the udeb and the shared library packages.
  * Add ${misc:Depends}.
  * Drop "libtool_is_fool" snippet patching hardcode_libdir_flag_spec and
    archive_cmds which is probably dangerous with newer libtools.
  * Drop patch 000_gtk+-2.0.6-exportsymbols which made all libs export way too
    many symbols and hence was dangerous; closes: #327652.
    - Update patch 070_mandatory-relibtoolize.
  * Fix description of the -dbg package.
  * New upstream release; no ABI change.
    - Refresh patches 011_directfb-build-fixes-from-head and
      040_filechooser_single-click.
    - Update relibtoolizing patch.

 -- Loic Minier <lool@dooz.org>  Thu, 03 May 2007 15:13:54 +0200

gtk+2.0 (2.10.11-2) unstable; urgency=low

  [ Loic Minier ]
  * Bump libwmf conflicts to << 0.2.8.4-5.
  * Fix control generation.
  * Include the new uploaders.mk from gnome-pkg-tools instead of duplicating
    its logic; build-dep on gnome-pkg-tools >= 0.11.
  * Run "make check" test suite for all flavors except if DEB_BUILD_OPTIONS
    contains the "nocheck" keyword; ignore failures.
  * Add support for DEB_BUILD_OPTIONS_PARALLEL.
  * Re-enable FAQ and Tutorial which were fixed upstream at some point; update
    installation dirs.
  * Call dh_installman -a.

  [ Josselin Mouette ]
  * 040_filechooser_single-click.patch: remove shortcut-related actions
    in the response callback. This fixes the annoying bug where you need
    to click twice on "save" after clicking on a shortcut.

  [ Loic Minier ]
  * Initialize CFLAGS to -Wall -g; pass debian/rules' CFLAGS and LDFLAGS to
    configure, doh!
  * Document that 2.10.8 (and 2.10.9) fixed CVE-2007-0010.
  * Stop shipping engines in the udeb again.
  * New patch, 040_ia32-libs.patch, for ia32-libs support via ia32-libs-gtk;
    based on a patch by Goswin von Brederlow with the following changes: a)
    use .32 and .64 suffixes in all cases (compatible with Ubuntu), b) fix
    typo, c) use g_file_test() instead of g_access(); does not cover module
    loading via env vars; closes: #406453.
  * Upload to unstable; drop check-dist include.
  * Wrap build-deps and deps.
  * Add Conflicts on gcin (<= 1.3.4-1), gtk-qt-engine (<= 1:0.8~svn-rev31-3),
    iiimf-client-gtk (<= 12.3.91-3), libginspx0 (<= 20050529-1),
    scim-bridge-client-gtk (<= 0.4.10-1), iiimgcf (<= 11.4.1870-7).
  * Bump Conflicts to gtk2-engines-gtk-qt << 1:0.7-2, imhangul <=
    0.9.13-3.1, libgnomeui-0 <= 2.14.1-3, swf-player <= 0.3.6-2.2,
    tamil-gtk2im <= 2.2-4.3, uim-gtk2.0 <= 1:1.2.1-9, scim-gtk2-immodule (<=
    1.4.4-7).
  * Drop docbook-utils and linuxdoc-tools-text from the build-deps.

 -- Loic Minier <lool@dooz.org>  Fri, 13 Apr 2007 22:25:49 +0200

gtk+2.0 (2.10.11-1) experimental; urgency=low

  * Move build and install base dirs to debian/build and debian/install
    instead of debian/tmp/build and debian/tmp/install.
  * Cleanup rules.
  * Make debian/control PHONY.
  * Use @DOC_PKG@ to point at the HTML doc as well.
  * Tune udeb description.
  * New upstream releases.
    - Drop patch 003_default_fallback_icon_theme, upstream added a fallback on
      hicolor.
    - Drop patch 015_gdkmain-x11_button-mask.patch, merged upstream.
    - Refresh patches.
    - Relibtoolize.
  * Remove 031_cursor-blinking-timeout from patch series as it causes a
    regression in the Thai IM; closes: #414698.

 -- Loic Minier <lool@dooz.org>  Wed, 14 Mar 2007 14:11:58 +0100

gtk+2.0 (2.10.9-1) experimental; urgency=low

  [ Josselin Mouette ]
  * 024_filechooser_single-click.patch:
    + Monitor selection changes instead of monitoring the cursor.
    + Miscellaneous fixes.
  * 015_gdkmain-x11_button-mask.patch, stolen from upstream SVN: fix the
    issue of resizing columns needing two tries in some cases
    (closes: #406906).

  [ Loic Minier ]
  * Add a get-orig-source target to retrieve the upstream tarball.
  * Rename patch 023_gtkentry_password-char-circle to
    030_gtkentry_password-char-circle.
  * Rename patch 024_filechooser_single-click to 040_filechooser_single-click.
  * New patch, 031_cursor-blinking-timeout.patch, to stop blinking the cursor
    after a configurable timeout; helps saving energy by not waking up all Gtk
    processes with a cursor continuously; from upstream SVN r16366 (trunk);
    GNOME #353670, #352442.
  * Include the new check-dist Makefile to prevent accidental uploads to
    unstable; bump build-dep on gnome-pkg-tools to >= 0.10.
  * Bump up libglib2.0-dev of libgtk2.0-dev dep to >= 2.12.0 as well; thanks
    Marc Brockschmidt.

  [ Josselin Mouette ]
  * New upstream release.
    - Fixes CVE-2007-0010; RedHat #218755, #218932.
  * Remove patches integrated upstream:
    + 009_directfb_build.patch
    + 010_fix-stuc-vs-stub-typo.patch
    + 012_missing-stub-files.patch
    + 014_gtktreeview_missing-icons.patch
  * Refresh patches:
    + 020_immodules-files-d.patch
    + 031_cursor-blinking-timeout.patch
    + 040_filechooser_single-click.patch
    + 070_mandatory-relibtoolize.patch

 -- Josselin Mouette <joss@debian.org>  Thu,  1 Mar 2007 21:50:34 +0100

gtk+2.0 (2.10.7-1) experimental; urgency=low

  * New upstream release.
  * Refresh patches.
  * 022_gtkcupsutils_multipage.patch: removed, integrated upstream.
  * Regenerate 070_mandatory-relibtoolize.patch.
  * 014_gtktreeview_missing-icons.patch: update patch with the upstream
    fix that was committed.
  * 009_directfb_build.patch: new patch, fix typo in configure.in for
    the directfb build.

 -- Josselin Mouette <joss@debian.org>  Wed, 10 Jan 2007 00:03:03 +0100

gtk+2.0 (2.10.6-5) experimental; urgency=low

  [ Loic Minier ]
  * Really update gtk2-engines conflict to << 2.8.2-2.

  [ Josselin Mouette ]
  * 022_gtkcupsutils_multipage.patch: new patch, stolen upstream.
    Properly pass multi-value options to cups (closes: #404867).
  * 023_gtkentry_password-char-circle.patch: new patch to replace stars by
    black circles in password fields; thanks Sven Arvidsson; found in Fedora
    and OpenSuse (closes: #401568).
  * 024_filechooser_single-click.patch: patch from UHU-Linux to make the
    side pane in the filechooser usable with a single click
    (closes: #405296).

 -- Josselin Mouette <joss@debian.org>  Wed,  3 Jan 2007 00:14:28 +0100

gtk+2.0 (2.10.6-4) experimental; urgency=low

  [ Loic Minier ]
  * Update gtk2-engines conflict to << 2.8.2-2.

  [ Josselin Mouette ]
  * 014_gtktreeview_missing-icons.patch, stolen from bugzilla: fix
    missing icon in "save as" filechooser dialogs.

 -- Josselin Mouette <joss@debian.org>  Thu, 30 Nov 2006 20:42:44 +0100

gtk+2.0 (2.10.6-3) experimental; urgency=low

  [ Loic Minier ]
  * Update gtk2-engines conflict to <= 2.8.1-4.
  * Update gtk2-engines-pixbuf conflict to <= 2.10.
  * Bump up libcairo-directfb2-dev build-dep to 1.2.4-4.

  [ Josselin Mouette ]
  * 070_mandatory-relibtoolize.patch: recreate with autoconf 2.59, to
    avoid the AM_GLIB_DEFINE_LOCALEDIR bug (making GTK+ applications
    untranslated).
  * Make gtk2-engines conflict less strict.

 -- Josselin Mouette <joss@debian.org>  Sat, 11 Nov 2006 00:04:46 +0100

gtk+2.0 (2.10.6-2) experimental; urgency=medium

  * New patch, 013_gdkproperty-directfb-strdup, to g_strdup() strings returned
    by gdk_atom_name(); GNOME #357611; thanks Attilio Fiandrotti.

 -- Loic Minier <lool@dooz.org>  Sun,  8 Oct 2006 16:03:08 +0200

gtk+2.0 (2.10.6-1) experimental; urgency=low

  * New upstream release.
    - Drop patch 013_stock-icons-typo-in-rm, merged upstream.
    - Relibtoolize: update patch 070_mandatory-relibtoolize.

 -- Loic Minier <lool@dooz.org>  Wed,  4 Oct 2006 11:41:37 +0200

gtk+2.0 (2.10.5-1) experimental; urgency=low

  * Fail if dh_gtkmodules called query helpers on module files, but no module
    could be written to the module file.
  * Parse stderr as well as the stdout of query helpers and bail out if
    g_module_open(); suggest adjusting LD_LIBRARY_PATH.
  * Fix some probably harmless typos.
  * New patch, 030_gtkfilechooserbutton-update-combo-box-null-base-path, to
    avoid a segfault when opening some filechoosers; thanks Sam Morris for
    reporting and testing; from CVS HEAD; GNOME #358405; closes: #390231.
  * New upstream release; no API change.
    - Drop patch 030_gtkfilechooserbutton-update-combo-box-null-base-path,
      merged upstream.
    - New patch, 013_stock-icons-typo-in-rm, to fix a typo in gtk/Makefile.am;
      GNOME #358931.
    - Relibtoolize: update patch 070_mandatory-relibtoolize.

 -- Loic Minier <lool@dooz.org>  Mon,  2 Oct 2006 16:59:18 +0200

gtk+2.0 (2.10.4-1) experimental; urgency=low

  * New upstream release; no API change.
    - Switch from tar-in-tar and sys-build to regular source and quilt
      patching; build-depend on quilt; remove occurrences of $(TOP_SRC_DIR)
      and @TOP_SRC_DIR@ which isn't needed anymore.
    - Refresh patch 021_loader-files-d.
    - New patch, 010_fix-stuc-vs-stub-typo, to replace "stuc" with "stub" in
      gtk/Makefile.am; from HEAD, not commited in the gtk-2-10 branch.
    - New patch, 011_directfb-build-fixes-from-head, to backport directfb
      build fixes; from HEAD not commited in the gtk-2-10 branch.  Thanks
      Attilio Fiandrotti for pointing me at the actual log entry.
    - New patch, 012_missing-stub-files, to add gtk/gtkplug-stub.c and
      gtksocket-stub.c missing from the tarball; from the gtk-2-10 branch.
    - Relibtoolize: update patch 070_mandatory-relibtoolize.

 -- Loic Minier <lool@dooz.org>  Sun, 24 Sep 2006 12:24:31 +0200

gtk+2.0 (2.10.3-3) experimental; urgency=medium

  * Update patch 021_loader-files-d to not warn about missing module files or
    unreadable files as is already the case for immodules; see #388450 for
    more background.
  * Fix awful typo which broke generation of the udeb shlibs and which I
    didn't notice with debdiff; thanks Frans Pop.
  * Drop debian/docs.in and pass the list of files to dh_installdocs instead;
    should fix the missing README and NEWS files.

 -- Loic Minier <lool@dooz.org>  Thu, 21 Sep 2006 17:35:16 +0200

gtk+2.0 (2.10.3-2) experimental; urgency=low

  * Drop obsolete --with-cairo-backend configure flag.
  * Make update-gtk-immodules and update-gtk-immodules no-ops, to avoid
    modules to recreate the /etc modules files on upgrades or by mistake;
    remove the generated module files in /etc on upgrades. closes: #388450
  * Merge 2.8.20-2; drop patch 009_revert-gdkdrawable-directfb, merged
    upstream.

 -- Loic Minier <lool@dooz.org>  Wed, 20 Sep 2006 22:17:30 +0200

gtk+2.0 (2.10.3-1) experimental; urgency=low

  * New upstream releases; with API additions in the filesystem modules API,
    probably only used by gtk-demo, and in the quartz gdk backend, not used in
    Debian.
    - Bump shlibs to >= 2.10.3.
    - Drop patch 009_configurable-cairo-backend-module, it was not really
      required to select a cairo backend dynamically as the backend is always
      cairo-directfb for a directfb gdk.
    - Drop patch 010_gdk-require-cairo-module, merged upstream.
    - Drop patch 011_gdk-directfb-cvs-changes, this release includes the
      changes that were pulled back then.
    - Relibtoolize: update patch 070_mandatory-relibtoolize.

 -- Loic Minier <lool@dooz.org>  Tue, 19 Sep 2006 20:42:38 +0200

gtk+2.0 (2.10.1-2) experimental; urgency=low

  * Drop obsolete scary warning in 2.10.1-1.
  * Drop update-gtk-immodules and update-gdkpixbuf-loaders calls from
    libgtk2.0-0's postinst, this isn't needed for backwards compatibility.
  * Use /usr/lib/libgtk2.0-0/gdk-pixbuf-query-loaders and
    /usr/lib/libgtk2.0-0/gtk-query-immodules-2.0 instead of
    /usr/bin/gdk-pixbuf-query-loaders and /usr/bin/gtk-query-immodules-2.0 in
    dh_gtkmodules.

 -- Loic Minier <lool@dooz.org>  Tue, 19 Sep 2006 16:40:22 +0200

gtk+2.0 (2.10.1-1) experimental; urgency=low

  * Add a missing x11proto-xext-dev build-dep for X SYNC checks.
  * Add a missing libatk1.0-dev (>= 1.9.0) build-dep for ATK.
  * Replace GTK_BINARY_VERSION in debian/*.in to set the binary version of
    binary modules; it is set via debian/scripts/vars and currently in use in
    update-gdkpixbuf-loaders.in and update-gtk-immodules.in.
  * Remove fake support for version argument from update-gdkpixbuf-loaders and
    update-gtk-immodules.
  * New upstream development releases with API additions, and non-public API
    changes and removals.
    - Target at experimental.
    - Update copyright from AUTHORS.
    - Update upstream URL.
    - Bump up libglib2.0-dev build-dep to >= 2.12.0.
    - Add a libdirectfb-dev (>= 0.9.24) build-dep for DirectFB.
    - Add a libcupsys2-dev (>= 1.2) build-dep for CUPS printing backend.
    - Bump shlibs to >= 2.10.0.
    - Update list of docs to ship; now includes NEWS. (Closes: #384225)
    - Update watch file to track stable releases and use HTTP.
    - Set GTK_BINARY_VERSION to 2.10.0.
    - Add or bump Conflicts with packages shipping modules for the 2.4.0
      binary version of Gtk: gtk2-engines-wonderland <= 1.0-3,
      gtk2-engines-cleanice <= 2.4.0-1, gtk2-engines <= 1:2.6.10-2,
      gtk2-engines-magicchicken <= 1.1.1-7, gtk2-engines-pixbuf <= 2.8.20-1,
      gtk2-engines-gtk-qt <= 1:0.7-1, gtk2-engines-qtpixmap <= 0.28-1.1,
      librsvg2-common <= 2.14.4-2, gtk2-engines-xfce <= 2.3.90.2-1,
      libgnomeui-0 <= 2.14.1-2, tamil-gtk2im <= 2.2-4.2, imhangul <= 0.9.13-3,
      iiimgcf <= 11.4.1870-7.3, scim-bridge <= 0.2.4-1, scim-gtk2-immodule <=
      1.4.4-4, gtk-im-libthai <= 0.1.4-1, uim-gtk2.0 <= 1:1.2.1-3, libwmf-dev
      <= 0.2.8.4-2, libwmf0.2-7 <= 0.2.8.4-2, swf-player <= 0.3.6-2.1.
    - Replace 001_gtk+-2.2.0-buildfix-immodule patch with
      001_static-linking-dont-query-immodules which has more chances to be
      merged upstream; see GNOME #346531.
    - Drop 006_gtk+-2.8.17-directfb patch, merged upstream.
    - Refresh patches: 000_gtk+-2.0.6-exportsymbols,
      003_default_fallback_icon_theme,
      004_gtk+-ximian-gtk2-filesel-navbutton-5,
      007_implicit_pointer_conversion_gdkdrawable_directfb.
    - Update 070_mandatory-relibtoolize with libtoolize --force --copy &&
      aclocal-1.7 -I m4macros && autoconf && automake-1.7.
    - New patch, 002_static-linking-dont-build-perf, to avoid building the
      perf measurement tools in static builds; see GNOME #346559; needs
      the 001_gtk+-2.2.0-buildfix-immodule patch.
    - New patch, 009_configurable-cairo-backend-module, to add a new
      --with-cairo-backend flag which will select a cairo-$backend.pc
      pkg-config module instead of the default of cairo.pc; see GNOME #351509.
    - Configure with --with-cairo-backend=directfb for the dfb build.
    - New patch, 010_gdk-require-cairo-module, to require the Cflags and Libs
      from the cairo-directfb module (as $cairo_module); see GNOME #351519.
    - New patch, 011_gdk-directfb-cvs-changes, backport of CVS only build
      fixes to permit compilation against directfb 0.9.25.1.
  * Fix bashishms in debian/rules. (Closes: #385473)
  * Generate a Provides: gtk2.0-binver-@BINVER@ in libgtk2.0-@SONAME@ to track
    the binary version of Gtk and to permit Gtk modules to depend on it.
  * Define the flags for each flavor (shared, static, and udeb) in Makefile
    vars and share the common flags.
  * Only pass --host to configure if DEB_HOST_GNU_TYPE and DEB_BUILD_GNU_TYPE
    differ.
  * Stop shipping *.la and *.a files of modules (all module types).
  * Move GTK_BINARY_VERSION back to rules.
  * Use GTK_BINVER_DEP instead of BINVER.
  * Build flavors out-of-tree; saves 25% of required build space (315 MB) and
    some build time / IO load; this clutters the headers a little (full build
    path is mentionned instead of ".") though.
  * Rewrite and cleanup the build process completely.
  * Install the full set of pkg-config files from the dfb flavor in
    /usr/lib/pkgconfig/libgtk-directfb-2.0; to use this feature, set
    PKG_CONFIG_PATH while invoking pkg-config (or configure); the
    /usr/lib/pkgconfig/*directfb*.pc files will be removed when Debian sources
    have been converted.
  * In the same spirit, gdkconfig.h is in /usr/lib/gtk-2.0/include/directfb;
    to use it, prepend -I/usr/lib/gtk-2.0/include/directfb to CFLAGS.
  * Fix generation of /etc/gtk-2.0/gdk-pixbuf.loaders for the udeb.
    (Closes: #382435)
  * Build-depend on libcairo-directfb2-dev >= 1.2.4-2 to get PDF/PS support in
    the directfb flavor of libcairo.
  * Recommend the linked source packages in libgtk2.0-doc instead of simply
    suggesting them.
  * Rewrite update-gdkpixbuf-loaders and update-gtk-immodules.
  * Drop double libatk1.0-dev build-dep.
  * Empty the dependency_libs in the *.la files of libgtk2.0-dev.
  * New immodule files handling with *.immodules files below
    /usr/lib/gtk-2.0/<BINARY_VERSION>/immodule-files.d.
    - New patch, 020_immodules-files-d, to split the module search path on
      ":", as is done in Pango, prepend
      /usr/lib/gtk-2.0/<BINARY_VERSION>/immodule-files.d to the search path,
      and to read all *.immodules files when a directory is encountered in the
      search path.
    - Pre-generate
      /usr/lib/gtk-2.0/<BINARY_VERSION>/immodule-files.d/libgtk2.0-0.immodules
      for the shared library.
    - Continue generating /etc/gtk-2.0/gtk.immodules until packages are
      updated.
  * Add the libpixmap engine to the udeb for the new Bladr GTK theme for g-i.
  * New loader files handling with *.loaders files below
    /usr/lib/gtk-2.0/<BINARY_VERSION>/loaders-files.d.
    - New patch, 021_loader-files-d, to split the module search path on
      ":", as is done in Pango, prepend
      /usr/lib/gtk-2.0/<BINARY_VERSION>/loader-files.d to the search path,
      and to read all *.loaders files when a directory is encountered in the
      search path.
    - Pre-generate
      /usr/lib/gtk-2.0/<BINARY_VERSION>/loader-files.d/libgtk2.0-0.loaders
      for the shared library and libgtk-directfb-2.0-0-udeb.loaders for the
      udeb.
    - Continue generating /etc/gtk-2.0/gdk-pixbuf.loaders until packages are
      updated.
    - This particular patch uses two ugly workarounds and needs work before
      being sent upstream.
  * New Debhelper-based command, dh_gtkmodules, to create module files for IM
    modules and GdkPixbuf loaders; it will still add a dependency on the
    binary version of Gtk for other modules.
  * Make use of the new dh_gtkmodules during the build (override the path to
    gtk-query-immodules-2.0 and gdk-pixbuf-query-loaders.
  * Add ${misc:Depends} to gtk2-engines-pixbuf.

 -- Loic Minier <lool@dooz.org>  Tue, 19 Sep 2006 15:13:38 +0200

gtk+2.0 (2.8.20-2) unstable; urgency=low

  * New patch, 009_revert-gdkdrawable-directfb, to revert a fix for Italic
    letters which caused ugly unneeded horizontal/vertical lines; thanks
    Davide Viti. (Closes: #386860)
  * Fix typo, install-dfb depends on build-dfb, not build-shared.
  * Fix typo (DFB_PKGFIR versus DFB_PKGDIR), use the BUILD_DFB_DIR version of
    gdk-pixbuf-query-loaders, and set LD_LIBRARY_PATH to the udeb's /usr/lib;
    should fix the empty /etc/gtk-2.0/gdk-pixbuf.loaders. (Closes: #382435)
  * Ship all engines of the DirectFB build in the udeb, that is
    engines/libpixmap.so.

 -- Loic Minier <lool@dooz.org>  Wed, 20 Sep 2006 21:36:04 +0200

gtk+2.0 (2.8.20-1) unstable; urgency=low

  * New upstream releases; no API changes.

 -- Loic Minier <lool@dooz.org>  Mon, 14 Aug 2006 16:52:04 +0200

gtk+2.0 (2.8.18-7) unstable; urgency=medium

  * Rename patches to reflect the order in which they are applied:
    - 000_gtk+-2.2.0-buildfix-immodule to 001_gtk+-2.2.0-buildfix-immodule
    - 001_default_fallback_icon_theme to 003_default_fallback_icon_theme
    - 001_gtk+-ximian-gtk2-filesel-navbutton-5 to
      004_gtk+-ximian-gtk2-filesel-navbutton-5
    - 002_xpmico to 005_xpmico
    - 003_gtk+-2.8.17-directfb to 006_gtk+-2.8.17-directfb
    - 005_implicit_pointer_conversion to
      007_implicit_pointer_conversion_gdkdrawable_directfb
    - 006_implicit_pointer_conversion to
      008_implicit_pointer_conversion_gdkgc_directfb
  * Change the 000_gtk+-2.0.6-exportsymbols, and
    001_gtk+-2.2.0-buildfix-immodule patches to only patch the
    non-autogenerated files.
  * Rename 004_reautoconf to 070_mandatory-relibtoolize; update it for the
    previous changes; use an older autoconf version to work around a bug
    in the glib-gettext macro which broke localization in dialog boxes; thanks
    Mike Hommey.

 -- Loic Minier <lool@dooz.org>  Sun,  6 Aug 2006 11:49:48 +0200

gtk+2.0 (2.8.18-6) unstable; urgency=low

  * 005_implicit_pointer_conversion.patch: patch from Dann Frazier to
    fix an implicit pointer conversion error on 64-bit architectures
    (closes: #381081).
  * 006_implicit_pointer_conversion.patch: fix another implicit
    conversion by allowing deprecated functions in the necessary header
    file (closes: #381082).

 -- Josselin Mouette <joss@debian.org>  Wed,  2 Aug 2006 14:48:54 +0200

gtk+2.0 (2.8.18-5) unstable; urgency=low

  [ Loic Minier ]
  * Set Priority to extra to sync with overrides.

  [ Josselin Mouette ]
  * Set priority to extra for the udeb.
  * Bump build dependencies for libcairo to the stable version.
  * Lots of cleanup in debian/rules.
  * Rename directfb packages to libgtk-directfb-2.0-*.
  * Move .a and .la files from the engine package to the development
    package.
    + Add appropriate Replaces: field.

 -- Josselin Mouette <joss@debian.org>  Sun, 30 Jul 2006 18:21:37 +0200

gtk+2.0 (2.8.18-4) experimental; urgency=low

  * Bump libcairo build dependencies.
  * Only install the PNG loader in the udeb.
  * Rebuild against a fixed glib.

 -- Josselin Mouette <joss@debian.org>  Mon, 26 Jun 2006 22:34:27 +0200

gtk+2.0 (2.8.18-3) experimental; urgency=low

  [ Loïc Minier ]
  * Bump libgtk2.0-dev dependency and build-dep on libx11-dev to >= 2:1.0.0-6
    as it ships x11.pc which ends up in the Requires of gdk-x11-2.0.pc.
    (Closes: #326199, #370693)
    [debian/control, debian/control.in]

  [ Josselin Mouette ]
  * 003_gtk+-2.8.17-directfb.patch: new patch, bringing a new directfb
    backend.
  * 004_reautoconf.patch: new patch, result of "libtoolize --force
    --copy; aclocal; autoheader; automake -acf; autoconf; rm -rf
    autom4te.cache" with the previous patches applied.
  * Make 3 new packages: libgtk+2.0-directfb0-udeb,
    libgtk+2.0-directfb-dev and  libgtk+2.0-directfb0.
  * Add a new build flavour for directfb (only the shared version).
  * Use chrpath to remove the rpath in the udeb.
  * Generate a fake shlibs.local to handle all intra-gtk dependencies by
    hand.
  * Switch to debhelper compatibility mode 5 and require 5.0.22.
  * Standards-version is 3.7.2.
  * Break the circular dependency between libgtk2.0-0, libgtk2.0-bin and
    libgtk2.0-common (closes: #309604).
    + Remove libgtk2.0-common dependency on libgtk2.0-0.
    + Remove libgtk2.0-0 dependency on libgtk2.0-bin.
    + Use ${binary:Version} and ${source:Version} to ensure strict
      dependencies.
    + Build-depend on dpkg-dev 1.13.19.
    + Invert the libgtk2.0-common -> libgtk2.0-0 symbolic link.
    + libgtk2.0-common.preinst, libgtk2.0-0.postinst: dance the symbolic
      link samba.
    + Move support binaries and scripts to libgtk2.0-0 and make
      libgtk2.0-bin a binary-all package containing only scripts.
    + Move /usr/sbin/update-* calls to libgtk2.0-0.
    + update-*: call binaries at their new location.

 -- Josselin Mouette <joss@debian.org>  Mon, 26 Jun 2006 22:31:14 +0200

gtk+2.0 (2.8.18-1) unstable; urgency=low

  * New upstream version:
    Bugs fixed:
    - search box positioning has some bugs
    - Gdk does not translate VK_NUMPADx to GDK_KP_x
    - sanely handle late (re)setting of dnd image
    - Text is shifted off-by-one in Add to panel
    - gtk_widget_create_pango_layout docs typo
    - GtkLayout In GtkScrolledWindow does not receive the scroll_event
    - gtktreeview has RTL problems with toggle buttons if using gtktreestore
      as a model
    - Wrong drop location in GtkEntry
    - GtkImage animation CRITICALS on switching themes
    - DnD: Conditional jump or move depends on uninitialised value
    - cursor blocked to dnd mode after using shift and dnd on a GtkCalendar
    - Crashes while creating source code w/GtkFontSelection
    - the right edge tab does not appear when switching tab
    - Warning in gtk_paned_compute_position
    - gdk should set resolution on PangoCairoFontmap, not PangoCairoContext
    - GtkTreeView does not resize correctly
    - gtk_tree_view_get_cell_area() forgets depth-one expander
    - expander animation not working in RTL mode
    - Multiple issues discovered by Coverity
    - Make gtk_file_chooser_button_new() friendlier for language bindings

 -- Sebastien Bacher <seb128@debian.org>  Tue, 30 May 2006 17:02:26 +0200

gtk+2.0 (2.8.17-1) unstable; urgency=low

  * New upstream version:
    Bugs fixed:
    - Expander disclosure button is too small
    - gtk_image_clear doesn't cause redraw
    - typo in configure.in yields suspicious warning
    - gtk_icon_view_set_cursor causes Segmentation fault
    - garbage output of --help in non UTF-8 locale
    - GtkNotebook does not destroy its children on destroy()
    - TreeView DnD between-row highlight colo
    - Gtk-Criticals occur when scrolling a text_view that is not realized
    - Hidden menubar still activates submenus with kbd
    - GtkTreeItem broken
    -  Clean up button press handling (use one-grab-op-at-a-time pattern)
    - broken scrolling when selecting
    - GTK+ File-chooser dialog crashes
    - Nautilus crashes when dragging icons to another screen
    - mixed line separators confuse gtk_text_iter_ends_line
    - Textview child is covered by window border
    - gdk_pixbuf_loader_new_with_type(): What image types are allowed?
    - Missing progress bar label
    - Fix a problem which caused grab-notify signal to be missed in some cases
  * debian/control.in:
    - clear the Build-Depends on xlibs-static-pic | xlibs-pic, not required
    - updated the Build-Depends on libpango1.0-dev so it build with
      the xorg transitioned version
  * * debian/patches/001_default_fallback_icon_theme.patch:
    - set the default fallback icon theme to "gnome", fixes the issues with
      the moves of icons from hicolor to gnome

 -- Sebastien Bacher <seb128@debian.org>  Sun,  9 Apr 2006 21:54:11 +0200

gtk+2.0 (2.8.16-1) unstable; urgency=low

  * New upstream version

 -- Sebastien Bacher <seb128@debian.org>  Wed, 15 Mar 2006 19:26:46 +0100

gtk+2.0 (2.8.15-1) unstable; urgency=low

  * New upstream version:
    * Bugs fixed:
      - Keys P and N in "open file" dialog have special meaning
      - MS-Windows theme (GTK-Wimp) shows all funky characters
      - Optimize gdk on win32
      - Hollow polygons have wrong linecaps
      - panel crash with a11y enabled
    * Updated translations (bg,bn,cs,eu,ro)

 -- Sebastien Bacher <seb128@debian.org>  Tue, 14 Mar 2006 15:41:56 +0100

gtk+2.0 (2.8.13-1) unstable; urgency=low

  * New upstream version:
    * Bugs fixed:
    - Can't select some items in GtkIconView
    - gtk_icon_theme_list_icons: example contexts don't work
    - gnopernicus crashes on changing display screen source for magnifier
    - evince crashes in gdk_region_union_with_rect
    - Small error in _gdk_gc_update_context
    - gtk.Notebook.get_current_page() returns incorrect page number
      when pages hidden
    - GtkAboutDialog not responsive to Escape key
    - GtkNotebook popup menu not keynavigatable
    - GtkRadioButton does not issue notify::active
    - Make more use of G_DISABLE_ASSERT in TextView code
    * Updated translations

 -- Sebastien Bacher <seb128@debian.org>  Sat, 25 Feb 2006 23:56:58 +0100

gtk+2.0 (2.8.12-1) unstable; urgency=low

  * New upstream bugfix release.
  * [debian/copyright] Updated FSF's address.

 -- J.H.M. Dassen (Ray) <jdassen@debian.org>  Sun, 12 Feb 2006 14:11:11 +0100

gtk+2.0 (2.8.11-1) unstable; urgency=low

  * New upstream version
    * Avoid memory overruns in the pixbuf theme engine with nonsensical
      gradient specifications.  [Matthias]
    * Bugs fixed:
    - Cursor doesn't move as expected
    - Segfault from combination of gtk_container_set_resize_mode()
      and GtkComboBox
    - segfault in update_cursor on amd64
    - eog crashes at launch under AIX
    - "~" should bring up the location dialog
    - gtk_text_layout_get_cursor_locations() chokes on layout=0x0
    * Documentation improvements [Federico Mena Quintero]
    * Translation updates (es,pt_BR,zh_HK,zh_TW)

 -- Sebastien Bacher <seb128@debian.org>  Fri, 27 Jan 2006 22:28:05 +0100

gtk+2.0 (2.8.10-1) unstable; urgency=low

  * New upstream version
  * debian/control.in:
    - updated the glib requirement
  * debian/patches/001_fs_documents.patch:
    - dropped, stick with upstream behaviour rather

 -- Sebastien Bacher <seb128@debian.org>  Thu, 12 Jan 2006 13:34:37 +0100

gtk+2.0 (2.8.9-2) unstable; urgency=low

  * Upload to unstable

 -- Sebastien Bacher <seb128@debian.org>  Thu, 15 Dec 2005 15:13:32 +0100

gtk+2.0 (2.8.9-1) experimental; urgency=low

  * New upstream version:
    Bugs fixed:
    - File chooser filter behaves weird
    - 2.8.4 to 2.8.6: sound-juicer crash, fileselector assertions
    - On unsetting the Model, GtkTreeView does not clear
      it's associated TreeSelection
    - Crash on selecting a file of null mime-type
    - gtktoolbutton leaks a pixbuf
    - GdkEvent leaked in gtktreeview.c / gtk_tree_view_key_press
    - Typo in trap_activate_cb()
    - gtkcalendar.c: The identifier is already declared.
    - gtk_menu_attach_to_widget() does not take NULL detacher
    - Unhinted fonts are measured incorrectly and drawing
      problems occur as a result
    - unwanted scrolling in recent gtk
    - Toolbars without icons are invisible in icon-only mode
    - Search-entry in the TreeView not working properly
    - gtktoolbutton.c:562: warning: 'image' is used
      uninitialized in this function
    - reference count of textbuffer increases with each paste
    - gtk_selection_data_get_uris leaks memory
    Other changes:
    - Remove GMemChunk from public header files to
      support building against GLib 2.10
    - Report errors in option parsing
    - Merge upstream xdgmime changes to handle duplicate glob patterns

 -- Sebastien Bacher <seb128@debian.org>  Sat, 10 Dec 2005 18:22:50 +0100

gtk+2.0 (2.8.8-1) experimental; urgency=low

  * New upstream version:
    GtkFileChooser:
     - Make F2 work for renaming bookmarks
    GtkEntry:
     - Turn off input methods in password entries
    - Other fixes * Documentation improvements
    - Updated translations

 -- Sebastien Bacher <seb128@debian.org>  Tue, 29 Nov 2005 16:00:32 +0100

gtk+2.0 (2.8.7-1) experimental; urgency=low

  * New upstream version.
  * Security fixes:
    - Add check to XPM reader to prevent integer overflow for specially crafted
      number of colors (CVE-2005-3186) (Closes: #339431).
    - Fix endless loop with specially crafted number of colors (CVE-2005-2975).
  * debian/patches/001_fs_documents.patch:
    - updated.
  * debian/rules:
    - fix confusing cp usage.

  [ Loic Minier ]
  * Drop xlibs-dev deps and build-deps.
    [debian/control, debian/control.in]

 -- Sebastien Bacher <seb128@debian.org>  Wed, 16 Nov 2005 11:54:11 +0100

gtk+2.0 (2.8.3-1) experimental; urgency=low

  * New upstream version:
    - Fix problems with the handling of initial settings
      for font options and cursor themes.
    - Add a --ignore-theme-index option to gtk-update-icon-cache.

 -- Jordi Mallach <jordi@debian.org>  Thu,  1 Sep 2005 19:45:50 +0200

gtk+2.0 (2.8.2-1) experimental; urgency=low

  * New upstream version:
    - Fix a crash with custom icon themes, which affected
      the gnome-theme-manager.
    - Make sure font and cursor settings are propaged down
      to the screen initially.
  * debian/control.in:
    - require the current pango.

 -- Sebastien Bacher <seb128@debian.org>  Thu, 25 Aug 2005 00:36:18 +0200

gtk+2.0 (2.8.1-1) experimental; urgency=low

  * New upstream version:
    - gtk-update-icon-cache no longer stores copies of symlinked icons,
      and it has a --index-only option to omit image data from the cache.
    - Make large GtkSizeGroups more efficient.
    - Improve positioning of menus in GtkToolbar.
    - Make scrolling work on unrealized icon views.
    - Avoid unnecessary redraws on range widgets.
    - Make sure that all GTK+ applications reload icon themes promptly.
    - Ensure that gdk_pango_get_context() and gtk_widget_get_pango_context()
      use the same font options and dpi value.
    - Multiple memory leak fixes.
  * debian/control.in:
    - updated the libgtk2.0-dev Depends according to the changes.
  * debian/rules:
    Add --enable-explicit-deps=yes to make sure stuff like x11 gets listed as a
    Requires: in gdk(-x11)-2.0.pc, because otherwise linkage against -lX11 and
    friends doesn't get carried through.  Whether or not this is correct is
    arguable, since libgdk-x11-2.0.so.0* ends up linked against it anyway, but
    stuff like gnome-panel seems to be relying on this transience.
    Change by Daniel Stone.

 -- Sebastien Bacher <seb128@debian.org>  Wed, 24 Aug 2005 11:24:16 +0200

gtk+2.0 (2.8.0-1) experimental; urgency=low

  * New upstream version.
  * debian/control.in:
    - build with the new cairo (Closes: #323705).
    - updated the Build-Depends for xorg (Closes: #323080).
  * debian/copyright:
    - use License instead of Copyright (Closes: #323209).
  * debian/patches/001_fs_documents.patch:
    - default to Documents.
  * debian/rules:
    - updated the shlibs.
  * debian/watch:
    - updated.

 -- Sebastien Bacher <seb128@debian.org>  Thu, 18 Aug 2005 12:19:41 +0200

gtk+2.0 (2.7.2-1) experimental; urgency=low

  * New upstream version.
  * debian/control.in:
    - updated the Build-Depends.
  * debian/rules:
    - updated the shlibs.
    - use cairo.
  * debian/watch:
    - updated.

 -- Sebastien Bacher <seb128@debian.org>  Tue, 12 Jul 2005 01:06:55 +0200

gtk+2.0 (2.6.8-1) unstable; urgency=low

  * New upstream version.
  * debian/patches/003_focus_issues.patch:
    - fixed with the new version.

 -- Sebastien Bacher <seb128@debian.org>  Thu, 16 Jun 2005 12:52:35 +0200

gtk+2.0 (2.6.7-2) unstable; urgency=low

  * Upload to unstable.
  * Forward patches from 2.6.4 branch:
    + 003_focus_issues.patch: stolen from CVS HEAD to fix focus issues.
    + debian/gtk-tutorial.devhelp: updated to reflect the reality of the
      html files.
  * Loïc Minier:
    + Document the configuration of Emacs-style key bindings in README.Debian,
      with additional instructions for GNOME users. [debian/README.Debian]
      (Closes: #309530)

 -- Josselin Mouette <joss@debian.org>  Mon,  6 Jun 2005 22:39:27 +0200

gtk+2.0 (2.6.7-1) experimental; urgency=low

  * New upstream version:
    - Fix compilation with gcc 4.0 (Closes: #303646).
  * debian/rules:
    - clean from the mips changes.
  * debian/patches/002_bmp.patch:
    - the new version fixes that.
  * debian/patches/004_fs_newdir.patch:
    - the new version fixes that.

 -- Sebastien Bacher <seb128@debian.org>  Thu, 14 Apr 2005 22:06:53 +0200

gtk+2.0 (2.6.4-1) unstable; urgency=medium

  * New upstream release.
  * debian/patches/004_fs_newdir.patch:
    - fix a crash in the fileselector when creating a directory.
  * debian/patches/003_iconcache.patch:
    - this bug is fixed in the new version.
  * debian/patches/004_mipsbuild.patch:
    - dropped, this change is not required.
  * debian/patches/002_bmp.patch:
     - fix CAN-2005-0891: BMP double free Dos (Closes: #303141).

 -- Sebastien Bacher <seb128@debian.org>  Tue,  5 Apr 2005 21:09:01 +0200

gtk+2.0 (2.6.2-4) unstable; urgency=high

  * Sjoerd Simons:
    - debian/patches/003_iconcache.patch
      + Updated. Let updateiconcache.c include config.h so it's correctly build
        with large file support (Closes: #295777).
  * Sebastien Bacher:
    - debian/shlibs.local:
      + dropped, fix the self depends (Closes: #296175).
  * Loic Minier:
    - debian/control*
      + added gtk2-engines-pixbuf subsection and priority to sync with
        the override.
  * Use high urgency so that icon themes can propagate to testing.

 -- Josselin Mouette <joss@debian.org>  Wed,  2 Mar 2005 22:28:38 +0100

gtk+2.0 (2.6.2-3) unstable; urgency=low

  * Patch from Steve Langasek <vorlon@debian.org>:
    Add a --disable-testsuite argument to upstream configure, to permit
    skipping the testsuite on architectures where large static binaries
    are currently problematic (i.e., mips).  Closes: #295048.

 -- Sebastien Bacher <seb128@debian.org>  Sun, 13 Feb 2005 19:23:39 +0100

gtk+2.0 (2.6.2-2) unstable; urgency=low

  * debian/libgtk2.0-bin.postinst:
    - don't run gtk-update-icon-cache, the themes should do that
      (Closes: #293568).
  * debian/patches/003_iconcache.patch:
    - should fix the gtk-update-icon-cache issue on sparc.

 -- Sebastien Bacher <seb128@debian.org>  Sun,  6 Feb 2005 19:57:57 +0100

gtk+2.0 (2.6.2-1) unstable; urgency=low

  * New upstream release:
    - fix the loop in gtkdialog (Closes: #291051).
    - should fix the issue on sparc (Closes: #293711).

 -- Sebastien Bacher <seb128@debian.org>  Sun,  6 Feb 2005 00:16:52 +0100

gtk+2.0 (2.6.1-2) unstable; urgency=low

  * Upload to unstable.
  * debian/patches/004_gtkmodules.patch:
    - don't reverse the order of modules, that fix a crash with the modules.

 -- Sebastien Bacher <seb128@debian.org>  Wed,  2 Feb 2005 18:28:09 +0100

gtk+2.0 (2.6.1-1) experimental; urgency=low

  * New upstream release.

 -- Sebastien Bacher <seb128@debian.org>  Sun,  9 Jan 2005 14:23:07 +0100

gtk+2.0 (2.6.0-1) experimental; urgency=low

  * New upstream release (Closes: #275239).
  * debian/control.in:
    - create a gtk2-engines-pixbuf package.
    - recommends hicolor-icon-theme (Closes: #287334).
    - rename libgtk2.0-dbg to libgtk2.0-0-dbg.
    - updated the Build-Depends.
  * debian/gtk2-engines-pixbuf.files:
    - added.
  * debian/libgtk2.0-bin.files:
    - install gtk-update-icon-cache here.
  * debian/libgtk2.0-bin.postinst:
    - call gtk-update-icon-cache.
  * debian/patches/001_gtk+-debian-aclocal-pass_all.patch:
    - removed, should not be needed with the new version.
  * debian/patches/003_treeview-typeahead.patch,
    debian/patches/003_filechooser-search.patch,
    debian/patches/004_treeview-activate.patch,
    debian/patches/005_modifiers.patch:
    - removed, these changes are in the new version.
  * debian/rules:
    - updated the shlibs.
    - use dh_strip to make the debug package.
  * update-gtk-immodules.in:
  * update-gdkpixbuf-loaders.in:
    - module version is 2.4.0.
  * debian/watch:
    - updated.

 -- Sebastien Bacher <seb128@debian.org>  Wed, 29 Dec 2004 18:55:11 +0100

gtk+2.0 (2.4.14-2) unstable; urgency=low

  * debian/patches/003_filechooser-search.patch:
    - open the path entry if "/" is enter in the file-selector.
  * debian/patches/004_treeview-activate.patch:
    - typeahead active the row.
  * debian/patches/005_modifiers.patch:
    - accept shift-/ for bringing up the location popup.

 -- Sebastien Bacher <seb128@debian.org>  Tue, 21 Dec 2004 16:21:15 +0100

gtk+2.0 (2.4.14-1) unstable; urgency=low

  * New upstream release (Closes: #286021).
  * debian/control.in:
    - set myself as maintainer.
  * debian/patches/003_treeview-typeahead.patch:
    - backport of the typeahead feature for the treeviews.

 -- Sebastien Bacher <seb128@debian.org>  Sun, 19 Dec 2004 14:55:07 +0100

gtk+2.0 (2.4.13-1) unstable; urgency=low

  * New upstream release:
    - make new notebook tabs appear again (Closes: #276266).

 -- Sebastien Bacher <seb128@debian.org>  Wed, 13 Oct 2004 16:48:13 +0200

gtk+2.0 (2.4.11-1) unstable; urgency=low

  * New upstream release.

 -- Sebastien Bacher <seb128@debian.org>  Mon, 11 Oct 2004 19:48:52 +0200

gtk+2.0 (2.4.10-1) unstable; urgency=low

  * New upstream release.
  * debian/patches/002_xpmico.patch:
    - updated, the two xpm fixes are in the new version.

 -- Sebastien Bacher <seb128@debian.org>  Sun, 19 Sep 2004 00:19:27 +0200

gtk+2.0 (2.4.9-2) unstable; urgency=high

  * debian/patches/002_xpmico.patch:
    - fix CAN-2004-0782 Heap-based overflow in pixbuf_create_from_xpm.
    - fix CAN-2004-0783 Stack-based overflow in xpm_extract_color.
    - fix CAN-2004-0788 ico loader integer overflow.

 -- Sebastien Bacher <seb128@debian.org>  Fri, 17 Sep 2004 12:23:02 +0200

gtk+2.0 (2.4.9-1) unstable; urgency=medium

  * GNOME team upload.
  * New upstream release.
  * debian/patches/002_gtk+-pixbuf-breakage.patch: removed, included in
    upstream version 2.4.8.

 -- Jordi Mallach <jordi@debian.org>  Thu, 26 Aug 2004 14:41:17 +0200

gtk+2.0 (2.4.7-1) unstable; urgency=medium

  * GNOME team upload.
  * New upstream release.
  * debian/patches/002_gtk+-pixbuf-breakage.patch: new, apply patch
    from CVS to fix thumbnail corruption in nautilus.

 -- Jordi Mallach <jordi@debian.org>  Wed, 25 Aug 2004 20:12:28 +0200

gtk+2.0 (2.4.4-2) unstable; urgency=medium

  * Rebuilt with libtiff4.
  * debian/control.in:
    - Build-Depends on libtiff4-dev.

 -- Sebastien Bacher <seb128@debian.org>  Wed, 28 Jul 2004 23:11:54 +0200

gtk+2.0 (2.4.4-1) unstable; urgency=low

  * New upstream release
    - fix the problem with directories displayed twice in the file chooser
      (Closes: #249057).
  * debian/control.in:
    - libgtk2.0-bin Conflicts with old libgtk2.0-dev.

 -- Sebastien Bacher <seb128@debian.org>  Sun, 11 Jul 2004 00:33:45 +0200

gtk+2.0 (2.4.3-3) unstable; urgency=low

  * debian/control.in:
    - since manpages have moved from libgtk2.0-dev to libgtk2.0-bin we need
      to update the Replaces.

 -- Sebastien Bacher <seb128@debian.org>  Mon,  5 Jul 2004 21:15:25 +0200

gtk+2.0 (2.4.3-2) unstable; urgency=low

  * debian/libgtk2.0-bin.files:
    - moved gdk-pixbuf-query-loader and gtk-query-immodules-2.0 manpages
      to libgtk2.0-bin. (Closes: #257399).
  * debian/libgtk2.0-doc.doc-base.gtk-faq,
    debian/libgtk2.0-doc.doc-base.gtk-tutorial:
    - changed index.html with book1.html.
  * Included devehelp files from Richard Cohen <richard@daijobu.co.uk>
    for the faq and the tutorial (Closes: #256844).

 -- Sebastien Bacher <seb128@debian.org>  Sat,  3 Jul 2004 12:14:38 +0200

gtk+2.0 (2.4.3-1) unstable; urgency=medium

  * New upstream release
    - fix the button size allocation logic (Closes: #253971, #253974).
  * debian/rules
    - updated the shlibs.

 -- Sebastien Bacher <seb128@debian.org>  Tue, 15 Jun 2004 11:29:13 +0200

gtk+2.0 (2.4.2-1) unstable; urgency=low

  * New upstream release (Closes: #252690).

 -- Sebastien Bacher <seb128@debian.org>  Sat,  5 Jun 2004 17:23:57 +0200

gtk+2.0 (2.4.1-4) unstable; urgency=low

  * Conflict with librsvg2-common << 2.6.3-1 (closes: #250714, #250647).

 -- Josselin Mouette <joss@debian.org>  Tue, 25 May 2004 14:15:22 +0200

gtk+2.0 (2.4.1-3) unstable; urgency=low

  * GNOME Team Upload.
  * Upload to unstable
    + close bug fixed in experimental uploads
      (Closes: #161244, #201429, #201507, #203677, #208744, #223316, #228603)
      (Closes: #232081, #234902, #238479, #241860)
  * Marc Brockschmidt <he@debian.org>
   + debian/rules: Really, *really* surpress warnings when removing directories
     (using >/dev/null 2>&1 instead of 2>&1 >/dev/null)

 -- Sebastien Bacher <seb128@debian.org>  Sat, 22 May 2004 15:23:21 +0200

gtk+2.0 (2.4.1-2) experimental; urgency=low

  * debian/control.in:
    + Conflict with old versions of packages that need a rebuild to work with
      gtk+2.4 to force the updates.

 -- Sebastien Bacher <seb128@debian.org>  Sat, 15 May 2004 23:24:07 +0200

gtk+2.0 (2.4.1-1) experimental; urgency=low

  * New upstream release.
  * Akira TAGOH <tagoh@debian.org>
  + debian/control:
    - added libgtk2.0-0 to Depends for libgtk2.0-common. (from 2.2.4-6).
    - libgtk2.0-dev requires libxext-dev. (Closes: #247469)
  * Sebastien Bacher <seb128@debian.org>
  + debian/rules:
    - updated shlib to 2.4.1.

 -- Sebastien Bacher <seb128@debian.org>  Wed,  5 May 2004 23:32:54 +0200

gtk+2.0 (2.4.0-4) experimental; urgency=low

  * Akira TAGOH <tagoh@debian.org>
  + debian/control:
    - moved arch-independent files to libgtk2.0-common again.
    - separated arch-dependent files to libgtk2.0-bin.

 -- Akira TAGOH <tagoh@debian.org>  Sat, 24 Apr 2004 02:11:52 +0900

gtk+2.0 (2.4.0-3) experimental; urgency=low

  * Akira TAGOH <tagoh@debian.org>
  + debian/rules:
    - modified the sed script to strip the version properly.
      (closes: Bug#241860)
    - clean up.
  + debian/control:
    - updated the dependencies for the separated xlibs-dev. (from 2.2.4-4)
    - separated arch-independent data to libgtk2.0-data package.
      (from 2.2.4-4)

 -- Akira TAGOH <tagoh@debian.org>  Fri, 23 Apr 2004 22:43:58 +0900

gtk+2.0 (2.4.0-2) experimental; urgency=low

  * debian/control.in:
    + Added build dependency on libxcursor-dev. (Closes: #239886)

  Sebastien Bacher <seb128@debian.org>:
  * debian/rules:
    + Updated shver.
  * debian/control.in:
    + Added again Build-Depends removed in 2.4.0-1.

 -- J.H.M. Dassen (Ray) <jdassen@debian.org>  Thu, 25 Mar 2004 11:18:48 +0100

gtk+2.0 (2.4.0-1) experimental; urgency=low

  * First upload of new GTK+ branch in experimental (Closes: #238479):
    + back out locale-dependent interpretation of KP_Decimal (Closes: #234902).
    + change scrolling method (Closes: #161244).
    + first day of the week depends of the locale (Closes: #228603).
    + fix fileselector multiple selection handling after keyboard validation
      (Closes: #208744).
    + fix gtktreeview crash when expanding nodes (Closes: #232081).
    + fix quotes missing in gtk-2.0.m4 (Closes: #223316).
    + use the new file selector (Closes: #203677, #201429, #201507).
    + and probably a lot of other bug fixes and improvements ...
  * Sebastien Bacher <seb128@debian.org>:
    * debian/control.in:
      - removed Build-Depends on docbook-utils and linuxdoc-tools-text.
    * patches/001_gtk+-debian-docfix-dtds.patch:
      - removed since we have a xml catalog now.
  * Rob Taylor <robtaylor@fastmail.fm>:
    * debian/control.in, debian/sources, debian/scripts/vars, debian/watch:
      - updated for 2.4.0.
    * debian/patches/:
      - 002_gtk+-debian-freetype.patch:
        + removed, not needed any more, configure already has the changes.
      - 000_gtk+-2.2.4-non-weak-symbols.patch:
        + removed, fixed in upstream source.
      - 000_gtk+-2.2.4-socketfocus.patch:
        + removed, fixed in upstream source.
      - 001_gtk+-debian-aclocal-pass_all.patch :
        + updated.
      - 000_gtk+-2.2.0-buildfix-immodule.patch
        + updated.
      - 000_gtk+-debian-xinerama-pic.patch
        + updated.

 -- Sebastien Bacher <seb128@debian.org>  Mon, 22 Mar 2004 22:00:09 +0100

gtk+2.0 (2.2.4-6) unstable; urgency=low

  * Akira TAGOH <tagoh@debian.org>
  + debian/control:
    - added libxt-dev to fix FTBFS. (closes: Bug#246450)
    - added libgtk2.0-0 to Depends for libgtk2.0-common.

 -- Akira TAGOH <tagoh@debian.org>  Tue,  4 May 2004 11:30:56 +0900

gtk+2.0 (2.2.4-5) unstable; urgency=low

  * Akira TAGOH <tagoh@debian.org>
  + debian/control:
    - moved arch-independent files to libgtk2.0-common again.
    - separated arch-dependent files to libgtk2.0-bin.

 -- Akira TAGOH <tagoh@debian.org>  Sat, 24 Apr 2004 01:12:08 +0900

gtk+2.0 (2.2.4-4) unstable; urgency=low

  * Akira TAGOH <tagoh@debian.org>
  + debian/rules:
    - bumped the shlib version to 2.2.1-3. (closes: Bug#208671)
  + debian/control:
    - separated arch-independent data to libgtk2.0-data package.
      (closes: Bug#233396)
    - fixed the dependencies for the separated xlibs-dev.
      (closes: Bug#241782, Bug#241522)
  + debian/libgtk2.0-data.{dir,files}:
    - added.

 -- Akira TAGOH <tagoh@debian.org>  Thu, 22 Apr 2004 00:42:02 +0900

gtk+2.0 (2.2.4-3) unstable; urgency=low

  * debian/patches/:
    - 002_gtk+-debian-freetype.patch: patch from Daniel Schepler to fix the
      build failure due to freetype (Closes: #225129).

 -- Sebastien Bacher <seb128@debian.org>  Sat, 27 Dec 2003 13:00:17 +0100

gtk+2.0 (2.2.4-2) unstable; urgency=low

  * debian/control:
    - added Uploaders to maintain as team.
    - added gnome-pkg-tools to Build-Depends.
  * debian/gtk-options.7:
    - included a manpage with the help on the options (Closes: Bug#216897).
  * debian/libgtk2.0-doc.doc-base.gtk-faq
  * debian/libgtk2.0-doc.doc-base.gtk-tutorial:
    - replaced book1.html by index.html (closes: Bug#215382).
  * debian/patches/:
    - 000_gtk+-2.2.4-socketfocus.patch: new patch to fix a GtkSocket focus
      problem that hang the system tray applet.
      (closes: Bug#210813, Bug#212772).
    - 001_gtk+-ximian-gtk2-filesel-navbutton-5.patch: updated
      (closes: Bug#216660).
  * debian/rules:
    - modified to generate debian/control using gnome-pkg-tools.

 -- Sebastien Bacher <seb128@debian.org>  Fri, 31 Oct 2003 21:32:29 +0100

gtk+2.0 (2.2.4-1) unstable; urgency=low

  * New upstream release.
    - implemented the im module that produces C_WITH_CEDILLA rather than
      C_WITH_ACUTE for dead_acute+c combinations. it will be used as default
      im module for fr and pt. (closes: Bug#168557)
    - reworked the handling of XIM's status window. (closes: Bug#203009)
  * debian/control:
    - removed libgtk2.0-0png3 which is unnecessary anymore.
    - added non-versioned Conflicts: libgtk2.0-0png3.
    - bumped Standards-Version to 3.6.1.0.
  * debian/patches/: removed the backported patches.
    - 000_gtk+-2.2.2-docfix-gtk2compliant.patch
    - 000_gtk+-2.2.2-docfix-gtktreemodel.patch
    - 000_gtk+-2.2.2-gtkwidget-viewable.patch
    - 000_gtk+-2.2.2-imxim-reconnect.patch

 -- Akira TAGOH <tagoh@debian.org>  Mon,  8 Sep 2003 03:42:18 +0900

gtk+2.0 (2.2.2-3) unstable; urgency=low

  * debian/patches/:
    - 000_gtk+-2.2.2-docfix-gtk2compliant.patch: applied a backported patch
      from CVS to fix the old documentation. (closes: Bug#146723)
    - 000_gtk+-2.2.2-docfix-gtktreemodel.patch: applied a backported patch
      from CVS to fix the sample code. (closes: Bug#201322)
    - 000_gtk+-2.2.2-gtkwidget-viewable.patch: applied a backported patch from
      CVS to fix the garbled pixmaps. (closes: Bug#201808, Bug#202486)
    - 000_gtk+-2.2.2-imxim-reconnect.patch: applied a backported patch from
      CVS to fix the segfaults if the XIM server is killed during running gtk2
      applications.
    - 001_gtk+-debian-docfix-dtds.patch: applied to use the local DTD.
  * debian/control:
    - added Build-Depends-Indep: gtk-doc-tools, docbook-xml to re-generate the
      fixed documents.

 -- Akira TAGOH <tagoh@debian.org>  Thu,  7 Aug 2003 01:42:46 +0900

gtk+2.0 (2.2.2-2) unstable; urgency=low

  * debian/patches/:
    - 001_gtk+-debian-aclocal-pass_all.patch: re-applied a patch to fix FTBFS
      on arm. (closes: Bug#201443)

 -- Akira TAGOH <tagoh@debian.org>  Thu, 24 Jul 2003 03:14:10 +0900

gtk+2.0 (2.2.2-1) unstable; urgency=low

  * New upstream release. (closes: Bug#200350)
    - Fixed threadlocks on GtkTreeView. (closes: Bug#192136)
    - Fixed the crash on moving the cursor when the cursor is invisible.
      (closes: Bug#187858)
    - Fixed the compose table for ascending order. (closes: Bug#182073)
  * debian/control:
    - fix the FTBFS. Thanks to Daniel Baeyens.
    - bumped Standards-Version to 3.6.0.
  * debian/rules:
    - removed dh_undocumented.
    - don't claim the newer shlibs.
  * debian/patches/:
    - 000_gtk+-2.2.1-gdk_event_copy_for_xinput.patch: removed.
    - 000_gtk+-2.2.1-gdk_visual_get_best_with_depth.patch: removed.
    - 000_gtk+-2.2.1-gtk_text_line_previous_could_contain_tag.patch: removed.
    - 000_gtk+-2.2.1-gtktreeview-scroll.patch: removed.
    - 000_gtk+-debian-xinerama-pic.patch: updated.
    - 001_gtk+-debian-aclocal.patch: removed.
    - 001_gtk+-ximian-gtk2-filesel-navbutton-5.patch: applied a Ximian patch
      to improve the GtkFileSel UI. Requested from Ross Burton.
    - 000_gtk+-2.2.2-non-weak-symbols.patch: applied to fix the undefined non
      weak symbols. (closes: Bug#193774)

 -- Akira TAGOH <tagoh@debian.org>  Sun, 13 Jul 2003 21:26:49 +0900

gtk+2.0 (2.2.1-6) unstable; urgency=low

  * debian/patches/001_gtk+-debian-aclocal.patch:
    - damn. forgot to re-run automake and autoconf. fix again.
      (closes: Bug#190569)

 -- Akira TAGOH <tagoh@debian.org>  Sat,  3 May 2003 16:56:18 +0900

gtk+2.0 (2.2.1-5) unstable; urgency=low

  * debian/control:
    - changed a section for libgtk2.0-dbg to libdevel.
  * debian/patches/000_gtk+-debian-aclocal.patch:
    - applied to fix Xinerama library linkage broken on arm and m68k.
      (closes: Bug#190569)
      Thanks to James Troup and Phil Blundell.

 -- Akira TAGOH <tagoh@debian.org>  Sat,  3 May 2003 01:50:52 +0900

gtk+2.0 (2.2.1-4) unstable; urgency=low

  * debian/patches/:
    - 000_gtk+-2.2.1-gtk_text_line_previous_could_contain_tag.patch:
      applied a backported patch from CVS. (closes: Bug#185066)
    - 000_gtk+-2.2.1-gtktreeview-scroll.patch:
      applied a patch from Red Hat to fix infinite expose loops in TreeView.
      (closes: Bug#187312)
  * debian/control:
    - bumped Standards-Version to 3.5.9.
    - changed a section for libgtk2.0-dev to libdevel.
  * debian/rules:
    - fixed the symlinks on /usr/share/gtk-doc/html. (closes: Bug#183377)
  * debian/compat:
    - use it instead of DH_COMPAT.

 -- Akira TAGOH <tagoh@debian.org>  Fri,  4 Apr 2003 01:55:35 +0900

gtk+2.0 (2.2.1-3) unstable; urgency=low

  * build against the latest xlibs and xlibs-pic. so now correct
    libXinerama_pic.a is linked and supporting xinarama is re-enabled.
    (closes: Bug#177318)
  * debian/control:
    - depend on xlibs-pic (>= 4.2.1-6)
  * debian/README.Debian:
    - improve description of static libraries issue. (closes: Bug#181879)
      Thanks to Marcelo E. Magallon <mmagallo@debian.org>
    - mention gtk-key-theme-name and gnome-settings-daemon.
  * debian/rules:
    - create the symlinks in /usr/share/gtk-doc

 -- Akira TAGOH <tagoh@debian.org>  Mon,  3 Mar 2003 01:35:04 +0900

gtk+2.0 (2.2.1-2) unstable; urgency=low

  * debian/patches/:
    - 000_gtk+-2.2.1-gdk_visual_get_best_with_depth.patch:
      backport from CVS to fix wrong pointer returned. (closes: Bug#180786)
    - 000_gtk+-2.2.1-gdk_event_copy_for_xinput.patch:
      applied to fix a crash when using xinput. (closes: Bug#178908)

 -- Akira TAGOH <tagoh@debian.org>  Wed, 19 Feb 2003 03:10:55 +0900

gtk+2.0 (2.2.1-1) unstable; urgency=low

  * New upstream release.
  * debian/patches/: removed patches. they were fixed in this release.
    - 000_gtk+-2.2.0-buildfix-modules.patch
    - 000_gtk+-2.2.0-fix-es.po.patch
    - 000_gtk+-2.2.0-fnmatch-undef.patch
    - 002_gtk+-2.2.0-fixtypo-xinput.patch
  * debian/patches/000_gtk+-debian-xinerama-pic.patch: update.

 -- Akira TAGOH <tagoh@debian.org>  Fri,  7 Feb 2003 03:37:44 +0900

gtk+2.0 (2.2.0-3) unstable; urgency=low

  * debian/: clean the unnecessary files up. (closes: Bug#177809)
  * debian/rules:
    remove the old debug libraries on install process if exists. (closes:
    Bug#177376)
  * debian/patches/:
    - 002_gtk+-2.2.0-fixtypo-xinput.patch:
      fix to enable XFree86 xinput extension. (closes: Bug#176104)
    - 000_gtk+-2.2.0-fix-es.po.patch:
      applied to fix es.po. (closes: Bug#178870)

 -- Akira TAGOH <tagoh@debian.org>  Wed, 29 Jan 2003 23:01:43 +0900

gtk+2.0 (2.2.0-2) unstable; urgency=low

  * debian/control:
    - add Conflicts libgnomeui-0 (<< 2.0.6-2) to avoid the gtk+ 2.2 breakage.
      (closes: Bug#175946)
    - add Conflicts gtk2.0-examples (<< 2.2.0) (closes: Bug#175868)
    - add dependency of libgtk2.0-common. (closes: Bug#175873)
    - removed libgtk-common package. it's no longer needed. I hope the loop
      dependency will be disappeared.
    - used libpng12-0-dev instead of libpng3-dev for Build-Depends.
  * debian/patches/001_gtk+-2.2.0-xinerama-pic.patch:
    disabled Xinerama support until xlibs-pic has libXinerama_pic.a.
    (closes: Bug#175923)

 -- Akira TAGOH <tagoh@debian.org>  Sat, 11 Jan 2003 05:09:12 +0900

gtk+2.0 (2.2.0-1) unstable; urgency=low

  * New upstream release.
    - upstream bug were closed. so it should be fixed. (closes: Bug#147697)
  * debian/control:
    - updated Build-Depends.
    - bumped Standards-Version to 3.5.8.
    - fix description-synopsis-ends-with-full-stop stuff.
  * debian/update-gdkpixbuf-loaders: add brand-new wrapper script.
  * debian/update-gdkpixbuf-loaders.1: add manpage.
  * debian/rules:
    modified to build the static libraries. (closes: Bug#161938)
  * debian/README.Debian: updated.
  * debian/patches/:
    - 000_gtk+-2.0.6-extranotify.patch: removed.
    - 000_gtk+-2.0.6-scroll_to.patch: removed.
    - 000_gtk+-2.2.0-fnmatch-undef.patch:
      applied to fix having main() in the library.
    - 000_gtk+-2.2.0-buildfix-immodule.patch:
      applied to build the static libraries.
    - 000_gtk+-2.2.0-buildfix-modules.patch:
      applied to fix a typo in configure.in.

 -- Akira TAGOH <tagoh@debian.org>  Mon,  6 Jan 2003 18:34:31 +0900

gtk+2.0 (2.0.9-1) unstable; urgency=low

  * New upstream release.
  * debian/patches/000_gtk+-2.0.8-refcolormap.patch: this release contains it.
    removed.

 -- Akira TAGOH <tagoh@debian.org>  Sun, 24 Nov 2002 00:08:42 +0900

gtk+2.0 (2.0.8-2) unstable; urgency=low

  * debian/patches/000_gtk+-2.0.8-refcolormap.patch: applied to fix the crash
    problem with close. For solve your problem, I recommend you restart all
    processes related gtk+2.0. (closes: Bug#169005)

 -- Akira TAGOH <tagoh@debian.org>  Fri, 15 Nov 2002 09:16:40 +0900

gtk+2.0 (2.0.8-1) unstable; urgency=low

  * New upstream release.
  * debian/patches/000_gtk+-2.0.7-gifsymbol.patch: it's no longer needed.
  * debian/rules: fix twice called ldconfig. (closes: Bug#168071)

 -- Akira TAGOH <tagoh@debian.org>  Sun, 10 Nov 2002 16:36:45 +0900

gtk+2.0 (2.0.7-1) unstable; urgency=low

  * New upstream release.
  * debian/rules:
    - support noopt option for DEB_BUILD_OPTIONS.
    - add symlink for gobject. (closes: Bug#167755)
  * Hm, closed a bug which is marked as NMU due to mis-upload. (closes:
    Bug#166442)
  * debian/patches: these patches are no longer needed, so removed.
    - 000_gtk+-2.0.6-64bitfix.patch
    - 000_gtk+-2.0.6-imenvvar.patch
    - 000_gtk+-2.0.6-keycode.patch
    - 000_gtk+-2.0.6-usintl.patch
  * debian/patches/000_gtk+-2.0.7-gifsymbol.patch: applied to fix the
    undefined symbol issue on libpixbufloader-gif.so.

 -- Akira TAGOH <tagoh@debian.org>  Wed,  6 Nov 2002 01:42:22 +0900

gtk+2.0 (2.0.6-4) unstable; urgency=low

  * debian/patches/000_gtk+-2.0.6-64bitfix.patch: applied to fix a segfault on
    IA64. (closes: Bug#166442)

 -- Akira TAGOH <tagoh@debian.org>  Sun, 27 Oct 2002 03:07:59 +0900

gtk+2.0 (2.0.6-3) unstable; urgency=low

  * debian/control: moved libgtk2.0-0png3 to the last entry.
  * debian/rule: fix invalid symlink.

 -- Akira TAGOH <tagoh@debian.org>  Sat, 31 Aug 2002 09:46:36 +0900

gtk+2.0 (2.0.6-2) unstable; urgency=low

  * debian/control:
    - bumped Standards-Version and depends debhelper (>> 4).
    - revert to libgtk2.0-0 and remove Conflicts libgtk2.0-0, then add
      versioned conflict to work eog2, gnome-panel2, celestia, gimp1.3 and
      metatheme. (closes: Bug#155689, Bug#155854)
    - add libgtk2.0-0png3 to Conflicts, Replaces.
    - add a dummy package for libgtk2.0-0png3.
    - remove the image libraries dependency. (closes: Bug#158858)
    - clean up -dev's Depends.
    - add libglib2.0-doc, libatk1.0-doc and libpango1.0-doc to Suggests.
  * debian/patches/: from Red Hat.
    - 000_gtk+-2.0.6-exportsymbols.patch:
      applied to fix stripping the wrong symbols due to libtool's bug. but
      it's not affected about the symbols used by ld and ld.so. mainly for nm,
      gdb and etc.
    - 000_gtk+-2.0.6-extranotify.patch:
      applied to fix extra settings notifies on startup that were causing
      significant performance problems as fonts were reloaded.
    - 000_gtk+-2.0.6-imenvvar.patch:
      applied to fix a bug with GTK_IM_MODULE environment variable.
    - 000_gtk+-2.0.6-keycode.patch: applied to fix a problem with keycodes
      passed to GtkIMContextXIM.
    - 000_gtk+-2.0.6-usintl.patch:
      applied to fix to GtkIMContextSimple compose for us-intl keyboards.
      should be fixed. (closes: Bug#149515)
    - 000_gtk+-2.0.6-scroll_to.patch:
      applied to fix gtk_tree_view_scroll_to_cell.
  * debian/rules: add symlink to fix the missing symlink for glib, atk and
    pango. (closes: Bug#158107)
  * debian/update-gtk-immodules.fr.1: added. Thanks Julien Louis. (closes:
    Bug#156985)

 -- Akira TAGOH <tagoh@debian.org>  Sat, 31 Aug 2002 05:22:33 +0900

gtk+2.0 (2.0.6-1) unstable; urgency=low

  * New upstream release.
  * Build against libpng3 (closes: 147852)

 -- Akira TAGOH <tagoh@debian.org>  Sun,  4 Aug 2002 18:31:53 +0900

gtk+2.0 (2.0.5-2) unstable; urgency=low

  * debian/rules: add --with-xinput=xfree. (closes: Bug#151668)
  * debian/control:
    - add Conflicts: libgdkxft0 to avoid some problem. (closes: Bug#151439).
    - changed a summary from 'Dummy' to 'Empty'.

 -- Akira TAGOH <tagoh@debian.org>  Thu,  4 Jul 2002 00:18:53 +0900

gtk+2.0 (2.0.5-1) unstable; urgency=low

  * New upstream release.
  * debian/control: fix typo (closes: Bug#150147)

 -- Akira TAGOH <tagoh@debian.org>  Mon, 17 Jun 2002 01:07:20 +0900

gtk+2.0 (2.0.4-1) unstable; urgency=low

  * New upstream release.
    - should be fixed in this release. (closes: Bug#149667)
    - now it's not linked to the Pango docs (closes: Bug#149143)
  * debian/libgtk2.0-doc.doc-base.{gdk,gdk-pixbuf,gtk,gtk-faq,gtk-tutorial}:
    add a new line before Format: (closes: Bug#149548, Bug#150043)

 -- Akira TAGOH <tagoh@debian.org>  Sun, 16 Jun 2002 05:16:29 +0900

gtk+2.0 (2.0.3-1) unstable; urgency=low

  * New upstream release.
  * debian/libgtk2.0-doc.doc-base.{gtk-faq,gtk-tutorial}:
    changed an index file.

 -- Akira TAGOH <tagoh@debian.org>  Thu, 30 May 2002 23:35:52 +0900

gtk+2.0 (2.0.2-5) unstable; urgency=high

  * debian/control: add libtiff3g-dev, libpng2-dev and libjpeg62-dev to
    Depends for -dev.
  * set urgency=high because previous version violated our policy 2.3.4.
    it should be into woody as far as possible.

 -- Akira TAGOH <tagoh@debian.org>  Thu, 23 May 2002 00:31:52 +0900

gtk+2.0 (2.0.2-4) unstable; urgency=high

  * debian/patches/000_gtk+2.0-2.0.2-bigendian.patch: applied to fix a problem
    for big endian machines. (closes: Bug#145285)
  * set urgency=high because it should be in woody.

 -- Akira TAGOH <tagoh@debian.org>  Wed,  1 May 2002 02:46:12 +0900

gtk+2.0 (2.0.2-3) unstable; urgency=low

  * debian/update-gtk-immodules: create /etc/gtk-2.0 directory for workaround,
    if it's not found. oh, why didn't you have it? (closes: Bug#143508,
    Bug#144673)

 -- Akira TAGOH <tagoh@debian.org>  Sun, 28 Apr 2002 04:46:30 +0900

gtk+2.0 (2.0.2-2) unstable; urgency=low

  * debian/libgtk2.0-doc.doc-base.{gtk-faq,gtk-tutorial}:
    Grr, fix again... (closes: Bug#141069)
  * debian/scripts/vars.build: fix bashism.

 -- Akira TAGOH <tagoh@debian.org>  Sat,  6 Apr 2002 04:26:14 +0900

gtk+2.0 (2.0.2-1) unstable; urgency=low

  * New upstream release.
    - this release has bug fix only.
  * debian/control: forgot to update versioned dependency for -dev.
  * debian/libgtk2.0-doc.doc-base.gtk-faq,
    debian/libgtk2.0-doc.doc-base.gtk-tutorial:
    fix wrong index. (closes: Bug#141069)

 -- Akira TAGOH <tagoh@debian.org>  Thu,  4 Apr 2002 02:49:49 +0900

gtk+2.0 (2.0.1-1) unstable; urgency=low

  * New upstream release.
  * debian/update-gtk-immodules: check the immodules directory.

 -- Akira TAGOH <tagoh@debian.org>  Sun, 31 Mar 2002 00:59:03 +0900

gtk+2.0 (2.0.0-3) unstable; urgency=low

  * debian/rules: removed regenerate shlibs. all packages no longer needs to
    depend on -common.

 -- Akira TAGOH <tagoh@debian.org>  Sat, 16 Mar 2002 21:51:08 +0900

gtk+2.0 (2.0.0-2) unstable; urgency=low

  * debian/control: changed Build-Depends to libpango1.0-dev (>= 1.0.0-3)
  * debian/{control,rules}: add libgtk-common as dummy package for upgrading.
  * debian/rules: fix the missing directory.
  * debian/update-gtk-immodules: fix file attribute for gtk.immodules.

 -- Akira TAGOH <tagoh@debian.org>  Sat, 16 Mar 2002 04:34:39 +0900

gtk+2.0 (2.0.0-1) unstable; urgency=low

  * Initial Release.

 -- Akira TAGOH <tagoh@debian.org>  Wed, 13 Mar 2002 00:07:25 +0900<|MERGE_RESOLUTION|>--- conflicted
+++ resolved
@@ -1,14 +1,3 @@
-<<<<<<< HEAD
-gtk4 (4.12.4+ds-3ubuntu1) noble; urgency=medium
-
-  * Merge with Debian. Remaining changes:
-    - debian/tests:
-      + include the memorytexture test in the flaky set, it has been unreliable
-    - debian/control, debian/rules:
-      + Switch from the CUPS print backend to CPDB
-
- -- Jeremy Bícha <jbicha@ubuntu.com>  Fri, 08 Dec 2023 20:56:34 -0500
-=======
 gtk4 (4.12.5+ds-1) unstable; urgency=medium
 
   * New upstream release
@@ -44,7 +33,16 @@
     This makes the build-dependencies satisfiable during cross-builds.
 
  -- Simon McVittie <smcv@debian.org>  Wed, 17 Jan 2024 11:43:08 +0000
->>>>>>> f00aac0c
+
+gtk4 (4.12.4+ds-3ubuntu1) noble; urgency=medium
+
+  * Merge with Debian. Remaining changes:
+    - debian/tests:
+      + include the memorytexture test in the flaky set, it has been unreliable
+    - debian/control, debian/rules:
+      + Switch from the CUPS print backend to CPDB
+
+ -- Jeremy Bícha <jbicha@ubuntu.com>  Fri, 08 Dec 2023 20:56:34 -0500
 
 gtk4 (4.12.4+ds-3) unstable; urgency=medium
 
