<<<<<<< HEAD
gtk4 (4.8.1+ds-1ubuntu1) kinetic; urgency=medium

  * Sync with Debian. Remaining changes:
    - debian/tests:
      + include the memorytexture test in the flaky set, it has been unreliable
    - debian/control:
      + Build-Depend on dh-sequence-translations

 -- Jeremy Bicha <jbicha@ubuntu.com>  Mon, 19 Sep 2022 16:39:04 -0400
=======
gtk4 (4.8.2+ds-3) unstable; urgency=medium

  * Skip border-image-excess-size reftest on big-endian machines.
    Mitigates: #1024391
  * Update to upstream gtk-4-8 branch commit 4.8.2-21-g753c6f2435
    - Trigger on-screen keyboard more reliably
    - Don't dismiss popups unnecessarily

 -- Simon McVittie <smcv@debian.org>  Fri, 18 Nov 2022 22:12:24 +0000

gtk4 (4.8.2+ds-2) unstable; urgency=medium

  * d/watch, d/gbp.conf: Only watch for 4.8.x versions.
    Development release 4.9.1 has already happened, but is unlikely to reach
    a stable branch before the Debian 12 freeze.
  * Build-/test-depend on dbus-daemon instead of dbus.
    We only need dbus-run-session here, not the system bus.
  * d/patches: Update to upstream gtk-4-8 branch commit 4.8.2-18-g205783d9b0
    - Fix handling of AltGr when multiple keyboard layouts use it
    - Fix handling of back/forward mouse buttons
    - Fix a focus handling regression
    - Fix a regression that caused a very narrow combo box drop-down in
      GNOME Settings since 4.8
    - Fix a regression with copying under Phosh since 4.8
    - Don't confine resized windows to the geometry of the first monitor
    - Translation updates

 -- Simon McVittie <smcv@debian.org>  Fri, 18 Nov 2022 09:56:14 +0000

gtk4 (4.8.2+ds-1) unstable; urgency=medium

  * New upstream release
  * d/control.in: Update Meson build-dependency
  * d/copyright: Stop listing wayland and wayland-protocols as excluded.
    They are no longer in the upstream source release.
  * d/patches: Remove patches that were applied upstream

 -- Simon McVittie <smcv@debian.org>  Sat, 29 Oct 2022 11:54:46 +0100
>>>>>>> 93ccbaae

gtk4 (4.8.1+ds-1) unstable; urgency=medium

  * New upstream release
  * debian/libgtk-4-1.symbols.in: Add a new symbol
  * d/control.in: Replace transitional libfontconfig1-dev with
    libfontconfig-dev
  * d/missing-sources: Update for upstream updates to Compose data
  * d/p/gdkevents-Don-t-ignore-modifiers-that-are-not-currently-a.patch:
    Add proposed patch to fix keyboard shortcuts with X11 backend
    (Closes: #1016927)
  * d/p/build-Use-more-conservative-GResource-embedding-on-non-x8.patch:
    Update patch for GResource embedding based on upstream feedback

 -- Simon McVittie <smcv@debian.org>  Sat, 17 Sep 2022 22:23:08 +0100

gtk4 (4.7.2+ds-3) unstable; urgency=medium

  [ Samuel Thibault ]
  * debian/libgtk-4-1.symbols.in: Mark more Wayland symbols as Linux-specific
  * Build-depend on dh-exec
  * Avoid trying to install Wayland documentation on non-Linux
    (Closes: #1017866)

  [ Jeremy Bicha ]
  * Release to unstable

 -- Jeremy Bicha <jbicha@ubuntu.com>  Sun, 21 Aug 2022 17:40:46 -0400

gtk4 (4.7.2+ds-2ubuntu1) kinetic; urgency=medium

  * Sync with Debian. Remaining changes:
    - debian/tests:
      + include the memorytexture test in the flaky set, it has been unreliable
    - debian/control:
      + Build-Depend on dh-sequence-translations
  * Drop the debian/rules translation override since there is only one
    translation template now

 -- Jeremy Bicha <jbicha@ubuntu.com>  Thu, 18 Aug 2022 22:34:45 -0400

gtk4 (4.7.2+ds-2) experimental; urgency=medium

  * Merge packaging changes from unstable

 -- Simon McVittie <smcv@debian.org>  Tue, 16 Aug 2022 11:24:01 +0100

gtk4 (4.6.6+ds-3ubuntu1) kinetic; urgency=medium

  * Sync with Debian. Remaining changes:
    - debian/tests:
      + include the memorytexture test in the flaky set, it has been unreliable
    - debian/control:
      + Build-Depend on dh-sequence-translations
    - debian/rules: Handle the 2nd translation template file.
      This override can be dropped with 4.7.1

 -- Jesús Soto <jesus.soto@canonical.com>  Tue, 16 Aug 2022 09:49:05 -0500

gtk4 (4.6.6+ds-3) unstable; urgency=medium

  * Branch 4.6.x for unstable
  * d/rules: Force softpipe OpenGL driver on mips* architectures.
    This is a workaround for misrendering and crashes when the buildds run
    tests under llvmpipe on these architectures (see #993550, #1003348,
    #1010838).
  * d/p/debian/Skip-some-known-failing-tests-on-mips-family-architecture.patch:
    Remove patch, stop skipping tests that (should) pass on mips*el when
    we force softpipe.
  * d/p/Work-around-1014417-in-Meson.patch:
    Remove workaround for a Meson 0.63.0 bug that was fixed in 0.63.1
  * d/p/build-Add-an-option-to-use-more-conservative-GResource-em.patch:
    Add a build option to disable the GResource fast-path, and disable it.
    It isn't reliable on non-mainstream architectures, and the compile time
    improvement is not significant if we're compiling all of GTK anyway.
  * d/rules: Enable broadway backend for the .deb build (but not the udeb).
    This is apparently used by Cambalache and Deckard, and also the
    Pidgin unit tests. (Closes: #994944)

 -- Simon McVittie <smcv@debian.org>  Tue, 16 Aug 2022 09:23:59 +0100

gtk4 (4.7.2+ds-1) experimental; urgency=medium

  * New upstream development release
    - Fix crashes involving GL/GLES version selection on PinePhone
      (Closes: #1009917)
  * Repack with wayland and wayland-protocols subprojects omitted.
    The versions in unstable are sufficiently new.
  * d/control.in: Update dependency versions
  * d/copyright: Update
  * Refresh patch series
  * Skip inscription-markup.ui reftest for now.
    The whole thing is rendered 1px offset from where it should be, which is
    not a serious problem for practical use of GTK, but makes the tests fail.
  * d/gtk-4-examples.install: Include the new NodeEditor demo
  * Update symbols file for new ABI

 -- Simon McVittie <smcv@debian.org>  Fri, 12 Aug 2022 11:46:07 +0100

gtk4 (4.6.6+ds-2) unstable; urgency=medium

  [ Evangelos Ribeiro Tzaras ]
  * Drop erroneous !nocheck annotation from python3-gi Build-Depends
    (Closes: #1014878)

  [ Simon McVittie ]
  * Add temporary patch to work around #1014417 in Meson
  * Standards-Version: 4.6.1 (no changes required)
  * Migrate GLib 2.68.0 build-dependency from d/control to d/control.in
  * d/copyright: Drop unused GPL license stanzas
  * d/gtk-4-tests.lintian-overrides: Update syntax for current Lintian

 -- Simon McVittie <smcv@debian.org>  Mon, 08 Aug 2022 19:22:54 +0100
 
 gtk4 (4.6.6+ds-1ubuntu1) kinetic; urgency=medium

  * Sync with Debian. Remaining changes:
    - debian/tests:
      + include the memorytexture test in the flaky set, it has been unreliable
    - debian/control:
      + Build-Depend on dh-sequence-translations
    - debian/rules: Handle the 2nd translation template file.
      This override can be dropped with 4.7.1

 -- Jeremy Bicha <jbicha@ubuntu.com>  Tue, 05 Jul 2022 14:09:40 -0400

gtk4 (4.6.6+ds-1) unstable; urgency=medium

  [ Jeremy Bicha ]
  * New upstream release (LP: #1980742)

  [ Simon McVittie ]
  * d/tests/installed-tests: Fail on unset variable references
  * d/tests/installed-tests: Fail if no tests are found

  [ Evangelos Ribeiro Tzaras ]
  * Bump required glib build dependency

 -- Jeremy Bicha <jbicha@ubuntu.com>  Tue, 05 Jul 2022 11:24:34 -0400

gtk4 (4.6.5+ds-1ubuntu6) kinetic; urgency=medium

  * debian/rules:
    - use the make-pot script instead of the  --enable-features=Vulkan
      rule which seems to not work as intended

 -- Sebastien Bacher <seb128@ubuntu.com>  Mon, 04 Jul 2022 13:47:15 +0200

gtk4 (4.6.5+ds-1ubuntu5) kinetic; urgency=medium

  * Rebuild to get the translations import on launchpad, the template
    sharing option was enabled on the server which makes the (outdated)
    project vcs loaded instead of the package files

 -- Sebastien Bacher <seb128@ubuntu.com>  Fri, 01 Jul 2022 11:39:09 +0200

gtk4 (4.6.5+ds-1ubuntu4) kinetic; urgency=medium

  * Fix the build directory for the previous upload

 -- Jeremy Bicha <jbicha@ubuntu.com>  Thu, 30 Jun 2022 14:21:26 -0400

gtk4 (4.6.5+ds-1ubuntu3) kinetic; urgency=medium

  * debian/rules: gtk4 builds 2 translation templates so handle them both

 -- Jeremy Bicha <jbicha@ubuntu.com>  Thu, 30 Jun 2022 10:27:29 -0400

gtk4 (4.6.5+ds-1ubuntu2) kinetic; urgency=medium

  * Build-Depend on dh-sequence-translations
    - Fixes missing translations and RTL support (LP: #1947698)

 -- Jeremy Bicha <jbicha@ubuntu.com>  Thu, 30 Jun 2022 09:56:48 -0400

gtk4 (4.6.5+ds-1) unstable; urgency=medium

  [ Jeremy Bicha ]
  * New upstream release (LP: #1976500)
    - Fixes file chooser getting bigger each time it opens (LP: #1971112)
  * Drop 2 patches applied in new release

  [ Laurent Bigonville ]
  * debian/control.in: Disable librsvg BD on architectures where it's not
    building

 -- Jeremy Bicha <jbicha@ubuntu.com>  Wed, 01 Jun 2022 09:05:45 -0400

gtk4 (4.6.4+ds-3ubuntu1) kinetic; urgency=medium

  [ Sebastien Bacher ]
  * debian/tests:
    - include the memorytexture test in the flaky set, it has been unreliable

 -- Jeremy Bicha <jbicha@ubuntu.com>  Thu, 19 May 2022 10:16:34 -0400
gtk4 (4.6.4+ds-3) unstable; urgency=medium

  * d/rules: Stop skipping ngl tests on big-endian machines.
    The ngl renderer no longer exists: it was renamed to gl.
  * d/rules, d/run-tests.sh: Move loop through backends into run-tests.sh.
    This means that if an X11 test fails, we try the Wayland tests (if we
    are running them at all) before failing the build.
  * d/rules: Work around llvmpipe segfault by forcing softpipe on mipsel
    for build-time tests. (Mitigates: #1010838)
  * d/control.in: Move gi-docgen to Build-Depends-Indep.
    We correctly disable the gi-docgen-generated documentation when only
    building architecture-dependent packages.
  * d/control.in: Drop build-dependencies that were only there for gi-docgen.
    Now that we're using the packaged gi-docgen instead of the bundled copy,
    there's no need to depend on its dependencies explicitly.

 -- Simon McVittie <smcv@debian.org>  Sun, 15 May 2022 00:27:01 +0100

gtk4 (4.6.4+ds-2) unstable; urgency=medium

  * Cherry-pick patch to fix pasting into the filechooser name field
    (LP: #1971532)

 -- Jeremy Bicha <jbicha@ubuntu.com>  Sat, 14 May 2022 10:05:42 -0400

gtk4 (4.6.4+ds-1) unstable; urgency=medium

  * New upstream release
  * Drop patches applied in new release
  * Cherry-pick patch to fix an invalid format string
  * Use gi-docgen to build docs

 -- Jeremy Bicha <jbicha@ubuntu.com>  Fri, 13 May 2022 16:26:26 -0400

gtk4 (4.6.3+ds1-2) unstable; urgency=medium

  * Cherry-pick gtk-4-6 patch needed for mutter 42.1 (LP: #1972722)

 -- Jeremy Bicha <jbicha@ubuntu.com>  Mon, 09 May 2022 16:48:11 -0400

gtk4 (4.6.3+ds1-1) unstable; urgency=medium

  * New upstream release
  * d/copyright: Exclude gtk/theme/Default/Default-*.css.
    We already deleted them during clean.
  * d/copyright: Stop excluding subprojects/wayland.
    It's no longer included in tarballs.
  * d/patches: Update to upstream gtk-4-6 branch commit 4.6.3-9-g045446c3da
    - Work around infinite loop in box allocation (Closes: #1010547)
    - Make it easier to select the current folder with a file chooser
    - Fix saving into a subdirectory with a file chooser
    - Translation updates
  * d/log-reftests.py: Update names of GSK renderers
  * d/rules, d/run-tests.sh: Add infrastructure to ignore failing GSK tests.
    Similar to reftests, these can be fragile against varying versions of
    dependencies.
  * d/rules: Ignore unaligned-offscreen GSK comparison test.
    Workaround for GNOME/gtk#4889.

 -- Simon McVittie <smcv@debian.org>  Wed, 04 May 2022 11:30:16 +0100

gtk4 (4.6.2+ds-1) unstable; urgency=medium

  * New upstream release
  * d/missing-sources/emojibase: Update to emojibase-data 7.0.1, matching
    the data files in gtk/emoji
  * d/rules: Improve regeneration of emoji data
  * d/missing-sources: Add Unicode emoji data.
    The JSON data files in d/missing-sources/emojibase are indirectly
    derived from this.
  * d/copyright: Update
  * d/p/debian/Disable-optimized-GResource-embedding.patch: Remove.
    The upstream code now disables this on the architectures where it is
    known to be problematic, namely 32-bit ARM.

 -- Simon McVittie <smcv@debian.org>  Sun, 20 Mar 2022 17:51:43 +0000

gtk4 (4.6.1+ds-1) unstable; urgency=medium

  * New upstream release
  * Drop patches that were applied upstream
  * d/control.in: Update build-dependency versions
  * d/copyright: Update
  * d/watch: Repack with wayland subproject excluded, we use the system copy
  * d/run-tests.sh: Show full test log after testing

 -- Simon McVittie <smcv@debian.org>  Wed, 16 Feb 2022 16:55:50 +0000

gtk4 (4.6.0+ds1-4) unstable; urgency=medium

  * Release to unstable

 -- Jeremy Bicha <jeremy.bicha@canonical.com>  Wed, 09 Feb 2022 13:25:53 -0500

gtk4 (4.6.0+ds1-3) experimental; urgency=medium

  * Skip another known-failing test on mips*el (see #993550)
  * Add mips*el bug reference to previous changelog entry

 -- Simon McVittie <smcv@debian.org>  Sat, 08 Jan 2022 22:47:19 +0000

gtk4 (4.6.0+ds1-2) experimental; urgency=medium

  * d/p/png-Correct-endianness-for-big-endian-machines.patch:
    Add proposed patch to fix FTBFS on s390x
  * d/p/debian/Skip-some-known-failing-tests-on-mips-family-architecture.patch:
    Skip another known-failing test on mips family (see #1003348)
  * d/p/debian/Disable-optimized-GResource-embedding.patch:
    Disable optimized GResource embedding.
    This seems to be triggering failures on armel and armhf. Second-guessing
    GResource seems to be more trouble than it's worth.
  * d/rules: Rebuild CSS using sass

 -- Simon McVittie <smcv@debian.org>  Sat, 08 Jan 2022 18:40:18 +0000

gtk4 (4.6.0+ds1-1) experimental; urgency=medium

  * New upstream release
  * Rebase patch series
    - d/p/debian/testsuite-Don-t-test-the-old-gl-renderer.patch:
      Drop, no longer needed
  * d/control.in: Update build-dependencies
  * d/copyright: Update
  * d/rules: Don't build man pages under nodoc build-profile
  * d/source/include-binaries, d/rules:
    Remove workaround for Compose endianness handling, no longer necessary
  * Update symbols file
  * d/p/Make-our-stack-noexec.patch:
    Add patch from upstream fixing regressions from optimized GResource
    processing
  * d/p/build-Tell-glib-compile-resources-to-make-symbols-interna.patch:
    Add proposed patch to reduce unwanted symbol exports
  * Upload to experimental for initial testing

 -- Simon McVittie <smcv@debian.org>  Tue, 04 Jan 2022 18:14:08 +0000

gtk4 (4.4.1+ds1-3) unstable; urgency=medium

  * debian/control.in: Don't build ffmpeg backend on architectures where
    ffmpeg doesn't build
  * debian/rules: Build with cloudproviders support (except on Ubuntu)
  * debian/rules: Enable sysprof support on Linux

 -- Jeremy Bicha <jbicha@debian.org>  Mon, 29 Nov 2021 18:18:30 -0500

gtk4 (4.4.1+ds1-2) unstable; urgency=medium

  * d/control.in, d/rules: Gate libgtk-4-media-ffmpeg with a build-profile.
    If we only build it for experimental uploads, but there is no version
    currently in experimental, then its entry in the overrides file will be
    removed after a while, causing the next upload to be considered NEW.

 -- Simon McVittie <smcv@debian.org>  Fri, 05 Nov 2021 16:46:50 +0000

gtk4 (4.4.1+ds1-1) unstable; urgency=medium

  [ Jeremy Bicha ]
  * debian/rules: Correctly enable auto features for deb build

  [ Simon McVittie ]
  * New upstream release
  * Rebase patch series, dropping patches that were applied upstream
  * d/copyright: Update
  * libgtk-4-dev Suggests gtk-4-examples (Closes: #995752)
  * Stop enabling a Meson option that no longer exists.
    This was merely a warning with Meson 0.59, but is an error with
    Meson 0.60. (Closes: #998551)
  * Standards-Version: 4.6.0 (no changes required)

 -- Simon McVittie <smcv@debian.org>  Fri, 05 Nov 2021 12:54:16 +0000

gtk4 (4.4.0+ds1-5) unstable; urgency=medium

  * Sort patch series in upstream-first order
  * d/p/debian/Disable-clipboard-test.patch:
    Add patch to disable clipboard test, which regularly times out on
    buildds

 -- Simon McVittie <smcv@debian.org>  Fri, 03 Sep 2021 15:08:47 +0100

gtk4 (4.4.0+ds1-4) unstable; urgency=medium

  [ Simon McVittie ]
  * Simplify graphene dependency.
    The version in bullseye is sufficient for all architectures.
  * Drop dependency from libgtk-4-common to libgtk-3-common.
    This was put in place because they used to share GSettings schemas,
    but that's no longer the case.
  * Remove dependency from libgtk-4-bin to libgtk-3-bin.
    This was because they used to share gtkbuilder.its and gtkbuilder.loc,
    but those have been replaced by their gtk4builder counterparts, in
    libgtk-4-dev.
  * Remove dependency from gtk-4-examples to gtk-3-examples.
    This was because the demos shared GSettings schemas, but they no longer
    have the same name.
  * Remove alternative dependency on libgdk-pixbuf2.0-dev.
    We don't support skipping a Debian release, and this package's
    dependencies make it unlikely to be backported.
  * d/rules: Don't enable ffmpeg when experimental builds are copied to Ubuntu
  * d/p/reftest-compare-Treat-colour-channels-as-undefined-if-alp.patch:
    Add patch to ignore colour differences on pixels with zero alpha.
    This makes some of the remaining failing tests pass on mips*el.
  * d/p/debian/testsuite-Don-t-test-the-old-gl-renderer.patch:
    Add patch to disable testing of the old 'gl' renderer.
    The newer 'ngl' renderer is already the default, and 'gl' was removed
    upstream in 4.5.x, so 'gl' doesn't seem worthwhile to try to support.
    It also crashes in a couple of tests on mips*el. Let's focus testing
    effort on the renderer that has a future.
  * d/p/debian/Skip-some-known-failing-tests-on-mips-family-architecture.patch:
    Add patch to skip remaining failing gsk tests on mips*el
    (workaround for #993550)
  * Release to unstable (Closes: #992907)

  [ Jeremy Bicha ]
  * Build-Depend on libsysprof-capture-4-dev instead of sysprof
    in preparation for the sysprof package split (see #971243).
    Depend on version 3.40 to avoid re-exporting its symbols in our ABI.

 -- Simon McVittie <smcv@debian.org>  Fri, 03 Sep 2021 08:52:36 +0100

gtk4 (4.4.0+ds1-3) experimental; urgency=medium

  * Disable Broadway (HTML) backend.
    It isn't clear whether this is used in practice. If we disable it now,
    enabling it later if requested will not be an ABI break, but if we
    enable it now, we have to keep it enabled indefinitely.
  * d/missing-sources: Add source for libX11-derived compose sequences.
    By trial and error, the files in gtk/compose/ seem to be generated from
    libX11 1.7.0.
  * d/p/compose-Generate-endian-dependent-compact-Compose-data.patch,
  * Add proposed patch to use big-endian compose data on big-endian host,
    keeping the existing little-endian version for little-endian hosts.
    This resolves a FTBFS caused by test failure on s390x and other
    big-endian ports.
  * d/p/compose-Document-how-to-get-compose-parse-input-from-libX.patch
    Document how to reproduce the compose data. We don't do this at build
    time, because the compose data is relatively rarely updated, and
    during cross-compilation that would require building all of GTK for
    both the build and host architectures.
  * d/p/compose-Update-sequences-from-libX11-1.7.2.patch:
    Update compose data from libX11 1.7.2.
    This adds a few missing compose sequences.

 -- Simon McVittie <smcv@debian.org>  Mon, 30 Aug 2021 13:33:17 +0100

gtk4 (4.4.0+ds1-2) experimental; urgency=medium

  * Completely move .links files to debhelper syntax (Closes: #991964)
  * Always expect NEWS to be compressed (Closes: #985418).
    debhelper always compresses NEWS files, even if they are small.

 -- Simon McVittie <smcv@debian.org>  Sat, 28 Aug 2021 15:15:44 +0100

gtk4 (4.4.0+ds1-1) experimental; urgency=medium

  * New upstream stable release
  * d/control.in: Update dependencies
  * d/copyright: Update
  * Update symbols file for new ABI
  * d/watch: Only watch for stable releases.
    If we want GTK 4.4.x to move to unstable any time soon, we should
    avoid packaging GTK 4.5.x when it becomes available.
  * d/rules: Fix variable reference in dh_fixperms override

 -- Simon McVittie <smcv@debian.org>  Tue, 24 Aug 2021 10:24:58 +0100

gtk4 (4.3.2+ds1-1) experimental; urgency=medium

  * New upstream release
  * d/watch, d/copyright: Exclude pregenerated documentation.
    There's a lot of it, and excluding it makes the diff to review a lot
    smaller.
  * d/control.in: Bump meson requirement as per meson.build
  * d/control.in: Remove build-dependencies for Google Cloud Print.
    The service underlying this printing backend was shut down at the end
    of 2020, so the printing backend is no longer useful and was removed
    upstream.
  * Drop patches that were applied upstream
  * d/rules: Rebuild emoji data from source files.
    This provides a straightforward way to check that we have the correct
    source files.
  * Disable GStreamer for the udeb build.
    Support for VP8 and VP9 is officially part of the GTK4 API, but it seems
    OK to provide a reduced API in debian-installer.
  * Label the FFmpeg media backend as experimental, and only build it when
    targeting experimental.
    Upstream consider it to be experimental, and recommend the GStreamer
    backend.
  * tests: Specify locales' charsets explicitly, fixing FTBFS with new glibc.
    glibc 2.31-14 dropped support for all non-UTF-8 locales, so we can't
    use /usr/share/i18n/SUPPORTED to choose a suitable charset any more.
  * Update symbols file
  * Leave Vulkan disabled, and remove Vulkan symbols from .symbols file.
    This is an ABI break, but GTK4 is only in experimental so far, so that
    seems acceptable. The Vulkan renderer is marked as experimental upstream,
    with a note that it often causes crashes in the Inspector view; this
    sounds like something we likely don't want yet.
  * d/rules: Override dh_fixperms to set correct permissions on /usr/libexec.
    Making everything executable is not quite right for installed-tests.
  * d/copyright: Update
  * Silence a Lintian tag for documentation-like filenames among test data

 -- Simon McVittie <smcv@debian.org>  Fri, 20 Aug 2021 11:43:41 +0100

gtk4 (4.3.1+ds-2) experimental; urgency=medium

  [ Marco Trevisan (Treviño) ]
  * debian/rules: Add upstream bug mentioning test failures
  * debian/rules: Use Enable auto-features for debs and disable them for
    udebs. Avoid listing managing this manually, while explicitly disable or
    enable when something is required.
  * debian: Add libgtk-4-media-gstreamer package to provide a media module
  * debian: Add libgtk-4-media-ffmpeg package to provide a media module
  * debian: Add support for libcloudproviders in debian. While keep this
    disabled for ubuntu as it's not in main repo.
  * debian: Enable sysprof support under linux. We need to manually add
    sysprof dev dependencies as these are only suggestions.
  * debian/rules: Do not build tests in udeb case

  [ Iain Lane ]
  * rules: Only skip the cloud providers on Ubuntu itself. For everything
    else the main/universe distinction doesn't apply. Fixup to Marco's earlier
    change.
  * copyright: Fix dep5-copyright-license-name-not-unique. CC0-1.0 was
    defined twice

 -- Iain Lane <laney@debian.org>  Mon, 26 Jul 2021 12:56:55 +0100

gtk4 (4.3.1+ds-1) experimental; urgency=medium

  * debian: Use dh 13 substitutions for install files instead of .in files
  * debian/control: move gi-docgen dependencies to bd-indep and remove warn
  * debian/log-reftests.py: Remove wrong wayland paths
  * debian/copyright: Update copyright for gi-docgen excluding fonts
  * debian/watch: Repack using ds suffix as per the d/copyright exclusions
  * debian/libgtk4-doc.links: Add links as devhelp books instead of gtk-doc
  * Repack excluding web font files

 -- Marco Trevisan (Treviño) <marco@ubuntu.com>  Wed, 14 Jul 2021 05:35:40 +0200

gtk4 (4.3.1-1) experimental; urgency=medium

  * New upstream release:
    - Ignore XErrors from the COW (LP: #1911036)
  * debian/control: Update build-dependencies
  * debian/patches: Refresh
  * debian/control: Add dependencies to use upstream provided gi-docgen
    gi-docgen is still in NEW for some months now, so until that we can
    manually use the upstream provided version as subproject.
  * debian/patches: Prevent usage of web-fonts and external links in docs
  * debian/rules: Do not check for nocheck with dh 13
  * debian/rules: Do not manually build docs at build phase.
    This is now handled by gi-docgen that is called at build phase, not at
    install phase.
  * debian/control: Add python3-gi as test build dependency.
    It's needed by introspection tests
  * debian/libgtk-4-1.symbols.in: Add new symbols
  * debian/libgtk-4-doc.*: Adapt install files and links to gi-docgen paths.
    Docs are installed all in /usr/share/docs/libgtk-4-doc subfolders and
    linked to /usr/share/gtk-doc to keep devhelp support
  * debian/patches: Get typelib path from pkg-config
  * debian/rules: Ensure all symbols are defined.
    This is now working fine with all the components
  * debian/rules: Do not reset xvfb on running tests
  * debian/rules: Support running tests in parallel.
    This works fine now, so let's enable it again
  * debian/rules: Move test script to an easier to maintain external file.
    We're doing lots of operations to run tests, it's better to have the
    setup in an external script that it's easier to run, debug and maintain
  * debian/run-tests.sh: Only print full log on errors.
    No need to output the whole log if there have been no failures
  * debian: Run tests under wayland too in linux.
    It's now becoming the default backend so better to also test the library
    there.
  * debian/patches: Initialize the textbtree tags counting causing s390x fails
  * debian/rules: Skip some broken comparison tests in big endian archs
  * debian/tests: Port to Gtk4 and run them both in wayland and x11

 -- Marco Trevisan (Treviño) <marco@ubuntu.com>  Fri, 09 Jul 2021 16:31:39 +0200

gtk4 (4.0.3-4) experimental; urgency=medium

  * d/log-reftests.py: Collect more test results
  * d/rules: Don't export build results for tests that upstream expect
    to fail
  * d/rules: Update comments regarding failing tests that need to be
    processed

 -- Simon McVittie <smcv@debian.org>  Mon, 22 Feb 2021 10:56:12 +0000

gtk4 (4.0.3-3) experimental; urgency=medium

  * d/patches: Adjust forwarding URL for refactoring
  * d/patches: Never mark rendering differences as accepted, only tolerated.
    Upstream consider absolutely any difference in rendering to be an error,
    so we should always record the diff for inspection.
  * Force installation of fontconfig's preferred fonts for tests.
    The experimental dependency resolver is non-deterministic and can
    choose various different fonts, some of which make the reftests fail.
    Force its hand by choosing the fonts that fontconfig prioritizes highest,
    so that we get deterministic results.
  * d/patches: Fix error reporting in gsk reftests.
    The gsk reftests don't use the GTest framework, so g_test_fail will have
    no effect here.

 -- Simon McVittie <smcv@debian.org>  Mon, 15 Feb 2021 10:46:01 +0000

gtk4 (4.0.3-2) experimental; urgency=medium

  * Tolerate minor differences in some reftests
  * d/rules: Show the detailed test log even if tests all succeed
  * d/rules: Dump reftest differences into the log as base64.
    Debian package builds don't have an equivalent of $AUTOPKGTEST_ARTIFACTS
    (as requested in https://bugs.launchpad.net/launchpad/+bug/1845159) so
    this is the best we can do right now.

 -- Simon McVittie <smcv@debian.org>  Sun, 14 Feb 2021 14:28:39 +0000

gtk4 (4.0.3-1) experimental; urgency=medium

  * New upstream release
  * symbols: Ignore removal of gtk_glade_catalog_init.
    This symbol appeared in the ABI, but not in any header files, and is
    considered private.
  * d/rules: Show test log if build-time test fails.
    dh_auto_test would automatically show meson-logs/testlog.txt, but
    because we're running with --setup=x11, we get
    meson-logs/testlog-x11.txt instead.
  * Increase dependency on librsvg2-common from Suggests to Recommends.
    This is not a hard dependency, but should be installed in nearly all
    cases. Increasingly many icons are provided in SVG format, so
    applications will appear broken if the SVG pixbuf loader is not
    installed. See #980396 for more information.
    adwaita-icon-theme already Recommends librsvg2-common, but people who
    routinely do not install recommended packages will get a better hint
    about how much will be broken by its removal if GTK also recommends it.
  * Bump graphene build-dependency to 1.10.4 on i386.
    Earlier versions used SSE, which has stricter alignment requirements
    that cause many of the build-time tests to fail (in addition to not
    being available on Debian's baseline CPU).
  * d/rules: Add a note of the test failures that need investigation
  * d/rules: Extend test timeout on slower architectures
  * Add myself to Uploaders

 -- Simon McVittie <smcv@debian.org>  Fri, 12 Feb 2021 10:05:16 +0000

gtk4 (4.0.1-1) experimental; urgency=medium

  * Team upload
  * New upstream release
  * d/rules: Force recompilation of CSS with sassc

 -- Simon McVittie <smcv@debian.org>  Tue, 12 Jan 2021 18:45:15 +0000

gtk4 (4.0.0-1) experimental; urgency=medium

  * Team upload
  * New upstream release
    - Bump SONAME to libgtk-4.so.1 to reflect incompatibility with 3.9x.y
      development releases
  * Rename source package to gtk4 while we're going through NEW anyway.
    This reflects the upstream name of the library (formerly GTK+,
    now GTK) and avoids "+" being misinterpreted as a space in URLs.
  * Bump required version for all symbols to 4.0.0
  * Add Provides for gir1.2-gdkwayland-4.0 on Linux
  * d/copyright: Remove unused GPL-2+ paragraph
  * d/copyright: Remove unused autoconf-archive paragraph
  * Standards-Version: 4.5.1 (no changes required)
  * Add a Lintian override for #970275
  * d/tests: Reduce number of tests marked as flaky
  * Add iso-codes as a Recommends, and depend on it for tests
  * Disable gvfs and other GIO modules for build-time tests.
    If running on a developer system, we don't want to interact with
    "larger" components like gnome-online-accounts.
  * Make build-time test failures fatal
  * Add missing libxdamage-dev (build-)dependency
  * Preferentially build-depend on libgdk-pixbuf-2.0-dev.
    We don't need the deprecated Xlib integration that is also pulled in
    by the older libgdk-pixbuf2.0-dev package (see #974870).
  * d/changelog: Remove trailing whitespace
  * Replace XC-Package-Type with Package-Type
  * Use https for Homepage
  * d/watch: ".." is not a version number
  * Bump build-dependency on Glib to 2.66
  * Split gtk-4-tests into its own package
  * libgtk-4-1 Breaks/Replaces experimental libgtk-4-0.
    Both packages contain the print backends, which do not contain the
    SONAME in their names. We anticipate that if the SONAME was bumped in
    future, the "4.0.0" in the module loading path would also change, so
    this isn't a problem for Policy §8.2; the only reason the path didn't
    already change here is that versions prior to 4.0.0 were development
    snapshots and explicitly not API- or ABI-stable.
    Moving the print backends to a separate package would create a circular
    dependency (since libgtk-4-1 would need at least a Recommends on the
    print backends, and the print backends depend on the main library),
    and would not actually help co-installability with a future libgtk-4-2,
    since they should be upgraded in lockstep.
  * Remove obsolete Breaks copied from GTK 3

 -- Simon McVittie <smcv@debian.org>  Sun, 27 Dec 2020 00:23:58 +0000

gtk+4.0 (3.99.4-1) experimental; urgency=medium

  * Team upload
  * New upstream release
  * Build with system copy of gtk-doc
    - d/gbp.conf: Stop adding gtk-doc as a second orig tarball
    - d/rules: Don't symlink gtk-doc into subprojects
    - Remove references to bundled gtk-doc
  * d/control.in: Update dependencies
  * d/copyright: Mention CC0-1.0
  * Drop patches, applied upstream
  * d/rules: Update Meson build options
  * Stop installing NodeEditor icons.
    They're embedded in the executable via GResource now.
  * d/libgtk-4-0.symbols.in: Update
  * run-with-locales: Normalize utf8 to UTF-8 without using SUPPORTED file
  * d/tests/run-with-locales: Move from d/run-with-locales.
    This makes tab-completion for d/rules work better.
  * d/rules: Change introspection from true to enabled.
    Similarly, change it from false to disabled for the udeb.
    It's now a feature flag, rather than a boolean.
  * d/libgtk-4-common.install.in: Install emoji data files

 -- Simon McVittie <smcv@debian.org>  Fri, 06 Nov 2020 22:56:34 +0000

gtk+4.0 (3.99.0-2) experimental; urgency=medium

  * Team upload
  * Bundle a copy of gtk-doc from the gtk-doc-for-gtk4 branch.
    Until support for GTK 4 actions is merged into gtk-doc git master,
    including a suitable copy of gtk-doc in this source package lets us
    build it without experimental's gtk-doc having to be the GTK 4 version.
    It's currently version GTK_DOC_1_32-57-g3651bf3 from the
    gtk-doc-for-gtk4 branch.
    - Add dependencies of gtk-doc-tools to Build-Depends-Indep
    - Add patch to skip Yelp manual for bundled gtk-doc
    - Don't try to install files from the bundled gtk-doc
    - d/copyright: Add copyright information for bundled gtk-doc
  * d/copyright: Update copyright information for AppStream data

 -- Simon McVittie <smcv@debian.org>  Tue, 25 Aug 2020 12:45:30 +0100

gtk+4.0 (3.99.0-1) experimental; urgency=medium

  * Team upload
  * New upstream release
    - Update d/copyright
    - Update build-dependencies according to meson.build
      + Remove ATK dependencies
    - Remove "fake SONAME" mechanism.
      The library is now built as libgtk-4.so.0 (although the ABI is still
      not yet stable).
    - Bump minimum version for all symbols to 3.99.0 for the new SONAME and
      numerous ABI breaks
    - Drop patch, applied upstream
    - Update symbols file
    - Build-Depend on a suitable snapshot of gtk-doc from experimental
    - Install more example files
  * d/tests/build, d/tests/python3-gi: Suppress AT-SPI warnings.
    We don't need a11y here, so use NO_AT_BRIDGE=1 to suppress the warning
    about org.a11y.Bus being unavailable.
  * d/copyright: Collapse most permissive licenses into Files: * stanza.
    I'm not going to try to keep track of which files are under which
    specific LGPL-compatible licenses; please see the source code if this
    information is needed.
  * Depend on librsvg2-common for tests, to be able to load SVG icons.
    adwaita-icon-theme used to depend on this, but doesn't any more.
  * Try to split out flaky and non-flaky tests.
    Both sets are marked as flaky for now, but hopefully the less-flaky set
    can be promoted to non-flaky to catch regressions when GTK 4 gets more
    stable.
  * Run the build-time tests under X11 for now.
    We don't have an equivalent of xvfb-run for Wayland yet.
  * Move to debhelper compat level 13.
    Adjust dh_auto_test arguments accordingly: they were previously passed
    to `ninja test` and are now for `meson test`.
  * Depend on fonts-cantarell for tests
  * Run build-time tests with a D-Bus session bus via dbus-run-session
  * d/p/testsuite-Fix-installed-tests.patch,
    d/p/installed-tests-Fix-the-icontheme-test.patch,
    d/p/cups-Don-t-emit-a-warning-if-we-can-t-talk-to-avahi.patch,
    d/p/cloudprint-Fix-redundant-declarations.patch:
    Add patches from upstream for some tests/warnings fixes
  * d/p/roaring.-ch-Add-attribution-and-licensing-information.patch,
    d/p/Include-a-copy-of-the-Apache-license.patch:
    Add proposed patches to add copyright/licensing info for code adapted
    from libroaring (src:croaring in Debian).
  * d/rules: Rely on debhelper 13 to reset HOME, etc.
  * d/rules: Stop setting VERBOSE, it was only relevant with Autotools
  * d/rules: Explicitly enable Xinerama for non-udeb build
  * d/rules: Disable examples, demos, installed tests for udeb build
  * d/control.in: Annotate -doc package with <!nodoc>
  * d/control.in, d/rules: Don't build demos, examples, installed-tests
    under <!noinsttest>
  * d/rules: Disable GObject-Introspection for udeb build
  * d/rules: Explicitly build documentation during build step.
    By default this is only done during the install step, because gtk-doc
    is relatively slow and cannot tell Meson how its dependency tree looks.
    However, for GTK that breaks some dependency tracking, leading to
    required Docbook files not being generated from their Markdown source.

 -- Simon McVittie <smcv@debian.org>  Sun, 09 Aug 2020 14:49:14 +0100

gtk+4.0 (3.98.2-1) experimental; urgency=medium

  * New upstream release
  * Bump pango dependency as per meson.build
  * Drop patch, applied upstream
  * Install new valgrind suppressions files
  * Add patch from git master to make valgrind suppressions work on Debian
  * Update symbols file for ABI breaks and additions

 -- Simon McVittie <smcv@debian.org>  Fri, 10 Apr 2020 22:00:07 +0100

gtk+4.0 (3.98.0-1) experimental; urgency=medium

  * Team upload
  * New upstream release
    - Drop all patches, applied upstream
    - d/control.in: Update build-dependencies
    - d/rules: Update SONAME
    - d/rules: Adjust build options for rename of documentation to gtk_doc
    - debian/libgtk-4-0.symbols.in: Update
  * d/rules: Sort build options
  * d/run-with-locales, d/rules, d/tests/installed-tests:
    Generate locales used by the tests
  * debian/libgtk-4-0.symbols.in: Mark more Wayland and Vulkan symbols
    as (arch=linux-any). These don't exist on hurd-i386, and presumably
    not on kFreeBSD either.
  * Move gtk4-encode-symbolic-svg from gtk-4-examples to libgtk-4-bin.
    It's more of a development tool than an example.
  * d/tests/python3-gi: Explicitly return GLib.SOURCE_REMOVE.
    Implicitly returning None is OK, but explicit is better than implicit.
  * d/tests/python3-gi: Make executable
  * d/tests/build, d/tests/python3-gi: Mark as superficial
  * d/tests/build: Use correct compiler for proposed autopkgtest
    cross-architecture testing support, based on a patch for clutter-1.0
    by Steve Langasek
  * d/tests/build: Fix shellcheck warnings
  * d/tests/build: Show commands before they are executed
  * d/tests/build: Fail if using an undefined variable ("unofficial strict
    mode")
  * d/upstream/metadata: Add upstream URLs
  * d/copyright: Simplify and consolidate (see individual source files if
    finer detail is required)
    - Stop distinguishing between LGPL 2+ and 2.1+, list both as
      "LGPL-2+ and LGPL-2.1+"
    - Stop distinguishing between code and translations
    - Merge copyright years
    - Merge entries differing only by email address
    - Stop repeating "Copyright (C)"
    - Indent with a single space
  * Standards-Version: 4.5.0 (no changes required)
  * Don't build HTML documentation in Architecture: any builds.
    With Autotools, we would have had to leave gtk-doc-tools in the
    Build-Depends for gtkdocize, but with Meson we can demote it to
    Build-Depends-Indep.
    Promote docbook-xml and docbook-xsl to Build-Depends instead: they are
    needed in all builds for the example programs' man pages. Previously,
    they were pulled in by gtk-doc-tools.
  * d/p/build-Install-gtkemojichooser.h.patch:
    Add patch from upstream to fix installation of headers
  * d/.gitignore: Add

 -- Simon McVittie <smcv@debian.org>  Sun, 01 Mar 2020 21:44:08 +0000

gtk+4.0 (3.96.0-2) experimental; urgency=medium

  * Team upload
  * Mark patches as applied upstream
  * Don't run dh_missing against debian/install/udeb when not building
    the udeb. This fixes FTBFS in Architecture: all-only builds.
  * Disable Wayland backend on non-Linux kernels

 -- Simon McVittie <smcv@debian.org>  Sat, 27 Jul 2019 20:47:51 +0100

gtk+4.0 (3.96.0-1) experimental; urgency=medium

  * Team upload

  [ Jeremy Bicha ]
  * New upstream release 3.92
  * Switch to meson
  * README has been renamed to README.md
  * debian/libgtk-4-0.symbols: Update
  * debian/libgtk-4-common.install.in: themes are bundled in the gtkresources
  * Disable 018_gdkenumtypes.c_location.patch: might not be needed any more
  * Update Vcs fields for migration to https://salsa.debian.org/
  * Stop using gnome-get-source

  [ Simon McVittie ]
  * New upstream release 3.94, 3.96
    - Update build-dependencies
    - d/copyright: Update
    - d/patches: Delete patches that aren't applied
    - Refresh patch series and drop applied patches
    - d/p/gdk-x11-Check-if-we-have-access-to-GL-before-using-G.patch:
      Drop, obsoleted by commit 02eb344 in GTK 3.93
    - d/p/no-accessibility-dump.patch: Drop, no longer needed.
      The build-time tests correctly set GTK_CSD=1 now.
    - Disable GStreamer video support for now
    - Stop installing gtk4-query-immodules, superseded by gio-querymodules
    - Don't install im-multipress.conf, no longer available (the multipress
      IM module is unmaintained and was removed). Remove obsolete conffile
      during upgrade.
    - d/libgtk-4-0.install.in: Don't install IM modules. The backend IM
      modules such as XIM and Wayland are now linked into GTK itself,
      while non-backend IM modules have been removed.
    - d/rules: Update Meson options, mostly removing enable- prefix
    - d/libgtk-4-0.symbols: Update
    - Update lists of installed files
  * d/patches: Refresh remaining patches through gbp pq
    - Get date/author information from d/changelog where needed
  * Generate a dependency on a virtual package that reflects the unstable
    SONAME, currently libgtk-4-0.9400.0, and Provide that virtual package
    from libgtk-4-0. This avoids repeated package renames while the ABI
    of GTK 4 remains unstable.
  * gir1.2-gtk-4.0: Add Provides for gir1.2-gdk-4.0, gir1.2-gdkx11-4.0
    and gir1.2-gsk-4.0 to reflect its contents
  * d/libgtk-4-0.postinst.in: Run gio-querymodules for IM modules
    and print backends
  * libgtk-4-dev: Add missing dependency on libvulkan-dev (thanks,
    autopkgtest) (Closes: #910640)
  * libgtk-4-0.postrm.in: Remove the correct cache files
  * Drop support for OLD_MODULES_BASE_PATH. GTK 4 has never supported
    modules in the non-multiarch location.
  * Run tests under Xvfb with GLX available (see #874077)
  * Build installed-tests and run them as autopkgtests (similar to #908440)
    - Install them in gtk-4-examples for now to avoid the NEW queue
    - Mark them as flaky for now
  * d/tests/control: Mark python3-gi as flaky until python3-gi overrides
    get updated for the rename of Gdk.Window to Gdk.Surface
  * d/tests/build: Update for GTK 4.0
  * Canonicalize permissions of debian/rules
  * Normalize various packaging files with wrap-and-sort -a
  * Remove obsolete debian/*.install files from GTK 3
  * List installed but unpackaged files in d/not-installed
  * d/rules: Defang dh_auto_test when built with nocheck
  * Stop using Priority: extra
  * d/missing-sources: Remove, no longer needed
  * Fix generation of README.md.gz symlinks
  * d/gbp.conf: Import configuration from glib2.0
  * d/rules: Generate files from .in counterparts for every package,
    not just the ones we are going to build. This avoids dh_missing
    false positives for files that would have gone into packages not
    included in the current build, for example libgtk-4-common during
    an amd64-only build.
  * Remove autoconf-archive B-D
  * Don't build udebs if built with noudeb build-profile
  * Add test-dependency on xvfb so we can run the built program
  * Change library name (and download location) from GTK+ to GTK,
    following upstream re-branding
  * Add Build-Depends-Package to symbols file
  * d/p/testsuite-Remove-dangling-references-to-box-packing-tests.patch:
    Fix dangling references to removed box-packing tests
  * d/p/gtk4.pc-Move-third-party-libraries-from-Libs-to-Libs.priv.patch:
    Improve .pc file to avoid over-linking (and Lintian false-positives)
  * Use debhelper-compat 12
  * Remove infrastructure for dealing with reftests that are known to fail
  * d/not-installed: Remove
  * d/rules: Fail the build if anything from the deb build is not installed
  * Only install AUTHORS in -doc package
  * Install documentation in /usr/share/gtk-doc, with symlinks in /u/s/doc.
    gtk-doc documentation is technically part of the package's functional
    interface, since other packages use it to adjust cross-references.
  * Standards-Version: 4.4.0 (no changes required)
  * Set Rules-Requires-Root to no

  [ Laurent Bigonville ]
  * Add Closes statement for #910640

 -- Simon McVittie <smcv@debian.org>  Thu, 18 Jul 2019 09:22:44 +0100

gtk+4.0 (3.91.2-1) experimental; urgency=medium

  [ Emilio Pozuelo Monfort ]
  * New major release, GTK+ 4 (beta version). (Closes: #876011)
    Rename everything as appropriate for GTK+ 4.
  * Don't abort on test suite failures.
  * Update symbols. Set all symbols' minimum version to 3.91.2.
  * Update build-dependencies: bump gtk-doc-tools and libglib2.0-dev
    minimum requirement, add libgraphene-1.0-dev and autoreconf-archive.
  * Drop libgail packages, they are no longer built from GTK+ 4.
  * Don't install libgdk-4.so, it has been merged into libgtk-4.so.
  * debian/patches/016_no_offscreen_widgets_grabbing.patch,
    debian/patches/017_no_offscreen_device_grabbing.patch:
    + Removed, obsolete as offscreen widgets are gone in GTK+ 4.
  * debian/patches/022_disable-viqr-im-for-vi-locale.patch:
    + Removed, imported in 2009 with no explanation whatsoever.
  * debian/patches/060_ignore-random-icons.patch:
    + Removed, upstream fixed this differently eons ago (see bgo#451634).
  * debian/patches/018_gdkenumtypes.c_location.patch:
    + Refreshed.
  * debian/libgtk-4-dev.install: don't install aclocal files.
  * debian/libgtk-4-common.install.in: comment out EmojiChooser schema, it's
    not present in 3.91.2 but will be in the next release.
  * Update watch file.
  * Point Vcs-* to experimental.

  [ Jeremy Bicha ]
  * debian/control.in:
    - Build-Depend on libvulkan-dev and sassc
    - Drop Breaks/Replaces not needed after jessie
    - Have libgtk-4-bin and libgtk-4-common and gtk-4-examples depend on
      their gtk3 counterparts until we figure out how to handle the file
      conflicts there. The conflicted files have not changed in gtk4.
      See GNOME bug 774912.
  * Don't build gtk-update-icon-cache; we'll let gtk3 handle that for now

 -- Jeremy Bicha <jbicha@debian.org>  Thu, 21 Sep 2017 17:14:22 -0400

gtk+3.0 (3.22.21-1) unstable; urgency=medium

  * New upstream release.
  * Bump to debhelper compat 10.
    + Drop dh-autoreconf and autotools-dev build-deps, no longer needed as
      debhelper guarantees them now.
  * Switch from CDBS to dh.
    Only regression is that we don't run --fail-missing on arch:all builds.
  * Don't build the docs when not building the -doc packages. Saves some
    time on arch-only builds.
  * Skip the udeb build when not building the -udeb package. Saves a lot
    of time on the arch:all builds.

 -- Emilio Pozuelo Monfort <pochu@debian.org>  Tue, 12 Sep 2017 00:38:15 +0200

gtk+3.0 (3.22.20-1) unstable; urgency=medium

  * New upstream release.
  * debian/patches/fix-gtk-menu-sliders.patch:
    + Removed, applied upstream.
  * Bump Standards-Version to 4.1.0; no changes needed.

 -- Emilio Pozuelo Monfort <pochu@debian.org>  Sat, 09 Sep 2017 15:11:12 +0200

gtk+3.0 (3.22.19-1) unstable; urgency=medium

  [ Jeremy Bicha ]
  * New upstream release
  * debian/libgtk-3-common.install.in:
    Install EmojiChooser gsettings schemas
  * Add fix-gtk-menu-sliders.patch:
    - Cherry-pick patch to fix regression with clicking on sliders in menus,
      such as with Unity's sound indicator (LP: #1712701) (Closes: #872687)

  [ Ken VanDine ]
  * debian/control.in:
    - Bump libpango1.0-dev Build-Depends to >= 1.40.5 for colornames test

 -- Jeremy Bicha <jbicha@ubuntu.com>  Mon, 28 Aug 2017 20:39:28 -0400

gtk+3.0 (3.22.18-1) unstable; urgency=medium

  * Hi from Debconf
  * New upstream release!
    + Support entering emoji by name, using Ctrl-Shift-E (note there is a
      whitelist for this currently - see GtkImContext docs)
    + Wayland:
     - Add support for the shortcut inhibitor protocol
     - Support Wacome tablet wheel scrolling
  * debian/control{,.in}: Bump wayland-protocols to 1.9, per upstream.

 -- Iain Lane <laney@debian.org>  Thu, 10 Aug 2017 16:34:47 +0100

gtk+3.0 (3.22.17-1) unstable; urgency=medium

  * New upstream release.

 -- Emilio Pozuelo Monfort <pochu@debian.org>  Wed, 26 Jul 2017 18:59:22 +0200

gtk+3.0 (3.22.16-1) unstable; urgency=medium

  * New upstream release.

 -- Emilio Pozuelo Monfort <pochu@debian.org>  Thu, 22 Jun 2017 20:24:11 +0200

gtk+3.0 (3.22.12-1) unstable; urgency=medium

  * New upstream release.

 -- Andreas Henriksson <andreas@fatal.se>  Thu, 13 Apr 2017 06:41:09 +0200

gtk+3.0 (3.22.11-1) unstable; urgency=medium

  * New upstream release.
  * Drop patches which have been merged upstream.

 -- Michael Biebl <biebl@debian.org>  Fri, 24 Mar 2017 02:27:48 +0100

gtk+3.0 (3.22.9-4) unstable; urgency=medium

  * Force update of GResource files so the changes to the CSS files are
    actually applied.

 -- Michael Biebl <biebl@debian.org>  Tue, 14 Mar 2017 01:38:30 +0100

gtk+3.0 (3.22.9-3) unstable; urgency=medium

  * Revert move of .flat from frame > border to frame as it broke existing
    themes which relied on that behaviour.

 -- Michael Biebl <biebl@debian.org>  Sun, 05 Mar 2017 21:40:15 +0100

gtk+3.0 (3.22.9-2) unstable; urgency=medium

  * Team upload
  * d/p/wayland-make-sure-to-clear-up-the-number-of-keys.patch:
    Add patch from upstream fixing unintended key repeats on Wayland
    (Closes: #856478)

 -- Simon McVittie <smcv@debian.org>  Wed, 01 Mar 2017 15:50:14 +0000

gtk+3.0 (3.22.9-1) unstable; urgency=medium

  * New upstream release.
  * Drop debian/patches/032_mips_treeview_row_separator_height.patch, no
    longer needed.

 -- Michael Biebl <biebl@debian.org>  Tue, 28 Feb 2017 18:48:39 +0100

gtk+3.0 (3.22.8-1) unstable; urgency=medium

  * New upstream release.
  * Stop patching gtk-doc.make and instead run gtkdocize via the upstream
    provided autogen.sh on autoreconf. The gtk-doc-tools version in Debian has
    been fixed to properly handle the installation of HTML images for
    out-of-tree builds.

 -- Michael Biebl <biebl@debian.org>  Wed, 15 Feb 2017 12:17:29 +0100

gtk+3.0 (3.22.7-2) unstable; urgency=medium

  * Team upload
  * d/p/gdk-x11-Check-if-we-have-access-to-GL-before-using-G.patch:
    add proposed patch from upstream Bugzilla to let GDK X11
    initialization complete successfully when libGL.so.1 is not
    available (Closes: #847366)
  * Override Lintian error source-is-missing for
    debian/missing-sources/zlib.js-0.1.6/deps.js. It is a generated
    file, but the script to generate it is also present.

 -- Simon McVittie <smcv@debian.org>  Sat, 21 Jan 2017 15:38:15 +0000

gtk+3.0 (3.22.7-1) unstable; urgency=medium

  * New upstream release.

 -- Michael Biebl <biebl@debian.org>  Tue, 17 Jan 2017 19:09:05 +0100

gtk+3.0 (3.22.6-1) unstable; urgency=medium

  [ Jeremy Bicha ]
  * Update debian/watch to only look for GTK+ 3.22 releases

  [ Emilio Pozuelo Monfort ]
  * New upstream release.
  * debian/libgtk-3-0.symbols: add new symbol.

 -- Michael Biebl <biebl@debian.org>  Mon, 09 Jan 2017 15:55:17 +0100

gtk+3.0 (3.22.5-1) unstable; urgency=medium

  * New upstream release.

 -- Michael Biebl <biebl@debian.org>  Sat, 10 Dec 2016 17:00:03 +0100

gtk+3.0 (3.22.4-1) unstable; urgency=medium

  * New upstream release.
  * Drop d/p/cssshadowvalue-scale-the-blur-surface-by-the-same-fa.patch
    - now included in upstream release.
  * Update debian/libgtk-3-0.symbols with one addition.

 -- Andreas Henriksson <andreas@fatal.se>  Sun, 20 Nov 2016 19:22:12 +0100

gtk+3.0 (3.22.3-2) unstable; urgency=medium

  * d/p/cssshadowvalue-scale-the-blur-surface-by-the-same-fa.patch
    - Added. Improve the rendering of shadow around GTK windows, this turns out
      to be a big performance improvement for HiDPI on wayland (From upstream
      git, bgo#772075)

 -- Sjoerd Simons <sjoerd@debian.org>  Thu, 10 Nov 2016 22:58:59 +0100

gtk+3.0 (3.22.3-1) unstable; urgency=medium

  * New upstream release.

 -- Michael Biebl <biebl@debian.org>  Tue, 08 Nov 2016 17:32:27 +0100

gtk+3.0 (3.22.2-1) unstable; urgency=medium

  * New upstream release.

 -- Michael Biebl <biebl@debian.org>  Tue, 25 Oct 2016 00:10:32 +0200

gtk+3.0 (3.22.1-1) unstable; urgency=medium

  * New upstream release.
  * Drop d/p/wayland-Avoid-negative-size-constraints.patch and
    d/p/wayland-always-sync-state-after-a-frame-is-painted.patch, merged
    upstream.
  * Bump Build-Depends on libxrandr-dev to (>= 2:1.5.0). This means we can
    drop d/p/0001-Fix-division-by-zero-when-calculating-the-refresh-ra.patch.
    Upstream has already applied a similar patch for the Xrandr 1.5 code path
    and we no longer need the workaround for Xrandr 1.3.
  * Update Build-Depends as per configure.ac:
    - Add libfontconfig1-dev.
    - Drop libxt-dev, libxft-dev, libxrender-dev and x11proto-xext-dev.
    - Drop Debian specific versions for various libx*-dev packages. Those
      versions were a long time ago for gtk+2.0 when the udeb was switched
      from DirectFB to Xlib.
  * Update Depends of libgtk-3-dev to match the dependencies declared in the
    pkg-config .pc files.

 -- Michael Biebl <biebl@debian.org>  Sat, 01 Oct 2016 15:36:03 +0200

gtk+3.0 (3.22.0-2) unstable; urgency=medium

  * d/p/wayland-Avoid-negative-size-constraints.patch
    - Added. Resolve unexpected order of size-allocation signals, fixes issues
      with placing clutter-gtk widgets on wayland.
      (From upstream git, bgo#771915)
  * d/p/wayland-always-sync-state-after-a-frame-is-painted.patch
    - Added. Always sync the state after a frame paint. Avoids things getting
      out of sync when painting using GL as e.g. epiphany does these days.
      (From upstream git, bgo#771553)

 -- Sjoerd Simons <sjoerd@debian.org>  Fri, 30 Sep 2016 14:36:52 +0200

gtk+3.0 (3.22.0-1) unstable; urgency=medium

  * New upstream release.
  * Drop dbg packages now that we have automatic dbgsym packages.
  * Bump debhelper compat level to 9.

 -- Michael Biebl <biebl@debian.org>  Tue, 20 Sep 2016 20:48:18 +0200

gtk+3.0 (3.21.6-1) unstable; urgency=medium

  [ Andreas Henriksson ]
  * New upstream development release.
  * Update (build-)dependencies according to configure.ac changes:
    - bump wayland-protocols to >= 1.7
  * Update debian/libgtk-3-0.symbols with a few scrolled_window additions.

  [ Michael Biebl ]
  * Refresh patches.

 -- Andreas Henriksson <andreas@fatal.se>  Wed, 14 Sep 2016 10:35:59 +0200

gtk+3.0 (3.21.5-3) unstable; urgency=medium

  * Mark two more reftests as known_fail and make test-suite failures fatal
    again.

 -- Michael Biebl <biebl@debian.org>  Wed, 31 Aug 2016 23:41:32 +0200

gtk+3.0 (3.21.5-2) unstable; urgency=medium

  * Mark the gdk_wayland_* symbols as linux-any.
  * Drop workaround for cdbs bug which has been fixed in the mean time.
  * Change Build-Depends on dbus-x11 to dbus. The use of dbus-launch has been
    removed upstream so having only dbus installed is sufficient to run the
    test-suite. (Closes: #835891)
  * Add dbus to autopkgtest dependencies to ensure machine-id is properly
    setup.

 -- Michael Biebl <biebl@debian.org>  Wed, 31 Aug 2016 18:48:24 +0200

gtk+3.0 (3.21.5-1) unstable; urgency=low

  [ Simon McVittie ]
  * Merge packaging changes from 3.20.9-1 in unstable

  [ Andreas Henriksson ]
  * New upstream release.
  * Update build-dependencies according to configure.ac changes:
    - bump libglib2.0-dev to >= 2.49.4
    - bump wayland-protocols to >= 1.6
  * Fix debian/patches/no-accessibility-dump.patch to apply again.
  * Drop d/p/Don-t-apply-GDK_HINT_RESIZE_INC-to-GDK_WINDOW_STATE_.patch
    - now included in upstream release.
  * Update debian/libgtk-3-0.symbols with several additions and one missing:
    - gdk_wayland_display_get_xdg_shell unused outside of gtk+.

 -- Andreas Henriksson <andreas@fatal.se>  Tue, 30 Aug 2016 18:13:45 +0200

gtk+3.0 (3.20.9-1) unstable; urgency=medium

  [ Jeremy Bicha ]
  * Team upload
  * New upstream release
  * debian/control.in:
    - Drop unnecessary version number from dependency on adwaita-icon-theme
  * debian/patches/0001-Revert-Improve-external-drives-detection.patch:
    - Dropped, applied in new version

  [ Simon McVittie ]
  * Another new upstream release
  * Explicitly build-depend on docbook-xsl, libxml2-utils and xsltproc
    to be able to generate man pages from their source code. Move docbook-xml
    to Build-Depends since the man pages are in an Architecture: any package.
  * Drop Build-Depends-Indep on docbook-utils, the old SGML toolchain,
    which is currently uninstallable (#834616) and does not appear to be
    needed for anything

 -- Simon McVittie <smcv@debian.org>  Thu, 18 Aug 2016 10:47:10 +0100

gtk+3.0 (3.20.7-1) unstable; urgency=medium

  [ Laurent Bigonville ]
  * debian/control.in: Add hicolor-icon-theme as a hard dependency, the
    package is small and only provides the directory structure of the theme.
  * debian/control.in: Move adwaita-icon-theme dependency to the main package.

  [ Emilio Pozuelo Monfort ]
  * New upstream release.
  * debian/patches/0001-Revert-Improve-external-drives-detection.patch:
    + Revert upstream change that requires unstable glib 2.49.1.

 -- Emilio Pozuelo Monfort <pochu@debian.org>  Thu, 04 Aug 2016 19:07:21 +0200

gtk+3.0 (3.21.4-1) experimental; urgency=medium

  * New upstream release.
  * debian/control.in:
    + Build depend on xauth, needed for xvfb-run.
    + Drop build-dependency on gettext and update the version requirements
      for wayland-protocols and glib.
  * debian/patches/wayland-add-extended-state-for-tiled.patch:
    + Dropped, included upstream.
  * d/p/0001-Fix-division-by-zero-when-calculating-the-refresh-ra.patch:
    + New patch. Fix division by zero when running under Xvfb.
  * debian/libgtk-3-0.symbols:
    + Add new symbols.
  * debian/rules:
    + Don't abort on test suite failures for now. Too many new failures due
      to deprecation warnings.
  * Upload to experimental.

 -- Emilio Pozuelo Monfort <pochu@debian.org>  Wed, 20 Jul 2016 23:33:22 +0200

gtk+3.0 (3.20.6-2) unstable; urgency=medium

  * Team upload

  [ Laurent Bigonville ]
  * Drop patches/015_default-fallback-icon-theme.patch: The default icon theme
    is already defined as Adwaita, not need to also define the fallback theme.

  [ Simon McVittie ]
  * d/rules: reset XDG_CONFIG_HOME, XDG_CACHE_HOME, XDG_DATA_HOME so that
    they are based on the temporary HOME
  * Backport patch from upstream to mark tiled Mutter/Shell windows
    as GDK_WINDOW_STATE_TILED under Wayland (with mutter >= 3.20.2-2)
  * Add my patch from upstream bug 755947 to disable character-cell-based
    size contraints for TILED windows, so that gnome-terminal can snap to
    half the screen under Wayland

 -- Simon McVittie <smcv@debian.org>  Sat, 25 Jun 2016 00:19:51 +0100

gtk+3.0 (3.20.6-1) unstable; urgency=medium

  * New upstream release.
  * Drop revert-scrolledwindow-Remove-child-before-destroying.patch, merged
    upstream.
  * Re-enable test-suite.

 -- Michael Biebl <biebl@debian.org>  Tue, 31 May 2016 21:33:34 +0200

gtk+3.0 (3.20.5-4) unstable; urgency=medium

  * Work around a bug in cdbs which causes the package to FTBFS; see #825135
    for further details.

 -- Michael Biebl <biebl@debian.org>  Thu, 26 May 2016 08:08:16 +0200

gtk+3.0 (3.20.5-3) unstable; urgency=medium

  * Make it simpler to bootstrap the package by marking the build dependencies
    which are required to run the test-suite with <!nocheck>.
    (Closes: #747392)
  * Bump Build-Depends on debhelper to (>= 9.20141010) and dpkg-dev to
    (>= 1.17.14) for build dependency restrictions support.
  * Temporarily disable the test suite (and its build-dependencies) to allow
    building the new gtk-update-icon-cache package. Our buildds don't support
    build profiles yet, so we'll have to bootstrap manually for now.

 -- Michael Biebl <biebl@debian.org>  Mon, 23 May 2016 01:01:27 +0200

gtk+3.0 (3.20.5-2) unstable; urgency=medium

  * Split gtk-update-icon-cache utility out of libgtk-3-bin into a separate
    package called gtk-update-icon-cache to break a dependency cycle with
    adwaita-icon-theme when building the package. (Closes: #824999)
    As the gtk-update-icon-cache binary doesn't actually have any libgtk-3-0
    dependency, there is no longer a reason to ship a gtk2 and gtk3 variant.
    So from now on we will only ship one implementation built from src:gtk+3.0
    and drop the Debian specific -3.0 suffix. To simplify the transition make
    libgtk-3-bin depend on gtk-update-icon-cache. Once all theme packages have
    been updated, this dependency can be dropped.
  * Cherry-pick patch from upstream Git which reverts a commit that was
    causing crashes in the filechooser in some applications.

 -- Michael Biebl <biebl@debian.org>  Sun, 22 May 2016 08:52:19 +0200

gtk+3.0 (3.20.5-1) unstable; urgency=medium

  * New upstream release.
  * Refresh patches.
  * Bump Standards-Version to 3.9.8.

 -- Michael Biebl <biebl@debian.org>  Sat, 21 May 2016 00:11:13 +0200

gtk+3.0 (3.20.4-1) unstable; urgency=medium

  * New upstream release.

 -- Andreas Henriksson <andreas@fatal.se>  Tue, 10 May 2016 14:29:37 +0200

gtk+3.0 (3.20.3-2) unstable; urgency=medium

  * Restore debian/patches/reftest-known-fail.patch so we can mark known
    failing tests as non-fatal.
  * Drop debian/patches/disable-flaky-textview-margins-reftest.patch and tag
    textview-margins.ui as known-fail.
  * Mark button-wrapping.ui reftest as known-fail, it currently fails on
    mips(64)el and prevents testing migration and important fixes in other
    packages reaching testing.

 -- Michael Biebl <biebl@debian.org>  Mon, 02 May 2016 01:18:04 +0200

gtk+3.0 (3.20.3-1) unstable; urgency=medium

  * New upstream release.
  * Drop debian/patches/git_window-Remove-suspicious-branch.patch, merged
    upstream and refresh the remaining patches.
  * Upload to unstable.

 -- Michael Biebl <biebl@debian.org>  Sat, 16 Apr 2016 21:13:07 +0200

gtk+3.0 (3.20.2-1) experimental; urgency=medium

  * New upstream release.
  * Drop debian/patches/git_fix_emacs.patch, included in release.
  * Add debian/patches/git_window-Remove-suspicious-branch.patch
    - from upstream git, reverts a revert in 3.20.2 that causes the
      testsuite to fail. Emacs users watch out!

 -- Andreas Henriksson <andreas@fatal.se>  Mon, 11 Apr 2016 12:53:17 +0200

gtk+3.0 (3.20.1-2) experimental; urgency=medium

  * Add debian/patches/disable-flaky-textview-margins-reftest.patch

 -- Andreas Henriksson <andreas@fatal.se>  Wed, 30 Mar 2016 14:02:10 +0200

gtk+3.0 (3.20.1-1) experimental; urgency=medium

  * New upstream release.
  * Drop debian/patches/git_a11y_GTK_CSD_distcheck.patch, included in release.
  * Add debian/patches/git_fix_emacs.patch, cherry-picked from upstream git.
    Thanks to Matteo F. Vescovi for verifying the commit fixed the emacs problem.

 -- Andreas Henriksson <andreas@fatal.se>  Wed, 30 Mar 2016 11:08:26 +0200

gtk+3.0 (3.20.0-1) experimental; urgency=medium

  * New upstream release.
  * Make testsuite fatal again.
  * Add debian/patches/git_a11y_GTK_CSD_distcheck.patch
    - cherry-pick commit from upstream to use client-side decorations
      for a11y tests when running under distcheck.
  * Drop debian/patches/reftest-known-fail.patch
  * Stop tagging reftests as known fail since they should be fixed now:
    - style-properties-nth-child.ui
    - label-text-shadow-changes-modify-clip.ui
  * Add debian/patches/no-accessibility-dump.patch
    - skip this test until someone figures out how to reliably run it
      always with CSD enabled, to match testsuite expected data.

 -- Andreas Henriksson <andreas@fatal.se>  Wed, 23 Mar 2016 14:10:27 +0100

gtk+3.0 (3.19.12-1) experimental; urgency=medium

  * New upstream development release+snapshot.
  * Update (build-)dependencies according to configure.ac changes:
    - add wayland-protocols (>= 1.1)
    - bump libwayland-dev to 1.9.91
    - add libharfbuzz-dev (>= 0.9), libpango1.0-dev
  * Temporarily make testsuite non-fatal while investigating.
  * libgtk-3-bin.install:
    - ship new gtk-query-settings tool.
    - ship gtk-builder gettext (its) files.
    - run wrap-and-sort on this file while at it.
  * Update debian/libgtk-3-0.symbols with new additions.
    - also drops an internal unused wayland-related drag and drop symbol.

 -- Andreas Henriksson <andreas@fatal.se>  Tue, 15 Mar 2016 11:34:25 +0100

gtk+3.0 (3.18.9-1) unstable; urgency=medium

  [ Michael Biebl ]
  * New upstream release.
  * Bump Standards-Version to 3.9.7.

  [ Uwe Kleine-König ]
  * Remove debian/{build,install} in clean target. (Closes: #792736)

 -- Michael Biebl <biebl@debian.org>  Sat, 12 Mar 2016 21:29:26 +0100

gtk+3.0 (3.18.8-1) unstable; urgency=medium

  * New upstream stable release 3.18.8

 -- Iain Lane <iain@orangesquash.org.uk>  Wed, 24 Feb 2016 17:55:46 +0000

gtk+3.0 (3.18.7-1) unstable; urgency=medium

  * New upstream release.

 -- Michael Biebl <biebl@debian.org>  Tue, 02 Feb 2016 19:12:28 +0100

gtk+3.0 (3.18.6-1) unstable; urgency=medium

  * New upstream release.
  * Refresh debian/patches/071_fix-installation-of-HTML-images.patch.

 -- Michael Biebl <biebl@debian.org>  Tue, 08 Dec 2015 15:11:24 +0100

gtk+3.0 (3.18.5-1) unstable; urgency=medium

  * New upstream stable release 3.18.5
    + GtkFileChooser:
      - Make sure external drives show up either in the sidebar or the places
        view
      - Ignore double-click events
    + Avoid some crashes in CSS parsing error handling

 -- Iain Lane <laney@debian.org>  Tue, 17 Nov 2015 14:10:09 +0000

gtk+3.0 (3.18.4-1) unstable; urgency=medium

  * New upstream stable release 3.18.4
    + Revert a GtkTextBuffer change that broke binding API
      - Remove downstream cherry-picks for this change.
    + Properly refresh styles when widget names change

 -- Iain Lane <laney@debian.org>  Fri, 13 Nov 2015 13:19:47 +0000

gtk+3.0 (3.18.3-3) unstable; urgency=medium

  * Revert "textbuffer: nicer get_iter functions" and related commits since
    this broke the bindings API. (Closes: #804798)

 -- Michael Biebl <biebl@debian.org>  Thu, 12 Nov 2015 18:50:55 +0100

gtk+3.0 (3.18.3-2) unstable; urgency=medium

  * The placesview API was not supposed to be public, so those symbols were
    removed. Update the libgtk-3-0.symbols file accordingly.

 -- Michael Biebl <biebl@debian.org>  Wed, 11 Nov 2015 02:39:56 +0100

gtk+3.0 (3.18.3-1) unstable; urgency=medium

  * New upstream release.
  * Refresh patches.
  * Drop Recommends on hicolor-icon-theme from libgtk-3-0 as libgtk-3-common
    already has a Depends on adwaita-icon-theme.

 -- Michael Biebl <biebl@debian.org>  Wed, 11 Nov 2015 01:41:11 +0100

gtk+3.0 (3.18.2-1) unstable; urgency=medium

  * New upstream release.
  * Refresh patches.

 -- Michael Biebl <biebl@debian.org>  Tue, 13 Oct 2015 23:07:49 +0200

gtk+3.0 (3.18.1-2) unstable; urgency=medium

  * Add debian/patches/git_stylecontext-make-sure-valid.patch
    - patch from upstream git to fix crash with some themes (Closes: #800911)

 -- Andreas Henriksson <andreas@fatal.se>  Sun, 11 Oct 2015 01:21:46 +0200

gtk+3.0 (3.18.1-1) unstable; urgency=medium

  * New upstream release.
  * Refresh patches.
  * Drop debian/patches/git_bitmask-dont-hardcode-64bit-size.patch, merged
    upstream.

 -- Michael Biebl <biebl@debian.org>  Thu, 08 Oct 2015 00:41:06 +0200

gtk+3.0 (3.18.0-4) unstable; urgency=medium

  * Team upload.
  * gir1.2-gtk-3.0 Breaks pre-3.18 versions of pygobject (Closes: #800798)

 -- Simon McVittie <smcv@debian.org>  Sun, 04 Oct 2015 15:46:54 +0100

gtk+3.0 (3.18.0-3) unstable; urgency=medium

  [ Michael Biebl ]
  * Drop the XS-Testsuite: autopkgtest field
    - it is no longer required, as dpkg 1.17.11 will add it
      automatically if there is a debian/tests/control file.

  [ Andreas Henriksson ]
  * Upload to unstable.

 -- Andreas Henriksson <andreas@fatal.se>  Fri, 02 Oct 2015 17:04:02 +0200

gtk+3.0 (3.18.0-2) experimental; urgency=medium

  * Add debian/patches/git_bitmask-dont-hardcode-64bit-size.patch
    - from upstream git. should fix test failure on i386, mips, mipsel.
  * debian/rules: move --fail-missing to binary target instead of
    binary-indep to use it on full builds only. This should avoid
    breaking source-only uploads as the binary-indep (only) builds
    more then it needs to do (which is not installed anywhere).

 -- Andreas Henriksson <andreas@fatal.se>  Sun, 27 Sep 2015 15:29:19 +0200

gtk+3.0 (3.18.0-1) experimental; urgency=medium

  * Drop debian/patches/061_multiarch_module_fallback.patch
    - now obsolete since all packages has been fixed to install
      in multiarch directories.
  * Drop patches which are unused and has been for a very long time:
    - debian/patches/030_tests_skip_filechooser.patch
    - debian/patches/042_treeview_single-focus.patch
    - debian/patches/043_notebook_scroll.patch
  * New upstream release.
  * Drop debian/patches/git_test-simplify-use-bash.patch
    - now included in upstream release.

 -- Andreas Henriksson <andreas@fatal.se>  Wed, 23 Sep 2015 17:07:59 +0200

gtk+3.0 (3.17.9-2) experimental; urgency=medium

  * Add debian/patches/git_test-simplify-use-bash.patch from upstream

 -- Andreas Henriksson <andreas@fatal.se>  Sun, 20 Sep 2015 19:46:36 +0200

gtk+3.0 (3.17.9-1) experimental; urgency=medium

  [ Simon McVittie ]
  * d/p/073-Use-AC_USE_SYSTEM_EXTENSIONS-to-get-_GNU_SOURCE-_XOP.patch:
    remove, applied upstream in 3.13 and no longer listed in series

  [ Andreas Henriksson ]
  * Add Breaks against gtk3-engines-oxygen << 1.4.1-3 (Closes: #797797)
  * New upstream development release.
  * Update (build-)dependencies according to configure.ac changes:
    - bump pango to >= 1.37.3
  * Bump glib build-dep to >= 2.45.8
    - g_param_spec_get_name_quark is needed.
  * Ship new gtk-builder-tool in libgtk-3-bin package.
  * Update debian/libgtk-3-0.symbols with many new additions.

 -- Andreas Henriksson <andreas@fatal.se>  Thu, 17 Sep 2015 13:12:35 +0200

gtk+3.0 (3.16.6-1) unstable; urgency=medium

  * New upstream release.
  * Refresh patches.
  * Drop obsolete Breaks from pre-wheezy.
  * Remove debian/libgtk-3-common.preinst.in, this file is a leftover from
    gtk+2.0 and not necessary anymore.

 -- Michael Biebl <biebl@debian.org>  Wed, 22 Jul 2015 21:29:11 +0200

gtk+3.0 (3.16.5-1) unstable; urgency=medium

  * New upstream bugfix release 3.16.5

 -- Iain Lane <laney@debian.org>  Wed, 08 Jul 2015 16:20:40 +0100

gtk+3.0 (3.16.4-2) unstable; urgency=medium

  * Merge changes from 3.14.13-1.
  * debian/README.Debian:
    + Removed, that's for gtk+2.0. Closes: #622913.
  * debian/control.in:
    + Drop versioned dependency on pkg-config. The version is satisfied
      in oldstable and that helps other packages that provide pkg-config.
      Closes: #734481.
  * Upload to unstable.

 -- Emilio Pozuelo Monfort <pochu@debian.org>  Sun, 14 Jun 2015 13:30:06 +0200

gtk+3.0 (3.16.4-1) experimental; urgency=medium

  [ Iain Lane ]
  * build with --fail-missing when doing an indep build
  * Install some utilities and missing icons, desktop files and manpages into
    gtk-3-examples (for want of a better package).
  * clean up reftest known_fail files in clean target which we create in
    pre-build

  [ Emilio Pozuelo Monfort ]
  * New upstream release.

 -- Emilio Pozuelo Monfort <pochu@debian.org>  Fri, 12 Jun 2015 00:06:44 +0200

gtk+3.0 (3.16.3-2) experimental; urgency=medium

  * d/p/015_default-fallback-icon-theme.patch: Replace gnome with Adwaita.
  * Update libgtk-3-dev dependencies according to its pkg-config file.

 -- Dmitry Shachnev <mitya57@debian.org>  Sun, 24 May 2015 19:26:07 +0300

gtk+3.0 (3.16.3-1) experimental; urgency=medium

  [ Sjoerd Simons ]
  * New upstream release 3.16.2.
  * debian/patches/044_tracker_fts.patch:
    + Dropped, upstream also defaults to FTS tracker queries now
  * debian/control: Update build-dependency versions
  * debian/control: Add libexpoxy and libegl1-mesa-dev to build-depencies
  * debian/libgtk-3-0.symbols: Updated
  * d/p/notify-test-Don-t-test-object-relying-on-dbus-connec.patch:
    + Added. Fix test failure when no session bus is running (bgo#749009)
  * debian/rules: Add label-text-shadow-changes-modify-clip.ui to known
    reftest failures

  [ Emilio Pozuelo Monfort ]
  * New upstream release 3.16.3.
  * debian/patches:
    + Refreshed.
  * debian/patches/notify-test-Don-t-test-object-relying-on-dbus-connec.patch:
    + Dropped, included upstream.

 -- Emilio Pozuelo Monfort <pochu@debian.org>  Fri, 22 May 2015 18:23:50 +0200

gtk+3.0 (3.14.13-1) unstable; urgency=medium

  * New upstream release.

 -- Andreas Henriksson <andreas@fatal.se>  Wed, 10 Jun 2015 18:19:44 +0200

gtk+3.0 (3.14.5-1) unstable; urgency=medium

  * New upstream bugfix release.
  * debian/patches/077_fix_menu_height_calculating.patch:
    + Dropped, merged upstream.

 -- Emilio Pozuelo Monfort <pochu@debian.org>  Tue, 11 Nov 2014 18:55:46 +0100

gtk+3.0 (3.14.4-2) unstable; urgency=medium

  [ Rico Tzschichholz ]
  * Install org.gtk.Settings.Debug.gschema.xml

  [ Dmitry Shachnev ]
  * debian/patches/077_fix_menu_height_calculating.patch: backport upstream
    commit to fix calculation of menu height (closes: #767906).

 -- Dmitry Shachnev <mitya57@debian.org>  Tue, 04 Nov 2014 17:19:48 +0300

gtk+3.0 (3.14.4-1) unstable; urgency=medium

  * New upstream release.

 -- Michael Biebl <biebl@debian.org>  Thu, 23 Oct 2014 15:43:31 +0200

gtk+3.0 (3.14.3-1) unstable; urgency=medium

  * New upstream release.
  * Install typelib files into multiarch paths.
  * Mark gir and dev package as Multi-Arch: same.
  * Bump Standards-Version to 3.9.6. No further changes.

 -- Michael Biebl <biebl@debian.org>  Mon, 13 Oct 2014 23:35:40 +0200

gtk+3.0 (3.14.2-1) unstable; urgency=medium

  * New upstream release.
    - includes fix gtkbuilder fix for problems affecting libgweather
      users (like gnome-clocks, Closes: #764681)

 -- Andreas Henriksson <andreas@fatal.se>  Sat, 11 Oct 2014 15:12:08 +0200

gtk+3.0 (3.14.1-1) unstable; urgency=medium

  [ Emilio Pozuelo Monfort ]
  * New upstream release.

  [ Andreas Henriksson ]
  * Add debian/patches/reftest-known-fail.patch
    - make it possible to tag individual reftests as ok to fail.
  * debian/rules:
    touch testsuite/reftests/style-properties-nth-child.ui.known_fail
    - reftest shows this intermittently has a couple of pixels
      difference on some architectures. No big deal.
      Noone is willing to investigate and consensus is it's ok to disable.

 -- Michael Biebl <biebl@debian.org>  Thu, 02 Oct 2014 01:49:16 +0200

gtk+3.0 (3.14.0-1) unstable; urgency=medium

  * New upstream release.
  * Refresh patches.

 -- Michael Biebl <biebl@debian.org>  Tue, 23 Sep 2014 22:25:42 +0200

gtk+3.0 (3.13.9-2) unstable; urgency=medium

  * Upload to unstable.

 -- Andreas Henriksson <andreas@fatal.se>  Fri, 19 Sep 2014 22:25:39 +0200

gtk+3.0 (3.13.9-1) experimental; urgency=medium

  [ Andreas Henriksson ]
  * libgtk-3-common: Depend on adwaita-icon-theme (>= ${gnome:Version})
    - gtk+ should guarantee we have atleast one sane icon theme available.
  * debian/rules: Include gnome-version.mk to generate ${gnome:Version}

  [ Emilio Pozuelo Monfort ]
  * New upstream development release.
  * debian/control.in:
    + Bump libpango1.0-dev minimum (build-)dependency.

 -- Emilio Pozuelo Monfort <pochu@debian.org>  Fri, 19 Sep 2014 17:37:42 +0200

gtk+3.0 (3.13.8-1) experimental; urgency=medium

  [ Andreas Henriksson ]
  * New upstream development release (3.13.7)
  * Update build-dependencies according to configure.ac
    - bump libglib2.0-dev to (>= 2.41.2)
  * Update libgtk-3.0-dev dependency on libglib2.0-dev to (>= 2.41.2)
  * Massage debian/patches/018_gdkenumtypes.c_location.patch to apply again
  * Drop backported/merged patches now in released version:
    - debian/patches/072_Avoid-pkg-config-atleast-version.patch
  * Have quilt refresh remaining patches.
  * Bump gobject-introspection build-dependency to (>= 1.41.3)
    - this one supports new "nullable" annotation.
  * Build-depend on adwaita-icon-theme instead of gnome-icon-theme-symbolic
  * Update debian/libgtk-3-0.symbols with many additions
  * New upstream development release (3.13.8)
  * Update build-dependencies according to configure.ac changes:
    - Bump libgdk-pixbuf2.0-dev to (>= 2.30.0)
    - Bump libwayland-dev to (>= 1.5.91)
  * debian/patches/032_mips_treeview_row_separator_height.patch:
    - massage the patch into applying again.
  * Update debian/libgtk-3-0.symbols
    - 4 dropped gdk_wayland_*_libgtk_only symbols, should be unused.
    - 3 new wayland related symbols

 -- Sjoerd Simons <sjoerd@debian.org>  Fri, 05 Sep 2014 22:50:11 +0200

gtk+3.0 (3.12.2-3) unstable; urgency=medium

  * Team upload
  * debian/missing-sources/zlib.js-0.1.6: add missing source code for
    gdk/broadway/rawinflate.min.js (Closes: #753968)
    - some files in zlib.js upstream had missing source code themselves
      (closure-compiler.jar) or are not needed here, and have been removed
      to save space; see debian/missing-sources/README for details
    - make debian/missing-sources/rawinflate.js a symlink into zlib.js-0.1.6
      to reassure lintian that source is present
  * d/p/073-Use-AC_USE_SYSTEM_EXTENSIONS-to-get-_GNU_SOURCE-_XOP.patch:
    define _GNU_SOURCE on non-Linux to fix "assignment makes pointer from
    integer without a cast" found by build-log scanning on kFreeBSD

 -- Simon McVittie <smcv@debian.org>  Sun, 17 Aug 2014 15:26:50 +0100

gtk+3.0 (3.12.2-2) unstable; urgency=medium

  * Team upload

  [ Dmitry Shachnev ]
  * Autopkgtests fixes: add missing xauth dependency, and stop using
    deprecated GtkStock item.

  [ Simon McVittie ]
  * debian/patches/072_Avoid-pkg-config-atleast-version.patch:
    stop AM_PATH_GTK_3_0([3], [], [], [gthread]) trying to require
    gthread-2.0 >= 3, which doesn't exist (Closes: #756476)

 -- Simon McVittie <smcv@debian.org>  Sun, 10 Aug 2014 17:26:57 +0100

gtk+3.0 (3.12.2-1) unstable; urgency=medium

  * New upstream release.

 -- Andreas Henriksson <andreas@fatal.se>  Fri, 16 May 2014 12:12:48 +0200

gtk+3.0 (3.12.1-1) unstable; urgency=medium

  * New upstream release

 -- Sjoerd Simons <sjoerd@debian.org>  Sat, 26 Apr 2014 16:44:41 +0200

gtk+3.0 (3.12.0-4) unstable; urgency=medium

  * Build-depend on gnome-icon-theme-symbolic and make test suite errors
    fatal again.

 -- Emilio Pozuelo Monfort <pochu@debian.org>  Thu, 03 Apr 2014 19:45:56 +0200

gtk+3.0 (3.12.0-3) unstable; urgency=medium

  * debian/control.in:
    + Loosen the dependencies on libgtk-3-common from = ${source:Version}
      to >= ${source:Version} to make libgtk-3-bin and libgtk-3-0 installable
      when a new source version is uploaded.
    + Don't build depend on gnome-icon-theme-symbolic as that pulls
      gnome-icon-theme which in turns pulls libgtk-3-bin, which isn't
      installable at the moment.
  * debian/rules:
    + Temporarily make the test suite non-fatal as gnome-icon-theme-symbolic
      is needed for some tests.

 -- Emilio Pozuelo Monfort <pochu@debian.org>  Wed, 02 Apr 2014 19:11:32 +0200

gtk+3.0 (3.12.0-2) unstable; urgency=medium

  * Upload to unstable.

 -- Emilio Pozuelo Monfort <pochu@debian.org>  Wed, 02 Apr 2014 16:10:12 +0200

gtk+3.0 (3.12.0-1) experimental; urgency=medium

  * New upstream release.
  * Update debian/libgtk-3-0.symbols with added symbols.

 -- Andreas Henriksson <andreas@fatal.se>  Tue, 25 Mar 2014 10:17:09 +0100

gtk+3.0 (3.11.8-1) experimental; urgency=medium

  * New upstream release.
  * debian/control.in,
    debian/rules:
    + Enable Google cloud print support on the normal build.

 -- Emilio Pozuelo Monfort <pochu@debian.org>  Sun, 09 Mar 2014 15:07:56 +0100

gtk+3.0 (3.11.7-1) experimental; urgency=medium

  * New upstream release.
  * Bump build-dependencies according to configure.ac:
    - glib 2.39.5 and gtk-doc 1.20
  * Use quilt to refresh all patches.
  * Update debian/libgtk-3-0.symbols

 -- Andreas Henriksson <andreas@fatal.se>  Tue, 18 Feb 2014 20:22:50 +0100

gtk+3.0 (3.11.5-1) experimental; urgency=medium

  * New upstream development release.
  * debian/control.in:
    + Update build dependencies.
    + Build depend on gnome-icon-theme-symbolic, needed for some tests.
    + Standards-Version is 3.9.5, no changes needed.
  * debian/libgtk-3-0.symbols:
    + Add new symbols. A couple of wayland-related symbols,
      gdk_wayland_display_get_wl_shell{,_surface} are gone in favor of
      gdk_wayland_display_get_xdg_shell. The wayland backend is not fully
      stable yet and nothing in the archive should be depending on them,
      so this should be fine.
    + Drop four commented-out symbols that weren't exported after 3.9.10,
      as mentioned below in the 3.9.14 changelog entry. Those for symbols
      were not exported in the headers and were only used internally by
      gdk.
  * debian/patches/080_disable-parallel-docs-build.patch:
     + Dropped, gtk-doc 1.20 works fine with parallel builds.
  * debian/rules:
     + Break colord<->gtk+ loop when bootstrapping. Thanks Daniel Schepler.
       Closes: #738603.

 -- Emilio Pozuelo Monfort <pochu@debian.org>  Mon, 17 Feb 2014 18:57:53 +0100

gtk+3.0 (3.10.7-1) unstable; urgency=low

  * debian/libgtk-3-bin.install:
    + Ship broadwayd.
  * debian/rules:
    + Enable parallel builds.
  * New upstream release.
  * debian/patches/080_disable-parallel-docs-build.patch:
    + Disable parallel support for the docs as that has races, see
      the similar glib2.0 patch for a longer explanation.
  * Upload to unstable.

 -- Emilio Pozuelo Monfort <pochu@debian.org>  Sat, 15 Feb 2014 14:15:56 +0100

gtk+3.0 (3.10.2-1) experimental; urgency=low

  * debian/libgtk-3-0.symbols:
    + Mark wayland symbols as linux-any.
  * New upstream release.
    + debian/libgtk-3-0.symbols:
      - Removed a couple of private structs that shouldn't have been
        exported.
  * debian/rules:
    + Set VERBOSE so we get more information about test failures.

 -- Emilio Pozuelo Monfort <pochu@debian.org>  Mon, 28 Oct 2013 02:08:26 +0100

gtk+3.0 (3.10.1-1) experimental; urgency=low

  [ Emilio Pozuelo Monfort ]
  * debian/control.in,
    debian/rules:
    + Only build the wayland backend on linux-any.

  [ Andreas Henriksson ]
  * New upstream release
  * Bump libwayland-dev (build-)dependency to >= 1.2.0
  * Update debian/libgtk-3-0.symbols with added symbols

 -- Andreas Henriksson <andreas@fatal.se>  Sun, 13 Oct 2013 20:14:15 +0200

gtk+3.0 (3.9.14-1) experimental; urgency=low

  [ Andreas Henriksson ]
  * New upstream development release (3.9.10)
  * Bump glib (build-)dependency to >= 2.37.3 as per configure.ac
  * Trivial update in 015_default-fallback-icon-theme.patch to apply.
  * Update debian/patches/018_gdkenumtypes.c_location.patch to apply
    after upstream dropped --disable-rebuilds.
  * Disable 030_tests_skip_filechooser.patch
    - testsuite moved and restructured....
  * Updated to apply patch against new testsuite file location:
    - 032_mips_treeview_row_separator_height.patch
  * Drop 031_ia64_children_test.patch
    - fixed differently upstream (see GBZ #702370)
  * Drop 080_correct_padding_of_submenu_arrows.patch
    - previously cherry-picked, now included in upstream release.
  * Refresh all patches to apply without offset.
  * Ignore testsuite failures for now...
  * Update debian/libgtk-3-0.symbols
    - many added symbols, and four missing:
      gdk_frame_clock_idle_get_type,
      gdk_offscreen_window_get_type,
      gdk_window_impl_get_type,
      gdk_window_impl_x11_get_type.
  * Explicitly set which GDK backends to build:
    - enable x11,wayland,broadway in regular build
    - disable wayland,broadway and enable x11 in udeb build
  * Add build-dependencies needed by wayland backend:
    - libwayland-dev (>= 1.1.90), libxkbcommon-dev (>= 0.2.0)
  * Update debian/libgtk-3-0.symbols with added broadway & wayland symbols.
  * New upstream release (3.9.12)
    - bump cairo build-dependency to >= 1.12

  [ Sjoerd Simons ]
  * Add libwayland-dev depend in libgtk-3-dev since we're building the wayland
    backend now
  * Also needs libxkbcommon-dev now due to the wayland backend (Found by Andrew
    Lee)
  * debian/libgtk-3-0.symbols: Update for new symbols (Patch by Andrew Lee)

  [ Emilio Pozuelo Monfort ]
  * New upstream development release (3.9.14).
  * debian/libgtk-3-0.symbols:
    + Updated for new symbols.
  * debian/control.in:
    + Bump minimum libglib2.0-dev build dependency.
    + Build depend on gsettings-desktop-schemas for the testsuite.
    + Build depend on dbus-x11 for the testsuite.
    + Build depend on at-spi2-core as libatspi2.0-0 seems to require it,
      tests that use dbus fail otherwise.
  * debian/rules:
    + Set XDG_DATA_DIRS and copy and copile the gsettings schemas so that
      gsettings can find them. Makes the test suite happy.
    + Set XDG_RUNTIME_DIR, makes the test suite even happier.
    + Make the test suite fatal again.

 -- Emilio Pozuelo Monfort <pochu@debian.org>  Tue, 10 Sep 2013 01:23:06 +0200

gtk+3.0 (3.8.2-3) unstable; urgency=low

  * Simplify our trigger for gtk-query-immodules-3.0, use the --update-cache
    option instead of redirecting stdout.
  * debian/patches/080_correct_padding_of_submenu_arrows.patch: Take padding
    into account to position submenu arrow. Patch cherry-picked from upstream
    Git.
  * Update debian/copyright to comply with the final 1.0 spec.

 -- Michael Biebl <biebl@debian.org>  Sat, 06 Jul 2013 00:51:39 +0200

gtk+3.0 (3.8.2-2) unstable; urgency=low

  * debian/patches/031_ia64_children_test.patch:
    + Patch from Stephan Schreiber, fix an invalid read on a test case
      that caused it to fail on ia64, making the build fail.
  * debian/patches/032_mips_treeview_row_separator_height.patch:
    + Disable another test that currently fails on mips but that also
      fails at least on amd64 when run under valgrind.
  * All the above closes: #711107.

 -- Emilio Pozuelo Monfort <pochu@debian.org>  Sun, 16 Jun 2013 01:25:10 +0200

gtk+3.0 (3.8.2-1) unstable; urgency=low

  [ Josselin Mouette ]
  * Switch to interest-noawait for triggers. They only affect IM
    modules, so this is not likely to cause upgrade problems.

  [ Michael Biebl ]
  * Upload to unstable.
  * New upstream release.
  * Update debian/copyright following the latest copyright-format spec.
  * Bump Standards-Version to 3.9.4. No further changes.

 -- Michael Biebl <biebl@debian.org>  Thu, 23 May 2013 16:23:37 +0200

gtk+3.0 (3.8.0-1) experimental; urgency=low

  [ Rico Tzschichholz ]
  * debian/gtk-3-examples.install:
    - Install usr/bin/gtk3-demo-application

  [ Emilio Pozuelo Monfort ]
  * New upstream release.
    + debian/patches/071_fix-installation-of-HTML-images.patch:
      - Refreshed.

 -- Emilio Pozuelo Monfort <pochu@debian.org>  Tue, 26 Mar 2013 11:21:30 +0100

gtk+3.0 (3.7.14-1) experimental; urgency=low

  * New upstream release.
    + d/p/090-GtkTextView-don-t-popdown-a-bubble-if-we-don-t-have-.patch:
      - Removed, included upstream.
  * debian/rules:
    + Set HOME rather than G_HOME, as GLib now honors the former and
      G_HOME is a Debian-specific thing.

 -- Emilio Pozuelo Monfort <pochu@debian.org>  Tue, 19 Mar 2013 12:06:40 +0100

gtk+3.0 (3.7.12-2) experimental; urgency=low

  * d/p/090-GtkTextView-don-t-popdown-a-bubble-if-we-don-t-have-.patch:
    + Added. Fix segv when popping down non-existing bubblees (From upstream
      git, bgo #695304)

 -- Sjoerd Simons <sjoerd@debian.org>  Mon, 11 Mar 2013 21:42:39 +0100

gtk+3.0 (3.7.12-1) experimental; urgency=low

  [ Sjoerd Simons ]
  * debian/patches/80_Fix-DND-with-frame-sync.patch:
    + Added. Temporary fix for DND when using mutter with the frame sync
    protocol (from upstream git, bgo#694217).

  [ Emilio Pozuelo Monfort ]
  * New upstream release.
    + debian/patches/*:
      - Refreshed.
    + debian/patches/80_Fix-DND-with-frame-sync.patch:
      - Removed, included upstream.
    + debian/libgtk-3-0.symbols:
      - Updated for new symbols.

 -- Emilio Pozuelo Monfort <pochu@debian.org>  Wed, 06 Mar 2013 13:43:48 +0100

gtk+3.0 (3.7.10-1) experimental; urgency=low

  * New upstream release.
    + debian/control.in:
      - Update build dependencies.
    + debian/patches:
      - Refreshed.
    + debian/libgtk-3-0.symbols:
      - Updated for the new symbols.
    + debian/gtk-3-examples.install:
      - Stop installing gtk3-demo files, no longer needed.
    + debian/patches/030_tests_skip_filechooser.patch:
      - New patch: skip filechooser tests as they are not designed to
        be run without gtk+ installed.

 -- Emilio Pozuelo Monfort <pochu@debian.org>  Sat, 23 Feb 2013 20:37:27 +0100

gtk+3.0 (3.6.4-1) experimental; urgency=low

  * New upstream release

 -- Sjoerd Simons <sjoerd@debian.org>  Tue, 08 Jan 2013 13:54:26 +0100

gtk+3.0 (3.6.3-1) experimental; urgency=low

  * New upstream release.
  * Refresh patches.
  * debian/libgtk-3-bin.install: Install gtk-launch man page.
  * debian/libgtk-3-dev.install: Install gtkbuilder.rng RELAX NG schema file
    which can be used to validate GtkBuilder ui files.

 -- Michael Biebl <biebl@debian.org>  Fri, 04 Jan 2013 23:23:45 +0100

gtk+3.0 (3.6.1-1) experimental; urgency=low

  * Team upload
  * New upstream release 3.6.1
    - drop private symbols gtk_css_image_get_parser_type and
      gtk_style_properties_get_style from symbols file (made static upstream;
      verified not to be present in any header file)

 -- Simon McVittie <smcv@debian.org>  Mon, 22 Oct 2012 21:17:30 +0100

gtk+3.0 (3.6.0-2) experimental; urgency=low

  * debian/control.in: Add ${shlibs:Depends} Depends to libgtk-3-bin

 -- Sjoerd Simons <sjoerd@debian.org>  Wed, 03 Oct 2012 18:44:04 +0200

gtk+3.0 (3.6.0-1) experimental; urgency=low

  * New upstream release (3.6.0)
  * Sync with ubuntu:
    * debian/rules: Make test failures fatal again
    * debian/libgtk-3-0.symbols: Updated
    * debian/rules: Update build-depends
    * debian/libgtk-3-bin.install: Add gtk-launch: A new commandline utility
      to launch an application from its desktop file
    * Add autopkgtest support
  * debian/patches/072_statusicon_icon_size.patch:
    * Removed merged upstream
  * debian/patches/074_try-harder-to-discriminate-Shift-F10-and-F10.patch:
    * Removed, fixed upstream
  * debian/patches/073_transparent_colors.patch
    * Removed, fixed upstream
  * debian/control.in: bump glib2.0 build-dep to >= 2.33.14 to trump the dodgy
    version in unstable
  * debian/control.in: Bump gnome-themes-standard break due to theme related
    changes

 -- Sjoerd Simons <sjoerd@debian.org>  Wed, 03 Oct 2012 09:07:16 +0200

gtk+3.0 (3.4.2-6) unstable; urgency=low

  * Team upload.
  * debian/patches/076_check_wm_supports_hint.patch: This patch fixes the
    size and placement of popup menus with some window managers, such as
    Awesome and XMonad. Closes: #681974

 -- Sébastien Villemot <sebastien@debian.org>  Thu, 31 Jan 2013 18:09:43 +0100

gtk+3.0 (3.4.2-5) unstable; urgency=low

  * debian/patches/075_gtkplug-fix-handling-of-key-events-for-layouts.patch:
    This patch fixes handling of key events for different layouts in
    GtkPlug. In particular, it fixes the keyboard layout switching from
    gnome-screensaver when the screen is locked. Closes: #692235
  * debian/libgtk-3-0.symbols: add gdk_x11_keymap_get_group_for_state and
    gdk_x11_keymap_key_is_modifier which are introduced by the above patch
    (actually backported from the 3.5.2 API).
  * debian/rules: call dh_makeshlibs with -V 'libgtk-3-0 (>= 3.4.2-5~)',
    since we introduced new public symbols in this Debian revision.

 -- Sébastien Villemot <sebastien@debian.org>  Wed, 09 Jan 2013 11:00:22 +0100

gtk+3.0 (3.4.2-4) unstable; urgency=low

  * debian/patches/074_try-harder-to-discriminate-Shift-F10-and-F10.patch:
    With xkb-data 2.5.1-2.1 preserving the Shift modifier, GTK+ can properly
    map F10 and Shift-F10 to different key bindings. Closes: #658392

 -- Michael Biebl <biebl@debian.org>  Fri, 21 Sep 2012 18:30:41 +0200

gtk+3.0 (3.4.2-3) unstable; urgency=low

  [ Josselin Mouette ]
  * Update xrandr epoch.

  [ Michael Biebl ]
  * debian/libgtk-3-0.postrm.in: Drop "rm -rf /etc/gtk-3.0/" on purge since
    this removes files owned by libgtk-3-common. Those bits were copied over
    from the gtk+2.0 package but they are actually obsolete and no longer
    required. Closes: #681198
  * debian/patches/073_transparent_colors.patch: Handle transparent colors
    better in GtkStyle emulation. Patch cherry-picked from upstream Git.
    Closes: #669694
  * debian/patches/070_revert-widget-set-up-signals-after-initializing.patch:
    This patch was a temporary workaround for a bug in mutter which has been
    fixed in version 3.4. It was not supposed to be shipped as part of wheezy,
    so drop it again.
  * If the NEWS or README file is larger than 4k in size append a .gz suffix
    as dh_compress will compress those files. This avoids dangling symlinks.
    Closes: #679754

 -- Michael Biebl <biebl@debian.org>  Mon, 06 Aug 2012 21:40:53 +0200

gtk+3.0 (3.4.2-2) unstable; urgency=low

  * debian/patches/072_statusicon_icon_size.patch: Fix how we determine the
    icon size for the statusicon. This fixes a crash in notification-daemon
    which was caused by an assertion failure. Closes: #669883
    Thanks to Fernando Lemos for the patch and Brad Jorsch for the excellent
    debugging.

 -- Michael Biebl <biebl@debian.org>  Sat, 30 Jun 2012 17:01:38 +0200

gtk+3.0 (3.4.2-1) unstable; urgency=low

  * New upstream release.
  * Simplify shlibs version information for libgail-3-0 and no longer create a
    dependency on libgail-3-common, this package has been dropped in 3.2.

 -- Michael Biebl <biebl@debian.org>  Thu, 10 May 2012 14:44:28 +0200

gtk+3.0 (3.4.1-2) unstable; urgency=low

  * Upload to unstable.

 -- Michael Biebl <biebl@debian.org>  Thu, 19 Apr 2012 02:46:25 +0200

gtk+3.0 (3.4.1-1) experimental; urgency=low

  [ Josselin Mouette ]
  * Break libvte-2.90-9 < 0.32 and libwebkitgtk-3.0-0 < 1.8.0 for the
    scrolling related changes. Closes: #666921.

  [ Michael Biebl ]
  * New upstream release.
    - Fixes GtkPaned's handling of preferred size. Closes: #666718
  * Update dependencies according to configure.ac.
  * Drop explicit Build-Depends on gir1.2-glib-2.0 and gir1.2-freedesktop.
  * Refresh patches.
  * Remove leftovers from the opt flavor.
  * Set --sourcedir for the different flavors when running dh_install. This
    way the .install files can be simplified a lot which makes them much more
    readable.
  * Bump Standards-Version to 3.9.3.
  * Update Vcs-* URLs.
  * Remove --enable-xinput configure flag as xinput support is no longer
    optional and this flag has thus been removed upstream.
  * debian/patches/071_fix-installation-of-HTML-images.patch: Fix installation
    of HTML images for out-of-tree builds when using absolute paths.
    Closes: #656803

 -- Michael Biebl <biebl@debian.org>  Tue, 17 Apr 2012 20:59:19 +0200

gtk+3.0 (3.4.0-1) experimental; urgency=low

  * New upstream release.
  * Bump Build-Depends on cdbs for multiarch support.
  * debian/libgtk-3-0.symbols: Updated.
  * debian/rules: Bump SHVER to 3.3.18.
  * debian/control.in:
    - Bump (Build-)Depends on libglib2.0-dev to (>= 2.31.20).
    - Drop explicit Build-Depends on gir1.2-atk-1.0, gir1.2-pango-1.0 and
      gir1.2-gdkpixbuf-2.0, those are pulled via the corresponding -dev
      package.
    - Update dependencies of libgtk-3-dev. Strip the minimum version from
      libx*-dev, since those versions were older then lenny anyway.
    - Remove a few obsolete Conflicts/Replaces.
  * Refresh patches.
  * Disable 043_notebook_scroll.patch, it needs to be updated.
  * Move org.gtk.Demo.gschema.xml gsettings schema from libgtk-3-common to
    gtk-3-examples. Add the necessary Breaks/Replaces.
  * debian/libgtk-3-bin.install.in: Install the man pages from the install
    directory, not the source directory.
  * debian/patches/070_revert-widget-set-up-signals-after-initializing.patch:
    Revert upstream commit which breaks the window decorations in
    gnome-shell resp. mutter 3.2.

 -- Michael Biebl <biebl@debian.org>  Wed, 28 Mar 2012 15:27:05 +0200

gtk+3.0 (3.3.16-1) experimental; urgency=low

  * New upstream development release.
  * debian/libgtk-3-0.symbols: Add new symbols.
  * debian/rules: Bump SHVER to 3.3.16.
  * debian/control.in:
    - Bump (Build-)Depends on libglib2.0-dev to (>= 2.31.18).
    - Bump (Build-)Depends on libgdk-pixbuf2.0-dev to (>= 2.25.2).
    - Drop Depends on libxml2-utils from libgtk-3-dev as gtk-builder-convert
      has been removed.
    - Drop Recommends on python and debhelper from libgtk-3-dev since it no
      longer includes a dh_gtkmodules debhelper addon.
    - Bump Breaks against gnome-themes-standard due to theming related
      changes.
  * Remove leftovers from the gtk3-engines-pixbuf package.
  * Update patches:
    - Drop 003_gdk.pc_privates.patch, fixed upstream in a similar way.
    - Drop 70-Fix-document-generation-in-out-of-tree-builds.patch, applied
      upstream.
    - Drop 041_ia32-libs.patch, no longer required with multiarch.
    - Disable 042_treeview_single-focus.patch for now since it has no
      description why this patch is needed and it needs to be updated.
    - Refresh remaining patches.
  * debian/gtk-3-examples.install.in: Install gtk3-widget-factory demo
    application.
  * Stop building static libraries which require a full separate build and
    appear to be unused.
  * Enable colord support for color-managed printing. Keep it disabled for the
    udeb build.

 -- Michael Biebl <biebl@debian.org>  Wed, 07 Mar 2012 01:16:05 +0100

gtk+3.0 (3.2.3-1) unstable; urgency=low

  * New upstream release.
    - Fixes segfault on arrow keypress in empty GtkIconView. Closes: #638704
    - Fixes a11y related crash in treeview. Closes: #652073
    - Fixes mouse grabbing when clicking resize grip. Closes: #630972
  * Update patches:
    - Drop 000git_gtk_tree_view_get_tooltip_context_annotation.patch, applied
      upstream.
    - Drop 080_filechooserdefault-Don-t-unref-value-twice.patch, applied
      upstream.
    - Refresh 017_no_offscreen_device_grabbing.patch,
      042_treeview_single-focus.patch and 043_notebook_scroll.patch.
  * Change section of gir1.2-gtk-3.0 to introspection.

 -- Michael Biebl <biebl@debian.org>  Tue, 20 Dec 2011 18:42:32 +0100

gtk+3.0 (3.2.2-3) unstable; urgency=low

  [ Martin Pitt ]
  * Add 000git_gtk_tree_view_get_tooltip_context_annotation.patch: Fix
    gtk_tree_view_get_tooltip_context() transfer annotation, causing crashes
    when using this method from Python.
  * Add 016_no_offscreen_widgets_grabbing.patch: Widgets inside
    GtkOffscreenWindow seem like they should not be allowed to do
    grab the mouse or whatever, as this can deactivate open menus.
    (LP: #512427, GNOME #607668)
  * Add 017_no_offscreen_device_grabbing.patch: Do not allow devices in an
    offscreen hierarchy to take grabs. (LP: #804009, GNOME #658563)
  * Add 018_gdkenumtypes.c_location.patch: Always generate gdk/gdkenumtypes.c
    in the source tree, and fix path in the introspection sources. With this,
    gdkenumtypes.c is correctly included with separate build trees, too.  This
    fixes missing GTypes in the .gir when using a separate build tree.
    (LP: #769256, GNOME #647729)
  * debian/rules: Bump SHVER to 3.1.90.
  * Build for multiarch. Adapted Steve Langasek's changes to Ubuntu's gtk+2.0
    package:
    - debian/control.in: Bump build dependencies to multiarch aware versions.
    - debian/control.in: Add Multi-Arch: and necessary Pre-Depends: fields.
      (libraries/-dbg are "same", -doc/-bin are "foreign").
    - debian/rules: Use multiarch LIBDIR.
    - debian/libgail-3-dev.install, debian/libgail-3-0.install: Rename to
      *.in, and use @LIBDIR@ instead of hardcoded usr/lib.
    - debian/gir1.2-gtk-3.0.install.in: Use @LIBDIR@.
    - debian/libgtk-3-0.triggers.in, debian/libgtk-3-0.postinst.in,
      debian/rules: Also trigger on changes to the fallback non-multiarch
      module directory, which is now called @OLD_MODULES_BASE_PATH@.
    - Add 061_multiarch_module_fallback.patch: Fall back to the hard-coded
      pre-multiarch module directory when searching for modules. This
      maintains compatibility with packages installing modules to
      the old directories.

  [ Josselin Mouette ]
  * Break murrine-themes (same reason as gnome-themes-standard).
  * Move /etc/gtk-3.0 to libgtk-3-common.
  * Add appropriate Breaks/Replaces to handle it.
  * Remove gtk-query-immodules-3.0 from libgtk-3-bin since it is
    clearly not Multi-Arch compatible. It should not be needed anyway,
    everything is handled by triggers from the private directory.
  * Remove incorrect M-A: same statement for the debug package.
  * Make libgtk-3-bin arch-any, thanks Rico for noticing.

  [ Michael Biebl ]
  * debian/libgtk-3-0.postinst.in: If the non-multiarch immodules directory
    does not exist or is empty handle this case more gracefully and don't
    print an error message.
  * debian/patches/080_filechooserdefault-Don-t-unref-value-twice.patch: Fix
    incorrect ref counting which could lead to a crash in the filechooser.
    Closes: #650223

 -- Michael Biebl <biebl@debian.org>  Wed, 30 Nov 2011 00:25:29 +0100

gtk+3.0 (3.2.2-2) unstable; urgency=low

  * Upload to unstable.
  * debian/control.in:
    - Add Breaks against gnome-themes-standard (<< 3.2) due to the CSS theming
      related changes. Closes: #649203
  * Fix broken symlinks in /usr/share/doc. Closes: #647466

 -- Michael Biebl <biebl@debian.org>  Sat, 19 Nov 2011 00:01:03 +0100

gtk+3.0 (3.2.2-1) experimental; urgency=low

  * New upstream release.
  * Refresh patches.

 -- Michael Biebl <biebl@debian.org>  Mon, 14 Nov 2011 00:07:56 +0100

gtk+3.0 (3.2.1-2) experimental; urgency=low

  * debian/control.in:
    - Move gtk-doc-tools from Build-Depends-Indep to Build-Depends as it is
      required by autoreconf. Also bump it to (>= 1.11).

 -- Michael Biebl <biebl@debian.org>  Sat, 22 Oct 2011 00:30:44 +0200

gtk+3.0 (3.2.1-1) experimental; urgency=low

  [ Sjoerd Simons ]
  * New upstream release
  * debian/control.in: Update build-depends
  * debian/rules: Bump libgail SHVER depends
  * d/p/002_static-linking-dont-build-perf.patch: Removed, fixed upstream
  * d/p/030_xim-modules.patch: Removed, fixed upstream
  * d/p/045_trayicon-visual.patch: Removed, fixed upstream
  * d/p/003_gdk.pc_privates.patch: Refreshed
  * d/p/043_notebook_scroll.patch: Refreshed
  * d/p/044_tracker_fts.patch: Refreshed
  * debian/rules: Enable gtk-doc build with the shared build

  [ Michael Biebl ]
  * debian/watch:
    - Track .xz tarballs.
  * debian/control.in:
    - Set pkg-gnome-maintainers@lists.alioth.debian.org as Maintainer.
    - Instead of depending on lynx | www-browser, make the -doc packages
      suggest devhelp.

  [ Sjoerd Simons ]
  * debian/libgtk-3-0.symbols: Update symbols
  * Remove libgail-3-common package. Modules have been integrated directly into
    Gtk
  * debian/patches/70-Fix-document-generation-in-out-of-tree-builds.patch:
    + Added, fix documentation when build out of tree

 -- Sjoerd Simons <sjoerd@debian.org>  Fri, 21 Oct 2011 19:36:06 +0200

gtk+3.0 (3.0.12-3) unstable; urgency=low

  * 030_xim-modules.patch: stolen from upstream git. Fix the behavior of
    XIM modules. Closes: #633720.
  * 043_notebook_scroll.patch: handle a few more widgets to avoid
    alt+scroll being intercepted by ranges, spin buttons, combo boxes…

 -- Josselin Mouette <joss@debian.org>  Thu, 08 Sep 2011 13:01:03 +0200

gtk+3.0 (3.0.12-2) unstable; urgency=low

  [ Josselin Mouette ]
  * Tighten dependencies on libgtk-3-common. Closes: #636766.

  [ Michael Biebl ]
  * debian/patches/045_trayicon-visual.patch: Fix assertion in trayicon-x11
    when visual is not available. Thanks to Vincent Bernat for the patch.
    Closes: #637067
  * debian/libgail-3-0.symbols: Remove trailing empty line which confuses
    dpkg-gensymbols.
  * Bump debhelper compatibility level to 8.

 -- Michael Biebl <biebl@debian.org>  Tue, 30 Aug 2011 01:57:26 +0200

gtk+3.0 (3.0.12-1) unstable; urgency=low

  * New upstream release.
    - GdkKeymap: Prevent an infinite loop in the non-XKB case.
      (Closes: #633917)
  * Stop installing libtool .la files.

 -- Michael Biebl <biebl@debian.org>  Thu, 28 Jul 2011 12:45:04 +0200

gtk+3.0 (3.0.11-1) unstable; urgency=low

  * New upstream release.
    - Fixes infinite-loop in GTK_FILE_CHOOSER_ACTION_CREATE_FOLDER.
      (Closes: #628457)
  * debian/patches/044_tracker_fts.patch: Enable Tracker full text search.

 -- Michael Biebl <biebl@debian.org>  Thu, 14 Jul 2011 14:45:24 +0200

gtk+3.0 (3.0.10-1) unstable; urgency=low

  [ Josselin Mouette ]
  * libgtk-3-0.postrm.in: fix badly written test.

  [ Fabian Greffrath ]
  * Remove leftover diversions from the libgtk3.0-bin package
    that got replaced by libgtk-3-bin (Closes: #617662 ).

  [ Michael Biebl ]
  * debian/watch: Switch to .bz2 tarballs.
  * New upstream release.
  * Refresh patches.
  * Bump Standards-Version to 3.9.2. No further changes.
  * Drop Build-Depends on dpkg-dev (>= 1.13.19). Even lenny has a more recent
    version.
  * Update package descriptions.
  * Drop debian/gruik2devhelp.awk and Build-Depends on gawk, obsolete.

  [ Josselin Mouette ]
  * 043_notebook_scroll.patch: new patch. Reintroduce tab scrolling in
    GtkNotebook, but this time only when Alt is pressed, as recommended
    by upstream, and from the whole notebook area.
  * Drop debhelper 8 requirement so that it can build.
  * libgtk-3-bin.preinst: only remove libgtk3.0-bin diversions if they
    already exist.

 -- Josselin Mouette <joss@debian.org>  Sat, 04 Jun 2011 22:51:06 +0200

gtk+3.0 (3.0.8-1) unstable; urgency=low

  * Make the -dev package depend on the gir package.
  * New upstream release.
  * Drop the mimeinfo.cache from the udeb, it’s been moved to
    gdk-pixbuf.
  * Upload to unstable; drop check-dist include.

 -- Josselin Mouette <joss@debian.org>  Sun, 10 Apr 2011 18:29:44 +0200

gtk+3.0 (3.0.6-1) experimental; urgency=low

  * New upstream release.
    + debian/libgtk-3-0.symbols:
      - Updated.
  * debian/control.in:
    + Tighten libatk1.0-dev b-d to make sure we get an Atk-1.0.gir file.

 -- Emilio Pozuelo Monfort <pochu@debian.org>  Sat, 26 Mar 2011 00:00:41 +0000

gtk+3.0 (3.0.3-1) experimental; urgency=low

  * New upstream release.
    + debian/control.in:
      - Bump minimum libpango1.0-dev dependency.

 -- Emilio Pozuelo Monfort <pochu@debian.org>  Mon, 14 Mar 2011 23:34:09 +0000

gtk+3.0 (3.0.2-1) experimental; urgency=low

  * New upstream release
  * debian/patches/080_prevent_invalid_free.patch
    - Removed. fixed upstream

 -- Sjoerd Simons <sjoerd@debian.org>  Wed, 09 Mar 2011 23:46:48 +0000

gtk+3.0 (3.0.1-2) experimental; urgency=low

  * debian/patches/080_prevent_invalid_free.patch
    - Added. Prevent invalid free on double/tripple click events (from upstream
      git)

 -- Sjoerd Simons <sjoerd@debian.org>  Sat, 26 Feb 2011 16:02:13 +0000

gtk+3.0 (3.0.1-1) experimental; urgency=low

  [ Robert Ancell ]
  * debian/libgtk-3-bin.postrm:
  * debian/libgtk-3-bin.preinst:
    - Fix package name used in diversion

  [ Emilio Pozuelo Monfort ]
  * New upstream release.

 -- Emilio Pozuelo Monfort <pochu@debian.org>  Tue, 22 Feb 2011 20:36:55 +0000

gtk+3.0 (3.0.0-1) experimental; urgency=low

  [ Emilio Pozuelo Monfort ]
  * New upstream release.
    + debian/control.in:
      - Stop building the pixbuf package, it hasn't been ported to the
        new style API so is useless.
    + debian/patches/006_reenable_pixbuf_engine.patch:
      - Removed, no longer necessary.
    + debian/libgtk3.0-0.symbols:
      - Updated.
    + debian/libgtk3.0-dev.install.in,
      debian/libgtk3.0-dev.manpages,
      debian/rules:
      - gtk-builder-convert is gone, stop shipping it.

  [ Robert Ancell ]
  * New upstream release
  * Rename binary packages to new so naming
  * debian/control:
    - Bump build-depends on libglib2.0-dev, libgdk-pixbuf2.0-dev, libatk1.0-dev,
      gobject-introspection
  * debian/libgail-3-0.symbols:
  * debian/libgtk-3-0.symbols:
    - Updated
    - Mark symbols with stable version number
  * debian/rules:
    - Bump SHVER

  [ Emilio Pozuelo Monfort ]
  * Fix some leftovers after the renaming.

 -- Emilio Pozuelo Monfort <pochu@debian.org>  Sat, 19 Feb 2011 11:40:36 +0000

gtk+3.0 (2.99.2-1) experimental; urgency=low

  * New upstream release.
    + d/p/0001-stylecontext-Protect-the-cairo-contexts-with-cairo_s.patch
      d/p/0003-Fixed-assertions-in-gtk_cell_renderer_get_aligned_ar.patch
      d/p/0002-_gtk_cell_area_set_cell_data_func_with_proxy-set-the.patch
      - Removed, included upstream.
    + debian/libgtk3.0-0.symbols:
      - Updated.
    + debian/rules:
      - Bumped the shver.

 -- Emilio Pozuelo Monfort <pochu@debian.org>  Thu, 13 Jan 2011 18:36:27 +0000

gtk+3.0 (2.99.1-1) experimental; urgency=low

  [ Robert Ancell ]
  * debian/control.in:
    - Bump build-depends on libglib2.0-dev
  * debian/libgtk3.0-0.symbols:
    - Updated.
  * debian/libgtk3.0-dev.install.in
    - gdkconfig.h no longer distributed
  * debian/rules:
    - Bumped the shver.
  * debian/patches/001_static-linking-dont-query-immodules.patch:
  * debian/patches/005_support_disabling_x11_extensions.patch:
  * debian/patches/003_gdk.pc_privates.patch:
  * debian/patches/070_mandatory-relibtoolize.patch:
  * debian/patches/041_ia32-libs.patch:
  * debian/patches/002_static-linking-dont-build-perf.patch:
  * debian/patches/004_git_add_missing_include.patch:
  * debian/patches/042_treeview_single-focus.patch:
    - Refreshed.

  [ Emilio Pozuelo Monfort ]
  * New upstream release.
    + debian/rules:
      - Pass --enable-xinput instead of --with-xinput=yes.
      - Bump the shver.
    + debian/patches/004_git_add_missing_include.patch,
      debian/patches/005_support_disabling_x11_extensions.patch,
      debian/patches/007-continue-to-install-gdk-TARGET-3.0.pc.patch:
      - Removed, included upstream.
    + debian/patches/061_use_pdf_as_default_printing_standard.patch:
      - Removed. The cups backend part has been fixed upstream in a (better)
        different way, and the lpr part doesn't make sense as we don't know
        if the job will be sent to CUPS or not.
    + debian/patches/070_mandatory-relibtoolize.patch,
      debian/rules:
      - Switch to dh-autoreconf.
    + debian/patches/*:
      - Refreshed.
    + debian/libgtk3.0-0.symbols,
      debian/libgail3.0-0.symbols:
      - Updated.
    + debian/libgtk3.0-*.{install.in,manpages},
      debian/rules:
      - Install manpages and binaries with the -3.0 suffix as upstream has
        stopped doing so.
  * Switch to CDBS' flavours system.
  * debian/rules:
    + Remove hack to build on PowerPC64. That port is dead, and if it's
      ever back, hopefully we won't need to workaround toolchain issues.
    + Pass -O1 to the linker so dynamic loading is faster.
  * d/patches/0001-stylecontext-Protect-the-cairo-contexts-with-cairo_s.patch
    d/patches/0003-Fixed-assertions-in-gtk_cell_renderer_get_aligned_ar.patch
    d/patches/0002-_gtk_cell_area_set_cell_data_func_with_proxy-set-the.patch
    + Backport patches from upstream git. They fix rendering issues and
      assertion failures.

 -- Emilio Pozuelo Monfort <pochu@debian.org>  Wed, 12 Jan 2011 22:06:17 +0000

gtk+3.0 (2.91.6-1) experimental; urgency=low

  * New upstream release.
    + debian/patches/004_git_dont_setup_timeout_twice.patch:
      - Removed, included upstream.
    + debian/patches/004_git_add_missing_include.patch:
      - New patch from upstream git, add a missing include that
        otherwise caused the build to fail when disabling X extensions.
    + debian/patches/006_reenable_pixbuf_engine.patch:
      - New patch. Build the pixbuf engine even if it hasn't been ported to
        the new GtkThemingEngine API.
    + debian/patches/*:
      - Refreshed.
    + debian/libgtk3.0-0.symbols:
      - Updated.
      - Add Build-Depends-Package.
    + debian/rules:
      - Bumped the shver.
      - Disable silent builds.
  * Let gir1.2-gtk-3.0 replace gir1.0-gtk-3.0.

 -- Emilio Pozuelo Monfort <pochu@debian.org>  Sat, 18 Dec 2010 16:00:23 +0000

gtk+3.0 (2.91.5-2) experimental; urgency=low

  * debian/control.in,
    debian/rules:
    + Remove the chrpath hack, it's been fixed in libtool.
  * Update to the new gir policy:
    - Rename gir1.0-gtk-3.0 to gir1.2-gtk-3.0.
    - Bump the gobject-introspection build dependency.
    - Build depend on gir1.2 packages.

 -- Emilio Pozuelo Monfort <pochu@debian.org>  Sun, 12 Dec 2010 16:03:02 +0100

gtk+3.0 (2.91.5-1) experimental; urgency=low

  * New upstream release.
    + debian/patches/004_gtk_gir_build.patch:
      - Removed, fixed upstream.
    + debian/patches/004_git_dont_setup_timeout_twice.patch:
      - New patch from upstream git, don't setup a timeout in
        gtkspinners twice.
    + debian/patches/070_mandatory-relibtoolize.patch:
      - Updated.
    + debian/libgtk3.0-0.symbols:
      - Updated.

 -- Emilio Pozuelo Monfort <pochu@debian.org>  Tue, 30 Nov 2010 23:13:17 +0100

gtk+3.0 (2.91.4-2) experimental; urgency=low

  [ Laurent Bigonville ]
  * debian/watch: Bump version to 3

  [ Emilio Pozuelo Monfort ]
  * Add gir1.0-gtk-3.0, based on the gir1.0-gtk-2.0 Ubuntu patch.
  * debian/patches/004_gtk_gir_build.patch:
    + Fix the introspection build.
  * debian/patches/070_mandatory-relibtoolize.patch:
    + Updated.

  [ Sjoerd Simons ]
  * Update build-depends to properly depend on -dev packages with .gir
  * Target experimental

 -- Sjoerd Simons <sjoerd@debian.org>  Sat, 27 Nov 2010 17:01:51 +0000

gtk+3.0 (2.91.4-1) experimental; urgency=low

  * debian/libgtk3.0-common.install:
    + Ship the GSettings schemas.
  * New upstream release.
    + debian/control.in:
      - Bump glib2.0 build requirement.
    + debian/patches/*:
      - Refreshed.
  * debian/libgtk3.0-bin.{preinst,postrm}:
    + Add #DEBHELPER# token. Make errors fatal with set -e.
  * debian/rules:
    + Exclude .in files from the dh_installdocs call, so that
      it picks the real .doc-base files and not the .in ones.
  * debian/libgtk3.0-doc.doc-base.gdk{,.in}:
    + Don't hardcode the package name, generate it at build time.
  * debian/libgail3.0-doc.doc-base.gail-reference:
    + Fix paths to the manual.

 -- Emilio Pozuelo Monfort <pochu@debian.org>  Tue, 16 Nov 2010 06:30:33 +0100

gtk+3.0 (2.91.3-1) experimental; urgency=low

  [ Sebastian Dröge ]
  * Initial GTK+ 3 packaging.

  [ Rico Tzschichholz ]
  * New upstream development release
  * some fixes and changes

  [ Sjoerd Simons ]
  * New upstream release (2.91.3)
  * debian/patches/009_gtk-export-filechooser.patch:
    + Removed. Doesn't apply anymore and was only needed for hildon
  * Update build-depends to cairo >= 1.10.0 and glib-2.0 >= 2.27.0
  * debian/patches/070_mandatory-relibtoolize.patch
    + Updated
  * Update the faq/tutorial index files names
  * debian/control.in:
    + Add dependency on docbook-utils for db2html to generate the documentation
      html during build
  * Update the symbols file
  * Version various document index files so they don't conflict with their
    gtk2 flavour
  * debian/libgtk3-bin.preinst, debian/libgtk3-bin.postrm:
    + Divert gtk+2.0's update-icon-caches. The format remained the same so this
      is safe to do
  * debian/ruels, libtk3.0-doc.*: Tutorial and FAQ have been removed from the
    gtk source as they were updated, stop trying to install them
  * debian/libgail3.0-doc.doc-base.gail-reference
    + Rename the doc-base to gail-reference-3.0 to not conflict with
      libgail3.0-doc
  * debian/copyright updated/rewritten

 -- Sjoerd Simons <sjoerd@debian.org>  Sun, 07 Nov 2010 20:45:46 +0000

gtk+2.0 (2.21.5-1) experimental; urgency=low

  * New upstream development release:
    + debian/control.in,
      debian/rules,
      debian/*:
      - Remove all mentions of gdk-pixbuf and (build-) depend on it.
    + debian/libgtk2.0-0.postinst.in,
      debian/libgtk2.0-0.postrm.in,
      debian/libgtk2.0-0.triggers.in,
      debian/dh_gtkmodules.in:
      - Handle immodules by triggers and deprecate dh_gtkmodules.
    + debian/patches/*:
      - Refreshed.
      - Remove gdk-pixbuf and immodule patches.
    + debian/rules,
      debian/libgtk2.0-0.symbols:
      - Update for new API symbols.
    + debian/update-gdkpixbuf-loaders*,
      debian/update-gtk-immodules*:
      - Drop module update scripts which are no-ops since 2.10.1.

 -- Sebastian Dröge <slomo@debian.org>  Thu, 22 Jul 2010 21:01:09 +0200

gtk+2.0 (2.21.2-1) experimental; urgency=low

  * New upstream development release:
    + debian/rules,
      debian/libgtk2.0-0.symbols:
      - Update for new API symbols.
    + debian/patches/070_mandatory-relibtoolize.patch:
      - Regenerated for the new version.
    + debian/control.in:
      - Update GLib (build-) dependency to >= 2.25.8.

 -- Sebastian Dröge <slomo@debian.org>  Fri, 11 Jun 2010 12:19:30 +0200

gtk+2.0 (2.21.1-1) experimental; urgency=low

  * New upstream development release:
    + debian/rules,
      debian/libgtk2.0-0.symbols:
      - Update for new API symbols.
    + debian/patches/070_mandatory-relibtoolize.patch:
      - Regenerated for the new version.

 -- Sebastian Dröge <slomo@debian.org>  Mon, 31 May 2010 09:45:32 +0200

gtk+2.0 (2.21.0-1) experimental; urgency=low

  * New upstream development release:
    + debian/rules,
      debian/libgtk2.0-0.symbols:
      - Update for new API symbols.
    + debian/patches/002_static-linking-dont-build-perf.patch:
      - Refreshed.
    + debian/patches/070_mandatory-relibtoolize.patch:
      - Regenerated for the new version.

 -- Sebastian Dröge <slomo@debian.org>  Sat, 08 May 2010 08:20:19 +0200

gtk+2.0 (2.20.1-1) unstable; urgency=low

  * New upstream bugfix release:
    + debian/patches/006_support-for-tracker-0.8-stable-releases.patch:
      - Dropped, merged upstream.
    + debian/patches/003_gdk.pc_privates.patch:
      - Updated to apply cleanly again.
    + debian/patches/070_mandatory-relibtoolize.patch:
      - Regenerated for the new version.

 -- Sebastian Dröge <slomo@debian.org>  Mon, 03 May 2010 07:26:14 +0200

gtk+2.0 (2.20.0-3) unstable; urgency=low

  * debian/control.in
    - Add Vcs-* fields.
    - Add Homepage field.
  * debian/patches/006_support-for-tracker-0.8-stable-releases.patch
    - Add support for tracker 0.8 stable and future 0.9 releases. Also add
      support for loading the search engines on demand until they are actually
      needed. Patch is backported from upstream Git branch "tracker-0.8".
  * Refresh patches to apply cleanly.

 -- Michael Biebl <biebl@debian.org>  Wed, 14 Apr 2010 20:39:28 +0200

gtk+2.0 (2.20.0-2) unstable; urgency=low

  * Upload to unstable.

 -- Sebastian Dröge <slomo@debian.org>  Wed, 31 Mar 2010 09:16:00 +0200

gtk+2.0 (2.20.0-1) experimental; urgency=low

  [ Emilio Pozuelo Monfort ]
  * debian/rules,
    debian/control.in,
    debian/libgtk-directfb-2.0-0.*,
    debian/libgtk-directfb-2.0-dev.*,
    debian/patches/090_directfb-map-virtual-modifiers.patch,
    debian/patches/series:
    - Drop the DirectFB enabled GTK+ packages. They were needed for the
      graphical installer but it's now switching to X11 so we don't need
      them anymore.
  * debian/rules:
    - Move --with-xinput=yes and --with-libjasper to configure_flags
      since they are common to all of our flavours.

  [ Sebastian Dröge ]
  * New upstream stable release:
    + debian/patches/070_mandatory-relibtoolize.patch:
      - Regenerated for the new version.
    + debian/rules,
      debian/libgtk2.0-0.symbols:
      - Update SHVER to 2.20.0 for the new API to force dependencies
        on the stable version.
    + debian/control.in:
      - Update GLib build dependency and tighten some -dev package dependencies.
    + debian/patches/003_gdk.pc_privates.patch:
      - Updated to apply cleanly again.

 -- Sebastian Dröge <slomo@debian.org>  Tue, 23 Mar 2010 15:55:56 +0100

gtk+2.0 (2.19.7-3) experimental; urgency=low

  * debian/control.in:
    - Build depend on xsltproc, needed to generate the mime cache.
      It was brought indirectly by gtk-doc-tools, but that's on
      Build-Depends-Indep which isn't enough.

 -- Emilio Pozuelo Monfort <pochu@debian.org>  Tue, 16 Mar 2010 15:30:32 +0100

gtk+2.0 (2.19.7-2) experimental; urgency=low

  [ Cyril Brulebois ]
  * Switch udeb from DirectFB to Xlib to prepare the move to an X11-based
    graphical installer. Closes: #573872.
     - Replace libgtk-directfb-2.0-0-udeb with libgtk-x11-udeb in control
       file.
     - Update description accordingly.
     - Update .install.in accordingly, using the “shared_udeb” flavour,
       based on the “shared” one, but with a few X11 extensions disabled.
     - Update package name and file paths accordingly in rules file.
  * Version/Bump some B-D to make sure the udeb gets proper dependencies
    on the recently reworked/added udebs:
     - libx11-dev
     - libxcursor-dev
     - libxext-dev
     - libxi-dev
     - libxinerama-dev
     - libxrender-dev
  * Add one patch to make it possible to disable X11 extensions, and
    refresh the other one accordingly:
     - 005_support_disabling_x11_extensions.patch
     - 070_mandatory-relibtoolize.patch
  * Ship a minimal MIME database in the udeb, since the loaders mechanism
    isn’t sufficient to get proper PNG support:
     - Add shared-mime-info to Build-Depends to ensure that the
       update-mime-database tool is available at build-time, as well as
       the source freedesktop.org.xml file.
     - Add debian/keep-png-only.xsl to only keep the mime-type matching
       type="image/png". Matching with namespaces is tricky, see the
       comments in the XSL file for the details.
     - Build a MIME cache, and only ship the resulting mime.cache file
       under /usr/share/mime in the udeb.
     - While this is dirty, that should do the trick until it is needed
       for shared-mime-info to ship its own udeb.

  [ Emilio Pozuelo Monfort ]
  * Rename the udeb to libgtk2.0-0-udeb.
  * Standards-Version is 3.8.4, no changes needed.

 -- Emilio Pozuelo Monfort <pochu@debian.org>  Tue, 16 Mar 2010 01:01:48 +0100

gtk+2.0 (2.19.7-1) experimental; urgency=low

  * New upstream development release:
    + debian/patches/070_mandatory-relibtoolize.patch:
      - Regenerated for the new version.

 -- Sebastian Dröge <slomo@debian.org>  Fri, 12 Mar 2010 15:59:27 +0100

gtk+2.0 (2.19.6-1) experimental; urgency=low

  * New upstream development release:
    + debian/patches/070_mandatory-relibtoolize.patch:
      - Regenerated for the new version.
    + debian/rules,
      debian/libgtk-directfb-2.0-0.symbols,
      debian/libgtk2.0-0.symbols:
      - Update SHVER to 2.19.6 for the new API and add new symbols.
  * debian/patches/090_directfb-map-virtual-modifiers.patch:
    + Update to add just another stub to fix the build.

 -- Sebastian Dröge <slomo@debian.org>  Wed, 24 Feb 2010 10:01:31 +0100

gtk+2.0 (2.19.5-1) experimental; urgency=low

  * New upstream development release:
    + debian/patches/070_mandatory-relibtoolize.patch:
      - Regenerated for the new version.
    + debian/rules,
      debian/libgtk-directfb-2.0-0.symbols,
      debian/libgtk2.0-0.symbols:
      - Update SHVER to 2.19.5 for the new API and add new symbols.

 -- Sebastian Dröge <slomo@debian.org>  Wed, 10 Feb 2010 09:38:52 +0100

gtk+2.0 (2.19.4-1) experimental; urgency=low

  * New upstream development release:
    + debian/patches/070_mandatory-relibtoolize.patch:
      - Regenerated for the new version.
    + debian/rules,
      debian/libgtk-directfb-2.0-0.symbols,
      debian/libgtk2.0-0.symbols:
      - Update SHVER to 2.19.4 for the new API and add new symbols.

 -- Sebastian Dröge <slomo@debian.org>  Tue, 26 Jan 2010 08:25:41 +0100

gtk+2.0 (2.19.3-1) experimental; urgency=low

  * New upstream development release:
    + debian/patches/070_mandatory-relibtoolize.patch:
      - Regenerated for the new version.
    + debian/rules,
      debian/libgtk-directfb-2.0-0.symbols,
      debian/libgtk2.0-0.symbols:
      - Update SHVER to 2.19.3 for the new API and add new symbols.
    + debian/patches/091_size_allocate_crash.patch:
      - Dropped, merged upstream.

 -- Sebastian Dröge <slomo@debian.org>  Mon, 11 Jan 2010 20:36:25 +0100

gtk+2.0 (2.19.2-2) experimental; urgency=low

  * debian/patches/091_size_allocate_crash.patch:
    + Patch from upstream GIT to fix a crash on size allocations.
      Thanks to Sebastien Bacher.

 -- Sebastian Dröge <slomo@debian.org>  Wed, 06 Jan 2010 11:42:07 +0100

gtk+2.0 (2.19.2-1) experimental; urgency=low

  [ Emilio Pozuelo Monfort ]
  * debian/patches/000_gtk+-2.0.6-exportsymbols.patch:
    + Removed, it wasn't being applied and hasn't been relevant for a
      long time.

  [ Sebastian Dröge ]
  * New upstream development release:
    + debian/patches/070_mandatory-relibtoolize.patch:
      - Regenerated for the new version.
    + debian/rules,
      debian/libgtk-directfb-2.0-0.symbols,
      debian/libgtk2.0-0.symbols:
      - Update SHVER to 2.19.2 for the new API and add new symbols.
  * debian/patches/090_directfb-map-virtual-modifiers.patch:
    + Fix compilation of the DirectFB backend, patch adapted from
      upstream commit to fix the Quartz backend.

 -- Sebastian Dröge <slomo@debian.org>  Mon, 04 Jan 2010 10:43:48 +0100

gtk+2.0 (2.19.1-1) experimental; urgency=low

  * New upstream development release:
    + debian/rules:
      - Include check-dist.mk to prevent accidental uploads to unstable.
    + debian/control.in:
      - Update ATK build dependency.
    + debian/rules,
      debian/libgtk-directfb-2.0-0.symbols,
      debian/libgtk2.0-0.symbols:
      - Update SHVER to 2.19.1 for the new API and add new symbols.
    + debian/patches/009_gtk-export-filechooser.patch,
      debian/patches/021_loader-files-d.patch:
      - Updated to apply cleanly again.
    + debian/patches/070_mandatory-relibtoolize.patch:
      - Regenerated for the new version.

 -- Sebastian Dröge <slomo@debian.org>  Tue, 01 Dec 2009 15:28:10 +0100

gtk+2.0 (2.18.4-1) unstable; urgency=low

  * New upstream bugfix release:
    + debian/patches/070_mandatory-relibtoolize.patch:
      - Updated for the new version.
    + debian/patches/091_dont-omit-gtk-icon-size-dialog.patch,
      debian/patches/092_gtk-image-size-allocation.patch:
      - Dropped, merged upstream.

 -- Sebastian Dröge <slomo@debian.org>  Tue, 01 Dec 2009 07:46:18 +0100

gtk+2.0 (2.18.3-1) unstable; urgency=low

  * New upstream bugfix release:
    + debian/patches/070_mandatory-relibtoolize.patch:
      - Updated for the new version.
  * debian/patches/091_dont-omit-gtk-icon-size-dialog.patch:
    + Patch from upstream GIT to not omit GTk_ICON_SIZE_DIALOG
      when searching for an appropiate icon size.
  * debian/patches/092_gtk-image-size-allocation.patch:
    + Patch from upstream GIT to fix size allocation of GtkImage.

 -- Sebastian Dröge <slomo@debian.org>  Sun, 18 Oct 2009 13:23:44 +0200

gtk+2.0 (2.18.2-1) unstable; urgency=low

  * New upstream bugfix release:
    + debian/patches/070_mandatory-relibtoolize.patch:
      - Updated for the new version.
    + 090_directfb-backend-compilation-fix.patch:
      - Dropped, merged upstream.

 -- Sebastian Dröge <slomo@debian.org>  Tue, 06 Oct 2009 07:41:45 +0200

gtk+2.0 (2.18.1-1) unstable; urgency=low

  * New upstream bugfix release:
    + debian/patches/070_mandatory-relibtoolize.patch:
      - Updated for the new version.
    + 090_directfb-backend-compilation-fix.patch:
      - Fix compilation of the DirectFB backend, see
        https://bugzilla.gnome.org/show_bug.cgi?id=596959

 -- Sebastian Dröge <slomo@debian.org>  Thu, 01 Oct 2009 07:20:43 +0200

gtk+2.0 (2.18.0-1) unstable; urgency=low

  * New upstream stable release:
    + debian/rules,
      debian/*.symbols:
      - Updated for the new version.
    + debian/patches/005_gdk_directfb_window_new.patch:
      - Dropped, merged upstream.
    + debian/patches/070_mandatory-relibtoolize.patch:
      - Updated for the new version.

 -- Sebastian Dröge <slomo@debian.org>  Wed, 23 Sep 2009 06:36:41 +0200

gtk+2.0 (2.17.11-1) experimental; urgency=low

  * New upstream development release:
    + debian/patches/070_mandatory-relibtoolize.patch:
      - Updated for the new version.
    + debian/rules,
      debian/*.symbols:
      - Updated for the new version.

 -- Sebastian Dröge <slomo@debian.org>  Sat, 05 Sep 2009 07:16:24 +0200

gtk+2.0 (2.17.10-1) experimental; urgency=low

  * New upstream development release:
    + debian/patches/070_mandatory-relibtoolize.patch:
      - Updated for the new version.
    + debian/rules,
      debian/*.symbols:
      - Updated for the new version.
  * -

 -- Sebastian Dröge <slomo@debian.org>  Sat, 05 Sep 2009 07:16:21 +0200

gtk+2.0 (2.17.9-1) experimental; urgency=low

  [ Josselin Mouette ]
  * Clean up the .la files in all -dev packages, not only in the main
    one.

  [ Sebastian Dröge ]
  * New upstream development release:
    + debian/patches/070_mandatory-relibtoolize.patch:
      - Updated for the new version.
    + debian/rules,
      debian/*.symbols:
      - Updated for the new version.

 -- Sebastian Dröge <slomo@debian.org>  Tue, 25 Aug 2009 18:37:11 +0200

gtk+2.0 (2.17.8-1) experimental; urgency=low

  [ Emilio Pozuelo Monfort ]
  * New upstream development release.
    - Handle printers needing authentication. Closes: #499759.
    - Update libglib2.0-dev requirement.
  * debian/watch:
    - Don't uupdate.
  * debian/rules:
    - Configure with --with-libjasper, it's disabled by default now.
  * debian/control.in:
    - Remove conflicts and replaces no longer needed for packages in stable.
    - Standards-Version is 3.8.3, no changes needed.
  * debian/patches/005_xpmico.patch:
    - Removed, this check is not needed as HeaderSize can't overflow because
      IconCount will be at most 16 bits, and that multiplied by 16 is not
      enough to overflow an integer. (Checked with upstream)
  * debian/patches/001_static-linking-dont-query-immodules.patch,
    debian/patches/002_static-linking-dont-build-perf.patch:
    - Add headers.
  * debian/patches/005_gdk_directfb_window_new.patch:
    - New patch. Readd gdk_directfb_window_new(), which is exported in the
      public API and was removed by mistake.
  * debian/patches/*
    - Refreshed.
  * debian/libgtk-directfb-2.0-0.symbols,
    debian/libgtk2.0-0.symbols:
    - Updated for the new symbols. There's one symbol removed from the
      directfb backend, gdk_display_pointer_grab(). It wasn't exported in
      the headers, nor was supposed to be public, so if something out there
      is using it, they are doing it wrong.
  * debian/rules:
    - Remove a trailing backslash that prevented -c4 to be passed to
      dh_makeshlibs.

 -- Josselin Mouette <joss@debian.org>  Thu, 20 Aug 2009 18:29:04 +0200

gtk+2.0 (2.16.5-1) unstable; urgency=low

  * New upstream bugfix release:
    + debian/patches/070_mandatory-relibtoolize.patch:
      - Regenerated for the new version.

 -- Sebastian Dröge <slomo@debian.org>  Tue, 21 Jul 2009 08:09:50 +0200

gtk+2.0 (2.16.4-1) unstable; urgency=low

  * New upstream bugfix release:
    + debian/patches/070_mandatory-relibtoolize.patch:
      - Regenerated for the new version.

 -- Sebastian Dröge <slomo@debian.org>  Thu, 02 Jul 2009 06:09:04 +0200

gtk+2.0 (2.16.3-1) unstable; urgency=low

  * New upstream bugfix release:
    + debian/patches/070_mandatory-relibtoolize.patch:
      - Regenerated for the new version.
  * debian/control.in:
    + Update Standards-Version to 3.8.2.

 -- Sebastian Dröge <slomo@debian.org>  Mon, 29 Jun 2009 11:39:01 +0200

gtk+2.0 (2.16.2-1) unstable; urgency=low

  [ Loic Minier ]
  * Fix string concat in dh_gtkmodules; thanks Kanru Chen; closes: #528782.

  [ Sebastian Dröge ]
  * New upstream bugfix release:
    + debian/patches/091_workaround_no_gtk_init_incorrect_display.patch:
      - Dropped, merged upstream.
    + debian/patches/070_mandatory-relibtoolize.patch:
      - Regenerated for the new version.
    + debian/*.install:
      - Install the manpages from their source locations as
        they're not installed anymore for some reason.
  * debian/control.in:
    + Updated Standards-Version to 3.8.1, no additional changes needed.

 -- Sebastian Dröge <slomo@debian.org>  Tue, 02 Jun 2009 07:44:43 +0200

gtk+2.0 (2.16.1-2) unstable; urgency=low

  [ Loic Minier ]
  * Fix test-print-backend configure flag addition.
  * Set opt_configure_flags to $(shared_configure_flags) in the sample opt
    flavor for armel and move the opt flavor and check flavors below the
    definition of other flags.

 -- Josselin Mouette <joss@debian.org>  Thu, 16 Apr 2009 18:08:02 +0200

gtk+2.0 (2.16.1-1) experimental; urgency=low

  [ Loic Minier ]
  * Clarify dh_gtkmodules doc slightly.

  [ Gustavo Noronha Silva ]
  * debian/series:
  - forgot to add 022_disable-viqr-im-for-vi-locale.patch and
    061_use_pdf_as_default_printing_standard.patch to the series file
    (thanks to seb128 for noticing)
  * debian/control.in:
  - sync Replaces with ubuntu's package for easier migration from Ubuntu
    to Debian ;)

  [ Josselin Mouette ]
  * Make update-icon-caches always generate the cache, now that dh_icons
    is widespread.

  [ Sebastian Dröge ]
  * debian/libgtk-directfb-2.0-0.symbols,
    debian/libgtk2.0-0.symbols,
    debian/libgail18.symbols,
    debian/rules:
    + Add symbol files for GTK.

  [ Loic Minier ]
  * Merge the following changes by Emmet Hikory:

  [ Emmet Hikory ]
  * Port optimised flavor work by Loic Minier from pango1.0:
    - Rework flavor-specific vars.
      + Introduce $(flavor) which is set to $* to clarify implicit rules
      + Rename common_configure_flags to configure_flags
      + Introduce the flavor_get macro to use a flavor specific override or
        fallback to the common defaults for make vars.
      + Use $(call flavor_get, ) to retrieve configure_flags, CFLAGS, and
        LDFLAGS allowing to override these per flavor.
    - Add support for an optimised pass, implemented as a flavor
      + Define a default OPTLIBDIR and replace it in the sed foo for %.in
        files; this is like LIBDIR, but with some hwcaps extension, e.g.
        usr/lib/vfp.
      + Add vars to build an optimised vfp flavour for armel with
        additional CFLAGS
      + Add the "opt" special flavor to flavors to run the testuites on,
        CHECK_FLAVORS
      + Also sed and append %.opt after %.in when generating $ files from
        %.in; the %.opt file is optional and only included if the opt flavor
        is included.
      + Add a debian/libgtk2.0-0.install.opt which lists files from the
        optimised flavor to install in libgtk2.0-0.
      + Add a debian/libgail18.install.opt which lists files from the
        optimised flavor to install in libgail18.

  [ Loic Minier ]
  * Only pass -j to the main make call, do not parallelize the debian/rules
    themselves as it seems to be racy for an unidentified reason which is hard
    to reproduce.
  * Merge patch below from Ubuntu.

  [ Sebastien Bacher ]
  * debian/patches/093_git_change_fix_focus_issue.patch:
    - upstream git change to fix a timestamp issue leading to get nautilus.
      dialog opening sometime unfocussed for example (lp: #333366)

  [ Loic Minier ]
  * Build-dep on autotools-dev for the config.guess / .sub updates to work.
  * Drop duplicate Section/Priority fields.
  * ppc64: use DEB_HOST_GNU_CPU instead of BUILD; drop TODOs, the current
    implementation is correct.

  [ Sebastian Dröge ]
  * New upstream bugfix release:
    + debian/patches/070_mandatory-relibtoolize.patch:
      - Regenerated for the new version.
    + debian/patches/072_workaround_directfb_build.patch,
      debian/patches/092_fix_printtest_include.patch,
      debian/patches/093_git_change_fix_focus_issue.patch:
      - Dropped, merged upstream.

 -- Sebastian Dröge <slomo@debian.org>  Sun, 12 Apr 2009 11:21:58 +0200

gtk+2.0 (2.16.0-1) experimental; urgency=low

  [ Emilio Pozuelo Monfort ]
  * Let libgtk2.0-0 suggest gvfs, as it's needed for some APIs like
    gtk_show_uri.

  [ Josselin Mouette ]
  * libgtk2.0-0 depends on shared-mime-info. Closes: #518090.
  * Add dependent doc packages to b-d-i to ensure proper xrefs.

  [ Loic Minier ]
  * Clean up dh_gtkmodules output:
    - Demote warnings when skipping non-existent GtkPixbuf loaders and Gtk IM
      modules dirs to verbose_print(); use -v to see them.
    - Always print the number of GdkPixbuf loaders and Gtk IM modules found in
      each package.

  [ Emilio Pozuelo Monfort ]
  * New upstream stable release.
    - Bump shlibs.
    - debian/patches/070_mandatory-relibtoolize.patch: regenerated.
  * Ship the gtk-builder-convert manpage in libgtk2.0-dev.
  * Section of dbg packages is debug.

 -- Emilio Pozuelo Monfort <pochu@ubuntu.com>  Sun, 15 Mar 2009 20:10:34 +0100

gtk+2.0 (2.15.5-2) experimental; urgency=low

  [ Emilio Pozuelo Monfort ]
  * debian/control.in:
  - bump libglib2.0-dev build-dep requirement to >= 2.19.7
  - bump libxrandr-dev build-dep requirement to >= 1:1.2.99
  - also bump libgtk2.0-dev dependecies accordingly
    (Closes: #518078)

  [ Gustavo Noronha Silva ]
  * 042_treeview_single-focus.patch:
  - removed FIXME note, since it was explained to me that the patch is
    still necessary
  * debian/rules:
  - bumped SHVER to 2.15.5

  [ Imported from Ubuntu ]
  * 022_disable-viqr-im-for-vi-locale.patch,
    061_use_pdf_as_default_printing_standard.patch:
  - for the rationale for the PDF for printing one see:
    https://wiki.ubuntu.com/PDFasStandardPrintJobFormat

 -- Gustavo Noronha Silva <kov@debian.org>  Tue, 03 Mar 2009 21:58:20 -0300

gtk+2.0 (2.15.5-1) experimental; urgency=low

  * New upstream development release
  * 070_mandatory-relibtoolize.patch: refreshed.
  * 031_directfb_dead-keys.patch, 032_gdkwindowimpl_directfb.patch,
    033_directfb_client-message.patch, 034_directfb_memleak.patch,
    071_jasper_link_fix.patch, 092_fix_printtest_include.patch:
  - dropped; already featured in this release
  * 030_gtkentry_password-char-circle.patch:
  - dropped; upstream provides a different solution to setting the default
    invisible char now, that takes the font being used into consideration
  * 003_gdk.pc_privates.patch:
  - refreshed

 -- Gustavo Noronha Silva <kov@debian.org>  Mon, 02 Mar 2009 22:01:03 -0300

gtk+2.0 (2.14.7-3) experimental; urgency=low

  * 032_gdkwindowimpl_directfb.patch: new version of the patch. This
    should restore the basic functionality of the backend, but there is
    still work underway.
  * 033_directfb_client-message.patch: stolen from the upstream SVN. Fix
    the DirectFB client_message API.
  * 034_directfb_memleak.patch: stolen from the upstream SVN. Fix memory
    leak in the DirectFB code.
  * Require DirectFB 1.0.0 for the 034 patch.
  * 070_mandatory-relibtoolize.patch: updated accordingly.

 -- Josselin Mouette <joss@debian.org>  Sat, 21 Feb 2009 14:59:45 +0100

gtk+2.0 (2.14.7-2) experimental; urgency=low

  * 008_implicit_pointer_conversion_gdkgc_directfb.patch: removed, it’s
    obsolete and just defines the same macro a second time.
  * 007_implicit_pointer_conversion_gdkdrawable_directfb.patch: removed,
    it’s not needed anymore with the latest directfb.
  * 006_proper-directfb-modules.patch: removed from the package, it
    won’t be necessary anymore.
  * 001_static-linking-dont-query-immodules.patch,
    002_static-linking-dont-build-perf.patch,
    003_gdk.pc_privates.patch,
    004_gtk+-ximian-gtk2-filesel-navbutton-5.patch: refreshed.
  * Remove 071_correct_directfb_declarations.patch, and replace it by
    032_gdkwindowimpl_directfb.patch, a patch from Sven Neumann to
    (hopefully) fix DirectFB support for GTK+ 2.14.

 -- Josselin Mouette <joss@debian.org>  Tue, 17 Feb 2009 23:17:56 +0100

gtk+2.0 (2.14.7-1) experimental; urgency=low

  [ Loic Minier ]
  * Don't purge /etc/gtk-2.0/gdk-pixbuf.loaders and /etc/gtk-2.0/gtk.immodules
    during first configuration.

  [ Sebastian Dröge ]
  * New upstream bugfix release:
    + debian/patches/070_mandatory-relibtoolize.patch:
      - Regenerated for the new version.

 -- Sebastian Dröge <slomo@debian.org>  Thu, 08 Jan 2009 08:06:02 +0100

gtk+2.0 (2.14.5-1) experimental; urgency=low

  [ Josselin Mouette ]
  * Really install the faq and tutorial files correctly so that the
    devhelp file is read.
  * Update doc-base files accordingly.
  * gruik2devhelp.awk: new script to generate the devhelp files
    automatically for the FAQ and tutorial, based on the HTML doc.
  * Build-depend on gawk, run the script appropriately.

  [ Sebastian Dröge ]
  * New upstream bugfix release:
    + debian/patches/070_mandatory-relibtoolize.patch:
      - Regenerated for the new version.

 -- Sebastian Dröge <slomo@debian.org>  Tue, 25 Nov 2008 11:00:35 +0100

gtk+2.0 (2.14.4-3) experimental; urgency=low

  * libgail*.install: fix installation paths. Closes: #505105.
  * Do not ship .la files for gail modules.
  * Generate shlibs for libgail.
  * Bump shlibs version to 2.14.0.
  * Do not install libgailutil in libgtk2.0-0.
  * Do not install gtk libs in libgail-dev.
  * Rework docs installation.
  * Add doc links where needed.
  * Install .devhelp files at the correct places. Closes: #504807.
  * Bump dependencies for the development package.
  * Fix dependencies of gail packages.
  * Don’t install libgail in the udeb.
  * Stop shipping /usr/lib/pkgconfig/libgtk-directfb-2.0-0/, nobody uses
    it.
  * Remove versioned conflicts with libgail packages.
  * Remove libgail18.shlibs.
  * Put debugging symbols of libgail modules in libgail-dbg.
  * dh_gtkmodules.in: fix a pod2man error.
  * Disable 006_proper-directfb-modules.patch.
  * Update 070_mandatory_relibtoolize.patch accordingly.

 -- Josselin Mouette <joss@debian.org>  Tue, 11 Nov 2008 14:44:21 +0100

gtk+2.0 (2.14.4-2) experimental; urgency=low

  * debian/control, debian/rules, debian/libgail*:
  - split libgail packages

 -- Gustavo Noronha Silva <kov@debian.org>  Wed, 05 Nov 2008 14:54:08 -0200

gtk+2.0 (2.14.4-1) experimental; urgency=low

  [ Gustavo Noronha Silva ]
  * New upstream release
  * debian/patches/006_proper-directfb-modules.patch:
  - refreshed
  * debian/patches/008_implicit_pointer_conversion_gdkgc_directfb.patch,
    debian/patches/009_gtk-export-filechooser.patch,
    debian/patches/020_immodules-files-d.patch,
    debian/patches/021_loader-files-d.patch,
  - update borrowed from Ubuntu's package
  * debian/patches/071_correct_directfb_declarations.patch,
    debian/patches/072_workaround_directfb_build.patch:
  - borrowed from ubuntu
  * debian/patches/033_treeview_resizing.patch,
    debian/patches/095_gtk-im-module-setting.patch:
  - removed; fixed upstream
  * debian/patches/070_mandatory-relibtoolize.patch:
  - refreshed
  * debian/control.in:
  - added libjasper-dev to the Build-Depends, as GTK+ now supports
    JPEG2000
  - make GTK+ packages conflict/replace with gail ones, since they are now
    included in GTK+
  * debian/patches/092_fix_printtest_include.patch:
  - new patch, to fix build problem in print test
  * debian/patches/071_jasper_link_fix.patch:
  - make gdk-pixbuf-csource link correctly with libjasper
  * debian/rules, debian/control:
  - newer libcairo2-dev contains everything needed to build the directfb
    target, so disable building with the dummy libcairo-directfb2-dev
  - this makes us have to build depend on libcairo2-dev >= 1.6.4-6.1

  [ Loic Minier ]
  * Let libgtk2.0-dev recommend debhelper for dh_gtkmodules.
  * Let libgtk2.0-dev depend on libxml2-utils as it's required for
    gtk-builder-convert to work and might be relied upon by packages bdeping
    on libgtk2.0-dev.

  [ Emilio Pozuelo Monfort ]
  * Update build-dependencies for the new version:
    - libglib2.0-dev >= 2.17.6
    - libpango1.0-dev >= 1.20
    - libatk1.0-dev >= 1.13.0
    - libcairo2-dev >= 1.6.0

 -- Gustavo Noronha Silva <kov@debian.org>  Wed, 24 Sep 2008 21:38:58 -0300

gtk+2.0 (2.12.11-3) unstable; urgency=low

  * 031_directfb_dead-keys.patch: patch from Jérémy Bobbio to fix dead
    keys in the DirectFB backend. Closes: #394871.
  * Now require DirectFB 0.9.26.
  * 070_mandatory_relibtoolize: updated to match the dependency bump.
  * 033_treeview_resizing.patch:
    + Fix crasher introduced by the patch. Closes: #491611.
    + Add references.

 -- Josselin Mouette <joss@debian.org>  Mon, 21 Jul 2008 15:22:38 +0200

gtk+2.0 (2.12.11-2) unstable; urgency=low

  * 033_treeview_resizing.patch:
    + Enable again, it was disabled by mistake.
    + Update to new version provided by Kristian Rietveld.
      Closes: #471073.
  * libgtk2.0-doc.doc-base.gtk2-tutorial: fix spelling of GTK+.
  * *.doc-base.*: fix doc-base sections.

 -- Josselin Mouette <joss@debian.org>  Fri, 18 Jul 2008 14:53:17 +0200

gtk+2.0 (2.12.11-1) unstable; urgency=low

  [ Emilio Pozuelo Monfort ]
  * Build-depend on libcups2-dev instead of libcupsys2-dev, as cups
    is transitioning to that new name.

  [ Sebastian Dröge ]
  * New upstream bugfix release:
    + debian/patches/070_mandatory-relibtoolize.patch:
      - Regenerated for the new version.
    + debian/patches/092_openoffice-menus.patch:
      - Dropped, merged upstream.
  * debian/control.in:
    + Updated Standards-Version to 3.8.0, no additional changes needed.

 -- Sebastian Dröge <slomo@debian.org>  Wed, 02 Jul 2008 06:37:51 +0200

gtk+2.0 (2.12.10-2) unstable; urgency=low

  * debian/patches/092_openoffice-menus.patch:
    + Patch from upstream SVN to fix regression in menu placement
      in openoffice.org (Closes: #484580).

 -- Sebastian Dröge <slomo@debian.org>  Sat, 07 Jun 2008 10:27:50 +0200

gtk+2.0 (2.12.10-1) unstable; urgency=low

  * New upstream bugfix release:
    + debian/patches/009_gtk-export-filechooser.patch:
      - Updated to apply cleanly again.
    + debian/patches/031_gtksearchenginetracker_fixes.patch,
      debian/patches/061_foreign_colormaps.patch,
      debian/patches/092_implicit-g-fopen.patch:
      - Dropped, merged upstream.
    + debian/patches/070_mandatory-relibtoolize.patch:
      - Regenerated for the new version.

 -- Sebastian Dröge <slomo@debian.org>  Wed, 04 Jun 2008 08:14:08 +0200

gtk+2.0 (2.12.9-4) unstable; urgency=low

  [ Loic Minier ]
  * Flip back gdkpixbuf_module_files_d_str after gdkpixbuf_module_file_str in
    patch 021_loader-files-d; this fixes config of gdk loaders and hence the
    current ia32-libs implementation; the change in 2.12.0-3 was incorrect in
    that it flipped the order for im modules and pixbuf loaders, but only im
    modules had to be flipped; the reason im modules had to be flipped is that
    the first list of modules wins for im modules as there is some duplicate
    checking, while in the case of gdk pixbufs, the last file wins.  What
    remains to be done here is:
    - biarch support, similar to pango, by loading /usr/lib32 and /usr/lib64
      stuff before /usr/lib; allows dropping the config file hack in
      ia32-libs.
    - loading of modules from multiarch locations (not multiarch); allows
      dropping the config file hack in ia32-libs.
  * Bump build-deps and libgtk2.0-dev's deps to ensure we get Xorg dev
    packages with .pc files, see list below; thanks Anon Sricharoenchai;
    closes: #370693.
        libxext-dev >= 1:1.0.1-2, libxinerama-dev >= 1:1.0.1-4.1, libxi-dev >=
        1:1.0.1-4, libxrandr-dev >= 1:1.0.2-2, libxfixes-dev >= 1:3.0.0-3,
        libxcomposite-dev >= 1:0.2.0-3, libxdamage-dev >= 1:1.0.1-3.

  [ Josselin Mouette ]
  * 061_foreign_colormaps.patch: stolen from upstream SVN. Don't call
    XFreeColormap on foreign colormaps, this causes crashes in e.g.
    vinagre. Closes: #477199.
  * Apply multiarch patch by Javier Serrano Polo, replacing all
    occurrences of usr/lib by $(LIBDIR). Closes: #468100.
  * rules: don't compress .sgml and .devhelp files.

  [ Loic Minier ]
  * Fix broken second dh_strip invocation which was not only acting on the
    udeb but also on binary packages (-s -pUDEB should have been -pUDEB).
  * Update patch 021_loader-files-d to use PIXBUF_FILES_LIBDIR which is
    defined in gdk-pixbuf/Makefile.am, similarly to PIXBUF_LIBDIR, and based
    on the newly defined loaderfilesdir, similar to loaderdir; update
    070_mandatory-relibtoolize.
  * New patch, 022_module-files-append-compat-module-files-d, prefer
    /usr/lib32/gtk-2.0/<gtk-binary-version>/loader-files.d and
    /immodule-files.d over the /usr/lib/.../*.d pathnames added in
    020_immodules-files-d and 021_loader-files-d when available; this is
    useful for ia32-libs support; other modules might need additional support
    depending on how they are loaded, for example GTK_MODULES will probably
    still be looked up below libdir, as well as engines, printbackends,
    filesystems, and generic modules.  See also Ubuntu #205223 and #190227 for
    examples.

 -- Loic Minier <lool@dooz.org>  Sun, 11 May 2008 00:47:26 +0200

gtk+2.0 (2.12.9-3) unstable; urgency=low

  [ Loic Minier ]
  * Refresh patches 009_gtk-export-filechooser,
    030_gtkentry_password-char-circle, 033_treeview_resizing,
    042_treeview_single-focus, 060_ignore-random-icons
  * Fix offsets in patch 095_gtk-im-module-setting; thanks Akira TAGOH;
    closes: #473699.

  [ Sebastian Dröge ]
  * debian/rules:
    + Don't include the udeb in the debug package to get a working debug
      package in case the udeb libraries differ from the real ones.

 -- Sebastian Dröge <slomo@debian.org>  Sat, 12 Apr 2008 14:00:22 +0200

gtk+2.0 (2.12.9-2) unstable; urgency=low

  * debian/patches/092_implicit-g-fopen.patch:
    + Include glib/gstdio.h for g_fopen to prevent crashes on 64 bit
      architectures. Thanks to Dann Frazier for the patch (Closes: #470665).

 -- Sebastian Dröge <slomo@debian.org>  Wed, 12 Mar 2008 18:52:53 +0100

gtk+2.0 (2.12.9-1) unstable; urgency=low

  [ Josselin Mouette ]
  * update-icon-caches: always exit with a 0 code to avoid breaking
    upgrades when a cache is corrupt. Display a big fat warning instead.
    Closes: #466083.

  [ Sebastian Dröge ]
  * New upstream bugfix release:
    + 092_recentfiles-recursion-fix, dropped merged upstream.
    + 070_mandatory-relibtoolize.patch, regenerated for the new version.
  * debian/rules,
    debian/*.links.in:
    + Don't ship very old upstream changelogs and news as they're quite large.

 -- Sebastian Dröge <slomo@debian.org>  Wed, 12 Mar 2008 09:41:23 +0100

gtk+2.0 (2.12.8-1) unstable; urgency=low

  * New upstream bugfix release:
    + debian/patches/040_filechooser_single-click.patch,
      debian/patches/093_directfb-type-changes.patch,
      debian/patches/094_directfb-deprecation-fixes.patch:
      - Dropped, merged upstream.
    + debian/patches/070_mandatory-relibtoolize.patch:
      - Regenerated for the new version.

 -- Sebastian Dröge <slomo@debian.org>  Wed, 13 Feb 2008 09:11:50 +0100

gtk+2.0 (2.12.7-1) unstable; urgency=low

  * Fix GNOME casing in gtk-faq and gtk doc base descriptions.
  * Drop cruft trying to convert /usr/share/doc/libgtk2.0-0 directory into a
    symlink in libgtk2.0-0.postinst; thanks Sven Joachim; closes: #462057.
  * New upstream stable release; no API change; bug fixes and translation
    updates.
    - Refresh patches 033_treeview_resizing, 042_treeview_single-focus to
      apply cleanly.
    - Update relibtoolizing patch, 070_mandatory-relibtoolize
    - New patch, 094_directfb-deprecation-fixes, fixes directfb build with
      GLib 2.15 deprecation of G_GNUC_FUNCTION in favor of G_STRLOC.
  * Fix ordering in series.
  * New patch, 095_gtk-im-module-setting, adds XSETTINGS support for immodule;
    from GNOME 502446.
  * New upstream release; no change tarball update.

 -- Loic Minier <lool@dooz.org>  Mon, 21 Jan 2008 18:42:28 +0100

gtk+2.0 (2.12.5-2) unstable; urgency=medium

  * Add ${shlibs:Depends} to libgtk2.0-dev.
  * Rework /usr/share/doc symlinks completely; closes: #461440.
    - Use a real directory for all packages using a symlink previously:
      libgtk2.0-bin, libgtk-directfb-2.0-dev, libgtk2.0-dev, libgtk2.0-0-dbg,
      libgtk-directfb-2.0-0, libgtk2.0-0; add a preinst snippet removing the
      path on upgrade if it's a symlink and points to the proper directory;
      add a prerm snippet removing the path on upgrade (for downgrades) if
      it's a directory (and not a symlink).
    - Create symlinks for changelog.gz, NEWS.gz, NEWS.pre-1-0.gz, and
      README.gz in the /usr/share/doc dirs of these packages as well as for
      gtk2-engines-pixbuf; add a libgtk2.0-common unversionned dependency for
      all these packages.
    - Split dh_installdocs and dh_installchangelogs calls on multiple packages
      and use one call per package as the intent was to install in all the
      specified packages; also call dh_installdocs and dh_installchangelogs
      without any extra file for all packages to install copyright and Debian
      changelog.
    - Factor the list of dh_installdocs files in DH_INSTALLDOCS_FILES in
      rules.

 -- Loic Minier <lool@dooz.org>  Fri, 18 Jan 2008 10:38:43 +0100

gtk+2.0 (2.12.5-1) unstable; urgency=low

  [ Loic Minier ]
  * Drop the version in the libgtk2.0-0 -> libgtk2.0-common dependency; the
    translations and gtkrc files aren't critical to libgtk's working and have
    been compatible with other libgtk versions since years.
  * New patch, 094_fix-jpeg-loader-big-buffers, fixes spinguard logic for big
    buffers in the JPEG pixbuf loader; GNOME #494667; from SVN r19135.
  * New upstream stable releases; no API change; bug fixes and translation
    updates.
    - Drop patches 092_notebook-critical-warnings,
      094_fix-jpeg-loader-big-buffers, merged upstream.
    - Refresh patches 040_filechooser_single-click, 093_directfb-type-changes
      to apply cleanly.
    - Update relibtoolizing patch, 070_mandatory-relibtoolize.

  [ Sebastian Dröge ]
  * Upload to unstable.
  * Fixes FTBFS caused by not installing the png pixbuf loader correctly
    (Closes: #461037).
  * Update Standards-Version to 3.7.3, no additional changes needed.
  * 092_recentfiles-recursion-fix.patch: Guard against recursion in
    gtk_recent_files_menu_populate(). Patch from upstream SVN by
    William Pitcock (Closes: #459393).
  * Drop duplicated ${misc:Depends} from Recommends.

 -- Sebastian Dröge <slomo@debian.org>  Thu, 17 Jan 2008 10:49:09 +0100

gtk+2.0 (2.12.3-2) unstable; urgency=low

  * 092_notebook-critical-warnings.patch: Fix removal of tab labels to not
    ref and unref a NULL pointer. Patch from upstream SVN, see BGO #388321.
  * 093_directfb-type-changes.patch: Define __u32 and __u8 to fix compilation
    with latest directfb from unstable while still supporting older versions.
    Patch from BGO #503190.

 -- Sebastian Dröge <slomo@debian.org>  Wed, 12 Dec 2007 05:36:40 +0100

gtk+2.0 (2.12.3-1) unstable; urgency=low

  * Let update-icon-caches skip args which are not dirs or don't exist; fixes
    postrm behavior of packages with an icon cache.
  * New upstream stable release; no API change; bug fixes and translation
    updates.
    - Refresh patch 042_treeview_single-focus to apply cleanly.
    - Update relibtoolizing patch, 070_mandatory-relibtoolize.

 -- Loic Minier <lool@dooz.org>  Tue, 04 Dec 2007 22:39:07 +0100

gtk+2.0 (2.12.2-1) unstable; urgency=low

  * New upstream stable release; no API change; bug fixes and translation
    updated.
    - Drop patches 034_gtkcupsutils_type_fix, 071_fix_gdk_window_null_crasher
      fixed upstream.
    - Update relibtoolizing patch, 070_mandatory-relibtoolize.

 -- Sebastian Dröge <slomo@debian.org>  Tue, 27 Nov 2007 05:15:01 +0100

gtk+2.0 (2.12.1-3) unstable; urgency=low

  * Conflict against metacity < 1:2.20.0-1. Closes: #450693.
  * Suggest librsvg2-common for SVG pixbuf support.
  * 033_treeview_resizing.patch: fix segmentation fault introduced by
    an API inconsistency.
  * 003_gdk.pc_privates.patch: generate correct Requires.private for
    gdk-2.0.pc containing all necessary dependencies for static linking.
  * 006_proper-directfb-modules.patch: refreshed.
  * 010_gdkpixbuf_-lm.patch: fix gdk-pixbuf-2.0.pc by adding back -lm,
    which is required by some macros. Closes: #451512.
  * 070_mandatory-relibtoolize.patch: regenerated.
  * rules: copy the extraneous libraries generated in the static build
    to the Libs.private of the shared build.

 -- Josselin Mouette <joss@debian.org>  Sun, 18 Nov 2007 01:30:52 +0100

gtk+2.0 (2.12.1-2) unstable; urgency=low

  * Stop suggesting gtk-engines-pixmap.
  * Remove the --enable-explicit-deps flag. Closes: #343711, thanks Tom
    Parker. If some other packages still rely on having explicit X11
    dependencies, they are buggy and need to be fixed anyway.
  * Keep --enable-explicit-deps in the directfb build; otherwise this
    breaks any binary linking against it because the rpath isn't passed.
  * 033_treeview_resizing.patch: updated patch from Kristian Rietveld.
    + Add a new sizing fix for the case where there is a scrollbar.
  * 031_gtksearchenginetracker_fixes.patch: added back, only the name
    change was fixed upstream.
  * 034_gtkcupsutils_type_fix.patch: type-casting fix from Herbert
    Valerio Riedel that allows remote printing. Closes: #448071.
  * 040_filechooser_single-click.patch: allow a situation where no
    shortcut is selected, to avoid issues for keyboard users.
    Closes: #448674.
  * 042_treeview_single_focus.patch: don't select the focused item for
    GTK_SELECTION_SINGLE type treeviews. Allows the fix in
    040_filechooser_single-click.patch to work.
  * Conflict against libeel2-2.18. Closes: #443701, #499070.
  * Conflict against xfwm4 < 4.4.1-3 (previous versions freeze on
    startup).
  * 021_loader-files-d.patch: enclose process_module_file in correct
    #ifdef's.
  * 040_filechooser_single-click.patch: filter out duplicate entries in
    bookmarks. This avoids a situation where the selection is changed to
    the duplicate during DnD, causing an assertion error.
    Closes: #447279.

 -- Josselin Mouette <joss@debian.org>  Sun, 04 Nov 2007 16:22:31 +0100

gtk+2.0 (2.12.1-1) unstable; urgency=low

  * New upstream stable release; no API change; bug fixes and translation
    updates.
    - Drop patches 031_gtksearchenginetracker_fixes,
      080_from_bugzilla_workaround_eclipse_crash, 081_icon-cache-validate
      fixed upstream.
    - Refresh patches 033_treeview_resizing, 040_filechooser_single-click to
      apply cleanly.
    - Drop patches 060_opening-display-by-env-error-message,
      065_gtk-filechooser-locale-time merged upstream.
    - Update relibtoolizing patch, 070_mandatory-relibtoolize.
  * Chech the exit status of close() in dh_gtkmodules; closes: #427654.
  * New patch, 060_ignore-random-icons, don't list images from unknown
    directories in icon cache; closes: #443571, #443574, #444285, #446188.

 -- Loic Minier <lool@dooz.org>  Sun, 21 Oct 2007 22:05:42 +0200

gtk+2.0 (2.12.0-3) unstable; urgency=low

  [ Josselin Mouette ]
  * 031_gtksearchenginetracker_fixes.patch: new patch.
    + Use libtrackerclient.so.0 (closes: #443403).
    + Check that tracker actually works before using it.

  [ Loic Minier ]
  * Conflict with libwxgtk2.6-0 << 2.6.3.2.2-1 to prevent the migration of gtk
    to testing until the wxwidgets2.6 fix is there too; see #441766 and
    friends.

  [ Josselin Mouette ]
  * Conflict with glabels << 2.1.3-3 to prevent a segmentation fault
    from showing up.

  [ Loic Minier ]
  * Cleanup whitespace.
  * Add comments to relibtoolizing patch, 070_mandatody-relibtoolize, to
    mention the age of the upstream libtool in released tarballs which make
    relibtoolizing important for hurd-i386; GNOME #484426; Debian #445001.

  [ Josselin Mouette ]
  * 020_immodules-files-d.patch, 021_loader-files-d.patch: read the
    GDK_PIXBUF_MODULE_FILE and GTK_IM_MODULE_FILE variables before the
    Debian directories. Thanks Thadeu Lima de Souza Cascardo.
    Closes: #439004.

  [ Loic Minier ]
  * New patch, 080_from_bugzilla_workaround_eclipse_crash, fixes crash when
    displaying tooltips in SWT apps such as Eclipse; GNOME #410194; LP
    #128232; closes: #445613.
  * New patch, 060_opening-display-by-env-error-message, fixes error message
    on opening of display to include the display when it was set via the
    DISPLAY env var; GNOME #486636; closes: #283076.
  * New patch, 065_gtk-filechooser-locale-time, fixes conversion of localized
    week days in non-UTF-8 locales in the file chooser; GNOME #482504;
    closes: #444927.
  * Enable 091_workaround_no_gtk_init_incorrect_display to allow the non-free
    Flash plugin to work for users of non-Gtk browsers; please do bug Adobe
    about this; closes: #443661, #440165.
  * New patch, 071_fix_gdk_window_null_crasher, fixes potential crashes in
    IceWeasel's print preview dialog; GNOME #482531; LP #144326; found in the
    Ubuntu package.

 -- Loic Minier <lool@dooz.org>  Sun, 14 Oct 2007 20:46:29 +0200

gtk+2.0 (2.12.0-2) unstable; urgency=low

  [ Josselin Mouette ]
  * Add a conflict against openoffice.org-core (<< 2.2.1-8).
    Closes: #439256.

  [ Loic Minier ]
  * Upload to unstable; drop check-dist include.

 -- Loic Minier <lool@dooz.org>  Thu, 20 Sep 2007 11:59:26 +0200

gtk+2.0 (2.12.0-1) experimental; urgency=low

  [ Alan Baghumian ]
  * New upstream stable release
    - Regenerated 070_mandatory-relibtoolize.patch
  * Added 081_icon-cache-validate.patch, GNOME #476342

  [ Loic Minier ]
  * Refresh patches 033_treeview_resizing and 040_filechooser_single-click to
    apply cleanly.
  * Drop patch 080_from_svn_fix_dangling_tooltip, merged upstream.
  * Bump shlibs to 2.12.0 in the new upstream release for the addition of
    gdk_window_thaw_toplevel_updates_libgtk_only() and
    gdk_window_freeze_toplevel_updates_libgtk_only() to the ABI.
  * Add disabled patch 091_workaround_no_gtk_init_incorrect_display, taken
    from the Ubuntu package; it works around broken applications missing a
    call to gtk_init() but the breakage should better be exposed now so that
    applications can be fixed in time for release.

 -- Loic Minier <lool@dooz.org>  Tue, 18 Sep 2007 22:30:39 +0200

gtk+2.0 (2.11.6-1) experimental; urgency=low

  [ Loic Minier ]
  * Don't run the directfb testsuite on kfreebsd as it hangs; proposed patch
    by Petr Salinger; closes: #431477.

  [ Josselin Mouette ]
  * Move manual pages of binaries in /usr/sbin to section 8.
  * update-icon-caches: new script, updates the icon caches in a given
    list of directories. It is meant to be used by packages shipping
    icons, in the postinst/postrm.
    For transition purposes, icon caches are currently updated but not
    created if they don't already exist.
  * Install this script and its manual page in libgtk2.0-bin.

  [ Loic Minier ]
  * Call dh_shlibdeps separately for the udeb and add a
    -l/usr/lib/libcairo-directfb/lib/ flag to ensure libcairo-directfb2 is
    found.
  * New upstream development release, with API additions.
    - Bump up shlibs to >= 2.11.6.
    - Refresh patches 006_proper-directfb-modules,
      015_default-fallback-icon-theme, 040_filechooser_single-click to apply
      cleanly.
    - Update patches 009_gtk-export-filechooser, 033_treeview_resizing to
      apply; update relibtoolizing patch, 070_mandatory-relibtoolize.
  * Update patch 009_gtk-export-filechooser:
    - gtk/Makefile.am (gtk_private_h_sources, gtk_semi_private_h_sources):
      export gtkquery.h and gtksearchengine.h as semi-private.
    - gtk/gtkquery.h: add GTK_FILE_CHOOSER_ENABLE_UNSUPPORTED #ifdef guard.
    - gtk/gtksearchengine.h: add GTK_FILE_CHOOSER_ENABLE_UNSUPPORTED #ifdef
      guard.

 -- Loic Minier <lool@dooz.org>  Tue, 24 Jul 2007 10:43:23 +0200

gtk+2.0 (2.11.5-1) experimental; urgency=low

  * New upstream development release, with API additions; the new API may
    still change incompatibly, especially the tooltips API.
    - Bump shlibs to >= 2.11.5.
    - Bump up libpango1.0-dev build-dep to >= 1.17.3.
    - Ship the new gtk-builder-convert Python script to convert Glade files to
      GtkBuilder syntax in libgtk2.0-dev; don't call dh_py* to generate a
      ${python:Depends} but Recommend python (>= 2.4) to avoid pulling python
      on buildds; the script requires python >= 2.4, but this is not enforced
      in the dependencies.
    - Refresh patches 001_static-linking-dont-query-immodules,
      006_proper-directfb-modules, 040_filechooser_single-click to apply
      cleanly.
    - Update relibtoolizing patch, 070_mandatory-relibtoolize.
  * Use -s instead of -a in arch-specific dh_* calls.

 -- Loic Minier <lool@dooz.org>  Tue, 03 Jul 2007 13:01:25 +0200

gtk+2.0 (2.11.4-1) experimental; urgency=low

  [ Josselin Mouette ]
  * 040_filechooser_single-click.patch: fix the patch to apply cleanly
    again, and enable it.

  [ Loic Minier ]
  * Pass -mminimal-toc in CFLAGS for ppc64 support; thanks Andreas Jochens;
    closes: #386815.
  * New upstream development release, with API additions; the new API may
    still change incompatibly.
    - Bump shlibs to >= 2.11.3.
    - Refresh patches 006_proper-directfb-modules,
      008_implicit_pointer_conversion_gdkgc_directfb,
      009_gtk-export-filechooser, 030_gtkentry_password-char-circle,
      033_treeview_resizing, 040_filechooser_single-click, and 041_ia32-libs
      to apply cleanly.
    - Update relibtoolizing patch, 070_mandatory-relibtoolize.
  * Add a debian/dh_listmissing.pl script based on dh_install snippets but
    customized to handle multiple source installation dirs which can report
    files which were not installed to a package.
  * New list-missing rule to list files which were not installed to a package
    calling debian/dh_listmissing.pl.
  * Also depend on libxcomposite-dev, libxdamage-dev; thanks Sébastien Bacher.
  * Ship etc/gtk-2.0/im-multipress.conf in the shared library.
  * New upstream development release, with incompatible API changes; the new
    API may still change incompatibly.
    - Bump shlibs to >= 2.11.4.
    - Refresh relibtoolizing patch, 070_mandatory-relibtoolize.
    - Bump up libglib2.0-dev build-dep to >= 2.11.5.

 -- Loic Minier <lool@dooz.org>  Wed, 20 Jun 2007 10:47:42 +0200

gtk+2.0 (2.11.2-1) experimental; urgency=low

  * New upstream release series; these are development releases, the new API
    may still change incompatibly.
    - Target at experimental; include check-dist.
    - Bump shlibs to >= 2.11.2.
    - Refresh patches 001_static-linking-dont-query-immodules, 005_xpmico,
      009_gtk-export-filechooser, 015_default-fallback-icon-theme,
      033_treeview_resizing, 041_ia32-libs to apply cleanly.
    - Update patch 021_loader-files-d to apply with the upstream G_MODULE
      changes and the support for included modules.
    - Update patch 030_gtkentry_password-char-circle to apply.
    - Drop patch 031_cursor-blinking-timeout, merged upstream.
    - Disable 040_filechooser_single-click for now as it doesn't apply cleanly
      and doesn't seem critical; add a description and cross-refs.
    - Update relibtoolizing patch, 070_mandatory-relibtoolize.
    - Bump up build-deps to libglib2.0-dev >= 2.13.1, libpango1.0-dev >=
      1.15.3, gtk-doc-tools >= 1.6.
    - Build-dep on libxcomposite-dev for composite support.
    - Build-dep on libxdamage-dev for damage support.
    - Enable test print backend by passing --enable-test-print-backend to
      configure.
  * Update 007_implicit_pointer_conversion_gdkdrawable_directfb to include
    cairo.h instead of defining the directfb feature manually.
  * New patch, 006_proper-directfb-modules, fixes pkg-config modules included
    to build directfb stuff, uncovered by the change in
    007_implicit_pointer_conversion_gdkdrawable_directfb; refresh
    relibtoolizing patch.
  * Add cross-refs to patch headers.
  * Clean up CFLAGS.
  * Prepare passing -z defs via LDFLAGS in the future.

 -- Loic Minier <lool@dooz.org>  Wed, 13 Jun 2007 16:57:47 +0200

gtk+2.0 (2.10.13-1) unstable; urgency=low

  * Bump Conflicts to iiimf-client-gtk << 12.3.91-4.
  * Upload to unstable; drop check-dist include.
  * New upstream release; no API change.
    - Drop patches 011_directfb-build-fixes-from-head,
      013_gdkproperty-directfb-strdup, 032_filechooser-sizing,
      090_capslock-numlock-im-thai merged upstream.
    - Update relibtoolizing patch, 070_mandatory-relibtoolize.

 -- Loic Minier <lool@dooz.org>  Wed, 13 Jun 2007 10:06:49 +0200

gtk+2.0 (2.10.12-3) experimental; urgency=low

  * Use printf instead of echo in dh_gtkmodules to write to write data to
    files in complex_doit() calls as dash's echo will always honor escape
    sequences.
  * Conflict with gtk2-engines-ubuntulooks (<= 0.9.11-1).
  * New patch, 009_gtk-export-filechooser, exports some filechooser API for
    use in maemo / Hildon; from Nokia, taken from the Ubuntu package; update
    patch 032_filechooser-sizing to apply cleanly; bump shlibs to 2.10.12-3;
    update patch 070_mandatory-relibtoolize.
  * Kill patch 025_dfb-window-destroy-leak from source tree as well now.
  * Include check-dist to prevent accidental uploads to unstable.

 -- Loic Minier <lool@dooz.org>  Thu, 07 Jun 2007 00:13:00 +0200

gtk+2.0 (2.10.12-2) unstable; urgency=low

  [ Loic Minier ]
  * New patch, 15_default-fallback-icon-theme, sets the default
    gtk-fallback-icon-theme to "gnome"; closes: #421353.
  * Also honor parallel=n in DEB_BUILD_OPTIONS.

  [ Josselin Mouette ]
  * 032_filechooser-sizing.patch: patch from Carlos Garnacho in bugzilla
    #420285, committed in trunk. Fixes (among many other things) infinite
    flickering with some window managers (closes: #420021).
  * Refresh other patches.

  [ Loic Minier ]
  * New patch 090_capslock-numlock-im-thai, fixes Thai input method when
    NumLock/CapsLock is on; thanks Theppitak Karoonboonyanan; GNOME #438261;
    closes: #414698.
  * Re-add patch 031_cursor-blinking-timeout to patch series.

  [ Josselin Mouette ]
  * 033_treeview_resizing.patch: fix column resizing in GtkTreeView when
    there is an expander column. See bugzilla #316087.

 -- Josselin Mouette <joss@debian.org>  Fri, 18 May 2007 19:02:20 +0200

gtk+2.0 (2.10.12-1) unstable; urgency=low

  * Bump Conflicts to gtk-im-libthai <= 0.1.4-2.
  * Document that 2.10.11-2 bumped the conflict on scim-gtk2-immodule to <=
    1.4.4-7.
  * Post-transition bump of conflicts to gtk2-engines-wonderland << 1.0-4,
    imhangul (<< 0.9.13-5), gcin (<< 1.3.4-2), gtk-im-libthai (<< 0.1.4-3),
    scim-gtk2-immodule (<< 1.4.4-8), uim-gtk2.0 (<< 1:1.4.1-3),
    gtk2-engines-cleanice (<< 2.4.0-1.1), gtk2-engines-magicchicken
    (<< 1.1.1-7.1), gtk2-engines-qtpixmap (<< 0.28-1.2), libginspx0
    (<< 20050529-1.1), tamil-gtk2im (<< 2.2-4.4), gtk2-engines-xfce
    (<< 2.4.0-1), scim-bridge-client-gtk (<< 0.4.10-1.1), swf-player
    (<< 0.3.6-2.3), gtk-qt-engine (<< 1:0.8~svn-rev36-1).
  * Let the udeb provide the Gtk+ module ABI (binver); closes: #419592.
  * Add a -k flag to dh_gtkmodules, matching the change in dh_pangomodules.
  * Use this new flag for the udeb and the shared library packages.
  * Add ${misc:Depends}.
  * Drop "libtool_is_fool" snippet patching hardcode_libdir_flag_spec and
    archive_cmds which is probably dangerous with newer libtools.
  * Drop patch 000_gtk+-2.0.6-exportsymbols which made all libs export way too
    many symbols and hence was dangerous; closes: #327652.
    - Update patch 070_mandatory-relibtoolize.
  * Fix description of the -dbg package.
  * New upstream release; no ABI change.
    - Refresh patches 011_directfb-build-fixes-from-head and
      040_filechooser_single-click.
    - Update relibtoolizing patch.

 -- Loic Minier <lool@dooz.org>  Thu, 03 May 2007 15:13:54 +0200

gtk+2.0 (2.10.11-2) unstable; urgency=low

  [ Loic Minier ]
  * Bump libwmf conflicts to << 0.2.8.4-5.
  * Fix control generation.
  * Include the new uploaders.mk from gnome-pkg-tools instead of duplicating
    its logic; build-dep on gnome-pkg-tools >= 0.11.
  * Run "make check" test suite for all flavors except if DEB_BUILD_OPTIONS
    contains the "nocheck" keyword; ignore failures.
  * Add support for DEB_BUILD_OPTIONS_PARALLEL.
  * Re-enable FAQ and Tutorial which were fixed upstream at some point; update
    installation dirs.
  * Call dh_installman -a.

  [ Josselin Mouette ]
  * 040_filechooser_single-click.patch: remove shortcut-related actions
    in the response callback. This fixes the annoying bug where you need
    to click twice on "save" after clicking on a shortcut.

  [ Loic Minier ]
  * Initialize CFLAGS to -Wall -g; pass debian/rules' CFLAGS and LDFLAGS to
    configure, doh!
  * Document that 2.10.8 (and 2.10.9) fixed CVE-2007-0010.
  * Stop shipping engines in the udeb again.
  * New patch, 040_ia32-libs.patch, for ia32-libs support via ia32-libs-gtk;
    based on a patch by Goswin von Brederlow with the following changes: a)
    use .32 and .64 suffixes in all cases (compatible with Ubuntu), b) fix
    typo, c) use g_file_test() instead of g_access(); does not cover module
    loading via env vars; closes: #406453.
  * Upload to unstable; drop check-dist include.
  * Wrap build-deps and deps.
  * Add Conflicts on gcin (<= 1.3.4-1), gtk-qt-engine (<= 1:0.8~svn-rev31-3),
    iiimf-client-gtk (<= 12.3.91-3), libginspx0 (<= 20050529-1),
    scim-bridge-client-gtk (<= 0.4.10-1), iiimgcf (<= 11.4.1870-7).
  * Bump Conflicts to gtk2-engines-gtk-qt << 1:0.7-2, imhangul <=
    0.9.13-3.1, libgnomeui-0 <= 2.14.1-3, swf-player <= 0.3.6-2.2,
    tamil-gtk2im <= 2.2-4.3, uim-gtk2.0 <= 1:1.2.1-9, scim-gtk2-immodule (<=
    1.4.4-7).
  * Drop docbook-utils and linuxdoc-tools-text from the build-deps.

 -- Loic Minier <lool@dooz.org>  Fri, 13 Apr 2007 22:25:49 +0200

gtk+2.0 (2.10.11-1) experimental; urgency=low

  * Move build and install base dirs to debian/build and debian/install
    instead of debian/tmp/build and debian/tmp/install.
  * Cleanup rules.
  * Make debian/control PHONY.
  * Use @DOC_PKG@ to point at the HTML doc as well.
  * Tune udeb description.
  * New upstream releases.
    - Drop patch 003_default_fallback_icon_theme, upstream added a fallback on
      hicolor.
    - Drop patch 015_gdkmain-x11_button-mask.patch, merged upstream.
    - Refresh patches.
    - Relibtoolize.
  * Remove 031_cursor-blinking-timeout from patch series as it causes a
    regression in the Thai IM; closes: #414698.

 -- Loic Minier <lool@dooz.org>  Wed, 14 Mar 2007 14:11:58 +0100

gtk+2.0 (2.10.9-1) experimental; urgency=low

  [ Josselin Mouette ]
  * 024_filechooser_single-click.patch:
    + Monitor selection changes instead of monitoring the cursor.
    + Miscellaneous fixes.
  * 015_gdkmain-x11_button-mask.patch, stolen from upstream SVN: fix the
    issue of resizing columns needing two tries in some cases
    (closes: #406906).

  [ Loic Minier ]
  * Add a get-orig-source target to retrieve the upstream tarball.
  * Rename patch 023_gtkentry_password-char-circle to
    030_gtkentry_password-char-circle.
  * Rename patch 024_filechooser_single-click to 040_filechooser_single-click.
  * New patch, 031_cursor-blinking-timeout.patch, to stop blinking the cursor
    after a configurable timeout; helps saving energy by not waking up all Gtk
    processes with a cursor continuously; from upstream SVN r16366 (trunk);
    GNOME #353670, #352442.
  * Include the new check-dist Makefile to prevent accidental uploads to
    unstable; bump build-dep on gnome-pkg-tools to >= 0.10.
  * Bump up libglib2.0-dev of libgtk2.0-dev dep to >= 2.12.0 as well; thanks
    Marc Brockschmidt.

  [ Josselin Mouette ]
  * New upstream release.
    - Fixes CVE-2007-0010; RedHat #218755, #218932.
  * Remove patches integrated upstream:
    + 009_directfb_build.patch
    + 010_fix-stuc-vs-stub-typo.patch
    + 012_missing-stub-files.patch
    + 014_gtktreeview_missing-icons.patch
  * Refresh patches:
    + 020_immodules-files-d.patch
    + 031_cursor-blinking-timeout.patch
    + 040_filechooser_single-click.patch
    + 070_mandatory-relibtoolize.patch

 -- Josselin Mouette <joss@debian.org>  Thu,  1 Mar 2007 21:50:34 +0100

gtk+2.0 (2.10.7-1) experimental; urgency=low

  * New upstream release.
  * Refresh patches.
  * 022_gtkcupsutils_multipage.patch: removed, integrated upstream.
  * Regenerate 070_mandatory-relibtoolize.patch.
  * 014_gtktreeview_missing-icons.patch: update patch with the upstream
    fix that was committed.
  * 009_directfb_build.patch: new patch, fix typo in configure.in for
    the directfb build.

 -- Josselin Mouette <joss@debian.org>  Wed, 10 Jan 2007 00:03:03 +0100

gtk+2.0 (2.10.6-5) experimental; urgency=low

  [ Loic Minier ]
  * Really update gtk2-engines conflict to << 2.8.2-2.

  [ Josselin Mouette ]
  * 022_gtkcupsutils_multipage.patch: new patch, stolen upstream.
    Properly pass multi-value options to cups (closes: #404867).
  * 023_gtkentry_password-char-circle.patch: new patch to replace stars by
    black circles in password fields; thanks Sven Arvidsson; found in Fedora
    and OpenSuse (closes: #401568).
  * 024_filechooser_single-click.patch: patch from UHU-Linux to make the
    side pane in the filechooser usable with a single click
    (closes: #405296).

 -- Josselin Mouette <joss@debian.org>  Wed,  3 Jan 2007 00:14:28 +0100

gtk+2.0 (2.10.6-4) experimental; urgency=low

  [ Loic Minier ]
  * Update gtk2-engines conflict to << 2.8.2-2.

  [ Josselin Mouette ]
  * 014_gtktreeview_missing-icons.patch, stolen from bugzilla: fix
    missing icon in "save as" filechooser dialogs.

 -- Josselin Mouette <joss@debian.org>  Thu, 30 Nov 2006 20:42:44 +0100

gtk+2.0 (2.10.6-3) experimental; urgency=low

  [ Loic Minier ]
  * Update gtk2-engines conflict to <= 2.8.1-4.
  * Update gtk2-engines-pixbuf conflict to <= 2.10.
  * Bump up libcairo-directfb2-dev build-dep to 1.2.4-4.

  [ Josselin Mouette ]
  * 070_mandatory-relibtoolize.patch: recreate with autoconf 2.59, to
    avoid the AM_GLIB_DEFINE_LOCALEDIR bug (making GTK+ applications
    untranslated).
  * Make gtk2-engines conflict less strict.

 -- Josselin Mouette <joss@debian.org>  Sat, 11 Nov 2006 00:04:46 +0100

gtk+2.0 (2.10.6-2) experimental; urgency=medium

  * New patch, 013_gdkproperty-directfb-strdup, to g_strdup() strings returned
    by gdk_atom_name(); GNOME #357611; thanks Attilio Fiandrotti.

 -- Loic Minier <lool@dooz.org>  Sun,  8 Oct 2006 16:03:08 +0200

gtk+2.0 (2.10.6-1) experimental; urgency=low

  * New upstream release.
    - Drop patch 013_stock-icons-typo-in-rm, merged upstream.
    - Relibtoolize: update patch 070_mandatory-relibtoolize.

 -- Loic Minier <lool@dooz.org>  Wed,  4 Oct 2006 11:41:37 +0200

gtk+2.0 (2.10.5-1) experimental; urgency=low

  * Fail if dh_gtkmodules called query helpers on module files, but no module
    could be written to the module file.
  * Parse stderr as well as the stdout of query helpers and bail out if
    g_module_open(); suggest adjusting LD_LIBRARY_PATH.
  * Fix some probably harmless typos.
  * New patch, 030_gtkfilechooserbutton-update-combo-box-null-base-path, to
    avoid a segfault when opening some filechoosers; thanks Sam Morris for
    reporting and testing; from CVS HEAD; GNOME #358405; closes: #390231.
  * New upstream release; no API change.
    - Drop patch 030_gtkfilechooserbutton-update-combo-box-null-base-path,
      merged upstream.
    - New patch, 013_stock-icons-typo-in-rm, to fix a typo in gtk/Makefile.am;
      GNOME #358931.
    - Relibtoolize: update patch 070_mandatory-relibtoolize.

 -- Loic Minier <lool@dooz.org>  Mon,  2 Oct 2006 16:59:18 +0200

gtk+2.0 (2.10.4-1) experimental; urgency=low

  * New upstream release; no API change.
    - Switch from tar-in-tar and sys-build to regular source and quilt
      patching; build-depend on quilt; remove occurrences of $(TOP_SRC_DIR)
      and @TOP_SRC_DIR@ which isn't needed anymore.
    - Refresh patch 021_loader-files-d.
    - New patch, 010_fix-stuc-vs-stub-typo, to replace "stuc" with "stub" in
      gtk/Makefile.am; from HEAD, not commited in the gtk-2-10 branch.
    - New patch, 011_directfb-build-fixes-from-head, to backport directfb
      build fixes; from HEAD not commited in the gtk-2-10 branch.  Thanks
      Attilio Fiandrotti for pointing me at the actual log entry.
    - New patch, 012_missing-stub-files, to add gtk/gtkplug-stub.c and
      gtksocket-stub.c missing from the tarball; from the gtk-2-10 branch.
    - Relibtoolize: update patch 070_mandatory-relibtoolize.

 -- Loic Minier <lool@dooz.org>  Sun, 24 Sep 2006 12:24:31 +0200

gtk+2.0 (2.10.3-3) experimental; urgency=medium

  * Update patch 021_loader-files-d to not warn about missing module files or
    unreadable files as is already the case for immodules; see #388450 for
    more background.
  * Fix awful typo which broke generation of the udeb shlibs and which I
    didn't notice with debdiff; thanks Frans Pop.
  * Drop debian/docs.in and pass the list of files to dh_installdocs instead;
    should fix the missing README and NEWS files.

 -- Loic Minier <lool@dooz.org>  Thu, 21 Sep 2006 17:35:16 +0200

gtk+2.0 (2.10.3-2) experimental; urgency=low

  * Drop obsolete --with-cairo-backend configure flag.
  * Make update-gtk-immodules and update-gtk-immodules no-ops, to avoid
    modules to recreate the /etc modules files on upgrades or by mistake;
    remove the generated module files in /etc on upgrades. closes: #388450
  * Merge 2.8.20-2; drop patch 009_revert-gdkdrawable-directfb, merged
    upstream.

 -- Loic Minier <lool@dooz.org>  Wed, 20 Sep 2006 22:17:30 +0200

gtk+2.0 (2.10.3-1) experimental; urgency=low

  * New upstream releases; with API additions in the filesystem modules API,
    probably only used by gtk-demo, and in the quartz gdk backend, not used in
    Debian.
    - Bump shlibs to >= 2.10.3.
    - Drop patch 009_configurable-cairo-backend-module, it was not really
      required to select a cairo backend dynamically as the backend is always
      cairo-directfb for a directfb gdk.
    - Drop patch 010_gdk-require-cairo-module, merged upstream.
    - Drop patch 011_gdk-directfb-cvs-changes, this release includes the
      changes that were pulled back then.
    - Relibtoolize: update patch 070_mandatory-relibtoolize.

 -- Loic Minier <lool@dooz.org>  Tue, 19 Sep 2006 20:42:38 +0200

gtk+2.0 (2.10.1-2) experimental; urgency=low

  * Drop obsolete scary warning in 2.10.1-1.
  * Drop update-gtk-immodules and update-gdkpixbuf-loaders calls from
    libgtk2.0-0's postinst, this isn't needed for backwards compatibility.
  * Use /usr/lib/libgtk2.0-0/gdk-pixbuf-query-loaders and
    /usr/lib/libgtk2.0-0/gtk-query-immodules-2.0 instead of
    /usr/bin/gdk-pixbuf-query-loaders and /usr/bin/gtk-query-immodules-2.0 in
    dh_gtkmodules.

 -- Loic Minier <lool@dooz.org>  Tue, 19 Sep 2006 16:40:22 +0200

gtk+2.0 (2.10.1-1) experimental; urgency=low

  * Add a missing x11proto-xext-dev build-dep for X SYNC checks.
  * Add a missing libatk1.0-dev (>= 1.9.0) build-dep for ATK.
  * Replace GTK_BINARY_VERSION in debian/*.in to set the binary version of
    binary modules; it is set via debian/scripts/vars and currently in use in
    update-gdkpixbuf-loaders.in and update-gtk-immodules.in.
  * Remove fake support for version argument from update-gdkpixbuf-loaders and
    update-gtk-immodules.
  * New upstream development releases with API additions, and non-public API
    changes and removals.
    - Target at experimental.
    - Update copyright from AUTHORS.
    - Update upstream URL.
    - Bump up libglib2.0-dev build-dep to >= 2.12.0.
    - Add a libdirectfb-dev (>= 0.9.24) build-dep for DirectFB.
    - Add a libcupsys2-dev (>= 1.2) build-dep for CUPS printing backend.
    - Bump shlibs to >= 2.10.0.
    - Update list of docs to ship; now includes NEWS. (Closes: #384225)
    - Update watch file to track stable releases and use HTTP.
    - Set GTK_BINARY_VERSION to 2.10.0.
    - Add or bump Conflicts with packages shipping modules for the 2.4.0
      binary version of Gtk: gtk2-engines-wonderland <= 1.0-3,
      gtk2-engines-cleanice <= 2.4.0-1, gtk2-engines <= 1:2.6.10-2,
      gtk2-engines-magicchicken <= 1.1.1-7, gtk2-engines-pixbuf <= 2.8.20-1,
      gtk2-engines-gtk-qt <= 1:0.7-1, gtk2-engines-qtpixmap <= 0.28-1.1,
      librsvg2-common <= 2.14.4-2, gtk2-engines-xfce <= 2.3.90.2-1,
      libgnomeui-0 <= 2.14.1-2, tamil-gtk2im <= 2.2-4.2, imhangul <= 0.9.13-3,
      iiimgcf <= 11.4.1870-7.3, scim-bridge <= 0.2.4-1, scim-gtk2-immodule <=
      1.4.4-4, gtk-im-libthai <= 0.1.4-1, uim-gtk2.0 <= 1:1.2.1-3, libwmf-dev
      <= 0.2.8.4-2, libwmf0.2-7 <= 0.2.8.4-2, swf-player <= 0.3.6-2.1.
    - Replace 001_gtk+-2.2.0-buildfix-immodule patch with
      001_static-linking-dont-query-immodules which has more chances to be
      merged upstream; see GNOME #346531.
    - Drop 006_gtk+-2.8.17-directfb patch, merged upstream.
    - Refresh patches: 000_gtk+-2.0.6-exportsymbols,
      003_default_fallback_icon_theme,
      004_gtk+-ximian-gtk2-filesel-navbutton-5,
      007_implicit_pointer_conversion_gdkdrawable_directfb.
    - Update 070_mandatory-relibtoolize with libtoolize --force --copy &&
      aclocal-1.7 -I m4macros && autoconf && automake-1.7.
    - New patch, 002_static-linking-dont-build-perf, to avoid building the
      perf measurement tools in static builds; see GNOME #346559; needs
      the 001_gtk+-2.2.0-buildfix-immodule patch.
    - New patch, 009_configurable-cairo-backend-module, to add a new
      --with-cairo-backend flag which will select a cairo-$backend.pc
      pkg-config module instead of the default of cairo.pc; see GNOME #351509.
    - Configure with --with-cairo-backend=directfb for the dfb build.
    - New patch, 010_gdk-require-cairo-module, to require the Cflags and Libs
      from the cairo-directfb module (as $cairo_module); see GNOME #351519.
    - New patch, 011_gdk-directfb-cvs-changes, backport of CVS only build
      fixes to permit compilation against directfb 0.9.25.1.
  * Fix bashishms in debian/rules. (Closes: #385473)
  * Generate a Provides: gtk2.0-binver-@BINVER@ in libgtk2.0-@SONAME@ to track
    the binary version of Gtk and to permit Gtk modules to depend on it.
  * Define the flags for each flavor (shared, static, and udeb) in Makefile
    vars and share the common flags.
  * Only pass --host to configure if DEB_HOST_GNU_TYPE and DEB_BUILD_GNU_TYPE
    differ.
  * Stop shipping *.la and *.a files of modules (all module types).
  * Move GTK_BINARY_VERSION back to rules.
  * Use GTK_BINVER_DEP instead of BINVER.
  * Build flavors out-of-tree; saves 25% of required build space (315 MB) and
    some build time / IO load; this clutters the headers a little (full build
    path is mentionned instead of ".") though.
  * Rewrite and cleanup the build process completely.
  * Install the full set of pkg-config files from the dfb flavor in
    /usr/lib/pkgconfig/libgtk-directfb-2.0; to use this feature, set
    PKG_CONFIG_PATH while invoking pkg-config (or configure); the
    /usr/lib/pkgconfig/*directfb*.pc files will be removed when Debian sources
    have been converted.
  * In the same spirit, gdkconfig.h is in /usr/lib/gtk-2.0/include/directfb;
    to use it, prepend -I/usr/lib/gtk-2.0/include/directfb to CFLAGS.
  * Fix generation of /etc/gtk-2.0/gdk-pixbuf.loaders for the udeb.
    (Closes: #382435)
  * Build-depend on libcairo-directfb2-dev >= 1.2.4-2 to get PDF/PS support in
    the directfb flavor of libcairo.
  * Recommend the linked source packages in libgtk2.0-doc instead of simply
    suggesting them.
  * Rewrite update-gdkpixbuf-loaders and update-gtk-immodules.
  * Drop double libatk1.0-dev build-dep.
  * Empty the dependency_libs in the *.la files of libgtk2.0-dev.
  * New immodule files handling with *.immodules files below
    /usr/lib/gtk-2.0/<BINARY_VERSION>/immodule-files.d.
    - New patch, 020_immodules-files-d, to split the module search path on
      ":", as is done in Pango, prepend
      /usr/lib/gtk-2.0/<BINARY_VERSION>/immodule-files.d to the search path,
      and to read all *.immodules files when a directory is encountered in the
      search path.
    - Pre-generate
      /usr/lib/gtk-2.0/<BINARY_VERSION>/immodule-files.d/libgtk2.0-0.immodules
      for the shared library.
    - Continue generating /etc/gtk-2.0/gtk.immodules until packages are
      updated.
  * Add the libpixmap engine to the udeb for the new Bladr GTK theme for g-i.
  * New loader files handling with *.loaders files below
    /usr/lib/gtk-2.0/<BINARY_VERSION>/loaders-files.d.
    - New patch, 021_loader-files-d, to split the module search path on
      ":", as is done in Pango, prepend
      /usr/lib/gtk-2.0/<BINARY_VERSION>/loader-files.d to the search path,
      and to read all *.loaders files when a directory is encountered in the
      search path.
    - Pre-generate
      /usr/lib/gtk-2.0/<BINARY_VERSION>/loader-files.d/libgtk2.0-0.loaders
      for the shared library and libgtk-directfb-2.0-0-udeb.loaders for the
      udeb.
    - Continue generating /etc/gtk-2.0/gdk-pixbuf.loaders until packages are
      updated.
    - This particular patch uses two ugly workarounds and needs work before
      being sent upstream.
  * New Debhelper-based command, dh_gtkmodules, to create module files for IM
    modules and GdkPixbuf loaders; it will still add a dependency on the
    binary version of Gtk for other modules.
  * Make use of the new dh_gtkmodules during the build (override the path to
    gtk-query-immodules-2.0 and gdk-pixbuf-query-loaders.
  * Add ${misc:Depends} to gtk2-engines-pixbuf.

 -- Loic Minier <lool@dooz.org>  Tue, 19 Sep 2006 15:13:38 +0200

gtk+2.0 (2.8.20-2) unstable; urgency=low

  * New patch, 009_revert-gdkdrawable-directfb, to revert a fix for Italic
    letters which caused ugly unneeded horizontal/vertical lines; thanks
    Davide Viti. (Closes: #386860)
  * Fix typo, install-dfb depends on build-dfb, not build-shared.
  * Fix typo (DFB_PKGFIR versus DFB_PKGDIR), use the BUILD_DFB_DIR version of
    gdk-pixbuf-query-loaders, and set LD_LIBRARY_PATH to the udeb's /usr/lib;
    should fix the empty /etc/gtk-2.0/gdk-pixbuf.loaders. (Closes: #382435)
  * Ship all engines of the DirectFB build in the udeb, that is
    engines/libpixmap.so.

 -- Loic Minier <lool@dooz.org>  Wed, 20 Sep 2006 21:36:04 +0200

gtk+2.0 (2.8.20-1) unstable; urgency=low

  * New upstream releases; no API changes.

 -- Loic Minier <lool@dooz.org>  Mon, 14 Aug 2006 16:52:04 +0200

gtk+2.0 (2.8.18-7) unstable; urgency=medium

  * Rename patches to reflect the order in which they are applied:
    - 000_gtk+-2.2.0-buildfix-immodule to 001_gtk+-2.2.0-buildfix-immodule
    - 001_default_fallback_icon_theme to 003_default_fallback_icon_theme
    - 001_gtk+-ximian-gtk2-filesel-navbutton-5 to
      004_gtk+-ximian-gtk2-filesel-navbutton-5
    - 002_xpmico to 005_xpmico
    - 003_gtk+-2.8.17-directfb to 006_gtk+-2.8.17-directfb
    - 005_implicit_pointer_conversion to
      007_implicit_pointer_conversion_gdkdrawable_directfb
    - 006_implicit_pointer_conversion to
      008_implicit_pointer_conversion_gdkgc_directfb
  * Change the 000_gtk+-2.0.6-exportsymbols, and
    001_gtk+-2.2.0-buildfix-immodule patches to only patch the
    non-autogenerated files.
  * Rename 004_reautoconf to 070_mandatory-relibtoolize; update it for the
    previous changes; use an older autoconf version to work around a bug
    in the glib-gettext macro which broke localization in dialog boxes; thanks
    Mike Hommey.

 -- Loic Minier <lool@dooz.org>  Sun,  6 Aug 2006 11:49:48 +0200

gtk+2.0 (2.8.18-6) unstable; urgency=low

  * 005_implicit_pointer_conversion.patch: patch from Dann Frazier to
    fix an implicit pointer conversion error on 64-bit architectures
    (closes: #381081).
  * 006_implicit_pointer_conversion.patch: fix another implicit
    conversion by allowing deprecated functions in the necessary header
    file (closes: #381082).

 -- Josselin Mouette <joss@debian.org>  Wed,  2 Aug 2006 14:48:54 +0200

gtk+2.0 (2.8.18-5) unstable; urgency=low

  [ Loic Minier ]
  * Set Priority to extra to sync with overrides.

  [ Josselin Mouette ]
  * Set priority to extra for the udeb.
  * Bump build dependencies for libcairo to the stable version.
  * Lots of cleanup in debian/rules.
  * Rename directfb packages to libgtk-directfb-2.0-*.
  * Move .a and .la files from the engine package to the development
    package.
    + Add appropriate Replaces: field.

 -- Josselin Mouette <joss@debian.org>  Sun, 30 Jul 2006 18:21:37 +0200

gtk+2.0 (2.8.18-4) experimental; urgency=low

  * Bump libcairo build dependencies.
  * Only install the PNG loader in the udeb.
  * Rebuild against a fixed glib.

 -- Josselin Mouette <joss@debian.org>  Mon, 26 Jun 2006 22:34:27 +0200

gtk+2.0 (2.8.18-3) experimental; urgency=low

  [ Loïc Minier ]
  * Bump libgtk2.0-dev dependency and build-dep on libx11-dev to >= 2:1.0.0-6
    as it ships x11.pc which ends up in the Requires of gdk-x11-2.0.pc.
    (Closes: #326199, #370693)
    [debian/control, debian/control.in]

  [ Josselin Mouette ]
  * 003_gtk+-2.8.17-directfb.patch: new patch, bringing a new directfb
    backend.
  * 004_reautoconf.patch: new patch, result of "libtoolize --force
    --copy; aclocal; autoheader; automake -acf; autoconf; rm -rf
    autom4te.cache" with the previous patches applied.
  * Make 3 new packages: libgtk+2.0-directfb0-udeb,
    libgtk+2.0-directfb-dev and  libgtk+2.0-directfb0.
  * Add a new build flavour for directfb (only the shared version).
  * Use chrpath to remove the rpath in the udeb.
  * Generate a fake shlibs.local to handle all intra-gtk dependencies by
    hand.
  * Switch to debhelper compatibility mode 5 and require 5.0.22.
  * Standards-version is 3.7.2.
  * Break the circular dependency between libgtk2.0-0, libgtk2.0-bin and
    libgtk2.0-common (closes: #309604).
    + Remove libgtk2.0-common dependency on libgtk2.0-0.
    + Remove libgtk2.0-0 dependency on libgtk2.0-bin.
    + Use ${binary:Version} and ${source:Version} to ensure strict
      dependencies.
    + Build-depend on dpkg-dev 1.13.19.
    + Invert the libgtk2.0-common -> libgtk2.0-0 symbolic link.
    + libgtk2.0-common.preinst, libgtk2.0-0.postinst: dance the symbolic
      link samba.
    + Move support binaries and scripts to libgtk2.0-0 and make
      libgtk2.0-bin a binary-all package containing only scripts.
    + Move /usr/sbin/update-* calls to libgtk2.0-0.
    + update-*: call binaries at their new location.

 -- Josselin Mouette <joss@debian.org>  Mon, 26 Jun 2006 22:31:14 +0200

gtk+2.0 (2.8.18-1) unstable; urgency=low

  * New upstream version:
    Bugs fixed:
    - search box positioning has some bugs
    - Gdk does not translate VK_NUMPADx to GDK_KP_x
    - sanely handle late (re)setting of dnd image
    - Text is shifted off-by-one in Add to panel
    - gtk_widget_create_pango_layout docs typo
    - GtkLayout In GtkScrolledWindow does not receive the scroll_event
    - gtktreeview has RTL problems with toggle buttons if using gtktreestore
      as a model
    - Wrong drop location in GtkEntry
    - GtkImage animation CRITICALS on switching themes
    - DnD: Conditional jump or move depends on uninitialised value
    - cursor blocked to dnd mode after using shift and dnd on a GtkCalendar
    - Crashes while creating source code w/GtkFontSelection
    - the right edge tab does not appear when switching tab
    - Warning in gtk_paned_compute_position
    - gdk should set resolution on PangoCairoFontmap, not PangoCairoContext
    - GtkTreeView does not resize correctly
    - gtk_tree_view_get_cell_area() forgets depth-one expander
    - expander animation not working in RTL mode
    - Multiple issues discovered by Coverity
    - Make gtk_file_chooser_button_new() friendlier for language bindings

 -- Sebastien Bacher <seb128@debian.org>  Tue, 30 May 2006 17:02:26 +0200

gtk+2.0 (2.8.17-1) unstable; urgency=low

  * New upstream version:
    Bugs fixed:
    - Expander disclosure button is too small
    - gtk_image_clear doesn't cause redraw
    - typo in configure.in yields suspicious warning
    - gtk_icon_view_set_cursor causes Segmentation fault
    - garbage output of --help in non UTF-8 locale
    - GtkNotebook does not destroy its children on destroy()
    - TreeView DnD between-row highlight colo
    - Gtk-Criticals occur when scrolling a text_view that is not realized
    - Hidden menubar still activates submenus with kbd
    - GtkTreeItem broken
    -  Clean up button press handling (use one-grab-op-at-a-time pattern)
    - broken scrolling when selecting
    - GTK+ File-chooser dialog crashes
    - Nautilus crashes when dragging icons to another screen
    - mixed line separators confuse gtk_text_iter_ends_line
    - Textview child is covered by window border
    - gdk_pixbuf_loader_new_with_type(): What image types are allowed?
    - Missing progress bar label
    - Fix a problem which caused grab-notify signal to be missed in some cases
  * debian/control.in:
    - clear the Build-Depends on xlibs-static-pic | xlibs-pic, not required
    - updated the Build-Depends on libpango1.0-dev so it build with
      the xorg transitioned version
  * * debian/patches/001_default_fallback_icon_theme.patch:
    - set the default fallback icon theme to "gnome", fixes the issues with
      the moves of icons from hicolor to gnome

 -- Sebastien Bacher <seb128@debian.org>  Sun,  9 Apr 2006 21:54:11 +0200

gtk+2.0 (2.8.16-1) unstable; urgency=low

  * New upstream version

 -- Sebastien Bacher <seb128@debian.org>  Wed, 15 Mar 2006 19:26:46 +0100

gtk+2.0 (2.8.15-1) unstable; urgency=low

  * New upstream version:
    * Bugs fixed:
      - Keys P and N in "open file" dialog have special meaning
      - MS-Windows theme (GTK-Wimp) shows all funky characters
      - Optimize gdk on win32
      - Hollow polygons have wrong linecaps
      - panel crash with a11y enabled
    * Updated translations (bg,bn,cs,eu,ro)

 -- Sebastien Bacher <seb128@debian.org>  Tue, 14 Mar 2006 15:41:56 +0100

gtk+2.0 (2.8.13-1) unstable; urgency=low

  * New upstream version:
    * Bugs fixed:
    - Can't select some items in GtkIconView
    - gtk_icon_theme_list_icons: example contexts don't work
    - gnopernicus crashes on changing display screen source for magnifier
    - evince crashes in gdk_region_union_with_rect
    - Small error in _gdk_gc_update_context
    - gtk.Notebook.get_current_page() returns incorrect page number
      when pages hidden
    - GtkAboutDialog not responsive to Escape key
    - GtkNotebook popup menu not keynavigatable
    - GtkRadioButton does not issue notify::active
    - Make more use of G_DISABLE_ASSERT in TextView code
    * Updated translations

 -- Sebastien Bacher <seb128@debian.org>  Sat, 25 Feb 2006 23:56:58 +0100

gtk+2.0 (2.8.12-1) unstable; urgency=low

  * New upstream bugfix release.
  * [debian/copyright] Updated FSF's address.

 -- J.H.M. Dassen (Ray) <jdassen@debian.org>  Sun, 12 Feb 2006 14:11:11 +0100

gtk+2.0 (2.8.11-1) unstable; urgency=low

  * New upstream version
    * Avoid memory overruns in the pixbuf theme engine with nonsensical
      gradient specifications.  [Matthias]
    * Bugs fixed:
    - Cursor doesn't move as expected
    - Segfault from combination of gtk_container_set_resize_mode()
      and GtkComboBox
    - segfault in update_cursor on amd64
    - eog crashes at launch under AIX
    - "~" should bring up the location dialog
    - gtk_text_layout_get_cursor_locations() chokes on layout=0x0
    * Documentation improvements [Federico Mena Quintero]
    * Translation updates (es,pt_BR,zh_HK,zh_TW)

 -- Sebastien Bacher <seb128@debian.org>  Fri, 27 Jan 2006 22:28:05 +0100

gtk+2.0 (2.8.10-1) unstable; urgency=low

  * New upstream version
  * debian/control.in:
    - updated the glib requirement
  * debian/patches/001_fs_documents.patch:
    - dropped, stick with upstream behaviour rather

 -- Sebastien Bacher <seb128@debian.org>  Thu, 12 Jan 2006 13:34:37 +0100

gtk+2.0 (2.8.9-2) unstable; urgency=low

  * Upload to unstable

 -- Sebastien Bacher <seb128@debian.org>  Thu, 15 Dec 2005 15:13:32 +0100

gtk+2.0 (2.8.9-1) experimental; urgency=low

  * New upstream version:
    Bugs fixed:
    - File chooser filter behaves weird
    - 2.8.4 to 2.8.6: sound-juicer crash, fileselector assertions
    - On unsetting the Model, GtkTreeView does not clear
      it's associated TreeSelection
    - Crash on selecting a file of null mime-type
    - gtktoolbutton leaks a pixbuf
    - GdkEvent leaked in gtktreeview.c / gtk_tree_view_key_press
    - Typo in trap_activate_cb()
    - gtkcalendar.c: The identifier is already declared.
    - gtk_menu_attach_to_widget() does not take NULL detacher
    - Unhinted fonts are measured incorrectly and drawing
      problems occur as a result
    - unwanted scrolling in recent gtk
    - Toolbars without icons are invisible in icon-only mode
    - Search-entry in the TreeView not working properly
    - gtktoolbutton.c:562: warning: 'image' is used
      uninitialized in this function
    - reference count of textbuffer increases with each paste
    - gtk_selection_data_get_uris leaks memory
    Other changes:
    - Remove GMemChunk from public header files to
      support building against GLib 2.10
    - Report errors in option parsing
    - Merge upstream xdgmime changes to handle duplicate glob patterns

 -- Sebastien Bacher <seb128@debian.org>  Sat, 10 Dec 2005 18:22:50 +0100

gtk+2.0 (2.8.8-1) experimental; urgency=low

  * New upstream version:
    GtkFileChooser:
     - Make F2 work for renaming bookmarks
    GtkEntry:
     - Turn off input methods in password entries
    - Other fixes * Documentation improvements
    - Updated translations

 -- Sebastien Bacher <seb128@debian.org>  Tue, 29 Nov 2005 16:00:32 +0100

gtk+2.0 (2.8.7-1) experimental; urgency=low

  * New upstream version.
  * Security fixes:
    - Add check to XPM reader to prevent integer overflow for specially crafted
      number of colors (CVE-2005-3186) (Closes: #339431).
    - Fix endless loop with specially crafted number of colors (CVE-2005-2975).
  * debian/patches/001_fs_documents.patch:
    - updated.
  * debian/rules:
    - fix confusing cp usage.

  [ Loic Minier ]
  * Drop xlibs-dev deps and build-deps.
    [debian/control, debian/control.in]

 -- Sebastien Bacher <seb128@debian.org>  Wed, 16 Nov 2005 11:54:11 +0100

gtk+2.0 (2.8.3-1) experimental; urgency=low

  * New upstream version:
    - Fix problems with the handling of initial settings
      for font options and cursor themes.
    - Add a --ignore-theme-index option to gtk-update-icon-cache.

 -- Jordi Mallach <jordi@debian.org>  Thu,  1 Sep 2005 19:45:50 +0200

gtk+2.0 (2.8.2-1) experimental; urgency=low

  * New upstream version:
    - Fix a crash with custom icon themes, which affected
      the gnome-theme-manager.
    - Make sure font and cursor settings are propaged down
      to the screen initially.
  * debian/control.in:
    - require the current pango.

 -- Sebastien Bacher <seb128@debian.org>  Thu, 25 Aug 2005 00:36:18 +0200

gtk+2.0 (2.8.1-1) experimental; urgency=low

  * New upstream version:
    - gtk-update-icon-cache no longer stores copies of symlinked icons,
      and it has a --index-only option to omit image data from the cache.
    - Make large GtkSizeGroups more efficient.
    - Improve positioning of menus in GtkToolbar.
    - Make scrolling work on unrealized icon views.
    - Avoid unnecessary redraws on range widgets.
    - Make sure that all GTK+ applications reload icon themes promptly.
    - Ensure that gdk_pango_get_context() and gtk_widget_get_pango_context()
      use the same font options and dpi value.
    - Multiple memory leak fixes.
  * debian/control.in:
    - updated the libgtk2.0-dev Depends according to the changes.
  * debian/rules:
    Add --enable-explicit-deps=yes to make sure stuff like x11 gets listed as a
    Requires: in gdk(-x11)-2.0.pc, because otherwise linkage against -lX11 and
    friends doesn't get carried through.  Whether or not this is correct is
    arguable, since libgdk-x11-2.0.so.0* ends up linked against it anyway, but
    stuff like gnome-panel seems to be relying on this transience.
    Change by Daniel Stone.

 -- Sebastien Bacher <seb128@debian.org>  Wed, 24 Aug 2005 11:24:16 +0200

gtk+2.0 (2.8.0-1) experimental; urgency=low

  * New upstream version.
  * debian/control.in:
    - build with the new cairo (Closes: #323705).
    - updated the Build-Depends for xorg (Closes: #323080).
  * debian/copyright:
    - use License instead of Copyright (Closes: #323209).
  * debian/patches/001_fs_documents.patch:
    - default to Documents.
  * debian/rules:
    - updated the shlibs.
  * debian/watch:
    - updated.

 -- Sebastien Bacher <seb128@debian.org>  Thu, 18 Aug 2005 12:19:41 +0200

gtk+2.0 (2.7.2-1) experimental; urgency=low

  * New upstream version.
  * debian/control.in:
    - updated the Build-Depends.
  * debian/rules:
    - updated the shlibs.
    - use cairo.
  * debian/watch:
    - updated.

 -- Sebastien Bacher <seb128@debian.org>  Tue, 12 Jul 2005 01:06:55 +0200

gtk+2.0 (2.6.8-1) unstable; urgency=low

  * New upstream version.
  * debian/patches/003_focus_issues.patch:
    - fixed with the new version.

 -- Sebastien Bacher <seb128@debian.org>  Thu, 16 Jun 2005 12:52:35 +0200

gtk+2.0 (2.6.7-2) unstable; urgency=low

  * Upload to unstable.
  * Forward patches from 2.6.4 branch:
    + 003_focus_issues.patch: stolen from CVS HEAD to fix focus issues.
    + debian/gtk-tutorial.devhelp: updated to reflect the reality of the
      html files.
  * Loïc Minier:
    + Document the configuration of Emacs-style key bindings in README.Debian,
      with additional instructions for GNOME users. [debian/README.Debian]
      (Closes: #309530)

 -- Josselin Mouette <joss@debian.org>  Mon,  6 Jun 2005 22:39:27 +0200

gtk+2.0 (2.6.7-1) experimental; urgency=low

  * New upstream version:
    - Fix compilation with gcc 4.0 (Closes: #303646).
  * debian/rules:
    - clean from the mips changes.
  * debian/patches/002_bmp.patch:
    - the new version fixes that.
  * debian/patches/004_fs_newdir.patch:
    - the new version fixes that.

 -- Sebastien Bacher <seb128@debian.org>  Thu, 14 Apr 2005 22:06:53 +0200

gtk+2.0 (2.6.4-1) unstable; urgency=medium

  * New upstream release.
  * debian/patches/004_fs_newdir.patch:
    - fix a crash in the fileselector when creating a directory.
  * debian/patches/003_iconcache.patch:
    - this bug is fixed in the new version.
  * debian/patches/004_mipsbuild.patch:
    - dropped, this change is not required.
  * debian/patches/002_bmp.patch:
     - fix CAN-2005-0891: BMP double free Dos (Closes: #303141).

 -- Sebastien Bacher <seb128@debian.org>  Tue,  5 Apr 2005 21:09:01 +0200

gtk+2.0 (2.6.2-4) unstable; urgency=high

  * Sjoerd Simons:
    - debian/patches/003_iconcache.patch
      + Updated. Let updateiconcache.c include config.h so it's correctly build
        with large file support (Closes: #295777).
  * Sebastien Bacher:
    - debian/shlibs.local:
      + dropped, fix the self depends (Closes: #296175).
  * Loic Minier:
    - debian/control*
      + added gtk2-engines-pixbuf subsection and priority to sync with
        the override.
  * Use high urgency so that icon themes can propagate to testing.

 -- Josselin Mouette <joss@debian.org>  Wed,  2 Mar 2005 22:28:38 +0100

gtk+2.0 (2.6.2-3) unstable; urgency=low

  * Patch from Steve Langasek <vorlon@debian.org>:
    Add a --disable-testsuite argument to upstream configure, to permit
    skipping the testsuite on architectures where large static binaries
    are currently problematic (i.e., mips).  Closes: #295048.

 -- Sebastien Bacher <seb128@debian.org>  Sun, 13 Feb 2005 19:23:39 +0100

gtk+2.0 (2.6.2-2) unstable; urgency=low

  * debian/libgtk2.0-bin.postinst:
    - don't run gtk-update-icon-cache, the themes should do that
      (Closes: #293568).
  * debian/patches/003_iconcache.patch:
    - should fix the gtk-update-icon-cache issue on sparc.

 -- Sebastien Bacher <seb128@debian.org>  Sun,  6 Feb 2005 19:57:57 +0100

gtk+2.0 (2.6.2-1) unstable; urgency=low

  * New upstream release:
    - fix the loop in gtkdialog (Closes: #291051).
    - should fix the issue on sparc (Closes: #293711).

 -- Sebastien Bacher <seb128@debian.org>  Sun,  6 Feb 2005 00:16:52 +0100

gtk+2.0 (2.6.1-2) unstable; urgency=low

  * Upload to unstable.
  * debian/patches/004_gtkmodules.patch:
    - don't reverse the order of modules, that fix a crash with the modules.

 -- Sebastien Bacher <seb128@debian.org>  Wed,  2 Feb 2005 18:28:09 +0100

gtk+2.0 (2.6.1-1) experimental; urgency=low

  * New upstream release.

 -- Sebastien Bacher <seb128@debian.org>  Sun,  9 Jan 2005 14:23:07 +0100

gtk+2.0 (2.6.0-1) experimental; urgency=low

  * New upstream release (Closes: #275239).
  * debian/control.in:
    - create a gtk2-engines-pixbuf package.
    - recommends hicolor-icon-theme (Closes: #287334).
    - rename libgtk2.0-dbg to libgtk2.0-0-dbg.
    - updated the Build-Depends.
  * debian/gtk2-engines-pixbuf.files:
    - added.
  * debian/libgtk2.0-bin.files:
    - install gtk-update-icon-cache here.
  * debian/libgtk2.0-bin.postinst:
    - call gtk-update-icon-cache.
  * debian/patches/001_gtk+-debian-aclocal-pass_all.patch:
    - removed, should not be needed with the new version.
  * debian/patches/003_treeview-typeahead.patch,
    debian/patches/003_filechooser-search.patch,
    debian/patches/004_treeview-activate.patch,
    debian/patches/005_modifiers.patch:
    - removed, these changes are in the new version.
  * debian/rules:
    - updated the shlibs.
    - use dh_strip to make the debug package.
  * update-gtk-immodules.in:
  * update-gdkpixbuf-loaders.in:
    - module version is 2.4.0.
  * debian/watch:
    - updated.

 -- Sebastien Bacher <seb128@debian.org>  Wed, 29 Dec 2004 18:55:11 +0100

gtk+2.0 (2.4.14-2) unstable; urgency=low

  * debian/patches/003_filechooser-search.patch:
    - open the path entry if "/" is enter in the file-selector.
  * debian/patches/004_treeview-activate.patch:
    - typeahead active the row.
  * debian/patches/005_modifiers.patch:
    - accept shift-/ for bringing up the location popup.

 -- Sebastien Bacher <seb128@debian.org>  Tue, 21 Dec 2004 16:21:15 +0100

gtk+2.0 (2.4.14-1) unstable; urgency=low

  * New upstream release (Closes: #286021).
  * debian/control.in:
    - set myself as maintainer.
  * debian/patches/003_treeview-typeahead.patch:
    - backport of the typeahead feature for the treeviews.

 -- Sebastien Bacher <seb128@debian.org>  Sun, 19 Dec 2004 14:55:07 +0100

gtk+2.0 (2.4.13-1) unstable; urgency=low

  * New upstream release:
    - make new notebook tabs appear again (Closes: #276266).

 -- Sebastien Bacher <seb128@debian.org>  Wed, 13 Oct 2004 16:48:13 +0200

gtk+2.0 (2.4.11-1) unstable; urgency=low

  * New upstream release.

 -- Sebastien Bacher <seb128@debian.org>  Mon, 11 Oct 2004 19:48:52 +0200

gtk+2.0 (2.4.10-1) unstable; urgency=low

  * New upstream release.
  * debian/patches/002_xpmico.patch:
    - updated, the two xpm fixes are in the new version.

 -- Sebastien Bacher <seb128@debian.org>  Sun, 19 Sep 2004 00:19:27 +0200

gtk+2.0 (2.4.9-2) unstable; urgency=high

  * debian/patches/002_xpmico.patch:
    - fix CAN-2004-0782 Heap-based overflow in pixbuf_create_from_xpm.
    - fix CAN-2004-0783 Stack-based overflow in xpm_extract_color.
    - fix CAN-2004-0788 ico loader integer overflow.

 -- Sebastien Bacher <seb128@debian.org>  Fri, 17 Sep 2004 12:23:02 +0200

gtk+2.0 (2.4.9-1) unstable; urgency=medium

  * GNOME team upload.
  * New upstream release.
  * debian/patches/002_gtk+-pixbuf-breakage.patch: removed, included in
    upstream version 2.4.8.

 -- Jordi Mallach <jordi@debian.org>  Thu, 26 Aug 2004 14:41:17 +0200

gtk+2.0 (2.4.7-1) unstable; urgency=medium

  * GNOME team upload.
  * New upstream release.
  * debian/patches/002_gtk+-pixbuf-breakage.patch: new, apply patch
    from CVS to fix thumbnail corruption in nautilus.

 -- Jordi Mallach <jordi@debian.org>  Wed, 25 Aug 2004 20:12:28 +0200

gtk+2.0 (2.4.4-2) unstable; urgency=medium

  * Rebuilt with libtiff4.
  * debian/control.in:
    - Build-Depends on libtiff4-dev.

 -- Sebastien Bacher <seb128@debian.org>  Wed, 28 Jul 2004 23:11:54 +0200

gtk+2.0 (2.4.4-1) unstable; urgency=low

  * New upstream release
    - fix the problem with directories displayed twice in the file chooser
      (Closes: #249057).
  * debian/control.in:
    - libgtk2.0-bin Conflicts with old libgtk2.0-dev.

 -- Sebastien Bacher <seb128@debian.org>  Sun, 11 Jul 2004 00:33:45 +0200

gtk+2.0 (2.4.3-3) unstable; urgency=low

  * debian/control.in:
    - since manpages have moved from libgtk2.0-dev to libgtk2.0-bin we need
      to update the Replaces.

 -- Sebastien Bacher <seb128@debian.org>  Mon,  5 Jul 2004 21:15:25 +0200

gtk+2.0 (2.4.3-2) unstable; urgency=low

  * debian/libgtk2.0-bin.files:
    - moved gdk-pixbuf-query-loader and gtk-query-immodules-2.0 manpages
      to libgtk2.0-bin. (Closes: #257399).
  * debian/libgtk2.0-doc.doc-base.gtk-faq,
    debian/libgtk2.0-doc.doc-base.gtk-tutorial:
    - changed index.html with book1.html.
  * Included devehelp files from Richard Cohen <richard@daijobu.co.uk>
    for the faq and the tutorial (Closes: #256844).

 -- Sebastien Bacher <seb128@debian.org>  Sat,  3 Jul 2004 12:14:38 +0200

gtk+2.0 (2.4.3-1) unstable; urgency=medium

  * New upstream release
    - fix the button size allocation logic (Closes: #253971, #253974).
  * debian/rules
    - updated the shlibs.

 -- Sebastien Bacher <seb128@debian.org>  Tue, 15 Jun 2004 11:29:13 +0200

gtk+2.0 (2.4.2-1) unstable; urgency=low

  * New upstream release (Closes: #252690).

 -- Sebastien Bacher <seb128@debian.org>  Sat,  5 Jun 2004 17:23:57 +0200

gtk+2.0 (2.4.1-4) unstable; urgency=low

  * Conflict with librsvg2-common << 2.6.3-1 (closes: #250714, #250647).

 -- Josselin Mouette <joss@debian.org>  Tue, 25 May 2004 14:15:22 +0200

gtk+2.0 (2.4.1-3) unstable; urgency=low

  * GNOME Team Upload.
  * Upload to unstable
    + close bug fixed in experimental uploads
      (Closes: #161244, #201429, #201507, #203677, #208744, #223316, #228603)
      (Closes: #232081, #234902, #238479, #241860)
  * Marc Brockschmidt <he@debian.org>
   + debian/rules: Really, *really* surpress warnings when removing directories
     (using >/dev/null 2>&1 instead of 2>&1 >/dev/null)

 -- Sebastien Bacher <seb128@debian.org>  Sat, 22 May 2004 15:23:21 +0200

gtk+2.0 (2.4.1-2) experimental; urgency=low

  * debian/control.in:
    + Conflict with old versions of packages that need a rebuild to work with
      gtk+2.4 to force the updates.

 -- Sebastien Bacher <seb128@debian.org>  Sat, 15 May 2004 23:24:07 +0200

gtk+2.0 (2.4.1-1) experimental; urgency=low

  * New upstream release.
  * Akira TAGOH <tagoh@debian.org>
  + debian/control:
    - added libgtk2.0-0 to Depends for libgtk2.0-common. (from 2.2.4-6).
    - libgtk2.0-dev requires libxext-dev. (Closes: #247469)
  * Sebastien Bacher <seb128@debian.org>
  + debian/rules:
    - updated shlib to 2.4.1.

 -- Sebastien Bacher <seb128@debian.org>  Wed,  5 May 2004 23:32:54 +0200

gtk+2.0 (2.4.0-4) experimental; urgency=low

  * Akira TAGOH <tagoh@debian.org>
  + debian/control:
    - moved arch-independent files to libgtk2.0-common again.
    - separated arch-dependent files to libgtk2.0-bin.

 -- Akira TAGOH <tagoh@debian.org>  Sat, 24 Apr 2004 02:11:52 +0900

gtk+2.0 (2.4.0-3) experimental; urgency=low

  * Akira TAGOH <tagoh@debian.org>
  + debian/rules:
    - modified the sed script to strip the version properly.
      (closes: Bug#241860)
    - clean up.
  + debian/control:
    - updated the dependencies for the separated xlibs-dev. (from 2.2.4-4)
    - separated arch-independent data to libgtk2.0-data package.
      (from 2.2.4-4)

 -- Akira TAGOH <tagoh@debian.org>  Fri, 23 Apr 2004 22:43:58 +0900

gtk+2.0 (2.4.0-2) experimental; urgency=low

  * debian/control.in:
    + Added build dependency on libxcursor-dev. (Closes: #239886)

  Sebastien Bacher <seb128@debian.org>:
  * debian/rules:
    + Updated shver.
  * debian/control.in:
    + Added again Build-Depends removed in 2.4.0-1.

 -- J.H.M. Dassen (Ray) <jdassen@debian.org>  Thu, 25 Mar 2004 11:18:48 +0100

gtk+2.0 (2.4.0-1) experimental; urgency=low

  * First upload of new GTK+ branch in experimental (Closes: #238479):
    + back out locale-dependent interpretation of KP_Decimal (Closes: #234902).
    + change scrolling method (Closes: #161244).
    + first day of the week depends of the locale (Closes: #228603).
    + fix fileselector multiple selection handling after keyboard validation
      (Closes: #208744).
    + fix gtktreeview crash when expanding nodes (Closes: #232081).
    + fix quotes missing in gtk-2.0.m4 (Closes: #223316).
    + use the new file selector (Closes: #203677, #201429, #201507).
    + and probably a lot of other bug fixes and improvements ...
  * Sebastien Bacher <seb128@debian.org>:
    * debian/control.in:
      - removed Build-Depends on docbook-utils and linuxdoc-tools-text.
    * patches/001_gtk+-debian-docfix-dtds.patch:
      - removed since we have a xml catalog now.
  * Rob Taylor <robtaylor@fastmail.fm>:
    * debian/control.in, debian/sources, debian/scripts/vars, debian/watch:
      - updated for 2.4.0.
    * debian/patches/:
      - 002_gtk+-debian-freetype.patch:
        + removed, not needed any more, configure already has the changes.
      - 000_gtk+-2.2.4-non-weak-symbols.patch:
        + removed, fixed in upstream source.
      - 000_gtk+-2.2.4-socketfocus.patch:
        + removed, fixed in upstream source.
      - 001_gtk+-debian-aclocal-pass_all.patch :
        + updated.
      - 000_gtk+-2.2.0-buildfix-immodule.patch
        + updated.
      - 000_gtk+-debian-xinerama-pic.patch
        + updated.

 -- Sebastien Bacher <seb128@debian.org>  Mon, 22 Mar 2004 22:00:09 +0100

gtk+2.0 (2.2.4-6) unstable; urgency=low

  * Akira TAGOH <tagoh@debian.org>
  + debian/control:
    - added libxt-dev to fix FTBFS. (closes: Bug#246450)
    - added libgtk2.0-0 to Depends for libgtk2.0-common.

 -- Akira TAGOH <tagoh@debian.org>  Tue,  4 May 2004 11:30:56 +0900

gtk+2.0 (2.2.4-5) unstable; urgency=low

  * Akira TAGOH <tagoh@debian.org>
  + debian/control:
    - moved arch-independent files to libgtk2.0-common again.
    - separated arch-dependent files to libgtk2.0-bin.

 -- Akira TAGOH <tagoh@debian.org>  Sat, 24 Apr 2004 01:12:08 +0900

gtk+2.0 (2.2.4-4) unstable; urgency=low

  * Akira TAGOH <tagoh@debian.org>
  + debian/rules:
    - bumped the shlib version to 2.2.1-3. (closes: Bug#208671)
  + debian/control:
    - separated arch-independent data to libgtk2.0-data package.
      (closes: Bug#233396)
    - fixed the dependencies for the separated xlibs-dev.
      (closes: Bug#241782, Bug#241522)
  + debian/libgtk2.0-data.{dir,files}:
    - added.

 -- Akira TAGOH <tagoh@debian.org>  Thu, 22 Apr 2004 00:42:02 +0900

gtk+2.0 (2.2.4-3) unstable; urgency=low

  * debian/patches/:
    - 002_gtk+-debian-freetype.patch: patch from Daniel Schepler to fix the
      build failure due to freetype (Closes: #225129).

 -- Sebastien Bacher <seb128@debian.org>  Sat, 27 Dec 2003 13:00:17 +0100

gtk+2.0 (2.2.4-2) unstable; urgency=low

  * debian/control:
    - added Uploaders to maintain as team.
    - added gnome-pkg-tools to Build-Depends.
  * debian/gtk-options.7:
    - included a manpage with the help on the options (Closes: Bug#216897).
  * debian/libgtk2.0-doc.doc-base.gtk-faq
  * debian/libgtk2.0-doc.doc-base.gtk-tutorial:
    - replaced book1.html by index.html (closes: Bug#215382).
  * debian/patches/:
    - 000_gtk+-2.2.4-socketfocus.patch: new patch to fix a GtkSocket focus
      problem that hang the system tray applet.
      (closes: Bug#210813, Bug#212772).
    - 001_gtk+-ximian-gtk2-filesel-navbutton-5.patch: updated
      (closes: Bug#216660).
  * debian/rules:
    - modified to generate debian/control using gnome-pkg-tools.

 -- Sebastien Bacher <seb128@debian.org>  Fri, 31 Oct 2003 21:32:29 +0100

gtk+2.0 (2.2.4-1) unstable; urgency=low

  * New upstream release.
    - implemented the im module that produces C_WITH_CEDILLA rather than
      C_WITH_ACUTE for dead_acute+c combinations. it will be used as default
      im module for fr and pt. (closes: Bug#168557)
    - reworked the handling of XIM's status window. (closes: Bug#203009)
  * debian/control:
    - removed libgtk2.0-0png3 which is unnecessary anymore.
    - added non-versioned Conflicts: libgtk2.0-0png3.
    - bumped Standards-Version to 3.6.1.0.
  * debian/patches/: removed the backported patches.
    - 000_gtk+-2.2.2-docfix-gtk2compliant.patch
    - 000_gtk+-2.2.2-docfix-gtktreemodel.patch
    - 000_gtk+-2.2.2-gtkwidget-viewable.patch
    - 000_gtk+-2.2.2-imxim-reconnect.patch

 -- Akira TAGOH <tagoh@debian.org>  Mon,  8 Sep 2003 03:42:18 +0900

gtk+2.0 (2.2.2-3) unstable; urgency=low

  * debian/patches/:
    - 000_gtk+-2.2.2-docfix-gtk2compliant.patch: applied a backported patch
      from CVS to fix the old documentation. (closes: Bug#146723)
    - 000_gtk+-2.2.2-docfix-gtktreemodel.patch: applied a backported patch
      from CVS to fix the sample code. (closes: Bug#201322)
    - 000_gtk+-2.2.2-gtkwidget-viewable.patch: applied a backported patch from
      CVS to fix the garbled pixmaps. (closes: Bug#201808, Bug#202486)
    - 000_gtk+-2.2.2-imxim-reconnect.patch: applied a backported patch from
      CVS to fix the segfaults if the XIM server is killed during running gtk2
      applications.
    - 001_gtk+-debian-docfix-dtds.patch: applied to use the local DTD.
  * debian/control:
    - added Build-Depends-Indep: gtk-doc-tools, docbook-xml to re-generate the
      fixed documents.

 -- Akira TAGOH <tagoh@debian.org>  Thu,  7 Aug 2003 01:42:46 +0900

gtk+2.0 (2.2.2-2) unstable; urgency=low

  * debian/patches/:
    - 001_gtk+-debian-aclocal-pass_all.patch: re-applied a patch to fix FTBFS
      on arm. (closes: Bug#201443)

 -- Akira TAGOH <tagoh@debian.org>  Thu, 24 Jul 2003 03:14:10 +0900

gtk+2.0 (2.2.2-1) unstable; urgency=low

  * New upstream release. (closes: Bug#200350)
    - Fixed threadlocks on GtkTreeView. (closes: Bug#192136)
    - Fixed the crash on moving the cursor when the cursor is invisible.
      (closes: Bug#187858)
    - Fixed the compose table for ascending order. (closes: Bug#182073)
  * debian/control:
    - fix the FTBFS. Thanks to Daniel Baeyens.
    - bumped Standards-Version to 3.6.0.
  * debian/rules:
    - removed dh_undocumented.
    - don't claim the newer shlibs.
  * debian/patches/:
    - 000_gtk+-2.2.1-gdk_event_copy_for_xinput.patch: removed.
    - 000_gtk+-2.2.1-gdk_visual_get_best_with_depth.patch: removed.
    - 000_gtk+-2.2.1-gtk_text_line_previous_could_contain_tag.patch: removed.
    - 000_gtk+-2.2.1-gtktreeview-scroll.patch: removed.
    - 000_gtk+-debian-xinerama-pic.patch: updated.
    - 001_gtk+-debian-aclocal.patch: removed.
    - 001_gtk+-ximian-gtk2-filesel-navbutton-5.patch: applied a Ximian patch
      to improve the GtkFileSel UI. Requested from Ross Burton.
    - 000_gtk+-2.2.2-non-weak-symbols.patch: applied to fix the undefined non
      weak symbols. (closes: Bug#193774)

 -- Akira TAGOH <tagoh@debian.org>  Sun, 13 Jul 2003 21:26:49 +0900

gtk+2.0 (2.2.1-6) unstable; urgency=low

  * debian/patches/001_gtk+-debian-aclocal.patch:
    - damn. forgot to re-run automake and autoconf. fix again.
      (closes: Bug#190569)

 -- Akira TAGOH <tagoh@debian.org>  Sat,  3 May 2003 16:56:18 +0900

gtk+2.0 (2.2.1-5) unstable; urgency=low

  * debian/control:
    - changed a section for libgtk2.0-dbg to libdevel.
  * debian/patches/000_gtk+-debian-aclocal.patch:
    - applied to fix Xinerama library linkage broken on arm and m68k.
      (closes: Bug#190569)
      Thanks to James Troup and Phil Blundell.

 -- Akira TAGOH <tagoh@debian.org>  Sat,  3 May 2003 01:50:52 +0900

gtk+2.0 (2.2.1-4) unstable; urgency=low

  * debian/patches/:
    - 000_gtk+-2.2.1-gtk_text_line_previous_could_contain_tag.patch:
      applied a backported patch from CVS. (closes: Bug#185066)
    - 000_gtk+-2.2.1-gtktreeview-scroll.patch:
      applied a patch from Red Hat to fix infinite expose loops in TreeView.
      (closes: Bug#187312)
  * debian/control:
    - bumped Standards-Version to 3.5.9.
    - changed a section for libgtk2.0-dev to libdevel.
  * debian/rules:
    - fixed the symlinks on /usr/share/gtk-doc/html. (closes: Bug#183377)
  * debian/compat:
    - use it instead of DH_COMPAT.

 -- Akira TAGOH <tagoh@debian.org>  Fri,  4 Apr 2003 01:55:35 +0900

gtk+2.0 (2.2.1-3) unstable; urgency=low

  * build against the latest xlibs and xlibs-pic. so now correct
    libXinerama_pic.a is linked and supporting xinarama is re-enabled.
    (closes: Bug#177318)
  * debian/control:
    - depend on xlibs-pic (>= 4.2.1-6)
  * debian/README.Debian:
    - improve description of static libraries issue. (closes: Bug#181879)
      Thanks to Marcelo E. Magallon <mmagallo@debian.org>
    - mention gtk-key-theme-name and gnome-settings-daemon.
  * debian/rules:
    - create the symlinks in /usr/share/gtk-doc

 -- Akira TAGOH <tagoh@debian.org>  Mon,  3 Mar 2003 01:35:04 +0900

gtk+2.0 (2.2.1-2) unstable; urgency=low

  * debian/patches/:
    - 000_gtk+-2.2.1-gdk_visual_get_best_with_depth.patch:
      backport from CVS to fix wrong pointer returned. (closes: Bug#180786)
    - 000_gtk+-2.2.1-gdk_event_copy_for_xinput.patch:
      applied to fix a crash when using xinput. (closes: Bug#178908)

 -- Akira TAGOH <tagoh@debian.org>  Wed, 19 Feb 2003 03:10:55 +0900

gtk+2.0 (2.2.1-1) unstable; urgency=low

  * New upstream release.
  * debian/patches/: removed patches. they were fixed in this release.
    - 000_gtk+-2.2.0-buildfix-modules.patch
    - 000_gtk+-2.2.0-fix-es.po.patch
    - 000_gtk+-2.2.0-fnmatch-undef.patch
    - 002_gtk+-2.2.0-fixtypo-xinput.patch
  * debian/patches/000_gtk+-debian-xinerama-pic.patch: update.

 -- Akira TAGOH <tagoh@debian.org>  Fri,  7 Feb 2003 03:37:44 +0900

gtk+2.0 (2.2.0-3) unstable; urgency=low

  * debian/: clean the unnecessary files up. (closes: Bug#177809)
  * debian/rules:
    remove the old debug libraries on install process if exists. (closes:
    Bug#177376)
  * debian/patches/:
    - 002_gtk+-2.2.0-fixtypo-xinput.patch:
      fix to enable XFree86 xinput extension. (closes: Bug#176104)
    - 000_gtk+-2.2.0-fix-es.po.patch:
      applied to fix es.po. (closes: Bug#178870)

 -- Akira TAGOH <tagoh@debian.org>  Wed, 29 Jan 2003 23:01:43 +0900

gtk+2.0 (2.2.0-2) unstable; urgency=low

  * debian/control:
    - add Conflicts libgnomeui-0 (<< 2.0.6-2) to avoid the gtk+ 2.2 breakage.
      (closes: Bug#175946)
    - add Conflicts gtk2.0-examples (<< 2.2.0) (closes: Bug#175868)
    - add dependency of libgtk2.0-common. (closes: Bug#175873)
    - removed libgtk-common package. it's no longer needed. I hope the loop
      dependency will be disappeared.
    - used libpng12-0-dev instead of libpng3-dev for Build-Depends.
  * debian/patches/001_gtk+-2.2.0-xinerama-pic.patch:
    disabled Xinerama support until xlibs-pic has libXinerama_pic.a.
    (closes: Bug#175923)

 -- Akira TAGOH <tagoh@debian.org>  Sat, 11 Jan 2003 05:09:12 +0900

gtk+2.0 (2.2.0-1) unstable; urgency=low

  * New upstream release.
    - upstream bug were closed. so it should be fixed. (closes: Bug#147697)
  * debian/control:
    - updated Build-Depends.
    - bumped Standards-Version to 3.5.8.
    - fix description-synopsis-ends-with-full-stop stuff.
  * debian/update-gdkpixbuf-loaders: add brand-new wrapper script.
  * debian/update-gdkpixbuf-loaders.1: add manpage.
  * debian/rules:
    modified to build the static libraries. (closes: Bug#161938)
  * debian/README.Debian: updated.
  * debian/patches/:
    - 000_gtk+-2.0.6-extranotify.patch: removed.
    - 000_gtk+-2.0.6-scroll_to.patch: removed.
    - 000_gtk+-2.2.0-fnmatch-undef.patch:
      applied to fix having main() in the library.
    - 000_gtk+-2.2.0-buildfix-immodule.patch:
      applied to build the static libraries.
    - 000_gtk+-2.2.0-buildfix-modules.patch:
      applied to fix a typo in configure.in.

 -- Akira TAGOH <tagoh@debian.org>  Mon,  6 Jan 2003 18:34:31 +0900

gtk+2.0 (2.0.9-1) unstable; urgency=low

  * New upstream release.
  * debian/patches/000_gtk+-2.0.8-refcolormap.patch: this release contains it.
    removed.

 -- Akira TAGOH <tagoh@debian.org>  Sun, 24 Nov 2002 00:08:42 +0900

gtk+2.0 (2.0.8-2) unstable; urgency=low

  * debian/patches/000_gtk+-2.0.8-refcolormap.patch: applied to fix the crash
    problem with close. For solve your problem, I recommend you restart all
    processes related gtk+2.0. (closes: Bug#169005)

 -- Akira TAGOH <tagoh@debian.org>  Fri, 15 Nov 2002 09:16:40 +0900

gtk+2.0 (2.0.8-1) unstable; urgency=low

  * New upstream release.
  * debian/patches/000_gtk+-2.0.7-gifsymbol.patch: it's no longer needed.
  * debian/rules: fix twice called ldconfig. (closes: Bug#168071)

 -- Akira TAGOH <tagoh@debian.org>  Sun, 10 Nov 2002 16:36:45 +0900

gtk+2.0 (2.0.7-1) unstable; urgency=low

  * New upstream release.
  * debian/rules:
    - support noopt option for DEB_BUILD_OPTIONS.
    - add symlink for gobject. (closes: Bug#167755)
  * Hm, closed a bug which is marked as NMU due to mis-upload. (closes:
    Bug#166442)
  * debian/patches: these patches are no longer needed, so removed.
    - 000_gtk+-2.0.6-64bitfix.patch
    - 000_gtk+-2.0.6-imenvvar.patch
    - 000_gtk+-2.0.6-keycode.patch
    - 000_gtk+-2.0.6-usintl.patch
  * debian/patches/000_gtk+-2.0.7-gifsymbol.patch: applied to fix the
    undefined symbol issue on libpixbufloader-gif.so.

 -- Akira TAGOH <tagoh@debian.org>  Wed,  6 Nov 2002 01:42:22 +0900

gtk+2.0 (2.0.6-4) unstable; urgency=low

  * debian/patches/000_gtk+-2.0.6-64bitfix.patch: applied to fix a segfault on
    IA64. (closes: Bug#166442)

 -- Akira TAGOH <tagoh@debian.org>  Sun, 27 Oct 2002 03:07:59 +0900

gtk+2.0 (2.0.6-3) unstable; urgency=low

  * debian/control: moved libgtk2.0-0png3 to the last entry.
  * debian/rule: fix invalid symlink.

 -- Akira TAGOH <tagoh@debian.org>  Sat, 31 Aug 2002 09:46:36 +0900

gtk+2.0 (2.0.6-2) unstable; urgency=low

  * debian/control:
    - bumped Standards-Version and depends debhelper (>> 4).
    - revert to libgtk2.0-0 and remove Conflicts libgtk2.0-0, then add
      versioned conflict to work eog2, gnome-panel2, celestia, gimp1.3 and
      metatheme. (closes: Bug#155689, Bug#155854)
    - add libgtk2.0-0png3 to Conflicts, Replaces.
    - add a dummy package for libgtk2.0-0png3.
    - remove the image libraries dependency. (closes: Bug#158858)
    - clean up -dev's Depends.
    - add libglib2.0-doc, libatk1.0-doc and libpango1.0-doc to Suggests.
  * debian/patches/: from Red Hat.
    - 000_gtk+-2.0.6-exportsymbols.patch:
      applied to fix stripping the wrong symbols due to libtool's bug. but
      it's not affected about the symbols used by ld and ld.so. mainly for nm,
      gdb and etc.
    - 000_gtk+-2.0.6-extranotify.patch:
      applied to fix extra settings notifies on startup that were causing
      significant performance problems as fonts were reloaded.
    - 000_gtk+-2.0.6-imenvvar.patch:
      applied to fix a bug with GTK_IM_MODULE environment variable.
    - 000_gtk+-2.0.6-keycode.patch: applied to fix a problem with keycodes
      passed to GtkIMContextXIM.
    - 000_gtk+-2.0.6-usintl.patch:
      applied to fix to GtkIMContextSimple compose for us-intl keyboards.
      should be fixed. (closes: Bug#149515)
    - 000_gtk+-2.0.6-scroll_to.patch:
      applied to fix gtk_tree_view_scroll_to_cell.
  * debian/rules: add symlink to fix the missing symlink for glib, atk and
    pango. (closes: Bug#158107)
  * debian/update-gtk-immodules.fr.1: added. Thanks Julien Louis. (closes:
    Bug#156985)

 -- Akira TAGOH <tagoh@debian.org>  Sat, 31 Aug 2002 05:22:33 +0900

gtk+2.0 (2.0.6-1) unstable; urgency=low

  * New upstream release.
  * Build against libpng3 (closes: 147852)

 -- Akira TAGOH <tagoh@debian.org>  Sun,  4 Aug 2002 18:31:53 +0900

gtk+2.0 (2.0.5-2) unstable; urgency=low

  * debian/rules: add --with-xinput=xfree. (closes: Bug#151668)
  * debian/control:
    - add Conflicts: libgdkxft0 to avoid some problem. (closes: Bug#151439).
    - changed a summary from 'Dummy' to 'Empty'.

 -- Akira TAGOH <tagoh@debian.org>  Thu,  4 Jul 2002 00:18:53 +0900

gtk+2.0 (2.0.5-1) unstable; urgency=low

  * New upstream release.
  * debian/control: fix typo (closes: Bug#150147)

 -- Akira TAGOH <tagoh@debian.org>  Mon, 17 Jun 2002 01:07:20 +0900

gtk+2.0 (2.0.4-1) unstable; urgency=low

  * New upstream release.
    - should be fixed in this release. (closes: Bug#149667)
    - now it's not linked to the Pango docs (closes: Bug#149143)
  * debian/libgtk2.0-doc.doc-base.{gdk,gdk-pixbuf,gtk,gtk-faq,gtk-tutorial}:
    add a new line before Format: (closes: Bug#149548, Bug#150043)

 -- Akira TAGOH <tagoh@debian.org>  Sun, 16 Jun 2002 05:16:29 +0900

gtk+2.0 (2.0.3-1) unstable; urgency=low

  * New upstream release.
  * debian/libgtk2.0-doc.doc-base.{gtk-faq,gtk-tutorial}:
    changed an index file.

 -- Akira TAGOH <tagoh@debian.org>  Thu, 30 May 2002 23:35:52 +0900

gtk+2.0 (2.0.2-5) unstable; urgency=high

  * debian/control: add libtiff3g-dev, libpng2-dev and libjpeg62-dev to
    Depends for -dev.
  * set urgency=high because previous version violated our policy 2.3.4.
    it should be into woody as far as possible.

 -- Akira TAGOH <tagoh@debian.org>  Thu, 23 May 2002 00:31:52 +0900

gtk+2.0 (2.0.2-4) unstable; urgency=high

  * debian/patches/000_gtk+2.0-2.0.2-bigendian.patch: applied to fix a problem
    for big endian machines. (closes: Bug#145285)
  * set urgency=high because it should be in woody.

 -- Akira TAGOH <tagoh@debian.org>  Wed,  1 May 2002 02:46:12 +0900

gtk+2.0 (2.0.2-3) unstable; urgency=low

  * debian/update-gtk-immodules: create /etc/gtk-2.0 directory for workaround,
    if it's not found. oh, why didn't you have it? (closes: Bug#143508,
    Bug#144673)

 -- Akira TAGOH <tagoh@debian.org>  Sun, 28 Apr 2002 04:46:30 +0900

gtk+2.0 (2.0.2-2) unstable; urgency=low

  * debian/libgtk2.0-doc.doc-base.{gtk-faq,gtk-tutorial}:
    Grr, fix again... (closes: Bug#141069)
  * debian/scripts/vars.build: fix bashism.

 -- Akira TAGOH <tagoh@debian.org>  Sat,  6 Apr 2002 04:26:14 +0900

gtk+2.0 (2.0.2-1) unstable; urgency=low

  * New upstream release.
    - this release has bug fix only.
  * debian/control: forgot to update versioned dependency for -dev.
  * debian/libgtk2.0-doc.doc-base.gtk-faq,
    debian/libgtk2.0-doc.doc-base.gtk-tutorial:
    fix wrong index. (closes: Bug#141069)

 -- Akira TAGOH <tagoh@debian.org>  Thu,  4 Apr 2002 02:49:49 +0900

gtk+2.0 (2.0.1-1) unstable; urgency=low

  * New upstream release.
  * debian/update-gtk-immodules: check the immodules directory.

 -- Akira TAGOH <tagoh@debian.org>  Sun, 31 Mar 2002 00:59:03 +0900

gtk+2.0 (2.0.0-3) unstable; urgency=low

  * debian/rules: removed regenerate shlibs. all packages no longer needs to
    depend on -common.

 -- Akira TAGOH <tagoh@debian.org>  Sat, 16 Mar 2002 21:51:08 +0900

gtk+2.0 (2.0.0-2) unstable; urgency=low

  * debian/control: changed Build-Depends to libpango1.0-dev (>= 1.0.0-3)
  * debian/{control,rules}: add libgtk-common as dummy package for upgrading.
  * debian/rules: fix the missing directory.
  * debian/update-gtk-immodules: fix file attribute for gtk.immodules.

 -- Akira TAGOH <tagoh@debian.org>  Sat, 16 Mar 2002 04:34:39 +0900

gtk+2.0 (2.0.0-1) unstable; urgency=low

  * Initial Release.

 -- Akira TAGOH <tagoh@debian.org>  Wed, 13 Mar 2002 00:07:25 +0900<|MERGE_RESOLUTION|>--- conflicted
+++ resolved
@@ -1,14 +1,3 @@
-<<<<<<< HEAD
-gtk4 (4.8.1+ds-1ubuntu1) kinetic; urgency=medium
-
-  * Sync with Debian. Remaining changes:
-    - debian/tests:
-      + include the memorytexture test in the flaky set, it has been unreliable
-    - debian/control:
-      + Build-Depend on dh-sequence-translations
-
- -- Jeremy Bicha <jbicha@ubuntu.com>  Mon, 19 Sep 2022 16:39:04 -0400
-=======
 gtk4 (4.8.2+ds-3) unstable; urgency=medium
 
   * Skip border-image-excess-size reftest on big-endian machines.
@@ -47,7 +36,16 @@
   * d/patches: Remove patches that were applied upstream
 
  -- Simon McVittie <smcv@debian.org>  Sat, 29 Oct 2022 11:54:46 +0100
->>>>>>> 93ccbaae
+
+gtk4 (4.8.1+ds-1ubuntu1) kinetic; urgency=medium
+
+  * Sync with Debian. Remaining changes:
+    - debian/tests:
+      + include the memorytexture test in the flaky set, it has been unreliable
+    - debian/control:
+      + Build-Depend on dh-sequence-translations
+
+ -- Jeremy Bicha <jbicha@ubuntu.com>  Mon, 19 Sep 2022 16:39:04 -0400
 
 gtk4 (4.8.1+ds-1) unstable; urgency=medium
 
@@ -159,9 +157,6 @@
   * Migrate GLib 2.68.0 build-dependency from d/control to d/control.in
   * d/copyright: Drop unused GPL license stanzas
   * d/gtk-4-tests.lintian-overrides: Update syntax for current Lintian
-
- -- Simon McVittie <smcv@debian.org>  Mon, 08 Aug 2022 19:22:54 +0100
- 
  gtk4 (4.6.6+ds-1ubuntu1) kinetic; urgency=medium
 
   * Sync with Debian. Remaining changes:
@@ -172,7 +167,9 @@
     - debian/rules: Handle the 2nd translation template file.
       This override can be dropped with 4.7.1
 
+
  -- Jeremy Bicha <jbicha@ubuntu.com>  Tue, 05 Jul 2022 14:09:40 -0400
+ 
 
 gtk4 (4.6.6+ds-1) unstable; urgency=medium
 
