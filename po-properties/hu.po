--- conflicted
+++ resolved
@@ -11,13 +11,8 @@
 msgstr ""
 "Project-Id-Version: gtk+-properties master\n"
 "Report-Msgid-Bugs-To: https://gitlab.gnome.org/GNOME/gtk/-/issues/\n"
-<<<<<<< HEAD
-"POT-Creation-Date: 2021-09-10 06:30+0000\n"
-"PO-Revision-Date: 2021-09-12 07:56+0200\n"
-=======
 "POT-Creation-Date: 2021-09-10 06:41+0000\n"
 "PO-Revision-Date: 2021-09-12 08:02+0200\n"
->>>>>>> 70cb61fb
 "Last-Translator: Balázs Úr <ur.balazs at fsf dot hu>\n"
 "Language-Team: Hungarian <gnome-hu-list at gnome dot org>\n"
 "Language: hu\n"
@@ -29,13 +24,8 @@
 
 #: gdk/gdkapplaunchcontext.c:130 gdk/gdkdrawcontext.c:171 gdk/gdkseat.c:189
 #: gdk/gdkseat.c:190 gdk/gdksurface.c:510 gdk/gdksurface.c:511
-<<<<<<< HEAD
-#: gdk/win32/gdkcursor-win32.c:235 gtk/gtkicontheme.c:991
-#: gtk/gtkicontheme.c:992 gtk/gtkmountoperation.c:199 gtk/gtkstylecontext.c:124
-=======
 #: gdk/win32/gdkcursor-win32.c:235 gtk/gtkicontheme.c:992
 #: gtk/gtkicontheme.c:993 gtk/gtkmountoperation.c:199 gtk/gtkstylecontext.c:124
->>>>>>> 70cb61fb
 #: gtk/gtkwindow.c:899
 msgid "Display"
 msgstr "Kijelző"
@@ -138,11 +128,7 @@
 msgid "The tool that is currently used with this device"
 msgstr "Az eszköz, amely jelenleg ezzel az eszközzel van használatban"
 
-<<<<<<< HEAD
-#: gdk/gdkdevice.c:253 gtk/gtkmenubutton.c:414 gtk/gtkshortcutsshortcut.c:699
-=======
 #: gdk/gdkdevice.c:253 gtk/gtkmenubutton.c:427 gtk/gtkshortcutsshortcut.c:699
->>>>>>> 70cb61fb
 msgid "Direction"
 msgstr "Irány"
 
@@ -711,35 +697,20 @@
 msgstr "A képarány beállítása a keret gyermekével megegyezőre"
 
 #: gtk/gtkaspectframe.c:195 gtk/gtkbutton.c:271 gtk/gtkcombobox.c:791
-<<<<<<< HEAD
-#: gtk/gtkdragicon.c:373 gtk/gtkexpander.c:399 gtk/gtkflowbox.c:534
-#: gtk/gtkframe.c:207 gtk/gtklistbox.c:3582 gtk/gtklistitem.c:181
-#: gtk/gtknotebook.c:586 gtk/gtkoverlay.c:321 gtk/gtkpopover.c:1880
-#: gtk/gtkrevealer.c:368 gtk/gtkscrolledwindow.c:798 gtk/gtksearchbar.c:333
-#: gtk/gtkstack.c:416 gtk/gtktreeexpander.c:512 gtk/gtkviewport.c:388
-#: gtk/gtkwindow.c:1039 gtk/gtkwindowhandle.c:537
-=======
 #: gtk/gtkdragicon.c:375 gtk/gtkexpander.c:399 gtk/gtkflowbox.c:534
 #: gtk/gtkframe.c:207 gtk/gtklistbox.c:3582 gtk/gtklistitem.c:181
 #: gtk/gtkmenubutton.c:532 gtk/gtknotebook.c:586 gtk/gtkoverlay.c:321
 #: gtk/gtkpopover.c:1880 gtk/gtkrevealer.c:368 gtk/gtkscrolledwindow.c:798
 #: gtk/gtksearchbar.c:333 gtk/gtkstack.c:416 gtk/gtktreeexpander.c:532
 #: gtk/gtkviewport.c:388 gtk/gtkwindow.c:1039 gtk/gtkwindowhandle.c:537
->>>>>>> 70cb61fb
 msgid "Child"
 msgstr "Gyermek"
 
 #: gtk/gtkaspectframe.c:196 gtk/gtkbutton.c:272 gtk/gtkexpander.c:400
 #: gtk/gtkflowbox.c:535 gtk/gtkframe.c:208 gtk/gtklistbox.c:3583
-<<<<<<< HEAD
-#: gtk/gtkoverlay.c:322 gtk/gtkpopover.c:1881 gtk/gtkrevealer.c:369
-#: gtk/gtkscrolledwindow.c:799 gtk/gtksearchbar.c:334 gtk/gtkviewport.c:389
-#: gtk/gtkwindow.c:1040 gtk/gtkwindowhandle.c:538
-=======
 #: gtk/gtkmenubutton.c:533 gtk/gtkoverlay.c:322 gtk/gtkpopover.c:1881
 #: gtk/gtkrevealer.c:369 gtk/gtkscrolledwindow.c:799 gtk/gtksearchbar.c:334
 #: gtk/gtkviewport.c:389 gtk/gtkwindow.c:1040 gtk/gtkwindowhandle.c:538
->>>>>>> 70cb61fb
 msgid "The child widget"
 msgstr "A gyermek felületi elem"
 
@@ -921,11 +892,7 @@
 msgstr "a listaelemek példányosításakor használandó hatókör"
 
 #: gtk/gtkbutton.c:222 gtk/gtkcheckbutton.c:562 gtk/gtkexpander.c:333
-<<<<<<< HEAD
-#: gtk/gtkframe.c:170 gtk/gtklabel.c:2197 gtk/gtkmenubutton.c:465
-=======
 #: gtk/gtkframe.c:170 gtk/gtklabel.c:2197 gtk/gtkmenubutton.c:478
->>>>>>> 70cb61fb
 msgid "Label"
 msgstr "Címke"
 
@@ -937,20 +904,12 @@
 "A címke elem szövege a gombon belül, amennyiben a gomb tartalmaz címke elemet"
 
 #: gtk/gtkbutton.c:235 gtk/gtkcheckbutton.c:590 gtk/gtkexpander.c:346
-<<<<<<< HEAD
-#: gtk/gtklabel.c:2235 gtk/gtkmenubutton.c:477 gtk/gtkstack.c:492
-=======
 #: gtk/gtklabel.c:2235 gtk/gtkmenubutton.c:490 gtk/gtkstack.c:492
->>>>>>> 70cb61fb
 msgid "Use underline"
 msgstr "Aláhúzás használata"
 
 #: gtk/gtkbutton.c:236 gtk/gtkcheckbutton.c:591 gtk/gtkexpander.c:347
-<<<<<<< HEAD
-#: gtk/gtklabel.c:2236 gtk/gtkmenubutton.c:478
-=======
 #: gtk/gtklabel.c:2236 gtk/gtkmenubutton.c:491
->>>>>>> 70cb61fb
 msgid ""
 "If set, an underline in the text indicates the next character should be used "
 "for the mnemonic accelerator key"
@@ -963,28 +922,16 @@
 msgid "Has Frame"
 msgstr "Van kerete"
 
-<<<<<<< HEAD
-#: gtk/gtkbutton.c:248 gtk/gtkmenubutton.c:490
-=======
 #: gtk/gtkbutton.c:248 gtk/gtkmenubutton.c:503
->>>>>>> 70cb61fb
 msgid "Whether the button has a frame"
 msgstr "A gombnak van-e kerete"
 
 #: gtk/gtkbutton.c:259 gtk/gtkcellrendererpixbuf.c:253 gtk/gtkimage.c:234
-<<<<<<< HEAD
-#: gtk/gtkmenubutton.c:439 gtk/gtkprinter.c:214 gtk/gtkwindow.c:887
-msgid "Icon Name"
-msgstr "Ikonnév"
-
-#: gtk/gtkbutton.c:260 gtk/gtkmenubutton.c:440
-=======
 #: gtk/gtkmenubutton.c:452 gtk/gtkprinter.c:214 gtk/gtkwindow.c:887
 msgid "Icon Name"
 msgstr "Ikonnév"
 
 #: gtk/gtkbutton.c:260 gtk/gtkmenubutton.c:453
->>>>>>> 70cb61fb
 msgid "The name of the icon used to automatically populate the button"
 msgstr "A használandó ikon neve a gomb automatikus kitöltéséhez"
 
@@ -1525,21 +1472,12 @@
 msgid "Foreground color as a GdkRGBA"
 msgstr "Előtérszín GdkRGBA-ként"
 
-<<<<<<< HEAD
-#: gtk/gtkcellrenderertext.c:319 gtk/gtkeditable.c:433 gtk/gtktexttag.c:308
-#: gtk/gtktextview.c:889
-msgid "Editable"
-msgstr "Szerkeszthető"
-
-#: gtk/gtkcellrenderertext.c:320 gtk/gtktexttag.c:309 gtk/gtktextview.c:890
-=======
 #: gtk/gtkcellrenderertext.c:319 gtk/gtkeditable.c:433 gtk/gtktexttag.c:316
 #: gtk/gtktextview.c:895
 msgid "Editable"
 msgstr "Szerkeszthető"
 
 #: gtk/gtkcellrenderertext.c:320 gtk/gtktexttag.c:317 gtk/gtktextview.c:896
->>>>>>> 70cb61fb
 msgid "Whether the text can be modified by the user"
 msgstr "A szöveg szerkeszthető-e a felhasználó által"
 
@@ -1702,11 +1640,7 @@
 msgid "How to align the lines"
 msgstr "A sorok igazításának módja"
 
-<<<<<<< HEAD
-#: gtk/gtkcellrenderertext.c:544 gtk/gtkentry.c:653 gtk/gtkpasswordentry.c:444
-=======
 #: gtk/gtkcellrenderertext.c:544 gtk/gtkentry.c:653 gtk/gtkpasswordentry.c:467
->>>>>>> 70cb61fb
 #: gtk/gtksearchentry.c:301 gtk/gtktext.c:860
 msgid "Placeholder text"
 msgstr "Helykitöltő szöveg"
@@ -2642,20 +2576,12 @@
 msgid "The character to use when masking entry contents (in “password mode”)"
 msgstr "A bevitel elrejtésére használt karakter („jelszó módban”)"
 
-<<<<<<< HEAD
-#: gtk/gtkentry.c:549 gtk/gtkpasswordentry.c:456 gtk/gtksearchentry.c:313
-=======
 #: gtk/gtkentry.c:549 gtk/gtkpasswordentry.c:479 gtk/gtksearchentry.c:313
->>>>>>> 70cb61fb
 #: gtk/gtktext.c:798
 msgid "Activates default"
 msgstr "Alapértelmezés aktiválása"
 
-<<<<<<< HEAD
-#: gtk/gtkentry.c:550 gtk/gtkpasswordentry.c:457 gtk/gtksearchentry.c:314
-=======
 #: gtk/gtkentry.c:550 gtk/gtkpasswordentry.c:480 gtk/gtksearchentry.c:314
->>>>>>> 70cb61fb
 #: gtk/gtktext.c:799
 msgid ""
 "Whether to activate the default widget (such as the default button in a "
@@ -2680,11 +2606,7 @@
 msgid "Whether to truncate multiline pastes to one line."
 msgstr "Több beillesztett sor csonkítva legyen-e az első sorra."
 
-<<<<<<< HEAD
-#: gtk/gtkentry.c:586 gtk/gtktext.c:835 gtk/gtktextview.c:1058
-=======
 #: gtk/gtkentry.c:586 gtk/gtktext.c:835 gtk/gtktextview.c:1064
->>>>>>> 70cb61fb
 msgid "Overwrite mode"
 msgstr "Felülírás mód"
 
@@ -2724,11 +2646,7 @@
 "A teljes bejegyzésszélesség része törtként, amennyivel a pattogó tégla "
 "elmozdul a gtk_entry_progress_pulse() minden hívásakor"
 
-<<<<<<< HEAD
-#: gtk/gtkentry.c:654 gtk/gtkpasswordentry.c:445 gtk/gtksearchentry.c:302
-=======
 #: gtk/gtkentry.c:654 gtk/gtkpasswordentry.c:468 gtk/gtksearchentry.c:302
->>>>>>> 70cb61fb
 msgid "Show text in the entry when it’s empty and unfocused"
 msgstr "Szöveg megjelenítése a bejegyzésben, ha üres és nincs fókuszban"
 
@@ -2852,19 +2770,11 @@
 msgid "Secondary icon tooltip markup"
 msgstr "Másodlagos ikon buboréksúgójának jelölőkódja"
 
-<<<<<<< HEAD
-#: gtk/gtkentry.c:901 gtk/gtktext.c:878 gtk/gtktextview.c:1089
-msgid "IM module"
-msgstr "Beviteli mód modul"
-
-#: gtk/gtkentry.c:902 gtk/gtktext.c:879 gtk/gtktextview.c:1090
-=======
 #: gtk/gtkentry.c:901 gtk/gtktext.c:878 gtk/gtktextview.c:1095
 msgid "IM module"
 msgstr "Beviteli mód modul"
 
 #: gtk/gtkentry.c:902 gtk/gtktext.c:879 gtk/gtktextview.c:1096
->>>>>>> 70cb61fb
 msgid "Which IM module should be used"
 msgstr "A használandó beviteli modul"
 
@@ -2877,38 +2787,22 @@
 msgstr "A külső kiegészítési objektum"
 
 #: gtk/gtkentry.c:932 gtk/gtkimcontext.c:336 gtk/gtktext.c:897
-<<<<<<< HEAD
-#: gtk/gtktextview.c:1105
-=======
 #: gtk/gtktextview.c:1111
->>>>>>> 70cb61fb
 msgid "Purpose"
 msgstr "Cél"
 
 #: gtk/gtkentry.c:933 gtk/gtkimcontext.c:337 gtk/gtktext.c:898
-<<<<<<< HEAD
-#: gtk/gtktextview.c:1106
-=======
 #: gtk/gtktextview.c:1112
->>>>>>> 70cb61fb
 msgid "Purpose of the text field"
 msgstr "A szövegmező célja"
 
 #: gtk/gtkentry.c:947 gtk/gtkimcontext.c:350 gtk/gtktext.c:911
-<<<<<<< HEAD
-#: gtk/gtktextview.c:1121
-=======
 #: gtk/gtktextview.c:1127
->>>>>>> 70cb61fb
 msgid "hints"
 msgstr "javaslatok"
 
 #: gtk/gtkentry.c:948 gtk/gtkimcontext.c:351 gtk/gtktext.c:912
-<<<<<<< HEAD
-#: gtk/gtktextview.c:1122
-=======
 #: gtk/gtktextview.c:1128
->>>>>>> 70cb61fb
 msgid "Hints for the text field behaviour"
 msgstr "Javaslatok a szövegmező viselkedéséhez"
 
@@ -2916,13 +2810,8 @@
 msgid "A list of style attributes to apply to the text of the entry"
 msgstr "A bemeneti mező szövegére alkalmazandó stílusattribútumok listája"
 
-<<<<<<< HEAD
-#: gtk/gtkentry.c:977 gtk/gtktext.c:941 gtk/gtktexttag.c:712
-#: gtk/gtktextview.c:1019
-=======
 #: gtk/gtkentry.c:977 gtk/gtktext.c:941 gtk/gtktexttag.c:735
 #: gtk/gtktextview.c:1025
->>>>>>> 70cb61fb
 msgid "Tabs"
 msgstr "Lapok"
 
@@ -2938,21 +2827,12 @@
 msgid "Whether to show an icon for Emoji"
 msgstr "Megjelenjen-e emodzsi ikon"
 
-<<<<<<< HEAD
-#: gtk/gtkentry.c:1002 gtk/gtklabel.c:2455 gtk/gtkpasswordentry.c:481
-#: gtk/gtktext.c:990 gtk/gtktextview.c:1152
-msgid "Extra menu"
-msgstr "Extra menü"
-
-#: gtk/gtkentry.c:1003 gtk/gtkpasswordentry.c:482
-=======
 #: gtk/gtkentry.c:1002 gtk/gtklabel.c:2455 gtk/gtkpasswordentry.c:504
 #: gtk/gtktext.c:990 gtk/gtktextview.c:1158
 msgid "Extra menu"
 msgstr "Extra menü"
 
 #: gtk/gtkentry.c:1003 gtk/gtkpasswordentry.c:505
->>>>>>> 70cb61fb
 msgid "Model menu to append to the context menu"
 msgstr "A helyi menühöz hozzáfűzendő modell menü"
 
@@ -3573,19 +3453,11 @@
 msgid "Whether to show title buttons"
 msgstr "Megjelenjenek-e a címgombok"
 
-<<<<<<< HEAD
-#: gtk/gtkheaderbar.c:602 gtk/gtksettings.c:997 gtk/gtkwindowcontrols.c:535
-msgid "Decoration Layout"
-msgstr "Dekoráció elrendezése"
-
-#: gtk/gtkheaderbar.c:603 gtk/gtksettings.c:998 gtk/gtkwindowcontrols.c:536
-=======
 #: gtk/gtkheaderbar.c:602 gtk/gtksettings.c:1018 gtk/gtkwindowcontrols.c:535
 msgid "Decoration Layout"
 msgstr "Dekoráció elrendezése"
 
 #: gtk/gtkheaderbar.c:603 gtk/gtksettings.c:1019 gtk/gtkwindowcontrols.c:536
->>>>>>> 70cb61fb
 msgid "The layout for window decorations"
 msgstr "Az ablakdekorációk elrendezése"
 
@@ -3605,29 +3477,6 @@
 msgid "Theme name"
 msgstr "Témanév"
 
-<<<<<<< HEAD
-#: gtk/gtkicontheme.c:3631
-msgid "file"
-msgstr "fájl"
-
-#: gtk/gtkicontheme.c:3632
-msgid "The file representing the icon"
-msgstr "A fájlt ábrázoló ikon"
-
-#: gtk/gtkicontheme.c:3643 gtk/gtkstack.c:452
-msgid "Icon name"
-msgstr "Ikonnév"
-
-#: gtk/gtkicontheme.c:3644
-msgid "The icon name chosen during lookup"
-msgstr "A lekérés során használandó ikonnév"
-
-#: gtk/gtkicontheme.c:3655
-msgid "Is symbolic"
-msgstr "Szimbolikus-e"
-
-#: gtk/gtkicontheme.c:3656
-=======
 #: gtk/gtkicontheme.c:3629
 msgid "file"
 msgstr "fájl"
@@ -3649,7 +3498,6 @@
 msgstr "Szimbolikus-e"
 
 #: gtk/gtkicontheme.c:3654
->>>>>>> 70cb61fb
 msgid "If the icon is symbolic"
 msgstr "Az ikon szimbolikus-e"
 
@@ -3833,11 +3681,7 @@
 msgid "A list of style attributes to apply to the text of the label"
 msgstr "A címke szövegén alkalmazandó stílusattribútumok listája"
 
-<<<<<<< HEAD
-#: gtk/gtklabel.c:2250 gtk/gtktexttag.c:467 gtk/gtktextview.c:916
-=======
 #: gtk/gtklabel.c:2250 gtk/gtktexttag.c:475 gtk/gtktextview.c:922
->>>>>>> 70cb61fb
 msgid "Justification"
 msgstr "Sorkizárás"
 
@@ -3922,11 +3766,7 @@
 msgid "The desired number of lines, when ellipsizing a wrapping label"
 msgstr "A sorok kívánt száma tördelt címke csonkításakor"
 
-<<<<<<< HEAD
-#: gtk/gtklabel.c:2456 gtk/gtktext.c:991 gtk/gtktextview.c:1153
-=======
 #: gtk/gtklabel.c:2456 gtk/gtktext.c:991 gtk/gtktextview.c:1159
->>>>>>> 70cb61fb
 msgid "Menu model to append to the context menu"
 msgstr "A helyi menühöz hozzáfűzendő menümodell"
 
@@ -4006,11 +3846,7 @@
 msgid "Widget used for display"
 msgstr "A megjelenítéshez használt felületi elem"
 
-<<<<<<< HEAD
-#: gtk/gtklistitem.c:193 gtk/gtktreeexpander.c:524 gtk/gtktreelistmodel.c:1107
-=======
 #: gtk/gtklistitem.c:193 gtk/gtktreeexpander.c:544 gtk/gtktreelistmodel.c:1107
->>>>>>> 70cb61fb
 msgid "Item"
 msgstr "Elem"
 
@@ -4233,29 +4069,6 @@
 msgid "Volume of the audio stream."
 msgstr "A hangfolyam hangereje."
 
-<<<<<<< HEAD
-#: gtk/gtkmenubutton.c:401 gtk/gtkpopovermenubar.c:636 gtk/gtkpopovermenu.c:611
-msgid "Menu model"
-msgstr "Menümodell"
-
-#: gtk/gtkmenubutton.c:402
-msgid "The model from which the popup is made."
-msgstr "A modell, amelyből a felbukkanó készül."
-
-#: gtk/gtkmenubutton.c:415
-msgid "The direction the arrow should point."
-msgstr "Az irány, amerre a nyílnak mutatnia kell."
-
-#: gtk/gtkmenubutton.c:427 gtk/gtkmodelbutton.c:1243
-msgid "Popover"
-msgstr "Popover"
-
-#: gtk/gtkmenubutton.c:428
-msgid "The popover"
-msgstr "A popover"
-
-#: gtk/gtkmenubutton.c:453
-=======
 #: gtk/gtkmenubutton.c:414 gtk/gtkpopovermenubar.c:636 gtk/gtkpopovermenu.c:611
 msgid "Menu model"
 msgstr "Menümodell"
@@ -4277,27 +4090,10 @@
 msgstr "A popover"
 
 #: gtk/gtkmenubutton.c:466
->>>>>>> 70cb61fb
 #| msgid "Has Arrow"
 msgid "Always Show Arrow"
 msgstr "Mindig megjeleníti a nyilat"
 
-<<<<<<< HEAD
-#: gtk/gtkmenubutton.c:454
-#| msgid "Whether to show an icon for revealing the content"
-msgid "Whether to show a dropdown arrow even when using an icon"
-msgstr "Megjelenjen-e a legördülő nyila, még akkor is, ha egy ikont használ"
-
-#: gtk/gtkmenubutton.c:466
-msgid "The label for the button"
-msgstr "A gomb címkéje"
-
-#: gtk/gtkmenubutton.c:489
-msgid "Has frame"
-msgstr "Van kerete"
-
-#: gtk/gtkmenubutton.c:505
-=======
 #: gtk/gtkmenubutton.c:467
 msgid ""
 "Whether to show a dropdown arrow even when using an icon or a custom child"
@@ -4314,16 +4110,11 @@
 msgstr "Van kerete"
 
 #: gtk/gtkmenubutton.c:518
->>>>>>> 70cb61fb
 #| msgid "Primary GIcon"
 msgid "Primary"
 msgstr "Elsődleges"
 
-<<<<<<< HEAD
-#: gtk/gtkmenubutton.c:506
-=======
 #: gtk/gtkmenubutton.c:519
->>>>>>> 70cb61fb
 #| msgid "Whether the button has a frame"
 msgid "Whether the menubutton acts as a primary menu"
 msgstr "A menügomb elsődleges menüként viselkedik-e"
@@ -4765,19 +4556,11 @@
 msgid "The second child"
 msgstr "A második gyermek"
 
-<<<<<<< HEAD
-#: gtk/gtkpasswordentry.c:468
-msgid "Show Peek Icon"
-msgstr "Kukucskálás ikon megjelenítése"
-
-#: gtk/gtkpasswordentry.c:469
-=======
 #: gtk/gtkpasswordentry.c:491
 msgid "Show Peek Icon"
 msgstr "Kukucskálás ikon megjelenítése"
 
 #: gtk/gtkpasswordentry.c:492
->>>>>>> 70cb61fb
 msgid "Whether to show an icon for revealing the content"
 msgstr "Megjelenjen-e a tartalmat felfedő ikon"
 
@@ -6712,11 +6495,7 @@
 "javasolt. A Pango előre meghatároz bizonyos arányokat, mint például a "
 "PANGO_SCALE_X_LARGE"
 
-<<<<<<< HEAD
-#: gtk/gtktexttag.c:468 gtk/gtktextview.c:917
-=======
 #: gtk/gtktexttag.c:476 gtk/gtktextview.c:923
->>>>>>> 70cb61fb
 msgid "Left, right, or center justification"
 msgstr "Balra, jobbra vagy középre igazítás"
 
@@ -6733,11 +6512,7 @@
 msgid "Left margin"
 msgstr "Bal oldali margó"
 
-<<<<<<< HEAD
-#: gtk/gtktexttag.c:501 gtk/gtktextview.c:937
-=======
 #: gtk/gtktexttag.c:509 gtk/gtktextview.c:943
->>>>>>> 70cb61fb
 msgid "Width of the left margin in pixels"
 msgstr "A bal margó szélessége, képpontokban megadva"
 
@@ -6745,17 +6520,6 @@
 msgid "Right margin"
 msgstr "Jobb oldali margó"
 
-<<<<<<< HEAD
-#: gtk/gtktexttag.c:516 gtk/gtktextview.c:956
-msgid "Width of the right margin in pixels"
-msgstr "A jobb margó szélessége, képpontokban megadva"
-
-#: gtk/gtktexttag.c:530 gtk/gtktextview.c:1006
-msgid "Indent"
-msgstr "Behúzás"
-
-#: gtk/gtktexttag.c:531 gtk/gtktextview.c:1007
-=======
 #: gtk/gtktexttag.c:524 gtk/gtktextview.c:962
 msgid "Width of the right margin in pixels"
 msgstr "A jobb margó szélessége, képpontokban megadva"
@@ -6765,7 +6529,6 @@
 msgstr "Behúzás"
 
 #: gtk/gtktexttag.c:539 gtk/gtktextview.c:1013
->>>>>>> 70cb61fb
 msgid "Amount to indent the paragraph, in pixels"
 msgstr "A bekezdés behúzása, képpontokban megadva"
 
@@ -6781,11 +6544,7 @@
 msgid "Pixels above lines"
 msgstr "Vonalak feletti képpontok"
 
-<<<<<<< HEAD
-#: gtk/gtktexttag.c:563 gtk/gtktextview.c:851
-=======
 #: gtk/gtktexttag.c:571 gtk/gtktextview.c:857
->>>>>>> 70cb61fb
 msgid "Pixels of blank space above paragraphs"
 msgstr "A bekezdések feletti üres terület, képpontokban megadva"
 
@@ -6793,11 +6552,7 @@
 msgid "Pixels below lines"
 msgstr "Vonalak alatti képpontok"
 
-<<<<<<< HEAD
-#: gtk/gtktexttag.c:578 gtk/gtktextview.c:864
-=======
 #: gtk/gtktexttag.c:586 gtk/gtktextview.c:870
->>>>>>> 70cb61fb
 msgid "Pixels of blank space below paragraphs"
 msgstr "A bekezdések alatti üres terület, képpontokban megadva"
 
@@ -6805,11 +6560,7 @@
 msgid "Pixels inside wrap"
 msgstr "Tördelésen belüli képpontok"
 
-<<<<<<< HEAD
-#: gtk/gtktexttag.c:593 gtk/gtktextview.c:877
-=======
 #: gtk/gtktexttag.c:601 gtk/gtktextview.c:883
->>>>>>> 70cb61fb
 msgid "Pixels of blank space between wrapped lines in a paragraph"
 msgstr "A bekezdés áttördelt sorai közötti üres terület, képpontokban megadva"
 
@@ -6855,20 +6606,12 @@
 msgid "Color of strikethrough for this text"
 msgstr "Ezen szöveg áthúzásának színe"
 
-<<<<<<< HEAD
-#: gtk/gtktexttag.c:699 gtk/gtktextview.c:903
-=======
 #: gtk/gtktexttag.c:722 gtk/gtktextview.c:909
->>>>>>> 70cb61fb
 msgid ""
 "Whether to wrap lines never, at word boundaries, or at character boundaries"
 msgstr "A sorok tördelésének módja: soha, szóhatárokon, karakterhatárokon"
 
-<<<<<<< HEAD
-#: gtk/gtktexttag.c:713 gtk/gtktextview.c:1020
-=======
 #: gtk/gtktexttag.c:736 gtk/gtktextview.c:1026
->>>>>>> 70cb61fb
 msgid "Custom tabs for this text"
 msgstr "A szöveg egyedi lapjai"
 
@@ -7158,81 +6901,6 @@
 msgid "Whether this tag affects insertion of hyphens"
 msgstr "A címke befolyásolja-e a kötőjelek beszúrását"
 
-<<<<<<< HEAD
-#: gtk/gtktextview.c:850
-msgid "Pixels Above Lines"
-msgstr "Sorok feletti képpontok"
-
-#: gtk/gtktextview.c:863
-msgid "Pixels Below Lines"
-msgstr "Sorok alatti képpontok"
-
-#: gtk/gtktextview.c:876
-msgid "Pixels Inside Wrap"
-msgstr "Tördelésen belüli képpontok"
-
-#: gtk/gtktextview.c:902
-msgid "Wrap Mode"
-msgstr "Sortördelés módja"
-
-#: gtk/gtktextview.c:936
-msgid "Left Margin"
-msgstr "Bal oldali margó"
-
-#: gtk/gtktextview.c:955
-msgid "Right Margin"
-msgstr "Jobb oldali margó"
-
-#: gtk/gtktextview.c:974
-msgid "Top Margin"
-msgstr "Felső margó"
-
-#: gtk/gtktextview.c:975
-msgid "Height of the top margin in pixels"
-msgstr "A felső margó magassága képpontokban megadva"
-
-#: gtk/gtktextview.c:993
-msgid "Bottom Margin"
-msgstr "Alsó margó"
-
-#: gtk/gtktextview.c:994
-msgid "Height of the bottom margin in pixels"
-msgstr "Az alsó margó magassága képpontokban megadva"
-
-#: gtk/gtktextview.c:1032
-msgid "Cursor Visible"
-msgstr "Kurzor látható"
-
-#: gtk/gtktextview.c:1033
-msgid "If the insertion cursor is shown"
-msgstr "A beszúrási kurzor látható-e"
-
-#: gtk/gtktextview.c:1045
-msgid "Buffer"
-msgstr "Puffer"
-
-#: gtk/gtktextview.c:1046
-msgid "The buffer which is displayed"
-msgstr "A megjelenített puffer"
-
-#: gtk/gtktextview.c:1059
-msgid "Whether entered text overwrites existing contents"
-msgstr "A beírt szöveg felülírja-e a meglévő tartalmat"
-
-#: gtk/gtktextview.c:1071
-msgid "Accepts tab"
-msgstr "Tabulátor elfogadása"
-
-#: gtk/gtktextview.c:1072
-msgid "Whether Tab will result in a tab character being entered"
-msgstr "A Tab gomb megnyomása tabulátor karakter beírását eredményezi-e"
-
-#: gtk/gtktextview.c:1139
-msgid "Monospace"
-msgstr "Rögzített szélességű"
-
-#: gtk/gtktextview.c:1140
-=======
 #: gtk/gtktexttag.c:1095
 #, fuzzy
 #| msgid "transform"
@@ -7342,7 +7010,6 @@
 msgstr "Rögzített szélességű"
 
 #: gtk/gtktextview.c:1146
->>>>>>> 70cb61fb
 msgid "Whether to use a monospace font"
 msgstr "Használjon-e rögzített szélességű betűkészletet"
 
@@ -7358,21 +7025,6 @@
 msgid "The toggle button whose group this widget belongs to."
 msgstr "A kapcsológomb, amelynek a csoportjához ez a felületi elem tartozik."
 
-<<<<<<< HEAD
-#: gtk/gtktreeexpander.c:513
-msgid "The child widget with the actual contents"
-msgstr "A tényleges tartalmat tároló gyermek felületi elem"
-
-#: gtk/gtktreeexpander.c:525
-msgid "The item held by this expander's row"
-msgstr "A kiterjesztő sorában tárolt elem"
-
-#: gtk/gtktreeexpander.c:536
-msgid "List row"
-msgstr "Listasor"
-
-#: gtk/gtktreeexpander.c:537
-=======
 #: gtk/gtktreeexpander.c:533
 msgid "The child widget with the actual contents"
 msgstr "A tényleges tartalmat tároló gyermek felületi elem"
@@ -7386,7 +7038,6 @@
 msgstr "Listasor"
 
 #: gtk/gtktreeexpander.c:557
->>>>>>> 70cb61fb
 msgid "The list row to track for expander state"
 msgstr "A kiterjesztő állapotának követésére használandó listasor"
 
