--- conflicted
+++ resolved
@@ -259,13 +259,8 @@
  * If the widget uses a [class@Gtk.LayoutManager], `GtkWidget` supports
  * a custom `<layout>` element, used to define layout properties:
  *
-<<<<<<< HEAD
- * |[<!-- language="xml" -->
- * <object class="MyGrid" id="grid1">
-=======
  * ```xml
  * <object class="GtkGrid" id="my_grid">
->>>>>>> 39005461
  *   <child>
  *     <object class="GtkLabel" id="label1">
  *       <property name="label">Description</property>
@@ -293,11 +288,7 @@
  * `GtkWidget` allows style information such as style classes to
  * be associated with widgets, using the custom `<style>` element:
  *
-<<<<<<< HEAD
- * |[<!-- language="xml" -->
-=======
  * ```xml
->>>>>>> 39005461
  * <object class="GtkButton" id="button1">
  *   <style>
  *     <class name="my-special-button-class"/>
@@ -309,11 +300,7 @@
  * `GtkWidget` allows defining accessibility information, such as properties,
  * relations, and states, using the custom `<accessibility>` element:
  *
-<<<<<<< HEAD
- * |[<!-- language="xml" -->
-=======
  * ```xml
->>>>>>> 39005461
  * <object class="GtkButton" id="button1">
  *   <accessibility>
  *     <property name="label">Download</property>
@@ -334,25 +321,11 @@
  * The interface description semantics expected in composite template descriptions
  * is slightly different from regular [class@Gtk.Builder] XML.
  *
-<<<<<<< HEAD
- * Unlike regular interface descriptions, gtk_widget_class_set_template() will
-=======
  * Unlike regular interface descriptions, [method@Gtk.WidgetClass.set_template] will
->>>>>>> 39005461
  * expect a `<template>` tag as a direct child of the toplevel `<interface>`
  * tag. The `<template>` tag must specify the “class” attribute which must be
  * the type name of the widget. Optionally, the “parent” attribute may be
  * specified to specify the direct parent type of the widget type, this is
-<<<<<<< HEAD
- * ignored by the GtkBuilder but required for Glade to introspect what kind
- * of properties and internal children exist for a given type when the actual
- * type does not exist.
- *
- * The XML which is contained inside the `<template>` tag behaves as if it were
- * added to the `<object>` tag defining @widget itself. You may set properties
- * on @widget by inserting `<property>` tags into the `<template>` tag, and also
- * add `<child>` tags to add children and extend @widget in the normal way you
-=======
  * ignored by `GtkBuilder` but required for UI design tools like
  * [Glade](https://glade.gnome.org/) to introspect what kind of properties and
  * internal children exist for a given type when the actual type does not exist.
@@ -361,7 +334,6 @@
  * added to the `<object>` tag defining the widget itself. You may set properties
  * on a widget by inserting `<property>` tags into the `<template>` tag, and also
  * add `<child>` tags to add children and extend a widget in the normal way you
->>>>>>> 39005461
  * would with `<object>` tags.
  *
  * Additionally, `<object>` tags can also be added before and after the initial
@@ -369,15 +341,9 @@
  * which might be referenced by other widgets declared as children of the
  * `<template>` tag.
  *
-<<<<<<< HEAD
- * An example of a GtkBuilder Template Definition:
- *
- * |[<!-- language="xml" -->
-=======
  * An example of a template definition:
  *
  * ```xml
->>>>>>> 39005461
  * <interface>
  *   <template class="FooWidget" parent="GtkBox">
  *     <property name="orientation">horizontal</property>
@@ -2454,34 +2420,29 @@
   priv->at_context = gtk_accessible_get_at_context (GTK_ACCESSIBLE (widget));
 }
 
-<<<<<<< HEAD
+static void
+gtk_widget_root_at_context (GtkWidget *self)
+{
+  GtkWidgetPrivate *priv = gtk_widget_get_instance_private (self);
+  GtkAccessibleRole role = priv->accessible_role;
+
+  if (priv->at_context == NULL)
+    return;
+
+  /* Reset the accessible role to its current value */
+  if (role == GTK_ACCESSIBLE_ROLE_WIDGET)
+    {
+      GtkWidgetClassPrivate *class_priv = GTK_WIDGET_GET_CLASS (self)->priv;
+
+      role = class_priv->accessible_role;
+    }
+
+  gtk_at_context_set_accessible_role (priv->at_context, role);
+  gtk_at_context_set_display (priv->at_context, gtk_root_get_display (priv->root));
+}
+
 void
 gtk_widget_realize_at_context (GtkWidget *self)
-=======
-static void
-gtk_widget_root_at_context (GtkWidget *self)
->>>>>>> 39005461
-{
-  GtkWidgetPrivate *priv = gtk_widget_get_instance_private (self);
-  GtkAccessibleRole role = priv->accessible_role;
-
-  if (priv->at_context == NULL)
-    return;
-
-  /* Reset the accessible role to its current value */
-  if (role == GTK_ACCESSIBLE_ROLE_WIDGET)
-    {
-      GtkWidgetClassPrivate *class_priv = GTK_WIDGET_GET_CLASS (self)->priv;
-
-      role = class_priv->accessible_role;
-    }
-
-  gtk_at_context_set_accessible_role (priv->at_context, role);
-  gtk_at_context_set_display (priv->at_context, gtk_root_get_display (priv->root));
-}
-
-void
-gtk_widget_realize_at_context (GtkWidget *self)
 {
   GtkWidgetPrivate *priv = gtk_widget_get_instance_private (self);
 
@@ -2532,11 +2493,8 @@
   if (priv->layout_manager)
     gtk_layout_manager_set_root (priv->layout_manager, priv->root);
 
-<<<<<<< HEAD
-=======
   gtk_widget_root_at_context (widget);
 
->>>>>>> 39005461
   GTK_WIDGET_GET_CLASS (widget)->root (widget);
 
   if (!GTK_IS_ROOT (widget))
