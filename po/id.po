--- conflicted
+++ resolved
@@ -12,17 +12,10 @@
 #
 msgid ""
 msgstr ""
-<<<<<<< HEAD
-"Project-Id-Version: gtk gtk-4-12\n"
-"Report-Msgid-Bugs-To: https://gitlab.gnome.org/GNOME/gtk/-/issues/\n"
-"POT-Creation-Date: 2023-09-07 16:59+0000\n"
-"PO-Revision-Date: 2023-09-09 22:04+0700\n"
-=======
 "Project-Id-Version: gtk main\n"
 "Report-Msgid-Bugs-To: https://gitlab.gnome.org/GNOME/gtk/-/issues/\n"
 "POT-Creation-Date: 2023-08-12 21:23+0000\n"
 "PO-Revision-Date: 2023-08-13 20:41+0700\n"
->>>>>>> a45b66e1
 "Last-Translator: Andika Triwidada <andika@gmail.com>\n"
 "Language-Team: Indonesian <gnome-l10n-id@googlegroups.com>\n"
 "Language: id\n"
@@ -144,11 +137,7 @@
 
 #. translators: This is about OpenGL backend names, like
 #. * "Trying to use X11 GLX, but EGL is already in use"
-<<<<<<< HEAD
-#: gdk/gdkglcontext.c:1864
-=======
 #: gdk/gdkglcontext.c:1863
->>>>>>> a45b66e1
 #, c-format
 msgid "Trying to use %s, but %s is already in use"
 msgstr "Mencoba menggunakan %s, tetapi %s sudah digunakan"
@@ -580,7 +569,7 @@
 #: gdk/macos/gdkmacospasteboard.c:211 gdk/wayland/gdkclipboard-wayland.c:240
 #: gdk/wayland/gdkdrop-wayland.c:207 gdk/wayland/gdkprimary-wayland.c:343
 #: gdk/win32/gdkdrop-win32.c:1018 gdk/win32/gdkdrop-win32.c:1063
-#: gdk/x11/gdkclipboard-x11.c:807 gdk/x11/gdkdrop-x11.c:235
+#: gdk/x11/gdkclipboard-x11.c:805 gdk/x11/gdkdrop-x11.c:235
 msgid "No compatible transfer format found"
 msgstr "Tidak ditemukan format transfer yang kompatibel"
 
@@ -795,11 +784,11 @@
 msgid_plural "Opening %d Items"
 msgstr[0] "Membuka %d Butir"
 
-#: gdk/x11/gdkclipboard-x11.c:477
+#: gdk/x11/gdkclipboard-x11.c:475
 msgid "Clipboard manager could not store selection."
 msgstr "Manajer papan klip tidak dapat menyimpan pilihan."
 
-#: gdk/x11/gdkclipboard-x11.c:657
+#: gdk/x11/gdkclipboard-x11.c:655
 msgid "Cannot store clipboard. No clipboard manager is active."
 msgstr ""
 "Tidak dapat menyimpan papan klip. Tidak ada manajer papan klip yang aktif."
@@ -1067,21 +1056,13 @@
 msgstr "Pilih Warna"
 
 #: gtk/deprecated/gtkcolorbutton.c:502 gtk/gtkcolorchooserwidget.c:313
-<<<<<<< HEAD
-#: gtk/gtkcolordialogbutton.c:335
-=======
 #: gtk/gtkcolordialogbutton.c:302
->>>>>>> a45b66e1
 #, c-format
 msgid "Red %d%%, Green %d%%, Blue %d%%, Alpha %d%%"
 msgstr "Merah %d%%, Hijau %d%%, Biru %d%%, Alfa %d%%"
 
 #: gtk/deprecated/gtkcolorbutton.c:508 gtk/gtkcolorchooserwidget.c:319
-<<<<<<< HEAD
-#: gtk/gtkcolordialogbutton.c:341
-=======
 #: gtk/gtkcolordialogbutton.c:308
->>>>>>> a45b66e1
 #, c-format
 msgid "Red %d%%, Green %d%%, Blue %d%%"
 msgstr "Merah %d%%, Hijau %d%%, Biru %d%%"
@@ -1096,19 +1077,11 @@
 msgstr "Pilih Fonta"
 
 #: gtk/deprecated/gtkfontbutton.c:597 gtk/gtkfilechooserwidget.c:3871
-<<<<<<< HEAD
-#: gtk/gtkfontdialogbutton.c:126 gtk/inspector/visual.ui:169
-msgid "Font"
-msgstr "Fonta"
-
-#: gtk/deprecated/gtkfontbutton.c:1152 gtk/gtkfontdialogbutton.c:652
-=======
 #: gtk/gtkfontdialogbutton.c:115 gtk/inspector/visual.ui:169
 msgid "Font"
 msgstr "Fonta"
 
 #: gtk/deprecated/gtkfontbutton.c:1152 gtk/gtkfontdialogbutton.c:614
->>>>>>> a45b66e1
 msgctxt "font"
 msgid "None"
 msgstr "Nihil"
@@ -2260,11 +2233,7 @@
 msgid "_Save"
 msgstr "_Simpan"
 
-<<<<<<< HEAD
-#: gtk/gtkfilechoosernativequartz.c:344 gtk/ui/gtkfilechooserwidget.ui:288
-=======
 #: gtk/gtkfilechoosernativequartz.c:340 gtk/ui/gtkfilechooserwidget.ui:288
->>>>>>> a45b66e1
 msgid "Select which types of files are shown"
 msgstr "Pilih jenis berkas yang ingin ditampilkan"
 
@@ -2336,11 +2305,7 @@
 msgstr "Jika Anda menghapus suatu butir, itu akan hilang selamanya."
 
 #: gtk/gtkfilechooserwidget.c:1185 gtk/gtkfilechooserwidget.c:1815
-<<<<<<< HEAD
-#: gtk/gtklabel.c:5695 gtk/gtktext.c:6145 gtk/gtktextview.c:9018
-=======
 #: gtk/gtklabel.c:5695 gtk/gtktext.c:6125 gtk/gtktextview.c:9018
->>>>>>> a45b66e1
 msgid "_Delete"
 msgstr "_Hapus"
 
@@ -2481,11 +2446,7 @@
 msgid "Audio"
 msgstr "Audio"
 
-<<<<<<< HEAD
-#: gtk/gtkfilechooserwidget.c:3872 gtk/gtkfilefilter.c:1032
-=======
 #: gtk/gtkfilechooserwidget.c:3872 gtk/gtkfilefilter.c:1035
->>>>>>> a45b66e1
 msgid "Image"
 msgstr "Citra"
 
@@ -2596,11 +2557,7 @@
 msgid "Select a Folder"
 msgstr "Pilih Folder"
 
-<<<<<<< HEAD
-#: gtk/gtkfilefilter.c:1045
-=======
 #: gtk/gtkfilefilter.c:1048
->>>>>>> a45b66e1
 msgid "Unspecified"
 msgstr "Tidak dinyatakan"
 
@@ -2688,21 +2645,6 @@
 msgid "Close the infobar"
 msgstr "Tutup bilah info"
 
-<<<<<<< HEAD
-#: gtk/gtklabel.c:5692 gtk/gtktext.c:6133 gtk/gtktextview.c:9006
-msgid "Cu_t"
-msgstr "Po_tong"
-
-#: gtk/gtklabel.c:5693 gtk/gtktext.c:6137 gtk/gtktextview.c:9010
-msgid "_Copy"
-msgstr "_Salin"
-
-#: gtk/gtklabel.c:5694 gtk/gtktext.c:6141 gtk/gtktextview.c:9014
-msgid "_Paste"
-msgstr "Tem_pel"
-
-#: gtk/gtklabel.c:5700 gtk/gtktext.c:6154 gtk/gtktextview.c:9039
-=======
 #: gtk/gtklabel.c:5692 gtk/gtktext.c:6113 gtk/gtktextview.c:9006
 msgid "Cu_t"
 msgstr "Po_tong"
@@ -2716,7 +2658,6 @@
 msgstr "Tem_pel"
 
 #: gtk/gtklabel.c:5700 gtk/gtktext.c:6134 gtk/gtktextview.c:9039
->>>>>>> a45b66e1
 msgid "Select _All"
 msgstr "Pilih Semu_a"
 
@@ -2930,11 +2871,7 @@
 msgid "Next tab"
 msgstr "Tab selanjutnya"
 
-<<<<<<< HEAD
-#: gtk/gtknotebook.c:4331 gtk/gtknotebook.c:6541
-=======
 #: gtk/gtknotebook.c:4331 gtk/gtknotebook.c:6539
->>>>>>> a45b66e1
 #, c-format
 msgid "Page %u"
 msgstr "Halaman %u"
@@ -3668,11 +3605,7 @@
 msgid "Sidebar"
 msgstr "Bilah sisi"
 
-<<<<<<< HEAD
-#: gtk/gtktext.c:6159 gtk/gtktextview.c:9044
-=======
 #: gtk/gtktext.c:6139 gtk/gtktextview.c:9044
->>>>>>> a45b66e1
 msgid "Insert _Emoji"
 msgstr "Sisipkan _Emoji"
 
@@ -3739,19 +3672,11 @@
 #: gtk/inspector/a11y.ui:99 gtk/inspector/misc-info.ui:296
 msgid "Bounds"
 msgstr "Batas"
-<<<<<<< HEAD
 
 #: gtk/inspector/a11y.ui:125
 msgid "Object Path"
 msgstr "Path Objek"
 
-=======
-
-#: gtk/inspector/a11y.ui:125
-msgid "Object Path"
-msgstr "Path Objek"
-
->>>>>>> a45b66e1
 #: gtk/inspector/a11y.ui:164
 msgid "Attribute"
 msgstr "Atribut"
@@ -6277,11 +6202,7 @@
 
 #: gtk/ui/gtkfontchooserwidget.ui:77
 msgid "Filters"
-<<<<<<< HEAD
-msgstr "Tapis"
-=======
 msgstr "Penyaring"
->>>>>>> a45b66e1
 
 #: gtk/ui/gtkfontchooserwidget.ui:89
 msgid "Filter by"
@@ -7258,11 +7179,7 @@
 #: tools/gtk-builder-tool-enumerate.c:56 tools/gtk-builder-tool-preview.c:179
 #: tools/gtk-builder-tool-preview.c:180 tools/gtk-builder-tool-screenshot.c:360
 #: tools/gtk-builder-tool-simplify.c:2529 tools/gtk-builder-tool-validate.c:261
-<<<<<<< HEAD
-#: tools/gtk-rendernode-tool-info.c:200 tools/gtk-rendernode-tool-show.c:102
-=======
 #: tools/gtk-rendernode-tool-info.c:208 tools/gtk-rendernode-tool-show.c:102
->>>>>>> a45b66e1
 msgid "FILE"
 msgstr "BERKAS"
 
@@ -7283,11 +7200,7 @@
 #: tools/gtk-builder-tool-preview.c:136
 #, c-format
 msgid "Objects of type %s can't be previewed\n"
-<<<<<<< HEAD
-msgstr "Objek bertipe %s tak bisa dipratinjau\n"
-=======
 msgstr "Objek bertipe %s tidak bisa dipratinjau\n"
->>>>>>> a45b66e1
 
 #: tools/gtk-builder-tool-preview.c:178
 msgid "Preview only the named object"
@@ -7327,11 +7240,7 @@
 #: tools/gtk-builder-tool-screenshot.c:244
 #, c-format
 msgid "Objects of type %s can't be screenshot\n"
-<<<<<<< HEAD
-msgstr "Objek bertipe %s tak bisa dicuplik layar\n"
-=======
 msgstr "Objek bertipe %s tidak bisa dicuplik layarnya\n"
->>>>>>> a45b66e1
 
 #: tools/gtk-builder-tool-screenshot.c:298
 #, c-format
@@ -7344,11 +7253,7 @@
 "File %s exists.\n"
 "Use --force to overwrite.\n"
 msgstr ""
-<<<<<<< HEAD
-"Berkas %s sudah ada.\n"
-=======
 "Berkas \"%s\" sudah ada.\n"
->>>>>>> a45b66e1
 "Gunakan --force untuk menimpa.\n"
 
 #: tools/gtk-builder-tool-screenshot.c:332
@@ -7382,11 +7287,7 @@
 
 #: tools/gtk-builder-tool-screenshot.c:378
 msgid "Render a .ui file to an image."
-<<<<<<< HEAD
-msgstr "Merender suatu berkas .ui ke suatu gambar."
-=======
 msgstr "Merender sebuah berkas .ui ke suatu gambar."
->>>>>>> a45b66e1
 
 #: tools/gtk-builder-tool-screenshot.c:397
 #, c-format
@@ -7402,18 +7303,11 @@
 "\n"
 
 #: tools/gtk-builder-tool-simplify.c:658
-<<<<<<< HEAD
 #, c-format
 msgid "Property %s not found"
 msgstr "Properti %s tidak ditemukan"
 
 #: tools/gtk-builder-tool-simplify.c:661
-=======
-#, c-format
-msgid "Property %s not found"
-msgstr "Properti %s tidak ditemukan"
-
-#: tools/gtk-builder-tool-simplify.c:661
 #, c-format
 msgid "Packing property %s not found"
 msgstr "Properti packing %s tidak ditemukan"
@@ -7434,47 +7328,17 @@
 msgstr "%s hanya menerima tiga anak"
 
 #: tools/gtk-builder-tool-simplify.c:2455
->>>>>>> a45b66e1
-#, c-format
-msgid "Packing property %s not found"
-msgstr "Properti packing %s tidak ditemukan"
-
-<<<<<<< HEAD
-#: tools/gtk-builder-tool-simplify.c:664
-=======
+#, c-format
+msgid "Can’t load “%s”: %s\n"
+msgstr "Tak bisa memuat berkas “%s”: %s\n"
+
 #: tools/gtk-builder-tool-simplify.c:2466
 #: tools/gtk-builder-tool-simplify.c:2472
 #: tools/gtk-builder-tool-simplify.c:2478
->>>>>>> a45b66e1
-#, c-format
-msgid "Cell property %s not found"
-msgstr "Properti sel %s tidak ditemukan"
-
-<<<<<<< HEAD
-#: tools/gtk-builder-tool-simplify.c:667
-#, c-format
-msgid "Layout property %s not found"
-msgstr "Properti tata letak %s tidak ditemukan"
-
-#: tools/gtk-builder-tool-simplify.c:1397
-#, c-format
-msgid "%s only accepts three children"
-msgstr "%s hanya menerima tiga anak"
-
-#: tools/gtk-builder-tool-simplify.c:2455
-#, c-format
-msgid "Can’t load “%s”: %s\n"
-msgstr "Tak bisa memuat berkas “%s”: %s\n"
-
-#: tools/gtk-builder-tool-simplify.c:2466
-#: tools/gtk-builder-tool-simplify.c:2472
-#: tools/gtk-builder-tool-simplify.c:2478
 #, c-format
 msgid "Can’t parse “%s”: %s\n"
 msgstr "Tak bisa mengurai berkas “%s”: %s\n"
 
-=======
->>>>>>> a45b66e1
 #: tools/gtk-builder-tool-simplify.c:2504
 #, c-format
 msgid "Failed to read “%s”: %s\n"
@@ -7514,11 +7378,7 @@
 #: tools/gtk-builder-tool-validate.c:167
 #, c-format
 msgid "Failed to create an instance of the template type %s\n"
-<<<<<<< HEAD
-msgstr "Gagal membuat suatu instansi dari templat tipe %s\n"
-=======
 msgstr "Gagal membuat suatu instansi dari templat bertipe %s\n"
->>>>>>> a45b66e1
 
 #: tools/gtk-builder-tool-validate.c:276
 msgid "Validate the file."
@@ -7595,22 +7455,6 @@
 "\n"
 msgstr ""
 "Cara pakai:\n"
-<<<<<<< HEAD
-"  gtk-builder-tool [PERINTAH] [OPSI…]BERKAS\n"
-"\n"
-"Melakukan berbagai tugas pada berkas .ui GtkBuilder.\n"
-"\n"
-"Perintah:\n"
-"  validate           Validasikan berkas\n"
-"  simplify    Sederhanakan berkas\n"
-"  enumerate          Tampilkan daftar semua objek bernama\n"
-"  preview     Pratinjau berkas\n"
-"  screenshot   Ambil cuplikan layar dari berkas\n"
-"\n"
-"\n"
-
-#: tools/gtk-rendernode-tool-info.c:177
-=======
 "  gtk4-render-tool [PERINTAH] [OPSI…] BERKAS\n"
 "\n"
 "Melakukan berbagai tugas pada simpul-simpul render GTK.\n"
@@ -7622,61 +7466,36 @@
 "\n"
 
 #: tools/gtk-rendernode-tool-info.c:185
->>>>>>> a45b66e1
 #, c-format
 msgid "Number of nodes: %u\n"
 msgstr "Cacah simpul: %u\n"
 
-<<<<<<< HEAD
-#: tools/gtk-rendernode-tool-info.c:184
-=======
 #: tools/gtk-rendernode-tool-info.c:192
->>>>>>> a45b66e1
 #, c-format
 msgid "Depth: %u\n"
 msgstr "Kedalaman: %u\n"
 
-<<<<<<< HEAD
-#: tools/gtk-rendernode-tool-info.c:187
-=======
 #: tools/gtk-rendernode-tool-info.c:195
->>>>>>> a45b66e1
 #, c-format
 msgid "Bounds: %g x %g\n"
 msgstr "Batas: %g x %g\n"
 
-<<<<<<< HEAD
-#: tools/gtk-rendernode-tool-info.c:188
-=======
 #: tools/gtk-rendernode-tool-info.c:196
->>>>>>> a45b66e1
 #, c-format
 msgid "Origin: %g %g\n"
 msgstr "Asal: %g %g\n"
 
-<<<<<<< HEAD
-#: tools/gtk-rendernode-tool-info.c:209
-msgid "Provide information about the render node."
-msgstr "Menyediakan informasi tentang simpul render."
-
-#: tools/gtk-rendernode-tool-info.c:222 tools/gtk-rendernode-tool-show.c:130
-=======
 #: tools/gtk-rendernode-tool-info.c:217
 msgid "Provide information about the render node."
 msgstr "Menyediakan informasi tentang simpul render."
 
 #: tools/gtk-rendernode-tool-info.c:230 tools/gtk-rendernode-tool-show.c:130
->>>>>>> a45b66e1
 #: tools/gtk-rendernode-tool-render.c:225
 #, c-format
 msgid "No .node file specified\n"
 msgstr "Tidak ada berkas .node yang ditentukan\n"
 
-<<<<<<< HEAD
-#: tools/gtk-rendernode-tool-info.c:228
-=======
 #: tools/gtk-rendernode-tool-info.c:236
->>>>>>> a45b66e1
 #, c-format
 msgid "Can only accept a single .node file\n"
 msgstr "Hanya dapat menerima satu berkas .node\n"
@@ -7696,11 +7515,7 @@
 "File %s exists.\n"
 "If you want to overwrite, specify the filename.\n"
 msgstr ""
-<<<<<<< HEAD
-"Berkas %s sudah ada.\n"
-=======
 "Berkas '%s' sudah ada.\n"
->>>>>>> a45b66e1
 "Bila Anda ingin menimpanya, nyatakan nama berkas.\n"
 
 #: tools/gtk-rendernode-tool-render.c:137
