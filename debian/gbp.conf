[DEFAULT]
pristine-tar = True
<<<<<<< HEAD
debian-branch = ubuntu/master
debian-tag = ubuntu/%(version)s
upstream-branch = upstream/latest
=======
debian-branch = debian/master
upstream-branch = upstream/4.8.x
>>>>>>> 93ccbaae
upstream-vcs-tag = %(version)s

[buildpackage]
sign-tags = True

[import-orig]
postimport = dch -v%(version)s New upstream release; git add debian/changelog; debcommit

[pq]
patch-numbers = False<|MERGE_RESOLUTION|>--- conflicted
+++ resolved
@@ -1,13 +1,8 @@
 [DEFAULT]
 pristine-tar = True
-<<<<<<< HEAD
 debian-branch = ubuntu/master
 debian-tag = ubuntu/%(version)s
-upstream-branch = upstream/latest
-=======
-debian-branch = debian/master
 upstream-branch = upstream/4.8.x
->>>>>>> 93ccbaae
 upstream-vcs-tag = %(version)s
 
 [buildpackage]
