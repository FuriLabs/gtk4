/*
 * Copyright © 2018 Benjamin Otte
 *
 * This library is free software; you can redistribute it and/or
 * modify it under the terms of the GNU Lesser General Public
 * License as published by the Free Software Foundation; either
 * version 2.1 of the License, or (at your option) any later version.
 *
 * This library is distributed in the hope that it will be useful,
 * but WITHOUT ANY WARRANTY; without even the implied warranty of
 * MERCHANTABILITY or FITNESS FOR A PARTICULAR PURPOSE.  See the GNU
 * Lesser General Public License for more details.
 *
 * You should have received a copy of the GNU Lesser General Public
 * License along with this library. If not, see <http://www.gnu.org/licenses/>.
 *
 * Authors: Benjamin Otte <otte@gnome.org>
 */

#include "config.h"

#include "gtklistitemwidgetprivate.h"

#include "gtkbinlayout.h"
#include "gtkeventcontrollerfocus.h"
#include "gtkeventcontrollermotion.h"
#include "gtkgestureclick.h"
#include "gtkintl.h"
#include "gtklistitemfactoryprivate.h"
#include "gtklistitemprivate.h"
#include "gtklistbaseprivate.h"
#include "gtkmain.h"
#include "gtkselectionmodel.h"
#include "gtkwidget.h"
#include "gtkwidgetprivate.h"

typedef struct _GtkListItemWidgetPrivate GtkListItemWidgetPrivate;
struct _GtkListItemWidgetPrivate
{
  GtkListItemFactory *factory;
  GtkListItem *list_item;

  GObject *item;
  guint position;
  gboolean selected;
  gboolean single_click_activate;
};

enum {
  PROP_0,
  PROP_FACTORY,
  PROP_SINGLE_CLICK_ACTIVATE,

  N_PROPS
};

enum
{
  ACTIVATE_SIGNAL,
  LAST_SIGNAL
};

G_DEFINE_TYPE_WITH_PRIVATE (GtkListItemWidget, gtk_list_item_widget, GTK_TYPE_WIDGET)

static GParamSpec *properties[N_PROPS] = { NULL, };
static guint signals[LAST_SIGNAL] = { 0 };

static void
gtk_list_item_widget_activate_signal (GtkListItemWidget *self)
{
  GtkListItemWidgetPrivate *priv = gtk_list_item_widget_get_instance_private (self);

  if (priv->list_item && !priv->list_item->activatable)
    return;

  gtk_widget_activate_action (GTK_WIDGET (self),
                              "list.activate-item",
                              "u",
                              priv->position);
}

static gboolean
gtk_list_item_widget_focus (GtkWidget        *widget,
                            GtkDirectionType  direction)
{
  GtkWidget *child, *focus_child;

  /* The idea of this function is the following:
   * 1. If any child can take focus, do not ever attempt
   *    to take focus.
   * 2. Otherwise, if this item is selectable or activatable,
   *    allow focusing this widget.
   *
   * This makes sure every item in a list is focusable for
   * activation and selection handling, but no useless widgets
   * get focused and moving focus is as fast as possible.
   */

  focus_child = gtk_widget_get_focus_child (widget);
  if (focus_child && gtk_widget_child_focus (focus_child, direction))
    return TRUE;

  for (child = focus_child ? gtk_widget_get_next_sibling (focus_child)
                           : gtk_widget_get_first_child (widget);
       child;
       child = gtk_widget_get_next_sibling (child))
    {
      if (gtk_widget_child_focus (child, direction))
        return TRUE;
    }

  if (focus_child)
    return FALSE;

  if (gtk_widget_is_focus (widget))
    return FALSE;

  return gtk_widget_grab_focus (widget);
}

static gboolean
gtk_list_item_widget_grab_focus (GtkWidget *widget)
{
  GtkListItemWidget *self = GTK_LIST_ITEM_WIDGET (widget);
  GtkListItemWidgetPrivate *priv = gtk_list_item_widget_get_instance_private (self);
  GtkWidget *child;

  for (child = gtk_widget_get_first_child (widget);
       child;
       child = gtk_widget_get_next_sibling (child))
    {
      if (gtk_widget_grab_focus (child))
        return TRUE;
    }

  if (priv->list_item == NULL ||
      !priv->list_item->selectable)
    return FALSE;

  return GTK_WIDGET_CLASS (gtk_list_item_widget_parent_class)->grab_focus (widget);
}

static void
gtk_list_item_widget_setup_func (gpointer object,
                                 gpointer data)
{
  GtkListItemWidget *self = data;
  GtkListItemWidgetPrivate *priv = gtk_list_item_widget_get_instance_private (self);
  GtkListItem *list_item = object;

  priv->list_item = list_item;
  list_item->owner = self;

  if (list_item->child)
    gtk_list_item_widget_add_child (self, list_item->child);

  gtk_list_item_widget_set_activatable (self, list_item->activatable);

  gtk_list_item_do_notify (list_item,
                           priv->item != NULL,
                           priv->position != GTK_INVALID_LIST_POSITION,
                           priv->selected);
}

static void
gtk_list_item_widget_setup_factory (GtkListItemWidget *self)
{
  GtkListItemWidgetPrivate *priv = gtk_list_item_widget_get_instance_private (self);
  GtkListItem *list_item;

  list_item = gtk_list_item_new ();

  gtk_list_item_factory_setup (priv->factory,
                               G_OBJECT (list_item),
                               priv->item != NULL,
                               gtk_list_item_widget_setup_func,
                               self);

  g_assert (priv->list_item == list_item);
}

static void
gtk_list_item_widget_teardown_func (gpointer object,
                                    gpointer data)
{
  GtkListItemWidget *self = data;
  GtkListItemWidgetPrivate *priv = gtk_list_item_widget_get_instance_private (self);
  GtkListItem *list_item = object;

  g_assert (priv->list_item == list_item);

  priv->list_item = NULL;
  list_item->owner = NULL;

  if (list_item->child)
    gtk_list_item_widget_remove_child (self, list_item->child);

  gtk_list_item_widget_set_activatable (self, FALSE);

  gtk_list_item_do_notify (list_item,
                           priv->item != NULL,
                           priv->position != GTK_INVALID_LIST_POSITION,
                           priv->selected);

  gtk_list_item_set_child (list_item, NULL);
}

static void
gtk_list_item_widget_teardown_factory (GtkListItemWidget *self)
{
  GtkListItemWidgetPrivate *priv = gtk_list_item_widget_get_instance_private (self);

  gtk_list_item_factory_teardown (priv->factory,
                                  G_OBJECT (priv->list_item),
                                  priv->item != NULL,
                                  gtk_list_item_widget_teardown_func,
                                  self);

  g_assert (priv->list_item == NULL);
}

static void
gtk_list_item_widget_root (GtkWidget *widget)
{
  GtkListItemWidget *self = GTK_LIST_ITEM_WIDGET (widget);
  GtkListItemWidgetPrivate *priv = gtk_list_item_widget_get_instance_private (self);

  GTK_WIDGET_CLASS (gtk_list_item_widget_parent_class)->root (widget);

  if (priv->factory)
    gtk_list_item_widget_setup_factory (self);
}

static void
gtk_list_item_widget_unroot (GtkWidget *widget)
{
  GtkListItemWidget *self = GTK_LIST_ITEM_WIDGET (widget);
  GtkListItemWidgetPrivate *priv = gtk_list_item_widget_get_instance_private (self);

  GTK_WIDGET_CLASS (gtk_list_item_widget_parent_class)->unroot (widget);

  if (priv->list_item)
    gtk_list_item_widget_teardown_factory (self);
}

static void
gtk_list_item_widget_set_property (GObject      *object,
                                   guint         property_id,
                                   const GValue *value,
                                   GParamSpec   *pspec)
{
  GtkListItemWidget *self = GTK_LIST_ITEM_WIDGET (object);

  switch (property_id)
    {
    case PROP_FACTORY:
      gtk_list_item_widget_set_factory (self, g_value_get_object (value));
      break;

    case PROP_SINGLE_CLICK_ACTIVATE:
      gtk_list_item_widget_set_single_click_activate (self, g_value_get_boolean (value));
      break;

    default:
      G_OBJECT_WARN_INVALID_PROPERTY_ID (object, property_id, pspec);
      break;
    }
}

static void
gtk_list_item_widget_dispose (GObject *object)
{
  GtkListItemWidget *self = GTK_LIST_ITEM_WIDGET (object);
  GtkListItemWidgetPrivate *priv = gtk_list_item_widget_get_instance_private (self);

  g_assert (priv->list_item == NULL);

  g_clear_object (&priv->item);
  g_clear_object (&priv->factory);

  G_OBJECT_CLASS (gtk_list_item_widget_parent_class)->dispose (object);
}

static void
gtk_list_item_widget_select_action (GtkWidget  *widget,
                                    const char *action_name,
                                    GVariant   *parameter)
{
  GtkListItemWidget *self = GTK_LIST_ITEM_WIDGET (widget);
  GtkListItemWidgetPrivate *priv = gtk_list_item_widget_get_instance_private (self);
  gboolean modify, extend;

  if (priv->list_item && !priv->list_item->selectable)
    return;

  g_variant_get (parameter, "(bb)", &modify, &extend);

  gtk_widget_activate_action (GTK_WIDGET (self),
                              "list.select-item",
                              "(ubb)",
                              priv->position, modify, extend);
}

static void
gtk_list_item_widget_class_init (GtkListItemWidgetClass *klass)
{
  GtkWidgetClass *widget_class = GTK_WIDGET_CLASS (klass);
  GObjectClass *gobject_class = G_OBJECT_CLASS (klass);

  klass->activate_signal = gtk_list_item_widget_activate_signal;

  widget_class->focus = gtk_list_item_widget_focus;
  widget_class->grab_focus = gtk_list_item_widget_grab_focus;
  widget_class->root = gtk_list_item_widget_root;
  widget_class->unroot = gtk_list_item_widget_unroot;

  gobject_class->set_property = gtk_list_item_widget_set_property;
  gobject_class->dispose = gtk_list_item_widget_dispose;

  properties[PROP_FACTORY] =
    g_param_spec_object ("factory", NULL, NULL,
                         GTK_TYPE_LIST_ITEM_FACTORY,
                         G_PARAM_WRITABLE | G_PARAM_EXPLICIT_NOTIFY | G_PARAM_STATIC_STRINGS);

  properties[PROP_SINGLE_CLICK_ACTIVATE] =
    g_param_spec_boolean ("single-click-activate", NULL, NULL,
                          FALSE,
                          G_PARAM_WRITABLE | G_PARAM_EXPLICIT_NOTIFY | G_PARAM_STATIC_STRINGS);

  g_object_class_install_properties (gobject_class, N_PROPS, properties);

  signals[ACTIVATE_SIGNAL] =
    g_signal_new (I_("activate-keybinding"),
                  G_OBJECT_CLASS_TYPE (gobject_class),
                  G_SIGNAL_RUN_FIRST | G_SIGNAL_ACTION,
                  G_STRUCT_OFFSET (GtkListItemWidgetClass, activate_signal),
                  NULL, NULL,
                  NULL,
                  G_TYPE_NONE, 0);

  gtk_widget_class_set_activate_signal (widget_class, signals[ACTIVATE_SIGNAL]);

  /**
   * GtkListItem|listitem.select:
   * @modify: %TRUE to toggle the existing selection, %FALSE to select
   * @extend: %TRUE to extend the selection
   *
   * Changes selection if the item is selectable.
   * If the item is not selectable, nothing happens.
   *
   * This function will emit the list.select-item action and the resulting
   * behavior, in particular the interpretation of @modify and @extend
   * depends on the view containing this listitem. See for example
   * GtkListView|list.select-item or GtkGridView|list.select-item.
   */
  gtk_widget_class_install_action (widget_class,
                                   "listitem.select",
                                   "(bb)",
                                   gtk_list_item_widget_select_action);

  gtk_widget_class_add_binding_signal (widget_class, GDK_KEY_Return, 0,
                                       "activate-keybinding", 0);
  gtk_widget_class_add_binding_signal (widget_class, GDK_KEY_ISO_Enter, 0,
                                       "activate-keybinding", 0);
  gtk_widget_class_add_binding_signal (widget_class, GDK_KEY_KP_Enter, 0,
                                       "activate-keybinding", 0);

  /* note that some of these may get overwritten by child widgets,
   * such as GtkTreeExpander */
  gtk_widget_class_add_binding_action (widget_class, GDK_KEY_space, 0,
                                       "listitem.select", "(bb)", TRUE, FALSE);
  gtk_widget_class_add_binding_action (widget_class, GDK_KEY_space, GDK_CONTROL_MASK,
                                       "listitem.select", "(bb)", TRUE, FALSE);
  gtk_widget_class_add_binding_action (widget_class, GDK_KEY_space, GDK_SHIFT_MASK,
                                       "listitem.select", "(bb)", TRUE, FALSE);
  gtk_widget_class_add_binding_action (widget_class, GDK_KEY_space, GDK_CONTROL_MASK | GDK_SHIFT_MASK,
                                       "listitem.select", "(bb)", TRUE, FALSE);
  gtk_widget_class_add_binding_action (widget_class, GDK_KEY_KP_Space, 0,
                                       "listitem.select", "(bb)", TRUE, FALSE);
  gtk_widget_class_add_binding_action (widget_class, GDK_KEY_KP_Space, GDK_CONTROL_MASK,
                                       "listitem.select", "(bb)", TRUE, FALSE);
  gtk_widget_class_add_binding_action (widget_class, GDK_KEY_KP_Space, GDK_SHIFT_MASK,
                                       "listitem.select", "(bb)", TRUE, FALSE);
  gtk_widget_class_add_binding_action (widget_class, GDK_KEY_KP_Space, GDK_CONTROL_MASK | GDK_SHIFT_MASK,
                                       "listitem.select", "(bb)", TRUE, FALSE);

  /* This gets overwritten by gtk_list_item_widget_new() but better safe than sorry */
  gtk_widget_class_set_css_name (widget_class, I_("row"));
  gtk_widget_class_set_layout_manager_type (widget_class, GTK_TYPE_BIN_LAYOUT);
}

static void
gtk_list_item_widget_click_gesture_pressed (GtkGestureClick   *gesture,
                                            int                n_press,
                                            double             x,
                                            double             y,
                                            GtkListItemWidget *self)
{
  GtkListItemWidgetPrivate *priv = gtk_list_item_widget_get_instance_private (self);
  GtkWidget *widget = GTK_WIDGET (self);

  if (priv->list_item && !priv->list_item->selectable && !priv->list_item->activatable)
    {
      gtk_gesture_set_state (GTK_GESTURE (gesture), GTK_EVENT_SEQUENCE_DENIED);
      return;
    }

  if (!priv->list_item || priv->list_item->activatable)
    {
      if (n_press == 2 && !priv->single_click_activate)
        {
          gtk_gesture_set_state (GTK_GESTURE (gesture), GTK_EVENT_SEQUENCE_CLAIMED);
          gtk_widget_activate_action (GTK_WIDGET (self),
                                      "list.activate-item",
                                      "u",
                                      priv->position);
        }
    }

  gtk_widget_set_state_flags (widget, GTK_STATE_FLAG_ACTIVE, FALSE);

  if (gtk_widget_get_focus_on_click (widget))
    gtk_widget_grab_focus (widget);
}

static void
gtk_list_item_widget_click_gesture_released (GtkGestureClick   *gesture,
                                             int                n_press,
                                             double             x,
                                             double             y,
                                             GtkListItemWidget *self)
{
  GtkListItemWidgetPrivate *priv = gtk_list_item_widget_get_instance_private (self);

  if (!priv->list_item || priv->list_item->activatable)
    {
      if (n_press == 1 && priv->single_click_activate)
        {
          gtk_gesture_set_state (GTK_GESTURE (gesture), GTK_EVENT_SEQUENCE_CLAIMED);
          gtk_widget_activate_action (GTK_WIDGET (self),
                                      "list.activate-item",
                                      "u",
                                      priv->position);
          return;
        }
    }

  if (!priv->list_item || priv->list_item->selectable)
    {
      GdkModifierType state;
      GdkEvent *event;
      gboolean extend, modify;

      event = gtk_gesture_get_last_event (GTK_GESTURE (gesture),
                                          gtk_gesture_single_get_current_sequence (GTK_GESTURE_SINGLE (gesture)));
      state = gdk_event_get_modifier_state (event);
      extend = (state & GDK_SHIFT_MASK) != 0;
      modify = (state & GDK_CONTROL_MASK) != 0;

      gtk_widget_activate_action (GTK_WIDGET (self),
                                  "list.select-item",
                                  "(ubb)",
                                  priv->position, modify, extend);
    }

  gtk_widget_unset_state_flags (GTK_WIDGET (self), GTK_STATE_FLAG_ACTIVE);
}

static void
gtk_list_item_widget_enter_cb (GtkEventControllerFocus *controller,
                               GtkListItemWidget       *self)
{
  GtkWidget *widget = GTK_WIDGET (self);
  GtkListItemWidgetPrivate *priv = gtk_list_item_widget_get_instance_private (self);

  gtk_widget_activate_action (widget,
                              "list.scroll-to-item",
                              "u",
                              priv->position);
}

static void
gtk_list_item_widget_hover_cb (GtkEventControllerMotion *controller,
                               double                    x,
                               double                    y,
                               GtkListItemWidget        *self)
{
  GtkListItemWidgetPrivate *priv = gtk_list_item_widget_get_instance_private (self);

  if (!priv->single_click_activate)
    return;

  if (!priv->list_item || priv->list_item->selectable)
    {
      gtk_widget_activate_action (GTK_WIDGET (self),
                                  "list.select-item",
                                  "(ubb)",
                                  priv->position, FALSE, FALSE);
    }
}

static void
gtk_list_item_widget_click_gesture_canceled (GtkGestureClick   *gesture,
                                             GdkEventSequence  *sequence,
                                             GtkListItemWidget *self)
{
  gtk_widget_unset_state_flags (GTK_WIDGET (self), GTK_STATE_FLAG_ACTIVE);
}

static void
gtk_list_item_widget_init (GtkListItemWidget *self)
{
  GtkEventController *controller;
  GtkGesture *gesture;

  gtk_widget_set_focusable (GTK_WIDGET (self), TRUE);

  gesture = gtk_gesture_click_new ();
  gtk_event_controller_set_propagation_phase (GTK_EVENT_CONTROLLER (gesture),
                                              GTK_PHASE_BUBBLE);
  gtk_gesture_single_set_touch_only (GTK_GESTURE_SINGLE (gesture),
                                     FALSE);
  gtk_gesture_single_set_button (GTK_GESTURE_SINGLE (gesture),
                                 GDK_BUTTON_PRIMARY);
  g_signal_connect (gesture, "pressed",
                    G_CALLBACK (gtk_list_item_widget_click_gesture_pressed), self);
  g_signal_connect (gesture, "released",
                    G_CALLBACK (gtk_list_item_widget_click_gesture_released), self);
  g_signal_connect (gesture, "cancel",
                    G_CALLBACK (gtk_list_item_widget_click_gesture_canceled), self);
  gtk_widget_add_controller (GTK_WIDGET (self), GTK_EVENT_CONTROLLER (gesture));

  controller = gtk_event_controller_focus_new ();
  g_signal_connect (controller, "enter", G_CALLBACK (gtk_list_item_widget_enter_cb), self);
  gtk_widget_add_controller (GTK_WIDGET (self), controller);

  controller = gtk_event_controller_motion_new ();
  g_signal_connect (controller, "enter", G_CALLBACK (gtk_list_item_widget_hover_cb), self);
  gtk_widget_add_controller (GTK_WIDGET (self), controller);
}

GtkWidget *
gtk_list_item_widget_new (GtkListItemFactory *factory,
                          const char         *css_name,
                          GtkAccessibleRole   role)
{
  g_return_val_if_fail (css_name != NULL, NULL);

  return g_object_new (GTK_TYPE_LIST_ITEM_WIDGET,
                       "css-name", css_name,
                       "accessible-role", role,
                       "factory", factory,
                       NULL);
}

<<<<<<< HEAD
void
gtk_list_item_widget_update (GtkListItemWidget *self,
                             guint              position,
                             gpointer           item,
                             gboolean           selected)
{
  GtkListItemWidgetPrivate *priv = gtk_list_item_widget_get_instance_private (self);
  gboolean was_selected;

  was_selected = priv->selected;

  if (priv->list_item)
    gtk_list_item_factory_update (priv->factory, self, position, item, selected);
  else
    gtk_list_item_widget_default_update (self, NULL, position, item, selected);

  /* don't look at selected variable, it's not reentrancy safe */
  if (was_selected != priv->selected)
    {
      if (priv->selected)
        gtk_widget_set_state_flags (GTK_WIDGET (self), GTK_STATE_FLAG_SELECTED, FALSE);
      else
        gtk_widget_unset_state_flags (GTK_WIDGET (self), GTK_STATE_FLAG_SELECTED);

      gtk_accessible_update_state (GTK_ACCESSIBLE (self),
                                   GTK_ACCESSIBLE_STATE_SELECTED, priv->selected,
                                   -1);
    }
}

void
gtk_list_item_widget_default_setup (GtkListItemWidget *self,
                                    GtkListItem       *list_item)
{
  GtkListItemWidgetPrivate *priv = gtk_list_item_widget_get_instance_private (self);

  priv->list_item = list_item;
  list_item->owner = self;

  if (list_item->child)
    gtk_list_item_widget_add_child (self, list_item->child);

  gtk_list_item_widget_set_activatable (self, list_item->activatable);

  if (priv->item)
    g_object_notify (G_OBJECT (list_item), "item");
  if (priv->position != GTK_INVALID_LIST_POSITION)
    g_object_notify (G_OBJECT (list_item), "position");
  if (priv->selected)
    g_object_notify (G_OBJECT (list_item), "selected");
}
=======
typedef struct {
  GtkListItemWidget *widget;
  guint position;
  gpointer item;
  gboolean selected;
} GtkListItemWidgetUpdate;
>>>>>>> 6eb35481

static void
gtk_list_item_widget_update_func (gpointer object,
                                  gpointer data)
{
  GtkListItemWidgetUpdate *update = data;
  GtkListItem *list_item = object;
  /* Track notify manually instead of freeze/thaw_notify for performance reasons. */
  gboolean notify_item = FALSE, notify_position = FALSE, notify_selected = FALSE;
  GtkListItemWidget *self = update->widget;
  GtkListItemWidgetPrivate *priv = gtk_list_item_widget_get_instance_private (self);

  /* FIXME: It's kinda evil to notify external objects from here... */

  if (g_set_object (&priv->item, update->item))
    notify_item = TRUE;

  if (priv->position != update->position)
    {
      priv->position = update->position;
      notify_position = TRUE;
    }

  if (priv->selected != update->selected)
    {
      priv->selected = update->selected;
      notify_selected = TRUE;
    }

  if (list_item)
    gtk_list_item_do_notify (list_item, notify_item, notify_position, notify_selected);
}

void
gtk_list_item_widget_update (GtkListItemWidget *self,
                             guint              position,
                             gpointer           item,
                             gboolean           selected)
{
  /* Track notify manually instead of freeze/thaw_notify for performance reasons. */
  gboolean notify_item = FALSE, notify_position = FALSE, notify_selected = FALSE;
  GtkListItemWidgetPrivate *priv = gtk_list_item_widget_get_instance_private (self);
  GtkListItemWidgetUpdate update = { self, position, item, selected };
  gboolean was_selected;

<<<<<<< HEAD
  /* FIXME: It's kinda evil to notify external objects from here... */

  if (g_set_object (&priv->item, item))
    notify_item = TRUE;

  if (priv->position != position)
    {
      priv->position = position;
      notify_position = TRUE;
=======
  was_selected = priv->selected;

  if (priv->list_item)
    {
      gtk_list_item_factory_update (priv->factory,
                                    G_OBJECT (priv->list_item),
                                    priv->item != NULL,
                                    item != NULL,
                                    gtk_list_item_widget_update_func,
                                    &update);
    }
  else
    {
      gtk_list_item_widget_update_func (NULL, &update);
>>>>>>> 6eb35481
    }

  /* don't look at selected variable, it's not reentrancy safe */
  if (was_selected != priv->selected)
    {
<<<<<<< HEAD
      priv->selected = selected;
      notify_selected = TRUE;
=======
      if (priv->selected)
        gtk_widget_set_state_flags (GTK_WIDGET (self), GTK_STATE_FLAG_SELECTED, FALSE);
      else
        gtk_widget_unset_state_flags (GTK_WIDGET (self), GTK_STATE_FLAG_SELECTED);

      gtk_accessible_update_state (GTK_ACCESSIBLE (self),
                                   GTK_ACCESSIBLE_STATE_SELECTED, priv->selected,
                                   -1);
>>>>>>> 6eb35481
    }

  if (list_item)
    gtk_list_item_do_notify (list_item, notify_item, notify_position, notify_selected);
}

void
gtk_list_item_widget_set_factory (GtkListItemWidget  *self,
                                  GtkListItemFactory *factory)
{
  GtkListItemWidgetPrivate *priv = gtk_list_item_widget_get_instance_private (self);

  if (priv->factory == factory)
    return;

  if (priv->factory)
    {
      if (priv->list_item)
        gtk_list_item_widget_teardown_factory (self);
      g_clear_object (&priv->factory);
    }

  if (factory)
    {
      priv->factory = g_object_ref (factory);

      if (gtk_widget_get_root (GTK_WIDGET (self)))
        gtk_list_item_widget_setup_factory (self);
    }

  g_object_notify_by_pspec (G_OBJECT (self), properties[PROP_FACTORY]);
}

void
gtk_list_item_widget_set_single_click_activate (GtkListItemWidget *self,
                                                gboolean           single_click_activate)
{
  GtkListItemWidgetPrivate *priv = gtk_list_item_widget_get_instance_private (self);

  if (priv->single_click_activate == single_click_activate)
    return;

  priv->single_click_activate = single_click_activate;

  g_object_notify_by_pspec (G_OBJECT (self), properties[PROP_SINGLE_CLICK_ACTIVATE]);
}

void
gtk_list_item_widget_set_activatable (GtkListItemWidget *self,
                                      gboolean           activatable)
{
  if (activatable)
    gtk_widget_add_css_class (GTK_WIDGET (self), "activatable");
  else
    gtk_widget_remove_css_class (GTK_WIDGET (self), "activatable");
}

void
gtk_list_item_widget_add_child (GtkListItemWidget *self,
                                GtkWidget         *child)
{
  gtk_widget_set_parent (child, GTK_WIDGET (self));
}

void
gtk_list_item_widget_reorder_child (GtkListItemWidget *self,
                                    GtkWidget         *child,
                                    guint              position)
{
  GtkWidget *widget = GTK_WIDGET (self);
  GtkWidget *sibling = NULL;

  if (position > 0)
    {
      GtkWidget *c;
      guint i;

      for (c = gtk_widget_get_first_child (widget), i = 0;
           c;
           c = gtk_widget_get_next_sibling (c), i++)
        {
          if (i + 1 == position)
            {
              sibling = c;
              break;
            }
        }
    }

  if (child != sibling)
    gtk_widget_insert_after (child, widget, sibling);
}

void
gtk_list_item_widget_remove_child (GtkListItemWidget *self,
                                   GtkWidget         *child)
{
  gtk_widget_unparent (child);
}

GtkListItem *
gtk_list_item_widget_get_list_item (GtkListItemWidget *self)
{
  GtkListItemWidgetPrivate *priv = gtk_list_item_widget_get_instance_private (self);

  return priv->list_item;
}

guint
gtk_list_item_widget_get_position (GtkListItemWidget *self)
{
  GtkListItemWidgetPrivate *priv = gtk_list_item_widget_get_instance_private (self);

  return priv->position;
}

gpointer
gtk_list_item_widget_get_item (GtkListItemWidget *self)
{
  GtkListItemWidgetPrivate *priv = gtk_list_item_widget_get_instance_private (self);

  return priv->item;
}

gboolean
gtk_list_item_widget_get_selected (GtkListItemWidget *self)
{
  GtkListItemWidgetPrivate *priv = gtk_list_item_widget_get_instance_private (self);

  return priv->selected;
}
<|MERGE_RESOLUTION|>--- conflicted
+++ resolved
@@ -553,66 +553,12 @@
                        NULL);
 }
 
-<<<<<<< HEAD
-void
-gtk_list_item_widget_update (GtkListItemWidget *self,
-                             guint              position,
-                             gpointer           item,
-                             gboolean           selected)
-{
-  GtkListItemWidgetPrivate *priv = gtk_list_item_widget_get_instance_private (self);
-  gboolean was_selected;
-
-  was_selected = priv->selected;
-
-  if (priv->list_item)
-    gtk_list_item_factory_update (priv->factory, self, position, item, selected);
-  else
-    gtk_list_item_widget_default_update (self, NULL, position, item, selected);
-
-  /* don't look at selected variable, it's not reentrancy safe */
-  if (was_selected != priv->selected)
-    {
-      if (priv->selected)
-        gtk_widget_set_state_flags (GTK_WIDGET (self), GTK_STATE_FLAG_SELECTED, FALSE);
-      else
-        gtk_widget_unset_state_flags (GTK_WIDGET (self), GTK_STATE_FLAG_SELECTED);
-
-      gtk_accessible_update_state (GTK_ACCESSIBLE (self),
-                                   GTK_ACCESSIBLE_STATE_SELECTED, priv->selected,
-                                   -1);
-    }
-}
-
-void
-gtk_list_item_widget_default_setup (GtkListItemWidget *self,
-                                    GtkListItem       *list_item)
-{
-  GtkListItemWidgetPrivate *priv = gtk_list_item_widget_get_instance_private (self);
-
-  priv->list_item = list_item;
-  list_item->owner = self;
-
-  if (list_item->child)
-    gtk_list_item_widget_add_child (self, list_item->child);
-
-  gtk_list_item_widget_set_activatable (self, list_item->activatable);
-
-  if (priv->item)
-    g_object_notify (G_OBJECT (list_item), "item");
-  if (priv->position != GTK_INVALID_LIST_POSITION)
-    g_object_notify (G_OBJECT (list_item), "position");
-  if (priv->selected)
-    g_object_notify (G_OBJECT (list_item), "selected");
-}
-=======
 typedef struct {
   GtkListItemWidget *widget;
   guint position;
   gpointer item;
   gboolean selected;
 } GtkListItemWidgetUpdate;
->>>>>>> 6eb35481
 
 static void
 gtk_list_item_widget_update_func (gpointer object,
@@ -652,23 +598,10 @@
                              gpointer           item,
                              gboolean           selected)
 {
-  /* Track notify manually instead of freeze/thaw_notify for performance reasons. */
-  gboolean notify_item = FALSE, notify_position = FALSE, notify_selected = FALSE;
   GtkListItemWidgetPrivate *priv = gtk_list_item_widget_get_instance_private (self);
   GtkListItemWidgetUpdate update = { self, position, item, selected };
   gboolean was_selected;
 
-<<<<<<< HEAD
-  /* FIXME: It's kinda evil to notify external objects from here... */
-
-  if (g_set_object (&priv->item, item))
-    notify_item = TRUE;
-
-  if (priv->position != position)
-    {
-      priv->position = position;
-      notify_position = TRUE;
-=======
   was_selected = priv->selected;
 
   if (priv->list_item)
@@ -683,16 +616,11 @@
   else
     {
       gtk_list_item_widget_update_func (NULL, &update);
->>>>>>> 6eb35481
     }
 
   /* don't look at selected variable, it's not reentrancy safe */
   if (was_selected != priv->selected)
     {
-<<<<<<< HEAD
-      priv->selected = selected;
-      notify_selected = TRUE;
-=======
       if (priv->selected)
         gtk_widget_set_state_flags (GTK_WIDGET (self), GTK_STATE_FLAG_SELECTED, FALSE);
       else
@@ -701,11 +629,7 @@
       gtk_accessible_update_state (GTK_ACCESSIBLE (self),
                                    GTK_ACCESSIBLE_STATE_SELECTED, priv->selected,
                                    -1);
->>>>>>> 6eb35481
-    }
-
-  if (list_item)
-    gtk_list_item_do_notify (list_item, notify_item, notify_position, notify_selected);
+    }
 }
 
 void
