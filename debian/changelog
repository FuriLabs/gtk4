<<<<<<< HEAD
gtk4 (4.8.2+ds-3ubuntu1) lunar; urgency=medium

  * Sync with Debian. Remaining changes:
    - debian/tests:
      + include the memorytexture test in the flaky set, it has been unreliable
    - debian/control:
      + Build-Depend on dh-sequence-translations

 -- Amin Bandali <amin.bandali@canonical.com>  Wed, 23 Nov 2022 12:53:46 -0500
=======
gtk4 (4.8.3+ds-1) unstable; urgency=medium

  * New upstream release
  * Drop patches that were applied upstream
  * d/tests/run-with-display: Use absolute path to WAYLAND_DISPLAY socket.
    This means we can still use the Wayland display, even when dh_auto_test
    changes our XDG_RUNTIME_DIR.
  * d/run-tests.sh: Use dh_auto_test.
    In particular this forces the C.UTF-8 locale, which should mean the tests
    pass even when run under a non-UTF-8 locale like C (which official Debian
    buildds do not do, but some other environments like reproducible-builds
    might). (Closes: #1027680)
  * d/tests: Quote more defensively
  * d/tests/python3-gi: Explicitly disable a11y.
    This version of GTK logs a warning (which makes the autopkgtest fail)
    if we cannot contact the a11y bus provided by AT-SPI.
  * d/tests/build: Suppress D-Bus/a11y warnings
  * d/tests/build: Avoid PWD bashism
  * d/copyright: Move standalone license stanzas to the end
  * d/copyright: Add details of run-with-display script

 -- Simon McVittie <smcv@debian.org>  Tue, 03 Jan 2023 12:45:21 +0000

gtk4 (4.8.2+ds-4) unstable; urgency=medium

  * d/patches: Update to upstream gtk-4-8 branch commit 4.8.2-27-g5186430d9d
    - Fix visual artifacts on X11
    - Update translations
  * d/patches: Sort Debian-specific patches to the end of the series
  * d/p/testsuite-Use-separate-setups-for-unstable-tests-instead-.patch,
    d/p/testsuite-Don-t-create-.test-files-for-flaky-or-failing-t.patch:
    Add patches from upstream git main to improve handling of
    flaky/failing tests
  * d/p/node-editor-Save-test-data-relative-to-current-working-di.patch:
    Add proposed patch to make the node editor reproducible
  * d/rules: Remove redundant --libdir override
  * d/control.in: Drop unused docbook and xsltproc build-dependencies.
    The man pages now use python3-docutils instead.
  * d/*.install: Don't try to install man pages under nodoc build-profile

 -- Simon McVittie <smcv@debian.org>  Tue, 06 Dec 2022 11:52:29 +0000
>>>>>>> 629b16cf

gtk4 (4.8.2+ds-3) unstable; urgency=medium

  * Skip border-image-excess-size reftest on big-endian machines.
    Mitigates: #1024391
  * Update to upstream gtk-4-8 branch commit 4.8.2-21-g753c6f2435
    - Trigger on-screen keyboard more reliably
    - Don't dismiss popups unnecessarily

 -- Simon McVittie <smcv@debian.org>  Fri, 18 Nov 2022 22:12:24 +0000

gtk4 (4.8.2+ds-2) unstable; urgency=medium

  * d/watch, d/gbp.conf: Only watch for 4.8.x versions.
    Development release 4.9.1 has already happened, but is unlikely to reach
    a stable branch before the Debian 12 freeze.
  * Build-/test-depend on dbus-daemon instead of dbus.
    We only need dbus-run-session here, not the system bus.
  * d/patches: Update to upstream gtk-4-8 branch commit 4.8.2-18-g205783d9b0
    - Fix handling of AltGr when multiple keyboard layouts use it
    - Fix handling of back/forward mouse buttons
    - Fix a focus handling regression
    - Fix a regression that caused a very narrow combo box drop-down in
      GNOME Settings since 4.8
    - Fix a regression with copying under Phosh since 4.8
    - Don't confine resized windows to the geometry of the first monitor
    - Translation updates

 -- Simon McVittie <smcv@debian.org>  Fri, 18 Nov 2022 09:56:14 +0000

gtk4 (4.8.2+ds-1) unstable; urgency=medium

  * New upstream release
  * d/control.in: Update Meson build-dependency
  * d/copyright: Stop listing wayland and wayland-protocols as excluded.
    They are no longer in the upstream source release.
  * d/patches: Remove patches that were applied upstream

 -- Simon McVittie <smcv@debian.org>  Sat, 29 Oct 2022 11:54:46 +0100

gtk4 (4.8.1+ds-1ubuntu1) kinetic; urgency=medium

  * Sync with Debian. Remaining changes:
    - debian/tests:
      + include the memorytexture test in the flaky set, it has been unreliable
    - debian/control:
      + Build-Depend on dh-sequence-translations

 -- Jeremy Bicha <jbicha@ubuntu.com>  Mon, 19 Sep 2022 16:39:04 -0400

gtk4 (4.8.1+ds-1) unstable; urgency=medium

  * New upstream release
  * debian/libgtk-4-1.symbols.in: Add a new symbol
  * d/control.in: Replace transitional libfontconfig1-dev with
    libfontconfig-dev
  * d/missing-sources: Update for upstream updates to Compose data
  * d/p/gdkevents-Don-t-ignore-modifiers-that-are-not-currently-a.patch:
    Add proposed patch to fix keyboard shortcuts with X11 backend
    (Closes: #1016927)
  * d/p/build-Use-more-conservative-GResource-embedding-on-non-x8.patch:
    Update patch for GResource embedding based on upstream feedback

 -- Simon McVittie <smcv@debian.org>  Sat, 17 Sep 2022 22:23:08 +0100

gtk4 (4.7.2+ds-3) unstable; urgency=medium

  [ Samuel Thibault ]
  * debian/libgtk-4-1.symbols.in: Mark more Wayland symbols as Linux-specific
  * Build-depend on dh-exec
  * Avoid trying to install Wayland documentation on non-Linux
    (Closes: #1017866)

  [ Jeremy Bicha ]
  * Release to unstable

 -- Jeremy Bicha <jbicha@ubuntu.com>  Sun, 21 Aug 2022 17:40:46 -0400

gtk4 (4.7.2+ds-2ubuntu1) kinetic; urgency=medium

  * Sync with Debian. Remaining changes:
    - debian/tests:
      + include the memorytexture test in the flaky set, it has been unreliable
    - debian/control:
      + Build-Depend on dh-sequence-translations
  * Drop the debian/rules translation override since there is only one
    translation template now

 -- Jeremy Bicha <jbicha@ubuntu.com>  Thu, 18 Aug 2022 22:34:45 -0400

gtk4 (4.7.2+ds-2) experimental; urgency=medium

  * Merge packaging changes from unstable

 -- Simon McVittie <smcv@debian.org>  Tue, 16 Aug 2022 11:24:01 +0100

gtk4 (4.6.6+ds-3ubuntu1) kinetic; urgency=medium

  * Sync with Debian. Remaining changes:
    - debian/tests:
      + include the memorytexture test in the flaky set, it has been unreliable
    - debian/control:
      + Build-Depend on dh-sequence-translations
    - debian/rules: Handle the 2nd translation template file.
      This override can be dropped with 4.7.1

 -- Jesús Soto <jesus.soto@canonical.com>  Tue, 16 Aug 2022 09:49:05 -0500

gtk4 (4.6.6+ds-3) unstable; urgency=medium

  * Branch 4.6.x for unstable
  * d/rules: Force softpipe OpenGL driver on mips* architectures.
    This is a workaround for misrendering and crashes when the buildds run
    tests under llvmpipe on these architectures (see #993550, #1003348,
    #1010838).
  * d/p/debian/Skip-some-known-failing-tests-on-mips-family-architecture.patch:
    Remove patch, stop skipping tests that (should) pass on mips*el when
    we force softpipe.
  * d/p/Work-around-1014417-in-Meson.patch:
    Remove workaround for a Meson 0.63.0 bug that was fixed in 0.63.1
  * d/p/build-Add-an-option-to-use-more-conservative-GResource-em.patch:
    Add a build option to disable the GResource fast-path, and disable it.
    It isn't reliable on non-mainstream architectures, and the compile time
    improvement is not significant if we're compiling all of GTK anyway.
  * d/rules: Enable broadway backend for the .deb build (but not the udeb).
    This is apparently used by Cambalache and Deckard, and also the
    Pidgin unit tests. (Closes: #994944)

 -- Simon McVittie <smcv@debian.org>  Tue, 16 Aug 2022 09:23:59 +0100

gtk4 (4.7.2+ds-1) experimental; urgency=medium

  * New upstream development release
    - Fix crashes involving GL/GLES version selection on PinePhone
      (Closes: #1009917)
  * Repack with wayland and wayland-protocols subprojects omitted.
    The versions in unstable are sufficiently new.
  * d/control.in: Update dependency versions
  * d/copyright: Update
  * Refresh patch series
  * Skip inscription-markup.ui reftest for now.
    The whole thing is rendered 1px offset from where it should be, which is
    not a serious problem for practical use of GTK, but makes the tests fail.
  * d/gtk-4-examples.install: Include the new NodeEditor demo
  * Update symbols file for new ABI

 -- Simon McVittie <smcv@debian.org>  Fri, 12 Aug 2022 11:46:07 +0100

gtk4 (4.6.6+ds-2) unstable; urgency=medium

  [ Evangelos Ribeiro Tzaras ]
  * Drop erroneous !nocheck annotation from python3-gi Build-Depends
    (Closes: #1014878)

  [ Simon McVittie ]
  * Add temporary patch to work around #1014417 in Meson
  * Standards-Version: 4.6.1 (no changes required)
  * Migrate GLib 2.68.0 build-dependency from d/control to d/control.in
  * d/copyright: Drop unused GPL license stanzas
  * d/gtk-4-tests.lintian-overrides: Update syntax for current Lintian
 gtk4 (4.6.6+ds-1ubuntu1) kinetic; urgency=medium

  * Sync with Debian. Remaining changes:
    - debian/tests:
      + include the memorytexture test in the flaky set, it has been unreliable
    - debian/control:
      + Build-Depend on dh-sequence-translations
    - debian/rules: Handle the 2nd translation template file.
      This override can be dropped with 4.7.1


 -- Jeremy Bicha <jbicha@ubuntu.com>  Tue, 05 Jul 2022 14:09:40 -0400
 

gtk4 (4.6.6+ds-1) unstable; urgency=medium

  [ Jeremy Bicha ]
  * New upstream release (LP: #1980742)

  [ Simon McVittie ]
  * d/tests/installed-tests: Fail on unset variable references
  * d/tests/installed-tests: Fail if no tests are found

  [ Evangelos Ribeiro Tzaras ]
  * Bump required glib build dependency

 -- Jeremy Bicha <jbicha@ubuntu.com>  Tue, 05 Jul 2022 11:24:34 -0400

gtk4 (4.6.5+ds-1ubuntu6) kinetic; urgency=medium

  * debian/rules:
    - use the make-pot script instead of the  --enable-features=Vulkan
      rule which seems to not work as intended

 -- Sebastien Bacher <seb128@ubuntu.com>  Mon, 04 Jul 2022 13:47:15 +0200

gtk4 (4.6.5+ds-1ubuntu5) kinetic; urgency=medium

  * Rebuild to get the translations import on launchpad, the template
    sharing option was enabled on the server which makes the (outdated)
    project vcs loaded instead of the package files

 -- Sebastien Bacher <seb128@ubuntu.com>  Fri, 01 Jul 2022 11:39:09 +0200

gtk4 (4.6.5+ds-1ubuntu4) kinetic; urgency=medium

  * Fix the build directory for the previous upload

 -- Jeremy Bicha <jbicha@ubuntu.com>  Thu, 30 Jun 2022 14:21:26 -0400

gtk4 (4.6.5+ds-1ubuntu3) kinetic; urgency=medium

  * debian/rules: gtk4 builds 2 translation templates so handle them both

 -- Jeremy Bicha <jbicha@ubuntu.com>  Thu, 30 Jun 2022 10:27:29 -0400

gtk4 (4.6.5+ds-1ubuntu2) kinetic; urgency=medium

  * Build-Depend on dh-sequence-translations
    - Fixes missing translations and RTL support (LP: #1947698)

 -- Jeremy Bicha <jbicha@ubuntu.com>  Thu, 30 Jun 2022 09:56:48 -0400

gtk4 (4.6.5+ds-1) unstable; urgency=medium

  [ Jeremy Bicha ]
  * New upstream release (LP: #1976500)
    - Fixes file chooser getting bigger each time it opens (LP: #1971112)
  * Drop 2 patches applied in new release

  [ Laurent Bigonville ]
  * debian/control.in: Disable librsvg BD on architectures where it's not
    building

 -- Jeremy Bicha <jbicha@ubuntu.com>  Wed, 01 Jun 2022 09:05:45 -0400

gtk4 (4.6.4+ds-3ubuntu1) kinetic; urgency=medium

  [ Sebastien Bacher ]
  * debian/tests:
    - include the memorytexture test in the flaky set, it has been unreliable

 -- Jeremy Bicha <jbicha@ubuntu.com>  Thu, 19 May 2022 10:16:34 -0400
gtk4 (4.6.4+ds-3) unstable; urgency=medium

  * d/rules: Stop skipping ngl tests on big-endian machines.
    The ngl renderer no longer exists: it was renamed to gl.
  * d/rules, d/run-tests.sh: Move loop through backends into run-tests.sh.
    This means that if an X11 test fails, we try the Wayland tests (if we
    are running them at all) before failing the build.
  * d/rules: Work around llvmpipe segfault by forcing softpipe on mipsel
    for build-time tests. (Mitigates: #1010838)
  * d/control.in: Move gi-docgen to Build-Depends-Indep.
    We correctly disable the gi-docgen-generated documentation when only
    building architecture-dependent packages.
  * d/control.in: Drop build-dependencies that were only there for gi-docgen.
    Now that we're using the packaged gi-docgen instead of the bundled copy,
    there's no need to depend on its dependencies explicitly.

 -- Simon McVittie <smcv@debian.org>  Sun, 15 May 2022 00:27:01 +0100

gtk4 (4.6.4+ds-2) unstable; urgency=medium

  * Cherry-pick patch to fix pasting into the filechooser name field
    (LP: #1971532)

 -- Jeremy Bicha <jbicha@ubuntu.com>  Sat, 14 May 2022 10:05:42 -0400

gtk4 (4.6.4+ds-1) unstable; urgency=medium

  * New upstream release
  * Drop patches applied in new release
  * Cherry-pick patch to fix an invalid format string
  * Use gi-docgen to build docs

 -- Jeremy Bicha <jbicha@ubuntu.com>  Fri, 13 May 2022 16:26:26 -0400

gtk4 (4.6.3+ds1-2) unstable; urgency=medium

  * Cherry-pick gtk-4-6 patch needed for mutter 42.1 (LP: #1972722)

 -- Jeremy Bicha <jbicha@ubuntu.com>  Mon, 09 May 2022 16:48:11 -0400

gtk4 (4.6.3+ds1-1) unstable; urgency=medium

  * New upstream release
  * d/copyright: Exclude gtk/theme/Default/Default-*.css.
    We already deleted them during clean.
  * d/copyright: Stop excluding subprojects/wayland.
    It's no longer included in tarballs.
  * d/patches: Update to upstream gtk-4-6 branch commit 4.6.3-9-g045446c3da
    - Work around infinite loop in box allocation (Closes: #1010547)
    - Make it easier to select the current folder with a file chooser
    - Fix saving into a subdirectory with a file chooser
    - Translation updates
  * d/log-reftests.py: Update names of GSK renderers
  * d/rules, d/run-tests.sh: Add infrastructure to ignore failing GSK tests.
    Similar to reftests, these can be fragile against varying versions of
    dependencies.
  * d/rules: Ignore unaligned-offscreen GSK comparison test.
    Workaround for GNOME/gtk#4889.

 -- Simon McVittie <smcv@debian.org>  Wed, 04 May 2022 11:30:16 +0100

gtk4 (4.6.2+ds-1) unstable; urgency=medium

  * New upstream release
  * d/missing-sources/emojibase: Update to emojibase-data 7.0.1, matching
    the data files in gtk/emoji
  * d/rules: Improve regeneration of emoji data
  * d/missing-sources: Add Unicode emoji data.
    The JSON data files in d/missing-sources/emojibase are indirectly
    derived from this.
  * d/copyright: Update
  * d/p/debian/Disable-optimized-GResource-embedding.patch: Remove.
    The upstream code now disables this on the architectures where it is
    known to be problematic, namely 32-bit ARM.

 -- Simon McVittie <smcv@debian.org>  Sun, 20 Mar 2022 17:51:43 +0000

gtk4 (4.6.1+ds-1) unstable; urgency=medium

  * New upstream release
  * Drop patches that were applied upstream
  * d/control.in: Update build-dependency versions
  * d/copyright: Update
  * d/watch: Repack with wayland subproject excluded, we use the system copy
  * d/run-tests.sh: Show full test log after testing

 -- Simon McVittie <smcv@debian.org>  Wed, 16 Feb 2022 16:55:50 +0000

gtk4 (4.6.0+ds1-4) unstable; urgency=medium

  * Release to unstable

 -- Jeremy Bicha <jeremy.bicha@canonical.com>  Wed, 09 Feb 2022 13:25:53 -0500

gtk4 (4.6.0+ds1-3) experimental; urgency=medium

  * Skip another known-failing test on mips*el (see #993550)
  * Add mips*el bug reference to previous changelog entry

 -- Simon McVittie <smcv@debian.org>  Sat, 08 Jan 2022 22:47:19 +0000

gtk4 (4.6.0+ds1-2) experimental; urgency=medium

  * d/p/png-Correct-endianness-for-big-endian-machines.patch:
    Add proposed patch to fix FTBFS on s390x
  * d/p/debian/Skip-some-known-failing-tests-on-mips-family-architecture.patch:
    Skip another known-failing test on mips family (see #1003348)
  * d/p/debian/Disable-optimized-GResource-embedding.patch:
    Disable optimized GResource embedding.
    This seems to be triggering failures on armel and armhf. Second-guessing
    GResource seems to be more trouble than it's worth.
  * d/rules: Rebuild CSS using sass

 -- Simon McVittie <smcv@debian.org>  Sat, 08 Jan 2022 18:40:18 +0000

gtk4 (4.6.0+ds1-1) experimental; urgency=medium

  * New upstream release
  * Rebase patch series
    - d/p/debian/testsuite-Don-t-test-the-old-gl-renderer.patch:
      Drop, no longer needed
  * d/control.in: Update build-dependencies
  * d/copyright: Update
  * d/rules: Don't build man pages under nodoc build-profile
  * d/source/include-binaries, d/rules:
    Remove workaround for Compose endianness handling, no longer necessary
  * Update symbols file
  * d/p/Make-our-stack-noexec.patch:
    Add patch from upstream fixing regressions from optimized GResource
    processing
  * d/p/build-Tell-glib-compile-resources-to-make-symbols-interna.patch:
    Add proposed patch to reduce unwanted symbol exports
  * Upload to experimental for initial testing

 -- Simon McVittie <smcv@debian.org>  Tue, 04 Jan 2022 18:14:08 +0000

gtk4 (4.4.1+ds1-3) unstable; urgency=medium

  * debian/control.in: Don't build ffmpeg backend on architectures where
    ffmpeg doesn't build
  * debian/rules: Build with cloudproviders support (except on Ubuntu)
  * debian/rules: Enable sysprof support on Linux

 -- Jeremy Bicha <jbicha@debian.org>  Mon, 29 Nov 2021 18:18:30 -0500

gtk4 (4.4.1+ds1-2) unstable; urgency=medium

  * d/control.in, d/rules: Gate libgtk-4-media-ffmpeg with a build-profile.
    If we only build it for experimental uploads, but there is no version
    currently in experimental, then its entry in the overrides file will be
    removed after a while, causing the next upload to be considered NEW.

 -- Simon McVittie <smcv@debian.org>  Fri, 05 Nov 2021 16:46:50 +0000

gtk4 (4.4.1+ds1-1) unstable; urgency=medium

  [ Jeremy Bicha ]
  * debian/rules: Correctly enable auto features for deb build

  [ Simon McVittie ]
  * New upstream release
  * Rebase patch series, dropping patches that were applied upstream
  * d/copyright: Update
  * libgtk-4-dev Suggests gtk-4-examples (Closes: #995752)
  * Stop enabling a Meson option that no longer exists.
    This was merely a warning with Meson 0.59, but is an error with
    Meson 0.60. (Closes: #998551)
  * Standards-Version: 4.6.0 (no changes required)

 -- Simon McVittie <smcv@debian.org>  Fri, 05 Nov 2021 12:54:16 +0000

gtk4 (4.4.0+ds1-5) unstable; urgency=medium

  * Sort patch series in upstream-first order
  * d/p/debian/Disable-clipboard-test.patch:
    Add patch to disable clipboard test, which regularly times out on
    buildds

 -- Simon McVittie <smcv@debian.org>  Fri, 03 Sep 2021 15:08:47 +0100

gtk4 (4.4.0+ds1-4) unstable; urgency=medium

  [ Simon McVittie ]
  * Simplify graphene dependency.
    The version in bullseye is sufficient for all architectures.
  * Drop dependency from libgtk-4-common to libgtk-3-common.
    This was put in place because they used to share GSettings schemas,
    but that's no longer the case.
  * Remove dependency from libgtk-4-bin to libgtk-3-bin.
    This was because they used to share gtkbuilder.its and gtkbuilder.loc,
    but those have been replaced by their gtk4builder counterparts, in
    libgtk-4-dev.
  * Remove dependency from gtk-4-examples to gtk-3-examples.
    This was because the demos shared GSettings schemas, but they no longer
    have the same name.
  * Remove alternative dependency on libgdk-pixbuf2.0-dev.
    We don't support skipping a Debian release, and this package's
    dependencies make it unlikely to be backported.
  * d/rules: Don't enable ffmpeg when experimental builds are copied to Ubuntu
  * d/p/reftest-compare-Treat-colour-channels-as-undefined-if-alp.patch:
    Add patch to ignore colour differences on pixels with zero alpha.
    This makes some of the remaining failing tests pass on mips*el.
  * d/p/debian/testsuite-Don-t-test-the-old-gl-renderer.patch:
    Add patch to disable testing of the old 'gl' renderer.
    The newer 'ngl' renderer is already the default, and 'gl' was removed
    upstream in 4.5.x, so 'gl' doesn't seem worthwhile to try to support.
    It also crashes in a couple of tests on mips*el. Let's focus testing
    effort on the renderer that has a future.
  * d/p/debian/Skip-some-known-failing-tests-on-mips-family-architecture.patch:
    Add patch to skip remaining failing gsk tests on mips*el
    (workaround for #993550)
  * Release to unstable (Closes: #992907)

  [ Jeremy Bicha ]
  * Build-Depend on libsysprof-capture-4-dev instead of sysprof
    in preparation for the sysprof package split (see #971243).
    Depend on version 3.40 to avoid re-exporting its symbols in our ABI.

 -- Simon McVittie <smcv@debian.org>  Fri, 03 Sep 2021 08:52:36 +0100

gtk4 (4.4.0+ds1-3) experimental; urgency=medium

  * Disable Broadway (HTML) backend.
    It isn't clear whether this is used in practice. If we disable it now,
    enabling it later if requested will not be an ABI break, but if we
    enable it now, we have to keep it enabled indefinitely.
  * d/missing-sources: Add source for libX11-derived compose sequences.
    By trial and error, the files in gtk/compose/ seem to be generated from
    libX11 1.7.0.
  * d/p/compose-Generate-endian-dependent-compact-Compose-data.patch,
  * Add proposed patch to use big-endian compose data on big-endian host,
    keeping the existing little-endian version for little-endian hosts.
    This resolves a FTBFS caused by test failure on s390x and other
    big-endian ports.
  * d/p/compose-Document-how-to-get-compose-parse-input-from-libX.patch
    Document how to reproduce the compose data. We don't do this at build
    time, because the compose data is relatively rarely updated, and
    during cross-compilation that would require building all of GTK for
    both the build and host architectures.
  * d/p/compose-Update-sequences-from-libX11-1.7.2.patch:
    Update compose data from libX11 1.7.2.
    This adds a few missing compose sequences.

 -- Simon McVittie <smcv@debian.org>  Mon, 30 Aug 2021 13:33:17 +0100

gtk4 (4.4.0+ds1-2) experimental; urgency=medium

  * Completely move .links files to debhelper syntax (Closes: #991964)
  * Always expect NEWS to be compressed (Closes: #985418).
    debhelper always compresses NEWS files, even if they are small.

 -- Simon McVittie <smcv@debian.org>  Sat, 28 Aug 2021 15:15:44 +0100

gtk4 (4.4.0+ds1-1) experimental; urgency=medium

  * New upstream stable release
  * d/control.in: Update dependencies
  * d/copyright: Update
  * Update symbols file for new ABI
  * d/watch: Only watch for stable releases.
    If we want GTK 4.4.x to move to unstable any time soon, we should
    avoid packaging GTK 4.5.x when it becomes available.
  * d/rules: Fix variable reference in dh_fixperms override

 -- Simon McVittie <smcv@debian.org>  Tue, 24 Aug 2021 10:24:58 +0100

gtk4 (4.3.2+ds1-1) experimental; urgency=medium

  * New upstream release
  * d/watch, d/copyright: Exclude pregenerated documentation.
    There's a lot of it, and excluding it makes the diff to review a lot
    smaller.
  * d/control.in: Bump meson requirement as per meson.build
  * d/control.in: Remove build-dependencies for Google Cloud Print.
    The service underlying this printing backend was shut down at the end
    of 2020, so the printing backend is no longer useful and was removed
    upstream.
  * Drop patches that were applied upstream
  * d/rules: Rebuild emoji data from source files.
    This provides a straightforward way to check that we have the correct
    source files.
  * Disable GStreamer for the udeb build.
    Support for VP8 and VP9 is officially part of the GTK4 API, but it seems
    OK to provide a reduced API in debian-installer.
  * Label the FFmpeg media backend as experimental, and only build it when
    targeting experimental.
    Upstream consider it to be experimental, and recommend the GStreamer
    backend.
  * tests: Specify locales' charsets explicitly, fixing FTBFS with new glibc.
    glibc 2.31-14 dropped support for all non-UTF-8 locales, so we can't
    use /usr/share/i18n/SUPPORTED to choose a suitable charset any more.
  * Update symbols file
  * Leave Vulkan disabled, and remove Vulkan symbols from .symbols file.
    This is an ABI break, but GTK4 is only in experimental so far, so that
    seems acceptable. The Vulkan renderer is marked as experimental upstream,
    with a note that it often causes crashes in the Inspector view; this
    sounds like something we likely don't want yet.
  * d/rules: Override dh_fixperms to set correct permissions on /usr/libexec.
    Making everything executable is not quite right for installed-tests.
  * d/copyright: Update
  * Silence a Lintian tag for documentation-like filenames among test data

 -- Simon McVittie <smcv@debian.org>  Fri, 20 Aug 2021 11:43:41 +0100

gtk4 (4.3.1+ds-2) experimental; urgency=medium

  [ Marco Trevisan (Treviño) ]
  * debian/rules: Add upstream bug mentioning test failures
  * debian/rules: Use Enable auto-features for debs and disable them for
    udebs. Avoid listing managing this manually, while explicitly disable or
    enable when something is required.
  * debian: Add libgtk-4-media-gstreamer package to provide a media module
  * debian: Add libgtk-4-media-ffmpeg package to provide a media module
  * debian: Add support for libcloudproviders in debian. While keep this
    disabled for ubuntu as it's not in main repo.
  * debian: Enable sysprof support under linux. We need to manually add
    sysprof dev dependencies as these are only suggestions.
  * debian/rules: Do not build tests in udeb case

  [ Iain Lane ]
  * rules: Only skip the cloud providers on Ubuntu itself. For everything
    else the main/universe distinction doesn't apply. Fixup to Marco's earlier
    change.
  * copyright: Fix dep5-copyright-license-name-not-unique. CC0-1.0 was
    defined twice

 -- Iain Lane <laney@debian.org>  Mon, 26 Jul 2021 12:56:55 +0100

gtk4 (4.3.1+ds-1) experimental; urgency=medium

  * debian: Use dh 13 substitutions for install files instead of .in files
  * debian/control: move gi-docgen dependencies to bd-indep and remove warn
  * debian/log-reftests.py: Remove wrong wayland paths
  * debian/copyright: Update copyright for gi-docgen excluding fonts
  * debian/watch: Repack using ds suffix as per the d/copyright exclusions
  * debian/libgtk4-doc.links: Add links as devhelp books instead of gtk-doc
  * Repack excluding web font files

 -- Marco Trevisan (Treviño) <marco@ubuntu.com>  Wed, 14 Jul 2021 05:35:40 +0200

gtk4 (4.3.1-1) experimental; urgency=medium

  * New upstream release:
    - Ignore XErrors from the COW (LP: #1911036)
  * debian/control: Update build-dependencies
  * debian/patches: Refresh
  * debian/control: Add dependencies to use upstream provided gi-docgen
    gi-docgen is still in NEW for some months now, so until that we can
    manually use the upstream provided version as subproject.
  * debian/patches: Prevent usage of web-fonts and external links in docs
  * debian/rules: Do not check for nocheck with dh 13
  * debian/rules: Do not manually build docs at build phase.
    This is now handled by gi-docgen that is called at build phase, not at
    install phase.
  * debian/control: Add python3-gi as test build dependency.
    It's needed by introspection tests
  * debian/libgtk-4-1.symbols.in: Add new symbols
  * debian/libgtk-4-doc.*: Adapt install files and links to gi-docgen paths.
    Docs are installed all in /usr/share/docs/libgtk-4-doc subfolders and
    linked to /usr/share/gtk-doc to keep devhelp support
  * debian/patches: Get typelib path from pkg-config
  * debian/rules: Ensure all symbols are defined.
    This is now working fine with all the components
  * debian/rules: Do not reset xvfb on running tests
  * debian/rules: Support running tests in parallel.
    This works fine now, so let's enable it again
  * debian/rules: Move test script to an easier to maintain external file.
    We're doing lots of operations to run tests, it's better to have the
    setup in an external script that it's easier to run, debug and maintain
  * debian/run-tests.sh: Only print full log on errors.
    No need to output the whole log if there have been no failures
  * debian: Run tests under wayland too in linux.
    It's now becoming the default backend so better to also test the library
    there.
  * debian/patches: Initialize the textbtree tags counting causing s390x fails
  * debian/rules: Skip some broken comparison tests in big endian archs
  * debian/tests: Port to Gtk4 and run them both in wayland and x11

 -- Marco Trevisan (Treviño) <marco@ubuntu.com>  Fri, 09 Jul 2021 16:31:39 +0200

gtk4 (4.0.3-4) experimental; urgency=medium

  * d/log-reftests.py: Collect more test results
  * d/rules: Don't export build results for tests that upstream expect
    to fail
  * d/rules: Update comments regarding failing tests that need to be
    processed

 -- Simon McVittie <smcv@debian.org>  Mon, 22 Feb 2021 10:56:12 +0000

gtk4 (4.0.3-3) experimental; urgency=medium

  * d/patches: Adjust forwarding URL for refactoring
  * d/patches: Never mark rendering differences as accepted, only tolerated.
    Upstream consider absolutely any difference in rendering to be an error,
    so we should always record the diff for inspection.
  * Force installation of fontconfig's preferred fonts for tests.
    The experimental dependency resolver is non-deterministic and can
    choose various different fonts, some of which make the reftests fail.
    Force its hand by choosing the fonts that fontconfig prioritizes highest,
    so that we get deterministic results.
  * d/patches: Fix error reporting in gsk reftests.
    The gsk reftests don't use the GTest framework, so g_test_fail will have
    no effect here.

 -- Simon McVittie <smcv@debian.org>  Mon, 15 Feb 2021 10:46:01 +0000

gtk4 (4.0.3-2) experimental; urgency=medium

  * Tolerate minor differences in some reftests
  * d/rules: Show the detailed test log even if tests all succeed
  * d/rules: Dump reftest differences into the log as base64.
    Debian package builds don't have an equivalent of $AUTOPKGTEST_ARTIFACTS
    (as requested in https://bugs.launchpad.net/launchpad/+bug/1845159) so
    this is the best we can do right now.

 -- Simon McVittie <smcv@debian.org>  Sun, 14 Feb 2021 14:28:39 +0000

gtk4 (4.0.3-1) experimental; urgency=medium

  * New upstream release
  * symbols: Ignore removal of gtk_glade_catalog_init.
    This symbol appeared in the ABI, but not in any header files, and is
    considered private.
  * d/rules: Show test log if build-time test fails.
    dh_auto_test would automatically show meson-logs/testlog.txt, but
    because we're running with --setup=x11, we get
    meson-logs/testlog-x11.txt instead.
  * Increase dependency on librsvg2-common from Suggests to Recommends.
    This is not a hard dependency, but should be installed in nearly all
    cases. Increasingly many icons are provided in SVG format, so
    applications will appear broken if the SVG pixbuf loader is not
    installed. See #980396 for more information.
    adwaita-icon-theme already Recommends librsvg2-common, but people who
    routinely do not install recommended packages will get a better hint
    about how much will be broken by its removal if GTK also recommends it.
  * Bump graphene build-dependency to 1.10.4 on i386.
    Earlier versions used SSE, which has stricter alignment requirements
    that cause many of the build-time tests to fail (in addition to not
    being available on Debian's baseline CPU).
  * d/rules: Add a note of the test failures that need investigation
  * d/rules: Extend test timeout on slower architectures
  * Add myself to Uploaders

 -- Simon McVittie <smcv@debian.org>  Fri, 12 Feb 2021 10:05:16 +0000

gtk4 (4.0.1-1) experimental; urgency=medium

  * Team upload
  * New upstream release
  * d/rules: Force recompilation of CSS with sassc

 -- Simon McVittie <smcv@debian.org>  Tue, 12 Jan 2021 18:45:15 +0000

gtk4 (4.0.0-1) experimental; urgency=medium

  * Team upload
  * New upstream release
    - Bump SONAME to libgtk-4.so.1 to reflect incompatibility with 3.9x.y
      development releases
  * Rename source package to gtk4 while we're going through NEW anyway.
    This reflects the upstream name of the library (formerly GTK+,
    now GTK) and avoids "+" being misinterpreted as a space in URLs.
  * Bump required version for all symbols to 4.0.0
  * Add Provides for gir1.2-gdkwayland-4.0 on Linux
  * d/copyright: Remove unused GPL-2+ paragraph
  * d/copyright: Remove unused autoconf-archive paragraph
  * Standards-Version: 4.5.1 (no changes required)
  * Add a Lintian override for #970275
  * d/tests: Reduce number of tests marked as flaky
  * Add iso-codes as a Recommends, and depend on it for tests
  * Disable gvfs and other GIO modules for build-time tests.
    If running on a developer system, we don't want to interact with
    "larger" components like gnome-online-accounts.
  * Make build-time test failures fatal
  * Add missing libxdamage-dev (build-)dependency
  * Preferentially build-depend on libgdk-pixbuf-2.0-dev.
    We don't need the deprecated Xlib integration that is also pulled in
    by the older libgdk-pixbuf2.0-dev package (see #974870).
  * d/changelog: Remove trailing whitespace
  * Replace XC-Package-Type with Package-Type
  * Use https for Homepage
  * d/watch: ".." is not a version number
  * Bump build-dependency on Glib to 2.66
  * Split gtk-4-tests into its own package
  * libgtk-4-1 Breaks/Replaces experimental libgtk-4-0.
    Both packages contain the print backends, which do not contain the
    SONAME in their names. We anticipate that if the SONAME was bumped in
    future, the "4.0.0" in the module loading path would also change, so
    this isn't a problem for Policy §8.2; the only reason the path didn't
    already change here is that versions prior to 4.0.0 were development
    snapshots and explicitly not API- or ABI-stable.
    Moving the print backends to a separate package would create a circular
    dependency (since libgtk-4-1 would need at least a Recommends on the
    print backends, and the print backends depend on the main library),
    and would not actually help co-installability with a future libgtk-4-2,
    since they should be upgraded in lockstep.
  * Remove obsolete Breaks copied from GTK 3

 -- Simon McVittie <smcv@debian.org>  Sun, 27 Dec 2020 00:23:58 +0000

gtk+4.0 (3.99.4-1) experimental; urgency=medium

  * Team upload
  * New upstream release
  * Build with system copy of gtk-doc
    - d/gbp.conf: Stop adding gtk-doc as a second orig tarball
    - d/rules: Don't symlink gtk-doc into subprojects
    - Remove references to bundled gtk-doc
  * d/control.in: Update dependencies
  * d/copyright: Mention CC0-1.0
  * Drop patches, applied upstream
  * d/rules: Update Meson build options
  * Stop installing NodeEditor icons.
    They're embedded in the executable via GResource now.
  * d/libgtk-4-0.symbols.in: Update
  * run-with-locales: Normalize utf8 to UTF-8 without using SUPPORTED file
  * d/tests/run-with-locales: Move from d/run-with-locales.
    This makes tab-completion for d/rules work better.
  * d/rules: Change introspection from true to enabled.
    Similarly, change it from false to disabled for the udeb.
    It's now a feature flag, rather than a boolean.
  * d/libgtk-4-common.install.in: Install emoji data files

 -- Simon McVittie <smcv@debian.org>  Fri, 06 Nov 2020 22:56:34 +0000

gtk+4.0 (3.99.0-2) experimental; urgency=medium

  * Team upload
  * Bundle a copy of gtk-doc from the gtk-doc-for-gtk4 branch.
    Until support for GTK 4 actions is merged into gtk-doc git master,
    including a suitable copy of gtk-doc in this source package lets us
    build it without experimental's gtk-doc having to be the GTK 4 version.
    It's currently version GTK_DOC_1_32-57-g3651bf3 from the
    gtk-doc-for-gtk4 branch.
    - Add dependencies of gtk-doc-tools to Build-Depends-Indep
    - Add patch to skip Yelp manual for bundled gtk-doc
    - Don't try to install files from the bundled gtk-doc
    - d/copyright: Add copyright information for bundled gtk-doc
  * d/copyright: Update copyright information for AppStream data

 -- Simon McVittie <smcv@debian.org>  Tue, 25 Aug 2020 12:45:30 +0100

gtk+4.0 (3.99.0-1) experimental; urgency=medium

  * Team upload
  * New upstream release
    - Update d/copyright
    - Update build-dependencies according to meson.build
      + Remove ATK dependencies
    - Remove "fake SONAME" mechanism.
      The library is now built as libgtk-4.so.0 (although the ABI is still
      not yet stable).
    - Bump minimum version for all symbols to 3.99.0 for the new SONAME and
      numerous ABI breaks
    - Drop patch, applied upstream
    - Update symbols file
    - Build-Depend on a suitable snapshot of gtk-doc from experimental
    - Install more example files
  * d/tests/build, d/tests/python3-gi: Suppress AT-SPI warnings.
    We don't need a11y here, so use NO_AT_BRIDGE=1 to suppress the warning
    about org.a11y.Bus being unavailable.
  * d/copyright: Collapse most permissive licenses into Files: * stanza.
    I'm not going to try to keep track of which files are under which
    specific LGPL-compatible licenses; please see the source code if this
    information is needed.
  * Depend on librsvg2-common for tests, to be able to load SVG icons.
    adwaita-icon-theme used to depend on this, but doesn't any more.
  * Try to split out flaky and non-flaky tests.
    Both sets are marked as flaky for now, but hopefully the less-flaky set
    can be promoted to non-flaky to catch regressions when GTK 4 gets more
    stable.
  * Run the build-time tests under X11 for now.
    We don't have an equivalent of xvfb-run for Wayland yet.
  * Move to debhelper compat level 13.
    Adjust dh_auto_test arguments accordingly: they were previously passed
    to `ninja test` and are now for `meson test`.
  * Depend on fonts-cantarell for tests
  * Run build-time tests with a D-Bus session bus via dbus-run-session
  * d/p/testsuite-Fix-installed-tests.patch,
    d/p/installed-tests-Fix-the-icontheme-test.patch,
    d/p/cups-Don-t-emit-a-warning-if-we-can-t-talk-to-avahi.patch,
    d/p/cloudprint-Fix-redundant-declarations.patch:
    Add patches from upstream for some tests/warnings fixes
  * d/p/roaring.-ch-Add-attribution-and-licensing-information.patch,
    d/p/Include-a-copy-of-the-Apache-license.patch:
    Add proposed patches to add copyright/licensing info for code adapted
    from libroaring (src:croaring in Debian).
  * d/rules: Rely on debhelper 13 to reset HOME, etc.
  * d/rules: Stop setting VERBOSE, it was only relevant with Autotools
  * d/rules: Explicitly enable Xinerama for non-udeb build
  * d/rules: Disable examples, demos, installed tests for udeb build
  * d/control.in: Annotate -doc package with <!nodoc>
  * d/control.in, d/rules: Don't build demos, examples, installed-tests
    under <!noinsttest>
  * d/rules: Disable GObject-Introspection for udeb build
  * d/rules: Explicitly build documentation during build step.
    By default this is only done during the install step, because gtk-doc
    is relatively slow and cannot tell Meson how its dependency tree looks.
    However, for GTK that breaks some dependency tracking, leading to
    required Docbook files not being generated from their Markdown source.

 -- Simon McVittie <smcv@debian.org>  Sun, 09 Aug 2020 14:49:14 +0100

gtk+4.0 (3.98.2-1) experimental; urgency=medium

  * New upstream release
  * Bump pango dependency as per meson.build
  * Drop patch, applied upstream
  * Install new valgrind suppressions files
  * Add patch from git master to make valgrind suppressions work on Debian
  * Update symbols file for ABI breaks and additions

 -- Simon McVittie <smcv@debian.org>  Fri, 10 Apr 2020 22:00:07 +0100

gtk+4.0 (3.98.0-1) experimental; urgency=medium

  * Team upload
  * New upstream release
    - Drop all patches, applied upstream
    - d/control.in: Update build-dependencies
    - d/rules: Update SONAME
    - d/rules: Adjust build options for rename of documentation to gtk_doc
    - debian/libgtk-4-0.symbols.in: Update
  * d/rules: Sort build options
  * d/run-with-locales, d/rules, d/tests/installed-tests:
    Generate locales used by the tests
  * debian/libgtk-4-0.symbols.in: Mark more Wayland and Vulkan symbols
    as (arch=linux-any). These don't exist on hurd-i386, and presumably
    not on kFreeBSD either.
  * Move gtk4-encode-symbolic-svg from gtk-4-examples to libgtk-4-bin.
    It's more of a development tool than an example.
  * d/tests/python3-gi: Explicitly return GLib.SOURCE_REMOVE.
    Implicitly returning None is OK, but explicit is better than implicit.
  * d/tests/python3-gi: Make executable
  * d/tests/build, d/tests/python3-gi: Mark as superficial
  * d/tests/build: Use correct compiler for proposed autopkgtest
    cross-architecture testing support, based on a patch for clutter-1.0
    by Steve Langasek
  * d/tests/build: Fix shellcheck warnings
  * d/tests/build: Show commands before they are executed
  * d/tests/build: Fail if using an undefined variable ("unofficial strict
    mode")
  * d/upstream/metadata: Add upstream URLs
  * d/copyright: Simplify and consolidate (see individual source files if
    finer detail is required)
    - Stop distinguishing between LGPL 2+ and 2.1+, list both as
      "LGPL-2+ and LGPL-2.1+"
    - Stop distinguishing between code and translations
    - Merge copyright years
    - Merge entries differing only by email address
    - Stop repeating "Copyright (C)"
    - Indent with a single space
  * Standards-Version: 4.5.0 (no changes required)
  * Don't build HTML documentation in Architecture: any builds.
    With Autotools, we would have had to leave gtk-doc-tools in the
    Build-Depends for gtkdocize, but with Meson we can demote it to
    Build-Depends-Indep.
    Promote docbook-xml and docbook-xsl to Build-Depends instead: they are
    needed in all builds for the example programs' man pages. Previously,
    they were pulled in by gtk-doc-tools.
  * d/p/build-Install-gtkemojichooser.h.patch:
    Add patch from upstream to fix installation of headers
  * d/.gitignore: Add

 -- Simon McVittie <smcv@debian.org>  Sun, 01 Mar 2020 21:44:08 +0000

gtk+4.0 (3.96.0-2) experimental; urgency=medium

  * Team upload
  * Mark patches as applied upstream
  * Don't run dh_missing against debian/install/udeb when not building
    the udeb. This fixes FTBFS in Architecture: all-only builds.
  * Disable Wayland backend on non-Linux kernels

 -- Simon McVittie <smcv@debian.org>  Sat, 27 Jul 2019 20:47:51 +0100

gtk+4.0 (3.96.0-1) experimental; urgency=medium

  * Team upload

  [ Jeremy Bicha ]
  * New upstream release 3.92
  * Switch to meson
  * README has been renamed to README.md
  * debian/libgtk-4-0.symbols: Update
  * debian/libgtk-4-common.install.in: themes are bundled in the gtkresources
  * Disable 018_gdkenumtypes.c_location.patch: might not be needed any more
  * Update Vcs fields for migration to https://salsa.debian.org/
  * Stop using gnome-get-source

  [ Simon McVittie ]
  * New upstream release 3.94, 3.96
    - Update build-dependencies
    - d/copyright: Update
    - d/patches: Delete patches that aren't applied
    - Refresh patch series and drop applied patches
    - d/p/gdk-x11-Check-if-we-have-access-to-GL-before-using-G.patch:
      Drop, obsoleted by commit 02eb344 in GTK 3.93
    - d/p/no-accessibility-dump.patch: Drop, no longer needed.
      The build-time tests correctly set GTK_CSD=1 now.
    - Disable GStreamer video support for now
    - Stop installing gtk4-query-immodules, superseded by gio-querymodules
    - Don't install im-multipress.conf, no longer available (the multipress
      IM module is unmaintained and was removed). Remove obsolete conffile
      during upgrade.
    - d/libgtk-4-0.install.in: Don't install IM modules. The backend IM
      modules such as XIM and Wayland are now linked into GTK itself,
      while non-backend IM modules have been removed.
    - d/rules: Update Meson options, mostly removing enable- prefix
    - d/libgtk-4-0.symbols: Update
    - Update lists of installed files
  * d/patches: Refresh remaining patches through gbp pq
    - Get date/author information from d/changelog where needed
  * Generate a dependency on a virtual package that reflects the unstable
    SONAME, currently libgtk-4-0.9400.0, and Provide that virtual package
    from libgtk-4-0. This avoids repeated package renames while the ABI
    of GTK 4 remains unstable.
  * gir1.2-gtk-4.0: Add Provides for gir1.2-gdk-4.0, gir1.2-gdkx11-4.0
    and gir1.2-gsk-4.0 to reflect its contents
  * d/libgtk-4-0.postinst.in: Run gio-querymodules for IM modules
    and print backends
  * libgtk-4-dev: Add missing dependency on libvulkan-dev (thanks,
    autopkgtest) (Closes: #910640)
  * libgtk-4-0.postrm.in: Remove the correct cache files
  * Drop support for OLD_MODULES_BASE_PATH. GTK 4 has never supported
    modules in the non-multiarch location.
  * Run tests under Xvfb with GLX available (see #874077)
  * Build installed-tests and run them as autopkgtests (similar to #908440)
    - Install them in gtk-4-examples for now to avoid the NEW queue
    - Mark them as flaky for now
  * d/tests/control: Mark python3-gi as flaky until python3-gi overrides
    get updated for the rename of Gdk.Window to Gdk.Surface
  * d/tests/build: Update for GTK 4.0
  * Canonicalize permissions of debian/rules
  * Normalize various packaging files with wrap-and-sort -a
  * Remove obsolete debian/*.install files from GTK 3
  * List installed but unpackaged files in d/not-installed
  * d/rules: Defang dh_auto_test when built with nocheck
  * Stop using Priority: extra
  * d/missing-sources: Remove, no longer needed
  * Fix generation of README.md.gz symlinks
  * d/gbp.conf: Import configuration from glib2.0
  * d/rules: Generate files from .in counterparts for every package,
    not just the ones we are going to build. This avoids dh_missing
    false positives for files that would have gone into packages not
    included in the current build, for example libgtk-4-common during
    an amd64-only build.
  * Remove autoconf-archive B-D
  * Don't build udebs if built with noudeb build-profile
  * Add test-dependency on xvfb so we can run the built program
  * Change library name (and download location) from GTK+ to GTK,
    following upstream re-branding
  * Add Build-Depends-Package to symbols file
  * d/p/testsuite-Remove-dangling-references-to-box-packing-tests.patch:
    Fix dangling references to removed box-packing tests
  * d/p/gtk4.pc-Move-third-party-libraries-from-Libs-to-Libs.priv.patch:
    Improve .pc file to avoid over-linking (and Lintian false-positives)
  * Use debhelper-compat 12
  * Remove infrastructure for dealing with reftests that are known to fail
  * d/not-installed: Remove
  * d/rules: Fail the build if anything from the deb build is not installed
  * Only install AUTHORS in -doc package
  * Install documentation in /usr/share/gtk-doc, with symlinks in /u/s/doc.
    gtk-doc documentation is technically part of the package's functional
    interface, since other packages use it to adjust cross-references.
  * Standards-Version: 4.4.0 (no changes required)
  * Set Rules-Requires-Root to no

  [ Laurent Bigonville ]
  * Add Closes statement for #910640

 -- Simon McVittie <smcv@debian.org>  Thu, 18 Jul 2019 09:22:44 +0100

gtk+4.0 (3.91.2-1) experimental; urgency=medium

  [ Emilio Pozuelo Monfort ]
  * New major release, GTK+ 4 (beta version). (Closes: #876011)
    Rename everything as appropriate for GTK+ 4.
  * Don't abort on test suite failures.
  * Update symbols. Set all symbols' minimum version to 3.91.2.
  * Update build-dependencies: bump gtk-doc-tools and libglib2.0-dev
    minimum requirement, add libgraphene-1.0-dev and autoreconf-archive.
  * Drop libgail packages, they are no longer built from GTK+ 4.
  * Don't install libgdk-4.so, it has been merged into libgtk-4.so.
  * debian/patches/016_no_offscreen_widgets_grabbing.patch,
    debian/patches/017_no_offscreen_device_grabbing.patch:
    + Removed, obsolete as offscreen widgets are gone in GTK+ 4.
  * debian/patches/022_disable-viqr-im-for-vi-locale.patch:
    + Removed, imported in 2009 with no explanation whatsoever.
  * debian/patches/060_ignore-random-icons.patch:
    + Removed, upstream fixed this differently eons ago (see bgo#451634).
  * debian/patches/018_gdkenumtypes.c_location.patch:
    + Refreshed.
  * debian/libgtk-4-dev.install: don't install aclocal files.
  * debian/libgtk-4-common.install.in: comment out EmojiChooser schema, it's
    not present in 3.91.2 but will be in the next release.
  * Update watch file.
  * Point Vcs-* to experimental.

  [ Jeremy Bicha ]
  * debian/control.in:
    - Build-Depend on libvulkan-dev and sassc
    - Drop Breaks/Replaces not needed after jessie
    - Have libgtk-4-bin and libgtk-4-common and gtk-4-examples depend on
      their gtk3 counterparts until we figure out how to handle the file
      conflicts there. The conflicted files have not changed in gtk4.
      See GNOME bug 774912.
  * Don't build gtk-update-icon-cache; we'll let gtk3 handle that for now

 -- Jeremy Bicha <jbicha@debian.org>  Thu, 21 Sep 2017 17:14:22 -0400

gtk+3.0 (3.22.21-1) unstable; urgency=medium

  * New upstream release.
  * Bump to debhelper compat 10.
    + Drop dh-autoreconf and autotools-dev build-deps, no longer needed as
      debhelper guarantees them now.
  * Switch from CDBS to dh.
    Only regression is that we don't run --fail-missing on arch:all builds.
  * Don't build the docs when not building the -doc packages. Saves some
    time on arch-only builds.
  * Skip the udeb build when not building the -udeb package. Saves a lot
    of time on the arch:all builds.

 -- Emilio Pozuelo Monfort <pochu@debian.org>  Tue, 12 Sep 2017 00:38:15 +0200

gtk+3.0 (3.22.20-1) unstable; urgency=medium

  * New upstream release.
  * debian/patches/fix-gtk-menu-sliders.patch:
    + Removed, applied upstream.
  * Bump Standards-Version to 4.1.0; no changes needed.

 -- Emilio Pozuelo Monfort <pochu@debian.org>  Sat, 09 Sep 2017 15:11:12 +0200

gtk+3.0 (3.22.19-1) unstable; urgency=medium

  [ Jeremy Bicha ]
  * New upstream release
  * debian/libgtk-3-common.install.in:
    Install EmojiChooser gsettings schemas
  * Add fix-gtk-menu-sliders.patch:
    - Cherry-pick patch to fix regression with clicking on sliders in menus,
      such as with Unity's sound indicator (LP: #1712701) (Closes: #872687)

  [ Ken VanDine ]
  * debian/control.in:
    - Bump libpango1.0-dev Build-Depends to >= 1.40.5 for colornames test

 -- Jeremy Bicha <jbicha@ubuntu.com>  Mon, 28 Aug 2017 20:39:28 -0400

gtk+3.0 (3.22.18-1) unstable; urgency=medium

  * Hi from Debconf
  * New upstream release!
    + Support entering emoji by name, using Ctrl-Shift-E (note there is a
      whitelist for this currently - see GtkImContext docs)
    + Wayland:
     - Add support for the shortcut inhibitor protocol
     - Support Wacome tablet wheel scrolling
  * debian/control{,.in}: Bump wayland-protocols to 1.9, per upstream.

 -- Iain Lane <laney@debian.org>  Thu, 10 Aug 2017 16:34:47 +0100

gtk+3.0 (3.22.17-1) unstable; urgency=medium

  * New upstream release.

 -- Emilio Pozuelo Monfort <pochu@debian.org>  Wed, 26 Jul 2017 18:59:22 +0200

gtk+3.0 (3.22.16-1) unstable; urgency=medium

  * New upstream release.

 -- Emilio Pozuelo Monfort <pochu@debian.org>  Thu, 22 Jun 2017 20:24:11 +0200

gtk+3.0 (3.22.12-1) unstable; urgency=medium

  * New upstream release.

 -- Andreas Henriksson <andreas@fatal.se>  Thu, 13 Apr 2017 06:41:09 +0200

gtk+3.0 (3.22.11-1) unstable; urgency=medium

  * New upstream release.
  * Drop patches which have been merged upstream.

 -- Michael Biebl <biebl@debian.org>  Fri, 24 Mar 2017 02:27:48 +0100

gtk+3.0 (3.22.9-4) unstable; urgency=medium

  * Force update of GResource files so the changes to the CSS files are
    actually applied.

 -- Michael Biebl <biebl@debian.org>  Tue, 14 Mar 2017 01:38:30 +0100

gtk+3.0 (3.22.9-3) unstable; urgency=medium

  * Revert move of .flat from frame > border to frame as it broke existing
    themes which relied on that behaviour.

 -- Michael Biebl <biebl@debian.org>  Sun, 05 Mar 2017 21:40:15 +0100

gtk+3.0 (3.22.9-2) unstable; urgency=medium

  * Team upload
  * d/p/wayland-make-sure-to-clear-up-the-number-of-keys.patch:
    Add patch from upstream fixing unintended key repeats on Wayland
    (Closes: #856478)

 -- Simon McVittie <smcv@debian.org>  Wed, 01 Mar 2017 15:50:14 +0000

gtk+3.0 (3.22.9-1) unstable; urgency=medium

  * New upstream release.
  * Drop debian/patches/032_mips_treeview_row_separator_height.patch, no
    longer needed.

 -- Michael Biebl <biebl@debian.org>  Tue, 28 Feb 2017 18:48:39 +0100

gtk+3.0 (3.22.8-1) unstable; urgency=medium

  * New upstream release.
  * Stop patching gtk-doc.make and instead run gtkdocize via the upstream
    provided autogen.sh on autoreconf. The gtk-doc-tools version in Debian has
    been fixed to properly handle the installation of HTML images for
    out-of-tree builds.

 -- Michael Biebl <biebl@debian.org>  Wed, 15 Feb 2017 12:17:29 +0100

gtk+3.0 (3.22.7-2) unstable; urgency=medium

  * Team upload
  * d/p/gdk-x11-Check-if-we-have-access-to-GL-before-using-G.patch:
    add proposed patch from upstream Bugzilla to let GDK X11
    initialization complete successfully when libGL.so.1 is not
    available (Closes: #847366)
  * Override Lintian error source-is-missing for
    debian/missing-sources/zlib.js-0.1.6/deps.js. It is a generated
    file, but the script to generate it is also present.

 -- Simon McVittie <smcv@debian.org>  Sat, 21 Jan 2017 15:38:15 +0000

gtk+3.0 (3.22.7-1) unstable; urgency=medium

  * New upstream release.

 -- Michael Biebl <biebl@debian.org>  Tue, 17 Jan 2017 19:09:05 +0100

gtk+3.0 (3.22.6-1) unstable; urgency=medium

  [ Jeremy Bicha ]
  * Update debian/watch to only look for GTK+ 3.22 releases

  [ Emilio Pozuelo Monfort ]
  * New upstream release.
  * debian/libgtk-3-0.symbols: add new symbol.

 -- Michael Biebl <biebl@debian.org>  Mon, 09 Jan 2017 15:55:17 +0100

gtk+3.0 (3.22.5-1) unstable; urgency=medium

  * New upstream release.

 -- Michael Biebl <biebl@debian.org>  Sat, 10 Dec 2016 17:00:03 +0100

gtk+3.0 (3.22.4-1) unstable; urgency=medium

  * New upstream release.
  * Drop d/p/cssshadowvalue-scale-the-blur-surface-by-the-same-fa.patch
    - now included in upstream release.
  * Update debian/libgtk-3-0.symbols with one addition.

 -- Andreas Henriksson <andreas@fatal.se>  Sun, 20 Nov 2016 19:22:12 +0100

gtk+3.0 (3.22.3-2) unstable; urgency=medium

  * d/p/cssshadowvalue-scale-the-blur-surface-by-the-same-fa.patch
    - Added. Improve the rendering of shadow around GTK windows, this turns out
      to be a big performance improvement for HiDPI on wayland (From upstream
      git, bgo#772075)

 -- Sjoerd Simons <sjoerd@debian.org>  Thu, 10 Nov 2016 22:58:59 +0100

gtk+3.0 (3.22.3-1) unstable; urgency=medium

  * New upstream release.

 -- Michael Biebl <biebl@debian.org>  Tue, 08 Nov 2016 17:32:27 +0100

gtk+3.0 (3.22.2-1) unstable; urgency=medium

  * New upstream release.

 -- Michael Biebl <biebl@debian.org>  Tue, 25 Oct 2016 00:10:32 +0200

gtk+3.0 (3.22.1-1) unstable; urgency=medium

  * New upstream release.
  * Drop d/p/wayland-Avoid-negative-size-constraints.patch and
    d/p/wayland-always-sync-state-after-a-frame-is-painted.patch, merged
    upstream.
  * Bump Build-Depends on libxrandr-dev to (>= 2:1.5.0). This means we can
    drop d/p/0001-Fix-division-by-zero-when-calculating-the-refresh-ra.patch.
    Upstream has already applied a similar patch for the Xrandr 1.5 code path
    and we no longer need the workaround for Xrandr 1.3.
  * Update Build-Depends as per configure.ac:
    - Add libfontconfig1-dev.
    - Drop libxt-dev, libxft-dev, libxrender-dev and x11proto-xext-dev.
    - Drop Debian specific versions for various libx*-dev packages. Those
      versions were a long time ago for gtk+2.0 when the udeb was switched
      from DirectFB to Xlib.
  * Update Depends of libgtk-3-dev to match the dependencies declared in the
    pkg-config .pc files.

 -- Michael Biebl <biebl@debian.org>  Sat, 01 Oct 2016 15:36:03 +0200

gtk+3.0 (3.22.0-2) unstable; urgency=medium

  * d/p/wayland-Avoid-negative-size-constraints.patch
    - Added. Resolve unexpected order of size-allocation signals, fixes issues
      with placing clutter-gtk widgets on wayland.
      (From upstream git, bgo#771915)
  * d/p/wayland-always-sync-state-after-a-frame-is-painted.patch
    - Added. Always sync the state after a frame paint. Avoids things getting
      out of sync when painting using GL as e.g. epiphany does these days.
      (From upstream git, bgo#771553)

 -- Sjoerd Simons <sjoerd@debian.org>  Fri, 30 Sep 2016 14:36:52 +0200

gtk+3.0 (3.22.0-1) unstable; urgency=medium

  * New upstream release.
  * Drop dbg packages now that we have automatic dbgsym packages.
  * Bump debhelper compat level to 9.

 -- Michael Biebl <biebl@debian.org>  Tue, 20 Sep 2016 20:48:18 +0200

gtk+3.0 (3.21.6-1) unstable; urgency=medium

  [ Andreas Henriksson ]
  * New upstream development release.
  * Update (build-)dependencies according to configure.ac changes:
    - bump wayland-protocols to >= 1.7
  * Update debian/libgtk-3-0.symbols with a few scrolled_window additions.

  [ Michael Biebl ]
  * Refresh patches.

 -- Andreas Henriksson <andreas@fatal.se>  Wed, 14 Sep 2016 10:35:59 +0200

gtk+3.0 (3.21.5-3) unstable; urgency=medium

  * Mark two more reftests as known_fail and make test-suite failures fatal
    again.

 -- Michael Biebl <biebl@debian.org>  Wed, 31 Aug 2016 23:41:32 +0200

gtk+3.0 (3.21.5-2) unstable; urgency=medium

  * Mark the gdk_wayland_* symbols as linux-any.
  * Drop workaround for cdbs bug which has been fixed in the mean time.
  * Change Build-Depends on dbus-x11 to dbus. The use of dbus-launch has been
    removed upstream so having only dbus installed is sufficient to run the
    test-suite. (Closes: #835891)
  * Add dbus to autopkgtest dependencies to ensure machine-id is properly
    setup.

 -- Michael Biebl <biebl@debian.org>  Wed, 31 Aug 2016 18:48:24 +0200

gtk+3.0 (3.21.5-1) unstable; urgency=low

  [ Simon McVittie ]
  * Merge packaging changes from 3.20.9-1 in unstable

  [ Andreas Henriksson ]
  * New upstream release.
  * Update build-dependencies according to configure.ac changes:
    - bump libglib2.0-dev to >= 2.49.4
    - bump wayland-protocols to >= 1.6
  * Fix debian/patches/no-accessibility-dump.patch to apply again.
  * Drop d/p/Don-t-apply-GDK_HINT_RESIZE_INC-to-GDK_WINDOW_STATE_.patch
    - now included in upstream release.
  * Update debian/libgtk-3-0.symbols with several additions and one missing:
    - gdk_wayland_display_get_xdg_shell unused outside of gtk+.

 -- Andreas Henriksson <andreas@fatal.se>  Tue, 30 Aug 2016 18:13:45 +0200

gtk+3.0 (3.20.9-1) unstable; urgency=medium

  [ Jeremy Bicha ]
  * Team upload
  * New upstream release
  * debian/control.in:
    - Drop unnecessary version number from dependency on adwaita-icon-theme
  * debian/patches/0001-Revert-Improve-external-drives-detection.patch:
    - Dropped, applied in new version

  [ Simon McVittie ]
  * Another new upstream release
  * Explicitly build-depend on docbook-xsl, libxml2-utils and xsltproc
    to be able to generate man pages from their source code. Move docbook-xml
    to Build-Depends since the man pages are in an Architecture: any package.
  * Drop Build-Depends-Indep on docbook-utils, the old SGML toolchain,
    which is currently uninstallable (#834616) and does not appear to be
    needed for anything

 -- Simon McVittie <smcv@debian.org>  Thu, 18 Aug 2016 10:47:10 +0100

gtk+3.0 (3.20.7-1) unstable; urgency=medium

  [ Laurent Bigonville ]
  * debian/control.in: Add hicolor-icon-theme as a hard dependency, the
    package is small and only provides the directory structure of the theme.
  * debian/control.in: Move adwaita-icon-theme dependency to the main package.

  [ Emilio Pozuelo Monfort ]
  * New upstream release.
  * debian/patches/0001-Revert-Improve-external-drives-detection.patch:
    + Revert upstream change that requires unstable glib 2.49.1.

 -- Emilio Pozuelo Monfort <pochu@debian.org>  Thu, 04 Aug 2016 19:07:21 +0200

gtk+3.0 (3.21.4-1) experimental; urgency=medium

  * New upstream release.
  * debian/control.in:
    + Build depend on xauth, needed for xvfb-run.
    + Drop build-dependency on gettext and update the version requirements
      for wayland-protocols and glib.
  * debian/patches/wayland-add-extended-state-for-tiled.patch:
    + Dropped, included upstream.
  * d/p/0001-Fix-division-by-zero-when-calculating-the-refresh-ra.patch:
    + New patch. Fix division by zero when running under Xvfb.
  * debian/libgtk-3-0.symbols:
    + Add new symbols.
  * debian/rules:
    + Don't abort on test suite failures for now. Too many new failures due
      to deprecation warnings.
  * Upload to experimental.

 -- Emilio Pozuelo Monfort <pochu@debian.org>  Wed, 20 Jul 2016 23:33:22 +0200

gtk+3.0 (3.20.6-2) unstable; urgency=medium

  * Team upload

  [ Laurent Bigonville ]
  * Drop patches/015_default-fallback-icon-theme.patch: The default icon theme
    is already defined as Adwaita, not need to also define the fallback theme.

  [ Simon McVittie ]
  * d/rules: reset XDG_CONFIG_HOME, XDG_CACHE_HOME, XDG_DATA_HOME so that
    they are based on the temporary HOME
  * Backport patch from upstream to mark tiled Mutter/Shell windows
    as GDK_WINDOW_STATE_TILED under Wayland (with mutter >= 3.20.2-2)
  * Add my patch from upstream bug 755947 to disable character-cell-based
    size contraints for TILED windows, so that gnome-terminal can snap to
    half the screen under Wayland

 -- Simon McVittie <smcv@debian.org>  Sat, 25 Jun 2016 00:19:51 +0100

gtk+3.0 (3.20.6-1) unstable; urgency=medium

  * New upstream release.
  * Drop revert-scrolledwindow-Remove-child-before-destroying.patch, merged
    upstream.
  * Re-enable test-suite.

 -- Michael Biebl <biebl@debian.org>  Tue, 31 May 2016 21:33:34 +0200

gtk+3.0 (3.20.5-4) unstable; urgency=medium

  * Work around a bug in cdbs which causes the package to FTBFS; see #825135
    for further details.

 -- Michael Biebl <biebl@debian.org>  Thu, 26 May 2016 08:08:16 +0200

gtk+3.0 (3.20.5-3) unstable; urgency=medium

  * Make it simpler to bootstrap the package by marking the build dependencies
    which are required to run the test-suite with <!nocheck>.
    (Closes: #747392)
  * Bump Build-Depends on debhelper to (>= 9.20141010) and dpkg-dev to
    (>= 1.17.14) for build dependency restrictions support.
  * Temporarily disable the test suite (and its build-dependencies) to allow
    building the new gtk-update-icon-cache package. Our buildds don't support
    build profiles yet, so we'll have to bootstrap manually for now.

 -- Michael Biebl <biebl@debian.org>  Mon, 23 May 2016 01:01:27 +0200

gtk+3.0 (3.20.5-2) unstable; urgency=medium

  * Split gtk-update-icon-cache utility out of libgtk-3-bin into a separate
    package called gtk-update-icon-cache to break a dependency cycle with
    adwaita-icon-theme when building the package. (Closes: #824999)
    As the gtk-update-icon-cache binary doesn't actually have any libgtk-3-0
    dependency, there is no longer a reason to ship a gtk2 and gtk3 variant.
    So from now on we will only ship one implementation built from src:gtk+3.0
    and drop the Debian specific -3.0 suffix. To simplify the transition make
    libgtk-3-bin depend on gtk-update-icon-cache. Once all theme packages have
    been updated, this dependency can be dropped.
  * Cherry-pick patch from upstream Git which reverts a commit that was
    causing crashes in the filechooser in some applications.

 -- Michael Biebl <biebl@debian.org>  Sun, 22 May 2016 08:52:19 +0200

gtk+3.0 (3.20.5-1) unstable; urgency=medium

  * New upstream release.
  * Refresh patches.
  * Bump Standards-Version to 3.9.8.

 -- Michael Biebl <biebl@debian.org>  Sat, 21 May 2016 00:11:13 +0200

gtk+3.0 (3.20.4-1) unstable; urgency=medium

  * New upstream release.

 -- Andreas Henriksson <andreas@fatal.se>  Tue, 10 May 2016 14:29:37 +0200

gtk+3.0 (3.20.3-2) unstable; urgency=medium

  * Restore debian/patches/reftest-known-fail.patch so we can mark known
    failing tests as non-fatal.
  * Drop debian/patches/disable-flaky-textview-margins-reftest.patch and tag
    textview-margins.ui as known-fail.
  * Mark button-wrapping.ui reftest as known-fail, it currently fails on
    mips(64)el and prevents testing migration and important fixes in other
    packages reaching testing.

 -- Michael Biebl <biebl@debian.org>  Mon, 02 May 2016 01:18:04 +0200

gtk+3.0 (3.20.3-1) unstable; urgency=medium

  * New upstream release.
  * Drop debian/patches/git_window-Remove-suspicious-branch.patch, merged
    upstream and refresh the remaining patches.
  * Upload to unstable.

 -- Michael Biebl <biebl@debian.org>  Sat, 16 Apr 2016 21:13:07 +0200

gtk+3.0 (3.20.2-1) experimental; urgency=medium

  * New upstream release.
  * Drop debian/patches/git_fix_emacs.patch, included in release.
  * Add debian/patches/git_window-Remove-suspicious-branch.patch
    - from upstream git, reverts a revert in 3.20.2 that causes the
      testsuite to fail. Emacs users watch out!

 -- Andreas Henriksson <andreas@fatal.se>  Mon, 11 Apr 2016 12:53:17 +0200

gtk+3.0 (3.20.1-2) experimental; urgency=medium

  * Add debian/patches/disable-flaky-textview-margins-reftest.patch

 -- Andreas Henriksson <andreas@fatal.se>  Wed, 30 Mar 2016 14:02:10 +0200

gtk+3.0 (3.20.1-1) experimental; urgency=medium

  * New upstream release.
  * Drop debian/patches/git_a11y_GTK_CSD_distcheck.patch, included in release.
  * Add debian/patches/git_fix_emacs.patch, cherry-picked from upstream git.
    Thanks to Matteo F. Vescovi for verifying the commit fixed the emacs problem.

 -- Andreas Henriksson <andreas@fatal.se>  Wed, 30 Mar 2016 11:08:26 +0200

gtk+3.0 (3.20.0-1) experimental; urgency=medium

  * New upstream release.
  * Make testsuite fatal again.
  * Add debian/patches/git_a11y_GTK_CSD_distcheck.patch
    - cherry-pick commit from upstream to use client-side decorations
      for a11y tests when running under distcheck.
  * Drop debian/patches/reftest-known-fail.patch
  * Stop tagging reftests as known fail since they should be fixed now:
    - style-properties-nth-child.ui
    - label-text-shadow-changes-modify-clip.ui
  * Add debian/patches/no-accessibility-dump.patch
    - skip this test until someone figures out how to reliably run it
      always with CSD enabled, to match testsuite expected data.

 -- Andreas Henriksson <andreas@fatal.se>  Wed, 23 Mar 2016 14:10:27 +0100

gtk+3.0 (3.19.12-1) experimental; urgency=medium

  * New upstream development release+snapshot.
  * Update (build-)dependencies according to configure.ac changes:
    - add wayland-protocols (>= 1.1)
    - bump libwayland-dev to 1.9.91
    - add libharfbuzz-dev (>= 0.9), libpango1.0-dev
  * Temporarily make testsuite non-fatal while investigating.
  * libgtk-3-bin.install:
    - ship new gtk-query-settings tool.
    - ship gtk-builder gettext (its) files.
    - run wrap-and-sort on this file while at it.
  * Update debian/libgtk-3-0.symbols with new additions.
    - also drops an internal unused wayland-related drag and drop symbol.

 -- Andreas Henriksson <andreas@fatal.se>  Tue, 15 Mar 2016 11:34:25 +0100

gtk+3.0 (3.18.9-1) unstable; urgency=medium

  [ Michael Biebl ]
  * New upstream release.
  * Bump Standards-Version to 3.9.7.

  [ Uwe Kleine-König ]
  * Remove debian/{build,install} in clean target. (Closes: #792736)

 -- Michael Biebl <biebl@debian.org>  Sat, 12 Mar 2016 21:29:26 +0100

gtk+3.0 (3.18.8-1) unstable; urgency=medium

  * New upstream stable release 3.18.8

 -- Iain Lane <iain@orangesquash.org.uk>  Wed, 24 Feb 2016 17:55:46 +0000

gtk+3.0 (3.18.7-1) unstable; urgency=medium

  * New upstream release.

 -- Michael Biebl <biebl@debian.org>  Tue, 02 Feb 2016 19:12:28 +0100

gtk+3.0 (3.18.6-1) unstable; urgency=medium

  * New upstream release.
  * Refresh debian/patches/071_fix-installation-of-HTML-images.patch.

 -- Michael Biebl <biebl@debian.org>  Tue, 08 Dec 2015 15:11:24 +0100

gtk+3.0 (3.18.5-1) unstable; urgency=medium

  * New upstream stable release 3.18.5
    + GtkFileChooser:
      - Make sure external drives show up either in the sidebar or the places
        view
      - Ignore double-click events
    + Avoid some crashes in CSS parsing error handling

 -- Iain Lane <laney@debian.org>  Tue, 17 Nov 2015 14:10:09 +0000

gtk+3.0 (3.18.4-1) unstable; urgency=medium

  * New upstream stable release 3.18.4
    + Revert a GtkTextBuffer change that broke binding API
      - Remove downstream cherry-picks for this change.
    + Properly refresh styles when widget names change

 -- Iain Lane <laney@debian.org>  Fri, 13 Nov 2015 13:19:47 +0000

gtk+3.0 (3.18.3-3) unstable; urgency=medium

  * Revert "textbuffer: nicer get_iter functions" and related commits since
    this broke the bindings API. (Closes: #804798)

 -- Michael Biebl <biebl@debian.org>  Thu, 12 Nov 2015 18:50:55 +0100

gtk+3.0 (3.18.3-2) unstable; urgency=medium

  * The placesview API was not supposed to be public, so those symbols were
    removed. Update the libgtk-3-0.symbols file accordingly.

 -- Michael Biebl <biebl@debian.org>  Wed, 11 Nov 2015 02:39:56 +0100

gtk+3.0 (3.18.3-1) unstable; urgency=medium

  * New upstream release.
  * Refresh patches.
  * Drop Recommends on hicolor-icon-theme from libgtk-3-0 as libgtk-3-common
    already has a Depends on adwaita-icon-theme.

 -- Michael Biebl <biebl@debian.org>  Wed, 11 Nov 2015 01:41:11 +0100

gtk+3.0 (3.18.2-1) unstable; urgency=medium

  * New upstream release.
  * Refresh patches.

 -- Michael Biebl <biebl@debian.org>  Tue, 13 Oct 2015 23:07:49 +0200

gtk+3.0 (3.18.1-2) unstable; urgency=medium

  * Add debian/patches/git_stylecontext-make-sure-valid.patch
    - patch from upstream git to fix crash with some themes (Closes: #800911)

 -- Andreas Henriksson <andreas@fatal.se>  Sun, 11 Oct 2015 01:21:46 +0200

gtk+3.0 (3.18.1-1) unstable; urgency=medium

  * New upstream release.
  * Refresh patches.
  * Drop debian/patches/git_bitmask-dont-hardcode-64bit-size.patch, merged
    upstream.

 -- Michael Biebl <biebl@debian.org>  Thu, 08 Oct 2015 00:41:06 +0200

gtk+3.0 (3.18.0-4) unstable; urgency=medium

  * Team upload.
  * gir1.2-gtk-3.0 Breaks pre-3.18 versions of pygobject (Closes: #800798)

 -- Simon McVittie <smcv@debian.org>  Sun, 04 Oct 2015 15:46:54 +0100

gtk+3.0 (3.18.0-3) unstable; urgency=medium

  [ Michael Biebl ]
  * Drop the XS-Testsuite: autopkgtest field
    - it is no longer required, as dpkg 1.17.11 will add it
      automatically if there is a debian/tests/control file.

  [ Andreas Henriksson ]
  * Upload to unstable.

 -- Andreas Henriksson <andreas@fatal.se>  Fri, 02 Oct 2015 17:04:02 +0200

gtk+3.0 (3.18.0-2) experimental; urgency=medium

  * Add debian/patches/git_bitmask-dont-hardcode-64bit-size.patch
    - from upstream git. should fix test failure on i386, mips, mipsel.
  * debian/rules: move --fail-missing to binary target instead of
    binary-indep to use it on full builds only. This should avoid
    breaking source-only uploads as the binary-indep (only) builds
    more then it needs to do (which is not installed anywhere).

 -- Andreas Henriksson <andreas@fatal.se>  Sun, 27 Sep 2015 15:29:19 +0200

gtk+3.0 (3.18.0-1) experimental; urgency=medium

  * Drop debian/patches/061_multiarch_module_fallback.patch
    - now obsolete since all packages has been fixed to install
      in multiarch directories.
  * Drop patches which are unused and has been for a very long time:
    - debian/patches/030_tests_skip_filechooser.patch
    - debian/patches/042_treeview_single-focus.patch
    - debian/patches/043_notebook_scroll.patch
  * New upstream release.
  * Drop debian/patches/git_test-simplify-use-bash.patch
    - now included in upstream release.

 -- Andreas Henriksson <andreas@fatal.se>  Wed, 23 Sep 2015 17:07:59 +0200

gtk+3.0 (3.17.9-2) experimental; urgency=medium

  * Add debian/patches/git_test-simplify-use-bash.patch from upstream

 -- Andreas Henriksson <andreas@fatal.se>  Sun, 20 Sep 2015 19:46:36 +0200

gtk+3.0 (3.17.9-1) experimental; urgency=medium

  [ Simon McVittie ]
  * d/p/073-Use-AC_USE_SYSTEM_EXTENSIONS-to-get-_GNU_SOURCE-_XOP.patch:
    remove, applied upstream in 3.13 and no longer listed in series

  [ Andreas Henriksson ]
  * Add Breaks against gtk3-engines-oxygen << 1.4.1-3 (Closes: #797797)
  * New upstream development release.
  * Update (build-)dependencies according to configure.ac changes:
    - bump pango to >= 1.37.3
  * Bump glib build-dep to >= 2.45.8
    - g_param_spec_get_name_quark is needed.
  * Ship new gtk-builder-tool in libgtk-3-bin package.
  * Update debian/libgtk-3-0.symbols with many new additions.

 -- Andreas Henriksson <andreas@fatal.se>  Thu, 17 Sep 2015 13:12:35 +0200

gtk+3.0 (3.16.6-1) unstable; urgency=medium

  * New upstream release.
  * Refresh patches.
  * Drop obsolete Breaks from pre-wheezy.
  * Remove debian/libgtk-3-common.preinst.in, this file is a leftover from
    gtk+2.0 and not necessary anymore.

 -- Michael Biebl <biebl@debian.org>  Wed, 22 Jul 2015 21:29:11 +0200

gtk+3.0 (3.16.5-1) unstable; urgency=medium

  * New upstream bugfix release 3.16.5

 -- Iain Lane <laney@debian.org>  Wed, 08 Jul 2015 16:20:40 +0100

gtk+3.0 (3.16.4-2) unstable; urgency=medium

  * Merge changes from 3.14.13-1.
  * debian/README.Debian:
    + Removed, that's for gtk+2.0. Closes: #622913.
  * debian/control.in:
    + Drop versioned dependency on pkg-config. The version is satisfied
      in oldstable and that helps other packages that provide pkg-config.
      Closes: #734481.
  * Upload to unstable.

 -- Emilio Pozuelo Monfort <pochu@debian.org>  Sun, 14 Jun 2015 13:30:06 +0200

gtk+3.0 (3.16.4-1) experimental; urgency=medium

  [ Iain Lane ]
  * build with --fail-missing when doing an indep build
  * Install some utilities and missing icons, desktop files and manpages into
    gtk-3-examples (for want of a better package).
  * clean up reftest known_fail files in clean target which we create in
    pre-build

  [ Emilio Pozuelo Monfort ]
  * New upstream release.

 -- Emilio Pozuelo Monfort <pochu@debian.org>  Fri, 12 Jun 2015 00:06:44 +0200

gtk+3.0 (3.16.3-2) experimental; urgency=medium

  * d/p/015_default-fallback-icon-theme.patch: Replace gnome with Adwaita.
  * Update libgtk-3-dev dependencies according to its pkg-config file.

 -- Dmitry Shachnev <mitya57@debian.org>  Sun, 24 May 2015 19:26:07 +0300

gtk+3.0 (3.16.3-1) experimental; urgency=medium

  [ Sjoerd Simons ]
  * New upstream release 3.16.2.
  * debian/patches/044_tracker_fts.patch:
    + Dropped, upstream also defaults to FTS tracker queries now
  * debian/control: Update build-dependency versions
  * debian/control: Add libexpoxy and libegl1-mesa-dev to build-depencies
  * debian/libgtk-3-0.symbols: Updated
  * d/p/notify-test-Don-t-test-object-relying-on-dbus-connec.patch:
    + Added. Fix test failure when no session bus is running (bgo#749009)
  * debian/rules: Add label-text-shadow-changes-modify-clip.ui to known
    reftest failures

  [ Emilio Pozuelo Monfort ]
  * New upstream release 3.16.3.
  * debian/patches:
    + Refreshed.
  * debian/patches/notify-test-Don-t-test-object-relying-on-dbus-connec.patch:
    + Dropped, included upstream.

 -- Emilio Pozuelo Monfort <pochu@debian.org>  Fri, 22 May 2015 18:23:50 +0200

gtk+3.0 (3.14.13-1) unstable; urgency=medium

  * New upstream release.

 -- Andreas Henriksson <andreas@fatal.se>  Wed, 10 Jun 2015 18:19:44 +0200

gtk+3.0 (3.14.5-1) unstable; urgency=medium

  * New upstream bugfix release.
  * debian/patches/077_fix_menu_height_calculating.patch:
    + Dropped, merged upstream.

 -- Emilio Pozuelo Monfort <pochu@debian.org>  Tue, 11 Nov 2014 18:55:46 +0100

gtk+3.0 (3.14.4-2) unstable; urgency=medium

  [ Rico Tzschichholz ]
  * Install org.gtk.Settings.Debug.gschema.xml

  [ Dmitry Shachnev ]
  * debian/patches/077_fix_menu_height_calculating.patch: backport upstream
    commit to fix calculation of menu height (closes: #767906).

 -- Dmitry Shachnev <mitya57@debian.org>  Tue, 04 Nov 2014 17:19:48 +0300

gtk+3.0 (3.14.4-1) unstable; urgency=medium

  * New upstream release.

 -- Michael Biebl <biebl@debian.org>  Thu, 23 Oct 2014 15:43:31 +0200

gtk+3.0 (3.14.3-1) unstable; urgency=medium

  * New upstream release.
  * Install typelib files into multiarch paths.
  * Mark gir and dev package as Multi-Arch: same.
  * Bump Standards-Version to 3.9.6. No further changes.

 -- Michael Biebl <biebl@debian.org>  Mon, 13 Oct 2014 23:35:40 +0200

gtk+3.0 (3.14.2-1) unstable; urgency=medium

  * New upstream release.
    - includes fix gtkbuilder fix for problems affecting libgweather
      users (like gnome-clocks, Closes: #764681)

 -- Andreas Henriksson <andreas@fatal.se>  Sat, 11 Oct 2014 15:12:08 +0200

gtk+3.0 (3.14.1-1) unstable; urgency=medium

  [ Emilio Pozuelo Monfort ]
  * New upstream release.

  [ Andreas Henriksson ]
  * Add debian/patches/reftest-known-fail.patch
    - make it possible to tag individual reftests as ok to fail.
  * debian/rules:
    touch testsuite/reftests/style-properties-nth-child.ui.known_fail
    - reftest shows this intermittently has a couple of pixels
      difference on some architectures. No big deal.
      Noone is willing to investigate and consensus is it's ok to disable.

 -- Michael Biebl <biebl@debian.org>  Thu, 02 Oct 2014 01:49:16 +0200

gtk+3.0 (3.14.0-1) unstable; urgency=medium

  * New upstream release.
  * Refresh patches.

 -- Michael Biebl <biebl@debian.org>  Tue, 23 Sep 2014 22:25:42 +0200

gtk+3.0 (3.13.9-2) unstable; urgency=medium

  * Upload to unstable.

 -- Andreas Henriksson <andreas@fatal.se>  Fri, 19 Sep 2014 22:25:39 +0200

gtk+3.0 (3.13.9-1) experimental; urgency=medium

  [ Andreas Henriksson ]
  * libgtk-3-common: Depend on adwaita-icon-theme (>= ${gnome:Version})
    - gtk+ should guarantee we have atleast one sane icon theme available.
  * debian/rules: Include gnome-version.mk to generate ${gnome:Version}

  [ Emilio Pozuelo Monfort ]
  * New upstream development release.
  * debian/control.in:
    + Bump libpango1.0-dev minimum (build-)dependency.

 -- Emilio Pozuelo Monfort <pochu@debian.org>  Fri, 19 Sep 2014 17:37:42 +0200

gtk+3.0 (3.13.8-1) experimental; urgency=medium

  [ Andreas Henriksson ]
  * New upstream development release (3.13.7)
  * Update build-dependencies according to configure.ac
    - bump libglib2.0-dev to (>= 2.41.2)
  * Update libgtk-3.0-dev dependency on libglib2.0-dev to (>= 2.41.2)
  * Massage debian/patches/018_gdkenumtypes.c_location.patch to apply again
  * Drop backported/merged patches now in released version:
    - debian/patches/072_Avoid-pkg-config-atleast-version.patch
  * Have quilt refresh remaining patches.
  * Bump gobject-introspection build-dependency to (>= 1.41.3)
    - this one supports new "nullable" annotation.
  * Build-depend on adwaita-icon-theme instead of gnome-icon-theme-symbolic
  * Update debian/libgtk-3-0.symbols with many additions
  * New upstream development release (3.13.8)
  * Update build-dependencies according to configure.ac changes:
    - Bump libgdk-pixbuf2.0-dev to (>= 2.30.0)
    - Bump libwayland-dev to (>= 1.5.91)
  * debian/patches/032_mips_treeview_row_separator_height.patch:
    - massage the patch into applying again.
  * Update debian/libgtk-3-0.symbols
    - 4 dropped gdk_wayland_*_libgtk_only symbols, should be unused.
    - 3 new wayland related symbols

 -- Sjoerd Simons <sjoerd@debian.org>  Fri, 05 Sep 2014 22:50:11 +0200

gtk+3.0 (3.12.2-3) unstable; urgency=medium

  * Team upload
  * debian/missing-sources/zlib.js-0.1.6: add missing source code for
    gdk/broadway/rawinflate.min.js (Closes: #753968)
    - some files in zlib.js upstream had missing source code themselves
      (closure-compiler.jar) or are not needed here, and have been removed
      to save space; see debian/missing-sources/README for details
    - make debian/missing-sources/rawinflate.js a symlink into zlib.js-0.1.6
      to reassure lintian that source is present
  * d/p/073-Use-AC_USE_SYSTEM_EXTENSIONS-to-get-_GNU_SOURCE-_XOP.patch:
    define _GNU_SOURCE on non-Linux to fix "assignment makes pointer from
    integer without a cast" found by build-log scanning on kFreeBSD

 -- Simon McVittie <smcv@debian.org>  Sun, 17 Aug 2014 15:26:50 +0100

gtk+3.0 (3.12.2-2) unstable; urgency=medium

  * Team upload

  [ Dmitry Shachnev ]
  * Autopkgtests fixes: add missing xauth dependency, and stop using
    deprecated GtkStock item.

  [ Simon McVittie ]
  * debian/patches/072_Avoid-pkg-config-atleast-version.patch:
    stop AM_PATH_GTK_3_0([3], [], [], [gthread]) trying to require
    gthread-2.0 >= 3, which doesn't exist (Closes: #756476)

 -- Simon McVittie <smcv@debian.org>  Sun, 10 Aug 2014 17:26:57 +0100

gtk+3.0 (3.12.2-1) unstable; urgency=medium

  * New upstream release.

 -- Andreas Henriksson <andreas@fatal.se>  Fri, 16 May 2014 12:12:48 +0200

gtk+3.0 (3.12.1-1) unstable; urgency=medium

  * New upstream release

 -- Sjoerd Simons <sjoerd@debian.org>  Sat, 26 Apr 2014 16:44:41 +0200

gtk+3.0 (3.12.0-4) unstable; urgency=medium

  * Build-depend on gnome-icon-theme-symbolic and make test suite errors
    fatal again.

 -- Emilio Pozuelo Monfort <pochu@debian.org>  Thu, 03 Apr 2014 19:45:56 +0200

gtk+3.0 (3.12.0-3) unstable; urgency=medium

  * debian/control.in:
    + Loosen the dependencies on libgtk-3-common from = ${source:Version}
      to >= ${source:Version} to make libgtk-3-bin and libgtk-3-0 installable
      when a new source version is uploaded.
    + Don't build depend on gnome-icon-theme-symbolic as that pulls
      gnome-icon-theme which in turns pulls libgtk-3-bin, which isn't
      installable at the moment.
  * debian/rules:
    + Temporarily make the test suite non-fatal as gnome-icon-theme-symbolic
      is needed for some tests.

 -- Emilio Pozuelo Monfort <pochu@debian.org>  Wed, 02 Apr 2014 19:11:32 +0200

gtk+3.0 (3.12.0-2) unstable; urgency=medium

  * Upload to unstable.

 -- Emilio Pozuelo Monfort <pochu@debian.org>  Wed, 02 Apr 2014 16:10:12 +0200

gtk+3.0 (3.12.0-1) experimental; urgency=medium

  * New upstream release.
  * Update debian/libgtk-3-0.symbols with added symbols.

 -- Andreas Henriksson <andreas@fatal.se>  Tue, 25 Mar 2014 10:17:09 +0100

gtk+3.0 (3.11.8-1) experimental; urgency=medium

  * New upstream release.
  * debian/control.in,
    debian/rules:
    + Enable Google cloud print support on the normal build.

 -- Emilio Pozuelo Monfort <pochu@debian.org>  Sun, 09 Mar 2014 15:07:56 +0100

gtk+3.0 (3.11.7-1) experimental; urgency=medium

  * New upstream release.
  * Bump build-dependencies according to configure.ac:
    - glib 2.39.5 and gtk-doc 1.20
  * Use quilt to refresh all patches.
  * Update debian/libgtk-3-0.symbols

 -- Andreas Henriksson <andreas@fatal.se>  Tue, 18 Feb 2014 20:22:50 +0100

gtk+3.0 (3.11.5-1) experimental; urgency=medium

  * New upstream development release.
  * debian/control.in:
    + Update build dependencies.
    + Build depend on gnome-icon-theme-symbolic, needed for some tests.
    + Standards-Version is 3.9.5, no changes needed.
  * debian/libgtk-3-0.symbols:
    + Add new symbols. A couple of wayland-related symbols,
      gdk_wayland_display_get_wl_shell{,_surface} are gone in favor of
      gdk_wayland_display_get_xdg_shell. The wayland backend is not fully
      stable yet and nothing in the archive should be depending on them,
      so this should be fine.
    + Drop four commented-out symbols that weren't exported after 3.9.10,
      as mentioned below in the 3.9.14 changelog entry. Those for symbols
      were not exported in the headers and were only used internally by
      gdk.
  * debian/patches/080_disable-parallel-docs-build.patch:
     + Dropped, gtk-doc 1.20 works fine with parallel builds.
  * debian/rules:
     + Break colord<->gtk+ loop when bootstrapping. Thanks Daniel Schepler.
       Closes: #738603.

 -- Emilio Pozuelo Monfort <pochu@debian.org>  Mon, 17 Feb 2014 18:57:53 +0100

gtk+3.0 (3.10.7-1) unstable; urgency=low

  * debian/libgtk-3-bin.install:
    + Ship broadwayd.
  * debian/rules:
    + Enable parallel builds.
  * New upstream release.
  * debian/patches/080_disable-parallel-docs-build.patch:
    + Disable parallel support for the docs as that has races, see
      the similar glib2.0 patch for a longer explanation.
  * Upload to unstable.

 -- Emilio Pozuelo Monfort <pochu@debian.org>  Sat, 15 Feb 2014 14:15:56 +0100

gtk+3.0 (3.10.2-1) experimental; urgency=low

  * debian/libgtk-3-0.symbols:
    + Mark wayland symbols as linux-any.
  * New upstream release.
    + debian/libgtk-3-0.symbols:
      - Removed a couple of private structs that shouldn't have been
        exported.
  * debian/rules:
    + Set VERBOSE so we get more information about test failures.

 -- Emilio Pozuelo Monfort <pochu@debian.org>  Mon, 28 Oct 2013 02:08:26 +0100

gtk+3.0 (3.10.1-1) experimental; urgency=low

  [ Emilio Pozuelo Monfort ]
  * debian/control.in,
    debian/rules:
    + Only build the wayland backend on linux-any.

  [ Andreas Henriksson ]
  * New upstream release
  * Bump libwayland-dev (build-)dependency to >= 1.2.0
  * Update debian/libgtk-3-0.symbols with added symbols

 -- Andreas Henriksson <andreas@fatal.se>  Sun, 13 Oct 2013 20:14:15 +0200

gtk+3.0 (3.9.14-1) experimental; urgency=low

  [ Andreas Henriksson ]
  * New upstream development release (3.9.10)
  * Bump glib (build-)dependency to >= 2.37.3 as per configure.ac
  * Trivial update in 015_default-fallback-icon-theme.patch to apply.
  * Update debian/patches/018_gdkenumtypes.c_location.patch to apply
    after upstream dropped --disable-rebuilds.
  * Disable 030_tests_skip_filechooser.patch
    - testsuite moved and restructured....
  * Updated to apply patch against new testsuite file location:
    - 032_mips_treeview_row_separator_height.patch
  * Drop 031_ia64_children_test.patch
    - fixed differently upstream (see GBZ #702370)
  * Drop 080_correct_padding_of_submenu_arrows.patch
    - previously cherry-picked, now included in upstream release.
  * Refresh all patches to apply without offset.
  * Ignore testsuite failures for now...
  * Update debian/libgtk-3-0.symbols
    - many added symbols, and four missing:
      gdk_frame_clock_idle_get_type,
      gdk_offscreen_window_get_type,
      gdk_window_impl_get_type,
      gdk_window_impl_x11_get_type.
  * Explicitly set which GDK backends to build:
    - enable x11,wayland,broadway in regular build
    - disable wayland,broadway and enable x11 in udeb build
  * Add build-dependencies needed by wayland backend:
    - libwayland-dev (>= 1.1.90), libxkbcommon-dev (>= 0.2.0)
  * Update debian/libgtk-3-0.symbols with added broadway & wayland symbols.
  * New upstream release (3.9.12)
    - bump cairo build-dependency to >= 1.12

  [ Sjoerd Simons ]
  * Add libwayland-dev depend in libgtk-3-dev since we're building the wayland
    backend now
  * Also needs libxkbcommon-dev now due to the wayland backend (Found by Andrew
    Lee)
  * debian/libgtk-3-0.symbols: Update for new symbols (Patch by Andrew Lee)

  [ Emilio Pozuelo Monfort ]
  * New upstream development release (3.9.14).
  * debian/libgtk-3-0.symbols:
    + Updated for new symbols.
  * debian/control.in:
    + Bump minimum libglib2.0-dev build dependency.
    + Build depend on gsettings-desktop-schemas for the testsuite.
    + Build depend on dbus-x11 for the testsuite.
    + Build depend on at-spi2-core as libatspi2.0-0 seems to require it,
      tests that use dbus fail otherwise.
  * debian/rules:
    + Set XDG_DATA_DIRS and copy and copile the gsettings schemas so that
      gsettings can find them. Makes the test suite happy.
    + Set XDG_RUNTIME_DIR, makes the test suite even happier.
    + Make the test suite fatal again.

 -- Emilio Pozuelo Monfort <pochu@debian.org>  Tue, 10 Sep 2013 01:23:06 +0200

gtk+3.0 (3.8.2-3) unstable; urgency=low

  * Simplify our trigger for gtk-query-immodules-3.0, use the --update-cache
    option instead of redirecting stdout.
  * debian/patches/080_correct_padding_of_submenu_arrows.patch: Take padding
    into account to position submenu arrow. Patch cherry-picked from upstream
    Git.
  * Update debian/copyright to comply with the final 1.0 spec.

 -- Michael Biebl <biebl@debian.org>  Sat, 06 Jul 2013 00:51:39 +0200

gtk+3.0 (3.8.2-2) unstable; urgency=low

  * debian/patches/031_ia64_children_test.patch:
    + Patch from Stephan Schreiber, fix an invalid read on a test case
      that caused it to fail on ia64, making the build fail.
  * debian/patches/032_mips_treeview_row_separator_height.patch:
    + Disable another test that currently fails on mips but that also
      fails at least on amd64 when run under valgrind.
  * All the above closes: #711107.

 -- Emilio Pozuelo Monfort <pochu@debian.org>  Sun, 16 Jun 2013 01:25:10 +0200

gtk+3.0 (3.8.2-1) unstable; urgency=low

  [ Josselin Mouette ]
  * Switch to interest-noawait for triggers. They only affect IM
    modules, so this is not likely to cause upgrade problems.

  [ Michael Biebl ]
  * Upload to unstable.
  * New upstream release.
  * Update debian/copyright following the latest copyright-format spec.
  * Bump Standards-Version to 3.9.4. No further changes.

 -- Michael Biebl <biebl@debian.org>  Thu, 23 May 2013 16:23:37 +0200

gtk+3.0 (3.8.0-1) experimental; urgency=low

  [ Rico Tzschichholz ]
  * debian/gtk-3-examples.install:
    - Install usr/bin/gtk3-demo-application

  [ Emilio Pozuelo Monfort ]
  * New upstream release.
    + debian/patches/071_fix-installation-of-HTML-images.patch:
      - Refreshed.

 -- Emilio Pozuelo Monfort <pochu@debian.org>  Tue, 26 Mar 2013 11:21:30 +0100

gtk+3.0 (3.7.14-1) experimental; urgency=low

  * New upstream release.
    + d/p/090-GtkTextView-don-t-popdown-a-bubble-if-we-don-t-have-.patch:
      - Removed, included upstream.
  * debian/rules:
    + Set HOME rather than G_HOME, as GLib now honors the former and
      G_HOME is a Debian-specific thing.

 -- Emilio Pozuelo Monfort <pochu@debian.org>  Tue, 19 Mar 2013 12:06:40 +0100

gtk+3.0 (3.7.12-2) experimental; urgency=low

  * d/p/090-GtkTextView-don-t-popdown-a-bubble-if-we-don-t-have-.patch:
    + Added. Fix segv when popping down non-existing bubblees (From upstream
      git, bgo #695304)

 -- Sjoerd Simons <sjoerd@debian.org>  Mon, 11 Mar 2013 21:42:39 +0100

gtk+3.0 (3.7.12-1) experimental; urgency=low

  [ Sjoerd Simons ]
  * debian/patches/80_Fix-DND-with-frame-sync.patch:
    + Added. Temporary fix for DND when using mutter with the frame sync
    protocol (from upstream git, bgo#694217).

  [ Emilio Pozuelo Monfort ]
  * New upstream release.
    + debian/patches/*:
      - Refreshed.
    + debian/patches/80_Fix-DND-with-frame-sync.patch:
      - Removed, included upstream.
    + debian/libgtk-3-0.symbols:
      - Updated for new symbols.

 -- Emilio Pozuelo Monfort <pochu@debian.org>  Wed, 06 Mar 2013 13:43:48 +0100

gtk+3.0 (3.7.10-1) experimental; urgency=low

  * New upstream release.
    + debian/control.in:
      - Update build dependencies.
    + debian/patches:
      - Refreshed.
    + debian/libgtk-3-0.symbols:
      - Updated for the new symbols.
    + debian/gtk-3-examples.install:
      - Stop installing gtk3-demo files, no longer needed.
    + debian/patches/030_tests_skip_filechooser.patch:
      - New patch: skip filechooser tests as they are not designed to
        be run without gtk+ installed.

 -- Emilio Pozuelo Monfort <pochu@debian.org>  Sat, 23 Feb 2013 20:37:27 +0100

gtk+3.0 (3.6.4-1) experimental; urgency=low

  * New upstream release

 -- Sjoerd Simons <sjoerd@debian.org>  Tue, 08 Jan 2013 13:54:26 +0100

gtk+3.0 (3.6.3-1) experimental; urgency=low

  * New upstream release.
  * Refresh patches.
  * debian/libgtk-3-bin.install: Install gtk-launch man page.
  * debian/libgtk-3-dev.install: Install gtkbuilder.rng RELAX NG schema file
    which can be used to validate GtkBuilder ui files.

 -- Michael Biebl <biebl@debian.org>  Fri, 04 Jan 2013 23:23:45 +0100

gtk+3.0 (3.6.1-1) experimental; urgency=low

  * Team upload
  * New upstream release 3.6.1
    - drop private symbols gtk_css_image_get_parser_type and
      gtk_style_properties_get_style from symbols file (made static upstream;
      verified not to be present in any header file)

 -- Simon McVittie <smcv@debian.org>  Mon, 22 Oct 2012 21:17:30 +0100

gtk+3.0 (3.6.0-2) experimental; urgency=low

  * debian/control.in: Add ${shlibs:Depends} Depends to libgtk-3-bin

 -- Sjoerd Simons <sjoerd@debian.org>  Wed, 03 Oct 2012 18:44:04 +0200

gtk+3.0 (3.6.0-1) experimental; urgency=low

  * New upstream release (3.6.0)
  * Sync with ubuntu:
    * debian/rules: Make test failures fatal again
    * debian/libgtk-3-0.symbols: Updated
    * debian/rules: Update build-depends
    * debian/libgtk-3-bin.install: Add gtk-launch: A new commandline utility
      to launch an application from its desktop file
    * Add autopkgtest support
  * debian/patches/072_statusicon_icon_size.patch:
    * Removed merged upstream
  * debian/patches/074_try-harder-to-discriminate-Shift-F10-and-F10.patch:
    * Removed, fixed upstream
  * debian/patches/073_transparent_colors.patch
    * Removed, fixed upstream
  * debian/control.in: bump glib2.0 build-dep to >= 2.33.14 to trump the dodgy
    version in unstable
  * debian/control.in: Bump gnome-themes-standard break due to theme related
    changes

 -- Sjoerd Simons <sjoerd@debian.org>  Wed, 03 Oct 2012 09:07:16 +0200

gtk+3.0 (3.4.2-6) unstable; urgency=low

  * Team upload.
  * debian/patches/076_check_wm_supports_hint.patch: This patch fixes the
    size and placement of popup menus with some window managers, such as
    Awesome and XMonad. Closes: #681974

 -- Sébastien Villemot <sebastien@debian.org>  Thu, 31 Jan 2013 18:09:43 +0100

gtk+3.0 (3.4.2-5) unstable; urgency=low

  * debian/patches/075_gtkplug-fix-handling-of-key-events-for-layouts.patch:
    This patch fixes handling of key events for different layouts in
    GtkPlug. In particular, it fixes the keyboard layout switching from
    gnome-screensaver when the screen is locked. Closes: #692235
  * debian/libgtk-3-0.symbols: add gdk_x11_keymap_get_group_for_state and
    gdk_x11_keymap_key_is_modifier which are introduced by the above patch
    (actually backported from the 3.5.2 API).
  * debian/rules: call dh_makeshlibs with -V 'libgtk-3-0 (>= 3.4.2-5~)',
    since we introduced new public symbols in this Debian revision.

 -- Sébastien Villemot <sebastien@debian.org>  Wed, 09 Jan 2013 11:00:22 +0100

gtk+3.0 (3.4.2-4) unstable; urgency=low

  * debian/patches/074_try-harder-to-discriminate-Shift-F10-and-F10.patch:
    With xkb-data 2.5.1-2.1 preserving the Shift modifier, GTK+ can properly
    map F10 and Shift-F10 to different key bindings. Closes: #658392

 -- Michael Biebl <biebl@debian.org>  Fri, 21 Sep 2012 18:30:41 +0200

gtk+3.0 (3.4.2-3) unstable; urgency=low

  [ Josselin Mouette ]
  * Update xrandr epoch.

  [ Michael Biebl ]
  * debian/libgtk-3-0.postrm.in: Drop "rm -rf /etc/gtk-3.0/" on purge since
    this removes files owned by libgtk-3-common. Those bits were copied over
    from the gtk+2.0 package but they are actually obsolete and no longer
    required. Closes: #681198
  * debian/patches/073_transparent_colors.patch: Handle transparent colors
    better in GtkStyle emulation. Patch cherry-picked from upstream Git.
    Closes: #669694
  * debian/patches/070_revert-widget-set-up-signals-after-initializing.patch:
    This patch was a temporary workaround for a bug in mutter which has been
    fixed in version 3.4. It was not supposed to be shipped as part of wheezy,
    so drop it again.
  * If the NEWS or README file is larger than 4k in size append a .gz suffix
    as dh_compress will compress those files. This avoids dangling symlinks.
    Closes: #679754

 -- Michael Biebl <biebl@debian.org>  Mon, 06 Aug 2012 21:40:53 +0200

gtk+3.0 (3.4.2-2) unstable; urgency=low

  * debian/patches/072_statusicon_icon_size.patch: Fix how we determine the
    icon size for the statusicon. This fixes a crash in notification-daemon
    which was caused by an assertion failure. Closes: #669883
    Thanks to Fernando Lemos for the patch and Brad Jorsch for the excellent
    debugging.

 -- Michael Biebl <biebl@debian.org>  Sat, 30 Jun 2012 17:01:38 +0200

gtk+3.0 (3.4.2-1) unstable; urgency=low

  * New upstream release.
  * Simplify shlibs version information for libgail-3-0 and no longer create a
    dependency on libgail-3-common, this package has been dropped in 3.2.

 -- Michael Biebl <biebl@debian.org>  Thu, 10 May 2012 14:44:28 +0200

gtk+3.0 (3.4.1-2) unstable; urgency=low

  * Upload to unstable.

 -- Michael Biebl <biebl@debian.org>  Thu, 19 Apr 2012 02:46:25 +0200

gtk+3.0 (3.4.1-1) experimental; urgency=low

  [ Josselin Mouette ]
  * Break libvte-2.90-9 < 0.32 and libwebkitgtk-3.0-0 < 1.8.0 for the
    scrolling related changes. Closes: #666921.

  [ Michael Biebl ]
  * New upstream release.
    - Fixes GtkPaned's handling of preferred size. Closes: #666718
  * Update dependencies according to configure.ac.
  * Drop explicit Build-Depends on gir1.2-glib-2.0 and gir1.2-freedesktop.
  * Refresh patches.
  * Remove leftovers from the opt flavor.
  * Set --sourcedir for the different flavors when running dh_install. This
    way the .install files can be simplified a lot which makes them much more
    readable.
  * Bump Standards-Version to 3.9.3.
  * Update Vcs-* URLs.
  * Remove --enable-xinput configure flag as xinput support is no longer
    optional and this flag has thus been removed upstream.
  * debian/patches/071_fix-installation-of-HTML-images.patch: Fix installation
    of HTML images for out-of-tree builds when using absolute paths.
    Closes: #656803

 -- Michael Biebl <biebl@debian.org>  Tue, 17 Apr 2012 20:59:19 +0200

gtk+3.0 (3.4.0-1) experimental; urgency=low

  * New upstream release.
  * Bump Build-Depends on cdbs for multiarch support.
  * debian/libgtk-3-0.symbols: Updated.
  * debian/rules: Bump SHVER to 3.3.18.
  * debian/control.in:
    - Bump (Build-)Depends on libglib2.0-dev to (>= 2.31.20).
    - Drop explicit Build-Depends on gir1.2-atk-1.0, gir1.2-pango-1.0 and
      gir1.2-gdkpixbuf-2.0, those are pulled via the corresponding -dev
      package.
    - Update dependencies of libgtk-3-dev. Strip the minimum version from
      libx*-dev, since those versions were older then lenny anyway.
    - Remove a few obsolete Conflicts/Replaces.
  * Refresh patches.
  * Disable 043_notebook_scroll.patch, it needs to be updated.
  * Move org.gtk.Demo.gschema.xml gsettings schema from libgtk-3-common to
    gtk-3-examples. Add the necessary Breaks/Replaces.
  * debian/libgtk-3-bin.install.in: Install the man pages from the install
    directory, not the source directory.
  * debian/patches/070_revert-widget-set-up-signals-after-initializing.patch:
    Revert upstream commit which breaks the window decorations in
    gnome-shell resp. mutter 3.2.

 -- Michael Biebl <biebl@debian.org>  Wed, 28 Mar 2012 15:27:05 +0200

gtk+3.0 (3.3.16-1) experimental; urgency=low

  * New upstream development release.
  * debian/libgtk-3-0.symbols: Add new symbols.
  * debian/rules: Bump SHVER to 3.3.16.
  * debian/control.in:
    - Bump (Build-)Depends on libglib2.0-dev to (>= 2.31.18).
    - Bump (Build-)Depends on libgdk-pixbuf2.0-dev to (>= 2.25.2).
    - Drop Depends on libxml2-utils from libgtk-3-dev as gtk-builder-convert
      has been removed.
    - Drop Recommends on python and debhelper from libgtk-3-dev since it no
      longer includes a dh_gtkmodules debhelper addon.
    - Bump Breaks against gnome-themes-standard due to theming related
      changes.
  * Remove leftovers from the gtk3-engines-pixbuf package.
  * Update patches:
    - Drop 003_gdk.pc_privates.patch, fixed upstream in a similar way.
    - Drop 70-Fix-document-generation-in-out-of-tree-builds.patch, applied
      upstream.
    - Drop 041_ia32-libs.patch, no longer required with multiarch.
    - Disable 042_treeview_single-focus.patch for now since it has no
      description why this patch is needed and it needs to be updated.
    - Refresh remaining patches.
  * debian/gtk-3-examples.install.in: Install gtk3-widget-factory demo
    application.
  * Stop building static libraries which require a full separate build and
    appear to be unused.
  * Enable colord support for color-managed printing. Keep it disabled for the
    udeb build.

 -- Michael Biebl <biebl@debian.org>  Wed, 07 Mar 2012 01:16:05 +0100

gtk+3.0 (3.2.3-1) unstable; urgency=low

  * New upstream release.
    - Fixes segfault on arrow keypress in empty GtkIconView. Closes: #638704
    - Fixes a11y related crash in treeview. Closes: #652073
    - Fixes mouse grabbing when clicking resize grip. Closes: #630972
  * Update patches:
    - Drop 000git_gtk_tree_view_get_tooltip_context_annotation.patch, applied
      upstream.
    - Drop 080_filechooserdefault-Don-t-unref-value-twice.patch, applied
      upstream.
    - Refresh 017_no_offscreen_device_grabbing.patch,
      042_treeview_single-focus.patch and 043_notebook_scroll.patch.
  * Change section of gir1.2-gtk-3.0 to introspection.

 -- Michael Biebl <biebl@debian.org>  Tue, 20 Dec 2011 18:42:32 +0100

gtk+3.0 (3.2.2-3) unstable; urgency=low

  [ Martin Pitt ]
  * Add 000git_gtk_tree_view_get_tooltip_context_annotation.patch: Fix
    gtk_tree_view_get_tooltip_context() transfer annotation, causing crashes
    when using this method from Python.
  * Add 016_no_offscreen_widgets_grabbing.patch: Widgets inside
    GtkOffscreenWindow seem like they should not be allowed to do
    grab the mouse or whatever, as this can deactivate open menus.
    (LP: #512427, GNOME #607668)
  * Add 017_no_offscreen_device_grabbing.patch: Do not allow devices in an
    offscreen hierarchy to take grabs. (LP: #804009, GNOME #658563)
  * Add 018_gdkenumtypes.c_location.patch: Always generate gdk/gdkenumtypes.c
    in the source tree, and fix path in the introspection sources. With this,
    gdkenumtypes.c is correctly included with separate build trees, too.  This
    fixes missing GTypes in the .gir when using a separate build tree.
    (LP: #769256, GNOME #647729)
  * debian/rules: Bump SHVER to 3.1.90.
  * Build for multiarch. Adapted Steve Langasek's changes to Ubuntu's gtk+2.0
    package:
    - debian/control.in: Bump build dependencies to multiarch aware versions.
    - debian/control.in: Add Multi-Arch: and necessary Pre-Depends: fields.
      (libraries/-dbg are "same", -doc/-bin are "foreign").
    - debian/rules: Use multiarch LIBDIR.
    - debian/libgail-3-dev.install, debian/libgail-3-0.install: Rename to
      *.in, and use @LIBDIR@ instead of hardcoded usr/lib.
    - debian/gir1.2-gtk-3.0.install.in: Use @LIBDIR@.
    - debian/libgtk-3-0.triggers.in, debian/libgtk-3-0.postinst.in,
      debian/rules: Also trigger on changes to the fallback non-multiarch
      module directory, which is now called @OLD_MODULES_BASE_PATH@.
    - Add 061_multiarch_module_fallback.patch: Fall back to the hard-coded
      pre-multiarch module directory when searching for modules. This
      maintains compatibility with packages installing modules to
      the old directories.

  [ Josselin Mouette ]
  * Break murrine-themes (same reason as gnome-themes-standard).
  * Move /etc/gtk-3.0 to libgtk-3-common.
  * Add appropriate Breaks/Replaces to handle it.
  * Remove gtk-query-immodules-3.0 from libgtk-3-bin since it is
    clearly not Multi-Arch compatible. It should not be needed anyway,
    everything is handled by triggers from the private directory.
  * Remove incorrect M-A: same statement for the debug package.
  * Make libgtk-3-bin arch-any, thanks Rico for noticing.

  [ Michael Biebl ]
  * debian/libgtk-3-0.postinst.in: If the non-multiarch immodules directory
    does not exist or is empty handle this case more gracefully and don't
    print an error message.
  * debian/patches/080_filechooserdefault-Don-t-unref-value-twice.patch: Fix
    incorrect ref counting which could lead to a crash in the filechooser.
    Closes: #650223

 -- Michael Biebl <biebl@debian.org>  Wed, 30 Nov 2011 00:25:29 +0100

gtk+3.0 (3.2.2-2) unstable; urgency=low

  * Upload to unstable.
  * debian/control.in:
    - Add Breaks against gnome-themes-standard (<< 3.2) due to the CSS theming
      related changes. Closes: #649203
  * Fix broken symlinks in /usr/share/doc. Closes: #647466

 -- Michael Biebl <biebl@debian.org>  Sat, 19 Nov 2011 00:01:03 +0100

gtk+3.0 (3.2.2-1) experimental; urgency=low

  * New upstream release.
  * Refresh patches.

 -- Michael Biebl <biebl@debian.org>  Mon, 14 Nov 2011 00:07:56 +0100

gtk+3.0 (3.2.1-2) experimental; urgency=low

  * debian/control.in:
    - Move gtk-doc-tools from Build-Depends-Indep to Build-Depends as it is
      required by autoreconf. Also bump it to (>= 1.11).

 -- Michael Biebl <biebl@debian.org>  Sat, 22 Oct 2011 00:30:44 +0200

gtk+3.0 (3.2.1-1) experimental; urgency=low

  [ Sjoerd Simons ]
  * New upstream release
  * debian/control.in: Update build-depends
  * debian/rules: Bump libgail SHVER depends
  * d/p/002_static-linking-dont-build-perf.patch: Removed, fixed upstream
  * d/p/030_xim-modules.patch: Removed, fixed upstream
  * d/p/045_trayicon-visual.patch: Removed, fixed upstream
  * d/p/003_gdk.pc_privates.patch: Refreshed
  * d/p/043_notebook_scroll.patch: Refreshed
  * d/p/044_tracker_fts.patch: Refreshed
  * debian/rules: Enable gtk-doc build with the shared build

  [ Michael Biebl ]
  * debian/watch:
    - Track .xz tarballs.
  * debian/control.in:
    - Set pkg-gnome-maintainers@lists.alioth.debian.org as Maintainer.
    - Instead of depending on lynx | www-browser, make the -doc packages
      suggest devhelp.

  [ Sjoerd Simons ]
  * debian/libgtk-3-0.symbols: Update symbols
  * Remove libgail-3-common package. Modules have been integrated directly into
    Gtk
  * debian/patches/70-Fix-document-generation-in-out-of-tree-builds.patch:
    + Added, fix documentation when build out of tree

 -- Sjoerd Simons <sjoerd@debian.org>  Fri, 21 Oct 2011 19:36:06 +0200

gtk+3.0 (3.0.12-3) unstable; urgency=low

  * 030_xim-modules.patch: stolen from upstream git. Fix the behavior of
    XIM modules. Closes: #633720.
  * 043_notebook_scroll.patch: handle a few more widgets to avoid
    alt+scroll being intercepted by ranges, spin buttons, combo boxes…

 -- Josselin Mouette <joss@debian.org>  Thu, 08 Sep 2011 13:01:03 +0200

gtk+3.0 (3.0.12-2) unstable; urgency=low

  [ Josselin Mouette ]
  * Tighten dependencies on libgtk-3-common. Closes: #636766.

  [ Michael Biebl ]
  * debian/patches/045_trayicon-visual.patch: Fix assertion in trayicon-x11
    when visual is not available. Thanks to Vincent Bernat for the patch.
    Closes: #637067
  * debian/libgail-3-0.symbols: Remove trailing empty line which confuses
    dpkg-gensymbols.
  * Bump debhelper compatibility level to 8.

 -- Michael Biebl <biebl@debian.org>  Tue, 30 Aug 2011 01:57:26 +0200

gtk+3.0 (3.0.12-1) unstable; urgency=low

  * New upstream release.
    - GdkKeymap: Prevent an infinite loop in the non-XKB case.
      (Closes: #633917)
  * Stop installing libtool .la files.

 -- Michael Biebl <biebl@debian.org>  Thu, 28 Jul 2011 12:45:04 +0200

gtk+3.0 (3.0.11-1) unstable; urgency=low

  * New upstream release.
    - Fixes infinite-loop in GTK_FILE_CHOOSER_ACTION_CREATE_FOLDER.
      (Closes: #628457)
  * debian/patches/044_tracker_fts.patch: Enable Tracker full text search.

 -- Michael Biebl <biebl@debian.org>  Thu, 14 Jul 2011 14:45:24 +0200

gtk+3.0 (3.0.10-1) unstable; urgency=low

  [ Josselin Mouette ]
  * libgtk-3-0.postrm.in: fix badly written test.

  [ Fabian Greffrath ]
  * Remove leftover diversions from the libgtk3.0-bin package
    that got replaced by libgtk-3-bin (Closes: #617662 ).

  [ Michael Biebl ]
  * debian/watch: Switch to .bz2 tarballs.
  * New upstream release.
  * Refresh patches.
  * Bump Standards-Version to 3.9.2. No further changes.
  * Drop Build-Depends on dpkg-dev (>= 1.13.19). Even lenny has a more recent
    version.
  * Update package descriptions.
  * Drop debian/gruik2devhelp.awk and Build-Depends on gawk, obsolete.

  [ Josselin Mouette ]
  * 043_notebook_scroll.patch: new patch. Reintroduce tab scrolling in
    GtkNotebook, but this time only when Alt is pressed, as recommended
    by upstream, and from the whole notebook area.
  * Drop debhelper 8 requirement so that it can build.
  * libgtk-3-bin.preinst: only remove libgtk3.0-bin diversions if they
    already exist.

 -- Josselin Mouette <joss@debian.org>  Sat, 04 Jun 2011 22:51:06 +0200

gtk+3.0 (3.0.8-1) unstable; urgency=low

  * Make the -dev package depend on the gir package.
  * New upstream release.
  * Drop the mimeinfo.cache from the udeb, it’s been moved to
    gdk-pixbuf.
  * Upload to unstable; drop check-dist include.

 -- Josselin Mouette <joss@debian.org>  Sun, 10 Apr 2011 18:29:44 +0200

gtk+3.0 (3.0.6-1) experimental; urgency=low

  * New upstream release.
    + debian/libgtk-3-0.symbols:
      - Updated.
  * debian/control.in:
    + Tighten libatk1.0-dev b-d to make sure we get an Atk-1.0.gir file.

 -- Emilio Pozuelo Monfort <pochu@debian.org>  Sat, 26 Mar 2011 00:00:41 +0000

gtk+3.0 (3.0.3-1) experimental; urgency=low

  * New upstream release.
    + debian/control.in:
      - Bump minimum libpango1.0-dev dependency.

 -- Emilio Pozuelo Monfort <pochu@debian.org>  Mon, 14 Mar 2011 23:34:09 +0000

gtk+3.0 (3.0.2-1) experimental; urgency=low

  * New upstream release
  * debian/patches/080_prevent_invalid_free.patch
    - Removed. fixed upstream

 -- Sjoerd Simons <sjoerd@debian.org>  Wed, 09 Mar 2011 23:46:48 +0000

gtk+3.0 (3.0.1-2) experimental; urgency=low

  * debian/patches/080_prevent_invalid_free.patch
    - Added. Prevent invalid free on double/tripple click events (from upstream
      git)

 -- Sjoerd Simons <sjoerd@debian.org>  Sat, 26 Feb 2011 16:02:13 +0000

gtk+3.0 (3.0.1-1) experimental; urgency=low

  [ Robert Ancell ]
  * debian/libgtk-3-bin.postrm:
  * debian/libgtk-3-bin.preinst:
    - Fix package name used in diversion

  [ Emilio Pozuelo Monfort ]
  * New upstream release.

 -- Emilio Pozuelo Monfort <pochu@debian.org>  Tue, 22 Feb 2011 20:36:55 +0000

gtk+3.0 (3.0.0-1) experimental; urgency=low

  [ Emilio Pozuelo Monfort ]
  * New upstream release.
    + debian/control.in:
      - Stop building the pixbuf package, it hasn't been ported to the
        new style API so is useless.
    + debian/patches/006_reenable_pixbuf_engine.patch:
      - Removed, no longer necessary.
    + debian/libgtk3.0-0.symbols:
      - Updated.
    + debian/libgtk3.0-dev.install.in,
      debian/libgtk3.0-dev.manpages,
      debian/rules:
      - gtk-builder-convert is gone, stop shipping it.

  [ Robert Ancell ]
  * New upstream release
  * Rename binary packages to new so naming
  * debian/control:
    - Bump build-depends on libglib2.0-dev, libgdk-pixbuf2.0-dev, libatk1.0-dev,
      gobject-introspection
  * debian/libgail-3-0.symbols:
  * debian/libgtk-3-0.symbols:
    - Updated
    - Mark symbols with stable version number
  * debian/rules:
    - Bump SHVER

  [ Emilio Pozuelo Monfort ]
  * Fix some leftovers after the renaming.

 -- Emilio Pozuelo Monfort <pochu@debian.org>  Sat, 19 Feb 2011 11:40:36 +0000

gtk+3.0 (2.99.2-1) experimental; urgency=low

  * New upstream release.
    + d/p/0001-stylecontext-Protect-the-cairo-contexts-with-cairo_s.patch
      d/p/0003-Fixed-assertions-in-gtk_cell_renderer_get_aligned_ar.patch
      d/p/0002-_gtk_cell_area_set_cell_data_func_with_proxy-set-the.patch
      - Removed, included upstream.
    + debian/libgtk3.0-0.symbols:
      - Updated.
    + debian/rules:
      - Bumped the shver.

 -- Emilio Pozuelo Monfort <pochu@debian.org>  Thu, 13 Jan 2011 18:36:27 +0000

gtk+3.0 (2.99.1-1) experimental; urgency=low

  [ Robert Ancell ]
  * debian/control.in:
    - Bump build-depends on libglib2.0-dev
  * debian/libgtk3.0-0.symbols:
    - Updated.
  * debian/libgtk3.0-dev.install.in
    - gdkconfig.h no longer distributed
  * debian/rules:
    - Bumped the shver.
  * debian/patches/001_static-linking-dont-query-immodules.patch:
  * debian/patches/005_support_disabling_x11_extensions.patch:
  * debian/patches/003_gdk.pc_privates.patch:
  * debian/patches/070_mandatory-relibtoolize.patch:
  * debian/patches/041_ia32-libs.patch:
  * debian/patches/002_static-linking-dont-build-perf.patch:
  * debian/patches/004_git_add_missing_include.patch:
  * debian/patches/042_treeview_single-focus.patch:
    - Refreshed.

  [ Emilio Pozuelo Monfort ]
  * New upstream release.
    + debian/rules:
      - Pass --enable-xinput instead of --with-xinput=yes.
      - Bump the shver.
    + debian/patches/004_git_add_missing_include.patch,
      debian/patches/005_support_disabling_x11_extensions.patch,
      debian/patches/007-continue-to-install-gdk-TARGET-3.0.pc.patch:
      - Removed, included upstream.
    + debian/patches/061_use_pdf_as_default_printing_standard.patch:
      - Removed. The cups backend part has been fixed upstream in a (better)
        different way, and the lpr part doesn't make sense as we don't know
        if the job will be sent to CUPS or not.
    + debian/patches/070_mandatory-relibtoolize.patch,
      debian/rules:
      - Switch to dh-autoreconf.
    + debian/patches/*:
      - Refreshed.
    + debian/libgtk3.0-0.symbols,
      debian/libgail3.0-0.symbols:
      - Updated.
    + debian/libgtk3.0-*.{install.in,manpages},
      debian/rules:
      - Install manpages and binaries with the -3.0 suffix as upstream has
        stopped doing so.
  * Switch to CDBS' flavours system.
  * debian/rules:
    + Remove hack to build on PowerPC64. That port is dead, and if it's
      ever back, hopefully we won't need to workaround toolchain issues.
    + Pass -O1 to the linker so dynamic loading is faster.
  * d/patches/0001-stylecontext-Protect-the-cairo-contexts-with-cairo_s.patch
    d/patches/0003-Fixed-assertions-in-gtk_cell_renderer_get_aligned_ar.patch
    d/patches/0002-_gtk_cell_area_set_cell_data_func_with_proxy-set-the.patch
    + Backport patches from upstream git. They fix rendering issues and
      assertion failures.

 -- Emilio Pozuelo Monfort <pochu@debian.org>  Wed, 12 Jan 2011 22:06:17 +0000

gtk+3.0 (2.91.6-1) experimental; urgency=low

  * New upstream release.
    + debian/patches/004_git_dont_setup_timeout_twice.patch:
      - Removed, included upstream.
    + debian/patches/004_git_add_missing_include.patch:
      - New patch from upstream git, add a missing include that
        otherwise caused the build to fail when disabling X extensions.
    + debian/patches/006_reenable_pixbuf_engine.patch:
      - New patch. Build the pixbuf engine even if it hasn't been ported to
        the new GtkThemingEngine API.
    + debian/patches/*:
      - Refreshed.
    + debian/libgtk3.0-0.symbols:
      - Updated.
      - Add Build-Depends-Package.
    + debian/rules:
      - Bumped the shver.
      - Disable silent builds.
  * Let gir1.2-gtk-3.0 replace gir1.0-gtk-3.0.

 -- Emilio Pozuelo Monfort <pochu@debian.org>  Sat, 18 Dec 2010 16:00:23 +0000

gtk+3.0 (2.91.5-2) experimental; urgency=low

  * debian/control.in,
    debian/rules:
    + Remove the chrpath hack, it's been fixed in libtool.
  * Update to the new gir policy:
    - Rename gir1.0-gtk-3.0 to gir1.2-gtk-3.0.
    - Bump the gobject-introspection build dependency.
    - Build depend on gir1.2 packages.

 -- Emilio Pozuelo Monfort <pochu@debian.org>  Sun, 12 Dec 2010 16:03:02 +0100

gtk+3.0 (2.91.5-1) experimental; urgency=low

  * New upstream release.
    + debian/patches/004_gtk_gir_build.patch:
      - Removed, fixed upstream.
    + debian/patches/004_git_dont_setup_timeout_twice.patch:
      - New patch from upstream git, don't setup a timeout in
        gtkspinners twice.
    + debian/patches/070_mandatory-relibtoolize.patch:
      - Updated.
    + debian/libgtk3.0-0.symbols:
      - Updated.

 -- Emilio Pozuelo Monfort <pochu@debian.org>  Tue, 30 Nov 2010 23:13:17 +0100

gtk+3.0 (2.91.4-2) experimental; urgency=low

  [ Laurent Bigonville ]
  * debian/watch: Bump version to 3

  [ Emilio Pozuelo Monfort ]
  * Add gir1.0-gtk-3.0, based on the gir1.0-gtk-2.0 Ubuntu patch.
  * debian/patches/004_gtk_gir_build.patch:
    + Fix the introspection build.
  * debian/patches/070_mandatory-relibtoolize.patch:
    + Updated.

  [ Sjoerd Simons ]
  * Update build-depends to properly depend on -dev packages with .gir
  * Target experimental

 -- Sjoerd Simons <sjoerd@debian.org>  Sat, 27 Nov 2010 17:01:51 +0000

gtk+3.0 (2.91.4-1) experimental; urgency=low

  * debian/libgtk3.0-common.install:
    + Ship the GSettings schemas.
  * New upstream release.
    + debian/control.in:
      - Bump glib2.0 build requirement.
    + debian/patches/*:
      - Refreshed.
  * debian/libgtk3.0-bin.{preinst,postrm}:
    + Add #DEBHELPER# token. Make errors fatal with set -e.
  * debian/rules:
    + Exclude .in files from the dh_installdocs call, so that
      it picks the real .doc-base files and not the .in ones.
  * debian/libgtk3.0-doc.doc-base.gdk{,.in}:
    + Don't hardcode the package name, generate it at build time.
  * debian/libgail3.0-doc.doc-base.gail-reference:
    + Fix paths to the manual.

 -- Emilio Pozuelo Monfort <pochu@debian.org>  Tue, 16 Nov 2010 06:30:33 +0100

gtk+3.0 (2.91.3-1) experimental; urgency=low

  [ Sebastian Dröge ]
  * Initial GTK+ 3 packaging.

  [ Rico Tzschichholz ]
  * New upstream development release
  * some fixes and changes

  [ Sjoerd Simons ]
  * New upstream release (2.91.3)
  * debian/patches/009_gtk-export-filechooser.patch:
    + Removed. Doesn't apply anymore and was only needed for hildon
  * Update build-depends to cairo >= 1.10.0 and glib-2.0 >= 2.27.0
  * debian/patches/070_mandatory-relibtoolize.patch
    + Updated
  * Update the faq/tutorial index files names
  * debian/control.in:
    + Add dependency on docbook-utils for db2html to generate the documentation
      html during build
  * Update the symbols file
  * Version various document index files so they don't conflict with their
    gtk2 flavour
  * debian/libgtk3-bin.preinst, debian/libgtk3-bin.postrm:
    + Divert gtk+2.0's update-icon-caches. The format remained the same so this
      is safe to do
  * debian/ruels, libtk3.0-doc.*: Tutorial and FAQ have been removed from the
    gtk source as they were updated, stop trying to install them
  * debian/libgail3.0-doc.doc-base.gail-reference
    + Rename the doc-base to gail-reference-3.0 to not conflict with
      libgail3.0-doc
  * debian/copyright updated/rewritten

 -- Sjoerd Simons <sjoerd@debian.org>  Sun, 07 Nov 2010 20:45:46 +0000

gtk+2.0 (2.21.5-1) experimental; urgency=low

  * New upstream development release:
    + debian/control.in,
      debian/rules,
      debian/*:
      - Remove all mentions of gdk-pixbuf and (build-) depend on it.
    + debian/libgtk2.0-0.postinst.in,
      debian/libgtk2.0-0.postrm.in,
      debian/libgtk2.0-0.triggers.in,
      debian/dh_gtkmodules.in:
      - Handle immodules by triggers and deprecate dh_gtkmodules.
    + debian/patches/*:
      - Refreshed.
      - Remove gdk-pixbuf and immodule patches.
    + debian/rules,
      debian/libgtk2.0-0.symbols:
      - Update for new API symbols.
    + debian/update-gdkpixbuf-loaders*,
      debian/update-gtk-immodules*:
      - Drop module update scripts which are no-ops since 2.10.1.

 -- Sebastian Dröge <slomo@debian.org>  Thu, 22 Jul 2010 21:01:09 +0200

gtk+2.0 (2.21.2-1) experimental; urgency=low

  * New upstream development release:
    + debian/rules,
      debian/libgtk2.0-0.symbols:
      - Update for new API symbols.
    + debian/patches/070_mandatory-relibtoolize.patch:
      - Regenerated for the new version.
    + debian/control.in:
      - Update GLib (build-) dependency to >= 2.25.8.

 -- Sebastian Dröge <slomo@debian.org>  Fri, 11 Jun 2010 12:19:30 +0200

gtk+2.0 (2.21.1-1) experimental; urgency=low

  * New upstream development release:
    + debian/rules,
      debian/libgtk2.0-0.symbols:
      - Update for new API symbols.
    + debian/patches/070_mandatory-relibtoolize.patch:
      - Regenerated for the new version.

 -- Sebastian Dröge <slomo@debian.org>  Mon, 31 May 2010 09:45:32 +0200

gtk+2.0 (2.21.0-1) experimental; urgency=low

  * New upstream development release:
    + debian/rules,
      debian/libgtk2.0-0.symbols:
      - Update for new API symbols.
    + debian/patches/002_static-linking-dont-build-perf.patch:
      - Refreshed.
    + debian/patches/070_mandatory-relibtoolize.patch:
      - Regenerated for the new version.

 -- Sebastian Dröge <slomo@debian.org>  Sat, 08 May 2010 08:20:19 +0200

gtk+2.0 (2.20.1-1) unstable; urgency=low

  * New upstream bugfix release:
    + debian/patches/006_support-for-tracker-0.8-stable-releases.patch:
      - Dropped, merged upstream.
    + debian/patches/003_gdk.pc_privates.patch:
      - Updated to apply cleanly again.
    + debian/patches/070_mandatory-relibtoolize.patch:
      - Regenerated for the new version.

 -- Sebastian Dröge <slomo@debian.org>  Mon, 03 May 2010 07:26:14 +0200

gtk+2.0 (2.20.0-3) unstable; urgency=low

  * debian/control.in
    - Add Vcs-* fields.
    - Add Homepage field.
  * debian/patches/006_support-for-tracker-0.8-stable-releases.patch
    - Add support for tracker 0.8 stable and future 0.9 releases. Also add
      support for loading the search engines on demand until they are actually
      needed. Patch is backported from upstream Git branch "tracker-0.8".
  * Refresh patches to apply cleanly.

 -- Michael Biebl <biebl@debian.org>  Wed, 14 Apr 2010 20:39:28 +0200

gtk+2.0 (2.20.0-2) unstable; urgency=low

  * Upload to unstable.

 -- Sebastian Dröge <slomo@debian.org>  Wed, 31 Mar 2010 09:16:00 +0200

gtk+2.0 (2.20.0-1) experimental; urgency=low

  [ Emilio Pozuelo Monfort ]
  * debian/rules,
    debian/control.in,
    debian/libgtk-directfb-2.0-0.*,
    debian/libgtk-directfb-2.0-dev.*,
    debian/patches/090_directfb-map-virtual-modifiers.patch,
    debian/patches/series:
    - Drop the DirectFB enabled GTK+ packages. They were needed for the
      graphical installer but it's now switching to X11 so we don't need
      them anymore.
  * debian/rules:
    - Move --with-xinput=yes and --with-libjasper to configure_flags
      since they are common to all of our flavours.

  [ Sebastian Dröge ]
  * New upstream stable release:
    + debian/patches/070_mandatory-relibtoolize.patch:
      - Regenerated for the new version.
    + debian/rules,
      debian/libgtk2.0-0.symbols:
      - Update SHVER to 2.20.0 for the new API to force dependencies
        on the stable version.
    + debian/control.in:
      - Update GLib build dependency and tighten some -dev package dependencies.
    + debian/patches/003_gdk.pc_privates.patch:
      - Updated to apply cleanly again.

 -- Sebastian Dröge <slomo@debian.org>  Tue, 23 Mar 2010 15:55:56 +0100

gtk+2.0 (2.19.7-3) experimental; urgency=low

  * debian/control.in:
    - Build depend on xsltproc, needed to generate the mime cache.
      It was brought indirectly by gtk-doc-tools, but that's on
      Build-Depends-Indep which isn't enough.

 -- Emilio Pozuelo Monfort <pochu@debian.org>  Tue, 16 Mar 2010 15:30:32 +0100

gtk+2.0 (2.19.7-2) experimental; urgency=low

  [ Cyril Brulebois ]
  * Switch udeb from DirectFB to Xlib to prepare the move to an X11-based
    graphical installer. Closes: #573872.
     - Replace libgtk-directfb-2.0-0-udeb with libgtk-x11-udeb in control
       file.
     - Update description accordingly.
     - Update .install.in accordingly, using the “shared_udeb” flavour,
       based on the “shared” one, but with a few X11 extensions disabled.
     - Update package name and file paths accordingly in rules file.
  * Version/Bump some B-D to make sure the udeb gets proper dependencies
    on the recently reworked/added udebs:
     - libx11-dev
     - libxcursor-dev
     - libxext-dev
     - libxi-dev
     - libxinerama-dev
     - libxrender-dev
  * Add one patch to make it possible to disable X11 extensions, and
    refresh the other one accordingly:
     - 005_support_disabling_x11_extensions.patch
     - 070_mandatory-relibtoolize.patch
  * Ship a minimal MIME database in the udeb, since the loaders mechanism
    isn’t sufficient to get proper PNG support:
     - Add shared-mime-info to Build-Depends to ensure that the
       update-mime-database tool is available at build-time, as well as
       the source freedesktop.org.xml file.
     - Add debian/keep-png-only.xsl to only keep the mime-type matching
       type="image/png". Matching with namespaces is tricky, see the
       comments in the XSL file for the details.
     - Build a MIME cache, and only ship the resulting mime.cache file
       under /usr/share/mime in the udeb.
     - While this is dirty, that should do the trick until it is needed
       for shared-mime-info to ship its own udeb.

  [ Emilio Pozuelo Monfort ]
  * Rename the udeb to libgtk2.0-0-udeb.
  * Standards-Version is 3.8.4, no changes needed.

 -- Emilio Pozuelo Monfort <pochu@debian.org>  Tue, 16 Mar 2010 01:01:48 +0100

gtk+2.0 (2.19.7-1) experimental; urgency=low

  * New upstream development release:
    + debian/patches/070_mandatory-relibtoolize.patch:
      - Regenerated for the new version.

 -- Sebastian Dröge <slomo@debian.org>  Fri, 12 Mar 2010 15:59:27 +0100

gtk+2.0 (2.19.6-1) experimental; urgency=low

  * New upstream development release:
    + debian/patches/070_mandatory-relibtoolize.patch:
      - Regenerated for the new version.
    + debian/rules,
      debian/libgtk-directfb-2.0-0.symbols,
      debian/libgtk2.0-0.symbols:
      - Update SHVER to 2.19.6 for the new API and add new symbols.
  * debian/patches/090_directfb-map-virtual-modifiers.patch:
    + Update to add just another stub to fix the build.

 -- Sebastian Dröge <slomo@debian.org>  Wed, 24 Feb 2010 10:01:31 +0100

gtk+2.0 (2.19.5-1) experimental; urgency=low

  * New upstream development release:
    + debian/patches/070_mandatory-relibtoolize.patch:
      - Regenerated for the new version.
    + debian/rules,
      debian/libgtk-directfb-2.0-0.symbols,
      debian/libgtk2.0-0.symbols:
      - Update SHVER to 2.19.5 for the new API and add new symbols.

 -- Sebastian Dröge <slomo@debian.org>  Wed, 10 Feb 2010 09:38:52 +0100

gtk+2.0 (2.19.4-1) experimental; urgency=low

  * New upstream development release:
    + debian/patches/070_mandatory-relibtoolize.patch:
      - Regenerated for the new version.
    + debian/rules,
      debian/libgtk-directfb-2.0-0.symbols,
      debian/libgtk2.0-0.symbols:
      - Update SHVER to 2.19.4 for the new API and add new symbols.

 -- Sebastian Dröge <slomo@debian.org>  Tue, 26 Jan 2010 08:25:41 +0100

gtk+2.0 (2.19.3-1) experimental; urgency=low

  * New upstream development release:
    + debian/patches/070_mandatory-relibtoolize.patch:
      - Regenerated for the new version.
    + debian/rules,
      debian/libgtk-directfb-2.0-0.symbols,
      debian/libgtk2.0-0.symbols:
      - Update SHVER to 2.19.3 for the new API and add new symbols.
    + debian/patches/091_size_allocate_crash.patch:
      - Dropped, merged upstream.

 -- Sebastian Dröge <slomo@debian.org>  Mon, 11 Jan 2010 20:36:25 +0100

gtk+2.0 (2.19.2-2) experimental; urgency=low

  * debian/patches/091_size_allocate_crash.patch:
    + Patch from upstream GIT to fix a crash on size allocations.
      Thanks to Sebastien Bacher.

 -- Sebastian Dröge <slomo@debian.org>  Wed, 06 Jan 2010 11:42:07 +0100

gtk+2.0 (2.19.2-1) experimental; urgency=low

  [ Emilio Pozuelo Monfort ]
  * debian/patches/000_gtk+-2.0.6-exportsymbols.patch:
    + Removed, it wasn't being applied and hasn't been relevant for a
      long time.

  [ Sebastian Dröge ]
  * New upstream development release:
    + debian/patches/070_mandatory-relibtoolize.patch:
      - Regenerated for the new version.
    + debian/rules,
      debian/libgtk-directfb-2.0-0.symbols,
      debian/libgtk2.0-0.symbols:
      - Update SHVER to 2.19.2 for the new API and add new symbols.
  * debian/patches/090_directfb-map-virtual-modifiers.patch:
    + Fix compilation of the DirectFB backend, patch adapted from
      upstream commit to fix the Quartz backend.

 -- Sebastian Dröge <slomo@debian.org>  Mon, 04 Jan 2010 10:43:48 +0100

gtk+2.0 (2.19.1-1) experimental; urgency=low

  * New upstream development release:
    + debian/rules:
      - Include check-dist.mk to prevent accidental uploads to unstable.
    + debian/control.in:
      - Update ATK build dependency.
    + debian/rules,
      debian/libgtk-directfb-2.0-0.symbols,
      debian/libgtk2.0-0.symbols:
      - Update SHVER to 2.19.1 for the new API and add new symbols.
    + debian/patches/009_gtk-export-filechooser.patch,
      debian/patches/021_loader-files-d.patch:
      - Updated to apply cleanly again.
    + debian/patches/070_mandatory-relibtoolize.patch:
      - Regenerated for the new version.

 -- Sebastian Dröge <slomo@debian.org>  Tue, 01 Dec 2009 15:28:10 +0100

gtk+2.0 (2.18.4-1) unstable; urgency=low

  * New upstream bugfix release:
    + debian/patches/070_mandatory-relibtoolize.patch:
      - Updated for the new version.
    + debian/patches/091_dont-omit-gtk-icon-size-dialog.patch,
      debian/patches/092_gtk-image-size-allocation.patch:
      - Dropped, merged upstream.

 -- Sebastian Dröge <slomo@debian.org>  Tue, 01 Dec 2009 07:46:18 +0100

gtk+2.0 (2.18.3-1) unstable; urgency=low

  * New upstream bugfix release:
    + debian/patches/070_mandatory-relibtoolize.patch:
      - Updated for the new version.
  * debian/patches/091_dont-omit-gtk-icon-size-dialog.patch:
    + Patch from upstream GIT to not omit GTk_ICON_SIZE_DIALOG
      when searching for an appropiate icon size.
  * debian/patches/092_gtk-image-size-allocation.patch:
    + Patch from upstream GIT to fix size allocation of GtkImage.

 -- Sebastian Dröge <slomo@debian.org>  Sun, 18 Oct 2009 13:23:44 +0200

gtk+2.0 (2.18.2-1) unstable; urgency=low

  * New upstream bugfix release:
    + debian/patches/070_mandatory-relibtoolize.patch:
      - Updated for the new version.
    + 090_directfb-backend-compilation-fix.patch:
      - Dropped, merged upstream.

 -- Sebastian Dröge <slomo@debian.org>  Tue, 06 Oct 2009 07:41:45 +0200

gtk+2.0 (2.18.1-1) unstable; urgency=low

  * New upstream bugfix release:
    + debian/patches/070_mandatory-relibtoolize.patch:
      - Updated for the new version.
    + 090_directfb-backend-compilation-fix.patch:
      - Fix compilation of the DirectFB backend, see
        https://bugzilla.gnome.org/show_bug.cgi?id=596959

 -- Sebastian Dröge <slomo@debian.org>  Thu, 01 Oct 2009 07:20:43 +0200

gtk+2.0 (2.18.0-1) unstable; urgency=low

  * New upstream stable release:
    + debian/rules,
      debian/*.symbols:
      - Updated for the new version.
    + debian/patches/005_gdk_directfb_window_new.patch:
      - Dropped, merged upstream.
    + debian/patches/070_mandatory-relibtoolize.patch:
      - Updated for the new version.

 -- Sebastian Dröge <slomo@debian.org>  Wed, 23 Sep 2009 06:36:41 +0200

gtk+2.0 (2.17.11-1) experimental; urgency=low

  * New upstream development release:
    + debian/patches/070_mandatory-relibtoolize.patch:
      - Updated for the new version.
    + debian/rules,
      debian/*.symbols:
      - Updated for the new version.

 -- Sebastian Dröge <slomo@debian.org>  Sat, 05 Sep 2009 07:16:24 +0200

gtk+2.0 (2.17.10-1) experimental; urgency=low

  * New upstream development release:
    + debian/patches/070_mandatory-relibtoolize.patch:
      - Updated for the new version.
    + debian/rules,
      debian/*.symbols:
      - Updated for the new version.
  * -

 -- Sebastian Dröge <slomo@debian.org>  Sat, 05 Sep 2009 07:16:21 +0200

gtk+2.0 (2.17.9-1) experimental; urgency=low

  [ Josselin Mouette ]
  * Clean up the .la files in all -dev packages, not only in the main
    one.

  [ Sebastian Dröge ]
  * New upstream development release:
    + debian/patches/070_mandatory-relibtoolize.patch:
      - Updated for the new version.
    + debian/rules,
      debian/*.symbols:
      - Updated for the new version.

 -- Sebastian Dröge <slomo@debian.org>  Tue, 25 Aug 2009 18:37:11 +0200

gtk+2.0 (2.17.8-1) experimental; urgency=low

  [ Emilio Pozuelo Monfort ]
  * New upstream development release.
    - Handle printers needing authentication. Closes: #499759.
    - Update libglib2.0-dev requirement.
  * debian/watch:
    - Don't uupdate.
  * debian/rules:
    - Configure with --with-libjasper, it's disabled by default now.
  * debian/control.in:
    - Remove conflicts and replaces no longer needed for packages in stable.
    - Standards-Version is 3.8.3, no changes needed.
  * debian/patches/005_xpmico.patch:
    - Removed, this check is not needed as HeaderSize can't overflow because
      IconCount will be at most 16 bits, and that multiplied by 16 is not
      enough to overflow an integer. (Checked with upstream)
  * debian/patches/001_static-linking-dont-query-immodules.patch,
    debian/patches/002_static-linking-dont-build-perf.patch:
    - Add headers.
  * debian/patches/005_gdk_directfb_window_new.patch:
    - New patch. Readd gdk_directfb_window_new(), which is exported in the
      public API and was removed by mistake.
  * debian/patches/*
    - Refreshed.
  * debian/libgtk-directfb-2.0-0.symbols,
    debian/libgtk2.0-0.symbols:
    - Updated for the new symbols. There's one symbol removed from the
      directfb backend, gdk_display_pointer_grab(). It wasn't exported in
      the headers, nor was supposed to be public, so if something out there
      is using it, they are doing it wrong.
  * debian/rules:
    - Remove a trailing backslash that prevented -c4 to be passed to
      dh_makeshlibs.

 -- Josselin Mouette <joss@debian.org>  Thu, 20 Aug 2009 18:29:04 +0200

gtk+2.0 (2.16.5-1) unstable; urgency=low

  * New upstream bugfix release:
    + debian/patches/070_mandatory-relibtoolize.patch:
      - Regenerated for the new version.

 -- Sebastian Dröge <slomo@debian.org>  Tue, 21 Jul 2009 08:09:50 +0200

gtk+2.0 (2.16.4-1) unstable; urgency=low

  * New upstream bugfix release:
    + debian/patches/070_mandatory-relibtoolize.patch:
      - Regenerated for the new version.

 -- Sebastian Dröge <slomo@debian.org>  Thu, 02 Jul 2009 06:09:04 +0200

gtk+2.0 (2.16.3-1) unstable; urgency=low

  * New upstream bugfix release:
    + debian/patches/070_mandatory-relibtoolize.patch:
      - Regenerated for the new version.
  * debian/control.in:
    + Update Standards-Version to 3.8.2.

 -- Sebastian Dröge <slomo@debian.org>  Mon, 29 Jun 2009 11:39:01 +0200

gtk+2.0 (2.16.2-1) unstable; urgency=low

  [ Loic Minier ]
  * Fix string concat in dh_gtkmodules; thanks Kanru Chen; closes: #528782.

  [ Sebastian Dröge ]
  * New upstream bugfix release:
    + debian/patches/091_workaround_no_gtk_init_incorrect_display.patch:
      - Dropped, merged upstream.
    + debian/patches/070_mandatory-relibtoolize.patch:
      - Regenerated for the new version.
    + debian/*.install:
      - Install the manpages from their source locations as
        they're not installed anymore for some reason.
  * debian/control.in:
    + Updated Standards-Version to 3.8.1, no additional changes needed.

 -- Sebastian Dröge <slomo@debian.org>  Tue, 02 Jun 2009 07:44:43 +0200

gtk+2.0 (2.16.1-2) unstable; urgency=low

  [ Loic Minier ]
  * Fix test-print-backend configure flag addition.
  * Set opt_configure_flags to $(shared_configure_flags) in the sample opt
    flavor for armel and move the opt flavor and check flavors below the
    definition of other flags.

 -- Josselin Mouette <joss@debian.org>  Thu, 16 Apr 2009 18:08:02 +0200

gtk+2.0 (2.16.1-1) experimental; urgency=low

  [ Loic Minier ]
  * Clarify dh_gtkmodules doc slightly.

  [ Gustavo Noronha Silva ]
  * debian/series:
  - forgot to add 022_disable-viqr-im-for-vi-locale.patch and
    061_use_pdf_as_default_printing_standard.patch to the series file
    (thanks to seb128 for noticing)
  * debian/control.in:
  - sync Replaces with ubuntu's package for easier migration from Ubuntu
    to Debian ;)

  [ Josselin Mouette ]
  * Make update-icon-caches always generate the cache, now that dh_icons
    is widespread.

  [ Sebastian Dröge ]
  * debian/libgtk-directfb-2.0-0.symbols,
    debian/libgtk2.0-0.symbols,
    debian/libgail18.symbols,
    debian/rules:
    + Add symbol files for GTK.

  [ Loic Minier ]
  * Merge the following changes by Emmet Hikory:

  [ Emmet Hikory ]
  * Port optimised flavor work by Loic Minier from pango1.0:
    - Rework flavor-specific vars.
      + Introduce $(flavor) which is set to $* to clarify implicit rules
      + Rename common_configure_flags to configure_flags
      + Introduce the flavor_get macro to use a flavor specific override or
        fallback to the common defaults for make vars.
      + Use $(call flavor_get, ) to retrieve configure_flags, CFLAGS, and
        LDFLAGS allowing to override these per flavor.
    - Add support for an optimised pass, implemented as a flavor
      + Define a default OPTLIBDIR and replace it in the sed foo for %.in
        files; this is like LIBDIR, but with some hwcaps extension, e.g.
        usr/lib/vfp.
      + Add vars to build an optimised vfp flavour for armel with
        additional CFLAGS
      + Add the "opt" special flavor to flavors to run the testuites on,
        CHECK_FLAVORS
      + Also sed and append %.opt after %.in when generating $ files from
        %.in; the %.opt file is optional and only included if the opt flavor
        is included.
      + Add a debian/libgtk2.0-0.install.opt which lists files from the
        optimised flavor to install in libgtk2.0-0.
      + Add a debian/libgail18.install.opt which lists files from the
        optimised flavor to install in libgail18.

  [ Loic Minier ]
  * Only pass -j to the main make call, do not parallelize the debian/rules
    themselves as it seems to be racy for an unidentified reason which is hard
    to reproduce.
  * Merge patch below from Ubuntu.

  [ Sebastien Bacher ]
  * debian/patches/093_git_change_fix_focus_issue.patch:
    - upstream git change to fix a timestamp issue leading to get nautilus.
      dialog opening sometime unfocussed for example (lp: #333366)

  [ Loic Minier ]
  * Build-dep on autotools-dev for the config.guess / .sub updates to work.
  * Drop duplicate Section/Priority fields.
  * ppc64: use DEB_HOST_GNU_CPU instead of BUILD; drop TODOs, the current
    implementation is correct.

  [ Sebastian Dröge ]
  * New upstream bugfix release:
    + debian/patches/070_mandatory-relibtoolize.patch:
      - Regenerated for the new version.
    + debian/patches/072_workaround_directfb_build.patch,
      debian/patches/092_fix_printtest_include.patch,
      debian/patches/093_git_change_fix_focus_issue.patch:
      - Dropped, merged upstream.

 -- Sebastian Dröge <slomo@debian.org>  Sun, 12 Apr 2009 11:21:58 +0200

gtk+2.0 (2.16.0-1) experimental; urgency=low

  [ Emilio Pozuelo Monfort ]
  * Let libgtk2.0-0 suggest gvfs, as it's needed for some APIs like
    gtk_show_uri.

  [ Josselin Mouette ]
  * libgtk2.0-0 depends on shared-mime-info. Closes: #518090.
  * Add dependent doc packages to b-d-i to ensure proper xrefs.

  [ Loic Minier ]
  * Clean up dh_gtkmodules output:
    - Demote warnings when skipping non-existent GtkPixbuf loaders and Gtk IM
      modules dirs to verbose_print(); use -v to see them.
    - Always print the number of GdkPixbuf loaders and Gtk IM modules found in
      each package.

  [ Emilio Pozuelo Monfort ]
  * New upstream stable release.
    - Bump shlibs.
    - debian/patches/070_mandatory-relibtoolize.patch: regenerated.
  * Ship the gtk-builder-convert manpage in libgtk2.0-dev.
  * Section of dbg packages is debug.

 -- Emilio Pozuelo Monfort <pochu@ubuntu.com>  Sun, 15 Mar 2009 20:10:34 +0100

gtk+2.0 (2.15.5-2) experimental; urgency=low

  [ Emilio Pozuelo Monfort ]
  * debian/control.in:
  - bump libglib2.0-dev build-dep requirement to >= 2.19.7
  - bump libxrandr-dev build-dep requirement to >= 1:1.2.99
  - also bump libgtk2.0-dev dependecies accordingly
    (Closes: #518078)

  [ Gustavo Noronha Silva ]
  * 042_treeview_single-focus.patch:
  - removed FIXME note, since it was explained to me that the patch is
    still necessary
  * debian/rules:
  - bumped SHVER to 2.15.5

  [ Imported from Ubuntu ]
  * 022_disable-viqr-im-for-vi-locale.patch,
    061_use_pdf_as_default_printing_standard.patch:
  - for the rationale for the PDF for printing one see:
    https://wiki.ubuntu.com/PDFasStandardPrintJobFormat

 -- Gustavo Noronha Silva <kov@debian.org>  Tue, 03 Mar 2009 21:58:20 -0300

gtk+2.0 (2.15.5-1) experimental; urgency=low

  * New upstream development release
  * 070_mandatory-relibtoolize.patch: refreshed.
  * 031_directfb_dead-keys.patch, 032_gdkwindowimpl_directfb.patch,
    033_directfb_client-message.patch, 034_directfb_memleak.patch,
    071_jasper_link_fix.patch, 092_fix_printtest_include.patch:
  - dropped; already featured in this release
  * 030_gtkentry_password-char-circle.patch:
  - dropped; upstream provides a different solution to setting the default
    invisible char now, that takes the font being used into consideration
  * 003_gdk.pc_privates.patch:
  - refreshed

 -- Gustavo Noronha Silva <kov@debian.org>  Mon, 02 Mar 2009 22:01:03 -0300

gtk+2.0 (2.14.7-3) experimental; urgency=low

  * 032_gdkwindowimpl_directfb.patch: new version of the patch. This
    should restore the basic functionality of the backend, but there is
    still work underway.
  * 033_directfb_client-message.patch: stolen from the upstream SVN. Fix
    the DirectFB client_message API.
  * 034_directfb_memleak.patch: stolen from the upstream SVN. Fix memory
    leak in the DirectFB code.
  * Require DirectFB 1.0.0 for the 034 patch.
  * 070_mandatory-relibtoolize.patch: updated accordingly.

 -- Josselin Mouette <joss@debian.org>  Sat, 21 Feb 2009 14:59:45 +0100

gtk+2.0 (2.14.7-2) experimental; urgency=low

  * 008_implicit_pointer_conversion_gdkgc_directfb.patch: removed, it’s
    obsolete and just defines the same macro a second time.
  * 007_implicit_pointer_conversion_gdkdrawable_directfb.patch: removed,
    it’s not needed anymore with the latest directfb.
  * 006_proper-directfb-modules.patch: removed from the package, it
    won’t be necessary anymore.
  * 001_static-linking-dont-query-immodules.patch,
    002_static-linking-dont-build-perf.patch,
    003_gdk.pc_privates.patch,
    004_gtk+-ximian-gtk2-filesel-navbutton-5.patch: refreshed.
  * Remove 071_correct_directfb_declarations.patch, and replace it by
    032_gdkwindowimpl_directfb.patch, a patch from Sven Neumann to
    (hopefully) fix DirectFB support for GTK+ 2.14.

 -- Josselin Mouette <joss@debian.org>  Tue, 17 Feb 2009 23:17:56 +0100

gtk+2.0 (2.14.7-1) experimental; urgency=low

  [ Loic Minier ]
  * Don't purge /etc/gtk-2.0/gdk-pixbuf.loaders and /etc/gtk-2.0/gtk.immodules
    during first configuration.

  [ Sebastian Dröge ]
  * New upstream bugfix release:
    + debian/patches/070_mandatory-relibtoolize.patch:
      - Regenerated for the new version.

 -- Sebastian Dröge <slomo@debian.org>  Thu, 08 Jan 2009 08:06:02 +0100

gtk+2.0 (2.14.5-1) experimental; urgency=low

  [ Josselin Mouette ]
  * Really install the faq and tutorial files correctly so that the
    devhelp file is read.
  * Update doc-base files accordingly.
  * gruik2devhelp.awk: new script to generate the devhelp files
    automatically for the FAQ and tutorial, based on the HTML doc.
  * Build-depend on gawk, run the script appropriately.

  [ Sebastian Dröge ]
  * New upstream bugfix release:
    + debian/patches/070_mandatory-relibtoolize.patch:
      - Regenerated for the new version.

 -- Sebastian Dröge <slomo@debian.org>  Tue, 25 Nov 2008 11:00:35 +0100

gtk+2.0 (2.14.4-3) experimental; urgency=low

  * libgail*.install: fix installation paths. Closes: #505105.
  * Do not ship .la files for gail modules.
  * Generate shlibs for libgail.
  * Bump shlibs version to 2.14.0.
  * Do not install libgailutil in libgtk2.0-0.
  * Do not install gtk libs in libgail-dev.
  * Rework docs installation.
  * Add doc links where needed.
  * Install .devhelp files at the correct places. Closes: #504807.
  * Bump dependencies for the development package.
  * Fix dependencies of gail packages.
  * Don’t install libgail in the udeb.
  * Stop shipping /usr/lib/pkgconfig/libgtk-directfb-2.0-0/, nobody uses
    it.
  * Remove versioned conflicts with libgail packages.
  * Remove libgail18.shlibs.
  * Put debugging symbols of libgail modules in libgail-dbg.
  * dh_gtkmodules.in: fix a pod2man error.
  * Disable 006_proper-directfb-modules.patch.
  * Update 070_mandatory_relibtoolize.patch accordingly.

 -- Josselin Mouette <joss@debian.org>  Tue, 11 Nov 2008 14:44:21 +0100

gtk+2.0 (2.14.4-2) experimental; urgency=low

  * debian/control, debian/rules, debian/libgail*:
  - split libgail packages

 -- Gustavo Noronha Silva <kov@debian.org>  Wed, 05 Nov 2008 14:54:08 -0200

gtk+2.0 (2.14.4-1) experimental; urgency=low

  [ Gustavo Noronha Silva ]
  * New upstream release
  * debian/patches/006_proper-directfb-modules.patch:
  - refreshed
  * debian/patches/008_implicit_pointer_conversion_gdkgc_directfb.patch,
    debian/patches/009_gtk-export-filechooser.patch,
    debian/patches/020_immodules-files-d.patch,
    debian/patches/021_loader-files-d.patch,
  - update borrowed from Ubuntu's package
  * debian/patches/071_correct_directfb_declarations.patch,
    debian/patches/072_workaround_directfb_build.patch:
  - borrowed from ubuntu
  * debian/patches/033_treeview_resizing.patch,
    debian/patches/095_gtk-im-module-setting.patch:
  - removed; fixed upstream
  * debian/patches/070_mandatory-relibtoolize.patch:
  - refreshed
  * debian/control.in:
  - added libjasper-dev to the Build-Depends, as GTK+ now supports
    JPEG2000
  - make GTK+ packages conflict/replace with gail ones, since they are now
    included in GTK+
  * debian/patches/092_fix_printtest_include.patch:
  - new patch, to fix build problem in print test
  * debian/patches/071_jasper_link_fix.patch:
  - make gdk-pixbuf-csource link correctly with libjasper
  * debian/rules, debian/control:
  - newer libcairo2-dev contains everything needed to build the directfb
    target, so disable building with the dummy libcairo-directfb2-dev
  - this makes us have to build depend on libcairo2-dev >= 1.6.4-6.1

  [ Loic Minier ]
  * Let libgtk2.0-dev recommend debhelper for dh_gtkmodules.
  * Let libgtk2.0-dev depend on libxml2-utils as it's required for
    gtk-builder-convert to work and might be relied upon by packages bdeping
    on libgtk2.0-dev.

  [ Emilio Pozuelo Monfort ]
  * Update build-dependencies for the new version:
    - libglib2.0-dev >= 2.17.6
    - libpango1.0-dev >= 1.20
    - libatk1.0-dev >= 1.13.0
    - libcairo2-dev >= 1.6.0

 -- Gustavo Noronha Silva <kov@debian.org>  Wed, 24 Sep 2008 21:38:58 -0300

gtk+2.0 (2.12.11-3) unstable; urgency=low

  * 031_directfb_dead-keys.patch: patch from Jérémy Bobbio to fix dead
    keys in the DirectFB backend. Closes: #394871.
  * Now require DirectFB 0.9.26.
  * 070_mandatory_relibtoolize: updated to match the dependency bump.
  * 033_treeview_resizing.patch:
    + Fix crasher introduced by the patch. Closes: #491611.
    + Add references.

 -- Josselin Mouette <joss@debian.org>  Mon, 21 Jul 2008 15:22:38 +0200

gtk+2.0 (2.12.11-2) unstable; urgency=low

  * 033_treeview_resizing.patch:
    + Enable again, it was disabled by mistake.
    + Update to new version provided by Kristian Rietveld.
      Closes: #471073.
  * libgtk2.0-doc.doc-base.gtk2-tutorial: fix spelling of GTK+.
  * *.doc-base.*: fix doc-base sections.

 -- Josselin Mouette <joss@debian.org>  Fri, 18 Jul 2008 14:53:17 +0200

gtk+2.0 (2.12.11-1) unstable; urgency=low

  [ Emilio Pozuelo Monfort ]
  * Build-depend on libcups2-dev instead of libcupsys2-dev, as cups
    is transitioning to that new name.

  [ Sebastian Dröge ]
  * New upstream bugfix release:
    + debian/patches/070_mandatory-relibtoolize.patch:
      - Regenerated for the new version.
    + debian/patches/092_openoffice-menus.patch:
      - Dropped, merged upstream.
  * debian/control.in:
    + Updated Standards-Version to 3.8.0, no additional changes needed.

 -- Sebastian Dröge <slomo@debian.org>  Wed, 02 Jul 2008 06:37:51 +0200

gtk+2.0 (2.12.10-2) unstable; urgency=low

  * debian/patches/092_openoffice-menus.patch:
    + Patch from upstream SVN to fix regression in menu placement
      in openoffice.org (Closes: #484580).

 -- Sebastian Dröge <slomo@debian.org>  Sat, 07 Jun 2008 10:27:50 +0200

gtk+2.0 (2.12.10-1) unstable; urgency=low

  * New upstream bugfix release:
    + debian/patches/009_gtk-export-filechooser.patch:
      - Updated to apply cleanly again.
    + debian/patches/031_gtksearchenginetracker_fixes.patch,
      debian/patches/061_foreign_colormaps.patch,
      debian/patches/092_implicit-g-fopen.patch:
      - Dropped, merged upstream.
    + debian/patches/070_mandatory-relibtoolize.patch:
      - Regenerated for the new version.

 -- Sebastian Dröge <slomo@debian.org>  Wed, 04 Jun 2008 08:14:08 +0200

gtk+2.0 (2.12.9-4) unstable; urgency=low

  [ Loic Minier ]
  * Flip back gdkpixbuf_module_files_d_str after gdkpixbuf_module_file_str in
    patch 021_loader-files-d; this fixes config of gdk loaders and hence the
    current ia32-libs implementation; the change in 2.12.0-3 was incorrect in
    that it flipped the order for im modules and pixbuf loaders, but only im
    modules had to be flipped; the reason im modules had to be flipped is that
    the first list of modules wins for im modules as there is some duplicate
    checking, while in the case of gdk pixbufs, the last file wins.  What
    remains to be done here is:
    - biarch support, similar to pango, by loading /usr/lib32 and /usr/lib64
      stuff before /usr/lib; allows dropping the config file hack in
      ia32-libs.
    - loading of modules from multiarch locations (not multiarch); allows
      dropping the config file hack in ia32-libs.
  * Bump build-deps and libgtk2.0-dev's deps to ensure we get Xorg dev
    packages with .pc files, see list below; thanks Anon Sricharoenchai;
    closes: #370693.
        libxext-dev >= 1:1.0.1-2, libxinerama-dev >= 1:1.0.1-4.1, libxi-dev >=
        1:1.0.1-4, libxrandr-dev >= 1:1.0.2-2, libxfixes-dev >= 1:3.0.0-3,
        libxcomposite-dev >= 1:0.2.0-3, libxdamage-dev >= 1:1.0.1-3.

  [ Josselin Mouette ]
  * 061_foreign_colormaps.patch: stolen from upstream SVN. Don't call
    XFreeColormap on foreign colormaps, this causes crashes in e.g.
    vinagre. Closes: #477199.
  * Apply multiarch patch by Javier Serrano Polo, replacing all
    occurrences of usr/lib by $(LIBDIR). Closes: #468100.
  * rules: don't compress .sgml and .devhelp files.

  [ Loic Minier ]
  * Fix broken second dh_strip invocation which was not only acting on the
    udeb but also on binary packages (-s -pUDEB should have been -pUDEB).
  * Update patch 021_loader-files-d to use PIXBUF_FILES_LIBDIR which is
    defined in gdk-pixbuf/Makefile.am, similarly to PIXBUF_LIBDIR, and based
    on the newly defined loaderfilesdir, similar to loaderdir; update
    070_mandatory-relibtoolize.
  * New patch, 022_module-files-append-compat-module-files-d, prefer
    /usr/lib32/gtk-2.0/<gtk-binary-version>/loader-files.d and
    /immodule-files.d over the /usr/lib/.../*.d pathnames added in
    020_immodules-files-d and 021_loader-files-d when available; this is
    useful for ia32-libs support; other modules might need additional support
    depending on how they are loaded, for example GTK_MODULES will probably
    still be looked up below libdir, as well as engines, printbackends,
    filesystems, and generic modules.  See also Ubuntu #205223 and #190227 for
    examples.

 -- Loic Minier <lool@dooz.org>  Sun, 11 May 2008 00:47:26 +0200

gtk+2.0 (2.12.9-3) unstable; urgency=low

  [ Loic Minier ]
  * Refresh patches 009_gtk-export-filechooser,
    030_gtkentry_password-char-circle, 033_treeview_resizing,
    042_treeview_single-focus, 060_ignore-random-icons
  * Fix offsets in patch 095_gtk-im-module-setting; thanks Akira TAGOH;
    closes: #473699.

  [ Sebastian Dröge ]
  * debian/rules:
    + Don't include the udeb in the debug package to get a working debug
      package in case the udeb libraries differ from the real ones.

 -- Sebastian Dröge <slomo@debian.org>  Sat, 12 Apr 2008 14:00:22 +0200

gtk+2.0 (2.12.9-2) unstable; urgency=low

  * debian/patches/092_implicit-g-fopen.patch:
    + Include glib/gstdio.h for g_fopen to prevent crashes on 64 bit
      architectures. Thanks to Dann Frazier for the patch (Closes: #470665).

 -- Sebastian Dröge <slomo@debian.org>  Wed, 12 Mar 2008 18:52:53 +0100

gtk+2.0 (2.12.9-1) unstable; urgency=low

  [ Josselin Mouette ]
  * update-icon-caches: always exit with a 0 code to avoid breaking
    upgrades when a cache is corrupt. Display a big fat warning instead.
    Closes: #466083.

  [ Sebastian Dröge ]
  * New upstream bugfix release:
    + 092_recentfiles-recursion-fix, dropped merged upstream.
    + 070_mandatory-relibtoolize.patch, regenerated for the new version.
  * debian/rules,
    debian/*.links.in:
    + Don't ship very old upstream changelogs and news as they're quite large.

 -- Sebastian Dröge <slomo@debian.org>  Wed, 12 Mar 2008 09:41:23 +0100

gtk+2.0 (2.12.8-1) unstable; urgency=low

  * New upstream bugfix release:
    + debian/patches/040_filechooser_single-click.patch,
      debian/patches/093_directfb-type-changes.patch,
      debian/patches/094_directfb-deprecation-fixes.patch:
      - Dropped, merged upstream.
    + debian/patches/070_mandatory-relibtoolize.patch:
      - Regenerated for the new version.

 -- Sebastian Dröge <slomo@debian.org>  Wed, 13 Feb 2008 09:11:50 +0100

gtk+2.0 (2.12.7-1) unstable; urgency=low

  * Fix GNOME casing in gtk-faq and gtk doc base descriptions.
  * Drop cruft trying to convert /usr/share/doc/libgtk2.0-0 directory into a
    symlink in libgtk2.0-0.postinst; thanks Sven Joachim; closes: #462057.
  * New upstream stable release; no API change; bug fixes and translation
    updates.
    - Refresh patches 033_treeview_resizing, 042_treeview_single-focus to
      apply cleanly.
    - Update relibtoolizing patch, 070_mandatory-relibtoolize
    - New patch, 094_directfb-deprecation-fixes, fixes directfb build with
      GLib 2.15 deprecation of G_GNUC_FUNCTION in favor of G_STRLOC.
  * Fix ordering in series.
  * New patch, 095_gtk-im-module-setting, adds XSETTINGS support for immodule;
    from GNOME 502446.
  * New upstream release; no change tarball update.

 -- Loic Minier <lool@dooz.org>  Mon, 21 Jan 2008 18:42:28 +0100

gtk+2.0 (2.12.5-2) unstable; urgency=medium

  * Add ${shlibs:Depends} to libgtk2.0-dev.
  * Rework /usr/share/doc symlinks completely; closes: #461440.
    - Use a real directory for all packages using a symlink previously:
      libgtk2.0-bin, libgtk-directfb-2.0-dev, libgtk2.0-dev, libgtk2.0-0-dbg,
      libgtk-directfb-2.0-0, libgtk2.0-0; add a preinst snippet removing the
      path on upgrade if it's a symlink and points to the proper directory;
      add a prerm snippet removing the path on upgrade (for downgrades) if
      it's a directory (and not a symlink).
    - Create symlinks for changelog.gz, NEWS.gz, NEWS.pre-1-0.gz, and
      README.gz in the /usr/share/doc dirs of these packages as well as for
      gtk2-engines-pixbuf; add a libgtk2.0-common unversionned dependency for
      all these packages.
    - Split dh_installdocs and dh_installchangelogs calls on multiple packages
      and use one call per package as the intent was to install in all the
      specified packages; also call dh_installdocs and dh_installchangelogs
      without any extra file for all packages to install copyright and Debian
      changelog.
    - Factor the list of dh_installdocs files in DH_INSTALLDOCS_FILES in
      rules.

 -- Loic Minier <lool@dooz.org>  Fri, 18 Jan 2008 10:38:43 +0100

gtk+2.0 (2.12.5-1) unstable; urgency=low

  [ Loic Minier ]
  * Drop the version in the libgtk2.0-0 -> libgtk2.0-common dependency; the
    translations and gtkrc files aren't critical to libgtk's working and have
    been compatible with other libgtk versions since years.
  * New patch, 094_fix-jpeg-loader-big-buffers, fixes spinguard logic for big
    buffers in the JPEG pixbuf loader; GNOME #494667; from SVN r19135.
  * New upstream stable releases; no API change; bug fixes and translation
    updates.
    - Drop patches 092_notebook-critical-warnings,
      094_fix-jpeg-loader-big-buffers, merged upstream.
    - Refresh patches 040_filechooser_single-click, 093_directfb-type-changes
      to apply cleanly.
    - Update relibtoolizing patch, 070_mandatory-relibtoolize.

  [ Sebastian Dröge ]
  * Upload to unstable.
  * Fixes FTBFS caused by not installing the png pixbuf loader correctly
    (Closes: #461037).
  * Update Standards-Version to 3.7.3, no additional changes needed.
  * 092_recentfiles-recursion-fix.patch: Guard against recursion in
    gtk_recent_files_menu_populate(). Patch from upstream SVN by
    William Pitcock (Closes: #459393).
  * Drop duplicated ${misc:Depends} from Recommends.

 -- Sebastian Dröge <slomo@debian.org>  Thu, 17 Jan 2008 10:49:09 +0100

gtk+2.0 (2.12.3-2) unstable; urgency=low

  * 092_notebook-critical-warnings.patch: Fix removal of tab labels to not
    ref and unref a NULL pointer. Patch from upstream SVN, see BGO #388321.
  * 093_directfb-type-changes.patch: Define __u32 and __u8 to fix compilation
    with latest directfb from unstable while still supporting older versions.
    Patch from BGO #503190.

 -- Sebastian Dröge <slomo@debian.org>  Wed, 12 Dec 2007 05:36:40 +0100

gtk+2.0 (2.12.3-1) unstable; urgency=low

  * Let update-icon-caches skip args which are not dirs or don't exist; fixes
    postrm behavior of packages with an icon cache.
  * New upstream stable release; no API change; bug fixes and translation
    updates.
    - Refresh patch 042_treeview_single-focus to apply cleanly.
    - Update relibtoolizing patch, 070_mandatory-relibtoolize.

 -- Loic Minier <lool@dooz.org>  Tue, 04 Dec 2007 22:39:07 +0100

gtk+2.0 (2.12.2-1) unstable; urgency=low

  * New upstream stable release; no API change; bug fixes and translation
    updated.
    - Drop patches 034_gtkcupsutils_type_fix, 071_fix_gdk_window_null_crasher
      fixed upstream.
    - Update relibtoolizing patch, 070_mandatory-relibtoolize.

 -- Sebastian Dröge <slomo@debian.org>  Tue, 27 Nov 2007 05:15:01 +0100

gtk+2.0 (2.12.1-3) unstable; urgency=low

  * Conflict against metacity < 1:2.20.0-1. Closes: #450693.
  * Suggest librsvg2-common for SVG pixbuf support.
  * 033_treeview_resizing.patch: fix segmentation fault introduced by
    an API inconsistency.
  * 003_gdk.pc_privates.patch: generate correct Requires.private for
    gdk-2.0.pc containing all necessary dependencies for static linking.
  * 006_proper-directfb-modules.patch: refreshed.
  * 010_gdkpixbuf_-lm.patch: fix gdk-pixbuf-2.0.pc by adding back -lm,
    which is required by some macros. Closes: #451512.
  * 070_mandatory-relibtoolize.patch: regenerated.
  * rules: copy the extraneous libraries generated in the static build
    to the Libs.private of the shared build.

 -- Josselin Mouette <joss@debian.org>  Sun, 18 Nov 2007 01:30:52 +0100

gtk+2.0 (2.12.1-2) unstable; urgency=low

  * Stop suggesting gtk-engines-pixmap.
  * Remove the --enable-explicit-deps flag. Closes: #343711, thanks Tom
    Parker. If some other packages still rely on having explicit X11
    dependencies, they are buggy and need to be fixed anyway.
  * Keep --enable-explicit-deps in the directfb build; otherwise this
    breaks any binary linking against it because the rpath isn't passed.
  * 033_treeview_resizing.patch: updated patch from Kristian Rietveld.
    + Add a new sizing fix for the case where there is a scrollbar.
  * 031_gtksearchenginetracker_fixes.patch: added back, only the name
    change was fixed upstream.
  * 034_gtkcupsutils_type_fix.patch: type-casting fix from Herbert
    Valerio Riedel that allows remote printing. Closes: #448071.
  * 040_filechooser_single-click.patch: allow a situation where no
    shortcut is selected, to avoid issues for keyboard users.
    Closes: #448674.
  * 042_treeview_single_focus.patch: don't select the focused item for
    GTK_SELECTION_SINGLE type treeviews. Allows the fix in
    040_filechooser_single-click.patch to work.
  * Conflict against libeel2-2.18. Closes: #443701, #499070.
  * Conflict against xfwm4 < 4.4.1-3 (previous versions freeze on
    startup).
  * 021_loader-files-d.patch: enclose process_module_file in correct
    #ifdef's.
  * 040_filechooser_single-click.patch: filter out duplicate entries in
    bookmarks. This avoids a situation where the selection is changed to
    the duplicate during DnD, causing an assertion error.
    Closes: #447279.

 -- Josselin Mouette <joss@debian.org>  Sun, 04 Nov 2007 16:22:31 +0100

gtk+2.0 (2.12.1-1) unstable; urgency=low

  * New upstream stable release; no API change; bug fixes and translation
    updates.
    - Drop patches 031_gtksearchenginetracker_fixes,
      080_from_bugzilla_workaround_eclipse_crash, 081_icon-cache-validate
      fixed upstream.
    - Refresh patches 033_treeview_resizing, 040_filechooser_single-click to
      apply cleanly.
    - Drop patches 060_opening-display-by-env-error-message,
      065_gtk-filechooser-locale-time merged upstream.
    - Update relibtoolizing patch, 070_mandatory-relibtoolize.
  * Chech the exit status of close() in dh_gtkmodules; closes: #427654.
  * New patch, 060_ignore-random-icons, don't list images from unknown
    directories in icon cache; closes: #443571, #443574, #444285, #446188.

 -- Loic Minier <lool@dooz.org>  Sun, 21 Oct 2007 22:05:42 +0200

gtk+2.0 (2.12.0-3) unstable; urgency=low

  [ Josselin Mouette ]
  * 031_gtksearchenginetracker_fixes.patch: new patch.
    + Use libtrackerclient.so.0 (closes: #443403).
    + Check that tracker actually works before using it.

  [ Loic Minier ]
  * Conflict with libwxgtk2.6-0 << 2.6.3.2.2-1 to prevent the migration of gtk
    to testing until the wxwidgets2.6 fix is there too; see #441766 and
    friends.

  [ Josselin Mouette ]
  * Conflict with glabels << 2.1.3-3 to prevent a segmentation fault
    from showing up.

  [ Loic Minier ]
  * Cleanup whitespace.
  * Add comments to relibtoolizing patch, 070_mandatody-relibtoolize, to
    mention the age of the upstream libtool in released tarballs which make
    relibtoolizing important for hurd-i386; GNOME #484426; Debian #445001.

  [ Josselin Mouette ]
  * 020_immodules-files-d.patch, 021_loader-files-d.patch: read the
    GDK_PIXBUF_MODULE_FILE and GTK_IM_MODULE_FILE variables before the
    Debian directories. Thanks Thadeu Lima de Souza Cascardo.
    Closes: #439004.

  [ Loic Minier ]
  * New patch, 080_from_bugzilla_workaround_eclipse_crash, fixes crash when
    displaying tooltips in SWT apps such as Eclipse; GNOME #410194; LP
    #128232; closes: #445613.
  * New patch, 060_opening-display-by-env-error-message, fixes error message
    on opening of display to include the display when it was set via the
    DISPLAY env var; GNOME #486636; closes: #283076.
  * New patch, 065_gtk-filechooser-locale-time, fixes conversion of localized
    week days in non-UTF-8 locales in the file chooser; GNOME #482504;
    closes: #444927.
  * Enable 091_workaround_no_gtk_init_incorrect_display to allow the non-free
    Flash plugin to work for users of non-Gtk browsers; please do bug Adobe
    about this; closes: #443661, #440165.
  * New patch, 071_fix_gdk_window_null_crasher, fixes potential crashes in
    IceWeasel's print preview dialog; GNOME #482531; LP #144326; found in the
    Ubuntu package.

 -- Loic Minier <lool@dooz.org>  Sun, 14 Oct 2007 20:46:29 +0200

gtk+2.0 (2.12.0-2) unstable; urgency=low

  [ Josselin Mouette ]
  * Add a conflict against openoffice.org-core (<< 2.2.1-8).
    Closes: #439256.

  [ Loic Minier ]
  * Upload to unstable; drop check-dist include.

 -- Loic Minier <lool@dooz.org>  Thu, 20 Sep 2007 11:59:26 +0200

gtk+2.0 (2.12.0-1) experimental; urgency=low

  [ Alan Baghumian ]
  * New upstream stable release
    - Regenerated 070_mandatory-relibtoolize.patch
  * Added 081_icon-cache-validate.patch, GNOME #476342

  [ Loic Minier ]
  * Refresh patches 033_treeview_resizing and 040_filechooser_single-click to
    apply cleanly.
  * Drop patch 080_from_svn_fix_dangling_tooltip, merged upstream.
  * Bump shlibs to 2.12.0 in the new upstream release for the addition of
    gdk_window_thaw_toplevel_updates_libgtk_only() and
    gdk_window_freeze_toplevel_updates_libgtk_only() to the ABI.
  * Add disabled patch 091_workaround_no_gtk_init_incorrect_display, taken
    from the Ubuntu package; it works around broken applications missing a
    call to gtk_init() but the breakage should better be exposed now so that
    applications can be fixed in time for release.

 -- Loic Minier <lool@dooz.org>  Tue, 18 Sep 2007 22:30:39 +0200

gtk+2.0 (2.11.6-1) experimental; urgency=low

  [ Loic Minier ]
  * Don't run the directfb testsuite on kfreebsd as it hangs; proposed patch
    by Petr Salinger; closes: #431477.

  [ Josselin Mouette ]
  * Move manual pages of binaries in /usr/sbin to section 8.
  * update-icon-caches: new script, updates the icon caches in a given
    list of directories. It is meant to be used by packages shipping
    icons, in the postinst/postrm.
    For transition purposes, icon caches are currently updated but not
    created if they don't already exist.
  * Install this script and its manual page in libgtk2.0-bin.

  [ Loic Minier ]
  * Call dh_shlibdeps separately for the udeb and add a
    -l/usr/lib/libcairo-directfb/lib/ flag to ensure libcairo-directfb2 is
    found.
  * New upstream development release, with API additions.
    - Bump up shlibs to >= 2.11.6.
    - Refresh patches 006_proper-directfb-modules,
      015_default-fallback-icon-theme, 040_filechooser_single-click to apply
      cleanly.
    - Update patches 009_gtk-export-filechooser, 033_treeview_resizing to
      apply; update relibtoolizing patch, 070_mandatory-relibtoolize.
  * Update patch 009_gtk-export-filechooser:
    - gtk/Makefile.am (gtk_private_h_sources, gtk_semi_private_h_sources):
      export gtkquery.h and gtksearchengine.h as semi-private.
    - gtk/gtkquery.h: add GTK_FILE_CHOOSER_ENABLE_UNSUPPORTED #ifdef guard.
    - gtk/gtksearchengine.h: add GTK_FILE_CHOOSER_ENABLE_UNSUPPORTED #ifdef
      guard.

 -- Loic Minier <lool@dooz.org>  Tue, 24 Jul 2007 10:43:23 +0200

gtk+2.0 (2.11.5-1) experimental; urgency=low

  * New upstream development release, with API additions; the new API may
    still change incompatibly, especially the tooltips API.
    - Bump shlibs to >= 2.11.5.
    - Bump up libpango1.0-dev build-dep to >= 1.17.3.
    - Ship the new gtk-builder-convert Python script to convert Glade files to
      GtkBuilder syntax in libgtk2.0-dev; don't call dh_py* to generate a
      ${python:Depends} but Recommend python (>= 2.4) to avoid pulling python
      on buildds; the script requires python >= 2.4, but this is not enforced
      in the dependencies.
    - Refresh patches 001_static-linking-dont-query-immodules,
      006_proper-directfb-modules, 040_filechooser_single-click to apply
      cleanly.
    - Update relibtoolizing patch, 070_mandatory-relibtoolize.
  * Use -s instead of -a in arch-specific dh_* calls.

 -- Loic Minier <lool@dooz.org>  Tue, 03 Jul 2007 13:01:25 +0200

gtk+2.0 (2.11.4-1) experimental; urgency=low

  [ Josselin Mouette ]
  * 040_filechooser_single-click.patch: fix the patch to apply cleanly
    again, and enable it.

  [ Loic Minier ]
  * Pass -mminimal-toc in CFLAGS for ppc64 support; thanks Andreas Jochens;
    closes: #386815.
  * New upstream development release, with API additions; the new API may
    still change incompatibly.
    - Bump shlibs to >= 2.11.3.
    - Refresh patches 006_proper-directfb-modules,
      008_implicit_pointer_conversion_gdkgc_directfb,
      009_gtk-export-filechooser, 030_gtkentry_password-char-circle,
      033_treeview_resizing, 040_filechooser_single-click, and 041_ia32-libs
      to apply cleanly.
    - Update relibtoolizing patch, 070_mandatory-relibtoolize.
  * Add a debian/dh_listmissing.pl script based on dh_install snippets but
    customized to handle multiple source installation dirs which can report
    files which were not installed to a package.
  * New list-missing rule to list files which were not installed to a package
    calling debian/dh_listmissing.pl.
  * Also depend on libxcomposite-dev, libxdamage-dev; thanks Sébastien Bacher.
  * Ship etc/gtk-2.0/im-multipress.conf in the shared library.
  * New upstream development release, with incompatible API changes; the new
    API may still change incompatibly.
    - Bump shlibs to >= 2.11.4.
    - Refresh relibtoolizing patch, 070_mandatory-relibtoolize.
    - Bump up libglib2.0-dev build-dep to >= 2.11.5.

 -- Loic Minier <lool@dooz.org>  Wed, 20 Jun 2007 10:47:42 +0200

gtk+2.0 (2.11.2-1) experimental; urgency=low

  * New upstream release series; these are development releases, the new API
    may still change incompatibly.
    - Target at experimental; include check-dist.
    - Bump shlibs to >= 2.11.2.
    - Refresh patches 001_static-linking-dont-query-immodules, 005_xpmico,
      009_gtk-export-filechooser, 015_default-fallback-icon-theme,
      033_treeview_resizing, 041_ia32-libs to apply cleanly.
    - Update patch 021_loader-files-d to apply with the upstream G_MODULE
      changes and the support for included modules.
    - Update patch 030_gtkentry_password-char-circle to apply.
    - Drop patch 031_cursor-blinking-timeout, merged upstream.
    - Disable 040_filechooser_single-click for now as it doesn't apply cleanly
      and doesn't seem critical; add a description and cross-refs.
    - Update relibtoolizing patch, 070_mandatory-relibtoolize.
    - Bump up build-deps to libglib2.0-dev >= 2.13.1, libpango1.0-dev >=
      1.15.3, gtk-doc-tools >= 1.6.
    - Build-dep on libxcomposite-dev for composite support.
    - Build-dep on libxdamage-dev for damage support.
    - Enable test print backend by passing --enable-test-print-backend to
      configure.
  * Update 007_implicit_pointer_conversion_gdkdrawable_directfb to include
    cairo.h instead of defining the directfb feature manually.
  * New patch, 006_proper-directfb-modules, fixes pkg-config modules included
    to build directfb stuff, uncovered by the change in
    007_implicit_pointer_conversion_gdkdrawable_directfb; refresh
    relibtoolizing patch.
  * Add cross-refs to patch headers.
  * Clean up CFLAGS.
  * Prepare passing -z defs via LDFLAGS in the future.

 -- Loic Minier <lool@dooz.org>  Wed, 13 Jun 2007 16:57:47 +0200

gtk+2.0 (2.10.13-1) unstable; urgency=low

  * Bump Conflicts to iiimf-client-gtk << 12.3.91-4.
  * Upload to unstable; drop check-dist include.
  * New upstream release; no API change.
    - Drop patches 011_directfb-build-fixes-from-head,
      013_gdkproperty-directfb-strdup, 032_filechooser-sizing,
      090_capslock-numlock-im-thai merged upstream.
    - Update relibtoolizing patch, 070_mandatory-relibtoolize.

 -- Loic Minier <lool@dooz.org>  Wed, 13 Jun 2007 10:06:49 +0200

gtk+2.0 (2.10.12-3) experimental; urgency=low

  * Use printf instead of echo in dh_gtkmodules to write to write data to
    files in complex_doit() calls as dash's echo will always honor escape
    sequences.
  * Conflict with gtk2-engines-ubuntulooks (<= 0.9.11-1).
  * New patch, 009_gtk-export-filechooser, exports some filechooser API for
    use in maemo / Hildon; from Nokia, taken from the Ubuntu package; update
    patch 032_filechooser-sizing to apply cleanly; bump shlibs to 2.10.12-3;
    update patch 070_mandatory-relibtoolize.
  * Kill patch 025_dfb-window-destroy-leak from source tree as well now.
  * Include check-dist to prevent accidental uploads to unstable.

 -- Loic Minier <lool@dooz.org>  Thu, 07 Jun 2007 00:13:00 +0200

gtk+2.0 (2.10.12-2) unstable; urgency=low

  [ Loic Minier ]
  * New patch, 15_default-fallback-icon-theme, sets the default
    gtk-fallback-icon-theme to "gnome"; closes: #421353.
  * Also honor parallel=n in DEB_BUILD_OPTIONS.

  [ Josselin Mouette ]
  * 032_filechooser-sizing.patch: patch from Carlos Garnacho in bugzilla
    #420285, committed in trunk. Fixes (among many other things) infinite
    flickering with some window managers (closes: #420021).
  * Refresh other patches.

  [ Loic Minier ]
  * New patch 090_capslock-numlock-im-thai, fixes Thai input method when
    NumLock/CapsLock is on; thanks Theppitak Karoonboonyanan; GNOME #438261;
    closes: #414698.
  * Re-add patch 031_cursor-blinking-timeout to patch series.

  [ Josselin Mouette ]
  * 033_treeview_resizing.patch: fix column resizing in GtkTreeView when
    there is an expander column. See bugzilla #316087.

 -- Josselin Mouette <joss@debian.org>  Fri, 18 May 2007 19:02:20 +0200

gtk+2.0 (2.10.12-1) unstable; urgency=low

  * Bump Conflicts to gtk-im-libthai <= 0.1.4-2.
  * Document that 2.10.11-2 bumped the conflict on scim-gtk2-immodule to <=
    1.4.4-7.
  * Post-transition bump of conflicts to gtk2-engines-wonderland << 1.0-4,
    imhangul (<< 0.9.13-5), gcin (<< 1.3.4-2), gtk-im-libthai (<< 0.1.4-3),
    scim-gtk2-immodule (<< 1.4.4-8), uim-gtk2.0 (<< 1:1.4.1-3),
    gtk2-engines-cleanice (<< 2.4.0-1.1), gtk2-engines-magicchicken
    (<< 1.1.1-7.1), gtk2-engines-qtpixmap (<< 0.28-1.2), libginspx0
    (<< 20050529-1.1), tamil-gtk2im (<< 2.2-4.4), gtk2-engines-xfce
    (<< 2.4.0-1), scim-bridge-client-gtk (<< 0.4.10-1.1), swf-player
    (<< 0.3.6-2.3), gtk-qt-engine (<< 1:0.8~svn-rev36-1).
  * Let the udeb provide the Gtk+ module ABI (binver); closes: #419592.
  * Add a -k flag to dh_gtkmodules, matching the change in dh_pangomodules.
  * Use this new flag for the udeb and the shared library packages.
  * Add ${misc:Depends}.
  * Drop "libtool_is_fool" snippet patching hardcode_libdir_flag_spec and
    archive_cmds which is probably dangerous with newer libtools.
  * Drop patch 000_gtk+-2.0.6-exportsymbols which made all libs export way too
    many symbols and hence was dangerous; closes: #327652.
    - Update patch 070_mandatory-relibtoolize.
  * Fix description of the -dbg package.
  * New upstream release; no ABI change.
    - Refresh patches 011_directfb-build-fixes-from-head and
      040_filechooser_single-click.
    - Update relibtoolizing patch.

 -- Loic Minier <lool@dooz.org>  Thu, 03 May 2007 15:13:54 +0200

gtk+2.0 (2.10.11-2) unstable; urgency=low

  [ Loic Minier ]
  * Bump libwmf conflicts to << 0.2.8.4-5.
  * Fix control generation.
  * Include the new uploaders.mk from gnome-pkg-tools instead of duplicating
    its logic; build-dep on gnome-pkg-tools >= 0.11.
  * Run "make check" test suite for all flavors except if DEB_BUILD_OPTIONS
    contains the "nocheck" keyword; ignore failures.
  * Add support for DEB_BUILD_OPTIONS_PARALLEL.
  * Re-enable FAQ and Tutorial which were fixed upstream at some point; update
    installation dirs.
  * Call dh_installman -a.

  [ Josselin Mouette ]
  * 040_filechooser_single-click.patch: remove shortcut-related actions
    in the response callback. This fixes the annoying bug where you need
    to click twice on "save" after clicking on a shortcut.

  [ Loic Minier ]
  * Initialize CFLAGS to -Wall -g; pass debian/rules' CFLAGS and LDFLAGS to
    configure, doh!
  * Document that 2.10.8 (and 2.10.9) fixed CVE-2007-0010.
  * Stop shipping engines in the udeb again.
  * New patch, 040_ia32-libs.patch, for ia32-libs support via ia32-libs-gtk;
    based on a patch by Goswin von Brederlow with the following changes: a)
    use .32 and .64 suffixes in all cases (compatible with Ubuntu), b) fix
    typo, c) use g_file_test() instead of g_access(); does not cover module
    loading via env vars; closes: #406453.
  * Upload to unstable; drop check-dist include.
  * Wrap build-deps and deps.
  * Add Conflicts on gcin (<= 1.3.4-1), gtk-qt-engine (<= 1:0.8~svn-rev31-3),
    iiimf-client-gtk (<= 12.3.91-3), libginspx0 (<= 20050529-1),
    scim-bridge-client-gtk (<= 0.4.10-1), iiimgcf (<= 11.4.1870-7).
  * Bump Conflicts to gtk2-engines-gtk-qt << 1:0.7-2, imhangul <=
    0.9.13-3.1, libgnomeui-0 <= 2.14.1-3, swf-player <= 0.3.6-2.2,
    tamil-gtk2im <= 2.2-4.3, uim-gtk2.0 <= 1:1.2.1-9, scim-gtk2-immodule (<=
    1.4.4-7).
  * Drop docbook-utils and linuxdoc-tools-text from the build-deps.

 -- Loic Minier <lool@dooz.org>  Fri, 13 Apr 2007 22:25:49 +0200

gtk+2.0 (2.10.11-1) experimental; urgency=low

  * Move build and install base dirs to debian/build and debian/install
    instead of debian/tmp/build and debian/tmp/install.
  * Cleanup rules.
  * Make debian/control PHONY.
  * Use @DOC_PKG@ to point at the HTML doc as well.
  * Tune udeb description.
  * New upstream releases.
    - Drop patch 003_default_fallback_icon_theme, upstream added a fallback on
      hicolor.
    - Drop patch 015_gdkmain-x11_button-mask.patch, merged upstream.
    - Refresh patches.
    - Relibtoolize.
  * Remove 031_cursor-blinking-timeout from patch series as it causes a
    regression in the Thai IM; closes: #414698.

 -- Loic Minier <lool@dooz.org>  Wed, 14 Mar 2007 14:11:58 +0100

gtk+2.0 (2.10.9-1) experimental; urgency=low

  [ Josselin Mouette ]
  * 024_filechooser_single-click.patch:
    + Monitor selection changes instead of monitoring the cursor.
    + Miscellaneous fixes.
  * 015_gdkmain-x11_button-mask.patch, stolen from upstream SVN: fix the
    issue of resizing columns needing two tries in some cases
    (closes: #406906).

  [ Loic Minier ]
  * Add a get-orig-source target to retrieve the upstream tarball.
  * Rename patch 023_gtkentry_password-char-circle to
    030_gtkentry_password-char-circle.
  * Rename patch 024_filechooser_single-click to 040_filechooser_single-click.
  * New patch, 031_cursor-blinking-timeout.patch, to stop blinking the cursor
    after a configurable timeout; helps saving energy by not waking up all Gtk
    processes with a cursor continuously; from upstream SVN r16366 (trunk);
    GNOME #353670, #352442.
  * Include the new check-dist Makefile to prevent accidental uploads to
    unstable; bump build-dep on gnome-pkg-tools to >= 0.10.
  * Bump up libglib2.0-dev of libgtk2.0-dev dep to >= 2.12.0 as well; thanks
    Marc Brockschmidt.

  [ Josselin Mouette ]
  * New upstream release.
    - Fixes CVE-2007-0010; RedHat #218755, #218932.
  * Remove patches integrated upstream:
    + 009_directfb_build.patch
    + 010_fix-stuc-vs-stub-typo.patch
    + 012_missing-stub-files.patch
    + 014_gtktreeview_missing-icons.patch
  * Refresh patches:
    + 020_immodules-files-d.patch
    + 031_cursor-blinking-timeout.patch
    + 040_filechooser_single-click.patch
    + 070_mandatory-relibtoolize.patch

 -- Josselin Mouette <joss@debian.org>  Thu,  1 Mar 2007 21:50:34 +0100

gtk+2.0 (2.10.7-1) experimental; urgency=low

  * New upstream release.
  * Refresh patches.
  * 022_gtkcupsutils_multipage.patch: removed, integrated upstream.
  * Regenerate 070_mandatory-relibtoolize.patch.
  * 014_gtktreeview_missing-icons.patch: update patch with the upstream
    fix that was committed.
  * 009_directfb_build.patch: new patch, fix typo in configure.in for
    the directfb build.

 -- Josselin Mouette <joss@debian.org>  Wed, 10 Jan 2007 00:03:03 +0100

gtk+2.0 (2.10.6-5) experimental; urgency=low

  [ Loic Minier ]
  * Really update gtk2-engines conflict to << 2.8.2-2.

  [ Josselin Mouette ]
  * 022_gtkcupsutils_multipage.patch: new patch, stolen upstream.
    Properly pass multi-value options to cups (closes: #404867).
  * 023_gtkentry_password-char-circle.patch: new patch to replace stars by
    black circles in password fields; thanks Sven Arvidsson; found in Fedora
    and OpenSuse (closes: #401568).
  * 024_filechooser_single-click.patch: patch from UHU-Linux to make the
    side pane in the filechooser usable with a single click
    (closes: #405296).

 -- Josselin Mouette <joss@debian.org>  Wed,  3 Jan 2007 00:14:28 +0100

gtk+2.0 (2.10.6-4) experimental; urgency=low

  [ Loic Minier ]
  * Update gtk2-engines conflict to << 2.8.2-2.

  [ Josselin Mouette ]
  * 014_gtktreeview_missing-icons.patch, stolen from bugzilla: fix
    missing icon in "save as" filechooser dialogs.

 -- Josselin Mouette <joss@debian.org>  Thu, 30 Nov 2006 20:42:44 +0100

gtk+2.0 (2.10.6-3) experimental; urgency=low

  [ Loic Minier ]
  * Update gtk2-engines conflict to <= 2.8.1-4.
  * Update gtk2-engines-pixbuf conflict to <= 2.10.
  * Bump up libcairo-directfb2-dev build-dep to 1.2.4-4.

  [ Josselin Mouette ]
  * 070_mandatory-relibtoolize.patch: recreate with autoconf 2.59, to
    avoid the AM_GLIB_DEFINE_LOCALEDIR bug (making GTK+ applications
    untranslated).
  * Make gtk2-engines conflict less strict.

 -- Josselin Mouette <joss@debian.org>  Sat, 11 Nov 2006 00:04:46 +0100

gtk+2.0 (2.10.6-2) experimental; urgency=medium

  * New patch, 013_gdkproperty-directfb-strdup, to g_strdup() strings returned
    by gdk_atom_name(); GNOME #357611; thanks Attilio Fiandrotti.

 -- Loic Minier <lool@dooz.org>  Sun,  8 Oct 2006 16:03:08 +0200

gtk+2.0 (2.10.6-1) experimental; urgency=low

  * New upstream release.
    - Drop patch 013_stock-icons-typo-in-rm, merged upstream.
    - Relibtoolize: update patch 070_mandatory-relibtoolize.

 -- Loic Minier <lool@dooz.org>  Wed,  4 Oct 2006 11:41:37 +0200

gtk+2.0 (2.10.5-1) experimental; urgency=low

  * Fail if dh_gtkmodules called query helpers on module files, but no module
    could be written to the module file.
  * Parse stderr as well as the stdout of query helpers and bail out if
    g_module_open(); suggest adjusting LD_LIBRARY_PATH.
  * Fix some probably harmless typos.
  * New patch, 030_gtkfilechooserbutton-update-combo-box-null-base-path, to
    avoid a segfault when opening some filechoosers; thanks Sam Morris for
    reporting and testing; from CVS HEAD; GNOME #358405; closes: #390231.
  * New upstream release; no API change.
    - Drop patch 030_gtkfilechooserbutton-update-combo-box-null-base-path,
      merged upstream.
    - New patch, 013_stock-icons-typo-in-rm, to fix a typo in gtk/Makefile.am;
      GNOME #358931.
    - Relibtoolize: update patch 070_mandatory-relibtoolize.

 -- Loic Minier <lool@dooz.org>  Mon,  2 Oct 2006 16:59:18 +0200

gtk+2.0 (2.10.4-1) experimental; urgency=low

  * New upstream release; no API change.
    - Switch from tar-in-tar and sys-build to regular source and quilt
      patching; build-depend on quilt; remove occurrences of $(TOP_SRC_DIR)
      and @TOP_SRC_DIR@ which isn't needed anymore.
    - Refresh patch 021_loader-files-d.
    - New patch, 010_fix-stuc-vs-stub-typo, to replace "stuc" with "stub" in
      gtk/Makefile.am; from HEAD, not commited in the gtk-2-10 branch.
    - New patch, 011_directfb-build-fixes-from-head, to backport directfb
      build fixes; from HEAD not commited in the gtk-2-10 branch.  Thanks
      Attilio Fiandrotti for pointing me at the actual log entry.
    - New patch, 012_missing-stub-files, to add gtk/gtkplug-stub.c and
      gtksocket-stub.c missing from the tarball; from the gtk-2-10 branch.
    - Relibtoolize: update patch 070_mandatory-relibtoolize.

 -- Loic Minier <lool@dooz.org>  Sun, 24 Sep 2006 12:24:31 +0200

gtk+2.0 (2.10.3-3) experimental; urgency=medium

  * Update patch 021_loader-files-d to not warn about missing module files or
    unreadable files as is already the case for immodules; see #388450 for
    more background.
  * Fix awful typo which broke generation of the udeb shlibs and which I
    didn't notice with debdiff; thanks Frans Pop.
  * Drop debian/docs.in and pass the list of files to dh_installdocs instead;
    should fix the missing README and NEWS files.

 -- Loic Minier <lool@dooz.org>  Thu, 21 Sep 2006 17:35:16 +0200

gtk+2.0 (2.10.3-2) experimental; urgency=low

  * Drop obsolete --with-cairo-backend configure flag.
  * Make update-gtk-immodules and update-gtk-immodules no-ops, to avoid
    modules to recreate the /etc modules files on upgrades or by mistake;
    remove the generated module files in /etc on upgrades. closes: #388450
  * Merge 2.8.20-2; drop patch 009_revert-gdkdrawable-directfb, merged
    upstream.

 -- Loic Minier <lool@dooz.org>  Wed, 20 Sep 2006 22:17:30 +0200

gtk+2.0 (2.10.3-1) experimental; urgency=low

  * New upstream releases; with API additions in the filesystem modules API,
    probably only used by gtk-demo, and in the quartz gdk backend, not used in
    Debian.
    - Bump shlibs to >= 2.10.3.
    - Drop patch 009_configurable-cairo-backend-module, it was not really
      required to select a cairo backend dynamically as the backend is always
      cairo-directfb for a directfb gdk.
    - Drop patch 010_gdk-require-cairo-module, merged upstream.
    - Drop patch 011_gdk-directfb-cvs-changes, this release includes the
      changes that were pulled back then.
    - Relibtoolize: update patch 070_mandatory-relibtoolize.

 -- Loic Minier <lool@dooz.org>  Tue, 19 Sep 2006 20:42:38 +0200

gtk+2.0 (2.10.1-2) experimental; urgency=low

  * Drop obsolete scary warning in 2.10.1-1.
  * Drop update-gtk-immodules and update-gdkpixbuf-loaders calls from
    libgtk2.0-0's postinst, this isn't needed for backwards compatibility.
  * Use /usr/lib/libgtk2.0-0/gdk-pixbuf-query-loaders and
    /usr/lib/libgtk2.0-0/gtk-query-immodules-2.0 instead of
    /usr/bin/gdk-pixbuf-query-loaders and /usr/bin/gtk-query-immodules-2.0 in
    dh_gtkmodules.

 -- Loic Minier <lool@dooz.org>  Tue, 19 Sep 2006 16:40:22 +0200

gtk+2.0 (2.10.1-1) experimental; urgency=low

  * Add a missing x11proto-xext-dev build-dep for X SYNC checks.
  * Add a missing libatk1.0-dev (>= 1.9.0) build-dep for ATK.
  * Replace GTK_BINARY_VERSION in debian/*.in to set the binary version of
    binary modules; it is set via debian/scripts/vars and currently in use in
    update-gdkpixbuf-loaders.in and update-gtk-immodules.in.
  * Remove fake support for version argument from update-gdkpixbuf-loaders and
    update-gtk-immodules.
  * New upstream development releases with API additions, and non-public API
    changes and removals.
    - Target at experimental.
    - Update copyright from AUTHORS.
    - Update upstream URL.
    - Bump up libglib2.0-dev build-dep to >= 2.12.0.
    - Add a libdirectfb-dev (>= 0.9.24) build-dep for DirectFB.
    - Add a libcupsys2-dev (>= 1.2) build-dep for CUPS printing backend.
    - Bump shlibs to >= 2.10.0.
    - Update list of docs to ship; now includes NEWS. (Closes: #384225)
    - Update watch file to track stable releases and use HTTP.
    - Set GTK_BINARY_VERSION to 2.10.0.
    - Add or bump Conflicts with packages shipping modules for the 2.4.0
      binary version of Gtk: gtk2-engines-wonderland <= 1.0-3,
      gtk2-engines-cleanice <= 2.4.0-1, gtk2-engines <= 1:2.6.10-2,
      gtk2-engines-magicchicken <= 1.1.1-7, gtk2-engines-pixbuf <= 2.8.20-1,
      gtk2-engines-gtk-qt <= 1:0.7-1, gtk2-engines-qtpixmap <= 0.28-1.1,
      librsvg2-common <= 2.14.4-2, gtk2-engines-xfce <= 2.3.90.2-1,
      libgnomeui-0 <= 2.14.1-2, tamil-gtk2im <= 2.2-4.2, imhangul <= 0.9.13-3,
      iiimgcf <= 11.4.1870-7.3, scim-bridge <= 0.2.4-1, scim-gtk2-immodule <=
      1.4.4-4, gtk-im-libthai <= 0.1.4-1, uim-gtk2.0 <= 1:1.2.1-3, libwmf-dev
      <= 0.2.8.4-2, libwmf0.2-7 <= 0.2.8.4-2, swf-player <= 0.3.6-2.1.
    - Replace 001_gtk+-2.2.0-buildfix-immodule patch with
      001_static-linking-dont-query-immodules which has more chances to be
      merged upstream; see GNOME #346531.
    - Drop 006_gtk+-2.8.17-directfb patch, merged upstream.
    - Refresh patches: 000_gtk+-2.0.6-exportsymbols,
      003_default_fallback_icon_theme,
      004_gtk+-ximian-gtk2-filesel-navbutton-5,
      007_implicit_pointer_conversion_gdkdrawable_directfb.
    - Update 070_mandatory-relibtoolize with libtoolize --force --copy &&
      aclocal-1.7 -I m4macros && autoconf && automake-1.7.
    - New patch, 002_static-linking-dont-build-perf, to avoid building the
      perf measurement tools in static builds; see GNOME #346559; needs
      the 001_gtk+-2.2.0-buildfix-immodule patch.
    - New patch, 009_configurable-cairo-backend-module, to add a new
      --with-cairo-backend flag which will select a cairo-$backend.pc
      pkg-config module instead of the default of cairo.pc; see GNOME #351509.
    - Configure with --with-cairo-backend=directfb for the dfb build.
    - New patch, 010_gdk-require-cairo-module, to require the Cflags and Libs
      from the cairo-directfb module (as $cairo_module); see GNOME #351519.
    - New patch, 011_gdk-directfb-cvs-changes, backport of CVS only build
      fixes to permit compilation against directfb 0.9.25.1.
  * Fix bashishms in debian/rules. (Closes: #385473)
  * Generate a Provides: gtk2.0-binver-@BINVER@ in libgtk2.0-@SONAME@ to track
    the binary version of Gtk and to permit Gtk modules to depend on it.
  * Define the flags for each flavor (shared, static, and udeb) in Makefile
    vars and share the common flags.
  * Only pass --host to configure if DEB_HOST_GNU_TYPE and DEB_BUILD_GNU_TYPE
    differ.
  * Stop shipping *.la and *.a files of modules (all module types).
  * Move GTK_BINARY_VERSION back to rules.
  * Use GTK_BINVER_DEP instead of BINVER.
  * Build flavors out-of-tree; saves 25% of required build space (315 MB) and
    some build time / IO load; this clutters the headers a little (full build
    path is mentionned instead of ".") though.
  * Rewrite and cleanup the build process completely.
  * Install the full set of pkg-config files from the dfb flavor in
    /usr/lib/pkgconfig/libgtk-directfb-2.0; to use this feature, set
    PKG_CONFIG_PATH while invoking pkg-config (or configure); the
    /usr/lib/pkgconfig/*directfb*.pc files will be removed when Debian sources
    have been converted.
  * In the same spirit, gdkconfig.h is in /usr/lib/gtk-2.0/include/directfb;
    to use it, prepend -I/usr/lib/gtk-2.0/include/directfb to CFLAGS.
  * Fix generation of /etc/gtk-2.0/gdk-pixbuf.loaders for the udeb.
    (Closes: #382435)
  * Build-depend on libcairo-directfb2-dev >= 1.2.4-2 to get PDF/PS support in
    the directfb flavor of libcairo.
  * Recommend the linked source packages in libgtk2.0-doc instead of simply
    suggesting them.
  * Rewrite update-gdkpixbuf-loaders and update-gtk-immodules.
  * Drop double libatk1.0-dev build-dep.
  * Empty the dependency_libs in the *.la files of libgtk2.0-dev.
  * New immodule files handling with *.immodules files below
    /usr/lib/gtk-2.0/<BINARY_VERSION>/immodule-files.d.
    - New patch, 020_immodules-files-d, to split the module search path on
      ":", as is done in Pango, prepend
      /usr/lib/gtk-2.0/<BINARY_VERSION>/immodule-files.d to the search path,
      and to read all *.immodules files when a directory is encountered in the
      search path.
    - Pre-generate
      /usr/lib/gtk-2.0/<BINARY_VERSION>/immodule-files.d/libgtk2.0-0.immodules
      for the shared library.
    - Continue generating /etc/gtk-2.0/gtk.immodules until packages are
      updated.
  * Add the libpixmap engine to the udeb for the new Bladr GTK theme for g-i.
  * New loader files handling with *.loaders files below
    /usr/lib/gtk-2.0/<BINARY_VERSION>/loaders-files.d.
    - New patch, 021_loader-files-d, to split the module search path on
      ":", as is done in Pango, prepend
      /usr/lib/gtk-2.0/<BINARY_VERSION>/loader-files.d to the search path,
      and to read all *.loaders files when a directory is encountered in the
      search path.
    - Pre-generate
      /usr/lib/gtk-2.0/<BINARY_VERSION>/loader-files.d/libgtk2.0-0.loaders
      for the shared library and libgtk-directfb-2.0-0-udeb.loaders for the
      udeb.
    - Continue generating /etc/gtk-2.0/gdk-pixbuf.loaders until packages are
      updated.
    - This particular patch uses two ugly workarounds and needs work before
      being sent upstream.
  * New Debhelper-based command, dh_gtkmodules, to create module files for IM
    modules and GdkPixbuf loaders; it will still add a dependency on the
    binary version of Gtk for other modules.
  * Make use of the new dh_gtkmodules during the build (override the path to
    gtk-query-immodules-2.0 and gdk-pixbuf-query-loaders.
  * Add ${misc:Depends} to gtk2-engines-pixbuf.

 -- Loic Minier <lool@dooz.org>  Tue, 19 Sep 2006 15:13:38 +0200

gtk+2.0 (2.8.20-2) unstable; urgency=low

  * New patch, 009_revert-gdkdrawable-directfb, to revert a fix for Italic
    letters which caused ugly unneeded horizontal/vertical lines; thanks
    Davide Viti. (Closes: #386860)
  * Fix typo, install-dfb depends on build-dfb, not build-shared.
  * Fix typo (DFB_PKGFIR versus DFB_PKGDIR), use the BUILD_DFB_DIR version of
    gdk-pixbuf-query-loaders, and set LD_LIBRARY_PATH to the udeb's /usr/lib;
    should fix the empty /etc/gtk-2.0/gdk-pixbuf.loaders. (Closes: #382435)
  * Ship all engines of the DirectFB build in the udeb, that is
    engines/libpixmap.so.

 -- Loic Minier <lool@dooz.org>  Wed, 20 Sep 2006 21:36:04 +0200

gtk+2.0 (2.8.20-1) unstable; urgency=low

  * New upstream releases; no API changes.

 -- Loic Minier <lool@dooz.org>  Mon, 14 Aug 2006 16:52:04 +0200

gtk+2.0 (2.8.18-7) unstable; urgency=medium

  * Rename patches to reflect the order in which they are applied:
    - 000_gtk+-2.2.0-buildfix-immodule to 001_gtk+-2.2.0-buildfix-immodule
    - 001_default_fallback_icon_theme to 003_default_fallback_icon_theme
    - 001_gtk+-ximian-gtk2-filesel-navbutton-5 to
      004_gtk+-ximian-gtk2-filesel-navbutton-5
    - 002_xpmico to 005_xpmico
    - 003_gtk+-2.8.17-directfb to 006_gtk+-2.8.17-directfb
    - 005_implicit_pointer_conversion to
      007_implicit_pointer_conversion_gdkdrawable_directfb
    - 006_implicit_pointer_conversion to
      008_implicit_pointer_conversion_gdkgc_directfb
  * Change the 000_gtk+-2.0.6-exportsymbols, and
    001_gtk+-2.2.0-buildfix-immodule patches to only patch the
    non-autogenerated files.
  * Rename 004_reautoconf to 070_mandatory-relibtoolize; update it for the
    previous changes; use an older autoconf version to work around a bug
    in the glib-gettext macro which broke localization in dialog boxes; thanks
    Mike Hommey.

 -- Loic Minier <lool@dooz.org>  Sun,  6 Aug 2006 11:49:48 +0200

gtk+2.0 (2.8.18-6) unstable; urgency=low

  * 005_implicit_pointer_conversion.patch: patch from Dann Frazier to
    fix an implicit pointer conversion error on 64-bit architectures
    (closes: #381081).
  * 006_implicit_pointer_conversion.patch: fix another implicit
    conversion by allowing deprecated functions in the necessary header
    file (closes: #381082).

 -- Josselin Mouette <joss@debian.org>  Wed,  2 Aug 2006 14:48:54 +0200

gtk+2.0 (2.8.18-5) unstable; urgency=low

  [ Loic Minier ]
  * Set Priority to extra to sync with overrides.

  [ Josselin Mouette ]
  * Set priority to extra for the udeb.
  * Bump build dependencies for libcairo to the stable version.
  * Lots of cleanup in debian/rules.
  * Rename directfb packages to libgtk-directfb-2.0-*.
  * Move .a and .la files from the engine package to the development
    package.
    + Add appropriate Replaces: field.

 -- Josselin Mouette <joss@debian.org>  Sun, 30 Jul 2006 18:21:37 +0200

gtk+2.0 (2.8.18-4) experimental; urgency=low

  * Bump libcairo build dependencies.
  * Only install the PNG loader in the udeb.
  * Rebuild against a fixed glib.

 -- Josselin Mouette <joss@debian.org>  Mon, 26 Jun 2006 22:34:27 +0200

gtk+2.0 (2.8.18-3) experimental; urgency=low

  [ Loïc Minier ]
  * Bump libgtk2.0-dev dependency and build-dep on libx11-dev to >= 2:1.0.0-6
    as it ships x11.pc which ends up in the Requires of gdk-x11-2.0.pc.
    (Closes: #326199, #370693)
    [debian/control, debian/control.in]

  [ Josselin Mouette ]
  * 003_gtk+-2.8.17-directfb.patch: new patch, bringing a new directfb
    backend.
  * 004_reautoconf.patch: new patch, result of "libtoolize --force
    --copy; aclocal; autoheader; automake -acf; autoconf; rm -rf
    autom4te.cache" with the previous patches applied.
  * Make 3 new packages: libgtk+2.0-directfb0-udeb,
    libgtk+2.0-directfb-dev and  libgtk+2.0-directfb0.
  * Add a new build flavour for directfb (only the shared version).
  * Use chrpath to remove the rpath in the udeb.
  * Generate a fake shlibs.local to handle all intra-gtk dependencies by
    hand.
  * Switch to debhelper compatibility mode 5 and require 5.0.22.
  * Standards-version is 3.7.2.
  * Break the circular dependency between libgtk2.0-0, libgtk2.0-bin and
    libgtk2.0-common (closes: #309604).
    + Remove libgtk2.0-common dependency on libgtk2.0-0.
    + Remove libgtk2.0-0 dependency on libgtk2.0-bin.
    + Use ${binary:Version} and ${source:Version} to ensure strict
      dependencies.
    + Build-depend on dpkg-dev 1.13.19.
    + Invert the libgtk2.0-common -> libgtk2.0-0 symbolic link.
    + libgtk2.0-common.preinst, libgtk2.0-0.postinst: dance the symbolic
      link samba.
    + Move support binaries and scripts to libgtk2.0-0 and make
      libgtk2.0-bin a binary-all package containing only scripts.
    + Move /usr/sbin/update-* calls to libgtk2.0-0.
    + update-*: call binaries at their new location.

 -- Josselin Mouette <joss@debian.org>  Mon, 26 Jun 2006 22:31:14 +0200

gtk+2.0 (2.8.18-1) unstable; urgency=low

  * New upstream version:
    Bugs fixed:
    - search box positioning has some bugs
    - Gdk does not translate VK_NUMPADx to GDK_KP_x
    - sanely handle late (re)setting of dnd image
    - Text is shifted off-by-one in Add to panel
    - gtk_widget_create_pango_layout docs typo
    - GtkLayout In GtkScrolledWindow does not receive the scroll_event
    - gtktreeview has RTL problems with toggle buttons if using gtktreestore
      as a model
    - Wrong drop location in GtkEntry
    - GtkImage animation CRITICALS on switching themes
    - DnD: Conditional jump or move depends on uninitialised value
    - cursor blocked to dnd mode after using shift and dnd on a GtkCalendar
    - Crashes while creating source code w/GtkFontSelection
    - the right edge tab does not appear when switching tab
    - Warning in gtk_paned_compute_position
    - gdk should set resolution on PangoCairoFontmap, not PangoCairoContext
    - GtkTreeView does not resize correctly
    - gtk_tree_view_get_cell_area() forgets depth-one expander
    - expander animation not working in RTL mode
    - Multiple issues discovered by Coverity
    - Make gtk_file_chooser_button_new() friendlier for language bindings

 -- Sebastien Bacher <seb128@debian.org>  Tue, 30 May 2006 17:02:26 +0200

gtk+2.0 (2.8.17-1) unstable; urgency=low

  * New upstream version:
    Bugs fixed:
    - Expander disclosure button is too small
    - gtk_image_clear doesn't cause redraw
    - typo in configure.in yields suspicious warning
    - gtk_icon_view_set_cursor causes Segmentation fault
    - garbage output of --help in non UTF-8 locale
    - GtkNotebook does not destroy its children on destroy()
    - TreeView DnD between-row highlight colo
    - Gtk-Criticals occur when scrolling a text_view that is not realized
    - Hidden menubar still activates submenus with kbd
    - GtkTreeItem broken
    -  Clean up button press handling (use one-grab-op-at-a-time pattern)
    - broken scrolling when selecting
    - GTK+ File-chooser dialog crashes
    - Nautilus crashes when dragging icons to another screen
    - mixed line separators confuse gtk_text_iter_ends_line
    - Textview child is covered by window border
    - gdk_pixbuf_loader_new_with_type(): What image types are allowed?
    - Missing progress bar label
    - Fix a problem which caused grab-notify signal to be missed in some cases
  * debian/control.in:
    - clear the Build-Depends on xlibs-static-pic | xlibs-pic, not required
    - updated the Build-Depends on libpango1.0-dev so it build with
      the xorg transitioned version
  * * debian/patches/001_default_fallback_icon_theme.patch:
    - set the default fallback icon theme to "gnome", fixes the issues with
      the moves of icons from hicolor to gnome

 -- Sebastien Bacher <seb128@debian.org>  Sun,  9 Apr 2006 21:54:11 +0200

gtk+2.0 (2.8.16-1) unstable; urgency=low

  * New upstream version

 -- Sebastien Bacher <seb128@debian.org>  Wed, 15 Mar 2006 19:26:46 +0100

gtk+2.0 (2.8.15-1) unstable; urgency=low

  * New upstream version:
    * Bugs fixed:
      - Keys P and N in "open file" dialog have special meaning
      - MS-Windows theme (GTK-Wimp) shows all funky characters
      - Optimize gdk on win32
      - Hollow polygons have wrong linecaps
      - panel crash with a11y enabled
    * Updated translations (bg,bn,cs,eu,ro)

 -- Sebastien Bacher <seb128@debian.org>  Tue, 14 Mar 2006 15:41:56 +0100

gtk+2.0 (2.8.13-1) unstable; urgency=low

  * New upstream version:
    * Bugs fixed:
    - Can't select some items in GtkIconView
    - gtk_icon_theme_list_icons: example contexts don't work
    - gnopernicus crashes on changing display screen source for magnifier
    - evince crashes in gdk_region_union_with_rect
    - Small error in _gdk_gc_update_context
    - gtk.Notebook.get_current_page() returns incorrect page number
      when pages hidden
    - GtkAboutDialog not responsive to Escape key
    - GtkNotebook popup menu not keynavigatable
    - GtkRadioButton does not issue notify::active
    - Make more use of G_DISABLE_ASSERT in TextView code
    * Updated translations

 -- Sebastien Bacher <seb128@debian.org>  Sat, 25 Feb 2006 23:56:58 +0100

gtk+2.0 (2.8.12-1) unstable; urgency=low

  * New upstream bugfix release.
  * [debian/copyright] Updated FSF's address.

 -- J.H.M. Dassen (Ray) <jdassen@debian.org>  Sun, 12 Feb 2006 14:11:11 +0100

gtk+2.0 (2.8.11-1) unstable; urgency=low

  * New upstream version
    * Avoid memory overruns in the pixbuf theme engine with nonsensical
      gradient specifications.  [Matthias]
    * Bugs fixed:
    - Cursor doesn't move as expected
    - Segfault from combination of gtk_container_set_resize_mode()
      and GtkComboBox
    - segfault in update_cursor on amd64
    - eog crashes at launch under AIX
    - "~" should bring up the location dialog
    - gtk_text_layout_get_cursor_locations() chokes on layout=0x0
    * Documentation improvements [Federico Mena Quintero]
    * Translation updates (es,pt_BR,zh_HK,zh_TW)

 -- Sebastien Bacher <seb128@debian.org>  Fri, 27 Jan 2006 22:28:05 +0100

gtk+2.0 (2.8.10-1) unstable; urgency=low

  * New upstream version
  * debian/control.in:
    - updated the glib requirement
  * debian/patches/001_fs_documents.patch:
    - dropped, stick with upstream behaviour rather

 -- Sebastien Bacher <seb128@debian.org>  Thu, 12 Jan 2006 13:34:37 +0100

gtk+2.0 (2.8.9-2) unstable; urgency=low

  * Upload to unstable

 -- Sebastien Bacher <seb128@debian.org>  Thu, 15 Dec 2005 15:13:32 +0100

gtk+2.0 (2.8.9-1) experimental; urgency=low

  * New upstream version:
    Bugs fixed:
    - File chooser filter behaves weird
    - 2.8.4 to 2.8.6: sound-juicer crash, fileselector assertions
    - On unsetting the Model, GtkTreeView does not clear
      it's associated TreeSelection
    - Crash on selecting a file of null mime-type
    - gtktoolbutton leaks a pixbuf
    - GdkEvent leaked in gtktreeview.c / gtk_tree_view_key_press
    - Typo in trap_activate_cb()
    - gtkcalendar.c: The identifier is already declared.
    - gtk_menu_attach_to_widget() does not take NULL detacher
    - Unhinted fonts are measured incorrectly and drawing
      problems occur as a result
    - unwanted scrolling in recent gtk
    - Toolbars without icons are invisible in icon-only mode
    - Search-entry in the TreeView not working properly
    - gtktoolbutton.c:562: warning: 'image' is used
      uninitialized in this function
    - reference count of textbuffer increases with each paste
    - gtk_selection_data_get_uris leaks memory
    Other changes:
    - Remove GMemChunk from public header files to
      support building against GLib 2.10
    - Report errors in option parsing
    - Merge upstream xdgmime changes to handle duplicate glob patterns

 -- Sebastien Bacher <seb128@debian.org>  Sat, 10 Dec 2005 18:22:50 +0100

gtk+2.0 (2.8.8-1) experimental; urgency=low

  * New upstream version:
    GtkFileChooser:
     - Make F2 work for renaming bookmarks
    GtkEntry:
     - Turn off input methods in password entries
    - Other fixes * Documentation improvements
    - Updated translations

 -- Sebastien Bacher <seb128@debian.org>  Tue, 29 Nov 2005 16:00:32 +0100

gtk+2.0 (2.8.7-1) experimental; urgency=low

  * New upstream version.
  * Security fixes:
    - Add check to XPM reader to prevent integer overflow for specially crafted
      number of colors (CVE-2005-3186) (Closes: #339431).
    - Fix endless loop with specially crafted number of colors (CVE-2005-2975).
  * debian/patches/001_fs_documents.patch:
    - updated.
  * debian/rules:
    - fix confusing cp usage.

  [ Loic Minier ]
  * Drop xlibs-dev deps and build-deps.
    [debian/control, debian/control.in]

 -- Sebastien Bacher <seb128@debian.org>  Wed, 16 Nov 2005 11:54:11 +0100

gtk+2.0 (2.8.3-1) experimental; urgency=low

  * New upstream version:
    - Fix problems with the handling of initial settings
      for font options and cursor themes.
    - Add a --ignore-theme-index option to gtk-update-icon-cache.

 -- Jordi Mallach <jordi@debian.org>  Thu,  1 Sep 2005 19:45:50 +0200

gtk+2.0 (2.8.2-1) experimental; urgency=low

  * New upstream version:
    - Fix a crash with custom icon themes, which affected
      the gnome-theme-manager.
    - Make sure font and cursor settings are propaged down
      to the screen initially.
  * debian/control.in:
    - require the current pango.

 -- Sebastien Bacher <seb128@debian.org>  Thu, 25 Aug 2005 00:36:18 +0200

gtk+2.0 (2.8.1-1) experimental; urgency=low

  * New upstream version:
    - gtk-update-icon-cache no longer stores copies of symlinked icons,
      and it has a --index-only option to omit image data from the cache.
    - Make large GtkSizeGroups more efficient.
    - Improve positioning of menus in GtkToolbar.
    - Make scrolling work on unrealized icon views.
    - Avoid unnecessary redraws on range widgets.
    - Make sure that all GTK+ applications reload icon themes promptly.
    - Ensure that gdk_pango_get_context() and gtk_widget_get_pango_context()
      use the same font options and dpi value.
    - Multiple memory leak fixes.
  * debian/control.in:
    - updated the libgtk2.0-dev Depends according to the changes.
  * debian/rules:
    Add --enable-explicit-deps=yes to make sure stuff like x11 gets listed as a
    Requires: in gdk(-x11)-2.0.pc, because otherwise linkage against -lX11 and
    friends doesn't get carried through.  Whether or not this is correct is
    arguable, since libgdk-x11-2.0.so.0* ends up linked against it anyway, but
    stuff like gnome-panel seems to be relying on this transience.
    Change by Daniel Stone.

 -- Sebastien Bacher <seb128@debian.org>  Wed, 24 Aug 2005 11:24:16 +0200

gtk+2.0 (2.8.0-1) experimental; urgency=low

  * New upstream version.
  * debian/control.in:
    - build with the new cairo (Closes: #323705).
    - updated the Build-Depends for xorg (Closes: #323080).
  * debian/copyright:
    - use License instead of Copyright (Closes: #323209).
  * debian/patches/001_fs_documents.patch:
    - default to Documents.
  * debian/rules:
    - updated the shlibs.
  * debian/watch:
    - updated.

 -- Sebastien Bacher <seb128@debian.org>  Thu, 18 Aug 2005 12:19:41 +0200

gtk+2.0 (2.7.2-1) experimental; urgency=low

  * New upstream version.
  * debian/control.in:
    - updated the Build-Depends.
  * debian/rules:
    - updated the shlibs.
    - use cairo.
  * debian/watch:
    - updated.

 -- Sebastien Bacher <seb128@debian.org>  Tue, 12 Jul 2005 01:06:55 +0200

gtk+2.0 (2.6.8-1) unstable; urgency=low

  * New upstream version.
  * debian/patches/003_focus_issues.patch:
    - fixed with the new version.

 -- Sebastien Bacher <seb128@debian.org>  Thu, 16 Jun 2005 12:52:35 +0200

gtk+2.0 (2.6.7-2) unstable; urgency=low

  * Upload to unstable.
  * Forward patches from 2.6.4 branch:
    + 003_focus_issues.patch: stolen from CVS HEAD to fix focus issues.
    + debian/gtk-tutorial.devhelp: updated to reflect the reality of the
      html files.
  * Loïc Minier:
    + Document the configuration of Emacs-style key bindings in README.Debian,
      with additional instructions for GNOME users. [debian/README.Debian]
      (Closes: #309530)

 -- Josselin Mouette <joss@debian.org>  Mon,  6 Jun 2005 22:39:27 +0200

gtk+2.0 (2.6.7-1) experimental; urgency=low

  * New upstream version:
    - Fix compilation with gcc 4.0 (Closes: #303646).
  * debian/rules:
    - clean from the mips changes.
  * debian/patches/002_bmp.patch:
    - the new version fixes that.
  * debian/patches/004_fs_newdir.patch:
    - the new version fixes that.

 -- Sebastien Bacher <seb128@debian.org>  Thu, 14 Apr 2005 22:06:53 +0200

gtk+2.0 (2.6.4-1) unstable; urgency=medium

  * New upstream release.
  * debian/patches/004_fs_newdir.patch:
    - fix a crash in the fileselector when creating a directory.
  * debian/patches/003_iconcache.patch:
    - this bug is fixed in the new version.
  * debian/patches/004_mipsbuild.patch:
    - dropped, this change is not required.
  * debian/patches/002_bmp.patch:
     - fix CAN-2005-0891: BMP double free Dos (Closes: #303141).

 -- Sebastien Bacher <seb128@debian.org>  Tue,  5 Apr 2005 21:09:01 +0200

gtk+2.0 (2.6.2-4) unstable; urgency=high

  * Sjoerd Simons:
    - debian/patches/003_iconcache.patch
      + Updated. Let updateiconcache.c include config.h so it's correctly build
        with large file support (Closes: #295777).
  * Sebastien Bacher:
    - debian/shlibs.local:
      + dropped, fix the self depends (Closes: #296175).
  * Loic Minier:
    - debian/control*
      + added gtk2-engines-pixbuf subsection and priority to sync with
        the override.
  * Use high urgency so that icon themes can propagate to testing.

 -- Josselin Mouette <joss@debian.org>  Wed,  2 Mar 2005 22:28:38 +0100

gtk+2.0 (2.6.2-3) unstable; urgency=low

  * Patch from Steve Langasek <vorlon@debian.org>:
    Add a --disable-testsuite argument to upstream configure, to permit
    skipping the testsuite on architectures where large static binaries
    are currently problematic (i.e., mips).  Closes: #295048.

 -- Sebastien Bacher <seb128@debian.org>  Sun, 13 Feb 2005 19:23:39 +0100

gtk+2.0 (2.6.2-2) unstable; urgency=low

  * debian/libgtk2.0-bin.postinst:
    - don't run gtk-update-icon-cache, the themes should do that
      (Closes: #293568).
  * debian/patches/003_iconcache.patch:
    - should fix the gtk-update-icon-cache issue on sparc.

 -- Sebastien Bacher <seb128@debian.org>  Sun,  6 Feb 2005 19:57:57 +0100

gtk+2.0 (2.6.2-1) unstable; urgency=low

  * New upstream release:
    - fix the loop in gtkdialog (Closes: #291051).
    - should fix the issue on sparc (Closes: #293711).

 -- Sebastien Bacher <seb128@debian.org>  Sun,  6 Feb 2005 00:16:52 +0100

gtk+2.0 (2.6.1-2) unstable; urgency=low

  * Upload to unstable.
  * debian/patches/004_gtkmodules.patch:
    - don't reverse the order of modules, that fix a crash with the modules.

 -- Sebastien Bacher <seb128@debian.org>  Wed,  2 Feb 2005 18:28:09 +0100

gtk+2.0 (2.6.1-1) experimental; urgency=low

  * New upstream release.

 -- Sebastien Bacher <seb128@debian.org>  Sun,  9 Jan 2005 14:23:07 +0100

gtk+2.0 (2.6.0-1) experimental; urgency=low

  * New upstream release (Closes: #275239).
  * debian/control.in:
    - create a gtk2-engines-pixbuf package.
    - recommends hicolor-icon-theme (Closes: #287334).
    - rename libgtk2.0-dbg to libgtk2.0-0-dbg.
    - updated the Build-Depends.
  * debian/gtk2-engines-pixbuf.files:
    - added.
  * debian/libgtk2.0-bin.files:
    - install gtk-update-icon-cache here.
  * debian/libgtk2.0-bin.postinst:
    - call gtk-update-icon-cache.
  * debian/patches/001_gtk+-debian-aclocal-pass_all.patch:
    - removed, should not be needed with the new version.
  * debian/patches/003_treeview-typeahead.patch,
    debian/patches/003_filechooser-search.patch,
    debian/patches/004_treeview-activate.patch,
    debian/patches/005_modifiers.patch:
    - removed, these changes are in the new version.
  * debian/rules:
    - updated the shlibs.
    - use dh_strip to make the debug package.
  * update-gtk-immodules.in:
  * update-gdkpixbuf-loaders.in:
    - module version is 2.4.0.
  * debian/watch:
    - updated.

 -- Sebastien Bacher <seb128@debian.org>  Wed, 29 Dec 2004 18:55:11 +0100

gtk+2.0 (2.4.14-2) unstable; urgency=low

  * debian/patches/003_filechooser-search.patch:
    - open the path entry if "/" is enter in the file-selector.
  * debian/patches/004_treeview-activate.patch:
    - typeahead active the row.
  * debian/patches/005_modifiers.patch:
    - accept shift-/ for bringing up the location popup.

 -- Sebastien Bacher <seb128@debian.org>  Tue, 21 Dec 2004 16:21:15 +0100

gtk+2.0 (2.4.14-1) unstable; urgency=low

  * New upstream release (Closes: #286021).
  * debian/control.in:
    - set myself as maintainer.
  * debian/patches/003_treeview-typeahead.patch:
    - backport of the typeahead feature for the treeviews.

 -- Sebastien Bacher <seb128@debian.org>  Sun, 19 Dec 2004 14:55:07 +0100

gtk+2.0 (2.4.13-1) unstable; urgency=low

  * New upstream release:
    - make new notebook tabs appear again (Closes: #276266).

 -- Sebastien Bacher <seb128@debian.org>  Wed, 13 Oct 2004 16:48:13 +0200

gtk+2.0 (2.4.11-1) unstable; urgency=low

  * New upstream release.

 -- Sebastien Bacher <seb128@debian.org>  Mon, 11 Oct 2004 19:48:52 +0200

gtk+2.0 (2.4.10-1) unstable; urgency=low

  * New upstream release.
  * debian/patches/002_xpmico.patch:
    - updated, the two xpm fixes are in the new version.

 -- Sebastien Bacher <seb128@debian.org>  Sun, 19 Sep 2004 00:19:27 +0200

gtk+2.0 (2.4.9-2) unstable; urgency=high

  * debian/patches/002_xpmico.patch:
    - fix CAN-2004-0782 Heap-based overflow in pixbuf_create_from_xpm.
    - fix CAN-2004-0783 Stack-based overflow in xpm_extract_color.
    - fix CAN-2004-0788 ico loader integer overflow.

 -- Sebastien Bacher <seb128@debian.org>  Fri, 17 Sep 2004 12:23:02 +0200

gtk+2.0 (2.4.9-1) unstable; urgency=medium

  * GNOME team upload.
  * New upstream release.
  * debian/patches/002_gtk+-pixbuf-breakage.patch: removed, included in
    upstream version 2.4.8.

 -- Jordi Mallach <jordi@debian.org>  Thu, 26 Aug 2004 14:41:17 +0200

gtk+2.0 (2.4.7-1) unstable; urgency=medium

  * GNOME team upload.
  * New upstream release.
  * debian/patches/002_gtk+-pixbuf-breakage.patch: new, apply patch
    from CVS to fix thumbnail corruption in nautilus.

 -- Jordi Mallach <jordi@debian.org>  Wed, 25 Aug 2004 20:12:28 +0200

gtk+2.0 (2.4.4-2) unstable; urgency=medium

  * Rebuilt with libtiff4.
  * debian/control.in:
    - Build-Depends on libtiff4-dev.

 -- Sebastien Bacher <seb128@debian.org>  Wed, 28 Jul 2004 23:11:54 +0200

gtk+2.0 (2.4.4-1) unstable; urgency=low

  * New upstream release
    - fix the problem with directories displayed twice in the file chooser
      (Closes: #249057).
  * debian/control.in:
    - libgtk2.0-bin Conflicts with old libgtk2.0-dev.

 -- Sebastien Bacher <seb128@debian.org>  Sun, 11 Jul 2004 00:33:45 +0200

gtk+2.0 (2.4.3-3) unstable; urgency=low

  * debian/control.in:
    - since manpages have moved from libgtk2.0-dev to libgtk2.0-bin we need
      to update the Replaces.

 -- Sebastien Bacher <seb128@debian.org>  Mon,  5 Jul 2004 21:15:25 +0200

gtk+2.0 (2.4.3-2) unstable; urgency=low

  * debian/libgtk2.0-bin.files:
    - moved gdk-pixbuf-query-loader and gtk-query-immodules-2.0 manpages
      to libgtk2.0-bin. (Closes: #257399).
  * debian/libgtk2.0-doc.doc-base.gtk-faq,
    debian/libgtk2.0-doc.doc-base.gtk-tutorial:
    - changed index.html with book1.html.
  * Included devehelp files from Richard Cohen <richard@daijobu.co.uk>
    for the faq and the tutorial (Closes: #256844).

 -- Sebastien Bacher <seb128@debian.org>  Sat,  3 Jul 2004 12:14:38 +0200

gtk+2.0 (2.4.3-1) unstable; urgency=medium

  * New upstream release
    - fix the button size allocation logic (Closes: #253971, #253974).
  * debian/rules
    - updated the shlibs.

 -- Sebastien Bacher <seb128@debian.org>  Tue, 15 Jun 2004 11:29:13 +0200

gtk+2.0 (2.4.2-1) unstable; urgency=low

  * New upstream release (Closes: #252690).

 -- Sebastien Bacher <seb128@debian.org>  Sat,  5 Jun 2004 17:23:57 +0200

gtk+2.0 (2.4.1-4) unstable; urgency=low

  * Conflict with librsvg2-common << 2.6.3-1 (closes: #250714, #250647).

 -- Josselin Mouette <joss@debian.org>  Tue, 25 May 2004 14:15:22 +0200

gtk+2.0 (2.4.1-3) unstable; urgency=low

  * GNOME Team Upload.
  * Upload to unstable
    + close bug fixed in experimental uploads
      (Closes: #161244, #201429, #201507, #203677, #208744, #223316, #228603)
      (Closes: #232081, #234902, #238479, #241860)
  * Marc Brockschmidt <he@debian.org>
   + debian/rules: Really, *really* surpress warnings when removing directories
     (using >/dev/null 2>&1 instead of 2>&1 >/dev/null)

 -- Sebastien Bacher <seb128@debian.org>  Sat, 22 May 2004 15:23:21 +0200

gtk+2.0 (2.4.1-2) experimental; urgency=low

  * debian/control.in:
    + Conflict with old versions of packages that need a rebuild to work with
      gtk+2.4 to force the updates.

 -- Sebastien Bacher <seb128@debian.org>  Sat, 15 May 2004 23:24:07 +0200

gtk+2.0 (2.4.1-1) experimental; urgency=low

  * New upstream release.
  * Akira TAGOH <tagoh@debian.org>
  + debian/control:
    - added libgtk2.0-0 to Depends for libgtk2.0-common. (from 2.2.4-6).
    - libgtk2.0-dev requires libxext-dev. (Closes: #247469)
  * Sebastien Bacher <seb128@debian.org>
  + debian/rules:
    - updated shlib to 2.4.1.

 -- Sebastien Bacher <seb128@debian.org>  Wed,  5 May 2004 23:32:54 +0200

gtk+2.0 (2.4.0-4) experimental; urgency=low

  * Akira TAGOH <tagoh@debian.org>
  + debian/control:
    - moved arch-independent files to libgtk2.0-common again.
    - separated arch-dependent files to libgtk2.0-bin.

 -- Akira TAGOH <tagoh@debian.org>  Sat, 24 Apr 2004 02:11:52 +0900

gtk+2.0 (2.4.0-3) experimental; urgency=low

  * Akira TAGOH <tagoh@debian.org>
  + debian/rules:
    - modified the sed script to strip the version properly.
      (closes: Bug#241860)
    - clean up.
  + debian/control:
    - updated the dependencies for the separated xlibs-dev. (from 2.2.4-4)
    - separated arch-independent data to libgtk2.0-data package.
      (from 2.2.4-4)

 -- Akira TAGOH <tagoh@debian.org>  Fri, 23 Apr 2004 22:43:58 +0900

gtk+2.0 (2.4.0-2) experimental; urgency=low

  * debian/control.in:
    + Added build dependency on libxcursor-dev. (Closes: #239886)

  Sebastien Bacher <seb128@debian.org>:
  * debian/rules:
    + Updated shver.
  * debian/control.in:
    + Added again Build-Depends removed in 2.4.0-1.

 -- J.H.M. Dassen (Ray) <jdassen@debian.org>  Thu, 25 Mar 2004 11:18:48 +0100

gtk+2.0 (2.4.0-1) experimental; urgency=low

  * First upload of new GTK+ branch in experimental (Closes: #238479):
    + back out locale-dependent interpretation of KP_Decimal (Closes: #234902).
    + change scrolling method (Closes: #161244).
    + first day of the week depends of the locale (Closes: #228603).
    + fix fileselector multiple selection handling after keyboard validation
      (Closes: #208744).
    + fix gtktreeview crash when expanding nodes (Closes: #232081).
    + fix quotes missing in gtk-2.0.m4 (Closes: #223316).
    + use the new file selector (Closes: #203677, #201429, #201507).
    + and probably a lot of other bug fixes and improvements ...
  * Sebastien Bacher <seb128@debian.org>:
    * debian/control.in:
      - removed Build-Depends on docbook-utils and linuxdoc-tools-text.
    * patches/001_gtk+-debian-docfix-dtds.patch:
      - removed since we have a xml catalog now.
  * Rob Taylor <robtaylor@fastmail.fm>:
    * debian/control.in, debian/sources, debian/scripts/vars, debian/watch:
      - updated for 2.4.0.
    * debian/patches/:
      - 002_gtk+-debian-freetype.patch:
        + removed, not needed any more, configure already has the changes.
      - 000_gtk+-2.2.4-non-weak-symbols.patch:
        + removed, fixed in upstream source.
      - 000_gtk+-2.2.4-socketfocus.patch:
        + removed, fixed in upstream source.
      - 001_gtk+-debian-aclocal-pass_all.patch :
        + updated.
      - 000_gtk+-2.2.0-buildfix-immodule.patch
        + updated.
      - 000_gtk+-debian-xinerama-pic.patch
        + updated.

 -- Sebastien Bacher <seb128@debian.org>  Mon, 22 Mar 2004 22:00:09 +0100

gtk+2.0 (2.2.4-6) unstable; urgency=low

  * Akira TAGOH <tagoh@debian.org>
  + debian/control:
    - added libxt-dev to fix FTBFS. (closes: Bug#246450)
    - added libgtk2.0-0 to Depends for libgtk2.0-common.

 -- Akira TAGOH <tagoh@debian.org>  Tue,  4 May 2004 11:30:56 +0900

gtk+2.0 (2.2.4-5) unstable; urgency=low

  * Akira TAGOH <tagoh@debian.org>
  + debian/control:
    - moved arch-independent files to libgtk2.0-common again.
    - separated arch-dependent files to libgtk2.0-bin.

 -- Akira TAGOH <tagoh@debian.org>  Sat, 24 Apr 2004 01:12:08 +0900

gtk+2.0 (2.2.4-4) unstable; urgency=low

  * Akira TAGOH <tagoh@debian.org>
  + debian/rules:
    - bumped the shlib version to 2.2.1-3. (closes: Bug#208671)
  + debian/control:
    - separated arch-independent data to libgtk2.0-data package.
      (closes: Bug#233396)
    - fixed the dependencies for the separated xlibs-dev.
      (closes: Bug#241782, Bug#241522)
  + debian/libgtk2.0-data.{dir,files}:
    - added.

 -- Akira TAGOH <tagoh@debian.org>  Thu, 22 Apr 2004 00:42:02 +0900

gtk+2.0 (2.2.4-3) unstable; urgency=low

  * debian/patches/:
    - 002_gtk+-debian-freetype.patch: patch from Daniel Schepler to fix the
      build failure due to freetype (Closes: #225129).

 -- Sebastien Bacher <seb128@debian.org>  Sat, 27 Dec 2003 13:00:17 +0100

gtk+2.0 (2.2.4-2) unstable; urgency=low

  * debian/control:
    - added Uploaders to maintain as team.
    - added gnome-pkg-tools to Build-Depends.
  * debian/gtk-options.7:
    - included a manpage with the help on the options (Closes: Bug#216897).
  * debian/libgtk2.0-doc.doc-base.gtk-faq
  * debian/libgtk2.0-doc.doc-base.gtk-tutorial:
    - replaced book1.html by index.html (closes: Bug#215382).
  * debian/patches/:
    - 000_gtk+-2.2.4-socketfocus.patch: new patch to fix a GtkSocket focus
      problem that hang the system tray applet.
      (closes: Bug#210813, Bug#212772).
    - 001_gtk+-ximian-gtk2-filesel-navbutton-5.patch: updated
      (closes: Bug#216660).
  * debian/rules:
    - modified to generate debian/control using gnome-pkg-tools.

 -- Sebastien Bacher <seb128@debian.org>  Fri, 31 Oct 2003 21:32:29 +0100

gtk+2.0 (2.2.4-1) unstable; urgency=low

  * New upstream release.
    - implemented the im module that produces C_WITH_CEDILLA rather than
      C_WITH_ACUTE for dead_acute+c combinations. it will be used as default
      im module for fr and pt. (closes: Bug#168557)
    - reworked the handling of XIM's status window. (closes: Bug#203009)
  * debian/control:
    - removed libgtk2.0-0png3 which is unnecessary anymore.
    - added non-versioned Conflicts: libgtk2.0-0png3.
    - bumped Standards-Version to 3.6.1.0.
  * debian/patches/: removed the backported patches.
    - 000_gtk+-2.2.2-docfix-gtk2compliant.patch
    - 000_gtk+-2.2.2-docfix-gtktreemodel.patch
    - 000_gtk+-2.2.2-gtkwidget-viewable.patch
    - 000_gtk+-2.2.2-imxim-reconnect.patch

 -- Akira TAGOH <tagoh@debian.org>  Mon,  8 Sep 2003 03:42:18 +0900

gtk+2.0 (2.2.2-3) unstable; urgency=low

  * debian/patches/:
    - 000_gtk+-2.2.2-docfix-gtk2compliant.patch: applied a backported patch
      from CVS to fix the old documentation. (closes: Bug#146723)
    - 000_gtk+-2.2.2-docfix-gtktreemodel.patch: applied a backported patch
      from CVS to fix the sample code. (closes: Bug#201322)
    - 000_gtk+-2.2.2-gtkwidget-viewable.patch: applied a backported patch from
      CVS to fix the garbled pixmaps. (closes: Bug#201808, Bug#202486)
    - 000_gtk+-2.2.2-imxim-reconnect.patch: applied a backported patch from
      CVS to fix the segfaults if the XIM server is killed during running gtk2
      applications.
    - 001_gtk+-debian-docfix-dtds.patch: applied to use the local DTD.
  * debian/control:
    - added Build-Depends-Indep: gtk-doc-tools, docbook-xml to re-generate the
      fixed documents.

 -- Akira TAGOH <tagoh@debian.org>  Thu,  7 Aug 2003 01:42:46 +0900

gtk+2.0 (2.2.2-2) unstable; urgency=low

  * debian/patches/:
    - 001_gtk+-debian-aclocal-pass_all.patch: re-applied a patch to fix FTBFS
      on arm. (closes: Bug#201443)

 -- Akira TAGOH <tagoh@debian.org>  Thu, 24 Jul 2003 03:14:10 +0900

gtk+2.0 (2.2.2-1) unstable; urgency=low

  * New upstream release. (closes: Bug#200350)
    - Fixed threadlocks on GtkTreeView. (closes: Bug#192136)
    - Fixed the crash on moving the cursor when the cursor is invisible.
      (closes: Bug#187858)
    - Fixed the compose table for ascending order. (closes: Bug#182073)
  * debian/control:
    - fix the FTBFS. Thanks to Daniel Baeyens.
    - bumped Standards-Version to 3.6.0.
  * debian/rules:
    - removed dh_undocumented.
    - don't claim the newer shlibs.
  * debian/patches/:
    - 000_gtk+-2.2.1-gdk_event_copy_for_xinput.patch: removed.
    - 000_gtk+-2.2.1-gdk_visual_get_best_with_depth.patch: removed.
    - 000_gtk+-2.2.1-gtk_text_line_previous_could_contain_tag.patch: removed.
    - 000_gtk+-2.2.1-gtktreeview-scroll.patch: removed.
    - 000_gtk+-debian-xinerama-pic.patch: updated.
    - 001_gtk+-debian-aclocal.patch: removed.
    - 001_gtk+-ximian-gtk2-filesel-navbutton-5.patch: applied a Ximian patch
      to improve the GtkFileSel UI. Requested from Ross Burton.
    - 000_gtk+-2.2.2-non-weak-symbols.patch: applied to fix the undefined non
      weak symbols. (closes: Bug#193774)

 -- Akira TAGOH <tagoh@debian.org>  Sun, 13 Jul 2003 21:26:49 +0900

gtk+2.0 (2.2.1-6) unstable; urgency=low

  * debian/patches/001_gtk+-debian-aclocal.patch:
    - damn. forgot to re-run automake and autoconf. fix again.
      (closes: Bug#190569)

 -- Akira TAGOH <tagoh@debian.org>  Sat,  3 May 2003 16:56:18 +0900

gtk+2.0 (2.2.1-5) unstable; urgency=low

  * debian/control:
    - changed a section for libgtk2.0-dbg to libdevel.
  * debian/patches/000_gtk+-debian-aclocal.patch:
    - applied to fix Xinerama library linkage broken on arm and m68k.
      (closes: Bug#190569)
      Thanks to James Troup and Phil Blundell.

 -- Akira TAGOH <tagoh@debian.org>  Sat,  3 May 2003 01:50:52 +0900

gtk+2.0 (2.2.1-4) unstable; urgency=low

  * debian/patches/:
    - 000_gtk+-2.2.1-gtk_text_line_previous_could_contain_tag.patch:
      applied a backported patch from CVS. (closes: Bug#185066)
    - 000_gtk+-2.2.1-gtktreeview-scroll.patch:
      applied a patch from Red Hat to fix infinite expose loops in TreeView.
      (closes: Bug#187312)
  * debian/control:
    - bumped Standards-Version to 3.5.9.
    - changed a section for libgtk2.0-dev to libdevel.
  * debian/rules:
    - fixed the symlinks on /usr/share/gtk-doc/html. (closes: Bug#183377)
  * debian/compat:
    - use it instead of DH_COMPAT.

 -- Akira TAGOH <tagoh@debian.org>  Fri,  4 Apr 2003 01:55:35 +0900

gtk+2.0 (2.2.1-3) unstable; urgency=low

  * build against the latest xlibs and xlibs-pic. so now correct
    libXinerama_pic.a is linked and supporting xinarama is re-enabled.
    (closes: Bug#177318)
  * debian/control:
    - depend on xlibs-pic (>= 4.2.1-6)
  * debian/README.Debian:
    - improve description of static libraries issue. (closes: Bug#181879)
      Thanks to Marcelo E. Magallon <mmagallo@debian.org>
    - mention gtk-key-theme-name and gnome-settings-daemon.
  * debian/rules:
    - create the symlinks in /usr/share/gtk-doc

 -- Akira TAGOH <tagoh@debian.org>  Mon,  3 Mar 2003 01:35:04 +0900

gtk+2.0 (2.2.1-2) unstable; urgency=low

  * debian/patches/:
    - 000_gtk+-2.2.1-gdk_visual_get_best_with_depth.patch:
      backport from CVS to fix wrong pointer returned. (closes: Bug#180786)
    - 000_gtk+-2.2.1-gdk_event_copy_for_xinput.patch:
      applied to fix a crash when using xinput. (closes: Bug#178908)

 -- Akira TAGOH <tagoh@debian.org>  Wed, 19 Feb 2003 03:10:55 +0900

gtk+2.0 (2.2.1-1) unstable; urgency=low

  * New upstream release.
  * debian/patches/: removed patches. they were fixed in this release.
    - 000_gtk+-2.2.0-buildfix-modules.patch
    - 000_gtk+-2.2.0-fix-es.po.patch
    - 000_gtk+-2.2.0-fnmatch-undef.patch
    - 002_gtk+-2.2.0-fixtypo-xinput.patch
  * debian/patches/000_gtk+-debian-xinerama-pic.patch: update.

 -- Akira TAGOH <tagoh@debian.org>  Fri,  7 Feb 2003 03:37:44 +0900

gtk+2.0 (2.2.0-3) unstable; urgency=low

  * debian/: clean the unnecessary files up. (closes: Bug#177809)
  * debian/rules:
    remove the old debug libraries on install process if exists. (closes:
    Bug#177376)
  * debian/patches/:
    - 002_gtk+-2.2.0-fixtypo-xinput.patch:
      fix to enable XFree86 xinput extension. (closes: Bug#176104)
    - 000_gtk+-2.2.0-fix-es.po.patch:
      applied to fix es.po. (closes: Bug#178870)

 -- Akira TAGOH <tagoh@debian.org>  Wed, 29 Jan 2003 23:01:43 +0900

gtk+2.0 (2.2.0-2) unstable; urgency=low

  * debian/control:
    - add Conflicts libgnomeui-0 (<< 2.0.6-2) to avoid the gtk+ 2.2 breakage.
      (closes: Bug#175946)
    - add Conflicts gtk2.0-examples (<< 2.2.0) (closes: Bug#175868)
    - add dependency of libgtk2.0-common. (closes: Bug#175873)
    - removed libgtk-common package. it's no longer needed. I hope the loop
      dependency will be disappeared.
    - used libpng12-0-dev instead of libpng3-dev for Build-Depends.
  * debian/patches/001_gtk+-2.2.0-xinerama-pic.patch:
    disabled Xinerama support until xlibs-pic has libXinerama_pic.a.
    (closes: Bug#175923)

 -- Akira TAGOH <tagoh@debian.org>  Sat, 11 Jan 2003 05:09:12 +0900

gtk+2.0 (2.2.0-1) unstable; urgency=low

  * New upstream release.
    - upstream bug were closed. so it should be fixed. (closes: Bug#147697)
  * debian/control:
    - updated Build-Depends.
    - bumped Standards-Version to 3.5.8.
    - fix description-synopsis-ends-with-full-stop stuff.
  * debian/update-gdkpixbuf-loaders: add brand-new wrapper script.
  * debian/update-gdkpixbuf-loaders.1: add manpage.
  * debian/rules:
    modified to build the static libraries. (closes: Bug#161938)
  * debian/README.Debian: updated.
  * debian/patches/:
    - 000_gtk+-2.0.6-extranotify.patch: removed.
    - 000_gtk+-2.0.6-scroll_to.patch: removed.
    - 000_gtk+-2.2.0-fnmatch-undef.patch:
      applied to fix having main() in the library.
    - 000_gtk+-2.2.0-buildfix-immodule.patch:
      applied to build the static libraries.
    - 000_gtk+-2.2.0-buildfix-modules.patch:
      applied to fix a typo in configure.in.

 -- Akira TAGOH <tagoh@debian.org>  Mon,  6 Jan 2003 18:34:31 +0900

gtk+2.0 (2.0.9-1) unstable; urgency=low

  * New upstream release.
  * debian/patches/000_gtk+-2.0.8-refcolormap.patch: this release contains it.
    removed.

 -- Akira TAGOH <tagoh@debian.org>  Sun, 24 Nov 2002 00:08:42 +0900

gtk+2.0 (2.0.8-2) unstable; urgency=low

  * debian/patches/000_gtk+-2.0.8-refcolormap.patch: applied to fix the crash
    problem with close. For solve your problem, I recommend you restart all
    processes related gtk+2.0. (closes: Bug#169005)

 -- Akira TAGOH <tagoh@debian.org>  Fri, 15 Nov 2002 09:16:40 +0900

gtk+2.0 (2.0.8-1) unstable; urgency=low

  * New upstream release.
  * debian/patches/000_gtk+-2.0.7-gifsymbol.patch: it's no longer needed.
  * debian/rules: fix twice called ldconfig. (closes: Bug#168071)

 -- Akira TAGOH <tagoh@debian.org>  Sun, 10 Nov 2002 16:36:45 +0900

gtk+2.0 (2.0.7-1) unstable; urgency=low

  * New upstream release.
  * debian/rules:
    - support noopt option for DEB_BUILD_OPTIONS.
    - add symlink for gobject. (closes: Bug#167755)
  * Hm, closed a bug which is marked as NMU due to mis-upload. (closes:
    Bug#166442)
  * debian/patches: these patches are no longer needed, so removed.
    - 000_gtk+-2.0.6-64bitfix.patch
    - 000_gtk+-2.0.6-imenvvar.patch
    - 000_gtk+-2.0.6-keycode.patch
    - 000_gtk+-2.0.6-usintl.patch
  * debian/patches/000_gtk+-2.0.7-gifsymbol.patch: applied to fix the
    undefined symbol issue on libpixbufloader-gif.so.

 -- Akira TAGOH <tagoh@debian.org>  Wed,  6 Nov 2002 01:42:22 +0900

gtk+2.0 (2.0.6-4) unstable; urgency=low

  * debian/patches/000_gtk+-2.0.6-64bitfix.patch: applied to fix a segfault on
    IA64. (closes: Bug#166442)

 -- Akira TAGOH <tagoh@debian.org>  Sun, 27 Oct 2002 03:07:59 +0900

gtk+2.0 (2.0.6-3) unstable; urgency=low

  * debian/control: moved libgtk2.0-0png3 to the last entry.
  * debian/rule: fix invalid symlink.

 -- Akira TAGOH <tagoh@debian.org>  Sat, 31 Aug 2002 09:46:36 +0900

gtk+2.0 (2.0.6-2) unstable; urgency=low

  * debian/control:
    - bumped Standards-Version and depends debhelper (>> 4).
    - revert to libgtk2.0-0 and remove Conflicts libgtk2.0-0, then add
      versioned conflict to work eog2, gnome-panel2, celestia, gimp1.3 and
      metatheme. (closes: Bug#155689, Bug#155854)
    - add libgtk2.0-0png3 to Conflicts, Replaces.
    - add a dummy package for libgtk2.0-0png3.
    - remove the image libraries dependency. (closes: Bug#158858)
    - clean up -dev's Depends.
    - add libglib2.0-doc, libatk1.0-doc and libpango1.0-doc to Suggests.
  * debian/patches/: from Red Hat.
    - 000_gtk+-2.0.6-exportsymbols.patch:
      applied to fix stripping the wrong symbols due to libtool's bug. but
      it's not affected about the symbols used by ld and ld.so. mainly for nm,
      gdb and etc.
    - 000_gtk+-2.0.6-extranotify.patch:
      applied to fix extra settings notifies on startup that were causing
      significant performance problems as fonts were reloaded.
    - 000_gtk+-2.0.6-imenvvar.patch:
      applied to fix a bug with GTK_IM_MODULE environment variable.
    - 000_gtk+-2.0.6-keycode.patch: applied to fix a problem with keycodes
      passed to GtkIMContextXIM.
    - 000_gtk+-2.0.6-usintl.patch:
      applied to fix to GtkIMContextSimple compose for us-intl keyboards.
      should be fixed. (closes: Bug#149515)
    - 000_gtk+-2.0.6-scroll_to.patch:
      applied to fix gtk_tree_view_scroll_to_cell.
  * debian/rules: add symlink to fix the missing symlink for glib, atk and
    pango. (closes: Bug#158107)
  * debian/update-gtk-immodules.fr.1: added. Thanks Julien Louis. (closes:
    Bug#156985)

 -- Akira TAGOH <tagoh@debian.org>  Sat, 31 Aug 2002 05:22:33 +0900

gtk+2.0 (2.0.6-1) unstable; urgency=low

  * New upstream release.
  * Build against libpng3 (closes: 147852)

 -- Akira TAGOH <tagoh@debian.org>  Sun,  4 Aug 2002 18:31:53 +0900

gtk+2.0 (2.0.5-2) unstable; urgency=low

  * debian/rules: add --with-xinput=xfree. (closes: Bug#151668)
  * debian/control:
    - add Conflicts: libgdkxft0 to avoid some problem. (closes: Bug#151439).
    - changed a summary from 'Dummy' to 'Empty'.

 -- Akira TAGOH <tagoh@debian.org>  Thu,  4 Jul 2002 00:18:53 +0900

gtk+2.0 (2.0.5-1) unstable; urgency=low

  * New upstream release.
  * debian/control: fix typo (closes: Bug#150147)

 -- Akira TAGOH <tagoh@debian.org>  Mon, 17 Jun 2002 01:07:20 +0900

gtk+2.0 (2.0.4-1) unstable; urgency=low

  * New upstream release.
    - should be fixed in this release. (closes: Bug#149667)
    - now it's not linked to the Pango docs (closes: Bug#149143)
  * debian/libgtk2.0-doc.doc-base.{gdk,gdk-pixbuf,gtk,gtk-faq,gtk-tutorial}:
    add a new line before Format: (closes: Bug#149548, Bug#150043)

 -- Akira TAGOH <tagoh@debian.org>  Sun, 16 Jun 2002 05:16:29 +0900

gtk+2.0 (2.0.3-1) unstable; urgency=low

  * New upstream release.
  * debian/libgtk2.0-doc.doc-base.{gtk-faq,gtk-tutorial}:
    changed an index file.

 -- Akira TAGOH <tagoh@debian.org>  Thu, 30 May 2002 23:35:52 +0900

gtk+2.0 (2.0.2-5) unstable; urgency=high

  * debian/control: add libtiff3g-dev, libpng2-dev and libjpeg62-dev to
    Depends for -dev.
  * set urgency=high because previous version violated our policy 2.3.4.
    it should be into woody as far as possible.

 -- Akira TAGOH <tagoh@debian.org>  Thu, 23 May 2002 00:31:52 +0900

gtk+2.0 (2.0.2-4) unstable; urgency=high

  * debian/patches/000_gtk+2.0-2.0.2-bigendian.patch: applied to fix a problem
    for big endian machines. (closes: Bug#145285)
  * set urgency=high because it should be in woody.

 -- Akira TAGOH <tagoh@debian.org>  Wed,  1 May 2002 02:46:12 +0900

gtk+2.0 (2.0.2-3) unstable; urgency=low

  * debian/update-gtk-immodules: create /etc/gtk-2.0 directory for workaround,
    if it's not found. oh, why didn't you have it? (closes: Bug#143508,
    Bug#144673)

 -- Akira TAGOH <tagoh@debian.org>  Sun, 28 Apr 2002 04:46:30 +0900

gtk+2.0 (2.0.2-2) unstable; urgency=low

  * debian/libgtk2.0-doc.doc-base.{gtk-faq,gtk-tutorial}:
    Grr, fix again... (closes: Bug#141069)
  * debian/scripts/vars.build: fix bashism.

 -- Akira TAGOH <tagoh@debian.org>  Sat,  6 Apr 2002 04:26:14 +0900

gtk+2.0 (2.0.2-1) unstable; urgency=low

  * New upstream release.
    - this release has bug fix only.
  * debian/control: forgot to update versioned dependency for -dev.
  * debian/libgtk2.0-doc.doc-base.gtk-faq,
    debian/libgtk2.0-doc.doc-base.gtk-tutorial:
    fix wrong index. (closes: Bug#141069)

 -- Akira TAGOH <tagoh@debian.org>  Thu,  4 Apr 2002 02:49:49 +0900

gtk+2.0 (2.0.1-1) unstable; urgency=low

  * New upstream release.
  * debian/update-gtk-immodules: check the immodules directory.

 -- Akira TAGOH <tagoh@debian.org>  Sun, 31 Mar 2002 00:59:03 +0900

gtk+2.0 (2.0.0-3) unstable; urgency=low

  * debian/rules: removed regenerate shlibs. all packages no longer needs to
    depend on -common.

 -- Akira TAGOH <tagoh@debian.org>  Sat, 16 Mar 2002 21:51:08 +0900

gtk+2.0 (2.0.0-2) unstable; urgency=low

  * debian/control: changed Build-Depends to libpango1.0-dev (>= 1.0.0-3)
  * debian/{control,rules}: add libgtk-common as dummy package for upgrading.
  * debian/rules: fix the missing directory.
  * debian/update-gtk-immodules: fix file attribute for gtk.immodules.

 -- Akira TAGOH <tagoh@debian.org>  Sat, 16 Mar 2002 04:34:39 +0900

gtk+2.0 (2.0.0-1) unstable; urgency=low

  * Initial Release.

 -- Akira TAGOH <tagoh@debian.org>  Wed, 13 Mar 2002 00:07:25 +0900<|MERGE_RESOLUTION|>--- conflicted
+++ resolved
@@ -1,14 +1,3 @@
-<<<<<<< HEAD
-gtk4 (4.8.2+ds-3ubuntu1) lunar; urgency=medium
-
-  * Sync with Debian. Remaining changes:
-    - debian/tests:
-      + include the memorytexture test in the flaky set, it has been unreliable
-    - debian/control:
-      + Build-Depend on dh-sequence-translations
-
- -- Amin Bandali <amin.bandali@canonical.com>  Wed, 23 Nov 2022 12:53:46 -0500
-=======
 gtk4 (4.8.3+ds-1) unstable; urgency=medium
 
   * New upstream release
@@ -50,7 +39,16 @@
   * d/*.install: Don't try to install man pages under nodoc build-profile
 
  -- Simon McVittie <smcv@debian.org>  Tue, 06 Dec 2022 11:52:29 +0000
->>>>>>> 629b16cf
+
+gtk4 (4.8.2+ds-3ubuntu1) lunar; urgency=medium
+
+  * Sync with Debian. Remaining changes:
+    - debian/tests:
+      + include the memorytexture test in the flaky set, it has been unreliable
+    - debian/control:
+      + Build-Depend on dh-sequence-translations
+
+ -- Amin Bandali <amin.bandali@canonical.com>  Wed, 23 Nov 2022 12:53:46 -0500
 
 gtk4 (4.8.2+ds-3) unstable; urgency=medium
 
@@ -211,7 +209,6 @@
   * Migrate GLib 2.68.0 build-dependency from d/control to d/control.in
   * d/copyright: Drop unused GPL license stanzas
   * d/gtk-4-tests.lintian-overrides: Update syntax for current Lintian
- gtk4 (4.6.6+ds-1ubuntu1) kinetic; urgency=medium
 
   * Sync with Debian. Remaining changes:
     - debian/tests:
