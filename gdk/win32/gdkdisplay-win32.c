/* GDK - The GIMP Drawing Kit
 * Copyright (C) 2002,2005 Hans Breuer
 * Copyright (C) 2003 Tor Lillqvist
 *
 * This library is free software; you can redistribute it and/or
 * modify it under the terms of the GNU Lesser General Public
 * License as published by the Free Software Foundation; either
 * version 2 of the License, or (at your option) any later version.
 *
 * This library is distributed in the hope that it will be useful,
 * but WITHOUT ANY WARRANTY; without even the implied warranty of
 * MERCHANTABILITY or FITNESS FOR A PARTICULAR PURPOSE.  See the GNU
 * Lesser General Public License for more details.
 *
 * You should have received a copy of the GNU Lesser General Public
 * License along with this library. If not, see <http://www.gnu.org/licenses/>.
 */

#include "config.h"

#define VK_USE_PLATFORM_WIN32_KHR

#include "gdk.h"
#include "gdkprivate-win32.h"
#include "gdkcairocontext-win32.h"
#include "gdkclipboardprivate.h"
#include "gdkclipboard-win32.h"
#include "gdkdisplay-win32.h"
#include "gdkdevicemanager-win32.h"
#include "gdkglcontext-win32.h"
#include "gdkwin32display.h"
#include "gdkwin32screen.h"
#include "gdkwin32surface.h"
#include "gdkmonitor-win32.h"
#include "gdkwin32.h"
#include "gdkvulkancontext-win32.h"

#include <dwmapi.h>

#include "gdkwin32langnotification.h"
#ifdef HAVE_EGL
# include <epoxy/egl.h>
#endif

#ifndef IMAGE_FILE_MACHINE_ARM64
# define IMAGE_FILE_MACHINE_ARM64 0xAA64
#endif

static int debug_indent = 0;

/**
 * gdk_win32_display_add_filter:
 * @display: a `GdkWin32Display`
 * @function: filter callback
 * @data: data to pass to filter callback
 *
 * Adds an event filter to @window, allowing you to intercept messages
 * before they reach GDK. This is a low-level operation and makes it
 * easy to break GDK and/or GTK, so you have to know what you're
 * doing.
 **/
void
gdk_win32_display_add_filter (GdkWin32Display           *display,
                              GdkWin32MessageFilterFunc  function,
                              gpointer                   data)
{
  GList *tmp_list;
  GdkWin32MessageFilter *filter;

  g_return_if_fail (GDK_IS_WIN32_DISPLAY (display));

  tmp_list = display->filters;

  for (tmp_list = display->filters; tmp_list; tmp_list = tmp_list->next)
    {
      filter = (GdkWin32MessageFilter *) tmp_list->data;

      if ((filter->function == function) && (filter->data == data))
        {
          filter->ref_count++;
          return;
        }
    }

  filter = g_new (GdkWin32MessageFilter, 1);
  filter->function = function;
  filter->data = data;
  filter->ref_count = 1;
  filter->removed = FALSE;

  display->filters = g_list_append (display->filters, filter);
}

/**
 * _gdk_win32_message_filter_unref:
 * @display: A `GdkWin32Display`
 * @filter: A message filter
 *
 * Release a reference to @filter.  Note this function may
 * mutate the list storage, so you need to handle this
 * if iterating over a list of filters.
 */
void
_gdk_win32_message_filter_unref (GdkWin32Display       *display,
			         GdkWin32MessageFilter *filter)
{
  GList **filters;
  GList *tmp_list;

  filters = &display->filters;

  tmp_list = *filters;
  while (tmp_list)
    {
      GdkWin32MessageFilter *iter_filter = tmp_list->data;
      GList *node;

      node = tmp_list;
      tmp_list = tmp_list->next;

      if (iter_filter != filter)
	continue;

      g_assert (iter_filter->ref_count > 0);

      filter->ref_count--;
      if (filter->ref_count != 0)
	continue;

      *filters = g_list_remove_link (*filters, node);
      g_free (filter);
      g_list_free_1 (node);
    }
}

/**
 * gdk_win32_display_remove_filter:
 * @display: A `GdkWin32Display`
 * @function: previously-added filter function
 * @data: user data for previously-added filter function
 *
 * Remove a filter previously added with gdk_win32_display_add_filter().
 */
void
gdk_win32_display_remove_filter (GdkWin32Display           *display,
                                 GdkWin32MessageFilterFunc  function,
                                 gpointer                   data)
{
  GList *tmp_list;
  GdkWin32MessageFilter *filter;

  g_return_if_fail (GDK_IS_WIN32_DISPLAY (display));

  tmp_list = display->filters;

  while (tmp_list)
    {
      filter = (GdkWin32MessageFilter *) tmp_list->data;
      tmp_list = tmp_list->next;

      if ((filter->function == function) && (filter->data == data))
        {
          filter->removed = TRUE;

          _gdk_win32_message_filter_unref (display, filter);

          return;
        }
    }
}

static GdkMonitor *
_gdk_win32_display_find_matching_monitor (GdkWin32Display *win32_display,
                                          GdkMonitor      *needle)
{
  int i;

  for (i = 0; i < g_list_model_get_n_items (win32_display->monitors); i++)
    {
      GdkWin32Monitor *m;

      m = g_list_model_get_item (win32_display->monitors, i);
      g_object_unref (m);

      if (_gdk_win32_monitor_compare (m, GDK_WIN32_MONITOR (needle)) == 0)
        return GDK_MONITOR (m);
    }

  return NULL;
}

void
_gdk_win32_display_init_monitors (GdkWin32Display *win32_display)
{
  GPtrArray *new_monitors;
  int i;
  GdkWin32Monitor *primary_to_move = NULL;

  for (i = 0; i < g_list_model_get_n_items (win32_display->monitors); i++)
    {
      GdkWin32Monitor *m;

      m = g_list_model_get_item (win32_display->monitors, i);
      m->remove = TRUE;
      g_object_unref (m);
    }

  new_monitors = _gdk_win32_display_get_monitor_list (win32_display);

  for (i = 0; i < new_monitors->len; i++)
    {
      GdkWin32Monitor *w32_m;
      GdkMonitor *m;
      GdkWin32Monitor *w32_ex_monitor;
      GdkMonitor *ex_monitor;
      GdkRectangle geometry;
      GdkRectangle workarea, ex_workarea;

      w32_m = GDK_WIN32_MONITOR (g_ptr_array_index (new_monitors, i));
      m = GDK_MONITOR (w32_m);
      ex_monitor = _gdk_win32_display_find_matching_monitor (win32_display, m);
      w32_ex_monitor = GDK_WIN32_MONITOR (ex_monitor);

      if (ex_monitor == NULL)
        {
          w32_m->add = TRUE;
          continue;
        }

      w32_ex_monitor->remove = FALSE;

      if (i == 0)
        primary_to_move = w32_ex_monitor;

      gdk_monitor_get_geometry (m, &geometry);
      gdk_win32_monitor_get_workarea (m, &workarea);
      gdk_win32_monitor_get_workarea (ex_monitor, &ex_workarea);

      if (memcmp (&workarea, &ex_workarea, sizeof (GdkRectangle)) != 0)
        {
          w32_ex_monitor->work_rect = workarea;
        }

      gdk_monitor_set_geometry (ex_monitor, &geometry);

      if (gdk_monitor_get_width_mm (m) != gdk_monitor_get_width_mm (ex_monitor) ||
          gdk_monitor_get_height_mm (m) != gdk_monitor_get_height_mm (ex_monitor))
        {
          gdk_monitor_set_physical_size (ex_monitor,
                                         gdk_monitor_get_width_mm (m),
                                         gdk_monitor_get_height_mm (m));
        }

      if (g_strcmp0 (gdk_monitor_get_model (m), gdk_monitor_get_model (ex_monitor)) != 0)
        {
          gdk_monitor_set_model (ex_monitor,
                                 gdk_monitor_get_model (m));
        }

      if (g_strcmp0 (gdk_monitor_get_manufacturer (m), gdk_monitor_get_manufacturer (ex_monitor)) != 0)
        {
          gdk_monitor_set_manufacturer (ex_monitor,
                                        gdk_monitor_get_manufacturer (m));
        }

      if (gdk_monitor_get_refresh_rate (m) != gdk_monitor_get_refresh_rate (ex_monitor))
        {
          gdk_monitor_set_refresh_rate (ex_monitor, gdk_monitor_get_refresh_rate (m));
        }

      if (gdk_monitor_get_scale_factor (m) != gdk_monitor_get_scale_factor (ex_monitor))
        {
          gdk_monitor_set_scale_factor (ex_monitor, gdk_monitor_get_scale_factor (m));
        }

      if (gdk_monitor_get_subpixel_layout (m) != gdk_monitor_get_subpixel_layout (ex_monitor))
        {
          gdk_monitor_set_subpixel_layout (ex_monitor, gdk_monitor_get_subpixel_layout (m));
        }
    }

  for (i = g_list_model_get_n_items (win32_display->monitors) - 1; i >= 0; i--)
    {
      GdkWin32Monitor *w32_ex_monitor;
      GdkMonitor *ex_monitor;

      w32_ex_monitor = GDK_WIN32_MONITOR (g_list_model_get_item (win32_display->monitors, i));
      g_object_unref (w32_ex_monitor);
      ex_monitor = GDK_MONITOR (w32_ex_monitor);

      if (!w32_ex_monitor->remove)
        continue;

      g_list_store_remove (G_LIST_STORE (win32_display->monitors), i);
      gdk_monitor_invalidate (ex_monitor);
    }

  for (i = 0; i < new_monitors->len; i++)
    {
      GdkWin32Monitor *w32_m;

      w32_m = GDK_WIN32_MONITOR (g_ptr_array_index (new_monitors, i));

      if (!w32_m->add)
        continue;

      if (i == 0)
        g_list_store_insert (G_LIST_STORE (win32_display->monitors), 0, w32_m);
      else
        g_list_store_append (G_LIST_STORE (win32_display->monitors), w32_m);
    }

  g_ptr_array_free (new_monitors, TRUE);

  if (primary_to_move)
    {
      guint pos;
      g_object_ref (primary_to_move);
      if (g_list_store_find (G_LIST_STORE (win32_display->monitors), primary_to_move, &pos))
        g_list_store_remove (G_LIST_STORE (win32_display->monitors), pos);
      g_list_store_insert (G_LIST_STORE (win32_display->monitors), 0, primary_to_move);
      g_object_unref (primary_to_move);
    }
}


/**
 * gdk_win32_display_set_cursor_theme:
 * @display: (type GdkWin32Display): a `GdkDisplay`
 * @name: (nullable): the name of the cursor theme to use, or %NULL
 *   to unset a previously set value
 * @size: the cursor size to use, or 0 to keep the previous size
 *
 * Sets the cursor theme from which the images for cursor
 * should be taken.
 *
 * If the windowing system supports it, existing cursors created
 * with [ctor@Gdk.Cursor.new_from_name] are updated to reflect the theme
 * change. Custom cursors constructed with [ctor@Gdk.Cursor.new_from_texture]
 * will have to be handled by the application (GTK applications can
 * learn about cursor theme changes by listening for change notification
 * for the corresponding `GtkSetting`).
 */
void
gdk_win32_display_set_cursor_theme (GdkDisplay  *display,
                                    const char *name,
                                    int          size)
{
  int cursor_size;
  int w, h;
  Win32CursorTheme *theme;
  GdkWin32Display *win32_display = GDK_WIN32_DISPLAY (display);

  g_assert (win32_display);

  if (name == NULL)
    name = "system";

  w = GetSystemMetrics (SM_CXCURSOR);
  h = GetSystemMetrics (SM_CYCURSOR);

  /* We can load cursors of any size, but SetCursor() will scale them back
   * to this value. It's possible to break that restrictions with SetSystemCursor(),
   * but that will override cursors for the whole desktop session.
   */
  cursor_size = (w == h) ? w : size;

  if (win32_display->cursor_theme_name != NULL &&
      g_strcmp0 (name, win32_display->cursor_theme_name) == 0 &&
      win32_display->cursor_theme_size == cursor_size)
    return;

  theme = win32_cursor_theme_load (name, cursor_size);
  if (theme == NULL)
    {
      g_warning ("Failed to load cursor theme %s", name);
      return;
    }

  if (win32_display->cursor_theme)
    {
      win32_cursor_theme_destroy (win32_display->cursor_theme);
      win32_display->cursor_theme = NULL;
    }

  win32_display->cursor_theme = theme;
  g_free (win32_display->cursor_theme_name);
  win32_display->cursor_theme_name = g_strdup (name);
  win32_display->cursor_theme_size = cursor_size;

  _gdk_win32_display_update_cursors (win32_display);
}

Win32CursorTheme *
_gdk_win32_display_get_cursor_theme (GdkWin32Display *win32_display)
{
  Win32CursorTheme *theme;

  g_assert (win32_display->cursor_theme_name);

  theme = win32_display->cursor_theme;
  if (!theme)
    {
      theme = win32_cursor_theme_load (win32_display->cursor_theme_name,
                                       win32_display->cursor_theme_size);
      if (theme == NULL)
        {
          g_warning ("Failed to load cursor theme %s",
                     win32_display->cursor_theme_name);
          return NULL;
        }
      win32_display->cursor_theme = theme;
    }

  return theme;
}

static gulong
gdk_win32_display_get_next_serial (GdkDisplay *display)
{
	return 0;
}

static LRESULT CALLBACK
inner_display_change_window_procedure (HWND   hwnd,
                                       UINT   message,
                                       WPARAM wparam,
                                       LPARAM lparam)
{
  switch (message)
    {
    case WM_DESTROY:
      {
        PostQuitMessage (0);
        return 0;
      }
    case WM_DISPLAYCHANGE:
      {
        GdkWin32Display *win32_display = GDK_WIN32_DISPLAY (_gdk_display);

        _gdk_win32_screen_on_displaychange_event (GDK_WIN32_SCREEN (win32_display->screen));
        return 0;
      }
    default:
      /* Otherwise call DefWindowProcW(). */
      GDK_NOTE (EVENTS, g_print (" DefWindowProcW"));
      return DefWindowProc (hwnd, message, wparam, lparam);
    }
}

static LRESULT CALLBACK
display_change_window_procedure (HWND   hwnd,
                                 UINT   message,
                                 WPARAM wparam,
                                 LPARAM lparam)
{
  LRESULT retval;

  GDK_NOTE (EVENTS, g_print ("%s%*s%s %p",
			     (debug_indent > 0 ? "\n" : ""),
			     debug_indent, "",
			     _gdk_win32_message_to_string (message), hwnd));
  debug_indent += 2;
  retval = inner_display_change_window_procedure (hwnd, message, wparam, lparam);
  debug_indent -= 2;

  GDK_NOTE (EVENTS, g_print (" => %" G_GINT64_FORMAT "%s", (gint64) retval, (debug_indent == 0 ? "\n" : "")));

  return retval;
}

/* Use a hidden window to be notified about display changes */
static void
register_display_change_notification (GdkDisplay *display)
{
  GdkWin32Display *display_win32 = GDK_WIN32_DISPLAY (display);
  WNDCLASS wclass = { 0, };
  ATOM klass;

  wclass.lpszClassName = "GdkDisplayChange";
  wclass.lpfnWndProc = display_change_window_procedure;
  wclass.hInstance = _gdk_app_hmodule;
  wclass.style = CS_OWNDC;

  klass = RegisterClass (&wclass);
  if (klass)
    {
      display_win32->hwnd = CreateWindow (MAKEINTRESOURCE (klass),
                                          NULL, WS_POPUP,
                                          0, 0, 0, 0, NULL, NULL,
                                          _gdk_app_hmodule, NULL);
      if (!display_win32->hwnd)
        {
          UnregisterClass (MAKEINTRESOURCE (klass), _gdk_app_hmodule);
        }
    }
}

GdkDisplay *
_gdk_win32_display_open (const char *display_name)
{
  GdkWin32Display *win32_display;

  GDK_NOTE (MISC, g_print ("gdk_display_open: %s\n", (display_name ? display_name : "NULL")));

  if (display_name == NULL ||
      g_ascii_strcasecmp (display_name,
			  gdk_display_get_name (_gdk_display)) == 0)
    {
      if (_gdk_display != NULL)
	{
	  GDK_NOTE (MISC, g_print ("... return _gdk_display\n"));
	  return _gdk_display;
	}
    }
  else
    {
      GDK_NOTE (MISC, g_print ("... return NULL\n"));
      return NULL;
    }

  _gdk_display = g_object_new (GDK_TYPE_WIN32_DISPLAY, NULL);
  win32_display = GDK_WIN32_DISPLAY (_gdk_display);

  win32_display->screen = g_object_new (GDK_TYPE_WIN32_SCREEN, NULL);

  _gdk_events_init (_gdk_display);

  _gdk_input_ignore_core = 0;

  _gdk_device_manager = g_object_new (GDK_TYPE_DEVICE_MANAGER_WIN32,
                                      NULL);
  _gdk_device_manager->display = _gdk_display;

  _gdk_win32_lang_notification_init ();
  _gdk_drag_init ();

  _gdk_display->clipboard = gdk_win32_clipboard_new (_gdk_display);
  _gdk_display->primary_clipboard = gdk_clipboard_new (_gdk_display);

  /* Precalculate display name */
  (void) gdk_display_get_name (_gdk_display);

  register_display_change_notification (_gdk_display);

  g_signal_emit_by_name (_gdk_display, "opened");

  GDK_NOTE (MISC, g_print ("... _gdk_display now set up\n"));

  return _gdk_display;
}

G_DEFINE_TYPE (GdkWin32Display, gdk_win32_display, GDK_TYPE_DISPLAY)

static const char *
gdk_win32_display_get_name (GdkDisplay *display)
{
  HDESK hdesk = GetThreadDesktop (GetCurrentThreadId ());
  char dummy;
  char *desktop_name;
  HWINSTA hwinsta = GetProcessWindowStation ();
  char *window_station_name;
  DWORD n;
  DWORD session_id;
  char *display_name;
  static const char *display_name_cache = NULL;
  typedef BOOL (WINAPI *PFN_ProcessIdToSessionId) (DWORD, DWORD *);
  PFN_ProcessIdToSessionId processIdToSessionId;

  g_return_val_if_fail (GDK_IS_DISPLAY (display), NULL);

  if (display_name_cache != NULL)
    return display_name_cache;

  n = 0;
  GetUserObjectInformation (hdesk, UOI_NAME, &dummy, 0, &n);
  if (n == 0)
    desktop_name = "Default";
  else
    {
      n++;
      desktop_name = g_alloca (n + 1);
      memset (desktop_name, 0, n + 1);

      if (!GetUserObjectInformation (hdesk, UOI_NAME, desktop_name, n, &n))
	desktop_name = "Default";
    }

  n = 0;
  GetUserObjectInformation (hwinsta, UOI_NAME, &dummy, 0, &n);
  if (n == 0)
    window_station_name = "WinSta0";
  else
    {
      n++;
      window_station_name = g_alloca (n + 1);
      memset (window_station_name, 0, n + 1);

      if (!GetUserObjectInformation (hwinsta, UOI_NAME, window_station_name, n, &n))
	window_station_name = "WinSta0";
    }

  processIdToSessionId = (PFN_ProcessIdToSessionId) GetProcAddress (GetModuleHandle ("kernel32.dll"), "ProcessIdToSessionId");
  if (!processIdToSessionId || !processIdToSessionId (GetCurrentProcessId (), &session_id))
    session_id = 0;

  display_name = g_strdup_printf ("%ld\\%s\\%s",
				  session_id,
				  window_station_name,
				  desktop_name);

  GDK_NOTE (MISC, g_print ("gdk_win32_display_get_name: %s\n", display_name));

  display_name_cache = display_name;

  return display_name_cache;
}

static void
gdk_win32_display_beep (GdkDisplay *display)
{
  g_return_if_fail (display == gdk_display_get_default());
  if (!MessageBeep (-1))
    Beep(1000, 50);
}

static void
gdk_win32_display_flush (GdkDisplay * display)
{
  g_return_if_fail (display == _gdk_display);

  GdiFlush ();
}

static void
gdk_win32_display_sync (GdkDisplay * display)
{
  g_return_if_fail (display == _gdk_display);

  GdiFlush ();
}

static void
gdk_win32_display_dispose (GObject *object)
{
  GdkWin32Display *display_win32 = GDK_WIN32_DISPLAY (object);

  if (display_win32->hwnd != NULL)
    {
      if (display_win32->dummy_context_wgl.hglrc != NULL)
        {
          wglMakeCurrent (NULL, NULL);
          wglDeleteContext (display_win32->dummy_context_wgl.hglrc);
          display_win32->dummy_context_wgl.hglrc = NULL;
        }

      DestroyWindow (display_win32->hwnd);
      display_win32->hwnd = NULL;
    }

  if (display_win32->have_at_least_win81)
    {
      if (display_win32->shcore_funcs.hshcore != NULL)
        {
          FreeLibrary (display_win32->shcore_funcs.hshcore);
          display_win32->shcore_funcs.hshcore = NULL;
        }
    }

  G_OBJECT_CLASS (gdk_win32_display_parent_class)->dispose (object);
}

static void
gdk_win32_display_finalize (GObject *object)
{
  GdkWin32Display *display_win32 = GDK_WIN32_DISPLAY (object);

  _gdk_win32_display_finalize_cursors (display_win32);
  _gdk_win32_dnd_exit ();
  _gdk_win32_lang_notification_exit ();

  g_list_store_remove_all (G_LIST_STORE (display_win32->monitors));
  g_object_unref (display_win32->monitors);

  while (display_win32->filters)
    _gdk_win32_message_filter_unref (display_win32, display_win32->filters->data);

  G_OBJECT_CLASS (gdk_win32_display_parent_class)->finalize (object);
}

static void
_gdk_win32_enable_hidpi (GdkWin32Display *display)
{
  gboolean check_for_dpi_awareness = FALSE;
  gboolean have_hpi_disable_envvar = FALSE;

  HMODULE user32;
  user32 = GetModuleHandleW (L"user32.dll");

  enum dpi_aware_status {
    DPI_STATUS_PENDING,
    DPI_STATUS_SUCCESS,
    DPI_STATUS_DISABLED,
    DPI_STATUS_FAILED
  } status = DPI_STATUS_PENDING;

  if (g_win32_check_windows_version (6, 3, 0, G_WIN32_OS_ANY))
    {
      /* If we are on Windows 8.1 or later, cache up functions from shcore.dll, by all means */
      display->have_at_least_win81 = TRUE;

      if (user32 != NULL)
        {
          display->user32_dpi_funcs.setPDAC =
            (funcSPDAC) GetProcAddress (user32, "SetProcessDpiAwarenessContext");
          display->user32_dpi_funcs.getTDAC =
            (funcGTDAC) GetProcAddress (user32, "GetThreadDpiAwarenessContext");
          display->user32_dpi_funcs.areDACEqual =
            (funcADACE) GetProcAddress (user32, "AreDpiAwarenessContextsEqual");
        }

      display->shcore_funcs.hshcore = LoadLibraryW (L"shcore.dll");

      if (display->shcore_funcs.hshcore != NULL)
        {
          display->shcore_funcs.setDpiAwareFunc =
            (funcSetProcessDpiAwareness) GetProcAddress (display->shcore_funcs.hshcore,
                                                         "SetProcessDpiAwareness");
          display->shcore_funcs.getDpiAwareFunc =
            (funcGetProcessDpiAwareness) GetProcAddress (display->shcore_funcs.hshcore,
                                                         "GetProcessDpiAwareness");

          display->shcore_funcs.getDpiForMonitorFunc =
            (funcGetDpiForMonitor) GetProcAddress (display->shcore_funcs.hshcore,
                                                   "GetDpiForMonitor");
        }
    }
  else
    {
      /* Windows Vista through 8: use functions from user32.dll directly */

      display->have_at_least_win81 = FALSE;

      if (user32 != NULL)
        {
          display->user32_dpi_funcs.setDpiAwareFunc =
            (funcSetProcessDPIAware) GetProcAddress (user32, "SetProcessDPIAware");
          display->user32_dpi_funcs.isDpiAwareFunc =
            (funcIsProcessDPIAware) GetProcAddress (user32, "IsProcessDPIAware");
        }
    }

  if (g_getenv ("GDK_WIN32_DISABLE_HIDPI") == NULL)
    {
      /* For Windows 8.1 and later, use SetProcessDPIAwareness() */
      if (display->have_at_least_win81)
        {
          /* then make the GDK-using app DPI-aware */
          if (display->user32_dpi_funcs.setPDAC != NULL)
            {
              HANDLE hidpi_mode_ctx;
              GdkWin32ProcessDpiAwareness hidpi_mode;

              /* TODO: See how per-monitor DPI awareness is done by the Wayland backend */
              if (g_getenv ("GDK_WIN32_PER_MONITOR_HIDPI") != NULL)
                {
                  hidpi_mode_ctx = DPI_AWARENESS_CONTEXT_PER_MONITOR_AWARE_V2;
                  hidpi_mode = PROCESS_PER_MONITOR_DPI_AWARE;
                }
              else
                {
                  hidpi_mode_ctx = DPI_AWARENESS_CONTEXT_SYSTEM_AWARE;
                  hidpi_mode = PROCESS_SYSTEM_DPI_AWARE;
                }

              if (display->user32_dpi_funcs.setPDAC (hidpi_mode_ctx))
                {
                  display->dpi_aware_type = hidpi_mode;
                  status = DPI_STATUS_SUCCESS;
                }
              else
                {
                  DWORD err = GetLastError ();

                  if (err == ERROR_ACCESS_DENIED)
                    check_for_dpi_awareness = TRUE;
                  else
                    {
                      display->dpi_aware_type = PROCESS_DPI_UNAWARE;
                      status = DPI_STATUS_FAILED;
                    }
                }
            }
          else if (display->shcore_funcs.setDpiAwareFunc != NULL)
            {
              GdkWin32ProcessDpiAwareness hidpi_mode;

              /* TODO: See how per-monitor DPI awareness is done by the Wayland backend */
              if (g_getenv ("GDK_WIN32_PER_MONITOR_HIDPI") != NULL)
                hidpi_mode = PROCESS_PER_MONITOR_DPI_AWARE;
              else
                hidpi_mode = PROCESS_SYSTEM_DPI_AWARE;

              switch (display->shcore_funcs.setDpiAwareFunc (hidpi_mode))
                {
                  case S_OK:
                    display->dpi_aware_type = hidpi_mode;
                    status = DPI_STATUS_SUCCESS;
                    break;
                  case E_ACCESSDENIED:
                    /* This means the app used a manifest to set DPI awareness, or a
                       DPI compatibility setting is used.
                       The manifest is the trump card in this game of bridge here.  The
                       same applies if one uses the control panel or program properties to
                       force system DPI awareness */
                    check_for_dpi_awareness = TRUE;
                    break;
                  default:
                    display->dpi_aware_type = PROCESS_DPI_UNAWARE;
                    status = DPI_STATUS_FAILED;
                    break;
                }
            }
          else
            {
              check_for_dpi_awareness = TRUE;
            }
        }
      else
        {
          /* For Windows Vista through 8, use SetProcessDPIAware() */
          display->have_at_least_win81 = FALSE;
          if (display->user32_dpi_funcs.setDpiAwareFunc != NULL)
            {
              if (display->user32_dpi_funcs.setDpiAwareFunc () != 0)
                {
                  display->dpi_aware_type = PROCESS_SYSTEM_DPI_AWARE;
                  status = DPI_STATUS_SUCCESS;
                }
              else
                {
                  check_for_dpi_awareness = TRUE;
                }
            }
          else
            {
              display->dpi_aware_type = PROCESS_DPI_UNAWARE;
              status = DPI_STATUS_FAILED;
            }
        }
    }
  else
    {
      /* if GDK_WIN32_DISABLE_HIDPI is set, check for any DPI
       * awareness settings done via manifests or user settings
       */
      check_for_dpi_awareness = TRUE;
      have_hpi_disable_envvar = TRUE;
    }

  if (check_for_dpi_awareness)
    {
      if (display->have_at_least_win81)
        {
          if (display->user32_dpi_funcs.getTDAC != NULL &&
              display->user32_dpi_funcs.areDACEqual != NULL)
            {
              HANDLE dpi_aware_ctx = display->user32_dpi_funcs.getTDAC ();
              if (display->user32_dpi_funcs.areDACEqual (dpi_aware_ctx,
                                                         DPI_AWARENESS_CONTEXT_UNAWARE))
                /* This means the DPI awareness setting was forcefully disabled */
                status = DPI_STATUS_DISABLED;
              else
                {
                  status = DPI_STATUS_SUCCESS;
                  if (display->user32_dpi_funcs.areDACEqual (dpi_aware_ctx,
                                                             DPI_AWARENESS_CONTEXT_SYSTEM_AWARE))
                    display->dpi_aware_type = PROCESS_SYSTEM_DPI_AWARE;
                  else
                    display->dpi_aware_type = PROCESS_PER_MONITOR_DPI_AWARE_V2;
                }
            }
          else if (display->shcore_funcs.getDpiAwareFunc != NULL)
            {
              display->shcore_funcs.getDpiAwareFunc (NULL, &display->dpi_aware_type);

              if (display->dpi_aware_type != PROCESS_DPI_UNAWARE)
                status = DPI_STATUS_SUCCESS;
              else
                /* This means the DPI awareness setting was forcefully disabled */
                status = DPI_STATUS_DISABLED;
            }
          else
            {
              display->dpi_aware_type = PROCESS_DPI_UNAWARE;
              status = DPI_STATUS_FAILED;
            }
        }
      else
        {
          if (display->user32_dpi_funcs.isDpiAwareFunc != NULL)
            {
              /* This most probably means DPI awareness is set through
                 the manifest, or a DPI compatibility setting is used. */
              display->dpi_aware_type = display->user32_dpi_funcs.isDpiAwareFunc () ?
                                        PROCESS_SYSTEM_DPI_AWARE :
                                        PROCESS_DPI_UNAWARE;

              if (display->dpi_aware_type == PROCESS_SYSTEM_DPI_AWARE)
                status = DPI_STATUS_SUCCESS;
              else
                status = DPI_STATUS_DISABLED;
            }
          else
            {
              display->dpi_aware_type = PROCESS_DPI_UNAWARE;
              status = DPI_STATUS_FAILED;
            }
        }
      if (have_hpi_disable_envvar &&
          status == DPI_STATUS_SUCCESS)
        {
          /* The user setting or application manifest trumps over GDK_WIN32_DISABLE_HIDPI */
          g_print ("Note: GDK_WIN32_DISABLE_HIDPI is ignored due to preset\n"
                   "      DPI awareness settings in user settings or application\n"
                   "      manifest, DPI awareness is still enabled.\n");
        }
    }

  switch (status)
    {
    case DPI_STATUS_SUCCESS:
      GDK_NOTE (MISC, g_message ("HiDPI support enabled, type: %s",
                                 display->dpi_aware_type == PROCESS_PER_MONITOR_DPI_AWARE ? "per-monitor" : "system"));
      break;
    case DPI_STATUS_DISABLED:
      GDK_NOTE (MISC, g_message ("HiDPI support disabled via manifest"));
      break;
    case DPI_STATUS_FAILED:
      g_warning ("Failed to enable HiDPI support.");
      break;
    case DPI_STATUS_PENDING:
      g_assert_not_reached ();
      break;
    }
}

static void
_gdk_win32_check_on_arm64 (GdkWin32Display *display)
{
  static gsize checked = 0;

  if (g_once_init_enter (&checked))
    {
      HMODULE kernel32 = LoadLibraryW (L"kernel32.dll");

      if (kernel32 != NULL)
        {
          display->cpu_funcs.isWow64Process2 =
            (funcIsWow64Process2) GetProcAddress (kernel32, "IsWow64Process2");

          if (display->cpu_funcs.isWow64Process2 != NULL)
            {
              USHORT proc_cpu = 0;
              USHORT native_cpu = 0;

              display->cpu_funcs.isWow64Process2 (GetCurrentProcess (),
                                                  &proc_cpu,
                                                  &native_cpu);

              if (native_cpu == IMAGE_FILE_MACHINE_ARM64)
                display->running_on_arm64 = TRUE;
            }

          FreeLibrary (kernel32);
        }

      g_once_init_leave (&checked, 1);
    }
}

static void
gdk_win32_display_init (GdkWin32Display *display_win32)
{
  const char *scale_str = g_getenv ("GDK_SCALE");

  display_win32->monitors = G_LIST_MODEL (g_list_store_new (GDK_TYPE_MONITOR));

  _gdk_win32_enable_hidpi (display_win32);
  _gdk_win32_check_on_arm64 (display_win32);

  /* if we have DPI awareness, set up fixed scale if set */
  if (display_win32->dpi_aware_type != PROCESS_DPI_UNAWARE &&
      scale_str != NULL)
    {
      display_win32->surface_scale = atol (scale_str);

      if (display_win32->surface_scale <= 0)
        display_win32->surface_scale = 1;

      display_win32->has_fixed_scale = TRUE;
    }
  else
    display_win32->surface_scale =
      gdk_win32_display_get_monitor_scale_factor (display_win32, NULL, NULL);

  _gdk_win32_display_init_cursors (display_win32);
  gdk_win32_display_check_composited (display_win32);
}

void
gdk_win32_display_check_composited (GdkWin32Display *display)
{
  gboolean composited;

  /* On Windows 8 and later, DWM (composition) is always enabled */
  if (g_win32_check_windows_version (6, 2, 0, G_WIN32_OS_ANY))
    {
      composited = TRUE;
    }
  else
    {
      if (DwmIsCompositionEnabled (&composited) != S_OK)
        composited = FALSE;
    }

  gdk_display_set_composited (GDK_DISPLAY (display), composited);
}

static void
gdk_win32_display_notify_startup_complete (GdkDisplay  *display,
                                           const char *startup_id)
{
  /* nothing */
}

GdkMonitor *
gdk_win32_display_get_primary_monitor (GdkDisplay *display)
{
  GdkWin32Display *self = GDK_WIN32_DISPLAY (display);
  GdkMonitor *result;

  /* We arrange for the first monitor in the array to also be the primary monitor */
  result = g_list_model_get_item (self->monitors, 0);
  g_object_unref (result);

  return result;
}

static GListModel *
gdk_win32_display_get_monitors (GdkDisplay *display)
{
  GdkWin32Display *self = GDK_WIN32_DISPLAY (display);

  return self->monitors;
}

guint
gdk_win32_display_get_monitor_scale_factor (GdkWin32Display *display_win32,
                                            GdkSurface      *surface,
                                            HMONITOR         hmonitor)
{
  gboolean is_scale_acquired = FALSE;
  gboolean use_dpi_for_monitor = FALSE;
  guint dpix, dpiy;

  if (display_win32->have_at_least_win81)
    {
      if (surface != NULL && hmonitor == NULL)
        hmonitor = MonitorFromWindow (GDK_SURFACE_HWND (surface),
                                      MONITOR_DEFAULTTONEAREST);
      if (hmonitor != NULL &&
          display_win32->shcore_funcs.hshcore != NULL &&
          display_win32->shcore_funcs.getDpiForMonitorFunc != NULL)
        use_dpi_for_monitor = TRUE;
    }

  if (use_dpi_for_monitor)
    {
      /* Use GetDpiForMonitor() for Windows 8.1+, when we have a HMONITOR */
      if (display_win32->shcore_funcs.getDpiForMonitorFunc (hmonitor,
                                                            MDT_EFFECTIVE_DPI,
                                                           &dpix,
                                                           &dpiy) == S_OK)
        is_scale_acquired = TRUE;
    }
  else
    {
      /* Go back to GetDeviceCaps() for Windows 8 and earlier, or when we don't
       * have a HMONITOR nor a HWND
       */
      HDC hdc;

      if (surface != NULL)
        {
          if (GDK_WIN32_SURFACE (surface)->hdc == NULL)
            GDK_WIN32_SURFACE (surface)->hdc = GetDC (GDK_SURFACE_HWND (surface));

          hdc = GDK_WIN32_SURFACE (surface)->hdc;
        }
      else
        hdc = GetDC (NULL);

      /* in case we can't get the DC for the window, return 1 for the scale */
      if (hdc == NULL)
        return 1;

      dpix = GetDeviceCaps (hdc, LOGPIXELSX);
      dpiy = GetDeviceCaps (hdc, LOGPIXELSY);

      /*
       * If surface is not NULL, the HDC should not be released, since surfaces have
       * Win32 windows created with CS_OWNDC
       */
      if (surface == NULL)
        ReleaseDC (NULL, hdc);

      is_scale_acquired = TRUE;
    }

  if (is_scale_acquired)
    /* USER_DEFAULT_SCREEN_DPI = 96, in winuser.h */
    {
      if (display_win32->has_fixed_scale)
        return display_win32->surface_scale;
      else
        return dpix / USER_DEFAULT_SCREEN_DPI > 1 ? dpix / USER_DEFAULT_SCREEN_DPI : 1;
    }
  else
    return 1;
}

static gboolean
gdk_win32_display_get_setting (GdkDisplay  *display,
                               const char *name,
                               GValue      *value)
{
  return _gdk_win32_get_setting (name, value);
}

#ifndef EGL_PLATFORM_ANGLE_ANGLE
#define EGL_PLATFORM_ANGLE_ANGLE          0x3202
#endif

static gboolean
gdk_win32_display_init_gl_backend (GdkDisplay  *display,
                                   GError     **error)
{
  gboolean result = FALSE;
<<<<<<< HEAD

#ifdef GDK_WIN32_ENABLE_EGL
  if (GDK_DISPLAY_DEBUG_CHECK (display, GL_EGL))
    return gdk_win32_display_init_egl (display, error);
#endif
  if (GDK_DISPLAY_DEBUG_CHECK (display, GL_WGL))
    return gdk_win32_display_init_wgl (display, error);
=======
  GdkWin32Display *display_win32 = GDK_WIN32_DISPLAY (display);
>>>>>>> 70cb61fb

  if (display_win32->dummy_context_wgl.hdc == NULL)
    display_win32->dummy_context_wgl.hdc = GetDC (display_win32->hwnd);

  /*
   * No env vars set, do the regular GL initialization, first WGL and then EGL,
   * as WGL is the more tried-and-tested configuration.
   */

<<<<<<< HEAD
  result = gdk_win32_display_init_wgl (display, error);

#ifdef GDK_WIN32_ENABLE_EGL
  if (!result)
    {
      g_clear_error (error);
      result = gdk_win32_display_init_egl (display, error);
=======
#ifdef HAVE_EGL
  /*
   * Disable defaulting to EGL for now, since shaders need to be fixed for
   * usage against libANGLE EGL.  EGL is used more as a compatibility layer
   * on Windows rather than being a native citizen on Windows
   */
  if (_gdk_debug_flags & GDK_DEBUG_GL_EGL)
    result = gdk_display_init_egl (display,
                                   EGL_PLATFORM_ANGLE_ANGLE,
                                   display_win32->dummy_context_wgl.hdc,
                                   FALSE,
                                   error);
#endif

  if (!result)
    {
      g_clear_error (error);
      result = gdk_win32_display_init_wgl (display, error);
    }

#ifdef HAVE_EGL
  if (!result)
    {
      g_clear_error (error);
      result = gdk_display_init_egl (display,
                                     EGL_PLATFORM_ANGLE_ANGLE,
                                     display_win32->dummy_context_wgl.hdc,
                                     TRUE,
                                     error);
>>>>>>> 70cb61fb
    }
#endif

  return result;
}

static GdkGLContext *
gdk_win32_display_init_gl (GdkDisplay  *display,
                           GError     **error)
{
  GdkWin32Display *display_win32 = GDK_WIN32_DISPLAY (display);
  GdkGLContext *gl_context = NULL;

  if (!gdk_win32_display_init_gl_backend (display, error))
    return NULL;

  if (display_win32->wgl_pixel_format != 0)
    gl_context = g_object_new (GDK_TYPE_WIN32_GL_CONTEXT_WGL, "display", display, NULL);
#ifdef HAVE_EGL
  else if (gdk_display_get_egl_display (display))
    gl_context = g_object_new (GDK_TYPE_WIN32_GL_CONTEXT_EGL, "display", display, NULL);
#endif

  g_return_val_if_fail (gl_context != NULL, NULL);

  return gl_context;
}

/**
 * gdk_win32_display_get_egl_display:
 * @display: (type GdkWin32Display): a Win32 display
 *
 * Retrieves the EGL display connection object for the given GDK display.
 *
 * Returns: (nullable): the EGL display
 */
gpointer
gdk_win32_display_get_egl_display (GdkDisplay *display)
{
  g_return_val_if_fail (GDK_IS_WIN32_DISPLAY (display), NULL);

  return gdk_display_get_egl_display (display);
}

static void
gdk_win32_display_class_init (GdkWin32DisplayClass *klass)
{
  GObjectClass *object_class = G_OBJECT_CLASS (klass);
  GdkDisplayClass *display_class = GDK_DISPLAY_CLASS (klass);

  object_class->dispose = gdk_win32_display_dispose;
  object_class->finalize = gdk_win32_display_finalize;

  display_class->cairo_context_type = GDK_TYPE_WIN32_CAIRO_CONTEXT;

  display_class->get_name = gdk_win32_display_get_name;
  display_class->beep = gdk_win32_display_beep;
  display_class->sync = gdk_win32_display_sync;
  display_class->flush = gdk_win32_display_flush;
  display_class->has_pending = _gdk_win32_display_has_pending;
  display_class->queue_events = _gdk_win32_display_queue_events;

  //? display_class->get_app_launch_context = _gdk_win32_display_get_app_launch_context;

  display_class->get_next_serial = gdk_win32_display_get_next_serial;
  display_class->notify_startup_complete = gdk_win32_display_notify_startup_complete;
  display_class->create_surface = _gdk_win32_display_create_surface;

  display_class->get_keymap = _gdk_win32_display_get_keymap;

  display_class->get_monitors = gdk_win32_display_get_monitors;

#ifdef GDK_RENDERING_VULKAN
  display_class->vk_context_type = GDK_TYPE_WIN32_VULKAN_CONTEXT;
  display_class->vk_extension_name = VK_KHR_WIN32_SURFACE_EXTENSION_NAME;
#endif

  display_class->get_setting = gdk_win32_display_get_setting;
  display_class->set_cursor_theme = gdk_win32_display_set_cursor_theme;
  display_class->init_gl = gdk_win32_display_init_gl;

  _gdk_win32_surfaceing_init ();
}<|MERGE_RESOLUTION|>--- conflicted
+++ resolved
@@ -1147,17 +1147,7 @@
                                    GError     **error)
 {
   gboolean result = FALSE;
-<<<<<<< HEAD
-
-#ifdef GDK_WIN32_ENABLE_EGL
-  if (GDK_DISPLAY_DEBUG_CHECK (display, GL_EGL))
-    return gdk_win32_display_init_egl (display, error);
-#endif
-  if (GDK_DISPLAY_DEBUG_CHECK (display, GL_WGL))
-    return gdk_win32_display_init_wgl (display, error);
-=======
   GdkWin32Display *display_win32 = GDK_WIN32_DISPLAY (display);
->>>>>>> 70cb61fb
 
   if (display_win32->dummy_context_wgl.hdc == NULL)
     display_win32->dummy_context_wgl.hdc = GetDC (display_win32->hwnd);
@@ -1167,15 +1157,6 @@
    * as WGL is the more tried-and-tested configuration.
    */
 
-<<<<<<< HEAD
-  result = gdk_win32_display_init_wgl (display, error);
-
-#ifdef GDK_WIN32_ENABLE_EGL
-  if (!result)
-    {
-      g_clear_error (error);
-      result = gdk_win32_display_init_egl (display, error);
-=======
 #ifdef HAVE_EGL
   /*
    * Disable defaulting to EGL for now, since shaders need to be fixed for
@@ -1205,7 +1186,6 @@
                                      display_win32->dummy_context_wgl.hdc,
                                      TRUE,
                                      error);
->>>>>>> 70cb61fb
     }
 #endif
 
