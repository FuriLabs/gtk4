--- conflicted
+++ resolved
@@ -39,8 +39,6 @@
 #include <gst/gl/wayland/gstgldisplay_wayland.h>
 #endif
 
-<<<<<<< HEAD
-=======
 #if GST_GL_HAVE_WINDOW_WIN32 && (GST_GL_HAVE_PLATFORM_WGL || GST_GL_HAVE_PLATFORM_EGL) && defined (GDK_WINDOWING_WIN32)
 #include <gdk/win32/gdkwin32.h>
 #include <epoxy/wgl.h>
@@ -50,7 +48,6 @@
 #include <gst/gl/egl/gstgldisplay_egl.h>
 #endif
 
->>>>>>> 39005461
 #include <gst/gl/gstglfuncs.h>
 
 enum {
@@ -288,7 +285,6 @@
       gst_video_frame_map (frame, &self->v_info, buffer, GST_MAP_READ | GST_MAP_GL))
     {
       GstGLSyncMeta *sync_meta;
-<<<<<<< HEAD
 
       sync_meta = gst_buffer_get_gl_sync_meta (buffer);
       if (sync_meta) {
@@ -296,15 +292,6 @@
         gst_gl_sync_meta_wait (sync_meta, self->gst_context);
       }
 
-=======
-
-      sync_meta = gst_buffer_get_gl_sync_meta (buffer);
-      if (sync_meta) {
-        gst_gl_sync_meta_set_sync_point (sync_meta, self->gst_context);
-        gst_gl_sync_meta_wait (sync_meta, self->gst_context);
-      }
-
->>>>>>> 39005461
       texture = gdk_gl_texture_new (self->gdk_context,
                                     *(guint *) frame->data[0],
                                     frame->info.width,
