#pragma once

#include <graphene.h>

static inline gboolean G_GNUC_PURE
gsk_rect_contains_rect (const graphene_rect_t *r1,
                        const graphene_rect_t *r2)
{
  return r2->origin.x >= r1->origin.x &&
         (r2->origin.x + r2->size.width) <= (r1->origin.x + r1->size.width) &&
         r2->origin.y >= r1->origin.y &&
         (r2->origin.y + r2->size.height) <= (r1->origin.y + r1->size.height);
}

static inline gboolean G_GNUC_PURE
gsk_rect_intersects (const graphene_rect_t *r1,
                     const graphene_rect_t *r2)
{
  /* Assume both rects are already normalized, as they usually are */
  if (r1->origin.x >= (r2->origin.x + r2->size.width) ||
      (r1->origin.x + r1->size.width) <= r2->origin.x ||
      r1->origin.y >= (r2->origin.y + r2->size.height) ||
      (r1->origin.y + r1->size.height) <= r2->origin.y)
    return FALSE;
  else
    return TRUE;
}
<<<<<<< HEAD
=======

static inline gboolean
gsk_rect_intersection (const graphene_rect_t *r1,
                       const graphene_rect_t *r2,
                       graphene_rect_t       *res)
{
  float x1, y1, x2, y2;

  /* Assume both rects are already normalized, as they usually are */
  x1 = MAX (r1->origin.x, r2->origin.x);
  y1 = MAX (r1->origin.y, r2->origin.y);
  x2 = MIN (r1->origin.x + r1->size.width, r2->origin.x + r2->size.width);
  y2 = MIN (r1->origin.y + r1->size.height, r2->origin.y + r2->size.height);

  if (x1 >= x2 || y1 >= y2)
    {
      gsk_rect_init (res, 0.f, 0.f, 0.f, 0.f);
      return FALSE;
    }
  else
    {
      gsk_rect_init (res, x1, y1, x2 - x1, y2 - y1);
      return TRUE;
    }
}

static inline gboolean G_GNUC_PURE
gsk_rect_is_empty (const graphene_rect_t *rect)
{
  return rect->size.width == 0 || rect->size.height == 0;
}

static inline void
gsk_rect_to_float (const graphene_rect_t *rect,
                   float                  values[4])
{
  values[0] = rect->origin.x;
  values[1] = rect->origin.y;
  values[2] = rect->size.width;
  values[3] = rect->size.height;
}

static inline void
gsk_rect_to_cairo_grow (const graphene_rect_t *graphene,
                        cairo_rectangle_int_t *cairo)
{
  cairo->x = floorf (graphene->origin.x);
  cairo->y = floorf (graphene->origin.y);
  cairo->width = ceilf (graphene->origin.x + graphene->size.width) - cairo->x;
  cairo->height = ceilf (graphene->origin.y + graphene->size.height) - cairo->y;
}

static inline gboolean
gsk_rect_equal (const graphene_rect_t *r1,
                const graphene_rect_t *r2)
{
  return r1->origin.x == r2->origin.x &&
         r1->origin.y == r2->origin.y &&
         r1->size.width == r2->size.width &&
         r1->size.height == r2->size.height;
}

static inline void
gsk_gpu_rect_to_float (const graphene_rect_t  *rect,
                       const graphene_point_t *offset,
                       float                   values[4])
{
  values[0] = rect->origin.x + offset->x;
  values[1] = rect->origin.y + offset->y;
  values[2] = rect->size.width;
  values[3] = rect->size.height;
}

static inline void
gsk_rect_round_larger (graphene_rect_t *rect)
{
  float x = floor (rect->origin.x);
  float y = floor (rect->origin.y);
  *rect = GRAPHENE_RECT_INIT (x, y,
                              ceil (rect->origin.x + rect->size.width) - x,
                              ceil (rect->origin.y + rect->size.height) - y);
}

static inline void
gsk_rect_scale (const graphene_rect_t *r,
                float                  sx,
                float                  sy,
                graphene_rect_t       *res)
{
  if (G_UNLIKELY (sx < 0 || sy < 0))
    {
      graphene_rect_scale (r, sx, sy, res);
      return;
    }

  res->origin.x = r->origin.x * sx;
  res->origin.y = r->origin.y * sy;
  res->size.width = r->size.width * sx;
  res->size.height = r->size.height * sy;
}

static inline void
gsk_rect_normalize (graphene_rect_t *r)
{
  if (r->size.width < 0.f)
    {
      float size = fabsf (r->size.width);

      r->origin.x -= size;
      r->size.width = size;
    }

  if (r->size.height < 0.f)
    {
      float size = fabsf (r->size.height);

      r->origin.y -= size;
      r->size.height = size;
    }
}
>>>>>>> 29c29b0e
<|MERGE_RESOLUTION|>--- conflicted
+++ resolved
@@ -1,6 +1,36 @@
 #pragma once
 
 #include <graphene.h>
+#include <math.h>
+
+static inline void
+gsk_rect_init (graphene_rect_t *r,
+               float            x,
+               float            y,
+               float            width,
+               float            height)
+{
+  r->origin.x = x;
+  r->origin.y = y;
+  r->size.width = width;
+  r->size.height = height;
+}
+
+static inline void
+gsk_rect_init_from_rect (graphene_rect_t       *r,
+                         const graphene_rect_t *r1)
+{
+  gsk_rect_init (r, r1->origin.x, r1->origin.y, r1->size.width, r1->size.height);
+}
+
+static inline void
+gsk_rect_init_offset (graphene_rect_t       *r,
+                      const graphene_rect_t *src,
+                      float                  dx,
+                      float                  dy)
+{
+  gsk_rect_init (r, src->origin.x + dx, src->origin.y + dy, src->size.width, src->size.height);
+}
 
 static inline gboolean G_GNUC_PURE
 gsk_rect_contains_rect (const graphene_rect_t *r1,
@@ -16,17 +46,19 @@
 gsk_rect_intersects (const graphene_rect_t *r1,
                      const graphene_rect_t *r2)
 {
+  float x1, y1, x2, y2;
+
   /* Assume both rects are already normalized, as they usually are */
-  if (r1->origin.x >= (r2->origin.x + r2->size.width) ||
-      (r1->origin.x + r1->size.width) <= r2->origin.x ||
-      r1->origin.y >= (r2->origin.y + r2->size.height) ||
-      (r1->origin.y + r1->size.height) <= r2->origin.y)
+  x1 = MAX (r1->origin.x, r2->origin.x);
+  y1 = MAX (r1->origin.y, r2->origin.y);
+  x2 = MIN (r1->origin.x + r1->size.width, r2->origin.x + r2->size.width);
+  y2 = MIN (r1->origin.y + r1->size.height, r2->origin.y + r2->size.height);
+
+  if (x1 >= x2 || y1 >= y2)
     return FALSE;
   else
     return TRUE;
 }
-<<<<<<< HEAD
-=======
 
 static inline gboolean
 gsk_rect_intersection (const graphene_rect_t *r1,
@@ -146,5 +178,4 @@
       r->origin.y -= size;
       r->size.height = size;
     }
-}
->>>>>>> 29c29b0e
+}