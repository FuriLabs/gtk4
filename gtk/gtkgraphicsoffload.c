--- conflicted
+++ resolved
@@ -219,8 +219,6 @@
   if (self->subsurface)
     gtk_snapshot_push_subsurface (snapshot, self->subsurface);
 
-<<<<<<< HEAD
-=======
   if (self->black_background)
     gtk_snapshot_append_color (snapshot,
                                &GDK_RGBA_BLACK,
@@ -228,7 +226,6 @@
                                                     gtk_widget_get_width (widget),
                                                     gtk_widget_get_height (widget)));
 
->>>>>>> 322bbd23
   if (self->child)
     gtk_widget_snapshot_child (widget, self->child, snapshot);
 
