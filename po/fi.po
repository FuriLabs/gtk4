# gtk+ finnish translation
# Copyright (C) 2003-2009 Free Software Foundation, Inc.
# Sami Pesonen <sampeson@iki.fi> 2004
#
#
# Mikko Rauhala <mjr@iki.fi>, 1999.
# Pauli Virtanen, 2000-2005.
# Ilkka Tuohela <hile@iki.fi>, 2005-2009.
# Tommi Vainikainen <thv@iki.fi>, 2009-2010.
# Timo Jyrinki <timo.jyrinki@iki.fi>, 2010.
# Lasse Liehu <lasse.liehu@gmail.com>, 2014.
# Jiri Grönroos <jiri.gronroos+l10n@iki.fi>, 2009, 2012, 2013, 2014, 2015, 2016, 2017.
#
msgid ""
msgstr ""
"Project-Id-Version: gtk+\n"
"Report-Msgid-Bugs-To: https://gitlab.gnome.org/GNOME/gtk/-/issues/\n"
<<<<<<< HEAD
"POT-Creation-Date: 2023-08-26 18:33+0000\n"
"PO-Revision-Date: 2023-08-27 17:41+0300\n"
=======
"POT-Creation-Date: 2024-03-02 15:19+0000\n"
"PO-Revision-Date: 2024-03-02 18:02+0200\n"
>>>>>>> 29c29b0e
"Last-Translator: Jiri Grönroos <jiri.gronroos+l10n@iki.fi>\n"
"Language-Team: suomi <lokalisointi-lista@googlegroups.com>\n"
"Language: fi\n"
"MIME-Version: 1.0\n"
"Content-Type: text/plain; charset=UTF-8\n"
"Content-Transfer-Encoding: 8bit\n"
"Plural-Forms: nplurals=2; plural=(n != 1);\n"
"X-Generator: Poedit 3.4.2\n"

#: gdk/broadway/gdkbroadway-server.c:135
#, fuzzy, c-format
#| msgid "TGA image type not supported"
msgid "Broadway display type not supported: %s"
msgstr "TGA-kuvatyyppi ei tuettu"

#: gdk/gdkclipboard.c:232
msgid "This clipboard cannot store data."
msgstr "Tämä leikepöytä ei voi tallettaa tietoa."

#: gdk/gdkclipboard.c:287 gdk/gdkclipboard.c:786 gdk/gdkclipboard.c:1086
msgid "Cannot read from empty clipboard."
msgstr "Tyhjältä leikepöydältä ei voi lukea."

#: gdk/gdkclipboard.c:318 gdk/gdkclipboard.c:1136 gdk/gdkdrag.c:618
msgid "No compatible formats to transfer clipboard contents."
msgstr "Ei yhteensopivia muotoja leikepöydän sisällön siirtämiseksi."

#: gdk/gdkcontentprovider.c:106 gdk/gdkcontentproviderimpl.c:313
#: gdk/gdkcontentproviderimpl.c:532
#, fuzzy, c-format
#| msgid "Could not read the contents of %s"
msgid "Cannot provide contents as “%s”"
msgstr "Tiedoston %s sisältöä ei voitu lukea"

#: gdk/gdkcontentprovider.c:127
#, fuzzy, c-format
#| msgid "Could not read the contents of %s"
msgid "Cannot provide contents as %s"
msgstr "Tiedoston %s sisältöä ei voitu lukea"

#: gdk/gdkdisplay.c:176 gdk/gdkglcontext.c:459
msgid "The current backend does not support OpenGL"
msgstr "Nykyinen taustaosa ei tue OpenGL:ää"

#: gdk/gdkdisplay.c:1315 gdk/gdkvulkancontext.c:1596
msgid "Vulkan support disabled via GDK_DEBUG"
msgstr "GDK_DEBUG on poistanut Vulkan-tuen käytöstä"

#: gdk/gdkdisplay.c:1369
msgid "GL support disabled via GDK_DEBUG"
msgstr "GDK_DEBUG on poistanut GL-tuen käytöstä"

#: gdk/gdkdisplay.c:1665
msgid "No EGL configuration available"
msgstr "Ei EGL-kokoonpanoa käytettävissä"

#: gdk/gdkdisplay.c:1673
msgid "Failed to get EGL configurations"
msgstr ""

#: gdk/gdkdisplay.c:1703
msgid "No EGL configuration with required features found"
msgstr "EGL-kokoonpanoa vaadituin ominaisuuksin ei löydy"

#: gdk/gdkdisplay.c:1710
msgid "No perfect EGL configuration found"
msgstr "Täydellistä EGL-kokoonpanoa ei löytynyt"

#: gdk/gdkdisplay.c:1752
#, fuzzy, c-format
#| msgid "No GL implementation is available"
msgid "EGL implementation is missing extension %s"
msgid_plural "EGL implementation is missing %2$d extensions: %1$s"
msgstr[0] "GL-toteutusta ei ole käytettävissä"
msgstr[1] "GL-toteutusta ei ole käytettävissä"

#: gdk/gdkdisplay.c:1801
msgid "libEGL not available in this sandbox"
msgstr "libEGL ei ole käytettävissä tässä hiekkalaatikossa"

#: gdk/gdkdisplay.c:1802
msgid "libEGL not available"
msgstr "libEGL ei käytettävissä"

#: gdk/gdkdisplay.c:1812
msgid "Failed to create EGL display"
msgstr "EGL-näytön luominen epäonnistui"

#: gdk/gdkdisplay.c:1821
msgid "Could not initialize EGL display"
msgstr ""

#: gdk/gdkdisplay.c:1831
#, c-format
msgid "EGL version %d.%d is too old. GTK requires %d.%d"
msgstr "EGL-versio %d.%d on liian vanha. GTK vaatii version %d.%d"

#: gdk/gdkdrop.c:130
msgid "Drag’n’drop from other applications is not supported."
msgstr "Raahaa ja pudota -toiminto toisista sovelluksista ei ole tuettu."

#: gdk/gdkdrop.c:163
msgid "No compatible formats to transfer contents."
msgstr "Ei yhteensopivia muotoja sisällön siirtämiseksi."

#: gdk/gdkglcontext.c:419 gdk/x11/gdkglcontext-glx.c:645
msgid "No GL API allowed."
msgstr ""

#: gdk/gdkglcontext.c:442 gdk/win32/gdkglcontext-win32-wgl.c:395
#: gdk/win32/gdkglcontext-win32-wgl.c:538
#: gdk/win32/gdkglcontext-win32-wgl.c:582 gdk/x11/gdkglcontext-glx.c:691
msgid "Unable to create a GL context"
msgstr "GL-kontekstia ei voi luoda"

#: gdk/gdkglcontext.c:1304
#, fuzzy
#| msgid "GL support disabled via GDK_DEBUG"
msgid "OpenGL ES disabled via GDK_DEBUG"
msgstr "GDK_DEBUG on poistanut GL-tuen käytöstä"

#: gdk/gdkglcontext.c:1316
#, fuzzy
#| msgid "GL support disabled via GDK_DEBUG"
msgid "OpenGL disabled via GDK_DEBUG"
msgstr "GDK_DEBUG on poistanut GL-tuen käytöstä"

#: gdk/gdkglcontext.c:1327
#, c-format
msgid "Application does not support %s API"
msgstr ""

#. translators: This is about OpenGL backend names, like
#. * "Trying to use X11 GLX, but EGL is already in use"
#: gdk/gdkglcontext.c:2113
#, c-format
msgid "Trying to use %s, but %s is already in use"
msgstr "Yritetään käyttää %s, mutta %s on jo käytössä"

#: gdk/gdktexture.c:580
msgid "Unknown image format."
msgstr "Tuntematon kuvamuoto."

#.
#. * Translators, the strings in the “keyboard label” context are
#. * display names for keyboard keys. Some of them have prefixes like
#. * XF86 or ISO_ — these should be removed in the translation. Similarly,
#. * underscores should be replaced by spaces. The prefix “KP_” stands
#. * for “key pad” and you may want to include that in your translation.
#. * Here are some examples of English translations:
#. * XF86AudioMute - Audio mute
#. * Scroll_lock   - Scroll lock
#. * KP_Space      - Space (keypad)
#.
#: gdk/keynamesprivate.h:6843
msgctxt "keyboard label"
msgid "BackSpace"
msgstr "Askelapalautin"

#: gdk/keynamesprivate.h:6844
msgctxt "keyboard label"
msgid "Tab"
msgstr "Sarkain"

#: gdk/keynamesprivate.h:6845
msgctxt "keyboard label"
msgid "Return"
msgstr "Rivinvaihto"

#: gdk/keynamesprivate.h:6846
msgctxt "keyboard label"
msgid "Pause"
msgstr "Pause"

#: gdk/keynamesprivate.h:6847
msgctxt "keyboard label"
msgid "Scroll_Lock"
msgstr "Scroll_Lock"

#: gdk/keynamesprivate.h:6848
msgctxt "keyboard label"
msgid "Sys_Req"
msgstr "Sys_Req"

#: gdk/keynamesprivate.h:6849
msgctxt "keyboard label"
msgid "Escape"
msgstr "Escape"

#: gdk/keynamesprivate.h:6850
msgctxt "keyboard label"
msgid "Multi_key"
msgstr "Multi_key"

#: gdk/keynamesprivate.h:6851
msgctxt "keyboard label"
msgid "Home"
msgstr "Koti"

#: gdk/keynamesprivate.h:6852
msgctxt "keyboard label"
msgid "Left"
msgstr "Vasen"

#: gdk/keynamesprivate.h:6853
msgctxt "keyboard label"
msgid "Up"
msgstr "Ylös"

#: gdk/keynamesprivate.h:6854
msgctxt "keyboard label"
msgid "Right"
msgstr "Oikea"

#: gdk/keynamesprivate.h:6855
msgctxt "keyboard label"
msgid "Down"
msgstr "Alas"

# , c-format
#: gdk/keynamesprivate.h:6856 gtk/gtkshortcutlabel.c:217
msgctxt "keyboard label"
msgid "Page_Up"
msgstr "Sivu _ylös"

#: gdk/keynamesprivate.h:6857 gtk/gtkshortcutlabel.c:220
msgctxt "keyboard label"
msgid "Page_Down"
msgstr "Sivu _alas"

#: gdk/keynamesprivate.h:6858
msgctxt "keyboard label"
msgid "End"
msgstr "Loppuun"

#: gdk/keynamesprivate.h:6859
msgctxt "keyboard label"
msgid "Begin"
msgstr "Alkuun"

#: gdk/keynamesprivate.h:6860
msgctxt "keyboard label"
msgid "Print"
msgstr "Tulosta"

#: gdk/keynamesprivate.h:6861
msgctxt "keyboard label"
msgid "Insert"
msgstr "Insert"

#: gdk/keynamesprivate.h:6862
msgctxt "keyboard label"
msgid "Num_Lock"
msgstr "Num_Lock"

#. Translators: KP_ means “key pad” here
#: gdk/keynamesprivate.h:6864
msgctxt "keyboard label"
msgid "KP_Space"
msgstr "KP_Välilyönti"

#: gdk/keynamesprivate.h:6865
msgctxt "keyboard label"
msgid "KP_Tab"
msgstr "KP_Sarkain"

#: gdk/keynamesprivate.h:6866
msgctxt "keyboard label"
msgid "KP_Enter"
msgstr "KP_Enter"

#: gdk/keynamesprivate.h:6867
msgctxt "keyboard label"
msgid "KP_Home"
msgstr "KP_Koti"

#: gdk/keynamesprivate.h:6868
msgctxt "keyboard label"
msgid "KP_Left"
msgstr "KP_Vasen"

#: gdk/keynamesprivate.h:6869
msgctxt "keyboard label"
msgid "KP_Up"
msgstr "KP_Ylös"

#: gdk/keynamesprivate.h:6870
msgctxt "keyboard label"
msgid "KP_Right"
msgstr "KP_Oikea"

#: gdk/keynamesprivate.h:6871
msgctxt "keyboard label"
msgid "KP_Down"
msgstr "KP_Alas"

# , c-format
#: gdk/keynamesprivate.h:6872
msgctxt "keyboard label"
msgid "KP_Page_Up"
msgstr "KP_Sivu_Ylös"

#: gdk/keynamesprivate.h:6873
msgctxt "keyboard label"
msgid "KP_Prior"
msgstr "KP_Edellinen"

#: gdk/keynamesprivate.h:6874
msgctxt "keyboard label"
msgid "KP_Page_Down"
msgstr "KP_Sivu_Alas"

#: gdk/keynamesprivate.h:6875
msgctxt "keyboard label"
msgid "KP_Next"
msgstr "KP_Seuraava"

#: gdk/keynamesprivate.h:6876
msgctxt "keyboard label"
msgid "KP_End"
msgstr "KP_Loppuun"

#: gdk/keynamesprivate.h:6877
msgctxt "keyboard label"
msgid "KP_Begin"
msgstr "KP_Alkuun"

#: gdk/keynamesprivate.h:6878
msgctxt "keyboard label"
msgid "KP_Insert"
msgstr "KP_Insert"

#: gdk/keynamesprivate.h:6879
msgctxt "keyboard label"
msgid "KP_Delete"
msgstr "KP_Delete"

#: gdk/keynamesprivate.h:6880
msgctxt "keyboard label"
msgid "Delete"
msgstr "Poista"

#: gdk/keynamesprivate.h:6881
msgctxt "keyboard label"
msgid "MonBrightnessUp"
msgstr "MonBrightnessUp"

#: gdk/keynamesprivate.h:6882
msgctxt "keyboard label"
msgid "MonBrightnessDown"
msgstr "MonBrightnessDown"

#: gdk/keynamesprivate.h:6883
msgctxt "keyboard label"
msgid "KbdBrightnessUp"
msgstr "KbdBrightnessUp"

#: gdk/keynamesprivate.h:6884
msgctxt "keyboard label"
msgid "KbdBrightnessDown"
msgstr "KbdBrightnessDown"

#: gdk/keynamesprivate.h:6885
msgctxt "keyboard label"
msgid "AudioMute"
msgstr "AudioMute"

#: gdk/keynamesprivate.h:6886
msgctxt "keyboard label"
msgid "AudioMicMute"
msgstr "AudioMicMute"

#: gdk/keynamesprivate.h:6887
msgctxt "keyboard label"
msgid "AudioLowerVolume"
msgstr "AudioLowerVolume"

#: gdk/keynamesprivate.h:6888
msgctxt "keyboard label"
msgid "AudioRaiseVolume"
msgstr "AudioRaiseVolume"

#: gdk/keynamesprivate.h:6889
msgctxt "keyboard label"
msgid "AudioPlay"
msgstr "AudioPlay"

#: gdk/keynamesprivate.h:6890
msgctxt "keyboard label"
msgid "AudioStop"
msgstr "AudioStop"

#: gdk/keynamesprivate.h:6891
msgctxt "keyboard label"
msgid "AudioNext"
msgstr "AudioNext"

#: gdk/keynamesprivate.h:6892
msgctxt "keyboard label"
msgid "AudioPrev"
msgstr "AudioPrev"

#: gdk/keynamesprivate.h:6893
msgctxt "keyboard label"
msgid "AudioRecord"
msgstr "AudioRecord"

#: gdk/keynamesprivate.h:6894
msgctxt "keyboard label"
msgid "AudioPause"
msgstr "AudioPause"

#: gdk/keynamesprivate.h:6895
msgctxt "keyboard label"
msgid "AudioRewind"
msgstr "AudioRewind"

#: gdk/keynamesprivate.h:6896
msgctxt "keyboard label"
msgid "AudioMedia"
msgstr "AudioMedia"

#: gdk/keynamesprivate.h:6897
msgctxt "keyboard label"
msgid "Eject"
msgstr "Poista asemasta"

#: gdk/keynamesprivate.h:6898
msgctxt "keyboard label"
msgid "Explorer"
msgstr ""

#: gdk/keynamesprivate.h:6899
msgctxt "keyboard label"
msgid "Calculator"
msgstr "Laskin"

#: gdk/keynamesprivate.h:6900
msgctxt "keyboard label"
msgid "Mail"
msgstr "Sähköposti"

#: gdk/keynamesprivate.h:6901
msgctxt "keyboard label"
msgid "WWW"
msgstr ""

#: gdk/keynamesprivate.h:6902
msgctxt "keyboard label"
msgid "Search"
msgstr "Haku"

#: gdk/keynamesprivate.h:6903
msgctxt "keyboard label"
msgid "Tools"
msgstr "Työkalut"

#: gdk/keynamesprivate.h:6904
msgctxt "keyboard label"
msgid "ScreenSaver"
msgstr "ScreenSaver"

#: gdk/keynamesprivate.h:6905
msgctxt "keyboard label"
msgid "Battery"
msgstr "Battery"

#: gdk/keynamesprivate.h:6906
msgctxt "keyboard label"
msgid "Launch1"
msgstr "Launch1"

#: gdk/keynamesprivate.h:6907
msgctxt "keyboard label"
msgid "Forward"
msgstr "Forward"

#: gdk/keynamesprivate.h:6908
msgctxt "keyboard label"
msgid "Back"
msgstr "Back"

#: gdk/keynamesprivate.h:6909
msgctxt "keyboard label"
msgid "Sleep"
msgstr "Sleep"

#: gdk/keynamesprivate.h:6910
msgctxt "keyboard label"
msgid "Hibernate"
msgstr "Hibernate"

#: gdk/keynamesprivate.h:6911
msgctxt "keyboard label"
msgid "WLAN"
msgstr "WLAN"

#: gdk/keynamesprivate.h:6912
msgctxt "keyboard label"
msgid "WebCam"
msgstr "WebCam"

#: gdk/keynamesprivate.h:6913
msgctxt "keyboard label"
msgid "Display"
msgstr "Display"

#: gdk/keynamesprivate.h:6914
msgctxt "keyboard label"
msgid "TouchpadToggle"
msgstr "TouchpadToggle"

#: gdk/keynamesprivate.h:6915
msgctxt "keyboard label"
msgid "WakeUp"
msgstr "WakeUp"

#: gdk/keynamesprivate.h:6916
msgctxt "keyboard label"
msgid "Suspend"
msgstr "Suspend"

#: gdk/loaders/gdkjpeg.c:63
#, c-format
msgid "Error interpreting JPEG image file (%s)"
msgstr ""

#: gdk/loaders/gdkjpeg.c:194
#, c-format
msgid "Unsupported JPEG colorspace (%d)"
msgstr "Ei-tuettu JPEG-väriavaruus (%d)"

#: gdk/loaders/gdkjpeg.c:203 gdk/loaders/gdkpng.c:286 gdk/loaders/gdktiff.c:472
#, c-format
msgid "Not enough memory for image size %ux%u"
msgstr "Ei tarpeeksi muistia kuvakoolle %ux%u"

#: gdk/loaders/gdkpng.c:118
#, c-format
msgid "Error reading png (%s)"
msgstr "Virhe luettaessa png:tä (%s)"

#: gdk/loaders/gdkpng.c:212
#, c-format
msgid "Unsupported depth %u in png image"
msgstr "Ei-tuettu syvyys %u png-kuvassa"

#: gdk/loaders/gdkpng.c:262
#, c-format
msgid "Unsupported color type %u in png image"
msgstr "Ei-tuettu värityyppi %u png-kuvassa"

#: gdk/loaders/gdkpng.c:272
#, fuzzy, c-format
#| msgid "Not enough memory for image size %ux%u"
msgid "Image stride too large for image size %ux%u"
msgstr "Ei tarpeeksi muistia kuvakoolle %ux%u"

#: gdk/loaders/gdktiff.c:358
msgid "Failed to load RGB data from TIFF file"
msgstr "RGB-datan lataaminen TIFF-tiedostosta epäonnistui"

#: gdk/loaders/gdktiff.c:401
msgid "Could not load TIFF data"
msgstr "Ei voitu ladata TIFF-dataa"

#: gdk/loaders/gdktiff.c:484
#, c-format
msgid "Reading data failed at row %d"
msgstr "Data lukeminen epäonnistui rivillä %d"

#: gdk/macos/gdkmacospasteboard.c:211 gdk/wayland/gdkclipboard-wayland.c:238
#: gdk/wayland/gdkdrop-wayland.c:205 gdk/wayland/gdkprimary-wayland.c:337
#: gdk/win32/gdkdrop-win32.c:1018 gdk/win32/gdkdrop-win32.c:1063
<<<<<<< HEAD
#: gdk/x11/gdkclipboard-x11.c:807 gdk/x11/gdkdrop-x11.c:235
=======
#: gdk/x11/gdkclipboard-x11.c:799 gdk/x11/gdkdrop-x11.c:235
>>>>>>> 29c29b0e
msgid "No compatible transfer format found"
msgstr "Yhteensopivaa siirtomuotoa ei löytynyt"

#: gdk/macos/gdkmacospasteboard.c:297
#, c-format
msgid "Failed to decode contents with mime-type of '%s'"
msgstr ""

#: gdk/win32/gdkclipdrop-win32.c:719
#, c-format
msgid "Cannot claim clipboard ownership. OpenClipboard() timed out."
msgstr ""
"Leikepöydän omistajuutta ei voi vaatia. OpenClipboard() aikakatkaistiin."

#: gdk/win32/gdkclipdrop-win32.c:729
#, c-format
msgid "Cannot claim clipboard ownership. Another process claimed it before us."
msgstr ""
"Leikepöydän omistajuutta ei voi vaatia. Toinen prosessi vaati ennen meitä."

#: gdk/win32/gdkclipdrop-win32.c:743
#, c-format
msgid "Cannot claim clipboard ownership. OpenClipboard() failed: 0x%lx."
msgstr ""
"Leikepöydän omistajuutta ei voi vaatia. OpenClipboard() epäonnistui: 0x%lx."

#: gdk/win32/gdkclipdrop-win32.c:755
#, c-format
msgid "Cannot claim clipboard ownership. EmptyClipboard() failed: 0x%lx."
msgstr ""
"Leikepöydän omistajuutta ei voi vaatia. EmptyClipboard() epäonnistui: 0x%lx."

#: gdk/win32/gdkclipdrop-win32.c:798
#, c-format
msgid "Cannot set clipboard data. OpenClipboard() timed out."
msgstr "Leikepöydän dataa ei voi asettaa. OpenClipboard() aikakatkaistiin."

#: gdk/win32/gdkclipdrop-win32.c:808 gdk/win32/gdkclipdrop-win32.c:839
#, c-format
msgid "Cannot set clipboard data. Another process claimed clipboard ownership."
msgstr ""
"Leikepöydän dataa ei voi asettaa. Toinen prosessi otti leikepöydän "
"omistukseensa."

#: gdk/win32/gdkclipdrop-win32.c:822
#, c-format
msgid "Cannot set clipboard data. OpenClipboard() failed: 0x%lx."
msgstr "Leikepöydän dataa ei voi asettaa. OpenClipboard() epäonnistui: 0x%lx."

#: gdk/win32/gdkclipdrop-win32.c:874
#, c-format
msgid "Cannot get clipboard data. GlobalLock(0x%p) failed: 0x%lx."
msgstr "Leikepöydän dataa ei voi saada. GlobalLock(0x%p) epäonnistui: 0x%lx."

#: gdk/win32/gdkclipdrop-win32.c:885
#, c-format
msgid "Cannot get clipboard data. GlobalSize(0x%p) failed: 0x%lx."
msgstr "Leikepöydän dataa ei voi saada GlobalSize(0x%p) epäonnistui: 0x%lx."

#: gdk/win32/gdkclipdrop-win32.c:898
#, c-format
msgid ""
"Cannot get clipboard data. Failed to allocate %s bytes to store the data."
msgstr ""
"Leikepöydän dataa ei voi saada. %s tavun varaaminen datan tallennusta varten "
"epäonnistui."

#: gdk/win32/gdkclipdrop-win32.c:930
#, c-format
msgid "Cannot get clipboard data. OpenClipboard() timed out."
msgstr "Leikepöydän dataa ei voi saada. OpenClipboard() aikakatkaistiin."

#: gdk/win32/gdkclipdrop-win32.c:940
#, c-format
msgid "Cannot get clipboard data. Clipboard ownership changed."
msgstr "Leikepöydän dataa ei voi saada. Leikepöydän omistajuus muuttui."

#: gdk/win32/gdkclipdrop-win32.c:950
#, c-format
msgid ""
"Cannot get clipboard data. Clipboard data changed before we could get it."
msgstr ""
"Leikepöydän dataa ei voi saada. Leikepöydän data muuttui, ennen kuin sitä "
"oli mahdollista saada."

#: gdk/win32/gdkclipdrop-win32.c:967
#, c-format
msgid "Cannot get clipboard data. OpenClipboard() failed: 0x%lx."
msgstr "Leikepöydän dataa ei voi saada. OpenClipboard() epäonnistui: 0x%lx."

#: gdk/win32/gdkclipdrop-win32.c:992
#, c-format
msgid "Cannot get clipboard data. No compatible transfer format found."
msgstr "Leikepöydän dataa ei voi saada. Yhteensopivaa siirtomuotoa ei löydy."

#: gdk/win32/gdkclipdrop-win32.c:1002
#, c-format
msgid "Cannot get clipboard data. GetClipboardData() failed: 0x%lx."
msgstr "Leikepöydän dataa ei voi saada. GetClipboardData() epäonnistui: 0x%lx."

#: gdk/win32/gdkdrop-win32.c:949
#, c-format
msgid "Cannot get DnD data. GlobalLock(0x%p) failed: 0x%lx."
msgstr ""

#: gdk/win32/gdkdrop-win32.c:958
#, c-format
msgid "Cannot get DnD data. GlobalSize(0x%p) failed: 0x%lx."
msgstr ""

#: gdk/win32/gdkdrop-win32.c:969
#, c-format
msgid "Cannot get DnD data. Failed to allocate %s bytes to store the data."
msgstr ""

#: gdk/win32/gdkdrop-win32.c:1037
#, c-format
msgid "GDK surface 0x%p is not registered as a drop target"
msgstr ""

#: gdk/win32/gdkdrop-win32.c:1044
#, c-format
msgid "Target context record 0x%p has no data object"
msgstr ""

#: gdk/win32/gdkdrop-win32.c:1082
#, c-format
msgid "IDataObject_GetData (0x%x) failed, returning 0x%lx"
msgstr "IDataObject_GetData (0x%x) epäonnistui, palautetaan 0x%lx"

#: gdk/win32/gdkdrop-win32.c:1114
#, c-format
msgid "Failed to transmute DnD data W32 format 0x%x to %p (%s)"
msgstr ""

#: gdk/win32/gdkglcontext-win32-wgl.c:329
msgid "No GL implementation is available"
msgstr "GL-toteutusta ei ole käytettävissä"

#: gdk/win32/gdkglcontext-win32-wgl.c:404
#, fuzzy, c-format
#| msgid "EGL version %d.%d is too old. GTK requires %d.%d"
msgid "WGL version %d.%d is too low, need at least %d.%d"
msgstr "EGL-versio %d.%d on liian vanha. GTK vaatii version %d.%d"

#: gdk/win32/gdkglcontext-win32-wgl.c:422
#, c-format
msgid "GL implementation cannot share GL contexts"
msgstr ""

#: gdk/win32/gdkglcontext-win32-wgl.c:702
msgid "No available configurations for the given pixel format"
msgstr ""

#: gdk/win32/gdkhdataoutputstream-win32.c:63
msgid "writing a closed stream"
msgstr ""

#: gdk/win32/gdkhdataoutputstream-win32.c:85
msgid "g_try_realloc () failed"
msgstr "g_try_realloc () epäonnistui"

#: gdk/win32/gdkhdataoutputstream-win32.c:93
#: gdk/win32/gdkhdataoutputstream-win32.c:231
msgid "GlobalReAlloc() failed: "
msgstr "GlobalReAlloc() epäonnistui: "

#: gdk/win32/gdkhdataoutputstream-win32.c:105
msgid "Ran out of buffer space (buffer size is fixed)"
msgstr ""

#: gdk/win32/gdkhdataoutputstream-win32.c:203
msgid "Can’t transmute a single handle"
msgstr ""

#: gdk/win32/gdkhdataoutputstream-win32.c:215
#, c-format
msgid "Failed to transmute %zu bytes of data from %s to %u"
msgstr ""

#: gdk/win32/gdkhdataoutputstream-win32.c:250
msgid "GlobalLock() failed: "
msgstr "GlobalLock() epäonnistui: "

#: gdk/win32/gdkhdataoutputstream-win32.c:364
msgid "GlobalAlloc() failed: "
msgstr "GlobalAlloc() epäonnistui: "

#: gdk/x11/gdkapplaunchcontext-x11.c:297
#, c-format
msgid "Starting “%s”"
msgstr "Käynnistetään “%s”"

#: gdk/x11/gdkapplaunchcontext-x11.c:310
#, c-format
msgid "Opening “%s”"
msgstr "Avataan “%s”"

#: gdk/x11/gdkapplaunchcontext-x11.c:315
#, c-format
msgid "Opening %d Item"
msgid_plural "Opening %d Items"
msgstr[0] "Avataan %d kohde"
msgstr[1] "Avataan %d kohdetta"

<<<<<<< HEAD
#: gdk/x11/gdkclipboard-x11.c:477
msgid "Clipboard manager could not store selection."
msgstr "Leikepöydän hallinta ei voinut tallettaa valintaa."

#: gdk/x11/gdkclipboard-x11.c:657
=======
#: gdk/x11/gdkclipboard-x11.c:473
msgid "Clipboard manager could not store selection."
msgstr "Leikepöydän hallinta ei voinut tallettaa valintaa."

#: gdk/x11/gdkclipboard-x11.c:649
>>>>>>> 29c29b0e
msgid "Cannot store clipboard. No clipboard manager is active."
msgstr "Leikepöytää ei voi tallettaa. Leikepöydän hallinta ei ole aktiivinen."

#: gdk/x11/gdkglcontext-glx.c:810
msgid "No GLX configurations available"
msgstr "Ei GLX-kokoonpanoja käytettävissä"

#: gdk/x11/gdkglcontext-glx.c:883
msgid "No GLX configuration with required features found"
msgstr "GLX-kokoonpanoa vaadituin ominaisuuksin ei löydy"

#: gdk/x11/gdkglcontext-glx.c:957
msgid "GLX is not supported"
msgstr "GLX ei ole tuettu"

#: gdk/x11/gdkselectioninputstream-x11.c:465
#, c-format
msgid "Format %s not supported"
msgstr "Muoto %s ei ole tuettu"

#: gdk/x11/gdktextlistconverter-x11.c:65 gdk/x11/gdktextlistconverter-x11.c:105
msgid "Not enough space in destination"
msgstr "Kohteessa ei ole tarpeeksi vapaata tilaa"

#: gdk/x11/gdktextlistconverter-x11.c:91 gdk/x11/gdktextlistconverter-x11.c:195
msgid "Need complete input to do conversion"
msgstr ""

#: gdk/x11/gdktextlistconverter-x11.c:216
#: gdk/x11/gdktextlistconverter-x11.c:250
msgid "Invalid byte sequence in conversion input"
msgstr ""

#: gdk/x11/gdktextlistconverter-x11.c:242
msgid "Invalid formats in compound text conversion."
msgstr ""

#: gdk/x11/gdktextlistconverter-x11.c:259
#, fuzzy, c-format
#| msgid "Opening “%s”."
msgid "Unsupported encoding “%s”"
msgstr "Avataan ”%s”"

#: gsk/gl/gskglrenderer.c:204
#, c-format
msgid "This GLES %d.%d implementation does not support half-float vertex data"
msgstr ""

#: gsk/gpu/gskgldevice.c:245
#, c-format
msgid "OpenGL ES 3.0 is not supported by this renderer."
msgstr ""

#: gsk/gpu/gsknglrenderer.c:62
msgid "OpenGL 3.3 required"
msgstr "OpenGL 3.3 vaaditaan"

#: gtk/a11y/gtkatspiaction.c:239
msgctxt "accessibility"
msgid "Click"
msgstr "Napsauta"

#: gtk/a11y/gtkatspiaction.c:240
msgctxt "accessibility"
msgid "Clicks the button"
msgstr "Napsauttaa painiketta"

#: gtk/a11y/gtkatspiaction.c:290
msgctxt "accessibility"
msgid "Toggle"
msgstr ""

#: gtk/a11y/gtkatspiaction.c:291
msgctxt "accessibility"
msgid "Toggles the switch"
msgstr ""

#: gtk/a11y/gtkatspiaction.c:371
msgctxt "accessibility"
msgid "Select"
msgstr "Valitse"

#: gtk/a11y/gtkatspiaction.c:372
msgctxt "accessibility"
msgid "Selects the color"
msgstr "Valitsee värin"

#: gtk/a11y/gtkatspiaction.c:379 gtk/a11y/gtkatspiaction.c:439
#: gtk/a11y/gtkatspiaction.c:495 gtk/a11y/gtkatspiaction.c:603
#: gtk/a11y/gtkatspiaction.c:690
msgctxt "accessibility"
msgid "Activate"
msgstr "Aktivoi"

#: gtk/a11y/gtkatspiaction.c:380
msgctxt "accessibility"
msgid "Activates the color"
msgstr "Aktivoi värin"

#: gtk/a11y/gtkatspiaction.c:387
msgctxt "accessibility"
msgid "Customize"
msgstr "Mukauta"

#: gtk/a11y/gtkatspiaction.c:388
msgctxt "accessibility"
msgid "Customizes the color"
msgstr "Mukauttaa värin"

#: gtk/a11y/gtkatspiaction.c:440
msgctxt "accessibility"
msgid "Activates the expander"
msgstr "Aktivoi laajentimen"

#: gtk/a11y/gtkatspiaction.c:496 gtk/a11y/gtkatspiaction.c:604
#: gtk/a11y/gtkatspiaction.c:691
msgctxt "accessibility"
msgid "Activates the entry"
msgstr "Aktivoi tietueen"

#: gtk/a11y/gtkatspiaction.c:503
msgctxt "accessibility"
msgid "Activate primary icon"
msgstr "Aktivoi ensisijainen kuvake"

#: gtk/a11y/gtkatspiaction.c:504
#, fuzzy
#| msgctxt "Action description"
#| msgid "Activates the color"
msgctxt "accessibility"
msgid "Activates the primary icon of the entry"
msgstr "Aktivoi värin"

#: gtk/a11y/gtkatspiaction.c:511
#, fuzzy
#| msgctxt "Action description"
#| msgid "Activates the color"
msgctxt "accessibility"
msgid "Activate secondary icon"
msgstr "Aktivoi värin"

#: gtk/a11y/gtkatspiaction.c:512
msgctxt "accessibility"
msgid "Activates the secondary icon of the entry"
msgstr ""

#: gtk/a11y/gtkatspiaction.c:611
msgctxt "accessibility"
msgid "Peek"
msgstr ""

#: gtk/a11y/gtkatspiaction.c:612
#, fuzzy
#| msgid "Browse the contents of the network"
msgctxt "accessibility"
msgid "Shows the contents of the password entry"
msgstr "Selaa verkon sisältöä"

#: gtk/a11y/gtkatspiaction.c:698
msgctxt "accessibility"
msgid "Clear"
msgstr "Tyhjennä"

#: gtk/a11y/gtkatspiaction.c:699
#, fuzzy
#| msgid "Browse the contents of the network"
msgctxt "accessibility"
msgid "Clears the contents of the entry"
msgstr "Selaa verkon sisältöä"

#: gtk/a11y/gtkatspiroot.c:256 gtk/gtkaccessible.c:869
msgctxt "accessibility"
msgid "application"
msgstr "sovellus"

#: gtk/css/gtkcssdataurl.c:69
#, c-format
msgid "Not a data: URL"
msgstr ""

#: gtk/css/gtkcssdataurl.c:82
#, c-format
msgid "Malformed data: URL"
msgstr ""

#: gtk/css/gtkcssdataurl.c:140
#, fuzzy, c-format
#| msgid "Could not clear list"
msgid "Could not unescape string"
msgstr "Luetteloa ei voitu tyhjentää"

#: gtk/deprecated/gtkappchooserbutton.c:323
msgid "Other app…"
msgstr "Muu sovellus…"

#: gtk/deprecated/gtkappchooserdialog.c:215
#: gtk/deprecated/gtkappchooserdialog.c:266
msgid "Select Application"
msgstr "Valitse sovellus"

#. Translators: %s is a filename
#: gtk/deprecated/gtkappchooserdialog.c:222
#, c-format
msgid "Opening “%s”."
msgstr "Avataan “%s”."

#: gtk/deprecated/gtkappchooserdialog.c:223
#, c-format
msgid "No applications found for “%s”"
msgstr "Tiedoston \"%s\" avaamiseksi ei löytynyt sovellusta"

#. Translators: %s is a file type description
#: gtk/deprecated/gtkappchooserdialog.c:228
#, c-format
msgid "Opening “%s” files."
msgstr "Avataan “%s”-tiedostot."

#: gtk/deprecated/gtkappchooserdialog.c:230
#, c-format
msgid "No applications found for “%s” files"
msgstr "Sovelluksia ei löytynyt \"%s\"-tiedostoille"

#: gtk/deprecated/gtkappchooserdialog.c:432
msgid "Failed to start GNOME Software"
msgstr "Gnomen ohjelmistosovelluksen käynnistäminen epäonnistui"

#: gtk/deprecated/gtkappchooserwidget.c:525
msgid "Default App"
msgstr "Oletussovellus"

#: gtk/deprecated/gtkappchooserwidget.c:575
#, c-format
msgid "No apps found for “%s”."
msgstr "Ei sovellusta, jolla avata \"%s\"."

#: gtk/deprecated/gtkappchooserwidget.c:658
msgid "Recommended Apps"
msgstr "Suositellut sovellukset"

#: gtk/deprecated/gtkappchooserwidget.c:673
msgid "Related Apps"
msgstr "Vastaavanlaiset sovellukset"

#: gtk/deprecated/gtkappchooserwidget.c:687
msgid "Other Apps"
msgstr "Muut sovellukset"

#. This label is displayed in a treeview cell displaying
#. * a disabled accelerator key combination.
#.
#: gtk/deprecated/gtkcellrendereraccel.c:294
msgctxt "Accelerator"
msgid "Disabled"
msgstr "Pois käytöstä"

#. This label is displayed in a treeview cell displaying
#. * an accelerator key combination that is not valid according
#. * to gtk_accelerator_valid().
#.
#: gtk/deprecated/gtkcellrendereraccel.c:304
msgctxt "Accelerator"
msgid "Invalid"
msgstr "Virheellinen"

#. This label is displayed in a treeview cell displaying an accelerator
#. * when the cell is clicked to change the accelerator.
#.
#: gtk/deprecated/gtkcellrendereraccel.c:436
#: gtk/deprecated/gtkcellrendereraccel.c:729
msgid "New accelerator…"
msgstr "Uusi valintanäppäin…"

#: gtk/deprecated/gtkcellrendererprogress.c:132
#: gtk/deprecated/gtkcellrendererprogress.c:322
#: gtk/deprecated/gtkcellrendererprogress.c:352
#, c-format
msgctxt "progress bar label"
msgid "%d %%"
msgstr "%d %%"

#: gtk/deprecated/gtkcolorbutton.c:183 gtk/deprecated/gtkcolorbutton.c:314
#: gtk/gtkcolordialog.c:411
msgid "Pick a Color"
msgstr "Valitse väri"

#: gtk/deprecated/gtkcolorbutton.c:505 gtk/gtkcolorchooserwidget.c:313
#: gtk/gtkcolordialogbutton.c:335
#, c-format
msgid "Red %d%%, Green %d%%, Blue %d%%, Alpha %d%%"
msgstr "Punainen %d% %, Vihreä %d% %, Sininen %d% %, Alpha %d% %"

#: gtk/deprecated/gtkcolorbutton.c:511 gtk/gtkcolorchooserwidget.c:319
#: gtk/gtkcolordialogbutton.c:341
#, c-format
msgid "Red %d%%, Green %d%%, Blue %d%%"
msgstr "Punainen %d% %, Vihreä %d% %, Sininen %d% %"

#: gtk/deprecated/gtkfontbutton.c:396
msgid "Sans 12"
msgstr "Sans 12"

#: gtk/deprecated/gtkfontbutton.c:507 gtk/deprecated/gtkfontbutton.c:624
#: gtk/gtkfontdialog.c:596
msgid "Pick a Font"
msgstr "Valitse fontti"

#: gtk/deprecated/gtkfontbutton.c:600 gtk/gtkfilechooserwidget.c:3815
#: gtk/gtkfontdialogbutton.c:126 gtk/inspector/visual.ui:169
msgid "Font"
msgstr "Fontti"

#: gtk/deprecated/gtkfontbutton.c:1155 gtk/gtkfontdialogbutton.c:652
msgctxt "font"
msgid "None"
msgstr "Ei mitään"

#: gtk/deprecated/gtklockbutton.c:294 gtk/ui/gtklockbutton.ui:20
msgid "Lock"
msgstr "Lukitse"

#: gtk/deprecated/gtklockbutton.c:308 gtk/ui/gtklockbutton.ui:26
msgid "Unlock"
msgstr "Avaa lukitus"

#: gtk/deprecated/gtklockbutton.c:322
msgid ""
"Dialog is unlocked.\n"
"Click to prevent further changes"
msgstr ""
"Ikkunan lukitus on avattu.\n"
"Napsauta estääksesi muutokset"

#: gtk/deprecated/gtklockbutton.c:336
msgid ""
"Dialog is locked.\n"
"Click to make changes"
msgstr ""
"Ikkuna on lukittu.\n"
"Napsauta tehdäksesi muutoksia"

#: gtk/deprecated/gtklockbutton.c:350
msgid ""
"System policy prevents changes.\n"
"Contact your system administrator"
msgstr ""
"Järjestelmäkäytäntö estää muutokset.\n"
"Ota yhteys järjestelmävalvojaan"

#: gtk/deprecated/gtkshow.c:183
msgid "Could not show link"
msgstr "Linkkiä ei voitu näyttää"

#: gtk/deprecated/gtkvolumebutton.c:236
msgid "Muted"
msgstr "Vaimennettu"

#: gtk/deprecated/gtkvolumebutton.c:240
msgid "Full Volume"
msgstr "Täysi äänenvoimakkuus"

#. Translators: this is the percentage of the current volume,
#. * as used in the tooltip, eg. "49 %".
#. * Translate the "%d" to "%Id" if you want to use localised digits,
#. * or otherwise translate the "%d" to "%d".
#.
#: gtk/deprecated/gtkvolumebutton.c:253
#, c-format
msgctxt "volume percentage"
msgid "%d %%"
msgstr "%d %%"

#: gtk/gtkaboutdialog.c:119 gtk/ui/gtkaboutdialog.ui:173
msgid "License"
msgstr "Lisenssi"

#: gtk/gtkaboutdialog.c:120
msgid "Custom License"
msgstr "Mukautettu lisenssi"

#: gtk/gtkaboutdialog.c:121
msgid "GNU General Public License, version 2 or later"
msgstr "GNU General Public -lisenssi (GPL), versio 2 tai myöhempi"

#: gtk/gtkaboutdialog.c:122
msgid "GNU General Public License, version 3 or later"
msgstr "GNU General Public -lisenssi (GPL), versio 3 tai myöhempi"

#: gtk/gtkaboutdialog.c:123
msgid "GNU Lesser General Public License, version 2.1 or later"
msgstr "GNU Lesser General Public -lisenssi (GPL), versio 2.1 tai myöhempi"

#: gtk/gtkaboutdialog.c:124
msgid "GNU Lesser General Public License, version 3 or later"
msgstr "GNU Lesser General Public -lisenssi (GPL), versio 3 tai myöhempi"

#: gtk/gtkaboutdialog.c:125
msgid "BSD 2-Clause License"
msgstr ""

#: gtk/gtkaboutdialog.c:126
msgid "The MIT License (MIT)"
msgstr "MIT-lisenssi (MIT)"

#: gtk/gtkaboutdialog.c:127
msgid "Artistic License 2.0"
msgstr ""

#: gtk/gtkaboutdialog.c:128
msgid "GNU General Public License, version 2 only"
msgstr "GNU General Public -lisenssi (GPL), vain versio 2"

#: gtk/gtkaboutdialog.c:129
msgid "GNU General Public License, version 3 only"
msgstr "GNU General Public -lisenssi (GPL), vain versio 3"

#: gtk/gtkaboutdialog.c:130
msgid "GNU Lesser General Public License, version 2.1 only"
msgstr "GNU Lesser General Public -lisenssi (LGPL), vain versio 2.1"

#: gtk/gtkaboutdialog.c:131
msgid "GNU Lesser General Public License, version 3 only"
msgstr "GNU Lesser General Public -lisenssi (LGPL), vain versio 3"

#: gtk/gtkaboutdialog.c:132
msgid "GNU Affero General Public License, version 3 or later"
msgstr "GNU Affero General Public -lisenssi, versio 3 tai myöhempi"

#: gtk/gtkaboutdialog.c:133
msgid "GNU Affero General Public License, version 3 only"
msgstr "GNU Affero General Public -lisenssi (AGPL), vain versio 3"

#: gtk/gtkaboutdialog.c:134
msgid "BSD 3-Clause License"
msgstr "3-lausekkeinen BSD-lisenssi"

#: gtk/gtkaboutdialog.c:135
msgid "Apache License, Version 2.0"
msgstr ""

#: gtk/gtkaboutdialog.c:136
msgid "Mozilla Public License 2.0"
msgstr ""

#: gtk/gtkaboutdialog.c:137
#, fuzzy
#| msgid "Custom License"
msgid "BSD Zero-Clause License"
msgstr "Mukautettu lisenssi"

#: gtk/gtkaboutdialog.c:964
msgid "Website"
msgstr "Verkkosivusto"

#: gtk/gtkaboutdialog.c:1000 gtk/ui/gtkapplication-quartz.ui:6
#, c-format
msgid "About %s"
msgstr "Tietoja - %s"

#: gtk/gtkaboutdialog.c:2090
msgid "Created by"
msgstr "Luonut"

#: gtk/gtkaboutdialog.c:2093
msgid "Documented by"
msgstr "Dokumentoijat"

#: gtk/gtkaboutdialog.c:2103
msgid "Translated by"
msgstr "Kääntäjät"

#: gtk/gtkaboutdialog.c:2108
msgid "Design by"
msgstr "Suunnitellut"

#. Translators: this is the license preamble; the string at the end
#. * contains the name of the license as link text.
#.
#: gtk/gtkaboutdialog.c:2273
#, c-format
msgid ""
"This program comes with absolutely no warranty.\n"
"See the <a href=\"%s\">%s</a> for details."
msgstr ""
"Tämä ohjelma ei sisällä MINKÄÄNLAISTA TAKUUTA, lisätietoja\n"
"osoitteessa <a href=\"%s\">%s</a>."

#. This is the text that should appear next to menu accelerators
#. * that use the shift key. If the text on this key isn't typically
#. * translated on keyboards used for your language, don't translate
#. * this.
#.
#: gtk/gtkaccelgroup.c:837 gtk/gtkshortcutlabel.c:101
#: gtk/gtkshortcutlabel.c:137
msgctxt "keyboard label"
msgid "Shift"
msgstr "Shift"

#. This is the text that should appear next to menu accelerators
#. * that use the control key. If the text on this key isn't typically
#. * translated on keyboards used for your language, don't translate
#. * this.
#.
#: gtk/gtkaccelgroup.c:856 gtk/gtkshortcutlabel.c:104
#: gtk/gtkshortcutlabel.c:139
msgctxt "keyboard label"
msgid "Ctrl"
msgstr "Ctrl"

#. This is the text that should appear next to menu accelerators
#. * that use the alt key. If the text on this key isn't typically
#. * translated on keyboards used for your language, don't translate
#. * this.
#.
#: gtk/gtkaccelgroup.c:875 gtk/gtkshortcutlabel.c:107
#: gtk/gtkshortcutlabel.c:141
msgctxt "keyboard label"
msgid "Alt"
msgstr "Alt"

#. This is the text that should appear next to menu accelerators
#. * that use the super key. If the text on this key isn't typically
#. * translated on keyboards used for your language, don't translate
#. * this.
#.
#: gtk/gtkaccelgroup.c:893 gtk/gtkshortcutlabel.c:113
#: gtk/gtkshortcutlabel.c:143
msgctxt "keyboard label"
msgid "Super"
msgstr "Super"

#. This is the text that should appear next to menu accelerators
#. * that use the hyper key. If the text on this key isn't typically
#. * translated on keyboards used for your language, don't translate
#. * this.
#.
#: gtk/gtkaccelgroup.c:907 gtk/gtkshortcutlabel.c:116
#: gtk/gtkshortcutlabel.c:145
msgctxt "keyboard label"
msgid "Hyper"
msgstr "Hyper"

#. This is the text that should appear next to menu accelerators
#. * that use the meta key. If the text on this key isn't typically
#. * translated on keyboards used for your language, don't translate
#. * this.
#.
#: gtk/gtkaccelgroup.c:922 gtk/gtkshortcutlabel.c:110
#: gtk/gtkshortcutlabel.c:148
msgctxt "keyboard label"
msgid "Meta"
msgstr "Meta"

#. Translators: "KP" means "numeric key pad". This string will
#. * be used in accelerators such as "Ctrl+Shift+KP 1" in menus,
#. * and therefore the translation needs to be very short.
#.
#: gtk/gtkaccelgroup.c:942
msgctxt "keyboard label"
msgid "KP"
msgstr ""

#: gtk/gtkaccelgroup.c:949
msgctxt "keyboard label"
msgid "Space"
msgstr "Välilyönti"

#: gtk/gtkaccelgroup.c:952 gtk/gtkshortcutlabel.c:176
msgctxt "keyboard label"
msgid "Backslash"
msgstr "Takakeno"

#: gtk/gtkaccessible.c:790
msgctxt "accessibility"
msgid "alert"
msgstr ""

#: gtk/gtkaccessible.c:791
msgctxt "accessibility"
msgid "alert dialog"
msgstr ""

#: gtk/gtkaccessible.c:792
#, fuzzy
#| msgctxt "throbbing progress animation widget"
#| msgid "Spinner"
msgctxt "accessibility"
msgid "banner"
msgstr "Hyrrä"

#: gtk/gtkaccessible.c:793
msgctxt "accessibility"
msgid "button"
msgstr "painike"

#: gtk/gtkaccessible.c:794
#, fuzzy
#| msgid "Location"
msgctxt "accessibility"
msgid "caption"
msgstr "Sijainti"

#: gtk/gtkaccessible.c:795
msgctxt "accessibility"
msgid "cell"
msgstr "solu"

#: gtk/gtkaccessible.c:796
msgctxt "accessibility"
msgid "checkbox"
msgstr "valintaruutu"

#: gtk/gtkaccessible.c:797
msgctxt "accessibility"
msgid "column header"
msgstr "sarakkeen otsikko"

#: gtk/gtkaccessible.c:798
msgctxt "accessibility"
msgid "combo box"
msgstr ""

#: gtk/gtkaccessible.c:799
msgctxt "accessibility"
msgid "command"
msgstr "komento"

#: gtk/gtkaccessible.c:800
#, fuzzy
#| msgid "Computer"
msgctxt "accessibility"
msgid "composite"
msgstr "Tietokone"

#: gtk/gtkaccessible.c:801
msgctxt "accessibility"
msgid "dialog"
msgstr ""

#: gtk/gtkaccessible.c:802
msgctxt "accessibility"
msgid "document"
msgstr "asiakirja"

#: gtk/gtkaccessible.c:803
msgctxt "accessibility"
msgid "feed"
msgstr ""

#: gtk/gtkaccessible.c:804
msgctxt "accessibility"
msgid "form"
msgstr ""

#: gtk/gtkaccessible.c:805
msgctxt "accessibility"
msgid "generic"
msgstr ""

#: gtk/gtkaccessible.c:806
msgctxt "accessibility"
msgid "grid"
msgstr "ruudukko"

#: gtk/gtkaccessible.c:807
msgctxt "accessibility"
msgid "grid cell"
msgstr ""

#: gtk/gtkaccessible.c:808
msgctxt "accessibility"
msgid "group"
msgstr "ryhmä"

#: gtk/gtkaccessible.c:809
#, fuzzy
#| msgctxt "Stock label, media"
#| msgid "_Record"
msgctxt "accessibility"
msgid "heading"
msgstr "_Tallenna"

#: gtk/gtkaccessible.c:810
msgctxt "accessibility"
msgid "image"
msgstr "kuva"

#: gtk/gtkaccessible.c:811
msgctxt "accessibility"
msgid "input"
msgstr ""

#: gtk/gtkaccessible.c:812
msgctxt "accessibility"
msgid "label"
msgstr "selite"

#: gtk/gtkaccessible.c:813
msgctxt "accessibility"
msgid "landmark"
msgstr ""

#: gtk/gtkaccessible.c:814
msgctxt "accessibility"
msgid "legend"
msgstr ""

#: gtk/gtkaccessible.c:815
msgctxt "accessibility"
msgid "link"
msgstr "linkki"

#: gtk/gtkaccessible.c:816
msgctxt "accessibility"
msgid "list"
msgstr "luettelo"

#: gtk/gtkaccessible.c:817
msgctxt "accessibility"
msgid "list box"
msgstr ""

#: gtk/gtkaccessible.c:818
msgctxt "accessibility"
msgid "list item"
msgstr "luettelokohta"

#: gtk/gtkaccessible.c:819
msgctxt "accessibility"
msgid "log"
msgstr ""

#: gtk/gtkaccessible.c:820
#, fuzzy
#| msgid "_Domain"
msgctxt "accessibility"
msgid "main"
msgstr "_Toimialue"

#: gtk/gtkaccessible.c:821
msgctxt "accessibility"
msgid "marquee"
msgstr ""

#: gtk/gtkaccessible.c:822
msgctxt "accessibility"
msgid "math"
msgstr ""

#: gtk/gtkaccessible.c:823
msgctxt "accessibility"
msgid "meter"
msgstr ""

#: gtk/gtkaccessible.c:824
msgctxt "accessibility"
msgid "menu"
msgstr "valikko"

#: gtk/gtkaccessible.c:825
msgctxt "accessibility"
msgid "menu bar"
msgstr "valikkopalkki"

#: gtk/gtkaccessible.c:826
msgctxt "accessibility"
msgid "menu item"
msgstr "valikkokohta"

#: gtk/gtkaccessible.c:827
msgctxt "accessibility"
msgid "menu item checkbox"
msgstr ""

#: gtk/gtkaccessible.c:828
msgctxt "accessibility"
msgid "menu item radio"
msgstr ""

#: gtk/gtkaccessible.c:829
msgctxt "accessibility"
msgid "navigation"
msgstr "navigaatio"

#: gtk/gtkaccessible.c:830
msgctxt "accessibility"
msgid "none"
msgstr ""

#: gtk/gtkaccessible.c:831
msgctxt "accessibility"
msgid "note"
msgstr ""

#: gtk/gtkaccessible.c:832
#, fuzzy
#| msgid "Location"
msgctxt "accessibility"
msgid "option"
msgstr "Sijainti"

#: gtk/gtkaccessible.c:833
msgctxt "accessibility"
msgid "presentation"
msgstr "esitys"

#: gtk/gtkaccessible.c:834
msgctxt "accessibility"
msgid "progress bar"
msgstr "edistymispalkki"

#: gtk/gtkaccessible.c:835
msgctxt "accessibility"
msgid "radio"
msgstr ""

#: gtk/gtkaccessible.c:836
msgctxt "accessibility"
msgid "radio group"
msgstr ""

#: gtk/gtkaccessible.c:837
#, fuzzy
#| msgctxt "Color name"
#| msgid "Orange"
msgctxt "accessibility"
msgid "range"
msgstr "Oranssi"

#: gtk/gtkaccessible.c:838
msgctxt "accessibility"
msgid "region"
msgstr ""

#: gtk/gtkaccessible.c:839
#, fuzzy
#| msgid "Low"
msgctxt "accessibility"
msgid "row"
msgstr "Ei kiireellinen"

#: gtk/gtkaccessible.c:840
msgctxt "accessibility"
msgid "row group"
msgstr ""

#: gtk/gtkaccessible.c:841
msgctxt "accessibility"
msgid "row header"
msgstr ""

#: gtk/gtkaccessible.c:842
msgctxt "accessibility"
msgid "scroll bar"
msgstr "vierityspalkki"

#: gtk/gtkaccessible.c:843
msgctxt "accessibility"
msgid "search"
msgstr "haku"

#: gtk/gtkaccessible.c:844
msgctxt "accessibility"
msgid "search box"
msgstr "hakukenttä"

#: gtk/gtkaccessible.c:845
#, fuzzy
#| msgid "Action"
msgctxt "accessibility"
msgid "section"
msgstr "Toiminto"

#: gtk/gtkaccessible.c:846
msgctxt "accessibility"
msgid "section head"
msgstr ""

#: gtk/gtkaccessible.c:847
msgctxt "accessibility"
msgid "select"
msgstr "valitse"

#: gtk/gtkaccessible.c:848
msgctxt "accessibility"
msgid "separator"
msgstr "erotin"

#: gtk/gtkaccessible.c:849
msgctxt "accessibility"
msgid "slider"
msgstr "liukusäädin"

#: gtk/gtkaccessible.c:850
msgctxt "accessibility"
msgid "spin button"
msgstr ""

#: gtk/gtkaccessible.c:851
msgctxt "accessibility"
msgid "status"
msgstr "tila"

#: gtk/gtkaccessible.c:852
msgctxt "accessibility"
msgid "structure"
msgstr ""

#: gtk/gtkaccessible.c:853
msgctxt "accessibility"
msgid "switch"
msgstr ""

#: gtk/gtkaccessible.c:854
#, fuzzy
#| msgctxt "keyboard label"
#| msgid "Tab"
msgctxt "accessibility"
msgid "tab"
msgstr "Sarkain"

#: gtk/gtkaccessible.c:855
#, fuzzy
#| msgid "Enabled"
msgctxt "accessibility"
msgid "table"
msgstr "Käytössä"

#: gtk/gtkaccessible.c:856
msgctxt "accessibility"
msgid "tab list"
msgstr ""

#: gtk/gtkaccessible.c:857
msgctxt "accessibility"
msgid "tab panel"
msgstr ""

#: gtk/gtkaccessible.c:858
msgctxt "accessibility"
msgid "text box"
msgstr ""

#: gtk/gtkaccessible.c:859
msgctxt "accessibility"
msgid "time"
msgstr ""

#: gtk/gtkaccessible.c:860
msgctxt "accessibility"
msgid "timer"
msgstr "ajastin"

#: gtk/gtkaccessible.c:861
msgctxt "accessibility"
msgid "tool bar"
msgstr "työkalupalkki"

#: gtk/gtkaccessible.c:862
msgctxt "accessibility"
msgid "tool tip"
msgstr "työkaluvihje"

#: gtk/gtkaccessible.c:863
msgctxt "accessibility"
msgid "tree"
msgstr ""

#: gtk/gtkaccessible.c:864
msgctxt "accessibility"
msgid "tree grid"
msgstr ""

#: gtk/gtkaccessible.c:865
#, fuzzy
#| msgid "Could not remove item"
msgctxt "accessibility"
msgid "tree item"
msgstr "Kohteen poistaminen ei onnistunut"

#: gtk/gtkaccessible.c:866
msgctxt "accessibility"
msgid "widget"
msgstr ""

#: gtk/gtkaccessible.c:867
msgctxt "accessibility"
msgid "window"
msgstr "ikkuna"

#: gtk/gtkaccessible.c:868
#, fuzzy
#| msgctxt "accessibility"
#| msgid "button"
msgctxt "accessibility"
msgid "toggle button"
msgstr "painike"

#: gtk/gtkaccessible.c:870
msgctxt "accessibility"
msgid "paragraph"
msgstr ""

#: gtk/gtkaccessible.c:871
msgctxt "accessibility"
msgid "block quote"
msgstr ""

#: gtk/gtkaccessible.c:872
#, fuzzy
#| msgctxt "sizegroup mode"
#| msgid "Vertical"
msgctxt "accessibility"
msgid "article"
msgstr "Pysty"

#: gtk/gtkaccessible.c:873
#, fuzzy
#| msgctxt "accessibility"
#| msgid "command"
msgctxt "accessibility"
msgid "comment"
msgstr "komento"

#: gtk/gtkaccessible.c:874
#, fuzzy
#| msgid "Terminal Pager"
msgctxt "accessibility"
msgid "terminal"
msgstr "Päätteen sivutin"

#: gtk/gtkalertdialog.c:668 gtk/print/gtkcustompaperunixdialog.c:322
#: gtk/gtkmessagedialog.c:166 gtk/ui/gtkassistant.ui:40
msgid "_Close"
msgstr "_Sulje"

#. Translators: This is the 'reason' given when inhibiting
#. * suspend or screen locking, and the caller hasn't specified
#. * a reason.
#.
#: gtk/gtkapplication-dbus.c:721 gtk/gtkapplication-dbus.c:763
msgid "Reason not specified"
msgstr "Syytä ei annettu"

#: gtk/gtkbookmarksmanager.c:53
#, c-format
msgid "%s does not exist in the bookmarks list"
msgstr "%s ei ole olemassa kirjanmerkkiluettelossa"

#: gtk/gtkbookmarksmanager.c:414
#, c-format
msgid "%s already exists in the bookmarks list"
msgstr "%s on jo olemassa kirjanmerkkiluettelossa"

#: gtk/gtkbuilder-menus.c:224
#, c-format
msgid "Element <%s> not allowed inside <%s>"
msgstr "Alkio <%s> ei ole sallittu kohteen <%s> sisällä"

#: gtk/gtkbuilder-menus.c:230
#, fuzzy, c-format
#| msgid "Element <%s> is not allowed below <%s>"
msgid "Element <%s> not allowed at toplevel"
msgstr "Alkio <%s> ei ole sallittu kohdan <%s> alla"

#: gtk/gtkbuilder-menus.c:319
#, fuzzy, c-format
#| msgid "text may not appear inside <%s>"
msgid "Text may not appear inside <%s>"
msgstr "kohteen <%s> sisällä ei voi ilmetä tekstiä"

#. Translate to calendar:week_start:0 if you want Sunday to be the
#. * first day of the week to calendar:week_start:1 if you want Monday
#. * to be the first day of the week, and so on.
#.
#: gtk/gtkcalendar.c:659
msgid "calendar:week_start:0"
msgstr "calendar:week_start:1"

#. Translate to calendar:YM if you want years to be displayed
#. * before months; otherwise translate to calendar:MY.
#. * Do *not* translate it to anything else, if it
#. * it isn't calendar:YM or calendar:MY it will not work.
#. *
#. * Note that the ordering described here is logical order, which is
#. * further influenced by BIDI ordering. Thus, if you have a default
#. * text direction of RTL and specify "calendar:YM", then the year
#. * will appear to the right of the month.
#.
#: gtk/gtkcalendar.c:810
msgid "calendar:MY"
msgstr "calendar:MY"

#. Translators: This dictates how the year is displayed in
#. * gtkcalendar widget.  See strftime() manual for the format.
#. * Use only ASCII in the translation.
#. *
#. * "%Y" is appropriate for most locales.
#.
#: gtk/gtkcalendar.c:995
msgctxt "calendar year format"
msgid "%Y"
msgstr "%Y"

#. Translators: this defines whether the day numbers should use
#. * localized digits or the ones used in English (0123...).
#. *
#. * Translate to "%Id" if you want to use localized digits, or
#. * translate to "%d" otherwise.
#. *
#. * Note that translating this doesn't guarantee that you get localized
#. * digits. That needs support from your system and locale definition
#. * too.
#.
#: gtk/gtkcalendar.c:1032
#, c-format
msgctxt "calendar:day:digits"
msgid "%d"
msgstr "%d"

#. Translators: this defines whether the week numbers should use
#. * localized digits or the ones used in English (0123...).
#. *
#. * Translate to "%Id" if you want to use localized digits, or
#. * translate to "%d" otherwise.
#. * Note that translating this doesn't guarantee that you get localized
#. * digits. That needs support from your system and locale definition
#. * too.
#: gtk/gtkcalendar.c:1097
#, c-format
msgctxt "calendar:week:digits"
msgid "%d"
msgstr "%d"

#: gtk/gtkcolorchooserwidget.c:376 gtk/gtkcoloreditor.c:171
#, c-format
msgid "Color: %s"
msgstr "Väri: %s"

#: gtk/gtkcolorchooserwidget.c:441
msgctxt "Color name"
msgid "Very Light Blue"
msgstr "Erittäin vaalea sininen"

#: gtk/gtkcolorchooserwidget.c:442
msgctxt "Color name"
msgid "Light Blue"
msgstr "Vaaleansininen"

#: gtk/gtkcolorchooserwidget.c:443
msgctxt "Color name"
msgid "Blue"
msgstr "Sininen"

#: gtk/gtkcolorchooserwidget.c:444
msgctxt "Color name"
msgid "Dark Blue"
msgstr "Tummansininen"

#: gtk/gtkcolorchooserwidget.c:445
msgctxt "Color name"
msgid "Very Dark Blue"
msgstr "Erittäin tumma sininen"

#: gtk/gtkcolorchooserwidget.c:446
msgctxt "Color name"
msgid "Very Light Green"
msgstr "Erittäin vaalea vihreä"

#: gtk/gtkcolorchooserwidget.c:447
msgctxt "Color name"
msgid "Light Green"
msgstr "Vaaleanvihreä"

#: gtk/gtkcolorchooserwidget.c:448
msgctxt "Color name"
msgid "Green"
msgstr "Vihreä"

#: gtk/gtkcolorchooserwidget.c:449
msgctxt "Color name"
msgid "Dark Green"
msgstr "Tummanvihreä"

#: gtk/gtkcolorchooserwidget.c:450
msgctxt "Color name"
msgid "Very Dark Green"
msgstr "Erittäin tumma vihreä"

#: gtk/gtkcolorchooserwidget.c:451
msgctxt "Color name"
msgid "Very Light Yellow"
msgstr "Erittäin vaalea keltainen"

#: gtk/gtkcolorchooserwidget.c:452
msgctxt "Color name"
msgid "Light Yellow"
msgstr "Vaaleankeltainen"

#: gtk/gtkcolorchooserwidget.c:453
msgctxt "Color name"
msgid "Yellow"
msgstr "Keltainen"

#: gtk/gtkcolorchooserwidget.c:454
msgctxt "Color name"
msgid "Dark Yellow"
msgstr "Tummankeltainen"

#: gtk/gtkcolorchooserwidget.c:455
msgctxt "Color name"
msgid "Very Dark Yellow"
msgstr "Erittäin tumma keltainen"

#: gtk/gtkcolorchooserwidget.c:456
msgctxt "Color name"
msgid "Very Light Orange"
msgstr "Erittäin vaalea oranssi"

#: gtk/gtkcolorchooserwidget.c:457
msgctxt "Color name"
msgid "Light Orange"
msgstr "Vaaleanoranssi"

#: gtk/gtkcolorchooserwidget.c:458
msgctxt "Color name"
msgid "Orange"
msgstr "Oranssi"

#: gtk/gtkcolorchooserwidget.c:459
msgctxt "Color name"
msgid "Dark Orange"
msgstr "Tummanoranssi"

#: gtk/gtkcolorchooserwidget.c:460
msgctxt "Color name"
msgid "Very Dark Orange"
msgstr "Erittäin tumma oranssi"

#: gtk/gtkcolorchooserwidget.c:461
msgctxt "Color name"
msgid "Very Light Red"
msgstr "Erittän vaalea punainen"

#: gtk/gtkcolorchooserwidget.c:462
msgctxt "Color name"
msgid "Light Red"
msgstr "Vaalea punainen"

#: gtk/gtkcolorchooserwidget.c:463
msgctxt "Color name"
msgid "Red"
msgstr "Punainen"

#: gtk/gtkcolorchooserwidget.c:464
msgctxt "Color name"
msgid "Dark Red"
msgstr "Tummanpunainen"

#: gtk/gtkcolorchooserwidget.c:465
msgctxt "Color name"
msgid "Very Dark Red"
msgstr "Erittäin tumma punainen"

#: gtk/gtkcolorchooserwidget.c:466
msgctxt "Color name"
msgid "Very Light Purple"
msgstr "Erittäin vaalea violetti"

#: gtk/gtkcolorchooserwidget.c:467
msgctxt "Color name"
msgid "Light Purple"
msgstr "Vaalea violetti"

#: gtk/gtkcolorchooserwidget.c:468
msgctxt "Color name"
msgid "Purple"
msgstr "Violetti"

#: gtk/gtkcolorchooserwidget.c:469
msgctxt "Color name"
msgid "Dark Purple"
msgstr "Tumma violetti"

#: gtk/gtkcolorchooserwidget.c:470
#, fuzzy
#| msgctxt "Color name"
#| msgid "Very Dark Gray"
msgctxt "Color name"
msgid "Very Dark Purple"
msgstr "Erittäin tumma harmaa"

#: gtk/gtkcolorchooserwidget.c:471
#, fuzzy
#| msgctxt "Color name"
#| msgid "Very Light Gray"
msgctxt "Color name"
msgid "Very Light Brown"
msgstr "Erittän vaalea harmaa"

#: gtk/gtkcolorchooserwidget.c:472
msgctxt "Color name"
msgid "Light Brown"
msgstr "Vaaleanruskea"

#: gtk/gtkcolorchooserwidget.c:473
msgctxt "Color name"
msgid "Brown"
msgstr "Ruske"

#: gtk/gtkcolorchooserwidget.c:474
msgctxt "Color name"
msgid "Dark Brown"
msgstr "Tummanruskea"

#: gtk/gtkcolorchooserwidget.c:475
msgctxt "Color name"
msgid "Very Dark Brown"
msgstr "Erittäin tumma ruskea"

#: gtk/gtkcolorchooserwidget.c:476
msgctxt "Color name"
msgid "White"
msgstr "Valkoinen"

#: gtk/gtkcolorchooserwidget.c:477
msgctxt "Color name"
msgid "Light Gray 1"
msgstr "Vaaleanharmaa 1"

#: gtk/gtkcolorchooserwidget.c:478
msgctxt "Color name"
msgid "Light Gray 2"
msgstr "Vaaleanharmaa 2"

#: gtk/gtkcolorchooserwidget.c:479
msgctxt "Color name"
msgid "Light Gray 3"
msgstr "Vaaleanharmaa 3"

#: gtk/gtkcolorchooserwidget.c:480
msgctxt "Color name"
msgid "Light Gray 4"
msgstr "Vaaleanharmaa 4"

#: gtk/gtkcolorchooserwidget.c:481
msgctxt "Color name"
msgid "Dark Gray 1"
msgstr "Tummanharmaa 1"

#: gtk/gtkcolorchooserwidget.c:482
msgctxt "Color name"
msgid "Dark Gray 2"
msgstr "Tummanharmaa 2"

#: gtk/gtkcolorchooserwidget.c:483
msgctxt "Color name"
msgid "Dark Gray 3"
msgstr "Tummanharmaa 3"

#: gtk/gtkcolorchooserwidget.c:484
msgctxt "Color name"
msgid "Dark Gray 4"
msgstr "Tummanharmaa 4"

#: gtk/gtkcolorchooserwidget.c:485
msgctxt "Color name"
msgid "Black"
msgstr "Musta"

#. translators: label for the custom section in the color chooser
#: gtk/gtkcolorchooserwidget.c:557
msgid "Custom"
msgstr "Mukautettu"

#: gtk/gtkcolorchooserwidget.c:571
msgid "Add Color"
msgstr "Lisää väri"

#: gtk/gtkcolorchooserwidget.c:593
#, c-format
msgid "Custom color %d: %s"
msgstr "Mukautettu väri %d: %s"

#: gtk/gtkcolorswatch.c:230
msgid "Customize"
msgstr "Mukauta"

#. Translate to the default units to use for presenting
#. * lengths to the user. Translate to default:inch if you
#. * want inches, otherwise translate to default:mm.
#. * Do *not* translate it to "predefinito:mm", if it
#. * it isn't default:mm or default:inch it will not work
#.
#: gtk/print/gtkcustompaperunixdialog.c:106
msgid "default:mm"
msgstr "default:mm"

#: gtk/print/gtkcustompaperunixdialog.c:291
msgid "Margins from Printer…"
msgstr "Marginaalit tulostimelta…"

#. And show the custom paper dialog
#: gtk/print/gtkcustompaperunixdialog.c:377 gtk/print/gtkprintunixdialog.c:2968
msgid "Manage Custom Sizes"
msgstr "Hallitse omia kokoja"

#: gtk/print/gtkcustompaperunixdialog.c:440
#: gtk/print/gtkpagesetupunixdialog.c:720
msgid "inch"
msgstr "tuumaa"

#: gtk/print/gtkcustompaperunixdialog.c:442
#: gtk/print/gtkpagesetupunixdialog.c:718
msgid "mm"
msgstr "mm"

#: gtk/print/gtkcustompaperunixdialog.c:598
#, c-format
msgid "Custom Size %d"
msgstr "Oma koko %d"

#: gtk/print/gtkcustompaperunixdialog.c:908
msgid "_Width:"
msgstr "_Leveys:"

#: gtk/print/gtkcustompaperunixdialog.c:917
msgid "_Height:"
msgstr "_Korkeus:"

#: gtk/print/gtkcustompaperunixdialog.c:926
msgid "Paper Size"
msgstr "Paperin koko"

#: gtk/print/gtkcustompaperunixdialog.c:933
msgid "_Top:"
msgstr "_Ylä:"

#: gtk/print/gtkcustompaperunixdialog.c:942
msgid "_Bottom:"
msgstr "_Ala:"

#: gtk/print/gtkcustompaperunixdialog.c:951
msgid "_Left:"
msgstr "_Vasen:"

#: gtk/print/gtkcustompaperunixdialog.c:960
msgid "_Right:"
msgstr "_Oikea:"

#: gtk/print/gtkcustompaperunixdialog.c:993
msgid "Paper Margins"
msgstr "Paperin marginaalit"

#: gtk/gtkentry.c:3685
msgid "Insert Emoji"
msgstr "Syötä emoji"

#: gtk/gtkfilechooserdialog.c:557
msgid "_Name"
msgstr "_Nimi"

#: gtk/gtkfilechoosererrorstack.c:65
msgid "A folder cannot be called “.”"
msgstr "Kansion nimi ei voi olla “.”"

#: gtk/gtkfilechoosererrorstack.c:69
msgid "A file cannot be called “.”"
msgstr "Tiedoston nimi ei voi olla “.”"

#: gtk/gtkfilechoosererrorstack.c:73
msgid "A folder cannot be called “..”"
msgstr "Kansion nimi ei voi olla “..”"

#: gtk/gtkfilechoosererrorstack.c:77
msgid "A file cannot be called “..”"
msgstr "Tiedoston nimi ei voi olla “..”"

#: gtk/gtkfilechoosererrorstack.c:81
msgid "Folder names cannot contain “/”"
msgstr "Kansion nimi ei voi sisältää merkkiä “/”"

#: gtk/gtkfilechoosererrorstack.c:85
msgid "File names cannot contain “/”"
msgstr "Tiedoston nimi ei voi sisältää merkkiä “/”"

#: gtk/gtkfilechoosererrorstack.c:89
msgid "Folder names should not begin with a space"
msgstr "Kansion nimi ei tule alkaa välilyönnillä"

#: gtk/gtkfilechoosererrorstack.c:93
msgid "File names should not begin with a space"
msgstr "Tiedostojen nimet eivät tule alkaa välilyönnillä"

#: gtk/gtkfilechoosererrorstack.c:97
msgid "Folder names should not end with a space"
msgstr "Kansion nimi ei tule päättyä välilyönnillä"

#: gtk/gtkfilechoosererrorstack.c:101
msgid "File names should not end with a space"
msgstr "Tiedostojen nimet eivät tule loppua välilyönnillä"

#: gtk/gtkfilechoosererrorstack.c:105
msgid "Folder names starting with a “.” are hidden"
msgstr "Kansiot, joiden nimet alkavat merkillä “.”, ovat piilotettuja"

#: gtk/gtkfilechoosererrorstack.c:109
msgid "File names starting with a “.” are hidden"
msgstr "Tiedostot, joiden nimet alkavat merkillä “.”, ovat piilotettuja"

#: gtk/gtkfilechoosererrorstack.c:113
msgid "A folder with that name already exists"
msgstr "Kansio samalla nimellä on jo olemassa"

#: gtk/gtkfilechoosererrorstack.c:117
msgid "A file with that name already exists"
msgstr "Tiedosto samalla nimellä on jo olemassa"

#: gtk/gtkfilechoosernative.c:520 gtk/gtkfilechoosernative.c:600
#: gtk/gtkfilechooserwidget.c:1188 gtk/gtkfilechooserwidget.c:4973
#: gtk/gtkfiledialog.c:843 gtk/gtkmessagedialog.c:170
#: gtk/gtkmessagedialog.c:179 gtk/gtkmountoperation.c:608
#: gtk/print/gtkpagesetupunixdialog.c:282 gtk/print/gtkprintbackend.c:638
#: gtk/print/gtkprintunixdialog.c:682 gtk/print/gtkprintunixdialog.c:839
#: gtk/gtkwindow.c:6256 gtk/ui/gtkappchooserdialog.ui:48
#: gtk/ui/gtkassistant.ui:52 gtk/ui/gtkcolorchooserdialog.ui:36
#: gtk/ui/gtkfontchooserdialog.ui:27
msgid "_Cancel"
msgstr "_Peru"

#: gtk/gtkfilechoosernative.c:521 gtk/gtkfilechoosernative.c:594
#: gtk/gtkfiledialog.c:815 gtk/gtkplacessidebar.c:3149
#: gtk/gtkplacessidebar.c:3234 gtk/gtkplacesview.c:1645
msgid "_Open"
msgstr "_Avaa"

#: gtk/gtkfilechoosernative.c:594 gtk/gtkfiledialog.c:820
msgid "_Save"
msgstr "_Tallenna"

#: gtk/gtkfilechoosernativequartz.c:344 gtk/ui/gtkfilechooserwidget.ui:288
msgid "Select which types of files are shown"
msgstr "Valitse, minkä tyyppiset tiedostot näkyvät"

#. Translators: the first string is a path and the second string
#. * is a hostname. Nautilus and the panel contain the same string
#. * to translate.
#.
#: gtk/gtkfilechooserutils.c:364
#, c-format
msgid "%1$s on %2$s"
msgstr "%1$s - %2$s"

#: gtk/gtkfilechooserwidget.c:343
msgid "Type name of new folder"
msgstr "Kirjoita uuden kansion nimi"

#: gtk/gtkfilechooserwidget.c:730
msgid "The folder could not be created"
msgstr "Kansion luominen epäonnistui"

#: gtk/gtkfilechooserwidget.c:743
msgid "You need to choose a valid filename."
msgstr "Valitse kelvollinen tiedostonimi."

#: gtk/gtkfilechooserwidget.c:746
#, c-format
msgid "Cannot create a file under %s as it is not a folder"
msgstr "Kohde %s ei ole kansio, eikä sen alle voi siksi luoda tiedostoa"

#: gtk/gtkfilechooserwidget.c:756
msgid "Cannot create file as the filename is too long"
msgstr "Tiedostoa ei voi luoda, koska tiedoston nimi on liian pitkä"

#: gtk/gtkfilechooserwidget.c:757
msgid "Try using a shorter name."
msgstr "Käytä lyhyempää nimeä."

#: gtk/gtkfilechooserwidget.c:767
msgid "You may only select folders"
msgstr "Voit valita ainoastaan kansioita"

#: gtk/gtkfilechooserwidget.c:768
msgid "The item that you selected is not a folder try using a different item."
msgstr ""
"Valitsemasi kohde ei ole kansio; yritä uudelleen valitsemalla toinen kohde."

#: gtk/gtkfilechooserwidget.c:776
msgid "Invalid file name"
msgstr "Virheellinen tiedostonimi"

#: gtk/gtkfilechooserwidget.c:785
msgid "The folder contents could not be displayed"
msgstr "Kansion sisältöä ei voitu näyttää"

#: gtk/gtkfilechooserwidget.c:793
msgid "The file could not be deleted"
msgstr "Tiedoston poistaminen epäonnistui"

#: gtk/gtkfilechooserwidget.c:801
msgid "The file could not be moved to the Trash"
msgstr "Tiedoston siirtäminen roskakoriin epäonnistui"

#: gtk/gtkfilechooserwidget.c:1186
#, c-format
msgid "Are you sure you want to permanently delete “%s”?"
msgstr "Haluatko varmasti poistaa kohteen “%s”?"

#: gtk/gtkfilechooserwidget.c:1187
msgid "If you delete an item, it will be permanently lost."
msgstr "Jos poistat kohteen, se häviää pysyvästi."

#: gtk/gtkfilechooserwidget.c:1188 gtk/gtkfilechooserwidget.c:1786
#: gtk/gtklabel.c:5712 gtk/gtktext.c:6193 gtk/gtktextview.c:9080
msgid "_Delete"
msgstr "_Poista"

#: gtk/gtkfilechooserwidget.c:1301
msgid "The file could not be renamed"
msgstr "Tiedoston nimeäminen uudelleen ei onnistunut"

#: gtk/gtkfilechooserwidget.c:1477
msgid "Could not select file"
msgstr "Tiedostoa ei voitu valita"

#: gtk/gtkfilechooserwidget.c:1697 gtk/ui/gtkfilechooserwidget.ui:66
msgid "Grid View"
msgstr "Ruudukkonäkymä"

#: gtk/gtkfilechooserwidget.c:1703
msgid "List View"
msgstr "Luettelonäkymä"

#: gtk/gtkfilechooserwidget.c:1766
msgid "_Visit File"
msgstr "Näytä tie_dosto tiedostonhallinnassa"

#: gtk/gtkfilechooserwidget.c:1770
msgid "_Open With File Manager"
msgstr "_Avaa tiedostonhallinnalla"

#: gtk/gtkfilechooserwidget.c:1774
msgid "_Copy Location"
msgstr "Kopioi si_jainti"

#: gtk/gtkfilechooserwidget.c:1778
msgid "_Add to Bookmarks"
msgstr "_Lisää kirjanmerkkeihin"

#: gtk/gtkfilechooserwidget.c:1782 gtk/gtkplacessidebar.c:2312
#: gtk/gtkplacessidebar.c:3270 gtk/ui/gtkfilechooserwidget.ui:410
msgid "_Rename"
msgstr "_Nimeä uudelleen"

#: gtk/gtkfilechooserwidget.c:1790
msgid "_Move to Trash"
msgstr "_Siirrä roskakoriin"

#: gtk/gtkfilechooserwidget.c:1799
msgid "Show _Hidden Files"
msgstr "Näytä _piilotiedostot"

#: gtk/gtkfilechooserwidget.c:1803
msgid "Sort _Folders Before Files"
msgstr "Järjestä _kansiot ennen tiedostoja"

#: gtk/gtkfilechooserwidget.c:1926 gtk/gtkfilechooserwidget.c:1956
#: gtk/gtkfilechooserwidget.c:3858
msgid "Unknown"
msgstr "Tuntematon"

#: gtk/gtkfilechooserwidget.c:2011 gtk/gtkplacessidebar.c:1025
msgid "Home"
msgstr "Koti"

#. this is the header for the location column in the print dialog
#: gtk/gtkfilechooserwidget.c:2166 gtk/gtkfilechooserwidget.c:7383
#: gtk/inspector/css-node-tree.ui:76 gtk/print/ui/gtkprintunixdialog.ui:111
msgid "Location"
msgstr "Sijainti"

#. Label
#: gtk/gtkfilechooserwidget.c:2273
msgid "_Name:"
msgstr "_Nimi:"

#: gtk/gtkfilechooserwidget.c:2828 gtk/gtkfilechooserwidget.c:2842
#, c-format
msgid "Searching in %s"
msgstr "Etsitään kohteesta %s"

#: gtk/gtkfilechooserwidget.c:2848
msgid "Searching"
msgstr "Etsitään"

#: gtk/gtkfilechooserwidget.c:2854
msgid "Enter location or URL"
msgstr "Anna sijainti tai osoite"

#: gtk/gtkfilechooserwidget.c:3413 gtk/gtkfilechooserwidget.c:5758
#: gtk/gtkfilechooserwidget.c:7405
msgid "Modified"
msgstr "Muokattu"

#: gtk/gtkfilechooserwidget.c:3598
#, c-format
msgid "Could not read the contents of %s"
msgstr "Tiedoston %s sisältöä ei voitu lukea"

#: gtk/gtkfilechooserwidget.c:3602
msgid "Could not read the contents of the folder"
msgstr "Kansion sisältöä ei voitu lukea"

#. Translators: see g_date_time_format() for details on the format
#: gtk/gtkfilechooserwidget.c:3753 gtk/gtkfilechooserwidget.c:3796
msgid "%H:%M"
msgstr "%H:%M"

#: gtk/gtkfilechooserwidget.c:3755 gtk/gtkfilechooserwidget.c:3798
msgid "%l:%M %p"
msgstr "%l:%M %p"

#: gtk/gtkfilechooserwidget.c:3759
msgid "Yesterday"
msgstr "Eilen"

#: gtk/gtkfilechooserwidget.c:3767
msgid "%-e %b"
msgstr "%-e. %b"

#: gtk/gtkfilechooserwidget.c:3771
msgid "%-e %b %Y"
msgstr "%-e. %b %Y"

#: gtk/gtkfilechooserwidget.c:3813 gtk/gtkfilechooserwidget.c:3821
msgid "Program"
msgstr "Ohjelma"

#: gtk/gtkfilechooserwidget.c:3814
msgid "Audio"
msgstr "Ääni"

#: gtk/gtkfilechooserwidget.c:3816 gtk/gtkfilefilter.c:1013
msgid "Image"
msgstr "Kuva"

#: gtk/gtkfilechooserwidget.c:3817
msgid "Archive"
msgstr "Arkisto"

#: gtk/gtkfilechooserwidget.c:3818
msgid "Markup"
msgstr "Merkkaus"

#: gtk/gtkfilechooserwidget.c:3819 gtk/gtkfilechooserwidget.c:3820
msgid "Text"
msgstr "Teksti"

#: gtk/gtkfilechooserwidget.c:3822
msgid "Video"
msgstr "Video"

#: gtk/gtkfilechooserwidget.c:3823
msgid "Contacts"
msgstr "Yhteystiedot"

#: gtk/gtkfilechooserwidget.c:3824
msgid "Calendar"
msgstr "Kalenteri"

#: gtk/gtkfilechooserwidget.c:3825
msgid "Document"
msgstr "Asiakirja"

#: gtk/gtkfilechooserwidget.c:3826
msgid "Presentation"
msgstr "Esitys"

#: gtk/gtkfilechooserwidget.c:3827
msgid "Spreadsheet"
msgstr "Laskentataulukko"

#: gtk/gtkfilechooserwidget.c:4965 gtk/print/gtkprintunixdialog.c:673
#, c-format
msgid "A file named “%s” already exists.  Do you want to replace it?"
msgstr "Tiedosto ”%s” on jo olemassa. Haluatko korvata sen?"

#: gtk/gtkfilechooserwidget.c:4967 gtk/print/gtkprintunixdialog.c:677
#, c-format
msgid ""
"The file already exists in “%s”.  Replacing it will overwrite its contents."
msgstr ""
"Tiedosto on jo olemassa kansiossa ”%s”. Tiedoston korvaus ylikirjoittaa sen "
"sisällön."

#: gtk/gtkfilechooserwidget.c:4973 gtk/print/gtkprintunixdialog.c:685
msgid "_Replace"
msgstr "_Korvaa"

#: gtk/gtkfilechooserwidget.c:5128
msgid "You do not have access to the specified folder."
msgstr "Sinulla ei ole käyttöoikeutta kyseiseen kansioon."

#: gtk/gtkfilechooserwidget.c:5705
msgid "Could not send the search request"
msgstr "Hakupyyntöä ei voitu lähettää"

#: gtk/gtkfilechooserwidget.c:5986
msgid "Accessed"
msgstr "Käytetty"

#: gtk/gtkfilechooserwidget.c:7361
msgid "_Size"
msgstr "_Koko"

#: gtk/gtkfilechooserwidget.c:7365
msgid "T_ype"
msgstr "_Tyyppi"

#: gtk/gtkfilechooserwidget.c:7369
msgid "_Time"
msgstr "_Aika"

#: gtk/gtkfilechooserwidget.c:7375 gtk/gtkplacessidebar.c:2306
#: gtk/inspector/a11y.ui:43 gtk/inspector/actions.ui:19
#: gtk/inspector/css-node-tree.ui:22 gtk/inspector/prop-list.ui:24
#: gtk/ui/gtkfilechooserwidget.ui:385 gtk/print/ui/gtkprintunixdialog.ui:80
msgid "Name"
msgstr "Nimi"

#: gtk/gtkfilechooserwidget.c:7392 gtk/inspector/resource-list.ui:82
#: gtk/ui/gtkfontchooserwidget.ui:217 gtk/ui/gtkfontchooserwidget.ui:386
msgid "Size"
msgstr "Koko"

#: gtk/gtkfilechooserwidget.c:7398 gtk/inspector/misc-info.ui:57
#: gtk/inspector/prop-list.ui:35 gtk/inspector/statistics.ui:36
msgid "Type"
msgstr "Tyyppi"

#: gtk/gtkfiledialog.c:816
msgid "Pick Files"
msgstr "Valitse tiedostot"

#: gtk/gtkfiledialog.c:816
msgid "Pick a File"
msgstr "Valitse tiedosto"

#: gtk/gtkfiledialog.c:821
msgid "Save a File"
msgstr "Tallenna tiedosto"

#: gtk/gtkfiledialog.c:825 gtk/ui/gtkappchooserdialog.ui:53
#: gtk/ui/gtkcolorchooserdialog.ui:41 gtk/ui/gtkfontchooserdialog.ui:32
msgid "_Select"
msgstr "_Valitse"

#: gtk/gtkfiledialog.c:826
msgid "Select Folders"
msgstr "Valitse kansiot"

#: gtk/gtkfiledialog.c:826
msgid "Select a Folder"
msgstr "Valitse kansio"

<<<<<<< HEAD
#: gtk/gtkfilefilter.c:1045
=======
#: gtk/gtkfilefilter.c:1026
>>>>>>> 29c29b0e
msgid "Unspecified"
msgstr "Määrittämätön"

#: gtk/gtkfontchooserdialog.c:192 gtk/gtkfontchooserdialog.c:195
msgid "Change Font Features"
msgstr "Muuta fontin ominaisuuksia"

#: gtk/gtkfontchooserwidget.c:1547
msgctxt "Font variation axis"
msgid "Width"
msgstr "Leveys"

#: gtk/gtkfontchooserwidget.c:1548
msgctxt "Font variation axis"
msgid "Weight"
msgstr "Paino"

#: gtk/gtkfontchooserwidget.c:1549
msgctxt "Font variation axis"
msgid "Italic"
msgstr "Kursivoitu"

#: gtk/gtkfontchooserwidget.c:1550
msgctxt "Font variation axis"
msgid "Slant"
msgstr ""

#: gtk/gtkfontchooserwidget.c:1551
msgctxt "Font variation axis"
msgid "Optical Size"
msgstr ""

#: gtk/gtkfontchooserwidget.c:2109
msgctxt "Font feature value"
msgid "Default"
msgstr "Oletus"

#: gtk/gtkfontchooserwidget.c:2126
msgctxt "Font feature value"
msgid "Enable"
msgstr "Käytä"

#: gtk/gtkfontchooserwidget.c:2459
msgid "Default"
msgstr "Oletus"

#: gtk/gtkfontchooserwidget.c:2521
msgid "Ligatures"
msgstr ""

#: gtk/gtkfontchooserwidget.c:2522
#, fuzzy
#| msgctxt "paper size"
#| msgid "US Letter Plus"
msgid "Letter Case"
msgstr "US letter plus"

#: gtk/gtkfontchooserwidget.c:2523
msgid "Number Case"
msgstr ""

#: gtk/gtkfontchooserwidget.c:2524
msgid "Number Spacing"
msgstr "Numeron välistys"

#: gtk/gtkfontchooserwidget.c:2525
#, fuzzy
#| msgid "Actions"
msgid "Fractions"
msgstr "Toiminnot"

<<<<<<< HEAD
#: gtk/gtkfontchooserwidget.c:2524
=======
#: gtk/gtkfontchooserwidget.c:2526
>>>>>>> 29c29b0e
msgid "Style Variations"
msgstr "Tyylivariaatiot"

#: gtk/gtkfontchooserwidget.c:2528
#, fuzzy
#| msgctxt "Color name"
#| msgid "Dark Orange"
msgid "Character Variations"
msgstr "Tummanoranssi"

#: gtk/gtkglarea.c:309
msgid "OpenGL context creation failed"
msgstr "OpenGL-kontekstin luominen epäonnistui"

#: gtk/deprecated/gtkinfobar.c:498 gtk/gtkwindowcontrols.c:357
#: gtk/gtkwindowhandle.c:250
msgid "Close"
msgstr "Sulje"

#: gtk/deprecated/gtkinfobar.c:499
msgid "Close the infobar"
msgstr "Sulje infopalkki"

#: gtk/gtklabel.c:5709 gtk/gtktext.c:6181 gtk/gtktextview.c:9068
msgid "Cu_t"
msgstr "_Leikkaa"

#: gtk/gtklabel.c:5710 gtk/gtktext.c:6185 gtk/gtktextview.c:9072
msgid "_Copy"
msgstr "_Kopioi"

#: gtk/gtklabel.c:5711 gtk/gtktext.c:6189 gtk/gtktextview.c:9076
msgid "_Paste"
msgstr "L_iitä"

#: gtk/gtklabel.c:5717 gtk/gtktext.c:6202 gtk/gtktextview.c:9101
msgid "Select _All"
msgstr "Valitse k_aikki"

#: gtk/gtklabel.c:5722
msgid "_Open Link"
msgstr "_Avaa linkki"

#: gtk/gtklabel.c:5726
msgid "Copy _Link Address"
msgstr "Kopioi _linkin osoite"

#: gtk/gtklabel.c:5770 gtk/gtktext.c:2724 gtk/gtktextview.c:9150
msgid "Context menu"
msgstr ""

#: gtk/gtklinkbutton.c:260
msgid "_Copy URL"
msgstr "Kopioi _URL-osoite"

#: gtk/gtklinkbutton.c:567
msgid "Invalid URI"
msgstr "Virheellinen URL"

#. hour:minutes:seconds
#. Translators: This is a time format, like "9:05:02" for 9
#. * hours, 5 minutes, and 2 seconds. You may change ":" to
#. * the separator that your locale uses or use "%Id" instead
#. * of "%d" if your locale uses localized digits.
#.
#: gtk/gtkmediacontrols.c:100
#, c-format
msgctxt "long time format"
msgid "%d:%02d:%02d"
msgstr "%d.%02d.%02d"

#. -hour:minutes:seconds
#. Translators: This is a time format, like "-9:05:02" for 9
#. * hours, 5 minutes, and 2 seconds playback remaining. You may
#. * change ":" to the separator that your locale uses or use
#. * "%Id" instead of "%d" if your locale uses localized digits.
#.
#: gtk/gtkmediacontrols.c:108
#, c-format
msgctxt "long time format"
msgid "-%d:%02d:%02d"
msgstr "-%d.%02d.%02d"

#. -minutes:seconds
#. Translators: This is a time format, like "-5:02" for 5
#. * minutes and 2 seconds playback remaining. You may change
#. * ":" to the separator that your locale uses or use "%Id"
#. * instead of "%d" if your locale uses localized digits.
#.
#: gtk/gtkmediacontrols.c:119
#, c-format
msgctxt "short time format"
msgid "-%d:%02d"
msgstr "-%d.%02d"

#. minutes:seconds
#. Translators: This is a time format, like "5:02" for 5
#. * minutes and 2 seconds. You may change ":" to the
#. * separator that your locale uses or use "%Id" instead of
#. * "%d" if your locale uses localized digits.
#.
#: gtk/gtkmediacontrols.c:128
#, c-format
msgctxt "short time format"
msgid "%d:%02d"
msgstr "%d.%02d"

#: gtk/gtkmediacontrols.c:412
msgctxt "media controls tooltip"
msgid "Stop"
msgstr "Pysäytä"

#: gtk/gtkmediacontrols.c:417 gtk/ui/gtkmediacontrols.ui:28
msgctxt "media controls tooltip"
msgid "Play"
msgstr "Toista"

#: gtk/gtkmessagedialog.c:162 gtk/gtkmessagedialog.c:180
#: gtk/print/gtkprintbackend.c:639 gtk/gtkwindow.c:6257
msgid "_OK"
msgstr "_OK"

#: gtk/gtkmessagedialog.c:174
msgid "_No"
msgstr "_Ei"

#: gtk/gtkmessagedialog.c:175
msgid "_Yes"
msgstr "_Kyllä"

#: gtk/gtkmountoperation.c:609
msgid "Co_nnect"
msgstr "_Yhdistä"

#: gtk/gtkmountoperation.c:676
msgid "Connect As"
msgstr "Yhdistä"

#: gtk/gtkmountoperation.c:685
msgid "_Anonymous"
msgstr "_Anonyymisti"

#: gtk/gtkmountoperation.c:692
msgid "Registered U_ser"
msgstr "_Rekisteröityneenä käyttäjänä"

#: gtk/gtkmountoperation.c:702
msgid "_Username"
msgstr "_Käyttäjätunnus"

#: gtk/gtkmountoperation.c:707
msgid "_Domain"
msgstr "_Toimialue"

#: gtk/gtkmountoperation.c:716
msgid "Volume type"
msgstr "Taltion tyyppi"

#: gtk/gtkmountoperation.c:726
msgid "_Hidden"
msgstr "_Piilotettu"

#: gtk/gtkmountoperation.c:729
msgid "_Windows system"
msgstr "_Windows-järjestelmä"

#: gtk/gtkmountoperation.c:732
msgid "_PIM"
msgstr ""

#: gtk/gtkmountoperation.c:738
msgid "_Password"
msgstr "_Salasana"

#: gtk/gtkmountoperation.c:760
msgid "Forget password _immediately"
msgstr "_Unohda salasana heti"

#: gtk/gtkmountoperation.c:770
msgid "Remember password until you _logout"
msgstr "Muista _uloskirjautumiseen saakka"

#: gtk/gtkmountoperation.c:781
msgid "Remember _forever"
msgstr "_Muista aina"

#: gtk/gtkmountoperation.c:1251
#, c-format
msgid "Unknown Application (PID %d)"
msgstr "Tuntematon sovellus (prosessitunniste %d)"

#. Use GTK_DIALOG_DESTROY_WITH_PARENT here since the parent dialog can be
#. * indeed be destroyed via the GMountOperation::abort signal... for example,
#. * this is triggered if the user yanks the device while we are showing
#. * the dialog...
#.
#: gtk/gtkmountoperation.c:1396
#, c-format
msgid "Unable to end process"
msgstr "Ei voitu päättää prosessia"

#: gtk/gtkmountoperation.c:1546
msgid "_End Process"
msgstr "_Päätä prosessi"

#: gtk/gtkmountoperation-stub.c:61
#, c-format
msgid "Cannot kill process with PID %d. Operation is not implemented."
msgstr ""
"Ei voi tappaa prosessia, jonka prosessitunnus on %d. Toiminnolle ei ole "
"toteutusta."

#. translators: this string is a name for the 'less' command
#: gtk/gtkmountoperation-x11.c:986
msgid "Terminal Pager"
msgstr "Päätteen sivutin"

#: gtk/gtkmountoperation-x11.c:987
msgid "Top Command"
msgstr "Top-komento"

#: gtk/gtkmountoperation-x11.c:988
msgid "Bourne Again Shell"
msgstr "Bourne Again Shell"

#: gtk/gtkmountoperation-x11.c:989
msgid "Bourne Shell"
msgstr "Bourne Shell"

#: gtk/gtkmountoperation-x11.c:990
msgid "Z Shell"
msgstr "Z Shell"

#: gtk/gtkmountoperation-x11.c:1090
#, c-format
msgid "Cannot end process with PID %d: %s"
msgstr "Ei voi päättää prosessia, jonka prosessitunniste on %d: %s"

#: gtk/gtknomediafile.c:48
msgid "GTK could not find a media module. Check your installation."
msgstr "GTK ei löytänyt mediamoduulia. Tarkista asennuksen eheys."

#: gtk/gtknotebook.c:3211
msgid "Previous tab"
msgstr "Edellinen välilehti"

#: gtk/gtknotebook.c:3215
msgid "Next tab"
msgstr "Seuraava välilehti"

# , c-format
#: gtk/gtknotebook.c:4331 gtk/gtknotebook.c:6541
#, c-format
msgid "Page %u"
msgstr "Sivu %u"

#: gtk/print/gtkpagesetup.c:611 gtk/print/gtkpapersize.c:942
#: gtk/print/gtkpapersize.c:982
msgid "Not a valid page setup file"
msgstr "Sivunasettelutiedosto ei ole kelvollinen"

#: gtk/print/gtkpagesetupunixdialog.c:198 gtk/print/gtkprintunixdialog.c:768
msgid "Manage Custom Sizes…"
msgstr "Hallitse omia kokoja…"

#: gtk/print/gtkpagesetupunixdialog.c:283 gtk/ui/gtkassistant.ui:98
msgid "_Apply"
msgstr "_Toteuta"

#: gtk/print/gtkpagesetupunixdialog.c:318
#: gtk/print/gtkpagesetupunixdialog.c:570
msgid "Any Printer"
msgstr "Mikä tahansa tulostin"

#: gtk/print/gtkpagesetupunixdialog.c:319
msgid "For portable documents"
msgstr "siirrettäville asiakirjoille"

#: gtk/print/gtkpagesetupunixdialog.c:738
#, c-format
msgid ""
"Margins:\n"
" Left: %s %s\n"
" Right: %s %s\n"
" Top: %s %s\n"
" Bottom: %s %s"
msgstr ""
"Marginaalit:\n"
" Vasen: %s %s\n"
" Oikea: %s %s\n"
" Ylä: %s %s\n"
" Ala: %s %s"

# , c-format
#: gtk/print/gtkpagesetupunixdialog.c:784
#: gtk/print/ui/gtkpagesetupunixdialog.ui:5
#: gtk/print/ui/gtkprintunixdialog.ui:782
msgid "Page Setup"
msgstr "Sivun asetukset"

#: gtk/gtkpasswordentry.c:168
msgid "Hide Text"
msgstr "Piilota teksti"

#: gtk/gtkpasswordentry.c:173 gtk/gtkpasswordentry.c:624
msgid "Show Text"
msgstr "Näytä teksti"

#: gtk/gtkpasswordentry.c:215
msgid "Caps Lock is on"
msgstr "CapsLock on päällä"

#: gtk/gtkpasswordentry.c:700
msgid "_Show Text"
msgstr "_Näytä teksti"

#. translators: %s is the name of a cloud provider for files
#: gtk/gtkplacessidebar.c:912
#, c-format
msgid "Open %s"
msgstr "Avaa %s"

#: gtk/gtkplacessidebar.c:1003
msgid "Recent"
msgstr "Viimeisimmät"

#: gtk/gtkplacessidebar.c:1005
msgid "Recent files"
msgstr "Viimeisimmät tiedostot"

#: gtk/gtkplacessidebar.c:1014
msgid "Starred"
msgstr "Tähdellä merkitty"

#: gtk/gtkplacessidebar.c:1016
msgid "Starred files"
msgstr "Tähdellä merkityt tiedostot"

#: gtk/gtkplacessidebar.c:1027
msgid "Open your personal folder"
msgstr "Avaa henkilökohtainen kansiosi"

#: gtk/gtkplacessidebar.c:1040
msgid "Desktop"
msgstr "Työpöytä"

#: gtk/gtkplacessidebar.c:1042
msgid "Open the contents of your desktop in a folder"
msgstr "Avaa työpöytäsi sisällön kansiona"

#: gtk/gtkplacessidebar.c:1056
msgid "Enter Location"
msgstr "Anna sijainti"

#: gtk/gtkplacessidebar.c:1058
msgid "Manually enter a location"
msgstr "Anna sijainti manuaalisesti"

#: gtk/gtkplacessidebar.c:1068
msgid "Trash"
msgstr "Roskakori"

#: gtk/gtkplacessidebar.c:1070
msgid "Open the trash"
msgstr "Avaa roskakori"

#: gtk/gtkplacessidebar.c:1181 gtk/gtkplacessidebar.c:1209
#: gtk/gtkplacessidebar.c:1409
#, c-format
msgid "Mount and open “%s”"
msgstr "Liitä ja avaa \"%s\""

#: gtk/gtkplacessidebar.c:1304
msgid "Open the contents of the file system"
msgstr "Avaa tiedostojärjestelmän sisällön"

#: gtk/gtkplacessidebar.c:1387
msgid "New bookmark"
msgstr "Uusi kirjanmerkki"

#: gtk/gtkplacessidebar.c:1389
msgid "Add a new bookmark"
msgstr "Lisää uusi kirjanmerkki"

#: gtk/gtkplacessidebar.c:1454
msgid "Other Locations"
msgstr "Muut sijainnit"

#: gtk/gtkplacessidebar.c:1455
msgid "Show other locations"
msgstr "Näytä muut sijainnit"

#: gtk/gtkplacessidebar.c:1964 gtk/gtkplacessidebar.c:2984
#, c-format
msgid "Unable to start “%s”"
msgstr "Kohteen “%s” käynnistäminen ei onnistunut"

#. Translators: This means that unlocking an encrypted storage
#. * device failed. %s is the name of the device.
#.
#: gtk/gtkplacessidebar.c:2000
#, c-format
msgid "Error unlocking “%s”"
msgstr "Virhe avatessa laitteen “%s” lukitusta"

#: gtk/gtkplacessidebar.c:2002
#, c-format
msgid "Unable to access “%s”"
msgstr "Kohteen \"%s\" käyttäminen ei onnistunut"

#: gtk/gtkplacessidebar.c:2233
msgid "This name is already taken"
msgstr "Nimi on jo käytössä"

#: gtk/gtkplacessidebar.c:2525
#, c-format
msgid "Unable to unmount “%s”"
msgstr "Kohteen “%s” liitoksen irrottaminen ei onnistunut"

#: gtk/gtkplacessidebar.c:2701
#, c-format
msgid "Unable to stop “%s”"
msgstr "Kohteen “%s” pysäyttäminen ei onnistunut"

#: gtk/gtkplacessidebar.c:2730
#, fuzzy, c-format
#| msgid "Unable to end process"
msgid "Unable to eject “%s”"
msgstr "Ei voitu päättää prosessia"

#: gtk/gtkplacessidebar.c:2759 gtk/gtkplacessidebar.c:2788
#, fuzzy, c-format
#| msgid "Unable to end process"
msgid "Unable to eject %s"
msgstr "Ei voitu päättää prosessia"

#: gtk/gtkplacessidebar.c:2936
#, c-format
msgid "Unable to poll “%s” for media changes"
msgstr ""

#: gtk/gtkplacessidebar.c:3155 gtk/gtkplacessidebar.c:3242
#: gtk/gtkplacesview.c:1649
msgid "Open in New _Tab"
msgstr "Avaa _uudessa välilehdessä"

#: gtk/gtkplacessidebar.c:3161 gtk/gtkplacessidebar.c:3251
#: gtk/gtkplacesview.c:1654
msgid "Open in New _Window"
msgstr "Avaa uudessa _ikkunassa"

#: gtk/gtkplacessidebar.c:3262
msgid "_Add Bookmark"
msgstr "_Lisää kirjanmerkki"

#: gtk/gtkplacessidebar.c:3266
msgid "_Remove"
msgstr "_Poista"

#: gtk/gtkplacessidebar.c:3282 gtk/gtkplacesview.c:1679
msgid "_Mount"
msgstr "_Liitä"

#: gtk/gtkplacessidebar.c:3291 gtk/gtkplacesview.c:1668
msgid "_Unmount"
msgstr "_Poista liitos"

#: gtk/gtkplacessidebar.c:3298
msgid "_Eject"
msgstr "_Irrota"

#: gtk/gtkplacessidebar.c:3308
msgid "_Detect Media"
msgstr "_Havaitse media"

#: gtk/gtkplacessidebar.c:3317
msgid "_Start"
msgstr "_Käynnistä"

#: gtk/gtkplacessidebar.c:3319
msgid "_Power On"
msgstr "_Kytke virta"

#: gtk/gtkplacessidebar.c:3320
msgid "_Connect Drive"
msgstr "_Yhdistä asema"

#: gtk/gtkplacessidebar.c:3321
msgid "_Start Multi-disk Device"
msgstr "_Käynnistä Multi-disk-laite"

#: gtk/gtkplacessidebar.c:3322
msgid "_Unlock Device"
msgstr "Avaa laitteen _lukitus"

#: gtk/gtkplacessidebar.c:3332
msgid "_Stop"
msgstr "_Pysäytä"

#: gtk/gtkplacessidebar.c:3334
msgid "_Safely Remove Drive"
msgstr "_Irrota asema turvallisesti"

#: gtk/gtkplacessidebar.c:3335
msgid "_Disconnect Drive"
msgstr "_Katkaise yhteys asemaan"

#: gtk/gtkplacessidebar.c:3336
msgid "_Stop Multi-disk Device"
msgstr "_Pysäytä Multi-disk-laite"

#: gtk/gtkplacessidebar.c:3337
msgid "_Lock Device"
msgstr "Lukitse _laite"

#: gtk/gtkplacessidebar.c:3827 gtk/gtkplacesview.c:1089
msgid "Computer"
msgstr "Tietokone"

#: gtk/gtkplacesview.c:875
msgid "Searching for network locations"
msgstr "Etsitään verkkosijainteja"

#: gtk/gtkplacesview.c:882
msgid "No network locations found"
msgstr "Verkkosijainteja ei löytynyt"

#. if it wasn't cancelled show a dialog
#: gtk/gtkplacesview.c:1196 gtk/gtkplacesview.c:1293
msgid "Unable to access location"
msgstr "Sijainnin käyttö epäonnistui"

#. Restore from Cancel to Connect
#: gtk/gtkplacesview.c:1214 gtk/ui/gtkplacesview.ui:250
msgid "Con_nect"
msgstr "_Yhdistä"

#. if it wasn't cancelled show a dialog
#: gtk/gtkplacesview.c:1353
msgid "Unable to unmount volume"
msgstr "Liitoksen irrottaminen ei onnistunut"

#. Allow to cancel the operation
#: gtk/gtkplacesview.c:1445
msgid "Cance_l"
msgstr "_Peru"

#: gtk/gtkplacesview.c:1592
msgid "AppleTalk"
msgstr "AppleTalk"

#: gtk/gtkplacesview.c:1598
msgid "File Transfer Protocol"
msgstr "File Transfer Protocol (FTP)"

#. Translators: do not translate ftp:// and ftps://
#: gtk/gtkplacesview.c:1600
msgid "ftp:// or ftps://"
msgstr "ftp:// tai ftps://"

#: gtk/gtkplacesview.c:1606
msgid "Network File System"
msgstr "Network File System (NFS)"

#: gtk/gtkplacesview.c:1612
msgid "Samba"
msgstr "Samba"

#: gtk/gtkplacesview.c:1618
msgid "SSH File Transfer Protocol"
msgstr "SSH File Transfer Protocol"

#. Translators: do not translate sftp:// and ssh://
#: gtk/gtkplacesview.c:1620
msgid "sftp:// or ssh://"
msgstr "sftp:// tai ssh://"

#: gtk/gtkplacesview.c:1626
msgid "WebDAV"
msgstr "WebDAV"

#. Translators: do not translate dav:// and davs://
#: gtk/gtkplacesview.c:1628
msgid "dav:// or davs://"
msgstr "dav:// tai davs://"

#: gtk/gtkplacesview.c:1663
msgid "_Disconnect"
msgstr "_Katkaise yhteys"

#: gtk/gtkplacesview.c:1674
msgid "_Connect"
msgstr "_Yhdistä"

#: gtk/gtkplacesview.c:1894
msgid "Unable to get remote server location"
msgstr "Etäpalvelimen sijaintia ei saatu"

#: gtk/gtkplacesview.c:2038 gtk/gtkplacesview.c:2047
msgid "Networks"
msgstr "Verkot"

#: gtk/gtkplacesview.c:2038 gtk/gtkplacesview.c:2047
msgid "On This Computer"
msgstr "Tällä tietokoneella"

#. Translators: respectively, free and total space of the drive. The plural form
#. * should be based on the free space available.
#. * i.e. 1 GB / 24 GB available.
#.
#: gtk/gtkplacesviewrow.c:135
#, c-format
msgid "%s / %s available"
msgid_plural "%s / %s available"
msgstr[0] "%s / %s käytettävissä"
msgstr[1] "%s / %s käytettävissä"

#: gtk/gtkplacesviewrow.c:471
msgid "Disconnect"
msgstr "Katkaise yhteys"

#: gtk/gtkplacesviewrow.c:471 gtk/ui/gtkplacesviewrow.ui:53
#: gtk/ui/gtksidebarrow.ui:54
msgid "Unmount"
msgstr "Irrota liitos"

#: gtk/print/gtkprintbackend.c:637
msgid "Authentication"
msgstr "Todennus"

#: gtk/print/gtkprintbackend.c:716
msgid "_Remember password"
msgstr "_Muista salasana"

#: gtk/print/gtkprinteroptionwidget.c:702
msgid "Select a filename"
msgstr "Valitse tiedostonimi"

#: gtk/print/gtkprinteroptionwidget.c:919
msgid "Not available"
msgstr "Ei saatavilla"

#. translators: this string is the default job title for print
#. * jobs. %s gets replaced by the application name, %d gets replaced
#. * by the job number.
#.
#: gtk/print/gtkprintoperation.c:252
#, c-format
msgid "%s job #%d"
msgstr "%s työ #%d"

#: gtk/print/gtkprintoperation.c:1699
msgctxt "print operation status"
msgid "Initial state"
msgstr "Aloitustila"

#: gtk/print/gtkprintoperation.c:1700
msgctxt "print operation status"
msgid "Preparing to print"
msgstr "Valmistellaan tulostusta"

#: gtk/print/gtkprintoperation.c:1701
msgctxt "print operation status"
msgid "Generating data"
msgstr "Luodaan tietoja"

#: gtk/print/gtkprintoperation.c:1702
msgctxt "print operation status"
msgid "Sending data"
msgstr "Lähetetään tietoja"

#: gtk/print/gtkprintoperation.c:1703
msgctxt "print operation status"
msgid "Waiting"
msgstr "Odotetaan"

#: gtk/print/gtkprintoperation.c:1704
msgctxt "print operation status"
msgid "Blocking on issue"
msgstr "Pysähtynyt ongelmaan"

#: gtk/print/gtkprintoperation.c:1705
msgctxt "print operation status"
msgid "Printing"
msgstr "Tulostetaan"

#: gtk/print/gtkprintoperation.c:1706
msgctxt "print operation status"
msgid "Finished"
msgstr "Valmis"

#: gtk/print/gtkprintoperation.c:1707
msgctxt "print operation status"
msgid "Finished with error"
msgstr "Valmistui virheellisesti"

#: gtk/print/gtkprintoperation.c:2250
#, c-format
msgid "Preparing %d"
msgstr "Valmistellaan %d"

#: gtk/print/gtkprintoperation.c:2252 gtk/print/gtkprintoperation.c:2871
#, c-format
msgid "Preparing"
msgstr "Valmistelaan"

#: gtk/print/gtkprintoperation.c:2255
#, c-format
msgid "Printing %d"
msgstr "Tulostetaan %d"

#: gtk/print/gtkprintoperation.c:2904
#, c-format
msgid "Error creating print preview"
msgstr "Virhe luotaessa tulostuksen esikatselua"

#: gtk/print/gtkprintoperation.c:2907
#, c-format
msgid "The most probable reason is that a temporary file could not be created."
msgstr "Yleisin vian syy on, ettei väliaikaistiedostoa voitu luoda."

#. window
#: gtk/print/gtkprintoperation-portal.c:264
#: gtk/print/gtkprintoperation-portal.c:594
#: gtk/print/gtkprintoperation-portal.c:663 gtk/print/gtkprintunixdialog.c:3008
msgid "Print"
msgstr "Tulosta"

#: gtk/print/gtkprintoperation-unix.c:481
#: gtk/print/gtkprintoperation-win32.c:1505
msgid "Application"
msgstr "Sovellus"

#: gtk/print/gtkprintoperation-win32.c:636
msgid "Printer offline"
msgstr "Tulostin ei ole päällä"

#: gtk/print/gtkprintoperation-win32.c:638
msgid "Out of paper"
msgstr "Paperi on loppu"

#. Translators: this is a printer status.
#: gtk/print/gtkprintoperation-win32.c:640
#: modules/printbackends/gtkprintbackendcpdb.c:1528
#: modules/printbackends/gtkprintbackendcups.c:2639
msgid "Paused"
msgstr "Pysäytetty"

#: gtk/print/gtkprintoperation-win32.c:642
msgid "Need user intervention"
msgstr "Tarvitaan käyttäjän toimenpiteitä"

#: gtk/print/gtkprintoperation-win32.c:749
msgid "Custom size"
msgstr "Oma koko"

#: gtk/print/gtkprintoperation-win32.c:1597
msgid "No printer found"
msgstr "Tulostinta ei löytynyt"

#: gtk/print/gtkprintoperation-win32.c:1624
msgid "Invalid argument to CreateDC"
msgstr "Virheellinen argumentti komennolle CreateDC"

#: gtk/print/gtkprintoperation-win32.c:1660
#: gtk/print/gtkprintoperation-win32.c:1906
msgid "Error from StartDoc"
msgstr "Virhe lähteestä StartDoc"

#: gtk/print/gtkprintoperation-win32.c:1761
#: gtk/print/gtkprintoperation-win32.c:1784
#: gtk/print/gtkprintoperation-win32.c:1832
msgid "Not enough free memory"
msgstr "Ei tarpeeksi muistia"

#: gtk/print/gtkprintoperation-win32.c:1837
msgid "Invalid argument to PrintDlgEx"
msgstr "Virheellinen argumentti komennolle PrintDlgEx"

#: gtk/print/gtkprintoperation-win32.c:1842
msgid "Invalid pointer to PrintDlgEx"
msgstr "Virheellinen osoitin komennolle PrintDlgEx"

#: gtk/print/gtkprintoperation-win32.c:1847
msgid "Invalid handle to PrintDlgEx"
msgstr "Virheellinen kahva toiminnolle PrintDlgEx"

#: gtk/print/gtkprintoperation-win32.c:1852
msgid "Unspecified error"
msgstr "Määrittelemätön virhe"

#: gtk/print/gtkprintunixdialog.c:838
msgid "Pre_view"
msgstr "_Esikatselu"

#: gtk/print/gtkprintunixdialog.c:840
msgid "_Print"
msgstr "T_ulosta"

#: gtk/print/gtkprintunixdialog.c:961
msgid "Getting printer information failed"
msgstr "Tulostimen tietojen nouto epäonnistui"

#: gtk/print/gtkprintunixdialog.c:1885
msgid "Getting printer information…"
msgstr "Haetaan tulostimen tietoja…"

#. Translators: These strings name the possible arrangements of
#. * multiple pages on a sheet when printing (same as in gtkprintbackendcups.c)
#.
#. Translators: These strings name the possible arrangements of
#. * multiple pages on a sheet when printing
#.
#: gtk/print/gtkprintunixdialog.c:2753
#: modules/printbackends/gtkprintbackendcups.c:5645
msgid "Left to right, top to bottom"
msgstr "Vasemmalta oikealle, ylhäältä alas"

#: gtk/print/gtkprintunixdialog.c:2753
#: modules/printbackends/gtkprintbackendcups.c:5645
msgid "Left to right, bottom to top"
msgstr "Vasemmalta oikealle, alhaalta ylös"

#: gtk/print/gtkprintunixdialog.c:2754
#: modules/printbackends/gtkprintbackendcups.c:5646
msgid "Right to left, top to bottom"
msgstr "Oikealta vasemmalle, ylhäältä alas"

#: gtk/print/gtkprintunixdialog.c:2754
#: modules/printbackends/gtkprintbackendcups.c:5646
msgid "Right to left, bottom to top"
msgstr "Oikealta vasemmalle, alhaalta ylös"

#: gtk/print/gtkprintunixdialog.c:2755
#: modules/printbackends/gtkprintbackendcups.c:5647
msgid "Top to bottom, left to right"
msgstr "Ylhäältä alas, vasemmalta oikealle"

#: gtk/print/gtkprintunixdialog.c:2755
#: modules/printbackends/gtkprintbackendcups.c:5647
msgid "Top to bottom, right to left"
msgstr "Ylhäältä alas, oikealta vasemmalle"

#: gtk/print/gtkprintunixdialog.c:2756
#: modules/printbackends/gtkprintbackendcups.c:5648
msgid "Bottom to top, left to right"
msgstr "Alhaalta ylös, vasemmalta oikealle"

#: gtk/print/gtkprintunixdialog.c:2756
#: modules/printbackends/gtkprintbackendcups.c:5648
msgid "Bottom to top, right to left"
msgstr "Alhaalta ylös, oikealta vasemmalle"

#: gtk/print/gtkprintunixdialog.c:2760 gtk/print/gtkprintunixdialog.c:2773
msgid "Page Ordering"
msgstr "Sivun järjestys"

#: gtk/print/gtkprintunixdialog.c:2789
msgid "Left to right"
msgstr "Vasemmalta oikealle"

#: gtk/print/gtkprintunixdialog.c:2790
msgid "Right to left"
msgstr "Oikealta vasemmalle"

#: gtk/print/gtkprintunixdialog.c:2802
msgid "Top to bottom"
msgstr "Ylhäältä alas"

#: gtk/print/gtkprintunixdialog.c:2803
msgid "Bottom to top"
msgstr "Alhaalta ylös"

#: gtk/gtkprogressbar.c:609
#, c-format
msgctxt "progress bar label"
msgid "%.0f %%"
msgstr "%.0f %%"

#: gtk/gtkrecentmanager.c:1023 gtk/gtkrecentmanager.c:1036
#: gtk/gtkrecentmanager.c:1174 gtk/gtkrecentmanager.c:1184
#: gtk/gtkrecentmanager.c:1234 gtk/gtkrecentmanager.c:1243
#, fuzzy, c-format
#| msgid "Unable to find an item with URI '%s'"
msgid "Unable to find an item with URI “%s”"
msgstr "URIn ”%s” sisältävää kohtaa ei löytynyt"

#: gtk/gtkrecentmanager.c:1258
#, fuzzy, c-format
#| msgid "Unable to find an item with URI '%s'"
msgid "Unable to move the item with URI “%s” to “%s”"
msgstr "URIn ”%s” sisältävää kohtaa ei löytynyt"

#: gtk/gtkrecentmanager.c:2323
#, c-format
msgid "No registered application with name “%s” for item with URI “%s” found"
msgstr ""

#: gtk/gtksearchentry.c:814
#, fuzzy
#| msgid "_Clear List"
msgid "Clear Entry"
msgstr "_Tyhjennä luettelo"

#. Translators: This string is used to mark left/right variants of modifier
#. * keys in the shortcut window (e.g. Control_L vs Control_R). Please keep
#. * this string very short, ideally just a single character, since it will
#. * be rendered as part of the key.
#.
#: gtk/gtkshortcutlabel.c:79
msgctxt "keyboard side marker"
msgid "L"
msgstr ""

#. Translators: This string is used to mark left/right variants of modifier
#. * keys in the shortcut window (e.g. Control_L vs Control_R). Please keep
#. * this string very short, ideally just a single character, since it will
#. * be rendered as part of the key.
#.
#: gtk/gtkshortcutlabel.c:92
msgctxt "keyboard side marker"
msgid "R"
msgstr ""

#: gtk/gtkshortcutssection.c:414
msgid "_Show All"
msgstr "_Näytä kaikki"

#: gtk/gtkshortcutsshortcut.c:143
msgid "Two finger pinch"
msgstr "Kahden sormen nipistys"

#: gtk/gtkshortcutsshortcut.c:147
msgid "Two finger stretch"
msgstr "Kahden sormen venytys"

#: gtk/gtkshortcutsshortcut.c:151
msgid "Rotate clockwise"
msgstr "Kierrä myötäpäivään"

#: gtk/gtkshortcutsshortcut.c:155
msgid "Rotate counterclockwise"
msgstr "Kierrä vastapäivään"

#: gtk/gtkshortcutsshortcut.c:159
msgid "Two finger swipe left"
msgstr "Kahden sormen veto vasemmalle"

#: gtk/gtkshortcutsshortcut.c:163
msgid "Two finger swipe right"
msgstr "Kahden sormen veto oikealle"

#: gtk/gtkshortcutsshortcut.c:167
msgid "Swipe left"
msgstr "Vedä vasemmalle"

#: gtk/gtkshortcutsshortcut.c:171
msgid "Swipe right"
msgstr "Vedä oikealle"

#. Translators: This is placeholder text for the search entry in the shortcuts window
#: gtk/gtkshortcutswindow.c:879 gtk/gtkshortcutswindow.c:946
#: gtk/gtkshortcutswindow.c:952
msgid "Search Shortcuts"
msgstr "Etsi pikanäppäimiä"

#. Translators: This is the window title for the shortcuts window in normal mode
#: gtk/gtkshortcutswindow.c:911 gtk/inspector/window.ui:498
msgid "Shortcuts"
msgstr "Pikanäppäimet"

#. Translators: This is the window title for the shortcuts window in search mode
#: gtk/gtkshortcutswindow.c:916
msgid "Search Results"
msgstr "Hakutulokset"

#: gtk/gtkshortcutswindow.c:1014 gtk/ui/gtkemojichooser.ui:349
#: gtk/ui/gtkfilechooserwidget.ui:239
msgid "No Results Found"
msgstr "Tuloksia ei löytynyt"

#: gtk/gtkshortcutswindow.c:1025 gtk/ui/gtkemojichooser.ui:362
#: gtk/ui/gtkfilechooserwidget.ui:252 gtk/ui/gtkplacesview.ui:218
msgid "Try a different search"
msgstr "Kokeile eri hakuehtoja"

#: gtk/gtkstacksidebar.c:154
msgctxt "accessibility"
msgid "Sidebar"
msgstr "Sivupalkki"

#: gtk/gtktext.c:6207 gtk/gtktextview.c:9106
msgid "Insert _Emoji"
msgstr "Sy_ötä emoji"

#: gtk/gtktextview.c:9088
msgid "_Undo"
msgstr "K_umoa"

#: gtk/gtktextview.c:9092
msgid "_Redo"
msgstr "_Tee uudelleen"

#: gtk/gtkwindow.c:6245
#, c-format
msgid "Do you want to use GTK Inspector?"
msgstr "Haluatko käyttää GTK Inspectoria?"

#: gtk/gtkwindow.c:6247
#, c-format
msgid ""
"GTK Inspector is an interactive debugger that lets you explore and modify "
"the internals of any GTK application. Using it may cause the application to "
"break or crash."
msgstr ""

#: gtk/gtkwindow.c:6252
msgid "Don’t show this message again"
msgstr "Älä näytä tätä viestiä uudestaan"

#: gtk/gtkwindowcontrols.c:309 gtk/gtkwindowhandle.c:234
msgid "Minimize"
msgstr "Pienennä"

#: gtk/gtkwindowcontrols.c:311
msgid "Minimize the window"
msgstr "Pienennä ikkuna"

#: gtk/gtkwindowcontrols.c:335 gtk/gtkwindowhandle.c:240
msgid "Maximize"
msgstr "Suurenna"

#: gtk/gtkwindowcontrols.c:337
msgid "Maximize the window"
msgstr "Suurenna ikkuna"

#: gtk/gtkwindowcontrols.c:359
msgid "Close the window"
msgstr "Sulje ikkuna"

#: gtk/gtkwindowhandle.c:227
msgid "Restore"
msgstr "Palauta"

#: gtk/inspector/a11y.ui:17
msgid "Role"
msgstr "Rooli"

#: gtk/inspector/a11y.ui:71
msgid "Description"
msgstr "Kuvaus"

#: gtk/inspector/a11y.ui:99 gtk/inspector/misc-info.ui:296
<<<<<<< HEAD
=======
#: tools/gtk-path-tool-info.c:132
>>>>>>> 29c29b0e
#, fuzzy
#| msgctxt "keyboard label"
#| msgid "Left"
msgid "Bounds"
msgstr "Vasen"

#: gtk/inspector/a11y.ui:125
#, fuzzy
#| msgid "Object path"
msgid "Object Path"
msgstr "Objektin polku"

#: gtk/inspector/a11y.ui:164
msgid "Attribute"
msgstr "Attribuutti"

#: gtk/inspector/a11y.ui:176 gtk/inspector/css-node-tree.ui:70
#: gtk/inspector/prop-list.ui:57 gtk/inspector/recorder.ui:149
#: gtk/inspector/recorder.ui:192 gtk/inspector/strv-editor.c:73
msgid "Value"
msgstr "Arvo"

#: gtk/inspector/action-editor.c:133
msgid "Activate"
msgstr "Aktivoi"

#: gtk/inspector/action-editor.c:145
#, fuzzy
#| msgid "State"
msgid "Set State"
msgstr "Tila"

#: gtk/inspector/actions.ui:30
msgid "Enabled"
msgstr "Käytössä"

#: gtk/inspector/actions.ui:42
msgid "Parameter Type"
msgstr "Parametrin tyyppi"

#: gtk/inspector/actions.ui:53 gtk/inspector/css-node-tree.ui:41
#: gtk/inspector/misc-info.ui:108
msgid "State"
msgstr "Tila"

#: gtk/inspector/clipboard.c:211 gtk/inspector/misc-info.ui:245
msgid "Show"
msgstr "Näytä"

#: gtk/inspector/clipboard.c:228
#, fuzzy
#| msgid "Copy to clipboard"
msgid "Hover to load"
msgstr "Kopioi leikepöydälle"

#: gtk/inspector/clipboard.c:278
msgctxt "clipboard"
msgid "empty"
msgstr "tyhjä"

#: gtk/inspector/clipboard.c:283 gtk/inspector/clipboard.c:325
msgctxt "clipboard"
msgid "local"
msgstr "paikallinen"

#: gtk/inspector/clipboard.c:285 gtk/inspector/clipboard.c:327
msgctxt "clipboard"
msgid "remote"
msgstr "etä"

#: gtk/inspector/clipboard.ui:30
msgid "Drag and hold here"
msgstr "Vedä ja raahaa tähän"

#: gtk/inspector/clipboard.ui:71 gtk/inspector/window.ui:574
msgid "Clipboard"
msgstr "Leikepöytä"

#: gtk/inspector/clipboard.ui:107
msgid "Primary"
msgstr "Ensisijainen"

#: gtk/inspector/controllers.c:126
#, fuzzy
#| msgid "None"
msgctxt "event phase"
msgid "None"
msgstr "Ei mikään"

#: gtk/inspector/controllers.c:129
msgctxt "event phase"
msgid "Capture"
msgstr ""

#: gtk/inspector/controllers.c:132
msgctxt "event phase"
msgid "Bubble"
msgstr ""

#: gtk/inspector/controllers.c:135
msgctxt "event phase"
msgid "Target"
msgstr ""

#: gtk/inspector/controllers.c:156
msgctxt "propagation limit"
msgid "Native"
msgstr ""

#: gtk/inspector/css-editor.c:128
msgid "You can type here any CSS rule recognized by GTK."
msgstr ""

#: gtk/inspector/css-editor.c:129
msgid ""
"You can temporarily disable this custom CSS by clicking on the “Pause” "
"button above."
msgstr ""

#: gtk/inspector/css-editor.c:130
msgid "Changes are applied instantly and globally, for the whole application."
msgstr ""

#: gtk/inspector/css-editor.c:206
#, c-format
msgid "Saving CSS failed"
msgstr "CSS:n tallentaminen epäonnistui"

#: gtk/inspector/css-editor.ui:30
msgid "Disable this custom CSS"
msgstr "Poista käytöstä tämä mukautettu CSS"

#: gtk/inspector/css-editor.ui:37
msgid "Save the current CSS"
msgstr "Tallenna nykyinen CSS"

#: gtk/inspector/css-node-tree.ui:28 tools/gtk-builder-tool-preview.c:178
#: tools/gtk-builder-tool-screenshot.c:359
msgid "ID"
msgstr ""

#: gtk/inspector/css-node-tree.ui:34
msgid "Style Classes"
msgstr "Tyyliluokat"

#: gtk/inspector/css-node-tree.ui:64
msgid "CSS Property"
msgstr "CSS-ominaisuus"

#: gtk/inspector/general.c:370
msgctxt "GL version"
msgid "None"
msgstr "Ei mitään"

#: gtk/inspector/general.c:461
msgctxt "GL version"
msgid "Unknown"
msgstr "Tuntematon"

#: gtk/inspector/general.c:523
msgctxt "Vulkan device"
msgid "Disabled"
msgstr "Pois käytöstä"

#: gtk/inspector/general.c:524 gtk/inspector/general.c:525
msgctxt "Vulkan version"
msgid "Disabled"
msgstr "Pois käytöstä"

#: gtk/inspector/general.c:576
msgctxt "Vulkan device"
msgid "None"
msgstr "Ei mitään"

#: gtk/inspector/general.c:577 gtk/inspector/general.c:578
msgctxt "Vulkan version"
msgid "None"
msgstr "Ei mitään"

#: gtk/inspector/general.c:922
msgid "IM Context is hardcoded by GTK_IM_MODULE"
msgstr ""

#: gtk/inspector/general.ui:31
msgid "GTK Version"
msgstr "GTK-versio"

#: gtk/inspector/general.ui:57
msgid "GDK Backend"
msgstr "GDK-taustaosa"

#: gtk/inspector/general.ui:83
msgid "GSK Renderer"
msgstr ""

#: gtk/inspector/general.ui:109
msgid "Pango Fontmap"
msgstr ""

#: gtk/inspector/general.ui:135
#, fuzzy
#| msgid "GDK Backend"
msgid "Media Backend"
msgstr "GDK-taustaosa"

#: gtk/inspector/general.ui:161
msgid "Input Method"
msgstr "Syöttötapa"

#: gtk/inspector/general.ui:198
#, fuzzy
#| msgid "Application"
msgid "Application ID"
msgstr "Sovellus"

#: gtk/inspector/general.ui:224
#, fuzzy
#| msgid "Resources"
msgid "Resource Path"
msgstr "Resurssit"

#: gtk/inspector/general.ui:261 gtk/ui/gtkplacesview.ui:67
msgid "Prefix"
msgstr "Etuliite"

#: gtk/inspector/general.ui:460
#, fuzzy
#| msgctxt "keyboard label"
#| msgid "Display"
msgid "Display"
msgstr "Display"

#: gtk/inspector/general.ui:487
msgid "RGBA Visual"
msgstr ""

#: gtk/inspector/general.ui:513
#, fuzzy
#| msgid "Computer"
msgid "Composited"
msgstr "Tietokone"

#: gtk/inspector/general.ui:538
#, fuzzy
#| msgid "Available Protocols"
msgid "Protocols"
msgstr "Käytettävissä olevat protokollat"

#: gtk/inspector/general.ui:594
msgid "GL Version"
msgstr "GL-versio"

#: gtk/inspector/general.ui:621
#, fuzzy
#| msgid "GL Version"
msgid "GL Backend Version"
msgstr "GL-versio"

#: gtk/inspector/general.ui:671
#, fuzzy
#| msgid "GDK Backend"
msgid "GL Backend Vendor"
msgstr "GDK-taustaosa"

#: gtk/inspector/general.ui:698
msgid "GL_VENDOR"
msgstr ""

#: gtk/inspector/general.ui:727
msgid "GL_RENDERER"
msgstr ""

#: gtk/inspector/general.ui:756
msgid "GL_VERSION"
msgstr ""

#: gtk/inspector/general.ui:785
msgid "GL_SHADING_LANGUAGE_VERSION"
msgstr ""

#: gtk/inspector/general.ui:813 gtk/inspector/general.ui:929
msgid "Extensions"
msgstr ""

#: gtk/inspector/general.ui:849
msgid "Vulkan Device"
msgstr "Vulkan-laite"

#: gtk/inspector/general.ui:876
msgid "Vulkan API version"
msgstr "Vulkan-rajapinnan versio"

#: gtk/inspector/general.ui:903
msgid "Vulkan driver version"
msgstr "Vulkan-ajurin versio"

#: gtk/inspector/menu.c:264
msgid "Unnamed section"
msgstr "Nimetön osio"

#: gtk/inspector/menu.ui:26
msgid "Label"
msgstr ""

#: gtk/inspector/menu.ui:31 gtk/inspector/shortcuts.ui:23
msgid "Action"
msgstr "Toiminto"

#: gtk/inspector/menu.ui:36
msgid "Target"
msgstr ""

#: gtk/inspector/menu.ui:41
msgid "Icon"
msgstr "Kuvake"

#: gtk/inspector/misc-info.ui:31
msgid "Address"
msgstr "Osoite"

#: gtk/inspector/misc-info.ui:82
#, fuzzy
#| msgid "Preferences"
msgid "Reference Count"
msgstr "Asetukset"

#: gtk/inspector/misc-info.ui:134
#, fuzzy
#| msgid "Text Direction"
msgid "Direction"
msgstr "Tekstin suunta"

#: gtk/inspector/misc-info.ui:160
msgid "Buildable ID"
msgstr ""

#: gtk/inspector/misc-info.ui:186
msgid "Mnemonic Label"
msgstr ""

#: gtk/inspector/misc-info.ui:211
#, fuzzy
#| msgctxt "print operation status"
#| msgid "Generating data"
msgid "Request Mode"
msgstr "Luodaan tietoja"

#: gtk/inspector/misc-info.ui:236
msgid "Measure map"
msgstr ""

#: gtk/inspector/misc-info.ui:253
msgid "Expand"
msgstr "Laajenna"

#: gtk/inspector/misc-info.ui:321
msgid "Baseline"
msgstr ""

#: gtk/inspector/misc-info.ui:346
msgid "Surface"
msgstr ""

#: gtk/inspector/misc-info.ui:365 gtk/inspector/misc-info.ui:400
#: gtk/inspector/misc-info.ui:435 gtk/inspector/prop-editor.c:1153
#: gtk/inspector/prop-editor.c:1536 gtk/inspector/window.ui:396
msgid "Properties"
msgstr "Ominaisuudet"

#: gtk/inspector/misc-info.ui:381
#, fuzzy
#| msgctxt "print operation status"
#| msgid "Generating data"
msgid "Renderer"
msgstr "Luodaan tietoja"

#: gtk/inspector/misc-info.ui:416
msgid "Frame Clock"
msgstr ""

#: gtk/inspector/misc-info.ui:451
msgid "Tick Callback"
msgstr ""

#: gtk/inspector/misc-info.ui:477
#, fuzzy
#| msgid "_Mount"
msgid "Frame Count"
msgstr "_Liitä"

#: gtk/inspector/misc-info.ui:502
msgid "Frame Rate"
msgstr ""

#: gtk/inspector/misc-info.ui:527
#, fuzzy
#| msgid "Font Scale"
msgid "Scale"
msgstr "Fontin skaalaus"

#: gtk/inspector/misc-info.ui:552
msgid "Mapped"
msgstr ""

#: gtk/inspector/misc-info.ui:578
msgid "Realized"
msgstr ""

#: gtk/inspector/misc-info.ui:604
msgid "Is Toplevel"
msgstr ""

#: gtk/inspector/misc-info.ui:630
msgid "Child Visible"
msgstr ""

#: gtk/inspector/prop-editor.c:702
#, fuzzy, c-format
#| msgid "Printer"
msgid "Pointer: %p"
msgstr "Tulostin"

#. Translators: %s is a type name, for example
#. * GtkPropertyExpression with value \"2.5\"
#.
#: gtk/inspector/prop-editor.c:827
#, c-format
msgid "%s with value \"%s\""
msgstr "%s arvolla \"%s\""

#. Translators: Both %s are type names, for example
#. * GtkPropertyExpression with type GObject
#.
#: gtk/inspector/prop-editor.c:838
#, c-format
msgid "%s with type %s"
msgstr "%s tyypillä %s"

#. Translators: Both %s are type names, for example
#. * GtkObjectExpression for GtkStringObject 0x23456789
#.
#: gtk/inspector/prop-editor.c:851
#, c-format
msgid "%s for %s %p"
msgstr ""

#. Translators: Both %s are type names, for example
#. * GtkPropertyExpression with value type: gchararray
#.
#: gtk/inspector/prop-editor.c:881
#, c-format
msgid "%s with value type %s"
msgstr ""

#: gtk/inspector/prop-editor.c:1230
#, fuzzy, c-format
#| msgid "Unable to stop %s"
msgid "Uneditable property type: %s"
msgstr "Kohteen %s pysäyttäminen ei onnistunut"

#: gtk/inspector/prop-editor.c:1388
#, fuzzy
#| msgid "None"
msgctxt "column number"
msgid "None"
msgstr "Ei mikään"

#: gtk/inspector/prop-editor.c:1425
msgid "Attribute:"
msgstr "Attribuutti:"

#: gtk/inspector/prop-editor.c:1428
msgid "Model"
msgstr "Malli"

#: gtk/inspector/prop-editor.c:1433
msgid "Column:"
msgstr "Sarake:"

#. Translators: %s is a type name, for example
#. * Action from 0x2345678 (GtkApplicationWindow)
#.
#: gtk/inspector/prop-editor.c:1532
#, c-format
msgid "Action from: %p (%s)"
msgstr ""

#: gtk/inspector/prop-editor.c:1587
msgid "Reset"
msgstr ""

#: gtk/inspector/prop-editor.c:1595
msgctxt "GtkSettings source"
msgid "Default"
msgstr "Oletus"

#: gtk/inspector/prop-editor.c:1598
msgctxt "GtkSettings source"
msgid "Theme"
msgstr "Teema"

#: gtk/inspector/prop-editor.c:1601
msgctxt "GtkSettings source"
msgid "XSettings"
msgstr "XSettings"

#: gtk/inspector/prop-editor.c:1605
msgctxt "GtkSettings source"
msgid "Application"
msgstr "Sovellus"

#: gtk/inspector/prop-editor.c:1608
msgctxt "GtkSettings source"
msgid "Unknown"
msgstr "Tuntematon"

#: gtk/inspector/prop-editor.c:1611
msgid "Source:"
msgstr "Lähde:"

#: gtk/inspector/prop-list.ui:46
msgid "Defined At"
msgstr ""

<<<<<<< HEAD
#: gtk/inspector/recorder.c:1865
=======
#: gtk/inspector/recorder.c:1941
>>>>>>> 29c29b0e
#, c-format
msgid "Saving RenderNode failed"
msgstr "RenderNoden tallentaminen epäonnistui"

#: gtk/inspector/recorder.ui:20
#, fuzzy
#| msgctxt "Stock label, media"
#| msgid "_Record"
msgid "Record frames"
msgstr "_Tallenna"

#: gtk/inspector/recorder.ui:27
msgid "Clear recorded frames"
msgstr ""

#: gtk/inspector/recorder.ui:34
msgid "Add debug nodes"
msgstr ""

#: gtk/inspector/recorder.ui:42
msgid "Highlight event sequences"
msgstr ""

#: gtk/inspector/recorder.ui:51
msgid "Use a dark background"
msgstr "Käytä tummaa taustaa"

#: gtk/inspector/recorder.ui:59
msgid "Save selected node"
msgstr "Tallenna valittu solmu"

#: gtk/inspector/recorder.ui:67
msgid "Copy to clipboard"
msgstr "Kopioi leikepöydälle"

#: gtk/inspector/recorder.ui:144 gtk/inspector/recorder.ui:187
msgid "Property"
msgstr "Ominaisuus"

#: gtk/inspector/resource-list.ui:59
msgid "Path"
msgstr "Polku"

#: gtk/inspector/resource-list.ui:71
#, fuzzy
#| msgid "_Mount"
msgid "Count"
msgstr "_Liitä"

#: gtk/inspector/resource-list.ui:121
msgid "Name:"
msgstr "Nimi:"

#: gtk/inspector/resource-list.ui:143
msgid "Type:"
msgstr "Tyyppi:"

#: gtk/inspector/resource-list.ui:164
msgid "Size:"
msgstr "Koko:"

#: gtk/inspector/shortcuts.ui:17
msgid "Trigger"
msgstr ""

#: gtk/inspector/size-groups.c:225
#, fuzzy
#| msgid "None"
msgctxt "sizegroup mode"
msgid "None"
msgstr "Ei mikään"

#: gtk/inspector/size-groups.c:226
msgctxt "sizegroup mode"
msgid "Horizontal"
msgstr "Vaaka"

#: gtk/inspector/size-groups.c:227
msgctxt "sizegroup mode"
msgid "Vertical"
msgstr "Pysty"

#: gtk/inspector/size-groups.c:228
msgctxt "sizegroup mode"
msgid "Both"
msgstr "Molemmat"

#: gtk/inspector/size-groups.c:240
msgid "Mode"
msgstr ""

#: gtk/inspector/statistics.c:814
msgid "GLib must be configured with -Dbuildtype=debug"
msgstr ""

#: gtk/inspector/statistics.ui:41
msgid "Self 1"
msgstr ""

#: gtk/inspector/statistics.ui:46
msgid "Cumulative 1"
msgstr ""

#: gtk/inspector/statistics.ui:51
msgid "Self 2"
msgstr ""

#: gtk/inspector/statistics.ui:56
msgid "Cumulative 2"
msgstr ""

#: gtk/inspector/statistics.ui:61
msgid "Self"
msgstr ""

#: gtk/inspector/statistics.ui:66
msgid "Cumulative"
msgstr ""

#: gtk/inspector/statistics.ui:88
msgid "Enable statistics with GOBJECT_DEBUG=instance-count"
msgstr ""

#: gtk/inspector/strv-editor.c:83
#, c-format
msgid "Remove %s"
msgstr "Poista %s"

#: gtk/inspector/strv-editor.c:115
msgid "Add"
msgstr "Lisää"

#: gtk/inspector/tree-data.ui:10
msgid "Show data"
msgstr ""

#: gtk/inspector/type-info.ui:14
msgid "Hierarchy"
msgstr "Hierarkia"

#: gtk/inspector/type-info.ui:35
msgid "Implements"
msgstr ""

#: gtk/inspector/visual.c:674 gtk/inspector/visual.c:693
msgid "Theme is hardcoded by GTK_THEME"
msgstr "Teema on kovakoodattu GTK_THEME:llä"

#: gtk/inspector/visual.c:942
msgid "Backend does not support window scaling"
msgstr "Taustaosa ei tue ikkunoiden skaalausta"

#: gtk/inspector/visual.ui:34
msgid "GTK Theme"
msgstr "GTK-teema"

#: gtk/inspector/visual.ui:58
msgid "Dark Variant"
msgstr "Tumma muunnelma"

#: gtk/inspector/visual.ui:83
msgid "Cursor Theme"
msgstr "Kursoriteema"

#: gtk/inspector/visual.ui:108
msgid "Cursor Size"
msgstr "Kursorin koko"

#: gtk/inspector/visual.ui:144
msgid "Icon Theme"
msgstr "Kuvaketeema"

#: gtk/inspector/visual.ui:194
msgid "Font Scale"
msgstr "Fontin skaalaus"

#: gtk/inspector/visual.ui:239
msgid "Text Direction"
msgstr "Tekstin suunta"

#: gtk/inspector/visual.ui:254
msgid "Left-to-Right"
msgstr "Vasemmalta oikealle"

#: gtk/inspector/visual.ui:255
msgid "Right-to-Left"
msgstr "Oikealta vasemmalle"

#: gtk/inspector/visual.ui:273
msgid "Window Scaling"
msgstr "Ikkunoiden skaalaus"

#: gtk/inspector/visual.ui:306
msgid "Animations"
msgstr "Animaatiot"

#: gtk/inspector/visual.ui:331
msgid "Slowdown"
msgstr ""

#: gtk/inspector/visual.ui:385
#, fuzzy
#| msgid "Show Text"
msgid "Show Framerate"
msgstr "Näytä teksti"

#: gtk/inspector/visual.ui:410
msgid "Show Graphic Updates"
msgstr ""

#: gtk/inspector/visual.ui:430
msgid ""
"Tints all the places where the current renderer uses Cairo instead of the "
"GPU."
msgstr ""

#: gtk/inspector/visual.ui:436
#, fuzzy
#| msgid "Show program version"
msgid "Show Cairo Rendering"
msgstr "Näytä ohjelman versio"

#: gtk/inspector/visual.ui:461
msgid "Show Baselines"
msgstr ""

#: gtk/inspector/visual.ui:489
msgid "Show Layout Borders"
msgstr ""

#: gtk/inspector/visual.ui:546
msgid "CSS Padding"
msgstr ""

#: gtk/inspector/visual.ui:556
#, fuzzy
#| msgid "CSS nodes"
msgid "CSS Border"
msgstr "CSS-solmut"

#: gtk/inspector/visual.ui:566
#, fuzzy
#| msgid "Paper Margins"
msgid "CSS Margin"
msgstr "Paperin marginaalit"

#: gtk/inspector/visual.ui:576
#, fuzzy
#| msgid "Paper Margins"
msgid "Widget Margin"
msgstr "Paperin marginaalit"

#: gtk/inspector/visual.ui:611
msgid "Show Focus"
msgstr ""

#: gtk/inspector/visual.ui:636
#, fuzzy
#| msgid "Accessibility"
msgid "Show Accessibility warnings"
msgstr "Esteettömyys"

#: gtk/inspector/visual.ui:661
msgid "Show Graphics Offload"
msgstr ""

#: gtk/inspector/visual.ui:693
msgid "Inspect Inspector"
msgstr ""

#: gtk/inspector/window.ui:27
msgid "Select an Object"
msgstr "Valitse objekti"

#: gtk/inspector/window.ui:42 gtk/inspector/window.ui:107
msgid "Show Details"
msgstr "Näytä tiedot"

#: gtk/inspector/window.ui:57
msgid "Show all Objects"
msgstr "Näytä kaikki objektit"

#: gtk/inspector/window.ui:121
msgid "Show all Resources"
msgstr "Näytä kaikki resurssit"

#: gtk/inspector/window.ui:147
msgid "Collect Statistics"
msgstr "Kerää tilastot"

#: gtk/inspector/window.ui:199
msgid "Objects"
msgstr "Objektit"

#: gtk/inspector/window.ui:231
msgid "Toggle Sidebar"
msgstr "Sivupalkki päälle/pois"

#: gtk/inspector/window.ui:253
msgid "Refresh action state"
msgstr ""

#: gtk/inspector/window.ui:327
#, fuzzy
#| msgctxt "Stock label, media"
#| msgid "Pre_vious"
msgid "Previous object"
msgstr "E_dellinen"

#: gtk/inspector/window.ui:334
#, fuzzy
#| msgid "Child Properties"
msgid "Child object"
msgstr "Lapsen ominaisuudet"

#: gtk/inspector/window.ui:341
#, fuzzy
#| msgctxt "Stock label, media"
#| msgid "Pre_vious"
msgid "Previous sibling"
msgstr "E_dellinen"

#: gtk/inspector/window.ui:347
msgid "List Position"
msgstr ""

#: gtk/inspector/window.ui:356
msgid "Next sibling"
msgstr ""

#: gtk/inspector/window.ui:386
msgid "Miscellaneous"
msgstr "Lisäasetukset"

#: gtk/inspector/window.ui:407 gtk/print/ui/gtkprintunixdialog.ui:451
msgid "Layout"
msgstr "Asettelu"

#: gtk/inspector/window.ui:418
msgid "CSS Nodes"
msgstr "CSS-solmut"

#: gtk/inspector/window.ui:429
msgid "Size Groups"
msgstr ""

#: gtk/inspector/window.ui:438 gtk/inspector/window.ui:447
msgid "Data"
msgstr ""

#: gtk/inspector/window.ui:457
msgid "Actions"
msgstr "Toiminnot"

#: gtk/inspector/window.ui:468
msgid "Menu"
msgstr "Valikko"

#: gtk/inspector/window.ui:477
msgid "Controllers"
msgstr ""

#: gtk/inspector/window.ui:487
msgid "Magnifier"
msgstr "Suurennuslasi"

#: gtk/inspector/window.ui:508
msgid "Accessibility"
msgstr "Esteettömyys"

#: gtk/inspector/window.ui:532
msgid "Global"
msgstr ""

#: gtk/inspector/window.ui:545
msgid "Information"
msgstr "Tietoja"

#: gtk/inspector/window.ui:554
msgid "Settings"
msgstr "Asetukset"

#: gtk/inspector/window.ui:563
msgid "Resources"
msgstr "Resurssit"

#: gtk/inspector/window.ui:584
msgid "Statistics"
msgstr "Tilastot"

#: gtk/inspector/window.ui:595
msgid "Logging"
msgstr ""

#: gtk/inspector/window.ui:610
msgid "CSS"
msgstr "CSS"

#: gtk/inspector/window.ui:619
#, fuzzy
#| msgctxt "Stock label, media"
#| msgid "_Record"
msgid "Recorder"
msgstr "_Tallenna"

#: gtk/open-type-layout.h:14
msgctxt "OpenType layout"
msgid "Access All Alternates"
msgstr ""

#: gtk/open-type-layout.h:15
msgctxt "OpenType layout"
msgid "Above-base Forms"
msgstr ""

#: gtk/open-type-layout.h:16
msgctxt "OpenType layout"
msgid "Above-base Mark Positioning"
msgstr ""

#: gtk/open-type-layout.h:17
msgctxt "OpenType layout"
msgid "Above-base Substitutions"
msgstr ""

#: gtk/open-type-layout.h:18
#, fuzzy
#| msgid "Authentication"
msgctxt "OpenType layout"
msgid "Alternative Fractions"
msgstr "Todennus"

#: gtk/open-type-layout.h:19
msgctxt "OpenType layout"
msgid "Akhands"
msgstr ""

#: gtk/open-type-layout.h:20
msgctxt "OpenType layout"
msgid "Below-base Forms"
msgstr ""

#: gtk/open-type-layout.h:21
msgctxt "OpenType layout"
msgid "Below-base Mark Positioning"
msgstr ""

#: gtk/open-type-layout.h:22
msgctxt "OpenType layout"
msgid "Below-base Substitutions"
msgstr ""

#: gtk/open-type-layout.h:23
msgctxt "OpenType layout"
msgid "Contextual Alternates"
msgstr ""

#: gtk/open-type-layout.h:24
msgctxt "OpenType layout"
msgid "Case-Sensitive Forms"
msgstr ""

#: gtk/open-type-layout.h:25
msgctxt "OpenType layout"
msgid "Glyph Composition / Decomposition"
msgstr ""

#: gtk/open-type-layout.h:26
msgctxt "OpenType layout"
msgid "Conjunct Form After Ro"
msgstr ""

#: gtk/open-type-layout.h:27
msgctxt "OpenType layout"
msgid "Conjunct Forms"
msgstr ""

#: gtk/open-type-layout.h:28
msgctxt "OpenType layout"
msgid "Contextual Ligatures"
msgstr ""

#: gtk/open-type-layout.h:29
msgctxt "OpenType layout"
msgid "Centered CJK Punctuation"
msgstr ""

#: gtk/open-type-layout.h:30
msgctxt "OpenType layout"
msgid "Capital Spacing"
msgstr ""

#: gtk/open-type-layout.h:31
msgctxt "OpenType layout"
msgid "Contextual Swash"
msgstr ""

#: gtk/open-type-layout.h:32
msgctxt "OpenType layout"
msgid "Cursive Positioning"
msgstr ""

#: gtk/open-type-layout.h:33
msgctxt "OpenType layout"
msgid "Petite Capitals From Capitals"
msgstr ""

#: gtk/open-type-layout.h:34
msgctxt "OpenType layout"
msgid "Small Capitals From Capitals"
msgstr ""

#: gtk/open-type-layout.h:35
msgctxt "OpenType layout"
msgid "Distances"
msgstr ""

#: gtk/open-type-layout.h:36
msgctxt "OpenType layout"
msgid "Discretionary Ligatures"
msgstr ""

#: gtk/open-type-layout.h:37
msgctxt "OpenType layout"
msgid "Denominators"
msgstr ""

#: gtk/open-type-layout.h:38
msgctxt "OpenType layout"
msgid "Dotless Forms"
msgstr ""

#: gtk/open-type-layout.h:39
msgctxt "OpenType layout"
msgid "Expert Forms"
msgstr ""

#: gtk/open-type-layout.h:40
msgctxt "OpenType layout"
msgid "Final Glyph on Line Alternates"
msgstr ""

#: gtk/open-type-layout.h:41
#, fuzzy
#| msgid "Terminal Pager"
msgctxt "OpenType layout"
msgid "Terminal Forms #2"
msgstr "Päätteen sivutin"

#: gtk/open-type-layout.h:42
#, fuzzy
#| msgid "Terminal Pager"
msgctxt "OpenType layout"
msgid "Terminal Forms #3"
msgstr "Päätteen sivutin"

#: gtk/open-type-layout.h:43
#, fuzzy
#| msgid "Terminal Pager"
msgctxt "OpenType layout"
msgid "Terminal Forms"
msgstr "Päätteen sivutin"

#: gtk/open-type-layout.h:44
msgctxt "OpenType layout"
msgid "Flattened accent forms"
msgstr ""

#: gtk/open-type-layout.h:45
#, fuzzy
#| msgid "Actions"
msgctxt "OpenType layout"
msgid "Fractions"
msgstr "Toiminnot"

#: gtk/open-type-layout.h:46
msgctxt "OpenType layout"
msgid "Full Widths"
msgstr ""

#: gtk/open-type-layout.h:47
msgctxt "OpenType layout"
msgid "Half Forms"
msgstr ""

#: gtk/open-type-layout.h:48
msgctxt "OpenType layout"
msgid "Halant Forms"
msgstr ""

#: gtk/open-type-layout.h:49
msgctxt "OpenType layout"
msgid "Alternate Half Widths"
msgstr ""

#: gtk/open-type-layout.h:50
msgctxt "OpenType layout"
msgid "Historical Forms"
msgstr ""

#: gtk/open-type-layout.h:51
msgctxt "OpenType layout"
msgid "Horizontal Kana Alternates"
msgstr ""

#: gtk/open-type-layout.h:52
msgctxt "OpenType layout"
msgid "Historical Ligatures"
msgstr ""

#: gtk/open-type-layout.h:53
msgctxt "OpenType layout"
msgid "Hangul"
msgstr ""

#: gtk/open-type-layout.h:54
msgctxt "OpenType layout"
msgid "Hojo Kanji Forms"
msgstr ""

#: gtk/open-type-layout.h:55
msgctxt "OpenType layout"
msgid "Half Widths"
msgstr ""

#: gtk/open-type-layout.h:56
#, fuzzy
#| msgctxt "print operation status"
#| msgid "Initial state"
msgctxt "OpenType layout"
msgid "Initial Forms"
msgstr "Aloitustila"

#: gtk/open-type-layout.h:57
msgctxt "OpenType layout"
msgid "Isolated Forms"
msgstr ""

#: gtk/open-type-layout.h:58
#, fuzzy
#| msgctxt "Stock label"
#| msgid "_Italic"
msgctxt "OpenType layout"
msgid "Italics"
msgstr "_Kursiivi"

#: gtk/open-type-layout.h:59
msgctxt "OpenType layout"
msgid "Justification Alternates"
msgstr ""

#: gtk/open-type-layout.h:60
msgctxt "OpenType layout"
msgid "JIS78 Forms"
msgstr ""

#: gtk/open-type-layout.h:61
msgctxt "OpenType layout"
msgid "JIS83 Forms"
msgstr ""

#: gtk/open-type-layout.h:62
msgctxt "OpenType layout"
msgid "JIS90 Forms"
msgstr ""

#: gtk/open-type-layout.h:63
msgctxt "OpenType layout"
msgid "JIS2004 Forms"
msgstr ""

#: gtk/open-type-layout.h:64
#, fuzzy
#| msgid "Warning"
msgctxt "OpenType layout"
msgid "Kerning"
msgstr "Varoitus"

#: gtk/open-type-layout.h:65
#, fuzzy
#| msgctxt "keyboard label"
#| msgid "Left"
msgctxt "OpenType layout"
msgid "Left Bounds"
msgstr "Vasen"

#: gtk/open-type-layout.h:66
#, fuzzy
#| msgctxt "cover page"
#| msgid "Standard"
msgctxt "OpenType layout"
msgid "Standard Ligatures"
msgstr "Normaali"

#: gtk/open-type-layout.h:67
msgctxt "OpenType layout"
msgid "Leading Jamo Forms"
msgstr ""

#: gtk/open-type-layout.h:68
msgctxt "OpenType layout"
msgid "Lining Figures"
msgstr ""

#: gtk/open-type-layout.h:69
msgctxt "OpenType layout"
msgid "Localized Forms"
msgstr ""

#: gtk/open-type-layout.h:70
#, fuzzy
#| msgid "LRM _Left-to-right mark"
msgctxt "OpenType layout"
msgid "Left-to-right alternates"
msgstr "LRM _Vasemmalta oikealle -merkki"

#: gtk/open-type-layout.h:71
#, fuzzy
#| msgid "LRM _Left-to-right mark"
msgctxt "OpenType layout"
msgid "Left-to-right mirrored forms"
msgstr "LRM _Vasemmalta oikealle -merkki"

#: gtk/open-type-layout.h:72
msgctxt "OpenType layout"
msgid "Mark Positioning"
msgstr ""

#: gtk/open-type-layout.h:73
msgctxt "OpenType layout"
msgid "Medial Forms #2"
msgstr ""

#: gtk/open-type-layout.h:74
msgctxt "OpenType layout"
msgid "Medial Forms"
msgstr ""

#: gtk/open-type-layout.h:75
msgctxt "OpenType layout"
msgid "Mathematical Greek"
msgstr ""

#: gtk/open-type-layout.h:76
msgctxt "OpenType layout"
msgid "Mark to Mark Positioning"
msgstr ""

#: gtk/open-type-layout.h:77
msgctxt "OpenType layout"
msgid "Mark Positioning via Substitution"
msgstr ""

#: gtk/open-type-layout.h:78
msgctxt "OpenType layout"
msgid "Alternate Annotation Forms"
msgstr ""

#: gtk/open-type-layout.h:79
msgctxt "OpenType layout"
msgid "NLC Kanji Forms"
msgstr ""

#: gtk/open-type-layout.h:80
msgctxt "OpenType layout"
msgid "Nukta Forms"
msgstr ""

#: gtk/open-type-layout.h:81
msgctxt "OpenType layout"
msgid "Numerators"
msgstr ""

#: gtk/open-type-layout.h:82
msgctxt "OpenType layout"
msgid "Oldstyle Figures"
msgstr ""

#: gtk/open-type-layout.h:83
msgctxt "OpenType layout"
msgid "Optical Bounds"
msgstr ""

#: gtk/open-type-layout.h:84
#, fuzzy
#| msgid "Signals"
msgctxt "OpenType layout"
msgid "Ordinals"
msgstr "Signaalit"

#: gtk/open-type-layout.h:85
msgctxt "OpenType layout"
msgid "Ornaments"
msgstr ""

#: gtk/open-type-layout.h:86
msgctxt "OpenType layout"
msgid "Proportional Alternate Widths"
msgstr ""

#: gtk/open-type-layout.h:87
msgctxt "OpenType layout"
msgid "Petite Capitals"
msgstr ""

#: gtk/open-type-layout.h:88
msgctxt "OpenType layout"
msgid "Proportional Kana"
msgstr ""

#: gtk/open-type-layout.h:89
#, fuzzy
#| msgid "Properties"
msgctxt "OpenType layout"
msgid "Proportional Figures"
msgstr "Ominaisuudet"

#: gtk/open-type-layout.h:90
msgctxt "OpenType layout"
msgid "Pre-Base Forms"
msgstr ""

#: gtk/open-type-layout.h:91
msgctxt "OpenType layout"
msgid "Pre-base Substitutions"
msgstr ""

#: gtk/open-type-layout.h:92
msgctxt "OpenType layout"
msgid "Post-base Forms"
msgstr ""

#: gtk/open-type-layout.h:93
msgctxt "OpenType layout"
msgid "Post-base Substitutions"
msgstr ""

#: gtk/open-type-layout.h:94
msgctxt "OpenType layout"
msgid "Proportional Widths"
msgstr ""

#: gtk/open-type-layout.h:95
msgctxt "OpenType layout"
msgid "Quarter Widths"
msgstr ""

#: gtk/open-type-layout.h:96
msgctxt "OpenType layout"
msgid "Randomize"
msgstr ""

#: gtk/open-type-layout.h:97
msgctxt "OpenType layout"
msgid "Required Contextual Alternates"
msgstr ""

#: gtk/open-type-layout.h:98
msgctxt "OpenType layout"
msgid "Rakar Forms"
msgstr ""

#: gtk/open-type-layout.h:99
msgctxt "OpenType layout"
msgid "Required Ligatures"
msgstr ""

#: gtk/open-type-layout.h:100
msgctxt "OpenType layout"
msgid "Reph Forms"
msgstr ""

#: gtk/open-type-layout.h:101
#, fuzzy
#| msgctxt "keyboard label"
#| msgid "Right"
msgctxt "OpenType layout"
msgid "Right Bounds"
msgstr "Oikea"

#: gtk/open-type-layout.h:102
#, fuzzy
#| msgid "RLM _Right-to-left mark"
msgctxt "OpenType layout"
msgid "Right-to-left alternates"
msgstr "RLM _Oikealta vasemmalle -merkki"

#: gtk/open-type-layout.h:103
#, fuzzy
#| msgid "RLM _Right-to-left mark"
msgctxt "OpenType layout"
msgid "Right-to-left mirrored forms"
msgstr "RLM _Oikealta vasemmalle -merkki"

#: gtk/open-type-layout.h:104
msgctxt "OpenType layout"
msgid "Ruby Notation Forms"
msgstr ""

#: gtk/open-type-layout.h:105
msgctxt "OpenType layout"
msgid "Required Variation Alternates"
msgstr ""

#: gtk/open-type-layout.h:106
msgctxt "OpenType layout"
msgid "Stylistic Alternates"
msgstr ""

#: gtk/open-type-layout.h:107
msgctxt "OpenType layout"
msgid "Scientific Inferiors"
msgstr ""

#: gtk/open-type-layout.h:108
msgctxt "OpenType layout"
msgid "Optical size"
msgstr ""

#: gtk/open-type-layout.h:109
msgctxt "OpenType layout"
msgid "Small Capitals"
msgstr ""

#: gtk/open-type-layout.h:110
msgctxt "OpenType layout"
msgid "Simplified Forms"
msgstr ""

#: gtk/open-type-layout.h:111
msgctxt "OpenType layout"
msgid "Math script style alternates"
msgstr ""

#: gtk/open-type-layout.h:112
msgctxt "OpenType layout"
msgid "Stretching Glyph Decomposition"
msgstr ""

#: gtk/open-type-layout.h:113
#, fuzzy
#| msgid "PostScript"
msgctxt "OpenType layout"
msgid "Subscript"
msgstr "PostScript"

#: gtk/open-type-layout.h:114
#, fuzzy
#| msgctxt "keyboard label"
#| msgid "Super"
msgctxt "OpenType layout"
msgid "Superscript"
msgstr "Super"

#: gtk/open-type-layout.h:115
msgctxt "OpenType layout"
msgid "Swash"
msgstr ""

#: gtk/open-type-layout.h:116
msgctxt "OpenType layout"
msgid "Titling"
msgstr ""

#: gtk/open-type-layout.h:117
msgctxt "OpenType layout"
msgid "Trailing Jamo Forms"
msgstr ""

#: gtk/open-type-layout.h:118
msgctxt "OpenType layout"
msgid "Traditional Name Forms"
msgstr ""

#: gtk/open-type-layout.h:119
msgctxt "OpenType layout"
msgid "Tabular Figures"
msgstr ""

#: gtk/open-type-layout.h:120
msgctxt "OpenType layout"
msgid "Traditional Forms"
msgstr ""

#: gtk/open-type-layout.h:121
msgctxt "OpenType layout"
msgid "Third Widths"
msgstr ""

#: gtk/open-type-layout.h:122
msgctxt "OpenType layout"
msgid "Unicase"
msgstr ""

#: gtk/open-type-layout.h:123
msgctxt "OpenType layout"
msgid "Alternate Vertical Metrics"
msgstr ""

#: gtk/open-type-layout.h:124
#, fuzzy
#| msgctxt "Color name"
#| msgid "Dark Orange"
msgctxt "OpenType layout"
msgid "Vattu Variants"
msgstr "Tummanoranssi"

#: gtk/open-type-layout.h:125
msgctxt "OpenType layout"
msgid "Vertical Writing"
msgstr ""

#: gtk/open-type-layout.h:126
msgctxt "OpenType layout"
msgid "Alternate Vertical Half Metrics"
msgstr ""

#: gtk/open-type-layout.h:127
msgctxt "OpenType layout"
msgid "Vowel Jamo Forms"
msgstr ""

#: gtk/open-type-layout.h:128
msgctxt "OpenType layout"
msgid "Vertical Kana Alternates"
msgstr ""

#: gtk/open-type-layout.h:129
msgctxt "OpenType layout"
msgid "Vertical Kerning"
msgstr ""

#: gtk/open-type-layout.h:130
msgctxt "OpenType layout"
msgid "Proportional Alternate Vertical Metrics"
msgstr ""

#: gtk/open-type-layout.h:131
msgctxt "OpenType layout"
msgid "Vertical Alternates and Rotation"
msgstr ""

#: gtk/open-type-layout.h:132
msgctxt "OpenType layout"
msgid "Vertical Alternates for Rotation"
msgstr ""

#: gtk/open-type-layout.h:133
msgctxt "OpenType layout"
msgid "Slashed Zero"
msgstr ""

#: gtk/print/paper_names_offsets.c:4
msgctxt "paper size"
msgid "asme_f"
msgstr "asme_f"

#: gtk/print/paper_names_offsets.c:5
msgctxt "paper size"
msgid "A0×2"
msgstr "A0×2"

#: gtk/print/paper_names_offsets.c:6
msgctxt "paper size"
msgid "A0"
msgstr "A0"

#: gtk/print/paper_names_offsets.c:7
msgctxt "paper size"
msgid "A0×3"
msgstr "A0×3"

#: gtk/print/paper_names_offsets.c:8
msgctxt "paper size"
msgid "A1"
msgstr "A1"

#: gtk/print/paper_names_offsets.c:9
msgctxt "paper size"
msgid "A10"
msgstr "A10"

#: gtk/print/paper_names_offsets.c:10
msgctxt "paper size"
msgid "A1×3"
msgstr "A1×3"

#: gtk/print/paper_names_offsets.c:11
msgctxt "paper size"
msgid "A1×4"
msgstr "A1×4"

#: gtk/print/paper_names_offsets.c:12
msgctxt "paper size"
msgid "A2"
msgstr "A2"

#: gtk/print/paper_names_offsets.c:13
msgctxt "paper size"
msgid "A2×3"
msgstr "A2×3"

#: gtk/print/paper_names_offsets.c:14
msgctxt "paper size"
msgid "A2×4"
msgstr "A2×4"

#: gtk/print/paper_names_offsets.c:15
msgctxt "paper size"
msgid "A2×5"
msgstr "A2×5"

#: gtk/print/paper_names_offsets.c:16
msgctxt "paper size"
msgid "A3"
msgstr "A3"

#: gtk/print/paper_names_offsets.c:17
msgctxt "paper size"
msgid "A3 Extra"
msgstr "A3 extra"

#: gtk/print/paper_names_offsets.c:18
msgctxt "paper size"
msgid "A3×3"
msgstr "A3×3"

#: gtk/print/paper_names_offsets.c:19
msgctxt "paper size"
msgid "A3×4"
msgstr "A3×4"

#: gtk/print/paper_names_offsets.c:20
msgctxt "paper size"
msgid "A3×5"
msgstr "A3×5"

#: gtk/print/paper_names_offsets.c:21
msgctxt "paper size"
msgid "A3×6"
msgstr "A3×6"

#: gtk/print/paper_names_offsets.c:22
msgctxt "paper size"
msgid "A3×7"
msgstr "A3×7"

#: gtk/print/paper_names_offsets.c:23
msgctxt "paper size"
msgid "A4"
msgstr "A4"

#: gtk/print/paper_names_offsets.c:24
msgctxt "paper size"
msgid "A4 Extra"
msgstr "A4 extra"

#: gtk/print/paper_names_offsets.c:25
msgctxt "paper size"
msgid "A4 Tab"
msgstr "A4 tab"

#: gtk/print/paper_names_offsets.c:26
msgctxt "paper size"
msgid "A4×3"
msgstr "A4×3"

#: gtk/print/paper_names_offsets.c:27
msgctxt "paper size"
msgid "A4×4"
msgstr "A4×4"

#: gtk/print/paper_names_offsets.c:28
msgctxt "paper size"
msgid "A4×5"
msgstr "A4×5"

#: gtk/print/paper_names_offsets.c:29
msgctxt "paper size"
msgid "A4×6"
msgstr "A4×6"

#: gtk/print/paper_names_offsets.c:30
msgctxt "paper size"
msgid "A4×7"
msgstr "A4×7"

#: gtk/print/paper_names_offsets.c:31
msgctxt "paper size"
msgid "A4×8"
msgstr "A4×8"

#: gtk/print/paper_names_offsets.c:32
msgctxt "paper size"
msgid "A4×9"
msgstr "A4×9"

#: gtk/print/paper_names_offsets.c:33
msgctxt "paper size"
msgid "A5"
msgstr "A5"

#: gtk/print/paper_names_offsets.c:34
msgctxt "paper size"
msgid "A5 Extra"
msgstr "A5 extra"

#: gtk/print/paper_names_offsets.c:35
msgctxt "paper size"
msgid "A6"
msgstr "A6"

#: gtk/print/paper_names_offsets.c:36
msgctxt "paper size"
msgid "A7"
msgstr "A7"

#: gtk/print/paper_names_offsets.c:37
msgctxt "paper size"
msgid "A8"
msgstr "A8"

#: gtk/print/paper_names_offsets.c:38
msgctxt "paper size"
msgid "A9"
msgstr "A9"

#: gtk/print/paper_names_offsets.c:39
msgctxt "paper size"
msgid "B0"
msgstr "B0"

#: gtk/print/paper_names_offsets.c:40
msgctxt "paper size"
msgid "B1"
msgstr "B1"

#: gtk/print/paper_names_offsets.c:41
msgctxt "paper size"
msgid "B10"
msgstr "B10"

#: gtk/print/paper_names_offsets.c:42
msgctxt "paper size"
msgid "B2"
msgstr "B2"

#: gtk/print/paper_names_offsets.c:43
msgctxt "paper size"
msgid "B3"
msgstr "B3"

#: gtk/print/paper_names_offsets.c:44
msgctxt "paper size"
msgid "B4"
msgstr "B4"

#: gtk/print/paper_names_offsets.c:45
msgctxt "paper size"
msgid "B5"
msgstr "B5"

#: gtk/print/paper_names_offsets.c:46
msgctxt "paper size"
msgid "B5 Extra"
msgstr "B5 extra"

#: gtk/print/paper_names_offsets.c:47
msgctxt "paper size"
msgid "B6"
msgstr "B6"

#: gtk/print/paper_names_offsets.c:48
msgctxt "paper size"
msgid "B6/C4"
msgstr "B6/C4"

#: gtk/print/paper_names_offsets.c:49
msgctxt "paper size"
msgid "B7"
msgstr "B7"

#: gtk/print/paper_names_offsets.c:50
msgctxt "paper size"
msgid "B8"
msgstr "B8"

#: gtk/print/paper_names_offsets.c:51
msgctxt "paper size"
msgid "B9"
msgstr "B9"

#: gtk/print/paper_names_offsets.c:52
msgctxt "paper size"
msgid "C0"
msgstr "C0"

#: gtk/print/paper_names_offsets.c:53
msgctxt "paper size"
msgid "C1"
msgstr "C1"

#: gtk/print/paper_names_offsets.c:54
msgctxt "paper size"
msgid "C10"
msgstr "C10"

#: gtk/print/paper_names_offsets.c:55
msgctxt "paper size"
msgid "C2"
msgstr "C2"

#: gtk/print/paper_names_offsets.c:56
msgctxt "paper size"
msgid "C3"
msgstr "C3"

#: gtk/print/paper_names_offsets.c:57
msgctxt "paper size"
msgid "C4"
msgstr "C4"

#: gtk/print/paper_names_offsets.c:58
msgctxt "paper size"
msgid "C5"
msgstr "C5"

#: gtk/print/paper_names_offsets.c:59
msgctxt "paper size"
msgid "C6"
msgstr "C6"

#: gtk/print/paper_names_offsets.c:60
msgctxt "paper size"
msgid "C6/C5"
msgstr "C6/C5"

#: gtk/print/paper_names_offsets.c:61
msgctxt "paper size"
msgid "C7"
msgstr "C7"

#: gtk/print/paper_names_offsets.c:62
msgctxt "paper size"
msgid "C7/C6"
msgstr "C7/C6"

#: gtk/print/paper_names_offsets.c:63
msgctxt "paper size"
msgid "C8"
msgstr "C8"

#: gtk/print/paper_names_offsets.c:64
msgctxt "paper size"
msgid "C9"
msgstr "C9"

#: gtk/print/paper_names_offsets.c:65
msgctxt "paper size"
msgid "DL Envelope"
msgstr "DL-kirjekuori"

#: gtk/print/paper_names_offsets.c:66
msgctxt "paper size"
msgid "RA0"
msgstr "RA0"

#: gtk/print/paper_names_offsets.c:67
msgctxt "paper size"
msgid "RA1"
msgstr "RA1"

#: gtk/print/paper_names_offsets.c:68
msgctxt "paper size"
msgid "RA2"
msgstr "RA2"

#: gtk/print/paper_names_offsets.c:69
msgctxt "paper size"
msgid "RA3"
msgstr "RA3"

#: gtk/print/paper_names_offsets.c:70
msgctxt "paper size"
msgid "RA4"
msgstr "RA4"

#: gtk/print/paper_names_offsets.c:71
msgctxt "paper size"
msgid "SRA0"
msgstr "SRA0"

#: gtk/print/paper_names_offsets.c:72
msgctxt "paper size"
msgid "SRA1"
msgstr "SRA1"

#: gtk/print/paper_names_offsets.c:73
msgctxt "paper size"
msgid "SRA2"
msgstr "SRA2"

#: gtk/print/paper_names_offsets.c:74
msgctxt "paper size"
msgid "SRA3"
msgstr "SRA3"

#: gtk/print/paper_names_offsets.c:75
msgctxt "paper size"
msgid "SRA4"
msgstr "SRA4"

#: gtk/print/paper_names_offsets.c:76
msgctxt "paper size"
msgid "JB0"
msgstr "JB0"

#: gtk/print/paper_names_offsets.c:77
msgctxt "paper size"
msgid "JB1"
msgstr "JB1"

#: gtk/print/paper_names_offsets.c:78
msgctxt "paper size"
msgid "JB10"
msgstr "JB10"

#: gtk/print/paper_names_offsets.c:79
msgctxt "paper size"
msgid "JB2"
msgstr "JB2"

#: gtk/print/paper_names_offsets.c:80
msgctxt "paper size"
msgid "JB3"
msgstr "JB3"

#: gtk/print/paper_names_offsets.c:81
msgctxt "paper size"
msgid "JB4"
msgstr "JB4"

#: gtk/print/paper_names_offsets.c:82
msgctxt "paper size"
msgid "JB5"
msgstr "JB5"

#: gtk/print/paper_names_offsets.c:83
msgctxt "paper size"
msgid "JB6"
msgstr "JB6"

#: gtk/print/paper_names_offsets.c:84
msgctxt "paper size"
msgid "JB7"
msgstr "JB7"

#: gtk/print/paper_names_offsets.c:85
msgctxt "paper size"
msgid "JB8"
msgstr "JB8"

#: gtk/print/paper_names_offsets.c:86
msgctxt "paper size"
msgid "JB9"
msgstr "JB9"

#: gtk/print/paper_names_offsets.c:87
msgctxt "paper size"
msgid "jis exec"
msgstr "jis exec"

#: gtk/print/paper_names_offsets.c:88
msgctxt "paper size"
msgid "Choukei 2 Envelope"
msgstr "Choukei 2 -kirjekuori"

#: gtk/print/paper_names_offsets.c:89
msgctxt "paper size"
msgid "Choukei 3 Envelope"
msgstr "Choukei 3 -kirjekuori"

#: gtk/print/paper_names_offsets.c:90
msgctxt "paper size"
msgid "Choukei 4 Envelope"
msgstr "Choukei 4 -kirjekuori"

#: gtk/print/paper_names_offsets.c:91
msgctxt "paper size"
msgid "Choukei 40 Envelope"
msgstr "Choukei 40 -kirjekuori"

#: gtk/print/paper_names_offsets.c:92
msgctxt "paper size"
msgid "hagaki (postcard)"
msgstr "hagaki (postikortti)"

#: gtk/print/paper_names_offsets.c:93
msgctxt "paper size"
msgid "kahu Envelope"
msgstr "kahu-kirjekuori"

#: gtk/print/paper_names_offsets.c:94
msgctxt "paper size"
msgid "kaku2 Envelope"
msgstr "kaku2-kirjekuori"

#: gtk/print/paper_names_offsets.c:95
msgctxt "paper size"
msgid "kaku3 Envelope"
msgstr "kaku3-kirjekuori"

#: gtk/print/paper_names_offsets.c:96
msgctxt "paper size"
msgid "kaku4 Envelope"
msgstr "kaku4-kirjekuori"

#: gtk/print/paper_names_offsets.c:97
msgctxt "paper size"
msgid "kaku5 Envelope"
msgstr "kaku5-kirjekuori"

#: gtk/print/paper_names_offsets.c:98
msgctxt "paper size"
msgid "kaku7 Envelope"
msgstr "kaku7-kirjekuori"

#: gtk/print/paper_names_offsets.c:99
msgctxt "paper size"
msgid "kaku8 Envelope"
msgstr "kaku8-kirjekuori"

#: gtk/print/paper_names_offsets.c:100
msgctxt "paper size"
msgid "oufuku (reply postcard)"
msgstr "oufuku (vastauspostikortti)"

#: gtk/print/paper_names_offsets.c:101
msgctxt "paper size"
msgid "you4 Envelope"
msgstr "you4-kirjekuori"

#: gtk/print/paper_names_offsets.c:102
msgctxt "paper size"
msgid "you6 Envelope"
msgstr "you6-kirjekuori"

#: gtk/print/paper_names_offsets.c:103
msgctxt "paper size"
msgid "10×11"
msgstr "10×11"

#: gtk/print/paper_names_offsets.c:104
msgctxt "paper size"
msgid "10×13"
msgstr "10×13"

#: gtk/print/paper_names_offsets.c:105
msgctxt "paper size"
msgid "10×14"
msgstr "10×14"

#: gtk/print/paper_names_offsets.c:106
msgctxt "paper size"
msgid "10×15"
msgstr "10×15"

#: gtk/print/paper_names_offsets.c:107
msgctxt "paper size"
msgid "11×12"
msgstr "11×12"

#: gtk/print/paper_names_offsets.c:108
msgctxt "paper size"
msgid "11×15"
msgstr "11×15"

#: gtk/print/paper_names_offsets.c:109
msgctxt "paper size"
msgid "12×19"
msgstr "12×19"

#: gtk/print/paper_names_offsets.c:110
msgctxt "paper size"
msgid "5×7"
msgstr "5×7"

#: gtk/print/paper_names_offsets.c:111
msgctxt "paper size"
msgid "6×9 Envelope"
msgstr "6x9-kirjekuori"

#: gtk/print/paper_names_offsets.c:112
msgctxt "paper size"
msgid "7×9 Envelope"
msgstr "7x9-kirjekuori"

#: gtk/print/paper_names_offsets.c:113
msgctxt "paper size"
msgid "8×10 Envelope"
msgstr "8×10-kirjekuori"

#: gtk/print/paper_names_offsets.c:114
msgctxt "paper size"
msgid "9×11 Envelope"
msgstr "9×11-kirjekuori"

#: gtk/print/paper_names_offsets.c:115
msgctxt "paper size"
msgid "9×12 Envelope"
msgstr "9×12-kirjekuori"

#: gtk/print/paper_names_offsets.c:116
msgctxt "paper size"
msgid "a2 Envelope"
msgstr "A2-kirjekuori"

#: gtk/print/paper_names_offsets.c:117
msgctxt "paper size"
msgid "Arch A"
msgstr "Arkki A"

#: gtk/print/paper_names_offsets.c:118
msgctxt "paper size"
msgid "Arch B"
msgstr "Arkki B"

#: gtk/print/paper_names_offsets.c:119
msgctxt "paper size"
msgid "Arch C"
msgstr "Arkki C"

#: gtk/print/paper_names_offsets.c:120
msgctxt "paper size"
msgid "Arch D"
msgstr "Arkki D"

#: gtk/print/paper_names_offsets.c:121
msgctxt "paper size"
msgid "Arch E"
msgstr "Arkki E"

#: gtk/print/paper_names_offsets.c:122
msgctxt "paper size"
msgid "b-plus"
msgstr "b-plus"

#: gtk/print/paper_names_offsets.c:123
msgctxt "paper size"
msgid "c"
msgstr "c"

#: gtk/print/paper_names_offsets.c:124
msgctxt "paper size"
msgid "c5 Envelope"
msgstr "C5-kirjekuori"

#: gtk/print/paper_names_offsets.c:125
msgctxt "paper size"
msgid "d"
msgstr "d"

#: gtk/print/paper_names_offsets.c:126
msgctxt "paper size"
msgid "e"
msgstr "e"

#: gtk/print/paper_names_offsets.c:127
msgctxt "paper size"
msgid "edp"
msgstr "edp"

#: gtk/print/paper_names_offsets.c:128
msgctxt "paper size"
msgid "European edp"
msgstr "Eurooppalainen edp"

#: gtk/print/paper_names_offsets.c:129
msgctxt "paper size"
msgid "Executive"
msgstr "Executive"

#: gtk/print/paper_names_offsets.c:130
msgctxt "paper size"
msgid "f"
msgstr "f"

#: gtk/print/paper_names_offsets.c:131
#, fuzzy
#| msgctxt "paper size"
#| msgid "FanFold European"
msgctxt "paper size"
msgid "Fan-Fold European"
msgstr "FanFold, eurooppalainen"

#: gtk/print/paper_names_offsets.c:132
#, fuzzy
#| msgctxt "paper size"
#| msgid "FanFold US"
msgctxt "paper size"
msgid "Fan-Fold US"
msgstr "FanFold, amerikkalainen"

#: gtk/print/paper_names_offsets.c:133
#, fuzzy
#| msgctxt "paper size"
#| msgid "FanFold German Legal"
msgctxt "paper size"
msgid "Fan-Fold German Legal"
msgstr "FanFold, saksalainen legal"

#: gtk/print/paper_names_offsets.c:134
msgctxt "paper size"
msgid "Government Legal"
msgstr "Government legal"

#: gtk/print/paper_names_offsets.c:135
msgctxt "paper size"
msgid "Government Letter"
msgstr "Government letter"

#: gtk/print/paper_names_offsets.c:136
#, fuzzy
#| msgctxt "paper size"
#| msgid "Index 3x5"
msgctxt "paper size"
msgid "Index 3×5"
msgstr "Indeksi 3x5"

#: gtk/print/paper_names_offsets.c:137
#, fuzzy
#| msgctxt "paper size"
#| msgid "Index 4x6 (postcard)"
msgctxt "paper size"
msgid "Index 4×6 (postcard)"
msgstr "Index 4x6 (postikortti)"

#: gtk/print/paper_names_offsets.c:138
#, fuzzy
#| msgctxt "paper size"
#| msgid "Index 4x6 ext"
msgctxt "paper size"
msgid "Index 4×6 ext"
msgstr "Index 4x6 ext"

#: gtk/print/paper_names_offsets.c:139
#, fuzzy
#| msgctxt "paper size"
#| msgid "Index 5x8"
msgctxt "paper size"
msgid "Index 5×8"
msgstr "Index 5x8"

#: gtk/print/paper_names_offsets.c:140
msgctxt "paper size"
msgid "Invoice"
msgstr "Invoice"

#: gtk/print/paper_names_offsets.c:141
msgctxt "paper size"
msgid "Tabloid"
msgstr "Tabloid"

#: gtk/print/paper_names_offsets.c:142
msgctxt "paper size"
msgid "US Legal"
msgstr "US legal"

#: gtk/print/paper_names_offsets.c:143
msgctxt "paper size"
msgid "US Legal Extra"
msgstr "US legal extra"

#: gtk/print/paper_names_offsets.c:144
msgctxt "paper size"
msgid "US Letter"
msgstr "US letter"

#: gtk/print/paper_names_offsets.c:145
msgctxt "paper size"
msgid "US Letter Extra"
msgstr "US letter extra"

#: gtk/print/paper_names_offsets.c:146
msgctxt "paper size"
msgid "US Letter Plus"
msgstr "US letter plus"

#: gtk/print/paper_names_offsets.c:147
msgctxt "paper size"
msgid "Monarch Envelope"
msgstr "Monarch-kirjekuori"

#: gtk/print/paper_names_offsets.c:148
msgctxt "paper size"
msgid "#10 Envelope"
msgstr "#10-kirjekuori"

#: gtk/print/paper_names_offsets.c:149
msgctxt "paper size"
msgid "#11 Envelope"
msgstr "#11-kirjekuori"

#: gtk/print/paper_names_offsets.c:150
msgctxt "paper size"
msgid "#12 Envelope"
msgstr "#12-kirjekuori"

#: gtk/print/paper_names_offsets.c:151
msgctxt "paper size"
msgid "#14 Envelope"
msgstr "#14-kirjekuori"

#: gtk/print/paper_names_offsets.c:152
msgctxt "paper size"
msgid "#9 Envelope"
msgstr "#9-kirjekuori"

#: gtk/print/paper_names_offsets.c:153
msgctxt "paper size"
msgid "Oficio"
msgstr ""

#: gtk/print/paper_names_offsets.c:154
msgctxt "paper size"
msgid "Personal Envelope"
msgstr "Henkilökohtainen kirjekuori"

#: gtk/print/paper_names_offsets.c:155
msgctxt "paper size"
msgid "Quarto"
msgstr "Quarto"

#: gtk/print/paper_names_offsets.c:156
msgctxt "paper size"
msgid "Super A"
msgstr "Super A"

#: gtk/print/paper_names_offsets.c:157
msgctxt "paper size"
msgid "Super B"
msgstr "Super B"

#: gtk/print/paper_names_offsets.c:158
msgctxt "paper size"
msgid "Wide Format"
msgstr "Leveä muoto"

#: gtk/print/paper_names_offsets.c:159
msgctxt "paper size"
msgid "Photo L"
msgstr ""

#: gtk/print/paper_names_offsets.c:160
msgctxt "paper size"
msgid "Dai-pa-kai"
msgstr "Dai-pa-kai"

#: gtk/print/paper_names_offsets.c:161
msgctxt "paper size"
msgid "Folio"
msgstr "Folio"

#: gtk/print/paper_names_offsets.c:162
msgctxt "paper size"
msgid "Folio sp"
msgstr "Folio sp"

#: gtk/print/paper_names_offsets.c:163
msgctxt "paper size"
msgid "Invite Envelope"
msgstr "Kutsukirjekuori"

#: gtk/print/paper_names_offsets.c:164
msgctxt "paper size"
msgid "Italian Envelope"
msgstr "Italialainen kirjekuori"

#: gtk/print/paper_names_offsets.c:165
msgctxt "paper size"
msgid "juuro-ku-kai"
msgstr "juuro-ku-kai"

#: gtk/print/paper_names_offsets.c:166
msgctxt "paper size"
msgid "Large Photo"
msgstr "Suuri valokuva"

#: gtk/print/paper_names_offsets.c:167
msgctxt "paper size"
msgid "Medium Photo"
msgstr "Keskikokoinen valokuva"

#: gtk/print/paper_names_offsets.c:168
msgctxt "paper size"
msgid "pa-kai"
msgstr "pa-kai"

#: gtk/print/paper_names_offsets.c:169
msgctxt "paper size"
msgid "Postfix Envelope"
msgstr "Postfix-kirjekuori"

#: gtk/print/paper_names_offsets.c:170
msgctxt "paper size"
msgid "Small Photo"
msgstr "Pieni valokuva"

#: gtk/print/paper_names_offsets.c:171
msgctxt "paper size"
msgid "Wide Photo"
msgstr "Leveä valokuva"

#: gtk/print/paper_names_offsets.c:172
msgctxt "paper size"
msgid "prc1 Envelope"
msgstr "prc1-kirjekuori"

#: gtk/print/paper_names_offsets.c:173
msgctxt "paper size"
msgid "prc10 Envelope"
msgstr "prc10-kirjekuori"

#: gtk/print/paper_names_offsets.c:174
msgctxt "paper size"
msgid "prc 16k"
msgstr "prc 16k"

#: gtk/print/paper_names_offsets.c:175
msgctxt "paper size"
msgid "prc2 Envelope"
msgstr "prc2-kirjekuori"

#: gtk/print/paper_names_offsets.c:176
msgctxt "paper size"
msgid "prc3 Envelope"
msgstr "prc3-kirjekuori"

#: gtk/print/paper_names_offsets.c:177
msgctxt "paper size"
msgid "prc 32k"
msgstr "prc 32k"

#: gtk/print/paper_names_offsets.c:178
msgctxt "paper size"
msgid "prc4 Envelope"
msgstr "prc4-kirjekuori"

#: gtk/print/paper_names_offsets.c:179
msgctxt "paper size"
msgid "prc5 Envelope"
msgstr "prc5-kirjekuori"

#: gtk/print/paper_names_offsets.c:180
msgctxt "paper size"
msgid "prc6 Envelope"
msgstr "prc6-kirjekuori"

#: gtk/print/paper_names_offsets.c:181
msgctxt "paper size"
msgid "prc7 Envelope"
msgstr "prc7-kirjekuori"

#: gtk/print/paper_names_offsets.c:182
msgctxt "paper size"
msgid "prc8 Envelope"
msgstr "prc8-kirjekuori"

#: gtk/print/paper_names_offsets.c:183
msgctxt "paper size"
msgid "prc9 Envelope"
msgstr "prc9-kirjekuori"

#: gtk/print/paper_names_offsets.c:184
msgctxt "paper size"
msgid "ROC 16k"
msgstr "ROC 16k"

#: gtk/print/paper_names_offsets.c:185
msgctxt "paper size"
msgid "ROC 8k"
msgstr "ROC 8k"

#: gtk/ui/gtkaboutdialog.ui:68
msgid "About"
msgstr "Tietoja"

#: gtk/ui/gtkaboutdialog.ui:129
msgid "Credits"
msgstr "Tekijät"

#: gtk/ui/gtkaboutdialog.ui:219
msgid "System"
msgstr "Järjestelmä"

#: gtk/ui/gtkappchooserdialog.ui:4
msgid "Select App"
msgstr "Valitse sovellus"

#: gtk/ui/gtkappchooserdialog.ui:63
msgid "_View All Apps"
msgstr "_Näytä kaikki sovellukset"

#: gtk/ui/gtkappchooserdialog.ui:69
msgid "_Find New Apps"
msgstr "_Etsi uusia sovelluksia"

#: gtk/ui/gtkappchooserwidget.ui:100
msgid "No applications found."
msgstr "Sovelluksia ei löytynyt."

#: gtk/ui/gtkapplication-quartz.ui:13
msgid "Preferences"
msgstr "Asetukset"

#: gtk/ui/gtkapplication-quartz.ui:19
msgid "Services"
msgstr "Palvelut"

#: gtk/ui/gtkapplication-quartz.ui:25
msgid "Hide %s"
msgstr "Piilota %s"

#: gtk/ui/gtkapplication-quartz.ui:30
msgid "Hide Others"
msgstr "Piilota muut"

#: gtk/ui/gtkapplication-quartz.ui:35
msgid "Show All"
msgstr "Näytä kaikki"

#: gtk/ui/gtkapplication-quartz.ui:42
msgid "Quit %s"
msgstr "Lopeta %s"

#: gtk/ui/gtkassistant.ui:64
msgid "_Finish"
msgstr "_Valmis"

#: gtk/ui/gtkassistant.ui:75
msgid "_Back"
msgstr "_Takaisin"

#: gtk/ui/gtkassistant.ui:86
msgid "_Next"
msgstr "_Seuraava"

#: gtk/ui/gtkcolorchooserdialog.ui:4
msgid "Select a Color"
msgstr "Valitse väri"

#: gtk/ui/gtkcoloreditor.ui:43 gtk/ui/gtkcoloreditor.ui:53
msgid "Pick a color from the screen"
msgstr "Valitse väri näytöltä"

#: gtk/ui/gtkcoloreditor.ui:84
msgid "Hexadecimal color or color name"
msgstr "Väri heksadesimaalina tai värin nimi"

#: gtk/ui/gtkcoloreditor.ui:99
msgid "Hue"
msgstr "Sävy"

#: gtk/ui/gtkcoloreditor.ui:115
msgid "Alpha value"
msgstr "Alpha-arvo"

#: gtk/ui/gtkcoloreditor.ui:133
msgid "Saturation and value"
msgstr "Kylläisyys ja arvo"

#: gtk/ui/gtkcoloreditor.ui:157
msgctxt "Color channel"
msgid "A"
msgstr "A"

#: gtk/ui/gtkcoloreditor.ui:193
msgctxt "Color channel"
msgid "H"
msgstr "H"

#: gtk/ui/gtkcoloreditor.ui:230
#, fuzzy
#| msgctxt "Color channel"
#| msgid "S"
msgctxt "Color Channel"
msgid "S"
msgstr "S"

#: gtk/ui/gtkcoloreditor.ui:239
#, fuzzy
#| msgctxt "Color channel"
#| msgid "V"
msgctxt "Color Channel"
msgid "V"
msgstr "V"

#: gtk/ui/gtkdropdown.ui:25
msgid "(None)"
msgstr "(ei mikään)"

#: gtk/ui/gtkdropdown.ui:78
msgid "Search…"
msgstr "Etsi…"

#: gtk/ui/gtkemojichooser.ui:69 gtk/ui/gtkemojichooser.ui:239
msgctxt "emoji category"
msgid "Smileys & People"
msgstr "Hymiöt ja ihmiset"

#: gtk/ui/gtkemojichooser.ui:94 gtk/ui/gtkemojichooser.ui:248
msgctxt "emoji category"
msgid "Body & Clothing"
msgstr "Kroppa ja vaatetus"

#: gtk/ui/gtkemojichooser.ui:119 gtk/ui/gtkemojichooser.ui:257
msgctxt "emoji category"
msgid "Animals & Nature"
msgstr "Eläimet ja luonto"

#: gtk/ui/gtkemojichooser.ui:133 gtk/ui/gtkemojichooser.ui:266
msgctxt "emoji category"
msgid "Food & Drink"
msgstr "Ruoka ja juoma"

#: gtk/ui/gtkemojichooser.ui:147 gtk/ui/gtkemojichooser.ui:275
msgctxt "emoji category"
msgid "Travel & Places"
msgstr "Matkustus ja sijainnit"

#: gtk/ui/gtkemojichooser.ui:161 gtk/ui/gtkemojichooser.ui:284
msgctxt "emoji category"
msgid "Activities"
msgstr "Aktiviteetit"

#: gtk/ui/gtkemojichooser.ui:175 gtk/ui/gtkemojichooser.ui:293
msgctxt "emoji category"
msgid "Objects"
msgstr "Objektit"

#: gtk/ui/gtkemojichooser.ui:189 gtk/ui/gtkemojichooser.ui:302
msgctxt "emoji category"
msgid "Symbols"
msgstr "Symbolit"

#: gtk/ui/gtkemojichooser.ui:203 gtk/ui/gtkemojichooser.ui:311
msgctxt "emoji category"
msgid "Flags"
msgstr "Liput"

#: gtk/ui/gtkemojichooser.ui:230
msgctxt "emoji category"
msgid "Recent"
msgstr "Viimeisimmät"

#: gtk/ui/gtkfilechooserwidget.ui:71
msgid "Create Folder"
msgstr "Luo kansio"

#: gtk/ui/gtkfilechooserwidget.ui:191
msgid "Remote location — only searching the current folder"
msgstr "Etäsijainti — etsitään vain nykyisestä kansiosta"

#: gtk/ui/gtkfilechooserwidget.ui:323
msgid "Folder Name"
msgstr "Kansion nimi"

#: gtk/ui/gtkfilechooserwidget.ui:349
msgid "_Create"
msgstr "_Luo"

#: gtk/ui/gtkfontchooserdialog.ui:4
msgid "Select Font"
msgstr "Valitse fontti"

#: gtk/ui/gtkfontchooserwidget.ui:64
msgid "Search font name"
msgstr "Etsi fontin nimeä"

#: gtk/ui/gtkfontchooserwidget.ui:77
msgid "Filters"
msgstr "Suodattimet"

#: gtk/ui/gtkfontchooserwidget.ui:89
msgid "Filter by"
msgstr ""

#: gtk/ui/gtkfontchooserwidget.ui:99
msgid "Monospace"
msgstr "Tasalevyinen"

#: gtk/ui/gtkfontchooserwidget.ui:105
msgid "Language"
msgstr "Kieli"

#: gtk/ui/gtkfontchooserwidget.ui:198 gtk/ui/gtkfontchooserwidget.ui:200
#: gtk/ui/gtkfontchooserwidget.ui:353 gtk/ui/gtkfontchooserwidget.ui:357
msgid "Preview Font"
msgstr "Esikatsele fontti"

#: gtk/ui/gtkfontchooserwidget.ui:296
msgid "No Fonts Found"
msgstr "Fontteja ei löytynyt"

#: gtk/ui/gtkmediacontrols.ui:47
msgctxt "media controls"
msgid "Position"
msgstr "Sijainti"

#: gtk/ui/gtkmediacontrols.ui:65
msgctxt "media controls"
msgid "Volume"
msgstr "Äänenvoimakkuus"

#: gtk/print/ui/gtkpagesetupunixdialog.ui:30
msgid "_Format for:"
msgstr "_Muotoilu:"

#: gtk/print/ui/gtkpagesetupunixdialog.ui:54
#: gtk/print/ui/gtkprintunixdialog.ui:704
msgid "_Paper size:"
msgstr "_Paperin koko:"

#: gtk/print/ui/gtkpagesetupunixdialog.ui:89
msgid "_Orientation:"
msgstr "_Suunta:"

#: gtk/print/ui/gtkpagesetupunixdialog.ui:101
#: gtk/print/ui/gtkprintunixdialog.ui:744
msgid "Portrait"
msgstr "Pysty"

#: gtk/print/ui/gtkpagesetupunixdialog.ui:112
#: gtk/print/ui/gtkprintunixdialog.ui:746
msgid "Reverse portrait"
msgstr "Käänteinen pysty"

#: gtk/print/ui/gtkpagesetupunixdialog.ui:124
#: gtk/print/ui/gtkprintunixdialog.ui:745
msgid "Landscape"
msgstr "Vaaka"

#: gtk/print/ui/gtkpagesetupunixdialog.ui:135
#: gtk/print/ui/gtkprintunixdialog.ui:747
msgid "Reverse landscape"
msgstr "Käänteinen vaaka"

#: gtk/ui/gtkplacesview.ui:16
msgid "Server Addresses"
msgstr "Palvelimien osoitteet"

#: gtk/ui/gtkplacesview.ui:28
msgid ""
"Server addresses are made up of a protocol prefix and an address. Examples:"
msgstr ""
"Palvelimien osoitteet sisältävät etuliitteen ja osoitteen. Esimerkkejä:"

#: gtk/ui/gtkplacesview.ui:54
msgid "Available Protocols"
msgstr "Käytettävissä olevat protokollat"

#. Translators: Server as any successfully connected network address
#: gtk/ui/gtkplacesview.ui:106
msgid "No recent servers found"
msgstr "Viimeisimpiä palvelimia ei löytynyt"

#: gtk/ui/gtkplacesview.ui:129
msgid "Recent Servers"
msgstr "Viimeisimmät palvelimet"

#: gtk/ui/gtkplacesview.ui:209
msgid "No results found"
msgstr "Tuloksia ei löytynyt"

#: gtk/ui/gtkplacesview.ui:240
msgid "Connect to _Server"
msgstr "Yh_distä palvelimeen"

#: gtk/ui/gtkplacesview.ui:265
msgid "Enter server address…"
msgstr "Anna palvelimen osoite…"

#. this is the header for the printer status column in the print dialog
#: gtk/print/ui/gtkprintunixdialog.ui:142
msgid "Status"
msgstr "Tila"

#: gtk/print/ui/gtkprintunixdialog.ui:196
msgid "Range"
msgstr "Alue"

#: gtk/print/ui/gtkprintunixdialog.ui:214
msgid "_All Pages"
msgstr "K_aikki sivut"

#: gtk/print/ui/gtkprintunixdialog.ui:227
msgid "C_urrent Page"
msgstr "_Nykyinen sivu"

#: gtk/print/ui/gtkprintunixdialog.ui:241
msgid "Se_lection"
msgstr "_Valinta"

#: gtk/print/ui/gtkprintunixdialog.ui:256
msgid "Pag_es:"
msgstr "Si_vut:"

#: gtk/print/ui/gtkprintunixdialog.ui:260
#: gtk/print/ui/gtkprintunixdialog.ui:273
msgid ""
"Specify one or more page ranges,\n"
" e.g. 1–3, 7, 11"
msgstr ""
"Anna yksi tai useampia sivualueita,\n"
"esim. 1-3, 7, 11"

#: gtk/print/ui/gtkprintunixdialog.ui:299
msgid "Copies"
msgstr "Kopioita"

#: gtk/print/ui/gtkprintunixdialog.ui:317
msgid "Copie_s:"
msgstr "_Kopioita:"

#: gtk/print/ui/gtkprintunixdialog.ui:340
msgid "C_ollate"
msgstr "_Kerää"

#: gtk/print/ui/gtkprintunixdialog.ui:351
msgid "_Reverse"
msgstr "Kää_nteinen"

#: gtk/print/ui/gtkprintunixdialog.ui:424
msgid "General"
msgstr "Yleiset"

#: gtk/print/ui/gtkprintunixdialog.ui:470
msgid "T_wo-sided:"
msgstr "_Kaksipuolinen:"

#: gtk/print/ui/gtkprintunixdialog.ui:492
msgid "Pages per _side:"
msgstr "Sivuja _puolelle:"

#: gtk/print/ui/gtkprintunixdialog.ui:516
msgid "Page or_dering:"
msgstr "Sivujärjestys:"

#: gtk/print/ui/gtkprintunixdialog.ui:539
msgid "_Only print:"
msgstr "Tulosta _vain:"

#: gtk/print/ui/gtkprintunixdialog.ui:555
msgid "All sheets"
msgstr "Kaikki arkit"

#: gtk/print/ui/gtkprintunixdialog.ui:556
msgid "Even sheets"
msgstr "Parilliset arkit"

#: gtk/print/ui/gtkprintunixdialog.ui:557
msgid "Odd sheets"
msgstr "Parittomat arkit"

#: gtk/print/ui/gtkprintunixdialog.ui:571
msgid "Sc_ale:"
msgstr "Mitt_akaava:"

#: gtk/print/ui/gtkprintunixdialog.ui:619
msgid "Paper"
msgstr "Paperi"

#: gtk/print/ui/gtkprintunixdialog.ui:638
msgid "Paper _type:"
msgstr "Paperin _tyyppi:"

#: gtk/print/ui/gtkprintunixdialog.ui:660
msgid "Paper _source:"
msgstr "Paperin _lähde:"

#: gtk/print/ui/gtkprintunixdialog.ui:682
msgid "Output t_ray:"
msgstr "Tulostus_kaukalo:"

#: gtk/print/ui/gtkprintunixdialog.ui:727
msgid "Or_ientation:"
msgstr "_Suunta:"

#: gtk/print/ui/gtkprintunixdialog.ui:805
msgid "Job Details"
msgstr "Työn yksityiskohdat"

#: gtk/print/ui/gtkprintunixdialog.ui:820
msgid "Pri_ority:"
msgstr "Tär_keys:"

#: gtk/print/ui/gtkprintunixdialog.ui:841
msgid "_Billing info:"
msgstr "_Laskutustiedot:"

#: gtk/print/ui/gtkprintunixdialog.ui:874
msgid "Print Document"
msgstr "Tulosta asiakirja"

#. this is one of the choices for the print at option in the print dialog
#: gtk/print/ui/gtkprintunixdialog.ui:887
msgid "_Now"
msgstr "_Heti"

#. this is one of the choices for the print at option in the print dialog. It also serves as the label for an entry that allows the user to enter a time.
#: gtk/print/ui/gtkprintunixdialog.ui:901
msgid "A_t:"
msgstr "Ajas_tettuna:"

#. Ability to parse the am/pm format depends on actual locale. You can remove the am/pm values below for your locale if they are not supported.
#: gtk/print/ui/gtkprintunixdialog.ui:903
#: gtk/print/ui/gtkprintunixdialog.ui:905
#: gtk/print/ui/gtkprintunixdialog.ui:921
#: gtk/print/ui/gtkprintunixdialog.ui:923
msgid ""
"Specify the time of print,\n"
" e.g. 15∶30, 2∶35 pm, 14∶15∶20, 11∶46∶30 am, 4 pm"
msgstr ""
"Anna tulostettava aika,\n"
" esim. 15.30, 2.35 pm, 14.15.30, 11.56.30 am"

#. this is one of the choices for the print at option in the print dialog. It means that the print job will not be printed until it explicitly gets 'released'.
#: gtk/print/ui/gtkprintunixdialog.ui:935
msgid "On _hold"
msgstr "Pi_dossa"

#: gtk/print/ui/gtkprintunixdialog.ui:937
#: gtk/print/ui/gtkprintunixdialog.ui:938
msgid "Hold the job until it is explicitly released"
msgstr "Pidätä työtä, kunnes se vapautetaan erikseen"

#: gtk/print/ui/gtkprintunixdialog.ui:965
msgid "Add Cover Page"
msgstr "Lisää kansisivu"

#. this is the label used for the option in the print dialog that controls the front cover page.
#: gtk/print/ui/gtkprintunixdialog.ui:980
msgid "Be_fore:"
msgstr "_Ennen:"

#. this is the label used for the option in the print dialog that controls the back cover page.
#: gtk/print/ui/gtkprintunixdialog.ui:1001
msgid "_After:"
msgstr "_Jälkeen:"

#: gtk/print/ui/gtkprintunixdialog.ui:1030
msgid "Job"
msgstr "Työ"

#. This will appear as a tab label in the print dialog.
#: gtk/print/ui/gtkprintunixdialog.ui:1060
msgid "Image Quality"
msgstr "Kuvan laatu"

#. This will appear as a tab label in the print dialog.
#: gtk/print/ui/gtkprintunixdialog.ui:1089
msgid "Color"
msgstr "Väri"

#. This will appear as a tab label in the print dialog. It's a typographical term, as in "Binding and finishing"
#: gtk/print/ui/gtkprintunixdialog.ui:1118
msgid "Finishing"
msgstr "Viimeistely"

#: gtk/print/ui/gtkprintunixdialog.ui:1147
msgid "Advanced"
msgstr "Lisäasetukset"

#: gtk/print/ui/gtkprintunixdialog.ui:1163
msgid "Some of the settings in the dialog conflict"
msgstr "Jotkut asetukset ikkunassa ovat ristiriidassa"

#. Translators: These strings name the possible values of the
#. * job priority option in the print dialog
#.
#: modules/printbackends/gtkprintbackendcpdb.c:541
#: modules/printbackends/gtkprintbackendcups.c:5640
msgid "Urgent"
msgstr "Kiireellinen"

#: modules/printbackends/gtkprintbackendcpdb.c:541
#: modules/printbackends/gtkprintbackendcups.c:5640
msgid "High"
msgstr "Tärkeä"

#: modules/printbackends/gtkprintbackendcpdb.c:541
#: modules/printbackends/gtkprintbackendcups.c:5640
msgid "Medium"
msgstr "Tavallinen"

#: modules/printbackends/gtkprintbackendcpdb.c:541
#: modules/printbackends/gtkprintbackendcups.c:5640
msgid "Low"
msgstr "Ei kiireellinen"

#. Translators, this is the label used for the option in the print
#. * dialog that controls the front cover page.
#.
#: modules/printbackends/gtkprintbackendcpdb.c:562
#: modules/printbackends/gtkprintbackendcups.c:5782
msgctxt "printer option"
msgid "Before"
msgstr "Ennen"

#. Translators, this is the label used for the option in the print
#. * dialog that controls the back cover page.
#.
#: modules/printbackends/gtkprintbackendcpdb.c:569
#: modules/printbackends/gtkprintbackendcups.c:5797
msgctxt "printer option"
msgid "After"
msgstr "Jälkeen"

#: modules/printbackends/gtkprintbackendcpdb.c:592
msgid "Print at"
msgstr "Tulostusaika"

#: modules/printbackends/gtkprintbackendcpdb.c:602
msgid "Print at time"
msgstr "Tulosta ajankohtana"

#: modules/printbackends/gtkprintbackendcpdb.c:665
msgctxt "print option"
msgid "Borderless"
msgstr "Reunukseton"

#. Translators: this is a printer status.
#: modules/printbackends/gtkprintbackendcpdb.c:1525
#: modules/printbackends/gtkprintbackendcups.c:2636
msgid "Paused; Rejecting Jobs"
msgstr "Keskeytetty; työt hylätään"

#. Translators: this is a printer status.
#: modules/printbackends/gtkprintbackendcpdb.c:1531
#: modules/printbackends/gtkprintbackendcups.c:2642
msgid "Rejecting Jobs"
msgstr "Työt hylätään"

#: modules/printbackends/gtkprintbackendcups.c:1142
#: modules/printbackends/gtkprintbackendcups.c:1449
msgid "Username:"
msgstr "Käyttäjätunnus:"

#: modules/printbackends/gtkprintbackendcups.c:1143
#: modules/printbackends/gtkprintbackendcups.c:1458
msgid "Password:"
msgstr "Salasana:"

#: modules/printbackends/gtkprintbackendcups.c:1181
#: modules/printbackends/gtkprintbackendcups.c:1471
#, c-format
msgid "Authentication is required to print document “%s” on printer %s"
msgstr ""
"Tunnistautuminen vaaditaan asiakirjan “%s” tulostamiseksi tulostimella %s"

#: modules/printbackends/gtkprintbackendcups.c:1183
#, c-format
msgid "Authentication is required to print a document on %s"
msgstr "Todennus vaaditaan asiakirjan tulostamiseksi isännällä %s"

#: modules/printbackends/gtkprintbackendcups.c:1187
#, c-format
msgid "Authentication is required to get attributes of job “%s”"
msgstr "Tunnistautuminen vaaditaan työn “%s” määreiden saamiseksi"

#: modules/printbackends/gtkprintbackendcups.c:1189
msgid "Authentication is required to get attributes of a job"
msgstr "Todennus vaaditaan työn määreiden saamiseksi"

#: modules/printbackends/gtkprintbackendcups.c:1193
#, c-format
msgid "Authentication is required to get attributes of printer %s"
msgstr "Todennus vaaditaan tulostimen %s määreiden saamiseksi"

#: modules/printbackends/gtkprintbackendcups.c:1195
msgid "Authentication is required to get attributes of a printer"
msgstr "Todennus vaaditaan tulostimen määreiden saamiseksi"

#: modules/printbackends/gtkprintbackendcups.c:1198
#, c-format
msgid "Authentication is required to get default printer of %s"
msgstr "Todennus vaaditaan isännän %s oletustulostimen saamiseksi"

#: modules/printbackends/gtkprintbackendcups.c:1201
#, c-format
msgid "Authentication is required to get printers from %s"
msgstr "Todennus vaaditaan tulostimien saamiseksi isännältä %s"

#: modules/printbackends/gtkprintbackendcups.c:1206
#, c-format
msgid "Authentication is required to get a file from %s"
msgstr "Todennus vaaditaan tiedoston saamiksesi isännältä %s"

#: modules/printbackends/gtkprintbackendcups.c:1208
#, c-format
msgid "Authentication is required on %s"
msgstr "Todennus vaaditaan isännällä %s"

#: modules/printbackends/gtkprintbackendcups.c:1443
msgid "Domain:"
msgstr "Toimialue:"

#: modules/printbackends/gtkprintbackendcups.c:1473
#, c-format
msgid "Authentication is required to print document “%s”"
msgstr "Asiakirjan “%s” tulostus vaatii tunnistautumisen"

#: modules/printbackends/gtkprintbackendcups.c:1478
#, c-format
msgid "Authentication is required to print this document on printer %s"
msgstr "Tämän asiakirjan tulostaminen tulostimella %s vaatii tunnistautumisen"

#: modules/printbackends/gtkprintbackendcups.c:1480
msgid "Authentication is required to print this document"
msgstr "Tämän asiakirjan tulostaminen vaatii tunnistautumisen"

#: modules/printbackends/gtkprintbackendcups.c:2568
#, c-format
msgid "Printer “%s” is low on toner."
msgstr "Tulostimesta “%s” on väri vähissä."

#: modules/printbackends/gtkprintbackendcups.c:2572
#, c-format
msgid "Printer “%s” has no toner left."
msgstr "Tulostimesta “%s” on väri loppu."

#. Translators: "Developer" like on photo development context
#: modules/printbackends/gtkprintbackendcups.c:2577
#, c-format
msgid "Printer “%s” is low on developer."
msgstr "Tulostimesta “%s” on kehite vähissä."

#. Translators: "Developer" like on photo development context
#: modules/printbackends/gtkprintbackendcups.c:2582
#, c-format
msgid "Printer “%s” is out of developer."
msgstr "Tulostimesta “%s” on kehite loppu."

#. Translators: "marker" is one color bin of the printer
#: modules/printbackends/gtkprintbackendcups.c:2587
#, c-format
msgid "Printer “%s” is low on at least one marker supply."
msgstr "Tulostimesta “%s” on ainakin yksi väri vähissä."

#. Translators: "marker" is one color bin of the printer
#: modules/printbackends/gtkprintbackendcups.c:2592
#, c-format
msgid "Printer “%s” is out of at least one marker supply."
msgstr "Tulostimesta “%s” on ainakin yksi väri loppu."

#: modules/printbackends/gtkprintbackendcups.c:2596
#, c-format
msgid "The cover is open on printer “%s”."
msgstr "Tulostimen “%s” kansi on auki."

#: modules/printbackends/gtkprintbackendcups.c:2600
#, c-format
msgid "The door is open on printer “%s”."
msgstr "Tulostimen “%s” luukku on auki."

#: modules/printbackends/gtkprintbackendcups.c:2604
#, c-format
msgid "Printer “%s” is low on paper."
msgstr "Tulostimesta “%s” on paperi vähissä."

#: modules/printbackends/gtkprintbackendcups.c:2608
#, c-format
msgid "Printer “%s” is out of paper."
msgstr "Tulostimesta “%s” on paperi loppu."

#: modules/printbackends/gtkprintbackendcups.c:2612
#, c-format
msgid "Printer “%s” is currently offline."
msgstr "Tulostin “%s” ei ole yhdistettynä."

#: modules/printbackends/gtkprintbackendcups.c:2616
#, c-format
msgid "There is a problem on printer “%s”."
msgstr "Tulostimessa “%s” on ongelma."

#. Translators: this string connects multiple printer states together.
#: modules/printbackends/gtkprintbackendcups.c:2683
msgid "; "
msgstr "; "

#: modules/printbackends/gtkprintbackendcups.c:4582
#: modules/printbackends/gtkprintbackendcups.c:4649
msgctxt "printing option"
msgid "Two Sided"
msgstr "Kaksipuolinen"

#: modules/printbackends/gtkprintbackendcups.c:4583
msgctxt "printing option"
msgid "Paper Type"
msgstr "Paperin tyyppi"

#: modules/printbackends/gtkprintbackendcups.c:4584
msgctxt "printing option"
msgid "Paper Source"
msgstr "Paperin lähde"

#: modules/printbackends/gtkprintbackendcups.c:4585
#: modules/printbackends/gtkprintbackendcups.c:4650
msgctxt "printing option"
msgid "Output Tray"
msgstr "Tulostuskaukalo"

#: modules/printbackends/gtkprintbackendcups.c:4586
msgctxt "printing option"
msgid "Resolution"
msgstr "Tarkkuus"

#: modules/printbackends/gtkprintbackendcups.c:4587
msgctxt "printing option"
msgid "GhostScript pre-filtering"
msgstr "GhostScript-esisuodatus"

#: modules/printbackends/gtkprintbackendcups.c:4596
msgctxt "printing option value"
msgid "One Sided"
msgstr "Yksipuolinen"

#. Translators: this is an option of "Two Sided"
#: modules/printbackends/gtkprintbackendcups.c:4598
msgctxt "printing option value"
msgid "Long Edge (Standard)"
msgstr "Pitkä reuna (tavallinen)"

#. Translators: this is an option of "Two Sided"
#: modules/printbackends/gtkprintbackendcups.c:4600
msgctxt "printing option value"
msgid "Short Edge (Flip)"
msgstr "Lyhyt reuna (käännetty)"

#. Translators: this is an option of "Paper Source"
#: modules/printbackends/gtkprintbackendcups.c:4602
#: modules/printbackends/gtkprintbackendcups.c:4604
#: modules/printbackends/gtkprintbackendcups.c:4612
msgctxt "printing option value"
msgid "Auto Select"
msgstr "Valitse automaattisesti"

#. Translators: this is an option of "Paper Source"
#. Translators: this is an option of "Resolution"
#: modules/printbackends/gtkprintbackendcups.c:4606
#: modules/printbackends/gtkprintbackendcups.c:4608
#: modules/printbackends/gtkprintbackendcups.c:4610
#: modules/printbackends/gtkprintbackendcups.c:4614
msgctxt "printing option value"
msgid "Printer Default"
msgstr "Tulostimen oletus"

#. Translators: this is an option of "GhostScript"
#: modules/printbackends/gtkprintbackendcups.c:4616
msgctxt "printing option value"
msgid "Embed GhostScript fonts only"
msgstr "Upota vain GhostScript-fontit"

#. Translators: this is an option of "GhostScript"
#: modules/printbackends/gtkprintbackendcups.c:4618
msgctxt "printing option value"
msgid "Convert to PS level 1"
msgstr "Muunna PS-tasoksi 1"

#. Translators: this is an option of "GhostScript"
#: modules/printbackends/gtkprintbackendcups.c:4620
msgctxt "printing option value"
msgid "Convert to PS level 2"
msgstr "Muunna PS-tasoksi 2"

#. Translators: this is an option of "GhostScript"
#: modules/printbackends/gtkprintbackendcups.c:4622
msgctxt "printing option value"
msgid "No pre-filtering"
msgstr "Ei esisuodatusta"

#. Translators: "Miscellaneous" is the label for a button, that opens
#. up an extra panel of settings in a print dialog.
#: modules/printbackends/gtkprintbackendcups.c:4631
msgctxt "printing option group"
msgid "Miscellaneous"
msgstr "Sekalaiset"

#: modules/printbackends/gtkprintbackendcups.c:4658
msgctxt "sides"
msgid "One Sided"
msgstr "Yksipuolinen"

#. Translators: this is an option of "Two Sided"
#: modules/printbackends/gtkprintbackendcups.c:4660
msgctxt "sides"
msgid "Long Edge (Standard)"
msgstr "Pitkä reuna (tavallinen)"

#. Translators: this is an option of "Two Sided"
#: modules/printbackends/gtkprintbackendcups.c:4662
msgctxt "sides"
msgid "Short Edge (Flip)"
msgstr "Lyhyt reuna (käännetty)"

#. Translators: Top output bin
#: modules/printbackends/gtkprintbackendcups.c:4665
msgctxt "output-bin"
msgid "Top Bin"
msgstr "Yläsäiliö"

#. Translators: Middle output bin
#: modules/printbackends/gtkprintbackendcups.c:4667
msgctxt "output-bin"
msgid "Middle Bin"
msgstr "Keskiosan säiliö"

#. Translators: Bottom output bin
#: modules/printbackends/gtkprintbackendcups.c:4669
msgctxt "output-bin"
msgid "Bottom Bin"
msgstr "Alasäiliö"

#. Translators: Side output bin
#: modules/printbackends/gtkprintbackendcups.c:4671
msgctxt "output-bin"
msgid "Side Bin"
msgstr "Sivusäiliö"

#. Translators: Left output bin
#: modules/printbackends/gtkprintbackendcups.c:4673
msgctxt "output-bin"
msgid "Left Bin"
msgstr "Vasen säiliö"

#. Translators: Right output bin
#: modules/printbackends/gtkprintbackendcups.c:4675
msgctxt "output-bin"
msgid "Right Bin"
msgstr "Oikea säiliö"

#. Translators: Center output bin
#: modules/printbackends/gtkprintbackendcups.c:4677
msgctxt "output-bin"
msgid "Center Bin"
msgstr "Keskisäiliö"

#. Translators: Rear output bin
#: modules/printbackends/gtkprintbackendcups.c:4679
msgctxt "output-bin"
msgid "Rear Bin"
msgstr "Takaosan säiliö"

#. Translators: Output bin where one sided output is oriented in the face-up position
#: modules/printbackends/gtkprintbackendcups.c:4681
msgctxt "output-bin"
msgid "Face Up Bin"
msgstr "Ylöspäin oleva säiliö"

#. Translators: Output bin where one sided output is oriented in the face-down position
#: modules/printbackends/gtkprintbackendcups.c:4683
msgctxt "output-bin"
msgid "Face Down Bin"
msgstr "Alaspäin oleva säiliö"

#. Translators: Large capacity output bin
#: modules/printbackends/gtkprintbackendcups.c:4685
msgctxt "output-bin"
msgid "Large Capacity Bin"
msgstr "Suuren kapasiteetin säiliö"

#. Translators: Output stacker number %d
#: modules/printbackends/gtkprintbackendcups.c:4707
#, c-format
msgctxt "output-bin"
msgid "Stacker %d"
msgstr "Pinoaja %d"

#. Translators: Output mailbox number %d
#: modules/printbackends/gtkprintbackendcups.c:4711
#, c-format
msgctxt "output-bin"
msgid "Mailbox %d"
msgstr "Postilokero %d"

#. Translators: Private mailbox
#: modules/printbackends/gtkprintbackendcups.c:4715
msgctxt "output-bin"
msgid "My Mailbox"
msgstr "Oma postilokero"

#. Translators: Output tray number %d
#: modules/printbackends/gtkprintbackendcups.c:4719
#, c-format
msgctxt "output-bin"
msgid "Tray %d"
msgstr "Tulostuskaukalo %d"

#: modules/printbackends/gtkprintbackendcups.c:5196
msgid "Printer Default"
msgstr "Tulostimen oletus"

#. Translators, this string is used to label the job priority option
#. * in the print dialog
#.
#: modules/printbackends/gtkprintbackendcups.c:5670
msgid "Job Priority"
msgstr "Työn tärkeys"

#. Translators, this string is used to label the billing info entry
#. * in the print dialog
#.
#: modules/printbackends/gtkprintbackendcups.c:5681
msgid "Billing Info"
msgstr "Laskutustiedot"

#. Translators, these strings are names for various 'standard' cover
#. * pages that the printing system may support.
#.
#: modules/printbackends/gtkprintbackendcups.c:5705
msgctxt "cover page"
msgid "None"
msgstr "Ei mitään"

#: modules/printbackends/gtkprintbackendcups.c:5706
msgctxt "cover page"
msgid "Classified"
msgstr "Luokiteltu"

#: modules/printbackends/gtkprintbackendcups.c:5707
msgctxt "cover page"
msgid "Confidential"
msgstr "Luottamuksellinen"

#: modules/printbackends/gtkprintbackendcups.c:5708
msgctxt "cover page"
msgid "Secret"
msgstr "Salainen"

#: modules/printbackends/gtkprintbackendcups.c:5709
msgctxt "cover page"
msgid "Standard"
msgstr "Normaali"

#: modules/printbackends/gtkprintbackendcups.c:5710
msgctxt "cover page"
msgid "Top Secret"
msgstr "Erittäin salainen"

#: modules/printbackends/gtkprintbackendcups.c:5711
msgctxt "cover page"
msgid "Unclassified"
msgstr "Luokittelematon"

#. Translators, this string is used to label the pages-per-sheet option
#. * in the print dialog
#.
#: modules/printbackends/gtkprintbackendcups.c:5723
msgctxt "printer option"
msgid "Pages per Sheet"
msgstr "Sivuja arkkia kohti"

#. Translators, this string is used to label the option in the print
#. * dialog that controls in what order multiple pages are arranged
#.
#: modules/printbackends/gtkprintbackendcups.c:5740
msgctxt "printer option"
msgid "Page Ordering"
msgstr "Sivun järjestys"

#. Translators: this is the name of the option that controls when
#. * a print job is printed. Possible values are 'now', a specified time,
#. * or 'on hold'
#.
#: modules/printbackends/gtkprintbackendcups.c:5817
msgctxt "printer option"
msgid "Print at"
msgstr "Tulostusaika"

#. Translators: this is the name of the option that allows the user
#. * to specify a time when a print job will be printed.
#.
#: modules/printbackends/gtkprintbackendcups.c:5828
msgctxt "printer option"
msgid "Print at time"
msgstr "Tulosta ajankohtana"

#. Translators: this format is used to display a custom
#. * paper size. The two placeholders are replaced with
#. * the width and height in points. E.g: "Custom
#. * 230.4x142.9"
#.
#: modules/printbackends/gtkprintbackendcups.c:5875
#, c-format
msgid "Custom %s×%s"
msgstr "Omavalintainen %s×%s"

#. TRANSLATORS: this is the ICC color profile to use for this job
#: modules/printbackends/gtkprintbackendcups.c:5986
msgctxt "printer option"
msgid "Printer Profile"
msgstr "Tulostinprofiili"

#. TRANSLATORS: this is when color profile information is unavailable
#: modules/printbackends/gtkprintbackendcups.c:5993
msgctxt "printer option value"
msgid "Unavailable"
msgstr "Ei saatavilla"

#: modules/printbackends/gtkprintbackendfile.c:238
msgid "output"
msgstr "tuloste"

#: modules/printbackends/gtkprintbackendfile.c:510
msgid "Print to File"
msgstr "Tulosta tiedostoon"

#: modules/printbackends/gtkprintbackendfile.c:636
msgid "PDF"
msgstr "PDF"

#: modules/printbackends/gtkprintbackendfile.c:636
msgid "PostScript"
msgstr "PostScript"

#: modules/printbackends/gtkprintbackendfile.c:636
msgid "SVG"
msgstr "SVG"

#: modules/printbackends/gtkprintbackendfile.c:649
msgid "Pages per _sheet:"
msgstr "Sivuja a_rkille:"

#: modules/printbackends/gtkprintbackendfile.c:709
msgid "File"
msgstr "Tiedosto"

#: modules/printbackends/gtkprintbackendfile.c:719
msgid "_Output format"
msgstr "_Tulostusformaatti"

#. TRANSLATORS: when we're running an old CUPS, and
#. * it hasn't registered the device with colord
#: modules/printbackends/gtkprintercups.c:272
msgid "Color management unavailable"
msgstr "Värinhallinta ei ole käytettävissä"

#. TRANSLATORS: when there is no color profile available
#: modules/printbackends/gtkprintercups.c:284
msgid "No profile available"
msgstr "Ei profiilia saatavilla"

#. TRANSLATORS: when the color profile has no title
#: modules/printbackends/gtkprintercups.c:295
msgid "Unspecified profile"
msgstr "Määrittelemätön profiili"

#: tools/encodesymbolic.c:41
msgid "Output to this directory instead of cwd"
msgstr ""

#: tools/encodesymbolic.c:42
msgid "Generate debug output"
msgstr "Generoi vianselvitystulostetta"

#: tools/encodesymbolic.c:92
#, c-format
msgid "Invalid size %s\n"
msgstr "Virheellinen koko %s\n"

#: tools/encodesymbolic.c:104 tools/encodesymbolic.c:113
#, c-format
msgid "Can’t load file: %s\n"
msgstr "Tiedostoa ei voi ladata: %s\n"

#: tools/encodesymbolic.c:141 tools/encodesymbolic.c:147
#, c-format
msgid "Can’t save file %s: %s\n"
msgstr "Tiedostoa %s ei voitu tallentaa: %s\n"

#: tools/encodesymbolic.c:153
#, c-format
msgid "Can’t close stream"
msgstr ""

#: tools/gtk-builder-tool.c:36
#, c-format
msgid ""
"Usage:\n"
"  gtk4-builder-tool [COMMAND] [OPTION…] FILE\n"
"\n"
"Perform various tasks on GtkBuilder .ui files.\n"
"\n"
"Commands:\n"
"  validate     Validate the file\n"
"  simplify     Simplify the file\n"
"  enumerate    List all named objects\n"
"  preview      Preview the file\n"
"  render       Take a screenshot of the file\n"
"  screenshot   Take a screenshot of the file\n"
"\n"
msgstr ""

#: tools/gtk-builder-tool-enumerate.c:56 tools/gtk-builder-tool-preview.c:179
#: tools/gtk-builder-tool-preview.c:180 tools/gtk-builder-tool-screenshot.c:360
#: tools/gtk-builder-tool-simplify.c:2529 tools/gtk-builder-tool-validate.c:261
<<<<<<< HEAD
#: tools/gtk-rendernode-tool-info.c:200 tools/gtk-rendernode-tool-show.c:102
=======
#: tools/gtk-path-tool-render.c:121 tools/gtk-rendernode-tool-compare.c:67
#: tools/gtk-rendernode-tool-info.c:214 tools/gtk-rendernode-tool-show.c:106
>>>>>>> 29c29b0e
msgid "FILE"
msgstr ""

#: tools/gtk-builder-tool-enumerate.c:64
msgid "Print all named objects."
msgstr "Tulosta kaikki nimetyt oliot."

#: tools/gtk-builder-tool-preview.c:128 tools/gtk-builder-tool-screenshot.c:236
#, c-format
msgid "No object with ID '%s' found\n"
msgstr ""

#: tools/gtk-builder-tool-preview.c:130
#, c-format
msgid "No previewable object found\n"
msgstr ""

#: tools/gtk-builder-tool-preview.c:136
#, c-format
msgid "Objects of type %s can't be previewed\n"
msgstr ""

#: tools/gtk-builder-tool-preview.c:178
msgid "Preview only the named object"
msgstr "Esikatsele vain nimetty olio"

#: tools/gtk-builder-tool-preview.c:179 tools/gtk-builder-tool-screenshot.c:360
msgid "Use style from CSS file"
msgstr "Käytä tyyliä CSS-tiedostosta"

#: tools/gtk-builder-tool-preview.c:187 tools/gtk-builder-tool-screenshot.c:370
<<<<<<< HEAD
#: tools/gtk-builder-tool-validate.c:268 tools/gtk-rendernode-tool-show.c:109
#: tools/gtk-rendernode-tool-render.c:204
=======
#: tools/gtk-builder-tool-validate.c:268
#: tools/gtk-rendernode-tool-benchmark.c:106
#: tools/gtk-rendernode-tool-render.c:203 tools/gtk-rendernode-tool-show.c:113
>>>>>>> 29c29b0e
#, c-format
msgid "Could not initialize windowing system\n"
msgstr ""

#: tools/gtk-builder-tool-preview.c:195
msgid "Preview the file."
msgstr "Esikatsele tiedosto."

#: tools/gtk-builder-tool-preview.c:208 tools/gtk-builder-tool-screenshot.c:391
#: tools/gtk-builder-tool-simplify.c:2552 tools/gtk-builder-tool-validate.c:287
#, c-format
msgid "No .ui file specified\n"
msgstr "Ei määritetty .ui-tiedostoa\n"

#: tools/gtk-builder-tool-preview.c:214
#, c-format
msgid "Can only preview a single .ui file\n"
msgstr ""

#: tools/gtk-builder-tool-screenshot.c:238
#, fuzzy, c-format
#| msgid "No results found"
msgid "No object found\n"
msgstr "Tuloksia ei löytynyt"

#: tools/gtk-builder-tool-screenshot.c:244
#, c-format
msgid "Objects of type %s can't be screenshot\n"
msgstr ""

#: tools/gtk-builder-tool-screenshot.c:298
#, c-format
msgid "Failed to take a screenshot\n"
msgstr "Kuvakaappauksen ottaminen epäonnistui\n"

#: tools/gtk-builder-tool-screenshot.c:309
#, c-format
msgid ""
"File %s exists.\n"
"Use --force to overwrite.\n"
msgstr ""
"Tiedosto %s on olemassa.\n"
"Käytä --force korvataksesi tiedoston.\n"

#: tools/gtk-builder-tool-screenshot.c:332
#: tools/gtk-rendernode-tool-render.c:171
#, c-format
msgid "Output written to %s.\n"
msgstr ""

#: tools/gtk-builder-tool-screenshot.c:336
#: tools/gtk-rendernode-tool-render.c:175
#, fuzzy, c-format
#| msgid "Failed to open file %s : %s\n"
msgid "Failed to save %s: %s\n"
msgstr "Tiedostoa ”%s” ei voitu avata: %s\n"

#: tools/gtk-builder-tool-screenshot.c:359
msgid "Screenshot only the named object"
msgstr ""

#: tools/gtk-builder-tool-screenshot.c:361
msgid "Save as node file instead of png"
msgstr ""

#: tools/gtk-builder-tool-screenshot.c:362
msgid "Overwrite existing file"
msgstr "Kirjoita olemassa olevan tiedoston yli"

#: tools/gtk-builder-tool-screenshot.c:363
#: tools/gtk-rendernode-tool-benchmark.c:97
#: tools/gtk-rendernode-tool-render.c:196
msgid "FILE…"
msgstr "TIEDOSTO…"

#: tools/gtk-builder-tool-screenshot.c:378
msgid "Render a .ui file to an image."
msgstr ""

#: tools/gtk-builder-tool-screenshot.c:397
#, c-format
msgid "Can only render a single .ui file to a single output file\n"
msgstr ""

#: tools/gtk-builder-tool-simplify.c:444
#, fuzzy, c-format
#| msgid "Could not rename %s to %s: %s\n"
msgid "%s:%d: Couldn’t parse value for property '%s': %s\n"
msgstr "Tiedoston %s uudelleennimeäminen nimelle %s epäonnistui: %s\n"

#: tools/gtk-builder-tool-simplify.c:658
#, c-format
msgid "Property %s not found"
msgstr "Ominaisuutta %s ei löytynyt"

#: tools/gtk-builder-tool-simplify.c:661
#, fuzzy, c-format
#| msgid "Invalid property: %s.%s on line %d"
msgid "Packing property %s not found"
msgstr "Virheellinen ominaisuus: %s.%s rivillä %d"

#: tools/gtk-builder-tool-simplify.c:664
#, fuzzy, c-format
#| msgid "Invalid property: %s.%s on line %d"
msgid "Cell property %s not found"
msgstr "Virheellinen ominaisuus: %s.%s rivillä %d"

#: tools/gtk-builder-tool-simplify.c:667
#, fuzzy, c-format
#| msgid "Invalid property: %s.%s on line %d"
msgid "Layout property %s not found"
msgstr "Virheellinen ominaisuus: %s.%s rivillä %d"

#: tools/gtk-builder-tool-simplify.c:1397
#, c-format
msgid "%s only accepts three children"
msgstr ""

#: tools/gtk-builder-tool-simplify.c:2455
#, c-format
msgid "Can’t load “%s”: %s\n"
msgstr "Ei voi ladata “%s”: %s\n"

#: tools/gtk-builder-tool-simplify.c:2466
#: tools/gtk-builder-tool-simplify.c:2472
#: tools/gtk-builder-tool-simplify.c:2478
#, c-format
msgid "Can’t parse “%s”: %s\n"
msgstr "Ei voi jäsentää “%s”: %s\n"

#: tools/gtk-builder-tool-simplify.c:2504
#, c-format
msgid "Failed to read “%s”: %s\n"
msgstr "Tiedoston “%s” lukeminen epäonnistui: %s\n"

#: tools/gtk-builder-tool-simplify.c:2510
#, fuzzy, c-format
#| msgid "Failed to write %s: “%s”\n"
msgid "Failed to write “%s”: “%s”\n"
msgstr "Tiedostoon %s kirjoittaminen epäonnistui: “%s”\n"

#: tools/gtk-builder-tool-simplify.c:2527
msgid "Replace the file"
msgstr "Korvaa tiedosto"

#: tools/gtk-builder-tool-simplify.c:2528
msgid "Convert from GTK 3 to GTK 4"
msgstr "Muunna GTK 3:sta GTK 4:ään"

#: tools/gtk-builder-tool-simplify.c:2539
msgid "Simplify the file."
msgstr ""

#: tools/gtk-builder-tool-simplify.c:2558
#, c-format
msgid "Can only simplify a single .ui file without --replace\n"
msgstr ""

#: tools/gtk-builder-tool-validate.c:45
#, fuzzy, c-format
#| msgid "Failed to open file %s : %s\n"
msgid "Failed to lookup template parent type %s\n"
msgstr "Tiedostoa ”%s” ei voitu avata: %s\n"

#: tools/gtk-builder-tool-validate.c:123
msgid "Deprecated types:\n"
msgstr ""

#: tools/gtk-builder-tool-validate.c:167
#, c-format
msgid "Failed to create an instance of the template type %s\n"
msgstr ""

#: tools/gtk-builder-tool-validate.c:276
msgid "Validate the file."
msgstr "Validoi tiedosto."

#: tools/gtk-launch.c:40
msgid "Show program version"
msgstr "Näytä ohjelman versio"

#. Translators: this message will appear immediately after the
#. usage string - Usage: COMMAND [OPTION…] <THIS_MESSAGE>
#: tools/gtk-launch.c:74
msgid "APPLICATION [URI…] — launch an APPLICATION"
msgstr ""

#. Translators: this message will appear after the usage string
#. and before the list of options.
#: tools/gtk-launch.c:78
msgid ""
"Launch an application (specified by its desktop file name),\n"
"optionally passing one or more URIs as arguments."
msgstr ""

#: tools/gtk-launch.c:88
#, c-format
msgid "Error parsing commandline options: %s\n"
msgstr "Virhe jäsennettäessä komentorivivalintoja: %s\n"

#: tools/gtk-launch.c:90 tools/gtk-launch.c:111
#, c-format
msgid "Try “%s --help” for more information."
msgstr "Kokeile komentoa “%s --help” saadaksesi lisätietoja."

#. Translators: the %s is the program name. This error message
#. means the user is calling gtk-launch without any argument.
#: tools/gtk-launch.c:109
#, c-format
msgid "%s: missing application name"
msgstr "%s: sovelluksen nimi puuttuu"

#: tools/gtk-launch.c:137
#, c-format
msgid "Creating AppInfo from id not supported on non unix operating systems"
msgstr ""

#. Translators: the first %s is the program name, the second one
#. is the application name.
#: tools/gtk-launch.c:145
#, c-format
msgid "%s: no such application %s"
msgstr "%s: ei sovellusta %s"

#. Translators: the first %s is the program name, the second one
#. is the error message.
#: tools/gtk-launch.c:163
#, c-format
msgid "%s: error launching application: %s\n"
msgstr "%s: virhe käynnistäessä sovellusta: %s\n"

<<<<<<< HEAD
=======
#: tools/gtk-path-tool.c:35
#, c-format
msgid ""
"Usage:\n"
"  gtk4-path-tool [COMMAND] [OPTION…] PATH\n"
"\n"
"Perform various tasks on paths.\n"
"\n"
"Commands:\n"
"  decompose    Decompose the path\n"
"  reverse      Reverse the path\n"
"  restrict     Restrict the path to a segment\n"
"  show         Display the path in a window\n"
"  render       Render the path as an image\n"
"  info         Print information about the path\n"
"\n"
msgstr ""

#: tools/gtk-path-tool-decompose.c:84
msgid "Allow quadratic Bézier curves"
msgstr ""

#: tools/gtk-path-tool-decompose.c:85
msgid "Allow cubic Bézier curves"
msgstr ""

#: tools/gtk-path-tool-decompose.c:86
msgid "Allow conic Bézier curves"
msgstr ""

#: tools/gtk-path-tool-decompose.c:87 tools/gtk-path-tool-info.c:88
#: tools/gtk-path-tool-render.c:125 tools/gtk-path-tool-restrict.c:38
#: tools/gtk-path-tool-reverse.c:34 tools/gtk-path-tool-show.c:147
msgid "PATH"
msgstr "POLKU"

#: tools/gtk-path-tool-decompose.c:99
msgid "Decompose a path."
msgstr ""

#: tools/gtk-path-tool-decompose.c:112 tools/gtk-path-tool-info.c:113
#: tools/gtk-path-tool-restrict.c:64 tools/gtk-path-tool-reverse.c:58
msgid "No paths given."
msgstr ""

#: tools/gtk-path-tool-decompose.c:140 tools/gtk-path-tool-restrict.c:94
#: tools/gtk-path-tool-reverse.c:78
msgid "That didn't work out."
msgstr ""

#: tools/gtk-path-tool-info.c:100
msgid "Print information about a path."
msgstr "Tulosta tietoa polusta."

#: tools/gtk-path-tool-info.c:121
msgid "Path is empty."
msgstr "Polku on tyhjä."

#: tools/gtk-path-tool-info.c:127
msgid "Path is closed"
msgstr ""

#: tools/gtk-path-tool-info.c:129
msgid "Path length"
msgstr ""

#: tools/gtk-path-tool-info.c:138
#, c-format
msgid "%d contours"
msgstr ""

#: tools/gtk-path-tool-info.c:140
#, fuzzy, c-format
#| msgid "Actions"
msgid "%d operations"
msgstr "Toiminnot"

#: tools/gtk-path-tool-info.c:144
#, c-format
msgid "%d lines"
msgstr ""

#: tools/gtk-path-tool-info.c:149
#, c-format
msgid "%d quadratics"
msgstr ""

#: tools/gtk-path-tool-info.c:154
#, c-format
msgid "%d cubics"
msgstr ""

#: tools/gtk-path-tool-info.c:159
#, c-format
msgid "%d conics"
msgstr ""

#: tools/gtk-path-tool-render.c:117 tools/gtk-path-tool-show.c:140
msgid "Fill the path (the default)"
msgstr ""

#: tools/gtk-path-tool-render.c:118 tools/gtk-path-tool-show.c:141
msgid "Stroke the path"
msgstr ""

#: tools/gtk-path-tool-render.c:119 tools/gtk-path-tool-show.c:142
#, fuzzy
#| msgid "Show other locations"
msgid "Show path points"
msgstr "Näytä muut sijainnit"

#: tools/gtk-path-tool-render.c:120 tools/gtk-path-tool-show.c:143
#, fuzzy
#| msgid "Show other locations"
msgid "Show control points"
msgstr "Näytä muut sijainnit"

#: tools/gtk-path-tool-render.c:121
msgid "The output file"
msgstr ""

#: tools/gtk-path-tool-render.c:122 tools/gtk-path-tool-show.c:144
msgid "Foreground color"
msgstr "Edustaväri"

#: tools/gtk-path-tool-render.c:122 tools/gtk-path-tool-render.c:123
#: tools/gtk-path-tool-render.c:124 tools/gtk-path-tool-show.c:144
#: tools/gtk-path-tool-show.c:145 tools/gtk-path-tool-show.c:146
msgid "COLOR"
msgstr "VÄRI"

#: tools/gtk-path-tool-render.c:123 tools/gtk-path-tool-show.c:145
msgid "Background color"
msgstr "Taustaväri"

#: tools/gtk-path-tool-render.c:124 tools/gtk-path-tool-show.c:146
#, fuzzy
#| msgid "Custom color"
msgid "Point color"
msgstr "Mukautettu väri"

#: tools/gtk-path-tool-render.c:129 tools/gtk-path-tool-show.c:151
msgid "Fill rule (winding, even-odd)"
msgstr ""

#: tools/gtk-path-tool-render.c:129 tools/gtk-path-tool-render.c:133
#: tools/gtk-path-tool-render.c:134 tools/gtk-path-tool-render.c:135
#: tools/gtk-path-tool-render.c:136 tools/gtk-path-tool-render.c:137
#: tools/gtk-path-tool-render.c:138 tools/gtk-path-tool-show.c:151
#: tools/gtk-path-tool-show.c:155 tools/gtk-path-tool-show.c:156
#: tools/gtk-path-tool-show.c:157 tools/gtk-path-tool-show.c:158
#: tools/gtk-path-tool-show.c:159 tools/gtk-path-tool-show.c:160
msgid "VALUE"
msgstr "ARVO"

#: tools/gtk-path-tool-render.c:133 tools/gtk-path-tool-show.c:155
msgid "Line width (number)"
msgstr ""

#: tools/gtk-path-tool-render.c:134 tools/gtk-path-tool-show.c:156
msgid "Line cap (butt, round, square)"
msgstr ""

#: tools/gtk-path-tool-render.c:135 tools/gtk-path-tool-show.c:157
msgid "Line join (miter, miter-clip, round, bevel, arcs)"
msgstr ""

#: tools/gtk-path-tool-render.c:136 tools/gtk-path-tool-show.c:158
msgid "Miter limit (number)"
msgstr ""

#: tools/gtk-path-tool-render.c:137 tools/gtk-path-tool-show.c:159
msgid "Dash pattern (comma-separated numbers)"
msgstr ""

#: tools/gtk-path-tool-render.c:138 tools/gtk-path-tool-show.c:160
msgid "Dash offset (number)"
msgstr ""

#: tools/gtk-path-tool-render.c:161 tools/gtk-path-tool-show.c:172
msgid "Could not initialize windowing system"
msgstr ""

#: tools/gtk-path-tool-render.c:168
#, fuzzy
#| msgid "Unsupported depth %u in png image"
msgid "Render the path to a png image."
msgstr "Ei-tuettu syvyys %u png-kuvassa"

#: tools/gtk-path-tool-render.c:173 tools/gtk-path-tool-show.c:183
msgid "Options related to filling"
msgstr ""

#: tools/gtk-path-tool-render.c:174 tools/gtk-path-tool-show.c:184
#, fuzzy
#| msgid "Show other locations"
msgid "Show help for fill options"
msgstr "Näytä muut sijainnit"

#: tools/gtk-path-tool-render.c:181 tools/gtk-path-tool-show.c:191
msgid "Options related to stroking"
msgstr ""

#: tools/gtk-path-tool-render.c:182 tools/gtk-path-tool-show.c:192
#, fuzzy
#| msgid "Show other locations"
msgid "Show help for stroke options"
msgstr "Näytä muut sijainnit"

#: tools/gtk-path-tool-render.c:199 tools/gtk-path-tool-show.c:209
#, fuzzy
#| msgid "Reason not specified"
msgid "No path specified"
msgstr "Syytä ei annettu"

#: tools/gtk-path-tool-render.c:205
msgid "Can only render a single path"
msgstr ""

#: tools/gtk-path-tool-render.c:250 tools/gtk-path-tool-show.c:221
msgid "fill rule"
msgstr ""

#: tools/gtk-path-tool-render.c:255 tools/gtk-path-tool-show.c:226
msgid "line cap"
msgstr ""

#: tools/gtk-path-tool-render.c:256 tools/gtk-path-tool-show.c:227
msgid "line join"
msgstr ""

#: tools/gtk-path-tool-render.c:310
#, fuzzy, c-format
#| msgid "Saving CSS failed"
msgid "Saving png to '%s' failed"
msgstr "CSS:n tallentaminen epäonnistui"

#: tools/gtk-path-tool-render.c:317
#, c-format
msgid "Output written to '%s'."
msgstr ""

#: tools/gtk-path-tool-restrict.c:36
msgid "Beginning of segment"
msgstr ""

#: tools/gtk-path-tool-restrict.c:36 tools/gtk-path-tool-restrict.c:37
msgid "LENGTH"
msgstr ""

#: tools/gtk-path-tool-restrict.c:37
msgid "End of segment"
msgstr ""

#: tools/gtk-path-tool-restrict.c:51
#, fuzzy
#| msgid "Unsupported depth %u in png image"
msgid "Restrict a path to a segment."
msgstr "Ei-tuettu syvyys %u png-kuvassa"

#: tools/gtk-path-tool-reverse.c:45
#, fuzzy
#| msgid "Reverse portrait"
msgid "Reverse a path."
msgstr "Käänteinen pysty"

#: tools/gtk-path-tool-show.c:46 tools/gtk-path-tool-show.c:88
#, fuzzy
#| msgctxt "Stock label"
#| msgid "Print Pre_view"
msgid "Path Preview"
msgstr "Tulostuksen _esikatselu"

#: tools/gtk-path-tool-show.c:180
msgid "Display the path."
msgstr ""

#: tools/gtk-path-tool-show.c:215
msgid "Can only show a single path"
msgstr ""

#: tools/gtk-path-tool-utils.c:58
#, fuzzy, c-format
#| msgid "Failed to read “%s”: %s\n"
msgid "Failed to read from standard input: %s\n"
msgstr "Tiedoston “%s” lukeminen epäonnistui: %s\n"

#: tools/gtk-path-tool-utils.c:64
#, fuzzy, c-format
#| msgid "Error parsing commandline options: %s\n"
msgid "Error reading from standard input: %s\n"
msgstr "Virhe jäsennettäessä komentorivivalintoja: %s\n"

#: tools/gtk-path-tool-utils.c:83
#, fuzzy, c-format
#| msgid "Failed to write hash table\n"
msgid "Failed to parse '%s' as path.\n"
msgstr "Hajautustaulun kirjoitus epäonnistui\n"

#: tools/gtk-path-tool-utils.c:109
#, fuzzy, c-format
#| msgid "Failed to open file %s : %s\n"
msgid "Failed to parse '%s' as %s."
msgstr "Tiedostoa ”%s” ei voitu avata: %s\n"

#: tools/gtk-path-tool-utils.c:111
msgid "Possible values: "
msgstr "Mahdolliset arvot: "

#: tools/gtk-path-tool-utils.c:135
#, fuzzy, c-format
#| msgid "Could not rename %s to %s: %s\n"
msgid "Could not parse '%s' as color"
msgstr "Tiedoston %s uudelleennimeäminen nimelle %s epäonnistui: %s\n"

#: tools/gtk-path-tool-utils.c:163
#, fuzzy, c-format
#| msgid "Failed to write hash table\n"
msgid "Failed to parse '%s' as number"
msgstr "Hajautustaulun kirjoitus epäonnistui\n"

>>>>>>> 29c29b0e
#: tools/gtk-rendernode-tool.c:35
#, c-format
msgid ""
"Usage:\n"
"  gtk4-rendernode-tool [COMMAND] [OPTION…] FILE\n"
"\n"
"Perform various tasks on GTK render nodes.\n"
"\n"
"Commands:\n"
"  benchmark    Benchmark rendering of a node\n"
"  compare      Compare nodes or images\n"
"  info         Provide information about the node\n"
"  show         Show the node\n"
"  render       Take a screenshot of the node\n"
"\n"
msgstr ""

<<<<<<< HEAD
#: tools/gtk-rendernode-tool-info.c:177
=======
#: tools/gtk-rendernode-tool-benchmark.c:94
#, fuzzy
#| msgctxt "print operation status"
#| msgid "Generating data"
msgid "Add renderer to benchmark"
msgstr "Luodaan tietoja"

#: tools/gtk-rendernode-tool-benchmark.c:94
#: tools/gtk-rendernode-tool-compare.c:65
#: tools/gtk-rendernode-tool-render.c:195
msgid "RENDERER"
msgstr ""

#: tools/gtk-rendernode-tool-benchmark.c:95
msgid "Number of runs with each renderer"
msgstr ""

#: tools/gtk-rendernode-tool-benchmark.c:95
msgid "RUNS"
msgstr ""

#: tools/gtk-rendernode-tool-benchmark.c:96
msgid "Don’t download result/wait for GPU to finish"
msgstr ""

#: tools/gtk-rendernode-tool-benchmark.c:114
msgid "Benchmark rendering of a .node file."
msgstr ""

#: tools/gtk-rendernode-tool-benchmark.c:127
#: tools/gtk-rendernode-tool-info.c:236 tools/gtk-rendernode-tool-render.c:224
#: tools/gtk-rendernode-tool-show.c:134
#, fuzzy, c-format
#| msgid "No .ui file specified\n"
msgid "No .node file specified\n"
msgstr "Ei määritetty .ui-tiedostoa\n"

#: tools/gtk-rendernode-tool-benchmark.c:133
#, c-format
msgid "Can only benchmark a single .node file\n"
msgstr ""

#: tools/gtk-rendernode-tool-compare.c:65
#: tools/gtk-rendernode-tool-render.c:195
#, fuzzy
#| msgctxt "print operation status"
#| msgid "Generating data"
msgid "Renderer to use"
msgstr "Luodaan tietoja"

#: tools/gtk-rendernode-tool-compare.c:67
#, fuzzy
#| msgid "Output a C header file"
msgid "Output file"
msgstr "Tulosta C-otsikkotiedosto"

#: tools/gtk-rendernode-tool-compare.c:70
msgid "FILE1 FILE2"
msgstr ""

#: tools/gtk-rendernode-tool-compare.c:82
msgid "Compare .node or .png files."
msgstr ""

#: tools/gtk-rendernode-tool-compare.c:95
#, c-format
msgid "Must specify two files\n"
msgstr ""

#: tools/gtk-rendernode-tool-compare.c:102
#: tools/gtk-rendernode-tool-render.c:150
#, fuzzy, c-format
#| msgid "Failed to rewrite header\n"
msgid "Failed to create renderer: %s\n"
msgstr "Otsakkeen uudelleenkirjoitus epäonnistui\n"

#: tools/gtk-rendernode-tool-compare.c:111
#, fuzzy, c-format
#| msgid "Failed to open file %s : %s\n"
msgid "Failed to load %s: %s\n"
msgstr "Tiedostoa ”%s” ei voitu avata: %s\n"

#: tools/gtk-rendernode-tool-compare.c:122
#, fuzzy, c-format
#| msgid "Could not rename %s back to %s: %s.\n"
msgid "Could not save diff image to %s\n"
msgstr "Tiedoston %s nimeäminen takaisin nimelle %s epäonnistui: %s\n"

#: tools/gtk-rendernode-tool-compare.c:132
#, c-format
msgid "Differences witten to %s.\n"
msgstr ""

#: tools/gtk-rendernode-tool-compare.c:134
#, c-format
msgid "The images are different.\n"
msgstr ""

#: tools/gtk-rendernode-tool-compare.c:137
#, c-format
msgid "No differences.\n"
msgstr ""

#: tools/gtk-rendernode-tool-info.c:191
>>>>>>> 29c29b0e
#, c-format
msgid "Number of nodes: %u\n"
msgstr ""

<<<<<<< HEAD
#: tools/gtk-rendernode-tool-info.c:184
=======
#: tools/gtk-rendernode-tool-info.c:198
>>>>>>> 29c29b0e
#, c-format
msgid "Depth: %u\n"
msgstr ""

<<<<<<< HEAD
#: tools/gtk-rendernode-tool-info.c:187
=======
#: tools/gtk-rendernode-tool-info.c:201
>>>>>>> 29c29b0e
#, c-format
msgid "Bounds: %g x %g\n"
msgstr ""

<<<<<<< HEAD
#: tools/gtk-rendernode-tool-info.c:188
=======
#: tools/gtk-rendernode-tool-info.c:202
>>>>>>> 29c29b0e
#, c-format
msgid "Origin: %g %g\n"
msgstr ""

<<<<<<< HEAD
#: tools/gtk-rendernode-tool-info.c:209
msgid "Provide information about the render node."
msgstr ""

#: tools/gtk-rendernode-tool-info.c:222 tools/gtk-rendernode-tool-show.c:130
#: tools/gtk-rendernode-tool-render.c:225
#, fuzzy, c-format
#| msgid "No .ui file specified\n"
msgid "No .node file specified\n"
msgstr "Ei määritetty .ui-tiedostoa\n"

#: tools/gtk-rendernode-tool-info.c:228
=======
#: tools/gtk-rendernode-tool-info.c:223
msgid "Provide information about the render node."
msgstr ""

#: tools/gtk-rendernode-tool-info.c:242
>>>>>>> 29c29b0e
#, c-format
msgid "Can only accept a single .node file\n"
msgstr "Hyväksyy vain yhden .node-tiedoston\n"

#: tools/gtk-rendernode-tool-show.c:117
msgid "Show the render node."
msgstr ""

#: tools/gtk-rendernode-tool-show.c:136
#, c-format
msgid "Can only preview a single .node file\n"
msgstr ""

#: tools/gtk-rendernode-tool-render.c:123
#, c-format
msgid ""
"File %s exists.\n"
"If you want to overwrite, specify the filename.\n"
msgstr ""
"Tiedosto %s on olemassa.\n"
"Jos haluat ylikirjoittaa sen, määritä tiedostonimi.\n"

#: tools/gtk-rendernode-tool-render.c:137
<<<<<<< HEAD
#, fuzzy, c-format
#| msgid "Failed to open file %s : %s\n"
=======
#, c-format
>>>>>>> 29c29b0e
msgid "Failed to generate SVG: %s\n"
msgstr "Tiedostoa ”%s” ei voitu avata: %s\n"

#: tools/gtk-rendernode-tool-render.c:211
msgid "Render a .node file to an image."
msgstr ""

#: tools/gtk-rendernode-tool-render.c:230
#, c-format
msgid "Can only render a single .node file to a single output file\n"
msgstr ""

<<<<<<< HEAD
#: tools/gtk-rendernode-tool-utils.c:51
=======
#: tools/gtk-rendernode-tool-show.c:105
msgid "Don't add a titlebar"
msgstr ""

#: tools/gtk-rendernode-tool-show.c:121
msgid "Show the render node."
msgstr ""

#: tools/gtk-rendernode-tool-show.c:140
#, c-format
msgid "Can only preview a single .node file\n"
msgstr ""

#: tools/gtk-rendernode-tool-utils.c:54
>>>>>>> 29c29b0e
#, c-format
msgid "Error at %s: %s\n"
msgstr ""

#: tools/gtk-rendernode-tool-utils.c:72
#, fuzzy, c-format
#| msgid "Failed to open file %s : %s\n"
msgid "Failed to load node file: %s\n"
msgstr "Tiedostoa ”%s” ei voitu avata: %s\n"

#: tools/updateiconcache.c:1391
#, c-format
msgid "Failed to write header\n"
msgstr "Otsakkeen kirjoitus epäonnistui\n"

#: tools/updateiconcache.c:1397
#, c-format
msgid "Failed to write hash table\n"
msgstr "Hajautustaulun kirjoitus epäonnistui\n"

#: tools/updateiconcache.c:1403
#, c-format
msgid "Failed to write folder index\n"
msgstr "Kansioindeksin kirjoitus epäonnistui\n"

#: tools/updateiconcache.c:1411
#, c-format
msgid "Failed to rewrite header\n"
msgstr "Otsakkeen uudelleenkirjoitus epäonnistui\n"

#: tools/updateiconcache.c:1505
#, c-format
msgid "Failed to open file %s : %s\n"
msgstr "Tiedostoa ”%s” ei voitu avata: %s\n"

#: tools/updateiconcache.c:1513 tools/updateiconcache.c:1543
#, c-format
msgid "Failed to write cache file: %s\n"
msgstr "Välimuistitiedoston kirjoitus epäonnistui: %s\n"

#: tools/updateiconcache.c:1553
#, c-format
msgid "The generated cache was invalid.\n"
msgstr "Luotu välimuisti oli virheellinen.\n"

#: tools/updateiconcache.c:1567
#, c-format
msgid "Could not rename %s to %s: %s, removing %s then.\n"
msgstr "%s ei voitu uudelleen nimetä nimelle %s: %s, poistetaan %s.\n"

#: tools/updateiconcache.c:1581
#, c-format
msgid "Could not rename %s to %s: %s\n"
msgstr "Tiedoston %s uudelleennimeäminen nimelle %s epäonnistui: %s\n"

#: tools/updateiconcache.c:1591
#, c-format
msgid "Could not rename %s back to %s: %s.\n"
msgstr "Tiedoston %s nimeäminen takaisin nimelle %s epäonnistui: %s\n"

#: tools/updateiconcache.c:1614
#, c-format
msgid "Cache file created successfully.\n"
msgstr "Välimuistitiedosto luotu onnistuneesti.\n"

#: tools/updateiconcache.c:1653
msgid "Overwrite an existing cache, even if up to date"
msgstr "Kirjoita olemassa olevan välimuistin yli vaikka se olisi ajan tasalla"

#: tools/updateiconcache.c:1654
msgid "Don’t check for the existence of index.theme"
msgstr "Älä tarkista index.theme-tiedoston olemassa oloa"

#: tools/updateiconcache.c:1655
msgid "Don’t include image data in the cache"
msgstr "Älä sisällytä kuvatietoja välimuistiin"

#: tools/updateiconcache.c:1656
msgid "Include image data in the cache"
msgstr "Sisällytä kuvatiedot välimuistiin"

#: tools/updateiconcache.c:1657
msgid "Output a C header file"
msgstr "Tulosta C-otsikkotiedosto"

#: tools/updateiconcache.c:1658
msgid "Turn off verbose output"
msgstr "Poista suulas tuloste käytöstä"

#: tools/updateiconcache.c:1659
msgid "Validate existing icon cache"
msgstr "Tarkista kuvakevälimuistin eheys"

#: tools/updateiconcache.c:1724
#, c-format
msgid "File not found: %s\n"
msgstr "Tiedostoa ei löydy: %s\n"

#: tools/updateiconcache.c:1730
#, c-format
msgid "Not a valid icon cache: %s\n"
msgstr "Kuvakevälimuisti ei ole kelvollinen: %s\n"

#: tools/updateiconcache.c:1743
#, c-format
msgid "No theme index file.\n"
msgstr "Teeman indeksitiedostoa ei ole.\n"

#: tools/updateiconcache.c:1747
#, c-format
msgid ""
"No theme index file in “%s”.\n"
"If you really want to create an icon cache here, use --ignore-theme-index.\n"
msgstr ""
"Teeman indeksitiedostoa ei löydy kansiosta “%s”\n"
"Jos haluat todella luoda kuvakevälimuistin tähän, käytä valitsinta\n"
"--ignore-theme-index.\n"

#~ msgid "Show _Size Column"
#~ msgstr "Näytä _Koko-sarake"

#~ msgid "Show T_ype Column"
#~ msgstr "Näytä _Tyyppi-sarake"

#~ msgctxt "GL version"
#~ msgid "Disabled"
#~ msgstr "Pois käytöstä"

#~ msgctxt "GL vendor"
#~ msgid "Disabled"
#~ msgstr "Pois käytöstä"

#~ msgctxt "GL vendor"
#~ msgid "None"
#~ msgstr "Ei mitään"

#, fuzzy, c-format
#~| msgid "Unspecified error"
#~ msgid "Unspecified error decoding media"
#~ msgstr "Määrittelemätön virhe"

#, fuzzy, c-format
#~| msgid "Could not read the contents of %s"
#~ msgid "Cannot find decoder: %s"
#~ msgstr "Tiedoston %s sisältöä ei voitu lukea"

#, fuzzy
#~| msgid "Failed to load icon"
#~ msgid "Failed to allocate a codec context"
#~ msgstr "Kuvaketta ei voitu ladata"

#, fuzzy, c-format
#~| msgid "Could not read the contents of %s"
#~ msgid "Cannot find encoder: %s"
#~ msgstr "Tiedoston %s sisältöä ei voitu lukea"

#, fuzzy
#~| msgid "Failed to create EGL display"
#~ msgid "Failed to allocate an audio frame"
#~ msgstr "EGL-näytön luominen epäonnistui"

#~ msgid "Not enough memory"
#~ msgstr "Ei tarpeeksi muistia"

#, fuzzy
#~| msgid "Could not read the contents of %s"
#~ msgid "Could not allocate resampler context"
#~ msgstr "Tiedoston %s sisältöä ei voitu lukea"

#, fuzzy
#~| msgid "No items found"
#~ msgid "No audio output found"
#~ msgstr "Kohtia ei löytynyt"

#, fuzzy
#~| msgid "Location"
#~ msgid "Allocation"
#~ msgstr "Sijainti"

#~ msgid "Simulate Touchscreen"
#~ msgstr "Simuloi kosketusnäyttöä"

#~ msgid "Take a screenshot of the file."
#~ msgstr "Ota kuvakaappaus tiedostosta."

#, fuzzy, c-format
#~| msgid "Property %s::%s not found\n"
#~ msgid "%s:%d: %sproperty %s::%s not found\n"
#~ msgstr "Ominaisuutta %s::%s ei löytynyt\n"

#, c-format
#~ msgid "Can’t parse “%s”\n"
#~ msgstr "Ei voi jäsentää “%s”\n"

#~ msgid "Other application…"
#~ msgstr "Muu sovellus…"

#~ msgid "Default Application"
#~ msgstr "Oletussovellus"

#~ msgid "default:LTR"
#~ msgstr "default:LTR"

#, fuzzy
#~| msgctxt "keyboard label"
#~| msgid "Tab"
#~ msgid "Tab"
#~ msgstr "Sarkain"

#~ msgid "Software GL"
#~ msgstr "Ohjelmistopohjainen GL"

#~ msgid "Not a video file"
#~ msgstr "Ei videotiedosto"

#~ msgid "Unsupported video codec"
#~ msgstr "Videokoodekki ei ole tuettu"

#~ msgid "Print to LPR"
#~ msgstr "Tulosta LPR:ää käyttäen"

#~ msgid "Pages Per Sheet"
#~ msgstr "Sivuja arkilla"

#~ msgid "Command Line"
#~ msgstr "Komentorivi"

#~ msgid "Core GL is not available on EGL implementation"
#~ msgstr "Core GL ei ole käytettävissä EGL-toteutuksessa"

#~| msgid "Format %s not supported"
#~ msgid "EGL is not supported"
#~ msgstr "EGL ei ole tuettu"

#, fuzzy
#~| msgid "_Green:"
#~ msgctxt "Script"
#~ msgid "Greek"
#~ msgstr "_Vihreä:"

#, fuzzy
#~| msgid "Low"
#~ msgctxt "Script"
#~ msgid "Lao"
#~ msgstr "Ei kiireellinen"

#, fuzzy
#~| msgctxt "Stock label"
#~| msgid "_Italic"
#~ msgctxt "Script"
#~ msgid "Old Italic"
#~ msgstr "_Kursiivi"

#, fuzzy
#~| msgid "_Family:"
#~ msgctxt "Script"
#~ msgid "Tamil"
#~ msgstr "Pe_rhe:"

#, fuzzy
#~| msgid "Thai-Lao"
#~ msgctxt "Script"
#~ msgid "Thai"
#~ msgstr "Thai-Lao"

#~ msgctxt "Script"
#~ msgid "Unknown"
#~ msgstr "Tuntematon"

#, fuzzy
#~| msgctxt "Color name"
#~| msgid "Chameleon"
#~ msgctxt "Script"
#~ msgid "Cham"
#~ msgstr "Kameleontti"

#, fuzzy
#~| msgid "Modified"
#~ msgctxt "Script"
#~ msgid "Modi"
#~ msgstr "Muokattu"

#, fuzzy
#~| msgctxt "keyboard label"
#~| msgid "Multi_key"
#~ msgctxt "Script"
#~ msgid "Multani"
#~ msgstr "Multi_key"

#, fuzzy
#~| msgctxt "print operation status"
#~| msgid "Printing"
#~ msgctxt "Script"
#~ msgid "Signwriting"
#~ msgstr "Tulostetaan"

#, fuzzy
#~| msgid "Searching"
#~ msgctxt "Script"
#~ msgid "Marchen"
#~ msgstr "Etsitään"

#~ msgid "Show text"
#~ msgstr "Näytä teksti"

#~ msgid "Online"
#~ msgstr "Valmiina"

#~ msgid "3.2 core GL profile is not available on EGL implementation"
#~ msgstr "3.2 core GL -profiili ei ole käytettävissä EGL-toteutuksessa"

#~ msgid "Not implemented on OS X"
#~ msgstr "Ei toteutettu OS X:ssä"

#~| msgid "Don't batch GDI requests"
#~ msgid "Don’t batch GDI requests"
#~ msgstr "Älä niputa GDI-pyyntöjä"

#, fuzzy
#~| msgid "Don't use the Wintab API for tablet support"
#~ msgid "Don’t use the Wintab API for tablet support"
#~ msgstr "Älä käytä Wintab-API:a piirtotaulujen käyttöön"

#~ msgid "Same as --no-wintab"
#~ msgstr "Sama kuin --no-wintab"

#~ msgid "Do use the Wintab API [default]"
#~ msgstr "Älä käytä Wintab-API:a [oletusarvo]"

#~ msgid "Size of the palette in 8 bit mode"
#~ msgstr "Paletin koko 8-bittisessä tilassa"

#~ msgid "COLORS"
#~ msgstr "VÄREJÄ"

#~ msgid "Opening %s"
#~ msgstr "Avataan ”%s”"

#~ msgctxt "Action name"
#~ msgid "Edit"
#~ msgstr "Muokkaa"

#~ msgctxt "Action name"
#~ msgid "Activate"
#~ msgstr "Aktivoi"

#, fuzzy
#~| msgid "_Pressure:"
#~ msgctxt "Action name"
#~ msgid "Press"
#~ msgstr "_Paine:"

#, fuzzy
#~| msgid "Decreases the volume"
#~ msgctxt "Action description"
#~ msgid "Presses the combobox"
#~ msgstr "Pienentää äänenvoimakkuutta"

#~ msgctxt "Stock label"
#~ msgid "_About"
#~ msgstr "_Tietoja"

#~ msgctxt "Stock label"
#~ msgid "_Bold"
#~ msgstr "_Lihavoitu"

#~ msgctxt "Stock label"
#~ msgid "_CD-ROM"
#~ msgstr "_CD-rom"

#~ msgctxt "Stock label"
#~ msgid "_Close"
#~ msgstr "_Sulje"

#~ msgctxt "Stock label"
#~ msgid "_Copy"
#~ msgstr "_Kopioi"

#~ msgctxt "Stock label"
#~ msgid "Cu_t"
#~ msgstr "_Leikkaa"

#~ msgctxt "Stock label"
#~ msgid "_Delete"
#~ msgstr "_Poista"

#~ msgctxt "Stock label"
#~ msgid "Error"
#~ msgstr "Virhe"

#~ msgctxt "Stock label"
#~ msgid "Information"
#~ msgstr "Tietoja"

#~ msgctxt "Stock label"
#~ msgid "Question"
#~ msgstr "Kysymys"

#~ msgctxt "Stock label"
#~ msgid "Warning"
#~ msgstr "Varoitus"

#~ msgctxt "Stock label"
#~ msgid "_Execute"
#~ msgstr "_Suorita"

#~ msgctxt "Stock label"
#~ msgid "_File"
#~ msgstr "_Tiedosto"

#~ msgctxt "Stock label"
#~ msgid "_Find"
#~ msgstr "_Etsi"

#~ msgctxt "Stock label"
#~ msgid "Find and _Replace"
#~ msgstr "Etsi ja _korvaa"

#~ msgctxt "Stock label"
#~ msgid "_Floppy"
#~ msgstr "_Levyke"

#~ msgctxt "Stock label"
#~ msgid "_Fullscreen"
#~ msgstr "_Koko näyttö"

#~ msgctxt "Stock label, navigation"
#~ msgid "_Bottom"
#~ msgstr "_Alin"

#~ msgctxt "Stock label, navigation"
#~ msgid "_First"
#~ msgstr "_Ensimmäinen"

#~ msgctxt "Stock label, navigation"
#~ msgid "_Last"
#~ msgstr "_Viimeinen"

#~ msgctxt "Stock label, navigation"
#~ msgid "_Top"
#~ msgstr "_Ylin"

#~ msgctxt "Stock label, navigation"
#~ msgid "_Back"
#~ msgstr "_Takaisin"

#~ msgctxt "Stock label, navigation"
#~ msgid "_Down"
#~ msgstr "_Alas"

#~ msgctxt "Stock label, navigation"
#~ msgid "_Forward"
#~ msgstr "_Eteenpäin"

#~ msgctxt "Stock label, navigation"
#~ msgid "_Up"
#~ msgstr "_Ylös"

#~ msgctxt "Stock label"
#~ msgid "_Hard Disk"
#~ msgstr "_Kiintolevy"

#~ msgctxt "Stock label"
#~ msgid "_Help"
#~ msgstr "O_hje"

#~ msgctxt "Stock label"
#~ msgid "_Home"
#~ msgstr "_Koti"

#~ msgctxt "Stock label"
#~ msgid "Increase Indent"
#~ msgstr "Kasvata sisennystä"

#~ msgctxt "Stock label"
#~ msgid "_Jump to"
#~ msgstr "_Siirry kohtaan"

#~ msgctxt "Stock label"
#~ msgid "_Center"
#~ msgstr "_Keskitä"

#~ msgctxt "Stock label"
#~ msgid "_Fill"
#~ msgstr "_Täytä"

#~ msgctxt "Stock label"
#~ msgid "_Left"
#~ msgstr "_Vasen"

#~ msgctxt "Stock label"
#~ msgid "_Right"
#~ msgstr "_Oikea"

#~ msgctxt "Stock label"
#~ msgid "_Leave Fullscreen"
#~ msgstr "Poistu _koko näytön tilasta"

#~ msgctxt "Stock label, media"
#~ msgid "_Forward"
#~ msgstr "E_teenpäin"

#~ msgctxt "Stock label, media"
#~ msgid "_Next"
#~ msgstr "_Seuraava"

#~ msgctxt "Stock label, media"
#~ msgid "P_ause"
#~ msgstr "_Keskeytä"

#~ msgctxt "Stock label, media"
#~ msgid "_Record"
#~ msgstr "_Tallenna"

#~ msgctxt "Stock label, media"
#~ msgid "_Stop"
#~ msgstr "_Pysäytä"

#~ msgctxt "Stock label"
#~ msgid "_Network"
#~ msgstr "_Verkko"

#~ msgctxt "Stock label"
#~ msgid "_New"
#~ msgstr "_Uusi"

#~ msgctxt "Stock label"
#~ msgid "_Open"
#~ msgstr "_Avaa"

#~ msgctxt "Stock label"
#~ msgid "_Paste"
#~ msgstr "L_iitä"

#~ msgctxt "Stock label"
#~ msgid "_Print"
#~ msgstr "Tul_osta"

#~ msgctxt "Stock label"
#~ msgid "Print Pre_view"
#~ msgstr "Tulostuksen _esikatselu"

#~ msgctxt "Stock label"
#~ msgid "_Properties"
#~ msgstr "_Ominaisuudet"

#~ msgctxt "Stock label"
#~ msgid "_Quit"
#~ msgstr "_Lopeta"

#~ msgctxt "Stock label"
#~ msgid "_Refresh"
#~ msgstr "_Päivitä"

#~ msgctxt "Stock label"
#~ msgid "_Remove"
#~ msgstr "_Poista"

#~ msgctxt "Stock label"
#~ msgid "_Revert"
#~ msgstr "_Palauta"

#~ msgctxt "Stock label"
#~ msgid "_Save"
#~ msgstr "_Tallenna"

#~ msgctxt "Stock label"
#~ msgid "Save _As"
#~ msgstr "Tallenna _nimellä"

#~ msgctxt "Stock label"
#~ msgid "Select _All"
#~ msgstr "Valitse k_aikki"

#~ msgctxt "Stock label"
#~ msgid "_Ascending"
#~ msgstr "_Nouseva"

#~ msgctxt "Stock label"
#~ msgid "_Descending"
#~ msgstr "_Laskeva"

#~ msgctxt "Stock label"
#~ msgid "_Spell Check"
#~ msgstr "_Oikoluku"

#~ msgctxt "Stock label"
#~ msgid "_Stop"
#~ msgstr "_Pysäytä"

#~ msgctxt "Stock label"
#~ msgid "_Strikethrough"
#~ msgstr "_Yliviivaus"

#~ msgctxt "Stock label"
#~ msgid "_Underline"
#~ msgstr "_Alleviivaus"

#~ msgctxt "Stock label"
#~ msgid "Decrease Indent"
#~ msgstr "Pienennä sisennystä"

#~ msgctxt "Stock label"
#~ msgid "_Normal Size"
#~ msgstr "_Tavallinen koko"

#~ msgctxt "Stock label"
#~ msgid "Best _Fit"
#~ msgstr "_Paras sovitus"

#~ msgctxt "Stock label"
#~ msgid "Zoom _In"
#~ msgstr "_Lähennä"

#~ msgctxt "Stock label"
#~ msgid "Zoom _Out"
#~ msgstr "L_oitonna"

#~ msgid "Provides visual indication of progress"
#~ msgstr "Tarjoaa visuaalisen esityksen edistymisestä"

#~ msgid "C_redits"
#~ msgstr "_Tekijät"

#~ msgid "_License"
#~ msgstr "_Lisenssi"

#~ msgid "Artwork by"
#~ msgstr "Graafinen ulkoasu"

#~ msgid "Forget association"
#~ msgstr "Unohda liitos"

#~ msgctxt "year measurement template"
#~ msgid "2000"
#~ msgstr "2000"

#~ msgctxt "Color name"
#~ msgid "Scarlet Red"
#~ msgstr "Tulipunainen"

#~ msgctxt "Color name"
#~ msgid "Light Butter"
#~ msgstr "Vaalea voi"

#~ msgctxt "Color name"
#~ msgid "Butter"
#~ msgstr "Voi"

#~ msgctxt "Color name"
#~ msgid "Sky Blue"
#~ msgstr "Taivaansininen"

#~ msgctxt "Color name"
#~ msgid "Plum"
#~ msgstr "Luumu"

#~ msgctxt "Color name"
#~ msgid "Light Chocolate"
#~ msgstr "Valkosuklaa"

#~ msgctxt "Color name"
#~ msgid "Chocolate"
#~ msgstr "Suklaa"

#~ msgctxt "Color name"
#~ msgid "Dark Chocolate"
#~ msgstr "Tumma suklaa"

#~ msgctxt "Color name"
#~ msgid "Light Aluminum 1"
#~ msgstr "Vaalea alumiini 1"

#~ msgctxt "Color name"
#~ msgid "Aluminum 1"
#~ msgstr "Alumiini 1"

#~ msgctxt "Color name"
#~ msgid "Dark Aluminum 1"
#~ msgstr "Tumma alumiini 1"

#~ msgctxt "Color name"
#~ msgid "Light Aluminum 2"
#~ msgstr "Vaalea alumiini 2"

#~ msgctxt "Color name"
#~ msgid "Aluminum 2"
#~ msgstr "Alumiini 2"

#~ msgctxt "Color name"
#~ msgid "Dark Aluminum 2"
#~ msgstr "Tumma alumiini 2"

#~ msgctxt "Color name"
#~ msgid "Darker Gray"
#~ msgstr "Tummempi harmaa"

#~ msgctxt "Color name"
#~ msgid "Medium Gray"
#~ msgstr "Tavallinen harmaa"

#~ msgctxt "Color name"
#~ msgid "Lighter Gray"
#~ msgstr "Vaaleampi harmaa"

#~ msgid "Create a custom color"
#~ msgstr "Luo mukautettu väri"

#~ msgid "Color Plane"
#~ msgstr "Väriasteikko"

#~ msgctxt "Color channel"
#~ msgid "Hue"
#~ msgstr "Sävy"

#~ msgctxt "Color channel"
#~ msgid "Alpha"
#~ msgstr "Alpha"

#~ msgid "C_ustomize"
#~ msgstr "_Mukauta"

#~ msgid "Select all"
#~ msgstr "Valitse kaikki"

#~ msgid "Cut"
#~ msgstr "Leikkaa"

#~ msgid "Copy"
#~ msgstr "Kopioi"

#~ msgid "Paste"
#~ msgstr "Liitä"

#~ msgid ""
#~ "The folder could not be created, as a file with the same name already "
#~ "exists.  Try using a different name for the folder, or rename the file "
#~ "first."
#~ msgstr ""
#~ "Kansiota ei voitu luoda, koska samanniminen tiedosto on jo olemassa. "
#~ "Käytä toista nimeä kansiolle tai nimeä tiedosto ensin uudelleen."

#~ msgid "Enter location"
#~ msgstr "Anna sijainti"

#~ msgid "Cannot change to folder because it is not local"
#~ msgstr "Kansioon ei voi siirtyä, koska se ei ole paikallinen"

#~ msgid "Could not start the search process"
#~ msgstr "Hakuprosessi ei voitu käynnistää"

#, fuzzy
#~| msgid ""
#~| "The program was not able to create a connection to the indexer daemon.  "
#~| "Please make sure it is running."
#~ msgid ""
#~ "The program was not able to create a connection to the indexer daemon. "
#~ "Please make sure it is running."
#~ msgstr ""
#~ "Ohjelma ei saanut yhteyttä indeksoijaprosessiin. Varmista, että se on "
#~ "käynnissä."

#~ msgid "File System"
#~ msgstr "Tiedostojärjestelmä"

#~ msgid "Application menu"
#~ msgstr "Sovellusvalikko"

#~ msgid "Icon “%s” not present in theme %s"
#~ msgstr "Kuvake “%s” ei ole osana teemaa %s"

#, fuzzy
#~| msgid "Simple"
#~ msgctxt "input method menu"
#~ msgid "Simple"
#~ msgstr "Yksinkertainen"

#~ msgctxt "input method menu"
#~ msgid "None"
#~ msgstr "Ei mikään"

#~ msgid "Question"
#~ msgstr "Kysymys"

#~ msgid "Error"
#~ msgstr "Virhe"

#~ msgid "File System Root"
#~ msgstr "Tiedostojärjestelmän juuri"

#~ msgid "Rename…"
#~ msgstr "Nimeä uudelleen…"

#, fuzzy
#~| msgid "No item for URI '%s' found"
#~ msgid "No item for URI “%s” found"
#~ msgstr "Kohtaa URIlle ”%s” ei löytynyt"

#~ msgid "Untitled filter"
#~ msgstr "Nimeämätön suodatin"

#~ msgid "Copy _Location"
#~ msgstr "Kopioi si_jainti"

#~ msgid "_Remove From List"
#~ msgstr "_Poista luettelosta"

#~ msgid "Show _Private Resources"
#~ msgstr "Näytä _yksityiset resurssit"

#, fuzzy
#~| msgid "No recently used resource found with URI `%s'"
#~ msgid "No recently used resource found with URI “%s”"
#~ msgstr "URIlle ”%s” ei löytynyt äskettäin käytettyjä resursseja"

#~ msgid "Open “%s”"
#~ msgstr "Avaa “%s”"

#~ msgctxt "recent menu label"
#~ msgid "_%d. %s"
#~ msgstr "_%d. %s"

#~ msgctxt "recent menu label"
#~ msgid "%d. %s"
#~ msgstr "%d. %s"

#~ msgctxt "switch"
#~ msgid "ON"
#~ msgstr "Päällä"

#~ msgctxt "switch"
#~ msgid "OFF"
#~ msgstr "Pois"

#~ msgid "Unknown error when trying to deserialize %s"
#~ msgstr "Tuntematon virhe purettaessa sarjallistusta %s"

#~ msgid "No deserialize function found for format %s"
#~ msgstr "Muotoilulle %s ei löytynyt sarjallistuksen purkufunktiota"

#, fuzzy
#~| msgid "Both \"id\" and \"name\" were found on the <%s> element"
#~ msgid "Both “id” and “name” were found on the <%s> element"
#~ msgstr "Alkiosta <%s> löytyivät sekä ”id” että ”name”"

#, fuzzy
#~| msgid "The attribute \"%s\" was found twice on the <%s> element"
#~ msgid "The attribute “%s” was found twice on the <%s> element"
#~ msgstr "Ominaisuus ”%s” löytyi kahdesti alkiosta <%s>"

#, fuzzy
#~| msgid "<%s> element has invalid ID \"%s\""
#~ msgid "<%s> element has invalid ID “%s”"
#~ msgstr "Alkio <%s> sisältää virheellisen tunnisteen ”%s”"

#, fuzzy
#~| msgid "<%s> element has neither a \"name\" nor an \"id\" attribute"
#~ msgid "<%s> element has neither a “name” nor an “id” attribute"
#~ msgstr "alkiossa <%s> ei ole ominaisuutta ”name” eikä ”id”"

#, fuzzy
#~| msgid "Attribute \"%s\" repeated twice on the same <%s> element"
#~ msgid "Attribute “%s” repeated twice on the same <%s> element"
#~ msgstr "Ominaisuus ”%s” kahdesti samassa alkiossa <%s>"

#, fuzzy
#~| msgid "Attribute \"%s\" is invalid on <%s> element in this context"
#~ msgid "Attribute “%s” is invalid on <%s> element in this context"
#~ msgstr "Ominaisuus ”%s” on virheellinen alkiolle <%s> tässä yhteydessä"

#, fuzzy
#~| msgid "Tag \"%s\" has not been defined."
#~ msgid "Tag “%s” has not been defined."
#~ msgstr "Tunnistetta ”%s” ei ole määritelty."

#~ msgid "Anonymous tag found and tags can not be created."
#~ msgstr "Löytyi anonyymi tunniste, eikä tunnisteita voi siksi luoda."

#, fuzzy
#~| msgid "Tag \"%s\" does not exist in buffer and tags can not be created."
#~ msgid "Tag “%s” does not exist in buffer and tags can not be created."
#~ msgstr ""
#~ "Tunnistetta ”%s” ei löydy puskurista, eikä tunnisteita voi siksi luoda."

#~ msgid "Element <%s> is not allowed below <%s>"
#~ msgstr "Alkio <%s> ei ole sallittu kohdan <%s> alla"

#, fuzzy
#~| msgid "\"%s\" is not a valid attribute type"
#~ msgid "“%s” is not a valid attribute type"
#~ msgstr "”%s” ei ole kelvollinen ominaisuuden tyyppi"

#, fuzzy
#~| msgid "\"%s\" is not a valid attribute name"
#~ msgid "“%s” is not a valid attribute name"
#~ msgstr "”%s” ei ole kelvollinen ominaisuuden nimi"

#, fuzzy
#~| msgid ""
#~| "\"%s\" could not be converted to a value of type \"%s\" for attribute "
#~| "\"%s\""
#~ msgid ""
#~ "“%s” could not be converted to a value of type “%s” for attribute “%s”"
#~ msgstr ""
#~ "”%s” ei voi muuttaa tyypin ”%s” mukaiseksi arvoksi ominaisuudelle ”%s”"

#, fuzzy
#~| msgid "\"%s\" is not a valid value for attribute \"%s\""
#~ msgid "“%s” is not a valid value for attribute “%s”"
#~ msgstr "”%s” ei ole kelvollinen arvo ominaisuudelle ”%s”"

#~ msgid "Tag “%s” already defined"
#~ msgstr "Tunniste %s” on jo määritelty"

#~ msgid "Tag “%s” has invalid priority “%s”"
#~ msgstr "Tunniste “%s” sisältää virheellisen tärkeysasteen “%s”"

#~ msgid "Outermost element in text must be <text_view_markup> not <%s>"
#~ msgstr "Uloin alkio tekstissä täytyy olla <text_view_markup>, ei <%s>"

#~ msgid "A <%s> element has already been specified"
#~ msgstr "Alkio <%s> on jo määritelty"

#, fuzzy
#~| msgid "A <text> element can't occur before a <tags> element"
#~ msgid "A <text> element can’t occur before a <tags> element"
#~ msgstr "Alkio <text> ei voi esiintyä ennen alkiota <tags>"

#~ msgid "Serialized data is malformed"
#~ msgstr "Sarjallistettu tieto on virheellisesti muotoiltu"

#~ msgid ""
#~ "Serialized data is malformed. First section isn’t "
#~ "GTKTEXTBUFFERCONTENTS-0001"
#~ msgstr ""
#~ "Sarjallistettu tieto on virheellisesti muotoiltu. Ensimmäinen osio ei ole "
#~ "GTKTEXTBUFFERCONTENTS-0001"

#~ msgid "LRE Left-to-right _embedding"
#~ msgstr "LRE Vasemmalta oikealle -_upotus"

#~ msgid "RLE Right-to-left e_mbedding"
#~ msgstr "RLE Oikealta vasemmalle -u_potus"

#~ msgid "LRO Left-to-right _override"
#~ msgstr "LRO Vasemmalta oikealle -_sivuutus"

#~ msgid "RLO Right-to-left o_verride"
#~ msgstr "RLO Oikealta vasemmalle -s_ivuutus"

#~ msgid "PDF _Pop directional formatting"
#~ msgstr "PDF P_alauta suuntamuotoilu"

#~ msgid "ZWS _Zero width space"
#~ msgstr "ZWS _Nollan levyinen väli"

#~ msgid "ZWJ Zero width _joiner"
#~ msgstr "ZWN Nollan levyinen _yhdistäjä"

#~ msgid "ZWNJ Zero width _non-joiner"
#~ msgstr "ZWNJ Nollan levyinen _ei-yhdistäjä"

#~ msgid "Adjusts the volume"
#~ msgstr "Säätää äänenvoimakkuutta"

#~ msgid "Move"
#~ msgstr "Siirrä"

#~ msgid "Resize"
#~ msgstr "Muuta kokoa"

#~ msgid "Always on Top"
#~ msgstr "Aina päällimmäisenä"

#, fuzzy
#~| msgid "Default Application"
#~ msgid "Default Widget"
#~ msgstr "Oletussovellus"

#~ msgctxt "type name"
#~ msgid "Unknown"
#~ msgstr "Tuntematon"

#~ msgid "%p (%s)"
#~ msgstr "%p (%s)"

#, fuzzy
#~| msgid "None"
#~ msgctxt "property name"
#~ msgid "None"
#~ msgstr "Ei mikään"

#, fuzzy
#~| msgctxt "Stock label"
#~| msgid "_Convert"
#~ msgid "inverted"
#~ msgstr "_Muunna"

#~ msgid "Binding:"
#~ msgstr "Sidonta:"

#~ msgid "Setting:"
#~ msgstr "Asetus:"

#~ msgid "Selector"
#~ msgstr "Valitsin"

#~ msgid "Yes"
#~ msgstr "Kyllä"

#~ msgid "Connected"
#~ msgstr "Yhdistetty"

#, fuzzy
#~| msgid "Show _Hidden Files"
#~ msgid "Show Widget Resizes"
#~ msgstr "Näytä _piilotiedostot"

#~ msgid "When needed"
#~ msgstr "Tarvittaessa"

#~ msgid "Always"
#~ msgstr "Aina"

#~ msgid "Clear log"
#~ msgstr "Tyhjennä loki"

#~ msgid "Class Hierarchy"
#~ msgstr "Luokkahierarkia"

#~ msgid "CSS Selector"
#~ msgstr "CSS-valitsin"

#~ msgid "Gestures"
#~ msgstr "Eleet"

#~ msgid "Color Name"
#~ msgstr "Värin nimi"

#~ msgid "Font Family"
#~ msgstr "Fonttiperhe"

#~ msgid "Down Path"
#~ msgstr "Polkua alas"

#~ msgid "Up Path"
#~ msgstr "Polkua ylös"

#~ msgid "smb://foo.example.com, ssh://192.168.0.1, ftp://[2001:db8::1]"
#~ msgstr "smb://foo.example.com, ssh://192.168.0.1, ftp://[2001:db8::1]"

#~ msgid "smb://"
#~ msgstr "smb://"

#~ msgid "Printer"
#~ msgstr "Tulostin"

#~ msgid "Pages"
#~ msgstr "Sivut"

#~ msgid "Time of print"
#~ msgstr "Tulostusaika"

#~ msgid "Select which type of documents are shown"
#~ msgstr "Valitse, minkä tyyppiset asiakirjat näkyvät"

#~ msgid "Turns volume up or down"
#~ msgstr "Kasvattaa tai vähentää äänenvoimakkuutta"

#~ msgid "Increases the volume"
#~ msgstr "Kasvattaa äänenvoimakkuutta"

#~ msgid "Volume Down"
#~ msgstr "Hiljemmalle"

#~ msgid "Decreases the volume"
#~ msgstr "Pienentää äänenvoimakkuutta"

#, fuzzy
#~| msgid "Amharic (EZ+)"
#~ msgctxt "input method menu"
#~ msgid "Amharic (EZ+)"
#~ msgstr "Amhari (EZ+)"

#, fuzzy
#~| msgid "Cedilla"
#~ msgctxt "input method menu"
#~ msgid "Cedilla"
#~ msgstr "Sedilji"

#, fuzzy
#~| msgid "Cyrillic (Transliterated)"
#~ msgctxt "input menthod menu"
#~ msgid "Cyrillic (Transliterated)"
#~ msgstr "Kyrillinen (translitteroitu)"

#, fuzzy
#~| msgid "Inuktitut (Transliterated)"
#~ msgctxt "input method menu"
#~ msgid "Inuktitut (Transliterated)"
#~ msgstr "Inukitut (translitteroitu)"

#, fuzzy
#~| msgid "IPA"
#~ msgctxt "input method menu"
#~ msgid "IPA"
#~ msgstr "IPA"

#, fuzzy
#~| msgid "Multipress"
#~ msgctxt "input method menu"
#~ msgid "Multipress"
#~ msgstr "Yhteispainanta"

#~ msgctxt "input method menu"
#~ msgid "Mac OS X Quartz"
#~ msgstr "Mac OS X Quartz"

#, fuzzy
#~| msgid "Tigrigna-Eritrean (EZ+)"
#~ msgctxt "input method menu"
#~ msgid "Tigrigna-Eritrean (EZ+)"
#~ msgstr "Tigrigna-Eritrea (EZ+)"

#, fuzzy
#~| msgid "Tigrigna-Ethiopian (EZ+)"
#~ msgctxt "input method menu"
#~ msgid "Tigrigna-Ethiopian (EZ+)"
#~ msgstr "Tigrigna-Etiopia (EZ+)"

#, fuzzy
#~| msgid "Vietnamese (VIQR)"
#~ msgctxt "input method menu"
#~ msgid "Vietnamese (VIQR)"
#~ msgstr "Vietnam (VIQR)"

#~ msgid "printer offline"
#~ msgstr "tulostin ei ole päällä"

#~ msgid "ready to print"
#~ msgstr "valmis tulostamaan"

#~ msgid "processing job"
#~ msgstr "käsitellään työtä"

#~ msgid "paused"
#~ msgstr "pysäytetty"

#~ msgid "unknown"
#~ msgstr "tuntematon"

#~ msgid "test-output.%s"
#~ msgstr "testituloste.%s"

#~ msgid "Print to Test Printer"
#~ msgstr "Tulosta testitulostimelle"

#~ msgid "Error parsing option --gdk-debug"
#~ msgstr "Virhe tulkittaessa valitsinta --gdk-debug"

#~ msgid "Error parsing option --gdk-no-debug"
#~ msgstr "Virhe tulkittaessa valitsinta --gdk-no-debug"

#~ msgid "Program class as used by the window manager"
#~ msgstr "Ohjelman luokka ikkunointiohjelmaa varten"

#~ msgid "CLASS"
#~ msgstr "LUOKKA"

#~ msgid "Program name as used by the window manager"
#~ msgstr "Ohjelman nimi ikkunointiohjelmaa varten"

#~ msgid "NAME"
#~ msgstr "NIMI"

#~ msgid "X display to use"
#~ msgstr "Käytettävä X-näyttö"

#~ msgid "DISPLAY"
#~ msgstr "NÄYTTÖ"

#~ msgid "GDK debugging flags to set"
#~ msgstr "Asetettavat GTK+-vianjäljitysvalinnat"

#~ msgid "FLAGS"
#~ msgstr "VALITSIMET"

#~ msgid "GDK debugging flags to unset"
#~ msgstr "Poistettavat GTK+-vianjäljitysvalinnat"

#~ msgid ""
#~ "Select the color you want from the outer ring. Select the darkness or "
#~ "lightness of that color using the inner triangle."
#~ msgstr ""
#~ "Valitse haluamasi väri ulkorenkaasta ja kylläisyys sekä tummuus "
#~ "sisäkolmiosta."

#~ msgid ""
#~ "Click the eyedropper, then click a color anywhere on your screen to "
#~ "select that color."
#~ msgstr ""
#~ "Napsauta pipettiä ja sen jälkeen mitä tahansa ruudun kohtaa valitaksesi "
#~ "kyseisen kohdan värin."

#~ msgid "_Hue:"
#~ msgstr "_Sävy:"

#~ msgid "Position on the color wheel."
#~ msgstr "Sijainti väripyörällä."

#~ msgid "S_aturation:"
#~ msgstr "K_ylläisyys:"

#~ msgid "Intensity of the color."
#~ msgstr "Värin kylläisyys."

#~ msgid "_Value:"
#~ msgstr "_Arvo:"

#~ msgid "Brightness of the color."
#~ msgstr "Värin kirkkaus."

#~ msgid "Amount of red light in the color."
#~ msgstr "Punaisen määrä värissä."

#~ msgid "Amount of green light in the color."
#~ msgstr "Vihreän määrä värissä."

#~ msgid "Amount of blue light in the color."
#~ msgstr "Sinisen määrä värissä."

#~ msgid "Op_acity:"
#~ msgstr "Läpi_näkyvyys::"

#~ msgid "Transparency of the color."
#~ msgstr "Värin läpinäkyvyys."

#~ msgid "Color _name:"
#~ msgstr "Värin _nimi:"

#~ msgid ""
#~ "You can enter an HTML-style hexadecimal color value, or simply a color "
#~ "name such as “orange” in this entry."
#~ msgstr ""
#~ "Voit kirjoittaa tähän kenttään HTML-tyylisen heksadesimaaliväriarvon, tai "
#~ "pelkästään värin nimen, esimerkiksi ”orange”."

#~ msgid "_Palette:"
#~ msgstr "_Paletti:"

#~ msgid "Color Wheel"
#~ msgstr "Väriympyrä"

#~ msgid ""
#~ "The previously-selected color, for comparison to the color you’re "
#~ "selecting now. You can drag this color to a palette entry, or select this "
#~ "color as current by dragging it to the other color swatch alongside."
#~ msgstr ""
#~ "Viimeksi valittu väri nyt valittuun vertaamista varten. Voit joko vetää "
#~ "tämän värin paletin kohtaan tai valita sen nykyiseksi vetämällä sen "
#~ "vieressä olevaan värilaikkuun."

#~ msgid ""
#~ "The color you’ve chosen. You can drag this color to a palette entry to "
#~ "save it for use in the future."
#~ msgstr ""
#~ "Valitsemasi väri. Voit vetää tämän värin paletin kohtaan tallentaaksesi "
#~ "sen myöhempää käyttöä varten."

#~ msgid ""
#~ "The previously-selected color, for comparison to the color you’re "
#~ "selecting now."
#~ msgstr "Aiemmin valittu väri verrokkina nyt valitsemaasi väriin."

#~ msgid "The color you’ve chosen."
#~ msgstr "Valitsemasi väri."

#~ msgid "_Save color here"
#~ msgstr "_Tallenna väri tähän"

#~ msgid ""
#~ "Click this palette entry to make it the current color. To change this "
#~ "entry, drag a color swatch here or right-click it and select “Save color "
#~ "here.”"
#~ msgstr ""
#~ "Napsauta tätä paletin kohtaa tehdäksesi siitä nykyisen värin. "
#~ "Vaihtaaksesi kohdan vedä väri tähän tai napsauta oikealla painikkeella ja "
#~ "valitse ”Tallenna väri tähän”."

#~ msgid "_Help"
#~ msgstr "_Ohje"

#~ msgid "Color Selection"
#~ msgstr "Värin valinta"

#~ msgid "abcdefghijk ABCDEFGHIJK"
#~ msgstr "abcdefgåäö ABCDEFGÅÄÖ €"

#~ msgid "_Style:"
#~ msgstr "_Tyyli:"

#~ msgid "Si_ze:"
#~ msgstr "_Koko:"

#~ msgid "_Preview:"
#~ msgstr "_Esikatselu:"

#~ msgid "Font Selection"
#~ msgstr "Fontin valinta"

#~ msgctxt "Number format"
#~ msgid "%d"
#~ msgstr "%d"

#~ msgctxt "Stock label"
#~ msgid "_Apply"
#~ msgstr "_Toteuta"

#~ msgctxt "Stock label"
#~ msgid "_Cancel"
#~ msgstr "Per_u"

#~ msgctxt "Stock label"
#~ msgid "C_onnect"
#~ msgstr "_Yhdistä"

#~ msgctxt "Stock label"
#~ msgid "_Convert"
#~ msgstr "_Muunna"

#~ msgctxt "Stock label"
#~ msgid "_Discard"
#~ msgstr "_Hylkää"

#~ msgctxt "Stock label"
#~ msgid "_Disconnect"
#~ msgstr "_Katkaise yhteys"

#~ msgctxt "Stock label"
#~ msgid "_Edit"
#~ msgstr "_Muokkaa"

#~ msgctxt "Stock label"
#~ msgid "_Index"
#~ msgstr "_Indeksi"

#~ msgctxt "Stock label"
#~ msgid "_Information"
#~ msgstr "T_ietoja"

#~ msgctxt "Stock label"
#~ msgid "_No"
#~ msgstr "_Ei"

#~ msgctxt "Stock label"
#~ msgid "_OK"
#~ msgstr "_OK"

#~ msgctxt "Stock label"
#~ msgid "Landscape"
#~ msgstr "Vaaka"

#~ msgctxt "Stock label"
#~ msgid "Portrait"
#~ msgstr "Pysty"

#~ msgctxt "Stock label"
#~ msgid "Reverse landscape"
#~ msgstr "Käänteinen vaaka"

#~ msgctxt "Stock label"
#~ msgid "Reverse portrait"
#~ msgstr "Käänteinen pysty"

# , c-format
#~ msgctxt "Stock label"
#~ msgid "Page Set_up"
#~ msgstr "Sivun _asetukset"

#~ msgctxt "Stock label"
#~ msgid "_Preferences"
#~ msgstr "_Asetukset"

#~ msgctxt "Stock label"
#~ msgid "_Color"
#~ msgstr "_Väri"

#~ msgctxt "Stock label"
#~ msgid "_Font"
#~ msgstr "_Fontti"

#~ msgctxt "Stock label"
#~ msgid "_Undelete"
#~ msgstr "Per_u poisto"

#~ msgctxt "Stock label"
#~ msgid "_Yes"
#~ msgstr "_Kyllä"

#~ msgid "Unexpected start tag '%s' on line %d char %d"
#~ msgstr "Odottamaton aloitustunniste ”%s” rivillä %d merkin %d kohdalla"

#~ msgid "Unexpected character data on line %d char %d"
#~ msgstr "Odottamatonta merkkidataa rivillä %d merkin %d kohdalla"

#~ msgctxt "input method menu"
#~ msgid "System (%s)"
#~ msgstr "Järjestelmä (%s)"

#~ msgid "Load additional GTK+ modules"
#~ msgstr "Lataa lisää GTK+-moduuleja"

#~ msgid "MODULES"
#~ msgstr "MODUULIT"

#~ msgid "Make all warnings fatal"
#~ msgstr "Tee kaikista varoituksista vakavia"

#~ msgid "GTK+ debugging flags to set"
#~ msgstr "Asetettavat GTK+-vianjäljitysvalinnat"

#~ msgid "GTK+ debugging flags to unset"
#~ msgstr "Poistettavat GTK+-vianjäljitysvalinnat"

#~ msgid "Cannot open display: %s"
#~ msgstr "Näyttöä ei voi avata: %s"

#~ msgid "GTK+ Options"
#~ msgstr "GTK+-valitsimet"

#~ msgid "Show GTK+ Options"
#~ msgstr "Näytä GTK+-valitsimet"

#~ msgid "Connect to Server"
#~ msgstr "Yhdistä palvelimeen"

#~ msgid "Connect to a network server address"
#~ msgstr "Yhdistä verkkopalvelimeen"

#~ msgid "Error launching preview"
#~ msgstr "Virhe käynnistettäessä esikatselua"

#, fuzzy
#~| msgid "CSS Classes"
#~ msgid "Change classes"
#~ msgstr "CSS-luokat"

#~| msgid "Properties"
#~ msgid "CSS properties"
#~ msgstr "CSS-ominaisuudet"

#, fuzzy
#~| msgid "Show _Private Resources"
#~ msgid "Show all CSS nodes"
#~ msgstr "Näytä _yksityiset resurssit"

#~| msgid "Child Properties"
#~ msgid "Show CSS properties"
#~ msgstr "Näytä CSS-ominaisuudet"

#~| msgid "CSS Classes"
#~ msgid "Classes"
#~ msgstr "Luokat"

#~ msgid "New class"
#~ msgstr "Uusi luokka"

#~ msgid "Cancel"
#~ msgstr "Peru"

#~ msgid "Add a class"
#~ msgstr "Lisää luokka"

#~ msgid "The license of the program"
#~ msgstr "Ohjelman lisenssi"

#~| msgid "Invalid type function on line %d: '%s'"
#~ msgid "Invalid object type `%s' on line %d"
#~ msgstr "Virheellinen objektityyppi `%s' rivillä %d"

#~ msgid "Invalid type function on line %d: '%s'"
#~ msgstr "Virheellinen tyyppifunktio rivillä %d: ”%s”"

#, fuzzy
#~ msgid "Duplicate object ID '%s' on line %d (previously on line %d)"
#~ msgstr ""
#~ "Olion kaksoiskappale tunnisteella ”%s” rivillä %d (aiemmin rivillä %d)"

#~ msgid "Invalid root element: '%s'"
#~ msgstr "Virheellinen juurielementti: ”%s”"

# IMPORTANT: This file does NOT contain a complete PO file structure.
# DO NOT attempt to import this file back into Launchpad.
# This file is a partial export from Launchpad.net.
# See https://help.launchpad.net/Translations/PartialPOExport
# for more information.
#~ msgid "Unhandled tag: '%s'"
#~ msgstr "Käsittelemätön tunniste:”%s”"

#~ msgctxt "progress bar label"
#~ msgid "%d %%"
#~ msgstr "%d %%"

#~ msgid "_Customize"
#~ msgstr "_Mukauta"

#, fuzzy
#~| msgid "Yesterday at %H:%M"
#~ msgid "Yesterday at %-I:%M %P"
#~ msgstr "Eilen %H.%M"

#~ msgid "Devices"
#~ msgstr "Laitteet"

#~ msgid "Bookmarks"
#~ msgstr "Kirjanmerkit"

#~ msgid "Browse Network"
#~ msgstr "Selaa verkkoa"

#~ msgctxt "volume percentage"
#~ msgid "%d %%"
#~ msgstr "%d %%"

#~| msgid "_Mount"
#~ msgid "Count:"
#~ msgstr "Lukumäärä:"

#~ msgid "GTK+ Inspector — %s"
#~ msgstr "GTK+-tutkinta — %s"

#~| msgid "Custom"
#~ msgid "Custom CSS"
#~ msgstr "Mukautettu CSS"

#~ msgctxt "paper size"
#~ msgid "A0x2"
#~ msgstr "A0x2"

#~ msgctxt "paper size"
#~ msgid "A0x3"
#~ msgstr "A0x3"

#~ msgctxt "paper size"
#~ msgid "A1x3"
#~ msgstr "A1x3"

#~ msgctxt "paper size"
#~ msgid "A1x4"
#~ msgstr "A1x4"

#~ msgctxt "paper size"
#~ msgid "A2x3"
#~ msgstr "A2x3"

#~ msgctxt "paper size"
#~ msgid "A2x4"
#~ msgstr "A2x4"

#~ msgctxt "paper size"
#~ msgid "A2x5"
#~ msgstr "A2x5"

#~ msgctxt "paper size"
#~ msgid "A3x3"
#~ msgstr "A3x3"

#~ msgctxt "paper size"
#~ msgid "A3x4"
#~ msgstr "A3x4"

#~ msgctxt "paper size"
#~ msgid "A3x5"
#~ msgstr "A3x5"

#~ msgctxt "paper size"
#~ msgid "A3x6"
#~ msgstr "A3x6"

#~ msgctxt "paper size"
#~ msgid "A3x7"
#~ msgstr "A3x7"

#~ msgctxt "paper size"
#~ msgid "A4x3"
#~ msgstr "A4x3"

#~ msgctxt "paper size"
#~ msgid "A4x4"
#~ msgstr "A4x4"

#~ msgctxt "paper size"
#~ msgid "A4x5"
#~ msgstr "A4x5"

#~ msgctxt "paper size"
#~ msgid "A4x6"
#~ msgstr "A4x6"

#~ msgctxt "paper size"
#~ msgid "A4x7"
#~ msgstr "A4x7"

#~ msgctxt "paper size"
#~ msgid "A4x8"
#~ msgstr "A4x8"

#~ msgctxt "paper size"
#~ msgid "A4x9"
#~ msgstr "A4x9"

#~ msgctxt "paper size"
#~ msgid "10x11"
#~ msgstr "10x11"

#~ msgctxt "paper size"
#~ msgid "10x13"
#~ msgstr "10x13"

#~ msgctxt "paper size"
#~ msgid "10x14"
#~ msgstr "10x14"

#~ msgctxt "paper size"
#~ msgid "10x15"
#~ msgstr "10x15"

#~ msgctxt "paper size"
#~ msgid "11x12"
#~ msgstr "11x12"

#~ msgctxt "paper size"
#~ msgid "11x15"
#~ msgstr "11x15"

#~ msgctxt "paper size"
#~ msgid "12x19"
#~ msgstr "12x19"

#~ msgctxt "paper size"
#~ msgid "5x7"
#~ msgstr "5x7"

#~ msgid "_Location:"
#~ msgstr "_Sijainti:"

#~ msgid ""
#~ "No fonts matched your search. You can revise your search and try again."
#~ msgstr ""
#~ "Mikään fontti ei vastannut hakuasi. Voit yrittää määrittää hakuehdot "
#~ "uudelleen."

#~ msgid "Unmaximize"
#~ msgstr "Palauta koko"

#~ msgid "Always on Visible Workspace"
#~ msgstr "Aina näkyvissä olevassa työtilassa"

#~ msgid "Only on This Workspace"
#~ msgstr "Vain tässä työtilassa"

#~ msgid "Move to Workspace Up"
#~ msgstr "Siirrä ylempänä olevaan työtilaan"

#~ msgid "Move to Workspace Down"
#~ msgstr "Siirrä alempana olevaan työtilaan"

#~ msgid "Move to Another Workspace"
#~ msgstr "Siirrä toiseen työtilaan"

#~ msgid "Workspace %d"
#~ msgstr "Työtila %d"<|MERGE_RESOLUTION|>--- conflicted
+++ resolved
@@ -15,13 +15,8 @@
 msgstr ""
 "Project-Id-Version: gtk+\n"
 "Report-Msgid-Bugs-To: https://gitlab.gnome.org/GNOME/gtk/-/issues/\n"
-<<<<<<< HEAD
-"POT-Creation-Date: 2023-08-26 18:33+0000\n"
-"PO-Revision-Date: 2023-08-27 17:41+0300\n"
-=======
 "POT-Creation-Date: 2024-03-02 15:19+0000\n"
 "PO-Revision-Date: 2024-03-02 18:02+0200\n"
->>>>>>> 29c29b0e
 "Last-Translator: Jiri Grönroos <jiri.gronroos+l10n@iki.fi>\n"
 "Language-Team: suomi <lokalisointi-lista@googlegroups.com>\n"
 "Language: fi\n"
@@ -596,11 +591,7 @@
 #: gdk/macos/gdkmacospasteboard.c:211 gdk/wayland/gdkclipboard-wayland.c:238
 #: gdk/wayland/gdkdrop-wayland.c:205 gdk/wayland/gdkprimary-wayland.c:337
 #: gdk/win32/gdkdrop-win32.c:1018 gdk/win32/gdkdrop-win32.c:1063
-<<<<<<< HEAD
-#: gdk/x11/gdkclipboard-x11.c:807 gdk/x11/gdkdrop-x11.c:235
-=======
 #: gdk/x11/gdkclipboard-x11.c:799 gdk/x11/gdkdrop-x11.c:235
->>>>>>> 29c29b0e
 msgid "No compatible transfer format found"
 msgstr "Yhteensopivaa siirtomuotoa ei löytynyt"
 
@@ -729,7 +720,7 @@
 #: gdk/win32/gdkdrop-win32.c:1082
 #, c-format
 msgid "IDataObject_GetData (0x%x) failed, returning 0x%lx"
-msgstr "IDataObject_GetData (0x%x) epäonnistui, palautetaan 0x%lx"
+msgstr ""
 
 #: gdk/win32/gdkdrop-win32.c:1114
 #, c-format
@@ -806,19 +797,11 @@
 msgstr[0] "Avataan %d kohde"
 msgstr[1] "Avataan %d kohdetta"
 
-<<<<<<< HEAD
-#: gdk/x11/gdkclipboard-x11.c:477
-msgid "Clipboard manager could not store selection."
-msgstr "Leikepöydän hallinta ei voinut tallettaa valintaa."
-
-#: gdk/x11/gdkclipboard-x11.c:657
-=======
 #: gdk/x11/gdkclipboard-x11.c:473
 msgid "Clipboard manager could not store selection."
 msgstr "Leikepöydän hallinta ei voinut tallettaa valintaa."
 
 #: gdk/x11/gdkclipboard-x11.c:649
->>>>>>> 29c29b0e
 msgid "Cannot store clipboard. No clipboard manager is active."
 msgstr "Leikepöytää ei voi tallettaa. Leikepöydän hallinta ei ole aktiivinen."
 
@@ -2103,20 +2086,14 @@
 msgstr "Tumma violetti"
 
 #: gtk/gtkcolorchooserwidget.c:470
-#, fuzzy
-#| msgctxt "Color name"
-#| msgid "Very Dark Gray"
 msgctxt "Color name"
 msgid "Very Dark Purple"
-msgstr "Erittäin tumma harmaa"
+msgstr "Erittäin tumma violetti"
 
 #: gtk/gtkcolorchooserwidget.c:471
-#, fuzzy
-#| msgctxt "Color name"
-#| msgid "Very Light Gray"
 msgctxt "Color name"
 msgid "Very Light Brown"
-msgstr "Erittän vaalea harmaa"
+msgstr "Erittäin vaalea ruskea"
 
 #: gtk/gtkcolorchooserwidget.c:472
 msgctxt "Color name"
@@ -2683,11 +2660,7 @@
 msgid "Select a Folder"
 msgstr "Valitse kansio"
 
-<<<<<<< HEAD
-#: gtk/gtkfilefilter.c:1045
-=======
 #: gtk/gtkfilefilter.c:1026
->>>>>>> 29c29b0e
 msgid "Unspecified"
 msgstr "Määrittämätön"
 
@@ -2759,11 +2732,7 @@
 msgid "Fractions"
 msgstr "Toiminnot"
 
-<<<<<<< HEAD
-#: gtk/gtkfontchooserwidget.c:2524
-=======
 #: gtk/gtkfontchooserwidget.c:2526
->>>>>>> 29c29b0e
 msgid "Style Variations"
 msgstr "Tyylivariaatiot"
 
@@ -3753,7 +3722,7 @@
 #: gtk/gtkstacksidebar.c:154
 msgctxt "accessibility"
 msgid "Sidebar"
-msgstr "Sivupalkki"
+msgstr "sivupalkki"
 
 #: gtk/gtktext.c:6207 gtk/gtktextview.c:9106
 msgid "Insert _Emoji"
@@ -3817,10 +3786,7 @@
 msgstr "Kuvaus"
 
 #: gtk/inspector/a11y.ui:99 gtk/inspector/misc-info.ui:296
-<<<<<<< HEAD
-=======
 #: tools/gtk-path-tool-info.c:132
->>>>>>> 29c29b0e
 #, fuzzy
 #| msgctxt "keyboard label"
 #| msgid "Left"
@@ -4345,11 +4311,7 @@
 msgid "Defined At"
 msgstr ""
 
-<<<<<<< HEAD
-#: gtk/inspector/recorder.c:1865
-=======
 #: gtk/inspector/recorder.c:1941
->>>>>>> 29c29b0e
 #, c-format
 msgid "Saving RenderNode failed"
 msgstr "RenderNoden tallentaminen epäonnistui"
@@ -6555,11 +6517,15 @@
 msgstr "Fontteja ei löytynyt"
 
 #: gtk/ui/gtkmediacontrols.ui:47
+#, fuzzy
+#| msgid "Location"
 msgctxt "media controls"
 msgid "Position"
 msgstr "Sijainti"
 
 #: gtk/ui/gtkmediacontrols.ui:65
+#, fuzzy
+#| msgid "Volume"
 msgctxt "media controls"
 msgid "Volume"
 msgstr "Äänenvoimakkuus"
@@ -7456,12 +7422,8 @@
 #: tools/gtk-builder-tool-enumerate.c:56 tools/gtk-builder-tool-preview.c:179
 #: tools/gtk-builder-tool-preview.c:180 tools/gtk-builder-tool-screenshot.c:360
 #: tools/gtk-builder-tool-simplify.c:2529 tools/gtk-builder-tool-validate.c:261
-<<<<<<< HEAD
-#: tools/gtk-rendernode-tool-info.c:200 tools/gtk-rendernode-tool-show.c:102
-=======
 #: tools/gtk-path-tool-render.c:121 tools/gtk-rendernode-tool-compare.c:67
 #: tools/gtk-rendernode-tool-info.c:214 tools/gtk-rendernode-tool-show.c:106
->>>>>>> 29c29b0e
 msgid "FILE"
 msgstr ""
 
@@ -7493,14 +7455,9 @@
 msgstr "Käytä tyyliä CSS-tiedostosta"
 
 #: tools/gtk-builder-tool-preview.c:187 tools/gtk-builder-tool-screenshot.c:370
-<<<<<<< HEAD
-#: tools/gtk-builder-tool-validate.c:268 tools/gtk-rendernode-tool-show.c:109
-#: tools/gtk-rendernode-tool-render.c:204
-=======
 #: tools/gtk-builder-tool-validate.c:268
 #: tools/gtk-rendernode-tool-benchmark.c:106
 #: tools/gtk-rendernode-tool-render.c:203 tools/gtk-rendernode-tool-show.c:113
->>>>>>> 29c29b0e
 #, c-format
 msgid "Could not initialize windowing system\n"
 msgstr ""
@@ -7542,8 +7499,6 @@
 "File %s exists.\n"
 "Use --force to overwrite.\n"
 msgstr ""
-"Tiedosto %s on olemassa.\n"
-"Käytä --force korvataksesi tiedoston.\n"
 
 #: tools/gtk-builder-tool-screenshot.c:332
 #: tools/gtk-rendernode-tool-render.c:171
@@ -7594,7 +7549,7 @@
 #: tools/gtk-builder-tool-simplify.c:658
 #, c-format
 msgid "Property %s not found"
-msgstr "Ominaisuutta %s ei löytynyt"
+msgstr "Ominaisuutta %s ei löydy"
 
 #: tools/gtk-builder-tool-simplify.c:661
 #, fuzzy, c-format
@@ -7732,8 +7687,6 @@
 msgid "%s: error launching application: %s\n"
 msgstr "%s: virhe käynnistäessä sovellusta: %s\n"
 
-<<<<<<< HEAD
-=======
 #: tools/gtk-path-tool.c:35
 #, c-format
 msgid ""
@@ -8055,7 +8008,6 @@
 msgid "Failed to parse '%s' as number"
 msgstr "Hajautustaulun kirjoitus epäonnistui\n"
 
->>>>>>> 29c29b0e
 #: tools/gtk-rendernode-tool.c:35
 #, c-format
 msgid ""
@@ -8073,9 +8025,6 @@
 "\n"
 msgstr ""
 
-<<<<<<< HEAD
-#: tools/gtk-rendernode-tool-info.c:177
-=======
 #: tools/gtk-rendernode-tool-benchmark.c:94
 #, fuzzy
 #| msgctxt "print operation status"
@@ -8180,69 +8129,32 @@
 msgstr ""
 
 #: tools/gtk-rendernode-tool-info.c:191
->>>>>>> 29c29b0e
 #, c-format
 msgid "Number of nodes: %u\n"
 msgstr ""
 
-<<<<<<< HEAD
-#: tools/gtk-rendernode-tool-info.c:184
-=======
 #: tools/gtk-rendernode-tool-info.c:198
->>>>>>> 29c29b0e
 #, c-format
 msgid "Depth: %u\n"
 msgstr ""
 
-<<<<<<< HEAD
-#: tools/gtk-rendernode-tool-info.c:187
-=======
 #: tools/gtk-rendernode-tool-info.c:201
->>>>>>> 29c29b0e
 #, c-format
 msgid "Bounds: %g x %g\n"
 msgstr ""
 
-<<<<<<< HEAD
-#: tools/gtk-rendernode-tool-info.c:188
-=======
 #: tools/gtk-rendernode-tool-info.c:202
->>>>>>> 29c29b0e
 #, c-format
 msgid "Origin: %g %g\n"
 msgstr ""
 
-<<<<<<< HEAD
-#: tools/gtk-rendernode-tool-info.c:209
-msgid "Provide information about the render node."
-msgstr ""
-
-#: tools/gtk-rendernode-tool-info.c:222 tools/gtk-rendernode-tool-show.c:130
-#: tools/gtk-rendernode-tool-render.c:225
-#, fuzzy, c-format
-#| msgid "No .ui file specified\n"
-msgid "No .node file specified\n"
-msgstr "Ei määritetty .ui-tiedostoa\n"
-
-#: tools/gtk-rendernode-tool-info.c:228
-=======
 #: tools/gtk-rendernode-tool-info.c:223
 msgid "Provide information about the render node."
 msgstr ""
 
 #: tools/gtk-rendernode-tool-info.c:242
->>>>>>> 29c29b0e
 #, c-format
 msgid "Can only accept a single .node file\n"
-msgstr "Hyväksyy vain yhden .node-tiedoston\n"
-
-#: tools/gtk-rendernode-tool-show.c:117
-msgid "Show the render node."
-msgstr ""
-
-#: tools/gtk-rendernode-tool-show.c:136
-#, c-format
-msgid "Can only preview a single .node file\n"
 msgstr ""
 
 #: tools/gtk-rendernode-tool-render.c:123
@@ -8255,14 +8167,9 @@
 "Jos haluat ylikirjoittaa sen, määritä tiedostonimi.\n"
 
 #: tools/gtk-rendernode-tool-render.c:137
-<<<<<<< HEAD
-#, fuzzy, c-format
-#| msgid "Failed to open file %s : %s\n"
-=======
-#, c-format
->>>>>>> 29c29b0e
+#, c-format
 msgid "Failed to generate SVG: %s\n"
-msgstr "Tiedostoa ”%s” ei voitu avata: %s\n"
+msgstr "SVG:n generointi epäonnistui: %s\n"
 
 #: tools/gtk-rendernode-tool-render.c:211
 msgid "Render a .node file to an image."
@@ -8273,9 +8180,6 @@
 msgid "Can only render a single .node file to a single output file\n"
 msgstr ""
 
-<<<<<<< HEAD
-#: tools/gtk-rendernode-tool-utils.c:51
-=======
 #: tools/gtk-rendernode-tool-show.c:105
 msgid "Don't add a titlebar"
 msgstr ""
@@ -8290,7 +8194,6 @@
 msgstr ""
 
 #: tools/gtk-rendernode-tool-utils.c:54
->>>>>>> 29c29b0e
 #, c-format
 msgid "Error at %s: %s\n"
 msgstr ""
@@ -8623,9 +8526,6 @@
 #~ msgid "Size of the palette in 8 bit mode"
 #~ msgstr "Paletin koko 8-bittisessä tilassa"
 
-#~ msgid "COLORS"
-#~ msgstr "VÄREJÄ"
-
 #~ msgid "Opening %s"
 #~ msgstr "Avataan ”%s”"
 
@@ -8828,10 +8728,6 @@
 #~ msgctxt "Stock label"
 #~ msgid "_Print"
 #~ msgstr "Tul_osta"
-
-#~ msgctxt "Stock label"
-#~ msgid "Print Pre_view"
-#~ msgstr "Tulostuksen _esikatselu"
 
 #~ msgctxt "Stock label"
 #~ msgid "_Properties"
