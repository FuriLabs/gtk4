# translation of gtk+.HEAD.he.po to Hebrew
# Hebrew Translation for GTK+ - תרגום עברי ל-
# Copyright (C) 2000,2002, 2004 Free Software Foundation, Inc.
# Tzafrir Cohen <tzafrir@technion.ac.il>, 2000.
# Gil 'Dolfin' Osher <dolfin@rpg.org.il>, 2002.
# Gil Osher <dolfin@rpg.org.il>, 2004.
# Yair Hershkovitz <yairhr@gmail.com>, 2006.
# Yaron Shahrabani <sh.yaron@gmail.com>, 2011, 2012.
# Yosef Or Boczko <yoseforb@gmail.com>, 2013-2024.
#
msgid ""
msgstr ""
"Project-Id-Version: gtk+.HEAD.he\n"
"Report-Msgid-Bugs-To: https://gitlab.gnome.org/GNOME/gtk/-/issues/\n"
<<<<<<< HEAD
"POT-Creation-Date: 2024-04-04 17:02+0000\n"
"PO-Revision-Date: 2024-04-06 16:18+0300\n"
=======
"POT-Creation-Date: 2024-07-16 21:09+0000\n"
"PO-Revision-Date: 2024-07-19 15:57+0300\n"
>>>>>>> 322bbd23
"Last-Translator: Yaron Shahrabani <sh.yaron@gmail.com>\n"
"Language-Team: Hebrew\n"
"Language: he\n"
"MIME-Version: 1.0\n"
"Content-Type: text/plain; charset=UTF-8\n"
"Content-Transfer-Encoding: 8bit\n"
"Plural-Forms: nplurals=4; plural=(n==1 ? 0 : n==2 ? 1 : n>10 && n%10==0 ? 2 : "
"3);\n"
"X-Generator: Poedit 3.4.2\n"
"X-Project-Style: default\n"

#: gdk/broadway/gdkbroadway-server.c:135
#, c-format
msgid "Broadway display type not supported: %s"
msgstr "סוג תצוגת ה־broadway אינה נתמכת: %s"

#: gdk/gdkclipboard.c:232
msgid "This clipboard cannot store data."
msgstr "לוח גזירים זה לא יכול לאחסן נתונים."

#: gdk/gdkclipboard.c:287 gdk/gdkclipboard.c:781 gdk/gdkclipboard.c:1072
msgid "Cannot read from empty clipboard."
msgstr "אי אפשר לקרוא מלוח גזירים ריק."

#: gdk/gdkclipboard.c:318 gdk/gdkclipboard.c:1122 gdk/gdkdrag.c:606
msgid "No compatible formats to transfer clipboard contents."
msgstr "אין תצורות תואמות להעברת תכני לוח גזירים."

#: gdk/gdkcontentprovider.c:106 gdk/gdkcontentproviderimpl.c:313
#: gdk/gdkcontentproviderimpl.c:532
#, c-format
msgid "Cannot provide contents as “%s”"
msgstr "לא ניתן לספק תוכן בתור „%s”"

#: gdk/gdkcontentprovider.c:127
#, c-format
msgid "Cannot provide contents as %s"
msgstr "לא ניתן לספק תוכן בתור %s"

#: gdk/gdkdisplay.c:176 gdk/gdkglcontext.c:471
msgid "The current backend does not support OpenGL"
msgstr "המנשק הנוכחי אינו תומך ב־‏OpenGL"

#: gdk/gdkdisplay.c:1315 gdk/gdkvulkancontext.c:1633
msgid "Vulkan support disabled via GDK_DEBUG"
msgstr "התמיכה ב־Vulkan מושבתת דרך GDK_DEBUG"

#: gdk/gdkdisplay.c:1369
msgid "GL support disabled via GDK_DEBUG"
msgstr "התמיכה ב־GL הושבתה דרך GDK_DEBUG"

#: gdk/gdkdisplay.c:1683
msgid "No EGL configuration available"
msgstr "אין תצורת EGL זמינה"

#: gdk/gdkdisplay.c:1691
msgid "Failed to get EGL configurations"
msgstr "קבלת תצורות EGL נכשלה"

#: gdk/gdkdisplay.c:1721
msgid "No EGL configuration with required features found"
msgstr "לא נמצאה תצורת EGL עם היכולות הנדרשות"

#: gdk/gdkdisplay.c:1728
msgid "No perfect EGL configuration found"
msgstr "לא נמצאה תצורת EGL מושלמת"

#: gdk/gdkdisplay.c:1770
#, c-format
msgid "EGL implementation is missing extension %s"
msgid_plural "EGL implementation is missing %2$d extensions: %1$s"
msgstr[0] "למימוש ה־EGL חסרה ההרחבה %s"
msgstr[1] "למימוש ה־EGL חסרות שתי הרחבות: %1$s"
msgstr[2] "למימוש ה־EGL חסרות %2$d הרחבות: %1$s"
msgstr[3] "למימוש ה־EGL חסרות %2$d הרחבות: %1$s"

#: gdk/gdkdisplay.c:1819
msgid "libEGL not available in this sandbox"
msgstr "libEGL אינו זמין בארגז חול זה"

#: gdk/gdkdisplay.c:1820
msgid "libEGL not available"
msgstr "‫libEGL לא זמין"

#: gdk/gdkdisplay.c:1830
msgid "Failed to create EGL display"
msgstr "יצירת תצוגת EGL נכשלה"

#: gdk/gdkdisplay.c:1839
msgid "Could not initialize EGL display"
msgstr "לא ניתן להפעיל תצוגת EGL"

#: gdk/gdkdisplay.c:1849
#, c-format
msgid "EGL version %d.%d is too old. GTK requires %d.%d"
msgstr "גרסת ה־EGL‏ %d.%d ישנה מדי. GTK דורש %d.%d"

#: gdk/gdkdrop.c:130
msgid "Drag’n’drop from other applications is not supported."
msgstr "אין תמיכה בגרירה והשלכה מיישומים אחרים."

#: gdk/gdkdrop.c:163
msgid "No compatible formats to transfer contents."
msgstr "אין תצורות תואמות להעברת תכנים."

#: gdk/gdkglcontext.c:431 gdk/x11/gdkglcontext-glx.c:661
msgid "No GL API allowed."
msgstr "אין GL API מאופשר."

#: gdk/gdkglcontext.c:454 gdk/win32/gdkglcontext-win32-wgl.c:411
#: gdk/win32/gdkglcontext-win32-wgl.c:554 gdk/win32/gdkglcontext-win32-wgl.c:598
#: gdk/x11/gdkglcontext-glx.c:707
msgid "Unable to create a GL context"
msgstr "Unable to create a GL context"

#: gdk/gdkglcontext.c:1334
msgid "OpenGL ES disabled via GDK_DEBUG"
msgstr "OpenGL ES מושבת על ידי GDK_DEBUG"

#: gdk/gdkglcontext.c:1346
msgid "OpenGL disabled via GDK_DEBUG"
msgstr "OpenGL מושבת על ידי GDK_DEBUG"

#: gdk/gdkglcontext.c:1357
#, c-format
msgid "Application does not support %s API"
msgstr "היישום אינו תומך ב־API ‏%s"

#. translators: This is about OpenGL backend names, like
#. * "Trying to use X11 GLX, but EGL is already in use"
#: gdk/gdkglcontext.c:2145
#, c-format
msgid "Trying to use %s, but %s is already in use"
msgstr "מתבצע ניסיון להשתמש ב־%s אך %s כבר בשימוש"

#: gdk/gdktexture.c:661
msgid "Unknown image format."
msgstr "תצורת התמונה אינה מוכרת."

#.
#. * Translators, the strings in the “keyboard label” context are
#. * display names for keyboard keys. Some of them have prefixes like
#. * XF86 or ISO_ — these should be removed in the translation. Similarly,
#. * underscores should be replaced by spaces. The prefix “KP_” stands
#. * for “key pad” and you may want to include that in your translation.
#. * Here are some examples of English translations:
#. * XF86AudioMute - Audio mute
#. * Scroll_lock   - Scroll lock
#. * KP_Space      - Space (keypad)
#.
#: gdk/keynamesprivate.h:6843
msgctxt "keyboard label"
msgid "BackSpace"
msgstr "BackSpace"

#: gdk/keynamesprivate.h:6844
msgctxt "keyboard label"
msgid "Tab"
msgstr "Tab"

#: gdk/keynamesprivate.h:6845
msgctxt "keyboard label"
msgid "Return"
msgstr "Return"

#: gdk/keynamesprivate.h:6846
msgctxt "keyboard label"
msgid "Pause"
msgstr "Pause"

#: gdk/keynamesprivate.h:6847
msgctxt "keyboard label"
msgid "Scroll_Lock"
msgstr "Scroll_Lock"

# hebrew note: "תיקייה" is "folder", but there is no better word for
# "directory"
#: gdk/keynamesprivate.h:6848
msgctxt "keyboard label"
msgid "Sys_Req"
msgstr "Sys_Req"

#: gdk/keynamesprivate.h:6849
msgctxt "keyboard label"
msgid "Escape"
msgstr "Escape"

#: gdk/keynamesprivate.h:6850
msgctxt "keyboard label"
msgid "Multi_key"
msgstr "צירוף מ_קשים"

#: gdk/keynamesprivate.h:6851
msgctxt "keyboard label"
msgid "Home"
msgstr "Home"

#: gdk/keynamesprivate.h:6852
msgctxt "keyboard label"
msgid "Left"
msgstr "שמאלה"

#: gdk/keynamesprivate.h:6853
msgctxt "keyboard label"
msgid "Up"
msgstr "מעלה"

#: gdk/keynamesprivate.h:6854
msgctxt "keyboard label"
msgid "Right"
msgstr "ימינה"

#: gdk/keynamesprivate.h:6855
msgctxt "keyboard label"
msgid "Down"
msgstr "מטה"

#: gdk/keynamesprivate.h:6856 gtk/gtkshortcutlabel.c:217
msgctxt "keyboard label"
msgid "Page_Up"
msgstr "Page_Up"

#: gdk/keynamesprivate.h:6857 gtk/gtkshortcutlabel.c:220
msgctxt "keyboard label"
msgid "Page_Down"
msgstr "Page_Down"

#: gdk/keynamesprivate.h:6858
msgctxt "keyboard label"
msgid "End"
msgstr "End"

#: gdk/keynamesprivate.h:6859
msgctxt "keyboard label"
msgid "Begin"
msgstr "Begin"

#: gdk/keynamesprivate.h:6860
msgctxt "keyboard label"
msgid "Print"
msgstr "Print"

#: gdk/keynamesprivate.h:6861
msgctxt "keyboard label"
msgid "Insert"
msgstr "Insert"

#: gdk/keynamesprivate.h:6862
msgctxt "keyboard label"
msgid "Num_Lock"
msgstr "Num_Lock"

#. Translators: KP_ means “key pad” here
#: gdk/keynamesprivate.h:6864
msgctxt "keyboard label"
msgid "KP_Space"
msgstr "_רווח"

#: gdk/keynamesprivate.h:6865
msgctxt "keyboard label"
msgid "KP_Tab"
msgstr "_Tab"

#: gdk/keynamesprivate.h:6866
msgctxt "keyboard label"
msgid "KP_Enter"
msgstr "_Enter"

#: gdk/keynamesprivate.h:6867
msgctxt "keyboard label"
msgid "KP_Home"
msgstr "_Home"

#: gdk/keynamesprivate.h:6868
msgctxt "keyboard label"
msgid "KP_Left"
msgstr "_שמאלה"

#: gdk/keynamesprivate.h:6869
msgctxt "keyboard label"
msgid "KP_Up"
msgstr "_מעלה"

#: gdk/keynamesprivate.h:6870
msgctxt "keyboard label"
msgid "KP_Right"
msgstr "_ימינה"

#: gdk/keynamesprivate.h:6871
msgctxt "keyboard label"
msgid "KP_Down"
msgstr "מ_טה"

#: gdk/keynamesprivate.h:6872
msgctxt "keyboard label"
msgid "KP_Page_Up"
msgstr "Page _Up"

#: gdk/keynamesprivate.h:6873
msgctxt "keyboard label"
msgid "KP_Prior"
msgstr "_Prior"

#: gdk/keynamesprivate.h:6874
msgctxt "keyboard label"
msgid "KP_Page_Down"
msgstr "Page _Down"

#: gdk/keynamesprivate.h:6875
msgctxt "keyboard label"
msgid "KP_Next"
msgstr "_Next"

#: gdk/keynamesprivate.h:6876
msgctxt "keyboard label"
msgid "KP_End"
msgstr "_End"

#: gdk/keynamesprivate.h:6877
msgctxt "keyboard label"
msgid "KP_Begin"
msgstr "_Begin"

#: gdk/keynamesprivate.h:6878
msgctxt "keyboard label"
msgid "KP_Insert"
msgstr "_Insert"

#: gdk/keynamesprivate.h:6879
msgctxt "keyboard label"
msgid "KP_Delete"
msgstr "_Delete"

#: gdk/keynamesprivate.h:6880
msgctxt "keyboard label"
msgid "Delete"
msgstr "Delete"

#: gdk/keynamesprivate.h:6881
msgctxt "keyboard label"
msgid "MonBrightnessUp"
msgstr "מדיה – הבהרת הצג"

#: gdk/keynamesprivate.h:6882
msgctxt "keyboard label"
msgid "MonBrightnessDown"
msgstr "מדיה – הורדת בהירות הצג"

#: gdk/keynamesprivate.h:6883
msgctxt "keyboard label"
msgid "KbdBrightnessUp"
msgstr "KbdBrightnessUp"

#: gdk/keynamesprivate.h:6884
msgctxt "keyboard label"
msgid "KbdBrightnessDown"
msgstr "KbdBrightnessDown"

#: gdk/keynamesprivate.h:6885
msgctxt "keyboard label"
msgid "AudioMute"
msgstr "מדיה – השתקה"

#: gdk/keynamesprivate.h:6886
msgctxt "keyboard label"
msgid "AudioMicMute"
msgstr "AudioMicMute"

#: gdk/keynamesprivate.h:6887
msgctxt "keyboard label"
msgid "AudioLowerVolume"
msgstr "מדיה – הנמכת עצמת השמע"

#: gdk/keynamesprivate.h:6888
msgctxt "keyboard label"
msgid "AudioRaiseVolume"
msgstr "מדיה – הגברת עצמת השמע"

#: gdk/keynamesprivate.h:6889
msgctxt "keyboard label"
msgid "AudioPlay"
msgstr "מדיה – נגינה"

#: gdk/keynamesprivate.h:6890
msgctxt "keyboard label"
msgid "AudioStop"
msgstr "מדיה – עצירה"

#: gdk/keynamesprivate.h:6891
msgctxt "keyboard label"
msgid "AudioNext"
msgstr "מדיה – הבא"

#: gdk/keynamesprivate.h:6892
msgctxt "keyboard label"
msgid "AudioPrev"
msgstr "מדיה – הקודם"

#: gdk/keynamesprivate.h:6893
msgctxt "keyboard label"
msgid "AudioRecord"
msgstr "מדיה – הקלטה"

#: gdk/keynamesprivate.h:6894
msgctxt "keyboard label"
msgid "AudioPause"
msgstr "מדיה – השהיה"

#: gdk/keynamesprivate.h:6895
msgctxt "keyboard label"
msgid "AudioRewind"
msgstr "מדיה – חזרה"

#: gdk/keynamesprivate.h:6896
msgctxt "keyboard label"
msgid "AudioMedia"
msgstr "מדיה – שמע"

#: gdk/keynamesprivate.h:6897
msgctxt "keyboard label"
msgid "Eject"
msgstr "שליפה"

#: gdk/keynamesprivate.h:6898
msgctxt "keyboard label"
msgid "Explorer"
msgstr "סייר"

#: gdk/keynamesprivate.h:6899
msgctxt "keyboard label"
msgid "Calculator"
msgstr "מחשבון"

#: gdk/keynamesprivate.h:6900
msgctxt "keyboard label"
msgid "Mail"
msgstr "דוא״ל"

#: gdk/keynamesprivate.h:6901
msgctxt "keyboard label"
msgid "WWW"
msgstr "אינטרנט"

#: gdk/keynamesprivate.h:6902
msgctxt "keyboard label"
msgid "Search"
msgstr "חיפוש"

#: gdk/keynamesprivate.h:6903
msgctxt "keyboard label"
msgid "Tools"
msgstr "כלים"

#: gdk/keynamesprivate.h:6904
msgctxt "keyboard label"
msgid "ScreenSaver"
msgstr "שומר מסך"

#: gdk/keynamesprivate.h:6905
msgctxt "keyboard label"
msgid "Battery"
msgstr "סוללה"

#: gdk/keynamesprivate.h:6906
msgctxt "keyboard label"
msgid "Launch1"
msgstr "הפעלה1"

#: gdk/keynamesprivate.h:6907
msgctxt "keyboard label"
msgid "Forward"
msgstr "קדימה"

#: gdk/keynamesprivate.h:6908
msgctxt "keyboard label"
msgid "Back"
msgstr "חזרה"

#: gdk/keynamesprivate.h:6909
msgctxt "keyboard label"
msgid "Sleep"
msgstr "שינה"

#: gdk/keynamesprivate.h:6910
msgctxt "keyboard label"
msgid "Hibernate"
msgstr "תרדמת"

#: gdk/keynamesprivate.h:6911
msgctxt "keyboard label"
msgid "WLAN"
msgstr "רשת אלחוטית"

#: gdk/keynamesprivate.h:6912
msgctxt "keyboard label"
msgid "WebCam"
msgstr "מצלמת רשת"

#: gdk/keynamesprivate.h:6913
msgctxt "keyboard label"
msgid "Display"
msgstr "תצוגה"

#: gdk/keynamesprivate.h:6914
msgctxt "keyboard label"
msgid "TouchpadToggle"
msgstr "הפעלה/השבתה של משטח המגע"

#: gdk/keynamesprivate.h:6915
msgctxt "keyboard label"
msgid "WakeUp"
msgstr "השכמה"

#: gdk/keynamesprivate.h:6916
msgctxt "keyboard label"
msgid "Suspend"
msgstr "השהיה"

#: gdk/loaders/gdkjpeg.c:63
#, c-format
msgid "Error interpreting JPEG image file (%s)"
msgstr "שגיאה בפענוח קובץ תמונת JPEG‏ (%s)"

#: gdk/loaders/gdkjpeg.c:194
#, c-format
msgid "Unsupported JPEG colorspace (%d)"
msgstr "מרחב הצבעים של ה־JPEG אינו נתמך (%d)"

#: gdk/loaders/gdkjpeg.c:203 gdk/loaders/gdkpng.c:455 gdk/loaders/gdktiff.c:472
#, c-format
msgid "Not enough memory for image size %ux%u"
msgstr "אין מספיק זיכרון לתמונה בגודל ‎%u×%u‎"

#: gdk/loaders/gdkpng.c:120
#, c-format
msgid "Error reading png (%s)"
msgstr "שגיאה בקריאת png ‏(%s)"

#. Translators: the variables at the end are just the numbers as they appear in the PNG
#: gdk/loaders/gdkpng.c:217
#, c-format
msgid "Unsupported CICP color properties: %d/%d/%d %d"
msgstr "מאפייני צבע CICP שאינם נתמכים: %d/%d/%d %d"

#: gdk/loaders/gdkpng.c:376
#, c-format
msgid "Unsupported depth %u in png image"
msgstr "העומק %u אינו נתמך בתמונות png"

#: gdk/loaders/gdkpng.c:426
#, c-format
msgid "Unsupported color type %u in png image"
msgstr "סוג הצבע %u אינו נתמך בתמונות png"

#: gdk/loaders/gdkpng.c:440
#, c-format
msgid "Image stride too large for image size %ux%u"
msgstr "פסיעת התמונה גדולה מדי לגודל התמונה %ux%u"

#: gdk/loaders/gdktiff.c:358
msgid "Failed to load RGB data from TIFF file"
msgstr "טעינת נתוני RGB מקובץ TIFF נכשלה"

#: gdk/loaders/gdktiff.c:401
msgid "Could not load TIFF data"
msgstr "לא ניתן לטעון נתוני TIFF"

#: gdk/loaders/gdktiff.c:484
#, c-format
msgid "Reading data failed at row %d"
msgstr "קריאת הנתונים נכשלה בשורה %d"

#: gdk/macos/gdkmacospasteboard.c:211 gdk/wayland/gdkclipboard-wayland.c:238
#: gdk/wayland/gdkdrop-wayland.c:205 gdk/wayland/gdkprimary-wayland.c:337
#: gdk/win32/gdkdrop-win32.c:1018 gdk/win32/gdkdrop-win32.c:1063
#: gdk/x11/gdkclipboard-x11.c:799 gdk/x11/gdkdrop-x11.c:235
msgid "No compatible transfer format found"
msgstr "לא נמצאה תצורת העברה תואמת"

#: gdk/macos/gdkmacospasteboard.c:297
#, c-format
msgid "Failed to decode contents with mime-type of '%s'"
msgstr "פענוח התוכן מסוג MIME‏ ‚%s’ נכשל"

#: gdk/win32/gdkclipdrop-win32.c:719
#, c-format
msgid "Cannot claim clipboard ownership. OpenClipboard() timed out."
msgstr ""
"לא ניתן לטעון לבעלות על לוח הגזירים. הזמן שהוקצב ל־OpenClipboard()‎ הסתיים."

#: gdk/win32/gdkclipdrop-win32.c:729
#, c-format
msgid "Cannot claim clipboard ownership. Another process claimed it before us."
msgstr "לא ניתן לטעון לבעלות על לוח הגזירים. תהליך אחר טען אותה לפנינו."

#: gdk/win32/gdkclipdrop-win32.c:743
#, c-format
msgid "Cannot claim clipboard ownership. OpenClipboard() failed: 0x%lx."
msgstr "לא ניתן לטעון לבעלות על לוח הגזירים. OpenClipboard()‎ נכשלה: 0x%lx."

#: gdk/win32/gdkclipdrop-win32.c:755
#, c-format
msgid "Cannot claim clipboard ownership. EmptyClipboard() failed: 0x%lx."
msgstr "לא ניתן לטעון לבעלות על לוח הגזירים. EmptyClipboard()‎ נכשלה: 0x%lx."

#: gdk/win32/gdkclipdrop-win32.c:798
#, c-format
msgid "Cannot set clipboard data. OpenClipboard() timed out."
msgstr "לא ניתן להגדיר נתוני לוח גזירים. הזמן שהוקצב ל־OpenClipboard()‎ הסתיים."

#: gdk/win32/gdkclipdrop-win32.c:808 gdk/win32/gdkclipdrop-win32.c:839
#, c-format
msgid "Cannot set clipboard data. Another process claimed clipboard ownership."
msgstr "לא ניתן להגדיר נתוני לוח גזירים. תהליך אחר טען בעלות על לוח הגזירים."

#: gdk/win32/gdkclipdrop-win32.c:822
#, c-format
msgid "Cannot set clipboard data. OpenClipboard() failed: 0x%lx."
msgstr "לא ניתן להגדיר נתוני לוח גזירים. OpenClipboard()‎ נכשלה: 0x%lx."

#: gdk/win32/gdkclipdrop-win32.c:874
#, c-format
msgid "Cannot get clipboard data. GlobalLock(0x%p) failed: 0x%lx."
msgstr "לא ניתן לקבל נתונים מלוח הגזירים. GlobalLock(0x%p) נכשלה: 0x%lx."

#: gdk/win32/gdkclipdrop-win32.c:885
#, c-format
msgid "Cannot get clipboard data. GlobalSize(0x%p) failed: 0x%lx."
msgstr "לא ניתן לקבל נתונים מלוח הגזירים. GlobalSize(0x%p) נכשלה: 0x%lx."

#: gdk/win32/gdkclipdrop-win32.c:898
#, c-format
msgid ""
"Cannot get clipboard data. Failed to allocate %s bytes to store the data."
msgstr "לא ניתן לקבל נתונים מלוח הגזירים. הקצאת %s בתים לאחסון הנתונים נכשלה."

#: gdk/win32/gdkclipdrop-win32.c:930
#, c-format
msgid "Cannot get clipboard data. OpenClipboard() timed out."
msgstr "לא ניתן לקבל נתונים מלוח הגזירים. הזמן שהוקצב ל־OpenClipboard()‎ הסתיים."

#: gdk/win32/gdkclipdrop-win32.c:940
#, c-format
msgid "Cannot get clipboard data. Clipboard ownership changed."
msgstr "לא ניתן לקבל נתונים מלוח הגזירים. הבעלות על לוח הגזירים הועברה."

#: gdk/win32/gdkclipdrop-win32.c:950
#, c-format
msgid ""
"Cannot get clipboard data. Clipboard data changed before we could get it."
msgstr ""
"לא ניתן לקבל נתונים מלוח הגזירים. לוח הגזירים השתנה לפני שהצלחנו לקבל אותם."

#: gdk/win32/gdkclipdrop-win32.c:967
#, c-format
msgid "Cannot get clipboard data. OpenClipboard() failed: 0x%lx."
msgstr "לא ניתן לקבל נתונים מלוח הגזירים. OpenClipboard()‎ נכשלה: 0x%lx."

#: gdk/win32/gdkclipdrop-win32.c:992
#, c-format
msgid "Cannot get clipboard data. No compatible transfer format found."
msgstr "לא ניתן לקבל נתונים מלוח הגזירים. לא נמצאה תבנית העברה תואמת."

#: gdk/win32/gdkclipdrop-win32.c:1002
#, c-format
msgid "Cannot get clipboard data. GetClipboardData() failed: 0x%lx."
msgstr "לא ניתן לקבל נתונים מלוח הגזירים. GetClipboardData()‎ נכשלה: 0x%lx."

#: gdk/win32/gdkdrop-win32.c:949
#, c-format
msgid "Cannot get DnD data. GlobalLock(0x%p) failed: 0x%lx."
msgstr "לא ניתן לקבל נתוני „לא להפריע”. GlobalLock(0x%p) נכשלה: 0x%lx."

#: gdk/win32/gdkdrop-win32.c:958
#, c-format
msgid "Cannot get DnD data. GlobalSize(0x%p) failed: 0x%lx."
msgstr "לא ניתן לקבל נתוני „לא להפריע”. GlobalSize(0x%p) נכשלה: 0x%lx."

#: gdk/win32/gdkdrop-win32.c:969
#, c-format
msgid "Cannot get DnD data. Failed to allocate %s bytes to store the data."
msgstr "לא ניתן לקבל נתוני „לא להפריע”. הקצאת %s בתים לאחסון הנתונים נכשלה."

#: gdk/win32/gdkdrop-win32.c:1037
#, c-format
msgid "GDK surface 0x%p is not registered as a drop target"
msgstr "משטח GDK‏ 0x%p לא רשום כיעד השלכה בגרירה"

#: gdk/win32/gdkdrop-win32.c:1044
#, c-format
msgid "Target context record 0x%p has no data object"
msgstr "לרשומת ההקשר המיועדת 0x%p אין עצם נתונים"

#: gdk/win32/gdkdrop-win32.c:1082
#, c-format
msgid "IDataObject_GetData (0x%x) failed, returning 0x%lx"
msgstr "IDataObject_GetData (0x%x) נכשלה, הוחזר 0x%lx"

#: gdk/win32/gdkdrop-win32.c:1114
#, c-format
msgid "Failed to transmute DnD data W32 format 0x%x to %p (%s)"
msgstr "Failed to transmute DnD data W32 format 0x%x to %p (%s)"

#: gdk/win32/gdkglcontext-win32-wgl.c:345
msgid "No GL implementation is available"
msgstr "אין מימוש GL זמין"

#: gdk/win32/gdkglcontext-win32-wgl.c:420
#, c-format
msgid "WGL version %d.%d is too low, need at least %d.%d"
msgstr "גרסת ה־WGL‏ %d.%d ישנה מדי. צריך לפחות %d.%d"

#: gdk/win32/gdkglcontext-win32-wgl.c:438
#, c-format
msgid "GL implementation cannot share GL contexts"
msgstr "מימוש GL לא יכול לשתף הקשרי GL"

#: gdk/win32/gdkglcontext-win32-wgl.c:718
msgid "No available configurations for the given pixel format"
msgstr "לא סופקו הגדרות לתצורת הפיקסלים שסופקה"

#: gdk/win32/gdkhdataoutputstream-win32.c:63
msgid "writing a closed stream"
msgstr "נכתב תזרים סגור"

#: gdk/win32/gdkhdataoutputstream-win32.c:85
msgid "g_try_realloc () failed"
msgstr "g_try_realloc ()‎ נכשלה"

#: gdk/win32/gdkhdataoutputstream-win32.c:93
#: gdk/win32/gdkhdataoutputstream-win32.c:231
msgid "GlobalReAlloc() failed: "
msgstr "GlobalReAlloc()‎ נכשלה: "

#: gdk/win32/gdkhdataoutputstream-win32.c:105
msgid "Ran out of buffer space (buffer size is fixed)"
msgstr "נגמר המקום בזיכרון החוצץ (גודל הזיכרון החוצץ קבוע)"

#: gdk/win32/gdkhdataoutputstream-win32.c:203
msgid "Can’t transmute a single handle"
msgstr "Can’t transmute a single handle"

#: gdk/win32/gdkhdataoutputstream-win32.c:215
#, c-format
msgid "Failed to transmute %zu bytes of data from %s to %u"
msgstr "Failed to transmute %zu bytes of data from %s to %u"

#: gdk/win32/gdkhdataoutputstream-win32.c:250
msgid "GlobalLock() failed: "
msgstr "GlobalLock()‎ נכשלה: "

#: gdk/win32/gdkhdataoutputstream-win32.c:364
msgid "GlobalAlloc() failed: "
msgstr "GlobalAlloc()‎ נכשלה: "

#: gdk/x11/gdkapplaunchcontext-x11.c:297
#, c-format
msgid "Starting “%s”"
msgstr "„%s” מופעל"

#: gdk/x11/gdkapplaunchcontext-x11.c:310
#, c-format
msgid "Opening “%s”"
msgstr "„%s” נפתח"

#: gdk/x11/gdkapplaunchcontext-x11.c:315
#, c-format
msgid "Opening %d Item"
msgid_plural "Opening %d Items"
msgstr[0] "פריט אחד נפתח"
msgstr[1] "שני פריטים נפתחים"
msgstr[2] "%d פריטים נפתחים"
msgstr[3] "%d פריטים נפתחים"

#: gdk/x11/gdkclipboard-x11.c:473
msgid "Clipboard manager could not store selection."
msgstr "מנהל לוח הגזירים לא יכול לאחסן את הבחירה."

#: gdk/x11/gdkclipboard-x11.c:649
msgid "Cannot store clipboard. No clipboard manager is active."
msgstr "אי אפשר לאחסן את לוח גזירים. אין מנהל לוח גזירים פעיל."

#: gdk/x11/gdkglcontext-glx.c:827
msgid "No GLX configurations available"
msgstr "אין תצורת GLX זמינה"

#: gdk/x11/gdkglcontext-glx.c:914
msgid "No GLX configuration with required features found"
msgstr "לא נמצאה תצורת GLX עם היכולות הנדרשות"

#: gdk/x11/gdkglcontext-glx.c:988
msgid "GLX is not supported"
msgstr "אין תמיכה ב־GLX"

#: gdk/x11/gdkselectioninputstream-x11.c:465
#, c-format
msgid "Format %s not supported"
msgstr "אין תמיכה בתצורה %s"

#: gdk/x11/gdktextlistconverter-x11.c:65 gdk/x11/gdktextlistconverter-x11.c:105
msgid "Not enough space in destination"
msgstr "אין מספיק זיכרון ביעד"

#: gdk/x11/gdktextlistconverter-x11.c:91 gdk/x11/gdktextlistconverter-x11.c:195
msgid "Need complete input to do conversion"
msgstr "נדרש קלט מלא כדי לבצע המרה"

#: gdk/x11/gdktextlistconverter-x11.c:216 gdk/x11/gdktextlistconverter-x11.c:250
msgid "Invalid byte sequence in conversion input"
msgstr "רצף בתים שגוי בקלט ההמרה"

#: gdk/x11/gdktextlistconverter-x11.c:242
msgid "Invalid formats in compound text conversion."
msgstr "תצורות שגויות בהמרת טקסט מרוכב."

#: gdk/x11/gdktextlistconverter-x11.c:259
#, c-format
msgid "Unsupported encoding “%s”"
msgstr "הקידוד „%s” אינו נתמך"

#: gsk/gl/gskglrenderer.c:215
#, c-format
msgid "This GLES %d.%d implementation does not support half-float vertex data"
msgstr "מימוש זה של GLES %d.%d לא תומך בנתוני קודקודים עם נקודה חצי צפה"

#: gsk/gpu/gskgldevice.c:254
#, c-format
msgid "OpenGL ES 3.0 is not supported by this renderer."
msgstr "אין תמיכה ב־OpenGL ES 3.0 במנגנון העיבוד הזה."

#: gsk/gpu/gsknglrenderer.c:71
msgid "OpenGL 3.3 required"
msgstr "צריך OpenGL 3.3"

#: gtk/a11y/gtkatspiaction.c:239
msgctxt "accessibility"
msgid "Click"
msgstr "לחיצה"

#: gtk/a11y/gtkatspiaction.c:240
msgctxt "accessibility"
msgid "Clicks the button"
msgstr "לוחץ על הכפתור"

#: gtk/a11y/gtkatspiaction.c:290
msgctxt "accessibility"
msgid "Toggle"
msgstr "בורר"

#: gtk/a11y/gtkatspiaction.c:291
msgctxt "accessibility"
msgid "Toggles the switch"
msgstr "בורר את מצב המפסק"

#: gtk/a11y/gtkatspiaction.c:371
msgctxt "accessibility"
msgid "Select"
msgstr "בחירה"

#: gtk/a11y/gtkatspiaction.c:372
msgctxt "accessibility"
msgid "Selects the color"
msgstr "בוחר בצבע"

#: gtk/a11y/gtkatspiaction.c:379 gtk/a11y/gtkatspiaction.c:439
#: gtk/a11y/gtkatspiaction.c:495 gtk/a11y/gtkatspiaction.c:603
#: gtk/a11y/gtkatspiaction.c:690
msgctxt "accessibility"
msgid "Activate"
msgstr "הפעלה"

#: gtk/a11y/gtkatspiaction.c:380
msgctxt "accessibility"
msgid "Activates the color"
msgstr "מפעיל את הצבע"

#: gtk/a11y/gtkatspiaction.c:387
msgctxt "accessibility"
msgid "Customize"
msgstr "התאמה אישית"

#: gtk/a11y/gtkatspiaction.c:388
msgctxt "accessibility"
msgid "Customizes the color"
msgstr "מתאים את הצבע"

#: gtk/a11y/gtkatspiaction.c:440
msgctxt "accessibility"
msgid "Activates the expander"
msgstr "מפעיל את המרחיב"

#: gtk/a11y/gtkatspiaction.c:496 gtk/a11y/gtkatspiaction.c:604
#: gtk/a11y/gtkatspiaction.c:691
msgctxt "accessibility"
msgid "Activates the entry"
msgstr "מפעיל את הרשומה"

#: gtk/a11y/gtkatspiaction.c:503
msgctxt "accessibility"
msgid "Activate primary icon"
msgstr "הפעלת הסמל הראשי"

#: gtk/a11y/gtkatspiaction.c:504
msgctxt "accessibility"
msgid "Activates the primary icon of the entry"
msgstr "מפעיל את הסמל הראשי של הרשומה"

#: gtk/a11y/gtkatspiaction.c:511
msgctxt "accessibility"
msgid "Activate secondary icon"
msgstr "מפעיל סמל משני"

#: gtk/a11y/gtkatspiaction.c:512
msgctxt "accessibility"
msgid "Activates the secondary icon of the entry"
msgstr "מפעיל את הסמל המשני של הרשומה"

#: gtk/a11y/gtkatspiaction.c:611
msgctxt "accessibility"
msgid "Peek"
msgstr "הצצה"

#: gtk/a11y/gtkatspiaction.c:612
msgctxt "accessibility"
msgid "Shows the contents of the password entry"
msgstr "מציג את תכני רשומת הססמה"

#: gtk/a11y/gtkatspiaction.c:698
msgctxt "accessibility"
msgid "Clear"
msgstr "פינוי"

#: gtk/a11y/gtkatspiaction.c:699
msgctxt "accessibility"
msgid "Clears the contents of the entry"
msgstr "מפנה את תכני הרשומה"

#: gtk/a11y/gtkatspiroot.c:256 gtk/gtkaccessible.c:869
msgctxt "accessibility"
msgid "application"
msgstr "יישום"

#: gtk/css/gtkcssdataurl.c:69
#, c-format
msgid "Not a data: URL"
msgstr "לא נתונים: כתובת"

#: gtk/css/gtkcssdataurl.c:82
#, c-format
msgid "Malformed data: URL"
msgstr "נתונים במבנה שגוי: כתובת"

#: gtk/css/gtkcssdataurl.c:140
#, c-format
msgid "Could not unescape string"
msgstr "לא ניתן לבטל החרגה של מחרוזת"

#: gtk/deprecated/gtkappchooserbutton.c:323
msgid "Other app…"
msgstr "יישום אחר…"

#: gtk/deprecated/gtkappchooserdialog.c:215
#: gtk/deprecated/gtkappchooserdialog.c:266
msgid "Select Application"
msgstr "בחירת יישום"

#. Translators: %s is a filename
#: gtk/deprecated/gtkappchooserdialog.c:222
#, c-format
msgid "Opening “%s”."
msgstr "פתיחת %s."

#: gtk/deprecated/gtkappchooserdialog.c:223
#, c-format
msgid "No applications found for “%s”"
msgstr "לא נמצאו יישומים עבור „%s“"

#. Translators: %s is a file type description
#: gtk/deprecated/gtkappchooserdialog.c:228
#, c-format
msgid "Opening “%s” files."
msgstr "פתיחת קובצי „%s”."

#: gtk/deprecated/gtkappchooserdialog.c:230
#, c-format
msgid "No applications found for “%s” files"
msgstr "לא נמצאו יישומים עבור קובצי „%s“"

#: gtk/deprecated/gtkappchooserdialog.c:432
msgid "Failed to start GNOME Software"
msgstr "נכשלה הפעלת GNOME תכנה"

#: gtk/deprecated/gtkappchooserwidget.c:525
msgid "Default App"
msgstr "יישום ברירת מחדל"

#: gtk/deprecated/gtkappchooserwidget.c:575
#, c-format
msgid "No apps found for “%s”."
msgstr "לא נמצאו יישומים עבור „%s”."

#: gtk/deprecated/gtkappchooserwidget.c:658
msgid "Recommended Apps"
msgstr "יישומים מומלצים"

#: gtk/deprecated/gtkappchooserwidget.c:673
msgid "Related Apps"
msgstr "יישומים קשורים"

#: gtk/deprecated/gtkappchooserwidget.c:687
msgid "Other Apps"
msgstr "יישומים אחרים"

#. This label is displayed in a treeview cell displaying
#. * a disabled accelerator key combination.
#.
#: gtk/deprecated/gtkcellrendereraccel.c:294
msgctxt "Accelerator"
msgid "Disabled"
msgstr "כבוי"

#. This label is displayed in a treeview cell displaying
#. * an accelerator key combination that is not valid according
#. * to gtk_accelerator_valid().
#.
#: gtk/deprecated/gtkcellrendereraccel.c:304
msgctxt "Accelerator"
msgid "Invalid"
msgstr "בלתי תקני"

#. This label is displayed in a treeview cell displaying an accelerator
#. * when the cell is clicked to change the accelerator.
#.
#: gtk/deprecated/gtkcellrendereraccel.c:436
#: gtk/deprecated/gtkcellrendereraccel.c:729
msgid "New accelerator…"
msgstr "מאיץ חדש…"

#: gtk/deprecated/gtkcellrendererprogress.c:132
#: gtk/deprecated/gtkcellrendererprogress.c:322
#: gtk/deprecated/gtkcellrendererprogress.c:352
#, c-format
msgctxt "progress bar label"
msgid "%d %%"
msgstr "%d %%"

#: gtk/deprecated/gtkcolorbutton.c:183 gtk/deprecated/gtkcolorbutton.c:314
#: gtk/gtkcolordialog.c:409
msgid "Pick a Color"
msgstr "בחירת צבע"

#: gtk/deprecated/gtkcolorbutton.c:505 gtk/gtkcolorchooserwidget.c:321
#: gtk/gtkcolordialogbutton.c:335
#, c-format
msgid "Red %d%%, Green %d%%, Blue %d%%, Alpha %d%%"
msgstr "אדום %d%%, ירוק %d%%, כחול %d%%, שקיפות %d%%"

#: gtk/deprecated/gtkcolorbutton.c:511 gtk/gtkcolorchooserwidget.c:327
#: gtk/gtkcolordialogbutton.c:341
#, c-format
msgid "Red %d%%, Green %d%%, Blue %d%%"
msgstr "אדום %d%%, ירוק %d%%, כחול %d%%"

#: gtk/deprecated/gtkfontbutton.c:396
msgid "Sans 12"
msgstr "Sans 12"

#: gtk/deprecated/gtkfontbutton.c:507 gtk/deprecated/gtkfontbutton.c:624
#: gtk/gtkfontdialog.c:594
msgid "Pick a Font"
msgstr "בחירת גופן"

#: gtk/deprecated/gtkfontbutton.c:600 gtk/gtkfilechooserwidget.c:3847
#: gtk/gtkfontdialogbutton.c:126 gtk/inspector/visual.ui:285
msgid "Font"
msgstr "גופן"

#: gtk/deprecated/gtkfontbutton.c:1155 gtk/gtkfontdialogbutton.c:652
msgctxt "font"
msgid "None"
msgstr "ללא"

#: gtk/deprecated/gtklockbutton.c:294 gtk/ui/gtklockbutton.ui:20
msgid "Lock"
msgstr "נעילה"

#: gtk/deprecated/gtklockbutton.c:308 gtk/ui/gtklockbutton.ui:26
msgid "Unlock"
msgstr "שחרור"

#: gtk/deprecated/gtklockbutton.c:322
msgid ""
"Dialog is unlocked.\n"
"Click to prevent further changes"
msgstr ""
"תיבת הדו־שיח משוחררת.\n"
"יש ללחוץ כדי למנוע שינויים נוספים"

#: gtk/deprecated/gtklockbutton.c:336
msgid ""
"Dialog is locked.\n"
"Click to make changes"
msgstr ""
"תיבת הדו־שיח נעולה.\n"
"יש ללחוץ כדי לבצע שינויים"

#: gtk/deprecated/gtklockbutton.c:350
msgid ""
"System policy prevents changes.\n"
"Contact your system administrator"
msgstr ""
"מדיניות המערכת מונעת ביצוע שינויים.‬\n"
"‫נא ליצור קשר עם מנהל המערכת"

#: gtk/deprecated/gtkshow.c:182
msgid "Could not show link"
msgstr "לא ניתן להציג את הקישור"

#: gtk/deprecated/gtkvolumebutton.c:236
msgid "Muted"
msgstr "מושתק"

#: gtk/deprecated/gtkvolumebutton.c:240
msgid "Full Volume"
msgstr "עצמה מלאה"

#. Translators: this is the percentage of the current volume,
#. * as used in the tooltip, eg. "49 %".
#. * Translate the "%d" to "%Id" if you want to use localised digits,
#. * or otherwise translate the "%d" to "%d".
#.
#: gtk/deprecated/gtkvolumebutton.c:253
#, c-format
msgctxt "volume percentage"
msgid "%d %%"
msgstr "%d %%"

#: gtk/gtkaboutdialog.c:125 gtk/ui/gtkaboutdialog.ui:173
msgid "License"
msgstr "רישיון"

#: gtk/gtkaboutdialog.c:126
msgid "Custom License"
msgstr "רישיון מותאם"

#: gtk/gtkaboutdialog.c:127
msgid "GNU General Public License, version 2 or later"
msgstr "הרישיון הציבורי הכללי של גנו, גרסה 2 או כל גרסה מאוחרת יותר"

#: gtk/gtkaboutdialog.c:128
msgid "GNU General Public License, version 3 or later"
msgstr "הרישיון הציבורי הכללי של גנו, גרסה 3 או כל גרסה מאוחרת יותר"

#: gtk/gtkaboutdialog.c:129
msgid "GNU Lesser General Public License, version 2.1 or later"
msgstr "הרישיון הציבורי הכללי המוקטן של גנו, גרסה 2.1 או כל גרסה מאוחרת יותר"

#: gtk/gtkaboutdialog.c:130
msgid "GNU Lesser General Public License, version 3 or later"
msgstr "הרישיון הציבורי הכללי המוקטן של גנו, גרסה 3 או כל גרסה מאוחרת יותר"

#: gtk/gtkaboutdialog.c:131
msgid "BSD 2-Clause License"
msgstr "רשיון BSD דו־סעיפי"

#: gtk/gtkaboutdialog.c:132
msgid "The MIT License (MIT)"
msgstr "רישיון MIT ‏(MIT)"

#: gtk/gtkaboutdialog.c:133
msgid "Artistic License 2.0"
msgstr "רישיון אמנותי 2.0"

#: gtk/gtkaboutdialog.c:134
msgid "GNU General Public License, version 2 only"
msgstr "הרישיון הציבורי הכללי של גנו, גרסה 2 בלבד"

#: gtk/gtkaboutdialog.c:135
msgid "GNU General Public License, version 3 only"
msgstr "הרישיון הציבורי הכללי של גנו, גרסה 3 בלבד"

#: gtk/gtkaboutdialog.c:136
msgid "GNU Lesser General Public License, version 2.1 only"
msgstr "הרישיון הציבורי הכללי המוקטן של גנו, גרסה 2.1 בלבד"

#: gtk/gtkaboutdialog.c:137
msgid "GNU Lesser General Public License, version 3 only"
msgstr "הרישיון הציבורי הכללי המוקטן של גנו, גרסה 3 בלבד"

#: gtk/gtkaboutdialog.c:138
msgid "GNU Affero General Public License, version 3 or later"
msgstr ""
"הרישיון הציבורי הכללי של גנו במהדורת Affero, גרסה 3 או כל גרסה מאוחרת יותר"

#: gtk/gtkaboutdialog.c:139
msgid "GNU Affero General Public License, version 3 only"
msgstr "הרישיון הציבורי הכללי של גנו במהדורת Affero, גרסה 3 בלבד"

#: gtk/gtkaboutdialog.c:140
msgid "BSD 3-Clause License"
msgstr "רישיון BSD תלת־סעיפי"

#: gtk/gtkaboutdialog.c:141
msgid "Apache License, Version 2.0"
msgstr "רישיון אפאצ'י, גרסה 2.0"

#: gtk/gtkaboutdialog.c:142
msgid "Mozilla Public License 2.0"
msgstr "הרישיון הציבורי של מוזילה, גרסה 2.0"

#: gtk/gtkaboutdialog.c:143
msgid "BSD Zero-Clause License"
msgstr "רשיון BSD אפס סעיפים"

#: gtk/gtkaboutdialog.c:1028
msgid "Website"
msgstr "אתר אינטרנט"

#: gtk/gtkaboutdialog.c:1064 gtk/ui/gtkapplication-quartz.ui:6
#, c-format
msgid "About %s"
msgstr "על אודות %s"

#: gtk/gtkaboutdialog.c:2158
msgid "Created by"
msgstr "נוצר על ידי"

#: gtk/gtkaboutdialog.c:2161
msgid "Documented by"
msgstr "תועד על ידי"

#: gtk/gtkaboutdialog.c:2171
msgid "Translated by"
msgstr "תורגם על ידי"

#: gtk/gtkaboutdialog.c:2176
msgid "Design by"
msgstr "עוצב על ידי"

# הערות:
# הוספת הערה
#
# הערות שחולצו:
# *
# * SECTION:gtkaboutdialog
# * @Short_description: Display information about an application
# * @Title: GtkAboutDialog
# *
# * The GtkAboutDialog offers a simple way to display information about
# * a program like its logo, name, copyright, website and license. It is
# * also possible to give credits to the authors, documenters, translators
# * and artists who have worked on the program. An about dialog is typically
# * opened when the user selects the <literal>About</literal> option from
# * the <literal>Help</literal> menu. All parts of the dialog are optional.
# *
# * About dialog often contain links and email addresses. GtkAboutDialog
# * displays these as clickable links. By default, it calls gtk_show_uri()
# * when a user clicks one. The behaviour can be overridden with the
# * #GtkAboutDialog::activate-link signal.
# *
# * To make constructing a GtkAboutDialog as convenient as possible, you can
# * use the function gtk_show_about_dialog() which constructs and shows a dialog
# * and keeps it around so that it can be shown again.
# *
# * Note that GTK+ sets a default title of <literal>_("About &percnt;s")</literal>
# * on the dialog window (where &percnt;s is replaced by the name of the
# * application, but in order to ensure proper translation of the title,
# * applications should set the title property explicitly when constructing
# * a GtkAboutDialog, as shown in the following example:
# * <informalexample><programlisting>
# * gtk_show_about_dialog (NULL,
# *                        "program-name", "ExampleCode",
# *                        "logo", example_logo,
# *                        "title" _("About ExampleCode"),
# *                        NULL);
# * </programlisting></informalexample>
# *
# * It is also possible to show a #GtkAboutDialog like any other #GtkDialog,
# * e.g. using gtk_dialog_run(). In this case, you might need to know that
# * the 'Close' button returns the #GTK_RESPONSE_CANCEL response id.
#
# Translators: this is the license preamble; the string at the end
# * contains the name of the license as link text.
#
#
#
# מבנה:
# C
#
# נתיבים:
# ../gtk/gtkaboutdialog.c:99
#. Translators: this is the license preamble; the string at the end
#. * contains the name of the license as link text.
#.
#: gtk/gtkaboutdialog.c:2341
#, c-format
msgid ""
"This program comes with absolutely no warranty.\n"
"See the <a href=\"%s\">%s</a> for details."
msgstr ""
"תכנית זו מופצת ללא שום אחריות.\n"
"ניתן לבקר בכתובת <a href=\"%s\">%s</a> לפרטים."

#. This is the text that should appear next to menu accelerators
#. * that use the shift key. If the text on this key isn't typically
#. * translated on keyboards used for your language, don't translate
#. * this.
#.
#: gtk/gtkaccelgroup.c:839 gtk/gtkshortcutlabel.c:101 gtk/gtkshortcutlabel.c:137
msgctxt "keyboard label"
msgid "Shift"
msgstr "Shift"

#. This is the text that should appear next to menu accelerators
#. * that use the control key. If the text on this key isn't typically
#. * translated on keyboards used for your language, don't translate
#. * this.
#.
#: gtk/gtkaccelgroup.c:858 gtk/gtkshortcutlabel.c:104 gtk/gtkshortcutlabel.c:139
msgctxt "keyboard label"
msgid "Ctrl"
msgstr "Ctrl"

#. This is the text that should appear next to menu accelerators
#. * that use the alt key. If the text on this key isn't typically
#. * translated on keyboards used for your language, don't translate
#. * this.
#.
#: gtk/gtkaccelgroup.c:877 gtk/gtkshortcutlabel.c:107 gtk/gtkshortcutlabel.c:141
msgctxt "keyboard label"
msgid "Alt"
msgstr "Alt"

#. This is the text that should appear next to menu accelerators
#. * that use the super key. If the text on this key isn't typically
#. * translated on keyboards used for your language, don't translate
#. * this.
#.
#: gtk/gtkaccelgroup.c:895 gtk/gtkshortcutlabel.c:113 gtk/gtkshortcutlabel.c:143
msgctxt "keyboard label"
msgid "Super"
msgstr "Super"

#. This is the text that should appear next to menu accelerators
#. * that use the hyper key. If the text on this key isn't typically
#. * translated on keyboards used for your language, don't translate
#. * this.
#.
#: gtk/gtkaccelgroup.c:909 gtk/gtkshortcutlabel.c:116 gtk/gtkshortcutlabel.c:145
msgctxt "keyboard label"
msgid "Hyper"
msgstr "Hyper"

#. This is the text that should appear next to menu accelerators
#. * that use the meta key. If the text on this key isn't typically
#. * translated on keyboards used for your language, don't translate
#. * this.
#.
#: gtk/gtkaccelgroup.c:924 gtk/gtkshortcutlabel.c:110 gtk/gtkshortcutlabel.c:148
msgctxt "keyboard label"
msgid "Meta"
msgstr "מטה"

#. Translators: "KP" means "numeric key pad". This string will
#. * be used in accelerators such as "Ctrl+Shift+KP 1" in menus,
#. * and therefore the translation needs to be very short.
#.
#: gtk/gtkaccelgroup.c:944
msgctxt "keyboard label"
msgid "KP"
msgstr "מקלדת נומרית"

#: gtk/gtkaccelgroup.c:951
msgctxt "keyboard label"
msgid "Space"
msgstr "רווח"

#: gtk/gtkaccelgroup.c:954 gtk/gtkshortcutlabel.c:176
msgctxt "keyboard label"
msgid "Backslash"
msgstr "לוכסן אחורי"

#: gtk/gtkaccessible.c:790
msgctxt "accessibility"
msgid "alert"
msgstr "התראה"

#: gtk/gtkaccessible.c:791
msgctxt "accessibility"
msgid "alert dialog"
msgstr "תיבת דו־שיח התראה"

#: gtk/gtkaccessible.c:792
msgctxt "accessibility"
msgid "banner"
msgstr "כרזה"

#: gtk/gtkaccessible.c:793
msgctxt "accessibility"
msgid "button"
msgstr "כפתור"

#: gtk/gtkaccessible.c:794
msgctxt "accessibility"
msgid "caption"
msgstr "כותרת"

#: gtk/gtkaccessible.c:795
msgctxt "accessibility"
msgid "cell"
msgstr "תא"

#: gtk/gtkaccessible.c:796
msgctxt "accessibility"
msgid "checkbox"
msgstr "תיבת סימון"

#: gtk/gtkaccessible.c:797
msgctxt "accessibility"
msgid "column header"
msgstr "כותרת עמודה"

#: gtk/gtkaccessible.c:798
msgctxt "accessibility"
msgid "combo box"
msgstr "תיבת בחירה"

#: gtk/gtkaccessible.c:799
msgctxt "accessibility"
msgid "command"
msgstr "פקודה"

#: gtk/gtkaccessible.c:800
msgctxt "accessibility"
msgid "composite"
msgstr "מורכב"

#: gtk/gtkaccessible.c:801
msgctxt "accessibility"
msgid "dialog"
msgstr "תיבת דו־שיח"

#: gtk/gtkaccessible.c:802
msgctxt "accessibility"
msgid "document"
msgstr "מסמך"

#: gtk/gtkaccessible.c:803
msgctxt "accessibility"
msgid "feed"
msgstr "הזנה"

#: gtk/gtkaccessible.c:804
msgctxt "accessibility"
msgid "form"
msgstr "טופס"

#: gtk/gtkaccessible.c:805
msgctxt "accessibility"
msgid "generic"
msgstr "כללי"

#: gtk/gtkaccessible.c:806
msgctxt "accessibility"
msgid "grid"
msgstr "רשת"

#: gtk/gtkaccessible.c:807
msgctxt "accessibility"
msgid "grid cell"
msgstr "תא ברשת"

#: gtk/gtkaccessible.c:808
msgctxt "accessibility"
msgid "group"
msgstr "קבוצה"

#: gtk/gtkaccessible.c:809
msgctxt "accessibility"
msgid "heading"
msgstr "כותרת ראשית"

#: gtk/gtkaccessible.c:810
msgctxt "accessibility"
msgid "image"
msgstr "תמונה"

#: gtk/gtkaccessible.c:811
msgctxt "accessibility"
msgid "input"
msgstr "קלט"

#: gtk/gtkaccessible.c:812
msgctxt "accessibility"
msgid "label"
msgstr "תווית"

#: gtk/gtkaccessible.c:813
msgctxt "accessibility"
msgid "landmark"
msgstr "סימן דרך"

#: gtk/gtkaccessible.c:814
msgctxt "accessibility"
msgid "legend"
msgstr "מקרא"

#: gtk/gtkaccessible.c:815
msgctxt "accessibility"
msgid "link"
msgstr "קישור"

#: gtk/gtkaccessible.c:816
msgctxt "accessibility"
msgid "list"
msgstr "רשימה"

#: gtk/gtkaccessible.c:817
msgctxt "accessibility"
msgid "list box"
msgstr "תיבת רשימה"

#: gtk/gtkaccessible.c:818
msgctxt "accessibility"
msgid "list item"
msgstr "פריט ברשימה"

#: gtk/gtkaccessible.c:819
msgctxt "accessibility"
msgid "log"
msgstr "יומן"

#: gtk/gtkaccessible.c:820
msgctxt "accessibility"
msgid "main"
msgstr "ראשי"

#: gtk/gtkaccessible.c:821
msgctxt "accessibility"
msgid "marquee"
msgstr "כתובית מתחלפת"

#: gtk/gtkaccessible.c:822
msgctxt "accessibility"
msgid "math"
msgstr "מתמטיקה"

#: gtk/gtkaccessible.c:823
msgctxt "accessibility"
msgid "meter"
msgstr "מטר"

#: gtk/gtkaccessible.c:824
msgctxt "accessibility"
msgid "menu"
msgstr "תפריט"

#: gtk/gtkaccessible.c:825
msgctxt "accessibility"
msgid "menu bar"
msgstr "סרגל תפריטים"

#: gtk/gtkaccessible.c:826
msgctxt "accessibility"
msgid "menu item"
msgstr "פריט בתפריט"

#: gtk/gtkaccessible.c:827
msgctxt "accessibility"
msgid "menu item checkbox"
msgstr "תיבת סימון לפריט בתפריט"

#: gtk/gtkaccessible.c:828
msgctxt "accessibility"
msgid "menu item radio"
msgstr "תיבת בחירה לפריט בתפריט"

#: gtk/gtkaccessible.c:829
msgctxt "accessibility"
msgid "navigation"
msgstr "ניווט"

#: gtk/gtkaccessible.c:830
msgctxt "accessibility"
msgid "none"
msgstr "ללא"

#: gtk/gtkaccessible.c:831
msgctxt "accessibility"
msgid "note"
msgstr "הערה"

#: gtk/gtkaccessible.c:832
msgctxt "accessibility"
msgid "option"
msgstr "אפשרות"

#: gtk/gtkaccessible.c:833
msgctxt "accessibility"
msgid "presentation"
msgstr "תצוגה"

#: gtk/gtkaccessible.c:834
msgctxt "accessibility"
msgid "progress bar"
msgstr "פס התקדמות"

#: gtk/gtkaccessible.c:835
msgctxt "accessibility"
msgid "radio"
msgstr "כפתור בחירה"

#: gtk/gtkaccessible.c:836
msgctxt "accessibility"
msgid "radio group"
msgstr "קבוצת כפתורי בחירה"

#: gtk/gtkaccessible.c:837
msgctxt "accessibility"
msgid "range"
msgstr "טווח"

#: gtk/gtkaccessible.c:838
msgctxt "accessibility"
msgid "region"
msgstr "אזור"

#: gtk/gtkaccessible.c:839
msgctxt "accessibility"
msgid "row"
msgstr "שורה"

#: gtk/gtkaccessible.c:840
msgctxt "accessibility"
msgid "row group"
msgstr "קבוצת שורות"

#: gtk/gtkaccessible.c:841
msgctxt "accessibility"
msgid "row header"
msgstr "כותרת שורה"

#: gtk/gtkaccessible.c:842
msgctxt "accessibility"
msgid "scroll bar"
msgstr "פס גלילה"

#: gtk/gtkaccessible.c:843
msgctxt "accessibility"
msgid "search"
msgstr "חיפוש"

#: gtk/gtkaccessible.c:844
msgctxt "accessibility"
msgid "search box"
msgstr "תיבת חיפוש"

#: gtk/gtkaccessible.c:845
msgctxt "accessibility"
msgid "section"
msgstr "סעיף"

#: gtk/gtkaccessible.c:846
msgctxt "accessibility"
msgid "section head"
msgstr "כותרת סעיף"

#: gtk/gtkaccessible.c:847
msgctxt "accessibility"
msgid "select"
msgstr "בחירה"

#: gtk/gtkaccessible.c:848
msgctxt "accessibility"
msgid "separator"
msgstr "מפריד"

#: gtk/gtkaccessible.c:849
msgctxt "accessibility"
msgid "slider"
msgstr "מחוון"

#: gtk/gtkaccessible.c:850
msgctxt "accessibility"
msgid "spin button"
msgstr "כפתור כמות"

#: gtk/gtkaccessible.c:851
msgctxt "accessibility"
msgid "status"
msgstr "מצב"

#: gtk/gtkaccessible.c:852
msgctxt "accessibility"
msgid "structure"
msgstr "מבנה"

#: gtk/gtkaccessible.c:853
msgctxt "accessibility"
msgid "switch"
msgstr "החלפה"

#: gtk/gtkaccessible.c:854
msgctxt "accessibility"
msgid "tab"
msgstr "לשונית"

#: gtk/gtkaccessible.c:855
msgctxt "accessibility"
msgid "table"
msgstr "טבלה"

#: gtk/gtkaccessible.c:856
msgctxt "accessibility"
msgid "tab list"
msgstr "רשימת לשוניות"

#: gtk/gtkaccessible.c:857
msgctxt "accessibility"
msgid "tab panel"
msgstr "לוח לשוניות"

#: gtk/gtkaccessible.c:858
msgctxt "accessibility"
msgid "text box"
msgstr "תיבת טקסט"

#: gtk/gtkaccessible.c:859
msgctxt "accessibility"
msgid "time"
msgstr "שעה"

#: gtk/gtkaccessible.c:860
msgctxt "accessibility"
msgid "timer"
msgstr "מתזמן"

#: gtk/gtkaccessible.c:861
msgctxt "accessibility"
msgid "tool bar"
msgstr "סרגל כלים"

#: gtk/gtkaccessible.c:862
msgctxt "accessibility"
msgid "tool tip"
msgstr "חלונית עצה"

#: gtk/gtkaccessible.c:863
msgctxt "accessibility"
msgid "tree"
msgstr "עץ"

#: gtk/gtkaccessible.c:864
msgctxt "accessibility"
msgid "tree grid"
msgstr "רשת עץ"

#: gtk/gtkaccessible.c:865
msgctxt "accessibility"
msgid "tree item"
msgstr "פריט עץ"

#: gtk/gtkaccessible.c:866
msgctxt "accessibility"
msgid "widget"
msgstr "וידג׳ט"

#: gtk/gtkaccessible.c:867
msgctxt "accessibility"
msgid "window"
msgstr "חלון"

# msgctxt "accessibility"
#: gtk/gtkaccessible.c:868
msgctxt "accessibility"
msgid "toggle button"
msgstr "שינוי מצב הכפתור"

#: gtk/gtkaccessible.c:870
msgctxt "accessibility"
msgid "paragraph"
msgstr "פסקה"

#: gtk/gtkaccessible.c:871
msgctxt "accessibility"
msgid "block quote"
msgstr "מעטפת ציטטה"

#: gtk/gtkaccessible.c:872
msgctxt "accessibility"
msgid "article"
msgstr "פרק"

#: gtk/gtkaccessible.c:873
msgctxt "accessibility"
msgid "comment"
msgstr "הערה"

#: gtk/gtkaccessible.c:874
msgctxt "accessibility"
msgid "terminal"
msgstr "מסוף"

#: gtk/gtkalertdialog.c:667 gtk/print/gtkcustompaperunixdialog.c:322
#: gtk/gtkmessagedialog.c:166 gtk/ui/gtkassistant.ui:40
msgid "_Close"
msgstr "_סגירה"

#. Translators: This is the 'reason' given when inhibiting
#. * suspend or screen locking, and the caller hasn't specified
#. * a reason.
#.
#: gtk/gtkapplication-dbus.c:721 gtk/gtkapplication-dbus.c:763
msgid "Reason not specified"
msgstr "לא צוינה סיבה"

#: gtk/gtkbookmarksmanager.c:53
#, c-format
msgid "%s does not exist in the bookmarks list"
msgstr "%s לא קיים ברשימת הסימניות"

#: gtk/gtkbookmarksmanager.c:414
#, c-format
msgid "%s already exists in the bookmarks list"
msgstr "%s כבר קיים ברשימת הסימניות"

#: gtk/gtkbuilder-menus.c:224
#, c-format
msgid "Element <%s> not allowed inside <%s>"
msgstr "הרכיב <%s> לא מורשה להיות בתוך <%s>"

#: gtk/gtkbuilder-menus.c:230
#, c-format
msgid "Element <%s> not allowed at toplevel"
msgstr "הרכיב <%s> לא יכול להיות ברמה העליונה"

#: gtk/gtkbuilder-menus.c:319
#, c-format
msgid "Text may not appear inside <%s>"
msgstr "ייתכן שהטקסט לא יופיע בתוך <%s>"

#. Translate to calendar:week_start:0 if you want Sunday to be the
#. * first day of the week to calendar:week_start:1 if you want Monday
#. * to be the first day of the week, and so on.
#.
#: gtk/gtkcalendar.c:666
msgid "calendar:week_start:0"
msgstr "calendar:week_start:0"

#. Translate to calendar:YM if you want years to be displayed
#. * before months; otherwise translate to calendar:MY.
#. * Do *not* translate it to anything else, if it
#. * it isn't calendar:YM or calendar:MY it will not work.
#. *
#. * Note that the ordering described here is logical order, which is
#. * further influenced by BIDI ordering. Thus, if you have a default
#. * text direction of RTL and specify "calendar:YM", then the year
#. * will appear to the right of the month.
#.
#: gtk/gtkcalendar.c:817
msgid "calendar:MY"
msgstr "calendar:YM"

#. Translators: This dictates how the year is displayed in
#. * gtkcalendar widget.  See strftime() manual for the format.
#. * Use only ASCII in the translation.
#. *
#. * "%Y" is appropriate for most locales.
#.
#: gtk/gtkcalendar.c:1002
msgctxt "calendar year format"
msgid "%Y"
msgstr "%Y"

#. Translators: this defines whether the day numbers should use
#. * localized digits or the ones used in English (0123...).
#. *
#. * Translate to "%Id" if you want to use localized digits, or
#. * translate to "%d" otherwise.
#. *
#. * Note that translating this doesn't guarantee that you get localized
#. * digits. That needs support from your system and locale definition
#. * too.
#.
#: gtk/gtkcalendar.c:1039
#, c-format
msgctxt "calendar:day:digits"
msgid "%d"
msgstr "%d"

#. Translators: this defines whether the week numbers should use
#. * localized digits or the ones used in English (0123...).
#. *
#. * Translate to "%Id" if you want to use localized digits, or
#. * translate to "%d" otherwise.
#. * Note that translating this doesn't guarantee that you get localized
#. * digits. That needs support from your system and locale definition
#. * too.
#: gtk/gtkcalendar.c:1104
#, c-format
msgctxt "calendar:week:digits"
msgid "%d"
msgstr "%d"

#: gtk/gtkcolorchooserwidget.c:384 gtk/gtkcoloreditor.c:171
#, c-format
msgid "Color: %s"
msgstr "צבע: %s"

#: gtk/gtkcolorchooserwidget.c:449
msgctxt "Color name"
msgid "Very Light Blue"
msgstr "כחול בהיר מאוד"

#: gtk/gtkcolorchooserwidget.c:450
msgctxt "Color name"
msgid "Light Blue"
msgstr "כחול בהיר"

#: gtk/gtkcolorchooserwidget.c:451
msgctxt "Color name"
msgid "Blue"
msgstr "כחול"

#: gtk/gtkcolorchooserwidget.c:452
msgctxt "Color name"
msgid "Dark Blue"
msgstr "כחול כהה"

#: gtk/gtkcolorchooserwidget.c:453
msgctxt "Color name"
msgid "Very Dark Blue"
msgstr "כחול כהה מאוד"

#: gtk/gtkcolorchooserwidget.c:454
msgctxt "Color name"
msgid "Very Light Green"
msgstr "ירוק בהיר מאוד"

#: gtk/gtkcolorchooserwidget.c:455
msgctxt "Color name"
msgid "Light Green"
msgstr "ירוק בהיר"

#: gtk/gtkcolorchooserwidget.c:456
msgctxt "Color name"
msgid "Green"
msgstr "ירוק"

#: gtk/gtkcolorchooserwidget.c:457
msgctxt "Color name"
msgid "Dark Green"
msgstr "ירוק כהה"

#: gtk/gtkcolorchooserwidget.c:458
msgctxt "Color name"
msgid "Very Dark Green"
msgstr "ירוק כהה מאוד"

#: gtk/gtkcolorchooserwidget.c:459
msgctxt "Color name"
msgid "Very Light Yellow"
msgstr "צהוב בהיר מאוד"

#: gtk/gtkcolorchooserwidget.c:460
msgctxt "Color name"
msgid "Light Yellow"
msgstr "צהוב בהיר"

#: gtk/gtkcolorchooserwidget.c:461
msgctxt "Color name"
msgid "Yellow"
msgstr "צהוב"

#: gtk/gtkcolorchooserwidget.c:462
msgctxt "Color name"
msgid "Dark Yellow"
msgstr "צהוב כהה"

#: gtk/gtkcolorchooserwidget.c:463
msgctxt "Color name"
msgid "Very Dark Yellow"
msgstr "צהוב כהה מאוד"

#: gtk/gtkcolorchooserwidget.c:464
msgctxt "Color name"
msgid "Very Light Orange"
msgstr "כתום בהיר מאוד"

#: gtk/gtkcolorchooserwidget.c:465
msgctxt "Color name"
msgid "Light Orange"
msgstr "כתום בהיר"

#: gtk/gtkcolorchooserwidget.c:466
msgctxt "Color name"
msgid "Orange"
msgstr "כתום"

#: gtk/gtkcolorchooserwidget.c:467
msgctxt "Color name"
msgid "Dark Orange"
msgstr "כתום כהה"

#: gtk/gtkcolorchooserwidget.c:468
msgctxt "Color name"
msgid "Very Dark Orange"
msgstr "כתום כהה מאוד"

#: gtk/gtkcolorchooserwidget.c:469
msgctxt "Color name"
msgid "Very Light Red"
msgstr "אדום בהיר מאוד"

#: gtk/gtkcolorchooserwidget.c:470
msgctxt "Color name"
msgid "Light Red"
msgstr "אדום בהיר"

#: gtk/gtkcolorchooserwidget.c:471
msgctxt "Color name"
msgid "Red"
msgstr "אדום"

#: gtk/gtkcolorchooserwidget.c:472
msgctxt "Color name"
msgid "Dark Red"
msgstr "אדום כהה"

#: gtk/gtkcolorchooserwidget.c:473
msgctxt "Color name"
msgid "Very Dark Red"
msgstr "אדום כהה מאוד"

#: gtk/gtkcolorchooserwidget.c:474
msgctxt "Color name"
msgid "Very Light Purple"
msgstr "סגול בהיר מאוד"

#: gtk/gtkcolorchooserwidget.c:475
msgctxt "Color name"
msgid "Light Purple"
msgstr "סגול בהיר"

#: gtk/gtkcolorchooserwidget.c:476
msgctxt "Color name"
msgid "Purple"
msgstr "סגול"

#: gtk/gtkcolorchooserwidget.c:477
msgctxt "Color name"
msgid "Dark Purple"
msgstr "סגול כהה"

#: gtk/gtkcolorchooserwidget.c:478
msgctxt "Color name"
msgid "Very Dark Purple"
msgstr "סגול כהה מאוד"

#: gtk/gtkcolorchooserwidget.c:479
msgctxt "Color name"
msgid "Very Light Brown"
msgstr "חום בהיר מאוד"

#: gtk/gtkcolorchooserwidget.c:480
msgctxt "Color name"
msgid "Light Brown"
msgstr "חום בהיר"

#: gtk/gtkcolorchooserwidget.c:481
msgctxt "Color name"
msgid "Brown"
msgstr "חום"

#: gtk/gtkcolorchooserwidget.c:482
msgctxt "Color name"
msgid "Dark Brown"
msgstr "חום כהה"

#: gtk/gtkcolorchooserwidget.c:483
msgctxt "Color name"
msgid "Very Dark Brown"
msgstr "חום כהה מאוד"

#: gtk/gtkcolorchooserwidget.c:484
msgctxt "Color name"
msgid "White"
msgstr "לבן"

#: gtk/gtkcolorchooserwidget.c:485
msgctxt "Color name"
msgid "Light Gray 1"
msgstr "אפור בהיר 1"

#: gtk/gtkcolorchooserwidget.c:486
msgctxt "Color name"
msgid "Light Gray 2"
msgstr "אפור בהיר 2"

#: gtk/gtkcolorchooserwidget.c:487
msgctxt "Color name"
msgid "Light Gray 3"
msgstr "אפור בהיר 3"

#: gtk/gtkcolorchooserwidget.c:488
msgctxt "Color name"
msgid "Light Gray 4"
msgstr "אפור בהיר 4"

#: gtk/gtkcolorchooserwidget.c:489
msgctxt "Color name"
msgid "Dark Gray 1"
msgstr "אפור כהה 1"

#: gtk/gtkcolorchooserwidget.c:490
msgctxt "Color name"
msgid "Dark Gray 2"
msgstr "אפור כהה 2"

#: gtk/gtkcolorchooserwidget.c:491
msgctxt "Color name"
msgid "Dark Gray 3"
msgstr "אפור כהה 3"

#: gtk/gtkcolorchooserwidget.c:492
msgctxt "Color name"
msgid "Dark Gray 4"
msgstr "אפור כהה 4"

#: gtk/gtkcolorchooserwidget.c:493
msgctxt "Color name"
msgid "Black"
msgstr "שחור"

#. translators: label for the custom section in the color chooser
#: gtk/gtkcolorchooserwidget.c:565
msgid "Custom"
msgstr "התאמה אישית"

#: gtk/gtkcolorchooserwidget.c:579
msgid "Add Color"
msgstr "הוספת צבע"

#: gtk/gtkcolorchooserwidget.c:601
#, c-format
msgid "Custom color %d: %s"
msgstr "צבע מותאם אישית %d:‏ %s"

#: gtk/gtkcolorswatch.c:230
msgid "Customize"
msgstr "התאמה אישית"

#. Translate to the default units to use for presenting
#. * lengths to the user. Translate to default:inch if you
#. * want inches, otherwise translate to default:mm.
#. * Do *not* translate it to "predefinito:mm", if it
#. * it isn't default:mm or default:inch it will not work
#.
#: gtk/print/gtkcustompaperunixdialog.c:106
msgid "default:mm"
msgstr "default:mm"

#: gtk/print/gtkcustompaperunixdialog.c:291
msgid "Margins from Printer…"
msgstr "שוליים מהמדפסת…"

#. And show the custom paper dialog
#: gtk/print/gtkcustompaperunixdialog.c:377 gtk/print/gtkprintunixdialog.c:2970
msgid "Manage Custom Sizes"
msgstr "ניהול גדלים מותאמים"

#: gtk/print/gtkcustompaperunixdialog.c:440
#: gtk/print/gtkpagesetupunixdialog.c:720
msgid "inch"
msgstr "אינטש"

#: gtk/print/gtkcustompaperunixdialog.c:442
#: gtk/print/gtkpagesetupunixdialog.c:718
msgid "mm"
msgstr "מילימטר"

#: gtk/print/gtkcustompaperunixdialog.c:598
#, c-format
msgid "Custom Size %d"
msgstr "גודל מותאם %d"

#: gtk/print/gtkcustompaperunixdialog.c:908
msgid "_Width:"
msgstr "_רוחב:"

#: gtk/print/gtkcustompaperunixdialog.c:917
msgid "_Height:"
msgstr "_גובה:"

#: gtk/print/gtkcustompaperunixdialog.c:926
msgid "Paper Size"
msgstr "גודל נייר"

#: gtk/print/gtkcustompaperunixdialog.c:933
msgid "_Top:"
msgstr "_מעלה:"

#: gtk/print/gtkcustompaperunixdialog.c:942
msgid "_Bottom:"
msgstr "מ_טה:"

#: gtk/print/gtkcustompaperunixdialog.c:951
msgid "_Left:"
msgstr "_שמאל:"

#: gtk/print/gtkcustompaperunixdialog.c:960
msgid "_Right:"
msgstr "_ימין:"

#: gtk/print/gtkcustompaperunixdialog.c:993
msgid "Paper Margins"
msgstr "שולי נייר"

#: gtk/gtkentry.c:3685
msgid "Insert Emoji"
msgstr "הכנסת רגשון"

#: gtk/gtkfilechooserdialog.c:557
msgid "_Name"
msgstr "_שם"

#: gtk/gtkfilechoosererrorstack.c:65
msgid "A folder cannot be called “.”"
msgstr "תיקייה לא יכולה להיקרא „.”"

#: gtk/gtkfilechoosererrorstack.c:69
msgid "A file cannot be called “.”"
msgstr "קובץ לא יכול להיקרא „.”"

#: gtk/gtkfilechoosererrorstack.c:73
msgid "A folder cannot be called “..”"
msgstr "תיקייה לא יכולה להיקרא „..”"

#: gtk/gtkfilechoosererrorstack.c:77
msgid "A file cannot be called “..”"
msgstr "קובץ לא יכול להיקרא „.”"

#: gtk/gtkfilechoosererrorstack.c:81
msgid "Folder names cannot contain “/”"
msgstr "תיקייה לא יכולה להכיל „/”"

#: gtk/gtkfilechoosererrorstack.c:85
msgid "File names cannot contain “/”"
msgstr "קובץ לא יכול להכיל „/”"

#: gtk/gtkfilechoosererrorstack.c:89
msgid "Folder names should not begin with a space"
msgstr "תיקייה לא יכולה להתחיל ברווח"

#: gtk/gtkfilechoosererrorstack.c:93
msgid "File names should not begin with a space"
msgstr "קובץ לא יכול להתחיל ברווח"

#: gtk/gtkfilechoosererrorstack.c:97
msgid "Folder names should not end with a space"
msgstr "תיקייה לא יכולה להסתיים ברווח"

#: gtk/gtkfilechoosererrorstack.c:101
msgid "File names should not end with a space"
msgstr "קובץ לא יכול להסתיים ברווח"

#: gtk/gtkfilechoosererrorstack.c:105
msgid "Folder names starting with a “.” are hidden"
msgstr "תיקייה המתחילה עם „.” תוסתר"

#: gtk/gtkfilechoosererrorstack.c:109
msgid "File names starting with a “.” are hidden"
msgstr "קובץ המתחיל עם „.” יוסתר"

#: gtk/gtkfilechoosererrorstack.c:113
msgid "A folder with that name already exists"
msgstr "תיקיית בשם זה כבר קיימת"

#: gtk/gtkfilechoosererrorstack.c:117
msgid "A file with that name already exists"
msgstr "קובץ בשם זה כבר קיים"

#: gtk/gtkfilechoosernative.c:520 gtk/gtkfilechoosernative.c:600
#: gtk/gtkfilechooserwidget.c:1213 gtk/gtkfilechooserwidget.c:5014
#: gtk/gtkfiledialog.c:840 gtk/gtkmessagedialog.c:170 gtk/gtkmessagedialog.c:179
#: gtk/gtkmountoperation.c:608 gtk/print/gtkpagesetupunixdialog.c:282
#: gtk/print/gtkprintbackend.c:638 gtk/print/gtkprintunixdialog.c:682
#: gtk/print/gtkprintunixdialog.c:839 gtk/gtkwindow.c:6276
#: gtk/ui/gtkappchooserdialog.ui:48 gtk/ui/gtkassistant.ui:52
#: gtk/ui/gtkcolorchooserdialog.ui:36 gtk/ui/gtkfontchooserdialog.ui:27
msgid "_Cancel"
msgstr "_ביטול"

#: gtk/gtkfilechoosernative.c:521 gtk/gtkfilechoosernative.c:594
#: gtk/gtkfiledialog.c:812 gtk/gtkplacessidebar.c:3149
#: gtk/gtkplacessidebar.c:3234 gtk/gtkplacesview.c:1645
msgid "_Open"
msgstr "_פתיחה"

#: gtk/gtkfilechoosernative.c:594 gtk/gtkfiledialog.c:817
msgid "_Save"
msgstr "_שמירה"

#: gtk/gtkfilechoosernativequartz.c:344 gtk/ui/gtkfilechooserwidget.ui:299
msgid "Select which types of files are shown"
msgstr "בחירה בסוגי הקבצים שיוצגו"

#. Translators: the first string is a path and the second string
#. * is a hostname. Nautilus and the panel contain the same string
#. * to translate.
#.
#: gtk/gtkfilechooserutils.c:364
#, c-format
msgid "%1$s on %2$s"
msgstr "‏%1$s ב־%2$s"

#: gtk/gtkfilechooserwidget.c:364
msgid "Type name of new folder"
msgstr "נא למלא שם לתיקייה החדשה"

#: gtk/gtkfilechooserwidget.c:751
msgid "The folder could not be created"
msgstr "לא ניתן ליצור את התיקייה"

#: gtk/gtkfilechooserwidget.c:764
msgid "You need to choose a valid filename."
msgstr "עליך לבחור בשם קובץ תקני."

#: gtk/gtkfilechooserwidget.c:767
#, c-format
msgid "Cannot create a file under %s as it is not a folder"
msgstr "לא ניתן ליצור קובץ תחת %s כיוון שזו איננה תיקייה"

#: gtk/gtkfilechooserwidget.c:777
msgid "Cannot create file as the filename is too long"
msgstr "לא ניתן ליצור קובץ כיוון ששם הקובץ ארוך מדי"

#: gtk/gtkfilechooserwidget.c:778
msgid "Try using a shorter name."
msgstr "כדאי לנסות לקצר את השם."

#: gtk/gtkfilechooserwidget.c:788
msgid "You may only select folders"
msgstr "ניתן לבחור תיקיות בלבד"

#: gtk/gtkfilechooserwidget.c:789
msgid "The item that you selected is not a folder try using a different item."
msgstr "הפריט שברחת אינו תיקייה, נא לנסות לבחור בפריט אחר."

#: gtk/gtkfilechooserwidget.c:797
msgid "Invalid file name"
msgstr "שם קובץ לא תקני"

#: gtk/gtkfilechooserwidget.c:806
msgid "The folder contents could not be displayed"
msgstr "לא ניתן להציג את תוכן התיקייה"

#: gtk/gtkfilechooserwidget.c:814
msgid "The file could not be deleted"
msgstr "לא ניתן למחוק את הקובץ"

#: gtk/gtkfilechooserwidget.c:822
msgid "The file could not be moved to the Trash"
msgstr "לא ניתן להעביר את הקובץ לאשפה"

#: gtk/gtkfilechooserwidget.c:1211
#, c-format
msgid "Are you sure you want to permanently delete “%s”?"
msgstr "האם אכן ברצונך למחוק לצמיתות את הקובץ „%s”?"

#: gtk/gtkfilechooserwidget.c:1212
msgid "If you delete an item, it will be permanently lost."
msgstr "אם פריט ימחק, הוא יאבד לצמיתות."

#: gtk/gtkfilechooserwidget.c:1213 gtk/gtkfilechooserwidget.c:1815
#: gtk/gtklabel.c:5875 gtk/gtktext.c:6334 gtk/gtktextview.c:9237
msgid "_Delete"
msgstr "מ_חיקה"

#: gtk/gtkfilechooserwidget.c:1330
msgid "The file could not be renamed"
msgstr "לא ניתן לשנות את שם הקובץ"

#: gtk/gtkfilechooserwidget.c:1506
msgid "Could not select file"
msgstr "לא ניתן לבחור את הקובץ"

#: gtk/gtkfilechooserwidget.c:1726 gtk/ui/gtkfilechooserwidget.ui:66
msgid "Grid View"
msgstr "תצוגת רשת"

# msgctxt "accessibility"
#: gtk/gtkfilechooserwidget.c:1732
msgid "List View"
msgstr "תצוגת רשימה"

#: gtk/gtkfilechooserwidget.c:1795
msgid "_Visit File"
msgstr "_ביקור בקובץ"

#: gtk/gtkfilechooserwidget.c:1799
msgid "_Open With File Manager"
msgstr "_פתיחה באמצעות מנהל קבצים"

#: gtk/gtkfilechooserwidget.c:1803
msgid "_Copy Location"
msgstr "ה_עתקת מיקום"

#: gtk/gtkfilechooserwidget.c:1807
msgid "_Add to Bookmarks"
msgstr "_הוספה לסימניות"

#: gtk/gtkfilechooserwidget.c:1811 gtk/gtkplacessidebar.c:2312
#: gtk/gtkplacessidebar.c:3270 gtk/ui/gtkfilechooserwidget.ui:421
msgid "_Rename"
msgstr "_שינוי שם"

#: gtk/gtkfilechooserwidget.c:1819
msgid "_Move to Trash"
msgstr "ה_עברה לאשפה"

#: gtk/gtkfilechooserwidget.c:1828
msgid "Show _Hidden Files"
msgstr "הצגת קבצים _נסתרים"

#: gtk/gtkfilechooserwidget.c:1832
msgid "Sort _Folders Before Files"
msgstr "סידור _תיקיות לפני קבצים"

#: gtk/gtkfilechooserwidget.c:1955 gtk/gtkfilechooserwidget.c:1985
#: gtk/gtkfilechooserwidget.c:3890
msgid "Unknown"
msgstr "לא ידוע"

#: gtk/gtkfilechooserwidget.c:2040 gtk/gtkplacessidebar.c:1025
msgid "Home"
msgstr "תיקיית הבית"

#. this is the header for the location column in the print dialog
#: gtk/gtkfilechooserwidget.c:2195 gtk/gtkfilechooserwidget.c:7436
#: gtk/inspector/css-node-tree.ui:76 gtk/print/ui/gtkprintunixdialog.ui:111
msgid "Location"
msgstr "מיקום"

#. Label
#: gtk/gtkfilechooserwidget.c:2302
msgid "_Name:"
msgstr "_שם:"

#: gtk/gtkfilechooserwidget.c:2859 gtk/gtkfilechooserwidget.c:2873
#, c-format
msgid "Searching in %s"
msgstr "מחפש ב־%s"

#: gtk/gtkfilechooserwidget.c:2879
msgid "Searching"
msgstr "בחיפוש"

#: gtk/gtkfilechooserwidget.c:2885
msgid "Enter location or URL"
msgstr "הזנת מיקום או כתובת"

#: gtk/gtkfilechooserwidget.c:3444 gtk/gtkfilechooserwidget.c:5801
#: gtk/gtkfilechooserwidget.c:7458
msgid "Modified"
msgstr "שונה"

#: gtk/gtkfilechooserwidget.c:3629
#, c-format
msgid "Could not read the contents of %s"
msgstr "לא ניתן לקרוא את התוכן של %s"

#: gtk/gtkfilechooserwidget.c:3633
msgid "Could not read the contents of the folder"
msgstr "לא ניתן לקרוא את תכני התיקייה"

#. Translators: see g_date_time_format() for details on the format
#: gtk/gtkfilechooserwidget.c:3784 gtk/gtkfilechooserwidget.c:3828
msgid "%H:%M"
msgstr "%H:%M"

#: gtk/gtkfilechooserwidget.c:3786 gtk/gtkfilechooserwidget.c:3830
msgid "%l:%M %p"
msgstr "%l:%M %p"

#: gtk/gtkfilechooserwidget.c:3790
msgid "Yesterday"
msgstr "אתמול"

#: gtk/gtkfilechooserwidget.c:3799
#, no-c-format
msgid "%-e %b"
msgstr "%-e ב%b"

#: gtk/gtkfilechooserwidget.c:3803
msgid "%-e %b %Y"
msgstr "%-e ב%b %Y"

#: gtk/gtkfilechooserwidget.c:3845 gtk/gtkfilechooserwidget.c:3853
msgid "Program"
msgstr "תכנית"

#: gtk/gtkfilechooserwidget.c:3846
msgid "Audio"
msgstr "שמע"

#: gtk/gtkfilechooserwidget.c:3848 gtk/gtkfilefilter.c:1013
msgid "Image"
msgstr "תמונה"

#: gtk/gtkfilechooserwidget.c:3849
msgid "Archive"
msgstr "ארכיון"

#: gtk/gtkfilechooserwidget.c:3850
msgid "Markup"
msgstr "סימון"

#: gtk/gtkfilechooserwidget.c:3851 gtk/gtkfilechooserwidget.c:3852
msgid "Text"
msgstr "טקסט"

#: gtk/gtkfilechooserwidget.c:3854
msgid "Video"
msgstr "סרט"

#: gtk/gtkfilechooserwidget.c:3855
msgid "Contacts"
msgstr "אנשי קשר"

#: gtk/gtkfilechooserwidget.c:3856
msgid "Calendar"
msgstr "לוח שנה"

#: gtk/gtkfilechooserwidget.c:3857
msgid "Document"
msgstr "מסמך"

#: gtk/gtkfilechooserwidget.c:3858
msgid "Presentation"
msgstr "_כיווניות:מצגת"

#: gtk/gtkfilechooserwidget.c:3859
msgid "Spreadsheet"
msgstr "גליון נתונים"

#: gtk/gtkfilechooserwidget.c:5006 gtk/print/gtkprintunixdialog.c:673
#, c-format
msgid "A file named “%s” already exists.  Do you want to replace it?"
msgstr "כבר קיים קובץ בשם „%s“. האם להחליפו?"

#: gtk/gtkfilechooserwidget.c:5008 gtk/print/gtkprintunixdialog.c:677
#, c-format
msgid ""
"The file already exists in “%s”.  Replacing it will overwrite its contents."
msgstr "הקובץ כבר קיים תחת „%s“. החלפתו תגרום לאיבוד תוכנו."

#: gtk/gtkfilechooserwidget.c:5014 gtk/print/gtkprintunixdialog.c:685
msgid "_Replace"
msgstr "ה_חלפה"

#: gtk/gtkfilechooserwidget.c:5169
msgid "You do not have access to the specified folder."
msgstr "אין לך גישה לתיקייה המסוימת."

#: gtk/gtkfilechooserwidget.c:5748
msgid "Could not send the search request"
msgstr "לא ניתן לשלוח את בקשת החיפוש"

#: gtk/gtkfilechooserwidget.c:6029
msgid "Accessed"
msgstr "נצפה לאחרונה"

#: gtk/gtkfilechooserwidget.c:7414
msgid "_Size"
msgstr "_גודל"

#: gtk/gtkfilechooserwidget.c:7418
msgid "T_ype"
msgstr "_סוג"

#: gtk/gtkfilechooserwidget.c:7422
msgid "_Time"
msgstr "_זמן"

#: gtk/gtkfilechooserwidget.c:7428 gtk/gtkplacessidebar.c:2306
#: gtk/inspector/a11y.ui:43 gtk/inspector/actions.ui:18
#: gtk/inspector/css-node-tree.ui:22 gtk/inspector/prop-list.ui:24
#: gtk/ui/gtkfilechooserwidget.ui:396 gtk/print/ui/gtkprintunixdialog.ui:80
msgid "Name"
msgstr "שם"

#: gtk/gtkfilechooserwidget.c:7445 gtk/inspector/resource-list.ui:82
#: gtk/ui/gtkfontchooserwidget.ui:218 gtk/ui/gtkfontchooserwidget.ui:387
msgid "Size"
msgstr "גודל"

#: gtk/gtkfilechooserwidget.c:7451 gtk/inspector/misc-info.ui:57
#: gtk/inspector/prop-list.ui:35 gtk/inspector/statistics.ui:36
msgid "Type"
msgstr "סוג"

# hebrew note: "תיקייה" is "folder", but there is no better word for
# "directory"
#: gtk/gtkfiledialog.c:813
msgid "Pick Files"
msgstr "בחירת קבצים"

#: gtk/gtkfiledialog.c:813
msgid "Pick a File"
msgstr "בחירת קובץ"

#: gtk/gtkfiledialog.c:818
msgid "Save a File"
msgstr "שמירץ קובץ"

#: gtk/gtkfiledialog.c:822 gtk/ui/gtkappchooserdialog.ui:53
#: gtk/ui/gtkcolorchooserdialog.ui:41 gtk/ui/gtkfontchooserdialog.ui:32
msgid "_Select"
msgstr "ב_חירה"

#: gtk/gtkfiledialog.c:823
msgid "Select Folders"
msgstr "בחירת תיקיות"

#: gtk/gtkfiledialog.c:823
msgid "Select a Folder"
msgstr "בחירת תיקייה"

#: gtk/gtkfilefilter.c:1026
msgid "Unspecified"
msgstr "לא צוין"

#: gtk/gtkfontchooserdialog.c:192 gtk/gtkfontchooserdialog.c:195
msgid "Change Font Features"
msgstr "שינוי מאפייני גופן"

#: gtk/gtkfontchooserwidget.c:1491
msgctxt "Font variation axis"
msgid "Width"
msgstr "רוחב"

#: gtk/gtkfontchooserwidget.c:1492
msgctxt "Font variation axis"
msgid "Weight"
msgstr "משקל"

#: gtk/gtkfontchooserwidget.c:1493
msgctxt "Font variation axis"
msgid "Italic"
msgstr "נטוי"

#: gtk/gtkfontchooserwidget.c:1494
msgctxt "Font variation axis"
msgid "Slant"
msgstr "משופע"

#: gtk/gtkfontchooserwidget.c:1495
msgctxt "Font variation axis"
msgid "Optical Size"
msgstr "גודל אופטי"

#: gtk/gtkfontchooserwidget.c:2053
msgctxt "Font feature value"
msgid "Default"
msgstr "ברירת מחדל"

#: gtk/gtkfontchooserwidget.c:2070
msgctxt "Font feature value"
msgid "Enable"
msgstr "לאפשר"

#: gtk/gtkfontchooserwidget.c:2403
msgid "Default"
msgstr "ברירת מחדל"

#: gtk/gtkfontchooserwidget.c:2465
msgid "Ligatures"
msgstr "צרוף אותיות"

#: gtk/gtkfontchooserwidget.c:2466
msgid "Letter Case"
msgstr "אותיות רישיות"

#: gtk/gtkfontchooserwidget.c:2467
msgid "Number Case"
msgstr "מספר מונה"

#: gtk/gtkfontchooserwidget.c:2468
msgid "Number Spacing"
msgstr "מספר רווח"

# msgctxt "OpenType layout"
#: gtk/gtkfontchooserwidget.c:2469
msgid "Fractions"
msgstr "שברים"

#: gtk/gtkfontchooserwidget.c:2470
msgid "Style Variations"
msgstr "מאפייני סגנון"

#: gtk/gtkfontchooserwidget.c:2472
msgid "Character Variations"
msgstr "הגווני תו"

#: gtk/gtkglarea.c:316
msgid "OpenGL context creation failed"
msgstr "יצירת הקשר OpenGL נכשלה"

#: gtk/deprecated/gtkinfobar.c:498 gtk/gtkwindowcontrols.c:357
#: gtk/gtkwindowhandle.c:250
msgid "Close"
msgstr "סגירה"

#: gtk/deprecated/gtkinfobar.c:499
msgid "Close the infobar"
msgstr "סגירת פס המידע"

#: gtk/gtklabel.c:5872 gtk/gtktext.c:6322 gtk/gtktextview.c:9225
msgid "Cu_t"
msgstr "_גזירה"

#: gtk/gtklabel.c:5873 gtk/gtktext.c:6326 gtk/gtktextview.c:9229
msgid "_Copy"
msgstr "ה_עתקה"

#: gtk/gtklabel.c:5874 gtk/gtktext.c:6330 gtk/gtktextview.c:9233
msgid "_Paste"
msgstr "ה_דבקה"

#: gtk/gtklabel.c:5880 gtk/gtktext.c:6343 gtk/gtktextview.c:9258
msgid "Select _All"
msgstr "בחירה בה_כול"

#: gtk/gtklabel.c:5885
msgid "_Open Link"
msgstr "_פתיחת קישור"

#: gtk/gtklabel.c:5889
msgid "Copy _Link Address"
msgstr "העתקת כתובת ה_קישור"

# msgctxt "OpenType layout"
#: gtk/gtklabel.c:5933 gtk/gtktext.c:2851 gtk/gtktextview.c:9307
msgid "Context menu"
msgstr "תפריט הקשר"

#: gtk/gtklinkbutton.c:273
msgid "_Copy URL"
msgstr "ה_עתקת כתובת"

#: gtk/gtklinkbutton.c:602
msgid "Invalid URI"
msgstr "כתובת לא תקנית"

#. hour:minutes:seconds
#. Translators: This is a time format, like "9:05:02" for 9
#. * hours, 5 minutes, and 2 seconds. You may change ":" to
#. * the separator that your locale uses or use "%Id" instead
#. * of "%d" if your locale uses localized digits.
#.
#: gtk/gtkmediacontrols.c:100
#, c-format
msgctxt "long time format"
msgid "%d:%02d:%02d"
msgstr "%d:%02d:%02d"

#. -hour:minutes:seconds
#. Translators: This is a time format, like "-9:05:02" for 9
#. * hours, 5 minutes, and 2 seconds playback remaining. You may
#. * change ":" to the separator that your locale uses or use
#. * "%Id" instead of "%d" if your locale uses localized digits.
#.
#: gtk/gtkmediacontrols.c:108
#, c-format
msgctxt "long time format"
msgid "-%d:%02d:%02d"
msgstr "-%d:%02d:%02d"

#. -minutes:seconds
#. Translators: This is a time format, like "-5:02" for 5
#. * minutes and 2 seconds playback remaining. You may change
#. * ":" to the separator that your locale uses or use "%Id"
#. * instead of "%d" if your locale uses localized digits.
#.
#: gtk/gtkmediacontrols.c:119
#, c-format
msgctxt "short time format"
msgid "-%d:%02d"
msgstr "-%d:%02d"

#. minutes:seconds
#. Translators: This is a time format, like "5:02" for 5
#. * minutes and 2 seconds. You may change ":" to the
#. * separator that your locale uses or use "%Id" instead of
#. * "%d" if your locale uses localized digits.
#.
#: gtk/gtkmediacontrols.c:128
#, c-format
msgctxt "short time format"
msgid "%d:%02d"
msgstr "%d:%02d"

#: gtk/gtkmediacontrols.c:412
msgctxt "media controls tooltip"
msgid "Stop"
msgstr "עצירה"

# msgctxt "Stock label, media"
#: gtk/gtkmediacontrols.c:417 gtk/ui/gtkmediacontrols.ui:28
msgctxt "media controls tooltip"
msgid "Play"
msgstr "ניגון"

#: gtk/gtkmessagedialog.c:162 gtk/gtkmessagedialog.c:180
#: gtk/print/gtkprintbackend.c:639 gtk/gtkwindow.c:6277
msgid "_OK"
msgstr "_אישור"

#: gtk/gtkmessagedialog.c:174
msgid "_No"
msgstr "_לא"

#: gtk/gtkmessagedialog.c:175
msgid "_Yes"
msgstr "_כן"

#: gtk/gtkmountoperation.c:609
msgid "Co_nnect"
msgstr "הת_חברות"

#: gtk/gtkmountoperation.c:676
msgid "Connect As"
msgstr "התחברות _בשם"

#: gtk/gtkmountoperation.c:685
msgid "_Anonymous"
msgstr "_אלמוני"

#: gtk/gtkmountoperation.c:692
msgid "Registered U_ser"
msgstr "משתמש _רשום"

#: gtk/gtkmountoperation.c:702
msgid "_Username"
msgstr "_שם משתמש"

#: gtk/gtkmountoperation.c:707
msgid "_Domain"
msgstr "מת_חם"

#: gtk/gtkmountoperation.c:716
msgid "Volume type"
msgstr "סוג כרך"

#: gtk/gtkmountoperation.c:726
msgid "_Hidden"
msgstr "_מוסתר"

#: gtk/gtkmountoperation.c:729
msgid "_Windows system"
msgstr "_מערכת חלונות"

#: gtk/gtkmountoperation.c:732
msgid "_PIM"
msgstr "_PIM"

#: gtk/gtkmountoperation.c:738
msgid "_Password"
msgstr "_ססמה"

#: gtk/gtkmountoperation.c:760
msgid "Forget password _immediately"
msgstr "_מחיקת הססמה מיידית"

#: gtk/gtkmountoperation.c:770
msgid "Remember password until you _logout"
msgstr "_שמירת הססמה עד הניתוק"

#: gtk/gtkmountoperation.c:781
msgid "Remember _forever"
msgstr "שמירה ל_תמיד"

#: gtk/gtkmountoperation.c:1251
#, c-format
msgid "Unknown Application (PID %d)"
msgstr "יישום בלתי מוכר (מזהה תהליך %d)"

#. Use GTK_DIALOG_DESTROY_WITH_PARENT here since the parent dialog can be
#. * indeed be destroyed via the GMountOperation::abort signal... for example,
#. * this is triggered if the user yanks the device while we are showing
#. * the dialog...
#.
#: gtk/gtkmountoperation.c:1396
#, c-format
msgid "Unable to end process"
msgstr "לא ניתן לסיים את התהליך"

#: gtk/gtkmountoperation.c:1546
msgid "_End Process"
msgstr "_סיום התהליך"

#: gtk/gtkmountoperation-stub.c:61
#, c-format
msgid "Cannot kill process with PID %d. Operation is not implemented."
msgstr "לא ניתן לסיים את התהליך בעל המזהה %d. הפעולה אינה מוטמעת עדיין."

#. translators: this string is a name for the 'less' command
#: gtk/gtkmountoperation-x11.c:986
msgid "Terminal Pager"
msgstr "מציג טקסט במסוף"

#: gtk/gtkmountoperation-x11.c:987
msgid "Top Command"
msgstr "פקודת Top"

#: gtk/gtkmountoperation-x11.c:988
msgid "Bourne Again Shell"
msgstr "מעטפת Bourne Again"

#: gtk/gtkmountoperation-x11.c:989
msgid "Bourne Shell"
msgstr "מעטפת Bourne"

#: gtk/gtkmountoperation-x11.c:990
msgid "Z Shell"
msgstr "מעטפת Z"

#: gtk/gtkmountoperation-x11.c:1090
#, c-format
msgid "Cannot end process with PID %d: %s"
msgstr "לא ניתן לסיים את התהליך בעל המזהה %d: ‏%s"

#: gtk/gtknomediafile.c:48
msgid "GTK could not find a media module. Check your installation."
msgstr "ל־GTK אין אפשרות למצוא מודול מדיה. נא לבדוק את ההתקנה שלך."

#: gtk/gtknotebook.c:3304
msgid "Previous tab"
msgstr "לשונית קודמת"

#: gtk/gtknotebook.c:3308
msgid "Next tab"
msgstr "לשונית הבאה"

#: gtk/gtknotebook.c:4424 gtk/gtknotebook.c:6634
#, c-format
msgid "Page %u"
msgstr "עמוד %u"

#: gtk/print/gtkpagesetup.c:611 gtk/print/gtkpapersize.c:942
#: gtk/print/gtkpapersize.c:982
msgid "Not a valid page setup file"
msgstr "קובץ הגדרות עמוד לא תקין"

#: gtk/print/gtkpagesetupunixdialog.c:198 gtk/print/gtkprintunixdialog.c:768
msgid "Manage Custom Sizes…"
msgstr "ניהול גדלים מותאמים…"

#: gtk/print/gtkpagesetupunixdialog.c:283 gtk/ui/gtkassistant.ui:98
msgid "_Apply"
msgstr "ה_חלה"

#: gtk/print/gtkpagesetupunixdialog.c:318 gtk/print/gtkpagesetupunixdialog.c:570
msgid "Any Printer"
msgstr "מדפסת כלשהי"

#: gtk/print/gtkpagesetupunixdialog.c:319
msgid "For portable documents"
msgstr "עבור מסמכים ניידים"

#: gtk/print/gtkpagesetupunixdialog.c:738
#, c-format
msgid ""
"Margins:\n"
" Left: %s %s\n"
" Right: %s %s\n"
" Top: %s %s\n"
" Bottom: %s %s"
msgstr ""
"שוליים:\n"
" שמאל: %s %s\n"
" ימין: %s %s\n"
" מעלה: %s %s\n"
" מטה: %s %s"

#: gtk/print/gtkpagesetupunixdialog.c:784
#: gtk/print/ui/gtkpagesetupunixdialog.ui:5
#: gtk/print/ui/gtkprintunixdialog.ui:782
msgid "Page Setup"
msgstr "הגדרות עמוד"

#: gtk/gtkpasswordentry.c:168
msgid "Hide Text"
msgstr "הסתרת טקסט"

#: gtk/gtkpasswordentry.c:173 gtk/gtkpasswordentry.c:624
msgid "Show Text"
msgstr "הצגת טקסט"

#: gtk/gtkpasswordentry.c:215
msgid "Caps Lock is on"
msgstr "ה־Caps Lock פעיל"

#: gtk/gtkpasswordentry.c:700
msgid "_Show Text"
msgstr "ה_צגת טקסט"

#. translators: %s is the name of a cloud provider for files
#: gtk/gtkplacessidebar.c:912
#, c-format
msgid "Open %s"
msgstr "פתיחת %s"

#: gtk/gtkplacessidebar.c:1003
msgid "Recent"
msgstr "בשימוש לאחרונה"

#: gtk/gtkplacessidebar.c:1005
msgid "Recent files"
msgstr "קבצים אחרונים"

#: gtk/gtkplacessidebar.c:1014
msgid "Starred"
msgstr "מסומן בכוכב"

#: gtk/gtkplacessidebar.c:1016
msgid "Starred files"
msgstr "קבצים מסומנים בכוכב"

#: gtk/gtkplacessidebar.c:1027
msgid "Open your personal folder"
msgstr "פתיחת התיקייה האישית שלך"

#: gtk/gtkplacessidebar.c:1040
msgid "Desktop"
msgstr "שולחן עבודה"

#: gtk/gtkplacessidebar.c:1042
msgid "Open the contents of your desktop in a folder"
msgstr "פתיחת תכני שולחן העבודה בתיקייה"

#: gtk/gtkplacessidebar.c:1056
msgid "Enter Location"
msgstr "הזנת מיקום"

#: gtk/gtkplacessidebar.c:1058
msgid "Manually enter a location"
msgstr "הזנת מיקום באופן ידני"

#: gtk/gtkplacessidebar.c:1068
msgid "Trash"
msgstr "אשפה"

#: gtk/gtkplacessidebar.c:1070
msgid "Open the trash"
msgstr "פתיחת האשפה"

#: gtk/gtkplacessidebar.c:1181 gtk/gtkplacessidebar.c:1209
#: gtk/gtkplacessidebar.c:1409
#, c-format
msgid "Mount and open “%s”"
msgstr "לעגן ולפתוח את „%s”"

#: gtk/gtkplacessidebar.c:1304
msgid "Open the contents of the file system"
msgstr "פתיחת תכני מערכת הקבצים"

#: gtk/gtkplacessidebar.c:1387
msgid "New bookmark"
msgstr "סימנייה חדשה"

#: gtk/gtkplacessidebar.c:1389
msgid "Add a new bookmark"
msgstr "הוספת סימנייה חדשה"

#: gtk/gtkplacessidebar.c:1454
msgid "Other Locations"
msgstr "מיקומים אחרים"

#: gtk/gtkplacessidebar.c:1455
msgid "Show other locations"
msgstr "הצגת מיקומים אחרים"

#: gtk/gtkplacessidebar.c:1964 gtk/gtkplacessidebar.c:2984
#, c-format
msgid "Unable to start “%s”"
msgstr "לא ניתן להפעיל את „%s”"

#. Translators: This means that unlocking an encrypted storage
#. * device failed. %s is the name of the device.
#.
#: gtk/gtkplacessidebar.c:2000
#, c-format
msgid "Error unlocking “%s”"
msgstr "שגיאה בנעילת „%s”"

#: gtk/gtkplacessidebar.c:2002
#, c-format
msgid "Unable to access “%s”"
msgstr "לא ניתן לגשת אל „%s“"

#: gtk/gtkplacessidebar.c:2233
msgid "This name is already taken"
msgstr "שם זה כבר בשימוש"

#: gtk/gtkplacessidebar.c:2525
#, c-format
msgid "Unable to unmount “%s”"
msgstr "לא ניתן לנתק את „%s”"

#: gtk/gtkplacessidebar.c:2701
#, c-format
msgid "Unable to stop “%s”"
msgstr "לא ניתן לעצור את „%s”"

#: gtk/gtkplacessidebar.c:2730
#, c-format
msgid "Unable to eject “%s”"
msgstr "לא ניתן לשלוף את „%s”"

#: gtk/gtkplacessidebar.c:2759 gtk/gtkplacessidebar.c:2788
#, c-format
msgid "Unable to eject %s"
msgstr "לא ניתן לשלוף את %s"

#: gtk/gtkplacessidebar.c:2936
#, c-format
msgid "Unable to poll “%s” for media changes"
msgstr "לא ניתן לתשאל את „%s” מהם השינויים במדיה"

#: gtk/gtkplacessidebar.c:3155 gtk/gtkplacessidebar.c:3242
#: gtk/gtkplacesview.c:1649
msgid "Open in New _Tab"
msgstr "פתיחה ב_לשונית חדשה"

#: gtk/gtkplacessidebar.c:3161 gtk/gtkplacessidebar.c:3251
#: gtk/gtkplacesview.c:1654
msgid "Open in New _Window"
msgstr "פתיחה ב_חלון חדש"

#: gtk/gtkplacessidebar.c:3262
msgid "_Add Bookmark"
msgstr "הו_ספה לסימניות"

#: gtk/gtkplacessidebar.c:3266
msgid "_Remove"
msgstr "_הסרה"

#: gtk/gtkplacessidebar.c:3282 gtk/gtkplacesview.c:1679
msgid "_Mount"
msgstr "_עיגון"

#: gtk/gtkplacessidebar.c:3291 gtk/gtkplacesview.c:1668
msgid "_Unmount"
msgstr "_ניתוק"

#: gtk/gtkplacessidebar.c:3298
msgid "_Eject"
msgstr "_שליפה"

#: gtk/gtkplacessidebar.c:3308
msgid "_Detect Media"
msgstr "_זיהוי מדיה"

#: gtk/gtkplacessidebar.c:3317
msgid "_Start"
msgstr "ה_תחלה"

#: gtk/gtkplacessidebar.c:3319
msgid "_Power On"
msgstr "לה_פעיל"

#: gtk/gtkplacessidebar.c:3320
msgid "_Connect Drive"
msgstr "הת_חברות לכונן"

#: gtk/gtkplacessidebar.c:3321
msgid "_Start Multi-disk Device"
msgstr "הפעלת התקן מ_רובה כוננים"

#: gtk/gtkplacessidebar.c:3322
msgid "_Unlock Device"
msgstr "_שחרור ההתקן"

#: gtk/gtkplacessidebar.c:3332
msgid "_Stop"
msgstr "_עצירה"

#: gtk/gtkplacessidebar.c:3334
msgid "_Safely Remove Drive"
msgstr "ה_סרת הכונן באופן בטוח"

#: gtk/gtkplacessidebar.c:3335
msgid "_Disconnect Drive"
msgstr "_ניתוק הכונן"

#: gtk/gtkplacessidebar.c:3336
msgid "_Stop Multi-disk Device"
msgstr "ע_צירת התקן מרובה כוננים"

#: gtk/gtkplacessidebar.c:3337
msgid "_Lock Device"
msgstr "_נעילת ההתקן"

#: gtk/gtkplacessidebar.c:3827 gtk/gtkplacesview.c:1089
msgid "Computer"
msgstr "מחשב"

#: gtk/gtkplacesview.c:875
msgid "Searching for network locations"
msgstr "מחפש מיקומי רשת"

#: gtk/gtkplacesview.c:882
msgid "No network locations found"
msgstr "לא נמצאות מיקומי רשת"

#. if it wasn't cancelled show a dialog
#: gtk/gtkplacesview.c:1196 gtk/gtkplacesview.c:1293
msgid "Unable to access location"
msgstr "לא ניתן לגשת למיקום"

#. Restore from Cancel to Connect
#: gtk/gtkplacesview.c:1214 gtk/ui/gtkplacesview.ui:250
msgid "Con_nect"
msgstr "ה_תחברות"

#. if it wasn't cancelled show a dialog
#: gtk/gtkplacesview.c:1353
msgid "Unable to unmount volume"
msgstr "לא ניתן לנתק את הכרך"

#. Allow to cancel the operation
#: gtk/gtkplacesview.c:1445
msgid "Cance_l"
msgstr "_ביטול"

#: gtk/gtkplacesview.c:1592
msgid "AppleTalk"
msgstr "AppleTalk"

#: gtk/gtkplacesview.c:1598
msgid "File Transfer Protocol"
msgstr "פרוטוקול העברת קבצים"

#. Translators: do not translate ftp:// and ftps://
#: gtk/gtkplacesview.c:1600
msgid "ftp:// or ftps://"
msgstr "‫ftp://‎ או ftps://‎"

# hebrew note: "תיקייה" is "folder", but there is no better word for
# "directory"
#: gtk/gtkplacesview.c:1606
msgid "Network File System"
msgstr "רשת מערכת קבצים"

#: gtk/gtkplacesview.c:1612
msgid "Samba"
msgstr "Samba"

#: gtk/gtkplacesview.c:1618
msgid "SSH File Transfer Protocol"
msgstr "פרוטוקול העברת קבצים SSH"

#. Translators: do not translate sftp:// and ssh://
#: gtk/gtkplacesview.c:1620
msgid "sftp:// or ssh://"
msgstr "‫sftp://‎ או ssh://‎"

#: gtk/gtkplacesview.c:1626
msgid "WebDAV"
msgstr "WebDAV"

#. Translators: do not translate dav:// and davs://
#: gtk/gtkplacesview.c:1628
msgid "dav:// or davs://"
msgstr "‫dav://‎ או davs://‎"

#: gtk/gtkplacesview.c:1663
msgid "_Disconnect"
msgstr "_ניתוק"

#: gtk/gtkplacesview.c:1674
msgid "_Connect"
msgstr "_חיבור"

#: gtk/gtkplacesview.c:1894
msgid "Unable to get remote server location"
msgstr "לא ניתן לקבל את מיקום השרת המרוחק"

#: gtk/gtkplacesview.c:2038 gtk/gtkplacesview.c:2047
msgid "Networks"
msgstr "רשתות"

#: gtk/gtkplacesview.c:2038 gtk/gtkplacesview.c:2047
msgid "On This Computer"
msgstr "על מחשב זה"

#. Translators: respectively, free and total space of the drive. The plural form
#. * should be based on the free space available.
#. * i.e. 1 GB / 24 GB available.
#.
#: gtk/gtkplacesviewrow.c:135
#, c-format
msgid "%s / %s available"
msgid_plural "%s / %s available"
msgstr[0] "‏%s / ‏%s זמינים"
msgstr[1] "‏%s / ‏%s זמינים"
msgstr[2] "‏%s / ‏%s זמינים"
msgstr[3] "‏%s / ‏%s זמינים"

#: gtk/gtkplacesviewrow.c:471
msgid "Disconnect"
msgstr "התנתקות"

#: gtk/gtkplacesviewrow.c:471 gtk/ui/gtkplacesviewrow.ui:53
#: gtk/ui/gtksidebarrow.ui:54
msgid "Unmount"
msgstr "ניתוק"

#: gtk/print/gtkprintbackend.c:637
msgid "Authentication"
msgstr "אימות"

#: gtk/print/gtkprintbackend.c:716
msgid "_Remember password"
msgstr "_שמירת הססמה"

#: gtk/print/gtkprinteroptionwidget.c:702
msgid "Select a filename"
msgstr "נא לבחור בקובץ"

#: gtk/print/gtkprinteroptionwidget.c:919
msgid "Not available"
msgstr "לא זמין"

#. translators: this string is the default job title for print
#. * jobs. %s gets replaced by the application name, %d gets replaced
#. * by the job number.
#.
#: gtk/print/gtkprintoperation.c:252
#, c-format
msgid "%s job #%d"
msgstr "משימת %s מס׳ %d"

#: gtk/print/gtkprintoperation.c:1699
msgctxt "print operation status"
msgid "Initial state"
msgstr "מצב התחלתי"

#: gtk/print/gtkprintoperation.c:1700
msgctxt "print operation status"
msgid "Preparing to print"
msgstr "בהכנה להדפסה"

#: gtk/print/gtkprintoperation.c:1701
msgctxt "print operation status"
msgid "Generating data"
msgstr "נוצרים נתונים"

#: gtk/print/gtkprintoperation.c:1702
msgctxt "print operation status"
msgid "Sending data"
msgstr "נשלחים נתונים"

#: gtk/print/gtkprintoperation.c:1703
msgctxt "print operation status"
msgid "Waiting"
msgstr "בהמתנה"

#: gtk/print/gtkprintoperation.c:1704
msgctxt "print operation status"
msgid "Blocking on issue"
msgstr "חסימה עקב תקלה"

#: gtk/print/gtkprintoperation.c:1705
msgctxt "print operation status"
msgid "Printing"
msgstr "בהדפסה"

#: gtk/print/gtkprintoperation.c:1706
msgctxt "print operation status"
msgid "Finished"
msgstr "הסתיים"

#: gtk/print/gtkprintoperation.c:1707
msgctxt "print operation status"
msgid "Finished with error"
msgstr "הסתיים עם שגיאה"

#: gtk/print/gtkprintoperation.c:2250
#, c-format
msgid "Preparing %d"
msgstr "בהכנה %d"

#: gtk/print/gtkprintoperation.c:2252 gtk/print/gtkprintoperation.c:2871
#, c-format
msgid "Preparing"
msgstr "בהכנה"

#: gtk/print/gtkprintoperation.c:2255
#, c-format
msgid "Printing %d"
msgstr "%d בהדפסה"

#: gtk/print/gtkprintoperation.c:2904
#, c-format
msgid "Error creating print preview"
msgstr "שגיאה ביצירת תצוגה מקדימה"

#: gtk/print/gtkprintoperation.c:2907
#, c-format
msgid "The most probable reason is that a temporary file could not be created."
msgstr "הסיבה ההגיונית ביותר שבגללה לא ניתן היה ליצור קובץ זמני."

#. window
#: gtk/print/gtkprintoperation-portal.c:264
#: gtk/print/gtkprintoperation-portal.c:594
#: gtk/print/gtkprintoperation-portal.c:663 gtk/print/gtkprintunixdialog.c:3010
msgid "Print"
msgstr "הדפסה"

#: gtk/print/gtkprintoperation-unix.c:481
#: gtk/print/gtkprintoperation-win32.c:1505
msgid "Application"
msgstr "יישום"

#: gtk/print/gtkprintoperation-win32.c:636
msgid "Printer offline"
msgstr "מדפסת לא זמינה"

#: gtk/print/gtkprintoperation-win32.c:638
msgid "Out of paper"
msgstr "חסר נייר"

#. Translators: this is a printer status.
#: gtk/print/gtkprintoperation-win32.c:640
#: modules/printbackends/gtkprintbackendcpdb.c:1533
#: modules/printbackends/gtkprintbackendcups.c:2639
msgid "Paused"
msgstr "מופסק"

#: gtk/print/gtkprintoperation-win32.c:642
msgid "Need user intervention"
msgstr "דרושה התערבות המשתמש"

#: gtk/print/gtkprintoperation-win32.c:749
msgid "Custom size"
msgstr "גודל מותאם אישית"

#: gtk/print/gtkprintoperation-win32.c:1597
msgid "No printer found"
msgstr "לא נמצאה מדפסת"

#: gtk/print/gtkprintoperation-win32.c:1624
msgid "Invalid argument to CreateDC"
msgstr "Invalid argument to CreateDC"

#: gtk/print/gtkprintoperation-win32.c:1660
#: gtk/print/gtkprintoperation-win32.c:1906
msgid "Error from StartDoc"
msgstr "Error from StartDoc"

#: gtk/print/gtkprintoperation-win32.c:1761
#: gtk/print/gtkprintoperation-win32.c:1784
#: gtk/print/gtkprintoperation-win32.c:1832
msgid "Not enough free memory"
msgstr "אין מספיק זיכרון פנוי"

#: gtk/print/gtkprintoperation-win32.c:1837
msgid "Invalid argument to PrintDlgEx"
msgstr "משתנה שגוי ל־PrintDlgEx"

#: gtk/print/gtkprintoperation-win32.c:1842
msgid "Invalid pointer to PrintDlgEx"
msgstr "מצביע שגוי ל־PrintDlgEx"

#: gtk/print/gtkprintoperation-win32.c:1847
msgid "Invalid handle to PrintDlgEx"
msgstr "כינוי שגוי ל־PrintDlgEx"

#: gtk/print/gtkprintoperation-win32.c:1852
msgid "Unspecified error"
msgstr "שגיאה בלתי מוגדרת"

#: gtk/print/gtkprintunixdialog.c:838
msgid "Pre_view"
msgstr "_תצוגה מקדימה"

#: gtk/print/gtkprintunixdialog.c:840
msgid "_Print"
msgstr "ה_דפסה"

#: gtk/print/gtkprintunixdialog.c:961
msgid "Getting printer information failed"
msgstr "קבלת נתוני המדפסת נכשלה"

#: gtk/print/gtkprintunixdialog.c:1885
msgid "Getting printer information…"
msgstr "נתוני המדפסת מתקבלים…"

#. Translators: These strings name the possible arrangements of
#. * multiple pages on a sheet when printing (same as in gtkprintbackendcups.c)
#.
#. Translators: These strings name the possible arrangements of
#. * multiple pages on a sheet when printing
#.
<<<<<<< HEAD
#: gtk/print/gtkprintunixdialog.c:2753
=======
#: gtk/print/gtkprintunixdialog.c:2755
>>>>>>> 322bbd23
#: modules/printbackends/gtkprintbackendcups.c:5677
msgid "Left to right, top to bottom"
msgstr "שמאל לימין, מלמעלה למטה"

<<<<<<< HEAD
#: gtk/print/gtkprintunixdialog.c:2753
=======
#: gtk/print/gtkprintunixdialog.c:2755
>>>>>>> 322bbd23
#: modules/printbackends/gtkprintbackendcups.c:5677
msgid "Left to right, bottom to top"
msgstr "שמאל לימין, מלמטה למעלה"

<<<<<<< HEAD
#: gtk/print/gtkprintunixdialog.c:2754
=======
#: gtk/print/gtkprintunixdialog.c:2756
>>>>>>> 322bbd23
#: modules/printbackends/gtkprintbackendcups.c:5678
msgid "Right to left, top to bottom"
msgstr "ימין לשמאל, מלמעלה למטה"

<<<<<<< HEAD
#: gtk/print/gtkprintunixdialog.c:2754
=======
#: gtk/print/gtkprintunixdialog.c:2756
>>>>>>> 322bbd23
#: modules/printbackends/gtkprintbackendcups.c:5678
msgid "Right to left, bottom to top"
msgstr "ימין לשמאל, מלמטה למעלה"

<<<<<<< HEAD
#: gtk/print/gtkprintunixdialog.c:2755
=======
#: gtk/print/gtkprintunixdialog.c:2757
>>>>>>> 322bbd23
#: modules/printbackends/gtkprintbackendcups.c:5679
msgid "Top to bottom, left to right"
msgstr "מלמעלה למטה, משמאל לימין"

<<<<<<< HEAD
#: gtk/print/gtkprintunixdialog.c:2755
=======
#: gtk/print/gtkprintunixdialog.c:2757
>>>>>>> 322bbd23
#: modules/printbackends/gtkprintbackendcups.c:5679
msgid "Top to bottom, right to left"
msgstr "מלמעלה למטה, מימין לשמאל"

<<<<<<< HEAD
#: gtk/print/gtkprintunixdialog.c:2756
=======
#: gtk/print/gtkprintunixdialog.c:2758
>>>>>>> 322bbd23
#: modules/printbackends/gtkprintbackendcups.c:5680
msgid "Bottom to top, left to right"
msgstr "מלמטה למעלה, משמאל לימין"

<<<<<<< HEAD
#: gtk/print/gtkprintunixdialog.c:2756
=======
#: gtk/print/gtkprintunixdialog.c:2758
>>>>>>> 322bbd23
#: modules/printbackends/gtkprintbackendcups.c:5680
msgid "Bottom to top, right to left"
msgstr "מלמטה למעלה, מימין לשמאל"

#: gtk/print/gtkprintunixdialog.c:2762 gtk/print/gtkprintunixdialog.c:2775
msgid "Page Ordering"
msgstr "סדר דפים"

#: gtk/print/gtkprintunixdialog.c:2791
msgid "Left to right"
msgstr "שמאל לימין"

#: gtk/print/gtkprintunixdialog.c:2792
msgid "Right to left"
msgstr "ימין לשמאל"

#: gtk/print/gtkprintunixdialog.c:2804
msgid "Top to bottom"
msgstr "מלמעלה למטה"

#: gtk/print/gtkprintunixdialog.c:2805
msgid "Bottom to top"
msgstr "מלמטה למעלה"

#: gtk/gtkprogressbar.c:627
#, c-format
msgctxt "progress bar label"
msgid "%.0f %%"
msgstr "%.0f %%"

#: gtk/gtkrecentmanager.c:1030 gtk/gtkrecentmanager.c:1043
#: gtk/gtkrecentmanager.c:1181 gtk/gtkrecentmanager.c:1191
#: gtk/gtkrecentmanager.c:1241 gtk/gtkrecentmanager.c:1250
#, c-format
msgid "Unable to find an item with URI “%s”"
msgstr "לא ניתן למצוא פריט עם כתובת „%s”"

#: gtk/gtkrecentmanager.c:1265
#, c-format
msgid "Unable to move the item with URI “%s” to “%s”"
msgstr "לא נתן להעביר את הפריט עם הכתובת „%s” אל „%s”"

#: gtk/gtkrecentmanager.c:2330
#, c-format
msgid "No registered application with name “%s” for item with URI “%s” found"
msgstr "לא נמצא יישום הרשום בשם „%s” עבור הפריט בעל הכתובת „%s”"

#: gtk/gtksearchentry.c:836
msgid "Clear Entry"
msgstr "פינוי הרשומה"

#. Translators: This string is used to mark left/right variants of modifier
#. * keys in the shortcut window (e.g. Control_L vs Control_R). Please keep
#. * this string very short, ideally just a single character, since it will
#. * be rendered as part of the key.
#.
#: gtk/gtkshortcutlabel.c:79
msgctxt "keyboard side marker"
msgid "L"
msgstr "L"

#. Translators: This string is used to mark left/right variants of modifier
#. * keys in the shortcut window (e.g. Control_L vs Control_R). Please keep
#. * this string very short, ideally just a single character, since it will
#. * be rendered as part of the key.
#.
#: gtk/gtkshortcutlabel.c:92
msgctxt "keyboard side marker"
msgid "R"
msgstr "R"

#: gtk/gtkshortcutssection.c:435
msgid "_Show All"
msgstr "הצגה של ה_כול"

#: gtk/gtkshortcutsshortcut.c:143
msgid "Two finger pinch"
msgstr "צביטת שתי אצבעות"

#: gtk/gtkshortcutsshortcut.c:147
msgid "Two finger stretch"
msgstr "מתיחת שתי אצבעות"

#: gtk/gtkshortcutsshortcut.c:151
msgid "Rotate clockwise"
msgstr "סיבוב עם כיוון השעון"

#: gtk/gtkshortcutsshortcut.c:155
msgid "Rotate counterclockwise"
msgstr "סיבוב נגד כיוון השעון"

#: gtk/gtkshortcutsshortcut.c:159
msgid "Two finger swipe left"
msgstr "החלקת שתי אצבעות לשמאל"

#: gtk/gtkshortcutsshortcut.c:163
msgid "Two finger swipe right"
msgstr "החלקת שתי אצבעות לימין"

#: gtk/gtkshortcutsshortcut.c:167
msgid "Swipe left"
msgstr "החלקה שמאלה"

#: gtk/gtkshortcutsshortcut.c:171
msgid "Swipe right"
msgstr "החלקה ימינה"

#. Translators: This is placeholder text for the search entry in the shortcuts window
#: gtk/gtkshortcutswindow.c:894 gtk/gtkshortcutswindow.c:961
#: gtk/gtkshortcutswindow.c:967
msgid "Search Shortcuts"
msgstr "חיפוש קיצורי מקשים"

#. Translators: This is the window title for the shortcuts window in normal mode
#: gtk/gtkshortcutswindow.c:926 gtk/inspector/window.ui:498
msgid "Shortcuts"
msgstr "צירופי מקשים"

#. Translators: This is the window title for the shortcuts window in search mode
#: gtk/gtkshortcutswindow.c:931
msgid "Search Results"
msgstr "תוצאות חיפוש"

#: gtk/gtkshortcutswindow.c:1029 gtk/ui/gtkemojichooser.ui:349
#: gtk/ui/gtkfilechooserwidget.ui:250
msgid "No Results Found"
msgstr "לא נמצאו תוצאות"

#: gtk/gtkshortcutswindow.c:1040 gtk/ui/gtkemojichooser.ui:362
#: gtk/ui/gtkfilechooserwidget.ui:263 gtk/ui/gtkplacesview.ui:218
msgid "Try a different search"
msgstr "יש לנסות חיפוש שונה"

#: gtk/gtkstacksidebar.c:154
msgctxt "accessibility"
msgid "Sidebar"
msgstr "סרגל צד"

#: gtk/gtktext.c:6348 gtk/gtktextview.c:9263
msgid "Insert _Emoji"
msgstr "הוספת _רגשון"

#: gtk/gtktextview.c:9245
msgid "_Undo"
msgstr "_ביטול"

#: gtk/gtktextview.c:9249
msgid "_Redo"
msgstr "ביצוע _שוב"

#: gtk/gtkwindow.c:6265
#, c-format
msgid "Do you want to use GTK Inspector?"
msgstr "להשתמש במפקח GTK‎?"

#: gtk/gtkwindow.c:6267
#, c-format
msgid ""
"GTK Inspector is an interactive debugger that lets you explore and modify the "
"internals of any GTK application. Using it may cause the application to break "
"or crash."
msgstr ""
"מפקח GTK‎ הוא מנפה שגיאות הידודי המאפשר לך לחקור ולשנות את הפנים של כל יישום "
"GTK+‎. שימוש בו יכול לגרום ליישום להישבר או לקרוס."

#: gtk/gtkwindow.c:6272
msgid "Don’t show this message again"
msgstr "לא להציג הודעה זו שוב"

#: gtk/gtkwindowcontrols.c:309 gtk/gtkwindowhandle.c:234
msgid "Minimize"
msgstr "מזעור"

#: gtk/gtkwindowcontrols.c:311
msgid "Minimize the window"
msgstr "מזעור החלון"

#: gtk/gtkwindowcontrols.c:335 gtk/gtkwindowhandle.c:240
msgid "Maximize"
msgstr "הגדלה"

#: gtk/gtkwindowcontrols.c:337
msgid "Maximize the window"
msgstr "הגדלת החלון"

#: gtk/gtkwindowcontrols.c:359
msgid "Close the window"
msgstr "סגירת החלון"

#: gtk/gtkwindowhandle.c:227
msgid "Restore"
msgstr "שחזור"

#: gtk/inspector/a11y.ui:17
msgid "Role"
msgstr "תפקיד"

#: gtk/inspector/a11y.ui:71
msgid "Description"
msgstr "תיאור"

# msgctxt "OpenType layout"
#: gtk/inspector/a11y.ui:99 gtk/inspector/misc-info.ui:296
#: tools/gtk-path-tool-info.c:132
msgid "Bounds"
msgstr "גבולות"

#: gtk/inspector/a11y.ui:125
msgid "Object Path"
msgstr "נתיב אובייקט"

#: gtk/inspector/a11y.ui:164
msgid "Attribute"
msgstr "תכונה"

#: gtk/inspector/a11y.ui:176 gtk/inspector/css-node-tree.ui:70
#: gtk/inspector/prop-list.ui:57 gtk/inspector/recorder.ui:149
#: gtk/inspector/recorder.ui:192 gtk/inspector/strv-editor.c:73
msgid "Value"
msgstr "ערך"

#: gtk/inspector/action-editor.c:133
msgid "Activate"
msgstr "פעיל"

#: gtk/inspector/action-editor.c:145
msgid "Set State"
msgstr "הגדרת מצב"

#: gtk/inspector/actions.ui:30
msgid "Enabled"
msgstr "מאופשר"

#: gtk/inspector/actions.ui:42
msgid "Parameter Type"
msgstr "סוג משתנה"

#: gtk/inspector/actions.ui:53 gtk/inspector/css-node-tree.ui:41
#: gtk/inspector/misc-info.ui:108
msgid "State"
msgstr "מצב"

#: gtk/inspector/clipboard.c:211 gtk/inspector/misc-info.ui:245
msgid "Show"
msgstr "הצגה"

#: gtk/inspector/clipboard.c:228
msgid "Hover to load"
msgstr "מעבר עם העכבר מעל לטעינה"

#: gtk/inspector/clipboard.c:278
msgctxt "clipboard"
msgid "empty"
msgstr "ריק"

#: gtk/inspector/clipboard.c:283 gtk/inspector/clipboard.c:325
msgctxt "clipboard"
msgid "local"
msgstr "מקומי"

#: gtk/inspector/clipboard.c:285 gtk/inspector/clipboard.c:327
msgctxt "clipboard"
msgid "remote"
msgstr "מרוחק"

#: gtk/inspector/clipboard.ui:30
msgid "Drag and hold here"
msgstr "לגרור ולהשליך כאן"

#: gtk/inspector/clipboard.ui:71 gtk/inspector/window.ui:574
msgid "Clipboard"
msgstr "לוח גזירים"

#: gtk/inspector/clipboard.ui:107
msgid "Primary"
msgstr "עיקרי"

#: gtk/inspector/controllers.c:126
msgctxt "event phase"
msgid "None"
msgstr "ללא"

#: gtk/inspector/controllers.c:129
msgctxt "event phase"
msgid "Capture"
msgstr "לכידה"

#: gtk/inspector/controllers.c:132
msgctxt "event phase"
msgid "Bubble"
msgstr "בועה"

#: gtk/inspector/controllers.c:135
msgctxt "event phase"
msgid "Target"
msgstr "יעד"

#: gtk/inspector/controllers.c:156
msgctxt "propagation limit"
msgid "Native"
msgstr "טבעי"

#: gtk/inspector/css-editor.c:135
msgid "You can type here any CSS rule recognized by GTK."
msgstr "ניתן להקליד כאן כל הוראת CSS המוכרת על ידי GTK‎."

#: gtk/inspector/css-editor.c:136
msgid ""
"You can temporarily disable this custom CSS by clicking on the “Pause” button "
"above."
msgstr "ניתן להשבית באופן זמני CSS מותאם על ידי לחיצה על הכפתור „השהיה” מעל."

#: gtk/inspector/css-editor.c:137
msgid "Changes are applied instantly and globally, for the whole application."
msgstr "שינויים מוחלים מיידית ובכל מקום, לכל היישום."

#: gtk/inspector/css-editor.c:236
#, c-format
msgid "Saving CSS failed"
msgstr "שמירת CSS נכשלה"

#: gtk/inspector/css-editor.ui:37
msgid "Disable this custom CSS"
msgstr "השבתת CSS מותאם זה"

#: gtk/inspector/css-editor.ui:44
msgid "Save the current CSS"
msgstr "שמירת CSS נוכחי"

#: gtk/inspector/css-editor.ui:51
msgid "Show deprecations"
msgstr "הצגת יתירות"

#: gtk/inspector/css-node-tree.ui:28 tools/gtk-builder-tool-preview.c:178
#: tools/gtk-builder-tool-screenshot.c:359
msgid "ID"
msgstr "מזהה"

#: gtk/inspector/css-node-tree.ui:34
msgid "Style Classes"
msgstr "מחלקות סגנון"

#: gtk/inspector/css-node-tree.ui:64
msgid "CSS Property"
msgstr "מאפיין CSS"

#: gtk/inspector/general.c:372
msgctxt "GL version"
msgid "None"
msgstr "ללא"

#: gtk/inspector/general.c:463
msgctxt "GL version"
msgid "Unknown"
msgstr "לא ידוע"

#: gtk/inspector/general.c:525
msgctxt "Vulkan device"
msgid "Disabled"
msgstr "מושבת"

#: gtk/inspector/general.c:526 gtk/inspector/general.c:527
msgctxt "Vulkan version"
msgid "Disabled"
msgstr "מושבת"

#: gtk/inspector/general.c:578
msgctxt "Vulkan device"
msgid "None"
msgstr "ללא"

#: gtk/inspector/general.c:579 gtk/inspector/general.c:580
msgctxt "Vulkan version"
msgid "None"
msgstr "ללא"

#: gtk/inspector/general.c:933
msgid "IM Context is hardcoded by GTK_IM_MODULE"
msgstr "‏IM Context קשיחה בקוד על ידי GTK_IM_MODULE"

#: gtk/inspector/general.ui:31
msgid "GTK Version"
msgstr "גרסת GTK‎"

#: gtk/inspector/general.ui:57
msgid "GDK Backend"
msgstr "GDK Backend"

#: gtk/inspector/general.ui:83
msgid "GSK Renderer"
msgstr "מעבד GSK"

#: gtk/inspector/general.ui:109
msgid "Pango Fontmap"
msgstr "מפת גופנים של Pango"

#: gtk/inspector/general.ui:135
msgid "Media Backend"
msgstr "מנגנון מדיה"

#: gtk/inspector/general.ui:161
msgid "Input Method"
msgstr "שיטת קלט"

#: gtk/inspector/general.ui:198
msgid "Application ID"
msgstr "מזהה יישום"

#: gtk/inspector/general.ui:224
msgid "Resource Path"
msgstr "נתיב למאשבים"

#: gtk/inspector/general.ui:261 gtk/ui/gtkplacesview.ui:67
msgid "Prefix"
msgstr "תחילית"

#: gtk/inspector/general.ui:460
msgid "Display"
msgstr "תצוגה"

#: gtk/inspector/general.ui:487
msgid "RGBA Visual"
msgstr "‏RGBA חזותי"

#: gtk/inspector/general.ui:513
msgid "Composited"
msgstr "מורכב"

#: gtk/inspector/general.ui:538
msgid "Protocols"
msgstr "פרוטוקולים"

#: gtk/inspector/general.ui:594
msgid "GL Version"
msgstr "גרסת GL"

#: gtk/inspector/general.ui:621
msgid "GL Backend Version"
msgstr "גרסת מנגנון GL"

#: gtk/inspector/general.ui:671
msgid "GL Backend Vendor"
msgstr "ספק מנגנון GL"

#: gtk/inspector/general.ui:698
msgid "GL_VENDOR"
msgstr "GL_VENDOR"

#: gtk/inspector/general.ui:727
msgid "GL_RENDERER"
msgstr "GL_RENDERER"

#: gtk/inspector/general.ui:756
msgid "GL_VERSION"
msgstr "GL_VERSION"

#: gtk/inspector/general.ui:785
msgid "GL_SHADING_LANGUAGE_VERSION"
msgstr "GL_SHADING_LANGUAGE_VERSION"

#: gtk/inspector/general.ui:813 gtk/inspector/general.ui:929
msgid "Extensions"
msgstr "הרחבות"

#: gtk/inspector/general.ui:849
msgid "Vulkan Device"
msgstr "התקן Vulkan"

#: gtk/inspector/general.ui:876
msgid "Vulkan API version"
msgstr "גרסת API של Vulkan"

#: gtk/inspector/general.ui:903
msgid "Vulkan driver version"
msgstr "גרסת מנהל התקן של Vulkan"

#: gtk/inspector/menu.c:264
msgid "Unnamed section"
msgstr "קטע ללא שם"

#: gtk/inspector/menu.ui:26
msgid "Label"
msgstr "תווית"

#: gtk/inspector/menu.ui:31 gtk/inspector/shortcuts.ui:23
msgid "Action"
msgstr "פעולה"

#: gtk/inspector/menu.ui:36
msgid "Target"
msgstr "יעד"

#: gtk/inspector/menu.ui:41
msgid "Icon"
msgstr "צלמית"

#: gtk/inspector/misc-info.ui:31
msgid "Address"
msgstr "כתובת"

#: gtk/inspector/misc-info.ui:82
msgid "Reference Count"
msgstr "מונה הפניות"

#: gtk/inspector/misc-info.ui:134
msgid "Direction"
msgstr "כיוון"

#: gtk/inspector/misc-info.ui:160
msgid "Buildable ID"
msgstr "מזהה Buildable"

#: gtk/inspector/misc-info.ui:186
msgid "Mnemonic Label"
msgstr "תווית מואצת"

#: gtk/inspector/misc-info.ui:211
msgid "Request Mode"
msgstr "מצב בקשה"

#: gtk/inspector/misc-info.ui:236
msgid "Measure map"
msgstr "מפת מדידה"

#: gtk/inspector/misc-info.ui:253
msgid "Expand"
msgstr "הרחבה"

#: gtk/inspector/misc-info.ui:321
msgid "Baseline"
msgstr "קווי בסיס"

#: gtk/inspector/misc-info.ui:346
msgid "Surface"
msgstr "משטח"

#: gtk/inspector/misc-info.ui:365 gtk/inspector/misc-info.ui:400
#: gtk/inspector/misc-info.ui:435 gtk/inspector/prop-editor.c:1153
#: gtk/inspector/prop-editor.c:1536 gtk/inspector/window.ui:396
msgid "Properties"
msgstr "מאפיינים"

#: gtk/inspector/misc-info.ui:381
msgid "Renderer"
msgstr "עיבוד"

#: gtk/inspector/misc-info.ui:416
msgid "Frame Clock"
msgstr "מונה מסגרת"

#: gtk/inspector/misc-info.ui:451
msgid "Tick Callback"
msgstr "רגע התקשרות"

#: gtk/inspector/misc-info.ui:477
msgid "Frame Count"
msgstr "מונה תמוניות"

#: gtk/inspector/misc-info.ui:502
msgid "Frame Rate"
msgstr "קצב תמוניות"

#: gtk/inspector/misc-info.ui:527 gtk/inspector/visual.ui:315
msgid "Scale"
msgstr "קנה מידה"

#: gtk/inspector/misc-info.ui:552
msgid "Mapped"
msgstr "ממופה"

#: gtk/inspector/misc-info.ui:578
msgid "Realized"
msgstr "מימוש"

#: gtk/inspector/misc-info.ui:604
msgid "Is Toplevel"
msgstr "עליון"

#: gtk/inspector/misc-info.ui:630
msgid "Child Visible"
msgstr "ילד נראה"

#: gtk/inspector/prop-editor.c:702
#, c-format
msgid "Pointer: %p"
msgstr "מצביע: %p"

#. Translators: %s is a type name, for example
#. * GtkPropertyExpression with value \"2.5\"
#.
#: gtk/inspector/prop-editor.c:827
#, c-format
msgid "%s with value \"%s\""
msgstr "‫%s עם ערך „%s”"

#. Translators: Both %s are type names, for example
#. * GtkPropertyExpression with type GObject
#.
#: gtk/inspector/prop-editor.c:838
#, c-format
msgid "%s with type %s"
msgstr "‫%s עם סוג %s"

#. Translators: Both %s are type names, for example
#. * GtkObjectExpression for GtkStringObject 0x23456789
#.
#: gtk/inspector/prop-editor.c:851
#, c-format
msgid "%s for %s %p"
msgstr "‫%s עבור %s %p"

#. Translators: Both %s are type names, for example
#. * GtkPropertyExpression with value type: gchararray
#.
#: gtk/inspector/prop-editor.c:881
#, c-format
msgid "%s with value type %s"
msgstr "‫%s עם סוג ערך %s"

#: gtk/inspector/prop-editor.c:1230
#, c-format
msgid "Uneditable property type: %s"
msgstr "סוג מאפיין לא ניתן לעריכה: %s"

#: gtk/inspector/prop-editor.c:1388
msgctxt "column number"
msgid "None"
msgstr "ללא"

#: gtk/inspector/prop-editor.c:1425
msgid "Attribute:"
msgstr "תכונה:"

#: gtk/inspector/prop-editor.c:1428
msgid "Model"
msgstr "דגם"

#: gtk/inspector/prop-editor.c:1433
msgid "Column:"
msgstr "עמודה:"

#. Translators: %s is a type name, for example
#. * Action from 0x2345678 (GtkApplicationWindow)
#.
#: gtk/inspector/prop-editor.c:1532
#, c-format
msgid "Action from: %p (%s)"
msgstr "פעולה מתוך: %p ‏(%s)"

#: gtk/inspector/prop-editor.c:1587
msgid "Reset"
msgstr "איפוס"

#: gtk/inspector/prop-editor.c:1595
msgctxt "GtkSettings source"
msgid "Default"
msgstr "בררת מחדל"

#: gtk/inspector/prop-editor.c:1598
msgctxt "GtkSettings source"
msgid "Theme"
msgstr "ערכת עיצוב"

#: gtk/inspector/prop-editor.c:1601
msgctxt "GtkSettings source"
msgid "XSettings"
msgstr "‫XSettings"

#: gtk/inspector/prop-editor.c:1605
msgctxt "GtkSettings source"
msgid "Application"
msgstr "יישום"

#: gtk/inspector/prop-editor.c:1608
msgctxt "GtkSettings source"
msgid "Unknown"
msgstr "לא ידוע"

#: gtk/inspector/prop-editor.c:1611
msgid "Source:"
msgstr "מקור:"

#: gtk/inspector/prop-list.ui:46
msgid "Defined At"
msgstr "הגדרה"

#: gtk/inspector/recorder.c:1955
#, c-format
msgid "Saving RenderNode failed"
msgstr "שמירת RenderNode נכשלה"

#: gtk/inspector/recorder.ui:20
msgid "Record frames"
msgstr "הקלטת תמוניות"

#: gtk/inspector/recorder.ui:27
msgid "Clear recorded frames"
msgstr "פינוי התמוניות שהוקלטו"

#: gtk/inspector/recorder.ui:34
msgid "Add debug nodes"
msgstr "הוספת מפרקי ניפוי שגיאות"

#: gtk/inspector/recorder.ui:42
msgid "Highlight event sequences"
msgstr "הדגשת רצף אירוע"

#: gtk/inspector/recorder.ui:51
msgid "Use a dark background"
msgstr "להשתמש ברקע כהה"

#: gtk/inspector/recorder.ui:59
msgid "Save selected node"
msgstr "שמירת המפרק הנבחר"

#: gtk/inspector/recorder.ui:67
msgid "Copy to clipboard"
msgstr "העתקה ללוח הגזירים"

#: gtk/inspector/recorder.ui:144 gtk/inspector/recorder.ui:187
msgid "Property"
msgstr "מאפיין"

#: gtk/inspector/resource-list.ui:59
msgid "Path"
msgstr "נתיב"

#: gtk/inspector/resource-list.ui:71
msgid "Count"
msgstr "מונה"

#: gtk/inspector/resource-list.ui:121
msgid "Name:"
msgstr "שם:"

#: gtk/inspector/resource-list.ui:143
msgid "Type:"
msgstr "סוג:"

#: gtk/inspector/resource-list.ui:164
msgid "Size:"
msgstr "גודל:"

#: gtk/inspector/shortcuts.ui:17
msgid "Trigger"
msgstr "גורם"

#: gtk/inspector/size-groups.c:228
msgctxt "sizegroup mode"
msgid "None"
msgstr "ללא"

#: gtk/inspector/size-groups.c:229
msgctxt "sizegroup mode"
msgid "Horizontal"
msgstr "אופקי"

#: gtk/inspector/size-groups.c:230
msgctxt "sizegroup mode"
msgid "Vertical"
msgstr "אנכי"

#: gtk/inspector/size-groups.c:231
msgctxt "sizegroup mode"
msgid "Both"
msgstr "שניהם"

#: gtk/inspector/size-groups.c:243
msgid "Mode"
msgstr "מצב"

#: gtk/inspector/statistics.c:814
msgid "GLib must be configured with -Dbuildtype=debug"
msgstr "‏GLib חייב להיות בנוי עם תצורת ‎-Dbuildtype=debug"

#: gtk/inspector/statistics.ui:41
msgid "Self 1"
msgstr "עצמי 1"

#: gtk/inspector/statistics.ui:46
msgid "Cumulative 1"
msgstr "מצטבר 1"

#: gtk/inspector/statistics.ui:51
msgid "Self 2"
msgstr "עצמי 2"

#: gtk/inspector/statistics.ui:56
msgid "Cumulative 2"
msgstr "מצטבר 2"

#: gtk/inspector/statistics.ui:61
msgid "Self"
msgstr "עצמי"

#: gtk/inspector/statistics.ui:66
msgid "Cumulative"
msgstr "מצטבר"

#: gtk/inspector/statistics.ui:88
msgid "Enable statistics with GOBJECT_DEBUG=instance-count"
msgstr "ניתן לאפשר סטטיסטיקה עם GOBJECT_DEBUG=instance-count"

#: gtk/inspector/strv-editor.c:83
#, c-format
msgid "Remove %s"
msgstr "הסרת %s"

#: gtk/inspector/strv-editor.c:115
msgid "Add"
msgstr "הוספה"

#: gtk/inspector/tree-data.ui:10
msgid "Show data"
msgstr "הצגת מידע"

#: gtk/inspector/type-info.ui:14
msgid "Hierarchy"
msgstr "היררכייה"

#: gtk/inspector/type-info.ui:35
msgid "Implements"
msgstr "מיישם"

#: gtk/inspector/visual.c:690 gtk/inspector/visual.c:708
msgid "Theme is hardcoded by GTK_THEME"
msgstr "ערכת נושא קשיחה בקוד על ידי GTK_THEME"

#: gtk/inspector/visual.ui:34
msgid "GTK Theme"
msgstr "ערכת עיצוב של GTK"

#: gtk/inspector/visual.ui:58
msgid "Dark Variant"
msgstr "הֶגְוֵן כהה"

#: gtk/inspector/visual.ui:83
msgid "Cursor Theme"
msgstr "ערכת סמן"

#: gtk/inspector/visual.ui:108
msgid "Cursor Size"
msgstr "גודל סמן"

#: gtk/inspector/visual.ui:144
msgid "Icon Theme"
msgstr "ערכת סמלים"

#: gtk/inspector/visual.ui:169
msgid "Text Direction"
msgstr "כיוון טקסט"

#: gtk/inspector/visual.ui:184
msgid "Left-to-Right"
msgstr "שמאל לימין"

#: gtk/inspector/visual.ui:185
msgid "Right-to-Left"
msgstr "ימין לשמאל"

#: gtk/inspector/visual.ui:202
msgid "Animations"
msgstr "הנפשות"

#: gtk/inspector/visual.ui:227
msgid "Slowdown"
msgstr "האטה"

#: gtk/inspector/visual.ui:362
<<<<<<< HEAD
msgid "Antialiasing"
msgstr "החלקת קצוות"

#: gtk/inspector/visual.ui:387
msgid "Hinting"
msgstr "רימוז"

#: gtk/inspector/visual.ui:402
msgctxt "Font hinting style"
msgid "None"
msgstr "ללא"

#: gtk/inspector/visual.ui:403
msgctxt "Font hinting style"
msgid "Slight"
msgstr "קל"

#: gtk/inspector/visual.ui:404
msgctxt "Font hinting style"
msgid "Medium"
msgstr "בינוני"

#: gtk/inspector/visual.ui:405
msgctxt "Font hinting style"
msgid "Full"
msgstr "מלא"

#: gtk/inspector/visual.ui:422
msgid "Metrics Hinting"
msgstr "רימוז מדדים"

#: gtk/inspector/visual.ui:457
=======
msgid "Rendering"
msgstr "עיבוד"

#: gtk/inspector/visual.ui:377
msgctxt "Font rendering"
msgid "Automatic"
msgstr "אוטומטי"

#: gtk/inspector/visual.ui:378
msgctxt "Font rendering"
msgid "Manual"
msgstr "ידני"

#: gtk/inspector/visual.ui:405
>>>>>>> 322bbd23
msgid "Show Framerate"
msgstr "הצגת קצב תמוניות"

#: gtk/inspector/visual.ui:430
msgid "Show Graphic Updates"
msgstr "הצגת עדכונים גרפיים"

#: gtk/inspector/visual.ui:450
msgid ""
"Tints all the places where the current renderer uses Cairo instead of the GPU."
msgstr ""
"מכהה את כל המקומות שמעבד התצוגה הנוכחית משתמש ב־Cairo במקום במעבד הגרפי."

#: gtk/inspector/visual.ui:456
msgid "Show Cairo Rendering"
msgstr "הצגת עיבוד Cairo"

#: gtk/inspector/visual.ui:481
msgid "Show Baselines"
msgstr "הצגת קווי בסיס (Baselines)"

#: gtk/inspector/visual.ui:509
msgid "Show Layout Borders"
msgstr "הצגת גבולות פריסה"

#: gtk/inspector/visual.ui:566
msgid "CSS Padding"
msgstr "מרווח ב־CSS"

#: gtk/inspector/visual.ui:576
msgid "CSS Border"
msgstr "מסגרת CSS"

#: gtk/inspector/visual.ui:586
msgid "CSS Margin"
msgstr "שול CSS"

#: gtk/inspector/visual.ui:596
msgid "Widget Margin"
msgstr "שול הווידג׳ט"

#: gtk/inspector/visual.ui:631
msgid "Show Focus"
msgstr "הצגת מיקוד"

#: gtk/inspector/visual.ui:656
msgid "Show Accessibility warnings"
msgstr "הצגת אזהרות נגישות"

#: gtk/inspector/visual.ui:681
msgid "Show Graphics Offload"
msgstr "הצגת פריקת גרפיקה"

#: gtk/inspector/visual.ui:713
msgid "Inspect Inspector"
msgstr "חקירת חוקר"

#: gtk/inspector/window.ui:27
msgid "Select an Object"
msgstr "בחירת עצם"

#: gtk/inspector/window.ui:42 gtk/inspector/window.ui:107
msgid "Show Details"
msgstr "הצגת פרטים"

#: gtk/inspector/window.ui:57
msgid "Show all Objects"
msgstr "הצגת כל העצמים"

#: gtk/inspector/window.ui:121
msgid "Show all Resources"
msgstr "הצגת כל המשאבים"

#: gtk/inspector/window.ui:147
msgid "Collect Statistics"
msgstr "איסוף סטטיסטיקות"

#: gtk/inspector/window.ui:199
msgid "Objects"
msgstr "עצמים"

#: gtk/inspector/window.ui:231
msgid "Toggle Sidebar"
msgstr "הצגת סרגל צד"

#: gtk/inspector/window.ui:253
msgid "Refresh action state"
msgstr "רענון מצב הפעולה"

#: gtk/inspector/window.ui:327
msgid "Previous object"
msgstr "העצם הקודם"

#: gtk/inspector/window.ui:334
msgid "Child object"
msgstr "עצם צאצא"

# msgctxt "Stock label, media"
#: gtk/inspector/window.ui:341
msgid "Previous sibling"
msgstr "אח קודם"

#: gtk/inspector/window.ui:347
msgid "List Position"
msgstr "מיקום ברשימה"

#: gtk/inspector/window.ui:356
msgid "Next sibling"
msgstr "אח הבא"

#: gtk/inspector/window.ui:386
msgid "Miscellaneous"
msgstr "שונות"

#: gtk/inspector/window.ui:407 gtk/print/ui/gtkprintunixdialog.ui:451
msgid "Layout"
msgstr "פריסה"

#: gtk/inspector/window.ui:418
msgid "CSS Nodes"
msgstr "מפרקי CSS"

#: gtk/inspector/window.ui:429
msgid "Size Groups"
msgstr "קבוצות גודל"

#: gtk/inspector/window.ui:438 gtk/inspector/window.ui:447
msgid "Data"
msgstr "מידע"

#: gtk/inspector/window.ui:457
msgid "Actions"
msgstr "פעולות"

#: gtk/inspector/window.ui:468
msgid "Menu"
msgstr "תפריט"

#: gtk/inspector/window.ui:477
msgid "Controllers"
msgstr "פקדים"

#: gtk/inspector/window.ui:487
msgid "Magnifier"
msgstr "זכוכית מגדלת"

#: gtk/inspector/window.ui:508
msgid "Accessibility"
msgstr "נגישות"

#: gtk/inspector/window.ui:532
msgid "Global"
msgstr "גלובלי"

#: gtk/inspector/window.ui:545
msgid "Information"
msgstr "מידע"

#: gtk/inspector/window.ui:554
msgid "Settings"
msgstr "הגדרות"

#: gtk/inspector/window.ui:563
msgid "Resources"
msgstr "מאשבים"

#: gtk/inspector/window.ui:584
msgid "Statistics"
msgstr "סטטיסטיקה"

#: gtk/inspector/window.ui:595
msgid "Logging"
msgstr "תיעוד"

#: gtk/inspector/window.ui:610
msgid "CSS"
msgstr "CSS"

#: gtk/inspector/window.ui:619
msgid "Recorder"
msgstr "מקליט"

#: gtk/open-type-layout.h:14
msgctxt "OpenType layout"
msgid "Access All Alternates"
msgstr "גישה לכל החלופות"

#: gtk/open-type-layout.h:15
msgctxt "OpenType layout"
msgid "Above-base Forms"
msgstr "צורות מעל הבסיס"

#: gtk/open-type-layout.h:16
msgctxt "OpenType layout"
msgid "Above-base Mark Positioning"
msgstr "מיקום סמן מעל הבסיס"

#: gtk/open-type-layout.h:17
msgctxt "OpenType layout"
msgid "Above-base Substitutions"
msgstr "החלפות מעל הבסיס"

#: gtk/open-type-layout.h:18
msgctxt "OpenType layout"
msgid "Alternative Fractions"
msgstr "שברים חלופיים"

#: gtk/open-type-layout.h:19
msgctxt "OpenType layout"
msgid "Akhands"
msgstr "אקהנד"

#: gtk/open-type-layout.h:20
msgctxt "OpenType layout"
msgid "Below-base Forms"
msgstr "צורות מתחת לבסיס"

#: gtk/open-type-layout.h:21
msgctxt "OpenType layout"
msgid "Below-base Mark Positioning"
msgstr "מיקום סמן מתחת לבסיס"

#: gtk/open-type-layout.h:22
msgctxt "OpenType layout"
msgid "Below-base Substitutions"
msgstr "החלפות מתחת לבסיס"

#: gtk/open-type-layout.h:23
msgctxt "OpenType layout"
msgid "Contextual Alternates"
msgstr "חלופות תלויות הקשר"

#: gtk/open-type-layout.h:24
msgctxt "OpenType layout"
msgid "Case-Sensitive Forms"
msgstr "צורות תלויות רישיות"

#: gtk/open-type-layout.h:25
msgctxt "OpenType layout"
msgid "Glyph Composition / Decomposition"
msgstr "הרכבת / פירוק גליפים"

#: gtk/open-type-layout.h:26
msgctxt "OpenType layout"
msgid "Conjunct Form After Ro"
msgstr "תצורת חיבור אחרי רו"

#: gtk/open-type-layout.h:27
msgctxt "OpenType layout"
msgid "Conjunct Forms"
msgstr "צורות מחוברות"

#: gtk/open-type-layout.h:28
msgctxt "OpenType layout"
msgid "Contextual Ligatures"
msgstr "ליגטורות תלויות הקשר"

#: gtk/open-type-layout.h:29
msgctxt "OpenType layout"
msgid "Centered CJK Punctuation"
msgstr "ניקוד בסינית, יפנית וקוריאנית ממורכז"

#: gtk/open-type-layout.h:30
msgctxt "OpenType layout"
msgid "Capital Spacing"
msgstr "ריווח אותיות גדולות"

#: gtk/open-type-layout.h:31
msgctxt "OpenType layout"
msgid "Contextual Swash"
msgstr "גל מגשר לפי הקשר"

#: gtk/open-type-layout.h:32
msgctxt "OpenType layout"
msgid "Cursive Positioning"
msgstr "מקום בכתב מחובר"

#: gtk/open-type-layout.h:33
msgctxt "OpenType layout"
msgid "Petite Capitals From Capitals"
msgstr "אותיות גדולות זעיות מאותיות גדולות"

#: gtk/open-type-layout.h:34
msgctxt "OpenType layout"
msgid "Small Capitals From Capitals"
msgstr "אותיות גדולות קטנות מאותיות גדולות"

#: gtk/open-type-layout.h:35
msgctxt "OpenType layout"
msgid "Distances"
msgstr "מרחקים"

#: gtk/open-type-layout.h:36
msgctxt "OpenType layout"
msgid "Discretionary Ligatures"
msgstr "ליגטורה תבונית"

#: gtk/open-type-layout.h:37
msgctxt "OpenType layout"
msgid "Denominators"
msgstr "מכנים"

#: gtk/open-type-layout.h:38
msgctxt "OpenType layout"
msgid "Dotless Forms"
msgstr "צורות ללא נקודות"

#: gtk/open-type-layout.h:39
msgctxt "OpenType layout"
msgid "Expert Forms"
msgstr "צורות למומחים"

#: gtk/open-type-layout.h:40
msgctxt "OpenType layout"
msgid "Final Glyph on Line Alternates"
msgstr "חלופות לגליף אחרון בשורה"

#: gtk/open-type-layout.h:41
msgctxt "OpenType layout"
msgid "Terminal Forms #2"
msgstr "צורות סופיות מס׳ 2"

#: gtk/open-type-layout.h:42
msgctxt "OpenType layout"
msgid "Terminal Forms #3"
msgstr "צורות סופיות מס׳ 3"

#: gtk/open-type-layout.h:43
msgctxt "OpenType layout"
msgid "Terminal Forms"
msgstr "צורות סופיות"

#: gtk/open-type-layout.h:44
msgctxt "OpenType layout"
msgid "Flattened accent forms"
msgstr "צורות עם סימון דיאקריטי משוטחות"

#: gtk/open-type-layout.h:45
msgctxt "OpenType layout"
msgid "Fractions"
msgstr "שברים"

#: gtk/open-type-layout.h:46
msgctxt "OpenType layout"
msgid "Full Widths"
msgstr "מלאי רוחב"

#: gtk/open-type-layout.h:47
msgctxt "OpenType layout"
msgid "Half Forms"
msgstr "צורות חצויות"

#: gtk/open-type-layout.h:48
msgctxt "OpenType layout"
msgid "Halant Forms"
msgstr "צורות הלנט"

#: gtk/open-type-layout.h:49
msgctxt "OpenType layout"
msgid "Alternate Half Widths"
msgstr "צורות חצויות חלופיות"

#: gtk/open-type-layout.h:50
msgctxt "OpenType layout"
msgid "Historical Forms"
msgstr "צורות היסטוריות"

#: gtk/open-type-layout.h:51
msgctxt "OpenType layout"
msgid "Horizontal Kana Alternates"
msgstr "חלופות קאנה נטויות"

#: gtk/open-type-layout.h:52
msgctxt "OpenType layout"
msgid "Historical Ligatures"
msgstr "ליגטורות היסטוריות"

#: gtk/open-type-layout.h:53
msgctxt "OpenType layout"
msgid "Hangul"
msgstr "האנגול"

#: gtk/open-type-layout.h:54
msgctxt "OpenType layout"
msgid "Hojo Kanji Forms"
msgstr "צורות קאנג׳י של הוג׳ו"

#: gtk/open-type-layout.h:55
msgctxt "OpenType layout"
msgid "Half Widths"
msgstr "חצאי רוחב"

#: gtk/open-type-layout.h:56
msgctxt "OpenType layout"
msgid "Initial Forms"
msgstr "צורות תחיליות"

#: gtk/open-type-layout.h:57
msgctxt "OpenType layout"
msgid "Isolated Forms"
msgstr "צורות מבודדות"

#: gtk/open-type-layout.h:58
msgctxt "OpenType layout"
msgid "Italics"
msgstr "נטויים"

#: gtk/open-type-layout.h:59
msgctxt "OpenType layout"
msgid "Justification Alternates"
msgstr "חלופות יישור"

#: gtk/open-type-layout.h:60
msgctxt "OpenType layout"
msgid "JIS78 Forms"
msgstr "צורות JIS78"

#: gtk/open-type-layout.h:61
msgctxt "OpenType layout"
msgid "JIS83 Forms"
msgstr "צורות  JIS83"

#: gtk/open-type-layout.h:62
msgctxt "OpenType layout"
msgid "JIS90 Forms"
msgstr "צורות JIS90"

#: gtk/open-type-layout.h:63
msgctxt "OpenType layout"
msgid "JIS2004 Forms"
msgstr "צורות JIS2004"

#: gtk/open-type-layout.h:64
msgctxt "OpenType layout"
msgid "Kerning"
msgstr "ריווח"

#: gtk/open-type-layout.h:65
msgctxt "OpenType layout"
msgid "Left Bounds"
msgstr "גבולות שמאליים"

#: gtk/open-type-layout.h:66
msgctxt "OpenType layout"
msgid "Standard Ligatures"
msgstr "ליגטורות רגילות"

#: gtk/open-type-layout.h:67
msgctxt "OpenType layout"
msgid "Leading Jamo Forms"
msgstr "צורות ג׳אמו מובילות"

#: gtk/open-type-layout.h:68
msgctxt "OpenType layout"
msgid "Lining Figures"
msgstr "ספרות בקו אחיד עם האותיות הגדולות"

#: gtk/open-type-layout.h:69
msgctxt "OpenType layout"
msgid "Localized Forms"
msgstr "צורות טבעיות"

#: gtk/open-type-layout.h:70
msgctxt "OpenType layout"
msgid "Left-to-right alternates"
msgstr "חלופות שמאל לימין"

#: gtk/open-type-layout.h:71
msgctxt "OpenType layout"
msgid "Left-to-right mirrored forms"
msgstr "צורות הפוכות משמאל לימין"

#: gtk/open-type-layout.h:72
msgctxt "OpenType layout"
msgid "Mark Positioning"
msgstr "סימון מקום"

#: gtk/open-type-layout.h:73
msgctxt "OpenType layout"
msgid "Medial Forms #2"
msgstr "צורות אמצעיות מס׳ 2"

#: gtk/open-type-layout.h:74
msgctxt "OpenType layout"
msgid "Medial Forms"
msgstr "צורות אמצעיות"

#: gtk/open-type-layout.h:75
msgctxt "OpenType layout"
msgid "Mathematical Greek"
msgstr "יוונית מתמטית"

#: gtk/open-type-layout.h:76
msgctxt "OpenType layout"
msgid "Mark to Mark Positioning"
msgstr "סימון לסימון מקום"

#: gtk/open-type-layout.h:77
msgctxt "OpenType layout"
msgid "Mark Positioning via Substitution"
msgstr "סימון מקום דרך החלפה"

#: gtk/open-type-layout.h:78
msgctxt "OpenType layout"
msgid "Alternate Annotation Forms"
msgstr "צורות הדגשה חלופיות"

#: gtk/open-type-layout.h:79
msgctxt "OpenType layout"
msgid "NLC Kanji Forms"
msgstr "צורות קאנג׳י של מועצת השפה הלאומית של יפן"

#: gtk/open-type-layout.h:80
msgctxt "OpenType layout"
msgid "Nukta Forms"
msgstr "צורות נוקטה"

#: gtk/open-type-layout.h:81
msgctxt "OpenType layout"
msgid "Numerators"
msgstr "מונים"

#: gtk/open-type-layout.h:82
msgctxt "OpenType layout"
msgid "Oldstyle Figures"
msgstr "צורות בסגנון ישן"

#: gtk/open-type-layout.h:83
msgctxt "OpenType layout"
msgid "Optical Bounds"
msgstr "גבולות אופטיים"

#: gtk/open-type-layout.h:84
msgctxt "OpenType layout"
msgid "Ordinals"
msgstr "סודרים"

#: gtk/open-type-layout.h:85
msgctxt "OpenType layout"
msgid "Ornaments"
msgstr "קישוטים"

#: gtk/open-type-layout.h:86
msgctxt "OpenType layout"
msgid "Proportional Alternate Widths"
msgstr "רוחבים חלופיים יחסיים"

#: gtk/open-type-layout.h:87
msgctxt "OpenType layout"
msgid "Petite Capitals"
msgstr "אותיות גדולות זעירות"

#: gtk/open-type-layout.h:88
msgctxt "OpenType layout"
msgid "Proportional Kana"
msgstr "קאנה יחסית"

#: gtk/open-type-layout.h:89
msgctxt "OpenType layout"
msgid "Proportional Figures"
msgstr "ספרות יחסיות"

#: gtk/open-type-layout.h:90
msgctxt "OpenType layout"
msgid "Pre-Base Forms"
msgstr "צורות בסיס טרומי"

#: gtk/open-type-layout.h:91
msgctxt "OpenType layout"
msgid "Pre-base Substitutions"
msgstr "החלפות בסיס טרומי"

#: gtk/open-type-layout.h:92
msgctxt "OpenType layout"
msgid "Post-base Forms"
msgstr "צורות לאחר בסיס"

#: gtk/open-type-layout.h:93
msgctxt "OpenType layout"
msgid "Post-base Substitutions"
msgstr "החלפות לאחר בסיס"

#: gtk/open-type-layout.h:94
msgctxt "OpenType layout"
msgid "Proportional Widths"
msgstr "רוחבים יחסיים"

#: gtk/open-type-layout.h:95
msgctxt "OpenType layout"
msgid "Quarter Widths"
msgstr "רבעי רוחב"

#: gtk/open-type-layout.h:96
msgctxt "OpenType layout"
msgid "Randomize"
msgstr "בחירה באקראי"

#: gtk/open-type-layout.h:97
msgctxt "OpenType layout"
msgid "Required Contextual Alternates"
msgstr "חלופות נדרשות לפי הקשר"

#: gtk/open-type-layout.h:98
msgctxt "OpenType layout"
msgid "Rakar Forms"
msgstr "צורות רקאר"

#: gtk/open-type-layout.h:99
msgctxt "OpenType layout"
msgid "Required Ligatures"
msgstr "ליגטורות נחוצות"

#: gtk/open-type-layout.h:100
msgctxt "OpenType layout"
msgid "Reph Forms"
msgstr "צורות רף"

#: gtk/open-type-layout.h:101
msgctxt "OpenType layout"
msgid "Right Bounds"
msgstr "גבולות ימניים"

#: gtk/open-type-layout.h:102
msgctxt "OpenType layout"
msgid "Right-to-left alternates"
msgstr "חלופות ימין לשמאל"

#: gtk/open-type-layout.h:103
msgctxt "OpenType layout"
msgid "Right-to-left mirrored forms"
msgstr "צורות הפוכות מימין לשמאל"

#: gtk/open-type-layout.h:104
msgctxt "OpenType layout"
msgid "Ruby Notation Forms"
msgstr "צורות סימון רובי"

#: gtk/open-type-layout.h:105
msgctxt "OpenType layout"
msgid "Required Variation Alternates"
msgstr "חלופות שינוי נחוצות"

#: gtk/open-type-layout.h:106
msgctxt "OpenType layout"
msgid "Stylistic Alternates"
msgstr "חלופות מסוגננות"

#: gtk/open-type-layout.h:107
msgctxt "OpenType layout"
msgid "Scientific Inferiors"
msgstr "תחתי מדעי"

#: gtk/open-type-layout.h:108
msgctxt "OpenType layout"
msgid "Optical size"
msgstr "גודל אופטי"

#: gtk/open-type-layout.h:109
msgctxt "OpenType layout"
msgid "Small Capitals"
msgstr "אותיות גדולות בקטן"

#: gtk/open-type-layout.h:110
msgctxt "OpenType layout"
msgid "Simplified Forms"
msgstr "צורות מופשטות"

#: gtk/open-type-layout.h:111
msgctxt "OpenType layout"
msgid "Math script style alternates"
msgstr "חלופות סגנון כתב מתמטי"

#: gtk/open-type-layout.h:112
msgctxt "OpenType layout"
msgid "Stretching Glyph Decomposition"
msgstr "פירוק גליף נמתח"

#: gtk/open-type-layout.h:113
msgctxt "OpenType layout"
msgid "Subscript"
msgstr "כתב תחתי"

#: gtk/open-type-layout.h:114
msgctxt "OpenType layout"
msgid "Superscript"
msgstr "כתב עילי"

#: gtk/open-type-layout.h:115
msgctxt "OpenType layout"
msgid "Swash"
msgstr "גל מגשר"

#: gtk/open-type-layout.h:116
msgctxt "OpenType layout"
msgid "Titling"
msgstr "כותרת חלולה"

#: gtk/open-type-layout.h:117
msgctxt "OpenType layout"
msgid "Trailing Jamo Forms"
msgstr "צורות גא׳מו סופיות"

#: gtk/open-type-layout.h:118
msgctxt "OpenType layout"
msgid "Traditional Name Forms"
msgstr "צורות שמות מסורתיים"

#: gtk/open-type-layout.h:119
msgctxt "OpenType layout"
msgid "Tabular Figures"
msgstr "צורות טבלאיות"

#: gtk/open-type-layout.h:120
msgctxt "OpenType layout"
msgid "Traditional Forms"
msgstr "צורות מסורתיות"

#: gtk/open-type-layout.h:121
msgctxt "OpenType layout"
msgid "Third Widths"
msgstr "שלישי גובה"

#: gtk/open-type-layout.h:122
msgctxt "OpenType layout"
msgid "Unicase"
msgstr "מצב רישיות אחיד"

#: gtk/open-type-layout.h:123
msgctxt "OpenType layout"
msgid "Alternate Vertical Metrics"
msgstr "מדדים אנכיים חלופיים"

#: gtk/open-type-layout.h:124
msgctxt "OpenType layout"
msgid "Vattu Variants"
msgstr "הגוונים של ואטו"

#: gtk/open-type-layout.h:125
msgctxt "OpenType layout"
msgid "Vertical Writing"
msgstr "כתיבה אנכית"

#: gtk/open-type-layout.h:126
msgctxt "OpenType layout"
msgid "Alternate Vertical Half Metrics"
msgstr "חצאי מדדים אנכיים חלופיים"

#: gtk/open-type-layout.h:127
msgctxt "OpenType layout"
msgid "Vowel Jamo Forms"
msgstr "צורות תנועות בג׳אמו"

#: gtk/open-type-layout.h:128
msgctxt "OpenType layout"
msgid "Vertical Kana Alternates"
msgstr "חלופות קאנה אנכיות"

#: gtk/open-type-layout.h:129
msgctxt "OpenType layout"
msgid "Vertical Kerning"
msgstr "ריווח אנכי"

#: gtk/open-type-layout.h:130
msgctxt "OpenType layout"
msgid "Proportional Alternate Vertical Metrics"
msgstr "חצאי מדדים אנכיים חלופיים יחסיים"

#: gtk/open-type-layout.h:131
msgctxt "OpenType layout"
msgid "Vertical Alternates and Rotation"
msgstr "חלופות אנכיות וסיבוב"

#: gtk/open-type-layout.h:132
msgctxt "OpenType layout"
msgid "Vertical Alternates for Rotation"
msgstr "חלופות אנכיות לסיבוב"

#: gtk/open-type-layout.h:133
msgctxt "OpenType layout"
msgid "Slashed Zero"
msgstr "אפס עם לוכסן"

#: gtk/print/paper_names_offsets.c:4
msgctxt "paper size"
msgid "asme_f"
msgstr "asme_f"

#: gtk/print/paper_names_offsets.c:5
msgctxt "paper size"
msgid "A0×2"
msgstr "A0×2"

#: gtk/print/paper_names_offsets.c:6
msgctxt "paper size"
msgid "A0"
msgstr "A0"

#: gtk/print/paper_names_offsets.c:7
msgctxt "paper size"
msgid "A0×3"
msgstr "A0×3"

#: gtk/print/paper_names_offsets.c:8
msgctxt "paper size"
msgid "A1"
msgstr "A1"

#: gtk/print/paper_names_offsets.c:9
msgctxt "paper size"
msgid "A10"
msgstr "A10"

#: gtk/print/paper_names_offsets.c:10
msgctxt "paper size"
msgid "A1×3"
msgstr "A1×3"

#: gtk/print/paper_names_offsets.c:11
msgctxt "paper size"
msgid "A1×4"
msgstr "A1×4"

#: gtk/print/paper_names_offsets.c:12
msgctxt "paper size"
msgid "A2"
msgstr "A2"

#: gtk/print/paper_names_offsets.c:13
msgctxt "paper size"
msgid "A2×3"
msgstr "A2×3"

#: gtk/print/paper_names_offsets.c:14
msgctxt "paper size"
msgid "A2×4"
msgstr "A2×4"

#: gtk/print/paper_names_offsets.c:15
msgctxt "paper size"
msgid "A2×5"
msgstr "A2×5"

#: gtk/print/paper_names_offsets.c:16
msgctxt "paper size"
msgid "A3"
msgstr "A3"

#: gtk/print/paper_names_offsets.c:17
msgctxt "paper size"
msgid "A3 Extra"
msgstr "ְA3 מוגדל"

#: gtk/print/paper_names_offsets.c:18
msgctxt "paper size"
msgid "A3×3"
msgstr "A3×3"

#: gtk/print/paper_names_offsets.c:19
msgctxt "paper size"
msgid "A3×4"
msgstr "A3×4"

#: gtk/print/paper_names_offsets.c:20
msgctxt "paper size"
msgid "A3×5"
msgstr "A3×5"

#: gtk/print/paper_names_offsets.c:21
msgctxt "paper size"
msgid "A3×6"
msgstr "A3×6"

#: gtk/print/paper_names_offsets.c:22
msgctxt "paper size"
msgid "A3×7"
msgstr "A3×7"

#: gtk/print/paper_names_offsets.c:23
msgctxt "paper size"
msgid "A4"
msgstr "A4"

#: gtk/print/paper_names_offsets.c:24
msgctxt "paper size"
msgid "A4 Extra"
msgstr "A4 מוגדל"

#: gtk/print/paper_names_offsets.c:25
msgctxt "paper size"
msgid "A4 Tab"
msgstr "A4 לשונית"

#: gtk/print/paper_names_offsets.c:26
msgctxt "paper size"
msgid "A4×3"
msgstr "A4×3"

#: gtk/print/paper_names_offsets.c:27
msgctxt "paper size"
msgid "A4×4"
msgstr "A4×4"

#: gtk/print/paper_names_offsets.c:28
msgctxt "paper size"
msgid "A4×5"
msgstr "A4×5"

#: gtk/print/paper_names_offsets.c:29
msgctxt "paper size"
msgid "A4×6"
msgstr "AB×6"

#: gtk/print/paper_names_offsets.c:30
msgctxt "paper size"
msgid "A4×7"
msgstr "A4×7"

#: gtk/print/paper_names_offsets.c:31
msgctxt "paper size"
msgid "A4×8"
msgstr "A4×8"

#: gtk/print/paper_names_offsets.c:32
msgctxt "paper size"
msgid "A4×9"
msgstr "A4×9"

#: gtk/print/paper_names_offsets.c:33
msgctxt "paper size"
msgid "A5"
msgstr "A5"

#: gtk/print/paper_names_offsets.c:34
msgctxt "paper size"
msgid "A5 Extra"
msgstr "A5 מוגדל"

#: gtk/print/paper_names_offsets.c:35
msgctxt "paper size"
msgid "A6"
msgstr "A6"

#: gtk/print/paper_names_offsets.c:36
msgctxt "paper size"
msgid "A7"
msgstr "A7"

#: gtk/print/paper_names_offsets.c:37
msgctxt "paper size"
msgid "A8"
msgstr "A8"

#: gtk/print/paper_names_offsets.c:38
msgctxt "paper size"
msgid "A9"
msgstr "A9"

#: gtk/print/paper_names_offsets.c:39
msgctxt "paper size"
msgid "B0"
msgstr "B0"

#: gtk/print/paper_names_offsets.c:40
msgctxt "paper size"
msgid "B1"
msgstr "B1"

#: gtk/print/paper_names_offsets.c:41
msgctxt "paper size"
msgid "B10"
msgstr "B10"

#: gtk/print/paper_names_offsets.c:42
msgctxt "paper size"
msgid "B2"
msgstr "B2"

#: gtk/print/paper_names_offsets.c:43
msgctxt "paper size"
msgid "B3"
msgstr "B3"

#: gtk/print/paper_names_offsets.c:44
msgctxt "paper size"
msgid "B4"
msgstr "B4"

#: gtk/print/paper_names_offsets.c:45
msgctxt "paper size"
msgid "B5"
msgstr "B5"

#: gtk/print/paper_names_offsets.c:46
msgctxt "paper size"
msgid "B5 Extra"
msgstr "B5 מוגדל"

#: gtk/print/paper_names_offsets.c:47
msgctxt "paper size"
msgid "B6"
msgstr "B6"

#: gtk/print/paper_names_offsets.c:48
msgctxt "paper size"
msgid "B6/C4"
msgstr "B6/C4"

#: gtk/print/paper_names_offsets.c:49
msgctxt "paper size"
msgid "B7"
msgstr "B7"

#: gtk/print/paper_names_offsets.c:50
msgctxt "paper size"
msgid "B8"
msgstr "B8"

#: gtk/print/paper_names_offsets.c:51
msgctxt "paper size"
msgid "B9"
msgstr "B9"

#: gtk/print/paper_names_offsets.c:52
msgctxt "paper size"
msgid "C0"
msgstr "C0"

#: gtk/print/paper_names_offsets.c:53
msgctxt "paper size"
msgid "C1"
msgstr "C1"

#: gtk/print/paper_names_offsets.c:54
msgctxt "paper size"
msgid "C10"
msgstr "C10"

#: gtk/print/paper_names_offsets.c:55
msgctxt "paper size"
msgid "C2"
msgstr "C2"

#: gtk/print/paper_names_offsets.c:56
msgctxt "paper size"
msgid "C3"
msgstr "C3"

#: gtk/print/paper_names_offsets.c:57
msgctxt "paper size"
msgid "C4"
msgstr "C4"

#: gtk/print/paper_names_offsets.c:58
msgctxt "paper size"
msgid "C5"
msgstr "C5"

#: gtk/print/paper_names_offsets.c:59
msgctxt "paper size"
msgid "C6"
msgstr "C6"

#: gtk/print/paper_names_offsets.c:60
msgctxt "paper size"
msgid "C6/C5"
msgstr "C6/C5"

#: gtk/print/paper_names_offsets.c:61
msgctxt "paper size"
msgid "C7"
msgstr "C7"

#: gtk/print/paper_names_offsets.c:62
msgctxt "paper size"
msgid "C7/C6"
msgstr "C7/C6"

#: gtk/print/paper_names_offsets.c:63
msgctxt "paper size"
msgid "C8"
msgstr "C8"

#: gtk/print/paper_names_offsets.c:64
msgctxt "paper size"
msgid "C9"
msgstr "C9"

#: gtk/print/paper_names_offsets.c:65
msgctxt "paper size"
msgid "DL Envelope"
msgstr "מעטפת DL"

#: gtk/print/paper_names_offsets.c:66
msgctxt "paper size"
msgid "RA0"
msgstr "RA0"

#: gtk/print/paper_names_offsets.c:67
msgctxt "paper size"
msgid "RA1"
msgstr "RA1"

#: gtk/print/paper_names_offsets.c:68
msgctxt "paper size"
msgid "RA2"
msgstr "RA2"

#: gtk/print/paper_names_offsets.c:69
msgctxt "paper size"
msgid "RA3"
msgstr "RA3"

#: gtk/print/paper_names_offsets.c:70
msgctxt "paper size"
msgid "RA4"
msgstr "RA4"

#: gtk/print/paper_names_offsets.c:71
msgctxt "paper size"
msgid "SRA0"
msgstr "SRA0"

#: gtk/print/paper_names_offsets.c:72
msgctxt "paper size"
msgid "SRA1"
msgstr "SRA1"

#: gtk/print/paper_names_offsets.c:73
msgctxt "paper size"
msgid "SRA2"
msgstr "SRA2"

#: gtk/print/paper_names_offsets.c:74
msgctxt "paper size"
msgid "SRA3"
msgstr "SRA3"

#: gtk/print/paper_names_offsets.c:75
msgctxt "paper size"
msgid "SRA4"
msgstr "SRA4"

#: gtk/print/paper_names_offsets.c:76
msgctxt "paper size"
msgid "JB0"
msgstr "JB0"

#: gtk/print/paper_names_offsets.c:77
msgctxt "paper size"
msgid "JB1"
msgstr "JB1"

#: gtk/print/paper_names_offsets.c:78
msgctxt "paper size"
msgid "JB10"
msgstr "JB10"

#: gtk/print/paper_names_offsets.c:79
msgctxt "paper size"
msgid "JB2"
msgstr "JB2"

#: gtk/print/paper_names_offsets.c:80
msgctxt "paper size"
msgid "JB3"
msgstr "JB3"

#: gtk/print/paper_names_offsets.c:81
msgctxt "paper size"
msgid "JB4"
msgstr "JB4"

#: gtk/print/paper_names_offsets.c:82
msgctxt "paper size"
msgid "JB5"
msgstr "JB5"

#: gtk/print/paper_names_offsets.c:83
msgctxt "paper size"
msgid "JB6"
msgstr "JB6"

#: gtk/print/paper_names_offsets.c:84
msgctxt "paper size"
msgid "JB7"
msgstr "JB7"

#: gtk/print/paper_names_offsets.c:85
msgctxt "paper size"
msgid "JB8"
msgstr "JB8"

#: gtk/print/paper_names_offsets.c:86
msgctxt "paper size"
msgid "JB9"
msgstr "JB9"

#: gtk/print/paper_names_offsets.c:87
msgctxt "paper size"
msgid "jis exec"
msgstr "jis exec"

#: gtk/print/paper_names_offsets.c:88
msgctxt "paper size"
msgid "Choukei 2 Envelope"
msgstr "מעטפת Choukei 2"

#: gtk/print/paper_names_offsets.c:89
msgctxt "paper size"
msgid "Choukei 3 Envelope"
msgstr "מעטפת Choukei 3"

#: gtk/print/paper_names_offsets.c:90
msgctxt "paper size"
msgid "Choukei 4 Envelope"
msgstr "מעטפת Choukei 4"

#: gtk/print/paper_names_offsets.c:91
msgctxt "paper size"
msgid "Choukei 40 Envelope"
msgstr "מעטפת Choukei 40"

#: gtk/print/paper_names_offsets.c:92
msgctxt "paper size"
msgid "hagaki (postcard)"
msgstr "הגאקי (גלויה)"

#: gtk/print/paper_names_offsets.c:93
msgctxt "paper size"
msgid "kahu Envelope"
msgstr "מעטפת קאהו"

#: gtk/print/paper_names_offsets.c:94
msgctxt "paper size"
msgid "kaku2 Envelope"
msgstr "מעטפת קאקו2"

#: gtk/print/paper_names_offsets.c:95
msgctxt "paper size"
msgid "kaku3 Envelope"
msgstr "מעטפת קאקו3"

#: gtk/print/paper_names_offsets.c:96
msgctxt "paper size"
msgid "kaku4 Envelope"
msgstr "מעטפת קאקו4"

#: gtk/print/paper_names_offsets.c:97
msgctxt "paper size"
msgid "kaku5 Envelope"
msgstr "מעטפת קאקו5"

#: gtk/print/paper_names_offsets.c:98
msgctxt "paper size"
msgid "kaku7 Envelope"
msgstr "מעטפת קאקו7"

#: gtk/print/paper_names_offsets.c:99
msgctxt "paper size"
msgid "kaku8 Envelope"
msgstr "מעטפת קאקו8"

#: gtk/print/paper_names_offsets.c:100
msgctxt "paper size"
msgid "oufuku (reply postcard)"
msgstr "אופוקו (גלויה לתגובה)"

#: gtk/print/paper_names_offsets.c:101
msgctxt "paper size"
msgid "you4 Envelope"
msgstr "מעטפת יו4"

#: gtk/print/paper_names_offsets.c:102
msgctxt "paper size"
msgid "you6 Envelope"
msgstr "מעטפת יו6"

#: gtk/print/paper_names_offsets.c:103
msgctxt "paper size"
msgid "10×11"
msgstr "10×11"

#: gtk/print/paper_names_offsets.c:104
msgctxt "paper size"
msgid "10×13"
msgstr "10×13"

#: gtk/print/paper_names_offsets.c:105
msgctxt "paper size"
msgid "10×14"
msgstr "10×14"

#: gtk/print/paper_names_offsets.c:106
msgctxt "paper size"
msgid "10×15"
msgstr "10×15"

#: gtk/print/paper_names_offsets.c:107
msgctxt "paper size"
msgid "11×12"
msgstr "11×12"

#: gtk/print/paper_names_offsets.c:108
msgctxt "paper size"
msgid "11×15"
msgstr "11×15"

#: gtk/print/paper_names_offsets.c:109
msgctxt "paper size"
msgid "12×19"
msgstr "12×19"

#: gtk/print/paper_names_offsets.c:110
msgctxt "paper size"
msgid "5×7"
msgstr "5×7"

#: gtk/print/paper_names_offsets.c:111
msgctxt "paper size"
msgid "6×9 Envelope"
msgstr "מעטפה ‎6×9"

#: gtk/print/paper_names_offsets.c:112
msgctxt "paper size"
msgid "7×9 Envelope"
msgstr "מעטפה ‎7×9"

#: gtk/print/paper_names_offsets.c:113
msgctxt "paper size"
msgid "8×10 Envelope"
msgstr "מעטפה ‎8×10"

#: gtk/print/paper_names_offsets.c:114
msgctxt "paper size"
msgid "9×11 Envelope"
msgstr "מעטפה ‎9×11"

#: gtk/print/paper_names_offsets.c:115
msgctxt "paper size"
msgid "9×12 Envelope"
msgstr "מעטפה ‎9×12"

#: gtk/print/paper_names_offsets.c:116
msgctxt "paper size"
msgid "a2 Envelope"
msgstr "מעטפה a2"

#: gtk/print/paper_names_offsets.c:117
msgctxt "paper size"
msgid "Arch A"
msgstr "Arch A"

#: gtk/print/paper_names_offsets.c:118
msgctxt "paper size"
msgid "Arch B"
msgstr "Arch B"

#: gtk/print/paper_names_offsets.c:119
msgctxt "paper size"
msgid "Arch C"
msgstr "Arch C"

#: gtk/print/paper_names_offsets.c:120
msgctxt "paper size"
msgid "Arch D"
msgstr "Arch D"

#: gtk/print/paper_names_offsets.c:121
msgctxt "paper size"
msgid "Arch E"
msgstr "Arch E"

#: gtk/print/paper_names_offsets.c:122
msgctxt "paper size"
msgid "b-plus"
msgstr "b-plus"

#: gtk/print/paper_names_offsets.c:123
msgctxt "paper size"
msgid "c"
msgstr "c"

#: gtk/print/paper_names_offsets.c:124
msgctxt "paper size"
msgid "c5 Envelope"
msgstr "מעטפה c5"

#: gtk/print/paper_names_offsets.c:125
msgctxt "paper size"
msgid "d"
msgstr "d"

#: gtk/print/paper_names_offsets.c:126
msgctxt "paper size"
msgid "e"
msgstr "e"

#: gtk/print/paper_names_offsets.c:127
msgctxt "paper size"
msgid "edp"
msgstr "edp"

#: gtk/print/paper_names_offsets.c:128
msgctxt "paper size"
msgid "European edp"
msgstr "‫edp אירופי"

#: gtk/print/paper_names_offsets.c:129
msgctxt "paper size"
msgid "Executive"
msgstr "Executive"

#: gtk/print/paper_names_offsets.c:130
msgctxt "paper size"
msgid "f"
msgstr "f"

#: gtk/print/paper_names_offsets.c:131
msgctxt "paper size"
msgid "Fan-Fold European"
msgstr "נייר רציף אירופאי"

#: gtk/print/paper_names_offsets.c:132
msgctxt "paper size"
msgid "Fan-Fold US"
msgstr "נייר רציף אמריקאי"

#: gtk/print/paper_names_offsets.c:133
msgctxt "paper size"
msgid "Fan-Fold German Legal"
msgstr "נייר רציף גרמני תקני"

#: gtk/print/paper_names_offsets.c:134
msgctxt "paper size"
msgid "Government Legal"
msgstr "ממשלתי תקני"

#: gtk/print/paper_names_offsets.c:135
msgctxt "paper size"
msgid "Government Letter"
msgstr "מכתב ממשלתי"

#: gtk/print/paper_names_offsets.c:136
msgctxt "paper size"
msgid "Index 3×5"
msgstr "כרטיס ‎3×5"

#: gtk/print/paper_names_offsets.c:137
msgctxt "paper size"
msgid "Index 4×6 (postcard)"
msgstr "כרטיס ‎4×6 (גלויה)"

#: gtk/print/paper_names_offsets.c:138
msgctxt "paper size"
msgid "Index 4×6 ext"
msgstr "כרטיס ‎4×6 מורחב"

#: gtk/print/paper_names_offsets.c:139
msgctxt "paper size"
msgid "Index 5×8"
msgstr "כרטיס ‎5×8"

#: gtk/print/paper_names_offsets.c:140
msgctxt "paper size"
msgid "Invoice"
msgstr "חשבונית"

#: gtk/print/paper_names_offsets.c:141
msgctxt "paper size"
msgid "Tabloid"
msgstr "צהובון"

#: gtk/print/paper_names_offsets.c:142
msgctxt "paper size"
msgid "US Legal"
msgstr "אמריקאי תקני"

#: gtk/print/paper_names_offsets.c:143
msgctxt "paper size"
msgid "US Legal Extra"
msgstr "אמריקאי תקני מוגדל"

#: gtk/print/paper_names_offsets.c:144
msgctxt "paper size"
msgid "US Letter"
msgstr "מעטפה אמריקאית"

#: gtk/print/paper_names_offsets.c:145
msgctxt "paper size"
msgid "US Letter Extra"
msgstr "מעטפה אמריקאית מוגדלת"

#: gtk/print/paper_names_offsets.c:146
msgctxt "paper size"
msgid "US Letter Plus"
msgstr "מעטפה אמריקאית פלוס"

#: gtk/print/paper_names_offsets.c:147
msgctxt "paper size"
msgid "Monarch Envelope"
msgstr "מעטפה מאורכת"

#: gtk/print/paper_names_offsets.c:148
msgctxt "paper size"
msgid "#10 Envelope"
msgstr "מעטפה #10"

#: gtk/print/paper_names_offsets.c:149
msgctxt "paper size"
msgid "#11 Envelope"
msgstr "מעטפה #11"

#: gtk/print/paper_names_offsets.c:150
msgctxt "paper size"
msgid "#12 Envelope"
msgstr "מעטפה #12"

#: gtk/print/paper_names_offsets.c:151
msgctxt "paper size"
msgid "#14 Envelope"
msgstr "מעטפה #14"

#: gtk/print/paper_names_offsets.c:152
msgctxt "paper size"
msgid "#9 Envelope"
msgstr "מעטפה #9"

#: gtk/print/paper_names_offsets.c:153
msgctxt "paper size"
msgid "Oficio"
msgstr "אופיקו"

#: gtk/print/paper_names_offsets.c:154
msgctxt "paper size"
msgid "Personal Envelope"
msgstr "מעטפה אישית"

#: gtk/print/paper_names_offsets.c:155
msgctxt "paper size"
msgid "Quarto"
msgstr "קוארטו"

#: gtk/print/paper_names_offsets.c:156
msgctxt "paper size"
msgid "Super A"
msgstr "סופר A"

#: gtk/print/paper_names_offsets.c:157
msgctxt "paper size"
msgid "Super B"
msgstr "סופר B"

#: gtk/print/paper_names_offsets.c:158
msgctxt "paper size"
msgid "Wide Format"
msgstr "תצורה רחבה"

#: gtk/print/paper_names_offsets.c:159
msgctxt "paper size"
msgid "Photo L"
msgstr "תמונה L"

#: gtk/print/paper_names_offsets.c:160
msgctxt "paper size"
msgid "Dai-pa-kai"
msgstr "דאי־פא־קאי"

#: gtk/print/paper_names_offsets.c:161
msgctxt "paper size"
msgid "Folio"
msgstr "פוליו"

#: gtk/print/paper_names_offsets.c:162
msgctxt "paper size"
msgid "Folio sp"
msgstr "פוליו sp"

#: gtk/print/paper_names_offsets.c:163
msgctxt "paper size"
msgid "Invite Envelope"
msgstr "מעטפת הזמנה"

#: gtk/print/paper_names_offsets.c:164
msgctxt "paper size"
msgid "Italian Envelope"
msgstr "מעטפה איטלקית"

#: gtk/print/paper_names_offsets.c:165
msgctxt "paper size"
msgid "juuro-ku-kai"
msgstr "ג׳ואורו־קו־קאי"

#: gtk/print/paper_names_offsets.c:166
msgctxt "paper size"
msgid "Large Photo"
msgstr "תמונה גדולה"

#: gtk/print/paper_names_offsets.c:167
msgctxt "paper size"
msgid "Medium Photo"
msgstr "תמונה בינונית"

#: gtk/print/paper_names_offsets.c:168
msgctxt "paper size"
msgid "pa-kai"
msgstr "פא־קאי"

#: gtk/print/paper_names_offsets.c:169
msgctxt "paper size"
msgid "Postfix Envelope"
msgstr "מעטפת Postfix"

#: gtk/print/paper_names_offsets.c:170
msgctxt "paper size"
msgid "Small Photo"
msgstr "תמונה קטנה"

#: gtk/print/paper_names_offsets.c:171
msgctxt "paper size"
msgid "Wide Photo"
msgstr "תמונה רחבה"

#: gtk/print/paper_names_offsets.c:172
msgctxt "paper size"
msgid "prc1 Envelope"
msgstr "מעטפה prc1"

#: gtk/print/paper_names_offsets.c:173
msgctxt "paper size"
msgid "prc10 Envelope"
msgstr "מעטפה prc10"

#: gtk/print/paper_names_offsets.c:174
msgctxt "paper size"
msgid "prc 16k"
msgstr "prc 16k"

#: gtk/print/paper_names_offsets.c:175
msgctxt "paper size"
msgid "prc2 Envelope"
msgstr "מעטפה prc2"

#: gtk/print/paper_names_offsets.c:176
msgctxt "paper size"
msgid "prc3 Envelope"
msgstr "מעטפה prc3"

#: gtk/print/paper_names_offsets.c:177
msgctxt "paper size"
msgid "prc 32k"
msgstr "prc 32k"

#: gtk/print/paper_names_offsets.c:178
msgctxt "paper size"
msgid "prc4 Envelope"
msgstr "מעטפה prc4"

#: gtk/print/paper_names_offsets.c:179
msgctxt "paper size"
msgid "prc5 Envelope"
msgstr "מעטפה prc5"

#: gtk/print/paper_names_offsets.c:180
msgctxt "paper size"
msgid "prc6 Envelope"
msgstr "מעטפה prc6"

#: gtk/print/paper_names_offsets.c:181
msgctxt "paper size"
msgid "prc7 Envelope"
msgstr "מעטפה prc7"

#: gtk/print/paper_names_offsets.c:182
msgctxt "paper size"
msgid "prc8 Envelope"
msgstr "מעטפה prc8"

#: gtk/print/paper_names_offsets.c:183
msgctxt "paper size"
msgid "prc9 Envelope"
msgstr "מעטפה prc9"

#: gtk/print/paper_names_offsets.c:184
msgctxt "paper size"
msgid "ROC 16k"
msgstr "ROC 16k"

#: gtk/print/paper_names_offsets.c:185
msgctxt "paper size"
msgid "ROC 8k"
msgstr "ROC 8k"

#: gtk/ui/gtkaboutdialog.ui:68
msgid "About"
msgstr "על אודות"

#: gtk/ui/gtkaboutdialog.ui:129
msgid "Credits"
msgstr "תודות"

# hebrew note: "תיקייה" is "folder", but there is no better word for
# "directory"
#: gtk/ui/gtkaboutdialog.ui:219
msgid "System"
msgstr "מערכת"

#: gtk/ui/gtkappchooserdialog.ui:4
msgid "Select App"
msgstr "בחירה יישום"

#: gtk/ui/gtkappchooserdialog.ui:63
msgid "_View All Apps"
msgstr "ה_צגת כל היישומים"

#: gtk/ui/gtkappchooserdialog.ui:69
msgid "_Find New Apps"
msgstr "_חיפוש יישומים חדשים"

#: gtk/ui/gtkappchooserwidget.ui:100
msgid "No applications found."
msgstr "לא נמצאו יישומים."

#: gtk/ui/gtkapplication-quartz.ui:13
msgid "Preferences"
msgstr "העדפות"

#: gtk/ui/gtkapplication-quartz.ui:19
msgid "Services"
msgstr "שירותים"

#: gtk/ui/gtkapplication-quartz.ui:25
msgid "Hide %s"
msgstr "הסתרת %s"

#: gtk/ui/gtkapplication-quartz.ui:30
msgid "Hide Others"
msgstr "הסתרת אחרים"

#: gtk/ui/gtkapplication-quartz.ui:35
msgid "Show All"
msgstr "הצגת הכל"

#: gtk/ui/gtkapplication-quartz.ui:42
msgid "Quit %s"
msgstr "יציאה %s"

#: gtk/ui/gtkassistant.ui:64
msgid "_Finish"
msgstr "_סיום"

#: gtk/ui/gtkassistant.ui:75
msgid "_Back"
msgstr "ה_קודם"

#: gtk/ui/gtkassistant.ui:86
msgid "_Next"
msgstr "_הבא"

#: gtk/ui/gtkcolorchooserdialog.ui:4
msgid "Select a Color"
msgstr "נא לבחור בצבע"

#: gtk/ui/gtkcoloreditor.ui:43 gtk/ui/gtkcoloreditor.ui:53
msgid "Pick a color from the screen"
msgstr "יש לבחור צבע מהמסך"

#: gtk/ui/gtkcoloreditor.ui:84
msgid "Hexadecimal color or color name"
msgstr "צבע הקסדצימלי או שם צבע"

#: gtk/ui/gtkcoloreditor.ui:99
msgid "Hue"
msgstr "גוון"

#: gtk/ui/gtkcoloreditor.ui:115
msgid "Alpha value"
msgstr "ערך שקיפות"

#: gtk/ui/gtkcoloreditor.ui:133
msgid "Saturation and value"
msgstr "רוויה וערך"

#: gtk/ui/gtkcoloreditor.ui:157
msgctxt "Color channel"
msgid "A"
msgstr "A"

#: gtk/ui/gtkcoloreditor.ui:193
msgctxt "Color channel"
msgid "H"
msgstr "H"

#: gtk/ui/gtkcoloreditor.ui:230
msgctxt "Color Channel"
msgid "S"
msgstr "S"

#: gtk/ui/gtkcoloreditor.ui:239
msgctxt "Color Channel"
msgid "V"
msgstr "V"

#: gtk/ui/gtkdropdown.ui:25
msgid "(None)"
msgstr "(ללא)"

#: gtk/ui/gtkdropdown.ui:78
msgid "Search…"
msgstr "חיפוש…"

#: gtk/ui/gtkemojichooser.ui:69 gtk/ui/gtkemojichooser.ui:239
msgctxt "emoji category"
msgid "Smileys & People"
msgstr "חייכנים ואנשים"

#: gtk/ui/gtkemojichooser.ui:94 gtk/ui/gtkemojichooser.ui:248
msgctxt "emoji category"
msgid "Body & Clothing"
msgstr "גוף ובגדים"

#: gtk/ui/gtkemojichooser.ui:119 gtk/ui/gtkemojichooser.ui:257
msgctxt "emoji category"
msgid "Animals & Nature"
msgstr "בעלי חיים וטבע"

#: gtk/ui/gtkemojichooser.ui:133 gtk/ui/gtkemojichooser.ui:266
msgctxt "emoji category"
msgid "Food & Drink"
msgstr "אוכל ושתייה"

#: gtk/ui/gtkemojichooser.ui:147 gtk/ui/gtkemojichooser.ui:275
msgctxt "emoji category"
msgid "Travel & Places"
msgstr "טיולים ומקומות"

#: gtk/ui/gtkemojichooser.ui:161 gtk/ui/gtkemojichooser.ui:284
msgctxt "emoji category"
msgid "Activities"
msgstr "פעילויות"

#: gtk/ui/gtkemojichooser.ui:175 gtk/ui/gtkemojichooser.ui:293
msgctxt "emoji category"
msgid "Objects"
msgstr "עצמים"

#: gtk/ui/gtkemojichooser.ui:189 gtk/ui/gtkemojichooser.ui:302
msgctxt "emoji category"
msgid "Symbols"
msgstr "סמלים"

#: gtk/ui/gtkemojichooser.ui:203 gtk/ui/gtkemojichooser.ui:311
msgctxt "emoji category"
msgid "Flags"
msgstr "דגלים"

#: gtk/ui/gtkemojichooser.ui:230
msgctxt "emoji category"
msgid "Recent"
msgstr "בשימוש לאחרונה"

#: gtk/ui/gtkfilechooserwidget.ui:71
msgid "Create Folder"
msgstr "יצירת תיקייה"

#: gtk/ui/gtkfilechooserwidget.ui:202
msgid "Remote location — only searching the current folder"
msgstr "מיקום מרוחק – מחפש רק בתיקייה הנוכחית"

#: gtk/ui/gtkfilechooserwidget.ui:334
msgid "Folder Name"
msgstr "שם התיקייה"

#: gtk/ui/gtkfilechooserwidget.ui:360
msgid "_Create"
msgstr "_יצירה"

#: gtk/ui/gtkfontchooserdialog.ui:4
msgid "Select Font"
msgstr "בחירת גופן"

#: gtk/ui/gtkfontchooserwidget.ui:66
msgid "Search font name"
msgstr "חיפוש שם הגופן"

#: gtk/ui/gtkfontchooserwidget.ui:79
msgid "Filters"
msgstr "מסננים"

#: gtk/ui/gtkfontchooserwidget.ui:91
msgid "Filter by"
msgstr "סינון לפי"

#: gtk/ui/gtkfontchooserwidget.ui:101
msgid "Monospace"
msgstr "רוחב אחיד"

#: gtk/ui/gtkfontchooserwidget.ui:106
msgid "Language"
msgstr "שפה"

#: gtk/ui/gtkfontchooserwidget.ui:199 gtk/ui/gtkfontchooserwidget.ui:201
#: gtk/ui/gtkfontchooserwidget.ui:354 gtk/ui/gtkfontchooserwidget.ui:358
msgid "Preview Font"
msgstr "תצוגה מקדימה לגופן"

#: gtk/ui/gtkfontchooserwidget.ui:297
msgid "No Fonts Found"
msgstr "לא נמצאו גופנים"

#: gtk/ui/gtkmediacontrols.ui:47
msgctxt "media controls"
msgid "Position"
msgstr "מיקום"

#: gtk/ui/gtkmediacontrols.ui:65
msgctxt "media controls"
msgid "Volume"
msgstr "עצמה"

#: gtk/print/ui/gtkpagesetupunixdialog.ui:30
msgid "_Format for:"
msgstr "_תצורה עבור:"

#: gtk/print/ui/gtkpagesetupunixdialog.ui:54
#: gtk/print/ui/gtkprintunixdialog.ui:704
msgid "_Paper size:"
msgstr "_גודל הנייר:"

#: gtk/print/ui/gtkpagesetupunixdialog.ui:89
msgid "_Orientation:"
msgstr "_כיווניות:"

#: gtk/print/ui/gtkpagesetupunixdialog.ui:101
#: gtk/print/ui/gtkprintunixdialog.ui:744
msgid "Portrait"
msgstr "לאורך"

#: gtk/print/ui/gtkpagesetupunixdialog.ui:112
#: gtk/print/ui/gtkprintunixdialog.ui:746
msgid "Reverse portrait"
msgstr "לאורך הפוך"

#: gtk/print/ui/gtkpagesetupunixdialog.ui:124
#: gtk/print/ui/gtkprintunixdialog.ui:745
msgid "Landscape"
msgstr "לרוחב"

#: gtk/print/ui/gtkpagesetupunixdialog.ui:135
#: gtk/print/ui/gtkprintunixdialog.ui:747
msgid "Reverse landscape"
msgstr "לרוחב הפוך"

#: gtk/ui/gtkplacesview.ui:16
msgid "Server Addresses"
msgstr "כתובת שרת"

#: gtk/ui/gtkplacesview.ui:28
msgid ""
"Server addresses are made up of a protocol prefix and an address. Examples:"
msgstr "כתובת שרת מורכב מקידומת פרוטוקול ומכתובת. לדוגמה:"

#: gtk/ui/gtkplacesview.ui:54
msgid "Available Protocols"
msgstr "פרוטוקולים זמינים"

#. Translators: Server as any successfully connected network address
#: gtk/ui/gtkplacesview.ui:106
msgid "No recent servers found"
msgstr "לא נמצאו שרתים אחרונים"

#: gtk/ui/gtkplacesview.ui:129
msgid "Recent Servers"
msgstr "שרתים אחרונים"

#: gtk/ui/gtkplacesview.ui:209
msgid "No results found"
msgstr "לא נמצאו תוצאות"

#: gtk/ui/gtkplacesview.ui:240
msgid "Connect to _Server"
msgstr "התחברות ל_שרת"

#: gtk/ui/gtkplacesview.ui:265
msgid "Enter server address…"
msgstr "יש להזין כתובת שרת…"

#. this is the header for the printer status column in the print dialog
#: gtk/print/ui/gtkprintunixdialog.ui:142
msgid "Status"
msgstr "מצב"

#: gtk/print/ui/gtkprintunixdialog.ui:196
msgid "Range"
msgstr "טווח"

#: gtk/print/ui/gtkprintunixdialog.ui:214
msgid "_All Pages"
msgstr "כל ה_דפים"

#: gtk/print/ui/gtkprintunixdialog.ui:227
msgid "C_urrent Page"
msgstr "_הדף הנוכחי"

#: gtk/print/ui/gtkprintunixdialog.ui:241
msgid "Se_lection"
msgstr "_בחירה"

#: gtk/print/ui/gtkprintunixdialog.ui:256
msgid "Pag_es:"
msgstr "_דפים:"

#: gtk/print/ui/gtkprintunixdialog.ui:260 gtk/print/ui/gtkprintunixdialog.ui:273
msgid ""
"Specify one or more page ranges,\n"
" e.g. 1–3, 7, 11"
msgstr ""
"ניתן לציין טווח דפים אחד או יותר,\n"
" לדוגמה: ‎1–3,7,11"

#: gtk/print/ui/gtkprintunixdialog.ui:299
msgid "Copies"
msgstr "עותקים"

#: gtk/print/ui/gtkprintunixdialog.ui:317
msgid "Copie_s:"
msgstr "_עותקים:"

#: gtk/print/ui/gtkprintunixdialog.ui:340
msgid "C_ollate"
msgstr "_איסוף"

#: gtk/print/ui/gtkprintunixdialog.ui:351
msgid "_Reverse"
msgstr "הי_פוך"

#: gtk/print/ui/gtkprintunixdialog.ui:424
msgid "General"
msgstr "כללי"

#: gtk/print/ui/gtkprintunixdialog.ui:470
msgid "T_wo-sided:"
msgstr "דו־_צדדי:"

#: gtk/print/ui/gtkprintunixdialog.ui:492
msgid "Pages per _side:"
msgstr "מספר _עמודים בכל צד:"

#: gtk/print/ui/gtkprintunixdialog.ui:516
msgid "Page or_dering:"
msgstr "_סדר הדפים:"

#: gtk/print/ui/gtkprintunixdialog.ui:539
msgid "_Only print:"
msgstr "ה_דפסה בלבד:"

#: gtk/print/ui/gtkprintunixdialog.ui:555
msgid "All sheets"
msgstr "כל הדפים"

#: gtk/print/ui/gtkprintunixdialog.ui:556
msgid "Even sheets"
msgstr "דפים זוגיים"

#: gtk/print/ui/gtkprintunixdialog.ui:557
msgid "Odd sheets"
msgstr "דפים אי זוגיים"

#: gtk/print/ui/gtkprintunixdialog.ui:571
msgid "Sc_ale:"
msgstr "_התאמה:"

#: gtk/print/ui/gtkprintunixdialog.ui:619
msgid "Paper"
msgstr "נייר"

#: gtk/print/ui/gtkprintunixdialog.ui:638
msgid "Paper _type:"
msgstr "_סוג נייר:"

#: gtk/print/ui/gtkprintunixdialog.ui:660
msgid "Paper _source:"
msgstr "מ_קור נייר:"

#: gtk/print/ui/gtkprintunixdialog.ui:682
msgid "Output t_ray:"
msgstr "_מגש פלט:"

#: gtk/print/ui/gtkprintunixdialog.ui:727
msgid "Or_ientation:"
msgstr "_כיווניות:"

#: gtk/print/ui/gtkprintunixdialog.ui:805
msgid "Job Details"
msgstr "פרטי המשימה"

#: gtk/print/ui/gtkprintunixdialog.ui:820
msgid "Pri_ority:"
msgstr "_עדיפות:"

#: gtk/print/ui/gtkprintunixdialog.ui:841
msgid "_Billing info:"
msgstr "_נתוני חיוב:"

#: gtk/print/ui/gtkprintunixdialog.ui:874
msgid "Print Document"
msgstr "הדפסת מסמך"

#. this is one of the choices for the print at option in the print dialog
#: gtk/print/ui/gtkprintunixdialog.ui:887
msgid "_Now"
msgstr "_כעת"

#. this is one of the choices for the print at option in the print dialog. It also serves as the label for an entry that allows the user to enter a time.
#: gtk/print/ui/gtkprintunixdialog.ui:901
msgid "A_t:"
msgstr "_ב:"

#. Ability to parse the am/pm format depends on actual locale. You can remove the am/pm values below for your locale if they are not supported.
#: gtk/print/ui/gtkprintunixdialog.ui:903 gtk/print/ui/gtkprintunixdialog.ui:905
#: gtk/print/ui/gtkprintunixdialog.ui:921 gtk/print/ui/gtkprintunixdialog.ui:923
msgid ""
"Specify the time of print,\n"
" e.g. 15∶30, 2∶35 pm, 14∶15∶20, 11∶46∶30 am, 4 pm"
msgstr ""
"ציון זמן ההדפסה,\n"
"לדוגמה: 15:30‏, ‎,2:35 pm ‏14:15:20, ‎11:46:30 am, ‏4‎ pm"

#. this is one of the choices for the print at option in the print dialog. It means that the print job will not be printed until it explicitly gets 'released'.
#: gtk/print/ui/gtkprintunixdialog.ui:935
msgid "On _hold"
msgstr "בהמ_תנה"

#: gtk/print/ui/gtkprintunixdialog.ui:937 gtk/print/ui/gtkprintunixdialog.ui:938
msgid "Hold the job until it is explicitly released"
msgstr "החזקת המשימה עד שתשוחרר מפורשות"

#: gtk/print/ui/gtkprintunixdialog.ui:965
msgid "Add Cover Page"
msgstr "הוספת עמוד שער"

#. this is the label used for the option in the print dialog that controls the front cover page.
#: gtk/print/ui/gtkprintunixdialog.ui:980
msgid "Be_fore:"
msgstr "ל_פני:"

#. this is the label used for the option in the print dialog that controls the back cover page.
#: gtk/print/ui/gtkprintunixdialog.ui:1001
msgid "_After:"
msgstr "א_חרי:"

#: gtk/print/ui/gtkprintunixdialog.ui:1030
msgid "Job"
msgstr "משימה"

#. This will appear as a tab label in the print dialog.
#: gtk/print/ui/gtkprintunixdialog.ui:1060
msgid "Image Quality"
msgstr "איכות תמונה"

#. This will appear as a tab label in the print dialog.
#: gtk/print/ui/gtkprintunixdialog.ui:1089
msgid "Color"
msgstr "צבע"

#. This will appear as a tab label in the print dialog. It's a typographical term, as in "Binding and finishing"
#: gtk/print/ui/gtkprintunixdialog.ui:1118
msgid "Finishing"
msgstr "גימור"

#: gtk/print/ui/gtkprintunixdialog.ui:1147
msgid "Advanced"
msgstr "מתקדם"

#: gtk/print/ui/gtkprintunixdialog.ui:1163
msgid "Some of the settings in the dialog conflict"
msgstr "חלק מההגדרות בתיבת הדו־שיח מתנגשות"

#: modules/printbackends/gtkprintbackendcpdb.c:542
#: modules/printbackends/gtkprintbackendcups.c:5668
msgctxt "Print job priority"
msgid "Urgent"
msgstr "דחופה"

#: modules/printbackends/gtkprintbackendcpdb.c:543
#: modules/printbackends/gtkprintbackendcups.c:5669
msgctxt "Print job priority"
msgid "High"
msgstr "גבוהה"

#: modules/printbackends/gtkprintbackendcpdb.c:544
#: modules/printbackends/gtkprintbackendcups.c:5670
msgctxt "Print job priority"
msgid "Medium"
msgstr "בינונית"

#: modules/printbackends/gtkprintbackendcpdb.c:545
#: modules/printbackends/gtkprintbackendcups.c:5671
msgctxt "Print job priority"
msgid "Low"
msgstr "נמוכה"

#. Translators, this is the label used for the option in the print
#. * dialog that controls the front cover page.
#.
#: modules/printbackends/gtkprintbackendcpdb.c:567
#: modules/printbackends/gtkprintbackendcups.c:5814
msgctxt "printer option"
msgid "Before"
msgstr "לפני"

#. Translators, this is the label used for the option in the print
#. * dialog that controls the back cover page.
#.
#: modules/printbackends/gtkprintbackendcpdb.c:574
#: modules/printbackends/gtkprintbackendcups.c:5829
msgctxt "printer option"
msgid "After"
msgstr "אחרי"

# msgctxt "printer option"
#: modules/printbackends/gtkprintbackendcpdb.c:597
msgid "Print at"
msgstr "הדפסה ב"

# msgctxt "printer option"
#: modules/printbackends/gtkprintbackendcpdb.c:607
msgid "Print at time"
msgstr "הדפסה בְזמן"

#: modules/printbackends/gtkprintbackendcpdb.c:670
msgctxt "print option"
msgid "Borderless"
msgstr "ללא מסגרת"

#. Translators: this is a printer status.
#: modules/printbackends/gtkprintbackendcpdb.c:1530
#: modules/printbackends/gtkprintbackendcups.c:2636
msgid "Paused; Rejecting Jobs"
msgstr "מופסק; דוחה עבודות"

#. Translators: this is a printer status.
#: modules/printbackends/gtkprintbackendcpdb.c:1536
#: modules/printbackends/gtkprintbackendcups.c:2642
msgid "Rejecting Jobs"
msgstr "דוחה עבודות"

#: modules/printbackends/gtkprintbackendcups.c:1142
#: modules/printbackends/gtkprintbackendcups.c:1449
msgid "Username:"
msgstr "שם משתמש:"

#: modules/printbackends/gtkprintbackendcups.c:1143
#: modules/printbackends/gtkprintbackendcups.c:1458
msgid "Password:"
msgstr "ססמה:"

#: modules/printbackends/gtkprintbackendcups.c:1181
#: modules/printbackends/gtkprintbackendcups.c:1471
#, c-format
msgid "Authentication is required to print document “%s” on printer %s"
msgstr "נדרש אימות כדי להדפיס את המסמך „%s” במדפסת %s"

#: modules/printbackends/gtkprintbackendcups.c:1183
#, c-format
msgid "Authentication is required to print a document on %s"
msgstr "נדרש אימות כדי להדפיס מסמך באמצעות %s"

#: modules/printbackends/gtkprintbackendcups.c:1187
#, c-format
msgid "Authentication is required to get attributes of job “%s”"
msgstr "נדרש אימות כדי לקבל את מאפייני המשימה „%s”"

#: modules/printbackends/gtkprintbackendcups.c:1189
msgid "Authentication is required to get attributes of a job"
msgstr "נדרש אימות כדי לקבל את מאפייני המשימה"

#: modules/printbackends/gtkprintbackendcups.c:1193
#, c-format
msgid "Authentication is required to get attributes of printer %s"
msgstr "נדרש אימות כדי לקבל את מאפייני המדפסת %s"

#: modules/printbackends/gtkprintbackendcups.c:1195
msgid "Authentication is required to get attributes of a printer"
msgstr "נדרש אימות כדי לקבל את מאפייני המדפסת"

#: modules/printbackends/gtkprintbackendcups.c:1198
#, c-format
msgid "Authentication is required to get default printer of %s"
msgstr "נדרש אימות כדי לקבל את מדפסת ברירת המחדל של %s"

#: modules/printbackends/gtkprintbackendcups.c:1201
#, c-format
msgid "Authentication is required to get printers from %s"
msgstr "נדרש אימות כדי לקבל מדפסות מ־%s"

#: modules/printbackends/gtkprintbackendcups.c:1206
#, c-format
msgid "Authentication is required to get a file from %s"
msgstr "נדרש אימות כדי לקבל את הקובץ מ־%s"

#: modules/printbackends/gtkprintbackendcups.c:1208
#, c-format
msgid "Authentication is required on %s"
msgstr "%s דורש אימות"

#: modules/printbackends/gtkprintbackendcups.c:1443
msgid "Domain:"
msgstr "מתחם:"

#: modules/printbackends/gtkprintbackendcups.c:1473
#, c-format
msgid "Authentication is required to print document “%s”"
msgstr "נדרש אימות כדי להדפיס את המסמך „%s”"

#: modules/printbackends/gtkprintbackendcups.c:1478
#, c-format
msgid "Authentication is required to print this document on printer %s"
msgstr "נדרש אימות כדי להדפיס מסמך זה למדפסת %s"

#: modules/printbackends/gtkprintbackendcups.c:1480
msgid "Authentication is required to print this document"
msgstr "נדרש אימות כדי להדפיס מסמך זה"

#: modules/printbackends/gtkprintbackendcups.c:2568
#, c-format
msgid "Printer “%s” is low on toner."
msgstr "במדפסת „%s” חסר דיו."

#: modules/printbackends/gtkprintbackendcups.c:2572
#, c-format
msgid "Printer “%s” has no toner left."
msgstr "במדפסת „%s” לא נשאר דיו."

#. Translators: "Developer" like on photo development context
#: modules/printbackends/gtkprintbackendcups.c:2577
#, c-format
msgid "Printer “%s” is low on developer."
msgstr "המדפסת „%s” דלה בחומרי פיתוח."

#. Translators: "Developer" like on photo development context
#: modules/printbackends/gtkprintbackendcups.c:2582
#, c-format
msgid "Printer “%s” is out of developer."
msgstr "למדפסת „%s” אזלו חומרי הפיתוח."

#. Translators: "marker" is one color bin of the printer
#: modules/printbackends/gtkprintbackendcups.c:2587
#, c-format
msgid "Printer “%s” is low on at least one marker supply."
msgstr "למדפסת „%s” כמעט אזל לפחות אחד מחומרי ההדפסה."

#. Translators: "marker" is one color bin of the printer
#: modules/printbackends/gtkprintbackendcups.c:2592
#, c-format
msgid "Printer “%s” is out of at least one marker supply."
msgstr "במדפסת „%s” אזל לפחות אחד מחומרי ההדפסה."

#: modules/printbackends/gtkprintbackendcups.c:2596
#, c-format
msgid "The cover is open on printer “%s”."
msgstr "המכסה פתוח במדפסת „%s”."

#: modules/printbackends/gtkprintbackendcups.c:2600
#, c-format
msgid "The door is open on printer “%s”."
msgstr "הדלת פתוחה במדפסת „%s”."

#: modules/printbackends/gtkprintbackendcups.c:2604
#, c-format
msgid "Printer “%s” is low on paper."
msgstr "במדפסת „%s” חסר נייר."

#: modules/printbackends/gtkprintbackendcups.c:2608
#, c-format
msgid "Printer “%s” is out of paper."
msgstr "במדפסת „%s” נגמר הנייר."

#: modules/printbackends/gtkprintbackendcups.c:2612
#, c-format
msgid "Printer “%s” is currently offline."
msgstr "המדפסת „%s” אינה מקוונת נכון לעכשיו."

#: modules/printbackends/gtkprintbackendcups.c:2616
#, c-format
msgid "There is a problem on printer “%s”."
msgstr "קיימת בעיה במדפסת „%s”."

#. Translators: this string connects multiple printer states together.
#: modules/printbackends/gtkprintbackendcups.c:2683
msgid "; "
msgstr "; "

#: modules/printbackends/gtkprintbackendcups.c:4609
#: modules/printbackends/gtkprintbackendcups.c:4676
msgctxt "printing option"
msgid "Two Sided"
msgstr "דו צדדי"

#: modules/printbackends/gtkprintbackendcups.c:4610
msgctxt "printing option"
msgid "Paper Type"
msgstr "סוג נייר"

#: modules/printbackends/gtkprintbackendcups.c:4611
msgctxt "printing option"
msgid "Paper Source"
msgstr "מקור נייר"

#: modules/printbackends/gtkprintbackendcups.c:4612
#: modules/printbackends/gtkprintbackendcups.c:4677
msgctxt "printing option"
msgid "Output Tray"
msgstr "מגש פלט"

#: modules/printbackends/gtkprintbackendcups.c:4613
msgctxt "printing option"
msgid "Resolution"
msgstr "הבחנה"

#: modules/printbackends/gtkprintbackendcups.c:4614
msgctxt "printing option"
msgid "GhostScript pre-filtering"
msgstr "סינון קדם של GhostScript"

#: modules/printbackends/gtkprintbackendcups.c:4623
msgctxt "printing option value"
msgid "One Sided"
msgstr "צד אחד"

#. Translators: this is an option of "Two Sided"
#: modules/printbackends/gtkprintbackendcups.c:4625
msgctxt "printing option value"
msgid "Long Edge (Standard)"
msgstr "הצד הארוך (תקני)"

#. Translators: this is an option of "Two Sided"
#: modules/printbackends/gtkprintbackendcups.c:4627
msgctxt "printing option value"
msgid "Short Edge (Flip)"
msgstr "הצד הקצר (היפוך)"

#. Translators: this is an option of "Paper Source"
#: modules/printbackends/gtkprintbackendcups.c:4629
#: modules/printbackends/gtkprintbackendcups.c:4631
#: modules/printbackends/gtkprintbackendcups.c:4639
msgctxt "printing option value"
msgid "Auto Select"
msgstr "בחירה אוטומטית"

#. Translators: this is an option of "Paper Source"
#. Translators: this is an option of "Resolution"
#: modules/printbackends/gtkprintbackendcups.c:4633
#: modules/printbackends/gtkprintbackendcups.c:4635
#: modules/printbackends/gtkprintbackendcups.c:4637
#: modules/printbackends/gtkprintbackendcups.c:4641
msgctxt "printing option value"
msgid "Printer Default"
msgstr "בררת מחדל עבור המדפסת"

#. Translators: this is an option of "GhostScript"
#: modules/printbackends/gtkprintbackendcups.c:4643
msgctxt "printing option value"
msgid "Embed GhostScript fonts only"
msgstr "הטמעת גופני PostScript בלבד"

#. Translators: this is an option of "GhostScript"
#: modules/printbackends/gtkprintbackendcups.c:4645
msgctxt "printing option value"
msgid "Convert to PS level 1"
msgstr "המרה ל־PS רמה 1"

#. Translators: this is an option of "GhostScript"
#: modules/printbackends/gtkprintbackendcups.c:4647
msgctxt "printing option value"
msgid "Convert to PS level 2"
msgstr "המרה ל־PS רמה 2"

#. Translators: this is an option of "GhostScript"
#: modules/printbackends/gtkprintbackendcups.c:4649
msgctxt "printing option value"
msgid "No pre-filtering"
msgstr "אין סינון קדם"

#. Translators: "Miscellaneous" is the label for a button, that opens
#. up an extra panel of settings in a print dialog.
#: modules/printbackends/gtkprintbackendcups.c:4658
msgctxt "printing option group"
msgid "Miscellaneous"
msgstr "שונות"

#: modules/printbackends/gtkprintbackendcups.c:4685
msgctxt "sides"
msgid "One Sided"
msgstr "חד צדדי"

#. Translators: this is an option of "Two Sided"
#: modules/printbackends/gtkprintbackendcups.c:4687
msgctxt "sides"
msgid "Long Edge (Standard)"
msgstr "צד ארוך (תקני)"

#. Translators: this is an option of "Two Sided"
#: modules/printbackends/gtkprintbackendcups.c:4689
msgctxt "sides"
msgid "Short Edge (Flip)"
msgstr "צד קצר (היפוך)"

#. Translators: Top output bin
#: modules/printbackends/gtkprintbackendcups.c:4692
msgctxt "output-bin"
msgid "Top Bin"
msgstr "מגש עליון"

#. Translators: Middle output bin
#: modules/printbackends/gtkprintbackendcups.c:4694
msgctxt "output-bin"
msgid "Middle Bin"
msgstr "מגש אמצעי"

#. Translators: Bottom output bin
#: modules/printbackends/gtkprintbackendcups.c:4696
msgctxt "output-bin"
msgid "Bottom Bin"
msgstr "מגש תחתון"

#. Translators: Side output bin
#: modules/printbackends/gtkprintbackendcups.c:4698
msgctxt "output-bin"
msgid "Side Bin"
msgstr "מגש צדי"

#. Translators: Left output bin
#: modules/printbackends/gtkprintbackendcups.c:4700
msgctxt "output-bin"
msgid "Left Bin"
msgstr "מגש שמאלי"

#. Translators: Right output bin
#: modules/printbackends/gtkprintbackendcups.c:4702
msgctxt "output-bin"
msgid "Right Bin"
msgstr "מגש ימני"

#. Translators: Center output bin
#: modules/printbackends/gtkprintbackendcups.c:4704
msgctxt "output-bin"
msgid "Center Bin"
msgstr "מגש מרכזי"

#. Translators: Rear output bin
#: modules/printbackends/gtkprintbackendcups.c:4706
msgctxt "output-bin"
msgid "Rear Bin"
msgstr "מגש אחורי"

#. Translators: Output bin where one sided output is oriented in the face-up position
#: modules/printbackends/gtkprintbackendcups.c:4708
msgctxt "output-bin"
msgid "Face Up Bin"
msgstr "מגש עם הפנים כלפי מעלה"

#. Translators: Output bin where one sided output is oriented in the face-down position
#: modules/printbackends/gtkprintbackendcups.c:4710
msgctxt "output-bin"
msgid "Face Down Bin"
msgstr "מגש עם הפנים כלפי מטה"

#. Translators: Large capacity output bin
#: modules/printbackends/gtkprintbackendcups.c:4712
msgctxt "output-bin"
msgid "Large Capacity Bin"
msgstr "מגש בעל קיבולת מוגדלת"

#. Translators: Output stacker number %d
#: modules/printbackends/gtkprintbackendcups.c:4734
#, c-format
msgctxt "output-bin"
msgid "Stacker %d"
msgstr "מערם פלט נייר %d"

#. Translators: Output mailbox number %d
#: modules/printbackends/gtkprintbackendcups.c:4738
#, c-format
msgctxt "output-bin"
msgid "Mailbox %d"
msgstr "התקן למיון פלט הדפסה %d"

#. Translators: Private mailbox
#: modules/printbackends/gtkprintbackendcups.c:4742
msgctxt "output-bin"
msgid "My Mailbox"
msgstr "התקן למיון פלט ההדפסה שלי"

#. Translators: Output tray number %d
#: modules/printbackends/gtkprintbackendcups.c:4746
#, c-format
msgctxt "output-bin"
msgid "Tray %d"
msgstr "מגירת הזנת נייר %d"

#: modules/printbackends/gtkprintbackendcups.c:5223
msgid "Printer Default"
msgstr "בררת מחדל עבור המדפסת"

#. Translators, this string is used to label the job priority option
#. * in the print dialog
#.
#: modules/printbackends/gtkprintbackendcups.c:5702
msgid "Job Priority"
msgstr "עדיפות המשימה"

#. Translators, this string is used to label the billing info entry
#. * in the print dialog
#.
#: modules/printbackends/gtkprintbackendcups.c:5713
msgid "Billing Info"
msgstr "נתוני חיוב"

#. Translators, these strings are names for various 'standard' cover
#. * pages that the printing system may support.
#.
#: modules/printbackends/gtkprintbackendcups.c:5737
msgctxt "cover page"
msgid "None"
msgstr "ללא"

#: modules/printbackends/gtkprintbackendcups.c:5738
msgctxt "cover page"
msgid "Classified"
msgstr "מסווג"

#: modules/printbackends/gtkprintbackendcups.c:5739
msgctxt "cover page"
msgid "Confidential"
msgstr "חסוי"

#: modules/printbackends/gtkprintbackendcups.c:5740
msgctxt "cover page"
msgid "Secret"
msgstr "סודי"

#: modules/printbackends/gtkprintbackendcups.c:5741
msgctxt "cover page"
msgid "Standard"
msgstr "רגיל"

#: modules/printbackends/gtkprintbackendcups.c:5742
msgctxt "cover page"
msgid "Top Secret"
msgstr "סודי ביותר"

#: modules/printbackends/gtkprintbackendcups.c:5743
msgctxt "cover page"
msgid "Unclassified"
msgstr "לא מסווג"

#. Translators, this string is used to label the pages-per-sheet option
#. * in the print dialog
#.
#: modules/printbackends/gtkprintbackendcups.c:5755
msgctxt "printer option"
msgid "Pages per Sheet"
msgstr "מספר העמודים בדף"

#. Translators, this string is used to label the option in the print
#. * dialog that controls in what order multiple pages are arranged
#.
#: modules/printbackends/gtkprintbackendcups.c:5772
msgctxt "printer option"
msgid "Page Ordering"
msgstr "סדר דפים"

#. Translators: this is the name of the option that controls when
#. * a print job is printed. Possible values are 'now', a specified time,
#. * or 'on hold'
#.
#: modules/printbackends/gtkprintbackendcups.c:5849
msgctxt "printer option"
msgid "Print at"
msgstr "הדפסה"

#. Translators: this is the name of the option that allows the user
#. * to specify a time when a print job will be printed.
#.
#: modules/printbackends/gtkprintbackendcups.c:5860
msgctxt "printer option"
msgid "Print at time"
msgstr "הדפסה"

#. Translators: this format is used to display a custom
#. * paper size. The two placeholders are replaced with
#. * the width and height in points. E.g: "Custom
#. * 230.4x142.9"
#.
#: modules/printbackends/gtkprintbackendcups.c:5907
#, c-format
msgid "Custom %s×%s"
msgstr "מותאם אישית ‎%s‏×%s"

#. TRANSLATORS: this is the ICC color profile to use for this job
#: modules/printbackends/gtkprintbackendcups.c:6018
msgctxt "printer option"
msgid "Printer Profile"
msgstr "פרופיל מדפסת"

#. TRANSLATORS: this is when color profile information is unavailable
#: modules/printbackends/gtkprintbackendcups.c:6025
msgctxt "printer option value"
msgid "Unavailable"
msgstr "לא זמין"

#: modules/printbackends/gtkprintbackendfile.c:238
msgid "output"
msgstr "פלט"

#: modules/printbackends/gtkprintbackendfile.c:510
msgid "Print to File"
msgstr "הדפסה לקובץ"

#: modules/printbackends/gtkprintbackendfile.c:636
msgid "PDF"
msgstr "PDF"

#: modules/printbackends/gtkprintbackendfile.c:636
msgid "PostScript"
msgstr "PostScript"

#: modules/printbackends/gtkprintbackendfile.c:636
msgid "SVG"
msgstr "SVG"

#: modules/printbackends/gtkprintbackendfile.c:649
msgid "Pages per _sheet:"
msgstr "מספר העמודים ב_גיליון:"

# hebrew note: "תיקייה" is "folder", but there is no better word for
# "directory"
#: modules/printbackends/gtkprintbackendfile.c:709
msgid "File"
msgstr "קובץ"

#: modules/printbackends/gtkprintbackendfile.c:719
msgid "_Output format"
msgstr "_תצורת הפלט"

#. TRANSLATORS: when we're running an old CUPS, and
#. * it hasn't registered the device with colord
#: modules/printbackends/gtkprintercups.c:272
msgid "Color management unavailable"
msgstr "ניהול צבעים אינו זמין"

#. TRANSLATORS: when there is no color profile available
#: modules/printbackends/gtkprintercups.c:284
msgid "No profile available"
msgstr "אין פרופיל זמין"

#. TRANSLATORS: when the color profile has no title
#: modules/printbackends/gtkprintercups.c:295
msgid "Unspecified profile"
msgstr "פרופיל בלתי מוגדר"

#: tools/encodesymbolic.c:41
msgid "Output to this directory instead of cwd"
msgstr "לשלוח פלט לתיקייה הזאת במקום אל cwd"

#: tools/encodesymbolic.c:42
msgid "Generate debug output"
msgstr "יצירת פלט ניפוי שגיאות"

#: tools/encodesymbolic.c:95
#, c-format
msgid "Invalid size %s\n"
msgstr "גודל %s שגוי\n"

#: tools/encodesymbolic.c:107 tools/encodesymbolic.c:116
#, c-format
msgid "Can’t load file: %s\n"
msgstr "לא ניתן לטעון קובץ: %s\n"

#: tools/encodesymbolic.c:144 tools/encodesymbolic.c:162
#, c-format
msgid "Can’t save file %s: %s\n"
msgstr "אי אפשר לשמור קובץ %s‏: %s\n"

#: tools/encodesymbolic.c:168
#, c-format
msgid "Can’t close stream"
msgstr "אי אפשר לסגור תזרים"

#: tools/gtk-builder-tool.c:36
#, c-format
msgid ""
"Usage:\n"
"  gtk4-builder-tool [COMMAND] [OPTION…] FILE\n"
"\n"
"Perform various tasks on GtkBuilder .ui files.\n"
"\n"
"Commands:\n"
"  validate     Validate the file\n"
"  simplify     Simplify the file\n"
"  enumerate    List all named objects\n"
"  preview      Preview the file\n"
"  render       Take a screenshot of the file\n"
"  screenshot   Take a screenshot of the file\n"
"\n"
msgstr ""
"Usage:\n"
"  gtk4-builder-tool [COMMAND] [OPTION…] FILE\n"
"\n"
"Perform various tasks on GtkBuilder .ui files.\n"
"\n"
"Commands:\n"
"  validate     Validate the file\n"
"  simplify     Simplify the file\n"
"  enumerate    List all named objects\n"
"  preview      Preview the file\n"
"  render       Take a screenshot of the file\n"
"  screenshot   Take a screenshot of the file\n"
"\n"

#: tools/gtk-builder-tool-enumerate.c:56 tools/gtk-builder-tool-preview.c:179
#: tools/gtk-builder-tool-preview.c:180 tools/gtk-builder-tool-screenshot.c:360
#: tools/gtk-builder-tool-simplify.c:2529 tools/gtk-builder-tool-validate.c:261
#: tools/gtk-path-tool-render.c:121 tools/gtk-rendernode-tool-compare.c:67
#: tools/gtk-rendernode-tool-info.c:225 tools/gtk-rendernode-tool-show.c:116
msgid "FILE"
msgstr "FILE"

#: tools/gtk-builder-tool-enumerate.c:64
msgid "Print all named objects."
msgstr "Print all named objects."

#: tools/gtk-builder-tool-preview.c:128 tools/gtk-builder-tool-screenshot.c:236
#, c-format
msgid "No object with ID '%s' found\n"
msgstr "No object with ID '%s' found\n"

#: tools/gtk-builder-tool-preview.c:130
#, c-format
msgid "No previewable object found\n"
msgstr "No previewable object found\n"

#: tools/gtk-builder-tool-preview.c:136
#, c-format
msgid "Objects of type %s can't be previewed\n"
msgstr "Objects of type %s can't be previewed\n"

#: tools/gtk-builder-tool-preview.c:178
msgid "Preview only the named object"
msgstr "תצוגה מקדימה של העצם עם השם בלבד"

#: tools/gtk-builder-tool-preview.c:179 tools/gtk-builder-tool-screenshot.c:360
msgid "Use style from CSS file"
msgstr "להשתמש בסגנון מקובץ CSS"

#: tools/gtk-builder-tool-preview.c:187 tools/gtk-builder-tool-screenshot.c:370
#: tools/gtk-builder-tool-validate.c:268
#: tools/gtk-rendernode-tool-benchmark.c:106
#: tools/gtk-rendernode-tool-render.c:262 tools/gtk-rendernode-tool-show.c:123
#, c-format
msgid "Could not initialize windowing system\n"
msgstr "לא ניתן להפעיל את מערכת החלונות\n"

#: tools/gtk-builder-tool-preview.c:195
msgid "Preview the file."
msgstr "הצגה מקדימה של הקובץ."

#: tools/gtk-builder-tool-preview.c:208 tools/gtk-builder-tool-screenshot.c:391
#: tools/gtk-builder-tool-simplify.c:2552 tools/gtk-builder-tool-validate.c:287
#, c-format
msgid "No .ui file specified\n"
msgstr "לא צוין קובץ ‎.ui\n"

#: tools/gtk-builder-tool-preview.c:214
#, c-format
msgid "Can only preview a single .ui file\n"
msgstr "Can only preview a single .ui file\n"

#: tools/gtk-builder-tool-screenshot.c:238
#, c-format
msgid "No object found\n"
msgstr "לא נמצא עצם\n"

#: tools/gtk-builder-tool-screenshot.c:244
#, c-format
msgid "Objects of type %s can't be screenshot\n"
msgstr "Objects of type %s can't be screenshot\n"

#: tools/gtk-builder-tool-screenshot.c:298
#, c-format
msgid "Failed to take a screenshot\n"
msgstr "צילום המסך נכשל\n"

#: tools/gtk-builder-tool-screenshot.c:309
#, c-format
msgid ""
"File %s exists.\n"
"Use --force to overwrite.\n"
msgstr ""
"File %s exists.\n"
"Use --force to overwrite.\n"

#: tools/gtk-builder-tool-screenshot.c:332
#: tools/gtk-rendernode-tool-render.c:230
#, c-format
msgid "Output written to %s.\n"
msgstr "Output written to %s.\n"

#: tools/gtk-builder-tool-screenshot.c:336
#: tools/gtk-rendernode-tool-render.c:234
#, c-format
msgid "Failed to save %s: %s\n"
msgstr "Failed to save %s: %s\n"

#: tools/gtk-builder-tool-screenshot.c:359
msgid "Screenshot only the named object"
msgstr "Screenshot only the named object"

#: tools/gtk-builder-tool-screenshot.c:361
msgid "Save as node file instead of png"
msgstr "Save as node file instead of png"

#: tools/gtk-builder-tool-screenshot.c:362
msgid "Overwrite existing file"
msgstr "שכתוב קובץ קיים"

#: tools/gtk-builder-tool-screenshot.c:363
#: tools/gtk-rendernode-tool-benchmark.c:97
#: tools/gtk-rendernode-tool-render.c:255
msgid "FILE…"
msgstr "FILE…"

#: tools/gtk-builder-tool-screenshot.c:378
msgid "Render a .ui file to an image."
msgstr "Render a .ui file to an image."

#: tools/gtk-builder-tool-screenshot.c:397
#, c-format
msgid "Can only render a single .ui file to a single output file\n"
msgstr "Can only render a single .ui file to a single output file\n"

#: tools/gtk-builder-tool-simplify.c:444
#, c-format
msgid "%s:%d: Couldn’t parse value for property '%s': %s\n"
msgstr "%s:%d: Couldn’t parse value for property '%s': %s\n"

#: tools/gtk-builder-tool-simplify.c:658
#, c-format
msgid "Property %s not found"
msgstr "המאפיין %s לא נמצא"

#: tools/gtk-builder-tool-simplify.c:661
#, c-format
msgid "Packing property %s not found"
msgstr "מאפיין האריזה %s לא נמצא"

#: tools/gtk-builder-tool-simplify.c:664
#, c-format
msgid "Cell property %s not found"
msgstr "מאפיין התא %s לא נמצא"

#: tools/gtk-builder-tool-simplify.c:667
#, c-format
msgid "Layout property %s not found"
msgstr "מאפיין הפריסה %s לא נמצא"

#: tools/gtk-builder-tool-simplify.c:1397
#, c-format
msgid "%s only accepts three children"
msgstr "%s מקבל שלושה צאצאים בלבד"

#: tools/gtk-builder-tool-simplify.c:2455
#, c-format
msgid "Can’t load “%s”: %s\n"
msgstr ""
"לא ניתן לטעון את „%s”: %s\n"
"‬\n"

#: tools/gtk-builder-tool-simplify.c:2466 tools/gtk-builder-tool-simplify.c:2472
#: tools/gtk-builder-tool-simplify.c:2478
#, c-format
msgid "Can’t parse “%s”: %s\n"
msgstr ""
"לא ניתן לפענח את „%s”: %s\n"
"‬\n"

#: tools/gtk-builder-tool-simplify.c:2504
#, c-format
msgid "Failed to read “%s”: %s\n"
msgstr ""
"הקריאה של „%s” נכשלה: %s\n"
"‬\n"

#: tools/gtk-builder-tool-simplify.c:2510
#, c-format
msgid "Failed to write “%s”: “%s”\n"
msgstr "הכתיבה של %s נכשלה: „%s”\n"

#: tools/gtk-builder-tool-simplify.c:2527
msgid "Replace the file"
msgstr "החלפת הקובץ"

#: tools/gtk-builder-tool-simplify.c:2528
msgid "Convert from GTK 3 to GTK 4"
msgstr "המרה מ־GTK 3 ל־GTK 4"

#: tools/gtk-builder-tool-simplify.c:2539
msgid "Simplify the file."
msgstr "פישוט הקובץ."

#: tools/gtk-builder-tool-simplify.c:2558
#, c-format
msgid "Can only simplify a single .ui file without --replace\n"
msgstr "Can only simplify a single .ui file without --replace\n"

#: tools/gtk-builder-tool-validate.c:45
#, c-format
msgid "Failed to lookup template parent type %s\n"
msgstr "Failed to lookup template parent type %s\n"

#: tools/gtk-builder-tool-validate.c:123
msgid "Deprecated types:\n"
msgstr "סוגים שאינם תקפים עוד:\n"

#: tools/gtk-builder-tool-validate.c:167
#, c-format
msgid "Failed to create an instance of the template type %s\n"
msgstr "Failed to create an instance of the template type %s\n"

#: tools/gtk-builder-tool-validate.c:276
msgid "Validate the file."
msgstr "תיקוף הקובץ."

#: tools/gtk-launch.c:40
msgid "Show program version"
msgstr "הצגת גרסת התוכנית"

#. Translators: this message will appear immediately after the
#. usage string - Usage: COMMAND [OPTION…] <THIS_MESSAGE>
#: tools/gtk-launch.c:74
msgid "APPLICATION [URI…] — launch an APPLICATION"
msgstr "APPLICATION [URI…] — הפעלת יישום"

#. Translators: this message will appear after the usage string
#. and before the list of options.
#: tools/gtk-launch.c:78
msgid ""
"Launch an application (specified by its desktop file name),\n"
"optionally passing one or more URIs as arguments."
msgstr ""
"Launch an application (specified by its desktop file name),\n"
"optionally passing one or more URIs as arguments."

#: tools/gtk-launch.c:88
#, c-format
msgid "Error parsing commandline options: %s\n"
msgstr "שגיאה בפענוח אפשרויות שורת פקודה: %s\n"

#: tools/gtk-launch.c:90 tools/gtk-launch.c:111
#, c-format
msgid "Try “%s --help” for more information."
msgstr "כדאי לנסות את „‎%s --help” למידע נוסף."

#. Translators: the %s is the program name. This error message
#. means the user is calling gtk-launch without any argument.
#: tools/gtk-launch.c:109
#, c-format
msgid "%s: missing application name"
msgstr "%s: שם היישום חסר"

#: tools/gtk-launch.c:137
#, c-format
msgid "Creating AppInfo from id not supported on non unix operating systems"
msgstr "יצירת AppInfo ממזהה אינה נתמכת במערכות הפעלה שאינן יוניקס"

#. Translators: the first %s is the program name, the second one
#. is the application name.
#: tools/gtk-launch.c:145
#, c-format
msgid "%s: no such application %s"
msgstr "%s: איזה כזה יישום %s"

#. Translators: the first %s is the program name, the second one
#. is the error message.
#: tools/gtk-launch.c:163
#, c-format
msgid "%s: error launching application: %s\n"
msgstr "%s: שגיאה בטעינת יישום: %s\n"

#: tools/gtk-path-tool.c:35
#, c-format
msgid ""
"Usage:\n"
"  gtk4-path-tool [COMMAND] [OPTION…] PATH\n"
"\n"
"Perform various tasks on paths.\n"
"\n"
"Commands:\n"
"  decompose    Decompose the path\n"
"  reverse      Reverse the path\n"
"  restrict     Restrict the path to a segment\n"
"  show         Display the path in a window\n"
"  render       Render the path as an image\n"
"  info         Print information about the path\n"
"\n"
msgstr ""
"שימוש:\n"
"  gtk4-path-tool [COMMAND] [OPTION…] PATH\n"
"\n"
"ביצוע מגוון פעולות על נתיבים.\n"
"\n"
"פקודות:\n"
"  decompose    פירוק הנתיב\n"
"  reverse      היפוך הנתיב\n"
"  restrict     הגבלת הנתיב למקטע\n"
"  show         הצגת הנתיב בחלון\n"
"  render       עיבוד הנתיב כתמונה\n"
"  info         הצגת מידע על הנתיב\n"
"\n"

#: tools/gtk-path-tool-decompose.c:84
msgid "Allow quadratic Bézier curves"
msgstr "לאפשר עקומי בזיהה מרובעים"

#: tools/gtk-path-tool-decompose.c:85
msgid "Allow cubic Bézier curves"
msgstr "לאפשר עקומי בזייה ריבועיים"

#: tools/gtk-path-tool-decompose.c:86
msgid "Allow conic Bézier curves"
msgstr "לאפשר עקומי בזייה חרוטיות"

#: tools/gtk-path-tool-decompose.c:87 tools/gtk-path-tool-info.c:88
#: tools/gtk-path-tool-render.c:125 tools/gtk-path-tool-restrict.c:38
#: tools/gtk-path-tool-reverse.c:34 tools/gtk-path-tool-show.c:147
msgid "PATH"
msgstr "נתיב"

#: tools/gtk-path-tool-decompose.c:99
msgid "Decompose a path."
msgstr "פירוק נתיב."

#: tools/gtk-path-tool-decompose.c:112 tools/gtk-path-tool-info.c:113
#: tools/gtk-path-tool-restrict.c:64 tools/gtk-path-tool-reverse.c:58
msgid "No paths given."
msgstr "לא סופקו נתיבים."

#: tools/gtk-path-tool-decompose.c:140 tools/gtk-path-tool-restrict.c:94
#: tools/gtk-path-tool-reverse.c:78
msgid "That didn't work out."
msgstr "זה לא עבד."

#: tools/gtk-path-tool-info.c:100
msgid "Print information about a path."
msgstr "הצגת מידע על נתיב."

#: tools/gtk-path-tool-info.c:121
msgid "Path is empty."
msgstr "נתיב ריק."

#: tools/gtk-path-tool-info.c:127
msgid "Path is closed"
msgstr "נתיב סגור"

#: tools/gtk-path-tool-info.c:129
msgid "Path length"
msgstr "אורך נתיב"

#: tools/gtk-path-tool-info.c:138
#, c-format
msgid "%d contours"
msgstr "%d קווי מתאר"

# msgctxt "OpenType layout"
#: tools/gtk-path-tool-info.c:140
#, c-format
msgid "%d operations"
msgstr "%d פעולות"

#: tools/gtk-path-tool-info.c:144
#, c-format
msgid "%d lines"
msgstr "%d קווים"

#: tools/gtk-path-tool-info.c:149
#, c-format
msgid "%d quadratics"
msgstr "%d מרובעים"

#: tools/gtk-path-tool-info.c:154
#, c-format
msgid "%d cubics"
msgstr "%d ריבועיים"

#: tools/gtk-path-tool-info.c:159
#, c-format
msgid "%d conics"
msgstr "%d חרוטיים"

#: tools/gtk-path-tool-render.c:117 tools/gtk-path-tool-show.c:140
msgid "Fill the path (the default)"
msgstr "מילוי הנתיב (ברירת המחדל)"

#: tools/gtk-path-tool-render.c:118 tools/gtk-path-tool-show.c:141
msgid "Stroke the path"
msgstr "יצירת מתאר לנתיב"

#: tools/gtk-path-tool-render.c:119 tools/gtk-path-tool-show.c:142
msgid "Show path points"
msgstr "הצגת נתונים בנתיב"

#: tools/gtk-path-tool-render.c:120 tools/gtk-path-tool-show.c:143
msgid "Show control points"
msgstr "הצגת נקודות בקרה"

#: tools/gtk-path-tool-render.c:121
msgid "The output file"
msgstr "קובץ הפלט"

#: tools/gtk-path-tool-render.c:122 tools/gtk-path-tool-show.c:144
msgid "Foreground color"
msgstr "צבע חזית"

#: tools/gtk-path-tool-render.c:122 tools/gtk-path-tool-render.c:123
#: tools/gtk-path-tool-render.c:124 tools/gtk-path-tool-show.c:144
#: tools/gtk-path-tool-show.c:145 tools/gtk-path-tool-show.c:146
msgid "COLOR"
msgstr "צבע"

#: tools/gtk-path-tool-render.c:123 tools/gtk-path-tool-show.c:145
msgid "Background color"
msgstr "צבע רקע"

#: tools/gtk-path-tool-render.c:124 tools/gtk-path-tool-show.c:146
msgid "Point color"
msgstr "צבע נקודה"

#: tools/gtk-path-tool-render.c:129 tools/gtk-path-tool-show.c:151
msgid "Fill rule (winding, even-odd)"
msgstr "כלל מילוי (מתפתל, זוגי-אי־זוגי)"

#: tools/gtk-path-tool-render.c:129 tools/gtk-path-tool-render.c:133
#: tools/gtk-path-tool-render.c:134 tools/gtk-path-tool-render.c:135
#: tools/gtk-path-tool-render.c:136 tools/gtk-path-tool-render.c:137
#: tools/gtk-path-tool-render.c:138 tools/gtk-path-tool-show.c:151
#: tools/gtk-path-tool-show.c:155 tools/gtk-path-tool-show.c:156
#: tools/gtk-path-tool-show.c:157 tools/gtk-path-tool-show.c:158
#: tools/gtk-path-tool-show.c:159 tools/gtk-path-tool-show.c:160
msgid "VALUE"
msgstr "ערך"

#: tools/gtk-path-tool-render.c:133 tools/gtk-path-tool-show.c:155
msgid "Line width (number)"
msgstr "עובי קו (מספר)"

#: tools/gtk-path-tool-render.c:134 tools/gtk-path-tool-show.c:156
msgid "Line cap (butt, round, square)"
msgstr "קצה הקו (קטום, עגול, מרובע)"

#: tools/gtk-path-tool-render.c:135 tools/gtk-path-tool-show.c:157
msgid "Line join (miter, miter-clip, round, bevel, arcs)"
msgstr "חיבור קווים (מצנפת, מצנפת קטומה, עגול, חתוך, קשתות)"

#: tools/gtk-path-tool-render.c:136 tools/gtk-path-tool-show.c:158
msgid "Miter limit (number)"
msgstr "גבול מצנפת (מספר)"

#: tools/gtk-path-tool-render.c:137 tools/gtk-path-tool-show.c:159
msgid "Dash pattern (comma-separated numbers)"
msgstr "תבנית קווקוו (מספרים מופרדים בפסיקים)"

#: tools/gtk-path-tool-render.c:138 tools/gtk-path-tool-show.c:160
msgid "Dash offset (number)"
msgstr "היסט קווקוו (מספר)"

#: tools/gtk-path-tool-render.c:161 tools/gtk-path-tool-show.c:172
msgid "Could not initialize windowing system"
msgstr "לא ניתן לאתחל את מערכת החלונות"

#: tools/gtk-path-tool-render.c:168
msgid "Render the path to a png image."
msgstr "עיבוד הנתיב לתמונת png."

#: tools/gtk-path-tool-render.c:173 tools/gtk-path-tool-show.c:183
msgid "Options related to filling"
msgstr "אפשרויות שקשורות למילוי"

#: tools/gtk-path-tool-render.c:174 tools/gtk-path-tool-show.c:184
msgid "Show help for fill options"
msgstr "הצגת עזרה לאפשרויות מילוי"

#: tools/gtk-path-tool-render.c:181 tools/gtk-path-tool-show.c:191
msgid "Options related to stroking"
msgstr "אפשרויות שקשורות לקו תוואי"

#: tools/gtk-path-tool-render.c:182 tools/gtk-path-tool-show.c:192
msgid "Show help for stroke options"
msgstr "הצגת עזרה לאפשרויות מתאר"

#: tools/gtk-path-tool-render.c:199 tools/gtk-path-tool-show.c:209
msgid "No path specified"
msgstr "לא צוין נתיב"

#: tools/gtk-path-tool-render.c:205
msgid "Can only render a single path"
msgstr "יכול לעבד נתיב בודד בלבד"

#: tools/gtk-path-tool-render.c:250 tools/gtk-path-tool-show.c:221
msgid "fill rule"
msgstr "כלל מילוי"

#: tools/gtk-path-tool-render.c:255 tools/gtk-path-tool-show.c:226
msgid "line cap"
msgstr "ראש קו"

#: tools/gtk-path-tool-render.c:256 tools/gtk-path-tool-show.c:227
msgid "line join"
msgstr "צירוף קו"

#: tools/gtk-path-tool-render.c:310
#, c-format
msgid "Saving png to '%s' failed"
msgstr "שמירת png ל־‚%s’ נכשלה"

#: tools/gtk-path-tool-render.c:317
#, c-format
msgid "Output written to '%s'."
msgstr "הפלט נכתב אל ‚%s’."

#: tools/gtk-path-tool-restrict.c:36
msgid "Beginning of segment"
msgstr "התחלת מקטע"

#: tools/gtk-path-tool-restrict.c:36 tools/gtk-path-tool-restrict.c:37
msgid "LENGTH"
msgstr "אורך"

#: tools/gtk-path-tool-restrict.c:37
msgid "End of segment"
msgstr "סוף מקטע"

#: tools/gtk-path-tool-restrict.c:51
msgid "Restrict a path to a segment."
msgstr "הגבלת נתיב למקטע."

#: tools/gtk-path-tool-reverse.c:45
msgid "Reverse a path."
msgstr "היפוך נתוב."

#: tools/gtk-path-tool-show.c:46 tools/gtk-path-tool-show.c:88
msgid "Path Preview"
msgstr "תצוגת נתיב מקדימה"

#: tools/gtk-path-tool-show.c:180
msgid "Display the path."
msgstr "הצגת הנתיב."

#: tools/gtk-path-tool-show.c:215
msgid "Can only show a single path"
msgstr "יכול להציג נתיב יחיד בלבד"

#: tools/gtk-path-tool-utils.c:58
#, c-format
msgid "Failed to read from standard input: %s\n"
msgstr "הקריאה מהקלט התקני (stdin) נכשלה: %s\n"

#: tools/gtk-path-tool-utils.c:64
#, c-format
msgid "Error reading from standard input: %s\n"
msgstr "שגיאת קריאה מהקלט התקני (stdin): %s\n"

#: tools/gtk-path-tool-utils.c:83
#, c-format
msgid "Failed to parse '%s' as path.\n"
msgstr "פענוח של ‚%s’ כתיקייה נכשל.\n"

#: tools/gtk-path-tool-utils.c:109
#, c-format
msgid "Failed to parse '%s' as %s."
msgstr "פענוח של ‚%s’ בתור %s נכשל."

#: tools/gtk-path-tool-utils.c:111
msgid "Possible values: "
msgstr "ערכים אפשריים: "

#: tools/gtk-path-tool-utils.c:135
#, c-format
msgid "Could not parse '%s' as color"
msgstr "לא ניתן לפענח את ‚%s’ כצבע"

#: tools/gtk-path-tool-utils.c:163
#, c-format
msgid "Failed to parse '%s' as number"
msgstr "פענוח ‚%s’ כמספר נכשל"

#: tools/gtk-rendernode-tool.c:35
#, c-format
msgid ""
"Usage:\n"
"  gtk4-rendernode-tool [COMMAND] [OPTION…] FILE\n"
"\n"
"Perform various tasks on GTK render nodes.\n"
"\n"
"Commands:\n"
"  benchmark    Benchmark rendering of a node\n"
"  compare      Compare nodes or images\n"
"  extract      Extract data urls\n"
"  info         Provide information about the node\n"
"  show         Show the node\n"
"  render       Take a screenshot of the node\n"
"\n"
msgstr ""
"שימוש:\n"
"  gtk4-rendernode-tool [COMMAND] [OPTION…] FILE\n"
"\n"
"ביצוע מגוון פעולות על צומתי עיבוד של GTK.\n"
"\n"
"פקודות:\n"
"  benchmark    מדידת ביצועי העיבוד של צומת\n"
"  compare      השוואת צמתים או תמונות\n"
"  extract      חילוץ כתובות נתונים\n"
"  info         אספקת מידע על הצומת\n"
"  show         הצגת הצומת\n"
"  render       צילום הצומת\n"
"\n"

#: tools/gtk-rendernode-tool-benchmark.c:94
msgid "Add renderer to benchmark"
msgstr "הוספת מנגנון עיבוד למדידת ביצועים"

#: tools/gtk-rendernode-tool-benchmark.c:94
#: tools/gtk-rendernode-tool-compare.c:65 tools/gtk-rendernode-tool-render.c:254
msgid "RENDERER"
msgstr "מעבד תצוגה"

#: tools/gtk-rendernode-tool-benchmark.c:95
msgid "Number of runs with each renderer"
msgstr "מספר ההרצות עם כל מנגנון עיבוד"

#: tools/gtk-rendernode-tool-benchmark.c:95
msgid "RUNS"
msgstr "הרצות"

#: tools/gtk-rendernode-tool-benchmark.c:96
msgid "Don’t download result/wait for GPU to finish"
msgstr "לא להוריד תוצאות/להמתין לסיום המעבד הגרפי"

#: tools/gtk-rendernode-tool-benchmark.c:114
msgid "Benchmark rendering of a .node file."
msgstr "מדידת ביצועים על עיבוד קובץ ‎.node."

#: tools/gtk-rendernode-tool-benchmark.c:127
#: tools/gtk-rendernode-tool-info.c:247 tools/gtk-rendernode-tool-render.c:283
#: tools/gtk-rendernode-tool-show.c:144
#, c-format
msgid "No .node file specified\n"
msgstr "לא צוין קובץ ‎.node\n"

#: tools/gtk-rendernode-tool-benchmark.c:133
#, c-format
msgid "Can only benchmark a single .node file\n"
msgstr "יכול למדוד ביצועים רק לקובץ ‎.node בודד\n"

#: tools/gtk-rendernode-tool-compare.c:65 tools/gtk-rendernode-tool-render.c:254
msgid "Renderer to use"
msgstr "עיבוד לשימוש"

#: tools/gtk-rendernode-tool-compare.c:67
msgid "Output file"
msgstr "קובץ פלט"

#: tools/gtk-rendernode-tool-compare.c:70
msgid "FILE1 FILE2"
msgstr "קובץ1 קובץ2"

#: tools/gtk-rendernode-tool-compare.c:82
msgid "Compare .node or .png files."
msgstr "השוואת קובצי ‎.node או ‎.png"

#: tools/gtk-rendernode-tool-compare.c:95
#, c-format
msgid "Must specify two files\n"
msgstr "חובה לציין שני קבצים.\n"

#: tools/gtk-rendernode-tool-compare.c:102
#: tools/gtk-rendernode-tool-render.c:209
#, c-format
msgid "Failed to create renderer: %s\n"
msgstr "יצירת מנגנון עיבוד נכשלה: %s\n"

#: tools/gtk-rendernode-tool-compare.c:111
#, c-format
msgid "Failed to load %s: %s\n"
msgstr "הטעינה של %s נכשלה: %s\n"

#: tools/gtk-rendernode-tool-compare.c:122
#, c-format
msgid "Could not save diff image to %s\n"
msgstr "לא ניתן לשמור את תמונת ההבדל אל %s\n"

#: tools/gtk-rendernode-tool-compare.c:132
#, c-format
msgid "Differences witten to %s.\n"
msgstr "ההבדלים נכתבו אל %s.\n"

#: tools/gtk-rendernode-tool-compare.c:134
#, c-format
msgid "The images are different.\n"
msgstr "התמונות שונות.\n"

#: tools/gtk-rendernode-tool-compare.c:137
#, c-format
msgid "No differences.\n"
msgstr "אין הבדלים.\n"

#: tools/gtk-rendernode-tool-info.c:193
#, c-format
msgid "Number of nodes: %u\n"
msgstr "מספר צמתים: %u\n"

#: tools/gtk-rendernode-tool-info.c:200
#, c-format
msgid "Depth: %u\n"
msgstr "עומק: %u\n"

#: tools/gtk-rendernode-tool-info.c:203
#, c-format
msgid "Bounds: %g x %g\n"
msgstr "גבולות: %g × %g\n"

#: tools/gtk-rendernode-tool-info.c:204
#, c-format
msgid "Origin: %g %g\n"
msgstr "מקור: %g %g\n"

#: tools/gtk-rendernode-tool-info.c:207
#, c-format
msgid "Opaque part: %g %g, %g x %g (%.0f%%)\n"
msgstr "חלק אטום: %g %g,‏ ‎‎%g × %g‏ (%.0f%%)\n"

#: tools/gtk-rendernode-tool-info.c:213
#, c-format
msgid "Opaque part: none\n"
msgstr "חלק אטום: אין\n"

#: tools/gtk-rendernode-tool-info.c:234
msgid "Provide information about the render node."
msgstr "אספקת מידע על נקודת העיבוד החזותי."

#: tools/gtk-rendernode-tool-info.c:253
#, c-format
msgid "Can only accept a single .node file\n"
msgstr "יכול לקבל רק קובץ ‎.node בודד\n"

#: tools/gtk-rendernode-tool-render.c:170
#, c-format
msgid ""
"File %s exists.\n"
"If you want to overwrite, specify the filename.\n"
msgstr ""
"הקובץ %s קיים.\n"
"כדי לשכתב יש לציין את שם הקובץ.\n"

#: tools/gtk-rendernode-tool-render.c:184 tools/gtk-rendernode-tool-render.c:196
#, c-format
msgid "Failed to generate SVG: %s\n"
msgstr "יצירת SVG נכשלה: %s\n"

#: tools/gtk-rendernode-tool-render.c:270
msgid "Render a .node file to an image."
msgstr "עיבוד קובץ ‎.node לתמונה."

#: tools/gtk-rendernode-tool-render.c:289
#, c-format
msgid "Can only render a single .node file to a single output file\n"
msgstr "יכול לעבד קובץ ,node יחיד בלבד לקובץ פלט יחיד\n"

#: tools/gtk-rendernode-tool-show.c:115
msgid "Don't add a titlebar"
msgstr "לא להוסיף שורת כותרת"

#: tools/gtk-rendernode-tool-show.c:131
msgid "Show the render node."
msgstr "הצגת צומת מעבד התצוגה."

#: tools/gtk-rendernode-tool-show.c:150
#, c-format
msgid "Can only preview a single .node file\n"
msgstr "יכול להציג תצוגה מקדימה של קובץ ‎.node יחיד בלבד\n"

#: tools/gtk-rendernode-tool-utils.c:54
#, c-format
msgid "Error at %s: %s\n"
msgstr "שגיאה ב־%s‏: %s\n"

#: tools/gtk-rendernode-tool-utils.c:72
#, c-format
msgid "Failed to load node file: %s\n"
msgstr "טעינת קובץ המצב נכשלה: %s\n"

#: tools/updateiconcache.c:1391
#, c-format
msgid "Failed to write header\n"
msgstr "Failed to write header\n"

#: tools/updateiconcache.c:1397
#, c-format
msgid "Failed to write hash table\n"
msgstr "Failed to write hash table\n"

#: tools/updateiconcache.c:1403
#, c-format
msgid "Failed to write folder index\n"
msgstr "Failed to write folder index\n"

#: tools/updateiconcache.c:1411
#, c-format
msgid "Failed to rewrite header\n"
msgstr "Failed to rewrite header\n"

#: tools/updateiconcache.c:1505
#, c-format
msgid "Failed to open file %s : %s\n"
msgstr "Failed to open file %s : %s\n"

#: tools/updateiconcache.c:1513 tools/updateiconcache.c:1543
#, c-format
msgid "Failed to write cache file: %s\n"
msgstr "Failed to write cache file: %s\n"

#: tools/updateiconcache.c:1553
#, c-format
msgid "The generated cache was invalid.\n"
msgstr "The generated cache was invalid.\n"

#: tools/updateiconcache.c:1567
#, c-format
msgid "Could not rename %s to %s: %s, removing %s then.\n"
msgstr "Could not rename %s to %s: %s, removing %s then.\n"

#: tools/updateiconcache.c:1581
#, c-format
msgid "Could not rename %s to %s: %s\n"
msgstr "Could not rename %s to %s: %s\n"

#: tools/updateiconcache.c:1591
#, c-format
msgid "Could not rename %s back to %s: %s.\n"
msgstr "Could not rename %s back to %s: %s.\n"

#: tools/updateiconcache.c:1614
#, c-format
msgid "Cache file created successfully.\n"
msgstr "קובץ המטמון נוצר בהצלחה.\n"

#: tools/updateiconcache.c:1653
msgid "Overwrite an existing cache, even if up to date"
msgstr "Overwrite an existing cache, even if up to date"

#: tools/updateiconcache.c:1654
msgid "Don’t check for the existence of index.theme"
msgstr "לא לבדוק אם יש index.theme"

#: tools/updateiconcache.c:1655
msgid "Don’t include image data in the cache"
msgstr "לא לכלול את נתוני התמונה במטמון"

#: tools/updateiconcache.c:1656
msgid "Include image data in the cache"
msgstr "Include image data in the cache"

#: tools/updateiconcache.c:1657
msgid "Output a C header file"
msgstr "Output a C header file"

#: tools/updateiconcache.c:1658
msgid "Turn off verbose output"
msgstr "Turn off verbose output"

#: tools/updateiconcache.c:1659
msgid "Validate existing icon cache"
msgstr "Validate existing icon cache"

#: tools/updateiconcache.c:1724
#, c-format
msgid "File not found: %s\n"
msgstr "קובץ לא נמצא: %s\n"

#: tools/updateiconcache.c:1730
#, c-format
msgid "Not a valid icon cache: %s\n"
msgstr "Not a valid icon cache: %s\n"

#: tools/updateiconcache.c:1743
#, c-format
msgid "No theme index file.\n"
msgstr "No theme index file.\n"

#: tools/updateiconcache.c:1747
#, c-format
msgid ""
"No theme index file in “%s”.\n"
"If you really want to create an icon cache here, use --ignore-theme-index.\n"
msgstr ""
"No theme index file in “%s”.\n"
"If you really want to create an icon cache here, use --ignore-theme-index.\n"

#~ msgid "Antialiasing"
#~ msgstr "החלקת קצוות"

#~ msgid "Hinting"
#~ msgstr "רימוז"

#~ msgctxt "Font hinting style"
#~ msgid "None"
#~ msgstr "ללא"

#~ msgctxt "Font hinting style"
#~ msgid "Slight"
#~ msgstr "קל"

#~ msgctxt "Font hinting style"
#~ msgid "Medium"
#~ msgstr "בינוני"

#~ msgctxt "Font hinting style"
#~ msgid "Full"
#~ msgstr "מלא"

#~ msgid "Metrics Hinting"
#~ msgstr "רימוז מדדים"

#~ msgid "Backend does not support window scaling"
#~ msgstr "הממשק אינו תומך בקנה מידה לחלון"

#~ msgid "Font Scale"
#~ msgstr "גודל גופן"

#~ msgid "Window Scaling"
#~ msgstr "קנה מידה של חלון"

#, c-format
#~ msgid "Unspecified error decoding media"
#~ msgstr "שגיאה בלתי מוגדרת בפענוח מדיה"

#, c-format
#~ msgid "Cannot find decoder: %s"
#~ msgstr "לא ניתן למצוא מפענח: %s"

#~ msgid "Failed to allocate a codec context"
#~ msgstr "הקצאת הקשר מפענח נכשלה"

#, c-format
#~ msgid "Cannot find encoder: %s"
#~ msgstr "לא ניתן למצוא מקודד: %s"

#~ msgid "Cannot add new stream"
#~ msgstr "לא ניתן להוסיף תזרים חדש"

#~ msgid "Failed to allocate an audio frame"
#~ msgstr "הקצאת מסגרת שמע נכשלה"

#~ msgid "Not enough memory"
#~ msgstr "אין מספיק זיכרון"

#~ msgid "Could not allocate resampler context"
#~ msgstr "לא ניתן להקצות תוכן הקשר דוגם מחדש"

#~ msgid "No audio output found"
#~ msgstr "לא נמצא פלט שמע"

#~ msgid "Show _Size Column"
#~ msgstr "הצגת _רוחב העמודה"

#~ msgid "Show T_ype Column"
#~ msgstr "הצגת _סוג העמודה"

#~ msgctxt "GL version"
#~ msgid "Disabled"
#~ msgstr "מושבת"

#~ msgctxt "GL vendor"
#~ msgid "Disabled"
#~ msgstr "מושבת"

#~ msgctxt "GL vendor"
#~ msgid "None"
#~ msgstr "ללא"

#~ msgid "Simulate Touchscreen"
#~ msgstr "הדמיית מסך מגע"

#~ msgid "Tab list"
#~ msgstr "רשימת לשוניות"

#~ msgid "Allocation"
#~ msgstr "הקצאה"

#~ msgid "Show fps overlay"
#~ msgstr "הצגת שכבת תמוניות לשנייה"

#~ msgid "Take a screenshot of the file."
#~ msgstr "Take a screenshot of the file."

#, c-format
#~ msgid "%s:%d: %sproperty %s::%s not found\n"
#~ msgstr "%s:%d: %sproperty %s::%s not found\n"

#, c-format
#~ msgid "Can’t parse “%s”\n"
#~ msgstr "לא ניתן לנתח את „%s”\n"

#~ msgid "Tab"
#~ msgstr "לשונית"

#~ msgid "Print to LPR"
#~ msgstr "הדפסה ל־LPR"

#~ msgid "Pages Per Sheet"
#~ msgstr "מספר העמודים בדף"

#~ msgid "Command Line"
#~ msgstr "שורת פקודה"

#~ msgid "Switch to grid view"
#~ msgstr "החלפה לתצוגת רשת"

#~ msgid "Switch to list view"
#~ msgstr "החלפה לתצוגת רשימה"

#~ msgid "default:LTR"
#~ msgstr "default:RTL"

#~ msgid "Other application…"
#~ msgstr "יישום אחר…"

#~ msgid "Default Application"
#~ msgstr "יישום בררת המחדל"

#~ msgid "Number Formatting"
#~ msgstr "מספר תבנית"

#~ msgid "GL rendering is disabled"
#~ msgstr "תִּצּוּג GL מושבת"

#~ msgid "Software GL"
#~ msgstr "תכנת GL"

#~ msgctxt "OpenType layout"
#~ msgid "Stylistic Set 1"
#~ msgstr "ערכה מסוגננת 1"

#~ msgctxt "OpenType layout"
#~ msgid "Stylistic Set 2"
#~ msgstr "ערכה מסוגננת 2"

#~ msgctxt "OpenType layout"
#~ msgid "Stylistic Set 3"
#~ msgstr "ערכה מסוגננת 3"

#~ msgctxt "OpenType layout"
#~ msgid "Stylistic Set 4"
#~ msgstr "ערכה מסוגננת 3"

#~ msgctxt "OpenType layout"
#~ msgid "Stylistic Set 5"
#~ msgstr "ערכה מסוגננת 5"

#~ msgctxt "OpenType layout"
#~ msgid "Stylistic Set 6"
#~ msgstr "ערכה מסוגננת 6"

#~ msgctxt "OpenType layout"
#~ msgid "Stylistic Set 7"
#~ msgstr "ערכה מסוגננת 7"

#~ msgctxt "OpenType layout"
#~ msgid "Stylistic Set 8"
#~ msgstr "ערכה מסוגננת 8"

#~ msgctxt "OpenType layout"
#~ msgid "Stylistic Set 9"
#~ msgstr "ערכה מסוגננת 9"

#~ msgctxt "OpenType layout"
#~ msgid "Stylistic Set 10"
#~ msgstr "ערכה מסוגננת 10"

#~ msgctxt "OpenType layout"
#~ msgid "Stylistic Set 11"
#~ msgstr "ערכה מסוגננת 11"

#~ msgctxt "OpenType layout"
#~ msgid "Stylistic Set 12"
#~ msgstr "ערכה מסוגננת 12"

#~ msgctxt "OpenType layout"
#~ msgid "Stylistic Set 13"
#~ msgstr "ערכה מסוגננת 13"

#~ msgctxt "OpenType layout"
#~ msgid "Stylistic Set 14"
#~ msgstr "ערכה מסוגננת 14"

#~ msgctxt "OpenType layout"
#~ msgid "Stylistic Set 15"
#~ msgstr "ערכה מסוגננת 15"

#~ msgctxt "OpenType layout"
#~ msgid "Stylistic Set 16"
#~ msgstr "ערכה מסוגננת 16"

#~ msgctxt "OpenType layout"
#~ msgid "Stylistic Set 17"
#~ msgstr "ערכה מסוגננת 17"

#~ msgctxt "OpenType layout"
#~ msgid "Stylistic Set 18"
#~ msgstr "ערכה מסוגננת 18"

#~ msgctxt "OpenType layout"
#~ msgid "Stylistic Set 19"
#~ msgstr "ערכה מסוגננת 19"

#~ msgctxt "OpenType layout"
#~ msgid "Stylistic Set 20"
#~ msgstr "‫‫סדרה מסוגננת 20"

#~ msgid "Not a video file"
#~ msgstr "לא קובץ וידאו"

#~ msgid "Unsupported video codec"
#~ msgstr "מפענח הווידאו לא נתמך"

#~| msgid "Can't parse file: %s\n"
#~ msgid "Can't parse “%s”: %s\n"
#~ msgstr ""
#~ "לא ניתן לפענח את „%s”: %s\n"
#~ "‬\n"

#~| msgid "Can't parse file: %s\n"
#~ msgid "Can't parse “%s”\n"
#~ msgstr ""
#~ "לא ניתן לפענח את „%s”\n"
#~ "‬\n"

#, fuzzy
#~| msgid "Core GL is not available on EGL implementation"
#~ msgid "Sandbox does not provide an OpenGL implementation"
#~ msgstr "Core GL is not available on EGL implementation"

#~ msgid "No OpenGL implementation available"
#~ msgstr "אין הטמעה זמינה של OpenGL"

#~ msgid "Core GL is not available on EGL implementation"
#~ msgstr "Core GL is not available on EGL implementation"

#~ msgid "Surfaceless contexts are not supported on this EGL implementation"
#~ msgstr "אין תמיכה בהקשרים ללא משטח בהטמעת ה־EGL הזאת"

#~ msgid "EGL is not supported"
#~ msgstr "אין תמיכה ב־EGL"

#~ msgctxt "Script"
#~ msgid "Arabic"
#~ msgstr "ערבית"

#~ msgctxt "Script"
#~ msgid "Armenian"
#~ msgstr "ארמנית"

#~ msgctxt "Script"
#~ msgid "Bengali"
#~ msgstr "בנגלית"

#~ msgctxt "Script"
#~ msgid "Bopomofo"
#~ msgstr "בופומופו"

#~ msgctxt "Script"
#~ msgid "Cherokee"
#~ msgstr "ירוקי"

#~ msgctxt "Script"
#~ msgid "Coptic"
#~ msgstr "קופטי"

#~ msgctxt "Script"
#~ msgid "Cyrillic"
#~ msgstr "קירילי"

#~ msgctxt "Script"
#~ msgid "Deseret"
#~ msgstr "דזרט"

#~ msgctxt "Script"
#~ msgid "Devanagari"
#~ msgstr "דוואנגרי"

#~ msgctxt "Script"
#~ msgid "Ethiopic"
#~ msgstr "אתיופי"

#~ msgctxt "Script"
#~ msgid "Georgian"
#~ msgstr "גאורגי"

#~ msgctxt "Script"
#~ msgid "Gothic"
#~ msgstr "גותי"

#~ msgctxt "Script"
#~ msgid "Greek"
#~ msgstr "יווני"

#~ msgctxt "Script"
#~ msgid "Gujarati"
#~ msgstr "גוג׳רטי"

#~ msgctxt "Script"
#~ msgid "Gurmukhi"
#~ msgstr "גורמוקי"

#~ msgctxt "Script"
#~ msgid "Han"
#~ msgstr "האן"

#~ msgctxt "Script"
#~ msgid "Hangul"
#~ msgstr "האנגול"

#~ msgctxt "Script"
#~ msgid "Hebrew"
#~ msgstr "עברי"

#~ msgctxt "Script"
#~ msgid "Hiragana"
#~ msgstr "הירגאנה"

#~ msgctxt "Script"
#~ msgid "Kannada"
#~ msgstr "קאנאדה"

#~ msgctxt "Script"
#~ msgid "Katakana"
#~ msgstr "קטקאנה"

#~ msgctxt "Script"
#~ msgid "Khmer"
#~ msgstr "חמרי"

#~ msgctxt "Script"
#~ msgid "Lao"
#~ msgstr "לאי"

#~ msgctxt "Script"
#~ msgid "Latin"
#~ msgstr "לטיני"

#~ msgctxt "Script"
#~ msgid "Malayalam"
#~ msgstr "מליאלאם"

#~ msgctxt "Script"
#~ msgid "Mongolian"
#~ msgstr "מונגולי"

#~ msgctxt "Script"
#~ msgid "Myanmar"
#~ msgstr "מיאנמר"

#~ msgctxt "Script"
#~ msgid "Ogham"
#~ msgstr "אוגהם"

#~ msgctxt "Script"
#~ msgid "Old Italic"
#~ msgstr "איטלקי עתיק"

#~ msgctxt "Script"
#~ msgid "Oriya"
#~ msgstr "אודייה"

#~ msgctxt "Script"
#~ msgid "Runic"
#~ msgstr "רוני"

#~ msgctxt "Script"
#~ msgid "Sinhala"
#~ msgstr "סינהלה"

#~ msgctxt "Script"
#~ msgid "Syriac"
#~ msgstr "סורי"

#~ msgctxt "Script"
#~ msgid "Tamil"
#~ msgstr "טמיל"

#~ msgctxt "Script"
#~ msgid "Telugu"
#~ msgstr "טלוגו"

#~ msgctxt "Script"
#~ msgid "Thaana"
#~ msgstr "תאנה"

#~ msgctxt "Script"
#~ msgid "Thai"
#~ msgstr "תאי"

#~ msgctxt "Script"
#~ msgid "Tibetan"
#~ msgstr "טיבטי"

#~ msgctxt "Script"
#~ msgid "Canadian Aboriginal"
#~ msgstr "קנדית ילידית"

#~ msgctxt "Script"
#~ msgid "Yi"
#~ msgstr "יי"

#~ msgctxt "Script"
#~ msgid "Tagalog"
#~ msgstr "טגלוג"

#~ msgctxt "Script"
#~ msgid "Hanunoo"
#~ msgstr "האנונו"

#~ msgctxt "Script"
#~ msgid "Buhid"
#~ msgstr "בוהידית"

#~ msgctxt "Script"
#~ msgid "Tagbanwa"
#~ msgstr "טגבאנווה"

#~ msgctxt "Script"
#~ msgid "Braille"
#~ msgstr "ברייל"

#~ msgctxt "Script"
#~ msgid "Cypriot"
#~ msgstr "קפריסאי"

#~ msgctxt "Script"
#~ msgid "Limbu"
#~ msgstr "לימבו"

#~ msgctxt "Script"
#~ msgid "Osmanya"
#~ msgstr "אוסמאניה"

#~ msgctxt "Script"
#~ msgid "Shavian"
#~ msgstr "שובית"

#, fuzzy
#~| msgctxt "output-bin"
#~| msgid "Rear Bin"
#~ msgctxt "Script"
#~ msgid "Linear B"
#~ msgstr "מגש אחורי"

#~ msgctxt "Script"
#~ msgid "Tai Le"
#~ msgstr "תאי לה"

#~ msgctxt "Script"
#~ msgid "Ugaritic"
#~ msgstr "אוגריתית"

#~ msgctxt "Script"
#~ msgid "New Tai Lue"
#~ msgstr "תאי לו חדשה"

#~ msgctxt "Script"
#~ msgid "Buginese"
#~ msgstr "בוגית"

#~ msgctxt "Script"
#~ msgid "Glagolitic"
#~ msgstr "גלגולית"

#~ msgctxt "Script"
#~ msgid "Tifinagh"
#~ msgstr "טיפינר"

#~ msgctxt "Script"
#~ msgid "Old Persian"
#~ msgstr "פרסית עתיקה"

#~ msgctxt "Script"
#~ msgid "Unknown"
#~ msgstr "לא ידוע"

#~ msgctxt "Script"
#~ msgid "Cuneiform"
#~ msgstr "כתב יתדות"

#~ msgctxt "Script"
#~ msgid "Phoenician"
#~ msgstr "פיניקית"

#~ msgctxt "Script"
#~ msgid "Phags-pa"
#~ msgstr "פאגס־פה"

#~ msgctxt "Script"
#~ msgid "N'Ko"
#~ msgstr "נ׳קו"

#~ msgctxt "Script"
#~ msgid "Kayah Li"
#~ msgstr "קאיה לי"

#~ msgctxt "Script"
#~ msgid "Lepcha"
#~ msgstr "לפצ׳ה"

#~ msgctxt "Script"
#~ msgid "Rejang"
#~ msgstr "רג׳אנג"

#~ msgctxt "Script"
#~ msgid "Sundanese"
#~ msgstr "סונדית"

#~ msgctxt "Script"
#~ msgid "Saurashtra"
#~ msgstr "‫סורשטרה‬"

#, fuzzy
#~| msgctxt "Color name"
#~| msgid "Chameleon"
#~ msgctxt "Script"
#~ msgid "Cham"
#~ msgstr "זיקית"

#~ msgctxt "Script"
#~ msgid "Ol Chiki"
#~ msgstr "אול צ׳יקי"

#~ msgctxt "Script"
#~ msgid "Vai"
#~ msgstr "ואי"

#~ msgctxt "Script"
#~ msgid "Carian"
#~ msgstr "קארית"

#~ msgctxt "Script"
#~ msgid "Lycian"
#~ msgstr "ליסיאנית"

#~ msgctxt "Script"
#~ msgid "Lydian"
#~ msgstr "לידית"

#~ msgctxt "Script"
#~ msgid "Avestan"
#~ msgstr "אווסטית"

#~ msgctxt "Script"
#~ msgid "Bamum"
#~ msgstr "במום"

#~ msgctxt "Script"
#~ msgid "Egyptian Hieroglyphs"
#~ msgstr "כתב חרטומים"

#~ msgctxt "Script"
#~ msgid "Javanese"
#~ msgstr "ג׳אוואנית"

#~ msgctxt "Script"
#~ msgid "Old South Arabian"
#~ msgstr "ערבית דרומית עתיקה"

#~ msgctxt "Script"
#~ msgid "Old Turkic"
#~ msgstr "טורקית עתיקה"

#~ msgctxt "Script"
#~ msgid "Samaritan"
#~ msgstr "שומרונית"

#~ msgctxt "Script"
#~ msgid "Tai Tham"
#~ msgstr "טאי תאם"

#, fuzzy
#~| msgid "Modified"
#~ msgctxt "Script"
#~ msgid "Modi"
#~ msgstr "שונה"

#~ msgctxt "Script"
#~ msgid "Nabataean"
#~ msgstr "נבטית"

#~ msgctxt "Script"
#~ msgid "Old North Arabian"
#~ msgstr "ערבית צפונית עתיקה"

#~ msgctxt "Script"
#~ msgid "Old Permic"
#~ msgstr "פרמית עתיקה"

#, fuzzy
#~| msgctxt "keyboard label"
#~| msgid "Multi_key"
#~ msgctxt "Script"
#~ msgid "Multani"
#~ msgstr "צירוף מ_קשים"

#~ msgctxt "Script"
#~ msgid "Old Hungarian"
#~ msgstr "הונגרית עתיקה"

#, fuzzy
#~| msgctxt "print operation status"
#~| msgid "Printing"
#~ msgctxt "Script"
#~ msgid "Signwriting"
#~ msgstr "בהדפסה"

#, fuzzy
#~| msgid "Searching"
#~ msgctxt "Script"
#~ msgid "Marchen"
#~ msgstr "בחיפוש"

#, fuzzy
#~| msgid "Program"
#~ msgctxt "Script"
#~ msgid "Dogra"
#~ msgstr "תכנית"

#, fuzzy
#~| msgctxt "Script"
#~| msgid "Old Persian"
#~ msgctxt "Script"
#~ msgid "Old Sogdian"
#~ msgstr "פרסית עתיקה"

#~ msgid "horizontal"
#~ msgstr "אופקי"

#~ msgid "No available configurations for the given RGBA pixel format"
#~ msgstr "No available configurations for the given RGBA pixel format"

#~| msgid "Show data"
#~ msgid "Show text"
#~ msgstr "הצגת טקסט"

#~ msgid "Online"
#~ msgstr "מחובר"

#~ msgid "Offline"
#~ msgstr "מנותק"

#~ msgid "Dormant"
#~ msgstr "לא פעיל"

#~ msgid "Error parsing option --gdk-debug"
#~ msgstr "Error parsing option --gdk-debug"

#~ msgid "Error parsing option --gdk-no-debug"
#~ msgstr "Error parsing option --gdk-no-debug"

#~ msgid "Program class as used by the window manager"
#~ msgstr "Program class as used by the window manager"

#~ msgid "CLASS"
#~ msgstr "CLASS"

#~ msgid "Program name as used by the window manager"
#~ msgstr "Program name as used by the window manager"

#~ msgid "NAME"
#~ msgstr "NAME"

#~ msgid "X display to use"
#~ msgstr "X display to use"

#~ msgid "DISPLAY"
#~ msgstr "DISPLAY"

#~ msgid "GDK debugging flags to set"
#~ msgstr "GDK debugging flags to set"

#~ msgid "FLAGS"
#~ msgstr "FLAGS"

#~ msgid "GDK debugging flags to unset"
#~ msgstr "GDK debugging flags to unset"

#~ msgid "Don't batch GDI requests"
#~ msgstr "Don't batch GDI requests"

#~ msgid "Don't use the Wintab API for tablet support"
#~ msgstr "Don't use the Wintab API for tablet support"

#~ msgid "Same as --no-wintab"
#~ msgstr "Same as --no-wintab"

#~ msgid "Do use the Wintab API [default]"
#~ msgstr "Do use the Wintab API [default]"

#~ msgid "Size of the palette in 8 bit mode"
#~ msgstr "Size of the palette in 8 bit mode"

#~ msgid "Opening %s"
#~ msgstr "%s נפתח"

#~ msgctxt "Action description"
#~ msgid "Toggles the cell"
#~ msgstr "מחליף את התא"

#~ msgctxt "Action name"
#~ msgid "Expand or contract"
#~ msgstr "הרחבה או צמצום"

#~ msgctxt "Action name"
#~ msgid "Edit"
#~ msgstr "עריכה"

#~ msgctxt "Action name"
#~ msgid "Activate"
#~ msgstr "הפעלה"

#~ msgctxt "Action description"
#~ msgid "Expands or contracts the row in the tree view containing this cell"
#~ msgstr "מרחיב או מצמצם את השורה בתצוגת עץ המכילה תא זה"

#~ msgctxt "Action description"
#~ msgid "Creates a widget in which the contents of the cell can be edited"
#~ msgstr "יוצרת פריט חלונית שבה ניתן לערוך את תוכן התא"

#~ msgctxt "Action description"
#~ msgid "Activates the cell"
#~ msgstr "מפעיל את התא"

#~ msgctxt "Action name"
#~ msgid "Press"
#~ msgstr "לחיצה"

#~ msgctxt "Action description"
#~ msgid "Presses the combobox"
#~ msgstr "לוחצת על תיבת הבחירה"

#~ msgctxt "Stock label"
#~ msgid "_About"
#~ msgstr "על _אודות"

#~ msgctxt "Stock label"
#~ msgid "_Add"
#~ msgstr "הו_ספה"

#~ msgctxt "Stock label"
#~ msgid "_Bold"
#~ msgstr "_מודגש"

#~ msgctxt "Stock label"
#~ msgid "_CD-ROM"
#~ msgstr "_תקליטור"

#~ msgctxt "Stock label"
#~ msgid "_Close"
#~ msgstr "_סגירה"

#~ msgctxt "Stock label"
#~ msgid "_Copy"
#~ msgstr "ה_עתקה"

#~ msgctxt "Stock label"
#~ msgid "Cu_t"
#~ msgstr "_גזירה"

#~ msgctxt "Stock label"
#~ msgid "_Delete"
#~ msgstr "מ_חיקה"

#~ msgctxt "Stock label"
#~ msgid "Error"
#~ msgstr "שגיאה"

#~ msgctxt "Stock label"
#~ msgid "Information"
#~ msgstr "מידע"

#~ msgctxt "Stock label"
#~ msgid "Question"
#~ msgstr "שאלה"

#~ msgctxt "Stock label"
#~ msgid "Warning"
#~ msgstr "אזהרה"

#~ msgctxt "Stock label"
#~ msgid "_Execute"
#~ msgstr "ה_פעלה"

# hebrew note: "תיקייה" is "folder", but there is no better word for
# "directory"
#~ msgctxt "Stock label"
#~ msgid "_File"
#~ msgstr "_קובץ"

#~ msgctxt "Stock label"
#~ msgid "_Find"
#~ msgstr "_חיפוש"

#~ msgctxt "Stock label"
#~ msgid "Find and _Replace"
#~ msgstr "חיפוש וה_חלפה"

#~ msgctxt "Stock label"
#~ msgid "_Floppy"
#~ msgstr "ת_קליטון"

#~ msgctxt "Stock label"
#~ msgid "_Fullscreen"
#~ msgstr "מסך _מלא"

#~ msgctxt "Stock label, navigation"
#~ msgid "_Bottom"
#~ msgstr "_תחתון"

#~ msgctxt "Stock label, navigation"
#~ msgid "_First"
#~ msgstr "_ראשון"

#~ msgctxt "Stock label, navigation"
#~ msgid "_Last"
#~ msgstr "_אחרון"

#~ msgctxt "Stock label, navigation"
#~ msgid "_Top"
#~ msgstr "_עליון"

#~ msgctxt "Stock label, navigation"
#~ msgid "_Back"
#~ msgstr "_חזרה"

#~ msgctxt "Stock label, navigation"
#~ msgid "_Down"
#~ msgstr "_מטה"

#~ msgctxt "Stock label, navigation"
#~ msgid "_Forward"
#~ msgstr "_קדימה"

#~ msgctxt "Stock label, navigation"
#~ msgid "_Up"
#~ msgstr "מ_עלה"

#~ msgctxt "Stock label"
#~ msgid "_Hard Disk"
#~ msgstr "_כונן קשיח"

#~ msgctxt "Stock label"
#~ msgid "_Help"
#~ msgstr "_עזרה"

#~ msgctxt "Stock label"
#~ msgid "_Home"
#~ msgstr "_בית"

#~ msgctxt "Stock label"
#~ msgid "Increase Indent"
#~ msgstr "הגדלת זיח"

#~ msgctxt "Stock label"
#~ msgid "_Italic"
#~ msgstr "_נטוי"

#~ msgctxt "Stock label"
#~ msgid "_Jump to"
#~ msgstr "_קפיצה אל"

#~ msgctxt "Stock label"
#~ msgid "_Center"
#~ msgstr "מ_רכז"

# hebrew note: "תיקייה" is "folder", but there is no better word for
# "directory"
#~ msgctxt "Stock label"
#~ msgid "_Fill"
#~ msgstr "_מילוי"

#~ msgctxt "Stock label"
#~ msgid "_Left"
#~ msgstr "_שמאל"

#~ msgctxt "Stock label"
#~ msgid "_Right"
#~ msgstr "_ימין"

#~ msgctxt "Stock label"
#~ msgid "_Leave Fullscreen"
#~ msgstr "י_ציאה ממסך מלא"

#~ msgctxt "Stock label, media"
#~ msgid "_Forward"
#~ msgstr "_קדימה"

#~ msgctxt "Stock label, media"
#~ msgid "_Next"
#~ msgstr "_הבא"

#~ msgctxt "Stock label, media"
#~ msgid "P_ause"
#~ msgstr "ה_שהיה"

#~ msgctxt "Stock label, media"
#~ msgid "_Stop"
#~ msgstr "_עצירה"

#~ msgctxt "Stock label"
#~ msgid "_Network"
#~ msgstr "_רשת"

#~ msgctxt "Stock label"
#~ msgid "_New"
#~ msgstr "_חדש"

#~ msgctxt "Stock label"
#~ msgid "_Open"
#~ msgstr "_פתיחה"

#~ msgctxt "Stock label"
#~ msgid "_Paste"
#~ msgstr "ה_דבקה"

#~ msgctxt "Stock label"
#~ msgid "_Print"
#~ msgstr "_הדפסה"

#~ msgctxt "Stock label"
#~ msgid "_Properties"
#~ msgstr "_מאפיינים"

#~ msgctxt "Stock label"
#~ msgid "_Quit"
#~ msgstr "י_ציאה"

#~ msgctxt "Stock label"
#~ msgid "_Refresh"
#~ msgstr "_רענון"

#~ msgctxt "Stock label"
#~ msgid "_Remove"
#~ msgstr "ה_סרה"

#~ msgctxt "Stock label"
#~ msgid "_Revert"
#~ msgstr "ה_חזרה"

#~ msgctxt "Stock label"
#~ msgid "_Save"
#~ msgstr "_שמירה"

# hebrew note: note that "key" has a different meaning - "מפתח"
#~ msgctxt "Stock label"
#~ msgid "Save _As"
#~ msgstr "שמירה _בשם"

#~ msgctxt "Stock label"
#~ msgid "Select _All"
#~ msgstr "בחירת ה_כול"

#~ msgctxt "Stock label"
#~ msgid "_Ascending"
#~ msgstr "סדר _עולה"

#~ msgctxt "Stock label"
#~ msgid "_Descending"
#~ msgstr "סדר _יורד"

#~ msgctxt "Stock label"
#~ msgid "_Spell Check"
#~ msgstr "_בדיקת איות"

#~ msgctxt "Stock label"
#~ msgid "_Stop"
#~ msgstr "_עצירה"

#~ msgctxt "Stock label"
#~ msgid "_Strikethrough"
#~ msgstr "_קו חוצה"

#~ msgctxt "Stock label"
#~ msgid "_Underline"
#~ msgstr "קו _תחתי"

#~ msgctxt "Stock label"
#~ msgid "Decrease Indent"
#~ msgstr "הקטנת זיח"

#~ msgctxt "Stock label"
#~ msgid "_Normal Size"
#~ msgstr "גודל _רגיל"

#~ msgctxt "Stock label"
#~ msgid "Best _Fit"
#~ msgstr "ההתאמה ה_טובה ביותר"

#~ msgctxt "Stock label"
#~ msgid "Zoom _In"
#~ msgstr "הת_קרבות"

#~ msgctxt "Stock label"
#~ msgid "Zoom _Out"
#~ msgstr "הת_רחקות"

#~ msgctxt "Action description"
#~ msgid "Pops up the slider"
#~ msgstr "הקפצת פס הגליל"

#~ msgctxt "Action description"
#~ msgid "Dismisses the slider"
#~ msgstr "התעלמות מפס הגלילה"

#~ msgctxt "Action name"
#~ msgid "Popup"
#~ msgstr "חלונית קופצת"

#~ msgctxt "Action name"
#~ msgid "Dismiss"
#~ msgstr "התעלמות"

#~ msgid "Provides visual indication of progress"
#~ msgstr "אספקת חיווי חזותי של התהליך"

#~ msgid ""
#~ "Select the color you want from the outer ring. Select the darkness or "
#~ "lightness of that color using the inner triangle."
#~ msgstr ""
#~ "יש לבחור את הצבע הרצוי מהטבעת החיצונית. ניתן לבחור כמה כהה או בהיר יהיה "
#~ "צבע זה בעזרת המשולש הפנימי."

#~ msgid ""
#~ "Click the eyedropper, then click a color anywhere on your screen to select "
#~ "that color."
#~ msgstr "יש ללחוץ על הטפטפת ואז ללחוץ על צבע כלשהו במסך לבחירת אותו הצבע."

#~ msgid "_Hue:"
#~ msgstr "_גוון:"

#~ msgid "Position on the color wheel."
#~ msgstr "מיקום על גלגל הצבעים."

#~ msgid "S_aturation:"
#~ msgstr "_רוויה:"

#~ msgid "Intensity of the color."
#~ msgstr "חוזק הצבע."

#~ msgid "_Value:"
#~ msgstr "_ערך:"

#~ msgid "Brightness of the color."
#~ msgstr "בהירות הצבע."

#~ msgid "_Red:"
#~ msgstr "_אדום:"

#~ msgid "Amount of red light in the color."
#~ msgstr "כמות האור האדום בצבע."

#~ msgid "_Green:"
#~ msgstr "_ירוק:"

#~ msgid "Amount of green light in the color."
#~ msgstr "כמות האור הירוק בצבע."

#~ msgid "_Blue:"
#~ msgstr "_כחול:"

#~ msgid "Amount of blue light in the color."
#~ msgstr "כמות האור הכחול בצבע."

#~ msgid "Op_acity:"
#~ msgstr "_אטימות:"

#~ msgid "Transparency of the color."
#~ msgstr "אטימות הצבע."

#~ msgid "Color _name:"
#~ msgstr "_שם הצבע:"

#~ msgid ""
#~ "You can enter an HTML-style hexadecimal color value, or simply a color "
#~ "name such as “orange” in this entry."
#~ msgstr ""
#~ "ניתן להזין ערך צבע הקסדצימלי בסגנון HTML, או פשוט לכתוב שם צבע באנגלית כמו "
#~ "„orange” ברשומה זו."

#~ msgid "_Palette:"
#~ msgstr "_פלטה:"

#~ msgid "Color Wheel"
#~ msgstr "גלגל הצבעים"

#~ msgid ""
#~ "The previously-selected color, for comparison to the color you’re "
#~ "selecting now. You can drag this color to a palette entry, or select this "
#~ "color as current by dragging it to the other color swatch alongside."
#~ msgstr ""
#~ "הצבע הקודם שנבחר, להשוואה עם הצבע הנבחר כעת. ניתן לגרור צבע זה לרשומה "
#~ "בפלטה, או לבחור צבע זה כנוכחי על־ידי גרירתו לפיסת הצבע השנייה שלצידו."

#~ msgid ""
#~ "The color you’ve chosen. You can drag this color to a palette entry to "
#~ "save it for use in the future."
#~ msgstr ""
#~ "הצבע שנבחר. ניתן לגרור צבע זה לרשומת פלטה כדי לשמור אותו לשימוש בעתיד."

#~ msgid ""
#~ "The previously-selected color, for comparison to the color you’re "
#~ "selecting now."
#~ msgstr "הצבע הקודם שנבחר, להשוואה עם הצבע שנבחר כעת."

#~ msgid "The color you’ve chosen."
#~ msgstr "הצבע שנבחר."

#~ msgid "_Save color here"
#~ msgstr "_שמירת הצבע כאן"

#~ msgid ""
#~ "Click this palette entry to make it the current color. To change this "
#~ "entry, drag a color swatch here or right-click it and select “Save color "
#~ "here.”"
#~ msgstr ""
#~ "יש ללחוץ על ערך הפלטה כדי להפוך אותו לצבע הנוכחי. כדי לשנות רשומה זו, יש "
#~ "לגרור פיסת צבע לכאן או ללחוץ לחיצה ימנית ולבחור ב„שמור צבע כאן”."

#~ msgid "_Help"
#~ msgstr "ע_זרה"

#~ msgid "Color Selection"
#~ msgstr "בחירת צבע"

#~ msgid "abcdefghijk ABCDEFGHIJK"
#~ msgstr "abcdef ABCDEF אבגדהו"

#~ msgid "_Family:"
#~ msgstr "_משפחה:"

#~ msgid "_Style:"
#~ msgstr "_סגנון:"

#~ msgid "Si_ze:"
#~ msgstr "_גודל:"

#~ msgid "_Preview:"
#~ msgstr "_תצוגה מקדימה:"

#~ msgid "Font Selection"
#~ msgstr "בחירת גופן"

#~ msgctxt "Number format"
#~ msgid "%d"
#~ msgstr "%d"

#~ msgctxt "Stock label"
#~ msgid "_Apply"
#~ msgstr "ה_חלה"

#~ msgctxt "Stock label"
#~ msgid "_Cancel"
#~ msgstr "_ביטול"

#~ msgctxt "Stock label"
#~ msgid "C_onnect"
#~ msgstr "הת_חברות"

#~ msgctxt "Stock label"
#~ msgid "_Convert"
#~ msgstr "_המרה"

#~ msgctxt "Stock label"
#~ msgid "_Discard"
#~ msgstr "הת_עלמות"

#~ msgctxt "Stock label"
#~ msgid "_Disconnect"
#~ msgstr "_ניתוק"

#~ msgctxt "Stock label"
#~ msgid "_Edit"
#~ msgstr "_עריכה"

#~ msgctxt "Stock label"
#~ msgid "_Index"
#~ msgstr "_אינדקס"

#~ msgctxt "Stock label"
#~ msgid "_Information"
#~ msgstr "_מידע"

#~ msgctxt "Stock label"
#~ msgid "_No"
#~ msgstr "_לא"

#~ msgctxt "Stock label"
#~ msgid "_OK"
#~ msgstr "_אישור"

#~ msgctxt "Stock label"
#~ msgid "Landscape"
#~ msgstr "לרוחב"

#~ msgctxt "Stock label"
#~ msgid "Portrait"
#~ msgstr "לאורך"

#~ msgctxt "Stock label"
#~ msgid "Reverse landscape"
#~ msgstr "לרוחב מהופך"

#~ msgctxt "Stock label"
#~ msgid "Reverse portrait"
#~ msgstr "לאורך מהופך"

#~ msgctxt "Stock label"
#~ msgid "Page Set_up"
#~ msgstr "ה_גדרות עמוד"

#~ msgctxt "Stock label"
#~ msgid "_Preferences"
#~ msgstr "_העדפות"

#~ msgctxt "Stock label"
#~ msgid "_Color"
#~ msgstr "_צבע"

#~ msgctxt "Stock label"
#~ msgid "_Font"
#~ msgstr "_גופן"

#~ msgctxt "Stock label"
#~ msgid "_Undelete"
#~ msgstr "_ביטול מחיקה"

#~ msgctxt "Stock label"
#~ msgid "_Yes"
#~ msgstr "_כן"

#~ msgid "Unexpected start tag '%s' on line %d char %d"
#~ msgstr "תג פתיחה בלתי צפוי '%s' בשורה %d תו %d"

#~ msgid "Unexpected character data on line %d char %d"
#~ msgstr "מידע תו לא צפוי בשורה %d תו %d"

#~ msgid "C_redits"
#~ msgstr "_תודות"

#~ msgid "_License"
#~ msgstr "_רישיון"

#~ msgid "Artwork by"
#~ msgstr "אומנות על ידי"

#~ msgid "Forget association"
#~ msgstr "מחיקת השיוך"

#~ msgctxt "year measurement template"
#~ msgid "2000"
#~ msgstr "2000"

#~| msgctxt "Color name"
#~| msgid "Dark Plum"
#~ msgctxt "Color name"
#~ msgid "Dark"
#~ msgstr "כהה"

#~ msgid "Create a custom color"
#~ msgstr "יצירת צבע מותאם אישית"

#~ msgid "Color Plane"
#~ msgstr "מישור הצבעים"

#~ msgctxt "Color channel"
#~ msgid "Hue"
#~ msgstr "גוון"

#~ msgctxt "Color channel"
#~ msgid "Alpha"
#~ msgstr "שקיפות"

#~ msgid "C_ustomize"
#~ msgstr "התאמה _אישית"

#~ msgid "Select all"
#~ msgstr "בחירת הכול"

#~ msgid "Cut"
#~ msgstr "גזירה"

#~ msgid "Copy"
#~ msgstr "העתקה"

#~ msgid "Paste"
#~ msgstr "הדבקה"

#~| msgid ""
#~| "The folder could not be created, as a file with the same name already "
#~| "exists.  Try using a different name for the folder, or rename the file "
#~| "first."
#~ msgid ""
#~ "The folder could not be created, as a file with the same name already "
#~ "exists."
#~ msgstr "לא ניתן ליצור את התיקייה מכיוון שקיים קובץ בעל שם זהה."

#~| msgid ""
#~| "The folder could not be created, as a file with the same name already "
#~| "exists.  Try using a different name for the folder, or rename the file "
#~| "first."
#~ msgid "Try using a different name for the folder, or rename the file first."
#~ msgstr "יש לנסות ולבחור שם שונה לתיקייה, או לשנות תחילה את שם הקובץ."

#~ msgid "Enter location"
#~ msgstr "הזנת מיקום"

#~ msgid "Cannot change to folder because it is not local"
#~ msgstr "לא ניתן לשנות תיקייה כיוון שהיא איננה מקומית"

# hebrew note: "תיקייה" is "folder", but there is no better word for
# "directory"
#~ msgid "File System"
#~ msgstr "מערכת קבצים"

#~ msgid "Application menu"
#~ msgstr "תפריט יישום"

#~ msgid "Icon '%s' not present in theme %s"
#~ msgstr "Icon '%s' not present in theme %s"

#~ msgid "Failed to load icon"
#~ msgstr "טעינת הסמל נכשלה"

#~ msgctxt "input method menu"
#~ msgid "Simple"
#~ msgstr "פשוט"

#~ msgctxt "input method menu"
#~ msgid "None"
#~ msgstr "ללא"

#~ msgctxt "input method menu"
#~ msgid "System (%s)"
#~ msgstr "מערכת (%s)"

#~ msgid "Question"
#~ msgstr "שאלה"

#~ msgid "Warning"
#~ msgstr "אזהרה"

#~ msgid "Error"
#~ msgstr "שגיאה"

#~ msgid "Load additional GTK+ modules"
#~ msgstr "Load additional GTK+ modules"

#~ msgid "MODULES"
#~ msgstr "MODULES"

#~ msgid "Make all warnings fatal"
#~ msgstr "Make all warnings fatal"

#~ msgid "GTK+ debugging flags to set"
#~ msgstr "GTK+ debugging flags to set"

#~ msgid "GTK+ debugging flags to unset"
#~ msgstr "GTK+ debugging flags to unset"

#~ msgid "Cannot open display: %s"
#~ msgstr "Cannot open display: %s"

#~ msgid "GTK+ Options"
#~ msgstr "GTK+ Options"

#~ msgid "Show GTK+ Options"
#~ msgstr "Show GTK+ Options"

# hebrew note: "תיקייה" is "folder", but there is no better word for
# "directory"
#~ msgid "File System Root"
#~ msgstr "שורש מערכת הקבצים"

#~ msgid "Favorite files"
#~ msgstr "קצבים מועדפים"

#~ msgid "Connect to Server"
#~ msgstr "התחברות לשרת"

#~ msgid "Connect to a network server address"
#~ msgstr "התחברות לכתובת שרת ברשת"

#~ msgid "Rename…"
#~ msgstr "שינוי שם…"

#~ msgid "Untitled filter"
#~ msgstr "מסנן ללא שם"

#~ msgid "Copy _Location"
#~ msgstr "הע_תקת מיקום"

#~ msgid "_Remove From List"
#~ msgstr "ה_סרה מהרשימה"

#~ msgid "Show _Private Resources"
#~ msgstr "הצגת _משאבים פרטיים"

#~ msgid "No recently used resource found with URI '%s'"
#~ msgstr "לא נמצא משאב שנעשה בו שימוש לאחרונה עם הכתובת '%s'"

#~ msgid "Open '%s'"
#~ msgstr "פתיחת '%s'"

#~ msgid "Unknown item"
#~ msgstr "פריט לא ידוע"

#~ msgctxt "recent menu label"
#~ msgid "_%d. %s"
#~ msgstr "_%d. %s"

#~ msgctxt "recent menu label"
#~ msgid "%d. %s"
#~ msgstr "%d. %s"

#~ msgid "Unknown error when trying to deserialize %s"
#~ msgstr "Unknown error when trying to deserialize %s"

#~ msgid "No deserialize function found for format %s"
#~ msgstr "No deserialize function found for format %s"

#~ msgid "Both \"id\" and \"name\" were found on the <%s> element"
#~ msgstr "Both \"id\" and \"name\" were found on the <%s> element"

#~ msgid "The attribute \"%s\" was found twice on the <%s> element"
#~ msgstr "The attribute \"%s\" was found twice on the <%s> element"

#~ msgid "<%s> element has invalid ID \"%s\""
#~ msgstr "<%s> element has invalid ID \"%s\""

#~ msgid "<%s> element has neither a \"name\" nor an \"id\" attribute"
#~ msgstr "<%s> element has neither a \"name\" nor an \"id\" attribute"

#~ msgid "Attribute \"%s\" repeated twice on the same <%s> element"
#~ msgstr "Attribute \"%s\" repeated twice on the same <%s> element"

#~ msgid "Attribute \"%s\" is invalid on <%s> element in this context"
#~ msgstr "Attribute \"%s\" is invalid on <%s> element in this context"

#~ msgid "Tag \"%s\" has not been defined."
#~ msgstr "Tag \"%s\" has not been defined."

#~ msgid "Anonymous tag found and tags can not be created."
#~ msgstr "Anonymous tag found and tags can not be created."

#~ msgid "Tag \"%s\" does not exist in buffer and tags can not be created."
#~ msgstr "Tag \"%s\" does not exist in buffer and tags can not be created."

#~ msgid "Element <%s> is not allowed below <%s>"
#~ msgstr "Element <%s> is not allowed below <%s>"

#~ msgid "\"%s\" is not a valid attribute type"
#~ msgstr "\"%s\" is not a valid attribute type"

#~ msgid "\"%s\" is not a valid attribute name"
#~ msgstr "\"%s\" is not a valid attribute name"

#~ msgid ""
#~ "\"%s\" could not be converted to a value of type \"%s\" for attribute "
#~ "\"%s\""
#~ msgstr ""
#~ "\"%s\" could not be converted to a value of type \"%s\" for attribute "
#~ "\"%s\""

#~ msgid "\"%s\" is not a valid value for attribute \"%s\""
#~ msgstr "\"%s\" is not a valid value for attribute \"%s\""

#~ msgid "Tag \"%s\" already defined"
#~ msgstr "Tag \"%s\" already defined"

#~ msgid "Tag \"%s\" has invalid priority \"%s\""
#~ msgstr "Tag \"%s\" has invalid priority \"%s\""

#~ msgid "Outermost element in text must be <text_view_markup> not <%s>"
#~ msgstr "Outermost element in text must be <text_view_markup> not <%s>"

#~ msgid "A <%s> element has already been specified"
#~ msgstr "A <%s> element has already been specified"

#~ msgid "A <text> element can't occur before a <tags> element"
#~ msgstr "A <text> element can't occur before a <tags> element"

#~ msgid "Serialized data is malformed"
#~ msgstr "Serialized data is malformed"

#~ msgid ""
#~ "Serialized data is malformed. First section isn't "
#~ "GTKTEXTBUFFERCONTENTS-0001"
#~ msgstr ""
#~ "Serialized data is malformed. First section isn't "
#~ "GTKTEXTBUFFERCONTENTS-0001"

#~ msgid "LRM _Left-to-right mark"
#~ msgstr "LRM סימון _שמאל לימין"

#~ msgid "RLM _Right-to-left mark"
#~ msgstr "RLM סימון _ימין לשמאל"

#~ msgid "LRE Left-to-right _embedding"
#~ msgstr "LRE ה_טבעת שמאל לימין"

#~ msgid "RLE Right-to-left e_mbedding"
#~ msgstr "RLE הט_בעת ימין לשמאל"

#~ msgid "LRO Left-to-right _override"
#~ msgstr "LRO _דריסת שמאל לימין"

#~ msgid "RLO Right-to-left o_verride"
#~ msgstr "RLO ד_ריסת ימין לשמאל"

#~ msgid "PDF _Pop directional formatting"
#~ msgstr "PDF ה_קפצת כיוון הכתיבה"

#~ msgid "ZWS _Zero width space"
#~ msgstr "ZWS מרווח רו_חב אפסי"

#~ msgid "ZWJ Zero width _joiner"
#~ msgstr "ZWJ מצרף ברוחב _אפס"

#~ msgid "ZWNJ Zero width _non-joiner"
#~ msgstr "ZWNJ _לא מצרף ברוחב אפס"

#~ msgid "Adjusts the volume"
#~ msgstr "מכוון את העצמה"

#~ msgid "Move"
#~ msgstr "הזזה"

#~ msgid "Resize"
#~ msgstr "שינוי גודל"

#~ msgid "Always on Top"
#~ msgstr "תמיד למעלה"

#~ msgid "Default Widget"
#~ msgstr "יישומון בררת מחדל"

#~ msgid "Focus Widget"
#~ msgstr "יישומון ממוקד"

#~ msgid "Clip area"
#~ msgstr "אזור מחסנית"

#~ msgid "Accessible name"
#~ msgstr "שמות נגישות"

#~ msgid "Accessible description"
#~ msgstr "פרטי נגישות"

#~ msgctxt "type name"
#~ msgid "Unknown"
#~ msgstr "לא ידוע"

#~ msgid "Attribute mapping"
#~ msgstr "מיפוי תכונה"

#~ msgid "%p (%s)"
#~ msgstr "%p ‏(%s)"

#~ msgctxt "property name"
#~ msgid "None"
#~ msgstr "ללא"

#~ msgid "Defined at: %p (%s)"
#~ msgstr "הוגדר ב: %p ‏(%s)"

#~ msgid "inverted"
#~ msgstr "היפוך"

#~ msgid "bidirectional, inverted"
#~ msgstr "דו כיווני, היפוך"

#~ msgid "bidirectional"
#~ msgstr "דו כיווני"

#~ msgid "Binding:"
#~ msgstr "קשר:"

#~ msgid "Setting:"
#~ msgstr "הגדרה:"

#~ msgid "Selector"
#~ msgstr "בורר"

#~ msgid "Yes"
#~ msgstr "כן"

#~ msgid "Signal"
#~ msgstr "אות"

#~ msgid "Connected"
#~ msgstr "מחובר"

#~ msgid "Ignore hidden"
#~ msgstr "התעלמות מיישומונים מוסתרים"

#~ msgid "Setting is hardcoded by GTK_TEST_TOUCHSCREEN"
#~ msgstr "ניתן להגדיר זאת על ידי GTK_TEST_TOUCHSCREEN"

#~ msgid ""
#~ "Not settable at runtime.\n"
#~ "Use GDK_GL=always or GDK_GL=disable instead"
#~ msgstr ""
#~ "לא ניתן לקביעה בזמן ריצה.\n"
#~ "יש להשתמש GDK_GL=always או GDK_GL=disable במקום."

#~ msgid "Similar"
#~ msgstr "דומה"

#~ msgid "Show Pixel Cache"
#~ msgstr "הצגת מטמון פיקסל"

#~ msgid "Show Widget Resizes"
#~ msgstr "הצגת שינוי הגודל של יישומון"

#~ msgid "When needed"
#~ msgstr "כאשר נצרך"

#~ msgid "Always"
#~ msgstr "תמיד"

#~ msgid "Software Surfaces"
#~ msgstr "משטחי תכנה"

#~ msgid "Texture Rectangle Extension"
#~ msgstr "הרחבת מרקם מלבן"

#~ msgid "Trace signal emissions on this object"
#~ msgstr "מעקב אחרי אותות הנפלטים על עצם זה"

#~ msgid "Clear log"
#~ msgstr "פינוי יומן"

#~ msgid "Signals"
#~ msgstr "אותות"

#~ msgid "Class Hierarchy"
#~ msgstr "היררכיית מחלקות"

#~ msgid "CSS Selector"
#~ msgstr "בוחר CSS"

#~ msgid "Gestures"
#~ msgstr "מחוות"

#~ msgid "Visual"
#~ msgstr "חזותי"

#~ msgid "Color Name"
#~ msgstr "שם הצבע"

#~ msgid "Font Family"
#~ msgstr "משפחת הגופנים"

#~ msgid "Down Path"
#~ msgstr "נתיב מטה"

#~ msgid "Up Path"
#~ msgstr "נתיב מעלה"

#~ msgid "Printer"
#~ msgstr "מדפסת"

#~ msgid "Pages"
#~ msgstr "דפים"

#~ msgid "Time of print"
#~ msgstr "זמן ההדפסה"

#~ msgid "Select which type of documents are shown"
#~ msgstr "יש לבחור אילו סוגי מסמכים יוצגו"

#~ msgid "Turns volume up or down"
#~ msgstr "מגביר או מנמיך את עצמת השמע"

#~ msgid "Volume Up"
#~ msgstr "הגברת העצמה"

#~ msgid "Increases the volume"
#~ msgstr "מגביר את העצמה"

#~ msgid "Volume Down"
#~ msgstr "הנמכת העצמה"

#~ msgid "Decreases the volume"
#~ msgstr "מנמיך את העצמה"

#~ msgctxt "input method menu"
#~ msgid "Amharic (EZ+)"
#~ msgstr "אמהרית (EZ+‎)"

#~ msgctxt "input method menu"
#~ msgid "Broadway"
#~ msgstr "Broadway"

#~ msgctxt "input method menu"
#~ msgid "Cedilla"
#~ msgstr "סדיליה"

#~ msgctxt "input menthod menu"
#~ msgid "Cyrillic (Transliterated)"
#~ msgstr "קרילית (מתועתקת)"

#~ msgctxt "input method menu"
#~ msgid "Windows IME"
#~ msgstr "Windows IME"

#~ msgctxt "input method menu"
#~ msgid "Inuktitut (Transliterated)"
#~ msgstr "אינוקטיטוט (מתועתקת)"

#~ msgctxt "input method menu"
#~ msgid "IPA"
#~ msgstr "האלפבית הפונטי הלאומי (IPA)"

#~ msgctxt "input method menu"
#~ msgid "Multipress"
#~ msgstr "ריבוי לחיצות"

#~ msgctxt "input method menu"
#~ msgid "Mac OS X Quartz"
#~ msgstr "Mac OS X Quartz"

#~ msgctxt "input method menu"
#~ msgid "Thai-Lao"
#~ msgstr "לאו-תאית"

#~ msgctxt "input method menu"
#~ msgid "Tigrigna-Eritrean (EZ+)"
#~ msgstr "תיגרינית אריתראית (EZ+‎)"

#~ msgctxt "input method menu"
#~ msgid "Tigrigna-Ethiopian (EZ+)"
#~ msgstr "תיגרינית אתיופית (EZ+‎)"

#~ msgctxt "input method menu"
#~ msgid "Vietnamese (VIQR)"
#~ msgstr "וייטנאמית (VIQR)"

#~ msgctxt "input method menu"
#~ msgid "Wayland"
#~ msgstr "Wayland"

#~ msgctxt "input method menu"
#~ msgid "Waylandgtk"
#~ msgstr "Waylandgtk"

#~ msgctxt "input method menu"
#~ msgid "X Input Method"
#~ msgstr "שיטת הקלט של X"

#~ msgid "printer offline"
#~ msgstr "מדפסת לא זמינה"

#~ msgid "ready to print"
#~ msgstr "מוכן להדפסה"

#~ msgid "processing job"
#~ msgstr "המשימה מתבצעת"

#~ msgid "paused"
#~ msgstr "מופסק"

#~ msgid "unknown"
#~ msgstr "לא ידוע"

#~ msgid "test-output.%s"
#~ msgstr "פלט-בדיקה.%s"

#~ msgid "Print to Test Printer"
#~ msgstr "הדפסה למדפסת בדיקה"

#~ msgctxt "Color name"
#~ msgid "Light Scarlet Red"
#~ msgstr "אדום שני בהיר"

#~ msgctxt "Color name"
#~ msgid "Scarlet Red"
#~ msgstr "אדום שני"

#~ msgctxt "Color name"
#~ msgid "Light Butter"
#~ msgstr "חמאה בהירה"

#~ msgctxt "Color name"
#~ msgid "Butter"
#~ msgstr "חמאה"

#~ msgctxt "Color name"
#~ msgid "Light Chameleon"
#~ msgstr "זיקית בהירה"

#~ msgctxt "Color name"
#~ msgid "Chameleon"
#~ msgstr "זיקית"

#~ msgctxt "Color name"
#~ msgid "Dark Chameleon"
#~ msgstr "זיקית כהה"

#~ msgctxt "Color name"
#~ msgid "Sky Blue"
#~ msgstr "כחול שמיים"

#~ msgctxt "Color name"
#~ msgid "Plum"
#~ msgstr "שזיף"

#~ msgctxt "Color name"
#~ msgid "Light Chocolate"
#~ msgstr "שוקולד בהיר"

#~ msgctxt "Color name"
#~ msgid "Chocolate"
#~ msgstr "שוקולד"

#~ msgctxt "Color name"
#~ msgid "Dark Chocolate"
#~ msgstr "שוקולד מריר"

#~ msgctxt "Color name"
#~ msgid "Light Aluminum 1"
#~ msgstr "אלומיניום בהיר 1"

#~ msgctxt "Color name"
#~ msgid "Aluminum 1"
#~ msgstr "אלומיניום 1"

#~ msgctxt "Color name"
#~ msgid "Dark Aluminum 1"
#~ msgstr "אלומיניום כהה 1"

#~ msgctxt "Color name"
#~ msgid "Light Aluminum 2"
#~ msgstr "אלומיניום בהיר 2"

#~ msgctxt "Color name"
#~ msgid "Aluminum 2"
#~ msgstr "אלומיניום 2"

#~ msgctxt "Color name"
#~ msgid "Dark Aluminum 2"
#~ msgstr "אלומיניום כהה 2"

#~ msgctxt "Color name"
#~ msgid "Darker Gray"
#~ msgstr "אפור כהה יותר"

#~ msgctxt "Color name"
#~ msgid "Medium Gray"
#~ msgstr "אפור בינוני"

#~ msgctxt "Color name"
#~ msgid "Lighter Gray"
#~ msgstr "אפור בהיר יותר"

#~ msgid "3.2 core GL profile is not available on EGL implementation"
#~ msgstr "3.2 core GL profile is not available on EGL implementation"

#~ msgid "Not implemented on OS X"
#~ msgstr "Not implemented on OS X"

#~ msgctxt "switch"
#~ msgid "ON"
#~ msgstr "גע"

#~ msgctxt "switch"
#~ msgid "OFF"
#~ msgstr "תק"

#~ msgid "smb://"
#~ msgstr "smb://"

#~ msgid "Could not start the search process"
#~ msgstr "לא ניתן להתחיל את תהליך החיפוש"

#~ msgid ""
#~ "The program was not able to create a connection to the indexer daemon. "
#~ "Please make sure it is running."
#~ msgstr "התכנית לא הצליחה ליצור חיבור אל סוכן האינדקס. יש לוודא כי הוא פעיל."

#~ msgid "smb://foo.example.com, ssh://192.168.0.1"
#~ msgstr "smb://foo.example.com, ssh://192.168.0.1"

#~ msgid ""
#~ "The WGL_ARB_create_context extension needed to create core profiles is not "
#~ "available"
#~ msgstr ""
#~ "The WGL_ARB_create_context extension needed to create core profiles is not "
#~ "available"

#~ msgid "Changes are applied instantly, only for this selected widget."
#~ msgstr "שינויים מוחלקים מיידית, רק ליישומון נבחר זה."

#~ msgid "Change classes"
#~ msgstr "שינוי מחלקות"

#~ msgid "CSS properties"
#~ msgstr "מאפייני CSS"

#~ msgid "Show all CSS nodes"
#~ msgstr "הצגת כל צמתי CSS"

#~ msgid "Show CSS properties"
#~ msgstr "הצגת כל מאפייני CSS"

#~ msgid "Classes"
#~ msgstr "מחלקות"

#~ msgid "Node:"
#~ msgstr "צומת:"

#~ msgid "Error launching preview"
#~ msgstr "שגיאה בשיגור תצוגה מקדימה"

#~ msgid "New class"
#~ msgstr "מחלקה חדשה"

#~ msgid "Cancel"
#~ msgstr "ביטול"

#~ msgid "Add a class"
#~ msgstr "הוספת מחלקה"

#~ msgid "Restore defaults for this widget"
#~ msgstr "לשחזר בררת מחדל ליישומון זה"

#~ msgid "Allocated size"
#~ msgstr "גודל הקצאה"

#~ msgid ""
#~ "The GLX_ARB_create_context_profile extension needed to create core "
#~ "profiles is not available"
#~ msgstr ""
#~ "The GLX_ARB_create_context_profile extension needed to create core "
#~ "profiles is not available"

#~ msgid "Object Hierarchy"
#~ msgstr "היררכיית Object"

#~ msgid "_Customize"
#~ msgstr "ה_תאמה אישית"

#~ msgid "X display"
#~ msgstr "תצוגת X"

#~ msgid "No drives or networks found"
#~ msgstr "לא נמצאו כוננים או רשתות"

#~ msgid "Address…"
#~ msgstr "כתובת…"

#~ msgid "Yesterday at %-I:%M %P"
#~ msgstr "אתמול ב־%-I:%M %P"

#~ msgid "Browse Network"
#~ msgstr "עיון ברשת"

# hebrew note: "תיקייה" is "folder", but there is no better word for
# "directory"
#~ msgid "All Files"
#~ msgstr "כל הקבצים"

#~ msgid "No Files Found"
#~ msgstr "לא נמצאו קבצים"

#~ msgid "Devices"
#~ msgstr "התקנים"

#~ msgid "Bookmarks"
#~ msgstr "סימניות"

#~ msgid ""
#~ "No fonts matched your search. You can revise your search and try again."
#~ msgstr ""
#~ "אין שום גופנים התואמים לביטוי שחיפשת. ניתן לשנות את הביטוי ולנסות שוב."

#~ msgid "Invalid object type '%s' on line %d"
#~ msgstr "סוג העצם '%s' שבשורה %d לא תקין"

#~ msgid "Invalid type function on line %d: '%s'"
#~ msgstr "סוג הפונקציה שבשורה %d אינו תקין: '%s'"

#~ msgid "Duplicate object ID '%s' on line %d (previously on line %d)"
#~ msgstr "מזהה פריט כפול '%s' בשורה %d (לשעבר בשורה %d)"

#~ msgid "Invalid property: %s.%s on line %d"
#~ msgstr "מאפיין לא תקין: %s.%s בשורה %d"

#~ msgid "Invalid signal '%s' for type '%s' on line %d"
#~ msgstr "אות לא תקין '%s' לסוג '%s' בשורה %d"

#~ msgid "Invalid root element: <%s>"
#~ msgstr "רכיב שורש בלתי תקני: <%s>"

#~ msgid "Unhandled tag: <%s>"
#~ msgstr "תגית בלתי מטופלת: <%s>"

#~ msgid "_Location:"
#~ msgstr "_מיקום:"

#~ msgid "Custom CSS"
#~ msgstr "‏CSS מותאם"

#~ msgid "The license of the program"
#~ msgstr "רישיון השימוש בתכנה"

#~ msgid "Refresh"
#~ msgstr "רענון"

#~ msgid "Choose a widget through the inspector"
#~ msgstr "ניתן לבחור יישומון דרך הפקד"

#~ msgid "Count:"
#~ msgstr "מונה:"

#~ msgid "GTK+ Inspector — %s"
#~ msgstr "מפקח GTK+‎ - ‏%s"

#~ msgid "Send Widget to Shell"
#~ msgstr "שליחת יישומון למעטפת"

#~ msgctxt "progress bar label"
#~ msgid "%d %%"
#~ msgstr "%d %%"

#~ msgctxt "volume percentage"
#~ msgid "%d %%"
#~ msgstr "%d %%"

#~ msgctxt "paper size"
#~ msgid "A0x2"
#~ msgstr "A0x2"

#~ msgctxt "paper size"
#~ msgid "A0x3"
#~ msgstr "A0x3"

#~ msgctxt "paper size"
#~ msgid "A1x3"
#~ msgstr "A1x3"

#~ msgctxt "paper size"
#~ msgid "A1x4"
#~ msgstr "A1x4"

#~ msgctxt "paper size"
#~ msgid "A2x3"
#~ msgstr "A2x3"

#~ msgctxt "paper size"
#~ msgid "A2x4"
#~ msgstr "A2x4"

#~ msgctxt "paper size"
#~ msgid "A2x5"
#~ msgstr "A2x5"

#~ msgctxt "paper size"
#~ msgid "A3x3"
#~ msgstr "A3x3"

#~ msgctxt "paper size"
#~ msgid "A3x4"
#~ msgstr "A3x4"

#~ msgctxt "paper size"
#~ msgid "A3x5"
#~ msgstr "A3x5"

#~ msgctxt "paper size"
#~ msgid "A3x6"
#~ msgstr "A3x6"

#~ msgctxt "paper size"
#~ msgid "A3x7"
#~ msgstr "A3x7"

#~ msgctxt "paper size"
#~ msgid "A4x3"
#~ msgstr "A4x3"

#~ msgctxt "paper size"
#~ msgid "A4x4"
#~ msgstr "A4x4"

#~ msgctxt "paper size"
#~ msgid "A4x5"
#~ msgstr "A4x5"

#~ msgctxt "paper size"
#~ msgid "A4x6"
#~ msgstr "A4x6"

#~ msgctxt "paper size"
#~ msgid "A4x7"
#~ msgstr "A4x7"

#~ msgctxt "paper size"
#~ msgid "A4x8"
#~ msgstr "A4x8"

#~ msgctxt "paper size"
#~ msgid "A4x9"
#~ msgstr "A4x9"

#~ msgctxt "paper size"
#~ msgid "10x11"
#~ msgstr "10x11"

#~ msgctxt "paper size"
#~ msgid "10x13"
#~ msgstr "10x13"

#~ msgctxt "paper size"
#~ msgid "10x14"
#~ msgstr "10x14"

#~ msgctxt "paper size"
#~ msgid "10x15"
#~ msgstr "10x15"

#~ msgctxt "paper size"
#~ msgid "11x12"
#~ msgstr "11x12"

#~ msgctxt "paper size"
#~ msgid "11x15"
#~ msgstr "11x15"

#~ msgctxt "paper size"
#~ msgid "12x19"
#~ msgstr "12x19"

#~ msgctxt "paper size"
#~ msgid "5x7"
#~ msgstr "5x7"

#~ msgid "XDG_DATA_HOME"
#~ msgstr "XDG_DATA_HOME"

#~ msgid "XDG_DATA_DIRS"
#~ msgstr "XDG_DATA_DIRS"

#~ msgid "GTK_EXE_PREFIX"
#~ msgstr "GTK_EXE_PREFIX"

#~ msgid "GTK_DATA_PREFIX"
#~ msgstr "GTK_DATA_PREFIX"

#~ msgid "Unmaximize"
#~ msgstr "ביטול המזעור"

#~ msgid "Always on Visible Workspace"
#~ msgstr "הצגה בכל מרחבי העבודה"

#~ msgid "Only on This Workspace"
#~ msgstr "רק במרחב עבודה זה"

#~ msgid "Move to Workspace Up"
#~ msgstr "הזזת החלון למרחב העבודה שלמעלה"

#~ msgid "Move to Workspace Down"
#~ msgstr "הזזת החלון למרחב העבודה שלמטה"

#~ msgid "Move to Another Workspace"
#~ msgstr "הזזת החלון למרחב עבודה אחר"

#~ msgid "Workspace %d"
#~ msgstr "מרחב עבודה %d"

#~ msgid "Mapped to column %d in %p (%s)"
#~ msgstr "ממופה לעמוד %d ב־%p ‏(%s)"

#~ msgid "Please select a folder below"
#~ msgstr "נא לבחור תיקייה להלן"

#~ msgid "Please type a file name"
#~ msgstr "נא להזין שם קובץ"

#~ msgid "Recently Used"
#~ msgstr "בשימוש לאחרונה"

#~ msgid "Search:"
#~ msgstr "חיפוש:"

#~ msgid "Save in folder:"
#~ msgstr "שמירה בתיקייה:"

#~ msgid "Create in folder:"
#~ msgstr "יצירה בתיקייה:"

#~ msgid "Places"
#~ msgstr "מקומות"

#~ msgid "Type a file name"
#~ msgstr "הזנת שם קובץ"

#~ msgid "_Find Applications in Software "
#~ msgstr "_חיפוש יישומים בתכנה"

#~ msgid "Select an application to open “%s”"
#~ msgstr "נא לבחור יישום לפתיחת „%s“"

#~ msgid "No applications available to open “%s” files"
#~ msgstr "אין יישומים זמינים לפתיחת קובצי „%s“"

#~ msgid ""
#~ "Click \"Show other applications\", for more options, or \"Software\" to "
#~ "install a new application"
#~ msgstr ""
#~ "יש ללחוץ על \"הצגת יישומים אחרים\", להצגת אפשרויות נוספות, או על \"תכנה\" "
#~ "כדי להתקין יישום חדש"

#~ msgid "+"
#~ msgstr "+"

#~ msgid "-"
#~ msgstr "-"

#~ msgid "C_ontinue"
#~ msgstr "הת_קדמות"

#~ msgid "Failed to look for applications online"
#~ msgstr "אירע כשל בחיפוש אחר יישומים באינטרנט"

#~ msgid ""
#~ "%s cannot quit at this time:\n"
#~ "\n"
#~ "%s"
#~ msgstr ""
#~ "%s cannot quit at this time:\n"
#~ "\n"
#~ "%s"

#~ msgid "Switches between on and off states"
#~ msgstr "החלפה בין המצבים פעיל ולא פעיל"

#~ msgid "Save in _folder:"
#~ msgstr "שמירה ב_תיקייה:"

#~ msgid " "
#~ msgstr " "

#~ msgid "_Insert Unicode Control Character"
#~ msgstr "_הזנת תו בקרה יוניקוד"

#~ msgid "_Copy file’s location"
#~ msgstr "הע_תקת מיקום הקובץ"

#~ msgid "Could not find '%s'"
#~ msgstr "לא ניתן למצוא את '%s'"

#~ msgid "Could not find application"
#~ msgstr "לא ניתן למצוא יישום"

#~ msgid "Could not remove bookmark"
#~ msgstr "לא ניתן להסיר את הסימנייה"

#~ msgid "Add the folder '%s' to the bookmarks"
#~ msgstr "הוספת התיקייה '%s' לסימניות"

#~ msgid "Add the current folder to the bookmarks"
#~ msgstr "הוספת התיקייה הנוכחית לסימניות"

#~ msgid "Add the selected folders to the bookmarks"
#~ msgstr "הוספת התיקיות הנבחרות לסימניות"

#~ msgid "Remove the bookmark '%s'"
#~ msgstr "הסרת הסימנייה '%s'"

#~ msgid "Bookmark '%s' cannot be removed"
#~ msgstr "לא ניתן להסיר את הסימנייה '%s'"

#~ msgid "Remove the selected bookmark"
#~ msgstr "הסרת הסימנייה הנבחרת"

#~ msgid "_Places"
#~ msgstr "_מקומות"

#~ msgid "Add the selected folder to the Bookmarks"
#~ msgstr "הוספת התיקייה הנבחרת לסימניות"

#~ msgid "Shortcut %s does not exist"
#~ msgstr "הקיצור %s אינו קיים"

#~ msgid "Could not mount %s"
#~ msgstr "לא ניתן לעגון את %s"

#~ msgid "Homepage"
#~ msgstr "דף הבית"

#~ msgid "Rename..."
#~ msgstr "שינוי שם..."

#~ msgid "Manage Custom Sizes..."
#~ msgstr "ניהול גדלים _מותאמים..."

#~ msgid "Caps Lock and Num Lock are on"
#~ msgstr "ה־Caps Lock וה־Num Lock פעילים"

#~ msgid "Num Lock is on"
#~ msgstr "ה־Num Lock פעיל"

#~ msgid "Connect as u_ser:"
#~ msgstr "התחברות כ_משתמש:"

#~ msgid "Invalid path"
#~ msgstr "נתיב לא תקין"

#~ msgid "No match"
#~ msgstr "אין התאמה"

#~ msgid "Sole completion"
#~ msgstr "השלמה יחידה"

#~ msgid "Complete, but not unique"
#~ msgstr "שלם, אבל לא ייחודי"

#~ msgid "Completing..."
#~ msgstr "משלים..."

#~ msgid "Only local files may be selected"
#~ msgstr "ניתן לבחור קבצים מקומיים בלבד"

#~ msgid "Incomplete hostname; end it with '/'"
#~ msgstr "שם המארח אינו מלא; יש לסיימו ב־'/'"

#~ msgid "Path does not exist"
#~ msgstr "נתיב לא קיים"

#~ msgid "Could not get information for file '%s': %s"
#~ msgstr "לא ניתן לקבל מידע על הקובץ '%s': %s"

#~ msgid ""
#~ "Failed to load image '%s': reason not known, probably a corrupt image file"
#~ msgstr "נכשל בפתיחת התמונה '%s': הסיבה איננה ידועה, כנראה קובץ תמונה פגום"

#~ msgid "_Browse for other folders"
#~ msgstr "_דפדוף לתיקיות אחרות"

#~ msgid "Locked"
#~ msgstr "נעולה"

#~ msgid "Received invalid color data\n"
#~ msgstr "התקבלו נתוני צבע בלתי תקינים\n"

#~ msgid ""
#~ "Could not find the icon '%s'. The '%s' theme\n"
#~ "was not found either, perhaps you need to install it.\n"
#~ "You can get a copy from:\n"
#~ "\t%s"
#~ msgstr ""
#~ "לא ניתן למצוא את הסמל '%s'. ערכת הנושא '%s'\n"
#~ "לא נמצאה גם כן, כנראה שצריך להתקין אותה.\n"
#~ "אתה יכול לקבל עותק מ:\n"
#~ "\t%s"

#~ msgid "Unable to locate image file in pixmap_path: \"%s\""
#~ msgstr "לא ניתן לאתר את קובץ התמונה ב־pixmap_path:‏ \"%s\""

#~ msgid "This function is not implemented for widgets of class '%s'"
#~ msgstr "This function is not implemented for widgets of class '%s'"

#~ msgid "different idatas found for symlinked '%s' and '%s'\n"
#~ msgstr "different idatas found for symlinked '%s' and '%s'\n"

#~ msgid "X screen to use"
#~ msgstr "X screen to use"

#~ msgid "SCREEN"
#~ msgstr "SCREEN"

#~ msgid "Make X calls synchronous"
#~ msgstr "Make X calls synchronous"

#~ msgid "Unable to locate theme engine in module_path: \"%s\","
#~ msgstr "לא ניתן לאתר את מנוע ערכת הנושא הנטען ב־module_path:‏ \"%s\","

#~ msgid "Written by"
#~ msgstr "נכתב על ידי"

#~ msgid "Unable to find include file: \"%s\""
#~ msgstr "לא ניתן למצוא את קובץ ה include: \"%s\""

#~ msgid "Gdk debugging flags to set"
#~ msgstr "Gdk debugging flags to set"

#~ msgid "Gdk debugging flags to unset"
#~ msgstr "Gdk debugging flags to unset"

#~ msgid "Image file '%s' contains no data"
#~ msgstr "התמונה '%s' לא מכילה מידע"

#~ msgid ""
#~ "Failed to load animation '%s': reason not known, probably a corrupt "
#~ "animation file"
#~ msgstr "נכשל בפתיחת ההנפשה '%s': הסיבה איננה ידועה, כנראה קובץ הנפשה פגום"

#~ msgid "Unable to load image-loading module: %s: %s"
#~ msgstr "Unable to load image-loading module: %s: %s"

#~ msgid ""
#~ "Image-loading module %s does not export the proper interface; perhaps it's "
#~ "from a different GTK version?"
#~ msgstr ""
#~ "Image-loading module %s does not export the proper interface; perhaps it's "
#~ "from a different GTK version?"

#~ msgid "Couldn't recognize the image file format for file '%s'"
#~ msgstr "לא ניתן לזהות את פורמט התמונה בקובץ '%s'"

#~ msgid "Failed to load image '%s': %s"
#~ msgstr "נכשל בטעינת התמונה '%s': %s"

#~ msgid "Error writing to image file: %s"
#~ msgstr "שגיאה בכתיבה לקובץ תמונה: %s"

#~ msgid "This build of gdk-pixbuf does not support saving the image format: %s"
#~ msgstr "בניה זו של gdk-pixbuf לא תומכת בשמירת התמונה בפורמט: %s"

#~ msgid "Insufficient memory to save image to callback"
#~ msgstr "Insufficient memory to save image to callback"

#~ msgid "Failed to open temporary file"
#~ msgstr "נכשל בפתיחת קובץ זמני"

#~ msgid "Failed to open '%s' for writing: %s"
#~ msgstr "נכשל בפתיחת '%s' לכתיבה: %s"

#~ msgid ""
#~ "Failed to close '%s' while writing image, all data may not have been "
#~ "saved: %s"
#~ msgstr "נכשל בסגירת '%s' בזמן כתיבת תמונה, ייתכן וכל המידע לא נשמר: %s"

#~ msgid "Insufficient memory to save image into a buffer"
#~ msgstr "אין מספיק זיכרון לשמירת התמונה לחוצץ"

#~ msgid "Error writing to image stream"
#~ msgstr "שגיאה בכתיבה לזרימת תמונה"

#~ msgid ""
#~ "Internal error: Image loader module '%s' failed to complete an operation, "
#~ "but didn't give a reason for the failure"
#~ msgstr ""
#~ "שגיאה פנימית: מודול טעינת התמונה '%s' נכשל בהשלמת פעולה, אך לא נתן סיבה "
#~ "לכשלון זה"

#~ msgid "Incremental loading of image type '%s' is not supported"
#~ msgstr "Incremental loading of image type '%s' is not supported"

#~ msgid "Image header corrupt"
#~ msgstr "כותרת תמונה פגומה"

#~ msgid "Image format unknown"
#~ msgstr "פורמט התמונה אינו ידוע"

#~ msgid "Image pixel data corrupt"
#~ msgstr "נתוני הפיקסלים של התמונה פגומים"

#~ msgid "failed to allocate image buffer of %u byte"
#~ msgid_plural "failed to allocate image buffer of %u bytes"
#~ msgstr[0] "ארע כשל בהקצאת חוצץ תמונה בגודל בית אחד"
#~ msgstr[1] "ארע כשל בהקצאת חוצץ תמונה בגודל %u בתים"

#~ msgid "Unexpected icon chunk in animation"
#~ msgstr "נתח סמל לא צפוי בהנפשה"

#~ msgid "Unsupported animation type"
#~ msgstr "סוג הנפשה שאינו נתמך"

#~ msgid "Invalid header in animation"
#~ msgstr "כותרת לא תקנית בהנפשה"

#~ msgid "Malformed chunk in animation"
#~ msgstr "נתח פגום בהנפשה"

#~ msgid "The ANI image format"
#~ msgstr "פורמט תמונת ANI"

#~ msgid "BMP image has bogus header data"
#~ msgstr "לתמונת ה־BMP יש מידע כותרת מזוייף"

#~ msgid "Not enough memory to load bitmap image"
#~ msgstr "אין מספיק זיכרון לטעינת תמונת מפת סיביות"

#~ msgid "BMP image has unsupported header size"
#~ msgstr "לתמונת ה־BMP יש גודל כותרת שאינו נתמך"

#~ msgid "Topdown BMP images cannot be compressed"
#~ msgstr "Topdown BMP images cannot be compressed"

#~ msgid "Premature end-of-file encountered"
#~ msgstr "התקלות מוקדמת מידי בסוף הקובץ"

#~ msgid "Couldn't allocate memory for saving BMP file"
#~ msgstr "לא ניתן להקצות זכרון לטעינת קובץ BMP"

#~ msgid "Couldn't write to BMP file"
#~ msgstr "לא ניתן לכתוב לקובץ ה־BMP"

#~ msgid "The BMP image format"
#~ msgstr "פורמט תמונת BMP"

#~ msgid "Failure reading GIF: %s"
#~ msgstr "שגיאה בקריאת GIF:‏ %s"

#~ msgid "GIF file was missing some data (perhaps it was truncated somehow?)"
#~ msgstr "חסרים נתונים בקובץ ה־GIF (ייתכן שנקטע בדרך כלשהי?)"

#~ msgid "Internal error in the GIF loader (%s)"
#~ msgstr "שגיאה פנימית בטוען ה GIF‏ (%s)"

#~ msgid "Stack overflow"
#~ msgstr "גלישת מחסנית"

#~ msgid "GIF image loader cannot understand this image."
#~ msgstr "טוען תמונת ה GIF לא יכול להבין את התמונה הזו."

#~ msgid "Bad code encountered"
#~ msgstr "התקלות בקוד גרוע"

#~ msgid "Circular table entry in GIF file"
#~ msgstr "רישום טבלה מעגלי בקובץ ה GIF"

#~ msgid "Not enough memory to load GIF file"
#~ msgstr "אין מספיק זכרון לטעינת קובץ GIF"

#~ msgid "Not enough memory to composite a frame in GIF file"
#~ msgstr "אין מספיק זכרון להרכיב מסגרת נוספת בקובץ ה GIF"

#~ msgid "GIF image is corrupt (incorrect LZW compression)"
#~ msgstr "תמונת ה GIF פגומה (כיווץ LZW שגוי)"

#~ msgid "File does not appear to be a GIF file"
#~ msgstr "הקובץ לא נראה כקובץ GIF"

#~ msgid "Version %s of the GIF file format is not supported"
#~ msgstr "גירסה %s של פורמט קובץ ה GIF אינה נתמכת"

#~ msgid ""
#~ "GIF image has no global colormap, and a frame inside it has no local "
#~ "colormap."
#~ msgstr ""
#~ "GIF image has no global colormap, and a frame inside it has no local "
#~ "colormap."

#~ msgid "GIF image was truncated or incomplete."
#~ msgstr "תמונת ה GIF הייתה קטועה או לא מושלמת."

#~ msgid "The GIF image format"
#~ msgstr "פורמט קובץ GIF"

#~ msgid "Invalid header in icon"
#~ msgstr "כותרת לא תקנית בסמל"

#~ msgid "Not enough memory to load icon"
#~ msgstr "אין מספיק זיכרון לטעינת סמל"

#~ msgid "Icon has zero width"
#~ msgstr "לסמל יש רוחב אפס"

#~ msgid "Icon has zero height"
#~ msgstr "לסמל יש גובה אפס"

#~ msgid "Compressed icons are not supported"
#~ msgstr "סמלים מכווצים אינם נתמכים"

#~ msgid "Not enough memory to load ICO file"
#~ msgstr "אין מספיק זכרון לטעינת קובץ ICO"

#~ msgid "Image too large to be saved as ICO"
#~ msgstr "הגדולה גדולה מכדי שמירה כ־ICO"

#~ msgid "Cursor hotspot outside image"
#~ msgstr "Cursor hotspot outside image"

#~ msgid "The ICO image format"
#~ msgstr "פורמט קובץ ICO"

#~ msgid "Could not decode ICNS file"
#~ msgstr "לא ניתן לפענח את קובץ ה-ICNS"

#~ msgid "The ICNS image format"
#~ msgstr "תצורת התמונה ICNS"

#~ msgid "Couldn't allocate memory for stream"
#~ msgstr "לא ניתן להקצות זיכרון לזרימה"

#~ msgid "Couldn't decode image"
#~ msgstr "לא ניתן לפענח את התמונה"

#~ msgid "Transformed JPEG2000 has zero width or height"
#~ msgstr "Transformed JPEG2000 has zero width or height"

#~ msgid "Image type currently not supported"
#~ msgstr "סוג התמונה אינו נתמך"

#~ msgid "Couldn't allocate memory for color profile"
#~ msgstr "לא ניתן להקצות זכרון עבור פרופיל הצבע"

#~ msgid "Insufficient memory to open JPEG 2000 file"
#~ msgstr "אין מספיק זיכרון לפתיחת קובץ JPEG 2000"

#~ msgid "Couldn't allocate memory to buffer image data"
#~ msgstr "Couldn't allocate memory to buffer image data"

#~ msgid "The JPEG 2000 image format"
#~ msgstr "תצורת התמונה JPEG 2000"

#~ msgid ""
#~ "Insufficient memory to load image, try exiting some applications to free "
#~ "memory"
#~ msgstr ""
#~ "אין מספיק זיכרון לטעינת התמונה, נסה לסגור מספר יישומים כדי לפנות זיכרון"

#~ msgid "Couldn't allocate memory for loading JPEG file"
#~ msgstr "לא ניתן להקצות זכרון לטעינת קובץ JPEG"

#~ msgid "Transformed JPEG has zero width or height."
#~ msgstr "Transformed JPEG has zero width or height."

#~ msgid ""
#~ "JPEG quality must be a value between 0 and 100; value '%s' could not be "
#~ "parsed."
#~ msgstr ""
#~ "איכות קובץ JPEG חייבת להיות בין 0 ל 100, הערך '%s' לא יכול להיות מפורש."

#~ msgid ""
#~ "JPEG quality must be a value between 0 and 100; value '%d' is not allowed."
#~ msgstr "איכות קובץ JPEG חייבת להיות בין 0 ל 100, הערך '%d' אינו מורשה."

#~ msgid "The JPEG image format"
#~ msgstr "פורמט קובץ JPEG"

#~ msgid "Couldn't allocate memory for header"
#~ msgstr "לא ניתן להקצות זיכרון לכותרת"

#~ msgid "Image has invalid width and/or height"
#~ msgstr "לתמונה יש רוחב ו/או גובה לא תקניים"

#~ msgid "Image has unsupported bpp"
#~ msgstr "לתמונה יש bpp לא נתמך"

#~ msgid "Image has unsupported number of %d-bit planes"
#~ msgstr "לתמונה יש מספר בלתי נתמך של מישורי %d-סיביות"

#~ msgid "Couldn't create new pixbuf"
#~ msgstr "לא ניתן ליצור pixbuf חדש"

#~ msgid "Couldn't allocate memory for line data"
#~ msgstr "לא ניתן להקצות זיכרון למידע שורה"

#~ msgid "Couldn't allocate memory for paletted data"
#~ msgstr "לא ניתן להקצות זיכרון למידע פלטה"

#~ msgid "Didn't get all lines of PCX image"
#~ msgstr "Didn't get all lines of PCX image"

#~ msgid "No palette found at end of PCX data"
#~ msgstr "לא נמצא פלטה בסוף נתוני ה־PCX"

#~ msgid "The PCX image format"
#~ msgstr "פורמט תמונת PCX"

#~ msgid "Bits per channel of PNG image is invalid."
#~ msgstr "הסיביות לערוץ של קובץ PNG אינן תקינות."

#~ msgid "Transformed PNG has zero width or height."
#~ msgstr "Transformed PNG has zero width or height."

#~ msgid "Bits per channel of transformed PNG is not 8."
#~ msgstr "Bits per channel of transformed PNG is not 8."

#~ msgid "Transformed PNG not RGB or RGBA."
#~ msgstr "Transformed PNG not RGB or RGBA."

#~ msgid "Transformed PNG has unsupported number of channels, must be 3 or 4."
#~ msgstr "Transformed PNG has unsupported number of channels, must be 3 or 4."

#~ msgid "Fatal error in PNG image file: %s"
#~ msgstr "שגיאה חמורה בקובץ תמונת PNG:‏ %s"

#~ msgid "Insufficient memory to load PNG file"
#~ msgstr "אין מספיק זיכרון לטעינת קובץ PNG"

#~ msgid ""
#~ "Insufficient memory to store a %ld by %ld image; try exiting some "
#~ "applications to reduce memory usage"
#~ msgstr ""
#~ "אין מספיק זיכרון לשמירת %ld על-ידי תמונת %ld; נסה לצאת ממספר יישומים כדי "
#~ "להקטין את השימוש בזיכרון"

#~ msgid "Fatal error reading PNG image file"
#~ msgstr "שגיאה חמורה בקריאת קובץ PNG"

#~ msgid "Fatal error reading PNG image file: %s"
#~ msgstr "שגיאה חמורה בקריאת קובץ PNG: %s"

#~ msgid ""
#~ "Keys for PNG text chunks must have at least 1 and at most 79 characters."
#~ msgstr ""
#~ "Keys for PNG text chunks must have at least 1 and at most 79 characters."

#~ msgid "Keys for PNG text chunks must be ASCII characters."
#~ msgstr "Keys for PNG text chunks must be ASCII characters."

#~ msgid "Color profile has invalid length %d."
#~ msgstr "לפרופיל הצבע יש אורך בלתי תקני %d."

#~ msgid ""
#~ "PNG compression level must be a value between 0 and 9; value '%s' could "
#~ "not be parsed."
#~ msgstr ""
#~ "איכות קובץ PNG חייבת להיות בין 0 ל 100, הערך '%s' לא יכול להיות מפורש."

#~ msgid ""
#~ "PNG compression level must be a value between 0 and 9; value '%d' is not "
#~ "allowed."
#~ msgstr "איכות קובץ PNG חייבת להיות בין 0 ל 100, הערך '%d' אינו מורשה."

#~ msgid ""
#~ "Value for PNG text chunk %s cannot be converted to ISO-8859-1 encoding."
#~ msgstr ""
#~ "Value for PNG text chunk %s cannot be converted to ISO-8859-1 encoding."

#~ msgid "The PNG image format"
#~ msgstr "פורמט תמונת PNG"

#~ msgid "PNM loader expected to find an integer, but didn't"
#~ msgstr "טוען ה PNM ציפה למצוא מספר שלם; אך לא מצא"

#~ msgid "PNM file has an incorrect initial byte"
#~ msgstr "לקובץ ה PNM יש סיבית פנימית לא תיקנית"

#~ msgid "PNM file is not in a recognized PNM subformat"
#~ msgstr "PNM file is not in a recognized PNM subformat"

#~ msgid "PNM file has an image width of 0"
#~ msgstr "רוחב תמונת PNM הוא 0"

#~ msgid "PNM file has an image height of 0"
#~ msgstr "גובה תמונת PNM הוא 0"

#~ msgid "Maximum color value in PNM file is 0"
#~ msgstr "ערך הצבע המקסימלי בקובץ PNM הוא 0"

#~ msgid "Maximum color value in PNM file is too large"
#~ msgstr "ערך הצבע המקסימלי בקובץ PNM הוא גדול מידי"

#~ msgid "Raw PNM image type is invalid"
#~ msgstr "סוג תמונת ה־PNM הגולמית שגוי"

#~ msgid "PNM image loader does not support this PNM subformat"
#~ msgstr "טוען תמונות ה־PNM אינו תומך בתת־פורמט זה של PNM"

#~ msgid "Raw PNM formats require exactly one whitespace before sample data"
#~ msgstr "מבני PNM גולמיים דורשים בדיוק רווח אחד לפני נתוני הדגימה"

#~ msgid "Cannot allocate memory for loading PNM image"
#~ msgstr "לא ניתן להקצות זיכרון לטעינת תמונת PNM"

#~ msgid "Insufficient memory to load PNM context struct"
#~ msgstr "אין די זיכרון לטעינת מבנה ההקשר PNM"

#~ msgid "Unexpected end of PNM image data"
#~ msgstr "סוף נתוני תמונת ה־PNM לא צפוי"

#~ msgid "Insufficient memory to load PNM file"
#~ msgstr "אין מספיק זיכרון לטעינת קובץ PNM"

#~ msgid "The PNM/PBM/PGM/PPM image format family"
#~ msgstr "משפחת מבני התמונה PNM/PBM/PGM/PPM"

#~ msgid "Input file descriptor is NULL."
#~ msgstr "מתאר קובץ הקלט הוא NULL."

#~ msgid "Failed to read QTIF header"
#~ msgstr "ארע כשל בקריאת כותרת ה־QTIF"

#~ msgid "QTIF atom size too large (%d bytes)"
#~ msgstr "גודל אטום קובץ ה־TIFF גדול מדי (%d בתים)"

#~ msgid "File error when reading QTIF atom: %s"
#~ msgstr "ארעה שגיאת קובץ בעת קריאת אטום QTIF:‏ %s"

#~ msgid "Failed to skip the next %d bytes with seek()."
#~ msgstr "ארע כשל לדילוג על %d הבתים הבאים עם seek()‎."

#~ msgid "Failed to create GdkPixbufLoader object."
#~ msgstr "ארע כשל ביצירת פריט מסוג GdkPixbufLoader."

#~ msgid "Failed to find an image data atom."
#~ msgstr "ארע כשל במציאת נתוני אטום לתמונה."

#~ msgid "The QTIF image format"
#~ msgstr "פורמט התמונה QTIF"

#~ msgid "RAS image has bogus header data"
#~ msgstr "לתמונת RAS יש מידע כותרת מזוייף"

#~ msgid "RAS image has unknown type"
#~ msgstr "תמונת RAS מסוג לא ידוע"

#~ msgid "unsupported RAS image variation"
#~ msgstr "צורת תמונת RAS לא נתמכת"

#~ msgid "Not enough memory to load RAS image"
#~ msgstr "אין מספיק זיכרון לטעינת תמונת RAS"

#~ msgid "The Sun raster image format"
#~ msgstr "פורמט התמונה Sun raster"

#~ msgid "Cannot allocate memory for IOBuffer struct"
#~ msgstr "לא ניתן להקצות זיכרון למבנה IOBuffer"

#~ msgid "Cannot allocate memory for IOBuffer data"
#~ msgstr "לא ניתן להקצות זיכרון לנתוני IOBuffer"

#~ msgid "Cannot realloc IOBuffer data"
#~ msgstr "לא ניתן להקצות מחדש זיכרון לנתוני IOBuffer"

#~ msgid "Cannot allocate temporary IOBuffer data"
#~ msgstr "לא ניתן להקצות נתוני IOBuffer זמניים"

#~ msgid "Cannot allocate new pixbuf"
#~ msgstr "לא ניתן להקצות pixbuf חדש"

#~ msgid "Image is corrupted or truncated"
#~ msgstr "התמונה פגומה או שאינה מושלמת."

#~ msgid "Cannot allocate colormap structure"
#~ msgstr "לא ניתן להקצות מבנה מפת צבעים"

#~ msgid "Cannot allocate colormap entries"
#~ msgstr "לא ניתן להקצות ערכי מפת צבעים"

#~ msgid "Unexpected bitdepth for colormap entries"
#~ msgstr "עומק הסיביות אינו צפוי לרשומות מפת הצבעים"

#~ msgid "Cannot allocate TGA header memory"
#~ msgstr "לא ניתן להקצות זיכרון לכותרת TGA"

#~ msgid "TGA image has invalid dimensions"
#~ msgstr "לתמונת ה־TGA יש ממדים לא תקניים"

#~ msgid "Cannot allocate memory for TGA context struct"
#~ msgstr "לא ניתן להקצות זיכרון למבנה הקשר TGA"

#~ msgid "Excess data in file"
#~ msgstr "מידע עודף בקובץ"

#~ msgid "The Targa image format"
#~ msgstr "פורמט התמונה Targa"

#~ msgid "Could not get image width (bad TIFF file)"
#~ msgstr "לא ניתן לזהות את רוחב התמונה (קובץ TIFF שגוי)"

#~ msgid "Could not get image height (bad TIFF file)"
#~ msgstr "לא ניתן לזהות את גובה התמונה (קובץ TIFF שגוי)"

#~ msgid "Width or height of TIFF image is zero"
#~ msgstr "גובה או רוחב תמונת ה־TIFF הוא אפס"

#~ msgid "Dimensions of TIFF image too large"
#~ msgstr "ממדי תמונת ה־TIFF גדולים מידי"

#~ msgid "Insufficient memory to open TIFF file"
#~ msgstr "אין מספיק זיכרון לפתיחת תמונת TIFF"

#~ msgid "Failed to open TIFF image"
#~ msgstr "ארע כשל בפתיחת תמונת TIFF"

#~ msgid "TIFFClose operation failed"
#~ msgstr "פעולת ה־TIFFClose נכשלה"

#~ msgid "Failed to load TIFF image"
#~ msgstr "ארע כשל בטעינת תמונת TIFF"

#~ msgid "Failed to save TIFF image"
#~ msgstr "ארע כשל בשמירת תמונת TIFF"

#~ msgid "TIFF compression doesn't refer to a valid codec."
#~ msgstr "דחיסת ה־TIFF אינה מתייחסת למקודד תקני."

#~ msgid "Failed to write TIFF data"
#~ msgstr "ארע כשל בכתיבת תמונת TIFF"

#~ msgid "Couldn't write to TIFF file"
#~ msgstr "לא ניתן לכתוב לקובץ ה־TIFF"

#~ msgid "The TIFF image format"
#~ msgstr "פורמט התמונה TIFF"

#~ msgid "Image has zero width"
#~ msgstr "רוחב התמונה הוא אפס"

#~ msgid "Image has zero height"
#~ msgstr "גובה התמונה הוא אפס"

#~ msgid "Couldn't save the rest"
#~ msgstr "לא ניתן לשמור את השאר"

#~ msgid "The WBMP image format"
#~ msgstr "פורמט התמונה WBMP"

#~ msgid "Invalid XBM file"
#~ msgstr "קובץ XBM לא תקני"

#~ msgid "Insufficient memory to load XBM image file"
#~ msgstr "אין מספיק זיכרון לטעינת קובץ תמונת XBM"

#~ msgid "Failed to write to temporary file when loading XBM image"
#~ msgstr "ארע כשל בכתיבה לקובץ זמני בזמן טעינת תמונת XBM"

#~ msgid "The XBM image format"
#~ msgstr "פורמט התמונה XBM"

#~ msgid "No XPM header found"
#~ msgstr "לא נמצאה כותרת XPM"

#~ msgid "Invalid XPM header"
#~ msgstr "קובץ ה־XPM לא תקני"

#~ msgid "XPM file has image width <= 0"
#~ msgstr "רוחב התמונה בקובץ ה־XPM‏ <= 0"

#~ msgid "XPM file has image height <= 0"
#~ msgstr "גובה התמונה בקובץ ה־XPM‏ <= 0"

#~ msgid "XPM has invalid number of chars per pixel"
#~ msgstr "לקובץ XPM יש מספר לא תקני של תוים לפיקסלים"

#~ msgid "XPM file has invalid number of colors"
#~ msgstr "לקובץ XPM יש מספר בלתי תקני של צבעים"

#~ msgid "Cannot allocate memory for loading XPM image"
#~ msgstr "לא ניתן להקצות זיכרון לטעינת תמונת XPM"

#~ msgid "Cannot read XPM colormap"
#~ msgstr "לא ניתן לקרוא את מפת הצבעים של XPM"

#~ msgid "Failed to write to temporary file when loading XPM image"
#~ msgstr "ארע כשל בכתיבה לקובץ זמני בזמן טעינת תמונת XPM"

#~ msgid "The XPM image format"
#~ msgstr "פורמט התמונה XPM"

#~ msgid "The EMF image format"
#~ msgstr "פורמט התמונה EMF"

#~ msgid "Could not allocate memory: %s"
#~ msgstr "לא ניתן להקצות זיכרון: %s"

#~ msgid "Could not create stream: %s"
#~ msgstr "לא ניתן ליצור תזרים: %s"

#~ msgid "Could not read from stream: %s"
#~ msgstr "לא ניתן לקרוא מהתזרים: %s"

#~ msgid "Unsupported image format for GDI+"
#~ msgstr "פורמט הקובץ אינו נתמך עבור GDI+‎"

#~ msgid "Couldn't save"
#~ msgstr "לא ניתן לשמור"

#~ msgid "The WMF image format"
#~ msgstr "פורמט התמונה WMF"

#~ msgid "\"Deepness\" of the color."
#~ msgstr "ה\"עומק\" של הצבע."

#~ msgid "Error printing"
#~ msgstr "שגיאה בהדפסה"

#~ msgid "Printer '%s' may not be connected."
#~ msgstr "המדפסת '%s' עלולה להיות מנותקת."

# hebrew note: "תיקייה" is "folder", but there is no better word for
# "directory"
#~ msgid "Folders"
#~ msgstr "תיקיות"

# hebrew note: "תיקייה" is "folder", but there is no better word for
# "directory"
#~ msgid "Fol_ders"
#~ msgstr "_תיקיות"

#~ msgid "Folder unreadable: %s"
#~ msgstr "תיקייה לא קריאה: %s"

#~ msgid ""
#~ "The file \"%s\" resides on another machine (called %s) and may not be "
#~ "available to this program.\n"
#~ "Are you sure that you want to select it?"
#~ msgstr ""
#~ "הקובץ \"%s\" תלוי במכונה אחרת (הנקראת %s) וייתכן כי לא תיהיה זמינה לתוכנית "
#~ "זו. האם אתה בטוח שברצונך לבחור אותו?"

#~ msgid "_New Folder"
#~ msgstr "תיקייה _חדשה"

#~ msgid "De_lete File"
#~ msgstr "_מחק קובץ"

#~ msgid "_Rename File"
#~ msgstr "_שנה שם קובץ"

#~ msgid ""
#~ "The folder name \"%s\" contains symbols that are not allowed in filenames"
#~ msgstr "התיקייה בשם \"%s\" מכילה סמלים שאינם מותרים בשמות קבצים"

#~ msgid "New Folder"
#~ msgstr "תיקייה חדשה"

#~ msgid ""
#~ "The filename \"%s\" contains symbols that are not allowed in filenames"
#~ msgstr "שם הקובץ \"%s\" מכיל סמלים שאינם מותרים לשימוש בשמות קבצים"

#~ msgid "Error deleting file '%s': %s"
#~ msgstr "שגיאה במחיקת הקובץ '%s': %s"

#~ msgid "Really delete file \"%s\"?"
#~ msgstr "באמת למחוק את הקובץ \"%s\"?"

#~ msgid "Delete File"
#~ msgstr "מחיקת קובץ"

#~ msgid "Error renaming file to \"%s\": %s"
#~ msgstr "שגיאה בשינוי שם הקובץ ל-\"%s\": %s"

#~ msgid "Error renaming file \"%s\": %s"
#~ msgstr "שגיאה בשינוי שם הקובץ \"%s\": %s"

#~ msgid "Error renaming file \"%s\" to \"%s\": %s"
#~ msgstr "שגיאה בשינוי שם הקובץ \"%s\" ל \"%s\": %s"

#~ msgid "Rename File"
#~ msgstr "שינוי שם קובץ"

#~ msgid "Rename file \"%s\" to:"
#~ msgstr "שנה את שם הקובץ \"%s\" ל:"

#~ msgid ""
#~ "The filename \"%s\" couldn't be converted to UTF-8. (try setting the "
#~ "environment variable G_FILENAME_ENCODING): %s"
#~ msgstr ""
#~ "הקובץ \"%s\" לא יכול להיות מומר ל UTF-8 (נסה לשנות את משתנה הסביבה "
#~ "G_FILENAME_ENCODING): %s"

#~ msgid "Invalid UTF-8"
#~ msgstr "‏UTF-8 לא תקני"

#~ msgid "Name too long"
#~ msgstr "שם ארוך מידי"

#~ msgid "Couldn't convert filename"
#~ msgstr "לא ניתן להמיר את שם הקובץ"

#~ msgid "Gamma"
#~ msgstr "גאמה"

#~ msgid "_Gamma value"
#~ msgstr "ערכי _גאמא"

#~ msgid "No extended input devices"
#~ msgstr "אין התקני קלט מורחבים"

#~ msgid "Screen"
#~ msgstr "צג"

#~ msgid "Axes"
#~ msgstr "צירים"

#~ msgid "Keys"
#~ msgstr "מקשים"

#~ msgid "_X:"
#~ msgstr "_X:"

#~ msgid "_Y:"
#~ msgstr "_Y:"

#~ msgid "X _tilt:"
#~ msgstr "הטיה _אופקית:"

#~ msgid "Y t_ilt:"
#~ msgstr "הטיה א_נכית:"

#~ msgid "_Wheel:"
#~ msgstr "_גלגל:"

#~ msgid "(disabled)"
#~ msgstr "(כבוי)"

#~ msgid "(unknown)"
#~ msgstr "(לא ידוע)"

#~ msgid "Cl_ear"
#~ msgstr "_נקה"

#~ msgid "--- No Tip ---"
#~ msgstr "--- אין טיפ ---"

#~ msgid "(Empty)"
#~ msgstr "(ריק)"

#, fuzzy
#~ msgid "<b>_Search:</b>"
#~ msgstr "ח_פש:"

#, fuzzy
#~ msgid "<b>Recently Used</b>"
#~ msgstr "בשימוש לאחרונה"

#~ msgid "directfb arg"
#~ msgstr "directfb arg"

#~ msgid "sdl|system"
#~ msgstr "sdl|system"

#~ msgid "keyboard label|BackSpace"
#~ msgstr "BackSpace"

#~ msgid "keyboard label|Tab"
#~ msgstr "Tab"

#~ msgid "keyboard label|Return"
#~ msgstr "Return"

#~ msgid "keyboard label|Pause"
#~ msgstr "Pause"

#~ msgid "keyboard label|Scroll_Lock"
#~ msgstr "Scroll_Lock"

#~ msgid "keyboard label|Sys_Req"
#~ msgstr "Sys_Req"

#~ msgid "keyboard label|Escape"
#~ msgstr "Escape"

#~ msgid "keyboard label|Multi_key"
#~ msgstr "Multi_key"

#~ msgid "keyboard label|Home"
#~ msgstr "Home"

#~ msgid "keyboard label|Left"
#~ msgstr "Left"

#~ msgid "keyboard label|Up"
#~ msgstr "Up"

#~ msgid "keyboard label|Right"
#~ msgstr "Right"

#~ msgid "keyboard label|Down"
#~ msgstr "Down"

#~ msgid "keyboard label|Page_Up"
#~ msgstr "Page_Up"

#~ msgid "keyboard label|Page_Down"
#~ msgstr "Page_Down"

#~ msgid "keyboard label|End"
#~ msgstr "End"

#~ msgid "keyboard label|Begin"
#~ msgstr "Begin"

#~ msgid "keyboard label|Print"
#~ msgstr "Print"

#~ msgid "keyboard label|Insert"
#~ msgstr "Insert"

#~ msgid "keyboard label|Num_Lock"
#~ msgstr "Num_Lock"

#~ msgid "keyboard label|KP_Space"
#~ msgstr "KP_Space"

#~ msgid "keyboard label|KP_Tab"
#~ msgstr "KP_Tab"

#~ msgid "keyboard label|KP_Enter"
#~ msgstr "KP_Enter"

#~ msgid "keyboard label|KP_Home"
#~ msgstr "KP_Home"

#~ msgid "keyboard label|KP_Left"
#~ msgstr "KP_Left"

#~ msgid "keyboard label|KP_Up"
#~ msgstr "KP_Up"

#~ msgid "keyboard label|KP_Right"
#~ msgstr "KP_Right"

#~ msgid "keyboard label|KP_Down"
#~ msgstr "KP_Down"

#~ msgid "keyboard label|KP_Page_Up"
#~ msgstr "KP_Page_Up"

#~ msgid "keyboard label|KP_Prior"
#~ msgstr "KP_Prior"

#~ msgid "keyboard label|KP_Next"
#~ msgstr "KP_Next"

#~ msgid "keyboard label|KP_End"
#~ msgstr "KP_End"

#~ msgid "keyboard label|KP_Begin"
#~ msgstr "KP_Begin"

#~ msgid "keyboard label|KP_Insert"
#~ msgstr "KP_Insert"

#~ msgid "keyboard label|KP_Delete"
#~ msgstr "KP_Delete"

#~ msgid "keyboard label|Delete"
#~ msgstr "Delete"

#~ msgid "Couldn't create pixbuf"
#~ msgstr "לא ניתן ליצור pixbuf"

#~ msgid "keyboard label|Shift"
#~ msgstr "Shift"

#~ msgid "keyboard label|Ctrl"
#~ msgstr "Ctrl"

#~ msgid "keyboard label|Alt"
#~ msgstr "Alt"

#~ msgid "keyboard label|Super"
#~ msgstr "Super"

#~ msgid "keyboard label|Hyper"
#~ msgstr "Hyper"

#~ msgid "keyboard label|Meta"
#~ msgstr "Meta"

#~ msgid "keyboard label|Space"
#~ msgstr "רווח"

#~ msgid "keyboard label|Backslash"
#~ msgstr "לוכסן אחורי"

#~ msgid "year measurement template|2000"
#~ msgstr "2000"

#~ msgid "calendar:day:digits|%d"
#~ msgstr "%d"

#~ msgid "calendar:week:digits|%d"
#~ msgstr "%d"

#~ msgid "calendar year format|%Y"
#~ msgstr "%Y"

#~ msgid "Accelerator|Disabled"
#~ msgstr "לא מאופשר"

#~ msgid "%.1f KB"
#~ msgstr "%.1f KB"

#~ msgid "%.1f MB"
#~ msgstr "%.1f MB"

#~ msgid "%.1f GB"
#~ msgstr "%.1f GB"

#~ msgid "input method menu|System"
#~ msgstr "מערכת"

#~ msgid "print operation status|Initial state"
#~ msgstr "מתחיל"

#~ msgid "print operation status|Preparing to print"
#~ msgstr "מתכונן להדפסה"

#~ msgid "print operation status|Generating data"
#~ msgstr "מכין נתונים"

#~ msgid "print operation status|Sending data"
#~ msgstr "שולח נתונים"

#~ msgid "print operation status|Waiting"
#~ msgstr "ממתין"

#~ msgid "print operation status|Blocking on issue"
#~ msgstr "חסום"

#~ msgid "print operation status|Printing"
#~ msgstr "מדפיס"

#~ msgid "print operation status|Finished"
#~ msgstr "סיים"

#~ msgid "recent menu label|_%d. %s"
#~ msgstr "_%d. %s"

#~ msgid "recent menu label|%d. %s"
#~ msgstr "%d. %s"

#~ msgid "Navigation|_Bottom"
#~ msgstr "_תחתית"

#~ msgid "Navigation|_First"
#~ msgstr "_ראשון"

#~ msgid "Navigation|_Last"
#~ msgstr "_אחרון"

#~ msgid "Navigation|_Top"
#~ msgstr "_עילית"

#~ msgid "Navigation|_Back"
#~ msgstr "א_חורה"

#~ msgid "Navigation|_Down"
#~ msgstr "_מטה"

#~ msgid "Navigation|_Forward"
#~ msgstr "_קדימה"

#~ msgid "Justify|_Center"
#~ msgstr "_מרכז"

#~ msgid "Justify|_Fill"
#~ msgstr "מ_לא"

#~ msgid "Justify|_Left"
#~ msgstr "ישר ל_שמאל"

#~ msgid "Justify|_Right"
#~ msgstr "ישר ל_ימין"

#~ msgid "Media|_Next"
#~ msgstr "ה_בא"

#~ msgid "Media|P_ause"
#~ msgstr "ה_פסק"

#~ msgid "Media|_Play"
#~ msgstr "_נגן"

#~ msgid "Media|_Stop"
#~ msgstr "_עצור"

#~ msgid "volume percentage|%d %%"
#~ msgstr "%d %%"

#~ msgid "paper size|asme_f"
#~ msgstr "asme_f"

#~ msgid "paper size|A0x2"
#~ msgstr "A0x2"

#~ msgid "paper size|A0"
#~ msgstr "A0"

#~ msgid "paper size|A0x3"
#~ msgstr "A0x3"

#~ msgid "paper size|A1"
#~ msgstr "A1"

#~ msgid "paper size|A10"
#~ msgstr "A10"

#~ msgid "paper size|A1x3"
#~ msgstr "A1x3"

#~ msgid "paper size|A1x4"
#~ msgstr "A1x4"

#~ msgid "paper size|A2"
#~ msgstr "A2"

#~ msgid "paper size|A2x3"
#~ msgstr "A2x3"

#~ msgid "paper size|A2x4"
#~ msgstr "A2x4"

#~ msgid "paper size|A2x5"
#~ msgstr "A2x5"

#~ msgid "paper size|A3"
#~ msgstr "A3"

#~ msgid "paper size|A3x3"
#~ msgstr "A3x3"

#~ msgid "paper size|A3x4"
#~ msgstr "A3x4"

#~ msgid "paper size|A3x5"
#~ msgstr "A3x5"

#~ msgid "paper size|A3x6"
#~ msgstr "A3x6"

#~ msgid "paper size|A3x7"
#~ msgstr "A3x7"

#~ msgid "paper size|A4"
#~ msgstr "A4"

#~ msgid "paper size|A4x3"
#~ msgstr "A4x3"

#~ msgid "paper size|A4x4"
#~ msgstr "A4x4"

#~ msgid "paper size|A4x5"
#~ msgstr "A4x5"

#~ msgid "paper size|A4x6"
#~ msgstr "A4x6"

#~ msgid "paper size|A4x7"
#~ msgstr "A4x7"

#~ msgid "paper size|A4x8"
#~ msgstr "A4x8"

#~ msgid "paper size|A4x9"
#~ msgstr "A4x9"

#~ msgid "paper size|A5"
#~ msgstr "A5"

#~ msgid "paper size|A6"
#~ msgstr "A6"

#~ msgid "paper size|A7"
#~ msgstr "A7"

#~ msgid "paper size|A8"
#~ msgstr "A8"

#~ msgid "paper size|A9"
#~ msgstr "A9"

#~ msgid "paper size|B0"
#~ msgstr "B0"

#~ msgid "paper size|B1"
#~ msgstr "B1"

#~ msgid "paper size|B10"
#~ msgstr "B10"

#~ msgid "paper size|B2"
#~ msgstr "B2"

#~ msgid "paper size|B3"
#~ msgstr "B3"

#~ msgid "paper size|B4"
#~ msgstr "B4"

#~ msgid "paper size|B5"
#~ msgstr "B5"

#~ msgid "paper size|B6"
#~ msgstr "B6"

#~ msgid "paper size|B6/C4"
#~ msgstr "B6/C4"

#~ msgid "paper size|B7"
#~ msgstr "B7"

#~ msgid "paper size|B8"
#~ msgstr "B8"

#~ msgid "paper size|B9"
#~ msgstr "B9"

#~ msgid "paper size|C0"
#~ msgstr "C0"

#~ msgid "paper size|C1"
#~ msgstr "C1"

#~ msgid "paper size|C10"
#~ msgstr "C10"

#~ msgid "paper size|C2"
#~ msgstr "C2"

#~ msgid "paper size|C3"
#~ msgstr "C3"

#~ msgid "paper size|C4"
#~ msgstr "C4"

#~ msgid "paper size|C5"
#~ msgstr "C5"

#~ msgid "paper size|C6"
#~ msgstr "C6"

#~ msgid "paper size|C6/C5"
#~ msgstr "C6/C5"

#~ msgid "paper size|C7"
#~ msgstr "C7"

#~ msgid "paper size|C7/C6"
#~ msgstr "C7/C6"

#~ msgid "paper size|C8"
#~ msgstr "C8"

#~ msgid "paper size|C9"
#~ msgstr "C9"

#~ msgid "paper size|RA0"
#~ msgstr "RA0"

#~ msgid "paper size|RA1"
#~ msgstr "RA1"

#~ msgid "paper size|RA2"
#~ msgstr "RA2"

#~ msgid "paper size|SRA0"
#~ msgstr "SRA0"

#~ msgid "paper size|SRA1"
#~ msgstr "SRA1"

#~ msgid "paper size|SRA2"
#~ msgstr "SRA2"

#~ msgid "paper size|JB0"
#~ msgstr "JB0"

#~ msgid "paper size|JB1"
#~ msgstr "JB1"

#~ msgid "paper size|JB10"
#~ msgstr "JB10"

#~ msgid "paper size|JB2"
#~ msgstr "JB2"

#~ msgid "paper size|JB3"
#~ msgstr "JB3"

#~ msgid "paper size|JB4"
#~ msgstr "JB4"

#~ msgid "paper size|JB5"
#~ msgstr "JB5"

#~ msgid "paper size|JB6"
#~ msgstr "JB6"

#~ msgid "paper size|JB7"
#~ msgstr "JB7"

#~ msgid "paper size|JB8"
#~ msgstr "JB8"

#~ msgid "paper size|JB9"
#~ msgstr "JB9"

#~ msgid "paper size|jis exec"
#~ msgstr "jis exec"

#~ msgid "paper size|10x11"
#~ msgstr "10x11"

#~ msgid "paper size|10x13"
#~ msgstr "10x13"

#~ msgid "paper size|10x14"
#~ msgstr "10x14"

#~ msgid "paper size|10x15"
#~ msgstr "10x15"

#~ msgid "paper size|11x12"
#~ msgstr "11x12"

#~ msgid "paper size|11x15"
#~ msgstr "11x15"

#~ msgid "paper size|12x19"
#~ msgstr "12x19"

#~ msgid "paper size|5x7"
#~ msgstr "5x7"

#~ msgid "paper size|c"
#~ msgstr "c"

#~ msgid "paper size|d"
#~ msgstr "d"

#~ msgid "paper size|e"
#~ msgstr "e"

#~ msgid "paper size|edp"
#~ msgstr "edp"

#~ msgid "paper size|f"
#~ msgstr "f"

#~ msgid "paper size|Index 3x5"
#~ msgstr "אינדקס 3x5"

#~ msgid "paper size|Index 5x8"
#~ msgstr "אינדקס 5x8"

#~ msgid "paper size|Folio"
#~ msgstr "פוליו"

#~ msgid "paper size|prc 16k"
#~ msgstr "prc 16k"

#~ msgid "paper size|prc 32k"
#~ msgstr "prc 32k"

#~ msgid "paper size|prc5 Envelope"
#~ msgstr "מעטפה prc5"

#~ msgid "paper size|ROC 16k"
#~ msgstr "ROC 16k"

#~ msgid "paper size|ROC 8k"
#~ msgstr "ROC 8k"<|MERGE_RESOLUTION|>--- conflicted
+++ resolved
@@ -12,13 +12,8 @@
 msgstr ""
 "Project-Id-Version: gtk+.HEAD.he\n"
 "Report-Msgid-Bugs-To: https://gitlab.gnome.org/GNOME/gtk/-/issues/\n"
-<<<<<<< HEAD
-"POT-Creation-Date: 2024-04-04 17:02+0000\n"
-"PO-Revision-Date: 2024-04-06 16:18+0300\n"
-=======
 "POT-Creation-Date: 2024-07-16 21:09+0000\n"
 "PO-Revision-Date: 2024-07-19 15:57+0300\n"
->>>>>>> 322bbd23
 "Last-Translator: Yaron Shahrabani <sh.yaron@gmail.com>\n"
 "Language-Team: Hebrew\n"
 "Language: he\n"
@@ -3526,74 +3521,42 @@
 #. Translators: These strings name the possible arrangements of
 #. * multiple pages on a sheet when printing
 #.
-<<<<<<< HEAD
-#: gtk/print/gtkprintunixdialog.c:2753
-=======
 #: gtk/print/gtkprintunixdialog.c:2755
->>>>>>> 322bbd23
 #: modules/printbackends/gtkprintbackendcups.c:5677
 msgid "Left to right, top to bottom"
 msgstr "שמאל לימין, מלמעלה למטה"
 
-<<<<<<< HEAD
-#: gtk/print/gtkprintunixdialog.c:2753
-=======
 #: gtk/print/gtkprintunixdialog.c:2755
->>>>>>> 322bbd23
 #: modules/printbackends/gtkprintbackendcups.c:5677
 msgid "Left to right, bottom to top"
 msgstr "שמאל לימין, מלמטה למעלה"
 
-<<<<<<< HEAD
-#: gtk/print/gtkprintunixdialog.c:2754
-=======
 #: gtk/print/gtkprintunixdialog.c:2756
->>>>>>> 322bbd23
 #: modules/printbackends/gtkprintbackendcups.c:5678
 msgid "Right to left, top to bottom"
 msgstr "ימין לשמאל, מלמעלה למטה"
 
-<<<<<<< HEAD
-#: gtk/print/gtkprintunixdialog.c:2754
-=======
 #: gtk/print/gtkprintunixdialog.c:2756
->>>>>>> 322bbd23
 #: modules/printbackends/gtkprintbackendcups.c:5678
 msgid "Right to left, bottom to top"
 msgstr "ימין לשמאל, מלמטה למעלה"
 
-<<<<<<< HEAD
-#: gtk/print/gtkprintunixdialog.c:2755
-=======
 #: gtk/print/gtkprintunixdialog.c:2757
->>>>>>> 322bbd23
 #: modules/printbackends/gtkprintbackendcups.c:5679
 msgid "Top to bottom, left to right"
 msgstr "מלמעלה למטה, משמאל לימין"
 
-<<<<<<< HEAD
-#: gtk/print/gtkprintunixdialog.c:2755
-=======
 #: gtk/print/gtkprintunixdialog.c:2757
->>>>>>> 322bbd23
 #: modules/printbackends/gtkprintbackendcups.c:5679
 msgid "Top to bottom, right to left"
 msgstr "מלמעלה למטה, מימין לשמאל"
 
-<<<<<<< HEAD
-#: gtk/print/gtkprintunixdialog.c:2756
-=======
 #: gtk/print/gtkprintunixdialog.c:2758
->>>>>>> 322bbd23
 #: modules/printbackends/gtkprintbackendcups.c:5680
 msgid "Bottom to top, left to right"
 msgstr "מלמטה למעלה, משמאל לימין"
 
-<<<<<<< HEAD
-#: gtk/print/gtkprintunixdialog.c:2756
-=======
 #: gtk/print/gtkprintunixdialog.c:2758
->>>>>>> 322bbd23
 #: modules/printbackends/gtkprintbackendcups.c:5680
 msgid "Bottom to top, right to left"
 msgstr "מלמטה למעלה, מימין לשמאל"
@@ -4463,40 +4426,6 @@
 msgstr "האטה"
 
 #: gtk/inspector/visual.ui:362
-<<<<<<< HEAD
-msgid "Antialiasing"
-msgstr "החלקת קצוות"
-
-#: gtk/inspector/visual.ui:387
-msgid "Hinting"
-msgstr "רימוז"
-
-#: gtk/inspector/visual.ui:402
-msgctxt "Font hinting style"
-msgid "None"
-msgstr "ללא"
-
-#: gtk/inspector/visual.ui:403
-msgctxt "Font hinting style"
-msgid "Slight"
-msgstr "קל"
-
-#: gtk/inspector/visual.ui:404
-msgctxt "Font hinting style"
-msgid "Medium"
-msgstr "בינוני"
-
-#: gtk/inspector/visual.ui:405
-msgctxt "Font hinting style"
-msgid "Full"
-msgstr "מלא"
-
-#: gtk/inspector/visual.ui:422
-msgid "Metrics Hinting"
-msgstr "רימוז מדדים"
-
-#: gtk/inspector/visual.ui:457
-=======
 msgid "Rendering"
 msgstr "עיבוד"
 
@@ -4511,7 +4440,6 @@
 msgstr "ידני"
 
 #: gtk/inspector/visual.ui:405
->>>>>>> 322bbd23
 msgid "Show Framerate"
 msgstr "הצגת קצב תמוניות"
 
