--- conflicted
+++ resolved
@@ -1,5 +1,4 @@
-<<<<<<< HEAD
-gtk4 (4.6.6+ds-1ubuntu1) kinetic; urgency=medium
+gtk4 (4.6.6+ds-3ubuntu1) UNRELEASED; urgency=medium
 
   * Sync with Debian. Remaining changes:
     - debian/tests:
@@ -9,8 +8,8 @@
     - debian/rules: Handle the 2nd translation template file.
       This override can be dropped with 4.7.1
 
- -- Jeremy Bicha <jbicha@ubuntu.com>  Tue, 05 Jul 2022 14:09:40 -0400
-=======
+ -- Jesús Soto <jesus.soto@canonical.com>  Tue, 16 Aug 2022 09:49:05 -0500
+
 gtk4 (4.6.6+ds-3) unstable; urgency=medium
 
   * Branch 4.6.x for unstable
@@ -47,7 +46,18 @@
   * d/gtk-4-tests.lintian-overrides: Update syntax for current Lintian
 
  -- Simon McVittie <smcv@debian.org>  Mon, 08 Aug 2022 19:22:54 +0100
->>>>>>> d5ef2874
+ 
+ gtk4 (4.6.6+ds-1ubuntu1) kinetic; urgency=medium
+
+  * Sync with Debian. Remaining changes:
+    - debian/tests:
+      + include the memorytexture test in the flaky set, it has been unreliable
+    - debian/control:
+      + Build-Depend on dh-sequence-translations
+    - debian/rules: Handle the 2nd translation template file.
+      This override can be dropped with 4.7.1
+
+ -- Jeremy Bicha <jbicha@ubuntu.com>  Tue, 05 Jul 2022 14:09:40 -0400
 
 gtk4 (4.6.6+ds-1) unstable; urgency=medium
 
