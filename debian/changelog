--- conflicted
+++ resolved
@@ -1,4 +1,29 @@
-<<<<<<< HEAD
+gtk4 (4.6.6+ds-1ubuntu1) UNRELEASED; urgency=medium
+
+  * Sync with Debian. Remaining changes:
+    - debian/tests:
+      + include the memorytexture test in the flaky set, it has been unreliable
+    - debian/control:
+      + Build-Depend on dh-sequence-translations
+    - debian/rules: Handle the 2nd translation template file.
+      This override can be dropped with 4.7.1
+
+ -- Jeremy Bicha <jbicha@ubuntu.com>  Thu, 19 May 2022 10:16:34 -0400
+
+gtk4 (4.6.6+ds-1) unstable; urgency=medium
+
+  [ Jeremy Bicha ]
+  * New upstream release (LP: #1980742)
+
+  [ Simon McVittie ]
+  * d/tests/installed-tests: Fail on unset variable references
+  * d/tests/installed-tests: Fail if no tests are found
+
+  [ Evangelos Ribeiro Tzaras ]
+  * Bump required glib build dependency
+
+ -- Jeremy Bicha <jbicha@ubuntu.com>  Tue, 05 Jul 2022 11:24:34 -0400
+
 gtk4 (4.6.5+ds-1ubuntu6) kinetic; urgency=medium
 
   * debian/rules:
@@ -33,29 +58,6 @@
     - Fixes missing translations and RTL support (LP: #1947698)
 
  -- Jeremy Bicha <jbicha@ubuntu.com>  Thu, 30 Jun 2022 09:56:48 -0400
-
-gtk4 (4.6.5+ds-1ubuntu1) kinetic; urgency=medium
-
-  * Sync with Debian. Remaining change:
-    - debian/tests:
-      + include the memorytexture test in the flaky set, it has been unreliable
-
- -- Jeremy Bicha <jbicha@ubuntu.com>  Thu, 19 May 2022 10:16:34 -0400
-=======
-gtk4 (4.6.6+ds-1) unstable; urgency=medium
-
-  [ Jeremy Bicha ]
-  * New upstream release (LP: #1980742)
-
-  [ Simon McVittie ]
-  * d/tests/installed-tests: Fail on unset variable references
-  * d/tests/installed-tests: Fail if no tests are found
-
-  [ Evangelos Ribeiro Tzaras ]
-  * Bump required glib build dependency
-
- -- Jeremy Bicha <jbicha@ubuntu.com>  Tue, 05 Jul 2022 11:24:34 -0400
->>>>>>> ad8307e7
 
 gtk4 (4.6.5+ds-1) unstable; urgency=medium
 
