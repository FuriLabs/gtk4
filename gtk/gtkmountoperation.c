--- conflicted
+++ resolved
@@ -45,18 +45,10 @@
 #include "gtkicontheme.h"
 #include "gtkmain.h"
 #include "gtksettings.h"
-<<<<<<< HEAD
-#include "gtkdialogprivate.h"
-#include "gtkpopover.h"
-#include "gtksnapshot.h"
-#include "gdktextureprivate.h"
-#include "gtkliststore.h"
-=======
 #include "deprecated/gtkdialogprivate.h"
 #include "gtkpopover.h"
 #include "gtksnapshot.h"
 #include "gdktextureprivate.h"
->>>>>>> 12bd668f
 #include <glib/gprintf.h>
 #include "gtklistview.h"
 #include "gtksignallistitemfactory.h"
@@ -1368,21 +1360,6 @@
 }
 
 static void
-<<<<<<< HEAD
-on_dialog_response (GtkDialog *dialog,
-                    int        response)
-{
-  /* GTK_RESPONSE_NONE means the dialog were programmatically destroy, e.g. that
-   * GTK_DIALOG_DESTROY_WITH_PARENT kicked in - so it would trigger a warning to
-   * destroy the dialog in that case
-   */
-  if (response != GTK_RESPONSE_NONE)
-    gtk_window_destroy (GTK_WINDOW (dialog));
-}
-
-static void
-=======
->>>>>>> 12bd668f
 on_end_process_activated (GtkButton         *button,
                           GtkMountOperation *op)
 {
@@ -1453,19 +1430,11 @@
   ProcessData *data;
 
   data = gtk_list_item_get_item (item);
-<<<<<<< HEAD
 
   box = gtk_list_item_get_child (item);
   picture = gtk_widget_get_first_child (box);
   label = gtk_widget_get_next_sibling (picture);
 
-=======
-
-  box = gtk_list_item_get_child (item);
-  picture = gtk_widget_get_first_child (box);
-  label = gtk_widget_get_next_sibling (picture);
-
->>>>>>> 12bd668f
   gtk_picture_set_paintable (GTK_PICTURE (picture), GDK_PAINTABLE (data->texture));
   gtk_label_set_markup (GTK_LABEL (label), data->name);
 }
@@ -1500,13 +1469,9 @@
       primary = g_strndup (message, primary - message);
     }
 
-<<<<<<< HEAD
-  dialog = gtk_dialog_new ();
-=======
 G_GNUC_BEGIN_IGNORE_DEPRECATIONS
   dialog = gtk_dialog_new ();
 G_GNUC_END_IGNORE_DEPRECATIONS
->>>>>>> 12bd668f
 
   if (priv->parent_window != NULL)
     gtk_window_set_transient_for (GTK_WINDOW (dialog), priv->parent_window);
@@ -1562,15 +1527,9 @@
 
   g_signal_connect (factory, "setup", G_CALLBACK (setup_process_row), op);
   g_signal_connect (factory, "bind", G_CALLBACK (bind_process_row), op);
-<<<<<<< HEAD
 
   list_view = gtk_list_view_new (GTK_SELECTION_MODEL (gtk_single_selection_new (G_LIST_MODEL (store))), factory);
 
-=======
-
-  list_view = gtk_list_view_new (GTK_SELECTION_MODEL (gtk_single_selection_new (G_LIST_MODEL (store))), factory);
-
->>>>>>> 12bd668f
   gtk_widget_set_size_request (list_view, 300, 120);
 
   scrolled_window = gtk_scrolled_window_new ();
