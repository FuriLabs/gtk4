--- conflicted
+++ resolved
@@ -9,13 +9,8 @@
 msgid ""
 msgstr "Project-Id-Version: gtk+ master\n"
 "Report-Msgid-Bugs-To: https://gitlab.gnome.org/GNOME/gtk/-/issues/\n"
-<<<<<<< HEAD
-"POT-Creation-Date: 2023-09-21 16:21+0000\n"
-"PO-Revision-Date: 2023-09-21 10:00+0100\n"
-=======
 "POT-Creation-Date: 2023-08-05 15:54+0000\n"
 "PO-Revision-Date: 2023-08-06 10:00+0100\n"
->>>>>>> a45b66e1
 "Last-Translator: Asier Sarasua Garmendia <asiersarasua@ni.eus>\n"
 "Language-Team: Basque <librezale@librezale.eus>\n"
 "Language: eu\n"
@@ -56,33 +51,6 @@
 msgid "The current backend does not support OpenGL"
 msgstr "Uneko motorrak ez du OpenGL onartzen"
 
-<<<<<<< HEAD
-#: gdk/gdkdisplay.c:1244 gdk/gdksurface.c:1252
-msgid "Vulkan support disabled via GDK_DEBUG"
-msgstr "Vulkan euskarria desgaituta GDK_DEBUG bidez"
-
-#: gdk/gdkdisplay.c:1276
-msgid "GL support disabled via GDK_DEBUG"
-msgstr "GL euskarria desgaituta GDK_DEBUG bidez"
-
-#: gdk/gdkdisplay.c:1574
-msgid "No EGL configuration available"
-msgstr "Ez dago EGL konfiguraziorik erabilgarri"
-
-#: gdk/gdkdisplay.c:1582
-msgid "Failed to get EGL configurations"
-msgstr "Huts egin du EGL konfigurazioa eskuratzeak"
-
-#: gdk/gdkdisplay.c:1612
-msgid "No EGL configuration with required features found"
-msgstr "Ez da beharrezkoak diren eginbideak dituen EGL konfiguraziorik aurkitu"
-
-#: gdk/gdkdisplay.c:1619
-msgid "No perfect EGL configuration found"
-msgstr "Ez da EGL konfigurazio perfektua aurkitu"
-
-#: gdk/gdkdisplay.c:1661
-=======
 #: gdk/gdkdisplay.c:1245 gdk/gdksurface.c:1252
 msgid "Vulkan support disabled via GDK_DEBUG"
 msgstr "Vulkan euskarria desgaituta GDK_DEBUG bidez"
@@ -108,32 +76,12 @@
 msgstr "Ez da EGL konfigurazio perfektua aurkitu"
 
 #: gdk/gdkdisplay.c:1662
->>>>>>> a45b66e1
 #, c-format
 msgid "EGL implementation is missing extension %s"
 msgid_plural "EGL implementation is missing %2$d extensions: %1$s"
 msgstr[0] "EGL inplementazioari %s hedapena falta zaio"
 msgstr[1] "EGL inplementazioari %2$d hedapen falta zaizkio: %1$s"
 
-<<<<<<< HEAD
-#: gdk/gdkdisplay.c:1694
-msgid "libEGL not available in this sandbox"
-msgstr "libEGL ez dago erabilgarri isolatu honetan"
-
-#: gdk/gdkdisplay.c:1695
-msgid "libEGL not available"
-msgstr "libEGL ez dago erabilgarri"
-
-#: gdk/gdkdisplay.c:1705
-msgid "Failed to create EGL display"
-msgstr "Huts egin du EGL ikuspegia sortzeak"
-
-#: gdk/gdkdisplay.c:1715
-msgid "Could not initialize EGL display"
-msgstr "Ezin da EGL ikuspegia hasieratu"
-
-#: gdk/gdkdisplay.c:1726
-=======
 #: gdk/gdkdisplay.c:1695
 msgid "libEGL not available in this sandbox"
 msgstr "libEGL ez dago erabilgarri isolatu honetan"
@@ -151,7 +99,6 @@
 msgstr "Ezin da EGL ikuspegia hasieratu"
 
 #: gdk/gdkdisplay.c:1727
->>>>>>> a45b66e1
 #, c-format
 msgid "EGL version %d.%d is too old. GTK requires %d.%d"
 msgstr "EGL %d.%d bertsioa zaharregia da. GTK aplikazioak %d.%d behar du"
@@ -185,11 +132,7 @@
 
 #. translators: This is about OpenGL backend names, like
 #. * "Trying to use X11 GLX, but EGL is already in use"
-<<<<<<< HEAD
-#: gdk/gdkglcontext.c:1864
-=======
 #: gdk/gdkglcontext.c:1863
->>>>>>> a45b66e1
 #, c-format
 msgid "Trying to use %s, but %s is already in use"
 msgstr "%s erabiltzen saiatzen, baina %s jadanik erabiltzen ari da"
@@ -621,7 +564,7 @@
 #: gdk/macos/gdkmacospasteboard.c:211 gdk/wayland/gdkclipboard-wayland.c:240
 #: gdk/wayland/gdkdrop-wayland.c:207 gdk/wayland/gdkprimary-wayland.c:343
 #: gdk/win32/gdkdrop-win32.c:1018 gdk/win32/gdkdrop-win32.c:1063
-#: gdk/x11/gdkclipboard-x11.c:807 gdk/x11/gdkdrop-x11.c:235
+#: gdk/x11/gdkclipboard-x11.c:805 gdk/x11/gdkdrop-x11.c:235
 msgid "No compatible transfer format found"
 msgstr "Ez da transferentziarako formatu bateragarririk aurkitu"
 
@@ -816,11 +759,11 @@
 msgstr[0] "Elementu %d irekitzen"
 msgstr[1] "%d elementu irekitzen"
 
-#: gdk/x11/gdkclipboard-x11.c:477
+#: gdk/x11/gdkclipboard-x11.c:475
 msgid "Clipboard manager could not store selection."
 msgstr "Arbel-kudeatzaileak ezin izan da hautapena biltegiratu."
 
-#: gdk/x11/gdkclipboard-x11.c:657
+#: gdk/x11/gdkclipboard-x11.c:655
 msgid "Cannot store clipboard. No clipboard manager is active."
 msgstr "Ezin da arbela biltegiratu. Ez dago arbel-kudeatzaile aktiborik."
 
@@ -1080,29 +1023,19 @@
 msgid "%d %%"
 msgstr "%%%d"
 
-#: gtk/deprecated/gtkcolorbutton.c:183 gtk/deprecated/gtkcolorbutton.c:314
+#: gtk/deprecated/gtkcolorbutton.c:183 gtk/deprecated/gtkcolorbutton.c:311
 #: gtk/gtkcolordialog.c:411
 msgid "Pick a Color"
 msgstr "Hautatu kolorea"
 
-<<<<<<< HEAD
-#: gtk/deprecated/gtkcolorbutton.c:505 gtk/gtkcolorchooserwidget.c:313
-#: gtk/gtkcolordialogbutton.c:335
-=======
 #: gtk/deprecated/gtkcolorbutton.c:502 gtk/gtkcolorchooserwidget.c:313
 #: gtk/gtkcolordialogbutton.c:302
->>>>>>> a45b66e1
 #, c-format
 msgid "Red %d%%, Green %d%%, Blue %d%%, Alpha %d%%"
 msgstr "Gorria %d%%, berdea %d%%, urdina %d%%, alfa %d%%"
 
-<<<<<<< HEAD
-#: gtk/deprecated/gtkcolorbutton.c:511 gtk/gtkcolorchooserwidget.c:319
-#: gtk/gtkcolordialogbutton.c:341
-=======
 #: gtk/deprecated/gtkcolorbutton.c:508 gtk/gtkcolorchooserwidget.c:319
 #: gtk/gtkcolordialogbutton.c:308
->>>>>>> a45b66e1
 #, c-format
 msgid "Red %d%%, Green %d%%, Blue %d%%"
 msgstr "Gorria %%%d, berdea %%%d, urdina %%%d"
@@ -1111,26 +1044,17 @@
 msgid "Sans 12"
 msgstr "Sans 12"
 
-#: gtk/deprecated/gtkfontbutton.c:507 gtk/deprecated/gtkfontbutton.c:624
+#: gtk/deprecated/gtkfontbutton.c:507 gtk/deprecated/gtkfontbutton.c:621
 #: gtk/gtkfontdialog.c:596
 msgid "Pick a Font"
 msgstr "Hautatu letra-tipoa"
 
-<<<<<<< HEAD
-#: gtk/deprecated/gtkfontbutton.c:600 gtk/gtkfilechooserwidget.c:3871
-#: gtk/gtkfontdialogbutton.c:126 gtk/inspector/visual.ui:169
-msgid "Font"
-msgstr "Letra-tipoa"
-
-#: gtk/deprecated/gtkfontbutton.c:1155 gtk/gtkfontdialogbutton.c:652
-=======
 #: gtk/deprecated/gtkfontbutton.c:597 gtk/gtkfilechooserwidget.c:3871
 #: gtk/gtkfontdialogbutton.c:115 gtk/inspector/visual.ui:169
 msgid "Font"
 msgstr "Letra-tipoa"
 
 #: gtk/deprecated/gtkfontbutton.c:1152 gtk/gtkfontdialogbutton.c:614
->>>>>>> a45b66e1
 msgctxt "font"
 msgid "None"
 msgstr "Bat ere ez"
@@ -2190,11 +2114,7 @@
 msgid "Paper Margins"
 msgstr "Paper-marjinak"
 
-<<<<<<< HEAD
-#: gtk/gtkentry.c:3685
-=======
 #: gtk/gtkentry.c:3673
->>>>>>> a45b66e1
 msgid "Insert Emoji"
 msgstr "Txertatu emojia"
 
@@ -2280,11 +2200,7 @@
 msgid "_Save"
 msgstr "_Gorde"
 
-<<<<<<< HEAD
-#: gtk/gtkfilechoosernativequartz.c:344 gtk/ui/gtkfilechooserwidget.ui:288
-=======
 #: gtk/gtkfilechoosernativequartz.c:340 gtk/ui/gtkfilechooserwidget.ui:288
->>>>>>> a45b66e1
 msgid "Select which types of files are shown"
 msgstr "Hautatu erakutsiko diren fitxategi motak"
 
@@ -2356,11 +2272,7 @@
 msgstr "Elementu bat ezabatzen baduzu, betirako galduko duzu."
 
 #: gtk/gtkfilechooserwidget.c:1185 gtk/gtkfilechooserwidget.c:1815
-<<<<<<< HEAD
-#: gtk/gtklabel.c:5695 gtk/gtktext.c:6147 gtk/gtktextview.c:9018
-=======
 #: gtk/gtklabel.c:5695 gtk/gtktext.c:6125 gtk/gtktextview.c:9018
->>>>>>> a45b66e1
 msgid "_Delete"
 msgstr "Ez_abatu"
 
@@ -2501,11 +2413,7 @@
 msgid "Audio"
 msgstr "Audioa"
 
-<<<<<<< HEAD
-#: gtk/gtkfilechooserwidget.c:3872 gtk/gtkfilefilter.c:1032
-=======
 #: gtk/gtkfilechooserwidget.c:3872 gtk/gtkfilefilter.c:1035
->>>>>>> a45b66e1
 msgid "Image"
 msgstr "Irudia"
 
@@ -2614,7 +2522,7 @@
 msgid "Select a Folder"
 msgstr "Hautatu karpeta bat"
 
-#: gtk/gtkfilefilter.c:1045
+#: gtk/gtkfilefilter.c:1048
 msgid "Unspecified"
 msgstr "Zehaztu gabea"
 
@@ -2702,21 +2610,6 @@
 msgid "Close the infobar"
 msgstr "Itxi informazio-barra"
 
-<<<<<<< HEAD
-#: gtk/gtklabel.c:5692 gtk/gtktext.c:6135 gtk/gtktextview.c:9006
-msgid "Cu_t"
-msgstr "_Ebaki"
-
-#: gtk/gtklabel.c:5693 gtk/gtktext.c:6139 gtk/gtktextview.c:9010
-msgid "_Copy"
-msgstr "_Kopiatu"
-
-#: gtk/gtklabel.c:5694 gtk/gtktext.c:6143 gtk/gtktextview.c:9014
-msgid "_Paste"
-msgstr "_Itsatsi"
-
-#: gtk/gtklabel.c:5700 gtk/gtktext.c:6156 gtk/gtktextview.c:9039
-=======
 #: gtk/gtklabel.c:5692 gtk/gtktext.c:6113 gtk/gtktextview.c:9006
 msgid "Cu_t"
 msgstr "_Ebaki"
@@ -2730,7 +2623,6 @@
 msgstr "_Itsatsi"
 
 #: gtk/gtklabel.c:5700 gtk/gtktext.c:6134 gtk/gtktextview.c:9039
->>>>>>> a45b66e1
 msgid "Select _All"
 msgstr "Hautatu _dena"
 
@@ -2744,11 +2636,7 @@
 
 #: gtk/gtklabel.c:5753 gtk/gtktext.c:2716 gtk/gtktextview.c:9088
 msgid "Context menu"
-<<<<<<< HEAD
-msgstr "Laster-menua"
-=======
 msgstr "Testuinguru-menua"
->>>>>>> a45b66e1
 
 #: gtk/gtklinkbutton.c:260
 msgid "_Copy URL"
@@ -2937,11 +2825,7 @@
 
 #: gtk/gtknomediafile.c:48
 msgid "GTK could not find a media module. Check your installation."
-<<<<<<< HEAD
-msgstr "GTK-k ezin izan du multimedia-modulurik aurkitu. Egiaztatu instalazioa."
-=======
 msgstr "GTK aplikazioak ezin izan da multimedia-modulurik aurkitu. Egiaztatu instalazioa ondo dagoela."
->>>>>>> a45b66e1
 
 #: gtk/gtknotebook.c:3211
 msgid "Previous tab"
@@ -2951,11 +2835,7 @@
 msgid "Next tab"
 msgstr "Hurrengo fitxa"
 
-<<<<<<< HEAD
-#: gtk/gtknotebook.c:4331 gtk/gtknotebook.c:6541
-=======
 #: gtk/gtknotebook.c:4331 gtk/gtknotebook.c:6539
->>>>>>> a45b66e1
 #, c-format
 msgid "Page %u"
 msgstr "%u. orrialdea"
@@ -3596,11 +3476,7 @@
 msgid "No registered application with name “%s” for item with URI “%s” found"
 msgstr "Ez da “%s” izenarekin erregistratutako aplikaziorik aurkitu “%s” URIa duen elementuarentzako"
 
-<<<<<<< HEAD
-#: gtk/gtksearchentry.c:767
-=======
 #: gtk/gtksearchentry.c:758
->>>>>>> a45b66e1
 msgid "Clear Entry"
 msgstr "Garbitu sarrera"
 
@@ -3691,11 +3567,7 @@
 msgid "Sidebar"
 msgstr "Alboko barra"
 
-<<<<<<< HEAD
-#: gtk/gtktext.c:6161 gtk/gtktextview.c:9044
-=======
 #: gtk/gtktext.c:6139 gtk/gtktextview.c:9044
->>>>>>> a45b66e1
 msgid "Insert _Emoji"
 msgstr "Txertatu _emojia"
 
@@ -4068,13 +3940,8 @@
 msgstr "Gainazala"
 
 #: gtk/inspector/misc-info.ui:365 gtk/inspector/misc-info.ui:400
-<<<<<<< HEAD
-#: gtk/inspector/misc-info.ui:435 gtk/inspector/prop-editor.c:1153
-#: gtk/inspector/prop-editor.c:1536 gtk/inspector/window.ui:396
-=======
 #: gtk/inspector/misc-info.ui:435 gtk/inspector/prop-editor.c:1150
 #: gtk/inspector/prop-editor.c:1533 gtk/inspector/window.ui:396
->>>>>>> a45b66e1
 msgid "Properties"
 msgstr "Propietateak"
 
@@ -4126,7 +3993,7 @@
 #. Translators: %s is a type name, for example
 #. * GtkPropertyExpression with value \"2.5\"
 #.
-#: gtk/inspector/prop-editor.c:827
+#: gtk/inspector/prop-editor.c:824
 #, c-format
 msgid "%s with value \"%s\""
 msgstr "%s honako balioarekin: \"%s\""
@@ -4134,7 +4001,7 @@
 #. Translators: Both %s are type names, for example
 #. * GtkPropertyExpression with type GObject
 #.
-#: gtk/inspector/prop-editor.c:838
+#: gtk/inspector/prop-editor.c:835
 #, c-format
 msgid "%s with type %s"
 msgstr "%s honako motarekin: %s"
@@ -4142,7 +4009,7 @@
 #. Translators: Both %s are type names, for example
 #. * GtkObjectExpression for GtkStringObject 0x23456789
 #.
-#: gtk/inspector/prop-editor.c:851
+#: gtk/inspector/prop-editor.c:848
 #, c-format
 msgid "%s for %s %p"
 msgstr "%s honetarako: %s %p"
@@ -4150,71 +4017,71 @@
 #. Translators: Both %s are type names, for example
 #. * GtkPropertyExpression with value type: gchararray
 #.
-#: gtk/inspector/prop-editor.c:881
+#: gtk/inspector/prop-editor.c:878
 #, c-format
 msgid "%s with value type %s"
 msgstr "%s honako balio motarekin: %s"
 
-#: gtk/inspector/prop-editor.c:1230
+#: gtk/inspector/prop-editor.c:1227
 #, c-format
 msgid "Uneditable property type: %s"
 msgstr "Propietate mota ez-editagarria: %s"
 
-#: gtk/inspector/prop-editor.c:1388
+#: gtk/inspector/prop-editor.c:1385
 msgctxt "column number"
 msgid "None"
 msgstr "Bat ere ez"
 
-#: gtk/inspector/prop-editor.c:1425
+#: gtk/inspector/prop-editor.c:1422
 msgid "Attribute:"
 msgstr "Atributua:"
 
-#: gtk/inspector/prop-editor.c:1428
+#: gtk/inspector/prop-editor.c:1425
 msgid "Model"
 msgstr "Modeloa"
 
-#: gtk/inspector/prop-editor.c:1433
+#: gtk/inspector/prop-editor.c:1430
 msgid "Column:"
 msgstr "Zutabea:"
 
 #. Translators: %s is a type name, for example
 #. * Action from 0x2345678 (GtkApplicationWindow)
 #.
-#: gtk/inspector/prop-editor.c:1532
+#: gtk/inspector/prop-editor.c:1529
 #, c-format
 msgid "Action from: %p (%s)"
 msgstr "Ekintza hemendik: %p (%s)"
 
-#: gtk/inspector/prop-editor.c:1587
+#: gtk/inspector/prop-editor.c:1584
 msgid "Reset"
 msgstr "Berrezarri"
 
-#: gtk/inspector/prop-editor.c:1595
+#: gtk/inspector/prop-editor.c:1592
 msgctxt "GtkSettings source"
 msgid "Default"
 msgstr "Lehenetsia"
 
-#: gtk/inspector/prop-editor.c:1598
+#: gtk/inspector/prop-editor.c:1595
 msgctxt "GtkSettings source"
 msgid "Theme"
 msgstr "Gaia"
 
-#: gtk/inspector/prop-editor.c:1601
+#: gtk/inspector/prop-editor.c:1598
 msgctxt "GtkSettings source"
 msgid "XSettings"
 msgstr "XSettings"
 
-#: gtk/inspector/prop-editor.c:1605
+#: gtk/inspector/prop-editor.c:1602
 msgctxt "GtkSettings source"
 msgid "Application"
 msgstr "Aplikazioa"
 
-#: gtk/inspector/prop-editor.c:1608
+#: gtk/inspector/prop-editor.c:1605
 msgctxt "GtkSettings source"
 msgid "Unknown"
 msgstr "Ezezaguna"
 
-#: gtk/inspector/prop-editor.c:1611
+#: gtk/inspector/prop-editor.c:1608
 msgid "Source:"
 msgstr "Iturburua:"
 
@@ -4418,11 +4285,7 @@
 
 #: gtk/inspector/visual.ui:385
 msgid "Show Framerate"
-<<<<<<< HEAD
-msgstr "Erakutsi fotograma-emaria"
-=======
 msgstr "Erakutsi fotograma-tasa"
->>>>>>> a45b66e1
 
 #: gtk/inspector/visual.ui:410
 msgid "Show Graphic Updates"
@@ -7266,11 +7129,7 @@
 #: tools/gtk-builder-tool-enumerate.c:56 tools/gtk-builder-tool-preview.c:179
 #: tools/gtk-builder-tool-preview.c:180 tools/gtk-builder-tool-screenshot.c:360
 #: tools/gtk-builder-tool-simplify.c:2529 tools/gtk-builder-tool-validate.c:261
-<<<<<<< HEAD
-#: tools/gtk-rendernode-tool-info.c:202 tools/gtk-rendernode-tool-show.c:102
-=======
 #: tools/gtk-rendernode-tool-info.c:200 tools/gtk-rendernode-tool-show.c:102
->>>>>>> a45b66e1
 msgid "FILE"
 msgstr "FITXATEGIA"
 
@@ -7286,20 +7145,12 @@
 #: tools/gtk-builder-tool-preview.c:130
 #, c-format
 msgid "No previewable object found\n"
-<<<<<<< HEAD
-msgstr "Ez da aurreikusi daitekeen objekturik aurkitu\n"
-=======
 msgstr "Ez da aurkitu aurrebista duen objekturik\n"
->>>>>>> a45b66e1
 
 #: tools/gtk-builder-tool-preview.c:136
 #, c-format
 msgid "Objects of type %s can't be previewed\n"
-<<<<<<< HEAD
-msgstr "Ezin da %s motako objektuak aurreikusi\n"
-=======
 msgstr "Ezin da '%s' motako objektuen aurrebistarik ikusi\n"
->>>>>>> a45b66e1
 
 #: tools/gtk-builder-tool-preview.c:178
 msgid "Preview only the named object"
@@ -7336,25 +7187,6 @@
 msgid "No object found\n"
 msgstr "Ez da objekturik aurkitu\n"
 
-<<<<<<< HEAD
-#: tools/gtk-builder-tool-preview.c:208 tools/gtk-builder-tool-screenshot.c:391
-#: tools/gtk-builder-tool-simplify.c:2552 tools/gtk-builder-tool-validate.c:287
-#, c-format
-msgid "No .ui file specified\n"
-msgstr "Ez da .ui fitxategirik zehaztu\n"
-
-#: tools/gtk-builder-tool-preview.c:214
-#, c-format
-msgid "Can only preview a single .ui file\n"
-msgstr ".ui fitxategi bakarraren aurrebista soilik ikusi daiteke\n"
-
-#: tools/gtk-builder-tool-screenshot.c:238
-#, c-format
-msgid "No object found\n"
-msgstr "Ez da objekturik aurkitu\n"
-
-=======
->>>>>>> a45b66e1
 #: tools/gtk-builder-tool-screenshot.c:244
 #, c-format
 msgid "Objects of type %s can't be screenshot\n"
@@ -7363,11 +7195,7 @@
 #: tools/gtk-builder-tool-screenshot.c:298
 #, c-format
 msgid "Failed to take a screenshot\n"
-<<<<<<< HEAD
-msgstr "Huts egin du pantaila-argazkiak\n"
-=======
 msgstr "Pantaila-argazkiak huts egin du\n"
->>>>>>> a45b66e1
 
 #: tools/gtk-builder-tool-screenshot.c:309
 #, c-format
@@ -7413,11 +7241,7 @@
 #: tools/gtk-builder-tool-screenshot.c:397
 #, c-format
 msgid "Can only render a single .ui file to a single output file\n"
-<<<<<<< HEAD
-msgstr ".ui fitxategi bakarra errendatu daiteke, irteerako fitxategi bakarrean\n"
-=======
 msgstr ".ui fitxategi bakarra errendatu daiteke irteerako fitxategi bakarrean\n"
->>>>>>> a45b66e1
 
 #: tools/gtk-builder-tool-simplify.c:444
 #, c-format
@@ -7425,7 +7249,6 @@
 msgstr "%s:%d: Ezin izan da '%s' propietatearen balioa analizatu: %s\n"
 
 #: tools/gtk-builder-tool-simplify.c:658
-<<<<<<< HEAD
 #, c-format
 msgid "Property %s not found"
 msgstr "%s propietatea ez da aurkitu"
@@ -7443,31 +7266,6 @@
 #: tools/gtk-builder-tool-simplify.c:667
 #, c-format
 msgid "Layout property %s not found"
-msgstr "%s geruza-propietatea ez da aurkitu"
-
-#: tools/gtk-builder-tool-simplify.c:1397
-#, c-format
-msgid "%s only accepts three children"
-msgstr "%s elementuak hiru haur soilik onartzen ditu"
-
-=======
-#, c-format
-msgid "Property %s not found"
-msgstr "%s propietatea ez da aurkitu"
-
-#: tools/gtk-builder-tool-simplify.c:661
-#, c-format
-msgid "Packing property %s not found"
-msgstr "%s paketatze-propietatea ez da aurkitu"
-
-#: tools/gtk-builder-tool-simplify.c:664
-#, c-format
-msgid "Cell property %s not found"
-msgstr "%s gelaxka-propietatea ez da aurkitu"
-
-#: tools/gtk-builder-tool-simplify.c:667
-#, c-format
-msgid "Layout property %s not found"
 msgstr "%s diseinu-propietatea ez da aurkitu"
 
 #: tools/gtk-builder-tool-simplify.c:1397
@@ -7475,7 +7273,6 @@
 msgid "%s only accepts three children"
 msgstr "%s: hiru haur soilik onartzen ditu"
 
->>>>>>> a45b66e1
 #: tools/gtk-builder-tool-simplify.c:2455
 #, c-format
 msgid "Can’t load “%s”: %s\n"
@@ -7496,11 +7293,7 @@
 #: tools/gtk-builder-tool-simplify.c:2510
 #, c-format
 msgid "Failed to write “%s”: “%s”\n"
-<<<<<<< HEAD
-msgstr "Huts egin du %s idazteak: “%s”\n"
-=======
 msgstr "Huts egin du \"%s\" idazteak: “%s”\n"
->>>>>>> a45b66e1
 
 #: tools/gtk-builder-tool-simplify.c:2527
 msgid "Replace the file"
@@ -7522,11 +7315,7 @@
 #: tools/gtk-builder-tool-validate.c:45
 #, c-format
 msgid "Failed to lookup template parent type %s\n"
-<<<<<<< HEAD
-msgstr "Huts egin du %s motako txantiloi gurasoa kontsultazeak\n"
-=======
 msgstr "Huts egin du %s motako txantiloi gurasoa kontsultatzeak\n"
->>>>>>> a45b66e1
 
 #: tools/gtk-builder-tool-validate.c:123
 msgid "Deprecated types:\n"
@@ -7535,11 +7324,7 @@
 #: tools/gtk-builder-tool-validate.c:167
 #, c-format
 msgid "Failed to create an instance of the template type %s\n"
-<<<<<<< HEAD
-msgstr "Huts egin du %s txantiloi motaren instantzia bat sortzeak\n"
-=======
 msgstr "Huts egin du %s motako txantiloiaren instantzia bat sortzeak\n"
->>>>>>> a45b66e1
 
 #: tools/gtk-builder-tool-validate.c:276
 msgid "Validate the file."
@@ -7625,70 +7410,36 @@
 "  render       Egin nodoaren pantaila-argazki bat\n"
 "\n"
 
-<<<<<<< HEAD
-#: tools/gtk-rendernode-tool-info.c:179
-=======
 #: tools/gtk-rendernode-tool-info.c:177
->>>>>>> a45b66e1
 #, c-format
 msgid "Number of nodes: %u\n"
 msgstr "Nodo kopurua: %u\n"
 
-<<<<<<< HEAD
-#: tools/gtk-rendernode-tool-info.c:186
-=======
 #: tools/gtk-rendernode-tool-info.c:184
->>>>>>> a45b66e1
 #, c-format
 msgid "Depth: %u\n"
 msgstr "Sakonera: %u\n"
 
-<<<<<<< HEAD
-#: tools/gtk-rendernode-tool-info.c:189
-=======
 #: tools/gtk-rendernode-tool-info.c:187
->>>>>>> a45b66e1
 #, c-format
 msgid "Bounds: %g x %g\n"
 msgstr "Mugak: %g x %g\n"
 
-<<<<<<< HEAD
-#: tools/gtk-rendernode-tool-info.c:190
-=======
 #: tools/gtk-rendernode-tool-info.c:188
->>>>>>> a45b66e1
 #, c-format
 msgid "Origin: %g %g\n"
 msgstr "Jatorria: %g %g\n"
 
-<<<<<<< HEAD
-#: tools/gtk-rendernode-tool-info.c:211
-msgid "Provide information about the render node."
-msgstr "Eman errendatze-nodoari buruzko informazioa."
-
-#: tools/gtk-rendernode-tool-info.c:224 tools/gtk-rendernode-tool-show.c:130
-=======
 #: tools/gtk-rendernode-tool-info.c:209
 msgid "Provide information about the render node."
 msgstr "Eman errendatze-nodoari buruzko informazioa."
 
 #: tools/gtk-rendernode-tool-info.c:222 tools/gtk-rendernode-tool-show.c:130
->>>>>>> a45b66e1
 #: tools/gtk-rendernode-tool-render.c:225
 #, c-format
 msgid "No .node file specified\n"
 msgstr "Ez da .node fitxategirik zehaztu\n"
 
-<<<<<<< HEAD
-#: tools/gtk-rendernode-tool-info.c:230
-#, c-format
-msgid "Can only accept a single .node file\n"
-msgstr ".node fitxategi bakarra soilik onartu daiteke\n"
-
-#: tools/gtk-rendernode-tool-show.c:117
-msgid "Show the render node."
-msgstr "Erakutsi errendatze-nodoa."
-=======
 #: tools/gtk-rendernode-tool-info.c:228
 #, c-format
 msgid "Can only accept a single .node file\n"
@@ -7697,16 +7448,11 @@
 #: tools/gtk-rendernode-tool-show.c:117
 msgid "Show the render node."
 msgstr "Erakutsi errenadtze-nodoa."
->>>>>>> a45b66e1
 
 #: tools/gtk-rendernode-tool-show.c:136
 #, c-format
 msgid "Can only preview a single .node file\n"
-<<<<<<< HEAD
-msgstr ".node fitxategi bakarra soilik aurreikusi daiteke\n"
-=======
 msgstr ".node fitxategi bakarraren aurrebista soilik ikusi daiteke\n"
->>>>>>> a45b66e1
 
 #: tools/gtk-rendernode-tool-render.c:123
 #, c-format
@@ -7719,11 +7465,7 @@
 #: tools/gtk-rendernode-tool-render.c:137
 #, c-format
 msgid "Failed to generate SVG: %s\n"
-<<<<<<< HEAD
-msgstr "Huts egin du SVGa sortzeak: %s\n"
-=======
 msgstr "Huts egin du SVG sortzeak: %s\n"
->>>>>>> a45b66e1
 
 #: tools/gtk-rendernode-tool-render.c:196
 msgid "Renderer to use"
@@ -7740,50 +7482,37 @@
 #: tools/gtk-rendernode-tool-render.c:231
 #, c-format
 msgid "Can only render a single .node file to a single output file\n"
-<<<<<<< HEAD
-msgstr ".node fitxategi bakarra errendatu daiteke irteerako fitxategi bakarrean\n"
-=======
 msgstr ".node fitxategi bakarra errendatu daiteke, irteerako fitxategi bakarrean\n"
->>>>>>> a45b66e1
 
 #: tools/gtk-rendernode-tool-utils.c:51
 #, c-format
 msgid "Error at %s: %s\n"
-<<<<<<< HEAD
-msgstr "Errorea hemen: %s: %s\n"
-
-#: tools/gtk-rendernode-tool-utils.c:69
-#, c-format
-msgid "Failed to load node file: %s\n"
-msgstr "Huts egin du nodo-fitxategia kargatzeak: %s\n"
-=======
 msgstr "Errorea %s(e)n: %s\n"
->>>>>>> a45b66e1
 
 #: tools/updateiconcache.c:1391
 #, c-format
 msgid "Failed to write header\n"
-msgstr "Huts egin du goiburukoa idazteak\n"
+msgstr "Huts egin du goiburukoa idaztean\n"
 
 #: tools/updateiconcache.c:1397
 #, c-format
 msgid "Failed to write hash table\n"
-msgstr "Huts egin du 'hash' taula idazteak\n"
+msgstr "Huts egin du 'hash' taula idaztean\n"
 
 #: tools/updateiconcache.c:1403
 #, c-format
 msgid "Failed to write folder index\n"
-msgstr "Huts egin du karpetaren indizea idazteak\n"
+msgstr "Huts egin du karpetaren indizea idaztean\n"
 
 #: tools/updateiconcache.c:1411
 #, c-format
 msgid "Failed to rewrite header\n"
-msgstr "Huts egin du goiburukoa berridazteak\n"
+msgstr "Huts egin du goiburukoa berridaztean\n"
 
 #: tools/updateiconcache.c:1505
 #, c-format
 msgid "Failed to open file %s : %s\n"
-msgstr "Huts egin du '%s' fitxategia irekitzeak: %s\n"
+msgstr "Huts egin du '%s' fitxategia irekitzean: %s\n"
 
 #: tools/updateiconcache.c:1513 tools/updateiconcache.c:1543
 #, c-format
@@ -7885,25 +7614,6 @@
 #~ msgid "Can’t parse “%s”\n"
 #~ msgstr "Ezin da “%s” analizatu\n"
 
-#~ msgid "Tab list"
-#~ msgstr "Fitxa-zerrenda"
-
-#~ msgid "Allocation"
-#~ msgstr "Esleipena"
-
-#~ msgid "Show fps overlay"
-#~ msgstr "Erakutsi FPS gainjartzea"
-
-#~ msgid "Simulate Touchscreen"
-#~ msgstr "Simulatu ukipen-pantaila"
-
-#~ msgid "Take a screenshot of the file."
-#~ msgstr "Egin fitxategiaren pantaila-argazki bat."
-
-#, c-format
-#~ msgid "Can’t parse “%s”\n"
-#~ msgstr "Ezin da “%s” analizatu\n"
-
 #~ msgid "Tab"
 #~ msgstr "Fitxa"
 
