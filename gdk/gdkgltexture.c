/* gdkgltexture.c
 *
 * Copyright 2016  Benjamin Otte
 *
 * This library is free software; you can redistribute it and/or
 * modify it under the terms of the GNU Lesser General Public
 * License as published by the Free Software Foundation; either
 * version 2 of the License, or (at your option) any later version.
 *
 * This library is distributed in the hope that it will be useful,
 * but WITHOUT ANY WARRANTY; without even the implied warranty of
 * MERCHANTABILITY or FITNESS FOR A PARTICULAR PURPOSE.  See the GNU
 * Lesser General Public License for more details.
 *
 * You should have received a copy of the GNU Lesser General Public
 * License along with this library. If not, see <http://www.gnu.org/licenses/>.
 */

#include "config.h"

#include "gdkgltextureprivate.h"

#include "gdkdisplayprivate.h"
#include "gdkglcontextprivate.h"
#include "gdkmemoryformatprivate.h"
#include "gdkmemorytextureprivate.h"

#include <epoxy/gl.h>

/**
 * GdkGLTexture:
 *
 * A GdkTexture representing a GL texture object.
 */

struct _GdkGLTexture {
  GdkTexture parent_instance;

  GdkGLContext *context;
  guint id;
  gboolean has_mipmap;
  gpointer sync;

  GdkTexture *saved;

  GDestroyNotify destroy;
  gpointer data;
};

struct _GdkGLTextureClass {
  GdkTextureClass parent_class;
};

G_DEFINE_TYPE (GdkGLTexture, gdk_gl_texture, GDK_TYPE_TEXTURE)

static void
drop_gl_resources (GdkGLTexture *self)
{
  if (self->destroy)
    {
      self->destroy (self->data);
      self->destroy = NULL;
      self->data = NULL;
    }

  g_clear_object (&self->context);
  self->id = 0;
}

static void
gdk_gl_texture_dispose (GObject *object)
{
  GdkGLTexture *self = GDK_GL_TEXTURE (object);

  drop_gl_resources (self);

  g_clear_object (&self->saved);

  G_OBJECT_CLASS (gdk_gl_texture_parent_class)->dispose (object);
}

typedef void (* GLFunc) (GdkGLTexture *self,
                         GdkGLContext *context,
                         gpointer      data);

typedef struct _InvokeData
{
  GdkGLTexture *self;
  volatile int spinlock;
  GLFunc func;
  gpointer data;
} InvokeData;

static gboolean
gdk_gl_texture_invoke_callback (gpointer data)
{
  InvokeData *invoke = data;
  GdkGLContext *context;

  context = gdk_display_get_gl_context (gdk_gl_context_get_display (invoke->self->context));

  gdk_gl_context_make_current (context);

  if (invoke->self->sync && context != invoke->self->context)
    glWaitSync (invoke->self->sync, 0, GL_TIMEOUT_IGNORED);

  glBindTexture (GL_TEXTURE_2D, invoke->self->id);

  invoke->func (invoke->self, context, invoke->data);

  g_atomic_int_set (&invoke->spinlock, 1);

  return FALSE;
}

static void
gdk_gl_texture_run (GdkGLTexture *self,
                    GLFunc        func,
                    gpointer      data)
{
  InvokeData invoke = { self, 0, func, data };

  g_main_context_invoke (NULL, gdk_gl_texture_invoke_callback, &invoke);

  while (g_atomic_int_get (&invoke.spinlock) == 0);
}

typedef struct _Download Download;

struct _Download
{
  GdkMemoryFormat format;
  guchar *data;
  gsize stride;
};

static gboolean
gdk_gl_texture_find_format (gboolean         use_es,
                            guint            gl_major,
                            guint            gl_minor,
                            GdkMemoryAlpha   alpha,
                            GLint            gl_format,
                            GLint            gl_type,
                            GdkMemoryFormat *out_format)
{
  GdkMemoryFormat format;

  for (format = 0; format < GDK_MEMORY_N_FORMATS; format++)
    {
      GLenum q_internal_format, q_format, q_type;
      GLint q_swizzle[4];

      if (gdk_memory_format_alpha (format) != alpha)
        continue;

      if (!gdk_memory_format_gl_format (format, use_es, gl_major, gl_minor, &q_internal_format, &q_format, &q_type, q_swizzle))
        continue;

<<<<<<< HEAD
=======
      gdk_memory_format_gl_format (format,
                                   gdk_gl_context_get_use_es (context),
                                   &q_internal_format,
                                   &q_format,
                                   &q_type,
                                   q_swizzle);

>>>>>>> 29c29b0e
      if (q_format != gl_format || q_type != gl_type)
        continue;

      *out_format = format;
      return TRUE;
    }

  return FALSE;
}

static inline void
gdk_gl_texture_do_download (GdkGLTexture *self,
                            GdkGLContext *context,
                            gpointer      download_)
{
  GdkTexture *texture = GDK_TEXTURE (self);
  GdkMemoryFormat format;
  gsize expected_stride;
  Download *download = download_;
  GLenum gl_internal_format, gl_format, gl_type;
  GLint gl_swizzle[4];
  int major, minor;

  format = gdk_texture_get_format (texture),
  expected_stride = texture->width * gdk_memory_format_bytes_per_pixel (download->format);
  gdk_gl_context_get_version (context, &major, &minor);

  if (!gdk_gl_context_get_use_es (context) &&
      gdk_memory_format_gl_format (format,
<<<<<<< HEAD
                                   FALSE,
                                   major, minor,
=======
                                   gdk_gl_context_get_use_es (context),
>>>>>>> 29c29b0e
                                   &gl_internal_format,
                                   &gl_format, &gl_type, gl_swizzle))
    {
      if (download->stride == expected_stride &&
          download->format == format)
        {
          glGetTexImage (GL_TEXTURE_2D,
                         0,
                         gl_format,
                         gl_type,
                         download->data);
        }
      else
        {
          gsize stride = texture->width * gdk_memory_format_bytes_per_pixel (format);
          guchar *pixels = g_malloc_n (stride, texture->height);

          glPixelStorei (GL_PACK_ALIGNMENT, 1);
          glGetTexImage (GL_TEXTURE_2D,
                         0,
                         gl_format,
                         gl_type,
                         pixels);

          gdk_memory_convert (download->data,
                              download->stride,
                              download->format,
                              pixels,
                              stride,
                              format,
                              texture->width,
                              texture->height);

          g_free (pixels);

        }
    }
  else
    {
      GdkMemoryFormat actual_format;
      GLint gl_read_format, gl_read_type;
      GLuint fbo;

      glGenFramebuffers (1, &fbo);
      glBindFramebuffer (GL_FRAMEBUFFER, fbo);
      glFramebufferTexture2D (GL_FRAMEBUFFER, GL_COLOR_ATTACHMENT0, GL_TEXTURE_2D, self->id, 0);
      if (gdk_gl_context_check_version (context, "4.3", "3.1"))
        {
          glGetFramebufferParameteriv (GL_FRAMEBUFFER, GL_IMPLEMENTATION_COLOR_READ_FORMAT, &gl_read_format);
          glGetFramebufferParameteriv (GL_FRAMEBUFFER, GL_IMPLEMENTATION_COLOR_READ_TYPE, &gl_read_type);
          if (!gdk_gl_texture_find_format (TRUE, major, minor, gdk_memory_format_alpha (format), gl_read_format, gl_read_type, &actual_format))
            {
<<<<<<< HEAD
              gl_read_format = GL_RGBA;
              gl_read_type = GL_UNSIGNED_BYTE;
              if (gdk_memory_format_alpha (format) == GDK_MEMORY_ALPHA_PREMULTIPLIED)
                actual_format = GDK_MEMORY_R8G8B8A8_PREMULTIPLIED; /* pray */
              else
                actual_format = GDK_MEMORY_R8G8B8A8;
=======
              gl_read_format = read_format;
              gl_read_type = read_type;
            }
          else
            {
              actual_format = gdk_memory_depth_get_format (gdk_memory_format_get_depth (format));
              if (gdk_memory_format_alpha (format) == GDK_MEMORY_ALPHA_STRAIGHT)
                actual_format = gdk_memory_format_get_straight (actual_format);

              gdk_memory_format_gl_format (actual_format,
                                           gdk_gl_context_get_use_es (context),
                                           &gl_internal_format,
                                           &gl_read_format, &gl_read_type, gl_swizzle);
>>>>>>> 29c29b0e
            }
        }
      else
        {
<<<<<<< HEAD
          gl_read_format = GL_RGBA;
          gl_read_type = GL_UNSIGNED_BYTE;
          if (gdk_memory_format_alpha (format) == GDK_MEMORY_ALPHA_PREMULTIPLIED)
            actual_format = GDK_MEMORY_R8G8B8A8_PREMULTIPLIED; /* pray */
          else
            actual_format = GDK_MEMORY_R8G8B8A8;
=======
          actual_format = gdk_memory_depth_get_format (gdk_memory_format_get_depth (format));
          if (gdk_memory_format_alpha (format) == GDK_MEMORY_ALPHA_STRAIGHT)
            actual_format = gdk_memory_format_get_straight (actual_format);

          gdk_memory_format_gl_format (actual_format,
                                       gdk_gl_context_get_use_es (context),
                                       &gl_internal_format,
                                       &gl_read_format, &gl_read_type, gl_swizzle);
>>>>>>> 29c29b0e
        }

      if (download->format == actual_format &&
          (download->stride == expected_stride))
        {
          glReadPixels (0, 0,
                        texture->width, texture->height,
                        gl_read_format,
                        gl_read_type,
                        download->data);
        }
      else
        {
          gsize actual_bpp = gdk_memory_format_bytes_per_pixel (actual_format);
          gsize stride = actual_bpp * texture->width;
          guchar *pixels = g_malloc_n (stride, texture->height);

          glPixelStorei (GL_PACK_ALIGNMENT, 1);
          glReadPixels (0, 0,
                        texture->width, texture->height,
                        gl_read_format,
                        gl_read_type,
                        pixels);

          /* Fix up gles inadequacies */

          if (gl_read_format == GL_RGBA &&
              gl_read_type == GL_UNSIGNED_BYTE &&
              (format == GDK_MEMORY_G8A8 ||
               format == GDK_MEMORY_G8A8_PREMULTIPLIED ||
               format == GDK_MEMORY_G8 ||
               format == GDK_MEMORY_A8))
            {
              for (unsigned int y = 0; y < texture->height; y++)
                {
                  for (unsigned int x = 0; x < texture->width; x++)
                    {
                      guchar *data = &pixels[y * stride + x * actual_bpp];
                      if (format == GDK_MEMORY_G8A8 ||
                          format == GDK_MEMORY_G8A8_PREMULTIPLIED)
                        {
                          data[3] = data[1];
                          data[1] = data[0];
                          data[2] = data[0];
                        }
                      else if (format == GDK_MEMORY_G8)
                        {
                          data[1] = data[0];
                          data[2] = data[0];
                          data[3] = 0xff;
                        }
                      else if (format == GDK_MEMORY_A8)
                        {
                          data[3] = data[0];
                          data[0] = 0;
                          data[1] = 0;
                          data[2] = 0;
                        }
                    }
                }
            }

          if (gl_read_format == GL_RGBA &&
              gl_read_type == GL_UNSIGNED_SHORT &&
              (format == GDK_MEMORY_G16A16 ||
               format == GDK_MEMORY_G16A16_PREMULTIPLIED ||
               format == GDK_MEMORY_G16 ||
               format == GDK_MEMORY_A16))
            {
              for (unsigned int y = 0; y < texture->height; y++)
                {
                  for (unsigned int x = 0; x < texture->width; x++)
                    {
                      guint16 *data = (guint16 *) &pixels[y * stride + x * actual_bpp];
                      if (format == GDK_MEMORY_G16A16 ||
                          format == GDK_MEMORY_G16A16_PREMULTIPLIED)
                        {
                          data[3] = data[1];
                          data[1] = data[0];
                          data[2] = data[0];
                        }
                      else if (format == GDK_MEMORY_G16)
                        {
                          data[1] = data[0];
                          data[2] = data[0];
                          data[3] = 0xffff;
                        }
                      else if (format == GDK_MEMORY_A16)
                        {
                          data[3] = data[0];
                          data[0] = 0;
                          data[1] = 0;
                          data[2] = 0;
                        }
                    }
                }
            }

          gdk_memory_convert (download->data,
                              download->stride,
                              download->format,
                              pixels,
                              stride,
                              actual_format,
                              texture->width,
                              texture->height);

          g_free (pixels);
        }
      glBindFramebuffer (GL_FRAMEBUFFER, 0);
      glDeleteFramebuffers (1, &fbo);
    }
}

static void
gdk_gl_texture_download (GdkTexture      *texture,
                         GdkMemoryFormat  format,
                         guchar          *data,
                         gsize            stride)
{
  GdkGLTexture *self = GDK_GL_TEXTURE (texture);
  Download download;

  if (self->saved)
    {
      gdk_texture_do_download (self->saved, format, data, stride);
      return;
    }

  download.format = format;
  download.data = data;
  download.stride = stride;

  gdk_gl_texture_run (self, gdk_gl_texture_do_download, &download);
}

static void
gdk_gl_texture_class_init (GdkGLTextureClass *klass)
{
  GdkTextureClass *texture_class = GDK_TEXTURE_CLASS (klass);
  GObjectClass *gobject_class = G_OBJECT_CLASS (klass);

  texture_class->download = gdk_gl_texture_download;

  gobject_class->dispose = gdk_gl_texture_dispose;
}

static void
gdk_gl_texture_init (GdkGLTexture *self)
{
}

GdkGLContext *
gdk_gl_texture_get_context (GdkGLTexture *self)
{
  return self->context;
}

guint
gdk_gl_texture_get_id (GdkGLTexture *self)
{
  return self->id;
}

gboolean
gdk_gl_texture_has_mipmap (GdkGLTexture *self)
{
  return self->has_mipmap;
}

gpointer
gdk_gl_texture_get_sync (GdkGLTexture *self)
{
  return self->sync;
}

/**
 * gdk_gl_texture_release:
 * @self: a `GdkTexture` wrapping a GL texture
 *
 * Releases the GL resources held by a `GdkGLTexture`.
 *
 * The texture contents are still available via the
 * [method@Gdk.Texture.download] function, after this
 * function has been called.
 */
void
gdk_gl_texture_release (GdkGLTexture *self)
{
  GdkTexture *texture;

  g_return_if_fail (GDK_IS_GL_TEXTURE (self));
  g_return_if_fail (self->saved == NULL);

  texture = GDK_TEXTURE (self);
  self->saved = GDK_TEXTURE (gdk_memory_texture_from_texture (texture,
                                                              gdk_texture_get_format (texture)));

  drop_gl_resources (self);
}

GdkTexture *
gdk_gl_texture_new_from_builder (GdkGLTextureBuilder *builder,
                                 GDestroyNotify       destroy,
                                 gpointer             data)
{
  GdkGLTexture *self;
  GdkTexture *update_texture;

  self = g_object_new (GDK_TYPE_GL_TEXTURE,
                       "width", gdk_gl_texture_builder_get_width (builder),
                       "height", gdk_gl_texture_builder_get_height (builder),
                       NULL);

  self->context = g_object_ref (gdk_gl_texture_builder_get_context (builder));
  self->id = gdk_gl_texture_builder_get_id (builder);
  GDK_TEXTURE (self)->format = gdk_gl_texture_builder_get_format (builder);
  self->has_mipmap = gdk_gl_texture_builder_get_has_mipmap (builder);
  if (gdk_gl_context_has_feature (self->context, GDK_GL_FEATURE_SYNC))
    self->sync = gdk_gl_texture_builder_get_sync (builder);
  self->destroy = destroy;
  self->data = data;

  update_texture = gdk_gl_texture_builder_get_update_texture (builder);
  if (update_texture)
    {
      cairo_region_t *update_region = gdk_gl_texture_builder_get_update_region (builder);
      if (update_region)
        {
          update_region = cairo_region_copy (update_region);
          cairo_region_intersect_rectangle (update_region,
                                            &(cairo_rectangle_int_t) {
                                              0, 0,
                                              update_texture->width, update_texture->height
                                            });
          gdk_texture_set_diff (GDK_TEXTURE (self), update_texture, update_region);
        }
    }

  return GDK_TEXTURE (self);
}

static void
gdk_gl_texture_determine_format (GdkGLTexture *self)
{
  GdkTexture *texture = GDK_TEXTURE (self);
  GdkGLContext *context;
  GLint active_texture;
  GLint internal_format;
  GLint width, height;

  /* Abort if somebody else is GL-ing here... */
  context = gdk_gl_context_get_current ();
  if (context == NULL ||
      !gdk_gl_context_is_shared (self->context, context) ||
      /* ... or glGetTexLevelParameter() isn't supported */
      !gdk_gl_context_check_version (context, NULL, "3.1"))
    {
      texture->format = GDK_MEMORY_DEFAULT;
      self->has_mipmap = FALSE;
      return;
    }

  /* We need to be careful about modifying the GL context, as this is not
   * expected during construction */
  glGetIntegerv (GL_TEXTURE_BINDING_2D, &active_texture);
  glBindTexture (GL_TEXTURE_2D, self->id);

  glGetTexLevelParameteriv (GL_TEXTURE_2D, 0, GL_TEXTURE_INTERNAL_FORMAT, &internal_format);

  switch (internal_format)
  {
    case GL_RGB8:
    case GL_RGB:
      texture->format = GDK_MEMORY_R8G8B8;
      break;

    case GL_RGBA8:
      texture->format = GDK_MEMORY_R8G8B8A8_PREMULTIPLIED;
      break;

    case GL_RGB16:
      texture->format = GDK_MEMORY_R16G16B16;
      break;

    case GL_RGBA16:
      texture->format = GDK_MEMORY_R16G16B16A16_PREMULTIPLIED;
      break;

    case GL_RGB16F:
      texture->format = GDK_MEMORY_R16G16B16_FLOAT;
      break;

    case GL_RGBA16F:
      texture->format = GDK_MEMORY_R16G16B16A16_FLOAT_PREMULTIPLIED;
      break;

    case GL_RGB32F:
      texture->format = GDK_MEMORY_R32G32B32_FLOAT;
      break;

    case GL_RGBA32F:
      texture->format = GDK_MEMORY_R32G32B32A32_FLOAT_PREMULTIPLIED;
      break;

    case GL_RGBA:
      {
        GLint red_size = 0;
        GLint green_size = 0;
        GLint blue_size = 0;
        GLint alpha_size = 0;
        GLint red_type = 0;
        GLint green_type = 0;
        GLint blue_type = 0;
        GLint alpha_type = 0;

        glGetTexLevelParameteriv (GL_TEXTURE_2D, 0, GL_TEXTURE_RED_TYPE, &red_type);
        glGetTexLevelParameteriv (GL_TEXTURE_2D, 0, GL_TEXTURE_GREEN_TYPE, &green_type);
        glGetTexLevelParameteriv (GL_TEXTURE_2D, 0, GL_TEXTURE_BLUE_TYPE, &blue_type);
        glGetTexLevelParameteriv (GL_TEXTURE_2D, 0, GL_TEXTURE_ALPHA_TYPE, &alpha_type);

        glGetTexLevelParameteriv (GL_TEXTURE_2D, 0, GL_TEXTURE_RED_SIZE, &red_size);
        glGetTexLevelParameteriv (GL_TEXTURE_2D, 0, GL_TEXTURE_GREEN_SIZE, &green_size);
        glGetTexLevelParameteriv (GL_TEXTURE_2D, 0, GL_TEXTURE_BLUE_SIZE, &blue_size);
        glGetTexLevelParameteriv (GL_TEXTURE_2D, 0, GL_TEXTURE_ALPHA_SIZE, &alpha_size);

#define CHECK_RGBA(rt,gt,bt,at,rs,gs,bs,as) \
        (red_type == rt && green_type == gt && blue_type == bt && alpha_type == at && \
         red_size == rs && green_size == gs && blue_size == bs && alpha_size == as)

        if (CHECK_RGBA (GL_UNSIGNED_NORMALIZED, GL_UNSIGNED_NORMALIZED, GL_UNSIGNED_NORMALIZED, GL_UNSIGNED_NORMALIZED, 8, 8, 8, 8))
          {
            texture->format = GDK_MEMORY_R8G8B8A8_PREMULTIPLIED;
            break;
          }

#undef CHECK_RGBA
      }

      G_GNUC_FALLTHROUGH;

    default:
      g_warning ("Texture in unexpected format 0x%X (%d). File a bug about adding it to GTK", internal_format, internal_format);
      /* fallback to the dumbest possible format
       * so that even age old GLES can do it */
      texture->format = GDK_MEMORY_R8G8B8A8_PREMULTIPLIED;
      break;
  }

  /* Determine if the texture has a mipmap.
   * We do this here, since it requires binding the texture,
   * and we're already doing that here.
   * GL has no way to directly query 'mipmap completeness' of textures,
   * so we just check that level 1 has the expected size, and assume
   * that means somebody called glGenerateMipmap().
   */
  glGetTexLevelParameteriv (GL_TEXTURE_2D, 1, GL_TEXTURE_WIDTH, &width);
  glGetTexLevelParameteriv (GL_TEXTURE_2D, 1, GL_TEXTURE_HEIGHT, &height);

  self->has_mipmap = width == texture->width / 2 &&
                     height == texture->height / 2;

  /* restore previous state */
  glBindTexture (GL_TEXTURE_2D, active_texture);
}

/**
 * gdk_gl_texture_new:
 * @context: a `GdkGLContext`
 * @id: the ID of a texture that was created with @context
 * @width: the nominal width of the texture
 * @height: the nominal height of the texture
 * @destroy: a destroy notify that will be called when the GL resources
 *   are released
 * @data: data that gets passed to @destroy
 *
 * Creates a new texture for an existing GL texture.
 *
 * Note that the GL texture must not be modified until @destroy is called,
 * which will happen when the GdkTexture object is finalized, or due to
 * an explicit call of [method@Gdk.GLTexture.release].
 *
 * Return value: (transfer full) (type GdkGLTexture): A newly-created
 *   `GdkTexture`
 *
 * Deprecated: 4.12: [class@Gdk.GLTextureBuilder] supersedes this function
 *   and provides extended functionality for creating GL textures.
 */
GdkTexture *
gdk_gl_texture_new (GdkGLContext   *context,
                    guint           id,
                    int             width,
                    int             height,
                    GDestroyNotify  destroy,
                    gpointer        data)
{
  GdkGLTexture *self;

  g_return_val_if_fail (GDK_IS_GL_CONTEXT (context), NULL);
  g_return_val_if_fail (id != 0, NULL);
  g_return_val_if_fail (width > 0, NULL);
  g_return_val_if_fail (height > 0, NULL);

  self = g_object_new (GDK_TYPE_GL_TEXTURE,
                       "width", width,
                       "height", height,
                       NULL);

  self->context = g_object_ref (context);
  self->id = id;
  self->destroy = destroy;
  self->data = data;

  gdk_gl_texture_determine_format (self);

  return GDK_TEXTURE (self);
}
<|MERGE_RESOLUTION|>--- conflicted
+++ resolved
@@ -95,10 +95,11 @@
 gdk_gl_texture_invoke_callback (gpointer data)
 {
   InvokeData *invoke = data;
-  GdkGLContext *context;
+  GdkGLContext *context, *previous;
 
   context = gdk_display_get_gl_context (gdk_gl_context_get_display (invoke->self->context));
 
+  previous = gdk_gl_context_get_current ();
   gdk_gl_context_make_current (context);
 
   if (invoke->self->sync && context != invoke->self->context)
@@ -109,6 +110,11 @@
   invoke->func (invoke->self, context, invoke->data);
 
   g_atomic_int_set (&invoke->spinlock, 1);
+
+  if (previous)
+    gdk_gl_context_make_current (previous);
+  else
+    gdk_gl_context_clear_current ();
 
   return FALSE;
 }
@@ -135,9 +141,7 @@
 };
 
 static gboolean
-gdk_gl_texture_find_format (gboolean         use_es,
-                            guint            gl_major,
-                            guint            gl_minor,
+gdk_gl_texture_find_format (GdkGLContext    *context,
                             GdkMemoryAlpha   alpha,
                             GLint            gl_format,
                             GLint            gl_type,
@@ -147,17 +151,16 @@
 
   for (format = 0; format < GDK_MEMORY_N_FORMATS; format++)
     {
-      GLenum q_internal_format, q_format, q_type;
+      GLint q_internal_format;
+      GLenum q_format, q_type;
       GLint q_swizzle[4];
 
       if (gdk_memory_format_alpha (format) != alpha)
         continue;
 
-      if (!gdk_memory_format_gl_format (format, use_es, gl_major, gl_minor, &q_internal_format, &q_format, &q_type, q_swizzle))
+      if (!(gdk_gl_context_get_format_flags (context, format) & GDK_GL_FORMAT_RENDERABLE))
         continue;
 
-<<<<<<< HEAD
-=======
       gdk_memory_format_gl_format (format,
                                    gdk_gl_context_get_use_es (context),
                                    &q_internal_format,
@@ -165,7 +168,6 @@
                                    &q_type,
                                    q_swizzle);
 
->>>>>>> 29c29b0e
       if (q_format != gl_format || q_type != gl_type)
         continue;
 
@@ -185,25 +187,20 @@
   GdkMemoryFormat format;
   gsize expected_stride;
   Download *download = download_;
-  GLenum gl_internal_format, gl_format, gl_type;
+  GLint gl_internal_format;
+  GLenum gl_format, gl_type;
   GLint gl_swizzle[4];
-  int major, minor;
 
   format = gdk_texture_get_format (texture),
   expected_stride = texture->width * gdk_memory_format_bytes_per_pixel (download->format);
-  gdk_gl_context_get_version (context, &major, &minor);
 
   if (!gdk_gl_context_get_use_es (context) &&
+      ((gdk_gl_context_get_format_flags (context, format) & GDK_GL_FORMAT_USABLE) == GDK_GL_FORMAT_USABLE))
+    {
       gdk_memory_format_gl_format (format,
-<<<<<<< HEAD
-                                   FALSE,
-                                   major, minor,
-=======
                                    gdk_gl_context_get_use_es (context),
->>>>>>> 29c29b0e
                                    &gl_internal_format,
-                                   &gl_format, &gl_type, gl_swizzle))
-    {
+                                   &gl_format, &gl_type, gl_swizzle);
       if (download->stride == expected_stride &&
           download->format == format)
         {
@@ -241,7 +238,7 @@
   else
     {
       GdkMemoryFormat actual_format;
-      GLint gl_read_format, gl_read_type;
+      GLenum gl_read_format, gl_read_type;
       GLuint fbo;
 
       glGenFramebuffers (1, &fbo);
@@ -249,18 +246,11 @@
       glFramebufferTexture2D (GL_FRAMEBUFFER, GL_COLOR_ATTACHMENT0, GL_TEXTURE_2D, self->id, 0);
       if (gdk_gl_context_check_version (context, "4.3", "3.1"))
         {
-          glGetFramebufferParameteriv (GL_FRAMEBUFFER, GL_IMPLEMENTATION_COLOR_READ_FORMAT, &gl_read_format);
-          glGetFramebufferParameteriv (GL_FRAMEBUFFER, GL_IMPLEMENTATION_COLOR_READ_TYPE, &gl_read_type);
-          if (!gdk_gl_texture_find_format (TRUE, major, minor, gdk_memory_format_alpha (format), gl_read_format, gl_read_type, &actual_format))
+          GLint read_format, read_type;
+          glGetFramebufferParameteriv (GL_FRAMEBUFFER, GL_IMPLEMENTATION_COLOR_READ_FORMAT, &read_format);
+          glGetFramebufferParameteriv (GL_FRAMEBUFFER, GL_IMPLEMENTATION_COLOR_READ_TYPE, &read_type);
+          if (gdk_gl_texture_find_format (context, gdk_memory_format_alpha (format), read_format, read_type, &actual_format))
             {
-<<<<<<< HEAD
-              gl_read_format = GL_RGBA;
-              gl_read_type = GL_UNSIGNED_BYTE;
-              if (gdk_memory_format_alpha (format) == GDK_MEMORY_ALPHA_PREMULTIPLIED)
-                actual_format = GDK_MEMORY_R8G8B8A8_PREMULTIPLIED; /* pray */
-              else
-                actual_format = GDK_MEMORY_R8G8B8A8;
-=======
               gl_read_format = read_format;
               gl_read_type = read_type;
             }
@@ -274,19 +264,10 @@
                                            gdk_gl_context_get_use_es (context),
                                            &gl_internal_format,
                                            &gl_read_format, &gl_read_type, gl_swizzle);
->>>>>>> 29c29b0e
             }
         }
       else
         {
-<<<<<<< HEAD
-          gl_read_format = GL_RGBA;
-          gl_read_type = GL_UNSIGNED_BYTE;
-          if (gdk_memory_format_alpha (format) == GDK_MEMORY_ALPHA_PREMULTIPLIED)
-            actual_format = GDK_MEMORY_R8G8B8A8_PREMULTIPLIED; /* pray */
-          else
-            actual_format = GDK_MEMORY_R8G8B8A8;
-=======
           actual_format = gdk_memory_depth_get_format (gdk_memory_format_get_depth (format));
           if (gdk_memory_format_alpha (format) == GDK_MEMORY_ALPHA_STRAIGHT)
             actual_format = gdk_memory_format_get_straight (actual_format);
@@ -295,7 +276,6 @@
                                        gdk_gl_context_get_use_es (context),
                                        &gl_internal_format,
                                        &gl_read_format, &gl_read_type, gl_swizzle);
->>>>>>> 29c29b0e
         }
 
       if (download->format == actual_format &&
