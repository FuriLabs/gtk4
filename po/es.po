--- conflicted
+++ resolved
@@ -16,13 +16,8 @@
 msgstr ""
 "Project-Id-Version: gtk+.master\n"
 "Report-Msgid-Bugs-To: https://gitlab.gnome.org/GNOME/gtk/-/issues/\n"
-<<<<<<< HEAD
-"POT-Creation-Date: 2023-10-17 10:30+0000\n"
-"PO-Revision-Date: 2023-10-17 17:09+0200\n"
-=======
 "POT-Creation-Date: 2023-08-20 17:48+0000\n"
 "PO-Revision-Date: 2023-08-22 13:25+0200\n"
->>>>>>> a45b66e1
 "Last-Translator: Daniel Mustieles <daniel.mustieles@gmail.com>\n"
 "Language-Team: Spanish - Spain <gnome-es-list@gnome.org>\n"
 "Language: es_ES\n"
@@ -65,25 +60,6 @@
 msgid "The current backend does not support OpenGL"
 msgstr "El «backend» actual no soporta OpenGL"
 
-<<<<<<< HEAD
-#: gdk/gdkdisplay.c:1244 gdk/gdksurface.c:1252
-msgid "Vulkan support disabled via GDK_DEBUG"
-msgstr "Soporte de Vulkan desactivado mediante GDK_DEBUG"
-
-#: gdk/gdkdisplay.c:1276
-msgid "GL support disabled via GDK_DEBUG"
-msgstr "Soporte de GL desactivado mediante GDK_DEBUG"
-
-#: gdk/gdkdisplay.c:1574
-msgid "No EGL configuration available"
-msgstr "No hay ninguna configuración de EGL disponible"
-
-#: gdk/gdkdisplay.c:1582
-msgid "Failed to get EGL configurations"
-msgstr "Falló al obtener la configuracion de EGL"
-
-#: gdk/gdkdisplay.c:1612
-=======
 #: gdk/gdkdisplay.c:1245 gdk/gdksurface.c:1252
 msgid "Vulkan support disabled via GDK_DEBUG"
 msgstr "Soporte de Vulkan desactivado mediante GDK_DEBUG"
@@ -101,50 +77,22 @@
 msgstr "Falló al obtener la configuracion de EGL"
 
 #: gdk/gdkdisplay.c:1613
->>>>>>> a45b66e1
 msgid "No EGL configuration with required features found"
 msgstr ""
 "No se han encontrado ninguna configuración de EGL con las características "
 "requeridas"
 
-<<<<<<< HEAD
-#: gdk/gdkdisplay.c:1619
-msgid "No perfect EGL configuration found"
-msgstr "No se han encontrado ninguna configuración perfecta de EGL"
-
-#: gdk/gdkdisplay.c:1661
-=======
 #: gdk/gdkdisplay.c:1620
 msgid "No perfect EGL configuration found"
 msgstr "No se han encontrado ninguna configuración perfecta de EGL"
 
 #: gdk/gdkdisplay.c:1662
->>>>>>> a45b66e1
 #, c-format
 msgid "EGL implementation is missing extension %s"
 msgid_plural "EGL implementation is missing %2$d extensions: %1$s"
 msgstr[0] "A la implementación de EGL le falta la extensión: %s"
 msgstr[1] "A la implementación de EGL le faltan %2$d extensiones: %1$s"
 
-<<<<<<< HEAD
-#: gdk/gdkdisplay.c:1694
-msgid "libEGL not available in this sandbox"
-msgstr "libEGL no disponible en este entorno aislado"
-
-#: gdk/gdkdisplay.c:1695
-msgid "libEGL not available"
-msgstr "libEGL no disponible"
-
-#: gdk/gdkdisplay.c:1705
-msgid "Failed to create EGL display"
-msgstr "Falló al crear la pantalla EGL"
-
-#: gdk/gdkdisplay.c:1715
-msgid "Could not initialize EGL display"
-msgstr "No se pudo inicializar la pantalla EGL"
-
-#: gdk/gdkdisplay.c:1726
-=======
 #: gdk/gdkdisplay.c:1695
 msgid "libEGL not available in this sandbox"
 msgstr "libEGL no disponible en este entorno aislado"
@@ -162,7 +110,6 @@
 msgstr "No se pudo inicializar la pantalla EGL"
 
 #: gdk/gdkdisplay.c:1727
->>>>>>> a45b66e1
 #, c-format
 msgid "EGL version %d.%d is too old. GTK requires %d.%d"
 msgstr "La versión %d.%d de EGL es muy antigua. GTK necesita la %d.%d"
@@ -201,11 +148,7 @@
 msgid "Trying to use %s, but %s is already in use"
 msgstr "Intentando usar %s pero %s ya está en uso"
 
-<<<<<<< HEAD
-#: gdk/gdktexture.c:530
-=======
 #: gdk/gdktexture.c:528
->>>>>>> a45b66e1
 msgid "Unknown image format."
 msgstr "Formato de imagen desconocido."
 
@@ -632,7 +575,7 @@
 #: gdk/macos/gdkmacospasteboard.c:211 gdk/wayland/gdkclipboard-wayland.c:240
 #: gdk/wayland/gdkdrop-wayland.c:207 gdk/wayland/gdkprimary-wayland.c:343
 #: gdk/win32/gdkdrop-win32.c:1018 gdk/win32/gdkdrop-win32.c:1063
-#: gdk/x11/gdkclipboard-x11.c:807 gdk/x11/gdkdrop-x11.c:235
+#: gdk/x11/gdkclipboard-x11.c:805 gdk/x11/gdkdrop-x11.c:235
 msgid "No compatible transfer format found"
 msgstr "No se ha encontrado un formato de transferencia compatible"
 
@@ -799,20 +742,12 @@
 #: gdk/win32/gdkglcontext-win32-wgl.c:396
 #, c-format
 msgid "WGL version %d.%d is too low, need at least %d.%d"
-<<<<<<< HEAD
-msgstr "La versión %d.%d de WGL es muy antigua, se necesita al menos la %d.%d"
-=======
 msgstr "La versión %d.%d de WGL es muy antigua, se necesita la %d.%d"
->>>>>>> a45b66e1
 
 #: gdk/win32/gdkglcontext-win32-wgl.c:414
 #, c-format
 msgid "GL implementation cannot share GL contexts"
-<<<<<<< HEAD
-msgstr "La implementación de GL no puede compartir contextos de GL"
-=======
 msgstr "la implementación de GL no puede compartir contextos de GL"
->>>>>>> a45b66e1
 
 #: gdk/win32/gdkglcontext-win32-wgl.c:696
 msgid "No available configurations for the given pixel format"
@@ -869,11 +804,11 @@
 msgstr[0] "Abriendo %d elemento"
 msgstr[1] "Abriendo %d elementos"
 
-#: gdk/x11/gdkclipboard-x11.c:477
+#: gdk/x11/gdkclipboard-x11.c:475
 msgid "Clipboard manager could not store selection."
 msgstr "El gestor del portapapeles no pudo almacenar la selección."
 
-#: gdk/x11/gdkclipboard-x11.c:657
+#: gdk/x11/gdkclipboard-x11.c:655
 msgid "Cannot store clipboard. No clipboard manager is active."
 msgstr ""
 "No se puede guardar el portapapeles. No hay ningún gestor del portapapeles "
@@ -1139,26 +1074,18 @@
 msgid "%d %%"
 msgstr "%d %%"
 
-#: gtk/deprecated/gtkcolorbutton.c:183 gtk/deprecated/gtkcolorbutton.c:314
+#: gtk/deprecated/gtkcolorbutton.c:183 gtk/deprecated/gtkcolorbutton.c:311
 #: gtk/gtkcolordialog.c:411
 msgid "Pick a Color"
 msgstr "Escoja un color"
 
-<<<<<<< HEAD
-#: gtk/deprecated/gtkcolorbutton.c:505 gtk/gtkcolorchooserwidget.c:313
-=======
 #: gtk/deprecated/gtkcolorbutton.c:502 gtk/gtkcolorchooserwidget.c:313
->>>>>>> a45b66e1
 #: gtk/gtkcolordialogbutton.c:335
 #, c-format
 msgid "Red %d%%, Green %d%%, Blue %d%%, Alpha %d%%"
 msgstr "Rojo %d%%, verde %d%%, azul %d%%, Alfa %d%%"
 
-<<<<<<< HEAD
-#: gtk/deprecated/gtkcolorbutton.c:511 gtk/gtkcolorchooserwidget.c:319
-=======
 #: gtk/deprecated/gtkcolorbutton.c:508 gtk/gtkcolorchooserwidget.c:319
->>>>>>> a45b66e1
 #: gtk/gtkcolordialogbutton.c:341
 #, c-format
 msgid "Red %d%%, Green %d%%, Blue %d%%"
@@ -1168,26 +1095,18 @@
 msgid "Sans 12"
 msgstr "Sans 12"
 
-#: gtk/deprecated/gtkfontbutton.c:507 gtk/deprecated/gtkfontbutton.c:624
+#: gtk/deprecated/gtkfontbutton.c:507 gtk/deprecated/gtkfontbutton.c:621
 #: gtk/gtkfontdialog.c:596
 msgid "Pick a Font"
 msgstr "Escoja una tipografía"
 
-<<<<<<< HEAD
-#: gtk/deprecated/gtkfontbutton.c:600 gtk/gtkfilechooserwidget.c:3871
-=======
 #: gtk/deprecated/gtkfontbutton.c:597 gtk/gtkfilechooserwidget.c:3871
->>>>>>> a45b66e1
 #: gtk/gtkfontdialogbutton.c:126 gtk/inspector/visual.ui:169
 msgid "Font"
 msgstr "Tipografía"
 
 # src/file-manager/fm-icon-text-window.c:85
-<<<<<<< HEAD
-#: gtk/deprecated/gtkfontbutton.c:1155 gtk/gtkfontdialogbutton.c:652
-=======
 #: gtk/deprecated/gtkfontbutton.c:1152 gtk/gtkfontdialogbutton.c:652
->>>>>>> a45b66e1
 msgctxt "font"
 msgid "None"
 msgstr "Ninguna"
@@ -1835,11 +1754,7 @@
 #: gtk/gtkaccessible.c:833
 msgctxt "accessibility"
 msgid "toggle button"
-<<<<<<< HEAD
-msgstr "conmutar botón"
-=======
 msgstr "botón de activación"
->>>>>>> a45b66e1
 
 #: gtk/gtkalertdialog.c:668 gtk/print/gtkcustompaperunixdialog.c:322
 #: gtk/gtkmessagedialog.c:166 gtk/ui/gtkassistant.ui:40
@@ -2256,13 +2171,9 @@
 msgid "Paper Margins"
 msgstr "Márgenes del papel"
 
-<<<<<<< HEAD
-#: gtk/gtkentry.c:3685
-=======
 #: gtk/gtkentry.c:3673
->>>>>>> a45b66e1
 msgid "Insert Emoji"
-msgstr "Insertar emoji"
+msgstr "Insertar emoticono"
 
 #: gtk/gtkfilechooserdialog.c:557
 msgid "_Name"
@@ -2420,11 +2331,7 @@
 msgstr "Si elimina un elemento, se perderña definitivamente."
 
 #: gtk/gtkfilechooserwidget.c:1185 gtk/gtkfilechooserwidget.c:1815
-<<<<<<< HEAD
-#: gtk/gtklabel.c:5695 gtk/gtktext.c:6147 gtk/gtktextview.c:9018
-=======
 #: gtk/gtklabel.c:5695 gtk/gtktext.c:6145 gtk/gtktextview.c:9018
->>>>>>> a45b66e1
 msgid "_Delete"
 msgstr "_Eliminar"
 
@@ -2632,7 +2539,6 @@
 #: gtk/gtkfilechooserwidget.c:6042
 msgid "Accessed"
 msgstr "Accedido"
-<<<<<<< HEAD
 
 #: gtk/gtkfilechooserwidget.c:7408 gtk/gtkplacessidebar.c:2306
 #: gtk/inspector/a11y.ui:43 gtk/inspector/actions.ui:19
@@ -2651,26 +2557,6 @@
 msgid "Type"
 msgstr "Tipo"
 
-=======
-
-#: gtk/gtkfilechooserwidget.c:7408 gtk/gtkplacessidebar.c:2306
-#: gtk/inspector/a11y.ui:43 gtk/inspector/actions.ui:19
-#: gtk/inspector/css-node-tree.ui:22 gtk/inspector/prop-list.ui:24
-#: gtk/ui/gtkfilechooserwidget.ui:385 gtk/print/ui/gtkprintunixdialog.ui:80
-msgid "Name"
-msgstr "Nombre"
-
-#: gtk/gtkfilechooserwidget.c:7423 gtk/inspector/resource-list.ui:82
-#: gtk/ui/gtkfontchooserwidget.ui:217 gtk/ui/gtkfontchooserwidget.ui:386
-msgid "Size"
-msgstr "Tamaño"
-
-#: gtk/gtkfilechooserwidget.c:7428 gtk/inspector/misc-info.ui:57
-#: gtk/inspector/prop-list.ui:35 gtk/inspector/statistics.ui:36
-msgid "Type"
-msgstr "Tipo"
-
->>>>>>> a45b66e1
 #: gtk/gtkfiledialog.c:816
 msgid "Pick Files"
 msgstr "Escoger archivos"
@@ -2784,21 +2670,6 @@
 msgid "Close the infobar"
 msgstr "Cerrar la barra de información"
 
-<<<<<<< HEAD
-#: gtk/gtklabel.c:5692 gtk/gtktext.c:6135 gtk/gtktextview.c:9006
-msgid "Cu_t"
-msgstr "Cor_tar"
-
-#: gtk/gtklabel.c:5693 gtk/gtktext.c:6139 gtk/gtktextview.c:9010
-msgid "_Copy"
-msgstr "_Copiar"
-
-#: gtk/gtklabel.c:5694 gtk/gtktext.c:6143 gtk/gtktextview.c:9014
-msgid "_Paste"
-msgstr "_Pegar"
-
-#: gtk/gtklabel.c:5700 gtk/gtktext.c:6156 gtk/gtktextview.c:9039
-=======
 #: gtk/gtklabel.c:5692 gtk/gtktext.c:6133 gtk/gtktextview.c:9006
 msgid "Cu_t"
 msgstr "Cor_tar"
@@ -2812,7 +2683,6 @@
 msgstr "_Pegar"
 
 #: gtk/gtklabel.c:5700 gtk/gtktext.c:6154 gtk/gtktextview.c:9039
->>>>>>> a45b66e1
 msgid "Select _All"
 msgstr "Seleccionar _todo"
 
@@ -3026,11 +2896,7 @@
 msgid "Next tab"
 msgstr "Siguiente pestaña"
 
-<<<<<<< HEAD
-#: gtk/gtknotebook.c:4331 gtk/gtknotebook.c:6541
-=======
 #: gtk/gtknotebook.c:4331 gtk/gtknotebook.c:6539
->>>>>>> a45b66e1
 #, c-format
 msgid "Page %u"
 msgstr "Página %u"
@@ -3499,13 +3365,8 @@
 
 #. window
 #: gtk/print/gtkprintoperation-portal.c:264
-<<<<<<< HEAD
-#: gtk/print/gtkprintoperation-portal.c:594
-#: gtk/print/gtkprintoperation-portal.c:663 gtk/print/gtkprintunixdialog.c:3008
-=======
 #: gtk/print/gtkprintoperation-portal.c:584
 #: gtk/print/gtkprintoperation-portal.c:653 gtk/print/gtkprintunixdialog.c:3008
->>>>>>> a45b66e1
 msgid "Print"
 msgstr "Imprimir"
 
@@ -3679,11 +3540,7 @@
 "No se encontró ninguna aplicación registrada con el nombre «%s» para el "
 "elemento con el URI «%s»"
 
-<<<<<<< HEAD
-#: gtk/gtksearchentry.c:767
-=======
 #: gtk/gtksearchentry.c:758
->>>>>>> a45b66e1
 msgid "Clear Entry"
 msgstr "Limpiar entrada"
 
@@ -3774,13 +3631,9 @@
 msgid "Sidebar"
 msgstr "Barra lateral"
 
-<<<<<<< HEAD
-#: gtk/gtktext.c:6161 gtk/gtktextview.c:9044
-=======
 #: gtk/gtktext.c:6159 gtk/gtktextview.c:9044
->>>>>>> a45b66e1
 msgid "Insert _Emoji"
-msgstr "Insertar _emoji"
+msgstr "Insertar _emoticono"
 
 #: gtk/gtktextview.c:9026
 msgid "_Undo"
@@ -3843,14 +3696,9 @@
 msgstr "Descripción"
 
 #: gtk/inspector/a11y.ui:99 gtk/inspector/misc-info.ui:296
-<<<<<<< HEAD
-msgid "Bounds"
-msgstr "Márgenes"
-=======
 #: tools/gtk-path-tool-info.c:128
 msgid "Bounds"
 msgstr "Límites"
->>>>>>> a45b66e1
 
 #: gtk/inspector/a11y.ui:125
 msgid "Object Path"
@@ -4168,13 +4016,8 @@
 msgstr "Superficie"
 
 #: gtk/inspector/misc-info.ui:365 gtk/inspector/misc-info.ui:400
-<<<<<<< HEAD
-#: gtk/inspector/misc-info.ui:435 gtk/inspector/prop-editor.c:1153
-#: gtk/inspector/prop-editor.c:1536 gtk/inspector/window.ui:396
-=======
 #: gtk/inspector/misc-info.ui:435 gtk/inspector/prop-editor.c:1150
 #: gtk/inspector/prop-editor.c:1533 gtk/inspector/window.ui:396
->>>>>>> a45b66e1
 msgid "Properties"
 msgstr "Propiedades"
 
@@ -4226,7 +4069,7 @@
 #. Translators: %s is a type name, for example
 #. * GtkPropertyExpression with value \"2.5\"
 #.
-#: gtk/inspector/prop-editor.c:827
+#: gtk/inspector/prop-editor.c:824
 #, c-format
 msgid "%s with value \"%s\""
 msgstr "%s con valor «%s»"
@@ -4234,7 +4077,7 @@
 #. Translators: Both %s are type names, for example
 #. * GtkPropertyExpression with type GObject
 #.
-#: gtk/inspector/prop-editor.c:838
+#: gtk/inspector/prop-editor.c:835
 #, c-format
 msgid "%s with type %s"
 msgstr "%s con tipo %s"
@@ -4242,7 +4085,7 @@
 #. Translators: Both %s are type names, for example
 #. * GtkObjectExpression for GtkStringObject 0x23456789
 #.
-#: gtk/inspector/prop-editor.c:851
+#: gtk/inspector/prop-editor.c:848
 #, c-format
 msgid "%s for %s %p"
 msgstr "%s para %s %p"
@@ -4250,72 +4093,72 @@
 #. Translators: Both %s are type names, for example
 #. * GtkPropertyExpression with value type: gchararray
 #.
-#: gtk/inspector/prop-editor.c:881
+#: gtk/inspector/prop-editor.c:878
 #, c-format
 msgid "%s with value type %s"
 msgstr "%s con tipo de valor %s"
 
-#: gtk/inspector/prop-editor.c:1230
+#: gtk/inspector/prop-editor.c:1227
 #, c-format
 msgid "Uneditable property type: %s"
 msgstr "Tipo de propiedad no editable: %s"
 
 # src/file-manager/fm-icon-text-window.c:85
-#: gtk/inspector/prop-editor.c:1388
+#: gtk/inspector/prop-editor.c:1385
 msgctxt "column number"
 msgid "None"
 msgstr "Ninguna"
 
-#: gtk/inspector/prop-editor.c:1425
+#: gtk/inspector/prop-editor.c:1422
 msgid "Attribute:"
 msgstr "Atributo:"
 
-#: gtk/inspector/prop-editor.c:1428
+#: gtk/inspector/prop-editor.c:1425
 msgid "Model"
 msgstr "Modelo"
 
-#: gtk/inspector/prop-editor.c:1433
+#: gtk/inspector/prop-editor.c:1430
 msgid "Column:"
 msgstr "Columna:"
 
 #. Translators: %s is a type name, for example
 #. * Action from 0x2345678 (GtkApplicationWindow)
 #.
-#: gtk/inspector/prop-editor.c:1532
+#: gtk/inspector/prop-editor.c:1529
 #, c-format
 msgid "Action from: %p (%s)"
 msgstr "Acción de: %p (%s)"
 
-#: gtk/inspector/prop-editor.c:1587
+#: gtk/inspector/prop-editor.c:1584
 msgid "Reset"
 msgstr "Reiniciar"
 
-#: gtk/inspector/prop-editor.c:1595
+#: gtk/inspector/prop-editor.c:1592
 msgctxt "GtkSettings source"
 msgid "Default"
 msgstr "Predeterminada"
 
-#: gtk/inspector/prop-editor.c:1598
+#: gtk/inspector/prop-editor.c:1595
 msgctxt "GtkSettings source"
 msgid "Theme"
 msgstr "Tema"
 
-#: gtk/inspector/prop-editor.c:1601
+#: gtk/inspector/prop-editor.c:1598
 msgctxt "GtkSettings source"
 msgid "XSettings"
 msgstr "XSettings"
 
-#: gtk/inspector/prop-editor.c:1605
+#: gtk/inspector/prop-editor.c:1602
 msgctxt "GtkSettings source"
 msgid "Application"
 msgstr "Aplicación"
 
-#: gtk/inspector/prop-editor.c:1608
+#: gtk/inspector/prop-editor.c:1605
 msgctxt "GtkSettings source"
 msgid "Unknown"
 msgstr "Desconocida"
 
-#: gtk/inspector/prop-editor.c:1611
+#: gtk/inspector/prop-editor.c:1608
 msgid "Source:"
 msgstr "Fuente:"
 
@@ -7369,24 +7212,15 @@
 "  simplify     Simplificar el archivo\n"
 "  enumerate    Listar todos los objetos con nombres\n"
 "  preview      Vista previa del archivo\n"
-<<<<<<< HEAD
-"  render       Hacer una captura del archivo\n"
-"  screenshot   Hacer una captura del archivo\n"
-=======
 "  render       Hacer una captura de pantalla del archivo\n"
 "  screenshot   Hacer una captura de pantalla del archivo\n"
->>>>>>> a45b66e1
 "\n"
 
 #: tools/gtk-builder-tool-enumerate.c:56 tools/gtk-builder-tool-preview.c:179
 #: tools/gtk-builder-tool-preview.c:180 tools/gtk-builder-tool-screenshot.c:360
 #: tools/gtk-builder-tool-simplify.c:2529 tools/gtk-builder-tool-validate.c:261
-<<<<<<< HEAD
-#: tools/gtk-rendernode-tool-info.c:202 tools/gtk-rendernode-tool-show.c:102
-=======
 #: tools/gtk-path-tool-render.c:62 tools/gtk-rendernode-tool-info.c:208
 #: tools/gtk-rendernode-tool-show.c:102
->>>>>>> a45b66e1
 msgid "FILE"
 msgstr "ARCHIVO"
 
@@ -7407,11 +7241,7 @@
 #: tools/gtk-builder-tool-preview.c:136
 #, c-format
 msgid "Objects of type %s can't be previewed\n"
-<<<<<<< HEAD
-msgstr "Los objetos de tipo %s no se pueden previsualizar\n"
-=======
 msgstr "No se pueden previsualizar los objetos de tipo %s\n"
->>>>>>> a45b66e1
 
 #: tools/gtk-builder-tool-preview.c:178
 msgid "Preview only the named object"
@@ -7422,13 +7252,8 @@
 msgstr "Usar el estilo del archivo CSS"
 
 #: tools/gtk-builder-tool-preview.c:187 tools/gtk-builder-tool-screenshot.c:370
-<<<<<<< HEAD
-#: tools/gtk-builder-tool-validate.c:268 tools/gtk-rendernode-tool-show.c:109
-#: tools/gtk-rendernode-tool-render.c:204
-=======
 #: tools/gtk-builder-tool-validate.c:268 tools/gtk-rendernode-tool-render.c:204
 #: tools/gtk-rendernode-tool-show.c:109
->>>>>>> a45b66e1
 #, c-format
 msgid "Could not initialize windowing system\n"
 msgstr "No se pudo inicializar el sistema de ventanas\n"
@@ -7446,20 +7271,12 @@
 #: tools/gtk-builder-tool-preview.c:214
 #, c-format
 msgid "Can only preview a single .ui file\n"
-<<<<<<< HEAD
-msgstr "Sólo puede previsualizar un único archivo .ui\n"
-=======
 msgstr "Sólo se puede previsualizar un único archivo .ui\n"
->>>>>>> a45b66e1
 
 #: tools/gtk-builder-tool-screenshot.c:238
 #, c-format
 msgid "No object found\n"
-<<<<<<< HEAD
-msgstr "No se ha encontrado ningún objeto\n"
-=======
 msgstr "No se ha encontrado el objeto\n"
->>>>>>> a45b66e1
 
 #: tools/gtk-builder-tool-screenshot.c:244
 #, c-format
@@ -7469,11 +7286,7 @@
 #: tools/gtk-builder-tool-screenshot.c:298
 #, c-format
 msgid "Failed to take a screenshot\n"
-<<<<<<< HEAD
-msgstr "Falló al hacer la captura\n"
-=======
 msgstr "Falló al hacer una captura\n"
->>>>>>> a45b66e1
 
 #: tools/gtk-builder-tool-screenshot.c:309
 #, c-format
@@ -7515,21 +7328,13 @@
 
 #: tools/gtk-builder-tool-screenshot.c:378
 msgid "Render a .ui file to an image."
-<<<<<<< HEAD
-msgstr "Renderizar un archivo .ui en una imagen."
-=======
 msgstr "Renderizar un archivo .ui a una imagen."
->>>>>>> a45b66e1
 
 #: tools/gtk-builder-tool-screenshot.c:397
 #, c-format
 msgid "Can only render a single .ui file to a single output file\n"
 msgstr ""
-<<<<<<< HEAD
-"Sólo puede renderizar un único archivo .ui en un único archivo de salida\n"
-=======
 "Sólo se pued erenderizar un único archivo .ui en un único archivo de salida\n"
->>>>>>> a45b66e1
 
 #: tools/gtk-builder-tool-simplify.c:444
 #, c-format
@@ -7542,7 +7347,6 @@
 msgstr "Propiedad %s no encontrada"
 
 #: tools/gtk-builder-tool-simplify.c:661
-<<<<<<< HEAD
 #, c-format
 msgid "Packing property %s not found"
 msgstr "Propiedad de empaquetado %s no encontrada"
@@ -7557,22 +7361,6 @@
 msgid "Layout property %s not found"
 msgstr "Propiedad de distribución %s no encontrada"
 
-=======
-#, c-format
-msgid "Packing property %s not found"
-msgstr "Propiedad de empaquetado %s no encontrada"
-
-#: tools/gtk-builder-tool-simplify.c:664
-#, c-format
-msgid "Cell property %s not found"
-msgstr "Propiedad de celda %s no encontrada"
-
-#: tools/gtk-builder-tool-simplify.c:667
-#, c-format
-msgid "Layout property %s not found"
-msgstr "Propiedad de distribución %s no encontrada"
-
->>>>>>> a45b66e1
 #: tools/gtk-builder-tool-simplify.c:1397
 #, c-format
 msgid "%s only accepts three children"
@@ -7598,11 +7386,7 @@
 #: tools/gtk-builder-tool-simplify.c:2510
 #, c-format
 msgid "Failed to write “%s”: “%s”\n"
-<<<<<<< HEAD
-msgstr "Falló al escribir «%s»: %s\n"
-=======
 msgstr "Falló al escribir «%s»: «%s»\n"
->>>>>>> a45b66e1
 
 #: tools/gtk-builder-tool-simplify.c:2527
 msgid "Replace the file"
@@ -7624,11 +7408,7 @@
 #: tools/gtk-builder-tool-validate.c:45
 #, c-format
 msgid "Failed to lookup template parent type %s\n"
-<<<<<<< HEAD
-msgstr "Falló al buscar el tipo de plantilla padre %s\n"
-=======
 msgstr "Falló al buscar el tipo de la plantilla padre %s\n"
->>>>>>> a45b66e1
 
 #: tools/gtk-builder-tool-validate.c:123
 msgid "Deprecated types:\n"
@@ -7637,11 +7417,7 @@
 #: tools/gtk-builder-tool-validate.c:167
 #, c-format
 msgid "Failed to create an instance of the template type %s\n"
-<<<<<<< HEAD
-msgstr "Falló al crear una instancia del tipo de plantilla %s\n"
-=======
 msgstr "Falló al crear una instancia de la plantilla de tipo %s\n"
->>>>>>> a45b66e1
 
 #: tools/gtk-builder-tool-validate.c:276
 msgid "Validate the file."
@@ -7703,8 +7479,6 @@
 msgid "%s: error launching application: %s\n"
 msgstr "%s: error al lanzar la aplicación: %s\n"
 
-<<<<<<< HEAD
-=======
 #: tools/gtk-path-tool.c:35
 #, c-format
 msgid ""
@@ -7937,7 +7711,6 @@
 msgid "Could not parse '%s' as color"
 msgstr "No se pudo analizar «%s» como color"
 
->>>>>>> a45b66e1
 #: tools/gtk-rendernode-tool.c:35
 #, c-format
 msgid ""
@@ -7953,115 +7726,58 @@
 "\n"
 msgstr ""
 "Uso:\n"
-<<<<<<< HEAD
-"  gtk-rendernode-tool [COMANDO] [OPCIÓN…] ARCHIVO\n"
-=======
 "  gtk4-rendernode-tool [COMANDO] [OPCIÓN…] ARCHIVO\n"
->>>>>>> a45b66e1
 "\n"
 "Realiza varias tareas en nodos de renderizado GTK.\n"
 "\n"
 "Comandos:\n"
-<<<<<<< HEAD
-"  info         Proporcionar información sobre el nodo\n"
-"  show         Mostrar el nodo\n"
-"  render       Hacer una captura de pantalla del nodo\n"
-"\n"
-"\n"
-
-#: tools/gtk-rendernode-tool-info.c:179
-=======
 "  info         Proporciona información sobre el nodo\n"
 "  show         Muestra nodo\n"
 "  render       Hace una captura del nodo\n"
 
 #: tools/gtk-rendernode-tool-info.c:185
->>>>>>> a45b66e1
 #, c-format
 msgid "Number of nodes: %u\n"
 msgstr "Número de nodos: %u\n"
 
-<<<<<<< HEAD
-#: tools/gtk-rendernode-tool-info.c:186
-=======
 #: tools/gtk-rendernode-tool-info.c:192
->>>>>>> a45b66e1
 #, c-format
 msgid "Depth: %u\n"
 msgstr "Profundidad: %u\n"
 
-<<<<<<< HEAD
-#: tools/gtk-rendernode-tool-info.c:189
-#, c-format
-msgid "Bounds: %g x %g\n"
-msgstr "Márgenes: %g x %g\n"
-
-#: tools/gtk-rendernode-tool-info.c:190
-=======
 #: tools/gtk-rendernode-tool-info.c:195
 #, c-format
 msgid "Bounds: %g x %g\n"
 msgstr "Límites: %g x %g\n"
 
 #: tools/gtk-rendernode-tool-info.c:196
->>>>>>> a45b66e1
 #, c-format
 msgid "Origin: %g %g\n"
 msgstr "Origen: %g %g\n"
 
-<<<<<<< HEAD
-#: tools/gtk-rendernode-tool-info.c:211
-msgid "Provide information about the render node."
-msgstr "Proporcionar información sobre el nodo renderizado."
-
-#: tools/gtk-rendernode-tool-info.c:224 tools/gtk-rendernode-tool-show.c:130
-#: tools/gtk-rendernode-tool-render.c:225
-=======
 #: tools/gtk-rendernode-tool-info.c:217
 msgid "Provide information about the render node."
 msgstr "Proporcionar información sobre el nodo de renderizado."
 
 #: tools/gtk-rendernode-tool-info.c:230 tools/gtk-rendernode-tool-render.c:225
 #: tools/gtk-rendernode-tool-show.c:130
->>>>>>> a45b66e1
 #, c-format
 msgid "No .node file specified\n"
 msgstr "No se ha especificado ningún archivo .node\n"
 
-<<<<<<< HEAD
-#: tools/gtk-rendernode-tool-info.c:230
-=======
 #: tools/gtk-rendernode-tool-info.c:236
->>>>>>> a45b66e1
 #, c-format
 msgid "Can only accept a single .node file\n"
 msgstr "Sólo se puede aceptar un único archivo .node\n"
 
-<<<<<<< HEAD
-#: tools/gtk-rendernode-tool-show.c:117
-msgid "Show the render node."
-msgstr "Mostrar el nodo renderizado."
-
-#: tools/gtk-rendernode-tool-show.c:136
-#, c-format
-msgid "Can only preview a single .node file\n"
-msgstr "Sólo puede previsualizar un único archivo .node\n"
-
-=======
->>>>>>> a45b66e1
 #: tools/gtk-rendernode-tool-render.c:123
 #, c-format
 msgid ""
 "File %s exists.\n"
 "If you want to overwrite, specify the filename.\n"
 msgstr ""
-<<<<<<< HEAD
-"El archivo %s existe.\n"
-"Si quiere sobreescribirlo, especifique el nombre del archivo.\n"
-=======
 "El archivo %s ya existe.\n"
 "Si quiere sobrescribirlo, especifique el nombre del archivo.\n"
->>>>>>> a45b66e1
 
 #: tools/gtk-rendernode-tool-render.c:137
 #, c-format
@@ -8078,19 +7794,12 @@
 
 #: tools/gtk-rendernode-tool-render.c:212
 msgid "Render a .node file to an image."
-<<<<<<< HEAD
-msgstr "Renderizar un archivo .node a una imagen"
-=======
 msgstr "Renderizar un archivo .node a una imagen."
->>>>>>> a45b66e1
 
 #: tools/gtk-rendernode-tool-render.c:231
 #, c-format
 msgid "Can only render a single .node file to a single output file\n"
 msgstr ""
-<<<<<<< HEAD
-"Sólo puede renderizar un único archivo .node a un único archivo de salida\n"
-=======
 "Sólo se puede renderizar un único archivo .node en un único archivo de "
 "salida\n"
 
@@ -8102,21 +7811,12 @@
 #, c-format
 msgid "Can only preview a single .node file\n"
 msgstr "Sólo se puede previsualizar un único archivo .node\n"
->>>>>>> a45b66e1
 
 #: tools/gtk-rendernode-tool-utils.c:51
 #, c-format
 msgid "Error at %s: %s\n"
 msgstr "Error en %s: %s\n"
 
-<<<<<<< HEAD
-#: tools/gtk-rendernode-tool-utils.c:69
-#, c-format
-msgid "Failed to load node file: %s\n"
-msgstr "Falló al cargar el archivo de nodo %s\n"
-
-=======
->>>>>>> a45b66e1
 #: tools/updateiconcache.c:1391
 #, c-format
 msgid "Failed to write header\n"
