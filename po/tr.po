# Turkish translations of gtk+.
# Copyright (C) 1999-2003, 2004, 2006, 2007 Free Software Foundation, Inc.
# Copyright (C) 2008-2022 gtk+'s COPYRIGHT HOLDER
# This file is distributed under the same licence as the gtk+ package.
#
# Arman Aksoy <armish@linux-sevenler.de, 2003.
# Ömer Fadıl USTA <omer_fad@hotmail.com>,2002.
# Nilgün Belma Bugüner <nilgun@fide.org>, 2001, 2002.
# Fatih Demir <kabalak@gtranslator.org>, 1999-2001.
# Görkem Cetin <gorkem@gelecek.com.tr>, 2001.
# Baris Cicek <baris@teamforce.name.tr>, 2006, 2007, 2008, 2009.
# Simge Sezgin <simgesezgin88@gmail.com>, 2015.
# Necdet Yücel <necdetyucel@gmail.com>, 2015.
# Neriman Kara <nerimankaraa@gmail.com>, 2015.
# Çağatay Yiğit Şahin <cyigitsahin@outlook.com>, 2017.
# Muhammet Kara <muhammetk@gmail.com>, 2014, 2015, 2017.
# Furkan Ahmet Kara <furkanahmetkara.fk@gmail.com>, 2018.
# Sabri Ünal <libreajans@gmail.com>, 2022.
# Emin Tufan Çetin <etcetin@gmail.com>, 2018, 2019, 2020, 2021, 2022.
#
msgid ""
msgstr ""
"Project-Id-Version: gtk+\n"
"Report-Msgid-Bugs-To: https://gitlab.gnome.org/GNOME/gtk/-/issues/\n"
<<<<<<< HEAD
"POT-Creation-Date: 2022-10-01 14:56+0000\n"
"PO-Revision-Date: 2022-10-01 17:55+0300\n"
=======
"POT-Creation-Date: 2022-11-01 01:10+0000\n"
"PO-Revision-Date: 2022-11-02 09:05+0300\n"
>>>>>>> 12bd668f
"Last-Translator: Emin Tufan Çetin <etcetin@gmail.com>\n"
"Language-Team: Türkçe <gnome-turk@gnome.org>\n"
"Language: tr\n"
"MIME-Version: 1.0\n"
"Content-Type: text/plain; charset=UTF-8\n"
"Content-Transfer-Encoding: 8bit\n"
"Plural-Forms: nplurals=1; plural=0;\n"
"X-Generator: Poedit 3.1.1\n"

#: gdk/broadway/gdkbroadway-server.c:135
#, c-format
msgid "Broadway display type not supported: %s"
msgstr "Broadway ekran türü desteklenmiyor: %s"

#: gdk/gdkclipboard.c:232
msgid "This clipboard cannot store data."
msgstr "Bu pano veri depolayamaz."

#: gdk/gdkclipboard.c:287 gdk/gdkclipboard.c:785 gdk/gdkclipboard.c:1085
msgid "Cannot read from empty clipboard."
msgstr "Boş panodan okunamaz."

#: gdk/gdkclipboard.c:318 gdk/gdkclipboard.c:1135 gdk/gdkdrag.c:618
msgid "No compatible formats to transfer clipboard contents."
msgstr "Pano içeriklerini aktarmak için uyumlu biçim yok."

#: gdk/gdkcontentprovider.c:106 gdk/gdkcontentproviderimpl.c:313
#: gdk/gdkcontentproviderimpl.c:532
#, c-format
msgid "Cannot provide contents as “%s”"
msgstr "İçerikler “%s” olarak sağlanamıyor"

#: gdk/gdkcontentprovider.c:127
#, c-format
msgid "Cannot provide contents as %s"
msgstr "İçerikler %s olarak sağlanamıyor"

#: gdk/gdkdisplay.c:154 gdk/gdkglcontext.c:435
msgid "The current backend does not support OpenGL"
msgstr "Şimdiki arka uç OpenGL’i desteklemiyor"

#: gdk/gdkdisplay.c:1240
msgid "GL support disabled via GDK_DEBUG"
msgstr "GL desteği, GDK_DEBUG yoluyla devre dışı bırakılmış"

#: gdk/gdkdisplay.c:1538
msgid "No EGL configuration available"
msgstr "Kullanılabilir EGL yapılandırması yok"

#: gdk/gdkdisplay.c:1546
msgid "Failed to get EGL configurations"
msgstr "EGL yapılandırmaları alınamadı"

#: gdk/gdkdisplay.c:1576
msgid "No EGL configuration with required features found"
msgstr "Gerekli özellikleri olan EGL yapılandırması bulunamadı"

#: gdk/gdkdisplay.c:1583
msgid "No perfect EGL configuration found"
msgstr "Kusursuz EGL yapılandırması bulunamadı"

#: gdk/gdkdisplay.c:1625
#, c-format
msgid "EGL implementation is missing extension %s"
msgid_plural "EGL implementation is missing %2$d extensions: %1$s"
msgstr[0] "EGL uygulamasında %2$d eksik uzantı: %1$s"

# https://twitter.com/mserdark/status/932936929213079559
#: gdk/gdkdisplay.c:1658
msgid "libEGL not available in this sandbox"
msgstr "libEGL bu kum havuzunda kullanılamıyor"

#: gdk/gdkdisplay.c:1659
msgid "libEGL not available"
msgstr "libEGL kullanılamıyor"

#: gdk/gdkdisplay.c:1669
msgid "Failed to create EGL display"
msgstr "EGL ekranı oluşturulamadı"

#: gdk/gdkdisplay.c:1679
msgid "Could not initialize EGL display"
msgstr "EGL ekranı ilklendirilemedi"

#: gdk/gdkdisplay.c:1690
#, c-format
msgid "EGL version %d.%d is too old. GTK requires %d.%d"
msgstr "EGL sürümü %d.%d çok eski. GTK, %d.%d gerektiriyor"

#: gdk/gdkdrop.c:130
msgid "Drag’n’drop from other applications is not supported."
msgstr "Diğer uygulamalardan sürükle ve bırak desteklenmemektedir."

#: gdk/gdkdrop.c:163
msgid "No compatible formats to transfer contents."
msgstr "İçerikleri aktarmak için uyumlu biçim yok."

#: gdk/gdkglcontext.c:394 gdk/x11/gdkglcontext-glx.c:604
msgid "No GL API allowed."
msgstr "İzin verilen GP API yok."

#: gdk/gdkglcontext.c:418 gdk/win32/gdkglcontext-win32-wgl.c:611
#: gdk/x11/gdkglcontext-glx.c:638
msgid "Unable to create a GL context"
msgstr "GL bağlamı oluşturulamadı"

#: gdk/gdkglcontext.c:1273
msgid "Anything but OpenGL ES disabled via GDK_DEBUG"
msgstr ""
"Herhangi biri ancak GDK_DEBUG aracılığıyla OpenGL ES devre dışı bırakılmış"

#: gdk/gdkglcontext.c:1282
#, c-format
msgid "Application does not support %s API"
msgstr "Uygulama %s APIsini desteklemiyor"

#. translators: This is about OpenGL backend names, like
#. * "Trying to use X11 GLX, but EGL is already in use"
#: gdk/gdkglcontext.c:1814
#, c-format
msgid "Trying to use %s, but %s is already in use"
msgstr "%s kullanılmaya çalışılıyor ancak şu anda %s kullanılıyor"

#: gdk/gdksurface.c:1226
msgid "Vulkan support disabled via GDK_DEBUG"
msgstr "Vulkan desteği GDK_DEBUG yoluyla devre dışı bırakılmış"

#: gdk/gdktexture.c:525
msgid "Unknown image format."
msgstr "Bilinmeyen resim biçimi."

#.
#. * Translators, the strings in the “keyboard label” context are
#. * display names for keyboard keys. Some of them have prefixes like
#. * XF86 or ISO_ — these should be removed in the translation. Similarly,
#. * underscores should be replaced by spaces. The prefix “KP_” stands
#. * for “key pad” and you may want to include that in your translation.
#. * Here are some examples of English translations:
#. * XF86AudioMute - Audio mute
#. * Scroll_lock   - Scroll lock
#. * KP_Space      - Space (keypad)
#.
#: gdk/keynamesprivate.h:6843
msgctxt "keyboard label"
msgid "BackSpace"
msgstr "Geri Tuşu"

#: gdk/keynamesprivate.h:6844
msgctxt "keyboard label"
msgid "Tab"
msgstr "Sekme"

#: gdk/keynamesprivate.h:6845
msgctxt "keyboard label"
msgid "Return"
msgstr "Enter"

#: gdk/keynamesprivate.h:6846
msgctxt "keyboard label"
msgid "Pause"
msgstr "Pause"

#: gdk/keynamesprivate.h:6847
msgctxt "keyboard label"
msgid "Scroll_Lock"
msgstr "Scroll Lock"

#: gdk/keynamesprivate.h:6848
msgctxt "keyboard label"
msgid "Sys_Req"
msgstr "Sys Req"

#: gdk/keynamesprivate.h:6849
msgctxt "keyboard label"
msgid "Escape"
msgstr "Escape"

#: gdk/keynamesprivate.h:6850
msgctxt "keyboard label"
msgid "Multi_key"
msgstr "Çoklu Tuş"

#: gdk/keynamesprivate.h:6851
msgctxt "keyboard label"
msgid "Home"
msgstr "Home"

#: gdk/keynamesprivate.h:6852
msgctxt "keyboard label"
msgid "Left"
msgstr "Sol"

#: gdk/keynamesprivate.h:6853
msgctxt "keyboard label"
msgid "Up"
msgstr "Yukarı"

#: gdk/keynamesprivate.h:6854
msgctxt "keyboard label"
msgid "Right"
msgstr "Sağ"

#: gdk/keynamesprivate.h:6855
msgctxt "keyboard label"
msgid "Down"
msgstr "Aşağı"

#: gdk/keynamesprivate.h:6856 gtk/gtkshortcutlabel.c:213
msgctxt "keyboard label"
msgid "Page_Up"
msgstr "Page Up"

#: gdk/keynamesprivate.h:6857 gtk/gtkshortcutlabel.c:216
msgctxt "keyboard label"
msgid "Page_Down"
msgstr "Page Down"

#: gdk/keynamesprivate.h:6858
msgctxt "keyboard label"
msgid "End"
msgstr "End"

#: gdk/keynamesprivate.h:6859
msgctxt "keyboard label"
msgid "Begin"
msgstr "Begin"

#: gdk/keynamesprivate.h:6860
msgctxt "keyboard label"
msgid "Print"
msgstr "Print"

#: gdk/keynamesprivate.h:6861
msgctxt "keyboard label"
msgid "Insert"
msgstr "Insert"

#: gdk/keynamesprivate.h:6862
msgctxt "keyboard label"
msgid "Num_Lock"
msgstr "Num Lock"

#. Translators: KP_ means “key pad” here
#: gdk/keynamesprivate.h:6864
msgctxt "keyboard label"
msgid "KP_Space"
msgstr "Boşluk (numerik klavye)"

#: gdk/keynamesprivate.h:6865
msgctxt "keyboard label"
msgid "KP_Tab"
msgstr "Tab (numerik klavye)"

#: gdk/keynamesprivate.h:6866
msgctxt "keyboard label"
msgid "KP_Enter"
msgstr "Enter (numerik klavye)"

#: gdk/keynamesprivate.h:6867
msgctxt "keyboard label"
msgid "KP_Home"
msgstr "Home (numerik klavye)"

#: gdk/keynamesprivate.h:6868
msgctxt "keyboard label"
msgid "KP_Left"
msgstr "Sol (numerik klavye)"

#: gdk/keynamesprivate.h:6869
msgctxt "keyboard label"
msgid "KP_Up"
msgstr "Up (numerik klavye)"

#: gdk/keynamesprivate.h:6870
msgctxt "keyboard label"
msgid "KP_Right"
msgstr "Sağ (numerik klavye)"

#: gdk/keynamesprivate.h:6871
msgctxt "keyboard label"
msgid "KP_Down"
msgstr "Aşağı (numerik klavye)"

#: gdk/keynamesprivate.h:6872
msgctxt "keyboard label"
msgid "KP_Page_Up"
msgstr "Page Up (numerik klavye)"

#: gdk/keynamesprivate.h:6873
msgctxt "keyboard label"
msgid "KP_Prior"
msgstr "Prior (numerik klavye)"

#: gdk/keynamesprivate.h:6874
msgctxt "keyboard label"
msgid "KP_Page_Down"
msgstr "Page Down (numerik klavye)"

#: gdk/keynamesprivate.h:6875
msgctxt "keyboard label"
msgid "KP_Next"
msgstr "Next (numerik klavye)"

#: gdk/keynamesprivate.h:6876
msgctxt "keyboard label"
msgid "KP_End"
msgstr "End (numerik klavye)"

#: gdk/keynamesprivate.h:6877
msgctxt "keyboard label"
msgid "KP_Begin"
msgstr "Begin (numerik klavye)"

#: gdk/keynamesprivate.h:6878
msgctxt "keyboard label"
msgid "KP_Insert"
msgstr "Insert (numerik klavye)"

#: gdk/keynamesprivate.h:6879
msgctxt "keyboard label"
msgid "KP_Delete"
msgstr "Delete (numerik klavye)"

#: gdk/keynamesprivate.h:6880
msgctxt "keyboard label"
msgid "Delete"
msgstr "Delete"

#: gdk/keynamesprivate.h:6881
msgctxt "keyboard label"
msgid "MonBrightnessUp"
msgstr "Monitör Parlaklığını Artır"

#: gdk/keynamesprivate.h:6882
msgctxt "keyboard label"
msgid "MonBrightnessDown"
msgstr "Monitör Parlaklığını Azalt"

#: gdk/keynamesprivate.h:6883
msgctxt "keyboard label"
msgid "KbdBrightnessUp"
msgstr "Klavye Parlaklığını Artır"

#: gdk/keynamesprivate.h:6884
msgctxt "keyboard label"
msgid "KbdBrightnessDown"
msgstr "Klavye Parlaklığını Azalt"

#: gdk/keynamesprivate.h:6885
msgctxt "keyboard label"
msgid "AudioMute"
msgstr "Sesi Kıs"

#: gdk/keynamesprivate.h:6886
msgctxt "keyboard label"
msgid "AudioMicMute"
msgstr "Mikrofonu Kıs"

#: gdk/keynamesprivate.h:6887
msgctxt "keyboard label"
msgid "AudioLowerVolume"
msgstr "Sesi Azalt"

#: gdk/keynamesprivate.h:6888
msgctxt "keyboard label"
msgid "AudioRaiseVolume"
msgstr "Sesi Yükselt"

#: gdk/keynamesprivate.h:6889
msgctxt "keyboard label"
msgid "AudioPlay"
msgstr "Sesi Oynat"

#: gdk/keynamesprivate.h:6890
msgctxt "keyboard label"
msgid "AudioStop"
msgstr "Sesi Durdur"

#: gdk/keynamesprivate.h:6891
msgctxt "keyboard label"
msgid "AudioNext"
msgstr "Sonraki Ses"

#: gdk/keynamesprivate.h:6892
msgctxt "keyboard label"
msgid "AudioPrev"
msgstr "Önceki Ses"

#: gdk/keynamesprivate.h:6893
msgctxt "keyboard label"
msgid "AudioRecord"
msgstr "Ses Kaydet"

#: gdk/keynamesprivate.h:6894
msgctxt "keyboard label"
msgid "AudioPause"
msgstr "Sesi Duraklat"

#: gdk/keynamesprivate.h:6895
msgctxt "keyboard label"
msgid "AudioRewind"
msgstr "Sesi Geri Sar"

#: gdk/keynamesprivate.h:6896
msgctxt "keyboard label"
msgid "AudioMedia"
msgstr "Ses Ortamı"

#: gdk/keynamesprivate.h:6897
msgctxt "keyboard label"
msgid "Eject"
msgstr "Çıkart"

#: gdk/keynamesprivate.h:6898
msgctxt "keyboard label"
msgid "Explorer"
msgstr "Gezgin"

#: gdk/keynamesprivate.h:6899
msgctxt "keyboard label"
msgid "Calculator"
msgstr "Hesap Makinesi"

#: gdk/keynamesprivate.h:6900
msgctxt "keyboard label"
msgid "Mail"
msgstr "Posta"

#: gdk/keynamesprivate.h:6901
msgctxt "keyboard label"
msgid "WWW"
msgstr "WWW"

#: gdk/keynamesprivate.h:6902
msgctxt "keyboard label"
msgid "Search"
msgstr "Arama"

#: gdk/keynamesprivate.h:6903
msgctxt "keyboard label"
msgid "Tools"
msgstr "Araçlar"

#: gdk/keynamesprivate.h:6904
msgctxt "keyboard label"
msgid "ScreenSaver"
msgstr "Ekran Koruyucu"

#: gdk/keynamesprivate.h:6905
msgctxt "keyboard label"
msgid "Battery"
msgstr "Pil"

#: gdk/keynamesprivate.h:6906
msgctxt "keyboard label"
msgid "Launch1"
msgstr "Başlat 1"

#: gdk/keynamesprivate.h:6907
msgctxt "keyboard label"
msgid "Forward"
msgstr "İleri"

#: gdk/keynamesprivate.h:6908
msgctxt "keyboard label"
msgid "Back"
msgstr "Geri"

#: gdk/keynamesprivate.h:6909
msgctxt "keyboard label"
msgid "Sleep"
msgstr "Uyku"

#: gdk/keynamesprivate.h:6910
msgctxt "keyboard label"
msgid "Hibernate"
msgstr "Derin Uyku"

#: gdk/keynamesprivate.h:6911
msgctxt "keyboard label"
msgid "WLAN"
msgstr "Kablosuz Ağ"

#: gdk/keynamesprivate.h:6912
msgctxt "keyboard label"
msgid "WebCam"
msgstr "Web Kamerası"

#: gdk/keynamesprivate.h:6913
msgctxt "keyboard label"
msgid "Display"
msgstr "Ekran"

#: gdk/keynamesprivate.h:6914
msgctxt "keyboard label"
msgid "TouchpadToggle"
msgstr "Dokunmatik Fare Geçişi"

#: gdk/keynamesprivate.h:6915
msgctxt "keyboard label"
msgid "WakeUp"
msgstr "Uyan"

#: gdk/keynamesprivate.h:6916
msgctxt "keyboard label"
msgid "Suspend"
msgstr "Askıya Al"

#: gdk/loaders/gdkjpeg.c:63
#, c-format
msgid "Error interpreting JPEG image file (%s)"
msgstr "JPEG resim dosyası yorumlanırken hata (%s)"

#: gdk/loaders/gdkjpeg.c:193
#, c-format
msgid "Unsupported JPEG colorspace (%d)"
msgstr "Desteklenmeyen JPEG renk uzayı (%d)"

#: gdk/loaders/gdkjpeg.c:202 gdk/loaders/gdkpng.c:266 gdk/loaders/gdktiff.c:453
#, c-format
msgid "Not enough memory for image size %ux%u"
msgstr "%ux%u resim boyutu için yeterli bellek yok"

#: gdk/loaders/gdkpng.c:119
#, c-format
msgid "Error reading png (%s)"
msgstr "PNG okunurken hata (%s)"

#: gdk/loaders/gdkpng.c:217
#, c-format
msgid "Unsupported depth %u in png image"
msgstr "Png resminde desteklenmeyen %u derinlik"

#: gdk/loaders/gdkpng.c:247
#, c-format
msgid "Unsupported color type %u in png image"
msgstr "Png resminde desteklenmeyen %u renk türü"

#: gdk/loaders/gdktiff.c:340
msgid "Failed to load RGB data from TIFF file"
msgstr "TIFF dosyasından RGB verisi yüklenirken hata"

#: gdk/loaders/gdktiff.c:383
msgid "Could not load TIFF data"
msgstr "TIFF verisi yüklenemedi"

#: gdk/loaders/gdktiff.c:465
#, c-format
msgid "Reading data failed at row %d"
msgstr "Veri okunurken %d. satırda hata"

#: gdk/macos/gdkmacosclipboard.c:557 gdk/wayland/gdkclipboard-wayland.c:240
<<<<<<< HEAD
#: gdk/wayland/gdkdrop-wayland.c:208 gdk/wayland/gdkprimary-wayland.c:335
=======
#: gdk/wayland/gdkdrop-wayland.c:208 gdk/wayland/gdkprimary-wayland.c:336
>>>>>>> 12bd668f
#: gdk/win32/gdkdrop-win32.c:1018 gdk/win32/gdkdrop-win32.c:1063
#: gdk/x11/gdkclipboard-x11.c:805 gdk/x11/gdkdrop-x11.c:235
msgid "No compatible transfer format found"
msgstr "Uyumlu aktarım biçimi bulunamadı"

#: gdk/macos/gdkmacosclipboard.c:643
#, c-format
msgid "Failed to decode contents with mime-type of '%s'"
msgstr "'%s' mime türü içeriklerinin kodu çözülemedi"

#: gdk/win32/gdkclipdrop-win32.c:721
#, c-format
msgid "Cannot claim clipboard ownership. OpenClipboard() timed out."
msgstr ""
"Pano sahipliği istemi yapılamıyor. OpenClipboard() zaman aşımına uğradı."

#: gdk/win32/gdkclipdrop-win32.c:731
#, c-format
msgid "Cannot claim clipboard ownership. Another process claimed it before us."
msgstr "Pano sahipliği istemi yapılamıyor. Başka süreç bizden önce istedi."

#: gdk/win32/gdkclipdrop-win32.c:745
#, c-format
msgid "Cannot claim clipboard ownership. OpenClipboard() failed: 0x%lx."
msgstr "Pano sahipliği istemi yapılamıyor. OpenClipboard() başarısız: 0x%lx."

#: gdk/win32/gdkclipdrop-win32.c:757
#, c-format
msgid "Cannot claim clipboard ownership. EmptyClipboard() failed: 0x%lx."
msgstr "Pano sahipliği istemi yapılamıyor. EmptyClipboard() başarısız: 0x%lx."

#: gdk/win32/gdkclipdrop-win32.c:800
#, c-format
msgid "Cannot set clipboard data. OpenClipboard() timed out."
msgstr "Pano verisi belirlenemiyor. OpenClipboard() zaman aşımına uğradı."

#: gdk/win32/gdkclipdrop-win32.c:810 gdk/win32/gdkclipdrop-win32.c:841
#, c-format
msgid "Cannot set clipboard data. Another process claimed clipboard ownership."
msgstr ""
"Pano verisi belirlenemiyor. Başka süreç pano sahipliği isteminde bulundu."

#: gdk/win32/gdkclipdrop-win32.c:824
#, c-format
msgid "Cannot set clipboard data. OpenClipboard() failed: 0x%lx."
msgstr "Pano verisi belirlenemiyor. OpenClipboard() başarısız: 0x%lx."

#: gdk/win32/gdkclipdrop-win32.c:876
#, c-format
msgid "Cannot get clipboard data. GlobalLock(0x%p) failed: 0x%lx."
msgstr "Pano verisi alınamıyor. GlobalLock(0x%p) başarısız: 0x%lx."

#: gdk/win32/gdkclipdrop-win32.c:887
#, c-format
msgid "Cannot get clipboard data. GlobalSize(0x%p) failed: 0x%lx."
msgstr "Pano verisi alınamıyor. GlobalSize(0x%p) başarısız: 0x%lx."

#: gdk/win32/gdkclipdrop-win32.c:900
#, c-format
msgid ""
"Cannot get clipboard data. Failed to allocate %s bytes to store the data."
msgstr "Pano verisi alınamadı. %s bayt, veriyi depolamak için ayrılamadı."

#: gdk/win32/gdkclipdrop-win32.c:932
#, c-format
msgid "Cannot get clipboard data. OpenClipboard() timed out."
msgstr "Pano verisi alınamıyor. OpenClipboard() zaman aşımına uğradı."

#: gdk/win32/gdkclipdrop-win32.c:942
#, c-format
msgid "Cannot get clipboard data. Clipboard ownership changed."
msgstr "Pano verisi alınamıyor. Pano sahipliği değişti."

#: gdk/win32/gdkclipdrop-win32.c:952
#, c-format
msgid ""
"Cannot get clipboard data. Clipboard data changed before we could get it."
msgstr "Pano verisi alınamıyor. Pano verisi biz almadan önce değişti."

#: gdk/win32/gdkclipdrop-win32.c:969
#, c-format
msgid "Cannot get clipboard data. OpenClipboard() failed: 0x%lx."
msgstr "Pano verisi alınamıyor. OpenClipboard() başarısız: 0x%lx."

#: gdk/win32/gdkclipdrop-win32.c:994
#, c-format
msgid "Cannot get clipboard data. No compatible transfer format found."
msgstr "Pano verisi alınamıyor. Uyumlu aktarım biçimi bulunamadı."

#: gdk/win32/gdkclipdrop-win32.c:1004
#, c-format
msgid "Cannot get clipboard data. GetClipboardData() failed: 0x%lx."
msgstr "Pano verisi alınamıyor. GetClipboardData() başarısız: 0x%lx."

#: gdk/win32/gdkdrop-win32.c:949
#, c-format
msgid "Cannot get DnD data. GlobalLock(0x%p) failed: 0x%lx."
msgstr "DnD verisi alınamıyor. GlobalLock(0x%p) başarısız: 0x%lx."

#: gdk/win32/gdkdrop-win32.c:958
#, c-format
msgid "Cannot get DnD data. GlobalSize(0x%p) failed: 0x%lx."
msgstr "DnD verisi alınamıyor. GlobalSize(0x%p) başarısız: 0x%lx."

#: gdk/win32/gdkdrop-win32.c:969
#, c-format
msgid "Cannot get DnD data. Failed to allocate %s bytes to store the data."
msgstr "DnD verisi alınamadı. %s bayt, veriyi depolamak için ayrılamadı."

#: gdk/win32/gdkdrop-win32.c:1037
#, c-format
msgid "GDK surface 0x%p is not registered as a drop target"
msgstr "0x%p GDK yüzeyi düşülecek hedef olarak kaydedilmedi"

#: gdk/win32/gdkdrop-win32.c:1044
#, c-format
msgid "Target context record 0x%p has no data object"
msgstr "0x%p hedef bağlam kaydının veri nesnesi yok"

#: gdk/win32/gdkdrop-win32.c:1082
#, c-format
msgid "IDataObject_GetData (0x%x) failed, returning 0x%lx"
msgstr "IDataObject_GetData (0x%x) başarısız, 0x%lx döndürüyor"

#: gdk/win32/gdkdrop-win32.c:1114
#, c-format
msgid "Failed to transmute DnD data W32 format 0x%x to %p (%s)"
msgstr "W32 biçimli 0x%x DnD verisi, %p hedefine dönüştürülürken hata (%s)"

#: gdk/win32/gdkglcontext-win32-wgl.c:276
#: gdk/win32/gdkglcontext-win32-wgl.c:293
msgid "No GL implementation is available"
msgstr "Kullanılabilir GL uygulaması yok"

#: gdk/win32/gdkglcontext-win32-wgl.c:577
msgid "No available configurations for the given pixel format"
msgstr "Verilen piksel biçimi için kullanılabilir yapılandırma yok"

#: gdk/win32/gdkhdataoutputstream-win32.c:63
msgid "writing a closed stream"
msgstr "kapalı akışa yazılıyor"

#: gdk/win32/gdkhdataoutputstream-win32.c:85
msgid "g_try_realloc () failed"
msgstr "g_try_realloc () başarısız"

#: gdk/win32/gdkhdataoutputstream-win32.c:93
#: gdk/win32/gdkhdataoutputstream-win32.c:231
msgid "GlobalReAlloc() failed: "
msgstr "GlobalReAlloc() başarısız: "

#: gdk/win32/gdkhdataoutputstream-win32.c:105
msgid "Ran out of buffer space (buffer size is fixed)"
msgstr "Tampon alan bitti (tampon alan sabittir)"

#: gdk/win32/gdkhdataoutputstream-win32.c:203
msgid "Can’t transmute a single handle"
msgstr "Eldeki tekli dönüştürülemez"

#: gdk/win32/gdkhdataoutputstream-win32.c:215
#, c-format
msgid "Failed to transmute %zu bytes of data from %s to %u"
msgstr "Verinin %zu baytını %s kaynağından %u hedefine dönüştürme başarısız"

#: gdk/win32/gdkhdataoutputstream-win32.c:250
msgid "GlobalLock() failed: "
msgstr "GlobalLock() başarısız: "

#: gdk/win32/gdkhdataoutputstream-win32.c:364
msgid "GlobalAlloc() failed: "
msgstr "GlobalAlloc() başarısız: "

#: gdk/x11/gdkapplaunchcontext-x11.c:296
#, c-format
msgid "Starting “%s”"
msgstr "“%s” başlatılıyor"

#: gdk/x11/gdkapplaunchcontext-x11.c:309
#, c-format
msgid "Opening “%s”"
msgstr "“%s” açılıyor"

#: gdk/x11/gdkapplaunchcontext-x11.c:314
#, c-format
msgid "Opening %d Item"
msgid_plural "Opening %d Items"
msgstr[0] "%d öge açılıyor"

#: gdk/x11/gdkclipboard-x11.c:475
msgid "Clipboard manager could not store selection."
msgstr "Pano yöneticisi seçimi depolayamadı."

#: gdk/x11/gdkclipboard-x11.c:655
msgid "Cannot store clipboard. No clipboard manager is active."
msgstr "Pano depolanamadı. Aktif pano yöneticisi yok."

#: gdk/x11/gdkglcontext-glx.c:754
msgid "No GLX configurations available"
msgstr "Kullanılabilir GLX yapılandırması yok"

#: gdk/x11/gdkglcontext-glx.c:827
msgid "No GLX configuration with required features found"
msgstr "Gerekli özellikleri olan GLX yapılandırması bulunamadı"

#: gdk/x11/gdkglcontext-glx.c:901
msgid "GLX is not supported"
msgstr "GLX desteklenmiyor"

#: gdk/x11/gdkselectioninputstream-x11.c:469
#, c-format
msgid "Format %s not supported"
msgstr "%s biçimi desteklenmiyor"

#: gdk/x11/gdktextlistconverter-x11.c:65 gdk/x11/gdktextlistconverter-x11.c:105
msgid "Not enough space in destination"
msgstr "Hedefte yeterli alan yok"

#: gdk/x11/gdktextlistconverter-x11.c:91 gdk/x11/gdktextlistconverter-x11.c:195
msgid "Need complete input to do conversion"
msgstr "Dönüştürülme için girdinin tamamlanması gerekir"

#: gdk/x11/gdktextlistconverter-x11.c:216
#: gdk/x11/gdktextlistconverter-x11.c:250
msgid "Invalid byte sequence in conversion input"
msgstr "Dönüşüm girdisinde geçersiz bayt dizisi"

#: gdk/x11/gdktextlistconverter-x11.c:242
msgid "Invalid formats in compound text conversion."
msgstr "Bileşik metin dönüşümünde geçersiz biçimler."

#: gdk/x11/gdktextlistconverter-x11.c:259
#, c-format
msgid "Unsupported encoding “%s”"
msgstr "Desteklenmeyen kodlama “%s”."

#: gsk/gl/gskglrenderer.c:132
#, c-format
msgid "This GLES %d.%d implementation does not support half-float vertex data"
msgstr "GLES %d.%d uyarlaması yarım kayan nokta verisini desteklemiyor"

#: gtk/a11y/gtkatspiaction.c:239
msgctxt "accessibility"
msgid "Click"
msgstr "Tıkla"

#: gtk/a11y/gtkatspiaction.c:240
msgctxt "accessibility"
msgid "Clicks the button"
msgstr "Düğmeyi tıklar"

#: gtk/a11y/gtkatspiaction.c:290
msgctxt "accessibility"
msgid "Toggle"
msgstr "Değiştir"

#: gtk/a11y/gtkatspiaction.c:291
msgctxt "accessibility"
msgid "Toggles the switch"
msgstr "Anahtarı değiştir"

#: gtk/a11y/gtkatspiaction.c:371
msgctxt "accessibility"
msgid "Select"
msgstr "Seç"

#: gtk/a11y/gtkatspiaction.c:372
msgctxt "accessibility"
msgid "Selects the color"
msgstr "Rengi seçer"

#: gtk/a11y/gtkatspiaction.c:379 gtk/a11y/gtkatspiaction.c:439
#: gtk/a11y/gtkatspiaction.c:495 gtk/a11y/gtkatspiaction.c:603
#: gtk/a11y/gtkatspiaction.c:690
msgctxt "accessibility"
msgid "Activate"
msgstr "Etkinleştir"

#: gtk/a11y/gtkatspiaction.c:380
msgctxt "accessibility"
msgid "Activates the color"
msgstr "Rengi etkinleştirir"

#: gtk/a11y/gtkatspiaction.c:387
msgctxt "accessibility"
msgid "Customize"
msgstr "Özelleştir"

#: gtk/a11y/gtkatspiaction.c:388
msgctxt "accessibility"
msgid "Customizes the color"
msgstr "Rengi özelleştirir"

#: gtk/a11y/gtkatspiaction.c:440
msgctxt "accessibility"
msgid "Activates the expander"
msgstr "Genişleticiyi etkinleştirir"

#: gtk/a11y/gtkatspiaction.c:496 gtk/a11y/gtkatspiaction.c:604
#: gtk/a11y/gtkatspiaction.c:691
msgctxt "accessibility"
msgid "Activates the entry"
msgstr "Girdiyi etkinleştirir"

#: gtk/a11y/gtkatspiaction.c:503
msgctxt "accessibility"
msgid "Activate primary icon"
msgstr "Birincil simgeyi etkinleştir"

#: gtk/a11y/gtkatspiaction.c:504
msgctxt "accessibility"
msgid "Activates the primary icon of the entry"
msgstr "Girdinin birincil simgesini etkinleştirir"

#: gtk/a11y/gtkatspiaction.c:511
msgctxt "accessibility"
msgid "Activate secondary icon"
msgstr "İkincil simgeyi etkinleştir"

#: gtk/a11y/gtkatspiaction.c:512
msgctxt "accessibility"
msgid "Activates the secondary icon of the entry"
msgstr "Girdinin ikincil simgesini etkinleştirir"

#: gtk/a11y/gtkatspiaction.c:611
msgctxt "accessibility"
msgid "Peek"
msgstr "Gözetle"

#: gtk/a11y/gtkatspiaction.c:612
msgctxt "accessibility"
msgid "Shows the contents of the password entry"
msgstr "Parola girdisinin içeriklerini açığa çıkarır"

#: gtk/a11y/gtkatspiaction.c:698
msgctxt "accessibility"
msgid "Clear"
msgstr "Temizle"

#: gtk/a11y/gtkatspiaction.c:699
msgctxt "accessibility"
msgid "Clears the contents of the entry"
msgstr "Girdinin içeriklerini temizler"

#: gtk/a11y/gtkatspiroot.c:256
msgctxt "accessibility"
msgid "application"
msgstr "uygulama"

#: gtk/css/gtkcssdataurl.c:69
#, c-format
msgid "Not a data: URL"
msgstr "Veri değil: URL"

#: gtk/css/gtkcssdataurl.c:82
#, c-format
msgid "Malformed data: URL"
msgstr "Bozuk veri: URL"

#: gtk/css/gtkcssdataurl.c:140
#, c-format
msgid "Could not unescape string"
msgstr "Dizge unescape yapılamadı"

#: gtk/deprecated/gtkappchooserbutton.c:323
msgid "Other application…"
msgstr "Diğer Uygulama…"

#: gtk/deprecated/gtkappchooserdialog.c:210
#: gtk/deprecated/gtkappchooserdialog.c:261 gtk/ui/gtkappchooserdialog.ui:4
msgid "Select Application"
msgstr "Uygulama Seç"

#. Translators: %s is a filename
#: gtk/deprecated/gtkappchooserdialog.c:217
#, c-format
msgid "Opening “%s”."
msgstr "“%s” açılıyor."

#: gtk/deprecated/gtkappchooserdialog.c:218
#, c-format
msgid "No applications found for “%s”"
msgstr "“%s” için hiçbir uygulama bulunamadı"

#. Translators: %s is a file type description
#: gtk/deprecated/gtkappchooserdialog.c:223
#, c-format
msgid "Opening “%s” files."
msgstr "“%s” dosyaları açılıyor."

#: gtk/deprecated/gtkappchooserdialog.c:225
#, c-format
msgid "No applications found for “%s” files"
msgstr "“%s” dosyaları için hiçbir uygulama bulunamadı"

#: gtk/deprecated/gtkappchooserdialog.c:427
msgid "Failed to start GNOME Software"
msgstr "GNOME Yazılımlar başlatılamadı"

#: gtk/deprecated/gtkappchooserwidget.c:525
msgid "Default Application"
msgstr "Öntanımlı Uygulama"

#: gtk/deprecated/gtkappchooserwidget.c:575
#, c-format
msgid "No applications found for “%s”."
msgstr "“%s” için hiçbir uygulama bulunamadı."

#: gtk/deprecated/gtkappchooserwidget.c:658
msgid "Recommended Applications"
msgstr "Önerilen Uygulamalar"

#: gtk/deprecated/gtkappchooserwidget.c:673
msgid "Related Applications"
msgstr "İlgili Uygulamalar"

#: gtk/deprecated/gtkappchooserwidget.c:687
msgid "Other Applications"
msgstr "Diğer Uygulamalar"

#. This label is displayed in a treeview cell displaying
#. * a disabled accelerator key combination.
#.
#: gtk/deprecated/gtkcellrendereraccel.c:294
msgctxt "Accelerator"
msgid "Disabled"
msgstr "Kapalı"

#. This label is displayed in a treeview cell displaying
#. * an accelerator key combination that is not valid according
#. * to gtk_accelerator_valid().
#.
#: gtk/deprecated/gtkcellrendereraccel.c:304
msgctxt "Accelerator"
msgid "Invalid"
msgstr "Geçersiz"

#. This label is displayed in a treeview cell displaying an accelerator
#. * when the cell is clicked to change the acelerator.
#.
#: gtk/deprecated/gtkcellrendereraccel.c:436
#: gtk/deprecated/gtkcellrendereraccel.c:729
msgid "New accelerator…"
msgstr "Yeni hızlandırıcı…"

#: gtk/deprecated/gtkcellrendererprogress.c:132
#: gtk/deprecated/gtkcellrendererprogress.c:322
#: gtk/deprecated/gtkcellrendererprogress.c:352
#, c-format
msgctxt "progress bar label"
msgid "%d %%"
msgstr "%% %d"

#: gtk/deprecated/gtkcolorbutton.c:183 gtk/deprecated/gtkcolorbutton.c:311
#: gtk/gtkcolordialog.c:410
msgid "Pick a Color"
msgstr "Renk Seç"

#: gtk/deprecated/gtkcolorbutton.c:502 gtk/gtkcolorchooserwidget.c:312
#: gtk/gtkcolordialogbutton.c:299
#, c-format
msgid "Red %d%%, Green %d%%, Blue %d%%, Alpha %d%%"
msgstr "Kırmızı %%%d, Yeşil %%%d, Mavi %%%d, Alfa %%%d"

#: gtk/deprecated/gtkcolorbutton.c:508 gtk/gtkcolorchooserwidget.c:318
#: gtk/gtkcolordialogbutton.c:305
#, c-format
msgid "Red %d%%, Green %d%%, Blue %d%%"
msgstr "Kırmızı %%%d, Yeşil %%%d, Mavi %%%d"

#: gtk/deprecated/gtkfontbutton.c:396
msgid "Sans 12"
msgstr "Sans 12"

#: gtk/deprecated/gtkfontbutton.c:507 gtk/deprecated/gtkfontbutton.c:621
#: gtk/gtkfontdialog.c:595
msgid "Pick a Font"
msgstr "Yazı Tipi Seç"

#: gtk/deprecated/gtkfontbutton.c:597 gtk/gtkfilechooserwidget.c:3814
#: gtk/gtkfontdialogbutton.c:115 gtk/inspector/visual.ui:170
msgid "Font"
msgstr "Yazı Tipi"

#: gtk/deprecated/gtkfontbutton.c:1152 gtk/gtkfontdialogbutton.c:608
msgctxt "font"
msgid "None"
msgstr "Hiçbiri"

#: gtk/gtkaboutdialog.c:126 gtk/ui/gtkaboutdialog.ui:163
msgid "License"
msgstr "Lisans"

#: gtk/gtkaboutdialog.c:127
msgid "Custom License"
msgstr "Özel Lisans"

#: gtk/gtkaboutdialog.c:128
msgid "GNU General Public License, version 2 or later"
msgstr "GNU Genel Kamu Lisansı, sürüm 2 ya da sonrası"

#: gtk/gtkaboutdialog.c:129
msgid "GNU General Public License, version 3 or later"
msgstr "GNU Genel Kamu Lisansı, sürüm 3 ya da sonrası"

#: gtk/gtkaboutdialog.c:130
msgid "GNU Lesser General Public License, version 2.1 or later"
msgstr "Kısıtlı GNU Genel Kamu Lisansı, sürüm 2.1 ya da sonrası"

#: gtk/gtkaboutdialog.c:131
msgid "GNU Lesser General Public License, version 3 or later"
msgstr "Kısıtlı GNU Genel Kamu Lisansı, sürüm 3 ya da sonrası"

#: gtk/gtkaboutdialog.c:132
msgid "BSD 2-Clause License"
msgstr "BSD 2-Clause Lisans"

#: gtk/gtkaboutdialog.c:133
msgid "The MIT License (MIT)"
msgstr "MIT Lisans (MIT)"

#: gtk/gtkaboutdialog.c:134
msgid "Artistic License 2.0"
msgstr "Sanatsal Lisans 2.0"

#: gtk/gtkaboutdialog.c:135
msgid "GNU General Public License, version 2 only"
msgstr "GNU Genel Kamu Lisansı, yalnızca sürüm 2"

#: gtk/gtkaboutdialog.c:136
msgid "GNU General Public License, version 3 only"
msgstr "GNU Genel Kamu Lisansı, yalnızca sürüm 3"

#: gtk/gtkaboutdialog.c:137
msgid "GNU Lesser General Public License, version 2.1 only"
msgstr "GNU Kısıtlı Genel Kamu Lisansı, yalnızca sürüm 2.1"

#: gtk/gtkaboutdialog.c:138
msgid "GNU Lesser General Public License, version 3 only"
msgstr "GNU Kısıtlı Genel Kamu Lisansı, yalnızca sürüm 3"

#: gtk/gtkaboutdialog.c:139
msgid "GNU Affero General Public License, version 3 or later"
msgstr "GNU Affero Genel Kamu Lisansı, sürüm 3 ya da sonrası"

#: gtk/gtkaboutdialog.c:140
msgid "GNU Affero General Public License, version 3 only"
msgstr "GNU Affero Genel Kamu Lisansı, yalnızca sürüm 3"

#: gtk/gtkaboutdialog.c:141
msgid "BSD 3-Clause License"
msgstr "BSD 3-Clause Lisansı"

#: gtk/gtkaboutdialog.c:142
msgid "Apache License, Version 2.0"
msgstr "Apache Lisansı, Sürüm 2.0"

#: gtk/gtkaboutdialog.c:143
msgid "Mozilla Public License 2.0"
msgstr "Mozilla Kamu Lisansı 2.0"

#: gtk/gtkaboutdialog.c:960
msgid "Website"
msgstr "Web sitesi"

#: gtk/gtkaboutdialog.c:996 gtk/ui/gtkapplication-quartz.ui:6
#, c-format
msgid "About %s"
msgstr "%s Hakkında"

#: gtk/gtkaboutdialog.c:2093
msgid "Created by"
msgstr "Oluşturan"

#: gtk/gtkaboutdialog.c:2096
msgid "Documented by"
msgstr "Belgelendiren"

#: gtk/gtkaboutdialog.c:2106
msgid "Translated by"
msgstr "Çeviren"

#: gtk/gtkaboutdialog.c:2111
msgid "Design by"
msgstr "Tasarlayan"

#. Translators: this is the license preamble; the string at the end
#. * contains the name of the license as link text.
#.
#: gtk/gtkaboutdialog.c:2276
#, c-format
msgid ""
"This program comes with absolutely no warranty.\n"
"See the <a href=\"%s\">%s</a> for details."
msgstr ""
"Bu program kesinlikle hiçbir garanti vermiyor.\n"
"Ayrıntılar için <a href=\"%s\">%s</a> bağlantısına bakın."

#. This is the text that should appear next to menu accelerators
#. * that use the shift key. If the text on this key isn't typically
#. * translated on keyboards used for your language, don't translate
#. * this.
#.
#: gtk/gtkaccelgroup.c:837 gtk/gtkshortcutlabel.c:101
#: gtk/gtkshortcutlabel.c:137
msgctxt "keyboard label"
msgid "Shift"
msgstr "Shift"

#. This is the text that should appear next to menu accelerators
#. * that use the control key. If the text on this key isn't typically
#. * translated on keyboards used for your language, don't translate
#. * this.
#.
#: gtk/gtkaccelgroup.c:856 gtk/gtkshortcutlabel.c:104
#: gtk/gtkshortcutlabel.c:139
msgctxt "keyboard label"
msgid "Ctrl"
msgstr "Ctrl"

#. This is the text that should appear next to menu accelerators
#. * that use the alt key. If the text on this key isn't typically
#. * translated on keyboards used for your language, don't translate
#. * this.
#.
#: gtk/gtkaccelgroup.c:875 gtk/gtkshortcutlabel.c:107
#: gtk/gtkshortcutlabel.c:141
msgctxt "keyboard label"
msgid "Alt"
msgstr "Alt"

#. This is the text that should appear next to menu accelerators
#. * that use the super key. If the text on this key isn't typically
#. * translated on keyboards used for your language, don't translate
#. * this.
#.
#: gtk/gtkaccelgroup.c:893 gtk/gtkshortcutlabel.c:113
#: gtk/gtkshortcutlabel.c:143
msgctxt "keyboard label"
msgid "Super"
msgstr "Super"

#. This is the text that should appear next to menu accelerators
#. * that use the hyper key. If the text on this key isn't typically
#. * translated on keyboards used for your language, don't translate
#. * this.
#.
#: gtk/gtkaccelgroup.c:907 gtk/gtkshortcutlabel.c:116
#: gtk/gtkshortcutlabel.c:145
msgctxt "keyboard label"
msgid "Hyper"
msgstr "Hyper"

#. This is the text that should appear next to menu accelerators
#. * that use the meta key. If the text on this key isn't typically
#. * translated on keyboards used for your language, don't translate
#. * this.
#.
#: gtk/gtkaccelgroup.c:922 gtk/gtkshortcutlabel.c:110
#: gtk/gtkshortcutlabel.c:147
msgctxt "keyboard label"
msgid "Meta"
msgstr "Meta"

#. Translators: "KP" means "numeric key pad". This string will
#. * be used in accelerators such as "Ctrl+Shift+KP 1" in menus,
#. * and therefore the translation needs to be very short.
#.
#: gtk/gtkaccelgroup.c:942
msgctxt "keyboard label"
msgid "KP"
msgstr "Numerik Klavye"

#: gtk/gtkaccelgroup.c:949
msgctxt "keyboard label"
msgid "Space"
msgstr "Boşluk"

#: gtk/gtkaccelgroup.c:952 gtk/gtkshortcutlabel.c:172
msgctxt "keyboard label"
msgid "Backslash"
msgstr "Ters Bölü"

#: gtk/gtkaccessible.c:558
msgctxt "accessibility"
msgid "alert"
msgstr "uyarı"

#: gtk/gtkaccessible.c:559
msgctxt "accessibility"
msgid "alert dialog"
msgstr "uyarı iletişim penceresi"

#: gtk/gtkaccessible.c:560
msgctxt "accessibility"
msgid "banner"
msgstr "afiş"

#: gtk/gtkaccessible.c:561
msgctxt "accessibility"
msgid "button"
msgstr "düğme"

#: gtk/gtkaccessible.c:562
msgctxt "accessibility"
msgid "caption"
msgstr "açıklama"

#: gtk/gtkaccessible.c:563
msgctxt "accessibility"
msgid "cell"
msgstr "hücre"

#: gtk/gtkaccessible.c:564
msgctxt "accessibility"
msgid "checkbox"
msgstr "onay kutusu"

#: gtk/gtkaccessible.c:565
msgctxt "accessibility"
msgid "column header"
msgstr "sütun başlığı"

#: gtk/gtkaccessible.c:566
msgctxt "accessibility"
msgid "combo box"
msgstr "açılır kutu"

#: gtk/gtkaccessible.c:567
msgctxt "accessibility"
msgid "command"
msgstr "komut"

#: gtk/gtkaccessible.c:568
msgctxt "accessibility"
msgid "composite"
msgstr "birleşik"

#: gtk/gtkaccessible.c:569
msgctxt "accessibility"
msgid "dialog"
msgstr "iletişim penceresi"

#: gtk/gtkaccessible.c:570
msgctxt "accessibility"
msgid "document"
msgstr "belge"

#: gtk/gtkaccessible.c:571
msgctxt "accessibility"
msgid "feed"
msgstr "besleme"

#: gtk/gtkaccessible.c:572
msgctxt "accessibility"
msgid "form"
msgstr "form"

#: gtk/gtkaccessible.c:573
msgctxt "accessibility"
msgid "generic"
msgstr "genel"

#: gtk/gtkaccessible.c:574
msgctxt "accessibility"
msgid "grid"
msgstr "ızgara"

#: gtk/gtkaccessible.c:575
msgctxt "accessibility"
msgid "grid cell"
msgstr "ızgara hücresi"

#: gtk/gtkaccessible.c:576
msgctxt "accessibility"
msgid "group"
msgstr "küme"

#: gtk/gtkaccessible.c:577
msgctxt "accessibility"
msgid "heading"
msgstr "başlık"

#: gtk/gtkaccessible.c:578
msgctxt "accessibility"
msgid "image"
msgstr "resim"

#: gtk/gtkaccessible.c:579
msgctxt "accessibility"
msgid "input"
msgstr "girdi"

#: gtk/gtkaccessible.c:580
msgctxt "accessibility"
msgid "label"
msgstr "etiket"

#: gtk/gtkaccessible.c:581
msgctxt "accessibility"
msgid "landmark"
msgstr "işaret"

#: gtk/gtkaccessible.c:582
msgctxt "accessibility"
msgid "legend"
msgstr "lejant"

#: gtk/gtkaccessible.c:583
msgctxt "accessibility"
msgid "link"
msgstr "bağlantı"

#: gtk/gtkaccessible.c:584
msgctxt "accessibility"
msgid "list"
msgstr "liste"

#: gtk/gtkaccessible.c:585
msgctxt "accessibility"
msgid "list box"
msgstr "liste kutusu"

#: gtk/gtkaccessible.c:586
msgctxt "accessibility"
msgid "list item"
msgstr "liste ögesi"

#: gtk/gtkaccessible.c:587
msgctxt "accessibility"
msgid "log"
msgstr "günlük"

#: gtk/gtkaccessible.c:588
msgctxt "accessibility"
msgid "main"
msgstr "ana"

#: gtk/gtkaccessible.c:589
msgctxt "accessibility"
msgid "marquee"
msgstr "kayan yazı"

#: gtk/gtkaccessible.c:590
msgctxt "accessibility"
msgid "math"
msgstr "matematik"

#: gtk/gtkaccessible.c:591
msgctxt "accessibility"
msgid "meter"
msgstr "metre"

#: gtk/gtkaccessible.c:592
msgctxt "accessibility"
msgid "menu"
msgstr "menü"

#: gtk/gtkaccessible.c:593
msgctxt "accessibility"
msgid "menu bar"
msgstr "menü çubuğu"

#: gtk/gtkaccessible.c:594
msgctxt "accessibility"
msgid "menu item"
msgstr "menü ögesi"

#: gtk/gtkaccessible.c:595
msgctxt "accessibility"
msgid "menu item checkbox"
msgstr "menü ögesi onay kutusu"

#: gtk/gtkaccessible.c:596
msgctxt "accessibility"
msgid "menu item radio"
msgstr "menü ögesi radyo"

#: gtk/gtkaccessible.c:597
msgctxt "accessibility"
msgid "navigation"
msgstr "gezinim"

#: gtk/gtkaccessible.c:598
msgctxt "accessibility"
msgid "none"
msgstr "hiçbiri"

#: gtk/gtkaccessible.c:599
msgctxt "accessibility"
msgid "note"
msgstr "not"

#: gtk/gtkaccessible.c:600
msgctxt "accessibility"
msgid "option"
msgstr "seçenek"

#: gtk/gtkaccessible.c:601
msgctxt "accessibility"
msgid "presentation"
msgstr "sunum"

#: gtk/gtkaccessible.c:602
msgctxt "accessibility"
msgid "progress bar"
msgstr "ilerleme çubuğu"

#: gtk/gtkaccessible.c:603
msgctxt "accessibility"
msgid "radio"
msgstr "radyo"

#: gtk/gtkaccessible.c:604
msgctxt "accessibility"
msgid "radio group"
msgstr "radyo kümesi"

#: gtk/gtkaccessible.c:605
msgctxt "accessibility"
msgid "range"
msgstr "aralık"

#: gtk/gtkaccessible.c:606
msgctxt "accessibility"
msgid "region"
msgstr "bölge"

#: gtk/gtkaccessible.c:607
msgctxt "accessibility"
msgid "row"
msgstr "satır"

#: gtk/gtkaccessible.c:608
msgctxt "accessibility"
msgid "row group"
msgstr "satır kümesi"

#: gtk/gtkaccessible.c:609
msgctxt "accessibility"
msgid "row header"
msgstr "satır başlığı"

#: gtk/gtkaccessible.c:610
msgctxt "accessibility"
msgid "scroll bar"
msgstr "kaydırma çubuğu"

#: gtk/gtkaccessible.c:611
msgctxt "accessibility"
msgid "search"
msgstr "arama"

#: gtk/gtkaccessible.c:612
msgctxt "accessibility"
msgid "search box"
msgstr "arama kutusu"

#: gtk/gtkaccessible.c:613
msgctxt "accessibility"
msgid "section"
msgstr "bölüm"

#: gtk/gtkaccessible.c:614
msgctxt "accessibility"
msgid "section head"
msgstr "bölüm başlığı"

#: gtk/gtkaccessible.c:615
msgctxt "accessibility"
msgid "select"
msgstr "seç"

#: gtk/gtkaccessible.c:616
msgctxt "accessibility"
msgid "separator"
msgstr "ayraç"

#: gtk/gtkaccessible.c:617
msgctxt "accessibility"
msgid "slider"
msgstr "kaydırıcı"

#: gtk/gtkaccessible.c:618
msgctxt "accessibility"
msgid "spin button"
msgstr "değiştirici düğme"

#: gtk/gtkaccessible.c:619
msgctxt "accessibility"
msgid "status"
msgstr "durum"

#: gtk/gtkaccessible.c:620
msgctxt "accessibility"
msgid "structure"
msgstr "yapı"

#: gtk/gtkaccessible.c:621
msgctxt "accessibility"
msgid "switch"
msgstr "anahtar"

#: gtk/gtkaccessible.c:622
msgctxt "accessibility"
msgid "tab"
msgstr "sekme"

#: gtk/gtkaccessible.c:623
msgctxt "accessibility"
msgid "table"
msgstr "tablo"

#: gtk/gtkaccessible.c:624
msgctxt "accessibility"
msgid "tab list"
msgstr "sekme listesi"

#: gtk/gtkaccessible.c:625
msgctxt "accessibility"
msgid "tab panel"
msgstr "sekme bölmesi"

#: gtk/gtkaccessible.c:626
msgctxt "accessibility"
msgid "text box"
msgstr "metin kutusu"

#: gtk/gtkaccessible.c:627
msgctxt "accessibility"
msgid "time"
msgstr "saat"

#: gtk/gtkaccessible.c:628
msgctxt "accessibility"
msgid "timer"
msgstr "zamanlayıcı"

#: gtk/gtkaccessible.c:629
msgctxt "accessibility"
msgid "tool bar"
msgstr "araç çubuğu"

#: gtk/gtkaccessible.c:630
msgctxt "accessibility"
msgid "tool tip"
msgstr "ipucu"

#: gtk/gtkaccessible.c:631
msgctxt "accessibility"
msgid "tree"
msgstr "ağaç"

#: gtk/gtkaccessible.c:632
msgctxt "accessibility"
msgid "tree grid"
msgstr "ağaç ızgara"

#: gtk/gtkaccessible.c:633
msgctxt "accessibility"
msgid "tree item"
msgstr "ağaç ögesi"

#: gtk/gtkaccessible.c:634
msgctxt "accessibility"
msgid "widget"
msgstr "parçacık"

#: gtk/gtkaccessible.c:635
msgctxt "accessibility"
msgid "window"
msgstr "pencere"

<<<<<<< HEAD
#: gtk/gtkappchooserbutton.c:317
msgid "Other application…"
msgstr "Diğer Uygulama…"

#: gtk/gtkappchooserdialog.c:204 gtk/gtkappchooserdialog.c:255
#: gtk/ui/gtkappchooserdialog.ui:4
msgid "Select Application"
msgstr "Uygulama Seç"

#. Translators: %s is a filename
#: gtk/gtkappchooserdialog.c:211
#, c-format
msgid "Opening “%s”."
msgstr "“%s” açılıyor."

#: gtk/gtkappchooserdialog.c:212
#, c-format
msgid "No applications found for “%s”"
msgstr "“%s” için hiçbir uygulama bulunamadı"

#. Translators: %s is a file type description
#: gtk/gtkappchooserdialog.c:217
#, c-format
msgid "Opening “%s” files."
msgstr "“%s” dosyaları açılıyor."

#: gtk/gtkappchooserdialog.c:219
#, c-format
msgid "No applications found for “%s” files"
msgstr "“%s” dosyaları için hiçbir uygulama bulunamadı"

#: gtk/gtkappchooserdialog.c:421
msgid "Failed to start GNOME Software"
msgstr "GNOME Yazılımlar başlatılamadı"

#: gtk/gtkappchooserwidget.c:519
msgid "Default Application"
msgstr "Öntanımlı Uygulama"

#: gtk/gtkappchooserwidget.c:569
#, c-format
msgid "No applications found for “%s”."
msgstr "“%s” için hiçbir uygulama bulunamadı."

#: gtk/gtkappchooserwidget.c:652
msgid "Recommended Applications"
msgstr "Önerilen Uygulamalar"

#: gtk/gtkappchooserwidget.c:667
msgid "Related Applications"
msgstr "İlgili Uygulamalar"

#: gtk/gtkappchooserwidget.c:681
msgid "Other Applications"
msgstr "Diğer Uygulamalar"
=======
#: gtk/gtkalertdialog.c:660 gtk/gtkcustompaperunixdialog.c:328
#: gtk/gtkmessagedialog.c:166 gtk/ui/gtkassistant.ui:40
msgid "_Close"
msgstr "_Kapat"
>>>>>>> 12bd668f

#. Translators: This is the 'reason' given when inhibiting
#. * suspend or screen locking, and the caller hasn't specified
#. * a reason.
#.
#: gtk/gtkapplication-dbus.c:706
msgid "Reason not specified"
msgstr "Neden belirtilmedi"

#: gtk/gtkbookmarksmanager.c:53
#, c-format
msgid "%s does not exist in the bookmarks list"
msgstr "%s yer imleri listesinde bulunmuyor"

#: gtk/gtkbookmarksmanager.c:414
#, c-format
msgid "%s already exists in the bookmarks list"
msgstr "%s zaten yer imleri listesinde bulunuyor"

#: gtk/gtkbuilder-menus.c:224
#, c-format
msgid "Element <%s> not allowed inside <%s>"
msgstr "<%s> içinde <%s> ögesine izin verilmez"

#: gtk/gtkbuilder-menus.c:230
#, c-format
msgid "Element <%s> not allowed at toplevel"
msgstr "<%s> ögesine en üst düzeyde izin verilmez"

#: gtk/gtkbuilder-menus.c:319
#, c-format
msgid "Text may not appear inside <%s>"
msgstr "<%s> içinde metin bulunamaz"

#. Translate to calendar:week_start:0 if you want Sunday to be the
#. * first day of the week to calendar:week_start:1 if you want Monday
#. * to be the first day of the week, and so on.
#.
#: gtk/gtkcalendar.c:656
msgid "calendar:week_start:0"
msgstr "calendar:week_start:1"

#. Translate to calendar:YM if you want years to be displayed
#. * before months; otherwise translate to calendar:MY.
#. * Do *not* translate it to anything else, if it
#. * it isn't calendar:YM or calendar:MY it will not work.
#. *
#. * Note that the ordering described here is logical order, which is
#. * further influenced by BIDI ordering. Thus, if you have a default
#. * text direction of RTL and specify "calendar:YM", then the year
#. * will appear to the right of the month.
#.
#: gtk/gtkcalendar.c:807
msgid "calendar:MY"
msgstr "calendar:MY"

#. Translators: This dictates how the year is displayed in
#. * gtkcalendar widget.  See strftime() manual for the format.
#. * Use only ASCII in the translation.
#. *
#. * "%Y" is appropriate for most locales.
#.
#: gtk/gtkcalendar.c:1394
msgctxt "calendar year format"
msgid "%Y"
msgstr "%Y"

#. Translators: this defines whether the day numbers should use
#. * localized digits or the ones used in English (0123...).
#. *
#. * Translate to "%Id" if you want to use localized digits, or
#. * translate to "%d" otherwise.
#. *
#. * Note that translating this doesn't guarantee that you get localized
#. * digits. That needs support from your system and locale definition
#. * too.
#.
#: gtk/gtkcalendar.c:1431
#, c-format
msgctxt "calendar:day:digits"
msgid "%d"
msgstr "%d"

#. Translators: this defines whether the week numbers should use
#. * localized digits or the ones used in English (0123...).
#. *
#. * Translate to "%Id" if you want to use localized digits, or
#. * translate to "%d" otherwise.
#. * Note that translating this doesn't guarantee that you get localized
#. * digits. That needs support from your system and locale definition
#. * too.
#: gtk/gtkcalendar.c:1495
#, c-format
msgctxt "calendar:week:digits"
msgid "%d"
msgstr "%d"

#: gtk/gtkcolorchooserwidget.c:375
#, c-format
msgid "Color: %s"
msgstr "Renk: %s"

#: gtk/gtkcolorchooserwidget.c:440
msgctxt "Color name"
msgid "Very Light Blue"
msgstr "Çok Açık Mavi"

#: gtk/gtkcolorchooserwidget.c:441
msgctxt "Color name"
msgid "Light Blue"
msgstr "Açık Mavi"

#: gtk/gtkcolorchooserwidget.c:442
msgctxt "Color name"
msgid "Blue"
msgstr "Mavi"

#: gtk/gtkcolorchooserwidget.c:443
msgctxt "Color name"
msgid "Dark Blue"
msgstr "Koyu Mavi"

#: gtk/gtkcolorchooserwidget.c:444
msgctxt "Color name"
msgid "Very Dark Blue"
msgstr "Çok Koyu Mavi"

#: gtk/gtkcolorchooserwidget.c:445
msgctxt "Color name"
msgid "Very Light Green"
msgstr "Çok Açık Yeşil"

#: gtk/gtkcolorchooserwidget.c:446
msgctxt "Color name"
msgid "Light Green"
msgstr "Açık Yeşil"

#: gtk/gtkcolorchooserwidget.c:447
msgctxt "Color name"
msgid "Green"
msgstr "Yeşil"

#: gtk/gtkcolorchooserwidget.c:448
msgctxt "Color name"
msgid "Dark Green"
msgstr "Koyu Yeşil"

#: gtk/gtkcolorchooserwidget.c:449
msgctxt "Color name"
msgid "Very Dark Green"
msgstr "Çok Koyu Yeşil"

#: gtk/gtkcolorchooserwidget.c:450
msgctxt "Color name"
msgid "Very Light Yellow"
msgstr "Çok Açık Sarı"

#: gtk/gtkcolorchooserwidget.c:451
msgctxt "Color name"
msgid "Light Yellow"
msgstr "Açık Sarı"

#: gtk/gtkcolorchooserwidget.c:452
msgctxt "Color name"
msgid "Yellow"
msgstr "Sarı"

#: gtk/gtkcolorchooserwidget.c:453
msgctxt "Color name"
msgid "Dark Yellow"
msgstr "Koyu Sarı"

#: gtk/gtkcolorchooserwidget.c:454
msgctxt "Color name"
msgid "Very Dark Yellow"
msgstr "Çok Koyu Sarı"

#: gtk/gtkcolorchooserwidget.c:455
msgctxt "Color name"
msgid "Very Light Orange"
msgstr "Çok Açık Turuncu"

#: gtk/gtkcolorchooserwidget.c:456
msgctxt "Color name"
msgid "Light Orange"
msgstr "Açık Turuncu"

#: gtk/gtkcolorchooserwidget.c:457
msgctxt "Color name"
msgid "Orange"
msgstr "Turuncu"

#: gtk/gtkcolorchooserwidget.c:458
msgctxt "Color name"
msgid "Dark Orange"
msgstr "Koyu Turuncu"

#: gtk/gtkcolorchooserwidget.c:459
msgctxt "Color name"
msgid "Very Dark Orange"
msgstr "Çok Koyu Turuncu"

#: gtk/gtkcolorchooserwidget.c:460
msgctxt "Color name"
msgid "Very Light Red"
msgstr "Çok Açık Kırmızı"

#: gtk/gtkcolorchooserwidget.c:461
msgctxt "Color name"
msgid "Light Red"
msgstr "Açık Kırmızı"

#: gtk/gtkcolorchooserwidget.c:462
msgctxt "Color name"
msgid "Red"
msgstr "Kırmızı"

#: gtk/gtkcolorchooserwidget.c:463
msgctxt "Color name"
msgid "Dark Red"
msgstr "Koyu Kırmızı"

#: gtk/gtkcolorchooserwidget.c:464
msgctxt "Color name"
msgid "Very Dark Red"
msgstr "Çok Koyu Kırmızı"

#: gtk/gtkcolorchooserwidget.c:465
msgctxt "Color name"
msgid "Very Light Purple"
msgstr "Çok Açık Mor"

#: gtk/gtkcolorchooserwidget.c:466
msgctxt "Color name"
msgid "Light Purple"
msgstr "Açık Mor"

#: gtk/gtkcolorchooserwidget.c:467
msgctxt "Color name"
msgid "Purple"
msgstr "Mor"

#: gtk/gtkcolorchooserwidget.c:468
msgctxt "Color name"
msgid "Dark Purple"
msgstr "Koyu Mor"

#: gtk/gtkcolorchooserwidget.c:469
msgctxt "Color name"
msgid "Very Dark Purple"
msgstr "Çok Koyu Mor"

#: gtk/gtkcolorchooserwidget.c:470
msgctxt "Color name"
msgid "Very Light Brown"
msgstr "Çok Açık Kahverengi"

#: gtk/gtkcolorchooserwidget.c:471
msgctxt "Color name"
msgid "Light Brown"
msgstr "Açık Kahverengi"

#: gtk/gtkcolorchooserwidget.c:472
msgctxt "Color name"
msgid "Brown"
msgstr "Kahverengi"

#: gtk/gtkcolorchooserwidget.c:473
msgctxt "Color name"
msgid "Dark Brown"
msgstr "Koyu Kahverengi"

#: gtk/gtkcolorchooserwidget.c:474
msgctxt "Color name"
msgid "Very Dark Brown"
msgstr "Çok Koyu Kahverengi"

#: gtk/gtkcolorchooserwidget.c:475
msgctxt "Color name"
msgid "White"
msgstr "Beyaz"

#: gtk/gtkcolorchooserwidget.c:476
msgctxt "Color name"
msgid "Light Gray 1"
msgstr "Açık Gri 1"

#: gtk/gtkcolorchooserwidget.c:477
msgctxt "Color name"
msgid "Light Gray 2"
msgstr "Açık Gri 2"

#: gtk/gtkcolorchooserwidget.c:478
msgctxt "Color name"
msgid "Light Gray 3"
msgstr "Açık Gri 3"

#: gtk/gtkcolorchooserwidget.c:479
msgctxt "Color name"
msgid "Light Gray 4"
msgstr "Açık Gri 4"

#: gtk/gtkcolorchooserwidget.c:480
msgctxt "Color name"
msgid "Dark Gray 1"
msgstr "Koyu Gri 1"

#: gtk/gtkcolorchooserwidget.c:481
msgctxt "Color name"
msgid "Dark Gray 2"
msgstr "Koyu Gri 2"

#: gtk/gtkcolorchooserwidget.c:482
msgctxt "Color name"
msgid "Dark Gray 3"
msgstr "Koyu Gri 3"

#: gtk/gtkcolorchooserwidget.c:483
msgctxt "Color name"
msgid "Dark Gray 4"
msgstr "Koyu Gri 4"

#: gtk/gtkcolorchooserwidget.c:484
msgctxt "Color name"
msgid "Black"
msgstr "Siyah"

#. translators: label for the custom section in the color chooser
#: gtk/gtkcolorchooserwidget.c:556
msgid "Custom"
msgstr "Özel"

#: gtk/gtkcolorchooserwidget.c:589
#, c-format
msgid "Custom color %d: %s"
msgstr "Özel renk %d: %s"

#: gtk/gtkcolorswatch.c:231
msgid "Customize"
msgstr "Özelleştir"

#. Translate to the default units to use for presenting
#. * lengths to the user. Translate to default:inch if you
#. * want inches, otherwise translate to default:mm.
#. * Do *not* translate it to "predefinito:mm", if it
#. * it isn't default:mm or default:inch it will not work
#.
#: gtk/gtkcustompaperunixdialog.c:112
msgid "default:mm"
msgstr "default:mm"

#: gtk/gtkcustompaperunixdialog.c:297
msgid "Margins from Printer…"
msgstr "Yazıcıdan Gelen Kenar Boşlukları…"

#. And show the custom paper dialog
#: gtk/gtkcustompaperunixdialog.c:383 gtk/gtkprintunixdialog.c:3042
msgid "Manage Custom Sizes"
msgstr "Özel Boyutları Yönet"

#: gtk/gtkcustompaperunixdialog.c:447 gtk/gtkpagesetupunixdialog.c:721
msgid "inch"
msgstr "inç"

#: gtk/gtkcustompaperunixdialog.c:449 gtk/gtkpagesetupunixdialog.c:719
msgid "mm"
msgstr "mm"

#: gtk/gtkcustompaperunixdialog.c:606
#, c-format
msgid "Custom Size %d"
msgstr "Özel Boyut %d"

#: gtk/gtkcustompaperunixdialog.c:923
msgid "_Width:"
msgstr "_Genişlik:"

#: gtk/gtkcustompaperunixdialog.c:934
msgid "_Height:"
msgstr "_Yükseklik:"

#: gtk/gtkcustompaperunixdialog.c:945
msgid "Paper Size"
msgstr "Kağıt Boyutu"

#: gtk/gtkcustompaperunixdialog.c:954
msgid "_Top:"
msgstr "_Üst:"

#: gtk/gtkcustompaperunixdialog.c:965
msgid "_Bottom:"
msgstr "_Alt:"

#: gtk/gtkcustompaperunixdialog.c:976
msgid "_Left:"
msgstr "_Sol:"

#: gtk/gtkcustompaperunixdialog.c:987
msgid "_Right:"
msgstr "_Sağ:"

#: gtk/gtkcustompaperunixdialog.c:1023
msgid "Paper Margins"
msgstr "Kağıt Boşlukları"

#: gtk/gtkentry.c:3685
msgid "Insert Emoji"
msgstr "Emoji Ekle"

#: gtk/gtkfilechooserdialog.c:553
msgid "_Name"
msgstr "_Ad"

#: gtk/gtkfilechoosererrorstack.c:65
msgid "A folder cannot be called “.”"
msgstr "“.” adlı klasör oluşturulamaz"

#: gtk/gtkfilechoosererrorstack.c:69
msgid "A file cannot be called “.”"
msgstr "“.” adlı dosya oluşturulamaz"

#: gtk/gtkfilechoosererrorstack.c:73
msgid "A folder cannot be called “..”"
msgstr "“..” adlı klasör oluşturulamaz"

#: gtk/gtkfilechoosererrorstack.c:77
msgid "A file cannot be called “..”"
msgstr "“..” adlı dosya oluşturulamaz"

#: gtk/gtkfilechoosererrorstack.c:81
msgid "Folder names cannot contain “/”"
msgstr "Klasör adları “/” içeremez"

#: gtk/gtkfilechoosererrorstack.c:85
msgid "File names cannot contain “/”"
msgstr "Dosya adları “/” içeremez"

#: gtk/gtkfilechoosererrorstack.c:89
msgid "Folder names should not begin with a space"
msgstr "Klasör adları boşlukla başlamamalıdır"

#: gtk/gtkfilechoosererrorstack.c:93
msgid "File names should not begin with a space"
msgstr "Dosya adları boşlukla başlamamalıdır"

#: gtk/gtkfilechoosererrorstack.c:97
msgid "Folder names should not end with a space"
msgstr "Klasör adları boşlukla sonlandırılmamalıdır"

#: gtk/gtkfilechoosererrorstack.c:101
msgid "File names should not end with a space"
msgstr "Dosya adları boşlukla sonlandırılmamalıdır"

#: gtk/gtkfilechoosererrorstack.c:105
msgid "Folder names starting with a “.” are hidden"
msgstr "Adı “.” ile başlayan klasörler gizlidir"

#: gtk/gtkfilechoosererrorstack.c:109
msgid "File names starting with a “.” are hidden"
msgstr "Adı “.” ile başlayan dosyalar gizlidir"

#: gtk/gtkfilechoosererrorstack.c:113
msgid "A folder with that name already exists"
msgstr "Bu adda klasör zaten var"

#: gtk/gtkfilechoosererrorstack.c:117
msgid "A file with that name already exists"
msgstr "Bu adda dosya zaten var"

<<<<<<< HEAD
#: gtk/gtkfilechoosernative.c:509 gtk/gtkfilechoosernative.c:580
#: gtk/gtkfilechooserwidget.c:1210 gtk/gtkfilechooserwidget.c:5800
#: gtk/gtkmessagedialog.c:166 gtk/gtkmessagedialog.c:175
#: gtk/gtkmountoperation.c:608 gtk/gtkpagesetupunixdialog.c:283
#: gtk/gtkprintbackend.c:637 gtk/gtkprinteroptionwidget.c:721
#: gtk/gtkprintunixdialog.c:651 gtk/gtkprintunixdialog.c:807
#: gtk/gtkwindow.c:6116 gtk/inspector/css-editor.c:248
#: gtk/inspector/recorder.c:1723 gtk/ui/gtkappchooserdialog.ui:45
=======
#: gtk/gtkfilechoosernative.c:520 gtk/gtkfilechoosernative.c:593
#: gtk/gtkfilechooserwidget.c:1158 gtk/gtkfilechooserwidget.c:4958
#: gtk/gtkfiledialog.c:681 gtk/gtkmessagedialog.c:170
#: gtk/gtkmessagedialog.c:179 gtk/gtkmountoperation.c:608
#: gtk/gtkpagesetupunixdialog.c:283 gtk/gtkprintbackend.c:638
#: gtk/gtkprintunixdialog.c:657 gtk/gtkprintunixdialog.c:814
#: gtk/gtkwindow.c:6150 gtk/ui/gtkappchooserdialog.ui:45
>>>>>>> 12bd668f
#: gtk/ui/gtkassistant.ui:52 gtk/ui/gtkcolorchooserdialog.ui:33
#: gtk/ui/gtkfontchooserdialog.ui:24
msgid "_Cancel"
msgstr "_İptal Et"

#: gtk/gtkfilechoosernative.c:521 gtk/gtkfilechoosernative.c:587
#: gtk/gtkfiledialog.c:663 gtk/gtkplacessidebar.c:3145
#: gtk/gtkplacessidebar.c:3230 gtk/gtkplacesview.c:1645
msgid "_Open"
msgstr "_Aç"

#: gtk/gtkfilechoosernative.c:587 gtk/gtkfiledialog.c:668
msgid "_Save"
msgstr "_Kaydet"

#: gtk/gtkfilechoosernativequartz.c:340 gtk/ui/gtkfilechooserwidget.ui:521
msgid "Select which types of files are shown"
msgstr "Hangi türdeki dosyaların gösterileceğini seç"

#. Translators: the first string is a path and the second string
#. * is a hostname. Nautilus and the panel contain the same string
#. * to translate.
#.
<<<<<<< HEAD
#: gtk/gtkfilechooserutils.c:362
=======
#: gtk/gtkfilechooserutils.c:364
>>>>>>> 12bd668f
#, c-format
msgid "%1$s on %2$s"
msgstr "%2$s üzerindeki %1$s"

#: gtk/gtkfilechooserwidget.c:337
msgid "Type name of new folder"
msgstr "Yeni klasörün adını gir"

#: gtk/gtkfilechooserwidget.c:700
msgid "The folder could not be created"
msgstr "Klasör oluşturulamadı"

#: gtk/gtkfilechooserwidget.c:713
msgid "You need to choose a valid filename."
msgstr "Geçerli dosya adı seçmeniz gerekiyor."

#: gtk/gtkfilechooserwidget.c:716
#, c-format
msgid "Cannot create a file under %s as it is not a folder"
msgstr "%s klasör olmadığından altında dosya oluşturulamıyor"

#: gtk/gtkfilechooserwidget.c:726
msgid "Cannot create file as the filename is too long"
msgstr "Dosya adı çok uzun olduğundan oluşturulamıyor"

#: gtk/gtkfilechooserwidget.c:727
msgid "Try using a shorter name."
msgstr "Daha kısa ad kullanmayı deneyin."

#: gtk/gtkfilechooserwidget.c:737
msgid "You may only select folders"
msgstr "Yalnızca klasörleri seçebilirsiniz"

#: gtk/gtkfilechooserwidget.c:738
msgid "The item that you selected is not a folder try using a different item."
msgstr "Seçtiğiniz öge klasör değil, başka öge kullanmayı deneyin."

#: gtk/gtkfilechooserwidget.c:746
msgid "Invalid file name"
msgstr "Geçersiz dosya adı"

#: gtk/gtkfilechooserwidget.c:755
msgid "The folder contents could not be displayed"
msgstr "Klasör içeriği gösterilemiyor"

#: gtk/gtkfilechooserwidget.c:763
msgid "The file could not be deleted"
msgstr "Dosya silinemedi"

#: gtk/gtkfilechooserwidget.c:771
msgid "The file could not be moved to the Trash"
msgstr "Dosya çöpe taşınamadı"

#: gtk/gtkfilechooserwidget.c:1156
#, c-format
msgid "Are you sure you want to permanently delete “%s”?"
msgstr "“%s”i kalıcı olarak silmek istediğinizden emin misiniz?"

#: gtk/gtkfilechooserwidget.c:1157
msgid "If you delete an item, it will be permanently lost."
msgstr "Eğer bir öge silerseniz kalıcı olarak kaybolur."

<<<<<<< HEAD
#: gtk/gtkfilechooserwidget.c:1211 gtk/gtkfilechooserwidget.c:1827
#: gtk/gtklabel.c:5652 gtk/gtktext.c:6049 gtk/gtktextview.c:8966
=======
#: gtk/gtkfilechooserwidget.c:1158 gtk/gtkfilechooserwidget.c:1754
#: gtk/gtklabel.c:5655 gtk/gtktext.c:6060 gtk/gtktextview.c:8965
>>>>>>> 12bd668f
msgid "_Delete"
msgstr "_Sil"

#: gtk/gtkfilechooserwidget.c:1271
msgid "The file could not be renamed"
msgstr "Dosya yeniden adlandırılamadı"

#: gtk/gtkfilechooserwidget.c:1531
msgid "Could not select file"
msgstr "Dosya seçilemedi"

#: gtk/gtkfilechooserwidget.c:1734
msgid "_Visit File"
msgstr "Dosyayı _Ziyaret Et"

#: gtk/gtkfilechooserwidget.c:1738
msgid "_Open With File Manager"
msgstr "Dosya Yöneticisiyle _Aç"

#: gtk/gtkfilechooserwidget.c:1742
msgid "_Copy Location"
msgstr "Konumu _Kopyala"

#: gtk/gtkfilechooserwidget.c:1746
msgid "_Add to Bookmarks"
msgstr "Yer İmlerine _Ekle"

#: gtk/gtkfilechooserwidget.c:1750 gtk/gtkplacessidebar.c:2309
#: gtk/gtkplacessidebar.c:3266 gtk/ui/gtkfilechooserwidget.ui:640
msgid "_Rename"
msgstr "_Yeniden Adlandır"

#: gtk/gtkfilechooserwidget.c:1758
msgid "_Move to Trash"
msgstr "_Çöpe Taşı"

#: gtk/gtkfilechooserwidget.c:1767
msgid "Show _Hidden Files"
msgstr "_Gizli Dosyaları Göster"

#: gtk/gtkfilechooserwidget.c:1771
msgid "Show _Size Column"
msgstr "_Boyut Sütununu Göster"

#: gtk/gtkfilechooserwidget.c:1775
msgid "Show T_ype Column"
msgstr "T_ür Sütununu Göster"

#: gtk/gtkfilechooserwidget.c:1779
msgid "Show _Time"
msgstr "_Saati Göster"

#: gtk/gtkfilechooserwidget.c:1783
msgid "Sort _Folders Before Files"
msgstr "_Klasörleri Dosyalardan Önce Sırala"

#: gtk/gtkfilechooserwidget.c:1913 gtk/gtkfilechooserwidget.c:1949
#: gtk/gtkfilechooserwidget.c:3857
msgid "Unknown"
msgstr "Bilinmeyen"

#: gtk/gtkfilechooserwidget.c:2007 gtk/gtkplacessidebar.c:1026
msgid "Home"
msgstr "Başlangıç"

#. this is the header for the location column in the print dialog
#: gtk/gtkfilechooserwidget.c:2183 gtk/inspector/css-node-tree.ui:76
#: gtk/ui/gtkfilechooserwidget.ui:213 gtk/ui/gtkprintunixdialog.ui:114
msgid "Location"
msgstr "Konum"

#. Label
#: gtk/gtkfilechooserwidget.c:2290
msgid "_Name:"
msgstr "_Ad:"

#: gtk/gtkfilechooserwidget.c:2833 gtk/gtkfilechooserwidget.c:2847
#, c-format
msgid "Searching in %s"
msgstr "%s içinde arama"

#: gtk/gtkfilechooserwidget.c:2853
msgid "Searching"
msgstr "Arama"

#: gtk/gtkfilechooserwidget.c:2859
msgid "Enter location or URL"
msgstr "Konum ya da URL gir"

#: gtk/gtkfilechooserwidget.c:3420 gtk/gtkfilechooserwidget.c:5743
#: gtk/ui/gtkfilechooserwidget.ui:358
msgid "Modified"
msgstr "Değiştirilmiş"

#: gtk/gtkfilechooserwidget.c:3601
#, c-format
msgid "Could not read the contents of %s"
msgstr "%s içerikleri okunamadı"

#: gtk/gtkfilechooserwidget.c:3605
msgid "Could not read the contents of the folder"
msgstr "Klasörün içeriği okunamadı"

#. Translators: see g_date_time_format() for details on the format
#: gtk/gtkfilechooserwidget.c:3752 gtk/gtkfilechooserwidget.c:3795
msgid "%H:%M"
msgstr "%H:%M"

#: gtk/gtkfilechooserwidget.c:3754 gtk/gtkfilechooserwidget.c:3797
msgid "%l:%M %p"
msgstr "%l:%M %p"

#: gtk/gtkfilechooserwidget.c:3758
msgid "Yesterday"
msgstr "Dün"

#: gtk/gtkfilechooserwidget.c:3766
msgid "%-e %b"
msgstr "%-e %b"

#: gtk/gtkfilechooserwidget.c:3770
msgid "%-e %b %Y"
msgstr "%-e %b %Y"

#: gtk/gtkfilechooserwidget.c:3812 gtk/gtkfilechooserwidget.c:3820
msgid "Program"
msgstr "Program"

#: gtk/gtkfilechooserwidget.c:3813
msgid "Audio"
msgstr "Ses"

#: gtk/gtkfilechooserwidget.c:3815
msgid "Image"
msgstr "Görüntü"

#: gtk/gtkfilechooserwidget.c:3816
msgid "Archive"
msgstr "Arşiv"

#: gtk/gtkfilechooserwidget.c:3817
msgid "Markup"
msgstr "Biçimleme (Markup)"

#: gtk/gtkfilechooserwidget.c:3818 gtk/gtkfilechooserwidget.c:3819
msgid "Text"
msgstr "Metin"

#: gtk/gtkfilechooserwidget.c:3821
msgid "Video"
msgstr "Video"

#: gtk/gtkfilechooserwidget.c:3822
msgid "Contacts"
msgstr "Kişiler"

#: gtk/gtkfilechooserwidget.c:3823
msgid "Calendar"
msgstr "Takvim"

#: gtk/gtkfilechooserwidget.c:3824
msgid "Document"
msgstr "Belge"

#: gtk/gtkfilechooserwidget.c:3825
msgid "Presentation"
msgstr "Sunum"

#: gtk/gtkfilechooserwidget.c:3826
msgid "Spreadsheet"
msgstr "Çizelge"

#: gtk/gtkfilechooserwidget.c:4950 gtk/gtkprintunixdialog.c:648
#, c-format
msgid "A file named “%s” already exists.  Do you want to replace it?"
msgstr ""
"“%s” adında dosya zaten var.  Var olan dosya ile değiştirmek ister misiniz?"

#: gtk/gtkfilechooserwidget.c:4952 gtk/gtkprintunixdialog.c:652
#, c-format
msgid ""
"The file already exists in “%s”.  Replacing it will overwrite its contents."
msgstr ""
"“%s” içinde dosya zaten var.  Değiştirilerek dosya içeriğinin üzerine "
"yazılacak."

#: gtk/gtkfilechooserwidget.c:4958 gtk/gtkprintunixdialog.c:660
msgid "_Replace"
msgstr "_Yerine Koy"

#: gtk/gtkfilechooserwidget.c:5113
msgid "You do not have access to the specified folder."
msgstr "Belirtilen klasöre erişiminiz yok."

#: gtk/gtkfilechooserwidget.c:5690
msgid "Could not send the search request"
msgstr "Arama isteği gönderilemedi"

<<<<<<< HEAD
#: gtk/gtkfilechooserwidget.c:6877
=======
#: gtk/gtkfilechooserwidget.c:5966
>>>>>>> 12bd668f
msgid "Accessed"
msgstr "Erişildi"

#: gtk/gtkfiledialog.c:664
msgid "Pick Files"
msgstr "Dosya Seç"

#: gtk/gtkfiledialog.c:664
msgid "Pick a File"
msgstr "Dosya Seç"

#: gtk/gtkfiledialog.c:669
msgid "Save a File"
msgstr "Dosya Kaydet"

#: gtk/gtkfiledialog.c:673 gtk/ui/gtkappchooserdialog.ui:50
#: gtk/ui/gtkcolorchooserdialog.ui:38 gtk/ui/gtkfontchooserdialog.ui:29
msgid "_Select"
msgstr "_Seç"

#: gtk/gtkfiledialog.c:674
msgid "Select Folders"
msgstr "Klasör Seç"

#: gtk/gtkfiledialog.c:674
msgid "Select a Folder"
msgstr "Klasör Seç"

#: gtk/gtkfontchooserdialog.c:188
msgid "Change Font Features"
msgstr "Yazı Tipi Özelliklerini Değiştir"

#: gtk/gtkfontchooserwidget.c:1546
msgctxt "Font variation axis"
msgid "Width"
msgstr "Genişlik"

#: gtk/gtkfontchooserwidget.c:1547
msgctxt "Font variation axis"
msgid "Weight"
msgstr "Ağırlık"

#: gtk/gtkfontchooserwidget.c:1548
msgctxt "Font variation axis"
msgid "Italic"
msgstr "Eğik"

#: gtk/gtkfontchooserwidget.c:1549
msgctxt "Font variation axis"
msgid "Slant"
msgstr "Eğrilik"

#: gtk/gtkfontchooserwidget.c:1550
msgctxt "Font variation axis"
msgid "Optical Size"
msgstr "Optik Boyut"

#: gtk/gtkfontchooserwidget.c:2102
msgctxt "Font feature value"
msgid "Default"
msgstr "Öntanımlı"

#: gtk/gtkfontchooserwidget.c:2119
msgctxt "Font feature value"
msgid "Enable"
msgstr "Etkin"

#: gtk/gtkfontchooserwidget.c:2447
msgid "Default"
msgstr "Öntanımlı"

#: gtk/gtkfontchooserwidget.c:2509
msgid "Ligatures"
msgstr "Bağlamalar"

#: gtk/gtkfontchooserwidget.c:2510
msgid "Letter Case"
msgstr "Harf Durumu"

#: gtk/gtkfontchooserwidget.c:2511
msgid "Number Case"
msgstr "Sayı Durumu"

#: gtk/gtkfontchooserwidget.c:2512
msgid "Number Spacing"
msgstr "Numara Boşluklama"

#: gtk/gtkfontchooserwidget.c:2513
msgid "Fractions"
msgstr "Kesirler"

#: gtk/gtkfontchooserwidget.c:2514
msgid "Style Variations"
msgstr "Biçem Değişkeleri"

#: gtk/gtkfontchooserwidget.c:2516
msgid "Character Variations"
msgstr "Karakter Değişkeleri"

#: gtk/gtkglarea.c:286
msgid "OpenGL context creation failed"
msgstr "OpenGL içerik oluşturulması başarısız oldu"

<<<<<<< HEAD
#: gtk/gtklabel.c:5649 gtk/gtktext.c:6037 gtk/gtktextview.c:8954
msgid "Cu_t"
msgstr "Ke_s"

#: gtk/gtklabel.c:5650 gtk/gtktext.c:6041 gtk/gtktextview.c:8958
msgid "_Copy"
msgstr "_Kopyala"

#: gtk/gtklabel.c:5651 gtk/gtktext.c:6045 gtk/gtktextview.c:8962
msgid "_Paste"
msgstr "_Yapıştır"

#: gtk/gtklabel.c:5657 gtk/gtktext.c:6058 gtk/gtktextview.c:8987
=======
#: gtk/gtklabel.c:5652 gtk/gtktext.c:6048 gtk/gtktextview.c:8953
msgid "Cu_t"
msgstr "Ke_s"

#: gtk/gtklabel.c:5653 gtk/gtktext.c:6052 gtk/gtktextview.c:8957
msgid "_Copy"
msgstr "_Kopyala"

#: gtk/gtklabel.c:5654 gtk/gtktext.c:6056 gtk/gtktextview.c:8961
msgid "_Paste"
msgstr "_Yapıştır"

#: gtk/gtklabel.c:5660 gtk/gtktext.c:6069 gtk/gtktextview.c:8986
>>>>>>> 12bd668f
msgid "Select _All"
msgstr "_Tümünü Seç"

#: gtk/gtklabel.c:5665
msgid "_Open Link"
msgstr "Bağlantı _Aç"

#: gtk/gtklabel.c:5669
msgid "Copy _Link Address"
msgstr "_Bağlantı Adresini Kopyala"

#: gtk/gtklinkbutton.c:255
msgid "_Copy URL"
msgstr "URL _Kopyala"

#: gtk/gtklinkbutton.c:540
msgid "Invalid URI"
msgstr "Geçersiz URI"

#: gtk/gtklockbutton.c:286 gtk/ui/gtklockbutton.ui:20
msgid "Lock"
msgstr "Kilitle"

#: gtk/gtklockbutton.c:298 gtk/ui/gtklockbutton.ui:26
msgid "Unlock"
msgstr "Kilidi Kaldır"

#: gtk/gtklockbutton.c:310
msgid ""
"Dialog is unlocked.\n"
"Click to prevent further changes"
msgstr ""
"Pencere kilidi kaldırıldı.\n"
"Gelecek değişiklikleri önlemek için tıkla"

#: gtk/gtklockbutton.c:322
msgid ""
"Dialog is locked.\n"
"Click to make changes"
msgstr ""
"Pencere kilitlendi.\n"
"Değişiklik yapmak için tıkla"

#: gtk/gtklockbutton.c:334
msgid ""
"System policy prevents changes.\n"
"Contact your system administrator"
msgstr ""
"Sistem kuralları değişiklikleri engeller.\n"
"Sistem yöneticiniz ile bağlantıya geçin"

#. Translate to default:RTL if you want your widgets
#. * to be RTL, otherwise translate to default:LTR.
#. * Do *not* translate it to "predefinito:LTR", if it
#. * it isn't default:LTR or default:RTL it will not work
#.
#: gtk/gtkmain.c:788
msgid "default:LTR"
msgstr "default:LTR"

#. hour:minutes:seconds
#. Translators: This is a time format, like "9:05:02" for 9
#. * hours, 5 minutes, and 2 seconds. You may change ":" to
#. * the separator that your locale uses or use "%Id" instead
#. * of "%d" if your locale uses localized digits.
#.
#: gtk/gtkmediacontrols.c:100
#, c-format
msgctxt "long time format"
msgid "%d:%02d:%02d"
msgstr "%d.%02d.%02d"

#. -hour:minutes:seconds
#. Translators: This is a time format, like "-9:05:02" for 9
#. * hours, 5 minutes, and 2 seconds playback remaining. You may
#. * change ":" to the separator that your locale uses or use
#. * "%Id" instead of "%d" if your locale uses localized digits.
#.
#: gtk/gtkmediacontrols.c:108
#, c-format
msgctxt "long time format"
msgid "-%d:%02d:%02d"
msgstr "-%d.%02d.%02d"

#. -minutes:seconds
#. Translators: This is a time format, like "-5:02" for 5
#. * minutes and 2 seconds playback remaining. You may change
#. * ":" to the separator that your locale uses or use "%Id"
#. * instead of "%d" if your locale uses localized digits.
#.
#: gtk/gtkmediacontrols.c:119
#, c-format
msgctxt "short time format"
msgid "-%d:%02d"
msgstr "-%d.%02d"

#. minutes:seconds
#. Translators: This is a time format, like "5:02" for 5
#. * minutes and 2 seconds. You may change ":" to the
#. * separator that your locale uses or use "%Id" instead of
#. * "%d" if your locale uses localized digits.
#.
#: gtk/gtkmediacontrols.c:128
#, c-format
msgctxt "short time format"
msgid "%d:%02d"
msgstr "%d.%02d"

<<<<<<< HEAD
#: gtk/gtkmessagedialog.c:158 gtk/gtkmessagedialog.c:176
#: gtk/gtkprintbackend.c:638 gtk/gtkwindow.c:6117
=======
#: gtk/gtkmessagedialog.c:162 gtk/gtkmessagedialog.c:180
#: gtk/gtkprintbackend.c:639 gtk/gtkwindow.c:6151
>>>>>>> 12bd668f
msgid "_OK"
msgstr "_Tamam"

#: gtk/gtkmessagedialog.c:174
msgid "_No"
msgstr "_Hayır"

#: gtk/gtkmessagedialog.c:175
msgid "_Yes"
msgstr "_Evet"

#: gtk/gtkmountoperation.c:609
msgid "Co_nnect"
msgstr "Ba_ğlan"

#: gtk/gtkmountoperation.c:676
msgid "Connect As"
msgstr "Olarak Bağlan"

#: gtk/gtkmountoperation.c:685
msgid "_Anonymous"
msgstr "_Anonim"

#: gtk/gtkmountoperation.c:692
msgid "Registered U_ser"
msgstr "Kayıtlı K_ullanıcı"

#: gtk/gtkmountoperation.c:702
msgid "_Username"
msgstr "_Kullanıcı Adı"

#: gtk/gtkmountoperation.c:707
msgid "_Domain"
msgstr "_Alan"

#: gtk/gtkmountoperation.c:716
msgid "Volume type"
msgstr "Birim türü"

#: gtk/gtkmountoperation.c:726
msgid "_Hidden"
msgstr "_Gizli"

#: gtk/gtkmountoperation.c:729
msgid "_Windows system"
msgstr "_Windows sistemi"

#: gtk/gtkmountoperation.c:732
msgid "_PIM"
msgstr "_PIM"

#: gtk/gtkmountoperation.c:738
msgid "_Password"
msgstr "_Parola"

#: gtk/gtkmountoperation.c:760
msgid "Forget password _immediately"
msgstr "Parolayı _anında unut"

#: gtk/gtkmountoperation.c:770
msgid "Remember password until you _logout"
msgstr "Parolayı _çıkış yapana dek anımsa"

#: gtk/gtkmountoperation.c:781
msgid "Remember _forever"
msgstr "_Sürekli anımsa"

#: gtk/gtkmountoperation.c:1251
#, c-format
msgid "Unknown Application (PID %d)"
msgstr "Bilinmeyen Uygulama (İşlem Kimliği %d)"

#. Use GTK_DIALOG_DESTROY_WITH_PARENT here since the parent dialog can be
#. * indeed be destroyed via the GMountOperation::abort signal... for example,
#. * this is triggered if the user yanks the device while we are showing
#. * the dialog...
#.
#: gtk/gtkmountoperation.c:1396
msgid "Unable to end process"
msgstr "İşlem sonlandırılamadı"

#: gtk/gtkmountoperation.c:1546
msgid "_End Process"
msgstr "İşlemi _Sonlandır"

#: gtk/gtkmountoperation-stub.c:61
#, c-format
msgid "Cannot kill process with PID %d. Operation is not implemented."
msgstr "%d işlem kimlikli süreç öldürülemiyor. İşlem gerçekleştirilemedi."

#. translators: this string is a name for the 'less' command
#: gtk/gtkmountoperation-x11.c:987
msgid "Terminal Pager"
msgstr "Uçbirim Sayfalayıcı"

#: gtk/gtkmountoperation-x11.c:988
msgid "Top Command"
msgstr "Üst Komut"

#: gtk/gtkmountoperation-x11.c:989
msgid "Bourne Again Shell"
msgstr "Bourne Again Kabuğu"

#: gtk/gtkmountoperation-x11.c:990
msgid "Bourne Shell"
msgstr "Bourne Kabuğu"

#: gtk/gtkmountoperation-x11.c:991
msgid "Z Shell"
msgstr "Z Kabuğu"

#: gtk/gtkmountoperation-x11.c:1091
#, c-format
msgid "Cannot end process with PID %d: %s"
msgstr "%d işlem kimlikli işlem durdurulamıyor: %s"

#: gtk/gtknomediafile.c:48
msgid "GTK could not find a media module. Check your installation."
msgstr "GTK, ortam modülü bulamadı. Kurulumunuzu gözden geçirin."

#: gtk/gtknotebook.c:1490
msgid "Tab list"
msgstr "Sekme listesi"

#: gtk/gtknotebook.c:3213
msgid "Previous tab"
msgstr "Önceki sekme"

#: gtk/gtknotebook.c:3217
msgid "Next tab"
msgstr "Sonraki sekme"

#: gtk/gtknotebook.c:4037
msgid "Tab"
msgstr "Sekme"

#: gtk/gtknotebook.c:4335 gtk/gtknotebook.c:6543
#, c-format
msgid "Page %u"
msgstr "%u. Sayfa"

#: gtk/gtkpagesetup.c:609 gtk/gtkpapersize.c:942 gtk/gtkpapersize.c:982
msgid "Not a valid page setup file"
msgstr "Geçerli bir sayfa ayar dosyası değil"

#: gtk/gtkpagesetupunixdialog.c:199 gtk/gtkprintunixdialog.c:743
msgid "Manage Custom Sizes…"
msgstr "Özel Boyutları Yönet…"

#: gtk/gtkpagesetupunixdialog.c:284 gtk/ui/gtkassistant.ui:98
msgid "_Apply"
msgstr "_Uygula"

#: gtk/gtkpagesetupunixdialog.c:319 gtk/gtkpagesetupunixdialog.c:571
msgid "Any Printer"
msgstr "Her Yazıcı"

#: gtk/gtkpagesetupunixdialog.c:320
msgid "For portable documents"
msgstr "Taşınabilir belgeler için"

#: gtk/gtkpagesetupunixdialog.c:739
#, c-format
msgid ""
"Margins:\n"
" Left: %s %s\n"
" Right: %s %s\n"
" Top: %s %s\n"
" Bottom: %s %s"
msgstr ""
"Kenar boşlukları:\n"
" Sol: %s %s\n"
" Sağ: %s %s\n"
" Üst: %s %s\n"
" Alt: %s %s"

#: gtk/gtkpagesetupunixdialog.c:785 gtk/ui/gtkpagesetupunixdialog.ui:5
#: gtk/ui/gtkprintunixdialog.ui:709
msgid "Page Setup"
msgstr "Sayfa Ayarı"

#: gtk/gtkpasswordentry.c:173
msgid "Hide Text"
msgstr "Metni Gizle"

#: gtk/gtkpasswordentry.c:178 gtk/gtkpasswordentry.c:622
msgid "Show Text"
msgstr "Metni Göster"

#: gtk/gtkpasswordentry.c:217
msgid "Caps Lock is on"
msgstr "Büyük Harf Kilidi açık"

#: gtk/gtkpasswordentry.c:698
msgid "_Show Text"
msgstr "Metni _Göster"

#. translators: %s is the name of a cloud provider for files
#: gtk/gtkplacessidebar.c:913
#, c-format
msgid "Open %s"
msgstr "%s’i aç"

#: gtk/gtkplacessidebar.c:1004
msgid "Recent"
msgstr "Son"

#: gtk/gtkplacessidebar.c:1006
msgid "Recent files"
msgstr "Son dosyalar"

#: gtk/gtkplacessidebar.c:1015
msgid "Starred"
msgstr "Yıldızlı"

#: gtk/gtkplacessidebar.c:1017
msgid "Starred files"
msgstr "Yıldızlı dosyalar"

#: gtk/gtkplacessidebar.c:1028
msgid "Open your personal folder"
msgstr "Kişisel klasörünüzü açın"

#: gtk/gtkplacessidebar.c:1041
msgid "Desktop"
msgstr "Masaüstü"

#: gtk/gtkplacessidebar.c:1043
msgid "Open the contents of your desktop in a folder"
msgstr "Masaüstünüzün içeriğini klasörde açın"

#: gtk/gtkplacessidebar.c:1057
msgid "Enter Location"
msgstr "Konum Gir"

#: gtk/gtkplacessidebar.c:1059
msgid "Manually enter a location"
msgstr "Elle konum gir"

#: gtk/gtkplacessidebar.c:1069
msgid "Trash"
msgstr "Çöp"

#: gtk/gtkplacessidebar.c:1071
msgid "Open the trash"
msgstr "Çöpü aç"

#: gtk/gtkplacessidebar.c:1182 gtk/gtkplacessidebar.c:1210
#: gtk/gtkplacessidebar.c:1410
#, c-format
msgid "Mount and open “%s”"
msgstr "“%s” aygıtını bağla ve aç"

#: gtk/gtkplacessidebar.c:1305
msgid "Open the contents of the file system"
msgstr "Dosya sisteminin içeriklerini aç"

#: gtk/gtkplacessidebar.c:1388
msgid "New bookmark"
msgstr "Yeni yer imi"

#: gtk/gtkplacessidebar.c:1390
msgid "Add a new bookmark"
msgstr "Yeni yer imi ekle"

#: gtk/gtkplacessidebar.c:1455
msgid "Other Locations"
msgstr "Diğer Konumlar"

#: gtk/gtkplacessidebar.c:1456
msgid "Show other locations"
msgstr "Diğer konumları göster"

#: gtk/gtkplacessidebar.c:1961 gtk/gtkplacessidebar.c:2980
#, c-format
msgid "Unable to start “%s”"
msgstr "“%s” başlatılamadı"

#. Translators: This means that unlocking an encrypted storage
#. * device failed. %s is the name of the device.
#.
#: gtk/gtkplacessidebar.c:1997
#, c-format
msgid "Error unlocking “%s”"
msgstr "“%s” kilidi kaldırılırken hata"

#: gtk/gtkplacessidebar.c:1999
#, c-format
msgid "Unable to access “%s”"
msgstr "“%s” erişilemedi"

#: gtk/gtkplacessidebar.c:2230
msgid "This name is already taken"
msgstr "Bu ad zaten kullanılıyor"

#: gtk/gtkplacessidebar.c:2303 gtk/inspector/actions.ui:19
#: gtk/inspector/css-node-tree.ui:22 gtk/inspector/prop-list.ui:24
#: gtk/ui/gtkfilechooserwidget.ui:151 gtk/ui/gtkfilechooserwidget.ui:615
#: gtk/ui/gtkprintunixdialog.ui:83
msgid "Name"
msgstr "Ad"

#: gtk/gtkplacessidebar.c:2521
#, c-format
msgid "Unable to unmount “%s”"
msgstr "“%s” ayrılamadı"

#: gtk/gtkplacessidebar.c:2697
#, c-format
msgid "Unable to stop “%s”"
msgstr "“%s” durdurulamadı"

#: gtk/gtkplacessidebar.c:2726
#, c-format
msgid "Unable to eject “%s”"
msgstr "“%s” çıkartılamadı"

#: gtk/gtkplacessidebar.c:2755 gtk/gtkplacessidebar.c:2784
#, c-format
msgid "Unable to eject %s"
msgstr "%s çıkartılamadı"

#: gtk/gtkplacessidebar.c:2932
#, c-format
msgid "Unable to poll “%s” for media changes"
msgstr "Ortam değişiklikleri için “%s” sorgulanamadı"

#: gtk/gtkplacessidebar.c:3151 gtk/gtkplacessidebar.c:3238
#: gtk/gtkplacesview.c:1649
msgid "Open in New _Tab"
msgstr "Yeni _Sekmede Aç"

#: gtk/gtkplacessidebar.c:3157 gtk/gtkplacessidebar.c:3247
#: gtk/gtkplacesview.c:1654
msgid "Open in New _Window"
msgstr "Yeni _Pencerede Aç"

#: gtk/gtkplacessidebar.c:3258
msgid "_Add Bookmark"
msgstr "Yer İmi _Ekle"

#: gtk/gtkplacessidebar.c:3262
msgid "_Remove"
msgstr "_Kaldır"

#: gtk/gtkplacessidebar.c:3278 gtk/gtkplacesview.c:1679
msgid "_Mount"
msgstr "_Bağla"

#: gtk/gtkplacessidebar.c:3287 gtk/gtkplacesview.c:1668
msgid "_Unmount"
msgstr "_Bağı Kaldır"

#: gtk/gtkplacessidebar.c:3294
msgid "_Eject"
msgstr "_Çıkart"

#: gtk/gtkplacessidebar.c:3304
msgid "_Detect Media"
msgstr "_Ortamı Keşfet"

#: gtk/gtkplacessidebar.c:3313
msgid "_Start"
msgstr "_Başlat"

#: gtk/gtkplacessidebar.c:3315
msgid "_Power On"
msgstr "_Aç"

#: gtk/gtkplacessidebar.c:3316
msgid "_Connect Drive"
msgstr "Sürücüye _Bağlan"

#: gtk/gtkplacessidebar.c:3317
msgid "_Start Multi-disk Device"
msgstr "Çoklu-disk Aygıtını _Başlat"

#: gtk/gtkplacessidebar.c:3318
msgid "_Unlock Device"
msgstr "Aygıtın Kilidini _Aç"

#: gtk/gtkplacessidebar.c:3328
msgid "_Stop"
msgstr "_Durdur"

#: gtk/gtkplacessidebar.c:3330
msgid "_Safely Remove Drive"
msgstr "Sürücüyü _Güvenle Kaldır"

#: gtk/gtkplacessidebar.c:3331
msgid "_Disconnect Drive"
msgstr "Sürücü _Bağlantısını Kes"

#: gtk/gtkplacessidebar.c:3332
msgid "_Stop Multi-disk Device"
msgstr "Çoklu-disk Aygıtını _Durdur"

#: gtk/gtkplacessidebar.c:3333
msgid "_Lock Device"
msgstr "Aygıtı _Kilitle"

#: gtk/gtkplacessidebar.c:3822 gtk/gtkplacesview.c:1089
msgid "Computer"
msgstr "Bilgisayar"

#: gtk/gtkplacesview.c:875
msgid "Searching for network locations"
msgstr "Ağ konumları aranıyor"

#: gtk/gtkplacesview.c:882
msgid "No network locations found"
msgstr "Hiçbir ağ konumu bulunamadı"

#. if it wasn't cancelled show a dialog
#: gtk/gtkplacesview.c:1196 gtk/gtkplacesview.c:1293
msgid "Unable to access location"
msgstr "Konuma erişilemedi"

#. Restore from Cancel to Connect
#: gtk/gtkplacesview.c:1214 gtk/ui/gtkplacesview.ui:250
msgid "Con_nect"
msgstr "Ba_ğlan"

#. if it wasn't cancelled show a dialog
#: gtk/gtkplacesview.c:1353
msgid "Unable to unmount volume"
msgstr "Birim ayrılamıyor"

#. Allow to cancel the operation
#: gtk/gtkplacesview.c:1445
msgid "Cance_l"
msgstr "İpta_l"

#: gtk/gtkplacesview.c:1592
msgid "AppleTalk"
msgstr "AppleTalk"

#: gtk/gtkplacesview.c:1598
msgid "File Transfer Protocol"
msgstr "Dosya Aktarım İletişim Kuralı (FTP)"

#. Translators: do not translate ftp:// and ftps://
#: gtk/gtkplacesview.c:1600
msgid "ftp:// or ftps://"
msgstr "ftp:// veya ftps://"

#: gtk/gtkplacesview.c:1606
msgid "Network File System"
msgstr "Ağ Dosya Sistemi (NFS)"

#: gtk/gtkplacesview.c:1612
msgid "Samba"
msgstr "Samba"

#: gtk/gtkplacesview.c:1618
msgid "SSH File Transfer Protocol"
msgstr "SSH Dosya Aktarım İletişim Kuralı"

#. Translators: do not translate sftp:// and ssh://
#: gtk/gtkplacesview.c:1620
msgid "sftp:// or ssh://"
msgstr "sftp:// veya ssh://"

#: gtk/gtkplacesview.c:1626
msgid "WebDAV"
msgstr "WebDAV"

#. Translators: do not translate dav:// and davs://
#: gtk/gtkplacesview.c:1628
msgid "dav:// or davs://"
msgstr "dav:// veya davs://"

#: gtk/gtkplacesview.c:1663
msgid "_Disconnect"
msgstr "_Bağlantıyı Kes"

#: gtk/gtkplacesview.c:1674
msgid "_Connect"
msgstr "_Bağlan"

#: gtk/gtkplacesview.c:1891
msgid "Unable to get remote server location"
msgstr "Uzak sunucu konumu alınamıyor"

#: gtk/gtkplacesview.c:2034 gtk/gtkplacesview.c:2043
msgid "Networks"
msgstr "Ağlar"

#: gtk/gtkplacesview.c:2034 gtk/gtkplacesview.c:2043
msgid "On This Computer"
msgstr "Bu Bilgisayarda"

#. Translators: respectively, free and total space of the drive. The plural form
#. * should be based on the free space available.
#. * i.e. 1 GB / 24 GB available.
#.
#: gtk/gtkplacesviewrow.c:135
#, c-format
msgid "%s / %s available"
msgid_plural "%s / %s available"
msgstr[0] "%s / %s kullanılabilir"

#: gtk/gtkplacesviewrow.c:471
msgid "Disconnect"
msgstr "Bağlantıyı Kes"

#: gtk/gtkplacesviewrow.c:471 gtk/ui/gtkplacesviewrow.ui:53
#: gtk/ui/gtksidebarrow.ui:50
msgid "Unmount"
msgstr "Bağı Kaldır"

<<<<<<< HEAD
#: gtk/gtkprintbackend.c:636
msgid "Authentication"
msgstr "Kimlik Doğrulama"

#: gtk/gtkprintbackend.c:712
=======
#: gtk/gtkprintbackend.c:637
msgid "Authentication"
msgstr "Kimlik Doğrulama"

#: gtk/gtkprintbackend.c:716
>>>>>>> 12bd668f
msgid "_Remember password"
msgstr "Parolayı _anımsa"

#: gtk/gtkprinteroptionwidget.c:739
msgid "Select a filename"
msgstr "Dosya adı seç"

#: gtk/gtkprinteroptionwidget.c:947
msgid "Not available"
msgstr "Kullanılamaz"

#. translators: this string is the default job title for print
#. * jobs. %s gets replaced by the application name, %d gets replaced
#. * by the job number.
#.
#: gtk/gtkprintoperation.c:253
#, c-format
msgid "%s job #%d"
msgstr "%s görevi #%d"

#: gtk/gtkprintoperation.c:1683
msgctxt "print operation status"
msgid "Initial state"
msgstr "Başlangıç durumu"

#: gtk/gtkprintoperation.c:1684
msgctxt "print operation status"
msgid "Preparing to print"
msgstr "Yazdırmaya hazırlanıyor"

#: gtk/gtkprintoperation.c:1685
msgctxt "print operation status"
msgid "Generating data"
msgstr "Veri oluşturuluyor"

#: gtk/gtkprintoperation.c:1686
msgctxt "print operation status"
msgid "Sending data"
msgstr "Veri gönderiliyor"

#: gtk/gtkprintoperation.c:1687
msgctxt "print operation status"
msgid "Waiting"
msgstr "Bekleniyor"

#: gtk/gtkprintoperation.c:1688
msgctxt "print operation status"
msgid "Blocking on issue"
msgstr "Engellenme nedeni"

#: gtk/gtkprintoperation.c:1689
msgctxt "print operation status"
msgid "Printing"
msgstr "Yazdırılıyor"

#: gtk/gtkprintoperation.c:1690
msgctxt "print operation status"
msgid "Finished"
msgstr "Tamamlandı"

#: gtk/gtkprintoperation.c:1691
msgctxt "print operation status"
msgid "Finished with error"
msgstr "Hata ile tamamlandı"

#: gtk/gtkprintoperation.c:2234
#, c-format
msgid "Preparing %d"
msgstr "%d hazırlanıyor"

#: gtk/gtkprintoperation.c:2236 gtk/gtkprintoperation.c:2855
#, c-format
msgid "Preparing"
msgstr "Hazırlanıyor"

#: gtk/gtkprintoperation.c:2239
#, c-format
msgid "Printing %d"
msgstr "%d yazdırılıyor"

#: gtk/gtkprintoperation.c:2888
#, c-format
msgid "Error creating print preview"
msgstr "Baskı ön izleme oluşturulurken hata"

#: gtk/gtkprintoperation.c:2891
#, c-format
msgid "The most probable reason is that a temporary file could not be created."
msgstr "En olası nedeni geçici dosyanın oluşturulamamasıdır."

#. window
#: gtk/gtkprintoperation-portal.c:236 gtk/gtkprintoperation-portal.c:554
#: gtk/gtkprintoperation-portal.c:623 gtk/gtkprintunixdialog.c:3082
msgid "Print"
msgstr "Yazdır"

#: gtk/gtkprintoperation-unix.c:478 gtk/gtkprintoperation-win32.c:1504
msgid "Application"
msgstr "Uygulama"

#: gtk/gtkprintoperation-win32.c:635
msgid "Printer offline"
msgstr "Yazıcı bağlı değil"

#: gtk/gtkprintoperation-win32.c:637
msgid "Out of paper"
msgstr "Kağıt bitti"

#. Translators: this is a printer status.
#: gtk/gtkprintoperation-win32.c:639
<<<<<<< HEAD
#: modules/printbackends/gtkprintbackendcups.c:2639
=======
#: modules/printbackends/gtkprintbackendcups.c:2642
>>>>>>> 12bd668f
msgid "Paused"
msgstr "Duraklatıldı"

#: gtk/gtkprintoperation-win32.c:641
msgid "Need user intervention"
msgstr "Kullanıcı girişimi gerekli"

#: gtk/gtkprintoperation-win32.c:748
msgid "Custom size"
msgstr "Özel boyut"

#: gtk/gtkprintoperation-win32.c:1596
msgid "No printer found"
msgstr "Hiçbir yazıcı bulunamadı"

#: gtk/gtkprintoperation-win32.c:1623
msgid "Invalid argument to CreateDC"
msgstr "CreateDC için geçersiz parametre"

#: gtk/gtkprintoperation-win32.c:1659 gtk/gtkprintoperation-win32.c:1905
msgid "Error from StartDoc"
msgstr "StartDocʼtan hata"

#: gtk/gtkprintoperation-win32.c:1760 gtk/gtkprintoperation-win32.c:1783
#: gtk/gtkprintoperation-win32.c:1831
msgid "Not enough free memory"
msgstr "Yeterince boş bellek yok"

#: gtk/gtkprintoperation-win32.c:1836
msgid "Invalid argument to PrintDlgEx"
msgstr "PrintDlgExʼe geçersiz parametre"

#: gtk/gtkprintoperation-win32.c:1841
msgid "Invalid pointer to PrintDlgEx"
msgstr "PrintDlgExʼe geçersiz işaretleyici"

#: gtk/gtkprintoperation-win32.c:1846
msgid "Invalid handle to PrintDlgEx"
msgstr "PrintDlgEx için geçersiz işleyici"

#: gtk/gtkprintoperation-win32.c:1851
msgid "Unspecified error"
msgstr "Belirsiz hata"

#: gtk/gtkprintunixdialog.c:813
msgid "Pre_view"
msgstr "Ön İzl_e"

#: gtk/gtkprintunixdialog.c:815
msgid "_Print"
msgstr "_Yazdır"

#: gtk/gtkprintunixdialog.c:943
msgid "Getting printer information failed"
msgstr "Yazıcı bilgileri alınamadı"

#: gtk/gtkprintunixdialog.c:1882
msgid "Getting printer information…"
msgstr "Yazıcı bilgileri alınıyor…"

#. Translators: These strings name the possible arrangements of
#. * multiple pages on a sheet when printing (same as in gtkprintbackendcups.c)
#.
#. Translators: These strings name the possible arrangements of
#. * multiple pages on a sheet when printing
#.
<<<<<<< HEAD
#: gtk/gtkprintunixdialog.c:2801
#: modules/printbackends/gtkprintbackendcups.c:5647
msgid "Left to right, top to bottom"
msgstr "Soldan sağa, yukarıdan aşağıya"

#: gtk/gtkprintunixdialog.c:2801
#: modules/printbackends/gtkprintbackendcups.c:5647
msgid "Left to right, bottom to top"
msgstr "Soldan sağa, aşağıdan yukarıya"

#: gtk/gtkprintunixdialog.c:2802
#: modules/printbackends/gtkprintbackendcups.c:5648
msgid "Right to left, top to bottom"
msgstr "Sağdan sola, yukarıdan aşağıya"

#: gtk/gtkprintunixdialog.c:2802
#: modules/printbackends/gtkprintbackendcups.c:5648
msgid "Right to left, bottom to top"
msgstr "Sağdan sola, aşağıdan yukarıya"

#: gtk/gtkprintunixdialog.c:2803
#: modules/printbackends/gtkprintbackendcups.c:5649
msgid "Top to bottom, left to right"
msgstr "Yukarıdan aşağıya, soldan sağa"

#: gtk/gtkprintunixdialog.c:2803
#: modules/printbackends/gtkprintbackendcups.c:5649
msgid "Top to bottom, right to left"
msgstr "Yukarıdan aşağıya, sağdan sola"

#: gtk/gtkprintunixdialog.c:2804
#: modules/printbackends/gtkprintbackendcups.c:5650
msgid "Bottom to top, left to right"
msgstr "Aşağıdan yukarıya, soldan sağ"

#: gtk/gtkprintunixdialog.c:2804
#: modules/printbackends/gtkprintbackendcups.c:5650
=======
#: gtk/gtkprintunixdialog.c:2827
#: modules/printbackends/gtkprintbackendcups.c:5650
msgid "Left to right, top to bottom"
msgstr "Soldan sağa, yukarıdan aşağıya"

#: gtk/gtkprintunixdialog.c:2827
#: modules/printbackends/gtkprintbackendcups.c:5650
msgid "Left to right, bottom to top"
msgstr "Soldan sağa, aşağıdan yukarıya"

#: gtk/gtkprintunixdialog.c:2828
#: modules/printbackends/gtkprintbackendcups.c:5651
msgid "Right to left, top to bottom"
msgstr "Sağdan sola, yukarıdan aşağıya"

#: gtk/gtkprintunixdialog.c:2828
#: modules/printbackends/gtkprintbackendcups.c:5651
msgid "Right to left, bottom to top"
msgstr "Sağdan sola, aşağıdan yukarıya"

#: gtk/gtkprintunixdialog.c:2829
#: modules/printbackends/gtkprintbackendcups.c:5652
msgid "Top to bottom, left to right"
msgstr "Yukarıdan aşağıya, soldan sağa"

#: gtk/gtkprintunixdialog.c:2829
#: modules/printbackends/gtkprintbackendcups.c:5652
msgid "Top to bottom, right to left"
msgstr "Yukarıdan aşağıya, sağdan sola"

#: gtk/gtkprintunixdialog.c:2830
#: modules/printbackends/gtkprintbackendcups.c:5653
msgid "Bottom to top, left to right"
msgstr "Aşağıdan yukarıya, soldan sağ"

#: gtk/gtkprintunixdialog.c:2830
#: modules/printbackends/gtkprintbackendcups.c:5653
>>>>>>> 12bd668f
msgid "Bottom to top, right to left"
msgstr "Aşağıdan yukarıya, sağdan sola"

#: gtk/gtkprintunixdialog.c:2834 gtk/gtkprintunixdialog.c:2847
msgid "Page Ordering"
msgstr "Sayfa Sıralaması"

#: gtk/gtkprintunixdialog.c:2863
msgid "Left to right"
msgstr "Soldan sağa"

#: gtk/gtkprintunixdialog.c:2864
msgid "Right to left"
msgstr "Sağdan sola"

#: gtk/gtkprintunixdialog.c:2876
msgid "Top to bottom"
msgstr "Yukarıdan aşağıya"

#: gtk/gtkprintunixdialog.c:2877
msgid "Bottom to top"
msgstr "Aşağıdan yukarıya"

#: gtk/gtkprogressbar.c:608
#, c-format
msgctxt "progress bar label"
msgid "%.0f %%"
msgstr "%% %.0f"

#: gtk/gtkrecentmanager.c:1023 gtk/gtkrecentmanager.c:1036
#: gtk/gtkrecentmanager.c:1174 gtk/gtkrecentmanager.c:1184
#: gtk/gtkrecentmanager.c:1234 gtk/gtkrecentmanager.c:1243
#, c-format
msgid "Unable to find an item with URI “%s”"
msgstr "“%s” URIʼli öge bulunamadı"

#: gtk/gtkrecentmanager.c:1258
#, c-format
msgid "Unable to move the item with URI “%s” to “%s”"
msgstr "“%s” URI’li öge “%s”e taşınamadı"

#: gtk/gtkrecentmanager.c:2319
#, c-format
msgid "No registered application with name “%s” for item with URI “%s” found"
msgstr "“%2$s” URIʼli öge için “%1$s” adında kayıtlı uygulama bulunamadı"

#: gtk/gtksearchentry.c:638
msgid "Clear entry"
msgstr "Girdiyi temizle"

#. Translators: This string is used to mark left/right variants of modifier
#. * keys in the shortcut window (e.g. Control_L vs Control_R). Please keep
#. * this string very short, ideally just a single character, since it will
#. * be rendered as part of the key.
#.
#: gtk/gtkshortcutlabel.c:79
msgctxt "keyboard side marker"
msgid "L"
msgstr "Sol"

#. Translators: This string is used to mark left/right variants of modifier
#. * keys in the shortcut window (e.g. Control_L vs Control_R). Please keep
#. * this string very short, ideally just a single character, since it will
#. * be rendered as part of the key.
#.
#: gtk/gtkshortcutlabel.c:92
msgctxt "keyboard side marker"
msgid "R"
msgstr "Sağ"

#: gtk/gtkshortcutssection.c:404
msgid "_Show All"
msgstr "_Tümünü Göster"

#: gtk/gtkshortcutsshortcut.c:143
msgid "Two finger pinch"
msgstr "İki parmak çimdik"

#: gtk/gtkshortcutsshortcut.c:147
msgid "Two finger stretch"
msgstr "İki parmak germe"

#: gtk/gtkshortcutsshortcut.c:151
msgid "Rotate clockwise"
msgstr "Saat yönüne çevir"

#: gtk/gtkshortcutsshortcut.c:155
msgid "Rotate counterclockwise"
msgstr "Saat yönünün tersine çevir"

#: gtk/gtkshortcutsshortcut.c:159
msgid "Two finger swipe left"
msgstr "İki parmak sola kaydır"

#: gtk/gtkshortcutsshortcut.c:163
msgid "Two finger swipe right"
msgstr "İki parmak sağa kaydır"

#: gtk/gtkshortcutsshortcut.c:167
msgid "Swipe left"
msgstr "Sola kaydır"

#: gtk/gtkshortcutsshortcut.c:171
msgid "Swipe right"
msgstr "Sağa kaydır"

#. Translators: This is the window title for the shortcuts window in normal mode
#: gtk/gtkshortcutswindow.c:874 gtk/inspector/window.ui:498
msgid "Shortcuts"
msgstr "Kısayollar"

#. Translators: This is the window title for the shortcuts window in search mode
#: gtk/gtkshortcutswindow.c:879
msgid "Search Results"
msgstr "Arama Sonuçları"

#. Translators: This is placeholder text for the search entry in the shortcuts window
#: gtk/gtkshortcutswindow.c:909
msgid "Search Shortcuts"
msgstr "Kısayolları Ara"

#: gtk/gtkshortcutswindow.c:968 gtk/ui/gtkemojichooser.ui:349
#: gtk/ui/gtkfilechooserwidget.ui:472
msgid "No Results Found"
msgstr "Hiçbir Sonuç Bulunamadı"

#: gtk/gtkshortcutswindow.c:974 gtk/ui/gtkemojichooser.ui:362
#: gtk/ui/gtkfilechooserwidget.ui:485 gtk/ui/gtkplacesview.ui:218
msgid "Try a different search"
msgstr "Başka arama deneyin"

#: gtk/gtkshow.c:170
msgid "Could not show link"
msgstr "Bağlantı gösterilemedi"

#: gtk/gtkstacksidebar.c:154
msgctxt "accessibility"
msgid "Sidebar"
msgstr "Kenar Çubuğu"

<<<<<<< HEAD
#: gtk/gtktext.c:6063 gtk/gtktextview.c:8992
msgid "Insert _Emoji"
msgstr "_Emoji Ekle"

#: gtk/gtktextview.c:8974
msgid "_Undo"
msgstr "_Geri Al"

#: gtk/gtktextview.c:8978
=======
#: gtk/gtktext.c:6074 gtk/gtktextview.c:8991
msgid "Insert _Emoji"
msgstr "_Emoji Ekle"

#: gtk/gtktextview.c:8973
msgid "_Undo"
msgstr "_Geri Al"

#: gtk/gtktextview.c:8977
>>>>>>> 12bd668f
msgid "_Redo"
msgstr "_Yinele"

#: gtk/gtktreeexpander.c:205 gtk/inspector/misc-info.ui:287
msgid "Expand"
msgstr "Genişlet"

#: gtk/gtkvolumebutton.c:228
msgid "Muted"
msgstr "Sessiz"

#: gtk/gtkvolumebutton.c:232
msgid "Full Volume"
msgstr "Tam Ses"

#. Translators: this is the percentage of the current volume,
#. * as used in the tooltip, eg. "49 %".
#. * Translate the "%d" to "%Id" if you want to use localised digits,
#. * or otherwise translate the "%d" to "%d".
#.
#: gtk/gtkvolumebutton.c:245
#, c-format
msgctxt "volume percentage"
msgid "%d %%"
msgstr "%% %d"

<<<<<<< HEAD
#: gtk/gtkwindow.c:6104
=======
#: gtk/gtkwindow.c:6138
>>>>>>> 12bd668f
#, c-format
msgid "Do you want to use GTK Inspector?"
msgstr "GTK Denetleyicisi kullanmak istiyor musunuz?"

<<<<<<< HEAD
#: gtk/gtkwindow.c:6106
=======
#: gtk/gtkwindow.c:6140
>>>>>>> 12bd668f
#, c-format
msgid ""
"GTK Inspector is an interactive debugger that lets you explore and modify "
"the internals of any GTK application. Using it may cause the application to "
"break or crash."
msgstr ""
"GTK Denetleyicisi, dahili GTK uygulamalarını değiştirmeye ve araştırmaya "
"izin veren etkileşimli hata ayıklayıcıdır. Bunun kullanılması uygulamanın "
"kesilmesine ya da çökmesine neden olabilir."

<<<<<<< HEAD
#: gtk/gtkwindow.c:6111
=======
#: gtk/gtkwindow.c:6145
>>>>>>> 12bd668f
msgid "Don’t show this message again"
msgstr "Bu iletiyi yeniden gösterme"

#: gtk/gtkwindowcontrols.c:309 gtk/gtkwindowhandle.c:230
msgid "Minimize"
msgstr "Simge durumuna küçült"

#: gtk/gtkwindowcontrols.c:311
msgid "Minimize the window"
msgstr "Pencereyi küçüt"

#: gtk/gtkwindowcontrols.c:335 gtk/gtkwindowhandle.c:236
msgid "Maximize"
msgstr "Ekranı Kapla"

#: gtk/gtkwindowcontrols.c:337
msgid "Maximize the window"
msgstr "Pencereyi büyüt"

#: gtk/gtkwindowcontrols.c:357 gtk/gtkwindowhandle.c:246
msgid "Close"
msgstr "Kapat"

#: gtk/gtkwindowcontrols.c:359
msgid "Close the window"
msgstr "Pencereyi kapat"

#: gtk/gtkwindowhandle.c:223
msgid "Restore"
msgstr "Geri Yükle"

#: gtk/inspector/a11y.ui:16
msgid "Role"
msgstr "Rol"

#: gtk/inspector/a11y.ui:43
msgid "Object path"
msgstr "Nesne yolu"

#: gtk/inspector/a11y.ui:72
msgid "Attribute"
msgstr "Öznitelik"

#: gtk/inspector/a11y.ui:84 gtk/inspector/css-node-tree.ui:70
#: gtk/inspector/prop-list.ui:57 gtk/inspector/recorder.ui:149
#: gtk/inspector/recorder.ui:192 gtk/inspector/strv-editor.c:74
msgid "Value"
msgstr "Değer"

#: gtk/inspector/action-editor.c:123
msgid "Activate"
msgstr "Etkinleştir"

#: gtk/inspector/action-editor.c:135
msgid "Set State"
msgstr "Durum Belirle"

#: gtk/inspector/actions.ui:30
msgid "Enabled"
msgstr "Etkin"

#: gtk/inspector/actions.ui:41
msgid "Parameter Type"
msgstr "Parametre Türü"

#: gtk/inspector/actions.ui:52 gtk/inspector/css-node-tree.ui:41
#: gtk/inspector/misc-info.ui:121
msgid "State"
msgstr "Durum"

#: gtk/inspector/clipboard.c:211 gtk/inspector/misc-info.ui:278
msgid "Show"
msgstr "Göster"

#: gtk/inspector/clipboard.c:228
msgid "Hover to load"
msgstr "Yüklemek için üstüne gel"

#: gtk/inspector/clipboard.c:278
msgctxt "clipboard"
msgid "empty"
msgstr "boş"

#: gtk/inspector/clipboard.c:283 gtk/inspector/clipboard.c:325
msgctxt "clipboard"
msgid "local"
msgstr "yerel"

#: gtk/inspector/clipboard.c:285 gtk/inspector/clipboard.c:327
msgctxt "clipboard"
msgid "remote"
msgstr "uzak"

#: gtk/inspector/clipboard.ui:31
msgid "Drag and hold here"
msgstr "Sürükle ve buraya tut"

#: gtk/inspector/clipboard.ui:75 gtk/inspector/window.ui:574
msgid "Clipboard"
msgstr "Pano"

#: gtk/inspector/clipboard.ui:114
msgid "Primary"
msgstr "Birincil"

#: gtk/inspector/controllers.c:126
msgctxt "event phase"
msgid "None"
msgstr "Hiçbiri"

#: gtk/inspector/controllers.c:129
msgctxt "event phase"
msgid "Capture"
msgstr "Yakala"

#: gtk/inspector/controllers.c:132
msgctxt "event phase"
msgid "Bubble"
msgstr "Baloncuk"

#: gtk/inspector/controllers.c:135
msgctxt "event phase"
msgid "Target"
msgstr "Hedef"

#: gtk/inspector/controllers.c:156
msgctxt "propagation limit"
msgid "Native"
msgstr "Doğal"

#: gtk/inspector/css-editor.c:128
msgid "You can type here any CSS rule recognized by GTK."
msgstr "Burada GTK tarafından tanınan CSS kuralları yazabilirsiniz."

#: gtk/inspector/css-editor.c:129
msgid ""
"You can temporarily disable this custom CSS by clicking on the “Pause” "
"button above."
msgstr ""
"Bu özel CSSʼi yukarıdaki “Duraklat” düğmesine tıklayarak geçici olarak devre "
"dışı bırakabilirsiniz."

#: gtk/inspector/css-editor.c:130
msgid "Changes are applied instantly and globally, for the whole application."
msgstr ""
"Değişiklikler tüm uygulamalar için doğrudan ve küresel olarak uygulandı."

#: gtk/inspector/css-editor.c:206
msgid "Saving CSS failed"
msgstr "CSS kaydetme başarısız"

#: gtk/inspector/css-editor.ui:30
msgid "Disable this custom CSS"
msgstr "Özel CSSʼleri devre dışı bırak"

#: gtk/inspector/css-editor.ui:37
msgid "Save the current CSS"
msgstr "Geçerli CSSʼleri kaydet"

#: gtk/inspector/css-node-tree.ui:28 tools/gtk-builder-tool-preview.c:178
#: tools/gtk-builder-tool-screenshot.c:358
msgid "ID"
msgstr "Kimlik"

#: gtk/inspector/css-node-tree.ui:34
msgid "Style Classes"
msgstr "Biçem Sınıfları"

#: gtk/inspector/css-node-tree.ui:64
msgid "CSS Property"
msgstr "CSS Özelliği"

#: gtk/inspector/general.c:330 gtk/inspector/general.c:411
msgctxt "GL version"
msgid "None"
msgstr "Hiçbiri"

#: gtk/inspector/general.c:339
msgctxt "GL version"
msgid "Disabled"
msgstr "Devre Dışı"

#: gtk/inspector/general.c:340
msgctxt "GL vendor"
msgid "Disabled"
msgstr "Devre Dışı"

#: gtk/inspector/general.c:412
msgctxt "GL vendor"
msgid "None"
msgstr "Hiçbiri"

#: gtk/inspector/general.c:463
msgctxt "Vulkan device"
msgid "Disabled"
msgstr "Devre Dışı"

#: gtk/inspector/general.c:464 gtk/inspector/general.c:465
msgctxt "Vulkan version"
msgid "Disabled"
msgstr "Devre Dışı"

#: gtk/inspector/general.c:521
msgctxt "Vulkan device"
msgid "None"
msgstr "Hiçbiri"

#: gtk/inspector/general.c:522 gtk/inspector/general.c:523
msgctxt "Vulkan version"
msgid "None"
msgstr "Hiçbiri"

#: gtk/inspector/general.c:793
msgid "IM Context is hardcoded by GTK_IM_MODULE"
msgstr "IM Bağlamı GTK_IM_MODULE tarafından kodlanmış"

#: gtk/inspector/general.ui:32
msgid "GTK Version"
msgstr "GTK Sürümü"

#: gtk/inspector/general.ui:58
msgid "GDK Backend"
msgstr "GDK Arka Ucu"

#: gtk/inspector/general.ui:84
msgid "GSK Renderer"
msgstr "GSK Gerçekleme"

#: gtk/inspector/general.ui:110
msgid "Pango Fontmap"
msgstr "Pango Fontmap"

#: gtk/inspector/general.ui:136
msgid "Media Backend"
msgstr "Ortam Arka Ucu"

#: gtk/inspector/general.ui:162
msgid "Input Method"
msgstr "Giriş Yöntemi"

#: gtk/inspector/general.ui:202
msgid "Application ID"
msgstr "Uygulama Kimliği"

#: gtk/inspector/general.ui:228
msgid "Resource Path"
msgstr "Kaynak Yolu"

#: gtk/inspector/general.ui:268 gtk/ui/gtkplacesview.ui:67
msgid "Prefix"
msgstr "Ön Ek"

#: gtk/inspector/general.ui:470
msgid "Display"
msgstr "Göster"

#: gtk/inspector/general.ui:497
msgid "RGBA Visual"
msgstr "RGBA Görsel"

#: gtk/inspector/general.ui:523
msgid "Composited"
msgstr "Birleştirilmiş"

#: gtk/inspector/general.ui:575
msgid "GL Version"
msgstr "GL Sürümü"

#: gtk/inspector/general.ui:625
msgid "GL Vendor"
msgstr "GL Üreticisi"

#: gtk/inspector/general.ui:665
msgid "Vulkan Device"
msgstr "Vulkan Aygıtı"

#: gtk/inspector/general.ui:692
msgid "Vulkan API version"
msgstr "Vulkan API sürümü"

#: gtk/inspector/general.ui:719
msgid "Vulkan driver version"
msgstr "Vulkan sürücü sürümü"

#: gtk/inspector/menu.c:264
msgid "Unnamed section"
msgstr "Adsız bölüm"

#: gtk/inspector/menu.ui:26
msgid "Label"
msgstr "Etiket"

#: gtk/inspector/menu.ui:31 gtk/inspector/shortcuts.ui:23
msgid "Action"
msgstr "Eylem"

#: gtk/inspector/menu.ui:36
msgid "Target"
msgstr "Hedef"

#: gtk/inspector/menu.ui:41
msgid "Icon"
msgstr "Simge"

#: gtk/inspector/misc-info.ui:32
msgid "Address"
msgstr "Adres"

#: gtk/inspector/misc-info.ui:62 gtk/inspector/prop-list.ui:35
#: gtk/inspector/statistics.ui:36 gtk/ui/gtkfilechooserwidget.ui:311
msgid "Type"
msgstr "Tür"

#: gtk/inspector/misc-info.ui:91
msgid "Reference Count"
msgstr "Referans Sayısı"

#: gtk/inspector/misc-info.ui:151
msgid "Direction"
msgstr "Yön"

#: gtk/inspector/misc-info.ui:181
msgid "Buildable ID"
msgstr "Oluşturulabilir Kimlik"

#: gtk/inspector/misc-info.ui:211
msgid "Mnemonic Label"
msgstr "Anımsatıcı Etiket"

#: gtk/inspector/misc-info.ui:240
msgid "Request Mode"
msgstr "İstek Kipi"

#: gtk/inspector/misc-info.ui:269
msgid "Measure map"
msgstr "Ölçüm haritası"

#: gtk/inspector/misc-info.ui:338
msgid "Allocation"
msgstr "Ayırma"

#: gtk/inspector/misc-info.ui:367
msgid "Baseline"
msgstr "Taban Çizgisi"

#: gtk/inspector/misc-info.ui:396
msgid "Surface"
msgstr "Yüzey"

#: gtk/inspector/misc-info.ui:415 gtk/inspector/misc-info.ui:454
#: gtk/inspector/misc-info.ui:493 gtk/inspector/prop-editor.c:1152
#: gtk/inspector/prop-editor.c:1537 gtk/inspector/window.ui:396
msgid "Properties"
msgstr "Özellikler"

#: gtk/inspector/misc-info.ui:435
msgid "Renderer"
msgstr "Gerçekleyici"

#: gtk/inspector/misc-info.ui:474
msgid "Frame Clock"
msgstr "Çerçeve Saati"

#: gtk/inspector/misc-info.ui:513
msgid "Tick Callback"
msgstr "İşaretleme Çağrısı"

#: gtk/inspector/misc-info.ui:543
msgid "Frame Count"
msgstr "Çerçeve Sayısı"

#: gtk/inspector/misc-info.ui:572
msgid "Frame Rate"
msgstr "Çerçeve Oranı"

#: gtk/inspector/misc-info.ui:601
msgid "Mapped"
msgstr "Eşleştirilmiş"

#: gtk/inspector/misc-info.ui:631
msgid "Realized"
msgstr "Gerçeklenmiş"

#: gtk/inspector/misc-info.ui:661
msgid "Is Toplevel"
msgstr "Üst Düzeydir"

#: gtk/inspector/misc-info.ui:691
msgid "Child Visible"
msgstr "Görünür Çocuk"

#: gtk/inspector/prop-editor.c:702
#, c-format
msgid "Pointer: %p"
msgstr "İmleç: %p"

#. Translators: %s is a type name, for example
#. * GtkPropertyExpression with value \"2.5\"
#.
#: gtk/inspector/prop-editor.c:824
#, c-format
msgid "%s with value \"%s\""
msgstr "\"%2$s\" değeriyle %1$s"

#. Translators: Both %s are type names, for example
#. * GtkPropertyExpression with type GObject
#.
#: gtk/inspector/prop-editor.c:835
#, c-format
msgid "%s with type %s"
msgstr "%2$s türüyle %1$s"

#. Translators: Both %s are type names, for example
#. * GtkObjectExpression for GtkStringObject 0x23456789
#.
#: gtk/inspector/prop-editor.c:848
#, c-format
msgid "%s for %s %p"
msgstr "%2$s %3$p için %1$s"

#. Translators: Both %s are type names, for example
#. * GtkPropertyExpression with value type: gchararray
#.
#: gtk/inspector/prop-editor.c:878
#, c-format
msgid "%s with value type %s"
msgstr "%2$s değer türüyle %1$s"

#: gtk/inspector/prop-editor.c:1231
#, c-format
msgid "Uneditable property type: %s"
msgstr "Düzenlenemeyen özellik türü: %s"

#: gtk/inspector/prop-editor.c:1389
msgctxt "column number"
msgid "None"
msgstr "Hiçbiri"

#: gtk/inspector/prop-editor.c:1426
msgid "Attribute:"
msgstr "Öznitelik:"

#: gtk/inspector/prop-editor.c:1429
msgid "Model"
msgstr "Model"

#: gtk/inspector/prop-editor.c:1434
msgid "Column:"
msgstr "Sütun:"

#. Translators: %s is a type name, for example
#. * Action from 0x2345678 (GtkApplicationWindow)
#.
#: gtk/inspector/prop-editor.c:1533
#, c-format
msgid "Action from: %p (%s)"
msgstr "Şuradan eylem: %p (%s)"

#: gtk/inspector/prop-editor.c:1588
msgid "Reset"
msgstr "Sıfırla"

#: gtk/inspector/prop-editor.c:1596
msgctxt "GtkSettings source"
msgid "Default"
msgstr "Öntanımlı"

#: gtk/inspector/prop-editor.c:1599
msgctxt "GtkSettings source"
msgid "Theme"
msgstr "Tema"

#: gtk/inspector/prop-editor.c:1602
msgctxt "GtkSettings source"
msgid "XSettings"
msgstr "XSettings"

#: gtk/inspector/prop-editor.c:1606
msgctxt "GtkSettings source"
msgid "Application"
msgstr "Uygulama"

#: gtk/inspector/prop-editor.c:1609
msgctxt "GtkSettings source"
msgid "Unknown"
msgstr "Bilinmeyen"

#: gtk/inspector/prop-editor.c:1612
msgid "Source:"
msgstr "Kaynak:"

#: gtk/inspector/prop-list.ui:46
msgid "Defined At"
msgstr "Şurada Tanımlanmış"

#: gtk/inspector/recorder.c:1832
msgid "Saving RenderNode failed"
msgstr "RenderNode kaydetme başarısız"

#: gtk/inspector/recorder.ui:20
msgid "Record frames"
msgstr "Kareleri kaydet"

#: gtk/inspector/recorder.ui:27
msgid "Clear recorded frames"
msgstr "Kaydedilen kareleri temizle"

#: gtk/inspector/recorder.ui:34
msgid "Add debug nodes"
msgstr "Hata ayıklama düğümleri ekle"

#: gtk/inspector/recorder.ui:42
msgid "Highlight event sequences"
msgstr "Olay dizilerini vurgula"

#: gtk/inspector/recorder.ui:51
msgid "Use a dark background"
msgstr "Koyu arka plan kullan"

#: gtk/inspector/recorder.ui:59
msgid "Save selected node"
msgstr "Seçilen düğümü kaydet"

#: gtk/inspector/recorder.ui:67
msgid "Copy to clipboard"
msgstr "Panoya kopyala"

#: gtk/inspector/recorder.ui:144 gtk/inspector/recorder.ui:187
msgid "Property"
msgstr "Özellikler"

#: gtk/inspector/resource-list.ui:59
msgid "Path"
msgstr "Yol"

#: gtk/inspector/resource-list.ui:71
msgid "Count"
msgstr "Say"

#: gtk/inspector/resource-list.ui:82 gtk/ui/gtkfilechooserwidget.ui:265
#: gtk/ui/gtkfontchooserwidget.ui:204 gtk/ui/gtkfontchooserwidget.ui:351
msgid "Size"
msgstr "Boyut"

#: gtk/inspector/resource-list.ui:121
msgid "Name:"
msgstr "Ad:"

#: gtk/inspector/resource-list.ui:143
msgid "Type:"
msgstr "Tür:"

#: gtk/inspector/resource-list.ui:164
msgid "Size:"
msgstr "Boyut:"

#: gtk/inspector/shortcuts.ui:17
msgid "Trigger"
msgstr "Tetikleyici"

#: gtk/inspector/size-groups.c:225
msgctxt "sizegroup mode"
msgid "None"
msgstr "Hiçbiri"

#: gtk/inspector/size-groups.c:226
msgctxt "sizegroup mode"
msgid "Horizontal"
msgstr "Yatay"

#: gtk/inspector/size-groups.c:227
msgctxt "sizegroup mode"
msgid "Vertical"
msgstr "Dikey"

#: gtk/inspector/size-groups.c:228
msgctxt "sizegroup mode"
msgid "Both"
msgstr "İkisi de"

#: gtk/inspector/size-groups.c:240
msgid "Mode"
msgstr "Kip"

#: gtk/inspector/statistics.c:814
msgid "GLib must be configured with -Dbuildtype=debug"
msgstr "GLib, -Dbuildtype=debug ile yapılandırılmış olmalı"

#: gtk/inspector/statistics.ui:41
msgid "Self 1"
msgstr "Kendi 1"

#: gtk/inspector/statistics.ui:46
msgid "Cumulative 1"
msgstr "Toplam 1"

#: gtk/inspector/statistics.ui:51
msgid "Self 2"
msgstr "Kendi 2"

#: gtk/inspector/statistics.ui:56
msgid "Cumulative 2"
msgstr "Toplam 2"

#: gtk/inspector/statistics.ui:61
msgid "Self"
msgstr "Kendisi"

#: gtk/inspector/statistics.ui:66
msgid "Cumulative"
msgstr "Birikimli"

#: gtk/inspector/statistics.ui:88
msgid "Enable statistics with GOBJECT_DEBUG=instance-count"
msgstr "GOBJECT_DEBUG=instance-count ile istatistikleri etkinleştir"

#: gtk/inspector/strv-editor.c:85
#, c-format
msgid "Remove %s"
msgstr "%s kaldır"

#: gtk/inspector/strv-editor.c:118
msgid "Add"
msgstr "Ekle"

#: gtk/inspector/tree-data.ui:10
msgid "Show data"
msgstr "Veri göster"

#: gtk/inspector/type-info.ui:14
msgid "Hierarchy"
msgstr "Hiyerarşi"

#: gtk/inspector/type-info.ui:35
msgid "Implements"
msgstr "Sağladıkları"

#: gtk/inspector/visual.c:603 gtk/inspector/visual.c:622
msgid "Theme is hardcoded by GTK_THEME"
msgstr "Tema GTK_THEME ile kodlanmış"

#: gtk/inspector/visual.c:853
msgid "Backend does not support window scaling"
msgstr "Art alanda çalışan uygulama pencere ölçeklemeyi desteklemiyor"

#: gtk/inspector/visual.ui:35
msgid "GTK Theme"
msgstr "GTK Teması"

#: gtk/inspector/visual.ui:59
msgid "Dark Variant"
msgstr "Koyu Biçim"

#: gtk/inspector/visual.ui:84
msgid "Cursor Theme"
msgstr "İmleç Teması"

#: gtk/inspector/visual.ui:109
msgid "Cursor Size"
msgstr "İmleç Boyutu"

#: gtk/inspector/visual.ui:145
msgid "Icon Theme"
msgstr "Simge Teması"

#: gtk/inspector/visual.ui:195
msgid "Font Scale"
msgstr "Yazı Tipi Ölçeği"

#: gtk/inspector/visual.ui:240
msgid "Text Direction"
msgstr "Metin Yönü"

#: gtk/inspector/visual.ui:255
msgid "Left-to-Right"
msgstr "Soldan Sağa"

#: gtk/inspector/visual.ui:256
msgid "Right-to-Left"
msgstr "Sağdan Sola"

#: gtk/inspector/visual.ui:274
msgid "Window Scaling"
msgstr "Pencere Ölçekleme"

#: gtk/inspector/visual.ui:307
msgid "Animations"
msgstr "Canlandırmalar"

#: gtk/inspector/visual.ui:332
msgid "Slowdown"
msgstr "Yavaşlama"

#: gtk/inspector/visual.ui:390
msgid "Show fps overlay"
msgstr "Fps katmanını göster"

#: gtk/inspector/visual.ui:415
msgid "Show Graphic Updates"
msgstr "Grafik Güncellemeleri Göster"

#: gtk/inspector/visual.ui:440
msgid "Show Fallback Rendering"
msgstr "Yedek Gerçeklemeyi Göster"

#: gtk/inspector/visual.ui:465
msgid "Show Baselines"
msgstr "Grafik Güncellemelerini Göster"

#: gtk/inspector/visual.ui:493
msgid "Show Layout Borders"
msgstr "Yerleşim Sınırlarını Göster"

#: gtk/inspector/visual.ui:550
msgid "CSS Padding"
msgstr "CSS Dolgu"

#: gtk/inspector/visual.ui:560
msgid "CSS Border"
msgstr "CSS Kenarlığı"

#: gtk/inspector/visual.ui:570
msgid "CSS Margin"
msgstr "CSS Boşluğu"

#: gtk/inspector/visual.ui:580
msgid "Widget Margin"
msgstr "Parçacık Boşluğu"

#: gtk/inspector/visual.ui:615
msgid "Show Focus"
msgstr "Odağı Göster"

#: gtk/inspector/visual.ui:654
msgid "Simulate Touchscreen"
msgstr "Dokunmatik Ekran Benzetimle"

#: gtk/inspector/visual.ui:689
msgid "Inspect Inspector"
msgstr "Denetleyiciyi İncele"

#: gtk/inspector/window.ui:27
msgid "Select an Object"
msgstr "Nesne Seç"

#: gtk/inspector/window.ui:42 gtk/inspector/window.ui:107
msgid "Show Details"
msgstr "Ayrıntıları Göster"

#: gtk/inspector/window.ui:57
msgid "Show all Objects"
msgstr "Tüm Nesneleri Göster"

#: gtk/inspector/window.ui:121
msgid "Show all Resources"
msgstr "Tüm kaynakları göster"

#: gtk/inspector/window.ui:147
msgid "Collect Statistics"
msgstr "İstatistik Topla"

#: gtk/inspector/window.ui:199
msgid "Objects"
msgstr "Nesneler"

#: gtk/inspector/window.ui:231
msgid "Toggle Sidebar"
msgstr "Kenar Çubuğunu Aç/Kapa"

#: gtk/inspector/window.ui:253
msgid "Refresh action state"
msgstr "Eylem durumunu tazele"

#: gtk/inspector/window.ui:327
msgid "Previous object"
msgstr "Önceki nesne"

#: gtk/inspector/window.ui:334
msgid "Child object"
msgstr "Alt nesne"

#: gtk/inspector/window.ui:341
msgid "Previous sibling"
msgstr "Önceki kardeş"

#: gtk/inspector/window.ui:347
msgid "List Position"
msgstr "Liste Konumu"

#: gtk/inspector/window.ui:356
msgid "Next sibling"
msgstr "Sonraki kardeş"

#: gtk/inspector/window.ui:386
msgid "Miscellaneous"
msgstr "Diğer"

#: gtk/inspector/window.ui:407 gtk/ui/gtkprintunixdialog.ui:393
msgid "Layout"
msgstr "Düzen"

#: gtk/inspector/window.ui:418
msgid "CSS Nodes"
msgstr "CSS Düğümleri"

#: gtk/inspector/window.ui:429
msgid "Size Groups"
msgstr "Boyut Kümeleri"

#: gtk/inspector/window.ui:438 gtk/inspector/window.ui:447
msgid "Data"
msgstr "Veri"

#: gtk/inspector/window.ui:457
msgid "Actions"
msgstr "Eylemler"

#: gtk/inspector/window.ui:468
msgid "Menu"
msgstr "Menü"

#: gtk/inspector/window.ui:477
msgid "Controllers"
msgstr "Denetçiler"

#: gtk/inspector/window.ui:487
msgid "Magnifier"
msgstr "Büyüteç"

#: gtk/inspector/window.ui:508
msgid "Accessibility"
msgstr "Erişilebilirlik"

#: gtk/inspector/window.ui:532
msgid "Global"
msgstr "Küresel"

#: gtk/inspector/window.ui:545
msgid "Information"
msgstr "Bilgi"

#: gtk/inspector/window.ui:554
msgid "Settings"
msgstr "Ayarlar"

#: gtk/inspector/window.ui:563
msgid "Resources"
msgstr "Kaynaklar"

#: gtk/inspector/window.ui:584
msgid "Statistics"
msgstr "İstatistikler"

#: gtk/inspector/window.ui:595
msgid "Logging"
msgstr "Günlükleme"

#: gtk/inspector/window.ui:610
msgid "CSS"
msgstr "CSS"

#: gtk/inspector/window.ui:619
msgid "Recorder"
msgstr "Kaydedici"

#: gtk/open-type-layout.h:14
msgctxt "OpenType layout"
msgid "Access All Alternates"
msgstr "Tüm Alternatiflere Erişim"

#: gtk/open-type-layout.h:15
msgctxt "OpenType layout"
msgid "Above-base Forms"
msgstr "Temel Üstü Biçimler"

#: gtk/open-type-layout.h:16
msgctxt "OpenType layout"
msgid "Above-base Mark Positioning"
msgstr "Temel Üstü İm Konumlama"

#: gtk/open-type-layout.h:17
msgctxt "OpenType layout"
msgid "Above-base Substitutions"
msgstr "Temel Üstü Ornatmalar"

#: gtk/open-type-layout.h:18
msgctxt "OpenType layout"
msgid "Alternative Fractions"
msgstr "Alternatif Kesirler"

#: gtk/open-type-layout.h:19
msgctxt "OpenType layout"
msgid "Akhands"
msgstr "Akhandʼlar"

#: gtk/open-type-layout.h:20
msgctxt "OpenType layout"
msgid "Below-base Forms"
msgstr "Temel Altı Biçimler"

#: gtk/open-type-layout.h:21
msgctxt "OpenType layout"
msgid "Below-base Mark Positioning"
msgstr "Temel Altı İm Konumlama"

#: gtk/open-type-layout.h:22
msgctxt "OpenType layout"
msgid "Below-base Substitutions"
msgstr "Temel Altı Ornatmalar"

#: gtk/open-type-layout.h:23
msgctxt "OpenType layout"
msgid "Contextual Alternates"
msgstr "Bağlamsal Alternatifler"

#: gtk/open-type-layout.h:24
msgctxt "OpenType layout"
msgid "Case-Sensitive Forms"
msgstr "Büyük/Küçük Harf Duyarlı Biçimler"

#: gtk/open-type-layout.h:25
msgctxt "OpenType layout"
msgid "Glyph Composition / Decomposition"
msgstr "Glif Birleşimi / Ayrışımı"

#: gtk/open-type-layout.h:26
msgctxt "OpenType layout"
msgid "Conjunct Form After Ro"
msgstr "Ro’dan Sonra Bitişik Biçim"

#: gtk/open-type-layout.h:27
msgctxt "OpenType layout"
msgid "Conjunct Forms"
msgstr "Bitişik Biçimler"

#: gtk/open-type-layout.h:28
msgctxt "OpenType layout"
msgid "Contextual Ligatures"
msgstr "Bağlamsal Bağlamalar"

#: gtk/open-type-layout.h:29
msgctxt "OpenType layout"
msgid "Centered CJK Punctuation"
msgstr "Ortalanmış CJK Noktalama"

#: gtk/open-type-layout.h:30
msgctxt "OpenType layout"
msgid "Capital Spacing"
msgstr "İlk Harf Aralama"

#: gtk/open-type-layout.h:31
msgctxt "OpenType layout"
msgid "Contextual Swash"
msgstr "Bağlamsal Süs"

#: gtk/open-type-layout.h:32
msgctxt "OpenType layout"
msgid "Cursive Positioning"
msgstr "El Yazısı Konumlama"

#: gtk/open-type-layout.h:33
msgctxt "OpenType layout"
msgid "Petite Capitals From Capitals"
msgstr "İlk Harflerden Ufacık İlk Harfler"

#: gtk/open-type-layout.h:34
msgctxt "OpenType layout"
msgid "Small Capitals From Capitals"
msgstr "İlk Harflerden Küçük İlk Harfler"

#: gtk/open-type-layout.h:35
msgctxt "OpenType layout"
msgid "Distances"
msgstr "Uzaklıklar"

#: gtk/open-type-layout.h:36
msgctxt "OpenType layout"
msgid "Discretionary Ligatures"
msgstr "İhtiyari Bağlamalar"

#: gtk/open-type-layout.h:37
msgctxt "OpenType layout"
msgid "Denominators"
msgstr "Paydalar"

#: gtk/open-type-layout.h:38
msgctxt "OpenType layout"
msgid "Dotless Forms"
msgstr "Noktasız Biçimler"

#: gtk/open-type-layout.h:39
msgctxt "OpenType layout"
msgid "Expert Forms"
msgstr "Uzman Biçimler"

#: gtk/open-type-layout.h:40
msgctxt "OpenType layout"
msgid "Final Glyph on Line Alternates"
msgstr "Satır Sonu Glifi Alternatifleri"

#: gtk/open-type-layout.h:41
msgctxt "OpenType layout"
msgid "Terminal Forms #2"
msgstr "Terminal Biçimleri #2"

#: gtk/open-type-layout.h:42
msgctxt "OpenType layout"
msgid "Terminal Forms #3"
msgstr "Terminal Biçimleri #3"

#: gtk/open-type-layout.h:43
msgctxt "OpenType layout"
msgid "Terminal Forms"
msgstr "Terminal Biçimleri"

#: gtk/open-type-layout.h:44
msgctxt "OpenType layout"
msgid "Flattened accent forms"
msgstr "Basık vurgu işareti biçimleri"

#: gtk/open-type-layout.h:45
msgctxt "OpenType layout"
msgid "Fractions"
msgstr "Kesirler"

#: gtk/open-type-layout.h:46
msgctxt "OpenType layout"
msgid "Full Widths"
msgstr "Tam Genişlikler"

#: gtk/open-type-layout.h:47
msgctxt "OpenType layout"
msgid "Half Forms"
msgstr "Yarım Biçimler"

#: gtk/open-type-layout.h:48
msgctxt "OpenType layout"
msgid "Halant Forms"
msgstr "Halant Biçimleri"

#: gtk/open-type-layout.h:49
msgctxt "OpenType layout"
msgid "Alternate Half Widths"
msgstr "Alternatif Yarı Genişlikler"

#: gtk/open-type-layout.h:50
msgctxt "OpenType layout"
msgid "Historical Forms"
msgstr "Tarihî Biçimler"

#: gtk/open-type-layout.h:51
msgctxt "OpenType layout"
msgid "Horizontal Kana Alternates"
msgstr "Yatay Kana Alternatifleri"

#: gtk/open-type-layout.h:52
msgctxt "OpenType layout"
msgid "Historical Ligatures"
msgstr "Tarihî Bağlamalar"

#: gtk/open-type-layout.h:53
msgctxt "OpenType layout"
msgid "Hangul"
msgstr "Hangul"

#: gtk/open-type-layout.h:54
msgctxt "OpenType layout"
msgid "Hojo Kanji Forms"
msgstr "Hojo Kanji Biçimleri"

#: gtk/open-type-layout.h:55
msgctxt "OpenType layout"
msgid "Half Widths"
msgstr "Yarım Genişlikler"

#: gtk/open-type-layout.h:56
msgctxt "OpenType layout"
msgid "Initial Forms"
msgstr "Başlangıç Biçimleri"

#: gtk/open-type-layout.h:57
msgctxt "OpenType layout"
msgid "Isolated Forms"
msgstr "Ayrık Biçimler"

#: gtk/open-type-layout.h:58
msgctxt "OpenType layout"
msgid "Italics"
msgstr "İtalikler"

#: gtk/open-type-layout.h:59
msgctxt "OpenType layout"
msgid "Justification Alternates"
msgstr "Yaslama Alternatifleri"

#: gtk/open-type-layout.h:60
msgctxt "OpenType layout"
msgid "JIS78 Forms"
msgstr "JIS78 Biçimleri"

#: gtk/open-type-layout.h:61
msgctxt "OpenType layout"
msgid "JIS83 Forms"
msgstr "JIS83 Biçimleri"

#: gtk/open-type-layout.h:62
msgctxt "OpenType layout"
msgid "JIS90 Forms"
msgstr "JIS90 Biçimleri"

#: gtk/open-type-layout.h:63
msgctxt "OpenType layout"
msgid "JIS2004 Forms"
msgstr "JIS2004 Biçimleri"

#: gtk/open-type-layout.h:64
msgctxt "OpenType layout"
msgid "Kerning"
msgstr "Aralık Bırakma"

#: gtk/open-type-layout.h:65
msgctxt "OpenType layout"
msgid "Left Bounds"
msgstr "Sol Sınırlar"

#: gtk/open-type-layout.h:66
msgctxt "OpenType layout"
msgid "Standard Ligatures"
msgstr "Standart Bağlamalar"

#: gtk/open-type-layout.h:67
msgctxt "OpenType layout"
msgid "Leading Jamo Forms"
msgstr "Öne Gelen Jamo Biçimleri"

#: gtk/open-type-layout.h:68
msgctxt "OpenType layout"
msgid "Lining Figures"
msgstr "Kaplayan Rakamlar"

#: gtk/open-type-layout.h:69
msgctxt "OpenType layout"
msgid "Localized Forms"
msgstr "Yerelleştirilmiş Biçimler"

#: gtk/open-type-layout.h:70
msgctxt "OpenType layout"
msgid "Left-to-right alternates"
msgstr "Soldan sağa alternatifleri"

#: gtk/open-type-layout.h:71
msgctxt "OpenType layout"
msgid "Left-to-right mirrored forms"
msgstr "Soldan sağa yansıtılmış biçimler"

#: gtk/open-type-layout.h:72
msgctxt "OpenType layout"
msgid "Mark Positioning"
msgstr "İm Konumlama"

#: gtk/open-type-layout.h:73
msgctxt "OpenType layout"
msgid "Medial Forms #2"
msgstr "Medyal Biçimler #2"

#: gtk/open-type-layout.h:74
msgctxt "OpenType layout"
msgid "Medial Forms"
msgstr "Medyal Biçimler"

#: gtk/open-type-layout.h:75
msgctxt "OpenType layout"
msgid "Mathematical Greek"
msgstr "Matematiksel Yunanca"

#: gtk/open-type-layout.h:76
msgctxt "OpenType layout"
msgid "Mark to Mark Positioning"
msgstr "İmden İme Konumlama"

#: gtk/open-type-layout.h:77
msgctxt "OpenType layout"
msgid "Mark Positioning via Substitution"
msgstr "Ornatma Aracılığıyla İm Konumlama"

#: gtk/open-type-layout.h:78
msgctxt "OpenType layout"
msgid "Alternate Annotation Forms"
msgstr "Alternatif Belirtim Biçimleri"

#: gtk/open-type-layout.h:79
msgctxt "OpenType layout"
msgid "NLC Kanji Forms"
msgstr "NLC Kanji Biçimleri"

#: gtk/open-type-layout.h:80
msgctxt "OpenType layout"
msgid "Nukta Forms"
msgstr "Nukta Biçimleri"

#: gtk/open-type-layout.h:81
msgctxt "OpenType layout"
msgid "Numerators"
msgstr "Paylar"

#: gtk/open-type-layout.h:82
msgctxt "OpenType layout"
msgid "Oldstyle Figures"
msgstr "Demode Rakamlar"

#: gtk/open-type-layout.h:83
msgctxt "OpenType layout"
msgid "Optical Bounds"
msgstr "Optik Sınırlar"

#: gtk/open-type-layout.h:84
msgctxt "OpenType layout"
msgid "Ordinals"
msgstr "Sıra Sayıları"

#: gtk/open-type-layout.h:85
msgctxt "OpenType layout"
msgid "Ornaments"
msgstr "Süsler"

#: gtk/open-type-layout.h:86
msgctxt "OpenType layout"
msgid "Proportional Alternate Widths"
msgstr "Orantısal Alternatif Genişlikler"

#: gtk/open-type-layout.h:87
msgctxt "OpenType layout"
msgid "Petite Capitals"
msgstr "Ufacık İlk Harfler"

#: gtk/open-type-layout.h:88
msgctxt "OpenType layout"
msgid "Proportional Kana"
msgstr "Orantısal Kana"

#: gtk/open-type-layout.h:89
msgctxt "OpenType layout"
msgid "Proportional Figures"
msgstr "Orantısal Rakamlar"

#: gtk/open-type-layout.h:90
msgctxt "OpenType layout"
msgid "Pre-Base Forms"
msgstr "Temel Öncesi Biçimler"

#: gtk/open-type-layout.h:91
msgctxt "OpenType layout"
msgid "Pre-base Substitutions"
msgstr "Temel Öncesi Ornatmalar"

#: gtk/open-type-layout.h:92
msgctxt "OpenType layout"
msgid "Post-base Forms"
msgstr "Temel Sonrası Biçimler"

#: gtk/open-type-layout.h:93
msgctxt "OpenType layout"
msgid "Post-base Substitutions"
msgstr "Temel Sonrası Ornatmalar"

#: gtk/open-type-layout.h:94
msgctxt "OpenType layout"
msgid "Proportional Widths"
msgstr "Orantısal Genişlikler"

#: gtk/open-type-layout.h:95
msgctxt "OpenType layout"
msgid "Quarter Widths"
msgstr "Çeyrek Genişlikler"

#: gtk/open-type-layout.h:96
msgctxt "OpenType layout"
msgid "Randomize"
msgstr "Rastgeleleştir"

#: gtk/open-type-layout.h:97
msgctxt "OpenType layout"
msgid "Required Contextual Alternates"
msgstr "Gerekli Bağlamsal Alternatifler"

#: gtk/open-type-layout.h:98
msgctxt "OpenType layout"
msgid "Rakar Forms"
msgstr "Rakar Biçimleri"

#: gtk/open-type-layout.h:99
msgctxt "OpenType layout"
msgid "Required Ligatures"
msgstr "Gerekli Bağlamalar"

#: gtk/open-type-layout.h:100
msgctxt "OpenType layout"
msgid "Reph Forms"
msgstr "Reph Biçimleri"

#: gtk/open-type-layout.h:101
msgctxt "OpenType layout"
msgid "Right Bounds"
msgstr "Sağ Sınırlar"

#: gtk/open-type-layout.h:102
msgctxt "OpenType layout"
msgid "Right-to-left alternates"
msgstr "Sağdan sola alternatifler"

#: gtk/open-type-layout.h:103
msgctxt "OpenType layout"
msgid "Right-to-left mirrored forms"
msgstr "Sağdan sola yansıtılmış biçimler"

#: gtk/open-type-layout.h:104
msgctxt "OpenType layout"
msgid "Ruby Notation Forms"
msgstr "Ruby Açıklama Biçimleri"

#: gtk/open-type-layout.h:105
msgctxt "OpenType layout"
msgid "Required Variation Alternates"
msgstr "Gerekli Değişim Alternatifleri"

#: gtk/open-type-layout.h:106
msgctxt "OpenType layout"
msgid "Stylistic Alternates"
msgstr "Biçimsel Alternatifler"

#: gtk/open-type-layout.h:107
msgctxt "OpenType layout"
msgid "Scientific Inferiors"
msgstr "Bilimsel Altlar"

#: gtk/open-type-layout.h:108
msgctxt "OpenType layout"
msgid "Optical size"
msgstr "Optik boyut"

#: gtk/open-type-layout.h:109
msgctxt "OpenType layout"
msgid "Small Capitals"
msgstr "Küçük İlk Harfler"

#: gtk/open-type-layout.h:110
msgctxt "OpenType layout"
msgid "Simplified Forms"
msgstr "Yalınlaştırılmış Biçimler"

#: gtk/open-type-layout.h:111
msgctxt "OpenType layout"
msgid "Math script style alternates"
msgstr "Matematik betik biçimi alternatifleri"

#: gtk/open-type-layout.h:112
msgctxt "OpenType layout"
msgid "Stretching Glyph Decomposition"
msgstr "Esneyen Glif Ayrışımı"

#: gtk/open-type-layout.h:113
msgctxt "OpenType layout"
msgid "Subscript"
msgstr "Altbetik"

#: gtk/open-type-layout.h:114
msgctxt "OpenType layout"
msgid "Superscript"
msgstr "Üstbetik"

#: gtk/open-type-layout.h:115
msgctxt "OpenType layout"
msgid "Swash"
msgstr "Süs"

#: gtk/open-type-layout.h:116
msgctxt "OpenType layout"
msgid "Titling"
msgstr "Başlık Oluşturma"

#: gtk/open-type-layout.h:117
msgctxt "OpenType layout"
msgid "Trailing Jamo Forms"
msgstr "Arkaya Gelen Jamo Biçimleri"

#: gtk/open-type-layout.h:118
msgctxt "OpenType layout"
msgid "Traditional Name Forms"
msgstr "Geleneksel Ad Biçimleri"

#: gtk/open-type-layout.h:119
msgctxt "OpenType layout"
msgid "Tabular Figures"
msgstr "Çizelgesel Rakamlar"

#: gtk/open-type-layout.h:120
msgctxt "OpenType layout"
msgid "Traditional Forms"
msgstr "Geleneksel Biçimler"

#: gtk/open-type-layout.h:121
msgctxt "OpenType layout"
msgid "Third Widths"
msgstr "Üçlü Genişlikler"

#: gtk/open-type-layout.h:122
msgctxt "OpenType layout"
msgid "Unicase"
msgstr "Tek hâl"

#: gtk/open-type-layout.h:123
msgctxt "OpenType layout"
msgid "Alternate Vertical Metrics"
msgstr "Alternatif Dikey Ölçüler"

#: gtk/open-type-layout.h:124
msgctxt "OpenType layout"
msgid "Vattu Variants"
msgstr "Vattu Değişkeleri"

#: gtk/open-type-layout.h:125
msgctxt "OpenType layout"
msgid "Vertical Writing"
msgstr "Dikey Yazım"

#: gtk/open-type-layout.h:126
msgctxt "OpenType layout"
msgid "Alternate Vertical Half Metrics"
msgstr "Alternatif Dikey Yarım Ölçüler"

#: gtk/open-type-layout.h:127
msgctxt "OpenType layout"
msgid "Vowel Jamo Forms"
msgstr "Sesli Jamo Biçimleri"

#: gtk/open-type-layout.h:128
msgctxt "OpenType layout"
msgid "Vertical Kana Alternates"
msgstr "Dikey Kana Alternatifleri"

#: gtk/open-type-layout.h:129
msgctxt "OpenType layout"
msgid "Vertical Kerning"
msgstr "Dikey Aralık Bırakma"

#: gtk/open-type-layout.h:130
msgctxt "OpenType layout"
msgid "Proportional Alternate Vertical Metrics"
msgstr "Orantısal Alternatif Dikey Ölçüler"

#: gtk/open-type-layout.h:131
msgctxt "OpenType layout"
msgid "Vertical Alternates and Rotation"
msgstr "Dikey Alternatifler ve Dönme"

#: gtk/open-type-layout.h:132
msgctxt "OpenType layout"
msgid "Vertical Alternates for Rotation"
msgstr "Dönme için Dikey Alternatifler"

#: gtk/open-type-layout.h:133
msgctxt "OpenType layout"
msgid "Slashed Zero"
msgstr "Eğik Çizgili Sıfır"

#: gtk/paper_names_offsets.c:4
msgctxt "paper size"
msgid "asme_f"
msgstr "asme_f"

#: gtk/paper_names_offsets.c:5
msgctxt "paper size"
msgid "A0×2"
msgstr "A0×2"

#: gtk/paper_names_offsets.c:6
msgctxt "paper size"
msgid "A0"
msgstr "A0"

#: gtk/paper_names_offsets.c:7
msgctxt "paper size"
msgid "A0×3"
msgstr "A0×3"

#: gtk/paper_names_offsets.c:8
msgctxt "paper size"
msgid "A1"
msgstr "A1"

#: gtk/paper_names_offsets.c:9
msgctxt "paper size"
msgid "A10"
msgstr "A10"

#: gtk/paper_names_offsets.c:10
msgctxt "paper size"
msgid "A1×3"
msgstr "A1×3"

#: gtk/paper_names_offsets.c:11
msgctxt "paper size"
msgid "A1×4"
msgstr "A1×4"

#: gtk/paper_names_offsets.c:12
msgctxt "paper size"
msgid "A2"
msgstr "A2"

#: gtk/paper_names_offsets.c:13
msgctxt "paper size"
msgid "A2×3"
msgstr "A2×3"

#: gtk/paper_names_offsets.c:14
msgctxt "paper size"
msgid "A2×4"
msgstr "A2×4"

#: gtk/paper_names_offsets.c:15
msgctxt "paper size"
msgid "A2×5"
msgstr "A2×5"

#: gtk/paper_names_offsets.c:16
msgctxt "paper size"
msgid "A3"
msgstr "A3"

#: gtk/paper_names_offsets.c:17
msgctxt "paper size"
msgid "A3 Extra"
msgstr "A3 Ekstra"

#: gtk/paper_names_offsets.c:18
msgctxt "paper size"
msgid "A3×3"
msgstr "A3×3"

#: gtk/paper_names_offsets.c:19
msgctxt "paper size"
msgid "A3×4"
msgstr "A3×4"

#: gtk/paper_names_offsets.c:20
msgctxt "paper size"
msgid "A3×5"
msgstr "A3×5"

#: gtk/paper_names_offsets.c:21
msgctxt "paper size"
msgid "A3×6"
msgstr "A3×6"

#: gtk/paper_names_offsets.c:22
msgctxt "paper size"
msgid "A3×7"
msgstr "A3×7"

#: gtk/paper_names_offsets.c:23
msgctxt "paper size"
msgid "A4"
msgstr "A4"

#: gtk/paper_names_offsets.c:24
msgctxt "paper size"
msgid "A4 Extra"
msgstr "A4 Ekstra"

#: gtk/paper_names_offsets.c:25
msgctxt "paper size"
msgid "A4 Tab"
msgstr "A4 Sekme"

#: gtk/paper_names_offsets.c:26
msgctxt "paper size"
msgid "A4×3"
msgstr "A4×3"

#: gtk/paper_names_offsets.c:27
msgctxt "paper size"
msgid "A4×4"
msgstr "A4×4"

#: gtk/paper_names_offsets.c:28
msgctxt "paper size"
msgid "A4×5"
msgstr "A4×5"

#: gtk/paper_names_offsets.c:29
msgctxt "paper size"
msgid "A4×6"
msgstr "A4×6"

#: gtk/paper_names_offsets.c:30
msgctxt "paper size"
msgid "A4×7"
msgstr "A4×7"

#: gtk/paper_names_offsets.c:31
msgctxt "paper size"
msgid "A4×8"
msgstr "A4×8"

#: gtk/paper_names_offsets.c:32
msgctxt "paper size"
msgid "A4×9"
msgstr "A4×9"

#: gtk/paper_names_offsets.c:33
msgctxt "paper size"
msgid "A5"
msgstr "A5"

#: gtk/paper_names_offsets.c:34
msgctxt "paper size"
msgid "A5 Extra"
msgstr "A5 Ekstra"

#: gtk/paper_names_offsets.c:35
msgctxt "paper size"
msgid "A6"
msgstr "A6"

#: gtk/paper_names_offsets.c:36
msgctxt "paper size"
msgid "A7"
msgstr "A7"

#: gtk/paper_names_offsets.c:37
msgctxt "paper size"
msgid "A8"
msgstr "A8"

#: gtk/paper_names_offsets.c:38
msgctxt "paper size"
msgid "A9"
msgstr "A9"

#: gtk/paper_names_offsets.c:39
msgctxt "paper size"
msgid "B0"
msgstr "B0"

#: gtk/paper_names_offsets.c:40
msgctxt "paper size"
msgid "B1"
msgstr "B1"

#: gtk/paper_names_offsets.c:41
msgctxt "paper size"
msgid "B10"
msgstr "B10"

#: gtk/paper_names_offsets.c:42
msgctxt "paper size"
msgid "B2"
msgstr "B2"

#: gtk/paper_names_offsets.c:43
msgctxt "paper size"
msgid "B3"
msgstr "B3"

#: gtk/paper_names_offsets.c:44
msgctxt "paper size"
msgid "B4"
msgstr "B4"

#: gtk/paper_names_offsets.c:45
msgctxt "paper size"
msgid "B5"
msgstr "B5"

#: gtk/paper_names_offsets.c:46
msgctxt "paper size"
msgid "B5 Extra"
msgstr "B5 Ekstra"

#: gtk/paper_names_offsets.c:47
msgctxt "paper size"
msgid "B6"
msgstr "B6"

#: gtk/paper_names_offsets.c:48
msgctxt "paper size"
msgid "B6/C4"
msgstr "B6/C4"

#: gtk/paper_names_offsets.c:49
msgctxt "paper size"
msgid "B7"
msgstr "B7"

#: gtk/paper_names_offsets.c:50
msgctxt "paper size"
msgid "B8"
msgstr "B8"

#: gtk/paper_names_offsets.c:51
msgctxt "paper size"
msgid "B9"
msgstr "B9"

#: gtk/paper_names_offsets.c:52
msgctxt "paper size"
msgid "C0"
msgstr "C0"

#: gtk/paper_names_offsets.c:53
msgctxt "paper size"
msgid "C1"
msgstr "C1"

#: gtk/paper_names_offsets.c:54
msgctxt "paper size"
msgid "C10"
msgstr "C10"

#: gtk/paper_names_offsets.c:55
msgctxt "paper size"
msgid "C2"
msgstr "C2"

#: gtk/paper_names_offsets.c:56
msgctxt "paper size"
msgid "C3"
msgstr "C3"

#: gtk/paper_names_offsets.c:57
msgctxt "paper size"
msgid "C4"
msgstr "C4"

#: gtk/paper_names_offsets.c:58
msgctxt "paper size"
msgid "C5"
msgstr "C5"

#: gtk/paper_names_offsets.c:59
msgctxt "paper size"
msgid "C6"
msgstr "C6"

#: gtk/paper_names_offsets.c:60
msgctxt "paper size"
msgid "C6/C5"
msgstr "C6/C5"

#: gtk/paper_names_offsets.c:61
msgctxt "paper size"
msgid "C7"
msgstr "C7"

#: gtk/paper_names_offsets.c:62
msgctxt "paper size"
msgid "C7/C6"
msgstr "C7/C6"

#: gtk/paper_names_offsets.c:63
msgctxt "paper size"
msgid "C8"
msgstr "C8"

#: gtk/paper_names_offsets.c:64
msgctxt "paper size"
msgid "C9"
msgstr "C9"

#: gtk/paper_names_offsets.c:65
msgctxt "paper size"
msgid "DL Envelope"
msgstr "DL Zarf"

#: gtk/paper_names_offsets.c:66
msgctxt "paper size"
msgid "RA0"
msgstr "RA0"

#: gtk/paper_names_offsets.c:67
msgctxt "paper size"
msgid "RA1"
msgstr "RA1"

#: gtk/paper_names_offsets.c:68
msgctxt "paper size"
msgid "RA2"
msgstr "RA2"

#: gtk/paper_names_offsets.c:69
msgctxt "paper size"
msgid "RA3"
msgstr "RA3"

#: gtk/paper_names_offsets.c:70
msgctxt "paper size"
msgid "RA4"
msgstr "RA4"

#: gtk/paper_names_offsets.c:71
msgctxt "paper size"
msgid "SRA0"
msgstr "SRA0"

#: gtk/paper_names_offsets.c:72
msgctxt "paper size"
msgid "SRA1"
msgstr "SRA1"

#: gtk/paper_names_offsets.c:73
msgctxt "paper size"
msgid "SRA2"
msgstr "SRA2"

#: gtk/paper_names_offsets.c:74
msgctxt "paper size"
msgid "SRA3"
msgstr "SRA3"

#: gtk/paper_names_offsets.c:75
msgctxt "paper size"
msgid "SRA4"
msgstr "SRA4"

#: gtk/paper_names_offsets.c:76
msgctxt "paper size"
msgid "JB0"
msgstr "JB0"

#: gtk/paper_names_offsets.c:77
msgctxt "paper size"
msgid "JB1"
msgstr "JB1"

#: gtk/paper_names_offsets.c:78
msgctxt "paper size"
msgid "JB10"
msgstr "JB10"

#: gtk/paper_names_offsets.c:79
msgctxt "paper size"
msgid "JB2"
msgstr "JB2"

#: gtk/paper_names_offsets.c:80
msgctxt "paper size"
msgid "JB3"
msgstr "JB3"

#: gtk/paper_names_offsets.c:81
msgctxt "paper size"
msgid "JB4"
msgstr "JB4"

#: gtk/paper_names_offsets.c:82
msgctxt "paper size"
msgid "JB5"
msgstr "JB5"

#: gtk/paper_names_offsets.c:83
msgctxt "paper size"
msgid "JB6"
msgstr "JB6"

#: gtk/paper_names_offsets.c:84
msgctxt "paper size"
msgid "JB7"
msgstr "JB7"

#: gtk/paper_names_offsets.c:85
msgctxt "paper size"
msgid "JB8"
msgstr "JB8"

#: gtk/paper_names_offsets.c:86
msgctxt "paper size"
msgid "JB9"
msgstr "JB9"

#: gtk/paper_names_offsets.c:87
msgctxt "paper size"
msgid "jis exec"
msgstr "jis exec"

#: gtk/paper_names_offsets.c:88
msgctxt "paper size"
msgid "Choukei 2 Envelope"
msgstr "Choukei 2 Zarf"

#: gtk/paper_names_offsets.c:89
msgctxt "paper size"
msgid "Choukei 3 Envelope"
msgstr "Choukei 3 Zarf"

#: gtk/paper_names_offsets.c:90
msgctxt "paper size"
msgid "Choukei 4 Envelope"
msgstr "Choukei 4 Zarf"

#: gtk/paper_names_offsets.c:91
msgctxt "paper size"
msgid "Choukei 40 Envelope"
msgstr "Choukei 40 Zarf"

#: gtk/paper_names_offsets.c:92
msgctxt "paper size"
msgid "hagaki (postcard)"
msgstr "hagaki (kartpostal)"

#: gtk/paper_names_offsets.c:93
msgctxt "paper size"
msgid "kahu Envelope"
msgstr "kahu Zarf"

#: gtk/paper_names_offsets.c:94
msgctxt "paper size"
msgid "kaku2 Envelope"
msgstr "kaku2 Zarf"

#: gtk/paper_names_offsets.c:95
msgctxt "paper size"
msgid "kaku3 Envelope"
msgstr "kaku3 Zarf"

#: gtk/paper_names_offsets.c:96
msgctxt "paper size"
msgid "kaku4 Envelope"
msgstr "kaku4 Zarf"

#: gtk/paper_names_offsets.c:97
msgctxt "paper size"
msgid "kaku5 Envelope"
msgstr "kaku5 Zarf"

#: gtk/paper_names_offsets.c:98
msgctxt "paper size"
msgid "kaku7 Envelope"
msgstr "kaku7 Zarf"

#: gtk/paper_names_offsets.c:99
msgctxt "paper size"
msgid "kaku8 Envelope"
msgstr "kaku8 Zarf"

#: gtk/paper_names_offsets.c:100
msgctxt "paper size"
msgid "oufuku (reply postcard)"
msgstr "oufuku (yanıt kartpostalı)"

#: gtk/paper_names_offsets.c:101
msgctxt "paper size"
msgid "you4 Envelope"
msgstr "you4 Zarf"

#: gtk/paper_names_offsets.c:102
msgctxt "paper size"
msgid "you6 Envelope"
msgstr "you6 Zarf"

#: gtk/paper_names_offsets.c:103
msgctxt "paper size"
msgid "10×11"
msgstr "10×11"

#: gtk/paper_names_offsets.c:104
msgctxt "paper size"
msgid "10×13"
msgstr "10×13"

#: gtk/paper_names_offsets.c:105
msgctxt "paper size"
msgid "10×14"
msgstr "10×14"

#: gtk/paper_names_offsets.c:106
msgctxt "paper size"
msgid "10×15"
msgstr "10×15"

#: gtk/paper_names_offsets.c:107
msgctxt "paper size"
msgid "11×12"
msgstr "11×12"

#: gtk/paper_names_offsets.c:108
msgctxt "paper size"
msgid "11×15"
msgstr "11×15"

#: gtk/paper_names_offsets.c:109
msgctxt "paper size"
msgid "12×19"
msgstr "12×19"

#: gtk/paper_names_offsets.c:110
msgctxt "paper size"
msgid "5×7"
msgstr "5×7"

#: gtk/paper_names_offsets.c:111
msgctxt "paper size"
msgid "6×9 Envelope"
msgstr "6×9 Zarf"

#: gtk/paper_names_offsets.c:112
msgctxt "paper size"
msgid "7×9 Envelope"
msgstr "7x9 Zarf"

#: gtk/paper_names_offsets.c:113
msgctxt "paper size"
msgid "8×10 Envelope"
msgstr "8×10 Zarf"

#: gtk/paper_names_offsets.c:114
msgctxt "paper size"
msgid "9×11 Envelope"
msgstr "9x11 Zarf"

#: gtk/paper_names_offsets.c:115
msgctxt "paper size"
msgid "9×12 Envelope"
msgstr "9×12 Zarf"

#: gtk/paper_names_offsets.c:116
msgctxt "paper size"
msgid "a2 Envelope"
msgstr "a2 Zarf"

#: gtk/paper_names_offsets.c:117
msgctxt "paper size"
msgid "Arch A"
msgstr "Arch A"

#: gtk/paper_names_offsets.c:118
msgctxt "paper size"
msgid "Arch B"
msgstr "Arch B"

#: gtk/paper_names_offsets.c:119
msgctxt "paper size"
msgid "Arch C"
msgstr "Arch C"

#: gtk/paper_names_offsets.c:120
msgctxt "paper size"
msgid "Arch D"
msgstr "Arch D"

#: gtk/paper_names_offsets.c:121
msgctxt "paper size"
msgid "Arch E"
msgstr "Arch E"

#: gtk/paper_names_offsets.c:122
msgctxt "paper size"
msgid "b-plus"
msgstr "b-artı"

#: gtk/paper_names_offsets.c:123
msgctxt "paper size"
msgid "c"
msgstr "c"

#: gtk/paper_names_offsets.c:124
msgctxt "paper size"
msgid "c5 Envelope"
msgstr "c5 Zarf"

#: gtk/paper_names_offsets.c:125
msgctxt "paper size"
msgid "d"
msgstr "d"

#: gtk/paper_names_offsets.c:126
msgctxt "paper size"
msgid "e"
msgstr "e"

#: gtk/paper_names_offsets.c:127
msgctxt "paper size"
msgid "edp"
msgstr "edp"

#: gtk/paper_names_offsets.c:128
msgctxt "paper size"
msgid "European edp"
msgstr "Avrupa edp"

#: gtk/paper_names_offsets.c:129
msgctxt "paper size"
msgid "Executive"
msgstr "Yönetici"

#: gtk/paper_names_offsets.c:130
msgctxt "paper size"
msgid "f"
msgstr "f"

#: gtk/paper_names_offsets.c:131
msgctxt "paper size"
msgid "Fan-Fold European"
msgstr "Sürekli Form Avrupa"

#: gtk/paper_names_offsets.c:132
msgctxt "paper size"
msgid "Fan-Fold US"
msgstr "Sürekli Form ABD"

#: gtk/paper_names_offsets.c:133
msgctxt "paper size"
msgid "Fan-Fold German Legal"
msgstr "Sürekli Form Alman Resmi"

#: gtk/paper_names_offsets.c:134
msgctxt "paper size"
msgid "Government Legal"
msgstr "Devlet Dairesi Resmi"

#: gtk/paper_names_offsets.c:135
msgctxt "paper size"
msgid "Government Letter"
msgstr "Devlet Dairesi Belgesi"

#: gtk/paper_names_offsets.c:136
msgctxt "paper size"
msgid "Index 3×5"
msgstr "İndeks 3x5"

#: gtk/paper_names_offsets.c:137
msgctxt "paper size"
msgid "Index 4×6 (postcard)"
msgstr "İndeks 4x6 (kartpostal)"

#: gtk/paper_names_offsets.c:138
msgctxt "paper size"
msgid "Index 4×6 ext"
msgstr "İndeks 4x6 ext"

#: gtk/paper_names_offsets.c:139
msgctxt "paper size"
msgid "Index 5×8"
msgstr "İndeks 5x8"

#: gtk/paper_names_offsets.c:140
msgctxt "paper size"
msgid "Invoice"
msgstr "Fatura"

#: gtk/paper_names_offsets.c:141
msgctxt "paper size"
msgid "Tabloid"
msgstr "Tabloid"

#: gtk/paper_names_offsets.c:142
msgctxt "paper size"
msgid "US Legal"
msgstr "ABD Resmi"

#: gtk/paper_names_offsets.c:143
msgctxt "paper size"
msgid "US Legal Extra"
msgstr "ABD Resmi Ekstra"

#: gtk/paper_names_offsets.c:144
msgctxt "paper size"
msgid "US Letter"
msgstr "ABD Belgesi"

#: gtk/paper_names_offsets.c:145
msgctxt "paper size"
msgid "US Letter Extra"
msgstr "ABD Belgesi Ekstra"

#: gtk/paper_names_offsets.c:146
msgctxt "paper size"
msgid "US Letter Plus"
msgstr "ABD Belgesi Artı"

#: gtk/paper_names_offsets.c:147
msgctxt "paper size"
msgid "Monarch Envelope"
msgstr "Monarch Zarf"

#: gtk/paper_names_offsets.c:148
msgctxt "paper size"
msgid "#10 Envelope"
msgstr "#10 Zarf"

#: gtk/paper_names_offsets.c:149
msgctxt "paper size"
msgid "#11 Envelope"
msgstr "#11 Zarf"

#: gtk/paper_names_offsets.c:150
msgctxt "paper size"
msgid "#12 Envelope"
msgstr "#12 Zarf"

#: gtk/paper_names_offsets.c:151
msgctxt "paper size"
msgid "#14 Envelope"
msgstr "#14 Zarf"

#: gtk/paper_names_offsets.c:152
msgctxt "paper size"
msgid "#9 Envelope"
msgstr "#9 Zarf"

#: gtk/paper_names_offsets.c:153
msgctxt "paper size"
msgid "Oficio"
msgstr "Oficio"

#: gtk/paper_names_offsets.c:154
msgctxt "paper size"
msgid "Personal Envelope"
msgstr "Kişisel Zarf"

#: gtk/paper_names_offsets.c:155
msgctxt "paper size"
msgid "Quarto"
msgstr "4 yaprak"

#: gtk/paper_names_offsets.c:156
msgctxt "paper size"
msgid "Super A"
msgstr "Süper A"

#: gtk/paper_names_offsets.c:157
msgctxt "paper size"
msgid "Super B"
msgstr "Süper B"

#: gtk/paper_names_offsets.c:158
msgctxt "paper size"
msgid "Wide Format"
msgstr "Geniş Biçim"

#: gtk/paper_names_offsets.c:159
msgctxt "paper size"
msgid "Photo L"
msgstr "Fotoğraf L"

#: gtk/paper_names_offsets.c:160
msgctxt "paper size"
msgid "Dai-pa-kai"
msgstr "Dai-pa-kai"

#: gtk/paper_names_offsets.c:161
msgctxt "paper size"
msgid "Folio"
msgstr "Folyo"

#: gtk/paper_names_offsets.c:162
msgctxt "paper size"
msgid "Folio sp"
msgstr "Sp folyo"

#: gtk/paper_names_offsets.c:163
msgctxt "paper size"
msgid "Invite Envelope"
msgstr "Davet Zarfı"

#: gtk/paper_names_offsets.c:164
msgctxt "paper size"
msgid "Italian Envelope"
msgstr "İtalyan Zarfı"

#: gtk/paper_names_offsets.c:165
msgctxt "paper size"
msgid "juuro-ku-kai"
msgstr "juuro-ku-kai"

#: gtk/paper_names_offsets.c:166
msgctxt "paper size"
msgid "Large Photo"
msgstr "Büyük Fotoğraf"

#: gtk/paper_names_offsets.c:167
msgctxt "paper size"
msgid "Medium Photo"
msgstr "Orta Boy Fotoğraf"

#: gtk/paper_names_offsets.c:168
msgctxt "paper size"
msgid "pa-kai"
msgstr "pa-kai"

#: gtk/paper_names_offsets.c:169
msgctxt "paper size"
msgid "Postfix Envelope"
msgstr "Postfix Zarf"

#: gtk/paper_names_offsets.c:170
msgctxt "paper size"
msgid "Small Photo"
msgstr "Küçük Fotoğraf"

#: gtk/paper_names_offsets.c:171
msgctxt "paper size"
msgid "Wide Photo"
msgstr "Geniş Fotoğraf"

#: gtk/paper_names_offsets.c:172
msgctxt "paper size"
msgid "prc1 Envelope"
msgstr "prc1 Zarf"

#: gtk/paper_names_offsets.c:173
msgctxt "paper size"
msgid "prc10 Envelope"
msgstr "prc10 Zarf"

#: gtk/paper_names_offsets.c:174
msgctxt "paper size"
msgid "prc 16k"
msgstr "prc 16k"

#: gtk/paper_names_offsets.c:175
msgctxt "paper size"
msgid "prc2 Envelope"
msgstr "prc2 Zarf"

#: gtk/paper_names_offsets.c:176
msgctxt "paper size"
msgid "prc3 Envelope"
msgstr "prc3 Zarf"

#: gtk/paper_names_offsets.c:177
msgctxt "paper size"
msgid "prc 32k"
msgstr "prc 32k"

#: gtk/paper_names_offsets.c:178
msgctxt "paper size"
msgid "prc4 Envelope"
msgstr "prc4 Zarf"

#: gtk/paper_names_offsets.c:179
msgctxt "paper size"
msgid "prc5 Envelope"
msgstr "prc5 Zarf"

#: gtk/paper_names_offsets.c:180
msgctxt "paper size"
msgid "prc6 Envelope"
msgstr "prc6 Zarf"

#: gtk/paper_names_offsets.c:181
msgctxt "paper size"
msgid "prc7 Envelope"
msgstr "prc7 Zarf"

#: gtk/paper_names_offsets.c:182
msgctxt "paper size"
msgid "prc8 Envelope"
msgstr "prc8 Zarf"

#: gtk/paper_names_offsets.c:183
msgctxt "paper size"
msgid "prc9 Envelope"
msgstr "prc9 Zarfı"

#: gtk/paper_names_offsets.c:184
msgctxt "paper size"
msgid "ROC 16k"
msgstr "ROC 16k"

#: gtk/paper_names_offsets.c:185
msgctxt "paper size"
msgid "ROC 8k"
msgstr "ROC 8k"

#: gtk/ui/gtkaboutdialog.ui:62
msgid "About"
msgstr "Hakkında"

#: gtk/ui/gtkaboutdialog.ui:123
msgid "Credits"
msgstr "Geliştirenler"

#: gtk/ui/gtkaboutdialog.ui:206
msgid "System"
msgstr "Sistem"

#: gtk/ui/gtkappchooserdialog.ui:60
msgid "_View All Applications"
msgstr "Tüm Uygulamaları _Görüntüle"

#: gtk/ui/gtkappchooserdialog.ui:66
msgid "_Find New Applications"
msgstr "Yeni Uygulamalar _Bul"

#: gtk/ui/gtkappchooserwidget.ui:100
msgid "No applications found."
msgstr "Uygulama bulunamadı."

#: gtk/ui/gtkapplication-quartz.ui:13
msgid "Preferences"
msgstr "Tercihler"

#: gtk/ui/gtkapplication-quartz.ui:19
msgid "Services"
msgstr "Hizmetler"

#: gtk/ui/gtkapplication-quartz.ui:25
#, c-format
msgid "Hide %s"
msgstr "%sʼi Gizle"

#: gtk/ui/gtkapplication-quartz.ui:30
msgid "Hide Others"
msgstr "Diğerlerini Gizle"

#: gtk/ui/gtkapplication-quartz.ui:35
msgid "Show All"
msgstr "Tümünü Göster"

#: gtk/ui/gtkapplication-quartz.ui:42
#, c-format
msgid "Quit %s"
msgstr "Çık %s"

#: gtk/ui/gtkassistant.ui:64
msgid "_Finish"
msgstr "_Bitir"

#: gtk/ui/gtkassistant.ui:75
msgid "_Back"
msgstr "_Geri"

#: gtk/ui/gtkassistant.ui:86
msgid "_Next"
msgstr "_Sonraki"

#: gtk/ui/gtkcolorchooserdialog.ui:4
msgid "Select a Color"
msgstr "Renk Seç"

#: gtk/ui/gtkcoloreditor.ui:43 gtk/ui/gtkcoloreditor.ui:53
msgid "Pick a color from the screen"
msgstr "Ekrandan renk seç"

#: gtk/ui/gtkcoloreditor.ui:80
msgid "Hexadecimal color or color name"
msgstr "Onaltılık renk veya renk adı"

#: gtk/ui/gtkcoloreditor.ui:95
msgid "Hue"
msgstr "Ton"

#: gtk/ui/gtkcoloreditor.ui:111
msgid "Alpha value"
msgstr "Alfa değeri"

#: gtk/ui/gtkcoloreditor.ui:129
msgid "Saturation and value"
msgstr "Doygunluk ve değer"

#: gtk/ui/gtkcoloreditor.ui:153
msgctxt "Color channel"
msgid "A"
msgstr "A"

#: gtk/ui/gtkcoloreditor.ui:189
msgctxt "Color channel"
msgid "H"
msgstr "H"

#: gtk/ui/gtkcoloreditor.ui:226
msgctxt "Color Channel"
msgid "S"
msgstr "S"

#: gtk/ui/gtkcoloreditor.ui:235
msgctxt "Color Channel"
msgid "V"
msgstr "V"

#: gtk/ui/gtkdropdown.ui:19
msgid "(None)"
msgstr "(Yok)"

#: gtk/ui/gtkdropdown.ui:68
msgid "Search…"
msgstr "Arama…"

#: gtk/ui/gtkemojichooser.ui:69 gtk/ui/gtkemojichooser.ui:239
msgctxt "emoji category"
msgid "Smileys & People"
msgstr "Gülen Yüzler ve İnsanlar"

#: gtk/ui/gtkemojichooser.ui:94 gtk/ui/gtkemojichooser.ui:248
msgctxt "emoji category"
msgid "Body & Clothing"
msgstr "Vücut ve Giyim"

#: gtk/ui/gtkemojichooser.ui:119 gtk/ui/gtkemojichooser.ui:257
msgctxt "emoji category"
msgid "Animals & Nature"
msgstr "Hayvanlar ve Doğa"

#: gtk/ui/gtkemojichooser.ui:133 gtk/ui/gtkemojichooser.ui:266
msgctxt "emoji category"
msgid "Food & Drink"
msgstr "Yeme ve İçme"

#: gtk/ui/gtkemojichooser.ui:147 gtk/ui/gtkemojichooser.ui:275
msgctxt "emoji category"
msgid "Travel & Places"
msgstr "Seyahat ve Yerler"

#: gtk/ui/gtkemojichooser.ui:161 gtk/ui/gtkemojichooser.ui:284
msgctxt "emoji category"
msgid "Activities"
msgstr "Etkinlikler"

#: gtk/ui/gtkemojichooser.ui:175 gtk/ui/gtkemojichooser.ui:293
msgctxt "emoji category"
msgid "Objects"
msgstr "Nesneler"

#: gtk/ui/gtkemojichooser.ui:189 gtk/ui/gtkemojichooser.ui:302
msgctxt "emoji category"
msgid "Symbols"
msgstr "Simgeler"

#: gtk/ui/gtkemojichooser.ui:203 gtk/ui/gtkemojichooser.ui:311
msgctxt "emoji category"
msgid "Flags"
msgstr "Bayraklar"

#: gtk/ui/gtkemojichooser.ui:230
msgctxt "emoji category"
msgid "Recent"
msgstr "Son"

#: gtk/ui/gtkfilechooserwidget.ui:64
msgid "Create Folder"
msgstr "Klasör Oluştur"

#: gtk/ui/gtkfilechooserwidget.ui:424
msgid "Remote location — only searching the current folder"
msgstr "Uzak konum — yalnızca şimdiki klasörde aranıyor"

#: gtk/ui/gtkfilechooserwidget.ui:553
msgid "Folder Name"
msgstr "Klasör Adı"

#: gtk/ui/gtkfilechooserwidget.ui:579
msgid "_Create"
msgstr "_Oluştur"

#: gtk/ui/gtkfontchooserdialog.ui:4
msgid "Select Font"
msgstr "Yazı Tipi Seç"

#: gtk/ui/gtkfontchooserwidget.ui:64
msgid "Search font name"
msgstr "Yazı tipi adı ara"

#: gtk/ui/gtkfontchooserwidget.ui:79
msgid "Filter by"
msgstr "_Süzgeç"

#: gtk/ui/gtkfontchooserwidget.ui:89
msgid "Monospace"
msgstr "Eş aralıklı"

#: gtk/ui/gtkfontchooserwidget.ui:95
msgid "Language"
msgstr "Dil"

#: gtk/ui/gtkfontchooserwidget.ui:188 gtk/ui/gtkfontchooserwidget.ui:324
msgid "Preview Font"
msgstr "Yazı Tipi Ön İzle"

#: gtk/ui/gtkfontchooserwidget.ui:270
msgid "No Fonts Found"
msgstr "Yazı Tipi Bulunamadı"

#: gtk/ui/gtkpagesetupunixdialog.ui:27
msgid "_Format for:"
msgstr "_Biçimlenecek:"

#: gtk/ui/gtkpagesetupunixdialog.ui:51 gtk/ui/gtkprintunixdialog.ui:635
msgid "_Paper size:"
msgstr "_Kağıt boyutu:"

#: gtk/ui/gtkpagesetupunixdialog.ui:86
msgid "_Orientation:"
msgstr "_Yön:"

#: gtk/ui/gtkpagesetupunixdialog.ui:98 gtk/ui/gtkprintunixdialog.ui:675
msgid "Portrait"
msgstr "Dikey"

#: gtk/ui/gtkpagesetupunixdialog.ui:109 gtk/ui/gtkprintunixdialog.ui:677
msgid "Reverse portrait"
msgstr "Ters dikey"

#: gtk/ui/gtkpagesetupunixdialog.ui:121 gtk/ui/gtkprintunixdialog.ui:676
msgid "Landscape"
msgstr "Yatay"

#: gtk/ui/gtkpagesetupunixdialog.ui:132 gtk/ui/gtkprintunixdialog.ui:678
msgid "Reverse landscape"
msgstr "Ters yatay"

#: gtk/ui/gtkplacesview.ui:16
msgid "Server Addresses"
msgstr "Sunucu Adresleri"

#: gtk/ui/gtkplacesview.ui:28
msgid ""
"Server addresses are made up of a protocol prefix and an address. Examples:"
msgstr ""
"Sunucu adresleri, iletişim kuralı ön ekinden ve adresten oluşur. Örneğin:"

#: gtk/ui/gtkplacesview.ui:54
msgid "Available Protocols"
msgstr "Uygun İletişim Kuralları"

#. Translators: Server as any successfully connected network address
#: gtk/ui/gtkplacesview.ui:106
msgid "No recent servers found"
msgstr "Son kullanılan sunucu bulunamadı"

#: gtk/ui/gtkplacesview.ui:129
msgid "Recent Servers"
msgstr "Son Kullanılan Sunucular"

#: gtk/ui/gtkplacesview.ui:209
msgid "No results found"
msgstr "Sonuç bulunamadı"

#: gtk/ui/gtkplacesview.ui:240
msgid "Connect to _Server"
msgstr "_Sunucuya Bağlan"

#: gtk/ui/gtkplacesview.ui:265
msgid "Enter server address…"
msgstr "Sunucu adresi gir…"

#. this is the header for the printer status column in the print dialog
#: gtk/ui/gtkprintunixdialog.ui:145
msgid "Status"
msgstr "Durum"

#: gtk/ui/gtkprintunixdialog.ui:199
msgid "Range"
msgstr "Erim"

#: gtk/ui/gtkprintunixdialog.ui:212
msgid "_All Pages"
msgstr "_Tüm Kağıtlar"

#: gtk/ui/gtkprintunixdialog.ui:224
msgid "C_urrent Page"
msgstr "_Geçerli Sayfa"

#: gtk/ui/gtkprintunixdialog.ui:237
msgid "Se_lection"
msgstr "Se_çim"

#: gtk/ui/gtkprintunixdialog.ui:250
msgid "Pag_es:"
msgstr "Sayfa_lar:"

#: gtk/ui/gtkprintunixdialog.ui:251 gtk/ui/gtkprintunixdialog.ui:264
msgid ""
"Specify one or more page ranges,\n"
" e.g. 1–3, 7, 11"
msgstr ""
"Bir veya daha çok sayfa aralığı belirt,\n"
" örn. 1-3, 7, 11"

#: gtk/ui/gtkprintunixdialog.ui:287
msgid "Copies"
msgstr "Kopyalar"

#: gtk/ui/gtkprintunixdialog.ui:302
msgid "Copie_s:"
msgstr "Kopya_lar:"

#: gtk/ui/gtkprintunixdialog.ui:325
msgid "C_ollate"
msgstr "_Harmanla"

#: gtk/ui/gtkprintunixdialog.ui:336
msgid "_Reverse"
msgstr "_Tersine"

#: gtk/ui/gtkprintunixdialog.ui:366
msgid "General"
msgstr "Genel"

#: gtk/ui/gtkprintunixdialog.ui:408
msgid "T_wo-sided:"
msgstr "İ_ki taraflı:"

#: gtk/ui/gtkprintunixdialog.ui:430
msgid "Pages per _side:"
msgstr "Yüz başına _sayfalar:"

#: gtk/ui/gtkprintunixdialog.ui:454
msgid "Page or_dering:"
msgstr "Sayfa sı_ralaması:"

#: gtk/ui/gtkprintunixdialog.ui:477
msgid "_Only print:"
msgstr "_Yalnızca yazdır:"

#: gtk/ui/gtkprintunixdialog.ui:493
msgid "All sheets"
msgstr "Tüm kağıtlar"

#: gtk/ui/gtkprintunixdialog.ui:494
msgid "Even sheets"
msgstr "Çift kağıtlar"

#: gtk/ui/gtkprintunixdialog.ui:495
msgid "Odd sheets"
msgstr "Tek kağıtlar"

#: gtk/ui/gtkprintunixdialog.ui:509
msgid "Sc_ale:"
msgstr "Ö_lçek:"

#: gtk/ui/gtkprintunixdialog.ui:554
msgid "Paper"
msgstr "Kağıt"

#: gtk/ui/gtkprintunixdialog.ui:569
msgid "Paper _type:"
msgstr "Kağıt _türü:"

#: gtk/ui/gtkprintunixdialog.ui:591
msgid "Paper _source:"
msgstr "Kağıt _kaynağı:"

#: gtk/ui/gtkprintunixdialog.ui:613
msgid "Output t_ray:"
msgstr "Çıktı t_epsisi:"

#: gtk/ui/gtkprintunixdialog.ui:658
msgid "Or_ientation:"
msgstr "_Yön:"

#: gtk/ui/gtkprintunixdialog.ui:732
msgid "Job Details"
msgstr "Görev Ayrıntıları"

#: gtk/ui/gtkprintunixdialog.ui:747
msgid "Pri_ority:"
msgstr "Ö_ncelik:"

#: gtk/ui/gtkprintunixdialog.ui:768
msgid "_Billing info:"
msgstr "_Fatura bilgileri:"

#: gtk/ui/gtkprintunixdialog.ui:801
msgid "Print Document"
msgstr "Belgeyi Yazdır"

#. this is one of the choices for the print at option in the print dialog
#: gtk/ui/gtkprintunixdialog.ui:814
msgid "_Now"
msgstr "_Şimdi"

#. this is one of the choices for the print at option in the print dialog. It also serves as the label for an entry that allows the user to enter a time.
#: gtk/ui/gtkprintunixdialog.ui:828
msgid "A_t:"
msgstr "Z_aman:"

#. Ability to parse the am/pm format depends on actual locale. You can remove the am/pm values below for your locale if they are not supported.
#: gtk/ui/gtkprintunixdialog.ui:830 gtk/ui/gtkprintunixdialog.ui:832
#: gtk/ui/gtkprintunixdialog.ui:848 gtk/ui/gtkprintunixdialog.ui:850
msgid ""
"Specify the time of print,\n"
" e.g. 15∶30, 2∶35 pm, 14∶15∶20, 11∶46∶30 am, 4 pm"
msgstr ""
"Yazdırma zamanını belirt,\n"
" örn. 15:30, 2:35, 14:15:20, 11:46:30, 4"

#. this is one of the choices for the print at option in the print dialog. It means that the print job will not be printed until it explicitly gets 'released'.
#: gtk/ui/gtkprintunixdialog.ui:862
msgid "On _hold"
msgstr "_Beklemede"

#: gtk/ui/gtkprintunixdialog.ui:864 gtk/ui/gtkprintunixdialog.ui:865
msgid "Hold the job until it is explicitly released"
msgstr "Özellikle bırakılmadıkça görevi tut"

#: gtk/ui/gtkprintunixdialog.ui:892
msgid "Add Cover Page"
msgstr "Kapak Sayfası Ekle"

#. this is the label used for the option in the print dialog that controls the front cover page.
#: gtk/ui/gtkprintunixdialog.ui:907
msgid "Be_fore:"
msgstr "Ö_nce:"

#. this is the label used for the option in the print dialog that controls the back cover page.
#: gtk/ui/gtkprintunixdialog.ui:928
msgid "_After:"
msgstr "_Sonra:"

#: gtk/ui/gtkprintunixdialog.ui:957
msgid "Job"
msgstr "Görev"

#. This will appear as a tab label in the print dialog.
#: gtk/ui/gtkprintunixdialog.ui:987
msgid "Image Quality"
msgstr "Görüntü Niteliği"

#. This will appear as a tab label in the print dialog.
#: gtk/ui/gtkprintunixdialog.ui:1016
msgid "Color"
msgstr "Renk"

#. This will appear as a tab label in the print dialog. It's a typographical term, as in "Binding and finishing"
#: gtk/ui/gtkprintunixdialog.ui:1045
msgid "Finishing"
msgstr "Bitiriliyor"

#: gtk/ui/gtkprintunixdialog.ui:1074
msgid "Advanced"
msgstr "Gelişmiş"

#: gtk/ui/gtkprintunixdialog.ui:1090
msgid "Some of the settings in the dialog conflict"
msgstr "Penceredeki kimi ayarlar çakışıyor"

#: modules/media/gtkffmediafile.c:253
#, c-format
msgid "Unspecified error decoding media"
msgstr "Ortam çözülürken belirsiz hata"

#: modules/media/gtkffmediafile.c:286
#, c-format
msgid "Cannot find decoder: %s"
msgstr "Çözücü bulunamadı: %s"

#: modules/media/gtkffmediafile.c:296 modules/media/gtkffmediafile.c:363
msgid "Failed to allocate a codec context"
msgstr "Çözücü bağlamı bölüştürülemedi"

#: modules/media/gtkffmediafile.c:341
#, c-format
msgid "Cannot find encoder: %s"
msgstr "Kodlayıcı bulunamadı: %s"

#: modules/media/gtkffmediafile.c:352
msgid "Cannot add new stream"
msgstr "Yeni akış eklenemez"

#: modules/media/gtkffmediafile.c:485 modules/media/gtkffmediafile.c:942
msgid "Failed to allocate an audio frame"
msgstr "Ses çerçevesi bölüştürülemedi"

#: modules/media/gtkffmediafile.c:650 modules/media/gtkffmediafile.c:898
msgid "Not enough memory"
msgstr "Yeterli bellek yok"

#: modules/media/gtkffmediafile.c:821
msgid "Could not allocate resampler context"
msgstr "Yeniden örnekleyici bağlamı bölüştürülemedi"

#: modules/media/gtkffmediafile.c:868
msgid "No audio output found"
msgstr "Ses çıkışı bulunamadı"

<<<<<<< HEAD
#: modules/printbackends/gtkprintbackendcups.c:1142
#: modules/printbackends/gtkprintbackendcups.c:1449
msgid "Username:"
msgstr "Kullanıcı Adı:"

#: modules/printbackends/gtkprintbackendcups.c:1143
#: modules/printbackends/gtkprintbackendcups.c:1458
msgid "Password:"
msgstr "Parola:"

#: modules/printbackends/gtkprintbackendcups.c:1181
#: modules/printbackends/gtkprintbackendcups.c:1471
=======
#: modules/printbackends/gtkprintbackendcups.c:1145
#: modules/printbackends/gtkprintbackendcups.c:1452
msgid "Username:"
msgstr "Kullanıcı Adı:"

#: modules/printbackends/gtkprintbackendcups.c:1146
#: modules/printbackends/gtkprintbackendcups.c:1461
msgid "Password:"
msgstr "Parola:"

#: modules/printbackends/gtkprintbackendcups.c:1184
#: modules/printbackends/gtkprintbackendcups.c:1474
>>>>>>> 12bd668f
#, c-format
msgid "Authentication is required to print document “%s” on printer %s"
msgstr ""
"“%s” belgesini %s yazıcısında yazdırmak için kimlik doğrulama gereklidir"

<<<<<<< HEAD
#: modules/printbackends/gtkprintbackendcups.c:1183
=======
#: modules/printbackends/gtkprintbackendcups.c:1186
>>>>>>> 12bd668f
#, c-format
msgid "Authentication is required to print a document on %s"
msgstr "%s üzerinde bir belge yazdırmak için kimlik doğrulama gereklidir"

<<<<<<< HEAD
#: modules/printbackends/gtkprintbackendcups.c:1187
=======
#: modules/printbackends/gtkprintbackendcups.c:1190
>>>>>>> 12bd668f
#, c-format
msgid "Authentication is required to get attributes of job “%s”"
msgstr "“%s” işinin özniteliklerini almak için kimlik doğrulama gereklidir"

<<<<<<< HEAD
#: modules/printbackends/gtkprintbackendcups.c:1189
msgid "Authentication is required to get attributes of a job"
msgstr "İşin özniteliklerini almak için kimlik doğrulama gereklidir"

#: modules/printbackends/gtkprintbackendcups.c:1193
=======
#: modules/printbackends/gtkprintbackendcups.c:1192
msgid "Authentication is required to get attributes of a job"
msgstr "İşin özniteliklerini almak için kimlik doğrulama gereklidir"

#: modules/printbackends/gtkprintbackendcups.c:1196
>>>>>>> 12bd668f
#, c-format
msgid "Authentication is required to get attributes of printer %s"
msgstr "%s yazıcısının özniteliklerini almak için kimlik doğrulama gereklidir"

<<<<<<< HEAD
#: modules/printbackends/gtkprintbackendcups.c:1195
msgid "Authentication is required to get attributes of a printer"
msgstr "Yazıcının özniteliklerini almak için kimlik doğrulama gereklidir"

#: modules/printbackends/gtkprintbackendcups.c:1198
=======
#: modules/printbackends/gtkprintbackendcups.c:1198
msgid "Authentication is required to get attributes of a printer"
msgstr "Yazıcının özniteliklerini almak için kimlik doğrulama gereklidir"

#: modules/printbackends/gtkprintbackendcups.c:1201
>>>>>>> 12bd668f
#, c-format
msgid "Authentication is required to get default printer of %s"
msgstr "%s yazıcısının öntanımını almak için kimlik doğrulama gereklidir"

<<<<<<< HEAD
#: modules/printbackends/gtkprintbackendcups.c:1201
=======
#: modules/printbackends/gtkprintbackendcups.c:1204
>>>>>>> 12bd668f
#, c-format
msgid "Authentication is required to get printers from %s"
msgstr "%s üzerinden yazıcıları almak için kimlik doğrulama gereklidir"

<<<<<<< HEAD
#: modules/printbackends/gtkprintbackendcups.c:1206
=======
#: modules/printbackends/gtkprintbackendcups.c:1209
>>>>>>> 12bd668f
#, c-format
msgid "Authentication is required to get a file from %s"
msgstr "%s üzerinden dosya almak için kimlik doğrulama gereklidir"

<<<<<<< HEAD
#: modules/printbackends/gtkprintbackendcups.c:1208
=======
#: modules/printbackends/gtkprintbackendcups.c:1211
>>>>>>> 12bd668f
#, c-format
msgid "Authentication is required on %s"
msgstr "%s üzerinde kimlik doğrulama gereklidir"

<<<<<<< HEAD
#: modules/printbackends/gtkprintbackendcups.c:1443
msgid "Domain:"
msgstr "Alan:"

#: modules/printbackends/gtkprintbackendcups.c:1473
=======
#: modules/printbackends/gtkprintbackendcups.c:1446
msgid "Domain:"
msgstr "Alan:"

#: modules/printbackends/gtkprintbackendcups.c:1476
>>>>>>> 12bd668f
#, c-format
msgid "Authentication is required to print document “%s”"
msgstr "“%s” belgesini yazdırmak için kimlik doğrulama gereklidir"

<<<<<<< HEAD
#: modules/printbackends/gtkprintbackendcups.c:1478
=======
#: modules/printbackends/gtkprintbackendcups.c:1481
>>>>>>> 12bd668f
#, c-format
msgid "Authentication is required to print this document on printer %s"
msgstr "%s yazıcısında bu belgeyi yazdırmak için kimlik doğrulama gereklidir"

<<<<<<< HEAD
#: modules/printbackends/gtkprintbackendcups.c:1480
msgid "Authentication is required to print this document"
msgstr "Bu belgeyi yazdırmak için kimlik doğrulama gereklidir"

#: modules/printbackends/gtkprintbackendcups.c:2568
=======
#: modules/printbackends/gtkprintbackendcups.c:1483
msgid "Authentication is required to print this document"
msgstr "Bu belgeyi yazdırmak için kimlik doğrulama gereklidir"

#: modules/printbackends/gtkprintbackendcups.c:2571
>>>>>>> 12bd668f
#, c-format
msgid "Printer “%s” is low on toner."
msgstr "“%s” yazıcısında toner azalmış."

<<<<<<< HEAD
#: modules/printbackends/gtkprintbackendcups.c:2572
=======
#: modules/printbackends/gtkprintbackendcups.c:2575
>>>>>>> 12bd668f
#, c-format
msgid "Printer “%s” has no toner left."
msgstr "“%s” yazıcısında toner kalmamış."

#. Translators: "Developer" like on photo development context
<<<<<<< HEAD
#: modules/printbackends/gtkprintbackendcups.c:2577
=======
#: modules/printbackends/gtkprintbackendcups.c:2580
>>>>>>> 12bd668f
#, c-format
msgid "Printer “%s” is low on developer."
msgstr "“%s” yazıcısında film banyosu ilacı azalmış."

#. Translators: "Developer" like on photo development context
<<<<<<< HEAD
#: modules/printbackends/gtkprintbackendcups.c:2582
=======
#: modules/printbackends/gtkprintbackendcups.c:2585
>>>>>>> 12bd668f
#, c-format
msgid "Printer “%s” is out of developer."
msgstr "“%s” yazıcısında film banyosu ilacı bitmiş."

#. Translators: "marker" is one color bin of the printer
<<<<<<< HEAD
#: modules/printbackends/gtkprintbackendcups.c:2587
=======
#: modules/printbackends/gtkprintbackendcups.c:2590
>>>>>>> 12bd668f
#, c-format
msgid "Printer “%s” is low on at least one marker supply."
msgstr "“%s” yazıcısında en az bir renk azalmış."

#. Translators: "marker" is one color bin of the printer
<<<<<<< HEAD
#: modules/printbackends/gtkprintbackendcups.c:2592
=======
#: modules/printbackends/gtkprintbackendcups.c:2595
>>>>>>> 12bd668f
#, c-format
msgid "Printer “%s” is out of at least one marker supply."
msgstr "“%s” yazıcısında en az bir renk bitmiş."

<<<<<<< HEAD
#: modules/printbackends/gtkprintbackendcups.c:2596
=======
#: modules/printbackends/gtkprintbackendcups.c:2599
>>>>>>> 12bd668f
#, c-format
msgid "The cover is open on printer “%s”."
msgstr "“%s” yazıcısında kapak açık kalmış."

<<<<<<< HEAD
#: modules/printbackends/gtkprintbackendcups.c:2600
=======
#: modules/printbackends/gtkprintbackendcups.c:2603
>>>>>>> 12bd668f
#, c-format
msgid "The door is open on printer “%s”."
msgstr "“%s” yazıcısında kapı açık kalmış."

<<<<<<< HEAD
#: modules/printbackends/gtkprintbackendcups.c:2604
=======
#: modules/printbackends/gtkprintbackendcups.c:2607
>>>>>>> 12bd668f
#, c-format
msgid "Printer “%s” is low on paper."
msgstr "“%s” yazıcısında kağıt azalmış."

<<<<<<< HEAD
#: modules/printbackends/gtkprintbackendcups.c:2608
=======
#: modules/printbackends/gtkprintbackendcups.c:2611
>>>>>>> 12bd668f
#, c-format
msgid "Printer “%s” is out of paper."
msgstr "“%s” yazıcısında kağıt bitmiş."

<<<<<<< HEAD
#: modules/printbackends/gtkprintbackendcups.c:2612
=======
#: modules/printbackends/gtkprintbackendcups.c:2615
>>>>>>> 12bd668f
#, c-format
msgid "Printer “%s” is currently offline."
msgstr "“%s” yazıcısı şu anda çevrim dışı."

<<<<<<< HEAD
#: modules/printbackends/gtkprintbackendcups.c:2616
=======
#: modules/printbackends/gtkprintbackendcups.c:2619
>>>>>>> 12bd668f
#, c-format
msgid "There is a problem on printer “%s”."
msgstr "“%s” yazıcısıyla ilgili sorun var."

#. Translators: this is a printer status.
<<<<<<< HEAD
#: modules/printbackends/gtkprintbackendcups.c:2636
=======
#: modules/printbackends/gtkprintbackendcups.c:2639
>>>>>>> 12bd668f
msgid "Paused; Rejecting Jobs"
msgstr "Duraklatıldı; İşler Reddediliyor"

#. Translators: this is a printer status.
<<<<<<< HEAD
#: modules/printbackends/gtkprintbackendcups.c:2642
=======
#: modules/printbackends/gtkprintbackendcups.c:2645
>>>>>>> 12bd668f
msgid "Rejecting Jobs"
msgstr "İşler Reddediliyor"

#. Translators: this string connects multiple printer states together.
<<<<<<< HEAD
#: modules/printbackends/gtkprintbackendcups.c:2683
msgid "; "
msgstr "; "

#: modules/printbackends/gtkprintbackendcups.c:4584
#: modules/printbackends/gtkprintbackendcups.c:4651
=======
#: modules/printbackends/gtkprintbackendcups.c:2686
msgid "; "
msgstr "; "

#: modules/printbackends/gtkprintbackendcups.c:4587
#: modules/printbackends/gtkprintbackendcups.c:4654
>>>>>>> 12bd668f
msgctxt "printing option"
msgid "Two Sided"
msgstr "Çift Taraflı"

<<<<<<< HEAD
#: modules/printbackends/gtkprintbackendcups.c:4585
=======
#: modules/printbackends/gtkprintbackendcups.c:4588
>>>>>>> 12bd668f
msgctxt "printing option"
msgid "Paper Type"
msgstr "Kağıt Türü"

<<<<<<< HEAD
#: modules/printbackends/gtkprintbackendcups.c:4586
=======
#: modules/printbackends/gtkprintbackendcups.c:4589
>>>>>>> 12bd668f
msgctxt "printing option"
msgid "Paper Source"
msgstr "Kağıt Kaynağı"

<<<<<<< HEAD
#: modules/printbackends/gtkprintbackendcups.c:4587
#: modules/printbackends/gtkprintbackendcups.c:4652
=======
#: modules/printbackends/gtkprintbackendcups.c:4590
#: modules/printbackends/gtkprintbackendcups.c:4655
>>>>>>> 12bd668f
msgctxt "printing option"
msgid "Output Tray"
msgstr "Çıktı Tepsisi"

<<<<<<< HEAD
#: modules/printbackends/gtkprintbackendcups.c:4588
=======
#: modules/printbackends/gtkprintbackendcups.c:4591
>>>>>>> 12bd668f
msgctxt "printing option"
msgid "Resolution"
msgstr "Çözünürlük"

<<<<<<< HEAD
#: modules/printbackends/gtkprintbackendcups.c:4589
=======
#: modules/printbackends/gtkprintbackendcups.c:4592
>>>>>>> 12bd668f
msgctxt "printing option"
msgid "GhostScript pre-filtering"
msgstr "GhostScript ön-süzme"

<<<<<<< HEAD
#: modules/printbackends/gtkprintbackendcups.c:4598
=======
#: modules/printbackends/gtkprintbackendcups.c:4601
>>>>>>> 12bd668f
msgctxt "printing option value"
msgid "One Sided"
msgstr "Tek Taraflı"

#. Translators: this is an option of "Two Sided"
<<<<<<< HEAD
#: modules/printbackends/gtkprintbackendcups.c:4600
=======
#: modules/printbackends/gtkprintbackendcups.c:4603
>>>>>>> 12bd668f
msgctxt "printing option value"
msgid "Long Edge (Standard)"
msgstr "Uzun Kenar (Standart)"

#. Translators: this is an option of "Two Sided"
<<<<<<< HEAD
#: modules/printbackends/gtkprintbackendcups.c:4602
=======
#: modules/printbackends/gtkprintbackendcups.c:4605
>>>>>>> 12bd668f
msgctxt "printing option value"
msgid "Short Edge (Flip)"
msgstr "Kısa Kenar (Ters)"

#. Translators: this is an option of "Paper Source"
<<<<<<< HEAD
#: modules/printbackends/gtkprintbackendcups.c:4604
#: modules/printbackends/gtkprintbackendcups.c:4606
#: modules/printbackends/gtkprintbackendcups.c:4614
=======
#: modules/printbackends/gtkprintbackendcups.c:4607
#: modules/printbackends/gtkprintbackendcups.c:4609
#: modules/printbackends/gtkprintbackendcups.c:4617
>>>>>>> 12bd668f
msgctxt "printing option value"
msgid "Auto Select"
msgstr "Kendiliğinden Seçim"

#. Translators: this is an option of "Paper Source"
#. Translators: this is an option of "Resolution"
<<<<<<< HEAD
#: modules/printbackends/gtkprintbackendcups.c:4608
#: modules/printbackends/gtkprintbackendcups.c:4610
#: modules/printbackends/gtkprintbackendcups.c:4612
#: modules/printbackends/gtkprintbackendcups.c:4616
=======
#: modules/printbackends/gtkprintbackendcups.c:4611
#: modules/printbackends/gtkprintbackendcups.c:4613
#: modules/printbackends/gtkprintbackendcups.c:4615
#: modules/printbackends/gtkprintbackendcups.c:4619
>>>>>>> 12bd668f
msgctxt "printing option value"
msgid "Printer Default"
msgstr "Yazıcı Öntanımlısı"

#. Translators: this is an option of "GhostScript"
<<<<<<< HEAD
#: modules/printbackends/gtkprintbackendcups.c:4618
=======
#: modules/printbackends/gtkprintbackendcups.c:4621
>>>>>>> 12bd668f
msgctxt "printing option value"
msgid "Embed GhostScript fonts only"
msgstr "Yalnızca GhostScript yazı tiplerini göm"

#. Translators: this is an option of "GhostScript"
<<<<<<< HEAD
#: modules/printbackends/gtkprintbackendcups.c:4620
=======
#: modules/printbackends/gtkprintbackendcups.c:4623
>>>>>>> 12bd668f
msgctxt "printing option value"
msgid "Convert to PS level 1"
msgstr "PS düzey 1 olarak dönüştür"

#. Translators: this is an option of "GhostScript"
<<<<<<< HEAD
#: modules/printbackends/gtkprintbackendcups.c:4622
=======
#: modules/printbackends/gtkprintbackendcups.c:4625
>>>>>>> 12bd668f
msgctxt "printing option value"
msgid "Convert to PS level 2"
msgstr "PS düzey 2 olarak dönüştür"

#. Translators: this is an option of "GhostScript"
<<<<<<< HEAD
#: modules/printbackends/gtkprintbackendcups.c:4624
=======
#: modules/printbackends/gtkprintbackendcups.c:4627
>>>>>>> 12bd668f
msgctxt "printing option value"
msgid "No pre-filtering"
msgstr "Ön-süzme yok"

#. Translators: "Miscellaneous" is the label for a button, that opens
#. up an extra panel of settings in a print dialog.
<<<<<<< HEAD
#: modules/printbackends/gtkprintbackendcups.c:4633
=======
#: modules/printbackends/gtkprintbackendcups.c:4636
>>>>>>> 12bd668f
msgctxt "printing option group"
msgid "Miscellaneous"
msgstr "Diğer"

<<<<<<< HEAD
#: modules/printbackends/gtkprintbackendcups.c:4660
=======
#: modules/printbackends/gtkprintbackendcups.c:4663
>>>>>>> 12bd668f
msgctxt "sides"
msgid "One Sided"
msgstr "Tek Taraflı"

#. Translators: this is an option of "Two Sided"
<<<<<<< HEAD
#: modules/printbackends/gtkprintbackendcups.c:4662
=======
#: modules/printbackends/gtkprintbackendcups.c:4665
>>>>>>> 12bd668f
msgctxt "sides"
msgid "Long Edge (Standard)"
msgstr "Uzun Kenar (Standart)"

#. Translators: this is an option of "Two Sided"
<<<<<<< HEAD
#: modules/printbackends/gtkprintbackendcups.c:4664
=======
#: modules/printbackends/gtkprintbackendcups.c:4667
>>>>>>> 12bd668f
msgctxt "sides"
msgid "Short Edge (Flip)"
msgstr "Kısa Kenar (Çevrilmiş)"

#. Translators: Top output bin
<<<<<<< HEAD
#: modules/printbackends/gtkprintbackendcups.c:4667
=======
#: modules/printbackends/gtkprintbackendcups.c:4670
>>>>>>> 12bd668f
msgctxt "output-bin"
msgid "Top Bin"
msgstr "Üst Kutu"

#. Translators: Middle output bin
<<<<<<< HEAD
#: modules/printbackends/gtkprintbackendcups.c:4669
=======
#: modules/printbackends/gtkprintbackendcups.c:4672
>>>>>>> 12bd668f
msgctxt "output-bin"
msgid "Middle Bin"
msgstr "Orta Kutu"

#. Translators: Bottom output bin
<<<<<<< HEAD
#: modules/printbackends/gtkprintbackendcups.c:4671
=======
#: modules/printbackends/gtkprintbackendcups.c:4674
>>>>>>> 12bd668f
msgctxt "output-bin"
msgid "Bottom Bin"
msgstr "Alt Kutu"

#. Translators: Side output bin
<<<<<<< HEAD
#: modules/printbackends/gtkprintbackendcups.c:4673
=======
#: modules/printbackends/gtkprintbackendcups.c:4676
>>>>>>> 12bd668f
msgctxt "output-bin"
msgid "Side Bin"
msgstr "Yan Kutu"

#. Translators: Left output bin
<<<<<<< HEAD
#: modules/printbackends/gtkprintbackendcups.c:4675
=======
#: modules/printbackends/gtkprintbackendcups.c:4678
>>>>>>> 12bd668f
msgctxt "output-bin"
msgid "Left Bin"
msgstr "Sol Kutu"

#. Translators: Right output bin
<<<<<<< HEAD
#: modules/printbackends/gtkprintbackendcups.c:4677
=======
#: modules/printbackends/gtkprintbackendcups.c:4680
>>>>>>> 12bd668f
msgctxt "output-bin"
msgid "Right Bin"
msgstr "Sağ Kutu"

#. Translators: Center output bin
<<<<<<< HEAD
#: modules/printbackends/gtkprintbackendcups.c:4679
=======
#: modules/printbackends/gtkprintbackendcups.c:4682
>>>>>>> 12bd668f
msgctxt "output-bin"
msgid "Center Bin"
msgstr "Merkez Kutu"

#. Translators: Rear output bin
<<<<<<< HEAD
#: modules/printbackends/gtkprintbackendcups.c:4681
=======
#: modules/printbackends/gtkprintbackendcups.c:4684
>>>>>>> 12bd668f
msgctxt "output-bin"
msgid "Rear Bin"
msgstr "Arka Kutu"

#. Translators: Output bin where one sided output is oriented in the face-up position
<<<<<<< HEAD
#: modules/printbackends/gtkprintbackendcups.c:4683
=======
#: modules/printbackends/gtkprintbackendcups.c:4686
>>>>>>> 12bd668f
msgctxt "output-bin"
msgid "Face Up Bin"
msgstr "Yukarı Bakan Kutu"

#. Translators: Output bin where one sided output is oriented in the face-down position
<<<<<<< HEAD
#: modules/printbackends/gtkprintbackendcups.c:4685
=======
#: modules/printbackends/gtkprintbackendcups.c:4688
>>>>>>> 12bd668f
msgctxt "output-bin"
msgid "Face Down Bin"
msgstr "Aşağı Bakan Kutu"

#. Translators: Large capacity output bin
<<<<<<< HEAD
#: modules/printbackends/gtkprintbackendcups.c:4687
=======
#: modules/printbackends/gtkprintbackendcups.c:4690
>>>>>>> 12bd668f
msgctxt "output-bin"
msgid "Large Capacity Bin"
msgstr "Büyük Kapasiteli Kutu"

#. Translators: Output stacker number %d
<<<<<<< HEAD
#: modules/printbackends/gtkprintbackendcups.c:4709
=======
#: modules/printbackends/gtkprintbackendcups.c:4712
>>>>>>> 12bd668f
#, c-format
msgctxt "output-bin"
msgid "Stacker %d"
msgstr "%d. Yığıcı"

#. Translators: Output mailbox number %d
<<<<<<< HEAD
#: modules/printbackends/gtkprintbackendcups.c:4713
=======
#: modules/printbackends/gtkprintbackendcups.c:4716
>>>>>>> 12bd668f
#, c-format
msgctxt "output-bin"
msgid "Mailbox %d"
msgstr "%d. Posta Kutusu"

#. Translators: Private mailbox
<<<<<<< HEAD
#: modules/printbackends/gtkprintbackendcups.c:4717
=======
#: modules/printbackends/gtkprintbackendcups.c:4720
>>>>>>> 12bd668f
msgctxt "output-bin"
msgid "My Mailbox"
msgstr "Posta Kutum"

#. Translators: Output tray number %d
<<<<<<< HEAD
#: modules/printbackends/gtkprintbackendcups.c:4721
=======
#: modules/printbackends/gtkprintbackendcups.c:4724
>>>>>>> 12bd668f
#, c-format
msgctxt "output-bin"
msgid "Tray %d"
msgstr "%d. Tepsi"

<<<<<<< HEAD
#: modules/printbackends/gtkprintbackendcups.c:5198
=======
#: modules/printbackends/gtkprintbackendcups.c:5201
>>>>>>> 12bd668f
msgid "Printer Default"
msgstr "Yazıcı Öntanımlısı"

#. Translators: These strings name the possible values of the
#. * job priority option in the print dialog
#.
<<<<<<< HEAD
#: modules/printbackends/gtkprintbackendcups.c:5642
msgid "Urgent"
msgstr "Acil"

#: modules/printbackends/gtkprintbackendcups.c:5642
msgid "High"
msgstr "Yüksek"

#: modules/printbackends/gtkprintbackendcups.c:5642
msgid "Medium"
msgstr "Orta"

#: modules/printbackends/gtkprintbackendcups.c:5642
=======
#: modules/printbackends/gtkprintbackendcups.c:5645
msgid "Urgent"
msgstr "Acil"

#: modules/printbackends/gtkprintbackendcups.c:5645
msgid "High"
msgstr "Yüksek"

#: modules/printbackends/gtkprintbackendcups.c:5645
msgid "Medium"
msgstr "Orta"

#: modules/printbackends/gtkprintbackendcups.c:5645
>>>>>>> 12bd668f
msgid "Low"
msgstr "Düşük"

#. Translators, this string is used to label the job priority option
#. * in the print dialog
#.
<<<<<<< HEAD
#: modules/printbackends/gtkprintbackendcups.c:5672
=======
#: modules/printbackends/gtkprintbackendcups.c:5675
>>>>>>> 12bd668f
msgid "Job Priority"
msgstr "İş Önceliği"

#. Translators, this string is used to label the billing info entry
#. * in the print dialog
#.
<<<<<<< HEAD
#: modules/printbackends/gtkprintbackendcups.c:5683
=======
#: modules/printbackends/gtkprintbackendcups.c:5686
>>>>>>> 12bd668f
msgid "Billing Info"
msgstr "Fatura Bilgisi"

#. Translators, these strings are names for various 'standard' cover
#. * pages that the printing system may support.
#.
<<<<<<< HEAD
#: modules/printbackends/gtkprintbackendcups.c:5707
=======
#: modules/printbackends/gtkprintbackendcups.c:5710
>>>>>>> 12bd668f
msgctxt "cover page"
msgid "None"
msgstr "Hiçbiri"

<<<<<<< HEAD
#: modules/printbackends/gtkprintbackendcups.c:5708
=======
#: modules/printbackends/gtkprintbackendcups.c:5711
>>>>>>> 12bd668f
msgctxt "cover page"
msgid "Classified"
msgstr "Sınıflandırılmış"

<<<<<<< HEAD
#: modules/printbackends/gtkprintbackendcups.c:5709
=======
#: modules/printbackends/gtkprintbackendcups.c:5712
>>>>>>> 12bd668f
msgctxt "cover page"
msgid "Confidential"
msgstr "Kişiye Özel"

<<<<<<< HEAD
#: modules/printbackends/gtkprintbackendcups.c:5710
=======
#: modules/printbackends/gtkprintbackendcups.c:5713
>>>>>>> 12bd668f
msgctxt "cover page"
msgid "Secret"
msgstr "Gizli"

<<<<<<< HEAD
#: modules/printbackends/gtkprintbackendcups.c:5711
=======
#: modules/printbackends/gtkprintbackendcups.c:5714
>>>>>>> 12bd668f
msgctxt "cover page"
msgid "Standard"
msgstr "Standart"

<<<<<<< HEAD
#: modules/printbackends/gtkprintbackendcups.c:5712
=======
#: modules/printbackends/gtkprintbackendcups.c:5715
>>>>>>> 12bd668f
msgctxt "cover page"
msgid "Top Secret"
msgstr "Çok Gizli"

<<<<<<< HEAD
#: modules/printbackends/gtkprintbackendcups.c:5713
=======
#: modules/printbackends/gtkprintbackendcups.c:5716
>>>>>>> 12bd668f
msgctxt "cover page"
msgid "Unclassified"
msgstr "Sınıflandırılmamış"

#. Translators, this string is used to label the pages-per-sheet option
#. * in the print dialog
#.
<<<<<<< HEAD
#: modules/printbackends/gtkprintbackendcups.c:5725
=======
#: modules/printbackends/gtkprintbackendcups.c:5728
>>>>>>> 12bd668f
msgctxt "printer option"
msgid "Pages per Sheet"
msgstr "Yaprak Başına Sayfa"

#. Translators, this string is used to label the option in the print
#. * dialog that controls in what order multiple pages are arranged
#.
<<<<<<< HEAD
#: modules/printbackends/gtkprintbackendcups.c:5742
=======
#: modules/printbackends/gtkprintbackendcups.c:5745
>>>>>>> 12bd668f
msgctxt "printer option"
msgid "Page Ordering"
msgstr "Sayfa Sıralaması"

#. Translators, this is the label used for the option in the print
#. * dialog that controls the front cover page.
#.
<<<<<<< HEAD
#: modules/printbackends/gtkprintbackendcups.c:5784
=======
#: modules/printbackends/gtkprintbackendcups.c:5787
>>>>>>> 12bd668f
msgctxt "printer option"
msgid "Before"
msgstr "Önce"

#. Translators, this is the label used for the option in the print
#. * dialog that controls the back cover page.
#.
<<<<<<< HEAD
#: modules/printbackends/gtkprintbackendcups.c:5799
=======
#: modules/printbackends/gtkprintbackendcups.c:5802
>>>>>>> 12bd668f
msgctxt "printer option"
msgid "After"
msgstr "Sonra"

#. Translators: this is the name of the option that controls when
#. * a print job is printed. Possible values are 'now', a specified time,
#. * or 'on hold'
#.
<<<<<<< HEAD
#: modules/printbackends/gtkprintbackendcups.c:5819
=======
#: modules/printbackends/gtkprintbackendcups.c:5822
>>>>>>> 12bd668f
msgctxt "printer option"
msgid "Print at"
msgstr "Yazdırılma"

#. Translators: this is the name of the option that allows the user
#. * to specify a time when a print job will be printed.
#.
<<<<<<< HEAD
#: modules/printbackends/gtkprintbackendcups.c:5830
=======
#: modules/printbackends/gtkprintbackendcups.c:5833
>>>>>>> 12bd668f
msgctxt "printer option"
msgid "Print at time"
msgstr "Yazdırılma zamanı"

#. Translators: this format is used to display a custom
#. * paper size. The two placeholders are replaced with
#. * the width and height in points. E.g: "Custom
#. * 230.4x142.9"
#.
<<<<<<< HEAD
#: modules/printbackends/gtkprintbackendcups.c:5877
=======
#: modules/printbackends/gtkprintbackendcups.c:5880
>>>>>>> 12bd668f
#, c-format
msgid "Custom %s×%s"
msgstr "Özel %s×%s"

#. TRANSLATORS: this is the ICC color profile to use for this job
<<<<<<< HEAD
#: modules/printbackends/gtkprintbackendcups.c:5988
=======
#: modules/printbackends/gtkprintbackendcups.c:5991
>>>>>>> 12bd668f
msgctxt "printer option"
msgid "Printer Profile"
msgstr "Yazıcı Profili"

#. TRANSLATORS: this is when color profile information is unavailable
<<<<<<< HEAD
#: modules/printbackends/gtkprintbackendcups.c:5995
=======
#: modules/printbackends/gtkprintbackendcups.c:5998
>>>>>>> 12bd668f
msgctxt "printer option value"
msgid "Unavailable"
msgstr "Erişilemez"

<<<<<<< HEAD
#: modules/printbackends/gtkprintbackendfile.c:235
msgid "output"
msgstr "çıktı"

#: modules/printbackends/gtkprintbackendfile.c:507
msgid "Print to File"
msgstr "Dosyaya Yazdır"

#: modules/printbackends/gtkprintbackendfile.c:633
msgid "PDF"
msgstr "PDF"

#: modules/printbackends/gtkprintbackendfile.c:633
msgid "PostScript"
msgstr "PostScript"

#: modules/printbackends/gtkprintbackendfile.c:633
msgid "SVG"
msgstr "SVG"

#: modules/printbackends/gtkprintbackendfile.c:646
msgid "Pages per _sheet:"
msgstr "_Yaprak başına sayfa:"

#: modules/printbackends/gtkprintbackendfile.c:706
msgid "File"
msgstr "Dosya"

#: modules/printbackends/gtkprintbackendfile.c:716
msgid "_Output format"
msgstr "_Çıktı biçimi"

#: modules/printbackends/gtkprintbackendlpr.c:372
msgid "Print to LPR"
msgstr "LPRʼye Yazdır"

#: modules/printbackends/gtkprintbackendlpr.c:401
msgid "Pages Per Sheet"
msgstr "Yaprak Başına Sayfa"

#: modules/printbackends/gtkprintbackendlpr.c:407
=======
#: modules/printbackends/gtkprintbackendfile.c:238
msgid "output"
msgstr "çıktı"

#: modules/printbackends/gtkprintbackendfile.c:510
msgid "Print to File"
msgstr "Dosyaya Yazdır"

#: modules/printbackends/gtkprintbackendfile.c:636
msgid "PDF"
msgstr "PDF"

#: modules/printbackends/gtkprintbackendfile.c:636
msgid "PostScript"
msgstr "PostScript"

#: modules/printbackends/gtkprintbackendfile.c:636
msgid "SVG"
msgstr "SVG"

#: modules/printbackends/gtkprintbackendfile.c:649
msgid "Pages per _sheet:"
msgstr "_Yaprak başına sayfa:"

#: modules/printbackends/gtkprintbackendfile.c:709
msgid "File"
msgstr "Dosya"

#: modules/printbackends/gtkprintbackendfile.c:719
msgid "_Output format"
msgstr "_Çıktı biçimi"

#: modules/printbackends/gtkprintbackendlpr.c:375
msgid "Print to LPR"
msgstr "LPRʼye Yazdır"

#: modules/printbackends/gtkprintbackendlpr.c:404
msgid "Pages Per Sheet"
msgstr "Yaprak Başına Sayfa"

#: modules/printbackends/gtkprintbackendlpr.c:410
>>>>>>> 12bd668f
msgid "Command Line"
msgstr "Komut Satırı"

#. TRANSLATORS: when we're running an old CUPS, and
#. * it hasn't registered the device with colord
#: modules/printbackends/gtkprintercups.c:272
msgid "Color management unavailable"
msgstr "Renk yönetimi kullanılabilir değil"

#. TRANSLATORS: when there is no color profile available
#: modules/printbackends/gtkprintercups.c:284
msgid "No profile available"
msgstr "Kullanılabilir profil yok"

#. TRANSLATORS: when the color profile has no title
#: modules/printbackends/gtkprintercups.c:295
msgid "Unspecified profile"
msgstr "Belirtilmemiş profil"

#: tools/encodesymbolic.c:41
msgid "Output to this directory instead of cwd"
msgstr "Çıktı cwd yerine bu dizine"

#: tools/encodesymbolic.c:42
msgid "Generate debug output"
msgstr "Hata ayıklama çıktısı oluştur"

#: tools/encodesymbolic.c:92
#, c-format
msgid "Invalid size %s\n"
msgstr "Geçersiz boyut %s\n"

#: tools/encodesymbolic.c:104 tools/encodesymbolic.c:113
#, c-format
msgid "Can’t load file: %s\n"
msgstr "Dosya yüklenemedi: %s\n"

#: tools/encodesymbolic.c:141 tools/encodesymbolic.c:147
#, c-format
msgid "Can’t save file %s: %s\n"
msgstr "%s dosyası kaydedilemedi: %s\n"

#: tools/encodesymbolic.c:153
#, c-format
msgid "Can’t close stream"
msgstr "Akış kapatılamadı"

#: tools/gtk-builder-tool.c:36
#, c-format
msgid ""
"Usage:\n"
"  gtk-builder-tool [COMMAND] [OPTION…] FILE\n"
"\n"
"Perform various tasks on GtkBuilder .ui files.\n"
"\n"
"Commands:\n"
"  validate     Validate the file\n"
"  simplify     Simplify the file\n"
"  enumerate    List all named objects\n"
"  preview      Preview the file\n"
"  screenshot   Take a screenshot of the file\n"
"\n"
msgstr ""
"Kullanım:\n"
"  gtk-builder-tool [KOMUT] [SEÇENEK…] DOSYA\n"
"\n"
"GtkBuilder .ui dosyalarında türlü görevler uygular.\n"
"\n"
"Komutlar:\n"
"  validate     Dosyayı doğrula\n"
"  simplify     Dosyayı basitleştir\n"
"  enumerate    Tüm adlandırılan nesneleri listele\n"
"  preview      Dosyayı ön izle\n"
"  screenshot   Dosyanın ekran görüntüsünü al\n"
"\n"

#: tools/gtk-builder-tool-enumerate.c:56 tools/gtk-builder-tool-preview.c:179
#: tools/gtk-builder-tool-preview.c:180 tools/gtk-builder-tool-screenshot.c:359
#: tools/gtk-builder-tool-screenshot.c:362
#: tools/gtk-builder-tool-simplify.c:2362 tools/gtk-builder-tool-validate.c:260
msgid "FILE"
msgstr "DOSYA"

#: tools/gtk-builder-tool-enumerate.c:64
msgid "Print all named objects."
msgstr "Tüm adlandırılan nesneleri yazdır."

#: tools/gtk-builder-tool-preview.c:178
msgid "Preview only the named object"
msgstr "Yalnızca adlandırılan nesneyi ön izle"

#: tools/gtk-builder-tool-preview.c:179 tools/gtk-builder-tool-screenshot.c:359
msgid "Use style from CSS file"
msgstr "CSS dosyasından biçem kullan"

#: tools/gtk-builder-tool-preview.c:195
msgid "Preview the file."
msgstr "Dosyayı ön izle."

#: tools/gtk-builder-tool-screenshot.c:358
msgid "Screenshot only the named object"
msgstr "Yalnızca adlandırılan nesneyi ekran görüntüsüne al"

#: tools/gtk-builder-tool-screenshot.c:360
msgid "Save as node file instead of png"
msgstr "Png yerine düğüm dosyası olarak kaydet"

#: tools/gtk-builder-tool-screenshot.c:361
msgid "Overwrite existing file"
msgstr "Var olan dosyanın üstüne yaz"

#: tools/gtk-builder-tool-screenshot.c:377
msgid "Take a screenshot of the file."
msgstr "Dosyanın ekran görüntüsünü al."

#: tools/gtk-builder-tool-simplify.c:444
#, c-format
msgid "%s:%d: Couldn’t parse value for property '%s': %s\n"
msgstr "%s:%d: '%s' için değer ayrıştırılamadı: %s\n"

#: tools/gtk-builder-tool-simplify.c:653
#, c-format
msgid "%s:%d: %sproperty %s::%s not found\n"
msgstr "%s:%d: %sproperty %s::%s bulunamadı\n"

#: tools/gtk-builder-tool-simplify.c:2290
#, c-format
msgid "Can’t load “%s”: %s\n"
msgstr "“%s” yüklenemedi: %s\n"

#: tools/gtk-builder-tool-simplify.c:2301
#: tools/gtk-builder-tool-simplify.c:2307
#, c-format
msgid "Can’t parse “%s”: %s\n"
msgstr "“%s” ayrıştırılamadı: %s\n"

#: tools/gtk-builder-tool-simplify.c:2313
#, c-format
msgid "Can’t parse “%s”\n"
msgstr "“%s” ayrıştırılamadı\n"

#: tools/gtk-builder-tool-simplify.c:2337
#, c-format
msgid "Failed to read “%s”: %s\n"
msgstr "“%s” okunamadı: %s\n"

#: tools/gtk-builder-tool-simplify.c:2343
#, c-format
msgid "Failed to write %s: “%s”\n"
msgstr "%s yazılamadı: “%s”\n"

#: tools/gtk-builder-tool-simplify.c:2360
msgid "Replace the file"
msgstr "Dosyayı değiştir"

#: tools/gtk-builder-tool-simplify.c:2361
msgid "Convert from GTK 3 to GTK 4"
msgstr "GTK 3’ten GTK 4’e dönüştür"

#: tools/gtk-builder-tool-simplify.c:2372
msgid "Simplify the file."
msgstr "Dosyayı yalınlaştır."

#: tools/gtk-builder-tool-simplify.c:2385
#, c-format
msgid "No .ui file specified\n"
msgstr ".ui dosyası belirtilmedi\n"

# Buradaki --replace yi çevirmedim, çevrilmesi gerekiyor mu bilemedim.
#: tools/gtk-builder-tool-simplify.c:2391
#, c-format
msgid "Can only simplify a single .ui file without --replace\n"
msgstr "--replace olmadan yalnızca tek bir .ui dosyasını basitleştirebilir\n"

#: tools/gtk-builder-tool-validate.c:269
msgid "Validate the file."
msgstr "Dosyayı doğrula."

#: tools/gtk-launch.c:40
msgid "Show program version"
msgstr "Program sürümünü göster"

#. Translators: this message will appear immediately after the
#. usage string - Usage: COMMAND [OPTION…] <THIS_MESSAGE>
#: tools/gtk-launch.c:72
msgid "APPLICATION [URI…] — launch an APPLICATION"
msgstr "UYGULAMA [URI…] — bir UYGULAMA başlat"

#. Translators: this message will appear after the usage string
#. and before the list of options.
#: tools/gtk-launch.c:76
msgid ""
"Launch an application (specified by its desktop file name),\n"
"optionally passing one or more URIs as arguments."
msgstr ""
"(Masaüstü dosyası adıyla belirtilmiş) bir uygulamayı, isteğe bağlı olarak\n"
"bir veya daha çok URI’yi parametre olarak geçirerek, çalıştır."

#: tools/gtk-launch.c:86
#, c-format
msgid "Error parsing commandline options: %s\n"
msgstr "Komut satırı seçeneklerini ayrıştırırken hata: %s\n"

#: tools/gtk-launch.c:88 tools/gtk-launch.c:109
#, c-format
msgid "Try “%s --help” for more information."
msgstr "Daha çok bilgi için “%s --help” komutunu deneyin."

#. Translators: the %s is the program name. This error message
#. means the user is calling gtk-launch without any argument.
#: tools/gtk-launch.c:107
#, c-format
msgid "%s: missing application name"
msgstr "%s: eksik uygulama adı"

#: tools/gtk-launch.c:136
#, c-format
msgid "Creating AppInfo from id not supported on non unix operating systems"
msgstr ""
"Kimlikten AppInfo oluşturma Unix olmayan işletim sistemlerinde desteklenmiyor"

#. Translators: the first %s is the program name, the second one
#. is the application name.
#: tools/gtk-launch.c:144
#, c-format
msgid "%s: no such application %s"
msgstr "%s: böyle bir uygulama yok %s"

#. Translators: the first %s is the program name, the second one
#. is the error message.
#: tools/gtk-launch.c:162
#, c-format
msgid "%s: error launching application: %s\n"
msgstr "%s: uygulama başlatılırken hata: %s\n"

#: tools/updateiconcache.c:1391
#, c-format
msgid "Failed to write header\n"
msgstr "Başlık yazılırken başarısız olundu\n"

#: tools/updateiconcache.c:1397
#, c-format
msgid "Failed to write hash table\n"
msgstr "Özet tablosu yazılırken başarısız olundu\n"

#: tools/updateiconcache.c:1403
#, c-format
msgid "Failed to write folder index\n"
msgstr "Klasör dizinini yazma başarısız oldu\n"

#: tools/updateiconcache.c:1411
#, c-format
msgid "Failed to rewrite header\n"
msgstr "Başlık yeniden yazılırken başarısız olundu\n"

#: tools/updateiconcache.c:1505
#, c-format
msgid "Failed to open file %s : %s\n"
msgstr "%s dosyası açılırken başarısız olundu : %s\n"

#: tools/updateiconcache.c:1513 tools/updateiconcache.c:1543
#, c-format
msgid "Failed to write cache file: %s\n"
msgstr "Önbellek dosyası yazılırken başarısız olundu: %s\n"

#: tools/updateiconcache.c:1553
#, c-format
msgid "The generated cache was invalid.\n"
msgstr "Oluşturulan önbellek geçersiz oldu.\n"

#: tools/updateiconcache.c:1567
#, c-format
msgid "Could not rename %s to %s: %s, removing %s then.\n"
msgstr "%s, %s olarak yeniden adlandırılamadı: %s, o zaman %s siliniyor.\n"

#: tools/updateiconcache.c:1581
#, c-format
msgid "Could not rename %s to %s: %s\n"
msgstr "%s dosyası %s olarak yeniden adlandırılamadı: %s\n"

#: tools/updateiconcache.c:1591
#, c-format
msgid "Could not rename %s back to %s: %s.\n"
msgstr "%s dosyası geri %s olarak yeniden adlandırılamadı: %s\n"

#: tools/updateiconcache.c:1618
#, c-format
msgid "Cache file created successfully.\n"
msgstr "Önbellek dosyası başarıyla oluşturuldu.\n"

#: tools/updateiconcache.c:1657
msgid "Overwrite an existing cache, even if up to date"
msgstr "Güncel olsa bile var olan önbelleğin üzerine yaz"

#: tools/updateiconcache.c:1658
msgid "Don’t check for the existence of index.theme"
msgstr "index.themeʼin varlığını denetleme"

#: tools/updateiconcache.c:1659
msgid "Don’t include image data in the cache"
msgstr "Önbellekte görüntü verisini içerme"

#: tools/updateiconcache.c:1660
msgid "Include image data in the cache"
msgstr "Önbellekte görüntü verisini içer"

#: tools/updateiconcache.c:1661
msgid "Output a C header file"
msgstr "C başlık dosyası çıktısı"

#: tools/updateiconcache.c:1662
msgid "Turn off verbose output"
msgstr "Ayrıntılı çıktıyı kapat"

#: tools/updateiconcache.c:1663
msgid "Validate existing icon cache"
msgstr "Var olan simge önbelleğini doğrula"

#: tools/updateiconcache.c:1728
#, c-format
msgid "File not found: %s\n"
msgstr "Dosya bulunamadı: %s\n"

#: tools/updateiconcache.c:1734
#, c-format
msgid "Not a valid icon cache: %s\n"
msgstr "Geçerli bir simge önbelleği değil: %s\n"

#: tools/updateiconcache.c:1747
#, c-format
msgid "No theme index file.\n"
msgstr "Tema dizin dosyası yok.\n"

#: tools/updateiconcache.c:1751
#, c-format
msgid ""
"No theme index file in “%s”.\n"
"If you really want to create an icon cache here, use --ignore-theme-index.\n"
msgstr ""
"“%s” içinde tema dizin dosyası yok.\n"
"Eğer burada gerçekten bir simge önbelleği oluşturmak istiyorsanız, --ignore-"
"theme-indexʼi kullanın.\n"

#~ msgid "GL rendering is disabled"
#~ msgstr "GL gerçeklemesi kapatıldı"

#~ msgid "Software GL"
#~ msgstr "Yazılım GL"<|MERGE_RESOLUTION|>--- conflicted
+++ resolved
@@ -22,13 +22,8 @@
 msgstr ""
 "Project-Id-Version: gtk+\n"
 "Report-Msgid-Bugs-To: https://gitlab.gnome.org/GNOME/gtk/-/issues/\n"
-<<<<<<< HEAD
-"POT-Creation-Date: 2022-10-01 14:56+0000\n"
-"PO-Revision-Date: 2022-10-01 17:55+0300\n"
-=======
 "POT-Creation-Date: 2022-11-01 01:10+0000\n"
 "PO-Revision-Date: 2022-11-02 09:05+0300\n"
->>>>>>> 12bd668f
 "Last-Translator: Emin Tufan Çetin <etcetin@gmail.com>\n"
 "Language-Team: Türkçe <gnome-turk@gnome.org>\n"
 "Language: tr\n"
@@ -581,11 +576,7 @@
 msgstr "Veri okunurken %d. satırda hata"
 
 #: gdk/macos/gdkmacosclipboard.c:557 gdk/wayland/gdkclipboard-wayland.c:240
-<<<<<<< HEAD
-#: gdk/wayland/gdkdrop-wayland.c:208 gdk/wayland/gdkprimary-wayland.c:335
-=======
 #: gdk/wayland/gdkdrop-wayland.c:208 gdk/wayland/gdkprimary-wayland.c:336
->>>>>>> 12bd668f
 #: gdk/win32/gdkdrop-win32.c:1018 gdk/win32/gdkdrop-win32.c:1063
 #: gdk/x11/gdkclipboard-x11.c:805 gdk/x11/gdkdrop-x11.c:235
 msgid "No compatible transfer format found"
@@ -1658,68 +1649,10 @@
 msgid "window"
 msgstr "pencere"
 
-<<<<<<< HEAD
-#: gtk/gtkappchooserbutton.c:317
-msgid "Other application…"
-msgstr "Diğer Uygulama…"
-
-#: gtk/gtkappchooserdialog.c:204 gtk/gtkappchooserdialog.c:255
-#: gtk/ui/gtkappchooserdialog.ui:4
-msgid "Select Application"
-msgstr "Uygulama Seç"
-
-#. Translators: %s is a filename
-#: gtk/gtkappchooserdialog.c:211
-#, c-format
-msgid "Opening “%s”."
-msgstr "“%s” açılıyor."
-
-#: gtk/gtkappchooserdialog.c:212
-#, c-format
-msgid "No applications found for “%s”"
-msgstr "“%s” için hiçbir uygulama bulunamadı"
-
-#. Translators: %s is a file type description
-#: gtk/gtkappchooserdialog.c:217
-#, c-format
-msgid "Opening “%s” files."
-msgstr "“%s” dosyaları açılıyor."
-
-#: gtk/gtkappchooserdialog.c:219
-#, c-format
-msgid "No applications found for “%s” files"
-msgstr "“%s” dosyaları için hiçbir uygulama bulunamadı"
-
-#: gtk/gtkappchooserdialog.c:421
-msgid "Failed to start GNOME Software"
-msgstr "GNOME Yazılımlar başlatılamadı"
-
-#: gtk/gtkappchooserwidget.c:519
-msgid "Default Application"
-msgstr "Öntanımlı Uygulama"
-
-#: gtk/gtkappchooserwidget.c:569
-#, c-format
-msgid "No applications found for “%s”."
-msgstr "“%s” için hiçbir uygulama bulunamadı."
-
-#: gtk/gtkappchooserwidget.c:652
-msgid "Recommended Applications"
-msgstr "Önerilen Uygulamalar"
-
-#: gtk/gtkappchooserwidget.c:667
-msgid "Related Applications"
-msgstr "İlgili Uygulamalar"
-
-#: gtk/gtkappchooserwidget.c:681
-msgid "Other Applications"
-msgstr "Diğer Uygulamalar"
-=======
 #: gtk/gtkalertdialog.c:660 gtk/gtkcustompaperunixdialog.c:328
 #: gtk/gtkmessagedialog.c:166 gtk/ui/gtkassistant.ui:40
 msgid "_Close"
 msgstr "_Kapat"
->>>>>>> 12bd668f
 
 #. Translators: This is the 'reason' given when inhibiting
 #. * suspend or screen locking, and the caller hasn't specified
@@ -2189,16 +2122,6 @@
 msgid "A file with that name already exists"
 msgstr "Bu adda dosya zaten var"
 
-<<<<<<< HEAD
-#: gtk/gtkfilechoosernative.c:509 gtk/gtkfilechoosernative.c:580
-#: gtk/gtkfilechooserwidget.c:1210 gtk/gtkfilechooserwidget.c:5800
-#: gtk/gtkmessagedialog.c:166 gtk/gtkmessagedialog.c:175
-#: gtk/gtkmountoperation.c:608 gtk/gtkpagesetupunixdialog.c:283
-#: gtk/gtkprintbackend.c:637 gtk/gtkprinteroptionwidget.c:721
-#: gtk/gtkprintunixdialog.c:651 gtk/gtkprintunixdialog.c:807
-#: gtk/gtkwindow.c:6116 gtk/inspector/css-editor.c:248
-#: gtk/inspector/recorder.c:1723 gtk/ui/gtkappchooserdialog.ui:45
-=======
 #: gtk/gtkfilechoosernative.c:520 gtk/gtkfilechoosernative.c:593
 #: gtk/gtkfilechooserwidget.c:1158 gtk/gtkfilechooserwidget.c:4958
 #: gtk/gtkfiledialog.c:681 gtk/gtkmessagedialog.c:170
@@ -2206,7 +2129,6 @@
 #: gtk/gtkpagesetupunixdialog.c:283 gtk/gtkprintbackend.c:638
 #: gtk/gtkprintunixdialog.c:657 gtk/gtkprintunixdialog.c:814
 #: gtk/gtkwindow.c:6150 gtk/ui/gtkappchooserdialog.ui:45
->>>>>>> 12bd668f
 #: gtk/ui/gtkassistant.ui:52 gtk/ui/gtkcolorchooserdialog.ui:33
 #: gtk/ui/gtkfontchooserdialog.ui:24
 msgid "_Cancel"
@@ -2230,11 +2152,7 @@
 #. * is a hostname. Nautilus and the panel contain the same string
 #. * to translate.
 #.
-<<<<<<< HEAD
-#: gtk/gtkfilechooserutils.c:362
-=======
 #: gtk/gtkfilechooserutils.c:364
->>>>>>> 12bd668f
 #, c-format
 msgid "%1$s on %2$s"
 msgstr "%2$s üzerindeki %1$s"
@@ -2297,13 +2215,8 @@
 msgid "If you delete an item, it will be permanently lost."
 msgstr "Eğer bir öge silerseniz kalıcı olarak kaybolur."
 
-<<<<<<< HEAD
-#: gtk/gtkfilechooserwidget.c:1211 gtk/gtkfilechooserwidget.c:1827
-#: gtk/gtklabel.c:5652 gtk/gtktext.c:6049 gtk/gtktextview.c:8966
-=======
 #: gtk/gtkfilechooserwidget.c:1158 gtk/gtkfilechooserwidget.c:1754
 #: gtk/gtklabel.c:5655 gtk/gtktext.c:6060 gtk/gtktextview.c:8965
->>>>>>> 12bd668f
 msgid "_Delete"
 msgstr "_Sil"
 
@@ -2502,11 +2415,7 @@
 msgid "Could not send the search request"
 msgstr "Arama isteği gönderilemedi"
 
-<<<<<<< HEAD
-#: gtk/gtkfilechooserwidget.c:6877
-=======
 #: gtk/gtkfilechooserwidget.c:5966
->>>>>>> 12bd668f
 msgid "Accessed"
 msgstr "Erişildi"
 
@@ -2610,21 +2519,6 @@
 msgid "OpenGL context creation failed"
 msgstr "OpenGL içerik oluşturulması başarısız oldu"
 
-<<<<<<< HEAD
-#: gtk/gtklabel.c:5649 gtk/gtktext.c:6037 gtk/gtktextview.c:8954
-msgid "Cu_t"
-msgstr "Ke_s"
-
-#: gtk/gtklabel.c:5650 gtk/gtktext.c:6041 gtk/gtktextview.c:8958
-msgid "_Copy"
-msgstr "_Kopyala"
-
-#: gtk/gtklabel.c:5651 gtk/gtktext.c:6045 gtk/gtktextview.c:8962
-msgid "_Paste"
-msgstr "_Yapıştır"
-
-#: gtk/gtklabel.c:5657 gtk/gtktext.c:6058 gtk/gtktextview.c:8987
-=======
 #: gtk/gtklabel.c:5652 gtk/gtktext.c:6048 gtk/gtktextview.c:8953
 msgid "Cu_t"
 msgstr "Ke_s"
@@ -2638,7 +2532,6 @@
 msgstr "_Yapıştır"
 
 #: gtk/gtklabel.c:5660 gtk/gtktext.c:6069 gtk/gtktextview.c:8986
->>>>>>> 12bd668f
 msgid "Select _All"
 msgstr "_Tümünü Seç"
 
@@ -2747,13 +2640,8 @@
 msgid "%d:%02d"
 msgstr "%d.%02d"
 
-<<<<<<< HEAD
-#: gtk/gtkmessagedialog.c:158 gtk/gtkmessagedialog.c:176
-#: gtk/gtkprintbackend.c:638 gtk/gtkwindow.c:6117
-=======
 #: gtk/gtkmessagedialog.c:162 gtk/gtkmessagedialog.c:180
 #: gtk/gtkprintbackend.c:639 gtk/gtkwindow.c:6151
->>>>>>> 12bd668f
 msgid "_OK"
 msgstr "_Tamam"
 
@@ -3265,19 +3153,11 @@
 msgid "Unmount"
 msgstr "Bağı Kaldır"
 
-<<<<<<< HEAD
-#: gtk/gtkprintbackend.c:636
-msgid "Authentication"
-msgstr "Kimlik Doğrulama"
-
-#: gtk/gtkprintbackend.c:712
-=======
 #: gtk/gtkprintbackend.c:637
 msgid "Authentication"
 msgstr "Kimlik Doğrulama"
 
 #: gtk/gtkprintbackend.c:716
->>>>>>> 12bd668f
 msgid "_Remember password"
 msgstr "Parolayı _anımsa"
 
@@ -3388,11 +3268,7 @@
 
 #. Translators: this is a printer status.
 #: gtk/gtkprintoperation-win32.c:639
-<<<<<<< HEAD
-#: modules/printbackends/gtkprintbackendcups.c:2639
-=======
 #: modules/printbackends/gtkprintbackendcups.c:2642
->>>>>>> 12bd668f
 msgid "Paused"
 msgstr "Duraklatıldı"
 
@@ -3459,45 +3335,6 @@
 #. Translators: These strings name the possible arrangements of
 #. * multiple pages on a sheet when printing
 #.
-<<<<<<< HEAD
-#: gtk/gtkprintunixdialog.c:2801
-#: modules/printbackends/gtkprintbackendcups.c:5647
-msgid "Left to right, top to bottom"
-msgstr "Soldan sağa, yukarıdan aşağıya"
-
-#: gtk/gtkprintunixdialog.c:2801
-#: modules/printbackends/gtkprintbackendcups.c:5647
-msgid "Left to right, bottom to top"
-msgstr "Soldan sağa, aşağıdan yukarıya"
-
-#: gtk/gtkprintunixdialog.c:2802
-#: modules/printbackends/gtkprintbackendcups.c:5648
-msgid "Right to left, top to bottom"
-msgstr "Sağdan sola, yukarıdan aşağıya"
-
-#: gtk/gtkprintunixdialog.c:2802
-#: modules/printbackends/gtkprintbackendcups.c:5648
-msgid "Right to left, bottom to top"
-msgstr "Sağdan sola, aşağıdan yukarıya"
-
-#: gtk/gtkprintunixdialog.c:2803
-#: modules/printbackends/gtkprintbackendcups.c:5649
-msgid "Top to bottom, left to right"
-msgstr "Yukarıdan aşağıya, soldan sağa"
-
-#: gtk/gtkprintunixdialog.c:2803
-#: modules/printbackends/gtkprintbackendcups.c:5649
-msgid "Top to bottom, right to left"
-msgstr "Yukarıdan aşağıya, sağdan sola"
-
-#: gtk/gtkprintunixdialog.c:2804
-#: modules/printbackends/gtkprintbackendcups.c:5650
-msgid "Bottom to top, left to right"
-msgstr "Aşağıdan yukarıya, soldan sağ"
-
-#: gtk/gtkprintunixdialog.c:2804
-#: modules/printbackends/gtkprintbackendcups.c:5650
-=======
 #: gtk/gtkprintunixdialog.c:2827
 #: modules/printbackends/gtkprintbackendcups.c:5650
 msgid "Left to right, top to bottom"
@@ -3535,7 +3372,6 @@
 
 #: gtk/gtkprintunixdialog.c:2830
 #: modules/printbackends/gtkprintbackendcups.c:5653
->>>>>>> 12bd668f
 msgid "Bottom to top, right to left"
 msgstr "Aşağıdan yukarıya, sağdan sola"
 
@@ -3676,17 +3512,6 @@
 msgid "Sidebar"
 msgstr "Kenar Çubuğu"
 
-<<<<<<< HEAD
-#: gtk/gtktext.c:6063 gtk/gtktextview.c:8992
-msgid "Insert _Emoji"
-msgstr "_Emoji Ekle"
-
-#: gtk/gtktextview.c:8974
-msgid "_Undo"
-msgstr "_Geri Al"
-
-#: gtk/gtktextview.c:8978
-=======
 #: gtk/gtktext.c:6074 gtk/gtktextview.c:8991
 msgid "Insert _Emoji"
 msgstr "_Emoji Ekle"
@@ -3696,7 +3521,6 @@
 msgstr "_Geri Al"
 
 #: gtk/gtktextview.c:8977
->>>>>>> 12bd668f
 msgid "_Redo"
 msgstr "_Yinele"
 
@@ -3723,20 +3547,12 @@
 msgid "%d %%"
 msgstr "%% %d"
 
-<<<<<<< HEAD
-#: gtk/gtkwindow.c:6104
-=======
 #: gtk/gtkwindow.c:6138
->>>>>>> 12bd668f
 #, c-format
 msgid "Do you want to use GTK Inspector?"
 msgstr "GTK Denetleyicisi kullanmak istiyor musunuz?"
 
-<<<<<<< HEAD
-#: gtk/gtkwindow.c:6106
-=======
 #: gtk/gtkwindow.c:6140
->>>>>>> 12bd668f
 #, c-format
 msgid ""
 "GTK Inspector is an interactive debugger that lets you explore and modify "
@@ -3747,11 +3563,7 @@
 "izin veren etkileşimli hata ayıklayıcıdır. Bunun kullanılması uygulamanın "
 "kesilmesine ya da çökmesine neden olabilir."
 
-<<<<<<< HEAD
-#: gtk/gtkwindow.c:6111
-=======
 #: gtk/gtkwindow.c:6145
->>>>>>> 12bd668f
 msgid "Don’t show this message again"
 msgstr "Bu iletiyi yeniden gösterme"
 
@@ -6628,20 +6440,6 @@
 msgid "No audio output found"
 msgstr "Ses çıkışı bulunamadı"
 
-<<<<<<< HEAD
-#: modules/printbackends/gtkprintbackendcups.c:1142
-#: modules/printbackends/gtkprintbackendcups.c:1449
-msgid "Username:"
-msgstr "Kullanıcı Adı:"
-
-#: modules/printbackends/gtkprintbackendcups.c:1143
-#: modules/printbackends/gtkprintbackendcups.c:1458
-msgid "Password:"
-msgstr "Parola:"
-
-#: modules/printbackends/gtkprintbackendcups.c:1181
-#: modules/printbackends/gtkprintbackendcups.c:1471
-=======
 #: modules/printbackends/gtkprintbackendcups.c:1145
 #: modules/printbackends/gtkprintbackendcups.c:1452
 msgid "Username:"
@@ -6654,641 +6452,366 @@
 
 #: modules/printbackends/gtkprintbackendcups.c:1184
 #: modules/printbackends/gtkprintbackendcups.c:1474
->>>>>>> 12bd668f
 #, c-format
 msgid "Authentication is required to print document “%s” on printer %s"
 msgstr ""
 "“%s” belgesini %s yazıcısında yazdırmak için kimlik doğrulama gereklidir"
 
-<<<<<<< HEAD
-#: modules/printbackends/gtkprintbackendcups.c:1183
-=======
 #: modules/printbackends/gtkprintbackendcups.c:1186
->>>>>>> 12bd668f
 #, c-format
 msgid "Authentication is required to print a document on %s"
 msgstr "%s üzerinde bir belge yazdırmak için kimlik doğrulama gereklidir"
 
-<<<<<<< HEAD
-#: modules/printbackends/gtkprintbackendcups.c:1187
-=======
 #: modules/printbackends/gtkprintbackendcups.c:1190
->>>>>>> 12bd668f
 #, c-format
 msgid "Authentication is required to get attributes of job “%s”"
 msgstr "“%s” işinin özniteliklerini almak için kimlik doğrulama gereklidir"
 
-<<<<<<< HEAD
-#: modules/printbackends/gtkprintbackendcups.c:1189
-msgid "Authentication is required to get attributes of a job"
-msgstr "İşin özniteliklerini almak için kimlik doğrulama gereklidir"
-
-#: modules/printbackends/gtkprintbackendcups.c:1193
-=======
 #: modules/printbackends/gtkprintbackendcups.c:1192
 msgid "Authentication is required to get attributes of a job"
 msgstr "İşin özniteliklerini almak için kimlik doğrulama gereklidir"
 
 #: modules/printbackends/gtkprintbackendcups.c:1196
->>>>>>> 12bd668f
 #, c-format
 msgid "Authentication is required to get attributes of printer %s"
 msgstr "%s yazıcısının özniteliklerini almak için kimlik doğrulama gereklidir"
 
-<<<<<<< HEAD
-#: modules/printbackends/gtkprintbackendcups.c:1195
-msgid "Authentication is required to get attributes of a printer"
-msgstr "Yazıcının özniteliklerini almak için kimlik doğrulama gereklidir"
-
-#: modules/printbackends/gtkprintbackendcups.c:1198
-=======
 #: modules/printbackends/gtkprintbackendcups.c:1198
 msgid "Authentication is required to get attributes of a printer"
 msgstr "Yazıcının özniteliklerini almak için kimlik doğrulama gereklidir"
 
 #: modules/printbackends/gtkprintbackendcups.c:1201
->>>>>>> 12bd668f
 #, c-format
 msgid "Authentication is required to get default printer of %s"
 msgstr "%s yazıcısının öntanımını almak için kimlik doğrulama gereklidir"
 
-<<<<<<< HEAD
-#: modules/printbackends/gtkprintbackendcups.c:1201
-=======
 #: modules/printbackends/gtkprintbackendcups.c:1204
->>>>>>> 12bd668f
 #, c-format
 msgid "Authentication is required to get printers from %s"
 msgstr "%s üzerinden yazıcıları almak için kimlik doğrulama gereklidir"
 
-<<<<<<< HEAD
-#: modules/printbackends/gtkprintbackendcups.c:1206
-=======
 #: modules/printbackends/gtkprintbackendcups.c:1209
->>>>>>> 12bd668f
 #, c-format
 msgid "Authentication is required to get a file from %s"
 msgstr "%s üzerinden dosya almak için kimlik doğrulama gereklidir"
 
-<<<<<<< HEAD
-#: modules/printbackends/gtkprintbackendcups.c:1208
-=======
 #: modules/printbackends/gtkprintbackendcups.c:1211
->>>>>>> 12bd668f
 #, c-format
 msgid "Authentication is required on %s"
 msgstr "%s üzerinde kimlik doğrulama gereklidir"
 
-<<<<<<< HEAD
-#: modules/printbackends/gtkprintbackendcups.c:1443
-msgid "Domain:"
-msgstr "Alan:"
-
-#: modules/printbackends/gtkprintbackendcups.c:1473
-=======
 #: modules/printbackends/gtkprintbackendcups.c:1446
 msgid "Domain:"
 msgstr "Alan:"
 
 #: modules/printbackends/gtkprintbackendcups.c:1476
->>>>>>> 12bd668f
 #, c-format
 msgid "Authentication is required to print document “%s”"
 msgstr "“%s” belgesini yazdırmak için kimlik doğrulama gereklidir"
 
-<<<<<<< HEAD
-#: modules/printbackends/gtkprintbackendcups.c:1478
-=======
 #: modules/printbackends/gtkprintbackendcups.c:1481
->>>>>>> 12bd668f
 #, c-format
 msgid "Authentication is required to print this document on printer %s"
 msgstr "%s yazıcısında bu belgeyi yazdırmak için kimlik doğrulama gereklidir"
 
-<<<<<<< HEAD
-#: modules/printbackends/gtkprintbackendcups.c:1480
-msgid "Authentication is required to print this document"
-msgstr "Bu belgeyi yazdırmak için kimlik doğrulama gereklidir"
-
-#: modules/printbackends/gtkprintbackendcups.c:2568
-=======
 #: modules/printbackends/gtkprintbackendcups.c:1483
 msgid "Authentication is required to print this document"
 msgstr "Bu belgeyi yazdırmak için kimlik doğrulama gereklidir"
 
 #: modules/printbackends/gtkprintbackendcups.c:2571
->>>>>>> 12bd668f
 #, c-format
 msgid "Printer “%s” is low on toner."
 msgstr "“%s” yazıcısında toner azalmış."
 
-<<<<<<< HEAD
-#: modules/printbackends/gtkprintbackendcups.c:2572
-=======
 #: modules/printbackends/gtkprintbackendcups.c:2575
->>>>>>> 12bd668f
 #, c-format
 msgid "Printer “%s” has no toner left."
 msgstr "“%s” yazıcısında toner kalmamış."
 
 #. Translators: "Developer" like on photo development context
-<<<<<<< HEAD
-#: modules/printbackends/gtkprintbackendcups.c:2577
-=======
 #: modules/printbackends/gtkprintbackendcups.c:2580
->>>>>>> 12bd668f
 #, c-format
 msgid "Printer “%s” is low on developer."
 msgstr "“%s” yazıcısında film banyosu ilacı azalmış."
 
 #. Translators: "Developer" like on photo development context
-<<<<<<< HEAD
-#: modules/printbackends/gtkprintbackendcups.c:2582
-=======
 #: modules/printbackends/gtkprintbackendcups.c:2585
->>>>>>> 12bd668f
 #, c-format
 msgid "Printer “%s” is out of developer."
 msgstr "“%s” yazıcısında film banyosu ilacı bitmiş."
 
 #. Translators: "marker" is one color bin of the printer
-<<<<<<< HEAD
-#: modules/printbackends/gtkprintbackendcups.c:2587
-=======
 #: modules/printbackends/gtkprintbackendcups.c:2590
->>>>>>> 12bd668f
 #, c-format
 msgid "Printer “%s” is low on at least one marker supply."
 msgstr "“%s” yazıcısında en az bir renk azalmış."
 
 #. Translators: "marker" is one color bin of the printer
-<<<<<<< HEAD
-#: modules/printbackends/gtkprintbackendcups.c:2592
-=======
 #: modules/printbackends/gtkprintbackendcups.c:2595
->>>>>>> 12bd668f
 #, c-format
 msgid "Printer “%s” is out of at least one marker supply."
 msgstr "“%s” yazıcısında en az bir renk bitmiş."
 
-<<<<<<< HEAD
-#: modules/printbackends/gtkprintbackendcups.c:2596
-=======
 #: modules/printbackends/gtkprintbackendcups.c:2599
->>>>>>> 12bd668f
 #, c-format
 msgid "The cover is open on printer “%s”."
 msgstr "“%s” yazıcısında kapak açık kalmış."
 
-<<<<<<< HEAD
-#: modules/printbackends/gtkprintbackendcups.c:2600
-=======
 #: modules/printbackends/gtkprintbackendcups.c:2603
->>>>>>> 12bd668f
 #, c-format
 msgid "The door is open on printer “%s”."
 msgstr "“%s” yazıcısında kapı açık kalmış."
 
-<<<<<<< HEAD
-#: modules/printbackends/gtkprintbackendcups.c:2604
-=======
 #: modules/printbackends/gtkprintbackendcups.c:2607
->>>>>>> 12bd668f
 #, c-format
 msgid "Printer “%s” is low on paper."
 msgstr "“%s” yazıcısında kağıt azalmış."
 
-<<<<<<< HEAD
-#: modules/printbackends/gtkprintbackendcups.c:2608
-=======
 #: modules/printbackends/gtkprintbackendcups.c:2611
->>>>>>> 12bd668f
 #, c-format
 msgid "Printer “%s” is out of paper."
 msgstr "“%s” yazıcısında kağıt bitmiş."
 
-<<<<<<< HEAD
-#: modules/printbackends/gtkprintbackendcups.c:2612
-=======
 #: modules/printbackends/gtkprintbackendcups.c:2615
->>>>>>> 12bd668f
 #, c-format
 msgid "Printer “%s” is currently offline."
 msgstr "“%s” yazıcısı şu anda çevrim dışı."
 
-<<<<<<< HEAD
-#: modules/printbackends/gtkprintbackendcups.c:2616
-=======
 #: modules/printbackends/gtkprintbackendcups.c:2619
->>>>>>> 12bd668f
 #, c-format
 msgid "There is a problem on printer “%s”."
 msgstr "“%s” yazıcısıyla ilgili sorun var."
 
 #. Translators: this is a printer status.
-<<<<<<< HEAD
-#: modules/printbackends/gtkprintbackendcups.c:2636
-=======
 #: modules/printbackends/gtkprintbackendcups.c:2639
->>>>>>> 12bd668f
 msgid "Paused; Rejecting Jobs"
 msgstr "Duraklatıldı; İşler Reddediliyor"
 
 #. Translators: this is a printer status.
-<<<<<<< HEAD
-#: modules/printbackends/gtkprintbackendcups.c:2642
-=======
 #: modules/printbackends/gtkprintbackendcups.c:2645
->>>>>>> 12bd668f
 msgid "Rejecting Jobs"
 msgstr "İşler Reddediliyor"
 
 #. Translators: this string connects multiple printer states together.
-<<<<<<< HEAD
-#: modules/printbackends/gtkprintbackendcups.c:2683
-msgid "; "
-msgstr "; "
-
-#: modules/printbackends/gtkprintbackendcups.c:4584
-#: modules/printbackends/gtkprintbackendcups.c:4651
-=======
 #: modules/printbackends/gtkprintbackendcups.c:2686
 msgid "; "
 msgstr "; "
 
 #: modules/printbackends/gtkprintbackendcups.c:4587
 #: modules/printbackends/gtkprintbackendcups.c:4654
->>>>>>> 12bd668f
 msgctxt "printing option"
 msgid "Two Sided"
 msgstr "Çift Taraflı"
 
-<<<<<<< HEAD
-#: modules/printbackends/gtkprintbackendcups.c:4585
-=======
 #: modules/printbackends/gtkprintbackendcups.c:4588
->>>>>>> 12bd668f
 msgctxt "printing option"
 msgid "Paper Type"
 msgstr "Kağıt Türü"
 
-<<<<<<< HEAD
-#: modules/printbackends/gtkprintbackendcups.c:4586
-=======
 #: modules/printbackends/gtkprintbackendcups.c:4589
->>>>>>> 12bd668f
 msgctxt "printing option"
 msgid "Paper Source"
 msgstr "Kağıt Kaynağı"
 
-<<<<<<< HEAD
-#: modules/printbackends/gtkprintbackendcups.c:4587
-#: modules/printbackends/gtkprintbackendcups.c:4652
-=======
 #: modules/printbackends/gtkprintbackendcups.c:4590
 #: modules/printbackends/gtkprintbackendcups.c:4655
->>>>>>> 12bd668f
 msgctxt "printing option"
 msgid "Output Tray"
 msgstr "Çıktı Tepsisi"
 
-<<<<<<< HEAD
-#: modules/printbackends/gtkprintbackendcups.c:4588
-=======
 #: modules/printbackends/gtkprintbackendcups.c:4591
->>>>>>> 12bd668f
 msgctxt "printing option"
 msgid "Resolution"
 msgstr "Çözünürlük"
 
-<<<<<<< HEAD
-#: modules/printbackends/gtkprintbackendcups.c:4589
-=======
 #: modules/printbackends/gtkprintbackendcups.c:4592
->>>>>>> 12bd668f
 msgctxt "printing option"
 msgid "GhostScript pre-filtering"
 msgstr "GhostScript ön-süzme"
 
-<<<<<<< HEAD
-#: modules/printbackends/gtkprintbackendcups.c:4598
-=======
 #: modules/printbackends/gtkprintbackendcups.c:4601
->>>>>>> 12bd668f
 msgctxt "printing option value"
 msgid "One Sided"
 msgstr "Tek Taraflı"
 
 #. Translators: this is an option of "Two Sided"
-<<<<<<< HEAD
-#: modules/printbackends/gtkprintbackendcups.c:4600
-=======
 #: modules/printbackends/gtkprintbackendcups.c:4603
->>>>>>> 12bd668f
 msgctxt "printing option value"
 msgid "Long Edge (Standard)"
 msgstr "Uzun Kenar (Standart)"
 
 #. Translators: this is an option of "Two Sided"
-<<<<<<< HEAD
-#: modules/printbackends/gtkprintbackendcups.c:4602
-=======
 #: modules/printbackends/gtkprintbackendcups.c:4605
->>>>>>> 12bd668f
 msgctxt "printing option value"
 msgid "Short Edge (Flip)"
 msgstr "Kısa Kenar (Ters)"
 
 #. Translators: this is an option of "Paper Source"
-<<<<<<< HEAD
-#: modules/printbackends/gtkprintbackendcups.c:4604
-#: modules/printbackends/gtkprintbackendcups.c:4606
-#: modules/printbackends/gtkprintbackendcups.c:4614
-=======
 #: modules/printbackends/gtkprintbackendcups.c:4607
 #: modules/printbackends/gtkprintbackendcups.c:4609
 #: modules/printbackends/gtkprintbackendcups.c:4617
->>>>>>> 12bd668f
 msgctxt "printing option value"
 msgid "Auto Select"
 msgstr "Kendiliğinden Seçim"
 
 #. Translators: this is an option of "Paper Source"
 #. Translators: this is an option of "Resolution"
-<<<<<<< HEAD
-#: modules/printbackends/gtkprintbackendcups.c:4608
-#: modules/printbackends/gtkprintbackendcups.c:4610
-#: modules/printbackends/gtkprintbackendcups.c:4612
-#: modules/printbackends/gtkprintbackendcups.c:4616
-=======
 #: modules/printbackends/gtkprintbackendcups.c:4611
 #: modules/printbackends/gtkprintbackendcups.c:4613
 #: modules/printbackends/gtkprintbackendcups.c:4615
 #: modules/printbackends/gtkprintbackendcups.c:4619
->>>>>>> 12bd668f
 msgctxt "printing option value"
 msgid "Printer Default"
 msgstr "Yazıcı Öntanımlısı"
 
 #. Translators: this is an option of "GhostScript"
-<<<<<<< HEAD
-#: modules/printbackends/gtkprintbackendcups.c:4618
-=======
 #: modules/printbackends/gtkprintbackendcups.c:4621
->>>>>>> 12bd668f
 msgctxt "printing option value"
 msgid "Embed GhostScript fonts only"
 msgstr "Yalnızca GhostScript yazı tiplerini göm"
 
 #. Translators: this is an option of "GhostScript"
-<<<<<<< HEAD
-#: modules/printbackends/gtkprintbackendcups.c:4620
-=======
 #: modules/printbackends/gtkprintbackendcups.c:4623
->>>>>>> 12bd668f
 msgctxt "printing option value"
 msgid "Convert to PS level 1"
 msgstr "PS düzey 1 olarak dönüştür"
 
 #. Translators: this is an option of "GhostScript"
-<<<<<<< HEAD
-#: modules/printbackends/gtkprintbackendcups.c:4622
-=======
 #: modules/printbackends/gtkprintbackendcups.c:4625
->>>>>>> 12bd668f
 msgctxt "printing option value"
 msgid "Convert to PS level 2"
 msgstr "PS düzey 2 olarak dönüştür"
 
 #. Translators: this is an option of "GhostScript"
-<<<<<<< HEAD
-#: modules/printbackends/gtkprintbackendcups.c:4624
-=======
 #: modules/printbackends/gtkprintbackendcups.c:4627
->>>>>>> 12bd668f
 msgctxt "printing option value"
 msgid "No pre-filtering"
 msgstr "Ön-süzme yok"
 
 #. Translators: "Miscellaneous" is the label for a button, that opens
 #. up an extra panel of settings in a print dialog.
-<<<<<<< HEAD
-#: modules/printbackends/gtkprintbackendcups.c:4633
-=======
 #: modules/printbackends/gtkprintbackendcups.c:4636
->>>>>>> 12bd668f
 msgctxt "printing option group"
 msgid "Miscellaneous"
 msgstr "Diğer"
 
-<<<<<<< HEAD
-#: modules/printbackends/gtkprintbackendcups.c:4660
-=======
 #: modules/printbackends/gtkprintbackendcups.c:4663
->>>>>>> 12bd668f
 msgctxt "sides"
 msgid "One Sided"
 msgstr "Tek Taraflı"
 
 #. Translators: this is an option of "Two Sided"
-<<<<<<< HEAD
-#: modules/printbackends/gtkprintbackendcups.c:4662
-=======
 #: modules/printbackends/gtkprintbackendcups.c:4665
->>>>>>> 12bd668f
 msgctxt "sides"
 msgid "Long Edge (Standard)"
 msgstr "Uzun Kenar (Standart)"
 
 #. Translators: this is an option of "Two Sided"
-<<<<<<< HEAD
-#: modules/printbackends/gtkprintbackendcups.c:4664
-=======
 #: modules/printbackends/gtkprintbackendcups.c:4667
->>>>>>> 12bd668f
 msgctxt "sides"
 msgid "Short Edge (Flip)"
 msgstr "Kısa Kenar (Çevrilmiş)"
 
 #. Translators: Top output bin
-<<<<<<< HEAD
-#: modules/printbackends/gtkprintbackendcups.c:4667
-=======
 #: modules/printbackends/gtkprintbackendcups.c:4670
->>>>>>> 12bd668f
 msgctxt "output-bin"
 msgid "Top Bin"
 msgstr "Üst Kutu"
 
 #. Translators: Middle output bin
-<<<<<<< HEAD
-#: modules/printbackends/gtkprintbackendcups.c:4669
-=======
 #: modules/printbackends/gtkprintbackendcups.c:4672
->>>>>>> 12bd668f
 msgctxt "output-bin"
 msgid "Middle Bin"
 msgstr "Orta Kutu"
 
 #. Translators: Bottom output bin
-<<<<<<< HEAD
-#: modules/printbackends/gtkprintbackendcups.c:4671
-=======
 #: modules/printbackends/gtkprintbackendcups.c:4674
->>>>>>> 12bd668f
 msgctxt "output-bin"
 msgid "Bottom Bin"
 msgstr "Alt Kutu"
 
 #. Translators: Side output bin
-<<<<<<< HEAD
-#: modules/printbackends/gtkprintbackendcups.c:4673
-=======
 #: modules/printbackends/gtkprintbackendcups.c:4676
->>>>>>> 12bd668f
 msgctxt "output-bin"
 msgid "Side Bin"
 msgstr "Yan Kutu"
 
 #. Translators: Left output bin
-<<<<<<< HEAD
-#: modules/printbackends/gtkprintbackendcups.c:4675
-=======
 #: modules/printbackends/gtkprintbackendcups.c:4678
->>>>>>> 12bd668f
 msgctxt "output-bin"
 msgid "Left Bin"
 msgstr "Sol Kutu"
 
 #. Translators: Right output bin
-<<<<<<< HEAD
-#: modules/printbackends/gtkprintbackendcups.c:4677
-=======
 #: modules/printbackends/gtkprintbackendcups.c:4680
->>>>>>> 12bd668f
 msgctxt "output-bin"
 msgid "Right Bin"
 msgstr "Sağ Kutu"
 
 #. Translators: Center output bin
-<<<<<<< HEAD
-#: modules/printbackends/gtkprintbackendcups.c:4679
-=======
 #: modules/printbackends/gtkprintbackendcups.c:4682
->>>>>>> 12bd668f
 msgctxt "output-bin"
 msgid "Center Bin"
 msgstr "Merkez Kutu"
 
 #. Translators: Rear output bin
-<<<<<<< HEAD
-#: modules/printbackends/gtkprintbackendcups.c:4681
-=======
 #: modules/printbackends/gtkprintbackendcups.c:4684
->>>>>>> 12bd668f
 msgctxt "output-bin"
 msgid "Rear Bin"
 msgstr "Arka Kutu"
 
 #. Translators: Output bin where one sided output is oriented in the face-up position
-<<<<<<< HEAD
-#: modules/printbackends/gtkprintbackendcups.c:4683
-=======
 #: modules/printbackends/gtkprintbackendcups.c:4686
->>>>>>> 12bd668f
 msgctxt "output-bin"
 msgid "Face Up Bin"
 msgstr "Yukarı Bakan Kutu"
 
 #. Translators: Output bin where one sided output is oriented in the face-down position
-<<<<<<< HEAD
-#: modules/printbackends/gtkprintbackendcups.c:4685
-=======
 #: modules/printbackends/gtkprintbackendcups.c:4688
->>>>>>> 12bd668f
 msgctxt "output-bin"
 msgid "Face Down Bin"
 msgstr "Aşağı Bakan Kutu"
 
 #. Translators: Large capacity output bin
-<<<<<<< HEAD
-#: modules/printbackends/gtkprintbackendcups.c:4687
-=======
 #: modules/printbackends/gtkprintbackendcups.c:4690
->>>>>>> 12bd668f
 msgctxt "output-bin"
 msgid "Large Capacity Bin"
 msgstr "Büyük Kapasiteli Kutu"
 
 #. Translators: Output stacker number %d
-<<<<<<< HEAD
-#: modules/printbackends/gtkprintbackendcups.c:4709
-=======
 #: modules/printbackends/gtkprintbackendcups.c:4712
->>>>>>> 12bd668f
 #, c-format
 msgctxt "output-bin"
 msgid "Stacker %d"
 msgstr "%d. Yığıcı"
 
 #. Translators: Output mailbox number %d
-<<<<<<< HEAD
-#: modules/printbackends/gtkprintbackendcups.c:4713
-=======
 #: modules/printbackends/gtkprintbackendcups.c:4716
->>>>>>> 12bd668f
 #, c-format
 msgctxt "output-bin"
 msgid "Mailbox %d"
 msgstr "%d. Posta Kutusu"
 
 #. Translators: Private mailbox
-<<<<<<< HEAD
-#: modules/printbackends/gtkprintbackendcups.c:4717
-=======
 #: modules/printbackends/gtkprintbackendcups.c:4720
->>>>>>> 12bd668f
 msgctxt "output-bin"
 msgid "My Mailbox"
 msgstr "Posta Kutum"
 
 #. Translators: Output tray number %d
-<<<<<<< HEAD
-#: modules/printbackends/gtkprintbackendcups.c:4721
-=======
 #: modules/printbackends/gtkprintbackendcups.c:4724
->>>>>>> 12bd668f
 #, c-format
 msgctxt "output-bin"
 msgid "Tray %d"
 msgstr "%d. Tepsi"
 
-<<<<<<< HEAD
-#: modules/printbackends/gtkprintbackendcups.c:5198
-=======
 #: modules/printbackends/gtkprintbackendcups.c:5201
->>>>>>> 12bd668f
 msgid "Printer Default"
 msgstr "Yazıcı Öntanımlısı"
 
 #. Translators: These strings name the possible values of the
 #. * job priority option in the print dialog
 #.
-<<<<<<< HEAD
-#: modules/printbackends/gtkprintbackendcups.c:5642
-msgid "Urgent"
-msgstr "Acil"
-
-#: modules/printbackends/gtkprintbackendcups.c:5642
-msgid "High"
-msgstr "Yüksek"
-
-#: modules/printbackends/gtkprintbackendcups.c:5642
-msgid "Medium"
-msgstr "Orta"
-
-#: modules/printbackends/gtkprintbackendcups.c:5642
-=======
 #: modules/printbackends/gtkprintbackendcups.c:5645
 msgid "Urgent"
 msgstr "Acil"
@@ -7302,94 +6825,57 @@
 msgstr "Orta"
 
 #: modules/printbackends/gtkprintbackendcups.c:5645
->>>>>>> 12bd668f
 msgid "Low"
 msgstr "Düşük"
 
 #. Translators, this string is used to label the job priority option
 #. * in the print dialog
 #.
-<<<<<<< HEAD
-#: modules/printbackends/gtkprintbackendcups.c:5672
-=======
 #: modules/printbackends/gtkprintbackendcups.c:5675
->>>>>>> 12bd668f
 msgid "Job Priority"
 msgstr "İş Önceliği"
 
 #. Translators, this string is used to label the billing info entry
 #. * in the print dialog
 #.
-<<<<<<< HEAD
-#: modules/printbackends/gtkprintbackendcups.c:5683
-=======
 #: modules/printbackends/gtkprintbackendcups.c:5686
->>>>>>> 12bd668f
 msgid "Billing Info"
 msgstr "Fatura Bilgisi"
 
 #. Translators, these strings are names for various 'standard' cover
 #. * pages that the printing system may support.
 #.
-<<<<<<< HEAD
-#: modules/printbackends/gtkprintbackendcups.c:5707
-=======
 #: modules/printbackends/gtkprintbackendcups.c:5710
->>>>>>> 12bd668f
 msgctxt "cover page"
 msgid "None"
 msgstr "Hiçbiri"
 
-<<<<<<< HEAD
-#: modules/printbackends/gtkprintbackendcups.c:5708
-=======
 #: modules/printbackends/gtkprintbackendcups.c:5711
->>>>>>> 12bd668f
 msgctxt "cover page"
 msgid "Classified"
 msgstr "Sınıflandırılmış"
 
-<<<<<<< HEAD
-#: modules/printbackends/gtkprintbackendcups.c:5709
-=======
 #: modules/printbackends/gtkprintbackendcups.c:5712
->>>>>>> 12bd668f
 msgctxt "cover page"
 msgid "Confidential"
 msgstr "Kişiye Özel"
 
-<<<<<<< HEAD
-#: modules/printbackends/gtkprintbackendcups.c:5710
-=======
 #: modules/printbackends/gtkprintbackendcups.c:5713
->>>>>>> 12bd668f
 msgctxt "cover page"
 msgid "Secret"
 msgstr "Gizli"
 
-<<<<<<< HEAD
-#: modules/printbackends/gtkprintbackendcups.c:5711
-=======
 #: modules/printbackends/gtkprintbackendcups.c:5714
->>>>>>> 12bd668f
 msgctxt "cover page"
 msgid "Standard"
 msgstr "Standart"
 
-<<<<<<< HEAD
-#: modules/printbackends/gtkprintbackendcups.c:5712
-=======
 #: modules/printbackends/gtkprintbackendcups.c:5715
->>>>>>> 12bd668f
 msgctxt "cover page"
 msgid "Top Secret"
 msgstr "Çok Gizli"
 
-<<<<<<< HEAD
-#: modules/printbackends/gtkprintbackendcups.c:5713
-=======
 #: modules/printbackends/gtkprintbackendcups.c:5716
->>>>>>> 12bd668f
 msgctxt "cover page"
 msgid "Unclassified"
 msgstr "Sınıflandırılmamış"
@@ -7397,11 +6883,7 @@
 #. Translators, this string is used to label the pages-per-sheet option
 #. * in the print dialog
 #.
-<<<<<<< HEAD
-#: modules/printbackends/gtkprintbackendcups.c:5725
-=======
 #: modules/printbackends/gtkprintbackendcups.c:5728
->>>>>>> 12bd668f
 msgctxt "printer option"
 msgid "Pages per Sheet"
 msgstr "Yaprak Başına Sayfa"
@@ -7409,11 +6891,7 @@
 #. Translators, this string is used to label the option in the print
 #. * dialog that controls in what order multiple pages are arranged
 #.
-<<<<<<< HEAD
-#: modules/printbackends/gtkprintbackendcups.c:5742
-=======
 #: modules/printbackends/gtkprintbackendcups.c:5745
->>>>>>> 12bd668f
 msgctxt "printer option"
 msgid "Page Ordering"
 msgstr "Sayfa Sıralaması"
@@ -7421,11 +6899,7 @@
 #. Translators, this is the label used for the option in the print
 #. * dialog that controls the front cover page.
 #.
-<<<<<<< HEAD
-#: modules/printbackends/gtkprintbackendcups.c:5784
-=======
 #: modules/printbackends/gtkprintbackendcups.c:5787
->>>>>>> 12bd668f
 msgctxt "printer option"
 msgid "Before"
 msgstr "Önce"
@@ -7433,11 +6907,7 @@
 #. Translators, this is the label used for the option in the print
 #. * dialog that controls the back cover page.
 #.
-<<<<<<< HEAD
-#: modules/printbackends/gtkprintbackendcups.c:5799
-=======
 #: modules/printbackends/gtkprintbackendcups.c:5802
->>>>>>> 12bd668f
 msgctxt "printer option"
 msgid "After"
 msgstr "Sonra"
@@ -7446,11 +6916,7 @@
 #. * a print job is printed. Possible values are 'now', a specified time,
 #. * or 'on hold'
 #.
-<<<<<<< HEAD
-#: modules/printbackends/gtkprintbackendcups.c:5819
-=======
 #: modules/printbackends/gtkprintbackendcups.c:5822
->>>>>>> 12bd668f
 msgctxt "printer option"
 msgid "Print at"
 msgstr "Yazdırılma"
@@ -7458,11 +6924,7 @@
 #. Translators: this is the name of the option that allows the user
 #. * to specify a time when a print job will be printed.
 #.
-<<<<<<< HEAD
-#: modules/printbackends/gtkprintbackendcups.c:5830
-=======
 #: modules/printbackends/gtkprintbackendcups.c:5833
->>>>>>> 12bd668f
 msgctxt "printer option"
 msgid "Print at time"
 msgstr "Yazdırılma zamanı"
@@ -7472,78 +6934,23 @@
 #. * the width and height in points. E.g: "Custom
 #. * 230.4x142.9"
 #.
-<<<<<<< HEAD
-#: modules/printbackends/gtkprintbackendcups.c:5877
-=======
 #: modules/printbackends/gtkprintbackendcups.c:5880
->>>>>>> 12bd668f
 #, c-format
 msgid "Custom %s×%s"
 msgstr "Özel %s×%s"
 
 #. TRANSLATORS: this is the ICC color profile to use for this job
-<<<<<<< HEAD
-#: modules/printbackends/gtkprintbackendcups.c:5988
-=======
 #: modules/printbackends/gtkprintbackendcups.c:5991
->>>>>>> 12bd668f
 msgctxt "printer option"
 msgid "Printer Profile"
 msgstr "Yazıcı Profili"
 
 #. TRANSLATORS: this is when color profile information is unavailable
-<<<<<<< HEAD
-#: modules/printbackends/gtkprintbackendcups.c:5995
-=======
 #: modules/printbackends/gtkprintbackendcups.c:5998
->>>>>>> 12bd668f
 msgctxt "printer option value"
 msgid "Unavailable"
 msgstr "Erişilemez"
 
-<<<<<<< HEAD
-#: modules/printbackends/gtkprintbackendfile.c:235
-msgid "output"
-msgstr "çıktı"
-
-#: modules/printbackends/gtkprintbackendfile.c:507
-msgid "Print to File"
-msgstr "Dosyaya Yazdır"
-
-#: modules/printbackends/gtkprintbackendfile.c:633
-msgid "PDF"
-msgstr "PDF"
-
-#: modules/printbackends/gtkprintbackendfile.c:633
-msgid "PostScript"
-msgstr "PostScript"
-
-#: modules/printbackends/gtkprintbackendfile.c:633
-msgid "SVG"
-msgstr "SVG"
-
-#: modules/printbackends/gtkprintbackendfile.c:646
-msgid "Pages per _sheet:"
-msgstr "_Yaprak başına sayfa:"
-
-#: modules/printbackends/gtkprintbackendfile.c:706
-msgid "File"
-msgstr "Dosya"
-
-#: modules/printbackends/gtkprintbackendfile.c:716
-msgid "_Output format"
-msgstr "_Çıktı biçimi"
-
-#: modules/printbackends/gtkprintbackendlpr.c:372
-msgid "Print to LPR"
-msgstr "LPRʼye Yazdır"
-
-#: modules/printbackends/gtkprintbackendlpr.c:401
-msgid "Pages Per Sheet"
-msgstr "Yaprak Başına Sayfa"
-
-#: modules/printbackends/gtkprintbackendlpr.c:407
-=======
 #: modules/printbackends/gtkprintbackendfile.c:238
 msgid "output"
 msgstr "çıktı"
@@ -7585,7 +6992,6 @@
 msgstr "Yaprak Başına Sayfa"
 
 #: modules/printbackends/gtkprintbackendlpr.c:410
->>>>>>> 12bd668f
 msgid "Command Line"
 msgstr "Komut Satırı"
 
@@ -7927,10 +7333,4 @@
 msgstr ""
 "“%s” içinde tema dizin dosyası yok.\n"
 "Eğer burada gerçekten bir simge önbelleği oluşturmak istiyorsanız, --ignore-"
-"theme-indexʼi kullanın.\n"
-
-#~ msgid "GL rendering is disabled"
-#~ msgstr "GL gerçeklemesi kapatıldı"
-
-#~ msgid "Software GL"
-#~ msgstr "Yazılım GL"+"theme-indexʼi kullanın.\n"