--- conflicted
+++ resolved
@@ -264,10 +264,7 @@
                                                                  guint                   indent,
                                                                  gboolean                skip_initial);
 
-<<<<<<< HEAD
-=======
 PangoTextTransform      gtk_css_style_get_pango_text_transform  (GtkCssStyle            *style);
->>>>>>> 70cb61fb
 char *                  gtk_css_style_compute_font_features     (GtkCssStyle            *style);
 PangoAttrList *         gtk_css_style_get_pango_attributes      (GtkCssStyle            *style);
 PangoFontDescription *  gtk_css_style_get_pango_font            (GtkCssStyle            *style);
