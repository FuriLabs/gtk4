print_backends = []

printbackends_subdir = 'gtk-4.0/@0@/printbackends'.format(gtk_binary_version)
printbackends_install_dir = join_paths(get_option('libdir'), printbackends_subdir)
gio_module_dirs += printbackends_install_dir

printbackends_args = [
  '-DGTK_COMPILATION',
  '-DGTK_DISABLE_DEPRECATION_WARNINGS',
  '-DGTK_PRINT_BACKEND_ENABLE_UNSUPPORTED',
  '-D_GLIB_EXTERN=@0@'.format(visibility_define),
] + common_cflags

cups_dep = dependency('cups', version : '>=2.0', required: get_option('print-cups'))
if cups_dep.found()
  print_backends += 'cups'
  shared_module('printbackend-cups',
    sources: [
      'gtkprintbackendcups.c',
      'gtkprintercups.c',
      'gtkcupsutils.c',
      'gtkcupssecretsutils.c',
    ],
    c_args: printbackends_args,
    dependencies: [libgtk_dep, cups_dep, colord_dep],
    name_suffix: module_suffix,
    install_dir: printbackends_install_dir,
    install: true,
  )
else
  # Automatic fall-back to the lpr backend
  print_backends += 'lpr'
  shared_module('printbackend-lpr',
    sources: 'gtkprintbackendlpr.c',
    c_args: printbackends_args,
    dependencies: libgtk_dep,
    name_suffix: module_suffix,
    install_dir: printbackends_install_dir,
    install: true,
  )
endif

<<<<<<< HEAD
rest_dep = dependency('rest-0.7', required : get_option('print-cloudprint'))
json_glib_dep = dependency('json-glib-1.0', required : get_option('print-cloudprint'))
if rest_dep.found() and json_glib_dep.found()
  print_backends += 'cloudprint'
  shared_module('printbackend-cloudprint',
    sources: [
      'gtkprintbackendcloudprint.c',
      'gtkprintercloudprint.c',
      'gtkcloudprintaccount.c',
    ],
    c_args: printbackends_args,
    dependencies: [ libgtk_dep, rest_dep, json_glib_dep ],
    name_suffix: module_suffix,
    install_dir: printbackends_install_dir,
    install: true)
endif

=======
>>>>>>> 39005461
# The 'file' print backend cannot be disabled
print_backends += 'file'
shared_module('printbackend-file',
  sources: 'gtkprintbackendfile.c',
  c_args: printbackends_args,
  dependencies: libgtk_dep,
  name_suffix: module_suffix,
  install_dir: printbackends_install_dir,
  install: true,
)

cdata.set_quoted('GTK_PRINT_BACKENDS', ','.join(print_backends))<|MERGE_RESOLUTION|>--- conflicted
+++ resolved
@@ -40,26 +40,6 @@
   )
 endif
 
-<<<<<<< HEAD
-rest_dep = dependency('rest-0.7', required : get_option('print-cloudprint'))
-json_glib_dep = dependency('json-glib-1.0', required : get_option('print-cloudprint'))
-if rest_dep.found() and json_glib_dep.found()
-  print_backends += 'cloudprint'
-  shared_module('printbackend-cloudprint',
-    sources: [
-      'gtkprintbackendcloudprint.c',
-      'gtkprintercloudprint.c',
-      'gtkcloudprintaccount.c',
-    ],
-    c_args: printbackends_args,
-    dependencies: [ libgtk_dep, rest_dep, json_glib_dep ],
-    name_suffix: module_suffix,
-    install_dir: printbackends_install_dir,
-    install: true)
-endif
-
-=======
->>>>>>> 39005461
 # The 'file' print backend cannot be disabled
 print_backends += 'file'
 shared_module('printbackend-file',
