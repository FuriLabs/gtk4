--- conflicted
+++ resolved
@@ -3544,7 +3544,6 @@
 
           token = xdg_activation_v1_get_activation_token (display_wayland->xdg_activation);
           wl_proxy_set_queue ((struct wl_proxy *) token, event_queue);
-<<<<<<< HEAD
 
           xdg_activation_token_v1_add_listener (token,
                                                 &token_listener,
@@ -3559,22 +3558,6 @@
           while (startup_id == NULL)
             wl_display_dispatch_queue (display_wayland->wl_display, event_queue);
 
-=======
-
-          xdg_activation_token_v1_add_listener (token,
-                                                &token_listener,
-                                                &startup_id);
-          xdg_activation_token_v1_set_serial (token,
-                                              _gdk_wayland_seat_get_last_implicit_grab_serial (seat, NULL),
-                                              gdk_wayland_seat_get_wl_seat (GDK_SEAT (seat)));
-          xdg_activation_token_v1_set_surface (token,
-                                               gdk_wayland_surface_get_wl_surface (surface));
-          xdg_activation_token_v1_commit (token);
-
-          while (startup_id == NULL)
-            wl_display_dispatch_queue (display_wayland->wl_display, event_queue);
-
->>>>>>> 6eb35481
           xdg_activation_token_v1_destroy (token);
           wl_event_queue_destroy (event_queue);
         }
