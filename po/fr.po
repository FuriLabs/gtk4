# French translation of GTK.
# Copyright (C) 1998-2021 Free Software Foundation, Inc.
# This file is distributed under the same license as the GTK+ package.
#
# Vincent Renardias <vincent@debian.org>, 1998-1999.
# Christophe Merlet <redfox@redfoxcenter.org>, 2000-2006.
# Christophe Fergeau <christophe.fergeau@laposte.net>, 2002.
# David Bellot <david.bellot@inrialpes.fr>, 2003.
# Benoît Dejean <benoit@placenet.org>, 2006.
# Jonathan Ernst <jonathan@ernstfamily.ch>, 2006-2007.
# Robert-André Mauchin <zebob.m@pengzone.org>, 2006-2008.
# Stéphane Raimbault <stephane.raimbault@gmail.com>, 2007-2008.
# Claude Paroz <claude@2xlibre.net>, 2007-2021.
# Yannick Tailliez <ytdispatch-libre@yahoo.com>, 2008.
# Laurent Coudeur <laurentc@iol.ie>, 2009
# Bruno Brouard <annoa.b@gmail.com>, 2011-13
# Baylard Gérard <geodebay@gmail.com>, 2020.
# Guillaume Bernard <associations@guillaume-bernard.fr>, 2021.
<<<<<<< HEAD
# Charles Monzat <charles.monzat@free.fr>, 2016-2021.
=======
>>>>>>> 70cb61fb
#
msgid ""
msgstr ""
"Project-Id-Version: gtk master\n"
"Report-Msgid-Bugs-To: https://gitlab.gnome.org/GNOME/gtk/-/issues/\n"
<<<<<<< HEAD
"POT-Creation-Date: 2021-09-24 12:22+0000\n"
"PO-Revision-Date: 2021-09-24 22:56+0200\n"
"Last-Translator: Charles Monzat <charles.monzat@free.fr>\n"
=======
"POT-Creation-Date: 2021-09-10 06:30+0000\n"
"PO-Revision-Date: 2021-09-10 22:33+0200\n"
"Last-Translator: Guillaume Bernard <associations@guillaume-bernard.fr>\n"
>>>>>>> 70cb61fb
"Language-Team: GNOME French Team <gnomefr@traduc.org>\n"
"Language: fr\n"
"MIME-Version: 1.0\n"
"Content-Type: text/plain; charset=UTF-8\n"
"Content-Transfer-Encoding: 8bit\n"
"Plural-Forms: nplurals=2; plural=(n > 1);\n"
"X-Generator: Gtranslator 40.0\n"

#: gdk/broadway/gdkbroadway-server.c:135
#, c-format
msgid "Broadway display type not supported: %s"
msgstr "Type d’affichage Broadway non pris en charge : %s"

#: gdk/gdkclipboard.c:231
msgid "This clipboard cannot store data."
msgstr "Ce presse-papiers ne peut pas stocker de données."

#: gdk/gdkclipboard.c:286 gdk/gdkclipboard.c:792 gdk/gdkclipboard.c:1092
msgid "Cannot read from empty clipboard."
msgstr "Impossible de lire depuis un presse-papiers vide."

#: gdk/gdkclipboard.c:317 gdk/gdkclipboard.c:1142 gdk/gdkdrag.c:632
msgid "No compatible formats to transfer clipboard contents."
msgstr "Aucun format compatible pour transférer le contenu du presse-papiers."

#: gdk/gdkcontentprovider.c:105 gdk/gdkcontentproviderimpl.c:313
#: gdk/gdkcontentproviderimpl.c:532
#, c-format
msgid "Cannot provide contents as “%s”"
msgstr "Impossible de fournir le contenu comme « %s »"

#: gdk/gdkcontentprovider.c:126
#, c-format
msgid "Cannot provide contents as %s"
msgstr "Impossible de fournir le contenu comme %s"

#: gdk/gdkdisplay.c:144
msgid "The current backend does not support OpenGL"
msgstr "Le moteur actuel ne gère pas OpenGL"

#: gdk/gdkdisplay.c:1212
msgid "GL support disabled via GDK_DEBUG"
msgstr "Prise en charge de GL désactivée via GDK_DEBUG"

#: gdk/gdkdrop.c:130
msgid "Drag’n’drop from other applications is not supported."
msgstr ""
"Le glisser-déposer depuis d’autres applications n’est pas pris en charge."

#: gdk/gdkdrop.c:163
msgid "No compatible formats to transfer contents."
msgstr "Aucun format compatible pour le transfert du contenu."

<<<<<<< HEAD
#. translators: This is about OpenGL backend names, like
#. * "Trying to use X11 GLX, but EGL is already in use"
#: gdk/gdkglcontext.c:1374
#, c-format
msgid "Trying to use %s, but %s is already in use"
msgstr "Tentative d’utiliser %s, mais %s est déjà en cours d’utilisation"

=======
>>>>>>> 70cb61fb
#: gdk/gdksurface.c:1164
msgid "Vulkan support disabled via GDK_DEBUG"
msgstr "Prise en charge de Vulkan désactivée via GDK_DEBUG"

#.
#. * Translators, the strings in the “keyboard label” context are
#. * display names for keyboard keys. Some of them have prefixes like
#. * XF86 or ISO_ — these should be removed in the translation. Similarly,
#. * underscores should be replaced by spaces. The prefix “KP_” stands
#. * for “key pad” and you may want to include that in your translation.
#. * Here are some examples of English translations:
#. * XF86AudioMute - Audio mute
#. * Scroll_lock   - Scroll lock
#. * KP_Space      - Space (keypad)
#.
#: gdk/keyname-table.h:6843
msgctxt "keyboard label"
msgid "BackSpace"
msgstr "Retour arrière"

#: gdk/keyname-table.h:6844
msgctxt "keyboard label"
msgid "Tab"
msgstr "Tabulation"

#: gdk/keyname-table.h:6845
msgctxt "keyboard label"
msgid "Return"
msgstr "Retour"

#: gdk/keyname-table.h:6846
msgctxt "keyboard label"
msgid "Pause"
msgstr "Pause"

#: gdk/keyname-table.h:6847
msgctxt "keyboard label"
msgid "Scroll_Lock"
msgstr "Arrêt défil."

#: gdk/keyname-table.h:6848
msgctxt "keyboard label"
msgid "Sys_Req"
msgstr "Syst"

#: gdk/keyname-table.h:6849
msgctxt "keyboard label"
msgid "Escape"
msgstr "Échap."

#: gdk/keyname-table.h:6850
msgctxt "keyboard label"
msgid "Multi_key"
msgstr "Touche multi"

#: gdk/keyname-table.h:6851
msgctxt "keyboard label"
msgid "Home"
msgstr "Origine"

#: gdk/keyname-table.h:6852
msgctxt "keyboard label"
msgid "Left"
msgstr "Gauche"

#: gdk/keyname-table.h:6853
msgctxt "keyboard label"
msgid "Up"
msgstr "Haut"

#: gdk/keyname-table.h:6854
msgctxt "keyboard label"
msgid "Right"
msgstr "Droite"

#: gdk/keyname-table.h:6855
msgctxt "keyboard label"
msgid "Down"
msgstr "Bas"

#: gdk/keyname-table.h:6856 gtk/gtkshortcutlabel.c:212
msgctxt "keyboard label"
msgid "Page_Up"
msgstr "Page haut"

#: gdk/keyname-table.h:6857 gtk/gtkshortcutlabel.c:215
msgctxt "keyboard label"
msgid "Page_Down"
msgstr "Page bas"

#: gdk/keyname-table.h:6858
msgctxt "keyboard label"
msgid "End"
msgstr "Fin"

#: gdk/keyname-table.h:6859
msgctxt "keyboard label"
msgid "Begin"
msgstr "Début"

#: gdk/keyname-table.h:6860
msgctxt "keyboard label"
msgid "Print"
msgstr "Impr"

#: gdk/keyname-table.h:6861
msgctxt "keyboard label"
msgid "Insert"
msgstr "Inser"

#: gdk/keyname-table.h:6862
msgctxt "keyboard label"
msgid "Num_Lock"
msgstr "Verr. num."

#. Translators: KP_ means “key pad” here
#: gdk/keyname-table.h:6864
msgctxt "keyboard label"
msgid "KP_Space"
msgstr "Espace (pavé num.)"

#: gdk/keyname-table.h:6865
msgctxt "keyboard label"
msgid "KP_Tab"
msgstr "Tabulation (pavé num.)"

#: gdk/keyname-table.h:6866
msgctxt "keyboard label"
msgid "KP_Enter"
msgstr "Entrée (pavé num.)"

#: gdk/keyname-table.h:6867
msgctxt "keyboard label"
msgid "KP_Home"
msgstr "Origine (pavé num.)"

#: gdk/keyname-table.h:6868
msgctxt "keyboard label"
msgid "KP_Left"
msgstr "Gauche (pavé num.)"

#: gdk/keyname-table.h:6869
msgctxt "keyboard label"
msgid "KP_Up"
msgstr "Haut (pavé num.)"

#: gdk/keyname-table.h:6870
msgctxt "keyboard label"
msgid "KP_Right"
msgstr "Droite (pavé num.)"

#: gdk/keyname-table.h:6871
msgctxt "keyboard label"
msgid "KP_Down"
msgstr "Bas (pavé num.)"

#: gdk/keyname-table.h:6872
msgctxt "keyboard label"
msgid "KP_Page_Up"
msgstr "Page haut (pavé num.)"

#: gdk/keyname-table.h:6873
msgctxt "keyboard label"
msgid "KP_Prior"
msgstr "Précédent (pavé num.)"

#: gdk/keyname-table.h:6874
msgctxt "keyboard label"
msgid "KP_Page_Down"
msgstr "Page bas (pavé num.)"

#: gdk/keyname-table.h:6875
msgctxt "keyboard label"
msgid "KP_Next"
msgstr "Suivant (pavé num.)"

#: gdk/keyname-table.h:6876
msgctxt "keyboard label"
msgid "KP_End"
msgstr "Fin (pavé num.)"

#: gdk/keyname-table.h:6877
msgctxt "keyboard label"
msgid "KP_Begin"
msgstr "Début (pavé num.)"

#: gdk/keyname-table.h:6878
msgctxt "keyboard label"
msgid "KP_Insert"
msgstr "Inser (pavé num.)"

#: gdk/keyname-table.h:6879
msgctxt "keyboard label"
msgid "KP_Delete"
msgstr "Suppr (pavé num.)"

#: gdk/keyname-table.h:6880
msgctxt "keyboard label"
msgid "Delete"
msgstr "Suppr"

#: gdk/keyname-table.h:6881
msgctxt "keyboard label"
msgid "MonBrightnessUp"
msgstr "Luminosité écran plus forte"

#: gdk/keyname-table.h:6882
msgctxt "keyboard label"
msgid "MonBrightnessDown"
msgstr "Luminosité écran plus faible"

#: gdk/keyname-table.h:6883
msgctxt "keyboard label"
msgid "KbdBrightnessUp"
msgstr "Luminosité clavier plus forte"

#: gdk/keyname-table.h:6884
msgctxt "keyboard label"
msgid "KbdBrightnessDown"
msgstr "Luminosité clavier plus faible"

#: gdk/keyname-table.h:6885
msgctxt "keyboard label"
msgid "AudioMute"
msgstr "Sourdine volume"

#: gdk/keyname-table.h:6886
msgctxt "keyboard label"
msgid "AudioMicMute"
msgstr "Sourdine volume micro"

#: gdk/keyname-table.h:6887
msgctxt "keyboard label"
msgid "AudioLowerVolume"
msgstr "Volume plus faible"

#: gdk/keyname-table.h:6888
msgctxt "keyboard label"
msgid "AudioRaiseVolume"
msgstr "Volume plus fort"

#: gdk/keyname-table.h:6889
msgctxt "keyboard label"
msgid "AudioPlay"
msgstr "Démarrage lecture"

#: gdk/keyname-table.h:6890
msgctxt "keyboard label"
msgid "AudioStop"
msgstr "Arrêt lecture"

#: gdk/keyname-table.h:6891
msgctxt "keyboard label"
msgid "AudioNext"
msgstr "Morceau suivant"

#: gdk/keyname-table.h:6892
msgctxt "keyboard label"
msgid "AudioPrev"
msgstr "Morceau précédent"

#: gdk/keyname-table.h:6893
msgctxt "keyboard label"
msgid "AudioRecord"
msgstr "Enregistrement"

#: gdk/keyname-table.h:6894
msgctxt "keyboard label"
msgid "AudioPause"
msgstr "Pause"

#: gdk/keyname-table.h:6895
msgctxt "keyboard label"
msgid "AudioRewind"
msgstr "Lecture en arrière"

#: gdk/keyname-table.h:6896
msgctxt "keyboard label"
msgid "AudioMedia"
msgstr "Média audio"

#: gdk/keyname-table.h:6897
msgctxt "keyboard label"
msgid "Eject"
msgstr "Éjection"

#: gdk/keyname-table.h:6898
msgctxt "keyboard label"
msgid "Explorer"
msgstr "Navigateur"

#: gdk/keyname-table.h:6899
msgctxt "keyboard label"
msgid "Calculator"
msgstr "Calculatrice"

#: gdk/keyname-table.h:6900
msgctxt "keyboard label"
msgid "Mail"
msgstr "Courriel"

#: gdk/keyname-table.h:6901
msgctxt "keyboard label"
msgid "WWW"
msgstr "Web"

#: gdk/keyname-table.h:6902
msgctxt "keyboard label"
msgid "Search"
msgstr "Recherche"

#: gdk/keyname-table.h:6903
msgctxt "keyboard label"
msgid "Tools"
msgstr "Outils"

#: gdk/keyname-table.h:6904
msgctxt "keyboard label"
msgid "ScreenSaver"
msgstr "Économiseur écran"

#: gdk/keyname-table.h:6905
msgctxt "keyboard label"
msgid "Battery"
msgstr "Batterie"

#: gdk/keyname-table.h:6906
msgctxt "keyboard label"
msgid "Launch1"
msgstr "Lancement1"

#: gdk/keyname-table.h:6907
msgctxt "keyboard label"
msgid "Forward"
msgstr "En avant"

#: gdk/keyname-table.h:6908
msgctxt "keyboard label"
msgid "Back"
msgstr "En arrière"

#: gdk/keyname-table.h:6909
msgctxt "keyboard label"
msgid "Sleep"
msgstr "Mise en veille"

#: gdk/keyname-table.h:6910
msgctxt "keyboard label"
msgid "Hibernate"
msgstr "Hibernation"

#: gdk/keyname-table.h:6911
msgctxt "keyboard label"
msgid "WLAN"
msgstr "Réseau sans fil"

#: gdk/keyname-table.h:6912
msgctxt "keyboard label"
msgid "WebCam"
msgstr "Webcam"

#: gdk/keyname-table.h:6913
msgctxt "keyboard label"
msgid "Display"
msgstr "Écran"

#: gdk/keyname-table.h:6914
msgctxt "keyboard label"
msgid "TouchpadToggle"
msgstr "Bascule pavé tactile"

#: gdk/keyname-table.h:6915
msgctxt "keyboard label"
msgid "WakeUp"
msgstr "Réveil"

#: gdk/keyname-table.h:6916
msgctxt "keyboard label"
msgid "Suspend"
msgstr "Suspension"

#: gdk/macos/gdkmacosclipboard.c:557 gdk/wayland/gdkclipboard-wayland.c:231
#: gdk/wayland/gdkdrop-wayland.c:204 gdk/wayland/gdkprimary-wayland.c:312
#: gdk/win32/gdkdrop-win32.c:1099 gdk/win32/gdkdrop-win32.c:1144
#: gdk/x11/gdkclipboard-x11.c:763 gdk/x11/gdkdrop-x11.c:234
msgid "No compatible transfer format found"
msgstr "Aucun format de transfert compatible n’a été trouvé"

#: gdk/macos/gdkmacosclipboard.c:643
#, c-format
msgid "Failed to decode contents with mime-type of '%s'"
msgstr "Échec de décodage du contenu pour le type mime « %s »"

<<<<<<< HEAD
#: gdk/wayland/gdkglcontext-wayland.c:191
#: gdk/win32/gdkglcontext-win32-egl.c:402
#: gdk/win32/gdkglcontext-win32-wgl.c:632 gdk/x11/gdkglcontext-egl.c:600
=======
#: gdk/wayland/gdkglcontext-wayland.c:190
#: gdk/win32/gdkglcontext-win32-egl.c:399
#: gdk/win32/gdkglcontext-win32-wgl.c:628 gdk/x11/gdkglcontext-egl.c:600
>>>>>>> 70cb61fb
#: gdk/x11/gdkglcontext-glx.c:613
msgid "Unable to create a GL context"
msgstr "Impossible de créer un contexte GL"

<<<<<<< HEAD
#: gdk/wayland/gdkglcontext-wayland.c:489
msgid "libEGL not available in this sandbox"
msgstr "libEGL n’est pas disponible dans ce bac à sable"

#: gdk/wayland/gdkglcontext-wayland.c:490
#| msgid "Not available"
msgid "libEGL not available"
msgstr "libEGL non disponible"

#: gdk/wayland/gdkglcontext-wayland.c:503
#| msgid "Core GL is not available on EGL implementation"
msgid "Sandbox does not provide an OpenGL implementation"
msgstr "Le bac à sable ne fournit pas d’implémentation OpenGL"

#: gdk/wayland/gdkglcontext-wayland.c:504
#| msgid "No GL implementation is available"
msgid "No OpenGL implementation available"
msgstr "Aucune implémentation OpenGL disponible"

#: gdk/wayland/gdkglcontext-wayland.c:513 gdk/x11/gdkglcontext-egl.c:702
msgid "Could not initialize EGL display"
msgstr "Impossible d’initialiser l’affichage EGL"

#: gdk/wayland/gdkglcontext-wayland.c:524 gdk/x11/gdkglcontext-egl.c:712
#, c-format
msgid "EGL version %d.%d is too old. GTK requires %d.%d"
msgstr "La version %d.%d d’EGL est trop ancienne. GTK requiert %d.%d"

#: gdk/wayland/gdkglcontext-wayland.c:535
#: gdk/win32/gdkglcontext-win32-egl.c:276
#: gdk/win32/gdkglcontext-win32-wgl.c:289
#: gdk/win32/gdkglcontext-win32-wgl.c:306
msgid "No GL implementation is available"
msgstr "Aucune implémentation GL disponible"

#: gdk/wayland/gdkglcontext-wayland.c:545
=======
#: gdk/wayland/gdkglcontext-wayland.c:484 gdk/x11/gdkglcontext-egl.c:688
msgid "Failed to create EGL display"
msgstr "Impossible de créer l’affichage EGL"

#: gdk/wayland/gdkglcontext-wayland.c:493 gdk/x11/gdkglcontext-egl.c:697
msgid "Could not initialize EGL display"
msgstr "Impossible d’initialiser l’affichage EGL"

#: gdk/wayland/gdkglcontext-wayland.c:504 gdk/x11/gdkglcontext-egl.c:707
#, c-format
msgid "EGL version %d.%d is too old. GTK requires %d.%d"
msgstr "La version %d.%d d’EGL est trop ancienne. GTK requiert %d.%d"

#: gdk/wayland/gdkglcontext-wayland.c:515
#: gdk/win32/gdkglcontext-win32-egl.c:273
#: gdk/win32/gdkglcontext-win32-wgl.c:286
#: gdk/win32/gdkglcontext-win32-wgl.c:304
msgid "No GL implementation is available"
msgstr "Aucune implémentation GL disponible"

#: gdk/wayland/gdkglcontext-wayland.c:525
>>>>>>> 70cb61fb
msgid "Core GL is not available on EGL implementation"
msgstr "GL core n’est pas disponible dans l’implémentation EGL"

# Les « Surfaceless context » de MESA sont des dispositifs qui « provide a native display independent of any native window system ».
<<<<<<< HEAD
#: gdk/wayland/gdkglcontext-wayland.c:554 gdk/x11/gdkglcontext-egl.c:723
=======
#: gdk/wayland/gdkglcontext-wayland.c:534 gdk/x11/gdkglcontext-egl.c:718
>>>>>>> 70cb61fb
msgid "Surfaceless contexts are not supported on this EGL implementation"
msgstr ""
"Les contextes sans affichages ne sont pas pris en charge dans cette "
"implémentation d’EGL"

<<<<<<< HEAD
#: gdk/wayland/gdkglcontext-wayland.c:566
#: gdk/win32/gdkglcontext-win32-egl.c:216
#: gdk/win32/gdkglcontext-win32-egl.c:226
#: gdk/win32/gdkglcontext-win32-wgl.c:598
=======
#: gdk/wayland/gdkglcontext-wayland.c:546
#: gdk/win32/gdkglcontext-win32-egl.c:216
#: gdk/win32/gdkglcontext-win32-egl.c:226
#: gdk/win32/gdkglcontext-win32-wgl.c:594
>>>>>>> 70cb61fb
msgid "No available configurations for the given pixel format"
msgstr "Pas de configuration disponible pour le format de pixel donné"

#: gdk/win32/gdkclipdrop-win32.c:718
#, c-format
msgid "Cannot claim clipboard ownership. OpenClipboard() timed out."
msgstr ""
"Impossible d’obtenir la propriété du presse-papiers. OpenClipboard() a "
"expiré."

#: gdk/win32/gdkclipdrop-win32.c:728
#, c-format
msgid "Cannot claim clipboard ownership. Another process claimed it before us."
msgstr ""
"Impossible d’obtenir la propriété du presse-papiers. Un autre processus l’a "
"obtenue avant nous."

#: gdk/win32/gdkclipdrop-win32.c:742
#, c-format
msgid "Cannot claim clipboard ownership. OpenClipboard() failed: 0x%lx."
msgstr ""
"Impossible d’obtenir la propriété du presse-papiers. OpenClipboard() a "
"échoué : 0x%lx."

#: gdk/win32/gdkclipdrop-win32.c:754
#, c-format
msgid "Cannot claim clipboard ownership. EmptyClipboard() failed: 0x%lx."
msgstr ""
"Impossible d’obtenir la propriété du presse-papiers. EmptyClipboard() a "
"échoué : 0x%lx."

#: gdk/win32/gdkclipdrop-win32.c:797
#, c-format
msgid "Cannot set clipboard data. OpenClipboard() timed out."
msgstr ""
"Impossible de définir les données du presse-papiers. OpenClipboard() a "
"expiré."

#: gdk/win32/gdkclipdrop-win32.c:807 gdk/win32/gdkclipdrop-win32.c:838
#, c-format
msgid "Cannot set clipboard data. Another process claimed clipboard ownership."
msgstr ""
"Impossible de définir les données du presse-papiers. Un autre processus a "
"obtenu la propriété du presse-papiers."

#: gdk/win32/gdkclipdrop-win32.c:821
#, c-format
msgid "Cannot set clipboard data. OpenClipboard() failed: 0x%lx."
msgstr ""
"Impossible de définir les données du presse-papiers. OpenClipboard() a "
"échoué : 0x%lx."

#: gdk/win32/gdkclipdrop-win32.c:873
#, c-format
msgid "Cannot get clipboard data. GlobalLock(0x%p) failed: 0x%lx."
msgstr ""
"Impossible d’obtenir les données du presse-papiers. GlobalLock(0x%p) a "
"échoué : 0x%lx."

#: gdk/win32/gdkclipdrop-win32.c:884
#, c-format
msgid "Cannot get clipboard data. GlobalSize(0x%p) failed: 0x%lx."
msgstr ""
"Impossible d’obtenir les données du presse-papiers. GlobalSize(0x%p) a "
"échoué : 0x%lx."

#: gdk/win32/gdkclipdrop-win32.c:897
#, c-format
msgid ""
"Cannot get clipboard data. Failed to allocate %s bytes to store the data."
msgstr ""
"Impossible d’obtenir les données du presse-papiers. Échec d’allocation de %s "
"octets pour stocker les données."

#: gdk/win32/gdkclipdrop-win32.c:929
#, c-format
msgid "Cannot get clipboard data. OpenClipboard() timed out."
msgstr ""
"Impossible d’obtenir les données du presse-papiers. OpenClipboard() a expiré."

#: gdk/win32/gdkclipdrop-win32.c:939
#, c-format
msgid "Cannot get clipboard data. Clipboard ownership changed."
msgstr ""
"Impossible d’obtenir les données du presse-papiers. La propriété du presse-"
"papiers a changé."

#: gdk/win32/gdkclipdrop-win32.c:949
#, c-format
msgid ""
"Cannot get clipboard data. Clipboard data changed before we could get it."
msgstr ""
"Impossible d’obtenir les données du presse-papiers. Les données du presse-"
"papiers ont été modifiées avant de pouvoir les obtenir."

#: gdk/win32/gdkclipdrop-win32.c:966
#, c-format
msgid "Cannot get clipboard data. OpenClipboard() failed: 0x%lx."
msgstr ""
"Impossible d’obtenir les données du presse-papiers. OpenClipboard() a "
"échoué : 0x%lx."

#: gdk/win32/gdkclipdrop-win32.c:991
#, c-format
msgid "Cannot get clipboard data. No compatible transfer format found."
msgstr ""
"Impossible d’obtenir les données du presse-papiers. Aucun format de "
"transfert compatible n’a été trouvé."

#: gdk/win32/gdkclipdrop-win32.c:1001
#, c-format
msgid "Cannot get clipboard data. GetClipboardData() failed: 0x%lx."
msgstr ""
"Impossible d’obtenir les données du presse-papiers. GetClipboardData() a "
"échoué : 0x%lx."

#: gdk/win32/gdkdrop-win32.c:1030
#, c-format
msgid "Cannot get DnD data. GlobalLock(0x%p) failed: 0x%lx."
msgstr ""
"Impossible d’obtenir les données glisser-déposer. GlobalLock(0x%p) a "
"échoué : 0x%lx."

#: gdk/win32/gdkdrop-win32.c:1039
#, c-format
msgid "Cannot get DnD data. GlobalSize(0x%p) failed: 0x%lx."
msgstr ""
"Impossible d’obtenir les données glisser-déposer. GlobalSize(0x%p) a "
"échoué : 0x%lx."

#: gdk/win32/gdkdrop-win32.c:1050
#, c-format
msgid "Cannot get DnD data. Failed to allocate %s bytes to store the data."
msgstr ""
"Impossible d’obtenir les données glisser-déposer. Échec d’allocation de %s "
"octets pour stocker les données."

#: gdk/win32/gdkdrop-win32.c:1118
#, c-format
msgid "GDK surface 0x%p is not registered as a drop target"
msgstr "Surface GDK 0x%p n’est pas inscrite comme cible de déposer"

#: gdk/win32/gdkdrop-win32.c:1125
#, c-format
msgid "Target context record 0x%p has no data object"
msgstr "L’enregistrement de contexte cible 0x%p n’a pas d’objet de données"

#: gdk/win32/gdkdrop-win32.c:1163
#, c-format
msgid "IDataObject_GetData (0x%x) failed, returning 0x%lx"
msgstr "IDataObject_GetData (0x%x) a échoué, renvoi de 0x%lx"

#: gdk/win32/gdkdrop-win32.c:1195
#, c-format
msgid "Failed to transmute DnD data W32 format 0x%x to %p (%s)"
msgstr ""
"Impossible de transmuter le format W32 de données glisser-déposer 0x%x vers "
"%p (%s)"

#: gdk/win32/gdkhdataoutputstream-win32.c:64
msgid "writing a closed stream"
msgstr "écriture d’un flux fermé"

#: gdk/win32/gdkhdataoutputstream-win32.c:86
msgid "g_try_realloc () failed"
msgstr "échec de g_try_realloc ()"

#: gdk/win32/gdkhdataoutputstream-win32.c:94
#: gdk/win32/gdkhdataoutputstream-win32.c:232
msgid "GlobalReAlloc() failed: "
msgstr "GlobalReAlloc() a échoué : "

#: gdk/win32/gdkhdataoutputstream-win32.c:106
msgid "Ran out of buffer space (buffer size is fixed)"
msgstr "Espace tampon plein (taille de tampon fixe)"

#: gdk/win32/gdkhdataoutputstream-win32.c:204
msgid "Can’t transmute a single handle"
msgstr "Impossible de transmuter un descripteur unique"

#: gdk/win32/gdkhdataoutputstream-win32.c:216
#, c-format
msgid "Failed to transmute %zu bytes of data from %s to %u"
msgstr "Impossible de transmuter %zu octets de données de %s vers %u"

#: gdk/win32/gdkhdataoutputstream-win32.c:251
msgid "GlobalLock() failed: "
msgstr "Échec de GlobalLock() : "

#: gdk/win32/gdkhdataoutputstream-win32.c:365
msgid "GlobalAlloc() failed: "
msgstr "Échec de GlobalAlloc() : "

#: gdk/x11/gdkapplaunchcontext-x11.c:296
#, c-format
msgid "Starting “%s”"
msgstr "Lancement de « %s »"

#: gdk/x11/gdkapplaunchcontext-x11.c:309
#, c-format
msgid "Opening “%s”"
msgstr "Ouverture de « %s »"

#: gdk/x11/gdkapplaunchcontext-x11.c:314
#, c-format
msgid "Opening %d Item"
msgid_plural "Opening %d Items"
msgstr[0] "Ouverture de %d élément"
msgstr[1] "Ouverture de %d éléments"

#: gdk/x11/gdkclipboard-x11.c:433
msgid "Clipboard manager could not store selection."
msgstr "Le gestionnaire du presse-papiers n’a pas pu stocker la sélection."

#: gdk/x11/gdkclipboard-x11.c:613
msgid "Cannot store clipboard. No clipboard manager is active."
msgstr ""
"Impossible de stocker le presse-papiers. Aucun gestionnaire de presse-"
"papiers n’est actif."

#: gdk/x11/gdkglcontext-egl.c:180
msgid "No EGL configuration available"
msgstr "Aucune configuration EGL disponible"

#: gdk/x11/gdkglcontext-egl.c:188
msgid "Failed to get EGL configurations"
msgstr "Impossible d’obtenir les configurations EGL"

#: gdk/x11/gdkglcontext-egl.c:266
msgid "No EGL configuration with required features found"
msgstr ""
"Aucune configuration EGL avec les fonctionnalités requises n’a été trouvée"

#: gdk/x11/gdkglcontext-egl.c:273
msgid "No perfect EGL configuration found"
msgstr "Aucune configuration EGL idéale trouvée"

<<<<<<< HEAD
#: gdk/x11/gdkglcontext-egl.c:684
msgid "EGL is not supported"
msgstr "EGL n’est pas pris en charge"

#: gdk/x11/gdkglcontext-egl.c:693
msgid "Failed to create EGL display"
msgstr "Impossible de créer l’affichage EGL"

#: gdk/x11/gdkglcontext-glx.c:772
msgid "No GLX configurations available"
msgstr "Aucune configuration GLX disponible"

#: gdk/x11/gdkglcontext-glx.c:845
=======
#: gdk/x11/gdkglcontext-egl.c:679
msgid "EGL is not supported"
msgstr "EGL n’est pas pris en charge"

#: gdk/x11/gdkglcontext-glx.c:770
msgid "No GLX configurations available"
msgstr "Aucune configuration GLX disponible"

#: gdk/x11/gdkglcontext-glx.c:843
>>>>>>> 70cb61fb
msgid "No GLX configuration with required features found"
msgstr ""
"Aucune configuration GLX avec les fonctionnalités requises n’a été trouvée"

<<<<<<< HEAD
#: gdk/x11/gdkglcontext-glx.c:919
=======
#: gdk/x11/gdkglcontext-glx.c:914
>>>>>>> 70cb61fb
msgid "GLX is not supported"
msgstr "GLX n’est pas pris en charge"

#: gdk/x11/gdkselectioninputstream-x11.c:462
#, c-format
msgid "Format %s not supported"
msgstr "Format %s non pris en charge"

#: gdk/x11/gdktextlistconverter-x11.c:65 gdk/x11/gdktextlistconverter-x11.c:105
msgid "Not enough space in destination"
msgstr "Espace insuffisant dans la destination"

#: gdk/x11/gdktextlistconverter-x11.c:91 gdk/x11/gdktextlistconverter-x11.c:195
msgid "Need complete input to do conversion"
msgstr "Une saisie complète est nécessaire pour faire la conversion"

#: gdk/x11/gdktextlistconverter-x11.c:216
#: gdk/x11/gdktextlistconverter-x11.c:250
msgid "Invalid byte sequence in conversion input"
msgstr "Séquence d’octets non valide dans l’entrée de conversion"

#: gdk/x11/gdktextlistconverter-x11.c:242
msgid "Invalid formats in compound text conversion."
msgstr "Formats non valides dans la conversion de texte composé."

#: gdk/x11/gdktextlistconverter-x11.c:259
#, c-format
msgid "Unsupported encoding “%s”"
msgstr "Codage « %s » non pris en charge"

#: gtk/a11y/gtkatspiaction.c:239
msgctxt "accessibility"
msgid "Click"
msgstr "Cliquer"

#: gtk/a11y/gtkatspiaction.c:240
msgctxt "accessibility"
msgid "Clicks the button"
msgstr "Clique sur le bouton"

#: gtk/a11y/gtkatspiaction.c:290
msgctxt "accessibility"
msgid "Toggle"
msgstr "Inverser"

#: gtk/a11y/gtkatspiaction.c:291
msgctxt "accessibility"
msgid "Toggles the switch"
msgstr "Inverse la commande"

#: gtk/a11y/gtkatspiaction.c:371
msgctxt "accessibility"
msgid "Select"
msgstr "Sélectionner"

#: gtk/a11y/gtkatspiaction.c:372
msgctxt "accessibility"
msgid "Selects the color"
msgstr "Sélectionne la couleur"

#: gtk/a11y/gtkatspiaction.c:379 gtk/a11y/gtkatspiaction.c:439
#: gtk/a11y/gtkatspiaction.c:495 gtk/a11y/gtkatspiaction.c:603
#: gtk/a11y/gtkatspiaction.c:690
msgctxt "accessibility"
msgid "Activate"
msgstr "Activer"

#: gtk/a11y/gtkatspiaction.c:380
msgctxt "accessibility"
msgid "Activates the color"
msgstr "Active la couleur"

#: gtk/a11y/gtkatspiaction.c:387
msgctxt "accessibility"
msgid "Customize"
msgstr "Personnaliser"

#: gtk/a11y/gtkatspiaction.c:388
msgctxt "accessibility"
msgid "Customizes the color"
msgstr "Personnalise la couleur"

#: gtk/a11y/gtkatspiaction.c:440
msgctxt "accessibility"
msgid "Activates the expander"
msgstr "Active l’icône d’extension"

#: gtk/a11y/gtkatspiaction.c:496 gtk/a11y/gtkatspiaction.c:604
#: gtk/a11y/gtkatspiaction.c:691
msgctxt "accessibility"
msgid "Activates the entry"
msgstr "Active l’entrée"

#: gtk/a11y/gtkatspiaction.c:503
msgctxt "accessibility"
msgid "Activate primary icon"
msgstr "Activer l’icône principale"

#: gtk/a11y/gtkatspiaction.c:504
msgctxt "accessibility"
msgid "Activates the primary icon of the entry"
msgstr "Active l’icône principale de l’entrée"

#: gtk/a11y/gtkatspiaction.c:511
msgctxt "accessibility"
msgid "Activate secondary icon"
msgstr "Activer l’icône secondaire"

#: gtk/a11y/gtkatspiaction.c:512
msgctxt "accessibility"
msgid "Activates the secondary icon of the entry"
msgstr "Active l’icône secondaire de l’entrée"

#: gtk/a11y/gtkatspiaction.c:611
msgctxt "accessibility"
msgid "Peek"
msgstr "Coup d’œil"

#: gtk/a11y/gtkatspiaction.c:612
msgctxt "accessibility"
msgid "Shows the contents of the password entry"
msgstr "Affiche le mot de passe de la zone de saisie"

#: gtk/a11y/gtkatspiaction.c:698
msgctxt "accessibility"
msgid "Clear"
msgstr "Effacer"

#: gtk/a11y/gtkatspiaction.c:699
msgctxt "accessibility"
msgid "Clears the contents of the entry"
msgstr "Efface le contenu de la zone de saisie"

#: gtk/a11y/gtkatspiroot.c:255
msgctxt "accessibility"
msgid "application"
msgstr "application"

#: gtk/css/gtkcssdataurl.c:69
#, c-format
msgid "Not a data: URL"
msgstr "Pas une donnée : URL"

#: gtk/css/gtkcssdataurl.c:82
#, c-format
msgid "Malformed data: URL"
msgstr "Donnée malformée : URL"

#: gtk/css/gtkcssdataurl.c:140
#, c-format
msgid "Could not unescape string"
msgstr "Impossible d’enlever les séquences d’échappement de la chaîne"

#: gtk/gtkaboutdialog.c:124 gtk/ui/gtkaboutdialog.ui:163
msgid "License"
msgstr "Licence"

#: gtk/gtkaboutdialog.c:125
msgid "Custom License"
msgstr "Licence personnalisée"

#: gtk/gtkaboutdialog.c:126
msgid "GNU General Public License, version 2 or later"
msgstr "Licence publique générale GNU, version 2 ou ultérieure"

#: gtk/gtkaboutdialog.c:127
msgid "GNU General Public License, version 3 or later"
msgstr "Licence publique générale GNU, version 3 ou ultérieure"

#: gtk/gtkaboutdialog.c:128
msgid "GNU Lesser General Public License, version 2.1 or later"
msgstr "Licence publique générale limitée GNU, version 2.1 ou ultérieure"

#: gtk/gtkaboutdialog.c:129
msgid "GNU Lesser General Public License, version 3 or later"
msgstr "Licence publique générale limitée GNU, version 3 ou ultérieure"

#: gtk/gtkaboutdialog.c:130
msgid "BSD 2-Clause License"
msgstr "Licence BSD à 2 clauses"

#: gtk/gtkaboutdialog.c:131
msgid "The MIT License (MIT)"
msgstr "Licence MIT"

#: gtk/gtkaboutdialog.c:132
msgid "Artistic License 2.0"
msgstr "Licence artistique 2.0"

#: gtk/gtkaboutdialog.c:133
msgid "GNU General Public License, version 2 only"
msgstr "Licence publique générale GNU, version 2 uniquement"

#: gtk/gtkaboutdialog.c:134
msgid "GNU General Public License, version 3 only"
msgstr "Licence publique générale GNU, version 3 uniquement"

#: gtk/gtkaboutdialog.c:135
msgid "GNU Lesser General Public License, version 2.1 only"
msgstr "Licence publique générale limitée GNU, version 2.1 uniquement"

#: gtk/gtkaboutdialog.c:136
msgid "GNU Lesser General Public License, version 3 only"
msgstr "Licence publique générale limitée GNU, version 3 uniquement"

#: gtk/gtkaboutdialog.c:137
msgid "GNU Affero General Public License, version 3 or later"
msgstr "Licence publique générale GNU Affero, version 3 ou ultérieure"

#: gtk/gtkaboutdialog.c:138
msgid "GNU Affero General Public License, version 3 only"
msgstr "Licence publique générale GNU Affero, version 3 uniquement"

#: gtk/gtkaboutdialog.c:139
msgid "BSD 3-Clause License"
msgstr "Licence BSD 3 clauses"

#: gtk/gtkaboutdialog.c:140
msgid "Apache License, Version 2.0"
msgstr "Licence Apache, version 2.0"

#: gtk/gtkaboutdialog.c:141
msgid "Mozilla Public License 2.0"
msgstr "Licence publique Mozilla 2.0"

#: gtk/gtkaboutdialog.c:969
msgid "Website"
msgstr "Site Web"

#: gtk/gtkaboutdialog.c:1005 gtk/ui/gtkapplication-quartz.ui:6
#, c-format
msgid "About %s"
msgstr "À propos de %s"

#: gtk/gtkaboutdialog.c:2106
msgid "Created by"
msgstr "Créé par"

#: gtk/gtkaboutdialog.c:2109
msgid "Documented by"
msgstr "Documenté par"

#: gtk/gtkaboutdialog.c:2119
msgid "Translated by"
msgstr "Traduit par"

#: gtk/gtkaboutdialog.c:2124
msgid "Design by"
msgstr "Conception par"

#. Translators: this is the license preamble; the string at the end
#. * contains the name of the license as link text.
#.
#: gtk/gtkaboutdialog.c:2289
#, c-format
msgid ""
"This program comes with absolutely no warranty.\n"
"See the <a href=\"%s\">%s</a> for details."
msgstr ""
"Ce programme est fourni sans aucune garantie.\n"
"Pour plus de détails, visitez <a href=\"%s\">%s</a>."

#. This is the text that should appear next to menu accelerators
#. * that use the shift key. If the text on this key isn't typically
#. * translated on keyboards used for your language, don't translate
#. * this.
#.
#: gtk/gtkaccelgroup.c:826 gtk/gtkshortcutlabel.c:100
#: gtk/gtkshortcutlabel.c:136
msgctxt "keyboard label"
msgid "Shift"
msgstr "Maj"

#. This is the text that should appear next to menu accelerators
#. * that use the control key. If the text on this key isn't typically
#. * translated on keyboards used for your language, don't translate
#. * this.
#.
#: gtk/gtkaccelgroup.c:845 gtk/gtkshortcutlabel.c:103
#: gtk/gtkshortcutlabel.c:138
msgctxt "keyboard label"
msgid "Ctrl"
msgstr "Ctrl"

#. This is the text that should appear next to menu accelerators
#. * that use the alt key. If the text on this key isn't typically
#. * translated on keyboards used for your language, don't translate
#. * this.
#.
#: gtk/gtkaccelgroup.c:864 gtk/gtkshortcutlabel.c:106
#: gtk/gtkshortcutlabel.c:140
msgctxt "keyboard label"
msgid "Alt"
msgstr "Alt"

#. This is the text that should appear next to menu accelerators
#. * that use the super key. If the text on this key isn't typically
#. * translated on keyboards used for your language, don't translate
#. * this.
#.
#: gtk/gtkaccelgroup.c:882 gtk/gtkshortcutlabel.c:112
#: gtk/gtkshortcutlabel.c:142
msgctxt "keyboard label"
msgid "Super"
msgstr "Super"

#. This is the text that should appear next to menu accelerators
#. * that use the hyper key. If the text on this key isn't typically
#. * translated on keyboards used for your language, don't translate
#. * this.
#.
#: gtk/gtkaccelgroup.c:896 gtk/gtkshortcutlabel.c:115
#: gtk/gtkshortcutlabel.c:144
msgctxt "keyboard label"
msgid "Hyper"
msgstr "Hyper"

#. This is the text that should appear next to menu accelerators
#. * that use the meta key. If the text on this key isn't typically
#. * translated on keyboards used for your language, don't translate
#. * this.
#.
#: gtk/gtkaccelgroup.c:911 gtk/gtkshortcutlabel.c:109
#: gtk/gtkshortcutlabel.c:146
msgctxt "keyboard label"
msgid "Meta"
msgstr "Méta"

#. Translators: "KP" means "numeric key pad". This string will
#. * be used in accelerators such as "Ctrl+Shift+KP 1" in menus,
#. * and therefore the translation needs to be very short.
#.
#: gtk/gtkaccelgroup.c:931
msgctxt "keyboard label"
msgid "KP"
msgstr "PNum"

#: gtk/gtkaccelgroup.c:938
msgctxt "keyboard label"
msgid "Space"
msgstr "Espace"

#: gtk/gtkaccelgroup.c:941 gtk/gtkshortcutlabel.c:171
msgctxt "keyboard label"
msgid "Backslash"
msgstr "Barre oblique inverse"

#: gtk/gtkaccessible.c:560
msgctxt "accessibility"
msgid "alert"
msgstr "alerte"

#: gtk/gtkaccessible.c:561
msgctxt "accessibility"
msgid "alert dialog"
msgstr "boîte de dialogue d’alerte"

#: gtk/gtkaccessible.c:562
msgctxt "accessibility"
msgid "banner"
msgstr "bannière"

#: gtk/gtkaccessible.c:563
msgctxt "accessibility"
msgid "button"
msgstr "bouton"

#: gtk/gtkaccessible.c:564
msgctxt "accessibility"
msgid "caption"
msgstr "légende"

#: gtk/gtkaccessible.c:565
msgctxt "accessibility"
msgid "cell"
msgstr "cellule"

#: gtk/gtkaccessible.c:566
msgctxt "accessibility"
msgid "checkbox"
msgstr "case à cocher"

#: gtk/gtkaccessible.c:567
msgctxt "accessibility"
msgid "column header"
msgstr "en-tête de colonne"

#: gtk/gtkaccessible.c:568
msgctxt "accessibility"
msgid "combo box"
msgstr "liste déroulante"

#: gtk/gtkaccessible.c:569
msgctxt "accessibility"
msgid "command"
msgstr "commande"

#: gtk/gtkaccessible.c:570
msgctxt "accessibility"
msgid "composite"
msgstr "composite"

#: gtk/gtkaccessible.c:571
msgctxt "accessibility"
msgid "dialog"
msgstr "boîte de dialogue"

#: gtk/gtkaccessible.c:572
msgctxt "accessibility"
msgid "document"
msgstr "document"

#: gtk/gtkaccessible.c:573
msgctxt "accessibility"
msgid "feed"
msgstr "flux"

#: gtk/gtkaccessible.c:574
msgctxt "accessibility"
msgid "form"
msgstr "formulaire"

#: gtk/gtkaccessible.c:575
msgctxt "accessibility"
msgid "generic"
msgstr "générique"

#: gtk/gtkaccessible.c:576
msgctxt "accessibility"
msgid "grid"
msgstr "grille"

#: gtk/gtkaccessible.c:577
msgctxt "accessibility"
msgid "grid cell"
msgstr "cellule de grille"

#: gtk/gtkaccessible.c:578
msgctxt "accessibility"
msgid "group"
msgstr "groupe"

#: gtk/gtkaccessible.c:579
msgctxt "accessibility"
msgid "heading"
msgstr "en-tête"

#: gtk/gtkaccessible.c:580
msgctxt "accessibility"
msgid "image"
msgstr "image"

#: gtk/gtkaccessible.c:581
msgctxt "accessibility"
msgid "input"
msgstr "entrée"

#: gtk/gtkaccessible.c:582
msgctxt "accessibility"
msgid "label"
msgstr "étiquette"

#: gtk/gtkaccessible.c:583
msgctxt "accessibility"
msgid "landmark"
msgstr "point de repère"

#: gtk/gtkaccessible.c:584
msgctxt "accessibility"
msgid "legend"
msgstr "légende"

#: gtk/gtkaccessible.c:585
msgctxt "accessibility"
msgid "link"
msgstr "lien"

#: gtk/gtkaccessible.c:586
msgctxt "accessibility"
msgid "list"
msgstr "liste"

#: gtk/gtkaccessible.c:587
msgctxt "accessibility"
msgid "list box"
msgstr "liste déroulante"

#: gtk/gtkaccessible.c:588
msgctxt "accessibility"
msgid "list item"
msgstr "élément de liste"

#: gtk/gtkaccessible.c:589
msgctxt "accessibility"
msgid "log"
msgstr "journal"

#: gtk/gtkaccessible.c:590
msgctxt "accessibility"
msgid "main"
msgstr "principal"

#: gtk/gtkaccessible.c:591
msgctxt "accessibility"
msgid "marquee"
msgstr "zone défilante"

#: gtk/gtkaccessible.c:592
msgctxt "accessibility"
msgid "math"
msgstr "math"

#: gtk/gtkaccessible.c:593
msgctxt "accessibility"
msgid "meter"
msgstr "mètre"

#: gtk/gtkaccessible.c:594
msgctxt "accessibility"
msgid "menu"
msgstr "menu"

#: gtk/gtkaccessible.c:595
msgctxt "accessibility"
msgid "menu bar"
msgstr "barre de menus"

#: gtk/gtkaccessible.c:596
msgctxt "accessibility"
msgid "menu item"
msgstr "élément de menu"

#: gtk/gtkaccessible.c:597
msgctxt "accessibility"
msgid "menu item checkbox"
msgstr "case à cocher de l’élément de menu"

#: gtk/gtkaccessible.c:598
msgctxt "accessibility"
msgid "menu item radio"
msgstr "bouton radio de l’élement de menu"

#: gtk/gtkaccessible.c:599
msgctxt "accessibility"
msgid "navigation"
msgstr "navigation"

#: gtk/gtkaccessible.c:600
msgctxt "accessibility"
msgid "none"
msgstr "aucun"

#: gtk/gtkaccessible.c:601
msgctxt "accessibility"
msgid "note"
msgstr "note"

#: gtk/gtkaccessible.c:602
msgctxt "accessibility"
msgid "option"
msgstr "option"

#: gtk/gtkaccessible.c:603
msgctxt "accessibility"
msgid "presentation"
msgstr "présentation"

#: gtk/gtkaccessible.c:604
msgctxt "accessibility"
msgid "progress bar"
msgstr "barre de progression"

#: gtk/gtkaccessible.c:605
msgctxt "accessibility"
msgid "radio"
msgstr "bouton radio"

#: gtk/gtkaccessible.c:606
msgctxt "accessibility"
msgid "radio group"
msgstr "groupe de boutons radio"

#: gtk/gtkaccessible.c:607
msgctxt "accessibility"
msgid "range"
msgstr "plage"

#: gtk/gtkaccessible.c:608
msgctxt "accessibility"
msgid "region"
msgstr "région"

#: gtk/gtkaccessible.c:609
msgctxt "accessibility"
msgid "row"
msgstr "ligne"

#: gtk/gtkaccessible.c:610
msgctxt "accessibility"
msgid "row group"
msgstr "groupe de lignes"

#: gtk/gtkaccessible.c:611
msgctxt "accessibility"
msgid "row header"
msgstr "en-tête de ligne"

#: gtk/gtkaccessible.c:612
msgctxt "accessibility"
msgid "scroll bar"
msgstr "barre de défilement"

#: gtk/gtkaccessible.c:613
msgctxt "accessibility"
msgid "search"
msgstr "recherche"

#: gtk/gtkaccessible.c:614
msgctxt "accessibility"
msgid "search box"
msgstr "boîte de recherche"

#: gtk/gtkaccessible.c:615
msgctxt "accessibility"
msgid "section"
msgstr "section"

#: gtk/gtkaccessible.c:616
msgctxt "accessibility"
msgid "section head"
msgstr "en-tête de section"

#: gtk/gtkaccessible.c:617
msgctxt "accessibility"
msgid "select"
msgstr "sélectionner"

#: gtk/gtkaccessible.c:618
msgctxt "accessibility"
msgid "separator"
msgstr "séparateur"

#: gtk/gtkaccessible.c:619
msgctxt "accessibility"
msgid "slider"
msgstr "glissière"

#: gtk/gtkaccessible.c:620
msgctxt "accessibility"
msgid "spin button"
msgstr "bouton de réglage"

#: gtk/gtkaccessible.c:621
msgctxt "accessibility"
msgid "status"
msgstr "état"

#: gtk/gtkaccessible.c:622
msgctxt "accessibility"
msgid "structure"
msgstr "structure"

#: gtk/gtkaccessible.c:623
msgctxt "accessibility"
msgid "switch"
msgstr "bouton bascule"

#: gtk/gtkaccessible.c:624
msgctxt "accessibility"
msgid "tab"
msgstr "tabulation"

#: gtk/gtkaccessible.c:625
msgctxt "accessibility"
msgid "table"
msgstr "tableau"

#: gtk/gtkaccessible.c:626
msgctxt "accessibility"
msgid "tab list"
msgstr "liste d’onglets"

#: gtk/gtkaccessible.c:627
msgctxt "accessibility"
msgid "tab panel"
msgstr "panneau d’onglet"

#: gtk/gtkaccessible.c:628
msgctxt "accessibility"
msgid "text box"
msgstr "boîte de texte"

#: gtk/gtkaccessible.c:629
msgctxt "accessibility"
msgid "time"
msgstr "heure"

#: gtk/gtkaccessible.c:630
msgctxt "accessibility"
msgid "timer"
msgstr "chronomètre"

#: gtk/gtkaccessible.c:631
msgctxt "accessibility"
msgid "tool bar"
msgstr "barre d’outils"

#: gtk/gtkaccessible.c:632
msgctxt "accessibility"
msgid "tool tip"
msgstr "infobulle"

#: gtk/gtkaccessible.c:633
msgctxt "accessibility"
msgid "tree"
msgstr "arbre"

#: gtk/gtkaccessible.c:634
msgctxt "accessibility"
msgid "tree grid"
msgstr "grille arborescente"

#: gtk/gtkaccessible.c:635
msgctxt "accessibility"
msgid "tree item"
msgstr "élément arborescent"

#: gtk/gtkaccessible.c:636
msgctxt "accessibility"
msgid "widget"
msgstr "composant graphique"

#: gtk/gtkaccessible.c:637
msgctxt "accessibility"
msgid "window"
msgstr "fenêtre"

#: gtk/gtkappchooserbutton.c:316
msgid "Other application…"
msgstr "Autres applications…"

#: gtk/gtkappchooserdialog.c:205 gtk/gtkappchooserdialog.c:256
#: gtk/ui/gtkappchooserdialog.ui:4
msgid "Select Application"
msgstr "Choisir une application"

#. Translators: %s is a filename
#: gtk/gtkappchooserdialog.c:212
#, c-format
msgid "Opening “%s”."
msgstr "Ouverture de « %s »."

#: gtk/gtkappchooserdialog.c:213
#, c-format
msgid "No applications found for “%s”"
msgstr "Aucune application trouvée pour « %s »"

#. Translators: %s is a file type description
#: gtk/gtkappchooserdialog.c:218
#, c-format
msgid "Opening “%s” files."
msgstr "Ouverture des fichiers « %s »."

#: gtk/gtkappchooserdialog.c:220
#, c-format
msgid "No applications found for “%s” files"
msgstr "Aucune application trouvée pour les fichiers « %s »"

#: gtk/gtkappchooserdialog.c:422
msgid "Failed to start GNOME Software"
msgstr "Impossible de lancer la liste des logiciels GNOME"

#: gtk/gtkappchooserwidget.c:519
msgid "Default Application"
msgstr "Application par défaut"

#: gtk/gtkappchooserwidget.c:569
#, c-format
msgid "No applications found for “%s”."
msgstr "Aucune application trouvée pour « %s »."

#: gtk/gtkappchooserwidget.c:652
msgid "Recommended Applications"
msgstr "Applications recommandées"

#: gtk/gtkappchooserwidget.c:667
msgid "Related Applications"
msgstr "Applications apparentées"

#: gtk/gtkappchooserwidget.c:681
msgid "Other Applications"
msgstr "Autres applications"

#. Translators: This is the 'reason' given when inhibiting
#. * suspend or screen locking, and the caller hasn't specified
#. * a reason.
#.
#: gtk/gtkapplication-dbus.c:706
msgid "Reason not specified"
msgstr "Raison non indiquée"

#: gtk/gtkbookmarksmanager.c:51
#, c-format
msgid "%s does not exist in the bookmarks list"
msgstr "%s n’existe pas dans la liste des signets"

#: gtk/gtkbookmarksmanager.c:412
#, c-format
msgid "%s already exists in the bookmarks list"
msgstr "%s existe déjà dans la liste des signets"

#: gtk/gtkbuilder-menus.c:224
#, c-format
msgid "Element <%s> not allowed inside <%s>"
msgstr "L’élément <%s> n’est pas autorisé à l’intérieur de <%s>"

#: gtk/gtkbuilder-menus.c:230
#, c-format
msgid "Element <%s> not allowed at toplevel"
msgstr "L’élément <%s> n’est pas autorisé au premier niveau"

#: gtk/gtkbuilder-menus.c:319
#, c-format
msgid "Text may not appear inside <%s>"
msgstr "Il se peut que le texte n’apparaisse pas à l’intérieur de <%s>"

#. Translate to calendar:YM if you want years to be displayed
#. * before months; otherwise translate to calendar:MY.
#. * Do *not* translate it to anything else, if it
#. * it isn't calendar:YM or calendar:MY it will not work.
#. *
#. * Note that the ordering described here is logical order, which is
#. * further influenced by BIDI ordering. Thus, if you have a default
#. * text direction of RTL and specify "calendar:YM", then the year
#. * will appear to the right of the month.
#.
#: gtk/gtkcalendar.c:768
msgid "calendar:MY"
msgstr "calendar:MY"

#. Translate to calendar:week_start:0 if you want Sunday to be the
#. * first day of the week to calendar:week_start:1 if you want Monday
#. * to be the first day of the week, and so on.
#.
#: gtk/gtkcalendar.c:806
msgid "calendar:week_start:0"
msgstr "calendar:week_start:1"

#. Translators: This dictates how the year is displayed in
#. * gtkcalendar widget.  See strftime() manual for the format.
#. * Use only ASCII in the translation.
#. *
#. * "%Y" is appropriate for most locales.
#.
#: gtk/gtkcalendar.c:1402
msgctxt "calendar year format"
msgid "%Y"
msgstr "%Y"

#. Translators: this defines whether the day numbers should use
#. * localized digits or the ones used in English (0123...).
#. *
#. * Translate to "%Id" if you want to use localized digits, or
#. * translate to "%d" otherwise.
#. *
#. * Note that translating this doesn't guarantee that you get localized
#. * digits. That needs support from your system and locale definition
#. * too.
#.
#: gtk/gtkcalendar.c:1439
#, c-format
msgctxt "calendar:day:digits"
msgid "%d"
msgstr "%d"

#. Translators: this defines whether the week numbers should use
#. * localized digits or the ones used in English (0123...).
#. *
#. * Translate to "%Id" if you want to use localized digits, or
#. * translate to "%d" otherwise.
#. * Note that translating this doesn't guarantee that you get localized
#. * digits. That needs support from your system and locale definition
#. * too.
#: gtk/gtkcalendar.c:1503
#, c-format
msgctxt "calendar:week:digits"
msgid "%d"
msgstr "%d"

#. This label is displayed in a treeview cell displaying
#. * a disabled accelerator key combination.
#.
#: gtk/gtkcellrendereraccel.c:295
msgctxt "Accelerator"
msgid "Disabled"
msgstr "Désactivé"

#. This label is displayed in a treeview cell displaying
#. * an accelerator key combination that is not valid according
#. * to gtk_accelerator_valid().
#.
#: gtk/gtkcellrendereraccel.c:305
msgctxt "Accelerator"
msgid "Invalid"
msgstr "Non valide"

#. This label is displayed in a treeview cell displaying an accelerator
#. * when the cell is clicked to change the acelerator.
#.
#: gtk/gtkcellrendereraccel.c:437 gtk/gtkcellrendereraccel.c:730
msgid "New accelerator…"
msgstr "Nouveau raccourci…"

#: gtk/gtkcellrendererprogress.c:128 gtk/gtkcellrendererprogress.c:318
#: gtk/gtkcellrendererprogress.c:348
#, c-format
msgctxt "progress bar label"
msgid "%d %%"
msgstr "%d %%"

#: gtk/gtkcolorbutton.c:181 gtk/gtkcolorbutton.c:310
msgid "Pick a Color"
msgstr "Choisissez une couleur"

#: gtk/gtkcolorbutton.c:499 gtk/gtkcolorchooserwidget.c:308
#, c-format
msgid "Red %d%%, Green %d%%, Blue %d%%, Alpha %d%%"
msgstr "Rouge %d%%, Vert %d%%, Bleu %d%%, Alpha %d%%"

#: gtk/gtkcolorbutton.c:505 gtk/gtkcolorchooserwidget.c:314
#, c-format
msgid "Red %d%%, Green %d%%, Blue %d%%"
msgstr "Rouge %d%%, Vert %d%%, Bleu %d%%"

#: gtk/gtkcolorchooserwidget.c:371
#, c-format
msgid "Color: %s"
msgstr "Couleur : %s"

#: gtk/gtkcolorchooserwidget.c:436
msgctxt "Color name"
msgid "Very Light Blue"
msgstr "Bleu très clair"

#: gtk/gtkcolorchooserwidget.c:437
msgctxt "Color name"
msgid "Light Blue"
msgstr "Bleu clair"

#: gtk/gtkcolorchooserwidget.c:438
msgctxt "Color name"
msgid "Blue"
msgstr "Bleu"

#: gtk/gtkcolorchooserwidget.c:439
msgctxt "Color name"
msgid "Dark Blue"
msgstr "Bleu foncé"

#: gtk/gtkcolorchooserwidget.c:440
msgctxt "Color name"
msgid "Very Dark Blue"
msgstr "Bleu très foncé"

#: gtk/gtkcolorchooserwidget.c:441
msgctxt "Color name"
msgid "Very Light Green"
msgstr "Vert très clair"

#: gtk/gtkcolorchooserwidget.c:442
msgctxt "Color name"
msgid "Light Green"
msgstr "Vert clair"

#: gtk/gtkcolorchooserwidget.c:443
msgctxt "Color name"
msgid "Green"
msgstr "Vert"

#: gtk/gtkcolorchooserwidget.c:444
msgctxt "Color name"
msgid "Dark Green"
msgstr "Vert foncé"

#: gtk/gtkcolorchooserwidget.c:445
msgctxt "Color name"
msgid "Very Dark Green"
msgstr "Vert très foncé"

#: gtk/gtkcolorchooserwidget.c:446
msgctxt "Color name"
msgid "Very Light Yellow"
msgstr "Jaune très clair"

#: gtk/gtkcolorchooserwidget.c:447
msgctxt "Color name"
msgid "Light Yellow"
msgstr "Jaune clair"

#: gtk/gtkcolorchooserwidget.c:448
msgctxt "Color name"
msgid "Yellow"
msgstr "Jaune"

#: gtk/gtkcolorchooserwidget.c:449
msgctxt "Color name"
msgid "Dark Yellow"
msgstr "Jaune foncé"

#: gtk/gtkcolorchooserwidget.c:450
msgctxt "Color name"
msgid "Very Dark Yellow"
msgstr "Jaune très foncé"

#: gtk/gtkcolorchooserwidget.c:451
msgctxt "Color name"
msgid "Very Light Orange"
msgstr "Orange très clair"

#: gtk/gtkcolorchooserwidget.c:452
msgctxt "Color name"
msgid "Light Orange"
msgstr "Orange clair"

#: gtk/gtkcolorchooserwidget.c:453
msgctxt "Color name"
msgid "Orange"
msgstr "Orange"

#: gtk/gtkcolorchooserwidget.c:454
msgctxt "Color name"
msgid "Dark Orange"
msgstr "Orange foncé"

#: gtk/gtkcolorchooserwidget.c:455
msgctxt "Color name"
msgid "Very Dark Orange"
msgstr "Orange très foncé"

#: gtk/gtkcolorchooserwidget.c:456
msgctxt "Color name"
msgid "Very Light Red"
msgstr "Rouge très clair"

#: gtk/gtkcolorchooserwidget.c:457
msgctxt "Color name"
msgid "Light Red"
msgstr "Rouge clair"

#: gtk/gtkcolorchooserwidget.c:458
msgctxt "Color name"
msgid "Red"
msgstr "Rouge"

#: gtk/gtkcolorchooserwidget.c:459
msgctxt "Color name"
msgid "Dark Red"
msgstr "Rouge foncé"

#: gtk/gtkcolorchooserwidget.c:460
msgctxt "Color name"
msgid "Very Dark Red"
msgstr "Rouge très foncé"

#: gtk/gtkcolorchooserwidget.c:461
msgctxt "Color name"
msgid "Very Light Purple"
msgstr "Violet très clair"

#: gtk/gtkcolorchooserwidget.c:462
msgctxt "Color name"
msgid "Light Purple"
msgstr "Violet clair"

#: gtk/gtkcolorchooserwidget.c:463
msgctxt "Color name"
msgid "Purple"
msgstr "Violet"

#: gtk/gtkcolorchooserwidget.c:464
msgctxt "Color name"
msgid "Dark Purple"
msgstr "Violet foncé"

#: gtk/gtkcolorchooserwidget.c:465
msgctxt "Color name"
msgid "Very Dark Purple"
msgstr "Violet très foncé"

#: gtk/gtkcolorchooserwidget.c:466
msgctxt "Color name"
msgid "Very Light Brown"
msgstr "Brun très clair"

#: gtk/gtkcolorchooserwidget.c:467
msgctxt "Color name"
msgid "Light Brown"
msgstr "Brun clair"

#: gtk/gtkcolorchooserwidget.c:468
msgctxt "Color name"
msgid "Brown"
msgstr "Brun"

#: gtk/gtkcolorchooserwidget.c:469
msgctxt "Color name"
msgid "Dark Brown"
msgstr "Brun foncé"

#: gtk/gtkcolorchooserwidget.c:470
msgctxt "Color name"
msgid "Very Dark Brown"
msgstr "Brun très foncé"

#: gtk/gtkcolorchooserwidget.c:471
msgctxt "Color name"
msgid "White"
msgstr "Blanc"

#: gtk/gtkcolorchooserwidget.c:472
msgctxt "Color name"
msgid "Light Gray 1"
msgstr "Gris clair 1"

#: gtk/gtkcolorchooserwidget.c:473
msgctxt "Color name"
msgid "Light Gray 2"
msgstr "Gris clair 2"

#: gtk/gtkcolorchooserwidget.c:474
msgctxt "Color name"
msgid "Light Gray 3"
msgstr "Gris clair 3"

#: gtk/gtkcolorchooserwidget.c:475
msgctxt "Color name"
msgid "Light Gray 4"
msgstr "Gris clair 4"

#: gtk/gtkcolorchooserwidget.c:476
msgctxt "Color name"
msgid "Dark Gray 1"
msgstr "Gris foncé 1"

#: gtk/gtkcolorchooserwidget.c:477
msgctxt "Color name"
msgid "Dark Gray 2"
msgstr "Gris foncé 2"

#: gtk/gtkcolorchooserwidget.c:478
msgctxt "Color name"
msgid "Dark Gray 3"
msgstr "Gris foncé 3"

#: gtk/gtkcolorchooserwidget.c:479
msgctxt "Color name"
msgid "Dark Gray 4"
msgstr "Gris foncé 4"

#: gtk/gtkcolorchooserwidget.c:480
msgctxt "Color name"
msgid "Black"
msgstr "Noir"

#. translators: label for the custom section in the color chooser
#: gtk/gtkcolorchooserwidget.c:552
msgid "Custom"
msgstr "Personnalisée"

#: gtk/gtkcolorchooserwidget.c:585
#, c-format
msgid "Custom color %d: %s"
msgstr "Couleur personnalisée %d : %s"

#: gtk/gtkcolorswatch.c:229
msgid "Customize"
msgstr "Personnaliser"

#. Translate to the default units to use for presenting
#. * lengths to the user. Translate to default:inch if you
#. * want inches, otherwise translate to default:mm.
#. * Do *not* translate it to "predefinito:mm", if it
#. * it isn't default:mm or default:inch it will not work
#.
#: gtk/gtkcustompaperunixdialog.c:112
msgid "default:mm"
msgstr "default:mm"

#: gtk/gtkcustompaperunixdialog.c:318
msgid "Margins from Printer…"
msgstr "Marges de l’imprimante…"

#: gtk/gtkcustompaperunixdialog.c:348 gtk/gtkmessagedialog.c:162
#: gtk/ui/gtkassistant.ui:40
msgid "_Close"
msgstr "_Fermer"

#. And show the custom paper dialog
#: gtk/gtkcustompaperunixdialog.c:402 gtk/gtkprintunixdialog.c:3029
msgid "Manage Custom Sizes"
msgstr "Gérer les tailles personnalisées"

#: gtk/gtkcustompaperunixdialog.c:466 gtk/gtkpagesetupunixdialog.c:720
msgid "inch"
msgstr "pouce"

#: gtk/gtkcustompaperunixdialog.c:468 gtk/gtkpagesetupunixdialog.c:718
msgid "mm"
msgstr "mm"

#: gtk/gtkcustompaperunixdialog.c:625
#, c-format
msgid "Custom Size %d"
msgstr "Taille personnalisée %d"

#: gtk/gtkcustompaperunixdialog.c:939
msgid "_Width:"
msgstr "_Largeur :"

#: gtk/gtkcustompaperunixdialog.c:950
msgid "_Height:"
msgstr "_Hauteur :"

#: gtk/gtkcustompaperunixdialog.c:961
msgid "Paper Size"
msgstr "Taille du papier"

#: gtk/gtkcustompaperunixdialog.c:970
msgid "_Top:"
msgstr "_Haut :"

#: gtk/gtkcustompaperunixdialog.c:981
msgid "_Bottom:"
msgstr "_Bas :"

#: gtk/gtkcustompaperunixdialog.c:992
msgid "_Left:"
msgstr "_Gauche :"

#: gtk/gtkcustompaperunixdialog.c:1003
msgid "_Right:"
msgstr "_Droite :"

#: gtk/gtkcustompaperunixdialog.c:1039
msgid "Paper Margins"
msgstr "Marges du papier"

#: gtk/gtkentry.c:3726
msgid "Insert Emoji"
msgstr "Insérer un émoji"

#: gtk/gtkfilechooserdialog.c:551
msgid "_Name"
msgstr "_Nom"

#: gtk/gtkfilechoosererrorstack.c:65
msgid "A folder cannot be called “.”"
msgstr "Un dossier ne peut pas s’appeler « . »"

#: gtk/gtkfilechoosererrorstack.c:69
msgid "A file cannot be called “.”"
msgstr "Un fichier ne peut pas s’appeler « . »"

#: gtk/gtkfilechoosererrorstack.c:73
msgid "A folder cannot be called “..”"
msgstr "Un dossier ne peut pas s’appeler « .. »"

#: gtk/gtkfilechoosererrorstack.c:77
msgid "A file cannot be called “..”"
msgstr "Un fichier ne peut pas s’appeler « .. »"

#: gtk/gtkfilechoosererrorstack.c:81
msgid "Folder names cannot contain “/”"
msgstr "Les noms de dossiers ne peuvent pas contenir « / »"

#: gtk/gtkfilechoosererrorstack.c:85
msgid "File names cannot contain “/”"
msgstr "Les noms de fichiers ne peuvent pas contenir « / »"

#: gtk/gtkfilechoosererrorstack.c:89
msgid "Folder names should not begin with a space"
msgstr "Les noms de dossiers ne devraient pas commencer par une espace"

#: gtk/gtkfilechoosererrorstack.c:93
msgid "File names should not begin with a space"
msgstr "Les noms de fichiers ne devraient pas commencer par une espace"

#: gtk/gtkfilechoosererrorstack.c:97
msgid "Folder names should not end with a space"
msgstr "Les noms de dossiers ne devraient pas se terminer par une espace"

#: gtk/gtkfilechoosererrorstack.c:101
msgid "File names should not end with a space"
msgstr "Les noms de fichiers ne devraient pas se terminer par une espace"

#: gtk/gtkfilechoosererrorstack.c:105
msgid "Folder names starting with a “.” are hidden"
msgstr "Les noms de dossiers commençant par « . » sont masqués"

#: gtk/gtkfilechoosererrorstack.c:109
msgid "File names starting with a “.” are hidden"
msgstr "Les noms de fichiers commençant par « . » sont masqués"

#: gtk/gtkfilechoosererrorstack.c:113
msgid "A folder with that name already exists"
msgstr "Un dossier avec ce nom existe déjà"

#: gtk/gtkfilechoosererrorstack.c:117
msgid "A file with that name already exists"
msgstr "Un fichier avec ce nom existe déjà"

#: gtk/gtkfilechoosernative.c:509 gtk/gtkfilechoosernative.c:580
#: gtk/gtkfilechooserwidget.c:1209 gtk/gtkfilechooserwidget.c:5767
#: gtk/gtkmessagedialog.c:166 gtk/gtkmessagedialog.c:175
#: gtk/gtkmountoperation.c:610 gtk/gtkpagesetupunixdialog.c:283
#: gtk/gtkprintbackend.c:642 gtk/gtkprinteroptionwidget.c:713
#: gtk/gtkprintunixdialog.c:667 gtk/gtkprintunixdialog.c:823
#: gtk/gtkwindow.c:6140 gtk/inspector/css-editor.c:248
#: gtk/inspector/recorder.c:1245 gtk/ui/gtkappchooserdialog.ui:45
#: gtk/ui/gtkassistant.ui:52 gtk/ui/gtkcolorchooserdialog.ui:33
#: gtk/ui/gtkfontchooserdialog.ui:24
msgid "_Cancel"
msgstr "A_nnuler"

#: gtk/gtkfilechoosernative.c:510 gtk/gtkfilechoosernative.c:574
#: gtk/gtkplacessidebar.c:3127 gtk/gtkplacessidebar.c:3212
#: gtk/gtkplacesview.c:1658
msgid "_Open"
msgstr "_Ouvrir"

#: gtk/gtkfilechoosernative.c:574 gtk/inspector/css-editor.c:249
#: gtk/inspector/recorder.c:1246
msgid "_Save"
msgstr "_Enregistrer"

#: gtk/gtkfilechoosernativequartz.c:338 gtk/ui/gtkfilechooserwidget.ui:346
msgid "Select which types of files are shown"
msgstr "Sélectionne les types de fichiers à afficher"

#. Translators: the first string is a path and the second string
#. * is a hostname. Nautilus and the panel contain the same string
#. * to translate.
#.
#: gtk/gtkfilechooserutils.c:361
#, c-format
msgid "%1$s on %2$s"
msgstr "%1$s sur %2$s"

#: gtk/gtkfilechooserwidget.c:318
msgid "Type name of new folder"
msgstr "Saisissez le nom du nouveau dossier"

#: gtk/gtkfilechooserwidget.c:723
msgid "The folder could not be created"
msgstr "Le dossier ne peut pas être créé"

#: gtk/gtkfilechooserwidget.c:736
msgid "You need to choose a valid filename."
msgstr "Vous devez choisir un nom de fichier valide."

#: gtk/gtkfilechooserwidget.c:739
#, c-format
msgid "Cannot create a file under %s as it is not a folder"
msgstr "Impossible de créer un fichier dans %s car ce n’est pas un dossier"

#: gtk/gtkfilechooserwidget.c:749
msgid "Cannot create file as the filename is too long"
msgstr "Impossible de créer le fichier car le nom de fichier est trop long"

#: gtk/gtkfilechooserwidget.c:750
msgid "Try using a shorter name."
msgstr "Essayez avec un nom plus court."

#: gtk/gtkfilechooserwidget.c:760
msgid "You may only select folders"
msgstr "Seuls les dossiers peuvent être sélectionnés"

#: gtk/gtkfilechooserwidget.c:761
msgid "The item that you selected is not a folder try using a different item."
msgstr ""
"L’élément que vous avez choisi n’est pas un dossier ; essayez d’utiliser un "
"autre élément."

#: gtk/gtkfilechooserwidget.c:769
msgid "Invalid file name"
msgstr "Nom de fichier non valide"

#: gtk/gtkfilechooserwidget.c:778
msgid "The folder contents could not be displayed"
msgstr "Le contenu du dossier ne peut pas être affiché"

#: gtk/gtkfilechooserwidget.c:786
msgid "The file could not be deleted"
msgstr "Le fichier n’a pas pu être supprimé"

#: gtk/gtkfilechooserwidget.c:794
msgid "The file could not be moved to the Trash"
msgstr "Le fichier n’a pas pu être mis à la corbeille"

#: gtk/gtkfilechooserwidget.c:1205
#, c-format
msgid "Are you sure you want to permanently delete “%s”?"
msgstr "Voulez-vous réellement supprimer « %s » de manière permanente ?"

#: gtk/gtkfilechooserwidget.c:1208
#, c-format
msgid "If you delete an item, it will be permanently lost."
msgstr "Si vous supprimez un élément, il sera définitivement perdu."

#: gtk/gtkfilechooserwidget.c:1210 gtk/gtkfilechooserwidget.c:1826
#: gtk/gtklabel.c:5483 gtk/gtktext.c:6060 gtk/gtktextview.c:8847
msgid "_Delete"
msgstr "_Supprimer"

#: gtk/gtkfilechooserwidget.c:1333
msgid "The file could not be renamed"
msgstr "Le fichier n’a pas pu être renommé"

#: gtk/gtkfilechooserwidget.c:1593
msgid "Could not select file"
msgstr "Impossible de sélectionner le fichier"

#: gtk/gtkfilechooserwidget.c:1806
msgid "_Visit File"
msgstr "C_onsulter ce fichier"

#: gtk/gtkfilechooserwidget.c:1810
msgid "_Open With File Manager"
msgstr "_Ouvrir avec le gestionnaire de fichiers"

#: gtk/gtkfilechooserwidget.c:1814
msgid "_Copy Location"
msgstr "_Copier l’emplacement"

#: gtk/gtkfilechooserwidget.c:1818
msgid "_Add to Bookmarks"
msgstr "A_jouter aux signets"

#: gtk/gtkfilechooserwidget.c:1822 gtk/gtkplacessidebar.c:2309
#: gtk/gtkplacessidebar.c:3248 gtk/ui/gtkfilechooserwidget.ui:465
msgid "_Rename"
msgstr "_Renommer"

#: gtk/gtkfilechooserwidget.c:1830
msgid "_Move to Trash"
msgstr "_Mettre à la corbeille"

#: gtk/gtkfilechooserwidget.c:1839
msgid "Show _Hidden Files"
msgstr "Afficher les fichiers _cachés"

#: gtk/gtkfilechooserwidget.c:1843
msgid "Show _Size Column"
msgstr "Afficher la colonne _Taille"

#: gtk/gtkfilechooserwidget.c:1847
msgid "Show T_ype Column"
msgstr "Afficher la colonne T_ype"

#: gtk/gtkfilechooserwidget.c:1851
msgid "Show _Time"
msgstr "Afficher la d_ate"

#: gtk/gtkfilechooserwidget.c:1855
msgid "Sort _Folders Before Files"
msgstr "Trier les dossiers avant les _fichiers"

#. this is the header for the location column in the print dialog
#: gtk/gtkfilechooserwidget.c:2253 gtk/inspector/css-node-tree.ui:135
#: gtk/ui/gtkfilechooserwidget.ui:186 gtk/ui/gtkprintunixdialog.ui:116
msgid "Location"
msgstr "Emplacement"

#. Label
#: gtk/gtkfilechooserwidget.c:2341
msgid "_Name:"
msgstr "_Nom :"

#: gtk/gtkfilechooserwidget.c:2877 gtk/gtkfilechooserwidget.c:2891
#, c-format
msgid "Searching in %s"
msgstr "Recherche dans %s"

#: gtk/gtkfilechooserwidget.c:2897
msgid "Searching"
msgstr "Recherche"

#: gtk/gtkfilechooserwidget.c:2903
msgid "Enter location or URL"
msgstr "Saisir un emplacement ou un URL"

#: gtk/gtkfilechooserwidget.c:3791 gtk/gtkfilechooserwidget.c:6604
#: gtk/ui/gtkfilechooserwidget.ui:226
msgid "Modified"
msgstr "Modifié"

#: gtk/gtkfilechooserwidget.c:4050
#, c-format
msgid "Could not read the contents of %s"
msgstr "Impossible de lire le contenu de %s"

#: gtk/gtkfilechooserwidget.c:4054
msgid "Could not read the contents of the folder"
msgstr "Impossible de lire le contenu du dossier"

#. Translators: see g_date_time_format() for details on the format
#: gtk/gtkfilechooserwidget.c:4194 gtk/gtkfilechooserwidget.c:4237
msgid "%H:%M"
msgstr "%H:%M"

#: gtk/gtkfilechooserwidget.c:4196 gtk/gtkfilechooserwidget.c:4239
msgid "%l:%M %p"
msgstr "%l:%M %p"

#: gtk/gtkfilechooserwidget.c:4200
msgid "Yesterday"
msgstr "Hier"

#: gtk/gtkfilechooserwidget.c:4208
msgid "%-e %b"
msgstr "%-e %b"

#: gtk/gtkfilechooserwidget.c:4212
msgid "%-e %b %Y"
msgstr "%-e %b %Y"

#: gtk/gtkfilechooserwidget.c:4301 gtk/gtkfilechooserwidget.c:4309
msgid "Program"
msgstr "Programme"

#: gtk/gtkfilechooserwidget.c:4302
msgid "Audio"
msgstr "Audio"

#: gtk/gtkfilechooserwidget.c:4303 gtk/gtkfontbutton.c:602
#: gtk/inspector/visual.ui:187
msgid "Font"
msgstr "Police"

#: gtk/gtkfilechooserwidget.c:4304
msgid "Image"
msgstr "Image"

#: gtk/gtkfilechooserwidget.c:4305
msgid "Archive"
msgstr "Archive"

#: gtk/gtkfilechooserwidget.c:4306
msgid "Markup"
msgstr "Balisage"

#: gtk/gtkfilechooserwidget.c:4307 gtk/gtkfilechooserwidget.c:4308
msgid "Text"
msgstr "Texte"

#: gtk/gtkfilechooserwidget.c:4310
msgid "Video"
msgstr "Vidéo"

#: gtk/gtkfilechooserwidget.c:4311
msgid "Contacts"
msgstr "Contacts"

#: gtk/gtkfilechooserwidget.c:4312
msgid "Calendar"
msgstr "Agenda"

#: gtk/gtkfilechooserwidget.c:4313
msgid "Document"
msgstr "Document"

#: gtk/gtkfilechooserwidget.c:4314
msgid "Presentation"
msgstr "Présentation"

#: gtk/gtkfilechooserwidget.c:4315
msgid "Spreadsheet"
msgstr "Feuille de calcul"

#: gtk/gtkfilechooserwidget.c:4346 gtk/gtkfilechooserwidget.c:4539
msgid "Unknown"
msgstr "Inconnu"

#: gtk/gtkfilechooserwidget.c:4578 gtk/gtkplacessidebar.c:1026
msgid "Home"
msgstr "Dossier personnel"

#: gtk/gtkfilechooserwidget.c:5760 gtk/gtkprintunixdialog.c:658
#, c-format
msgid "A file named “%s” already exists.  Do you want to replace it?"
msgstr "Un fichier nommé « %s » existe déjà. Voulez-vous le remplacer ?"

#: gtk/gtkfilechooserwidget.c:5763 gtk/gtkprintunixdialog.c:662
#, c-format
msgid ""
"The file already exists in “%s”.  Replacing it will overwrite its contents."
msgstr "Le fichier existe déjà dans « %s ». Le remplacer écrasera son contenu."

#: gtk/gtkfilechooserwidget.c:5768 gtk/gtkprintunixdialog.c:670
msgid "_Replace"
msgstr "_Remplacer"

#: gtk/gtkfilechooserwidget.c:5929
msgid "You do not have access to the specified folder."
msgstr "Vous n’avez pas accès à ce dossier."

#: gtk/gtkfilechooserwidget.c:6533
msgid "Could not send the search request"
msgstr "Impossible d’envoyer la requête de recherche"

#: gtk/gtkfilechooserwidget.c:6843
msgid "Accessed"
msgstr "Accédé"

#: gtk/gtkfontbutton.c:395
msgid "Sans 12"
msgstr "Sans 12"

#: gtk/gtkfontbutton.c:506 gtk/gtkfontbutton.c:626
msgid "Pick a Font"
msgstr "Choisissez une police"

#: gtk/gtkfontbutton.c:1348
msgctxt "font"
msgid "None"
msgstr "Aucune"

#: gtk/gtkfontchooserwidget.c:1568
msgid "Width"
msgstr "Largeur"

#: gtk/gtkfontchooserwidget.c:1569
msgid "Weight"
msgstr "Poids"

#: gtk/gtkfontchooserwidget.c:1570
msgid "Italic"
msgstr "Italique"

#: gtk/gtkfontchooserwidget.c:1571
msgid "Slant"
msgstr "Inclinaison"

#: gtk/gtkfontchooserwidget.c:1572
msgid "Optical Size"
msgstr "Taille optique"

#: gtk/gtkfontchooserwidget.c:2118
msgid "Default"
msgstr "Par défaut"

#: gtk/gtkfontchooserwidget.c:2164
msgid "Ligatures"
msgstr "Ligatures"

#: gtk/gtkfontchooserwidget.c:2165
msgid "Letter Case"
msgstr "Casse des lettres"

#: gtk/gtkfontchooserwidget.c:2166
msgid "Number Case"
msgstr "Casse des nombres"

#: gtk/gtkfontchooserwidget.c:2167
msgid "Number Spacing"
msgstr "Espacement des nombres"

#: gtk/gtkfontchooserwidget.c:2168
msgid "Number Formatting"
msgstr "Mise en forme des nombres"

#: gtk/gtkfontchooserwidget.c:2169
msgid "Character Variants"
msgstr "Variantes de caractères"

#: gtk/gtkglarea.c:284
msgid "OpenGL context creation failed"
msgstr "La création de contexte OpenGL a échoué"

#: gtk/gtklabel.c:5480 gtk/gtktext.c:6048 gtk/gtktextview.c:8835
msgid "Cu_t"
msgstr "Co_uper"

#: gtk/gtklabel.c:5481 gtk/gtktext.c:6052 gtk/gtktextview.c:8839
msgid "_Copy"
msgstr "_Copier"

#: gtk/gtklabel.c:5482 gtk/gtktext.c:6056 gtk/gtktextview.c:8843
msgid "_Paste"
msgstr "C_oller"

#: gtk/gtklabel.c:5488 gtk/gtktext.c:6069 gtk/gtktextview.c:8868
msgid "Select _All"
msgstr "_Tout sélectionner"

#: gtk/gtklabel.c:5493
msgid "_Open Link"
msgstr "_Ouvrir le lien"

#: gtk/gtklabel.c:5497
msgid "Copy _Link Address"
msgstr "Copier l’_adresse du lien"

#: gtk/gtklinkbutton.c:259
msgid "_Copy URL"
msgstr "_Copier l’URL"

#: gtk/gtklinkbutton.c:544
msgid "Invalid URI"
msgstr "URI non valide"

#: gtk/gtklockbutton.c:289 gtk/ui/gtklockbutton.ui:20
msgid "Lock"
msgstr "Verrouiller"

#: gtk/gtklockbutton.c:303 gtk/ui/gtklockbutton.ui:26
msgid "Unlock"
msgstr "Déverrouiller"

#: gtk/gtklockbutton.c:317
msgid ""
"Dialog is unlocked.\n"
"Click to prevent further changes"
msgstr ""
"La boîte de dialogue est déverrouillée.\n"
"Cliquez pour éviter des modifications futures"

#: gtk/gtklockbutton.c:331
msgid ""
"Dialog is locked.\n"
"Click to make changes"
msgstr ""
"La boîte de dialogue est verrouillée.\n"
"Cliquez pour faire des modifications"

#: gtk/gtklockbutton.c:345
msgid ""
"System policy prevents changes.\n"
"Contact your system administrator"
msgstr ""
"La politique système empêche les modifications.\n"
"Contactez votre administrateur système"

#. Translate to default:RTL if you want your widgets
#. * to be RTL, otherwise translate to default:LTR.
#. * Do *not* translate it to "predefinito:LTR", if it
#. * it isn't default:LTR or default:RTL it will not work
#.
#: gtk/gtkmain.c:765
msgid "default:LTR"
msgstr "default:LTR"

#. hour:minutes:seconds
#. Translators: This is a time format, like "9:05:02" for 9
#. * hours, 5 minutes, and 2 seconds. You may change ":" to
#. * the separator that your locale uses or use "%Id" instead
#. * of "%d" if your locale uses localized digits.
#.
#: gtk/gtkmediacontrols.c:99
#, c-format
msgctxt "long time format"
msgid "%d:%02d:%02d"
msgstr "%d:%02d:%02d"

#. -hour:minutes:seconds
#. Translators: This is a time format, like "-9:05:02" for 9
#. * hours, 5 minutes, and 2 seconds playback remaining. You may
#. * change ":" to the separator that your locale uses or use
#. * "%Id" instead of "%d" if your locale uses localized digits.
#.
#: gtk/gtkmediacontrols.c:107
#, c-format
msgctxt "long time format"
msgid "-%d:%02d:%02d"
msgstr "-%d:%02d:%02d"

#. -minutes:seconds
#. Translators: This is a time format, like "-5:02" for 5
#. * minutes and 2 seconds playback remaining. You may change
#. * ":" to the separator that your locale uses or use "%Id"
#. * instead of "%d" if your locale uses localized digits.
#.
#: gtk/gtkmediacontrols.c:118
#, c-format
msgctxt "short time format"
msgid "-%d:%02d"
msgstr "-%d:%02d"

#. minutes:seconds
#. Translators: This is a time format, like "5:02" for 5
#. * minutes and 2 seconds. You may change ":" to the
#. * separator that your locale uses or use "%Id" instead of
#. * "%d" if your locale uses localized digits.
#.
#: gtk/gtkmediacontrols.c:127
#, c-format
msgctxt "short time format"
msgid "%d:%02d"
msgstr "%d:%02d"

#: gtk/gtkmessagedialog.c:158 gtk/gtkmessagedialog.c:176
#: gtk/gtkprintbackend.c:643 gtk/gtkwindow.c:6141
msgid "_OK"
msgstr "_Valider"

#: gtk/gtkmessagedialog.c:170
msgid "_No"
msgstr "_Non"

#: gtk/gtkmessagedialog.c:171
msgid "_Yes"
msgstr "_Oui"

#: gtk/gtkmountoperation.c:611
msgid "Co_nnect"
msgstr "Se co_nnecter"

#: gtk/gtkmountoperation.c:677
msgid "Connect As"
msgstr "Se connecter comme"

#: gtk/gtkmountoperation.c:686
msgid "_Anonymous"
msgstr "_Anonyme"

#: gtk/gtkmountoperation.c:692
msgid "Registered U_ser"
msgstr "Utili_sateur enregistré"

#: gtk/gtkmountoperation.c:702
msgid "_Username"
msgstr "Nom d’_utilisateur"

#: gtk/gtkmountoperation.c:707
msgid "_Domain"
msgstr "_Domaine"

#: gtk/gtkmountoperation.c:716
msgid "Volume type"
msgstr "Type de volume"

#: gtk/gtkmountoperation.c:726
msgid "_Hidden"
msgstr "_Masqué"

#: gtk/gtkmountoperation.c:729
msgid "_Windows system"
msgstr "S_ystème de fenêtrage"

#: gtk/gtkmountoperation.c:732
msgid "_PIM"
msgstr "_PIM"

#: gtk/gtkmountoperation.c:738
msgid "_Password"
msgstr "Mot de _passe"

#: gtk/gtkmountoperation.c:760
msgid "Forget password _immediately"
msgstr "Oublier _immédiatement le mot de passe"

#: gtk/gtkmountoperation.c:770
msgid "Remember password until you _logout"
msgstr "Se souvenir du mot de passe jusqu’à la _fin de la session"

#: gtk/gtkmountoperation.c:781
msgid "Remember _forever"
msgstr "Se souvenir pour _toujours"

#: gtk/gtkmountoperation.c:1207
#, c-format
msgid "Unknown Application (PID %d)"
msgstr "Application inconnue (PID %d)"

#: gtk/gtkmountoperation.c:1406
#, c-format
msgid "Unable to end process"
msgstr "Impossible de terminer le processus"

#: gtk/gtkmountoperation.c:1436
msgid "_End Process"
msgstr "_Terminer le processus"

#: gtk/gtkmountoperation-stub.c:62
#, c-format
msgid "Cannot kill process with PID %d. Operation is not implemented."
msgstr ""
"Impossible de tuer le processus ayant le PID %d. L’opération n’est pas "
"implémentée."

#. translators: this string is a name for the 'less' command
#: gtk/gtkmountoperation-x11.c:984
msgid "Terminal Pager"
msgstr "Pager du terminal"

#: gtk/gtkmountoperation-x11.c:985
msgid "Top Command"
msgstr "Commande top"

#: gtk/gtkmountoperation-x11.c:986
msgid "Bourne Again Shell"
msgstr "Shell Bourne Again"

#: gtk/gtkmountoperation-x11.c:987
msgid "Bourne Shell"
msgstr "Shell Bourne"

#: gtk/gtkmountoperation-x11.c:988
msgid "Z Shell"
msgstr "Shell Z"

#: gtk/gtkmountoperation-x11.c:1085
#, c-format
msgid "Cannot end process with PID %d: %s"
msgstr "Impossible de terminer le processus ayant le PID %d : %s"

#: gtk/gtknomediafile.c:48
msgid "GTK could not find a media module. Check your installation."
msgstr "GTK n’a pas trouvé de module média. Vérifiez votre installation."

#: gtk/gtknotebook.c:1527
msgid "Tab list"
msgstr "Liste d’onglets"

#: gtk/gtknotebook.c:3249
msgid "Previous tab"
msgstr "Onglet précédent"

#: gtk/gtknotebook.c:3253
msgid "Next tab"
msgstr "Onglet suivant"

#: gtk/gtknotebook.c:4073
msgid "Tab"
msgstr "Tabulation"

#: gtk/gtknotebook.c:4371 gtk/gtknotebook.c:6579
#, c-format
msgid "Page %u"
msgstr "Page %u"

#: gtk/gtkpagesetup.c:609 gtk/gtkpapersize.c:942 gtk/gtkpapersize.c:982
msgid "Not a valid page setup file"
msgstr "Fichier de mise en page non valide"

#: gtk/gtkpagesetupunixdialog.c:201 gtk/gtkprintunixdialog.c:752
msgid "Manage Custom Sizes…"
msgstr "Gérer les tailles personnalisées…"

#: gtk/gtkpagesetupunixdialog.c:284 gtk/ui/gtkassistant.ui:98
msgid "_Apply"
msgstr "A_ppliquer"

#: gtk/gtkpagesetupunixdialog.c:318 gtk/gtkpagesetupunixdialog.c:570
msgid "Any Printer"
msgstr "N’importe quelle imprimante"

#: gtk/gtkpagesetupunixdialog.c:319
msgid "For portable documents"
msgstr "Pour les documents portables"

#: gtk/gtkpagesetupunixdialog.c:738
#, c-format
msgid ""
"Margins:\n"
" Left: %s %s\n"
" Right: %s %s\n"
" Top: %s %s\n"
" Bottom: %s %s"
msgstr ""
"Marges :\n"
" Gauche : %s %s\n"
" Droite : %s %s\n"
" Haut : %s %s\n"
" Bas : %s %s"

#: gtk/gtkpagesetupunixdialog.c:784 gtk/ui/gtkpagesetupunixdialog.ui:5
#: gtk/ui/gtkprintunixdialog.ui:711
msgid "Page Setup"
msgstr "Mise en page"

#: gtk/gtkpasswordentry.c:167
msgid "Hide Text"
msgstr "Masquer le texte"

#: gtk/gtkpasswordentry.c:172 gtk/gtkpasswordentry.c:606
msgid "Show Text"
msgstr "Afficher le texte"

#: gtk/gtkpasswordentry.c:199
msgid "Caps Lock is on"
msgstr "Verr. maj. est activé"

#: gtk/gtkpasswordentry.c:680
msgid "_Show Text"
msgstr "Afficher le _texte"

#. translators: %s is the name of a cloud provider for files
#: gtk/gtkplacessidebar.c:914
#, c-format
msgid "Open %s"
msgstr "Ouvrir %s"

#: gtk/gtkplacessidebar.c:1004
msgid "Recent"
msgstr "Récents"

#: gtk/gtkplacessidebar.c:1006
msgid "Recent files"
msgstr "Fichiers récents"

#: gtk/gtkplacessidebar.c:1015
msgid "Starred"
msgstr "Favoris"

#: gtk/gtkplacessidebar.c:1017
msgid "Starred files"
msgstr "Fichiers favoris"

#: gtk/gtkplacessidebar.c:1028
msgid "Open your personal folder"
msgstr "Ouvre votre dossier personnel"

#: gtk/gtkplacessidebar.c:1041
msgid "Desktop"
msgstr "Bureau"

#: gtk/gtkplacessidebar.c:1043
msgid "Open the contents of your desktop in a folder"
msgstr "Ouvre le contenu de votre bureau dans un dossier"

#: gtk/gtkplacessidebar.c:1057
msgid "Enter Location"
msgstr "Saisir un emplacement"

#: gtk/gtkplacessidebar.c:1059
msgid "Manually enter a location"
msgstr "Saisir manuellement un emplacement"

#: gtk/gtkplacessidebar.c:1069
msgid "Trash"
msgstr "Corbeille"

#: gtk/gtkplacessidebar.c:1071
msgid "Open the trash"
msgstr "Ouvre la corbeille"

#: gtk/gtkplacessidebar.c:1182 gtk/gtkplacessidebar.c:1210
#: gtk/gtkplacessidebar.c:1410
#, c-format
msgid "Mount and open “%s”"
msgstr "Monter et ouvrir « %s »"

#: gtk/gtkplacessidebar.c:1305
msgid "Open the contents of the file system"
msgstr "Ouvre le contenu du système de fichiers"

#: gtk/gtkplacessidebar.c:1388
msgid "New bookmark"
msgstr "Nouveau signet"

#: gtk/gtkplacessidebar.c:1390
msgid "Add a new bookmark"
msgstr "Ajoute un nouveau signet"

#: gtk/gtkplacessidebar.c:1455
msgid "Other Locations"
msgstr "Autres emplacements"

#: gtk/gtkplacessidebar.c:1456
msgid "Show other locations"
msgstr "Affiche les autres emplacements"

#: gtk/gtkplacessidebar.c:1961 gtk/gtkplacessidebar.c:2962
#, c-format
msgid "Unable to start “%s”"
msgstr "Impossible de démarrer « %s »"

#. Translators: This means that unlocking an encrypted storage
#. * device failed. %s is the name of the device.
#.
#: gtk/gtkplacessidebar.c:1997
#, c-format
msgid "Error unlocking “%s”"
msgstr "Erreur de déverrouillage de « %s »"

#: gtk/gtkplacessidebar.c:1999
#, c-format
msgid "Unable to access “%s”"
msgstr "Impossible d’accéder à « %s »"

#: gtk/gtkplacessidebar.c:2230
msgid "This name is already taken"
msgstr "Ce nom est déjà pris"

#: gtk/gtkplacessidebar.c:2303 gtk/inspector/actions.ui:19
#: gtk/inspector/css-node-tree.ui:35 gtk/inspector/prop-list.ui:23
#: gtk/ui/gtkfilechooserwidget.ui:168 gtk/ui/gtkfilechooserwidget.ui:440
#: gtk/ui/gtkprintunixdialog.ui:85
msgid "Name"
msgstr "Nom"

#: gtk/gtkplacessidebar.c:2503
#, c-format
msgid "Unable to unmount “%s”"
msgstr "Impossible de démonter « %s »"

#: gtk/gtkplacessidebar.c:2679
#, c-format
msgid "Unable to stop “%s”"
msgstr "Impossible d’arrêter « %s »"

#: gtk/gtkplacessidebar.c:2708
#, c-format
msgid "Unable to eject “%s”"
msgstr "Impossible d’éjecter « %s »"

#: gtk/gtkplacessidebar.c:2737 gtk/gtkplacessidebar.c:2766
#, c-format
msgid "Unable to eject %s"
msgstr "Impossible d’éjecter %s"

# https://developer.gnome.org/gio/2.36/GDrive.html#g-drive-poll-for-media
#: gtk/gtkplacessidebar.c:2914
#, c-format
msgid "Unable to poll “%s” for media changes"
msgstr ""
"Impossible d’inspecter « %s » pour savoir si des médias ont été insérés ou "
"enlevés"

#: gtk/gtkplacessidebar.c:3133 gtk/gtkplacessidebar.c:3220
#: gtk/gtkplacesview.c:1662
msgid "Open in New _Tab"
msgstr "Ouvrir dans un nouvel _onglet"

#: gtk/gtkplacessidebar.c:3139 gtk/gtkplacessidebar.c:3229
#: gtk/gtkplacesview.c:1667
msgid "Open in New _Window"
msgstr "Ouvrir dans une nouvelle _fenêtre"

#: gtk/gtkplacessidebar.c:3240
msgid "_Add Bookmark"
msgstr "A_jouter le signet"

#: gtk/gtkplacessidebar.c:3244
msgid "_Remove"
msgstr "_Enlever"

#: gtk/gtkplacessidebar.c:3260 gtk/gtkplacesview.c:1692
msgid "_Mount"
msgstr "_Monter"

#: gtk/gtkplacessidebar.c:3269 gtk/gtkplacesview.c:1681
msgid "_Unmount"
msgstr "_Démonter"

#: gtk/gtkplacessidebar.c:3276
msgid "_Eject"
msgstr "É_jecter"

#: gtk/gtkplacessidebar.c:3286
msgid "_Detect Media"
msgstr "_Détecter les médias"

#: gtk/gtkplacessidebar.c:3295
msgid "_Start"
msgstr "_Démarrer"

#: gtk/gtkplacessidebar.c:3297
msgid "_Power On"
msgstr "A_llumer"

#: gtk/gtkplacessidebar.c:3298
msgid "_Connect Drive"
msgstr "_Connecter le volume"

#: gtk/gtkplacessidebar.c:3299
msgid "_Start Multi-disk Device"
msgstr "_Démarrer l’appareil multidisque"

#: gtk/gtkplacessidebar.c:3300
msgid "_Unlock Device"
msgstr "_Déverrouiller l’appareil"

#: gtk/gtkplacessidebar.c:3310
msgid "_Stop"
msgstr "_Arrêter"

#: gtk/gtkplacessidebar.c:3312
msgid "_Safely Remove Drive"
msgstr "_Retirer le volume sans risque"

#: gtk/gtkplacessidebar.c:3313
msgid "_Disconnect Drive"
msgstr "_Déconnecter le volume"

#: gtk/gtkplacessidebar.c:3314
msgid "_Stop Multi-disk Device"
msgstr "_Arrêter l’appareil multidisque"

#: gtk/gtkplacessidebar.c:3315
msgid "_Lock Device"
msgstr "_Verrouiller l’appareil"

#: gtk/gtkplacessidebar.c:3803 gtk/gtkplacesview.c:1103
msgid "Computer"
msgstr "Ordinateur"

#: gtk/gtkplacesview.c:889
msgid "Searching for network locations"
msgstr "Recherche d’emplacements sur le réseau"

#: gtk/gtkplacesview.c:896
msgid "No network locations found"
msgstr "Aucun emplacement réseau trouvé."

#. if it wasn't cancelled show a dialog
#: gtk/gtkplacesview.c:1210 gtk/gtkplacesview.c:1307
msgid "Unable to access location"
msgstr "Impossible d’accéder à l’emplacement"

#. Restore from Cancel to Connect
#: gtk/gtkplacesview.c:1228 gtk/ui/gtkplacesview.ui:262
msgid "Con_nect"
msgstr "Se co_nnecter"

#. if it wasn't cancelled show a dialog
#: gtk/gtkplacesview.c:1366
msgid "Unable to unmount volume"
msgstr "Impossible de démonter le volume"

#. Allow to cancel the operation
#: gtk/gtkplacesview.c:1458
msgid "Cance_l"
msgstr "Annu_ler"

#: gtk/gtkplacesview.c:1605
msgid "AppleTalk"
msgstr "AppleTalk"

#: gtk/gtkplacesview.c:1611
msgid "File Transfer Protocol"
msgstr "Protocole de transfert de fichier"

#. Translators: do not translate ftp:// and ftps://
#: gtk/gtkplacesview.c:1613
msgid "ftp:// or ftps://"
msgstr "ftp:// ou ftps://"

#: gtk/gtkplacesview.c:1619
msgid "Network File System"
msgstr "Système de fichiers réseau"

#: gtk/gtkplacesview.c:1625
msgid "Samba"
msgstr "Samba"

#: gtk/gtkplacesview.c:1631
msgid "SSH File Transfer Protocol"
msgstr "Protocole de transfert de fichier SSH"

#. Translators: do not translate sftp:// and ssh://
#: gtk/gtkplacesview.c:1633
msgid "sftp:// or ssh://"
msgstr "sftp:// ou ssh://"

#: gtk/gtkplacesview.c:1639
msgid "WebDAV"
msgstr "WebDAV"

#. Translators: do not translate dav:// and davs://
#: gtk/gtkplacesview.c:1641
msgid "dav:// or davs://"
msgstr "dav:// ou davs://"

#: gtk/gtkplacesview.c:1676
msgid "_Disconnect"
msgstr "_Déconnecter"

#: gtk/gtkplacesview.c:1687
msgid "_Connect"
msgstr "Se _connecter"

#: gtk/gtkplacesview.c:1871
msgid "Unable to get remote server location"
msgstr "Impossible d’obtenir l’emplacement sur le serveur distant"

#: gtk/gtkplacesview.c:2014 gtk/gtkplacesview.c:2023
msgid "Networks"
msgstr "Réseaux"

#: gtk/gtkplacesview.c:2014 gtk/gtkplacesview.c:2023
msgid "On This Computer"
msgstr "Sur cet ordinateur"

#. Translators: respectively, free and total space of the drive. The plural form
#. * should be based on the free space available.
#. * i.e. 1 GB / 24 GB available.
#.
#: gtk/gtkplacesviewrow.c:135
#, c-format
msgid "%s / %s available"
msgid_plural "%s / %s available"
msgstr[0] "%s / %s disponible"
msgstr[1] "%s / %s disponibles"

#: gtk/gtkplacesviewrow.c:485
msgid "Disconnect"
msgstr "Déconnecter"

#: gtk/gtkplacesviewrow.c:485 gtk/ui/gtkplacesviewrow.ui:53
#: gtk/ui/gtksidebarrow.ui:50
msgid "Unmount"
msgstr "Démonter"

#: gtk/gtkprintbackend.c:641
msgid "Authentication"
msgstr "Authentification"

#: gtk/gtkprintbackend.c:717
msgid "_Remember password"
msgstr "_Se souvenir du mot de passe"

#: gtk/gtkprinteroptionwidget.c:710
msgid "Select a filename"
msgstr "Sélectionner un nom de fichier"

#: gtk/gtkprinteroptionwidget.c:714 gtk/ui/gtkappchooserdialog.ui:50
#: gtk/ui/gtkcolorchooserdialog.ui:38 gtk/ui/gtkfontchooserdialog.ui:29
msgid "_Select"
msgstr "_Sélectionner"

#: gtk/gtkprinteroptionwidget.c:939
msgid "Not available"
msgstr "Pas disponible"

#. translators: this string is the default job title for print
#. * jobs. %s gets replaced by the application name, %d gets replaced
#. * by the job number.
#.
#: gtk/gtkprintoperation.c:253
#, c-format
msgid "%s job #%d"
msgstr "%s, tâche n°%d"

#: gtk/gtkprintoperation.c:1719
msgctxt "print operation status"
msgid "Initial state"
msgstr "État initial"

#: gtk/gtkprintoperation.c:1720
msgctxt "print operation status"
msgid "Preparing to print"
msgstr "Préparation de l’impression"

#: gtk/gtkprintoperation.c:1721
msgctxt "print operation status"
msgid "Generating data"
msgstr "Production des données"

#: gtk/gtkprintoperation.c:1722
msgctxt "print operation status"
msgid "Sending data"
msgstr "Envoi des données"

#: gtk/gtkprintoperation.c:1723
msgctxt "print operation status"
msgid "Waiting"
msgstr "En attente"

#: gtk/gtkprintoperation.c:1724
msgctxt "print operation status"
msgid "Blocking on issue"
msgstr "Interruption à cause d’un problème"

#: gtk/gtkprintoperation.c:1725
msgctxt "print operation status"
msgid "Printing"
msgstr "Impression"

#: gtk/gtkprintoperation.c:1726
msgctxt "print operation status"
msgid "Finished"
msgstr "Terminé"

#: gtk/gtkprintoperation.c:1727
msgctxt "print operation status"
msgid "Finished with error"
msgstr "Terminé avec une erreur"

#: gtk/gtkprintoperation.c:2270
#, c-format
msgid "Preparing %d"
msgstr "Préparation de %d"

#: gtk/gtkprintoperation.c:2272 gtk/gtkprintoperation.c:2890
#, c-format
msgid "Preparing"
msgstr "Préparation"

#: gtk/gtkprintoperation.c:2275
#, c-format
msgid "Printing %d"
msgstr "Impression de %d"

#: gtk/gtkprintoperation.c:2921
#, c-format
msgid "Error creating print preview"
msgstr "Erreur lors de la création de l’aperçu"

#: gtk/gtkprintoperation.c:2924
#, c-format
msgid "The most probable reason is that a temporary file could not be created."
msgstr ""
"La raison la plus probable est qu’un fichier temporaire n’a pas pu être créé."

#. window
#: gtk/gtkprintoperation-portal.c:236 gtk/gtkprintoperation-portal.c:554
#: gtk/gtkprintoperation-portal.c:623 gtk/gtkprintunixdialog.c:3069
msgid "Print"
msgstr "Imprimer"

#: gtk/gtkprintoperation-unix.c:479 gtk/gtkprintoperation-win32.c:1503
msgid "Application"
msgstr "Application"

#: gtk/gtkprintoperation-win32.c:634
msgid "Printer offline"
msgstr "Imprimante déconnectée"

#: gtk/gtkprintoperation-win32.c:636
msgid "Out of paper"
msgstr "Absence de papier"

#. Translators: this is a printer status.
#: gtk/gtkprintoperation-win32.c:638
#: modules/printbackends/gtkprintbackendcups.c:2660
msgid "Paused"
msgstr "En pause"

#: gtk/gtkprintoperation-win32.c:640
msgid "Need user intervention"
msgstr "Nécessite l’intervention de l’utilisateur"

#: gtk/gtkprintoperation-win32.c:747
msgid "Custom size"
msgstr "Taille personnalisée"

#: gtk/gtkprintoperation-win32.c:1595
msgid "No printer found"
msgstr "Aucune imprimante trouvée"

#: gtk/gtkprintoperation-win32.c:1622
msgid "Invalid argument to CreateDC"
msgstr "Paramètre non valide pour CreateDC"

#: gtk/gtkprintoperation-win32.c:1658 gtk/gtkprintoperation-win32.c:1904
msgid "Error from StartDoc"
msgstr "Erreur de StartDoc"

#: gtk/gtkprintoperation-win32.c:1759 gtk/gtkprintoperation-win32.c:1782
#: gtk/gtkprintoperation-win32.c:1830
msgid "Not enough free memory"
msgstr "Mémoire insuffisante"

#: gtk/gtkprintoperation-win32.c:1835
msgid "Invalid argument to PrintDlgEx"
msgstr "Paramètre non valide pour PrintDlgEx"

#: gtk/gtkprintoperation-win32.c:1840
msgid "Invalid pointer to PrintDlgEx"
msgstr "Pointeur non valide pour PrintDlgEx"

#: gtk/gtkprintoperation-win32.c:1845
msgid "Invalid handle to PrintDlgEx"
msgstr "Identificateur non valide pour PrintDlgEx"

#: gtk/gtkprintoperation-win32.c:1850
msgid "Unspecified error"
msgstr "Erreur non précisée"

#: gtk/gtkprintunixdialog.c:822
msgid "Pre_view"
msgstr "_Aperçu"

#: gtk/gtkprintunixdialog.c:824
msgid "_Print"
msgstr "_Imprimer"

#: gtk/gtkprintunixdialog.c:952
msgid "Getting printer information failed"
msgstr "Impossible d’obtenir des informations sur l’imprimante"

#: gtk/gtkprintunixdialog.c:1888
msgid "Getting printer information…"
msgstr "Récupération des informations sur l’imprimante…"

# Ce qui suit concerne le sens de lecture de la langue
#. Translators: These strings name the possible arrangements of
#. * multiple pages on a sheet when printing (same as in gtkprintbackendcups.c)
#.
#. Translators: These strings name the possible arrangements of
#. * multiple pages on a sheet when printing
#.
#: gtk/gtkprintunixdialog.c:2814
#: modules/printbackends/gtkprintbackendcups.c:5675
msgid "Left to right, top to bottom"
msgstr "De gauche à droite, du haut vers le bas"

#: gtk/gtkprintunixdialog.c:2814
#: modules/printbackends/gtkprintbackendcups.c:5675
msgid "Left to right, bottom to top"
msgstr "De gauche à droite, du bas vers le haut"

#: gtk/gtkprintunixdialog.c:2815
#: modules/printbackends/gtkprintbackendcups.c:5676
msgid "Right to left, top to bottom"
msgstr "De droite à gauche, du haut vers le bas"

#: gtk/gtkprintunixdialog.c:2815
#: modules/printbackends/gtkprintbackendcups.c:5676
msgid "Right to left, bottom to top"
msgstr "De droite à gauche, du bas vers le haut"

#: gtk/gtkprintunixdialog.c:2816
#: modules/printbackends/gtkprintbackendcups.c:5677
msgid "Top to bottom, left to right"
msgstr "Du haut vers le bas, de gauche à droite"

#: gtk/gtkprintunixdialog.c:2816
#: modules/printbackends/gtkprintbackendcups.c:5677
msgid "Top to bottom, right to left"
msgstr "Du haut vers le bas, de droite à gauche"

#: gtk/gtkprintunixdialog.c:2817
#: modules/printbackends/gtkprintbackendcups.c:5678
msgid "Bottom to top, left to right"
msgstr "Du bas vers le haut, de gauche à droite"

#: gtk/gtkprintunixdialog.c:2817
#: modules/printbackends/gtkprintbackendcups.c:5678
msgid "Bottom to top, right to left"
msgstr "Du bas vers le haut, de droite à gauche"

#: gtk/gtkprintunixdialog.c:2821 gtk/gtkprintunixdialog.c:2834
msgid "Page Ordering"
msgstr "Ordre des pages"

#: gtk/gtkprintunixdialog.c:2850
msgid "Left to right"
msgstr "De gauche à droite"

#: gtk/gtkprintunixdialog.c:2851
msgid "Right to left"
msgstr "De droite à gauche"

#: gtk/gtkprintunixdialog.c:2863
msgid "Top to bottom"
msgstr "De haut en bas"

#: gtk/gtkprintunixdialog.c:2864
msgid "Bottom to top"
msgstr "De bas en haut"

#: gtk/gtkprogressbar.c:619
#, c-format
msgctxt "progress bar label"
msgid "%.0f %%"
msgstr "%.0f %%"

#: gtk/gtkrecentmanager.c:1027 gtk/gtkrecentmanager.c:1040
#: gtk/gtkrecentmanager.c:1178 gtk/gtkrecentmanager.c:1188
#: gtk/gtkrecentmanager.c:1238 gtk/gtkrecentmanager.c:1247
#, c-format
msgid "Unable to find an item with URI “%s”"
msgstr "Impossible de trouver un élément dont l’URI est « %s »"

#: gtk/gtkrecentmanager.c:1262
#, c-format
msgid "Unable to move the item with URI “%s” to “%s”"
msgstr "Impossible de déplacer l’élément dont l’URI est « %s » vers « %s »"

#: gtk/gtkrecentmanager.c:2323
#, c-format
msgid "No registered application with name “%s” for item with URI “%s” found"
msgstr ""
"Impossible de trouver une application enregistrée sous le nom « %s » pour "
"l’élément dont l’URI est « %s »"

#: gtk/gtksearchentry.c:599
msgid "Clear entry"
msgstr "Efface la saisie"

#. Translators: This string is used to mark left/right variants of modifier
#. * keys in the shortcut window (e.g. Control_L vs Control_R). Please keep
#. * this string very short, ideally just a single character, since it will
#. * be rendered as part of the key.
#.
#: gtk/gtkshortcutlabel.c:78
msgctxt "keyboard side marker"
msgid "L"
msgstr "G"

#. Translators: This string is used to mark left/right variants of modifier
#. * keys in the shortcut window (e.g. Control_L vs Control_R). Please keep
#. * this string very short, ideally just a single character, since it will
#. * be rendered as part of the key.
#.
#: gtk/gtkshortcutlabel.c:91
msgctxt "keyboard side marker"
msgid "R"
msgstr "D"

#: gtk/gtkshortcutssection.c:404
msgid "_Show All"
msgstr "_Tout afficher"

#: gtk/gtkshortcutsshortcut.c:143
msgid "Two finger pinch"
msgstr "Pincement à deux doigts"

#: gtk/gtkshortcutsshortcut.c:147
msgid "Two finger stretch"
msgstr "Écartement à deux doigts"

#: gtk/gtkshortcutsshortcut.c:151
msgid "Rotate clockwise"
msgstr "Rotation horaire"

#: gtk/gtkshortcutsshortcut.c:155
msgid "Rotate counterclockwise"
msgstr "Rotation antihoraire"

#: gtk/gtkshortcutsshortcut.c:159
msgid "Two finger swipe left"
msgstr "Glissement à deux doigts vers la gauche"

#: gtk/gtkshortcutsshortcut.c:163
msgid "Two finger swipe right"
msgstr "Glissement à deux doigts vers la droite"

#: gtk/gtkshortcutsshortcut.c:167
msgid "Swipe left"
msgstr "Glissement vers la gauche"

#: gtk/gtkshortcutsshortcut.c:171
msgid "Swipe right"
msgstr "Glissement vers la droite"

#. Translators: This is the window title for the shortcuts window in normal mode
#: gtk/gtkshortcutswindow.c:874 gtk/inspector/window.ui:517
msgid "Shortcuts"
msgstr "Raccourcis"

#. Translators: This is the window title for the shortcuts window in search mode
#: gtk/gtkshortcutswindow.c:879
msgid "Search Results"
msgstr "Résultats de recherche"

#. Translators: This is placeholder text for the search entry in the shortcuts window
#: gtk/gtkshortcutswindow.c:909
msgid "Search Shortcuts"
msgstr "Raccourcis de recherche"

#: gtk/gtkshortcutswindow.c:968 gtk/ui/gtkemojichooser.ui:349
#: gtk/ui/gtkfilechooserwidget.ui:297
msgid "No Results Found"
msgstr "Aucun résultat trouvé"

#: gtk/gtkshortcutswindow.c:974 gtk/ui/gtkemojichooser.ui:362
#: gtk/ui/gtkfilechooserwidget.ui:310 gtk/ui/gtkplacesview.ui:230
msgid "Try a different search"
msgstr "Essayez une autre recherche"

#: gtk/gtkshow.c:177
msgid "Could not show link"
msgstr "Impossible d’afficher le lien"

#: gtk/gtktext.c:6074 gtk/gtktextview.c:8873
msgid "Insert _Emoji"
msgstr "Insérer un _émoji"

#: gtk/gtktextview.c:8855
msgid "_Undo"
msgstr "Ann_uler"

#: gtk/gtktextview.c:8859
msgid "_Redo"
msgstr "_Rétablir"

#: gtk/gtktreeexpander.c:196
msgid "Expand"
msgstr "Étendre"

#: gtk/gtkvolumebutton.c:230
msgid "Muted"
msgstr "Sourdine"

#: gtk/gtkvolumebutton.c:234
msgid "Full Volume"
msgstr "Volume maximum"

#. Translators: this is the percentage of the current volume,
#. * as used in the tooltip, eg. "49 %".
#. * Translate the "%d" to "%Id" if you want to use localised digits,
#. * or otherwise translate the "%d" to "%d".
#.
#: gtk/gtkvolumebutton.c:247
#, c-format
msgctxt "volume percentage"
msgid "%d %%"
msgstr "%d %%"

#: gtk/gtkwindow.c:6128
#, c-format
msgid "Do you want to use GTK Inspector?"
msgstr "Voulez-vous utiliser l’Inspecteur GTK ?"

#: gtk/gtkwindow.c:6130
#, c-format
msgid ""
"GTK Inspector is an interactive debugger that lets you explore and modify "
"the internals of any GTK application. Using it may cause the application to "
"break or crash."
msgstr ""
"L’Inspecteur GTK est un débogueur interactif permettant d’explorer et "
"modifier les éléments internes de toute application GTK. Son utilisation "
"peut causer une interruption ou un plantage de l’application."

#: gtk/gtkwindow.c:6135
msgid "Don’t show this message again"
msgstr "Ne plus afficher ce message"

#: gtk/gtkwindowcontrols.c:309 gtk/gtkwindowhandle.c:230
msgid "Minimize"
msgstr "Réduire"

#: gtk/gtkwindowcontrols.c:311
msgid "Minimize the window"
msgstr "Minimise la fenêtre"

#: gtk/gtkwindowcontrols.c:335 gtk/gtkwindowhandle.c:236
msgid "Maximize"
msgstr "Maximiser"

#: gtk/gtkwindowcontrols.c:337
msgid "Maximize the window"
msgstr "Maximise la fenêtre"

#: gtk/gtkwindowcontrols.c:357 gtk/gtkwindowhandle.c:246
msgid "Close"
msgstr "Fermer"

#: gtk/gtkwindowcontrols.c:359
msgid "Close the window"
msgstr "Ferme la fenêtre"

#: gtk/gtkwindowhandle.c:223
msgid "Restore"
msgstr "Restaurer"

#: gtk/inspector/a11y.ui:16
msgid "Role"
msgstr "Rôle"

#: gtk/inspector/a11y.ui:40
msgid "Object path"
msgstr "Chemin de l’objet"

#: gtk/inspector/a11y.ui:66
msgid "Attribute"
msgstr "Attribut"

#: gtk/inspector/a11y.ui:78 gtk/inspector/css-node-tree.ui:119
#: gtk/inspector/prop-list.ui:56 gtk/inspector/recorder.ui:132
msgid "Value"
msgstr "Valeur"

#: gtk/inspector/action-editor.c:123
msgid "Activate"
msgstr "Activer"

#: gtk/inspector/action-editor.c:135
msgid "Set State"
msgstr "Définir l’état"

#: gtk/inspector/actions.ui:30
msgid "Enabled"
msgstr "Activé"

#: gtk/inspector/actions.ui:41
msgid "Parameter Type"
msgstr "Type de paramètre"

#: gtk/inspector/actions.ui:52 gtk/inspector/css-node-tree.ui:74
#: gtk/inspector/misc-info.ui:121
msgid "State"
msgstr "État"

#: gtk/inspector/controllers.c:126
msgctxt "event phase"
msgid "None"
msgstr "Aucune"

#: gtk/inspector/controllers.c:129
msgctxt "event phase"
msgid "Capture"
msgstr "Capture"

#: gtk/inspector/controllers.c:132
msgctxt "event phase"
msgid "Bubble"
msgstr "Bulle"

#: gtk/inspector/controllers.c:135
msgctxt "event phase"
msgid "Target"
msgstr "Cible"

#: gtk/inspector/controllers.c:156
msgctxt "propagation limit"
msgid "Native"
msgstr "Natif"

#: gtk/inspector/css-editor.c:129
msgid "You can type here any CSS rule recognized by GTK."
msgstr "Vous pouvez saisir ici toute règle CSS reconnue par GTK."

#: gtk/inspector/css-editor.c:130
msgid ""
"You can temporarily disable this custom CSS by clicking on the “Pause” "
"button above."
msgstr ""
"Vous pouvez désactiver temporairement ce CSS personnalisé en cliquant sur le "
"bouton « Pause » ci-dessus."

#: gtk/inspector/css-editor.c:131
msgid "Changes are applied instantly and globally, for the whole application."
msgstr ""
"Les changements sont appliqués instantanément et globalement, pour toute "
"l’application."

#: gtk/inspector/css-editor.c:211
#, c-format
msgid "Saving CSS failed"
msgstr "L’enregistrement du CSS a échoué"

#: gtk/inspector/css-editor.ui:33
msgid "Disable this custom CSS"
msgstr "Désactive ce CSS personnalisé"

#: gtk/inspector/css-editor.ui:41
msgid "Save the current CSS"
msgstr "Enregistre le CSS actuel"

#: gtk/inspector/css-node-tree.ui:48
msgid "ID"
msgstr "Identifiant"

#: gtk/inspector/css-node-tree.ui:61
msgid "Style Classes"
msgstr "Classes de style"

#: gtk/inspector/css-node-tree.ui:104
msgid "CSS Property"
msgstr "Propriété CSS"

#: gtk/inspector/general.c:308 gtk/inspector/general.c:388
msgctxt "GL version"
msgid "None"
msgstr "Aucune"

#: gtk/inspector/general.c:317
msgctxt "GL version"
msgid "Disabled"
msgstr "Désactivé"

#: gtk/inspector/general.c:318
msgctxt "GL vendor"
msgid "Disabled"
msgstr "Désactivé"

#: gtk/inspector/general.c:389
msgctxt "GL vendor"
msgid "None"
msgstr "Aucun"

#: gtk/inspector/general.c:440
msgctxt "Vulkan device"
msgid "Disabled"
msgstr "Désactivé"

#: gtk/inspector/general.c:441 gtk/inspector/general.c:442
msgctxt "Vulkan version"
msgid "Disabled"
msgstr "Désactivé"

#: gtk/inspector/general.c:498
msgctxt "Vulkan device"
msgid "None"
msgstr "Aucun"

#: gtk/inspector/general.c:499 gtk/inspector/general.c:500
msgctxt "Vulkan version"
msgid "None"
msgstr "Aucune"

#: gtk/inspector/general.ui:32
msgid "GTK Version"
msgstr "Version de GTK"

#: gtk/inspector/general.ui:58
msgid "GDK Backend"
msgstr "Moteur GDK"

#: gtk/inspector/general.ui:84
msgid "GSK Renderer"
msgstr "Moteur de rendu GSK"

#: gtk/inspector/general.ui:110
msgid "Pango Fontmap"
msgstr "Carte des polices Pango"

#: gtk/inspector/general.ui:136
msgid "Media Backend"
msgstr "Moteur de média"

#: gtk/inspector/general.ui:175 gtk/ui/gtkplacesview.ui:79
msgid "Prefix"
msgstr "Préfixe"

#: gtk/inspector/general.ui:377
msgid "Display"
msgstr "Affichage"

#: gtk/inspector/general.ui:404
msgid "RGBA Visual"
msgstr "Visuel RGBA"

#: gtk/inspector/general.ui:430
msgid "Composited"
msgstr "Composé"

#: gtk/inspector/general.ui:482
msgid "GL Version"
msgstr "Version de GL"

#: gtk/inspector/general.ui:532
msgid "GL Vendor"
msgstr "Fournisseur GL"

#: gtk/inspector/general.ui:572
msgid "Vulkan Device"
msgstr "Périphérique Vulkan"

#: gtk/inspector/general.ui:599
msgid "Vulkan API version"
msgstr "Version d’API Vulkan"

#: gtk/inspector/general.ui:626
msgid "Vulkan driver version"
msgstr "Version du pilote Vulkan"

#: gtk/inspector/menu.c:95
msgid "Unnamed section"
msgstr "Section sans nom"

#: gtk/inspector/menu.ui:23
msgid "Label"
msgstr "Étiquette"

#: gtk/inspector/menu.ui:36 gtk/inspector/shortcuts.ui:23
msgid "Action"
msgstr "Action"

#: gtk/inspector/menu.ui:49
msgid "Target"
msgstr "Cible"

#: gtk/inspector/menu.ui:62
msgid "Icon"
msgstr "Icône"

#: gtk/inspector/misc-info.ui:32
msgid "Address"
msgstr "Adresse"

#: gtk/inspector/misc-info.ui:62 gtk/inspector/prop-list.ui:34
#: gtk/inspector/statistics.ui:46 gtk/ui/gtkfilechooserwidget.ui:214
msgid "Type"
msgstr "Type"

#: gtk/inspector/misc-info.ui:91
msgid "Reference Count"
msgstr "Comptage de références"

#: gtk/inspector/misc-info.ui:151
msgid "Direction"
msgstr "Direction"

#: gtk/inspector/misc-info.ui:181
msgid "Buildable ID"
msgstr "ID constructible"

#: gtk/inspector/misc-info.ui:211
msgid "Mnemonic Label"
msgstr "Étiquette mnémonique"

#: gtk/inspector/misc-info.ui:240
msgid "Request Mode"
msgstr "Mode de requête"

#: gtk/inspector/misc-info.ui:269
msgid "Allocation"
msgstr "Allocation"

#: gtk/inspector/misc-info.ui:298
msgid "Baseline"
msgstr "Ligne de base"

#: gtk/inspector/misc-info.ui:327
msgid "Surface"
msgstr "Surface"

#: gtk/inspector/misc-info.ui:346 gtk/inspector/misc-info.ui:385
#: gtk/inspector/misc-info.ui:424 gtk/inspector/prop-editor.c:1111
#: gtk/inspector/prop-editor.c:1471 gtk/inspector/window.ui:415
msgid "Properties"
msgstr "Propriétés"

#: gtk/inspector/misc-info.ui:366
msgid "Renderer"
msgstr "Moteur de rendu"

#: gtk/inspector/misc-info.ui:405
msgid "Frame Clock"
msgstr "Horloge d’images"

#: gtk/inspector/misc-info.ui:444
msgid "Tick Callback"
msgstr "Fonction de rappel de tic"

#: gtk/inspector/misc-info.ui:474
msgid "Frame Count"
msgstr "Nombre d’images"

#: gtk/inspector/misc-info.ui:503
msgid "Frame Rate"
msgstr "Fréquence d’image"

#: gtk/inspector/misc-info.ui:532
msgid "Mapped"
msgstr "Mappé"

#: gtk/inspector/misc-info.ui:562
msgid "Realized"
msgstr "Réalisé"

#: gtk/inspector/misc-info.ui:592
msgid "Is Toplevel"
msgstr "De premier niveau"

#: gtk/inspector/misc-info.ui:622
msgid "Child Visible"
msgstr "Enfant visible"

#: gtk/inspector/prop-editor.c:656
#, c-format
msgid "Pointer: %p"
msgstr "Pointeur : %p"

#. Translators: %s is a type name, for example
#. * GtkPropertyExpression with value \"2.5\"
#.
#: gtk/inspector/prop-editor.c:788
#, c-format
msgid "%s with value \"%s\""
msgstr "%s avec valeur « %s »"

#. Translators: Both %s are type names, for example
#. * GtkPropertyExpression with type GObject
#.
#: gtk/inspector/prop-editor.c:799
#, c-format
msgid "%s with type %s"
msgstr "%s de type %s"

#. Translators: Both %s are type names, for example
#. * GtkObjectExpression for GtkStringObject 0x23456789
#.
#: gtk/inspector/prop-editor.c:812
#, c-format
msgid "%s for %s %p"
msgstr "%s pour %s %p"

#. Translators: Both %s are type names, for example
#. * GtkPropertyExpression with value type: gchararray
#.
#: gtk/inspector/prop-editor.c:842
#, c-format
msgid "%s with value type %s"
msgstr "%s avec type de valeur %s"

#: gtk/inspector/prop-editor.c:1179
#, c-format
msgid "Uneditable property type: %s"
msgstr "Type de propriété non éditable : %s"

#: gtk/inspector/prop-editor.c:1323
msgctxt "column number"
msgid "None"
msgstr "Aucun"

#: gtk/inspector/prop-editor.c:1360
msgid "Attribute:"
msgstr "Attribut :"

#: gtk/inspector/prop-editor.c:1363
msgid "Model"
msgstr "Modèle"

#: gtk/inspector/prop-editor.c:1368
msgid "Column:"
msgstr "Colonne :"

#. Translators: %s is a type name, for example
#. * Action from 0x2345678 (GtkApplicationWindow)
#.
#: gtk/inspector/prop-editor.c:1467
#, c-format
msgid "Action from: %p (%s)"
msgstr "Action de : %p (%s)"

#: gtk/inspector/prop-editor.c:1522
msgid "Reset"
msgstr "Réinitialiser"

#: gtk/inspector/prop-editor.c:1530
msgctxt "GtkSettings source"
msgid "Default"
msgstr "Par défaut"

#: gtk/inspector/prop-editor.c:1533
msgctxt "GtkSettings source"
msgid "Theme"
msgstr "Thème"

#: gtk/inspector/prop-editor.c:1536
msgctxt "GtkSettings source"
msgid "XSettings"
msgstr "Paramètres X"

#: gtk/inspector/prop-editor.c:1540
msgctxt "GtkSettings source"
msgid "Application"
msgstr "Application"

#: gtk/inspector/prop-editor.c:1543
msgctxt "GtkSettings source"
msgid "Unknown"
msgstr "Inconnue"

#: gtk/inspector/prop-editor.c:1546
msgid "Source:"
msgstr "Source :"

#: gtk/inspector/prop-list.ui:45
msgid "Defined At"
msgstr "Défini à"

#: gtk/inspector/recorder.c:1216
#, c-format
msgid "Saving RenderNode failed"
msgstr "L’enregistrement de RenderNode a échoué"

#: gtk/inspector/recorder.ui:18
msgid "Record frames"
msgstr "Enregistrer les images"

#: gtk/inspector/recorder.ui:26
msgid "Clear recorded frames"
msgstr "Effacer les images enregistrées"

#: gtk/inspector/recorder.ui:34
msgid "Add debug nodes"
msgstr "Ajouter les nœuds de débogage"

#: gtk/inspector/recorder.ui:44
msgid "Use a dark background"
msgstr "Utiliser un arrière-plan sombre"

#: gtk/inspector/recorder.ui:53
msgid "Save selected node"
msgstr "Enregistrer les nœuds sélectionnés"

#: gtk/inspector/recorder.ui:62
msgid "Copy to clipboard"
msgstr "Copier dans le presse-papiers"

#: gtk/inspector/recorder.ui:119
msgid "Property"
msgstr "Propriété"

#: gtk/inspector/resource-list.ui:59
msgid "Path"
msgstr "Chemin"

#: gtk/inspector/resource-list.ui:71
msgid "Count"
msgstr "Nombre"

#: gtk/inspector/resource-list.ui:82 gtk/ui/gtkfilechooserwidget.ui:202
#: gtk/ui/gtkfontchooserwidget.ui:207 gtk/ui/gtkfontchooserwidget.ui:355
msgid "Size"
msgstr "Taille"

#: gtk/inspector/resource-list.ui:121
msgid "Name:"
msgstr "Nom :"

#: gtk/inspector/resource-list.ui:143
msgid "Type:"
msgstr "Type :"

#: gtk/inspector/resource-list.ui:164
msgid "Size:"
msgstr "Taille :"

#: gtk/inspector/shortcuts.ui:17
msgid "Trigger"
msgstr "Déclencher"

#: gtk/inspector/size-groups.c:225
msgctxt "sizegroup mode"
msgid "None"
msgstr "Aucun"

#: gtk/inspector/size-groups.c:226
msgctxt "sizegroup mode"
msgid "Horizontal"
msgstr "Horizontal"

#: gtk/inspector/size-groups.c:227
msgctxt "sizegroup mode"
msgid "Vertical"
msgstr "Vertical"

#: gtk/inspector/size-groups.c:228
msgctxt "sizegroup mode"
msgid "Both"
msgstr "Les deux"

#: gtk/inspector/size-groups.c:240
msgid "Mode"
msgstr "Mode"

#: gtk/inspector/statistics.c:400
msgid "GLib must be configured with -Dbuildtype=debug"
msgstr "GLib doit être configuré avec « -Dbuildtype=debug »"

#: gtk/inspector/statistics.ui:60
msgid "Self 1"
msgstr "Moi 1"

#: gtk/inspector/statistics.ui:71
msgid "Cumulative 1"
msgstr "Cumulatif 1"

#: gtk/inspector/statistics.ui:82
msgid "Self 2"
msgstr "Moi 2"

#: gtk/inspector/statistics.ui:93
msgid "Cumulative 2"
msgstr "Cumulatif 2"

#: gtk/inspector/statistics.ui:104
msgid "Self"
msgstr "Moi"

#: gtk/inspector/statistics.ui:120
msgid "Cumulative"
msgstr "Cumulatif"

#: gtk/inspector/statistics.ui:151
msgid "Enable statistics with GOBJECT_DEBUG=instance-count"
msgstr "Activer les statistiques avec GOBJECT_DEBUG=instance-count"

#: gtk/inspector/tree-data.ui:13
msgid "Show data"
msgstr "Affiche les données"

#: gtk/inspector/type-info.ui:14
msgid "Hierarchy"
msgstr "Hiérarchie"

#: gtk/inspector/type-info.ui:35
msgid "Implements"
msgstr "Implémente"

#: gtk/inspector/visual.c:603 gtk/inspector/visual.c:622
msgid "Theme is hardcoded by GTK_THEME"
msgstr "Le thème est figé par GTK_THEME"

#: gtk/inspector/visual.c:853
msgid "Backend does not support window scaling"
msgstr "Le moteur ne gère pas la mise à l’échelle des fenêtres"

#: gtk/inspector/visual.c:1043
msgid "GL rendering is disabled"
msgstr "Le rendu GL est désactivé"

#: gtk/inspector/visual.ui:59
msgid "GTK Theme"
msgstr "Thème GTK"

#: gtk/inspector/visual.ui:83
msgid "Dark Variant"
msgstr "Variante sombre"

#: gtk/inspector/visual.ui:108
msgid "Cursor Theme"
msgstr "Thème de curseur"

#: gtk/inspector/visual.ui:133
msgid "Cursor Size"
msgstr "Taille de curseur"

#: gtk/inspector/visual.ui:162
msgid "Icon Theme"
msgstr "Thème d’icônes"

#: gtk/inspector/visual.ui:212
msgid "Font Scale"
msgstr "Mise à l’échelle des polices"

#: gtk/inspector/visual.ui:249
msgid "Text Direction"
msgstr "Direction du texte"

#: gtk/inspector/visual.ui:264
msgid "Left-to-Right"
msgstr "De gauche à droite"

#: gtk/inspector/visual.ui:265
msgid "Right-to-Left"
msgstr "De droite à gauche"

#: gtk/inspector/visual.ui:283
msgid "Window Scaling"
msgstr "Mise à l’échelle des fenêtres"

#: gtk/inspector/visual.ui:309
msgid "Animations"
msgstr "Animations"

#: gtk/inspector/visual.ui:334
msgid "Slowdown"
msgstr "Ralenti"

#: gtk/inspector/visual.ui:384
msgid "Show fps overlay"
msgstr "Afficher la superposition IPS"

#: gtk/inspector/visual.ui:409
msgid "Show Graphic Updates"
msgstr "Afficher les mises à jour graphiques"

#: gtk/inspector/visual.ui:434
msgid "Show Fallback Rendering"
msgstr "Afficher le rendu de recours"

#: gtk/inspector/visual.ui:459
msgid "Show Baselines"
msgstr "Afficher les lignes de base"

#: gtk/inspector/visual.ui:487
msgid "Show Layout Borders"
msgstr "Afficher les bords de l’agencement"

#: gtk/inspector/visual.ui:544
msgid "CSS Padding"
msgstr "Remplissage CSS"

#: gtk/inspector/visual.ui:554
msgid "CSS Border"
msgstr "Bordure CSS"

#: gtk/inspector/visual.ui:564
msgid "CSS Margin"
msgstr "Marge CSS"

#: gtk/inspector/visual.ui:574
msgid "Widget Margin"
msgstr "Marge du composant graphique"

#: gtk/inspector/visual.ui:609
msgid "Show Focus"
msgstr "Montrer le focus"

#: gtk/inspector/visual.ui:648
msgid "Simulate Touchscreen"
msgstr "Simuler l’écran tactile"

#: gtk/inspector/visual.ui:672
msgid "Software GL"
msgstr "GL logiciel"

#: gtk/inspector/window.ui:27
msgid "Select an Object"
msgstr "Sélectionne un objet"

#: gtk/inspector/window.ui:42 gtk/inspector/window.ui:107
msgid "Show Details"
msgstr "Afficher les détails"

#: gtk/inspector/window.ui:57
msgid "Show all Objects"
msgstr "Afficher tous les objets"

#: gtk/inspector/window.ui:121
msgid "Show all Resources"
msgstr "Afficher toutes les ressources"

#: gtk/inspector/window.ui:139
msgid "Collect Statistics"
msgstr "Collecter les statistiques"

#: gtk/inspector/window.ui:191
msgid "Objects"
msgstr "Objets"

#: gtk/inspector/window.ui:220
msgid "Toggle Sidebar"
msgstr "Bascule de la barre latérale"

#: gtk/inspector/window.ui:252
msgid "Refresh action state"
msgstr "Rafraîchissement de l’état de l’action "

#: gtk/inspector/window.ui:337
msgid "Previous object"
msgstr "Objet précédent"

#: gtk/inspector/window.ui:347
msgid "Child object"
msgstr "Objet enfant"

#: gtk/inspector/window.ui:357
msgid "Previous sibling"
msgstr "Objet collatéral précédent"

#: gtk/inspector/window.ui:366
msgid "List Position"
msgstr "Position dans la liste"

#: gtk/inspector/window.ui:372
msgid "Next sibling"
msgstr "Objet collatéral suivant"

#: gtk/inspector/window.ui:405
msgid "Miscellaneous"
msgstr "Divers"

#: gtk/inspector/window.ui:426 gtk/ui/gtkprintunixdialog.ui:395
msgid "Layout"
msgstr "Agencement"

#: gtk/inspector/window.ui:437
msgid "CSS Nodes"
msgstr "Nœuds CSS"

#: gtk/inspector/window.ui:448
msgid "Size Groups"
msgstr "Groupes de taille"

#: gtk/inspector/window.ui:457 gtk/inspector/window.ui:466
msgid "Data"
msgstr "Données"

#: gtk/inspector/window.ui:476
msgid "Actions"
msgstr "Actions"

#: gtk/inspector/window.ui:487
msgid "Menu"
msgstr "Menu"

#: gtk/inspector/window.ui:496
msgid "Controllers"
msgstr "Contrôleurs"

#: gtk/inspector/window.ui:506
msgid "Magnifier"
msgstr "Loupe"

#: gtk/inspector/window.ui:527
msgid "Accessibility"
msgstr "Accessibilité"

#: gtk/inspector/window.ui:551
msgid "Global"
msgstr "Global"

#: gtk/inspector/window.ui:564
msgid "Information"
msgstr "Information"

#: gtk/inspector/window.ui:573
msgid "Settings"
msgstr "Paramètres"

#: gtk/inspector/window.ui:582
msgid "Resources"
msgstr "Ressources"

#: gtk/inspector/window.ui:593
msgid "Statistics"
msgstr "Statistiques"

#: gtk/inspector/window.ui:604
msgid "Logging"
msgstr "Journalisation"

#: gtk/inspector/window.ui:619
msgid "CSS"
msgstr "CSS"

#: gtk/inspector/window.ui:628
msgid "Recorder"
msgstr "Enregistreur"

#: gtk/open-type-layout.h:13
msgctxt "OpenType layout"
msgid "Access All Alternates"
msgstr "Activer toutes les variantes"

#: gtk/open-type-layout.h:14
msgctxt "OpenType layout"
msgid "Above-base Forms"
msgstr "Formes supérieures"

#: gtk/open-type-layout.h:15
msgctxt "OpenType layout"
msgid "Above-base Mark Positioning"
msgstr "Positionnement supérieur de diacritique"

#: gtk/open-type-layout.h:16
msgctxt "OpenType layout"
msgid "Above-base Substitutions"
msgstr "Substitutions supérieures"

#: gtk/open-type-layout.h:17
msgctxt "OpenType layout"
msgid "Alternative Fractions"
msgstr "Fractions alternatives"

#: gtk/open-type-layout.h:18
msgctxt "OpenType layout"
msgid "Akhands"
msgstr "Akhands"

#: gtk/open-type-layout.h:19
msgctxt "OpenType layout"
msgid "Below-base Forms"
msgstr "Formes inférieures"

#: gtk/open-type-layout.h:20
msgctxt "OpenType layout"
msgid "Below-base Mark Positioning"
msgstr "Positionnement inférieur de diacritique"

#: gtk/open-type-layout.h:21
msgctxt "OpenType layout"
msgid "Below-base Substitutions"
msgstr "Substitutions inférieures"

#: gtk/open-type-layout.h:22
msgctxt "OpenType layout"
msgid "Contextual Alternates"
msgstr "Alternatives contextuelles"

#: gtk/open-type-layout.h:23
msgctxt "OpenType layout"
msgid "Case-Sensitive Forms"
msgstr "Formes sensibles à la casse"

#: gtk/open-type-layout.h:24
msgctxt "OpenType layout"
msgid "Glyph Composition / Decomposition"
msgstr "Composition et décomposition de glyphe"

#: gtk/open-type-layout.h:25
msgctxt "OpenType layout"
msgid "Conjunct Form After Ro"
msgstr "Forme conjointe après Ro"

#: gtk/open-type-layout.h:26
msgctxt "OpenType layout"
msgid "Conjunct Forms"
msgstr "Formes conjointes"

#: gtk/open-type-layout.h:27
msgctxt "OpenType layout"
msgid "Contextual Ligatures"
msgstr "Ligatures contextuelles"

#: gtk/open-type-layout.h:28
msgctxt "OpenType layout"
msgid "Centered CJK Punctuation"
msgstr "Ponctuation CJC centrée"

#: gtk/open-type-layout.h:29
msgctxt "OpenType layout"
msgid "Capital Spacing"
msgstr "Espacement des majuscules"

#: gtk/open-type-layout.h:30
msgctxt "OpenType layout"
msgid "Contextual Swash"
msgstr "Formes calligraphiques contextuelles"

#: gtk/open-type-layout.h:31
msgctxt "OpenType layout"
msgid "Cursive Positioning"
msgstr "Positionnement cursif"

#: gtk/open-type-layout.h:32
msgctxt "OpenType layout"
msgid "Petite Capitals From Capitals"
msgstr "Capitales vers très petites capitales"

#: gtk/open-type-layout.h:33
msgctxt "OpenType layout"
msgid "Small Capitals From Capitals"
msgstr "Capitales vers petites capitales"

#: gtk/open-type-layout.h:34
msgctxt "OpenType layout"
msgid "Distances"
msgstr "Distances"

#: gtk/open-type-layout.h:35
msgctxt "OpenType layout"
msgid "Discretionary Ligatures"
msgstr "Ligatures facultatives"

#: gtk/open-type-layout.h:36
msgctxt "OpenType layout"
msgid "Denominators"
msgstr "Dénominateurs"

#: gtk/open-type-layout.h:37
msgctxt "OpenType layout"
msgid "Dotless Forms"
msgstr "Formes isolées"

#: gtk/open-type-layout.h:38
msgctxt "OpenType layout"
msgid "Expert Forms"
msgstr "Formes expertes"

#: gtk/open-type-layout.h:39
msgctxt "OpenType layout"
msgid "Final Glyph on Line Alternates"
msgstr "Variantes de dernier glyphe de ligne"

#: gtk/open-type-layout.h:40
msgctxt "OpenType layout"
msgid "Terminal Forms #2"
msgstr "Formes finales 2"

#: gtk/open-type-layout.h:41
msgctxt "OpenType layout"
msgid "Terminal Forms #3"
msgstr "Formes finales 3"

#: gtk/open-type-layout.h:42
msgctxt "OpenType layout"
msgid "Terminal Forms"
msgstr "Formes finales"

#: gtk/open-type-layout.h:43
msgctxt "OpenType layout"
msgid "Flattened accent forms"
msgstr "Formes d’accents aplatis"

#: gtk/open-type-layout.h:44
msgctxt "OpenType layout"
msgid "Fractions"
msgstr "Fractions"

#: gtk/open-type-layout.h:45
msgctxt "OpenType layout"
msgid "Full Widths"
msgstr "Pleines largeurs"

#: gtk/open-type-layout.h:46
msgctxt "OpenType layout"
msgid "Half Forms"
msgstr "Demi-formes"

#: gtk/open-type-layout.h:47
msgctxt "OpenType layout"
msgid "Halant Forms"
msgstr "Formes Halant"

#: gtk/open-type-layout.h:48
msgctxt "OpenType layout"
msgid "Alternate Half Widths"
msgstr "Variantes de demi-largeurs"

#: gtk/open-type-layout.h:49
msgctxt "OpenType layout"
msgid "Historical Forms"
msgstr "Formes historiques"

#: gtk/open-type-layout.h:50
msgctxt "OpenType layout"
msgid "Horizontal Kana Alternates"
msgstr "Kana horizontaux alternatifs"

#: gtk/open-type-layout.h:51
msgctxt "OpenType layout"
msgid "Historical Ligatures"
msgstr "Ligatures historiques"

#: gtk/open-type-layout.h:52
msgctxt "OpenType layout"
msgid "Hangul"
msgstr "Hangul"

#: gtk/open-type-layout.h:53
msgctxt "OpenType layout"
msgid "Hojo Kanji Forms"
msgstr "Formes Hojo Kanji"

#: gtk/open-type-layout.h:54
msgctxt "OpenType layout"
msgid "Half Widths"
msgstr "Demi-largeurs"

#: gtk/open-type-layout.h:55
msgctxt "OpenType layout"
msgid "Initial Forms"
msgstr "Formes initiales"

#: gtk/open-type-layout.h:56
msgctxt "OpenType layout"
msgid "Isolated Forms"
msgstr "Formes isolées"

#: gtk/open-type-layout.h:57
msgctxt "OpenType layout"
msgid "Italics"
msgstr "Italiques"

#: gtk/open-type-layout.h:58
msgctxt "OpenType layout"
msgid "Justification Alternates"
msgstr "Alternatives de justification"

#: gtk/open-type-layout.h:59
msgctxt "OpenType layout"
msgid "JIS78 Forms"
msgstr "Formes JIS78"

#: gtk/open-type-layout.h:60
msgctxt "OpenType layout"
msgid "JIS83 Forms"
msgstr "Formes JIS83"

#: gtk/open-type-layout.h:61
msgctxt "OpenType layout"
msgid "JIS90 Forms"
msgstr "Formes JIS90"

#: gtk/open-type-layout.h:62
msgctxt "OpenType layout"
msgid "JIS2004 Forms"
msgstr "Formes JIS2004"

#: gtk/open-type-layout.h:63
msgctxt "OpenType layout"
msgid "Kerning"
msgstr "Crénage"

#: gtk/open-type-layout.h:64
msgctxt "OpenType layout"
msgid "Left Bounds"
msgstr "Limites à gauche"

#: gtk/open-type-layout.h:65
msgctxt "OpenType layout"
msgid "Standard Ligatures"
msgstr "Ligatures standard"

#: gtk/open-type-layout.h:66
msgctxt "OpenType layout"
msgid "Leading Jamo Forms"
msgstr "Formes Jamo initiales"

#: gtk/open-type-layout.h:67
msgctxt "OpenType layout"
msgid "Lining Figures"
msgstr "Chiffres modernes"

#: gtk/open-type-layout.h:68
msgctxt "OpenType layout"
msgid "Localized Forms"
msgstr "Formes localisées"

#: gtk/open-type-layout.h:69
msgctxt "OpenType layout"
msgid "Left-to-right alternates"
msgstr "Alternatives de gauche à droite"

#: gtk/open-type-layout.h:70
msgctxt "OpenType layout"
msgid "Left-to-right mirrored forms"
msgstr "Formes reflétées de gauche à droite"

#: gtk/open-type-layout.h:71
msgctxt "OpenType layout"
msgid "Mark Positioning"
msgstr "Positionnement de signe"

#: gtk/open-type-layout.h:72
msgctxt "OpenType layout"
msgid "Medial Forms #2"
msgstr "Formes médianes 2"

#: gtk/open-type-layout.h:73
msgctxt "OpenType layout"
msgid "Medial Forms"
msgstr "Formes médianes"

#: gtk/open-type-layout.h:74
msgctxt "OpenType layout"
msgid "Mathematical Greek"
msgstr "Grec mathématique"

#: gtk/open-type-layout.h:75
msgctxt "OpenType layout"
msgid "Mark to Mark Positioning"
msgstr "Positionnement signe sur signe"

#: gtk/open-type-layout.h:76
msgctxt "OpenType layout"
msgid "Mark Positioning via Substitution"
msgstr "Positionnement de signe par substitution"

#: gtk/open-type-layout.h:77
msgctxt "OpenType layout"
msgid "Alternate Annotation Forms"
msgstr "Formes d’annotation alternatives"

#: gtk/open-type-layout.h:78
msgctxt "OpenType layout"
msgid "NLC Kanji Forms"
msgstr "Formes Kanji NLC"

#: gtk/open-type-layout.h:79
msgctxt "OpenType layout"
msgid "Nukta Forms"
msgstr "Formes Nukta"

#: gtk/open-type-layout.h:80
msgctxt "OpenType layout"
msgid "Numerators"
msgstr "Numérateurs"

#: gtk/open-type-layout.h:81
msgctxt "OpenType layout"
msgid "Oldstyle Figures"
msgstr "Chiffres médiévaux"

#: gtk/open-type-layout.h:82
msgctxt "OpenType layout"
msgid "Optical Bounds"
msgstr "Alignements optiques"

#: gtk/open-type-layout.h:83
msgctxt "OpenType layout"
msgid "Ordinals"
msgstr "Ordinaux"

#: gtk/open-type-layout.h:84
msgctxt "OpenType layout"
msgid "Ornaments"
msgstr "Ornements"

#: gtk/open-type-layout.h:85
msgctxt "OpenType layout"
msgid "Proportional Alternate Widths"
msgstr "Largeurs alternatives proportionnelles"

#: gtk/open-type-layout.h:86
msgctxt "OpenType layout"
msgid "Petite Capitals"
msgstr "Petites capitales"

#: gtk/open-type-layout.h:87
msgctxt "OpenType layout"
msgid "Proportional Kana"
msgstr "Kana proportionnels"

#: gtk/open-type-layout.h:88
msgctxt "OpenType layout"
msgid "Proportional Figures"
msgstr "Chiffres proportionnels"

#: gtk/open-type-layout.h:89
msgctxt "OpenType layout"
msgid "Pre-Base Forms"
msgstr "Formes antéposées"

#: gtk/open-type-layout.h:90
msgctxt "OpenType layout"
msgid "Pre-base Substitutions"
msgstr "Substitutions antéposées"

#: gtk/open-type-layout.h:91
msgctxt "OpenType layout"
msgid "Post-base Forms"
msgstr "Formes postposées"

#: gtk/open-type-layout.h:92
msgctxt "OpenType layout"
msgid "Post-base Substitutions"
msgstr "Substitutions postposées"

#: gtk/open-type-layout.h:93
msgctxt "OpenType layout"
msgid "Proportional Widths"
msgstr "Largeurs proportionnelles"

#: gtk/open-type-layout.h:94
msgctxt "OpenType layout"
msgid "Quarter Widths"
msgstr "Quarts de largeur"

#: gtk/open-type-layout.h:95
msgctxt "OpenType layout"
msgid "Randomize"
msgstr "Au hasard"

#: gtk/open-type-layout.h:96
msgctxt "OpenType layout"
msgid "Required Contextual Alternates"
msgstr "Alternatives contextuelles requises"

#: gtk/open-type-layout.h:97
msgctxt "OpenType layout"
msgid "Rakar Forms"
msgstr "Formes Rakar"

#: gtk/open-type-layout.h:98
msgctxt "OpenType layout"
msgid "Required Ligatures"
msgstr "Ligatures requises"

#: gtk/open-type-layout.h:99
msgctxt "OpenType layout"
msgid "Reph Forms"
msgstr "Formes Reph"

#: gtk/open-type-layout.h:100
msgctxt "OpenType layout"
msgid "Right Bounds"
msgstr "Alignements à droite"

#: gtk/open-type-layout.h:101
msgctxt "OpenType layout"
msgid "Right-to-left alternates"
msgstr "Alternatives de droite à gauche"

#: gtk/open-type-layout.h:102
msgctxt "OpenType layout"
msgid "Right-to-left mirrored forms"
msgstr "Formes reflétées de droite à gauche"

#: gtk/open-type-layout.h:103
msgctxt "OpenType layout"
msgid "Ruby Notation Forms"
msgstr "Formes de notation Ruby"

#: gtk/open-type-layout.h:104
msgctxt "OpenType layout"
msgid "Required Variation Alternates"
msgstr "Alternatives de variation requises"

#: gtk/open-type-layout.h:105
msgctxt "OpenType layout"
msgid "Stylistic Alternates"
msgstr "Alternatives stylistiques"

#: gtk/open-type-layout.h:106
msgctxt "OpenType layout"
msgid "Scientific Inferiors"
msgstr "Indices scientifiques"

#: gtk/open-type-layout.h:107
msgctxt "OpenType layout"
msgid "Optical size"
msgstr "Taille optique"

#: gtk/open-type-layout.h:108
msgctxt "OpenType layout"
msgid "Small Capitals"
msgstr "Petites capitales"

#: gtk/open-type-layout.h:109
msgctxt "OpenType layout"
msgid "Simplified Forms"
msgstr "Formes simplifiées"

#: gtk/open-type-layout.h:110
msgctxt "OpenType layout"
msgid "Stylistic Set 1"
msgstr "Série stylistique 1"

#: gtk/open-type-layout.h:111
msgctxt "OpenType layout"
msgid "Stylistic Set 2"
msgstr "Série stylistique 2"

#: gtk/open-type-layout.h:112
msgctxt "OpenType layout"
msgid "Stylistic Set 3"
msgstr "Série stylistique 3"

#: gtk/open-type-layout.h:113
msgctxt "OpenType layout"
msgid "Stylistic Set 4"
msgstr "Série stylistique 4"

#: gtk/open-type-layout.h:114
msgctxt "OpenType layout"
msgid "Stylistic Set 5"
msgstr "Série stylistique 5"

#: gtk/open-type-layout.h:115
msgctxt "OpenType layout"
msgid "Stylistic Set 6"
msgstr "Série stylistique 6"

#: gtk/open-type-layout.h:116
msgctxt "OpenType layout"
msgid "Stylistic Set 7"
msgstr "Série stylistique 7"

#: gtk/open-type-layout.h:117
msgctxt "OpenType layout"
msgid "Stylistic Set 8"
msgstr "Série stylistique 8"

#: gtk/open-type-layout.h:118
msgctxt "OpenType layout"
msgid "Stylistic Set 9"
msgstr "Série stylistique 9"

#: gtk/open-type-layout.h:119
msgctxt "OpenType layout"
msgid "Stylistic Set 10"
msgstr "Série stylistique 10"

#: gtk/open-type-layout.h:120
msgctxt "OpenType layout"
msgid "Stylistic Set 11"
msgstr "Série stylistique 11"

#: gtk/open-type-layout.h:121
msgctxt "OpenType layout"
msgid "Stylistic Set 12"
msgstr "Série stylistique 12"

#: gtk/open-type-layout.h:122
msgctxt "OpenType layout"
msgid "Stylistic Set 13"
msgstr "Série stylistique 13"

#: gtk/open-type-layout.h:123
msgctxt "OpenType layout"
msgid "Stylistic Set 14"
msgstr "Série stylistique 14"

#: gtk/open-type-layout.h:124
msgctxt "OpenType layout"
msgid "Stylistic Set 15"
msgstr "Série stylistique 15"

#: gtk/open-type-layout.h:125
msgctxt "OpenType layout"
msgid "Stylistic Set 16"
msgstr "Série stylistique 16"

#: gtk/open-type-layout.h:126
msgctxt "OpenType layout"
msgid "Stylistic Set 17"
msgstr "Série stylistique 17"

#: gtk/open-type-layout.h:127
msgctxt "OpenType layout"
msgid "Stylistic Set 18"
msgstr "Série stylistique 18"

#: gtk/open-type-layout.h:128
msgctxt "OpenType layout"
msgid "Stylistic Set 19"
msgstr "Série stylistique 19"

#: gtk/open-type-layout.h:129
msgctxt "OpenType layout"
msgid "Stylistic Set 20"
msgstr "Série stylistique 20"

#: gtk/open-type-layout.h:130
msgctxt "OpenType layout"
msgid "Math script style alternates"
msgstr "Alternatives de style de script mathématique"

#: gtk/open-type-layout.h:131
msgctxt "OpenType layout"
msgid "Stretching Glyph Decomposition"
msgstr "Décomposition de glyphe étendue"

#: gtk/open-type-layout.h:132
msgctxt "OpenType layout"
msgid "Subscript"
msgstr "Indice"

#: gtk/open-type-layout.h:133
msgctxt "OpenType layout"
msgid "Superscript"
msgstr "Exposant"

#: gtk/open-type-layout.h:134
msgctxt "OpenType layout"
msgid "Swash"
msgstr "Forme calligraphique"

#: gtk/open-type-layout.h:135
msgctxt "OpenType layout"
msgid "Titling"
msgstr "Titrage"

#: gtk/open-type-layout.h:136
msgctxt "OpenType layout"
msgid "Trailing Jamo Forms"
msgstr "Formes Jamo finales"

#: gtk/open-type-layout.h:137
msgctxt "OpenType layout"
msgid "Traditional Name Forms"
msgstr "Formes traditionnelles de noms propres"

#: gtk/open-type-layout.h:138
msgctxt "OpenType layout"
msgid "Tabular Figures"
msgstr "Chiffres tabulaires"

#: gtk/open-type-layout.h:139
msgctxt "OpenType layout"
msgid "Traditional Forms"
msgstr "Formes traditionnelles"

#: gtk/open-type-layout.h:140
msgctxt "OpenType layout"
msgid "Third Widths"
msgstr "Tiers de largeur"

#: gtk/open-type-layout.h:141
msgctxt "OpenType layout"
msgid "Unicase"
msgstr "Unicase"

#: gtk/open-type-layout.h:142
msgctxt "OpenType layout"
msgid "Alternate Vertical Metrics"
msgstr "Métriques verticales alternatives"

#: gtk/open-type-layout.h:143
msgctxt "OpenType layout"
msgid "Vattu Variants"
msgstr "Variantes Vattu"

#: gtk/open-type-layout.h:144
msgctxt "OpenType layout"
msgid "Vertical Writing"
msgstr "Écriture verticale"

#: gtk/open-type-layout.h:145
msgctxt "OpenType layout"
msgid "Alternate Vertical Half Metrics"
msgstr "Demi-métriques verticales alternatives"

#: gtk/open-type-layout.h:146
msgctxt "OpenType layout"
msgid "Vowel Jamo Forms"
msgstr "Formes de voyelles Jamo"

#: gtk/open-type-layout.h:147
msgctxt "OpenType layout"
msgid "Vertical Kana Alternates"
msgstr "Alternatives Kana verticales"

#: gtk/open-type-layout.h:148
msgctxt "OpenType layout"
msgid "Vertical Kerning"
msgstr "Crénage vertical"

#: gtk/open-type-layout.h:149
msgctxt "OpenType layout"
msgid "Proportional Alternate Vertical Metrics"
msgstr "Métriques verticales alternatives proportionnelles"

#: gtk/open-type-layout.h:150
msgctxt "OpenType layout"
msgid "Vertical Alternates and Rotation"
msgstr "Alternatives verticales et rotation"

#: gtk/open-type-layout.h:151
msgctxt "OpenType layout"
msgid "Vertical Alternates for Rotation"
msgstr "Alternatives verticales pour rotation"

#: gtk/open-type-layout.h:152
msgctxt "OpenType layout"
msgid "Slashed Zero"
msgstr "Zéro barré"

#: gtk/paper_names_offsets.c:4
msgctxt "paper size"
msgid "asme_f"
msgstr "asme_f"

#: gtk/paper_names_offsets.c:5
msgctxt "paper size"
msgid "A0×2"
msgstr "A0×2"

#: gtk/paper_names_offsets.c:6
msgctxt "paper size"
msgid "A0"
msgstr "A0"

#: gtk/paper_names_offsets.c:7
msgctxt "paper size"
msgid "A0×3"
msgstr "A0×3"

#: gtk/paper_names_offsets.c:8
msgctxt "paper size"
msgid "A1"
msgstr "A1"

#: gtk/paper_names_offsets.c:9
msgctxt "paper size"
msgid "A10"
msgstr "A10"

#: gtk/paper_names_offsets.c:10
msgctxt "paper size"
msgid "A1×3"
msgstr "A1×3"

#: gtk/paper_names_offsets.c:11
msgctxt "paper size"
msgid "A1×4"
msgstr "A1×4"

#: gtk/paper_names_offsets.c:12
msgctxt "paper size"
msgid "A2"
msgstr "A2"

#: gtk/paper_names_offsets.c:13
msgctxt "paper size"
msgid "A2×3"
msgstr "A2×3"

#: gtk/paper_names_offsets.c:14
msgctxt "paper size"
msgid "A2×4"
msgstr "A2×4"

#: gtk/paper_names_offsets.c:15
msgctxt "paper size"
msgid "A2×5"
msgstr "A2×5"

#: gtk/paper_names_offsets.c:16
msgctxt "paper size"
msgid "A3"
msgstr "A3"

#: gtk/paper_names_offsets.c:17
msgctxt "paper size"
msgid "A3 Extra"
msgstr "A3 Extra"

#: gtk/paper_names_offsets.c:18
msgctxt "paper size"
msgid "A3×3"
msgstr "A3×3"

#: gtk/paper_names_offsets.c:19
msgctxt "paper size"
msgid "A3×4"
msgstr "A3×4"

#: gtk/paper_names_offsets.c:20
msgctxt "paper size"
msgid "A3×5"
msgstr "A3×5"

#: gtk/paper_names_offsets.c:21
msgctxt "paper size"
msgid "A3×6"
msgstr "A3×6"

#: gtk/paper_names_offsets.c:22
msgctxt "paper size"
msgid "A3×7"
msgstr "A3×7"

#: gtk/paper_names_offsets.c:23
msgctxt "paper size"
msgid "A4"
msgstr "A4"

#: gtk/paper_names_offsets.c:24
msgctxt "paper size"
msgid "A4 Extra"
msgstr "A4 Extra"

#: gtk/paper_names_offsets.c:25
msgctxt "paper size"
msgid "A4 Tab"
msgstr "A4 Tab"

#: gtk/paper_names_offsets.c:26
msgctxt "paper size"
msgid "A4×3"
msgstr "A4×3"

#: gtk/paper_names_offsets.c:27
msgctxt "paper size"
msgid "A4×4"
msgstr "A4×4"

#: gtk/paper_names_offsets.c:28
msgctxt "paper size"
msgid "A4×5"
msgstr "A4×5"

#: gtk/paper_names_offsets.c:29
msgctxt "paper size"
msgid "A4×6"
msgstr "A4×6"

#: gtk/paper_names_offsets.c:30
msgctxt "paper size"
msgid "A4×7"
msgstr "A4×7"

#: gtk/paper_names_offsets.c:31
msgctxt "paper size"
msgid "A4×8"
msgstr "A4×8"

#: gtk/paper_names_offsets.c:32
msgctxt "paper size"
msgid "A4×9"
msgstr "A4×9"

#: gtk/paper_names_offsets.c:33
msgctxt "paper size"
msgid "A5"
msgstr "A5"

#: gtk/paper_names_offsets.c:34
msgctxt "paper size"
msgid "A5 Extra"
msgstr "A5 Extra"

#: gtk/paper_names_offsets.c:35
msgctxt "paper size"
msgid "A6"
msgstr "A6"

#: gtk/paper_names_offsets.c:36
msgctxt "paper size"
msgid "A7"
msgstr "A7"

#: gtk/paper_names_offsets.c:37
msgctxt "paper size"
msgid "A8"
msgstr "A8"

#: gtk/paper_names_offsets.c:38
msgctxt "paper size"
msgid "A9"
msgstr "A9"

#: gtk/paper_names_offsets.c:39
msgctxt "paper size"
msgid "B0"
msgstr "B0"

#: gtk/paper_names_offsets.c:40
msgctxt "paper size"
msgid "B1"
msgstr "B1"

#: gtk/paper_names_offsets.c:41
msgctxt "paper size"
msgid "B10"
msgstr "B10"

#: gtk/paper_names_offsets.c:42
msgctxt "paper size"
msgid "B2"
msgstr "B2"

#: gtk/paper_names_offsets.c:43
msgctxt "paper size"
msgid "B3"
msgstr "B3"

#: gtk/paper_names_offsets.c:44
msgctxt "paper size"
msgid "B4"
msgstr "B4"

#: gtk/paper_names_offsets.c:45
msgctxt "paper size"
msgid "B5"
msgstr "B5"

#: gtk/paper_names_offsets.c:46
msgctxt "paper size"
msgid "B5 Extra"
msgstr "B5 Extra"

#: gtk/paper_names_offsets.c:47
msgctxt "paper size"
msgid "B6"
msgstr "B6"

#: gtk/paper_names_offsets.c:48
msgctxt "paper size"
msgid "B6/C4"
msgstr "B6-C4"

#: gtk/paper_names_offsets.c:49
msgctxt "paper size"
msgid "B7"
msgstr "B7"

#: gtk/paper_names_offsets.c:50
msgctxt "paper size"
msgid "B8"
msgstr "B8"

#: gtk/paper_names_offsets.c:51
msgctxt "paper size"
msgid "B9"
msgstr "B9"

#: gtk/paper_names_offsets.c:52
msgctxt "paper size"
msgid "C0"
msgstr "C0"

#: gtk/paper_names_offsets.c:53
msgctxt "paper size"
msgid "C1"
msgstr "C1"

#: gtk/paper_names_offsets.c:54
msgctxt "paper size"
msgid "C10"
msgstr "C10"

#: gtk/paper_names_offsets.c:55
msgctxt "paper size"
msgid "C2"
msgstr "C2"

#: gtk/paper_names_offsets.c:56
msgctxt "paper size"
msgid "C3"
msgstr "C3"

#: gtk/paper_names_offsets.c:57
msgctxt "paper size"
msgid "C4"
msgstr "C4"

#: gtk/paper_names_offsets.c:58
msgctxt "paper size"
msgid "C5"
msgstr "C5"

#: gtk/paper_names_offsets.c:59
msgctxt "paper size"
msgid "C6"
msgstr "C6"

#: gtk/paper_names_offsets.c:60
msgctxt "paper size"
msgid "C6/C5"
msgstr "C6/C5"

#: gtk/paper_names_offsets.c:61
msgctxt "paper size"
msgid "C7"
msgstr "C7"

#: gtk/paper_names_offsets.c:62
msgctxt "paper size"
msgid "C7/C6"
msgstr "C7/C6"

#: gtk/paper_names_offsets.c:63
msgctxt "paper size"
msgid "C8"
msgstr "C8"

#: gtk/paper_names_offsets.c:64
msgctxt "paper size"
msgid "C9"
msgstr "C9"

#: gtk/paper_names_offsets.c:65
msgctxt "paper size"
msgid "DL Envelope"
msgstr "Enveloppe DL"

#: gtk/paper_names_offsets.c:66
msgctxt "paper size"
msgid "RA0"
msgstr "RA0"

#: gtk/paper_names_offsets.c:67
msgctxt "paper size"
msgid "RA1"
msgstr "RA1"

#: gtk/paper_names_offsets.c:68
msgctxt "paper size"
msgid "RA2"
msgstr "RA2"

#: gtk/paper_names_offsets.c:69
msgctxt "paper size"
msgid "RA3"
msgstr "RA3"

#: gtk/paper_names_offsets.c:70
msgctxt "paper size"
msgid "RA4"
msgstr "RA4"

#: gtk/paper_names_offsets.c:71
msgctxt "paper size"
msgid "SRA0"
msgstr "SRA0"

#: gtk/paper_names_offsets.c:72
msgctxt "paper size"
msgid "SRA1"
msgstr "SRA1"

#: gtk/paper_names_offsets.c:73
msgctxt "paper size"
msgid "SRA2"
msgstr "SRA2"

#: gtk/paper_names_offsets.c:74
msgctxt "paper size"
msgid "SRA3"
msgstr "SRA3"

#: gtk/paper_names_offsets.c:75
msgctxt "paper size"
msgid "SRA4"
msgstr "SRA4"

#: gtk/paper_names_offsets.c:76
msgctxt "paper size"
msgid "JB0"
msgstr "JB0"

#: gtk/paper_names_offsets.c:77
msgctxt "paper size"
msgid "JB1"
msgstr "JB1"

#: gtk/paper_names_offsets.c:78
msgctxt "paper size"
msgid "JB10"
msgstr "JB10"

#: gtk/paper_names_offsets.c:79
msgctxt "paper size"
msgid "JB2"
msgstr "JB2"

#: gtk/paper_names_offsets.c:80
msgctxt "paper size"
msgid "JB3"
msgstr "JB3"

#: gtk/paper_names_offsets.c:81
msgctxt "paper size"
msgid "JB4"
msgstr "JB4"

#: gtk/paper_names_offsets.c:82
msgctxt "paper size"
msgid "JB5"
msgstr "JB5"

#: gtk/paper_names_offsets.c:83
msgctxt "paper size"
msgid "JB6"
msgstr "JB6"

#: gtk/paper_names_offsets.c:84
msgctxt "paper size"
msgid "JB7"
msgstr "JB7"

#: gtk/paper_names_offsets.c:85
msgctxt "paper size"
msgid "JB8"
msgstr "JB8"

#: gtk/paper_names_offsets.c:86
msgctxt "paper size"
msgid "JB9"
msgstr "JB9"

#: gtk/paper_names_offsets.c:87
msgctxt "paper size"
msgid "jis exec"
msgstr "jis exec"

#: gtk/paper_names_offsets.c:88
msgctxt "paper size"
msgid "Choukei 2 Envelope"
msgstr "Enveloppe Choukei 2"

#: gtk/paper_names_offsets.c:89
msgctxt "paper size"
msgid "Choukei 3 Envelope"
msgstr "Enveloppe Choukei 3"

#: gtk/paper_names_offsets.c:90
msgctxt "paper size"
msgid "Choukei 4 Envelope"
msgstr "Enveloppe Choukei 4"

#: gtk/paper_names_offsets.c:91
msgctxt "paper size"
msgid "Choukei 40 Envelope"
msgstr "Enveloppe Choukei 40"

#: gtk/paper_names_offsets.c:92
msgctxt "paper size"
msgid "hagaki (postcard)"
msgstr "hagaki (carte postale)"

#: gtk/paper_names_offsets.c:93
msgctxt "paper size"
msgid "kahu Envelope"
msgstr "Enveloppe kahu"

#: gtk/paper_names_offsets.c:94
msgctxt "paper size"
msgid "kaku2 Envelope"
msgstr "Enveloppe kahu2"

#: gtk/paper_names_offsets.c:95
msgctxt "paper size"
msgid "kaku3 Envelope"
msgstr "Enveloppe kahu3"

#: gtk/paper_names_offsets.c:96
msgctxt "paper size"
msgid "kaku4 Envelope"
msgstr "Enveloppe kahu4"

#: gtk/paper_names_offsets.c:97
msgctxt "paper size"
msgid "kaku5 Envelope"
msgstr "Enveloppe kahu5"

#: gtk/paper_names_offsets.c:98
msgctxt "paper size"
msgid "kaku7 Envelope"
msgstr "Enveloppe kahu7"

#: gtk/paper_names_offsets.c:99
msgctxt "paper size"
msgid "kaku8 Envelope"
msgstr "Enveloppe kahu8"

#: gtk/paper_names_offsets.c:100
msgctxt "paper size"
msgid "oufuku (reply postcard)"
msgstr "oufuku (carte postale de réponse)"

#: gtk/paper_names_offsets.c:101
msgctxt "paper size"
msgid "you4 Envelope"
msgstr "Enveloppe you4"

#: gtk/paper_names_offsets.c:102
msgctxt "paper size"
msgid "you6 Envelope"
msgstr "Enveloppe you6"

#: gtk/paper_names_offsets.c:103
msgctxt "paper size"
msgid "10×11"
msgstr "10×11"

#: gtk/paper_names_offsets.c:104
msgctxt "paper size"
msgid "10×13"
msgstr "10×13"

#: gtk/paper_names_offsets.c:105
msgctxt "paper size"
msgid "10×14"
msgstr "10×14"

#: gtk/paper_names_offsets.c:106
msgctxt "paper size"
msgid "10×15"
msgstr "10×15"

#: gtk/paper_names_offsets.c:107
msgctxt "paper size"
msgid "11×12"
msgstr "11×12"

#: gtk/paper_names_offsets.c:108
msgctxt "paper size"
msgid "11×15"
msgstr "11×15"

#: gtk/paper_names_offsets.c:109
msgctxt "paper size"
msgid "12×19"
msgstr "12×19"

#: gtk/paper_names_offsets.c:110
msgctxt "paper size"
msgid "5×7"
msgstr "5×7"

#: gtk/paper_names_offsets.c:111
msgctxt "paper size"
msgid "6×9 Envelope"
msgstr "Enveloppe 6×9"

#: gtk/paper_names_offsets.c:112
msgctxt "paper size"
msgid "7×9 Envelope"
msgstr "Enveloppe 7×9"

#: gtk/paper_names_offsets.c:113
msgctxt "paper size"
msgid "8×10 Envelope"
msgstr "Enveloppe 8×10"

#: gtk/paper_names_offsets.c:114
msgctxt "paper size"
msgid "9×11 Envelope"
msgstr "Enveloppe 9×11"

#: gtk/paper_names_offsets.c:115
msgctxt "paper size"
msgid "9×12 Envelope"
msgstr "Enveloppe 9×12"

#: gtk/paper_names_offsets.c:116
msgctxt "paper size"
msgid "a2 Envelope"
msgstr "Enveloppe a2"

#: gtk/paper_names_offsets.c:117
msgctxt "paper size"
msgid "Arch A"
msgstr "Arch A"

#: gtk/paper_names_offsets.c:118
msgctxt "paper size"
msgid "Arch B"
msgstr "Arch B"

#: gtk/paper_names_offsets.c:119
msgctxt "paper size"
msgid "Arch C"
msgstr "Arch C"

#: gtk/paper_names_offsets.c:120
msgctxt "paper size"
msgid "Arch D"
msgstr "Arch D"

#: gtk/paper_names_offsets.c:121
msgctxt "paper size"
msgid "Arch E"
msgstr "Arch E"

#: gtk/paper_names_offsets.c:122
msgctxt "paper size"
msgid "b-plus"
msgstr "b-plus"

#: gtk/paper_names_offsets.c:123
msgctxt "paper size"
msgid "c"
msgstr "c"

#: gtk/paper_names_offsets.c:124
msgctxt "paper size"
msgid "c5 Envelope"
msgstr "Enveloppe c5"

#: gtk/paper_names_offsets.c:125
msgctxt "paper size"
msgid "d"
msgstr "d"

#: gtk/paper_names_offsets.c:126
msgctxt "paper size"
msgid "e"
msgstr "e"

#: gtk/paper_names_offsets.c:127
msgctxt "paper size"
msgid "edp"
msgstr "edp"

#: gtk/paper_names_offsets.c:128
msgctxt "paper size"
msgid "European edp"
msgstr "Edp européen"

#: gtk/paper_names_offsets.c:129
msgctxt "paper size"
msgid "Executive"
msgstr "Executive"

#: gtk/paper_names_offsets.c:130
msgctxt "paper size"
msgid "f"
msgstr "f"

#: gtk/paper_names_offsets.c:131
msgctxt "paper size"
msgid "Fan-Fold European"
msgstr "Fan-Fold européen"

#: gtk/paper_names_offsets.c:132
msgctxt "paper size"
msgid "Fan-Fold US"
msgstr "Fan-Fold US"

#: gtk/paper_names_offsets.c:133
msgctxt "paper size"
msgid "Fan-Fold German Legal"
msgstr "Legal Fan-Fold allemand"

#: gtk/paper_names_offsets.c:134
msgctxt "paper size"
msgid "Government Legal"
msgstr "Legal gouvernemental"

#: gtk/paper_names_offsets.c:135
msgctxt "paper size"
msgid "Government Letter"
msgstr "Letter gouvernemental"

#: gtk/paper_names_offsets.c:136
msgctxt "paper size"
msgid "Index 3×5"
msgstr "Index 3×5"

#: gtk/paper_names_offsets.c:137
msgctxt "paper size"
msgid "Index 4×6 (postcard)"
msgstr "Index 4×6 (carte postale)"

#: gtk/paper_names_offsets.c:138
msgctxt "paper size"
msgid "Index 4×6 ext"
msgstr "Index 4×6 ext"

#: gtk/paper_names_offsets.c:139
msgctxt "paper size"
msgid "Index 5×8"
msgstr "Index 5×8"

#: gtk/paper_names_offsets.c:140
msgctxt "paper size"
msgid "Invoice"
msgstr "Facture"

#: gtk/paper_names_offsets.c:141
msgctxt "paper size"
msgid "Tabloid"
msgstr "Tabloïd"

#: gtk/paper_names_offsets.c:142
msgctxt "paper size"
msgid "US Legal"
msgstr "Légal US"

#: gtk/paper_names_offsets.c:143
msgctxt "paper size"
msgid "US Legal Extra"
msgstr "US Legal Extra"

#: gtk/paper_names_offsets.c:144
msgctxt "paper size"
msgid "US Letter"
msgstr "US Letter"

#: gtk/paper_names_offsets.c:145
msgctxt "paper size"
msgid "US Letter Extra"
msgstr "US Letter Extra"

#: gtk/paper_names_offsets.c:146
msgctxt "paper size"
msgid "US Letter Plus"
msgstr "US Letter Plus"

#: gtk/paper_names_offsets.c:147
msgctxt "paper size"
msgid "Monarch Envelope"
msgstr "Enveloppe Monarch"

#: gtk/paper_names_offsets.c:148
msgctxt "paper size"
msgid "#10 Envelope"
msgstr "Enveloppe #10"

#: gtk/paper_names_offsets.c:149
msgctxt "paper size"
msgid "#11 Envelope"
msgstr "Enveloppe #11"

#: gtk/paper_names_offsets.c:150
msgctxt "paper size"
msgid "#12 Envelope"
msgstr "Enveloppe #12"

#: gtk/paper_names_offsets.c:151
msgctxt "paper size"
msgid "#14 Envelope"
msgstr "Enveloppe #14"

#: gtk/paper_names_offsets.c:152
msgctxt "paper size"
msgid "#9 Envelope"
msgstr "Enveloppe #9"

#: gtk/paper_names_offsets.c:153
msgctxt "paper size"
msgid "Oficio"
msgstr "Oficio"

#: gtk/paper_names_offsets.c:154
msgctxt "paper size"
msgid "Personal Envelope"
msgstr "Enveloppe personnelle"

#: gtk/paper_names_offsets.c:155
msgctxt "paper size"
msgid "Quarto"
msgstr "In-quarto"

#: gtk/paper_names_offsets.c:156
msgctxt "paper size"
msgid "Super A"
msgstr "Super A"

#: gtk/paper_names_offsets.c:157
msgctxt "paper size"
msgid "Super B"
msgstr "Super B"

#: gtk/paper_names_offsets.c:158
msgctxt "paper size"
msgid "Wide Format"
msgstr "Format large"

#: gtk/paper_names_offsets.c:159
msgctxt "paper size"
msgid "Photo L"
msgstr "Photo L"

#: gtk/paper_names_offsets.c:160
msgctxt "paper size"
msgid "Dai-pa-kai"
msgstr "Dai-pa-kai"

# in-Folio dans le cas de la reliure
#: gtk/paper_names_offsets.c:161
msgctxt "paper size"
msgid "Folio"
msgstr "In-folio"

#: gtk/paper_names_offsets.c:162
msgctxt "paper size"
msgid "Folio sp"
msgstr "In-folio sp"

#: gtk/paper_names_offsets.c:163
msgctxt "paper size"
msgid "Invite Envelope"
msgstr "Enveloppe d’invitation"

#: gtk/paper_names_offsets.c:164
msgctxt "paper size"
msgid "Italian Envelope"
msgstr "Enveloppe italienne"

#: gtk/paper_names_offsets.c:165
msgctxt "paper size"
msgid "juuro-ku-kai"
msgstr "juuro-ku-kai"

#: gtk/paper_names_offsets.c:166
msgctxt "paper size"
msgid "Large Photo"
msgstr "Grande photo"

#: gtk/paper_names_offsets.c:167
msgctxt "paper size"
msgid "Medium Photo"
msgstr "Photo moyenne"

#: gtk/paper_names_offsets.c:168
msgctxt "paper size"
msgid "pa-kai"
msgstr "pa-kai"

#: gtk/paper_names_offsets.c:169
msgctxt "paper size"
msgid "Postfix Envelope"
msgstr "Enveloppe Postfix"

#: gtk/paper_names_offsets.c:170
msgctxt "paper size"
msgid "Small Photo"
msgstr "Petite photo"

#: gtk/paper_names_offsets.c:171
msgctxt "paper size"
msgid "Wide Photo"
msgstr "Photo large"

#: gtk/paper_names_offsets.c:172
msgctxt "paper size"
msgid "prc1 Envelope"
msgstr "Enveloppe prc1"

#: gtk/paper_names_offsets.c:173
msgctxt "paper size"
msgid "prc10 Envelope"
msgstr "Enveloppe prc10"

#: gtk/paper_names_offsets.c:174
msgctxt "paper size"
msgid "prc 16k"
msgstr "prc 16k"

#: gtk/paper_names_offsets.c:175
msgctxt "paper size"
msgid "prc2 Envelope"
msgstr "Enveloppe prc2"

#: gtk/paper_names_offsets.c:176
msgctxt "paper size"
msgid "prc3 Envelope"
msgstr "Enveloppe prc3"

#: gtk/paper_names_offsets.c:177
msgctxt "paper size"
msgid "prc 32k"
msgstr "prc 32k"

#: gtk/paper_names_offsets.c:178
msgctxt "paper size"
msgid "prc4 Envelope"
msgstr "Enveloppe prc4"

#: gtk/paper_names_offsets.c:179
msgctxt "paper size"
msgid "prc5 Envelope"
msgstr "Enveloppe prc5"

#: gtk/paper_names_offsets.c:180
msgctxt "paper size"
msgid "prc6 Envelope"
msgstr "Enveloppe prc6"

#: gtk/paper_names_offsets.c:181
msgctxt "paper size"
msgid "prc7 Envelope"
msgstr "Enveloppe prc7"

#: gtk/paper_names_offsets.c:182
msgctxt "paper size"
msgid "prc8 Envelope"
msgstr "Enveloppe prc8"

#: gtk/paper_names_offsets.c:183
msgctxt "paper size"
msgid "prc9 Envelope"
msgstr "Enveloppe prc9"

#: gtk/paper_names_offsets.c:184
msgctxt "paper size"
msgid "ROC 16k"
msgstr "ROC 16k"

#: gtk/paper_names_offsets.c:185
msgctxt "paper size"
msgid "ROC 8k"
msgstr "ROC 8k"

#: gtk/script-names.c:16
msgctxt "Script"
msgid "Arabic"
msgstr "Arabe"

#: gtk/script-names.c:17
msgctxt "Script"
msgid "Armenian"
msgstr "Arménien"

#: gtk/script-names.c:18
msgctxt "Script"
msgid "Bengali"
msgstr "Bengali"

#: gtk/script-names.c:19
msgctxt "Script"
msgid "Bopomofo"
msgstr "Bopomofo"

#: gtk/script-names.c:20
msgctxt "Script"
msgid "Cherokee"
msgstr "Chérokî"

#: gtk/script-names.c:21
msgctxt "Script"
msgid "Coptic"
msgstr "Copte"

#: gtk/script-names.c:22
msgctxt "Script"
msgid "Cyrillic"
msgstr "Cyrillique"

#: gtk/script-names.c:23
msgctxt "Script"
msgid "Deseret"
msgstr "Déséret"

#: gtk/script-names.c:24
msgctxt "Script"
msgid "Devanagari"
msgstr "Devanagari"

#: gtk/script-names.c:25
msgctxt "Script"
msgid "Ethiopic"
msgstr "Éthiopien"

#: gtk/script-names.c:26
msgctxt "Script"
msgid "Georgian"
msgstr "Géorgien"

#: gtk/script-names.c:27
msgctxt "Script"
msgid "Gothic"
msgstr "Gothique"

#: gtk/script-names.c:28
msgctxt "Script"
msgid "Greek"
msgstr "Grec"

#: gtk/script-names.c:29
msgctxt "Script"
msgid "Gujarati"
msgstr "Gujarati"

#: gtk/script-names.c:30
msgctxt "Script"
msgid "Gurmukhi"
msgstr "Gurmukhi"

#: gtk/script-names.c:31
msgctxt "Script"
msgid "Han"
msgstr "Han"

#: gtk/script-names.c:32
msgctxt "Script"
msgid "Hangul"
msgstr "Hangeul"

#: gtk/script-names.c:33
msgctxt "Script"
msgid "Hebrew"
msgstr "Hébreu"

#: gtk/script-names.c:34
msgctxt "Script"
msgid "Hiragana"
msgstr "Hiragana"

#: gtk/script-names.c:35
msgctxt "Script"
msgid "Kannada"
msgstr "Kannara"

#: gtk/script-names.c:36
msgctxt "Script"
msgid "Katakana"
msgstr "Katakana"

#: gtk/script-names.c:37
msgctxt "Script"
msgid "Khmer"
msgstr "Khmer"

#: gtk/script-names.c:38
msgctxt "Script"
msgid "Lao"
msgstr "Lao"

#: gtk/script-names.c:39
msgctxt "Script"
msgid "Latin"
msgstr "Latin"

#: gtk/script-names.c:40
msgctxt "Script"
msgid "Malayalam"
msgstr "Malayalam"

#: gtk/script-names.c:41
msgctxt "Script"
msgid "Mongolian"
msgstr "Mongol"

#: gtk/script-names.c:42
msgctxt "Script"
msgid "Myanmar"
msgstr "Birman"

#: gtk/script-names.c:43
msgctxt "Script"
msgid "Ogham"
msgstr "Ogam"

#: gtk/script-names.c:44
msgctxt "Script"
msgid "Old Italic"
msgstr "Vieil italique"

#: gtk/script-names.c:45
msgctxt "Script"
msgid "Oriya"
msgstr "Oriya"

#: gtk/script-names.c:46
msgctxt "Script"
msgid "Runic"
msgstr "Runique"

#: gtk/script-names.c:47
msgctxt "Script"
msgid "Sinhala"
msgstr "Cingalais"

#: gtk/script-names.c:48
msgctxt "Script"
msgid "Syriac"
msgstr "Syriaque"

#: gtk/script-names.c:49
msgctxt "Script"
msgid "Tamil"
msgstr "Tamoul"

#: gtk/script-names.c:50
msgctxt "Script"
msgid "Telugu"
msgstr "Télougou"

#: gtk/script-names.c:51
msgctxt "Script"
msgid "Thaana"
msgstr "Thâna"

#: gtk/script-names.c:52
msgctxt "Script"
msgid "Thai"
msgstr "Thaï"

#: gtk/script-names.c:53
msgctxt "Script"
msgid "Tibetan"
msgstr "Tibétain"

#: gtk/script-names.c:54
msgctxt "Script"
msgid "Canadian Aboriginal"
msgstr "Autochtone canadien"

#: gtk/script-names.c:55
msgctxt "Script"
msgid "Yi"
msgstr "Yi"

#: gtk/script-names.c:56
msgctxt "Script"
msgid "Tagalog"
msgstr "Tagalog"

#: gtk/script-names.c:57
msgctxt "Script"
msgid "Hanunoo"
msgstr "Hanunóo"

#: gtk/script-names.c:58
msgctxt "Script"
msgid "Buhid"
msgstr "Bouhid"

#: gtk/script-names.c:59
msgctxt "Script"
msgid "Tagbanwa"
msgstr "Tagbanoua"

#: gtk/script-names.c:60
msgctxt "Script"
msgid "Braille"
msgstr "Braille"

#: gtk/script-names.c:61
msgctxt "Script"
msgid "Cypriot"
msgstr "Chypriote"

#: gtk/script-names.c:62
msgctxt "Script"
msgid "Limbu"
msgstr "Limbu"

#: gtk/script-names.c:63
msgctxt "Script"
msgid "Osmanya"
msgstr "Osmanya"

#: gtk/script-names.c:64
msgctxt "Script"
msgid "Shavian"
msgstr "Shavien"

#: gtk/script-names.c:65
msgctxt "Script"
msgid "Linear B"
msgstr "Linéaire B"

#: gtk/script-names.c:66
msgctxt "Script"
msgid "Tai Le"
msgstr "Taï-le"

#: gtk/script-names.c:67
msgctxt "Script"
msgid "Ugaritic"
msgstr "Ougaritique"

#: gtk/script-names.c:68
msgctxt "Script"
msgid "New Tai Lue"
msgstr "Nouveau taï-lue"

#: gtk/script-names.c:69
msgctxt "Script"
msgid "Buginese"
msgstr "Bouguis"

#: gtk/script-names.c:70
msgctxt "Script"
msgid "Glagolitic"
msgstr "Glagolitique"

#: gtk/script-names.c:71
msgctxt "Script"
msgid "Tifinagh"
msgstr "Tifinaghe"

#: gtk/script-names.c:72
msgctxt "Script"
msgid "Syloti Nagri"
msgstr "Sylotî nâgrî"

#: gtk/script-names.c:73
msgctxt "Script"
msgid "Old Persian"
msgstr "Vieux perse"

#: gtk/script-names.c:74
msgctxt "Script"
msgid "Kharoshthi"
msgstr "Kharoshthi"

#: gtk/script-names.c:75
msgctxt "Script"
msgid "Unknown"
msgstr "Inconnu"

#: gtk/script-names.c:76
msgctxt "Script"
msgid "Balinese"
msgstr "Balinais"

#: gtk/script-names.c:77
msgctxt "Script"
msgid "Cuneiform"
msgstr "Cunéiforme"

#: gtk/script-names.c:78
msgctxt "Script"
msgid "Phoenician"
msgstr "Phénicien"

#: gtk/script-names.c:79
msgctxt "Script"
msgid "Phags-pa"
msgstr "Phags-pa"

#: gtk/script-names.c:80
msgctxt "Script"
msgid "N'Ko"
msgstr "N’ko"

#: gtk/script-names.c:81
msgctxt "Script"
msgid "Kayah Li"
msgstr "Kayah Li"

#: gtk/script-names.c:82
msgctxt "Script"
msgid "Lepcha"
msgstr "Lepcha"

#: gtk/script-names.c:83
msgctxt "Script"
msgid "Rejang"
msgstr "Rejang"

#: gtk/script-names.c:84
msgctxt "Script"
msgid "Sundanese"
msgstr "Soundanais"

#: gtk/script-names.c:85
msgctxt "Script"
msgid "Saurashtra"
msgstr "Saurashtra"

#: gtk/script-names.c:86
msgctxt "Script"
msgid "Cham"
msgstr "Cham"

#: gtk/script-names.c:87
msgctxt "Script"
msgid "Ol Chiki"
msgstr "Santâlî"

#: gtk/script-names.c:88
msgctxt "Script"
msgid "Vai"
msgstr "Vaï"

#: gtk/script-names.c:89
msgctxt "Script"
msgid "Carian"
msgstr "Carien"

#: gtk/script-names.c:90
msgctxt "Script"
msgid "Lycian"
msgstr "Lycien"

#: gtk/script-names.c:91
msgctxt "Script"
msgid "Lydian"
msgstr "Lydien"

#: gtk/script-names.c:92
msgctxt "Script"
msgid "Avestan"
msgstr "Avestique"

#: gtk/script-names.c:93
msgctxt "Script"
msgid "Bamum"
msgstr "Bamoun"

#: gtk/script-names.c:94
msgctxt "Script"
msgid "Egyptian Hieroglyphs"
msgstr "Hiéroglyphes égyptiens"

#: gtk/script-names.c:95
msgctxt "Script"
msgid "Imperial Aramaic"
msgstr "Araméen impérial"

#: gtk/script-names.c:96
msgctxt "Script"
msgid "Inscriptional Pahlavi"
msgstr "Pehlevi des inscriptions"

#: gtk/script-names.c:97
msgctxt "Script"
msgid "Inscriptional Parthian"
msgstr "Parthe des inscriptions"

#: gtk/script-names.c:98
msgctxt "Script"
msgid "Javanese"
msgstr "Javanais"

#: gtk/script-names.c:99
msgctxt "Script"
msgid "Kaithi"
msgstr "Kaithî"

#: gtk/script-names.c:100
msgctxt "Script"
msgid "Lisu"
msgstr "Lisu"

#: gtk/script-names.c:101
msgctxt "Script"
msgid "Meetei Mayek"
msgstr "Meitei mayek"

#: gtk/script-names.c:102
msgctxt "Script"
msgid "Old South Arabian"
msgstr "Sud-arabique"

#: gtk/script-names.c:103
msgctxt "Script"
msgid "Old Turkic"
msgstr "Orkhon"

#: gtk/script-names.c:104
msgctxt "Script"
msgid "Samaritan"
msgstr "Samaritain"

#: gtk/script-names.c:105
msgctxt "Script"
msgid "Tai Tham"
msgstr "Taï tham"

#: gtk/script-names.c:106
msgctxt "Script"
msgid "Tai Viet"
msgstr "Taï viêt"

#: gtk/script-names.c:107
msgctxt "Script"
msgid "Batak"
msgstr "Batak"

#: gtk/script-names.c:108
msgctxt "Script"
msgid "Brahmi"
msgstr "Brahmi"

#: gtk/script-names.c:109
msgctxt "Script"
msgid "Mandaic"
msgstr "Mandaïque"

#: gtk/script-names.c:110
msgctxt "Script"
msgid "Chakma"
msgstr "Chakma"

#: gtk/script-names.c:111
msgctxt "Script"
msgid "Meroitic Cursive"
msgstr "Méroïtique cursif"

#: gtk/script-names.c:112
msgctxt "Script"
msgid "Meroitic Hieroglyphs"
msgstr "Méroïtique hiéroglyphique"

#: gtk/script-names.c:113
msgctxt "Script"
msgid "Miao"
msgstr "Miao"

#: gtk/script-names.c:114
msgctxt "Script"
msgid "Sharada"
msgstr "Sharada"

#: gtk/script-names.c:115
msgctxt "Script"
msgid "Sora Sompeng"
msgstr "Sora Sompeng"

#: gtk/script-names.c:116
msgctxt "Script"
msgid "Takri"
msgstr "Takri"

#: gtk/script-names.c:117
msgctxt "Script"
msgid "Bassa"
msgstr "Bassa"

#: gtk/script-names.c:118
msgctxt "Script"
msgid "Caucasian Albanian"
msgstr "Aghbanien"

#: gtk/script-names.c:119
msgctxt "Script"
msgid "Duployan"
msgstr "Duployé"

#: gtk/script-names.c:120
msgctxt "Script"
msgid "Elbasan"
msgstr "Elbasan"

#: gtk/script-names.c:121
msgctxt "Script"
msgid "Grantha"
msgstr "Grantha"

#: gtk/script-names.c:122
msgctxt "Script"
msgid "Khojki"
msgstr "Khojki"

#: gtk/script-names.c:123
msgctxt "Script"
msgid "Khudawadi, Sindhi"
msgstr "Khoudawadi, sindhi"

#: gtk/script-names.c:124
msgctxt "Script"
msgid "Linear A"
msgstr "Linéaire A"

#: gtk/script-names.c:125
msgctxt "Script"
msgid "Mahajani"
msgstr "Mahajani"

#: gtk/script-names.c:126
msgctxt "Script"
msgid "Manichaean"
msgstr "Manichéen"

#: gtk/script-names.c:127
msgctxt "Script"
msgid "Mende Kikakui"
msgstr "Mendé kikakui"

#: gtk/script-names.c:128
msgctxt "Script"
msgid "Modi"
msgstr "Modi"

#: gtk/script-names.c:129
msgctxt "Script"
msgid "Mro"
msgstr "Mro"

#: gtk/script-names.c:130
msgctxt "Script"
msgid "Nabataean"
msgstr "Nabatéen"

#: gtk/script-names.c:131
msgctxt "Script"
msgid "Old North Arabian"
msgstr "Nord-arabique"

#: gtk/script-names.c:132
msgctxt "Script"
msgid "Old Permic"
msgstr "Vieux permien"

#: gtk/script-names.c:133
msgctxt "Script"
msgid "Pahawh Hmong"
msgstr "Hmong pahawh"

#: gtk/script-names.c:134
msgctxt "Script"
msgid "Palmyrene"
msgstr "Palmyrénien"

#: gtk/script-names.c:135
msgctxt "Script"
msgid "Pau Cin Hau"
msgstr "Pau cin hau"

#: gtk/script-names.c:136
msgctxt "Script"
msgid "Psalter Pahlavi"
msgstr "Pehlevi des psautiers"

#: gtk/script-names.c:137
msgctxt "Script"
msgid "Siddham"
msgstr "Siddham"

#: gtk/script-names.c:138
msgctxt "Script"
msgid "Tirhuta"
msgstr "Tirhouta"

#: gtk/script-names.c:139
msgctxt "Script"
msgid "Warang Citi"
msgstr "Warang citi"

#: gtk/script-names.c:140
msgctxt "Script"
msgid "Ahom"
msgstr "Ahom"

#: gtk/script-names.c:141
msgctxt "Script"
msgid "Anatolian Hieroglyphs"
msgstr "Hiéroglyphes hittites"

#: gtk/script-names.c:142
msgctxt "Script"
msgid "Hatran"
msgstr "Hatran"

#: gtk/script-names.c:143
msgctxt "Script"
msgid "Multani"
msgstr "Multani"

#: gtk/script-names.c:144
msgctxt "Script"
msgid "Old Hungarian"
msgstr "Runes hongroises"

#: gtk/script-names.c:145
msgctxt "Script"
msgid "Signwriting"
msgstr "Écriture des signes"

#: gtk/script-names.c:146
msgctxt "Script"
msgid "Adlam"
msgstr "Adlam"

#: gtk/script-names.c:147
msgctxt "Script"
msgid "Bhaiksuki"
msgstr "Bhaïksuki"

#: gtk/script-names.c:148
msgctxt "Script"
msgid "Marchen"
msgstr "Marchen"

#: gtk/script-names.c:149
msgctxt "Script"
msgid "Newa"
msgstr "Néwar"

#: gtk/script-names.c:150
msgctxt "Script"
msgid "Osage"
msgstr "Osage"

#: gtk/script-names.c:151
msgctxt "Script"
msgid "Tangut"
msgstr "Tangoute"

#: gtk/script-names.c:152
msgctxt "Script"
msgid "Masaram Gondi"
msgstr "Masaram gondi"

#: gtk/script-names.c:153
msgctxt "Script"
msgid "Nushu"
msgstr "Nüshu"

#: gtk/script-names.c:154
msgctxt "Script"
msgid "Soyombo"
msgstr "Soyombo"

#: gtk/script-names.c:155
msgctxt "Script"
msgid "Zanabazar Square"
msgstr "Zanabazar quadratique"

#: gtk/script-names.c:156
msgctxt "Script"
msgid "Dogra"
msgstr "Dogra"

#: gtk/script-names.c:157
msgctxt "Script"
msgid "Gunjala Gondi"
msgstr "Gunjala Gondi"

#: gtk/script-names.c:158
msgctxt "Script"
msgid "Hanifi Rohingya"
msgstr "Hanifi Rohingya"

#: gtk/script-names.c:159
msgctxt "Script"
msgid "Makasar"
msgstr "Makassar"

#: gtk/script-names.c:160
msgctxt "Script"
msgid "Medefaidrin"
msgstr "Medefidrin"

#: gtk/script-names.c:161
msgctxt "Script"
msgid "Old Sogdian"
msgstr "Runes sogdiennes"

#: gtk/script-names.c:162
msgctxt "Script"
msgid "Sogdian"
msgstr "Sogdien"

#: gtk/script-names.c:165 gtk/script-names.c:170
msgctxt "Script"
msgid "Elym"
msgstr "Elym"

#: gtk/script-names.c:166 gtk/script-names.c:171
msgctxt "Script"
msgid "Nand"
msgstr "Nand"

#: gtk/script-names.c:167 gtk/script-names.c:172
msgctxt "Script"
msgid "Rohg"
msgstr "Rohg"

#: gtk/script-names.c:168 gtk/script-names.c:173
msgctxt "Script"
msgid "Wcho"
msgstr "Wcho"

#: gtk/script-names.c:176 gtk/script-names.c:181
msgctxt "Script"
msgid "Chorasmian"
msgstr "Chorasmien"

#: gtk/script-names.c:177 gtk/script-names.c:182
msgctxt "Script"
msgid "Dives Akuru"
msgstr "Dhives Akuru"

#: gtk/script-names.c:178 gtk/script-names.c:183
msgctxt "Script"
msgid "Khitan small script"
msgstr "Petit script khitan"

#: gtk/script-names.c:179 gtk/script-names.c:184
msgctxt "Script"
msgid "Yezidi"
msgstr "Yézidi"

#: gtk/ui/gtkaboutdialog.ui:62
msgid "About"
msgstr "À propos"
<<<<<<< HEAD

#: gtk/ui/gtkaboutdialog.ui:123
msgid "Credits"
msgstr "Crédits"

#: gtk/ui/gtkaboutdialog.ui:206
msgid "System"
msgstr "Système"

#: gtk/ui/gtkappchooserdialog.ui:60
msgid "_View All Applications"
msgstr "_Afficher toutes les applications"

#: gtk/ui/gtkappchooserdialog.ui:66
msgid "_Find New Applications"
msgstr "_Chercher de nouvelles applications"

#: gtk/ui/gtkappchooserwidget.ui:100
msgid "No applications found."
msgstr "Aucune application trouvée."

#: gtk/ui/gtkapplication-quartz.ui:13
msgid "Preferences"
msgstr "Préférences"

#: gtk/ui/gtkapplication-quartz.ui:19
msgid "Services"
msgstr "Services"

#: gtk/ui/gtkapplication-quartz.ui:25
#, c-format
msgid "Hide %s"
msgstr "Masquer %s"

#: gtk/ui/gtkapplication-quartz.ui:30
msgid "Hide Others"
msgstr "Masquer les autres"

#: gtk/ui/gtkapplication-quartz.ui:35
msgid "Show All"
msgstr "Tout afficher"

#: gtk/ui/gtkapplication-quartz.ui:42
#, c-format
msgid "Quit %s"
msgstr "Quitter %s"

#: gtk/ui/gtkassistant.ui:64
msgid "_Finish"
msgstr "_Terminer"

#: gtk/ui/gtkassistant.ui:75
msgid "_Back"
msgstr "_Précédent"

#: gtk/ui/gtkassistant.ui:86
msgid "_Next"
msgstr "_Suivant"

=======

#: gtk/ui/gtkaboutdialog.ui:123
msgid "Credits"
msgstr "Crédits"

#: gtk/ui/gtkaboutdialog.ui:206
msgid "System"
msgstr "Système"

#: gtk/ui/gtkappchooserdialog.ui:60
msgid "_View All Applications"
msgstr "_Afficher toutes les applications"

#: gtk/ui/gtkappchooserdialog.ui:66
msgid "_Find New Applications"
msgstr "_Chercher de nouvelles applications"

#: gtk/ui/gtkappchooserwidget.ui:100
msgid "No applications found."
msgstr "Aucune application trouvée."

#: gtk/ui/gtkapplication-quartz.ui:13
msgid "Preferences"
msgstr "Préférences"

#: gtk/ui/gtkapplication-quartz.ui:19
msgid "Services"
msgstr "Services"

#: gtk/ui/gtkapplication-quartz.ui:25
#, c-format
msgid "Hide %s"
msgstr "Masquer %s"

#: gtk/ui/gtkapplication-quartz.ui:30
msgid "Hide Others"
msgstr "Masquer les autres"

#: gtk/ui/gtkapplication-quartz.ui:35
msgid "Show All"
msgstr "Tout afficher"

#: gtk/ui/gtkapplication-quartz.ui:42
#, c-format
msgid "Quit %s"
msgstr "Quitter %s"

#: gtk/ui/gtkassistant.ui:64
msgid "_Finish"
msgstr "_Terminer"

#: gtk/ui/gtkassistant.ui:75
msgid "_Back"
msgstr "_Précédent"

#: gtk/ui/gtkassistant.ui:86
msgid "_Next"
msgstr "_Suivant"

>>>>>>> 70cb61fb
#: gtk/ui/gtkcolorchooserdialog.ui:4
msgid "Select a Color"
msgstr "Sélectionner une couleur"

#: gtk/ui/gtkcoloreditor.ui:43 gtk/ui/gtkcoloreditor.ui:53
msgid "Pick a color from the screen"
msgstr "Choisissez une couleur sur l’écran"

#: gtk/ui/gtkcoloreditor.ui:80
msgid "Hexadecimal color or color name"
msgstr "Code couleur hexadécimal ou nom de couleur"

#: gtk/ui/gtkcoloreditor.ui:95
msgid "Hue"
msgstr "Teinte"

#: gtk/ui/gtkcoloreditor.ui:114
msgid "Alpha value"
msgstr "Valeur de l’alpha"

#: gtk/ui/gtkcoloreditor.ui:132
msgid "Saturation and value"
msgstr "Saturation et valeur"

#: gtk/ui/gtkcoloreditor.ui:156
msgctxt "Color channel"
msgid "A"
msgstr "A"

#: gtk/ui/gtkcoloreditor.ui:192
msgctxt "Color channel"
msgid "H"
msgstr "T"

#: gtk/ui/gtkcoloreditor.ui:229
msgctxt "Color Channel"
msgid "S"
msgstr "S"

#: gtk/ui/gtkcoloreditor.ui:238
msgctxt "Color Channel"
msgid "V"
msgstr "V"

#: gtk/ui/gtkdropdown.ui:20
msgid "(None)"
msgstr "(Aucun)"

#: gtk/ui/gtkdropdown.ui:70
msgid "Search…"
msgstr "Recherche…"

#: gtk/ui/gtkemojichooser.ui:69 gtk/ui/gtkemojichooser.ui:239
msgctxt "emoji category"
msgid "Smileys & People"
msgstr "Émoticônes et personnes"

#: gtk/ui/gtkemojichooser.ui:94 gtk/ui/gtkemojichooser.ui:248
msgctxt "emoji category"
msgid "Body & Clothing"
msgstr "Corps et vêtements"

#: gtk/ui/gtkemojichooser.ui:119 gtk/ui/gtkemojichooser.ui:257
msgctxt "emoji category"
msgid "Animals & Nature"
msgstr "Animaux et nature"

#: gtk/ui/gtkemojichooser.ui:133 gtk/ui/gtkemojichooser.ui:266
msgctxt "emoji category"
msgid "Food & Drink"
msgstr "Nourriture et boissons"

#: gtk/ui/gtkemojichooser.ui:147 gtk/ui/gtkemojichooser.ui:275
msgctxt "emoji category"
msgid "Travel & Places"
msgstr "Voyages et lieux"

#: gtk/ui/gtkemojichooser.ui:161 gtk/ui/gtkemojichooser.ui:284
msgctxt "emoji category"
msgid "Activities"
msgstr "Activités"

#: gtk/ui/gtkemojichooser.ui:175 gtk/ui/gtkemojichooser.ui:293
msgctxt "emoji category"
msgid "Objects"
msgstr "Objets"

#: gtk/ui/gtkemojichooser.ui:189 gtk/ui/gtkemojichooser.ui:302
msgctxt "emoji category"
msgid "Symbols"
msgstr "Symboles"

#: gtk/ui/gtkemojichooser.ui:203 gtk/ui/gtkemojichooser.ui:311
msgctxt "emoji category"
msgid "Flags"
msgstr "Drapeaux"

#: gtk/ui/gtkemojichooser.ui:230
msgctxt "emoji category"
msgid "Recent"
msgstr "Récents"

#: gtk/ui/gtkfilechooserwidget.ui:64
msgid "Create Folder"
msgstr "Créer un dossier"

#: gtk/ui/gtkfilechooserwidget.ui:249
msgid "Remote location — only searching the current folder"
msgstr "Emplacement distant — recherche du dossier en cours uniquement"

#: gtk/ui/gtkfilechooserwidget.ui:378
msgid "Folder Name"
msgstr "Nom du dossier"

#: gtk/ui/gtkfilechooserwidget.ui:404
msgid "_Create"
msgstr "_Créer"

#: gtk/ui/gtkfontchooserdialog.ui:4
msgid "Select Font"
msgstr "Choisir une police"

#: gtk/ui/gtkfontchooserwidget.ui:64
msgid "Search font name"
msgstr "Rechercher un nom de police"

#: gtk/ui/gtkfontchooserwidget.ui:79
msgid "Filter by"
msgstr "Filtrer par"

#: gtk/ui/gtkfontchooserwidget.ui:89
msgid "Monospace"
msgstr "Chasse fixe"

#: gtk/ui/gtkfontchooserwidget.ui:95
msgid "Language"
msgstr "Langue"

#: gtk/ui/gtkfontchooserwidget.ui:191 gtk/ui/gtkfontchooserwidget.ui:328
msgid "Preview text"
msgstr "Texte d’aperçu"

#: gtk/ui/gtkfontchooserwidget.ui:194 gtk/ui/gtkfontchooserwidget.ui:224
msgid "horizontal"
msgstr "horizontal"

#: gtk/ui/gtkfontchooserwidget.ui:274
msgid "No Fonts Found"
msgstr "Aucune police trouvée"

#: gtk/ui/gtkpagesetupunixdialog.ui:27
msgid "_Format for:"
msgstr "_Formaté pour :"

#: gtk/ui/gtkpagesetupunixdialog.ui:51 gtk/ui/gtkprintunixdialog.ui:637
msgid "_Paper size:"
msgstr "_Taille du papier :"

#: gtk/ui/gtkpagesetupunixdialog.ui:86
msgid "_Orientation:"
msgstr "_Orientation :"

#: gtk/ui/gtkpagesetupunixdialog.ui:98 gtk/ui/gtkprintunixdialog.ui:677
msgid "Portrait"
msgstr "Portrait"

#: gtk/ui/gtkpagesetupunixdialog.ui:109 gtk/ui/gtkprintunixdialog.ui:679
msgid "Reverse portrait"
msgstr "Portrait inversé"

#: gtk/ui/gtkpagesetupunixdialog.ui:121 gtk/ui/gtkprintunixdialog.ui:678
msgid "Landscape"
msgstr "Paysage"

#: gtk/ui/gtkpagesetupunixdialog.ui:132 gtk/ui/gtkprintunixdialog.ui:680
msgid "Reverse landscape"
msgstr "Paysage inversé"

#: gtk/ui/gtkplacesview.ui:28
msgid "Server Addresses"
msgstr "Adresses du serveur"

#: gtk/ui/gtkplacesview.ui:40
msgid ""
"Server addresses are made up of a protocol prefix and an address. Examples:"
msgstr ""
"Les adresses de serveur sont composées d’un préfixe de protocole et d’une "
"adresse. Exemples :"

#: gtk/ui/gtkplacesview.ui:66
msgid "Available Protocols"
msgstr "Protocoles disponibles"

#. Translators: Server as any successfully connected network address
#: gtk/ui/gtkplacesview.ui:118
msgid "No recent servers found"
msgstr "Aucun serveur récent"

#: gtk/ui/gtkplacesview.ui:141
msgid "Recent Servers"
msgstr "Serveurs récents"

#: gtk/ui/gtkplacesview.ui:221
msgid "No results found"
msgstr "Aucun résultat trouvé"

#: gtk/ui/gtkplacesview.ui:252
msgid "Connect to _Server"
msgstr "Connexion à un _serveur"

#: gtk/ui/gtkplacesview.ui:277
msgid "Enter server address…"
msgstr "Saisir l’adresse du serveur…"

#. this is the header for the printer status column in the print dialog
#: gtk/ui/gtkprintunixdialog.ui:147
msgid "Status"
msgstr "État"

#: gtk/ui/gtkprintunixdialog.ui:201
msgid "Range"
msgstr "Plage"

#: gtk/ui/gtkprintunixdialog.ui:214
msgid "_All Pages"
msgstr "_Toutes les pages"

#: gtk/ui/gtkprintunixdialog.ui:226
msgid "C_urrent Page"
msgstr "Page act_uelle"

#: gtk/ui/gtkprintunixdialog.ui:239
msgid "Se_lection"
msgstr "Sé_lection"

#: gtk/ui/gtkprintunixdialog.ui:252
msgid "Pag_es:"
msgstr "Pag_es :"

#: gtk/ui/gtkprintunixdialog.ui:253 gtk/ui/gtkprintunixdialog.ui:266
msgid ""
"Specify one or more page ranges,\n"
" e.g. 1–3, 7, 11"
msgstr ""
"Indiquez une ou plusieurs intervalles de pages,\n"
"p. ex. 1-3, 7, 11"

#: gtk/ui/gtkprintunixdialog.ui:289
msgid "Copies"
msgstr "Copies"

#: gtk/ui/gtkprintunixdialog.ui:304
msgid "Copie_s:"
msgstr "Copie_s :"

#: gtk/ui/gtkprintunixdialog.ui:327
msgid "C_ollate"
msgstr "_Rassembler"

#: gtk/ui/gtkprintunixdialog.ui:338
msgid "_Reverse"
msgstr "Inve_rser"

#: gtk/ui/gtkprintunixdialog.ui:368
msgid "General"
msgstr "Général"

#: gtk/ui/gtkprintunixdialog.ui:410
msgid "T_wo-sided:"
msgstr "_Recto verso :"

#: gtk/ui/gtkprintunixdialog.ui:432
msgid "Pages per _side:"
msgstr "Pages par _côté :"

#: gtk/ui/gtkprintunixdialog.ui:456
msgid "Page or_dering:"
msgstr "Or_dre des pages :"

#: gtk/ui/gtkprintunixdialog.ui:479
msgid "_Only print:"
msgstr "Imprimer _seulement :"

#: gtk/ui/gtkprintunixdialog.ui:495
msgid "All sheets"
msgstr "Toutes les pages"

#: gtk/ui/gtkprintunixdialog.ui:496
msgid "Even sheets"
msgstr "Pages paires"

#: gtk/ui/gtkprintunixdialog.ui:497
msgid "Odd sheets"
msgstr "Pages impaires"

#: gtk/ui/gtkprintunixdialog.ui:511
msgid "Sc_ale:"
msgstr "É_chelle :"

#: gtk/ui/gtkprintunixdialog.ui:556
msgid "Paper"
msgstr "Papier"

#: gtk/ui/gtkprintunixdialog.ui:571
msgid "Paper _type:"
msgstr "_Type de papier :"

#: gtk/ui/gtkprintunixdialog.ui:593
msgid "Paper _source:"
msgstr "_Source du papier :"

#: gtk/ui/gtkprintunixdialog.ui:615
msgid "Output t_ray:"
msgstr "_Bac de sortie :"

#: gtk/ui/gtkprintunixdialog.ui:660
msgid "Or_ientation:"
msgstr "Or_ientation :"

#: gtk/ui/gtkprintunixdialog.ui:734
msgid "Job Details"
msgstr "Détails de la tâche"

#: gtk/ui/gtkprintunixdialog.ui:749
msgid "Pri_ority:"
msgstr "_Priorité :"

#: gtk/ui/gtkprintunixdialog.ui:770
msgid "_Billing info:"
msgstr "Informations de _facturation :"

#: gtk/ui/gtkprintunixdialog.ui:803
msgid "Print Document"
msgstr "Impression du document"

#. this is one of the choices for the print at option in the print dialog
#: gtk/ui/gtkprintunixdialog.ui:816
msgid "_Now"
msgstr "_Maintenant"

#. this is one of the choices for the print at option in the print dialog. It also serves as the label for an entry that allows the user to enter a time.
#: gtk/ui/gtkprintunixdialog.ui:830
msgid "A_t:"
msgstr "_À :"

#. Ability to parse the am/pm format depends on actual locale. You can remove the am/pm values below for your locale if they are not supported.
#: gtk/ui/gtkprintunixdialog.ui:832 gtk/ui/gtkprintunixdialog.ui:834
#: gtk/ui/gtkprintunixdialog.ui:850 gtk/ui/gtkprintunixdialog.ui:852
msgid ""
"Specify the time of print,\n"
" e.g. 15∶30, 2∶35 pm, 14∶15∶20, 11∶46∶30 am, 4 pm"
msgstr ""
"Indiquez l’heure de l’impression,\n"
" par ex. 15:30, 14:15:20, etc."

#. this is one of the choices for the print at option in the print dialog. It means that the print job will not be printed until it explicitly gets 'released'.
#: gtk/ui/gtkprintunixdialog.ui:864
msgid "On _hold"
msgstr "En _attente"

#: gtk/ui/gtkprintunixdialog.ui:866 gtk/ui/gtkprintunixdialog.ui:867
msgid "Hold the job until it is explicitly released"
msgstr "Suspend la tâche jusqu’à ce qu’elle soit explicitement libérée"

#: gtk/ui/gtkprintunixdialog.ui:894
msgid "Add Cover Page"
msgstr "Ajout d’une page de couverture"

#. this is the label used for the option in the print dialog that controls the front cover page.
#: gtk/ui/gtkprintunixdialog.ui:909
msgid "Be_fore:"
msgstr "A_vant :"

#. this is the label used for the option in the print dialog that controls the back cover page.
#: gtk/ui/gtkprintunixdialog.ui:930
msgid "_After:"
msgstr "A_près :"

#: gtk/ui/gtkprintunixdialog.ui:959
msgid "Job"
msgstr "Tâche"

#. This will appear as a tab label in the print dialog.
#: gtk/ui/gtkprintunixdialog.ui:989
msgid "Image Quality"
msgstr "Qualité de l’image"

#. This will appear as a tab label in the print dialog.
#: gtk/ui/gtkprintunixdialog.ui:1018
msgid "Color"
msgstr "Couleur"

#. This will appear as a tab label in the print dialog. It's a typographical term, as in "Binding and finishing"
#: gtk/ui/gtkprintunixdialog.ui:1047
msgid "Finishing"
msgstr "Finalisation"

#: gtk/ui/gtkprintunixdialog.ui:1076
msgid "Advanced"
msgstr "Avancé"

#: gtk/ui/gtkprintunixdialog.ui:1092
msgid "Some of the settings in the dialog conflict"
msgstr "Certains paramètres dans la boîte de dialogue sont en conflit"

#: modules/media/gtkffmediafile.c:220
#, c-format
msgid "Unspecified error decoding video"
msgstr "Erreur non précisée en décodant la vidéo"

#: modules/media/gtkffmediafile.c:322 modules/media/gtkffmediafile.c:496
msgid "Not enough memory"
msgstr "Mémoire insuffisante"

#: modules/media/gtkffmediafile.c:519
msgid "Not a video file"
msgstr "Ce n’est pas un fichier vidéo"

#: modules/media/gtkffmediafile.c:538
msgid "Unsupported video codec"
msgstr "Codec vidéo non pris en charge"

#: modules/printbackends/gtkprintbackendcups.c:1152
#: modules/printbackends/gtkprintbackendcups.c:1461
msgid "Username:"
msgstr "Nom d’utilisateur :"

#: modules/printbackends/gtkprintbackendcups.c:1153
#: modules/printbackends/gtkprintbackendcups.c:1470
msgid "Password:"
msgstr "Mot de passe :"

#: modules/printbackends/gtkprintbackendcups.c:1192
#: modules/printbackends/gtkprintbackendcups.c:1483
#, c-format
msgid "Authentication is required to print document “%s” on printer %s"
msgstr ""
"Authentification nécessaire pour imprimer le document « %s » sur "
"l’imprimante %s"

#: modules/printbackends/gtkprintbackendcups.c:1194
#, c-format
msgid "Authentication is required to print a document on %s"
msgstr "Authentification nécessaire pour imprimer un document sur %s"

#: modules/printbackends/gtkprintbackendcups.c:1198
#, c-format
msgid "Authentication is required to get attributes of job “%s”"
msgstr ""
"Authentification nécessaire pour obtenir les attributs de la tâche « %s »"

#: modules/printbackends/gtkprintbackendcups.c:1200
msgid "Authentication is required to get attributes of a job"
msgstr ""
"Authentification nécessaire pour obtenir les attributs d’une tâche "
"d’impression"

#: modules/printbackends/gtkprintbackendcups.c:1204
#, c-format
msgid "Authentication is required to get attributes of printer %s"
msgstr ""
"Authentification nécessaire pour obtenir les attributs de l’imprimante %s"

#: modules/printbackends/gtkprintbackendcups.c:1206
msgid "Authentication is required to get attributes of a printer"
msgstr ""
"Authentification nécessaire pour obtenir les attributs d’une imprimante"

#: modules/printbackends/gtkprintbackendcups.c:1209
#, c-format
msgid "Authentication is required to get default printer of %s"
msgstr "Authentification nécessaire pour obtenir l’imprimante par défaut de %s"

#: modules/printbackends/gtkprintbackendcups.c:1212
#, c-format
msgid "Authentication is required to get printers from %s"
msgstr "Authentification nécessaire pour obtenir les imprimantes de %s"

#: modules/printbackends/gtkprintbackendcups.c:1217
#, c-format
msgid "Authentication is required to get a file from %s"
msgstr "Authentification nécessaire pour obtenir un fichier de %s"

#: modules/printbackends/gtkprintbackendcups.c:1219
#, c-format
msgid "Authentication is required on %s"
msgstr "Authentification nécessaire pour %s"

#: modules/printbackends/gtkprintbackendcups.c:1455
msgid "Domain:"
msgstr "Domaine :"

#: modules/printbackends/gtkprintbackendcups.c:1485
#, c-format
msgid "Authentication is required to print document “%s”"
msgstr "Authentification nécessaire pour imprimer le document « %s »"

#: modules/printbackends/gtkprintbackendcups.c:1490
#, c-format
msgid "Authentication is required to print this document on printer %s"
msgstr ""
"Authentification nécessaire pour imprimer ce document sur l’imprimante %s"

#: modules/printbackends/gtkprintbackendcups.c:1492
msgid "Authentication is required to print this document"
msgstr "Authentification nécessaire pour imprimer ce document"

#: modules/printbackends/gtkprintbackendcups.c:2589
#, c-format
msgid "Printer “%s” is low on toner."
msgstr "Le toner de l’imprimante « %s » est presque vide."

#: modules/printbackends/gtkprintbackendcups.c:2593
#, c-format
msgid "Printer “%s” has no toner left."
msgstr "Le toner de l’imprimante « %s » est vide."

#. Translators: "Developer" like on photo development context
#: modules/printbackends/gtkprintbackendcups.c:2598
#, c-format
msgid "Printer “%s” is low on developer."
msgstr "La quantité de développeur dans l’imprimante « %s » est faible."

#. Translators: "Developer" like on photo development context
#: modules/printbackends/gtkprintbackendcups.c:2603
#, c-format
msgid "Printer “%s” is out of developer."
msgstr "Il n’y a plus de développeur dans l’imprimante « %s »."

#. Translators: "marker" is one color bin of the printer
#: modules/printbackends/gtkprintbackendcups.c:2608
#, c-format
msgid "Printer “%s” is low on at least one marker supply."
msgstr ""
"Au moins un des consommables est presque épuisé dans l’imprimante « %s »."

#. Translators: "marker" is one color bin of the printer
#: modules/printbackends/gtkprintbackendcups.c:2613
#, c-format
msgid "Printer “%s” is out of at least one marker supply."
msgstr "Au moins un des consommables est épuisé dans l’imprimante « %s »."

#: modules/printbackends/gtkprintbackendcups.c:2617
#, c-format
msgid "The cover is open on printer “%s”."
msgstr "Le capot de l’imprimante « %s » est ouvert."

#: modules/printbackends/gtkprintbackendcups.c:2621
#, c-format
msgid "The door is open on printer “%s”."
msgstr "La porte de l’imprimante « %s » est ouverte."

#: modules/printbackends/gtkprintbackendcups.c:2625
#, c-format
msgid "Printer “%s” is low on paper."
msgstr "Il n’y a presque plus de papier dans l’imprimante « %s »."

#: modules/printbackends/gtkprintbackendcups.c:2629
#, c-format
msgid "Printer “%s” is out of paper."
msgstr "Il n’y a plus de papier dans l’imprimante « %s »."

#: modules/printbackends/gtkprintbackendcups.c:2633
#, c-format
msgid "Printer “%s” is currently offline."
msgstr "L’imprimante « %s » est actuellement déconnectée."

#: modules/printbackends/gtkprintbackendcups.c:2637
#, c-format
msgid "There is a problem on printer “%s”."
msgstr "Il y a un problème avec l’imprimante « %s »."

#. Translators: this is a printer status.
#: modules/printbackends/gtkprintbackendcups.c:2657
msgid "Paused; Rejecting Jobs"
msgstr "En pause ; les tâches sont rejetées"

#. Translators: this is a printer status.
#: modules/printbackends/gtkprintbackendcups.c:2663
msgid "Rejecting Jobs"
msgstr "Tâches non acceptées"

#. Translators: this string connects multiple printer states together.
#: modules/printbackends/gtkprintbackendcups.c:2704
msgid "; "
msgstr " ; "

#: modules/printbackends/gtkprintbackendcups.c:4612
#: modules/printbackends/gtkprintbackendcups.c:4679
msgctxt "printing option"
msgid "Two Sided"
msgstr "Recto verso"

#: modules/printbackends/gtkprintbackendcups.c:4613
msgctxt "printing option"
msgid "Paper Type"
msgstr "Type de papier"

#: modules/printbackends/gtkprintbackendcups.c:4614
msgctxt "printing option"
msgid "Paper Source"
msgstr "Source du papier"

#: modules/printbackends/gtkprintbackendcups.c:4615
#: modules/printbackends/gtkprintbackendcups.c:4680
msgctxt "printing option"
msgid "Output Tray"
msgstr "Bac de sortie"

#: modules/printbackends/gtkprintbackendcups.c:4616
msgctxt "printing option"
msgid "Resolution"
msgstr "Résolution"

#: modules/printbackends/gtkprintbackendcups.c:4617
msgctxt "printing option"
msgid "GhostScript pre-filtering"
msgstr "Pré-filtrage GhostScript"

#: modules/printbackends/gtkprintbackendcups.c:4626
msgctxt "printing option value"
msgid "One Sided"
msgstr "Recto"

#. Translators: this is an option of "Two Sided"
#: modules/printbackends/gtkprintbackendcups.c:4628
msgctxt "printing option value"
msgid "Long Edge (Standard)"
msgstr "Bord long (standard)"

#. Translators: this is an option of "Two Sided"
#: modules/printbackends/gtkprintbackendcups.c:4630
msgctxt "printing option value"
msgid "Short Edge (Flip)"
msgstr "Bord court (retourné)"

#. Translators: this is an option of "Paper Source"
#: modules/printbackends/gtkprintbackendcups.c:4632
#: modules/printbackends/gtkprintbackendcups.c:4634
#: modules/printbackends/gtkprintbackendcups.c:4642
msgctxt "printing option value"
msgid "Auto Select"
msgstr "Sélection automatique"

#. Translators: this is an option of "Paper Source"
#. Translators: this is an option of "Resolution"
#: modules/printbackends/gtkprintbackendcups.c:4636
#: modules/printbackends/gtkprintbackendcups.c:4638
#: modules/printbackends/gtkprintbackendcups.c:4640
#: modules/printbackends/gtkprintbackendcups.c:4644
msgctxt "printing option value"
msgid "Printer Default"
msgstr "Selon l’imprimante"

#. Translators: this is an option of "GhostScript"
#: modules/printbackends/gtkprintbackendcups.c:4646
msgctxt "printing option value"
msgid "Embed GhostScript fonts only"
msgstr "Inclure uniquement les polices GhostScript"

#. Translators: this is an option of "GhostScript"
#: modules/printbackends/gtkprintbackendcups.c:4648
msgctxt "printing option value"
msgid "Convert to PS level 1"
msgstr "Convertir en PS niveau 1"

#. Translators: this is an option of "GhostScript"
#: modules/printbackends/gtkprintbackendcups.c:4650
msgctxt "printing option value"
msgid "Convert to PS level 2"
msgstr "Convertir en PS niveau 2"

#. Translators: this is an option of "GhostScript"
#: modules/printbackends/gtkprintbackendcups.c:4652
msgctxt "printing option value"
msgid "No pre-filtering"
msgstr "Pas de pré-filtrage"

#. Translators: "Miscellaneous" is the label for a button, that opens
#. up an extra panel of settings in a print dialog.
#: modules/printbackends/gtkprintbackendcups.c:4661
msgctxt "printing option group"
msgid "Miscellaneous"
msgstr "Divers"

#: modules/printbackends/gtkprintbackendcups.c:4688
msgctxt "sides"
msgid "One Sided"
msgstr "Recto"

#. Translators: this is an option of "Two Sided"
#: modules/printbackends/gtkprintbackendcups.c:4690
msgctxt "sides"
msgid "Long Edge (Standard)"
msgstr "Bord long (standard)"

#. Translators: this is an option of "Two Sided"
#: modules/printbackends/gtkprintbackendcups.c:4692
msgctxt "sides"
msgid "Short Edge (Flip)"
msgstr "Bord court (retourné)"

#. Translators: Top output bin
#: modules/printbackends/gtkprintbackendcups.c:4695
msgctxt "output-bin"
msgid "Top Bin"
msgstr "Bac supérieur"

#. Translators: Middle output bin
#: modules/printbackends/gtkprintbackendcups.c:4697
msgctxt "output-bin"
msgid "Middle Bin"
msgstr "Bac intermédiaire"

#. Translators: Bottom output bin
#: modules/printbackends/gtkprintbackendcups.c:4699
msgctxt "output-bin"
msgid "Bottom Bin"
msgstr "Bac inférieur"

#. Translators: Side output bin
#: modules/printbackends/gtkprintbackendcups.c:4701
msgctxt "output-bin"
msgid "Side Bin"
msgstr "Bac latéral"

#. Translators: Left output bin
#: modules/printbackends/gtkprintbackendcups.c:4703
msgctxt "output-bin"
msgid "Left Bin"
msgstr "Bac de gauche"

#. Translators: Right output bin
#: modules/printbackends/gtkprintbackendcups.c:4705
msgctxt "output-bin"
msgid "Right Bin"
msgstr "Bac de droite"

#. Translators: Center output bin
#: modules/printbackends/gtkprintbackendcups.c:4707
msgctxt "output-bin"
msgid "Center Bin"
msgstr "Bac central"

#. Translators: Rear output bin
#: modules/printbackends/gtkprintbackendcups.c:4709
msgctxt "output-bin"
msgid "Rear Bin"
msgstr "Bac arrière"

#. Translators: Output bin where one sided output is oriented in the face-up position
#: modules/printbackends/gtkprintbackendcups.c:4711
msgctxt "output-bin"
msgid "Face Up Bin"
msgstr "Bac à face vers le haut"

#. Translators: Output bin where one sided output is oriented in the face-down position
#: modules/printbackends/gtkprintbackendcups.c:4713
msgctxt "output-bin"
msgid "Face Down Bin"
msgstr "Bac à face vers le bas"

#. Translators: Large capacity output bin
#: modules/printbackends/gtkprintbackendcups.c:4715
msgctxt "output-bin"
msgid "Large Capacity Bin"
msgstr "Bac de grande capacité"

#. Translators: Output stacker number %d
#: modules/printbackends/gtkprintbackendcups.c:4737
#, c-format
msgctxt "output-bin"
msgid "Stacker %d"
msgstr "Empileur %d"

#. Translators: Output mailbox number %d
#: modules/printbackends/gtkprintbackendcups.c:4741
#, c-format
msgctxt "output-bin"
msgid "Mailbox %d"
msgstr "Boîte de messagerie %d"

#. Translators: Private mailbox
#: modules/printbackends/gtkprintbackendcups.c:4745
msgctxt "output-bin"
msgid "My Mailbox"
msgstr "Ma boîte de messagerie"

#. Translators: Output tray number %d
#: modules/printbackends/gtkprintbackendcups.c:4749
#, c-format
msgctxt "output-bin"
msgid "Tray %d"
msgstr "Plateau %d"

#: modules/printbackends/gtkprintbackendcups.c:5226
msgid "Printer Default"
msgstr "Selon l’imprimante"

#. Translators: These strings name the possible values of the
#. * job priority option in the print dialog
#.
#: modules/printbackends/gtkprintbackendcups.c:5670
msgid "Urgent"
msgstr "Urgent"

#: modules/printbackends/gtkprintbackendcups.c:5670
msgid "High"
msgstr "Haute"

#: modules/printbackends/gtkprintbackendcups.c:5670
msgid "Medium"
msgstr "Moyenne"

#: modules/printbackends/gtkprintbackendcups.c:5670
msgid "Low"
msgstr "Basse"

#. Translators, this string is used to label the job priority option
#. * in the print dialog
#.
#: modules/printbackends/gtkprintbackendcups.c:5700
msgid "Job Priority"
msgstr "Priorité de la tâche"

#. Translators, this string is used to label the billing info entry
#. * in the print dialog
#.
#: modules/printbackends/gtkprintbackendcups.c:5711
msgid "Billing Info"
msgstr "Informations de facturation"

#. Translators, these strings are names for various 'standard' cover
#. * pages that the printing system may support.
#.
#: modules/printbackends/gtkprintbackendcups.c:5735
msgctxt "cover page"
msgid "None"
msgstr "Aucune"

#: modules/printbackends/gtkprintbackendcups.c:5736
msgctxt "cover page"
msgid "Classified"
msgstr "Classifié"

#: modules/printbackends/gtkprintbackendcups.c:5737
msgctxt "cover page"
msgid "Confidential"
msgstr "Confidentiel"

#: modules/printbackends/gtkprintbackendcups.c:5738
msgctxt "cover page"
msgid "Secret"
msgstr "Secret"

#: modules/printbackends/gtkprintbackendcups.c:5739
msgctxt "cover page"
msgid "Standard"
msgstr "Standard"

#: modules/printbackends/gtkprintbackendcups.c:5740
msgctxt "cover page"
msgid "Top Secret"
msgstr "Top secret"

#: modules/printbackends/gtkprintbackendcups.c:5741
msgctxt "cover page"
msgid "Unclassified"
msgstr "Non classifié"

#. Translators, this string is used to label the pages-per-sheet option
#. * in the print dialog
#.
#: modules/printbackends/gtkprintbackendcups.c:5753
msgctxt "printer option"
msgid "Pages per Sheet"
msgstr "Pages par feuille"

#. Translators, this string is used to label the option in the print
#. * dialog that controls in what order multiple pages are arranged
#.
#: modules/printbackends/gtkprintbackendcups.c:5770
msgctxt "printer option"
msgid "Page Ordering"
msgstr "Ordre des pages"

#. Translators, this is the label used for the option in the print
#. * dialog that controls the front cover page.
#.
#: modules/printbackends/gtkprintbackendcups.c:5812
msgctxt "printer option"
msgid "Before"
msgstr "Avant"

#. Translators, this is the label used for the option in the print
#. * dialog that controls the back cover page.
#.
#: modules/printbackends/gtkprintbackendcups.c:5827
msgctxt "printer option"
msgid "After"
msgstr "Après"

#. Translators: this is the name of the option that controls when
#. * a print job is printed. Possible values are 'now', a specified time,
#. * or 'on hold'
#.
#: modules/printbackends/gtkprintbackendcups.c:5847
msgctxt "printer option"
msgid "Print at"
msgstr "Imprimer à"

#. Translators: this is the name of the option that allows the user
#. * to specify a time when a print job will be printed.
#.
#: modules/printbackends/gtkprintbackendcups.c:5858
msgctxt "printer option"
msgid "Print at time"
msgstr "Imprimer à l’heure"

#. Translators: this format is used to display a custom
#. * paper size. The two placeholders are replaced with
#. * the width and height in points. E.g: "Custom
#. * 230.4x142.9"
#.
#: modules/printbackends/gtkprintbackendcups.c:5905
#, c-format
msgid "Custom %s×%s"
msgstr "Personnalisé %s×%s"

#. TRANSLATORS: this is the ICC color profile to use for this job
#: modules/printbackends/gtkprintbackendcups.c:6016
msgctxt "printer option"
msgid "Printer Profile"
msgstr "Profil d’imprimante"

#. TRANSLATORS: this is when color profile information is unavailable
#: modules/printbackends/gtkprintbackendcups.c:6023
msgctxt "printer option value"
msgid "Unavailable"
msgstr "Non disponible"

#: modules/printbackends/gtkprintbackendfile.c:234
msgid "output"
msgstr "sortie"

#: modules/printbackends/gtkprintbackendfile.c:511
msgid "Print to File"
msgstr "Imprimer dans un fichier"

#: modules/printbackends/gtkprintbackendfile.c:637
msgid "PDF"
msgstr "PDF"

#: modules/printbackends/gtkprintbackendfile.c:637
msgid "PostScript"
msgstr "PostScript"

#: modules/printbackends/gtkprintbackendfile.c:637
msgid "SVG"
msgstr "SVG"

#: modules/printbackends/gtkprintbackendfile.c:650
msgid "Pages per _sheet:"
msgstr "Pages par _feuille :"

#: modules/printbackends/gtkprintbackendfile.c:710
msgid "File"
msgstr "Fichier"

#: modules/printbackends/gtkprintbackendfile.c:720
msgid "_Output format"
msgstr "Format de _sortie"

#: modules/printbackends/gtkprintbackendlpr.c:377
msgid "Print to LPR"
msgstr "Imprimer vers LPR"

#: modules/printbackends/gtkprintbackendlpr.c:406
msgid "Pages Per Sheet"
msgstr "Pages par feuille"

#: modules/printbackends/gtkprintbackendlpr.c:412
msgid "Command Line"
msgstr "Ligne de commande"

#. TRANSLATORS: when we're running an old CUPS, and
#. * it hasn't registered the device with colord
#: modules/printbackends/gtkprintercups.c:275
msgid "Color management unavailable"
msgstr "Gestion de la couleur non disponible"

#. TRANSLATORS: when there is no color profile available
#: modules/printbackends/gtkprintercups.c:287
msgid "No profile available"
msgstr "Aucun profil disponible"

#. TRANSLATORS: when the color profile has no title
#: modules/printbackends/gtkprintercups.c:298
msgid "Unspecified profile"
msgstr "Profil non précisé"

#: tools/encodesymbolic.c:41
msgid "Output to this directory instead of cwd"
msgstr "Produit le contenu dans ce répertoire à la place du répertoire courant"

#: tools/encodesymbolic.c:42
msgid "Generate debug output"
msgstr "Générer la sortie de débogage"

#: tools/encodesymbolic.c:94
#, c-format
msgid "Invalid size %s\n"
msgstr "Taille %s non valide\n"

#: tools/encodesymbolic.c:106 tools/encodesymbolic.c:115
#, c-format
msgid "Can’t load file: %s\n"
msgstr "Impossible de charge le fichier : %s\n"

#: tools/encodesymbolic.c:143 tools/encodesymbolic.c:149
#, c-format
msgid "Can’t save file %s: %s\n"
msgstr "Impossible d’enregistrer le fichier « %s » : %s\n"

#: tools/encodesymbolic.c:155
#, c-format
msgid "Can’t close stream"
msgstr "Impossible de fermer le flux"

#: tools/gtk-builder-tool.c:34
#, c-format
msgid ""
"Usage:\n"
"  gtk-builder-tool [COMMAND] [OPTION…] FILE\n"
"\n"
"Commands:\n"
"  validate     Validate the file\n"
"  simplify     Simplify the file\n"
"  enumerate    List all named objects\n"
"  preview      Preview the file\n"
"\n"
"Simplify Options:\n"
"  --replace    Replace the file\n"
"  --3to4       Convert from GTK 3 to GTK 4\n"
"\n"
"Preview Options:\n"
"  --id=ID      Preview only the named object\n"
"  --css=FILE   Use style from CSS file\n"
"\n"
"Perform various tasks on GtkBuilder .ui files.\n"
msgstr ""
"Utilisation :\n"
"  gtk-builder-tool [COMMANDE] [OPTION…] FICHIER\n"
"\n"
"Commandes :\n"
"  validate        Valide le fichier\n"
"  simplify        Simplifie le fichier\n"
"  enumerate       Liste tous les objets nommés\n"
"  preview         Lance un aperçu du fichier\n"
"\n"
"Options simplifiées :\n"
"  --replace       Remplace le fichier\n"
"  --3to4          Convertit de GTK3 en GTK4\n"
"\n"
"Options d’aperçu :\n"
"  --id=ID         L’aperçu ne contient que l’objet indiqué\n"
"  --css=FICHIER   Utilise le style du fichier CSS\n"
"\n"
"Effectue diverses tâches sur des fichiers .ui de GtkBuilder.\n"

#: tools/gtk-builder-tool-simplify.c:436
#, c-format
msgid "%s:%d: Couldn’t parse value for property '%s': %s\n"
msgstr "%s:%d : Impossible d’analyser la valeur de la propriété « %s » : %s\n"

#: tools/gtk-builder-tool-simplify.c:591
#, c-format
msgid "%s:%d: %sproperty %s::%s not found\n"
msgstr "%s:%d : %sproperty %s::%s introuvable\n"

#: tools/gtk-builder-tool-simplify.c:2207
#, c-format
msgid "Can’t load “%s”: %s\n"
msgstr "Impossible de charger « %s » : %s\n"

#: tools/gtk-builder-tool-simplify.c:2218
#, c-format
msgid "Can’t parse “%s”: %s\n"
msgstr "Impossible d’analyser « %s » : %s\n"

#: tools/gtk-builder-tool-simplify.c:2242
#, c-format
msgid "Failed to read “%s”: %s\n"
msgstr "Impossible de lire « %s » : %s\n"

#: tools/gtk-builder-tool-simplify.c:2248
#, c-format
msgid "Failed to write %s: “%s”\n"
msgstr "Impossible d’écrire dans %s : « %s »\n"

#: tools/gtk-builder-tool-simplify.c:2288
#, c-format
msgid "No .ui file specified\n"
msgstr "Aucun fichier .ui indiqué\n"

#: tools/gtk-builder-tool-simplify.c:2294
#, c-format
msgid "Can only simplify a single .ui file without --replace\n"
msgstr "Un seul fichier .ui peut être simplifié sans --replace\n"

#: tools/gtk-launch.c:40
msgid "Show program version"
msgstr "Afficher la version du programme"

#. Translators: this message will appear immediately after the
#. usage string - Usage: COMMAND [OPTION…] <THIS_MESSAGE>
#: tools/gtk-launch.c:74
msgid "APPLICATION [URI…] — launch an APPLICATION"
msgstr "APPLICATION [URI…] — lance une APPLICATION"

#. Translators: this message will appear after the usage string
#. and before the list of options.
#: tools/gtk-launch.c:78
msgid ""
"Launch an application (specified by its desktop file name),\n"
"optionally passing one or more URIs as arguments."
msgstr ""
"Lance une application (indiquée par son nom de fichier desktop),\n"
"en passant optionnellement un ou plusieurs URI en paramètres."

#: tools/gtk-launch.c:88
#, c-format
msgid "Error parsing commandline options: %s\n"
msgstr "Erreur lors de l’analyse des options de la ligne de commande : %s\n"

#: tools/gtk-launch.c:90 tools/gtk-launch.c:111
#, c-format
msgid "Try “%s --help” for more information."
msgstr "Essayez « %s --help » pour plus d’informations."

#. Translators: the %s is the program name. This error message
#. means the user is calling gtk-launch without any argument.
#: tools/gtk-launch.c:109
#, c-format
msgid "%s: missing application name"
msgstr "%s : nom d’application manquant"

#: tools/gtk-launch.c:138
#, c-format
msgid "Creating AppInfo from id not supported on non unix operating systems"
msgstr ""
"La création d’AppInfo à partir d’un identifiant n’est pas prise en charge "
"sur les systèmes d’exploitation non unix"

#. Translators: the first %s is the program name, the second one
#. is the application name.
#: tools/gtk-launch.c:146
#, c-format
msgid "%s: no such application %s"
msgstr "%s : pas d’application %s"

#. Translators: the first %s is the program name, the second one
#. is the error message.
#: tools/gtk-launch.c:164
#, c-format
msgid "%s: error launching application: %s\n"
msgstr "%s : erreur lors du lancement de l’application : %s\n"

#: tools/updateiconcache.c:1391
#, c-format
msgid "Failed to write header\n"
msgstr "Impossible d’écrire l’en-tête\n"

#: tools/updateiconcache.c:1397
#, c-format
msgid "Failed to write hash table\n"
msgstr "Impossible d’écrire dans la table de hachage\n"

#: tools/updateiconcache.c:1403
#, c-format
msgid "Failed to write folder index\n"
msgstr "Impossible d’écrire l’index du dossier\n"

#: tools/updateiconcache.c:1411
#, c-format
msgid "Failed to rewrite header\n"
msgstr "Impossible de réécrire l’en-tête\n"

#: tools/updateiconcache.c:1505
#, c-format
msgid "Failed to open file %s : %s\n"
msgstr "Impossible d’ouvrir le fichier « %s » : %s\n"

#: tools/updateiconcache.c:1513 tools/updateiconcache.c:1543
#, c-format
msgid "Failed to write cache file: %s\n"
msgstr "Impossible d’écrire dans le fichier de cache : %s\n"

#: tools/updateiconcache.c:1553
#, c-format
msgid "The generated cache was invalid.\n"
msgstr "Le cache généré n’était pas valide.\n"

#: tools/updateiconcache.c:1567
#, c-format
msgid "Could not rename %s to %s: %s, removing %s then.\n"
msgstr "Impossible de renommer %s en %s : %s, suppression de %s.\n"

#: tools/updateiconcache.c:1581
#, c-format
msgid "Could not rename %s to %s: %s\n"
msgstr "Impossible de renommer « %s » en %s : %s\n"

#: tools/updateiconcache.c:1591
#, c-format
msgid "Could not rename %s back to %s: %s.\n"
msgstr "Impossible de renommer à nouveau %s en %s : %s\n"

#: tools/updateiconcache.c:1618
#, c-format
msgid "Cache file created successfully.\n"
msgstr "Fichier de cache écrit avec succès.\n"

#: tools/updateiconcache.c:1657
msgid "Overwrite an existing cache, even if up to date"
msgstr "Écraser un cache existant même s’il est à jour"

#: tools/updateiconcache.c:1658
msgid "Don’t check for the existence of index.theme"
msgstr "Ne pas vérifier l’existence du fichier index.theme"

#: tools/updateiconcache.c:1659
msgid "Don’t include image data in the cache"
msgstr "Ne pas inclure de données d’image dans le cache"

#: tools/updateiconcache.c:1660
msgid "Include image data in the cache"
msgstr "Inclure les données d’image dans le cache"

#: tools/updateiconcache.c:1661
msgid "Output a C header file"
msgstr "Sortir un fichier en-tête C"

#: tools/updateiconcache.c:1662
msgid "Turn off verbose output"
msgstr "Désactiver la sortie détaillée"

#: tools/updateiconcache.c:1663
msgid "Validate existing icon cache"
msgstr "Valider le cache d’icônes existant"

#: tools/updateiconcache.c:1730
#, c-format
msgid "File not found: %s\n"
msgstr "Fichier introuvable : %s\n"

#: tools/updateiconcache.c:1736
#, c-format
msgid "Not a valid icon cache: %s\n"
msgstr "Cache d’icônes non valide : %s\n"

#: tools/updateiconcache.c:1749
#, c-format
msgid "No theme index file.\n"
msgstr "Aucun fichier d’index de thème.\n"

#: tools/updateiconcache.c:1753
#, c-format
msgid ""
"No theme index file in “%s”.\n"
"If you really want to create an icon cache here, use --ignore-theme-index.\n"
msgstr ""
"Aucun fichier d’index de thème dans « %s ».\n"
"Si vous souhaitez vraiment créer un cache d’icônes ici, utilisez --ignore-"
"theme-index.\n"

#~ msgid "No available configurations for the given RGBA pixel format"
#~ msgstr "Pas de configuration disponible pour le format de pixel RGBA donné"

#~ msgid "Show text"
#~ msgstr "Afficher le texte"

#~ msgid "Online"
#~ msgstr "En ligne"

#~ msgid "Offline"
#~ msgstr "Hors ligne"

#~ msgid "Dormant"
#~ msgstr "En sommeil"<|MERGE_RESOLUTION|>--- conflicted
+++ resolved
@@ -14,26 +14,17 @@
 # Yannick Tailliez <ytdispatch-libre@yahoo.com>, 2008.
 # Laurent Coudeur <laurentc@iol.ie>, 2009
 # Bruno Brouard <annoa.b@gmail.com>, 2011-13
+# Charles Monzat <charles.monzat@numericable.fr>, 2016-2018
 # Baylard Gérard <geodebay@gmail.com>, 2020.
 # Guillaume Bernard <associations@guillaume-bernard.fr>, 2021.
-<<<<<<< HEAD
-# Charles Monzat <charles.monzat@free.fr>, 2016-2021.
-=======
->>>>>>> 70cb61fb
 #
 msgid ""
 msgstr ""
 "Project-Id-Version: gtk master\n"
 "Report-Msgid-Bugs-To: https://gitlab.gnome.org/GNOME/gtk/-/issues/\n"
-<<<<<<< HEAD
-"POT-Creation-Date: 2021-09-24 12:22+0000\n"
-"PO-Revision-Date: 2021-09-24 22:56+0200\n"
-"Last-Translator: Charles Monzat <charles.monzat@free.fr>\n"
-=======
 "POT-Creation-Date: 2021-09-10 06:30+0000\n"
 "PO-Revision-Date: 2021-09-10 22:33+0200\n"
 "Last-Translator: Guillaume Bernard <associations@guillaume-bernard.fr>\n"
->>>>>>> 70cb61fb
 "Language-Team: GNOME French Team <gnomefr@traduc.org>\n"
 "Language: fr\n"
 "MIME-Version: 1.0\n"
@@ -87,16 +78,6 @@
 msgid "No compatible formats to transfer contents."
 msgstr "Aucun format compatible pour le transfert du contenu."
 
-<<<<<<< HEAD
-#. translators: This is about OpenGL backend names, like
-#. * "Trying to use X11 GLX, but EGL is already in use"
-#: gdk/gdkglcontext.c:1374
-#, c-format
-msgid "Trying to use %s, but %s is already in use"
-msgstr "Tentative d’utiliser %s, mais %s est déjà en cours d’utilisation"
-
-=======
->>>>>>> 70cb61fb
 #: gdk/gdksurface.c:1164
 msgid "Vulkan support disabled via GDK_DEBUG"
 msgstr "Prise en charge de Vulkan désactivée via GDK_DEBUG"
@@ -490,57 +471,13 @@
 msgid "Failed to decode contents with mime-type of '%s'"
 msgstr "Échec de décodage du contenu pour le type mime « %s »"
 
-<<<<<<< HEAD
-#: gdk/wayland/gdkglcontext-wayland.c:191
-#: gdk/win32/gdkglcontext-win32-egl.c:402
-#: gdk/win32/gdkglcontext-win32-wgl.c:632 gdk/x11/gdkglcontext-egl.c:600
-=======
 #: gdk/wayland/gdkglcontext-wayland.c:190
 #: gdk/win32/gdkglcontext-win32-egl.c:399
 #: gdk/win32/gdkglcontext-win32-wgl.c:628 gdk/x11/gdkglcontext-egl.c:600
->>>>>>> 70cb61fb
 #: gdk/x11/gdkglcontext-glx.c:613
 msgid "Unable to create a GL context"
 msgstr "Impossible de créer un contexte GL"
 
-<<<<<<< HEAD
-#: gdk/wayland/gdkglcontext-wayland.c:489
-msgid "libEGL not available in this sandbox"
-msgstr "libEGL n’est pas disponible dans ce bac à sable"
-
-#: gdk/wayland/gdkglcontext-wayland.c:490
-#| msgid "Not available"
-msgid "libEGL not available"
-msgstr "libEGL non disponible"
-
-#: gdk/wayland/gdkglcontext-wayland.c:503
-#| msgid "Core GL is not available on EGL implementation"
-msgid "Sandbox does not provide an OpenGL implementation"
-msgstr "Le bac à sable ne fournit pas d’implémentation OpenGL"
-
-#: gdk/wayland/gdkglcontext-wayland.c:504
-#| msgid "No GL implementation is available"
-msgid "No OpenGL implementation available"
-msgstr "Aucune implémentation OpenGL disponible"
-
-#: gdk/wayland/gdkglcontext-wayland.c:513 gdk/x11/gdkglcontext-egl.c:702
-msgid "Could not initialize EGL display"
-msgstr "Impossible d’initialiser l’affichage EGL"
-
-#: gdk/wayland/gdkglcontext-wayland.c:524 gdk/x11/gdkglcontext-egl.c:712
-#, c-format
-msgid "EGL version %d.%d is too old. GTK requires %d.%d"
-msgstr "La version %d.%d d’EGL est trop ancienne. GTK requiert %d.%d"
-
-#: gdk/wayland/gdkglcontext-wayland.c:535
-#: gdk/win32/gdkglcontext-win32-egl.c:276
-#: gdk/win32/gdkglcontext-win32-wgl.c:289
-#: gdk/win32/gdkglcontext-win32-wgl.c:306
-msgid "No GL implementation is available"
-msgstr "Aucune implémentation GL disponible"
-
-#: gdk/wayland/gdkglcontext-wayland.c:545
-=======
 #: gdk/wayland/gdkglcontext-wayland.c:484 gdk/x11/gdkglcontext-egl.c:688
 msgid "Failed to create EGL display"
 msgstr "Impossible de créer l’affichage EGL"
@@ -562,32 +499,20 @@
 msgstr "Aucune implémentation GL disponible"
 
 #: gdk/wayland/gdkglcontext-wayland.c:525
->>>>>>> 70cb61fb
 msgid "Core GL is not available on EGL implementation"
 msgstr "GL core n’est pas disponible dans l’implémentation EGL"
 
 # Les « Surfaceless context » de MESA sont des dispositifs qui « provide a native display independent of any native window system ».
-<<<<<<< HEAD
-#: gdk/wayland/gdkglcontext-wayland.c:554 gdk/x11/gdkglcontext-egl.c:723
-=======
 #: gdk/wayland/gdkglcontext-wayland.c:534 gdk/x11/gdkglcontext-egl.c:718
->>>>>>> 70cb61fb
 msgid "Surfaceless contexts are not supported on this EGL implementation"
 msgstr ""
 "Les contextes sans affichages ne sont pas pris en charge dans cette "
 "implémentation d’EGL"
 
-<<<<<<< HEAD
-#: gdk/wayland/gdkglcontext-wayland.c:566
-#: gdk/win32/gdkglcontext-win32-egl.c:216
-#: gdk/win32/gdkglcontext-win32-egl.c:226
-#: gdk/win32/gdkglcontext-win32-wgl.c:598
-=======
 #: gdk/wayland/gdkglcontext-wayland.c:546
 #: gdk/win32/gdkglcontext-win32-egl.c:216
 #: gdk/win32/gdkglcontext-win32-egl.c:226
 #: gdk/win32/gdkglcontext-win32-wgl.c:594
->>>>>>> 70cb61fb
 msgid "No available configurations for the given pixel format"
 msgstr "Pas de configuration disponible pour le format de pixel donné"
 
@@ -825,21 +750,6 @@
 msgid "No perfect EGL configuration found"
 msgstr "Aucune configuration EGL idéale trouvée"
 
-<<<<<<< HEAD
-#: gdk/x11/gdkglcontext-egl.c:684
-msgid "EGL is not supported"
-msgstr "EGL n’est pas pris en charge"
-
-#: gdk/x11/gdkglcontext-egl.c:693
-msgid "Failed to create EGL display"
-msgstr "Impossible de créer l’affichage EGL"
-
-#: gdk/x11/gdkglcontext-glx.c:772
-msgid "No GLX configurations available"
-msgstr "Aucune configuration GLX disponible"
-
-#: gdk/x11/gdkglcontext-glx.c:845
-=======
 #: gdk/x11/gdkglcontext-egl.c:679
 msgid "EGL is not supported"
 msgstr "EGL n’est pas pris en charge"
@@ -849,16 +759,11 @@
 msgstr "Aucune configuration GLX disponible"
 
 #: gdk/x11/gdkglcontext-glx.c:843
->>>>>>> 70cb61fb
 msgid "No GLX configuration with required features found"
 msgstr ""
 "Aucune configuration GLX avec les fonctionnalités requises n’a été trouvée"
 
-<<<<<<< HEAD
-#: gdk/x11/gdkglcontext-glx.c:919
-=======
 #: gdk/x11/gdkglcontext-glx.c:914
->>>>>>> 70cb61fb
 msgid "GLX is not supported"
 msgstr "GLX n’est pas pris en charge"
 
@@ -6780,7 +6685,6 @@
 #: gtk/ui/gtkaboutdialog.ui:62
 msgid "About"
 msgstr "À propos"
-<<<<<<< HEAD
 
 #: gtk/ui/gtkaboutdialog.ui:123
 msgid "Credits"
@@ -6840,67 +6744,6 @@
 msgid "_Next"
 msgstr "_Suivant"
 
-=======
-
-#: gtk/ui/gtkaboutdialog.ui:123
-msgid "Credits"
-msgstr "Crédits"
-
-#: gtk/ui/gtkaboutdialog.ui:206
-msgid "System"
-msgstr "Système"
-
-#: gtk/ui/gtkappchooserdialog.ui:60
-msgid "_View All Applications"
-msgstr "_Afficher toutes les applications"
-
-#: gtk/ui/gtkappchooserdialog.ui:66
-msgid "_Find New Applications"
-msgstr "_Chercher de nouvelles applications"
-
-#: gtk/ui/gtkappchooserwidget.ui:100
-msgid "No applications found."
-msgstr "Aucune application trouvée."
-
-#: gtk/ui/gtkapplication-quartz.ui:13
-msgid "Preferences"
-msgstr "Préférences"
-
-#: gtk/ui/gtkapplication-quartz.ui:19
-msgid "Services"
-msgstr "Services"
-
-#: gtk/ui/gtkapplication-quartz.ui:25
-#, c-format
-msgid "Hide %s"
-msgstr "Masquer %s"
-
-#: gtk/ui/gtkapplication-quartz.ui:30
-msgid "Hide Others"
-msgstr "Masquer les autres"
-
-#: gtk/ui/gtkapplication-quartz.ui:35
-msgid "Show All"
-msgstr "Tout afficher"
-
-#: gtk/ui/gtkapplication-quartz.ui:42
-#, c-format
-msgid "Quit %s"
-msgstr "Quitter %s"
-
-#: gtk/ui/gtkassistant.ui:64
-msgid "_Finish"
-msgstr "_Terminer"
-
-#: gtk/ui/gtkassistant.ui:75
-msgid "_Back"
-msgstr "_Précédent"
-
-#: gtk/ui/gtkassistant.ui:86
-msgid "_Next"
-msgstr "_Suivant"
-
->>>>>>> 70cb61fb
 #: gtk/ui/gtkcolorchooserdialog.ui:4
 msgid "Select a Color"
 msgstr "Sélectionner une couleur"
