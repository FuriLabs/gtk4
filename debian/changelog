--- conflicted
+++ resolved
@@ -1,18 +1,3 @@
-<<<<<<< HEAD
-gtk+2.0 (2.18.9-2) unstable; urgency=low
-
-  * debian/patches/006_gtkentry_avoid_spurious_notifications.patch:
-    - Backport patch from upstream git, don't set the buffer to null
-      to avoid extra notifications. Closes: #574896.
-
- -- Emilio Pozuelo Monfort <pochu@debian.org>  Mon, 22 Mar 2010 17:04:30 +0100
-
-gtk+2.0 (2.18.9-1) unstable; urgency=low
-
-  [ Cyril Brulebois ]
-  * Switch udeb from DirectFB to Xlib to prepare the move to an X11-based
-    graphical installer:
-=======
 gtk+2.0 (2.20.0-1) experimental; urgency=low
 
   [ Emilio Pozuelo Monfort ]
@@ -58,7 +43,6 @@
   [ Cyril Brulebois ]
   * Switch udeb from DirectFB to Xlib to prepare the move to an X11-based
     graphical installer. Closes: #573872.
->>>>>>> dd1b22b5
      - Replace libgtk-directfb-2.0-0-udeb with libgtk-x11-udeb in control
        file.
      - Update description accordingly.
@@ -76,11 +60,7 @@
   * Add one patch to make it possible to disable X11 extensions, and
     refresh the other one accordingly:
      - 005_support_disabling_x11_extensions.patch
-<<<<<<< HEAD
-     - 070_mandatory-relibtoolize.patch [STRIPPED FROM THIS DIFF]
-=======
      - 070_mandatory-relibtoolize.patch
->>>>>>> dd1b22b5
   * Ship a minimal MIME database in the udeb, since the loaders mechanism
     isn’t sufficient to get proper PNG support:
      - Add shared-mime-info to Build-Depends to ensure that the
@@ -95,50 +75,6 @@
        for shared-mime-info to ship its own udeb.
 
   [ Emilio Pozuelo Monfort ]
-<<<<<<< HEAD
-  * New upstream bugfix release.
-    + debian/patches/070_mandatory-relibtoolize.patch:
-      - Updated for the new version.
-  * debian/control.in:
-    - Build depend on xsltproc, needed to generate the mime cache.
-  * debian/rules,
-    debian/libgtk2.0-0-udeb.install.in,
-    debian/libgtk-x11-udeb.install.in:
-    - Rename the udeb to libgtk2.0-0-udeb.
-  * debian/rules,
-    debian/control.in,
-    debian/libgtk-directfb-2.0-0.*,
-    debian/libgtk-directfb-2.0-dev.*,
-    - Drop the DirectFB enabled GTK+ packages. It was needed for the
-      graphical installer but it's now switching to X11 so we don't need
-      it anymore.
-
- -- Emilio Pozuelo Monfort <pochu@debian.org>  Thu, 18 Mar 2010 16:54:25 +0100
-
-gtk+2.0 (2.18.7-1) unstable; urgency=low
-
-  * New upstream bugfix release.
-    + debian/patches/070_mandatory-relibtoolize.patch:
-      - Updated for the new version.
-  * debian/control.in:
-    + Standards-Version is 3.8.4, no changes needed.
-
- -- Emilio Pozuelo Monfort <pochu@debian.org>  Thu, 18 Feb 2010 18:34:57 +0100
-
-gtk+2.0 (2.18.6-1) unstable; urgency=low
-
-  * New upstream bugfix release:
-    + debian/patches/070_mandatory-relibtoolize.patch:
-      - Updated for the new version.
-
- -- Sebastian Dröge <slomo@debian.org>  Fri, 15 Jan 2010 10:38:58 +0100
-
-gtk+2.0 (2.18.5-1) unstable; urgency=low
-
-  * New upstream bugfix release.
-    + debian/patches/070_mandatory-relibtoolize.patch:
-      - Updated for the new version.
-=======
   * Rename the udeb to libgtk2.0-0-udeb.
   * Standards-Version is 3.8.4, no changes needed.
 
@@ -215,14 +151,10 @@
 gtk+2.0 (2.19.2-1) experimental; urgency=low
 
   [ Emilio Pozuelo Monfort ]
->>>>>>> dd1b22b5
   * debian/patches/000_gtk+-2.0.6-exportsymbols.patch:
     + Removed, it wasn't being applied and hasn't been relevant for a
       long time.
 
-<<<<<<< HEAD
- -- Emilio Pozuelo Monfort <pochu@debian.org>  Sat, 12 Dec 2009 18:42:36 +0100
-=======
   [ Sebastian Dröge ]
   * New upstream development release:
     + debian/patches/070_mandatory-relibtoolize.patch:
@@ -255,7 +187,6 @@
       - Regenerated for the new version.
 
  -- Sebastian Dröge <slomo@debian.org>  Tue, 01 Dec 2009 15:28:10 +0100
->>>>>>> dd1b22b5
 
 gtk+2.0 (2.18.4-1) unstable; urgency=low
 
