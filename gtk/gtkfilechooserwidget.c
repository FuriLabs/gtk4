--- conflicted
+++ resolved
@@ -3123,12 +3123,8 @@
   GtkFileChooserWidget *impl = (GtkFileChooserWidget *) object;
 
   cancel_all_operations (impl);
-<<<<<<< HEAD
-  g_clear_pointer (&impl->rename_file_popover, gtk_widget_unparent);
-=======
 
   /* browse_files_popover is not a template child */
->>>>>>> 6eb35481
   g_clear_pointer (&impl->browse_files_popover, gtk_widget_unparent);
   g_clear_pointer (&impl->bookmarks_manager, _gtk_bookmarks_manager_free);
   g_clear_object (&impl->extra_widget);
