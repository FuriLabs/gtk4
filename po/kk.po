# Kazakh translation for GTK.
# Copyright (C) 2010-2016 The GTK authors.
# This file is distributed under the same license as the GTK package.
# Baurzhan Muftakhidinov <baurthefirst@gmail.com>, 2010-2021.
#
msgid ""
msgstr ""
"Project-Id-Version: master\n"
"Report-Msgid-Bugs-To: https://gitlab.gnome.org/GNOME/gtk/-/issues/\n"
<<<<<<< HEAD
"POT-Creation-Date: 2023-09-21 12:42+0000\n"
"PO-Revision-Date: 2023-09-21 21:28+0600\n"
=======
"POT-Creation-Date: 2023-08-19 01:57+0000\n"
"PO-Revision-Date: 2023-08-20 00:03+0600\n"
>>>>>>> a45b66e1
"Last-Translator: Baurzhan Muftakhidinov <baurthefirst@gmail.com>\n"
"Language-Team: Kazakh <kk_KZ@googlegroups.com>\n"
"Language: kk\n"
"MIME-Version: 1.0\n"
"Content-Type: text/plain; charset=UTF-8\n"
"Content-Transfer-Encoding: 8bit\n"
"Plural-Forms: nplurals=1; plural=0;\n"
"X-Generator: Poedit 3.3.2\n"

#: gdk/broadway/gdkbroadway-server.c:135
#, c-format
msgid "Broadway display type not supported: %s"
msgstr "Кеңтаратылым дисплей түріне қолдау жоқ: %s"

#: gdk/gdkclipboard.c:232
msgid "This clipboard cannot store data."
msgstr "Бұл алмасу буфері деректерді сақтай алмайды."

#: gdk/gdkclipboard.c:287 gdk/gdkclipboard.c:785 gdk/gdkclipboard.c:1085
msgid "Cannot read from empty clipboard."
msgstr "Бос алмасу буферінен оқу мүмкін емес."

#: gdk/gdkclipboard.c:318 gdk/gdkclipboard.c:1135 gdk/gdkdrag.c:618
msgid "No compatible formats to transfer clipboard contents."
msgstr "Алмасу буферінің мазмұнын тасымалдау үшін үйлесімді пішімдер жоқ."

#: gdk/gdkcontentprovider.c:106 gdk/gdkcontentproviderimpl.c:313
#: gdk/gdkcontentproviderimpl.c:532
#, c-format
msgid "Cannot provide contents as “%s”"
msgstr "Мазмұнды “%s” ретінде ұсыну мүмкін емес"

#: gdk/gdkcontentprovider.c:127
#, c-format
msgid "Cannot provide contents as %s"
msgstr "Мазмұнды %s ретінде ұсыну мүмкін емес"

#: gdk/gdkdisplay.c:156 gdk/gdkglcontext.c:442
msgid "The current backend does not support OpenGL"
msgstr "Ағымдағы қозғалтқыш OpenGL қолдамайды"

<<<<<<< HEAD
#: gdk/gdkdisplay.c:1244 gdk/gdksurface.c:1252
msgid "Vulkan support disabled via GDK_DEBUG"
msgstr "Vulkan қолдауы GDK_DEBUG арқылы сөндірілген"

#: gdk/gdkdisplay.c:1276
msgid "GL support disabled via GDK_DEBUG"
msgstr "GL қолдауы GDK_DEBUG арқылы сөндірілген"

#: gdk/gdkdisplay.c:1574
msgid "No EGL configuration available"
msgstr "Бірде-бір EGL іске асыру нұсқасы қолжетімсіз"

#: gdk/gdkdisplay.c:1582
msgid "Failed to get EGL configurations"
msgstr "EGL конфигурациялары алынбады"

#: gdk/gdkdisplay.c:1612
msgid "No EGL configuration with required features found"
msgstr "Қажетті мүмкіндіктері бар EGL конфигурациясы табылмады"

#: gdk/gdkdisplay.c:1619
msgid "No perfect EGL configuration found"
msgstr "Сәйкес келетін EGL конфигурациясы табылмады"

#: gdk/gdkdisplay.c:1661
=======
#: gdk/gdkdisplay.c:1245 gdk/gdksurface.c:1252
msgid "Vulkan support disabled via GDK_DEBUG"
msgstr "Vulkan қолдауы GDK_DEBUG арқылы сөндірілген"

#: gdk/gdkdisplay.c:1277
msgid "GL support disabled via GDK_DEBUG"
msgstr "GL қолдауы GDK_DEBUG арқылы сөндірілген"

#: gdk/gdkdisplay.c:1575
msgid "No EGL configuration available"
msgstr "Бірде-бір EGL іске асыру нұсқасы қолжетімсіз"

#: gdk/gdkdisplay.c:1583
msgid "Failed to get EGL configurations"
msgstr "EGL конфигурациялары алынбады"

#: gdk/gdkdisplay.c:1613
msgid "No EGL configuration with required features found"
msgstr "Қажетті мүмкіндіктері бар EGL конфигурациясы табылмады"

#: gdk/gdkdisplay.c:1620
msgid "No perfect EGL configuration found"
msgstr "Сәйкес келетін EGL конфигурациясы табылмады"

#: gdk/gdkdisplay.c:1662
>>>>>>> a45b66e1
#, c-format
msgid "EGL implementation is missing extension %s"
msgid_plural "EGL implementation is missing %2$d extensions: %1$s"
msgstr[0] "EGL іске асыруында %2$d кеңейту жоқ: %1$s"

<<<<<<< HEAD
#: gdk/gdkdisplay.c:1694
msgid "libEGL not available in this sandbox"
msgstr "libEGL бұл құмжәшігінде қол жетімді емес"

#: gdk/gdkdisplay.c:1695
msgid "libEGL not available"
msgstr "libEGL қолжетімді емес"

#: gdk/gdkdisplay.c:1705
msgid "Failed to create EGL display"
msgstr "EGL экранын жасау сәтсіз"

#: gdk/gdkdisplay.c:1715
msgid "Could not initialize EGL display"
msgstr "EGL экранын іске қосу сәтсіз"

#: gdk/gdkdisplay.c:1726
=======
#: gdk/gdkdisplay.c:1695
msgid "libEGL not available in this sandbox"
msgstr "libEGL бұл құмжәшігінде қол жетімді емес"

#: gdk/gdkdisplay.c:1696
msgid "libEGL not available"
msgstr "libEGL қолжетімді емес"

#: gdk/gdkdisplay.c:1706
msgid "Failed to create EGL display"
msgstr "EGL экранын жасау сәтсіз"

#: gdk/gdkdisplay.c:1716
msgid "Could not initialize EGL display"
msgstr "EGL экранын іске қосу сәтсіз"

#: gdk/gdkdisplay.c:1727
>>>>>>> a45b66e1
#, c-format
msgid "EGL version %d.%d is too old. GTK requires %d.%d"
msgstr "EGL нұсқасы %d.%d тым ескі. GTK %d.%d нұсқасын талап етеді"

#: gdk/gdkdrop.c:130
msgid "Drag’n’drop from other applications is not supported."
msgstr "Басқа қолданбалардан ұстап апару мен тастауға қолдау жоқ."

#: gdk/gdkdrop.c:163
msgid "No compatible formats to transfer contents."
msgstr "Мазмұнды тасымалдау үшін үйлесімді пішімдер жоқ."

#: gdk/gdkglcontext.c:401 gdk/x11/gdkglcontext-glx.c:642
msgid "No GL API allowed."
msgstr "GL API рұқсат етілмеген."

#: gdk/gdkglcontext.c:425 gdk/win32/gdkglcontext-win32-wgl.c:387
#: gdk/win32/gdkglcontext-win32-wgl.c:530
#: gdk/win32/gdkglcontext-win32-wgl.c:574 gdk/x11/gdkglcontext-glx.c:691
msgid "Unable to create a GL context"
msgstr "GL контекстін жасау сәтсіз"

#: gdk/gdkglcontext.c:1280
msgid "Anything but OpenGL ES disabled via GDK_DEBUG"
msgstr "GDK_DEBUG арқылы OpenGL ES-тен басқа барлығы сөндірілген"

#: gdk/gdkglcontext.c:1289
#, c-format
msgid "Application does not support %s API"
msgstr "Қолданба %s API қолдамайды"

#. translators: This is about OpenGL backend names, like
#. * "Trying to use X11 GLX, but EGL is already in use"
#: gdk/gdkglcontext.c:1864
#, c-format
msgid "Trying to use %s, but %s is already in use"
msgstr "%s қолдану талабы жасалды, бірақ, %s қолдануда болып тұр"

#: gdk/gdktexture.c:528
msgid "Unknown image format."
msgstr "Анықталмаған сурет пішімі."

#.
#. * Translators, the strings in the “keyboard label” context are
#. * display names for keyboard keys. Some of them have prefixes like
#. * XF86 or ISO_ — these should be removed in the translation. Similarly,
#. * underscores should be replaced by spaces. The prefix “KP_” stands
#. * for “key pad” and you may want to include that in your translation.
#. * Here are some examples of English translations:
#. * XF86AudioMute - Audio mute
#. * Scroll_lock   - Scroll lock
#. * KP_Space      - Space (keypad)
#.
#: gdk/keynamesprivate.h:6843
msgctxt "keyboard label"
msgid "BackSpace"
msgstr "BackSpace"

#: gdk/keynamesprivate.h:6844
msgctxt "keyboard label"
msgid "Tab"
msgstr "Tab"

#: gdk/keynamesprivate.h:6845
msgctxt "keyboard label"
msgid "Return"
msgstr "Return"

#: gdk/keynamesprivate.h:6846
msgctxt "keyboard label"
msgid "Pause"
msgstr "Аялдату"

#: gdk/keynamesprivate.h:6847
msgctxt "keyboard label"
msgid "Scroll_Lock"
msgstr "Scroll_Lock"

#: gdk/keynamesprivate.h:6848
msgctxt "keyboard label"
msgid "Sys_Req"
msgstr "Sys_Req"

#: gdk/keynamesprivate.h:6849
msgctxt "keyboard label"
msgid "Escape"
msgstr "Escape"

#: gdk/keynamesprivate.h:6850
msgctxt "keyboard label"
msgid "Multi_key"
msgstr "Multi_key"

#: gdk/keynamesprivate.h:6851
msgctxt "keyboard label"
msgid "Home"
msgstr "Home"

#: gdk/keynamesprivate.h:6852
msgctxt "keyboard label"
msgid "Left"
msgstr "Сол жақ"

#: gdk/keynamesprivate.h:6853
msgctxt "keyboard label"
msgid "Up"
msgstr "Жоғары"

#: gdk/keynamesprivate.h:6854
msgctxt "keyboard label"
msgid "Right"
msgstr "Оң жақ"

#: gdk/keynamesprivate.h:6855
msgctxt "keyboard label"
msgid "Down"
msgstr "Төмен"

#: gdk/keynamesprivate.h:6856 gtk/gtkshortcutlabel.c:217
msgctxt "keyboard label"
msgid "Page_Up"
msgstr "Page_Up"

#: gdk/keynamesprivate.h:6857 gtk/gtkshortcutlabel.c:220
msgctxt "keyboard label"
msgid "Page_Down"
msgstr "Page_Down"

#: gdk/keynamesprivate.h:6858
msgctxt "keyboard label"
msgid "End"
msgstr "End"

#: gdk/keynamesprivate.h:6859
msgctxt "keyboard label"
msgid "Begin"
msgstr "Begin"

#: gdk/keynamesprivate.h:6860
msgctxt "keyboard label"
msgid "Print"
msgstr "Print"

#: gdk/keynamesprivate.h:6861
msgctxt "keyboard label"
msgid "Insert"
msgstr "Insert"

#: gdk/keynamesprivate.h:6862
msgctxt "keyboard label"
msgid "Num_Lock"
msgstr "Num_Lock"

#. Translators: KP_ means “key pad” here
#: gdk/keynamesprivate.h:6864
msgctxt "keyboard label"
msgid "KP_Space"
msgstr "KP_Space"

#: gdk/keynamesprivate.h:6865
msgctxt "keyboard label"
msgid "KP_Tab"
msgstr "KP_Tab"

#: gdk/keynamesprivate.h:6866
msgctxt "keyboard label"
msgid "KP_Enter"
msgstr "KP_Enter"

#: gdk/keynamesprivate.h:6867
msgctxt "keyboard label"
msgid "KP_Home"
msgstr "KP_Home"

#: gdk/keynamesprivate.h:6868
msgctxt "keyboard label"
msgid "KP_Left"
msgstr "KP_Left"

#: gdk/keynamesprivate.h:6869
msgctxt "keyboard label"
msgid "KP_Up"
msgstr "KP_Up"

#: gdk/keynamesprivate.h:6870
msgctxt "keyboard label"
msgid "KP_Right"
msgstr "KP_Right"

#: gdk/keynamesprivate.h:6871
msgctxt "keyboard label"
msgid "KP_Down"
msgstr "KP_Down"

#: gdk/keynamesprivate.h:6872
msgctxt "keyboard label"
msgid "KP_Page_Up"
msgstr "KP_Page_Up"

#: gdk/keynamesprivate.h:6873
msgctxt "keyboard label"
msgid "KP_Prior"
msgstr "KP_Prior"

#: gdk/keynamesprivate.h:6874
msgctxt "keyboard label"
msgid "KP_Page_Down"
msgstr "KP_Page_Down"

#: gdk/keynamesprivate.h:6875
msgctxt "keyboard label"
msgid "KP_Next"
msgstr "KP_Next"

#: gdk/keynamesprivate.h:6876
msgctxt "keyboard label"
msgid "KP_End"
msgstr "KP_End"

#: gdk/keynamesprivate.h:6877
msgctxt "keyboard label"
msgid "KP_Begin"
msgstr "KP_Begin"

#: gdk/keynamesprivate.h:6878
msgctxt "keyboard label"
msgid "KP_Insert"
msgstr "KP_Insert"

#: gdk/keynamesprivate.h:6879
msgctxt "keyboard label"
msgid "KP_Delete"
msgstr "KP_Delete"

#: gdk/keynamesprivate.h:6880
msgctxt "keyboard label"
msgid "Delete"
msgstr "Delete"

#: gdk/keynamesprivate.h:6881
msgctxt "keyboard label"
msgid "MonBrightnessUp"
msgstr "MonBrightnessUp"

#: gdk/keynamesprivate.h:6882
msgctxt "keyboard label"
msgid "MonBrightnessDown"
msgstr "MonBrightnessDown"

#: gdk/keynamesprivate.h:6883
msgctxt "keyboard label"
msgid "KbdBrightnessUp"
msgstr "KbdBrightnessUp"

#: gdk/keynamesprivate.h:6884
msgctxt "keyboard label"
msgid "KbdBrightnessDown"
msgstr "KbdBrightnessDown"

#: gdk/keynamesprivate.h:6885
msgctxt "keyboard label"
msgid "AudioMute"
msgstr "AudioMute"

#: gdk/keynamesprivate.h:6886
msgctxt "keyboard label"
msgid "AudioMicMute"
msgstr "AudioMicMute"

#: gdk/keynamesprivate.h:6887
msgctxt "keyboard label"
msgid "AudioLowerVolume"
msgstr "AudioLowerVolume"

#: gdk/keynamesprivate.h:6888
msgctxt "keyboard label"
msgid "AudioRaiseVolume"
msgstr "AudioRaiseVolume"

#: gdk/keynamesprivate.h:6889
msgctxt "keyboard label"
msgid "AudioPlay"
msgstr "AudioPlay"

#: gdk/keynamesprivate.h:6890
msgctxt "keyboard label"
msgid "AudioStop"
msgstr "AudioStop"

#: gdk/keynamesprivate.h:6891
msgctxt "keyboard label"
msgid "AudioNext"
msgstr "AudioNext"

#: gdk/keynamesprivate.h:6892
msgctxt "keyboard label"
msgid "AudioPrev"
msgstr "AudioPrev"

#: gdk/keynamesprivate.h:6893
msgctxt "keyboard label"
msgid "AudioRecord"
msgstr "AudioRecord"

#: gdk/keynamesprivate.h:6894
msgctxt "keyboard label"
msgid "AudioPause"
msgstr "AudioPause"

#: gdk/keynamesprivate.h:6895
msgctxt "keyboard label"
msgid "AudioRewind"
msgstr "AudioRewind"

#: gdk/keynamesprivate.h:6896
msgctxt "keyboard label"
msgid "AudioMedia"
msgstr "AudioMedia"

#: gdk/keynamesprivate.h:6897
msgctxt "keyboard label"
msgid "Eject"
msgstr "Шығару"

#: gdk/keynamesprivate.h:6898
msgctxt "keyboard label"
msgid "Explorer"
msgstr "Файлдар шолушысы"

#: gdk/keynamesprivate.h:6899
msgctxt "keyboard label"
msgid "Calculator"
msgstr "Калькулятор"

#: gdk/keynamesprivate.h:6900
msgctxt "keyboard label"
msgid "Mail"
msgstr "Пошта"

#: gdk/keynamesprivate.h:6901
msgctxt "keyboard label"
msgid "WWW"
msgstr "WWW"

#: gdk/keynamesprivate.h:6902
msgctxt "keyboard label"
msgid "Search"
msgstr "Іздеу"

#: gdk/keynamesprivate.h:6903
msgctxt "keyboard label"
msgid "Tools"
msgstr "Саймандар"

#: gdk/keynamesprivate.h:6904
msgctxt "keyboard label"
msgid "ScreenSaver"
msgstr "ScreenSaver"

#: gdk/keynamesprivate.h:6905
msgctxt "keyboard label"
msgid "Battery"
msgstr "Battery"

#: gdk/keynamesprivate.h:6906
msgctxt "keyboard label"
msgid "Launch1"
msgstr "Launch1"

#: gdk/keynamesprivate.h:6907
msgctxt "keyboard label"
msgid "Forward"
msgstr "Forward"

#: gdk/keynamesprivate.h:6908
msgctxt "keyboard label"
msgid "Back"
msgstr "Back"

#: gdk/keynamesprivate.h:6909
msgctxt "keyboard label"
msgid "Sleep"
msgstr "Sleep"

#: gdk/keynamesprivate.h:6910
msgctxt "keyboard label"
msgid "Hibernate"
msgstr "Hibernate"

#: gdk/keynamesprivate.h:6911
msgctxt "keyboard label"
msgid "WLAN"
msgstr "WLAN"

#: gdk/keynamesprivate.h:6912
msgctxt "keyboard label"
msgid "WebCam"
msgstr "WebCam"

#: gdk/keynamesprivate.h:6913
msgctxt "keyboard label"
msgid "Display"
msgstr "Display"

#: gdk/keynamesprivate.h:6914
msgctxt "keyboard label"
msgid "TouchpadToggle"
msgstr "TouchpadToggle"

#: gdk/keynamesprivate.h:6915
msgctxt "keyboard label"
msgid "WakeUp"
msgstr "WakeUp"

#: gdk/keynamesprivate.h:6916
msgctxt "keyboard label"
msgid "Suspend"
msgstr "Suspend"

#: gdk/loaders/gdkjpeg.c:63
#, c-format
msgid "Error interpreting JPEG image file (%s)"
msgstr "JPEG сурет файлын талдау қатесі (%s)"

#: gdk/loaders/gdkjpeg.c:194
#, c-format
msgid "Unsupported JPEG colorspace (%d)"
msgstr "Қолдау көрсетілмейтін JPEG түстер кеңістігі (%d)"

#: gdk/loaders/gdkjpeg.c:203 gdk/loaders/gdkpng.c:280 gdk/loaders/gdktiff.c:467
#, c-format
msgid "Not enough memory for image size %ux%u"
msgstr "Өлшемі %ux%u болатын суретті жүктеу үшін жады жеткіліксіз"

#: gdk/loaders/gdkpng.c:118
#, c-format
msgid "Error reading png (%s)"
msgstr "PNG файлын оқу қатесі (%s)"

#: gdk/loaders/gdkpng.c:211
#, c-format
msgid "Unsupported depth %u in png image"
msgstr "PNG суретіндегі қолдау көрсетілмейтін %u тереңдігі"

#: gdk/loaders/gdkpng.c:261
#, c-format
msgid "Unsupported color type %u in png image"
msgstr "PNG суретіндегі қолдау көрсетілмейтін түс түрі %u"

#: gdk/loaders/gdktiff.c:353
msgid "Failed to load RGB data from TIFF file"
msgstr "TIFF файлынан RGB деректерін жүктеу сәтсіз"

#: gdk/loaders/gdktiff.c:396
msgid "Could not load TIFF data"
msgstr "TIFF деректерін жүктеу сәтсіз"

#: gdk/loaders/gdktiff.c:479
#, c-format
msgid "Reading data failed at row %d"
msgstr "Деректерді оқу %d жолында сәтсіз аяқталды"

#: gdk/macos/gdkmacospasteboard.c:211 gdk/wayland/gdkclipboard-wayland.c:240
#: gdk/wayland/gdkdrop-wayland.c:207 gdk/wayland/gdkprimary-wayland.c:343
#: gdk/win32/gdkdrop-win32.c:1018 gdk/win32/gdkdrop-win32.c:1063
<<<<<<< HEAD
#: gdk/x11/gdkclipboard-x11.c:807 gdk/x11/gdkdrop-x11.c:235
=======
#: gdk/x11/gdkclipboard-x11.c:805 gdk/x11/gdkdrop-x11.c:235
>>>>>>> a45b66e1
msgid "No compatible transfer format found"
msgstr "Тасымалдау үшін үйлесімді пішім табылмады"

#: gdk/macos/gdkmacospasteboard.c:297
#, c-format
msgid "Failed to decode contents with mime-type of '%s'"
msgstr "'%s' mime-түрімен мазмұнды декодтау сәтсіз аяқталды"

#: gdk/win32/gdkclipdrop-win32.c:721
#, c-format
msgid "Cannot claim clipboard ownership. OpenClipboard() timed out."
msgstr ""
"Алмасу буферіне меншік ету мүмкін емес. OpenClipboard() күту мерзімі "
"аяқталды."

#: gdk/win32/gdkclipdrop-win32.c:731
#, c-format
msgid "Cannot claim clipboard ownership. Another process claimed it before us."
msgstr ""
"Алмасу буферіне меншік ету мүмкін емес. Басқа үрдіс оны бізден бұрын алып "
"алды."

#: gdk/win32/gdkclipdrop-win32.c:745
#, c-format
msgid "Cannot claim clipboard ownership. OpenClipboard() failed: 0x%lx."
msgstr ""
"Алмасу буферіне меншік ету мүмкін емес. OpenClipboard() сәтсіз аяқталды: "
"0x%lx."

#: gdk/win32/gdkclipdrop-win32.c:757
#, c-format
msgid "Cannot claim clipboard ownership. EmptyClipboard() failed: 0x%lx."
msgstr ""
"Алмасу буферіне меншік ету мүмкін емес. EmptyClipboard() сәтсіз аяқталды: "
"0x%lx."

#: gdk/win32/gdkclipdrop-win32.c:800
#, c-format
msgid "Cannot set clipboard data. OpenClipboard() timed out."
msgstr ""
"Алмасу буфері деректерін орнату мүмкін емес. OpenClipboard() күту мерзімі "
"аяқталды."

#: gdk/win32/gdkclipdrop-win32.c:810 gdk/win32/gdkclipdrop-win32.c:841
#, c-format
msgid "Cannot set clipboard data. Another process claimed clipboard ownership."
msgstr ""
"Алмасу буфері деректерін орнату мүмкін емес. Басқа үрдіс оған меншік құқығын "
"талап етті."

#: gdk/win32/gdkclipdrop-win32.c:824
#, c-format
msgid "Cannot set clipboard data. OpenClipboard() failed: 0x%lx."
msgstr ""
"Алмасу буфері деректерін орнату мүмкін емес. OpenClipboard() сәтсіз "
"аяқталды: 0x%lx."

#: gdk/win32/gdkclipdrop-win32.c:876
#, c-format
msgid "Cannot get clipboard data. GlobalLock(0x%p) failed: 0x%lx."
msgstr ""
"Алмасу буфері деректерін алу мүмкін емес. GlobalLock(0x%p) сәтсіз аяқталды: "
"0x%lx."

#: gdk/win32/gdkclipdrop-win32.c:887
#, c-format
msgid "Cannot get clipboard data. GlobalSize(0x%p) failed: 0x%lx."
msgstr ""
"Алмасу буфері деректерін алу мүмкін емес. GlobalSize(0x%p) сәтсіз аяқталды: "
"0x%lx."

#: gdk/win32/gdkclipdrop-win32.c:900
#, c-format
msgid ""
"Cannot get clipboard data. Failed to allocate %s bytes to store the data."
msgstr ""
"Алмасу буфері деректерін алу мүмкін емес. Деректерді сақтау үшін %s байтты "
"бөлу сәтсіз аяқталды."

#: gdk/win32/gdkclipdrop-win32.c:932
#, c-format
msgid "Cannot get clipboard data. OpenClipboard() timed out."
msgstr ""
"Алмасу буфері деректерін алу мүмкін емес. OpenClipboard() күту мерзімі "
"аяқталды."

#: gdk/win32/gdkclipdrop-win32.c:942
#, c-format
msgid "Cannot get clipboard data. Clipboard ownership changed."
msgstr ""
"Алмасу буфері деректерін алу мүмкін емес. Алмасу буферінің иесі өзгерді."

#: gdk/win32/gdkclipdrop-win32.c:952
#, c-format
msgid ""
"Cannot get clipboard data. Clipboard data changed before we could get it."
msgstr ""
"Алмасу буфері деректерін алу мүмкін емес. Алмасу буферінің деректері біз "
"оларды алғанша дейін олар өзгерді."

#: gdk/win32/gdkclipdrop-win32.c:969
#, c-format
msgid "Cannot get clipboard data. OpenClipboard() failed: 0x%lx."
msgstr ""
"Алмасу буфері деректерін алу мүмкін емес. OpenClipboard() сәтсіз аяқталды: "
"0x%lx."

#: gdk/win32/gdkclipdrop-win32.c:994
#, c-format
msgid "Cannot get clipboard data. No compatible transfer format found."
msgstr ""
"Алмасу буфері деректерін алу мүмкін емес. Үйлесімді тасымалдау пішімдері "
"табылмады."

#: gdk/win32/gdkclipdrop-win32.c:1004
#, c-format
msgid "Cannot get clipboard data. GetClipboardData() failed: 0x%lx."
msgstr ""
"Алмасу буфері деректерін алу мүмкін емес. GetClipboardData() сәтсіз "
"аяқталды: 0x%lx."

#: gdk/win32/gdkdrop-win32.c:949
#, c-format
msgid "Cannot get DnD data. GlobalLock(0x%p) failed: 0x%lx."
msgstr ""
"Ұстап апару мен тастау деректерін алу мүмкін емес. GlobalLock(0x%p) сәтсіз "
"аяқталды: 0x%lx."

#: gdk/win32/gdkdrop-win32.c:958
#, c-format
msgid "Cannot get DnD data. GlobalSize(0x%p) failed: 0x%lx."
msgstr ""
"Ұстап апару мен тастау деректерін алу мүмкін емес. GlobalSize(0x%p) сәтсіз "
"аяқталды: 0x%lx."

#: gdk/win32/gdkdrop-win32.c:969
#, c-format
msgid "Cannot get DnD data. Failed to allocate %s bytes to store the data."
msgstr ""
"Ұстап апару мен тастау деректерін алу мүмкін емес. Деректерді сақтау үшін %s "
"байтты бөлу сәтсіз аяқталды."

#: gdk/win32/gdkdrop-win32.c:1037
#, c-format
msgid "GDK surface 0x%p is not registered as a drop target"
msgstr "GDK 0x%p беті тастау мақсаты ретінде тіркелмеген"

#: gdk/win32/gdkdrop-win32.c:1044
#, c-format
msgid "Target context record 0x%p has no data object"
msgstr "Мақсатты 0x%p контекст жазбасында деректер объекті жоқ"

#: gdk/win32/gdkdrop-win32.c:1082
#, c-format
msgid "IDataObject_GetData (0x%x) failed, returning 0x%lx"
msgstr "IDataObject_GetData (0x%x) сәтсіз аяқталды, 0x%lx қайтарды"

#: gdk/win32/gdkdrop-win32.c:1114
#, c-format
msgid "Failed to transmute DnD data W32 format 0x%x to %p (%s)"
msgstr ""
"Ұстап апару мен тастау (DnD) деректерінің W32 0x%x пішімін %p пішіміне "
"түрлендіру сәтсіз аяқталды (%s)"

#: gdk/win32/gdkglcontext-win32-wgl.c:319
msgid "No GL implementation is available"
msgstr "Бірде-бір GL іске асыру нұсқасы қолжетімсіз"

#: gdk/win32/gdkglcontext-win32-wgl.c:396
#, c-format
<<<<<<< HEAD
=======
#| msgid "EGL version %d.%d is too old. GTK requires %d.%d"
>>>>>>> a45b66e1
msgid "WGL version %d.%d is too low, need at least %d.%d"
msgstr "WGL нұсқасы %d.%d тым төмен, кем дегенде %d.%d керек"

#: gdk/win32/gdkglcontext-win32-wgl.c:414
#, c-format
msgid "GL implementation cannot share GL contexts"
msgstr "GL іске асырылуы GL контексттерімен бөлісе алмайды"

#: gdk/win32/gdkglcontext-win32-wgl.c:696
msgid "No available configurations for the given pixel format"
msgstr "Берілген пиксельдер пішімі үшін қолжетімді баптаулар жоқ"

#: gdk/win32/gdkhdataoutputstream-win32.c:63
msgid "writing a closed stream"
msgstr "жабық ағынды жазу"

#: gdk/win32/gdkhdataoutputstream-win32.c:85
msgid "g_try_realloc () failed"
msgstr "g_try_realloc () сәтсіз аяқталды"

#: gdk/win32/gdkhdataoutputstream-win32.c:93
#: gdk/win32/gdkhdataoutputstream-win32.c:231
msgid "GlobalReAlloc() failed: "
msgstr "GlobalReAlloc() сәтсіз аяқталды: "

#: gdk/win32/gdkhdataoutputstream-win32.c:105
msgid "Ran out of buffer space (buffer size is fixed)"
msgstr "Буфер орны шегінен асып кеттік (буфер өлшемі бекітілген)"

#: gdk/win32/gdkhdataoutputstream-win32.c:203
msgid "Can’t transmute a single handle"
msgstr "Дара ұстағышты түрлендіру мүмкін емес"

#: gdk/win32/gdkhdataoutputstream-win32.c:215
#, c-format
msgid "Failed to transmute %zu bytes of data from %s to %u"
msgstr "%zu байт деректерін %s пішімін %u пішіміне түрлендіру сәтсіз аяқталды"

#: gdk/win32/gdkhdataoutputstream-win32.c:250
msgid "GlobalLock() failed: "
msgstr "GlobalLock() сәтсіз аяқталды: "

#: gdk/win32/gdkhdataoutputstream-win32.c:364
msgid "GlobalAlloc() failed: "
msgstr "GlobalAlloc() сәтсіз аяқталды: "

#: gdk/x11/gdkapplaunchcontext-x11.c:299
#, c-format
msgid "Starting “%s”"
msgstr "“%s” іске қосылуда"

#: gdk/x11/gdkapplaunchcontext-x11.c:312
#, c-format
msgid "Opening “%s”"
msgstr "“%s” ашылуда"

#: gdk/x11/gdkapplaunchcontext-x11.c:317
#, c-format
msgid "Opening %d Item"
msgid_plural "Opening %d Items"
msgstr[0] "%d нәрсе ашылуда"

<<<<<<< HEAD
#: gdk/x11/gdkclipboard-x11.c:477
msgid "Clipboard manager could not store selection."
msgstr "Алмасу буфері басқарушысы таңдауды сақтай алмайды."

#: gdk/x11/gdkclipboard-x11.c:657
=======
#: gdk/x11/gdkclipboard-x11.c:475
msgid "Clipboard manager could not store selection."
msgstr "Алмасу буфері басқарушысы таңдауды сақтай алмайды."

#: gdk/x11/gdkclipboard-x11.c:655
>>>>>>> a45b66e1
msgid "Cannot store clipboard. No clipboard manager is active."
msgstr ""
"Алмасу буферін сақтау мүмкін емес. Бірде-бір алмасу буфері басқарушысы "
"белсенді емес."

#: gdk/x11/gdkglcontext-glx.c:810
msgid "No GLX configurations available"
msgstr "Ешбір GLX конфигурациялары табылмады"

#: gdk/x11/gdkglcontext-glx.c:883
msgid "No GLX configuration with required features found"
msgstr "Қажетті мүмкіндіктері бар ешбір GLX конфигурациясы табылмады"

#: gdk/x11/gdkglcontext-glx.c:957
msgid "GLX is not supported"
msgstr "GLX үшін қолдау жоқ"

#: gdk/x11/gdkselectioninputstream-x11.c:467
#, c-format
msgid "Format %s not supported"
msgstr "%s пішіміне қолдау жоқ"

#: gdk/x11/gdktextlistconverter-x11.c:65 gdk/x11/gdktextlistconverter-x11.c:105
msgid "Not enough space in destination"
msgstr "Мақсат жерінде жеткілікті орын жоқ"

#: gdk/x11/gdktextlistconverter-x11.c:91 gdk/x11/gdktextlistconverter-x11.c:195
msgid "Need complete input to do conversion"
msgstr "Түрлендіруді жасау үшін толық кіріс керек"

#: gdk/x11/gdktextlistconverter-x11.c:216
#: gdk/x11/gdktextlistconverter-x11.c:250
msgid "Invalid byte sequence in conversion input"
msgstr "Түрлендіру кірісінде жарамсыз байттар тізбегі анықталды"

#: gdk/x11/gdktextlistconverter-x11.c:242
msgid "Invalid formats in compound text conversion."
msgstr "Күрделі мәтінді түрлендірудегі жарамсыз пішімдер анықталды."

#: gdk/x11/gdktextlistconverter-x11.c:259
#, c-format
msgid "Unsupported encoding “%s”"
msgstr "“%s” кодтауына қолдау жоқ"

#: gsk/gl/gskglrenderer.c:132
#, c-format
msgid "This GLES %d.%d implementation does not support half-float vertex data"
msgstr ""
"Бұл GLES %d.%d іске асыруында жартылай қалқымалы нүктелі вертекс деректерін "
"қолдамайды"

#: gtk/a11y/gtkatspiaction.c:239
msgctxt "accessibility"
msgid "Click"
msgstr "Шерту"

#: gtk/a11y/gtkatspiaction.c:240
msgctxt "accessibility"
msgid "Clicks the button"
msgstr "Батырманы шертеді"

#: gtk/a11y/gtkatspiaction.c:290
msgctxt "accessibility"
msgid "Toggle"
msgstr "Ауыстыру"

#: gtk/a11y/gtkatspiaction.c:291
msgctxt "accessibility"
msgid "Toggles the switch"
msgstr "Ауыстырғыш күйін ауыстырады"

#: gtk/a11y/gtkatspiaction.c:371
msgctxt "accessibility"
msgid "Select"
msgstr "Таңдау"

#: gtk/a11y/gtkatspiaction.c:372
msgctxt "accessibility"
msgid "Selects the color"
msgstr "Түсті тандайды"

#: gtk/a11y/gtkatspiaction.c:379 gtk/a11y/gtkatspiaction.c:439
#: gtk/a11y/gtkatspiaction.c:495 gtk/a11y/gtkatspiaction.c:603
#: gtk/a11y/gtkatspiaction.c:690
msgctxt "accessibility"
msgid "Activate"
msgstr "Белсендіру"

#: gtk/a11y/gtkatspiaction.c:380
msgctxt "accessibility"
msgid "Activates the color"
msgstr "Түсті белсендіреді"

#: gtk/a11y/gtkatspiaction.c:387
msgctxt "accessibility"
msgid "Customize"
msgstr "Баптау"

#: gtk/a11y/gtkatspiaction.c:388
msgctxt "accessibility"
msgid "Customizes the color"
msgstr "Түсті баптайды"

#: gtk/a11y/gtkatspiaction.c:440
msgctxt "accessibility"
msgid "Activates the expander"
msgstr "Кеңейткішті белсендіреді"

#: gtk/a11y/gtkatspiaction.c:496 gtk/a11y/gtkatspiaction.c:604
#: gtk/a11y/gtkatspiaction.c:691
msgctxt "accessibility"
msgid "Activates the entry"
msgstr "Жазбаны белсендіреді"

#: gtk/a11y/gtkatspiaction.c:503
msgctxt "accessibility"
msgid "Activate primary icon"
msgstr "Негізгі таңбашаны белсендіру"

#: gtk/a11y/gtkatspiaction.c:504
msgctxt "accessibility"
msgid "Activates the primary icon of the entry"
msgstr "Жазбаның негізгі таңбашасын белсендіреді"

#: gtk/a11y/gtkatspiaction.c:511
msgctxt "accessibility"
msgid "Activate secondary icon"
msgstr "Екіншілік таңбашаны белсендіреді"

#: gtk/a11y/gtkatspiaction.c:512
msgctxt "accessibility"
msgid "Activates the secondary icon of the entry"
msgstr "Жазбаның екіншілік таңбашасын белсендіреді"

#: gtk/a11y/gtkatspiaction.c:611
msgctxt "accessibility"
msgid "Peek"
msgstr "Қарау"

#: gtk/a11y/gtkatspiaction.c:612
msgctxt "accessibility"
msgid "Shows the contents of the password entry"
msgstr "Пароль жазбасының мазмұнын көрсетеді"

#: gtk/a11y/gtkatspiaction.c:698
msgctxt "accessibility"
msgid "Clear"
msgstr "Тазарту"

#: gtk/a11y/gtkatspiaction.c:699
msgctxt "accessibility"
msgid "Clears the contents of the entry"
msgstr "Жазбаның мазмұнын тазартады"

#: gtk/a11y/gtkatspiroot.c:256 gtk/gtkaccessible.c:834
msgctxt "accessibility"
msgid "application"
msgstr "қолданба"

#: gtk/css/gtkcssdataurl.c:69
#, c-format
msgid "Not a data: URL"
msgstr "Деректер емес: URL"

#: gtk/css/gtkcssdataurl.c:82
#, c-format
msgid "Malformed data: URL"
msgstr "Жарамсыз деректер: URL"

#: gtk/css/gtkcssdataurl.c:140
#, c-format
msgid "Could not unescape string"
msgstr "Мәтіндік жол экрандауын шешу мүмкін емес"

#: gtk/deprecated/gtkappchooserbutton.c:323
msgid "Other app…"
msgstr "Басқа қолданба…"

#: gtk/deprecated/gtkappchooserdialog.c:215
#: gtk/deprecated/gtkappchooserdialog.c:266
msgid "Select Application"
msgstr "Қолданбаны таңдау"

#. Translators: %s is a filename
#: gtk/deprecated/gtkappchooserdialog.c:222
#, c-format
msgid "Opening “%s”."
msgstr "“%s” ашу."

#: gtk/deprecated/gtkappchooserdialog.c:223
#, c-format
msgid "No applications found for “%s”"
msgstr "“%s” үшін қолданбалар табылмады"

#. Translators: %s is a file type description
#: gtk/deprecated/gtkappchooserdialog.c:228
#, c-format
msgid "Opening “%s” files."
msgstr "“%s” файлдарын ашу."

#: gtk/deprecated/gtkappchooserdialog.c:230
#, c-format
msgid "No applications found for “%s” files"
msgstr "“%s” файлдары үшін қолданбалар табылмады"

#: gtk/deprecated/gtkappchooserdialog.c:432
msgid "Failed to start GNOME Software"
msgstr "GNOME Software іске қосу сәтсіз аяқталды"

#: gtk/deprecated/gtkappchooserwidget.c:525
<<<<<<< HEAD
=======
#| msgid "Default"
>>>>>>> a45b66e1
msgid "Default App"
msgstr "Үнсіз келісім қолданбасы"

#: gtk/deprecated/gtkappchooserwidget.c:575
#, c-format
<<<<<<< HEAD
=======
#| msgid "No applications found for “%s”."
>>>>>>> a45b66e1
msgid "No apps found for “%s”."
msgstr "\"%s\" үшін қолданбалар табылмады."

#: gtk/deprecated/gtkappchooserwidget.c:658
msgid "Recommended Apps"
msgstr "Ұсынылатын қолданбалар"

#: gtk/deprecated/gtkappchooserwidget.c:673
msgid "Related Apps"
msgstr "Туыс қолданбалар"

#: gtk/deprecated/gtkappchooserwidget.c:687
msgid "Other Apps"
msgstr "Басқа қолданбалар"

#. This label is displayed in a treeview cell displaying
#. * a disabled accelerator key combination.
#.
#: gtk/deprecated/gtkcellrendereraccel.c:294
msgctxt "Accelerator"
msgid "Disabled"
msgstr "Сөндірулі"

#. This label is displayed in a treeview cell displaying
#. * an accelerator key combination that is not valid according
#. * to gtk_accelerator_valid().
#.
#: gtk/deprecated/gtkcellrendereraccel.c:304
msgctxt "Accelerator"
msgid "Invalid"
msgstr "Қате"

#. This label is displayed in a treeview cell displaying an accelerator
#. * when the cell is clicked to change the acelerator.
#.
#: gtk/deprecated/gtkcellrendereraccel.c:436
#: gtk/deprecated/gtkcellrendereraccel.c:729
msgid "New accelerator…"
msgstr "Жаңа үдеткіш…"

#: gtk/deprecated/gtkcellrendererprogress.c:132
#: gtk/deprecated/gtkcellrendererprogress.c:322
#: gtk/deprecated/gtkcellrendererprogress.c:352
#, c-format
msgctxt "progress bar label"
msgid "%d %%"
msgstr "%d %%"

<<<<<<< HEAD
#: gtk/deprecated/gtkcolorbutton.c:183 gtk/deprecated/gtkcolorbutton.c:314
=======
#: gtk/deprecated/gtkcolorbutton.c:183 gtk/deprecated/gtkcolorbutton.c:311
>>>>>>> a45b66e1
#: gtk/gtkcolordialog.c:411
msgid "Pick a Color"
msgstr "Түсті таңдаңыз"

<<<<<<< HEAD
#: gtk/deprecated/gtkcolorbutton.c:505 gtk/gtkcolorchooserwidget.c:313
=======
#: gtk/deprecated/gtkcolorbutton.c:502 gtk/gtkcolorchooserwidget.c:313
>>>>>>> a45b66e1
#: gtk/gtkcolordialogbutton.c:335
#, c-format
msgid "Red %d%%, Green %d%%, Blue %d%%, Alpha %d%%"
msgstr "Қызыл %d%%, Жасыл %d%%, Көк %d%%, Мөлдір %d%%"

<<<<<<< HEAD
#: gtk/deprecated/gtkcolorbutton.c:511 gtk/gtkcolorchooserwidget.c:319
=======
#: gtk/deprecated/gtkcolorbutton.c:508 gtk/gtkcolorchooserwidget.c:319
>>>>>>> a45b66e1
#: gtk/gtkcolordialogbutton.c:341
#, c-format
msgid "Red %d%%, Green %d%%, Blue %d%%"
msgstr "Қызыл %d%%, Жасыл %d%%, Көк %d%%"

#: gtk/deprecated/gtkfontbutton.c:396
msgid "Sans 12"
msgstr "Sans 12"

<<<<<<< HEAD
#: gtk/deprecated/gtkfontbutton.c:507 gtk/deprecated/gtkfontbutton.c:624
=======
#: gtk/deprecated/gtkfontbutton.c:507 gtk/deprecated/gtkfontbutton.c:621
>>>>>>> a45b66e1
#: gtk/gtkfontdialog.c:596
msgid "Pick a Font"
msgstr "Қаріпті таңдаңыз"

<<<<<<< HEAD
#: gtk/deprecated/gtkfontbutton.c:600 gtk/gtkfilechooserwidget.c:3871
=======
#: gtk/deprecated/gtkfontbutton.c:597 gtk/gtkfilechooserwidget.c:3871
>>>>>>> a45b66e1
#: gtk/gtkfontdialogbutton.c:126 gtk/inspector/visual.ui:169
msgid "Font"
msgstr "Қаріп"

<<<<<<< HEAD
#: gtk/deprecated/gtkfontbutton.c:1155 gtk/gtkfontdialogbutton.c:652
=======
#: gtk/deprecated/gtkfontbutton.c:1152 gtk/gtkfontdialogbutton.c:652
>>>>>>> a45b66e1
msgctxt "font"
msgid "None"
msgstr "Ешнәрсе"

#: gtk/deprecated/gtklockbutton.c:294 gtk/ui/gtklockbutton.ui:20
msgid "Lock"
msgstr "Блоктау"

#: gtk/deprecated/gtklockbutton.c:308 gtk/ui/gtklockbutton.ui:26
msgid "Unlock"
msgstr "Босату"

#: gtk/deprecated/gtklockbutton.c:322
msgid ""
"Dialog is unlocked.\n"
"Click to prevent further changes"
msgstr ""
"Сұхбат блокталмаған.\n"
"Кейінгі өзгерістерді болдырмау үшін шертіңіз"

#: gtk/deprecated/gtklockbutton.c:336
msgid ""
"Dialog is locked.\n"
"Click to make changes"
msgstr ""
"Сұхбат блокталған.\n"
"Өзгерістер жасау үшін шертіңіз"

#: gtk/deprecated/gtklockbutton.c:350
msgid ""
"System policy prevents changes.\n"
"Contact your system administrator"
msgstr ""
"Жүйелік саясат өзгерістерге тыйым салады.\n"
"Жүйелік әкімшіге хабарласыңыз"

#: gtk/deprecated/gtkshow.c:183
msgid "Could not show link"
msgstr "Сілтемені көрсету мүмкін емес"

#: gtk/deprecated/gtkvolumebutton.c:236
msgid "Muted"
msgstr "Дыбысы сөндірілген"

#: gtk/deprecated/gtkvolumebutton.c:240
msgid "Full Volume"
msgstr "Толық дыбысы"

#. Translators: this is the percentage of the current volume,
#. * as used in the tooltip, eg. "49 %".
#. * Translate the "%d" to "%Id" if you want to use localised digits,
#. * or otherwise translate the "%d" to "%d".
#.
#: gtk/deprecated/gtkvolumebutton.c:253
#, c-format
msgctxt "volume percentage"
msgid "%d %%"
msgstr "%d %%"

#: gtk/gtkaboutdialog.c:119 gtk/ui/gtkaboutdialog.ui:173
msgid "License"
msgstr "Лицензиясы"

#: gtk/gtkaboutdialog.c:120
msgid "Custom License"
msgstr "Басқа лицензия"

#: gtk/gtkaboutdialog.c:121
msgid "GNU General Public License, version 2 or later"
msgstr "GNU General Public License, нұсқасы 2 не одан кейін шыққан"

#: gtk/gtkaboutdialog.c:122
msgid "GNU General Public License, version 3 or later"
msgstr "GNU General Public License, нұсқасы 3 не одан кейін шыққан"

#: gtk/gtkaboutdialog.c:123
msgid "GNU Lesser General Public License, version 2.1 or later"
msgstr "GNU Lesser General Public License, нұсқасы 2.1 не одан кейін шыққан"

#: gtk/gtkaboutdialog.c:124
msgid "GNU Lesser General Public License, version 3 or later"
msgstr "GNU Lesser General Public License, нұсқасы 3 не одан кейін шыққан"

#: gtk/gtkaboutdialog.c:125
msgid "BSD 2-Clause License"
msgstr "BSD 2-пунктты лицензиясы"

#: gtk/gtkaboutdialog.c:126
msgid "The MIT License (MIT)"
msgstr "MIT лицензиясы (MIT)"

#: gtk/gtkaboutdialog.c:127
msgid "Artistic License 2.0"
msgstr "Artistic License 2.0"

#: gtk/gtkaboutdialog.c:128
msgid "GNU General Public License, version 2 only"
msgstr "GNU General Public License, тек 2 нұсқасы"

#: gtk/gtkaboutdialog.c:129
msgid "GNU General Public License, version 3 only"
msgstr "GNU General Public License, тек 3 нұсқасы"

#: gtk/gtkaboutdialog.c:130
msgid "GNU Lesser General Public License, version 2.1 only"
msgstr "GNU Lesser General Public License, тек 2.1 нұсқасы"

#: gtk/gtkaboutdialog.c:131
msgid "GNU Lesser General Public License, version 3 only"
msgstr "GNU Lesser General Public License, тек 3 нұсқасы"

#: gtk/gtkaboutdialog.c:132
msgid "GNU Affero General Public License, version 3 or later"
msgstr "GNU Affero General Public License, нұсқасы 3 не одан кейін шыққан"

#: gtk/gtkaboutdialog.c:133
msgid "GNU Affero General Public License, version 3 only"
msgstr "GNU Affero General Public License, тек 3 нұсқасы"

#: gtk/gtkaboutdialog.c:134
msgid "BSD 3-Clause License"
msgstr "BSD 3-пунктты лицензиясы"

#: gtk/gtkaboutdialog.c:135
msgid "Apache License, Version 2.0"
msgstr "Apache License, нұсқасы 2.0"

#: gtk/gtkaboutdialog.c:136
msgid "Mozilla Public License 2.0"
msgstr "Mozilla Public License 2.0"

#: gtk/gtkaboutdialog.c:963
msgid "Website"
msgstr "Веб сайт"

#: gtk/gtkaboutdialog.c:999 gtk/ui/gtkapplication-quartz.ui:6
#, c-format
msgid "About %s"
msgstr "%s туралы"

#: gtk/gtkaboutdialog.c:2089
msgid "Created by"
msgstr "Жасаған"

#: gtk/gtkaboutdialog.c:2092
msgid "Documented by"
msgstr "Құжаттаманы жазған"

#: gtk/gtkaboutdialog.c:2102
msgid "Translated by"
msgstr "Аударған"

#: gtk/gtkaboutdialog.c:2107
msgid "Design by"
msgstr "Дизайн жасаған"

#. Translators: this is the license preamble; the string at the end
#. * contains the name of the license as link text.
#.
#: gtk/gtkaboutdialog.c:2272
#, c-format
msgid ""
"This program comes with absolutely no warranty.\n"
"See the <a href=\"%s\">%s</a> for details."
msgstr ""
"Бұл бағдарлама ешқандай кепілдемесіз таратылады.\n"
"Көбірек білу үшін, <a href=\"%s\">%s</a> қараңыз."

#. This is the text that should appear next to menu accelerators
#. * that use the shift key. If the text on this key isn't typically
#. * translated on keyboards used for your language, don't translate
#. * this.
#.
#: gtk/gtkaccelgroup.c:837 gtk/gtkshortcutlabel.c:101
#: gtk/gtkshortcutlabel.c:137
msgctxt "keyboard label"
msgid "Shift"
msgstr "Shift"

#. This is the text that should appear next to menu accelerators
#. * that use the control key. If the text on this key isn't typically
#. * translated on keyboards used for your language, don't translate
#. * this.
#.
#: gtk/gtkaccelgroup.c:856 gtk/gtkshortcutlabel.c:104
#: gtk/gtkshortcutlabel.c:139
msgctxt "keyboard label"
msgid "Ctrl"
msgstr "Ctrl"

#. This is the text that should appear next to menu accelerators
#. * that use the alt key. If the text on this key isn't typically
#. * translated on keyboards used for your language, don't translate
#. * this.
#.
#: gtk/gtkaccelgroup.c:875 gtk/gtkshortcutlabel.c:107
#: gtk/gtkshortcutlabel.c:141
msgctxt "keyboard label"
msgid "Alt"
msgstr "Alt"

#. This is the text that should appear next to menu accelerators
#. * that use the super key. If the text on this key isn't typically
#. * translated on keyboards used for your language, don't translate
#. * this.
#.
#: gtk/gtkaccelgroup.c:893 gtk/gtkshortcutlabel.c:113
#: gtk/gtkshortcutlabel.c:143
msgctxt "keyboard label"
msgid "Super"
msgstr "Super"

#. This is the text that should appear next to menu accelerators
#. * that use the hyper key. If the text on this key isn't typically
#. * translated on keyboards used for your language, don't translate
#. * this.
#.
#: gtk/gtkaccelgroup.c:907 gtk/gtkshortcutlabel.c:116
#: gtk/gtkshortcutlabel.c:145
msgctxt "keyboard label"
msgid "Hyper"
msgstr "Hyper"

#. This is the text that should appear next to menu accelerators
#. * that use the meta key. If the text on this key isn't typically
#. * translated on keyboards used for your language, don't translate
#. * this.
#.
#: gtk/gtkaccelgroup.c:922 gtk/gtkshortcutlabel.c:110
#: gtk/gtkshortcutlabel.c:148
msgctxt "keyboard label"
msgid "Meta"
msgstr "Meta"

#. Translators: "KP" means "numeric key pad". This string will
#. * be used in accelerators such as "Ctrl+Shift+KP 1" in menus,
#. * and therefore the translation needs to be very short.
#.
#: gtk/gtkaccelgroup.c:942
msgctxt "keyboard label"
msgid "KP"
msgstr "СП"

#: gtk/gtkaccelgroup.c:949
msgctxt "keyboard label"
msgid "Space"
msgstr "Space"

#: gtk/gtkaccelgroup.c:952 gtk/gtkshortcutlabel.c:176
msgctxt "keyboard label"
msgid "Backslash"
msgstr "Backslash"

#: gtk/gtkaccessible.c:755
msgctxt "accessibility"
msgid "alert"
msgstr "ескерту"

#: gtk/gtkaccessible.c:756
msgctxt "accessibility"
msgid "alert dialog"
msgstr "ескерту диалогы"

#: gtk/gtkaccessible.c:757
msgctxt "accessibility"
msgid "banner"
msgstr "айналғыш"

#: gtk/gtkaccessible.c:758
msgctxt "accessibility"
msgid "button"
msgstr "батырма"

#: gtk/gtkaccessible.c:759
msgctxt "accessibility"
msgid "caption"
msgstr "айдары"

#: gtk/gtkaccessible.c:760
msgctxt "accessibility"
msgid "cell"
msgstr "ұяшық"

#: gtk/gtkaccessible.c:761
msgctxt "accessibility"
msgid "checkbox"
msgstr "құсбелгі"

#: gtk/gtkaccessible.c:762
msgctxt "accessibility"
msgid "column header"
msgstr "баған тақырыптамасы"

#: gtk/gtkaccessible.c:763
msgctxt "accessibility"
msgid "combo box"
msgstr "тізімді өріс"

#: gtk/gtkaccessible.c:764
msgctxt "accessibility"
msgid "command"
msgstr "команда"

#: gtk/gtkaccessible.c:765
msgctxt "accessibility"
msgid "composite"
msgstr "композитті"

#: gtk/gtkaccessible.c:766
msgctxt "accessibility"
msgid "dialog"
msgstr "диалог"

#: gtk/gtkaccessible.c:767
msgctxt "accessibility"
msgid "document"
msgstr "құжат"

#: gtk/gtkaccessible.c:768
msgctxt "accessibility"
msgid "feed"
msgstr "таспа"

#: gtk/gtkaccessible.c:769
msgctxt "accessibility"
msgid "form"
msgstr "форма"

#: gtk/gtkaccessible.c:770
msgctxt "accessibility"
msgid "generic"
msgstr "жалпы"

#: gtk/gtkaccessible.c:771
msgctxt "accessibility"
msgid "grid"
msgstr "тор"

#: gtk/gtkaccessible.c:772
msgctxt "accessibility"
msgid "grid cell"
msgstr "тор ұяшығы"

#: gtk/gtkaccessible.c:773
msgctxt "accessibility"
msgid "group"
msgstr "топ"

#: gtk/gtkaccessible.c:774
msgctxt "accessibility"
msgid "heading"
msgstr "тақырыптама"

#: gtk/gtkaccessible.c:775
msgctxt "accessibility"
msgid "image"
msgstr "сурет"

#: gtk/gtkaccessible.c:776
msgctxt "accessibility"
msgid "input"
msgstr "енгізу"

#: gtk/gtkaccessible.c:777
msgctxt "accessibility"
msgid "label"
msgstr "белгі"

#: gtk/gtkaccessible.c:778
msgctxt "accessibility"
msgid "landmark"
msgstr "бағдар"

#: gtk/gtkaccessible.c:779
msgctxt "accessibility"
msgid "legend"
msgstr "аңыз"

#: gtk/gtkaccessible.c:780
msgctxt "accessibility"
msgid "link"
msgstr "сілтеме"

#: gtk/gtkaccessible.c:781
msgctxt "accessibility"
msgid "list"
msgstr "тізім"

#: gtk/gtkaccessible.c:782
msgctxt "accessibility"
msgid "list box"
msgstr "тізімді жолақ"

#: gtk/gtkaccessible.c:783
msgctxt "accessibility"
msgid "list item"
msgstr "тізім элементі"

#: gtk/gtkaccessible.c:784
msgctxt "accessibility"
msgid "log"
msgstr "журнал"

#: gtk/gtkaccessible.c:785
msgctxt "accessibility"
msgid "main"
msgstr "негізгі"

#: gtk/gtkaccessible.c:786
msgctxt "accessibility"
msgid "marquee"
msgstr "шатыр"

#: gtk/gtkaccessible.c:787
msgctxt "accessibility"
msgid "math"
msgstr "математика"

#: gtk/gtkaccessible.c:788
msgctxt "accessibility"
msgid "meter"
msgstr "метр"

#: gtk/gtkaccessible.c:789
msgctxt "accessibility"
msgid "menu"
msgstr "мәзір"

#: gtk/gtkaccessible.c:790
msgctxt "accessibility"
msgid "menu bar"
msgstr "мәзір жолағы"

#: gtk/gtkaccessible.c:791
msgctxt "accessibility"
msgid "menu item"
msgstr "мәзір элементі"

#: gtk/gtkaccessible.c:792
msgctxt "accessibility"
msgid "menu item checkbox"
msgstr "мәзір элементінің құсбелгісі"

#: gtk/gtkaccessible.c:793
msgctxt "accessibility"
msgid "menu item radio"
msgstr "мәзір элементінің ауыстырғышы"

#: gtk/gtkaccessible.c:794
msgctxt "accessibility"
msgid "navigation"
msgstr "навигация"

#: gtk/gtkaccessible.c:795
msgctxt "accessibility"
msgid "none"
msgstr "ешнәрсе"

#: gtk/gtkaccessible.c:796
msgctxt "accessibility"
msgid "note"
msgstr "естелік"

#: gtk/gtkaccessible.c:797
msgctxt "accessibility"
msgid "option"
msgstr "опция"

#: gtk/gtkaccessible.c:798
msgctxt "accessibility"
msgid "presentation"
msgstr "презентация"

#: gtk/gtkaccessible.c:799
msgctxt "accessibility"
msgid "progress bar"
msgstr "үрдіс жолағы"

#: gtk/gtkaccessible.c:800
msgctxt "accessibility"
msgid "radio"
msgstr "ауыстырғыш"

#: gtk/gtkaccessible.c:801
msgctxt "accessibility"
msgid "radio group"
msgstr "ауыстырғыш тобы"

#: gtk/gtkaccessible.c:802
msgctxt "accessibility"
msgid "range"
msgstr "ауқым"

#: gtk/gtkaccessible.c:803
msgctxt "accessibility"
msgid "region"
msgstr "аймақ"

#: gtk/gtkaccessible.c:804
msgctxt "accessibility"
msgid "row"
msgstr "жол"

#: gtk/gtkaccessible.c:805
msgctxt "accessibility"
msgid "row group"
msgstr "жол тобы"

#: gtk/gtkaccessible.c:806
msgctxt "accessibility"
msgid "row header"
msgstr "жол тақырыптамасы"

#: gtk/gtkaccessible.c:807
msgctxt "accessibility"
msgid "scroll bar"
msgstr "айналдыру жолағы"

#: gtk/gtkaccessible.c:808
msgctxt "accessibility"
msgid "search"
msgstr "іздеу"

#: gtk/gtkaccessible.c:809
msgctxt "accessibility"
msgid "search box"
msgstr "іздеу өрісі"

#: gtk/gtkaccessible.c:810
msgctxt "accessibility"
msgid "section"
msgstr "санат"

#: gtk/gtkaccessible.c:811
msgctxt "accessibility"
msgid "section head"
msgstr "санат басы"

#: gtk/gtkaccessible.c:812
msgctxt "accessibility"
msgid "select"
msgstr "таңдау"

#: gtk/gtkaccessible.c:813
msgctxt "accessibility"
msgid "separator"
msgstr "ажыратқыш"

#: gtk/gtkaccessible.c:814
msgctxt "accessibility"
msgid "slider"
msgstr "слайдер"

#: gtk/gtkaccessible.c:815
msgctxt "accessibility"
msgid "spin button"
msgstr "айналу батырмасы"

#: gtk/gtkaccessible.c:816
msgctxt "accessibility"
msgid "status"
msgstr "күй"

#: gtk/gtkaccessible.c:817
msgctxt "accessibility"
msgid "structure"
msgstr "құрылымы"

#: gtk/gtkaccessible.c:818
msgctxt "accessibility"
msgid "switch"
msgstr "ауыстыру"

#: gtk/gtkaccessible.c:819
msgctxt "accessibility"
msgid "tab"
msgstr "бет"

#: gtk/gtkaccessible.c:820
msgctxt "accessibility"
msgid "table"
msgstr "кесте"

#: gtk/gtkaccessible.c:821
msgctxt "accessibility"
msgid "tab list"
msgstr "беттер тізімі"

#: gtk/gtkaccessible.c:822
msgctxt "accessibility"
msgid "tab panel"
msgstr "беттер панелі"

#: gtk/gtkaccessible.c:823
msgctxt "accessibility"
msgid "text box"
msgstr "мәтіндік өріс"

#: gtk/gtkaccessible.c:824
msgctxt "accessibility"
msgid "time"
msgstr "уақыт"

#: gtk/gtkaccessible.c:825
msgctxt "accessibility"
msgid "timer"
msgstr "таймер"

#: gtk/gtkaccessible.c:826
msgctxt "accessibility"
msgid "tool bar"
msgstr "құралдар панелі"

#: gtk/gtkaccessible.c:827
msgctxt "accessibility"
msgid "tool tip"
msgstr "қалқымалы кеңес"

#: gtk/gtkaccessible.c:828
msgctxt "accessibility"
msgid "tree"
msgstr "ағаш"

#: gtk/gtkaccessible.c:829
msgctxt "accessibility"
msgid "tree grid"
msgstr "ағаш торы"

#: gtk/gtkaccessible.c:830
msgctxt "accessibility"
msgid "tree item"
msgstr "ағаш элементі"

#: gtk/gtkaccessible.c:831
msgctxt "accessibility"
msgid "widget"
msgstr "виджет"

#: gtk/gtkaccessible.c:832
msgctxt "accessibility"
msgid "window"
msgstr "терезе"

#: gtk/gtkaccessible.c:833
msgctxt "accessibility"
msgid "toggle button"
msgstr "батырма күйін ауыстыру"

#: gtk/gtkalertdialog.c:668 gtk/print/gtkcustompaperunixdialog.c:322
#: gtk/gtkmessagedialog.c:166 gtk/ui/gtkassistant.ui:40
msgid "_Close"
msgstr "_Жабу"

#. Translators: This is the 'reason' given when inhibiting
#. * suspend or screen locking, and the caller hasn't specified
#. * a reason.
#.
#: gtk/gtkapplication-dbus.c:721
msgid "Reason not specified"
msgstr "Себебі көрсетілмеген"

#: gtk/gtkbookmarksmanager.c:53
#, c-format
msgid "%s does not exist in the bookmarks list"
msgstr "%s бетбелгілер тізімінде жоқ болып тұр"

#: gtk/gtkbookmarksmanager.c:414
#, c-format
msgid "%s already exists in the bookmarks list"
msgstr "%s бетбелгілер тізімінде бар болып тұр"

#: gtk/gtkbuilder-menus.c:224
#, c-format
msgid "Element <%s> not allowed inside <%s>"
msgstr "<%s> элементін <%s> ішінде орналастыру рұқсат етілмеген"

#: gtk/gtkbuilder-menus.c:230
#, c-format
msgid "Element <%s> not allowed at toplevel"
msgstr "<%s> элементі жоғары деңгейде орналасуы рұқсат етілмеген"

#: gtk/gtkbuilder-menus.c:319
#, c-format
msgid "Text may not appear inside <%s>"
msgstr "Мәтін <%s> ішінде көрінбеуі мүмкін"

#. Translate to calendar:week_start:0 if you want Sunday to be the
#. * first day of the week to calendar:week_start:1 if you want Monday
#. * to be the first day of the week, and so on.
#.
#: gtk/gtkcalendar.c:659
msgid "calendar:week_start:0"
msgstr "calendar:week_start:1"

#. Translate to calendar:YM if you want years to be displayed
#. * before months; otherwise translate to calendar:MY.
#. * Do *not* translate it to anything else, if it
#. * it isn't calendar:YM or calendar:MY it will not work.
#. *
#. * Note that the ordering described here is logical order, which is
#. * further influenced by BIDI ordering. Thus, if you have a default
#. * text direction of RTL and specify "calendar:YM", then the year
#. * will appear to the right of the month.
#.
#: gtk/gtkcalendar.c:810
msgid "calendar:MY"
msgstr "calendar:MY"

#. Translators: This dictates how the year is displayed in
#. * gtkcalendar widget.  See strftime() manual for the format.
#. * Use only ASCII in the translation.
#. *
#. * "%Y" is appropriate for most locales.
#.
#: gtk/gtkcalendar.c:995
msgctxt "calendar year format"
msgid "%Y"
msgstr "%Y"

#. Translators: this defines whether the day numbers should use
#. * localized digits or the ones used in English (0123...).
#. *
#. * Translate to "%Id" if you want to use localized digits, or
#. * translate to "%d" otherwise.
#. *
#. * Note that translating this doesn't guarantee that you get localized
#. * digits. That needs support from your system and locale definition
#. * too.
#.
#: gtk/gtkcalendar.c:1032
#, c-format
msgctxt "calendar:day:digits"
msgid "%d"
msgstr "%d"

#. Translators: this defines whether the week numbers should use
#. * localized digits or the ones used in English (0123...).
#. *
#. * Translate to "%Id" if you want to use localized digits, or
#. * translate to "%d" otherwise.
#. * Note that translating this doesn't guarantee that you get localized
#. * digits. That needs support from your system and locale definition
#. * too.
#: gtk/gtkcalendar.c:1097
#, c-format
msgctxt "calendar:week:digits"
msgid "%d"
msgstr "%d"

#: gtk/gtkcolorchooserwidget.c:376 gtk/gtkcoloreditor.c:171
#, c-format
msgid "Color: %s"
msgstr "Түс: %s"

#: gtk/gtkcolorchooserwidget.c:441
msgctxt "Color name"
msgid "Very Light Blue"
msgstr "Өте ақшыл көк"

#: gtk/gtkcolorchooserwidget.c:442
msgctxt "Color name"
msgid "Light Blue"
msgstr "Ақшыл көк"

#: gtk/gtkcolorchooserwidget.c:443
msgctxt "Color name"
msgid "Blue"
msgstr "Көк"

#: gtk/gtkcolorchooserwidget.c:444
msgctxt "Color name"
msgid "Dark Blue"
msgstr "Күңгірт көк"

#: gtk/gtkcolorchooserwidget.c:445
msgctxt "Color name"
msgid "Very Dark Blue"
msgstr "Өте күңгірт көк"

#: gtk/gtkcolorchooserwidget.c:446
msgctxt "Color name"
msgid "Very Light Green"
msgstr "Өте ақшыл жасыл"

#: gtk/gtkcolorchooserwidget.c:447
msgctxt "Color name"
msgid "Light Green"
msgstr "Ақшыл жасыл"

#: gtk/gtkcolorchooserwidget.c:448
msgctxt "Color name"
msgid "Green"
msgstr "Жасыл"

#: gtk/gtkcolorchooserwidget.c:449
msgctxt "Color name"
msgid "Dark Green"
msgstr "Күңгірт жасыл"

#: gtk/gtkcolorchooserwidget.c:450
msgctxt "Color name"
msgid "Very Dark Green"
msgstr "Өте күңгірт жасыл"

#: gtk/gtkcolorchooserwidget.c:451
msgctxt "Color name"
msgid "Very Light Yellow"
msgstr "Өте ақшыл сары"

#: gtk/gtkcolorchooserwidget.c:452
msgctxt "Color name"
msgid "Light Yellow"
msgstr "Ақшыл сары"

#: gtk/gtkcolorchooserwidget.c:453
msgctxt "Color name"
msgid "Yellow"
msgstr "Сары"

#: gtk/gtkcolorchooserwidget.c:454
msgctxt "Color name"
msgid "Dark Yellow"
msgstr "Күңгірт сары"

#: gtk/gtkcolorchooserwidget.c:455
msgctxt "Color name"
msgid "Very Dark Yellow"
msgstr "Өте күңгірт сары"

#: gtk/gtkcolorchooserwidget.c:456
msgctxt "Color name"
msgid "Very Light Orange"
msgstr "Өте ақшыл қызғылт сары"

#: gtk/gtkcolorchooserwidget.c:457
msgctxt "Color name"
msgid "Light Orange"
msgstr "Ашық қызғылт сары"

#: gtk/gtkcolorchooserwidget.c:458
msgctxt "Color name"
msgid "Orange"
msgstr "Қызғылт сары"

#: gtk/gtkcolorchooserwidget.c:459
msgctxt "Color name"
msgid "Dark Orange"
msgstr "Күңгірт қызғылт сары"

#: gtk/gtkcolorchooserwidget.c:460
msgctxt "Color name"
msgid "Very Dark Orange"
msgstr "Өте күңгірт қызғылт сары"

#: gtk/gtkcolorchooserwidget.c:461
msgctxt "Color name"
msgid "Very Light Red"
msgstr "Өте ақшыл қызыл"

#: gtk/gtkcolorchooserwidget.c:462
msgctxt "Color name"
msgid "Light Red"
msgstr "Ақшыл қызыл"

#: gtk/gtkcolorchooserwidget.c:463
msgctxt "Color name"
msgid "Red"
msgstr "Қызыл"

#: gtk/gtkcolorchooserwidget.c:464
msgctxt "Color name"
msgid "Dark Red"
msgstr "Күңгірт қызыл"

#: gtk/gtkcolorchooserwidget.c:465
msgctxt "Color name"
msgid "Very Dark Red"
msgstr "Өте күңгірт қызыл"

#: gtk/gtkcolorchooserwidget.c:466
msgctxt "Color name"
msgid "Very Light Purple"
msgstr "Өте ақшыл күлгін"

#: gtk/gtkcolorchooserwidget.c:467
msgctxt "Color name"
msgid "Light Purple"
msgstr "Ақшыл күлгін"

#: gtk/gtkcolorchooserwidget.c:468
msgctxt "Color name"
msgid "Purple"
msgstr "Күлгін"

#: gtk/gtkcolorchooserwidget.c:469
msgctxt "Color name"
msgid "Dark Purple"
msgstr "Күңгірт күлгін"

#: gtk/gtkcolorchooserwidget.c:470
msgctxt "Color name"
msgid "Very Dark Purple"
msgstr "Өте күңгірт күлгін"

#: gtk/gtkcolorchooserwidget.c:471
msgctxt "Color name"
msgid "Very Light Brown"
msgstr "Өте ақшыл қоңыр"

#: gtk/gtkcolorchooserwidget.c:472
msgctxt "Color name"
msgid "Light Brown"
msgstr "Ақшыл қоңыр"

#: gtk/gtkcolorchooserwidget.c:473
msgctxt "Color name"
msgid "Brown"
msgstr "Қоңыр"

#: gtk/gtkcolorchooserwidget.c:474
msgctxt "Color name"
msgid "Dark Brown"
msgstr "Күңгірт қоңыр"

#: gtk/gtkcolorchooserwidget.c:475
msgctxt "Color name"
msgid "Very Dark Brown"
msgstr "Өте күңгірт қоңыр"

#: gtk/gtkcolorchooserwidget.c:476
msgctxt "Color name"
msgid "White"
msgstr "Ақ"

#: gtk/gtkcolorchooserwidget.c:477
msgctxt "Color name"
msgid "Light Gray 1"
msgstr "Ақшыл сұр 1"

#: gtk/gtkcolorchooserwidget.c:478
msgctxt "Color name"
msgid "Light Gray 2"
msgstr "Ақшыл сұр 2"

#: gtk/gtkcolorchooserwidget.c:479
msgctxt "Color name"
msgid "Light Gray 3"
msgstr "Ақшыл сұр 3"

#: gtk/gtkcolorchooserwidget.c:480
msgctxt "Color name"
msgid "Light Gray 4"
msgstr "Ақшыл сұр 4"

#: gtk/gtkcolorchooserwidget.c:481
msgctxt "Color name"
msgid "Dark Gray 1"
msgstr "Қүңгірт сұр 1"

#: gtk/gtkcolorchooserwidget.c:482
msgctxt "Color name"
msgid "Dark Gray 2"
msgstr "Қүңгірт сұр 2"

#: gtk/gtkcolorchooserwidget.c:483
msgctxt "Color name"
msgid "Dark Gray 3"
msgstr "Қүңгірт сұр 3"

#: gtk/gtkcolorchooserwidget.c:484
msgctxt "Color name"
msgid "Dark Gray 4"
msgstr "Қүңгірт сұр 4"

#: gtk/gtkcolorchooserwidget.c:485
msgctxt "Color name"
msgid "Black"
msgstr "Қара"

#. translators: label for the custom section in the color chooser
#: gtk/gtkcolorchooserwidget.c:557
msgid "Custom"
msgstr "Таңдауыңызша"

#: gtk/gtkcolorchooserwidget.c:571
msgid "Add Color"
msgstr "Түсті қосу"

#: gtk/gtkcolorchooserwidget.c:593
#, c-format
msgid "Custom color %d: %s"
msgstr "Таңдауыңызша түс %d: %s"

#: gtk/gtkcolorswatch.c:230
msgid "Customize"
msgstr "Баптау"

#. Translate to the default units to use for presenting
#. * lengths to the user. Translate to default:inch if you
#. * want inches, otherwise translate to default:mm.
#. * Do *not* translate it to "predefinito:mm", if it
#. * it isn't default:mm or default:inch it will not work
#.
#: gtk/print/gtkcustompaperunixdialog.c:106
msgid "default:mm"
msgstr "default:mm"

#: gtk/print/gtkcustompaperunixdialog.c:291
msgid "Margins from Printer…"
msgstr "Принтерден беттің шет өрістері…"

#. And show the custom paper dialog
#: gtk/print/gtkcustompaperunixdialog.c:377 gtk/print/gtkprintunixdialog.c:2968
msgid "Manage Custom Sizes"
msgstr "Таңдауыңызша өлшемдерді басқару"

#: gtk/print/gtkcustompaperunixdialog.c:440
#: gtk/print/gtkpagesetupunixdialog.c:720
msgid "inch"
msgstr "дюйм"

#: gtk/print/gtkcustompaperunixdialog.c:442
#: gtk/print/gtkpagesetupunixdialog.c:718
msgid "mm"
msgstr "мм"

#: gtk/print/gtkcustompaperunixdialog.c:598
#, c-format
msgid "Custom Size %d"
msgstr "Таңдауыңызша өлшем %d"

#: gtk/print/gtkcustompaperunixdialog.c:908
msgid "_Width:"
msgstr "_Ені:"

#: gtk/print/gtkcustompaperunixdialog.c:917
msgid "_Height:"
msgstr "_Биіктігі:"

#: gtk/print/gtkcustompaperunixdialog.c:926
msgid "Paper Size"
msgstr "Қағаз өлшемі"

#: gtk/print/gtkcustompaperunixdialog.c:933
msgid "_Top:"
msgstr "Жоғар_ы:"

#: gtk/print/gtkcustompaperunixdialog.c:942
msgid "_Bottom:"
msgstr "Тө_мен:"

#: gtk/print/gtkcustompaperunixdialog.c:951
msgid "_Left:"
msgstr "Со_л жақ:"

#: gtk/print/gtkcustompaperunixdialog.c:960
msgid "_Right:"
msgstr "Оң ж_ақ:"

#: gtk/print/gtkcustompaperunixdialog.c:993
msgid "Paper Margins"
msgstr "Қағаздың шет өрістері"

<<<<<<< HEAD
#: gtk/gtkentry.c:3685
=======
#: gtk/gtkentry.c:3673
>>>>>>> a45b66e1
msgid "Insert Emoji"
msgstr "Эмодзи кірістіру"

#: gtk/gtkfilechooserdialog.c:557
msgid "_Name"
msgstr "_Аты"

#: gtk/gtkfilechoosererrorstack.c:65
msgid "A folder cannot be called “.”"
msgstr "Бума аты \".\" болуы мүмкін емес."

#: gtk/gtkfilechoosererrorstack.c:69
msgid "A file cannot be called “.”"
msgstr "Файл аты \".\" болуы мүмкін емес."

#: gtk/gtkfilechoosererrorstack.c:73
msgid "A folder cannot be called “..”"
msgstr "Бума аты \"..\" болуы мүмкін емес."

#: gtk/gtkfilechoosererrorstack.c:77
msgid "A file cannot be called “..”"
msgstr "Файл аты \"..\" болуы мүмкін емес."

#: gtk/gtkfilechoosererrorstack.c:81
msgid "Folder names cannot contain “/”"
msgstr "Бума атында \"/\" болмауы тиіс."

#: gtk/gtkfilechoosererrorstack.c:85
msgid "File names cannot contain “/”"
msgstr "Файл атында \"/\" болмауы тиіс."

#: gtk/gtkfilechoosererrorstack.c:89
msgid "Folder names should not begin with a space"
msgstr "Бума аты бос аралықтан басталмауы тиіс"

#: gtk/gtkfilechoosererrorstack.c:93
msgid "File names should not begin with a space"
msgstr "Файл аты бос аралықтан басталмауы тиіс"

#: gtk/gtkfilechoosererrorstack.c:97
msgid "Folder names should not end with a space"
msgstr "Бума аты бос аралықпен аяқталмауы тиіс"

#: gtk/gtkfilechoosererrorstack.c:101
msgid "File names should not end with a space"
msgstr "Файл аты бос аралықпен аяқталмауы тиіс"

#: gtk/gtkfilechoosererrorstack.c:105
msgid "Folder names starting with a “.” are hidden"
msgstr "Аты \".\" таңбасынан басталатын бумалар жасырын"

#: gtk/gtkfilechoosererrorstack.c:109
msgid "File names starting with a “.” are hidden"
msgstr "Аты \".\" таңбасынан басталатын файлдар жасырын"

#: gtk/gtkfilechoosererrorstack.c:113
msgid "A folder with that name already exists"
msgstr "Олай аталатын бума бар болып тұр"

#: gtk/gtkfilechoosererrorstack.c:117
msgid "A file with that name already exists"
msgstr "Олай аталатын файл бар болып тұр"

#: gtk/gtkfilechoosernative.c:520 gtk/gtkfilechoosernative.c:600
#: gtk/gtkfilechooserwidget.c:1185 gtk/gtkfilechooserwidget.c:5029
#: gtk/gtkfiledialog.c:843 gtk/gtkmessagedialog.c:170
#: gtk/gtkmessagedialog.c:179 gtk/gtkmountoperation.c:608
#: gtk/print/gtkpagesetupunixdialog.c:282 gtk/print/gtkprintbackend.c:638
#: gtk/print/gtkprintunixdialog.c:682 gtk/print/gtkprintunixdialog.c:839
#: gtk/gtkwindow.c:6242 gtk/ui/gtkappchooserdialog.ui:48
#: gtk/ui/gtkassistant.ui:52 gtk/ui/gtkcolorchooserdialog.ui:36
#: gtk/ui/gtkfontchooserdialog.ui:27
msgid "_Cancel"
msgstr "Ба_с тарту"

#: gtk/gtkfilechoosernative.c:521 gtk/gtkfilechoosernative.c:594
#: gtk/gtkfiledialog.c:815 gtk/gtkplacessidebar.c:3149
#: gtk/gtkplacessidebar.c:3234 gtk/gtkplacesview.c:1645
msgid "_Open"
msgstr "_Ашу"

#: gtk/gtkfilechoosernative.c:594 gtk/gtkfiledialog.c:820
msgid "_Save"
msgstr "_Сақтау"

#: gtk/gtkfilechoosernativequartz.c:344 gtk/ui/gtkfilechooserwidget.ui:288
msgid "Select which types of files are shown"
msgstr "Файлдардың қай түрлері көрсетілетінін таңдаңыз"

#. Translators: the first string is a path and the second string
#. * is a hostname. Nautilus and the panel contain the same string
#. * to translate.
#.
#: gtk/gtkfilechooserutils.c:364
#, c-format
msgid "%1$s on %2$s"
msgstr "%1$s, қайда: %2$s"

#: gtk/gtkfilechooserwidget.c:345
msgid "Type name of new folder"
msgstr "Жаңа буманың атын енгізіңіз"

#: gtk/gtkfilechooserwidget.c:727
msgid "The folder could not be created"
msgstr "Буманы жасау мүмкін емес"

#: gtk/gtkfilechooserwidget.c:740
msgid "You need to choose a valid filename."
msgstr "Сізге дұрыс файл атын көрсету керек."

#: gtk/gtkfilechooserwidget.c:743
#, c-format
msgid "Cannot create a file under %s as it is not a folder"
msgstr "%s ішінде файлды жасау мүмкін емес, өйткені ол бума емес"

#: gtk/gtkfilechooserwidget.c:753
msgid "Cannot create file as the filename is too long"
msgstr "Файл аты тым ұзын болған соң, файлды жасау мүмкін емес"

#: gtk/gtkfilechooserwidget.c:754
msgid "Try using a shorter name."
msgstr "Қысқалау атын қолданып көріңіз."

#: gtk/gtkfilechooserwidget.c:764
msgid "You may only select folders"
msgstr "Тек бумаларды таңдауға болады"

#: gtk/gtkfilechooserwidget.c:765
msgid "The item that you selected is not a folder try using a different item."
msgstr "Сіз таңдаған нәрсе бума емес; басқа нәрсені таңдап көріңіз."

#: gtk/gtkfilechooserwidget.c:773
msgid "Invalid file name"
msgstr "Файл аты қате"

#: gtk/gtkfilechooserwidget.c:782
msgid "The folder contents could not be displayed"
msgstr "Бума құрамасын көрсету мүмкін емес"

#: gtk/gtkfilechooserwidget.c:790
msgid "The file could not be deleted"
msgstr "Файлды өшіру мүмкін емес"

#: gtk/gtkfilechooserwidget.c:798
msgid "The file could not be moved to the Trash"
msgstr "Файлды қоқыс шелегіне тастау мүмкін емес"

#: gtk/gtkfilechooserwidget.c:1183
#, c-format
msgid "Are you sure you want to permanently delete “%s”?"
msgstr "\"%s\" толығымен өшіруді шынымен қалайсыз ба?"

#: gtk/gtkfilechooserwidget.c:1184
msgid "If you delete an item, it will be permanently lost."
msgstr "Нәрсені өшірсеңіз, ол толығымен жоғалады."

#: gtk/gtkfilechooserwidget.c:1185 gtk/gtkfilechooserwidget.c:1815
<<<<<<< HEAD
#: gtk/gtklabel.c:5695 gtk/gtktext.c:6147 gtk/gtktextview.c:9018
=======
#: gtk/gtklabel.c:5695 gtk/gtktext.c:6145 gtk/gtktextview.c:9018
>>>>>>> a45b66e1
msgid "_Delete"
msgstr "Ө_шіру"

#: gtk/gtkfilechooserwidget.c:1298
msgid "The file could not be renamed"
msgstr "Файл атын ауыстыру мүмкін емес"

#: gtk/gtkfilechooserwidget.c:1504
msgid "Could not select file"
msgstr "Файлды таңдау мүмкін емес"

#: gtk/gtkfilechooserwidget.c:1724 gtk/ui/gtkfilechooserwidget.ui:66
msgid "Grid View"
msgstr "Тор көрінісі"

#: gtk/gtkfilechooserwidget.c:1730
msgid "List View"
msgstr "Тізім көрінісі"

#: gtk/gtkfilechooserwidget.c:1795
msgid "_Visit File"
msgstr "Бұл файлға _бару"

#: gtk/gtkfilechooserwidget.c:1799
msgid "_Open With File Manager"
msgstr "Файлдар басқарушысы көмегімен а_шу"

#: gtk/gtkfilechooserwidget.c:1803
msgid "_Copy Location"
msgstr "_Орналасуын көшіру"

#: gtk/gtkfilechooserwidget.c:1807
msgid "_Add to Bookmarks"
msgstr "Б_етбелгілерге қосу"

#: gtk/gtkfilechooserwidget.c:1811 gtk/gtkplacessidebar.c:2312
#: gtk/gtkplacessidebar.c:3270 gtk/ui/gtkfilechooserwidget.ui:410
msgid "_Rename"
msgstr "Атын ауысты_ру"

#: gtk/gtkfilechooserwidget.c:1819
msgid "_Move to Trash"
msgstr "Қоқы_с шелегіне тастау"

#: gtk/gtkfilechooserwidget.c:1828
msgid "Show _Hidden Files"
msgstr "Жас_ырын файлдарды көрсету"

#: gtk/gtkfilechooserwidget.c:1832
msgid "Show _Size Column"
msgstr "Ө_лшем бағанын көрсету"

#: gtk/gtkfilechooserwidget.c:1837
msgid "Show T_ype Column"
msgstr "_Түрі бағанын көрсету"

#: gtk/gtkfilechooserwidget.c:1842
msgid "Show _Time"
msgstr "Уақыт_ты көрсету"

#: gtk/gtkfilechooserwidget.c:1847
msgid "Sort _Folders Before Files"
msgstr "Бу_маларды файлдардың алдында көрсету"

#: gtk/gtkfilechooserwidget.c:1979 gtk/gtkfilechooserwidget.c:2009
#: gtk/gtkfilechooserwidget.c:3914
msgid "Unknown"
msgstr "Белгісіз"

#: gtk/gtkfilechooserwidget.c:2064 gtk/gtkplacessidebar.c:1025
msgid "Home"
msgstr "Үй бумасы"

#. this is the header for the location column in the print dialog
#: gtk/gtkfilechooserwidget.c:2219 gtk/gtkfilechooserwidget.c:7415
#: gtk/inspector/css-node-tree.ui:76 gtk/print/ui/gtkprintunixdialog.ui:111
msgid "Location"
msgstr "Орналасуы"

#. Label
#: gtk/gtkfilechooserwidget.c:2326
msgid "_Name:"
msgstr "_Аты:"

#: gtk/gtkfilechooserwidget.c:2881 gtk/gtkfilechooserwidget.c:2895
#, c-format
msgid "Searching in %s"
msgstr "%s ішінде іздеу"

#: gtk/gtkfilechooserwidget.c:2901
msgid "Searching"
msgstr "Іздеу"

#: gtk/gtkfilechooserwidget.c:2907
msgid "Enter location or URL"
msgstr "Орналасуды не сілтемені енгізіңіз"

#: gtk/gtkfilechooserwidget.c:3474 gtk/gtkfilechooserwidget.c:5814
#: gtk/gtkfilechooserwidget.c:7434
msgid "Modified"
msgstr "Өзгертілген"

#: gtk/gtkfilechooserwidget.c:3658
#, c-format
msgid "Could not read the contents of %s"
msgstr "%s құрамасын оқу мүмкін емес"

#: gtk/gtkfilechooserwidget.c:3662
msgid "Could not read the contents of the folder"
msgstr "Бума құрамасын оқу мүмкін емес"

#. Translators: see g_date_time_format() for details on the format
#: gtk/gtkfilechooserwidget.c:3809 gtk/gtkfilechooserwidget.c:3852
msgid "%H:%M"
msgstr "%H:%M"

#: gtk/gtkfilechooserwidget.c:3811 gtk/gtkfilechooserwidget.c:3854
msgid "%l:%M %p"
msgstr "%l:%M %p"

#: gtk/gtkfilechooserwidget.c:3815
msgid "Yesterday"
msgstr "Кеше"

#: gtk/gtkfilechooserwidget.c:3823
msgid "%-e %b"
msgstr "%-e %b"

#: gtk/gtkfilechooserwidget.c:3827
msgid "%-e %b %Y"
msgstr "%-e %b %Y"

#: gtk/gtkfilechooserwidget.c:3869 gtk/gtkfilechooserwidget.c:3877
msgid "Program"
msgstr "Бағдарлама"

#: gtk/gtkfilechooserwidget.c:3870
msgid "Audio"
msgstr "Аудио"

#: gtk/gtkfilechooserwidget.c:3872 gtk/gtkfilefilter.c:1032
msgid "Image"
msgstr "Сурет"

#: gtk/gtkfilechooserwidget.c:3873
msgid "Archive"
msgstr "Архив"

#: gtk/gtkfilechooserwidget.c:3874
msgid "Markup"
msgstr "Белгілеу"

#: gtk/gtkfilechooserwidget.c:3875 gtk/gtkfilechooserwidget.c:3876
msgid "Text"
msgstr "Мәтін"

#: gtk/gtkfilechooserwidget.c:3878
msgid "Video"
msgstr "Видео"

#: gtk/gtkfilechooserwidget.c:3879
msgid "Contacts"
msgstr "Контакттар"

#: gtk/gtkfilechooserwidget.c:3880
msgid "Calendar"
msgstr "Күнтізбе"

#: gtk/gtkfilechooserwidget.c:3881
msgid "Document"
msgstr "Құжат"

#: gtk/gtkfilechooserwidget.c:3882
msgid "Presentation"
msgstr "Презентация"

#: gtk/gtkfilechooserwidget.c:3883
msgid "Spreadsheet"
msgstr "Электрондық кесте"

#: gtk/gtkfilechooserwidget.c:5021 gtk/print/gtkprintunixdialog.c:673
#, c-format
msgid "A file named “%s” already exists.  Do you want to replace it?"
msgstr "“%s” файлы бар болып тұр. Оны алмастыруды қалайсыз ба?"

#: gtk/gtkfilechooserwidget.c:5023 gtk/print/gtkprintunixdialog.c:677
#, c-format
msgid ""
"The file already exists in “%s”.  Replacing it will overwrite its contents."
msgstr ""
"Файл “%s” ішінде бар болып тұр.  Оны алмастыру нәтижесінде құрамасы үстінен "
"жазылады."

#: gtk/gtkfilechooserwidget.c:5029 gtk/print/gtkprintunixdialog.c:685
msgid "_Replace"
msgstr "А_лмастыру"

#: gtk/gtkfilechooserwidget.c:5184
msgid "You do not have access to the specified folder."
msgstr "Көрсетілген бумаға қатынау үшін керек рұқсаттарыңыз жоқ."

#: gtk/gtkfilechooserwidget.c:5761
msgid "Could not send the search request"
msgstr "Іздеу сұранымын жіберу мүмкін емес"

#: gtk/gtkfilechooserwidget.c:6042
msgid "Accessed"
msgstr "Қатынаған"

#: gtk/gtkfilechooserwidget.c:7408 gtk/gtkplacessidebar.c:2306
#: gtk/inspector/a11y.ui:43 gtk/inspector/actions.ui:19
#: gtk/inspector/css-node-tree.ui:22 gtk/inspector/prop-list.ui:24
#: gtk/ui/gtkfilechooserwidget.ui:385 gtk/print/ui/gtkprintunixdialog.ui:80
msgid "Name"
msgstr "Аты"

#: gtk/gtkfilechooserwidget.c:7423 gtk/inspector/resource-list.ui:82
#: gtk/ui/gtkfontchooserwidget.ui:217 gtk/ui/gtkfontchooserwidget.ui:386
msgid "Size"
msgstr "Өлшемі"

#: gtk/gtkfilechooserwidget.c:7428 gtk/inspector/misc-info.ui:57
#: gtk/inspector/prop-list.ui:35 gtk/inspector/statistics.ui:36
msgid "Type"
msgstr "Түрі"

#: gtk/gtkfiledialog.c:816
msgid "Pick Files"
msgstr "Файлдарды таңдау"
<<<<<<< HEAD

#: gtk/gtkfiledialog.c:816
msgid "Pick a File"
msgstr "Файлды таңдау"

#: gtk/gtkfiledialog.c:821
msgid "Save a File"
msgstr "Файлды таңдау"

#: gtk/gtkfiledialog.c:825 gtk/ui/gtkappchooserdialog.ui:53
#: gtk/ui/gtkcolorchooserdialog.ui:41 gtk/ui/gtkfontchooserdialog.ui:32
msgid "_Select"
msgstr "_Таңдау"

#: gtk/gtkfiledialog.c:826
msgid "Select Folders"
msgstr "Бумаларды таңдау"

=======

#: gtk/gtkfiledialog.c:816
msgid "Pick a File"
msgstr "Файлды таңдау"

#: gtk/gtkfiledialog.c:821
msgid "Save a File"
msgstr "Файлды таңдау"

#: gtk/gtkfiledialog.c:825 gtk/ui/gtkappchooserdialog.ui:53
#: gtk/ui/gtkcolorchooserdialog.ui:41 gtk/ui/gtkfontchooserdialog.ui:32
msgid "_Select"
msgstr "_Таңдау"

#: gtk/gtkfiledialog.c:826
msgid "Select Folders"
msgstr "Бумаларды таңдау"

>>>>>>> a45b66e1
#: gtk/gtkfiledialog.c:826
msgid "Select a Folder"
msgstr "Буманы таңдау"

#: gtk/gtkfilefilter.c:1045
msgid "Unspecified"
msgstr "Көрсетілмеген"

#: gtk/gtkfontchooserdialog.c:192 gtk/gtkfontchooserdialog.c:195
msgid "Change Font Features"
msgstr "Қаріп мүмкіндіктерін өзгерту"

#: gtk/gtkfontchooserwidget.c:1547
msgctxt "Font variation axis"
msgid "Width"
msgstr "Ені"

#: gtk/gtkfontchooserwidget.c:1548
msgctxt "Font variation axis"
msgid "Weight"
msgstr "Салмағы"

#: gtk/gtkfontchooserwidget.c:1549
msgctxt "Font variation axis"
msgid "Italic"
msgstr "Курсив"

#: gtk/gtkfontchooserwidget.c:1550
msgctxt "Font variation axis"
msgid "Slant"
msgstr "Көлбеу"

#: gtk/gtkfontchooserwidget.c:1551
msgctxt "Font variation axis"
msgid "Optical Size"
msgstr "Оптикалық өлшемі"

#: gtk/gtkfontchooserwidget.c:2109
msgctxt "Font feature value"
msgid "Default"
msgstr "Стандартты"

#: gtk/gtkfontchooserwidget.c:2126
msgctxt "Font feature value"
msgid "Enable"
msgstr "Іске қосу"

#: gtk/gtkfontchooserwidget.c:2457
msgid "Default"
msgstr "Үнсіз келісім бойынша"

#: gtk/gtkfontchooserwidget.c:2519
msgid "Ligatures"
msgstr "Лигатуралар"

#: gtk/gtkfontchooserwidget.c:2520
msgid "Letter Case"
msgstr "Әріптер регистрі"

#: gtk/gtkfontchooserwidget.c:2521
msgid "Number Case"
msgstr "Сан регистрі"

#: gtk/gtkfontchooserwidget.c:2522
msgid "Number Spacing"
msgstr "Сандар аралығы"

#: gtk/gtkfontchooserwidget.c:2523
msgid "Fractions"
msgstr "Бөлшектер"

#: gtk/gtkfontchooserwidget.c:2524
msgid "Style Variations"
msgstr "Стильдер нұсқалары"

#: gtk/gtkfontchooserwidget.c:2526
msgid "Character Variations"
msgstr "Таңба нұсқалары"

#: gtk/gtkglarea.c:305
msgid "OpenGL context creation failed"
msgstr "OpenGL контекстін жасау сәтсіз"

#: gtk/deprecated/gtkinfobar.c:498 gtk/gtkwindowcontrols.c:357
#: gtk/gtkwindowhandle.c:250
msgid "Close"
msgstr "Жабу"

#: gtk/deprecated/gtkinfobar.c:499
<<<<<<< HEAD
msgid "Close the infobar"
msgstr "Ақпараттық панельді жабу"

#: gtk/gtklabel.c:5692 gtk/gtktext.c:6135 gtk/gtktextview.c:9006
msgid "Cu_t"
msgstr "Қ_иып алу"

#: gtk/gtklabel.c:5693 gtk/gtktext.c:6139 gtk/gtktextview.c:9010
msgid "_Copy"
msgstr "_Көшіру"

#: gtk/gtklabel.c:5694 gtk/gtktext.c:6143 gtk/gtktextview.c:9014
msgid "_Paste"
msgstr "Кірі_стіру"

#: gtk/gtklabel.c:5700 gtk/gtktext.c:6156 gtk/gtktextview.c:9039
=======
#| msgid "Close the window"
msgid "Close the infobar"
msgstr "Ақпараттық панельді жабу"

#: gtk/gtklabel.c:5692 gtk/gtktext.c:6133 gtk/gtktextview.c:9006
msgid "Cu_t"
msgstr "Қ_иып алу"

#: gtk/gtklabel.c:5693 gtk/gtktext.c:6137 gtk/gtktextview.c:9010
msgid "_Copy"
msgstr "_Көшіру"

#: gtk/gtklabel.c:5694 gtk/gtktext.c:6141 gtk/gtktextview.c:9014
msgid "_Paste"
msgstr "Кірі_стіру"

#: gtk/gtklabel.c:5700 gtk/gtktext.c:6154 gtk/gtktextview.c:9039
>>>>>>> a45b66e1
msgid "Select _All"
msgstr "Б_арлығын таңдау"

#: gtk/gtklabel.c:5705
msgid "_Open Link"
msgstr "Сі_лтемені ашу"

#: gtk/gtklabel.c:5709
msgid "Copy _Link Address"
msgstr "Сілтеме адр_есін көшіру"

#: gtk/gtklabel.c:5753 gtk/gtktext.c:2716 gtk/gtktextview.c:9088
msgid "Context menu"
msgstr "Контекст мәзірі"

#: gtk/gtklinkbutton.c:260
msgid "_Copy URL"
msgstr "URL _көшіру"

#: gtk/gtklinkbutton.c:567
msgid "Invalid URI"
msgstr "URI қате"

#. hour:minutes:seconds
#. Translators: This is a time format, like "9:05:02" for 9
#. * hours, 5 minutes, and 2 seconds. You may change ":" to
#. * the separator that your locale uses or use "%Id" instead
#. * of "%d" if your locale uses localized digits.
#.
#: gtk/gtkmediacontrols.c:100
#, c-format
msgctxt "long time format"
msgid "%d:%02d:%02d"
msgstr "%d:%02d:%02d"

#. -hour:minutes:seconds
#. Translators: This is a time format, like "-9:05:02" for 9
#. * hours, 5 minutes, and 2 seconds playback remaining. You may
#. * change ":" to the separator that your locale uses or use
#. * "%Id" instead of "%d" if your locale uses localized digits.
#.
#: gtk/gtkmediacontrols.c:108
#, c-format
msgctxt "long time format"
msgid "-%d:%02d:%02d"
msgstr "-%d:%02d:%02d"

#. -minutes:seconds
#. Translators: This is a time format, like "-5:02" for 5
#. * minutes and 2 seconds playback remaining. You may change
#. * ":" to the separator that your locale uses or use "%Id"
#. * instead of "%d" if your locale uses localized digits.
#.
#: gtk/gtkmediacontrols.c:119
#, c-format
msgctxt "short time format"
msgid "-%d:%02d"
msgstr "-%d:%02d"

#. minutes:seconds
#. Translators: This is a time format, like "5:02" for 5
#. * minutes and 2 seconds. You may change ":" to the
#. * separator that your locale uses or use "%Id" instead of
#. * "%d" if your locale uses localized digits.
#.
#: gtk/gtkmediacontrols.c:128
#, c-format
msgctxt "short time format"
msgid "%d:%02d"
msgstr "%d:%02d"

#: gtk/gtkmediacontrols.c:412
msgctxt "media controls tooltip"
msgid "Stop"
msgstr "Тоқтату"

#: gtk/gtkmediacontrols.c:417 gtk/ui/gtkmediacontrols.ui:28
msgctxt "media controls tooltip"
msgid "Play"
msgstr "Ойнату"

#: gtk/gtkmessagedialog.c:162 gtk/gtkmessagedialog.c:180
#: gtk/print/gtkprintbackend.c:639 gtk/gtkwindow.c:6243
msgid "_OK"
msgstr "О_К"

#: gtk/gtkmessagedialog.c:174
msgid "_No"
msgstr "Ж_оқ"

#: gtk/gtkmessagedialog.c:175
msgid "_Yes"
msgstr "_Иә"

#: gtk/gtkmountoperation.c:609
msgid "Co_nnect"
msgstr "Ба_йланыс орнату"

#: gtk/gtkmountoperation.c:676
msgid "Connect As"
msgstr "Қалайша байланыс орнату"

#: gtk/gtkmountoperation.c:685
msgid "_Anonymous"
msgstr "Анон_имды"

#: gtk/gtkmountoperation.c:692
msgid "Registered U_ser"
msgstr "Тірке_лген пайдаланушы"

#: gtk/gtkmountoperation.c:702
msgid "_Username"
msgstr "_Пайдаланушы аты"

#: gtk/gtkmountoperation.c:707
msgid "_Domain"
msgstr "До_мен"

#: gtk/gtkmountoperation.c:716
msgid "Volume type"
msgstr "Том түрі"

#: gtk/gtkmountoperation.c:726
msgid "_Hidden"
msgstr "_Жасырын"

#: gtk/gtkmountoperation.c:729
msgid "_Windows system"
msgstr "Windows _жүйесі"

#: gtk/gtkmountoperation.c:732
msgid "_PIM"
msgstr "_PIM"

#: gtk/gtkmountoperation.c:738
msgid "_Password"
msgstr "_Пароль"

#: gtk/gtkmountoperation.c:760
msgid "Forget password _immediately"
msgstr "Парольді _көп ұзамай ұмыту"

#: gtk/gtkmountoperation.c:770
msgid "Remember password until you _logout"
msgstr "Парольді жүйеден шыққаныңызға д_ейін есте сақтау"

#: gtk/gtkmountoperation.c:781
msgid "Remember _forever"
msgstr "Әрқаша_нға есте сақтау"

#: gtk/gtkmountoperation.c:1251
#, c-format
msgid "Unknown Application (PID %d)"
msgstr "Белгісіз қолданба (PID %d)"

#. Use GTK_DIALOG_DESTROY_WITH_PARENT here since the parent dialog can be
#. * indeed be destroyed via the GMountOperation::abort signal... for example,
#. * this is triggered if the user yanks the device while we are showing
#. * the dialog...
#.
#: gtk/gtkmountoperation.c:1396
#, c-format
msgid "Unable to end process"
msgstr "Үрдісті аяқтау мүмкін емес"

#: gtk/gtkmountoperation.c:1546
msgid "_End Process"
msgstr "Үрдіс_ті аяқтау"

#: gtk/gtkmountoperation-stub.c:61
#, c-format
msgid "Cannot kill process with PID %d. Operation is not implemented."
msgstr "PID %d бар үрдісті өлтіру мүмкін емес. Әрекет іске асырылмаған."

#. translators: this string is a name for the 'less' command
#: gtk/gtkmountoperation-x11.c:986
msgid "Terminal Pager"
msgstr "Терминалды пейджер"

#: gtk/gtkmountoperation-x11.c:987
msgid "Top Command"
msgstr "Top командасы"

#: gtk/gtkmountoperation-x11.c:988
msgid "Bourne Again Shell"
msgstr "Bourne Again қошамы"

#: gtk/gtkmountoperation-x11.c:989
msgid "Bourne Shell"
msgstr "Bourne қоршамы"

#: gtk/gtkmountoperation-x11.c:990
msgid "Z Shell"
msgstr "Z қоршамы"

#: gtk/gtkmountoperation-x11.c:1090
#, c-format
msgid "Cannot end process with PID %d: %s"
msgstr "PID %d бар үрдісті аяқтау мүмкін емес: %s"

#: gtk/gtknomediafile.c:48
msgid "GTK could not find a media module. Check your installation."
msgstr "GTK медиа модулін таба алмады. Орнатуды тексеріңіз."

#: gtk/gtknotebook.c:3211
msgid "Previous tab"
msgstr "Алдыңғы бет"

#: gtk/gtknotebook.c:3215
msgid "Next tab"
msgstr "Келесі бет"

<<<<<<< HEAD
#: gtk/gtknotebook.c:4331 gtk/gtknotebook.c:6541
=======
#: gtk/gtknotebook.c:4331 gtk/gtknotebook.c:6539
>>>>>>> a45b66e1
#, c-format
msgid "Page %u"
msgstr "Бет %u"

#: gtk/print/gtkpagesetup.c:611 gtk/print/gtkpapersize.c:942
#: gtk/print/gtkpapersize.c:982
msgid "Not a valid page setup file"
msgstr "Баспағы шығару баптаулары бар қате файл"

#: gtk/print/gtkpagesetupunixdialog.c:198 gtk/print/gtkprintunixdialog.c:768
msgid "Manage Custom Sizes…"
msgstr "Таңдауыңызша өлшемдерді басқару…"

#: gtk/print/gtkpagesetupunixdialog.c:283 gtk/ui/gtkassistant.ui:98
msgid "_Apply"
msgstr "Іске _асыру"

#: gtk/print/gtkpagesetupunixdialog.c:318
#: gtk/print/gtkpagesetupunixdialog.c:570
msgid "Any Printer"
msgstr "Кез-келген принтер"

#: gtk/print/gtkpagesetupunixdialog.c:319
msgid "For portable documents"
msgstr "Тасымалы құжаттар үшін"

#: gtk/print/gtkpagesetupunixdialog.c:738
#, c-format
msgid ""
"Margins:\n"
" Left: %s %s\n"
" Right: %s %s\n"
" Top: %s %s\n"
" Bottom: %s %s"
msgstr ""
"Шет өрістері:\n"
" Сол жақ: %s %s\n"
" Оң жақ: %s %s\n"
" Үсті: %s %s\n"
" Асты: %s %s"

#: gtk/print/gtkpagesetupunixdialog.c:784
#: gtk/print/ui/gtkpagesetupunixdialog.ui:5
#: gtk/print/ui/gtkprintunixdialog.ui:782
msgid "Page Setup"
msgstr "Бет баптаулары"

#: gtk/gtkpasswordentry.c:168
msgid "Hide Text"
msgstr "Мәтінді жасыру"

#: gtk/gtkpasswordentry.c:173 gtk/gtkpasswordentry.c:624
msgid "Show Text"
msgstr "Мәтінді көрсету"

#: gtk/gtkpasswordentry.c:215
msgid "Caps Lock is on"
msgstr "Caps Lock іске қосулы тұр"

#: gtk/gtkpasswordentry.c:700
msgid "_Show Text"
msgstr "Мәтінді көр_сету"

#. translators: %s is the name of a cloud provider for files
#: gtk/gtkplacessidebar.c:912
#, c-format
msgid "Open %s"
msgstr "%s ашу"

#: gtk/gtkplacessidebar.c:1003
msgid "Recent"
msgstr "Жуырдағы"

#: gtk/gtkplacessidebar.c:1005
msgid "Recent files"
msgstr "Жуырда қолданылған файлдар"

#: gtk/gtkplacessidebar.c:1014
msgid "Starred"
msgstr "Жұлдызшалы"

#: gtk/gtkplacessidebar.c:1016
msgid "Starred files"
msgstr "Жұлдызша орнатылған файлдар"

#: gtk/gtkplacessidebar.c:1027
msgid "Open your personal folder"
msgstr "Жеке бумаңызды ашу"

#: gtk/gtkplacessidebar.c:1040
msgid "Desktop"
msgstr "Жұмыс үстелі"

#: gtk/gtkplacessidebar.c:1042
msgid "Open the contents of your desktop in a folder"
msgstr "Жұмыс үстеліңіздің құрамасын бумада ашу"

#: gtk/gtkplacessidebar.c:1056
msgid "Enter Location"
msgstr "Орналасуды енгізіңіз"

#: gtk/gtkplacessidebar.c:1058
msgid "Manually enter a location"
msgstr "Орналасуды қолмен енгізу"

#: gtk/gtkplacessidebar.c:1068
msgid "Trash"
msgstr "Қоқыс шелегі"

#: gtk/gtkplacessidebar.c:1070
msgid "Open the trash"
msgstr "Қоқыс шелегін ашу"

#: gtk/gtkplacessidebar.c:1181 gtk/gtkplacessidebar.c:1209
#: gtk/gtkplacessidebar.c:1409
#, c-format
msgid "Mount and open “%s”"
msgstr "“%s” тіркеу және ашу"

#: gtk/gtkplacessidebar.c:1304
msgid "Open the contents of the file system"
msgstr "Файлдық жүйенің құрамасын ашу"

#: gtk/gtkplacessidebar.c:1387
msgid "New bookmark"
msgstr "Жаңа бетбелгі"

#: gtk/gtkplacessidebar.c:1389
msgid "Add a new bookmark"
msgstr "Жаңа бетбелгіні қосу"

#: gtk/gtkplacessidebar.c:1454
msgid "Other Locations"
msgstr "Басқа орналасулар"

#: gtk/gtkplacessidebar.c:1455
msgid "Show other locations"
msgstr "Басқа орналасуларды көрсету"

#: gtk/gtkplacessidebar.c:1964 gtk/gtkplacessidebar.c:2984
#, c-format
msgid "Unable to start “%s”"
msgstr "“%s” іске қосу мүмкін емес"

#. Translators: This means that unlocking an encrypted storage
#. * device failed. %s is the name of the device.
#.
#: gtk/gtkplacessidebar.c:2000
#, c-format
msgid "Error unlocking “%s”"
msgstr "“%s” босату қатесі"

#: gtk/gtkplacessidebar.c:2002
#, c-format
msgid "Unable to access “%s”"
msgstr "“%s” қатынау мүмкін емес"

#: gtk/gtkplacessidebar.c:2233
msgid "This name is already taken"
msgstr "Бұл атау қолдануда болып тұр"

#: gtk/gtkplacessidebar.c:2525
#, c-format
msgid "Unable to unmount “%s”"
msgstr "“%s” тіркеуден босату мүмкін емес"

#: gtk/gtkplacessidebar.c:2701
#, c-format
msgid "Unable to stop “%s”"
msgstr "\"%s\" тоқтату мүмкін емес"

#: gtk/gtkplacessidebar.c:2730
#, c-format
msgid "Unable to eject “%s”"
msgstr "\"%s\" шығару мүмкін емес"

#: gtk/gtkplacessidebar.c:2759 gtk/gtkplacessidebar.c:2788
#, c-format
msgid "Unable to eject %s"
msgstr "%s шығару мүмкін емес"

#: gtk/gtkplacessidebar.c:2936
#, c-format
msgid "Unable to poll “%s” for media changes"
msgstr "“%s” тасушы өзгерістеріне бақылау мүмкін емес"

#: gtk/gtkplacessidebar.c:3155 gtk/gtkplacessidebar.c:3242
#: gtk/gtkplacesview.c:1649
msgid "Open in New _Tab"
msgstr "Жаңа бе_тте ашу"

#: gtk/gtkplacessidebar.c:3161 gtk/gtkplacessidebar.c:3251
#: gtk/gtkplacesview.c:1654
msgid "Open in New _Window"
msgstr "Жаңа т_ерезеде ашу"

#: gtk/gtkplacessidebar.c:3262
msgid "_Add Bookmark"
msgstr "Б_етбелгілерге қосу"

#: gtk/gtkplacessidebar.c:3266
msgid "_Remove"
msgstr "Ө_шіру"

#: gtk/gtkplacessidebar.c:3282 gtk/gtkplacesview.c:1679
msgid "_Mount"
msgstr "Тір_кеу"

#: gtk/gtkplacessidebar.c:3291 gtk/gtkplacesview.c:1668
msgid "_Unmount"
msgstr "Тіркеуден бос_ату"

#: gtk/gtkplacessidebar.c:3298
msgid "_Eject"
msgstr "Ш_ығару"

#: gtk/gtkplacessidebar.c:3308
msgid "_Detect Media"
msgstr "Тасушыны анық_тау"

#: gtk/gtkplacessidebar.c:3317
msgid "_Start"
msgstr "Ба_стау"

#: gtk/gtkplacessidebar.c:3319
msgid "_Power On"
msgstr "І_ске қосу"

#: gtk/gtkplacessidebar.c:3320
msgid "_Connect Drive"
msgstr "Дискті і_ске қосу"

#: gtk/gtkplacessidebar.c:3321
msgid "_Start Multi-disk Device"
msgstr "Көпдискті құрылғыны іске қ_осу"

#: gtk/gtkplacessidebar.c:3322
msgid "_Unlock Device"
msgstr "Құрылғыны блоктаудан б_осату"

#: gtk/gtkplacessidebar.c:3332
msgid "_Stop"
msgstr "Т_оқтату"

#: gtk/gtkplacessidebar.c:3334
msgid "_Safely Remove Drive"
msgstr "Дискті қауіп_сіз шығару"

#: gtk/gtkplacessidebar.c:3335
msgid "_Disconnect Drive"
msgstr "Дискті а_жырату"

#: gtk/gtkplacessidebar.c:3336
msgid "_Stop Multi-disk Device"
msgstr "Көпдискті құрылғыны т_оқтату"

#: gtk/gtkplacessidebar.c:3337
msgid "_Lock Device"
msgstr "Құрылғыны б_локтау"

#: gtk/gtkplacessidebar.c:3827 gtk/gtkplacesview.c:1089
msgid "Computer"
msgstr "Компьютер"

#: gtk/gtkplacesview.c:875
msgid "Searching for network locations"
msgstr "Желілік орналасуларды іздеу"

#: gtk/gtkplacesview.c:882
msgid "No network locations found"
msgstr "Желілік орналасулар табылмады"

#. if it wasn't cancelled show a dialog
#: gtk/gtkplacesview.c:1196 gtk/gtkplacesview.c:1293
msgid "Unable to access location"
msgstr "Орналасуға қатынау мүмкін емес"

#. Restore from Cancel to Connect
#: gtk/gtkplacesview.c:1214 gtk/ui/gtkplacesview.ui:250
msgid "Con_nect"
msgstr "Ба_йланысты орнату"

#. if it wasn't cancelled show a dialog
#: gtk/gtkplacesview.c:1353
msgid "Unable to unmount volume"
msgstr "Томды тіркеуден босату мүмкін емес"

#. Allow to cancel the operation
#: gtk/gtkplacesview.c:1445
msgid "Cance_l"
msgstr "Бас _тарту"

#: gtk/gtkplacesview.c:1592
msgid "AppleTalk"
msgstr "AppleTalk"

#: gtk/gtkplacesview.c:1598
msgid "File Transfer Protocol"
msgstr "Файлдармен алмасу хаттамасы (FTP)"

#. Translators: do not translate ftp:// and ftps://
#: gtk/gtkplacesview.c:1600
msgid "ftp:// or ftps://"
msgstr "ftp:// немесе ftps://"

#: gtk/gtkplacesview.c:1606
msgid "Network File System"
msgstr "Желілік файлдық жүйесі (NFS)"

#: gtk/gtkplacesview.c:1612
msgid "Samba"
msgstr "Samba"

#: gtk/gtkplacesview.c:1618
msgid "SSH File Transfer Protocol"
msgstr "SSH файлдармен алмасу хаттамасы"

#. Translators: do not translate sftp:// and ssh://
#: gtk/gtkplacesview.c:1620
msgid "sftp:// or ssh://"
msgstr "sftp:// немесе ssh://"

#: gtk/gtkplacesview.c:1626
msgid "WebDAV"
msgstr "WebDAV"

#. Translators: do not translate dav:// and davs://
#: gtk/gtkplacesview.c:1628
msgid "dav:// or davs://"
msgstr "dav:// немесе davs://"

#: gtk/gtkplacesview.c:1663
msgid "_Disconnect"
msgstr "Ба_йланысты үзу"

#: gtk/gtkplacesview.c:1674
msgid "_Connect"
msgstr "Ба_йланыс орнату"

#: gtk/gtkplacesview.c:1894
msgid "Unable to get remote server location"
msgstr "Қашықтағы сервер орналасуын алу мүмкін емес"

#: gtk/gtkplacesview.c:2038 gtk/gtkplacesview.c:2047
msgid "Networks"
msgstr "Желілер"

#: gtk/gtkplacesview.c:2038 gtk/gtkplacesview.c:2047
msgid "On This Computer"
msgstr "Бұл компьютерде"

#. Translators: respectively, free and total space of the drive. The plural form
#. * should be based on the free space available.
#. * i.e. 1 GB / 24 GB available.
#.
#: gtk/gtkplacesviewrow.c:135
#, c-format
msgid "%s / %s available"
msgid_plural "%s / %s available"
msgstr[0] "%s / %s қолжетімді"

#: gtk/gtkplacesviewrow.c:471
msgid "Disconnect"
msgstr "Байланысты үзу"

#: gtk/gtkplacesviewrow.c:471 gtk/ui/gtkplacesviewrow.ui:53
#: gtk/ui/gtksidebarrow.ui:54
msgid "Unmount"
msgstr "Тіркеуден босату"

#: gtk/print/gtkprintbackend.c:637
msgid "Authentication"
msgstr "Аутентификация"

#: gtk/print/gtkprintbackend.c:716
msgid "_Remember password"
msgstr "Парольді ес_те сақтау"

#: gtk/print/gtkprinteroptionwidget.c:702
msgid "Select a filename"
msgstr "Файл атын таңдаңыз"

#: gtk/print/gtkprinteroptionwidget.c:919
msgid "Not available"
msgstr "Қол жетерлік емес"

#. translators: this string is the default job title for print
#. * jobs. %s gets replaced by the application name, %d gets replaced
#. * by the job number.
#.
#: gtk/print/gtkprintoperation.c:252
#, c-format
msgid "%s job #%d"
msgstr "%s тапсырма #%d"

#: gtk/print/gtkprintoperation.c:1699
msgctxt "print operation status"
msgid "Initial state"
msgstr "Бастапқы күйі"

#: gtk/print/gtkprintoperation.c:1700
msgctxt "print operation status"
msgid "Preparing to print"
msgstr "Баспаға шығаруды дайындау"

#: gtk/print/gtkprintoperation.c:1701
msgctxt "print operation status"
msgid "Generating data"
msgstr "Мәліметті жасау"

#: gtk/print/gtkprintoperation.c:1702
msgctxt "print operation status"
msgid "Sending data"
msgstr "Ақпарат жіберілуде"

#: gtk/print/gtkprintoperation.c:1703
msgctxt "print operation status"
msgid "Waiting"
msgstr "Күту"

#: gtk/print/gtkprintoperation.c:1704
msgctxt "print operation status"
msgid "Blocking on issue"
msgstr "Қате салдарынан тоқтатылған"

#: gtk/print/gtkprintoperation.c:1705
msgctxt "print operation status"
msgid "Printing"
msgstr "Баспаға шығару"

#: gtk/print/gtkprintoperation.c:1706
msgctxt "print operation status"
msgid "Finished"
msgstr "Аяқталған"

#: gtk/print/gtkprintoperation.c:1707
msgctxt "print operation status"
msgid "Finished with error"
msgstr "Қатемен аяқталды"

#: gtk/print/gtkprintoperation.c:2250
#, c-format
msgid "Preparing %d"
msgstr "Дайындау %d"

#: gtk/print/gtkprintoperation.c:2252 gtk/print/gtkprintoperation.c:2871
#, c-format
msgid "Preparing"
msgstr "Дайындау"

#: gtk/print/gtkprintoperation.c:2255
#, c-format
msgid "Printing %d"
msgstr "Баспаға шығару %d"

#: gtk/print/gtkprintoperation.c:2904
#, c-format
msgid "Error creating print preview"
msgstr "Баспаға шығарудың алдын-ала қарауды жасау қатесі"

#: gtk/print/gtkprintoperation.c:2907
#, c-format
msgid "The most probable reason is that a temporary file could not be created."
msgstr "Ең мүмкін болған себебі - уақытша файлды жасай алмауы."

#. window
#: gtk/print/gtkprintoperation-portal.c:264
#: gtk/print/gtkprintoperation-portal.c:584
#: gtk/print/gtkprintoperation-portal.c:653 gtk/print/gtkprintunixdialog.c:3008
msgid "Print"
msgstr "Баспаға шығару"

#: gtk/print/gtkprintoperation-unix.c:481
#: gtk/print/gtkprintoperation-win32.c:1505
msgid "Application"
msgstr "Қолданба"

#: gtk/print/gtkprintoperation-win32.c:636
msgid "Printer offline"
msgstr "Принтер қосылмаған"

#: gtk/print/gtkprintoperation-win32.c:638
msgid "Out of paper"
msgstr "Қағаз бітті"

#. Translators: this is a printer status.
#: gtk/print/gtkprintoperation-win32.c:640
#: modules/printbackends/gtkprintbackendcpdb.c:1528
#: modules/printbackends/gtkprintbackendcups.c:2639
msgid "Paused"
msgstr "Аялдатылған"

#: gtk/print/gtkprintoperation-win32.c:642
msgid "Need user intervention"
msgstr "Пайдаланушының қатысуы керек"

#: gtk/print/gtkprintoperation-win32.c:749
msgid "Custom size"
msgstr "Таңдауыңызша өлшем"

#: gtk/print/gtkprintoperation-win32.c:1597
msgid "No printer found"
msgstr "Принтер табылмады"

#: gtk/print/gtkprintoperation-win32.c:1624
msgid "Invalid argument to CreateDC"
msgstr "CreateDC үшін қате аргумент"

#: gtk/print/gtkprintoperation-win32.c:1660
#: gtk/print/gtkprintoperation-win32.c:1906
msgid "Error from StartDoc"
msgstr "StartDoc-тан қате"

#: gtk/print/gtkprintoperation-win32.c:1761
#: gtk/print/gtkprintoperation-win32.c:1784
#: gtk/print/gtkprintoperation-win32.c:1832
msgid "Not enough free memory"
msgstr "Бос жады жеткіліксіз"

#: gtk/print/gtkprintoperation-win32.c:1837
msgid "Invalid argument to PrintDlgEx"
msgstr "PrintDlgEx үшін қате аргумент"

#: gtk/print/gtkprintoperation-win32.c:1842
msgid "Invalid pointer to PrintDlgEx"
msgstr "PrintDlgEx үшін қате сілтегіш"

#: gtk/print/gtkprintoperation-win32.c:1847
msgid "Invalid handle to PrintDlgEx"
msgstr "PrintDlgEx үшін қате дескриптор"

#: gtk/print/gtkprintoperation-win32.c:1852
msgid "Unspecified error"
msgstr "Көрсетілмеген қате"

#: gtk/print/gtkprintunixdialog.c:838
msgid "Pre_view"
msgstr "А_лдын-ала қарау"

#: gtk/print/gtkprintunixdialog.c:840
msgid "_Print"
msgstr "Бас_паға шығару"

#: gtk/print/gtkprintunixdialog.c:961
msgid "Getting printer information failed"
msgstr "Принтер ақпаратын алу сәтсіз"

#: gtk/print/gtkprintunixdialog.c:1885
msgid "Getting printer information…"
msgstr "Принтер ақпаратын алу…"

#. Translators: These strings name the possible arrangements of
#. * multiple pages on a sheet when printing (same as in gtkprintbackendcups.c)
#.
#. Translators: These strings name the possible arrangements of
#. * multiple pages on a sheet when printing
#.
#: gtk/print/gtkprintunixdialog.c:2753
#: modules/printbackends/gtkprintbackendcups.c:5647
msgid "Left to right, top to bottom"
msgstr "Солдан оңға, үстінен астыға"

#: gtk/print/gtkprintunixdialog.c:2753
#: modules/printbackends/gtkprintbackendcups.c:5647
msgid "Left to right, bottom to top"
msgstr "Солдан оңға, астынан үстіге"

#: gtk/print/gtkprintunixdialog.c:2754
#: modules/printbackends/gtkprintbackendcups.c:5648
msgid "Right to left, top to bottom"
msgstr "Оңнан солға, үстінен астыға"

#: gtk/print/gtkprintunixdialog.c:2754
#: modules/printbackends/gtkprintbackendcups.c:5648
msgid "Right to left, bottom to top"
msgstr "Оңнан солға, астынан үстіге"

#: gtk/print/gtkprintunixdialog.c:2755
#: modules/printbackends/gtkprintbackendcups.c:5649
msgid "Top to bottom, left to right"
msgstr "Үстінен астыға, солдан оңға"

#: gtk/print/gtkprintunixdialog.c:2755
#: modules/printbackends/gtkprintbackendcups.c:5649
msgid "Top to bottom, right to left"
msgstr "Үстінен астыға, оңнан солға"

#: gtk/print/gtkprintunixdialog.c:2756
#: modules/printbackends/gtkprintbackendcups.c:5650
msgid "Bottom to top, left to right"
msgstr "Астынан үстіге, солдан оңға"

#: gtk/print/gtkprintunixdialog.c:2756
#: modules/printbackends/gtkprintbackendcups.c:5650
msgid "Bottom to top, right to left"
msgstr "Астынан үстіге, оңнан солға"

#: gtk/print/gtkprintunixdialog.c:2760 gtk/print/gtkprintunixdialog.c:2773
msgid "Page Ordering"
msgstr "Беттер реті"

#: gtk/print/gtkprintunixdialog.c:2789
msgid "Left to right"
msgstr "Солдан оңға"

#: gtk/print/gtkprintunixdialog.c:2790
msgid "Right to left"
msgstr "Оңнан солға"

#: gtk/print/gtkprintunixdialog.c:2802
msgid "Top to bottom"
msgstr "Үстінен астыға"

#: gtk/print/gtkprintunixdialog.c:2803
msgid "Bottom to top"
msgstr "Астынан үстіге"

#: gtk/gtkprogressbar.c:608
#, c-format
msgctxt "progress bar label"
msgid "%.0f %%"
msgstr "%.0f %%"

#: gtk/gtkrecentmanager.c:1023 gtk/gtkrecentmanager.c:1036
#: gtk/gtkrecentmanager.c:1174 gtk/gtkrecentmanager.c:1184
#: gtk/gtkrecentmanager.c:1234 gtk/gtkrecentmanager.c:1243
#, c-format
msgid "Unable to find an item with URI “%s”"
msgstr "URI \"%s\" болатын нәрсе табылмады"

#: gtk/gtkrecentmanager.c:1258
#, c-format
msgid "Unable to move the item with URI “%s” to “%s”"
msgstr "URI \"%s\" болатын нәрсені \"%s\" мақсатына жылжыту мүмкін емес"

#: gtk/gtkrecentmanager.c:2323
#, c-format
msgid "No registered application with name “%s” for item with URI “%s” found"
msgstr "URI \"%s\" үшін аты \"%s\" болатын ешбір тіркелген қолданба табылмады"

<<<<<<< HEAD
#: gtk/gtksearchentry.c:767
=======
#: gtk/gtksearchentry.c:758
>>>>>>> a45b66e1
msgid "Clear Entry"
msgstr "Жазбаны тазарту"

#. Translators: This string is used to mark left/right variants of modifier
#. * keys in the shortcut window (e.g. Control_L vs Control_R). Please keep
#. * this string very short, ideally just a single character, since it will
#. * be rendered as part of the key.
#.
#: gtk/gtkshortcutlabel.c:79
msgctxt "keyboard side marker"
msgid "L"
msgstr "L"

#. Translators: This string is used to mark left/right variants of modifier
#. * keys in the shortcut window (e.g. Control_L vs Control_R). Please keep
#. * this string very short, ideally just a single character, since it will
#. * be rendered as part of the key.
#.
#: gtk/gtkshortcutlabel.c:92
msgctxt "keyboard side marker"
msgid "R"
msgstr "R"

#: gtk/gtkshortcutssection.c:407
msgid "_Show All"
msgstr "Барлығын _көрсету"

#: gtk/gtkshortcutsshortcut.c:143
msgid "Two finger pinch"
msgstr "Қос саусақты шерту"

#: gtk/gtkshortcutsshortcut.c:147
msgid "Two finger stretch"
msgstr "Қос саусақты созу"

#: gtk/gtkshortcutsshortcut.c:151
msgid "Rotate clockwise"
msgstr "Сағат тілі бойымен бұру"

#: gtk/gtkshortcutsshortcut.c:155
msgid "Rotate counterclockwise"
msgstr "Сағат тілі бойына қарсы бұру"

#: gtk/gtkshortcutsshortcut.c:159
msgid "Two finger swipe left"
msgstr "Қос саусақты солға ығыстыру"

#: gtk/gtkshortcutsshortcut.c:163
msgid "Two finger swipe right"
msgstr "Қос саусақты оңға ығыстыру"

#: gtk/gtkshortcutsshortcut.c:167
msgid "Swipe left"
msgstr "Солға ығыстыру"

#: gtk/gtkshortcutsshortcut.c:171
msgid "Swipe right"
msgstr "Оңға ығыстыру"

#. Translators: This is placeholder text for the search entry in the shortcuts window
#: gtk/gtkshortcutswindow.c:855 gtk/gtkshortcutswindow.c:922
#: gtk/gtkshortcutswindow.c:927
msgid "Search Shortcuts"
msgstr "Жарлықтардан іздеу"

#. Translators: This is the window title for the shortcuts window in normal mode
#: gtk/gtkshortcutswindow.c:887 gtk/inspector/window.ui:498
msgid "Shortcuts"
msgstr "Жарлықтар"

#. Translators: This is the window title for the shortcuts window in search mode
#: gtk/gtkshortcutswindow.c:892
msgid "Search Results"
msgstr "Іздеу нәтижелері"

#: gtk/gtkshortcutswindow.c:989 gtk/ui/gtkemojichooser.ui:349
#: gtk/ui/gtkfilechooserwidget.ui:239
msgid "No Results Found"
msgstr "Нәтижелер табылмады"

#: gtk/gtkshortcutswindow.c:1000 gtk/ui/gtkemojichooser.ui:362
#: gtk/ui/gtkfilechooserwidget.ui:252 gtk/ui/gtkplacesview.ui:218
msgid "Try a different search"
msgstr "Басқа сөздерді іздеп көріңіз"

#: gtk/gtkstacksidebar.c:154
msgctxt "accessibility"
msgid "Sidebar"
msgstr "Бүйір панелі"

<<<<<<< HEAD
#: gtk/gtktext.c:6161 gtk/gtktextview.c:9044
=======
#: gtk/gtktext.c:6159 gtk/gtktextview.c:9044
>>>>>>> a45b66e1
msgid "Insert _Emoji"
msgstr "_Эмодзи кірістіру"

#: gtk/gtktextview.c:9026
msgid "_Undo"
msgstr "Бол_дырмау"

#: gtk/gtktextview.c:9030
msgid "_Redo"
msgstr "Қа_йталау"

#: gtk/gtkwindow.c:6231
#, c-format
msgid "Do you want to use GTK Inspector?"
msgstr "GTK бақылаушысын қолданғыңыз келе ме?"

#: gtk/gtkwindow.c:6233
#, c-format
msgid ""
"GTK Inspector is an interactive debugger that lets you explore and modify "
"the internals of any GTK application. Using it may cause the application to "
"break or crash."
msgstr ""
"GTK бақылаушысы - бұл интерактивті жөндеуші, оның көмегімен кез-келген GTK "
"қолданбасының ішкі құрылысын шолып, түзете аласыз. Оны қолдану нәтижесінде "
"қолданба сынуы, немесе құлап түсуі де мүмкін."

#: gtk/gtkwindow.c:6238
msgid "Don’t show this message again"
msgstr "Бұл хабарламаны келесіде көрсетпеу"

#: gtk/gtkwindowcontrols.c:309 gtk/gtkwindowhandle.c:234
msgid "Minimize"
msgstr "Қайыру"

#: gtk/gtkwindowcontrols.c:311
msgid "Minimize the window"
msgstr "Терезені қайыру"

#: gtk/gtkwindowcontrols.c:335 gtk/gtkwindowhandle.c:240
msgid "Maximize"
msgstr "Жазық қылу"

#: gtk/gtkwindowcontrols.c:337
msgid "Maximize the window"
msgstr "Терезені жазық қылу"

#: gtk/gtkwindowcontrols.c:359
msgid "Close the window"
msgstr "Терезені жабу"

#: gtk/gtkwindowhandle.c:227
msgid "Restore"
msgstr "Қалпына келтіру"

#: gtk/inspector/a11y.ui:17
msgid "Role"
msgstr "Ролі"

#: gtk/inspector/a11y.ui:71
<<<<<<< HEAD
=======
#| msgid "Direction"
>>>>>>> a45b66e1
msgid "Description"
msgstr "Сипаттамасы"

#: gtk/inspector/a11y.ui:99 gtk/inspector/misc-info.ui:296
<<<<<<< HEAD
=======
#: tools/gtk-path-tool-info.c:128
>>>>>>> a45b66e1
msgid "Bounds"
msgstr "Шектері"

#: gtk/inspector/a11y.ui:125
msgid "Object Path"
msgstr "Объект жолы"

#: gtk/inspector/a11y.ui:164
msgid "Attribute"
msgstr "Атрибут"

#: gtk/inspector/a11y.ui:176 gtk/inspector/css-node-tree.ui:70
#: gtk/inspector/prop-list.ui:57 gtk/inspector/recorder.ui:149
#: gtk/inspector/recorder.ui:192 gtk/inspector/strv-editor.c:73
msgid "Value"
msgstr "Мәні"

#: gtk/inspector/action-editor.c:133
msgid "Activate"
msgstr "Белсендіру"

#: gtk/inspector/action-editor.c:145
msgid "Set State"
msgstr "Күйді орнату"

#: gtk/inspector/actions.ui:30
msgid "Enabled"
msgstr "Іске қосулы"

#: gtk/inspector/actions.ui:42
msgid "Parameter Type"
msgstr "Параметр түрі"

#: gtk/inspector/actions.ui:53 gtk/inspector/css-node-tree.ui:41
#: gtk/inspector/misc-info.ui:108
msgid "State"
msgstr "Күйі"

#: gtk/inspector/clipboard.c:211 gtk/inspector/misc-info.ui:245
msgid "Show"
msgstr "Көрсету"

#: gtk/inspector/clipboard.c:228
msgid "Hover to load"
msgstr "Жүктеу үшін үстінен өткізіңіз"

#: gtk/inspector/clipboard.c:278
msgctxt "clipboard"
msgid "empty"
msgstr "бос"

#: gtk/inspector/clipboard.c:283 gtk/inspector/clipboard.c:325
msgctxt "clipboard"
msgid "local"
msgstr "жергілікті"

#: gtk/inspector/clipboard.c:285 gtk/inspector/clipboard.c:327
msgctxt "clipboard"
msgid "remote"
msgstr "қашықтағы"

#: gtk/inspector/clipboard.ui:30
msgid "Drag and hold here"
msgstr "Осында апарыңыз және ұстап тұрыңыз"

#: gtk/inspector/clipboard.ui:71 gtk/inspector/window.ui:574
msgid "Clipboard"
msgstr "Алмасу буфері"

#: gtk/inspector/clipboard.ui:107
msgid "Primary"
msgstr "Біріншілік"

#: gtk/inspector/controllers.c:126
msgctxt "event phase"
msgid "None"
msgstr "Ешнәрсе"

#: gtk/inspector/controllers.c:129
msgctxt "event phase"
msgid "Capture"
msgstr "Төмендейтін"

#: gtk/inspector/controllers.c:132
msgctxt "event phase"
msgid "Bubble"
msgstr "Жоғарылайтын"

#: gtk/inspector/controllers.c:135
msgctxt "event phase"
msgid "Target"
msgstr "Мақсаты"

#: gtk/inspector/controllers.c:156
msgctxt "propagation limit"
msgid "Native"
msgstr "Өздік"

#: gtk/inspector/css-editor.c:128
msgid "You can type here any CSS rule recognized by GTK."
msgstr "Осында сіз GTK+ танитын кез-келген CSS ережесін тере аласыз."

#: gtk/inspector/css-editor.c:129
msgid ""
"You can temporarily disable this custom CSS by clicking on the “Pause” "
"button above."
msgstr ""
"Бұл таңдауыңызша CSS-ті сіз жоғарыдағы “Аялдату” батырмасын басу арқылы "
"уақытша сөндіре аласыз."

#: gtk/inspector/css-editor.c:130
msgid "Changes are applied instantly and globally, for the whole application."
msgstr ""
"Өзгерістер лезде және глобалды түрде, қолданба толығымен үшін іске асырылады."

#: gtk/inspector/css-editor.c:206
#, c-format
msgid "Saving CSS failed"
msgstr "CSS сақтау сәтсіз"

#: gtk/inspector/css-editor.ui:30
msgid "Disable this custom CSS"
msgstr "Бұл пайдаланушы CSS сөндіру"

#: gtk/inspector/css-editor.ui:37
msgid "Save the current CSS"
msgstr "Ағымдағы CSS сақтау"

#: gtk/inspector/css-node-tree.ui:28 tools/gtk-builder-tool-preview.c:178
#: tools/gtk-builder-tool-screenshot.c:359
msgid "ID"
msgstr "ID"

#: gtk/inspector/css-node-tree.ui:34
msgid "Style Classes"
msgstr "Стильдер кластары"

#: gtk/inspector/css-node-tree.ui:64
msgid "CSS Property"
msgstr "CSS қасиеті"

#: gtk/inspector/general.c:333 gtk/inspector/general.c:414
msgctxt "GL version"
msgid "None"
msgstr "Ешнәрсе"

#: gtk/inspector/general.c:342
msgctxt "GL version"
msgid "Disabled"
msgstr "Сөндірулі"

#: gtk/inspector/general.c:343
msgctxt "GL vendor"
msgid "Disabled"
msgstr "Сөндірулі"

#: gtk/inspector/general.c:415
msgctxt "GL vendor"
msgid "None"
msgstr "Ешнәрсе"

#: gtk/inspector/general.c:466
msgctxt "Vulkan device"
msgid "Disabled"
msgstr "Сөндірулі"

#: gtk/inspector/general.c:467 gtk/inspector/general.c:468
msgctxt "Vulkan version"
msgid "Disabled"
msgstr "Сөндірулі"

#: gtk/inspector/general.c:524
msgctxt "Vulkan device"
msgid "None"
msgstr "Ешнәрсе"

#: gtk/inspector/general.c:525 gtk/inspector/general.c:526
msgctxt "Vulkan version"
msgid "None"
msgstr "Ешнәрсе"

#: gtk/inspector/general.c:857
msgid "IM Context is hardcoded by GTK_IM_MODULE"
msgstr "IM контексті GTK_IM_MODULE арқылы қатаң анықталған"

#: gtk/inspector/general.ui:31
msgid "GTK Version"
msgstr "GTK нұсқасы"

#: gtk/inspector/general.ui:57
msgid "GDK Backend"
msgstr "GDK қозғалтқышы"

#: gtk/inspector/general.ui:83
msgid "GSK Renderer"
msgstr "GSK өңдегіші"

#: gtk/inspector/general.ui:109
msgid "Pango Fontmap"
msgstr "Pango қарібі картасы"

#: gtk/inspector/general.ui:135
msgid "Media Backend"
msgstr "Медиа қозғалтқышы"

#: gtk/inspector/general.ui:161
msgid "Input Method"
msgstr "Енгізу тәсілі"

#: gtk/inspector/general.ui:198
msgid "Application ID"
msgstr "Қолданба идентификаторы"

#: gtk/inspector/general.ui:224
msgid "Resource Path"
msgstr "Ресурс жолы"

#: gtk/inspector/general.ui:261 gtk/ui/gtkplacesview.ui:67
msgid "Prefix"
msgstr "Префикс"

#: gtk/inspector/general.ui:460
msgid "Display"
msgstr "Көрсету"

#: gtk/inspector/general.ui:487
msgid "RGBA Visual"
msgstr "RGBA визуалды"

#: gtk/inspector/general.ui:513
msgid "Composited"
msgstr "Композитті"

#: gtk/inspector/general.ui:559
msgid "GL Version"
msgstr "GL нұсқасы"

#: gtk/inspector/general.ui:609
msgid "GL Vendor"
msgstr "GL өндірушісі"

#: gtk/inspector/general.ui:646
msgid "Vulkan Device"
msgstr "Vulkan құрылғысы"

#: gtk/inspector/general.ui:673
msgid "Vulkan API version"
msgstr "Vulkan API нұсқасы"

#: gtk/inspector/general.ui:700
msgid "Vulkan driver version"
msgstr "Vulkan драйвер нұсқасы"

#: gtk/inspector/menu.c:264
msgid "Unnamed section"
msgstr "Атаусыз санат"

#: gtk/inspector/menu.ui:26
msgid "Label"
msgstr "Белгі"

#: gtk/inspector/menu.ui:31 gtk/inspector/shortcuts.ui:23
msgid "Action"
msgstr "Әрекет"

#: gtk/inspector/menu.ui:36
msgid "Target"
msgstr "Мақсат"

#: gtk/inspector/menu.ui:41
msgid "Icon"
msgstr "Таңбаша"

#: gtk/inspector/misc-info.ui:31
msgid "Address"
msgstr "Адресі"

#: gtk/inspector/misc-info.ui:82
msgid "Reference Count"
msgstr "Сілтемелер саны"

#: gtk/inspector/misc-info.ui:134
msgid "Direction"
msgstr "Бағыты"

#: gtk/inspector/misc-info.ui:160
msgid "Buildable ID"
msgstr "Идентификатор"

#: gtk/inspector/misc-info.ui:186
msgid "Mnemonic Label"
msgstr "Мнемоникалық белгі"

#: gtk/inspector/misc-info.ui:211
msgid "Request Mode"
msgstr "Сұраным режимі"

#: gtk/inspector/misc-info.ui:236
msgid "Measure map"
msgstr "Өлшеу картасы"

#: gtk/inspector/misc-info.ui:253
msgid "Expand"
msgstr "Жазық қылу"

#: gtk/inspector/misc-info.ui:321
msgid "Baseline"
msgstr "Базалық сызық"

#: gtk/inspector/misc-info.ui:346
msgid "Surface"
msgstr "Бет"

#: gtk/inspector/misc-info.ui:365 gtk/inspector/misc-info.ui:400
<<<<<<< HEAD
#: gtk/inspector/misc-info.ui:435 gtk/inspector/prop-editor.c:1153
#: gtk/inspector/prop-editor.c:1536 gtk/inspector/window.ui:396
=======
#: gtk/inspector/misc-info.ui:435 gtk/inspector/prop-editor.c:1150
#: gtk/inspector/prop-editor.c:1533 gtk/inspector/window.ui:396
>>>>>>> a45b66e1
msgid "Properties"
msgstr "Қасиеттері"

#: gtk/inspector/misc-info.ui:381
msgid "Renderer"
msgstr "Өңдегіш"

#: gtk/inspector/misc-info.ui:416
msgid "Frame Clock"
msgstr "Фрейм сағаты"

#: gtk/inspector/misc-info.ui:451
msgid "Tick Callback"
msgstr "Байсалды кері байланыс"

#: gtk/inspector/misc-info.ui:477
msgid "Frame Count"
msgstr "Кадрлар саны"

#: gtk/inspector/misc-info.ui:502
msgid "Frame Rate"
msgstr "Кадрлар жиілігі"

#: gtk/inspector/misc-info.ui:527
msgid "Scale"
msgstr "Масштаб"

#: gtk/inspector/misc-info.ui:552
msgid "Mapped"
msgstr "Сәйкестелген"

#: gtk/inspector/misc-info.ui:578
msgid "Realized"
msgstr "Іске асырылған"

#: gtk/inspector/misc-info.ui:604
msgid "Is Toplevel"
msgstr "Ең жоғарыда"

#: gtk/inspector/misc-info.ui:630
msgid "Child Visible"
msgstr "Ұрпақ көрінеді"

#: gtk/inspector/prop-editor.c:702
#, c-format
msgid "Pointer: %p"
msgstr "Көрсеткіш: %p"

#. Translators: %s is a type name, for example
#. * GtkPropertyExpression with value \"2.5\"
#.
<<<<<<< HEAD
#: gtk/inspector/prop-editor.c:827
=======
#: gtk/inspector/prop-editor.c:824
>>>>>>> a45b66e1
#, c-format
msgid "%s with value \"%s\""
msgstr "%s, мәні \"%s\""

#. Translators: Both %s are type names, for example
#. * GtkPropertyExpression with type GObject
#.
<<<<<<< HEAD
#: gtk/inspector/prop-editor.c:838
=======
#: gtk/inspector/prop-editor.c:835
>>>>>>> a45b66e1
#, c-format
msgid "%s with type %s"
msgstr "%s, түрі %s"

#. Translators: Both %s are type names, for example
#. * GtkObjectExpression for GtkStringObject 0x23456789
#.
<<<<<<< HEAD
#: gtk/inspector/prop-editor.c:851
=======
#: gtk/inspector/prop-editor.c:848
>>>>>>> a45b66e1
#, c-format
msgid "%s for %s %p"
msgstr "%s, %s %p үшін"

#. Translators: Both %s are type names, for example
#. * GtkPropertyExpression with value type: gchararray
#.
<<<<<<< HEAD
#: gtk/inspector/prop-editor.c:881
=======
#: gtk/inspector/prop-editor.c:878
>>>>>>> a45b66e1
#, c-format
msgid "%s with value type %s"
msgstr "%s, мән түрі %s"

<<<<<<< HEAD
#: gtk/inspector/prop-editor.c:1230
=======
#: gtk/inspector/prop-editor.c:1227
>>>>>>> a45b66e1
#, c-format
msgid "Uneditable property type: %s"
msgstr "Түзетілмейтін қасиет түрі: %s"

<<<<<<< HEAD
#: gtk/inspector/prop-editor.c:1388
=======
#: gtk/inspector/prop-editor.c:1385
>>>>>>> a45b66e1
msgctxt "column number"
msgid "None"
msgstr "Ешнәрсе"

<<<<<<< HEAD
#: gtk/inspector/prop-editor.c:1425
msgid "Attribute:"
msgstr "Атрибут:"

#: gtk/inspector/prop-editor.c:1428
msgid "Model"
msgstr "Модель"

#: gtk/inspector/prop-editor.c:1433
=======
#: gtk/inspector/prop-editor.c:1422
msgid "Attribute:"
msgstr "Атрибут:"

#: gtk/inspector/prop-editor.c:1425
msgid "Model"
msgstr "Модель"

#: gtk/inspector/prop-editor.c:1430
>>>>>>> a45b66e1
msgid "Column:"
msgstr "Баған:"

#. Translators: %s is a type name, for example
#. * Action from 0x2345678 (GtkApplicationWindow)
#.
<<<<<<< HEAD
#: gtk/inspector/prop-editor.c:1532
=======
#: gtk/inspector/prop-editor.c:1529
>>>>>>> a45b66e1
#, c-format
msgid "Action from: %p (%s)"
msgstr "Кімнен әрекет: %p (%s)"

<<<<<<< HEAD
#: gtk/inspector/prop-editor.c:1587
msgid "Reset"
msgstr "Тастау"

#: gtk/inspector/prop-editor.c:1595
=======
#: gtk/inspector/prop-editor.c:1584
msgid "Reset"
msgstr "Тастау"

#: gtk/inspector/prop-editor.c:1592
>>>>>>> a45b66e1
msgctxt "GtkSettings source"
msgid "Default"
msgstr "Үнсіз келісім бойынша"

<<<<<<< HEAD
#: gtk/inspector/prop-editor.c:1598
=======
#: gtk/inspector/prop-editor.c:1595
>>>>>>> a45b66e1
msgctxt "GtkSettings source"
msgid "Theme"
msgstr "Тема"

<<<<<<< HEAD
#: gtk/inspector/prop-editor.c:1601
=======
#: gtk/inspector/prop-editor.c:1598
>>>>>>> a45b66e1
msgctxt "GtkSettings source"
msgid "XSettings"
msgstr "XSettings"

<<<<<<< HEAD
#: gtk/inspector/prop-editor.c:1605
=======
#: gtk/inspector/prop-editor.c:1602
>>>>>>> a45b66e1
msgctxt "GtkSettings source"
msgid "Application"
msgstr "Қолданба"

<<<<<<< HEAD
#: gtk/inspector/prop-editor.c:1608
=======
#: gtk/inspector/prop-editor.c:1605
>>>>>>> a45b66e1
msgctxt "GtkSettings source"
msgid "Unknown"
msgstr "Белгісіз"

<<<<<<< HEAD
#: gtk/inspector/prop-editor.c:1611
=======
#: gtk/inspector/prop-editor.c:1608
>>>>>>> a45b66e1
msgid "Source:"
msgstr "Қайнар көзі:"

#: gtk/inspector/prop-list.ui:46
msgid "Defined At"
msgstr "Анықталған жері"

<<<<<<< HEAD
#: gtk/inspector/recorder.c:1865
=======
#: gtk/inspector/recorder.c:1922
>>>>>>> a45b66e1
#, c-format
msgid "Saving RenderNode failed"
msgstr "RenderNode сақтау сәтсіз аяқталды"

#: gtk/inspector/recorder.ui:20
msgid "Record frames"
msgstr "Фреймдерді жазу"

#: gtk/inspector/recorder.ui:27
msgid "Clear recorded frames"
msgstr "Жазылған фреймдерді тазарту"

#: gtk/inspector/recorder.ui:34
msgid "Add debug nodes"
msgstr "Жөндеу тораптарын қосу"

#: gtk/inspector/recorder.ui:42
msgid "Highlight event sequences"
msgstr "Оқиға тізбектерін ерекшелеу"

#: gtk/inspector/recorder.ui:51
msgid "Use a dark background"
msgstr "Күңгірт фонды пайдалану"

#: gtk/inspector/recorder.ui:59
msgid "Save selected node"
msgstr "Таңдалған торапты сақтау"

#: gtk/inspector/recorder.ui:67
msgid "Copy to clipboard"
msgstr "Алмасу буферіне көшіру"

#: gtk/inspector/recorder.ui:144 gtk/inspector/recorder.ui:187
msgid "Property"
msgstr "Қасиет"

#: gtk/inspector/resource-list.ui:59
msgid "Path"
msgstr "Жолы"

#: gtk/inspector/resource-list.ui:71
msgid "Count"
msgstr "Санағыш"

#: gtk/inspector/resource-list.ui:121
msgid "Name:"
msgstr "Аты:"

#: gtk/inspector/resource-list.ui:143
msgid "Type:"
msgstr "Түрі:"

#: gtk/inspector/resource-list.ui:164
msgid "Size:"
msgstr "Өлшемі:"

#: gtk/inspector/shortcuts.ui:17
msgid "Trigger"
msgstr "Триггер"

#: gtk/inspector/size-groups.c:225
msgctxt "sizegroup mode"
msgid "None"
msgstr "Ешнәрсе"

#: gtk/inspector/size-groups.c:226
msgctxt "sizegroup mode"
msgid "Horizontal"
msgstr "Горизонталды"

#: gtk/inspector/size-groups.c:227
msgctxt "sizegroup mode"
msgid "Vertical"
msgstr "Вертикалды"

#: gtk/inspector/size-groups.c:228
msgctxt "sizegroup mode"
msgid "Both"
msgstr "Екеуі де"

#: gtk/inspector/size-groups.c:240
msgid "Mode"
msgstr "Режим"

#: gtk/inspector/statistics.c:814
msgid "GLib must be configured with -Dbuildtype=debug"
msgstr "GLib -Dbuildtype=debug бапталған болуы керек"

#: gtk/inspector/statistics.ui:41
msgid "Self 1"
msgstr "Өздік 1"

#: gtk/inspector/statistics.ui:46
msgid "Cumulative 1"
msgstr "Жинақы 1"

#: gtk/inspector/statistics.ui:51
msgid "Self 2"
msgstr "Өздік 2"

#: gtk/inspector/statistics.ui:56
msgid "Cumulative 2"
msgstr "Жинақы 2"

#: gtk/inspector/statistics.ui:61
msgid "Self"
msgstr "Өздік"

#: gtk/inspector/statistics.ui:66
msgid "Cumulative"
msgstr "Жинақы"

#: gtk/inspector/statistics.ui:88
msgid "Enable statistics with GOBJECT_DEBUG=instance-count"
msgstr "Статистиканы GOBJECT_DEBUG=instance-count арқылы іске қосыңыз"

#: gtk/inspector/strv-editor.c:83
#, c-format
msgid "Remove %s"
msgstr "%s өшіру"

#: gtk/inspector/strv-editor.c:115
msgid "Add"
msgstr "Қосу"

#: gtk/inspector/tree-data.ui:10
msgid "Show data"
msgstr "Деректерді көрсету"

#: gtk/inspector/type-info.ui:14
msgid "Hierarchy"
msgstr "Иерархиясы"

#: gtk/inspector/type-info.ui:35
msgid "Implements"
msgstr "Іске асырады"

#: gtk/inspector/visual.c:637 gtk/inspector/visual.c:656
msgid "Theme is hardcoded by GTK_THEME"
msgstr "Тема GTK_THEME арқылы қатаң берілген"

#: gtk/inspector/visual.c:905
msgid "Backend does not support window scaling"
msgstr "Қозғалтқыш терезелерді масштабтауды қолдамайды"

#: gtk/inspector/visual.ui:34
msgid "GTK Theme"
msgstr "GTK темасы"

#: gtk/inspector/visual.ui:58
msgid "Dark Variant"
msgstr "Қараңғы нұсқасы"

#: gtk/inspector/visual.ui:83
msgid "Cursor Theme"
msgstr "Курсор темасы"

#: gtk/inspector/visual.ui:108
msgid "Cursor Size"
msgstr "Курсор өлшемі"

#: gtk/inspector/visual.ui:144
msgid "Icon Theme"
msgstr "Таңбашалар темасы"

#: gtk/inspector/visual.ui:194
msgid "Font Scale"
msgstr "Қаріптер масштабы"

#: gtk/inspector/visual.ui:239
msgid "Text Direction"
msgstr "Мәтін бағыты"

#: gtk/inspector/visual.ui:254
msgid "Left-to-Right"
msgstr "Солдан оңға"

#: gtk/inspector/visual.ui:255
msgid "Right-to-Left"
msgstr "Оңнан солға"

#: gtk/inspector/visual.ui:273
msgid "Window Scaling"
msgstr "Терезені масштабтау"

#: gtk/inspector/visual.ui:306
msgid "Animations"
msgstr "Анимациялар"

#: gtk/inspector/visual.ui:331
msgid "Slowdown"
msgstr "Баяулату"

#: gtk/inspector/visual.ui:385
msgid "Show Framerate"
msgstr "Кадрлар жиілігін көрсету"

#: gtk/inspector/visual.ui:410
msgid "Show Graphic Updates"
msgstr "Графика жаңартуын көрсету"

#: gtk/inspector/visual.ui:435
msgid "Show Fallback Rendering"
msgstr "Қосалқы өңдеуді көрсету"

#: gtk/inspector/visual.ui:460
msgid "Show Baselines"
msgstr "Базалық сызықтарды көрсету"

#: gtk/inspector/visual.ui:488
msgid "Show Layout Borders"
msgstr "Жайма шекараларын көрсету"

#: gtk/inspector/visual.ui:545
msgid "CSS Padding"
msgstr "CSS толықтыру"

#: gtk/inspector/visual.ui:555
msgid "CSS Border"
msgstr "CSS шекарасы"

#: gtk/inspector/visual.ui:565
msgid "CSS Margin"
msgstr "CSS шет өрісі"

#: gtk/inspector/visual.ui:575
msgid "Widget Margin"
msgstr "Виджеттің шет өрісі"

#: gtk/inspector/visual.ui:610
msgid "Show Focus"
msgstr "Фокусты көрсету"

#: gtk/inspector/visual.ui:635
msgid "Show Accessibility warnings"
msgstr "Қолжетімділік ескертулерін көрсету"

#: gtk/inspector/visual.ui:667
msgid "Inspect Inspector"
msgstr "Бақылаушыны бақылау"

#: gtk/inspector/window.ui:27
msgid "Select an Object"
msgstr "Объектті таңдаңыз"

#: gtk/inspector/window.ui:42 gtk/inspector/window.ui:107
msgid "Show Details"
msgstr "Көбірек ақпараты"

#: gtk/inspector/window.ui:57
msgid "Show all Objects"
msgstr "Барлық объекттерді көрсету"

#: gtk/inspector/window.ui:121
msgid "Show all Resources"
msgstr "Барлық ресурстарды көрсету"

#: gtk/inspector/window.ui:147
msgid "Collect Statistics"
msgstr "Статистиканы жинау"

#: gtk/inspector/window.ui:199
msgid "Objects"
msgstr "Объекттер"

#: gtk/inspector/window.ui:231
msgid "Toggle Sidebar"
msgstr "Бүйір панелін көрсету/жасыру"

#: gtk/inspector/window.ui:253
msgid "Refresh action state"
msgstr "Әрекет күйін жаңарту"

#: gtk/inspector/window.ui:327
msgid "Previous object"
msgstr "Алдыңғы объект"

#: gtk/inspector/window.ui:334
msgid "Child object"
msgstr "Ұрпақ объекті"

#: gtk/inspector/window.ui:341
msgid "Previous sibling"
msgstr "Алдыңғы туыс"

#: gtk/inspector/window.ui:347
msgid "List Position"
msgstr "Тізім орны"

#: gtk/inspector/window.ui:356
msgid "Next sibling"
msgstr "Келесі туыс"

#: gtk/inspector/window.ui:386
msgid "Miscellaneous"
msgstr "Әр түрлі"

#: gtk/inspector/window.ui:407 gtk/print/ui/gtkprintunixdialog.ui:451
msgid "Layout"
msgstr "Жайма"

#: gtk/inspector/window.ui:418
msgid "CSS Nodes"
msgstr "CSS тораптары"

#: gtk/inspector/window.ui:429
msgid "Size Groups"
msgstr "Өлшемдер топтары"

#: gtk/inspector/window.ui:438 gtk/inspector/window.ui:447
msgid "Data"
msgstr "Деректер"

#: gtk/inspector/window.ui:457
msgid "Actions"
msgstr "Әрекеттер"

#: gtk/inspector/window.ui:468
msgid "Menu"
msgstr "Мәзір"

#: gtk/inspector/window.ui:477
msgid "Controllers"
msgstr "Контроллерлер"

#: gtk/inspector/window.ui:487
msgid "Magnifier"
msgstr "Үлкейткіш"

#: gtk/inspector/window.ui:508
msgid "Accessibility"
msgstr "Қолжетімділік"

#: gtk/inspector/window.ui:532
msgid "Global"
msgstr "Глобалды"

#: gtk/inspector/window.ui:545
msgid "Information"
msgstr "Ақпарат"

#: gtk/inspector/window.ui:554
msgid "Settings"
msgstr "Баптаулар"

#: gtk/inspector/window.ui:563
msgid "Resources"
msgstr "Ресурстар"

#: gtk/inspector/window.ui:584
msgid "Statistics"
msgstr "Статистика"

#: gtk/inspector/window.ui:595
msgid "Logging"
msgstr "Журналдау"

#: gtk/inspector/window.ui:610
msgid "CSS"
msgstr "CSS"

#: gtk/inspector/window.ui:619
msgid "Recorder"
msgstr "Жазушы"

#: gtk/open-type-layout.h:14
msgctxt "OpenType layout"
msgid "Access All Alternates"
msgstr "Барлық нұсқаларға қатынау"

#: gtk/open-type-layout.h:15
msgctxt "OpenType layout"
msgid "Above-base Forms"
msgstr "Базалық сызық үстіндегі формалар"

#: gtk/open-type-layout.h:16
msgctxt "OpenType layout"
msgid "Above-base Mark Positioning"
msgstr "Белгі таңбасының базалық сызық үстінде орналасуы"

#: gtk/open-type-layout.h:17
msgctxt "OpenType layout"
msgid "Above-base Substitutions"
msgstr "Базалық сызық үстіндегі алмастырулар"

#: gtk/open-type-layout.h:18
msgctxt "OpenType layout"
msgid "Alternative Fractions"
msgstr "Баламалы бөлшектер"

#: gtk/open-type-layout.h:19
msgctxt "OpenType layout"
msgid "Akhands"
msgstr "Акхандс"

#: gtk/open-type-layout.h:20
msgctxt "OpenType layout"
msgid "Below-base Forms"
msgstr "Төмендегі негізгі пішіндер"

#: gtk/open-type-layout.h:21
msgctxt "OpenType layout"
msgid "Below-base Mark Positioning"
msgstr "Белгі таңбасының базалық сызық астындағы орналасуы"

#: gtk/open-type-layout.h:22
msgctxt "OpenType layout"
msgid "Below-base Substitutions"
msgstr "Базалық сызық астындағы алмастырулар"

#: gtk/open-type-layout.h:23
msgctxt "OpenType layout"
msgid "Contextual Alternates"
msgstr "Контексттік нұсқалар"

#: gtk/open-type-layout.h:24
msgctxt "OpenType layout"
msgid "Case-Sensitive Forms"
msgstr "Регистрге тәуелді формалар"

#: gtk/open-type-layout.h:25
msgctxt "OpenType layout"
msgid "Glyph Composition / Decomposition"
msgstr "Глифті құрастыру/ыдырату"

#: gtk/open-type-layout.h:26
msgctxt "OpenType layout"
msgid "Conjunct Form After Ro"
msgstr "\"Ro\" таңбасынан кейінгі байланысқан форма"

#: gtk/open-type-layout.h:27
msgctxt "OpenType layout"
msgid "Conjunct Forms"
msgstr "Байланысқан формалар"

#: gtk/open-type-layout.h:28
msgctxt "OpenType layout"
msgid "Contextual Ligatures"
msgstr "Контекстті лигатуралар"

#: gtk/open-type-layout.h:29
msgctxt "OpenType layout"
msgid "Centered CJK Punctuation"
msgstr "Ортасына тураланған CJK тыныс белгілері"

#: gtk/open-type-layout.h:30
msgctxt "OpenType layout"
msgid "Capital Spacing"
msgstr "Бас әріптер аралығы"

#: gtk/open-type-layout.h:31
msgctxt "OpenType layout"
msgid "Contextual Swash"
msgstr "Контекстті жарқылдар"

#: gtk/open-type-layout.h:32
msgctxt "OpenType layout"
msgid "Cursive Positioning"
msgstr "Курсивті позициялау"

#: gtk/open-type-layout.h:33
msgctxt "OpenType layout"
msgid "Petite Capitals From Capitals"
msgstr "Бас әріптерді кіші капительге"

#: gtk/open-type-layout.h:34
msgctxt "OpenType layout"
msgid "Small Capitals From Capitals"
msgstr "Бас әріптерді кіші бас әріптерге"

#: gtk/open-type-layout.h:35
msgctxt "OpenType layout"
msgid "Distances"
msgstr "Арақашықтықтар"

#: gtk/open-type-layout.h:36
msgctxt "OpenType layout"
msgid "Discretionary Ligatures"
msgstr "Дискрециондық лигатуралар"

#: gtk/open-type-layout.h:37
msgctxt "OpenType layout"
msgid "Denominators"
msgstr "Бөлгiштер"

#: gtk/open-type-layout.h:38
msgctxt "OpenType layout"
msgid "Dotless Forms"
msgstr "Нүктесіз пішіндер"

#: gtk/open-type-layout.h:39
msgctxt "OpenType layout"
msgid "Expert Forms"
msgstr "Эксперттік формалар"

#: gtk/open-type-layout.h:40
msgctxt "OpenType layout"
msgid "Final Glyph on Line Alternates"
msgstr "Жолдың соңғы таңбасының нұсқалары"

#: gtk/open-type-layout.h:41
msgctxt "OpenType layout"
msgid "Terminal Forms #2"
msgstr "Терминал пішіндері №2"

#: gtk/open-type-layout.h:42
msgctxt "OpenType layout"
msgid "Terminal Forms #3"
msgstr "Терминал пішіндері №3"

#: gtk/open-type-layout.h:43
msgctxt "OpenType layout"
msgid "Terminal Forms"
msgstr "Терминал пішіндері"

#: gtk/open-type-layout.h:44
msgctxt "OpenType layout"
msgid "Flattened accent forms"
msgstr "Жалпақ екпінді пішіндер"

#: gtk/open-type-layout.h:45
msgctxt "OpenType layout"
msgid "Fractions"
msgstr "Бөлшектер"

#: gtk/open-type-layout.h:46
msgctxt "OpenType layout"
msgid "Full Widths"
msgstr "Толық ені"

#: gtk/open-type-layout.h:47
msgctxt "OpenType layout"
msgid "Half Forms"
msgstr "Жарты пішіндер"

#: gtk/open-type-layout.h:48
msgctxt "OpenType layout"
msgid "Halant Forms"
msgstr "Халант пішіндері"

#: gtk/open-type-layout.h:49
msgctxt "OpenType layout"
msgid "Alternate Half Widths"
msgstr "Жарты ені нұсқалары"

#: gtk/open-type-layout.h:50
msgctxt "OpenType layout"
msgid "Historical Forms"
msgstr "Тарихи формалар"

#: gtk/open-type-layout.h:51
msgctxt "OpenType layout"
msgid "Horizontal Kana Alternates"
msgstr "Кана горизонталды нұсқалары"

#: gtk/open-type-layout.h:52
msgctxt "OpenType layout"
msgid "Historical Ligatures"
msgstr "Тарихи лигатуралар"

#: gtk/open-type-layout.h:53
msgctxt "OpenType layout"
msgid "Hangul"
msgstr "Хангыл"

#: gtk/open-type-layout.h:54
msgctxt "OpenType layout"
msgid "Hojo Kanji Forms"
msgstr "Хохо Канджи пішіндері"

#: gtk/open-type-layout.h:55
msgctxt "OpenType layout"
msgid "Half Widths"
msgstr "Жарты ені"

#: gtk/open-type-layout.h:56
msgctxt "OpenType layout"
msgid "Initial Forms"
msgstr "Бастапқы пішіндері"

#: gtk/open-type-layout.h:57
msgctxt "OpenType layout"
msgid "Isolated Forms"
msgstr "Оқшауланған пішіндер"

#: gtk/open-type-layout.h:58
msgctxt "OpenType layout"
msgid "Italics"
msgstr "Курсив"

#: gtk/open-type-layout.h:59
msgctxt "OpenType layout"
msgid "Justification Alternates"
msgstr "Туралау нұсқалары"

#: gtk/open-type-layout.h:60
msgctxt "OpenType layout"
msgid "JIS78 Forms"
msgstr "JIS78 формалары"

#: gtk/open-type-layout.h:61
msgctxt "OpenType layout"
msgid "JIS83 Forms"
msgstr "JIS83 формалары"

#: gtk/open-type-layout.h:62
msgctxt "OpenType layout"
msgid "JIS90 Forms"
msgstr "JIS90 формалары"

#: gtk/open-type-layout.h:63
msgctxt "OpenType layout"
msgid "JIS2004 Forms"
msgstr "JIS2004 формалары"

#: gtk/open-type-layout.h:64
msgctxt "OpenType layout"
msgid "Kerning"
msgstr "Кернинг"

#: gtk/open-type-layout.h:65
msgctxt "OpenType layout"
msgid "Left Bounds"
msgstr "Сол жақ шектері"

#: gtk/open-type-layout.h:66
msgctxt "OpenType layout"
msgid "Standard Ligatures"
msgstr "Стандартты лигатуралар"

#: gtk/open-type-layout.h:67
msgctxt "OpenType layout"
msgid "Leading Jamo Forms"
msgstr "Жетекші Jamo пішіндері"

#: gtk/open-type-layout.h:68
msgctxt "OpenType layout"
msgid "Lining Figures"
msgstr "Сандар жол биіктігімен"

#: gtk/open-type-layout.h:69
msgctxt "OpenType layout"
msgid "Localized Forms"
msgstr "Локализацияланған пішіндер"

#: gtk/open-type-layout.h:70
msgctxt "OpenType layout"
msgid "Left-to-right alternates"
msgstr "Солдан оңға қарай баламалар"

#: gtk/open-type-layout.h:71
msgctxt "OpenType layout"
msgid "Left-to-right mirrored forms"
msgstr "Солдан оңға қарай айналы пішіндер"

#: gtk/open-type-layout.h:72
msgctxt "OpenType layout"
msgid "Mark Positioning"
msgstr "Белгі таңбасын орналастыру"

#: gtk/open-type-layout.h:73
msgctxt "OpenType layout"
msgid "Medial Forms #2"
msgstr "Медиалды формалар №2"

#: gtk/open-type-layout.h:74
msgctxt "OpenType layout"
msgid "Medial Forms"
msgstr "Медиалды формалар"

#: gtk/open-type-layout.h:75
msgctxt "OpenType layout"
msgid "Mathematical Greek"
msgstr "Математикалық грек"

#: gtk/open-type-layout.h:76
msgctxt "OpenType layout"
msgid "Mark to Mark Positioning"
msgstr "Белгі-белгіге орналастыру"

#: gtk/open-type-layout.h:77
msgctxt "OpenType layout"
msgid "Mark Positioning via Substitution"
msgstr "Алмастыру арқылы белгі таңбасын орналастыру"

#: gtk/open-type-layout.h:78
msgctxt "OpenType layout"
msgid "Alternate Annotation Forms"
msgstr "Аңдатпа нұсқаларының пішіндері"

#: gtk/open-type-layout.h:79
msgctxt "OpenType layout"
msgid "NLC Kanji Forms"
msgstr "NLC кандзи пішіндері"

#: gtk/open-type-layout.h:80
msgctxt "OpenType layout"
msgid "Nukta Forms"
msgstr "Нукта формалары"

#: gtk/open-type-layout.h:81
msgctxt "OpenType layout"
msgid "Numerators"
msgstr "Алымдар"

#: gtk/open-type-layout.h:82
msgctxt "OpenType layout"
msgid "Oldstyle Figures"
msgstr "Минускульды сандар"

#: gtk/open-type-layout.h:83
msgctxt "OpenType layout"
msgid "Optical Bounds"
msgstr "Оптикалық шекаралар"

#: gtk/open-type-layout.h:84
msgctxt "OpenType layout"
msgid "Ordinals"
msgstr "Реттік"

#: gtk/open-type-layout.h:85
msgctxt "OpenType layout"
msgid "Ornaments"
msgstr "Оюлар"

#: gtk/open-type-layout.h:86
msgctxt "OpenType layout"
msgid "Proportional Alternate Widths"
msgstr "Пропорционалды балама ені"

#: gtk/open-type-layout.h:87
msgctxt "OpenType layout"
msgid "Petite Capitals"
msgstr "Кіші капитель"

#: gtk/open-type-layout.h:88
msgctxt "OpenType layout"
msgid "Proportional Kana"
msgstr "Пропорционалды Кана"

#: gtk/open-type-layout.h:89
msgctxt "OpenType layout"
msgid "Proportional Figures"
msgstr "Пропорционалды пішіндер"

#: gtk/open-type-layout.h:90
msgctxt "OpenType layout"
msgid "Pre-Base Forms"
msgstr "Базиске дейінгі пішіндер"

#: gtk/open-type-layout.h:91
msgctxt "OpenType layout"
msgid "Pre-base Substitutions"
msgstr "Базиске дейінгі алмастырулар"

#: gtk/open-type-layout.h:92
msgctxt "OpenType layout"
msgid "Post-base Forms"
msgstr "Базистен кейінгі пішіндер"

#: gtk/open-type-layout.h:93
msgctxt "OpenType layout"
msgid "Post-base Substitutions"
msgstr "Базистен кейінгі алмастырулар"

#: gtk/open-type-layout.h:94
msgctxt "OpenType layout"
msgid "Proportional Widths"
msgstr "Пропорционалды ені"

#: gtk/open-type-layout.h:95
msgctxt "OpenType layout"
msgid "Quarter Widths"
msgstr "Төрттен бір ені"

#: gtk/open-type-layout.h:96
msgctxt "OpenType layout"
msgid "Randomize"
msgstr "Рандомизация"

#: gtk/open-type-layout.h:97
msgctxt "OpenType layout"
msgid "Required Contextual Alternates"
msgstr "Қажетті контекстік баламалар"

#: gtk/open-type-layout.h:98
msgctxt "OpenType layout"
msgid "Rakar Forms"
msgstr "Ракар пішіндері"

#: gtk/open-type-layout.h:99
msgctxt "OpenType layout"
msgid "Required Ligatures"
msgstr "Міндетті лигатуралар"

#: gtk/open-type-layout.h:100
msgctxt "OpenType layout"
msgid "Reph Forms"
msgstr "Реф формалары"

#: gtk/open-type-layout.h:101
msgctxt "OpenType layout"
msgid "Right Bounds"
msgstr "Оң жақ шекаралар"

#: gtk/open-type-layout.h:102
msgctxt "OpenType layout"
msgid "Right-to-left alternates"
msgstr "Оңнан солға қарай баламалар"

#: gtk/open-type-layout.h:103
msgctxt "OpenType layout"
msgid "Right-to-left mirrored forms"
msgstr "Оңнан солға айналы пішіндер"

#: gtk/open-type-layout.h:104
msgctxt "OpenType layout"
msgid "Ruby Notation Forms"
msgstr "Фуригана пішіндері"

#: gtk/open-type-layout.h:105
msgctxt "OpenType layout"
msgid "Required Variation Alternates"
msgstr "Қажетті нұсқа баламалары"

#: gtk/open-type-layout.h:106
msgctxt "OpenType layout"
msgid "Stylistic Alternates"
msgstr "Стилистикалық баламалар"

#: gtk/open-type-layout.h:107
msgctxt "OpenType layout"
msgid "Scientific Inferiors"
msgstr "Ғылыми жолма-жол аударма"

#: gtk/open-type-layout.h:108
msgctxt "OpenType layout"
msgid "Optical size"
msgstr "Оптикалық өлшемі"

#: gtk/open-type-layout.h:109
msgctxt "OpenType layout"
msgid "Small Capitals"
msgstr "Кіші бас әріптері"

#: gtk/open-type-layout.h:110
msgctxt "OpenType layout"
msgid "Simplified Forms"
msgstr "Оңайлатылған пішіндер"

#: gtk/open-type-layout.h:111
msgctxt "OpenType layout"
msgid "Math script style alternates"
msgstr "Математикалық жазу стилінің баламалары"

#: gtk/open-type-layout.h:112
msgctxt "OpenType layout"
msgid "Stretching Glyph Decomposition"
msgstr "Созылмалы глиф ыдырауы"

#: gtk/open-type-layout.h:113
msgctxt "OpenType layout"
msgid "Subscript"
msgstr "Төменгі индекс"

#: gtk/open-type-layout.h:114
msgctxt "OpenType layout"
msgid "Superscript"
msgstr "Үстіңгі индекс"

#: gtk/open-type-layout.h:115
msgctxt "OpenType layout"
msgid "Swash"
msgstr "Жарқыл"

#: gtk/open-type-layout.h:116
msgctxt "OpenType layout"
msgid "Titling"
msgstr "Тақырыптық таңбалар"

#: gtk/open-type-layout.h:117
msgctxt "OpenType layout"
msgid "Trailing Jamo Forms"
msgstr "Соңындағы Джамо формалары"

#: gtk/open-type-layout.h:118
msgctxt "OpenType layout"
msgid "Traditional Name Forms"
msgstr "Аттардың дәстүрлі пішіндері"

#: gtk/open-type-layout.h:119
msgctxt "OpenType layout"
msgid "Tabular Figures"
msgstr "Кестелік сандар"

#: gtk/open-type-layout.h:120
msgctxt "OpenType layout"
msgid "Traditional Forms"
msgstr "Дәстүрлі пішіндер"

#: gtk/open-type-layout.h:121
msgctxt "OpenType layout"
msgid "Third Widths"
msgstr "Үштік ені"

#: gtk/open-type-layout.h:122
msgctxt "OpenType layout"
msgid "Unicase"
msgstr "Дара регистрлік"

#: gtk/open-type-layout.h:123
msgctxt "OpenType layout"
msgid "Alternate Vertical Metrics"
msgstr "Балама вертикалды метрикалар"

#: gtk/open-type-layout.h:124
msgctxt "OpenType layout"
msgid "Vattu Variants"
msgstr "Ватту варианттары"

#: gtk/open-type-layout.h:125
msgctxt "OpenType layout"
msgid "Vertical Writing"
msgstr "Вертикалды жазу"

#: gtk/open-type-layout.h:126
msgctxt "OpenType layout"
msgid "Alternate Vertical Half Metrics"
msgstr "Балама вертикалды жарты метрикалар"

#: gtk/open-type-layout.h:127
msgctxt "OpenType layout"
msgid "Vowel Jamo Forms"
msgstr "Дауысты Джамо формалары"

#: gtk/open-type-layout.h:128
msgctxt "OpenType layout"
msgid "Vertical Kana Alternates"
msgstr "Кананың вертикалды нұсқалары"

#: gtk/open-type-layout.h:129
msgctxt "OpenType layout"
msgid "Vertical Kerning"
msgstr "Вертикалды кернинг"

#: gtk/open-type-layout.h:130
msgctxt "OpenType layout"
msgid "Proportional Alternate Vertical Metrics"
msgstr "Пропорционалды балама вертикалды метрикалар"

#: gtk/open-type-layout.h:131
msgctxt "OpenType layout"
msgid "Vertical Alternates and Rotation"
msgstr "Вертикалды нұсқалар және бұрулар"

#: gtk/open-type-layout.h:132
msgctxt "OpenType layout"
msgid "Vertical Alternates for Rotation"
msgstr "Бұру үшін вертикалды нұсқалар"

#: gtk/open-type-layout.h:133
msgctxt "OpenType layout"
msgid "Slashed Zero"
msgstr "Сызып тасталған нөл"

#: gtk/print/paper_names_offsets.c:4
msgctxt "paper size"
msgid "asme_f"
msgstr "asme_f"

#: gtk/print/paper_names_offsets.c:5
msgctxt "paper size"
msgid "A0×2"
msgstr "A0×2"

#: gtk/print/paper_names_offsets.c:6
msgctxt "paper size"
msgid "A0"
msgstr "A0"

#: gtk/print/paper_names_offsets.c:7
msgctxt "paper size"
msgid "A0×3"
msgstr "A0×3"

#: gtk/print/paper_names_offsets.c:8
msgctxt "paper size"
msgid "A1"
msgstr "A1"

#: gtk/print/paper_names_offsets.c:9
msgctxt "paper size"
msgid "A10"
msgstr "A10"

#: gtk/print/paper_names_offsets.c:10
msgctxt "paper size"
msgid "A1×3"
msgstr "A1×3"

#: gtk/print/paper_names_offsets.c:11
msgctxt "paper size"
msgid "A1×4"
msgstr "A1×4"

#: gtk/print/paper_names_offsets.c:12
msgctxt "paper size"
msgid "A2"
msgstr "A2"

#: gtk/print/paper_names_offsets.c:13
msgctxt "paper size"
msgid "A2×3"
msgstr "A2×3"

#: gtk/print/paper_names_offsets.c:14
msgctxt "paper size"
msgid "A2×4"
msgstr "A2×4"

#: gtk/print/paper_names_offsets.c:15
msgctxt "paper size"
msgid "A2×5"
msgstr "A2×5"

#: gtk/print/paper_names_offsets.c:16
msgctxt "paper size"
msgid "A3"
msgstr "A3"

#: gtk/print/paper_names_offsets.c:17
msgctxt "paper size"
msgid "A3 Extra"
msgstr "A3 Extra"

#: gtk/print/paper_names_offsets.c:18
msgctxt "paper size"
msgid "A3×3"
msgstr "A3×3"

#: gtk/print/paper_names_offsets.c:19
msgctxt "paper size"
msgid "A3×4"
msgstr "A3×4"

#: gtk/print/paper_names_offsets.c:20
msgctxt "paper size"
msgid "A3×5"
msgstr "A3×5"

#: gtk/print/paper_names_offsets.c:21
msgctxt "paper size"
msgid "A3×6"
msgstr "A3×6"

#: gtk/print/paper_names_offsets.c:22
msgctxt "paper size"
msgid "A3×7"
msgstr "A3×7"

#: gtk/print/paper_names_offsets.c:23
msgctxt "paper size"
msgid "A4"
msgstr "A4"

#: gtk/print/paper_names_offsets.c:24
msgctxt "paper size"
msgid "A4 Extra"
msgstr "A4 Extra"

#: gtk/print/paper_names_offsets.c:25
msgctxt "paper size"
msgid "A4 Tab"
msgstr "A4 Tab"

#: gtk/print/paper_names_offsets.c:26
msgctxt "paper size"
msgid "A4×3"
msgstr "A4×3"

#: gtk/print/paper_names_offsets.c:27
msgctxt "paper size"
msgid "A4×4"
msgstr "A4×4"

#: gtk/print/paper_names_offsets.c:28
msgctxt "paper size"
msgid "A4×5"
msgstr "A4×5"

#: gtk/print/paper_names_offsets.c:29
msgctxt "paper size"
msgid "A4×6"
msgstr "A4×6"

#: gtk/print/paper_names_offsets.c:30
msgctxt "paper size"
msgid "A4×7"
msgstr "A4×7"

#: gtk/print/paper_names_offsets.c:31
msgctxt "paper size"
msgid "A4×8"
msgstr "A4×8"

#: gtk/print/paper_names_offsets.c:32
msgctxt "paper size"
msgid "A4×9"
msgstr "A4×9"

#: gtk/print/paper_names_offsets.c:33
msgctxt "paper size"
msgid "A5"
msgstr "A5"

#: gtk/print/paper_names_offsets.c:34
msgctxt "paper size"
msgid "A5 Extra"
msgstr "A5 Extra"

#: gtk/print/paper_names_offsets.c:35
msgctxt "paper size"
msgid "A6"
msgstr "A6"

#: gtk/print/paper_names_offsets.c:36
msgctxt "paper size"
msgid "A7"
msgstr "A7"

#: gtk/print/paper_names_offsets.c:37
msgctxt "paper size"
msgid "A8"
msgstr "A8"

#: gtk/print/paper_names_offsets.c:38
msgctxt "paper size"
msgid "A9"
msgstr "A9"

#: gtk/print/paper_names_offsets.c:39
msgctxt "paper size"
msgid "B0"
msgstr "B0"

#: gtk/print/paper_names_offsets.c:40
msgctxt "paper size"
msgid "B1"
msgstr "B1"

#: gtk/print/paper_names_offsets.c:41
msgctxt "paper size"
msgid "B10"
msgstr "B10"

#: gtk/print/paper_names_offsets.c:42
msgctxt "paper size"
msgid "B2"
msgstr "B2"

#: gtk/print/paper_names_offsets.c:43
msgctxt "paper size"
msgid "B3"
msgstr "B3"

#: gtk/print/paper_names_offsets.c:44
msgctxt "paper size"
msgid "B4"
msgstr "B4"

#: gtk/print/paper_names_offsets.c:45
msgctxt "paper size"
msgid "B5"
msgstr "B5"

#: gtk/print/paper_names_offsets.c:46
msgctxt "paper size"
msgid "B5 Extra"
msgstr "B5 Extra"

#: gtk/print/paper_names_offsets.c:47
msgctxt "paper size"
msgid "B6"
msgstr "B6"

#: gtk/print/paper_names_offsets.c:48
msgctxt "paper size"
msgid "B6/C4"
msgstr "B6/C4"

#: gtk/print/paper_names_offsets.c:49
msgctxt "paper size"
msgid "B7"
msgstr "B7"

#: gtk/print/paper_names_offsets.c:50
msgctxt "paper size"
msgid "B8"
msgstr "B8"

#: gtk/print/paper_names_offsets.c:51
msgctxt "paper size"
msgid "B9"
msgstr "B9"

#: gtk/print/paper_names_offsets.c:52
msgctxt "paper size"
msgid "C0"
msgstr "C0"

#: gtk/print/paper_names_offsets.c:53
msgctxt "paper size"
msgid "C1"
msgstr "C1"

#: gtk/print/paper_names_offsets.c:54
msgctxt "paper size"
msgid "C10"
msgstr "C10"

#: gtk/print/paper_names_offsets.c:55
msgctxt "paper size"
msgid "C2"
msgstr "C2"

#: gtk/print/paper_names_offsets.c:56
msgctxt "paper size"
msgid "C3"
msgstr "C3"

#: gtk/print/paper_names_offsets.c:57
msgctxt "paper size"
msgid "C4"
msgstr "C4"

#: gtk/print/paper_names_offsets.c:58
msgctxt "paper size"
msgid "C5"
msgstr "C5"

#: gtk/print/paper_names_offsets.c:59
msgctxt "paper size"
msgid "C6"
msgstr "C6"

#: gtk/print/paper_names_offsets.c:60
msgctxt "paper size"
msgid "C6/C5"
msgstr "C6/C5"

#: gtk/print/paper_names_offsets.c:61
msgctxt "paper size"
msgid "C7"
msgstr "C7"

#: gtk/print/paper_names_offsets.c:62
msgctxt "paper size"
msgid "C7/C6"
msgstr "C7/C6"

#: gtk/print/paper_names_offsets.c:63
msgctxt "paper size"
msgid "C8"
msgstr "C8"

#: gtk/print/paper_names_offsets.c:64
msgctxt "paper size"
msgid "C9"
msgstr "C9"

#: gtk/print/paper_names_offsets.c:65
msgctxt "paper size"
msgid "DL Envelope"
msgstr "DL конверті"

#: gtk/print/paper_names_offsets.c:66
msgctxt "paper size"
msgid "RA0"
msgstr "RA0"

#: gtk/print/paper_names_offsets.c:67
msgctxt "paper size"
msgid "RA1"
msgstr "RA1"

#: gtk/print/paper_names_offsets.c:68
msgctxt "paper size"
msgid "RA2"
msgstr "RA2"

#: gtk/print/paper_names_offsets.c:69
msgctxt "paper size"
msgid "RA3"
msgstr "RA3"

#: gtk/print/paper_names_offsets.c:70
msgctxt "paper size"
msgid "RA4"
msgstr "RA4"

#: gtk/print/paper_names_offsets.c:71
msgctxt "paper size"
msgid "SRA0"
msgstr "SRA0"

#: gtk/print/paper_names_offsets.c:72
msgctxt "paper size"
msgid "SRA1"
msgstr "SRA1"

#: gtk/print/paper_names_offsets.c:73
msgctxt "paper size"
msgid "SRA2"
msgstr "SRA2"

#: gtk/print/paper_names_offsets.c:74
msgctxt "paper size"
msgid "SRA3"
msgstr "SRA3"

#: gtk/print/paper_names_offsets.c:75
msgctxt "paper size"
msgid "SRA4"
msgstr "SRA4"

#: gtk/print/paper_names_offsets.c:76
msgctxt "paper size"
msgid "JB0"
msgstr "JB0"

#: gtk/print/paper_names_offsets.c:77
msgctxt "paper size"
msgid "JB1"
msgstr "JB1"

#: gtk/print/paper_names_offsets.c:78
msgctxt "paper size"
msgid "JB10"
msgstr "JB10"

#: gtk/print/paper_names_offsets.c:79
msgctxt "paper size"
msgid "JB2"
msgstr "JB2"

#: gtk/print/paper_names_offsets.c:80
msgctxt "paper size"
msgid "JB3"
msgstr "JB3"

#: gtk/print/paper_names_offsets.c:81
msgctxt "paper size"
msgid "JB4"
msgstr "JB4"

#: gtk/print/paper_names_offsets.c:82
msgctxt "paper size"
msgid "JB5"
msgstr "JB5"

#: gtk/print/paper_names_offsets.c:83
msgctxt "paper size"
msgid "JB6"
msgstr "JB6"

#: gtk/print/paper_names_offsets.c:84
msgctxt "paper size"
msgid "JB7"
msgstr "JB7"

#: gtk/print/paper_names_offsets.c:85
msgctxt "paper size"
msgid "JB8"
msgstr "JB8"

#: gtk/print/paper_names_offsets.c:86
msgctxt "paper size"
msgid "JB9"
msgstr "JB9"

#: gtk/print/paper_names_offsets.c:87
msgctxt "paper size"
msgid "jis exec"
msgstr "jis exec"

#: gtk/print/paper_names_offsets.c:88
msgctxt "paper size"
msgid "Choukei 2 Envelope"
msgstr "Choukei 2 конверті"

#: gtk/print/paper_names_offsets.c:89
msgctxt "paper size"
msgid "Choukei 3 Envelope"
msgstr "Choukei 3 конверті"

#: gtk/print/paper_names_offsets.c:90
msgctxt "paper size"
msgid "Choukei 4 Envelope"
msgstr "Choukei 4 конверті"

#: gtk/print/paper_names_offsets.c:91
msgctxt "paper size"
msgid "Choukei 40 Envelope"
msgstr "Choukei 40 конверті"

#: gtk/print/paper_names_offsets.c:92
msgctxt "paper size"
msgid "hagaki (postcard)"
msgstr "hagaki (ашық хат)"

#: gtk/print/paper_names_offsets.c:93
msgctxt "paper size"
msgid "kahu Envelope"
msgstr "kahu конверті"

#: gtk/print/paper_names_offsets.c:94
msgctxt "paper size"
msgid "kaku2 Envelope"
msgstr "kaku2 конверті"

#: gtk/print/paper_names_offsets.c:95
msgctxt "paper size"
msgid "kaku3 Envelope"
msgstr "kaku3 конверті"

#: gtk/print/paper_names_offsets.c:96
msgctxt "paper size"
msgid "kaku4 Envelope"
msgstr "kaku4 конверті"

#: gtk/print/paper_names_offsets.c:97
msgctxt "paper size"
msgid "kaku5 Envelope"
msgstr "kaku5 конверті"

#: gtk/print/paper_names_offsets.c:98
msgctxt "paper size"
msgid "kaku7 Envelope"
msgstr "kaku7 конверті"

#: gtk/print/paper_names_offsets.c:99
msgctxt "paper size"
msgid "kaku8 Envelope"
msgstr "kaku8 конверті"

#: gtk/print/paper_names_offsets.c:100
msgctxt "paper size"
msgid "oufuku (reply postcard)"
msgstr "oufuku (жауап ашық хаты)"

#: gtk/print/paper_names_offsets.c:101
msgctxt "paper size"
msgid "you4 Envelope"
msgstr "you4 конверті"

#: gtk/print/paper_names_offsets.c:102
msgctxt "paper size"
msgid "you6 Envelope"
msgstr "you6 конверті"

#: gtk/print/paper_names_offsets.c:103
msgctxt "paper size"
msgid "10×11"
msgstr "10×11"

#: gtk/print/paper_names_offsets.c:104
msgctxt "paper size"
msgid "10×13"
msgstr "10×13"

#: gtk/print/paper_names_offsets.c:105
msgctxt "paper size"
msgid "10×14"
msgstr "10×14"

#: gtk/print/paper_names_offsets.c:106
msgctxt "paper size"
msgid "10×15"
msgstr "10×15"

#: gtk/print/paper_names_offsets.c:107
msgctxt "paper size"
msgid "11×12"
msgstr "11×12"

#: gtk/print/paper_names_offsets.c:108
msgctxt "paper size"
msgid "11×15"
msgstr "11×15"

#: gtk/print/paper_names_offsets.c:109
msgctxt "paper size"
msgid "12×19"
msgstr "12×19"

#: gtk/print/paper_names_offsets.c:110
msgctxt "paper size"
msgid "5×7"
msgstr "5×7"

#: gtk/print/paper_names_offsets.c:111
msgctxt "paper size"
msgid "6×9 Envelope"
msgstr "6×9 конверті"

#: gtk/print/paper_names_offsets.c:112
msgctxt "paper size"
msgid "7×9 Envelope"
msgstr "7×9 конверті"

#: gtk/print/paper_names_offsets.c:113
msgctxt "paper size"
msgid "8×10 Envelope"
msgstr "8×10 конверті"

#: gtk/print/paper_names_offsets.c:114
msgctxt "paper size"
msgid "9×11 Envelope"
msgstr "9×11 конверті"

#: gtk/print/paper_names_offsets.c:115
msgctxt "paper size"
msgid "9×12 Envelope"
msgstr "9×12 конверті"

#: gtk/print/paper_names_offsets.c:116
msgctxt "paper size"
msgid "a2 Envelope"
msgstr "a2 конверті"

#: gtk/print/paper_names_offsets.c:117
msgctxt "paper size"
msgid "Arch A"
msgstr "Arch A"

#: gtk/print/paper_names_offsets.c:118
msgctxt "paper size"
msgid "Arch B"
msgstr "Arch B"

#: gtk/print/paper_names_offsets.c:119
msgctxt "paper size"
msgid "Arch C"
msgstr "Arch C"

#: gtk/print/paper_names_offsets.c:120
msgctxt "paper size"
msgid "Arch D"
msgstr "Arch D"

#: gtk/print/paper_names_offsets.c:121
msgctxt "paper size"
msgid "Arch E"
msgstr "Arch E"

#: gtk/print/paper_names_offsets.c:122
msgctxt "paper size"
msgid "b-plus"
msgstr "b-plus"

#: gtk/print/paper_names_offsets.c:123
msgctxt "paper size"
msgid "c"
msgstr "c"

#: gtk/print/paper_names_offsets.c:124
msgctxt "paper size"
msgid "c5 Envelope"
msgstr "c5 конверті"

#: gtk/print/paper_names_offsets.c:125
msgctxt "paper size"
msgid "d"
msgstr "d"

#: gtk/print/paper_names_offsets.c:126
msgctxt "paper size"
msgid "e"
msgstr "e"

#: gtk/print/paper_names_offsets.c:127
msgctxt "paper size"
msgid "edp"
msgstr "edp"

#: gtk/print/paper_names_offsets.c:128
msgctxt "paper size"
msgid "European edp"
msgstr "Еуропалық edp"

#: gtk/print/paper_names_offsets.c:129
msgctxt "paper size"
msgid "Executive"
msgstr "Executive"

#: gtk/print/paper_names_offsets.c:130
msgctxt "paper size"
msgid "f"
msgstr "f"

#: gtk/print/paper_names_offsets.c:131
msgctxt "paper size"
msgid "Fan-Fold European"
msgstr "Fan-Fold European"

#: gtk/print/paper_names_offsets.c:132
msgctxt "paper size"
msgid "Fan-Fold US"
msgstr "Fan-Fold US"

#: gtk/print/paper_names_offsets.c:133
msgctxt "paper size"
msgid "Fan-Fold German Legal"
msgstr "Fan-Fold German Legal"

#: gtk/print/paper_names_offsets.c:134
msgctxt "paper size"
msgid "Government Legal"
msgstr "Government Legal"

#: gtk/print/paper_names_offsets.c:135
msgctxt "paper size"
msgid "Government Letter"
msgstr "Government Letter"

#: gtk/print/paper_names_offsets.c:136
msgctxt "paper size"
msgid "Index 3×5"
msgstr "Index 3×5"

#: gtk/print/paper_names_offsets.c:137
msgctxt "paper size"
msgid "Index 4×6 (postcard)"
msgstr "Index 4×6 (ашық хат)"

#: gtk/print/paper_names_offsets.c:138
msgctxt "paper size"
msgid "Index 4×6 ext"
msgstr "Index 4×6 ext"

#: gtk/print/paper_names_offsets.c:139
msgctxt "paper size"
msgid "Index 5×8"
msgstr "Index 5×8"

#: gtk/print/paper_names_offsets.c:140
msgctxt "paper size"
msgid "Invoice"
msgstr "Invoice"

#: gtk/print/paper_names_offsets.c:141
msgctxt "paper size"
msgid "Tabloid"
msgstr "Tabloid"

#: gtk/print/paper_names_offsets.c:142
msgctxt "paper size"
msgid "US Legal"
msgstr "US Legal"

#: gtk/print/paper_names_offsets.c:143
msgctxt "paper size"
msgid "US Legal Extra"
msgstr "US Legal Extra"

#: gtk/print/paper_names_offsets.c:144
msgctxt "paper size"
msgid "US Letter"
msgstr "US Letter"

#: gtk/print/paper_names_offsets.c:145
msgctxt "paper size"
msgid "US Letter Extra"
msgstr "US Letter Extra"

#: gtk/print/paper_names_offsets.c:146
msgctxt "paper size"
msgid "US Letter Plus"
msgstr "US Letter Plus"

#: gtk/print/paper_names_offsets.c:147
msgctxt "paper size"
msgid "Monarch Envelope"
msgstr "Патша конверті"

#: gtk/print/paper_names_offsets.c:148
msgctxt "paper size"
msgid "#10 Envelope"
msgstr "#10 конверті"

#: gtk/print/paper_names_offsets.c:149
msgctxt "paper size"
msgid "#11 Envelope"
msgstr "#11 конверті"

#: gtk/print/paper_names_offsets.c:150
msgctxt "paper size"
msgid "#12 Envelope"
msgstr "#12 конверті"

#: gtk/print/paper_names_offsets.c:151
msgctxt "paper size"
msgid "#14 Envelope"
msgstr "#14 конверті"

#: gtk/print/paper_names_offsets.c:152
msgctxt "paper size"
msgid "#9 Envelope"
msgstr "#9 конверті"

#: gtk/print/paper_names_offsets.c:153
msgctxt "paper size"
msgid "Oficio"
msgstr "Oficio"

#: gtk/print/paper_names_offsets.c:154
msgctxt "paper size"
msgid "Personal Envelope"
msgstr "Жеке конверт"

#: gtk/print/paper_names_offsets.c:155
msgctxt "paper size"
msgid "Quarto"
msgstr "Quarto"

#: gtk/print/paper_names_offsets.c:156
msgctxt "paper size"
msgid "Super A"
msgstr "Super A"

#: gtk/print/paper_names_offsets.c:157
msgctxt "paper size"
msgid "Super B"
msgstr "Super B"

#: gtk/print/paper_names_offsets.c:158
msgctxt "paper size"
msgid "Wide Format"
msgstr "Кең пішімді"

#: gtk/print/paper_names_offsets.c:159
msgctxt "paper size"
msgid "Photo L"
msgstr "Photo L"

#: gtk/print/paper_names_offsets.c:160
msgctxt "paper size"
msgid "Dai-pa-kai"
msgstr "Dai-pa-kai"

#: gtk/print/paper_names_offsets.c:161
msgctxt "paper size"
msgid "Folio"
msgstr "Folio"

#: gtk/print/paper_names_offsets.c:162
msgctxt "paper size"
msgid "Folio sp"
msgstr "Folio sp"

#: gtk/print/paper_names_offsets.c:163
msgctxt "paper size"
msgid "Invite Envelope"
msgstr "Шақыру конверті"

#: gtk/print/paper_names_offsets.c:164
msgctxt "paper size"
msgid "Italian Envelope"
msgstr "Италия конверті"

#: gtk/print/paper_names_offsets.c:165
msgctxt "paper size"
msgid "juuro-ku-kai"
msgstr "juuro-ku-kai"

#: gtk/print/paper_names_offsets.c:166
msgctxt "paper size"
msgid "Large Photo"
msgstr "Үлкен фото"

#: gtk/print/paper_names_offsets.c:167
msgctxt "paper size"
msgid "Medium Photo"
msgstr "Орташа фото"

#: gtk/print/paper_names_offsets.c:168
msgctxt "paper size"
msgid "pa-kai"
msgstr "pa-kai"

#: gtk/print/paper_names_offsets.c:169
msgctxt "paper size"
msgid "Postfix Envelope"
msgstr "Postfix конверті"

#: gtk/print/paper_names_offsets.c:170
msgctxt "paper size"
msgid "Small Photo"
msgstr "Кішкене фото"

#: gtk/print/paper_names_offsets.c:171
msgctxt "paper size"
msgid "Wide Photo"
msgstr "Кең фото"

#: gtk/print/paper_names_offsets.c:172
msgctxt "paper size"
msgid "prc1 Envelope"
msgstr "prc1 конверті"

#: gtk/print/paper_names_offsets.c:173
msgctxt "paper size"
msgid "prc10 Envelope"
msgstr "prc10 конверті"

#: gtk/print/paper_names_offsets.c:174
msgctxt "paper size"
msgid "prc 16k"
msgstr "prc 16k"

#: gtk/print/paper_names_offsets.c:175
msgctxt "paper size"
msgid "prc2 Envelope"
msgstr "prc2 конверті"

#: gtk/print/paper_names_offsets.c:176
msgctxt "paper size"
msgid "prc3 Envelope"
msgstr "prc3 конверті"

#: gtk/print/paper_names_offsets.c:177
msgctxt "paper size"
msgid "prc 32k"
msgstr "prc 32k"

#: gtk/print/paper_names_offsets.c:178
msgctxt "paper size"
msgid "prc4 Envelope"
msgstr "prc4 конверті"

#: gtk/print/paper_names_offsets.c:179
msgctxt "paper size"
msgid "prc5 Envelope"
msgstr "prc5 конверті"

#: gtk/print/paper_names_offsets.c:180
msgctxt "paper size"
msgid "prc6 Envelope"
msgstr "prc6 конверті"

#: gtk/print/paper_names_offsets.c:181
msgctxt "paper size"
msgid "prc7 Envelope"
msgstr "prc7 конверті"

#: gtk/print/paper_names_offsets.c:182
msgctxt "paper size"
msgid "prc8 Envelope"
msgstr "prc8 конверті"

#: gtk/print/paper_names_offsets.c:183
msgctxt "paper size"
msgid "prc9 Envelope"
msgstr "prc9 конверті"

#: gtk/print/paper_names_offsets.c:184
msgctxt "paper size"
msgid "ROC 16k"
msgstr "ROC 16k"

#: gtk/print/paper_names_offsets.c:185
msgctxt "paper size"
msgid "ROC 8k"
msgstr "ROC 8k"

#: gtk/ui/gtkaboutdialog.ui:68
msgid "About"
msgstr "Осы туралы"

#: gtk/ui/gtkaboutdialog.ui:129
msgid "Credits"
msgstr "Жасағандар"

#: gtk/ui/gtkaboutdialog.ui:219
msgid "System"
msgstr "Жүйе"

#: gtk/ui/gtkappchooserdialog.ui:4
msgid "Select App"
msgstr "Қолданбаны таңдау"

#: gtk/ui/gtkappchooserdialog.ui:63
msgid "_View All Apps"
msgstr "Барлық қолданбаларды қ_арау"

#: gtk/ui/gtkappchooserdialog.ui:69
msgid "_Find New Apps"
msgstr "Жаңа қолданбаларды _табу"

#: gtk/ui/gtkappchooserwidget.ui:100
msgid "No applications found."
msgstr "Қолданбалар табылмады."

#: gtk/ui/gtkapplication-quartz.ui:13
msgid "Preferences"
msgstr "Баптаулар"

#: gtk/ui/gtkapplication-quartz.ui:19
msgid "Services"
msgstr "Қызметтер"

#: gtk/ui/gtkapplication-quartz.ui:25
msgid "Hide %s"
msgstr "Жасыру %s"

#: gtk/ui/gtkapplication-quartz.ui:30
msgid "Hide Others"
msgstr "Басқаларын жасыру"

#: gtk/ui/gtkapplication-quartz.ui:35
msgid "Show All"
msgstr "Барлығын көрсету"

#: gtk/ui/gtkapplication-quartz.ui:42
msgid "Quit %s"
msgstr "%s жұмысын аяқтау"

#: gtk/ui/gtkassistant.ui:64
msgid "_Finish"
msgstr "А_яқтау"

#: gtk/ui/gtkassistant.ui:75
msgid "_Back"
msgstr "Ар_тқа"

#: gtk/ui/gtkassistant.ui:86
msgid "_Next"
msgstr "_Келесі"

#: gtk/ui/gtkcolorchooserdialog.ui:4
msgid "Select a Color"
msgstr "Түсті тандаңыз"

#: gtk/ui/gtkcoloreditor.ui:43 gtk/ui/gtkcoloreditor.ui:53
msgid "Pick a color from the screen"
msgstr "Экраннан түсті таңдаңыз"

#: gtk/ui/gtkcoloreditor.ui:84
msgid "Hexadecimal color or color name"
msgstr "Он алтылық түс немесе түс атауы"

#: gtk/ui/gtkcoloreditor.ui:99
msgid "Hue"
msgstr "Реңі"

#: gtk/ui/gtkcoloreditor.ui:115
msgid "Alpha value"
msgstr "Альфа мәні"

#: gtk/ui/gtkcoloreditor.ui:133
msgid "Saturation and value"
msgstr "Қанықтығы және мәні"

#: gtk/ui/gtkcoloreditor.ui:157
msgctxt "Color channel"
msgid "A"
msgstr "A"

#: gtk/ui/gtkcoloreditor.ui:193
msgctxt "Color channel"
msgid "H"
msgstr "Р"

#: gtk/ui/gtkcoloreditor.ui:230
msgctxt "Color Channel"
msgid "S"
msgstr "Қ"

#: gtk/ui/gtkcoloreditor.ui:239
msgctxt "Color Channel"
msgid "V"
msgstr "М"

#: gtk/ui/gtkdropdown.ui:25
msgid "(None)"
msgstr "(Ешнәрсе)"

#: gtk/ui/gtkdropdown.ui:78
msgid "Search…"
msgstr "Іздеу…"

#: gtk/ui/gtkemojichooser.ui:69 gtk/ui/gtkemojichooser.ui:239
msgctxt "emoji category"
msgid "Smileys & People"
msgstr "Смайликтер және адамдар"

#: gtk/ui/gtkemojichooser.ui:94 gtk/ui/gtkemojichooser.ui:248
msgctxt "emoji category"
msgid "Body & Clothing"
msgstr "Дене және киім"

#: gtk/ui/gtkemojichooser.ui:119 gtk/ui/gtkemojichooser.ui:257
msgctxt "emoji category"
msgid "Animals & Nature"
msgstr "Жануарлар және табиғат"

#: gtk/ui/gtkemojichooser.ui:133 gtk/ui/gtkemojichooser.ui:266
msgctxt "emoji category"
msgid "Food & Drink"
msgstr "Тамақ және сусындар"

#: gtk/ui/gtkemojichooser.ui:147 gtk/ui/gtkemojichooser.ui:275
msgctxt "emoji category"
msgid "Travel & Places"
msgstr "Саяхат және орындар"

#: gtk/ui/gtkemojichooser.ui:161 gtk/ui/gtkemojichooser.ui:284
msgctxt "emoji category"
msgid "Activities"
msgstr "Белсенділіктер"

#: gtk/ui/gtkemojichooser.ui:175 gtk/ui/gtkemojichooser.ui:293
msgctxt "emoji category"
msgid "Objects"
msgstr "Объекттер"

#: gtk/ui/gtkemojichooser.ui:189 gtk/ui/gtkemojichooser.ui:302
msgctxt "emoji category"
msgid "Symbols"
msgstr "Таңбалар"

#: gtk/ui/gtkemojichooser.ui:203 gtk/ui/gtkemojichooser.ui:311
msgctxt "emoji category"
msgid "Flags"
msgstr "Жалаулар"

#: gtk/ui/gtkemojichooser.ui:230
msgctxt "emoji category"
msgid "Recent"
msgstr "Жуырдағы"

#: gtk/ui/gtkfilechooserwidget.ui:71
msgid "Create Folder"
msgstr "Буманы жасау"

#: gtk/ui/gtkfilechooserwidget.ui:191
msgid "Remote location — only searching the current folder"
msgstr "Қашықтағы орналасу — тек ағымдағы бумадан іздеу"

#: gtk/ui/gtkfilechooserwidget.ui:323
msgid "Folder Name"
msgstr "Бума аты"

#: gtk/ui/gtkfilechooserwidget.ui:349
msgid "_Create"
msgstr "Жа_сау"

#: gtk/ui/gtkfontchooserdialog.ui:4
msgid "Select Font"
msgstr "Қаріпті таңдау"

#: gtk/ui/gtkfontchooserwidget.ui:64
msgid "Search font name"
msgstr "Қаріп атынан іздеу"

#: gtk/ui/gtkfontchooserwidget.ui:77
msgid "Filters"
msgstr "Сүзгілер"

#: gtk/ui/gtkfontchooserwidget.ui:89
msgid "Filter by"
msgstr "Бойынша сүзгілеу"

#: gtk/ui/gtkfontchooserwidget.ui:99
msgid "Monospace"
msgstr "Тең енді"

#: gtk/ui/gtkfontchooserwidget.ui:105
msgid "Language"
msgstr "Тіл"

#: gtk/ui/gtkfontchooserwidget.ui:198 gtk/ui/gtkfontchooserwidget.ui:200
#: gtk/ui/gtkfontchooserwidget.ui:353 gtk/ui/gtkfontchooserwidget.ui:357
msgid "Preview Font"
msgstr "Қаріпті алдын ала қарау"

#: gtk/ui/gtkfontchooserwidget.ui:296
msgid "No Fonts Found"
msgstr "Қаріптер табылмады"

#: gtk/ui/gtkmediacontrols.ui:47
<<<<<<< HEAD
msgctxt "media controls"
msgid "Position"
msgstr "Қызметі"
=======
#| msgid "List Position"
msgctxt "media controls"
msgid "Position"
msgstr "Орны"
>>>>>>> a45b66e1

#: gtk/ui/gtkmediacontrols.ui:65
msgctxt "media controls"
msgid "Volume"
<<<<<<< HEAD
msgstr "Том"
=======
msgstr "Дыбыс деңгейі"
>>>>>>> a45b66e1

#: gtk/print/ui/gtkpagesetupunixdialog.ui:30
msgid "_Format for:"
msgstr "Ү_шін пішімдеу:"

#: gtk/print/ui/gtkpagesetupunixdialog.ui:54
#: gtk/print/ui/gtkprintunixdialog.ui:704
msgid "_Paper size:"
msgstr "Қағаз өл_шемі:"

#: gtk/print/ui/gtkpagesetupunixdialog.ui:89
msgid "_Orientation:"
msgstr "Бағдар_ы:"

#: gtk/print/ui/gtkpagesetupunixdialog.ui:101
#: gtk/print/ui/gtkprintunixdialog.ui:744
msgid "Portrait"
msgstr "Тік"

#: gtk/print/ui/gtkpagesetupunixdialog.ui:112
#: gtk/print/ui/gtkprintunixdialog.ui:746
msgid "Reverse portrait"
msgstr "Теріс тік"

#: gtk/print/ui/gtkpagesetupunixdialog.ui:124
#: gtk/print/ui/gtkprintunixdialog.ui:745
msgid "Landscape"
msgstr "Жатық"

#: gtk/print/ui/gtkpagesetupunixdialog.ui:135
#: gtk/print/ui/gtkprintunixdialog.ui:747
msgid "Reverse landscape"
msgstr "Теріс жатық"

#: gtk/ui/gtkplacesview.ui:16
msgid "Server Addresses"
msgstr "Сервер адрестері"

#: gtk/ui/gtkplacesview.ui:28
msgid ""
"Server addresses are made up of a protocol prefix and an address. Examples:"
msgstr "Сервер адрестері хаттама префиксі және адрестен тұруы керек. Мысалдар:"

#: gtk/ui/gtkplacesview.ui:54
msgid "Available Protocols"
msgstr "Қолжетімді хаттамалар"

#. Translators: Server as any successfully connected network address
#: gtk/ui/gtkplacesview.ui:106
msgid "No recent servers found"
msgstr "Жуырдағы серверлер табылмады"

#: gtk/ui/gtkplacesview.ui:129
msgid "Recent Servers"
msgstr "Жуырдағы серверлер"

#: gtk/ui/gtkplacesview.ui:209
msgid "No results found"
msgstr "Нәтижелер табылмады"

#: gtk/ui/gtkplacesview.ui:240
msgid "Connect to _Server"
msgstr "_Серверге байланысты орнату"

#: gtk/ui/gtkplacesview.ui:265
msgid "Enter server address…"
msgstr "Сервер адресін енгізіңіз…"

#. this is the header for the printer status column in the print dialog
#: gtk/print/ui/gtkprintunixdialog.ui:142
msgid "Status"
msgstr "Күйі"

#: gtk/print/ui/gtkprintunixdialog.ui:196
msgid "Range"
msgstr "Диапазон"

#: gtk/print/ui/gtkprintunixdialog.ui:214
msgid "_All Pages"
msgstr "Барл_ық беттер"

#: gtk/print/ui/gtkprintunixdialog.ui:227
msgid "C_urrent Page"
msgstr "Ағ_ымдағы бет"

#: gtk/print/ui/gtkprintunixdialog.ui:241
msgid "Se_lection"
msgstr "Таң_далғанды"

#: gtk/print/ui/gtkprintunixdialog.ui:256
msgid "Pag_es:"
msgstr "Бет_тер:"

#: gtk/print/ui/gtkprintunixdialog.ui:260
#: gtk/print/ui/gtkprintunixdialog.ui:273
msgid ""
"Specify one or more page ranges,\n"
" e.g. 1–3, 7, 11"
msgstr ""
"Бір не бірнеше бет аралықтарын көрсетіңіз,\n"
" мыс. 1–3, 7, 11"

#: gtk/print/ui/gtkprintunixdialog.ui:299
msgid "Copies"
msgstr "Көшірмелер"

#: gtk/print/ui/gtkprintunixdialog.ui:317
msgid "Copie_s:"
msgstr "Кө_шірмелер саны:"

#: gtk/print/ui/gtkprintunixdialog.ui:340
msgid "C_ollate"
msgstr "Ж_инау"

#: gtk/print/ui/gtkprintunixdialog.ui:351
msgid "_Reverse"
msgstr "К_ері"

#: gtk/print/ui/gtkprintunixdialog.ui:424
msgid "General"
msgstr "Жалпы"

#: gtk/print/ui/gtkprintunixdialog.ui:470
msgid "T_wo-sided:"
msgstr "Е_кі жақты:"

#: gtk/print/ui/gtkprintunixdialog.ui:492
msgid "Pages per _side:"
msgstr "Бір жақ_тағы беттер:"

#: gtk/print/ui/gtkprintunixdialog.ui:516
msgid "Page or_dering:"
msgstr "Бетт_ер реті:"

#: gtk/print/ui/gtkprintunixdialog.ui:539
msgid "_Only print:"
msgstr "Т_ек шығару:"

#: gtk/print/ui/gtkprintunixdialog.ui:555
msgid "All sheets"
msgstr "Барлық парақтар"

#: gtk/print/ui/gtkprintunixdialog.ui:556
msgid "Even sheets"
msgstr "Жұп парақтар"

#: gtk/print/ui/gtkprintunixdialog.ui:557
msgid "Odd sheets"
msgstr "Тақ парақтар"

#: gtk/print/ui/gtkprintunixdialog.ui:571
msgid "Sc_ale:"
msgstr "Мас_штаб:"

#: gtk/print/ui/gtkprintunixdialog.ui:619
msgid "Paper"
msgstr "Қағаз"

#: gtk/print/ui/gtkprintunixdialog.ui:638
msgid "Paper _type:"
msgstr "Қаға_з түрі:"

#: gtk/print/ui/gtkprintunixdialog.ui:660
msgid "Paper _source:"
msgstr "Қ_ағаз көзі:"

#: gtk/print/ui/gtkprintunixdialog.ui:682
msgid "Output t_ray:"
msgstr "Шығ_ыс сөресі:"

#: gtk/print/ui/gtkprintunixdialog.ui:727
msgid "Or_ientation:"
msgstr "_Бағдары:"

#: gtk/print/ui/gtkprintunixdialog.ui:805
msgid "Job Details"
msgstr "Тапсырма ақпараты"

#: gtk/print/ui/gtkprintunixdialog.ui:820
msgid "Pri_ority:"
msgstr "Пр_иоритет:"

#: gtk/print/ui/gtkprintunixdialog.ui:841
msgid "_Billing info:"
msgstr "_Орналасуы:"

#: gtk/print/ui/gtkprintunixdialog.ui:874
msgid "Print Document"
msgstr "Құжатты баспаға шығару"

#. this is one of the choices for the print at option in the print dialog
#: gtk/print/ui/gtkprintunixdialog.ui:887
msgid "_Now"
msgstr "Қ_азір"

#. this is one of the choices for the print at option in the print dialog. It also serves as the label for an entry that allows the user to enter a time.
#: gtk/print/ui/gtkprintunixdialog.ui:901
msgid "A_t:"
msgstr "Қа_шан:"

#. Ability to parse the am/pm format depends on actual locale. You can remove the am/pm values below for your locale if they are not supported.
#: gtk/print/ui/gtkprintunixdialog.ui:903
#: gtk/print/ui/gtkprintunixdialog.ui:905
#: gtk/print/ui/gtkprintunixdialog.ui:921
#: gtk/print/ui/gtkprintunixdialog.ui:923
msgid ""
"Specify the time of print,\n"
" e.g. 15∶30, 2∶35 pm, 14∶15∶20, 11∶46∶30 am, 4 pm"
msgstr ""
"Басып шығару уақытын көрсетіңіз,\n"
" мысалы, 15∶30, 14∶15∶20"

#. this is one of the choices for the print at option in the print dialog. It means that the print job will not be printed until it explicitly gets 'released'.
#: gtk/print/ui/gtkprintunixdialog.ui:935
msgid "On _hold"
msgstr "Кү_ту"

#: gtk/print/ui/gtkprintunixdialog.ui:937
#: gtk/print/ui/gtkprintunixdialog.ui:938
msgid "Hold the job until it is explicitly released"
msgstr "Қосымша команда берілгенге дейін тапсырманы күттіру"

#: gtk/print/ui/gtkprintunixdialog.ui:965
msgid "Add Cover Page"
msgstr "Титулдық бетті қосу"

#. this is the label used for the option in the print dialog that controls the front cover page.
#: gtk/print/ui/gtkprintunixdialog.ui:980
msgid "Be_fore:"
msgstr "Де_йін:"

#. this is the label used for the option in the print dialog that controls the back cover page.
#: gtk/print/ui/gtkprintunixdialog.ui:1001
msgid "_After:"
msgstr "К_ейін:"

#: gtk/print/ui/gtkprintunixdialog.ui:1030
msgid "Job"
msgstr "Тапсырма"

#. This will appear as a tab label in the print dialog.
#: gtk/print/ui/gtkprintunixdialog.ui:1060
msgid "Image Quality"
msgstr "Сурет сапасы"

#. This will appear as a tab label in the print dialog.
#: gtk/print/ui/gtkprintunixdialog.ui:1089
msgid "Color"
msgstr "Түс"

#. This will appear as a tab label in the print dialog. It's a typographical term, as in "Binding and finishing"
#: gtk/print/ui/gtkprintunixdialog.ui:1118
msgid "Finishing"
msgstr "Аяқтау"

#: gtk/print/ui/gtkprintunixdialog.ui:1147
msgid "Advanced"
msgstr "Кеңейтілген"

#: gtk/print/ui/gtkprintunixdialog.ui:1163
msgid "Some of the settings in the dialog conflict"
msgstr "Сұхбаттағы кейбір баптаулар өзара ерегіседі"

#: modules/media/gtkffmediafile.c:253
#, c-format
msgid "Unspecified error decoding media"
msgstr "Медианы декодтаудың анықталмаған қатесі"

#: modules/media/gtkffmediafile.c:286
#, c-format
msgid "Cannot find decoder: %s"
msgstr "Декодер табылмады: %s"

#: modules/media/gtkffmediafile.c:296 modules/media/gtkffmediafile.c:363
msgid "Failed to allocate a codec context"
msgstr "Кодек контекстін бөлу сәтсіз аяқталды"

#: modules/media/gtkffmediafile.c:341
#, c-format
msgid "Cannot find encoder: %s"
msgstr "Кодтауыш табылмады: %s"

#: modules/media/gtkffmediafile.c:352
msgid "Cannot add new stream"
msgstr "Жаңа ағынды қосу мүмкін емес"

#: modules/media/gtkffmediafile.c:485 modules/media/gtkffmediafile.c:942
msgid "Failed to allocate an audio frame"
msgstr "Аудио фреймін бөлу сәтсіз аяқталды"

#: modules/media/gtkffmediafile.c:650 modules/media/gtkffmediafile.c:898
msgid "Not enough memory"
msgstr "Жады жеткіліксіз"

#: modules/media/gtkffmediafile.c:821
msgid "Could not allocate resampler context"
msgstr "Ресамплер контекстін бөлу сәтсіз аяқталды"

#: modules/media/gtkffmediafile.c:868
msgid "No audio output found"
msgstr "Аудио шығысы табылмады"

#. Translators: These strings name the possible values of the
#. * job priority option in the print dialog
#.
#: modules/printbackends/gtkprintbackendcpdb.c:541
#: modules/printbackends/gtkprintbackendcups.c:5642
msgid "Urgent"
msgstr "Жедел"

#: modules/printbackends/gtkprintbackendcpdb.c:541
#: modules/printbackends/gtkprintbackendcups.c:5642
msgid "High"
msgstr "Жоғары"

#: modules/printbackends/gtkprintbackendcpdb.c:541
#: modules/printbackends/gtkprintbackendcups.c:5642
msgid "Medium"
msgstr "Орташа"

#: modules/printbackends/gtkprintbackendcpdb.c:541
#: modules/printbackends/gtkprintbackendcups.c:5642
msgid "Low"
msgstr "Төмен"

#. Translators, this is the label used for the option in the print
#. * dialog that controls the front cover page.
#.
#: modules/printbackends/gtkprintbackendcpdb.c:562
#: modules/printbackends/gtkprintbackendcups.c:5784
msgctxt "printer option"
msgid "Before"
msgstr "Дейін"

#. Translators, this is the label used for the option in the print
#. * dialog that controls the back cover page.
#.
#: modules/printbackends/gtkprintbackendcpdb.c:569
#: modules/printbackends/gtkprintbackendcups.c:5799
msgctxt "printer option"
msgid "After"
msgstr "Кейін"

#: modules/printbackends/gtkprintbackendcpdb.c:592
<<<<<<< HEAD
=======
#| msgctxt "printer option"
#| msgid "Print at"
>>>>>>> a45b66e1
msgid "Print at"
msgstr "Баспаға шығару орны"

#: modules/printbackends/gtkprintbackendcpdb.c:602
msgid "Print at time"
msgstr "Баспаны бастау уақыты"

#: modules/printbackends/gtkprintbackendcpdb.c:665
msgctxt "print option"
msgid "Borderless"
msgstr "Шекарасыз"

#. Translators: this is a printer status.
#: modules/printbackends/gtkprintbackendcpdb.c:1525
#: modules/printbackends/gtkprintbackendcups.c:2636
msgid "Paused; Rejecting Jobs"
msgstr "Аялдатылған; Тапсырмаларды тайдыру"

#. Translators: this is a printer status.
#: modules/printbackends/gtkprintbackendcpdb.c:1531
#: modules/printbackends/gtkprintbackendcups.c:2642
msgid "Rejecting Jobs"
msgstr "Тапсырмаларды тайдыру"

#: modules/printbackends/gtkprintbackendcups.c:1142
#: modules/printbackends/gtkprintbackendcups.c:1449
msgid "Username:"
msgstr "Пайдаланушы аты:"

#: modules/printbackends/gtkprintbackendcups.c:1143
#: modules/printbackends/gtkprintbackendcups.c:1458
msgid "Password:"
msgstr "Пароль:"

#: modules/printbackends/gtkprintbackendcups.c:1181
#: modules/printbackends/gtkprintbackendcups.c:1471
#, c-format
msgid "Authentication is required to print document “%s” on printer %s"
msgstr "“%s” құжатын %s принтерінен басып шығару үшін аутентификация керек"

#: modules/printbackends/gtkprintbackendcups.c:1183
#, c-format
msgid "Authentication is required to print a document on %s"
msgstr "%s жерінде құжатты басып шығару үшін аутентификация керек"

#: modules/printbackends/gtkprintbackendcups.c:1187
#, c-format
msgid "Authentication is required to get attributes of job “%s”"
msgstr "“%s” тапсырмасының атрибуттарын алу үшін аутентификация керек"

#: modules/printbackends/gtkprintbackendcups.c:1189
msgid "Authentication is required to get attributes of a job"
msgstr "Тапсырманың атрибуттарын алу үшін аутентификация керек"

#: modules/printbackends/gtkprintbackendcups.c:1193
#, c-format
msgid "Authentication is required to get attributes of printer %s"
msgstr "%s принтерінің атрибуттарын алу үшін аутентификация керек"

#: modules/printbackends/gtkprintbackendcups.c:1195
msgid "Authentication is required to get attributes of a printer"
msgstr "Принтердің атрибуттарын алу үшін аутентификация керек"

#: modules/printbackends/gtkprintbackendcups.c:1198
#, c-format
msgid "Authentication is required to get default printer of %s"
msgstr "%s үшін бастапқы принтерді алу үшін аутентификация керек"

#: modules/printbackends/gtkprintbackendcups.c:1201
#, c-format
msgid "Authentication is required to get printers from %s"
msgstr "%s жерінен принтерлерді алу үшін аутентификация керек"

#: modules/printbackends/gtkprintbackendcups.c:1206
#, c-format
msgid "Authentication is required to get a file from %s"
msgstr "%s ішінен файлды алу үшін аутентификация керек"

#: modules/printbackends/gtkprintbackendcups.c:1208
#, c-format
msgid "Authentication is required on %s"
msgstr "%s үшін аутентификация керек"

#: modules/printbackends/gtkprintbackendcups.c:1443
msgid "Domain:"
msgstr "Домен:"

#: modules/printbackends/gtkprintbackendcups.c:1473
#, c-format
msgid "Authentication is required to print document “%s”"
msgstr "“%s” құжатын басып шығару үшін аутентификация керек"

#: modules/printbackends/gtkprintbackendcups.c:1478
#, c-format
msgid "Authentication is required to print this document on printer %s"
msgstr "Бұл құжатты %s принтерінен басып шығару үшін аутентификация керек"

#: modules/printbackends/gtkprintbackendcups.c:1480
msgid "Authentication is required to print this document"
msgstr "Бұл құжатты басып шығару үшін аутентификация керек"

#: modules/printbackends/gtkprintbackendcups.c:2568
#, c-format
msgid "Printer “%s” is low on toner."
msgstr "“%s” принтерінде тонер аз."

#: modules/printbackends/gtkprintbackendcups.c:2572
#, c-format
msgid "Printer “%s” has no toner left."
msgstr "“%s” принтерінде тонер біткен."

#. Translators: "Developer" like on photo development context
#: modules/printbackends/gtkprintbackendcups.c:2577
#, c-format
msgid "Printer “%s” is low on developer."
msgstr "“%s” принтерінің айқындауышы аз."

#. Translators: "Developer" like on photo development context
#: modules/printbackends/gtkprintbackendcups.c:2582
#, c-format
msgid "Printer “%s” is out of developer."
msgstr "“%s” принтерінің айқындауышы біткен."

#. Translators: "marker" is one color bin of the printer
#: modules/printbackends/gtkprintbackendcups.c:2587
#, c-format
msgid "Printer “%s” is low on at least one marker supply."
msgstr "“%s” принтерінде кем дегенде бір тонер бітіп жатыр."

#. Translators: "marker" is one color bin of the printer
#: modules/printbackends/gtkprintbackendcups.c:2592
#, c-format
msgid "Printer “%s” is out of at least one marker supply."
msgstr "“%s” принтерінде кем дегенде бір тонер бітті."

#: modules/printbackends/gtkprintbackendcups.c:2596
#, c-format
msgid "The cover is open on printer “%s”."
msgstr "“%s” принтерінің қорабы ашық."

#: modules/printbackends/gtkprintbackendcups.c:2600
#, c-format
msgid "The door is open on printer “%s”."
msgstr "“%s” принтерінің есігі ашық."

#: modules/printbackends/gtkprintbackendcups.c:2604
#, c-format
msgid "Printer “%s” is low on paper."
msgstr "“%s” принтерінде қағаз аз."

#: modules/printbackends/gtkprintbackendcups.c:2608
#, c-format
msgid "Printer “%s” is out of paper."
msgstr "“%s” принтерінде қағаз жоқ."

#: modules/printbackends/gtkprintbackendcups.c:2612
#, c-format
msgid "Printer “%s” is currently offline."
msgstr "“%s” принтері қазір қосылмаған."

#: modules/printbackends/gtkprintbackendcups.c:2616
#, c-format
msgid "There is a problem on printer “%s”."
msgstr "“%s” принтерімен мәселелер бар."

#. Translators: this string connects multiple printer states together.
#: modules/printbackends/gtkprintbackendcups.c:2683
msgid "; "
msgstr "; "

#: modules/printbackends/gtkprintbackendcups.c:4584
#: modules/printbackends/gtkprintbackendcups.c:4651
msgctxt "printing option"
msgid "Two Sided"
msgstr "Екі жақты"

#: modules/printbackends/gtkprintbackendcups.c:4585
msgctxt "printing option"
msgid "Paper Type"
msgstr "Қағаз түрі"

#: modules/printbackends/gtkprintbackendcups.c:4586
msgctxt "printing option"
msgid "Paper Source"
msgstr "Қағаз көзі"

#: modules/printbackends/gtkprintbackendcups.c:4587
#: modules/printbackends/gtkprintbackendcups.c:4652
msgctxt "printing option"
msgid "Output Tray"
msgstr "Шығыс сөресі"

#: modules/printbackends/gtkprintbackendcups.c:4588
msgctxt "printing option"
msgid "Resolution"
msgstr "Ажыратылымдығы"

#: modules/printbackends/gtkprintbackendcups.c:4589
msgctxt "printing option"
msgid "GhostScript pre-filtering"
msgstr "GhostScript алдын-ала сүзгілеу"

#: modules/printbackends/gtkprintbackendcups.c:4598
msgctxt "printing option value"
msgid "One Sided"
msgstr "Бір жақты"

#. Translators: this is an option of "Two Sided"
#: modules/printbackends/gtkprintbackendcups.c:4600
msgctxt "printing option value"
msgid "Long Edge (Standard)"
msgstr "Ұзын жағымен"

#. Translators: this is an option of "Two Sided"
#: modules/printbackends/gtkprintbackendcups.c:4602
msgctxt "printing option value"
msgid "Short Edge (Flip)"
msgstr "Қысқа жағымен (айналдыру)"

#. Translators: this is an option of "Paper Source"
#: modules/printbackends/gtkprintbackendcups.c:4604
#: modules/printbackends/gtkprintbackendcups.c:4606
#: modules/printbackends/gtkprintbackendcups.c:4614
msgctxt "printing option value"
msgid "Auto Select"
msgstr "Авто таңдау"

#. Translators: this is an option of "Paper Source"
#. Translators: this is an option of "Resolution"
#: modules/printbackends/gtkprintbackendcups.c:4608
#: modules/printbackends/gtkprintbackendcups.c:4610
#: modules/printbackends/gtkprintbackendcups.c:4612
#: modules/printbackends/gtkprintbackendcups.c:4616
msgctxt "printing option value"
msgid "Printer Default"
msgstr "Принтердің негізгісі"

#. Translators: this is an option of "GhostScript"
#: modules/printbackends/gtkprintbackendcups.c:4618
msgctxt "printing option value"
msgid "Embed GhostScript fonts only"
msgstr "Тек GhostScript қаріптерін ілестіру"

#. Translators: this is an option of "GhostScript"
#: modules/printbackends/gtkprintbackendcups.c:4620
msgctxt "printing option value"
msgid "Convert to PS level 1"
msgstr "PS 1 деңгейіне айналдыру"

#. Translators: this is an option of "GhostScript"
#: modules/printbackends/gtkprintbackendcups.c:4622
msgctxt "printing option value"
msgid "Convert to PS level 2"
msgstr "PS 2 деңгейіне айналдыру"

#. Translators: this is an option of "GhostScript"
#: modules/printbackends/gtkprintbackendcups.c:4624
msgctxt "printing option value"
msgid "No pre-filtering"
msgstr "Алдын-ала сүзгілеу жоқ"

#. Translators: "Miscellaneous" is the label for a button, that opens
#. up an extra panel of settings in a print dialog.
#: modules/printbackends/gtkprintbackendcups.c:4633
msgctxt "printing option group"
msgid "Miscellaneous"
msgstr "Әр түрлі"

#: modules/printbackends/gtkprintbackendcups.c:4660
msgctxt "sides"
msgid "One Sided"
msgstr "Бір жақты"

#. Translators: this is an option of "Two Sided"
#: modules/printbackends/gtkprintbackendcups.c:4662
msgctxt "sides"
msgid "Long Edge (Standard)"
msgstr "Ұзын жағымен (Стандарт)"

#. Translators: this is an option of "Two Sided"
#: modules/printbackends/gtkprintbackendcups.c:4664
msgctxt "sides"
msgid "Short Edge (Flip)"
msgstr "Қысқа жағымен (Бұру)"

#. Translators: Top output bin
#: modules/printbackends/gtkprintbackendcups.c:4667
msgctxt "output-bin"
msgid "Top Bin"
msgstr "Жоғарғы контейнер"

#. Translators: Middle output bin
#: modules/printbackends/gtkprintbackendcups.c:4669
msgctxt "output-bin"
msgid "Middle Bin"
msgstr "Ортаңғы контейнер"

#. Translators: Bottom output bin
#: modules/printbackends/gtkprintbackendcups.c:4671
msgctxt "output-bin"
msgid "Bottom Bin"
msgstr "Төменгі контейнер"

#. Translators: Side output bin
#: modules/printbackends/gtkprintbackendcups.c:4673
msgctxt "output-bin"
msgid "Side Bin"
msgstr "Бүйір контейнер"

#. Translators: Left output bin
#: modules/printbackends/gtkprintbackendcups.c:4675
msgctxt "output-bin"
msgid "Left Bin"
msgstr "Сол жақ контейнер"

#. Translators: Right output bin
#: modules/printbackends/gtkprintbackendcups.c:4677
msgctxt "output-bin"
msgid "Right Bin"
msgstr "Оң жақ контейнер"

#. Translators: Center output bin
#: modules/printbackends/gtkprintbackendcups.c:4679
msgctxt "output-bin"
msgid "Center Bin"
msgstr "Орта контейнер"

#. Translators: Rear output bin
#: modules/printbackends/gtkprintbackendcups.c:4681
msgctxt "output-bin"
msgid "Rear Bin"
msgstr "Артқы контейнер"

#. Translators: Output bin where one sided output is oriented in the face-up position
#: modules/printbackends/gtkprintbackendcups.c:4683
msgctxt "output-bin"
msgid "Face Up Bin"
msgstr "Беті жоғары қарайтын контейнер"

#. Translators: Output bin where one sided output is oriented in the face-down position
#: modules/printbackends/gtkprintbackendcups.c:4685
msgctxt "output-bin"
msgid "Face Down Bin"
msgstr "Беті төмен қарайтын контейнер"

#. Translators: Large capacity output bin
#: modules/printbackends/gtkprintbackendcups.c:4687
msgctxt "output-bin"
msgid "Large Capacity Bin"
msgstr "Сыйымдылығы үлкен контейнер"

#. Translators: Output stacker number %d
#: modules/printbackends/gtkprintbackendcups.c:4709
#, c-format
msgctxt "output-bin"
msgid "Stacker %d"
msgstr "Жинақтаушы %d"

#. Translators: Output mailbox number %d
#: modules/printbackends/gtkprintbackendcups.c:4713
#, c-format
msgctxt "output-bin"
msgid "Mailbox %d"
msgstr "Пошта жәшігі %d"

#. Translators: Private mailbox
#: modules/printbackends/gtkprintbackendcups.c:4717
msgctxt "output-bin"
msgid "My Mailbox"
msgstr "Менің пошта жәшігім"

#. Translators: Output tray number %d
#: modules/printbackends/gtkprintbackendcups.c:4721
#, c-format
msgctxt "output-bin"
msgid "Tray %d"
msgstr "Трей %d"

#: modules/printbackends/gtkprintbackendcups.c:5198
msgid "Printer Default"
msgstr "Принтердің негізгісі"

#. Translators, this string is used to label the job priority option
#. * in the print dialog
#.
#: modules/printbackends/gtkprintbackendcups.c:5672
msgid "Job Priority"
msgstr "Тапсырма приоритеті"

#. Translators, this string is used to label the billing info entry
#. * in the print dialog
#.
#: modules/printbackends/gtkprintbackendcups.c:5683
msgid "Billing Info"
msgstr "Орналасуы"

#. Translators, these strings are names for various 'standard' cover
#. * pages that the printing system may support.
#.
#: modules/printbackends/gtkprintbackendcups.c:5707
msgctxt "cover page"
msgid "None"
msgstr "Жоқ"

#: modules/printbackends/gtkprintbackendcups.c:5708
msgctxt "cover page"
msgid "Classified"
msgstr "Классификацияланған"

#: modules/printbackends/gtkprintbackendcups.c:5709
msgctxt "cover page"
msgid "Confidential"
msgstr "Конфиденциалды"

#: modules/printbackends/gtkprintbackendcups.c:5710
msgctxt "cover page"
msgid "Secret"
msgstr "Құпия сөз"

#: modules/printbackends/gtkprintbackendcups.c:5711
msgctxt "cover page"
msgid "Standard"
msgstr "Қалыпты"

#: modules/printbackends/gtkprintbackendcups.c:5712
msgctxt "cover page"
msgid "Top Secret"
msgstr "Қатаң құпия"

#: modules/printbackends/gtkprintbackendcups.c:5713
msgctxt "cover page"
msgid "Unclassified"
msgstr "Классификацияланбаған"

#. Translators, this string is used to label the pages-per-sheet option
#. * in the print dialog
#.
#: modules/printbackends/gtkprintbackendcups.c:5725
msgctxt "printer option"
msgid "Pages per Sheet"
msgstr "Бір парақтағы бет саны"

#. Translators, this string is used to label the option in the print
#. * dialog that controls in what order multiple pages are arranged
#.
#: modules/printbackends/gtkprintbackendcups.c:5742
msgctxt "printer option"
msgid "Page Ordering"
msgstr "Беттер реті"

#. Translators: this is the name of the option that controls when
#. * a print job is printed. Possible values are 'now', a specified time,
#. * or 'on hold'
#.
#: modules/printbackends/gtkprintbackendcups.c:5819
msgctxt "printer option"
msgid "Print at"
msgstr "Уақыты"

#. Translators: this is the name of the option that allows the user
#. * to specify a time when a print job will be printed.
#.
#: modules/printbackends/gtkprintbackendcups.c:5830
msgctxt "printer option"
msgid "Print at time"
msgstr "Баспаны бастау уақыты"

#. Translators: this format is used to display a custom
#. * paper size. The two placeholders are replaced with
#. * the width and height in points. E.g: "Custom
#. * 230.4x142.9"
#.
#: modules/printbackends/gtkprintbackendcups.c:5877
#, c-format
msgid "Custom %s×%s"
msgstr "Таңдауыңызша %s×%s"

#. TRANSLATORS: this is the ICC color profile to use for this job
#: modules/printbackends/gtkprintbackendcups.c:5988
msgctxt "printer option"
msgid "Printer Profile"
msgstr "Принтер профилі"

#. TRANSLATORS: this is when color profile information is unavailable
#: modules/printbackends/gtkprintbackendcups.c:5995
msgctxt "printer option value"
msgid "Unavailable"
msgstr "Қолжетімсіз"

#: modules/printbackends/gtkprintbackendfile.c:238
msgid "output"
msgstr "шығыс"

#: modules/printbackends/gtkprintbackendfile.c:510
msgid "Print to File"
msgstr "Файлға баспаға шығару"

#: modules/printbackends/gtkprintbackendfile.c:636
msgid "PDF"
msgstr "PDF"

#: modules/printbackends/gtkprintbackendfile.c:636
msgid "PostScript"
msgstr "PostScript"

#: modules/printbackends/gtkprintbackendfile.c:636
msgid "SVG"
msgstr "SVG"

#: modules/printbackends/gtkprintbackendfile.c:649
msgid "Pages per _sheet:"
msgstr "Бір п_арақтағы бет саны:"

#: modules/printbackends/gtkprintbackendfile.c:709
msgid "File"
msgstr "Файл"

#: modules/printbackends/gtkprintbackendfile.c:719
msgid "_Output format"
msgstr "Шығыс _пішімі"

#. TRANSLATORS: when we're running an old CUPS, and
#. * it hasn't registered the device with colord
#: modules/printbackends/gtkprintercups.c:272
msgid "Color management unavailable"
msgstr "Түстерді басқару қолжетімсіз"

#. TRANSLATORS: when there is no color profile available
#: modules/printbackends/gtkprintercups.c:284
msgid "No profile available"
msgstr "Бірде-бір профиль қолжетімсіз"

#. TRANSLATORS: when the color profile has no title
#: modules/printbackends/gtkprintercups.c:295
msgid "Unspecified profile"
msgstr "Көрсетілмеген профиль"

#: tools/encodesymbolic.c:41
msgid "Output to this directory instead of cwd"
msgstr "Ағымдағы бума орнына осы бумаға шығару"

#: tools/encodesymbolic.c:42
msgid "Generate debug output"
msgstr "Жөндеу шығысын жасау"

#: tools/encodesymbolic.c:92
#, c-format
msgid "Invalid size %s\n"
msgstr "Қате өлшемі %s\n"

#: tools/encodesymbolic.c:104 tools/encodesymbolic.c:113
#, c-format
msgid "Can’t load file: %s\n"
msgstr "Файлды жүктеу мүмкін емес: %s\n"

#: tools/encodesymbolic.c:141 tools/encodesymbolic.c:147
#, c-format
msgid "Can’t save file %s: %s\n"
msgstr "%s файлын сақтау мүмкін емес: %s\n"

#: tools/encodesymbolic.c:153
#, c-format
msgid "Can’t close stream"
msgstr "Ағынды жабу мүмкін емес"

#: tools/gtk-builder-tool.c:36
#, c-format
msgid ""
"Usage:\n"
"  gtk4-builder-tool [COMMAND] [OPTION…] FILE\n"
"\n"
"Perform various tasks on GtkBuilder .ui files.\n"
"\n"
"Commands:\n"
"  validate     Validate the file\n"
"  simplify     Simplify the file\n"
"  enumerate    List all named objects\n"
"  preview      Preview the file\n"
"  render       Take a screenshot of the file\n"
"  screenshot   Take a screenshot of the file\n"
"\n"
msgstr ""
"Қолданылуы:\n"
"  gtk4-builder-tool [КОМАНДА] [ОПЦИЯ…] ФАЙЛ\n"
"\n"
"GtkBuilder .ui файлдарына әр түрлі әрекеттерді орындау.\n"
"\n"
"Командалар:\n"
"  validate     Файлды тексеру\n"
"  simplify     Файлды оңайлату\n"
"  enumerate    Барлық атаулары бар объекттерді тізіп шығу\n"
"  preview      Файлды алдын ала қарау\n"
"  render       Файл скриншотын түсіру\n"
"  screenshot   Файл скриншотын түсіру\n"
"\n"

#: tools/gtk-builder-tool-enumerate.c:56 tools/gtk-builder-tool-preview.c:179
#: tools/gtk-builder-tool-preview.c:180 tools/gtk-builder-tool-screenshot.c:360
#: tools/gtk-builder-tool-simplify.c:2529 tools/gtk-builder-tool-validate.c:261
<<<<<<< HEAD
#: tools/gtk-rendernode-tool-info.c:202 tools/gtk-rendernode-tool-show.c:102
=======
#: tools/gtk-path-tool-render.c:62 tools/gtk-rendernode-tool-info.c:208
#: tools/gtk-rendernode-tool-show.c:102
>>>>>>> a45b66e1
msgid "FILE"
msgstr "ФАЙЛ"

#: tools/gtk-builder-tool-enumerate.c:64
msgid "Print all named objects."
msgstr "Барлық атаулары бар объекттерді шығару."

#: tools/gtk-builder-tool-preview.c:128 tools/gtk-builder-tool-screenshot.c:236
#, c-format
msgid "No object with ID '%s' found\n"
msgstr "Анықтағышы '%s' болатын объект табылмады\n"

#: tools/gtk-builder-tool-preview.c:130
#, c-format
msgid "No previewable object found\n"
msgstr "Алдын-ала қарауға болатын объекттер табылмады\n"

#: tools/gtk-builder-tool-preview.c:136
#, c-format
msgid "Objects of type %s can't be previewed\n"
msgstr "%s түріндегі объекттерді алдын-ала қарау мүмкін емес\n"

#: tools/gtk-builder-tool-preview.c:178
msgid "Preview only the named object"
msgstr "Тек аталған объектті алдын ала қарау"

#: tools/gtk-builder-tool-preview.c:179 tools/gtk-builder-tool-screenshot.c:360
msgid "Use style from CSS file"
msgstr "CSS файлынан стильді пайдалану"

#: tools/gtk-builder-tool-preview.c:187 tools/gtk-builder-tool-screenshot.c:370
<<<<<<< HEAD
#: tools/gtk-builder-tool-validate.c:268 tools/gtk-rendernode-tool-show.c:109
#: tools/gtk-rendernode-tool-render.c:204
#, c-format
=======
#: tools/gtk-builder-tool-validate.c:268 tools/gtk-rendernode-tool-render.c:204
#: tools/gtk-rendernode-tool-show.c:109
#, c-format
#| msgid "Could not initialize EGL display"
>>>>>>> a45b66e1
msgid "Could not initialize windowing system\n"
msgstr "Терезелерді басқару жүйесін іске қосу мүмкін емес\n"

#: tools/gtk-builder-tool-preview.c:195
msgid "Preview the file."
msgstr "Файлды алдын ала қарау."

#: tools/gtk-builder-tool-preview.c:208 tools/gtk-builder-tool-screenshot.c:391
#: tools/gtk-builder-tool-simplify.c:2552 tools/gtk-builder-tool-validate.c:287
#, c-format
msgid "No .ui file specified\n"
msgstr ".ui файлы көрсетілмеген\n"

#: tools/gtk-builder-tool-preview.c:214
#, c-format
<<<<<<< HEAD
=======
#| msgid "Can only simplify a single .ui file without --replace\n"
>>>>>>> a45b66e1
msgid "Can only preview a single .ui file\n"
msgstr "Тек бір .ui файлын алдын-ала қарауға болады\n"

#: tools/gtk-builder-tool-screenshot.c:238
#, c-format
msgid "No object found\n"
msgstr "Объект табылмады\n"

#: tools/gtk-builder-tool-screenshot.c:244
#, c-format
msgid "Objects of type %s can't be screenshot\n"
msgstr "%s түріндегі объекттердің скриншотын түсіру мүмкін емес\n"

#: tools/gtk-builder-tool-screenshot.c:298
#, c-format
msgid "Failed to take a screenshot\n"
msgstr "Скриншотты түсіру сәтсіз аяқталды\n"

#: tools/gtk-builder-tool-screenshot.c:309
#, c-format
msgid ""
"File %s exists.\n"
"Use --force to overwrite.\n"
msgstr ""
"%s файлы бар болып тұр.\n"
"Үстінен жазу үшін --force қолданыңыз.\n"

#: tools/gtk-builder-tool-screenshot.c:332
#: tools/gtk-rendernode-tool-render.c:172
#, c-format
msgid "Output written to %s.\n"
msgstr "Шығыс %s ішіне жазылды.\n"

#: tools/gtk-builder-tool-screenshot.c:336
#: tools/gtk-rendernode-tool-render.c:176
#, c-format
<<<<<<< HEAD
=======
#| msgid "Failed to open file %s : %s\n"
>>>>>>> a45b66e1
msgid "Failed to save %s: %s\n"
msgstr "%s сақтау сәтсіз аяқталды: %s\n"

#: tools/gtk-builder-tool-screenshot.c:359
msgid "Screenshot only the named object"
msgstr "Тек аталған объект скриншотын түсіру"

#: tools/gtk-builder-tool-screenshot.c:361
msgid "Save as node file instead of png"
msgstr "Png орнына торап файлы ретінде сақтау"

#: tools/gtk-builder-tool-screenshot.c:362
msgid "Overwrite existing file"
msgstr "Бар болып тұрған файлды үстінен жазу"

#: tools/gtk-builder-tool-screenshot.c:363
#: tools/gtk-rendernode-tool-render.c:197
msgid "FILE…"
msgstr "ФАЙЛ…"

#: tools/gtk-builder-tool-screenshot.c:378
msgid "Render a .ui file to an image."
msgstr ".ui файлын суретке өңдеп шығару."

#: tools/gtk-builder-tool-screenshot.c:397
#, c-format
<<<<<<< HEAD
=======
#| msgid "Can only simplify a single .ui file without --replace\n"
>>>>>>> a45b66e1
msgid "Can only render a single .ui file to a single output file\n"
msgstr "Тек бір .ui файлын бір шығыс файлға өңдеп шығаруға болады\n"

#: tools/gtk-builder-tool-simplify.c:444
#, c-format
msgid "%s:%d: Couldn’t parse value for property '%s': %s\n"
msgstr "%s:%d: '%s' қасиеті үшін мәнді талдау мүмкін емес: %s\n"

#: tools/gtk-builder-tool-simplify.c:658
#, c-format
<<<<<<< HEAD
=======
#| msgid "Cell property %s::%s not found\n"
>>>>>>> a45b66e1
msgid "Property %s not found"
msgstr "%s қасиеті табылмады"

#: tools/gtk-builder-tool-simplify.c:661
#, c-format
<<<<<<< HEAD
=======
#| msgid "Packing property %s::%s not found\n"
>>>>>>> a45b66e1
msgid "Packing property %s not found"
msgstr "%s орау қасиеті табылмады"

#: tools/gtk-builder-tool-simplify.c:664
#, c-format
<<<<<<< HEAD
=======
#| msgid "Cell property %s::%s not found\n"
>>>>>>> a45b66e1
msgid "Cell property %s not found"
msgstr "%s ұяшық қасиеті табылмады"

#: tools/gtk-builder-tool-simplify.c:667
#, c-format
<<<<<<< HEAD
=======
#| msgid "Cell property %s::%s not found\n"
>>>>>>> a45b66e1
msgid "Layout property %s not found"
msgstr "%s жайма қасиеті табылмады"

#: tools/gtk-builder-tool-simplify.c:1397
#, c-format
msgid "%s only accepts three children"
msgstr "%s тек үш ұрпақты қабылдайды"

#: tools/gtk-builder-tool-simplify.c:2455
#, c-format
msgid "Can’t load “%s”: %s\n"
msgstr "“%s” жүктеу мүмкін емес: %s\n"

#: tools/gtk-builder-tool-simplify.c:2466
#: tools/gtk-builder-tool-simplify.c:2472
#: tools/gtk-builder-tool-simplify.c:2478
#, c-format
msgid "Can’t parse “%s”: %s\n"
msgstr "“%s” талдау мүмкін емес: %s\n"

#: tools/gtk-builder-tool-simplify.c:2504
#, c-format
msgid "Failed to read “%s”: %s\n"
msgstr "“%s” оқу сәтсіз аяқталды: %s\n"

#: tools/gtk-builder-tool-simplify.c:2510
#, c-format
<<<<<<< HEAD
=======
#| msgid "Failed to write %s: “%s”\n"
>>>>>>> a45b66e1
msgid "Failed to write “%s”: “%s”\n"
msgstr "\"%s\" жазу сәтсіз аяқталды: \"%s\"\n"

#: tools/gtk-builder-tool-simplify.c:2527
msgid "Replace the file"
msgstr "Файлды алмастыру"

#: tools/gtk-builder-tool-simplify.c:2528
msgid "Convert from GTK 3 to GTK 4"
msgstr "GTK 3-тен GTK 4-ке түрлендіру"

#: tools/gtk-builder-tool-simplify.c:2539
msgid "Simplify the file."
msgstr "Файлды оңайлату."

#: tools/gtk-builder-tool-simplify.c:2558
#, c-format
msgid "Can only simplify a single .ui file without --replace\n"
msgstr "Тек бір .ui файлын --replace опциясыз оңайлатуға болады\n"

#: tools/gtk-builder-tool-validate.c:45
#, c-format
<<<<<<< HEAD
=======
#| msgid "Failed to open file %s : %s\n"
>>>>>>> a45b66e1
msgid "Failed to lookup template parent type %s\n"
msgstr "%s үлгісінің аталық түрін табу сәтсіз аяқталды\n"

#: tools/gtk-builder-tool-validate.c:123
msgid "Deprecated types:\n"
msgstr "Ескірген түрлер:\n"

#: tools/gtk-builder-tool-validate.c:167
#, c-format
msgid "Failed to create an instance of the template type %s\n"
msgstr "%s үлгі түрінің данасын жасау сәтсіз аяқталды\n"

#: tools/gtk-builder-tool-validate.c:276
msgid "Validate the file."
msgstr "Файлды тексеру."

#: tools/gtk-launch.c:40
msgid "Show program version"
msgstr "Бағдарлама нұсқасын көрсету"

#. Translators: this message will appear immediately after the
#. usage string - Usage: COMMAND [OPTION…] <THIS_MESSAGE>
#: tools/gtk-launch.c:74
msgid "APPLICATION [URI…] — launch an APPLICATION"
msgstr "ҚОЛДАНБА [URI…] — ҚОЛДАНБА жөнелту"

#. Translators: this message will appear after the usage string
#. and before the list of options.
#: tools/gtk-launch.c:78
msgid ""
"Launch an application (specified by its desktop file name),\n"
"optionally passing one or more URIs as arguments."
msgstr ""
"Қолданбаны жөнелту (оның desktop файлы аты көрсетілгендей),\n"
"қосымша түрде аргументтер ретінде URI тізімін беру."

#: tools/gtk-launch.c:88
#, c-format
msgid "Error parsing commandline options: %s\n"
msgstr "Командалық жол опцияларын талдау қатесі: %s\n"

#: tools/gtk-launch.c:90 tools/gtk-launch.c:111
#, c-format
msgid "Try “%s --help” for more information."
msgstr "Көбірек білу үшін \"%s --help\" көріңіз."

#. Translators: the %s is the program name. This error message
#. means the user is calling gtk-launch without any argument.
#: tools/gtk-launch.c:109
#, c-format
msgid "%s: missing application name"
msgstr "%s:  қолданба аты жоқ"

#: tools/gtk-launch.c:137
#, c-format
msgid "Creating AppInfo from id not supported on non unix operating systems"
msgstr ""
"AppInfo-ны id-дан жасау unix-тектес емес операциялық жүйелерде жасауға "
"қолдау жоқ"

#. Translators: the first %s is the program name, the second one
#. is the application name.
#: tools/gtk-launch.c:145
#, c-format
msgid "%s: no such application %s"
msgstr "%s: ондай қолданба жоқ %s"

#. Translators: the first %s is the program name, the second one
#. is the error message.
#: tools/gtk-launch.c:163
#, c-format
msgid "%s: error launching application: %s\n"
msgstr "%s: қолданбаны жөнелту қатесі: %s\n"

<<<<<<< HEAD
#: tools/gtk-rendernode-tool.c:35
#, c-format
=======
#: tools/gtk-path-tool.c:35
#, c-format
msgid ""
"Usage:\n"
"  gtk4-path-tool [COMMAND] [OPTION…] PATH\n"
"\n"
"Perform various tasks on paths.\n"
"\n"
"Commands:\n"
"  decompose    Decompose the path\n"
"  show         Display the path in a window\n"
"  render       Render the path as an image\n"
"  info         Print information about the path\n"
"\n"
msgstr ""
"Қолданылуы:\n"
"  gtk4-path-tool [КОМАНДА] [ОПЦИЯ…] ОРНАЛАСУ\n"
"\n"
"Жолдарға әр түрлі әрекеттері орындау.\n"
"\n"
"Командалар:\n"
"  decompose    Жолды бөлу\n"
"  show         Жолды терезеде көрсету\n"
"  render       Жолды сурет ретінде өңдеу\n"
"  info         Жол туралы ақпаратты шығару\n"
"\n"

#: tools/gtk-path-tool-decompose.c:75
msgid "Allow quadratic Bézier curves"
msgstr "Квадраттық Безье қисықтарын рұқсат ету"

#: tools/gtk-path-tool-decompose.c:76
msgid "Allow cubic Bézier curves"
msgstr "Текшелік Безье қисықтарын рұқсат ету"

#: tools/gtk-path-tool-decompose.c:77 tools/gtk-path-tool-info.c:88
#: tools/gtk-path-tool-render.c:63 tools/gtk-path-tool-show.c:132
msgid "PATH"
msgstr "ЖОЛ"

#: tools/gtk-path-tool-decompose.c:89
msgid "Decompose a path."
msgstr "Жолды бөлу."

#: tools/gtk-path-tool-decompose.c:102 tools/gtk-path-tool-info.c:112
msgid "No paths given."
msgstr "Жол көрсетілмеген."

#: tools/gtk-path-tool-decompose.c:128
msgid "That didn't work out."
msgstr "Бұл нәтиже бермеді."

#: tools/gtk-path-tool-info.c:99
#| msgid "Could not retrieve information about the file"
msgid "Print information about a path."
msgstr "Жол туралы ақпаратты шығару."

#: tools/gtk-path-tool-info.c:119
msgid "Path is empty."
msgstr "Жол бос болып тұр."

#: tools/gtk-path-tool-info.c:125
msgid "Path is closed"
msgstr "Жол жабық"

#: tools/gtk-path-tool-info.c:134
#, c-format
msgid "%d contours"
msgstr "%d контур"

#: tools/gtk-path-tool-info.c:136
#, c-format
#| msgid "Fractions"
msgid "%d operations"
msgstr "%d әрекет"

#: tools/gtk-path-tool-info.c:140
#, c-format
#| msgctxt "Script"
#| msgid "Balinese"
msgid "%d lines"
msgstr "%d жол"

#: tools/gtk-path-tool-info.c:145
#, c-format
msgid "%d quadratics"
msgstr "%d квадрат"

#: tools/gtk-path-tool-info.c:150
#, c-format
msgid "%d cubics"
msgstr "%d текше"

#: tools/gtk-path-tool-render.c:52 tools/gtk-path-tool-show.c:122
msgid "Fill rule (winding, even-odd)"
msgstr "Толтыру ережесі (орам, жұп-тақ)"

#: tools/gtk-path-tool-render.c:52 tools/gtk-path-tool-render.c:56
#: tools/gtk-path-tool-render.c:57 tools/gtk-path-tool-render.c:58
#: tools/gtk-path-tool-render.c:59 tools/gtk-path-tool-render.c:60
#: tools/gtk-path-tool-render.c:61 tools/gtk-path-tool-show.c:122
#: tools/gtk-path-tool-show.c:126 tools/gtk-path-tool-show.c:127
#: tools/gtk-path-tool-show.c:128 tools/gtk-path-tool-show.c:129
#: tools/gtk-path-tool-show.c:130 tools/gtk-path-tool-show.c:131
msgid "VALUE"
msgstr "МӘНІ"

#: tools/gtk-path-tool-render.c:53 tools/gtk-path-tool-show.c:123
msgid "Foreground color"
msgstr "Алдыңғы көрініс түсі"

#: tools/gtk-path-tool-render.c:53 tools/gtk-path-tool-render.c:54
#: tools/gtk-path-tool-show.c:123 tools/gtk-path-tool-show.c:124
msgid "COLOR"
msgstr "ТҮС"

#: tools/gtk-path-tool-render.c:54 tools/gtk-path-tool-show.c:124
msgid "Background color"
msgstr "Фон түсі"

#: tools/gtk-path-tool-render.c:55 tools/gtk-path-tool-show.c:125
msgid "Stroke the path instead of filling it"
msgstr "Жолды толтырудың орнына сызып шығу"

#: tools/gtk-path-tool-render.c:56 tools/gtk-path-tool-show.c:126
msgid "Line width (number)"
msgstr "Жол ені (сан)"

#: tools/gtk-path-tool-render.c:57 tools/gtk-path-tool-show.c:127
msgid "Line cap (butt, round, square)"
msgstr "Сызық ұшы (соңы, дөңгелек, шаршы)"

#: tools/gtk-path-tool-render.c:58 tools/gtk-path-tool-show.c:128
msgid "Line join (miter, miter-clip, round, bevel, arcs)"
msgstr "Сызықтар қосылуы (өткір, өткір кесілген, дөңгелек, кесілген, арка)"

#: tools/gtk-path-tool-render.c:59 tools/gtk-path-tool-show.c:129
msgid "Miter limit (number)"
msgstr "Өткір қосылу шегі (сан)"

#: tools/gtk-path-tool-render.c:60 tools/gtk-path-tool-show.c:130
msgid "Dash pattern (comma-separated numbers)"
msgstr "Штрихтеу өрнегі (үтірмен ажыратылған сандар)"

#: tools/gtk-path-tool-render.c:61 tools/gtk-path-tool-show.c:131
msgid "Dash offset (number)"
msgstr "Штрихтау шегінісі (сан)"

#: tools/gtk-path-tool-render.c:62
msgid "The output file"
msgstr "Шығыс файлы"

#: tools/gtk-path-tool-render.c:81 tools/gtk-path-tool-show.c:145
#| msgid "Could not initialize EGL display"
msgid "Could not initialize windowing system"
msgstr "Терезелерді басқару жүйесін іске қосу мүмкін емес"

#: tools/gtk-path-tool-render.c:89
#| msgid "Unsupported depth %u in png image"
msgid "Render the path to a png image."
msgstr "Жолды png суретіне өңдеп шығару."

#: tools/gtk-path-tool-render.c:102 tools/gtk-path-tool-show.c:166
msgid "No path specified"
msgstr "Орналасу көрсетілмеген"

#: tools/gtk-path-tool-render.c:108
msgid "Can only render a single path"
msgstr "Тек бір жолды өңдеп шығаруға болады"

#: tools/gtk-path-tool-render.c:114 tools/gtk-path-tool-show.c:178
msgid "fill rule"
msgstr "толтыру ережесі"

#: tools/gtk-path-tool-render.c:118 tools/gtk-path-tool-show.c:182
msgid "line cap"
msgstr "сызық ұшы"

#: tools/gtk-path-tool-render.c:119 tools/gtk-path-tool-show.c:183
msgid "line join"
msgstr "сызықтар қосылуы"

#: tools/gtk-path-tool-render.c:143 tools/gtk-path-tool-show.c:207
#, c-format
#| msgid "Failed to open file '%s': %s"
msgid "Failed to parse '%s' as number"
msgstr "'%s' мәнін сан ретінде талдау мүмкін емес"

#: tools/gtk-path-tool-render.c:187
#, c-format
#| msgid "Saving CSS failed"
msgid "Saving png to '%s' failed"
msgstr "PNG файлын '%s' ішіне сақтау сәтсіз аяқталды"

#: tools/gtk-path-tool-render.c:194
#, c-format
msgid "Output written to '%s'."
msgstr "Шығыс \"%s\" ішіне жазылды."

#: tools/gtk-path-tool-show.c:43 tools/gtk-path-tool-show.c:78
msgid "Path Preview"
msgstr "Жолды алдын-ала қарау"

#: tools/gtk-path-tool-show.c:153
msgid "Display the path."
msgstr "Жолды көрсету."

#: tools/gtk-path-tool-show.c:172
msgid "Can only show a single path"
msgstr "Тек бір жолды көрсете алады"

#: tools/gtk-path-tool-utils.c:58
#, c-format
#| msgid "Failed to read from temporary file"
msgid "Failed to read from standard input: %s\n"
msgstr "Стандартты кірістен оқу қатесі: %s\n"

#: tools/gtk-path-tool-utils.c:64
#, c-format
msgid "Error reading from standard input: %s\n"
msgstr "Стандартты кірістен оқу қатесі: %s\n"

#: tools/gtk-path-tool-utils.c:83
#, c-format
#| msgid "Failed to open file '%s': %s"
msgid "Failed to parse '%s' as path.\n"
msgstr "'%s' мәнін орналасу ретінде талдау мүмкін емес\n"

#: tools/gtk-path-tool-utils.c:109
#, c-format
#| msgid "Failed to open file '%s': %s"
msgid "Failed to parse '%s' as %s."
msgstr "'%s' мәнін %s ретінде талдау мүмкін емес."

#: tools/gtk-path-tool-utils.c:111
msgid "Possible values: "
msgstr "Мүмкін мәндер: "

#: tools/gtk-path-tool-utils.c:135
#, c-format
#| msgid "Could not add a bookmark"
msgid "Could not parse '%s' as color"
msgstr "'%s' мәнін түс ретінде талдау мүмкін емес"

#: tools/gtk-rendernode-tool.c:35
#, c-format
#| msgid ""
#| "Usage:\n"
#| "  gtk-builder-tool [COMMAND] [OPTION…] FILE\n"
#| "\n"
#| "Perform various tasks on GtkBuilder .ui files.\n"
#| "\n"
#| "Commands:\n"
#| "  validate     Validate the file\n"
#| "  simplify     Simplify the file\n"
#| "  enumerate    List all named objects\n"
#| "  preview      Preview the file\n"
#| "  screenshot   Take a screenshot of the file\n"
#| "\n"
>>>>>>> a45b66e1
msgid ""
"Usage:\n"
"  gtk4-rendernode-tool [COMMAND] [OPTION…] FILE\n"
"\n"
"Perform various tasks on GTK render nodes.\n"
"\n"
"Commands:\n"
"  info         Provide information about the node\n"
"  show         Show the node\n"
"  render       Take a screenshot of the node\n"
"\n"
msgstr ""
"Қолданылуы:\n"
"  gtk4-rendernode-tool [КОМАНДА] [ОПЦИЯ…] ФАЙЛ\n"
"\n"
"GTK рендер тораптарына әр түрлі әрекеттерді жасау.\n"
"\n"
"Командалар:\n"
"  info         Торап туралы ақпаратты ұсыну\n"
"  show         Торапты көрсету\n"
"  render       Торап скриншотын түсіру\n"
"\n"

<<<<<<< HEAD
#: tools/gtk-rendernode-tool-info.c:179
=======
#: tools/gtk-rendernode-tool-info.c:185
>>>>>>> a45b66e1
#, c-format
msgid "Number of nodes: %u\n"
msgstr "Тораптар саны: %u\n"

<<<<<<< HEAD
#: tools/gtk-rendernode-tool-info.c:186
=======
#: tools/gtk-rendernode-tool-info.c:192
>>>>>>> a45b66e1
#, c-format
msgid "Depth: %u\n"
msgstr "Тереңдігі: %u\n"

<<<<<<< HEAD
#: tools/gtk-rendernode-tool-info.c:189
=======
#: tools/gtk-rendernode-tool-info.c:195
>>>>>>> a45b66e1
#, c-format
msgid "Bounds: %g x %g\n"
msgstr "Шекаралар: %g x %g\n"

<<<<<<< HEAD
#: tools/gtk-rendernode-tool-info.c:190
=======
#: tools/gtk-rendernode-tool-info.c:196
>>>>>>> a45b66e1
#, c-format
msgid "Origin: %g %g\n"
msgstr "Түпнұсқа: %g %g\n"

<<<<<<< HEAD
#: tools/gtk-rendernode-tool-info.c:211
msgid "Provide information about the render node."
msgstr "Өңдеп шығару торабы туралы ақпаратты ұсыну."

#: tools/gtk-rendernode-tool-info.c:224 tools/gtk-rendernode-tool-show.c:130
#: tools/gtk-rendernode-tool-render.c:225
#, c-format
msgid "No .node file specified\n"
msgstr "Ешбір .node файлы көрсетілмеген\n"

#: tools/gtk-rendernode-tool-info.c:230
#, c-format
msgid "Can only accept a single .node file\n"
msgstr "Тек бір .node файлын қабылдай алады\n"

#: tools/gtk-rendernode-tool-show.c:117
msgid "Show the render node."
msgstr "Өңдеу торабын көрсету."

#: tools/gtk-rendernode-tool-show.c:136
#, c-format
msgid "Can only preview a single .node file\n"
msgstr "Тек бір .node файлын алдын-ала қарауға болады\n"

=======
#: tools/gtk-rendernode-tool-info.c:217
#| msgid "Could not retrieve information about the file"
msgid "Provide information about the render node."
msgstr "Өңдеп шығару торабы туралы ақпаратты ұсыну."

#: tools/gtk-rendernode-tool-info.c:230 tools/gtk-rendernode-tool-render.c:225
#: tools/gtk-rendernode-tool-show.c:130
#, c-format
#| msgid "No .ui file specified\n"
msgid "No .node file specified\n"
msgstr "Ешбір .node файлы көрсетілмеген\n"

#: tools/gtk-rendernode-tool-info.c:236
#, c-format
#| msgid "Can only simplify a single .ui file without --replace\n"
msgid "Can only accept a single .node file\n"
msgstr "Тек бір .node файлын қабылдай алады\n"

>>>>>>> a45b66e1
#: tools/gtk-rendernode-tool-render.c:123
#, c-format
msgid ""
"File %s exists.\n"
"If you want to overwrite, specify the filename.\n"
msgstr ""
"%s файлы бар болып тұр.\n"
"Үстінен жазуды қаласаңыз, файл атын көрсетіңіз.\n"

#: tools/gtk-rendernode-tool-render.c:137
#, c-format
<<<<<<< HEAD
=======
#| msgid "Failed to open file %s : %s\n"
>>>>>>> a45b66e1
msgid "Failed to generate SVG: %s\n"
msgstr "SVG жасау сәтсіз аяқталды: %s\n"

#: tools/gtk-rendernode-tool-render.c:196
msgid "Renderer to use"
msgstr "Қолданылатын өңдегіш"

#: tools/gtk-rendernode-tool-render.c:196
msgid "RENDERER"
msgstr "ӨҢДЕГІШ"

#: tools/gtk-rendernode-tool-render.c:212
msgid "Render a .node file to an image."
msgstr ".node файлын сурет ретінде өңдеп шығару."

#: tools/gtk-rendernode-tool-render.c:231
#, c-format
msgid "Can only render a single .node file to a single output file\n"
msgstr "Тек бір .node файлын бір шығыс файлға өңдеп шығаруға болады\n"

<<<<<<< HEAD
#: tools/gtk-rendernode-tool-utils.c:51
#, c-format
msgid "Error at %s: %s\n"
msgstr "%s жеріндегі қате: %s\n"

#: tools/gtk-rendernode-tool-utils.c:69
#, c-format
msgid "Failed to load node file: %s\n"
msgstr "Торап файлын жүктеу қатемен аяқталды: %s\n"

=======
#: tools/gtk-rendernode-tool-show.c:117
msgid "Show the render node."
msgstr "Өңдеу торабын көрсету."

#: tools/gtk-rendernode-tool-show.c:136
#, c-format
#| msgid "Can only simplify a single .ui file without --replace\n"
msgid "Can only preview a single .node file\n"
msgstr "Тек бір .node файлын алдын-ала қарауға болады\n"

#: tools/gtk-rendernode-tool-utils.c:51
#, c-format
#| msgid "Error creating folder '%s': %s"
msgid "Error at %s: %s\n"
msgstr "%s жеріндегі қате: %s\n"

>>>>>>> a45b66e1
#: tools/updateiconcache.c:1391
#, c-format
msgid "Failed to write header\n"
msgstr "Тақырыптамасын жазу сәтсіз\n"

#: tools/updateiconcache.c:1397
#, c-format
msgid "Failed to write hash table\n"
msgstr "Хэш кестесін жазу сәтсіз\n"

#: tools/updateiconcache.c:1403
#, c-format
msgid "Failed to write folder index\n"
msgstr "Бума индексін жазу сәтсіз\n"

#: tools/updateiconcache.c:1411
#, c-format
msgid "Failed to rewrite header\n"
msgstr "Тақырыптаманы қайта жазу сәтсіз\n"

#: tools/updateiconcache.c:1505
#, c-format
msgid "Failed to open file %s : %s\n"
msgstr "Файлды ашу қатемен аяқталды %s : %s\n"

#: tools/updateiconcache.c:1513 tools/updateiconcache.c:1543
#, c-format
msgid "Failed to write cache file: %s\n"
msgstr "Кэш файлын жазу сәтсіз: %s\n"

#: tools/updateiconcache.c:1553
#, c-format
msgid "The generated cache was invalid.\n"
msgstr "Жасалған кэш қате.\n"

#: tools/updateiconcache.c:1567
#, c-format
msgid "Could not rename %s to %s: %s, removing %s then.\n"
msgstr "%s үшін жаңа %s атын орнату мүмкін емес: %s, кейін %s өшіріледі.\n"

#: tools/updateiconcache.c:1581
#, c-format
msgid "Could not rename %s to %s: %s\n"
msgstr "%s атын жаңа %s атына ауыстыру мүмкін емес: %s\n"

#: tools/updateiconcache.c:1591
#, c-format
msgid "Could not rename %s back to %s: %s.\n"
msgstr "%s атын қайта %s етіп орнату мүмкін емес: %s.\n"

#: tools/updateiconcache.c:1614
#, c-format
msgid "Cache file created successfully.\n"
msgstr "Кэш файлы сәтті жасалды.\n"

#: tools/updateiconcache.c:1653
msgid "Overwrite an existing cache, even if up to date"
msgstr "Бар кэшті үстінен жазу, ескірмесе де"

#: tools/updateiconcache.c:1654
msgid "Don’t check for the existence of index.theme"
msgstr "index.theme файлының бар-жоғын тексермеу"

#: tools/updateiconcache.c:1655
msgid "Don’t include image data in the cache"
msgstr "Кэш ішіне сурет файлдарын қоспау"

#: tools/updateiconcache.c:1656
msgid "Include image data in the cache"
msgstr "Кэш ішіне сурет деректерін қосу"

#: tools/updateiconcache.c:1657
msgid "Output a C header file"
msgstr "C тақырыптама файлын шығару"

#: tools/updateiconcache.c:1658
msgid "Turn off verbose output"
msgstr "Кеңейтілген шығысты сөндіру"

#: tools/updateiconcache.c:1659
msgid "Validate existing icon cache"
msgstr "Бар болып тұрған таңбашалар кэшін тексеру"

#: tools/updateiconcache.c:1724
#, c-format
msgid "File not found: %s\n"
msgstr "Файл табылмады: %s\n"

#: tools/updateiconcache.c:1730
#, c-format
msgid "Not a valid icon cache: %s\n"
msgstr "Дұрыс таңбашалар кэші емес: %s\n"

#: tools/updateiconcache.c:1743
#, c-format
msgid "No theme index file.\n"
msgstr "Теманың индекс файлы табылмады.\n"

#: tools/updateiconcache.c:1747
#, c-format
msgid ""
"No theme index file in “%s”.\n"
"If you really want to create an icon cache here, use --ignore-theme-index.\n"
msgstr ""
"\"%s\" ішінде теманың индекс файлы табылмады.\n"
"Осында таңбашалар кэшін жасауды шынымен қаласаңыз, --ignore-theme-index "
"қолданыңыз.\n"

#~ msgid "Other application…"
#~ msgstr "Басқа қолданба…"

#~ msgid "Default Application"
#~ msgstr "Үнсіз келісім бойынша қолданба"

#~ msgid "default:LTR"
#~ msgstr "default:LTR"

#~ msgid "Tab list"
#~ msgstr "Беттер тізімі"

#~ msgid "Tab"
#~ msgstr "Бет"

#~ msgid "Allocation"
#~ msgstr "Бөлінуі"

#~ msgid "GL rendering is disabled"
#~ msgstr "GL рендерингі сөндірілген"

#~ msgid "Show fps overlay"
#~ msgstr "Кадр/сек оверлейін көрсету"

#~ msgid "Simulate Touchscreen"
#~ msgstr "Тачскринді эмуляциялау"

#~ msgid "Software GL"
#~ msgstr "БҚ-лық GL"

#~ msgid "horizontal"
#~ msgstr "горизонталды"

#~ msgid "Print to LPR"
#~ msgstr "LPR-ге басып шығару"

#~ msgid "Pages Per Sheet"
#~ msgstr "Бір парақтағы бет саны"

#~ msgid "Command Line"
#~ msgstr "Командалық жол"

#~ msgid "Take a screenshot of the file."
#~ msgstr "Файл скриншотын түсіру."

#, c-format
#~ msgid "%s:%d: %sproperty %s::%s not found\n"
#~ msgstr "%s:%d: %s %s::%s қасиеті табылмады\n"

#, c-format
#~ msgid "Can’t parse “%s”\n"
#~ msgstr "\"%s\" талдау мүмкін емес\n"

#~ msgid "Number Formatting"
#~ msgstr "Сандар пішімі"

#~ msgctxt "OpenType layout"
#~ msgid "Stylistic Set 1"
#~ msgstr "Стилистикалық жиынтық 1"

#~ msgctxt "OpenType layout"
#~ msgid "Stylistic Set 2"
#~ msgstr "Стилистикалық жиынтық 2"

#~ msgctxt "OpenType layout"
#~ msgid "Stylistic Set 3"
#~ msgstr "Стилистикалық жиынтық 3"

#~ msgctxt "OpenType layout"
#~ msgid "Stylistic Set 4"
#~ msgstr "Стилистикалық жиынтық 4"

#~ msgctxt "OpenType layout"
#~ msgid "Stylistic Set 5"
#~ msgstr "Стилистикалық жиынтық 5"

#~ msgctxt "OpenType layout"
#~ msgid "Stylistic Set 6"
#~ msgstr "Стилистикалық жиынтық 6"

#~ msgctxt "OpenType layout"
#~ msgid "Stylistic Set 7"
#~ msgstr "Стилистикалық жиынтық 7"

#~ msgctxt "OpenType layout"
#~ msgid "Stylistic Set 8"
#~ msgstr "Стилистикалық жиынтық 8"

#~ msgctxt "OpenType layout"
#~ msgid "Stylistic Set 9"
#~ msgstr "Стилистикалық жиынтық 9"

#~ msgctxt "OpenType layout"
#~ msgid "Stylistic Set 10"
#~ msgstr "Стилистикалық жиынтық 10"

#~ msgctxt "OpenType layout"
#~ msgid "Stylistic Set 11"
#~ msgstr "Стилистикалық жиынтық 11"

#~ msgctxt "OpenType layout"
#~ msgid "Stylistic Set 12"
#~ msgstr "Стилистикалық жиынтық 12"

#~ msgctxt "OpenType layout"
#~ msgid "Stylistic Set 13"
#~ msgstr "Стилистикалық жиынтық 13"

#~ msgctxt "OpenType layout"
#~ msgid "Stylistic Set 14"
#~ msgstr "Стилистикалық жиынтық 14"

#~ msgctxt "OpenType layout"
#~ msgid "Stylistic Set 15"
#~ msgstr "Стилистикалық жиынтық 15"

#~ msgctxt "OpenType layout"
#~ msgid "Stylistic Set 16"
#~ msgstr "Стилистикалық жиынтық 16"

#~ msgctxt "OpenType layout"
#~ msgid "Stylistic Set 17"
#~ msgstr "Стилистикалық жиынтық 17"

#~ msgctxt "OpenType layout"
#~ msgid "Stylistic Set 18"
#~ msgstr "Стилистикалық жиынтық 18"

#~ msgctxt "OpenType layout"
#~ msgid "Stylistic Set 19"
#~ msgstr "Стилистикалық жиынтық 19"

#~ msgctxt "OpenType layout"
#~ msgid "Stylistic Set 20"
#~ msgstr "Стилистикалық жиынтық 20"

#~ msgid "Not a video file"
#~ msgstr "Видео файлы емес"

#~ msgid "Unsupported video codec"
#~ msgstr "Видео кодекке қолдау жоқ"

#~ msgid "Core GL is not available on EGL implementation"
#~ msgstr "Негізгі GL профилі EGL іске асыру нұсқасында қолжетімсіз"

#~ msgid "No available configurations for the given RGBA pixel format"
#~ msgstr "Берілген RGBA пиксельдер пішімі үшін қолжетімді баптаулар жоқ"

#~ msgid "Show text"
#~ msgstr "Мәтінді көрсету"

#~ msgctxt "Script"
#~ msgid "Arabic"
#~ msgstr "Араб"

#~ msgctxt "Script"
#~ msgid "Armenian"
#~ msgstr "Армян"

#~ msgctxt "Script"
#~ msgid "Bengali"
#~ msgstr "Бенгал"

#~ msgctxt "Script"
#~ msgid "Bopomofo"
#~ msgstr "Бопомофо"

#~ msgctxt "Script"
#~ msgid "Cherokee"
#~ msgstr "Чероки"

#~ msgctxt "Script"
#~ msgid "Coptic"
#~ msgstr "Копт жазуы"

#~ msgctxt "Script"
#~ msgid "Cyrillic"
#~ msgstr "Кирил"

#~ msgctxt "Script"
#~ msgid "Deseret"
#~ msgstr "Deseret"

#~ msgctxt "Script"
#~ msgid "Devanagari"
#~ msgstr "Деванагари"

#~ msgctxt "Script"
#~ msgid "Ethiopic"
#~ msgstr "Эфиопиялық"

#~ msgctxt "Script"
#~ msgid "Georgian"
#~ msgstr "Грузин"

#~ msgctxt "Script"
#~ msgid "Gothic"
#~ msgstr "Готикалық"

#~ msgctxt "Script"
#~ msgid "Greek"
#~ msgstr "Грек"

#~ msgctxt "Script"
#~ msgid "Gujarati"
#~ msgstr "Гуджарати"

#~ msgctxt "Script"
#~ msgid "Gurmukhi"
#~ msgstr "Гурмукхи"

#~ msgctxt "Script"
#~ msgid "Han"
#~ msgstr "Хань"

#~ msgctxt "Script"
#~ msgid "Hangul"
#~ msgstr "Хангыл"

#~ msgctxt "Script"
#~ msgid "Hebrew"
#~ msgstr "Иврит"

#~ msgctxt "Script"
#~ msgid "Hiragana"
#~ msgstr "Хирагана"

#~ msgctxt "Script"
#~ msgid "Kannada"
#~ msgstr "Каннада"

#~ msgctxt "Script"
#~ msgid "Katakana"
#~ msgstr "Катакана"

#~ msgctxt "Script"
#~ msgid "Khmer"
#~ msgstr "Хмер"

#~ msgctxt "Script"
#~ msgid "Lao"
#~ msgstr "Лао"

#~ msgctxt "Script"
#~ msgid "Latin"
#~ msgstr "Латын"

#~ msgctxt "Script"
#~ msgid "Malayalam"
#~ msgstr "Малаялам"

#~ msgctxt "Script"
#~ msgid "Mongolian"
#~ msgstr "Моңғолиялық"

#~ msgctxt "Script"
#~ msgid "Myanmar"
#~ msgstr "Мьянма"

#~ msgctxt "Script"
#~ msgid "Ogham"
#~ msgstr "Огхам"

#~ msgctxt "Script"
#~ msgid "Old Italic"
#~ msgstr "Ескі итальян"

#~ msgctxt "Script"
#~ msgid "Oriya"
#~ msgstr "Ория"

#~ msgctxt "Script"
#~ msgid "Runic"
#~ msgstr "Рун жазуы"

#~ msgctxt "Script"
#~ msgid "Sinhala"
#~ msgstr "Синхала"

#~ msgctxt "Script"
#~ msgid "Syriac"
#~ msgstr "Сириялық"

#~ msgctxt "Script"
#~ msgid "Tamil"
#~ msgstr "Тамил"

#~ msgctxt "Script"
#~ msgid "Telugu"
#~ msgstr "Телугу"

#~ msgctxt "Script"
#~ msgid "Thaana"
#~ msgstr "Тхаана"

#~ msgctxt "Script"
#~ msgid "Thai"
#~ msgstr "Тай"

#~ msgctxt "Script"
#~ msgid "Tibetan"
#~ msgstr "Тибет"

#~ msgctxt "Script"
#~ msgid "Canadian Aboriginal"
#~ msgstr "Канада аборигендері"

#~ msgctxt "Script"
#~ msgid "Yi"
#~ msgstr "Йи"

#~ msgctxt "Script"
#~ msgid "Tagalog"
#~ msgstr "Тагалог"

#~ msgctxt "Script"
#~ msgid "Hanunoo"
#~ msgstr "Хануну"

#~ msgctxt "Script"
#~ msgid "Buhid"
#~ msgstr "Бухид"

#~ msgctxt "Script"
#~ msgid "Tagbanwa"
#~ msgstr "Тагбанва"

#~ msgctxt "Script"
#~ msgid "Braille"
#~ msgstr "Брайль"

#~ msgctxt "Script"
#~ msgid "Cypriot"
#~ msgstr "Кипр"

#~ msgctxt "Script"
#~ msgid "Limbu"
#~ msgstr "Лимбу"

#~ msgctxt "Script"
#~ msgid "Osmanya"
#~ msgstr "Сомали әліппесі"

#~ msgctxt "Script"
#~ msgid "Shavian"
#~ msgstr "Шавиан"

#~ msgctxt "Script"
#~ msgid "Linear B"
#~ msgstr "Сызықты B"

#~ msgctxt "Script"
#~ msgid "Tai Le"
#~ msgstr "Тай-лэ"

#~ msgctxt "Script"
#~ msgid "Ugaritic"
#~ msgstr "Угарит"

#~ msgctxt "Script"
#~ msgid "New Tai Lue"
#~ msgstr "Жаңа Тай-лэ"

#~ msgctxt "Script"
#~ msgid "Buginese"
#~ msgstr "Бугийлік"

#~ msgctxt "Script"
#~ msgid "Glagolitic"
#~ msgstr "Глаголица"

#~ msgctxt "Script"
#~ msgid "Tifinagh"
#~ msgstr "Көне ливиялық"

#~ msgctxt "Script"
#~ msgid "Syloti Nagri"
#~ msgstr "Силхети-нагари"

#~ msgctxt "Script"
#~ msgid "Old Persian"
#~ msgstr "Көне парсы"

#~ msgctxt "Script"
#~ msgid "Kharoshthi"
#~ msgstr "Кхароштхи"

#~ msgctxt "Script"
#~ msgid "Unknown"
#~ msgstr "Белгісіз"

#~ msgctxt "Script"
#~ msgid "Cuneiform"
#~ msgstr "Сына жазуы"

#~ msgctxt "Script"
#~ msgid "Phoenician"
#~ msgstr "Финикиялық"

#~ msgctxt "Script"
#~ msgid "Phags-pa"
#~ msgstr "Фагс-па"

#~ msgctxt "Script"
#~ msgid "N'Ko"
#~ msgstr "Н'Ко"

#~ msgctxt "Script"
#~ msgid "Kayah Li"
#~ msgstr "Кая-ли"

#~ msgctxt "Script"
#~ msgid "Lepcha"
#~ msgstr "Лепча"

#~ msgctxt "Script"
#~ msgid "Rejang"
#~ msgstr "Реджанг"

#~ msgctxt "Script"
#~ msgid "Sundanese"
#~ msgstr "Сундандық"

#~ msgctxt "Script"
#~ msgid "Saurashtra"
#~ msgstr "Саураштра"

#~ msgctxt "Script"
#~ msgid "Cham"
#~ msgstr "Чам"

#~ msgctxt "Script"
#~ msgid "Ol Chiki"
#~ msgstr "Ол-чики"

#~ msgctxt "Script"
#~ msgid "Vai"
#~ msgstr "Вай"

#~ msgctxt "Script"
#~ msgid "Carian"
#~ msgstr "Карийлік"

#~ msgctxt "Script"
#~ msgid "Lycian"
#~ msgstr "Ликиялық"

#~ msgctxt "Script"
#~ msgid "Lydian"
#~ msgstr "Лидиялық"

#~ msgctxt "Script"
#~ msgid "Avestan"
#~ msgstr "Авестша"

#~ msgctxt "Script"
#~ msgid "Bamum"
#~ msgstr "Бамум"

#~ msgctxt "Script"
#~ msgid "Egyptian Hieroglyphs"
#~ msgstr "Мысыр иероглифтері"

#~ msgctxt "Script"
#~ msgid "Imperial Aramaic"
#~ msgstr "Империялық арамеялық"

#~ msgctxt "Script"
#~ msgid "Inscriptional Pahlavi"
#~ msgstr "Пехлевийлік"

#~ msgctxt "Script"
#~ msgid "Inscriptional Parthian"
#~ msgstr "Парфяндық"

#~ msgctxt "Script"
#~ msgid "Javanese"
#~ msgstr "Явалық"

#~ msgctxt "Script"
#~ msgid "Kaithi"
#~ msgstr "Кайтхи"

#~ msgctxt "Script"
#~ msgid "Lisu"
#~ msgstr "Лису"

#~ msgctxt "Script"
#~ msgid "Meetei Mayek"
#~ msgstr "Манипури"

#~ msgctxt "Script"
#~ msgid "Old South Arabian"
#~ msgstr "Көне оңтүстік арабша"

#~ msgctxt "Script"
#~ msgid "Old Turkic"
#~ msgstr "Көне түрік"

#~ msgctxt "Script"
#~ msgid "Samaritan"
#~ msgstr "Самаритяндық"

#~ msgctxt "Script"
#~ msgid "Tai Tham"
#~ msgstr "Тай-тхам"

#~ msgctxt "Script"
#~ msgid "Tai Viet"
#~ msgstr "Тай-вьет"

#~ msgctxt "Script"
#~ msgid "Batak"
#~ msgstr "Батаки"

#~ msgctxt "Script"
#~ msgid "Brahmi"
#~ msgstr "Брахми"

#~ msgctxt "Script"
#~ msgid "Mandaic"
#~ msgstr "Мандейк"

#~ msgctxt "Script"
#~ msgid "Chakma"
#~ msgstr "Чакма"

#~ msgctxt "Script"
#~ msgid "Meroitic Cursive"
#~ msgstr "Мероит жазуы"

#~ msgctxt "Script"
#~ msgid "Meroitic Hieroglyphs"
#~ msgstr "Мероит иероглифтері"

#~ msgctxt "Script"
#~ msgid "Miao"
#~ msgstr "Мяо"

#~ msgctxt "Script"
#~ msgid "Sharada"
#~ msgstr "Шарада"

#~ msgctxt "Script"
#~ msgid "Sora Sompeng"
#~ msgstr "Соранг сомпенг"

#~ msgctxt "Script"
#~ msgid "Takri"
#~ msgstr "Такри"

#~ msgctxt "Script"
#~ msgid "Bassa"
#~ msgstr "Басса"

#~ msgctxt "Script"
#~ msgid "Caucasian Albanian"
#~ msgstr "Кавказ албандар"

#~ msgctxt "Script"
#~ msgid "Duployan"
#~ msgstr "Дуплоян"

#~ msgctxt "Script"
#~ msgid "Elbasan"
#~ msgstr "Эльбасан"

#~ msgctxt "Script"
#~ msgid "Grantha"
#~ msgstr "Грантха"

#~ msgctxt "Script"
#~ msgid "Khojki"
#~ msgstr "Ходжки"

#~ msgctxt "Script"
#~ msgid "Khudawadi, Sindhi"
#~ msgstr "Худавади, Синди"

#~ msgctxt "Script"
#~ msgid "Linear A"
#~ msgstr "Сызықты A"

#~ msgctxt "Script"
#~ msgid "Mahajani"
#~ msgstr "Махажани"

#~ msgctxt "Script"
#~ msgid "Manichaean"
#~ msgstr "Манихейлік"

#~ msgctxt "Script"
#~ msgid "Mende Kikakui"
#~ msgstr "Менде Кикакуи"

#~ msgctxt "Script"
#~ msgid "Modi"
#~ msgstr "Моди"

#~ msgctxt "Script"
#~ msgid "Mro"
#~ msgstr "Мро"

#~ msgctxt "Script"
#~ msgid "Nabataean"
#~ msgstr "Набатаэан"

#~ msgctxt "Script"
#~ msgid "Old North Arabian"
#~ msgstr "Көне солтүстік арабша"

#~ msgctxt "Script"
#~ msgid "Old Permic"
#~ msgstr "Көне Пермь"

#~ msgctxt "Script"
#~ msgid "Pahawh Hmong"
#~ msgstr "Пахо Хмонг"

#~ msgctxt "Script"
#~ msgid "Palmyrene"
#~ msgstr "Пальмирлік"

#~ msgctxt "Script"
#~ msgid "Pau Cin Hau"
#~ msgstr "По Чин Хо"

#~ msgctxt "Script"
#~ msgid "Psalter Pahlavi"
#~ msgstr "Пехлеви псалтірі"

#~ msgctxt "Script"
#~ msgid "Siddham"
#~ msgstr "Сидхам"

#~ msgctxt "Script"
#~ msgid "Tirhuta"
#~ msgstr "Тирхута"

#~ msgctxt "Script"
#~ msgid "Warang Citi"
#~ msgstr "Варанг-кшити"

#~ msgctxt "Script"
#~ msgid "Ahom"
#~ msgstr "Ахом"

#~ msgctxt "Script"
#~ msgid "Anatolian Hieroglyphs"
#~ msgstr "Анатолийлік иероглифтері"

#~ msgctxt "Script"
#~ msgid "Hatran"
#~ msgstr "Хатран"

#~ msgctxt "Script"
#~ msgid "Multani"
#~ msgstr "Мултани"

#~ msgctxt "Script"
#~ msgid "Old Hungarian"
#~ msgstr "Көне венгриялық"

#~ msgctxt "Script"
#~ msgid "Signwriting"
#~ msgstr "Ым жазуы"

#~ msgctxt "Script"
#~ msgid "Adlam"
#~ msgstr "Адлам"

#~ msgctxt "Script"
#~ msgid "Bhaiksuki"
#~ msgstr "Бхайкшуки"

#~ msgctxt "Script"
#~ msgid "Marchen"
#~ msgstr "Марчхен"

#~ msgctxt "Script"
#~ msgid "Newa"
#~ msgstr "Нева"

#~ msgctxt "Script"
#~ msgid "Osage"
#~ msgstr "Осейдж"

#~ msgctxt "Script"
#~ msgid "Tangut"
#~ msgstr "Тангут"

#~ msgctxt "Script"
#~ msgid "Masaram Gondi"
#~ msgstr "Масарам Гонди"

#~ msgctxt "Script"
#~ msgid "Nushu"
#~ msgstr "Нушу"

#~ msgctxt "Script"
#~ msgid "Soyombo"
#~ msgstr "Соёмбо"

#~ msgctxt "Script"
#~ msgid "Zanabazar Square"
#~ msgstr "Дзанабадзар шаршы жазуы"

#~ msgctxt "Script"
#~ msgid "Dogra"
#~ msgstr "Догра"

#~ msgctxt "Script"
#~ msgid "Gunjala Gondi"
#~ msgstr "Гунджала гонди"

#~ msgctxt "Script"
#~ msgid "Hanifi Rohingya"
#~ msgstr "Ханифи Рохинджа"

#~ msgctxt "Script"
#~ msgid "Makasar"
#~ msgstr "Макасар"

#~ msgctxt "Script"
#~ msgid "Medefaidrin"
#~ msgstr "Обэри-Окаимэ"

#~ msgctxt "Script"
#~ msgid "Old Sogdian"
#~ msgstr "Ескі соғдылық"

#~ msgctxt "Script"
#~ msgid "Sogdian"
#~ msgstr "Соғдылық"

#~ msgctxt "Script"
#~ msgid "Elym"
#~ msgstr "Элим жазуы"

#~ msgctxt "Script"
#~ msgid "Nand"
#~ msgstr "Нанд"

#~ msgctxt "Script"
#~ msgid "Rohg"
#~ msgstr "Рог"

#~ msgctxt "Script"
#~ msgid "Wcho"
#~ msgstr "Вчо"

#~ msgctxt "Script"
#~ msgid "Chorasmian"
#~ msgstr "Хорезмлік"

#~ msgctxt "Script"
#~ msgid "Dives Akuru"
#~ msgstr "Дайв Акуру"

#~ msgctxt "Script"
#~ msgid "Khitan small script"
#~ msgstr "Хитан шағын жазуы"

#~ msgctxt "Script"
#~ msgid "Yezidi"
#~ msgstr "Езидийлік"

#~ msgid "Online"
#~ msgstr "Желіде"

#~ msgid "Offline"
#~ msgstr "Желіде емес"

#~ msgid "Dormant"
#~ msgstr "Көптен бері қолжетімсіз"

#~ msgid "C_redits"
#~ msgstr "Ж_асағандар"

#~ msgid "_License"
#~ msgstr "Л_ицензиясы"

#~ msgctxt "Color name"
#~ msgid "Scarlet Red"
#~ msgstr "Алқызыл"

#~ msgctxt "Color name"
#~ msgid "Light Butter"
#~ msgstr "Ашық сарғылт"

#~ msgctxt "Color name"
#~ msgid "Butter"
#~ msgstr "Сарғылт"

#~ msgctxt "Color name"
#~ msgid "Chameleon"
#~ msgstr "Хамелеон"

#~ msgctxt "Color name"
#~ msgid "Sky Blue"
#~ msgstr "Көгілдір"

#~ msgctxt "Color name"
#~ msgid "Plum"
#~ msgstr "Алхоры"

#~ msgctxt "Color name"
#~ msgid "Light Chocolate"
#~ msgstr "Ашық шоколад"

#~ msgctxt "Color name"
#~ msgid "Chocolate"
#~ msgstr "Шоколад"

#~ msgctxt "Color name"
#~ msgid "Dark Chocolate"
#~ msgstr "Күңгірт шоколад"

#~ msgctxt "Color name"
#~ msgid "Light Aluminum 1"
#~ msgstr "Ашық алюминий 1"

#~ msgctxt "Color name"
#~ msgid "Aluminum 1"
#~ msgstr "Алюминий 1"

#~ msgctxt "Color name"
#~ msgid "Dark Aluminum 1"
#~ msgstr "Күңгірт алюминий 1"

#~ msgctxt "Color name"
#~ msgid "Light Aluminum 2"
#~ msgstr "Ашық алюминий 2"

#~ msgctxt "Color name"
#~ msgid "Aluminum 2"
#~ msgstr "Алюминий 2"

#~ msgctxt "Color name"
#~ msgid "Dark Aluminum 2"
#~ msgstr "Күңгірт алюминий 2"

#~ msgctxt "Color name"
#~ msgid "Darker Gray"
#~ msgstr "Қүңгірттеу сұр"

#~ msgctxt "Color name"
#~ msgid "Medium Gray"
#~ msgstr "Орташа сұр"

#~ msgctxt "Color name"
#~ msgid "Lighter Gray"
#~ msgstr "Ашықтау сұр"

#~ msgid "Setting is hardcoded by GTK_TEST_TOUCHSCREEN"
#~ msgstr "Баптау GTK_TEST_TOUCHSCREEN арқылы қатаң берілген"

#~ msgid "%s"
#~ msgstr "%s"

#~ msgid "Not implemented on OS X"
#~ msgstr "OS X үшін іске асырылмаған"

#~ msgctxt "Action description"
#~ msgid "Toggles the cell"
#~ msgstr "Ұяшықты ауыстыру"

#~ msgctxt "Action name"
#~ msgid "Expand or contract"
#~ msgstr "Кеңейту не жинау"

#~ msgctxt "Action name"
#~ msgid "Edit"
#~ msgstr "Түзету"

#~ msgctxt "Action name"
#~ msgid "Activate"
#~ msgstr "Белсендіру"

#~ msgctxt "Action description"
#~ msgid "Expands or contracts the row in the tree view containing this cell"
#~ msgstr ""
#~ "Бұл ұяшық орналасқан ағаш тектес көрінісінде жолды кеңейтеді не жинайды"

#~ msgctxt "Action description"
#~ msgid "Creates a widget in which the contents of the cell can be edited"
#~ msgstr "Ұяшық құрамасын өңдеуге болатын виджетті жасайды"

#~ msgctxt "Action description"
#~ msgid "Activates the cell"
#~ msgstr "Ұяшықты белсендіреді"

#~ msgctxt "Action name"
#~ msgid "Customize"
#~ msgstr "Баптау"

#~ msgctxt "Action name"
#~ msgid "Press"
#~ msgstr "Басу"

#~ msgctxt "Action description"
#~ msgid "Presses the combobox"
#~ msgstr "Тізімі бар өрісті басады"

#~ msgctxt "Stock label"
#~ msgid "_About"
#~ msgstr "Осы тур_алы"

#~ msgctxt "Stock label"
#~ msgid "_Add"
#~ msgstr "Қ_осу"

#~ msgctxt "Stock label"
#~ msgid "_Bold"
#~ msgstr "_Жуан"

#~ msgctxt "Stock label"
#~ msgid "_CD-ROM"
#~ msgstr "CD-Rom ди_скі"

#~ msgctxt "Stock label"
#~ msgid "_Clear"
#~ msgstr "Та_зарту"

#~ msgctxt "Stock label"
#~ msgid "_Close"
#~ msgstr "_Жабу"

#~ msgctxt "Stock label"
#~ msgid "_Copy"
#~ msgstr "_Көшіру"

#~ msgctxt "Stock label"
#~ msgid "Cu_t"
#~ msgstr "Қ_иып алу"

#~ msgctxt "Stock label"
#~ msgid "_Delete"
#~ msgstr "Ө_шіру"

#~ msgctxt "Stock label"
#~ msgid "Error"
#~ msgstr "Қате"

#~ msgctxt "Stock label"
#~ msgid "Information"
#~ msgstr "Ақпарат"

#~ msgctxt "Stock label"
#~ msgid "Question"
#~ msgstr "Сұрақ"

#~ msgctxt "Stock label"
#~ msgid "Warning"
#~ msgstr "Ескерту"

#~ msgctxt "Stock label"
#~ msgid "_Execute"
#~ msgstr "Ор_ындау"

#~ msgctxt "Stock label"
#~ msgid "_File"
#~ msgstr "_Файл"

#~ msgctxt "Stock label"
#~ msgid "_Find"
#~ msgstr "_Табу"

#~ msgctxt "Stock label"
#~ msgid "Find and _Replace"
#~ msgstr "Табу м_ен алмастыру"

#~ msgctxt "Stock label"
#~ msgid "_Floppy"
#~ msgstr "Floppy д_искі"

#~ msgctxt "Stock label"
#~ msgid "_Fullscreen"
#~ msgstr "Т_олық экранға"

#~ msgctxt "Stock label, navigation"
#~ msgid "_Bottom"
#~ msgstr "Төмен_ге"

#~ msgctxt "Stock label, navigation"
#~ msgid "_First"
#~ msgstr "_Бірінші"

#~ msgctxt "Stock label, navigation"
#~ msgid "_Last"
#~ msgstr "_Соңғы"

#~ msgctxt "Stock label, navigation"
#~ msgid "_Top"
#~ msgstr "Жоғар_ыға"

#~ msgctxt "Stock label, navigation"
#~ msgid "_Back"
#~ msgstr "Ар_тқа"

#~ msgctxt "Stock label, navigation"
#~ msgid "_Down"
#~ msgstr "Тө_мен"

#~ msgctxt "Stock label, navigation"
#~ msgid "_Forward"
#~ msgstr "А_лға"

#~ msgctxt "Stock label, navigation"
#~ msgid "_Up"
#~ msgstr "Жоғ_ары"

#~ msgctxt "Stock label"
#~ msgid "_Hard Disk"
#~ msgstr "Қ_атты диск"

#~ msgctxt "Stock label"
#~ msgid "_Help"
#~ msgstr "Кө_мек"

#~ msgctxt "Stock label"
#~ msgid "_Home"
#~ msgstr "Ү_й бумасы"

#~ msgctxt "Stock label"
#~ msgid "Increase Indent"
#~ msgstr "Шегінуді үлкейту"

#~ msgctxt "Stock label"
#~ msgid "_Italic"
#~ msgstr "Курс_ив"

#~ msgctxt "Stock label"
#~ msgid "_Jump to"
#~ msgstr "Ө_ту"

#~ msgctxt "Stock label"
#~ msgid "_Center"
#~ msgstr "Ор_тасы"

#~ msgctxt "Stock label"
#~ msgid "_Fill"
#~ msgstr "Т_олтыру"

#~ msgctxt "Stock label"
#~ msgid "_Left"
#~ msgstr "_Сол"

#~ msgctxt "Stock label"
#~ msgid "_Right"
#~ msgstr "_Оң"

#~ msgctxt "Stock label"
#~ msgid "_Leave Fullscreen"
#~ msgstr "Толық _экраннан шығу"

#~ msgctxt "Stock label, media"
#~ msgid "_Forward"
#~ msgstr "А_лға"

#~ msgctxt "Stock label, media"
#~ msgid "_Next"
#~ msgstr "_Келесі"

#~ msgctxt "Stock label, media"
#~ msgid "P_ause"
#~ msgstr "А_ялдату"

#~ msgctxt "Stock label, media"
#~ msgid "_Record"
#~ msgstr "Ж_азу"

#~ msgctxt "Stock label, media"
#~ msgid "_Stop"
#~ msgstr "Т_оқтату"

#~ msgctxt "Stock label"
#~ msgid "_Network"
#~ msgstr "Ж_елі"

#~ msgctxt "Stock label"
#~ msgid "_New"
#~ msgstr "Ж_аңа"

#~ msgctxt "Stock label"
#~ msgid "_Open"
#~ msgstr "_Ашу"

#~ msgctxt "Stock label"
#~ msgid "_Paste"
#~ msgstr "Кірі_стіру"

#~ msgctxt "Stock label"
#~ msgid "_Print"
#~ msgstr "Бас_паға шығару"

#~ msgctxt "Stock label"
#~ msgid "_Properties"
#~ msgstr "Қас_иеттері"

#~ msgctxt "Stock label"
#~ msgid "_Quit"
#~ msgstr "_Шығу"

#~ msgctxt "Stock label"
#~ msgid "_Redo"
#~ msgstr "Қа_йталау"

#~ msgctxt "Stock label"
#~ msgid "_Refresh"
#~ msgstr "Жаңар_ту"

#~ msgctxt "Stock label"
#~ msgid "_Remove"
#~ msgstr "Ө_шіру"

#~ msgctxt "Stock label"
#~ msgid "_Revert"
#~ msgstr "Қай_тару"

#~ msgctxt "Stock label"
#~ msgid "_Save"
#~ msgstr "_Сақтау"

#~ msgctxt "Stock label"
#~ msgid "Save _As"
#~ msgstr "Қала_йша сақтау"

#~ msgctxt "Stock label"
#~ msgid "Select _All"
#~ msgstr "Б_арлығын таңдау"

#~ msgctxt "Stock label"
#~ msgid "_Ascending"
#~ msgstr "Өс_у ретімен"

#~ msgctxt "Stock label"
#~ msgid "_Descending"
#~ msgstr "Ке_му ретімен"

#~ msgctxt "Stock label"
#~ msgid "_Spell Check"
#~ msgstr "Е_млені тексеру"

#~ msgctxt "Stock label"
#~ msgid "_Stop"
#~ msgstr "Тоқ_тату"

#~ msgctxt "Stock label"
#~ msgid "_Strikethrough"
#~ msgstr "_Сызып тасталған"

#~ msgctxt "Stock label"
#~ msgid "_Underline"
#~ msgstr "Асты сы_зылған"

#~ msgctxt "Stock label"
#~ msgid "_Undo"
#~ msgstr "Бол_дырмау"

#~ msgctxt "Stock label"
#~ msgid "Decrease Indent"
#~ msgstr "Шегінуді кішірейту"

#~ msgctxt "Stock label"
#~ msgid "_Normal Size"
#~ msgstr "Қалы_пты өлшемі"

#~ msgctxt "Stock label"
#~ msgid "Best _Fit"
#~ msgstr "Жақ_сырақ сыю"

#~ msgctxt "Stock label"
#~ msgid "Zoom _In"
#~ msgstr "Үлке_йту"

#~ msgctxt "Stock label"
#~ msgid "Zoom _Out"
#~ msgstr "Кі_шірейту"

#~ msgid "Password"
#~ msgstr "Пароль"

#~ msgctxt "Action description"
#~ msgid "Pops up the slider"
#~ msgstr "Айналдырғышты көрсетеді"

#~ msgctxt "Action description"
#~ msgid "Dismisses the slider"
#~ msgstr "Айналдырғышты елемеу"

#~ msgctxt "Action name"
#~ msgid "Popup"
#~ msgstr "Көрсету"

#~ msgctxt "Action name"
#~ msgid "Dismiss"
#~ msgstr "Елемеу"

#~ msgctxt "Action description"
#~ msgid "Clears the entry"
#~ msgstr "Жазбаны тазартады"

#~ msgid "Provides visual indication of progress"
#~ msgstr "Үрдістің графикалық көрсеткішін ұсынады"

#~ msgid "Custom color"
#~ msgstr "Таңдауыңызша түс"

#~ msgid "Create a custom color"
#~ msgstr "Таңдауыңызша түсті жасау"

#~ msgid "Color Plane"
#~ msgstr "Түстер кеңістігі"

#~ msgctxt "Color channel"
#~ msgid "Hue"
#~ msgstr "Реңі"

#~ msgctxt "Color channel"
#~ msgid "Alpha"
#~ msgstr "Мөлдір"

#~ msgid "File System"
#~ msgstr "Файлдық жүйе"

#~ msgid "Question"
#~ msgstr "Сұрақ"

#~ msgid "Warning"
#~ msgstr "Ескерту"

#~ msgid "Error"
#~ msgstr "Қате"

#~ msgid "File System Root"
#~ msgstr "Файлдық жүйенің түбірі"

#~ msgid "Adjusts the volume"
#~ msgstr "Дыбысты баптау"

#~ msgid "Accessible Name"
#~ msgstr "Қолжетерлік аты"

#~ msgid "Accessible Description"
#~ msgstr "Қолжетерлік сипаттамасы"

#~ msgid "bidirectional"
#~ msgstr "қос бағытты"

#~ msgid "Setting:"
#~ msgstr "Баптау:"

#~ msgid "Show Widget Resizes"
#~ msgstr "Виджеттер өлшемдерін өзгерткенін көрсету"

#~ msgid "Color Name"
#~ msgstr "Түс аты"

#~ msgid "Pages"
#~ msgstr "Беттер"

#~ msgid "Time of print"
#~ msgstr "Басып шығару уақыты"

#~ msgid "Turns volume up or down"
#~ msgstr "Дыбысын көтеру не түсіру"

#~ msgid "Volume Up"
#~ msgstr "Дыбысты көтеру"

#~ msgid "Increases the volume"
#~ msgstr "Дыбысты көтереді"

#~ msgid "Volume Down"
#~ msgstr "Дыбысты азайту"

#~ msgid "Decreases the volume"
#~ msgstr "Дыбысты азайтады"

#~ msgid "3.2 core GL profile is not available on EGL implementation"
#~ msgstr "3.2 негізгі GL профилі EGL іске асыру нұсқасында қолжетерсіз"

#~ msgid "Don’t batch GDI requests"
#~ msgstr "GDI сұранымдарын топтамау"

#~ msgid "Don’t use the Wintab API for tablet support"
#~ msgstr "Планшет қолдауы үшін Wintab API қолданбау"

#~ msgid "Same as --no-wintab"
#~ msgstr "Тура --no-wintab сияқты"

#~ msgid "Do use the Wintab API [default]"
#~ msgstr "Wintab API [бастапқы] қолданбау"

#~ msgid "Size of the palette in 8 bit mode"
#~ msgstr "8 биттік режиміндегі палитра өлшемі"

#~ msgid "Opening %s"
#~ msgstr "%s ашу"

#~ msgid "Artwork by"
#~ msgstr "Бейнелеуі"

#~ msgid "Forget association"
#~ msgstr "Сәйкестілікті ұмыту"

#~ msgctxt "year measurement template"
#~ msgid "2000"
#~ msgstr "2000"

#~ msgid "C_ustomize"
#~ msgstr "Б_аптау"

#~ msgid "Select all"
#~ msgstr "Барлығын таңдау"

#~ msgid "Cut"
#~ msgstr "Қиып алу"

#~ msgid "Copy"
#~ msgstr "Көшіру"

#~ msgid "Paste"
#~ msgstr "Кірістіру"

#~ msgid ""
#~ "The folder could not be created, as a file with the same name already "
#~ "exists.  Try using a different name for the folder, or rename the file "
#~ "first."
#~ msgstr ""
#~ "Буманы жасау мүмкін емес, өйткені аттас файл бар болып тұр. Бума үшін "
#~ "басқа атын таңдаңыз, немесе файл атын ауыстырыңыз."

#~ msgid "Enter location"
#~ msgstr "Орналасуды енгізіңіз"

#~ msgid "Cannot change to folder because it is not local"
#~ msgstr "Бумаға ауысу мүмкін емес, өйткені ол жергілікті емес"

#~ msgid "Application menu"
#~ msgstr "Қолданба мәзірі"

#~ msgid "Icon “%s” not present in theme %s"
#~ msgstr "\"%s\" таңбашасы %s темасында жоқ"

#~ msgid "Failed to load icon"
#~ msgstr "Таңбашаны жүктеу сәтсіз"

#~ msgctxt "input method menu"
#~ msgid "Simple"
#~ msgstr "Қарапайым"

#~ msgctxt "input method menu"
#~ msgid "None"
#~ msgstr "Жоқ"

#~ msgid "Rename…"
#~ msgstr "Атын ауыстыру…"

#~ msgid "No item for URI “%s” found"
#~ msgstr "URI \"%s\" үшін нәрсе табылмады"

#~ msgid "Untitled filter"
#~ msgstr "Атаусыз фильтр"

#~ msgid "Copy _Location"
#~ msgstr "_Сілтеме адресін көшіру"

#~ msgid "_Remove From List"
#~ msgstr "Ті_зімнен өшіру"

#~ msgid "Show _Private Resources"
#~ msgstr "Ж_еке ресурстарды көрсету"

#~ msgid "No recently used resource found with URI “%s”"
#~ msgstr "URI \"%s\" болатын соңғы қолданылған ресурс жоқ"

#~ msgid "Open “%s”"
#~ msgstr "\"%s\" ашу"

#~ msgid "Unknown item"
#~ msgstr "Белгісіз элемент"

#~ msgctxt "recent menu label"
#~ msgid "_%d. %s"
#~ msgstr "_%d. %s"

#~ msgctxt "recent menu label"
#~ msgid "%d. %s"
#~ msgstr "%d. %s"

#~ msgctxt "switch"
#~ msgid "ON"
#~ msgstr "ON"

#~ msgctxt "switch"
#~ msgid "OFF"
#~ msgstr "OFF"

#~ msgid "Unknown error when trying to deserialize %s"
#~ msgstr "%s десериализациялап көру кезінде белгісіз қате"

#~ msgid "No deserialize function found for format %s"
#~ msgstr "%s пішімі үшін десериализация функциясы табылмады"

#~ msgid "Both “id” and “name” were found on the <%s> element"
#~ msgstr "<%s> элементінде \"id\" мен \"name\" екеуі де бар"

#~ msgid "The attribute “%s” was found twice on the <%s> element"
#~ msgstr "\"%s\" атрибуты <%s> элементінен екі рет табылды"

#~ msgid "<%s> element has invalid ID “%s”"
#~ msgstr "<%s> элементінің \"%s\" ID-і қате"

#~ msgid "<%s> element has neither a “name” nor an “id” attribute"
#~ msgstr "<%s> элементінің не \"name\", не \"id\" атрибуты жоқ"

#~ msgid "Attribute “%s” repeated twice on the same <%s> element"
#~ msgstr "\"%s\" атрибуты <%s> элементінде екі рет қайталанды"

#~ msgid "Attribute “%s” is invalid on <%s> element in this context"
#~ msgstr "Бұл контекстте \"%s\" атрибуты <%s> элементінің ішінде қате"

#~ msgid "Tag “%s” has not been defined."
#~ msgstr "\"%s\" тегі анықталмаған."

#~ msgid "Anonymous tag found and tags can not be created."
#~ msgstr "Анонимды тег табылды, тегтерді жасау мүмкін емес."

#~ msgid "Tag “%s” does not exist in buffer and tags can not be created."
#~ msgstr "\"%s\" тегі буферде жоқ, тегтерді жасау мүмкін емес."

#~ msgid "Element <%s> is not allowed below <%s>"
#~ msgstr "<%s> элементін <%s> алдында орналастыру рұқсат етілмеген"

#~ msgid "“%s” is not a valid attribute type"
#~ msgstr "\"%s\" - атрибуттың дұрыс түрі емес"

#~ msgid "“%s” is not a valid attribute name"
#~ msgstr "\"%s\" - атрибуттың дұрыс аты емес"

#~ msgid ""
#~ "“%s” could not be converted to a value of type “%s” for attribute “%s”"
#~ msgstr ""
#~ "\"%s\" қазір \"%s\" түріндегі мәнге, \"%s\" атрибуты үшін, түрлендіру "
#~ "мүмкін емес"

#~ msgid "“%s” is not a valid value for attribute “%s”"
#~ msgstr "\"%s\" - \"%s\" атрибуты үшін дұрыс мән емес"

#~ msgid "Tag “%s” already defined"
#~ msgstr "\"%s\" тегі анықталып тұр"

#~ msgid "Tag “%s” has invalid priority “%s”"
#~ msgstr "\"%s\" тегтің \"%s\" приоритеті қате"

#~ msgid "Outermost element in text must be <text_view_markup> not <%s>"
#~ msgstr "Мәтінде ен қашық нәрсе <text_view_markup> болуы тиіс, <%s> емес"

#~ msgid "A <%s> element has already been specified"
#~ msgstr "<%s> элементі көрсетілген болып тұр"

#~ msgid "A <text> element can’t occur before a <tags> element"
#~ msgstr "<text> элементі <tags> элементінің алдында кездесуі мүмкін емес"

#~ msgid "Serialized data is malformed"
#~ msgstr "Сериализацияланған мәліметтер қате жасалған."

#~ msgid ""
#~ "Serialized data is malformed. First section isn’t "
#~ "GTKTEXTBUFFERCONTENTS-0001"
#~ msgstr ""
#~ "Сериализацияланған мәліметтер қате жасалған. Бірінші секциясы "
#~ "GTKTEXTBUFFERCONTENTS-0001 емес болып тұр"

#~ msgid "LRE Left-to-right _embedding"
#~ msgstr "LRE Солдан оңға _кірістіру"

#~ msgid "RLE Right-to-left e_mbedding"
#~ msgstr "RLE Оңнан солға кіріс_тіру"

#~ msgid "LRO Left-to-right _override"
#~ msgstr "LRO Солдан оңға үстінен ж_абу"

#~ msgid "RLO Right-to-left o_verride"
#~ msgstr "RLO Оңнан солға үстінен жа_бу"

#~ msgid "PDF _Pop directional formatting"
#~ msgstr "PDF Ті_гінен орналастыру"

#~ msgid "ZWS _Zero width space"
#~ msgstr "ZWS _Нөлдік бос аралық"

#~ msgid "ZWJ Zero width _joiner"
#~ msgstr "ZWJ Нөлдік бі_рігуші"

#~ msgid "ZWNJ Zero width _non-joiner"
#~ msgstr "ZWNJ Нөлдік аж_ыратушы"

#~ msgid "Move"
#~ msgstr "Жылжыту"

#~ msgid "Resize"
#~ msgstr "Өлшемін өзгерту"

#~ msgid "Always on Top"
#~ msgstr "Әрқашан үстінде"

#~ msgid "Default Widget"
#~ msgstr "Үнсіз келісім виджеті"

#~ msgid "Clip Area"
#~ msgstr "Кадрленген аймақ"

#~ msgctxt "type name"
#~ msgid "Unknown"
#~ msgstr "Белгісіз"

#~ msgid "Attribute mapping"
#~ msgstr "Атрибуттарды сәйкестеу"

#~ msgid "%p (%s)"
#~ msgstr "%p (%s)"

#~ msgctxt "property name"
#~ msgid "None"
#~ msgstr "Ешнәрсе"

#~ msgid "Defined at: %p (%s)"
#~ msgstr "Анықталған жері: %p (%s)"

#~ msgid "inverted"
#~ msgstr "терістелген"

#~ msgid "bidirectional, inverted"
#~ msgstr "қос бағытты, терістелген"

#~ msgid "Binding:"
#~ msgstr "Байланыс:"

#~ msgid "Selector"
#~ msgstr "Таңдауыш"

#~ msgid "Yes"
#~ msgstr "Иә"

#~ msgid "Signal"
#~ msgstr "Сигнал"

#~ msgid "Connected"
#~ msgstr "Байланысқан"

#~ msgid ""
#~ "Not settable at runtime.\n"
#~ "Use GDK_GL=always or GDK_GL=disable instead"
#~ msgstr ""
#~ "Орындалу кезінде орнату мүмкін емес.\n"
#~ "Орнына GDK_GL=always не GDK_GL=disable қолданыңыз"

#~ msgid "Similar"
#~ msgstr "Ұқсас"

#~ msgid "When Needed"
#~ msgstr "Керек болған кезде"

#~ msgid "Always"
#~ msgstr "Әрқашан"

#~ msgid "Software Surfaces"
#~ msgstr "БҚ"

#~ msgid "Texture Rectangle Extension"
#~ msgstr "Тіктөртбұрыштық текстуларал кеңейтуі"

#~ msgid "Trace signal emissions on this object"
#~ msgstr "Бұл объект сигналдарын бақылау"

#~ msgid "Clear log"
#~ msgstr "Журналды тазарту"

#~ msgid "Class Hierarchy"
#~ msgstr "Кластар иерархиясы"

#~ msgid "CSS Selector"
#~ msgstr "CSS таңдаушысы"

#~ msgid "Gestures"
#~ msgstr "Ымдар"

#~ msgid "Visual"
#~ msgstr "Визуалды"

#~ msgid "Font Family"
#~ msgstr "Қаріптер отбасы"

#~ msgid "Down Path"
#~ msgstr "Ағашпен төмен"

#~ msgid "Up Path"
#~ msgstr "Ағашпен жоғары"

#~ msgid "smb://"
#~ msgstr "smb://"

#~ msgid "Printer"
#~ msgstr "Принтер"

#~ msgid "Select which type of documents are shown"
#~ msgstr "Көрсетілетін құжаттар түрлерін таңдаңыз"

#~ msgctxt "input method menu"
#~ msgid "Amharic (EZ+)"
#~ msgstr "Амхарлық (EZ+)"

#~ msgctxt "input method menu"
#~ msgid "Broadway"
#~ msgstr "Broadway"

#~ msgctxt "input method menu"
#~ msgid "Cedilla"
#~ msgstr "Седиль"

#~ msgctxt "input menthod menu"
#~ msgid "Cyrillic (Transliterated)"
#~ msgstr "Кирил жазуы (транслитерация)"

#~ msgctxt "input method menu"
#~ msgid "Inuktitut (Transliterated)"
#~ msgstr "Инуктикут (транслитерация)"

#~ msgctxt "input method menu"
#~ msgid "IPA"
#~ msgstr "МФА (IPA)"

#~ msgctxt "input method menu"
#~ msgid "Multipress"
#~ msgstr "Мультипресс"

#~ msgctxt "input method menu"
#~ msgid "Mac OS X Quartz"
#~ msgstr "Mac OS X Quartz"

#~ msgctxt "input method menu"
#~ msgid "Tigrigna-Eritrean (EZ+)"
#~ msgstr "Тигринья-Эритрея (EZ+)"

#~ msgctxt "input method menu"
#~ msgid "Tigrigna-Ethiopian (EZ+)"
#~ msgstr "Тигринья-Эфиопия (EZ+)"

#~ msgctxt "input method menu"
#~ msgid "Vietnamese (VIQR)"
#~ msgstr "Вьетнам (VIQR)"

#~ msgctxt "input method menu"
#~ msgid "X Input Method"
#~ msgstr "X енгізу тәсілі"

#~ msgid "printer offline"
#~ msgstr "принтер қосылмаған"

#~ msgid "ready to print"
#~ msgstr "басып шығаруға дайын"

#~ msgid "processing job"
#~ msgstr "тапсырманы өңдеу"

#~ msgid "paused"
#~ msgstr "аялдатылған"

#~ msgid "unknown"
#~ msgstr "белгісіз"

#~ msgid "test-output.%s"
#~ msgstr "сынау-шығысы.%s"

#~ msgid "Print to Test Printer"
#~ msgstr "Сынау принтеріне баспаға шығару"

#~ msgid "Snapshot Debug Nodes"
#~ msgstr "Жөндеу тораптарын снапшоттау"

#~ msgid "Could not start the search process"
#~ msgstr "Іздеу үрдісін бастау мүмкін емес"

#~ msgid ""
#~ "The program was not able to create a connection to the indexer daemon. "
#~ "Please make sure it is running."
#~ msgstr ""
#~ "Бағдарлама индекстеу қызметімен байланысты орната алмады. Оның іске "
#~ "қосулы тұрғанын тексеріңіз."

#~ msgid "smb://foo.example.com, ssh://192.168.0.1, ftp://[2001:db8::1]"
#~ msgstr "smb://foo.example.com, ssh://192.168.0.1, ftp://[2001:db8::1]"

#~ msgid "Error parsing option --gdk-debug"
#~ msgstr "--gdk-debug опциясын талдау қатесі"

#~ msgid "Error parsing option --gdk-no-debug"
#~ msgstr "--gdk-no-debug опциясын талдау қатесі"

#~ msgid "Program class as used by the window manager"
#~ msgstr "Терезелер басқарушы қолданатындай бағдарлама класы"

#~ msgid "CLASS"
#~ msgstr "КЛАСС"

#~ msgid "Program name as used by the window manager"
#~ msgstr "Терезелер басқарушы қолданатындай бағдарлама аты"

#~ msgid "NAME"
#~ msgstr "АТЫ"

#~ msgid "X display to use"
#~ msgstr "Қолданылатын X дисплейі"

#~ msgid "DISPLAY"
#~ msgstr "ДИСПЛЕЙ"

#~ msgid "GDK debugging flags to set"
#~ msgstr "GDK жөндеу жалаушалары орнатылған"

#~ msgid "FLAGS"
#~ msgstr "ЖАЛАУШАЛАР"

#~ msgid "GDK debugging flags to unset"
#~ msgstr "GDK жөндеу жалаушалары орнатылмаған"

#~ msgid "Load additional GTK+ modules"
#~ msgstr "Қосымша GTK+ модульдерін жүктеу"

#~ msgid "MODULES"
#~ msgstr "МОДУЛЬДЕР"

#~ msgid "Make all warnings fatal"
#~ msgstr "Барлық ескертулерді қатаң деп белгілеу"

#~ msgid "GTK+ debugging flags to set"
#~ msgstr "GTK+ жөндеу жалаушалары орнатылған"

#~ msgid "GTK+ debugging flags to unset"
#~ msgstr "GTK+ жөндеу жалаушалары орнатылмаған"

#~ msgid "Cannot open display: %s"
#~ msgstr "Экранды ашу мүмкін емес: %s"

#~ msgid "GTK+ Options"
#~ msgstr "GTK+ опциялары"

#~ msgid "Show GTK+ Options"
#~ msgstr "GTK+ опцияларын көрсету"

#~ msgid ""
#~ "Select the color you want from the outer ring. Select the darkness or "
#~ "lightness of that color using the inner triangle."
#~ msgstr ""
#~ "Өіңізге керек түсті сыртқы шеңберден таңдаңыз. Ол түстің күңгірттігін не "
#~ "ашықтығын ішіндегі үшбұрыштан көрсетіңіз."

#~ msgid ""
#~ "Click the eyedropper, then click a color anywhere on your screen to "
#~ "select that color."
#~ msgstr ""
#~ "Түс алушыны шертіп, экранның кез-келген аймағының түсін таңдау үшін жай "
#~ "ғана ол түске шертіңіз."

#~ msgid "_Hue:"
#~ msgstr "Р_еңі:"

#~ msgid "Position on the color wheel."
#~ msgstr "Түс шеңберіндегі орны."

#~ msgid "S_aturation:"
#~ msgstr "Қ_аңықтылығы:"

#~ msgid "Intensity of the color."
#~ msgstr "Түс мөлдірлілігі."

#~ msgid "_Value:"
#~ msgstr "Мә_ні:"

#~ msgid "Brightness of the color."
#~ msgstr "Түс жарықтылығы."

#~ msgid "_Red:"
#~ msgstr "Қ_ызыл:"

#~ msgid "Amount of red light in the color."
#~ msgstr "Түстегі қызыл мәннің шамасы."

#~ msgid "Amount of green light in the color."
#~ msgstr "Түстегі жасыл мәннің шамасы."

#~ msgid "Amount of blue light in the color."
#~ msgstr "Түстегі көк мәннің шамасы."

#~ msgid "Op_acity:"
#~ msgstr "Мө_лдірсіздігі:"

#~ msgid "Transparency of the color."
#~ msgstr "Түс мөлдірлілігі."

#~ msgid "Color _name:"
#~ msgstr "Тү_с аты:"

#~ msgid ""
#~ "You can enter an HTML-style hexadecimal color value, or simply a color "
#~ "name such as “orange” in this entry."
#~ msgstr ""
#~ "Сіз осында HTML-дей он алтылық түрде түс мәнін не жай ғана түс атын "
#~ "енгізе аласыз, мысалға, \"orange\"."

#~ msgid "_Palette:"
#~ msgstr "_Палитра:"

#~ msgid "Color Wheel"
#~ msgstr "Түстер шеңбері"

#~ msgid ""
#~ "The previously-selected color, for comparison to the color you’re "
#~ "selecting now. You can drag this color to a palette entry, or select this "
#~ "color as current by dragging it to the other color swatch alongside."
#~ msgstr ""
#~ "Алдында таңдалған түс, қазіргі таңдаумен салыстыру үшін көрсетілген. Осы "
#~ "түсті палитраға тартып апаруға, не оны ағымдағы түс қылу үшін осы түстер "
#~ "ауыстырғыштың екінші жағына тартып апарыңыз."

#~ msgid ""
#~ "The color you’ve chosen. You can drag this color to a palette entry to "
#~ "save it for use in the future."
#~ msgstr ""
#~ "Сіз таңдаған түс. Оны сақтау үшін палитраға тартып апарсаңыз болады."

#~ msgid ""
#~ "The previously-selected color, for comparison to the color you’re "
#~ "selecting now."
#~ msgstr ""
#~ "Алдында таңдалған түс, қазіргі таңдаумен салыстыру үшін көрсетілген."

#~ msgid "The color you’ve chosen."
#~ msgstr "Сіз таңдаған түс."

#~ msgid ""
#~ "Click this palette entry to make it the current color. To change this "
#~ "entry, drag a color swatch here or right-click it and select “Save color "
#~ "here.”"
#~ msgstr ""
#~ "Ағымдағы түс ретінде орнату үшін палитраның осы мүшесін шертіңіз. Осы "
#~ "мүшені өзгерту үшін, түс таңдаушыны осында тартып әкеліңіз, не оң жақпен "
#~ "шертіп, \"Түсті осында сақтау\"-ды таңдаңыз."

#~ msgid "_Help"
#~ msgstr "Кө_мек"

#~ msgid "Color Selection"
#~ msgstr "Түсті таңдау"

#~ msgid "abcdefghijk ABCDEFGHIJK"
#~ msgstr "abcdefghijk ABCDEFGHIJK"

#~ msgid "_Style:"
#~ msgstr "_Стилі:"

#~ msgid "Si_ze:"
#~ msgstr "Өл_шемі:"

#~ msgid "_Preview:"
#~ msgstr "А_лдын-ала қарау:"

#~ msgid "Font Selection"
#~ msgstr "Қаріпті таңдау"

#~ msgctxt "Number format"
#~ msgid "%d"
#~ msgstr "%d"

#~ msgctxt "Stock label"
#~ msgid "_Apply"
#~ msgstr "Іске _асыру"

#~ msgctxt "Stock label"
#~ msgid "_Cancel"
#~ msgstr "Ба_с тарту"

#~ msgctxt "Stock label"
#~ msgid "C_onnect"
#~ msgstr "Ба_йланысты орнату"

#~ msgctxt "Stock label"
#~ msgid "_Convert"
#~ msgstr "_Айналдыру"

#~ msgctxt "Stock label"
#~ msgid "_Discard"
#~ msgstr "_Елемеу"

#~ msgctxt "Stock label"
#~ msgid "_Disconnect"
#~ msgstr "Б_айланысты үзу"

#~ msgctxt "Stock label"
#~ msgid "_Edit"
#~ msgstr "Тү_зету"

#~ msgctxt "Stock label"
#~ msgid "_Index"
#~ msgstr "_Мазмұны"

#~ msgctxt "Stock label"
#~ msgid "_Information"
#~ msgstr "Ақ_параты"

#~ msgctxt "Stock label"
#~ msgid "_No"
#~ msgstr "Ж_оқ"

#~ msgctxt "Stock label"
#~ msgid "_OK"
#~ msgstr "О_К"

#~ msgctxt "Stock label"
#~ msgid "Landscape"
#~ msgstr "Жатық"

#~ msgctxt "Stock label"
#~ msgid "Portrait"
#~ msgstr "Тік"

#~ msgctxt "Stock label"
#~ msgid "Reverse landscape"
#~ msgstr "Теріс жатық"

#~ msgctxt "Stock label"
#~ msgid "Reverse portrait"
#~ msgstr "Теріс тік"

#~ msgctxt "Stock label"
#~ msgid "Page Set_up"
#~ msgstr "Бет ба_птаулары"

#~ msgctxt "Stock label"
#~ msgid "_Preferences"
#~ msgstr "_Баптаулар"

#~ msgctxt "Stock label"
#~ msgid "_Color"
#~ msgstr "Тү_с"

#~ msgctxt "Stock label"
#~ msgid "_Font"
#~ msgstr "Қа_ріп"

#~ msgctxt "Stock label"
#~ msgid "_Undelete"
#~ msgstr "Ө_шірілгенді қалпына келтіру"

#~ msgctxt "Stock label"
#~ msgid "_Yes"
#~ msgstr "_Иә"

#~ msgid "Unexpected start tag '%s' on line %d char %d"
#~ msgstr "Күтілмеген бастау '%s' тегі (%d жол, %d таңба)"

#~ msgid "Unexpected character data on line %d char %d"
#~ msgstr "Күтілмеген таңба ақпараты кездесті (%d жол, %d таңба)"

#~ msgctxt "input method menu"
#~ msgid "System (%s)"
#~ msgstr "Жүйе (%s)"

#~ msgid "Connect to Server"
#~ msgstr "Серверге байланысты орнату"

#~ msgid "Connect to a network server address"
#~ msgstr "Желілік сервер адресіне байланысу"

#~ msgid "Ignore hidden"
#~ msgstr "Жасырынды елемеу"

#~ msgid "Show Pixel Cache"
#~ msgstr "Пиксельдер кэшін көрсету"

#~ msgid ""
#~ "The WGL_ARB_create_context extension needed to create core profiles is "
#~ "not available"
#~ msgstr ""
#~ "Негізгі профильдерді жасау үшін керек WGL_ARB_create_context кеңейтуі "
#~ "қолжетерсіз"

#~ msgid "Changes are applied instantly, only for this selected widget."
#~ msgstr "Өзгерістер лезде түрде, тек таңдалған виджет үшін іске асырылады."

#~ msgid "Change classes"
#~ msgstr "Кластарды ауыстыру"

#~ msgid "CSS properties"
#~ msgstr "CSS қасиеттері"

#~ msgid "Show all CSS nodes"
#~ msgstr "Барлық CSS нодаларын көрсету"

#~ msgid "Show CSS properties"
#~ msgstr "CSS қасиеттерін көрсету"

#~ msgid "Classes"
#~ msgstr "Кластар"

#~ msgid "Node:"
#~ msgstr "Нода:"

#~ msgid "Error launching preview"
#~ msgstr "Алдын-ала қарауды жөнелту қатесі"

#~ msgid ""
#~ "The GLX_ARB_create_context_profile extension needed to create core "
#~ "profiles is not available"
#~ msgstr ""
#~ "Негізгі профильдерді жасау үшін керек GLX_ARB_create_context_profile "
#~ "кеңейтуі қолжетерсіз"

#~ msgid "New class"
#~ msgstr "Жаңа класс"

#~ msgid "Cancel"
#~ msgstr "Бас тарту"

#~ msgid "Add a class"
#~ msgstr "Класты қосу"

#~ msgid "Restore defaults for this widget"
#~ msgstr "Бұл виджет үшін бастапқыны қалпына келтіру"

#~ msgid "Allocated size"
#~ msgstr "Бөленген орны"

#~ msgid "Object Hierarchy"
#~ msgstr "Объекттер иерархиясы"

#~ msgid "Invalid object type '%s' on line %d"
#~ msgstr "'%s' жарамсыз объект түрі, %d жолында"

#~ msgid "Invalid type function on line %d: '%s'"
#~ msgstr "%d жолындағы функцияның қате түрі: '%s'"

#~ msgid "Duplicate object ID '%s' on line %d (previously on line %d)"
#~ msgstr "Объект ID '%s' қайталануы, жол нөмірі %d (алдыңғысы %d)"

#~ msgid "Invalid signal '%s' for type '%s' on line %d"
#~ msgstr "Жарамсыз сигналы '%s', '%s' түрі үшін, жолы %d"

#~ msgid "Invalid root element: <%s>"
#~ msgstr "Түбірлік элементі қате: <%s>"

#~ msgid "Unhandled tag: <%s>"
#~ msgstr "Өңделмеген тег: <%s>"

#~ msgid "_Customize"
#~ msgstr "_Баптау"

#~ msgid "Yesterday at %-I:%M %P"
#~ msgstr "Кеше, уақыты %H:%M"

#~ msgid "Devices"
#~ msgstr "Құрылғылар"

#~ msgid "Bookmarks"
#~ msgstr "Бетбелгілер"

#~ msgid "Browse Network"
#~ msgstr "Желіні шолу"

#~| msgctxt "keyboard label"
#~| msgid "Display"
#~ msgid "X display"
#~ msgstr "X экраны"

#~ msgid "All Files"
#~ msgstr "Барлық файлдар"

#~ msgid ""
#~ "No fonts matched your search. You can revise your search and try again."
#~ msgstr ""
#~ "Сұранымға сай қаріптер табылмады. Сұранымды өзгертіп, қайталап көріңіз."

#~ msgid "_Location:"
#~ msgstr "Ор_наласуы:"

#~ msgid "The license of the program"
#~ msgstr "Бағдарлама лицензиясы"

#~ msgid "Custom CSS"
#~ msgstr "Таңдауыңызша CSS"

#~ msgid "Choose a widget through the inspector"
#~ msgstr "Инспектор ішінен виджетті таңдаңыз"

#~ msgid "Count:"
#~ msgstr "Санағыш:"

#~ msgid "GTK+ Inspector — %s"
#~ msgstr "GTK+ инспекторы — %s"

#~ msgid "Send Widget to Shell"
#~ msgstr "Виджетті Shell-ге жіберу"

#~ msgctxt "progress bar label"
#~ msgid "%d %%"
#~ msgstr "%d %%"

#~ msgid "Please select a folder below"
#~ msgstr "Буманы тандаңыз"

#~ msgid "Please type a file name"
#~ msgstr "Файл атын енгізіңіз"

#~ msgid "Recently Used"
#~ msgstr "Жақында қолданылған"

#~ msgid "Search:"
#~ msgstr "Іздеу:"

#~ msgid "Save in folder:"
#~ msgstr "Бумада сақтау:"

#~ msgid "Create in folder:"
#~ msgstr "Бумада жасау:"

#~ msgid "Places"
#~ msgstr "Орындар"

#~ msgctxt "volume percentage"
#~ msgid "%d %%"
#~ msgstr "%d %%"

#~ msgid "Unmaximize"
#~ msgstr "Жазық емес қылу"

#~ msgid "Always on Visible Workspace"
#~ msgstr "Әрқашан көрінетін жұмыс орнында"

#~ msgid "Only on This Workspace"
#~ msgstr "Тек осы жұмыс орнында"

#~ msgid "Move to Workspace Up"
#~ msgstr "Жоғарыдағы жұмыс орнына жылжыту"

#~ msgid "Move to Workspace Down"
#~ msgstr "Төмендегі жұмыс орнына жылжыту"

#~ msgid "Move to Another Workspace"
#~ msgstr "Басқа жұмыс орнына жылжыту"

#~ msgid "Workspace %d"
#~ msgstr "Жұмыс орны %d"

#~ msgctxt "paper size"
#~ msgid "A0x2"
#~ msgstr "A0x2"

#~ msgctxt "paper size"
#~ msgid "A0x3"
#~ msgstr "A0x3"

#~ msgctxt "paper size"
#~ msgid "A1x3"
#~ msgstr "A1x3"

#~ msgctxt "paper size"
#~ msgid "A1x4"
#~ msgstr "A1x4"

#~ msgctxt "paper size"
#~ msgid "A2x3"
#~ msgstr "A2x3"

#~ msgctxt "paper size"
#~ msgid "A2x4"
#~ msgstr "A2x4"

#~ msgctxt "paper size"
#~ msgid "A2x5"
#~ msgstr "A2x5"

#~ msgctxt "paper size"
#~ msgid "A3x3"
#~ msgstr "A3x3"

#~ msgctxt "paper size"
#~ msgid "A3x4"
#~ msgstr "A3x4"

#~ msgctxt "paper size"
#~ msgid "A3x5"
#~ msgstr "A3x5"

#~ msgctxt "paper size"
#~ msgid "A3x6"
#~ msgstr "A3x6"

#~ msgctxt "paper size"
#~ msgid "A3x7"
#~ msgstr "A3x7"

#~ msgctxt "paper size"
#~ msgid "A4x3"
#~ msgstr "A4x3"

#~ msgctxt "paper size"
#~ msgid "A4x4"
#~ msgstr "A4x4"

#~ msgctxt "paper size"
#~ msgid "A4x5"
#~ msgstr "A4x5"

#~ msgctxt "paper size"
#~ msgid "A4x6"
#~ msgstr "A4x6"

#~ msgctxt "paper size"
#~ msgid "A4x7"
#~ msgstr "A4x7"

#~ msgctxt "paper size"
#~ msgid "A4x8"
#~ msgstr "A4x8"

#~ msgctxt "paper size"
#~ msgid "A4x9"
#~ msgstr "A4x9"

#~ msgctxt "paper size"
#~ msgid "10x11"
#~ msgstr "10x11"

#~ msgctxt "paper size"
#~ msgid "10x13"
#~ msgstr "10x13"

#~ msgctxt "paper size"
#~ msgid "10x14"
#~ msgstr "10x14"

#~ msgctxt "paper size"
#~ msgid "10x15"
#~ msgstr "10x15"

#~ msgctxt "paper size"
#~ msgid "11x12"
#~ msgstr "11x12"

#~ msgctxt "paper size"
#~ msgid "11x15"
#~ msgstr "11x15"

#~ msgctxt "paper size"
#~ msgid "12x19"
#~ msgstr "12x19"

#~ msgctxt "paper size"
#~ msgid "5x7"
#~ msgstr "5x7"

#~ msgid "Type a file name"
#~ msgstr "Файл атын енгізіңіз"

#~ msgid "Select an application to open “%s”"
#~ msgstr "“%s” ашу үшін қолданбаны таңдау"

#~ msgid "No applications available to open “%s” files"
#~ msgstr "“%s” түріндегі файлдарды ашу үшін бірде-бір қолданба қолжетерсіз"

#~ msgid ""
#~ "Click \"Show other applications\", for more options, or \"Software\" to "
#~ "install a new application"
#~ msgstr ""
#~ "Көбірек опциялар үшін \"Басқа қолданбаларды көрсету\", ал, жаңа "
#~ "қолданбаны орнату үшін  \"Бағдарламалық қамтама\" таңдаңыз"

#~ msgid "+"
#~ msgstr "+"

#~ msgid "-"
#~ msgstr "-"

#~ msgid ""
#~ "%s cannot quit at this time:\n"
#~ "\n"
#~ "%s"
#~ msgstr ""
#~ "%s қазір шыға алмайды:\n"
#~ "\n"
#~ "%s"

#~ msgid "C_ontinue"
#~ msgstr "Жа_лғастыру"

#~ msgid "Failed to look for applications online"
#~ msgstr "Қолданбаларды желіден іздеу сәтсіз аяқталды"

#~ msgid "Switches between on and off states"
#~ msgstr "On және off қалып-күйлерін ауыстырғышы"

#~| msgid "; "
#~ msgid " "
#~ msgstr " "

#~ msgid "_Insert Unicode Control Character"
#~ msgstr "Unicode б_асқару таңбасын кірістіру"

<<<<<<< HEAD
#~ msgid "Could not add a bookmark"
#~ msgstr "Бетбелгіні қосу мүмкін емес"

=======
>>>>>>> a45b66e1
#~ msgid "Could not remove bookmark"
#~ msgstr "Бетбелгіні өшіру мүмкін емес"

#~ msgid "Add the folder '%s' to the bookmarks"
#~ msgstr "'%s' бумасын бетбелгілерге қосу"

#~ msgid "Add the current folder to the bookmarks"
#~ msgstr "Ағымдағы буманы бетбелгілерге қосу"

#~ msgid "Add the selected folders to the bookmarks"
#~ msgstr "Таңдалған бумаларды бетбелгілерге қосу"

#~ msgid "Remove the bookmark '%s'"
#~ msgstr "'%s' бетбелгісін өшіру"

#~ msgid "Bookmark '%s' cannot be removed"
#~ msgstr "'%s' бетбелгісін өшіру мүмкін емес"

#~ msgid "Remove the selected bookmark"
#~ msgstr "Таңдалған бетбелгіні өшіру"

#~ msgid "_Places"
#~ msgstr "Орын_дар"

#~ msgid "Add the selected folder to the Bookmarks"
#~ msgstr "Таңдалған буманы бетбелгілерге қосу"

#~ msgid "_Copy file’s location"
#~ msgstr "Ф_айл адресін көшіру"

#~ msgid "Save in _folder:"
#~ msgstr "Бу_маға сақтау:"

#~ msgid "Shortcut %s does not exist"
#~ msgstr "%s жарлығы жоқ болып тұр"

#~ msgid "Could not mount %s"
#~ msgstr "%s тіркеу мүмкін емес"

#~ msgid "Could not find '%s'"
#~ msgstr "'%s' табу мүмкін емес"

#~ msgid "Could not find application"
#~ msgstr "Қолданбаны табу мүмкін емес"

#~ msgid "Homepage"
#~ msgstr "Үй парағы"

#~ msgid "Rename..."
#~ msgstr "Атын ауыстыру..."

#~ msgid "Manage Custom Sizes..."
#~ msgstr "Таңдауыңызша өлшемдерді басқару..."

#~ msgid "Connect as u_ser:"
#~ msgstr "_Пайдаланушы ретінде байланыс орнату:"

#~ msgid "Caps Lock and Num Lock are on"
#~ msgstr "Caps Lock пен Num Lock қосулы тұр"

#~ msgid "Num Lock is on"
#~ msgstr "Num Lock is қосулы тұр"

#~ msgid "Received invalid color data\n"
#~ msgstr "Алынған түс мәні қате\n"

#~ msgid "_Browse for other folders"
#~ msgstr "_Басқа бумаларды қарау"

#~ msgid "Invalid path"
#~ msgstr "Жолы қате"

#~ msgid "No match"
#~ msgstr "Сәйкестік жоқ"

#~ msgid "Sole completion"
#~ msgstr "Бір сәйкестік"

#~ msgid "Complete, but not unique"
#~ msgstr "Аяқталған, бірақ жалғыз емес"

#~ msgid "Completing..."
#~ msgstr "Аяқтау..."

#~ msgid "Only local files may be selected"
#~ msgstr "Тек жергілікті файлдарды таңдай аласыз"

#~ msgid "Incomplete hostname; end it with '/'"
#~ msgstr "Хост аты толық емес; оны '/' таңбасымен аяқтаңыз"

#~ msgid "Path does not exist"
#~ msgstr "Жол жоқ болып тұр"

#~ msgid ""
#~ "Could not find the icon '%s'. The '%s' theme\n"
#~ "was not found either, perhaps you need to install it.\n"
#~ "You can get a copy from:\n"
#~ "\t%s"
#~ msgstr ""
#~ "'%s' таңбашасын табу мүмкін емес. '%s' темасы да табылмады,\n"
#~ "мүмкін, сізге оны орнату керек.\n"
#~ "Көшірмесін мына жерден ала аласыз:\n"
#~ "\t%s"

#~ msgid "Unable to locate image file in pixmap_path: \"%s\""
#~ msgstr "pixmap_path ішінен суретті табу мүмкін емес: \"%s\""

#~ msgid "This function is not implemented for widgets of class '%s'"
#~ msgstr "'%s' класы виджеттері үшін функция іске асырылмаған"

#~ msgid "different idatas found for symlinked '%s' and '%s'\n"
#~ msgstr ""
#~ "сілтемемен байланысқан '%s' пен '%s' ішінде әр түрлі идетификаторлар "
#~ "табылды\n"

#~ msgid "Could not get information for file '%s': %s"
#~ msgstr "'%s' файлы үшін ақпаратты алу мүмкін емес: %s"

#~ msgid ""
#~ "Failed to load image '%s': reason not known, probably a corrupt image file"
#~ msgstr ""
#~ "'%s' суретін жүктеу сәтсіз: себебі белгісіз, мүмкін сурет файлы "
#~ "зақымдалған"

#~ msgid "X screen to use"
#~ msgstr "Қолданылатын X экраны"

#~ msgid "SCREEN"
#~ msgstr "ЭКРАН"

#~ msgid "Make X calls synchronous"
#~ msgstr "X сервер шақыруларын синхронды қылу"

#~ msgid "Unable to locate theme engine in module_path: \"%s\","
#~ msgstr "module_path ішінен жүктелетін темалар модулі табылмады: \"%s\","

#~ msgid "Written by"
#~ msgstr "Жазған"

#~ msgid "Unable to find include file: \"%s\""
#~ msgstr "Қосылатын файлды табу мүмкін емес: \"%s\""

#~ msgid "\"Deepness\" of the color."
#~ msgstr "Түс \"тереңділігі\"."

#~ msgid "Folders"
#~ msgstr "Бумалар"

#~ msgid "Fol_ders"
#~ msgstr "Бу_малар"

#~ msgid "_Files"
#~ msgstr "Фа_йлдар"

#~ msgid "Folder unreadable: %s"
#~ msgstr "Бума оқылмайды: %s"

#~ msgid ""
#~ "The file \"%s\" resides on another machine (called %s) and may not be "
#~ "available to this program.\n"
#~ "Are you sure that you want to select it?"
#~ msgstr ""
#~ "\"%s\" файлы басқа машинада орналасқан (%s деп аталатын) және бұл "
#~ "бағдарламаға қолжетерсіз болуы мүмкін.\n"
#~ "Оны таңдауды шынымен қалайсыз ба?"

#~ msgid "_New Folder"
#~ msgstr "Жаңа _бума"

#~ msgid "De_lete File"
#~ msgstr "Файлды ө_шіру"

#~ msgid "_Rename File"
#~ msgstr "Файл а_тын ауыстыру"

#~ msgid ""
#~ "The folder name \"%s\" contains symbols that are not allowed in filenames"
#~ msgstr ""
#~ "\"%s\" бумасында атауында рұқсат етілмеген таңбалары бар файлдар бар"

#~ msgid "New Folder"
#~ msgstr "Жаңа бума"

#~ msgid ""
#~ "The filename \"%s\" contains symbols that are not allowed in filenames"
#~ msgstr "\"%s\" файл атауында рұқсат етілмеген таңбалары бар"

#~ msgid "Error deleting file '%s': %s"
#~ msgstr "'%s' файлын өшіру қатесі: %s"

#~ msgid "Really delete file \"%s\"?"
#~ msgstr "\"%s\" файлын шынымен өшіру керек пе?"

#~ msgid "Delete File"
#~ msgstr "Файлды өшіру"

#~ msgid "Error renaming file to \"%s\": %s"
#~ msgstr "Файл атын \"%s\" етіп орнату қатесі: %s"

#~ msgid "Error renaming file \"%s\": %s"
#~ msgstr "\"%s\" файлдың атын ауыстыру қатесі: %s"

#~ msgid "Error renaming file \"%s\" to \"%s\": %s"
#~ msgstr "\"%s\" файл атын \"%s\" етіп ауыстыру қатесі: %s"

#~ msgid "Rename File"
#~ msgstr "Файл атын ауыстыру"

#~ msgid "Rename file \"%s\" to:"
#~ msgstr "\"%s\" файл атын келесіге ауыстыру:"

#~ msgid ""
#~ "The filename \"%s\" couldn't be converted to UTF-8. (try setting the "
#~ "environment variable G_FILENAME_ENCODING): %s"
#~ msgstr ""
#~ "\"%s\" файл атын UTF-8-ге түрлендіру мүмкін емес. (G_FILENAME_ENCODING "
#~ "қоршам айнымалысын орнатып көріңіз): %s"

#~ msgid "Invalid UTF-8"
#~ msgstr "Қате UTF-8"

#~ msgid "Name too long"
#~ msgstr "Аты тым ұзын"

#~ msgid "Couldn't convert filename"
#~ msgstr "Файл атын түрлендіру мүмкін емес"

#~ msgid "Gamma"
#~ msgstr "Гамма"

#~ msgid "_Gamma value"
#~ msgstr "_Гамма мәні"

#~ msgid "No extended input devices"
#~ msgstr "Кеңейтілген енгізу құралдары жоқ"

#~ msgid "Screen"
#~ msgstr "Экран"

#~ msgid "Axes"
#~ msgstr "Осьтер"

#~ msgid "Keys"
#~ msgstr "Кілттер"

#~ msgid "_X:"
#~ msgstr "_X:"

#~ msgid "_Y:"
#~ msgstr "_Y:"

#~ msgid "X _tilt:"
#~ msgstr "X _көлбеулігі:"

#~ msgid "Y t_ilt:"
#~ msgstr "Y кө_лбеулігі:"

#~ msgid "_Wheel:"
#~ msgstr "_Шеңбер:"

#~ msgid "(disabled)"
#~ msgstr "(сөндірулі)"

#~ msgid "(unknown)"
#~ msgstr "(белгісіз)"

#~ msgid "Cl_ear"
#~ msgstr "Та_зарту"

#~ msgid "Error printing"
#~ msgstr "Баспаға шығару қатесі"

#~ msgid "--- No Tip ---"
#~ msgstr "--- Кеңес жоқ ---"

#~ msgid "Gdk debugging flags to set"
#~ msgstr "Gdk жөндеу жалаушалары орнатылған"

#~ msgid "Gdk debugging flags to unset"
#~ msgstr "Gdk жөндеу жалаушалары орнатылмаған"

#~ msgid "Image file '%s' contains no data"
#~ msgstr "'%s' сурет файлында ақпарат жоқ"

#~ msgid ""
#~ "Failed to load animation '%s': reason not known, probably a corrupt "
#~ "animation file"
#~ msgstr ""
#~ "'%s' анимациясын жүктеу сәтсіз: себебі белгісіз, мүмкін анимация файлы "
#~ "зақымдалған"

#~ msgid "Unable to load image-loading module: %s: %s"
#~ msgstr "Сурет жүктеу модулін жүктеу мүмкін емес: %s: %s"

#~ msgid ""
#~ "Image-loading module %s does not export the proper interface; perhaps "
#~ "it's from a different GTK version?"
#~ msgstr ""
#~ "%s сурет жүктеу модулі дұрыс интерфейс ұсынып тұрған жоқ; ол басқа GTK "
#~ "нұсқасынан емес пе?"

#~ msgid "Couldn't recognize the image file format for file '%s'"
#~ msgstr "'%s' файлы үшін сурет пішімін анықтау мүмкін емес"

#~ msgid "Failed to load image '%s': %s"
#~ msgstr "'%s' суретін жүктеу сәтсіз: %s"

#~ msgid ""
#~ "This build of gdk-pixbuf does not support saving the image format: %s"
#~ msgstr "Осы gdk-pixbuf нұсқасы сурет пішімін сақтауды қолдамайды: %s"

#~ msgid "Insufficient memory to save image to callback"
#~ msgstr "Қайтаруға суретті сақтау үшін жады жеткіліксіз"

#~ msgid "Failed to open temporary file"
#~ msgstr "Уақытша файлды ашу сәтсіз"

#~ msgid "Failed to open '%s' for writing: %s"
#~ msgstr "Жазу үшін '%s' ашу сәтсіз: %s"

#~ msgid ""
#~ "Failed to close '%s' while writing image, all data may not have been "
#~ "saved: %s"
#~ msgstr ""
#~ "Суретті жазу кезінде '%s' жабу сәтсіз, бар ақпарат толығымен сақталмауы "
#~ "мүмкін: %s"

#~ msgid "Insufficient memory to save image into a buffer"
#~ msgstr "Суретті буферге сақтау үшін жады жеткіліксіз"

#~ msgid ""
#~ "Internal error: Image loader module '%s' failed to complete an operation, "
#~ "but didn't give a reason for the failure"
#~ msgstr ""
#~ "Ішкі қате: '%s' сурет жүктеу модулі әрекетті аяқтай алмады, бірақ қате "
#~ "себебін қайтармаған"

#~ msgid "Incremental loading of image type '%s' is not supported"
#~ msgstr "'%s' сурет пішімін ұлғаю жүктеуіне қолдау жоқ"

#~ msgid "Image header corrupt"
#~ msgstr "Сурет тақырыптамасы зақымдалған"

#~ msgid "Image format unknown"
#~ msgstr "Суреттің пішімі белгісіз"

#~ msgid "Image pixel data corrupt"
#~ msgstr "Суреттің пиксель ақпараты зақымдалған"

#~ msgid "Unexpected icon chunk in animation"
#~ msgstr "Анимацияда күтпеген таңбаша бөлігі"

#~ msgid "Invalid header in animation"
#~ msgstr "Анимацияның тақырыптамасы қате"

#~ msgid "Malformed chunk in animation"
#~ msgstr "Анимацияда қате бөлігі бар"

#~ msgid "The ANI image format"
#~ msgstr "ANI сурет пішімі"

#~ msgid "BMP image has bogus header data"
#~ msgstr "BMP суретінде жалған тақырыптама мәліметі бар"

#~ msgid "BMP image has unsupported header size"
#~ msgstr "BMP суретінде тақырыптама өлшеміне қолдау жоқ"

#~ msgid "Couldn't allocate memory for saving BMP file"
#~ msgstr "BMP файлын сақтау үшін жады бөлу мүмкін емес"

#~ msgid "Couldn't write to BMP file"
#~ msgstr "BMP файлына жазу мүмкін емес"

#~ msgid "The BMP image format"
#~ msgstr "BMP сурет пішімі"

#~ msgid "Failure reading GIF: %s"
#~ msgstr "GIF оқу қатесі: %s"

#~ msgid "GIF file was missing some data (perhaps it was truncated somehow?)"
#~ msgstr ""
#~ "GIF файлында біраз ақпарат жетіспейді (мүмкін, қалай болса да қиылған ба?)"

#~ msgid "Internal error in the GIF loader (%s)"
#~ msgstr "GIF жүктеушісінің ішкі қатесі (%s)"

#~ msgid "Stack overflow"
#~ msgstr "Стек асып кетуі"

#~ msgid "GIF image loader cannot understand this image."
#~ msgstr "GIF сурет жүктеушісі осы суреті түсінбейді."

#~ msgid "Bad code encountered"
#~ msgstr "Қате код кездесті"

#~ msgid "Circular table entry in GIF file"
#~ msgstr "GIF файлында циклды кесте жазбасы"

#~ msgid "Not enough memory to load GIF file"
#~ msgstr "GIF файлын жүктеу үшін жады жеткіліксіз"

#~ msgid "Not enough memory to composite a frame in GIF file"
#~ msgstr "GIF файлының кадрын жасау үшін жады жеткіліксіз"

#~ msgid "GIF image is corrupt (incorrect LZW compression)"
#~ msgstr "GIF суреті зақымдалған (қате LZW сығуы)"

#~ msgid "File does not appear to be a GIF file"
#~ msgstr "Файл GIF файлына ұқсамайды"

#~ msgid "Version %s of the GIF file format is not supported"
#~ msgstr "GIF файл пішімінің %s нұсқасына қолдау жоқ"

#~ msgid "GIF image was truncated or incomplete."
#~ msgstr "GIF суреті қиылған не толық емес."

#~ msgid "The GIF image format"
#~ msgstr "GIF сурет пішімі"

#~ msgid "Invalid header in icon"
#~ msgstr "Таңбашаның тақырыптамасы қате"

#~ msgid "Not enough memory to load icon"
#~ msgstr "Таңбашаны жүктеу үшін жады жеткіліксіз"

#~ msgid "Icon has zero width"
#~ msgstr "Таңбашаның ені нөлге тең"

#~ msgid "Icon has zero height"
#~ msgstr "Таңбашаның биіктігі нөлге тең"

#~ msgid "Compressed icons are not supported"
#~ msgstr "Сығылған таңбашаларға қолдау жоқ"

#~ msgid "Not enough memory to load ICO file"
#~ msgstr "ICO файлын жүктеу үшін жады жеткіліксіз"

#~ msgid "Image too large to be saved as ICO"
#~ msgstr "Сурет ICO ретінде сақтау үшін тым үлкен"

#~ msgid "The ICO image format"
#~ msgstr "ICO сурет пішімі"

#~ msgid "Could not decode ICNS file"
#~ msgstr "ICNS файлын декодалау сәтсіз"

#~ msgid "The ICNS image format"
#~ msgstr "ICNS сурет пішімі"

#~ msgid "Couldn't allocate memory for stream"
#~ msgstr "Ағым үшін жадыны бөлу сәтсіз"

#~ msgid "Couldn't decode image"
#~ msgstr "Суретті декодалау сәтсіз"

#~ msgid "Transformed JPEG2000 has zero width or height"
#~ msgstr "Түрлендірілген JPEG2000 ені не биіктігі нөлге тең"

#~ msgid "Image type currently not supported"
#~ msgstr "Суреттің осы түріне әлі қолдау жоқ"

#~ msgid "Insufficient memory to open JPEG 2000 file"
#~ msgstr "JPEG 2000 суретін ашу үшін жады жеткіліксіз"

#~ msgid "The JPEG 2000 image format"
#~ msgstr "JPEG 2000 сурет пішімі"

#~ msgid "Transformed JPEG has zero width or height."
#~ msgstr "Түрлендірілген JPEG ені не биіктігі нөлге тең."

#~ msgid "The JPEG image format"
#~ msgstr "JPEG сурет пішімі"

#~ msgid "Couldn't allocate memory for header"
#~ msgstr "Тақырыптама үшін жады бөлу мүмкін емес"

#~ msgid "Image has invalid width and/or height"
#~ msgstr "Суреттің ені не/және биіктігі қате"

#~ msgid "Didn't get all lines of PCX image"
#~ msgstr "PCX суретінің барлық жолдары алынбады"

#~ msgid "No palette found at end of PCX data"
#~ msgstr "PCX мәліметінің соңында палитра табылмады"

#~ msgid "The PCX image format"
#~ msgstr "PCX сурет пішімі"

#~ msgid "Bits per channel of PNG image is invalid."
#~ msgstr "PNG суретінің арнаға бит саны қате."

#~ msgid "Transformed PNG has zero width or height."
#~ msgstr "Түрлендірілген PNG ені не биіктігі нөлге тең."

#~ msgid "Insufficient memory to load PNG file"
#~ msgstr "PNG суретін жүктеу үшін жады жеткіліксіз"

#~ msgid "The PNG image format"
#~ msgstr "PNG сурет пішімі"

#~ msgid "Insufficient memory to load PNM file"
#~ msgstr "PNM суретін жүктеу үшін жады жеткіліксіз"

#~ msgid "The QTIF image format"
#~ msgstr "QTIF сурет пішімі"

#~ msgid "The Targa image format"
#~ msgstr "Targa сурет пішімі"

#~ msgid "Width or height of TIFF image is zero"
#~ msgstr "TIFF суретінің биіктігі не ені нөлге тең"

#~ msgid "Failed to open TIFF image"
#~ msgstr "TIFF суретін ашу сәтсіз"

#~ msgid "TIFFClose operation failed"
#~ msgstr "TIFFClose әрекеті сәтсіз"

#~ msgid "Failed to save TIFF image"
#~ msgstr "TIFF суретін сақтау сәтсіз"

#~ msgid "TIFF compression doesn't refer to a valid codec."
#~ msgstr "TIFF сығуы дұрыс кодекқа сілтеп тұрған жоқ."

#~ msgid "Failed to write TIFF data"
#~ msgstr "TIFF мәліметін жазу сәтсіз"

#~ msgid "Couldn't write to TIFF file"
#~ msgstr "TIFF файлына жазу сәтсіз"

#~ msgid "The TIFF image format"
#~ msgstr "TIFF сурет пішімі"

#~ msgid "Image has zero width"
#~ msgstr "Суреттің ені нөлге тең"

#~ msgid "Image has zero height"
#~ msgstr "Суреттің биіктігі нөлге тең"

#~ msgid "Couldn't save the rest"
#~ msgstr "Қалғанын сақтау мүмкін емес"

#~ msgid "The WBMP image format"
#~ msgstr "WBMP сурет пішімі"

#~ msgid "Invalid XBM file"
#~ msgstr "Қате XBM файлы"

#~ msgid "Insufficient memory to load XBM image file"
#~ msgstr "XBM суретін жүктеу үшін жады жеткіліксіз"

#~ msgid "Failed to write to temporary file when loading XBM image"
#~ msgstr "XBM суретін жүктеу үшін уақытша файлға жазу сәтсіз"

#~ msgid "The XBM image format"
#~ msgstr "XBM сурет пішімі"

#~ msgid "No XPM header found"
#~ msgstr "XPM тақырыптамасы табылмады"

#~ msgid "Invalid XPM header"
#~ msgstr "XPM тақырыптамасы қате"

#~ msgid "XPM file has image width <= 0"
#~ msgstr "XPM файлындағы сурет ені <= 0"

#~ msgid "XPM file has image height <= 0"
#~ msgstr "XPM файлындағы сурет биіктігі <= 0"

#~ msgid "XPM has invalid number of chars per pixel"
#~ msgstr "XPM пиксельге таңба мәні қате"

#~ msgid "XPM file has invalid number of colors"
#~ msgstr "XPM түстер саны қате"

#~ msgid "Cannot allocate memory for loading XPM image"
#~ msgstr "XPM суретін жүктеу үшін жады бөлу мүмкін емес"

#~ msgid "Cannot read XPM colormap"
#~ msgstr "XPM түстер картасын оқу мүмкін емес"

#~ msgid "Failed to write to temporary file when loading XPM image"
#~ msgstr "XPM суретін жүктеу үшін уақытша файлға жазу қатесі"

#~ msgid "The XPM image format"
#~ msgstr "XPM сурет пішімі"

#~ msgid "The EMF image format"
#~ msgstr "EMF сурет пішімі"

#~ msgid "Could not create stream: %s"
#~ msgstr "Ағымды жасау мүмкін емес: %s"

#~ msgid "Could not read from stream: %s"
#~ msgstr "Ағымнан оқу мүмкін емес: %s"

#~ msgid "Unsupported image format for GDI+"
#~ msgstr "GDI+ үшін қолдауы жоқ сурет пішімі"

#~ msgid "Couldn't save"
#~ msgstr "Сақтау мүмкін емес"

#~ msgid "The WMF image format"
#~ msgstr "WMF сурет пішімі"

#, fuzzy
#~ msgid "<b>_Search:</b>"
#~ msgstr "І_здеу:"

#~ msgid "(Empty)"
#~ msgstr "(Бос)"<|MERGE_RESOLUTION|>--- conflicted
+++ resolved
@@ -7,13 +7,8 @@
 msgstr ""
 "Project-Id-Version: master\n"
 "Report-Msgid-Bugs-To: https://gitlab.gnome.org/GNOME/gtk/-/issues/\n"
-<<<<<<< HEAD
-"POT-Creation-Date: 2023-09-21 12:42+0000\n"
-"PO-Revision-Date: 2023-09-21 21:28+0600\n"
-=======
 "POT-Creation-Date: 2023-08-19 01:57+0000\n"
 "PO-Revision-Date: 2023-08-20 00:03+0600\n"
->>>>>>> a45b66e1
 "Last-Translator: Baurzhan Muftakhidinov <baurthefirst@gmail.com>\n"
 "Language-Team: Kazakh <kk_KZ@googlegroups.com>\n"
 "Language: kk\n"
@@ -55,33 +50,6 @@
 msgid "The current backend does not support OpenGL"
 msgstr "Ағымдағы қозғалтқыш OpenGL қолдамайды"
 
-<<<<<<< HEAD
-#: gdk/gdkdisplay.c:1244 gdk/gdksurface.c:1252
-msgid "Vulkan support disabled via GDK_DEBUG"
-msgstr "Vulkan қолдауы GDK_DEBUG арқылы сөндірілген"
-
-#: gdk/gdkdisplay.c:1276
-msgid "GL support disabled via GDK_DEBUG"
-msgstr "GL қолдауы GDK_DEBUG арқылы сөндірілген"
-
-#: gdk/gdkdisplay.c:1574
-msgid "No EGL configuration available"
-msgstr "Бірде-бір EGL іске асыру нұсқасы қолжетімсіз"
-
-#: gdk/gdkdisplay.c:1582
-msgid "Failed to get EGL configurations"
-msgstr "EGL конфигурациялары алынбады"
-
-#: gdk/gdkdisplay.c:1612
-msgid "No EGL configuration with required features found"
-msgstr "Қажетті мүмкіндіктері бар EGL конфигурациясы табылмады"
-
-#: gdk/gdkdisplay.c:1619
-msgid "No perfect EGL configuration found"
-msgstr "Сәйкес келетін EGL конфигурациясы табылмады"
-
-#: gdk/gdkdisplay.c:1661
-=======
 #: gdk/gdkdisplay.c:1245 gdk/gdksurface.c:1252
 msgid "Vulkan support disabled via GDK_DEBUG"
 msgstr "Vulkan қолдауы GDK_DEBUG арқылы сөндірілген"
@@ -107,31 +75,11 @@
 msgstr "Сәйкес келетін EGL конфигурациясы табылмады"
 
 #: gdk/gdkdisplay.c:1662
->>>>>>> a45b66e1
 #, c-format
 msgid "EGL implementation is missing extension %s"
 msgid_plural "EGL implementation is missing %2$d extensions: %1$s"
 msgstr[0] "EGL іске асыруында %2$d кеңейту жоқ: %1$s"
 
-<<<<<<< HEAD
-#: gdk/gdkdisplay.c:1694
-msgid "libEGL not available in this sandbox"
-msgstr "libEGL бұл құмжәшігінде қол жетімді емес"
-
-#: gdk/gdkdisplay.c:1695
-msgid "libEGL not available"
-msgstr "libEGL қолжетімді емес"
-
-#: gdk/gdkdisplay.c:1705
-msgid "Failed to create EGL display"
-msgstr "EGL экранын жасау сәтсіз"
-
-#: gdk/gdkdisplay.c:1715
-msgid "Could not initialize EGL display"
-msgstr "EGL экранын іске қосу сәтсіз"
-
-#: gdk/gdkdisplay.c:1726
-=======
 #: gdk/gdkdisplay.c:1695
 msgid "libEGL not available in this sandbox"
 msgstr "libEGL бұл құмжәшігінде қол жетімді емес"
@@ -149,7 +97,6 @@
 msgstr "EGL экранын іске қосу сәтсіз"
 
 #: gdk/gdkdisplay.c:1727
->>>>>>> a45b66e1
 #, c-format
 msgid "EGL version %d.%d is too old. GTK requires %d.%d"
 msgstr "EGL нұсқасы %d.%d тым ескі. GTK %d.%d нұсқасын талап етеді"
@@ -615,11 +562,7 @@
 #: gdk/macos/gdkmacospasteboard.c:211 gdk/wayland/gdkclipboard-wayland.c:240
 #: gdk/wayland/gdkdrop-wayland.c:207 gdk/wayland/gdkprimary-wayland.c:343
 #: gdk/win32/gdkdrop-win32.c:1018 gdk/win32/gdkdrop-win32.c:1063
-<<<<<<< HEAD
-#: gdk/x11/gdkclipboard-x11.c:807 gdk/x11/gdkdrop-x11.c:235
-=======
 #: gdk/x11/gdkclipboard-x11.c:805 gdk/x11/gdkdrop-x11.c:235
->>>>>>> a45b66e1
 msgid "No compatible transfer format found"
 msgstr "Тасымалдау үшін үйлесімді пішім табылмады"
 
@@ -790,10 +733,7 @@
 
 #: gdk/win32/gdkglcontext-win32-wgl.c:396
 #, c-format
-<<<<<<< HEAD
-=======
 #| msgid "EGL version %d.%d is too old. GTK requires %d.%d"
->>>>>>> a45b66e1
 msgid "WGL version %d.%d is too low, need at least %d.%d"
 msgstr "WGL нұсқасы %d.%d тым төмен, кем дегенде %d.%d керек"
 
@@ -856,19 +796,11 @@
 msgid_plural "Opening %d Items"
 msgstr[0] "%d нәрсе ашылуда"
 
-<<<<<<< HEAD
-#: gdk/x11/gdkclipboard-x11.c:477
-msgid "Clipboard manager could not store selection."
-msgstr "Алмасу буфері басқарушысы таңдауды сақтай алмайды."
-
-#: gdk/x11/gdkclipboard-x11.c:657
-=======
 #: gdk/x11/gdkclipboard-x11.c:475
 msgid "Clipboard manager could not store selection."
 msgstr "Алмасу буфері басқарушысы таңдауды сақтай алмайды."
 
 #: gdk/x11/gdkclipboard-x11.c:655
->>>>>>> a45b66e1
 msgid "Cannot store clipboard. No clipboard manager is active."
 msgstr ""
 "Алмасу буферін сақтау мүмкін емес. Бірде-бір алмасу буфері басқарушысы "
@@ -1079,19 +1011,13 @@
 msgstr "GNOME Software іске қосу сәтсіз аяқталды"
 
 #: gtk/deprecated/gtkappchooserwidget.c:525
-<<<<<<< HEAD
-=======
 #| msgid "Default"
->>>>>>> a45b66e1
 msgid "Default App"
 msgstr "Үнсіз келісім қолданбасы"
 
 #: gtk/deprecated/gtkappchooserwidget.c:575
 #, c-format
-<<<<<<< HEAD
-=======
 #| msgid "No applications found for “%s”."
->>>>>>> a45b66e1
 msgid "No apps found for “%s”."
 msgstr "\"%s\" үшін қолданбалар табылмады."
 
@@ -1140,30 +1066,18 @@
 msgid "%d %%"
 msgstr "%d %%"
 
-<<<<<<< HEAD
-#: gtk/deprecated/gtkcolorbutton.c:183 gtk/deprecated/gtkcolorbutton.c:314
-=======
 #: gtk/deprecated/gtkcolorbutton.c:183 gtk/deprecated/gtkcolorbutton.c:311
->>>>>>> a45b66e1
 #: gtk/gtkcolordialog.c:411
 msgid "Pick a Color"
 msgstr "Түсті таңдаңыз"
 
-<<<<<<< HEAD
-#: gtk/deprecated/gtkcolorbutton.c:505 gtk/gtkcolorchooserwidget.c:313
-=======
 #: gtk/deprecated/gtkcolorbutton.c:502 gtk/gtkcolorchooserwidget.c:313
->>>>>>> a45b66e1
 #: gtk/gtkcolordialogbutton.c:335
 #, c-format
 msgid "Red %d%%, Green %d%%, Blue %d%%, Alpha %d%%"
 msgstr "Қызыл %d%%, Жасыл %d%%, Көк %d%%, Мөлдір %d%%"
 
-<<<<<<< HEAD
-#: gtk/deprecated/gtkcolorbutton.c:511 gtk/gtkcolorchooserwidget.c:319
-=======
 #: gtk/deprecated/gtkcolorbutton.c:508 gtk/gtkcolorchooserwidget.c:319
->>>>>>> a45b66e1
 #: gtk/gtkcolordialogbutton.c:341
 #, c-format
 msgid "Red %d%%, Green %d%%, Blue %d%%"
@@ -1173,29 +1087,17 @@
 msgid "Sans 12"
 msgstr "Sans 12"
 
-<<<<<<< HEAD
-#: gtk/deprecated/gtkfontbutton.c:507 gtk/deprecated/gtkfontbutton.c:624
-=======
 #: gtk/deprecated/gtkfontbutton.c:507 gtk/deprecated/gtkfontbutton.c:621
->>>>>>> a45b66e1
 #: gtk/gtkfontdialog.c:596
 msgid "Pick a Font"
 msgstr "Қаріпті таңдаңыз"
 
-<<<<<<< HEAD
-#: gtk/deprecated/gtkfontbutton.c:600 gtk/gtkfilechooserwidget.c:3871
-=======
 #: gtk/deprecated/gtkfontbutton.c:597 gtk/gtkfilechooserwidget.c:3871
->>>>>>> a45b66e1
 #: gtk/gtkfontdialogbutton.c:126 gtk/inspector/visual.ui:169
 msgid "Font"
 msgstr "Қаріп"
 
-<<<<<<< HEAD
-#: gtk/deprecated/gtkfontbutton.c:1155 gtk/gtkfontdialogbutton.c:652
-=======
 #: gtk/deprecated/gtkfontbutton.c:1152 gtk/gtkfontdialogbutton.c:652
->>>>>>> a45b66e1
 msgctxt "font"
 msgid "None"
 msgstr "Ешнәрсе"
@@ -2259,11 +2161,7 @@
 msgid "Paper Margins"
 msgstr "Қағаздың шет өрістері"
 
-<<<<<<< HEAD
-#: gtk/gtkentry.c:3685
-=======
 #: gtk/gtkentry.c:3673
->>>>>>> a45b66e1
 msgid "Insert Emoji"
 msgstr "Эмодзи кірістіру"
 
@@ -2421,11 +2319,7 @@
 msgstr "Нәрсені өшірсеңіз, ол толығымен жоғалады."
 
 #: gtk/gtkfilechooserwidget.c:1185 gtk/gtkfilechooserwidget.c:1815
-<<<<<<< HEAD
-#: gtk/gtklabel.c:5695 gtk/gtktext.c:6147 gtk/gtktextview.c:9018
-=======
 #: gtk/gtklabel.c:5695 gtk/gtktext.c:6145 gtk/gtktextview.c:9018
->>>>>>> a45b66e1
 msgid "_Delete"
 msgstr "Ө_шіру"
 
@@ -2655,7 +2549,6 @@
 #: gtk/gtkfiledialog.c:816
 msgid "Pick Files"
 msgstr "Файлдарды таңдау"
-<<<<<<< HEAD
 
 #: gtk/gtkfiledialog.c:816
 msgid "Pick a File"
@@ -2674,26 +2567,6 @@
 msgid "Select Folders"
 msgstr "Бумаларды таңдау"
 
-=======
-
-#: gtk/gtkfiledialog.c:816
-msgid "Pick a File"
-msgstr "Файлды таңдау"
-
-#: gtk/gtkfiledialog.c:821
-msgid "Save a File"
-msgstr "Файлды таңдау"
-
-#: gtk/gtkfiledialog.c:825 gtk/ui/gtkappchooserdialog.ui:53
-#: gtk/ui/gtkcolorchooserdialog.ui:41 gtk/ui/gtkfontchooserdialog.ui:32
-msgid "_Select"
-msgstr "_Таңдау"
-
-#: gtk/gtkfiledialog.c:826
-msgid "Select Folders"
-msgstr "Бумаларды таңдау"
-
->>>>>>> a45b66e1
 #: gtk/gtkfiledialog.c:826
 msgid "Select a Folder"
 msgstr "Буманы таңдау"
@@ -2783,24 +2656,6 @@
 msgstr "Жабу"
 
 #: gtk/deprecated/gtkinfobar.c:499
-<<<<<<< HEAD
-msgid "Close the infobar"
-msgstr "Ақпараттық панельді жабу"
-
-#: gtk/gtklabel.c:5692 gtk/gtktext.c:6135 gtk/gtktextview.c:9006
-msgid "Cu_t"
-msgstr "Қ_иып алу"
-
-#: gtk/gtklabel.c:5693 gtk/gtktext.c:6139 gtk/gtktextview.c:9010
-msgid "_Copy"
-msgstr "_Көшіру"
-
-#: gtk/gtklabel.c:5694 gtk/gtktext.c:6143 gtk/gtktextview.c:9014
-msgid "_Paste"
-msgstr "Кірі_стіру"
-
-#: gtk/gtklabel.c:5700 gtk/gtktext.c:6156 gtk/gtktextview.c:9039
-=======
 #| msgid "Close the window"
 msgid "Close the infobar"
 msgstr "Ақпараттық панельді жабу"
@@ -2818,7 +2673,6 @@
 msgstr "Кірі_стіру"
 
 #: gtk/gtklabel.c:5700 gtk/gtktext.c:6154 gtk/gtktextview.c:9039
->>>>>>> a45b66e1
 msgid "Select _All"
 msgstr "Б_арлығын таңдау"
 
@@ -3031,11 +2885,7 @@
 msgid "Next tab"
 msgstr "Келесі бет"
 
-<<<<<<< HEAD
-#: gtk/gtknotebook.c:4331 gtk/gtknotebook.c:6541
-=======
 #: gtk/gtknotebook.c:4331 gtk/gtknotebook.c:6539
->>>>>>> a45b66e1
 #, c-format
 msgid "Page %u"
 msgstr "Бет %u"
@@ -3676,11 +3526,7 @@
 msgid "No registered application with name “%s” for item with URI “%s” found"
 msgstr "URI \"%s\" үшін аты \"%s\" болатын ешбір тіркелген қолданба табылмады"
 
-<<<<<<< HEAD
-#: gtk/gtksearchentry.c:767
-=======
 #: gtk/gtksearchentry.c:758
->>>>>>> a45b66e1
 msgid "Clear Entry"
 msgstr "Жазбаны тазарту"
 
@@ -3771,11 +3617,7 @@
 msgid "Sidebar"
 msgstr "Бүйір панелі"
 
-<<<<<<< HEAD
-#: gtk/gtktext.c:6161 gtk/gtktextview.c:9044
-=======
 #: gtk/gtktext.c:6159 gtk/gtktextview.c:9044
->>>>>>> a45b66e1
 msgid "Insert _Emoji"
 msgstr "_Эмодзи кірістіру"
 
@@ -3836,18 +3678,12 @@
 msgstr "Ролі"
 
 #: gtk/inspector/a11y.ui:71
-<<<<<<< HEAD
-=======
 #| msgid "Direction"
->>>>>>> a45b66e1
 msgid "Description"
 msgstr "Сипаттамасы"
 
 #: gtk/inspector/a11y.ui:99 gtk/inspector/misc-info.ui:296
-<<<<<<< HEAD
-=======
 #: tools/gtk-path-tool-info.c:128
->>>>>>> a45b66e1
 msgid "Bounds"
 msgstr "Шектері"
 
@@ -4162,13 +3998,8 @@
 msgstr "Бет"
 
 #: gtk/inspector/misc-info.ui:365 gtk/inspector/misc-info.ui:400
-<<<<<<< HEAD
-#: gtk/inspector/misc-info.ui:435 gtk/inspector/prop-editor.c:1153
-#: gtk/inspector/prop-editor.c:1536 gtk/inspector/window.ui:396
-=======
 #: gtk/inspector/misc-info.ui:435 gtk/inspector/prop-editor.c:1150
 #: gtk/inspector/prop-editor.c:1533 gtk/inspector/window.ui:396
->>>>>>> a45b66e1
 msgid "Properties"
 msgstr "Қасиеттері"
 
@@ -4220,11 +4051,7 @@
 #. Translators: %s is a type name, for example
 #. * GtkPropertyExpression with value \"2.5\"
 #.
-<<<<<<< HEAD
-#: gtk/inspector/prop-editor.c:827
-=======
 #: gtk/inspector/prop-editor.c:824
->>>>>>> a45b66e1
 #, c-format
 msgid "%s with value \"%s\""
 msgstr "%s, мәні \"%s\""
@@ -4232,11 +4059,7 @@
 #. Translators: Both %s are type names, for example
 #. * GtkPropertyExpression with type GObject
 #.
-<<<<<<< HEAD
-#: gtk/inspector/prop-editor.c:838
-=======
 #: gtk/inspector/prop-editor.c:835
->>>>>>> a45b66e1
 #, c-format
 msgid "%s with type %s"
 msgstr "%s, түрі %s"
@@ -4244,11 +4067,7 @@
 #. Translators: Both %s are type names, for example
 #. * GtkObjectExpression for GtkStringObject 0x23456789
 #.
-<<<<<<< HEAD
-#: gtk/inspector/prop-editor.c:851
-=======
 #: gtk/inspector/prop-editor.c:848
->>>>>>> a45b66e1
 #, c-format
 msgid "%s for %s %p"
 msgstr "%s, %s %p үшін"
@@ -4256,44 +4075,21 @@
 #. Translators: Both %s are type names, for example
 #. * GtkPropertyExpression with value type: gchararray
 #.
-<<<<<<< HEAD
-#: gtk/inspector/prop-editor.c:881
-=======
 #: gtk/inspector/prop-editor.c:878
->>>>>>> a45b66e1
 #, c-format
 msgid "%s with value type %s"
 msgstr "%s, мән түрі %s"
 
-<<<<<<< HEAD
-#: gtk/inspector/prop-editor.c:1230
-=======
 #: gtk/inspector/prop-editor.c:1227
->>>>>>> a45b66e1
 #, c-format
 msgid "Uneditable property type: %s"
 msgstr "Түзетілмейтін қасиет түрі: %s"
 
-<<<<<<< HEAD
-#: gtk/inspector/prop-editor.c:1388
-=======
 #: gtk/inspector/prop-editor.c:1385
->>>>>>> a45b66e1
 msgctxt "column number"
 msgid "None"
 msgstr "Ешнәрсе"
 
-<<<<<<< HEAD
-#: gtk/inspector/prop-editor.c:1425
-msgid "Attribute:"
-msgstr "Атрибут:"
-
-#: gtk/inspector/prop-editor.c:1428
-msgid "Model"
-msgstr "Модель"
-
-#: gtk/inspector/prop-editor.c:1433
-=======
 #: gtk/inspector/prop-editor.c:1422
 msgid "Attribute:"
 msgstr "Атрибут:"
@@ -4303,80 +4099,47 @@
 msgstr "Модель"
 
 #: gtk/inspector/prop-editor.c:1430
->>>>>>> a45b66e1
 msgid "Column:"
 msgstr "Баған:"
 
 #. Translators: %s is a type name, for example
 #. * Action from 0x2345678 (GtkApplicationWindow)
 #.
-<<<<<<< HEAD
-#: gtk/inspector/prop-editor.c:1532
-=======
 #: gtk/inspector/prop-editor.c:1529
->>>>>>> a45b66e1
 #, c-format
 msgid "Action from: %p (%s)"
 msgstr "Кімнен әрекет: %p (%s)"
 
-<<<<<<< HEAD
-#: gtk/inspector/prop-editor.c:1587
-msgid "Reset"
-msgstr "Тастау"
-
-#: gtk/inspector/prop-editor.c:1595
-=======
 #: gtk/inspector/prop-editor.c:1584
 msgid "Reset"
 msgstr "Тастау"
 
 #: gtk/inspector/prop-editor.c:1592
->>>>>>> a45b66e1
 msgctxt "GtkSettings source"
 msgid "Default"
 msgstr "Үнсіз келісім бойынша"
 
-<<<<<<< HEAD
-#: gtk/inspector/prop-editor.c:1598
-=======
 #: gtk/inspector/prop-editor.c:1595
->>>>>>> a45b66e1
 msgctxt "GtkSettings source"
 msgid "Theme"
 msgstr "Тема"
 
-<<<<<<< HEAD
-#: gtk/inspector/prop-editor.c:1601
-=======
 #: gtk/inspector/prop-editor.c:1598
->>>>>>> a45b66e1
 msgctxt "GtkSettings source"
 msgid "XSettings"
 msgstr "XSettings"
 
-<<<<<<< HEAD
-#: gtk/inspector/prop-editor.c:1605
-=======
 #: gtk/inspector/prop-editor.c:1602
->>>>>>> a45b66e1
 msgctxt "GtkSettings source"
 msgid "Application"
 msgstr "Қолданба"
 
-<<<<<<< HEAD
-#: gtk/inspector/prop-editor.c:1608
-=======
 #: gtk/inspector/prop-editor.c:1605
->>>>>>> a45b66e1
 msgctxt "GtkSettings source"
 msgid "Unknown"
 msgstr "Белгісіз"
 
-<<<<<<< HEAD
-#: gtk/inspector/prop-editor.c:1611
-=======
 #: gtk/inspector/prop-editor.c:1608
->>>>>>> a45b66e1
 msgid "Source:"
 msgstr "Қайнар көзі:"
 
@@ -4384,11 +4147,7 @@
 msgid "Defined At"
 msgstr "Анықталған жері"
 
-<<<<<<< HEAD
-#: gtk/inspector/recorder.c:1865
-=======
 #: gtk/inspector/recorder.c:1922
->>>>>>> a45b66e1
 #, c-format
 msgid "Saving RenderNode failed"
 msgstr "RenderNode сақтау сәтсіз аяқталды"
@@ -6480,25 +6239,15 @@
 msgstr "Қаріптер табылмады"
 
 #: gtk/ui/gtkmediacontrols.ui:47
-<<<<<<< HEAD
-msgctxt "media controls"
-msgid "Position"
-msgstr "Қызметі"
-=======
 #| msgid "List Position"
 msgctxt "media controls"
 msgid "Position"
 msgstr "Орны"
->>>>>>> a45b66e1
 
 #: gtk/ui/gtkmediacontrols.ui:65
 msgctxt "media controls"
 msgid "Volume"
-<<<<<<< HEAD
-msgstr "Том"
-=======
 msgstr "Дыбыс деңгейі"
->>>>>>> a45b66e1
 
 #: gtk/print/ui/gtkpagesetupunixdialog.ui:30
 msgid "_Format for:"
@@ -6843,11 +6592,8 @@
 msgstr "Кейін"
 
 #: modules/printbackends/gtkprintbackendcpdb.c:592
-<<<<<<< HEAD
-=======
 #| msgctxt "printer option"
 #| msgid "Print at"
->>>>>>> a45b66e1
 msgid "Print at"
 msgstr "Баспаға шығару орны"
 
@@ -7447,12 +7193,8 @@
 #: tools/gtk-builder-tool-enumerate.c:56 tools/gtk-builder-tool-preview.c:179
 #: tools/gtk-builder-tool-preview.c:180 tools/gtk-builder-tool-screenshot.c:360
 #: tools/gtk-builder-tool-simplify.c:2529 tools/gtk-builder-tool-validate.c:261
-<<<<<<< HEAD
-#: tools/gtk-rendernode-tool-info.c:202 tools/gtk-rendernode-tool-show.c:102
-=======
 #: tools/gtk-path-tool-render.c:62 tools/gtk-rendernode-tool-info.c:208
 #: tools/gtk-rendernode-tool-show.c:102
->>>>>>> a45b66e1
 msgid "FILE"
 msgstr "ФАЙЛ"
 
@@ -7484,16 +7226,10 @@
 msgstr "CSS файлынан стильді пайдалану"
 
 #: tools/gtk-builder-tool-preview.c:187 tools/gtk-builder-tool-screenshot.c:370
-<<<<<<< HEAD
-#: tools/gtk-builder-tool-validate.c:268 tools/gtk-rendernode-tool-show.c:109
-#: tools/gtk-rendernode-tool-render.c:204
-#, c-format
-=======
 #: tools/gtk-builder-tool-validate.c:268 tools/gtk-rendernode-tool-render.c:204
 #: tools/gtk-rendernode-tool-show.c:109
 #, c-format
 #| msgid "Could not initialize EGL display"
->>>>>>> a45b66e1
 msgid "Could not initialize windowing system\n"
 msgstr "Терезелерді басқару жүйесін іске қосу мүмкін емес\n"
 
@@ -7509,10 +7245,7 @@
 
 #: tools/gtk-builder-tool-preview.c:214
 #, c-format
-<<<<<<< HEAD
-=======
 #| msgid "Can only simplify a single .ui file without --replace\n"
->>>>>>> a45b66e1
 msgid "Can only preview a single .ui file\n"
 msgstr "Тек бір .ui файлын алдын-ала қарауға болады\n"
 
@@ -7549,10 +7282,7 @@
 #: tools/gtk-builder-tool-screenshot.c:336
 #: tools/gtk-rendernode-tool-render.c:176
 #, c-format
-<<<<<<< HEAD
-=======
 #| msgid "Failed to open file %s : %s\n"
->>>>>>> a45b66e1
 msgid "Failed to save %s: %s\n"
 msgstr "%s сақтау сәтсіз аяқталды: %s\n"
 
@@ -7579,10 +7309,7 @@
 
 #: tools/gtk-builder-tool-screenshot.c:397
 #, c-format
-<<<<<<< HEAD
-=======
 #| msgid "Can only simplify a single .ui file without --replace\n"
->>>>>>> a45b66e1
 msgid "Can only render a single .ui file to a single output file\n"
 msgstr "Тек бір .ui файлын бір шығыс файлға өңдеп шығаруға болады\n"
 
@@ -7593,37 +7320,25 @@
 
 #: tools/gtk-builder-tool-simplify.c:658
 #, c-format
-<<<<<<< HEAD
-=======
 #| msgid "Cell property %s::%s not found\n"
->>>>>>> a45b66e1
 msgid "Property %s not found"
 msgstr "%s қасиеті табылмады"
 
 #: tools/gtk-builder-tool-simplify.c:661
 #, c-format
-<<<<<<< HEAD
-=======
 #| msgid "Packing property %s::%s not found\n"
->>>>>>> a45b66e1
 msgid "Packing property %s not found"
 msgstr "%s орау қасиеті табылмады"
 
 #: tools/gtk-builder-tool-simplify.c:664
 #, c-format
-<<<<<<< HEAD
-=======
 #| msgid "Cell property %s::%s not found\n"
->>>>>>> a45b66e1
 msgid "Cell property %s not found"
 msgstr "%s ұяшық қасиеті табылмады"
 
 #: tools/gtk-builder-tool-simplify.c:667
 #, c-format
-<<<<<<< HEAD
-=======
 #| msgid "Cell property %s::%s not found\n"
->>>>>>> a45b66e1
 msgid "Layout property %s not found"
 msgstr "%s жайма қасиеті табылмады"
 
@@ -7651,10 +7366,7 @@
 
 #: tools/gtk-builder-tool-simplify.c:2510
 #, c-format
-<<<<<<< HEAD
-=======
 #| msgid "Failed to write %s: “%s”\n"
->>>>>>> a45b66e1
 msgid "Failed to write “%s”: “%s”\n"
 msgstr "\"%s\" жазу сәтсіз аяқталды: \"%s\"\n"
 
@@ -7677,10 +7389,7 @@
 
 #: tools/gtk-builder-tool-validate.c:45
 #, c-format
-<<<<<<< HEAD
-=======
 #| msgid "Failed to open file %s : %s\n"
->>>>>>> a45b66e1
 msgid "Failed to lookup template parent type %s\n"
 msgstr "%s үлгісінің аталық түрін табу сәтсіз аяқталды\n"
 
@@ -7755,10 +7464,6 @@
 msgid "%s: error launching application: %s\n"
 msgstr "%s: қолданбаны жөнелту қатесі: %s\n"
 
-<<<<<<< HEAD
-#: tools/gtk-rendernode-tool.c:35
-#, c-format
-=======
 #: tools/gtk-path-tool.c:35
 #, c-format
 msgid ""
@@ -8018,7 +7723,6 @@
 #| "  preview      Preview the file\n"
 #| "  screenshot   Take a screenshot of the file\n"
 #| "\n"
->>>>>>> a45b66e1
 msgid ""
 "Usage:\n"
 "  gtk4-rendernode-tool [COMMAND] [OPTION…] FILE\n"
@@ -8042,68 +7746,26 @@
 "  render       Торап скриншотын түсіру\n"
 "\n"
 
-<<<<<<< HEAD
-#: tools/gtk-rendernode-tool-info.c:179
-=======
 #: tools/gtk-rendernode-tool-info.c:185
->>>>>>> a45b66e1
 #, c-format
 msgid "Number of nodes: %u\n"
 msgstr "Тораптар саны: %u\n"
 
-<<<<<<< HEAD
-#: tools/gtk-rendernode-tool-info.c:186
-=======
 #: tools/gtk-rendernode-tool-info.c:192
->>>>>>> a45b66e1
 #, c-format
 msgid "Depth: %u\n"
 msgstr "Тереңдігі: %u\n"
 
-<<<<<<< HEAD
-#: tools/gtk-rendernode-tool-info.c:189
-=======
 #: tools/gtk-rendernode-tool-info.c:195
->>>>>>> a45b66e1
 #, c-format
 msgid "Bounds: %g x %g\n"
 msgstr "Шекаралар: %g x %g\n"
 
-<<<<<<< HEAD
-#: tools/gtk-rendernode-tool-info.c:190
-=======
 #: tools/gtk-rendernode-tool-info.c:196
->>>>>>> a45b66e1
 #, c-format
 msgid "Origin: %g %g\n"
 msgstr "Түпнұсқа: %g %g\n"
 
-<<<<<<< HEAD
-#: tools/gtk-rendernode-tool-info.c:211
-msgid "Provide information about the render node."
-msgstr "Өңдеп шығару торабы туралы ақпаратты ұсыну."
-
-#: tools/gtk-rendernode-tool-info.c:224 tools/gtk-rendernode-tool-show.c:130
-#: tools/gtk-rendernode-tool-render.c:225
-#, c-format
-msgid "No .node file specified\n"
-msgstr "Ешбір .node файлы көрсетілмеген\n"
-
-#: tools/gtk-rendernode-tool-info.c:230
-#, c-format
-msgid "Can only accept a single .node file\n"
-msgstr "Тек бір .node файлын қабылдай алады\n"
-
-#: tools/gtk-rendernode-tool-show.c:117
-msgid "Show the render node."
-msgstr "Өңдеу торабын көрсету."
-
-#: tools/gtk-rendernode-tool-show.c:136
-#, c-format
-msgid "Can only preview a single .node file\n"
-msgstr "Тек бір .node файлын алдын-ала қарауға болады\n"
-
-=======
 #: tools/gtk-rendernode-tool-info.c:217
 #| msgid "Could not retrieve information about the file"
 msgid "Provide information about the render node."
@@ -8122,7 +7784,6 @@
 msgid "Can only accept a single .node file\n"
 msgstr "Тек бір .node файлын қабылдай алады\n"
 
->>>>>>> a45b66e1
 #: tools/gtk-rendernode-tool-render.c:123
 #, c-format
 msgid ""
@@ -8134,10 +7795,7 @@
 
 #: tools/gtk-rendernode-tool-render.c:137
 #, c-format
-<<<<<<< HEAD
-=======
 #| msgid "Failed to open file %s : %s\n"
->>>>>>> a45b66e1
 msgid "Failed to generate SVG: %s\n"
 msgstr "SVG жасау сәтсіз аяқталды: %s\n"
 
@@ -8158,18 +7816,6 @@
 msgid "Can only render a single .node file to a single output file\n"
 msgstr "Тек бір .node файлын бір шығыс файлға өңдеп шығаруға болады\n"
 
-<<<<<<< HEAD
-#: tools/gtk-rendernode-tool-utils.c:51
-#, c-format
-msgid "Error at %s: %s\n"
-msgstr "%s жеріндегі қате: %s\n"
-
-#: tools/gtk-rendernode-tool-utils.c:69
-#, c-format
-msgid "Failed to load node file: %s\n"
-msgstr "Торап файлын жүктеу қатемен аяқталды: %s\n"
-
-=======
 #: tools/gtk-rendernode-tool-show.c:117
 msgid "Show the render node."
 msgstr "Өңдеу торабын көрсету."
@@ -8186,7 +7832,6 @@
 msgid "Error at %s: %s\n"
 msgstr "%s жеріндегі қате: %s\n"
 
->>>>>>> a45b66e1
 #: tools/updateiconcache.c:1391
 #, c-format
 msgid "Failed to write header\n"
@@ -10606,12 +10251,6 @@
 #~ msgid "_Insert Unicode Control Character"
 #~ msgstr "Unicode б_асқару таңбасын кірістіру"
 
-<<<<<<< HEAD
-#~ msgid "Could not add a bookmark"
-#~ msgstr "Бетбелгіні қосу мүмкін емес"
-
-=======
->>>>>>> a45b66e1
 #~ msgid "Could not remove bookmark"
 #~ msgstr "Бетбелгіні өшіру мүмкін емес"
 
