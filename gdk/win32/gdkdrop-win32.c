/* GDK - The GIMP Drawing Kit
 * Copyright (C) 1995-1999 Peter Mattis, Spencer Kimball and Josh MacDonald
 * Copyright (C) 2001 Archaeopteryx Software Inc.
 * Copyright (C) 1998-2002 Tor Lillqvist
 *
 * This library is free software; you can redistribute it and/or
 * modify it under the terms of the GNU Lesser General Public
 * License as published by the Free Software Foundation; either
 * version 2 of the License, or (at your option) any later version.
 *
 * This library is distributed in the hope that it will be useful,
 * but WITHOUT ANY WARRANTY; without even the implied warranty of
 * MERCHANTABILITY or FITNESS FOR A PARTICULAR PURPOSE.  See the GNU
 * Lesser General Public License for more details.
 *
 * You should have received a copy of the GNU Lesser General Public
 * License along with this library. If not, see <http://www.gnu.org/licenses/>.
 */

/*
 * Modified by the GTK+ Team and others 1997-2000.  See the AUTHORS
 * file for a list of people on the GTK+ Team.  See the ChangeLog
 * files for a list of changes.  These files are distributed with
 * GTK+ at ftp://ftp.gtk.org/pub/gtk/.
 */

#include "config.h"
#include <string.h>

#include <io.h>
#include <fcntl.h>

/* The mingw.org compiler does not export GUIDS in it's import library. To work
 * around that, define INITGUID to have the GUIDS declared. */
#if defined(__MINGW32__) && !defined(__MINGW64_VERSION_MAJOR)
#define INITGUID
#endif

/* For C-style COM wrapper macros */
#define COBJMACROS

#include "gdkdropprivate.h"

#include "gdkdrag.h"
#include "gdkprivate-win32.h"
#include "gdkwin32.h"
#include "gdkwin32dnd.h"
#include "gdkdisplayprivate.h"
#include "gdkwin32dnd-private.h"
#include "gdkdisplay-win32.h"
#include "gdkdeviceprivate.h"
#include "gdkhdataoutputstream-win32.h"

#include <ole2.h>

#include <shlobj.h>
#include <shlguid.h>
#include <objidl.h>
#include "gdkintl.h"

#include <gdk/gdk.h>
#include <glib/gstdio.h>

#define GDK_TYPE_WIN32_DROP              (gdk_win32_drop_get_type ())
#define GDK_WIN32_DROP(object)           (G_TYPE_CHECK_INSTANCE_CAST ((object), GDK_TYPE_WIN32_DROP, GdkWin32Drop))
#define GDK_WIN32_DROP_CLASS(klass)      (G_TYPE_CHECK_CLASS_CAST ((klass), GDK_TYPE_WIN32_DROP, GdkWin32DropClass))
#define GDK_IS_WIN32_DROP(object)        (G_TYPE_CHECK_INSTANCE_TYPE ((object), GDK_TYPE_WIN32_DROP))
#define GDK_IS_WIN32_DROP_CLASS(klass)   (G_TYPE_CHECK_CLASS_TYPE ((klass), GDK_TYPE_WIN32_DROP))
#define GDK_WIN32_DROP_GET_CLASS(obj)    (G_TYPE_INSTANCE_GET_CLASS ((obj), GDK_TYPE_WIN32_DROP, GdkWin32DropClass))

typedef struct _GdkWin32Drop GdkWin32Drop;
typedef struct _GdkWin32DropClass GdkWin32DropClass;

struct _GdkWin32Drop
{
  GdkDrop          drop;

  /* The drag protocol being in use */
  GdkDragProtocol  protocol;

  /* The actions supported at GTK level. Set in gdk_win32_drop_status(). */
  GdkDragAction    actions;

  guint            scale;          /* Temporarily caches the HiDPI scale */
  int              last_x;         /* Coordinates from last event, in GDK space */
  int              last_y;
  DWORD            last_key_state; /* Key state from last event */

  /* Just like GdkDrop->formats, but an array, and with format IDs
   * stored inside.
   */
  GArray          *droptarget_w32format_contentformat_map;

  /* The list from WM_DROPFILES is store here temporarily,
   * until the next gdk_win32_drop_read_async ()
   */
  char            *dropfiles_list;

  guint drop_finished : 1; /* FALSE until gdk_drop_finish() is called */
  guint drop_failed : 1;   /* Whether the drop was unsuccessful */
};

struct _GdkWin32DropClass
{
  GdkDropClass parent_class;
};

GType    gdk_win32_drop_get_type (void);

G_DEFINE_TYPE (GdkWin32Drop, gdk_win32_drop, GDK_TYPE_DROP)

/* This structure is presented to COM as an object that
 * implements IDropTarget interface. Every surface that
 * can be a droptarget has one of these.
 */
struct _drop_target_context
{
  IDropTarget                     idt;
  int                             ref_count;

  /* The drop object we create when a drag enters our surface.
   * The drop object is destroyed when the drag leaves.
   */
  GdkDrop                        *drop;
  /* We get this at the object at creation time and keep
   * it indefinitely. Drops (see above) come and go, but
   * this surface remains the same.
   * This is not a reference, as drop_target_context must not
   * outlive the surface it's attached to.
   * drop_target_context is not folded into GdkWin32Surface
   * only because it's easier to present it to COM as a separate
   * object when it's allocated separately.
   */
  GdkSurface                     *surface;
  /* This is given to us by the OS, we store it here
   * until the drag leaves our window. It is referenced
   * (using COM reference counting).
   */
  IDataObject                    *data_object;
};

static void
gdk_win32_drop_init (GdkWin32Drop *drop)
{
  drop->droptarget_w32format_contentformat_map = g_array_new (FALSE, FALSE, sizeof (GdkWin32ContentFormatPair));

  GDK_NOTE (DND, g_print ("gdk_win32_drop_init %p\n", drop));
}

static void
gdk_win32_drop_finalize (GObject *object)
{
  GdkDrop *drop;
  GdkWin32Drop *drop_win32;

  GDK_NOTE (DND, g_print ("gdk_win32_drop_finalize %p\n", object));

  drop = GDK_DROP (object);

  drop_win32 = GDK_WIN32_DROP (drop);

  g_array_unref (drop_win32->droptarget_w32format_contentformat_map);

  G_OBJECT_CLASS (gdk_win32_drop_parent_class)->finalize (object);
}

static GdkDrop *
gdk_drop_new (GdkDisplay        *display,
              GdkDevice         *device,
              GdkDrag           *drag,
              GdkContentFormats *formats,
              GdkSurface        *surface,
              GdkDragProtocol    protocol)
{
  GdkWin32Drop *drop_win32;
  GdkWin32Display *display_win32 = GDK_WIN32_DISPLAY (display);

  drop_win32 = g_object_new (GDK_TYPE_WIN32_DROP,
                             "device", device,
                             "drag", drag,
                             "formats", formats,
                             "surface", surface,
                             NULL);

  if (display_win32->has_fixed_scale)
    drop_win32->scale = display_win32->surface_scale;
  else
    drop_win32->scale = gdk_win32_display_get_monitor_scale_factor (display_win32, NULL, NULL);

  drop_win32->protocol = protocol;

  return GDK_DROP (drop_win32);
}


#define PRINT_GUID(guid) \
  g_print ("%.08lx-%.04x-%.04x-%.02x%.02x-%.02x%.02x%.02x%.02x%.02x%.02x", \
           ((gulong *)  guid)[0], \
           ((gushort *) guid)[2], \
           ((gushort *) guid)[3], \
           ((guchar *)  guid)[8], \
           ((guchar *)  guid)[9], \
           ((guchar *)  guid)[10], \
           ((guchar *)  guid)[11], \
           ((guchar *)  guid)[12], \
           ((guchar *)  guid)[13], \
           ((guchar *)  guid)[14], \
           ((guchar *)  guid)[15]);

static ULONG STDMETHODCALLTYPE
idroptarget_addref (LPDROPTARGET This)
{
  drop_target_context *ctx = (drop_target_context *) This;

  int ref_count = ++ctx->ref_count;

  GDK_NOTE (DND, g_print ("idroptarget_addref %p %d\n", This, ref_count));

  return ref_count;
}

static HRESULT STDMETHODCALLTYPE
idroptarget_queryinterface (LPDROPTARGET This,
                            REFIID       riid,
                            LPVOID      *ppvObject)
{
  GDK_NOTE (DND, {
      g_print ("idroptarget_queryinterface %p ", This);
      PRINT_GUID (riid);
    });

  *ppvObject = NULL;

  if (IsEqualGUID (riid, &IID_IUnknown))
    {
      GDK_NOTE (DND, g_print ("...IUnknown S_OK\n"));
      idroptarget_addref (This);
      *ppvObject = This;
      return S_OK;
    }
  else if (IsEqualGUID (riid, &IID_IDropTarget))
    {
      GDK_NOTE (DND, g_print ("...IDropTarget S_OK\n"));
      idroptarget_addref (This);
      *ppvObject = This;
      return S_OK;
    }
  else
    {
      GDK_NOTE (DND, g_print ("...E_NOINTERFACE\n"));
      return E_NOINTERFACE;
    }
}

static ULONG STDMETHODCALLTYPE
idroptarget_release (LPDROPTARGET This)
{
  drop_target_context *ctx = (drop_target_context *) This;

  int ref_count = --ctx->ref_count;

  GDK_NOTE (DND, g_print ("idroptarget_release %p %d\n", This, ref_count));

  if (ref_count == 0)
    {
      g_clear_object (&ctx->drop);
      g_free (This);
    }

  return ref_count;
}

static GdkContentFormats *
query_object_formats (LPDATAOBJECT  pDataObj,
                      GArray       *w32format_contentformat_map)
{
  IEnumFORMATETC *pfmt = NULL;
  FORMATETC fmt;
  HRESULT hr;
  GdkContentFormatsBuilder *builder;
  GdkContentFormats *result_formats;

  builder = gdk_content_formats_builder_new ();

  hr = IDataObject_EnumFormatEtc (pDataObj, DATADIR_GET, &pfmt);

  if (SUCCEEDED (hr))
    hr = IEnumFORMATETC_Next (pfmt, 1, &fmt, NULL);

  while (SUCCEEDED (hr) && hr != S_FALSE)
    {
      gboolean is_predef;
      char *registered_name = _gdk_win32_get_clipboard_format_name (fmt.cfFormat, &is_predef);

      if (registered_name && is_predef)
        GDK_NOTE (DND, g_print ("supported built-in source format 0x%x %s\n", fmt.cfFormat, registered_name));
      else if (registered_name)
        GDK_NOTE (DND, g_print ("supported source format 0x%x %s\n", fmt.cfFormat, registered_name));
      else
        GDK_NOTE (DND, g_print ("supported unnamed? source format 0x%x\n", fmt.cfFormat));

      g_free (registered_name);
      _gdk_win32_add_w32format_to_pairs (fmt.cfFormat, w32format_contentformat_map, builder);
      hr = IEnumFORMATETC_Next (pfmt, 1, &fmt, NULL);
    }

  if (pfmt)
    IEnumFORMATETC_Release (pfmt);

  result_formats = gdk_content_formats_builder_free_to_formats (builder);

  return result_formats;
}

static void
set_data_object (LPDATAOBJECT *location, LPDATAOBJECT data_object)
{
  if (*location != NULL)
    IDataObject_Release (*location);

  *location = data_object;

  if (*location != NULL)
    IDataObject_AddRef (*location);
}

/* Figures out an action that the user forces onto us by
 * pressing some modifier keys.
 */
static GdkDragAction
get_user_action (DWORD grfKeyState)
{
  /* Windows explorer does this:
   * 'C'ontrol for 'C'opy
   * a'L't (or Contro'L' + Shift) for 'L'ink
   * Shift for Move
   * Control + Alt or Shift + Alt or Control + Alt + Shift for Default action (see below).
   *
   * Default action is 'Copy' when dragging between drives, 'Move' otherwise.
   * For GTK 'between drives' turns into 'between applications'.
   */
  if (((grfKeyState & (MK_CONTROL | MK_ALT)) == (MK_CONTROL | MK_ALT)) ||
      ((grfKeyState & (MK_ALT | MK_SHIFT)) == (MK_ALT | MK_SHIFT)) ||
      ((grfKeyState & (MK_CONTROL | MK_ALT | MK_SHIFT)) == (MK_CONTROL | MK_ALT | MK_SHIFT)))
    {
      return 0;
    }
  else if ((grfKeyState & (MK_CONTROL | MK_SHIFT)) == (MK_CONTROL | MK_SHIFT))
    return GDK_ACTION_LINK;
  else if (grfKeyState & MK_CONTROL)
    return GDK_ACTION_COPY;
  else if (grfKeyState & MK_ALT)
    return GDK_ACTION_MOVE;

  return 0;
}

static DWORD
drop_effect_for_actions (GdkDragAction actions)
{
  DWORD effects = 0;
  int effect_count = 0;

  if (actions & GDK_ACTION_MOVE)
    {
      effects |= DROPEFFECT_MOVE;
      effect_count++;
    }
  if (actions & GDK_ACTION_LINK)
    {
      effects |= DROPEFFECT_LINK;
      effect_count++;
    }
  if (actions & GDK_ACTION_COPY)
    {
      effects |= DROPEFFECT_COPY;
      effect_count++;
    }

  if (effect_count == 0)
    effects = DROPEFFECT_NONE;
  else if (effect_count > 1)
    /* Actually it should be DROPEFECT_ASK, but Windows doesn't support that */
    effects = DROPEFFECT_COPY;

  return effects;
}

static GdkDragAction
actions_for_drop_effects (DWORD effects)
{
  GdkDragAction actions = 0;

  if (effects & DROPEFFECT_MOVE)
    actions |= GDK_ACTION_MOVE;
  if (effects & DROPEFFECT_LINK)
    actions |= GDK_ACTION_LINK;
  if (effects & DROPEFFECT_COPY)
    actions |= GDK_ACTION_COPY;

  return actions;
}

static GdkDragAction
filter_actions (GdkDragAction actions,
                GdkDragAction filter)
{
  return actions & filter;
}

static GdkDragAction
set_source_actions_helper (GdkDrop       *drop,
                           GdkDragAction  actions,
                           DWORD          grfKeyState)
{
  GdkDragAction user_action;

  user_action = get_user_action (grfKeyState);

  if (user_action != 0)
    gdk_drop_set_actions (drop, user_action);
  else
    gdk_drop_set_actions (drop, actions);

  return actions;
}

<<<<<<< HEAD
/* Utility function to translate win32 screen coordinates to
 * client coordinates (i.e. relative to the surface origin)
 *
 * Note that input is expected to be:
 * a) NOT scaled by dpi_scale
 * b) NOT translated by the GDK screen offset (gdk_offset_x / y)
 *
 * This utility function preserves subpixel precision
=======
/* Utility function to translate screen coordinates to surface-relative
 * coordinates. This routine only works with pixel values that aren't
 * scaled by any GDK DPI scale factor.
>>>>>>> 70cb61fb
 */
static void
unscaled_screen_to_client (GdkSurface* surface,
                           double screen_x,
                           double screen_y,
                           double *client_x,
                           double *client_y)
{
  POINT client_origin;

  client_origin.x = 0;
  client_origin.y = 0;
  ClientToScreen (GDK_SURFACE_HWND (surface), &client_origin);
  *client_x = screen_x - client_origin.x;
  *client_y = screen_y - client_origin.y;
}

/* The pdwEffect here initially points
 * to a DWORD that contains the value of dwOKEffects argument in DoDragDrop,
 * i.e. the drag action that the drag source deems acceptable.
 * On return it should point to the effect value that denotes the
 * action that is going to happen on drop, and that is what DoDragDrop will
 * put into the DWORD that pdwEffect was pointing to.
 */
static HRESULT STDMETHODCALLTYPE
idroptarget_dragenter (LPDROPTARGET This,
                       LPDATAOBJECT pDataObj,
                       DWORD        grfKeyState,
                       POINTL       pt,
                       LPDWORD      pdwEffect_and_dwOKEffects)
{
  drop_target_context *ctx = (drop_target_context *) This;
  GdkDrop *drop;
  GdkWin32Drop *drop_win32;
  GdkDisplay *display;
  int pt_x;
  int pt_y;
  double x = 0.0;
  double y = 0.0;
  GdkDrag *drag;
  GdkDragAction source_actions;
  GdkDragAction dest_actions;
  GdkContentFormats *formats;

  GDK_NOTE (DND, g_print ("idroptarget_dragenter %p @ %ld : %ld"
                          " for dest window 0x%p"
                          ". dwOKEffects = %lu\n",
                          This, pt.x, pt.y,
                          ctx->surface,
                          *pdwEffect_and_dwOKEffects));

  g_clear_object (&ctx->drop);

  /* Try to find the GdkDrag object for this DnD operation,
   * if it originated in our own application.
   */
  drag = NULL;

  if (ctx->surface)
    drag = _gdk_win32_find_drag_for_dest_window (GDK_SURFACE_HWND (ctx->surface));

  display = gdk_surface_get_display (ctx->surface);

  formats = query_object_formats (pDataObj, NULL);
  drop = gdk_drop_new (display,
                       gdk_seat_get_pointer (gdk_display_get_default_seat (display)),
                       drag,
                       formats,
                       ctx->surface,
                       GDK_DRAG_PROTO_OLE2);
  drop_win32 = GDK_WIN32_DROP (drop);
  g_array_set_size (drop_win32->droptarget_w32format_contentformat_map, 0);
  gdk_content_formats_unref (formats);

  ctx->drop = drop;

  source_actions = set_source_actions_helper (drop,
                                              actions_for_drop_effects (*pdwEffect_and_dwOKEffects),
                                              grfKeyState);

  set_data_object (&ctx->data_object, pDataObj);
<<<<<<< HEAD
  pt_x = pt.x / drop_win32->scale + _gdk_offset_x;
  pt_y = pt.y / drop_win32->scale + _gdk_offset_y;
=======
  pt_x = pt.x / drop_win32->scale;
  pt_y = pt.y / drop_win32->scale;
>>>>>>> 70cb61fb

  unscaled_screen_to_client (ctx->surface, pt.x, pt.y, &x, &y);
  x /= drop_win32->scale;
  y /= drop_win32->scale;

  gdk_drop_emit_enter_event (drop, TRUE, x, y, GDK_CURRENT_TIME);
  drop_win32->last_key_state = grfKeyState;
  drop_win32->last_x = pt_x;
  drop_win32->last_y = pt_y;
  dest_actions = filter_actions (drop_win32->actions, source_actions);
  *pdwEffect_and_dwOKEffects = drop_effect_for_actions (dest_actions);

  GDK_NOTE (DND, g_print ("idroptarget_dragenter returns S_OK with actions %s"
                          " and drop effect %lu\n",
                          _gdk_win32_drag_action_to_string (dest_actions),
                          *pdwEffect_and_dwOKEffects));

  return S_OK;
}

/* NOTE: This method is called continuously, even if nothing is
 * happening, as long as the drag operation is in progress and
 * the cursor is above our window.
 * It is OK to return a "safe" dropeffect value (DROPEFFECT_NONE,
 * to indicate that the drop is not possible here), when we
 * do not yet have any real information about acceptability of
 * the drag, because we will have another opportunity to return
 * the "right" value (once we know what it is, after GTK processes
 * the events we emit) very soon.
 */
static HRESULT STDMETHODCALLTYPE
idroptarget_dragover (LPDROPTARGET This,
                      DWORD        grfKeyState,
                      POINTL       pt,
                      LPDWORD      pdwEffect_and_dwOKEffects)
{
  drop_target_context *ctx = (drop_target_context *) This;
  GdkWin32Drop *drop_win32 = GDK_WIN32_DROP (ctx->drop);
  int pt_x = pt.x / drop_win32->scale;
  int pt_y = pt.y / drop_win32->scale;
  GdkDragAction source_actions;
  GdkDragAction dest_actions;

  source_actions = set_source_actions_helper (ctx->drop,
                                              actions_for_drop_effects (*pdwEffect_and_dwOKEffects),
                                              grfKeyState);

  GDK_NOTE (DND, g_print ("idroptarget_dragover %p @ %d : %d"
                          " (raw %ld : %ld)"
                          ", dwOKEffects = %lu"
                          ", suggests %d action\n",
                          This, pt_x, pt_y,
                          pt.x, pt.y,
                          *pdwEffect_and_dwOKEffects,
                          source_actions));

  if (pt_x != drop_win32->last_x ||
      pt_y != drop_win32->last_y ||
      grfKeyState != drop_win32->last_key_state)
    {
      double x = 0.0;
      double y = 0.0;

      unscaled_screen_to_client (ctx->surface, pt.x, pt.y, &x, &y);
      x /= drop_win32->scale;
      y /= drop_win32->scale;

      gdk_drop_emit_motion_event (ctx->drop, TRUE, x, y, GDK_CURRENT_TIME);
      drop_win32->last_key_state = grfKeyState;
      drop_win32->last_x = pt_x;
      drop_win32->last_y = pt_y;
    }

  dest_actions = filter_actions (drop_win32->actions, source_actions);
  *pdwEffect_and_dwOKEffects = drop_effect_for_actions (dest_actions);

  GDK_NOTE (DND, g_print ("idroptarget_dragover returns S_OK with actions %s"
                          " and effect %lu\n",
                          _gdk_win32_drag_action_to_string (dest_actions),
                          *pdwEffect_and_dwOKEffects));

  return S_OK;
}

static HRESULT STDMETHODCALLTYPE
idroptarget_dragleave (LPDROPTARGET This)
{
  drop_target_context *ctx = (drop_target_context *) This;

  GDK_NOTE (DND, g_print ("idroptarget_dragleave %p S_OK\n", This));

  gdk_drop_emit_leave_event (GDK_DROP (ctx->drop), TRUE, GDK_CURRENT_TIME);

  g_clear_object (&ctx->drop);
  set_data_object (&ctx->data_object, NULL);

  return S_OK;
}

static HRESULT STDMETHODCALLTYPE
idroptarget_drop (LPDROPTARGET This,
                  LPDATAOBJECT pDataObj,
                  DWORD        grfKeyState,
                  POINTL       pt,
                  LPDWORD      pdwEffect_and_dwOKEffects)
{
  drop_target_context *ctx = (drop_target_context *) This;
  GdkWin32Drop *drop_win32 = GDK_WIN32_DROP (ctx->drop);
<<<<<<< HEAD
  int pt_x = pt.x / drop_win32->scale + _gdk_offset_x;
  int pt_y = pt.y / drop_win32->scale + _gdk_offset_y;
=======
>>>>>>> 70cb61fb
  double x = 0.0;
  double y = 0.0;
  GdkDragAction dest_action;

  GDK_NOTE (DND, g_print ("idroptarget_drop %p ", This));

  if (pDataObj == NULL)
    {
      GDK_NOTE (DND, g_print ("E_POINTER\n"));
      gdk_drop_emit_leave_event (ctx->drop, TRUE, GDK_CURRENT_TIME);
      g_clear_object (&ctx->drop);
      set_data_object (&ctx->data_object, NULL);

      return E_POINTER;
    }

  set_source_actions_helper (ctx->drop,
                             actions_for_drop_effects (*pdwEffect_and_dwOKEffects),
                             grfKeyState);

  drop_win32->drop_finished = FALSE;

  unscaled_screen_to_client (ctx->surface, pt.x, pt.y, &x, &y);
  x /= drop_win32->scale;
  y /= drop_win32->scale;

  gdk_drop_emit_drop_event (ctx->drop, TRUE, x, y, GDK_CURRENT_TIME);

  while (!drop_win32->drop_finished)
    g_main_context_iteration (NULL, FALSE);

  /* Notify OLE of the DnD result
   * Special case:
   * drop_win32->actions is guaranteed to contain 1 action after gdk_drop_finish ()
   */
  dest_action = drop_win32->actions;
  *pdwEffect_and_dwOKEffects = drop_effect_for_actions (dest_action);

  g_clear_object (&ctx->drop);
  set_data_object (&ctx->data_object, NULL);

  GDK_NOTE (DND, g_print ("drop S_OK with effect %lx\n", *pdwEffect_and_dwOKEffects));

  return S_OK;
}

static IDropTargetVtbl idt_vtbl = {
  idroptarget_queryinterface,
  idroptarget_addref,
  idroptarget_release,
  idroptarget_dragenter,
  idroptarget_dragover,
  idroptarget_dragleave,
  idroptarget_drop
};

static drop_target_context *
target_context_new (GdkSurface *window)
{
  drop_target_context *result;

  result = g_new0 (drop_target_context, 1);
  result->idt.lpVtbl = &idt_vtbl;
  result->ref_count = 0;

  result->surface = window;

  idroptarget_addref (&result->idt);

  GDK_NOTE (DND, g_print ("target_context_new: %p (window %p)\n", result, result->surface));

  return result;
}

#if 0

/* From MS Knowledge Base article Q130698 */

static gboolean
resolve_link (HWND     hWnd,
              wchar_t *link,
              char   **lpszPath)
{
  WIN32_FILE_ATTRIBUTE_DATA wfad;
  HRESULT hr;
  IShellLinkW *pslW = NULL;
  IPersistFile *ppf = NULL;

  /* Check if the file is empty first because IShellLink::Resolve for
   * some reason succeeds with an empty file and returns an empty
   * "link target". (#524151)
   */
    if (!GetFileAttributesExW (link, GetFileExInfoStandard, &wfad) ||
        (wfad.nFileSizeHigh == 0 && wfad.nFileSizeLow == 0))
      return FALSE;

  /* Assume failure to start with: */
  *lpszPath = 0;

  /* Call CoCreateInstance to obtain the IShellLink interface
   * pointer. This call fails if CoInitialize is not called, so it is
   * assumed that CoInitialize has been called.
   */

  hr = CoCreateInstance (&CLSID_ShellLink,
                         NULL,
                         CLSCTX_INPROC_SERVER,
                         &IID_IShellLinkW,
                         (LPVOID *)&pslW);

  if (SUCCEEDED (hr))
   {
     /* The IShellLink interface supports the IPersistFile
      * interface. Get an interface pointer to it.
      */
     hr = pslW->lpVtbl->QueryInterface (pslW,
                                        &IID_IPersistFile,
                                        (LPVOID *) &ppf);
   }

  if (SUCCEEDED (hr))
    {
      /* Load the file. */
      hr = ppf->lpVtbl->Load (ppf, link, STGM_READ);
    }

  if (SUCCEEDED (hr))
    {
      /* Resolve the link by calling the Resolve()
       * interface function.
       */
      hr = pslW->lpVtbl->Resolve (pslW, hWnd, SLR_ANY_MATCH | SLR_NO_UI);
    }

  if (SUCCEEDED (hr))
    {
      wchar_t wtarget[MAX_PATH];

      hr = pslW->lpVtbl->GetPath (pslW, wtarget, MAX_PATH, NULL, 0);
      if (SUCCEEDED (hr))
        *lpszPath = g_utf16_to_utf8 (wtarget, -1, NULL, NULL, NULL);
    }

  if (ppf)
    ppf->lpVtbl->Release (ppf);

  if (pslW)
    pslW->lpVtbl->Release (pslW);

  return SUCCEEDED (hr);
}

/* Check for filenames like C:\Users\tml\AppData\Local\Temp\d5qtkvvs.bmp */
static gboolean
filename_looks_tempish (const char *filename)
{
  char *dirname;
  char *p;
  const char *q;
  gboolean retval = FALSE;

  dirname = g_path_get_dirname (filename);

  p = dirname;
  q = g_get_tmp_dir ();

  while (*p && *q &&
         ((G_IS_DIR_SEPARATOR (*p) && G_IS_DIR_SEPARATOR (*q)) ||
          g_ascii_tolower (*p) == g_ascii_tolower (*q)))
    p++, q++;

  if (!*p && !*q)
    retval = TRUE;

  g_free (dirname);

  return retval;
}

static gboolean
close_it (gpointer data)
{
  close (GPOINTER_TO_INT (data));

  return FALSE;
}

#endif

static void
gdk_win32_drop_status (GdkDrop       *drop,
                       GdkDragAction  actions,
                       GdkDragAction  preferred)
{
  GdkWin32Drop *drop_win32 = GDK_WIN32_DROP (drop);

  g_return_if_fail (drop != NULL);

  GDK_NOTE (DND, g_print ("gdk_win32_drop_status: %s\n"
                          " context=%p:{source_actions=%s, preferred=%s}\n",
                          _gdk_win32_drag_action_to_string (actions),
                          drop,
                          _gdk_win32_drag_action_to_string (gdk_drop_get_actions (drop)),
                          _gdk_win32_drag_action_to_string (preferred)));

  drop_win32->actions = actions;
}

static void
gdk_win32_drop_finish (GdkDrop       *drop,
                       GdkDragAction  action)
{
  GdkWin32Drop *drop_win32 = GDK_WIN32_DROP (drop);

  g_return_if_fail (drop != NULL);

  GDK_NOTE (DND, g_print ("gdk_win32_drop_finish with action %s\n",
                          _gdk_win32_drag_action_to_string (action)));

  drop_win32->actions = action;
  drop_win32->drop_finished = TRUE;
}

#if 0

static GdkFilterReturn
gdk_destroy_filter (GdkXEvent *xev,
                    GdkEvent  *event,
                    gpointer   data)
{
  MSG *msg = (MSG *) xev;

  if (msg->message == WM_DESTROY)
    {
      IDropTarget *idtp = (IDropTarget *) data;

      GDK_NOTE (DND, g_print ("gdk_destroy_filter: WM_DESTROY: %p\n", msg->hwnd));
#if 0
      idtp->lpVtbl->Release (idtp);
#endif
      RevokeDragDrop (msg->hwnd);
      CoLockObjectExternal ((IUnknown*) idtp, FALSE, TRUE);
    }
  return GDK_FILTER_CONTINUE;
}

#endif

void
_gdk_win32_surface_register_dnd (GdkSurface *window)
{
  drop_target_context *ctx;
  HRESULT hr;
  GdkWin32Surface *impl;

  g_return_if_fail (window != NULL);

  if (g_object_get_data (G_OBJECT (window), "gdk-dnd-registered") != NULL)
    return;
  else
    g_object_set_data (G_OBJECT (window), "gdk-dnd-registered", GINT_TO_POINTER (TRUE));

  GDK_NOTE (DND, g_print ("gdk_win32_surface_register_dnd: %p\n", GDK_SURFACE_HWND (window)));

  impl = GDK_WIN32_SURFACE (window);

  /* Return if window is already setup for DND. */
  if (impl->drop_target != NULL)
    return;

  ctx = target_context_new (window);

  hr = CoLockObjectExternal ((IUnknown *) &ctx->idt, TRUE, FALSE);
  if (!SUCCEEDED (hr))
    OTHER_API_FAILED ("CoLockObjectExternal");
  else
    {
      hr = RegisterDragDrop (GDK_SURFACE_HWND (window), &ctx->idt);
      if (hr == DRAGDROP_E_ALREADYREGISTERED)
        {
          g_print ("DRAGDROP_E_ALREADYREGISTERED\n");
          CoLockObjectExternal ((IUnknown *) &ctx->idt, FALSE, FALSE);
        }
      else if (!SUCCEEDED (hr))
        OTHER_API_FAILED ("RegisterDragDrop");
      else
        {
          impl->drop_target = ctx;
        }
    }
}

void
_gdk_win32_surface_unregister_dnd (GdkSurface *window)
{
  GdkWin32Surface *impl = GDK_WIN32_SURFACE (window);

  if (impl->drop_target)
    idroptarget_release (&impl->drop_target->idt);
}

static gpointer
grab_data_from_hdata (GTask  *task,
                      HANDLE  hdata,
                      gsize  *data_len)
{
  gpointer ptr;
  SIZE_T length;
  guchar *data;

  ptr = GlobalLock (hdata);
  if (ptr == NULL)
    {
      DWORD error_code = GetLastError ();
      g_task_return_new_error (task, G_IO_ERROR, G_IO_ERROR_FAILED,
                               _("Cannot get DnD data. GlobalLock(0x%p) failed: 0x%lx."), hdata, error_code);
      return NULL;
    }

  length = GlobalSize (hdata);
  if (length == 0 && GetLastError () != NO_ERROR)
    {
      DWORD error_code = GetLastError ();
      g_task_return_new_error (task, G_IO_ERROR, G_IO_ERROR_FAILED,
                               _("Cannot get DnD data. GlobalSize(0x%p) failed: 0x%lx."), hdata, error_code);
      GlobalUnlock (hdata);
      return NULL;
    }

  data = g_try_malloc (length);

  if (data == NULL)
    {
      char *length_str = g_strdup_printf ("%" G_GSIZE_FORMAT, length);
      g_task_return_new_error (task, G_IO_ERROR, G_IO_ERROR_FAILED,
                               _("Cannot get DnD data. Failed to allocate %s bytes to store the data."), length_str);
      g_free (length_str);
      GlobalUnlock (hdata);
      return NULL;
    }

  memcpy (data, ptr, length);
  *data_len = length;

  GlobalUnlock (hdata);

  return data;
}

static void
gdk_win32_drop_read_async (GdkDrop             *drop,
                           GdkContentFormats   *formats,
                           int                  io_priority,
                           GCancellable        *cancellable,
                           GAsyncReadyCallback  callback,
                           gpointer             user_data)
{
  GdkWin32Drop              *drop_win32 = GDK_WIN32_DROP (drop);
  GTask                     *task;
  drop_target_context       *tctx;
  const char * const        *mime_types;
  gsize                      i, j, n_mime_types;
  GdkWin32ContentFormatPair *pair;
  FORMATETC                  fmt;
  HRESULT                    hr;
  STGMEDIUM                  storage;
  guchar                    *data;
  gsize                      data_len;
  GInputStream              *stream;

  task = g_task_new (drop, cancellable, callback, user_data);
  g_task_set_priority (task, io_priority);
  g_task_set_source_tag (task, gdk_win32_drop_read_async);

  mime_types = gdk_content_formats_get_mime_types (formats, &n_mime_types);

  if (drop_win32->protocol == GDK_DRAG_PROTO_WIN32_DROPFILES)
    {
      for (i = 0; i < n_mime_types; i++)
        if (g_strcmp0 (mime_types[i], "text/uri-list") == 0)
          break;
      if (i >= n_mime_types)
        {
          g_task_return_new_error (task, G_IO_ERROR, G_IO_ERROR_NOT_SUPPORTED,
                                   _("No compatible transfer format found"));
          g_clear_pointer (&drop_win32->dropfiles_list, g_free);

          return;
        }

      stream = g_memory_input_stream_new_from_data (drop_win32->dropfiles_list, strlen (drop_win32->dropfiles_list), g_free);
      drop_win32->dropfiles_list = NULL;
      g_object_set_data (G_OBJECT (stream), "gdk-dnd-stream-contenttype", (gpointer) "text/uri-list");
      g_task_return_pointer (task, stream, g_object_unref);

      return;
    }

  tctx = GDK_WIN32_SURFACE (gdk_drop_get_surface (drop))->drop_target;

  if (tctx == NULL)
    {
      g_task_return_new_error (task, G_IO_ERROR, G_IO_ERROR_FAILED,
                               _("GDK surface 0x%p is not registered as a drop target"), gdk_drop_get_surface (drop));
      return;
    }

  if (tctx->data_object == NULL)
    {
      g_task_return_new_error (task, G_IO_ERROR, G_IO_ERROR_FAILED,
                               _("Target context record 0x%p has no data object"), tctx);
      return;
    }

  for (pair = NULL, i = 0; i < n_mime_types; i++)
    {
      for (j = 0; j < drop_win32->droptarget_w32format_contentformat_map->len; j++)
        {
          pair = &g_array_index (drop_win32->droptarget_w32format_contentformat_map, GdkWin32ContentFormatPair, j);
          if (pair->contentformat == mime_types[i])
            break;

          pair = NULL;
        }
    }

  if (pair == NULL)
    {
      g_task_return_new_error (task, G_IO_ERROR, G_IO_ERROR_NOT_SUPPORTED,
                               _("No compatible transfer format found"));
      return;
    }

  fmt.cfFormat = pair->w32format;
  if (_gdk_win32_format_uses_hdata (pair->w32format))
    fmt.tymed = TYMED_HGLOBAL;
  else
    g_assert_not_reached ();

  fmt.ptd = NULL;
  fmt.dwAspect = DVASPECT_CONTENT;
  fmt.lindex = -1;

  hr = IDataObject_GetData (tctx->data_object, &fmt, &storage);

  if (!SUCCEEDED (hr) || hr != S_OK)
    {
      g_task_return_new_error (task, G_IO_ERROR, G_IO_ERROR_FAILED,
                               _("IDataObject_GetData (0x%x) failed, returning 0x%lx"), fmt.cfFormat, hr);
      return;
    }

  if (!pair->transmute)
    {
      if (_gdk_win32_format_uses_hdata (pair->w32format))
        {
          data = grab_data_from_hdata (task, storage.hGlobal, &data_len);

          if (data == NULL)
            {
              ReleaseStgMedium (&storage);

              return;
            }
        }
      else
        {
          g_assert_not_reached ();
        }
    }
  else
    {
      _gdk_win32_transmute_windows_data (pair->w32format, pair->contentformat, storage.hGlobal, &data, &data_len);
    }

  ReleaseStgMedium (&storage);

  if (data == NULL)
    {
      g_task_return_new_error (task, G_IO_ERROR, G_IO_ERROR_FAILED,
                               _("Failed to transmute DnD data W32 format 0x%x to %p (%s)"), pair->w32format, pair->contentformat, pair->contentformat);
      return;
    }

  stream = g_memory_input_stream_new_from_data (data, data_len, g_free);
  g_object_set_data (G_OBJECT (stream), "gdk-dnd-stream-contenttype", (gpointer) pair->contentformat);
  g_task_return_pointer (task, stream, g_object_unref);
}

static GInputStream *
gdk_win32_drop_read_finish (GdkDrop       *drop,
                            GAsyncResult  *result,
                            const char   **out_mime_type,
                            GError       **error)
{
  GTask *task;
  GInputStream *stream;

  g_return_val_if_fail (g_task_is_valid (result, G_OBJECT (drop)), NULL);
  task = G_TASK (result);
  g_return_val_if_fail (g_task_get_source_tag (task) == gdk_win32_drop_read_async, NULL);

  stream = g_task_propagate_pointer (task, error);

  if (stream && out_mime_type)
    *out_mime_type = g_object_get_data (G_OBJECT (stream), "gdk-dnd-stream-contenttype");

  return stream;
}

static void
gdk_win32_drop_class_init (GdkWin32DropClass *klass)
{
  GObjectClass *object_class = G_OBJECT_CLASS (klass);
  GdkDropClass *drop_class = GDK_DROP_CLASS (klass);

  object_class->finalize = gdk_win32_drop_finalize;

  drop_class->status = gdk_win32_drop_status;
  drop_class->finish = gdk_win32_drop_finish;
  drop_class->read_async = gdk_win32_drop_read_async;
  drop_class->read_finish = gdk_win32_drop_read_finish;
}<|MERGE_RESOLUTION|>--- conflicted
+++ resolved
@@ -425,20 +425,9 @@
   return actions;
 }
 
-<<<<<<< HEAD
-/* Utility function to translate win32 screen coordinates to
- * client coordinates (i.e. relative to the surface origin)
- *
- * Note that input is expected to be:
- * a) NOT scaled by dpi_scale
- * b) NOT translated by the GDK screen offset (gdk_offset_x / y)
- *
- * This utility function preserves subpixel precision
-=======
 /* Utility function to translate screen coordinates to surface-relative
  * coordinates. This routine only works with pixel values that aren't
  * scaled by any GDK DPI scale factor.
->>>>>>> 70cb61fb
  */
 static void
 unscaled_screen_to_client (GdkSurface* surface,
@@ -520,13 +509,8 @@
                                               grfKeyState);
 
   set_data_object (&ctx->data_object, pDataObj);
-<<<<<<< HEAD
-  pt_x = pt.x / drop_win32->scale + _gdk_offset_x;
-  pt_y = pt.y / drop_win32->scale + _gdk_offset_y;
-=======
   pt_x = pt.x / drop_win32->scale;
   pt_y = pt.y / drop_win32->scale;
->>>>>>> 70cb61fb
 
   unscaled_screen_to_client (ctx->surface, pt.x, pt.y, &x, &y);
   x /= drop_win32->scale;
@@ -635,11 +619,6 @@
 {
   drop_target_context *ctx = (drop_target_context *) This;
   GdkWin32Drop *drop_win32 = GDK_WIN32_DROP (ctx->drop);
-<<<<<<< HEAD
-  int pt_x = pt.x / drop_win32->scale + _gdk_offset_x;
-  int pt_y = pt.y / drop_win32->scale + _gdk_offset_y;
-=======
->>>>>>> 70cb61fb
   double x = 0.0;
   double y = 0.0;
   GdkDragAction dest_action;
