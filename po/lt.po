# Lithuanian translation of GTK+
# Copyright © 2000-2010 Free Software Foundation, Inc.
# This file is distributed under the same license as the gtk+ package.
# Gediminas Paulauskas <menesis@delfi.lt>, 2000-2004.
# Tomas Kuliavas <tokul@users.sourceforge.net>, 2004.
# Žygimantas Beručka <zygis@gnome.org>, 2004-2007, 2010.
# Mantas Kriaučiūnas <mantas@akl.lt>, 2006.
# Gintautas Miliauskas <gintas@akl.lt>, 2007.
# Rimas Kudelis <rq@akl.lt>, 2008, 2010.
# Gintautas Miliauskas <gintautas@miliauskas.lt>, 2009.
# Algimantas Margevičius <margevicius.algimantas@gmail.com>, 2012.
# Aurimas Černius <aurisc4@gmail.com>, 2010-2022.
#
msgid ""
msgstr ""
"Project-Id-Version: lt\n"
"Report-Msgid-Bugs-To: https://gitlab.gnome.org/GNOME/gtk/-/issues/\n"
<<<<<<< HEAD
"POT-Creation-Date: 2022-05-28 15:59+0000\n"
"PO-Revision-Date: 2022-05-29 22:38+0300\n"
=======
"POT-Creation-Date: 2022-06-17 22:38+0000\n"
"PO-Revision-Date: 2022-06-20 22:18+0300\n"
>>>>>>> 6eb35481
"Last-Translator: Aurimas Černius <aurisc4@gmail.com>\n"
"Language-Team: Lietuvių <gnome-lt@lists.akl.lt>\n"
"Language: lt\n"
"MIME-Version: 1.0\n"
"Content-Type: text/plain; charset=UTF-8\n"
"Content-Transfer-Encoding: 8bit\n"
"Plural-Forms: nplurals=3; plural=(n%10==1 && n%100!=11 ? 0 : n%10>=2 && "
"(n%100<10 || n%100>=20) ? 1 : 2)\n"
"X-Generator: Gtranslator 40.0\n"

#: gdk/broadway/gdkbroadway-server.c:135
#, c-format
msgid "Broadway display type not supported: %s"
msgstr "Broadway vaizduoklio tipas nepalaikomas „%s“"

#: gdk/gdkclipboard.c:231
msgid "This clipboard cannot store data."
msgstr "Ši iškarpinė negali įrašyti duomenų."

#: gdk/gdkclipboard.c:286 gdk/gdkclipboard.c:784 gdk/gdkclipboard.c:1084
msgid "Cannot read from empty clipboard."
msgstr "Negalima skaityti iš tuščios iškarpinės."

#: gdk/gdkclipboard.c:317 gdk/gdkclipboard.c:1134 gdk/gdkdrag.c:618
msgid "No compatible formats to transfer clipboard contents."
msgstr "Nėra suderinamų formatų iškarpinės turinio perdavimui."

#: gdk/gdkcontentprovider.c:105 gdk/gdkcontentproviderimpl.c:313
#: gdk/gdkcontentproviderimpl.c:532
#, c-format
msgid "Cannot provide contents as “%s”"
msgstr "Nepavyko pateikti turinio kaip „%s“"

#: gdk/gdkcontentprovider.c:126
#, c-format
msgid "Cannot provide contents as %s"
msgstr "Nepavyko pateikti turinio kaip %s"

<<<<<<< HEAD
#: gdk/gdkdisplay.c:154 gdk/gdkglcontext.c:437
=======
#: gdk/gdkdisplay.c:154 gdk/gdkglcontext.c:435
>>>>>>> 6eb35481
msgid "The current backend does not support OpenGL"
msgstr "Dabartinė realizacija nepalaiko OpenGL"

#: gdk/gdkdisplay.c:1240
msgid "GL support disabled via GDK_DEBUG"
msgstr "GL palaikymas išjungtas naudojant GDK_DEBUG"

#: gdk/gdkdisplay.c:1538
msgid "No EGL configuration available"
msgstr "Nėra prieinamos EGL konfigūracijos"

#: gdk/gdkdisplay.c:1546
msgid "Failed to get EGL configurations"
msgstr "Nepavyko gauti EGL konfigūracijų"

#: gdk/gdkdisplay.c:1576
msgid "No EGL configuration with required features found"
msgstr "Nerasta EGL konfigūracija su reikiamomis savybėmis"

#: gdk/gdkdisplay.c:1583
msgid "No perfect EGL configuration found"
msgstr "Nerasta puikiai tinkanti EGL konfigūracija"

<<<<<<< HEAD
#: gdk/gdkdisplay.c:1631
#, c-format
#| msgid "EGL implementation is missing extension %2$s"
#| msgid_plural "EGL implementation is missing %d extensions: %s"
=======
#: gdk/gdkdisplay.c:1625
#, c-format
>>>>>>> 6eb35481
msgid "EGL implementation is missing extension %s"
msgid_plural "EGL implementation is missing %2$d extensions: %1$s"
msgstr[0] "EGL realizacijai trūksta %2$d plėtinio: %1$s"
msgstr[1] "EGL realizacijai trūksta %2$d plėtinių: %1$s"
msgstr[2] "EGL realizacijai trūksta %2$d plėtinių: %1$s"

#: gdk/gdkdisplay.c:1658
msgid "libEGL not available in this sandbox"
msgstr "libEGL šioje apribotoje veiksenoje neprieinama"

#: gdk/gdkdisplay.c:1659
msgid "libEGL not available"
msgstr "libEGL neprieinama"

#: gdk/gdkdisplay.c:1669
msgid "Failed to create EGL display"
msgstr "Nepavyko sukurti EGL vaizduoklio"

#: gdk/gdkdisplay.c:1679
msgid "Could not initialize EGL display"
msgstr "Nepavyko inicializuoti EGL vaizduoklio"

#: gdk/gdkdisplay.c:1690
#, c-format
msgid "EGL version %d.%d is too old. GTK requires %d.%d"
msgstr "EGL versija %d.%d yra per sena. GTK reikalauja %d.%d"

#: gdk/gdkdrop.c:130
msgid "Drag’n’drop from other applications is not supported."
msgstr "Tempimas iš kitų programų nepalaikomas."

#: gdk/gdkdrop.c:163
msgid "No compatible formats to transfer contents."
msgstr "Nėra suderinamų formatų turinio perdavimui."

<<<<<<< HEAD
#: gdk/gdkglcontext.c:334
msgid "The EGL implementation does not support any allowed APIs"
msgstr "EGL realizacija nepalaiko jokių leistinų API"

#: gdk/gdkglcontext.c:415 gdk/win32/gdkglcontext-win32-wgl.c:616
#: gdk/x11/gdkglcontext-glx.c:624
msgid "Unable to create a GL context"
msgstr "Nepavyko sukurti GL konteksto"

#: gdk/gdkglcontext.c:1280
msgid "Anything but OpenGL ES disabled via GDK_DEBUG"
msgstr "Bet kas išskyrus OpenGL ES išjungta naudojant GDK_DEBUG"

#: gdk/gdkglcontext.c:1289
=======
#: gdk/gdkglcontext.c:394 gdk/x11/gdkglcontext-glx.c:605
msgid "No GL API allowed."
msgstr "Nėra leidžiamas GL API."

#: gdk/gdkglcontext.c:418 gdk/win32/gdkglcontext-win32-wgl.c:611
#: gdk/x11/gdkglcontext-glx.c:639
msgid "Unable to create a GL context"
msgstr "Nepavyko sukurti GL konteksto"

#: gdk/gdkglcontext.c:1273
msgid "Anything but OpenGL ES disabled via GDK_DEBUG"
msgstr "Bet kas išskyrus OpenGL ES išjungta naudojant GDK_DEBUG"

#: gdk/gdkglcontext.c:1282
>>>>>>> 6eb35481
#, c-format
msgid "Application does not support %s API"
msgstr "Programa nepalaiko API %s"

#. translators: This is about OpenGL backend names, like
#. * "Trying to use X11 GLX, but EGL is already in use"
<<<<<<< HEAD
#: gdk/gdkglcontext.c:1823
=======
#: gdk/gdkglcontext.c:1822
>>>>>>> 6eb35481
#, c-format
msgid "Trying to use %s, but %s is already in use"
msgstr "Bandoma naudoti %s, bet %s jau naudojama"

#: gdk/gdksurface.c:1226
msgid "Vulkan support disabled via GDK_DEBUG"
msgstr "Vulkan palaikymas išjungtas naudojant GDK_DEBUG"

#: gdk/gdktexture.c:525
msgid "Unknown image format."
msgstr "Nežinomas paveikslėlio formatas."

#.
#. * Translators, the strings in the “keyboard label” context are
#. * display names for keyboard keys. Some of them have prefixes like
#. * XF86 or ISO_ — these should be removed in the translation. Similarly,
#. * underscores should be replaced by spaces. The prefix “KP_” stands
#. * for “key pad” and you may want to include that in your translation.
#. * Here are some examples of English translations:
#. * XF86AudioMute - Audio mute
#. * Scroll_lock   - Scroll lock
#. * KP_Space      - Space (keypad)
#.
#: gdk/keyname-table.h:6843
msgctxt "keyboard label"
msgid "BackSpace"
msgstr "BackSpace"

#: gdk/keyname-table.h:6844
msgctxt "keyboard label"
msgid "Tab"
msgstr "Tab"

#: gdk/keyname-table.h:6845
msgctxt "keyboard label"
msgid "Return"
msgstr "Return"

#: gdk/keyname-table.h:6846
msgctxt "keyboard label"
msgid "Pause"
msgstr "Pause"

#: gdk/keyname-table.h:6847
msgctxt "keyboard label"
msgid "Scroll_Lock"
msgstr "Scroll_Lock"

#: gdk/keyname-table.h:6848
msgctxt "keyboard label"
msgid "Sys_Req"
msgstr "Sys_Req"

#: gdk/keyname-table.h:6849
msgctxt "keyboard label"
msgid "Escape"
msgstr "Escape"

#: gdk/keyname-table.h:6850
msgctxt "keyboard label"
msgid "Multi_key"
msgstr "Multi_key"

#: gdk/keyname-table.h:6851
msgctxt "keyboard label"
msgid "Home"
msgstr "Home"

#: gdk/keyname-table.h:6852
msgctxt "keyboard label"
msgid "Left"
msgstr "Kairėn"

#: gdk/keyname-table.h:6853
msgctxt "keyboard label"
msgid "Up"
msgstr "Aukštyn"

#: gdk/keyname-table.h:6854
msgctxt "keyboard label"
msgid "Right"
msgstr "Dešinėn"

#: gdk/keyname-table.h:6855
msgctxt "keyboard label"
msgid "Down"
msgstr "Žemyn"

#: gdk/keyname-table.h:6856 gtk/gtkshortcutlabel.c:212
msgctxt "keyboard label"
msgid "Page_Up"
msgstr "Psl_aukštyn"

#: gdk/keyname-table.h:6857 gtk/gtkshortcutlabel.c:215
msgctxt "keyboard label"
msgid "Page_Down"
msgstr "Psl_žemyn"

#: gdk/keyname-table.h:6858
msgctxt "keyboard label"
msgid "End"
msgstr "End"

#: gdk/keyname-table.h:6859
msgctxt "keyboard label"
msgid "Begin"
msgstr "Begin"

#: gdk/keyname-table.h:6860
msgctxt "keyboard label"
msgid "Print"
msgstr "Print"

#: gdk/keyname-table.h:6861
msgctxt "keyboard label"
msgid "Insert"
msgstr "Insert"

#: gdk/keyname-table.h:6862
msgctxt "keyboard label"
msgid "Num_Lock"
msgstr "Num_Lock"

#. Translators: KP_ means “key pad” here
#: gdk/keyname-table.h:6864
msgctxt "keyboard label"
msgid "KP_Space"
msgstr "KP_Space"

#: gdk/keyname-table.h:6865
msgctxt "keyboard label"
msgid "KP_Tab"
msgstr "KP_Tab"

#: gdk/keyname-table.h:6866
msgctxt "keyboard label"
msgid "KP_Enter"
msgstr "KP_Enter"

#: gdk/keyname-table.h:6867
msgctxt "keyboard label"
msgid "KP_Home"
msgstr "KP_Home"

#: gdk/keyname-table.h:6868
msgctxt "keyboard label"
msgid "KP_Left"
msgstr "KP_Left"

#: gdk/keyname-table.h:6869
msgctxt "keyboard label"
msgid "KP_Up"
msgstr "KP_Up"

#: gdk/keyname-table.h:6870
msgctxt "keyboard label"
msgid "KP_Right"
msgstr "KP_Right"

#: gdk/keyname-table.h:6871
msgctxt "keyboard label"
msgid "KP_Down"
msgstr "KP_Down"

#: gdk/keyname-table.h:6872
msgctxt "keyboard label"
msgid "KP_Page_Up"
msgstr "KP_Page_Up"

#: gdk/keyname-table.h:6873
msgctxt "keyboard label"
msgid "KP_Prior"
msgstr "KP_Prior"

#: gdk/keyname-table.h:6874
msgctxt "keyboard label"
msgid "KP_Page_Down"
msgstr "KP_Page_Down"

#: gdk/keyname-table.h:6875
msgctxt "keyboard label"
msgid "KP_Next"
msgstr "KP_Next"

#: gdk/keyname-table.h:6876
msgctxt "keyboard label"
msgid "KP_End"
msgstr "KP_End"

#: gdk/keyname-table.h:6877
msgctxt "keyboard label"
msgid "KP_Begin"
msgstr "KP_Begin"

#: gdk/keyname-table.h:6878
msgctxt "keyboard label"
msgid "KP_Insert"
msgstr "KP_Insert"

#: gdk/keyname-table.h:6879
msgctxt "keyboard label"
msgid "KP_Delete"
msgstr "KP_Delete"

#: gdk/keyname-table.h:6880
msgctxt "keyboard label"
msgid "Delete"
msgstr "Delete"

#: gdk/keyname-table.h:6881
msgctxt "keyboard label"
msgid "MonBrightnessUp"
msgstr "MonBrightnessUp"

#: gdk/keyname-table.h:6882
msgctxt "keyboard label"
msgid "MonBrightnessDown"
msgstr "MonBrightnessDown"

#: gdk/keyname-table.h:6883
msgctxt "keyboard label"
msgid "KbdBrightnessUp"
msgstr "KbdBrightnessUp"

#: gdk/keyname-table.h:6884
msgctxt "keyboard label"
msgid "KbdBrightnessDown"
msgstr "KbdBrightnessDown"

#: gdk/keyname-table.h:6885
msgctxt "keyboard label"
msgid "AudioMute"
msgstr "AudioMute"

#: gdk/keyname-table.h:6886
msgctxt "keyboard label"
msgid "AudioMicMute"
msgstr "AudioMicMute"

#: gdk/keyname-table.h:6887
msgctxt "keyboard label"
msgid "AudioLowerVolume"
msgstr "AudioLowerVolume"

#: gdk/keyname-table.h:6888
msgctxt "keyboard label"
msgid "AudioRaiseVolume"
msgstr "AudioRaiseVolume"

#: gdk/keyname-table.h:6889
msgctxt "keyboard label"
msgid "AudioPlay"
msgstr "AudioPlay"

#: gdk/keyname-table.h:6890
msgctxt "keyboard label"
msgid "AudioStop"
msgstr "AudioStop"

#: gdk/keyname-table.h:6891
msgctxt "keyboard label"
msgid "AudioNext"
msgstr "AudioNext"

#: gdk/keyname-table.h:6892
msgctxt "keyboard label"
msgid "AudioPrev"
msgstr "AudioPrev"

#: gdk/keyname-table.h:6893
msgctxt "keyboard label"
msgid "AudioRecord"
msgstr "AudioRecord"

#: gdk/keyname-table.h:6894
msgctxt "keyboard label"
msgid "AudioPause"
msgstr "AudioPause"

#: gdk/keyname-table.h:6895
msgctxt "keyboard label"
msgid "AudioRewind"
msgstr "AudioRewind"

#: gdk/keyname-table.h:6896
msgctxt "keyboard label"
msgid "AudioMedia"
msgstr "AudioMedia"

#: gdk/keyname-table.h:6897
msgctxt "keyboard label"
msgid "Eject"
msgstr "Išstumti"

#: gdk/keyname-table.h:6898
msgctxt "keyboard label"
msgid "Explorer"
msgstr "Tyrinėtojas"

#: gdk/keyname-table.h:6899
msgctxt "keyboard label"
msgid "Calculator"
msgstr "Skaičiuotuvas"

#: gdk/keyname-table.h:6900
msgctxt "keyboard label"
msgid "Mail"
msgstr "Paštas"

#: gdk/keyname-table.h:6901
msgctxt "keyboard label"
msgid "WWW"
msgstr "WWW"

#: gdk/keyname-table.h:6902
msgctxt "keyboard label"
msgid "Search"
msgstr "Ieškoti"

#: gdk/keyname-table.h:6903
msgctxt "keyboard label"
msgid "Tools"
msgstr "Įrankiai"

#: gdk/keyname-table.h:6904
msgctxt "keyboard label"
msgid "ScreenSaver"
msgstr "ScreenSaver"

#: gdk/keyname-table.h:6905
msgctxt "keyboard label"
msgid "Battery"
msgstr "Battery"

#: gdk/keyname-table.h:6906
msgctxt "keyboard label"
msgid "Launch1"
msgstr "Launch1"

#: gdk/keyname-table.h:6907
msgctxt "keyboard label"
msgid "Forward"
msgstr "Forward"

#: gdk/keyname-table.h:6908
msgctxt "keyboard label"
msgid "Back"
msgstr "Back"

#: gdk/keyname-table.h:6909
msgctxt "keyboard label"
msgid "Sleep"
msgstr "Sleep"

#: gdk/keyname-table.h:6910
msgctxt "keyboard label"
msgid "Hibernate"
msgstr "Hibernate"

#: gdk/keyname-table.h:6911
msgctxt "keyboard label"
msgid "WLAN"
msgstr "WLAN"

#: gdk/keyname-table.h:6912
msgctxt "keyboard label"
msgid "WebCam"
msgstr "WebCam"

#: gdk/keyname-table.h:6913
msgctxt "keyboard label"
msgid "Display"
msgstr "Display"

#: gdk/keyname-table.h:6914
msgctxt "keyboard label"
msgid "TouchpadToggle"
msgstr "TouchpadToggle"

#: gdk/keyname-table.h:6915
msgctxt "keyboard label"
msgid "WakeUp"
msgstr "WakeUp"

#: gdk/keyname-table.h:6916
msgctxt "keyboard label"
msgid "Suspend"
msgstr "Suspend"

#: gdk/loaders/gdkjpeg.c:63
#, c-format
msgid "Error interpreting JPEG image file (%s)"
msgstr "Klaida interpretuojant JPEG paveikslėlio failą (%s)"

#: gdk/loaders/gdkjpeg.c:190
#, c-format
msgid "Unsupported JPEG colorspace (%d)"
msgstr "Nepalaikoma JPEG spalvų sritis (%d)"

#: gdk/loaders/gdkjpeg.c:199 gdk/loaders/gdkpng.c:265 gdk/loaders/gdktiff.c:453
#, c-format
msgid "Not enough memory for image size %ux%u"
msgstr "Nepakanka atminties paveikslėlio dydžiui %ux%u"

#: gdk/loaders/gdkpng.c:119
#, c-format
msgid "Error reading png (%s)"
msgstr "Klaida skaitant png (%s)"

#: gdk/loaders/gdkpng.c:216
#, c-format
msgid "Unsupported depth %u in png image"
msgstr "Nepalaikomas gylis %u pn paveikslėlyje"

#: gdk/loaders/gdkpng.c:246
#, c-format
msgid "Unsupported color type %u in png image"
msgstr "Nepalaikomas spalvos tipas %u png paveikslėlyje"

#: gdk/loaders/gdktiff.c:340
msgid "Failed to load RGB data from TIFF file"
msgstr "Nepavyko įkelti RGB duomenų iš TIFF failo"

#: gdk/loaders/gdktiff.c:383
msgid "Could not load TIFF data"
msgstr "Nepavyko įkelti TIFF duomenų"

#: gdk/loaders/gdktiff.c:465
#, c-format
msgid "Reading data failed at row %d"
msgstr "Duomenų skaitymas nepavyko ties eilute %d"

#: gdk/macos/gdkmacosclipboard.c:557 gdk/wayland/gdkclipboard-wayland.c:231
#: gdk/wayland/gdkdrop-wayland.c:203 gdk/wayland/gdkprimary-wayland.c:313
#: gdk/win32/gdkdrop-win32.c:1006 gdk/win32/gdkdrop-win32.c:1051
#: gdk/x11/gdkclipboard-x11.c:791 gdk/x11/gdkdrop-x11.c:233
msgid "No compatible transfer format found"
msgstr "Nerasta suderinamų perdavimo formatų"

#: gdk/macos/gdkmacosclipboard.c:643
#, c-format
msgid "Failed to decode contents with mime-type of '%s'"
msgstr "Nepavyko iškoduoti turinio su mime tipu „%s“"

#: gdk/win32/gdkclipdrop-win32.c:721
#, c-format
msgid "Cannot claim clipboard ownership. OpenClipboard() timed out."
msgstr "Nepavyko užimti iškarpinės. Baigėsi OpenClipboard laikas."

#: gdk/win32/gdkclipdrop-win32.c:731
#, c-format
msgid "Cannot claim clipboard ownership. Another process claimed it before us."
msgstr "Nepavyko užimti iškarpinės. Kitas procesas ją jau užėmė."

#: gdk/win32/gdkclipdrop-win32.c:745
#, c-format
msgid "Cannot claim clipboard ownership. OpenClipboard() failed: 0x%lx."
msgstr "Nepavyko užimti iškarpinės. OpenClipboard() klaida: 0x%lx."

#: gdk/win32/gdkclipdrop-win32.c:757
#, c-format
msgid "Cannot claim clipboard ownership. EmptyClipboard() failed: 0x%lx."
msgstr "Nepavyko užimti iškarpinės. EmptyClipboard() klaida: 0x%lx."

#: gdk/win32/gdkclipdrop-win32.c:800
#, c-format
msgid "Cannot set clipboard data. OpenClipboard() timed out."
msgstr "Nepavyko nustatyti iškarpinės duomenų. Baigėsi OpenClipboard laikas."

#: gdk/win32/gdkclipdrop-win32.c:810 gdk/win32/gdkclipdrop-win32.c:841
#, c-format
msgid "Cannot set clipboard data. Another process claimed clipboard ownership."
msgstr "Nepavyko nustatyti iškarpinės duomenų. Kitas procesas užėmė iškarpinę."

#: gdk/win32/gdkclipdrop-win32.c:824
#, c-format
msgid "Cannot set clipboard data. OpenClipboard() failed: 0x%lx."
msgstr "Nepavyko nustatyti iškarpinės duomenų. OpenClipboard() klaida: 0x%lx."

#: gdk/win32/gdkclipdrop-win32.c:876
#, c-format
msgid "Cannot get clipboard data. GlobalLock(0x%p) failed: 0x%lx."
msgstr "Nepavyko gauti iškarpinės duomenų. GlobalLock(0x%p) klaida: 0x%lx."

#: gdk/win32/gdkclipdrop-win32.c:887
#, c-format
msgid "Cannot get clipboard data. GlobalSize(0x%p) failed: 0x%lx."
msgstr "Nepavyko gauti iškarpinės duomenų. GlobalSize(0x%p) klaida: 0x%lx."

#: gdk/win32/gdkclipdrop-win32.c:900
#, c-format
msgid ""
"Cannot get clipboard data. Failed to allocate %s bytes to store the data."
msgstr ""
"Nepavyko gauti iškarpinės duomenų. Nepavyko išskirti %s baitų duomenims "
"įrašyti."

#: gdk/win32/gdkclipdrop-win32.c:932
#, c-format
msgid "Cannot get clipboard data. OpenClipboard() timed out."
msgstr "Nepavyko gauti iškarpinės duomenų. Baigėsi OpenClipboard laikas."

#: gdk/win32/gdkclipdrop-win32.c:942
#, c-format
msgid "Cannot get clipboard data. Clipboard ownership changed."
msgstr "Nepavyko gauti iškarpinės duomenų. Pasikeitė iškarpinės savininkas."

#: gdk/win32/gdkclipdrop-win32.c:952
#, c-format
msgid ""
"Cannot get clipboard data. Clipboard data changed before we could get it."
msgstr ""
"Nepavyko gauti iškarpinės duomenų. Iškarpinės duomenys pasikeitė prieš juos "
"gaunant."

#: gdk/win32/gdkclipdrop-win32.c:969
#, c-format
msgid "Cannot get clipboard data. OpenClipboard() failed: 0x%lx."
msgstr "Nepavyko gauti iškarpinės duomenų. OpenClipboard() klaida: 0x%lx."

#: gdk/win32/gdkclipdrop-win32.c:994
#, c-format
msgid "Cannot get clipboard data. No compatible transfer format found."
msgstr "Nepavyko gauti iškarpinės duomenų. Nėra suderinamo perdavimo formato."

#: gdk/win32/gdkclipdrop-win32.c:1004
#, c-format
msgid "Cannot get clipboard data. GetClipboardData() failed: 0x%lx."
msgstr "Nepavyko gauti iškarpinės duomenų. GetClipboardData() klaida: 0x%lx."

#: gdk/win32/gdkdrop-win32.c:937
#, c-format
msgid "Cannot get DnD data. GlobalLock(0x%p) failed: 0x%lx."
msgstr "Nepavyko gauti tempiamų duomenų. GlobalLock(0x%p) klaida: 0x%lx."

#: gdk/win32/gdkdrop-win32.c:946
#, c-format
msgid "Cannot get DnD data. GlobalSize(0x%p) failed: 0x%lx."
msgstr "Nepavyko gauti tempiamų duomenų. GlobalSize(0x%p) klaida: 0x%lx."

#: gdk/win32/gdkdrop-win32.c:957
#, c-format
msgid "Cannot get DnD data. Failed to allocate %s bytes to store the data."
msgstr ""
"Nepavyko gauti tempiamų duomenų. Nepavyko išskirti %s baitų duomenims "
"įrašyti."

#: gdk/win32/gdkdrop-win32.c:1025
#, c-format
msgid "GDK surface 0x%p is not registered as a drop target"
msgstr "GDK paviršius 0x%p nepriregistruotas kaip numetimo paskirtis"

#: gdk/win32/gdkdrop-win32.c:1032
#, c-format
msgid "Target context record 0x%p has no data object"
msgstr "Paskirties konteksto įrašas 0x%p neturi duomenų objekto"

#: gdk/win32/gdkdrop-win32.c:1070
#, c-format
msgid "IDataObject_GetData (0x%x) failed, returning 0x%lx"
msgstr "IDataObject_GetData (0x%x) klaida, grąžinama 0x%lx"

#: gdk/win32/gdkdrop-win32.c:1102
#, c-format
msgid "Failed to transmute DnD data W32 format 0x%x to %p (%s)"
msgstr "Nepavyko konvertuoti tempiamų duomenų W32 formato 0x%x į %p (%s)"

#: gdk/win32/gdkglcontext-win32-wgl.c:276
#: gdk/win32/gdkglcontext-win32-wgl.c:293
msgid "No GL implementation is available"
msgstr "Nėra galimo GL realizacijos"

<<<<<<< HEAD
#: gdk/win32/gdkglcontext-win32-wgl.c:582
=======
#: gdk/win32/gdkglcontext-win32-wgl.c:577
>>>>>>> 6eb35481
msgid "No available configurations for the given pixel format"
msgstr "Nėra galimų konfigūracijų nurodytam pikselių formatui"

#: gdk/win32/gdkhdataoutputstream-win32.c:63
msgid "writing a closed stream"
msgstr "rašoma į užvertą srautą"

#: gdk/win32/gdkhdataoutputstream-win32.c:85
msgid "g_try_realloc () failed"
msgstr "g_try_realloc () klaida"

#: gdk/win32/gdkhdataoutputstream-win32.c:93
#: gdk/win32/gdkhdataoutputstream-win32.c:231
msgid "GlobalReAlloc() failed: "
msgstr "GlobalReAlloc() klaida: "

#: gdk/win32/gdkhdataoutputstream-win32.c:105
msgid "Ran out of buffer space (buffer size is fixed)"
msgstr "Baigėsi buferio vieta (buferio dydis yra fiksuotas)"

#: gdk/win32/gdkhdataoutputstream-win32.c:203
msgid "Can’t transmute a single handle"
msgstr "Nepavyko konvertuoti vieno deskriptoriaus"

#: gdk/win32/gdkhdataoutputstream-win32.c:215
#, c-format
msgid "Failed to transmute %zu bytes of data from %s to %u"
msgstr "Nepavyko konvertuoti %zu baitų duomenų iš %s į %u"

#: gdk/win32/gdkhdataoutputstream-win32.c:250
msgid "GlobalLock() failed: "
msgstr "GlobalLock() klaida: "

#: gdk/win32/gdkhdataoutputstream-win32.c:364
msgid "GlobalAlloc() failed: "
msgstr "GlobalAlloc() klaida: "

#: gdk/x11/gdkapplaunchcontext-x11.c:296
#, c-format
msgid "Starting “%s”"
msgstr "Paleidžiama „%s“"

#: gdk/x11/gdkapplaunchcontext-x11.c:309
#, c-format
msgid "Opening “%s”"
msgstr "Atveriama „%s“"

#: gdk/x11/gdkapplaunchcontext-x11.c:314
#, c-format
msgid "Opening %d Item"
msgid_plural "Opening %d Items"
msgstr[0] "Atveriamas %d objektas"
msgstr[1] "Atveriami %d objektai"
msgstr[2] "Atveriama %d objektų"

#: gdk/x11/gdkclipboard-x11.c:461
msgid "Clipboard manager could not store selection."
msgstr "Iškarpinės valdyklė negali įrašyti žymėjimo."

#: gdk/x11/gdkclipboard-x11.c:641
msgid "Cannot store clipboard. No clipboard manager is active."
msgstr "Nepavyko įrašyti iškarpinės. Nėra aktyvios iškarpinės valdyklės."

#: gdk/x11/gdkglcontext-glx.c:755
msgid "No GLX configurations available"
msgstr "Nėra prieinamų GLX configūracijų"

#: gdk/x11/gdkglcontext-glx.c:828
msgid "No GLX configuration with required features found"
msgstr "Nėra GLX konfigūracijos su reikiamomis savybėmis"

#: gdk/x11/gdkglcontext-glx.c:902
msgid "GLX is not supported"
msgstr "GLX nepalaikoma"

#: gdk/x11/gdkselectioninputstream-x11.c:462
#, c-format
msgid "Format %s not supported"
msgstr "Formatas %s nepalaikomas"

#: gdk/x11/gdktextlistconverter-x11.c:65 gdk/x11/gdktextlistconverter-x11.c:105
msgid "Not enough space in destination"
msgstr "Nepakanka vietos paskirtyje"

#: gdk/x11/gdktextlistconverter-x11.c:91 gdk/x11/gdktextlistconverter-x11.c:195
msgid "Need complete input to do conversion"
msgstr "Konvertavimui reikia visos įvesties"

#: gdk/x11/gdktextlistconverter-x11.c:216
#: gdk/x11/gdktextlistconverter-x11.c:250
msgid "Invalid byte sequence in conversion input"
msgstr "Netinkama baitų seka konversijos įvestyje"

#: gdk/x11/gdktextlistconverter-x11.c:242
msgid "Invalid formats in compound text conversion."
msgstr "Netinkami formatai sudėtinio teksto konversijoje."

#: gdk/x11/gdktextlistconverter-x11.c:259
#, c-format
msgid "Unsupported encoding “%s”"
msgstr "Nepalaikoma koduotė „%s“"

#: gsk/gl/gskglrenderer.c:132
#, c-format
msgid "This GLES %d.%d implementation does not support half-float vertex data"
msgstr "Ši GLES %d.%d realizacija nepalaiko pusės tikslumo viršūnių duomenų"

#: gtk/a11y/gtkatspiaction.c:239
msgctxt "accessibility"
msgid "Click"
msgstr "Spausti"

#: gtk/a11y/gtkatspiaction.c:240
msgctxt "accessibility"
msgid "Clicks the button"
msgstr "Paspaudžia mygtuką"

#: gtk/a11y/gtkatspiaction.c:290
msgctxt "accessibility"
msgid "Toggle"
msgstr "Perjungti"

#: gtk/a11y/gtkatspiaction.c:291
msgctxt "accessibility"
msgid "Toggles the switch"
msgstr "Perjungia jungiklį"

#: gtk/a11y/gtkatspiaction.c:371
msgctxt "accessibility"
msgid "Select"
msgstr "Pasirinkti"

#: gtk/a11y/gtkatspiaction.c:372
msgctxt "accessibility"
msgid "Selects the color"
msgstr "Parenka spalvą"

#: gtk/a11y/gtkatspiaction.c:379 gtk/a11y/gtkatspiaction.c:439
#: gtk/a11y/gtkatspiaction.c:495 gtk/a11y/gtkatspiaction.c:603
#: gtk/a11y/gtkatspiaction.c:690
msgctxt "accessibility"
msgid "Activate"
msgstr "Aktyvinti"

#: gtk/a11y/gtkatspiaction.c:380
msgctxt "accessibility"
msgid "Activates the color"
msgstr "Aktyvina spalvą"

#: gtk/a11y/gtkatspiaction.c:387
msgctxt "accessibility"
msgid "Customize"
msgstr "Tinkinti"

#: gtk/a11y/gtkatspiaction.c:388
msgctxt "accessibility"
msgid "Customizes the color"
msgstr "Tinkina spalvą"

#: gtk/a11y/gtkatspiaction.c:440
msgctxt "accessibility"
msgid "Activates the expander"
msgstr "Aktyvina išplėtėją"

#: gtk/a11y/gtkatspiaction.c:496 gtk/a11y/gtkatspiaction.c:604
#: gtk/a11y/gtkatspiaction.c:691
msgctxt "accessibility"
msgid "Activates the entry"
msgstr "Aktyvina įvesties lauką"

#: gtk/a11y/gtkatspiaction.c:503
msgctxt "accessibility"
msgid "Activate primary icon"
msgstr "Aktyvinti pirminę piktogramą"

#: gtk/a11y/gtkatspiaction.c:504
msgctxt "accessibility"
msgid "Activates the primary icon of the entry"
msgstr "Aktyvina įvesties lauko pirminę piktogramą"

#: gtk/a11y/gtkatspiaction.c:511
msgctxt "accessibility"
msgid "Activate secondary icon"
msgstr "Aktyvinti antrinę piktogramą"

#: gtk/a11y/gtkatspiaction.c:512
msgctxt "accessibility"
msgid "Activates the secondary icon of the entry"
msgstr "Aktyvina įvesties lauko antrinę piktogramą"

#: gtk/a11y/gtkatspiaction.c:611
msgctxt "accessibility"
msgid "Peek"
msgstr "Žvilgtelėti"

#: gtk/a11y/gtkatspiaction.c:612
msgctxt "accessibility"
msgid "Shows the contents of the password entry"
msgstr "Parodo slaptažodžio lauko turinį"

#: gtk/a11y/gtkatspiaction.c:698
msgctxt "accessibility"
msgid "Clear"
msgstr "Išvalyti"

#: gtk/a11y/gtkatspiaction.c:699
msgctxt "accessibility"
msgid "Clears the contents of the entry"
msgstr "Išvalo įvesties lauko turinį"

#: gtk/a11y/gtkatspiroot.c:255
msgctxt "accessibility"
msgid "application"
msgstr "programa"

#: gtk/css/gtkcssdataurl.c:69
#, c-format
msgid "Not a data: URL"
msgstr "Ne duomenys: URL"

#: gtk/css/gtkcssdataurl.c:82
#, c-format
msgid "Malformed data: URL"
msgstr "Blogai suformuoti duomenys: URL"

#: gtk/css/gtkcssdataurl.c:140
#, c-format
msgid "Could not unescape string"
msgstr "Nepavyko pašalinti kaitos iš eilutės"

#: gtk/gtkaboutdialog.c:124 gtk/ui/gtkaboutdialog.ui:163
msgid "License"
msgstr "Licencija"

#: gtk/gtkaboutdialog.c:125
msgid "Custom License"
msgstr "Pasirinktinė licencija"

#: gtk/gtkaboutdialog.c:126
msgid "GNU General Public License, version 2 or later"
msgstr "GNU Bendroji Vieša Licencija, versija 2 arba vėlesnė"

#: gtk/gtkaboutdialog.c:127
msgid "GNU General Public License, version 3 or later"
msgstr "GNU Bendroji Vieša Licencija, versija 3 arba vėlesnė"

#: gtk/gtkaboutdialog.c:128
msgid "GNU Lesser General Public License, version 2.1 or later"
msgstr "GNU Bendroji Vieša Licencija su išimtimis, versija 2.1 arba vėlesnė"

#: gtk/gtkaboutdialog.c:129
msgid "GNU Lesser General Public License, version 3 or later"
msgstr "GNU Bendroji Vieša Licencija su išimtimis, versija 3 arba vėlesnė"

#: gtk/gtkaboutdialog.c:130
msgid "BSD 2-Clause License"
msgstr "BSD 2-teiginių licencija"

#: gtk/gtkaboutdialog.c:131
msgid "The MIT License (MIT)"
msgstr "MIT licencija (MIT)"

#: gtk/gtkaboutdialog.c:132
msgid "Artistic License 2.0"
msgstr "Artistic licencija 2.0"

#: gtk/gtkaboutdialog.c:133
msgid "GNU General Public License, version 2 only"
msgstr "GNU Bendroji Vieša Licencija, tik versija 2"

#: gtk/gtkaboutdialog.c:134
msgid "GNU General Public License, version 3 only"
msgstr "GNU Bendroji Vieša Licencija, tik versija 3"

#: gtk/gtkaboutdialog.c:135
msgid "GNU Lesser General Public License, version 2.1 only"
msgstr "GNU Bendroji Vieša Licencija su išimtimis, tik versija 2.1"

#: gtk/gtkaboutdialog.c:136
msgid "GNU Lesser General Public License, version 3 only"
msgstr "GNU Bendroji Vieša Licencija su išimtimis, tik versija 3"

#: gtk/gtkaboutdialog.c:137
msgid "GNU Affero General Public License, version 3 or later"
msgstr "GNU Affero Bendroji Vieša Licencija, versija 3 arba vėlesnė"

#: gtk/gtkaboutdialog.c:138
msgid "GNU Affero General Public License, version 3 only"
msgstr "GNU Affero Bendroji Vieša Licencija, tik versija 3"

#: gtk/gtkaboutdialog.c:139
msgid "BSD 3-Clause License"
msgstr "BSD 3-teiginių licencija"

#: gtk/gtkaboutdialog.c:140
msgid "Apache License, Version 2.0"
msgstr "Apache licencija, versija 2.0"

#: gtk/gtkaboutdialog.c:141
msgid "Mozilla Public License 2.0"
msgstr "Mozilla viešoji licencija 2.0"

#: gtk/gtkaboutdialog.c:937
msgid "Website"
msgstr "Tinklalapis"

#: gtk/gtkaboutdialog.c:973 gtk/ui/gtkapplication-quartz.ui:6
#, c-format
msgid "About %s"
msgstr "Apie %s"

#: gtk/gtkaboutdialog.c:2074
msgid "Created by"
msgstr "Autoriai"

#: gtk/gtkaboutdialog.c:2077
msgid "Documented by"
msgstr "Dokumentavo"

#: gtk/gtkaboutdialog.c:2087
msgid "Translated by"
msgstr "Išvertė"

#: gtk/gtkaboutdialog.c:2092
msgid "Design by"
msgstr "Dizainą kūrė"

#. Translators: this is the license preamble; the string at the end
#. * contains the name of the license as link text.
#.
#: gtk/gtkaboutdialog.c:2257
#, c-format
msgid ""
"This program comes with absolutely no warranty.\n"
"See the <a href=\"%s\">%s</a> for details."
msgstr ""
"Ši programa teikiama be jokios garantijos.\n"
"Daugiau informacijos rasite adresu <a href=\"%s\">%s</a>."

#. This is the text that should appear next to menu accelerators
#. * that use the shift key. If the text on this key isn't typically
#. * translated on keyboards used for your language, don't translate
#. * this.
#.
#: gtk/gtkaccelgroup.c:837 gtk/gtkshortcutlabel.c:100
#: gtk/gtkshortcutlabel.c:136
msgctxt "keyboard label"
msgid "Shift"
msgstr "Lyg2"

#. This is the text that should appear next to menu accelerators
#. * that use the control key. If the text on this key isn't typically
#. * translated on keyboards used for your language, don't translate
#. * this.
#.
#: gtk/gtkaccelgroup.c:856 gtk/gtkshortcutlabel.c:103
#: gtk/gtkshortcutlabel.c:138
msgctxt "keyboard label"
msgid "Ctrl"
msgstr "Vald"

#. This is the text that should appear next to menu accelerators
#. * that use the alt key. If the text on this key isn't typically
#. * translated on keyboards used for your language, don't translate
#. * this.
#.
#: gtk/gtkaccelgroup.c:875 gtk/gtkshortcutlabel.c:106
#: gtk/gtkshortcutlabel.c:140
msgctxt "keyboard label"
msgid "Alt"
msgstr "Alt"

#. This is the text that should appear next to menu accelerators
#. * that use the super key. If the text on this key isn't typically
#. * translated on keyboards used for your language, don't translate
#. * this.
#.
#: gtk/gtkaccelgroup.c:893 gtk/gtkshortcutlabel.c:112
#: gtk/gtkshortcutlabel.c:142
msgctxt "keyboard label"
msgid "Super"
msgstr "Super"

#. This is the text that should appear next to menu accelerators
#. * that use the hyper key. If the text on this key isn't typically
#. * translated on keyboards used for your language, don't translate
#. * this.
#.
#: gtk/gtkaccelgroup.c:907 gtk/gtkshortcutlabel.c:115
#: gtk/gtkshortcutlabel.c:144
msgctxt "keyboard label"
msgid "Hyper"
msgstr "Hiper"

#. This is the text that should appear next to menu accelerators
#. * that use the meta key. If the text on this key isn't typically
#. * translated on keyboards used for your language, don't translate
#. * this.
#.
#: gtk/gtkaccelgroup.c:922 gtk/gtkshortcutlabel.c:109
#: gtk/gtkshortcutlabel.c:146
msgctxt "keyboard label"
msgid "Meta"
msgstr "Meta"

#. Translators: "KP" means "numeric key pad". This string will
#. * be used in accelerators such as "Ctrl+Shift+KP 1" in menus,
#. * and therefore the translation needs to be very short.
#.
#: gtk/gtkaccelgroup.c:942
msgctxt "keyboard label"
msgid "KP"
msgstr "KP"

#: gtk/gtkaccelgroup.c:949
msgctxt "keyboard label"
msgid "Space"
msgstr "Tarpas"

#: gtk/gtkaccelgroup.c:952 gtk/gtkshortcutlabel.c:171
msgctxt "keyboard label"
msgid "Backslash"
msgstr "Backslash"

#: gtk/gtkaccessible.c:558
msgctxt "accessibility"
msgid "alert"
msgstr "įspėjimas"

#: gtk/gtkaccessible.c:559
msgctxt "accessibility"
msgid "alert dialog"
msgstr "įspėjimo dialogas"

#: gtk/gtkaccessible.c:560
msgctxt "accessibility"
msgid "banner"
msgstr "pranešimas"

#: gtk/gtkaccessible.c:561
msgctxt "accessibility"
msgid "button"
msgstr "mygtukas"

#: gtk/gtkaccessible.c:562
msgctxt "accessibility"
msgid "caption"
msgstr "užrašas"

#: gtk/gtkaccessible.c:563
msgctxt "accessibility"
msgid "cell"
msgstr "langelis"

#: gtk/gtkaccessible.c:564
msgctxt "accessibility"
msgid "checkbox"
msgstr "žymimasis langelis"

#: gtk/gtkaccessible.c:565
msgctxt "accessibility"
msgid "column header"
msgstr "stulpelio antraštė"

#: gtk/gtkaccessible.c:566
msgctxt "accessibility"
msgid "combo box"
msgstr "pasirinkimo langelis"

#: gtk/gtkaccessible.c:567
msgctxt "accessibility"
msgid "command"
msgstr "komanda"

#: gtk/gtkaccessible.c:568
msgctxt "accessibility"
msgid "composite"
msgstr "sudėtinis"

#: gtk/gtkaccessible.c:569
msgctxt "accessibility"
msgid "dialog"
msgstr "dialogas"

#: gtk/gtkaccessible.c:570
msgctxt "accessibility"
msgid "document"
msgstr "dokumentas"

#: gtk/gtkaccessible.c:571
msgctxt "accessibility"
msgid "feed"
msgstr "srautas"

#: gtk/gtkaccessible.c:572
msgctxt "accessibility"
msgid "form"
msgstr "forma"

#: gtk/gtkaccessible.c:573
msgctxt "accessibility"
msgid "generic"
msgstr "bendra"

#: gtk/gtkaccessible.c:574
msgctxt "accessibility"
msgid "grid"
msgstr "tinklelis"

#: gtk/gtkaccessible.c:575
msgctxt "accessibility"
msgid "grid cell"
msgstr "tinklelio langelis"

#: gtk/gtkaccessible.c:576
msgctxt "accessibility"
msgid "group"
msgstr "grupė"

#: gtk/gtkaccessible.c:577
msgctxt "accessibility"
msgid "heading"
msgstr "antraštė"

#: gtk/gtkaccessible.c:578
msgctxt "accessibility"
msgid "image"
msgstr "paveikslėlis"

#: gtk/gtkaccessible.c:579
msgctxt "accessibility"
msgid "input"
msgstr "įvestis"

#: gtk/gtkaccessible.c:580
msgctxt "accessibility"
msgid "label"
msgstr "užrašas"

#: gtk/gtkaccessible.c:581
msgctxt "accessibility"
msgid "landmark"
msgstr "žymelė"

#: gtk/gtkaccessible.c:582
msgctxt "accessibility"
msgid "legend"
msgstr "legenda"

#: gtk/gtkaccessible.c:583
msgctxt "accessibility"
msgid "link"
msgstr "nuoroda"

#: gtk/gtkaccessible.c:584
msgctxt "accessibility"
msgid "list"
msgstr "sąrašas"

#: gtk/gtkaccessible.c:585
msgctxt "accessibility"
msgid "list box"
msgstr "sąrašo laukas"

#: gtk/gtkaccessible.c:586
msgctxt "accessibility"
msgid "list item"
msgstr "sąrašo elementas"

#: gtk/gtkaccessible.c:587
msgctxt "accessibility"
msgid "log"
msgstr "žurnalas"

#: gtk/gtkaccessible.c:588
msgctxt "accessibility"
msgid "main"
msgstr "pagrindinis"

#: gtk/gtkaccessible.c:589
msgctxt "accessibility"
msgid "marquee"
msgstr "ženklinimas"

#: gtk/gtkaccessible.c:590
msgctxt "accessibility"
msgid "math"
msgstr "matematika"

#: gtk/gtkaccessible.c:591
msgctxt "accessibility"
msgid "meter"
msgstr "matuoklis"

#: gtk/gtkaccessible.c:592
msgctxt "accessibility"
msgid "menu"
msgstr "meniu"

#: gtk/gtkaccessible.c:593
msgctxt "accessibility"
msgid "menu bar"
msgstr "meniu juosta"

#: gtk/gtkaccessible.c:594
msgctxt "accessibility"
msgid "menu item"
msgstr "meniu elementas"

#: gtk/gtkaccessible.c:595
msgctxt "accessibility"
msgid "menu item checkbox"
msgstr "žymimasis meniu elementas"

#: gtk/gtkaccessible.c:596
msgctxt "accessibility"
msgid "menu item radio"
msgstr "meniu radijo elementas"

#: gtk/gtkaccessible.c:597
msgctxt "accessibility"
msgid "navigation"
msgstr "judėjimas"

#: gtk/gtkaccessible.c:598
msgctxt "accessibility"
msgid "none"
msgstr "nėra"

#: gtk/gtkaccessible.c:599
msgctxt "accessibility"
msgid "note"
msgstr "pastaba"

#: gtk/gtkaccessible.c:600
msgctxt "accessibility"
msgid "option"
msgstr "parametras"

#: gtk/gtkaccessible.c:601
msgctxt "accessibility"
msgid "presentation"
msgstr "pateiktis"

#: gtk/gtkaccessible.c:602
msgctxt "accessibility"
msgid "progress bar"
msgstr "eigos juosta"

#: gtk/gtkaccessible.c:603
msgctxt "accessibility"
msgid "radio"
msgstr "radijo"

#: gtk/gtkaccessible.c:604
msgctxt "accessibility"
msgid "radio group"
msgstr "radijo grupė"

#: gtk/gtkaccessible.c:605
msgctxt "accessibility"
msgid "range"
msgstr "rėžiai"

#: gtk/gtkaccessible.c:606
msgctxt "accessibility"
msgid "region"
msgstr "sritis"

#: gtk/gtkaccessible.c:607
msgctxt "accessibility"
msgid "row"
msgstr "eilutė"

#: gtk/gtkaccessible.c:608
msgctxt "accessibility"
msgid "row group"
msgstr "rodyti grupę"

#: gtk/gtkaccessible.c:609
msgctxt "accessibility"
msgid "row header"
msgstr "rodyti antraštę"

#: gtk/gtkaccessible.c:610
msgctxt "accessibility"
msgid "scroll bar"
msgstr "slinkties juosta"

#: gtk/gtkaccessible.c:611
msgctxt "accessibility"
msgid "search"
msgstr "ieškoti"

#: gtk/gtkaccessible.c:612
msgctxt "accessibility"
msgid "search box"
msgstr "Paieškos laukas"

#: gtk/gtkaccessible.c:613
msgctxt "accessibility"
msgid "section"
msgstr "skiltis"

#: gtk/gtkaccessible.c:614
msgctxt "accessibility"
msgid "section head"
msgstr "skilties antraštė"

#: gtk/gtkaccessible.c:615
msgctxt "accessibility"
msgid "select"
msgstr "pasirinkti"

#: gtk/gtkaccessible.c:616
msgctxt "accessibility"
msgid "separator"
msgstr "skirtukas"

#: gtk/gtkaccessible.c:617
msgctxt "accessibility"
msgid "slider"
msgstr "slankiklis"

#: gtk/gtkaccessible.c:618
msgctxt "accessibility"
msgid "spin button"
msgstr "sukamasis mygtukas"

#: gtk/gtkaccessible.c:619
msgctxt "accessibility"
msgid "status"
msgstr "būsena"

#: gtk/gtkaccessible.c:620
msgctxt "accessibility"
msgid "structure"
msgstr "struktūra"

#: gtk/gtkaccessible.c:621
msgctxt "accessibility"
msgid "switch"
msgstr "jungiklis"

#: gtk/gtkaccessible.c:622
msgctxt "accessibility"
msgid "tab"
msgstr "kortelė"

#: gtk/gtkaccessible.c:623
msgctxt "accessibility"
msgid "table"
msgstr "lentelė"

#: gtk/gtkaccessible.c:624
msgctxt "accessibility"
msgid "tab list"
msgstr "kortelių sąrašas"

#: gtk/gtkaccessible.c:625
msgctxt "accessibility"
msgid "tab panel"
msgstr "kortelės skydelis"

#: gtk/gtkaccessible.c:626
msgctxt "accessibility"
msgid "text box"
msgstr "teksto laukas"

#: gtk/gtkaccessible.c:627
msgctxt "accessibility"
msgid "time"
msgstr "laikas"

#: gtk/gtkaccessible.c:628
msgctxt "accessibility"
msgid "timer"
msgstr "laikmatis"

#: gtk/gtkaccessible.c:629
msgctxt "accessibility"
msgid "tool bar"
msgstr "įrankių juosta"

#: gtk/gtkaccessible.c:630
msgctxt "accessibility"
msgid "tool tip"
msgstr "patarimas"

#: gtk/gtkaccessible.c:631
msgctxt "accessibility"
msgid "tree"
msgstr "medis"

#: gtk/gtkaccessible.c:632
msgctxt "accessibility"
msgid "tree grid"
msgstr "medžio tinklelis"

#: gtk/gtkaccessible.c:633
msgctxt "accessibility"
msgid "tree item"
msgstr "medžio elementas"

#: gtk/gtkaccessible.c:634
msgctxt "accessibility"
msgid "widget"
msgstr "valdiklis"

#: gtk/gtkaccessible.c:635
msgctxt "accessibility"
msgid "window"
msgstr "langas"

#: gtk/gtkappchooserbutton.c:316
msgid "Other application…"
msgstr "Kita programa..."

#: gtk/gtkappchooserdialog.c:205 gtk/gtkappchooserdialog.c:256
#: gtk/ui/gtkappchooserdialog.ui:4
msgid "Select Application"
msgstr "Pasirinkite programą"

#. Translators: %s is a filename
#: gtk/gtkappchooserdialog.c:212
#, c-format
msgid "Opening “%s”."
msgstr "Atveriama „%s“."

#: gtk/gtkappchooserdialog.c:213
#, c-format
msgid "No applications found for “%s”"
msgstr "Nerasta programų „%s“ atvėrimui"

#. Translators: %s is a file type description
#: gtk/gtkappchooserdialog.c:218
#, c-format
msgid "Opening “%s” files."
msgstr "Atveriami „%s“ failai."

#: gtk/gtkappchooserdialog.c:220
#, c-format
msgid "No applications found for “%s” files"
msgstr "Nerasta programų „%s“ failams"

#: gtk/gtkappchooserdialog.c:422
msgid "Failed to start GNOME Software"
msgstr "Nepavyko paleisti GNOME Programinės Įrangos"

#: gtk/gtkappchooserwidget.c:519
msgid "Default Application"
msgstr "Numatytoji programa"

#: gtk/gtkappchooserwidget.c:569
#, c-format
msgid "No applications found for “%s”."
msgstr "Nerasta programų „%s“ atvėrimui."

#: gtk/gtkappchooserwidget.c:652
msgid "Recommended Applications"
msgstr "Rekomenduojamos programos"

#: gtk/gtkappchooserwidget.c:667
msgid "Related Applications"
msgstr "Susijusios programos"

#: gtk/gtkappchooserwidget.c:681
msgid "Other Applications"
msgstr "Kitos programos"

#. Translators: This is the 'reason' given when inhibiting
#. * suspend or screen locking, and the caller hasn't specified
#. * a reason.
#.
#: gtk/gtkapplication-dbus.c:706
msgid "Reason not specified"
msgstr "Priežastis nenurodyta"

#: gtk/gtkbookmarksmanager.c:51
#, c-format
msgid "%s does not exist in the bookmarks list"
msgstr "%s nėra žymelių sąraše"

#: gtk/gtkbookmarksmanager.c:412
#, c-format
msgid "%s already exists in the bookmarks list"
msgstr "%s jau yra žymelių sąraše"

#: gtk/gtkbuilder-menus.c:224
#, c-format
msgid "Element <%s> not allowed inside <%s>"
msgstr "Elementas <%s> neleidžiamas viduje <%s>"

#: gtk/gtkbuilder-menus.c:230
#, c-format
msgid "Element <%s> not allowed at toplevel"
msgstr "Elementas <%s> neleidžiamas aukščiausiame lygyje"

#: gtk/gtkbuilder-menus.c:319
#, c-format
msgid "Text may not appear inside <%s>"
msgstr "Tekstas negali būti <%s> viduje"

#. Translate to calendar:week_start:0 if you want Sunday to be the
#. * first day of the week to calendar:week_start:1 if you want Monday
#. * to be the first day of the week, and so on.
#.
#: gtk/gtkcalendar.c:656
msgid "calendar:week_start:0"
msgstr "calendar:week_start:1"

#. Translate to calendar:YM if you want years to be displayed
#. * before months; otherwise translate to calendar:MY.
#. * Do *not* translate it to anything else, if it
#. * it isn't calendar:YM or calendar:MY it will not work.
#. *
#. * Note that the ordering described here is logical order, which is
#. * further influenced by BIDI ordering. Thus, if you have a default
#. * text direction of RTL and specify "calendar:YM", then the year
#. * will appear to the right of the month.
#.
#: gtk/gtkcalendar.c:807
msgid "calendar:MY"
msgstr "calendar:YM"

#. Translators: This dictates how the year is displayed in
#. * gtkcalendar widget.  See strftime() manual for the format.
#. * Use only ASCII in the translation.
#. *
#. * "%Y" is appropriate for most locales.
#.
#: gtk/gtkcalendar.c:1394
msgctxt "calendar year format"
msgid "%Y"
msgstr "%Y"

#. Translators: this defines whether the day numbers should use
#. * localized digits or the ones used in English (0123...).
#. *
#. * Translate to "%Id" if you want to use localized digits, or
#. * translate to "%d" otherwise.
#. *
#. * Note that translating this doesn't guarantee that you get localized
#. * digits. That needs support from your system and locale definition
#. * too.
#.
#: gtk/gtkcalendar.c:1431
#, c-format
msgctxt "calendar:day:digits"
msgid "%d"
msgstr "%d"

#. Translators: this defines whether the week numbers should use
#. * localized digits or the ones used in English (0123...).
#. *
#. * Translate to "%Id" if you want to use localized digits, or
#. * translate to "%d" otherwise.
#. * Note that translating this doesn't guarantee that you get localized
#. * digits. That needs support from your system and locale definition
#. * too.
#: gtk/gtkcalendar.c:1495
#, c-format
msgctxt "calendar:week:digits"
msgid "%d"
msgstr "%d"

#. This label is displayed in a treeview cell displaying
#. * a disabled accelerator key combination.
#.
#: gtk/gtkcellrendereraccel.c:287
msgctxt "Accelerator"
msgid "Disabled"
msgstr "Išjungta"

#. This label is displayed in a treeview cell displaying
#. * an accelerator key combination that is not valid according
#. * to gtk_accelerator_valid().
#.
#: gtk/gtkcellrendereraccel.c:297
msgctxt "Accelerator"
msgid "Invalid"
msgstr "Netinkamas"

#. This label is displayed in a treeview cell displaying an accelerator
#. * when the cell is clicked to change the acelerator.
#.
#: gtk/gtkcellrendereraccel.c:429 gtk/gtkcellrendereraccel.c:722
msgid "New accelerator…"
msgstr "Naujas akseleratorius…"

#: gtk/gtkcellrendererprogress.c:128 gtk/gtkcellrendererprogress.c:318
#: gtk/gtkcellrendererprogress.c:348
#, c-format
msgctxt "progress bar label"
msgid "%d %%"
msgstr "%d %%"

#: gtk/gtkcolorbutton.c:179 gtk/gtkcolorbutton.c:307
msgid "Pick a Color"
msgstr "Pasirinkite spalvą"

#: gtk/gtkcolorbutton.c:496 gtk/gtkcolorchooserwidget.c:308
#, c-format
msgid "Red %d%%, Green %d%%, Blue %d%%, Alpha %d%%"
msgstr "Raudona %d%%, Žalia %d%%, Mėlyna %d%%, Alfa %d%%"

#: gtk/gtkcolorbutton.c:502 gtk/gtkcolorchooserwidget.c:314
#, c-format
msgid "Red %d%%, Green %d%%, Blue %d%%"
msgstr "Raudona %d%%, Žalia %d%%, Mėlyna %d%%"

#: gtk/gtkcolorchooserwidget.c:371
#, c-format
msgid "Color: %s"
msgstr "Spalva: %s"

#: gtk/gtkcolorchooserwidget.c:436
msgctxt "Color name"
msgid "Very Light Blue"
msgstr "Labai šviesiai mėlyna"

#: gtk/gtkcolorchooserwidget.c:437
msgctxt "Color name"
msgid "Light Blue"
msgstr "Šviesiai mėlyna"

#: gtk/gtkcolorchooserwidget.c:438
msgctxt "Color name"
msgid "Blue"
msgstr "Mėlyna"

#: gtk/gtkcolorchooserwidget.c:439
msgctxt "Color name"
msgid "Dark Blue"
msgstr "Tamsiai mėlyna"

#: gtk/gtkcolorchooserwidget.c:440
msgctxt "Color name"
msgid "Very Dark Blue"
msgstr "Labai tamsiai mėlyna"

#: gtk/gtkcolorchooserwidget.c:441
msgctxt "Color name"
msgid "Very Light Green"
msgstr "Labai šviesiai žalia"

#: gtk/gtkcolorchooserwidget.c:442
msgctxt "Color name"
msgid "Light Green"
msgstr "Šviesiai žalia"

#: gtk/gtkcolorchooserwidget.c:443
msgctxt "Color name"
msgid "Green"
msgstr "Žalia"

#: gtk/gtkcolorchooserwidget.c:444
msgctxt "Color name"
msgid "Dark Green"
msgstr "Tamsiai žalia"

#: gtk/gtkcolorchooserwidget.c:445
msgctxt "Color name"
msgid "Very Dark Green"
msgstr "Labai tamsiai žalia"

#: gtk/gtkcolorchooserwidget.c:446
msgctxt "Color name"
msgid "Very Light Yellow"
msgstr "Labai šviesiai geltona"

#: gtk/gtkcolorchooserwidget.c:447
msgctxt "Color name"
msgid "Light Yellow"
msgstr "Šviesiai geltona"

#: gtk/gtkcolorchooserwidget.c:448
msgctxt "Color name"
msgid "Yellow"
msgstr "Geltona"

#: gtk/gtkcolorchooserwidget.c:449
msgctxt "Color name"
msgid "Dark Yellow"
msgstr "Tamsiai geltona"

#: gtk/gtkcolorchooserwidget.c:450
msgctxt "Color name"
msgid "Very Dark Yellow"
msgstr "Labai tamsiai geltona"

#: gtk/gtkcolorchooserwidget.c:451
msgctxt "Color name"
msgid "Very Light Orange"
msgstr "Labai šviesiai oranžinė"

#: gtk/gtkcolorchooserwidget.c:452
msgctxt "Color name"
msgid "Light Orange"
msgstr "Šviesiai oranžinė"

#: gtk/gtkcolorchooserwidget.c:453
msgctxt "Color name"
msgid "Orange"
msgstr "Oranžinė"

#: gtk/gtkcolorchooserwidget.c:454
msgctxt "Color name"
msgid "Dark Orange"
msgstr "Tamsiai oranžinė"

#: gtk/gtkcolorchooserwidget.c:455
msgctxt "Color name"
msgid "Very Dark Orange"
msgstr "Labai tamsiai oranžinė"

#: gtk/gtkcolorchooserwidget.c:456
msgctxt "Color name"
msgid "Very Light Red"
msgstr "Labai šviesiai raudona"

#: gtk/gtkcolorchooserwidget.c:457
msgctxt "Color name"
msgid "Light Red"
msgstr "Šviesiai raudona"

#: gtk/gtkcolorchooserwidget.c:458
msgctxt "Color name"
msgid "Red"
msgstr "Raudona"

#: gtk/gtkcolorchooserwidget.c:459
msgctxt "Color name"
msgid "Dark Red"
msgstr "Tamsiai raudona"

#: gtk/gtkcolorchooserwidget.c:460
msgctxt "Color name"
msgid "Very Dark Red"
msgstr "Labai tamsiai raudona"

#: gtk/gtkcolorchooserwidget.c:461
msgctxt "Color name"
msgid "Very Light Purple"
msgstr "Labai šviesiai violetinė"

#: gtk/gtkcolorchooserwidget.c:462
msgctxt "Color name"
msgid "Light Purple"
msgstr "Šviesi violetinė"

#: gtk/gtkcolorchooserwidget.c:463
msgctxt "Color name"
msgid "Purple"
msgstr "Violetinė"

#: gtk/gtkcolorchooserwidget.c:464
msgctxt "Color name"
msgid "Dark Purple"
msgstr "Tamsiai violetinė"

#: gtk/gtkcolorchooserwidget.c:465
msgctxt "Color name"
msgid "Very Dark Purple"
msgstr "Labai tamsiai violetinė"

#: gtk/gtkcolorchooserwidget.c:466
msgctxt "Color name"
msgid "Very Light Brown"
msgstr "Labai šviesiai ruda"

#: gtk/gtkcolorchooserwidget.c:467
msgctxt "Color name"
msgid "Light Brown"
msgstr "Šviesiai ruda"

#: gtk/gtkcolorchooserwidget.c:468
msgctxt "Color name"
msgid "Brown"
msgstr "Ruda"

#: gtk/gtkcolorchooserwidget.c:469
msgctxt "Color name"
msgid "Dark Brown"
msgstr "Tamsiai ruda"

#: gtk/gtkcolorchooserwidget.c:470
msgctxt "Color name"
msgid "Very Dark Brown"
msgstr "Labai tamsiai ruda"

#: gtk/gtkcolorchooserwidget.c:471
msgctxt "Color name"
msgid "White"
msgstr "Balta"

#: gtk/gtkcolorchooserwidget.c:472
msgctxt "Color name"
msgid "Light Gray 1"
msgstr "Šviesiai pilka 1"

#: gtk/gtkcolorchooserwidget.c:473
msgctxt "Color name"
msgid "Light Gray 2"
msgstr "Šviesiai pilka 2"

#: gtk/gtkcolorchooserwidget.c:474
msgctxt "Color name"
msgid "Light Gray 3"
msgstr "Šviesiai pilka 3"

#: gtk/gtkcolorchooserwidget.c:475
msgctxt "Color name"
msgid "Light Gray 4"
msgstr "Šviesiai pilka 4"

#: gtk/gtkcolorchooserwidget.c:476
msgctxt "Color name"
msgid "Dark Gray 1"
msgstr "Tamsiai pilka 1"

#: gtk/gtkcolorchooserwidget.c:477
msgctxt "Color name"
msgid "Dark Gray 2"
msgstr "Tamsiai pilka 2"

#: gtk/gtkcolorchooserwidget.c:478
msgctxt "Color name"
msgid "Dark Gray 3"
msgstr "Tamsiai pilka 3"

#: gtk/gtkcolorchooserwidget.c:479
msgctxt "Color name"
msgid "Dark Gray 4"
msgstr "Tamsiai pilka 4"

#: gtk/gtkcolorchooserwidget.c:480
msgctxt "Color name"
msgid "Black"
msgstr "Juoda"

#. translators: label for the custom section in the color chooser
#: gtk/gtkcolorchooserwidget.c:552
msgid "Custom"
msgstr "Pasirinktinė"

#: gtk/gtkcolorchooserwidget.c:585
#, c-format
msgid "Custom color %d: %s"
msgstr "Pasirinktinė spalva %d: %s"

#: gtk/gtkcolorswatch.c:231
msgid "Customize"
msgstr "Tinkinti"

#. Translate to the default units to use for presenting
#. * lengths to the user. Translate to default:inch if you
#. * want inches, otherwise translate to default:mm.
#. * Do *not* translate it to "predefinito:mm", if it
#. * it isn't default:mm or default:inch it will not work
#.
#: gtk/gtkcustompaperunixdialog.c:112
msgid "default:mm"
msgstr "default:mm"

#: gtk/gtkcustompaperunixdialog.c:318
msgid "Margins from Printer…"
msgstr "Paraštės iš spausdintuvo…"

#: gtk/gtkcustompaperunixdialog.c:348 gtk/gtkmessagedialog.c:162
#: gtk/ui/gtkassistant.ui:40
msgid "_Close"
msgstr "_Užverti"

#. And show the custom paper dialog
#: gtk/gtkcustompaperunixdialog.c:402 gtk/gtkprintunixdialog.c:3013
msgid "Manage Custom Sizes"
msgstr "Tvarkyti pasirinktinius dydžius"

#: gtk/gtkcustompaperunixdialog.c:466 gtk/gtkpagesetupunixdialog.c:720
msgid "inch"
msgstr "colis"

#: gtk/gtkcustompaperunixdialog.c:468 gtk/gtkpagesetupunixdialog.c:718
msgid "mm"
msgstr "mm"

#: gtk/gtkcustompaperunixdialog.c:625
#, c-format
msgid "Custom Size %d"
msgstr "Pasirinktinis dydis %d"

#: gtk/gtkcustompaperunixdialog.c:939
msgid "_Width:"
msgstr "_Plotis:"

#: gtk/gtkcustompaperunixdialog.c:950
msgid "_Height:"
msgstr "_Aukštis:"

#: gtk/gtkcustompaperunixdialog.c:961
msgid "Paper Size"
msgstr "Popieriaus dydis"

#: gtk/gtkcustompaperunixdialog.c:970
msgid "_Top:"
msgstr "_Viršus:"

#: gtk/gtkcustompaperunixdialog.c:981
msgid "_Bottom:"
msgstr "_Apačia:"

#: gtk/gtkcustompaperunixdialog.c:992
msgid "_Left:"
msgstr "_Kairė:"

#: gtk/gtkcustompaperunixdialog.c:1003
msgid "_Right:"
msgstr "_Dešinė:"

#: gtk/gtkcustompaperunixdialog.c:1039
msgid "Paper Margins"
msgstr "Popieriaus paraštės"

#: gtk/gtkentry.c:3665
msgid "Insert Emoji"
msgstr "Įterpti emoji"

#: gtk/gtkfilechooserdialog.c:551
msgid "_Name"
msgstr "_Pavadinimas"

#: gtk/gtkfilechoosererrorstack.c:65
msgid "A folder cannot be called “.”"
msgstr "Aplanko negalima pavadinti „.“"

#: gtk/gtkfilechoosererrorstack.c:69
msgid "A file cannot be called “.”"
msgstr "Failo negalima pavadinti „.“"

#: gtk/gtkfilechoosererrorstack.c:73
msgid "A folder cannot be called “..”"
msgstr "Aplanko negalima pavadinti „..“"

#: gtk/gtkfilechoosererrorstack.c:77
msgid "A file cannot be called “..”"
msgstr "Failo negalima pavadinti „..“"

#: gtk/gtkfilechoosererrorstack.c:81
msgid "Folder names cannot contain “/”"
msgstr "Aplankų pavadinimuose negali būti „/“"

#: gtk/gtkfilechoosererrorstack.c:85
msgid "File names cannot contain “/”"
msgstr "Failų pavadinimuose negali būti „/“"

#: gtk/gtkfilechoosererrorstack.c:89
msgid "Folder names should not begin with a space"
msgstr "Aplankų pavadinimai neturėtų prasidėti tarpu"

#: gtk/gtkfilechoosererrorstack.c:93
msgid "File names should not begin with a space"
msgstr "Failų pavadinimai neturėtų prasidėti tarpu"

#: gtk/gtkfilechoosererrorstack.c:97
msgid "Folder names should not end with a space"
msgstr "Aplankų pavadinimai neturėtų baigtis tarpu"

#: gtk/gtkfilechoosererrorstack.c:101
msgid "File names should not end with a space"
msgstr "Failų pavadinimai neturėtų baigtis tarpu"

#: gtk/gtkfilechoosererrorstack.c:105
msgid "Folder names starting with a “.” are hidden"
msgstr "Aplankai, kurių pavadinimai prasideda „.“ yra nerodomi"

#: gtk/gtkfilechoosererrorstack.c:109
msgid "File names starting with a “.” are hidden"
msgstr "Failai, kurių pavadinimai prasideda tašku (.) yra nerodomi"

#: gtk/gtkfilechoosererrorstack.c:113
msgid "A folder with that name already exists"
msgstr "Jau yra aplankas tokiu pavadinimu"

#: gtk/gtkfilechoosererrorstack.c:117
msgid "A file with that name already exists"
msgstr "Jau yra failas tokiu pavadinimu"

#: gtk/gtkfilechoosernative.c:509 gtk/gtkfilechoosernative.c:580
#: gtk/gtkfilechooserwidget.c:1210 gtk/gtkfilechooserwidget.c:5798
#: gtk/gtkmessagedialog.c:166 gtk/gtkmessagedialog.c:175
<<<<<<< HEAD
#: gtk/gtkmountoperation.c:610 gtk/gtkpagesetupunixdialog.c:283
#: gtk/gtkprintbackend.c:642 gtk/gtkprinteroptionwidget.c:724
#: gtk/gtkprintunixdialog.c:667 gtk/gtkprintunixdialog.c:823
#: gtk/gtkwindow.c:6154 gtk/inspector/css-editor.c:248
#: gtk/inspector/recorder.c:1706
=======
#: gtk/gtkmountoperation.c:604 gtk/gtkpagesetupunixdialog.c:283
#: gtk/gtkprintbackend.c:640 gtk/gtkprinteroptionwidget.c:722
#: gtk/gtkprintunixdialog.c:651 gtk/gtkprintunixdialog.c:807
#: gtk/gtkwindow.c:6106 gtk/inspector/css-editor.c:248
#: gtk/inspector/recorder.c:1723 gtk/ui/gtkappchooserdialog.ui:45
#: gtk/ui/gtkassistant.ui:52 gtk/ui/gtkcolorchooserdialog.ui:33
#: gtk/ui/gtkfontchooserdialog.ui:24
>>>>>>> 6eb35481
msgid "_Cancel"
msgstr "_Atsisakyti"

#: gtk/gtkfilechoosernative.c:510 gtk/gtkfilechoosernative.c:574
#: gtk/gtkplacessidebar.c:3128 gtk/gtkplacessidebar.c:3213
#: gtk/gtkplacesview.c:1658
msgid "_Open"
msgstr "At_verti"

#: gtk/gtkfilechoosernative.c:574 gtk/inspector/css-editor.c:249
#: gtk/inspector/recorder.c:1724
msgid "_Save"
msgstr "Į_rašyti"

#: gtk/gtkfilechoosernativequartz.c:339 gtk/ui/gtkfilechooserwidget.ui:346
msgid "Select which types of files are shown"
msgstr "Pasirinkite kokių tipų failus rodyti"

#. Translators: the first string is a path and the second string
#. * is a hostname. Nautilus and the panel contain the same string
#. * to translate.
#.
#: gtk/gtkfilechooserutils.c:361
#, c-format
msgid "%1$s on %2$s"
msgstr "%1$s kompiuteryje %2$s"

#: gtk/gtkfilechooserwidget.c:319
msgid "Type name of new folder"
msgstr "Įveskite naujo aplanko pavadinimą"

#: gtk/gtkfilechooserwidget.c:724
msgid "The folder could not be created"
msgstr "Nepavyko sukurti aplanko"

#: gtk/gtkfilechooserwidget.c:737
msgid "You need to choose a valid filename."
msgstr "Reikia pasirinkti tinkamą failo pavadinimą."

#: gtk/gtkfilechooserwidget.c:740
#, c-format
msgid "Cannot create a file under %s as it is not a folder"
msgstr "Nepavyko sukurti failo %s viduje, nes tai nėra aplankas"

#: gtk/gtkfilechooserwidget.c:750
msgid "Cannot create file as the filename is too long"
msgstr "Nepavyko sukurti failo, kadangi failo pavadinimas per ilgas"

#: gtk/gtkfilechooserwidget.c:751
msgid "Try using a shorter name."
msgstr "Mėginkite trumpesnį pavadinimą."

#: gtk/gtkfilechooserwidget.c:761
msgid "You may only select folders"
msgstr "Galima pasirinkti tik aplankus"

#: gtk/gtkfilechooserwidget.c:762
msgid "The item that you selected is not a folder try using a different item."
msgstr "Jūsų pasirinktas elementas nėra aplankas, mėginkite kitą elementą."

#: gtk/gtkfilechooserwidget.c:770
msgid "Invalid file name"
msgstr "Netinkamas failo vardas"

#: gtk/gtkfilechooserwidget.c:779
msgid "The folder contents could not be displayed"
msgstr "Nepavyko parodyti aplanko turinio"

#: gtk/gtkfilechooserwidget.c:787
msgid "The file could not be deleted"
msgstr "Nepavyko ištrinti failo"

#: gtk/gtkfilechooserwidget.c:795
msgid "The file could not be moved to the Trash"
msgstr "Nepavyko perkelti failo į šiukšlinę"

#: gtk/gtkfilechooserwidget.c:1206
#, c-format
msgid "Are you sure you want to permanently delete “%s”?"
msgstr "Ar tikrai norite negrįžtamai ištrinti „%s“?"

#: gtk/gtkfilechooserwidget.c:1209
#, c-format
msgid "If you delete an item, it will be permanently lost."
msgstr "Jei ištrinsite elementą, jis bus negrįžtamai prarastas."

#: gtk/gtkfilechooserwidget.c:1211 gtk/gtkfilechooserwidget.c:1827
<<<<<<< HEAD
#: gtk/gtklabel.c:5659 gtk/gtktext.c:6077 gtk/gtktextview.c:8956
=======
#: gtk/gtklabel.c:5627 gtk/gtktext.c:6041 gtk/gtktextview.c:8914
>>>>>>> 6eb35481
msgid "_Delete"
msgstr "Iš_trinti"

#: gtk/gtkfilechooserwidget.c:1334
msgid "The file could not be renamed"
msgstr "Nepavyko pervadinti aplanko"

#: gtk/gtkfilechooserwidget.c:1594
msgid "Could not select file"
msgstr "Failo pasirinkti nepavyko"

#: gtk/gtkfilechooserwidget.c:1807
msgid "_Visit File"
msgstr "_Aplankyti šį failą"

#: gtk/gtkfilechooserwidget.c:1811
msgid "_Open With File Manager"
msgstr "_Atverti failų tvarkyklėje"

#: gtk/gtkfilechooserwidget.c:1815
msgid "_Copy Location"
msgstr "Kopijuoti _vietą"

#: gtk/gtkfilechooserwidget.c:1819
msgid "_Add to Bookmarks"
msgstr "Į_dėti į žymeles"

#: gtk/gtkfilechooserwidget.c:1823 gtk/gtkplacessidebar.c:2310
<<<<<<< HEAD
#: gtk/gtkplacessidebar.c:3249
=======
#: gtk/gtkplacessidebar.c:3249 gtk/ui/gtkfilechooserwidget.ui:465
>>>>>>> 6eb35481
msgid "_Rename"
msgstr "Per_vadinti"

#: gtk/gtkfilechooserwidget.c:1831
msgid "_Move to Trash"
msgstr "_Perkelti į šiukšlinę"

#: gtk/gtkfilechooserwidget.c:1840
msgid "Show _Hidden Files"
msgstr "Rod_yti paslėptus failus"

#: gtk/gtkfilechooserwidget.c:1844
msgid "Show _Size Column"
msgstr "Rodyti _dydžio stulpelį"

#: gtk/gtkfilechooserwidget.c:1848
msgid "Show T_ype Column"
msgstr "Rodyti _tipo stulpelį"

#: gtk/gtkfilechooserwidget.c:1852
msgid "Show _Time"
msgstr "Rodyti _laiką"

#: gtk/gtkfilechooserwidget.c:1856
msgid "Sort _Folders Before Files"
msgstr "Rikiuoti _aplankus prieš failus"

<<<<<<< HEAD
#: gtk/gtkfilechooserwidget.c:2256 gtk/inspector/css-node-tree.ui:135
=======
#. this is the header for the location column in the print dialog
#: gtk/gtkfilechooserwidget.c:2256 gtk/inspector/css-node-tree.ui:135
#: gtk/ui/gtkfilechooserwidget.ui:186 gtk/ui/gtkprintunixdialog.ui:114
>>>>>>> 6eb35481
msgid "Location"
msgstr "Vieta"

#. Label
#: gtk/gtkfilechooserwidget.c:2363
msgid "_Name:"
msgstr "_Pavadinimas:"

#: gtk/gtkfilechooserwidget.c:2897 gtk/gtkfilechooserwidget.c:2911
#, c-format
msgid "Searching in %s"
msgstr "Ieškoma %s"

#: gtk/gtkfilechooserwidget.c:2917
msgid "Searching"
msgstr "Ieškoma"

#: gtk/gtkfilechooserwidget.c:2923
msgid "Enter location or URL"
msgstr "Įveskite vietą arba URL"

#: gtk/gtkfilechooserwidget.c:3811 gtk/gtkfilechooserwidget.c:6635
<<<<<<< HEAD
=======
#: gtk/ui/gtkfilechooserwidget.ui:226
>>>>>>> 6eb35481
msgid "Modified"
msgstr "Pakeista"

#: gtk/gtkfilechooserwidget.c:4070
#, c-format
msgid "Could not read the contents of %s"
msgstr "Nepavyko perskaityti %s turinio"

#: gtk/gtkfilechooserwidget.c:4074
msgid "Could not read the contents of the folder"
msgstr "Nepavyko perskaityti aplanko turinio"

#. Translators: see g_date_time_format() for details on the format
#: gtk/gtkfilechooserwidget.c:4214 gtk/gtkfilechooserwidget.c:4257
msgid "%H:%M"
msgstr "%H:%M"

#: gtk/gtkfilechooserwidget.c:4216 gtk/gtkfilechooserwidget.c:4259
msgid "%l:%M %p"
msgstr "%l:%M"

#: gtk/gtkfilechooserwidget.c:4220
msgid "Yesterday"
msgstr "Vakar"

#: gtk/gtkfilechooserwidget.c:4228
msgid "%-e %b"
msgstr "%b %-e"

#: gtk/gtkfilechooserwidget.c:4232
msgid "%-e %b %Y"
msgstr "%Y-%b-%-e"

#: gtk/gtkfilechooserwidget.c:4321 gtk/gtkfilechooserwidget.c:4329
msgid "Program"
msgstr "Programa"

#: gtk/gtkfilechooserwidget.c:4322
msgid "Audio"
msgstr "Garsas"

<<<<<<< HEAD
#: gtk/gtkfilechooserwidget.c:4323 gtk/gtkfontbutton.c:604
=======
#: gtk/gtkfilechooserwidget.c:4323 gtk/gtkfontbutton.c:596
>>>>>>> 6eb35481
#: gtk/inspector/visual.ui:170
msgid "Font"
msgstr "Šriftas"

#: gtk/gtkfilechooserwidget.c:4324
msgid "Image"
msgstr "Paveikslėlis"

#: gtk/gtkfilechooserwidget.c:4325
msgid "Archive"
msgstr "Archyvas"

#: gtk/gtkfilechooserwidget.c:4326
msgid "Markup"
msgstr "Ženklinimas"

#: gtk/gtkfilechooserwidget.c:4327 gtk/gtkfilechooserwidget.c:4328
msgid "Text"
msgstr "Tekstas"

#: gtk/gtkfilechooserwidget.c:4330
msgid "Video"
msgstr "Vaizdo įrašas"

#: gtk/gtkfilechooserwidget.c:4331
msgid "Contacts"
msgstr "Adresatai"

#: gtk/gtkfilechooserwidget.c:4332
msgid "Calendar"
msgstr "Kalendorius"

#: gtk/gtkfilechooserwidget.c:4333
msgid "Document"
msgstr "Dokumentas"

#: gtk/gtkfilechooserwidget.c:4334
msgid "Presentation"
msgstr "Pateiktis"

#: gtk/gtkfilechooserwidget.c:4335
msgid "Spreadsheet"
msgstr "Skaičiuoklė"

#: gtk/gtkfilechooserwidget.c:4366 gtk/gtkfilechooserwidget.c:4559
msgid "Unknown"
msgstr "Nežinomas"

#: gtk/gtkfilechooserwidget.c:4598 gtk/gtkplacessidebar.c:1027
msgid "Home"
msgstr "Asmeninis aplankas"

<<<<<<< HEAD
#: gtk/gtkfilechooserwidget.c:5791 gtk/gtkprintunixdialog.c:658
=======
#: gtk/gtkfilechooserwidget.c:5791 gtk/gtkprintunixdialog.c:642
>>>>>>> 6eb35481
#, c-format
msgid "A file named “%s” already exists.  Do you want to replace it?"
msgstr "Failas pavadinimu „%s“ jau yra. Ar norite jį perrašyti?"

<<<<<<< HEAD
#: gtk/gtkfilechooserwidget.c:5794 gtk/gtkprintunixdialog.c:662
=======
#: gtk/gtkfilechooserwidget.c:5794 gtk/gtkprintunixdialog.c:646
>>>>>>> 6eb35481
#, c-format
msgid ""
"The file already exists in “%s”.  Replacing it will overwrite its contents."
msgstr "Failas vietoje „%s“ jau yra. Pakeitus jį, jo turinys bus perrašytas."

<<<<<<< HEAD
#: gtk/gtkfilechooserwidget.c:5799 gtk/gtkprintunixdialog.c:670
=======
#: gtk/gtkfilechooserwidget.c:5799 gtk/gtkprintunixdialog.c:654
>>>>>>> 6eb35481
msgid "_Replace"
msgstr "_Pakeisti"

#: gtk/gtkfilechooserwidget.c:5960
msgid "You do not have access to the specified folder."
msgstr "Neturite teisių prieiti nurodyto aplanko."

#: gtk/gtkfilechooserwidget.c:6564
msgid "Could not send the search request"
msgstr "Nepavyko išsiųsti paieškos užklausos"

#: gtk/gtkfilechooserwidget.c:6874
msgid "Accessed"
msgstr "Prieitas"

#: gtk/gtkfontbutton.c:395
msgid "Sans 12"
msgstr "Sans 12"

#: gtk/gtkfontbutton.c:506 gtk/gtkfontbutton.c:620
msgid "Pick a Font"
msgstr "Pasirinkite šriftą"

#: gtk/gtkfontbutton.c:1357
msgctxt "font"
msgid "None"
msgstr "Nėra"

<<<<<<< HEAD
#: gtk/gtkfontchooserwidget.c:1531
=======
#: gtk/gtkfontchooserwidget.c:1529
>>>>>>> 6eb35481
msgctxt "Font variation axis"
msgid "Width"
msgstr "Plotis"

<<<<<<< HEAD
#: gtk/gtkfontchooserwidget.c:1532
=======
#: gtk/gtkfontchooserwidget.c:1530
>>>>>>> 6eb35481
msgctxt "Font variation axis"
msgid "Weight"
msgstr "Aukštis"

<<<<<<< HEAD
#: gtk/gtkfontchooserwidget.c:1533
=======
#: gtk/gtkfontchooserwidget.c:1531
>>>>>>> 6eb35481
msgctxt "Font variation axis"
msgid "Italic"
msgstr "Kursyvas"

<<<<<<< HEAD
#: gtk/gtkfontchooserwidget.c:1534
=======
#: gtk/gtkfontchooserwidget.c:1532
>>>>>>> 6eb35481
msgctxt "Font variation axis"
msgid "Slant"
msgstr "Pasviręs"

<<<<<<< HEAD
#: gtk/gtkfontchooserwidget.c:1535
=======
#: gtk/gtkfontchooserwidget.c:1533
>>>>>>> 6eb35481
msgctxt "Font variation axis"
msgid "Optical Size"
msgstr "Optinis dydis"

#: gtk/gtkfontchooserwidget.c:2137
msgid "Default"
msgstr "Numatyta"

#: gtk/gtkfontchooserwidget.c:2183
msgid "Ligatures"
msgstr "Ligatūros"

#: gtk/gtkfontchooserwidget.c:2184
msgid "Letter Case"
msgstr "Raidžių registras"

#: gtk/gtkfontchooserwidget.c:2185
msgid "Number Case"
msgstr "Skaitmenų registras"

#: gtk/gtkfontchooserwidget.c:2186
msgid "Number Spacing"
msgstr "Skaitmenų tarpai"

#: gtk/gtkfontchooserwidget.c:2187
msgid "Number Formatting"
msgstr "Skaitmenų formatas"

#: gtk/gtkfontchooserwidget.c:2188
msgid "Character Variants"
msgstr "Simbolių variantai"

#: gtk/gtkglarea.c:284
msgid "OpenGL context creation failed"
msgstr "Nepavyko sukurti OpenGL konteksto"

<<<<<<< HEAD
#: gtk/gtklabel.c:5656 gtk/gtktext.c:6065 gtk/gtktextview.c:8944
msgid "Cu_t"
msgstr "_Iškirpti"

#: gtk/gtklabel.c:5657 gtk/gtktext.c:6069 gtk/gtktextview.c:8948
msgid "_Copy"
msgstr "_Kopijuoti"

#: gtk/gtklabel.c:5658 gtk/gtktext.c:6073 gtk/gtktextview.c:8952
msgid "_Paste"
msgstr "Į_dėti"

#: gtk/gtklabel.c:5664 gtk/gtktext.c:6086 gtk/gtktextview.c:8977
msgid "Select _All"
msgstr "P_ažymėti viską"

#: gtk/gtklabel.c:5669
msgid "_Open Link"
msgstr "_Atverti nuorodą"

#: gtk/gtklabel.c:5673
=======
#: gtk/gtklabel.c:5624 gtk/gtktext.c:6029 gtk/gtktextview.c:8902
msgid "Cu_t"
msgstr "_Iškirpti"

#: gtk/gtklabel.c:5625 gtk/gtktext.c:6033 gtk/gtktextview.c:8906
msgid "_Copy"
msgstr "_Kopijuoti"

#: gtk/gtklabel.c:5626 gtk/gtktext.c:6037 gtk/gtktextview.c:8910
msgid "_Paste"
msgstr "Į_dėti"

#: gtk/gtklabel.c:5632 gtk/gtktext.c:6050 gtk/gtktextview.c:8935
msgid "Select _All"
msgstr "P_ažymėti viską"

#: gtk/gtklabel.c:5637
msgid "_Open Link"
msgstr "_Atverti nuorodą"

#: gtk/gtklabel.c:5641
>>>>>>> 6eb35481
msgid "Copy _Link Address"
msgstr "Kopijuoti _nuorodos adresą"

#: gtk/gtklinkbutton.c:255
msgid "_Copy URL"
msgstr "_Kopijuoti URL"

#: gtk/gtklinkbutton.c:540
msgid "Invalid URI"
msgstr "Netinkamas URI"

#: gtk/gtklockbutton.c:285 gtk/ui/gtklockbutton.ui:20
msgid "Lock"
msgstr "Užrakinti"

#: gtk/gtklockbutton.c:297 gtk/ui/gtklockbutton.ui:26
msgid "Unlock"
msgstr "Atrakinti"

#: gtk/gtklockbutton.c:309
msgid ""
"Dialog is unlocked.\n"
"Click to prevent further changes"
msgstr ""
"Dialogas atrakintas.\n"
"Spauskite tolesniems pakeitimams uždrausti"

#: gtk/gtklockbutton.c:321
msgid ""
"Dialog is locked.\n"
"Click to make changes"
msgstr ""
"Dialogas užrakintas.\n"
"Spauskite pakeitimams atlikti"

#: gtk/gtklockbutton.c:333
msgid ""
"System policy prevents changes.\n"
"Contact your system administrator"
msgstr ""
"Sistemos politika neleidžia pakeitimų.\n"
"Susisiekite su sistemos administratoriumi"

#. Translate to default:RTL if you want your widgets
#. * to be RTL, otherwise translate to default:LTR.
#. * Do *not* translate it to "predefinito:LTR", if it
#. * it isn't default:LTR or default:RTL it will not work
#.
<<<<<<< HEAD
#: gtk/gtkmain.c:775
=======
#: gtk/gtkmain.c:786
>>>>>>> 6eb35481
msgid "default:LTR"
msgstr "default:LTR"

#. hour:minutes:seconds
#. Translators: This is a time format, like "9:05:02" for 9
#. * hours, 5 minutes, and 2 seconds. You may change ":" to
#. * the separator that your locale uses or use "%Id" instead
#. * of "%d" if your locale uses localized digits.
#.
#: gtk/gtkmediacontrols.c:99
#, c-format
msgctxt "long time format"
msgid "%d:%02d:%02d"
msgstr "%d:%02d:%02d"

#. -hour:minutes:seconds
#. Translators: This is a time format, like "-9:05:02" for 9
#. * hours, 5 minutes, and 2 seconds playback remaining. You may
#. * change ":" to the separator that your locale uses or use
#. * "%Id" instead of "%d" if your locale uses localized digits.
#.
#: gtk/gtkmediacontrols.c:107
#, c-format
msgctxt "long time format"
msgid "-%d:%02d:%02d"
msgstr "-%d:%02d:%02d"

#. -minutes:seconds
#. Translators: This is a time format, like "-5:02" for 5
#. * minutes and 2 seconds playback remaining. You may change
#. * ":" to the separator that your locale uses or use "%Id"
#. * instead of "%d" if your locale uses localized digits.
#.
#: gtk/gtkmediacontrols.c:118
#, c-format
msgctxt "short time format"
msgid "-%d:%02d"
msgstr "-%d:%02d"

#. minutes:seconds
#. Translators: This is a time format, like "5:02" for 5
#. * minutes and 2 seconds. You may change ":" to the
#. * separator that your locale uses or use "%Id" instead of
#. * "%d" if your locale uses localized digits.
#.
#: gtk/gtkmediacontrols.c:127
#, c-format
msgctxt "short time format"
msgid "%d:%02d"
msgstr "%d:%02d"

#: gtk/gtkmessagedialog.c:158 gtk/gtkmessagedialog.c:176
<<<<<<< HEAD
#: gtk/gtkprintbackend.c:643 gtk/gtkwindow.c:6155
=======
#: gtk/gtkprintbackend.c:641 gtk/gtkwindow.c:6107
>>>>>>> 6eb35481
msgid "_OK"
msgstr "_Gerai"

#: gtk/gtkmessagedialog.c:170
msgid "_No"
msgstr "_Ne"

#: gtk/gtkmessagedialog.c:171
msgid "_Yes"
msgstr "_Taip"

#: gtk/gtkmountoperation.c:605
msgid "Co_nnect"
msgstr "Prisi_jungti"

#: gtk/gtkmountoperation.c:671
msgid "Connect As"
msgstr "Prisijungti kaip"

#: gtk/gtkmountoperation.c:680
msgid "_Anonymous"
msgstr "_Anonimas"

#: gtk/gtkmountoperation.c:686
msgid "Registered U_ser"
msgstr "Registruotas na_udotojas"

#: gtk/gtkmountoperation.c:696
msgid "_Username"
msgstr "Na_udotojo vardas"

#: gtk/gtkmountoperation.c:701
msgid "_Domain"
msgstr "S_ritis"

#: gtk/gtkmountoperation.c:710
msgid "Volume type"
msgstr "Tomo (skirsnio) tipas"

#: gtk/gtkmountoperation.c:720
msgid "_Hidden"
msgstr "_Paslėptas"

#: gtk/gtkmountoperation.c:723
msgid "_Windows system"
msgstr "_Windows sisteminis"

#: gtk/gtkmountoperation.c:726
msgid "_PIM"
msgstr "_PIM"

#: gtk/gtkmountoperation.c:732
msgid "_Password"
msgstr "_Slaptažodis"

#: gtk/gtkmountoperation.c:754
msgid "Forget password _immediately"
msgstr "_Neįsiminti slaptažodžio"

#: gtk/gtkmountoperation.c:764
msgid "Remember password until you _logout"
msgstr "Įsiminti slaptažodį iki _atsijungsite"

#: gtk/gtkmountoperation.c:775
msgid "Remember _forever"
msgstr "Įsiminti _visam laikui"

#: gtk/gtkmountoperation.c:1201
#, c-format
msgid "Unknown Application (PID %d)"
msgstr "Nežinoma programa (PID %d)"

#: gtk/gtkmountoperation.c:1400
#, c-format
msgid "Unable to end process"
msgstr "Nepavyko užbaigti proceso"

#: gtk/gtkmountoperation.c:1430
msgid "_End Process"
msgstr "_Užbaigti procesą"

#: gtk/gtkmountoperation-stub.c:62
#, c-format
msgid "Cannot kill process with PID %d. Operation is not implemented."
msgstr "Nepavyko užbaigti (kill) proceso su PID %d. Operacija nerealizuota."

#. translators: this string is a name for the 'less' command
#: gtk/gtkmountoperation-x11.c:984
msgid "Terminal Pager"
msgstr "Terminalo puslapiavimo programa"

#: gtk/gtkmountoperation-x11.c:985
msgid "Top Command"
msgstr "Viršutinė komanda"

#: gtk/gtkmountoperation-x11.c:986
msgid "Bourne Again Shell"
msgstr "Bourne Again aplinka"

#: gtk/gtkmountoperation-x11.c:987
msgid "Bourne Shell"
msgstr "Bourne aplinka"

#: gtk/gtkmountoperation-x11.c:988
msgid "Z Shell"
msgstr "Z aplinka"

#: gtk/gtkmountoperation-x11.c:1085
#, c-format
msgid "Cannot end process with PID %d: %s"
msgstr "Nepavyko užbaigti proceso su PID %d: %s"

#: gtk/gtknomediafile.c:48
msgid "GTK could not find a media module. Check your installation."
msgstr "GTK nepavyko rasti daugialypės terpės modulio. Patikrinkite įdiegtį."

#: gtk/gtknotebook.c:1491
msgid "Tab list"
msgstr "Kortelių sąrašas"

#: gtk/gtknotebook.c:3213
msgid "Previous tab"
msgstr "Ankstesnė kortelė"

#: gtk/gtknotebook.c:3217
msgid "Next tab"
msgstr "Kita kortelė"

#: gtk/gtknotebook.c:4037
msgid "Tab"
msgstr "Kortelė"

#: gtk/gtknotebook.c:4335 gtk/gtknotebook.c:6543
#, c-format
msgid "Page %u"
msgstr "%u puslapis"

#: gtk/gtkpagesetup.c:609 gtk/gtkpapersize.c:942 gtk/gtkpapersize.c:982
msgid "Not a valid page setup file"
msgstr "Netinkamas puslapio sąrankos failas"

#: gtk/gtkpagesetupunixdialog.c:201 gtk/gtkprintunixdialog.c:736
msgid "Manage Custom Sizes…"
msgstr "Tvarkyti pasirinktinius dydžius..."

#: gtk/gtkpagesetupunixdialog.c:284 gtk/ui/gtkassistant.ui:98
msgid "_Apply"
msgstr "Prit_aikyti"

#: gtk/gtkpagesetupunixdialog.c:318 gtk/gtkpagesetupunixdialog.c:570
msgid "Any Printer"
msgstr "Bet kuris spausdintuvas"

#: gtk/gtkpagesetupunixdialog.c:319
msgid "For portable documents"
msgstr "Perkeliamiems dokumentams"

#: gtk/gtkpagesetupunixdialog.c:738
#, c-format
msgid ""
"Margins:\n"
" Left: %s %s\n"
" Right: %s %s\n"
" Top: %s %s\n"
" Bottom: %s %s"
msgstr ""
"Paraštės:\n"
" Kairė: %s %s\n"
" Dešinė: %s %s\n"
" Viršus: %s %s\n"
" Apačia: %s %s"

#: gtk/gtkpagesetupunixdialog.c:784 gtk/ui/gtkpagesetupunixdialog.ui:5
#: gtk/ui/gtkprintunixdialog.ui:709
msgid "Page Setup"
msgstr "Puslapio sąranka"

#: gtk/gtkpasswordentry.c:173
msgid "Hide Text"
msgstr "Slėpti tekstą"

#: gtk/gtkpasswordentry.c:178 gtk/gtkpasswordentry.c:621
msgid "Show Text"
msgstr "Rodyti tekstą"

#: gtk/gtkpasswordentry.c:216
msgid "Caps Lock is on"
msgstr "Caps Lock įjungtas"

#: gtk/gtkpasswordentry.c:697
msgid "_Show Text"
msgstr "_Rodyti tekstą"

#. translators: %s is the name of a cloud provider for files
#: gtk/gtkplacessidebar.c:914
#, c-format
msgid "Open %s"
msgstr "Atverti %s"

#: gtk/gtkplacessidebar.c:1005
msgid "Recent"
msgstr "Neseniai naudotieji"

#: gtk/gtkplacessidebar.c:1007
msgid "Recent files"
msgstr "Neseniai naudoti failai"

#: gtk/gtkplacessidebar.c:1016
msgid "Starred"
msgstr "Su žvaigždute"

#: gtk/gtkplacessidebar.c:1018
msgid "Starred files"
msgstr "Failai su žvaigždute"

#: gtk/gtkplacessidebar.c:1029
msgid "Open your personal folder"
msgstr "Atverkite savo asmeninį aplanką"

#: gtk/gtkplacessidebar.c:1042
msgid "Desktop"
msgstr "Darbalaukis"

#: gtk/gtkplacessidebar.c:1044
msgid "Open the contents of your desktop in a folder"
msgstr "Atverkite darbalaukio aplanko turinį"

#: gtk/gtkplacessidebar.c:1058
msgid "Enter Location"
msgstr "Įveskite vietą"

#: gtk/gtkplacessidebar.c:1060
msgid "Manually enter a location"
msgstr "Rankomis įveskite vietą"

#: gtk/gtkplacessidebar.c:1070
msgid "Trash"
msgstr "Šiukšlinė"

#: gtk/gtkplacessidebar.c:1072
msgid "Open the trash"
msgstr "Atverti šiukšlinę"

#: gtk/gtkplacessidebar.c:1183 gtk/gtkplacessidebar.c:1211
#: gtk/gtkplacessidebar.c:1411
#, c-format
msgid "Mount and open “%s”"
msgstr "Prijungti ir atverti „%s“"

#: gtk/gtkplacessidebar.c:1306
msgid "Open the contents of the file system"
msgstr "Atverti failų sistemos turinį"

#: gtk/gtkplacessidebar.c:1389
msgid "New bookmark"
msgstr "Nauja žymelė"

#: gtk/gtkplacessidebar.c:1391
msgid "Add a new bookmark"
msgstr "Pridėti naują gairę"

#: gtk/gtkplacessidebar.c:1456
msgid "Other Locations"
msgstr "Kitos vietos"

#: gtk/gtkplacessidebar.c:1457
msgid "Show other locations"
msgstr "Rodyti kitas vietas"

#: gtk/gtkplacessidebar.c:1962 gtk/gtkplacessidebar.c:2963
#, c-format
msgid "Unable to start “%s”"
msgstr "Nepavyko paleisti „%s“"

#. Translators: This means that unlocking an encrypted storage
#. * device failed. %s is the name of the device.
#.
#: gtk/gtkplacessidebar.c:1998
#, c-format
msgid "Error unlocking “%s”"
msgstr "Klaida atrakinant „%s“"

#: gtk/gtkplacessidebar.c:2000
#, c-format
msgid "Unable to access “%s”"
msgstr "Nepavyko prieiti „%s“"

#: gtk/gtkplacessidebar.c:2231
msgid "This name is already taken"
msgstr "Šis pavadinimas jau užimtas"

#: gtk/gtkplacessidebar.c:2304 gtk/inspector/actions.ui:19
#: gtk/inspector/css-node-tree.ui:35 gtk/inspector/prop-list.ui:24
#: gtk/ui/gtkfilechooserwidget.ui:168 gtk/ui/gtkfilechooserwidget.ui:440
#: gtk/ui/gtkprintunixdialog.ui:83
msgid "Name"
msgstr "Pavadinimas"

#: gtk/gtkplacessidebar.c:2504
#, c-format
msgid "Unable to unmount “%s”"
msgstr "Nepavyko atjungti „%s“"

#: gtk/gtkplacessidebar.c:2680
#, c-format
msgid "Unable to stop “%s”"
msgstr "Nepavyko sustabdyti „%s“"

#: gtk/gtkplacessidebar.c:2709
#, c-format
msgid "Unable to eject “%s”"
msgstr "Nepavyko išstumti „%s“"

#: gtk/gtkplacessidebar.c:2738 gtk/gtkplacessidebar.c:2767
#, c-format
msgid "Unable to eject %s"
msgstr "Nepavyko išstumti %s"

#: gtk/gtkplacessidebar.c:2915
#, c-format
msgid "Unable to poll “%s” for media changes"
msgstr "Nepavyko užklausti „%s“ dėl laikmenų pasikeitimų"

#: gtk/gtkplacessidebar.c:3134 gtk/gtkplacessidebar.c:3221
#: gtk/gtkplacesview.c:1662
msgid "Open in New _Tab"
msgstr "Atverti naujoje _kortelėje"

#: gtk/gtkplacessidebar.c:3140 gtk/gtkplacessidebar.c:3230
#: gtk/gtkplacesview.c:1667
msgid "Open in New _Window"
msgstr "Atverti naujame _lange"

#: gtk/gtkplacessidebar.c:3241
msgid "_Add Bookmark"
msgstr "_Pridėti žymelę"

#: gtk/gtkplacessidebar.c:3245
msgid "_Remove"
msgstr "_Pašalinti"

#: gtk/gtkplacessidebar.c:3261 gtk/gtkplacesview.c:1692
msgid "_Mount"
msgstr "_Prijungti"

#: gtk/gtkplacessidebar.c:3270 gtk/gtkplacesview.c:1681
msgid "_Unmount"
msgstr "_Atjungti"

#: gtk/gtkplacessidebar.c:3277
msgid "_Eject"
msgstr "iš_stumti"

#: gtk/gtkplacessidebar.c:3287
msgid "_Detect Media"
msgstr "_Aptikti laikmeną"

#: gtk/gtkplacessidebar.c:3296
msgid "_Start"
msgstr "_Pradėti"

#: gtk/gtkplacessidebar.c:3298
msgid "_Power On"
msgstr "Į_jungti"

#: gtk/gtkplacessidebar.c:3299
msgid "_Connect Drive"
msgstr "Prijungti laikmeną"

#: gtk/gtkplacessidebar.c:3300
msgid "_Start Multi-disk Device"
msgstr "_Paleisti daugelio diskų įrenginį"

#: gtk/gtkplacessidebar.c:3301
msgid "_Unlock Device"
msgstr "_Atrakinti įrenginį"

#: gtk/gtkplacessidebar.c:3311
msgid "_Stop"
msgstr "_Sustabdyti"

#: gtk/gtkplacessidebar.c:3313
msgid "_Safely Remove Drive"
msgstr "_Saugiai išimti laikmeną"

#: gtk/gtkplacessidebar.c:3314
msgid "_Disconnect Drive"
msgstr "Atj_ungti laikmeną"

#: gtk/gtkplacessidebar.c:3315
msgid "_Stop Multi-disk Device"
msgstr "_Sustabdyti daugelio diskų įrenginį"

#: gtk/gtkplacessidebar.c:3316
msgid "_Lock Device"
msgstr "_Užrakinti įrenginį"

#: gtk/gtkplacessidebar.c:3804 gtk/gtkplacesview.c:1103
msgid "Computer"
msgstr "Kompiuteris"

#: gtk/gtkplacesview.c:889
msgid "Searching for network locations"
msgstr "Ieškoma tinklo vietų"

#: gtk/gtkplacesview.c:896
msgid "No network locations found"
msgstr "Nerasta tinklo vietų"

#. if it wasn't cancelled show a dialog
#: gtk/gtkplacesview.c:1210 gtk/gtkplacesview.c:1307
msgid "Unable to access location"
msgstr "Nepavyko pasiekti vietos"

#. Restore from Cancel to Connect
#: gtk/gtkplacesview.c:1228 gtk/ui/gtkplacesview.ui:262
msgid "Con_nect"
msgstr "Prisi_jungti"

#. if it wasn't cancelled show a dialog
#: gtk/gtkplacesview.c:1366
msgid "Unable to unmount volume"
msgstr "Nepavyko atjungti tomo"

#. Allow to cancel the operation
#: gtk/gtkplacesview.c:1458
msgid "Cance_l"
msgstr "_Atsisakyti"

#: gtk/gtkplacesview.c:1605
msgid "AppleTalk"
msgstr "AppleTalk"

#: gtk/gtkplacesview.c:1611
msgid "File Transfer Protocol"
msgstr "Failo perdavimo protokolas (FTP)"

#. Translators: do not translate ftp:// and ftps://
#: gtk/gtkplacesview.c:1613
msgid "ftp:// or ftps://"
msgstr "ftp:// arba ftps://"

#: gtk/gtkplacesview.c:1619
msgid "Network File System"
msgstr "Tinklo failų sistema (NFS)"

#: gtk/gtkplacesview.c:1625
msgid "Samba"
msgstr "Samba"

#: gtk/gtkplacesview.c:1631
msgid "SSH File Transfer Protocol"
msgstr "SSH failo perdavimo protokolas (SFTP)"

#. Translators: do not translate sftp:// and ssh://
#: gtk/gtkplacesview.c:1633
msgid "sftp:// or ssh://"
msgstr "sftp:// arba ssh://"

#: gtk/gtkplacesview.c:1639
msgid "WebDAV"
msgstr "WebDAV"

#. Translators: do not translate dav:// and davs://
#: gtk/gtkplacesview.c:1641
msgid "dav:// or davs://"
msgstr "dav:// arba davs://"

#: gtk/gtkplacesview.c:1676
msgid "_Disconnect"
msgstr "Atsij_ungti"

#: gtk/gtkplacesview.c:1687
msgid "_Connect"
msgstr "Prisi_jungti"

#: gtk/gtkplacesview.c:1871
msgid "Unable to get remote server location"
msgstr "Nepavyko gauti nutolusio serverio vietos"

#: gtk/gtkplacesview.c:2014 gtk/gtkplacesview.c:2023
msgid "Networks"
msgstr "Tinklai"

#: gtk/gtkplacesview.c:2014 gtk/gtkplacesview.c:2023
msgid "On This Computer"
msgstr "Šiame kompiuteryje"

#. Translators: respectively, free and total space of the drive. The plural form
#. * should be based on the free space available.
#. * i.e. 1 GB / 24 GB available.
#.
#: gtk/gtkplacesviewrow.c:135
#, c-format
msgid "%s / %s available"
msgid_plural "%s / %s available"
msgstr[0] "Prieinamas %s / %s"
msgstr[1] "Prienami %s / %s"
msgstr[2] "Prieinama %s / %s"

#: gtk/gtkplacesviewrow.c:471
msgid "Disconnect"
msgstr "Atsijungti"

#: gtk/gtkplacesviewrow.c:471 gtk/ui/gtkplacesviewrow.ui:53
#: gtk/ui/gtksidebarrow.ui:50
msgid "Unmount"
msgstr "Atjungti"

#: gtk/gtkprintbackend.c:639
msgid "Authentication"
msgstr "Tapatybės patvirtinimas"

#: gtk/gtkprintbackend.c:715
msgid "_Remember password"
msgstr "Į_siminti slaptažodį"

<<<<<<< HEAD
#: gtk/gtkprinteroptionwidget.c:721
msgid "Select a filename"
msgstr "Pasirinkite failo pavadinimą"

#: gtk/gtkprinteroptionwidget.c:725
=======
#: gtk/gtkprinteroptionwidget.c:719
msgid "Select a filename"
msgstr "Pasirinkite failo pavadinimą"

#: gtk/gtkprinteroptionwidget.c:723 gtk/ui/gtkappchooserdialog.ui:50
#: gtk/ui/gtkcolorchooserdialog.ui:38 gtk/ui/gtkfontchooserdialog.ui:29
>>>>>>> 6eb35481
msgid "_Select"
msgstr "Pa_sirinkti"

#: gtk/gtkprinteroptionwidget.c:937
msgid "Not available"
msgstr "Neprieinama"

#. translators: this string is the default job title for print
#. * jobs. %s gets replaced by the application name, %d gets replaced
#. * by the job number.
#.
#: gtk/gtkprintoperation.c:253
#, c-format
msgid "%s job #%d"
msgstr "%s užduotis #%d"

#: gtk/gtkprintoperation.c:1683
msgctxt "print operation status"
msgid "Initial state"
msgstr "Pradinė būsena"

#: gtk/gtkprintoperation.c:1684
msgctxt "print operation status"
msgid "Preparing to print"
msgstr "Ruošiamasi spausdinti"

#: gtk/gtkprintoperation.c:1685
msgctxt "print operation status"
msgid "Generating data"
msgstr "Generuojami duomenys"

#: gtk/gtkprintoperation.c:1686
msgctxt "print operation status"
msgid "Sending data"
msgstr "Siunčiami duomenys"

#: gtk/gtkprintoperation.c:1687
msgctxt "print operation status"
msgid "Waiting"
msgstr "Laukiama"

#: gtk/gtkprintoperation.c:1688
msgctxt "print operation status"
msgid "Blocking on issue"
msgstr "Blokuojama klaidos"

#: gtk/gtkprintoperation.c:1689
msgctxt "print operation status"
msgid "Printing"
msgstr "Spausdinama"

#: gtk/gtkprintoperation.c:1690
msgctxt "print operation status"
msgid "Finished"
msgstr "Baigta"

#: gtk/gtkprintoperation.c:1691
msgctxt "print operation status"
msgid "Finished with error"
msgstr "Baigta su klaida"

#: gtk/gtkprintoperation.c:2234
#, c-format
msgid "Preparing %d"
msgstr "Ruošiamasi %d"

#: gtk/gtkprintoperation.c:2236 gtk/gtkprintoperation.c:2854
#, c-format
msgid "Preparing"
msgstr "Ruošiamasi"

#: gtk/gtkprintoperation.c:2239
#, c-format
msgid "Printing %d"
msgstr "Spausdinama %d"

#: gtk/gtkprintoperation.c:2885
#, c-format
msgid "Error creating print preview"
msgstr "Klaida formuojant spaudinio peržiūrą"

#: gtk/gtkprintoperation.c:2888
#, c-format
msgid "The most probable reason is that a temporary file could not be created."
msgstr "Labiausiai tikėtina priežastis – nepavyko sukurti laikinojo failo."

#. window
#: gtk/gtkprintoperation-portal.c:236 gtk/gtkprintoperation-portal.c:554
#: gtk/gtkprintoperation-portal.c:623 gtk/gtkprintunixdialog.c:3053
msgid "Print"
msgstr "Spausdinti"

#: gtk/gtkprintoperation-unix.c:479 gtk/gtkprintoperation-win32.c:1503
msgid "Application"
msgstr "Programa"

#: gtk/gtkprintoperation-win32.c:634
msgid "Printer offline"
msgstr "Spausdintuvas atjungtas"

#: gtk/gtkprintoperation-win32.c:636
msgid "Out of paper"
msgstr "Nėra popieriaus"

#. Translators: this is a printer status.
#: gtk/gtkprintoperation-win32.c:638
#: modules/printbackends/gtkprintbackendcups.c:2660
msgid "Paused"
msgstr "Pauzė"

#: gtk/gtkprintoperation-win32.c:640
msgid "Need user intervention"
msgstr "Reikia naudotojo isikišimo"

#: gtk/gtkprintoperation-win32.c:747
msgid "Custom size"
msgstr "Kitas dydis"

#: gtk/gtkprintoperation-win32.c:1595
msgid "No printer found"
msgstr "Spausdintuvų nerasta"

#: gtk/gtkprintoperation-win32.c:1622
msgid "Invalid argument to CreateDC"
msgstr "Netinkamas CreateDC argumentas"

#: gtk/gtkprintoperation-win32.c:1658 gtk/gtkprintoperation-win32.c:1904
msgid "Error from StartDoc"
msgstr "Klaida iš StartDoc"

#: gtk/gtkprintoperation-win32.c:1759 gtk/gtkprintoperation-win32.c:1782
#: gtk/gtkprintoperation-win32.c:1830
msgid "Not enough free memory"
msgstr "Nepakanka laisvos atminties"

#: gtk/gtkprintoperation-win32.c:1835
msgid "Invalid argument to PrintDlgEx"
msgstr "Netinkamas PrintDlgEx argumentas"

#: gtk/gtkprintoperation-win32.c:1840
msgid "Invalid pointer to PrintDlgEx"
msgstr "Netinkama nuoroda į PrintDlgEx"

#: gtk/gtkprintoperation-win32.c:1845
msgid "Invalid handle to PrintDlgEx"
msgstr "Netinkamas PrintDlgEx valdiklis"

#: gtk/gtkprintoperation-win32.c:1850
msgid "Unspecified error"
msgstr "Nenurodyta klaida"

#: gtk/gtkprintunixdialog.c:806
msgid "Pre_view"
msgstr "_Peržiūra"

#: gtk/gtkprintunixdialog.c:808
msgid "_Print"
msgstr "_Spausdinti"

#: gtk/gtkprintunixdialog.c:936
msgid "Getting printer information failed"
msgstr "Nepavyko perskaityti spausdintuvo informacijos"

#: gtk/gtkprintunixdialog.c:1872
msgid "Getting printer information…"
msgstr "Gaunama spausdintuvo informacija…"

#. Translators: These strings name the possible arrangements of
#. * multiple pages on a sheet when printing (same as in gtkprintbackendcups.c)
#.
#. Translators: These strings name the possible arrangements of
#. * multiple pages on a sheet when printing
#.
#: gtk/gtkprintunixdialog.c:2798
#: modules/printbackends/gtkprintbackendcups.c:5675
msgid "Left to right, top to bottom"
msgstr "Iš kairės dešinėn, iš viršaus žemyn"

#: gtk/gtkprintunixdialog.c:2798
#: modules/printbackends/gtkprintbackendcups.c:5675
msgid "Left to right, bottom to top"
msgstr "Iš kairės dešinėn, iš apačios į viršų"

#: gtk/gtkprintunixdialog.c:2799
#: modules/printbackends/gtkprintbackendcups.c:5676
msgid "Right to left, top to bottom"
msgstr "Iš dešinės kairėn, iš viršaus žemyn"

#: gtk/gtkprintunixdialog.c:2799
#: modules/printbackends/gtkprintbackendcups.c:5676
msgid "Right to left, bottom to top"
msgstr "Iš dešinės kairėn, iš apačios į viršų"

#: gtk/gtkprintunixdialog.c:2800
#: modules/printbackends/gtkprintbackendcups.c:5677
msgid "Top to bottom, left to right"
msgstr "Iš viršaus žemyn, iš kairės dešinėn"

#: gtk/gtkprintunixdialog.c:2800
#: modules/printbackends/gtkprintbackendcups.c:5677
msgid "Top to bottom, right to left"
msgstr "Iš viršaus žemyn, iš dešinės kairėn"

#: gtk/gtkprintunixdialog.c:2801
#: modules/printbackends/gtkprintbackendcups.c:5678
msgid "Bottom to top, left to right"
msgstr "Iš apačios į viršų, iš kairės dešinėn"

#: gtk/gtkprintunixdialog.c:2801
#: modules/printbackends/gtkprintbackendcups.c:5678
msgid "Bottom to top, right to left"
msgstr "Iš apačios į viršų, iš dešinės kairėn"

#: gtk/gtkprintunixdialog.c:2805 gtk/gtkprintunixdialog.c:2818
msgid "Page Ordering"
msgstr "Puslapių tvarka"

#: gtk/gtkprintunixdialog.c:2834
msgid "Left to right"
msgstr "Iš kairės į dešinę"

#: gtk/gtkprintunixdialog.c:2835
msgid "Right to left"
msgstr "Iš dešinės į kairę"

#: gtk/gtkprintunixdialog.c:2847
msgid "Top to bottom"
msgstr "Iš viršaus žemyn"

#: gtk/gtkprintunixdialog.c:2848
msgid "Bottom to top"
msgstr "Iš apačios į viršų"

#: gtk/gtkprogressbar.c:606
#, c-format
msgctxt "progress bar label"
msgid "%.0f %%"
msgstr "%.0f %%"

#: gtk/gtkrecentmanager.c:1023 gtk/gtkrecentmanager.c:1036
#: gtk/gtkrecentmanager.c:1174 gtk/gtkrecentmanager.c:1184
#: gtk/gtkrecentmanager.c:1234 gtk/gtkrecentmanager.c:1243
#, c-format
msgid "Unable to find an item with URI “%s”"
msgstr "Nepavyko rasti elemento su URI „%s“"

#: gtk/gtkrecentmanager.c:1258
#, c-format
msgid "Unable to move the item with URI “%s” to “%s”"
msgstr "Nepavyko perkelti elemento su URI „%s“ į „%s“"

#: gtk/gtkrecentmanager.c:2319
#, c-format
msgid "No registered application with name “%s” for item with URI “%s” found"
msgstr "Nerasta registruota programa pavadinimu „%s“ elementui su URI „%s“"

#: gtk/gtksearchentry.c:639
msgid "Clear entry"
msgstr "Išvalyti lauką"

#. Translators: This string is used to mark left/right variants of modifier
#. * keys in the shortcut window (e.g. Control_L vs Control_R). Please keep
#. * this string very short, ideally just a single character, since it will
#. * be rendered as part of the key.
#.
#: gtk/gtkshortcutlabel.c:78
msgctxt "keyboard side marker"
msgid "L"
msgstr "K"

#. Translators: This string is used to mark left/right variants of modifier
#. * keys in the shortcut window (e.g. Control_L vs Control_R). Please keep
#. * this string very short, ideally just a single character, since it will
#. * be rendered as part of the key.
#.
#: gtk/gtkshortcutlabel.c:91
msgctxt "keyboard side marker"
msgid "R"
msgstr "D"

#: gtk/gtkshortcutssection.c:404
msgid "_Show All"
msgstr "Rodyti vi_ską"

#: gtk/gtkshortcutsshortcut.c:143
msgid "Two finger pinch"
msgstr "Suglausti du pirštus"

#: gtk/gtkshortcutsshortcut.c:147
msgid "Two finger stretch"
msgstr "Išskėsti du pirštus"

#: gtk/gtkshortcutsshortcut.c:151
msgid "Rotate clockwise"
msgstr "Pasukti pagal laikrodžio rodyklę"

#: gtk/gtkshortcutsshortcut.c:155
msgid "Rotate counterclockwise"
msgstr "Pasukti prieš laikrodžio rodyklę"

#: gtk/gtkshortcutsshortcut.c:159
msgid "Two finger swipe left"
msgstr "Perbraukti dviem pirštais kairėn"

#: gtk/gtkshortcutsshortcut.c:163
msgid "Two finger swipe right"
msgstr "Perbraukti dviem pirštais dešinėn"

#: gtk/gtkshortcutsshortcut.c:167
msgid "Swipe left"
msgstr "Perbraukti kairėn"

#: gtk/gtkshortcutsshortcut.c:171
msgid "Swipe right"
msgstr "Perbraukti dešinėn"

#. Translators: This is the window title for the shortcuts window in normal mode
#: gtk/gtkshortcutswindow.c:874 gtk/inspector/window.ui:498
msgid "Shortcuts"
msgstr "Trumpiniai"

#. Translators: This is the window title for the shortcuts window in search mode
#: gtk/gtkshortcutswindow.c:879
msgid "Search Results"
msgstr "Paieškos rezultatai"

#. Translators: This is placeholder text for the search entry in the shortcuts window
#: gtk/gtkshortcutswindow.c:909
msgid "Search Shortcuts"
msgstr "Paieškos trumpiniai"

#: gtk/gtkshortcutswindow.c:968 gtk/ui/gtkemojichooser.ui:349
#: gtk/ui/gtkfilechooserwidget.ui:297
msgid "No Results Found"
msgstr "Rezultatų nerasta"

#: gtk/gtkshortcutswindow.c:974 gtk/ui/gtkemojichooser.ui:362
#: gtk/ui/gtkfilechooserwidget.ui:310 gtk/ui/gtkplacesview.ui:230
msgid "Try a different search"
msgstr "Bandykite kitą paiešką"

#: gtk/gtkshow.c:177
msgid "Could not show link"
msgstr "Nepavyko parodyti nuorodos"

<<<<<<< HEAD
#: gtk/gtktext.c:6091 gtk/gtktextview.c:8982
=======
#: gtk/gtktext.c:6055 gtk/gtktextview.c:8940
>>>>>>> 6eb35481
msgid "Insert _Emoji"
msgstr "Įterpti _emoji"

#: gtk/gtktextview.c:8922
msgid "_Undo"
msgstr "Atša_ukti"

#: gtk/gtktextview.c:8926
msgid "_Redo"
msgstr "Paka_rtoti"

#: gtk/gtktreeexpander.c:205 gtk/inspector/misc-info.ui:278
msgid "Expand"
msgstr "Išplėsti"

#: gtk/gtkvolumebutton.c:228
msgid "Muted"
msgstr "Nutildyta"

#: gtk/gtkvolumebutton.c:232
msgid "Full Volume"
msgstr "Visas garsumas"

#. Translators: this is the percentage of the current volume,
#. * as used in the tooltip, eg. "49 %".
#. * Translate the "%d" to "%Id" if you want to use localised digits,
#. * or otherwise translate the "%d" to "%d".
#.
#: gtk/gtkvolumebutton.c:245
#, c-format
msgctxt "volume percentage"
msgid "%d %%"
msgstr "%d %%"

<<<<<<< HEAD
#: gtk/gtkwindow.c:6142
=======
#: gtk/gtkwindow.c:6094
>>>>>>> 6eb35481
#, c-format
msgid "Do you want to use GTK Inspector?"
msgstr "Ar norite naudoti GTK inspektorių?"

<<<<<<< HEAD
#: gtk/gtkwindow.c:6144
=======
#: gtk/gtkwindow.c:6096
>>>>>>> 6eb35481
#, c-format
msgid ""
"GTK Inspector is an interactive debugger that lets you explore and modify "
"the internals of any GTK application. Using it may cause the application to "
"break or crash."
msgstr ""
"GTK inspektorius yra interaktyvi derintuvė, kuri jums leidžia naršyti ir "
"keisti GTK programos vidurius. Jo naudojimas gali sukelti programai problemų "
"ar ją nulaužti."

<<<<<<< HEAD
#: gtk/gtkwindow.c:6149
=======
#: gtk/gtkwindow.c:6101
>>>>>>> 6eb35481
msgid "Don’t show this message again"
msgstr "Daugiau nerodyti šio pranešimo"

#: gtk/gtkwindowcontrols.c:309 gtk/gtkwindowhandle.c:230
msgid "Minimize"
msgstr "Sumažinti"

#: gtk/gtkwindowcontrols.c:311
msgid "Minimize the window"
msgstr "Sumažinti langą"

#: gtk/gtkwindowcontrols.c:335 gtk/gtkwindowhandle.c:236
msgid "Maximize"
msgstr "Išdidinti"

#: gtk/gtkwindowcontrols.c:337
msgid "Maximize the window"
msgstr "Išdidinti langą"

#: gtk/gtkwindowcontrols.c:357 gtk/gtkwindowhandle.c:246
msgid "Close"
msgstr "Užverti"

#: gtk/gtkwindowcontrols.c:359
msgid "Close the window"
msgstr "Užverti langą"

#: gtk/gtkwindowhandle.c:223
msgid "Restore"
msgstr "Atstatyti"

#: gtk/inspector/a11y.ui:16
msgid "Role"
msgstr "Rolė"

#: gtk/inspector/a11y.ui:40
msgid "Object path"
msgstr "Objekto kelias"

#: gtk/inspector/a11y.ui:66
msgid "Attribute"
msgstr "Atributas"

#: gtk/inspector/a11y.ui:78 gtk/inspector/css-node-tree.ui:119
#: gtk/inspector/prop-list.ui:57 gtk/inspector/recorder.ui:155
#: gtk/inspector/recorder.ui:221
msgid "Value"
msgstr "Vertė"

#: gtk/inspector/action-editor.c:123
msgid "Activate"
msgstr "Aktyvinti"

#: gtk/inspector/action-editor.c:135
msgid "Set State"
msgstr "Nustatyti būseną"

#: gtk/inspector/actions.ui:30
msgid "Enabled"
msgstr "Įjungta"

#: gtk/inspector/actions.ui:41
msgid "Parameter Type"
msgstr "Parametro tipas"

#: gtk/inspector/actions.ui:52 gtk/inspector/css-node-tree.ui:74
#: gtk/inspector/misc-info.ui:121
msgid "State"
msgstr "Būsena"

#: gtk/inspector/clipboard.c:211
msgid "Show"
msgstr "Rodyti"

#: gtk/inspector/clipboard.c:228
msgid "Hover to load"
msgstr "Kiboti įkėlimui"

#: gtk/inspector/clipboard.c:278
msgctxt "clipboard"
msgid "empty"
msgstr "tuščia"

#: gtk/inspector/clipboard.c:283 gtk/inspector/clipboard.c:325
msgctxt "clipboard"
msgid "local"
msgstr "vietinis"

#: gtk/inspector/clipboard.c:285 gtk/inspector/clipboard.c:327
msgctxt "clipboard"
msgid "remote"
msgstr "nuotolinis"

#: gtk/inspector/clipboard.ui:31
msgid "Drag and hold here"
msgstr "Atitempkite ir laikykite čia"

#: gtk/inspector/clipboard.ui:75 gtk/inspector/window.ui:574
msgid "Clipboard"
msgstr "Iškarpinė"

#: gtk/inspector/clipboard.ui:114
msgid "Primary"
msgstr "Pirminė"

#: gtk/inspector/controllers.c:126
msgctxt "event phase"
msgid "None"
msgstr "Nėra"

#: gtk/inspector/controllers.c:129
msgctxt "event phase"
msgid "Capture"
msgstr "Surinkti"

#: gtk/inspector/controllers.c:132
msgctxt "event phase"
msgid "Bubble"
msgstr "Burbuliukas"

#: gtk/inspector/controllers.c:135
msgctxt "event phase"
msgid "Target"
msgstr "Tikslas"

#: gtk/inspector/controllers.c:156
msgctxt "propagation limit"
msgid "Native"
msgstr "Gimtasis"

#: gtk/inspector/css-editor.c:129
msgid "You can type here any CSS rule recognized by GTK."
msgstr "Čia galite įvesti GTK atpažįstamą CSS taisyklę."

#: gtk/inspector/css-editor.c:130
msgid ""
"You can temporarily disable this custom CSS by clicking on the “Pause” "
"button above."
msgstr ""
"Galite laikinai išjungti šį pasirinktinį CSS viršuje paspaudę mygtuką "
"„Pauzė“."

#: gtk/inspector/css-editor.c:131
msgid "Changes are applied instantly and globally, for the whole application."
msgstr "Pakeitimai yra pritaikomi iškart ir visuotinai visai programai."

#: gtk/inspector/css-editor.c:211
#, c-format
msgid "Saving CSS failed"
msgstr "Nepavyko įrašyti CSS"

#: gtk/inspector/css-editor.ui:30
msgid "Disable this custom CSS"
msgstr "Išjungti šį pasirinktinį CSS"

#: gtk/inspector/css-editor.ui:37
msgid "Save the current CSS"
msgstr "Įrašyti dabartinį CSS"

#: gtk/inspector/css-node-tree.ui:48 tools/gtk-builder-tool-preview.c:178
#: tools/gtk-builder-tool-screenshot.c:358
msgid "ID"
msgstr "ID"

#: gtk/inspector/css-node-tree.ui:61
msgid "Style Classes"
msgstr "Stiliaus klasės"

#: gtk/inspector/css-node-tree.ui:104
msgid "CSS Property"
msgstr "CSS savybė"

#: gtk/inspector/general.c:330 gtk/inspector/general.c:411
msgctxt "GL version"
msgid "None"
msgstr "Nėra"

#: gtk/inspector/general.c:339
msgctxt "GL version"
msgid "Disabled"
msgstr "Išjungta"

#: gtk/inspector/general.c:340
msgctxt "GL vendor"
msgid "Disabled"
msgstr "Išjungta"

#: gtk/inspector/general.c:412
msgctxt "GL vendor"
msgid "None"
msgstr "Nėra"

#: gtk/inspector/general.c:463
msgctxt "Vulkan device"
msgid "Disabled"
msgstr "Išjungta"

#: gtk/inspector/general.c:464 gtk/inspector/general.c:465
msgctxt "Vulkan version"
msgid "Disabled"
msgstr "Išjungta"

#: gtk/inspector/general.c:521
msgctxt "Vulkan device"
msgid "None"
msgstr "Nėra"

#: gtk/inspector/general.c:522 gtk/inspector/general.c:523
msgctxt "Vulkan version"
msgid "None"
msgstr "Nėra"

#: gtk/inspector/general.c:793
msgid "IM Context is hardcoded by GTK_IM_MODULE"
msgstr "IM kontekstas yra fiksuotas su GTK_IM_MODULE"

#: gtk/inspector/general.ui:32
msgid "GTK Version"
msgstr "GTK versija"

#: gtk/inspector/general.ui:58
msgid "GDK Backend"
msgstr "GDK realizacija"

#: gtk/inspector/general.ui:84
msgid "GSK Renderer"
msgstr "GSK piešėjas"

#: gtk/inspector/general.ui:110
msgid "Pango Fontmap"
msgstr "Pango šriftų lentelė"

#: gtk/inspector/general.ui:136
msgid "Media Backend"
msgstr "Daugialypės terpės realizacija"

#: gtk/inspector/general.ui:162
msgid "Input Method"
msgstr "Įvesties metodas"

#: gtk/inspector/general.ui:202
msgid "Application ID"
msgstr "Programos ID"

#: gtk/inspector/general.ui:228
msgid "Resource Path"
msgstr "Ištekliaus kelias"

<<<<<<< HEAD
#: gtk/inspector/general.ui:268
=======
#: gtk/inspector/general.ui:268 gtk/ui/gtkplacesview.ui:79
>>>>>>> 6eb35481
msgid "Prefix"
msgstr "Priešdėlis"

#: gtk/inspector/general.ui:470
msgid "Display"
msgstr "Displėjus"

#: gtk/inspector/general.ui:497
msgid "RGBA Visual"
msgstr "RGBA vaizdas"

#: gtk/inspector/general.ui:523
msgid "Composited"
msgstr "Kompozicija"

#: gtk/inspector/general.ui:575
msgid "GL Version"
msgstr "GL versija"

#: gtk/inspector/general.ui:625
msgid "GL Vendor"
msgstr "GL tiekėjas"

#: gtk/inspector/general.ui:665
msgid "Vulkan Device"
msgstr "Vulkan įrenginys"

#: gtk/inspector/general.ui:692
msgid "Vulkan API version"
msgstr "Vulkan API versija"

#: gtk/inspector/general.ui:719
msgid "Vulkan driver version"
msgstr "Vulkan tvarkyklės versija"

#: gtk/inspector/menu.c:95
msgid "Unnamed section"
msgstr "Nepavadinta skiltis"

#: gtk/inspector/menu.ui:23
msgid "Label"
msgstr "Etiketė"

#: gtk/inspector/menu.ui:36 gtk/inspector/shortcuts.ui:23
msgid "Action"
msgstr "Veiksmas"

#: gtk/inspector/menu.ui:49
msgid "Target"
msgstr "Tikslas"

#: gtk/inspector/menu.ui:62
msgid "Icon"
msgstr "Piktograma"

#: gtk/inspector/misc-info.ui:32
msgid "Address"
msgstr "Adresas"

#: gtk/inspector/misc-info.ui:62 gtk/inspector/prop-list.ui:35
#: gtk/inspector/statistics.ui:46 gtk/ui/gtkfilechooserwidget.ui:214
msgid "Type"
msgstr "Tipas"

#: gtk/inspector/misc-info.ui:91
msgid "Reference Count"
msgstr "Nuorodų skaičius"

#: gtk/inspector/misc-info.ui:151
msgid "Direction"
msgstr "Kryptis"

#: gtk/inspector/misc-info.ui:181
msgid "Buildable ID"
msgstr "Buildable ID"

#: gtk/inspector/misc-info.ui:211
msgid "Mnemonic Label"
msgstr "Mnemonikos užrašas"

#: gtk/inspector/misc-info.ui:240
msgid "Request Mode"
msgstr "Užklausos veiksena"

#: gtk/inspector/misc-info.ui:269
msgid "Measure map"
msgstr "Matuoti sritį"

#: gtk/inspector/misc-info.ui:328
msgid "Allocation"
msgstr "Paskirstymas"

#: gtk/inspector/misc-info.ui:357
msgid "Baseline"
msgstr "Bazinė linija"

#: gtk/inspector/misc-info.ui:386
msgid "Surface"
msgstr "Paviršius"

#: gtk/inspector/misc-info.ui:405 gtk/inspector/misc-info.ui:444
#: gtk/inspector/misc-info.ui:483 gtk/inspector/prop-editor.c:1162
<<<<<<< HEAD
#: gtk/inspector/prop-editor.c:1534 gtk/inspector/window.ui:396
=======
#: gtk/inspector/prop-editor.c:1531 gtk/inspector/window.ui:396
>>>>>>> 6eb35481
msgid "Properties"
msgstr "Savybės"

#: gtk/inspector/misc-info.ui:425
msgid "Renderer"
msgstr "Piešėjas"

#: gtk/inspector/misc-info.ui:464
msgid "Frame Clock"
msgstr "Kadrų laikrodis"

#: gtk/inspector/misc-info.ui:503
msgid "Tick Callback"
msgstr "Tiksėjimų iškvietimas"

#: gtk/inspector/misc-info.ui:533
msgid "Frame Count"
msgstr "Kadrų skaičius"

#: gtk/inspector/misc-info.ui:562
msgid "Frame Rate"
msgstr "Kadrų dažnis"

#: gtk/inspector/misc-info.ui:591
msgid "Mapped"
msgstr "Nupieštas"

#: gtk/inspector/misc-info.ui:621
msgid "Realized"
msgstr "Realizuotas"

#: gtk/inspector/misc-info.ui:651
msgid "Is Toplevel"
msgstr "Yra aukščiausio lygio"

#: gtk/inspector/misc-info.ui:681
msgid "Child Visible"
msgstr "Matomas vaikuose"

#: gtk/inspector/prop-editor.c:702
#, c-format
msgid "Pointer: %p"
msgstr "Rodyklė: %p"

#. Translators: %s is a type name, for example
#. * GtkPropertyExpression with value \"2.5\"
#.
#: gtk/inspector/prop-editor.c:834
#, c-format
msgid "%s with value \"%s\""
msgstr "%s su verte „%s“"

#. Translators: Both %s are type names, for example
#. * GtkPropertyExpression with type GObject
#.
#: gtk/inspector/prop-editor.c:845
#, c-format
msgid "%s with type %s"
msgstr "%s su tipu %s"

#. Translators: Both %s are type names, for example
#. * GtkObjectExpression for GtkStringObject 0x23456789
#.
#: gtk/inspector/prop-editor.c:858
#, c-format
msgid "%s for %s %p"
msgstr "%s %s %p"

#. Translators: Both %s are type names, for example
#. * GtkPropertyExpression with value type: gchararray
#.
#: gtk/inspector/prop-editor.c:888
#, c-format
msgid "%s with value type %s"
msgstr "%s su %s tipo verte"

#: gtk/inspector/prop-editor.c:1242
#, c-format
msgid "Uneditable property type: %s"
msgstr "Neredaguojamas savybės tipas: %s"

<<<<<<< HEAD
#: gtk/inspector/prop-editor.c:1386
=======
#: gtk/inspector/prop-editor.c:1383
>>>>>>> 6eb35481
msgctxt "column number"
msgid "None"
msgstr "Nėra"

<<<<<<< HEAD
#: gtk/inspector/prop-editor.c:1423
msgid "Attribute:"
msgstr "Atributas:"

#: gtk/inspector/prop-editor.c:1426
msgid "Model"
msgstr "Modelis"

#: gtk/inspector/prop-editor.c:1431
=======
#: gtk/inspector/prop-editor.c:1420
msgid "Attribute:"
msgstr "Atributas:"

#: gtk/inspector/prop-editor.c:1423
msgid "Model"
msgstr "Modelis"

#: gtk/inspector/prop-editor.c:1428
>>>>>>> 6eb35481
msgid "Column:"
msgstr "Stulpelis:"

#. Translators: %s is a type name, for example
#. * Action from 0x2345678 (GtkApplicationWindow)
#.
<<<<<<< HEAD
#: gtk/inspector/prop-editor.c:1530
=======
#: gtk/inspector/prop-editor.c:1527
>>>>>>> 6eb35481
#, c-format
msgid "Action from: %p (%s)"
msgstr "Veiksmas iš: %p (%s)"

<<<<<<< HEAD
#: gtk/inspector/prop-editor.c:1585
msgid "Reset"
msgstr "Atstatyti"

#: gtk/inspector/prop-editor.c:1593
=======
#: gtk/inspector/prop-editor.c:1582
msgid "Reset"
msgstr "Atstatyti"

#: gtk/inspector/prop-editor.c:1590
>>>>>>> 6eb35481
msgctxt "GtkSettings source"
msgid "Default"
msgstr "Numatyta"

<<<<<<< HEAD
#: gtk/inspector/prop-editor.c:1596
=======
#: gtk/inspector/prop-editor.c:1593
>>>>>>> 6eb35481
msgctxt "GtkSettings source"
msgid "Theme"
msgstr "Tema"

<<<<<<< HEAD
#: gtk/inspector/prop-editor.c:1599
=======
#: gtk/inspector/prop-editor.c:1596
>>>>>>> 6eb35481
msgctxt "GtkSettings source"
msgid "XSettings"
msgstr "XSettings"

<<<<<<< HEAD
#: gtk/inspector/prop-editor.c:1603
=======
#: gtk/inspector/prop-editor.c:1600
>>>>>>> 6eb35481
msgctxt "GtkSettings source"
msgid "Application"
msgstr "Programa"

<<<<<<< HEAD
#: gtk/inspector/prop-editor.c:1606
=======
#: gtk/inspector/prop-editor.c:1603
>>>>>>> 6eb35481
msgctxt "GtkSettings source"
msgid "Unknown"
msgstr "Nežinoma"

<<<<<<< HEAD
#: gtk/inspector/prop-editor.c:1609
=======
#: gtk/inspector/prop-editor.c:1606
>>>>>>> 6eb35481
msgid "Source:"
msgstr "Šaltinis:"

#: gtk/inspector/prop-list.ui:46
msgid "Defined At"
msgstr "Apibrėžtas"

#: gtk/inspector/recorder.c:1694
#, c-format
msgid "Saving RenderNode failed"
msgstr "Nepavyko įrašyti RenderNode"

#: gtk/inspector/recorder.ui:20
msgid "Record frames"
msgstr "Įrašyti kadrus"

#: gtk/inspector/recorder.ui:27
msgid "Clear recorded frames"
msgstr "Išvalyti įrašytus kadrus"

#: gtk/inspector/recorder.ui:34
msgid "Add debug nodes"
msgstr "Pridėti derinimo viršūnes"

#: gtk/inspector/recorder.ui:42
msgid "Highlight event sequences"
msgstr "Paryškinti įvykių sekas"

#: gtk/inspector/recorder.ui:51
msgid "Use a dark background"
msgstr "Naudoti tamsų foną"

#: gtk/inspector/recorder.ui:59
msgid "Save selected node"
msgstr "Įrašyti pažymėtą viršūnę"

#: gtk/inspector/recorder.ui:67
msgid "Copy to clipboard"
msgstr "Kopijuoti į iškarpinę"

#: gtk/inspector/recorder.ui:142 gtk/inspector/recorder.ui:208
msgid "Property"
msgstr "Savybė"

#: gtk/inspector/resource-list.ui:59
msgid "Path"
msgstr "Kelias"

#: gtk/inspector/resource-list.ui:71
msgid "Count"
msgstr "Kiekis"

#: gtk/inspector/resource-list.ui:82 gtk/ui/gtkfilechooserwidget.ui:202
#: gtk/ui/gtkfontchooserwidget.ui:204 gtk/ui/gtkfontchooserwidget.ui:351
msgid "Size"
msgstr "Dydis"

#: gtk/inspector/resource-list.ui:121
msgid "Name:"
msgstr "Pavadinimas:"

#: gtk/inspector/resource-list.ui:143
msgid "Type:"
msgstr "Tipas:"

#: gtk/inspector/resource-list.ui:164
msgid "Size:"
msgstr "Dydis:"

#: gtk/inspector/shortcuts.ui:17
msgid "Trigger"
msgstr "Trigeris"

#: gtk/inspector/size-groups.c:225
msgctxt "sizegroup mode"
msgid "None"
msgstr "Nėra"

#: gtk/inspector/size-groups.c:226
msgctxt "sizegroup mode"
msgid "Horizontal"
msgstr "Horizontalus"

#: gtk/inspector/size-groups.c:227
msgctxt "sizegroup mode"
msgid "Vertical"
msgstr "Vertikalus"

#: gtk/inspector/size-groups.c:228
msgctxt "sizegroup mode"
msgid "Both"
msgstr "Abu"

#: gtk/inspector/size-groups.c:240
msgid "Mode"
msgstr "Veiksena"

#: gtk/inspector/statistics.c:400
msgid "GLib must be configured with -Dbuildtype=debug"
msgstr "GLib turi būti sukonfigūruota su -Dbuildtype=debug"

#: gtk/inspector/statistics.ui:60
msgid "Self 1"
msgstr "Pats 1"

#: gtk/inspector/statistics.ui:71
msgid "Cumulative 1"
msgstr "Sudėtinis 1"

#: gtk/inspector/statistics.ui:82
msgid "Self 2"
msgstr "Pats 2"

#: gtk/inspector/statistics.ui:93
msgid "Cumulative 2"
msgstr "Sudėtinis 2"

#: gtk/inspector/statistics.ui:104
msgid "Self"
msgstr "Pats"

#: gtk/inspector/statistics.ui:120
msgid "Cumulative"
msgstr "Sudėtinis"

#: gtk/inspector/statistics.ui:151
msgid "Enable statistics with GOBJECT_DEBUG=instance-count"
msgstr "Įjungti statistiką su GOBJECT_DEBUG=instance-count"

#: gtk/inspector/tree-data.ui:10
msgid "Show data"
msgstr "Rodyti duomenis"

#: gtk/inspector/type-info.ui:14
msgid "Hierarchy"
msgstr "Hierarchija"

#: gtk/inspector/type-info.ui:35
msgid "Implements"
msgstr "Realizuoja"

#: gtk/inspector/visual.c:603 gtk/inspector/visual.c:622
msgid "Theme is hardcoded by GTK_THEME"
msgstr "Tema yra fiksuota su GTK_THEME"

#: gtk/inspector/visual.c:853
msgid "Backend does not support window scaling"
msgstr "Realizacija nepalaiko langų didinimo"

#: gtk/inspector/visual.c:1043
msgid "GL rendering is disabled"
msgstr "GL piešimas išjungtas"

#: gtk/inspector/visual.ui:35
msgid "GTK Theme"
msgstr "GTK tema"

#: gtk/inspector/visual.ui:59
msgid "Dark Variant"
msgstr "Tamsus variantas"

#: gtk/inspector/visual.ui:84
msgid "Cursor Theme"
msgstr "Žymiklio tema"

#: gtk/inspector/visual.ui:109
msgid "Cursor Size"
msgstr "Žymiklio dydis"

#: gtk/inspector/visual.ui:145
msgid "Icon Theme"
msgstr "Piktogramų tema"

#: gtk/inspector/visual.ui:195
msgid "Font Scale"
msgstr "Šrifto dydis"

#: gtk/inspector/visual.ui:240
msgid "Text Direction"
msgstr "Teksto kryptis"

#: gtk/inspector/visual.ui:255
msgid "Left-to-Right"
msgstr "Iš kairės į dešinę"

#: gtk/inspector/visual.ui:256
msgid "Right-to-Left"
msgstr "Iš dešinės į kairę"

#: gtk/inspector/visual.ui:274
msgid "Window Scaling"
msgstr "Lango didinimas"

#: gtk/inspector/visual.ui:307
msgid "Animations"
msgstr "Animacijos"

#: gtk/inspector/visual.ui:332
msgid "Slowdown"
msgstr "Sulėtijimas"

#: gtk/inspector/visual.ui:390
msgid "Show fps overlay"
msgstr "Rodyti fps dangalą"

#: gtk/inspector/visual.ui:415
msgid "Show Graphic Updates"
msgstr "Rodyti grafikos atnaujinimus"

#: gtk/inspector/visual.ui:440
msgid "Show Fallback Rendering"
msgstr "Rodyti atsarginį piešimą"

#: gtk/inspector/visual.ui:465
msgid "Show Baselines"
msgstr "Rodyti bazines linijas"

#: gtk/inspector/visual.ui:493
msgid "Show Layout Borders"
msgstr "Rodyti išdėstymo rėmelius"

#: gtk/inspector/visual.ui:550
msgid "CSS Padding"
msgstr "CSS tarpai"

#: gtk/inspector/visual.ui:560
msgid "CSS Border"
msgstr "CSS rėmelis"

#: gtk/inspector/visual.ui:570
msgid "CSS Margin"
msgstr "CSS paraštės"

#: gtk/inspector/visual.ui:580
msgid "Widget Margin"
msgstr "Valdiklio paraštės"

#: gtk/inspector/visual.ui:615
msgid "Show Focus"
msgstr "Rodyti fokusą"

#: gtk/inspector/visual.ui:654
msgid "Simulate Touchscreen"
msgstr "Simuliuoti liečiamą ekraną"

#: gtk/inspector/visual.ui:678
msgid "Software GL"
msgstr "Programinis GL"

#: gtk/inspector/window.ui:27
msgid "Select an Object"
msgstr "Pažymėti objektas"

#: gtk/inspector/window.ui:42 gtk/inspector/window.ui:107
msgid "Show Details"
msgstr "Rodyti detales"

#: gtk/inspector/window.ui:57
msgid "Show all Objects"
msgstr "Rodyti visus objektus"

#: gtk/inspector/window.ui:121
msgid "Show all Resources"
msgstr "Rodyti visus išteklius"

#: gtk/inspector/window.ui:147
msgid "Collect Statistics"
msgstr "Rinkti statistiką"

#: gtk/inspector/window.ui:199
msgid "Objects"
msgstr "Objektai"

#: gtk/inspector/window.ui:231
msgid "Toggle Sidebar"
msgstr "Perjungti šoninę juostą"

#: gtk/inspector/window.ui:253
msgid "Refresh action state"
msgstr "Atnaujinti veiksmo būseną"

#: gtk/inspector/window.ui:327
msgid "Previous object"
msgstr "Ankstesnis objektas"

#: gtk/inspector/window.ui:334
msgid "Child object"
msgstr "Vaikinis objektas"

#: gtk/inspector/window.ui:341
msgid "Previous sibling"
msgstr "Ankstesnis porininkas"

#: gtk/inspector/window.ui:347
msgid "List Position"
msgstr "Padėtis sąraše"

#: gtk/inspector/window.ui:356
msgid "Next sibling"
msgstr "Kitas porininkas"

#: gtk/inspector/window.ui:386
msgid "Miscellaneous"
msgstr "Įvairūs"

#: gtk/inspector/window.ui:407 gtk/ui/gtkprintunixdialog.ui:393
msgid "Layout"
msgstr "Išdėstymas"

#: gtk/inspector/window.ui:418
msgid "CSS Nodes"
msgstr "CSS mazgai"

#: gtk/inspector/window.ui:429
msgid "Size Groups"
msgstr "Dydžių grupės"

#: gtk/inspector/window.ui:438 gtk/inspector/window.ui:447
msgid "Data"
msgstr "Duomenys"

#: gtk/inspector/window.ui:457
msgid "Actions"
msgstr "Veiksmai"

#: gtk/inspector/window.ui:468
msgid "Menu"
msgstr "Meniu"

#: gtk/inspector/window.ui:477
msgid "Controllers"
msgstr "Valdikliai"

#: gtk/inspector/window.ui:487
msgid "Magnifier"
msgstr "Lupa"

#: gtk/inspector/window.ui:508
msgid "Accessibility"
msgstr "Prieiga"

#: gtk/inspector/window.ui:532
msgid "Global"
msgstr "Visuotinė"

#: gtk/inspector/window.ui:545
msgid "Information"
msgstr "Informacija"

#: gtk/inspector/window.ui:554
msgid "Settings"
msgstr "Nuostatos"

#: gtk/inspector/window.ui:563
msgid "Resources"
msgstr "Ištekliai"

#: gtk/inspector/window.ui:584
msgid "Statistics"
msgstr "Statistika"

#: gtk/inspector/window.ui:595
msgid "Logging"
msgstr "Žurnalas"

#: gtk/inspector/window.ui:610
msgid "CSS"
msgstr "CSS"

#: gtk/inspector/window.ui:619
msgid "Recorder"
msgstr "Įrašymas"

#: gtk/open-type-layout.h:13
msgctxt "OpenType layout"
msgid "Access All Alternates"
msgstr "Prieiti visas alternatyvas"

#: gtk/open-type-layout.h:14
msgctxt "OpenType layout"
msgid "Above-base Forms"
msgstr "Virš bazinės formos"

#: gtk/open-type-layout.h:15
msgctxt "OpenType layout"
msgid "Above-base Mark Positioning"
msgstr "Virš bazinės ženklo padėties"

#: gtk/open-type-layout.h:16
msgctxt "OpenType layout"
msgid "Above-base Substitutions"
msgstr "Virš bazinės kaitos"

#: gtk/open-type-layout.h:17
msgctxt "OpenType layout"
msgid "Alternative Fractions"
msgstr "Alternatyvios trupmenos"

#: gtk/open-type-layout.h:18
msgctxt "OpenType layout"
msgid "Akhands"
msgstr "Akhands"

#: gtk/open-type-layout.h:19
msgctxt "OpenType layout"
msgid "Below-base Forms"
msgstr "Žemiau bazinės formos"

#: gtk/open-type-layout.h:20
msgctxt "OpenType layout"
msgid "Below-base Mark Positioning"
msgstr "Žemiau bazinės ženklo padėties"

#: gtk/open-type-layout.h:21
msgctxt "OpenType layout"
msgid "Below-base Substitutions"
msgstr "Žemiau bazinės kaitos"

#: gtk/open-type-layout.h:22
msgctxt "OpenType layout"
msgid "Contextual Alternates"
msgstr "Kontekstinės alternatyvos"

#: gtk/open-type-layout.h:23
msgctxt "OpenType layout"
msgid "Case-Sensitive Forms"
msgstr "Registrą skiriančios formos"

#: gtk/open-type-layout.h:24
msgctxt "OpenType layout"
msgid "Glyph Composition / Decomposition"
msgstr "Piktogramų kompozicija / dekompozicija"

#: gtk/open-type-layout.h:25
msgctxt "OpenType layout"
msgid "Conjunct Form After Ro"
msgstr "Konjunktyvinė forma po Ro"

#: gtk/open-type-layout.h:26
msgctxt "OpenType layout"
msgid "Conjunct Forms"
msgstr "Konjuktyvinės formos"

#: gtk/open-type-layout.h:27
msgctxt "OpenType layout"
msgid "Contextual Ligatures"
msgstr "Kontekstinės ligatūros"

#: gtk/open-type-layout.h:28
msgctxt "OpenType layout"
msgid "Centered CJK Punctuation"
msgstr "Centruota CJK skyryba"

#: gtk/open-type-layout.h:29
msgctxt "OpenType layout"
msgid "Capital Spacing"
msgstr "Didžių raidžių tarpai"

#: gtk/open-type-layout.h:30
msgctxt "OpenType layout"
msgid "Contextual Swash"
msgstr "Kontekstinis garsas"

#: gtk/open-type-layout.h:31
msgctxt "OpenType layout"
msgid "Cursive Positioning"
msgstr "Kursyvo padėtis"

#: gtk/open-type-layout.h:32
msgctxt "OpenType layout"
msgid "Petite Capitals From Capitals"
msgstr "Mažytės didžiosios iš didžiųjų"

#: gtk/open-type-layout.h:33
msgctxt "OpenType layout"
msgid "Small Capitals From Capitals"
msgstr "Mažos didžiosios iš didžiųjų"

#: gtk/open-type-layout.h:34
msgctxt "OpenType layout"
msgid "Distances"
msgstr "Atstumai"

#: gtk/open-type-layout.h:35
msgctxt "OpenType layout"
msgid "Discretionary Ligatures"
msgstr "Diskrečiosios ligatūros"

#: gtk/open-type-layout.h:36
msgctxt "OpenType layout"
msgid "Denominators"
msgstr "Žymenys"

#: gtk/open-type-layout.h:37
msgctxt "OpenType layout"
msgid "Dotless Forms"
msgstr "Betaškės formos"

#: gtk/open-type-layout.h:38
msgctxt "OpenType layout"
msgid "Expert Forms"
msgstr "Ekspertų formos"

#: gtk/open-type-layout.h:39
msgctxt "OpenType layout"
msgid "Final Glyph on Line Alternates"
msgstr "Eilučių alternatyvų galutinė piktograma"

#: gtk/open-type-layout.h:40
msgctxt "OpenType layout"
msgid "Terminal Forms #2"
msgstr "Galutinės formos #2"

#: gtk/open-type-layout.h:41
msgctxt "OpenType layout"
msgid "Terminal Forms #3"
msgstr "Galutinės formos #3"

#: gtk/open-type-layout.h:42
msgctxt "OpenType layout"
msgid "Terminal Forms"
msgstr "Galutinės formos"

#: gtk/open-type-layout.h:43
msgctxt "OpenType layout"
msgid "Flattened accent forms"
msgstr "Suplokštintos kirčiuotos formos"

#: gtk/open-type-layout.h:44
msgctxt "OpenType layout"
msgid "Fractions"
msgstr "Trupmenos"

#: gtk/open-type-layout.h:45
msgctxt "OpenType layout"
msgid "Full Widths"
msgstr "Viso pločio"

#: gtk/open-type-layout.h:46
msgctxt "OpenType layout"
msgid "Half Forms"
msgstr "Pusinės formos"

#: gtk/open-type-layout.h:47
msgctxt "OpenType layout"
msgid "Halant Forms"
msgstr "Halant formos"

#: gtk/open-type-layout.h:48
msgctxt "OpenType layout"
msgid "Alternate Half Widths"
msgstr "Pusės pločio alternatyvos"

#: gtk/open-type-layout.h:49
msgctxt "OpenType layout"
msgid "Historical Forms"
msgstr "Istorinės formos"

#: gtk/open-type-layout.h:50
msgctxt "OpenType layout"
msgid "Horizontal Kana Alternates"
msgstr "Horizontalios Kana alternatyvos"

#: gtk/open-type-layout.h:51
msgctxt "OpenType layout"
msgid "Historical Ligatures"
msgstr "Istorinės ligatūros"

#: gtk/open-type-layout.h:52
msgctxt "OpenType layout"
msgid "Hangul"
msgstr "Hangul"

#: gtk/open-type-layout.h:53
msgctxt "OpenType layout"
msgid "Hojo Kanji Forms"
msgstr "Hojo Kanji formos"

#: gtk/open-type-layout.h:54
msgctxt "OpenType layout"
msgid "Half Widths"
msgstr "Pusės pločio"

#: gtk/open-type-layout.h:55
msgctxt "OpenType layout"
msgid "Initial Forms"
msgstr "Pradinės formos"

#: gtk/open-type-layout.h:56
msgctxt "OpenType layout"
msgid "Isolated Forms"
msgstr "Izoliuotos formos"

#: gtk/open-type-layout.h:57
msgctxt "OpenType layout"
msgid "Italics"
msgstr "Kursyvai"

#: gtk/open-type-layout.h:58
msgctxt "OpenType layout"
msgid "Justification Alternates"
msgstr "Lygiuotos alternatyvos"

#: gtk/open-type-layout.h:59
msgctxt "OpenType layout"
msgid "JIS78 Forms"
msgstr "JIS78 formos"

#: gtk/open-type-layout.h:60
msgctxt "OpenType layout"
msgid "JIS83 Forms"
msgstr "JIS83 formos"

#: gtk/open-type-layout.h:61
msgctxt "OpenType layout"
msgid "JIS90 Forms"
msgstr "JIS90 formos"

#: gtk/open-type-layout.h:62
msgctxt "OpenType layout"
msgid "JIS2004 Forms"
msgstr "JIS2004 formos"

#: gtk/open-type-layout.h:63
msgctxt "OpenType layout"
msgid "Kerning"
msgstr "Kerning"

#: gtk/open-type-layout.h:64
msgctxt "OpenType layout"
msgid "Left Bounds"
msgstr "Kairė paraštė"

#: gtk/open-type-layout.h:65
msgctxt "OpenType layout"
msgid "Standard Ligatures"
msgstr "Įprastinės ligatūros"

#: gtk/open-type-layout.h:66
msgctxt "OpenType layout"
msgid "Leading Jamo Forms"
msgstr "Jamo pradžios formos"

#: gtk/open-type-layout.h:67
msgctxt "OpenType layout"
msgid "Lining Figures"
msgstr "Linijų figūros"

#: gtk/open-type-layout.h:68
msgctxt "OpenType layout"
msgid "Localized Forms"
msgstr "Lokalizuotos formos"

#: gtk/open-type-layout.h:69
msgctxt "OpenType layout"
msgid "Left-to-right alternates"
msgstr "Iš kairės į dešinę alternatyvos"

#: gtk/open-type-layout.h:70
msgctxt "OpenType layout"
msgid "Left-to-right mirrored forms"
msgstr "Iš kairės į dešinę veidrodinės formos"

#: gtk/open-type-layout.h:71
msgctxt "OpenType layout"
msgid "Mark Positioning"
msgstr "Ženklo padėtis"

#: gtk/open-type-layout.h:72
msgctxt "OpenType layout"
msgid "Medial Forms #2"
msgstr "Vidutinės formos #2"

#: gtk/open-type-layout.h:73
msgctxt "OpenType layout"
msgid "Medial Forms"
msgstr "Vidutinės formos"

#: gtk/open-type-layout.h:74
msgctxt "OpenType layout"
msgid "Mathematical Greek"
msgstr "Matematinė graikų"

#: gtk/open-type-layout.h:75
msgctxt "OpenType layout"
msgid "Mark to Mark Positioning"
msgstr "Padėtis nuo žymės iki žymės"

#: gtk/open-type-layout.h:76
msgctxt "OpenType layout"
msgid "Mark Positioning via Substitution"
msgstr "Žymės padėtis pakeičiant"

#: gtk/open-type-layout.h:77
msgctxt "OpenType layout"
msgid "Alternate Annotation Forms"
msgstr "Alternatyvios anotacijų formos"

#: gtk/open-type-layout.h:78
msgctxt "OpenType layout"
msgid "NLC Kanji Forms"
msgstr "NLC Kanji formos"

#: gtk/open-type-layout.h:79
msgctxt "OpenType layout"
msgid "Nukta Forms"
msgstr "Nukta formos"

#: gtk/open-type-layout.h:80
msgctxt "OpenType layout"
msgid "Numerators"
msgstr "Numeracijos ženklai"

#: gtk/open-type-layout.h:81
msgctxt "OpenType layout"
msgid "Oldstyle Figures"
msgstr "Seno stiliaus piešiniai"

#: gtk/open-type-layout.h:82
msgctxt "OpenType layout"
msgid "Optical Bounds"
msgstr "Optinės ribos"

#: gtk/open-type-layout.h:83
msgctxt "OpenType layout"
msgid "Ordinals"
msgstr "Kvadratiniai"

#: gtk/open-type-layout.h:84
msgctxt "OpenType layout"
msgid "Ornaments"
msgstr "Ornamentai"

#: gtk/open-type-layout.h:85
msgctxt "OpenType layout"
msgid "Proportional Alternate Widths"
msgstr "Proporcingi alternatyvūs pločiai"

#: gtk/open-type-layout.h:86
msgctxt "OpenType layout"
msgid "Petite Capitals"
msgstr "Mažytės didžiosios"

#: gtk/open-type-layout.h:87
msgctxt "OpenType layout"
msgid "Proportional Kana"
msgstr "Proporcinė Kana"

#: gtk/open-type-layout.h:88
msgctxt "OpenType layout"
msgid "Proportional Figures"
msgstr "Proporciniai piešiniai"

#: gtk/open-type-layout.h:89
msgctxt "OpenType layout"
msgid "Pre-Base Forms"
msgstr "Prieš-bazinės formos"

#: gtk/open-type-layout.h:90
msgctxt "OpenType layout"
msgid "Pre-base Substitutions"
msgstr "Prieš-baziniai pakeitimai"

#: gtk/open-type-layout.h:91
msgctxt "OpenType layout"
msgid "Post-base Forms"
msgstr "Po-bazinės formos"

#: gtk/open-type-layout.h:92
msgctxt "OpenType layout"
msgid "Post-base Substitutions"
msgstr "Po-bazinei pakeitimai"

#: gtk/open-type-layout.h:93
msgctxt "OpenType layout"
msgid "Proportional Widths"
msgstr "Proporcingi pločiai"

#: gtk/open-type-layout.h:94
msgctxt "OpenType layout"
msgid "Quarter Widths"
msgstr "Ketvirtiniai pločiai"

#: gtk/open-type-layout.h:95
msgctxt "OpenType layout"
msgid "Randomize"
msgstr "Atsitiktinis"

#: gtk/open-type-layout.h:96
msgctxt "OpenType layout"
msgid "Required Contextual Alternates"
msgstr "Būtinos kontekstinės alternatyvos"

#: gtk/open-type-layout.h:97
msgctxt "OpenType layout"
msgid "Rakar Forms"
msgstr "Rakar formos"

#: gtk/open-type-layout.h:98
msgctxt "OpenType layout"
msgid "Required Ligatures"
msgstr "Būtinos ligatūros"

#: gtk/open-type-layout.h:99
msgctxt "OpenType layout"
msgid "Reph Forms"
msgstr "Reph formos"

#: gtk/open-type-layout.h:100
msgctxt "OpenType layout"
msgid "Right Bounds"
msgstr "Dešinė paraštė"

#: gtk/open-type-layout.h:101
msgctxt "OpenType layout"
msgid "Right-to-left alternates"
msgstr "Iš dešinės į kairę alternatyvos"

#: gtk/open-type-layout.h:102
msgctxt "OpenType layout"
msgid "Right-to-left mirrored forms"
msgstr "Iš dešinės į kairę veidrodinės formos"

#: gtk/open-type-layout.h:103
msgctxt "OpenType layout"
msgid "Ruby Notation Forms"
msgstr "Ruby notacijos formos"

#: gtk/open-type-layout.h:104
msgctxt "OpenType layout"
msgid "Required Variation Alternates"
msgstr "Būtinos variacijų alternatyvos"

#: gtk/open-type-layout.h:105
msgctxt "OpenType layout"
msgid "Stylistic Alternates"
msgstr "Stilistinės alternatyvos"

#: gtk/open-type-layout.h:106
msgctxt "OpenType layout"
msgid "Scientific Inferiors"
msgstr "Mokliniai deminutyvai"

#: gtk/open-type-layout.h:107
msgctxt "OpenType layout"
msgid "Optical size"
msgstr "Optinis dydis"

#: gtk/open-type-layout.h:108
msgctxt "OpenType layout"
msgid "Small Capitals"
msgstr "Mažytės didžiosios"

#: gtk/open-type-layout.h:109
msgctxt "OpenType layout"
msgid "Simplified Forms"
msgstr "Supaprastintos formos"

#: gtk/open-type-layout.h:110
msgctxt "OpenType layout"
msgid "Stylistic Set 1"
msgstr "Stilistinė aibė 1"

#: gtk/open-type-layout.h:111
msgctxt "OpenType layout"
msgid "Stylistic Set 2"
msgstr "Stilistinė aibė 2"

#: gtk/open-type-layout.h:112
msgctxt "OpenType layout"
msgid "Stylistic Set 3"
msgstr "Stilistinė aibė 3"

#: gtk/open-type-layout.h:113
msgctxt "OpenType layout"
msgid "Stylistic Set 4"
msgstr "Stilistinė aibė 4"

#: gtk/open-type-layout.h:114
msgctxt "OpenType layout"
msgid "Stylistic Set 5"
msgstr "Stilistinė aibė 5"

#: gtk/open-type-layout.h:115
msgctxt "OpenType layout"
msgid "Stylistic Set 6"
msgstr "Stilistinė aibė 6"

#: gtk/open-type-layout.h:116
msgctxt "OpenType layout"
msgid "Stylistic Set 7"
msgstr "Stilistinė aibė 7"

#: gtk/open-type-layout.h:117
msgctxt "OpenType layout"
msgid "Stylistic Set 8"
msgstr "Stilistinė aibė 8"

#: gtk/open-type-layout.h:118
msgctxt "OpenType layout"
msgid "Stylistic Set 9"
msgstr "Stilistinė aibė 9"

#: gtk/open-type-layout.h:119
msgctxt "OpenType layout"
msgid "Stylistic Set 10"
msgstr "Stilistinė aibė 10"

#: gtk/open-type-layout.h:120
msgctxt "OpenType layout"
msgid "Stylistic Set 11"
msgstr "Stilistinė aibė 11"

#: gtk/open-type-layout.h:121
msgctxt "OpenType layout"
msgid "Stylistic Set 12"
msgstr "Stilistinė aibė 12"

#: gtk/open-type-layout.h:122
msgctxt "OpenType layout"
msgid "Stylistic Set 13"
msgstr "Stilistinė aibė 13"

#: gtk/open-type-layout.h:123
msgctxt "OpenType layout"
msgid "Stylistic Set 14"
msgstr "Stilistinė aibė 14"

#: gtk/open-type-layout.h:124
msgctxt "OpenType layout"
msgid "Stylistic Set 15"
msgstr "Stilistinė aibė 15"

#: gtk/open-type-layout.h:125
msgctxt "OpenType layout"
msgid "Stylistic Set 16"
msgstr "Stilistinė aibė 16"

#: gtk/open-type-layout.h:126
msgctxt "OpenType layout"
msgid "Stylistic Set 17"
msgstr "Stilistinė aibė 17"

#: gtk/open-type-layout.h:127
msgctxt "OpenType layout"
msgid "Stylistic Set 18"
msgstr "Stilistinė aibė 18"

#: gtk/open-type-layout.h:128
msgctxt "OpenType layout"
msgid "Stylistic Set 19"
msgstr "Stilistinė aibė 19"

#: gtk/open-type-layout.h:129
msgctxt "OpenType layout"
msgid "Stylistic Set 20"
msgstr "Stilistinė aibė 20"

#: gtk/open-type-layout.h:130
msgctxt "OpenType layout"
msgid "Math script style alternates"
msgstr "Matematinio rašto stiliaus alternatyvos"

#: gtk/open-type-layout.h:131
msgctxt "OpenType layout"
msgid "Stretching Glyph Decomposition"
msgstr "Ištempiamos piktogramos dekompozicija"

#: gtk/open-type-layout.h:132
msgctxt "OpenType layout"
msgid "Subscript"
msgstr "Apatinis indeksas"

#: gtk/open-type-layout.h:133
msgctxt "OpenType layout"
msgid "Superscript"
msgstr "Viršutinis indeksas"

#: gtk/open-type-layout.h:134
msgctxt "OpenType layout"
msgid "Swash"
msgstr "Pasviręs"

#: gtk/open-type-layout.h:135
msgctxt "OpenType layout"
msgid "Titling"
msgstr "Pavadinimo"

#: gtk/open-type-layout.h:136
msgctxt "OpenType layout"
msgid "Trailing Jamo Forms"
msgstr "Jamo pabaigos formos"

#: gtk/open-type-layout.h:137
msgctxt "OpenType layout"
msgid "Traditional Name Forms"
msgstr "Tradicinės vardo formos"

#: gtk/open-type-layout.h:138
msgctxt "OpenType layout"
msgid "Tabular Figures"
msgstr "Tabuliacijos ženklai"

#: gtk/open-type-layout.h:139
msgctxt "OpenType layout"
msgid "Traditional Forms"
msgstr "Tradicinės formos"

#: gtk/open-type-layout.h:140
msgctxt "OpenType layout"
msgid "Third Widths"
msgstr "Trečdalio pločio"

#: gtk/open-type-layout.h:141
msgctxt "OpenType layout"
msgid "Unicase"
msgstr "Vieno registro"

#: gtk/open-type-layout.h:142
msgctxt "OpenType layout"
msgid "Alternate Vertical Metrics"
msgstr "Alternatyvios vertikalios metrikos"

#: gtk/open-type-layout.h:143
msgctxt "OpenType layout"
msgid "Vattu Variants"
msgstr "Vattu variantai"

#: gtk/open-type-layout.h:144
msgctxt "OpenType layout"
msgid "Vertical Writing"
msgstr "Vertikali rašyba"

#: gtk/open-type-layout.h:145
msgctxt "OpenType layout"
msgid "Alternate Vertical Half Metrics"
msgstr "Alternatyvios vertikalios pusinės metrikos"

#: gtk/open-type-layout.h:146
msgctxt "OpenType layout"
msgid "Vowel Jamo Forms"
msgstr "Jamo balsių formos"

#: gtk/open-type-layout.h:147
msgctxt "OpenType layout"
msgid "Vertical Kana Alternates"
msgstr "Vertikalios Kana alternatyvos"

#: gtk/open-type-layout.h:148
msgctxt "OpenType layout"
msgid "Vertical Kerning"
msgstr "Vertikalus Kerning"

#: gtk/open-type-layout.h:149
msgctxt "OpenType layout"
msgid "Proportional Alternate Vertical Metrics"
msgstr "Proporcinės alternatyvios vertikalios metrikos"

#: gtk/open-type-layout.h:150
msgctxt "OpenType layout"
msgid "Vertical Alternates and Rotation"
msgstr "Vertikalios alternatyvos ir posūkiai"

#: gtk/open-type-layout.h:151
msgctxt "OpenType layout"
msgid "Vertical Alternates for Rotation"
msgstr "Vertikalios alternatyvos posūkiams"

#: gtk/open-type-layout.h:152
msgctxt "OpenType layout"
msgid "Slashed Zero"
msgstr "Perbrauktas nulis"

#: gtk/paper_names_offsets.c:4
msgctxt "paper size"
msgid "asme_f"
msgstr "asme_f"

#: gtk/paper_names_offsets.c:5
msgctxt "paper size"
msgid "A0×2"
msgstr "A0×2"

#: gtk/paper_names_offsets.c:6
msgctxt "paper size"
msgid "A0"
msgstr "A0"

#: gtk/paper_names_offsets.c:7
msgctxt "paper size"
msgid "A0×3"
msgstr "A0×3"

#: gtk/paper_names_offsets.c:8
msgctxt "paper size"
msgid "A1"
msgstr "A1"

#: gtk/paper_names_offsets.c:9
msgctxt "paper size"
msgid "A10"
msgstr "A10"

#: gtk/paper_names_offsets.c:10
msgctxt "paper size"
msgid "A1×3"
msgstr "A1×3"

#: gtk/paper_names_offsets.c:11
msgctxt "paper size"
msgid "A1×4"
msgstr "A1×4"

#: gtk/paper_names_offsets.c:12
msgctxt "paper size"
msgid "A2"
msgstr "A2"

#: gtk/paper_names_offsets.c:13
msgctxt "paper size"
msgid "A2×3"
msgstr "A2×3"

#: gtk/paper_names_offsets.c:14
msgctxt "paper size"
msgid "A2×4"
msgstr "A2×4"

#: gtk/paper_names_offsets.c:15
msgctxt "paper size"
msgid "A2×5"
msgstr "A2×5"

#: gtk/paper_names_offsets.c:16
msgctxt "paper size"
msgid "A3"
msgstr "A3"

#: gtk/paper_names_offsets.c:17
msgctxt "paper size"
msgid "A3 Extra"
msgstr "A3 ekstra"

#: gtk/paper_names_offsets.c:18
msgctxt "paper size"
msgid "A3×3"
msgstr "A3×3"

#: gtk/paper_names_offsets.c:19
msgctxt "paper size"
msgid "A3×4"
msgstr "A3×4"

#: gtk/paper_names_offsets.c:20
msgctxt "paper size"
msgid "A3×5"
msgstr "A3×5"

#: gtk/paper_names_offsets.c:21
msgctxt "paper size"
msgid "A3×6"
msgstr "A3×6"

#: gtk/paper_names_offsets.c:22
msgctxt "paper size"
msgid "A3×7"
msgstr "A3×7"

#: gtk/paper_names_offsets.c:23
msgctxt "paper size"
msgid "A4"
msgstr "A4"

#: gtk/paper_names_offsets.c:24
msgctxt "paper size"
msgid "A4 Extra"
msgstr "A4 ekstra"

#: gtk/paper_names_offsets.c:25
msgctxt "paper size"
msgid "A4 Tab"
msgstr "A4 Tab"

#: gtk/paper_names_offsets.c:26
msgctxt "paper size"
msgid "A4×3"
msgstr "A4×3"

#: gtk/paper_names_offsets.c:27
msgctxt "paper size"
msgid "A4×4"
msgstr "A4×4"

#: gtk/paper_names_offsets.c:28
msgctxt "paper size"
msgid "A4×5"
msgstr "A4×5"

#: gtk/paper_names_offsets.c:29
msgctxt "paper size"
msgid "A4×6"
msgstr "A4×6"

#: gtk/paper_names_offsets.c:30
msgctxt "paper size"
msgid "A4×7"
msgstr "A4×7"

#: gtk/paper_names_offsets.c:31
msgctxt "paper size"
msgid "A4×8"
msgstr "A4×8"

#: gtk/paper_names_offsets.c:32
msgctxt "paper size"
msgid "A4×9"
msgstr "A4×9"

#: gtk/paper_names_offsets.c:33
msgctxt "paper size"
msgid "A5"
msgstr "A5"

#: gtk/paper_names_offsets.c:34
msgctxt "paper size"
msgid "A5 Extra"
msgstr "A5 ekstra"

#: gtk/paper_names_offsets.c:35
msgctxt "paper size"
msgid "A6"
msgstr "A6"

#: gtk/paper_names_offsets.c:36
msgctxt "paper size"
msgid "A7"
msgstr "A7"

#: gtk/paper_names_offsets.c:37
msgctxt "paper size"
msgid "A8"
msgstr "A8"

#: gtk/paper_names_offsets.c:38
msgctxt "paper size"
msgid "A9"
msgstr "A9"

#: gtk/paper_names_offsets.c:39
msgctxt "paper size"
msgid "B0"
msgstr "B0"

#: gtk/paper_names_offsets.c:40
msgctxt "paper size"
msgid "B1"
msgstr "B1"

#: gtk/paper_names_offsets.c:41
msgctxt "paper size"
msgid "B10"
msgstr "B10"

#: gtk/paper_names_offsets.c:42
msgctxt "paper size"
msgid "B2"
msgstr "B2"

#: gtk/paper_names_offsets.c:43
msgctxt "paper size"
msgid "B3"
msgstr "B3"

#: gtk/paper_names_offsets.c:44
msgctxt "paper size"
msgid "B4"
msgstr "B4"

#: gtk/paper_names_offsets.c:45
msgctxt "paper size"
msgid "B5"
msgstr "B5"

#: gtk/paper_names_offsets.c:46
msgctxt "paper size"
msgid "B5 Extra"
msgstr "B5 ekstra"

#: gtk/paper_names_offsets.c:47
msgctxt "paper size"
msgid "B6"
msgstr "B6"

#: gtk/paper_names_offsets.c:48
msgctxt "paper size"
msgid "B6/C4"
msgstr "B6/C4"

#: gtk/paper_names_offsets.c:49
msgctxt "paper size"
msgid "B7"
msgstr "B7"

#: gtk/paper_names_offsets.c:50
msgctxt "paper size"
msgid "B8"
msgstr "B8"

#: gtk/paper_names_offsets.c:51
msgctxt "paper size"
msgid "B9"
msgstr "B9"

#: gtk/paper_names_offsets.c:52
msgctxt "paper size"
msgid "C0"
msgstr "C0"

#: gtk/paper_names_offsets.c:53
msgctxt "paper size"
msgid "C1"
msgstr "C1"

#: gtk/paper_names_offsets.c:54
msgctxt "paper size"
msgid "C10"
msgstr "C10"

#: gtk/paper_names_offsets.c:55
msgctxt "paper size"
msgid "C2"
msgstr "C2"

#: gtk/paper_names_offsets.c:56
msgctxt "paper size"
msgid "C3"
msgstr "C3"

#: gtk/paper_names_offsets.c:57
msgctxt "paper size"
msgid "C4"
msgstr "C4"

#: gtk/paper_names_offsets.c:58
msgctxt "paper size"
msgid "C5"
msgstr "C5"

#: gtk/paper_names_offsets.c:59
msgctxt "paper size"
msgid "C6"
msgstr "C6"

#: gtk/paper_names_offsets.c:60
msgctxt "paper size"
msgid "C6/C5"
msgstr "C6/C5"

#: gtk/paper_names_offsets.c:61
msgctxt "paper size"
msgid "C7"
msgstr "C7"

#: gtk/paper_names_offsets.c:62
msgctxt "paper size"
msgid "C7/C6"
msgstr "C7/C6"

#: gtk/paper_names_offsets.c:63
msgctxt "paper size"
msgid "C8"
msgstr "C8"

#: gtk/paper_names_offsets.c:64
msgctxt "paper size"
msgid "C9"
msgstr "C9"

#: gtk/paper_names_offsets.c:65
msgctxt "paper size"
msgid "DL Envelope"
msgstr "DL vokas"

#: gtk/paper_names_offsets.c:66
msgctxt "paper size"
msgid "RA0"
msgstr "RA0"

#: gtk/paper_names_offsets.c:67
msgctxt "paper size"
msgid "RA1"
msgstr "RA1"

#: gtk/paper_names_offsets.c:68
msgctxt "paper size"
msgid "RA2"
msgstr "RA2"

#: gtk/paper_names_offsets.c:69
msgctxt "paper size"
msgid "RA3"
msgstr "RA3"

#: gtk/paper_names_offsets.c:70
msgctxt "paper size"
msgid "RA4"
msgstr "RA4"

#: gtk/paper_names_offsets.c:71
msgctxt "paper size"
msgid "SRA0"
msgstr "SRA0"

#: gtk/paper_names_offsets.c:72
msgctxt "paper size"
msgid "SRA1"
msgstr "SRA1"

#: gtk/paper_names_offsets.c:73
msgctxt "paper size"
msgid "SRA2"
msgstr "SRA2"

#: gtk/paper_names_offsets.c:74
msgctxt "paper size"
msgid "SRA3"
msgstr "SRA3"

#: gtk/paper_names_offsets.c:75
msgctxt "paper size"
msgid "SRA4"
msgstr "SRA4"

#: gtk/paper_names_offsets.c:76
msgctxt "paper size"
msgid "JB0"
msgstr "JB0"

#: gtk/paper_names_offsets.c:77
msgctxt "paper size"
msgid "JB1"
msgstr "JB1"

#: gtk/paper_names_offsets.c:78
msgctxt "paper size"
msgid "JB10"
msgstr "JB10"

#: gtk/paper_names_offsets.c:79
msgctxt "paper size"
msgid "JB2"
msgstr "JB2"

#: gtk/paper_names_offsets.c:80
msgctxt "paper size"
msgid "JB3"
msgstr "JB3"

#: gtk/paper_names_offsets.c:81
msgctxt "paper size"
msgid "JB4"
msgstr "JB4"

#: gtk/paper_names_offsets.c:82
msgctxt "paper size"
msgid "JB5"
msgstr "JB5"

#: gtk/paper_names_offsets.c:83
msgctxt "paper size"
msgid "JB6"
msgstr "JB6"

#: gtk/paper_names_offsets.c:84
msgctxt "paper size"
msgid "JB7"
msgstr "JB7"

#: gtk/paper_names_offsets.c:85
msgctxt "paper size"
msgid "JB8"
msgstr "JB8"

#: gtk/paper_names_offsets.c:86
msgctxt "paper size"
msgid "JB9"
msgstr "JB9"

#: gtk/paper_names_offsets.c:87
msgctxt "paper size"
msgid "jis exec"
msgstr "jis vykdomasis"

#: gtk/paper_names_offsets.c:88
msgctxt "paper size"
msgid "Choukei 2 Envelope"
msgstr "Choukei 2 vokas"

#: gtk/paper_names_offsets.c:89
msgctxt "paper size"
msgid "Choukei 3 Envelope"
msgstr "Choukei 3 vokas"

#: gtk/paper_names_offsets.c:90
msgctxt "paper size"
msgid "Choukei 4 Envelope"
msgstr "Choukei 4 vokas"

#: gtk/paper_names_offsets.c:91
msgctxt "paper size"
msgid "Choukei 40 Envelope"
msgstr "Choukei 40 vokas"

#: gtk/paper_names_offsets.c:92
msgctxt "paper size"
msgid "hagaki (postcard)"
msgstr "hagaki (atvirutė)"

#: gtk/paper_names_offsets.c:93
msgctxt "paper size"
msgid "kahu Envelope"
msgstr "kahu vokas"

#: gtk/paper_names_offsets.c:94
msgctxt "paper size"
msgid "kaku2 Envelope"
msgstr "kaku2 vokas"

#: gtk/paper_names_offsets.c:95
msgctxt "paper size"
msgid "kaku3 Envelope"
msgstr "kaku3 vokas"

#: gtk/paper_names_offsets.c:96
msgctxt "paper size"
msgid "kaku4 Envelope"
msgstr "kaku4 vokas"

#: gtk/paper_names_offsets.c:97
msgctxt "paper size"
msgid "kaku5 Envelope"
msgstr "kaku5 vokas"

#: gtk/paper_names_offsets.c:98
msgctxt "paper size"
msgid "kaku7 Envelope"
msgstr "kaku7 vokas"

#: gtk/paper_names_offsets.c:99
msgctxt "paper size"
msgid "kaku8 Envelope"
msgstr "kaku8 vokas"

#: gtk/paper_names_offsets.c:100
msgctxt "paper size"
msgid "oufuku (reply postcard)"
msgstr "oufuku (atsakomoji atvirutė)"

#: gtk/paper_names_offsets.c:101
msgctxt "paper size"
msgid "you4 Envelope"
msgstr "you4 vokas"

#: gtk/paper_names_offsets.c:102
msgctxt "paper size"
msgid "you6 Envelope"
msgstr "you6 vokas"

#: gtk/paper_names_offsets.c:103
msgctxt "paper size"
msgid "10×11"
msgstr "10×11"

#: gtk/paper_names_offsets.c:104
msgctxt "paper size"
msgid "10×13"
msgstr "10×13"

#: gtk/paper_names_offsets.c:105
msgctxt "paper size"
msgid "10×14"
msgstr "10×14"

#: gtk/paper_names_offsets.c:106
msgctxt "paper size"
msgid "10×15"
msgstr "10×15"

#: gtk/paper_names_offsets.c:107
msgctxt "paper size"
msgid "11×12"
msgstr "11×12"

#: gtk/paper_names_offsets.c:108
msgctxt "paper size"
msgid "11×15"
msgstr "11×15"

#: gtk/paper_names_offsets.c:109
msgctxt "paper size"
msgid "12×19"
msgstr "12×19"

#: gtk/paper_names_offsets.c:110
msgctxt "paper size"
msgid "5×7"
msgstr "5×7"

#: gtk/paper_names_offsets.c:111
msgctxt "paper size"
msgid "6×9 Envelope"
msgstr "6x9 vokas"

#: gtk/paper_names_offsets.c:112
msgctxt "paper size"
msgid "7×9 Envelope"
msgstr "7x9 vokas"

#: gtk/paper_names_offsets.c:113
msgctxt "paper size"
msgid "8×10 Envelope"
msgstr "#10 vokas"

#: gtk/paper_names_offsets.c:114
msgctxt "paper size"
msgid "9×11 Envelope"
msgstr "9x11 vokas"

#: gtk/paper_names_offsets.c:115
msgctxt "paper size"
msgid "9×12 Envelope"
msgstr "#12 vokas"

#: gtk/paper_names_offsets.c:116
msgctxt "paper size"
msgid "a2 Envelope"
msgstr "a2 vokas"

#: gtk/paper_names_offsets.c:117
msgctxt "paper size"
msgid "Arch A"
msgstr "Arch A"

#: gtk/paper_names_offsets.c:118
msgctxt "paper size"
msgid "Arch B"
msgstr "Arch B"

#: gtk/paper_names_offsets.c:119
msgctxt "paper size"
msgid "Arch C"
msgstr "Arch C"

#: gtk/paper_names_offsets.c:120
msgctxt "paper size"
msgid "Arch D"
msgstr "Arch D"

#: gtk/paper_names_offsets.c:121
msgctxt "paper size"
msgid "Arch E"
msgstr "Arch E"

#: gtk/paper_names_offsets.c:122
msgctxt "paper size"
msgid "b-plus"
msgstr "b-plus"

#: gtk/paper_names_offsets.c:123
msgctxt "paper size"
msgid "c"
msgstr "c"

#: gtk/paper_names_offsets.c:124
msgctxt "paper size"
msgid "c5 Envelope"
msgstr "c5 vokas"

#: gtk/paper_names_offsets.c:125
msgctxt "paper size"
msgid "d"
msgstr "d"

#: gtk/paper_names_offsets.c:126
msgctxt "paper size"
msgid "e"
msgstr "e"

#: gtk/paper_names_offsets.c:127
msgctxt "paper size"
msgid "edp"
msgstr "edp"

#: gtk/paper_names_offsets.c:128
msgctxt "paper size"
msgid "European edp"
msgstr "Europietiškas edp"

#: gtk/paper_names_offsets.c:129
msgctxt "paper size"
msgid "Executive"
msgstr "Vykdomasis"

#: gtk/paper_names_offsets.c:130
msgctxt "paper size"
msgid "f"
msgstr "f"

#: gtk/paper_names_offsets.c:131
msgctxt "paper size"
msgid "Fan-Fold European"
msgstr "Fan-Fold europietiškas"

#: gtk/paper_names_offsets.c:132
msgctxt "paper size"
msgid "Fan-Fold US"
msgstr "Fan-Fold JAV"

#: gtk/paper_names_offsets.c:133
msgctxt "paper size"
msgid "Fan-Fold German Legal"
msgstr "Fan-Fold vokiškas teisinis"

#: gtk/paper_names_offsets.c:134
msgctxt "paper size"
msgid "Government Legal"
msgstr "Vyriausybinis teisinis"

#: gtk/paper_names_offsets.c:135
msgctxt "paper size"
msgid "Government Letter"
msgstr "Vyriausybinis laiškas"

#: gtk/paper_names_offsets.c:136
msgctxt "paper size"
msgid "Index 3×5"
msgstr "Indekas 3x5"

#: gtk/paper_names_offsets.c:137
msgctxt "paper size"
msgid "Index 4×6 (postcard)"
msgstr "Indeksas 4x6 (atvirutė)"

#: gtk/paper_names_offsets.c:138
msgctxt "paper size"
msgid "Index 4×6 ext"
msgstr "Indeksas 4x6 išpl"

#: gtk/paper_names_offsets.c:139
msgctxt "paper size"
msgid "Index 5×8"
msgstr "Indeksas 5x8"

#: gtk/paper_names_offsets.c:140
msgctxt "paper size"
msgid "Invoice"
msgstr "Važtaraštis"

#: gtk/paper_names_offsets.c:141
msgctxt "paper size"
msgid "Tabloid"
msgstr "Laikraštis"

#: gtk/paper_names_offsets.c:142
msgctxt "paper size"
msgid "US Legal"
msgstr "JAV teisinis"

#: gtk/paper_names_offsets.c:143
msgctxt "paper size"
msgid "US Legal Extra"
msgstr "JAV teisinis ekstra"

#: gtk/paper_names_offsets.c:144
msgctxt "paper size"
msgid "US Letter"
msgstr "JAV laiškas"

#: gtk/paper_names_offsets.c:145
msgctxt "paper size"
msgid "US Letter Extra"
msgstr "JAV laiškas ekstra"

#: gtk/paper_names_offsets.c:146
msgctxt "paper size"
msgid "US Letter Plus"
msgstr "JAV laiškas plius"

#: gtk/paper_names_offsets.c:147
msgctxt "paper size"
msgid "Monarch Envelope"
msgstr "Monarch vokas"

#: gtk/paper_names_offsets.c:148
msgctxt "paper size"
msgid "#10 Envelope"
msgstr "#10 vokas"

#: gtk/paper_names_offsets.c:149
msgctxt "paper size"
msgid "#11 Envelope"
msgstr "#11 vokas"

#: gtk/paper_names_offsets.c:150
msgctxt "paper size"
msgid "#12 Envelope"
msgstr "#12 vokas"

#: gtk/paper_names_offsets.c:151
msgctxt "paper size"
msgid "#14 Envelope"
msgstr "#14 vokas"

#: gtk/paper_names_offsets.c:152
msgctxt "paper size"
msgid "#9 Envelope"
msgstr "#9 vokas"

#: gtk/paper_names_offsets.c:153
msgctxt "paper size"
msgid "Oficio"
msgstr "Oficio"

#: gtk/paper_names_offsets.c:154
msgctxt "paper size"
msgid "Personal Envelope"
msgstr "Asmeninis vokas"

#: gtk/paper_names_offsets.c:155
msgctxt "paper size"
msgid "Quarto"
msgstr "Quarto"

#: gtk/paper_names_offsets.c:156
msgctxt "paper size"
msgid "Super A"
msgstr "Super A"

#: gtk/paper_names_offsets.c:157
msgctxt "paper size"
msgid "Super B"
msgstr "Super B"

#: gtk/paper_names_offsets.c:158
msgctxt "paper size"
msgid "Wide Format"
msgstr "Plačiaformatis"

#: gtk/paper_names_offsets.c:159
msgctxt "paper size"
msgid "Photo L"
msgstr "Photo L"

#: gtk/paper_names_offsets.c:160
msgctxt "paper size"
msgid "Dai-pa-kai"
msgstr "Dai-pa-kai"

#: gtk/paper_names_offsets.c:161
msgctxt "paper size"
msgid "Folio"
msgstr "Folio"

#: gtk/paper_names_offsets.c:162
msgctxt "paper size"
msgid "Folio sp"
msgstr "Folio sp"

#: gtk/paper_names_offsets.c:163
msgctxt "paper size"
msgid "Invite Envelope"
msgstr "Pakvietimo vokas"

#: gtk/paper_names_offsets.c:164
msgctxt "paper size"
msgid "Italian Envelope"
msgstr "Itališkas vokas"

#: gtk/paper_names_offsets.c:165
msgctxt "paper size"
msgid "juuro-ku-kai"
msgstr "juuro-ku-kai"

#: gtk/paper_names_offsets.c:166
msgctxt "paper size"
msgid "Large Photo"
msgstr "Didelė fotografija"

#: gtk/paper_names_offsets.c:167
msgctxt "paper size"
msgid "Medium Photo"
msgstr "Vidutinė fotografija"

#: gtk/paper_names_offsets.c:168
msgctxt "paper size"
msgid "pa-kai"
msgstr "pa-kai"

#: gtk/paper_names_offsets.c:169
msgctxt "paper size"
msgid "Postfix Envelope"
msgstr "Postfix vokas"

#: gtk/paper_names_offsets.c:170
msgctxt "paper size"
msgid "Small Photo"
msgstr "Maža fotografija"

#: gtk/paper_names_offsets.c:171
msgctxt "paper size"
msgid "Wide Photo"
msgstr "Plati fotografija"

#: gtk/paper_names_offsets.c:172
msgctxt "paper size"
msgid "prc1 Envelope"
msgstr "prc1 vokas"

#: gtk/paper_names_offsets.c:173
msgctxt "paper size"
msgid "prc10 Envelope"
msgstr "prc10 vokas"

#: gtk/paper_names_offsets.c:174
msgctxt "paper size"
msgid "prc 16k"
msgstr "prc 16k"

#: gtk/paper_names_offsets.c:175
msgctxt "paper size"
msgid "prc2 Envelope"
msgstr "prc2 vokas"

#: gtk/paper_names_offsets.c:176
msgctxt "paper size"
msgid "prc3 Envelope"
msgstr "prc3 vokas"

#: gtk/paper_names_offsets.c:177
msgctxt "paper size"
msgid "prc 32k"
msgstr "prc 32k"

#: gtk/paper_names_offsets.c:178
msgctxt "paper size"
msgid "prc4 Envelope"
msgstr "prc4 vokas"

#: gtk/paper_names_offsets.c:179
msgctxt "paper size"
msgid "prc5 Envelope"
msgstr "prc5 vokas"

#: gtk/paper_names_offsets.c:180
msgctxt "paper size"
msgid "prc6 Envelope"
msgstr "prc6 vokas"

#: gtk/paper_names_offsets.c:181
msgctxt "paper size"
msgid "prc7 Envelope"
msgstr "prc7 vokas"

#: gtk/paper_names_offsets.c:182
msgctxt "paper size"
msgid "prc8 Envelope"
msgstr "prc8 vokas"

#: gtk/paper_names_offsets.c:183
msgctxt "paper size"
msgid "prc9 Envelope"
msgstr "prc9 vokas"

#: gtk/paper_names_offsets.c:184
msgctxt "paper size"
msgid "ROC 16k"
msgstr "ROC 16k"

#: gtk/paper_names_offsets.c:185
msgctxt "paper size"
msgid "ROC 8k"
msgstr "ROC 8k"

#: gtk/ui/gtkaboutdialog.ui:62
msgid "About"
msgstr "Apie"

#: gtk/ui/gtkaboutdialog.ui:123
msgid "Credits"
msgstr "Padėkos"

#: gtk/ui/gtkaboutdialog.ui:206
msgid "System"
msgstr "Sistema"

#: gtk/ui/gtkappchooserdialog.ui:60
msgid "_View All Applications"
msgstr "_Rodyti visas programas"

#: gtk/ui/gtkappchooserdialog.ui:66
msgid "_Find New Applications"
msgstr "_Rasti naujas programas"

#: gtk/ui/gtkappchooserwidget.ui:100
msgid "No applications found."
msgstr "Nerasta programų."

#: gtk/ui/gtkapplication-quartz.ui:13
msgid "Preferences"
msgstr "Nustatymai"

#: gtk/ui/gtkapplication-quartz.ui:19
msgid "Services"
msgstr "Tarnybos"

#: gtk/ui/gtkapplication-quartz.ui:25
#, c-format
msgid "Hide %s"
msgstr "Slėpti %s"

#: gtk/ui/gtkapplication-quartz.ui:30
msgid "Hide Others"
msgstr "Slėpti kitus"

#: gtk/ui/gtkapplication-quartz.ui:35
msgid "Show All"
msgstr "Rodyti viską"

#: gtk/ui/gtkapplication-quartz.ui:42
#, c-format
msgid "Quit %s"
msgstr "Išeiti iš %s"

#: gtk/ui/gtkassistant.ui:64
msgid "_Finish"
msgstr "_Baigti"

#: gtk/ui/gtkassistant.ui:75
msgid "_Back"
msgstr "_Grįžti"

#: gtk/ui/gtkassistant.ui:86
msgid "_Next"
msgstr "_Kitas"

#: gtk/ui/gtkcolorchooserdialog.ui:4
msgid "Select a Color"
msgstr "Pasirinkite spalvą"

#: gtk/ui/gtkcoloreditor.ui:43 gtk/ui/gtkcoloreditor.ui:53
msgid "Pick a color from the screen"
msgstr "Pasirinkite spalvą ekrane"

#: gtk/ui/gtkcoloreditor.ui:80
msgid "Hexadecimal color or color name"
msgstr "Šešioliktainė spalva arba spalvos pavadinimas"

#: gtk/ui/gtkcoloreditor.ui:95
msgid "Hue"
msgstr "Atspalvis"

#: gtk/ui/gtkcoloreditor.ui:111
msgid "Alpha value"
msgstr "Alfa vertė"

#: gtk/ui/gtkcoloreditor.ui:129
msgid "Saturation and value"
msgstr "Sodrumas ir vertė"

#: gtk/ui/gtkcoloreditor.ui:153
msgctxt "Color channel"
msgid "A"
msgstr "A"

#: gtk/ui/gtkcoloreditor.ui:189
msgctxt "Color channel"
msgid "H"
msgstr "H"

#: gtk/ui/gtkcoloreditor.ui:226
msgctxt "Color Channel"
msgid "S"
msgstr "S"

#: gtk/ui/gtkcoloreditor.ui:235
msgctxt "Color Channel"
msgid "V"
msgstr "V"

#: gtk/ui/gtkdropdown.ui:19
msgid "(None)"
msgstr "(Joks)"

#: gtk/ui/gtkdropdown.ui:68
msgid "Search…"
msgstr "Ieškoti…"

#: gtk/ui/gtkemojichooser.ui:69 gtk/ui/gtkemojichooser.ui:239
msgctxt "emoji category"
msgid "Smileys & People"
msgstr "Šypsenėlės ir žmonės"

#: gtk/ui/gtkemojichooser.ui:94 gtk/ui/gtkemojichooser.ui:248
msgctxt "emoji category"
msgid "Body & Clothing"
msgstr "Kūnas ir drabužiai"

#: gtk/ui/gtkemojichooser.ui:119 gtk/ui/gtkemojichooser.ui:257
msgctxt "emoji category"
msgid "Animals & Nature"
msgstr "Gyvūnai ir gamta"

#: gtk/ui/gtkemojichooser.ui:133 gtk/ui/gtkemojichooser.ui:266
msgctxt "emoji category"
msgid "Food & Drink"
msgstr "Maistas ir gėrimai"

#: gtk/ui/gtkemojichooser.ui:147 gtk/ui/gtkemojichooser.ui:275
msgctxt "emoji category"
msgid "Travel & Places"
msgstr "Kelionės ir vietos"

#: gtk/ui/gtkemojichooser.ui:161 gtk/ui/gtkemojichooser.ui:284
msgctxt "emoji category"
msgid "Activities"
msgstr "Veiklos"

#: gtk/ui/gtkemojichooser.ui:175 gtk/ui/gtkemojichooser.ui:293
msgctxt "emoji category"
msgid "Objects"
msgstr "Objektai"

#: gtk/ui/gtkemojichooser.ui:189 gtk/ui/gtkemojichooser.ui:302
msgctxt "emoji category"
msgid "Symbols"
msgstr "Simboliai"

#: gtk/ui/gtkemojichooser.ui:203 gtk/ui/gtkemojichooser.ui:311
msgctxt "emoji category"
msgid "Flags"
msgstr "Vėliavos"

#: gtk/ui/gtkemojichooser.ui:230
msgctxt "emoji category"
msgid "Recent"
msgstr "Neseniai naudotieji"

#: gtk/ui/gtkfilechooserwidget.ui:64
msgid "Create Folder"
msgstr "Sukurti aplanką"

#: gtk/ui/gtkfilechooserwidget.ui:249
msgid "Remote location — only searching the current folder"
msgstr "Nutolusi vieta — ieškoma tik esamame aplanke"

#: gtk/ui/gtkfilechooserwidget.ui:378
msgid "Folder Name"
msgstr "Aplanko pavadinimas"

#: gtk/ui/gtkfilechooserwidget.ui:404
msgid "_Create"
msgstr "Su_kurti"

#: gtk/ui/gtkfontchooserdialog.ui:4
msgid "Select Font"
msgstr "Pa_sirinkti šriftą"

#: gtk/ui/gtkfontchooserwidget.ui:64
msgid "Search font name"
msgstr "Ieškoti šrifto pavadinimo"

#: gtk/ui/gtkfontchooserwidget.ui:79
msgid "Filter by"
msgstr "Filtruoti pagal"

#: gtk/ui/gtkfontchooserwidget.ui:89
msgid "Monospace"
msgstr "Lygiaplotis"

#: gtk/ui/gtkfontchooserwidget.ui:95
msgid "Language"
msgstr "Kalba"

#: gtk/ui/gtkfontchooserwidget.ui:188 gtk/ui/gtkfontchooserwidget.ui:324
#| msgid "Pre_view"
msgid "Preview text"
msgstr "Peržiūros tekstas"

#: gtk/ui/gtkfontchooserwidget.ui:191 gtk/ui/gtkfontchooserwidget.ui:220
msgid "horizontal"
msgstr "horizontalus"

#: gtk/ui/gtkfontchooserwidget.ui:270
msgid "No Fonts Found"
msgstr "Šriftų nerasta"

#: gtk/ui/gtkpagesetupunixdialog.ui:27
msgid "_Format for:"
msgstr "_Formatas kam:"

#: gtk/ui/gtkpagesetupunixdialog.ui:51 gtk/ui/gtkprintunixdialog.ui:635
msgid "_Paper size:"
msgstr "_Popieriaus dydis:"

#: gtk/ui/gtkpagesetupunixdialog.ui:86
msgid "_Orientation:"
msgstr "_Orientacija:"

#: gtk/ui/gtkpagesetupunixdialog.ui:98 gtk/ui/gtkprintunixdialog.ui:675
msgid "Portrait"
msgstr "Stačiai"

#: gtk/ui/gtkpagesetupunixdialog.ui:109 gtk/ui/gtkprintunixdialog.ui:677
msgid "Reverse portrait"
msgstr "Apverstai stačiai"

#: gtk/ui/gtkpagesetupunixdialog.ui:121 gtk/ui/gtkprintunixdialog.ui:676
msgid "Landscape"
msgstr "Gulsčiai"

#: gtk/ui/gtkpagesetupunixdialog.ui:132 gtk/ui/gtkprintunixdialog.ui:678
msgid "Reverse landscape"
msgstr "Apverstai gulsčiai"

#: gtk/ui/gtkplacesview.ui:28
msgid "Server Addresses"
msgstr "Serverio adresai"

#: gtk/ui/gtkplacesview.ui:40
msgid ""
"Server addresses are made up of a protocol prefix and an address. Examples:"
msgstr "Serverio adresai susideda iš protokolo ir adreso. Pavyzdžiai:"

#: gtk/ui/gtkplacesview.ui:66
msgid "Available Protocols"
msgstr "Prieinami protokolai"

#. Translators: Server as any successfully connected network address
#: gtk/ui/gtkplacesview.ui:118
msgid "No recent servers found"
msgstr "Nerasta neseniai naudotų serverių"

#: gtk/ui/gtkplacesview.ui:141
msgid "Recent Servers"
msgstr "Neseniai naudoti serveriai"

#: gtk/ui/gtkplacesview.ui:221
msgid "No results found"
msgstr "Nerasta rezultatų"

#: gtk/ui/gtkplacesview.ui:252
msgid "Connect to _Server"
msgstr "Prisijungti prie _serverio"

#: gtk/ui/gtkplacesview.ui:277
msgid "Enter server address…"
msgstr "Įveskite serverio adresą…"

#. this is the header for the printer status column in the print dialog
#: gtk/ui/gtkprintunixdialog.ui:145
msgid "Status"
msgstr "Būsena"

#: gtk/ui/gtkprintunixdialog.ui:199
msgid "Range"
msgstr "Intervalas"

#: gtk/ui/gtkprintunixdialog.ui:212
msgid "_All Pages"
msgstr "_Visus puslapius"

#: gtk/ui/gtkprintunixdialog.ui:224
msgid "C_urrent Page"
msgstr "Šį _puslapį"

#: gtk/ui/gtkprintunixdialog.ui:237
msgid "Se_lection"
msgstr "Pa_sirinkimas"

#: gtk/ui/gtkprintunixdialog.ui:250
msgid "Pag_es:"
msgstr "_Puslapiai:"

#: gtk/ui/gtkprintunixdialog.ui:251 gtk/ui/gtkprintunixdialog.ui:264
msgid ""
"Specify one or more page ranges,\n"
" e.g. 1–3, 7, 11"
msgstr ""
"Nurodykite vieną ar kelis puslapių intervalus,\n"
" pvz., 1-3, 7, 11"

#: gtk/ui/gtkprintunixdialog.ui:287
msgid "Copies"
msgstr "Kopijos"

#: gtk/ui/gtkprintunixdialog.ui:302
msgid "Copie_s:"
msgstr "Kopijo_s:"

#: gtk/ui/gtkprintunixdialog.ui:325
msgid "C_ollate"
msgstr "Su_dėstyti"

#: gtk/ui/gtkprintunixdialog.ui:336
msgid "_Reverse"
msgstr "_Atvirkščiai"

#: gtk/ui/gtkprintunixdialog.ui:366
msgid "General"
msgstr "Bendra"

#: gtk/ui/gtkprintunixdialog.ui:408
msgid "T_wo-sided:"
msgstr "D_vipusis:"

#: gtk/ui/gtkprintunixdialog.ui:430
msgid "Pages per _side:"
msgstr "Puslapių vienoje pu_sėje:"

#: gtk/ui/gtkprintunixdialog.ui:454
msgid "Page or_dering:"
msgstr "Puslapių _tvarka:"

#: gtk/ui/gtkprintunixdialog.ui:477
msgid "_Only print:"
msgstr "Spa_usdinti tik:"

#: gtk/ui/gtkprintunixdialog.ui:493
msgid "All sheets"
msgstr "Visus puslapius"

#: gtk/ui/gtkprintunixdialog.ui:494
msgid "Even sheets"
msgstr "Lyginius puslapius"

#: gtk/ui/gtkprintunixdialog.ui:495
msgid "Odd sheets"
msgstr "Nelyginius puslapius"

#: gtk/ui/gtkprintunixdialog.ui:509
msgid "Sc_ale:"
msgstr "_Mastelis:"

#: gtk/ui/gtkprintunixdialog.ui:554
msgid "Paper"
msgstr "Popierius"

#: gtk/ui/gtkprintunixdialog.ui:569
msgid "Paper _type:"
msgstr "Popieriaus _tipas:"

#: gtk/ui/gtkprintunixdialog.ui:591
msgid "Paper _source:"
msgstr "Popieriau_s šaltinis:"

#: gtk/ui/gtkprintunixdialog.ui:613
msgid "Output t_ray:"
msgstr "Išvėsties _dėklas:"

#: gtk/ui/gtkprintunixdialog.ui:658
msgid "Or_ientation:"
msgstr "Or_ientacija:"

#: gtk/ui/gtkprintunixdialog.ui:732
msgid "Job Details"
msgstr "Užduoties informacija"

#: gtk/ui/gtkprintunixdialog.ui:747
msgid "Pri_ority:"
msgstr "Pri_oritetas:"

#: gtk/ui/gtkprintunixdialog.ui:768
msgid "_Billing info:"
msgstr "_Našumo informacija:"

#: gtk/ui/gtkprintunixdialog.ui:801
msgid "Print Document"
msgstr "Spausdinti dokumentą"

#. this is one of the choices for the print at option in the print dialog
#: gtk/ui/gtkprintunixdialog.ui:814
msgid "_Now"
msgstr "_Dabar"

#. this is one of the choices for the print at option in the print dialog. It also serves as the label for an entry that allows the user to enter a time.
#: gtk/ui/gtkprintunixdialog.ui:828
msgid "A_t:"
msgstr "_Laiku:"

#. Ability to parse the am/pm format depends on actual locale. You can remove the am/pm values below for your locale if they are not supported.
#: gtk/ui/gtkprintunixdialog.ui:830 gtk/ui/gtkprintunixdialog.ui:832
#: gtk/ui/gtkprintunixdialog.ui:848 gtk/ui/gtkprintunixdialog.ui:850
msgid ""
"Specify the time of print,\n"
" e.g. 15∶30, 2∶35 pm, 14∶15∶20, 11∶46∶30 am, 4 pm"
msgstr ""
"Nurodykite spausdinimo laiką,\n"
"  pvz., 15:30, 2:35 pm, 14:15:20, 11:46:30 am, 4 pm"

#. this is one of the choices for the print at option in the print dialog. It means that the print job will not be printed until it explicitly gets 'released'.
#: gtk/ui/gtkprintunixdialog.ui:862
msgid "On _hold"
msgstr "Susta_bdyta"

#: gtk/ui/gtkprintunixdialog.ui:864 gtk/ui/gtkprintunixdialog.ui:865
msgid "Hold the job until it is explicitly released"
msgstr "Sulaikyti užduotį tol, kol ji bus betarpiškai išleista"

#: gtk/ui/gtkprintunixdialog.ui:892
msgid "Add Cover Page"
msgstr "Pridėti titulinį puslapį"

#. this is the label used for the option in the print dialog that controls the front cover page.
#: gtk/ui/gtkprintunixdialog.ui:907
msgid "Be_fore:"
msgstr "P_rieš:"

#. this is the label used for the option in the print dialog that controls the back cover page.
#: gtk/ui/gtkprintunixdialog.ui:928
msgid "_After:"
msgstr "_Po:"

#: gtk/ui/gtkprintunixdialog.ui:957
msgid "Job"
msgstr "Užduotis"

#. This will appear as a tab label in the print dialog.
#: gtk/ui/gtkprintunixdialog.ui:987
msgid "Image Quality"
msgstr "Paveikslėlių kokybė"

#. This will appear as a tab label in the print dialog.
#: gtk/ui/gtkprintunixdialog.ui:1016
msgid "Color"
msgstr "Spalva"

#. This will appear as a tab label in the print dialog. It's a typographical term, as in "Binding and finishing"
#: gtk/ui/gtkprintunixdialog.ui:1045
msgid "Finishing"
msgstr "Baigiama"

#: gtk/ui/gtkprintunixdialog.ui:1074
msgid "Advanced"
msgstr "Išsamiau"

#: gtk/ui/gtkprintunixdialog.ui:1090
msgid "Some of the settings in the dialog conflict"
msgstr "Kai kurie nustatymai lange konfliktuoja"

#: modules/media/gtkffmediafile.c:220
#, c-format
msgid "Unspecified error decoding video"
msgstr "Nenurodyta klaida iškoduojant vaizdo įrašą"

#: modules/media/gtkffmediafile.c:322 modules/media/gtkffmediafile.c:496
msgid "Not enough memory"
msgstr "Nepakanka atminties"

#: modules/media/gtkffmediafile.c:519
msgid "Not a video file"
msgstr "Ne vaizdo įrašo failas"

#: modules/media/gtkffmediafile.c:538
msgid "Unsupported video codec"
msgstr "Nepalaikomas vaizdo įrašo kodekas"

#: modules/printbackends/gtkprintbackendcups.c:1152
#: modules/printbackends/gtkprintbackendcups.c:1461
msgid "Username:"
msgstr "Naudotojo vardas:"

#: modules/printbackends/gtkprintbackendcups.c:1153
#: modules/printbackends/gtkprintbackendcups.c:1470
msgid "Password:"
msgstr "Slaptažodis:"

#: modules/printbackends/gtkprintbackendcups.c:1192
#: modules/printbackends/gtkprintbackendcups.c:1483
#, c-format
msgid "Authentication is required to print document “%s” on printer %s"
msgstr ""
"Norint dokumentą „%s“ spausdinti spausdintuvu %s, reikia patvirtinti tapatybę"

#: modules/printbackends/gtkprintbackendcups.c:1194
#, c-format
msgid "Authentication is required to print a document on %s"
msgstr ""
"Norint dokumentą spausdinti spausdintuvu %s, reikia patvirtinti tapatybę"

#: modules/printbackends/gtkprintbackendcups.c:1198
#, c-format
msgid "Authentication is required to get attributes of job “%s”"
msgstr "Norint gauti užduoties „%s“ požymius, reikia patvirtinti tapatybę"

#: modules/printbackends/gtkprintbackendcups.c:1200
msgid "Authentication is required to get attributes of a job"
msgstr "Norint gauti užduoties požymius, reikia patvirtinti tapatybę"

#: modules/printbackends/gtkprintbackendcups.c:1204
#, c-format
msgid "Authentication is required to get attributes of printer %s"
msgstr "Norint gauti spausdintuvo %s požymius, reikia patvirtinti tapatybę"

#: modules/printbackends/gtkprintbackendcups.c:1206
msgid "Authentication is required to get attributes of a printer"
msgstr "Norint gauti spausdintuvo požymius, reikia patvirtinti tapatybę"

#: modules/printbackends/gtkprintbackendcups.c:1209
#, c-format
msgid "Authentication is required to get default printer of %s"
msgstr "Norint gauti numatytąjį %s spausdintuvą, reikia patvirtinti tapatybę"

#: modules/printbackends/gtkprintbackendcups.c:1212
#, c-format
msgid "Authentication is required to get printers from %s"
msgstr "Norint gauti spausdintuvus iš %s, reikia patvirtinti tapatybę"

#: modules/printbackends/gtkprintbackendcups.c:1217
#, c-format
msgid "Authentication is required to get a file from %s"
msgstr "Norint gauti failą iš %s, reikia patvirtinti tapatybę"

#: modules/printbackends/gtkprintbackendcups.c:1219
#, c-format
msgid "Authentication is required on %s"
msgstr "%s reikia patvirtinti tapatybę"

#: modules/printbackends/gtkprintbackendcups.c:1455
msgid "Domain:"
msgstr "Sritis:"

#: modules/printbackends/gtkprintbackendcups.c:1485
#, c-format
msgid "Authentication is required to print document “%s”"
msgstr "Norint išspausdinti dokumentą „%s“, reikia patvirtinti tapatybę"

#: modules/printbackends/gtkprintbackendcups.c:1490
#, c-format
msgid "Authentication is required to print this document on printer %s"
msgstr ""
"Norint išspausdinti dokumentą spausdintuvu %s, reikia patvirtinti tapatybę"

#: modules/printbackends/gtkprintbackendcups.c:1492
msgid "Authentication is required to print this document"
msgstr "Norint išspausdinti šį dokumentą, reikia patvirtinti tapatybę"

#: modules/printbackends/gtkprintbackendcups.c:2589
#, c-format
msgid "Printer “%s” is low on toner."
msgstr "Spausdintuve „%s“ netrukus baigsis toneris."

#: modules/printbackends/gtkprintbackendcups.c:2593
#, c-format
msgid "Printer “%s” has no toner left."
msgstr "Spausdintuve „%s“ baigėsi toneris."

#. Translators: "Developer" like on photo development context
#: modules/printbackends/gtkprintbackendcups.c:2598
#, c-format
msgid "Printer “%s” is low on developer."
msgstr "Spausdintuve „%s“ netrukus baigsis ryškalai."

#. Translators: "Developer" like on photo development context
#: modules/printbackends/gtkprintbackendcups.c:2603
#, c-format
msgid "Printer “%s” is out of developer."
msgstr "Spausdintuve „%s“ baigėsi ryškalai."

#. Translators: "marker" is one color bin of the printer
#: modules/printbackends/gtkprintbackendcups.c:2608
#, c-format
msgid "Printer “%s” is low on at least one marker supply."
msgstr "Spausdintuve „%s“ netrukus baigsis bent vieni dažai."

#. Translators: "marker" is one color bin of the printer
#: modules/printbackends/gtkprintbackendcups.c:2613
#, c-format
msgid "Printer “%s” is out of at least one marker supply."
msgstr "Spausdintuve „%s“ baigėsi bent vieni dažai."

#: modules/printbackends/gtkprintbackendcups.c:2617
#, c-format
msgid "The cover is open on printer “%s”."
msgstr "Spausdintuvo „%s“ dangtis atvertas."

#: modules/printbackends/gtkprintbackendcups.c:2621
#, c-format
msgid "The door is open on printer “%s”."
msgstr "Spausdintuvo „%s“ durelės atvertos."

#: modules/printbackends/gtkprintbackendcups.c:2625
#, c-format
msgid "Printer “%s” is low on paper."
msgstr "Spausdintuve „%s“ netrukus baigsis popierius."

#: modules/printbackends/gtkprintbackendcups.c:2629
#, c-format
msgid "Printer “%s” is out of paper."
msgstr "Spausdintuve „%s“ baigėsi popierius."

#: modules/printbackends/gtkprintbackendcups.c:2633
#, c-format
msgid "Printer “%s” is currently offline."
msgstr "Spausdintuvas „%s“ šiuo metu nepasiekiamas."

#: modules/printbackends/gtkprintbackendcups.c:2637
#, c-format
msgid "There is a problem on printer “%s”."
msgstr "Su spausdintuvu „%s“ iškilo nesklandumų."

#. Translators: this is a printer status.
#: modules/printbackends/gtkprintbackendcups.c:2657
msgid "Paused; Rejecting Jobs"
msgstr "Pristabdytas, atmeta darbus"

#. Translators: this is a printer status.
#: modules/printbackends/gtkprintbackendcups.c:2663
msgid "Rejecting Jobs"
msgstr "Atmeta darbus"

#. Translators: this string connects multiple printer states together.
#: modules/printbackends/gtkprintbackendcups.c:2704
msgid "; "
msgstr "; "

#: modules/printbackends/gtkprintbackendcups.c:4612
#: modules/printbackends/gtkprintbackendcups.c:4679
msgctxt "printing option"
msgid "Two Sided"
msgstr "Dvipusis"

#: modules/printbackends/gtkprintbackendcups.c:4613
msgctxt "printing option"
msgid "Paper Type"
msgstr "Popieriaus tipas"

#: modules/printbackends/gtkprintbackendcups.c:4614
msgctxt "printing option"
msgid "Paper Source"
msgstr "Popieriaus šaltinis"

#: modules/printbackends/gtkprintbackendcups.c:4615
#: modules/printbackends/gtkprintbackendcups.c:4680
msgctxt "printing option"
msgid "Output Tray"
msgstr "Išvesties dėklas"

#: modules/printbackends/gtkprintbackendcups.c:4616
msgctxt "printing option"
msgid "Resolution"
msgstr "Skiriamoji geba"

#: modules/printbackends/gtkprintbackendcups.c:4617
msgctxt "printing option"
msgid "GhostScript pre-filtering"
msgstr "GhostScript pirminis filtravimas"

#: modules/printbackends/gtkprintbackendcups.c:4626
msgctxt "printing option value"
msgid "One Sided"
msgstr "Vienpusis"

#. Translators: this is an option of "Two Sided"
#: modules/printbackends/gtkprintbackendcups.c:4628
msgctxt "printing option value"
msgid "Long Edge (Standard)"
msgstr "Ilgasis kraštas (standartinis)"

#. Translators: this is an option of "Two Sided"
#: modules/printbackends/gtkprintbackendcups.c:4630
msgctxt "printing option value"
msgid "Short Edge (Flip)"
msgstr "Trumpasis kraštas (apverstas)"

#. Translators: this is an option of "Paper Source"
#: modules/printbackends/gtkprintbackendcups.c:4632
#: modules/printbackends/gtkprintbackendcups.c:4634
#: modules/printbackends/gtkprintbackendcups.c:4642
msgctxt "printing option value"
msgid "Auto Select"
msgstr "Automatinis pasirinkimas"

#. Translators: this is an option of "Paper Source"
#. Translators: this is an option of "Resolution"
#: modules/printbackends/gtkprintbackendcups.c:4636
#: modules/printbackends/gtkprintbackendcups.c:4638
#: modules/printbackends/gtkprintbackendcups.c:4640
#: modules/printbackends/gtkprintbackendcups.c:4644
msgctxt "printing option value"
msgid "Printer Default"
msgstr "Spausdintuvo numatytieji"

#. Translators: this is an option of "GhostScript"
#: modules/printbackends/gtkprintbackendcups.c:4646
msgctxt "printing option value"
msgid "Embed GhostScript fonts only"
msgstr "Įterpti tik GhostScript šriftus"

#. Translators: this is an option of "GhostScript"
#: modules/printbackends/gtkprintbackendcups.c:4648
msgctxt "printing option value"
msgid "Convert to PS level 1"
msgstr "Konvertuoti į PS 1-ą lygmenį"

#. Translators: this is an option of "GhostScript"
#: modules/printbackends/gtkprintbackendcups.c:4650
msgctxt "printing option value"
msgid "Convert to PS level 2"
msgstr "Konvertuoti į PS 2-ą lygmenį"

#. Translators: this is an option of "GhostScript"
#: modules/printbackends/gtkprintbackendcups.c:4652
msgctxt "printing option value"
msgid "No pre-filtering"
msgstr "Nėra pradinio filtravimo"

#. Translators: "Miscellaneous" is the label for a button, that opens
#. up an extra panel of settings in a print dialog.
#: modules/printbackends/gtkprintbackendcups.c:4661
msgctxt "printing option group"
msgid "Miscellaneous"
msgstr "Įvairūs"

#: modules/printbackends/gtkprintbackendcups.c:4688
msgctxt "sides"
msgid "One Sided"
msgstr "Vienpusis"

#. Translators: this is an option of "Two Sided"
#: modules/printbackends/gtkprintbackendcups.c:4690
msgctxt "sides"
msgid "Long Edge (Standard)"
msgstr "Ilgasis kraštas (standartinis)"

#. Translators: this is an option of "Two Sided"
#: modules/printbackends/gtkprintbackendcups.c:4692
msgctxt "sides"
msgid "Short Edge (Flip)"
msgstr "Trumpasis kraštas (apverstas)"

#. Translators: Top output bin
#: modules/printbackends/gtkprintbackendcups.c:4695
msgctxt "output-bin"
msgid "Top Bin"
msgstr "Viršutinė dėžutė"

#. Translators: Middle output bin
#: modules/printbackends/gtkprintbackendcups.c:4697
msgctxt "output-bin"
msgid "Middle Bin"
msgstr "Vidurinė dėžutė"

#. Translators: Bottom output bin
#: modules/printbackends/gtkprintbackendcups.c:4699
msgctxt "output-bin"
msgid "Bottom Bin"
msgstr "Apatinė dėžutė"

#. Translators: Side output bin
#: modules/printbackends/gtkprintbackendcups.c:4701
msgctxt "output-bin"
msgid "Side Bin"
msgstr "Šoninė dėžutė"

#. Translators: Left output bin
#: modules/printbackends/gtkprintbackendcups.c:4703
msgctxt "output-bin"
msgid "Left Bin"
msgstr "Kairė dėžutė"

#. Translators: Right output bin
#: modules/printbackends/gtkprintbackendcups.c:4705
msgctxt "output-bin"
msgid "Right Bin"
msgstr "Dešinė dėžutė"

#. Translators: Center output bin
#: modules/printbackends/gtkprintbackendcups.c:4707
msgctxt "output-bin"
msgid "Center Bin"
msgstr "Centrinė dėžutė"

#. Translators: Rear output bin
#: modules/printbackends/gtkprintbackendcups.c:4709
msgctxt "output-bin"
msgid "Rear Bin"
msgstr "Galinė dėžutė"

#. Translators: Output bin where one sided output is oriented in the face-up position
#: modules/printbackends/gtkprintbackendcups.c:4711
msgctxt "output-bin"
msgid "Face Up Bin"
msgstr "Atversta dėžutė"

#. Translators: Output bin where one sided output is oriented in the face-down position
#: modules/printbackends/gtkprintbackendcups.c:4713
msgctxt "output-bin"
msgid "Face Down Bin"
msgstr "Užversta dėžutė"

#. Translators: Large capacity output bin
#: modules/printbackends/gtkprintbackendcups.c:4715
msgctxt "output-bin"
msgid "Large Capacity Bin"
msgstr "Didelės talpos dėžutė"

#. Translators: Output stacker number %d
#: modules/printbackends/gtkprintbackendcups.c:4737
#, c-format
msgctxt "output-bin"
msgid "Stacker %d"
msgstr "Krovėjas %d"

#. Translators: Output mailbox number %d
#: modules/printbackends/gtkprintbackendcups.c:4741
#, c-format
msgctxt "output-bin"
msgid "Mailbox %d"
msgstr "Pašto dėžutė %d"

#. Translators: Private mailbox
#: modules/printbackends/gtkprintbackendcups.c:4745
msgctxt "output-bin"
msgid "My Mailbox"
msgstr "Mano pašto dėžutė"

#. Translators: Output tray number %d
#: modules/printbackends/gtkprintbackendcups.c:4749
#, c-format
msgctxt "output-bin"
msgid "Tray %d"
msgstr "Dėklas %d"

#: modules/printbackends/gtkprintbackendcups.c:5226
msgid "Printer Default"
msgstr "Spausdintuvo numatytieji"

#. Translators: These strings name the possible values of the
#. * job priority option in the print dialog
#.
#: modules/printbackends/gtkprintbackendcups.c:5670
msgid "Urgent"
msgstr "Itin skubu"

#: modules/printbackends/gtkprintbackendcups.c:5670
msgid "High"
msgstr "Skubu"

#: modules/printbackends/gtkprintbackendcups.c:5670
msgid "Medium"
msgstr "Vidutiniškai"

#: modules/printbackends/gtkprintbackendcups.c:5670
msgid "Low"
msgstr "Neskubu"

#. Translators, this string is used to label the job priority option
#. * in the print dialog
#.
#: modules/printbackends/gtkprintbackendcups.c:5700
msgid "Job Priority"
msgstr "Prioritetas"

#. Translators, this string is used to label the billing info entry
#. * in the print dialog
#.
#: modules/printbackends/gtkprintbackendcups.c:5711
msgid "Billing Info"
msgstr "Našumo informacija"

#. Translators, these strings are names for various 'standard' cover
#. * pages that the printing system may support.
#.
#: modules/printbackends/gtkprintbackendcups.c:5735
msgctxt "cover page"
msgid "None"
msgstr "Nėra"

#: modules/printbackends/gtkprintbackendcups.c:5736
msgctxt "cover page"
msgid "Classified"
msgstr "Įslaptinta"

#: modules/printbackends/gtkprintbackendcups.c:5737
msgctxt "cover page"
msgid "Confidential"
msgstr "Konfidencialu"

#: modules/printbackends/gtkprintbackendcups.c:5738
msgctxt "cover page"
msgid "Secret"
msgstr "Slapta"

#: modules/printbackends/gtkprintbackendcups.c:5739
msgctxt "cover page"
msgid "Standard"
msgstr "Įprasta"

#: modules/printbackends/gtkprintbackendcups.c:5740
msgctxt "cover page"
msgid "Top Secret"
msgstr "Labai slapta"

#: modules/printbackends/gtkprintbackendcups.c:5741
msgctxt "cover page"
msgid "Unclassified"
msgstr "Neįslaptinta"

#. Translators, this string is used to label the pages-per-sheet option
#. * in the print dialog
#.
#: modules/printbackends/gtkprintbackendcups.c:5753
msgctxt "printer option"
msgid "Pages per Sheet"
msgstr "Puslapių lakšte"

#. Translators, this string is used to label the option in the print
#. * dialog that controls in what order multiple pages are arranged
#.
#: modules/printbackends/gtkprintbackendcups.c:5770
msgctxt "printer option"
msgid "Page Ordering"
msgstr "Puslapių tvarka"

#. Translators, this is the label used for the option in the print
#. * dialog that controls the front cover page.
#.
#: modules/printbackends/gtkprintbackendcups.c:5812
msgctxt "printer option"
msgid "Before"
msgstr "Prieš"

#. Translators, this is the label used for the option in the print
#. * dialog that controls the back cover page.
#.
#: modules/printbackends/gtkprintbackendcups.c:5827
msgctxt "printer option"
msgid "After"
msgstr "Po"

#. Translators: this is the name of the option that controls when
#. * a print job is printed. Possible values are 'now', a specified time,
#. * or 'on hold'
#.
#: modules/printbackends/gtkprintbackendcups.c:5847
msgctxt "printer option"
msgid "Print at"
msgstr "Kada spausdinti"

#. Translators: this is the name of the option that allows the user
#. * to specify a time when a print job will be printed.
#.
#: modules/printbackends/gtkprintbackendcups.c:5858
msgctxt "printer option"
msgid "Print at time"
msgstr "Spausdinti šiuo laiku"

#. Translators: this format is used to display a custom
#. * paper size. The two placeholders are replaced with
#. * the width and height in points. E.g: "Custom
#. * 230.4x142.9"
#.
#: modules/printbackends/gtkprintbackendcups.c:5905
#, c-format
msgid "Custom %s×%s"
msgstr "Pasirinktinis %s×%s"

#. TRANSLATORS: this is the ICC color profile to use for this job
#: modules/printbackends/gtkprintbackendcups.c:6016
msgctxt "printer option"
msgid "Printer Profile"
msgstr "Spausdintuvo profilis"

#. TRANSLATORS: this is when color profile information is unavailable
#: modules/printbackends/gtkprintbackendcups.c:6023
msgctxt "printer option value"
msgid "Unavailable"
msgstr "Neprieinama"

#: modules/printbackends/gtkprintbackendfile.c:234
msgid "output"
msgstr "išvestis"

#: modules/printbackends/gtkprintbackendfile.c:511
msgid "Print to File"
msgstr "Spausdinti į failą"

#: modules/printbackends/gtkprintbackendfile.c:637
msgid "PDF"
msgstr "PDF"

#: modules/printbackends/gtkprintbackendfile.c:637
msgid "PostScript"
msgstr "PostScript"

#: modules/printbackends/gtkprintbackendfile.c:637
msgid "SVG"
msgstr "SVG"

#: modules/printbackends/gtkprintbackendfile.c:650
msgid "Pages per _sheet:"
msgstr "Puslapių _lakšte:"

#: modules/printbackends/gtkprintbackendfile.c:710
msgid "File"
msgstr "Failas"

#: modules/printbackends/gtkprintbackendfile.c:720
msgid "_Output format"
msgstr "_Išvesties formatas"

#: modules/printbackends/gtkprintbackendlpr.c:377
msgid "Print to LPR"
msgstr "Spausdinti į LPR"

#: modules/printbackends/gtkprintbackendlpr.c:406
msgid "Pages Per Sheet"
msgstr "Puslapių lakšte"

#: modules/printbackends/gtkprintbackendlpr.c:412
msgid "Command Line"
msgstr "Komandų eilutė"

#. TRANSLATORS: when we're running an old CUPS, and
#. * it hasn't registered the device with colord
#: modules/printbackends/gtkprintercups.c:273
msgid "Color management unavailable"
msgstr "Spalvų valdymas neprieinamas"

#. TRANSLATORS: when there is no color profile available
#: modules/printbackends/gtkprintercups.c:285
msgid "No profile available"
msgstr "Nėra profilio"

#. TRANSLATORS: when the color profile has no title
#: modules/printbackends/gtkprintercups.c:296
msgid "Unspecified profile"
msgstr "Nenurodytas profilis"

#: tools/encodesymbolic.c:41
msgid "Output to this directory instead of cwd"
msgstr "Išvesti į šį katalogą vietoj cwd"

#: tools/encodesymbolic.c:42
msgid "Generate debug output"
msgstr "Generuoti derinimo išvestį"

#: tools/encodesymbolic.c:92
#, c-format
msgid "Invalid size %s\n"
msgstr "Netinkamas dydis %s\n"

#: tools/encodesymbolic.c:104 tools/encodesymbolic.c:113
#, c-format
msgid "Can’t load file: %s\n"
msgstr "Nepavyko įkelti failo: %s\n"

#: tools/encodesymbolic.c:141 tools/encodesymbolic.c:147
#, c-format
msgid "Can’t save file %s: %s\n"
msgstr "Nepavyko įrašyti failo %s: %s\n"

#: tools/encodesymbolic.c:153
#, c-format
msgid "Can’t close stream"
msgstr "Nepavyko užverti srauto"

#: tools/gtk-builder-tool.c:36
#, c-format
msgid ""
"Usage:\n"
"  gtk-builder-tool [COMMAND] [OPTION…] FILE\n"
"\n"
"Perform various tasks on GtkBuilder .ui files.\n"
"\n"
"Commands:\n"
"  validate     Validate the file\n"
"  simplify     Simplify the file\n"
"  enumerate    List all named objects\n"
"  preview      Preview the file\n"
"  screenshot   Take a screenshot of the file\n"
"\n"
msgstr ""
"Naudojimas:\n"
"  gtk-builder-tool [KOMANDA] [PARAMETRAS…] FAILAS\n"
"\n"
"Atlieka įvairias užduotis su GtkBuilder .ui failais.\n"
"\n"
"Komandos:\n"
"  validate    Patikrinti failą\n"
"  simplify    Supaprastinti failą\n"
"  enumerate   Išvardinti visus objektus su vardais\n"
"  preview     Peržiūrėti failą\n"
"  screenshot  Padaryti failo ekrano nuotrauką\n"
"\n"

#: tools/gtk-builder-tool-enumerate.c:54 tools/gtk-builder-tool-preview.c:179
#: tools/gtk-builder-tool-preview.c:180 tools/gtk-builder-tool-screenshot.c:359
#: tools/gtk-builder-tool-screenshot.c:362
#: tools/gtk-builder-tool-simplify.c:2360 tools/gtk-builder-tool-validate.c:159
msgid "FILE"
msgstr "FAILAS"

#: tools/gtk-builder-tool-enumerate.c:62
msgid "List all named objects."
msgstr "Išvardinti visus objektus su pavadinimais"

#: tools/gtk-builder-tool-preview.c:178
msgid "Preview only the named object"
msgstr "Peržiūrėti tik pavadintą objektą"

#: tools/gtk-builder-tool-preview.c:179 tools/gtk-builder-tool-screenshot.c:359
msgid "Use style from CSS file"
msgstr "Naudoti stilių iš CSS failo"

#: tools/gtk-builder-tool-preview.c:195
msgid "Preview the file."
msgstr "Peržiūrėti failą."

#: tools/gtk-builder-tool-screenshot.c:358
msgid "Screenshot only the named object"
msgstr "Padaryti tik pavadinto objekto ekrano nuotrauką"

#: tools/gtk-builder-tool-screenshot.c:360
msgid "Save as node file instead of png"
msgstr "Įrašyti viršūnės failą vietoje png"

#: tools/gtk-builder-tool-screenshot.c:361
msgid "Overwrite existing file"
msgstr "Perrašyti esamą failą"

#: tools/gtk-builder-tool-screenshot.c:377
msgid "Take a screenshot of the file."
msgstr "Padaryti failo ekrano nuotrauką."

#: tools/gtk-builder-tool-simplify.c:442
#, c-format
msgid "%s:%d: Couldn’t parse value for property '%s': %s\n"
msgstr "%s:%d: Nepavyko perskaityti savybės %s::%s vertės\n"

#: tools/gtk-builder-tool-simplify.c:651
#, c-format
msgid "%s:%d: %sproperty %s::%s not found\n"
msgstr "%s:%d: %savybė %s::%s nerasta\n"

#: tools/gtk-builder-tool-simplify.c:2288
#, c-format
msgid "Can’t load “%s”: %s\n"
msgstr "Nepavyko įkelti „%s“: %s\n"

<<<<<<< HEAD
#: tools/gtk-builder-tool-simplify.c:2297
#: tools/gtk-builder-tool-simplify.c:2303
=======
#: tools/gtk-builder-tool-simplify.c:2299
#: tools/gtk-builder-tool-simplify.c:2305
>>>>>>> 6eb35481
#, c-format
msgid "Can’t parse “%s”: %s\n"
msgstr "Nepavyko suprasti „%s“: %s\n"

<<<<<<< HEAD
#: tools/gtk-builder-tool-simplify.c:2309
=======
#: tools/gtk-builder-tool-simplify.c:2311
>>>>>>> 6eb35481
#, c-format
msgid "Can’t parse “%s”\n"
msgstr "Nepavyko suprasti „%s“\n"

#: tools/gtk-builder-tool-simplify.c:2335
#, c-format
msgid "Failed to read “%s”: %s\n"
msgstr "Nepavyko perskaityti „%s“: %s\n"

#: tools/gtk-builder-tool-simplify.c:2341
#, c-format
msgid "Failed to write %s: “%s”\n"
msgstr "Nepavyko įrašyti %s: „%s“\n"

#: tools/gtk-builder-tool-simplify.c:2358
msgid "Replace the file"
msgstr "Perrašyti failą"

#: tools/gtk-builder-tool-simplify.c:2359
msgid "Convert from GTK 3 to GTK 4"
msgstr "Konvertuoti iš GTK 3 į GTK 4"

#: tools/gtk-builder-tool-simplify.c:2370
msgid "Simplify the file."
msgstr "Supaprastinti failą."

#: tools/gtk-builder-tool-simplify.c:2383
#, c-format
msgid "No .ui file specified\n"
msgstr "Nenurodytas .ui failas\n"

#: tools/gtk-builder-tool-simplify.c:2389
#, c-format
msgid "Can only simplify a single .ui file without --replace\n"
msgstr "Galima supaprastinti tik vieną .ui failą be --replace\n"

#: tools/gtk-builder-tool-validate.c:168
msgid "Validate the file."
msgstr "Patikrinti failą."

#: tools/gtk-launch.c:40
msgid "Show program version"
msgstr "Rodyti programos versiją"

#. Translators: this message will appear immediately after the
#. usage string - Usage: COMMAND [OPTION…] <THIS_MESSAGE>
#: tools/gtk-launch.c:72
msgid "APPLICATION [URI…] — launch an APPLICATION"
msgstr "PROGRAMA [URI…] — paleisti PROGRAMĄ"

#. Translators: this message will appear after the usage string
#. and before the list of options.
#: tools/gtk-launch.c:76
msgid ""
"Launch an application (specified by its desktop file name),\n"
"optionally passing one or more URIs as arguments."
msgstr ""
"Paleisti programą (nurodytą pagal jos desktop failo pavadinimą),\n"
"papildomai perduodant vieną ar daugiau URI kaip argumentus."

#: tools/gtk-launch.c:86
#, c-format
msgid "Error parsing commandline options: %s\n"
msgstr "Klaida skaitant komandų eilutės parinktis: %s\n"

#: tools/gtk-launch.c:88 tools/gtk-launch.c:109
#, c-format
msgid "Try “%s --help” for more information."
msgstr "Daugiau informacijos gausite įvykdę „%s --help“."

#. Translators: the %s is the program name. This error message
#. means the user is calling gtk-launch without any argument.
#: tools/gtk-launch.c:107
#, c-format
msgid "%s: missing application name"
msgstr "%s: trūksta programos pavadinimo"

#: tools/gtk-launch.c:136
#, c-format
msgid "Creating AppInfo from id not supported on non unix operating systems"
msgstr "AppInfo kūrimas iš id  nepalaikomas ne unix operacinėse sistemose"

#. Translators: the first %s is the program name, the second one
#. is the application name.
#: tools/gtk-launch.c:144
#, c-format
msgid "%s: no such application %s"
msgstr "%s: nėra tokios programos %s"

#. Translators: the first %s is the program name, the second one
#. is the error message.
#: tools/gtk-launch.c:162
#, c-format
msgid "%s: error launching application: %s\n"
msgstr "%s: klaida paleidžiant programą: %s\n"

#: tools/updateiconcache.c:1391
#, c-format
msgid "Failed to write header\n"
msgstr "Nepavyko įrašyti antraštės\n"

#: tools/updateiconcache.c:1397
#, c-format
msgid "Failed to write hash table\n"
msgstr "Nepavyko įrašyti maišos lentelės\n"

#: tools/updateiconcache.c:1403
#, c-format
msgid "Failed to write folder index\n"
msgstr "Nepavyko įrašyti aplanko indekso\n"

#: tools/updateiconcache.c:1411
#, c-format
msgid "Failed to rewrite header\n"
msgstr "Nepavyko perrašyti antraštės\n"

#: tools/updateiconcache.c:1505
#, c-format
msgid "Failed to open file %s : %s\n"
msgstr "Nepavyko atverti failo „%s“: %s\n"

#: tools/updateiconcache.c:1513 tools/updateiconcache.c:1543
#, c-format
msgid "Failed to write cache file: %s\n"
msgstr "Nepavyko įrašyti podėlio failo: %s\n"

#: tools/updateiconcache.c:1553
#, c-format
msgid "The generated cache was invalid.\n"
msgstr "Sugeneruotas podėlis buvo netinkamas.\n"

#: tools/updateiconcache.c:1567
#, c-format
msgid "Could not rename %s to %s: %s, removing %s then.\n"
msgstr "Nepavyko pervadinti %s į %s: %s, taigi %s pašalinama.\n"

#: tools/updateiconcache.c:1581
#, c-format
msgid "Could not rename %s to %s: %s\n"
msgstr "Nepavyko pervadinti %s į %s: %s\n"

#: tools/updateiconcache.c:1591
#, c-format
msgid "Could not rename %s back to %s: %s.\n"
msgstr "Nepavyko pervadinti %s atgal į %s: %s.\n"

#: tools/updateiconcache.c:1618
#, c-format
msgid "Cache file created successfully.\n"
msgstr "Podėlio failas sukurtas sėkmingai.\n"

#: tools/updateiconcache.c:1657
msgid "Overwrite an existing cache, even if up to date"
msgstr "Perrašyti esamą podėlį, netgi jei nepasenęs"

#: tools/updateiconcache.c:1658
msgid "Don’t check for the existence of index.theme"
msgstr "Netikrinti, ar egzistuoja index.theme"

#: tools/updateiconcache.c:1659
msgid "Don’t include image data in the cache"
msgstr "Neįtraukti paveikslėlio duomenų į podėlį"

#: tools/updateiconcache.c:1660
msgid "Include image data in the cache"
msgstr "Įtraukti paveikslėlio duomenis į podėlį"

#: tools/updateiconcache.c:1661
msgid "Output a C header file"
msgstr "Išvesti C antraštės failą"

#: tools/updateiconcache.c:1662
msgid "Turn off verbose output"
msgstr "Išjungti išsamią išvestį"

#: tools/updateiconcache.c:1663
msgid "Validate existing icon cache"
msgstr "Patvirtinti esantį piktogramų podėlį"

#: tools/updateiconcache.c:1728
#, c-format
msgid "File not found: %s\n"
msgstr "Failas nerastas: %s\n"

#: tools/updateiconcache.c:1734
#, c-format
msgid "Not a valid icon cache: %s\n"
msgstr "Netinkamas piktogramų podėlis: %s\n"

#: tools/updateiconcache.c:1747
#, c-format
msgid "No theme index file.\n"
msgstr "Nėra temos indekso failo.\n"

#: tools/updateiconcache.c:1751
#, c-format
msgid ""
"No theme index file in “%s”.\n"
"If you really want to create an icon cache here, use --ignore-theme-index.\n"
msgstr ""
"„%s“ nėra temos indekso failo.\n"
"Jei tikrai čia norite sukurti piktogramos podėlį, naudokite --ignore-theme-"
"index.\n"

<<<<<<< HEAD
=======
#~ msgid "The EGL implementation does not support any allowed APIs"
#~ msgstr "EGL realizacija nepalaiko jokių leistinų API"

>>>>>>> 6eb35481
#~ msgid "Can't parse “%s”: %s\n"
#~ msgstr "Nepavyko suprasti „%s“: %s\n"

#~ msgid "Can't parse “%s”\n"
#~ msgstr "Nepavyko suprasti „%s“\n"

#~ msgctxt "Script"
#~ msgid "Arabic"
#~ msgstr "Arabų"

#~ msgctxt "Script"
#~ msgid "Armenian"
#~ msgstr "Armėnų"

#~ msgctxt "Script"
#~ msgid "Bengali"
#~ msgstr "Bengali"

#~ msgctxt "Script"
#~ msgid "Bopomofo"
#~ msgstr "Bopomofo"

#~ msgctxt "Script"
#~ msgid "Cherokee"
#~ msgstr "Cherokee"

#~ msgctxt "Script"
#~ msgid "Coptic"
#~ msgstr "Coptic"

#~ msgctxt "Script"
#~ msgid "Cyrillic"
#~ msgstr "Kirilica"

#~ msgctxt "Script"
#~ msgid "Deseret"
#~ msgstr "Deseret"

#~ msgctxt "Script"
#~ msgid "Devanagari"
#~ msgstr "Devanagari"

#~ msgctxt "Script"
#~ msgid "Ethiopic"
#~ msgstr "Etiopų"

#~ msgctxt "Script"
#~ msgid "Georgian"
#~ msgstr "Sakartvelų"

#~ msgctxt "Script"
#~ msgid "Gothic"
#~ msgstr "Gotų"

#~ msgctxt "Script"
#~ msgid "Greek"
#~ msgstr "Graikų"

#~ msgctxt "Script"
#~ msgid "Gujarati"
#~ msgstr "Gujarati"

#~ msgctxt "Script"
#~ msgid "Gurmukhi"
#~ msgstr "Gurmukhi"

#~ msgctxt "Script"
#~ msgid "Han"
#~ msgstr "Han"

#~ msgctxt "Script"
#~ msgid "Hangul"
#~ msgstr "Hangul"

#~ msgctxt "Script"
#~ msgid "Hebrew"
#~ msgstr "Hebrajų"

#~ msgctxt "Script"
#~ msgid "Hiragana"
#~ msgstr "Hiragana"

#~ msgctxt "Script"
#~ msgid "Kannada"
#~ msgstr "Kannada"

#~ msgctxt "Script"
#~ msgid "Katakana"
#~ msgstr "Katakana"

#~ msgctxt "Script"
#~ msgid "Khmer"
#~ msgstr "Khmerų"

#~ msgctxt "Script"
#~ msgid "Lao"
#~ msgstr "Laosiečių"

#~ msgctxt "Script"
#~ msgid "Latin"
#~ msgstr "Lotynų"

#~ msgctxt "Script"
#~ msgid "Malayalam"
#~ msgstr "Malayalam"

#~ msgctxt "Script"
#~ msgid "Mongolian"
#~ msgstr "Mongolų"

#~ msgctxt "Script"
#~ msgid "Myanmar"
#~ msgstr "Myanmar"

#~ msgctxt "Script"
#~ msgid "Ogham"
#~ msgstr "Ogham"

#~ msgctxt "Script"
#~ msgid "Old Italic"
#~ msgstr "Senoji italų"

#~ msgctxt "Script"
#~ msgid "Oriya"
#~ msgstr "Oriya"

#~ msgctxt "Script"
#~ msgid "Runic"
#~ msgstr "Runų"

#~ msgctxt "Script"
#~ msgid "Sinhala"
#~ msgstr "Sinhala"

#~ msgctxt "Script"
#~ msgid "Syriac"
#~ msgstr "Sirų"

#~ msgctxt "Script"
#~ msgid "Tamil"
#~ msgstr "Tamil"

#~ msgctxt "Script"
#~ msgid "Telugu"
#~ msgstr "Telugu"

#~ msgctxt "Script"
#~ msgid "Thaana"
#~ msgstr "Thaana"

#~ msgctxt "Script"
#~ msgid "Thai"
#~ msgstr "Thai"

#~ msgctxt "Script"
#~ msgid "Tibetan"
#~ msgstr "Tibetiečių"

#~ msgctxt "Script"
#~ msgid "Canadian Aboriginal"
#~ msgstr "Kanados aborigenų"

#~ msgctxt "Script"
#~ msgid "Yi"
#~ msgstr "Yi"

#~ msgctxt "Script"
#~ msgid "Tagalog"
#~ msgstr "Tagalog"

#~ msgctxt "Script"
#~ msgid "Hanunoo"
#~ msgstr "Hanunoo"

#~ msgctxt "Script"
#~ msgid "Buhid"
#~ msgstr "Buhid"

#~ msgctxt "Script"
#~ msgid "Tagbanwa"
#~ msgstr "Tagbanwa"

#~ msgctxt "Script"
#~ msgid "Braille"
#~ msgstr "Brailio"

#~ msgctxt "Script"
#~ msgid "Cypriot"
#~ msgstr "Kipro"

#~ msgctxt "Script"
#~ msgid "Limbu"
#~ msgstr "Limbu"

#~ msgctxt "Script"
#~ msgid "Osmanya"
#~ msgstr "Osmanų"

#~ msgctxt "Script"
#~ msgid "Shavian"
#~ msgstr "Šavių"

#~ msgctxt "Script"
#~ msgid "Linear B"
#~ msgstr "Tiesinė B"

#~ msgctxt "Script"
#~ msgid "Tai Le"
#~ msgstr "Tai Le"

#~ msgctxt "Script"
#~ msgid "Ugaritic"
#~ msgstr "Ugaritic"

#~ msgctxt "Script"
#~ msgid "New Tai Lue"
#~ msgstr "Naujoji Tai Lue"

#~ msgctxt "Script"
#~ msgid "Buginese"
#~ msgstr "Buginese"

#~ msgctxt "Script"
#~ msgid "Glagolitic"
#~ msgstr "Glagolitic"

#~ msgctxt "Script"
#~ msgid "Tifinagh"
#~ msgstr "Tifinagh"

#~ msgctxt "Script"
#~ msgid "Syloti Nagri"
#~ msgstr "Syloti Nagri"

#~ msgctxt "Script"
#~ msgid "Old Persian"
#~ msgstr "Senoji persų"

#~ msgctxt "Script"
#~ msgid "Kharoshthi"
#~ msgstr "Kharoshthi"

#~ msgctxt "Script"
#~ msgid "Unknown"
#~ msgstr "Nežinoma"

#~ msgctxt "Script"
#~ msgid "Balinese"
#~ msgstr "Balinese"

#~ msgctxt "Script"
#~ msgid "Cuneiform"
#~ msgstr "Cuneiform"

#~ msgctxt "Script"
#~ msgid "Phoenician"
#~ msgstr "Fonetinė"

#~ msgctxt "Script"
#~ msgid "Phags-pa"
#~ msgstr "Phags-pa"

#~ msgctxt "Script"
#~ msgid "N'Ko"
#~ msgstr "N'Ko"

#~ msgctxt "Script"
#~ msgid "Kayah Li"
#~ msgstr "Kayah Li"

#~ msgctxt "Script"
#~ msgid "Lepcha"
#~ msgstr "Lepcha"

#~ msgctxt "Script"
#~ msgid "Rejang"
#~ msgstr "Rejang"

#~ msgctxt "Script"
#~ msgid "Sundanese"
#~ msgstr "Sudaniečių"

#~ msgctxt "Script"
#~ msgid "Saurashtra"
#~ msgstr "Saurashtra"

#~ msgctxt "Script"
#~ msgid "Cham"
#~ msgstr "Cham"

#~ msgctxt "Script"
#~ msgid "Ol Chiki"
#~ msgstr "Ol Chiki"

#~ msgctxt "Script"
#~ msgid "Vai"
#~ msgstr "Vai"

#~ msgctxt "Script"
#~ msgid "Carian"
#~ msgstr "Carian"

#~ msgctxt "Script"
#~ msgid "Lycian"
#~ msgstr "Lycian"

#~ msgctxt "Script"
#~ msgid "Lydian"
#~ msgstr "Lydian"

#~ msgctxt "Script"
#~ msgid "Avestan"
#~ msgstr "Avestan"

#~ msgctxt "Script"
#~ msgid "Bamum"
#~ msgstr "Bamum"

#~ msgctxt "Script"
#~ msgid "Egyptian Hieroglyphs"
#~ msgstr "Egiptiečių hieroglifai"

#~ msgctxt "Script"
#~ msgid "Imperial Aramaic"
#~ msgstr "Imperinė Aramaic"

#~ msgctxt "Script"
#~ msgid "Inscriptional Pahlavi"
#~ msgstr "Inskriptinė Pahlavi"

#~ msgctxt "Script"
#~ msgid "Inscriptional Parthian"
#~ msgstr "Inskripcijė Parthian"

#~ msgctxt "Script"
#~ msgid "Javanese"
#~ msgstr "Javanese"

#~ msgctxt "Script"
#~ msgid "Kaithi"
#~ msgstr "Kaithi"

#~ msgctxt "Script"
#~ msgid "Lisu"
#~ msgstr "Lisu"

#~ msgctxt "Script"
#~ msgid "Meetei Mayek"
#~ msgstr "Meetei Mayek"

#~ msgctxt "Script"
#~ msgid "Old South Arabian"
#~ msgstr "Senoji pietų arabų"

#~ msgctxt "Script"
#~ msgid "Old Turkic"
#~ msgstr "Senoji turkų"

#~ msgctxt "Script"
#~ msgid "Samaritan"
#~ msgstr "Samariečių"

#~ msgctxt "Script"
#~ msgid "Tai Tham"
#~ msgstr "Tai Tham"

#~ msgctxt "Script"
#~ msgid "Tai Viet"
#~ msgstr "Tai Viet"

#~ msgctxt "Script"
#~ msgid "Batak"
#~ msgstr "Batak"

#~ msgctxt "Script"
#~ msgid "Brahmi"
#~ msgstr "Brahmi"

#~ msgctxt "Script"
#~ msgid "Mandaic"
#~ msgstr "Mandaic"

#~ msgctxt "Script"
#~ msgid "Chakma"
#~ msgstr "Chakma"

#~ msgctxt "Script"
#~ msgid "Meroitic Cursive"
#~ msgstr "Meroitic kursyvas"

#~ msgctxt "Script"
#~ msgid "Meroitic Hieroglyphs"
#~ msgstr "Meroitic hieroglifai"

#~ msgctxt "Script"
#~ msgid "Miao"
#~ msgstr "Miao"

#~ msgctxt "Script"
#~ msgid "Sharada"
#~ msgstr "Šarada"

#~ msgctxt "Script"
#~ msgid "Sora Sompeng"
#~ msgstr "Sora Sompeng"

#~ msgctxt "Script"
#~ msgid "Takri"
#~ msgstr "Takri"

#~ msgctxt "Script"
#~ msgid "Bassa"
#~ msgstr "Bassa"

#~ msgctxt "Script"
#~ msgid "Caucasian Albanian"
#~ msgstr "Kaukazo albanų"

#~ msgctxt "Script"
#~ msgid "Duployan"
#~ msgstr "Duployan"

#~ msgctxt "Script"
#~ msgid "Elbasan"
#~ msgstr "Elbasan"

#~ msgctxt "Script"
#~ msgid "Grantha"
#~ msgstr "Grantha"

#~ msgctxt "Script"
#~ msgid "Khojki"
#~ msgstr "Khojki"

#~ msgctxt "Script"
#~ msgid "Khudawadi, Sindhi"
#~ msgstr "Khudawadi, Sindhi"

#~ msgctxt "Script"
#~ msgid "Linear A"
#~ msgstr "Tiesinė A"

#~ msgctxt "Script"
#~ msgid "Mahajani"
#~ msgstr "Mahajani"

#~ msgctxt "Script"
#~ msgid "Manichaean"
#~ msgstr "Manichaean"

#~ msgctxt "Script"
#~ msgid "Mende Kikakui"
#~ msgstr "Mende Kikakui"

#~ msgctxt "Script"
#~ msgid "Modi"
#~ msgstr "Modi"

#~ msgctxt "Script"
#~ msgid "Mro"
#~ msgstr "Mro"

#~ msgctxt "Script"
#~ msgid "Nabataean"
#~ msgstr "Nabataean"

#~ msgctxt "Script"
#~ msgid "Old North Arabian"
#~ msgstr "Old North Arabian"

#~ msgctxt "Script"
#~ msgid "Old Permic"
#~ msgstr "Old Permic"

#~ msgctxt "Script"
#~ msgid "Pahawh Hmong"
#~ msgstr "Pahawh Hmong"

#~ msgctxt "Script"
#~ msgid "Palmyrene"
#~ msgstr "Palmyrene"

#~ msgctxt "Script"
#~ msgid "Pau Cin Hau"
#~ msgstr "Pau Cin Hau"

#~ msgctxt "Script"
#~ msgid "Psalter Pahlavi"
#~ msgstr "Psalter Pahlavi"

#~ msgctxt "Script"
#~ msgid "Siddham"
#~ msgstr "Siddham"

#~ msgctxt "Script"
#~ msgid "Tirhuta"
#~ msgstr "Tirhuta"

#~ msgctxt "Script"
#~ msgid "Warang Citi"
#~ msgstr "Warang Citi"

#~ msgctxt "Script"
#~ msgid "Ahom"
#~ msgstr "Ahom"

#~ msgctxt "Script"
#~ msgid "Anatolian Hieroglyphs"
#~ msgstr "Anatolijaus hieroglifai"

#~ msgctxt "Script"
#~ msgid "Hatran"
#~ msgstr "Hatran"

#~ msgctxt "Script"
#~ msgid "Multani"
#~ msgstr "Multani"

#~ msgctxt "Script"
#~ msgid "Old Hungarian"
#~ msgstr "Senoji vengrų"

#~ msgctxt "Script"
#~ msgid "Signwriting"
#~ msgstr "Ženklai"

#~ msgctxt "Script"
#~ msgid "Adlam"
#~ msgstr "Adlam"

#~ msgctxt "Script"
#~ msgid "Bhaiksuki"
#~ msgstr "Bhaiksuki"

#~ msgctxt "Script"
#~ msgid "Marchen"
#~ msgstr "Marchen"

#~ msgctxt "Script"
#~ msgid "Newa"
#~ msgstr "Newa"

#~ msgctxt "Script"
#~ msgid "Osage"
#~ msgstr "Osage"

#~ msgctxt "Script"
#~ msgid "Tangut"
#~ msgstr "Tangut"

#~ msgctxt "Script"
#~ msgid "Masaram Gondi"
#~ msgstr "Masaram Gondi"

#~ msgctxt "Script"
#~ msgid "Nushu"
#~ msgstr "Nušu"

#~ msgctxt "Script"
#~ msgid "Soyombo"
#~ msgstr "Soyombo"

#~ msgctxt "Script"
#~ msgid "Zanabazar Square"
#~ msgstr "Zanabazar kvadratiniai"

#~ msgctxt "Script"
#~ msgid "Dogra"
#~ msgstr "Dogra"

#~ msgctxt "Script"
#~ msgid "Gunjala Gondi"
#~ msgstr "Gunjala Gondi"

#~ msgctxt "Script"
#~ msgid "Hanifi Rohingya"
#~ msgstr "Hanifi Rohingya"

#~ msgctxt "Script"
#~ msgid "Makasar"
#~ msgstr "Makasar"

#~ msgctxt "Script"
#~ msgid "Medefaidrin"
#~ msgstr "Medefaidrin"

#~ msgctxt "Script"
#~ msgid "Old Sogdian"
#~ msgstr "Senoji Sogdian"

#~ msgctxt "Script"
#~ msgid "Sogdian"
#~ msgstr "Sogdian"

#~ msgctxt "Script"
#~ msgid "Elym"
#~ msgstr "Elymų"

#~ msgctxt "Script"
#~ msgid "Nand"
#~ msgstr "Nandų"

#~ msgctxt "Script"
#~ msgid "Rohg"
#~ msgstr "Rohg"

#~ msgctxt "Script"
#~ msgid "Wcho"
#~ msgstr "Wcho"

#~ msgctxt "Script"
#~ msgid "Chorasmian"
#~ msgstr "Chorasmian"

#~ msgctxt "Script"
#~ msgid "Dives Akuru"
#~ msgstr "Dives Akuru"

#~ msgctxt "Script"
#~ msgid "Khitan small script"
#~ msgstr "Khitan mažo šrifto"

#~ msgctxt "Script"
#~ msgid "Yezidi"
#~ msgstr "Yezidi"

#~| msgid "Core GL is not available on EGL implementation"
#~ msgid "Sandbox does not provide an OpenGL implementation"
#~ msgstr "Apribota veiksena nepateikia OpenGL realizacijos"

#~| msgid "No GL implementation is available"
#~ msgid "No OpenGL implementation available"
#~ msgstr "Nėra prieinamos OpenGL realizacijos"

#~ msgid "Core GL is not available on EGL implementation"
#~ msgstr "Pagrindinis GL profilis neprieinamas EGL realizacijoje"

#~ msgid "Surfaceless contexts are not supported on this EGL implementation"
#~ msgstr "Kontekstai be paviršių šioje EGL realizacijoje nepalaikomi"

#~ msgid "EGL is not supported"
#~ msgstr "EGL nepalaikoma"

#~ msgid "No available configurations for the given RGBA pixel format"
#~ msgstr "Nėra galimų konfigūracijų nurodytam RGBA pikselių formatui"

#~| msgid "Show data"
#~ msgid "Show text"
#~ msgstr "Rodyti tekstą"

#~ msgid "Online"
#~ msgstr "Veikia"

#~ msgid "Offline"
#~ msgstr "Atsijungęs"

#~ msgid "Dormant"
#~ msgstr "Miega"

#~ msgid "Error parsing option --gdk-debug"
#~ msgstr "Klaida analizuojant parametrą --gdk-debug"

#~ msgid "Error parsing option --gdk-no-debug"
#~ msgstr "Klaida analizuojant parametrą --gdk-no-debug"

#~ msgid "Program class as used by the window manager"
#~ msgstr "Programos klasė, kurią naudoja langų tvarkyklė"

#~ msgid "CLASS"
#~ msgstr "KLASĖ"

#~ msgid "Program name as used by the window manager"
#~ msgstr "Programos pavadinimas, kurį naudoja langų tvarkyklė"

#~ msgid "NAME"
#~ msgstr "VARDAS"

#~ msgid "X display to use"
#~ msgstr "Naudojamas X displėjus"

#~ msgid "DISPLAY"
#~ msgstr "DISPLĖJUS"

#~ msgid "GDK debugging flags to set"
#~ msgstr "GDK derinimo parametrai, kuriuos naudoti"

#~ msgid "FLAGS"
#~ msgstr "PARAMETRAI"

#~ msgid "GDK debugging flags to unset"
#~ msgstr "GDK derinimo parametrai, kurių nenaudoti"

#~ msgid "Don't batch GDI requests"
#~ msgstr "Negrupuoti GDI užklausų"

#~ msgid "Don't use the Wintab API for tablet support"
#~ msgstr "Nenaudoti Wintab API planšečių palaikymui"

#~ msgid "Same as --no-wintab"
#~ msgstr "Tas pats kaip --no-wintab"

#~ msgid "Do use the Wintab API [default]"
#~ msgstr "Naudoti Wintab API [numatytasis]"

#~ msgid "Size of the palette in 8 bit mode"
#~ msgstr "Paletės dydis 8 bitų režime"

#~ msgid "COLORS"
#~ msgstr "SPALVOS"

#~ msgid "Opening %s"
#~ msgstr "Atveriama „%s“"

#~ msgctxt "Action description"
#~ msgid "Toggles the cell"
#~ msgstr "Perjungia langelį"

#~ msgctxt "Action name"
#~ msgid "Expand or contract"
#~ msgstr "Išskleisti arba suskleisti"

#~ msgctxt "Action name"
#~ msgid "Edit"
#~ msgstr "Keisti"

#~ msgctxt "Action name"
#~ msgid "Activate"
#~ msgstr "Aktyvinti"

#~ msgctxt "Action description"
#~ msgid "Expands or contracts the row in the tree view containing this cell"
#~ msgstr ""
#~ "Išskleidžia arba suskleidžia eilutę medžio rodinyje, kuriame yra šis "
#~ "langelis"

#~ msgctxt "Action description"
#~ msgid "Creates a widget in which the contents of the cell can be edited"
#~ msgstr "Sukuria valdiklį, kuriame galima redaguoti langelio turinį"

#~ msgctxt "Action description"
#~ msgid "Activates the cell"
#~ msgstr "Aktyvina langelį"

#~ msgctxt "Action name"
#~ msgid "Press"
#~ msgstr "Spausti"

#~ msgctxt "Action description"
#~ msgid "Presses the combobox"
#~ msgstr "Paspaudžia ant sąrašo"

#~ msgctxt "Stock label"
#~ msgid "_About"
#~ msgstr "_Apie"

#~ msgctxt "Stock label"
#~ msgid "_Add"
#~ msgstr "P_ridėti"

#~ msgctxt "Stock label"
#~ msgid "_Bold"
#~ msgstr "Pus_juodis"

#~ msgctxt "Stock label"
#~ msgid "_CD-ROM"
#~ msgstr "_CD-ROM"

#~ msgctxt "Stock label"
#~ msgid "_Close"
#~ msgstr "_Užverti"

#~ msgctxt "Stock label"
#~ msgid "_Copy"
#~ msgstr "_Kopijuoti"

#~ msgctxt "Stock label"
#~ msgid "Cu_t"
#~ msgstr "_Iškirpti"

#~ msgctxt "Stock label"
#~ msgid "_Delete"
#~ msgstr "Iš_trinti"

#~ msgctxt "Stock label"
#~ msgid "Error"
#~ msgstr "Klaida"

#~ msgctxt "Stock label"
#~ msgid "Information"
#~ msgstr "Informacija"

#~ msgctxt "Stock label"
#~ msgid "Question"
#~ msgstr "Klausimas"

#~ msgctxt "Stock label"
#~ msgid "Warning"
#~ msgstr "Įspėjimas"

#~ msgctxt "Stock label"
#~ msgid "_Execute"
#~ msgstr "Į_vykdyti"

#~ msgctxt "Stock label"
#~ msgid "_File"
#~ msgstr "_Failas"

#~ msgctxt "Stock label"
#~ msgid "_Find"
#~ msgstr "_Rasti"

#~ msgctxt "Stock label"
#~ msgid "Find and _Replace"
#~ msgstr "Rasti ir _pakeisti"

#~ msgctxt "Stock label"
#~ msgid "_Floppy"
#~ msgstr "_Diskelis"

#~ msgctxt "Stock label"
#~ msgid "_Fullscreen"
#~ msgstr "_Visame ekrane"

#~ msgctxt "Stock label, navigation"
#~ msgid "_Bottom"
#~ msgstr "_Apačia"

#~ msgctxt "Stock label, navigation"
#~ msgid "_First"
#~ msgstr "_Pirmas"

#~ msgctxt "Stock label, navigation"
#~ msgid "_Last"
#~ msgstr "Pa_skutinis"

#~ msgctxt "Stock label, navigation"
#~ msgid "_Top"
#~ msgstr "_Viršus"

#~ msgctxt "Stock label, navigation"
#~ msgid "_Back"
#~ msgstr "At_gal"

#~ msgctxt "Stock label, navigation"
#~ msgid "_Down"
#~ msgstr "Ž_emyn"

#~ msgctxt "Stock label, navigation"
#~ msgid "_Forward"
#~ msgstr "Pir_myn"

#~ msgctxt "Stock label, navigation"
#~ msgid "_Up"
#~ msgstr "Au_kštyn"

#~ msgctxt "Stock label"
#~ msgid "_Hard Disk"
#~ msgstr "_Standusis diskas"

#~ msgctxt "Stock label"
#~ msgid "_Help"
#~ msgstr "_Pagalba"

#~ msgctxt "Stock label"
#~ msgid "_Home"
#~ msgstr "_Namai"

#~ msgctxt "Stock label"
#~ msgid "Increase Indent"
#~ msgstr "Padidinti įtrauką"

#~ msgctxt "Stock label"
#~ msgid "_Italic"
#~ msgstr "Kursyv_inis"

#~ msgctxt "Stock label"
#~ msgid "_Jump to"
#~ msgstr "Šo_kti į"

#~ msgctxt "Stock label"
#~ msgid "_Center"
#~ msgstr "_Centruoti"

#~ msgctxt "Stock label"
#~ msgid "_Fill"
#~ msgstr "_Užpildyti"

#~ msgctxt "Stock label"
#~ msgid "_Left"
#~ msgstr "_Kairėje"

#~ msgctxt "Stock label"
#~ msgid "_Right"
#~ msgstr "_Dešinėje"

#~ msgctxt "Stock label"
#~ msgid "_Leave Fullscreen"
#~ msgstr "_Palikti viso ekrano režimą"

#~ msgctxt "Stock label, media"
#~ msgid "_Forward"
#~ msgstr "Pir_myn"

#~ msgctxt "Stock label, media"
#~ msgid "_Next"
#~ msgstr "_Sekantis"

#~ msgctxt "Stock label, media"
#~ msgid "P_ause"
#~ msgstr "P_auzė"

#~ msgctxt "Stock label, media"
#~ msgid "_Play"
#~ msgstr "_Groti"

#~ msgctxt "Stock label, media"
#~ msgid "_Stop"
#~ msgstr "_Sustabdyti"

#~ msgctxt "Stock label"
#~ msgid "_Network"
#~ msgstr "_Tinklas"

#~ msgctxt "Stock label"
#~ msgid "_New"
#~ msgstr "_Naujas"

#~ msgctxt "Stock label"
#~ msgid "_Open"
#~ msgstr "At_verti"

#~ msgctxt "Stock label"
#~ msgid "_Paste"
#~ msgstr "Į_dėti"

#~ msgctxt "Stock label"
#~ msgid "_Print"
#~ msgstr "_Spausdinti"

#~ msgctxt "Stock label"
#~ msgid "Print Pre_view"
#~ msgstr "Spaudinio _peržiūra"

#~ msgctxt "Stock label"
#~ msgid "_Properties"
#~ msgstr "_Savybės"

#~ msgctxt "Stock label"
#~ msgid "_Quit"
#~ msgstr "Išei_ti"

#~ msgctxt "Stock label"
#~ msgid "_Refresh"
#~ msgstr "_Atnaujinti"

#~ msgctxt "Stock label"
#~ msgid "_Remove"
#~ msgstr "_Pašalinti"

#~ msgctxt "Stock label"
#~ msgid "_Revert"
#~ msgstr "Atsta_tyti"

#~ msgctxt "Stock label"
#~ msgid "_Save"
#~ msgstr "Į_rašyti"

#~ msgctxt "Stock label"
#~ msgid "Save _As"
#~ msgstr "Įrašyti t_aip"

#~ msgctxt "Stock label"
#~ msgid "Select _All"
#~ msgstr "P_ažymėti viską"

#~ msgctxt "Stock label"
#~ msgid "_Ascending"
#~ msgstr "_Didėjančiai"

#~ msgctxt "Stock label"
#~ msgid "_Descending"
#~ msgstr "_Mažėjančiai"

#~ msgctxt "Stock label"
#~ msgid "_Spell Check"
#~ msgstr "_Rašybos tikrinimas"

#~ msgctxt "Stock label"
#~ msgid "_Stop"
#~ msgstr "_Sustabdyti"

#~ msgctxt "Stock label"
#~ msgid "_Strikethrough"
#~ msgstr "Perbraukta_s"

#~ msgctxt "Stock label"
#~ msgid "_Underline"
#~ msgstr "Pabra_uktas"

#~ msgctxt "Stock label"
#~ msgid "Decrease Indent"
#~ msgstr "Sumažinti įtrauką"

#~ msgctxt "Stock label"
#~ msgid "_Normal Size"
#~ msgstr "_Normalus dydis"

#~ msgctxt "Stock label"
#~ msgid "Best _Fit"
#~ msgstr "Geriausiai _tinka"

#~ msgctxt "Stock label"
#~ msgid "Zoom _In"
#~ msgstr "Pa_didinti"

#~ msgctxt "Stock label"
#~ msgid "Zoom _Out"
#~ msgstr "Su_mažinti"

#~ msgctxt "Action description"
#~ msgid "Pops up the slider"
#~ msgstr "Parodo slankiklį"

#~ msgctxt "Action description"
#~ msgid "Dismisses the slider"
#~ msgstr "Pašalina slankiklį"

#~ msgctxt "Action name"
#~ msgid "Popup"
#~ msgstr "Parodyti"

#~ msgctxt "Action name"
#~ msgid "Dismiss"
#~ msgstr "Pašalinti"

#~ msgid "Provides visual indication of progress"
#~ msgstr "Vizualiai parodo vykdomo veiksmo progresą"

#~ msgid ""
#~ "Select the color you want from the outer ring. Select the darkness or "
#~ "lightness of that color using the inner triangle."
#~ msgstr ""
#~ "Pasirink norimą spalvą iš išorinio žiedo. Pasirink spalvos šviesumą ir "
#~ "sodrumą naudodamasis vidiniu trikampiu."

#~ msgid ""
#~ "Click the eyedropper, then click a color anywhere on your screen to "
#~ "select that color."
#~ msgstr ""
#~ "Paspausk ant teptuko, tada paspausk ant spalvos, esančios bet kurioje "
#~ "ekrano vietoje, kad pasirinktum ją."

#~ msgid "_Hue:"
#~ msgstr "_Atspalvis:"

#~ msgid "Position on the color wheel."
#~ msgstr "Vieta spalvų rate."

#~ msgid "S_aturation:"
#~ msgstr "Sodrum_as:"

#~ msgid "Intensity of the color."
#~ msgstr "Spalvos intensyvumas."

#~ msgid "_Value:"
#~ msgstr "_Vertė:"

#~ msgid "Brightness of the color."
#~ msgstr "Spalvos šviesumas."

#~ msgid "_Red:"
#~ msgstr "_Raudona:"

#~ msgid "Amount of red light in the color."
#~ msgstr "Raudonos šviesos kiekis spalvoje."

#~ msgid "_Green:"
#~ msgstr "_Žalia:"

#~ msgid "Amount of green light in the color."
#~ msgstr "Žalios šviesos kiekis spalvoje."

#~ msgid "_Blue:"
#~ msgstr "_Mėlyna:"

#~ msgid "Amount of blue light in the color."
#~ msgstr "Mėlynos šviesos kiekis spalvoje."

#~ msgid "Op_acity:"
#~ msgstr "Neperm_atomumas:"

#~ msgid "Transparency of the color."
#~ msgstr "Spalvos skaidrumas."

#~ msgid "Color _name:"
#~ msgstr "Spalvos _pavadinimas:"

#~ msgid ""
#~ "You can enter an HTML-style hexadecimal color value, or simply a color "
#~ "name such as “orange” in this entry."
#~ msgstr ""
#~ "Čia galite įrašyti HTML stiliaus šešioliktainę spalvos vertę, arba "
#~ "tiesiog spalvos pavadinimą, pvz., „orange“."

#~ msgid "_Palette:"
#~ msgstr "_Paletė:"

#~ msgid "Color Wheel"
#~ msgstr "Spalvų ratas"

#~ msgid ""
#~ "The previously-selected color, for comparison to the color you’re "
#~ "selecting now. You can drag this color to a palette entry, or select this "
#~ "color as current by dragging it to the other color swatch alongside."
#~ msgstr ""
#~ "Anksčiau buvusi spalva, palyginimui su spalva, kurią pasirenkate dabar. "
#~ "Galite nutempti šią spalvą į paletės langelį, arba pasirinkti šią spalvą, "
#~ "nutempdami ją į greta esantį langelį."

#~ msgid ""
#~ "The color you’ve chosen. You can drag this color to a palette entry to "
#~ "save it for use in the future."
#~ msgstr ""
#~ "Spalva, kurią pasirinkote. Galite nutempti šią spalvą į paletės langelį, "
#~ "kad įrašytumėte ją naudojimui ateityje."

#~ msgid ""
#~ "The previously-selected color, for comparison to the color you’re "
#~ "selecting now."
#~ msgstr ""
#~ "Anksčiau buvusi spalva, palyginimui su spalva, kurią pasirenkate dabar."

#~ msgid "The color you’ve chosen."
#~ msgstr "Spalva, kurią pasirinkote."

#~ msgid "_Save color here"
#~ msgstr "Į_rašyti spalvą čia"

#~ msgid ""
#~ "Click this palette entry to make it the current color. To change this "
#~ "entry, drag a color swatch here or right-click it and select “Save color "
#~ "here.”"
#~ msgstr ""
#~ "Paspausk ant šio paletės langelio, kad padarytum ją esama spalva. Kad "
#~ "pakeistum šį langelį, nutempk spalvos langelį čia arba paspausk dešinį "
#~ "mygtuką ir pasirink „Įrašyti spalvą čia“."

#~ msgid "_Help"
#~ msgstr "_Pagalba"

#~ msgid "Color Selection"
#~ msgstr "Spalvos pasirinkimas"

#~ msgid "abcdefghijk ABCDEFGHIJK"
#~ msgstr "aąbcčeęėfgh AĄBCČEĘĖFGH"

#~ msgid "_Family:"
#~ msgstr "Š_eima:"

#~ msgid "_Style:"
#~ msgstr "_Stilius:"

#~ msgid "Si_ze:"
#~ msgstr "D_ydis:"

#~ msgid "_Preview:"
#~ msgstr "_Peržiūra:"

#~ msgid "Font Selection"
#~ msgstr "Šrifto pasirinkimas"

#~ msgctxt "Number format"
#~ msgid "%d"
#~ msgstr "%d"

#~ msgctxt "Stock label"
#~ msgid "_Apply"
#~ msgstr "Prit_aikyti"

#~ msgctxt "Stock label"
#~ msgid "_Cancel"
#~ msgstr "_Atsisakyti"

#~ msgctxt "Stock label"
#~ msgid "C_onnect"
#~ msgstr "Prisi_jungti"

#~ msgctxt "Stock label"
#~ msgid "_Convert"
#~ msgstr "_Konvertuoti"

#~ msgctxt "Stock label"
#~ msgid "_Discard"
#~ msgstr "Atsisa_kyti"

#~ msgctxt "Stock label"
#~ msgid "_Disconnect"
#~ msgstr "Atsij_ungti"

#~ msgctxt "Stock label"
#~ msgid "_Edit"
#~ msgstr "K_eisti"

#~ msgctxt "Stock label"
#~ msgid "_Index"
#~ msgstr "Tur_inys"

#~ msgctxt "Stock label"
#~ msgid "_Information"
#~ msgstr "_Informacija"

#~ msgctxt "Stock label"
#~ msgid "_No"
#~ msgstr "_Ne"

#~ msgctxt "Stock label"
#~ msgid "_OK"
#~ msgstr "_Gerai"

#~ msgctxt "Stock label"
#~ msgid "Landscape"
#~ msgstr "Gulsčiai"

#~ msgctxt "Stock label"
#~ msgid "Portrait"
#~ msgstr "Stačiai"

#~ msgctxt "Stock label"
#~ msgid "Reverse landscape"
#~ msgstr "Apverstai gulsčiai"

#~ msgctxt "Stock label"
#~ msgid "Reverse portrait"
#~ msgstr "Apverstai stačiai"

#~ msgctxt "Stock label"
#~ msgid "Page Set_up"
#~ msgstr "Puslapio _sąranka"

#~ msgctxt "Stock label"
#~ msgid "_Preferences"
#~ msgstr "_Nustatymai"

#~ msgctxt "Stock label"
#~ msgid "_Color"
#~ msgstr "_Spalva"

#~ msgctxt "Stock label"
#~ msgid "_Font"
#~ msgstr "Šri_ftas"

#~ msgctxt "Stock label"
#~ msgid "_Undelete"
#~ msgstr "_Sugrąžinti"

#~ msgctxt "Stock label"
#~ msgid "_Yes"
#~ msgstr "_Taip"

#~ msgid "Unexpected start tag '%s' on line %d char %d"
#~ msgstr "Netinkama pradžios žymė „%s“ eilutės %d stulpelyje %d"

#~ msgid "Unexpected character data on line %d char %d"
#~ msgstr "Neleistini simboliniai duomenys eilutės %d stulpelyje %d"

#~ msgid "C_redits"
#~ msgstr "_Padėkos"

#~ msgid "_License"
#~ msgstr "_Licencija"

#~ msgid "Artwork by"
#~ msgstr "Apipavidalino"

#~ msgid "Forget association"
#~ msgstr "Pamiršti susiejimą"

#~ msgid "Packing property %s::%s not found\n"
#~ msgstr "Nerasta pakavimo savybė %s::%s\n"

#~ msgid "Cell property %s::%s not found\n"
#~ msgstr "Nerasta langelio savybė %s::%s\n"

#~ msgctxt "year measurement template"
#~ msgid "2000"
#~ msgstr "2000"

#~ msgid "Custom color"
#~ msgstr "Pasirinktinė spalva"

#~ msgid "Create a custom color"
#~ msgstr "Sukurti pasirinktinę spalvą"

#~ msgid "Color Plane"
#~ msgstr "Spalvų sritis"

#~ msgctxt "Color channel"
#~ msgid "Hue"
#~ msgstr "Atspalvis"

#~ msgctxt "Color channel"
#~ msgid "Alpha"
#~ msgstr "Alfa"

#~ msgid "C_ustomize"
#~ msgstr "_Tinkinti"

#~ msgid "Select all"
#~ msgstr "Pažymėti viską"

#~ msgid "Cut"
#~ msgstr "Iškirpti"

#~ msgid "Copy"
#~ msgstr "Kopijuoti"

#~ msgid "Paste"
#~ msgstr "Įdėti"

#~ msgid "Select a File"
#~ msgstr "Pasirinkite failą"

#~ msgid "Other…"
#~ msgstr "Kita…"

#~ msgid ""
#~ "The folder could not be created, as a file with the same name already "
#~ "exists."
#~ msgstr ""
#~ "Šio aplanko sukurti nepavyko, nes jau yra failas tokiu pat pavadinimu."

#~ msgid "Try using a different name for the folder, or rename the file first."
#~ msgstr ""
#~ "Pabandykite naudoti kitą aplanko pavadinimą, arba pirma pervadinkite "
#~ "failą."

#~ msgid "Enter location"
#~ msgstr "Įveskite vietą"

#~ msgid "Cannot change to folder because it is not local"
#~ msgstr "Negalima pakeisti į nurodytą aplanką, nes jis nėra vietinis"

#~ msgid "File System"
#~ msgstr "Failų sistema"

#~ msgid "Application menu"
#~ msgstr "Programos meniu"

#~ msgid "Icon '%s' not present in theme %s"
#~ msgstr "Piktogramos „%s“ nėra temoje %s"

#~ msgid "Failed to load icon"
#~ msgstr "Nepavyko įkelti piktogramos"

#~ msgctxt "input method menu"
#~ msgid "Simple"
#~ msgstr "Paprastasis"

#~ msgctxt "input method menu"
#~ msgid "None"
#~ msgstr "Joks"

#~ msgctxt "input method menu"
#~ msgid "System (%s)"
#~ msgstr "Sistema (%s)"

#~ msgid "Question"
#~ msgstr "Klausimas"

#~ msgid "Warning"
#~ msgstr "Įspėjimas"

#~ msgid "Error"
#~ msgstr "Klaida"

#~ msgid "Load additional GTK+ modules"
#~ msgstr "Įkelti papildomus GTK+ modulius"

#~ msgid "MODULES"
#~ msgstr "MODULIAI"

#~ msgid "Make all warnings fatal"
#~ msgstr "Visi perspėjimai yra „mirtini“"

#~ msgid "GTK+ debugging flags to set"
#~ msgstr "GTK+ derinimo parametrai, kuriuos naudoti"

#~ msgid "GTK+ debugging flags to unset"
#~ msgstr "GTK+ derinimo parametrai, kuriu nenaudoti"

#~ msgid "Cannot open display: %s"
#~ msgstr "Nepavyko atverti displėjaus: „%s“"

#~ msgid "GTK+ Options"
#~ msgstr "GTK+ parinktys"

#~ msgid "Show GTK+ Options"
#~ msgstr "Rodyti GTK+ parinktis"

#~ msgid "File System Root"
#~ msgstr "Failų sistemos šakninis aplankas"

#~ msgid "Favorite files"
#~ msgstr "Mėgiami failai"

#~ msgid "Connect to Server"
#~ msgstr "Prisijungti prie serverio"

#~ msgid "Connect to a network server address"
#~ msgstr "Prisijungti prie tinklo serverio adreso"

#~ msgid "Rename…"
#~ msgstr "Pervadinti…"

#~ msgid "No item for URI '%s' found"
#~ msgstr "Elementų URI „%s“ nerasta"

#~ msgid "Untitled filter"
#~ msgstr "Nepavadintas filtras"

#~ msgid "Copy _Location"
#~ msgstr "Kopijuoti _vietą"

#~ msgid "_Remove From List"
#~ msgstr "_Pašalinti iš sąrašo"

#~ msgid "Show _Private Resources"
#~ msgstr "Rodyti _asmeninius resursus"

#~ msgid "No items found"
#~ msgstr "Elementų nerasta"

#~ msgid "No recently used resource found with URI '%s'"
#~ msgstr "Nerasta neseniai naudoto resurso su URI „%s“"

#~ msgid "Open '%s'"
#~ msgstr "Atverti „%s“"

#~ msgctxt "recent menu label"
#~ msgid "_%d. %s"
#~ msgstr "_%d. %s"

#~ msgctxt "recent menu label"
#~ msgid "%d. %s"
#~ msgstr "%d. %s"

#~ msgid "Unknown error when trying to deserialize %s"
#~ msgstr "Nežinoma klaida bandant nuoseklinti %s"

#~ msgid "No deserialize function found for format %s"
#~ msgstr "Formatui %s nuoseklinimo funkcija nerasta"

#~ msgid "Both \"id\" and \"name\" were found on the <%s> element"
#~ msgstr "Elemente <%s> buvo rasta ir „id“ ir „name“"

#~ msgid "The attribute \"%s\" was found twice on the <%s> element"
#~ msgstr "Požymis „%s“ elemente <%s> buvo rastas du kartus"

#~ msgid "<%s> element has invalid ID \"%s\""
#~ msgstr "<%s> elementas turi netinkamą ID „%s“"

#~ msgid "<%s> element has neither a \"name\" nor an \"id\" attribute"
#~ msgstr "<%s> elementas neturi nei „name“, nei „id“ požymio"

#~ msgid "Attribute \"%s\" repeated twice on the same <%s> element"
#~ msgstr "Požymis „%s“ pakartotas du kartus tame pačiame elemente <%s>"

#~ msgid "Attribute \"%s\" is invalid on <%s> element in this context"
#~ msgstr "Požymis „%s“ šiame kontekste netinkamas elementui <%s>"

#~ msgid "Tag \"%s\" has not been defined."
#~ msgstr "Žyma „%s“ neapibrėžta."

#~ msgid "Anonymous tag found and tags can not be created."
#~ msgstr "Rasta anoniminė žyma ir žymos negali būti sukurtos."

#~ msgid "Tag \"%s\" does not exist in buffer and tags can not be created."
#~ msgstr "Žymos „%s“ buferyje nėra ir žymos negali būti sukurtos."

#~ msgid "Element <%s> is not allowed below <%s>"
#~ msgstr "Elementas <%s> neleistinas žemiau <%s>"

#~ msgid "\"%s\" is not a valid attribute type"
#~ msgstr "„%s“ nėra tinkamas požymio tipas"

#~ msgid "\"%s\" is not a valid attribute name"
#~ msgstr "„%s“ nėra tinkamas požymio pavadinimas"

#~ msgid ""
#~ "\"%s\" could not be converted to a value of type \"%s\" for attribute "
#~ "\"%s\""
#~ msgstr "„%s“ nepavyko konvertuoti į „%s“ tipo reikšmę požymiui „%s“"

#~ msgid "\"%s\" is not a valid value for attribute \"%s\""
#~ msgstr "„%s“ nėra tinkama reikšmė požymiui „%s“"

#~ msgid "Tag \"%s\" already defined"
#~ msgstr "Žyma „%s“ jau apibrėžta"

#~ msgid "Tag \"%s\" has invalid priority \"%s\""
#~ msgstr "Žymos „%s“ netinkamas prioritetas „%s“"

#~ msgid "Outermost element in text must be <text_view_markup> not <%s>"
#~ msgstr "Išorinis elementas tekste turi būti <text_view_markup>, o ne <%s>"

#~ msgid "A <%s> element has already been specified"
#~ msgstr "Elementas <%s> jau buvo nurodytas"

#~ msgid "A <text> element can't occur before a <tags> element"
#~ msgstr "Elementas <text> negali būti naudojamas prieš elementą <tags>"

#~ msgid "Serialized data is malformed"
#~ msgstr "Nuoseklinti duomenys yra netinkamai suformuoti"

#~ msgid ""
#~ "Serialized data is malformed. First section isn't "
#~ "GTKTEXTBUFFERCONTENTS-0001"
#~ msgstr ""
#~ "Nuoseklinti duomenys yra netinkamai suformuoti. Pirmas skyrius nėra "
#~ "GTKTEXTBUFFERCONTENTS-0001"

#~ msgid "LRM _Left-to-right mark"
#~ msgstr "_LRM Žymė iš kairės į dešinę"

#~ msgid "RLM _Right-to-left mark"
#~ msgstr "_RLM Žymė iš dešinės į kairę"

#~ msgid "LRE Left-to-right _embedding"
#~ msgstr "LRE Iš-kairės-į-d_ešinę integruotas"

#~ msgid "RLE Right-to-left e_mbedding"
#~ msgstr "RLE Iš-dešinės-į-kairę i_ntegruotas"

#~ msgid "LRO Left-to-right _override"
#~ msgstr "LRO Iš-kairės-į-dešinę _atšaukiantis"

#~ msgid "RLO Right-to-left o_verride"
#~ msgstr "RLO Iš-dešinės-į-kairę a_tšaukiantis"

#~ msgid "PDF _Pop directional formatting"
#~ msgstr "PDF _Pop kryptingas formatavimas"

#~ msgid "ZWS _Zero width space"
#~ msgstr "ZWS N_ulinio pločio tarpas"

#~ msgid "ZWJ Zero width _joiner"
#~ msgstr "ZWJ Nulinio pločio _jungtis"

#~ msgid "ZWNJ Zero width _non-joiner"
#~ msgstr "ZWNJ Nulinio pločio _ne-jungtis"

#~ msgid "Adjusts the volume"
#~ msgstr "Keičia garsumą"

#~ msgid "Move"
#~ msgstr "Perkelti"

#~ msgid "Resize"
#~ msgstr "Keisti dydį"

#~ msgid "Always on Top"
#~ msgstr "Visada viršuje"

#~ msgid "Default Widget"
#~ msgstr "Numatytasis valdiklis"

#~ msgid "Focus Widget"
#~ msgstr "Fokusuotas valdiklis"

#~ msgid "Clip area"
#~ msgstr "Klipo vieta"

#~ msgid "Accessible name"
#~ msgstr "Prieinamas pavadinimas"

#~ msgid "Accessible description"
#~ msgstr "Prieinamas aprašymas"

#~ msgctxt "type name"
#~ msgid "Unknown"
#~ msgstr "Nežinoma"

#~ msgid "Attribute mapping"
#~ msgstr "Atributų susiejimas"

#~ msgid "%p (%s)"
#~ msgstr "%p (%s)"

#~ msgctxt "property name"
#~ msgid "None"
#~ msgstr "Nėra"

#~ msgid "Defined at: %p (%s)"
#~ msgstr "Apibrėžta: %p (%s)"

#~ msgid "inverted"
#~ msgstr "invertuota"

#~ msgid "bidirectional, inverted"
#~ msgstr "dviejų krypčių, invertuota"

#~ msgid "bidirectional"
#~ msgstr "dviejų krypčių"

#~ msgid "Binding:"
#~ msgstr "Susiejimas:"

#~ msgid "Setting:"
#~ msgstr "Nustatymas:"

#~ msgid "Selector"
#~ msgstr "Parinkimo įrankis"

#~ msgid "Yes"
#~ msgstr "Taip"

#~ msgid "Signal"
#~ msgstr "Signalas"

#~ msgid "Connected"
#~ msgstr "Prisijungta"

#~ msgid "Ignore hidden"
#~ msgstr "Nepaisyti paslėptų"

#~ msgid "Setting is hardcoded by GTK_TEST_TOUCHSCREEN"
#~ msgstr "Nustatymas yra fiksuotas su GTK_TEST_TOUCHSCREEN"

#~ msgid ""
#~ "Not settable at runtime.\n"
#~ "Use GDK_GL=always or GDK_GL=disable instead"
#~ msgstr ""
#~ "Nenustatomas vykdymo metu.\n"
#~ "Naudokite GDK_GL=always arba GDK_GL=disable"

#~ msgid "Similar"
#~ msgstr "Panašus"

#~ msgid "Show Pixel Cache"
#~ msgstr "Rodyti pikselių podėlį"

#~ msgid "Show Widget Resizes"
#~ msgstr "Rodyti valdiklių dydžių pakeitimus"

#~ msgid "When needed"
#~ msgstr "Kai reikia"

#~ msgid "Always"
#~ msgstr "Visada"

#~ msgid "Software Surfaces"
#~ msgstr "Programiniai paviršiai"

#~ msgid "Texture Rectangle Extension"
#~ msgstr "Rašto stačiakampis plėtinys"

#~ msgid "Trace signal emissions on this object"
#~ msgstr "Sekti signalų sukėlimus šiam objektui"

#~ msgid "Clear log"
#~ msgstr "Išvalyti žurnalą"

#~ msgid "Signals"
#~ msgstr "Signalai"

#~ msgid "Class Hierarchy"
#~ msgstr "Klasės hierarchija"

#~ msgid "CSS Selector"
#~ msgstr "CSS parinkimo įrankis"

#~ msgid "Gestures"
#~ msgstr "Gestai"

#~ msgid "Visual"
#~ msgstr "Vaizdinis"

#~ msgid "Color Name"
#~ msgstr "Spalvos pavadinimas"

#~ msgid "Files"
#~ msgstr "Failai"

#~ msgid "Font Family"
#~ msgstr "Šriftų šeima"

#~ msgid "Down Path"
#~ msgstr "Žemyn keliu"

#~ msgid "Up Path"
#~ msgstr "Aukštyn keliu"

#~ msgid "Printer"
#~ msgstr "Spausdintuvas"

#~ msgid "Pages"
#~ msgstr "Puslapiai:"

#~ msgid "Time of print"
#~ msgstr "Spausdinimo laikas"

#~ msgid "Select which type of documents are shown"
#~ msgstr "Pasirinkite kokių tipų dokumentai rodomi"

#~ msgid "Volume"
#~ msgstr "Garsumas"

#~ msgid "Turns volume up or down"
#~ msgstr "Tylina arba garsina"

#~ msgid "Volume Up"
#~ msgstr "Pagarsinti"

#~ msgid "Increases the volume"
#~ msgstr "Pagarsina"

#~ msgid "Volume Down"
#~ msgstr "Patylinti"

#~ msgid "Decreases the volume"
#~ msgstr "Patylina"

#~ msgctxt "input method menu"
#~ msgid "Amharic (EZ+)"
#~ msgstr "Amharų (EZ+)"

#~ msgctxt "input method menu"
#~ msgid "Broadway"
#~ msgstr "Broadway"

#~ msgctxt "input method menu"
#~ msgid "Cedilla"
#~ msgstr "Sedilė"

#~ msgctxt "input menthod menu"
#~ msgid "Cyrillic (Transliterated)"
#~ msgstr "Kirilica (transliteruotai)"

#~ msgctxt "input method menu"
#~ msgid "Windows IME"
#~ msgstr "Windows IME"

#~ msgctxt "input method menu"
#~ msgid "Inuktitut (Transliterated)"
#~ msgstr "Inuktitutas (transliteruotai)"

#~ msgctxt "input method menu"
#~ msgid "IPA"
#~ msgstr "IPA"

#~ msgctxt "input method menu"
#~ msgid "Multipress"
#~ msgstr "Daugiaspaudis"

#~ msgctxt "input method menu"
#~ msgid "Mac OS X Quartz"
#~ msgstr "Mac OS X Quartz"

#~ msgctxt "input method menu"
#~ msgid "Thai-Lao"
#~ msgstr "Tajų-Lao"

#~ msgctxt "input method menu"
#~ msgid "Tigrigna-Eritrean (EZ+)"
#~ msgstr "Tigrajų (Eritrėja) (EZ+)"

#~ msgctxt "input method menu"
#~ msgid "Tigrigna-Ethiopian (EZ+)"
#~ msgstr "Tigrajų (Etiopija) (EZ+)"

#~ msgctxt "input method menu"
#~ msgid "Vietnamese (VIQR)"
#~ msgstr "Vietnamiečių (VIQR)"

#~ msgctxt "input method menu"
#~ msgid "Wayland"
#~ msgstr "Wayland"

#~ msgctxt "input method menu"
#~ msgid "Waylandgtk"
#~ msgstr "Waylandgtk"

#~ msgid "printer offline"
#~ msgstr "spausdintuvas atjungtas"

#~ msgid "ready to print"
#~ msgstr "pasiruošęs spausdinti"

#~ msgid "processing job"
#~ msgstr "atlieka užduotį"

#~ msgid "paused"
#~ msgstr "sustabdytas"

#~ msgid "unknown"
#~ msgstr "nežinoma"

#~ msgid "test-output.%s"
#~ msgstr "bandomasis-dokumentas.%s"

#~ msgid "Print to Test Printer"
#~ msgstr "Spausdinti į bandomąjį spausdintuvą"

#~| msgctxt "Color name"
#~| msgid "Dark Plum"
#~ msgctxt "Color name"
#~ msgid "Dark"
#~ msgstr "Tamsi"

#~ msgctxt "Color name"
#~ msgid "Light Scarlet Red"
#~ msgstr "Švelni ryškiai raudona"

#~ msgctxt "Color name"
#~ msgid "Scarlet Red"
#~ msgstr "Ryškiai raudona"

#~ msgctxt "Color name"
#~ msgid "Light Butter"
#~ msgstr "Šviesiai gelsva"

#~ msgctxt "Color name"
#~ msgid "Butter"
#~ msgstr "Gelsva"

#~ msgctxt "Color name"
#~ msgid "Light Chameleon"
#~ msgstr "Šviesiai chameleoniška"

#~ msgctxt "Color name"
#~ msgid "Chameleon"
#~ msgstr "Chameleoniška"

#~ msgctxt "Color name"
#~ msgid "Dark Chameleon"
#~ msgstr "Tamsiai chameleoniška"

#~ msgctxt "Color name"
#~ msgid "Sky Blue"
#~ msgstr "Žydra"

#~ msgctxt "Color name"
#~ msgid "Plum"
#~ msgstr "Slyvinė violetinė"

#~ msgctxt "Color name"
#~ msgid "Light Chocolate"
#~ msgstr "Šviesi šokolado"

#~ msgctxt "Color name"
#~ msgid "Chocolate"
#~ msgstr "Šokolado"

#~ msgctxt "Color name"
#~ msgid "Dark Chocolate"
#~ msgstr "Tamsi šokolado"

#~ msgctxt "Color name"
#~ msgid "Light Aluminum 1"
#~ msgstr "Šviesi aliuminio 1"

#~ msgctxt "Color name"
#~ msgid "Aluminum 1"
#~ msgstr "Aliuminio 1"

#~ msgctxt "Color name"
#~ msgid "Dark Aluminum 1"
#~ msgstr "Tamsi aliuminio 1"

#~ msgctxt "Color name"
#~ msgid "Light Aluminum 2"
#~ msgstr "Šviesi aliuminio 2"

#~ msgctxt "Color name"
#~ msgid "Aluminum 2"
#~ msgstr "Aliuminio 2"

#~ msgctxt "Color name"
#~ msgid "Dark Aluminum 2"
#~ msgstr "Tamsi aliuminio 2"

#~ msgctxt "Color name"
#~ msgid "Darker Gray"
#~ msgstr "Tamsesnė pilka"

#~ msgctxt "Color name"
#~ msgid "Medium Gray"
#~ msgstr "Vidutiniškai pilka"

#~ msgctxt "Color name"
#~ msgid "Lighter Gray"
#~ msgstr "Šviesesnė pilka"

#~ msgid "3.2 core GL profile is not available on EGL implementation"
#~ msgstr "3.2 pagrindinis GL profilis neprieinamas EGL realizacijoje"

#~ msgid "Not implemented on OS X"
#~ msgstr "Nerealizuota OS X sistemoje"

#~ msgctxt "switch"
#~ msgid "ON"
#~ msgstr "❙"

#~ msgctxt "switch"
#~ msgid "OFF"
#~ msgstr "○"

#~ msgid "smb://"
#~ msgstr "smb://"

#~ msgid "Could not start the search process"
#~ msgstr "Nepavyko paleisti paieškos proceso"

#~ msgid ""
#~ "The program was not able to create a connection to the indexer daemon. "
#~ "Please make sure it is running."
#~ msgstr ""
#~ "Programai nepavyko sukurti ryšio su indeksavimo posisteme. Įsitikinkite, "
#~ "kad ji veikia."

#~ msgid "smb://foo.example.com, ssh://192.168.0.1"
#~ msgstr "smb://foo.example.com, ssh://192.168.0.1"

#~ msgid ""
#~ "The WGL_ARB_create_context extension needed to create core profiles is "
#~ "not available"
#~ msgstr ""
#~ "Nėra būtino WGL_ARB_create_context plėtinio pagrindo profiliams sukurti"

#~ msgid "Secure File Transfer Protocol"
#~ msgstr "Saugus failo perdavimo protokolas (SFTP)"

#~| msgid "Bourne Shell"
#~ msgid "Secure Shell"
#~ msgstr "Saugus apvalkalas"

#~ msgid "dialog-question-symbolic"
#~ msgstr "dialog-question-symbolic"

#~ msgid "Change name"
#~ msgstr "Keisti pavadinimą"

#~ msgid "Change classes"
#~ msgstr "Keisti klases"

#~ msgid "CSS properties"
#~ msgstr "CSS savybės"

#~ msgid "Classes"
#~ msgstr "Klasės"

#~ msgid "Changes are applied instantly, only for this selected widget."
#~ msgstr "Pakeitimai yra pritaikomi iškart tik šiam valdikliui."

#~ msgid "Show all CSS nodes"
#~ msgstr "Rodyti visus CSS mazgus"

#~ msgid "Show CSS properties"
#~ msgstr "Rodyti CSS savybes"

#~ msgid "Node:"
#~ msgstr "Mazgas:"

#~ msgid "Error launching preview"
#~ msgstr "Klaida paleidžiant peržiūrą"

#~ msgid "Allocated size"
#~ msgstr "Išskirta vieta"

#~ msgid ""
#~ "The GLX_ARB_create_context_profile extension needed to create core "
#~ "profiles is not available"
#~ msgstr ""
#~ "Nėra WGL_ARB_create_context_profile plėtinio, reikalingo pagrindo "
#~ "profiliams sukurti"

#~ msgid "New class"
#~ msgstr "Nauja klasė"

#~ msgid "Cancel"
#~ msgstr "Atsisakyti"

#~ msgid "Add a class"
#~ msgstr "Pridėti klasę"

#~ msgid "Restore defaults for this widget"
#~ msgstr "Atstatyti numatytąsias elemento savybes"

#~ msgid "Object Hierarchy"
#~ msgstr "Objektų hierarchija"

#~ msgid "Style Properties"
#~ msgstr "Stiliaus savybės"

#~| msgid "Address"
#~ msgid "Address…"
#~ msgstr "Adresas…"

#~ msgid "Invalid object type '%s' on line %d"
#~ msgstr "Netinkamas objekto tipas „%s“ eilutėje %d"

#~ msgid "Invalid type function on line %d: '%s'"
#~ msgstr "Netinkamo tipo funkcija eilutėje %d: „%s“"

#~ msgid "Duplicate object ID '%s' on line %d (previously on line %d)"
#~ msgstr "Dubliuojasi objekto ID „%s“ eilutėje %d (prieš tai eilutėje %d)"

#~ msgid "Invalid signal '%s' for type '%s' on line %d"
#~ msgstr "Netinkamas signalas „%s“ tipui „%s“ eilutėje %d"

#~ msgid "Invalid root element: <%s>"
#~ msgstr "Netinkamas šakninis elementas: <%s>"

#~ msgid "Unhandled tag: <%s>"
#~ msgstr "Neapdorota žymė: <%s>"

#~ msgid "_Customize"
#~ msgstr "_Tinkinti"

#~ msgid "Yesterday at %-I:%M %P"
#~ msgstr "Vakar %-I:%M %P"

#~ msgid "Devices"
#~ msgstr "Įrenginiai"

#~ msgid "Bookmarks"
#~ msgstr "Žymelės"

#~ msgid "Browse Network"
#~ msgstr "Naršyti tinklą"

#~ msgid "Remove"
#~ msgstr "Pašalinti"

#~ msgid "X display"
#~ msgstr "X vaizduoklis"

#~| msgid "Files"
#~ msgid "All Files"
#~ msgstr "Visi failai"

#~ msgid ""
#~ "No fonts matched your search. You can revise your search and try again."
#~ msgstr ""
#~ "Joks šriftas neatitiko jūsų paieškos. Galite peržiūrėti paiešką ir "
#~ "bandyti vėl."

#~ msgid "The license of the program"
#~ msgstr "Programos licencija"

#~ msgctxt "progress bar label"
#~ msgid "%d %%"
#~ msgstr "%d %%"

#~ msgctxt "volume percentage"
#~ msgid "%d %%"
#~ msgstr "%d %%"

#~ msgid "Choose a widget through the inspector"
#~ msgstr "Pasirinkite elementą naudodami inspektorių"

#~| msgid "_Mount"
#~ msgid "Count:"
#~ msgstr "Skaičius:"

#~ msgid "GTK+ Inspector — %s"
#~ msgstr "GTK+ inspektorius – %s"

#~ msgid "Send Widget to Shell"
#~ msgstr "Siųsti elementą į apvalkalą"

#~| msgid "Custom"
#~ msgid "Custom CSS"
#~ msgstr "Pasirinktinis CSS"

#~ msgctxt "paper size"
#~ msgid "A0x2"
#~ msgstr "A0x2"

#~ msgctxt "paper size"
#~ msgid "A0x3"
#~ msgstr "A0x3"

#~ msgctxt "paper size"
#~ msgid "A1x3"
#~ msgstr "A1x3"

#~ msgctxt "paper size"
#~ msgid "A1x4"
#~ msgstr "A1x4"

#~ msgctxt "paper size"
#~ msgid "A2x3"
#~ msgstr "A2x3"

#~ msgctxt "paper size"
#~ msgid "A2x4"
#~ msgstr "A2x4"

#~ msgctxt "paper size"
#~ msgid "A2x5"
#~ msgstr "A2x5"

#~ msgctxt "paper size"
#~ msgid "A3x3"
#~ msgstr "A3x3"

#~ msgctxt "paper size"
#~ msgid "A3x4"
#~ msgstr "A3x4"

#~ msgctxt "paper size"
#~ msgid "A3x5"
#~ msgstr "A3x5"

#~ msgctxt "paper size"
#~ msgid "A3x6"
#~ msgstr "A3x6"

#~ msgctxt "paper size"
#~ msgid "A3x7"
#~ msgstr "A3x7"

#~ msgctxt "paper size"
#~ msgid "A4x3"
#~ msgstr "A4x3"

#~ msgctxt "paper size"
#~ msgid "A4x4"
#~ msgstr "A4x4"

#~ msgctxt "paper size"
#~ msgid "A4x5"
#~ msgstr "A4x5"

#~ msgctxt "paper size"
#~ msgid "A4x6"
#~ msgstr "A4x6"

#~ msgctxt "paper size"
#~ msgid "A4x7"
#~ msgstr "A4x7"

#~ msgctxt "paper size"
#~ msgid "A4x8"
#~ msgstr "A4x8"

#~ msgctxt "paper size"
#~ msgid "A4x9"
#~ msgstr "A4x9"

#~ msgctxt "paper size"
#~ msgid "10x11"
#~ msgstr "10x11"

#~ msgctxt "paper size"
#~ msgid "10x13"
#~ msgstr "10x13"

#~ msgctxt "paper size"
#~ msgid "10x14"
#~ msgstr "10x14"

#~ msgctxt "paper size"
#~ msgid "10x15"
#~ msgstr "10x15"

#~ msgctxt "paper size"
#~ msgid "11x12"
#~ msgstr "11x12"

#~ msgctxt "paper size"
#~ msgid "11x15"
#~ msgstr "11x15"

#~ msgctxt "paper size"
#~ msgid "12x19"
#~ msgstr "12x19"

#~ msgctxt "paper size"
#~ msgid "5x7"
#~ msgstr "5x7"

#~ msgid "_Location:"
#~ msgstr "Vi_eta:"<|MERGE_RESOLUTION|>--- conflicted
+++ resolved
@@ -15,13 +15,8 @@
 msgstr ""
 "Project-Id-Version: lt\n"
 "Report-Msgid-Bugs-To: https://gitlab.gnome.org/GNOME/gtk/-/issues/\n"
-<<<<<<< HEAD
-"POT-Creation-Date: 2022-05-28 15:59+0000\n"
-"PO-Revision-Date: 2022-05-29 22:38+0300\n"
-=======
 "POT-Creation-Date: 2022-06-17 22:38+0000\n"
 "PO-Revision-Date: 2022-06-20 22:18+0300\n"
->>>>>>> 6eb35481
 "Last-Translator: Aurimas Černius <aurisc4@gmail.com>\n"
 "Language-Team: Lietuvių <gnome-lt@lists.akl.lt>\n"
 "Language: lt\n"
@@ -60,11 +55,7 @@
 msgid "Cannot provide contents as %s"
 msgstr "Nepavyko pateikti turinio kaip %s"
 
-<<<<<<< HEAD
-#: gdk/gdkdisplay.c:154 gdk/gdkglcontext.c:437
-=======
 #: gdk/gdkdisplay.c:154 gdk/gdkglcontext.c:435
->>>>>>> 6eb35481
 msgid "The current backend does not support OpenGL"
 msgstr "Dabartinė realizacija nepalaiko OpenGL"
 
@@ -88,15 +79,8 @@
 msgid "No perfect EGL configuration found"
 msgstr "Nerasta puikiai tinkanti EGL konfigūracija"
 
-<<<<<<< HEAD
-#: gdk/gdkdisplay.c:1631
-#, c-format
-#| msgid "EGL implementation is missing extension %2$s"
-#| msgid_plural "EGL implementation is missing %d extensions: %s"
-=======
 #: gdk/gdkdisplay.c:1625
 #, c-format
->>>>>>> 6eb35481
 msgid "EGL implementation is missing extension %s"
 msgid_plural "EGL implementation is missing %2$d extensions: %1$s"
 msgstr[0] "EGL realizacijai trūksta %2$d plėtinio: %1$s"
@@ -132,22 +116,6 @@
 msgid "No compatible formats to transfer contents."
 msgstr "Nėra suderinamų formatų turinio perdavimui."
 
-<<<<<<< HEAD
-#: gdk/gdkglcontext.c:334
-msgid "The EGL implementation does not support any allowed APIs"
-msgstr "EGL realizacija nepalaiko jokių leistinų API"
-
-#: gdk/gdkglcontext.c:415 gdk/win32/gdkglcontext-win32-wgl.c:616
-#: gdk/x11/gdkglcontext-glx.c:624
-msgid "Unable to create a GL context"
-msgstr "Nepavyko sukurti GL konteksto"
-
-#: gdk/gdkglcontext.c:1280
-msgid "Anything but OpenGL ES disabled via GDK_DEBUG"
-msgstr "Bet kas išskyrus OpenGL ES išjungta naudojant GDK_DEBUG"
-
-#: gdk/gdkglcontext.c:1289
-=======
 #: gdk/gdkglcontext.c:394 gdk/x11/gdkglcontext-glx.c:605
 msgid "No GL API allowed."
 msgstr "Nėra leidžiamas GL API."
@@ -162,18 +130,13 @@
 msgstr "Bet kas išskyrus OpenGL ES išjungta naudojant GDK_DEBUG"
 
 #: gdk/gdkglcontext.c:1282
->>>>>>> 6eb35481
 #, c-format
 msgid "Application does not support %s API"
 msgstr "Programa nepalaiko API %s"
 
 #. translators: This is about OpenGL backend names, like
 #. * "Trying to use X11 GLX, but EGL is already in use"
-<<<<<<< HEAD
-#: gdk/gdkglcontext.c:1823
-=======
 #: gdk/gdkglcontext.c:1822
->>>>>>> 6eb35481
 #, c-format
 msgid "Trying to use %s, but %s is already in use"
 msgstr "Bandoma naudoti %s, bet %s jau naudojama"
@@ -746,11 +709,7 @@
 msgid "No GL implementation is available"
 msgstr "Nėra galimo GL realizacijos"
 
-<<<<<<< HEAD
-#: gdk/win32/gdkglcontext-win32-wgl.c:582
-=======
 #: gdk/win32/gdkglcontext-win32-wgl.c:577
->>>>>>> 6eb35481
 msgid "No available configurations for the given pixel format"
 msgstr "Nėra galimų konfigūracijų nurodytam pikselių formatui"
 
@@ -2142,13 +2101,6 @@
 #: gtk/gtkfilechoosernative.c:509 gtk/gtkfilechoosernative.c:580
 #: gtk/gtkfilechooserwidget.c:1210 gtk/gtkfilechooserwidget.c:5798
 #: gtk/gtkmessagedialog.c:166 gtk/gtkmessagedialog.c:175
-<<<<<<< HEAD
-#: gtk/gtkmountoperation.c:610 gtk/gtkpagesetupunixdialog.c:283
-#: gtk/gtkprintbackend.c:642 gtk/gtkprinteroptionwidget.c:724
-#: gtk/gtkprintunixdialog.c:667 gtk/gtkprintunixdialog.c:823
-#: gtk/gtkwindow.c:6154 gtk/inspector/css-editor.c:248
-#: gtk/inspector/recorder.c:1706
-=======
 #: gtk/gtkmountoperation.c:604 gtk/gtkpagesetupunixdialog.c:283
 #: gtk/gtkprintbackend.c:640 gtk/gtkprinteroptionwidget.c:722
 #: gtk/gtkprintunixdialog.c:651 gtk/gtkprintunixdialog.c:807
@@ -2156,7 +2108,6 @@
 #: gtk/inspector/recorder.c:1723 gtk/ui/gtkappchooserdialog.ui:45
 #: gtk/ui/gtkassistant.ui:52 gtk/ui/gtkcolorchooserdialog.ui:33
 #: gtk/ui/gtkfontchooserdialog.ui:24
->>>>>>> 6eb35481
 msgid "_Cancel"
 msgstr "_Atsisakyti"
 
@@ -2244,11 +2195,7 @@
 msgstr "Jei ištrinsite elementą, jis bus negrįžtamai prarastas."
 
 #: gtk/gtkfilechooserwidget.c:1211 gtk/gtkfilechooserwidget.c:1827
-<<<<<<< HEAD
-#: gtk/gtklabel.c:5659 gtk/gtktext.c:6077 gtk/gtktextview.c:8956
-=======
 #: gtk/gtklabel.c:5627 gtk/gtktext.c:6041 gtk/gtktextview.c:8914
->>>>>>> 6eb35481
 msgid "_Delete"
 msgstr "Iš_trinti"
 
@@ -2277,11 +2224,7 @@
 msgstr "Į_dėti į žymeles"
 
 #: gtk/gtkfilechooserwidget.c:1823 gtk/gtkplacessidebar.c:2310
-<<<<<<< HEAD
-#: gtk/gtkplacessidebar.c:3249
-=======
 #: gtk/gtkplacessidebar.c:3249 gtk/ui/gtkfilechooserwidget.ui:465
->>>>>>> 6eb35481
 msgid "_Rename"
 msgstr "Per_vadinti"
 
@@ -2309,13 +2252,9 @@
 msgid "Sort _Folders Before Files"
 msgstr "Rikiuoti _aplankus prieš failus"
 
-<<<<<<< HEAD
-#: gtk/gtkfilechooserwidget.c:2256 gtk/inspector/css-node-tree.ui:135
-=======
 #. this is the header for the location column in the print dialog
 #: gtk/gtkfilechooserwidget.c:2256 gtk/inspector/css-node-tree.ui:135
 #: gtk/ui/gtkfilechooserwidget.ui:186 gtk/ui/gtkprintunixdialog.ui:114
->>>>>>> 6eb35481
 msgid "Location"
 msgstr "Vieta"
 
@@ -2338,10 +2277,7 @@
 msgstr "Įveskite vietą arba URL"
 
 #: gtk/gtkfilechooserwidget.c:3811 gtk/gtkfilechooserwidget.c:6635
-<<<<<<< HEAD
-=======
 #: gtk/ui/gtkfilechooserwidget.ui:226
->>>>>>> 6eb35481
 msgid "Modified"
 msgstr "Pakeista"
 
@@ -2383,11 +2319,7 @@
 msgid "Audio"
 msgstr "Garsas"
 
-<<<<<<< HEAD
-#: gtk/gtkfilechooserwidget.c:4323 gtk/gtkfontbutton.c:604
-=======
 #: gtk/gtkfilechooserwidget.c:4323 gtk/gtkfontbutton.c:596
->>>>>>> 6eb35481
 #: gtk/inspector/visual.ui:170
 msgid "Font"
 msgstr "Šriftas"
@@ -2440,30 +2372,18 @@
 msgid "Home"
 msgstr "Asmeninis aplankas"
 
-<<<<<<< HEAD
-#: gtk/gtkfilechooserwidget.c:5791 gtk/gtkprintunixdialog.c:658
-=======
 #: gtk/gtkfilechooserwidget.c:5791 gtk/gtkprintunixdialog.c:642
->>>>>>> 6eb35481
 #, c-format
 msgid "A file named “%s” already exists.  Do you want to replace it?"
 msgstr "Failas pavadinimu „%s“ jau yra. Ar norite jį perrašyti?"
 
-<<<<<<< HEAD
-#: gtk/gtkfilechooserwidget.c:5794 gtk/gtkprintunixdialog.c:662
-=======
 #: gtk/gtkfilechooserwidget.c:5794 gtk/gtkprintunixdialog.c:646
->>>>>>> 6eb35481
 #, c-format
 msgid ""
 "The file already exists in “%s”.  Replacing it will overwrite its contents."
 msgstr "Failas vietoje „%s“ jau yra. Pakeitus jį, jo turinys bus perrašytas."
 
-<<<<<<< HEAD
-#: gtk/gtkfilechooserwidget.c:5799 gtk/gtkprintunixdialog.c:670
-=======
 #: gtk/gtkfilechooserwidget.c:5799 gtk/gtkprintunixdialog.c:654
->>>>>>> 6eb35481
 msgid "_Replace"
 msgstr "_Pakeisti"
 
@@ -2492,47 +2412,27 @@
 msgid "None"
 msgstr "Nėra"
 
-<<<<<<< HEAD
-#: gtk/gtkfontchooserwidget.c:1531
-=======
 #: gtk/gtkfontchooserwidget.c:1529
->>>>>>> 6eb35481
 msgctxt "Font variation axis"
 msgid "Width"
 msgstr "Plotis"
 
-<<<<<<< HEAD
-#: gtk/gtkfontchooserwidget.c:1532
-=======
 #: gtk/gtkfontchooserwidget.c:1530
->>>>>>> 6eb35481
 msgctxt "Font variation axis"
 msgid "Weight"
 msgstr "Aukštis"
 
-<<<<<<< HEAD
-#: gtk/gtkfontchooserwidget.c:1533
-=======
 #: gtk/gtkfontchooserwidget.c:1531
->>>>>>> 6eb35481
 msgctxt "Font variation axis"
 msgid "Italic"
 msgstr "Kursyvas"
 
-<<<<<<< HEAD
-#: gtk/gtkfontchooserwidget.c:1534
-=======
 #: gtk/gtkfontchooserwidget.c:1532
->>>>>>> 6eb35481
 msgctxt "Font variation axis"
 msgid "Slant"
 msgstr "Pasviręs"
 
-<<<<<<< HEAD
-#: gtk/gtkfontchooserwidget.c:1535
-=======
 #: gtk/gtkfontchooserwidget.c:1533
->>>>>>> 6eb35481
 msgctxt "Font variation axis"
 msgid "Optical Size"
 msgstr "Optinis dydis"
@@ -2569,29 +2469,6 @@
 msgid "OpenGL context creation failed"
 msgstr "Nepavyko sukurti OpenGL konteksto"
 
-<<<<<<< HEAD
-#: gtk/gtklabel.c:5656 gtk/gtktext.c:6065 gtk/gtktextview.c:8944
-msgid "Cu_t"
-msgstr "_Iškirpti"
-
-#: gtk/gtklabel.c:5657 gtk/gtktext.c:6069 gtk/gtktextview.c:8948
-msgid "_Copy"
-msgstr "_Kopijuoti"
-
-#: gtk/gtklabel.c:5658 gtk/gtktext.c:6073 gtk/gtktextview.c:8952
-msgid "_Paste"
-msgstr "Į_dėti"
-
-#: gtk/gtklabel.c:5664 gtk/gtktext.c:6086 gtk/gtktextview.c:8977
-msgid "Select _All"
-msgstr "P_ažymėti viską"
-
-#: gtk/gtklabel.c:5669
-msgid "_Open Link"
-msgstr "_Atverti nuorodą"
-
-#: gtk/gtklabel.c:5673
-=======
 #: gtk/gtklabel.c:5624 gtk/gtktext.c:6029 gtk/gtktextview.c:8902
 msgid "Cu_t"
 msgstr "_Iškirpti"
@@ -2613,7 +2490,6 @@
 msgstr "_Atverti nuorodą"
 
 #: gtk/gtklabel.c:5641
->>>>>>> 6eb35481
 msgid "Copy _Link Address"
 msgstr "Kopijuoti _nuorodos adresą"
 
@@ -2662,11 +2538,7 @@
 #. * Do *not* translate it to "predefinito:LTR", if it
 #. * it isn't default:LTR or default:RTL it will not work
 #.
-<<<<<<< HEAD
-#: gtk/gtkmain.c:775
-=======
 #: gtk/gtkmain.c:786
->>>>>>> 6eb35481
 msgid "default:LTR"
 msgstr "default:LTR"
 
@@ -2719,11 +2591,7 @@
 msgstr "%d:%02d"
 
 #: gtk/gtkmessagedialog.c:158 gtk/gtkmessagedialog.c:176
-<<<<<<< HEAD
-#: gtk/gtkprintbackend.c:643 gtk/gtkwindow.c:6155
-=======
 #: gtk/gtkprintbackend.c:641 gtk/gtkwindow.c:6107
->>>>>>> 6eb35481
 msgid "_OK"
 msgstr "_Gerai"
 
@@ -3241,20 +3109,12 @@
 msgid "_Remember password"
 msgstr "Į_siminti slaptažodį"
 
-<<<<<<< HEAD
-#: gtk/gtkprinteroptionwidget.c:721
-msgid "Select a filename"
-msgstr "Pasirinkite failo pavadinimą"
-
-#: gtk/gtkprinteroptionwidget.c:725
-=======
 #: gtk/gtkprinteroptionwidget.c:719
 msgid "Select a filename"
 msgstr "Pasirinkite failo pavadinimą"
 
 #: gtk/gtkprinteroptionwidget.c:723 gtk/ui/gtkappchooserdialog.ui:50
 #: gtk/ui/gtkcolorchooserdialog.ui:38 gtk/ui/gtkfontchooserdialog.ui:29
->>>>>>> 6eb35481
 msgid "_Select"
 msgstr "Pa_sirinkti"
 
@@ -3600,11 +3460,7 @@
 msgid "Could not show link"
 msgstr "Nepavyko parodyti nuorodos"
 
-<<<<<<< HEAD
-#: gtk/gtktext.c:6091 gtk/gtktextview.c:8982
-=======
 #: gtk/gtktext.c:6055 gtk/gtktextview.c:8940
->>>>>>> 6eb35481
 msgid "Insert _Emoji"
 msgstr "Įterpti _emoji"
 
@@ -3639,20 +3495,12 @@
 msgid "%d %%"
 msgstr "%d %%"
 
-<<<<<<< HEAD
-#: gtk/gtkwindow.c:6142
-=======
 #: gtk/gtkwindow.c:6094
->>>>>>> 6eb35481
 #, c-format
 msgid "Do you want to use GTK Inspector?"
 msgstr "Ar norite naudoti GTK inspektorių?"
 
-<<<<<<< HEAD
-#: gtk/gtkwindow.c:6144
-=======
 #: gtk/gtkwindow.c:6096
->>>>>>> 6eb35481
 #, c-format
 msgid ""
 "GTK Inspector is an interactive debugger that lets you explore and modify "
@@ -3663,11 +3511,7 @@
 "keisti GTK programos vidurius. Jo naudojimas gali sukelti programai problemų "
 "ar ją nulaužti."
 
-<<<<<<< HEAD
-#: gtk/gtkwindow.c:6149
-=======
 #: gtk/gtkwindow.c:6101
->>>>>>> 6eb35481
 msgid "Don’t show this message again"
 msgstr "Daugiau nerodyti šio pranešimo"
 
@@ -3916,11 +3760,7 @@
 msgid "Resource Path"
 msgstr "Ištekliaus kelias"
 
-<<<<<<< HEAD
-#: gtk/inspector/general.ui:268
-=======
 #: gtk/inspector/general.ui:268 gtk/ui/gtkplacesview.ui:79
->>>>>>> 6eb35481
 msgid "Prefix"
 msgstr "Priešdėlis"
 
@@ -4023,11 +3863,7 @@
 
 #: gtk/inspector/misc-info.ui:405 gtk/inspector/misc-info.ui:444
 #: gtk/inspector/misc-info.ui:483 gtk/inspector/prop-editor.c:1162
-<<<<<<< HEAD
-#: gtk/inspector/prop-editor.c:1534 gtk/inspector/window.ui:396
-=======
 #: gtk/inspector/prop-editor.c:1531 gtk/inspector/window.ui:396
->>>>>>> 6eb35481
 msgid "Properties"
 msgstr "Savybės"
 
@@ -4109,26 +3945,11 @@
 msgid "Uneditable property type: %s"
 msgstr "Neredaguojamas savybės tipas: %s"
 
-<<<<<<< HEAD
-#: gtk/inspector/prop-editor.c:1386
-=======
 #: gtk/inspector/prop-editor.c:1383
->>>>>>> 6eb35481
 msgctxt "column number"
 msgid "None"
 msgstr "Nėra"
 
-<<<<<<< HEAD
-#: gtk/inspector/prop-editor.c:1423
-msgid "Attribute:"
-msgstr "Atributas:"
-
-#: gtk/inspector/prop-editor.c:1426
-msgid "Model"
-msgstr "Modelis"
-
-#: gtk/inspector/prop-editor.c:1431
-=======
 #: gtk/inspector/prop-editor.c:1420
 msgid "Attribute:"
 msgstr "Atributas:"
@@ -4138,80 +3959,47 @@
 msgstr "Modelis"
 
 #: gtk/inspector/prop-editor.c:1428
->>>>>>> 6eb35481
 msgid "Column:"
 msgstr "Stulpelis:"
 
 #. Translators: %s is a type name, for example
 #. * Action from 0x2345678 (GtkApplicationWindow)
 #.
-<<<<<<< HEAD
-#: gtk/inspector/prop-editor.c:1530
-=======
 #: gtk/inspector/prop-editor.c:1527
->>>>>>> 6eb35481
 #, c-format
 msgid "Action from: %p (%s)"
 msgstr "Veiksmas iš: %p (%s)"
 
-<<<<<<< HEAD
-#: gtk/inspector/prop-editor.c:1585
-msgid "Reset"
-msgstr "Atstatyti"
-
-#: gtk/inspector/prop-editor.c:1593
-=======
 #: gtk/inspector/prop-editor.c:1582
 msgid "Reset"
 msgstr "Atstatyti"
 
 #: gtk/inspector/prop-editor.c:1590
->>>>>>> 6eb35481
 msgctxt "GtkSettings source"
 msgid "Default"
 msgstr "Numatyta"
 
-<<<<<<< HEAD
-#: gtk/inspector/prop-editor.c:1596
-=======
 #: gtk/inspector/prop-editor.c:1593
->>>>>>> 6eb35481
 msgctxt "GtkSettings source"
 msgid "Theme"
 msgstr "Tema"
 
-<<<<<<< HEAD
-#: gtk/inspector/prop-editor.c:1599
-=======
 #: gtk/inspector/prop-editor.c:1596
->>>>>>> 6eb35481
 msgctxt "GtkSettings source"
 msgid "XSettings"
 msgstr "XSettings"
 
-<<<<<<< HEAD
-#: gtk/inspector/prop-editor.c:1603
-=======
 #: gtk/inspector/prop-editor.c:1600
->>>>>>> 6eb35481
 msgctxt "GtkSettings source"
 msgid "Application"
 msgstr "Programa"
 
-<<<<<<< HEAD
-#: gtk/inspector/prop-editor.c:1606
-=======
 #: gtk/inspector/prop-editor.c:1603
->>>>>>> 6eb35481
 msgctxt "GtkSettings source"
 msgid "Unknown"
 msgstr "Nežinoma"
 
-<<<<<<< HEAD
-#: gtk/inspector/prop-editor.c:1609
-=======
 #: gtk/inspector/prop-editor.c:1606
->>>>>>> 6eb35481
 msgid "Source:"
 msgstr "Šaltinis:"
 
@@ -7362,22 +7150,13 @@
 msgid "Can’t load “%s”: %s\n"
 msgstr "Nepavyko įkelti „%s“: %s\n"
 
-<<<<<<< HEAD
-#: tools/gtk-builder-tool-simplify.c:2297
-#: tools/gtk-builder-tool-simplify.c:2303
-=======
 #: tools/gtk-builder-tool-simplify.c:2299
 #: tools/gtk-builder-tool-simplify.c:2305
->>>>>>> 6eb35481
 #, c-format
 msgid "Can’t parse “%s”: %s\n"
 msgstr "Nepavyko suprasti „%s“: %s\n"
 
-<<<<<<< HEAD
-#: tools/gtk-builder-tool-simplify.c:2309
-=======
 #: tools/gtk-builder-tool-simplify.c:2311
->>>>>>> 6eb35481
 #, c-format
 msgid "Can’t parse “%s”\n"
 msgstr "Nepavyko suprasti „%s“\n"
@@ -7582,12 +7361,9 @@
 "Jei tikrai čia norite sukurti piktogramos podėlį, naudokite --ignore-theme-"
 "index.\n"
 
-<<<<<<< HEAD
-=======
 #~ msgid "The EGL implementation does not support any allowed APIs"
 #~ msgstr "EGL realizacija nepalaiko jokių leistinų API"
 
->>>>>>> 6eb35481
 #~ msgid "Can't parse “%s”: %s\n"
 #~ msgstr "Nepavyko suprasti „%s“: %s\n"
 
