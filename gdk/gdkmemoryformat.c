/*
 * Copyright © 2021 Benjamin Otte
 *
 * This library is free software; you can redistribute it and/or
 * modify it under the terms of the GNU Lesser General Public
 * License as published by the Free Software Foundation; either
 * version 2.1 of the License, or (at your option) any later version.
 *
 * This library is distributed in the hope that it will be useful,
 * but WITHOUT ANY WARRANTY; without even the implied warranty of
 * MERCHANTABILITY or FITNESS FOR A PARTICULAR PURPOSE.  See the GNU
 * Lesser General Public License for more details.
 *
 * You should have received a copy of the GNU Lesser General Public
 * License along with this library. If not, see <http://www.gnu.org/licenses/>.
 *
 * Authors: Benjamin Otte <otte@gnome.org>
 */

#include "config.h"

#include "gdkmemoryformatprivate.h"

#include "gdkdmabuffourccprivate.h"
#include "gdkglcontextprivate.h"

#include "gsk/gl/fp16private.h"

#include <epoxy/gl.h>

typedef struct _GdkMemoryFormatDescription GdkMemoryFormatDescription;

#define TYPED_FUNCS(name, T, R, G, B, A, bpp, scale) \
static void \
name ## _to_float (float        *dest, \
                   const guchar *src_data, \
                   gsize         n) \
{ \
  for (gsize i = 0; i < n; i++) \
    { \
      T *src = (T *) (src_data + i * bpp); \
      dest[0] = (float) src[R] / scale; \
      dest[1] = (float) src[G] / scale; \
      dest[2] = (float) src[B] / scale; \
      if (A >= 0) dest[3] = (float) src[A] / scale; else dest[3] = 1.0; \
      dest += 4; \
    } \
} \
\
static void \
name ## _from_float (guchar      *dest_data, \
                     const float *src, \
                     gsize        n) \
{ \
  for (gsize i = 0; i < n; i++) \
    { \
      T *dest = (T *) (dest_data + i * bpp); \
      dest[R] = CLAMP (src[0] * scale + 0.5, 0, scale); \
      dest[G] = CLAMP (src[1] * scale + 0.5, 0, scale); \
      dest[B] = CLAMP (src[2] * scale + 0.5, 0, scale); \
      if (A >= 0) dest[A] = CLAMP (src[3] * scale + 0.5, 0, scale); \
      src += 4; \
    } \
}

#define TYPED_GRAY_FUNCS(name, T, G, A, bpp, scale) \
static void \
name ## _to_float (float        *dest, \
                   const guchar *src_data, \
                   gsize         n) \
{ \
  for (gsize i = 0; i < n; i++) \
    { \
      T *src = (T *) (src_data + i * bpp); \
      if (A >= 0) dest[3] = (float) src[A] / scale; else dest[3] = 1.0; \
      if (G >= 0) dest[0] = (float) src[G] / scale; else dest[0] = dest[3]; \
      dest[1] = dest[2] = dest[0]; \
      dest += 4; \
    } \
} \
\
static void \
name ## _from_float (guchar      *dest_data, \
                     const float *src, \
                     gsize        n) \
{ \
  for (gsize i = 0; i < n; i++) \
    { \
      T *dest = (T *) (dest_data + i * bpp); \
      if (G >= 0) dest[G] = CLAMP ((src[0] + src[1] + src[2]) * scale / 3.f + 0.5, 0, scale); \
      if (A >= 0) dest[A] = CLAMP (src[3] * scale + 0.5, 0, scale); \
      src += 4; \
    } \
}

TYPED_FUNCS (b8g8r8a8_premultiplied, guchar, 2, 1, 0, 3, 4, 255)
TYPED_FUNCS (a8r8g8b8_premultiplied, guchar, 1, 2, 3, 0, 4, 255)
TYPED_FUNCS (r8g8b8a8_premultiplied, guchar, 0, 1, 2, 3, 4, 255)
TYPED_FUNCS (a8b8g8r8_premultiplied, guchar, 3, 2, 1, 0, 4, 255)
TYPED_FUNCS (b8g8r8a8, guchar, 2, 1, 0, 3, 4, 255)
TYPED_FUNCS (a8r8g8b8, guchar, 1, 2, 3, 0, 4, 255)
TYPED_FUNCS (r8g8b8a8, guchar, 0, 1, 2, 3, 4, 255)
TYPED_FUNCS (a8b8g8r8, guchar, 3, 2, 1, 0, 4, 255)

TYPED_FUNCS (r8g8b8x8, guchar, 0, 1, 2, -1, 4, 255)
TYPED_FUNCS (x8r8g8b8, guchar, 1, 2, 3, -1, 4, 255)
TYPED_FUNCS (b8g8r8x8, guchar, 2, 1, 0, -1, 4, 255)
TYPED_FUNCS (x8b8g8r8, guchar, 3, 2, 1, -1, 4, 255)

TYPED_FUNCS (r8g8b8, guchar, 0, 1, 2, -1, 3, 255)
TYPED_FUNCS (b8g8r8, guchar, 2, 1, 0, -1, 3, 255)
TYPED_FUNCS (r16g16b16, guint16, 0, 1, 2, -1, 6, 65535)
TYPED_FUNCS (r16g16b16a16, guint16, 0, 1, 2, 3, 8, 65535)

TYPED_GRAY_FUNCS (g8a8_premultiplied, guchar, 0, 1, 2, 255)
TYPED_GRAY_FUNCS (g8a8, guchar, 0, 1, 2, 255)
TYPED_GRAY_FUNCS (g8, guchar, 0, -1, 1, 255)
TYPED_GRAY_FUNCS (a8, guchar, -1, 0, 1, 255)
TYPED_GRAY_FUNCS (g16a16_premultiplied, guint16, 0, 1, 4, 65535)
TYPED_GRAY_FUNCS (g16a16, guint16, 0, 1, 4, 65535)
TYPED_GRAY_FUNCS (g16, guint16, 0, -1, 2, 65535)
TYPED_GRAY_FUNCS (a16, guint16, -1, 0, 2, 65535)

static void
r16g16b16_float_to_float (float        *dest,
                          const guchar *src_data,
                          gsize         n)
{
  guint16 *src = (guint16 *) src_data;
  for (gsize i = 0; i < n; i++)
    {
      half_to_float (src, dest, 3);
      dest[3] = 1.0;
      dest += 4;
      src += 3;
    }
}

static void
r16g16b16_float_from_float (guchar      *dest_data,
                            const float *src,
                            gsize        n)
{
  guint16 *dest = (guint16 *) dest_data;
  for (gsize i = 0; i < n; i++)
    {
      float_to_half (src, dest, 3);
      dest += 3;
      src += 4;
    }
}

static void
r16g16b16a16_float_to_float (float        *dest,
                             const guchar *src,
                             gsize         n)
{
  half_to_float ((const guint16 *) src, dest, 4 * n);
}

static void
r16g16b16a16_float_from_float (guchar      *dest,
                               const float *src,
                               gsize        n)
{
  float_to_half (src, (guint16 *) dest, 4 * n);
}

static void
a16_float_to_float (float        *dest,
                    const guchar *src_data,
                    gsize         n)
{
  const guint16 *src = (const guint16 *) src_data;
  for (gsize i = 0; i < n; i++)
    {
      half_to_float (src, dest, 1);
      dest[1] = dest[0];
      dest[2] = dest[0];
      dest[3] = dest[0];
      src++;
      dest += 4;
    }
}

static void
a16_float_from_float (guchar      *dest_data,
                      const float *src,
                      gsize        n)
{
  guint16 *dest = (guint16 *) dest_data;
  for (gsize i = 0; i < n; i++)
    {
      float_to_half (&src[3], dest, 1);
      dest ++;
      src += 4;
    }
}

static void
r32g32b32_float_to_float (float        *dest,
                          const guchar *src_data,
                          gsize         n)
{
  float *src = (float *) src_data;
  for (gsize i = 0; i < n; i++)
    {
      dest[0] = src[0];
      dest[1] = src[1];
      dest[2] = src[2];
      dest[3] = 1.0;
      dest += 4;
      src += 3;
    }
}

static void
r32g32b32_float_from_float (guchar      *dest_data,
                            const float *src,
                            gsize        n)
{
  float *dest = (float *) dest_data;
  for (gsize i = 0; i < n; i++)
    {
      dest[0] = src[0];
      dest[1] = src[1];
      dest[2] = src[2];
      dest += 3;
      src += 4;
    }
}

static void
r32g32b32a32_float_to_float (float        *dest,
                             const guchar *src,
                             gsize         n)
{
  memcpy (dest, src, sizeof (float) * n * 4);
}

static void
r32g32b32a32_float_from_float (guchar      *dest,
                               const float *src,
                               gsize        n)
{
  memcpy (dest, src, sizeof (float) * n * 4);
}

static void
a32_float_to_float (float        *dest,
                    const guchar *src_data,
                    gsize         n)
{
  const float *src = (const float *) src_data;
  for (gsize i = 0; i < n; i++)
    {
      dest[0] = src[0];
      dest[1] = src[0];
      dest[2] = src[0];
      dest[3] = src[0];
      src++;
      dest += 4;
    }
}

static void
a32_float_from_float (guchar      *dest_data,
                      const float *src,
                      gsize        n)
{
  float *dest = (float *) dest_data;
  for (gsize i = 0; i < n; i++)
    {
      dest[0] = src[3];
      dest ++;
      src += 4;
    }
}

#define PREMULTIPLY_FUNC(name, R1, G1, B1, A1, R2, G2, B2, A2) \
static void \
name (guchar *dest, \
      const guchar *src, \
      gsize n) \
{ \
  for (; n > 0; n--) \
    { \
      guchar a = src[A1]; \
      guint16 r = (guint16)src[R1] * a + 127; \
      guint16 g = (guint16)src[G1] * a + 127; \
      guint16 b = (guint16)src[B1] * a + 127; \
      dest[R2] = (r + (r >> 8) + 1) >> 8; \
      dest[G2] = (g + (g >> 8) + 1) >> 8; \
      dest[B2] = (b + (b >> 8) + 1) >> 8; \
      dest[A2] = a; \
      dest += 4; \
      src += 4; \
    } \
}

PREMULTIPLY_FUNC(r8g8b8a8_to_r8g8b8a8_premultiplied, 0, 1, 2, 3, 0, 1, 2, 3)
PREMULTIPLY_FUNC(r8g8b8a8_to_b8g8r8a8_premultiplied, 0, 1, 2, 3, 2, 1, 0, 3)
PREMULTIPLY_FUNC(r8g8b8a8_to_a8r8g8b8_premultiplied, 0, 1, 2, 3, 1, 2, 3, 0)
PREMULTIPLY_FUNC(r8g8b8a8_to_a8b8g8r8_premultiplied, 0, 1, 2, 3, 3, 2, 1, 0)

#define ADD_ALPHA_FUNC(name, R1, G1, B1, R2, G2, B2, A2) \
static void \
name (guchar *dest, \
      const guchar *src, \
      gsize n) \
{ \
  for (; n > 0; n--) \
    { \
      dest[R2] = src[R1]; \
      dest[G2] = src[G1]; \
      dest[B2] = src[B1]; \
      dest[A2] = 255; \
      dest += 4; \
      src += 3; \
    } \
}

ADD_ALPHA_FUNC(r8g8b8_to_r8g8b8a8, 0, 1, 2, 0, 1, 2, 3)
ADD_ALPHA_FUNC(r8g8b8_to_b8g8r8a8, 0, 1, 2, 2, 1, 0, 3)
ADD_ALPHA_FUNC(r8g8b8_to_a8r8g8b8, 0, 1, 2, 1, 2, 3, 0)
ADD_ALPHA_FUNC(r8g8b8_to_a8b8g8r8, 0, 1, 2, 3, 2, 1, 0)

struct _GdkMemoryFormatDescription
{
  GdkMemoryAlpha alpha;
  GdkMemoryFormat premultiplied;
  GdkMemoryFormat straight;
  gsize bytes_per_pixel;
  gsize alignment;
  GdkMemoryDepth depth;
  const GdkMemoryFormat *fallbacks;
  struct {
    GLint internal_format;
    GLenum format;
    GLenum type;
    GLint swizzle[4];
    /* -1 if none exists, ie the format is already RGBA
     * or the format doesn't have 4 channels */
    GdkMemoryFormat rgba_format;
    GLint rgba_swizzle[4];
  } gl;
#ifdef GDK_RENDERING_VULKAN
  VkFormat vk_format;
#endif
#ifdef HAVE_DMABUF
  guint32 dmabuf_fourcc;
#endif
  /* no premultiplication going on here */
  void (* to_float) (float *, const guchar*, gsize);
  void (* from_float) (guchar *, const float *, gsize);
};

#if  G_BYTE_ORDER == G_LITTLE_ENDIAN
#  define GDK_GL_UNSIGNED_BYTE_FLIPPED GL_UNSIGNED_INT_8_8_8_8
#elif G_BYTE_ORDER == G_BIG_ENDIAN
#  define GDK_GL_UNSIGNED_BYTE_FLIPPED GL_UNSIGNED_INT_8_8_8_8_REV
#else
#  error "Define the right GL flags here"
#endif

static const GdkMemoryFormatDescription memory_formats[] = {
  [GDK_MEMORY_B8G8R8A8_PREMULTIPLIED] = {
    .alpha = GDK_MEMORY_ALPHA_PREMULTIPLIED,
    .premultiplied = GDK_MEMORY_B8G8R8A8_PREMULTIPLIED,
    .straight = GDK_MEMORY_B8G8R8A8,
    .bytes_per_pixel = 4,
    .alignment = G_ALIGNOF (guchar),
    .depth = GDK_MEMORY_U8,
    .fallbacks = (GdkMemoryFormat[]) {
        -1,
    },
    .gl = {
        .internal_format = GL_RGBA8,
        .format = GL_BGRA,
        .type = GL_UNSIGNED_BYTE,
        .swizzle = { GL_RED, GL_GREEN, GL_BLUE, GL_ALPHA },
        .rgba_format = GDK_MEMORY_R8G8B8A8_PREMULTIPLIED,
        .rgba_swizzle = { GL_BLUE, GL_GREEN, GL_RED, GL_ALPHA },
    },
#ifdef GDK_RENDERING_VULKAN
    .vk_format = VK_FORMAT_B8G8R8A8_UNORM,
#endif
#ifdef HAVE_DMABUF
    .dmabuf_fourcc = DRM_FORMAT_ARGB8888,
#endif
    .to_float = b8g8r8a8_premultiplied_to_float,
    .from_float = b8g8r8a8_premultiplied_from_float,
  },
  [GDK_MEMORY_A8R8G8B8_PREMULTIPLIED] = {
    .alpha = GDK_MEMORY_ALPHA_PREMULTIPLIED,
    .premultiplied = GDK_MEMORY_A8R8G8B8_PREMULTIPLIED,
    .straight = GDK_MEMORY_A8R8G8B8,
    .bytes_per_pixel = 4,
    .alignment = G_ALIGNOF (guchar),
    .depth = GDK_MEMORY_U8,
    .fallbacks = (GdkMemoryFormat[]) {
        -1,
    },
    .gl = {
        .internal_format = GL_RGBA8,
        .format = GL_BGRA,
        .type = GDK_GL_UNSIGNED_BYTE_FLIPPED,
        .swizzle = { GL_RED, GL_GREEN, GL_BLUE, GL_ALPHA },
        .rgba_format = GDK_MEMORY_R8G8B8A8_PREMULTIPLIED,
        .rgba_swizzle = { GL_GREEN, GL_BLUE, GL_ALPHA, GL_RED },
    },
#ifdef GDK_RENDERING_VULKAN
    .vk_format = VK_FORMAT_UNDEFINED,
#endif
#ifdef HAVE_DMABUF
    .dmabuf_fourcc = DRM_FORMAT_BGRA8888,
#endif
    .to_float = a8r8g8b8_premultiplied_to_float,
    .from_float = a8r8g8b8_premultiplied_from_float,
  },
  [GDK_MEMORY_R8G8B8A8_PREMULTIPLIED] = {
    .alpha = GDK_MEMORY_ALPHA_PREMULTIPLIED,
    .premultiplied = GDK_MEMORY_R8G8B8A8_PREMULTIPLIED,
    .straight = GDK_MEMORY_R8G8B8A8,
    .bytes_per_pixel = 4,
    .alignment = G_ALIGNOF (guchar),
    .depth = GDK_MEMORY_U8,
    .fallbacks = (GdkMemoryFormat[]) {
        -1,
    },
    .gl = {
        .internal_format = GL_RGBA8,
        .format = GL_RGBA,
        .type = GL_UNSIGNED_BYTE,
        .swizzle = { GL_RED, GL_GREEN, GL_BLUE, GL_ALPHA },
        .rgba_format = -1,
    },
#ifdef GDK_RENDERING_VULKAN
    .vk_format = VK_FORMAT_R8G8B8A8_UNORM,
#endif
#ifdef HAVE_DMABUF
    .dmabuf_fourcc = DRM_FORMAT_ABGR8888,
#endif
    .to_float = r8g8b8a8_premultiplied_to_float,
    .from_float = r8g8b8a8_premultiplied_from_float,
  },
  [GDK_MEMORY_A8B8G8R8_PREMULTIPLIED] = {
    .alpha = GDK_MEMORY_ALPHA_PREMULTIPLIED,
    .premultiplied = GDK_MEMORY_A8B8G8R8_PREMULTIPLIED,
    .straight = GDK_MEMORY_A8B8G8R8,
    .bytes_per_pixel = 4,
    .alignment = G_ALIGNOF (guchar),
    .depth = GDK_MEMORY_U8,
    .fallbacks = (GdkMemoryFormat[]) {
        -1,
    },
    .gl = {
        .internal_format = GL_RGBA8,
        .format = GL_RGBA,
        .type = GDK_GL_UNSIGNED_BYTE_FLIPPED,
        .swizzle = { GL_RED, GL_GREEN, GL_BLUE, GL_ALPHA },
        .rgba_format = GDK_MEMORY_R8G8B8A8_PREMULTIPLIED,
        .rgba_swizzle = { GL_ALPHA, GL_BLUE, GL_GREEN, GL_RED },
    },
#ifdef GDK_RENDERING_VULKAN
    .vk_format = VK_FORMAT_UNDEFINED,
#endif
#ifdef HAVE_DMABUF
    .dmabuf_fourcc = DRM_FORMAT_RGBA8888,
#endif
    .to_float = a8b8g8r8_premultiplied_to_float,
    .from_float = a8b8g8r8_premultiplied_from_float,
  },
  [GDK_MEMORY_B8G8R8A8] = {
    .alpha = GDK_MEMORY_ALPHA_STRAIGHT,
    .premultiplied = GDK_MEMORY_B8G8R8A8_PREMULTIPLIED,
    .straight = GDK_MEMORY_B8G8R8A8,
    .bytes_per_pixel = 4,
    .alignment = G_ALIGNOF (guchar),
    .depth = GDK_MEMORY_U8,
    .fallbacks = (GdkMemoryFormat[]) {
        -1,
    },
    .gl = {
        .internal_format = GL_RGBA8,
        .format = GL_BGRA,
        .type = GL_UNSIGNED_BYTE,
        .swizzle = { GL_RED, GL_GREEN, GL_BLUE, GL_ALPHA },
        .rgba_format = GDK_MEMORY_R8G8B8A8,
        .rgba_swizzle = { GL_BLUE, GL_GREEN, GL_RED, GL_ALPHA },
    },
#ifdef GDK_RENDERING_VULKAN
    .vk_format = VK_FORMAT_B8G8R8A8_UNORM,
#endif
#ifdef HAVE_DMABUF
    .dmabuf_fourcc = DRM_FORMAT_ARGB8888,
#endif
    .to_float = b8g8r8a8_to_float,
    .from_float = b8g8r8a8_from_float,
  },
  [GDK_MEMORY_A8R8G8B8] = {
    .alpha = GDK_MEMORY_ALPHA_STRAIGHT,
    .premultiplied = GDK_MEMORY_A8R8G8B8_PREMULTIPLIED,
    .straight = GDK_MEMORY_A8R8G8B8,
    .bytes_per_pixel = 4,
    .alignment = G_ALIGNOF (guchar),
    .depth = GDK_MEMORY_U8,
    .fallbacks = (GdkMemoryFormat[]) {
        -1,
    },
    .gl = {
        .internal_format = GL_RGBA8,
        .format = GL_BGRA,
        .type = GDK_GL_UNSIGNED_BYTE_FLIPPED,
        .swizzle = { GL_RED, GL_GREEN, GL_BLUE, GL_ALPHA },
        .rgba_format = GDK_MEMORY_R8G8B8A8,
        .rgba_swizzle = { GL_GREEN, GL_BLUE, GL_ALPHA, GL_RED },
    },
#ifdef GDK_RENDERING_VULKAN
    .vk_format = VK_FORMAT_UNDEFINED,
#endif
#ifdef HAVE_DMABUF
    .dmabuf_fourcc = DRM_FORMAT_BGRA8888,
#endif
    .to_float = a8r8g8b8_to_float,
    .from_float = a8r8g8b8_from_float,
  },
  [GDK_MEMORY_R8G8B8A8] = {
    .alpha = GDK_MEMORY_ALPHA_STRAIGHT,
    .premultiplied = GDK_MEMORY_R8G8B8A8_PREMULTIPLIED,
    .straight = GDK_MEMORY_R8G8B8A8,
    .bytes_per_pixel = 4,
    .alignment = G_ALIGNOF (guchar),
    .depth = GDK_MEMORY_U8,
    .fallbacks = (GdkMemoryFormat[]) {
        -1,
    },
    .gl = {
        .internal_format = GL_RGBA8,
        .format = GL_RGBA,
        .type = GL_UNSIGNED_BYTE,
        .swizzle = { GL_RED, GL_GREEN, GL_BLUE, GL_ALPHA },
        .rgba_format = -1,
    },
#ifdef GDK_RENDERING_VULKAN
    .vk_format = VK_FORMAT_R8G8B8A8_UNORM,
#endif
#ifdef HAVE_DMABUF
    .dmabuf_fourcc = DRM_FORMAT_ABGR8888,
#endif
    .to_float = r8g8b8a8_to_float,
    .from_float = r8g8b8a8_from_float,
  },
  [GDK_MEMORY_A8B8G8R8] = {
    .alpha = GDK_MEMORY_ALPHA_STRAIGHT,
    .premultiplied = GDK_MEMORY_A8B8G8R8_PREMULTIPLIED,
    .straight = GDK_MEMORY_A8B8G8R8,
    .bytes_per_pixel = 4,
    .alignment = G_ALIGNOF (guchar),
    .depth = GDK_MEMORY_U8,
    .fallbacks = (GdkMemoryFormat[]) {
        -1,
    },
    .gl = {
        .internal_format = GL_RGBA8,
        .format = GL_RGBA,
        .type = GDK_GL_UNSIGNED_BYTE_FLIPPED,
        .swizzle = { GL_RED, GL_GREEN, GL_BLUE, GL_ALPHA },
        .rgba_format = GDK_MEMORY_R8G8B8A8,
        .rgba_swizzle = { GL_ALPHA, GL_BLUE, GL_GREEN, GL_RED },
    },
#ifdef GDK_RENDERING_VULKAN
    .vk_format = VK_FORMAT_UNDEFINED,
#endif
#ifdef HAVE_DMABUF
    .dmabuf_fourcc = DRM_FORMAT_RGBA8888,
#endif
    .to_float = a8b8g8r8_to_float,
    .from_float = a8b8g8r8_from_float,
  },
  [GDK_MEMORY_B8G8R8X8] = {
    .alpha = GDK_MEMORY_ALPHA_OPAQUE,
    .premultiplied = GDK_MEMORY_B8G8R8X8,
    .straight = GDK_MEMORY_B8G8R8X8,
    .bytes_per_pixel = 4,
    .alignment = G_ALIGNOF (guchar),
    .depth = GDK_MEMORY_U8,
    .fallbacks = (GdkMemoryFormat[]) {
        GDK_MEMORY_R8G8B8A8_PREMULTIPLIED,
        -1,
    },
    .gl = {
        .internal_format = GL_RGBA8,
        .format = GL_BGRA,
        .type = GL_UNSIGNED_BYTE,
        .swizzle = { GL_RED, GL_GREEN, GL_BLUE, GL_ONE },
        .rgba_format = GDK_MEMORY_R8G8B8X8,
        .rgba_swizzle = { GL_BLUE, GL_GREEN, GL_RED, GL_ONE },
    },
#ifdef GDK_RENDERING_VULKAN
    .vk_format = VK_FORMAT_B8G8R8A8_UNORM,
#endif
#ifdef HAVE_DMABUF
    .dmabuf_fourcc = DRM_FORMAT_XRGB8888,
#endif
    .to_float = b8g8r8x8_to_float,
    .from_float = b8g8r8x8_from_float,
  },
  [GDK_MEMORY_X8R8G8B8] = {
    .alpha = GDK_MEMORY_ALPHA_OPAQUE,
    .premultiplied = GDK_MEMORY_X8R8G8B8,
    .straight = GDK_MEMORY_X8R8G8B8,
    .bytes_per_pixel = 4,
    .alignment = G_ALIGNOF (guchar),
    .depth = GDK_MEMORY_U8,
    .fallbacks = (GdkMemoryFormat[]) {
        GDK_MEMORY_R8G8B8A8_PREMULTIPLIED,
        -1,
    },
    .gl = {
        .internal_format = GL_RGBA8,
        .format = GL_BGRA,
        .type = GDK_GL_UNSIGNED_BYTE_FLIPPED,
        .swizzle = { GL_RED, GL_GREEN, GL_BLUE, GL_ONE },
        .rgba_format = GDK_MEMORY_R8G8B8A8,
        .rgba_swizzle = { GL_GREEN, GL_BLUE, GL_ALPHA, GL_ONE },
    },
#ifdef GDK_RENDERING_VULKAN
    .vk_format = VK_FORMAT_UNDEFINED,
#endif
#ifdef HAVE_DMABUF
    .dmabuf_fourcc = DRM_FORMAT_BGRX8888,
#endif
    .to_float = x8r8g8b8_to_float,
    .from_float = x8r8g8b8_from_float,
  },
  [GDK_MEMORY_R8G8B8X8] = {
    .alpha = GDK_MEMORY_ALPHA_OPAQUE,
    .premultiplied = GDK_MEMORY_R8G8B8X8,
    .straight = GDK_MEMORY_R8G8B8X8,
    .bytes_per_pixel = 4,
    .alignment = G_ALIGNOF (guchar),
    .depth = GDK_MEMORY_U8,
    .fallbacks = (GdkMemoryFormat[]) {
        GDK_MEMORY_R8G8B8A8_PREMULTIPLIED,
        -1,
    },
    .gl = {
        .internal_format = GL_RGBA8,
        .format = GL_RGBA,
        .type = GL_UNSIGNED_BYTE,
        .swizzle = { GL_RED, GL_GREEN, GL_BLUE, GL_ONE },
        .rgba_format = -1,
    },
#ifdef GDK_RENDERING_VULKAN
    .vk_format = VK_FORMAT_R8G8B8A8_UNORM,
#endif
#ifdef HAVE_DMABUF
    .dmabuf_fourcc = DRM_FORMAT_XBGR8888,
#endif
    .to_float = r8g8b8x8_to_float,
    .from_float = r8g8b8x8_from_float,
  },
  [GDK_MEMORY_X8B8G8R8] = {
    .alpha = GDK_MEMORY_ALPHA_OPAQUE,
    .premultiplied = GDK_MEMORY_X8B8G8R8,
    .straight = GDK_MEMORY_X8B8G8R8,
    .bytes_per_pixel = 4,
    .alignment = G_ALIGNOF (guchar),
    .depth = GDK_MEMORY_U8,
    .fallbacks = (GdkMemoryFormat[]) {
        GDK_MEMORY_R8G8B8A8_PREMULTIPLIED,
        -1,
    },
    .gl = {
        .internal_format = GL_RGBA8,
        .format = GL_RGBA,
        .type = GDK_GL_UNSIGNED_BYTE_FLIPPED,
        .swizzle = { GL_RED, GL_GREEN, GL_BLUE, GL_ONE },
        .rgba_format = GDK_MEMORY_R8G8B8A8,
        .rgba_swizzle = { GL_ALPHA, GL_BLUE, GL_GREEN, GL_ONE },
    },
#ifdef GDK_RENDERING_VULKAN
    .vk_format = VK_FORMAT_UNDEFINED,
#endif
#ifdef HAVE_DMABUF
    .dmabuf_fourcc = DRM_FORMAT_RGBX8888,
#endif
    .to_float = x8b8g8r8_to_float,
    .from_float = x8b8g8r8_from_float,
  },
  [GDK_MEMORY_R8G8B8] = {
<<<<<<< HEAD
    GDK_MEMORY_ALPHA_OPAQUE,
    3,
    G_ALIGNOF (guchar),
    GDK_MEMORY_U8,
    { 0, 0, 0, 0 },
    { GL_RGB8, GL_RGB, GL_UNSIGNED_BYTE, { GL_RED, GL_GREEN, GL_BLUE, GL_ALPHA } },
    r8g8b8_to_float,
    r8g8b8_from_float,
  },
  [GDK_MEMORY_B8G8R8] = {
    GDK_MEMORY_ALPHA_OPAQUE,
    3,
    G_ALIGNOF (guchar),
    GDK_MEMORY_U8,
    { 0, 0, G_MAXUINT, G_MAXUINT },
    { GL_RGB8, GL_BGR, GL_UNSIGNED_BYTE, { GL_RED, GL_GREEN, GL_BLUE, GL_ALPHA } },
    b8g8r8_to_float,
    b8g8r8_from_float,
  },
  [GDK_MEMORY_R16G16B16] = {
    GDK_MEMORY_ALPHA_OPAQUE,
    6,
    G_ALIGNOF (guint16),
    GDK_MEMORY_U16,
    { 0, 0, 3, 0 },
    { GL_RGB16, GL_RGB, GL_UNSIGNED_SHORT, { GL_RED, GL_GREEN, GL_BLUE, GL_ALPHA } },
    r16g16b16_to_float,
    r16g16b16_from_float,
=======
    .alpha = GDK_MEMORY_ALPHA_OPAQUE,
    .premultiplied = GDK_MEMORY_R8G8B8,
    .straight = GDK_MEMORY_R8G8B8,
    .bytes_per_pixel = 3,
    .alignment = G_ALIGNOF (guchar),
    .depth = GDK_MEMORY_U8,
    .fallbacks = (GdkMemoryFormat[]) {
        GDK_MEMORY_R8G8B8A8_PREMULTIPLIED,
        -1,
    },
    .gl = {
        .internal_format = GL_RGB8,
        .format = GL_RGB,
        .type = GL_UNSIGNED_BYTE,
        .swizzle = { GL_RED, GL_GREEN, GL_BLUE, GL_ALPHA },
        .rgba_format = -1,
    },
#ifdef GDK_RENDERING_VULKAN
    .vk_format = VK_FORMAT_R8G8B8_UNORM,
#endif
#ifdef HAVE_DMABUF
    .dmabuf_fourcc = DRM_FORMAT_BGR888,
#endif
    .to_float = r8g8b8_to_float,
    .from_float = r8g8b8_from_float,
  },
  [GDK_MEMORY_B8G8R8] = {
    .alpha = GDK_MEMORY_ALPHA_OPAQUE,
    .premultiplied = GDK_MEMORY_B8G8R8,
    .straight = GDK_MEMORY_B8G8R8,
    .bytes_per_pixel = 3,
    .alignment = G_ALIGNOF (guchar),
    .depth = GDK_MEMORY_U8,
    .fallbacks = (GdkMemoryFormat[]) {
        GDK_MEMORY_R8G8B8A8_PREMULTIPLIED,
        -1,
    },
    .gl = {
        .internal_format = GL_RGB8,
        .format = GL_BGR,
        .type = GL_UNSIGNED_BYTE,
        .swizzle = { GL_RED, GL_GREEN, GL_BLUE, GL_ALPHA },
        .rgba_format = GDK_MEMORY_R8G8B8,
        .rgba_swizzle = { GL_BLUE, GL_GREEN, GL_RED, GL_ALPHA },
    },
#ifdef GDK_RENDERING_VULKAN
    .vk_format = VK_FORMAT_B8G8R8_UNORM,
#endif
#ifdef HAVE_DMABUF
    .dmabuf_fourcc = DRM_FORMAT_RGB888,
#endif
    .to_float = b8g8r8_to_float,
    .from_float = b8g8r8_from_float,
  },
  [GDK_MEMORY_R16G16B16] = {
    .alpha = GDK_MEMORY_ALPHA_OPAQUE,
    .premultiplied = GDK_MEMORY_R16G16B16,
    .straight = GDK_MEMORY_R16G16B16,
    .bytes_per_pixel = 6,
    .alignment = G_ALIGNOF (guint16),
    .depth = GDK_MEMORY_U16,
    .fallbacks = (GdkMemoryFormat[]) {
        GDK_MEMORY_R16G16B16A16_PREMULTIPLIED,
        GDK_MEMORY_R32G32B32A32_FLOAT_PREMULTIPLIED,
        GDK_MEMORY_R16G16B16A16_FLOAT_PREMULTIPLIED,
        GDK_MEMORY_R8G8B8A8_PREMULTIPLIED,
        -1,
    },
    .gl = {
        .internal_format = GL_RGB16,
        .format = GL_RGB,
        .type = GL_UNSIGNED_SHORT,
        .swizzle = { GL_RED, GL_GREEN, GL_BLUE, GL_ALPHA },
        .rgba_format = -1,
    },
#ifdef GDK_RENDERING_VULKAN
    .vk_format = VK_FORMAT_R16G16B16_UNORM,
#endif
#ifdef HAVE_DMABUF
    .dmabuf_fourcc = 0,
#endif
    .to_float = r16g16b16_to_float,
    .from_float = r16g16b16_from_float,
>>>>>>> a45b66e1
  },
  [GDK_MEMORY_R16G16B16A16_PREMULTIPLIED] = {
    .alpha = GDK_MEMORY_ALPHA_PREMULTIPLIED,
    .premultiplied = GDK_MEMORY_R16G16B16A16_PREMULTIPLIED,
    .straight = GDK_MEMORY_R16G16B16A16,
    .bytes_per_pixel = 8,
    .alignment = G_ALIGNOF (guint16),
    .depth = GDK_MEMORY_U16,
    .fallbacks = (GdkMemoryFormat[]) {
        GDK_MEMORY_R32G32B32A32_FLOAT_PREMULTIPLIED,
        GDK_MEMORY_R16G16B16A16_FLOAT_PREMULTIPLIED,
        GDK_MEMORY_R8G8B8A8_PREMULTIPLIED,
        -1,
    },
    .gl = {
        .internal_format = GL_RGBA16,
        .format = GL_RGBA,
        .type = GL_UNSIGNED_SHORT,
        .swizzle = { GL_RED, GL_GREEN, GL_BLUE, GL_ALPHA },
        .rgba_format = -1,
    },
#ifdef GDK_RENDERING_VULKAN
    .vk_format = VK_FORMAT_R16G16B16A16_UNORM,
#endif
#ifdef HAVE_DMABUF
    .dmabuf_fourcc = DRM_FORMAT_ABGR16161616,
#endif
    .to_float = r16g16b16a16_to_float,
    .from_float = r16g16b16a16_from_float,
  },
  [GDK_MEMORY_R16G16B16A16] = {
    .alpha = GDK_MEMORY_ALPHA_STRAIGHT,
    .premultiplied = GDK_MEMORY_R16G16B16A16_PREMULTIPLIED,
    .straight = GDK_MEMORY_R16G16B16A16,
    .bytes_per_pixel = 8,
    .alignment = G_ALIGNOF (guint16),
    .depth = GDK_MEMORY_U16,
    .fallbacks = (GdkMemoryFormat[]) {
        GDK_MEMORY_R32G32B32A32_FLOAT,
        GDK_MEMORY_R16G16B16A16_FLOAT,
        GDK_MEMORY_R8G8B8A8,
        -1,
    },
    .gl = {
        .internal_format = GL_RGBA16,
        .format = GL_RGBA,
        .type = GL_UNSIGNED_SHORT,
        .swizzle = { GL_RED, GL_GREEN, GL_BLUE, GL_ALPHA },
        .rgba_format = -1,
    },
#ifdef GDK_RENDERING_VULKAN
    .vk_format = VK_FORMAT_R16G16B16A16_UNORM,
#endif
#ifdef HAVE_DMABUF
    .dmabuf_fourcc = DRM_FORMAT_ABGR16161616,
#endif
    .to_float = r16g16b16a16_to_float,
    .from_float = r16g16b16a16_from_float,
  },
  [GDK_MEMORY_R16G16B16_FLOAT] = {
<<<<<<< HEAD
    GDK_MEMORY_ALPHA_OPAQUE,
    6,
    G_ALIGNOF (guint16),
    GDK_MEMORY_FLOAT16,
    { 0, 0, 3, 0 },
    { GL_RGB16F, GL_RGB, GL_HALF_FLOAT, { GL_RED, GL_GREEN, GL_BLUE, GL_ALPHA } },
    r16g16b16_float_to_float,
    r16g16b16_float_from_float,
=======
    .alpha = GDK_MEMORY_ALPHA_OPAQUE,
    .premultiplied = GDK_MEMORY_R16G16B16_FLOAT,
    .straight = GDK_MEMORY_R16G16B16_FLOAT,
    .bytes_per_pixel = 6,
    .alignment = G_ALIGNOF (guint16),
    .depth = GDK_MEMORY_FLOAT16,
    .fallbacks = (GdkMemoryFormat[]) {
        GDK_MEMORY_R16G16B16A16_FLOAT_PREMULTIPLIED,
        GDK_MEMORY_R32G32B32A32_FLOAT_PREMULTIPLIED,
        GDK_MEMORY_R8G8B8A8_PREMULTIPLIED,
        -1,
    },
    .gl = {
        .internal_format = GL_RGB16F,
        .format = GL_RGB,
        .type = GL_HALF_FLOAT,
        .swizzle = { GL_RED, GL_GREEN, GL_BLUE, GL_ALPHA },
        .rgba_format = -1,
    },
#ifdef GDK_RENDERING_VULKAN
    .vk_format = VK_FORMAT_R16G16B16_SFLOAT,
#endif
#ifdef HAVE_DMABUF
    .dmabuf_fourcc = 0,
#endif
    .to_float = r16g16b16_float_to_float,
    .from_float = r16g16b16_float_from_float,
>>>>>>> a45b66e1
  },
  [GDK_MEMORY_R16G16B16A16_FLOAT_PREMULTIPLIED] = {
    .alpha = GDK_MEMORY_ALPHA_PREMULTIPLIED,
    .premultiplied = GDK_MEMORY_R16G16B16A16_FLOAT_PREMULTIPLIED,
    .straight = GDK_MEMORY_R16G16B16A16_FLOAT,
    .bytes_per_pixel = 8,
    .alignment = G_ALIGNOF (guint16),
    .depth = GDK_MEMORY_FLOAT16,
    .fallbacks = (GdkMemoryFormat[]) {
        GDK_MEMORY_R32G32B32A32_FLOAT_PREMULTIPLIED,
        GDK_MEMORY_R8G8B8A8_PREMULTIPLIED,
        -1,
    },
    .gl = {
        .internal_format = GL_RGBA16F,
        .format = GL_RGBA,
        .type = GL_HALF_FLOAT,
        .swizzle = { GL_RED, GL_GREEN, GL_BLUE, GL_ALPHA },
        .rgba_format = -1,
    },
#ifdef GDK_RENDERING_VULKAN
    .vk_format = VK_FORMAT_R16G16B16A16_SFLOAT,
#endif
#ifdef HAVE_DMABUF
    .dmabuf_fourcc = DRM_FORMAT_ABGR16161616F,
#endif
    .to_float = r16g16b16a16_float_to_float,
    .from_float = r16g16b16a16_float_from_float,
  },
  [GDK_MEMORY_R16G16B16A16_FLOAT] = {
    .alpha = GDK_MEMORY_ALPHA_STRAIGHT,
    .premultiplied = GDK_MEMORY_R16G16B16A16_FLOAT_PREMULTIPLIED,
    .straight = GDK_MEMORY_R16G16B16A16_FLOAT,
    .bytes_per_pixel = 8,
    .alignment = G_ALIGNOF (guint16),
    .depth = GDK_MEMORY_FLOAT16,
    .fallbacks = (GdkMemoryFormat[]) {
        GDK_MEMORY_R32G32B32A32_FLOAT,
        GDK_MEMORY_R8G8B8A8,
        -1,
    },
    .gl = {
        .internal_format = GL_RGBA16F,
        .format = GL_RGBA,
        .type = GL_HALF_FLOAT,
        .swizzle = { GL_RED, GL_GREEN, GL_BLUE, GL_ALPHA },
        .rgba_format = -1,
    },
#ifdef GDK_RENDERING_VULKAN
    .vk_format = VK_FORMAT_R16G16B16A16_SFLOAT,
#endif
#ifdef HAVE_DMABUF
    .dmabuf_fourcc = DRM_FORMAT_ABGR16161616F,
#endif
    .to_float = r16g16b16a16_float_to_float,
    .from_float = r16g16b16a16_float_from_float,
  },
  [GDK_MEMORY_R32G32B32_FLOAT] = {
    .alpha = GDK_MEMORY_ALPHA_OPAQUE,
    .premultiplied = GDK_MEMORY_R32G32B32_FLOAT,
    .straight = GDK_MEMORY_R32G32B32_FLOAT,
    12,
<<<<<<< HEAD
    G_ALIGNOF (float),
    GDK_MEMORY_FLOAT32,
    { 0, 0, 3, 0 },
    { GL_RGB32F, GL_RGB, GL_FLOAT, { GL_RED, GL_GREEN, GL_BLUE, GL_ALPHA } },
    r32g32b32_float_to_float,
    r32g32b32_float_from_float,
=======
    .alignment = G_ALIGNOF (float),
    .depth = GDK_MEMORY_FLOAT32,
    .fallbacks = (GdkMemoryFormat[]) {
        GDK_MEMORY_R32G32B32A32_FLOAT_PREMULTIPLIED,
        GDK_MEMORY_R16G16B16A16_FLOAT_PREMULTIPLIED,
        GDK_MEMORY_R8G8B8A8_PREMULTIPLIED,
        -1,
    },
    .gl = {
        .internal_format = GL_RGB32F,
        .format = GL_RGB,
        .type = GL_FLOAT,
        .swizzle = { GL_RED, GL_GREEN, GL_BLUE, GL_ALPHA },
        .rgba_format = -1,
    },
#ifdef GDK_RENDERING_VULKAN
    .vk_format = VK_FORMAT_R32G32B32_SFLOAT,
#endif
#ifdef HAVE_DMABUF
    .dmabuf_fourcc = 0,
#endif
    .to_float = r32g32b32_float_to_float,
    .from_float = r32g32b32_float_from_float,
>>>>>>> a45b66e1
  },
  [GDK_MEMORY_R32G32B32A32_FLOAT_PREMULTIPLIED] = {
    .alpha = GDK_MEMORY_ALPHA_PREMULTIPLIED,
    .premultiplied = GDK_MEMORY_R32G32B32A32_FLOAT_PREMULTIPLIED,
    .straight = GDK_MEMORY_R32G32B32A32_FLOAT,
    16,
<<<<<<< HEAD
    G_ALIGNOF (float),
    GDK_MEMORY_FLOAT32,
    { 0, 0, 3, 0 },
    { GL_RGBA32F, GL_RGBA, GL_FLOAT, { GL_RED, GL_GREEN, GL_BLUE, GL_ALPHA } },
    r32g32b32a32_float_to_float,
    r32g32b32a32_float_from_float,
=======
    .alignment = G_ALIGNOF (float),
    .depth = GDK_MEMORY_FLOAT32,
    .fallbacks = (GdkMemoryFormat[]) {
        GDK_MEMORY_R16G16B16A16_FLOAT_PREMULTIPLIED,
        GDK_MEMORY_R8G8B8A8_PREMULTIPLIED,
        -1,
    },
    .gl = {
        .internal_format = GL_RGBA32F,
        .format = GL_RGBA,
        .type = GL_FLOAT,
        .swizzle = { GL_RED, GL_GREEN, GL_BLUE, GL_ALPHA },
        .rgba_format = -1,
    },
#ifdef GDK_RENDERING_VULKAN
    .vk_format = VK_FORMAT_R32G32B32A32_SFLOAT,
#endif
#ifdef HAVE_DMABUF
    .dmabuf_fourcc = 0,
#endif
    .to_float = r32g32b32a32_float_to_float,
    .from_float = r32g32b32a32_float_from_float,
>>>>>>> a45b66e1
  },
  [GDK_MEMORY_R32G32B32A32_FLOAT] = {
    .alpha = GDK_MEMORY_ALPHA_STRAIGHT,
    .premultiplied = GDK_MEMORY_R32G32B32A32_FLOAT_PREMULTIPLIED,
    .straight = GDK_MEMORY_R32G32B32A32_FLOAT,
    16,
    .alignment = G_ALIGNOF (float),
    .depth = GDK_MEMORY_FLOAT32,
    .fallbacks = (GdkMemoryFormat[]) {
        GDK_MEMORY_R16G16B16A16_FLOAT,
        GDK_MEMORY_R8G8B8A8,
        -1,
    },
    .gl = {
        .internal_format = GL_RGBA32F,
        .format = GL_RGBA,
        .type = GL_FLOAT,
        .swizzle = { GL_RED, GL_GREEN, GL_BLUE, GL_ALPHA },
        .rgba_format = -1,
    },
#ifdef GDK_RENDERING_VULKAN
    .vk_format = VK_FORMAT_R32G32B32A32_SFLOAT,
#endif
#ifdef HAVE_DMABUF
    .dmabuf_fourcc = 0,
#endif
    .to_float = r32g32b32a32_float_to_float,
    .from_float = r32g32b32a32_float_from_float,
  },
  [GDK_MEMORY_G8A8_PREMULTIPLIED] = {
    .alpha = GDK_MEMORY_ALPHA_PREMULTIPLIED,
    .premultiplied = GDK_MEMORY_G8A8_PREMULTIPLIED,
    .straight = GDK_MEMORY_G8A8,
    .bytes_per_pixel = 2,
    .alignment = G_ALIGNOF (guchar),
    .depth = GDK_MEMORY_U8,
    .fallbacks = (GdkMemoryFormat[]) {
        GDK_MEMORY_R8G8B8A8_PREMULTIPLIED,
        -1,
    },
    .gl = {
        .internal_format = GL_RG8,
        .format = GL_RG,
        .type = GL_UNSIGNED_BYTE,
        .swizzle = { GL_RED, GL_RED, GL_RED, GL_GREEN },
        .rgba_format = -1,
    },
#ifdef GDK_RENDERING_VULKAN
    .vk_format = VK_FORMAT_R8G8_UNORM,
#endif
#ifdef HAVE_DMABUF
    .dmabuf_fourcc = 0,
#endif
    .to_float = g8a8_premultiplied_to_float,
    .from_float = g8a8_premultiplied_from_float,
  },
  [GDK_MEMORY_G8A8] = {
    .alpha = GDK_MEMORY_ALPHA_STRAIGHT,
    .premultiplied = GDK_MEMORY_G8A8_PREMULTIPLIED,
    .straight = GDK_MEMORY_G8A8,
    .bytes_per_pixel = 2,
    .alignment = G_ALIGNOF (guchar),
    .depth = GDK_MEMORY_U8,
    .fallbacks = (GdkMemoryFormat[]) {
        GDK_MEMORY_R8G8B8A8,
        -1,
    },
    .gl = {
        .internal_format = GL_RG8,
        .format = GL_RG,
        .type = GL_UNSIGNED_BYTE,
        .swizzle = { GL_RED, GL_RED, GL_RED, GL_GREEN },
        .rgba_format = -1,
    },
#ifdef GDK_RENDERING_VULKAN
    .vk_format = VK_FORMAT_R8G8_UNORM,
#endif
#ifdef HAVE_DMABUF
    .dmabuf_fourcc = 0,
#endif
    .to_float = g8a8_to_float,
    .from_float = g8a8_from_float,
  },
  [GDK_MEMORY_G8] = {
    .alpha = GDK_MEMORY_ALPHA_OPAQUE,
    .premultiplied = GDK_MEMORY_G8,
    .straight = GDK_MEMORY_G8,
    .bytes_per_pixel = 1,
    .alignment = G_ALIGNOF (guchar),
    .depth = GDK_MEMORY_U8,
    .fallbacks = (GdkMemoryFormat[]) {
        GDK_MEMORY_R8G8B8A8_PREMULTIPLIED,
        -1,
    },
    .gl = {
        .internal_format = GL_R8,
        .format = GL_RED,
        .type = GL_UNSIGNED_BYTE,
        .swizzle = { GL_RED, GL_RED, GL_RED, GL_ONE },
        .rgba_format = -1,
    },
#ifdef GDK_RENDERING_VULKAN
    .vk_format = VK_FORMAT_R8_UNORM,
#endif
#ifdef HAVE_DMABUF
    .dmabuf_fourcc = DRM_FORMAT_R8,
#endif
    .to_float = g8_to_float,
    .from_float = g8_from_float,
  },
  [GDK_MEMORY_G16A16_PREMULTIPLIED] = {
    .alpha = GDK_MEMORY_ALPHA_PREMULTIPLIED,
    .premultiplied = GDK_MEMORY_G16A16_PREMULTIPLIED,
    .straight = GDK_MEMORY_G16A16,
    .bytes_per_pixel = 4,
    .alignment = G_ALIGNOF (guint16),
    .depth = GDK_MEMORY_U16,
    .fallbacks = (GdkMemoryFormat[]) {
        GDK_MEMORY_R16G16B16A16_PREMULTIPLIED,
        GDK_MEMORY_R32G32B32A32_FLOAT_PREMULTIPLIED,
        GDK_MEMORY_R16G16B16A16_FLOAT_PREMULTIPLIED,
        GDK_MEMORY_R8G8B8A8_PREMULTIPLIED,
        -1,
    },
    .gl = {
        .internal_format = GL_RG16,
        .format = GL_RG,
        .type = GL_UNSIGNED_SHORT,
        .swizzle = { GL_RED, GL_RED, GL_RED, GL_GREEN },
        .rgba_format = -1,
    },
#ifdef GDK_RENDERING_VULKAN
    .vk_format = VK_FORMAT_R16G16_UNORM,
#endif
#ifdef HAVE_DMABUF
    .dmabuf_fourcc = 0,
#endif
    .to_float = g16a16_premultiplied_to_float,
    .from_float = g16a16_premultiplied_from_float,
  },
  [GDK_MEMORY_G16A16] = {
    .alpha = GDK_MEMORY_ALPHA_STRAIGHT,
    .premultiplied = GDK_MEMORY_G16A16_PREMULTIPLIED,
    .straight = GDK_MEMORY_G16A16,
    .bytes_per_pixel = 4,
    .alignment = G_ALIGNOF (guint16),
    .depth = GDK_MEMORY_U16,
    .fallbacks = (GdkMemoryFormat[]) {
        GDK_MEMORY_R16G16B16A16,
        GDK_MEMORY_R32G32B32A32_FLOAT,
        GDK_MEMORY_R16G16B16A16_FLOAT,
        GDK_MEMORY_R8G8B8A8,
        -1,
    },
    .gl = {
        .internal_format = GL_RG16,
        .format = GL_RG,
        .type = GL_UNSIGNED_SHORT,
        .swizzle = { GL_RED, GL_RED, GL_RED, GL_GREEN },
        .rgba_format = -1,
    },
#ifdef GDK_RENDERING_VULKAN
    .vk_format = VK_FORMAT_R16G16_UNORM,
#endif
#ifdef HAVE_DMABUF
    .dmabuf_fourcc = 0,
#endif
    .to_float = g16a16_to_float,
    .from_float = g16a16_from_float,
  },
  [GDK_MEMORY_G16] = {
    .alpha = GDK_MEMORY_ALPHA_OPAQUE,
    .premultiplied = GDK_MEMORY_G16,
    .straight = GDK_MEMORY_G16,
    .bytes_per_pixel = 2,
    .alignment = G_ALIGNOF (guint16),
    .depth = GDK_MEMORY_U16,
    .fallbacks = (GdkMemoryFormat[]) {
        GDK_MEMORY_R16G16B16A16_PREMULTIPLIED,
        GDK_MEMORY_R32G32B32A32_FLOAT_PREMULTIPLIED,
        GDK_MEMORY_R16G16B16A16_FLOAT_PREMULTIPLIED,
        GDK_MEMORY_R8G8B8A8_PREMULTIPLIED,
        -1,
    },
    .gl = {
        .internal_format = GL_R16,
        .format = GL_RED,
        .type = GL_UNSIGNED_SHORT,
        .swizzle = { GL_RED, GL_RED, GL_RED, GL_ONE },
        .rgba_format = -1,
    },
#ifdef GDK_RENDERING_VULKAN
    .vk_format = VK_FORMAT_R16_UNORM,
#endif
#ifdef HAVE_DMABUF
    .dmabuf_fourcc = DRM_FORMAT_R16,
#endif
    .to_float = g16_to_float,
    .from_float = g16_from_float,
  },
  [GDK_MEMORY_A8] = {
    .alpha = GDK_MEMORY_ALPHA_PREMULTIPLIED,
    .premultiplied = GDK_MEMORY_A8,
    .straight = GDK_MEMORY_A8,
    .bytes_per_pixel = 1,
    .alignment = G_ALIGNOF (guchar),
    .depth = GDK_MEMORY_U8,
    .fallbacks = (GdkMemoryFormat[]) {
        GDK_MEMORY_R8G8B8A8_PREMULTIPLIED,
        -1,
    },
    .gl = {
        .internal_format = GL_R8,
        .format = GL_RED,
        .type = GL_UNSIGNED_BYTE,
        .swizzle = { GL_RED, GL_RED, GL_RED, GL_RED },
        .rgba_format = -1,
    },
#ifdef GDK_RENDERING_VULKAN
    .vk_format = VK_FORMAT_R8_UNORM,
#endif
#ifdef HAVE_DMABUF
    .dmabuf_fourcc = 0,
#endif
    .to_float = a8_to_float,
    .from_float = a8_from_float,
  },
  [GDK_MEMORY_A16] = {
    .alpha = GDK_MEMORY_ALPHA_PREMULTIPLIED,
    .premultiplied = GDK_MEMORY_A16,
    .straight = GDK_MEMORY_A16,
    .bytes_per_pixel = 2,
    .alignment = G_ALIGNOF (guint16),
    .depth = GDK_MEMORY_U16,
    .fallbacks = (GdkMemoryFormat[]) {
        GDK_MEMORY_R16G16B16A16_PREMULTIPLIED,
        GDK_MEMORY_R32G32B32A32_FLOAT_PREMULTIPLIED,
        GDK_MEMORY_R16G16B16A16_FLOAT_PREMULTIPLIED,
        GDK_MEMORY_R8G8B8A8_PREMULTIPLIED,
        -1,
    },
    .gl = {
        .internal_format = GL_R16,
        .format = GL_RED,
        .type = GL_UNSIGNED_SHORT,
        .swizzle = { GL_RED, GL_RED, GL_RED, GL_RED },
        .rgba_format = -1,
    },
#ifdef GDK_RENDERING_VULKAN
    .vk_format = VK_FORMAT_R16_UNORM,
#endif
#ifdef HAVE_DMABUF
    .dmabuf_fourcc = 0,
#endif
    .to_float = a16_to_float,
    .from_float = a16_from_float,
  },
  [GDK_MEMORY_A16_FLOAT] = {
    .alpha = GDK_MEMORY_ALPHA_PREMULTIPLIED,
    .premultiplied = GDK_MEMORY_A16_FLOAT,
    .straight = GDK_MEMORY_A16_FLOAT,
    .bytes_per_pixel = 2,
    .alignment = G_ALIGNOF (guint16),
    .depth = GDK_MEMORY_FLOAT16,
    .fallbacks = (GdkMemoryFormat[]) {
        GDK_MEMORY_R16G16B16A16_FLOAT_PREMULTIPLIED,
        GDK_MEMORY_R32G32B32A32_FLOAT_PREMULTIPLIED,
        GDK_MEMORY_R8G8B8A8_PREMULTIPLIED,
        -1,
    },
    .gl = {
        .internal_format = GL_R16F,
        .format = GL_RED,
        .type = GL_HALF_FLOAT,
        .swizzle = { GL_RED, GL_RED, GL_RED, GL_RED },
        .rgba_format = -1,
    },
#ifdef GDK_RENDERING_VULKAN
    .vk_format = VK_FORMAT_R16_SFLOAT,
#endif
#ifdef HAVE_DMABUF
    .dmabuf_fourcc = 0,
#endif
    .to_float = a16_float_to_float,
    .from_float = a16_float_from_float,
  },
  [GDK_MEMORY_A32_FLOAT] = {
    .alpha = GDK_MEMORY_ALPHA_PREMULTIPLIED,
    .premultiplied = GDK_MEMORY_A32_FLOAT,
    .straight = GDK_MEMORY_A32_FLOAT,
    .bytes_per_pixel = 4,
    .alignment = G_ALIGNOF (float),
    .depth = GDK_MEMORY_FLOAT32,
    .fallbacks = (GdkMemoryFormat[]) {
        GDK_MEMORY_R32G32B32A32_FLOAT_PREMULTIPLIED,
        GDK_MEMORY_R16G16B16A16_FLOAT_PREMULTIPLIED,
        GDK_MEMORY_R8G8B8A8_PREMULTIPLIED,
        -1,
    },
    .gl = {
        .internal_format = GL_R32F,
        .format = GL_RED,
        .type = GL_FLOAT,
        .swizzle = { GL_RED, GL_RED, GL_RED, GL_RED },
        .rgba_format = -1,
    },
#ifdef GDK_RENDERING_VULKAN
    .vk_format = VK_FORMAT_R32_SFLOAT,
#endif
#ifdef HAVE_DMABUF
    .dmabuf_fourcc = 0,
#endif
    .to_float = a32_float_to_float,
    .from_float = a32_float_from_float,
  }
};

/* if this fails, somebody forgot to add formats above */
G_STATIC_ASSERT (G_N_ELEMENTS (memory_formats) == GDK_MEMORY_N_FORMATS);

gsize
gdk_memory_format_bytes_per_pixel (GdkMemoryFormat format)
{
  return memory_formats[format].bytes_per_pixel;
}

GdkMemoryAlpha
gdk_memory_format_alpha (GdkMemoryFormat format)
{
  return memory_formats[format].alpha;
}

GdkMemoryFormat
gdk_memory_format_get_premultiplied (GdkMemoryFormat format)
{
  return memory_formats[format].premultiplied;
}

GdkMemoryFormat
gdk_memory_format_get_straight (GdkMemoryFormat format)
{
  return memory_formats[format].straight;
}

gsize
gdk_memory_format_alignment (GdkMemoryFormat format)
{
  return memory_formats[format].alignment;
}

/*
 * gdk_memory_format_get_fallbacks:
 * @format: a format
 *
 * Gets a list of fallback formats to use for @format.
 *
 * These formats are RGBA formats that ideally have a higher depth
 * than the given format. They will always include a guaranteed
 * supported format though, even if it is of lower quality (unless
 * @format is already guaranteed supported).
 *
 * Fallbacks will use the same alpha format, ie a premultiplied
 * format will never fall back to a straight alpha format and
 * vice versa. Either may fall back to an opaque format. Opaque
 * formats will fall back to premultiplied formats only.
 *
 * Use gdk_memory_format_get_premultiplied() and
 * gdk_memory_format_get_straight() to transition between
 * premultiplied and straight alpha if you need to.
 *
 * Use gdk_memory_format_gl_rgba_format() to get an equivalent RGBA
 * format and swizzle.
 *
 * The expected order of operation when looking for supported formats
 * is the following:
 *
 * 1. Try the format itself
 * 2. If swizzling is supported, try the RGBA format with swizzling
 * 3. If swizzling is not supported, try the RGBA without swizzling,
 *    and with CPU conversion
 * 4. Try fallback formats
 * 
 * Returns: A list of fallbacks, terminated with -1
 **/
const GdkMemoryFormat *
gdk_memory_format_get_fallbacks (GdkMemoryFormat format)
{
  return memory_formats[format].fallbacks;
}

/*<private>
 * gdk_memory_format_get_depth:
 * @format: a memory format
 *
 * Gets the depth of the individual channels of the format.
 * See gsk_render_node_prefers_high_depth() for more
 * information on this.
 *
 * Usually renderers want to use higher depth for render
 * targets to match these formats.
 *
 * Returns: The depth of this format
 **/
GdkMemoryDepth
gdk_memory_format_get_depth (GdkMemoryFormat format)
{
  return memory_formats[format].depth;
}

/*<private>
 * gdk_memory_depth_merge:
 * @depth1: the first depth
 * @depth2: the second depth
 *
 * Returns a depth that can accomodate both given depths
 * without any loss of precision.
 *
 * Returns: The merged depth
 **/
GdkMemoryDepth
gdk_memory_depth_merge (GdkMemoryDepth depth1,
                        GdkMemoryDepth depth2)
{
  switch (depth1)
    {
      case GDK_MEMORY_U8:
        return depth2;

      case GDK_MEMORY_FLOAT32:
        return GDK_MEMORY_FLOAT32;

      case GDK_MEMORY_U16:
      case GDK_MEMORY_FLOAT16:
        if (depth2 == depth1 || depth2 == GDK_MEMORY_U8)
          return depth1;
        else
          return GDK_MEMORY_FLOAT32;

      default:
        g_assert_not_reached ();
        return GDK_MEMORY_U8;
    }
}

/*
 * gdk_memory_depth_get_format:
 * @depth: the depth
 *
 * Gets the preferred format to use for rendering at the
 * given depth
 *
 * Returns: the format
 **/
GdkMemoryFormat
gdk_memory_depth_get_format (GdkMemoryDepth depth)
{
  switch (depth)
    {
      case GDK_MEMORY_U8:
        return GDK_MEMORY_R8G8B8A8_PREMULTIPLIED;
      case GDK_MEMORY_U16:
        return GDK_MEMORY_R16G16B16A16_PREMULTIPLIED;
      case GDK_MEMORY_FLOAT16:
        return GDK_MEMORY_R16G16B16A16_FLOAT_PREMULTIPLIED;
      case GDK_MEMORY_FLOAT32:
        return GDK_MEMORY_R32G32B32A32_FLOAT_PREMULTIPLIED;
      default:
        g_return_val_if_reached (GDK_MEMORY_R8G8B8A8_PREMULTIPLIED);
    }
}

/*
 * gdk_memory_depth_get_alpha_format:
 * @depth: the depth
 *
 * Gets the preferred format to use for rendering masks and other
 * alpha-only content.
 *
 * Returns: the format
 **/
GdkMemoryFormat
gdk_memory_depth_get_alpha_format (GdkMemoryDepth depth)
{
  switch (depth)
    {
      case GDK_MEMORY_U8:
        return GDK_MEMORY_A8;
      case GDK_MEMORY_U16:
        return GDK_MEMORY_A16;
      case GDK_MEMORY_FLOAT16:
        return GDK_MEMORY_A16_FLOAT;
      case GDK_MEMORY_FLOAT32:
        return GDK_MEMORY_A32_FLOAT;
      default:
        g_return_val_if_reached (GDK_MEMORY_A8);
    }
}

void
gdk_memory_format_gl_format (GdkMemoryFormat  format,
<<<<<<< HEAD
                             gboolean         gles,
                             guint            gl_major,
                             guint            gl_minor,
                             guint           *out_internal_format,
                             guint           *out_format,
                             guint           *out_type,
=======
                             GLint           *out_internal_format,
                             GLenum          *out_format,
                             GLenum          *out_type,
>>>>>>> a45b66e1
                             GLint            out_swizzle[4])
{
  *out_internal_format = memory_formats[format].gl.internal_format;
  *out_format = memory_formats[format].gl.format;
  *out_type = memory_formats[format].gl.type;
  memcpy (out_swizzle, memory_formats[format].gl.swizzle, sizeof(GLint) * 4);
<<<<<<< HEAD
=======
}
>>>>>>> a45b66e1

/*
 * gdk_memory_format_gl_rgba_format:
 * @format: The format to query
 * @out_actual_format: The actual RGBA format
 * @out_internal_format: the GL internal format
 * @out_format: the GL format
 * @out_type: the GL type
 * @out_swizzle: The swizzle to use 
 *
 * Maps the given format to a GL format that uses RGBA and uses swizzling,
 * as opposed to trying to find a GL format that is swapped in the right
 * direction.
 *
 * This format is guaranteed equivalent in memory layout to the original
 * format, so uploading/downloading code can treat them the same.
 *
 * Returns: %TRUE if the format exists and is different from the given format.
 **/
gboolean
gdk_memory_format_gl_rgba_format (GdkMemoryFormat  format,
                                  GdkMemoryFormat *out_actual_format,
                                  GLint           *out_internal_format,
                                  GLenum          *out_format,
                                  GLenum          *out_type,
                                  GLint            out_swizzle[4])
{
  GdkMemoryFormat actual = memory_formats[format].gl.rgba_format;

  if (actual == -1)
    return FALSE;

  *out_actual_format = actual;
  *out_internal_format = memory_formats[actual].gl.internal_format;
  *out_format = memory_formats[actual].gl.format;
  *out_type = memory_formats[actual].gl.type;
  memcpy (out_swizzle, memory_formats[format].gl.rgba_swizzle, sizeof(GLint) * 4);

  return TRUE;
}

#ifdef GDK_RENDERING_VULKAN

static VkComponentSwizzle
vk_swizzle_from_gl_swizzle_one (GLint swizzle)
{
  switch (swizzle)
    {
      case GL_RED:
        return VK_COMPONENT_SWIZZLE_R;
      case GL_GREEN:
        return VK_COMPONENT_SWIZZLE_G;
      case GL_BLUE:
        return VK_COMPONENT_SWIZZLE_B;
      case GL_ALPHA:
        return VK_COMPONENT_SWIZZLE_A;
      case GL_ZERO:
        return VK_COMPONENT_SWIZZLE_ZERO;
      case GL_ONE:
        return VK_COMPONENT_SWIZZLE_ONE;
      default:
        g_assert_not_reached ();
        return VK_COMPONENT_SWIZZLE_IDENTITY;
    }
}

static void
vk_swizzle_from_gl_swizzle (VkComponentMapping *vk_swizzle,
                            const GLint         gl_swizzle[4])
{
  vk_swizzle->r = vk_swizzle_from_gl_swizzle_one (gl_swizzle[0]);
  vk_swizzle->g = vk_swizzle_from_gl_swizzle_one (gl_swizzle[1]);
  vk_swizzle->b = vk_swizzle_from_gl_swizzle_one (gl_swizzle[2]);
  vk_swizzle->a = vk_swizzle_from_gl_swizzle_one (gl_swizzle[3]);
}

/* Vulkan version of gdk_memory_format_gl_format()
 * Returns VK_FORMAT_UNDEFINED on failure */
VkFormat
gdk_memory_format_vk_format (GdkMemoryFormat     format,
                             VkComponentMapping *out_swizzle)
{
  if (out_swizzle)
    vk_swizzle_from_gl_swizzle (out_swizzle, memory_formats[format].gl.swizzle);
  return memory_formats[format].vk_format;
}

/* Vulkan version of gdk_memory_format_gl_rgba_format()
 * Returns VK_FORMAT_UNDEFINED on failure */
VkFormat
gdk_memory_format_vk_rgba_format (GdkMemoryFormat     format,
                                  GdkMemoryFormat    *out_rgba_format,
                                  VkComponentMapping *out_swizzle)
{
  GdkMemoryFormat actual = memory_formats[format].gl.rgba_format;

  if (actual == -1)
    return VK_FORMAT_UNDEFINED;

  if (out_rgba_format)
    *out_rgba_format = actual;
  if (out_swizzle)
    vk_swizzle_from_gl_swizzle (out_swizzle, memory_formats[format].gl.rgba_swizzle);
  return memory_formats[actual].vk_format;
}
#endif

/*
 * gdk_memory_format_get_dmabuf_fourcc:
 * @format: The memory format
 *
 * Gets the dmabuf fourcc for a given memory format.
 *
 * The format is an exact match, so data can be copied between the
 * dmabuf and data of the format. This is different from the
 * memoryformat returned by a GdkDmabufTexture, which is just the
 * closest match.
 *
 * Not all formats have a corresponding dmabuf format.
 * In those cases 0 will be returned.
 *
 * If dmabuf support is not compiled in, always returns 0.
 *
 * Returns: the fourcc or 0
 **/
guint32
gdk_memory_format_get_dmabuf_fourcc (GdkMemoryFormat format)
{
#ifdef HAVE_DMABUF
  return memory_formats[format].dmabuf_fourcc;
#else
  return 0;
#endif
}

static void
premultiply (float *rgba,
             gsize  n)
{
  for (gsize i = 0; i < n; i++)
    {
      rgba[0] *= rgba[3];
      rgba[1] *= rgba[3];
      rgba[2] *= rgba[3];
      rgba += 4;
    }
}

static void
unpremultiply (float *rgba,
               gsize  n)
{
  for (gsize i = 0; i < n; i++)
    {
      if (rgba[3] > 1/255.0)
        {
          rgba[0] /= rgba[3];
          rgba[1] /= rgba[3];
          rgba[2] /= rgba[3];
        }
      rgba += 4;
    }
}

void
gdk_memory_convert (guchar              *dest_data,
                    gsize                dest_stride,
                    GdkMemoryFormat      dest_format,
                    const guchar        *src_data,
                    gsize                src_stride,
                    GdkMemoryFormat      src_format,
                    gsize                width,
                    gsize                height)
{
  const GdkMemoryFormatDescription *dest_desc = &memory_formats[dest_format];
  const GdkMemoryFormatDescription *src_desc = &memory_formats[src_format];
  float *tmp;
  gsize y;
  void (*func) (guchar *, const guchar *, gsize) = NULL;

  g_assert (dest_format < GDK_MEMORY_N_FORMATS);
  g_assert (src_format < GDK_MEMORY_N_FORMATS);

  if (src_format == dest_format)
    {
      gsize bytes_per_row = src_desc->bytes_per_pixel * width;

      if (bytes_per_row == src_stride && bytes_per_row == dest_stride)
        {
          memcpy (dest_data, src_data, bytes_per_row * height);
        }
      else
        {
          for (y = 0; y < height; y++)
            {
              memcpy (dest_data, src_data, bytes_per_row);
              src_data += src_stride;
              dest_data += dest_stride;
            }
        }
      return;
    }

  if (src_format == GDK_MEMORY_R8G8B8A8 && dest_format == GDK_MEMORY_R8G8B8A8_PREMULTIPLIED)
    func = r8g8b8a8_to_r8g8b8a8_premultiplied;
  else if (src_format == GDK_MEMORY_B8G8R8A8 && dest_format == GDK_MEMORY_R8G8B8A8_PREMULTIPLIED)
    func = r8g8b8a8_to_b8g8r8a8_premultiplied;
  else if (src_format == GDK_MEMORY_R8G8B8A8 && dest_format == GDK_MEMORY_B8G8R8A8_PREMULTIPLIED)
    func = r8g8b8a8_to_b8g8r8a8_premultiplied;
  else if (src_format == GDK_MEMORY_B8G8R8A8 && dest_format == GDK_MEMORY_B8G8R8A8_PREMULTIPLIED)
    func = r8g8b8a8_to_r8g8b8a8_premultiplied;
  else if (src_format == GDK_MEMORY_R8G8B8A8 && dest_format == GDK_MEMORY_A8R8G8B8_PREMULTIPLIED)
    func = r8g8b8a8_to_a8r8g8b8_premultiplied;
  else if (src_format == GDK_MEMORY_B8G8R8A8 && dest_format == GDK_MEMORY_A8R8G8B8_PREMULTIPLIED)
    func = r8g8b8a8_to_a8b8g8r8_premultiplied;
  else if (src_format == GDK_MEMORY_R8G8B8 && dest_format == GDK_MEMORY_R8G8B8A8_PREMULTIPLIED)
    func = r8g8b8_to_r8g8b8a8;
  else if (src_format == GDK_MEMORY_B8G8R8 && dest_format == GDK_MEMORY_R8G8B8A8_PREMULTIPLIED)
    func = r8g8b8_to_b8g8r8a8;
  else if (src_format == GDK_MEMORY_R8G8B8 && dest_format == GDK_MEMORY_B8G8R8A8_PREMULTIPLIED)
    func = r8g8b8_to_b8g8r8a8;
  else if (src_format == GDK_MEMORY_B8G8R8 && dest_format == GDK_MEMORY_B8G8R8A8_PREMULTIPLIED)
    func = r8g8b8_to_r8g8b8a8;
  else if (src_format == GDK_MEMORY_R8G8B8 && dest_format == GDK_MEMORY_A8R8G8B8_PREMULTIPLIED)
    func = r8g8b8_to_a8r8g8b8;
  else if (src_format == GDK_MEMORY_B8G8R8 && dest_format == GDK_MEMORY_A8R8G8B8_PREMULTIPLIED)
    func = r8g8b8_to_a8b8g8r8;
  else if (src_format == GDK_MEMORY_R8G8B8 && dest_format == GDK_MEMORY_R8G8B8A8)
    func = r8g8b8_to_r8g8b8a8;
  else if (src_format == GDK_MEMORY_B8G8R8 && dest_format == GDK_MEMORY_R8G8B8A8)
    func = r8g8b8_to_b8g8r8a8;
  else if (src_format == GDK_MEMORY_R8G8B8 && dest_format == GDK_MEMORY_B8G8R8A8)
    func = r8g8b8_to_b8g8r8a8;
  else if (src_format == GDK_MEMORY_B8G8R8 && dest_format == GDK_MEMORY_B8G8R8A8)
    func = r8g8b8_to_r8g8b8a8;
  else if (src_format == GDK_MEMORY_R8G8B8 && dest_format == GDK_MEMORY_A8R8G8B8)
    func = r8g8b8_to_a8r8g8b8;
  else if (src_format == GDK_MEMORY_B8G8R8 && dest_format == GDK_MEMORY_A8R8G8B8)
    func = r8g8b8_to_a8b8g8r8;

  if (func != NULL)
    {
      for (y = 0; y < height; y++)
        {
          func (dest_data, src_data, width);
          src_data += src_stride;
          dest_data += dest_stride;
        }
      return;
    }

  tmp = g_new (float, width * 4);

  for (y = 0; y < height; y++)
    {
      src_desc->to_float (tmp, src_data, width);
      if (src_desc->alpha == GDK_MEMORY_ALPHA_PREMULTIPLIED && dest_desc->alpha == GDK_MEMORY_ALPHA_STRAIGHT)
        unpremultiply (tmp, width);
      else if (src_desc->alpha == GDK_MEMORY_ALPHA_STRAIGHT && dest_desc->alpha != GDK_MEMORY_ALPHA_STRAIGHT)
        premultiply (tmp, width);
      dest_desc->from_float (dest_data, tmp, width);
      src_data += src_stride;
      dest_data += dest_stride;
    }

  g_free (tmp);
}<|MERGE_RESOLUTION|>--- conflicted
+++ resolved
@@ -690,36 +690,6 @@
     .from_float = x8b8g8r8_from_float,
   },
   [GDK_MEMORY_R8G8B8] = {
-<<<<<<< HEAD
-    GDK_MEMORY_ALPHA_OPAQUE,
-    3,
-    G_ALIGNOF (guchar),
-    GDK_MEMORY_U8,
-    { 0, 0, 0, 0 },
-    { GL_RGB8, GL_RGB, GL_UNSIGNED_BYTE, { GL_RED, GL_GREEN, GL_BLUE, GL_ALPHA } },
-    r8g8b8_to_float,
-    r8g8b8_from_float,
-  },
-  [GDK_MEMORY_B8G8R8] = {
-    GDK_MEMORY_ALPHA_OPAQUE,
-    3,
-    G_ALIGNOF (guchar),
-    GDK_MEMORY_U8,
-    { 0, 0, G_MAXUINT, G_MAXUINT },
-    { GL_RGB8, GL_BGR, GL_UNSIGNED_BYTE, { GL_RED, GL_GREEN, GL_BLUE, GL_ALPHA } },
-    b8g8r8_to_float,
-    b8g8r8_from_float,
-  },
-  [GDK_MEMORY_R16G16B16] = {
-    GDK_MEMORY_ALPHA_OPAQUE,
-    6,
-    G_ALIGNOF (guint16),
-    GDK_MEMORY_U16,
-    { 0, 0, 3, 0 },
-    { GL_RGB16, GL_RGB, GL_UNSIGNED_SHORT, { GL_RED, GL_GREEN, GL_BLUE, GL_ALPHA } },
-    r16g16b16_to_float,
-    r16g16b16_from_float,
-=======
     .alpha = GDK_MEMORY_ALPHA_OPAQUE,
     .premultiplied = GDK_MEMORY_R8G8B8,
     .straight = GDK_MEMORY_R8G8B8,
@@ -803,7 +773,6 @@
 #endif
     .to_float = r16g16b16_to_float,
     .from_float = r16g16b16_from_float,
->>>>>>> a45b66e1
   },
   [GDK_MEMORY_R16G16B16A16_PREMULTIPLIED] = {
     .alpha = GDK_MEMORY_ALPHA_PREMULTIPLIED,
@@ -864,16 +833,6 @@
     .from_float = r16g16b16a16_from_float,
   },
   [GDK_MEMORY_R16G16B16_FLOAT] = {
-<<<<<<< HEAD
-    GDK_MEMORY_ALPHA_OPAQUE,
-    6,
-    G_ALIGNOF (guint16),
-    GDK_MEMORY_FLOAT16,
-    { 0, 0, 3, 0 },
-    { GL_RGB16F, GL_RGB, GL_HALF_FLOAT, { GL_RED, GL_GREEN, GL_BLUE, GL_ALPHA } },
-    r16g16b16_float_to_float,
-    r16g16b16_float_from_float,
-=======
     .alpha = GDK_MEMORY_ALPHA_OPAQUE,
     .premultiplied = GDK_MEMORY_R16G16B16_FLOAT,
     .straight = GDK_MEMORY_R16G16B16_FLOAT,
@@ -901,7 +860,6 @@
 #endif
     .to_float = r16g16b16_float_to_float,
     .from_float = r16g16b16_float_from_float,
->>>>>>> a45b66e1
   },
   [GDK_MEMORY_R16G16B16A16_FLOAT_PREMULTIPLIED] = {
     .alpha = GDK_MEMORY_ALPHA_PREMULTIPLIED,
@@ -964,14 +922,6 @@
     .premultiplied = GDK_MEMORY_R32G32B32_FLOAT,
     .straight = GDK_MEMORY_R32G32B32_FLOAT,
     12,
-<<<<<<< HEAD
-    G_ALIGNOF (float),
-    GDK_MEMORY_FLOAT32,
-    { 0, 0, 3, 0 },
-    { GL_RGB32F, GL_RGB, GL_FLOAT, { GL_RED, GL_GREEN, GL_BLUE, GL_ALPHA } },
-    r32g32b32_float_to_float,
-    r32g32b32_float_from_float,
-=======
     .alignment = G_ALIGNOF (float),
     .depth = GDK_MEMORY_FLOAT32,
     .fallbacks = (GdkMemoryFormat[]) {
@@ -995,21 +945,12 @@
 #endif
     .to_float = r32g32b32_float_to_float,
     .from_float = r32g32b32_float_from_float,
->>>>>>> a45b66e1
   },
   [GDK_MEMORY_R32G32B32A32_FLOAT_PREMULTIPLIED] = {
     .alpha = GDK_MEMORY_ALPHA_PREMULTIPLIED,
     .premultiplied = GDK_MEMORY_R32G32B32A32_FLOAT_PREMULTIPLIED,
     .straight = GDK_MEMORY_R32G32B32A32_FLOAT,
     16,
-<<<<<<< HEAD
-    G_ALIGNOF (float),
-    GDK_MEMORY_FLOAT32,
-    { 0, 0, 3, 0 },
-    { GL_RGBA32F, GL_RGBA, GL_FLOAT, { GL_RED, GL_GREEN, GL_BLUE, GL_ALPHA } },
-    r32g32b32a32_float_to_float,
-    r32g32b32a32_float_from_float,
-=======
     .alignment = G_ALIGNOF (float),
     .depth = GDK_MEMORY_FLOAT32,
     .fallbacks = (GdkMemoryFormat[]) {
@@ -1032,7 +973,6 @@
 #endif
     .to_float = r32g32b32a32_float_to_float,
     .from_float = r32g32b32a32_float_from_float,
->>>>>>> a45b66e1
   },
   [GDK_MEMORY_R32G32B32A32_FLOAT] = {
     .alpha = GDK_MEMORY_ALPHA_STRAIGHT,
@@ -1533,28 +1473,16 @@
 
 void
 gdk_memory_format_gl_format (GdkMemoryFormat  format,
-<<<<<<< HEAD
-                             gboolean         gles,
-                             guint            gl_major,
-                             guint            gl_minor,
-                             guint           *out_internal_format,
-                             guint           *out_format,
-                             guint           *out_type,
-=======
                              GLint           *out_internal_format,
                              GLenum          *out_format,
                              GLenum          *out_type,
->>>>>>> a45b66e1
                              GLint            out_swizzle[4])
 {
   *out_internal_format = memory_formats[format].gl.internal_format;
   *out_format = memory_formats[format].gl.format;
   *out_type = memory_formats[format].gl.type;
   memcpy (out_swizzle, memory_formats[format].gl.swizzle, sizeof(GLint) * 4);
-<<<<<<< HEAD
-=======
-}
->>>>>>> a45b66e1
+}
 
 /*
  * gdk_memory_format_gl_rgba_format:
