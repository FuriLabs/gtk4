--- conflicted
+++ resolved
@@ -812,17 +812,10 @@
   GtkStack *stack = GTK_STACK (accessible);
   GtkStackPrivate *priv = gtk_stack_get_instance_private (stack);
   GtkAccessible *page_accessible = NULL;
-<<<<<<< HEAD
 
   if (priv->children->len > 0)
     page_accessible = GTK_ACCESSIBLE (g_object_ref (g_ptr_array_index (priv->children, 0)));
-  
-=======
-
-  if (priv->children->len > 0)
-    page_accessible = GTK_ACCESSIBLE (g_object_ref (g_ptr_array_index (priv->children, 0)));
-
->>>>>>> fef69881
+
   return page_accessible;
 }
 
