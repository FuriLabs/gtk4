<<<<<<< HEAD
gtk+2.0 (2.16.6-1) unstable; urgency=low

  * New upstream bugfix release:
    + debian/patches/070_mandatory-relibtoolize.patch:
      - Regenerated for the new version.
    + debian/libgtk-directfb-2.0-0.symbols,
      debian/libgtk2.0-0.symbols:
      - Updated symbols for the new version.
  * debian/control.in:
    + Update Standards-Version to 3.8.3.

 -- Sebastian Dröge <slomo@debian.org>  Mon, 31 Aug 2009 09:23:57 +0200
=======
gtk+2.0 (2.17.11-1) experimental; urgency=low

  * New upstream development release:
    + debian/patches/070_mandatory-relibtoolize.patch:
      - Updated for the new version.
    + debian/rules,
      debian/*.symbols:
      - Updated for the new version. 

 -- Sebastian Dröge <slomo@debian.org>  Sat, 05 Sep 2009 07:16:24 +0200

gtk+2.0 (2.17.10-1) experimental; urgency=low

  * New upstream development release:
    + debian/patches/070_mandatory-relibtoolize.patch:
      - Updated for the new version.
    + debian/rules,
      debian/*.symbols:
      - Updated for the new version. 
  * -

 -- Sebastian Dröge <slomo@debian.org>  Sat, 05 Sep 2009 07:16:21 +0200

gtk+2.0 (2.17.9-1) experimental; urgency=low

  [ Josselin Mouette ]
  * Clean up the .la files in all -dev packages, not only in the main 
    one.

  [ Sebastian Dröge ]
  * New upstream development release:
    + debian/patches/070_mandatory-relibtoolize.patch:
      - Updated for the new version.
    + debian/rules,
      debian/*.symbols:
      - Updated for the new version.

 -- Sebastian Dröge <slomo@debian.org>  Tue, 25 Aug 2009 18:37:11 +0200

gtk+2.0 (2.17.8-1) experimental; urgency=low

  [ Emilio Pozuelo Monfort ]
  * New upstream development release.
    - Handle printers needing authentication. Closes: #499759.
    - Update libglib2.0-dev requirement.
  * debian/watch:
    - Don't uupdate.
  * debian/rules:
    - Configure with --with-libjasper, it's disabled by default now.
  * debian/control.in:
    - Remove conflicts and replaces no longer needed for packages in stable.
    - Standards-Version is 3.8.3, no changes needed.
  * debian/patches/005_xpmico.patch:
    - Removed, this check is not needed as HeaderSize can't overflow because
      IconCount will be at most 16 bits, and that multiplied by 16 is not
      enough to overflow an integer. (Checked with upstream)
  * debian/patches/001_static-linking-dont-query-immodules.patch,
    debian/patches/002_static-linking-dont-build-perf.patch:
    - Add headers.
  * debian/patches/005_gdk_directfb_window_new.patch:
    - New patch. Readd gdk_directfb_window_new(), which is exported in the
      public API and was removed by mistake.
  * debian/patches/*
    - Refreshed.
  * debian/libgtk-directfb-2.0-0.symbols,
    debian/libgtk2.0-0.symbols:
    - Updated for the new symbols. There's one symbol removed from the
      directfb backend, gdk_display_pointer_grab(). It wasn't exported in
      the headers, nor was supposed to be public, so if something out there
      is using it, they are doing it wrong.
  * debian/rules:
    - Remove a trailing backslash that prevented -c4 to be passed to
      dh_makeshlibs.

 -- Josselin Mouette <joss@debian.org>  Thu, 20 Aug 2009 18:29:04 +0200
>>>>>>> 41d6e461

gtk+2.0 (2.16.5-1) unstable; urgency=low

  * New upstream bugfix release:
    + debian/patches/070_mandatory-relibtoolize.patch:
      - Regenerated for the new version.

 -- Sebastian Dröge <slomo@debian.org>  Tue, 21 Jul 2009 08:09:50 +0200

gtk+2.0 (2.16.4-1) unstable; urgency=low

  * New upstream bugfix release:
    + debian/patches/070_mandatory-relibtoolize.patch:
      - Regenerated for the new version.

 -- Sebastian Dröge <slomo@debian.org>  Thu, 02 Jul 2009 06:09:04 +0200

gtk+2.0 (2.16.3-1) unstable; urgency=low

  * New upstream bugfix release:
    + debian/patches/070_mandatory-relibtoolize.patch:
      - Regenerated for the new version.
  * debian/control.in:
    + Update Standards-Version to 3.8.2.

 -- Sebastian Dröge <slomo@debian.org>  Mon, 29 Jun 2009 11:39:01 +0200

gtk+2.0 (2.16.2-1) unstable; urgency=low

  [ Loic Minier ]
  * Fix string concat in dh_gtkmodules; thanks Kanru Chen; closes: #528782.

  [ Sebastian Dröge ]
  * New upstream bugfix release:
    + debian/patches/091_workaround_no_gtk_init_incorrect_display.patch:
      - Dropped, merged upstream.
    + debian/patches/070_mandatory-relibtoolize.patch:
      - Regenerated for the new version.
    + debian/*.install:
      - Install the manpages from their source locations as
        they're not installed anymore for some reason.
  * debian/control.in:
    + Updated Standards-Version to 3.8.1, no additional changes needed.

 -- Sebastian Dröge <slomo@debian.org>  Tue, 02 Jun 2009 07:44:43 +0200

gtk+2.0 (2.16.1-2) unstable; urgency=low

  [ Loic Minier ]
  * Fix test-print-backend configure flag addition.
  * Set opt_configure_flags to $(shared_configure_flags) in the sample opt
    flavor for armel and move the opt flavor and check flavors below the
    definition of other flags.

 -- Josselin Mouette <joss@debian.org>  Thu, 16 Apr 2009 18:08:02 +0200

gtk+2.0 (2.16.1-1) experimental; urgency=low

  [ Loic Minier ]
  * Clarify dh_gtkmodules doc slightly.

  [ Gustavo Noronha Silva ]
  * debian/series:
  - forgot to add 022_disable-viqr-im-for-vi-locale.patch and
    061_use_pdf_as_default_printing_standard.patch to the series file
    (thanks to seb128 for noticing)
  * debian/control.in:
  - sync Replaces with ubuntu's package for easier migration from Ubuntu
    to Debian ;)

  [ Josselin Mouette ]
  * Make update-icon-caches always generate the cache, now that dh_icons
    is widespread.

  [ Sebastian Dröge ]
  * debian/libgtk-directfb-2.0-0.symbols,
    debian/libgtk2.0-0.symbols,
    debian/libgail18.symbols,
    debian/rules:
    + Add symbol files for GTK.

  [ Loic Minier ]
  * Merge the following changes by Emmet Hikory:

  [ Emmet Hikory ]
  * Port optimised flavor work by Loic Minier from pango1.0:
    - Rework flavor-specific vars.
      + Introduce $(flavor) which is set to $* to clarify implicit rules
      + Rename common_configure_flags to configure_flags
      + Introduce the flavor_get macro to use a flavor specific override or
        fallback to the common defaults for make vars.
      + Use $(call flavor_get, ) to retrieve configure_flags, CFLAGS, and
        LDFLAGS allowing to override these per flavor.
    - Add support for an optimised pass, implemented as a flavor
      + Define a default OPTLIBDIR and replace it in the sed foo for %.in
        files; this is like LIBDIR, but with some hwcaps extension, e.g.
        usr/lib/vfp.
      + Add vars to build an optimised vfp flavour for armel with
        additional CFLAGS
      + Add the "opt" special flavor to flavors to run the testuites on,
        CHECK_FLAVORS
      + Also sed and append %.opt after %.in when generating $ files from
        %.in; the %.opt file is optional and only included if the opt flavor
        is included.
      + Add a debian/libgtk2.0-0.install.opt which lists files from the
        optimised flavor to install in libgtk2.0-0.
      + Add a debian/libgail18.install.opt which lists files from the
        optimised flavor to install in libgail18.

  [ Loic Minier ]
  * Only pass -j to the main make call, do not parallelize the debian/rules
    themselves as it seems to be racy for an unidentified reason which is hard
    to reproduce.
  * Merge patch below from Ubuntu.

  [ Sebastien Bacher ]
  * debian/patches/093_git_change_fix_focus_issue.patch:
    - upstream git change to fix a timestamp issue leading to get nautilus.
      dialog opening sometime unfocussed for example (lp: #333366)

  [ Loic Minier ]
  * Build-dep on autotools-dev for the config.guess / .sub updates to work.
  * Drop duplicate Section/Priority fields.
  * ppc64: use DEB_HOST_GNU_CPU instead of BUILD; drop TODOs, the current
    implementation is correct.

  [ Sebastian Dröge ]
  * New upstream bugfix release:
    + debian/patches/070_mandatory-relibtoolize.patch:
      - Regenerated for the new version.
    + debian/patches/072_workaround_directfb_build.patch,
      debian/patches/092_fix_printtest_include.patch,
      debian/patches/093_git_change_fix_focus_issue.patch:
      - Dropped, merged upstream.

 -- Sebastian Dröge <slomo@debian.org>  Sun, 12 Apr 2009 11:21:58 +0200

gtk+2.0 (2.16.0-1) experimental; urgency=low

  [ Emilio Pozuelo Monfort ]
  * Let libgtk2.0-0 suggest gvfs, as it's needed for some APIs like
    gtk_show_uri.

  [ Josselin Mouette ]
  * libgtk2.0-0 depends on shared-mime-info. Closes: #518090.
  * Add dependent doc packages to b-d-i to ensure proper xrefs.

  [ Loic Minier ]
  * Clean up dh_gtkmodules output:
    - Demote warnings when skipping non-existent GtkPixbuf loaders and Gtk IM
      modules dirs to verbose_print(); use -v to see them.
    - Always print the number of GdkPixbuf loaders and Gtk IM modules found in
      each package.

  [ Emilio Pozuelo Monfort ]
  * New upstream stable release.
    - Bump shlibs.
    - debian/patches/070_mandatory-relibtoolize.patch: regenerated.
  * Ship the gtk-builder-convert manpage in libgtk2.0-dev.
  * Section of dbg packages is debug.

 -- Emilio Pozuelo Monfort <pochu@ubuntu.com>  Sun, 15 Mar 2009 20:10:34 +0100

gtk+2.0 (2.15.5-2) experimental; urgency=low

  [ Emilio Pozuelo Monfort ]
  * debian/control.in:
  - bump libglib2.0-dev build-dep requirement to >= 2.19.7
  - bump libxrandr-dev build-dep requirement to >= 1:1.2.99
  - also bump libgtk2.0-dev dependecies accordingly
    (Closes: #518078)

  [ Gustavo Noronha Silva ]
  * 042_treeview_single-focus.patch:
  - removed FIXME note, since it was explained to me that the patch is
    still necessary
  * debian/rules:
  - bumped SHVER to 2.15.5

  [ Imported from Ubuntu ]
  * 022_disable-viqr-im-for-vi-locale.patch,
    061_use_pdf_as_default_printing_standard.patch:
  - for the rationale for the PDF for printing one see:
    https://wiki.ubuntu.com/PDFasStandardPrintJobFormat

 -- Gustavo Noronha Silva <kov@debian.org>  Tue, 03 Mar 2009 21:58:20 -0300

gtk+2.0 (2.15.5-1) experimental; urgency=low

  * New upstream development release
  * 070_mandatory-relibtoolize.patch: refreshed.
  * 031_directfb_dead-keys.patch, 032_gdkwindowimpl_directfb.patch,
    033_directfb_client-message.patch, 034_directfb_memleak.patch,
    071_jasper_link_fix.patch, 092_fix_printtest_include.patch:
  - dropped; already featured in this release
  * 030_gtkentry_password-char-circle.patch:
  - dropped; upstream provides a different solution to setting the default
    invisible char now, that takes the font being used into consideration
  * 003_gdk.pc_privates.patch:
  - refreshed

 -- Gustavo Noronha Silva <kov@debian.org>  Mon, 02 Mar 2009 22:01:03 -0300

gtk+2.0 (2.14.7-3) experimental; urgency=low

  * 032_gdkwindowimpl_directfb.patch: new version of the patch. This 
    should restore the basic functionality of the backend, but there is 
    still work underway.
  * 033_directfb_client-message.patch: stolen from the upstream SVN. Fix 
    the DirectFB client_message API.
  * 034_directfb_memleak.patch: stolen from the upstream SVN. Fix memory 
    leak in the DirectFB code.
  * Require DirectFB 1.0.0 for the 034 patch.
  * 070_mandatory-relibtoolize.patch: updated accordingly.

 -- Josselin Mouette <joss@debian.org>  Sat, 21 Feb 2009 14:59:45 +0100

gtk+2.0 (2.14.7-2) experimental; urgency=low

  * 008_implicit_pointer_conversion_gdkgc_directfb.patch: removed, it’s 
    obsolete and just defines the same macro a second time.
  * 007_implicit_pointer_conversion_gdkdrawable_directfb.patch: removed, 
    it’s not needed anymore with the latest directfb.
  * 006_proper-directfb-modules.patch: removed from the package, it 
    won’t be necessary anymore.
  * 001_static-linking-dont-query-immodules.patch,
    002_static-linking-dont-build-perf.patch,
    003_gdk.pc_privates.patch,
    004_gtk+-ximian-gtk2-filesel-navbutton-5.patch: refreshed.
  * Remove 071_correct_directfb_declarations.patch, and replace it by 
    032_gdkwindowimpl_directfb.patch, a patch from Sven Neumann to 
    (hopefully) fix DirectFB support for GTK+ 2.14.

 -- Josselin Mouette <joss@debian.org>  Tue, 17 Feb 2009 23:17:56 +0100

gtk+2.0 (2.14.7-1) experimental; urgency=low

  [ Loic Minier ]
  * Don't purge /etc/gtk-2.0/gdk-pixbuf.loaders and /etc/gtk-2.0/gtk.immodules
    during first configuration.

  [ Sebastian Dröge ]
  * New upstream bugfix release:
    + debian/patches/070_mandatory-relibtoolize.patch:
      - Regenerated for the new version.

 -- Sebastian Dröge <slomo@debian.org>  Thu, 08 Jan 2009 08:06:02 +0100

gtk+2.0 (2.14.5-1) experimental; urgency=low

  [ Josselin Mouette ]
  * Really install the faq and tutorial files correctly so that the 
    devhelp file is read.
  * Update doc-base files accordingly.
  * gruik2devhelp.awk: new script to generate the devhelp files 
    automatically for the FAQ and tutorial, based on the HTML doc.
  * Build-depend on gawk, run the script appropriately.

  [ Sebastian Dröge ]
  * New upstream bugfix release:
    + debian/patches/070_mandatory-relibtoolize.patch:
      - Regenerated for the new version.

 -- Sebastian Dröge <slomo@debian.org>  Tue, 25 Nov 2008 11:00:35 +0100

gtk+2.0 (2.14.4-3) experimental; urgency=low

  * libgail*.install: fix installation paths. Closes: #505105.
  * Do not ship .la files for gail modules.
  * Generate shlibs for libgail.
  * Bump shlibs version to 2.14.0.
  * Do not install libgailutil in libgtk2.0-0.
  * Do not install gtk libs in libgail-dev.
  * Rework docs installation.
  * Add doc links where needed.
  * Install .devhelp files at the correct places. Closes: #504807.
  * Bump dependencies for the development package.
  * Fix dependencies of gail packages.
  * Don’t install libgail in the udeb.
  * Stop shipping /usr/lib/pkgconfig/libgtk-directfb-2.0-0/, nobody uses 
    it.
  * Remove versioned conflicts with libgail packages.
  * Remove libgail18.shlibs.
  * Put debugging symbols of libgail modules in libgail-dbg.
  * dh_gtkmodules.in: fix a pod2man error.
  * Disable 006_proper-directfb-modules.patch.
  * Update 070_mandatory_relibtoolize.patch accordingly.

 -- Josselin Mouette <joss@debian.org>  Tue, 11 Nov 2008 14:44:21 +0100

gtk+2.0 (2.14.4-2) experimental; urgency=low

  * debian/control, debian/rules, debian/libgail*:
  - split libgail packages

 -- Gustavo Noronha Silva <kov@debian.org>  Wed, 05 Nov 2008 14:54:08 -0200

gtk+2.0 (2.14.4-1) experimental; urgency=low

  [ Gustavo Noronha Silva ]
  * New upstream release
  * debian/patches/006_proper-directfb-modules.patch:
  - refreshed
  * debian/patches/008_implicit_pointer_conversion_gdkgc_directfb.patch,
    debian/patches/009_gtk-export-filechooser.patch,
    debian/patches/020_immodules-files-d.patch,
    debian/patches/021_loader-files-d.patch,
  - update borrowed from Ubuntu's package
  * debian/patches/071_correct_directfb_declarations.patch,
    debian/patches/072_workaround_directfb_build.patch:
  - borrowed from ubuntu
  * debian/patches/033_treeview_resizing.patch,
    debian/patches/095_gtk-im-module-setting.patch:
  - removed; fixed upstream
  * debian/patches/070_mandatory-relibtoolize.patch:
  - refreshed
  * debian/control.in:
  - added libjasper-dev to the Build-Depends, as GTK+ now supports
    JPEG2000
  - make GTK+ packages conflict/replace with gail ones, since they are now
    included in GTK+
  * debian/patches/092_fix_printtest_include.patch:
  - new patch, to fix build problem in print test
  * debian/patches/071_jasper_link_fix.patch:
  - make gdk-pixbuf-csource link correctly with libjasper
  * debian/rules, debian/control:
  - newer libcairo2-dev contains everything needed to build the directfb
    target, so disable building with the dummy libcairo-directfb2-dev
  - this makes us have to build depend on libcairo2-dev >= 1.6.4-6.1

  [ Loic Minier ]
  * Let libgtk2.0-dev recommend debhelper for dh_gtkmodules.
  * Let libgtk2.0-dev depend on libxml2-utils as it's required for
    gtk-builder-convert to work and might be relied upon by packages bdeping
    on libgtk2.0-dev.

  [ Emilio Pozuelo Monfort ]
  * Update build-dependencies for the new version:
    - libglib2.0-dev >= 2.17.6
    - libpango1.0-dev >= 1.20
    - libatk1.0-dev >= 1.13.0
    - libcairo2-dev >= 1.6.0

 -- Gustavo Noronha Silva <kov@debian.org>  Wed, 24 Sep 2008 21:38:58 -0300

gtk+2.0 (2.12.11-3) unstable; urgency=low

  * 031_directfb_dead-keys.patch: patch from Jérémy Bobbio to fix dead
    keys in the DirectFB backend. Closes: #394871.
  * Now require DirectFB 0.9.26.
  * 070_mandatory_relibtoolize: updated to match the dependency bump.
  * 033_treeview_resizing.patch:
    + Fix crasher introduced by the patch. Closes: #491611.
    + Add references.

 -- Josselin Mouette <joss@debian.org>  Mon, 21 Jul 2008 15:22:38 +0200

gtk+2.0 (2.12.11-2) unstable; urgency=low

  * 033_treeview_resizing.patch:
    + Enable again, it was disabled by mistake.
    + Update to new version provided by Kristian Rietveld.
      Closes: #471073.
  * libgtk2.0-doc.doc-base.gtk2-tutorial: fix spelling of GTK+.
  * *.doc-base.*: fix doc-base sections.

 -- Josselin Mouette <joss@debian.org>  Fri, 18 Jul 2008 14:53:17 +0200

gtk+2.0 (2.12.11-1) unstable; urgency=low

  [ Emilio Pozuelo Monfort ]
  * Build-depend on libcups2-dev instead of libcupsys2-dev, as cups
    is transitioning to that new name.

  [ Sebastian Dröge ]
  * New upstream bugfix release:
    + debian/patches/070_mandatory-relibtoolize.patch:
      - Regenerated for the new version.
    + debian/patches/092_openoffice-menus.patch:
      - Dropped, merged upstream.
  * debian/control.in:
    + Updated Standards-Version to 3.8.0, no additional changes needed.

 -- Sebastian Dröge <slomo@debian.org>  Wed, 02 Jul 2008 06:37:51 +0200

gtk+2.0 (2.12.10-2) unstable; urgency=low

  * debian/patches/092_openoffice-menus.patch:
    + Patch from upstream SVN to fix regression in menu placement
      in openoffice.org (Closes: #484580).

 -- Sebastian Dröge <slomo@debian.org>  Sat, 07 Jun 2008 10:27:50 +0200

gtk+2.0 (2.12.10-1) unstable; urgency=low

  * New upstream bugfix release:
    + debian/patches/009_gtk-export-filechooser.patch:
      - Updated to apply cleanly again.
    + debian/patches/031_gtksearchenginetracker_fixes.patch,
      debian/patches/061_foreign_colormaps.patch,
      debian/patches/092_implicit-g-fopen.patch:
      - Dropped, merged upstream.
    + debian/patches/070_mandatory-relibtoolize.patch:
      - Regenerated for the new version.

 -- Sebastian Dröge <slomo@debian.org>  Wed, 04 Jun 2008 08:14:08 +0200

gtk+2.0 (2.12.9-4) unstable; urgency=low

  [ Loic Minier ]
  * Flip back gdkpixbuf_module_files_d_str after gdkpixbuf_module_file_str in
    patch 021_loader-files-d; this fixes config of gdk loaders and hence the
    current ia32-libs implementation; the change in 2.12.0-3 was incorrect in
    that it flipped the order for im modules and pixbuf loaders, but only im
    modules had to be flipped; the reason im modules had to be flipped is that
    the first list of modules wins for im modules as there is some duplicate
    checking, while in the case of gdk pixbufs, the last file wins.  What
    remains to be done here is:
    - biarch support, similar to pango, by loading /usr/lib32 and /usr/lib64
      stuff before /usr/lib; allows dropping the config file hack in
      ia32-libs.
    - loading of modules from multiarch locations (not multiarch); allows
      dropping the config file hack in ia32-libs.
  * Bump build-deps and libgtk2.0-dev's deps to ensure we get Xorg dev
    packages with .pc files, see list below; thanks Anon Sricharoenchai;
    closes: #370693.
        libxext-dev >= 1:1.0.1-2, libxinerama-dev >= 1:1.0.1-4.1, libxi-dev >=
        1:1.0.1-4, libxrandr-dev >= 1:1.0.2-2, libxfixes-dev >= 1:3.0.0-3,
        libxcomposite-dev >= 1:0.2.0-3, libxdamage-dev >= 1:1.0.1-3.

  [ Josselin Mouette ]
  * 061_foreign_colormaps.patch: stolen from upstream SVN. Don't call
    XFreeColormap on foreign colormaps, this causes crashes in e.g.
    vinagre. Closes: #477199.
  * Apply multiarch patch by Javier Serrano Polo, replacing all
    occurrences of usr/lib by $(LIBDIR). Closes: #468100.
  * rules: don't compress .sgml and .devhelp files.

  [ Loic Minier ]
  * Fix broken second dh_strip invocation which was not only acting on the
    udeb but also on binary packages (-s -pUDEB should have been -pUDEB).
  * Update patch 021_loader-files-d to use PIXBUF_FILES_LIBDIR which is
    defined in gdk-pixbuf/Makefile.am, similarly to PIXBUF_LIBDIR, and based
    on the newly defined loaderfilesdir, similar to loaderdir; update
    070_mandatory-relibtoolize.
  * New patch, 022_module-files-append-compat-module-files-d, prefer
    /usr/lib32/gtk-2.0/<gtk-binary-version>/loader-files.d and
    /immodule-files.d over the /usr/lib/.../*.d pathnames added in
    020_immodules-files-d and 021_loader-files-d when available; this is
    useful for ia32-libs support; other modules might need additional support
    depending on how they are loaded, for example GTK_MODULES will probably
    still be looked up below libdir, as well as engines, printbackends,
    filesystems, and generic modules.  See also Ubuntu #205223 and #190227 for
    examples.

 -- Loic Minier <lool@dooz.org>  Sun, 11 May 2008 00:47:26 +0200

gtk+2.0 (2.12.9-3) unstable; urgency=low

  [ Loic Minier ]
  * Refresh patches 009_gtk-export-filechooser,
    030_gtkentry_password-char-circle, 033_treeview_resizing,
    042_treeview_single-focus, 060_ignore-random-icons
  * Fix offsets in patch 095_gtk-im-module-setting; thanks Akira TAGOH;
    closes: #473699.

  [ Sebastian Dröge ]
  * debian/rules:
    + Don't include the udeb in the debug package to get a working debug
      package in case the udeb libraries differ from the real ones.

 -- Sebastian Dröge <slomo@debian.org>  Sat, 12 Apr 2008 14:00:22 +0200

gtk+2.0 (2.12.9-2) unstable; urgency=low

  * debian/patches/092_implicit-g-fopen.patch:
    + Include glib/gstdio.h for g_fopen to prevent crashes on 64 bit
      architectures. Thanks to Dann Frazier for the patch (Closes: #470665).

 -- Sebastian Dröge <slomo@debian.org>  Wed, 12 Mar 2008 18:52:53 +0100

gtk+2.0 (2.12.9-1) unstable; urgency=low

  [ Josselin Mouette ]
  * update-icon-caches: always exit with a 0 code to avoid breaking
    upgrades when a cache is corrupt. Display a big fat warning instead.
    Closes: #466083.

  [ Sebastian Dröge ]
  * New upstream bugfix release:
    + 092_recentfiles-recursion-fix, dropped merged upstream.
    + 070_mandatory-relibtoolize.patch, regenerated for the new version.
  * debian/rules,
    debian/*.links.in:
    + Don't ship very old upstream changelogs and news as they're quite large.

 -- Sebastian Dröge <slomo@debian.org>  Wed, 12 Mar 2008 09:41:23 +0100

gtk+2.0 (2.12.8-1) unstable; urgency=low

  * New upstream bugfix release:
    + debian/patches/040_filechooser_single-click.patch,
      debian/patches/093_directfb-type-changes.patch,
      debian/patches/094_directfb-deprecation-fixes.patch:
      - Dropped, merged upstream.
    + debian/patches/070_mandatory-relibtoolize.patch:
      - Regenerated for the new version.

 -- Sebastian Dröge <slomo@debian.org>  Wed, 13 Feb 2008 09:11:50 +0100

gtk+2.0 (2.12.7-1) unstable; urgency=low

  * Fix GNOME casing in gtk-faq and gtk doc base descriptions.
  * Drop cruft trying to convert /usr/share/doc/libgtk2.0-0 directory into a
    symlink in libgtk2.0-0.postinst; thanks Sven Joachim; closes: #462057.
  * New upstream stable release; no API change; bug fixes and translation
    updates.
    - Refresh patches 033_treeview_resizing, 042_treeview_single-focus to
      apply cleanly.
    - Update relibtoolizing patch, 070_mandatory-relibtoolize
    - New patch, 094_directfb-deprecation-fixes, fixes directfb build with
      GLib 2.15 deprecation of G_GNUC_FUNCTION in favor of G_STRLOC.
  * Fix ordering in series.
  * New patch, 095_gtk-im-module-setting, adds XSETTINGS support for immodule;
    from GNOME 502446.
  * New upstream release; no change tarball update.

 -- Loic Minier <lool@dooz.org>  Mon, 21 Jan 2008 18:42:28 +0100

gtk+2.0 (2.12.5-2) unstable; urgency=medium

  * Add ${shlibs:Depends} to libgtk2.0-dev.
  * Rework /usr/share/doc symlinks completely; closes: #461440.
    - Use a real directory for all packages using a symlink previously:
      libgtk2.0-bin, libgtk-directfb-2.0-dev, libgtk2.0-dev, libgtk2.0-0-dbg,
      libgtk-directfb-2.0-0, libgtk2.0-0; add a preinst snippet removing the
      path on upgrade if it's a symlink and points to the proper directory;
      add a prerm snippet removing the path on upgrade (for downgrades) if
      it's a directory (and not a symlink).
    - Create symlinks for changelog.gz, NEWS.gz, NEWS.pre-1-0.gz, and
      README.gz in the /usr/share/doc dirs of these packages as well as for
      gtk2-engines-pixbuf; add a libgtk2.0-common unversionned dependency for
      all these packages.
    - Split dh_installdocs and dh_installchangelogs calls on multiple packages
      and use one call per package as the intent was to install in all the
      specified packages; also call dh_installdocs and dh_installchangelogs
      without any extra file for all packages to install copyright and Debian
      changelog.
    - Factor the list of dh_installdocs files in DH_INSTALLDOCS_FILES in
      rules.

 -- Loic Minier <lool@dooz.org>  Fri, 18 Jan 2008 10:38:43 +0100

gtk+2.0 (2.12.5-1) unstable; urgency=low

  [ Loic Minier ]
  * Drop the version in the libgtk2.0-0 -> libgtk2.0-common dependency; the
    translations and gtkrc files aren't critical to libgtk's working and have
    been compatible with other libgtk versions since years.
  * New patch, 094_fix-jpeg-loader-big-buffers, fixes spinguard logic for big
    buffers in the JPEG pixbuf loader; GNOME #494667; from SVN r19135.
  * New upstream stable releases; no API change; bug fixes and translation
    updates.
    - Drop patches 092_notebook-critical-warnings,
      094_fix-jpeg-loader-big-buffers, merged upstream.
    - Refresh patches 040_filechooser_single-click, 093_directfb-type-changes
      to apply cleanly.
    - Update relibtoolizing patch, 070_mandatory-relibtoolize.

  [ Sebastian Dröge ]
  * Upload to unstable.
  * Fixes FTBFS caused by not installing the png pixbuf loader correctly
    (Closes: #461037).
  * Update Standards-Version to 3.7.3, no additional changes needed.
  * 092_recentfiles-recursion-fix.patch: Guard against recursion in
    gtk_recent_files_menu_populate(). Patch from upstream SVN by
    William Pitcock (Closes: #459393).
  * Drop duplicated ${misc:Depends} from Recommends.

 -- Sebastian Dröge <slomo@debian.org>  Thu, 17 Jan 2008 10:49:09 +0100

gtk+2.0 (2.12.3-2) unstable; urgency=low

  * 092_notebook-critical-warnings.patch: Fix removal of tab labels to not
    ref and unref a NULL pointer. Patch from upstream SVN, see BGO #388321.
  * 093_directfb-type-changes.patch: Define __u32 and __u8 to fix compilation
    with latest directfb from unstable while still supporting older versions.
    Patch from BGO #503190.

 -- Sebastian Dröge <slomo@debian.org>  Wed, 12 Dec 2007 05:36:40 +0100

gtk+2.0 (2.12.3-1) unstable; urgency=low

  * Let update-icon-caches skip args which are not dirs or don't exist; fixes
    postrm behavior of packages with an icon cache.
  * New upstream stable release; no API change; bug fixes and translation
    updates.
    - Refresh patch 042_treeview_single-focus to apply cleanly.
    - Update relibtoolizing patch, 070_mandatory-relibtoolize.

 -- Loic Minier <lool@dooz.org>  Tue, 04 Dec 2007 22:39:07 +0100

gtk+2.0 (2.12.2-1) unstable; urgency=low

  * New upstream stable release; no API change; bug fixes and translation
    updated.
    - Drop patches 034_gtkcupsutils_type_fix, 071_fix_gdk_window_null_crasher
      fixed upstream.
    - Update relibtoolizing patch, 070_mandatory-relibtoolize.

 -- Sebastian Dröge <slomo@debian.org>  Tue, 27 Nov 2007 05:15:01 +0100

gtk+2.0 (2.12.1-3) unstable; urgency=low

  * Conflict against metacity < 1:2.20.0-1. Closes: #450693.
  * Suggest librsvg2-common for SVG pixbuf support.
  * 033_treeview_resizing.patch: fix segmentation fault introduced by
    an API inconsistency.
  * 003_gdk.pc_privates.patch: generate correct Requires.private for
    gdk-2.0.pc containing all necessary dependencies for static linking.
  * 006_proper-directfb-modules.patch: refreshed.
  * 010_gdkpixbuf_-lm.patch: fix gdk-pixbuf-2.0.pc by adding back -lm,
    which is required by some macros. Closes: #451512.
  * 070_mandatory-relibtoolize.patch: regenerated.
  * rules: copy the extraneous libraries generated in the static build
    to the Libs.private of the shared build.

 -- Josselin Mouette <joss@debian.org>  Sun, 18 Nov 2007 01:30:52 +0100

gtk+2.0 (2.12.1-2) unstable; urgency=low

  * Stop suggesting gtk-engines-pixmap.
  * Remove the --enable-explicit-deps flag. Closes: #343711, thanks Tom
    Parker. If some other packages still rely on having explicit X11
    dependencies, they are buggy and need to be fixed anyway.
  * Keep --enable-explicit-deps in the directfb build; otherwise this
    breaks any binary linking against it because the rpath isn't passed.
  * 033_treeview_resizing.patch: updated patch from Kristian Rietveld.
    + Add a new sizing fix for the case where there is a scrollbar.
  * 031_gtksearchenginetracker_fixes.patch: added back, only the name
    change was fixed upstream.
  * 034_gtkcupsutils_type_fix.patch: type-casting fix from Herbert
    Valerio Riedel that allows remote printing. Closes: #448071.
  * 040_filechooser_single-click.patch: allow a situation where no
    shortcut is selected, to avoid issues for keyboard users.
    Closes: #448674.
  * 042_treeview_single_focus.patch: don't select the focused item for
    GTK_SELECTION_SINGLE type treeviews. Allows the fix in
    040_filechooser_single-click.patch to work.
  * Conflict against libeel2-2.18. Closes: #443701, #499070.
  * Conflict against xfwm4 < 4.4.1-3 (previous versions freeze on
    startup).
  * 021_loader-files-d.patch: enclose process_module_file in correct
    #ifdef's.
  * 040_filechooser_single-click.patch: filter out duplicate entries in
    bookmarks. This avoids a situation where the selection is changed to
    the duplicate during DnD, causing an assertion error.
    Closes: #447279.

 -- Josselin Mouette <joss@debian.org>  Sun, 04 Nov 2007 16:22:31 +0100

gtk+2.0 (2.12.1-1) unstable; urgency=low

  * New upstream stable release; no API change; bug fixes and translation
    updates.
    - Drop patches 031_gtksearchenginetracker_fixes,
      080_from_bugzilla_workaround_eclipse_crash, 081_icon-cache-validate
      fixed upstream.
    - Refresh patches 033_treeview_resizing, 040_filechooser_single-click to
      apply cleanly.
    - Drop patches 060_opening-display-by-env-error-message,
      065_gtk-filechooser-locale-time merged upstream.
    - Update relibtoolizing patch, 070_mandatory-relibtoolize.
  * Chech the exit status of close() in dh_gtkmodules; closes: #427654.
  * New patch, 060_ignore-random-icons, don't list images from unknown
    directories in icon cache; closes: #443571, #443574, #444285, #446188.

 -- Loic Minier <lool@dooz.org>  Sun, 21 Oct 2007 22:05:42 +0200

gtk+2.0 (2.12.0-3) unstable; urgency=low

  [ Josselin Mouette ]
  * 031_gtksearchenginetracker_fixes.patch: new patch.
    + Use libtrackerclient.so.0 (closes: #443403).
    + Check that tracker actually works before using it.

  [ Loic Minier ]
  * Conflict with libwxgtk2.6-0 << 2.6.3.2.2-1 to prevent the migration of gtk
    to testing until the wxwidgets2.6 fix is there too; see #441766 and
    friends.

  [ Josselin Mouette ]
  * Conflict with glabels << 2.1.3-3 to prevent a segmentation fault
    from showing up.

  [ Loic Minier ]
  * Cleanup whitespace.
  * Add comments to relibtoolizing patch, 070_mandatody-relibtoolize, to
    mention the age of the upstream libtool in released tarballs which make
    relibtoolizing important for hurd-i386; GNOME #484426; Debian #445001.

  [ Josselin Mouette ]
  * 020_immodules-files-d.patch, 021_loader-files-d.patch: read the
    GDK_PIXBUF_MODULE_FILE and GTK_IM_MODULE_FILE variables before the
    Debian directories. Thanks Thadeu Lima de Souza Cascardo.
    Closes: #439004.

  [ Loic Minier ]
  * New patch, 080_from_bugzilla_workaround_eclipse_crash, fixes crash when
    displaying tooltips in SWT apps such as Eclipse; GNOME #410194; LP
    #128232; closes: #445613.
  * New patch, 060_opening-display-by-env-error-message, fixes error message
    on opening of display to include the display when it was set via the
    DISPLAY env var; GNOME #486636; closes: #283076.
  * New patch, 065_gtk-filechooser-locale-time, fixes conversion of localized
    week days in non-UTF-8 locales in the file chooser; GNOME #482504;
    closes: #444927.
  * Enable 091_workaround_no_gtk_init_incorrect_display to allow the non-free
    Flash plugin to work for users of non-Gtk browsers; please do bug Adobe
    about this; closes: #443661, #440165.
  * New patch, 071_fix_gdk_window_null_crasher, fixes potential crashes in
    IceWeasel's print preview dialog; GNOME #482531; LP #144326; found in the
    Ubuntu package.

 -- Loic Minier <lool@dooz.org>  Sun, 14 Oct 2007 20:46:29 +0200

gtk+2.0 (2.12.0-2) unstable; urgency=low

  [ Josselin Mouette ]
  * Add a conflict against openoffice.org-core (<< 2.2.1-8).
    Closes: #439256.

  [ Loic Minier ]
  * Upload to unstable; drop check-dist include.

 -- Loic Minier <lool@dooz.org>  Thu, 20 Sep 2007 11:59:26 +0200

gtk+2.0 (2.12.0-1) experimental; urgency=low

  [ Alan Baghumian ]
  * New upstream stable release
    - Regenerated 070_mandatory-relibtoolize.patch
  * Added 081_icon-cache-validate.patch, GNOME #476342

  [ Loic Minier ]
  * Refresh patches 033_treeview_resizing and 040_filechooser_single-click to
    apply cleanly.
  * Drop patch 080_from_svn_fix_dangling_tooltip, merged upstream.
  * Bump shlibs to 2.12.0 in the new upstream release for the addition of
    gdk_window_thaw_toplevel_updates_libgtk_only() and
    gdk_window_freeze_toplevel_updates_libgtk_only() to the ABI.
  * Add disabled patch 091_workaround_no_gtk_init_incorrect_display, taken
    from the Ubuntu package; it works around broken applications missing a
    call to gtk_init() but the breakage should better be exposed now so that
    applications can be fixed in time for release.

 -- Loic Minier <lool@dooz.org>  Tue, 18 Sep 2007 22:30:39 +0200

gtk+2.0 (2.11.6-1) experimental; urgency=low

  [ Loic Minier ]
  * Don't run the directfb testsuite on kfreebsd as it hangs; proposed patch
    by Petr Salinger; closes: #431477.

  [ Josselin Mouette ]
  * Move manual pages of binaries in /usr/sbin to section 8.
  * update-icon-caches: new script, updates the icon caches in a given
    list of directories. It is meant to be used by packages shipping
    icons, in the postinst/postrm.
    For transition purposes, icon caches are currently updated but not
    created if they don't already exist.
  * Install this script and its manual page in libgtk2.0-bin.

  [ Loic Minier ]
  * Call dh_shlibdeps separately for the udeb and add a
    -l/usr/lib/libcairo-directfb/lib/ flag to ensure libcairo-directfb2 is
    found.
  * New upstream development release, with API additions.
    - Bump up shlibs to >= 2.11.6.
    - Refresh patches 006_proper-directfb-modules,
      015_default-fallback-icon-theme, 040_filechooser_single-click to apply
      cleanly.
    - Update patches 009_gtk-export-filechooser, 033_treeview_resizing to
      apply; update relibtoolizing patch, 070_mandatory-relibtoolize.
  * Update patch 009_gtk-export-filechooser:
    - gtk/Makefile.am (gtk_private_h_sources, gtk_semi_private_h_sources):
      export gtkquery.h and gtksearchengine.h as semi-private.
    - gtk/gtkquery.h: add GTK_FILE_CHOOSER_ENABLE_UNSUPPORTED #ifdef guard.
    - gtk/gtksearchengine.h: add GTK_FILE_CHOOSER_ENABLE_UNSUPPORTED #ifdef
      guard.

 -- Loic Minier <lool@dooz.org>  Tue, 24 Jul 2007 10:43:23 +0200

gtk+2.0 (2.11.5-1) experimental; urgency=low

  * New upstream development release, with API additions; the new API may
    still change incompatibly, especially the tooltips API.
    - Bump shlibs to >= 2.11.5.
    - Bump up libpango1.0-dev build-dep to >= 1.17.3.
    - Ship the new gtk-builder-convert Python script to convert Glade files to
      GtkBuilder syntax in libgtk2.0-dev; don't call dh_py* to generate a
      ${python:Depends} but Recommend python (>= 2.4) to avoid pulling python
      on buildds; the script requires python >= 2.4, but this is not enforced
      in the dependencies.
    - Refresh patches 001_static-linking-dont-query-immodules,
      006_proper-directfb-modules, 040_filechooser_single-click to apply
      cleanly.
    - Update relibtoolizing patch, 070_mandatory-relibtoolize.
  * Use -s instead of -a in arch-specific dh_* calls.

 -- Loic Minier <lool@dooz.org>  Tue, 03 Jul 2007 13:01:25 +0200

gtk+2.0 (2.11.4-1) experimental; urgency=low

  [ Josselin Mouette ]
  * 040_filechooser_single-click.patch: fix the patch to apply cleanly
    again, and enable it.

  [ Loic Minier ]
  * Pass -mminimal-toc in CFLAGS for ppc64 support; thanks Andreas Jochens;
    closes: #386815.
  * New upstream development release, with API additions; the new API may
    still change incompatibly.
    - Bump shlibs to >= 2.11.3.
    - Refresh patches 006_proper-directfb-modules,
      008_implicit_pointer_conversion_gdkgc_directfb,
      009_gtk-export-filechooser, 030_gtkentry_password-char-circle,
      033_treeview_resizing, 040_filechooser_single-click, and 041_ia32-libs
      to apply cleanly.
    - Update relibtoolizing patch, 070_mandatory-relibtoolize.
  * Add a debian/dh_listmissing.pl script based on dh_install snippets but
    customized to handle multiple source installation dirs which can report
    files which were not installed to a package.
  * New list-missing rule to list files which were not installed to a package
    calling debian/dh_listmissing.pl.
  * Also depend on libxcomposite-dev, libxdamage-dev; thanks Sébastien Bacher.
  * Ship etc/gtk-2.0/im-multipress.conf in the shared library.
  * New upstream development release, with incompatible API changes; the new
    API may still change incompatibly.
    - Bump shlibs to >= 2.11.4.
    - Refresh relibtoolizing patch, 070_mandatory-relibtoolize.
    - Bump up libglib2.0-dev build-dep to >= 2.11.5.

 -- Loic Minier <lool@dooz.org>  Wed, 20 Jun 2007 10:47:42 +0200

gtk+2.0 (2.11.2-1) experimental; urgency=low

  * New upstream release series; these are development releases, the new API
    may still change incompatibly.
    - Target at experimental; include check-dist.
    - Bump shlibs to >= 2.11.2.
    - Refresh patches 001_static-linking-dont-query-immodules, 005_xpmico,
      009_gtk-export-filechooser, 015_default-fallback-icon-theme,
      033_treeview_resizing, 041_ia32-libs to apply cleanly.
    - Update patch 021_loader-files-d to apply with the upstream G_MODULE
      changes and the support for included modules.
    - Update patch 030_gtkentry_password-char-circle to apply.
    - Drop patch 031_cursor-blinking-timeout, merged upstream.
    - Disable 040_filechooser_single-click for now as it doesn't apply cleanly
      and doesn't seem critical; add a description and cross-refs.
    - Update relibtoolizing patch, 070_mandatory-relibtoolize.
    - Bump up build-deps to libglib2.0-dev >= 2.13.1, libpango1.0-dev >=
      1.15.3, gtk-doc-tools >= 1.6.
    - Build-dep on libxcomposite-dev for composite support.
    - Build-dep on libxdamage-dev for damage support.
    - Enable test print backend by passing --enable-test-print-backend to
      configure.
  * Update 007_implicit_pointer_conversion_gdkdrawable_directfb to include
    cairo.h instead of defining the directfb feature manually.
  * New patch, 006_proper-directfb-modules, fixes pkg-config modules included
    to build directfb stuff, uncovered by the change in
    007_implicit_pointer_conversion_gdkdrawable_directfb; refresh
    relibtoolizing patch.
  * Add cross-refs to patch headers.
  * Clean up CFLAGS.
  * Prepare passing -z defs via LDFLAGS in the future.

 -- Loic Minier <lool@dooz.org>  Wed, 13 Jun 2007 16:57:47 +0200

gtk+2.0 (2.10.13-1) unstable; urgency=low

  * Bump Conflicts to iiimf-client-gtk << 12.3.91-4.
  * Upload to unstable; drop check-dist include.
  * New upstream release; no API change.
    - Drop patches 011_directfb-build-fixes-from-head,
      013_gdkproperty-directfb-strdup, 032_filechooser-sizing,
      090_capslock-numlock-im-thai merged upstream.
    - Update relibtoolizing patch, 070_mandatory-relibtoolize.

 -- Loic Minier <lool@dooz.org>  Wed, 13 Jun 2007 10:06:49 +0200

gtk+2.0 (2.10.12-3) experimental; urgency=low

  * Use printf instead of echo in dh_gtkmodules to write to write data to
    files in complex_doit() calls as dash's echo will always honor escape
    sequences.
  * Conflict with gtk2-engines-ubuntulooks (<= 0.9.11-1).
  * New patch, 009_gtk-export-filechooser, exports some filechooser API for
    use in maemo / Hildon; from Nokia, taken from the Ubuntu package; update
    patch 032_filechooser-sizing to apply cleanly; bump shlibs to 2.10.12-3;
    update patch 070_mandatory-relibtoolize.
  * Kill patch 025_dfb-window-destroy-leak from source tree as well now.
  * Include check-dist to prevent accidental uploads to unstable.

 -- Loic Minier <lool@dooz.org>  Thu, 07 Jun 2007 00:13:00 +0200

gtk+2.0 (2.10.12-2) unstable; urgency=low

  [ Loic Minier ]
  * New patch, 15_default-fallback-icon-theme, sets the default
    gtk-fallback-icon-theme to "gnome"; closes: #421353.
  * Also honor parallel=n in DEB_BUILD_OPTIONS.

  [ Josselin Mouette ]
  * 032_filechooser-sizing.patch: patch from Carlos Garnacho in bugzilla
    #420285, committed in trunk. Fixes (among many other things) infinite
    flickering with some window managers (closes: #420021).
  * Refresh other patches.

  [ Loic Minier ]
  * New patch 090_capslock-numlock-im-thai, fixes Thai input method when
    NumLock/CapsLock is on; thanks Theppitak Karoonboonyanan; GNOME #438261;
    closes: #414698.
  * Re-add patch 031_cursor-blinking-timeout to patch series.

  [ Josselin Mouette ]
  * 033_treeview_resizing.patch: fix column resizing in GtkTreeView when
    there is an expander column. See bugzilla #316087.

 -- Josselin Mouette <joss@debian.org>  Fri, 18 May 2007 19:02:20 +0200

gtk+2.0 (2.10.12-1) unstable; urgency=low

  * Bump Conflicts to gtk-im-libthai <= 0.1.4-2.
  * Document that 2.10.11-2 bumped the conflict on scim-gtk2-immodule to <=
    1.4.4-7.
  * Post-transition bump of conflicts to gtk2-engines-wonderland << 1.0-4,
    imhangul (<< 0.9.13-5), gcin (<< 1.3.4-2), gtk-im-libthai (<< 0.1.4-3),
    scim-gtk2-immodule (<< 1.4.4-8), uim-gtk2.0 (<< 1:1.4.1-3),
    gtk2-engines-cleanice (<< 2.4.0-1.1), gtk2-engines-magicchicken
    (<< 1.1.1-7.1), gtk2-engines-qtpixmap (<< 0.28-1.2), libginspx0
    (<< 20050529-1.1), tamil-gtk2im (<< 2.2-4.4), gtk2-engines-xfce
    (<< 2.4.0-1), scim-bridge-client-gtk (<< 0.4.10-1.1), swf-player
    (<< 0.3.6-2.3), gtk-qt-engine (<< 1:0.8~svn-rev36-1).
  * Let the udeb provide the Gtk+ module ABI (binver); closes: #419592.
  * Add a -k flag to dh_gtkmodules, matching the change in dh_pangomodules.
  * Use this new flag for the udeb and the shared library packages.
  * Add ${misc:Depends}.
  * Drop "libtool_is_fool" snippet patching hardcode_libdir_flag_spec and
    archive_cmds which is probably dangerous with newer libtools.
  * Drop patch 000_gtk+-2.0.6-exportsymbols which made all libs export way too
    many symbols and hence was dangerous; closes: #327652.
    - Update patch 070_mandatory-relibtoolize.
  * Fix description of the -dbg package.
  * New upstream release; no ABI change.
    - Refresh patches 011_directfb-build-fixes-from-head and
      040_filechooser_single-click.
    - Update relibtoolizing patch.

 -- Loic Minier <lool@dooz.org>  Thu, 03 May 2007 15:13:54 +0200

gtk+2.0 (2.10.11-2) unstable; urgency=low

  [ Loic Minier ]
  * Bump libwmf conflicts to << 0.2.8.4-5.
  * Fix control generation.
  * Include the new uploaders.mk from gnome-pkg-tools instead of duplicating
    its logic; build-dep on gnome-pkg-tools >= 0.11.
  * Run "make check" test suite for all flavors except if DEB_BUILD_OPTIONS
    contains the "nocheck" keyword; ignore failures.
  * Add support for DEB_BUILD_OPTIONS_PARALLEL.
  * Re-enable FAQ and Tutorial which were fixed upstream at some point; update
    installation dirs.
  * Call dh_installman -a.

  [ Josselin Mouette ]
  * 040_filechooser_single-click.patch: remove shortcut-related actions
    in the response callback. This fixes the annoying bug where you need
    to click twice on "save" after clicking on a shortcut.

  [ Loic Minier ]
  * Initialize CFLAGS to -Wall -g; pass debian/rules' CFLAGS and LDFLAGS to
    configure, doh!
  * Document that 2.10.8 (and 2.10.9) fixed CVE-2007-0010.
  * Stop shipping engines in the udeb again.
  * New patch, 040_ia32-libs.patch, for ia32-libs support via ia32-libs-gtk;
    based on a patch by Goswin von Brederlow with the following changes: a)
    use .32 and .64 suffixes in all cases (compatible with Ubuntu), b) fix
    typo, c) use g_file_test() instead of g_access(); does not cover module
    loading via env vars; closes: #406453.
  * Upload to unstable; drop check-dist include.
  * Wrap build-deps and deps.
  * Add Conflicts on gcin (<= 1.3.4-1), gtk-qt-engine (<= 1:0.8~svn-rev31-3),
    iiimf-client-gtk (<= 12.3.91-3), libginspx0 (<= 20050529-1),
    scim-bridge-client-gtk (<= 0.4.10-1), iiimgcf (<= 11.4.1870-7).
  * Bump Conflicts to gtk2-engines-gtk-qt << 1:0.7-2, imhangul <=
    0.9.13-3.1, libgnomeui-0 <= 2.14.1-3, swf-player <= 0.3.6-2.2,
    tamil-gtk2im <= 2.2-4.3, uim-gtk2.0 <= 1:1.2.1-9, scim-gtk2-immodule (<=
    1.4.4-7).
  * Drop docbook-utils and linuxdoc-tools-text from the build-deps.

 -- Loic Minier <lool@dooz.org>  Fri, 13 Apr 2007 22:25:49 +0200

gtk+2.0 (2.10.11-1) experimental; urgency=low

  * Move build and install base dirs to debian/build and debian/install
    instead of debian/tmp/build and debian/tmp/install.
  * Cleanup rules.
  * Make debian/control PHONY.
  * Use @DOC_PKG@ to point at the HTML doc as well.
  * Tune udeb description.
  * New upstream releases.
    - Drop patch 003_default_fallback_icon_theme, upstream added a fallback on
      hicolor.
    - Drop patch 015_gdkmain-x11_button-mask.patch, merged upstream.
    - Refresh patches.
    - Relibtoolize.
  * Remove 031_cursor-blinking-timeout from patch series as it causes a
    regression in the Thai IM; closes: #414698.

 -- Loic Minier <lool@dooz.org>  Wed, 14 Mar 2007 14:11:58 +0100

gtk+2.0 (2.10.9-1) experimental; urgency=low

  [ Josselin Mouette ]
  * 024_filechooser_single-click.patch:
    + Monitor selection changes instead of monitoring the cursor.
    + Miscellaneous fixes.
  * 015_gdkmain-x11_button-mask.patch, stolen from upstream SVN: fix the
    issue of resizing columns needing two tries in some cases
    (closes: #406906).

  [ Loic Minier ]
  * Add a get-orig-source target to retrieve the upstream tarball.
  * Rename patch 023_gtkentry_password-char-circle to
    030_gtkentry_password-char-circle.
  * Rename patch 024_filechooser_single-click to 040_filechooser_single-click.
  * New patch, 031_cursor-blinking-timeout.patch, to stop blinking the cursor
    after a configurable timeout; helps saving energy by not waking up all Gtk
    processes with a cursor continuously; from upstream SVN r16366 (trunk);
    GNOME #353670, #352442.
  * Include the new check-dist Makefile to prevent accidental uploads to
    unstable; bump build-dep on gnome-pkg-tools to >= 0.10.
  * Bump up libglib2.0-dev of libgtk2.0-dev dep to >= 2.12.0 as well; thanks
    Marc Brockschmidt.

  [ Josselin Mouette ]
  * New upstream release.
    - Fixes CVE-2007-0010; RedHat #218755, #218932.
  * Remove patches integrated upstream:
    + 009_directfb_build.patch
    + 010_fix-stuc-vs-stub-typo.patch
    + 012_missing-stub-files.patch
    + 014_gtktreeview_missing-icons.patch
  * Refresh patches:
    + 020_immodules-files-d.patch
    + 031_cursor-blinking-timeout.patch
    + 040_filechooser_single-click.patch
    + 070_mandatory-relibtoolize.patch

 -- Josselin Mouette <joss@debian.org>  Thu,  1 Mar 2007 21:50:34 +0100

gtk+2.0 (2.10.7-1) experimental; urgency=low

  * New upstream release.
  * Refresh patches.
  * 022_gtkcupsutils_multipage.patch: removed, integrated upstream.
  * Regenerate 070_mandatory-relibtoolize.patch.
  * 014_gtktreeview_missing-icons.patch: update patch with the upstream
    fix that was committed.
  * 009_directfb_build.patch: new patch, fix typo in configure.in for
    the directfb build.

 -- Josselin Mouette <joss@debian.org>  Wed, 10 Jan 2007 00:03:03 +0100

gtk+2.0 (2.10.6-5) experimental; urgency=low

  [ Loic Minier ]
  * Really update gtk2-engines conflict to << 2.8.2-2.

  [ Josselin Mouette ]
  * 022_gtkcupsutils_multipage.patch: new patch, stolen upstream.
    Properly pass multi-value options to cups (closes: #404867).
  * 023_gtkentry_password-char-circle.patch: new patch to replace stars by
    black circles in password fields; thanks Sven Arvidsson; found in Fedora
    and OpenSuse (closes: #401568).
  * 024_filechooser_single-click.patch: patch from UHU-Linux to make the
    side pane in the filechooser usable with a single click
    (closes: #405296).

 -- Josselin Mouette <joss@debian.org>  Wed,  3 Jan 2007 00:14:28 +0100

gtk+2.0 (2.10.6-4) experimental; urgency=low

  [ Loic Minier ]
  * Update gtk2-engines conflict to << 2.8.2-2.

  [ Josselin Mouette ]
  * 014_gtktreeview_missing-icons.patch, stolen from bugzilla: fix
    missing icon in "save as" filechooser dialogs.

 -- Josselin Mouette <joss@debian.org>  Thu, 30 Nov 2006 20:42:44 +0100

gtk+2.0 (2.10.6-3) experimental; urgency=low

  [ Loic Minier ]
  * Update gtk2-engines conflict to <= 2.8.1-4.
  * Update gtk2-engines-pixbuf conflict to <= 2.10.
  * Bump up libcairo-directfb2-dev build-dep to 1.2.4-4.

  [ Josselin Mouette ]
  * 070_mandatory-relibtoolize.patch: recreate with autoconf 2.59, to
    avoid the AM_GLIB_DEFINE_LOCALEDIR bug (making GTK+ applications
    untranslated).
  * Make gtk2-engines conflict less strict.

 -- Josselin Mouette <joss@debian.org>  Sat, 11 Nov 2006 00:04:46 +0100

gtk+2.0 (2.10.6-2) experimental; urgency=medium

  * New patch, 013_gdkproperty-directfb-strdup, to g_strdup() strings returned
    by gdk_atom_name(); GNOME #357611; thanks Attilio Fiandrotti.

 -- Loic Minier <lool@dooz.org>  Sun,  8 Oct 2006 16:03:08 +0200

gtk+2.0 (2.10.6-1) experimental; urgency=low

  * New upstream release.
    - Drop patch 013_stock-icons-typo-in-rm, merged upstream.
    - Relibtoolize: update patch 070_mandatory-relibtoolize.

 -- Loic Minier <lool@dooz.org>  Wed,  4 Oct 2006 11:41:37 +0200

gtk+2.0 (2.10.5-1) experimental; urgency=low

  * Fail if dh_gtkmodules called query helpers on module files, but no module
    could be written to the module file.
  * Parse stderr as well as the stdout of query helpers and bail out if
    g_module_open(); suggest adjusting LD_LIBRARY_PATH.
  * Fix some probably harmless typos.
  * New patch, 030_gtkfilechooserbutton-update-combo-box-null-base-path, to
    avoid a segfault when opening some filechoosers; thanks Sam Morris for
    reporting and testing; from CVS HEAD; GNOME #358405; closes: #390231.
  * New upstream release; no API change.
    - Drop patch 030_gtkfilechooserbutton-update-combo-box-null-base-path,
      merged upstream.
    - New patch, 013_stock-icons-typo-in-rm, to fix a typo in gtk/Makefile.am;
      GNOME #358931.
    - Relibtoolize: update patch 070_mandatory-relibtoolize.

 -- Loic Minier <lool@dooz.org>  Mon,  2 Oct 2006 16:59:18 +0200

gtk+2.0 (2.10.4-1) experimental; urgency=low

  * New upstream release; no API change.
    - Switch from tar-in-tar and sys-build to regular source and quilt
      patching; build-depend on quilt; remove occurrences of $(TOP_SRC_DIR)
      and @TOP_SRC_DIR@ which isn't needed anymore.
    - Refresh patch 021_loader-files-d.
    - New patch, 010_fix-stuc-vs-stub-typo, to replace "stuc" with "stub" in
      gtk/Makefile.am; from HEAD, not commited in the gtk-2-10 branch.
    - New patch, 011_directfb-build-fixes-from-head, to backport directfb
      build fixes; from HEAD not commited in the gtk-2-10 branch.  Thanks
      Attilio Fiandrotti for pointing me at the actual log entry.
    - New patch, 012_missing-stub-files, to add gtk/gtkplug-stub.c and
      gtksocket-stub.c missing from the tarball; from the gtk-2-10 branch.
    - Relibtoolize: update patch 070_mandatory-relibtoolize.

 -- Loic Minier <lool@dooz.org>  Sun, 24 Sep 2006 12:24:31 +0200

gtk+2.0 (2.10.3-3) experimental; urgency=medium

  * Update patch 021_loader-files-d to not warn about missing module files or
    unreadable files as is already the case for immodules; see #388450 for
    more background.
  * Fix awful typo which broke generation of the udeb shlibs and which I
    didn't notice with debdiff; thanks Frans Pop.
  * Drop debian/docs.in and pass the list of files to dh_installdocs instead;
    should fix the missing README and NEWS files.

 -- Loic Minier <lool@dooz.org>  Thu, 21 Sep 2006 17:35:16 +0200

gtk+2.0 (2.10.3-2) experimental; urgency=low

  * Drop obsolete --with-cairo-backend configure flag.
  * Make update-gtk-immodules and update-gtk-immodules no-ops, to avoid
    modules to recreate the /etc modules files on upgrades or by mistake;
    remove the generated module files in /etc on upgrades. closes: #388450
  * Merge 2.8.20-2; drop patch 009_revert-gdkdrawable-directfb, merged
    upstream.

 -- Loic Minier <lool@dooz.org>  Wed, 20 Sep 2006 22:17:30 +0200

gtk+2.0 (2.10.3-1) experimental; urgency=low

  * New upstream releases; with API additions in the filesystem modules API,
    probably only used by gtk-demo, and in the quartz gdk backend, not used in
    Debian.
    - Bump shlibs to >= 2.10.3.
    - Drop patch 009_configurable-cairo-backend-module, it was not really
      required to select a cairo backend dynamically as the backend is always
      cairo-directfb for a directfb gdk.
    - Drop patch 010_gdk-require-cairo-module, merged upstream.
    - Drop patch 011_gdk-directfb-cvs-changes, this release includes the
      changes that were pulled back then.
    - Relibtoolize: update patch 070_mandatory-relibtoolize.

 -- Loic Minier <lool@dooz.org>  Tue, 19 Sep 2006 20:42:38 +0200

gtk+2.0 (2.10.1-2) experimental; urgency=low

  * Drop obsolete scary warning in 2.10.1-1.
  * Drop update-gtk-immodules and update-gdkpixbuf-loaders calls from
    libgtk2.0-0's postinst, this isn't needed for backwards compatibility.
  * Use /usr/lib/libgtk2.0-0/gdk-pixbuf-query-loaders and
    /usr/lib/libgtk2.0-0/gtk-query-immodules-2.0 instead of
    /usr/bin/gdk-pixbuf-query-loaders and /usr/bin/gtk-query-immodules-2.0 in
    dh_gtkmodules.

 -- Loic Minier <lool@dooz.org>  Tue, 19 Sep 2006 16:40:22 +0200

gtk+2.0 (2.10.1-1) experimental; urgency=low

  * Add a missing x11proto-xext-dev build-dep for X SYNC checks.
  * Add a missing libatk1.0-dev (>= 1.9.0) build-dep for ATK.
  * Replace GTK_BINARY_VERSION in debian/*.in to set the binary version of
    binary modules; it is set via debian/scripts/vars and currently in use in
    update-gdkpixbuf-loaders.in and update-gtk-immodules.in.
  * Remove fake support for version argument from update-gdkpixbuf-loaders and
    update-gtk-immodules.
  * New upstream development releases with API additions, and non-public API
    changes and removals.
    - Target at experimental.
    - Update copyright from AUTHORS.
    - Update upstream URL.
    - Bump up libglib2.0-dev build-dep to >= 2.12.0.
    - Add a libdirectfb-dev (>= 0.9.24) build-dep for DirectFB.
    - Add a libcupsys2-dev (>= 1.2) build-dep for CUPS printing backend.
    - Bump shlibs to >= 2.10.0.
    - Update list of docs to ship; now includes NEWS. (Closes: #384225)
    - Update watch file to track stable releases and use HTTP.
    - Set GTK_BINARY_VERSION to 2.10.0.
    - Add or bump Conflicts with packages shipping modules for the 2.4.0
      binary version of Gtk: gtk2-engines-wonderland <= 1.0-3,
      gtk2-engines-cleanice <= 2.4.0-1, gtk2-engines <= 1:2.6.10-2,
      gtk2-engines-magicchicken <= 1.1.1-7, gtk2-engines-pixbuf <= 2.8.20-1,
      gtk2-engines-gtk-qt <= 1:0.7-1, gtk2-engines-qtpixmap <= 0.28-1.1,
      librsvg2-common <= 2.14.4-2, gtk2-engines-xfce <= 2.3.90.2-1,
      libgnomeui-0 <= 2.14.1-2, tamil-gtk2im <= 2.2-4.2, imhangul <= 0.9.13-3,
      iiimgcf <= 11.4.1870-7.3, scim-bridge <= 0.2.4-1, scim-gtk2-immodule <=
      1.4.4-4, gtk-im-libthai <= 0.1.4-1, uim-gtk2.0 <= 1:1.2.1-3, libwmf-dev
      <= 0.2.8.4-2, libwmf0.2-7 <= 0.2.8.4-2, swf-player <= 0.3.6-2.1.
    - Replace 001_gtk+-2.2.0-buildfix-immodule patch with
      001_static-linking-dont-query-immodules which has more chances to be
      merged upstream; see GNOME #346531.
    - Drop 006_gtk+-2.8.17-directfb patch, merged upstream.
    - Refresh patches: 000_gtk+-2.0.6-exportsymbols,
      003_default_fallback_icon_theme,
      004_gtk+-ximian-gtk2-filesel-navbutton-5,
      007_implicit_pointer_conversion_gdkdrawable_directfb.
    - Update 070_mandatory-relibtoolize with libtoolize --force --copy &&
      aclocal-1.7 -I m4macros && autoconf && automake-1.7.
    - New patch, 002_static-linking-dont-build-perf, to avoid building the
      perf measurement tools in static builds; see GNOME #346559; needs
      the 001_gtk+-2.2.0-buildfix-immodule patch.
    - New patch, 009_configurable-cairo-backend-module, to add a new
      --with-cairo-backend flag which will select a cairo-$backend.pc
      pkg-config module instead of the default of cairo.pc; see GNOME #351509.
    - Configure with --with-cairo-backend=directfb for the dfb build.
    - New patch, 010_gdk-require-cairo-module, to require the Cflags and Libs
      from the cairo-directfb module (as $cairo_module); see GNOME #351519.
    - New patch, 011_gdk-directfb-cvs-changes, backport of CVS only build
      fixes to permit compilation against directfb 0.9.25.1.
  * Fix bashishms in debian/rules. (Closes: #385473)
  * Generate a Provides: gtk2.0-binver-@BINVER@ in libgtk2.0-@SONAME@ to track
    the binary version of Gtk and to permit Gtk modules to depend on it.
  * Define the flags for each flavor (shared, static, and udeb) in Makefile
    vars and share the common flags.
  * Only pass --host to configure if DEB_HOST_GNU_TYPE and DEB_BUILD_GNU_TYPE
    differ.
  * Stop shipping *.la and *.a files of modules (all module types).
  * Move GTK_BINARY_VERSION back to rules.
  * Use GTK_BINVER_DEP instead of BINVER.
  * Build flavors out-of-tree; saves 25% of required build space (315 MB) and
    some build time / IO load; this clutters the headers a little (full build
    path is mentionned instead of ".") though.
  * Rewrite and cleanup the build process completely.
  * Install the full set of pkg-config files from the dfb flavor in
    /usr/lib/pkgconfig/libgtk-directfb-2.0; to use this feature, set
    PKG_CONFIG_PATH while invoking pkg-config (or configure); the
    /usr/lib/pkgconfig/*directfb*.pc files will be removed when Debian sources
    have been converted.
  * In the same spirit, gdkconfig.h is in /usr/lib/gtk-2.0/include/directfb;
    to use it, prepend -I/usr/lib/gtk-2.0/include/directfb to CFLAGS.
  * Fix generation of /etc/gtk-2.0/gdk-pixbuf.loaders for the udeb.
    (Closes: #382435)
  * Build-depend on libcairo-directfb2-dev >= 1.2.4-2 to get PDF/PS support in
    the directfb flavor of libcairo.
  * Recommend the linked source packages in libgtk2.0-doc instead of simply
    suggesting them.
  * Rewrite update-gdkpixbuf-loaders and update-gtk-immodules.
  * Drop double libatk1.0-dev build-dep.
  * Empty the dependency_libs in the *.la files of libgtk2.0-dev.
  * New immodule files handling with *.immodules files below
    /usr/lib/gtk-2.0/<BINARY_VERSION>/immodule-files.d.
    - New patch, 020_immodules-files-d, to split the module search path on
      ":", as is done in Pango, prepend
      /usr/lib/gtk-2.0/<BINARY_VERSION>/immodule-files.d to the search path,
      and to read all *.immodules files when a directory is encountered in the
      search path.
    - Pre-generate
      /usr/lib/gtk-2.0/<BINARY_VERSION>/immodule-files.d/libgtk2.0-0.immodules
      for the shared library.
    - Continue generating /etc/gtk-2.0/gtk.immodules until packages are
      updated.
  * Add the libpixmap engine to the udeb for the new Bladr GTK theme for g-i.
  * New loader files handling with *.loaders files below
    /usr/lib/gtk-2.0/<BINARY_VERSION>/loaders-files.d.
    - New patch, 021_loader-files-d, to split the module search path on
      ":", as is done in Pango, prepend
      /usr/lib/gtk-2.0/<BINARY_VERSION>/loader-files.d to the search path,
      and to read all *.loaders files when a directory is encountered in the
      search path.
    - Pre-generate
      /usr/lib/gtk-2.0/<BINARY_VERSION>/loader-files.d/libgtk2.0-0.loaders
      for the shared library and libgtk-directfb-2.0-0-udeb.loaders for the
      udeb.
    - Continue generating /etc/gtk-2.0/gdk-pixbuf.loaders until packages are
      updated.
    - This particular patch uses two ugly workarounds and needs work before
      being sent upstream.
  * New Debhelper-based command, dh_gtkmodules, to create module files for IM
    modules and GdkPixbuf loaders; it will still add a dependency on the
    binary version of Gtk for other modules.
  * Make use of the new dh_gtkmodules during the build (override the path to
    gtk-query-immodules-2.0 and gdk-pixbuf-query-loaders.
  * Add ${misc:Depends} to gtk2-engines-pixbuf.

 -- Loic Minier <lool@dooz.org>  Tue, 19 Sep 2006 15:13:38 +0200

gtk+2.0 (2.8.20-2) unstable; urgency=low

  * New patch, 009_revert-gdkdrawable-directfb, to revert a fix for Italic
    letters which caused ugly unneeded horizontal/vertical lines; thanks
    Davide Viti. (Closes: #386860)
  * Fix typo, install-dfb depends on build-dfb, not build-shared.
  * Fix typo (DFB_PKGFIR versus DFB_PKGDIR), use the BUILD_DFB_DIR version of
    gdk-pixbuf-query-loaders, and set LD_LIBRARY_PATH to the udeb's /usr/lib;
    should fix the empty /etc/gtk-2.0/gdk-pixbuf.loaders. (Closes: #382435)
  * Ship all engines of the DirectFB build in the udeb, that is
    engines/libpixmap.so.

 -- Loic Minier <lool@dooz.org>  Wed, 20 Sep 2006 21:36:04 +0200

gtk+2.0 (2.8.20-1) unstable; urgency=low

  * New upstream releases; no API changes.

 -- Loic Minier <lool@dooz.org>  Mon, 14 Aug 2006 16:52:04 +0200

gtk+2.0 (2.8.18-7) unstable; urgency=medium

  * Rename patches to reflect the order in which they are applied:
    - 000_gtk+-2.2.0-buildfix-immodule to 001_gtk+-2.2.0-buildfix-immodule
    - 001_default_fallback_icon_theme to 003_default_fallback_icon_theme
    - 001_gtk+-ximian-gtk2-filesel-navbutton-5 to
      004_gtk+-ximian-gtk2-filesel-navbutton-5
    - 002_xpmico to 005_xpmico
    - 003_gtk+-2.8.17-directfb to 006_gtk+-2.8.17-directfb
    - 005_implicit_pointer_conversion to
      007_implicit_pointer_conversion_gdkdrawable_directfb
    - 006_implicit_pointer_conversion to
      008_implicit_pointer_conversion_gdkgc_directfb
  * Change the 000_gtk+-2.0.6-exportsymbols, and
    001_gtk+-2.2.0-buildfix-immodule patches to only patch the
    non-autogenerated files.
  * Rename 004_reautoconf to 070_mandatory-relibtoolize; update it for the
    previous changes; use an older autoconf version to work around a bug
    in the glib-gettext macro which broke localization in dialog boxes; thanks
    Mike Hommey.

 -- Loic Minier <lool@dooz.org>  Sun,  6 Aug 2006 11:49:48 +0200

gtk+2.0 (2.8.18-6) unstable; urgency=low

  * 005_implicit_pointer_conversion.patch: patch from Dann Frazier to
    fix an implicit pointer conversion error on 64-bit architectures
    (closes: #381081).
  * 006_implicit_pointer_conversion.patch: fix another implicit
    conversion by allowing deprecated functions in the necessary header
    file (closes: #381082).

 -- Josselin Mouette <joss@debian.org>  Wed,  2 Aug 2006 14:48:54 +0200

gtk+2.0 (2.8.18-5) unstable; urgency=low

  [ Loic Minier ]
  * Set Priority to extra to sync with overrides.

  [ Josselin Mouette ]
  * Set priority to extra for the udeb.
  * Bump build dependencies for libcairo to the stable version.
  * Lots of cleanup in debian/rules.
  * Rename directfb packages to libgtk-directfb-2.0-*.
  * Move .a and .la files from the engine package to the development
    package.
    + Add appropriate Replaces: field.

 -- Josselin Mouette <joss@debian.org>  Sun, 30 Jul 2006 18:21:37 +0200

gtk+2.0 (2.8.18-4) experimental; urgency=low

  * Bump libcairo build dependencies.
  * Only install the PNG loader in the udeb.
  * Rebuild against a fixed glib.

 -- Josselin Mouette <joss@debian.org>  Mon, 26 Jun 2006 22:34:27 +0200

gtk+2.0 (2.8.18-3) experimental; urgency=low

  [ Loïc Minier ]
  * Bump libgtk2.0-dev dependency and build-dep on libx11-dev to >= 2:1.0.0-6
    as it ships x11.pc which ends up in the Requires of gdk-x11-2.0.pc.
    (Closes: #326199, #370693)
    [debian/control, debian/control.in]

  [ Josselin Mouette ]
  * 003_gtk+-2.8.17-directfb.patch: new patch, bringing a new directfb
    backend.
  * 004_reautoconf.patch: new patch, result of "libtoolize --force
    --copy; aclocal; autoheader; automake -acf; autoconf; rm -rf
    autom4te.cache" with the previous patches applied.
  * Make 3 new packages: libgtk+2.0-directfb0-udeb,
    libgtk+2.0-directfb-dev and  libgtk+2.0-directfb0.
  * Add a new build flavour for directfb (only the shared version).
  * Use chrpath to remove the rpath in the udeb.
  * Generate a fake shlibs.local to handle all intra-gtk dependencies by
    hand.
  * Switch to debhelper compatibility mode 5 and require 5.0.22.
  * Standards-version is 3.7.2.
  * Break the circular dependency between libgtk2.0-0, libgtk2.0-bin and
    libgtk2.0-common (closes: #309604).
    + Remove libgtk2.0-common dependency on libgtk2.0-0.
    + Remove libgtk2.0-0 dependency on libgtk2.0-bin.
    + Use ${binary:Version} and ${source:Version} to ensure strict
      dependencies.
    + Build-depend on dpkg-dev 1.13.19.
    + Invert the libgtk2.0-common -> libgtk2.0-0 symbolic link.
    + libgtk2.0-common.preinst, libgtk2.0-0.postinst: dance the symbolic
      link samba.
    + Move support binaries and scripts to libgtk2.0-0 and make
      libgtk2.0-bin a binary-all package containing only scripts.
    + Move /usr/sbin/update-* calls to libgtk2.0-0.
    + update-*: call binaries at their new location.

 -- Josselin Mouette <joss@debian.org>  Mon, 26 Jun 2006 22:31:14 +0200

gtk+2.0 (2.8.18-1) unstable; urgency=low

  * New upstream version:
    Bugs fixed:
    - search box positioning has some bugs
    - Gdk does not translate VK_NUMPADx to GDK_KP_x
    - sanely handle late (re)setting of dnd image
    - Text is shifted off-by-one in Add to panel
    - gtk_widget_create_pango_layout docs typo
    - GtkLayout In GtkScrolledWindow does not receive the scroll_event
    - gtktreeview has RTL problems with toggle buttons if using gtktreestore
      as a model
    - Wrong drop location in GtkEntry
    - GtkImage animation CRITICALS on switching themes
    - DnD: Conditional jump or move depends on uninitialised value
    - cursor blocked to dnd mode after using shift and dnd on a GtkCalendar
    - Crashes while creating source code w/GtkFontSelection
    - the right edge tab does not appear when switching tab
    - Warning in gtk_paned_compute_position
    - gdk should set resolution on PangoCairoFontmap, not PangoCairoContext
    - GtkTreeView does not resize correctly
    - gtk_tree_view_get_cell_area() forgets depth-one expander
    - expander animation not working in RTL mode
    - Multiple issues discovered by Coverity
    - Make gtk_file_chooser_button_new() friendlier for language bindings

 -- Sebastien Bacher <seb128@debian.org>  Tue, 30 May 2006 17:02:26 +0200

gtk+2.0 (2.8.17-1) unstable; urgency=low

  * New upstream version:
    Bugs fixed:
    - Expander disclosure button is too small
    - gtk_image_clear doesn't cause redraw
    - typo in configure.in yields suspicious warning
    - gtk_icon_view_set_cursor causes Segmentation fault
    - garbage output of --help in non UTF-8 locale
    - GtkNotebook does not destroy its children on destroy()
    - TreeView DnD between-row highlight colo
    - Gtk-Criticals occur when scrolling a text_view that is not realized
    - Hidden menubar still activates submenus with kbd
    - GtkTreeItem broken
    -  Clean up button press handling (use one-grab-op-at-a-time pattern)
    - broken scrolling when selecting
    - GTK+ File-chooser dialog crashes
    - Nautilus crashes when dragging icons to another screen
    - mixed line separators confuse gtk_text_iter_ends_line
    - Textview child is covered by window border
    - gdk_pixbuf_loader_new_with_type(): What image types are allowed?
    - Missing progress bar label
    - Fix a problem which caused grab-notify signal to be missed in some cases
  * debian/control.in:
    - clear the Build-Depends on xlibs-static-pic | xlibs-pic, not required
    - updated the Build-Depends on libpango1.0-dev so it build with
      the xorg transitioned version
  * * debian/patches/001_default_fallback_icon_theme.patch:
    - set the default fallback icon theme to "gnome", fixes the issues with
      the moves of icons from hicolor to gnome

 -- Sebastien Bacher <seb128@debian.org>  Sun,  9 Apr 2006 21:54:11 +0200

gtk+2.0 (2.8.16-1) unstable; urgency=low

  * New upstream version

 -- Sebastien Bacher <seb128@debian.org>  Wed, 15 Mar 2006 19:26:46 +0100

gtk+2.0 (2.8.15-1) unstable; urgency=low

  * New upstream version:
    * Bugs fixed:
      - Keys P and N in "open file" dialog have special meaning
      - MS-Windows theme (GTK-Wimp) shows all funky characters
      - Optimize gdk on win32
      - Hollow polygons have wrong linecaps
      - panel crash with a11y enabled
    * Updated translations (bg,bn,cs,eu,ro)

 -- Sebastien Bacher <seb128@debian.org>  Tue, 14 Mar 2006 15:41:56 +0100

gtk+2.0 (2.8.13-1) unstable; urgency=low

  * New upstream version:
    * Bugs fixed:
    - Can't select some items in GtkIconView
    - gtk_icon_theme_list_icons: example contexts don't work
    - gnopernicus crashes on changing display screen source for magnifier
    - evince crashes in gdk_region_union_with_rect
    - Small error in _gdk_gc_update_context
    - gtk.Notebook.get_current_page() returns incorrect page number
      when pages hidden
    - GtkAboutDialog not responsive to Escape key
    - GtkNotebook popup menu not keynavigatable
    - GtkRadioButton does not issue notify::active
    - Make more use of G_DISABLE_ASSERT in TextView code
    * Updated translations

 -- Sebastien Bacher <seb128@debian.org>  Sat, 25 Feb 2006 23:56:58 +0100

gtk+2.0 (2.8.12-1) unstable; urgency=low

  * New upstream bugfix release.
  * [debian/copyright] Updated FSF's address.

 -- J.H.M. Dassen (Ray) <jdassen@debian.org>  Sun, 12 Feb 2006 14:11:11 +0100

gtk+2.0 (2.8.11-1) unstable; urgency=low

  * New upstream version
    * Avoid memory overruns in the pixbuf theme engine with nonsensical
      gradient specifications.  [Matthias]
    * Bugs fixed:
    - Cursor doesn't move as expected
    - Segfault from combination of gtk_container_set_resize_mode()
      and GtkComboBox
    - segfault in update_cursor on amd64
    - eog crashes at launch under AIX
    - "~" should bring up the location dialog
    - gtk_text_layout_get_cursor_locations() chokes on layout=0x0
    * Documentation improvements [Federico Mena Quintero]
    * Translation updates (es,pt_BR,zh_HK,zh_TW)

 -- Sebastien Bacher <seb128@debian.org>  Fri, 27 Jan 2006 22:28:05 +0100

gtk+2.0 (2.8.10-1) unstable; urgency=low

  * New upstream version
  * debian/control.in:
    - updated the glib requirement
  * debian/patches/001_fs_documents.patch:
    - dropped, stick with upstream behaviour rather

 -- Sebastien Bacher <seb128@debian.org>  Thu, 12 Jan 2006 13:34:37 +0100

gtk+2.0 (2.8.9-2) unstable; urgency=low

  * Upload to unstable

 -- Sebastien Bacher <seb128@debian.org>  Thu, 15 Dec 2005 15:13:32 +0100

gtk+2.0 (2.8.9-1) experimental; urgency=low

  * New upstream version:
    Bugs fixed:
    - File chooser filter behaves weird
    - 2.8.4 to 2.8.6: sound-juicer crash, fileselector assertions
    - On unsetting the Model, GtkTreeView does not clear
      it's associated TreeSelection
    - Crash on selecting a file of null mime-type
    - gtktoolbutton leaks a pixbuf
    - GdkEvent leaked in gtktreeview.c / gtk_tree_view_key_press
    - Typo in trap_activate_cb()
    - gtkcalendar.c: The identifier is already declared.
    - gtk_menu_attach_to_widget() does not take NULL detacher
    - Unhinted fonts are measured incorrectly and drawing
      problems occur as a result
    - unwanted scrolling in recent gtk
    - Toolbars without icons are invisible in icon-only mode
    - Search-entry in the TreeView not working properly
    - gtktoolbutton.c:562: warning: 'image' is used
      uninitialized in this function
    - reference count of textbuffer increases with each paste
    - gtk_selection_data_get_uris leaks memory
    Other changes:
    - Remove GMemChunk from public header files to
      support building against GLib 2.10
    - Report errors in option parsing
    - Merge upstream xdgmime changes to handle duplicate glob patterns

 -- Sebastien Bacher <seb128@debian.org>  Sat, 10 Dec 2005 18:22:50 +0100

gtk+2.0 (2.8.8-1) experimental; urgency=low

  * New upstream version:
    GtkFileChooser:
     - Make F2 work for renaming bookmarks
    GtkEntry:
     - Turn off input methods in password entries
    - Other fixes * Documentation improvements
    - Updated translations

 -- Sebastien Bacher <seb128@debian.org>  Tue, 29 Nov 2005 16:00:32 +0100

gtk+2.0 (2.8.7-1) experimental; urgency=low

  * New upstream version.
  * Security fixes:
    - Add check to XPM reader to prevent integer overflow for specially crafted
      number of colors (CVE-2005-3186) (Closes: #339431).
    - Fix endless loop with specially crafted number of colors (CVE-2005-2975).
  * debian/patches/001_fs_documents.patch:
    - updated.
  * debian/rules:
    - fix confusing cp usage.

  [ Loic Minier ]
  * Drop xlibs-dev deps and build-deps.
    [debian/control, debian/control.in]

 -- Sebastien Bacher <seb128@debian.org>  Wed, 16 Nov 2005 11:54:11 +0100

gtk+2.0 (2.8.3-1) experimental; urgency=low

  * New upstream version:
    - Fix problems with the handling of initial settings
      for font options and cursor themes.
    - Add a --ignore-theme-index option to gtk-update-icon-cache.

 -- Jordi Mallach <jordi@debian.org>  Thu,  1 Sep 2005 19:45:50 +0200

gtk+2.0 (2.8.2-1) experimental; urgency=low

  * New upstream version:
    - Fix a crash with custom icon themes, which affected
      the gnome-theme-manager.
    - Make sure font and cursor settings are propaged down
      to the screen initially.
  * debian/control.in:
    - require the current pango.

 -- Sebastien Bacher <seb128@debian.org>  Thu, 25 Aug 2005 00:36:18 +0200

gtk+2.0 (2.8.1-1) experimental; urgency=low

  * New upstream version:
    - gtk-update-icon-cache no longer stores copies of symlinked icons,
      and it has a --index-only option to omit image data from the cache.
    - Make large GtkSizeGroups more efficient.
    - Improve positioning of menus in GtkToolbar.
    - Make scrolling work on unrealized icon views.
    - Avoid unnecessary redraws on range widgets.
    - Make sure that all GTK+ applications reload icon themes promptly.
    - Ensure that gdk_pango_get_context() and gtk_widget_get_pango_context()
      use the same font options and dpi value.
    - Multiple memory leak fixes.
  * debian/control.in:
    - updated the libgtk2.0-dev Depends according to the changes.
  * debian/rules:
    Add --enable-explicit-deps=yes to make sure stuff like x11 gets listed as a
    Requires: in gdk(-x11)-2.0.pc, because otherwise linkage against -lX11 and
    friends doesn't get carried through.  Whether or not this is correct is
    arguable, since libgdk-x11-2.0.so.0* ends up linked against it anyway, but
    stuff like gnome-panel seems to be relying on this transience.
    Change by Daniel Stone.

 -- Sebastien Bacher <seb128@debian.org>  Wed, 24 Aug 2005 11:24:16 +0200

gtk+2.0 (2.8.0-1) experimental; urgency=low

  * New upstream version.
  * debian/control.in:
    - build with the new cairo (Closes: #323705).
    - updated the Build-Depends for xorg (Closes: #323080).
  * debian/copyright:
    - use License instead of Copyright (Closes: #323209).
  * debian/patches/001_fs_documents.patch:
    - default to Documents.
  * debian/rules:
    - updated the shlibs.
  * debian/watch:
    - updated.

 -- Sebastien Bacher <seb128@debian.org>  Thu, 18 Aug 2005 12:19:41 +0200

gtk+2.0 (2.7.2-1) experimental; urgency=low

  * New upstream version.
  * debian/control.in:
    - updated the Build-Depends.
  * debian/rules:
    - updated the shlibs.
    - use cairo.
  * debian/watch:
    - updated.

 -- Sebastien Bacher <seb128@debian.org>  Tue, 12 Jul 2005 01:06:55 +0200

gtk+2.0 (2.6.8-1) unstable; urgency=low

  * New upstream version.
  * debian/patches/003_focus_issues.patch:
    - fixed with the new version.

 -- Sebastien Bacher <seb128@debian.org>  Thu, 16 Jun 2005 12:52:35 +0200

gtk+2.0 (2.6.7-2) unstable; urgency=low

  * Upload to unstable.
  * Forward patches from 2.6.4 branch:
    + 003_focus_issues.patch: stolen from CVS HEAD to fix focus issues.
    + debian/gtk-tutorial.devhelp: updated to reflect the reality of the
      html files.
  * Loïc Minier:
    + Document the configuration of Emacs-style key bindings in README.Debian,
      with additional instructions for GNOME users. [debian/README.Debian]
      (Closes: #309530)

 -- Josselin Mouette <joss@debian.org>  Mon,  6 Jun 2005 22:39:27 +0200

gtk+2.0 (2.6.7-1) experimental; urgency=low

  * New upstream version:
    - Fix compilation with gcc 4.0 (Closes: #303646).
  * debian/rules:
    - clean from the mips changes.
  * debian/patches/002_bmp.patch:
    - the new version fixes that.
  * debian/patches/004_fs_newdir.patch:
    - the new version fixes that.

 -- Sebastien Bacher <seb128@debian.org>  Thu, 14 Apr 2005 22:06:53 +0200

gtk+2.0 (2.6.4-1) unstable; urgency=medium

  * New upstream release.
  * debian/patches/004_fs_newdir.patch:
    - fix a crash in the fileselector when creating a directory.
  * debian/patches/003_iconcache.patch:
    - this bug is fixed in the new version.
  * debian/patches/004_mipsbuild.patch:
    - dropped, this change is not required.
  * debian/patches/002_bmp.patch:
     - fix CAN-2005-0891: BMP double free Dos (Closes: #303141).

 -- Sebastien Bacher <seb128@debian.org>  Tue,  5 Apr 2005 21:09:01 +0200

gtk+2.0 (2.6.2-4) unstable; urgency=high

  * Sjoerd Simons:
    - debian/patches/003_iconcache.patch
      + Updated. Let updateiconcache.c include config.h so it's correctly build
        with large file support (Closes: #295777).
  * Sebastien Bacher:
    - debian/shlibs.local:
      + dropped, fix the self depends (Closes: #296175).
  * Loic Minier:
    - debian/control*
      + added gtk2-engines-pixbuf subsection and priority to sync with
        the override.
  * Use high urgency so that icon themes can propagate to testing.

 -- Josselin Mouette <joss@debian.org>  Wed,  2 Mar 2005 22:28:38 +0100

gtk+2.0 (2.6.2-3) unstable; urgency=low

  * Patch from Steve Langasek <vorlon@debian.org>:
    Add a --disable-testsuite argument to upstream configure, to permit
    skipping the testsuite on architectures where large static binaries
    are currently problematic (i.e., mips).  Closes: #295048.

 -- Sebastien Bacher <seb128@debian.org>  Sun, 13 Feb 2005 19:23:39 +0100

gtk+2.0 (2.6.2-2) unstable; urgency=low

  * debian/libgtk2.0-bin.postinst:
    - don't run gtk-update-icon-cache, the themes should do that
      (Closes: #293568).
  * debian/patches/003_iconcache.patch:
    - should fix the gtk-update-icon-cache issue on sparc.

 -- Sebastien Bacher <seb128@debian.org>  Sun,  6 Feb 2005 19:57:57 +0100

gtk+2.0 (2.6.2-1) unstable; urgency=low

  * New upstream release:
    - fix the loop in gtkdialog (Closes: #291051).
    - should fix the issue on sparc (Closes: #293711).

 -- Sebastien Bacher <seb128@debian.org>  Sun,  6 Feb 2005 00:16:52 +0100

gtk+2.0 (2.6.1-2) unstable; urgency=low

  * Upload to unstable.
  * debian/patches/004_gtkmodules.patch:
    - don't reverse the order of modules, that fix a crash with the modules.

 -- Sebastien Bacher <seb128@debian.org>  Wed,  2 Feb 2005 18:28:09 +0100

gtk+2.0 (2.6.1-1) experimental; urgency=low

  * New upstream release.

 -- Sebastien Bacher <seb128@debian.org>  Sun,  9 Jan 2005 14:23:07 +0100

gtk+2.0 (2.6.0-1) experimental; urgency=low

  * New upstream release (Closes: #275239).
  * debian/control.in:
    - create a gtk2-engines-pixbuf package.
    - recommends hicolor-icon-theme (Closes: #287334).
    - rename libgtk2.0-dbg to libgtk2.0-0-dbg.
    - updated the Build-Depends.
  * debian/gtk2-engines-pixbuf.files:
    - added.
  * debian/libgtk2.0-bin.files:
    - install gtk-update-icon-cache here.
  * debian/libgtk2.0-bin.postinst:
    - call gtk-update-icon-cache.
  * debian/patches/001_gtk+-debian-aclocal-pass_all.patch:
    - removed, should not be needed with the new version.
  * debian/patches/003_treeview-typeahead.patch,
    debian/patches/003_filechooser-search.patch,
    debian/patches/004_treeview-activate.patch,
    debian/patches/005_modifiers.patch:
    - removed, these changes are in the new version.
  * debian/rules:
    - updated the shlibs.
    - use dh_strip to make the debug package.
  * update-gtk-immodules.in:
  * update-gdkpixbuf-loaders.in:
    - module version is 2.4.0.
  * debian/watch:
    - updated.

 -- Sebastien Bacher <seb128@debian.org>  Wed, 29 Dec 2004 18:55:11 +0100

gtk+2.0 (2.4.14-2) unstable; urgency=low

  * debian/patches/003_filechooser-search.patch:
    - open the path entry if "/" is enter in the file-selector.
  * debian/patches/004_treeview-activate.patch:
    - typeahead active the row.
  * debian/patches/005_modifiers.patch:
    - accept shift-/ for bringing up the location popup.

 -- Sebastien Bacher <seb128@debian.org>  Tue, 21 Dec 2004 16:21:15 +0100

gtk+2.0 (2.4.14-1) unstable; urgency=low

  * New upstream release (Closes: #286021).
  * debian/control.in:
    - set myself as maintainer.
  * debian/patches/003_treeview-typeahead.patch:
    - backport of the typeahead feature for the treeviews.

 -- Sebastien Bacher <seb128@debian.org>  Sun, 19 Dec 2004 14:55:07 +0100

gtk+2.0 (2.4.13-1) unstable; urgency=low

  * New upstream release:
    - make new notebook tabs appear again (Closes: #276266).

 -- Sebastien Bacher <seb128@debian.org>  Wed, 13 Oct 2004 16:48:13 +0200

gtk+2.0 (2.4.11-1) unstable; urgency=low

  * New upstream release.

 -- Sebastien Bacher <seb128@debian.org>  Mon, 11 Oct 2004 19:48:52 +0200

gtk+2.0 (2.4.10-1) unstable; urgency=low

  * New upstream release.
  * debian/patches/002_xpmico.patch:
    - updated, the two xpm fixes are in the new version.

 -- Sebastien Bacher <seb128@debian.org>  Sun, 19 Sep 2004 00:19:27 +0200

gtk+2.0 (2.4.9-2) unstable; urgency=high

  * debian/patches/002_xpmico.patch:
    - fix CAN-2004-0782 Heap-based overflow in pixbuf_create_from_xpm.
    - fix CAN-2004-0783 Stack-based overflow in xpm_extract_color.
    - fix CAN-2004-0788 ico loader integer overflow.

 -- Sebastien Bacher <seb128@debian.org>  Fri, 17 Sep 2004 12:23:02 +0200

gtk+2.0 (2.4.9-1) unstable; urgency=medium

  * GNOME team upload.
  * New upstream release.
  * debian/patches/002_gtk+-pixbuf-breakage.patch: removed, included in
    upstream version 2.4.8.

 -- Jordi Mallach <jordi@debian.org>  Thu, 26 Aug 2004 14:41:17 +0200

gtk+2.0 (2.4.7-1) unstable; urgency=medium

  * GNOME team upload.
  * New upstream release.
  * debian/patches/002_gtk+-pixbuf-breakage.patch: new, apply patch
    from CVS to fix thumbnail corruption in nautilus.

 -- Jordi Mallach <jordi@debian.org>  Wed, 25 Aug 2004 20:12:28 +0200

gtk+2.0 (2.4.4-2) unstable; urgency=medium

  * Rebuilt with libtiff4.
  * debian/control.in:
    - Build-Depends on libtiff4-dev.

 -- Sebastien Bacher <seb128@debian.org>  Wed, 28 Jul 2004 23:11:54 +0200

gtk+2.0 (2.4.4-1) unstable; urgency=low

  * New upstream release
    - fix the problem with directories displayed twice in the file chooser
      (Closes: #249057).
  * debian/control.in:
    - libgtk2.0-bin Conflicts with old libgtk2.0-dev.

 -- Sebastien Bacher <seb128@debian.org>  Sun, 11 Jul 2004 00:33:45 +0200

gtk+2.0 (2.4.3-3) unstable; urgency=low

  * debian/control.in:
    - since manpages have moved from libgtk2.0-dev to libgtk2.0-bin we need
      to update the Replaces.

 -- Sebastien Bacher <seb128@debian.org>  Mon,  5 Jul 2004 21:15:25 +0200

gtk+2.0 (2.4.3-2) unstable; urgency=low

  * debian/libgtk2.0-bin.files:
    - moved gdk-pixbuf-query-loader and gtk-query-immodules-2.0 manpages
      to libgtk2.0-bin. (Closes: #257399).
  * debian/libgtk2.0-doc.doc-base.gtk-faq,
    debian/libgtk2.0-doc.doc-base.gtk-tutorial:
    - changed index.html with book1.html.
  * Included devehelp files from Richard Cohen <richard@daijobu.co.uk>
    for the faq and the tutorial (Closes: #256844).

 -- Sebastien Bacher <seb128@debian.org>  Sat,  3 Jul 2004 12:14:38 +0200

gtk+2.0 (2.4.3-1) unstable; urgency=medium

  * New upstream release
    - fix the button size allocation logic (Closes: #253971, #253974).
  * debian/rules
    - updated the shlibs.

 -- Sebastien Bacher <seb128@debian.org>  Tue, 15 Jun 2004 11:29:13 +0200

gtk+2.0 (2.4.2-1) unstable; urgency=low

  * New upstream release (Closes: #252690).

 -- Sebastien Bacher <seb128@debian.org>  Sat,  5 Jun 2004 17:23:57 +0200

gtk+2.0 (2.4.1-4) unstable; urgency=low

  * Conflict with librsvg2-common << 2.6.3-1 (closes: #250714, #250647).

 -- Josselin Mouette <joss@debian.org>  Tue, 25 May 2004 14:15:22 +0200

gtk+2.0 (2.4.1-3) unstable; urgency=low

  * GNOME Team Upload.
  * Upload to unstable
    + close bug fixed in experimental uploads
      (Closes: #161244, #201429, #201507, #203677, #208744, #223316, #228603)
      (Closes: #232081, #234902, #238479, #241860)
  * Marc Brockschmidt <he@debian.org>
   + debian/rules: Really, *really* surpress warnings when removing directories
     (using >/dev/null 2>&1 instead of 2>&1 >/dev/null)

 -- Sebastien Bacher <seb128@debian.org>  Sat, 22 May 2004 15:23:21 +0200

gtk+2.0 (2.4.1-2) experimental; urgency=low

  * debian/control.in:
    + Conflict with old versions of packages that need a rebuild to work with
      gtk+2.4 to force the updates.

 -- Sebastien Bacher <seb128@debian.org>  Sat, 15 May 2004 23:24:07 +0200

gtk+2.0 (2.4.1-1) experimental; urgency=low

  * New upstream release.
  * Akira TAGOH <tagoh@debian.org>
  + debian/control:
    - added libgtk2.0-0 to Depends for libgtk2.0-common. (from 2.2.4-6).
    - libgtk2.0-dev requires libxext-dev. (Closes: #247469)
  * Sebastien Bacher <seb128@debian.org>
  + debian/rules:
    - updated shlib to 2.4.1.

 -- Sebastien Bacher <seb128@debian.org>  Wed,  5 May 2004 23:32:54 +0200

gtk+2.0 (2.4.0-4) experimental; urgency=low

  * Akira TAGOH <tagoh@debian.org>
  + debian/control:
    - moved arch-independent files to libgtk2.0-common again.
    - separated arch-dependent files to libgtk2.0-bin.

 -- Akira TAGOH <tagoh@debian.org>  Sat, 24 Apr 2004 02:11:52 +0900

gtk+2.0 (2.4.0-3) experimental; urgency=low

  * Akira TAGOH <tagoh@debian.org>
  + debian/rules:
    - modified the sed script to strip the version properly.
      (closes: Bug#241860)
    - clean up.
  + debian/control:
    - updated the dependencies for the separated xlibs-dev. (from 2.2.4-4)
    - separated arch-independent data to libgtk2.0-data package.
      (from 2.2.4-4)

 -- Akira TAGOH <tagoh@debian.org>  Fri, 23 Apr 2004 22:43:58 +0900

gtk+2.0 (2.4.0-2) experimental; urgency=low

  * debian/control.in:
    + Added build dependency on libxcursor-dev. (Closes: #239886)

  Sebastien Bacher <seb128@debian.org>:
  * debian/rules:
    + Updated shver.
  * debian/control.in:
    + Added again Build-Depends removed in 2.4.0-1.

 -- J.H.M. Dassen (Ray) <jdassen@debian.org>  Thu, 25 Mar 2004 11:18:48 +0100

gtk+2.0 (2.4.0-1) experimental; urgency=low

  * First upload of new GTK+ branch in experimental (Closes: #238479):
    + back out locale-dependent interpretation of KP_Decimal (Closes: #234902).
    + change scrolling method (Closes: #161244).
    + first day of the week depends of the locale (Closes: #228603).
    + fix fileselector multiple selection handling after keyboard validation
      (Closes: #208744).
    + fix gtktreeview crash when expanding nodes (Closes: #232081).
    + fix quotes missing in gtk-2.0.m4 (Closes: #223316).
    + use the new file selector (Closes: #203677, #201429, #201507).
    + and probably a lot of other bug fixes and improvements ...
  * Sebastien Bacher <seb128@debian.org>:
    * debian/control.in:
      - removed Build-Depends on docbook-utils and linuxdoc-tools-text.
    * patches/001_gtk+-debian-docfix-dtds.patch:
      - removed since we have a xml catalog now.
  * Rob Taylor <robtaylor@fastmail.fm>:
    * debian/control.in, debian/sources, debian/scripts/vars, debian/watch:
      - updated for 2.4.0.
    * debian/patches/:
      - 002_gtk+-debian-freetype.patch:
        + removed, not needed any more, configure already has the changes.
      - 000_gtk+-2.2.4-non-weak-symbols.patch:
        + removed, fixed in upstream source.
      - 000_gtk+-2.2.4-socketfocus.patch:
        + removed, fixed in upstream source.
      - 001_gtk+-debian-aclocal-pass_all.patch :
        + updated.
      - 000_gtk+-2.2.0-buildfix-immodule.patch
        + updated.
      - 000_gtk+-debian-xinerama-pic.patch
        + updated.

 -- Sebastien Bacher <seb128@debian.org>  Mon, 22 Mar 2004 22:00:09 +0100

gtk+2.0 (2.2.4-6) unstable; urgency=low

  * Akira TAGOH <tagoh@debian.org>
  + debian/control:
    - added libxt-dev to fix FTBFS. (closes: Bug#246450)
    - added libgtk2.0-0 to Depends for libgtk2.0-common.

 -- Akira TAGOH <tagoh@debian.org>  Tue,  4 May 2004 11:30:56 +0900

gtk+2.0 (2.2.4-5) unstable; urgency=low

  * Akira TAGOH <tagoh@debian.org>
  + debian/control:
    - moved arch-independent files to libgtk2.0-common again.
    - separated arch-dependent files to libgtk2.0-bin.

 -- Akira TAGOH <tagoh@debian.org>  Sat, 24 Apr 2004 01:12:08 +0900

gtk+2.0 (2.2.4-4) unstable; urgency=low

  * Akira TAGOH <tagoh@debian.org>
  + debian/rules:
    - bumped the shlib version to 2.2.1-3. (closes: Bug#208671)
  + debian/control:
    - separated arch-independent data to libgtk2.0-data package.
      (closes: Bug#233396)
    - fixed the dependencies for the separated xlibs-dev.
      (closes: Bug#241782, Bug#241522)
  + debian/libgtk2.0-data.{dir,files}:
    - added.

 -- Akira TAGOH <tagoh@debian.org>  Thu, 22 Apr 2004 00:42:02 +0900

gtk+2.0 (2.2.4-3) unstable; urgency=low

  * debian/patches/:
    - 002_gtk+-debian-freetype.patch: patch from Daniel Schepler to fix the
      build failure due to freetype (Closes: #225129).

 -- Sebastien Bacher <seb128@debian.org>  Sat, 27 Dec 2003 13:00:17 +0100

gtk+2.0 (2.2.4-2) unstable; urgency=low

  * debian/control:
    - added Uploaders to maintain as team.
    - added gnome-pkg-tools to Build-Depends.
  * debian/gtk-options.7:
    - included a manpage with the help on the options (Closes: Bug#216897).
  * debian/libgtk2.0-doc.doc-base.gtk-faq
  * debian/libgtk2.0-doc.doc-base.gtk-tutorial:
    - replaced book1.html by index.html (closes: Bug#215382).
  * debian/patches/:
    - 000_gtk+-2.2.4-socketfocus.patch: new patch to fix a GtkSocket focus
      problem that hang the system tray applet.
      (closes: Bug#210813, Bug#212772).
    - 001_gtk+-ximian-gtk2-filesel-navbutton-5.patch: updated
      (closes: Bug#216660).
  * debian/rules:
    - modified to generate debian/control using gnome-pkg-tools.

 -- Sebastien Bacher <seb128@debian.org>  Fri, 31 Oct 2003 21:32:29 +0100

gtk+2.0 (2.2.4-1) unstable; urgency=low

  * New upstream release.
    - implemented the im module that produces C_WITH_CEDILLA rather than
      C_WITH_ACUTE for dead_acute+c combinations. it will be used as default
      im module for fr and pt. (closes: Bug#168557)
    - reworked the handling of XIM's status window. (closes: Bug#203009)
  * debian/control:
    - removed libgtk2.0-0png3 which is unnecessary anymore.
    - added non-versioned Conflicts: libgtk2.0-0png3.
    - bumped Standards-Version to 3.6.1.0.
  * debian/patches/: removed the backported patches.
    - 000_gtk+-2.2.2-docfix-gtk2compliant.patch
    - 000_gtk+-2.2.2-docfix-gtktreemodel.patch
    - 000_gtk+-2.2.2-gtkwidget-viewable.patch
    - 000_gtk+-2.2.2-imxim-reconnect.patch

 -- Akira TAGOH <tagoh@debian.org>  Mon,  8 Sep 2003 03:42:18 +0900

gtk+2.0 (2.2.2-3) unstable; urgency=low

  * debian/patches/:
    - 000_gtk+-2.2.2-docfix-gtk2compliant.patch: applied a backported patch
      from CVS to fix the old documentation. (closes: Bug#146723)
    - 000_gtk+-2.2.2-docfix-gtktreemodel.patch: applied a backported patch
      from CVS to fix the sample code. (closes: Bug#201322)
    - 000_gtk+-2.2.2-gtkwidget-viewable.patch: applied a backported patch from
      CVS to fix the garbled pixmaps. (closes: Bug#201808, Bug#202486)
    - 000_gtk+-2.2.2-imxim-reconnect.patch: applied a backported patch from
      CVS to fix the segfaults if the XIM server is killed during running gtk2
      applications.
    - 001_gtk+-debian-docfix-dtds.patch: applied to use the local DTD.
  * debian/control:
    - added Build-Depends-Indep: gtk-doc-tools, docbook-xml to re-generate the
      fixed documents.

 -- Akira TAGOH <tagoh@debian.org>  Thu,  7 Aug 2003 01:42:46 +0900

gtk+2.0 (2.2.2-2) unstable; urgency=low

  * debian/patches/:
    - 001_gtk+-debian-aclocal-pass_all.patch: re-applied a patch to fix FTBFS
      on arm. (closes: Bug#201443)

 -- Akira TAGOH <tagoh@debian.org>  Thu, 24 Jul 2003 03:14:10 +0900

gtk+2.0 (2.2.2-1) unstable; urgency=low

  * New upstream release. (closes: Bug#200350)
    - Fixed threadlocks on GtkTreeView. (closes: Bug#192136)
    - Fixed the crash on moving the cursor when the cursor is invisible.
      (closes: Bug#187858)
    - Fixed the compose table for ascending order. (closes: Bug#182073)
  * debian/control:
    - fix the FTBFS. Thanks to Daniel Baeyens.
    - bumped Standards-Version to 3.6.0.
  * debian/rules:
    - removed dh_undocumented.
    - don't claim the newer shlibs.
  * debian/patches/:
    - 000_gtk+-2.2.1-gdk_event_copy_for_xinput.patch: removed.
    - 000_gtk+-2.2.1-gdk_visual_get_best_with_depth.patch: removed.
    - 000_gtk+-2.2.1-gtk_text_line_previous_could_contain_tag.patch: removed.
    - 000_gtk+-2.2.1-gtktreeview-scroll.patch: removed.
    - 000_gtk+-debian-xinerama-pic.patch: updated.
    - 001_gtk+-debian-aclocal.patch: removed.
    - 001_gtk+-ximian-gtk2-filesel-navbutton-5.patch: applied a Ximian patch
      to improve the GtkFileSel UI. Requested from Ross Burton.
    - 000_gtk+-2.2.2-non-weak-symbols.patch: applied to fix the undefined non
      weak symbols. (closes: Bug#193774)

 -- Akira TAGOH <tagoh@debian.org>  Sun, 13 Jul 2003 21:26:49 +0900

gtk+2.0 (2.2.1-6) unstable; urgency=low

  * debian/patches/001_gtk+-debian-aclocal.patch:
    - damn. forgot to re-run automake and autoconf. fix again.
      (closes: Bug#190569)

 -- Akira TAGOH <tagoh@debian.org>  Sat,  3 May 2003 16:56:18 +0900

gtk+2.0 (2.2.1-5) unstable; urgency=low

  * debian/control:
    - changed a section for libgtk2.0-dbg to libdevel.
  * debian/patches/000_gtk+-debian-aclocal.patch:
    - applied to fix Xinerama library linkage broken on arm and m68k.
      (closes: Bug#190569)
      Thanks to James Troup and Phil Blundell.

 -- Akira TAGOH <tagoh@debian.org>  Sat,  3 May 2003 01:50:52 +0900

gtk+2.0 (2.2.1-4) unstable; urgency=low

  * debian/patches/:
    - 000_gtk+-2.2.1-gtk_text_line_previous_could_contain_tag.patch:
      applied a backported patch from CVS. (closes: Bug#185066)
    - 000_gtk+-2.2.1-gtktreeview-scroll.patch:
      applied a patch from Red Hat to fix infinite expose loops in TreeView.
      (closes: Bug#187312)
  * debian/control:
    - bumped Standards-Version to 3.5.9.
    - changed a section for libgtk2.0-dev to libdevel.
  * debian/rules:
    - fixed the symlinks on /usr/share/gtk-doc/html. (closes: Bug#183377)
  * debian/compat:
    - use it instead of DH_COMPAT.

 -- Akira TAGOH <tagoh@debian.org>  Fri,  4 Apr 2003 01:55:35 +0900

gtk+2.0 (2.2.1-3) unstable; urgency=low

  * build against the latest xlibs and xlibs-pic. so now correct
    libXinerama_pic.a is linked and supporting xinarama is re-enabled.
    (closes: Bug#177318)
  * debian/control:
    - depend on xlibs-pic (>= 4.2.1-6)
  * debian/README.Debian:
    - improve description of static libraries issue. (closes: Bug#181879)
      Thanks to Marcelo E. Magallon <mmagallo@debian.org>
    - mention gtk-key-theme-name and gnome-settings-daemon.
  * debian/rules:
    - create the symlinks in /usr/share/gtk-doc

 -- Akira TAGOH <tagoh@debian.org>  Mon,  3 Mar 2003 01:35:04 +0900

gtk+2.0 (2.2.1-2) unstable; urgency=low

  * debian/patches/:
    - 000_gtk+-2.2.1-gdk_visual_get_best_with_depth.patch:
      backport from CVS to fix wrong pointer returned. (closes: Bug#180786)
    - 000_gtk+-2.2.1-gdk_event_copy_for_xinput.patch:
      applied to fix a crash when using xinput. (closes: Bug#178908)

 -- Akira TAGOH <tagoh@debian.org>  Wed, 19 Feb 2003 03:10:55 +0900

gtk+2.0 (2.2.1-1) unstable; urgency=low

  * New upstream release.
  * debian/patches/: removed patches. they were fixed in this release.
    - 000_gtk+-2.2.0-buildfix-modules.patch
    - 000_gtk+-2.2.0-fix-es.po.patch
    - 000_gtk+-2.2.0-fnmatch-undef.patch
    - 002_gtk+-2.2.0-fixtypo-xinput.patch
  * debian/patches/000_gtk+-debian-xinerama-pic.patch: update.

 -- Akira TAGOH <tagoh@debian.org>  Fri,  7 Feb 2003 03:37:44 +0900

gtk+2.0 (2.2.0-3) unstable; urgency=low

  * debian/: clean the unnecessary files up. (closes: Bug#177809)
  * debian/rules:
    remove the old debug libraries on install process if exists. (closes:
    Bug#177376)
  * debian/patches/:
    - 002_gtk+-2.2.0-fixtypo-xinput.patch:
      fix to enable XFree86 xinput extension. (closes: Bug#176104)
    - 000_gtk+-2.2.0-fix-es.po.patch:
      applied to fix es.po. (closes: Bug#178870)

 -- Akira TAGOH <tagoh@debian.org>  Wed, 29 Jan 2003 23:01:43 +0900

gtk+2.0 (2.2.0-2) unstable; urgency=low

  * debian/control:
    - add Conflicts libgnomeui-0 (<< 2.0.6-2) to avoid the gtk+ 2.2 breakage.
      (closes: Bug#175946)
    - add Conflicts gtk2.0-examples (<< 2.2.0) (closes: Bug#175868)
    - add dependency of libgtk2.0-common. (closes: Bug#175873)
    - removed libgtk-common package. it's no longer needed. I hope the loop
      dependency will be disappeared.
    - used libpng12-0-dev instead of libpng3-dev for Build-Depends.
  * debian/patches/001_gtk+-2.2.0-xinerama-pic.patch:
    disabled Xinerama support until xlibs-pic has libXinerama_pic.a.
    (closes: Bug#175923)

 -- Akira TAGOH <tagoh@debian.org>  Sat, 11 Jan 2003 05:09:12 +0900

gtk+2.0 (2.2.0-1) unstable; urgency=low

  * New upstream release.
    - upstream bug were closed. so it should be fixed. (closes: Bug#147697)
  * debian/control:
    - updated Build-Depends.
    - bumped Standards-Version to 3.5.8.
    - fix description-synopsis-ends-with-full-stop stuff.
  * debian/update-gdkpixbuf-loaders: add brand-new wrapper script.
  * debian/update-gdkpixbuf-loaders.1: add manpage.
  * debian/rules:
    modified to build the static libraries. (closes: Bug#161938)
  * debian/README.Debian: updated.
  * debian/patches/:
    - 000_gtk+-2.0.6-extranotify.patch: removed.
    - 000_gtk+-2.0.6-scroll_to.patch: removed.
    - 000_gtk+-2.2.0-fnmatch-undef.patch:
      applied to fix having main() in the library.
    - 000_gtk+-2.2.0-buildfix-immodule.patch:
      applied to build the static libraries.
    - 000_gtk+-2.2.0-buildfix-modules.patch:
      applied to fix a typo in configure.in.

 -- Akira TAGOH <tagoh@debian.org>  Mon,  6 Jan 2003 18:34:31 +0900

gtk+2.0 (2.0.9-1) unstable; urgency=low

  * New upstream release.
  * debian/patches/000_gtk+-2.0.8-refcolormap.patch: this release contains it.
    removed.

 -- Akira TAGOH <tagoh@debian.org>  Sun, 24 Nov 2002 00:08:42 +0900

gtk+2.0 (2.0.8-2) unstable; urgency=low

  * debian/patches/000_gtk+-2.0.8-refcolormap.patch: applied to fix the crash
    problem with close. For solve your problem, I recommend you restart all
    processes related gtk+2.0. (closes: Bug#169005)

 -- Akira TAGOH <tagoh@debian.org>  Fri, 15 Nov 2002 09:16:40 +0900

gtk+2.0 (2.0.8-1) unstable; urgency=low

  * New upstream release.
  * debian/patches/000_gtk+-2.0.7-gifsymbol.patch: it's no longer needed.
  * debian/rules: fix twice called ldconfig. (closes: Bug#168071)

 -- Akira TAGOH <tagoh@debian.org>  Sun, 10 Nov 2002 16:36:45 +0900

gtk+2.0 (2.0.7-1) unstable; urgency=low

  * New upstream release.
  * debian/rules:
    - support noopt option for DEB_BUILD_OPTIONS.
    - add symlink for gobject. (closes: Bug#167755)
  * Hm, closed a bug which is marked as NMU due to mis-upload. (closes:
    Bug#166442)
  * debian/patches: these patches are no longer needed, so removed.
    - 000_gtk+-2.0.6-64bitfix.patch
    - 000_gtk+-2.0.6-imenvvar.patch
    - 000_gtk+-2.0.6-keycode.patch
    - 000_gtk+-2.0.6-usintl.patch
  * debian/patches/000_gtk+-2.0.7-gifsymbol.patch: applied to fix the
    undefined symbol issue on libpixbufloader-gif.so.

 -- Akira TAGOH <tagoh@debian.org>  Wed,  6 Nov 2002 01:42:22 +0900

gtk+2.0 (2.0.6-4) unstable; urgency=low

  * debian/patches/000_gtk+-2.0.6-64bitfix.patch: applied to fix a segfault on
    IA64. (closes: Bug#166442)

 -- Akira TAGOH <tagoh@debian.org>  Sun, 27 Oct 2002 03:07:59 +0900

gtk+2.0 (2.0.6-3) unstable; urgency=low

  * debian/control: moved libgtk2.0-0png3 to the last entry.
  * debian/rule: fix invalid symlink.

 -- Akira TAGOH <tagoh@debian.org>  Sat, 31 Aug 2002 09:46:36 +0900

gtk+2.0 (2.0.6-2) unstable; urgency=low

  * debian/control:
    - bumped Standards-Version and depends debhelper (>> 4).
    - revert to libgtk2.0-0 and remove Conflicts libgtk2.0-0, then add
      versioned conflict to work eog2, gnome-panel2, celestia, gimp1.3 and
      metatheme. (closes: Bug#155689, Bug#155854)
    - add libgtk2.0-0png3 to Conflicts, Replaces.
    - add a dummy package for libgtk2.0-0png3.
    - remove the image libraries dependency. (closes: Bug#158858)
    - clean up -dev's Depends.
    - add libglib2.0-doc, libatk1.0-doc and libpango1.0-doc to Suggests.
  * debian/patches/: from Red Hat.
    - 000_gtk+-2.0.6-exportsymbols.patch:
      applied to fix stripping the wrong symbols due to libtool's bug. but
      it's not affected about the symbols used by ld and ld.so. mainly for nm,
      gdb and etc.
    - 000_gtk+-2.0.6-extranotify.patch:
      applied to fix extra settings notifies on startup that were causing
      significant performance problems as fonts were reloaded.
    - 000_gtk+-2.0.6-imenvvar.patch:
      applied to fix a bug with GTK_IM_MODULE environment variable.
    - 000_gtk+-2.0.6-keycode.patch: applied to fix a problem with keycodes
      passed to GtkIMContextXIM.
    - 000_gtk+-2.0.6-usintl.patch:
      applied to fix to GtkIMContextSimple compose for us-intl keyboards.
      should be fixed. (closes: Bug#149515)
    - 000_gtk+-2.0.6-scroll_to.patch:
      applied to fix gtk_tree_view_scroll_to_cell.
  * debian/rules: add symlink to fix the missing symlink for glib, atk and
    pango. (closes: Bug#158107)
  * debian/update-gtk-immodules.fr.1: added. Thanks Julien Louis. (closes:
    Bug#156985)

 -- Akira TAGOH <tagoh@debian.org>  Sat, 31 Aug 2002 05:22:33 +0900

gtk+2.0 (2.0.6-1) unstable; urgency=low

  * New upstream release.
  * Build against libpng3 (closes: 147852)

 -- Akira TAGOH <tagoh@debian.org>  Sun,  4 Aug 2002 18:31:53 +0900

gtk+2.0 (2.0.5-2) unstable; urgency=low

  * debian/rules: add --with-xinput=xfree. (closes: Bug#151668)
  * debian/control:
    - add Conflicts: libgdkxft0 to avoid some problem. (closes: Bug#151439).
    - changed a summary from 'Dummy' to 'Empty'.

 -- Akira TAGOH <tagoh@debian.org>  Thu,  4 Jul 2002 00:18:53 +0900

gtk+2.0 (2.0.5-1) unstable; urgency=low

  * New upstream release.
  * debian/control: fix typo (closes: Bug#150147)

 -- Akira TAGOH <tagoh@debian.org>  Mon, 17 Jun 2002 01:07:20 +0900

gtk+2.0 (2.0.4-1) unstable; urgency=low

  * New upstream release.
    - should be fixed in this release. (closes: Bug#149667)
    - now it's not linked to the Pango docs (closes: Bug#149143)
  * debian/libgtk2.0-doc.doc-base.{gdk,gdk-pixbuf,gtk,gtk-faq,gtk-tutorial}:
    add a new line before Format: (closes: Bug#149548, Bug#150043)

 -- Akira TAGOH <tagoh@debian.org>  Sun, 16 Jun 2002 05:16:29 +0900

gtk+2.0 (2.0.3-1) unstable; urgency=low

  * New upstream release.
  * debian/libgtk2.0-doc.doc-base.{gtk-faq,gtk-tutorial}:
    changed an index file.

 -- Akira TAGOH <tagoh@debian.org>  Thu, 30 May 2002 23:35:52 +0900

gtk+2.0 (2.0.2-5) unstable; urgency=high

  * debian/control: add libtiff3g-dev, libpng2-dev and libjpeg62-dev to
    Depends for -dev.
  * set urgency=high because previous version violated our policy 2.3.4.
    it should be into woody as far as possible.

 -- Akira TAGOH <tagoh@debian.org>  Thu, 23 May 2002 00:31:52 +0900

gtk+2.0 (2.0.2-4) unstable; urgency=high

  * debian/patches/000_gtk+2.0-2.0.2-bigendian.patch: applied to fix a problem
    for big endian machines. (closes: Bug#145285)
  * set urgency=high because it should be in woody.

 -- Akira TAGOH <tagoh@debian.org>  Wed,  1 May 2002 02:46:12 +0900

gtk+2.0 (2.0.2-3) unstable; urgency=low

  * debian/update-gtk-immodules: create /etc/gtk-2.0 directory for workaround,
    if it's not found. oh, why didn't you have it? (closes: Bug#143508,
    Bug#144673)

 -- Akira TAGOH <tagoh@debian.org>  Sun, 28 Apr 2002 04:46:30 +0900

gtk+2.0 (2.0.2-2) unstable; urgency=low

  * debian/libgtk2.0-doc.doc-base.{gtk-faq,gtk-tutorial}:
    Grr, fix again... (closes: Bug#141069)
  * debian/scripts/vars.build: fix bashism.

 -- Akira TAGOH <tagoh@debian.org>  Sat,  6 Apr 2002 04:26:14 +0900

gtk+2.0 (2.0.2-1) unstable; urgency=low

  * New upstream release.
    - this release has bug fix only.
  * debian/control: forgot to update versioned dependency for -dev.
  * debian/libgtk2.0-doc.doc-base.gtk-faq,
    debian/libgtk2.0-doc.doc-base.gtk-tutorial:
    fix wrong index. (closes: Bug#141069)

 -- Akira TAGOH <tagoh@debian.org>  Thu,  4 Apr 2002 02:49:49 +0900

gtk+2.0 (2.0.1-1) unstable; urgency=low

  * New upstream release.
  * debian/update-gtk-immodules: check the immodules directory.

 -- Akira TAGOH <tagoh@debian.org>  Sun, 31 Mar 2002 00:59:03 +0900

gtk+2.0 (2.0.0-3) unstable; urgency=low

  * debian/rules: removed regenerate shlibs. all packages no longer needs to
    depend on -common.

 -- Akira TAGOH <tagoh@debian.org>  Sat, 16 Mar 2002 21:51:08 +0900

gtk+2.0 (2.0.0-2) unstable; urgency=low

  * debian/control: changed Build-Depends to libpango1.0-dev (>= 1.0.0-3)
  * debian/{control,rules}: add libgtk-common as dummy package for upgrading.
  * debian/rules: fix the missing directory.
  * debian/update-gtk-immodules: fix file attribute for gtk.immodules.

 -- Akira TAGOH <tagoh@debian.org>  Sat, 16 Mar 2002 04:34:39 +0900

gtk+2.0 (2.0.0-1) unstable; urgency=low

  * Initial Release.

 -- Akira TAGOH <tagoh@debian.org>  Wed, 13 Mar 2002 00:07:25 +0900
<|MERGE_RESOLUTION|>--- conflicted
+++ resolved
@@ -1,17 +1,3 @@
-<<<<<<< HEAD
-gtk+2.0 (2.16.6-1) unstable; urgency=low
-
-  * New upstream bugfix release:
-    + debian/patches/070_mandatory-relibtoolize.patch:
-      - Regenerated for the new version.
-    + debian/libgtk-directfb-2.0-0.symbols,
-      debian/libgtk2.0-0.symbols:
-      - Updated symbols for the new version.
-  * debian/control.in:
-    + Update Standards-Version to 3.8.3.
-
- -- Sebastian Dröge <slomo@debian.org>  Mon, 31 Aug 2009 09:23:57 +0200
-=======
 gtk+2.0 (2.17.11-1) experimental; urgency=low
 
   * New upstream development release:
@@ -87,7 +73,6 @@
       dh_makeshlibs.
 
  -- Josselin Mouette <joss@debian.org>  Thu, 20 Aug 2009 18:29:04 +0200
->>>>>>> 41d6e461
 
 gtk+2.0 (2.16.5-1) unstable; urgency=low
 
