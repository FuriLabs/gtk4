<<<<<<< HEAD
gtk4 (4.12.5+ds-1ubuntu1) noble; urgency=medium

  * Merge with Debian. Remaining changes:
    - debian/tests:
      + include the memorytexture test in the flaky set, it has been unreliable
    - debian/control, debian/rules:
      + Switch from the CUPS print backend to CPDB

 -- Jeremy Bícha <jbicha@ubuntu.com>  Fri, 19 Jan 2024 15:23:17 -0500
=======
gtk4 (4.12.5+ds-2) unstable; urgency=medium

  * Allow stderr for python3-gi autopkgtests to not fail
    tests for zink warnings emitted by mesa

 -- Jeremy Bícha <jbicha@ubuntu.com>  Fri, 26 Jan 2024 15:19:36 -0500
>>>>>>> 8bd3555b

gtk4 (4.12.5+ds-1) unstable; urgency=medium

  * New upstream release
    - Update emoji chooser for Unicode 15.1
  * missing-sources: Update emojibase
  * missing-sources: Copy emoji 15.1 files from Debian's unicode-data package

 -- Jeremy Bícha <jbicha@ubuntu.com>  Fri, 19 Jan 2024 15:20:15 -0500

gtk4 (4.12.4+ds-4) unstable; urgency=medium

  [ Dandan Zhang ]
  * Add loong64 to the list of architectures that have librsvg
    (Closes: #1059613)
  * Extend test timeout on loong64

  [ Jeremy Bícha ]
  * Remove references to obsolete mipsel

  [ Simon McVittie ]
  * d/control: Use dh-sequence-gir to activate debhelper addon
  * d/control: Rely on ${gir:Provides} for gir1.2-gtk-4.0's Provides.
    The version of gobject-introspection in testing now supports this.
  * d/rules: Disable GObject-Introspection in the udeb build.
    debian-installer does not use GTK from an interpreted language and
    is unlikely to do so any time soon.
  * d/control, d/rules: Use a cross g-ir-scanner if cross-compiled
  * d/control: Stop build-depending on libgirepository1.0-dev.
    This package is problematic because it cannot be Multi-Arch
    co-installable, but with recent changes to the Build-Depends, we no
    longer need it.
  * d/control: Don't require python3-gi when not running tests.
    This makes the build-dependencies satisfiable during cross-builds.

 -- Simon McVittie <smcv@debian.org>  Wed, 17 Jan 2024 11:43:08 +0000

gtk4 (4.12.4+ds-3ubuntu1) noble; urgency=medium

  * Merge with Debian. Remaining changes:
    - debian/tests:
      + include the memorytexture test in the flaky set, it has been unreliable
    - debian/control, debian/rules:
      + Switch from the CUPS print backend to CPDB

 -- Jeremy Bícha <jbicha@ubuntu.com>  Fri, 08 Dec 2023 20:56:34 -0500

gtk4 (4.12.4+ds-3) unstable; urgency=medium

  * d/control: Remove pandoc build-dependency.
    It isn't needed any more, and pandoc is currently uninstallable in
    unstable (#1057309, #1053686).

 -- Simon McVittie <smcv@debian.org>  Sat, 09 Dec 2023 01:33:26 +0000

gtk4 (4.12.4+ds-2) unstable; urgency=medium

  [ Jeremy Bícha ]
  * Reinstate Build-Depends on dh-sequence-gnome.
    This is used by Ubuntu to pull in dh_translations.

  [ Simon McVittie ]
  * d/p/gsk-Always-use-RGBA-on-big-endian-architectures.patch:
    Add proposed patch to fix test failure on big-endian CPUs
    (Closes: #1057782)

 -- Simon McVittie <smcv@debian.org>  Fri, 08 Dec 2023 17:36:22 +0000

gtk4 (4.12.4+ds-1ubuntu1) noble; urgency=medium

  * Merge with Debian. Remaining changes:
    - debian/tests:
      + include the memorytexture test in the flaky set, it has been unreliable
    - debian/control:
      + Build-Depend on dh-sequence-translations
    - Switch from the CUPS print backend to CPDB

 -- Jeremy Bícha <jbicha@ubuntu.com>  Mon, 27 Nov 2023 11:00:23 -0500

gtk4 (4.12.4+ds-1) unstable; urgency=medium

  * New upstream release

 -- Jeremy Bícha <jbicha@ubuntu.com>  Mon, 27 Nov 2023 10:58:51 -0500

gtk4 (4.12.3+ds-3ubuntu1) noble; urgency=medium

  * Merge with Debian. Remaining changes:
    - debian/tests:
      + include the memorytexture test in the flaky set, it has been unreliable
    - debian/control:
      + Build-Depend on dh-sequence-translations
    - Switch from the CUPS print backend to CPDB

 -- Jeremy Bícha <jbicha@ubuntu.com>  Thu, 23 Nov 2023 09:04:37 -0500

gtk4 (4.12.3+ds-3) unstable; urgency=medium

  * d/control: Build-depend on relevant gir1.2-*-dev virtual packages.
    This will help with eventually converting some or all of them into real
    packages, to allow GIR XML to be omitted when cross-compiling or
    bootstrapping.
  * d/control: Add ${gir:Depends} to -dev package.
    This will add dependencies on gir1.2-pango-1.0-dev and so on.
  * d/control: Use ${gir:Provides} to generate virtual package names

 -- Simon McVittie <smcv@debian.org>  Fri, 17 Nov 2023 11:06:27 +0000

gtk4 (4.12.3+ds-2) unstable; urgency=medium

  * d/rules: Stop generating d/control.in from d/control.
    The variable substitutions obscured more than they really helped.
  * d/rules: Substitute GTK_BINVER_DEP as a substvar rather than using sed
  * lbgtk-4-dev: Add Provides for included GIR XML files.
    Representing these by systematic names gir1.2-*-dev, and perhaps
    eventually separating them into their own binary package, will help
    to enable cross-compilation with GObject-Introspection removed by
    a build profile. (Helps: #1030223)

 -- Simon McVittie <smcv@debian.org>  Thu, 02 Nov 2023 14:47:44 +0000

gtk4 (4.12.3+ds-1ubuntu1) mantic; urgency=medium

  * Merge with Debian (LP: #2038557). Remaining changes:
    - debian/tests:
      + include the memorytexture test in the flaky set, it has been unreliable
    - debian/control:
      + Build-Depend on dh-sequence-translations
    - Switch from the CUPS print backend to CPDB

 -- Amin Bandali <bandali@ubuntu.com>  Thu, 05 Oct 2023 11:27:16 -0400

gtk4 (4.12.3+ds-1) unstable; urgency=medium

  * New upstream release
    - GtkWindow:
      + Don't assume titlebars are GtkHeaderBar
        (https://gitlab.gnome.org/GNOME/gtk/-/issues/6116)
    - GtkTreeView:
      + Fix a crash in gtk_tree_view_is_blank_at_pos
        (https://gitlab.gnome.org/GNOME/gtk/-/issues/6114)
    - printing:
      + Fix some issues with the portal implementation
        (https://gitlab.gnome.org/GNOME/gtk/-/commit/03679fe6bf5ae391bd7cb21ad0492f530c86cd5e)
    - GSK:
      + Some optimizations in the GL renderer
        (https://gitlab.gnome.org/GNOME/gtk/-/commit/3698cadcd21e2a52c30766d311043093ea557b3f,
         https://gitlab.gnome.org/GNOME/gtk/-/commit/d4d0883a924f94fdc89fad50bce9ecad3128e0f3,
         https://gitlab.gnome.org/GNOME/gtk/-/commit/0030c572d47f551847be0aed8054d4df34afffda)
      + Fix memory leaks in the Broadway renderer
        (https://gitlab.gnome.org/GNOME/gtk/-/issues/6120)
    - demos:
      + Fix a crash in gtk4-demo
        (https://gitlab.gnome.org/GNOME/gtk/-/issues/6113)

 -- Amin Bandali <bandali@ubuntu.com>  Wed, 04 Oct 2023 16:11:12 -0400

gtk4 (4.12.2+ds-1ubuntu1) mantic; urgency=medium

  * Merge with Debian. Remaining changes:
    - debian/tests:
      + include the memorytexture test in the flaky set, it has been unreliable
    - debian/control:
      + Build-Depend on dh-sequence-translations
    - Switch from the CUPS print backend to CPDB

 -- Jeremy Bícha <jbicha@ubuntu.com>  Fri, 22 Sep 2023 10:33:42 -0400

gtk4 (4.12.2+ds-1) unstable; urgency=medium

  * New upstream release
  * Build-Depend on fonts-noto-core instead of fonts-dejavu-core
    & ttf-bitstream-vera

 -- Jeremy Bícha <jbicha@ubuntu.com>  Fri, 22 Sep 2023 10:27:13 -0400

gtk4 (4.12.1+ds-3) unstable; urgency=medium

  [ Amin Bandali ]
  * d/gbp.conf: Change packaging branch to debian/latest

  [ Jeremy Bícha ]
  * Ignore the same reftest failures for riscv64 as for mips64el.
    mips64el uses softpipe on the buildds because we force it to (because
    llvmpipe is broken there), but riscv64 uses softpipe even when not
    forced to, because llvmpipe doesn't exist on riscv64 yet.
    (Closes: #1051168)

  [ Simon McVittie ]
  * d/log-reftests.py: Log uuencoded variant GSK reftest renderings too.
    The variant GSK reftest renderings (flipped, repeated, etc.) might fail
    differently, in which case we will want to look at their outputs.
  * d/rules: Always allow the differences that occur when using softpipe.
    In principle we could be using softpipe on any architecture, if forced.

 -- Simon McVittie <smcv@debian.org>  Mon, 04 Sep 2023 15:28:30 +0100

gtk4 (4.12.1+ds-2ubuntu1) mantic; urgency=medium

  * Merge with Debian. Remaining changes:
    - debian/tests:
      + include the memorytexture test in the flaky set, it has been unreliable
    - debian/control:
      + Build-Depend on dh-sequence-translations
    - Switch from the CUPS print backend to CPDB

 -- Jeremy Bícha <jbicha@ubuntu.com>  Wed, 30 Aug 2023 14:22:20 -0400

gtk4 (4.12.1+ds-2) unstable; urgency=medium

  * Release to unstable

 -- Jeremy Bícha <jbicha@ubuntu.com>  Sun, 27 Aug 2023 19:33:26 -0400

gtk4 (4.12.1+ds-1) experimental; urgency=medium

  * New upstream release
  * Drop 3 patches applied in new release

 -- Jeremy Bícha <jbicha@ubuntu.com>  Sat, 26 Aug 2023 10:54:25 -0400

gtk4 (4.12.0+ds-4) experimental; urgency=medium

  * d/rules: Completely ignore border-one-rounded gsk reftest on mips*.
    The actual rendering in the "flipped" mode only differs from the
    reference rendering by one pixel, but that one pixel has a completely
    different value. (Really closes: #1050077)
  * d/clean: Remove generated file po/gtk40.pot (Closes: #1044991)
  * d/libgtk-4-doc.links: Stop including symlinks for pango documentation
    (Closes: #1040470)

 -- Simon McVittie <smcv@debian.org>  Thu, 24 Aug 2023 11:48:45 +0100

gtk4 (4.12.0+ds-3) experimental; urgency=medium

  * d/p/tests-Accept-slightly-different-numeric-results.patch:
    Replace patch for #1050076 with the version accepted upstream.
    This accepts slight numerical differences on all platforms, not
    just i386.
  * d/rules: Accept minor rendering differences for some tests on mips*.
    Presumably these render a bit differently with softpipe.
    (Closes: #1050077)
  * d/p/debian/reftests-Allow-minor-differences-to-be-tolerated.patch:
    Update patch so that when gsk-compare tests are run repeatedly, we
    apply the same error-tolerance each time, not just the first time
  * d/changelog: Reorder to make the history of unstable linear.
    This should avoid the bug tracking system thinking that regressions
    found in 4.12.x also affect 4.10.x.
  * Merge packaging from unstable
    - No further changes, except in the changelog

 -- Simon McVittie <smcv@debian.org>  Wed, 23 Aug 2023 16:43:03 +0100

gtk4 (4.12.0+ds-2ubuntu1) mantic; urgency=medium

  * Merge with Debian. Remaining changes:
    - debian/tests:
      + include the memorytexture test in the flaky set, it has been unreliable
    - debian/control:
      + Build-Depend on dh-sequence-translations
    - Switch from the CUPS print backend to CPDB
    - Add patch to fix building CPDB support

 -- Jeremy Bícha <jbicha@ubuntu.com>  Tue, 22 Aug 2023 12:27:01 -0400

gtk4 (4.12.0+ds-2) experimental; urgency=medium

  * d/rules: Skip build-time tests that are known to fail or be unreliable.
    Upstream flagged these as failing and skips them in their CI, so there's
    no point in us expecting them to succeed. (Closes: #1050075)
  * Add patch to tolerate different floating-point results on i386.
    Our baseline for i386 still doesn't include SSE, so we still have to use
    i387 instructions with extended precision and sometimes different answers.
    (Closes: #1050076)
  * Ignore another test failure on big-endian machines.
    Similar to #1024391.
  * d/rules: Ignore two reftests that fail on i386 only.
    In these tests, the reference rendering of "Hello world" is as one line,
    but on i386 (possibly due to different rounding) it is word-wrapped onto
    two lines.
  * Add patch to work around a test failure on riscv64.
    Other architectures are occasionally affected by this.
    Thanks to Aurelien Jarno (Closes: #1049434)
  * Merge packaging from unstable
    - No further changes, except in the changelog

 -- Simon McVittie <smcv@debian.org>  Tue, 22 Aug 2023 15:19:11 +0100

gtk4 (4.12.0+ds-1ubuntu3) mantic; urgency=medium

  * d/rules:
    - Disable build-time failing tests on i386 and s390x without lingering, as
      we don't really care about desktop in those architectures.

 -- Nathan Pratta Teodosio <nathan.teodosio@canonical.com>  Tue, 22 Aug 2023 15:38:10 +0200

gtk4 (4.12.0+ds-1ubuntu2) mantic; urgency=medium

  * d/p/disable-checkerboard-reftests.patch:
    - Disable flaky build-time checkerboard tests (LP: #2032638).

 -- Nathan Pratta Teodosio <nathan.teodosio@canonical.com>  Tue, 22 Aug 2023 12:28:08 +0200

gtk4 (4.12.0+ds-1ubuntu1) mantic; urgency=medium

  * Merge with Debian. Remaining changes:
    - debian/tests:
      + include the memorytexture test in the flaky set, it has been unreliable
    - debian/control:
      + Build-Depend on dh-sequence-translations
    - Switch from the CUPS print backend to CPDB
  * Add patch to fix building cpdb support

 -- Jeremy Bícha <jbicha@ubuntu.com>  Tue, 08 Aug 2023 18:16:27 -0400

gtk4 (4.12.0+ds-1) experimental; urgency=medium

  * New upstream release
  * Restore sysprof integration
  * debian/control.in: Bump minimum glib, gobject-introspection, meson
    & wayland-protocols
  * debian/libgtk-4-bin.install: Install gtk4-rendernode-tool
  * debian/libgtk-4-1.symbols.in: Add new symbols
  * Drop patch marking the clipboard test flaky: applied upstream
  * Cherry-pick patch to fix undefined references
  * Add patch to adapt to Debian's tzdata 2023c-8
  * Add patch to mark headless tests as flaky

 -- Jeremy Bícha <jbicha@ubuntu.com>  Tue, 08 Aug 2023 17:31:01 -0400

gtk4 (4.10.5+ds-5) unstable; urgency=medium

  * d/rules: Ignore two reftests that fail on i386 only.
    In these tests, the reference rendering of "Hello world" is as one line,
    but on i386 (possibly due to different rounding) it is word-wrapped onto
    two lines.
    I previously thought this was a regression between 4.10 and 4.12, but
    it seems that instead, it was triggered by some other component being
    upgraded, possibly fontconfig 2.14.2 or pango 1.51.0.

 -- Simon McVittie <smcv@debian.org>  Tue, 22 Aug 2023 17:20:14 +0100

gtk4 (4.10.5+ds-4) unstable; urgency=medium

  [ Jeremy Bícha ]
  * Restore sysprof integration

  [ Simon McVittie ]
  * d/p/debian/tests-Allow-longer-for-a-dialog-to-open.patch:
    Add patch to work around a test failure on riscv64 by extending an
    arbitrary timeout. Other architectures are occasionally affected by this.
    Thanks to Aurelien Jarno (Closes: #1049434)
  * d/control.in, d/gbp.conf: Use debian/trixie and upstream/4.10.x branches

 -- Simon McVittie <smcv@debian.org>  Tue, 22 Aug 2023 12:11:51 +0100

gtk4 (4.10.5+ds-3) unstable; urgency=medium

  * Temporarily disable sysprof integration altogether, to get the package
    rebuilt

 -- Simon McVittie <smcv@debian.org>  Mon, 07 Aug 2023 09:35:32 +0100

gtk4 (4.10.5+ds-2) unstable; urgency=medium

  * d/control.in: Only use libsysprof-capture-4-dev for shared library.
    libsysprof-capture-4-dev is currently a virtual package provided
    by libsysprof-4-dev, which also includes GTK 4 GUI components
    and so depends on libgtk-4-dev. If the Architecture: amd64 build
    happens to finish before the Architecture: all build starts,
    then the Architecture: all build will fail with an unsatisfiable
    build-dependency: libsysprof-4-dev Depends on libgtk-4-dev, which
    Depends on libgtk-4-common (>= ${source:Version}), which hasn't been
    built yet. The result is that libgtk-4-common can't be built and the
    builds deadlock.
    We've been lucky enough to avoid this until now, but version
    4.10.5+ds-1 was not sufficiently lucky and has become uninstallable
    and unbuildable.
    Because the sysprof integration is part of the architecture-specific
    library, we can break this cycle by only installing libsysprof-4-dev
    when we are building the architecture-specific library, and excluding
    it when we are only building architecture-independent documentation
    and common files.
  * Remove version constraints unnecessary since Debian 11
  * Remove maintscripts unnecessary in any released Debian version
  * d/upstream/metadata: Use preferred Gitlab URLs

 -- Simon McVittie <smcv@debian.org>  Sun, 06 Aug 2023 13:03:36 +0100

gtk4 (4.10.5+ds-1) unstable; urgency=medium

  * New upstream release

 -- Jeremy Bícha <jbicha@ubuntu.com>  Sat, 05 Aug 2023 09:56:12 -0400

gtk4 (4.10.4+ds-2) unstable; urgency=medium

  * Release to unstable

 -- Jeremy Bícha <jbicha@ubuntu.com>  Wed, 19 Jul 2023 07:53:26 -0400

gtk4 (4.10.4+ds-1ubuntu1) mantic; urgency=medium

  * Merge with Debian. Remaining changes:
    - debian/tests:
      + include the memorytexture test in the flaky set, it has been unreliable
    - debian/control:
      + Build-Depend on dh-sequence-translations
    - Switch from the CUPS print backend to CPDB

 -- Jeremy Bícha <jbicha@ubuntu.com>  Mon, 05 Jun 2023 15:39:43 -0400

gtk4 (4.10.4+ds-1) experimental; urgency=medium

  * New upstream release
    - Fix black rectangles seen with mutter 44.1 (LP: ##2020674)
  * Revert a buildsystem change that affected our installed-tests patch

 -- Jeremy Bícha <jbicha@ubuntu.com>  Mon, 05 Jun 2023 15:04:11 -0400

gtk4 (4.10.3+ds-1ubuntu3) mantic; urgency=medium

  [ Till Kamppeter ]
  * Switch from the CUPS print backend to CPDB

  [ Jeremy Bicha ]
  * Recommend cpdb-backend-cups (LP: #1747760)

 -- Jeremy Bícha <jbicha@ubuntu.com>  Fri, 26 May 2023 14:29:12 -0400

gtk4 (4.10.3+ds-1ubuntu2) mantic; urgency=medium

  * Cherry-pick patch to fix black rectangles seen with mutter 44.1
    (LP: #2020674)

 -- Jeremy Bícha <jbicha@ubuntu.com>  Wed, 24 May 2023 16:32:14 -0400

gtk4 (4.10.3+ds-1ubuntu1) mantic; urgency=medium

  * Merge with Debian. Remaining changes:
    - debian/tests:
      + include the memorytexture test in the flaky set, it has been unreliable
    - debian/control:
      + Build-Depend on dh-sequence-translations

 -- Jeremy Bícha <jbicha@ubuntu.com>  Thu, 11 May 2023 10:48:14 -0400

gtk4 (4.10.3+ds-1) experimental; urgency=medium

  * New upstream release

 -- Jeremy Bícha <jbicha@ubuntu.com>  Thu, 11 May 2023 10:45:31 -0400

gtk4 (4.10.1+ds-2ubuntu1) lunar; urgency=medium

  * Merge with Debian. Remaining changes:
    - debian/tests:
      + include the memorytexture test in the flaky set, it has been unreliable
    - debian/control:
      + Build-Depend on dh-sequence-translations

 -- Marco Trevisan (Treviño) <marco@ubuntu.com>  Thu, 23 Mar 2023 19:40:46 +0100

gtk4 (4.10.1+ds-2) experimental; urgency=medium

  * debian/patches: Add gstreamer-player as subproject.
    It's used by gtk media to play videos, but it's currently in
    gstreamer-plugins-bad. By just including this library inside gtk we can
    avoid having dependency on gstreamer's bad set. (LP: #2011849)
  * debian/control: build-depend on libgstreamer-plugins-base1.0-dev.
    Remove instead dependency on libgstreamer-plugins-bad1.0-dev
  * debian/rules: Also include gstreamer in udebs build.
    We include some gstreamer sources in gtk now, so better to provide some
    debug symbols too
  * debian/control: Recommends libgtk-4-media-gstreamer.
    Gtk media is considered a main element of gtk4, and not providing
    support for it, implies shipping a broken gtk (as upstream sentenced).
    So, let's recommend it. (LP: #2011849)

 -- Marco Trevisan (Treviño) <marco@ubuntu.com>  Thu, 23 Mar 2023 18:23:32 +0100

gtk4 (4.10.1+ds-1ubuntu1) lunar; urgency=medium

  * Sync with Debian. Remaining changes:
    - debian/tests:
      + include the memorytexture test in the flaky set, it has been unreliable
    - debian/control:
      + Build-Depend on dh-sequence-translations

 -- Jeremy Bicha <jbicha@ubuntu.com>  Tue, 14 Mar 2023 08:43:28 -0400

gtk4 (4.10.1+ds-1) experimental; urgency=medium

  * New upstream release
  * Drop combobox patch applied in new release
  * Refresh patch

 -- Jeremy Bicha <jbicha@ubuntu.com>  Tue, 14 Mar 2023 08:43:02 -0400

gtk4 (4.10.0+ds-2ubuntu1) lunar; urgency=medium

  * Sync with Debian. Remaining changes:
    - debian/tests:
      + include the memorytexture test in the flaky set, it has been unreliable
    - debian/control:
      + Build-Depend on dh-sequence-translations

 -- Jeremy Bicha <jbicha@ubuntu.com>  Wed, 08 Mar 2023 13:07:01 -0500

gtk4 (4.10.0+ds-2) experimental; urgency=medium

  * Cherry-pick patch to fix combo boxes

 -- Jeremy Bicha <jbicha@ubuntu.com>  Wed, 08 Mar 2023 12:43:20 -0500

gtk4 (4.10.0+ds-1ubuntu1) lunar; urgency=medium

  * Sync with Debian. Remaining changes:
    - debian/tests:
      + include the memorytexture test in the flaky set, it has been unreliable
    - debian/control:
      + Build-Depend on dh-sequence-translations

 -- Jeremy Bicha <jbicha@ubuntu.com>  Mon, 06 Mar 2023 09:45:47 -0500

gtk4 (4.10.0+ds-1) experimental; urgency=medium

  * New upstream release
  * debian/libgtk-4-1.symbols.in: Add new symbols

 -- Jeremy Bicha <jbicha@ubuntu.com>  Mon, 06 Mar 2023 09:18:40 -0500

gtk4 (4.9.4+ds-1ubuntu1) lunar; urgency=medium

  * Sync with Debian. Remaining changes:
    - debian/tests:
      + include the memorytexture test in the flaky set, it has been unreliable
    - debian/control:
      + Build-Depend on dh-sequence-translations

 -- Jeremy Bicha <jbicha@ubuntu.com>  Mon, 13 Feb 2023 16:15:21 -0500

gtk4 (4.9.4+ds-1) experimental; urgency=medium

  * New upstream release
  * debian/libgtk-4-1.symbols.in: Add new symbols

 -- Jeremy Bicha <jbicha@ubuntu.com>  Mon, 13 Feb 2023 16:14:23 -0500

gtk4 (4.9.3+ds-1ubuntu1) lunar; urgency=medium

  * Sync with Debian. Remaining changes:
    - debian/tests:
      + include the memorytexture test in the flaky set, it has been unreliable
    - debian/control:
      + Build-Depend on dh-sequence-translations

 -- Jeremy Bicha <jbicha@ubuntu.com>  Thu, 09 Feb 2023 14:00:55 -0500

gtk4 (4.9.3+ds-1) experimental; urgency=medium

  [ Jeremy Bicha, via Ubuntu ]
  * New upstream release 4.9.2
  * Bump minimum glib to 2.72.0
  * debian/libgtk-4-1.symbols.in: Update.
    Some symbols were removed, but they were never considered public ABI.
  * Revert commit dropping installed tests
  * Refresh patch series

  [ Simon McVittie ]
  * d/gbp.conf, d/watch: Branch for experimental
  * New upstream release 4.9.3
  * Drop patches that were applied (some a little differently) upstream
  * Refresh patch series
  * d/copyright: Update
  * d/control.in: Update versions of build-dependencies
  * Drop version constraints that have been satisfied since Debian 10
  * d/libgtk-4-1.symbols.in: Update.
    Ignore removal of gtk_file_dialog_{get,set}_shortcut_folders: they were
    added in the 4.9.x branch and are not yet considered stable ABI.

 -- Jeremy Bicha <jbicha@ubuntu.com>  Thu, 09 Feb 2023 11:43:59 -0500

gtk4 (4.9.2+ds-0ubuntu2) lunar; urgency=medium

  * Rebuild against latest tiff

 -- Jeremy Bicha <jbicha@ubuntu.com>  Sat, 04 Feb 2023 11:31:27 -0500

gtk4 (4.9.2+ds-0ubuntu1) lunar; urgency=medium

  * Sync with Debian. Remaining changes:
    - debian/tests:
      + include the memorytexture test in the flaky set, it has been unreliable
    - debian/control:
      + Build-Depend on dh-sequence-translations
  * New upstream release
  * Update debian/gbp.conf and debian/watch to track the 4.9 series
  * debian/control.in:Bump minimum glib to 2.72.0
  * debian/libgtk-4-1.symbols.in: Update
  * debian/tests/python3-gi: stop using deprecated method
  * Drop patches applied in new series
  * Revert commit dropping installed tests
  * Add patch to mark the gtk template test as flaky

 -- Jeremy Bicha <jbicha@ubuntu.com>  Thu, 12 Jan 2023 13:58:01 -0500

gtk4 (4.8.3+ds-2) unstable; urgency=medium

  [ Jeremy Bicha ]
  * debian/tests/python3-gi: stop using deprecated method

  [ Simon McVittie ]
  * d/patches: Update to gtk-4-8 branch commit 4.8.3-15-g1ef03e6eb8
    - Optimize column views by not creating list item widgets in columns
      that are not visible (GNOME/gtk!5374)
    - In X11, make sure menus, popovers etc. don't interfere with ability
      to click/select in other applications' windows
      (GNOME/gtk#5364, GNOME/gtk#5400)
    - Do not mark non-user-facing strings as translatable (GNOME/gtk#5146)
    - Fix animations and transitions randomly stopping (GNOME/gtk#4426)
    - Translation updates: ab, tr
  * d/p/gdk-x11-Reset-all-scroll-valuators-on-enter.patch:
    Add patch from 4.9.x to avoid scroll events being sent to more than
    one window under X11 (Closes: #1029972) (LP: #1993594)
  * d/control.in: Fix description of gtk-4-examples, which no longer
    contains installed-tests (which were separated into gtk-4-tests)
  * Add overrides for false positive lintian/lintian!452
  * Standards-Version: 4.6.2 (no changes required)

 -- Simon McVittie <smcv@debian.org>  Sat, 04 Feb 2023 15:14:39 +0000

gtk4 (4.8.3+ds-1) unstable; urgency=medium

  * New upstream release
  * Drop patches that were applied upstream
  * d/tests/run-with-display: Use absolute path to WAYLAND_DISPLAY socket.
    This means we can still use the Wayland display, even when dh_auto_test
    changes our XDG_RUNTIME_DIR.
  * d/run-tests.sh: Use dh_auto_test.
    In particular this forces the C.UTF-8 locale, which should mean the tests
    pass even when run under a non-UTF-8 locale like C (which official Debian
    buildds do not do, but some other environments like reproducible-builds
    might). (Closes: #1027680)
  * d/tests: Quote more defensively
  * d/tests/python3-gi: Explicitly disable a11y.
    This version of GTK logs a warning (which makes the autopkgtest fail)
    if we cannot contact the a11y bus provided by AT-SPI.
  * d/tests/build: Suppress D-Bus/a11y warnings
  * d/tests/build: Avoid PWD bashism
  * d/copyright: Move standalone license stanzas to the end
  * d/copyright: Add details of run-with-display script

 -- Simon McVittie <smcv@debian.org>  Tue, 03 Jan 2023 12:45:21 +0000

gtk4 (4.8.2+ds-4) unstable; urgency=medium

  * d/patches: Update to upstream gtk-4-8 branch commit 4.8.2-27-g5186430d9d
    - Fix visual artifacts on X11
    - Update translations
  * d/patches: Sort Debian-specific patches to the end of the series
  * d/p/testsuite-Use-separate-setups-for-unstable-tests-instead-.patch,
    d/p/testsuite-Don-t-create-.test-files-for-flaky-or-failing-t.patch:
    Add patches from upstream git main to improve handling of
    flaky/failing tests
  * d/p/node-editor-Save-test-data-relative-to-current-working-di.patch:
    Add proposed patch to make the node editor reproducible
  * d/rules: Remove redundant --libdir override
  * d/control.in: Drop unused docbook and xsltproc build-dependencies.
    The man pages now use python3-docutils instead.
  * d/*.install: Don't try to install man pages under nodoc build-profile

 -- Simon McVittie <smcv@debian.org>  Tue, 06 Dec 2022 11:52:29 +0000

gtk4 (4.8.2+ds-3ubuntu1) lunar; urgency=medium

  * Sync with Debian. Remaining changes:
    - debian/tests:
      + include the memorytexture test in the flaky set, it has been unreliable
    - debian/control:
      + Build-Depend on dh-sequence-translations

 -- Amin Bandali <amin.bandali@canonical.com>  Wed, 23 Nov 2022 12:53:46 -0500

gtk4 (4.8.2+ds-3) unstable; urgency=medium

  * Skip border-image-excess-size reftest on big-endian machines.
    Mitigates: #1024391
  * Update to upstream gtk-4-8 branch commit 4.8.2-21-g753c6f2435
    - Trigger on-screen keyboard more reliably
    - Don't dismiss popups unnecessarily

 -- Simon McVittie <smcv@debian.org>  Fri, 18 Nov 2022 22:12:24 +0000

gtk4 (4.8.2+ds-2) unstable; urgency=medium

  * d/watch, d/gbp.conf: Only watch for 4.8.x versions.
    Development release 4.9.1 has already happened, but is unlikely to reach
    a stable branch before the Debian 12 freeze.
  * Build-/test-depend on dbus-daemon instead of dbus.
    We only need dbus-run-session here, not the system bus.
  * d/patches: Update to upstream gtk-4-8 branch commit 4.8.2-18-g205783d9b0
    - Fix handling of AltGr when multiple keyboard layouts use it
    - Fix handling of back/forward mouse buttons
    - Fix a focus handling regression
    - Fix a regression that caused a very narrow combo box drop-down in
      GNOME Settings since 4.8
    - Fix a regression with copying under Phosh since 4.8
    - Don't confine resized windows to the geometry of the first monitor
    - Translation updates

 -- Simon McVittie <smcv@debian.org>  Fri, 18 Nov 2022 09:56:14 +0000

gtk4 (4.8.2+ds-1) unstable; urgency=medium

  * New upstream release
  * d/control.in: Update Meson build-dependency
  * d/copyright: Stop listing wayland and wayland-protocols as excluded.
    They are no longer in the upstream source release.
  * d/patches: Remove patches that were applied upstream

 -- Simon McVittie <smcv@debian.org>  Sat, 29 Oct 2022 11:54:46 +0100

gtk4 (4.8.1+ds-1ubuntu1) kinetic; urgency=medium

  * Sync with Debian. Remaining changes:
    - debian/tests:
      + include the memorytexture test in the flaky set, it has been unreliable
    - debian/control:
      + Build-Depend on dh-sequence-translations

 -- Jeremy Bicha <jbicha@ubuntu.com>  Mon, 19 Sep 2022 16:39:04 -0400

gtk4 (4.8.1+ds-1) unstable; urgency=medium

  * New upstream release
  * debian/libgtk-4-1.symbols.in: Add a new symbol
  * d/control.in: Replace transitional libfontconfig1-dev with
    libfontconfig-dev
  * d/missing-sources: Update for upstream updates to Compose data
  * d/p/gdkevents-Don-t-ignore-modifiers-that-are-not-currently-a.patch:
    Add proposed patch to fix keyboard shortcuts with X11 backend
    (Closes: #1016927)
  * d/p/build-Use-more-conservative-GResource-embedding-on-non-x8.patch:
    Update patch for GResource embedding based on upstream feedback

 -- Simon McVittie <smcv@debian.org>  Sat, 17 Sep 2022 22:23:08 +0100

gtk4 (4.7.2+ds-3) unstable; urgency=medium

  [ Samuel Thibault ]
  * debian/libgtk-4-1.symbols.in: Mark more Wayland symbols as Linux-specific
  * Build-depend on dh-exec
  * Avoid trying to install Wayland documentation on non-Linux
    (Closes: #1017866)

  [ Jeremy Bicha ]
  * Release to unstable

 -- Jeremy Bicha <jbicha@ubuntu.com>  Sun, 21 Aug 2022 17:40:46 -0400

gtk4 (4.7.2+ds-2ubuntu1) kinetic; urgency=medium

  * Sync with Debian. Remaining changes:
    - debian/tests:
      + include the memorytexture test in the flaky set, it has been unreliable
    - debian/control:
      + Build-Depend on dh-sequence-translations
  * Drop the debian/rules translation override since there is only one
    translation template now

 -- Jeremy Bicha <jbicha@ubuntu.com>  Thu, 18 Aug 2022 22:34:45 -0400

gtk4 (4.7.2+ds-2) experimental; urgency=medium

  * Merge packaging changes from unstable

 -- Simon McVittie <smcv@debian.org>  Tue, 16 Aug 2022 11:24:01 +0100

gtk4 (4.6.6+ds-3ubuntu1) kinetic; urgency=medium

  * Sync with Debian. Remaining changes:
    - debian/tests:
      + include the memorytexture test in the flaky set, it has been unreliable
    - debian/control:
      + Build-Depend on dh-sequence-translations
    - debian/rules: Handle the 2nd translation template file.
      This override can be dropped with 4.7.1

 -- Jesús Soto <jesus.soto@canonical.com>  Tue, 16 Aug 2022 09:49:05 -0500

gtk4 (4.6.6+ds-3) unstable; urgency=medium

  * Branch 4.6.x for unstable
  * d/rules: Force softpipe OpenGL driver on mips* architectures.
    This is a workaround for misrendering and crashes when the buildds run
    tests under llvmpipe on these architectures (see #993550, #1003348,
    #1010838).
  * d/p/debian/Skip-some-known-failing-tests-on-mips-family-architecture.patch:
    Remove patch, stop skipping tests that (should) pass on mips*el when
    we force softpipe.
  * d/p/Work-around-1014417-in-Meson.patch:
    Remove workaround for a Meson 0.63.0 bug that was fixed in 0.63.1
  * d/p/build-Add-an-option-to-use-more-conservative-GResource-em.patch:
    Add a build option to disable the GResource fast-path, and disable it.
    It isn't reliable on non-mainstream architectures, and the compile time
    improvement is not significant if we're compiling all of GTK anyway.
  * d/rules: Enable broadway backend for the .deb build (but not the udeb).
    This is apparently used by Cambalache and Deckard, and also the
    Pidgin unit tests. (Closes: #994944)

 -- Simon McVittie <smcv@debian.org>  Tue, 16 Aug 2022 09:23:59 +0100

gtk4 (4.7.2+ds-1) experimental; urgency=medium

  * New upstream development release
    - Fix crashes involving GL/GLES version selection on PinePhone
      (Closes: #1009917)
  * Repack with wayland and wayland-protocols subprojects omitted.
    The versions in unstable are sufficiently new.
  * d/control.in: Update dependency versions
  * d/copyright: Update
  * Refresh patch series
  * Skip inscription-markup.ui reftest for now.
    The whole thing is rendered 1px offset from where it should be, which is
    not a serious problem for practical use of GTK, but makes the tests fail.
  * d/gtk-4-examples.install: Include the new NodeEditor demo
  * Update symbols file for new ABI

 -- Simon McVittie <smcv@debian.org>  Fri, 12 Aug 2022 11:46:07 +0100

gtk4 (4.6.6+ds-2) unstable; urgency=medium

  [ Evangelos Ribeiro Tzaras ]
  * Drop erroneous !nocheck annotation from python3-gi Build-Depends
    (Closes: #1014878)

  [ Simon McVittie ]
  * Add temporary patch to work around #1014417 in Meson
  * Standards-Version: 4.6.1 (no changes required)
  * Migrate GLib 2.68.0 build-dependency from d/control to d/control.in
  * d/copyright: Drop unused GPL license stanzas
  * d/gtk-4-tests.lintian-overrides: Update syntax for current Lintian

  * Sync with Debian. Remaining changes:
    - debian/tests:
      + include the memorytexture test in the flaky set, it has been unreliable
    - debian/control:
      + Build-Depend on dh-sequence-translations
    - debian/rules: Handle the 2nd translation template file.
      This override can be dropped with 4.7.1


 -- Jeremy Bicha <jbicha@ubuntu.com>  Tue, 05 Jul 2022 14:09:40 -0400
 

gtk4 (4.6.6+ds-1) unstable; urgency=medium

  [ Jeremy Bicha ]
  * New upstream release (LP: #1980742)

  [ Simon McVittie ]
  * d/tests/installed-tests: Fail on unset variable references
  * d/tests/installed-tests: Fail if no tests are found

  [ Evangelos Ribeiro Tzaras ]
  * Bump required glib build dependency

 -- Jeremy Bicha <jbicha@ubuntu.com>  Tue, 05 Jul 2022 11:24:34 -0400

gtk4 (4.6.5+ds-1ubuntu6) kinetic; urgency=medium

  * debian/rules:
    - use the make-pot script instead of the  --enable-features=Vulkan
      rule which seems to not work as intended

 -- Sebastien Bacher <seb128@ubuntu.com>  Mon, 04 Jul 2022 13:47:15 +0200

gtk4 (4.6.5+ds-1ubuntu5) kinetic; urgency=medium

  * Rebuild to get the translations import on launchpad, the template
    sharing option was enabled on the server which makes the (outdated)
    project vcs loaded instead of the package files

 -- Sebastien Bacher <seb128@ubuntu.com>  Fri, 01 Jul 2022 11:39:09 +0200

gtk4 (4.6.5+ds-1ubuntu4) kinetic; urgency=medium

  * Fix the build directory for the previous upload

 -- Jeremy Bicha <jbicha@ubuntu.com>  Thu, 30 Jun 2022 14:21:26 -0400

gtk4 (4.6.5+ds-1ubuntu3) kinetic; urgency=medium

  * debian/rules: gtk4 builds 2 translation templates so handle them both

 -- Jeremy Bicha <jbicha@ubuntu.com>  Thu, 30 Jun 2022 10:27:29 -0400

gtk4 (4.6.5+ds-1ubuntu2) kinetic; urgency=medium

  * Build-Depend on dh-sequence-translations
    - Fixes missing translations and RTL support (LP: #1947698)

 -- Jeremy Bicha <jbicha@ubuntu.com>  Thu, 30 Jun 2022 09:56:48 -0400

gtk4 (4.6.5+ds-1) unstable; urgency=medium

  [ Jeremy Bicha ]
  * New upstream release (LP: #1976500)
    - Fixes file chooser getting bigger each time it opens (LP: #1971112)
  * Drop 2 patches applied in new release

  [ Laurent Bigonville ]
  * debian/control.in: Disable librsvg BD on architectures where it's not
    building

 -- Jeremy Bicha <jbicha@ubuntu.com>  Wed, 01 Jun 2022 09:05:45 -0400

gtk4 (4.6.4+ds-3ubuntu1) kinetic; urgency=medium

  [ Sebastien Bacher ]
  * debian/tests:
    - include the memorytexture test in the flaky set, it has been unreliable

 -- Jeremy Bicha <jbicha@ubuntu.com>  Thu, 19 May 2022 10:16:34 -0400
gtk4 (4.6.4+ds-3) unstable; urgency=medium

  * d/rules: Stop skipping ngl tests on big-endian machines.
    The ngl renderer no longer exists: it was renamed to gl.
  * d/rules, d/run-tests.sh: Move loop through backends into run-tests.sh.
    This means that if an X11 test fails, we try the Wayland tests (if we
    are running them at all) before failing the build.
  * d/rules: Work around llvmpipe segfault by forcing softpipe on mipsel
    for build-time tests. (Mitigates: #1010838)
  * d/control.in: Move gi-docgen to Build-Depends-Indep.
    We correctly disable the gi-docgen-generated documentation when only
    building architecture-dependent packages.
  * d/control.in: Drop build-dependencies that were only there for gi-docgen.
    Now that we're using the packaged gi-docgen instead of the bundled copy,
    there's no need to depend on its dependencies explicitly.

 -- Simon McVittie <smcv@debian.org>  Sun, 15 May 2022 00:27:01 +0100

gtk4 (4.6.4+ds-2) unstable; urgency=medium

  * Cherry-pick patch to fix pasting into the filechooser name field
    (LP: #1971532)

 -- Jeremy Bicha <jbicha@ubuntu.com>  Sat, 14 May 2022 10:05:42 -0400

gtk4 (4.6.4+ds-1) unstable; urgency=medium

  * New upstream release
  * Drop patches applied in new release
  * Cherry-pick patch to fix an invalid format string
  * Use gi-docgen to build docs

 -- Jeremy Bicha <jbicha@ubuntu.com>  Fri, 13 May 2022 16:26:26 -0400

gtk4 (4.6.3+ds1-2) unstable; urgency=medium

  * Cherry-pick gtk-4-6 patch needed for mutter 42.1 (LP: #1972722)

 -- Jeremy Bicha <jbicha@ubuntu.com>  Mon, 09 May 2022 16:48:11 -0400

gtk4 (4.6.3+ds1-1) unstable; urgency=medium

  * New upstream release
  * d/copyright: Exclude gtk/theme/Default/Default-*.css.
    We already deleted them during clean.
  * d/copyright: Stop excluding subprojects/wayland.
    It's no longer included in tarballs.
  * d/patches: Update to upstream gtk-4-6 branch commit 4.6.3-9-g045446c3da
    - Work around infinite loop in box allocation (Closes: #1010547)
    - Make it easier to select the current folder with a file chooser
    - Fix saving into a subdirectory with a file chooser
    - Translation updates
  * d/log-reftests.py: Update names of GSK renderers
  * d/rules, d/run-tests.sh: Add infrastructure to ignore failing GSK tests.
    Similar to reftests, these can be fragile against varying versions of
    dependencies.
  * d/rules: Ignore unaligned-offscreen GSK comparison test.
    Workaround for GNOME/gtk#4889.

 -- Simon McVittie <smcv@debian.org>  Wed, 04 May 2022 11:30:16 +0100

gtk4 (4.6.2+ds-1) unstable; urgency=medium

  * New upstream release
  * d/missing-sources/emojibase: Update to emojibase-data 7.0.1, matching
    the data files in gtk/emoji
  * d/rules: Improve regeneration of emoji data
  * d/missing-sources: Add Unicode emoji data.
    The JSON data files in d/missing-sources/emojibase are indirectly
    derived from this.
  * d/copyright: Update
  * d/p/debian/Disable-optimized-GResource-embedding.patch: Remove.
    The upstream code now disables this on the architectures where it is
    known to be problematic, namely 32-bit ARM.

 -- Simon McVittie <smcv@debian.org>  Sun, 20 Mar 2022 17:51:43 +0000

gtk4 (4.6.1+ds-1) unstable; urgency=medium

  * New upstream release
  * Drop patches that were applied upstream
  * d/control.in: Update build-dependency versions
  * d/copyright: Update
  * d/watch: Repack with wayland subproject excluded, we use the system copy
  * d/run-tests.sh: Show full test log after testing

 -- Simon McVittie <smcv@debian.org>  Wed, 16 Feb 2022 16:55:50 +0000

gtk4 (4.6.0+ds1-4) unstable; urgency=medium

  * Release to unstable

 -- Jeremy Bicha <jeremy.bicha@canonical.com>  Wed, 09 Feb 2022 13:25:53 -0500

gtk4 (4.6.0+ds1-3) experimental; urgency=medium

  * Skip another known-failing test on mips*el (see #993550)
  * Add mips*el bug reference to previous changelog entry

 -- Simon McVittie <smcv@debian.org>  Sat, 08 Jan 2022 22:47:19 +0000

gtk4 (4.6.0+ds1-2) experimental; urgency=medium

  * d/p/png-Correct-endianness-for-big-endian-machines.patch:
    Add proposed patch to fix FTBFS on s390x
  * d/p/debian/Skip-some-known-failing-tests-on-mips-family-architecture.patch:
    Skip another known-failing test on mips family (see #1003348)
  * d/p/debian/Disable-optimized-GResource-embedding.patch:
    Disable optimized GResource embedding.
    This seems to be triggering failures on armel and armhf. Second-guessing
    GResource seems to be more trouble than it's worth.
  * d/rules: Rebuild CSS using sass

 -- Simon McVittie <smcv@debian.org>  Sat, 08 Jan 2022 18:40:18 +0000

gtk4 (4.6.0+ds1-1) experimental; urgency=medium

  * New upstream release
  * Rebase patch series
    - d/p/debian/testsuite-Don-t-test-the-old-gl-renderer.patch:
      Drop, no longer needed
  * d/control.in: Update build-dependencies
  * d/copyright: Update
  * d/rules: Don't build man pages under nodoc build-profile
  * d/source/include-binaries, d/rules:
    Remove workaround for Compose endianness handling, no longer necessary
  * Update symbols file
  * d/p/Make-our-stack-noexec.patch:
    Add patch from upstream fixing regressions from optimized GResource
    processing
  * d/p/build-Tell-glib-compile-resources-to-make-symbols-interna.patch:
    Add proposed patch to reduce unwanted symbol exports
  * Upload to experimental for initial testing

 -- Simon McVittie <smcv@debian.org>  Tue, 04 Jan 2022 18:14:08 +0000

gtk4 (4.4.1+ds1-3) unstable; urgency=medium

  * debian/control.in: Don't build ffmpeg backend on architectures where
    ffmpeg doesn't build
  * debian/rules: Build with cloudproviders support (except on Ubuntu)
  * debian/rules: Enable sysprof support on Linux

 -- Jeremy Bicha <jbicha@debian.org>  Mon, 29 Nov 2021 18:18:30 -0500

gtk4 (4.4.1+ds1-2) unstable; urgency=medium

  * d/control.in, d/rules: Gate libgtk-4-media-ffmpeg with a build-profile.
    If we only build it for experimental uploads, but there is no version
    currently in experimental, then its entry in the overrides file will be
    removed after a while, causing the next upload to be considered NEW.

 -- Simon McVittie <smcv@debian.org>  Fri, 05 Nov 2021 16:46:50 +0000

gtk4 (4.4.1+ds1-1) unstable; urgency=medium

  [ Jeremy Bicha ]
  * debian/rules: Correctly enable auto features for deb build

  [ Simon McVittie ]
  * New upstream release
  * Rebase patch series, dropping patches that were applied upstream
  * d/copyright: Update
  * libgtk-4-dev Suggests gtk-4-examples (Closes: #995752)
  * Stop enabling a Meson option that no longer exists.
    This was merely a warning with Meson 0.59, but is an error with
    Meson 0.60. (Closes: #998551)
  * Standards-Version: 4.6.0 (no changes required)

 -- Simon McVittie <smcv@debian.org>  Fri, 05 Nov 2021 12:54:16 +0000

gtk4 (4.4.0+ds1-5) unstable; urgency=medium

  * Sort patch series in upstream-first order
  * d/p/debian/Disable-clipboard-test.patch:
    Add patch to disable clipboard test, which regularly times out on
    buildds

 -- Simon McVittie <smcv@debian.org>  Fri, 03 Sep 2021 15:08:47 +0100

gtk4 (4.4.0+ds1-4) unstable; urgency=medium

  [ Simon McVittie ]
  * Simplify graphene dependency.
    The version in bullseye is sufficient for all architectures.
  * Drop dependency from libgtk-4-common to libgtk-3-common.
    This was put in place because they used to share GSettings schemas,
    but that's no longer the case.
  * Remove dependency from libgtk-4-bin to libgtk-3-bin.
    This was because they used to share gtkbuilder.its and gtkbuilder.loc,
    but those have been replaced by their gtk4builder counterparts, in
    libgtk-4-dev.
  * Remove dependency from gtk-4-examples to gtk-3-examples.
    This was because the demos shared GSettings schemas, but they no longer
    have the same name.
  * Remove alternative dependency on libgdk-pixbuf2.0-dev.
    We don't support skipping a Debian release, and this package's
    dependencies make it unlikely to be backported.
  * d/rules: Don't enable ffmpeg when experimental builds are copied to Ubuntu
  * d/p/reftest-compare-Treat-colour-channels-as-undefined-if-alp.patch:
    Add patch to ignore colour differences on pixels with zero alpha.
    This makes some of the remaining failing tests pass on mips*el.
  * d/p/debian/testsuite-Don-t-test-the-old-gl-renderer.patch:
    Add patch to disable testing of the old 'gl' renderer.
    The newer 'ngl' renderer is already the default, and 'gl' was removed
    upstream in 4.5.x, so 'gl' doesn't seem worthwhile to try to support.
    It also crashes in a couple of tests on mips*el. Let's focus testing
    effort on the renderer that has a future.
  * d/p/debian/Skip-some-known-failing-tests-on-mips-family-architecture.patch:
    Add patch to skip remaining failing gsk tests on mips*el
    (workaround for #993550)
  * Release to unstable (Closes: #992907)

  [ Jeremy Bicha ]
  * Build-Depend on libsysprof-capture-4-dev instead of sysprof
    in preparation for the sysprof package split (see #971243).
    Depend on version 3.40 to avoid re-exporting its symbols in our ABI.

 -- Simon McVittie <smcv@debian.org>  Fri, 03 Sep 2021 08:52:36 +0100

gtk4 (4.4.0+ds1-3) experimental; urgency=medium

  * Disable Broadway (HTML) backend.
    It isn't clear whether this is used in practice. If we disable it now,
    enabling it later if requested will not be an ABI break, but if we
    enable it now, we have to keep it enabled indefinitely.
  * d/missing-sources: Add source for libX11-derived compose sequences.
    By trial and error, the files in gtk/compose/ seem to be generated from
    libX11 1.7.0.
  * d/p/compose-Generate-endian-dependent-compact-Compose-data.patch,
  * Add proposed patch to use big-endian compose data on big-endian host,
    keeping the existing little-endian version for little-endian hosts.
    This resolves a FTBFS caused by test failure on s390x and other
    big-endian ports.
  * d/p/compose-Document-how-to-get-compose-parse-input-from-libX.patch
    Document how to reproduce the compose data. We don't do this at build
    time, because the compose data is relatively rarely updated, and
    during cross-compilation that would require building all of GTK for
    both the build and host architectures.
  * d/p/compose-Update-sequences-from-libX11-1.7.2.patch:
    Update compose data from libX11 1.7.2.
    This adds a few missing compose sequences.

 -- Simon McVittie <smcv@debian.org>  Mon, 30 Aug 2021 13:33:17 +0100

gtk4 (4.4.0+ds1-2) experimental; urgency=medium

  * Completely move .links files to debhelper syntax (Closes: #991964)
  * Always expect NEWS to be compressed (Closes: #985418).
    debhelper always compresses NEWS files, even if they are small.

 -- Simon McVittie <smcv@debian.org>  Sat, 28 Aug 2021 15:15:44 +0100

gtk4 (4.4.0+ds1-1) experimental; urgency=medium

  * New upstream stable release
  * d/control.in: Update dependencies
  * d/copyright: Update
  * Update symbols file for new ABI
  * d/watch: Only watch for stable releases.
    If we want GTK 4.4.x to move to unstable any time soon, we should
    avoid packaging GTK 4.5.x when it becomes available.
  * d/rules: Fix variable reference in dh_fixperms override

 -- Simon McVittie <smcv@debian.org>  Tue, 24 Aug 2021 10:24:58 +0100

gtk4 (4.3.2+ds1-1) experimental; urgency=medium

  * New upstream release
  * d/watch, d/copyright: Exclude pregenerated documentation.
    There's a lot of it, and excluding it makes the diff to review a lot
    smaller.
  * d/control.in: Bump meson requirement as per meson.build
  * d/control.in: Remove build-dependencies for Google Cloud Print.
    The service underlying this printing backend was shut down at the end
    of 2020, so the printing backend is no longer useful and was removed
    upstream.
  * Drop patches that were applied upstream
  * d/rules: Rebuild emoji data from source files.
    This provides a straightforward way to check that we have the correct
    source files.
  * Disable GStreamer for the udeb build.
    Support for VP8 and VP9 is officially part of the GTK4 API, but it seems
    OK to provide a reduced API in debian-installer.
  * Label the FFmpeg media backend as experimental, and only build it when
    targeting experimental.
    Upstream consider it to be experimental, and recommend the GStreamer
    backend.
  * tests: Specify locales' charsets explicitly, fixing FTBFS with new glibc.
    glibc 2.31-14 dropped support for all non-UTF-8 locales, so we can't
    use /usr/share/i18n/SUPPORTED to choose a suitable charset any more.
  * Update symbols file
  * Leave Vulkan disabled, and remove Vulkan symbols from .symbols file.
    This is an ABI break, but GTK4 is only in experimental so far, so that
    seems acceptable. The Vulkan renderer is marked as experimental upstream,
    with a note that it often causes crashes in the Inspector view; this
    sounds like something we likely don't want yet.
  * d/rules: Override dh_fixperms to set correct permissions on /usr/libexec.
    Making everything executable is not quite right for installed-tests.
  * d/copyright: Update
  * Silence a Lintian tag for documentation-like filenames among test data

 -- Simon McVittie <smcv@debian.org>  Fri, 20 Aug 2021 11:43:41 +0100

gtk4 (4.3.1+ds-2) experimental; urgency=medium

  [ Marco Trevisan (Treviño) ]
  * debian/rules: Add upstream bug mentioning test failures
  * debian/rules: Use Enable auto-features for debs and disable them for
    udebs. Avoid listing managing this manually, while explicitly disable or
    enable when something is required.
  * debian: Add libgtk-4-media-gstreamer package to provide a media module
  * debian: Add libgtk-4-media-ffmpeg package to provide a media module
  * debian: Add support for libcloudproviders in debian. While keep this
    disabled for ubuntu as it's not in main repo.
  * debian: Enable sysprof support under linux. We need to manually add
    sysprof dev dependencies as these are only suggestions.
  * debian/rules: Do not build tests in udeb case

  [ Iain Lane ]
  * rules: Only skip the cloud providers on Ubuntu itself. For everything
    else the main/universe distinction doesn't apply. Fixup to Marco's earlier
    change.
  * copyright: Fix dep5-copyright-license-name-not-unique. CC0-1.0 was
    defined twice

 -- Iain Lane <laney@debian.org>  Mon, 26 Jul 2021 12:56:55 +0100

gtk4 (4.3.1+ds-1) experimental; urgency=medium

  * debian: Use dh 13 substitutions for install files instead of .in files
  * debian/control: move gi-docgen dependencies to bd-indep and remove warn
  * debian/log-reftests.py: Remove wrong wayland paths
  * debian/copyright: Update copyright for gi-docgen excluding fonts
  * debian/watch: Repack using ds suffix as per the d/copyright exclusions
  * debian/libgtk4-doc.links: Add links as devhelp books instead of gtk-doc
  * Repack excluding web font files

 -- Marco Trevisan (Treviño) <marco@ubuntu.com>  Wed, 14 Jul 2021 05:35:40 +0200

gtk4 (4.3.1-1) experimental; urgency=medium

  * New upstream release:
    - Ignore XErrors from the COW (LP: #1911036)
  * debian/control: Update build-dependencies
  * debian/patches: Refresh
  * debian/control: Add dependencies to use upstream provided gi-docgen
    gi-docgen is still in NEW for some months now, so until that we can
    manually use the upstream provided version as subproject.
  * debian/patches: Prevent usage of web-fonts and external links in docs
  * debian/rules: Do not check for nocheck with dh 13
  * debian/rules: Do not manually build docs at build phase.
    This is now handled by gi-docgen that is called at build phase, not at
    install phase.
  * debian/control: Add python3-gi as test build dependency.
    It's needed by introspection tests
  * debian/libgtk-4-1.symbols.in: Add new symbols
  * debian/libgtk-4-doc.*: Adapt install files and links to gi-docgen paths.
    Docs are installed all in /usr/share/docs/libgtk-4-doc subfolders and
    linked to /usr/share/gtk-doc to keep devhelp support
  * debian/patches: Get typelib path from pkg-config
  * debian/rules: Ensure all symbols are defined.
    This is now working fine with all the components
  * debian/rules: Do not reset xvfb on running tests
  * debian/rules: Support running tests in parallel.
    This works fine now, so let's enable it again
  * debian/rules: Move test script to an easier to maintain external file.
    We're doing lots of operations to run tests, it's better to have the
    setup in an external script that it's easier to run, debug and maintain
  * debian/run-tests.sh: Only print full log on errors.
    No need to output the whole log if there have been no failures
  * debian: Run tests under wayland too in linux.
    It's now becoming the default backend so better to also test the library
    there.
  * debian/patches: Initialize the textbtree tags counting causing s390x fails
  * debian/rules: Skip some broken comparison tests in big endian archs
  * debian/tests: Port to Gtk4 and run them both in wayland and x11

 -- Marco Trevisan (Treviño) <marco@ubuntu.com>  Fri, 09 Jul 2021 16:31:39 +0200

gtk4 (4.0.3-4) experimental; urgency=medium

  * d/log-reftests.py: Collect more test results
  * d/rules: Don't export build results for tests that upstream expect
    to fail
  * d/rules: Update comments regarding failing tests that need to be
    processed

 -- Simon McVittie <smcv@debian.org>  Mon, 22 Feb 2021 10:56:12 +0000

gtk4 (4.0.3-3) experimental; urgency=medium

  * d/patches: Adjust forwarding URL for refactoring
  * d/patches: Never mark rendering differences as accepted, only tolerated.
    Upstream consider absolutely any difference in rendering to be an error,
    so we should always record the diff for inspection.
  * Force installation of fontconfig's preferred fonts for tests.
    The experimental dependency resolver is non-deterministic and can
    choose various different fonts, some of which make the reftests fail.
    Force its hand by choosing the fonts that fontconfig prioritizes highest,
    so that we get deterministic results.
  * d/patches: Fix error reporting in gsk reftests.
    The gsk reftests don't use the GTest framework, so g_test_fail will have
    no effect here.

 -- Simon McVittie <smcv@debian.org>  Mon, 15 Feb 2021 10:46:01 +0000

gtk4 (4.0.3-2) experimental; urgency=medium

  * Tolerate minor differences in some reftests
  * d/rules: Show the detailed test log even if tests all succeed
  * d/rules: Dump reftest differences into the log as base64.
    Debian package builds don't have an equivalent of $AUTOPKGTEST_ARTIFACTS
    (as requested in https://bugs.launchpad.net/launchpad/+bug/1845159) so
    this is the best we can do right now.

 -- Simon McVittie <smcv@debian.org>  Sun, 14 Feb 2021 14:28:39 +0000

gtk4 (4.0.3-1) experimental; urgency=medium

  * New upstream release
  * symbols: Ignore removal of gtk_glade_catalog_init.
    This symbol appeared in the ABI, but not in any header files, and is
    considered private.
  * d/rules: Show test log if build-time test fails.
    dh_auto_test would automatically show meson-logs/testlog.txt, but
    because we're running with --setup=x11, we get
    meson-logs/testlog-x11.txt instead.
  * Increase dependency on librsvg2-common from Suggests to Recommends.
    This is not a hard dependency, but should be installed in nearly all
    cases. Increasingly many icons are provided in SVG format, so
    applications will appear broken if the SVG pixbuf loader is not
    installed. See #980396 for more information.
    adwaita-icon-theme already Recommends librsvg2-common, but people who
    routinely do not install recommended packages will get a better hint
    about how much will be broken by its removal if GTK also recommends it.
  * Bump graphene build-dependency to 1.10.4 on i386.
    Earlier versions used SSE, which has stricter alignment requirements
    that cause many of the build-time tests to fail (in addition to not
    being available on Debian's baseline CPU).
  * d/rules: Add a note of the test failures that need investigation
  * d/rules: Extend test timeout on slower architectures
  * Add myself to Uploaders

 -- Simon McVittie <smcv@debian.org>  Fri, 12 Feb 2021 10:05:16 +0000

gtk4 (4.0.1-1) experimental; urgency=medium

  * Team upload
  * New upstream release
  * d/rules: Force recompilation of CSS with sassc

 -- Simon McVittie <smcv@debian.org>  Tue, 12 Jan 2021 18:45:15 +0000

gtk4 (4.0.0-1) experimental; urgency=medium

  * Team upload
  * New upstream release
    - Bump SONAME to libgtk-4.so.1 to reflect incompatibility with 3.9x.y
      development releases
  * Rename source package to gtk4 while we're going through NEW anyway.
    This reflects the upstream name of the library (formerly GTK+,
    now GTK) and avoids "+" being misinterpreted as a space in URLs.
  * Bump required version for all symbols to 4.0.0
  * Add Provides for gir1.2-gdkwayland-4.0 on Linux
  * d/copyright: Remove unused GPL-2+ paragraph
  * d/copyright: Remove unused autoconf-archive paragraph
  * Standards-Version: 4.5.1 (no changes required)
  * Add a Lintian override for #970275
  * d/tests: Reduce number of tests marked as flaky
  * Add iso-codes as a Recommends, and depend on it for tests
  * Disable gvfs and other GIO modules for build-time tests.
    If running on a developer system, we don't want to interact with
    "larger" components like gnome-online-accounts.
  * Make build-time test failures fatal
  * Add missing libxdamage-dev (build-)dependency
  * Preferentially build-depend on libgdk-pixbuf-2.0-dev.
    We don't need the deprecated Xlib integration that is also pulled in
    by the older libgdk-pixbuf2.0-dev package (see #974870).
  * d/changelog: Remove trailing whitespace
  * Replace XC-Package-Type with Package-Type
  * Use https for Homepage
  * d/watch: ".." is not a version number
  * Bump build-dependency on Glib to 2.66
  * Split gtk-4-tests into its own package
  * libgtk-4-1 Breaks/Replaces experimental libgtk-4-0.
    Both packages contain the print backends, which do not contain the
    SONAME in their names. We anticipate that if the SONAME was bumped in
    future, the "4.0.0" in the module loading path would also change, so
    this isn't a problem for Policy §8.2; the only reason the path didn't
    already change here is that versions prior to 4.0.0 were development
    snapshots and explicitly not API- or ABI-stable.
    Moving the print backends to a separate package would create a circular
    dependency (since libgtk-4-1 would need at least a Recommends on the
    print backends, and the print backends depend on the main library),
    and would not actually help co-installability with a future libgtk-4-2,
    since they should be upgraded in lockstep.
  * Remove obsolete Breaks copied from GTK 3

 -- Simon McVittie <smcv@debian.org>  Sun, 27 Dec 2020 00:23:58 +0000

gtk+4.0 (3.99.4-1) experimental; urgency=medium

  * Team upload
  * New upstream release
  * Build with system copy of gtk-doc
    - d/gbp.conf: Stop adding gtk-doc as a second orig tarball
    - d/rules: Don't symlink gtk-doc into subprojects
    - Remove references to bundled gtk-doc
  * d/control.in: Update dependencies
  * d/copyright: Mention CC0-1.0
  * Drop patches, applied upstream
  * d/rules: Update Meson build options
  * Stop installing NodeEditor icons.
    They're embedded in the executable via GResource now.
  * d/libgtk-4-0.symbols.in: Update
  * run-with-locales: Normalize utf8 to UTF-8 without using SUPPORTED file
  * d/tests/run-with-locales: Move from d/run-with-locales.
    This makes tab-completion for d/rules work better.
  * d/rules: Change introspection from true to enabled.
    Similarly, change it from false to disabled for the udeb.
    It's now a feature flag, rather than a boolean.
  * d/libgtk-4-common.install.in: Install emoji data files

 -- Simon McVittie <smcv@debian.org>  Fri, 06 Nov 2020 22:56:34 +0000

gtk+4.0 (3.99.0-2) experimental; urgency=medium

  * Team upload
  * Bundle a copy of gtk-doc from the gtk-doc-for-gtk4 branch.
    Until support for GTK 4 actions is merged into gtk-doc git master,
    including a suitable copy of gtk-doc in this source package lets us
    build it without experimental's gtk-doc having to be the GTK 4 version.
    It's currently version GTK_DOC_1_32-57-g3651bf3 from the
    gtk-doc-for-gtk4 branch.
    - Add dependencies of gtk-doc-tools to Build-Depends-Indep
    - Add patch to skip Yelp manual for bundled gtk-doc
    - Don't try to install files from the bundled gtk-doc
    - d/copyright: Add copyright information for bundled gtk-doc
  * d/copyright: Update copyright information for AppStream data

 -- Simon McVittie <smcv@debian.org>  Tue, 25 Aug 2020 12:45:30 +0100

gtk+4.0 (3.99.0-1) experimental; urgency=medium

  * Team upload
  * New upstream release
    - Update d/copyright
    - Update build-dependencies according to meson.build
      + Remove ATK dependencies
    - Remove "fake SONAME" mechanism.
      The library is now built as libgtk-4.so.0 (although the ABI is still
      not yet stable).
    - Bump minimum version for all symbols to 3.99.0 for the new SONAME and
      numerous ABI breaks
    - Drop patch, applied upstream
    - Update symbols file
    - Build-Depend on a suitable snapshot of gtk-doc from experimental
    - Install more example files
  * d/tests/build, d/tests/python3-gi: Suppress AT-SPI warnings.
    We don't need a11y here, so use NO_AT_BRIDGE=1 to suppress the warning
    about org.a11y.Bus being unavailable.
  * d/copyright: Collapse most permissive licenses into Files: * stanza.
    I'm not going to try to keep track of which files are under which
    specific LGPL-compatible licenses; please see the source code if this
    information is needed.
  * Depend on librsvg2-common for tests, to be able to load SVG icons.
    adwaita-icon-theme used to depend on this, but doesn't any more.
  * Try to split out flaky and non-flaky tests.
    Both sets are marked as flaky for now, but hopefully the less-flaky set
    can be promoted to non-flaky to catch regressions when GTK 4 gets more
    stable.
  * Run the build-time tests under X11 for now.
    We don't have an equivalent of xvfb-run for Wayland yet.
  * Move to debhelper compat level 13.
    Adjust dh_auto_test arguments accordingly: they were previously passed
    to `ninja test` and are now for `meson test`.
  * Depend on fonts-cantarell for tests
  * Run build-time tests with a D-Bus session bus via dbus-run-session
  * d/p/testsuite-Fix-installed-tests.patch,
    d/p/installed-tests-Fix-the-icontheme-test.patch,
    d/p/cups-Don-t-emit-a-warning-if-we-can-t-talk-to-avahi.patch,
    d/p/cloudprint-Fix-redundant-declarations.patch:
    Add patches from upstream for some tests/warnings fixes
  * d/p/roaring.-ch-Add-attribution-and-licensing-information.patch,
    d/p/Include-a-copy-of-the-Apache-license.patch:
    Add proposed patches to add copyright/licensing info for code adapted
    from libroaring (src:croaring in Debian).
  * d/rules: Rely on debhelper 13 to reset HOME, etc.
  * d/rules: Stop setting VERBOSE, it was only relevant with Autotools
  * d/rules: Explicitly enable Xinerama for non-udeb build
  * d/rules: Disable examples, demos, installed tests for udeb build
  * d/control.in: Annotate -doc package with <!nodoc>
  * d/control.in, d/rules: Don't build demos, examples, installed-tests
    under <!noinsttest>
  * d/rules: Disable GObject-Introspection for udeb build
  * d/rules: Explicitly build documentation during build step.
    By default this is only done during the install step, because gtk-doc
    is relatively slow and cannot tell Meson how its dependency tree looks.
    However, for GTK that breaks some dependency tracking, leading to
    required Docbook files not being generated from their Markdown source.

 -- Simon McVittie <smcv@debian.org>  Sun, 09 Aug 2020 14:49:14 +0100

gtk+4.0 (3.98.2-1) experimental; urgency=medium

  * New upstream release
  * Bump pango dependency as per meson.build
  * Drop patch, applied upstream
  * Install new valgrind suppressions files
  * Add patch from git master to make valgrind suppressions work on Debian
  * Update symbols file for ABI breaks and additions

 -- Simon McVittie <smcv@debian.org>  Fri, 10 Apr 2020 22:00:07 +0100

gtk+4.0 (3.98.0-1) experimental; urgency=medium

  * Team upload
  * New upstream release
    - Drop all patches, applied upstream
    - d/control.in: Update build-dependencies
    - d/rules: Update SONAME
    - d/rules: Adjust build options for rename of documentation to gtk_doc
    - debian/libgtk-4-0.symbols.in: Update
  * d/rules: Sort build options
  * d/run-with-locales, d/rules, d/tests/installed-tests:
    Generate locales used by the tests
  * debian/libgtk-4-0.symbols.in: Mark more Wayland and Vulkan symbols
    as (arch=linux-any). These don't exist on hurd-i386, and presumably
    not on kFreeBSD either.
  * Move gtk4-encode-symbolic-svg from gtk-4-examples to libgtk-4-bin.
    It's more of a development tool than an example.
  * d/tests/python3-gi: Explicitly return GLib.SOURCE_REMOVE.
    Implicitly returning None is OK, but explicit is better than implicit.
  * d/tests/python3-gi: Make executable
  * d/tests/build, d/tests/python3-gi: Mark as superficial
  * d/tests/build: Use correct compiler for proposed autopkgtest
    cross-architecture testing support, based on a patch for clutter-1.0
    by Steve Langasek
  * d/tests/build: Fix shellcheck warnings
  * d/tests/build: Show commands before they are executed
  * d/tests/build: Fail if using an undefined variable ("unofficial strict
    mode")
  * d/upstream/metadata: Add upstream URLs
  * d/copyright: Simplify and consolidate (see individual source files if
    finer detail is required)
    - Stop distinguishing between LGPL 2+ and 2.1+, list both as
      "LGPL-2+ and LGPL-2.1+"
    - Stop distinguishing between code and translations
    - Merge copyright years
    - Merge entries differing only by email address
    - Stop repeating "Copyright (C)"
    - Indent with a single space
  * Standards-Version: 4.5.0 (no changes required)
  * Don't build HTML documentation in Architecture: any builds.
    With Autotools, we would have had to leave gtk-doc-tools in the
    Build-Depends for gtkdocize, but with Meson we can demote it to
    Build-Depends-Indep.
    Promote docbook-xml and docbook-xsl to Build-Depends instead: they are
    needed in all builds for the example programs' man pages. Previously,
    they were pulled in by gtk-doc-tools.
  * d/p/build-Install-gtkemojichooser.h.patch:
    Add patch from upstream to fix installation of headers
  * d/.gitignore: Add

 -- Simon McVittie <smcv@debian.org>  Sun, 01 Mar 2020 21:44:08 +0000

gtk+4.0 (3.96.0-2) experimental; urgency=medium

  * Team upload
  * Mark patches as applied upstream
  * Don't run dh_missing against debian/install/udeb when not building
    the udeb. This fixes FTBFS in Architecture: all-only builds.
  * Disable Wayland backend on non-Linux kernels

 -- Simon McVittie <smcv@debian.org>  Sat, 27 Jul 2019 20:47:51 +0100

gtk+4.0 (3.96.0-1) experimental; urgency=medium

  * Team upload

  [ Jeremy Bicha ]
  * New upstream release 3.92
  * Switch to meson
  * README has been renamed to README.md
  * debian/libgtk-4-0.symbols: Update
  * debian/libgtk-4-common.install.in: themes are bundled in the gtkresources
  * Disable 018_gdkenumtypes.c_location.patch: might not be needed any more
  * Update Vcs fields for migration to https://salsa.debian.org/
  * Stop using gnome-get-source

  [ Simon McVittie ]
  * New upstream release 3.94, 3.96
    - Update build-dependencies
    - d/copyright: Update
    - d/patches: Delete patches that aren't applied
    - Refresh patch series and drop applied patches
    - d/p/gdk-x11-Check-if-we-have-access-to-GL-before-using-G.patch:
      Drop, obsoleted by commit 02eb344 in GTK 3.93
    - d/p/no-accessibility-dump.patch: Drop, no longer needed.
      The build-time tests correctly set GTK_CSD=1 now.
    - Disable GStreamer video support for now
    - Stop installing gtk4-query-immodules, superseded by gio-querymodules
    - Don't install im-multipress.conf, no longer available (the multipress
      IM module is unmaintained and was removed). Remove obsolete conffile
      during upgrade.
    - d/libgtk-4-0.install.in: Don't install IM modules. The backend IM
      modules such as XIM and Wayland are now linked into GTK itself,
      while non-backend IM modules have been removed.
    - d/rules: Update Meson options, mostly removing enable- prefix
    - d/libgtk-4-0.symbols: Update
    - Update lists of installed files
  * d/patches: Refresh remaining patches through gbp pq
    - Get date/author information from d/changelog where needed
  * Generate a dependency on a virtual package that reflects the unstable
    SONAME, currently libgtk-4-0.9400.0, and Provide that virtual package
    from libgtk-4-0. This avoids repeated package renames while the ABI
    of GTK 4 remains unstable.
  * gir1.2-gtk-4.0: Add Provides for gir1.2-gdk-4.0, gir1.2-gdkx11-4.0
    and gir1.2-gsk-4.0 to reflect its contents
  * d/libgtk-4-0.postinst.in: Run gio-querymodules for IM modules
    and print backends
  * libgtk-4-dev: Add missing dependency on libvulkan-dev (thanks,
    autopkgtest) (Closes: #910640)
  * libgtk-4-0.postrm.in: Remove the correct cache files
  * Drop support for OLD_MODULES_BASE_PATH. GTK 4 has never supported
    modules in the non-multiarch location.
  * Run tests under Xvfb with GLX available (see #874077)
  * Build installed-tests and run them as autopkgtests (similar to #908440)
    - Install them in gtk-4-examples for now to avoid the NEW queue
    - Mark them as flaky for now
  * d/tests/control: Mark python3-gi as flaky until python3-gi overrides
    get updated for the rename of Gdk.Window to Gdk.Surface
  * d/tests/build: Update for GTK 4.0
  * Canonicalize permissions of debian/rules
  * Normalize various packaging files with wrap-and-sort -a
  * Remove obsolete debian/*.install files from GTK 3
  * List installed but unpackaged files in d/not-installed
  * d/rules: Defang dh_auto_test when built with nocheck
  * Stop using Priority: extra
  * d/missing-sources: Remove, no longer needed
  * Fix generation of README.md.gz symlinks
  * d/gbp.conf: Import configuration from glib2.0
  * d/rules: Generate files from .in counterparts for every package,
    not just the ones we are going to build. This avoids dh_missing
    false positives for files that would have gone into packages not
    included in the current build, for example libgtk-4-common during
    an amd64-only build.
  * Remove autoconf-archive B-D
  * Don't build udebs if built with noudeb build-profile
  * Add test-dependency on xvfb so we can run the built program
  * Change library name (and download location) from GTK+ to GTK,
    following upstream re-branding
  * Add Build-Depends-Package to symbols file
  * d/p/testsuite-Remove-dangling-references-to-box-packing-tests.patch:
    Fix dangling references to removed box-packing tests
  * d/p/gtk4.pc-Move-third-party-libraries-from-Libs-to-Libs.priv.patch:
    Improve .pc file to avoid over-linking (and Lintian false-positives)
  * Use debhelper-compat 12
  * Remove infrastructure for dealing with reftests that are known to fail
  * d/not-installed: Remove
  * d/rules: Fail the build if anything from the deb build is not installed
  * Only install AUTHORS in -doc package
  * Install documentation in /usr/share/gtk-doc, with symlinks in /u/s/doc.
    gtk-doc documentation is technically part of the package's functional
    interface, since other packages use it to adjust cross-references.
  * Standards-Version: 4.4.0 (no changes required)
  * Set Rules-Requires-Root to no

  [ Laurent Bigonville ]
  * Add Closes statement for #910640

 -- Simon McVittie <smcv@debian.org>  Thu, 18 Jul 2019 09:22:44 +0100

gtk+4.0 (3.91.2-1) experimental; urgency=medium

  [ Emilio Pozuelo Monfort ]
  * New major release, GTK+ 4 (beta version). (Closes: #876011)
    Rename everything as appropriate for GTK+ 4.
  * Don't abort on test suite failures.
  * Update symbols. Set all symbols' minimum version to 3.91.2.
  * Update build-dependencies: bump gtk-doc-tools and libglib2.0-dev
    minimum requirement, add libgraphene-1.0-dev and autoreconf-archive.
  * Drop libgail packages, they are no longer built from GTK+ 4.
  * Don't install libgdk-4.so, it has been merged into libgtk-4.so.
  * debian/patches/016_no_offscreen_widgets_grabbing.patch,
    debian/patches/017_no_offscreen_device_grabbing.patch:
    + Removed, obsolete as offscreen widgets are gone in GTK+ 4.
  * debian/patches/022_disable-viqr-im-for-vi-locale.patch:
    + Removed, imported in 2009 with no explanation whatsoever.
  * debian/patches/060_ignore-random-icons.patch:
    + Removed, upstream fixed this differently eons ago (see bgo#451634).
  * debian/patches/018_gdkenumtypes.c_location.patch:
    + Refreshed.
  * debian/libgtk-4-dev.install: don't install aclocal files.
  * debian/libgtk-4-common.install.in: comment out EmojiChooser schema, it's
    not present in 3.91.2 but will be in the next release.
  * Update watch file.
  * Point Vcs-* to experimental.

  [ Jeremy Bicha ]
  * debian/control.in:
    - Build-Depend on libvulkan-dev and sassc
    - Drop Breaks/Replaces not needed after jessie
    - Have libgtk-4-bin and libgtk-4-common and gtk-4-examples depend on
      their gtk3 counterparts until we figure out how to handle the file
      conflicts there. The conflicted files have not changed in gtk4.
      See GNOME bug 774912.
  * Don't build gtk-update-icon-cache; we'll let gtk3 handle that for now

 -- Jeremy Bicha <jbicha@debian.org>  Thu, 21 Sep 2017 17:14:22 -0400

gtk+3.0 (3.22.21-1) unstable; urgency=medium

  * New upstream release.
  * Bump to debhelper compat 10.
    + Drop dh-autoreconf and autotools-dev build-deps, no longer needed as
      debhelper guarantees them now.
  * Switch from CDBS to dh.
    Only regression is that we don't run --fail-missing on arch:all builds.
  * Don't build the docs when not building the -doc packages. Saves some
    time on arch-only builds.
  * Skip the udeb build when not building the -udeb package. Saves a lot
    of time on the arch:all builds.

 -- Emilio Pozuelo Monfort <pochu@debian.org>  Tue, 12 Sep 2017 00:38:15 +0200

gtk+3.0 (3.22.20-1) unstable; urgency=medium

  * New upstream release.
  * debian/patches/fix-gtk-menu-sliders.patch:
    + Removed, applied upstream.
  * Bump Standards-Version to 4.1.0; no changes needed.

 -- Emilio Pozuelo Monfort <pochu@debian.org>  Sat, 09 Sep 2017 15:11:12 +0200

gtk+3.0 (3.22.19-1) unstable; urgency=medium

  [ Jeremy Bicha ]
  * New upstream release
  * debian/libgtk-3-common.install.in:
    Install EmojiChooser gsettings schemas
  * Add fix-gtk-menu-sliders.patch:
    - Cherry-pick patch to fix regression with clicking on sliders in menus,
      such as with Unity's sound indicator (LP: #1712701) (Closes: #872687)

  [ Ken VanDine ]
  * debian/control.in:
    - Bump libpango1.0-dev Build-Depends to >= 1.40.5 for colornames test

 -- Jeremy Bicha <jbicha@ubuntu.com>  Mon, 28 Aug 2017 20:39:28 -0400

gtk+3.0 (3.22.18-1) unstable; urgency=medium

  * Hi from Debconf
  * New upstream release!
    + Support entering emoji by name, using Ctrl-Shift-E (note there is a
      whitelist for this currently - see GtkImContext docs)
    + Wayland:
     - Add support for the shortcut inhibitor protocol
     - Support Wacome tablet wheel scrolling
  * debian/control{,.in}: Bump wayland-protocols to 1.9, per upstream.

 -- Iain Lane <laney@debian.org>  Thu, 10 Aug 2017 16:34:47 +0100

gtk+3.0 (3.22.17-1) unstable; urgency=medium

  * New upstream release.

 -- Emilio Pozuelo Monfort <pochu@debian.org>  Wed, 26 Jul 2017 18:59:22 +0200

gtk+3.0 (3.22.16-1) unstable; urgency=medium

  * New upstream release.

 -- Emilio Pozuelo Monfort <pochu@debian.org>  Thu, 22 Jun 2017 20:24:11 +0200

gtk+3.0 (3.22.12-1) unstable; urgency=medium

  * New upstream release.

 -- Andreas Henriksson <andreas@fatal.se>  Thu, 13 Apr 2017 06:41:09 +0200

gtk+3.0 (3.22.11-1) unstable; urgency=medium

  * New upstream release.
  * Drop patches which have been merged upstream.

 -- Michael Biebl <biebl@debian.org>  Fri, 24 Mar 2017 02:27:48 +0100

gtk+3.0 (3.22.9-4) unstable; urgency=medium

  * Force update of GResource files so the changes to the CSS files are
    actually applied.

 -- Michael Biebl <biebl@debian.org>  Tue, 14 Mar 2017 01:38:30 +0100

gtk+3.0 (3.22.9-3) unstable; urgency=medium

  * Revert move of .flat from frame > border to frame as it broke existing
    themes which relied on that behaviour.

 -- Michael Biebl <biebl@debian.org>  Sun, 05 Mar 2017 21:40:15 +0100

gtk+3.0 (3.22.9-2) unstable; urgency=medium

  * Team upload
  * d/p/wayland-make-sure-to-clear-up-the-number-of-keys.patch:
    Add patch from upstream fixing unintended key repeats on Wayland
    (Closes: #856478)

 -- Simon McVittie <smcv@debian.org>  Wed, 01 Mar 2017 15:50:14 +0000

gtk+3.0 (3.22.9-1) unstable; urgency=medium

  * New upstream release.
  * Drop debian/patches/032_mips_treeview_row_separator_height.patch, no
    longer needed.

 -- Michael Biebl <biebl@debian.org>  Tue, 28 Feb 2017 18:48:39 +0100

gtk+3.0 (3.22.8-1) unstable; urgency=medium

  * New upstream release.
  * Stop patching gtk-doc.make and instead run gtkdocize via the upstream
    provided autogen.sh on autoreconf. The gtk-doc-tools version in Debian has
    been fixed to properly handle the installation of HTML images for
    out-of-tree builds.

 -- Michael Biebl <biebl@debian.org>  Wed, 15 Feb 2017 12:17:29 +0100

gtk+3.0 (3.22.7-2) unstable; urgency=medium

  * Team upload
  * d/p/gdk-x11-Check-if-we-have-access-to-GL-before-using-G.patch:
    add proposed patch from upstream Bugzilla to let GDK X11
    initialization complete successfully when libGL.so.1 is not
    available (Closes: #847366)
  * Override Lintian error source-is-missing for
    debian/missing-sources/zlib.js-0.1.6/deps.js. It is a generated
    file, but the script to generate it is also present.

 -- Simon McVittie <smcv@debian.org>  Sat, 21 Jan 2017 15:38:15 +0000

gtk+3.0 (3.22.7-1) unstable; urgency=medium

  * New upstream release.

 -- Michael Biebl <biebl@debian.org>  Tue, 17 Jan 2017 19:09:05 +0100

gtk+3.0 (3.22.6-1) unstable; urgency=medium

  [ Jeremy Bicha ]
  * Update debian/watch to only look for GTK+ 3.22 releases

  [ Emilio Pozuelo Monfort ]
  * New upstream release.
  * debian/libgtk-3-0.symbols: add new symbol.

 -- Michael Biebl <biebl@debian.org>  Mon, 09 Jan 2017 15:55:17 +0100

gtk+3.0 (3.22.5-1) unstable; urgency=medium

  * New upstream release.

 -- Michael Biebl <biebl@debian.org>  Sat, 10 Dec 2016 17:00:03 +0100

gtk+3.0 (3.22.4-1) unstable; urgency=medium

  * New upstream release.
  * Drop d/p/cssshadowvalue-scale-the-blur-surface-by-the-same-fa.patch
    - now included in upstream release.
  * Update debian/libgtk-3-0.symbols with one addition.

 -- Andreas Henriksson <andreas@fatal.se>  Sun, 20 Nov 2016 19:22:12 +0100

gtk+3.0 (3.22.3-2) unstable; urgency=medium

  * d/p/cssshadowvalue-scale-the-blur-surface-by-the-same-fa.patch
    - Added. Improve the rendering of shadow around GTK windows, this turns out
      to be a big performance improvement for HiDPI on wayland (From upstream
      git, bgo#772075)

 -- Sjoerd Simons <sjoerd@debian.org>  Thu, 10 Nov 2016 22:58:59 +0100

gtk+3.0 (3.22.3-1) unstable; urgency=medium

  * New upstream release.

 -- Michael Biebl <biebl@debian.org>  Tue, 08 Nov 2016 17:32:27 +0100

gtk+3.0 (3.22.2-1) unstable; urgency=medium

  * New upstream release.

 -- Michael Biebl <biebl@debian.org>  Tue, 25 Oct 2016 00:10:32 +0200

gtk+3.0 (3.22.1-1) unstable; urgency=medium

  * New upstream release.
  * Drop d/p/wayland-Avoid-negative-size-constraints.patch and
    d/p/wayland-always-sync-state-after-a-frame-is-painted.patch, merged
    upstream.
  * Bump Build-Depends on libxrandr-dev to (>= 2:1.5.0). This means we can
    drop d/p/0001-Fix-division-by-zero-when-calculating-the-refresh-ra.patch.
    Upstream has already applied a similar patch for the Xrandr 1.5 code path
    and we no longer need the workaround for Xrandr 1.3.
  * Update Build-Depends as per configure.ac:
    - Add libfontconfig1-dev.
    - Drop libxt-dev, libxft-dev, libxrender-dev and x11proto-xext-dev.
    - Drop Debian specific versions for various libx*-dev packages. Those
      versions were a long time ago for gtk+2.0 when the udeb was switched
      from DirectFB to Xlib.
  * Update Depends of libgtk-3-dev to match the dependencies declared in the
    pkg-config .pc files.

 -- Michael Biebl <biebl@debian.org>  Sat, 01 Oct 2016 15:36:03 +0200

gtk+3.0 (3.22.0-2) unstable; urgency=medium

  * d/p/wayland-Avoid-negative-size-constraints.patch
    - Added. Resolve unexpected order of size-allocation signals, fixes issues
      with placing clutter-gtk widgets on wayland.
      (From upstream git, bgo#771915)
  * d/p/wayland-always-sync-state-after-a-frame-is-painted.patch
    - Added. Always sync the state after a frame paint. Avoids things getting
      out of sync when painting using GL as e.g. epiphany does these days.
      (From upstream git, bgo#771553)

 -- Sjoerd Simons <sjoerd@debian.org>  Fri, 30 Sep 2016 14:36:52 +0200

gtk+3.0 (3.22.0-1) unstable; urgency=medium

  * New upstream release.
  * Drop dbg packages now that we have automatic dbgsym packages.
  * Bump debhelper compat level to 9.

 -- Michael Biebl <biebl@debian.org>  Tue, 20 Sep 2016 20:48:18 +0200

gtk+3.0 (3.21.6-1) unstable; urgency=medium

  [ Andreas Henriksson ]
  * New upstream development release.
  * Update (build-)dependencies according to configure.ac changes:
    - bump wayland-protocols to >= 1.7
  * Update debian/libgtk-3-0.symbols with a few scrolled_window additions.

  [ Michael Biebl ]
  * Refresh patches.

 -- Andreas Henriksson <andreas@fatal.se>  Wed, 14 Sep 2016 10:35:59 +0200

gtk+3.0 (3.21.5-3) unstable; urgency=medium

  * Mark two more reftests as known_fail and make test-suite failures fatal
    again.

 -- Michael Biebl <biebl@debian.org>  Wed, 31 Aug 2016 23:41:32 +0200

gtk+3.0 (3.21.5-2) unstable; urgency=medium

  * Mark the gdk_wayland_* symbols as linux-any.
  * Drop workaround for cdbs bug which has been fixed in the mean time.
  * Change Build-Depends on dbus-x11 to dbus. The use of dbus-launch has been
    removed upstream so having only dbus installed is sufficient to run the
    test-suite. (Closes: #835891)
  * Add dbus to autopkgtest dependencies to ensure machine-id is properly
    setup.

 -- Michael Biebl <biebl@debian.org>  Wed, 31 Aug 2016 18:48:24 +0200

gtk+3.0 (3.21.5-1) unstable; urgency=low

  [ Simon McVittie ]
  * Merge packaging changes from 3.20.9-1 in unstable

  [ Andreas Henriksson ]
  * New upstream release.
  * Update build-dependencies according to configure.ac changes:
    - bump libglib2.0-dev to >= 2.49.4
    - bump wayland-protocols to >= 1.6
  * Fix debian/patches/no-accessibility-dump.patch to apply again.
  * Drop d/p/Don-t-apply-GDK_HINT_RESIZE_INC-to-GDK_WINDOW_STATE_.patch
    - now included in upstream release.
  * Update debian/libgtk-3-0.symbols with several additions and one missing:
    - gdk_wayland_display_get_xdg_shell unused outside of gtk+.

 -- Andreas Henriksson <andreas@fatal.se>  Tue, 30 Aug 2016 18:13:45 +0200

gtk+3.0 (3.20.9-1) unstable; urgency=medium

  [ Jeremy Bicha ]
  * Team upload
  * New upstream release
  * debian/control.in:
    - Drop unnecessary version number from dependency on adwaita-icon-theme
  * debian/patches/0001-Revert-Improve-external-drives-detection.patch:
    - Dropped, applied in new version

  [ Simon McVittie ]
  * Another new upstream release
  * Explicitly build-depend on docbook-xsl, libxml2-utils and xsltproc
    to be able to generate man pages from their source code. Move docbook-xml
    to Build-Depends since the man pages are in an Architecture: any package.
  * Drop Build-Depends-Indep on docbook-utils, the old SGML toolchain,
    which is currently uninstallable (#834616) and does not appear to be
    needed for anything

 -- Simon McVittie <smcv@debian.org>  Thu, 18 Aug 2016 10:47:10 +0100

gtk+3.0 (3.20.7-1) unstable; urgency=medium

  [ Laurent Bigonville ]
  * debian/control.in: Add hicolor-icon-theme as a hard dependency, the
    package is small and only provides the directory structure of the theme.
  * debian/control.in: Move adwaita-icon-theme dependency to the main package.

  [ Emilio Pozuelo Monfort ]
  * New upstream release.
  * debian/patches/0001-Revert-Improve-external-drives-detection.patch:
    + Revert upstream change that requires unstable glib 2.49.1.

 -- Emilio Pozuelo Monfort <pochu@debian.org>  Thu, 04 Aug 2016 19:07:21 +0200

gtk+3.0 (3.21.4-1) experimental; urgency=medium

  * New upstream release.
  * debian/control.in:
    + Build depend on xauth, needed for xvfb-run.
    + Drop build-dependency on gettext and update the version requirements
      for wayland-protocols and glib.
  * debian/patches/wayland-add-extended-state-for-tiled.patch:
    + Dropped, included upstream.
  * d/p/0001-Fix-division-by-zero-when-calculating-the-refresh-ra.patch:
    + New patch. Fix division by zero when running under Xvfb.
  * debian/libgtk-3-0.symbols:
    + Add new symbols.
  * debian/rules:
    + Don't abort on test suite failures for now. Too many new failures due
      to deprecation warnings.
  * Upload to experimental.

 -- Emilio Pozuelo Monfort <pochu@debian.org>  Wed, 20 Jul 2016 23:33:22 +0200

gtk+3.0 (3.20.6-2) unstable; urgency=medium

  * Team upload

  [ Laurent Bigonville ]
  * Drop patches/015_default-fallback-icon-theme.patch: The default icon theme
    is already defined as Adwaita, not need to also define the fallback theme.

  [ Simon McVittie ]
  * d/rules: reset XDG_CONFIG_HOME, XDG_CACHE_HOME, XDG_DATA_HOME so that
    they are based on the temporary HOME
  * Backport patch from upstream to mark tiled Mutter/Shell windows
    as GDK_WINDOW_STATE_TILED under Wayland (with mutter >= 3.20.2-2)
  * Add my patch from upstream bug 755947 to disable character-cell-based
    size contraints for TILED windows, so that gnome-terminal can snap to
    half the screen under Wayland

 -- Simon McVittie <smcv@debian.org>  Sat, 25 Jun 2016 00:19:51 +0100

gtk+3.0 (3.20.6-1) unstable; urgency=medium

  * New upstream release.
  * Drop revert-scrolledwindow-Remove-child-before-destroying.patch, merged
    upstream.
  * Re-enable test-suite.

 -- Michael Biebl <biebl@debian.org>  Tue, 31 May 2016 21:33:34 +0200

gtk+3.0 (3.20.5-4) unstable; urgency=medium

  * Work around a bug in cdbs which causes the package to FTBFS; see #825135
    for further details.

 -- Michael Biebl <biebl@debian.org>  Thu, 26 May 2016 08:08:16 +0200

gtk+3.0 (3.20.5-3) unstable; urgency=medium

  * Make it simpler to bootstrap the package by marking the build dependencies
    which are required to run the test-suite with <!nocheck>.
    (Closes: #747392)
  * Bump Build-Depends on debhelper to (>= 9.20141010) and dpkg-dev to
    (>= 1.17.14) for build dependency restrictions support.
  * Temporarily disable the test suite (and its build-dependencies) to allow
    building the new gtk-update-icon-cache package. Our buildds don't support
    build profiles yet, so we'll have to bootstrap manually for now.

 -- Michael Biebl <biebl@debian.org>  Mon, 23 May 2016 01:01:27 +0200

gtk+3.0 (3.20.5-2) unstable; urgency=medium

  * Split gtk-update-icon-cache utility out of libgtk-3-bin into a separate
    package called gtk-update-icon-cache to break a dependency cycle with
    adwaita-icon-theme when building the package. (Closes: #824999)
    As the gtk-update-icon-cache binary doesn't actually have any libgtk-3-0
    dependency, there is no longer a reason to ship a gtk2 and gtk3 variant.
    So from now on we will only ship one implementation built from src:gtk+3.0
    and drop the Debian specific -3.0 suffix. To simplify the transition make
    libgtk-3-bin depend on gtk-update-icon-cache. Once all theme packages have
    been updated, this dependency can be dropped.
  * Cherry-pick patch from upstream Git which reverts a commit that was
    causing crashes in the filechooser in some applications.

 -- Michael Biebl <biebl@debian.org>  Sun, 22 May 2016 08:52:19 +0200

gtk+3.0 (3.20.5-1) unstable; urgency=medium

  * New upstream release.
  * Refresh patches.
  * Bump Standards-Version to 3.9.8.

 -- Michael Biebl <biebl@debian.org>  Sat, 21 May 2016 00:11:13 +0200

gtk+3.0 (3.20.4-1) unstable; urgency=medium

  * New upstream release.

 -- Andreas Henriksson <andreas@fatal.se>  Tue, 10 May 2016 14:29:37 +0200

gtk+3.0 (3.20.3-2) unstable; urgency=medium

  * Restore debian/patches/reftest-known-fail.patch so we can mark known
    failing tests as non-fatal.
  * Drop debian/patches/disable-flaky-textview-margins-reftest.patch and tag
    textview-margins.ui as known-fail.
  * Mark button-wrapping.ui reftest as known-fail, it currently fails on
    mips(64)el and prevents testing migration and important fixes in other
    packages reaching testing.

 -- Michael Biebl <biebl@debian.org>  Mon, 02 May 2016 01:18:04 +0200

gtk+3.0 (3.20.3-1) unstable; urgency=medium

  * New upstream release.
  * Drop debian/patches/git_window-Remove-suspicious-branch.patch, merged
    upstream and refresh the remaining patches.
  * Upload to unstable.

 -- Michael Biebl <biebl@debian.org>  Sat, 16 Apr 2016 21:13:07 +0200

gtk+3.0 (3.20.2-1) experimental; urgency=medium

  * New upstream release.
  * Drop debian/patches/git_fix_emacs.patch, included in release.
  * Add debian/patches/git_window-Remove-suspicious-branch.patch
    - from upstream git, reverts a revert in 3.20.2 that causes the
      testsuite to fail. Emacs users watch out!

 -- Andreas Henriksson <andreas@fatal.se>  Mon, 11 Apr 2016 12:53:17 +0200

gtk+3.0 (3.20.1-2) experimental; urgency=medium

  * Add debian/patches/disable-flaky-textview-margins-reftest.patch

 -- Andreas Henriksson <andreas@fatal.se>  Wed, 30 Mar 2016 14:02:10 +0200

gtk+3.0 (3.20.1-1) experimental; urgency=medium

  * New upstream release.
  * Drop debian/patches/git_a11y_GTK_CSD_distcheck.patch, included in release.
  * Add debian/patches/git_fix_emacs.patch, cherry-picked from upstream git.
    Thanks to Matteo F. Vescovi for verifying the commit fixed the emacs problem.

 -- Andreas Henriksson <andreas@fatal.se>  Wed, 30 Mar 2016 11:08:26 +0200

gtk+3.0 (3.20.0-1) experimental; urgency=medium

  * New upstream release.
  * Make testsuite fatal again.
  * Add debian/patches/git_a11y_GTK_CSD_distcheck.patch
    - cherry-pick commit from upstream to use client-side decorations
      for a11y tests when running under distcheck.
  * Drop debian/patches/reftest-known-fail.patch
  * Stop tagging reftests as known fail since they should be fixed now:
    - style-properties-nth-child.ui
    - label-text-shadow-changes-modify-clip.ui
  * Add debian/patches/no-accessibility-dump.patch
    - skip this test until someone figures out how to reliably run it
      always with CSD enabled, to match testsuite expected data.

 -- Andreas Henriksson <andreas@fatal.se>  Wed, 23 Mar 2016 14:10:27 +0100

gtk+3.0 (3.19.12-1) experimental; urgency=medium

  * New upstream development release+snapshot.
  * Update (build-)dependencies according to configure.ac changes:
    - add wayland-protocols (>= 1.1)
    - bump libwayland-dev to 1.9.91
    - add libharfbuzz-dev (>= 0.9), libpango1.0-dev
  * Temporarily make testsuite non-fatal while investigating.
  * libgtk-3-bin.install:
    - ship new gtk-query-settings tool.
    - ship gtk-builder gettext (its) files.
    - run wrap-and-sort on this file while at it.
  * Update debian/libgtk-3-0.symbols with new additions.
    - also drops an internal unused wayland-related drag and drop symbol.

 -- Andreas Henriksson <andreas@fatal.se>  Tue, 15 Mar 2016 11:34:25 +0100

gtk+3.0 (3.18.9-1) unstable; urgency=medium

  [ Michael Biebl ]
  * New upstream release.
  * Bump Standards-Version to 3.9.7.

  [ Uwe Kleine-König ]
  * Remove debian/{build,install} in clean target. (Closes: #792736)

 -- Michael Biebl <biebl@debian.org>  Sat, 12 Mar 2016 21:29:26 +0100

gtk+3.0 (3.18.8-1) unstable; urgency=medium

  * New upstream stable release 3.18.8

 -- Iain Lane <iain@orangesquash.org.uk>  Wed, 24 Feb 2016 17:55:46 +0000

gtk+3.0 (3.18.7-1) unstable; urgency=medium

  * New upstream release.

 -- Michael Biebl <biebl@debian.org>  Tue, 02 Feb 2016 19:12:28 +0100

gtk+3.0 (3.18.6-1) unstable; urgency=medium

  * New upstream release.
  * Refresh debian/patches/071_fix-installation-of-HTML-images.patch.

 -- Michael Biebl <biebl@debian.org>  Tue, 08 Dec 2015 15:11:24 +0100

gtk+3.0 (3.18.5-1) unstable; urgency=medium

  * New upstream stable release 3.18.5
    + GtkFileChooser:
      - Make sure external drives show up either in the sidebar or the places
        view
      - Ignore double-click events
    + Avoid some crashes in CSS parsing error handling

 -- Iain Lane <laney@debian.org>  Tue, 17 Nov 2015 14:10:09 +0000

gtk+3.0 (3.18.4-1) unstable; urgency=medium

  * New upstream stable release 3.18.4
    + Revert a GtkTextBuffer change that broke binding API
      - Remove downstream cherry-picks for this change.
    + Properly refresh styles when widget names change

 -- Iain Lane <laney@debian.org>  Fri, 13 Nov 2015 13:19:47 +0000

gtk+3.0 (3.18.3-3) unstable; urgency=medium

  * Revert "textbuffer: nicer get_iter functions" and related commits since
    this broke the bindings API. (Closes: #804798)

 -- Michael Biebl <biebl@debian.org>  Thu, 12 Nov 2015 18:50:55 +0100

gtk+3.0 (3.18.3-2) unstable; urgency=medium

  * The placesview API was not supposed to be public, so those symbols were
    removed. Update the libgtk-3-0.symbols file accordingly.

 -- Michael Biebl <biebl@debian.org>  Wed, 11 Nov 2015 02:39:56 +0100

gtk+3.0 (3.18.3-1) unstable; urgency=medium

  * New upstream release.
  * Refresh patches.
  * Drop Recommends on hicolor-icon-theme from libgtk-3-0 as libgtk-3-common
    already has a Depends on adwaita-icon-theme.

 -- Michael Biebl <biebl@debian.org>  Wed, 11 Nov 2015 01:41:11 +0100

gtk+3.0 (3.18.2-1) unstable; urgency=medium

  * New upstream release.
  * Refresh patches.

 -- Michael Biebl <biebl@debian.org>  Tue, 13 Oct 2015 23:07:49 +0200

gtk+3.0 (3.18.1-2) unstable; urgency=medium

  * Add debian/patches/git_stylecontext-make-sure-valid.patch
    - patch from upstream git to fix crash with some themes (Closes: #800911)

 -- Andreas Henriksson <andreas@fatal.se>  Sun, 11 Oct 2015 01:21:46 +0200

gtk+3.0 (3.18.1-1) unstable; urgency=medium

  * New upstream release.
  * Refresh patches.
  * Drop debian/patches/git_bitmask-dont-hardcode-64bit-size.patch, merged
    upstream.

 -- Michael Biebl <biebl@debian.org>  Thu, 08 Oct 2015 00:41:06 +0200

gtk+3.0 (3.18.0-4) unstable; urgency=medium

  * Team upload.
  * gir1.2-gtk-3.0 Breaks pre-3.18 versions of pygobject (Closes: #800798)

 -- Simon McVittie <smcv@debian.org>  Sun, 04 Oct 2015 15:46:54 +0100

gtk+3.0 (3.18.0-3) unstable; urgency=medium

  [ Michael Biebl ]
  * Drop the XS-Testsuite: autopkgtest field
    - it is no longer required, as dpkg 1.17.11 will add it
      automatically if there is a debian/tests/control file.

  [ Andreas Henriksson ]
  * Upload to unstable.

 -- Andreas Henriksson <andreas@fatal.se>  Fri, 02 Oct 2015 17:04:02 +0200

gtk+3.0 (3.18.0-2) experimental; urgency=medium

  * Add debian/patches/git_bitmask-dont-hardcode-64bit-size.patch
    - from upstream git. should fix test failure on i386, mips, mipsel.
  * debian/rules: move --fail-missing to binary target instead of
    binary-indep to use it on full builds only. This should avoid
    breaking source-only uploads as the binary-indep (only) builds
    more then it needs to do (which is not installed anywhere).

 -- Andreas Henriksson <andreas@fatal.se>  Sun, 27 Sep 2015 15:29:19 +0200

gtk+3.0 (3.18.0-1) experimental; urgency=medium

  * Drop debian/patches/061_multiarch_module_fallback.patch
    - now obsolete since all packages has been fixed to install
      in multiarch directories.
  * Drop patches which are unused and has been for a very long time:
    - debian/patches/030_tests_skip_filechooser.patch
    - debian/patches/042_treeview_single-focus.patch
    - debian/patches/043_notebook_scroll.patch
  * New upstream release.
  * Drop debian/patches/git_test-simplify-use-bash.patch
    - now included in upstream release.

 -- Andreas Henriksson <andreas@fatal.se>  Wed, 23 Sep 2015 17:07:59 +0200

gtk+3.0 (3.17.9-2) experimental; urgency=medium

  * Add debian/patches/git_test-simplify-use-bash.patch from upstream

 -- Andreas Henriksson <andreas@fatal.se>  Sun, 20 Sep 2015 19:46:36 +0200

gtk+3.0 (3.17.9-1) experimental; urgency=medium

  [ Simon McVittie ]
  * d/p/073-Use-AC_USE_SYSTEM_EXTENSIONS-to-get-_GNU_SOURCE-_XOP.patch:
    remove, applied upstream in 3.13 and no longer listed in series

  [ Andreas Henriksson ]
  * Add Breaks against gtk3-engines-oxygen << 1.4.1-3 (Closes: #797797)
  * New upstream development release.
  * Update (build-)dependencies according to configure.ac changes:
    - bump pango to >= 1.37.3
  * Bump glib build-dep to >= 2.45.8
    - g_param_spec_get_name_quark is needed.
  * Ship new gtk-builder-tool in libgtk-3-bin package.
  * Update debian/libgtk-3-0.symbols with many new additions.

 -- Andreas Henriksson <andreas@fatal.se>  Thu, 17 Sep 2015 13:12:35 +0200

gtk+3.0 (3.16.6-1) unstable; urgency=medium

  * New upstream release.
  * Refresh patches.
  * Drop obsolete Breaks from pre-wheezy.
  * Remove debian/libgtk-3-common.preinst.in, this file is a leftover from
    gtk+2.0 and not necessary anymore.

 -- Michael Biebl <biebl@debian.org>  Wed, 22 Jul 2015 21:29:11 +0200

gtk+3.0 (3.16.5-1) unstable; urgency=medium

  * New upstream bugfix release 3.16.5

 -- Iain Lane <laney@debian.org>  Wed, 08 Jul 2015 16:20:40 +0100

gtk+3.0 (3.16.4-2) unstable; urgency=medium

  * Merge changes from 3.14.13-1.
  * debian/README.Debian:
    + Removed, that's for gtk+2.0. Closes: #622913.
  * debian/control.in:
    + Drop versioned dependency on pkg-config. The version is satisfied
      in oldstable and that helps other packages that provide pkg-config.
      Closes: #734481.
  * Upload to unstable.

 -- Emilio Pozuelo Monfort <pochu@debian.org>  Sun, 14 Jun 2015 13:30:06 +0200

gtk+3.0 (3.16.4-1) experimental; urgency=medium

  [ Iain Lane ]
  * build with --fail-missing when doing an indep build
  * Install some utilities and missing icons, desktop files and manpages into
    gtk-3-examples (for want of a better package).
  * clean up reftest known_fail files in clean target which we create in
    pre-build

  [ Emilio Pozuelo Monfort ]
  * New upstream release.

 -- Emilio Pozuelo Monfort <pochu@debian.org>  Fri, 12 Jun 2015 00:06:44 +0200

gtk+3.0 (3.16.3-2) experimental; urgency=medium

  * d/p/015_default-fallback-icon-theme.patch: Replace gnome with Adwaita.
  * Update libgtk-3-dev dependencies according to its pkg-config file.

 -- Dmitry Shachnev <mitya57@debian.org>  Sun, 24 May 2015 19:26:07 +0300

gtk+3.0 (3.16.3-1) experimental; urgency=medium

  [ Sjoerd Simons ]
  * New upstream release 3.16.2.
  * debian/patches/044_tracker_fts.patch:
    + Dropped, upstream also defaults to FTS tracker queries now
  * debian/control: Update build-dependency versions
  * debian/control: Add libexpoxy and libegl1-mesa-dev to build-depencies
  * debian/libgtk-3-0.symbols: Updated
  * d/p/notify-test-Don-t-test-object-relying-on-dbus-connec.patch:
    + Added. Fix test failure when no session bus is running (bgo#749009)
  * debian/rules: Add label-text-shadow-changes-modify-clip.ui to known
    reftest failures

  [ Emilio Pozuelo Monfort ]
  * New upstream release 3.16.3.
  * debian/patches:
    + Refreshed.
  * debian/patches/notify-test-Don-t-test-object-relying-on-dbus-connec.patch:
    + Dropped, included upstream.

 -- Emilio Pozuelo Monfort <pochu@debian.org>  Fri, 22 May 2015 18:23:50 +0200

gtk+3.0 (3.14.13-1) unstable; urgency=medium

  * New upstream release.

 -- Andreas Henriksson <andreas@fatal.se>  Wed, 10 Jun 2015 18:19:44 +0200

gtk+3.0 (3.14.5-1) unstable; urgency=medium

  * New upstream bugfix release.
  * debian/patches/077_fix_menu_height_calculating.patch:
    + Dropped, merged upstream.

 -- Emilio Pozuelo Monfort <pochu@debian.org>  Tue, 11 Nov 2014 18:55:46 +0100

gtk+3.0 (3.14.4-2) unstable; urgency=medium

  [ Rico Tzschichholz ]
  * Install org.gtk.Settings.Debug.gschema.xml

  [ Dmitry Shachnev ]
  * debian/patches/077_fix_menu_height_calculating.patch: backport upstream
    commit to fix calculation of menu height (closes: #767906).

 -- Dmitry Shachnev <mitya57@debian.org>  Tue, 04 Nov 2014 17:19:48 +0300

gtk+3.0 (3.14.4-1) unstable; urgency=medium

  * New upstream release.

 -- Michael Biebl <biebl@debian.org>  Thu, 23 Oct 2014 15:43:31 +0200

gtk+3.0 (3.14.3-1) unstable; urgency=medium

  * New upstream release.
  * Install typelib files into multiarch paths.
  * Mark gir and dev package as Multi-Arch: same.
  * Bump Standards-Version to 3.9.6. No further changes.

 -- Michael Biebl <biebl@debian.org>  Mon, 13 Oct 2014 23:35:40 +0200

gtk+3.0 (3.14.2-1) unstable; urgency=medium

  * New upstream release.
    - includes fix gtkbuilder fix for problems affecting libgweather
      users (like gnome-clocks, Closes: #764681)

 -- Andreas Henriksson <andreas@fatal.se>  Sat, 11 Oct 2014 15:12:08 +0200

gtk+3.0 (3.14.1-1) unstable; urgency=medium

  [ Emilio Pozuelo Monfort ]
  * New upstream release.

  [ Andreas Henriksson ]
  * Add debian/patches/reftest-known-fail.patch
    - make it possible to tag individual reftests as ok to fail.
  * debian/rules:
    touch testsuite/reftests/style-properties-nth-child.ui.known_fail
    - reftest shows this intermittently has a couple of pixels
      difference on some architectures. No big deal.
      Noone is willing to investigate and consensus is it's ok to disable.

 -- Michael Biebl <biebl@debian.org>  Thu, 02 Oct 2014 01:49:16 +0200

gtk+3.0 (3.14.0-1) unstable; urgency=medium

  * New upstream release.
  * Refresh patches.

 -- Michael Biebl <biebl@debian.org>  Tue, 23 Sep 2014 22:25:42 +0200

gtk+3.0 (3.13.9-2) unstable; urgency=medium

  * Upload to unstable.

 -- Andreas Henriksson <andreas@fatal.se>  Fri, 19 Sep 2014 22:25:39 +0200

gtk+3.0 (3.13.9-1) experimental; urgency=medium

  [ Andreas Henriksson ]
  * libgtk-3-common: Depend on adwaita-icon-theme (>= ${gnome:Version})
    - gtk+ should guarantee we have atleast one sane icon theme available.
  * debian/rules: Include gnome-version.mk to generate ${gnome:Version}

  [ Emilio Pozuelo Monfort ]
  * New upstream development release.
  * debian/control.in:
    + Bump libpango1.0-dev minimum (build-)dependency.

 -- Emilio Pozuelo Monfort <pochu@debian.org>  Fri, 19 Sep 2014 17:37:42 +0200

gtk+3.0 (3.13.8-1) experimental; urgency=medium

  [ Andreas Henriksson ]
  * New upstream development release (3.13.7)
  * Update build-dependencies according to configure.ac
    - bump libglib2.0-dev to (>= 2.41.2)
  * Update libgtk-3.0-dev dependency on libglib2.0-dev to (>= 2.41.2)
  * Massage debian/patches/018_gdkenumtypes.c_location.patch to apply again
  * Drop backported/merged patches now in released version:
    - debian/patches/072_Avoid-pkg-config-atleast-version.patch
  * Have quilt refresh remaining patches.
  * Bump gobject-introspection build-dependency to (>= 1.41.3)
    - this one supports new "nullable" annotation.
  * Build-depend on adwaita-icon-theme instead of gnome-icon-theme-symbolic
  * Update debian/libgtk-3-0.symbols with many additions
  * New upstream development release (3.13.8)
  * Update build-dependencies according to configure.ac changes:
    - Bump libgdk-pixbuf2.0-dev to (>= 2.30.0)
    - Bump libwayland-dev to (>= 1.5.91)
  * debian/patches/032_mips_treeview_row_separator_height.patch:
    - massage the patch into applying again.
  * Update debian/libgtk-3-0.symbols
    - 4 dropped gdk_wayland_*_libgtk_only symbols, should be unused.
    - 3 new wayland related symbols

 -- Sjoerd Simons <sjoerd@debian.org>  Fri, 05 Sep 2014 22:50:11 +0200

gtk+3.0 (3.12.2-3) unstable; urgency=medium

  * Team upload
  * debian/missing-sources/zlib.js-0.1.6: add missing source code for
    gdk/broadway/rawinflate.min.js (Closes: #753968)
    - some files in zlib.js upstream had missing source code themselves
      (closure-compiler.jar) or are not needed here, and have been removed
      to save space; see debian/missing-sources/README for details
    - make debian/missing-sources/rawinflate.js a symlink into zlib.js-0.1.6
      to reassure lintian that source is present
  * d/p/073-Use-AC_USE_SYSTEM_EXTENSIONS-to-get-_GNU_SOURCE-_XOP.patch:
    define _GNU_SOURCE on non-Linux to fix "assignment makes pointer from
    integer without a cast" found by build-log scanning on kFreeBSD

 -- Simon McVittie <smcv@debian.org>  Sun, 17 Aug 2014 15:26:50 +0100

gtk+3.0 (3.12.2-2) unstable; urgency=medium

  * Team upload

  [ Dmitry Shachnev ]
  * Autopkgtests fixes: add missing xauth dependency, and stop using
    deprecated GtkStock item.

  [ Simon McVittie ]
  * debian/patches/072_Avoid-pkg-config-atleast-version.patch:
    stop AM_PATH_GTK_3_0([3], [], [], [gthread]) trying to require
    gthread-2.0 >= 3, which doesn't exist (Closes: #756476)

 -- Simon McVittie <smcv@debian.org>  Sun, 10 Aug 2014 17:26:57 +0100

gtk+3.0 (3.12.2-1) unstable; urgency=medium

  * New upstream release.

 -- Andreas Henriksson <andreas@fatal.se>  Fri, 16 May 2014 12:12:48 +0200

gtk+3.0 (3.12.1-1) unstable; urgency=medium

  * New upstream release

 -- Sjoerd Simons <sjoerd@debian.org>  Sat, 26 Apr 2014 16:44:41 +0200

gtk+3.0 (3.12.0-4) unstable; urgency=medium

  * Build-depend on gnome-icon-theme-symbolic and make test suite errors
    fatal again.

 -- Emilio Pozuelo Monfort <pochu@debian.org>  Thu, 03 Apr 2014 19:45:56 +0200

gtk+3.0 (3.12.0-3) unstable; urgency=medium

  * debian/control.in:
    + Loosen the dependencies on libgtk-3-common from = ${source:Version}
      to >= ${source:Version} to make libgtk-3-bin and libgtk-3-0 installable
      when a new source version is uploaded.
    + Don't build depend on gnome-icon-theme-symbolic as that pulls
      gnome-icon-theme which in turns pulls libgtk-3-bin, which isn't
      installable at the moment.
  * debian/rules:
    + Temporarily make the test suite non-fatal as gnome-icon-theme-symbolic
      is needed for some tests.

 -- Emilio Pozuelo Monfort <pochu@debian.org>  Wed, 02 Apr 2014 19:11:32 +0200

gtk+3.0 (3.12.0-2) unstable; urgency=medium

  * Upload to unstable.

 -- Emilio Pozuelo Monfort <pochu@debian.org>  Wed, 02 Apr 2014 16:10:12 +0200

gtk+3.0 (3.12.0-1) experimental; urgency=medium

  * New upstream release.
  * Update debian/libgtk-3-0.symbols with added symbols.

 -- Andreas Henriksson <andreas@fatal.se>  Tue, 25 Mar 2014 10:17:09 +0100

gtk+3.0 (3.11.8-1) experimental; urgency=medium

  * New upstream release.
  * debian/control.in,
    debian/rules:
    + Enable Google cloud print support on the normal build.

 -- Emilio Pozuelo Monfort <pochu@debian.org>  Sun, 09 Mar 2014 15:07:56 +0100

gtk+3.0 (3.11.7-1) experimental; urgency=medium

  * New upstream release.
  * Bump build-dependencies according to configure.ac:
    - glib 2.39.5 and gtk-doc 1.20
  * Use quilt to refresh all patches.
  * Update debian/libgtk-3-0.symbols

 -- Andreas Henriksson <andreas@fatal.se>  Tue, 18 Feb 2014 20:22:50 +0100

gtk+3.0 (3.11.5-1) experimental; urgency=medium

  * New upstream development release.
  * debian/control.in:
    + Update build dependencies.
    + Build depend on gnome-icon-theme-symbolic, needed for some tests.
    + Standards-Version is 3.9.5, no changes needed.
  * debian/libgtk-3-0.symbols:
    + Add new symbols. A couple of wayland-related symbols,
      gdk_wayland_display_get_wl_shell{,_surface} are gone in favor of
      gdk_wayland_display_get_xdg_shell. The wayland backend is not fully
      stable yet and nothing in the archive should be depending on them,
      so this should be fine.
    + Drop four commented-out symbols that weren't exported after 3.9.10,
      as mentioned below in the 3.9.14 changelog entry. Those for symbols
      were not exported in the headers and were only used internally by
      gdk.
  * debian/patches/080_disable-parallel-docs-build.patch:
     + Dropped, gtk-doc 1.20 works fine with parallel builds.
  * debian/rules:
     + Break colord<->gtk+ loop when bootstrapping. Thanks Daniel Schepler.
       Closes: #738603.

 -- Emilio Pozuelo Monfort <pochu@debian.org>  Mon, 17 Feb 2014 18:57:53 +0100

gtk+3.0 (3.10.7-1) unstable; urgency=low

  * debian/libgtk-3-bin.install:
    + Ship broadwayd.
  * debian/rules:
    + Enable parallel builds.
  * New upstream release.
  * debian/patches/080_disable-parallel-docs-build.patch:
    + Disable parallel support for the docs as that has races, see
      the similar glib2.0 patch for a longer explanation.
  * Upload to unstable.

 -- Emilio Pozuelo Monfort <pochu@debian.org>  Sat, 15 Feb 2014 14:15:56 +0100

gtk+3.0 (3.10.2-1) experimental; urgency=low

  * debian/libgtk-3-0.symbols:
    + Mark wayland symbols as linux-any.
  * New upstream release.
    + debian/libgtk-3-0.symbols:
      - Removed a couple of private structs that shouldn't have been
        exported.
  * debian/rules:
    + Set VERBOSE so we get more information about test failures.

 -- Emilio Pozuelo Monfort <pochu@debian.org>  Mon, 28 Oct 2013 02:08:26 +0100

gtk+3.0 (3.10.1-1) experimental; urgency=low

  [ Emilio Pozuelo Monfort ]
  * debian/control.in,
    debian/rules:
    + Only build the wayland backend on linux-any.

  [ Andreas Henriksson ]
  * New upstream release
  * Bump libwayland-dev (build-)dependency to >= 1.2.0
  * Update debian/libgtk-3-0.symbols with added symbols

 -- Andreas Henriksson <andreas@fatal.se>  Sun, 13 Oct 2013 20:14:15 +0200

gtk+3.0 (3.9.14-1) experimental; urgency=low

  [ Andreas Henriksson ]
  * New upstream development release (3.9.10)
  * Bump glib (build-)dependency to >= 2.37.3 as per configure.ac
  * Trivial update in 015_default-fallback-icon-theme.patch to apply.
  * Update debian/patches/018_gdkenumtypes.c_location.patch to apply
    after upstream dropped --disable-rebuilds.
  * Disable 030_tests_skip_filechooser.patch
    - testsuite moved and restructured....
  * Updated to apply patch against new testsuite file location:
    - 032_mips_treeview_row_separator_height.patch
  * Drop 031_ia64_children_test.patch
    - fixed differently upstream (see GBZ #702370)
  * Drop 080_correct_padding_of_submenu_arrows.patch
    - previously cherry-picked, now included in upstream release.
  * Refresh all patches to apply without offset.
  * Ignore testsuite failures for now...
  * Update debian/libgtk-3-0.symbols
    - many added symbols, and four missing:
      gdk_frame_clock_idle_get_type,
      gdk_offscreen_window_get_type,
      gdk_window_impl_get_type,
      gdk_window_impl_x11_get_type.
  * Explicitly set which GDK backends to build:
    - enable x11,wayland,broadway in regular build
    - disable wayland,broadway and enable x11 in udeb build
  * Add build-dependencies needed by wayland backend:
    - libwayland-dev (>= 1.1.90), libxkbcommon-dev (>= 0.2.0)
  * Update debian/libgtk-3-0.symbols with added broadway & wayland symbols.
  * New upstream release (3.9.12)
    - bump cairo build-dependency to >= 1.12

  [ Sjoerd Simons ]
  * Add libwayland-dev depend in libgtk-3-dev since we're building the wayland
    backend now
  * Also needs libxkbcommon-dev now due to the wayland backend (Found by Andrew
    Lee)
  * debian/libgtk-3-0.symbols: Update for new symbols (Patch by Andrew Lee)

  [ Emilio Pozuelo Monfort ]
  * New upstream development release (3.9.14).
  * debian/libgtk-3-0.symbols:
    + Updated for new symbols.
  * debian/control.in:
    + Bump minimum libglib2.0-dev build dependency.
    + Build depend on gsettings-desktop-schemas for the testsuite.
    + Build depend on dbus-x11 for the testsuite.
    + Build depend on at-spi2-core as libatspi2.0-0 seems to require it,
      tests that use dbus fail otherwise.
  * debian/rules:
    + Set XDG_DATA_DIRS and copy and copile the gsettings schemas so that
      gsettings can find them. Makes the test suite happy.
    + Set XDG_RUNTIME_DIR, makes the test suite even happier.
    + Make the test suite fatal again.

 -- Emilio Pozuelo Monfort <pochu@debian.org>  Tue, 10 Sep 2013 01:23:06 +0200

gtk+3.0 (3.8.2-3) unstable; urgency=low

  * Simplify our trigger for gtk-query-immodules-3.0, use the --update-cache
    option instead of redirecting stdout.
  * debian/patches/080_correct_padding_of_submenu_arrows.patch: Take padding
    into account to position submenu arrow. Patch cherry-picked from upstream
    Git.
  * Update debian/copyright to comply with the final 1.0 spec.

 -- Michael Biebl <biebl@debian.org>  Sat, 06 Jul 2013 00:51:39 +0200

gtk+3.0 (3.8.2-2) unstable; urgency=low

  * debian/patches/031_ia64_children_test.patch:
    + Patch from Stephan Schreiber, fix an invalid read on a test case
      that caused it to fail on ia64, making the build fail.
  * debian/patches/032_mips_treeview_row_separator_height.patch:
    + Disable another test that currently fails on mips but that also
      fails at least on amd64 when run under valgrind.
  * All the above closes: #711107.

 -- Emilio Pozuelo Monfort <pochu@debian.org>  Sun, 16 Jun 2013 01:25:10 +0200

gtk+3.0 (3.8.2-1) unstable; urgency=low

  [ Josselin Mouette ]
  * Switch to interest-noawait for triggers. They only affect IM
    modules, so this is not likely to cause upgrade problems.

  [ Michael Biebl ]
  * Upload to unstable.
  * New upstream release.
  * Update debian/copyright following the latest copyright-format spec.
  * Bump Standards-Version to 3.9.4. No further changes.

 -- Michael Biebl <biebl@debian.org>  Thu, 23 May 2013 16:23:37 +0200

gtk+3.0 (3.8.0-1) experimental; urgency=low

  [ Rico Tzschichholz ]
  * debian/gtk-3-examples.install:
    - Install usr/bin/gtk3-demo-application

  [ Emilio Pozuelo Monfort ]
  * New upstream release.
    + debian/patches/071_fix-installation-of-HTML-images.patch:
      - Refreshed.

 -- Emilio Pozuelo Monfort <pochu@debian.org>  Tue, 26 Mar 2013 11:21:30 +0100

gtk+3.0 (3.7.14-1) experimental; urgency=low

  * New upstream release.
    + d/p/090-GtkTextView-don-t-popdown-a-bubble-if-we-don-t-have-.patch:
      - Removed, included upstream.
  * debian/rules:
    + Set HOME rather than G_HOME, as GLib now honors the former and
      G_HOME is a Debian-specific thing.

 -- Emilio Pozuelo Monfort <pochu@debian.org>  Tue, 19 Mar 2013 12:06:40 +0100

gtk+3.0 (3.7.12-2) experimental; urgency=low

  * d/p/090-GtkTextView-don-t-popdown-a-bubble-if-we-don-t-have-.patch:
    + Added. Fix segv when popping down non-existing bubblees (From upstream
      git, bgo #695304)

 -- Sjoerd Simons <sjoerd@debian.org>  Mon, 11 Mar 2013 21:42:39 +0100

gtk+3.0 (3.7.12-1) experimental; urgency=low

  [ Sjoerd Simons ]
  * debian/patches/80_Fix-DND-with-frame-sync.patch:
    + Added. Temporary fix for DND when using mutter with the frame sync
    protocol (from upstream git, bgo#694217).

  [ Emilio Pozuelo Monfort ]
  * New upstream release.
    + debian/patches/*:
      - Refreshed.
    + debian/patches/80_Fix-DND-with-frame-sync.patch:
      - Removed, included upstream.
    + debian/libgtk-3-0.symbols:
      - Updated for new symbols.

 -- Emilio Pozuelo Monfort <pochu@debian.org>  Wed, 06 Mar 2013 13:43:48 +0100

gtk+3.0 (3.7.10-1) experimental; urgency=low

  * New upstream release.
    + debian/control.in:
      - Update build dependencies.
    + debian/patches:
      - Refreshed.
    + debian/libgtk-3-0.symbols:
      - Updated for the new symbols.
    + debian/gtk-3-examples.install:
      - Stop installing gtk3-demo files, no longer needed.
    + debian/patches/030_tests_skip_filechooser.patch:
      - New patch: skip filechooser tests as they are not designed to
        be run without gtk+ installed.

 -- Emilio Pozuelo Monfort <pochu@debian.org>  Sat, 23 Feb 2013 20:37:27 +0100

gtk+3.0 (3.6.4-1) experimental; urgency=low

  * New upstream release

 -- Sjoerd Simons <sjoerd@debian.org>  Tue, 08 Jan 2013 13:54:26 +0100

gtk+3.0 (3.6.3-1) experimental; urgency=low

  * New upstream release.
  * Refresh patches.
  * debian/libgtk-3-bin.install: Install gtk-launch man page.
  * debian/libgtk-3-dev.install: Install gtkbuilder.rng RELAX NG schema file
    which can be used to validate GtkBuilder ui files.

 -- Michael Biebl <biebl@debian.org>  Fri, 04 Jan 2013 23:23:45 +0100

gtk+3.0 (3.6.1-1) experimental; urgency=low

  * Team upload
  * New upstream release 3.6.1
    - drop private symbols gtk_css_image_get_parser_type and
      gtk_style_properties_get_style from symbols file (made static upstream;
      verified not to be present in any header file)

 -- Simon McVittie <smcv@debian.org>  Mon, 22 Oct 2012 21:17:30 +0100

gtk+3.0 (3.6.0-2) experimental; urgency=low

  * debian/control.in: Add ${shlibs:Depends} Depends to libgtk-3-bin

 -- Sjoerd Simons <sjoerd@debian.org>  Wed, 03 Oct 2012 18:44:04 +0200

gtk+3.0 (3.6.0-1) experimental; urgency=low

  * New upstream release (3.6.0)
  * Sync with ubuntu:
    * debian/rules: Make test failures fatal again
    * debian/libgtk-3-0.symbols: Updated
    * debian/rules: Update build-depends
    * debian/libgtk-3-bin.install: Add gtk-launch: A new commandline utility
      to launch an application from its desktop file
    * Add autopkgtest support
  * debian/patches/072_statusicon_icon_size.patch:
    * Removed merged upstream
  * debian/patches/074_try-harder-to-discriminate-Shift-F10-and-F10.patch:
    * Removed, fixed upstream
  * debian/patches/073_transparent_colors.patch
    * Removed, fixed upstream
  * debian/control.in: bump glib2.0 build-dep to >= 2.33.14 to trump the dodgy
    version in unstable
  * debian/control.in: Bump gnome-themes-standard break due to theme related
    changes

 -- Sjoerd Simons <sjoerd@debian.org>  Wed, 03 Oct 2012 09:07:16 +0200

gtk+3.0 (3.4.2-6) unstable; urgency=low

  * Team upload.
  * debian/patches/076_check_wm_supports_hint.patch: This patch fixes the
    size and placement of popup menus with some window managers, such as
    Awesome and XMonad. Closes: #681974

 -- Sébastien Villemot <sebastien@debian.org>  Thu, 31 Jan 2013 18:09:43 +0100

gtk+3.0 (3.4.2-5) unstable; urgency=low

  * debian/patches/075_gtkplug-fix-handling-of-key-events-for-layouts.patch:
    This patch fixes handling of key events for different layouts in
    GtkPlug. In particular, it fixes the keyboard layout switching from
    gnome-screensaver when the screen is locked. Closes: #692235
  * debian/libgtk-3-0.symbols: add gdk_x11_keymap_get_group_for_state and
    gdk_x11_keymap_key_is_modifier which are introduced by the above patch
    (actually backported from the 3.5.2 API).
  * debian/rules: call dh_makeshlibs with -V 'libgtk-3-0 (>= 3.4.2-5~)',
    since we introduced new public symbols in this Debian revision.

 -- Sébastien Villemot <sebastien@debian.org>  Wed, 09 Jan 2013 11:00:22 +0100

gtk+3.0 (3.4.2-4) unstable; urgency=low

  * debian/patches/074_try-harder-to-discriminate-Shift-F10-and-F10.patch:
    With xkb-data 2.5.1-2.1 preserving the Shift modifier, GTK+ can properly
    map F10 and Shift-F10 to different key bindings. Closes: #658392

 -- Michael Biebl <biebl@debian.org>  Fri, 21 Sep 2012 18:30:41 +0200

gtk+3.0 (3.4.2-3) unstable; urgency=low

  [ Josselin Mouette ]
  * Update xrandr epoch.

  [ Michael Biebl ]
  * debian/libgtk-3-0.postrm.in: Drop "rm -rf /etc/gtk-3.0/" on purge since
    this removes files owned by libgtk-3-common. Those bits were copied over
    from the gtk+2.0 package but they are actually obsolete and no longer
    required. Closes: #681198
  * debian/patches/073_transparent_colors.patch: Handle transparent colors
    better in GtkStyle emulation. Patch cherry-picked from upstream Git.
    Closes: #669694
  * debian/patches/070_revert-widget-set-up-signals-after-initializing.patch:
    This patch was a temporary workaround for a bug in mutter which has been
    fixed in version 3.4. It was not supposed to be shipped as part of wheezy,
    so drop it again.
  * If the NEWS or README file is larger than 4k in size append a .gz suffix
    as dh_compress will compress those files. This avoids dangling symlinks.
    Closes: #679754

 -- Michael Biebl <biebl@debian.org>  Mon, 06 Aug 2012 21:40:53 +0200

gtk+3.0 (3.4.2-2) unstable; urgency=low

  * debian/patches/072_statusicon_icon_size.patch: Fix how we determine the
    icon size for the statusicon. This fixes a crash in notification-daemon
    which was caused by an assertion failure. Closes: #669883
    Thanks to Fernando Lemos for the patch and Brad Jorsch for the excellent
    debugging.

 -- Michael Biebl <biebl@debian.org>  Sat, 30 Jun 2012 17:01:38 +0200

gtk+3.0 (3.4.2-1) unstable; urgency=low

  * New upstream release.
  * Simplify shlibs version information for libgail-3-0 and no longer create a
    dependency on libgail-3-common, this package has been dropped in 3.2.

 -- Michael Biebl <biebl@debian.org>  Thu, 10 May 2012 14:44:28 +0200

gtk+3.0 (3.4.1-2) unstable; urgency=low

  * Upload to unstable.

 -- Michael Biebl <biebl@debian.org>  Thu, 19 Apr 2012 02:46:25 +0200

gtk+3.0 (3.4.1-1) experimental; urgency=low

  [ Josselin Mouette ]
  * Break libvte-2.90-9 < 0.32 and libwebkitgtk-3.0-0 < 1.8.0 for the
    scrolling related changes. Closes: #666921.

  [ Michael Biebl ]
  * New upstream release.
    - Fixes GtkPaned's handling of preferred size. Closes: #666718
  * Update dependencies according to configure.ac.
  * Drop explicit Build-Depends on gir1.2-glib-2.0 and gir1.2-freedesktop.
  * Refresh patches.
  * Remove leftovers from the opt flavor.
  * Set --sourcedir for the different flavors when running dh_install. This
    way the .install files can be simplified a lot which makes them much more
    readable.
  * Bump Standards-Version to 3.9.3.
  * Update Vcs-* URLs.
  * Remove --enable-xinput configure flag as xinput support is no longer
    optional and this flag has thus been removed upstream.
  * debian/patches/071_fix-installation-of-HTML-images.patch: Fix installation
    of HTML images for out-of-tree builds when using absolute paths.
    Closes: #656803

 -- Michael Biebl <biebl@debian.org>  Tue, 17 Apr 2012 20:59:19 +0200

gtk+3.0 (3.4.0-1) experimental; urgency=low

  * New upstream release.
  * Bump Build-Depends on cdbs for multiarch support.
  * debian/libgtk-3-0.symbols: Updated.
  * debian/rules: Bump SHVER to 3.3.18.
  * debian/control.in:
    - Bump (Build-)Depends on libglib2.0-dev to (>= 2.31.20).
    - Drop explicit Build-Depends on gir1.2-atk-1.0, gir1.2-pango-1.0 and
      gir1.2-gdkpixbuf-2.0, those are pulled via the corresponding -dev
      package.
    - Update dependencies of libgtk-3-dev. Strip the minimum version from
      libx*-dev, since those versions were older then lenny anyway.
    - Remove a few obsolete Conflicts/Replaces.
  * Refresh patches.
  * Disable 043_notebook_scroll.patch, it needs to be updated.
  * Move org.gtk.Demo.gschema.xml gsettings schema from libgtk-3-common to
    gtk-3-examples. Add the necessary Breaks/Replaces.
  * debian/libgtk-3-bin.install.in: Install the man pages from the install
    directory, not the source directory.
  * debian/patches/070_revert-widget-set-up-signals-after-initializing.patch:
    Revert upstream commit which breaks the window decorations in
    gnome-shell resp. mutter 3.2.

 -- Michael Biebl <biebl@debian.org>  Wed, 28 Mar 2012 15:27:05 +0200

gtk+3.0 (3.3.16-1) experimental; urgency=low

  * New upstream development release.
  * debian/libgtk-3-0.symbols: Add new symbols.
  * debian/rules: Bump SHVER to 3.3.16.
  * debian/control.in:
    - Bump (Build-)Depends on libglib2.0-dev to (>= 2.31.18).
    - Bump (Build-)Depends on libgdk-pixbuf2.0-dev to (>= 2.25.2).
    - Drop Depends on libxml2-utils from libgtk-3-dev as gtk-builder-convert
      has been removed.
    - Drop Recommends on python and debhelper from libgtk-3-dev since it no
      longer includes a dh_gtkmodules debhelper addon.
    - Bump Breaks against gnome-themes-standard due to theming related
      changes.
  * Remove leftovers from the gtk3-engines-pixbuf package.
  * Update patches:
    - Drop 003_gdk.pc_privates.patch, fixed upstream in a similar way.
    - Drop 70-Fix-document-generation-in-out-of-tree-builds.patch, applied
      upstream.
    - Drop 041_ia32-libs.patch, no longer required with multiarch.
    - Disable 042_treeview_single-focus.patch for now since it has no
      description why this patch is needed and it needs to be updated.
    - Refresh remaining patches.
  * debian/gtk-3-examples.install.in: Install gtk3-widget-factory demo
    application.
  * Stop building static libraries which require a full separate build and
    appear to be unused.
  * Enable colord support for color-managed printing. Keep it disabled for the
    udeb build.

 -- Michael Biebl <biebl@debian.org>  Wed, 07 Mar 2012 01:16:05 +0100

gtk+3.0 (3.2.3-1) unstable; urgency=low

  * New upstream release.
    - Fixes segfault on arrow keypress in empty GtkIconView. Closes: #638704
    - Fixes a11y related crash in treeview. Closes: #652073
    - Fixes mouse grabbing when clicking resize grip. Closes: #630972
  * Update patches:
    - Drop 000git_gtk_tree_view_get_tooltip_context_annotation.patch, applied
      upstream.
    - Drop 080_filechooserdefault-Don-t-unref-value-twice.patch, applied
      upstream.
    - Refresh 017_no_offscreen_device_grabbing.patch,
      042_treeview_single-focus.patch and 043_notebook_scroll.patch.
  * Change section of gir1.2-gtk-3.0 to introspection.

 -- Michael Biebl <biebl@debian.org>  Tue, 20 Dec 2011 18:42:32 +0100

gtk+3.0 (3.2.2-3) unstable; urgency=low

  [ Martin Pitt ]
  * Add 000git_gtk_tree_view_get_tooltip_context_annotation.patch: Fix
    gtk_tree_view_get_tooltip_context() transfer annotation, causing crashes
    when using this method from Python.
  * Add 016_no_offscreen_widgets_grabbing.patch: Widgets inside
    GtkOffscreenWindow seem like they should not be allowed to do
    grab the mouse or whatever, as this can deactivate open menus.
    (LP: #512427, GNOME #607668)
  * Add 017_no_offscreen_device_grabbing.patch: Do not allow devices in an
    offscreen hierarchy to take grabs. (LP: #804009, GNOME #658563)
  * Add 018_gdkenumtypes.c_location.patch: Always generate gdk/gdkenumtypes.c
    in the source tree, and fix path in the introspection sources. With this,
    gdkenumtypes.c is correctly included with separate build trees, too.  This
    fixes missing GTypes in the .gir when using a separate build tree.
    (LP: #769256, GNOME #647729)
  * debian/rules: Bump SHVER to 3.1.90.
  * Build for multiarch. Adapted Steve Langasek's changes to Ubuntu's gtk+2.0
    package:
    - debian/control.in: Bump build dependencies to multiarch aware versions.
    - debian/control.in: Add Multi-Arch: and necessary Pre-Depends: fields.
      (libraries/-dbg are "same", -doc/-bin are "foreign").
    - debian/rules: Use multiarch LIBDIR.
    - debian/libgail-3-dev.install, debian/libgail-3-0.install: Rename to
      *.in, and use @LIBDIR@ instead of hardcoded usr/lib.
    - debian/gir1.2-gtk-3.0.install.in: Use @LIBDIR@.
    - debian/libgtk-3-0.triggers.in, debian/libgtk-3-0.postinst.in,
      debian/rules: Also trigger on changes to the fallback non-multiarch
      module directory, which is now called @OLD_MODULES_BASE_PATH@.
    - Add 061_multiarch_module_fallback.patch: Fall back to the hard-coded
      pre-multiarch module directory when searching for modules. This
      maintains compatibility with packages installing modules to
      the old directories.

  [ Josselin Mouette ]
  * Break murrine-themes (same reason as gnome-themes-standard).
  * Move /etc/gtk-3.0 to libgtk-3-common.
  * Add appropriate Breaks/Replaces to handle it.
  * Remove gtk-query-immodules-3.0 from libgtk-3-bin since it is
    clearly not Multi-Arch compatible. It should not be needed anyway,
    everything is handled by triggers from the private directory.
  * Remove incorrect M-A: same statement for the debug package.
  * Make libgtk-3-bin arch-any, thanks Rico for noticing.

  [ Michael Biebl ]
  * debian/libgtk-3-0.postinst.in: If the non-multiarch immodules directory
    does not exist or is empty handle this case more gracefully and don't
    print an error message.
  * debian/patches/080_filechooserdefault-Don-t-unref-value-twice.patch: Fix
    incorrect ref counting which could lead to a crash in the filechooser.
    Closes: #650223

 -- Michael Biebl <biebl@debian.org>  Wed, 30 Nov 2011 00:25:29 +0100

gtk+3.0 (3.2.2-2) unstable; urgency=low

  * Upload to unstable.
  * debian/control.in:
    - Add Breaks against gnome-themes-standard (<< 3.2) due to the CSS theming
      related changes. Closes: #649203
  * Fix broken symlinks in /usr/share/doc. Closes: #647466

 -- Michael Biebl <biebl@debian.org>  Sat, 19 Nov 2011 00:01:03 +0100

gtk+3.0 (3.2.2-1) experimental; urgency=low

  * New upstream release.
  * Refresh patches.

 -- Michael Biebl <biebl@debian.org>  Mon, 14 Nov 2011 00:07:56 +0100

gtk+3.0 (3.2.1-2) experimental; urgency=low

  * debian/control.in:
    - Move gtk-doc-tools from Build-Depends-Indep to Build-Depends as it is
      required by autoreconf. Also bump it to (>= 1.11).

 -- Michael Biebl <biebl@debian.org>  Sat, 22 Oct 2011 00:30:44 +0200

gtk+3.0 (3.2.1-1) experimental; urgency=low

  [ Sjoerd Simons ]
  * New upstream release
  * debian/control.in: Update build-depends
  * debian/rules: Bump libgail SHVER depends
  * d/p/002_static-linking-dont-build-perf.patch: Removed, fixed upstream
  * d/p/030_xim-modules.patch: Removed, fixed upstream
  * d/p/045_trayicon-visual.patch: Removed, fixed upstream
  * d/p/003_gdk.pc_privates.patch: Refreshed
  * d/p/043_notebook_scroll.patch: Refreshed
  * d/p/044_tracker_fts.patch: Refreshed
  * debian/rules: Enable gtk-doc build with the shared build

  [ Michael Biebl ]
  * debian/watch:
    - Track .xz tarballs.
  * debian/control.in:
    - Set pkg-gnome-maintainers@lists.alioth.debian.org as Maintainer.
    - Instead of depending on lynx | www-browser, make the -doc packages
      suggest devhelp.

  [ Sjoerd Simons ]
  * debian/libgtk-3-0.symbols: Update symbols
  * Remove libgail-3-common package. Modules have been integrated directly into
    Gtk
  * debian/patches/70-Fix-document-generation-in-out-of-tree-builds.patch:
    + Added, fix documentation when build out of tree

 -- Sjoerd Simons <sjoerd@debian.org>  Fri, 21 Oct 2011 19:36:06 +0200

gtk+3.0 (3.0.12-3) unstable; urgency=low

  * 030_xim-modules.patch: stolen from upstream git. Fix the behavior of
    XIM modules. Closes: #633720.
  * 043_notebook_scroll.patch: handle a few more widgets to avoid
    alt+scroll being intercepted by ranges, spin buttons, combo boxes…

 -- Josselin Mouette <joss@debian.org>  Thu, 08 Sep 2011 13:01:03 +0200

gtk+3.0 (3.0.12-2) unstable; urgency=low

  [ Josselin Mouette ]
  * Tighten dependencies on libgtk-3-common. Closes: #636766.

  [ Michael Biebl ]
  * debian/patches/045_trayicon-visual.patch: Fix assertion in trayicon-x11
    when visual is not available. Thanks to Vincent Bernat for the patch.
    Closes: #637067
  * debian/libgail-3-0.symbols: Remove trailing empty line which confuses
    dpkg-gensymbols.
  * Bump debhelper compatibility level to 8.

 -- Michael Biebl <biebl@debian.org>  Tue, 30 Aug 2011 01:57:26 +0200

gtk+3.0 (3.0.12-1) unstable; urgency=low

  * New upstream release.
    - GdkKeymap: Prevent an infinite loop in the non-XKB case.
      (Closes: #633917)
  * Stop installing libtool .la files.

 -- Michael Biebl <biebl@debian.org>  Thu, 28 Jul 2011 12:45:04 +0200

gtk+3.0 (3.0.11-1) unstable; urgency=low

  * New upstream release.
    - Fixes infinite-loop in GTK_FILE_CHOOSER_ACTION_CREATE_FOLDER.
      (Closes: #628457)
  * debian/patches/044_tracker_fts.patch: Enable Tracker full text search.

 -- Michael Biebl <biebl@debian.org>  Thu, 14 Jul 2011 14:45:24 +0200

gtk+3.0 (3.0.10-1) unstable; urgency=low

  [ Josselin Mouette ]
  * libgtk-3-0.postrm.in: fix badly written test.

  [ Fabian Greffrath ]
  * Remove leftover diversions from the libgtk3.0-bin package
    that got replaced by libgtk-3-bin (Closes: #617662 ).

  [ Michael Biebl ]
  * debian/watch: Switch to .bz2 tarballs.
  * New upstream release.
  * Refresh patches.
  * Bump Standards-Version to 3.9.2. No further changes.
  * Drop Build-Depends on dpkg-dev (>= 1.13.19). Even lenny has a more recent
    version.
  * Update package descriptions.
  * Drop debian/gruik2devhelp.awk and Build-Depends on gawk, obsolete.

  [ Josselin Mouette ]
  * 043_notebook_scroll.patch: new patch. Reintroduce tab scrolling in
    GtkNotebook, but this time only when Alt is pressed, as recommended
    by upstream, and from the whole notebook area.
  * Drop debhelper 8 requirement so that it can build.
  * libgtk-3-bin.preinst: only remove libgtk3.0-bin diversions if they
    already exist.

 -- Josselin Mouette <joss@debian.org>  Sat, 04 Jun 2011 22:51:06 +0200

gtk+3.0 (3.0.8-1) unstable; urgency=low

  * Make the -dev package depend on the gir package.
  * New upstream release.
  * Drop the mimeinfo.cache from the udeb, it’s been moved to
    gdk-pixbuf.
  * Upload to unstable; drop check-dist include.

 -- Josselin Mouette <joss@debian.org>  Sun, 10 Apr 2011 18:29:44 +0200

gtk+3.0 (3.0.6-1) experimental; urgency=low

  * New upstream release.
    + debian/libgtk-3-0.symbols:
      - Updated.
  * debian/control.in:
    + Tighten libatk1.0-dev b-d to make sure we get an Atk-1.0.gir file.

 -- Emilio Pozuelo Monfort <pochu@debian.org>  Sat, 26 Mar 2011 00:00:41 +0000

gtk+3.0 (3.0.3-1) experimental; urgency=low

  * New upstream release.
    + debian/control.in:
      - Bump minimum libpango1.0-dev dependency.

 -- Emilio Pozuelo Monfort <pochu@debian.org>  Mon, 14 Mar 2011 23:34:09 +0000

gtk+3.0 (3.0.2-1) experimental; urgency=low

  * New upstream release
  * debian/patches/080_prevent_invalid_free.patch
    - Removed. fixed upstream

 -- Sjoerd Simons <sjoerd@debian.org>  Wed, 09 Mar 2011 23:46:48 +0000

gtk+3.0 (3.0.1-2) experimental; urgency=low

  * debian/patches/080_prevent_invalid_free.patch
    - Added. Prevent invalid free on double/tripple click events (from upstream
      git)

 -- Sjoerd Simons <sjoerd@debian.org>  Sat, 26 Feb 2011 16:02:13 +0000

gtk+3.0 (3.0.1-1) experimental; urgency=low

  [ Robert Ancell ]
  * debian/libgtk-3-bin.postrm:
  * debian/libgtk-3-bin.preinst:
    - Fix package name used in diversion

  [ Emilio Pozuelo Monfort ]
  * New upstream release.

 -- Emilio Pozuelo Monfort <pochu@debian.org>  Tue, 22 Feb 2011 20:36:55 +0000

gtk+3.0 (3.0.0-1) experimental; urgency=low

  [ Emilio Pozuelo Monfort ]
  * New upstream release.
    + debian/control.in:
      - Stop building the pixbuf package, it hasn't been ported to the
        new style API so is useless.
    + debian/patches/006_reenable_pixbuf_engine.patch:
      - Removed, no longer necessary.
    + debian/libgtk3.0-0.symbols:
      - Updated.
    + debian/libgtk3.0-dev.install.in,
      debian/libgtk3.0-dev.manpages,
      debian/rules:
      - gtk-builder-convert is gone, stop shipping it.

  [ Robert Ancell ]
  * New upstream release
  * Rename binary packages to new so naming
  * debian/control:
    - Bump build-depends on libglib2.0-dev, libgdk-pixbuf2.0-dev, libatk1.0-dev,
      gobject-introspection
  * debian/libgail-3-0.symbols:
  * debian/libgtk-3-0.symbols:
    - Updated
    - Mark symbols with stable version number
  * debian/rules:
    - Bump SHVER

  [ Emilio Pozuelo Monfort ]
  * Fix some leftovers after the renaming.

 -- Emilio Pozuelo Monfort <pochu@debian.org>  Sat, 19 Feb 2011 11:40:36 +0000

gtk+3.0 (2.99.2-1) experimental; urgency=low

  * New upstream release.
    + d/p/0001-stylecontext-Protect-the-cairo-contexts-with-cairo_s.patch
      d/p/0003-Fixed-assertions-in-gtk_cell_renderer_get_aligned_ar.patch
      d/p/0002-_gtk_cell_area_set_cell_data_func_with_proxy-set-the.patch
      - Removed, included upstream.
    + debian/libgtk3.0-0.symbols:
      - Updated.
    + debian/rules:
      - Bumped the shver.

 -- Emilio Pozuelo Monfort <pochu@debian.org>  Thu, 13 Jan 2011 18:36:27 +0000

gtk+3.0 (2.99.1-1) experimental; urgency=low

  [ Robert Ancell ]
  * debian/control.in:
    - Bump build-depends on libglib2.0-dev
  * debian/libgtk3.0-0.symbols:
    - Updated.
  * debian/libgtk3.0-dev.install.in
    - gdkconfig.h no longer distributed
  * debian/rules:
    - Bumped the shver.
  * debian/patches/001_static-linking-dont-query-immodules.patch:
  * debian/patches/005_support_disabling_x11_extensions.patch:
  * debian/patches/003_gdk.pc_privates.patch:
  * debian/patches/070_mandatory-relibtoolize.patch:
  * debian/patches/041_ia32-libs.patch:
  * debian/patches/002_static-linking-dont-build-perf.patch:
  * debian/patches/004_git_add_missing_include.patch:
  * debian/patches/042_treeview_single-focus.patch:
    - Refreshed.

  [ Emilio Pozuelo Monfort ]
  * New upstream release.
    + debian/rules:
      - Pass --enable-xinput instead of --with-xinput=yes.
      - Bump the shver.
    + debian/patches/004_git_add_missing_include.patch,
      debian/patches/005_support_disabling_x11_extensions.patch,
      debian/patches/007-continue-to-install-gdk-TARGET-3.0.pc.patch:
      - Removed, included upstream.
    + debian/patches/061_use_pdf_as_default_printing_standard.patch:
      - Removed. The cups backend part has been fixed upstream in a (better)
        different way, and the lpr part doesn't make sense as we don't know
        if the job will be sent to CUPS or not.
    + debian/patches/070_mandatory-relibtoolize.patch,
      debian/rules:
      - Switch to dh-autoreconf.
    + debian/patches/*:
      - Refreshed.
    + debian/libgtk3.0-0.symbols,
      debian/libgail3.0-0.symbols:
      - Updated.
    + debian/libgtk3.0-*.{install.in,manpages},
      debian/rules:
      - Install manpages and binaries with the -3.0 suffix as upstream has
        stopped doing so.
  * Switch to CDBS' flavours system.
  * debian/rules:
    + Remove hack to build on PowerPC64. That port is dead, and if it's
      ever back, hopefully we won't need to workaround toolchain issues.
    + Pass -O1 to the linker so dynamic loading is faster.
  * d/patches/0001-stylecontext-Protect-the-cairo-contexts-with-cairo_s.patch
    d/patches/0003-Fixed-assertions-in-gtk_cell_renderer_get_aligned_ar.patch
    d/patches/0002-_gtk_cell_area_set_cell_data_func_with_proxy-set-the.patch
    + Backport patches from upstream git. They fix rendering issues and
      assertion failures.

 -- Emilio Pozuelo Monfort <pochu@debian.org>  Wed, 12 Jan 2011 22:06:17 +0000

gtk+3.0 (2.91.6-1) experimental; urgency=low

  * New upstream release.
    + debian/patches/004_git_dont_setup_timeout_twice.patch:
      - Removed, included upstream.
    + debian/patches/004_git_add_missing_include.patch:
      - New patch from upstream git, add a missing include that
        otherwise caused the build to fail when disabling X extensions.
    + debian/patches/006_reenable_pixbuf_engine.patch:
      - New patch. Build the pixbuf engine even if it hasn't been ported to
        the new GtkThemingEngine API.
    + debian/patches/*:
      - Refreshed.
    + debian/libgtk3.0-0.symbols:
      - Updated.
      - Add Build-Depends-Package.
    + debian/rules:
      - Bumped the shver.
      - Disable silent builds.
  * Let gir1.2-gtk-3.0 replace gir1.0-gtk-3.0.

 -- Emilio Pozuelo Monfort <pochu@debian.org>  Sat, 18 Dec 2010 16:00:23 +0000

gtk+3.0 (2.91.5-2) experimental; urgency=low

  * debian/control.in,
    debian/rules:
    + Remove the chrpath hack, it's been fixed in libtool.
  * Update to the new gir policy:
    - Rename gir1.0-gtk-3.0 to gir1.2-gtk-3.0.
    - Bump the gobject-introspection build dependency.
    - Build depend on gir1.2 packages.

 -- Emilio Pozuelo Monfort <pochu@debian.org>  Sun, 12 Dec 2010 16:03:02 +0100

gtk+3.0 (2.91.5-1) experimental; urgency=low

  * New upstream release.
    + debian/patches/004_gtk_gir_build.patch:
      - Removed, fixed upstream.
    + debian/patches/004_git_dont_setup_timeout_twice.patch:
      - New patch from upstream git, don't setup a timeout in
        gtkspinners twice.
    + debian/patches/070_mandatory-relibtoolize.patch:
      - Updated.
    + debian/libgtk3.0-0.symbols:
      - Updated.

 -- Emilio Pozuelo Monfort <pochu@debian.org>  Tue, 30 Nov 2010 23:13:17 +0100

gtk+3.0 (2.91.4-2) experimental; urgency=low

  [ Laurent Bigonville ]
  * debian/watch: Bump version to 3

  [ Emilio Pozuelo Monfort ]
  * Add gir1.0-gtk-3.0, based on the gir1.0-gtk-2.0 Ubuntu patch.
  * debian/patches/004_gtk_gir_build.patch:
    + Fix the introspection build.
  * debian/patches/070_mandatory-relibtoolize.patch:
    + Updated.

  [ Sjoerd Simons ]
  * Update build-depends to properly depend on -dev packages with .gir
  * Target experimental

 -- Sjoerd Simons <sjoerd@debian.org>  Sat, 27 Nov 2010 17:01:51 +0000

gtk+3.0 (2.91.4-1) experimental; urgency=low

  * debian/libgtk3.0-common.install:
    + Ship the GSettings schemas.
  * New upstream release.
    + debian/control.in:
      - Bump glib2.0 build requirement.
    + debian/patches/*:
      - Refreshed.
  * debian/libgtk3.0-bin.{preinst,postrm}:
    + Add #DEBHELPER# token. Make errors fatal with set -e.
  * debian/rules:
    + Exclude .in files from the dh_installdocs call, so that
      it picks the real .doc-base files and not the .in ones.
  * debian/libgtk3.0-doc.doc-base.gdk{,.in}:
    + Don't hardcode the package name, generate it at build time.
  * debian/libgail3.0-doc.doc-base.gail-reference:
    + Fix paths to the manual.

 -- Emilio Pozuelo Monfort <pochu@debian.org>  Tue, 16 Nov 2010 06:30:33 +0100

gtk+3.0 (2.91.3-1) experimental; urgency=low

  [ Sebastian Dröge ]
  * Initial GTK+ 3 packaging.

  [ Rico Tzschichholz ]
  * New upstream development release
  * some fixes and changes

  [ Sjoerd Simons ]
  * New upstream release (2.91.3)
  * debian/patches/009_gtk-export-filechooser.patch:
    + Removed. Doesn't apply anymore and was only needed for hildon
  * Update build-depends to cairo >= 1.10.0 and glib-2.0 >= 2.27.0
  * debian/patches/070_mandatory-relibtoolize.patch
    + Updated
  * Update the faq/tutorial index files names
  * debian/control.in:
    + Add dependency on docbook-utils for db2html to generate the documentation
      html during build
  * Update the symbols file
  * Version various document index files so they don't conflict with their
    gtk2 flavour
  * debian/libgtk3-bin.preinst, debian/libgtk3-bin.postrm:
    + Divert gtk+2.0's update-icon-caches. The format remained the same so this
      is safe to do
  * debian/ruels, libtk3.0-doc.*: Tutorial and FAQ have been removed from the
    gtk source as they were updated, stop trying to install them
  * debian/libgail3.0-doc.doc-base.gail-reference
    + Rename the doc-base to gail-reference-3.0 to not conflict with
      libgail3.0-doc
  * debian/copyright updated/rewritten

 -- Sjoerd Simons <sjoerd@debian.org>  Sun, 07 Nov 2010 20:45:46 +0000

gtk+2.0 (2.21.5-1) experimental; urgency=low

  * New upstream development release:
    + debian/control.in,
      debian/rules,
      debian/*:
      - Remove all mentions of gdk-pixbuf and (build-) depend on it.
    + debian/libgtk2.0-0.postinst.in,
      debian/libgtk2.0-0.postrm.in,
      debian/libgtk2.0-0.triggers.in,
      debian/dh_gtkmodules.in:
      - Handle immodules by triggers and deprecate dh_gtkmodules.
    + debian/patches/*:
      - Refreshed.
      - Remove gdk-pixbuf and immodule patches.
    + debian/rules,
      debian/libgtk2.0-0.symbols:
      - Update for new API symbols.
    + debian/update-gdkpixbuf-loaders*,
      debian/update-gtk-immodules*:
      - Drop module update scripts which are no-ops since 2.10.1.

 -- Sebastian Dröge <slomo@debian.org>  Thu, 22 Jul 2010 21:01:09 +0200

gtk+2.0 (2.21.2-1) experimental; urgency=low

  * New upstream development release:
    + debian/rules,
      debian/libgtk2.0-0.symbols:
      - Update for new API symbols.
    + debian/patches/070_mandatory-relibtoolize.patch:
      - Regenerated for the new version.
    + debian/control.in:
      - Update GLib (build-) dependency to >= 2.25.8.

 -- Sebastian Dröge <slomo@debian.org>  Fri, 11 Jun 2010 12:19:30 +0200

gtk+2.0 (2.21.1-1) experimental; urgency=low

  * New upstream development release:
    + debian/rules,
      debian/libgtk2.0-0.symbols:
      - Update for new API symbols.
    + debian/patches/070_mandatory-relibtoolize.patch:
      - Regenerated for the new version.

 -- Sebastian Dröge <slomo@debian.org>  Mon, 31 May 2010 09:45:32 +0200

gtk+2.0 (2.21.0-1) experimental; urgency=low

  * New upstream development release:
    + debian/rules,
      debian/libgtk2.0-0.symbols:
      - Update for new API symbols.
    + debian/patches/002_static-linking-dont-build-perf.patch:
      - Refreshed.
    + debian/patches/070_mandatory-relibtoolize.patch:
      - Regenerated for the new version.

 -- Sebastian Dröge <slomo@debian.org>  Sat, 08 May 2010 08:20:19 +0200

gtk+2.0 (2.20.1-1) unstable; urgency=low

  * New upstream bugfix release:
    + debian/patches/006_support-for-tracker-0.8-stable-releases.patch:
      - Dropped, merged upstream.
    + debian/patches/003_gdk.pc_privates.patch:
      - Updated to apply cleanly again.
    + debian/patches/070_mandatory-relibtoolize.patch:
      - Regenerated for the new version.

 -- Sebastian Dröge <slomo@debian.org>  Mon, 03 May 2010 07:26:14 +0200

gtk+2.0 (2.20.0-3) unstable; urgency=low

  * debian/control.in
    - Add Vcs-* fields.
    - Add Homepage field.
  * debian/patches/006_support-for-tracker-0.8-stable-releases.patch
    - Add support for tracker 0.8 stable and future 0.9 releases. Also add
      support for loading the search engines on demand until they are actually
      needed. Patch is backported from upstream Git branch "tracker-0.8".
  * Refresh patches to apply cleanly.

 -- Michael Biebl <biebl@debian.org>  Wed, 14 Apr 2010 20:39:28 +0200

gtk+2.0 (2.20.0-2) unstable; urgency=low

  * Upload to unstable.

 -- Sebastian Dröge <slomo@debian.org>  Wed, 31 Mar 2010 09:16:00 +0200

gtk+2.0 (2.20.0-1) experimental; urgency=low

  [ Emilio Pozuelo Monfort ]
  * debian/rules,
    debian/control.in,
    debian/libgtk-directfb-2.0-0.*,
    debian/libgtk-directfb-2.0-dev.*,
    debian/patches/090_directfb-map-virtual-modifiers.patch,
    debian/patches/series:
    - Drop the DirectFB enabled GTK+ packages. They were needed for the
      graphical installer but it's now switching to X11 so we don't need
      them anymore.
  * debian/rules:
    - Move --with-xinput=yes and --with-libjasper to configure_flags
      since they are common to all of our flavours.

  [ Sebastian Dröge ]
  * New upstream stable release:
    + debian/patches/070_mandatory-relibtoolize.patch:
      - Regenerated for the new version.
    + debian/rules,
      debian/libgtk2.0-0.symbols:
      - Update SHVER to 2.20.0 for the new API to force dependencies
        on the stable version.
    + debian/control.in:
      - Update GLib build dependency and tighten some -dev package dependencies.
    + debian/patches/003_gdk.pc_privates.patch:
      - Updated to apply cleanly again.

 -- Sebastian Dröge <slomo@debian.org>  Tue, 23 Mar 2010 15:55:56 +0100

gtk+2.0 (2.19.7-3) experimental; urgency=low

  * debian/control.in:
    - Build depend on xsltproc, needed to generate the mime cache.
      It was brought indirectly by gtk-doc-tools, but that's on
      Build-Depends-Indep which isn't enough.

 -- Emilio Pozuelo Monfort <pochu@debian.org>  Tue, 16 Mar 2010 15:30:32 +0100

gtk+2.0 (2.19.7-2) experimental; urgency=low

  [ Cyril Brulebois ]
  * Switch udeb from DirectFB to Xlib to prepare the move to an X11-based
    graphical installer. Closes: #573872.
     - Replace libgtk-directfb-2.0-0-udeb with libgtk-x11-udeb in control
       file.
     - Update description accordingly.
     - Update .install.in accordingly, using the “shared_udeb” flavour,
       based on the “shared” one, but with a few X11 extensions disabled.
     - Update package name and file paths accordingly in rules file.
  * Version/Bump some B-D to make sure the udeb gets proper dependencies
    on the recently reworked/added udebs:
     - libx11-dev
     - libxcursor-dev
     - libxext-dev
     - libxi-dev
     - libxinerama-dev
     - libxrender-dev
  * Add one patch to make it possible to disable X11 extensions, and
    refresh the other one accordingly:
     - 005_support_disabling_x11_extensions.patch
     - 070_mandatory-relibtoolize.patch
  * Ship a minimal MIME database in the udeb, since the loaders mechanism
    isn’t sufficient to get proper PNG support:
     - Add shared-mime-info to Build-Depends to ensure that the
       update-mime-database tool is available at build-time, as well as
       the source freedesktop.org.xml file.
     - Add debian/keep-png-only.xsl to only keep the mime-type matching
       type="image/png". Matching with namespaces is tricky, see the
       comments in the XSL file for the details.
     - Build a MIME cache, and only ship the resulting mime.cache file
       under /usr/share/mime in the udeb.
     - While this is dirty, that should do the trick until it is needed
       for shared-mime-info to ship its own udeb.

  [ Emilio Pozuelo Monfort ]
  * Rename the udeb to libgtk2.0-0-udeb.
  * Standards-Version is 3.8.4, no changes needed.

 -- Emilio Pozuelo Monfort <pochu@debian.org>  Tue, 16 Mar 2010 01:01:48 +0100

gtk+2.0 (2.19.7-1) experimental; urgency=low

  * New upstream development release:
    + debian/patches/070_mandatory-relibtoolize.patch:
      - Regenerated for the new version.

 -- Sebastian Dröge <slomo@debian.org>  Fri, 12 Mar 2010 15:59:27 +0100

gtk+2.0 (2.19.6-1) experimental; urgency=low

  * New upstream development release:
    + debian/patches/070_mandatory-relibtoolize.patch:
      - Regenerated for the new version.
    + debian/rules,
      debian/libgtk-directfb-2.0-0.symbols,
      debian/libgtk2.0-0.symbols:
      - Update SHVER to 2.19.6 for the new API and add new symbols.
  * debian/patches/090_directfb-map-virtual-modifiers.patch:
    + Update to add just another stub to fix the build.

 -- Sebastian Dröge <slomo@debian.org>  Wed, 24 Feb 2010 10:01:31 +0100

gtk+2.0 (2.19.5-1) experimental; urgency=low

  * New upstream development release:
    + debian/patches/070_mandatory-relibtoolize.patch:
      - Regenerated for the new version.
    + debian/rules,
      debian/libgtk-directfb-2.0-0.symbols,
      debian/libgtk2.0-0.symbols:
      - Update SHVER to 2.19.5 for the new API and add new symbols.

 -- Sebastian Dröge <slomo@debian.org>  Wed, 10 Feb 2010 09:38:52 +0100

gtk+2.0 (2.19.4-1) experimental; urgency=low

  * New upstream development release:
    + debian/patches/070_mandatory-relibtoolize.patch:
      - Regenerated for the new version.
    + debian/rules,
      debian/libgtk-directfb-2.0-0.symbols,
      debian/libgtk2.0-0.symbols:
      - Update SHVER to 2.19.4 for the new API and add new symbols.

 -- Sebastian Dröge <slomo@debian.org>  Tue, 26 Jan 2010 08:25:41 +0100

gtk+2.0 (2.19.3-1) experimental; urgency=low

  * New upstream development release:
    + debian/patches/070_mandatory-relibtoolize.patch:
      - Regenerated for the new version.
    + debian/rules,
      debian/libgtk-directfb-2.0-0.symbols,
      debian/libgtk2.0-0.symbols:
      - Update SHVER to 2.19.3 for the new API and add new symbols.
    + debian/patches/091_size_allocate_crash.patch:
      - Dropped, merged upstream.

 -- Sebastian Dröge <slomo@debian.org>  Mon, 11 Jan 2010 20:36:25 +0100

gtk+2.0 (2.19.2-2) experimental; urgency=low

  * debian/patches/091_size_allocate_crash.patch:
    + Patch from upstream GIT to fix a crash on size allocations.
      Thanks to Sebastien Bacher.

 -- Sebastian Dröge <slomo@debian.org>  Wed, 06 Jan 2010 11:42:07 +0100

gtk+2.0 (2.19.2-1) experimental; urgency=low

  [ Emilio Pozuelo Monfort ]
  * debian/patches/000_gtk+-2.0.6-exportsymbols.patch:
    + Removed, it wasn't being applied and hasn't been relevant for a
      long time.

  [ Sebastian Dröge ]
  * New upstream development release:
    + debian/patches/070_mandatory-relibtoolize.patch:
      - Regenerated for the new version.
    + debian/rules,
      debian/libgtk-directfb-2.0-0.symbols,
      debian/libgtk2.0-0.symbols:
      - Update SHVER to 2.19.2 for the new API and add new symbols.
  * debian/patches/090_directfb-map-virtual-modifiers.patch:
    + Fix compilation of the DirectFB backend, patch adapted from
      upstream commit to fix the Quartz backend.

 -- Sebastian Dröge <slomo@debian.org>  Mon, 04 Jan 2010 10:43:48 +0100

gtk+2.0 (2.19.1-1) experimental; urgency=low

  * New upstream development release:
    + debian/rules:
      - Include check-dist.mk to prevent accidental uploads to unstable.
    + debian/control.in:
      - Update ATK build dependency.
    + debian/rules,
      debian/libgtk-directfb-2.0-0.symbols,
      debian/libgtk2.0-0.symbols:
      - Update SHVER to 2.19.1 for the new API and add new symbols.
    + debian/patches/009_gtk-export-filechooser.patch,
      debian/patches/021_loader-files-d.patch:
      - Updated to apply cleanly again.
    + debian/patches/070_mandatory-relibtoolize.patch:
      - Regenerated for the new version.

 -- Sebastian Dröge <slomo@debian.org>  Tue, 01 Dec 2009 15:28:10 +0100

gtk+2.0 (2.18.4-1) unstable; urgency=low

  * New upstream bugfix release:
    + debian/patches/070_mandatory-relibtoolize.patch:
      - Updated for the new version.
    + debian/patches/091_dont-omit-gtk-icon-size-dialog.patch,
      debian/patches/092_gtk-image-size-allocation.patch:
      - Dropped, merged upstream.

 -- Sebastian Dröge <slomo@debian.org>  Tue, 01 Dec 2009 07:46:18 +0100

gtk+2.0 (2.18.3-1) unstable; urgency=low

  * New upstream bugfix release:
    + debian/patches/070_mandatory-relibtoolize.patch:
      - Updated for the new version.
  * debian/patches/091_dont-omit-gtk-icon-size-dialog.patch:
    + Patch from upstream GIT to not omit GTk_ICON_SIZE_DIALOG
      when searching for an appropiate icon size.
  * debian/patches/092_gtk-image-size-allocation.patch:
    + Patch from upstream GIT to fix size allocation of GtkImage.

 -- Sebastian Dröge <slomo@debian.org>  Sun, 18 Oct 2009 13:23:44 +0200

gtk+2.0 (2.18.2-1) unstable; urgency=low

  * New upstream bugfix release:
    + debian/patches/070_mandatory-relibtoolize.patch:
      - Updated for the new version.
    + 090_directfb-backend-compilation-fix.patch:
      - Dropped, merged upstream.

 -- Sebastian Dröge <slomo@debian.org>  Tue, 06 Oct 2009 07:41:45 +0200

gtk+2.0 (2.18.1-1) unstable; urgency=low

  * New upstream bugfix release:
    + debian/patches/070_mandatory-relibtoolize.patch:
      - Updated for the new version.
    + 090_directfb-backend-compilation-fix.patch:
      - Fix compilation of the DirectFB backend, see
        https://bugzilla.gnome.org/show_bug.cgi?id=596959

 -- Sebastian Dröge <slomo@debian.org>  Thu, 01 Oct 2009 07:20:43 +0200

gtk+2.0 (2.18.0-1) unstable; urgency=low

  * New upstream stable release:
    + debian/rules,
      debian/*.symbols:
      - Updated for the new version.
    + debian/patches/005_gdk_directfb_window_new.patch:
      - Dropped, merged upstream.
    + debian/patches/070_mandatory-relibtoolize.patch:
      - Updated for the new version.

 -- Sebastian Dröge <slomo@debian.org>  Wed, 23 Sep 2009 06:36:41 +0200

gtk+2.0 (2.17.11-1) experimental; urgency=low

  * New upstream development release:
    + debian/patches/070_mandatory-relibtoolize.patch:
      - Updated for the new version.
    + debian/rules,
      debian/*.symbols:
      - Updated for the new version.

 -- Sebastian Dröge <slomo@debian.org>  Sat, 05 Sep 2009 07:16:24 +0200

gtk+2.0 (2.17.10-1) experimental; urgency=low

  * New upstream development release:
    + debian/patches/070_mandatory-relibtoolize.patch:
      - Updated for the new version.
    + debian/rules,
      debian/*.symbols:
      - Updated for the new version.
  * -

 -- Sebastian Dröge <slomo@debian.org>  Sat, 05 Sep 2009 07:16:21 +0200

gtk+2.0 (2.17.9-1) experimental; urgency=low

  [ Josselin Mouette ]
  * Clean up the .la files in all -dev packages, not only in the main
    one.

  [ Sebastian Dröge ]
  * New upstream development release:
    + debian/patches/070_mandatory-relibtoolize.patch:
      - Updated for the new version.
    + debian/rules,
      debian/*.symbols:
      - Updated for the new version.

 -- Sebastian Dröge <slomo@debian.org>  Tue, 25 Aug 2009 18:37:11 +0200

gtk+2.0 (2.17.8-1) experimental; urgency=low

  [ Emilio Pozuelo Monfort ]
  * New upstream development release.
    - Handle printers needing authentication. Closes: #499759.
    - Update libglib2.0-dev requirement.
  * debian/watch:
    - Don't uupdate.
  * debian/rules:
    - Configure with --with-libjasper, it's disabled by default now.
  * debian/control.in:
    - Remove conflicts and replaces no longer needed for packages in stable.
    - Standards-Version is 3.8.3, no changes needed.
  * debian/patches/005_xpmico.patch:
    - Removed, this check is not needed as HeaderSize can't overflow because
      IconCount will be at most 16 bits, and that multiplied by 16 is not
      enough to overflow an integer. (Checked with upstream)
  * debian/patches/001_static-linking-dont-query-immodules.patch,
    debian/patches/002_static-linking-dont-build-perf.patch:
    - Add headers.
  * debian/patches/005_gdk_directfb_window_new.patch:
    - New patch. Readd gdk_directfb_window_new(), which is exported in the
      public API and was removed by mistake.
  * debian/patches/*
    - Refreshed.
  * debian/libgtk-directfb-2.0-0.symbols,
    debian/libgtk2.0-0.symbols:
    - Updated for the new symbols. There's one symbol removed from the
      directfb backend, gdk_display_pointer_grab(). It wasn't exported in
      the headers, nor was supposed to be public, so if something out there
      is using it, they are doing it wrong.
  * debian/rules:
    - Remove a trailing backslash that prevented -c4 to be passed to
      dh_makeshlibs.

 -- Josselin Mouette <joss@debian.org>  Thu, 20 Aug 2009 18:29:04 +0200

gtk+2.0 (2.16.5-1) unstable; urgency=low

  * New upstream bugfix release:
    + debian/patches/070_mandatory-relibtoolize.patch:
      - Regenerated for the new version.

 -- Sebastian Dröge <slomo@debian.org>  Tue, 21 Jul 2009 08:09:50 +0200

gtk+2.0 (2.16.4-1) unstable; urgency=low

  * New upstream bugfix release:
    + debian/patches/070_mandatory-relibtoolize.patch:
      - Regenerated for the new version.

 -- Sebastian Dröge <slomo@debian.org>  Thu, 02 Jul 2009 06:09:04 +0200

gtk+2.0 (2.16.3-1) unstable; urgency=low

  * New upstream bugfix release:
    + debian/patches/070_mandatory-relibtoolize.patch:
      - Regenerated for the new version.
  * debian/control.in:
    + Update Standards-Version to 3.8.2.

 -- Sebastian Dröge <slomo@debian.org>  Mon, 29 Jun 2009 11:39:01 +0200

gtk+2.0 (2.16.2-1) unstable; urgency=low

  [ Loic Minier ]
  * Fix string concat in dh_gtkmodules; thanks Kanru Chen; closes: #528782.

  [ Sebastian Dröge ]
  * New upstream bugfix release:
    + debian/patches/091_workaround_no_gtk_init_incorrect_display.patch:
      - Dropped, merged upstream.
    + debian/patches/070_mandatory-relibtoolize.patch:
      - Regenerated for the new version.
    + debian/*.install:
      - Install the manpages from their source locations as
        they're not installed anymore for some reason.
  * debian/control.in:
    + Updated Standards-Version to 3.8.1, no additional changes needed.

 -- Sebastian Dröge <slomo@debian.org>  Tue, 02 Jun 2009 07:44:43 +0200

gtk+2.0 (2.16.1-2) unstable; urgency=low

  [ Loic Minier ]
  * Fix test-print-backend configure flag addition.
  * Set opt_configure_flags to $(shared_configure_flags) in the sample opt
    flavor for armel and move the opt flavor and check flavors below the
    definition of other flags.

 -- Josselin Mouette <joss@debian.org>  Thu, 16 Apr 2009 18:08:02 +0200

gtk+2.0 (2.16.1-1) experimental; urgency=low

  [ Loic Minier ]
  * Clarify dh_gtkmodules doc slightly.

  [ Gustavo Noronha Silva ]
  * debian/series:
  - forgot to add 022_disable-viqr-im-for-vi-locale.patch and
    061_use_pdf_as_default_printing_standard.patch to the series file
    (thanks to seb128 for noticing)
  * debian/control.in:
  - sync Replaces with ubuntu's package for easier migration from Ubuntu
    to Debian ;)

  [ Josselin Mouette ]
  * Make update-icon-caches always generate the cache, now that dh_icons
    is widespread.

  [ Sebastian Dröge ]
  * debian/libgtk-directfb-2.0-0.symbols,
    debian/libgtk2.0-0.symbols,
    debian/libgail18.symbols,
    debian/rules:
    + Add symbol files for GTK.

  [ Loic Minier ]
  * Merge the following changes by Emmet Hikory:

  [ Emmet Hikory ]
  * Port optimised flavor work by Loic Minier from pango1.0:
    - Rework flavor-specific vars.
      + Introduce $(flavor) which is set to $* to clarify implicit rules
      + Rename common_configure_flags to configure_flags
      + Introduce the flavor_get macro to use a flavor specific override or
        fallback to the common defaults for make vars.
      + Use $(call flavor_get, ) to retrieve configure_flags, CFLAGS, and
        LDFLAGS allowing to override these per flavor.
    - Add support for an optimised pass, implemented as a flavor
      + Define a default OPTLIBDIR and replace it in the sed foo for %.in
        files; this is like LIBDIR, but with some hwcaps extension, e.g.
        usr/lib/vfp.
      + Add vars to build an optimised vfp flavour for armel with
        additional CFLAGS
      + Add the "opt" special flavor to flavors to run the testuites on,
        CHECK_FLAVORS
      + Also sed and append %.opt after %.in when generating $ files from
        %.in; the %.opt file is optional and only included if the opt flavor
        is included.
      + Add a debian/libgtk2.0-0.install.opt which lists files from the
        optimised flavor to install in libgtk2.0-0.
      + Add a debian/libgail18.install.opt which lists files from the
        optimised flavor to install in libgail18.

  [ Loic Minier ]
  * Only pass -j to the main make call, do not parallelize the debian/rules
    themselves as it seems to be racy for an unidentified reason which is hard
    to reproduce.
  * Merge patch below from Ubuntu.

  [ Sebastien Bacher ]
  * debian/patches/093_git_change_fix_focus_issue.patch:
    - upstream git change to fix a timestamp issue leading to get nautilus.
      dialog opening sometime unfocussed for example (lp: #333366)

  [ Loic Minier ]
  * Build-dep on autotools-dev for the config.guess / .sub updates to work.
  * Drop duplicate Section/Priority fields.
  * ppc64: use DEB_HOST_GNU_CPU instead of BUILD; drop TODOs, the current
    implementation is correct.

  [ Sebastian Dröge ]
  * New upstream bugfix release:
    + debian/patches/070_mandatory-relibtoolize.patch:
      - Regenerated for the new version.
    + debian/patches/072_workaround_directfb_build.patch,
      debian/patches/092_fix_printtest_include.patch,
      debian/patches/093_git_change_fix_focus_issue.patch:
      - Dropped, merged upstream.

 -- Sebastian Dröge <slomo@debian.org>  Sun, 12 Apr 2009 11:21:58 +0200

gtk+2.0 (2.16.0-1) experimental; urgency=low

  [ Emilio Pozuelo Monfort ]
  * Let libgtk2.0-0 suggest gvfs, as it's needed for some APIs like
    gtk_show_uri.

  [ Josselin Mouette ]
  * libgtk2.0-0 depends on shared-mime-info. Closes: #518090.
  * Add dependent doc packages to b-d-i to ensure proper xrefs.

  [ Loic Minier ]
  * Clean up dh_gtkmodules output:
    - Demote warnings when skipping non-existent GtkPixbuf loaders and Gtk IM
      modules dirs to verbose_print(); use -v to see them.
    - Always print the number of GdkPixbuf loaders and Gtk IM modules found in
      each package.

  [ Emilio Pozuelo Monfort ]
  * New upstream stable release.
    - Bump shlibs.
    - debian/patches/070_mandatory-relibtoolize.patch: regenerated.
  * Ship the gtk-builder-convert manpage in libgtk2.0-dev.
  * Section of dbg packages is debug.

 -- Emilio Pozuelo Monfort <pochu@ubuntu.com>  Sun, 15 Mar 2009 20:10:34 +0100

gtk+2.0 (2.15.5-2) experimental; urgency=low

  [ Emilio Pozuelo Monfort ]
  * debian/control.in:
  - bump libglib2.0-dev build-dep requirement to >= 2.19.7
  - bump libxrandr-dev build-dep requirement to >= 1:1.2.99
  - also bump libgtk2.0-dev dependecies accordingly
    (Closes: #518078)

  [ Gustavo Noronha Silva ]
  * 042_treeview_single-focus.patch:
  - removed FIXME note, since it was explained to me that the patch is
    still necessary
  * debian/rules:
  - bumped SHVER to 2.15.5

  [ Imported from Ubuntu ]
  * 022_disable-viqr-im-for-vi-locale.patch,
    061_use_pdf_as_default_printing_standard.patch:
  - for the rationale for the PDF for printing one see:
    https://wiki.ubuntu.com/PDFasStandardPrintJobFormat

 -- Gustavo Noronha Silva <kov@debian.org>  Tue, 03 Mar 2009 21:58:20 -0300

gtk+2.0 (2.15.5-1) experimental; urgency=low

  * New upstream development release
  * 070_mandatory-relibtoolize.patch: refreshed.
  * 031_directfb_dead-keys.patch, 032_gdkwindowimpl_directfb.patch,
    033_directfb_client-message.patch, 034_directfb_memleak.patch,
    071_jasper_link_fix.patch, 092_fix_printtest_include.patch:
  - dropped; already featured in this release
  * 030_gtkentry_password-char-circle.patch:
  - dropped; upstream provides a different solution to setting the default
    invisible char now, that takes the font being used into consideration
  * 003_gdk.pc_privates.patch:
  - refreshed

 -- Gustavo Noronha Silva <kov@debian.org>  Mon, 02 Mar 2009 22:01:03 -0300

gtk+2.0 (2.14.7-3) experimental; urgency=low

  * 032_gdkwindowimpl_directfb.patch: new version of the patch. This
    should restore the basic functionality of the backend, but there is
    still work underway.
  * 033_directfb_client-message.patch: stolen from the upstream SVN. Fix
    the DirectFB client_message API.
  * 034_directfb_memleak.patch: stolen from the upstream SVN. Fix memory
    leak in the DirectFB code.
  * Require DirectFB 1.0.0 for the 034 patch.
  * 070_mandatory-relibtoolize.patch: updated accordingly.

 -- Josselin Mouette <joss@debian.org>  Sat, 21 Feb 2009 14:59:45 +0100

gtk+2.0 (2.14.7-2) experimental; urgency=low

  * 008_implicit_pointer_conversion_gdkgc_directfb.patch: removed, it’s
    obsolete and just defines the same macro a second time.
  * 007_implicit_pointer_conversion_gdkdrawable_directfb.patch: removed,
    it’s not needed anymore with the latest directfb.
  * 006_proper-directfb-modules.patch: removed from the package, it
    won’t be necessary anymore.
  * 001_static-linking-dont-query-immodules.patch,
    002_static-linking-dont-build-perf.patch,
    003_gdk.pc_privates.patch,
    004_gtk+-ximian-gtk2-filesel-navbutton-5.patch: refreshed.
  * Remove 071_correct_directfb_declarations.patch, and replace it by
    032_gdkwindowimpl_directfb.patch, a patch from Sven Neumann to
    (hopefully) fix DirectFB support for GTK+ 2.14.

 -- Josselin Mouette <joss@debian.org>  Tue, 17 Feb 2009 23:17:56 +0100

gtk+2.0 (2.14.7-1) experimental; urgency=low

  [ Loic Minier ]
  * Don't purge /etc/gtk-2.0/gdk-pixbuf.loaders and /etc/gtk-2.0/gtk.immodules
    during first configuration.

  [ Sebastian Dröge ]
  * New upstream bugfix release:
    + debian/patches/070_mandatory-relibtoolize.patch:
      - Regenerated for the new version.

 -- Sebastian Dröge <slomo@debian.org>  Thu, 08 Jan 2009 08:06:02 +0100

gtk+2.0 (2.14.5-1) experimental; urgency=low

  [ Josselin Mouette ]
  * Really install the faq and tutorial files correctly so that the
    devhelp file is read.
  * Update doc-base files accordingly.
  * gruik2devhelp.awk: new script to generate the devhelp files
    automatically for the FAQ and tutorial, based on the HTML doc.
  * Build-depend on gawk, run the script appropriately.

  [ Sebastian Dröge ]
  * New upstream bugfix release:
    + debian/patches/070_mandatory-relibtoolize.patch:
      - Regenerated for the new version.

 -- Sebastian Dröge <slomo@debian.org>  Tue, 25 Nov 2008 11:00:35 +0100

gtk+2.0 (2.14.4-3) experimental; urgency=low

  * libgail*.install: fix installation paths. Closes: #505105.
  * Do not ship .la files for gail modules.
  * Generate shlibs for libgail.
  * Bump shlibs version to 2.14.0.
  * Do not install libgailutil in libgtk2.0-0.
  * Do not install gtk libs in libgail-dev.
  * Rework docs installation.
  * Add doc links where needed.
  * Install .devhelp files at the correct places. Closes: #504807.
  * Bump dependencies for the development package.
  * Fix dependencies of gail packages.
  * Don’t install libgail in the udeb.
  * Stop shipping /usr/lib/pkgconfig/libgtk-directfb-2.0-0/, nobody uses
    it.
  * Remove versioned conflicts with libgail packages.
  * Remove libgail18.shlibs.
  * Put debugging symbols of libgail modules in libgail-dbg.
  * dh_gtkmodules.in: fix a pod2man error.
  * Disable 006_proper-directfb-modules.patch.
  * Update 070_mandatory_relibtoolize.patch accordingly.

 -- Josselin Mouette <joss@debian.org>  Tue, 11 Nov 2008 14:44:21 +0100

gtk+2.0 (2.14.4-2) experimental; urgency=low

  * debian/control, debian/rules, debian/libgail*:
  - split libgail packages

 -- Gustavo Noronha Silva <kov@debian.org>  Wed, 05 Nov 2008 14:54:08 -0200

gtk+2.0 (2.14.4-1) experimental; urgency=low

  [ Gustavo Noronha Silva ]
  * New upstream release
  * debian/patches/006_proper-directfb-modules.patch:
  - refreshed
  * debian/patches/008_implicit_pointer_conversion_gdkgc_directfb.patch,
    debian/patches/009_gtk-export-filechooser.patch,
    debian/patches/020_immodules-files-d.patch,
    debian/patches/021_loader-files-d.patch,
  - update borrowed from Ubuntu's package
  * debian/patches/071_correct_directfb_declarations.patch,
    debian/patches/072_workaround_directfb_build.patch:
  - borrowed from ubuntu
  * debian/patches/033_treeview_resizing.patch,
    debian/patches/095_gtk-im-module-setting.patch:
  - removed; fixed upstream
  * debian/patches/070_mandatory-relibtoolize.patch:
  - refreshed
  * debian/control.in:
  - added libjasper-dev to the Build-Depends, as GTK+ now supports
    JPEG2000
  - make GTK+ packages conflict/replace with gail ones, since they are now
    included in GTK+
  * debian/patches/092_fix_printtest_include.patch:
  - new patch, to fix build problem in print test
  * debian/patches/071_jasper_link_fix.patch:
  - make gdk-pixbuf-csource link correctly with libjasper
  * debian/rules, debian/control:
  - newer libcairo2-dev contains everything needed to build the directfb
    target, so disable building with the dummy libcairo-directfb2-dev
  - this makes us have to build depend on libcairo2-dev >= 1.6.4-6.1

  [ Loic Minier ]
  * Let libgtk2.0-dev recommend debhelper for dh_gtkmodules.
  * Let libgtk2.0-dev depend on libxml2-utils as it's required for
    gtk-builder-convert to work and might be relied upon by packages bdeping
    on libgtk2.0-dev.

  [ Emilio Pozuelo Monfort ]
  * Update build-dependencies for the new version:
    - libglib2.0-dev >= 2.17.6
    - libpango1.0-dev >= 1.20
    - libatk1.0-dev >= 1.13.0
    - libcairo2-dev >= 1.6.0

 -- Gustavo Noronha Silva <kov@debian.org>  Wed, 24 Sep 2008 21:38:58 -0300

gtk+2.0 (2.12.11-3) unstable; urgency=low

  * 031_directfb_dead-keys.patch: patch from Jérémy Bobbio to fix dead
    keys in the DirectFB backend. Closes: #394871.
  * Now require DirectFB 0.9.26.
  * 070_mandatory_relibtoolize: updated to match the dependency bump.
  * 033_treeview_resizing.patch:
    + Fix crasher introduced by the patch. Closes: #491611.
    + Add references.

 -- Josselin Mouette <joss@debian.org>  Mon, 21 Jul 2008 15:22:38 +0200

gtk+2.0 (2.12.11-2) unstable; urgency=low

  * 033_treeview_resizing.patch:
    + Enable again, it was disabled by mistake.
    + Update to new version provided by Kristian Rietveld.
      Closes: #471073.
  * libgtk2.0-doc.doc-base.gtk2-tutorial: fix spelling of GTK+.
  * *.doc-base.*: fix doc-base sections.

 -- Josselin Mouette <joss@debian.org>  Fri, 18 Jul 2008 14:53:17 +0200

gtk+2.0 (2.12.11-1) unstable; urgency=low

  [ Emilio Pozuelo Monfort ]
  * Build-depend on libcups2-dev instead of libcupsys2-dev, as cups
    is transitioning to that new name.

  [ Sebastian Dröge ]
  * New upstream bugfix release:
    + debian/patches/070_mandatory-relibtoolize.patch:
      - Regenerated for the new version.
    + debian/patches/092_openoffice-menus.patch:
      - Dropped, merged upstream.
  * debian/control.in:
    + Updated Standards-Version to 3.8.0, no additional changes needed.

 -- Sebastian Dröge <slomo@debian.org>  Wed, 02 Jul 2008 06:37:51 +0200

gtk+2.0 (2.12.10-2) unstable; urgency=low

  * debian/patches/092_openoffice-menus.patch:
    + Patch from upstream SVN to fix regression in menu placement
      in openoffice.org (Closes: #484580).

 -- Sebastian Dröge <slomo@debian.org>  Sat, 07 Jun 2008 10:27:50 +0200

gtk+2.0 (2.12.10-1) unstable; urgency=low

  * New upstream bugfix release:
    + debian/patches/009_gtk-export-filechooser.patch:
      - Updated to apply cleanly again.
    + debian/patches/031_gtksearchenginetracker_fixes.patch,
      debian/patches/061_foreign_colormaps.patch,
      debian/patches/092_implicit-g-fopen.patch:
      - Dropped, merged upstream.
    + debian/patches/070_mandatory-relibtoolize.patch:
      - Regenerated for the new version.

 -- Sebastian Dröge <slomo@debian.org>  Wed, 04 Jun 2008 08:14:08 +0200

gtk+2.0 (2.12.9-4) unstable; urgency=low

  [ Loic Minier ]
  * Flip back gdkpixbuf_module_files_d_str after gdkpixbuf_module_file_str in
    patch 021_loader-files-d; this fixes config of gdk loaders and hence the
    current ia32-libs implementation; the change in 2.12.0-3 was incorrect in
    that it flipped the order for im modules and pixbuf loaders, but only im
    modules had to be flipped; the reason im modules had to be flipped is that
    the first list of modules wins for im modules as there is some duplicate
    checking, while in the case of gdk pixbufs, the last file wins.  What
    remains to be done here is:
    - biarch support, similar to pango, by loading /usr/lib32 and /usr/lib64
      stuff before /usr/lib; allows dropping the config file hack in
      ia32-libs.
    - loading of modules from multiarch locations (not multiarch); allows
      dropping the config file hack in ia32-libs.
  * Bump build-deps and libgtk2.0-dev's deps to ensure we get Xorg dev
    packages with .pc files, see list below; thanks Anon Sricharoenchai;
    closes: #370693.
        libxext-dev >= 1:1.0.1-2, libxinerama-dev >= 1:1.0.1-4.1, libxi-dev >=
        1:1.0.1-4, libxrandr-dev >= 1:1.0.2-2, libxfixes-dev >= 1:3.0.0-3,
        libxcomposite-dev >= 1:0.2.0-3, libxdamage-dev >= 1:1.0.1-3.

  [ Josselin Mouette ]
  * 061_foreign_colormaps.patch: stolen from upstream SVN. Don't call
    XFreeColormap on foreign colormaps, this causes crashes in e.g.
    vinagre. Closes: #477199.
  * Apply multiarch patch by Javier Serrano Polo, replacing all
    occurrences of usr/lib by $(LIBDIR). Closes: #468100.
  * rules: don't compress .sgml and .devhelp files.

  [ Loic Minier ]
  * Fix broken second dh_strip invocation which was not only acting on the
    udeb but also on binary packages (-s -pUDEB should have been -pUDEB).
  * Update patch 021_loader-files-d to use PIXBUF_FILES_LIBDIR which is
    defined in gdk-pixbuf/Makefile.am, similarly to PIXBUF_LIBDIR, and based
    on the newly defined loaderfilesdir, similar to loaderdir; update
    070_mandatory-relibtoolize.
  * New patch, 022_module-files-append-compat-module-files-d, prefer
    /usr/lib32/gtk-2.0/<gtk-binary-version>/loader-files.d and
    /immodule-files.d over the /usr/lib/.../*.d pathnames added in
    020_immodules-files-d and 021_loader-files-d when available; this is
    useful for ia32-libs support; other modules might need additional support
    depending on how they are loaded, for example GTK_MODULES will probably
    still be looked up below libdir, as well as engines, printbackends,
    filesystems, and generic modules.  See also Ubuntu #205223 and #190227 for
    examples.

 -- Loic Minier <lool@dooz.org>  Sun, 11 May 2008 00:47:26 +0200

gtk+2.0 (2.12.9-3) unstable; urgency=low

  [ Loic Minier ]
  * Refresh patches 009_gtk-export-filechooser,
    030_gtkentry_password-char-circle, 033_treeview_resizing,
    042_treeview_single-focus, 060_ignore-random-icons
  * Fix offsets in patch 095_gtk-im-module-setting; thanks Akira TAGOH;
    closes: #473699.

  [ Sebastian Dröge ]
  * debian/rules:
    + Don't include the udeb in the debug package to get a working debug
      package in case the udeb libraries differ from the real ones.

 -- Sebastian Dröge <slomo@debian.org>  Sat, 12 Apr 2008 14:00:22 +0200

gtk+2.0 (2.12.9-2) unstable; urgency=low

  * debian/patches/092_implicit-g-fopen.patch:
    + Include glib/gstdio.h for g_fopen to prevent crashes on 64 bit
      architectures. Thanks to Dann Frazier for the patch (Closes: #470665).

 -- Sebastian Dröge <slomo@debian.org>  Wed, 12 Mar 2008 18:52:53 +0100

gtk+2.0 (2.12.9-1) unstable; urgency=low

  [ Josselin Mouette ]
  * update-icon-caches: always exit with a 0 code to avoid breaking
    upgrades when a cache is corrupt. Display a big fat warning instead.
    Closes: #466083.

  [ Sebastian Dröge ]
  * New upstream bugfix release:
    + 092_recentfiles-recursion-fix, dropped merged upstream.
    + 070_mandatory-relibtoolize.patch, regenerated for the new version.
  * debian/rules,
    debian/*.links.in:
    + Don't ship very old upstream changelogs and news as they're quite large.

 -- Sebastian Dröge <slomo@debian.org>  Wed, 12 Mar 2008 09:41:23 +0100

gtk+2.0 (2.12.8-1) unstable; urgency=low

  * New upstream bugfix release:
    + debian/patches/040_filechooser_single-click.patch,
      debian/patches/093_directfb-type-changes.patch,
      debian/patches/094_directfb-deprecation-fixes.patch:
      - Dropped, merged upstream.
    + debian/patches/070_mandatory-relibtoolize.patch:
      - Regenerated for the new version.

 -- Sebastian Dröge <slomo@debian.org>  Wed, 13 Feb 2008 09:11:50 +0100

gtk+2.0 (2.12.7-1) unstable; urgency=low

  * Fix GNOME casing in gtk-faq and gtk doc base descriptions.
  * Drop cruft trying to convert /usr/share/doc/libgtk2.0-0 directory into a
    symlink in libgtk2.0-0.postinst; thanks Sven Joachim; closes: #462057.
  * New upstream stable release; no API change; bug fixes and translation
    updates.
    - Refresh patches 033_treeview_resizing, 042_treeview_single-focus to
      apply cleanly.
    - Update relibtoolizing patch, 070_mandatory-relibtoolize
    - New patch, 094_directfb-deprecation-fixes, fixes directfb build with
      GLib 2.15 deprecation of G_GNUC_FUNCTION in favor of G_STRLOC.
  * Fix ordering in series.
  * New patch, 095_gtk-im-module-setting, adds XSETTINGS support for immodule;
    from GNOME 502446.
  * New upstream release; no change tarball update.

 -- Loic Minier <lool@dooz.org>  Mon, 21 Jan 2008 18:42:28 +0100

gtk+2.0 (2.12.5-2) unstable; urgency=medium

  * Add ${shlibs:Depends} to libgtk2.0-dev.
  * Rework /usr/share/doc symlinks completely; closes: #461440.
    - Use a real directory for all packages using a symlink previously:
      libgtk2.0-bin, libgtk-directfb-2.0-dev, libgtk2.0-dev, libgtk2.0-0-dbg,
      libgtk-directfb-2.0-0, libgtk2.0-0; add a preinst snippet removing the
      path on upgrade if it's a symlink and points to the proper directory;
      add a prerm snippet removing the path on upgrade (for downgrades) if
      it's a directory (and not a symlink).
    - Create symlinks for changelog.gz, NEWS.gz, NEWS.pre-1-0.gz, and
      README.gz in the /usr/share/doc dirs of these packages as well as for
      gtk2-engines-pixbuf; add a libgtk2.0-common unversionned dependency for
      all these packages.
    - Split dh_installdocs and dh_installchangelogs calls on multiple packages
      and use one call per package as the intent was to install in all the
      specified packages; also call dh_installdocs and dh_installchangelogs
      without any extra file for all packages to install copyright and Debian
      changelog.
    - Factor the list of dh_installdocs files in DH_INSTALLDOCS_FILES in
      rules.

 -- Loic Minier <lool@dooz.org>  Fri, 18 Jan 2008 10:38:43 +0100

gtk+2.0 (2.12.5-1) unstable; urgency=low

  [ Loic Minier ]
  * Drop the version in the libgtk2.0-0 -> libgtk2.0-common dependency; the
    translations and gtkrc files aren't critical to libgtk's working and have
    been compatible with other libgtk versions since years.
  * New patch, 094_fix-jpeg-loader-big-buffers, fixes spinguard logic for big
    buffers in the JPEG pixbuf loader; GNOME #494667; from SVN r19135.
  * New upstream stable releases; no API change; bug fixes and translation
    updates.
    - Drop patches 092_notebook-critical-warnings,
      094_fix-jpeg-loader-big-buffers, merged upstream.
    - Refresh patches 040_filechooser_single-click, 093_directfb-type-changes
      to apply cleanly.
    - Update relibtoolizing patch, 070_mandatory-relibtoolize.

  [ Sebastian Dröge ]
  * Upload to unstable.
  * Fixes FTBFS caused by not installing the png pixbuf loader correctly
    (Closes: #461037).
  * Update Standards-Version to 3.7.3, no additional changes needed.
  * 092_recentfiles-recursion-fix.patch: Guard against recursion in
    gtk_recent_files_menu_populate(). Patch from upstream SVN by
    William Pitcock (Closes: #459393).
  * Drop duplicated ${misc:Depends} from Recommends.

 -- Sebastian Dröge <slomo@debian.org>  Thu, 17 Jan 2008 10:49:09 +0100

gtk+2.0 (2.12.3-2) unstable; urgency=low

  * 092_notebook-critical-warnings.patch: Fix removal of tab labels to not
    ref and unref a NULL pointer. Patch from upstream SVN, see BGO #388321.
  * 093_directfb-type-changes.patch: Define __u32 and __u8 to fix compilation
    with latest directfb from unstable while still supporting older versions.
    Patch from BGO #503190.

 -- Sebastian Dröge <slomo@debian.org>  Wed, 12 Dec 2007 05:36:40 +0100

gtk+2.0 (2.12.3-1) unstable; urgency=low

  * Let update-icon-caches skip args which are not dirs or don't exist; fixes
    postrm behavior of packages with an icon cache.
  * New upstream stable release; no API change; bug fixes and translation
    updates.
    - Refresh patch 042_treeview_single-focus to apply cleanly.
    - Update relibtoolizing patch, 070_mandatory-relibtoolize.

 -- Loic Minier <lool@dooz.org>  Tue, 04 Dec 2007 22:39:07 +0100

gtk+2.0 (2.12.2-1) unstable; urgency=low

  * New upstream stable release; no API change; bug fixes and translation
    updated.
    - Drop patches 034_gtkcupsutils_type_fix, 071_fix_gdk_window_null_crasher
      fixed upstream.
    - Update relibtoolizing patch, 070_mandatory-relibtoolize.

 -- Sebastian Dröge <slomo@debian.org>  Tue, 27 Nov 2007 05:15:01 +0100

gtk+2.0 (2.12.1-3) unstable; urgency=low

  * Conflict against metacity < 1:2.20.0-1. Closes: #450693.
  * Suggest librsvg2-common for SVG pixbuf support.
  * 033_treeview_resizing.patch: fix segmentation fault introduced by
    an API inconsistency.
  * 003_gdk.pc_privates.patch: generate correct Requires.private for
    gdk-2.0.pc containing all necessary dependencies for static linking.
  * 006_proper-directfb-modules.patch: refreshed.
  * 010_gdkpixbuf_-lm.patch: fix gdk-pixbuf-2.0.pc by adding back -lm,
    which is required by some macros. Closes: #451512.
  * 070_mandatory-relibtoolize.patch: regenerated.
  * rules: copy the extraneous libraries generated in the static build
    to the Libs.private of the shared build.

 -- Josselin Mouette <joss@debian.org>  Sun, 18 Nov 2007 01:30:52 +0100

gtk+2.0 (2.12.1-2) unstable; urgency=low

  * Stop suggesting gtk-engines-pixmap.
  * Remove the --enable-explicit-deps flag. Closes: #343711, thanks Tom
    Parker. If some other packages still rely on having explicit X11
    dependencies, they are buggy and need to be fixed anyway.
  * Keep --enable-explicit-deps in the directfb build; otherwise this
    breaks any binary linking against it because the rpath isn't passed.
  * 033_treeview_resizing.patch: updated patch from Kristian Rietveld.
    + Add a new sizing fix for the case where there is a scrollbar.
  * 031_gtksearchenginetracker_fixes.patch: added back, only the name
    change was fixed upstream.
  * 034_gtkcupsutils_type_fix.patch: type-casting fix from Herbert
    Valerio Riedel that allows remote printing. Closes: #448071.
  * 040_filechooser_single-click.patch: allow a situation where no
    shortcut is selected, to avoid issues for keyboard users.
    Closes: #448674.
  * 042_treeview_single_focus.patch: don't select the focused item for
    GTK_SELECTION_SINGLE type treeviews. Allows the fix in
    040_filechooser_single-click.patch to work.
  * Conflict against libeel2-2.18. Closes: #443701, #499070.
  * Conflict against xfwm4 < 4.4.1-3 (previous versions freeze on
    startup).
  * 021_loader-files-d.patch: enclose process_module_file in correct
    #ifdef's.
  * 040_filechooser_single-click.patch: filter out duplicate entries in
    bookmarks. This avoids a situation where the selection is changed to
    the duplicate during DnD, causing an assertion error.
    Closes: #447279.

 -- Josselin Mouette <joss@debian.org>  Sun, 04 Nov 2007 16:22:31 +0100

gtk+2.0 (2.12.1-1) unstable; urgency=low

  * New upstream stable release; no API change; bug fixes and translation
    updates.
    - Drop patches 031_gtksearchenginetracker_fixes,
      080_from_bugzilla_workaround_eclipse_crash, 081_icon-cache-validate
      fixed upstream.
    - Refresh patches 033_treeview_resizing, 040_filechooser_single-click to
      apply cleanly.
    - Drop patches 060_opening-display-by-env-error-message,
      065_gtk-filechooser-locale-time merged upstream.
    - Update relibtoolizing patch, 070_mandatory-relibtoolize.
  * Chech the exit status of close() in dh_gtkmodules; closes: #427654.
  * New patch, 060_ignore-random-icons, don't list images from unknown
    directories in icon cache; closes: #443571, #443574, #444285, #446188.

 -- Loic Minier <lool@dooz.org>  Sun, 21 Oct 2007 22:05:42 +0200

gtk+2.0 (2.12.0-3) unstable; urgency=low

  [ Josselin Mouette ]
  * 031_gtksearchenginetracker_fixes.patch: new patch.
    + Use libtrackerclient.so.0 (closes: #443403).
    + Check that tracker actually works before using it.

  [ Loic Minier ]
  * Conflict with libwxgtk2.6-0 << 2.6.3.2.2-1 to prevent the migration of gtk
    to testing until the wxwidgets2.6 fix is there too; see #441766 and
    friends.

  [ Josselin Mouette ]
  * Conflict with glabels << 2.1.3-3 to prevent a segmentation fault
    from showing up.

  [ Loic Minier ]
  * Cleanup whitespace.
  * Add comments to relibtoolizing patch, 070_mandatody-relibtoolize, to
    mention the age of the upstream libtool in released tarballs which make
    relibtoolizing important for hurd-i386; GNOME #484426; Debian #445001.

  [ Josselin Mouette ]
  * 020_immodules-files-d.patch, 021_loader-files-d.patch: read the
    GDK_PIXBUF_MODULE_FILE and GTK_IM_MODULE_FILE variables before the
    Debian directories. Thanks Thadeu Lima de Souza Cascardo.
    Closes: #439004.

  [ Loic Minier ]
  * New patch, 080_from_bugzilla_workaround_eclipse_crash, fixes crash when
    displaying tooltips in SWT apps such as Eclipse; GNOME #410194; LP
    #128232; closes: #445613.
  * New patch, 060_opening-display-by-env-error-message, fixes error message
    on opening of display to include the display when it was set via the
    DISPLAY env var; GNOME #486636; closes: #283076.
  * New patch, 065_gtk-filechooser-locale-time, fixes conversion of localized
    week days in non-UTF-8 locales in the file chooser; GNOME #482504;
    closes: #444927.
  * Enable 091_workaround_no_gtk_init_incorrect_display to allow the non-free
    Flash plugin to work for users of non-Gtk browsers; please do bug Adobe
    about this; closes: #443661, #440165.
  * New patch, 071_fix_gdk_window_null_crasher, fixes potential crashes in
    IceWeasel's print preview dialog; GNOME #482531; LP #144326; found in the
    Ubuntu package.

 -- Loic Minier <lool@dooz.org>  Sun, 14 Oct 2007 20:46:29 +0200

gtk+2.0 (2.12.0-2) unstable; urgency=low

  [ Josselin Mouette ]
  * Add a conflict against openoffice.org-core (<< 2.2.1-8).
    Closes: #439256.

  [ Loic Minier ]
  * Upload to unstable; drop check-dist include.

 -- Loic Minier <lool@dooz.org>  Thu, 20 Sep 2007 11:59:26 +0200

gtk+2.0 (2.12.0-1) experimental; urgency=low

  [ Alan Baghumian ]
  * New upstream stable release
    - Regenerated 070_mandatory-relibtoolize.patch
  * Added 081_icon-cache-validate.patch, GNOME #476342

  [ Loic Minier ]
  * Refresh patches 033_treeview_resizing and 040_filechooser_single-click to
    apply cleanly.
  * Drop patch 080_from_svn_fix_dangling_tooltip, merged upstream.
  * Bump shlibs to 2.12.0 in the new upstream release for the addition of
    gdk_window_thaw_toplevel_updates_libgtk_only() and
    gdk_window_freeze_toplevel_updates_libgtk_only() to the ABI.
  * Add disabled patch 091_workaround_no_gtk_init_incorrect_display, taken
    from the Ubuntu package; it works around broken applications missing a
    call to gtk_init() but the breakage should better be exposed now so that
    applications can be fixed in time for release.

 -- Loic Minier <lool@dooz.org>  Tue, 18 Sep 2007 22:30:39 +0200

gtk+2.0 (2.11.6-1) experimental; urgency=low

  [ Loic Minier ]
  * Don't run the directfb testsuite on kfreebsd as it hangs; proposed patch
    by Petr Salinger; closes: #431477.

  [ Josselin Mouette ]
  * Move manual pages of binaries in /usr/sbin to section 8.
  * update-icon-caches: new script, updates the icon caches in a given
    list of directories. It is meant to be used by packages shipping
    icons, in the postinst/postrm.
    For transition purposes, icon caches are currently updated but not
    created if they don't already exist.
  * Install this script and its manual page in libgtk2.0-bin.

  [ Loic Minier ]
  * Call dh_shlibdeps separately for the udeb and add a
    -l/usr/lib/libcairo-directfb/lib/ flag to ensure libcairo-directfb2 is
    found.
  * New upstream development release, with API additions.
    - Bump up shlibs to >= 2.11.6.
    - Refresh patches 006_proper-directfb-modules,
      015_default-fallback-icon-theme, 040_filechooser_single-click to apply
      cleanly.
    - Update patches 009_gtk-export-filechooser, 033_treeview_resizing to
      apply; update relibtoolizing patch, 070_mandatory-relibtoolize.
  * Update patch 009_gtk-export-filechooser:
    - gtk/Makefile.am (gtk_private_h_sources, gtk_semi_private_h_sources):
      export gtkquery.h and gtksearchengine.h as semi-private.
    - gtk/gtkquery.h: add GTK_FILE_CHOOSER_ENABLE_UNSUPPORTED #ifdef guard.
    - gtk/gtksearchengine.h: add GTK_FILE_CHOOSER_ENABLE_UNSUPPORTED #ifdef
      guard.

 -- Loic Minier <lool@dooz.org>  Tue, 24 Jul 2007 10:43:23 +0200

gtk+2.0 (2.11.5-1) experimental; urgency=low

  * New upstream development release, with API additions; the new API may
    still change incompatibly, especially the tooltips API.
    - Bump shlibs to >= 2.11.5.
    - Bump up libpango1.0-dev build-dep to >= 1.17.3.
    - Ship the new gtk-builder-convert Python script to convert Glade files to
      GtkBuilder syntax in libgtk2.0-dev; don't call dh_py* to generate a
      ${python:Depends} but Recommend python (>= 2.4) to avoid pulling python
      on buildds; the script requires python >= 2.4, but this is not enforced
      in the dependencies.
    - Refresh patches 001_static-linking-dont-query-immodules,
      006_proper-directfb-modules, 040_filechooser_single-click to apply
      cleanly.
    - Update relibtoolizing patch, 070_mandatory-relibtoolize.
  * Use -s instead of -a in arch-specific dh_* calls.

 -- Loic Minier <lool@dooz.org>  Tue, 03 Jul 2007 13:01:25 +0200

gtk+2.0 (2.11.4-1) experimental; urgency=low

  [ Josselin Mouette ]
  * 040_filechooser_single-click.patch: fix the patch to apply cleanly
    again, and enable it.

  [ Loic Minier ]
  * Pass -mminimal-toc in CFLAGS for ppc64 support; thanks Andreas Jochens;
    closes: #386815.
  * New upstream development release, with API additions; the new API may
    still change incompatibly.
    - Bump shlibs to >= 2.11.3.
    - Refresh patches 006_proper-directfb-modules,
      008_implicit_pointer_conversion_gdkgc_directfb,
      009_gtk-export-filechooser, 030_gtkentry_password-char-circle,
      033_treeview_resizing, 040_filechooser_single-click, and 041_ia32-libs
      to apply cleanly.
    - Update relibtoolizing patch, 070_mandatory-relibtoolize.
  * Add a debian/dh_listmissing.pl script based on dh_install snippets but
    customized to handle multiple source installation dirs which can report
    files which were not installed to a package.
  * New list-missing rule to list files which were not installed to a package
    calling debian/dh_listmissing.pl.
  * Also depend on libxcomposite-dev, libxdamage-dev; thanks Sébastien Bacher.
  * Ship etc/gtk-2.0/im-multipress.conf in the shared library.
  * New upstream development release, with incompatible API changes; the new
    API may still change incompatibly.
    - Bump shlibs to >= 2.11.4.
    - Refresh relibtoolizing patch, 070_mandatory-relibtoolize.
    - Bump up libglib2.0-dev build-dep to >= 2.11.5.

 -- Loic Minier <lool@dooz.org>  Wed, 20 Jun 2007 10:47:42 +0200

gtk+2.0 (2.11.2-1) experimental; urgency=low

  * New upstream release series; these are development releases, the new API
    may still change incompatibly.
    - Target at experimental; include check-dist.
    - Bump shlibs to >= 2.11.2.
    - Refresh patches 001_static-linking-dont-query-immodules, 005_xpmico,
      009_gtk-export-filechooser, 015_default-fallback-icon-theme,
      033_treeview_resizing, 041_ia32-libs to apply cleanly.
    - Update patch 021_loader-files-d to apply with the upstream G_MODULE
      changes and the support for included modules.
    - Update patch 030_gtkentry_password-char-circle to apply.
    - Drop patch 031_cursor-blinking-timeout, merged upstream.
    - Disable 040_filechooser_single-click for now as it doesn't apply cleanly
      and doesn't seem critical; add a description and cross-refs.
    - Update relibtoolizing patch, 070_mandatory-relibtoolize.
    - Bump up build-deps to libglib2.0-dev >= 2.13.1, libpango1.0-dev >=
      1.15.3, gtk-doc-tools >= 1.6.
    - Build-dep on libxcomposite-dev for composite support.
    - Build-dep on libxdamage-dev for damage support.
    - Enable test print backend by passing --enable-test-print-backend to
      configure.
  * Update 007_implicit_pointer_conversion_gdkdrawable_directfb to include
    cairo.h instead of defining the directfb feature manually.
  * New patch, 006_proper-directfb-modules, fixes pkg-config modules included
    to build directfb stuff, uncovered by the change in
    007_implicit_pointer_conversion_gdkdrawable_directfb; refresh
    relibtoolizing patch.
  * Add cross-refs to patch headers.
  * Clean up CFLAGS.
  * Prepare passing -z defs via LDFLAGS in the future.

 -- Loic Minier <lool@dooz.org>  Wed, 13 Jun 2007 16:57:47 +0200

gtk+2.0 (2.10.13-1) unstable; urgency=low

  * Bump Conflicts to iiimf-client-gtk << 12.3.91-4.
  * Upload to unstable; drop check-dist include.
  * New upstream release; no API change.
    - Drop patches 011_directfb-build-fixes-from-head,
      013_gdkproperty-directfb-strdup, 032_filechooser-sizing,
      090_capslock-numlock-im-thai merged upstream.
    - Update relibtoolizing patch, 070_mandatory-relibtoolize.

 -- Loic Minier <lool@dooz.org>  Wed, 13 Jun 2007 10:06:49 +0200

gtk+2.0 (2.10.12-3) experimental; urgency=low

  * Use printf instead of echo in dh_gtkmodules to write to write data to
    files in complex_doit() calls as dash's echo will always honor escape
    sequences.
  * Conflict with gtk2-engines-ubuntulooks (<= 0.9.11-1).
  * New patch, 009_gtk-export-filechooser, exports some filechooser API for
    use in maemo / Hildon; from Nokia, taken from the Ubuntu package; update
    patch 032_filechooser-sizing to apply cleanly; bump shlibs to 2.10.12-3;
    update patch 070_mandatory-relibtoolize.
  * Kill patch 025_dfb-window-destroy-leak from source tree as well now.
  * Include check-dist to prevent accidental uploads to unstable.

 -- Loic Minier <lool@dooz.org>  Thu, 07 Jun 2007 00:13:00 +0200

gtk+2.0 (2.10.12-2) unstable; urgency=low

  [ Loic Minier ]
  * New patch, 15_default-fallback-icon-theme, sets the default
    gtk-fallback-icon-theme to "gnome"; closes: #421353.
  * Also honor parallel=n in DEB_BUILD_OPTIONS.

  [ Josselin Mouette ]
  * 032_filechooser-sizing.patch: patch from Carlos Garnacho in bugzilla
    #420285, committed in trunk. Fixes (among many other things) infinite
    flickering with some window managers (closes: #420021).
  * Refresh other patches.

  [ Loic Minier ]
  * New patch 090_capslock-numlock-im-thai, fixes Thai input method when
    NumLock/CapsLock is on; thanks Theppitak Karoonboonyanan; GNOME #438261;
    closes: #414698.
  * Re-add patch 031_cursor-blinking-timeout to patch series.

  [ Josselin Mouette ]
  * 033_treeview_resizing.patch: fix column resizing in GtkTreeView when
    there is an expander column. See bugzilla #316087.

 -- Josselin Mouette <joss@debian.org>  Fri, 18 May 2007 19:02:20 +0200

gtk+2.0 (2.10.12-1) unstable; urgency=low

  * Bump Conflicts to gtk-im-libthai <= 0.1.4-2.
  * Document that 2.10.11-2 bumped the conflict on scim-gtk2-immodule to <=
    1.4.4-7.
  * Post-transition bump of conflicts to gtk2-engines-wonderland << 1.0-4,
    imhangul (<< 0.9.13-5), gcin (<< 1.3.4-2), gtk-im-libthai (<< 0.1.4-3),
    scim-gtk2-immodule (<< 1.4.4-8), uim-gtk2.0 (<< 1:1.4.1-3),
    gtk2-engines-cleanice (<< 2.4.0-1.1), gtk2-engines-magicchicken
    (<< 1.1.1-7.1), gtk2-engines-qtpixmap (<< 0.28-1.2), libginspx0
    (<< 20050529-1.1), tamil-gtk2im (<< 2.2-4.4), gtk2-engines-xfce
    (<< 2.4.0-1), scim-bridge-client-gtk (<< 0.4.10-1.1), swf-player
    (<< 0.3.6-2.3), gtk-qt-engine (<< 1:0.8~svn-rev36-1).
  * Let the udeb provide the Gtk+ module ABI (binver); closes: #419592.
  * Add a -k flag to dh_gtkmodules, matching the change in dh_pangomodules.
  * Use this new flag for the udeb and the shared library packages.
  * Add ${misc:Depends}.
  * Drop "libtool_is_fool" snippet patching hardcode_libdir_flag_spec and
    archive_cmds which is probably dangerous with newer libtools.
  * Drop patch 000_gtk+-2.0.6-exportsymbols which made all libs export way too
    many symbols and hence was dangerous; closes: #327652.
    - Update patch 070_mandatory-relibtoolize.
  * Fix description of the -dbg package.
  * New upstream release; no ABI change.
    - Refresh patches 011_directfb-build-fixes-from-head and
      040_filechooser_single-click.
    - Update relibtoolizing patch.

 -- Loic Minier <lool@dooz.org>  Thu, 03 May 2007 15:13:54 +0200

gtk+2.0 (2.10.11-2) unstable; urgency=low

  [ Loic Minier ]
  * Bump libwmf conflicts to << 0.2.8.4-5.
  * Fix control generation.
  * Include the new uploaders.mk from gnome-pkg-tools instead of duplicating
    its logic; build-dep on gnome-pkg-tools >= 0.11.
  * Run "make check" test suite for all flavors except if DEB_BUILD_OPTIONS
    contains the "nocheck" keyword; ignore failures.
  * Add support for DEB_BUILD_OPTIONS_PARALLEL.
  * Re-enable FAQ and Tutorial which were fixed upstream at some point; update
    installation dirs.
  * Call dh_installman -a.

  [ Josselin Mouette ]
  * 040_filechooser_single-click.patch: remove shortcut-related actions
    in the response callback. This fixes the annoying bug where you need
    to click twice on "save" after clicking on a shortcut.

  [ Loic Minier ]
  * Initialize CFLAGS to -Wall -g; pass debian/rules' CFLAGS and LDFLAGS to
    configure, doh!
  * Document that 2.10.8 (and 2.10.9) fixed CVE-2007-0010.
  * Stop shipping engines in the udeb again.
  * New patch, 040_ia32-libs.patch, for ia32-libs support via ia32-libs-gtk;
    based on a patch by Goswin von Brederlow with the following changes: a)
    use .32 and .64 suffixes in all cases (compatible with Ubuntu), b) fix
    typo, c) use g_file_test() instead of g_access(); does not cover module
    loading via env vars; closes: #406453.
  * Upload to unstable; drop check-dist include.
  * Wrap build-deps and deps.
  * Add Conflicts on gcin (<= 1.3.4-1), gtk-qt-engine (<= 1:0.8~svn-rev31-3),
    iiimf-client-gtk (<= 12.3.91-3), libginspx0 (<= 20050529-1),
    scim-bridge-client-gtk (<= 0.4.10-1), iiimgcf (<= 11.4.1870-7).
  * Bump Conflicts to gtk2-engines-gtk-qt << 1:0.7-2, imhangul <=
    0.9.13-3.1, libgnomeui-0 <= 2.14.1-3, swf-player <= 0.3.6-2.2,
    tamil-gtk2im <= 2.2-4.3, uim-gtk2.0 <= 1:1.2.1-9, scim-gtk2-immodule (<=
    1.4.4-7).
  * Drop docbook-utils and linuxdoc-tools-text from the build-deps.

 -- Loic Minier <lool@dooz.org>  Fri, 13 Apr 2007 22:25:49 +0200

gtk+2.0 (2.10.11-1) experimental; urgency=low

  * Move build and install base dirs to debian/build and debian/install
    instead of debian/tmp/build and debian/tmp/install.
  * Cleanup rules.
  * Make debian/control PHONY.
  * Use @DOC_PKG@ to point at the HTML doc as well.
  * Tune udeb description.
  * New upstream releases.
    - Drop patch 003_default_fallback_icon_theme, upstream added a fallback on
      hicolor.
    - Drop patch 015_gdkmain-x11_button-mask.patch, merged upstream.
    - Refresh patches.
    - Relibtoolize.
  * Remove 031_cursor-blinking-timeout from patch series as it causes a
    regression in the Thai IM; closes: #414698.

 -- Loic Minier <lool@dooz.org>  Wed, 14 Mar 2007 14:11:58 +0100

gtk+2.0 (2.10.9-1) experimental; urgency=low

  [ Josselin Mouette ]
  * 024_filechooser_single-click.patch:
    + Monitor selection changes instead of monitoring the cursor.
    + Miscellaneous fixes.
  * 015_gdkmain-x11_button-mask.patch, stolen from upstream SVN: fix the
    issue of resizing columns needing two tries in some cases
    (closes: #406906).

  [ Loic Minier ]
  * Add a get-orig-source target to retrieve the upstream tarball.
  * Rename patch 023_gtkentry_password-char-circle to
    030_gtkentry_password-char-circle.
  * Rename patch 024_filechooser_single-click to 040_filechooser_single-click.
  * New patch, 031_cursor-blinking-timeout.patch, to stop blinking the cursor
    after a configurable timeout; helps saving energy by not waking up all Gtk
    processes with a cursor continuously; from upstream SVN r16366 (trunk);
    GNOME #353670, #352442.
  * Include the new check-dist Makefile to prevent accidental uploads to
    unstable; bump build-dep on gnome-pkg-tools to >= 0.10.
  * Bump up libglib2.0-dev of libgtk2.0-dev dep to >= 2.12.0 as well; thanks
    Marc Brockschmidt.

  [ Josselin Mouette ]
  * New upstream release.
    - Fixes CVE-2007-0010; RedHat #218755, #218932.
  * Remove patches integrated upstream:
    + 009_directfb_build.patch
    + 010_fix-stuc-vs-stub-typo.patch
    + 012_missing-stub-files.patch
    + 014_gtktreeview_missing-icons.patch
  * Refresh patches:
    + 020_immodules-files-d.patch
    + 031_cursor-blinking-timeout.patch
    + 040_filechooser_single-click.patch
    + 070_mandatory-relibtoolize.patch

 -- Josselin Mouette <joss@debian.org>  Thu,  1 Mar 2007 21:50:34 +0100

gtk+2.0 (2.10.7-1) experimental; urgency=low

  * New upstream release.
  * Refresh patches.
  * 022_gtkcupsutils_multipage.patch: removed, integrated upstream.
  * Regenerate 070_mandatory-relibtoolize.patch.
  * 014_gtktreeview_missing-icons.patch: update patch with the upstream
    fix that was committed.
  * 009_directfb_build.patch: new patch, fix typo in configure.in for
    the directfb build.

 -- Josselin Mouette <joss@debian.org>  Wed, 10 Jan 2007 00:03:03 +0100

gtk+2.0 (2.10.6-5) experimental; urgency=low

  [ Loic Minier ]
  * Really update gtk2-engines conflict to << 2.8.2-2.

  [ Josselin Mouette ]
  * 022_gtkcupsutils_multipage.patch: new patch, stolen upstream.
    Properly pass multi-value options to cups (closes: #404867).
  * 023_gtkentry_password-char-circle.patch: new patch to replace stars by
    black circles in password fields; thanks Sven Arvidsson; found in Fedora
    and OpenSuse (closes: #401568).
  * 024_filechooser_single-click.patch: patch from UHU-Linux to make the
    side pane in the filechooser usable with a single click
    (closes: #405296).

 -- Josselin Mouette <joss@debian.org>  Wed,  3 Jan 2007 00:14:28 +0100

gtk+2.0 (2.10.6-4) experimental; urgency=low

  [ Loic Minier ]
  * Update gtk2-engines conflict to << 2.8.2-2.

  [ Josselin Mouette ]
  * 014_gtktreeview_missing-icons.patch, stolen from bugzilla: fix
    missing icon in "save as" filechooser dialogs.

 -- Josselin Mouette <joss@debian.org>  Thu, 30 Nov 2006 20:42:44 +0100

gtk+2.0 (2.10.6-3) experimental; urgency=low

  [ Loic Minier ]
  * Update gtk2-engines conflict to <= 2.8.1-4.
  * Update gtk2-engines-pixbuf conflict to <= 2.10.
  * Bump up libcairo-directfb2-dev build-dep to 1.2.4-4.

  [ Josselin Mouette ]
  * 070_mandatory-relibtoolize.patch: recreate with autoconf 2.59, to
    avoid the AM_GLIB_DEFINE_LOCALEDIR bug (making GTK+ applications
    untranslated).
  * Make gtk2-engines conflict less strict.

 -- Josselin Mouette <joss@debian.org>  Sat, 11 Nov 2006 00:04:46 +0100

gtk+2.0 (2.10.6-2) experimental; urgency=medium

  * New patch, 013_gdkproperty-directfb-strdup, to g_strdup() strings returned
    by gdk_atom_name(); GNOME #357611; thanks Attilio Fiandrotti.

 -- Loic Minier <lool@dooz.org>  Sun,  8 Oct 2006 16:03:08 +0200

gtk+2.0 (2.10.6-1) experimental; urgency=low

  * New upstream release.
    - Drop patch 013_stock-icons-typo-in-rm, merged upstream.
    - Relibtoolize: update patch 070_mandatory-relibtoolize.

 -- Loic Minier <lool@dooz.org>  Wed,  4 Oct 2006 11:41:37 +0200

gtk+2.0 (2.10.5-1) experimental; urgency=low

  * Fail if dh_gtkmodules called query helpers on module files, but no module
    could be written to the module file.
  * Parse stderr as well as the stdout of query helpers and bail out if
    g_module_open(); suggest adjusting LD_LIBRARY_PATH.
  * Fix some probably harmless typos.
  * New patch, 030_gtkfilechooserbutton-update-combo-box-null-base-path, to
    avoid a segfault when opening some filechoosers; thanks Sam Morris for
    reporting and testing; from CVS HEAD; GNOME #358405; closes: #390231.
  * New upstream release; no API change.
    - Drop patch 030_gtkfilechooserbutton-update-combo-box-null-base-path,
      merged upstream.
    - New patch, 013_stock-icons-typo-in-rm, to fix a typo in gtk/Makefile.am;
      GNOME #358931.
    - Relibtoolize: update patch 070_mandatory-relibtoolize.

 -- Loic Minier <lool@dooz.org>  Mon,  2 Oct 2006 16:59:18 +0200

gtk+2.0 (2.10.4-1) experimental; urgency=low

  * New upstream release; no API change.
    - Switch from tar-in-tar and sys-build to regular source and quilt
      patching; build-depend on quilt; remove occurrences of $(TOP_SRC_DIR)
      and @TOP_SRC_DIR@ which isn't needed anymore.
    - Refresh patch 021_loader-files-d.
    - New patch, 010_fix-stuc-vs-stub-typo, to replace "stuc" with "stub" in
      gtk/Makefile.am; from HEAD, not commited in the gtk-2-10 branch.
    - New patch, 011_directfb-build-fixes-from-head, to backport directfb
      build fixes; from HEAD not commited in the gtk-2-10 branch.  Thanks
      Attilio Fiandrotti for pointing me at the actual log entry.
    - New patch, 012_missing-stub-files, to add gtk/gtkplug-stub.c and
      gtksocket-stub.c missing from the tarball; from the gtk-2-10 branch.
    - Relibtoolize: update patch 070_mandatory-relibtoolize.

 -- Loic Minier <lool@dooz.org>  Sun, 24 Sep 2006 12:24:31 +0200

gtk+2.0 (2.10.3-3) experimental; urgency=medium

  * Update patch 021_loader-files-d to not warn about missing module files or
    unreadable files as is already the case for immodules; see #388450 for
    more background.
  * Fix awful typo which broke generation of the udeb shlibs and which I
    didn't notice with debdiff; thanks Frans Pop.
  * Drop debian/docs.in and pass the list of files to dh_installdocs instead;
    should fix the missing README and NEWS files.

 -- Loic Minier <lool@dooz.org>  Thu, 21 Sep 2006 17:35:16 +0200

gtk+2.0 (2.10.3-2) experimental; urgency=low

  * Drop obsolete --with-cairo-backend configure flag.
  * Make update-gtk-immodules and update-gtk-immodules no-ops, to avoid
    modules to recreate the /etc modules files on upgrades or by mistake;
    remove the generated module files in /etc on upgrades. closes: #388450
  * Merge 2.8.20-2; drop patch 009_revert-gdkdrawable-directfb, merged
    upstream.

 -- Loic Minier <lool@dooz.org>  Wed, 20 Sep 2006 22:17:30 +0200

gtk+2.0 (2.10.3-1) experimental; urgency=low

  * New upstream releases; with API additions in the filesystem modules API,
    probably only used by gtk-demo, and in the quartz gdk backend, not used in
    Debian.
    - Bump shlibs to >= 2.10.3.
    - Drop patch 009_configurable-cairo-backend-module, it was not really
      required to select a cairo backend dynamically as the backend is always
      cairo-directfb for a directfb gdk.
    - Drop patch 010_gdk-require-cairo-module, merged upstream.
    - Drop patch 011_gdk-directfb-cvs-changes, this release includes the
      changes that were pulled back then.
    - Relibtoolize: update patch 070_mandatory-relibtoolize.

 -- Loic Minier <lool@dooz.org>  Tue, 19 Sep 2006 20:42:38 +0200

gtk+2.0 (2.10.1-2) experimental; urgency=low

  * Drop obsolete scary warning in 2.10.1-1.
  * Drop update-gtk-immodules and update-gdkpixbuf-loaders calls from
    libgtk2.0-0's postinst, this isn't needed for backwards compatibility.
  * Use /usr/lib/libgtk2.0-0/gdk-pixbuf-query-loaders and
    /usr/lib/libgtk2.0-0/gtk-query-immodules-2.0 instead of
    /usr/bin/gdk-pixbuf-query-loaders and /usr/bin/gtk-query-immodules-2.0 in
    dh_gtkmodules.

 -- Loic Minier <lool@dooz.org>  Tue, 19 Sep 2006 16:40:22 +0200

gtk+2.0 (2.10.1-1) experimental; urgency=low

  * Add a missing x11proto-xext-dev build-dep for X SYNC checks.
  * Add a missing libatk1.0-dev (>= 1.9.0) build-dep for ATK.
  * Replace GTK_BINARY_VERSION in debian/*.in to set the binary version of
    binary modules; it is set via debian/scripts/vars and currently in use in
    update-gdkpixbuf-loaders.in and update-gtk-immodules.in.
  * Remove fake support for version argument from update-gdkpixbuf-loaders and
    update-gtk-immodules.
  * New upstream development releases with API additions, and non-public API
    changes and removals.
    - Target at experimental.
    - Update copyright from AUTHORS.
    - Update upstream URL.
    - Bump up libglib2.0-dev build-dep to >= 2.12.0.
    - Add a libdirectfb-dev (>= 0.9.24) build-dep for DirectFB.
    - Add a libcupsys2-dev (>= 1.2) build-dep for CUPS printing backend.
    - Bump shlibs to >= 2.10.0.
    - Update list of docs to ship; now includes NEWS. (Closes: #384225)
    - Update watch file to track stable releases and use HTTP.
    - Set GTK_BINARY_VERSION to 2.10.0.
    - Add or bump Conflicts with packages shipping modules for the 2.4.0
      binary version of Gtk: gtk2-engines-wonderland <= 1.0-3,
      gtk2-engines-cleanice <= 2.4.0-1, gtk2-engines <= 1:2.6.10-2,
      gtk2-engines-magicchicken <= 1.1.1-7, gtk2-engines-pixbuf <= 2.8.20-1,
      gtk2-engines-gtk-qt <= 1:0.7-1, gtk2-engines-qtpixmap <= 0.28-1.1,
      librsvg2-common <= 2.14.4-2, gtk2-engines-xfce <= 2.3.90.2-1,
      libgnomeui-0 <= 2.14.1-2, tamil-gtk2im <= 2.2-4.2, imhangul <= 0.9.13-3,
      iiimgcf <= 11.4.1870-7.3, scim-bridge <= 0.2.4-1, scim-gtk2-immodule <=
      1.4.4-4, gtk-im-libthai <= 0.1.4-1, uim-gtk2.0 <= 1:1.2.1-3, libwmf-dev
      <= 0.2.8.4-2, libwmf0.2-7 <= 0.2.8.4-2, swf-player <= 0.3.6-2.1.
    - Replace 001_gtk+-2.2.0-buildfix-immodule patch with
      001_static-linking-dont-query-immodules which has more chances to be
      merged upstream; see GNOME #346531.
    - Drop 006_gtk+-2.8.17-directfb patch, merged upstream.
    - Refresh patches: 000_gtk+-2.0.6-exportsymbols,
      003_default_fallback_icon_theme,
      004_gtk+-ximian-gtk2-filesel-navbutton-5,
      007_implicit_pointer_conversion_gdkdrawable_directfb.
    - Update 070_mandatory-relibtoolize with libtoolize --force --copy &&
      aclocal-1.7 -I m4macros && autoconf && automake-1.7.
    - New patch, 002_static-linking-dont-build-perf, to avoid building the
      perf measurement tools in static builds; see GNOME #346559; needs
      the 001_gtk+-2.2.0-buildfix-immodule patch.
    - New patch, 009_configurable-cairo-backend-module, to add a new
      --with-cairo-backend flag which will select a cairo-$backend.pc
      pkg-config module instead of the default of cairo.pc; see GNOME #351509.
    - Configure with --with-cairo-backend=directfb for the dfb build.
    - New patch, 010_gdk-require-cairo-module, to require the Cflags and Libs
      from the cairo-directfb module (as $cairo_module); see GNOME #351519.
    - New patch, 011_gdk-directfb-cvs-changes, backport of CVS only build
      fixes to permit compilation against directfb 0.9.25.1.
  * Fix bashishms in debian/rules. (Closes: #385473)
  * Generate a Provides: gtk2.0-binver-@BINVER@ in libgtk2.0-@SONAME@ to track
    the binary version of Gtk and to permit Gtk modules to depend on it.
  * Define the flags for each flavor (shared, static, and udeb) in Makefile
    vars and share the common flags.
  * Only pass --host to configure if DEB_HOST_GNU_TYPE and DEB_BUILD_GNU_TYPE
    differ.
  * Stop shipping *.la and *.a files of modules (all module types).
  * Move GTK_BINARY_VERSION back to rules.
  * Use GTK_BINVER_DEP instead of BINVER.
  * Build flavors out-of-tree; saves 25% of required build space (315 MB) and
    some build time / IO load; this clutters the headers a little (full build
    path is mentionned instead of ".") though.
  * Rewrite and cleanup the build process completely.
  * Install the full set of pkg-config files from the dfb flavor in
    /usr/lib/pkgconfig/libgtk-directfb-2.0; to use this feature, set
    PKG_CONFIG_PATH while invoking pkg-config (or configure); the
    /usr/lib/pkgconfig/*directfb*.pc files will be removed when Debian sources
    have been converted.
  * In the same spirit, gdkconfig.h is in /usr/lib/gtk-2.0/include/directfb;
    to use it, prepend -I/usr/lib/gtk-2.0/include/directfb to CFLAGS.
  * Fix generation of /etc/gtk-2.0/gdk-pixbuf.loaders for the udeb.
    (Closes: #382435)
  * Build-depend on libcairo-directfb2-dev >= 1.2.4-2 to get PDF/PS support in
    the directfb flavor of libcairo.
  * Recommend the linked source packages in libgtk2.0-doc instead of simply
    suggesting them.
  * Rewrite update-gdkpixbuf-loaders and update-gtk-immodules.
  * Drop double libatk1.0-dev build-dep.
  * Empty the dependency_libs in the *.la files of libgtk2.0-dev.
  * New immodule files handling with *.immodules files below
    /usr/lib/gtk-2.0/<BINARY_VERSION>/immodule-files.d.
    - New patch, 020_immodules-files-d, to split the module search path on
      ":", as is done in Pango, prepend
      /usr/lib/gtk-2.0/<BINARY_VERSION>/immodule-files.d to the search path,
      and to read all *.immodules files when a directory is encountered in the
      search path.
    - Pre-generate
      /usr/lib/gtk-2.0/<BINARY_VERSION>/immodule-files.d/libgtk2.0-0.immodules
      for the shared library.
    - Continue generating /etc/gtk-2.0/gtk.immodules until packages are
      updated.
  * Add the libpixmap engine to the udeb for the new Bladr GTK theme for g-i.
  * New loader files handling with *.loaders files below
    /usr/lib/gtk-2.0/<BINARY_VERSION>/loaders-files.d.
    - New patch, 021_loader-files-d, to split the module search path on
      ":", as is done in Pango, prepend
      /usr/lib/gtk-2.0/<BINARY_VERSION>/loader-files.d to the search path,
      and to read all *.loaders files when a directory is encountered in the
      search path.
    - Pre-generate
      /usr/lib/gtk-2.0/<BINARY_VERSION>/loader-files.d/libgtk2.0-0.loaders
      for the shared library and libgtk-directfb-2.0-0-udeb.loaders for the
      udeb.
    - Continue generating /etc/gtk-2.0/gdk-pixbuf.loaders until packages are
      updated.
    - This particular patch uses two ugly workarounds and needs work before
      being sent upstream.
  * New Debhelper-based command, dh_gtkmodules, to create module files for IM
    modules and GdkPixbuf loaders; it will still add a dependency on the
    binary version of Gtk for other modules.
  * Make use of the new dh_gtkmodules during the build (override the path to
    gtk-query-immodules-2.0 and gdk-pixbuf-query-loaders.
  * Add ${misc:Depends} to gtk2-engines-pixbuf.

 -- Loic Minier <lool@dooz.org>  Tue, 19 Sep 2006 15:13:38 +0200

gtk+2.0 (2.8.20-2) unstable; urgency=low

  * New patch, 009_revert-gdkdrawable-directfb, to revert a fix for Italic
    letters which caused ugly unneeded horizontal/vertical lines; thanks
    Davide Viti. (Closes: #386860)
  * Fix typo, install-dfb depends on build-dfb, not build-shared.
  * Fix typo (DFB_PKGFIR versus DFB_PKGDIR), use the BUILD_DFB_DIR version of
    gdk-pixbuf-query-loaders, and set LD_LIBRARY_PATH to the udeb's /usr/lib;
    should fix the empty /etc/gtk-2.0/gdk-pixbuf.loaders. (Closes: #382435)
  * Ship all engines of the DirectFB build in the udeb, that is
    engines/libpixmap.so.

 -- Loic Minier <lool@dooz.org>  Wed, 20 Sep 2006 21:36:04 +0200

gtk+2.0 (2.8.20-1) unstable; urgency=low

  * New upstream releases; no API changes.

 -- Loic Minier <lool@dooz.org>  Mon, 14 Aug 2006 16:52:04 +0200

gtk+2.0 (2.8.18-7) unstable; urgency=medium

  * Rename patches to reflect the order in which they are applied:
    - 000_gtk+-2.2.0-buildfix-immodule to 001_gtk+-2.2.0-buildfix-immodule
    - 001_default_fallback_icon_theme to 003_default_fallback_icon_theme
    - 001_gtk+-ximian-gtk2-filesel-navbutton-5 to
      004_gtk+-ximian-gtk2-filesel-navbutton-5
    - 002_xpmico to 005_xpmico
    - 003_gtk+-2.8.17-directfb to 006_gtk+-2.8.17-directfb
    - 005_implicit_pointer_conversion to
      007_implicit_pointer_conversion_gdkdrawable_directfb
    - 006_implicit_pointer_conversion to
      008_implicit_pointer_conversion_gdkgc_directfb
  * Change the 000_gtk+-2.0.6-exportsymbols, and
    001_gtk+-2.2.0-buildfix-immodule patches to only patch the
    non-autogenerated files.
  * Rename 004_reautoconf to 070_mandatory-relibtoolize; update it for the
    previous changes; use an older autoconf version to work around a bug
    in the glib-gettext macro which broke localization in dialog boxes; thanks
    Mike Hommey.

 -- Loic Minier <lool@dooz.org>  Sun,  6 Aug 2006 11:49:48 +0200

gtk+2.0 (2.8.18-6) unstable; urgency=low

  * 005_implicit_pointer_conversion.patch: patch from Dann Frazier to
    fix an implicit pointer conversion error on 64-bit architectures
    (closes: #381081).
  * 006_implicit_pointer_conversion.patch: fix another implicit
    conversion by allowing deprecated functions in the necessary header
    file (closes: #381082).

 -- Josselin Mouette <joss@debian.org>  Wed,  2 Aug 2006 14:48:54 +0200

gtk+2.0 (2.8.18-5) unstable; urgency=low

  [ Loic Minier ]
  * Set Priority to extra to sync with overrides.

  [ Josselin Mouette ]
  * Set priority to extra for the udeb.
  * Bump build dependencies for libcairo to the stable version.
  * Lots of cleanup in debian/rules.
  * Rename directfb packages to libgtk-directfb-2.0-*.
  * Move .a and .la files from the engine package to the development
    package.
    + Add appropriate Replaces: field.

 -- Josselin Mouette <joss@debian.org>  Sun, 30 Jul 2006 18:21:37 +0200

gtk+2.0 (2.8.18-4) experimental; urgency=low

  * Bump libcairo build dependencies.
  * Only install the PNG loader in the udeb.
  * Rebuild against a fixed glib.

 -- Josselin Mouette <joss@debian.org>  Mon, 26 Jun 2006 22:34:27 +0200

gtk+2.0 (2.8.18-3) experimental; urgency=low

  [ Loïc Minier ]
  * Bump libgtk2.0-dev dependency and build-dep on libx11-dev to >= 2:1.0.0-6
    as it ships x11.pc which ends up in the Requires of gdk-x11-2.0.pc.
    (Closes: #326199, #370693)
    [debian/control, debian/control.in]

  [ Josselin Mouette ]
  * 003_gtk+-2.8.17-directfb.patch: new patch, bringing a new directfb
    backend.
  * 004_reautoconf.patch: new patch, result of "libtoolize --force
    --copy; aclocal; autoheader; automake -acf; autoconf; rm -rf
    autom4te.cache" with the previous patches applied.
  * Make 3 new packages: libgtk+2.0-directfb0-udeb,
    libgtk+2.0-directfb-dev and  libgtk+2.0-directfb0.
  * Add a new build flavour for directfb (only the shared version).
  * Use chrpath to remove the rpath in the udeb.
  * Generate a fake shlibs.local to handle all intra-gtk dependencies by
    hand.
  * Switch to debhelper compatibility mode 5 and require 5.0.22.
  * Standards-version is 3.7.2.
  * Break the circular dependency between libgtk2.0-0, libgtk2.0-bin and
    libgtk2.0-common (closes: #309604).
    + Remove libgtk2.0-common dependency on libgtk2.0-0.
    + Remove libgtk2.0-0 dependency on libgtk2.0-bin.
    + Use ${binary:Version} and ${source:Version} to ensure strict
      dependencies.
    + Build-depend on dpkg-dev 1.13.19.
    + Invert the libgtk2.0-common -> libgtk2.0-0 symbolic link.
    + libgtk2.0-common.preinst, libgtk2.0-0.postinst: dance the symbolic
      link samba.
    + Move support binaries and scripts to libgtk2.0-0 and make
      libgtk2.0-bin a binary-all package containing only scripts.
    + Move /usr/sbin/update-* calls to libgtk2.0-0.
    + update-*: call binaries at their new location.

 -- Josselin Mouette <joss@debian.org>  Mon, 26 Jun 2006 22:31:14 +0200

gtk+2.0 (2.8.18-1) unstable; urgency=low

  * New upstream version:
    Bugs fixed:
    - search box positioning has some bugs
    - Gdk does not translate VK_NUMPADx to GDK_KP_x
    - sanely handle late (re)setting of dnd image
    - Text is shifted off-by-one in Add to panel
    - gtk_widget_create_pango_layout docs typo
    - GtkLayout In GtkScrolledWindow does not receive the scroll_event
    - gtktreeview has RTL problems with toggle buttons if using gtktreestore
      as a model
    - Wrong drop location in GtkEntry
    - GtkImage animation CRITICALS on switching themes
    - DnD: Conditional jump or move depends on uninitialised value
    - cursor blocked to dnd mode after using shift and dnd on a GtkCalendar
    - Crashes while creating source code w/GtkFontSelection
    - the right edge tab does not appear when switching tab
    - Warning in gtk_paned_compute_position
    - gdk should set resolution on PangoCairoFontmap, not PangoCairoContext
    - GtkTreeView does not resize correctly
    - gtk_tree_view_get_cell_area() forgets depth-one expander
    - expander animation not working in RTL mode
    - Multiple issues discovered by Coverity
    - Make gtk_file_chooser_button_new() friendlier for language bindings

 -- Sebastien Bacher <seb128@debian.org>  Tue, 30 May 2006 17:02:26 +0200

gtk+2.0 (2.8.17-1) unstable; urgency=low

  * New upstream version:
    Bugs fixed:
    - Expander disclosure button is too small
    - gtk_image_clear doesn't cause redraw
    - typo in configure.in yields suspicious warning
    - gtk_icon_view_set_cursor causes Segmentation fault
    - garbage output of --help in non UTF-8 locale
    - GtkNotebook does not destroy its children on destroy()
    - TreeView DnD between-row highlight colo
    - Gtk-Criticals occur when scrolling a text_view that is not realized
    - Hidden menubar still activates submenus with kbd
    - GtkTreeItem broken
    -  Clean up button press handling (use one-grab-op-at-a-time pattern)
    - broken scrolling when selecting
    - GTK+ File-chooser dialog crashes
    - Nautilus crashes when dragging icons to another screen
    - mixed line separators confuse gtk_text_iter_ends_line
    - Textview child is covered by window border
    - gdk_pixbuf_loader_new_with_type(): What image types are allowed?
    - Missing progress bar label
    - Fix a problem which caused grab-notify signal to be missed in some cases
  * debian/control.in:
    - clear the Build-Depends on xlibs-static-pic | xlibs-pic, not required
    - updated the Build-Depends on libpango1.0-dev so it build with
      the xorg transitioned version
  * * debian/patches/001_default_fallback_icon_theme.patch:
    - set the default fallback icon theme to "gnome", fixes the issues with
      the moves of icons from hicolor to gnome

 -- Sebastien Bacher <seb128@debian.org>  Sun,  9 Apr 2006 21:54:11 +0200

gtk+2.0 (2.8.16-1) unstable; urgency=low

  * New upstream version

 -- Sebastien Bacher <seb128@debian.org>  Wed, 15 Mar 2006 19:26:46 +0100

gtk+2.0 (2.8.15-1) unstable; urgency=low

  * New upstream version:
    * Bugs fixed:
      - Keys P and N in "open file" dialog have special meaning
      - MS-Windows theme (GTK-Wimp) shows all funky characters
      - Optimize gdk on win32
      - Hollow polygons have wrong linecaps
      - panel crash with a11y enabled
    * Updated translations (bg,bn,cs,eu,ro)

 -- Sebastien Bacher <seb128@debian.org>  Tue, 14 Mar 2006 15:41:56 +0100

gtk+2.0 (2.8.13-1) unstable; urgency=low

  * New upstream version:
    * Bugs fixed:
    - Can't select some items in GtkIconView
    - gtk_icon_theme_list_icons: example contexts don't work
    - gnopernicus crashes on changing display screen source for magnifier
    - evince crashes in gdk_region_union_with_rect
    - Small error in _gdk_gc_update_context
    - gtk.Notebook.get_current_page() returns incorrect page number
      when pages hidden
    - GtkAboutDialog not responsive to Escape key
    - GtkNotebook popup menu not keynavigatable
    - GtkRadioButton does not issue notify::active
    - Make more use of G_DISABLE_ASSERT in TextView code
    * Updated translations

 -- Sebastien Bacher <seb128@debian.org>  Sat, 25 Feb 2006 23:56:58 +0100

gtk+2.0 (2.8.12-1) unstable; urgency=low

  * New upstream bugfix release.
  * [debian/copyright] Updated FSF's address.

 -- J.H.M. Dassen (Ray) <jdassen@debian.org>  Sun, 12 Feb 2006 14:11:11 +0100

gtk+2.0 (2.8.11-1) unstable; urgency=low

  * New upstream version
    * Avoid memory overruns in the pixbuf theme engine with nonsensical
      gradient specifications.  [Matthias]
    * Bugs fixed:
    - Cursor doesn't move as expected
    - Segfault from combination of gtk_container_set_resize_mode()
      and GtkComboBox
    - segfault in update_cursor on amd64
    - eog crashes at launch under AIX
    - "~" should bring up the location dialog
    - gtk_text_layout_get_cursor_locations() chokes on layout=0x0
    * Documentation improvements [Federico Mena Quintero]
    * Translation updates (es,pt_BR,zh_HK,zh_TW)

 -- Sebastien Bacher <seb128@debian.org>  Fri, 27 Jan 2006 22:28:05 +0100

gtk+2.0 (2.8.10-1) unstable; urgency=low

  * New upstream version
  * debian/control.in:
    - updated the glib requirement
  * debian/patches/001_fs_documents.patch:
    - dropped, stick with upstream behaviour rather

 -- Sebastien Bacher <seb128@debian.org>  Thu, 12 Jan 2006 13:34:37 +0100

gtk+2.0 (2.8.9-2) unstable; urgency=low

  * Upload to unstable

 -- Sebastien Bacher <seb128@debian.org>  Thu, 15 Dec 2005 15:13:32 +0100

gtk+2.0 (2.8.9-1) experimental; urgency=low

  * New upstream version:
    Bugs fixed:
    - File chooser filter behaves weird
    - 2.8.4 to 2.8.6: sound-juicer crash, fileselector assertions
    - On unsetting the Model, GtkTreeView does not clear
      it's associated TreeSelection
    - Crash on selecting a file of null mime-type
    - gtktoolbutton leaks a pixbuf
    - GdkEvent leaked in gtktreeview.c / gtk_tree_view_key_press
    - Typo in trap_activate_cb()
    - gtkcalendar.c: The identifier is already declared.
    - gtk_menu_attach_to_widget() does not take NULL detacher
    - Unhinted fonts are measured incorrectly and drawing
      problems occur as a result
    - unwanted scrolling in recent gtk
    - Toolbars without icons are invisible in icon-only mode
    - Search-entry in the TreeView not working properly
    - gtktoolbutton.c:562: warning: 'image' is used
      uninitialized in this function
    - reference count of textbuffer increases with each paste
    - gtk_selection_data_get_uris leaks memory
    Other changes:
    - Remove GMemChunk from public header files to
      support building against GLib 2.10
    - Report errors in option parsing
    - Merge upstream xdgmime changes to handle duplicate glob patterns

 -- Sebastien Bacher <seb128@debian.org>  Sat, 10 Dec 2005 18:22:50 +0100

gtk+2.0 (2.8.8-1) experimental; urgency=low

  * New upstream version:
    GtkFileChooser:
     - Make F2 work for renaming bookmarks
    GtkEntry:
     - Turn off input methods in password entries
    - Other fixes * Documentation improvements
    - Updated translations

 -- Sebastien Bacher <seb128@debian.org>  Tue, 29 Nov 2005 16:00:32 +0100

gtk+2.0 (2.8.7-1) experimental; urgency=low

  * New upstream version.
  * Security fixes:
    - Add check to XPM reader to prevent integer overflow for specially crafted
      number of colors (CVE-2005-3186) (Closes: #339431).
    - Fix endless loop with specially crafted number of colors (CVE-2005-2975).
  * debian/patches/001_fs_documents.patch:
    - updated.
  * debian/rules:
    - fix confusing cp usage.

  [ Loic Minier ]
  * Drop xlibs-dev deps and build-deps.
    [debian/control, debian/control.in]

 -- Sebastien Bacher <seb128@debian.org>  Wed, 16 Nov 2005 11:54:11 +0100

gtk+2.0 (2.8.3-1) experimental; urgency=low

  * New upstream version:
    - Fix problems with the handling of initial settings
      for font options and cursor themes.
    - Add a --ignore-theme-index option to gtk-update-icon-cache.

 -- Jordi Mallach <jordi@debian.org>  Thu,  1 Sep 2005 19:45:50 +0200

gtk+2.0 (2.8.2-1) experimental; urgency=low

  * New upstream version:
    - Fix a crash with custom icon themes, which affected
      the gnome-theme-manager.
    - Make sure font and cursor settings are propaged down
      to the screen initially.
  * debian/control.in:
    - require the current pango.

 -- Sebastien Bacher <seb128@debian.org>  Thu, 25 Aug 2005 00:36:18 +0200

gtk+2.0 (2.8.1-1) experimental; urgency=low

  * New upstream version:
    - gtk-update-icon-cache no longer stores copies of symlinked icons,
      and it has a --index-only option to omit image data from the cache.
    - Make large GtkSizeGroups more efficient.
    - Improve positioning of menus in GtkToolbar.
    - Make scrolling work on unrealized icon views.
    - Avoid unnecessary redraws on range widgets.
    - Make sure that all GTK+ applications reload icon themes promptly.
    - Ensure that gdk_pango_get_context() and gtk_widget_get_pango_context()
      use the same font options and dpi value.
    - Multiple memory leak fixes.
  * debian/control.in:
    - updated the libgtk2.0-dev Depends according to the changes.
  * debian/rules:
    Add --enable-explicit-deps=yes to make sure stuff like x11 gets listed as a
    Requires: in gdk(-x11)-2.0.pc, because otherwise linkage against -lX11 and
    friends doesn't get carried through.  Whether or not this is correct is
    arguable, since libgdk-x11-2.0.so.0* ends up linked against it anyway, but
    stuff like gnome-panel seems to be relying on this transience.
    Change by Daniel Stone.

 -- Sebastien Bacher <seb128@debian.org>  Wed, 24 Aug 2005 11:24:16 +0200

gtk+2.0 (2.8.0-1) experimental; urgency=low

  * New upstream version.
  * debian/control.in:
    - build with the new cairo (Closes: #323705).
    - updated the Build-Depends for xorg (Closes: #323080).
  * debian/copyright:
    - use License instead of Copyright (Closes: #323209).
  * debian/patches/001_fs_documents.patch:
    - default to Documents.
  * debian/rules:
    - updated the shlibs.
  * debian/watch:
    - updated.

 -- Sebastien Bacher <seb128@debian.org>  Thu, 18 Aug 2005 12:19:41 +0200

gtk+2.0 (2.7.2-1) experimental; urgency=low

  * New upstream version.
  * debian/control.in:
    - updated the Build-Depends.
  * debian/rules:
    - updated the shlibs.
    - use cairo.
  * debian/watch:
    - updated.

 -- Sebastien Bacher <seb128@debian.org>  Tue, 12 Jul 2005 01:06:55 +0200

gtk+2.0 (2.6.8-1) unstable; urgency=low

  * New upstream version.
  * debian/patches/003_focus_issues.patch:
    - fixed with the new version.

 -- Sebastien Bacher <seb128@debian.org>  Thu, 16 Jun 2005 12:52:35 +0200

gtk+2.0 (2.6.7-2) unstable; urgency=low

  * Upload to unstable.
  * Forward patches from 2.6.4 branch:
    + 003_focus_issues.patch: stolen from CVS HEAD to fix focus issues.
    + debian/gtk-tutorial.devhelp: updated to reflect the reality of the
      html files.
  * Loïc Minier:
    + Document the configuration of Emacs-style key bindings in README.Debian,
      with additional instructions for GNOME users. [debian/README.Debian]
      (Closes: #309530)

 -- Josselin Mouette <joss@debian.org>  Mon,  6 Jun 2005 22:39:27 +0200

gtk+2.0 (2.6.7-1) experimental; urgency=low

  * New upstream version:
    - Fix compilation with gcc 4.0 (Closes: #303646).
  * debian/rules:
    - clean from the mips changes.
  * debian/patches/002_bmp.patch:
    - the new version fixes that.
  * debian/patches/004_fs_newdir.patch:
    - the new version fixes that.

 -- Sebastien Bacher <seb128@debian.org>  Thu, 14 Apr 2005 22:06:53 +0200

gtk+2.0 (2.6.4-1) unstable; urgency=medium

  * New upstream release.
  * debian/patches/004_fs_newdir.patch:
    - fix a crash in the fileselector when creating a directory.
  * debian/patches/003_iconcache.patch:
    - this bug is fixed in the new version.
  * debian/patches/004_mipsbuild.patch:
    - dropped, this change is not required.
  * debian/patches/002_bmp.patch:
     - fix CAN-2005-0891: BMP double free Dos (Closes: #303141).

 -- Sebastien Bacher <seb128@debian.org>  Tue,  5 Apr 2005 21:09:01 +0200

gtk+2.0 (2.6.2-4) unstable; urgency=high

  * Sjoerd Simons:
    - debian/patches/003_iconcache.patch
      + Updated. Let updateiconcache.c include config.h so it's correctly build
        with large file support (Closes: #295777).
  * Sebastien Bacher:
    - debian/shlibs.local:
      + dropped, fix the self depends (Closes: #296175).
  * Loic Minier:
    - debian/control*
      + added gtk2-engines-pixbuf subsection and priority to sync with
        the override.
  * Use high urgency so that icon themes can propagate to testing.

 -- Josselin Mouette <joss@debian.org>  Wed,  2 Mar 2005 22:28:38 +0100

gtk+2.0 (2.6.2-3) unstable; urgency=low

  * Patch from Steve Langasek <vorlon@debian.org>:
    Add a --disable-testsuite argument to upstream configure, to permit
    skipping the testsuite on architectures where large static binaries
    are currently problematic (i.e., mips).  Closes: #295048.

 -- Sebastien Bacher <seb128@debian.org>  Sun, 13 Feb 2005 19:23:39 +0100

gtk+2.0 (2.6.2-2) unstable; urgency=low

  * debian/libgtk2.0-bin.postinst:
    - don't run gtk-update-icon-cache, the themes should do that
      (Closes: #293568).
  * debian/patches/003_iconcache.patch:
    - should fix the gtk-update-icon-cache issue on sparc.

 -- Sebastien Bacher <seb128@debian.org>  Sun,  6 Feb 2005 19:57:57 +0100

gtk+2.0 (2.6.2-1) unstable; urgency=low

  * New upstream release:
    - fix the loop in gtkdialog (Closes: #291051).
    - should fix the issue on sparc (Closes: #293711).

 -- Sebastien Bacher <seb128@debian.org>  Sun,  6 Feb 2005 00:16:52 +0100

gtk+2.0 (2.6.1-2) unstable; urgency=low

  * Upload to unstable.
  * debian/patches/004_gtkmodules.patch:
    - don't reverse the order of modules, that fix a crash with the modules.

 -- Sebastien Bacher <seb128@debian.org>  Wed,  2 Feb 2005 18:28:09 +0100

gtk+2.0 (2.6.1-1) experimental; urgency=low

  * New upstream release.

 -- Sebastien Bacher <seb128@debian.org>  Sun,  9 Jan 2005 14:23:07 +0100

gtk+2.0 (2.6.0-1) experimental; urgency=low

  * New upstream release (Closes: #275239).
  * debian/control.in:
    - create a gtk2-engines-pixbuf package.
    - recommends hicolor-icon-theme (Closes: #287334).
    - rename libgtk2.0-dbg to libgtk2.0-0-dbg.
    - updated the Build-Depends.
  * debian/gtk2-engines-pixbuf.files:
    - added.
  * debian/libgtk2.0-bin.files:
    - install gtk-update-icon-cache here.
  * debian/libgtk2.0-bin.postinst:
    - call gtk-update-icon-cache.
  * debian/patches/001_gtk+-debian-aclocal-pass_all.patch:
    - removed, should not be needed with the new version.
  * debian/patches/003_treeview-typeahead.patch,
    debian/patches/003_filechooser-search.patch,
    debian/patches/004_treeview-activate.patch,
    debian/patches/005_modifiers.patch:
    - removed, these changes are in the new version.
  * debian/rules:
    - updated the shlibs.
    - use dh_strip to make the debug package.
  * update-gtk-immodules.in:
  * update-gdkpixbuf-loaders.in:
    - module version is 2.4.0.
  * debian/watch:
    - updated.

 -- Sebastien Bacher <seb128@debian.org>  Wed, 29 Dec 2004 18:55:11 +0100

gtk+2.0 (2.4.14-2) unstable; urgency=low

  * debian/patches/003_filechooser-search.patch:
    - open the path entry if "/" is enter in the file-selector.
  * debian/patches/004_treeview-activate.patch:
    - typeahead active the row.
  * debian/patches/005_modifiers.patch:
    - accept shift-/ for bringing up the location popup.

 -- Sebastien Bacher <seb128@debian.org>  Tue, 21 Dec 2004 16:21:15 +0100

gtk+2.0 (2.4.14-1) unstable; urgency=low

  * New upstream release (Closes: #286021).
  * debian/control.in:
    - set myself as maintainer.
  * debian/patches/003_treeview-typeahead.patch:
    - backport of the typeahead feature for the treeviews.

 -- Sebastien Bacher <seb128@debian.org>  Sun, 19 Dec 2004 14:55:07 +0100

gtk+2.0 (2.4.13-1) unstable; urgency=low

  * New upstream release:
    - make new notebook tabs appear again (Closes: #276266).

 -- Sebastien Bacher <seb128@debian.org>  Wed, 13 Oct 2004 16:48:13 +0200

gtk+2.0 (2.4.11-1) unstable; urgency=low

  * New upstream release.

 -- Sebastien Bacher <seb128@debian.org>  Mon, 11 Oct 2004 19:48:52 +0200

gtk+2.0 (2.4.10-1) unstable; urgency=low

  * New upstream release.
  * debian/patches/002_xpmico.patch:
    - updated, the two xpm fixes are in the new version.

 -- Sebastien Bacher <seb128@debian.org>  Sun, 19 Sep 2004 00:19:27 +0200

gtk+2.0 (2.4.9-2) unstable; urgency=high

  * debian/patches/002_xpmico.patch:
    - fix CAN-2004-0782 Heap-based overflow in pixbuf_create_from_xpm.
    - fix CAN-2004-0783 Stack-based overflow in xpm_extract_color.
    - fix CAN-2004-0788 ico loader integer overflow.

 -- Sebastien Bacher <seb128@debian.org>  Fri, 17 Sep 2004 12:23:02 +0200

gtk+2.0 (2.4.9-1) unstable; urgency=medium

  * GNOME team upload.
  * New upstream release.
  * debian/patches/002_gtk+-pixbuf-breakage.patch: removed, included in
    upstream version 2.4.8.

 -- Jordi Mallach <jordi@debian.org>  Thu, 26 Aug 2004 14:41:17 +0200

gtk+2.0 (2.4.7-1) unstable; urgency=medium

  * GNOME team upload.
  * New upstream release.
  * debian/patches/002_gtk+-pixbuf-breakage.patch: new, apply patch
    from CVS to fix thumbnail corruption in nautilus.

 -- Jordi Mallach <jordi@debian.org>  Wed, 25 Aug 2004 20:12:28 +0200

gtk+2.0 (2.4.4-2) unstable; urgency=medium

  * Rebuilt with libtiff4.
  * debian/control.in:
    - Build-Depends on libtiff4-dev.

 -- Sebastien Bacher <seb128@debian.org>  Wed, 28 Jul 2004 23:11:54 +0200

gtk+2.0 (2.4.4-1) unstable; urgency=low

  * New upstream release
    - fix the problem with directories displayed twice in the file chooser
      (Closes: #249057).
  * debian/control.in:
    - libgtk2.0-bin Conflicts with old libgtk2.0-dev.

 -- Sebastien Bacher <seb128@debian.org>  Sun, 11 Jul 2004 00:33:45 +0200

gtk+2.0 (2.4.3-3) unstable; urgency=low

  * debian/control.in:
    - since manpages have moved from libgtk2.0-dev to libgtk2.0-bin we need
      to update the Replaces.

 -- Sebastien Bacher <seb128@debian.org>  Mon,  5 Jul 2004 21:15:25 +0200

gtk+2.0 (2.4.3-2) unstable; urgency=low

  * debian/libgtk2.0-bin.files:
    - moved gdk-pixbuf-query-loader and gtk-query-immodules-2.0 manpages
      to libgtk2.0-bin. (Closes: #257399).
  * debian/libgtk2.0-doc.doc-base.gtk-faq,
    debian/libgtk2.0-doc.doc-base.gtk-tutorial:
    - changed index.html with book1.html.
  * Included devehelp files from Richard Cohen <richard@daijobu.co.uk>
    for the faq and the tutorial (Closes: #256844).

 -- Sebastien Bacher <seb128@debian.org>  Sat,  3 Jul 2004 12:14:38 +0200

gtk+2.0 (2.4.3-1) unstable; urgency=medium

  * New upstream release
    - fix the button size allocation logic (Closes: #253971, #253974).
  * debian/rules
    - updated the shlibs.

 -- Sebastien Bacher <seb128@debian.org>  Tue, 15 Jun 2004 11:29:13 +0200

gtk+2.0 (2.4.2-1) unstable; urgency=low

  * New upstream release (Closes: #252690).

 -- Sebastien Bacher <seb128@debian.org>  Sat,  5 Jun 2004 17:23:57 +0200

gtk+2.0 (2.4.1-4) unstable; urgency=low

  * Conflict with librsvg2-common << 2.6.3-1 (closes: #250714, #250647).

 -- Josselin Mouette <joss@debian.org>  Tue, 25 May 2004 14:15:22 +0200

gtk+2.0 (2.4.1-3) unstable; urgency=low

  * GNOME Team Upload.
  * Upload to unstable
    + close bug fixed in experimental uploads
      (Closes: #161244, #201429, #201507, #203677, #208744, #223316, #228603)
      (Closes: #232081, #234902, #238479, #241860)
  * Marc Brockschmidt <he@debian.org>
   + debian/rules: Really, *really* surpress warnings when removing directories
     (using >/dev/null 2>&1 instead of 2>&1 >/dev/null)

 -- Sebastien Bacher <seb128@debian.org>  Sat, 22 May 2004 15:23:21 +0200

gtk+2.0 (2.4.1-2) experimental; urgency=low

  * debian/control.in:
    + Conflict with old versions of packages that need a rebuild to work with
      gtk+2.4 to force the updates.

 -- Sebastien Bacher <seb128@debian.org>  Sat, 15 May 2004 23:24:07 +0200

gtk+2.0 (2.4.1-1) experimental; urgency=low

  * New upstream release.
  * Akira TAGOH <tagoh@debian.org>
  + debian/control:
    - added libgtk2.0-0 to Depends for libgtk2.0-common. (from 2.2.4-6).
    - libgtk2.0-dev requires libxext-dev. (Closes: #247469)
  * Sebastien Bacher <seb128@debian.org>
  + debian/rules:
    - updated shlib to 2.4.1.

 -- Sebastien Bacher <seb128@debian.org>  Wed,  5 May 2004 23:32:54 +0200

gtk+2.0 (2.4.0-4) experimental; urgency=low

  * Akira TAGOH <tagoh@debian.org>
  + debian/control:
    - moved arch-independent files to libgtk2.0-common again.
    - separated arch-dependent files to libgtk2.0-bin.

 -- Akira TAGOH <tagoh@debian.org>  Sat, 24 Apr 2004 02:11:52 +0900

gtk+2.0 (2.4.0-3) experimental; urgency=low

  * Akira TAGOH <tagoh@debian.org>
  + debian/rules:
    - modified the sed script to strip the version properly.
      (closes: Bug#241860)
    - clean up.
  + debian/control:
    - updated the dependencies for the separated xlibs-dev. (from 2.2.4-4)
    - separated arch-independent data to libgtk2.0-data package.
      (from 2.2.4-4)

 -- Akira TAGOH <tagoh@debian.org>  Fri, 23 Apr 2004 22:43:58 +0900

gtk+2.0 (2.4.0-2) experimental; urgency=low

  * debian/control.in:
    + Added build dependency on libxcursor-dev. (Closes: #239886)

  Sebastien Bacher <seb128@debian.org>:
  * debian/rules:
    + Updated shver.
  * debian/control.in:
    + Added again Build-Depends removed in 2.4.0-1.

 -- J.H.M. Dassen (Ray) <jdassen@debian.org>  Thu, 25 Mar 2004 11:18:48 +0100

gtk+2.0 (2.4.0-1) experimental; urgency=low

  * First upload of new GTK+ branch in experimental (Closes: #238479):
    + back out locale-dependent interpretation of KP_Decimal (Closes: #234902).
    + change scrolling method (Closes: #161244).
    + first day of the week depends of the locale (Closes: #228603).
    + fix fileselector multiple selection handling after keyboard validation
      (Closes: #208744).
    + fix gtktreeview crash when expanding nodes (Closes: #232081).
    + fix quotes missing in gtk-2.0.m4 (Closes: #223316).
    + use the new file selector (Closes: #203677, #201429, #201507).
    + and probably a lot of other bug fixes and improvements ...
  * Sebastien Bacher <seb128@debian.org>:
    * debian/control.in:
      - removed Build-Depends on docbook-utils and linuxdoc-tools-text.
    * patches/001_gtk+-debian-docfix-dtds.patch:
      - removed since we have a xml catalog now.
  * Rob Taylor <robtaylor@fastmail.fm>:
    * debian/control.in, debian/sources, debian/scripts/vars, debian/watch:
      - updated for 2.4.0.
    * debian/patches/:
      - 002_gtk+-debian-freetype.patch:
        + removed, not needed any more, configure already has the changes.
      - 000_gtk+-2.2.4-non-weak-symbols.patch:
        + removed, fixed in upstream source.
      - 000_gtk+-2.2.4-socketfocus.patch:
        + removed, fixed in upstream source.
      - 001_gtk+-debian-aclocal-pass_all.patch :
        + updated.
      - 000_gtk+-2.2.0-buildfix-immodule.patch
        + updated.
      - 000_gtk+-debian-xinerama-pic.patch
        + updated.

 -- Sebastien Bacher <seb128@debian.org>  Mon, 22 Mar 2004 22:00:09 +0100

gtk+2.0 (2.2.4-6) unstable; urgency=low

  * Akira TAGOH <tagoh@debian.org>
  + debian/control:
    - added libxt-dev to fix FTBFS. (closes: Bug#246450)
    - added libgtk2.0-0 to Depends for libgtk2.0-common.

 -- Akira TAGOH <tagoh@debian.org>  Tue,  4 May 2004 11:30:56 +0900

gtk+2.0 (2.2.4-5) unstable; urgency=low

  * Akira TAGOH <tagoh@debian.org>
  + debian/control:
    - moved arch-independent files to libgtk2.0-common again.
    - separated arch-dependent files to libgtk2.0-bin.

 -- Akira TAGOH <tagoh@debian.org>  Sat, 24 Apr 2004 01:12:08 +0900

gtk+2.0 (2.2.4-4) unstable; urgency=low

  * Akira TAGOH <tagoh@debian.org>
  + debian/rules:
    - bumped the shlib version to 2.2.1-3. (closes: Bug#208671)
  + debian/control:
    - separated arch-independent data to libgtk2.0-data package.
      (closes: Bug#233396)
    - fixed the dependencies for the separated xlibs-dev.
      (closes: Bug#241782, Bug#241522)
  + debian/libgtk2.0-data.{dir,files}:
    - added.

 -- Akira TAGOH <tagoh@debian.org>  Thu, 22 Apr 2004 00:42:02 +0900

gtk+2.0 (2.2.4-3) unstable; urgency=low

  * debian/patches/:
    - 002_gtk+-debian-freetype.patch: patch from Daniel Schepler to fix the
      build failure due to freetype (Closes: #225129).

 -- Sebastien Bacher <seb128@debian.org>  Sat, 27 Dec 2003 13:00:17 +0100

gtk+2.0 (2.2.4-2) unstable; urgency=low

  * debian/control:
    - added Uploaders to maintain as team.
    - added gnome-pkg-tools to Build-Depends.
  * debian/gtk-options.7:
    - included a manpage with the help on the options (Closes: Bug#216897).
  * debian/libgtk2.0-doc.doc-base.gtk-faq
  * debian/libgtk2.0-doc.doc-base.gtk-tutorial:
    - replaced book1.html by index.html (closes: Bug#215382).
  * debian/patches/:
    - 000_gtk+-2.2.4-socketfocus.patch: new patch to fix a GtkSocket focus
      problem that hang the system tray applet.
      (closes: Bug#210813, Bug#212772).
    - 001_gtk+-ximian-gtk2-filesel-navbutton-5.patch: updated
      (closes: Bug#216660).
  * debian/rules:
    - modified to generate debian/control using gnome-pkg-tools.

 -- Sebastien Bacher <seb128@debian.org>  Fri, 31 Oct 2003 21:32:29 +0100

gtk+2.0 (2.2.4-1) unstable; urgency=low

  * New upstream release.
    - implemented the im module that produces C_WITH_CEDILLA rather than
      C_WITH_ACUTE for dead_acute+c combinations. it will be used as default
      im module for fr and pt. (closes: Bug#168557)
    - reworked the handling of XIM's status window. (closes: Bug#203009)
  * debian/control:
    - removed libgtk2.0-0png3 which is unnecessary anymore.
    - added non-versioned Conflicts: libgtk2.0-0png3.
    - bumped Standards-Version to 3.6.1.0.
  * debian/patches/: removed the backported patches.
    - 000_gtk+-2.2.2-docfix-gtk2compliant.patch
    - 000_gtk+-2.2.2-docfix-gtktreemodel.patch
    - 000_gtk+-2.2.2-gtkwidget-viewable.patch
    - 000_gtk+-2.2.2-imxim-reconnect.patch

 -- Akira TAGOH <tagoh@debian.org>  Mon,  8 Sep 2003 03:42:18 +0900

gtk+2.0 (2.2.2-3) unstable; urgency=low

  * debian/patches/:
    - 000_gtk+-2.2.2-docfix-gtk2compliant.patch: applied a backported patch
      from CVS to fix the old documentation. (closes: Bug#146723)
    - 000_gtk+-2.2.2-docfix-gtktreemodel.patch: applied a backported patch
      from CVS to fix the sample code. (closes: Bug#201322)
    - 000_gtk+-2.2.2-gtkwidget-viewable.patch: applied a backported patch from
      CVS to fix the garbled pixmaps. (closes: Bug#201808, Bug#202486)
    - 000_gtk+-2.2.2-imxim-reconnect.patch: applied a backported patch from
      CVS to fix the segfaults if the XIM server is killed during running gtk2
      applications.
    - 001_gtk+-debian-docfix-dtds.patch: applied to use the local DTD.
  * debian/control:
    - added Build-Depends-Indep: gtk-doc-tools, docbook-xml to re-generate the
      fixed documents.

 -- Akira TAGOH <tagoh@debian.org>  Thu,  7 Aug 2003 01:42:46 +0900

gtk+2.0 (2.2.2-2) unstable; urgency=low

  * debian/patches/:
    - 001_gtk+-debian-aclocal-pass_all.patch: re-applied a patch to fix FTBFS
      on arm. (closes: Bug#201443)

 -- Akira TAGOH <tagoh@debian.org>  Thu, 24 Jul 2003 03:14:10 +0900

gtk+2.0 (2.2.2-1) unstable; urgency=low

  * New upstream release. (closes: Bug#200350)
    - Fixed threadlocks on GtkTreeView. (closes: Bug#192136)
    - Fixed the crash on moving the cursor when the cursor is invisible.
      (closes: Bug#187858)
    - Fixed the compose table for ascending order. (closes: Bug#182073)
  * debian/control:
    - fix the FTBFS. Thanks to Daniel Baeyens.
    - bumped Standards-Version to 3.6.0.
  * debian/rules:
    - removed dh_undocumented.
    - don't claim the newer shlibs.
  * debian/patches/:
    - 000_gtk+-2.2.1-gdk_event_copy_for_xinput.patch: removed.
    - 000_gtk+-2.2.1-gdk_visual_get_best_with_depth.patch: removed.
    - 000_gtk+-2.2.1-gtk_text_line_previous_could_contain_tag.patch: removed.
    - 000_gtk+-2.2.1-gtktreeview-scroll.patch: removed.
    - 000_gtk+-debian-xinerama-pic.patch: updated.
    - 001_gtk+-debian-aclocal.patch: removed.
    - 001_gtk+-ximian-gtk2-filesel-navbutton-5.patch: applied a Ximian patch
      to improve the GtkFileSel UI. Requested from Ross Burton.
    - 000_gtk+-2.2.2-non-weak-symbols.patch: applied to fix the undefined non
      weak symbols. (closes: Bug#193774)

 -- Akira TAGOH <tagoh@debian.org>  Sun, 13 Jul 2003 21:26:49 +0900

gtk+2.0 (2.2.1-6) unstable; urgency=low

  * debian/patches/001_gtk+-debian-aclocal.patch:
    - damn. forgot to re-run automake and autoconf. fix again.
      (closes: Bug#190569)

 -- Akira TAGOH <tagoh@debian.org>  Sat,  3 May 2003 16:56:18 +0900

gtk+2.0 (2.2.1-5) unstable; urgency=low

  * debian/control:
    - changed a section for libgtk2.0-dbg to libdevel.
  * debian/patches/000_gtk+-debian-aclocal.patch:
    - applied to fix Xinerama library linkage broken on arm and m68k.
      (closes: Bug#190569)
      Thanks to James Troup and Phil Blundell.

 -- Akira TAGOH <tagoh@debian.org>  Sat,  3 May 2003 01:50:52 +0900

gtk+2.0 (2.2.1-4) unstable; urgency=low

  * debian/patches/:
    - 000_gtk+-2.2.1-gtk_text_line_previous_could_contain_tag.patch:
      applied a backported patch from CVS. (closes: Bug#185066)
    - 000_gtk+-2.2.1-gtktreeview-scroll.patch:
      applied a patch from Red Hat to fix infinite expose loops in TreeView.
      (closes: Bug#187312)
  * debian/control:
    - bumped Standards-Version to 3.5.9.
    - changed a section for libgtk2.0-dev to libdevel.
  * debian/rules:
    - fixed the symlinks on /usr/share/gtk-doc/html. (closes: Bug#183377)
  * debian/compat:
    - use it instead of DH_COMPAT.

 -- Akira TAGOH <tagoh@debian.org>  Fri,  4 Apr 2003 01:55:35 +0900

gtk+2.0 (2.2.1-3) unstable; urgency=low

  * build against the latest xlibs and xlibs-pic. so now correct
    libXinerama_pic.a is linked and supporting xinarama is re-enabled.
    (closes: Bug#177318)
  * debian/control:
    - depend on xlibs-pic (>= 4.2.1-6)
  * debian/README.Debian:
    - improve description of static libraries issue. (closes: Bug#181879)
      Thanks to Marcelo E. Magallon <mmagallo@debian.org>
    - mention gtk-key-theme-name and gnome-settings-daemon.
  * debian/rules:
    - create the symlinks in /usr/share/gtk-doc

 -- Akira TAGOH <tagoh@debian.org>  Mon,  3 Mar 2003 01:35:04 +0900

gtk+2.0 (2.2.1-2) unstable; urgency=low

  * debian/patches/:
    - 000_gtk+-2.2.1-gdk_visual_get_best_with_depth.patch:
      backport from CVS to fix wrong pointer returned. (closes: Bug#180786)
    - 000_gtk+-2.2.1-gdk_event_copy_for_xinput.patch:
      applied to fix a crash when using xinput. (closes: Bug#178908)

 -- Akira TAGOH <tagoh@debian.org>  Wed, 19 Feb 2003 03:10:55 +0900

gtk+2.0 (2.2.1-1) unstable; urgency=low

  * New upstream release.
  * debian/patches/: removed patches. they were fixed in this release.
    - 000_gtk+-2.2.0-buildfix-modules.patch
    - 000_gtk+-2.2.0-fix-es.po.patch
    - 000_gtk+-2.2.0-fnmatch-undef.patch
    - 002_gtk+-2.2.0-fixtypo-xinput.patch
  * debian/patches/000_gtk+-debian-xinerama-pic.patch: update.

 -- Akira TAGOH <tagoh@debian.org>  Fri,  7 Feb 2003 03:37:44 +0900

gtk+2.0 (2.2.0-3) unstable; urgency=low

  * debian/: clean the unnecessary files up. (closes: Bug#177809)
  * debian/rules:
    remove the old debug libraries on install process if exists. (closes:
    Bug#177376)
  * debian/patches/:
    - 002_gtk+-2.2.0-fixtypo-xinput.patch:
      fix to enable XFree86 xinput extension. (closes: Bug#176104)
    - 000_gtk+-2.2.0-fix-es.po.patch:
      applied to fix es.po. (closes: Bug#178870)

 -- Akira TAGOH <tagoh@debian.org>  Wed, 29 Jan 2003 23:01:43 +0900

gtk+2.0 (2.2.0-2) unstable; urgency=low

  * debian/control:
    - add Conflicts libgnomeui-0 (<< 2.0.6-2) to avoid the gtk+ 2.2 breakage.
      (closes: Bug#175946)
    - add Conflicts gtk2.0-examples (<< 2.2.0) (closes: Bug#175868)
    - add dependency of libgtk2.0-common. (closes: Bug#175873)
    - removed libgtk-common package. it's no longer needed. I hope the loop
      dependency will be disappeared.
    - used libpng12-0-dev instead of libpng3-dev for Build-Depends.
  * debian/patches/001_gtk+-2.2.0-xinerama-pic.patch:
    disabled Xinerama support until xlibs-pic has libXinerama_pic.a.
    (closes: Bug#175923)

 -- Akira TAGOH <tagoh@debian.org>  Sat, 11 Jan 2003 05:09:12 +0900

gtk+2.0 (2.2.0-1) unstable; urgency=low

  * New upstream release.
    - upstream bug were closed. so it should be fixed. (closes: Bug#147697)
  * debian/control:
    - updated Build-Depends.
    - bumped Standards-Version to 3.5.8.
    - fix description-synopsis-ends-with-full-stop stuff.
  * debian/update-gdkpixbuf-loaders: add brand-new wrapper script.
  * debian/update-gdkpixbuf-loaders.1: add manpage.
  * debian/rules:
    modified to build the static libraries. (closes: Bug#161938)
  * debian/README.Debian: updated.
  * debian/patches/:
    - 000_gtk+-2.0.6-extranotify.patch: removed.
    - 000_gtk+-2.0.6-scroll_to.patch: removed.
    - 000_gtk+-2.2.0-fnmatch-undef.patch:
      applied to fix having main() in the library.
    - 000_gtk+-2.2.0-buildfix-immodule.patch:
      applied to build the static libraries.
    - 000_gtk+-2.2.0-buildfix-modules.patch:
      applied to fix a typo in configure.in.

 -- Akira TAGOH <tagoh@debian.org>  Mon,  6 Jan 2003 18:34:31 +0900

gtk+2.0 (2.0.9-1) unstable; urgency=low

  * New upstream release.
  * debian/patches/000_gtk+-2.0.8-refcolormap.patch: this release contains it.
    removed.

 -- Akira TAGOH <tagoh@debian.org>  Sun, 24 Nov 2002 00:08:42 +0900

gtk+2.0 (2.0.8-2) unstable; urgency=low

  * debian/patches/000_gtk+-2.0.8-refcolormap.patch: applied to fix the crash
    problem with close. For solve your problem, I recommend you restart all
    processes related gtk+2.0. (closes: Bug#169005)

 -- Akira TAGOH <tagoh@debian.org>  Fri, 15 Nov 2002 09:16:40 +0900

gtk+2.0 (2.0.8-1) unstable; urgency=low

  * New upstream release.
  * debian/patches/000_gtk+-2.0.7-gifsymbol.patch: it's no longer needed.
  * debian/rules: fix twice called ldconfig. (closes: Bug#168071)

 -- Akira TAGOH <tagoh@debian.org>  Sun, 10 Nov 2002 16:36:45 +0900

gtk+2.0 (2.0.7-1) unstable; urgency=low

  * New upstream release.
  * debian/rules:
    - support noopt option for DEB_BUILD_OPTIONS.
    - add symlink for gobject. (closes: Bug#167755)
  * Hm, closed a bug which is marked as NMU due to mis-upload. (closes:
    Bug#166442)
  * debian/patches: these patches are no longer needed, so removed.
    - 000_gtk+-2.0.6-64bitfix.patch
    - 000_gtk+-2.0.6-imenvvar.patch
    - 000_gtk+-2.0.6-keycode.patch
    - 000_gtk+-2.0.6-usintl.patch
  * debian/patches/000_gtk+-2.0.7-gifsymbol.patch: applied to fix the
    undefined symbol issue on libpixbufloader-gif.so.

 -- Akira TAGOH <tagoh@debian.org>  Wed,  6 Nov 2002 01:42:22 +0900

gtk+2.0 (2.0.6-4) unstable; urgency=low

  * debian/patches/000_gtk+-2.0.6-64bitfix.patch: applied to fix a segfault on
    IA64. (closes: Bug#166442)

 -- Akira TAGOH <tagoh@debian.org>  Sun, 27 Oct 2002 03:07:59 +0900

gtk+2.0 (2.0.6-3) unstable; urgency=low

  * debian/control: moved libgtk2.0-0png3 to the last entry.
  * debian/rule: fix invalid symlink.

 -- Akira TAGOH <tagoh@debian.org>  Sat, 31 Aug 2002 09:46:36 +0900

gtk+2.0 (2.0.6-2) unstable; urgency=low

  * debian/control:
    - bumped Standards-Version and depends debhelper (>> 4).
    - revert to libgtk2.0-0 and remove Conflicts libgtk2.0-0, then add
      versioned conflict to work eog2, gnome-panel2, celestia, gimp1.3 and
      metatheme. (closes: Bug#155689, Bug#155854)
    - add libgtk2.0-0png3 to Conflicts, Replaces.
    - add a dummy package for libgtk2.0-0png3.
    - remove the image libraries dependency. (closes: Bug#158858)
    - clean up -dev's Depends.
    - add libglib2.0-doc, libatk1.0-doc and libpango1.0-doc to Suggests.
  * debian/patches/: from Red Hat.
    - 000_gtk+-2.0.6-exportsymbols.patch:
      applied to fix stripping the wrong symbols due to libtool's bug. but
      it's not affected about the symbols used by ld and ld.so. mainly for nm,
      gdb and etc.
    - 000_gtk+-2.0.6-extranotify.patch:
      applied to fix extra settings notifies on startup that were causing
      significant performance problems as fonts were reloaded.
    - 000_gtk+-2.0.6-imenvvar.patch:
      applied to fix a bug with GTK_IM_MODULE environment variable.
    - 000_gtk+-2.0.6-keycode.patch: applied to fix a problem with keycodes
      passed to GtkIMContextXIM.
    - 000_gtk+-2.0.6-usintl.patch:
      applied to fix to GtkIMContextSimple compose for us-intl keyboards.
      should be fixed. (closes: Bug#149515)
    - 000_gtk+-2.0.6-scroll_to.patch:
      applied to fix gtk_tree_view_scroll_to_cell.
  * debian/rules: add symlink to fix the missing symlink for glib, atk and
    pango. (closes: Bug#158107)
  * debian/update-gtk-immodules.fr.1: added. Thanks Julien Louis. (closes:
    Bug#156985)

 -- Akira TAGOH <tagoh@debian.org>  Sat, 31 Aug 2002 05:22:33 +0900

gtk+2.0 (2.0.6-1) unstable; urgency=low

  * New upstream release.
  * Build against libpng3 (closes: 147852)

 -- Akira TAGOH <tagoh@debian.org>  Sun,  4 Aug 2002 18:31:53 +0900

gtk+2.0 (2.0.5-2) unstable; urgency=low

  * debian/rules: add --with-xinput=xfree. (closes: Bug#151668)
  * debian/control:
    - add Conflicts: libgdkxft0 to avoid some problem. (closes: Bug#151439).
    - changed a summary from 'Dummy' to 'Empty'.

 -- Akira TAGOH <tagoh@debian.org>  Thu,  4 Jul 2002 00:18:53 +0900

gtk+2.0 (2.0.5-1) unstable; urgency=low

  * New upstream release.
  * debian/control: fix typo (closes: Bug#150147)

 -- Akira TAGOH <tagoh@debian.org>  Mon, 17 Jun 2002 01:07:20 +0900

gtk+2.0 (2.0.4-1) unstable; urgency=low

  * New upstream release.
    - should be fixed in this release. (closes: Bug#149667)
    - now it's not linked to the Pango docs (closes: Bug#149143)
  * debian/libgtk2.0-doc.doc-base.{gdk,gdk-pixbuf,gtk,gtk-faq,gtk-tutorial}:
    add a new line before Format: (closes: Bug#149548, Bug#150043)

 -- Akira TAGOH <tagoh@debian.org>  Sun, 16 Jun 2002 05:16:29 +0900

gtk+2.0 (2.0.3-1) unstable; urgency=low

  * New upstream release.
  * debian/libgtk2.0-doc.doc-base.{gtk-faq,gtk-tutorial}:
    changed an index file.

 -- Akira TAGOH <tagoh@debian.org>  Thu, 30 May 2002 23:35:52 +0900

gtk+2.0 (2.0.2-5) unstable; urgency=high

  * debian/control: add libtiff3g-dev, libpng2-dev and libjpeg62-dev to
    Depends for -dev.
  * set urgency=high because previous version violated our policy 2.3.4.
    it should be into woody as far as possible.

 -- Akira TAGOH <tagoh@debian.org>  Thu, 23 May 2002 00:31:52 +0900

gtk+2.0 (2.0.2-4) unstable; urgency=high

  * debian/patches/000_gtk+2.0-2.0.2-bigendian.patch: applied to fix a problem
    for big endian machines. (closes: Bug#145285)
  * set urgency=high because it should be in woody.

 -- Akira TAGOH <tagoh@debian.org>  Wed,  1 May 2002 02:46:12 +0900

gtk+2.0 (2.0.2-3) unstable; urgency=low

  * debian/update-gtk-immodules: create /etc/gtk-2.0 directory for workaround,
    if it's not found. oh, why didn't you have it? (closes: Bug#143508,
    Bug#144673)

 -- Akira TAGOH <tagoh@debian.org>  Sun, 28 Apr 2002 04:46:30 +0900

gtk+2.0 (2.0.2-2) unstable; urgency=low

  * debian/libgtk2.0-doc.doc-base.{gtk-faq,gtk-tutorial}:
    Grr, fix again... (closes: Bug#141069)
  * debian/scripts/vars.build: fix bashism.

 -- Akira TAGOH <tagoh@debian.org>  Sat,  6 Apr 2002 04:26:14 +0900

gtk+2.0 (2.0.2-1) unstable; urgency=low

  * New upstream release.
    - this release has bug fix only.
  * debian/control: forgot to update versioned dependency for -dev.
  * debian/libgtk2.0-doc.doc-base.gtk-faq,
    debian/libgtk2.0-doc.doc-base.gtk-tutorial:
    fix wrong index. (closes: Bug#141069)

 -- Akira TAGOH <tagoh@debian.org>  Thu,  4 Apr 2002 02:49:49 +0900

gtk+2.0 (2.0.1-1) unstable; urgency=low

  * New upstream release.
  * debian/update-gtk-immodules: check the immodules directory.

 -- Akira TAGOH <tagoh@debian.org>  Sun, 31 Mar 2002 00:59:03 +0900

gtk+2.0 (2.0.0-3) unstable; urgency=low

  * debian/rules: removed regenerate shlibs. all packages no longer needs to
    depend on -common.

 -- Akira TAGOH <tagoh@debian.org>  Sat, 16 Mar 2002 21:51:08 +0900

gtk+2.0 (2.0.0-2) unstable; urgency=low

  * debian/control: changed Build-Depends to libpango1.0-dev (>= 1.0.0-3)
  * debian/{control,rules}: add libgtk-common as dummy package for upgrading.
  * debian/rules: fix the missing directory.
  * debian/update-gtk-immodules: fix file attribute for gtk.immodules.

 -- Akira TAGOH <tagoh@debian.org>  Sat, 16 Mar 2002 04:34:39 +0900

gtk+2.0 (2.0.0-1) unstable; urgency=low

  * Initial Release.

 -- Akira TAGOH <tagoh@debian.org>  Wed, 13 Mar 2002 00:07:25 +0900<|MERGE_RESOLUTION|>--- conflicted
+++ resolved
@@ -1,4 +1,10 @@
-<<<<<<< HEAD
+gtk4 (4.12.5+ds-2) unstable; urgency=medium
+
+  * Allow stderr for python3-gi autopkgtests to not fail
+    tests for zink warnings emitted by mesa
+
+ -- Jeremy Bícha <jbicha@ubuntu.com>  Fri, 26 Jan 2024 15:19:36 -0500
+
 gtk4 (4.12.5+ds-1ubuntu1) noble; urgency=medium
 
   * Merge with Debian. Remaining changes:
@@ -8,14 +14,6 @@
       + Switch from the CUPS print backend to CPDB
 
  -- Jeremy Bícha <jbicha@ubuntu.com>  Fri, 19 Jan 2024 15:23:17 -0500
-=======
-gtk4 (4.12.5+ds-2) unstable; urgency=medium
-
-  * Allow stderr for python3-gi autopkgtests to not fail
-    tests for zink warnings emitted by mesa
-
- -- Jeremy Bícha <jbicha@ubuntu.com>  Fri, 26 Jan 2024 15:19:36 -0500
->>>>>>> 8bd3555b
 
 gtk4 (4.12.5+ds-1) unstable; urgency=medium
 
