--- conflicted
+++ resolved
@@ -48,17 +48,10 @@
  * but we need a similar API in order to drive them. The `GtkNativeDialog`
  * object is an API that allows you to do this. It allows you to set
  * various common properties on the dialog, as well as show and hide
-<<<<<<< HEAD
- * it and get a #GtkNativeDialog::response signal when the user finished
- * with the dialog.
- *
- * Note that unlike #GtkDialog, #GtkNativeDialog objects are not
-=======
  * it and get a [signal@Gtk.NativeDialog::response] signal when the user
  * finished with the dialog.
  *
  * Note that unlike `GtkDialog`, `GtkNativeDialog` objects are not
->>>>>>> 39005461
  * toplevel widgets, and GTK does not keep them alive. It is your
  * responsibility to keep a reference until you are done with the
  * object.
