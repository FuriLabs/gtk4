# translation of gtk+-master-po-ru-9735.merged.po to Russian
# Russian translation of gtk+
# Copyright (C) 1999-2009, 2010 Free Software Foundation, Inc.
#
#
#
# Sergey Panov <sipan@mit.edu>, 1999.
# Valek Filippov <frob@df.ru>, 2000-2002.
# Dmitry Mastrukov <dmitry@taurussoft.org>, 2002-2004.
# Sun G11n <gnome_int_l10n@ireland.sun.com>, 2002.
# Andrew W. Nosenko <awn@bcs.zp.ua>, 2003.
# Leonid Kanter <leon@asplinux.ru>, 2004-2006.
# Alexander Sigachov <alexander.sigachov@gmail.com>, 2006.
# Vasiliy Faronov <qvvx@yandex.ru>, 2007.
# Anton Shestakov <engored@ya.ru>, 2008.
# Lebedev Roman <roman@lebedev.com>, 2009.
# Yuri Kozlov <yuray@komyakino.ru>, 2010, 2012.
# Yuri Myasoedov <ymyasoedov@yandex.ru>, 2012, 2013, 2014.
# Stas Solovey <whats_up@tut.by>, 2013, 2014, 2015, 2016, 2017, 2018.
#
msgid ""
msgstr ""
"Project-Id-Version: gtk+.master\n"
"Report-Msgid-Bugs-To: https://gitlab.gnome.org/GNOME/gtk/-/issues/\n"
<<<<<<< HEAD
"POT-Creation-Date: 2022-11-18 18:26+0000\n"
"PO-Revision-Date: 2022-12-05 12:45+0300\n"
=======
"POT-Creation-Date: 2022-12-17 12:46+0000\n"
"PO-Revision-Date: 2022-12-17 18:37+0300\n"
>>>>>>> 12bd668f
"Last-Translator: Aleksandr Melman <Alexmelman88@gmail.com>\n"
"Language-Team: Русский <gnome-cyr@gnome.org>\n"
"Language: ru\n"
"MIME-Version: 1.0\n"
"Content-Type: text/plain; charset=UTF-8\n"
"Content-Transfer-Encoding: 8bit\n"
"Plural-Forms: nplurals=3; plural=(n%10==1 && n%100!=11 ? 0 : n%10>=2 && "
"n%10<=4 && (n%100<10 || n%100>=20) ? 1 : 2);\n"
"X-Generator: Poedit 3.2.2\n"

#: gdk/broadway/gdkbroadway-server.c:135
#, c-format
msgid "Broadway display type not supported: %s"
msgstr "Тип дисплея broadway не поддерживается: «%s»"

#: gdk/gdkclipboard.c:232
msgid "This clipboard cannot store data."
msgstr "Этот буфер обмена не может хранить данные."

#: gdk/gdkclipboard.c:287 gdk/gdkclipboard.c:785 gdk/gdkclipboard.c:1085
msgid "Cannot read from empty clipboard."
msgstr "Невозможно прочитать из пустого буфера обмена."

#: gdk/gdkclipboard.c:318 gdk/gdkclipboard.c:1135 gdk/gdkdrag.c:618
msgid "No compatible formats to transfer clipboard contents."
msgstr ""
"Отсутствие совместимых форматов для передачи содержимого буфера обмена."

#: gdk/gdkcontentprovider.c:106 gdk/gdkcontentproviderimpl.c:313
#: gdk/gdkcontentproviderimpl.c:532
#, c-format
msgid "Cannot provide contents as “%s”"
msgstr "Не удалось предоставить содержимое как «%s»"

#: gdk/gdkcontentprovider.c:127
#, c-format
msgid "Cannot provide contents as %s"
msgstr "Не удалось предоставить содержимое как %s"

#: gdk/gdkdisplay.c:154 gdk/gdkglcontext.c:435
msgid "The current backend does not support OpenGL"
msgstr "Текущий движок не поддерживает OpenGL"

#: gdk/gdkdisplay.c:1240
msgid "GL support disabled via GDK_DEBUG"
msgstr "Поддержка GL отключена через GDK_DEBUG"

#: gdk/gdkdisplay.c:1538
msgid "No EGL configuration available"
msgstr "Конфигурация EGL недоступна"

#: gdk/gdkdisplay.c:1546
msgid "Failed to get EGL configurations"
msgstr "Не удалось получить конфигурации EGL"

#: gdk/gdkdisplay.c:1576
msgid "No EGL configuration with required features found"
msgstr "Конфигурация EGL с необходимыми функциями не найдена"

#: gdk/gdkdisplay.c:1583
msgid "No perfect EGL configuration found"
msgstr "Идеальная конфигурация EGL не найдена"

#: gdk/gdkdisplay.c:1625
#, c-format
msgid "EGL implementation is missing extension %s"
msgid_plural "EGL implementation is missing %2$d extensions: %1$s"
msgstr[0] "В реализации EGL отсутствует %2$d расширение %1$s"
msgstr[1] "В реализации EGL отсутствует %2$d расширения: %1$s"
msgstr[2] "В реализации EGL отсутствует %2$d расширений: %1$s"

#: gdk/gdkdisplay.c:1658
msgid "libEGL not available in this sandbox"
msgstr "libEGL недоступен в этой песочнице"

#: gdk/gdkdisplay.c:1659
msgid "libEGL not available"
msgstr "libEGL недоступен"

#: gdk/gdkdisplay.c:1669
msgid "Failed to create EGL display"
msgstr "Не удалось создать дисплей EGL"

#: gdk/gdkdisplay.c:1679
msgid "Could not initialize EGL display"
msgstr "Не удалось инициализировать дисплей EGL"

#: gdk/gdkdisplay.c:1690
#, c-format
msgid "EGL version %d.%d is too old. GTK requires %d.%d"
msgstr "Версия EGL %d.%d слишком старая. GTK требует %d.%d"

#: gdk/gdkdrop.c:130
msgid "Drag’n’drop from other applications is not supported."
msgstr "Перетаскивание из других приложений не поддерживается."

#: gdk/gdkdrop.c:163
msgid "No compatible formats to transfer contents."
msgstr "Отсутствие совместимых форматов для передачи содержимого."

<<<<<<< HEAD
#: gdk/gdkglcontext.c:394 gdk/x11/gdkglcontext-glx.c:604
=======
#: gdk/gdkglcontext.c:394 gdk/x11/gdkglcontext-glx.c:610
>>>>>>> 12bd668f
msgid "No GL API allowed."
msgstr "API GL не разрешен."

#: gdk/gdkglcontext.c:418 gdk/win32/gdkglcontext-win32-wgl.c:611
<<<<<<< HEAD
#: gdk/x11/gdkglcontext-glx.c:638
=======
#: gdk/x11/gdkglcontext-glx.c:644
>>>>>>> 12bd668f
msgid "Unable to create a GL context"
msgstr "Невозможно создать контекст GL"

#: gdk/gdkglcontext.c:1273
msgid "Anything but OpenGL ES disabled via GDK_DEBUG"
msgstr "Все, кроме OpenGL ES, отключено через GDK_DEBUG"

#: gdk/gdkglcontext.c:1282
#, c-format
msgid "Application does not support %s API"
msgstr "Приложение не поддерживает %s API"

#. translators: This is about OpenGL backend names, like
#. * "Trying to use X11 GLX, but EGL is already in use"
#: gdk/gdkglcontext.c:1814
#, c-format
msgid "Trying to use %s, but %s is already in use"
msgstr "Попытка использовать %s, но %s уже используется"

#: gdk/gdksurface.c:1226
msgid "Vulkan support disabled via GDK_DEBUG"
msgstr "Поддержка Vulkan отключена через GDK_DEBUG"

#: gdk/gdktexture.c:525
msgid "Unknown image format."
msgstr "Неизвестный формат изображения."

#.
#. * Translators, the strings in the “keyboard label” context are
#. * display names for keyboard keys. Some of them have prefixes like
#. * XF86 or ISO_ — these should be removed in the translation. Similarly,
#. * underscores should be replaced by spaces. The prefix “KP_” stands
#. * for “key pad” and you may want to include that in your translation.
#. * Here are some examples of English translations:
#. * XF86AudioMute - Audio mute
#. * Scroll_lock   - Scroll lock
#. * KP_Space      - Space (keypad)
#.
#: gdk/keynamesprivate.h:6843
msgctxt "keyboard label"
msgid "BackSpace"
msgstr "BackSpace"

#: gdk/keynamesprivate.h:6844
msgctxt "keyboard label"
msgid "Tab"
msgstr "Tab"

#: gdk/keynamesprivate.h:6845
msgctxt "keyboard label"
msgid "Return"
msgstr "Return"

#: gdk/keynamesprivate.h:6846
msgctxt "keyboard label"
msgid "Pause"
msgstr "Pause"

#: gdk/keynamesprivate.h:6847
msgctxt "keyboard label"
msgid "Scroll_Lock"
msgstr "Scroll Lock"

#: gdk/keynamesprivate.h:6848
msgctxt "keyboard label"
msgid "Sys_Req"
msgstr "Sys Req"

#: gdk/keynamesprivate.h:6849
msgctxt "keyboard label"
msgid "Escape"
msgstr "Escape"

#: gdk/keynamesprivate.h:6850
msgctxt "keyboard label"
msgid "Multi_key"
msgstr "Multi key"

#: gdk/keynamesprivate.h:6851
msgctxt "keyboard label"
msgid "Home"
msgstr "Home"

#: gdk/keynamesprivate.h:6852
msgctxt "keyboard label"
msgid "Left"
msgstr "Влево"

#: gdk/keynamesprivate.h:6853
msgctxt "keyboard label"
msgid "Up"
msgstr "Вверх"

#: gdk/keynamesprivate.h:6854
msgctxt "keyboard label"
msgid "Right"
msgstr "Вправо"

#: gdk/keynamesprivate.h:6855
msgctxt "keyboard label"
msgid "Down"
msgstr "Вниз"

#: gdk/keynamesprivate.h:6856 gtk/gtkshortcutlabel.c:213
msgctxt "keyboard label"
msgid "Page_Up"
msgstr "Page Up"

#: gdk/keynamesprivate.h:6857 gtk/gtkshortcutlabel.c:216
msgctxt "keyboard label"
msgid "Page_Down"
msgstr "Page Down"

#: gdk/keynamesprivate.h:6858
msgctxt "keyboard label"
msgid "End"
msgstr "End"

#: gdk/keynamesprivate.h:6859
msgctxt "keyboard label"
msgid "Begin"
msgstr "Begin"

#: gdk/keynamesprivate.h:6860
msgctxt "keyboard label"
msgid "Print"
msgstr "Print"

#: gdk/keynamesprivate.h:6861
msgctxt "keyboard label"
msgid "Insert"
msgstr "Insert"

#: gdk/keynamesprivate.h:6862
msgctxt "keyboard label"
msgid "Num_Lock"
msgstr "Num Lock"

#. Translators: KP_ means “key pad” here
#: gdk/keynamesprivate.h:6864
msgctxt "keyboard label"
msgid "KP_Space"
msgstr "Пробел (кейпад)"

#: gdk/keynamesprivate.h:6865
msgctxt "keyboard label"
msgid "KP_Tab"
msgstr "Tab (кейпад)"

#: gdk/keynamesprivate.h:6866
msgctxt "keyboard label"
msgid "KP_Enter"
msgstr "Enter (кейпад)"

#: gdk/keynamesprivate.h:6867
msgctxt "keyboard label"
msgid "KP_Home"
msgstr "Home (кейпад)"

#: gdk/keynamesprivate.h:6868
msgctxt "keyboard label"
msgid "KP_Left"
msgstr "Влево (кейпад)"

#: gdk/keynamesprivate.h:6869
msgctxt "keyboard label"
msgid "KP_Up"
msgstr "Вверх (кейпад)"

#: gdk/keynamesprivate.h:6870
msgctxt "keyboard label"
msgid "KP_Right"
msgstr "Вправо (кейпад)"

#: gdk/keynamesprivate.h:6871
msgctxt "keyboard label"
msgid "KP_Down"
msgstr "Вниз (кейпад)"

#: gdk/keynamesprivate.h:6872
msgctxt "keyboard label"
msgid "KP_Page_Up"
msgstr "Page Up (кейпад)"

#: gdk/keynamesprivate.h:6873
msgctxt "keyboard label"
msgid "KP_Prior"
msgstr "Prior (кейпад)"

#: gdk/keynamesprivate.h:6874
msgctxt "keyboard label"
msgid "KP_Page_Down"
msgstr "Page Down (кейпад)"

#: gdk/keynamesprivate.h:6875
msgctxt "keyboard label"
msgid "KP_Next"
msgstr "Next (кейпад)"

#: gdk/keynamesprivate.h:6876
msgctxt "keyboard label"
msgid "KP_End"
msgstr "End (кейпад)"

#: gdk/keynamesprivate.h:6877
msgctxt "keyboard label"
msgid "KP_Begin"
msgstr "Begin (кейпад)"

#: gdk/keynamesprivate.h:6878
msgctxt "keyboard label"
msgid "KP_Insert"
msgstr "Insert (кейпад)"

#: gdk/keynamesprivate.h:6879
msgctxt "keyboard label"
msgid "KP_Delete"
msgstr "Delete (кейпад)"

#: gdk/keynamesprivate.h:6880
msgctxt "keyboard label"
msgid "Delete"
msgstr "Delete"

#: gdk/keynamesprivate.h:6881
msgctxt "keyboard label"
msgid "MonBrightnessUp"
msgstr "Увеличить яркость монитора"

#: gdk/keynamesprivate.h:6882
msgctxt "keyboard label"
msgid "MonBrightnessDown"
msgstr "Уменьшить яркость монитора"

#: gdk/keynamesprivate.h:6883
msgctxt "keyboard label"
msgid "KbdBrightnessUp"
msgstr "Увеличить яркость клавиатуры"

#: gdk/keynamesprivate.h:6884
msgctxt "keyboard label"
msgid "KbdBrightnessDown"
msgstr "Уменьшить яркость клавиатуры"

#: gdk/keynamesprivate.h:6885
msgctxt "keyboard label"
msgid "AudioMute"
msgstr "Приглушить звук"

#: gdk/keynamesprivate.h:6886
msgctxt "keyboard label"
msgid "AudioMicMute"
msgstr "Приглушить микрофон"

#: gdk/keynamesprivate.h:6887
msgctxt "keyboard label"
msgid "AudioLowerVolume"
msgstr "Уменьшить громкость"

#: gdk/keynamesprivate.h:6888
msgctxt "keyboard label"
msgid "AudioRaiseVolume"
msgstr "Увеличить громкость"

#: gdk/keynamesprivate.h:6889
msgctxt "keyboard label"
msgid "AudioPlay"
msgstr "Воспроизвести аудиозапись"

#: gdk/keynamesprivate.h:6890
msgctxt "keyboard label"
msgid "AudioStop"
msgstr "Остановить аудиозапись"

#: gdk/keynamesprivate.h:6891
msgctxt "keyboard label"
msgid "AudioNext"
msgstr "Следующая аудиозапись"

#: gdk/keynamesprivate.h:6892
msgctxt "keyboard label"
msgid "AudioPrev"
msgstr "Предыдущая аудиозапись"

#: gdk/keynamesprivate.h:6893
msgctxt "keyboard label"
msgid "AudioRecord"
msgstr "Запись звука"

#: gdk/keynamesprivate.h:6894
msgctxt "keyboard label"
msgid "AudioPause"
msgstr "Приостановить аудиозапись"

#: gdk/keynamesprivate.h:6895
msgctxt "keyboard label"
msgid "AudioRewind"
msgstr "Перемотка аудиозаписи"

#: gdk/keynamesprivate.h:6896
msgctxt "keyboard label"
msgid "AudioMedia"
msgstr "Мультимедиа"

#: gdk/keynamesprivate.h:6897
msgctxt "keyboard label"
msgid "Eject"
msgstr "Извлечь"

#: gdk/keynamesprivate.h:6898
msgctxt "keyboard label"
msgid "Explorer"
msgstr "Проводник"

#: gdk/keynamesprivate.h:6899
msgctxt "keyboard label"
msgid "Calculator"
msgstr "Калькулятор"

#: gdk/keynamesprivate.h:6900
msgctxt "keyboard label"
msgid "Mail"
msgstr "Почта"

#: gdk/keynamesprivate.h:6901
msgctxt "keyboard label"
msgid "WWW"
msgstr "Веб"

#: gdk/keynamesprivate.h:6902
msgctxt "keyboard label"
msgid "Search"
msgstr "Поиск"

#: gdk/keynamesprivate.h:6903
msgctxt "keyboard label"
msgid "Tools"
msgstr "Инструменты"

#: gdk/keynamesprivate.h:6904
msgctxt "keyboard label"
msgid "ScreenSaver"
msgstr "Хранитель экрана"

#: gdk/keynamesprivate.h:6905
msgctxt "keyboard label"
msgid "Battery"
msgstr "Батарея"

#: gdk/keynamesprivate.h:6906
msgctxt "keyboard label"
msgid "Launch1"
msgstr "Запустить приложение1"

#: gdk/keynamesprivate.h:6907
msgctxt "keyboard label"
msgid "Forward"
msgstr "Вперёд"

#: gdk/keynamesprivate.h:6908
msgctxt "keyboard label"
msgid "Back"
msgstr "Назад"

#: gdk/keynamesprivate.h:6909
msgctxt "keyboard label"
msgid "Sleep"
msgstr "Сон"

#: gdk/keynamesprivate.h:6910
msgctxt "keyboard label"
msgid "Hibernate"
msgstr "Спящий режим"

#: gdk/keynamesprivate.h:6911
msgctxt "keyboard label"
msgid "WLAN"
msgstr "WLAN"

#: gdk/keynamesprivate.h:6912
msgctxt "keyboard label"
msgid "WebCam"
msgstr "Веб-камера"

#: gdk/keynamesprivate.h:6913
msgctxt "keyboard label"
msgid "Display"
msgstr "Монитор"

#: gdk/keynamesprivate.h:6914
msgctxt "keyboard label"
msgid "TouchpadToggle"
msgstr "Сенсорная панель"

#: gdk/keynamesprivate.h:6915
msgctxt "keyboard label"
msgid "WakeUp"
msgstr "Выход из спящего режима"

#: gdk/keynamesprivate.h:6916
msgctxt "keyboard label"
msgid "Suspend"
msgstr "Режим ожидания"

#: gdk/loaders/gdkjpeg.c:63
#, c-format
msgid "Error interpreting JPEG image file (%s)"
msgstr "Ошибка интерпретации файла изображения JPEG (%s)"

#: gdk/loaders/gdkjpeg.c:194
#, c-format
msgid "Unsupported JPEG colorspace (%d)"
msgstr "Неподдерживаемое цветовое пространство JPEG (%d)"

#: gdk/loaders/gdkjpeg.c:203 gdk/loaders/gdkpng.c:266 gdk/loaders/gdktiff.c:453
#, c-format
msgid "Not enough memory for image size %ux%u"
msgstr "Недостаточно памяти для размера изображения %ux%u"

#: gdk/loaders/gdkpng.c:119
#, c-format
msgid "Error reading png (%s)"
msgstr "Ошибка чтения png (%s)"

#: gdk/loaders/gdkpng.c:217
#, c-format
msgid "Unsupported depth %u in png image"
msgstr "Неподдерживаемая глубина %u в изображении png"

#: gdk/loaders/gdkpng.c:247
#, c-format
msgid "Unsupported color type %u in png image"
msgstr "Неподдерживаемый тип цвета %u в изображении png"

#: gdk/loaders/gdktiff.c:340
msgid "Failed to load RGB data from TIFF file"
msgstr "Не удалось загрузить данные RGB из файла TIFF"

#: gdk/loaders/gdktiff.c:383
msgid "Could not load TIFF data"
msgstr "Не удалось загрузить данные TIFF"

#: gdk/loaders/gdktiff.c:465
#, c-format
msgid "Reading data failed at row %d"
msgstr "Сбой чтения данных в строке %d"

#: gdk/macos/gdkmacosclipboard.c:557 gdk/wayland/gdkclipboard-wayland.c:240
#: gdk/wayland/gdkdrop-wayland.c:208 gdk/wayland/gdkprimary-wayland.c:336
#: gdk/win32/gdkdrop-win32.c:1018 gdk/win32/gdkdrop-win32.c:1063
#: gdk/x11/gdkclipboard-x11.c:805 gdk/x11/gdkdrop-x11.c:235
msgid "No compatible transfer format found"
msgstr "Не найден совместимый формат передачи данных"

#: gdk/macos/gdkmacosclipboard.c:643
#, c-format
msgid "Failed to decode contents with mime-type of '%s'"
msgstr "Не удалось декодировать содержимое с mime-типом «%s»"

#: gdk/win32/gdkclipdrop-win32.c:721
#, c-format
msgid "Cannot claim clipboard ownership. OpenClipboard() timed out."
msgstr ""
"Не удается получить право на владение буфером обмена. OpenClipboard() "
"завершилась по таймеру."

#: gdk/win32/gdkclipdrop-win32.c:731
#, c-format
msgid "Cannot claim clipboard ownership. Another process claimed it before us."
msgstr ""
"Не может претендовать на владение буфером обмена. Другой процесс заявил об "
"этом раньше нас."

#: gdk/win32/gdkclipdrop-win32.c:745
#, c-format
msgid "Cannot claim clipboard ownership. OpenClipboard() failed: 0x%lx."
msgstr ""
"Не удается получить право собственности на буфер обмена. OpenClipboard() "
"failed: 0x%lx."

#: gdk/win32/gdkclipdrop-win32.c:757
#, c-format
msgid "Cannot claim clipboard ownership. EmptyClipboard() failed: 0x%lx."
msgstr ""
"Не удается получить право собственности на буфер обмена. EmptyClipboard() "
"failed: 0x%lx."

#: gdk/win32/gdkclipdrop-win32.c:800
#, c-format
msgid "Cannot set clipboard data. OpenClipboard() timed out."
msgstr ""
"Невозможно установить данные буфера обмена. OpenClipboard() завершилась по "
"таймеру."

#: gdk/win32/gdkclipdrop-win32.c:810 gdk/win32/gdkclipdrop-win32.c:841
#, c-format
msgid "Cannot set clipboard data. Another process claimed clipboard ownership."
msgstr ""
"Невозможно установить данные буфера обмена. Другой процесс претендует на "
"владение буфером обмена."

#: gdk/win32/gdkclipdrop-win32.c:824
#, c-format
msgid "Cannot set clipboard data. OpenClipboard() failed: 0x%lx."
msgstr ""
"Невозможно установить данные буфера обмена. Ошибка OpenClipboard(): 0x%lx."

#: gdk/win32/gdkclipdrop-win32.c:876
#, c-format
msgid "Cannot get clipboard data. GlobalLock(0x%p) failed: 0x%lx."
msgstr ""
"Невозможно получить данные буфера обмена. Ошибка GlobalLock(0x%p): 0x%lx."

#: gdk/win32/gdkclipdrop-win32.c:887
#, c-format
msgid "Cannot get clipboard data. GlobalSize(0x%p) failed: 0x%lx."
msgstr ""
"Невозможно получить данные буфера обмена. Ошибка GlobalSize(0x%p): 0x%lx."

#: gdk/win32/gdkclipdrop-win32.c:900
#, c-format
msgid ""
"Cannot get clipboard data. Failed to allocate %s bytes to store the data."
msgstr ""
"Не удается получить данные буфера обмена. Не удалось выделить %s байт для "
"хранения данных."

#: gdk/win32/gdkclipdrop-win32.c:932
#, c-format
msgid "Cannot get clipboard data. OpenClipboard() timed out."
msgstr ""
"Невозможно получить данные буфера обмена. OpenClipboard() завершилась по "
"таймеру."

#: gdk/win32/gdkclipdrop-win32.c:942
#, c-format
msgid "Cannot get clipboard data. Clipboard ownership changed."
msgstr ""
"Не удается получить данные буфера обмена. Владение буфером обмена изменено."

#: gdk/win32/gdkclipdrop-win32.c:952
#, c-format
msgid ""
"Cannot get clipboard data. Clipboard data changed before we could get it."
msgstr ""
"Невозможно получить данные буфера обмена. Данные буфера обмена изменились до "
"того, как мы смогли их получить."

#: gdk/win32/gdkclipdrop-win32.c:969
#, c-format
msgid "Cannot get clipboard data. OpenClipboard() failed: 0x%lx."
msgstr ""
"Невозможно получить данные буфера обмена. Ошибка OpenClipboard(): 0x%lx."

#: gdk/win32/gdkclipdrop-win32.c:994
#, c-format
msgid "Cannot get clipboard data. No compatible transfer format found."
msgstr ""
"Невозможно получить данные буфера обмена. Не найден совместимый формат "
"передачи."

#: gdk/win32/gdkclipdrop-win32.c:1004
#, c-format
msgid "Cannot get clipboard data. GetClipboardData() failed: 0x%lx."
msgstr ""
"Невозможно получить данные буфера обмена. Ошибка GetClipboardData(): 0x%lx."

#: gdk/win32/gdkdrop-win32.c:949
#, c-format
msgid "Cannot get DnD data. GlobalLock(0x%p) failed: 0x%lx."
msgstr "Не удается получить данные DnD. Ошибка GlobalLock(0x%p): 0x%lx."

#: gdk/win32/gdkdrop-win32.c:958
#, c-format
msgid "Cannot get DnD data. GlobalSize(0x%p) failed: 0x%lx."
msgstr "Не удается получить данные DnD. Ошибка GlobalSize(0x%p): 0x%lx."

#: gdk/win32/gdkdrop-win32.c:969
#, c-format
msgid "Cannot get DnD data. Failed to allocate %s bytes to store the data."
msgstr ""
"Не удается получить данные DnD. Не удалось выделить %s байт для хранения "
"данных."

#: gdk/win32/gdkdrop-win32.c:1037
#, c-format
msgid "GDK surface 0x%p is not registered as a drop target"
msgstr "Поверхность GDK 0x%p не зарегистрирована как цель падения"

#: gdk/win32/gdkdrop-win32.c:1044
#, c-format
msgid "Target context record 0x%p has no data object"
msgstr "Целевая контекстная запись 0x%p не имеет объекта данных"

#: gdk/win32/gdkdrop-win32.c:1082
#, c-format
msgid "IDataObject_GetData (0x%x) failed, returning 0x%lx"
msgstr "Ошибка IDataObject_GetData (0x%x), возвращаю 0x%lx"

#: gdk/win32/gdkdrop-win32.c:1114
#, c-format
msgid "Failed to transmute DnD data W32 format 0x%x to %p (%s)"
msgstr "Не удалось преобразовать данные DnD W32 формата 0x%x в %p (%s)"

#: gdk/win32/gdkglcontext-win32-wgl.c:276
#: gdk/win32/gdkglcontext-win32-wgl.c:293
msgid "No GL implementation is available"
msgstr "Нет доступной реализации GL"

#: gdk/win32/gdkglcontext-win32-wgl.c:577
msgid "No available configurations for the given pixel format"
msgstr "Нет доступных конфигураций для данного формата пикселя"

#: gdk/win32/gdkhdataoutputstream-win32.c:63
msgid "writing a closed stream"
msgstr "запись в закрытый поток"

#: gdk/win32/gdkhdataoutputstream-win32.c:85
msgid "g_try_realloc () failed"
msgstr "ошибка g_try_realloc ()"

#: gdk/win32/gdkhdataoutputstream-win32.c:93
#: gdk/win32/gdkhdataoutputstream-win32.c:231
msgid "GlobalReAlloc() failed: "
msgstr "Ошибка GlobalReAlloc(): "

#: gdk/win32/gdkhdataoutputstream-win32.c:105
msgid "Ran out of buffer space (buffer size is fixed)"
msgstr "Закончилось место в буфере (размер буфера фиксирован)"

#: gdk/win32/gdkhdataoutputstream-win32.c:203
msgid "Can’t transmute a single handle"
msgstr "Не может трансмутировать ни одного указателя"

#: gdk/win32/gdkhdataoutputstream-win32.c:215
#, c-format
msgid "Failed to transmute %zu bytes of data from %s to %u"
msgstr "Не удалось передать %zu байт данных из %s в %u"

#: gdk/win32/gdkhdataoutputstream-win32.c:250
msgid "GlobalLock() failed: "
msgstr "Ошибка GlobalLock(): "

#: gdk/win32/gdkhdataoutputstream-win32.c:364
msgid "GlobalAlloc() failed: "
msgstr "Ошибка GlobalAlloc(): "

#: gdk/x11/gdkapplaunchcontext-x11.c:296
#, c-format
msgid "Starting “%s”"
msgstr "Запуск «%s»"

#: gdk/x11/gdkapplaunchcontext-x11.c:309
#, c-format
msgid "Opening “%s”"
msgstr "Открытие «%s»"

#: gdk/x11/gdkapplaunchcontext-x11.c:314
#, c-format
msgid "Opening %d Item"
msgid_plural "Opening %d Items"
msgstr[0] "Открывается %d элемент"
msgstr[1] "Открывается %d элемента"
msgstr[2] "Открывается %d элементов"

#: gdk/x11/gdkclipboard-x11.c:475
msgid "Clipboard manager could not store selection."
msgstr "Менеджер буфера обмена не смог сохранить выделение."

#: gdk/x11/gdkclipboard-x11.c:655
msgid "Cannot store clipboard. No clipboard manager is active."
msgstr "Этот буфер обмена не может хранить данные."

<<<<<<< HEAD
#: gdk/x11/gdkglcontext-glx.c:754
msgid "No GLX configurations available"
msgstr "Конфигурации GLX не предлагаются"

#: gdk/x11/gdkglcontext-glx.c:827
msgid "No GLX configuration with required features found"
msgstr "Конфигурация GLX с требуемыми функциями не найдена"

#: gdk/x11/gdkglcontext-glx.c:901
=======
#: gdk/x11/gdkglcontext-glx.c:760
msgid "No GLX configurations available"
msgstr "Конфигурации GLX не предлагаются"

#: gdk/x11/gdkglcontext-glx.c:833
msgid "No GLX configuration with required features found"
msgstr "Конфигурация GLX с требуемыми функциями не найдена"

#: gdk/x11/gdkglcontext-glx.c:907
>>>>>>> 12bd668f
msgid "GLX is not supported"
msgstr "GLX не поддерживается"

#: gdk/x11/gdkselectioninputstream-x11.c:469
#, c-format
msgid "Format %s not supported"
msgstr "Формат %s не поддерживается"

#: gdk/x11/gdktextlistconverter-x11.c:65 gdk/x11/gdktextlistconverter-x11.c:105
msgid "Not enough space in destination"
msgstr "Нет места в точке назначения"

#: gdk/x11/gdktextlistconverter-x11.c:91 gdk/x11/gdktextlistconverter-x11.c:195
msgid "Need complete input to do conversion"
msgstr "Необходимы полные данные для проведения конверсии"

#: gdk/x11/gdktextlistconverter-x11.c:216
#: gdk/x11/gdktextlistconverter-x11.c:250
msgid "Invalid byte sequence in conversion input"
msgstr "Недопустимая последовательность байт в потоке преобразования"

#: gdk/x11/gdktextlistconverter-x11.c:242
msgid "Invalid formats in compound text conversion."
msgstr "Недопустимые форматы при преобразовании составного текста."

#: gdk/x11/gdktextlistconverter-x11.c:259
#, c-format
msgid "Unsupported encoding “%s”"
msgstr "Неподдерживаемая кодировка «%s»"

#: gsk/gl/gskglrenderer.c:132
#, c-format
msgid "This GLES %d.%d implementation does not support half-float vertex data"
msgstr ""
"Данная реализация GLES %d.%d не поддерживает полуплавающие вершинные данные"

#: gtk/a11y/gtkatspiaction.c:239
msgctxt "accessibility"
msgid "Click"
msgstr "Щелчок"

#: gtk/a11y/gtkatspiaction.c:240
msgctxt "accessibility"
msgid "Clicks the button"
msgstr "Нажимает на кнопку"

#: gtk/a11y/gtkatspiaction.c:290
msgctxt "accessibility"
msgid "Toggle"
msgstr "Кнопка-переключатель"

#: gtk/a11y/gtkatspiaction.c:291
msgctxt "accessibility"
msgid "Toggles the switch"
msgstr "Переключает переключатель"

#: gtk/a11y/gtkatspiaction.c:371
msgctxt "accessibility"
msgid "Select"
msgstr "Выбрать"

#: gtk/a11y/gtkatspiaction.c:372
msgctxt "accessibility"
msgid "Selects the color"
msgstr "Выбирает цвет"

#: gtk/a11y/gtkatspiaction.c:379 gtk/a11y/gtkatspiaction.c:439
#: gtk/a11y/gtkatspiaction.c:495 gtk/a11y/gtkatspiaction.c:603
#: gtk/a11y/gtkatspiaction.c:690
msgctxt "accessibility"
msgid "Activate"
msgstr "Включить"

#: gtk/a11y/gtkatspiaction.c:380
msgctxt "accessibility"
msgid "Activates the color"
msgstr "Активирует цвет"

#: gtk/a11y/gtkatspiaction.c:387
msgctxt "accessibility"
msgid "Customize"
msgstr "Настроить"

#: gtk/a11y/gtkatspiaction.c:388
msgctxt "accessibility"
msgid "Customizes the color"
msgstr "Настраивает цвет"

#: gtk/a11y/gtkatspiaction.c:440
msgctxt "accessibility"
msgid "Activates the expander"
msgstr "Активирует расширитель"

#: gtk/a11y/gtkatspiaction.c:496 gtk/a11y/gtkatspiaction.c:604
#: gtk/a11y/gtkatspiaction.c:691
msgctxt "accessibility"
msgid "Activates the entry"
msgstr "Активирует запись"

#: gtk/a11y/gtkatspiaction.c:503
msgctxt "accessibility"
msgid "Activate primary icon"
msgstr "Активировать основной значок"

#: gtk/a11y/gtkatspiaction.c:504
msgctxt "accessibility"
msgid "Activates the primary icon of the entry"
msgstr "Активирует основной значок записи"

#: gtk/a11y/gtkatspiaction.c:511
msgctxt "accessibility"
msgid "Activate secondary icon"
msgstr "Активировать вторичный значок"

#: gtk/a11y/gtkatspiaction.c:512
msgctxt "accessibility"
msgid "Activates the secondary icon of the entry"
msgstr "Дополнительный значок поля ввода"

#: gtk/a11y/gtkatspiaction.c:611
msgctxt "accessibility"
msgid "Peek"
msgstr "Подглядеть"

#: gtk/a11y/gtkatspiaction.c:612
msgctxt "accessibility"
msgid "Shows the contents of the password entry"
msgstr "Показывает содержимое ввода пароля"

#: gtk/a11y/gtkatspiaction.c:698
msgctxt "accessibility"
msgid "Clear"
msgstr "Очистить"

#: gtk/a11y/gtkatspiaction.c:699
msgctxt "accessibility"
msgid "Clears the contents of the entry"
msgstr "Очищает содержимое записи"

#: gtk/a11y/gtkatspiroot.c:256
msgctxt "accessibility"
msgid "application"
msgstr "приложение"

#: gtk/css/gtkcssdataurl.c:69
#, c-format
msgid "Not a data: URL"
msgstr "Не данные: URL"

#: gtk/css/gtkcssdataurl.c:82
#, c-format
msgid "Malformed data: URL"
msgstr "Некорректные данные: URL"

#: gtk/css/gtkcssdataurl.c:140
#, c-format
msgid "Could not unescape string"
msgstr "Не удалось раскрыть строку"

#: gtk/deprecated/gtkappchooserbutton.c:323
msgid "Other app…"
msgstr "Другое приложение…"

#: gtk/deprecated/gtkappchooserdialog.c:210
#: gtk/deprecated/gtkappchooserdialog.c:261
msgid "Select Application"
msgstr "Выбрать приложение"

#. Translators: %s is a filename
#: gtk/deprecated/gtkappchooserdialog.c:217
#, c-format
msgid "Opening “%s”."
msgstr "Открывается «%s»."

#: gtk/deprecated/gtkappchooserdialog.c:218
#, c-format
msgid "No applications found for “%s”"
msgstr "Не найдены приложения для «%s»"

#. Translators: %s is a file type description
#: gtk/deprecated/gtkappchooserdialog.c:223
#, c-format
msgid "Opening “%s” files."
msgstr "Открывает файлы «%s»."

#: gtk/deprecated/gtkappchooserdialog.c:225
#, c-format
msgid "No applications found for “%s” files"
msgstr "Не найдено приложение для файлов «%s»"

#: gtk/deprecated/gtkappchooserdialog.c:427
msgid "Failed to start GNOME Software"
msgstr "Не удалось запустить менеджер приложений GNOME"

#: gtk/deprecated/gtkappchooserwidget.c:525
msgid "Default App"
msgstr "Приложение по умолчанию"

#: gtk/deprecated/gtkappchooserwidget.c:575
#, c-format
msgid "No apps found for “%s”."
msgstr "Нет доступных приложений для открытия «%s»."

#: gtk/deprecated/gtkappchooserwidget.c:658
msgid "Recommended Apps"
msgstr "Рекомендуемые приложения"

#: gtk/deprecated/gtkappchooserwidget.c:673
msgid "Related Apps"
msgstr "Связанные приложения"

#: gtk/deprecated/gtkappchooserwidget.c:687
msgid "Other Apps"
msgstr "Другие приложения"

#. This label is displayed in a treeview cell displaying
#. * a disabled accelerator key combination.
#.
#: gtk/deprecated/gtkcellrendereraccel.c:294
msgctxt "Accelerator"
msgid "Disabled"
msgstr "Выключено"

#. This label is displayed in a treeview cell displaying
#. * an accelerator key combination that is not valid according
#. * to gtk_accelerator_valid().
#.
#: gtk/deprecated/gtkcellrendereraccel.c:304
msgctxt "Accelerator"
msgid "Invalid"
msgstr "Неверный"

#. This label is displayed in a treeview cell displaying an accelerator
#. * when the cell is clicked to change the acelerator.
#.
#: gtk/deprecated/gtkcellrendereraccel.c:436
#: gtk/deprecated/gtkcellrendereraccel.c:729
msgid "New accelerator…"
msgstr "Создать ускоритель…"

#: gtk/deprecated/gtkcellrendererprogress.c:132
#: gtk/deprecated/gtkcellrendererprogress.c:322
#: gtk/deprecated/gtkcellrendererprogress.c:352
#, c-format
msgctxt "progress bar label"
msgid "%d %%"
msgstr "%d %%"

#: gtk/deprecated/gtkcolorbutton.c:183 gtk/deprecated/gtkcolorbutton.c:311
#: gtk/gtkcolordialog.c:411
msgid "Pick a Color"
msgstr "Выбрать цвет"

#: gtk/deprecated/gtkcolorbutton.c:502 gtk/gtkcolorchooserwidget.c:312
#: gtk/gtkcolordialogbutton.c:299
#, c-format
msgid "Red %d%%, Green %d%%, Blue %d%%, Alpha %d%%"
msgstr "Красный %d%%, зелёный %d%%, синий %d%%, прозрачность %d%%"

#: gtk/deprecated/gtkcolorbutton.c:508 gtk/gtkcolorchooserwidget.c:318
#: gtk/gtkcolordialogbutton.c:305
#, c-format
msgid "Red %d%%, Green %d%%, Blue %d%%"
msgstr "Красный %d%%, зелёный %d%%, синий %d%%"

#: gtk/deprecated/gtkfontbutton.c:396
msgid "Sans 12"
msgstr "Sans 12"

#: gtk/deprecated/gtkfontbutton.c:507 gtk/deprecated/gtkfontbutton.c:621
#: gtk/gtkfontdialog.c:595
msgid "Pick a Font"
msgstr "Выбрать шрифт"

#: gtk/deprecated/gtkfontbutton.c:597 gtk/gtkfilechooserwidget.c:3853
#: gtk/gtkfontdialogbutton.c:115 gtk/inspector/visual.ui:170
msgid "Font"
msgstr "Шрифт"

#: gtk/deprecated/gtkfontbutton.c:1152 gtk/gtkfontdialogbutton.c:613
msgctxt "font"
msgid "None"
msgstr "Нет"

#: gtk/deprecated/gtkshow.c:176
msgid "Could not show link"
msgstr "Не удалось показать ссылку"

#: gtk/gtkaboutdialog.c:126 gtk/ui/gtkaboutdialog.ui:163
msgid "License"
msgstr "Лицензия"

#: gtk/gtkaboutdialog.c:127
msgid "Custom License"
msgstr "Другая лицензия"

#: gtk/gtkaboutdialog.c:128
msgid "GNU General Public License, version 2 or later"
msgstr "GNU General Public License, версии 2 или позднее"

#: gtk/gtkaboutdialog.c:129
msgid "GNU General Public License, version 3 or later"
msgstr "GNU General Public License, версии 3 или позднее"

#: gtk/gtkaboutdialog.c:130
msgid "GNU Lesser General Public License, version 2.1 or later"
msgstr "GNU Lesser General Public License, версии 2.1 или позднее"

#: gtk/gtkaboutdialog.c:131
msgid "GNU Lesser General Public License, version 3 or later"
msgstr "GNU Lesser General Public License, версии 3 или позднее"

#: gtk/gtkaboutdialog.c:132
msgid "BSD 2-Clause License"
msgstr "BSD 2-Clause License"

#: gtk/gtkaboutdialog.c:133
msgid "The MIT License (MIT)"
msgstr "The MIT License (MIT)"

#: gtk/gtkaboutdialog.c:134
msgid "Artistic License 2.0"
msgstr "Artistic License 2.0"

#: gtk/gtkaboutdialog.c:135
msgid "GNU General Public License, version 2 only"
msgstr "GNU General Public License, только версии 2"

#: gtk/gtkaboutdialog.c:136
msgid "GNU General Public License, version 3 only"
msgstr "GNU General Public License, только версии 3"

#: gtk/gtkaboutdialog.c:137
msgid "GNU Lesser General Public License, version 2.1 only"
msgstr "GNU Lesser General Public License, только версии 2.1"

#: gtk/gtkaboutdialog.c:138
msgid "GNU Lesser General Public License, version 3 only"
msgstr "GNU Lesser General Public License, только версии 3"

#: gtk/gtkaboutdialog.c:139
msgid "GNU Affero General Public License, version 3 or later"
msgstr "GNU Affero General Public License, версии 3 или позднее"

#: gtk/gtkaboutdialog.c:140
msgid "GNU Affero General Public License, version 3 only"
msgstr "GNU Affero General Public License, только версии 3"

#: gtk/gtkaboutdialog.c:141
msgid "BSD 3-Clause License"
msgstr "Лицензия BSD 3-Clause"

#: gtk/gtkaboutdialog.c:142
msgid "Apache License, Version 2.0"
msgstr "Лицензия Apache, версия 2.0"

#: gtk/gtkaboutdialog.c:143
msgid "Mozilla Public License 2.0"
msgstr "Общественная лицензия Mozilla 2.0"

#: gtk/gtkaboutdialog.c:970
msgid "Website"
msgstr "Веб-страница"

#: gtk/gtkaboutdialog.c:1006 gtk/ui/gtkapplication-quartz.ui:6
#, c-format
msgid "About %s"
msgstr "О программе %s"

#: gtk/gtkaboutdialog.c:2096
msgid "Created by"
msgstr "Автор"

#: gtk/gtkaboutdialog.c:2099
msgid "Documented by"
msgstr "Документация"

#: gtk/gtkaboutdialog.c:2109
msgid "Translated by"
msgstr "Перевод"

#: gtk/gtkaboutdialog.c:2114
msgid "Design by"
msgstr "Совместно с"

#. Translators: this is the license preamble; the string at the end
#. * contains the name of the license as link text.
#.
#: gtk/gtkaboutdialog.c:2279
#, c-format
msgid ""
"This program comes with absolutely no warranty.\n"
"See the <a href=\"%s\">%s</a> for details."
msgstr ""
"Это приложение распространяется без каких-либо гарантий.\n"
"Подробнее в <a href=\"%s\">%s</a>."

#. This is the text that should appear next to menu accelerators
#. * that use the shift key. If the text on this key isn't typically
#. * translated on keyboards used for your language, don't translate
#. * this.
#.
#: gtk/gtkaccelgroup.c:837 gtk/gtkshortcutlabel.c:101
#: gtk/gtkshortcutlabel.c:137
msgctxt "keyboard label"
msgid "Shift"
msgstr "Shift"

#. This is the text that should appear next to menu accelerators
#. * that use the control key. If the text on this key isn't typically
#. * translated on keyboards used for your language, don't translate
#. * this.
#.
#: gtk/gtkaccelgroup.c:856 gtk/gtkshortcutlabel.c:104
#: gtk/gtkshortcutlabel.c:139
msgctxt "keyboard label"
msgid "Ctrl"
msgstr "Ctrl"

#. This is the text that should appear next to menu accelerators
#. * that use the alt key. If the text on this key isn't typically
#. * translated on keyboards used for your language, don't translate
#. * this.
#.
#: gtk/gtkaccelgroup.c:875 gtk/gtkshortcutlabel.c:107
#: gtk/gtkshortcutlabel.c:141
msgctxt "keyboard label"
msgid "Alt"
msgstr "Alt"

#. This is the text that should appear next to menu accelerators
#. * that use the super key. If the text on this key isn't typically
#. * translated on keyboards used for your language, don't translate
#. * this.
#.
#: gtk/gtkaccelgroup.c:893 gtk/gtkshortcutlabel.c:113
#: gtk/gtkshortcutlabel.c:143
msgctxt "keyboard label"
msgid "Super"
msgstr "Super"

#. This is the text that should appear next to menu accelerators
#. * that use the hyper key. If the text on this key isn't typically
#. * translated on keyboards used for your language, don't translate
#. * this.
#.
#: gtk/gtkaccelgroup.c:907 gtk/gtkshortcutlabel.c:116
#: gtk/gtkshortcutlabel.c:145
msgctxt "keyboard label"
msgid "Hyper"
msgstr "Hyper"

#. This is the text that should appear next to menu accelerators
#. * that use the meta key. If the text on this key isn't typically
#. * translated on keyboards used for your language, don't translate
#. * this.
#.
#: gtk/gtkaccelgroup.c:922 gtk/gtkshortcutlabel.c:110
#: gtk/gtkshortcutlabel.c:147
msgctxt "keyboard label"
msgid "Meta"
msgstr "Meta"

#. Translators: "KP" means "numeric key pad". This string will
#. * be used in accelerators such as "Ctrl+Shift+KP 1" in menus,
#. * and therefore the translation needs to be very short.
#.
#: gtk/gtkaccelgroup.c:942
msgctxt "keyboard label"
msgid "KP"
msgstr "KP"

#: gtk/gtkaccelgroup.c:949
msgctxt "keyboard label"
msgid "Space"
msgstr "Пробел"

#: gtk/gtkaccelgroup.c:952 gtk/gtkshortcutlabel.c:172
msgctxt "keyboard label"
msgid "Backslash"
msgstr "Backslash"

#: gtk/gtkaccessible.c:558
msgctxt "accessibility"
msgid "alert"
msgstr "сигнал"

#: gtk/gtkaccessible.c:559
msgctxt "accessibility"
msgid "alert dialog"
msgstr "диалог оповещения"

#: gtk/gtkaccessible.c:560
msgctxt "accessibility"
msgid "banner"
msgstr "баннер"

#: gtk/gtkaccessible.c:561
msgctxt "accessibility"
msgid "button"
msgstr "кнопка"

#: gtk/gtkaccessible.c:562
msgctxt "accessibility"
msgid "caption"
msgstr "заголовок"

#: gtk/gtkaccessible.c:563
msgctxt "accessibility"
msgid "cell"
msgstr "ячейка"

#: gtk/gtkaccessible.c:564
msgctxt "accessibility"
msgid "checkbox"
msgstr "чекбокс"

#: gtk/gtkaccessible.c:565
msgctxt "accessibility"
msgid "column header"
msgstr "заголовок столбца"

#: gtk/gtkaccessible.c:566
msgctxt "accessibility"
msgid "combo box"
msgstr "выпадающий список"

#: gtk/gtkaccessible.c:567
msgctxt "accessibility"
msgid "command"
msgstr "команда"

#: gtk/gtkaccessible.c:568
msgctxt "accessibility"
msgid "composite"
msgstr "составной"

#: gtk/gtkaccessible.c:569
msgctxt "accessibility"
msgid "dialog"
msgstr "диалоговое окно"

#: gtk/gtkaccessible.c:570
msgctxt "accessibility"
msgid "document"
msgstr "документ"

#: gtk/gtkaccessible.c:571
msgctxt "accessibility"
msgid "feed"
msgstr "лента"

#: gtk/gtkaccessible.c:572
msgctxt "accessibility"
msgid "form"
msgstr "форм"

#: gtk/gtkaccessible.c:573
msgctxt "accessibility"
msgid "generic"
msgstr "типовой"

#: gtk/gtkaccessible.c:574
msgctxt "accessibility"
msgid "grid"
msgstr "сетка"

#: gtk/gtkaccessible.c:575
msgctxt "accessibility"
msgid "grid cell"
msgstr "ячейка сетки"

#: gtk/gtkaccessible.c:576
msgctxt "accessibility"
msgid "group"
msgstr "группа"

#: gtk/gtkaccessible.c:577
msgctxt "accessibility"
msgid "heading"
msgstr "заголовок"

#: gtk/gtkaccessible.c:578
msgctxt "accessibility"
msgid "image"
msgstr "изображение"

#: gtk/gtkaccessible.c:579
msgctxt "accessibility"
msgid "input"
msgstr "вход"

#: gtk/gtkaccessible.c:580
msgctxt "accessibility"
msgid "label"
msgstr "метка"

#: gtk/gtkaccessible.c:581
msgctxt "accessibility"
msgid "landmark"
msgstr "отметка"

#: gtk/gtkaccessible.c:582
msgctxt "accessibility"
msgid "legend"
msgstr "легенда"

#: gtk/gtkaccessible.c:583
msgctxt "accessibility"
msgid "link"
msgstr "ссылка"

#: gtk/gtkaccessible.c:584
msgctxt "accessibility"
msgid "list"
msgstr "список"

#: gtk/gtkaccessible.c:585
msgctxt "accessibility"
msgid "list box"
msgstr "панель списка"

#: gtk/gtkaccessible.c:586
msgctxt "accessibility"
msgid "list item"
msgstr "элемент списка"

#: gtk/gtkaccessible.c:587
msgctxt "accessibility"
msgid "log"
msgstr "журнал"

#: gtk/gtkaccessible.c:588
msgctxt "accessibility"
msgid "main"
msgstr "главная"

#: gtk/gtkaccessible.c:589
msgctxt "accessibility"
msgid "marquee"
msgstr "бегущая строка"

#: gtk/gtkaccessible.c:590
msgctxt "accessibility"
msgid "math"
msgstr "математика"

#: gtk/gtkaccessible.c:591
msgctxt "accessibility"
msgid "meter"
msgstr "измеритель"

#: gtk/gtkaccessible.c:592
msgctxt "accessibility"
msgid "menu"
msgstr "меню"

#: gtk/gtkaccessible.c:593
msgctxt "accessibility"
msgid "menu bar"
msgstr "строка меню"

#: gtk/gtkaccessible.c:594
msgctxt "accessibility"
msgid "menu item"
msgstr "пункт меню"

#: gtk/gtkaccessible.c:595
msgctxt "accessibility"
msgid "menu item checkbox"
msgstr "флажок пункта меню"

#: gtk/gtkaccessible.c:596
msgctxt "accessibility"
msgid "menu item radio"
msgstr "радио-кнопка меню"

#: gtk/gtkaccessible.c:597
msgctxt "accessibility"
msgid "navigation"
msgstr "навигация"

#: gtk/gtkaccessible.c:598
msgctxt "accessibility"
msgid "none"
msgstr "нет"

#: gtk/gtkaccessible.c:599
msgctxt "accessibility"
msgid "note"
msgstr "примечание"

#: gtk/gtkaccessible.c:600
msgctxt "accessibility"
msgid "option"
msgstr "параметр"

#: gtk/gtkaccessible.c:601
msgctxt "accessibility"
msgid "presentation"
msgstr "презентация"

#: gtk/gtkaccessible.c:602
msgctxt "accessibility"
msgid "progress bar"
msgstr "индикатор выполнения"

#: gtk/gtkaccessible.c:603
msgctxt "accessibility"
msgid "radio"
msgstr "радио"

#: gtk/gtkaccessible.c:604
msgctxt "accessibility"
msgid "radio group"
msgstr "группа радио-кнопок"

#: gtk/gtkaccessible.c:605
msgctxt "accessibility"
msgid "range"
msgstr "диапазон"

#: gtk/gtkaccessible.c:606
msgctxt "accessibility"
msgid "region"
msgstr "область"

#: gtk/gtkaccessible.c:607
msgctxt "accessibility"
msgid "row"
msgstr "ряд"

#: gtk/gtkaccessible.c:608
msgctxt "accessibility"
msgid "row group"
msgstr "группа рядов"

#: gtk/gtkaccessible.c:609
msgctxt "accessibility"
msgid "row header"
msgstr "заголовок ряда"

#: gtk/gtkaccessible.c:610
msgctxt "accessibility"
msgid "scroll bar"
msgstr "полоса прокрутки"

#: gtk/gtkaccessible.c:611
msgctxt "accessibility"
msgid "search"
msgstr "поиск"

#: gtk/gtkaccessible.c:612
msgctxt "accessibility"
msgid "search box"
msgstr "поле поиска"

#: gtk/gtkaccessible.c:613
msgctxt "accessibility"
msgid "section"
msgstr "глава"

#: gtk/gtkaccessible.c:614
msgctxt "accessibility"
msgid "section head"
msgstr "заголовок раздела"

#: gtk/gtkaccessible.c:615
msgctxt "accessibility"
msgid "select"
msgstr "выбрать"

#: gtk/gtkaccessible.c:616
msgctxt "accessibility"
msgid "separator"
msgstr "разделитель"

#: gtk/gtkaccessible.c:617
msgctxt "accessibility"
msgid "slider"
msgstr "слайдер"

#: gtk/gtkaccessible.c:618
msgctxt "accessibility"
msgid "spin button"
msgstr "крутящаяся кнопка"

#: gtk/gtkaccessible.c:619
msgctxt "accessibility"
msgid "status"
msgstr "статус"

#: gtk/gtkaccessible.c:620
msgctxt "accessibility"
msgid "structure"
msgstr "структура"

#: gtk/gtkaccessible.c:621
msgctxt "accessibility"
msgid "switch"
msgstr "переключатель"

#: gtk/gtkaccessible.c:622
msgctxt "accessibility"
msgid "tab"
msgstr "табуляция"

#: gtk/gtkaccessible.c:623
msgctxt "accessibility"
msgid "table"
msgstr "таблица"

#: gtk/gtkaccessible.c:624
msgctxt "accessibility"
msgid "tab list"
msgstr "список вкладок"

#: gtk/gtkaccessible.c:625
msgctxt "accessibility"
msgid "tab panel"
msgstr "панель вкладок"

#: gtk/gtkaccessible.c:626
msgctxt "accessibility"
msgid "text box"
msgstr "текстовое поле"

#: gtk/gtkaccessible.c:627
msgctxt "accessibility"
msgid "time"
msgstr "время"

#: gtk/gtkaccessible.c:628
msgctxt "accessibility"
msgid "timer"
msgstr "таймер"

#: gtk/gtkaccessible.c:629
msgctxt "accessibility"
msgid "tool bar"
msgstr "панель инструментов"

#: gtk/gtkaccessible.c:630
msgctxt "accessibility"
msgid "tool tip"
msgstr "подсказка"

#: gtk/gtkaccessible.c:631
msgctxt "accessibility"
msgid "tree"
msgstr "дерево"

#: gtk/gtkaccessible.c:632
msgctxt "accessibility"
msgid "tree grid"
msgstr "древовидная сетка"

#: gtk/gtkaccessible.c:633
msgctxt "accessibility"
msgid "tree item"
msgstr "узел дерева"

#: gtk/gtkaccessible.c:634
msgctxt "accessibility"
msgid "widget"
msgstr "виджет"

#: gtk/gtkaccessible.c:635
msgctxt "accessibility"
msgid "window"
msgstr "окно"

<<<<<<< HEAD
#: gtk/gtkappchooserbutton.c:317
msgid "Other application…"
msgstr "Другое приложение…"

#: gtk/gtkappchooserdialog.c:204 gtk/gtkappchooserdialog.c:255
#: gtk/ui/gtkappchooserdialog.ui:4
msgid "Select Application"
msgstr "Выбрать приложение"

#. Translators: %s is a filename
#: gtk/gtkappchooserdialog.c:211
#, c-format
msgid "Opening “%s”."
msgstr "Открывается «%s»."

#: gtk/gtkappchooserdialog.c:212
#, c-format
msgid "No applications found for “%s”"
msgstr "Не найдены приложения для «%s»"

#. Translators: %s is a file type description
#: gtk/gtkappchooserdialog.c:217
#, c-format
msgid "Opening “%s” files."
msgstr "Открывает файлы «%s»."

#: gtk/gtkappchooserdialog.c:219
#, c-format
msgid "No applications found for “%s” files"
msgstr "Не найдено приложение для файлов «%s»"

#: gtk/gtkappchooserdialog.c:421
msgid "Failed to start GNOME Software"
msgstr "Не удалось запустить менеджер приложений GNOME"

#: gtk/gtkappchooserwidget.c:519
msgid "Default Application"
msgstr "Приложение по умолчанию"

#: gtk/gtkappchooserwidget.c:569
#, c-format
msgid "No applications found for “%s”."
msgstr "Нет доступных приложений для открытия «%s»."

#: gtk/gtkappchooserwidget.c:652
msgid "Recommended Applications"
msgstr "Рекомендуемые приложения"

#: gtk/gtkappchooserwidget.c:667
msgid "Related Applications"
msgstr "Связанные приложения"

#: gtk/gtkappchooserwidget.c:681
msgid "Other Applications"
msgstr "Другие приложения"
=======
#: gtk/gtkalertdialog.c:660 gtk/gtkcustompaperunixdialog.c:328
#: gtk/gtkmessagedialog.c:166 gtk/ui/gtkassistant.ui:40
msgid "_Close"
msgstr "_Закрыть"
>>>>>>> 12bd668f

#. Translators: This is the 'reason' given when inhibiting
#. * suspend or screen locking, and the caller hasn't specified
#. * a reason.
#.
#: gtk/gtkapplication-dbus.c:706
msgid "Reason not specified"
msgstr "Причина не указана"

#: gtk/gtkbookmarksmanager.c:53
#, c-format
msgid "%s does not exist in the bookmarks list"
msgstr "%s отсутствует в списке закладок"

#: gtk/gtkbookmarksmanager.c:414
#, c-format
msgid "%s already exists in the bookmarks list"
msgstr "%s уже есть в списке закладок"

#: gtk/gtkbuilder-menus.c:224
#, c-format
msgid "Element <%s> not allowed inside <%s>"
msgstr "Элемент <%s> не может находиться внутри <%s>"

#: gtk/gtkbuilder-menus.c:230
#, c-format
msgid "Element <%s> not allowed at toplevel"
msgstr "Элемент <%s> не может использоваться для верхнего уровня"

#: gtk/gtkbuilder-menus.c:319
#, c-format
msgid "Text may not appear inside <%s>"
msgstr "Текст может не отображаться внутри элемента <%s>"

#. Translate to calendar:week_start:0 if you want Sunday to be the
#. * first day of the week to calendar:week_start:1 if you want Monday
#. * to be the first day of the week, and so on.
#.
#: gtk/gtkcalendar.c:656
msgid "calendar:week_start:0"
msgstr "calendar:week_start:1"

#. Translate to calendar:YM if you want years to be displayed
#. * before months; otherwise translate to calendar:MY.
#. * Do *not* translate it to anything else, if it
#. * it isn't calendar:YM or calendar:MY it will not work.
#. *
#. * Note that the ordering described here is logical order, which is
#. * further influenced by BIDI ordering. Thus, if you have a default
#. * text direction of RTL and specify "calendar:YM", then the year
#. * will appear to the right of the month.
#.
#: gtk/gtkcalendar.c:807
msgid "calendar:MY"
msgstr "calendar:MY"

#. Translators: This dictates how the year is displayed in
#. * gtkcalendar widget.  See strftime() manual for the format.
#. * Use only ASCII in the translation.
#. *
#. * "%Y" is appropriate for most locales.
#.
#: gtk/gtkcalendar.c:1394
msgctxt "calendar year format"
msgid "%Y"
msgstr "%Y"

#. Translators: this defines whether the day numbers should use
#. * localized digits or the ones used in English (0123...).
#. *
#. * Translate to "%Id" if you want to use localized digits, or
#. * translate to "%d" otherwise.
#. *
#. * Note that translating this doesn't guarantee that you get localized
#. * digits. That needs support from your system and locale definition
#. * too.
#.
#: gtk/gtkcalendar.c:1431
#, c-format
msgctxt "calendar:day:digits"
msgid "%d"
msgstr "%d"

#. Translators: this defines whether the week numbers should use
#. * localized digits or the ones used in English (0123...).
#. *
#. * Translate to "%Id" if you want to use localized digits, or
#. * translate to "%d" otherwise.
#. * Note that translating this doesn't guarantee that you get localized
#. * digits. That needs support from your system and locale definition
#. * too.
#: gtk/gtkcalendar.c:1495
#, c-format
msgctxt "calendar:week:digits"
msgid "%d"
msgstr "%d"

#: gtk/gtkcolorchooserwidget.c:375
#, c-format
msgid "Color: %s"
msgstr "Цвет: %s"

#: gtk/gtkcolorchooserwidget.c:440
msgctxt "Color name"
msgid "Very Light Blue"
msgstr "Очень светлый синий"

#: gtk/gtkcolorchooserwidget.c:441
msgctxt "Color name"
msgid "Light Blue"
msgstr "Светло-синий"

#: gtk/gtkcolorchooserwidget.c:442
msgctxt "Color name"
msgid "Blue"
msgstr "Синий"

#: gtk/gtkcolorchooserwidget.c:443
msgctxt "Color name"
msgid "Dark Blue"
msgstr "Тёмно-синий"

#: gtk/gtkcolorchooserwidget.c:444
msgctxt "Color name"
msgid "Very Dark Blue"
msgstr "Очень тёмно-синий"

#: gtk/gtkcolorchooserwidget.c:445
msgctxt "Color name"
msgid "Very Light Green"
msgstr "Очень светло-зелёный"

#: gtk/gtkcolorchooserwidget.c:446
msgctxt "Color name"
msgid "Light Green"
msgstr "Светло-зелёный"

#: gtk/gtkcolorchooserwidget.c:447
msgctxt "Color name"
msgid "Green"
msgstr "Зелёный"

#: gtk/gtkcolorchooserwidget.c:448
msgctxt "Color name"
msgid "Dark Green"
msgstr "Тёмно-зелёный"

#: gtk/gtkcolorchooserwidget.c:449
msgctxt "Color name"
msgid "Very Dark Green"
msgstr "Очень тёмно-зелёный"

#: gtk/gtkcolorchooserwidget.c:450
msgctxt "Color name"
msgid "Very Light Yellow"
msgstr "Очень светло-жёлтый"

#: gtk/gtkcolorchooserwidget.c:451
msgctxt "Color name"
msgid "Light Yellow"
msgstr "Светло-жёлтый"

#: gtk/gtkcolorchooserwidget.c:452
msgctxt "Color name"
msgid "Yellow"
msgstr "Жёлтый"

#: gtk/gtkcolorchooserwidget.c:453
msgctxt "Color name"
msgid "Dark Yellow"
msgstr "Тёмно-жёлтый"

#: gtk/gtkcolorchooserwidget.c:454
msgctxt "Color name"
msgid "Very Dark Yellow"
msgstr "Очень тёмно-жёлтый"

#: gtk/gtkcolorchooserwidget.c:455
msgctxt "Color name"
msgid "Very Light Orange"
msgstr "Очень светло-оранжевый"

#: gtk/gtkcolorchooserwidget.c:456
msgctxt "Color name"
msgid "Light Orange"
msgstr "Светло-оранжевый"

#: gtk/gtkcolorchooserwidget.c:457
msgctxt "Color name"
msgid "Orange"
msgstr "Оранжевый"

#: gtk/gtkcolorchooserwidget.c:458
msgctxt "Color name"
msgid "Dark Orange"
msgstr "Тёмно-оранжевый"

#: gtk/gtkcolorchooserwidget.c:459
msgctxt "Color name"
msgid "Very Dark Orange"
msgstr "Очень тёмный оранжевый"

#: gtk/gtkcolorchooserwidget.c:460
msgctxt "Color name"
msgid "Very Light Red"
msgstr "Очень светло-красный"

#: gtk/gtkcolorchooserwidget.c:461
msgctxt "Color name"
msgid "Light Red"
msgstr "Светло-красный"

#: gtk/gtkcolorchooserwidget.c:462
msgctxt "Color name"
msgid "Red"
msgstr "Красный"

#: gtk/gtkcolorchooserwidget.c:463
msgctxt "Color name"
msgid "Dark Red"
msgstr "Тёмно-красный"

#: gtk/gtkcolorchooserwidget.c:464
msgctxt "Color name"
msgid "Very Dark Red"
msgstr "Очень тёмный красный"

#: gtk/gtkcolorchooserwidget.c:465
msgctxt "Color name"
msgid "Very Light Purple"
msgstr "Очень светлый фиолетовый"

#: gtk/gtkcolorchooserwidget.c:466
msgctxt "Color name"
msgid "Light Purple"
msgstr "Светло-фиолетовый"

#: gtk/gtkcolorchooserwidget.c:467
msgctxt "Color name"
msgid "Purple"
msgstr "Фиолетовый"

#: gtk/gtkcolorchooserwidget.c:468
msgctxt "Color name"
msgid "Dark Purple"
msgstr "Тёмно-фиолетовый"

#: gtk/gtkcolorchooserwidget.c:469
msgctxt "Color name"
msgid "Very Dark Purple"
msgstr "Очень темный фиолетовый"

#: gtk/gtkcolorchooserwidget.c:470
msgctxt "Color name"
msgid "Very Light Brown"
msgstr "Очень светло-коричневый"

#: gtk/gtkcolorchooserwidget.c:471
msgctxt "Color name"
msgid "Light Brown"
msgstr "Светло-коричневый"

#: gtk/gtkcolorchooserwidget.c:472
msgctxt "Color name"
msgid "Brown"
msgstr "Коричневый"

#: gtk/gtkcolorchooserwidget.c:473
msgctxt "Color name"
msgid "Dark Brown"
msgstr "Тёмно-коричневый"

#: gtk/gtkcolorchooserwidget.c:474
msgctxt "Color name"
msgid "Very Dark Brown"
msgstr "Очень тёмный коричневый"

#: gtk/gtkcolorchooserwidget.c:475
msgctxt "Color name"
msgid "White"
msgstr "Белый"

#: gtk/gtkcolorchooserwidget.c:476
msgctxt "Color name"
msgid "Light Gray 1"
msgstr "Светло-серый 1"

#: gtk/gtkcolorchooserwidget.c:477
msgctxt "Color name"
msgid "Light Gray 2"
msgstr "Светло-серый 2"

#: gtk/gtkcolorchooserwidget.c:478
msgctxt "Color name"
msgid "Light Gray 3"
msgstr "Светло-серый 3"

#: gtk/gtkcolorchooserwidget.c:479
msgctxt "Color name"
msgid "Light Gray 4"
msgstr "Светло-серый 4"

#: gtk/gtkcolorchooserwidget.c:480
msgctxt "Color name"
msgid "Dark Gray 1"
msgstr "Тёмно-серый 1"

#: gtk/gtkcolorchooserwidget.c:481
msgctxt "Color name"
msgid "Dark Gray 2"
msgstr "Тёмно-серый 2"

#: gtk/gtkcolorchooserwidget.c:482
msgctxt "Color name"
msgid "Dark Gray 3"
msgstr "Тёмно-серый 3"

#: gtk/gtkcolorchooserwidget.c:483
msgctxt "Color name"
msgid "Dark Gray 4"
msgstr "Тёмно-серый 4"

#: gtk/gtkcolorchooserwidget.c:484
msgctxt "Color name"
msgid "Black"
msgstr "Чёрный"

#. translators: label for the custom section in the color chooser
#: gtk/gtkcolorchooserwidget.c:556
msgid "Custom"
msgstr "Пользовательский"

#: gtk/gtkcolorchooserwidget.c:589
#, c-format
msgid "Custom color %d: %s"
msgstr "Другой цвет %d: %s"

#: gtk/gtkcolorswatch.c:231
msgid "Customize"
msgstr "Настроить"

#. Translate to the default units to use for presenting
#. * lengths to the user. Translate to default:inch if you
#. * want inches, otherwise translate to default:mm.
#. * Do *not* translate it to "predefinito:mm", if it
#. * it isn't default:mm or default:inch it will not work
#.
#: gtk/gtkcustompaperunixdialog.c:112
msgid "default:mm"
msgstr "default:mm"

#: gtk/gtkcustompaperunixdialog.c:297
msgid "Margins from Printer…"
msgstr "Поля из принтера…"

#. And show the custom paper dialog
#: gtk/gtkcustompaperunixdialog.c:383 gtk/gtkprintunixdialog.c:3026
msgid "Manage Custom Sizes"
msgstr "Управление пользовательскими размерами"

#: gtk/gtkcustompaperunixdialog.c:446 gtk/gtkpagesetupunixdialog.c:721
msgid "inch"
msgstr "дюймы"

#: gtk/gtkcustompaperunixdialog.c:448 gtk/gtkpagesetupunixdialog.c:719
msgid "mm"
msgstr "мм"

#: gtk/gtkcustompaperunixdialog.c:604
#, c-format
msgid "Custom Size %d"
msgstr "Пользовательский размер %d"

#: gtk/gtkcustompaperunixdialog.c:914
msgid "_Width:"
msgstr "_Ширина:"

#: gtk/gtkcustompaperunixdialog.c:923
msgid "_Height:"
msgstr "_Высота:"

#: gtk/gtkcustompaperunixdialog.c:932
msgid "Paper Size"
msgstr "Размер бумаги"

#: gtk/gtkcustompaperunixdialog.c:939
msgid "_Top:"
msgstr "_Верхнее:"

#: gtk/gtkcustompaperunixdialog.c:948
msgid "_Bottom:"
msgstr "_Нижнее:"

#: gtk/gtkcustompaperunixdialog.c:957
msgid "_Left:"
msgstr "_Левое:"

#: gtk/gtkcustompaperunixdialog.c:966
msgid "_Right:"
msgstr "_Правое:"

#: gtk/gtkcustompaperunixdialog.c:999
msgid "Paper Margins"
msgstr "Поля страницы"

#: gtk/gtkentry.c:3685
msgid "Insert Emoji"
msgstr "Вставить Emoji"

#: gtk/gtkfilechooserdialog.c:552
msgid "_Name"
msgstr "_Имя"

#: gtk/gtkfilechoosererrorstack.c:65
msgid "A folder cannot be called “.”"
msgstr "Папка не может быть названа «.»"

#: gtk/gtkfilechoosererrorstack.c:69
msgid "A file cannot be called “.”"
msgstr "Файл не может быть назван «.»"

#: gtk/gtkfilechoosererrorstack.c:73
msgid "A folder cannot be called “..”"
msgstr "Папка не может быть названа «..»"

#: gtk/gtkfilechoosererrorstack.c:77
msgid "A file cannot be called “..”"
msgstr "Файл не может быть назван «..»"

#: gtk/gtkfilechoosererrorstack.c:81
msgid "Folder names cannot contain “/”"
msgstr "Имена папок не могут содержать символ «/»"

#: gtk/gtkfilechoosererrorstack.c:85
msgid "File names cannot contain “/”"
msgstr "Имена файлов не могут содержать символ «/»"

#: gtk/gtkfilechoosererrorstack.c:89
msgid "Folder names should not begin with a space"
msgstr "Имена папок не должны начинаться с пробела"

#: gtk/gtkfilechoosererrorstack.c:93
msgid "File names should not begin with a space"
msgstr "Имена файлов не должны начинаться с пробела"

#: gtk/gtkfilechoosererrorstack.c:97
msgid "Folder names should not end with a space"
msgstr "Имена папок не должны заканчиваться пробелом"

#: gtk/gtkfilechoosererrorstack.c:101
msgid "File names should not end with a space"
msgstr "Имена файлов не должны заканчиваться пробелом"

#: gtk/gtkfilechoosererrorstack.c:105
msgid "Folder names starting with a “.” are hidden"
msgstr "Папки, имена которых начинаются с «.», являются скрытыми"

#: gtk/gtkfilechoosererrorstack.c:109
msgid "File names starting with a “.” are hidden"
msgstr "Файлы, имена которых начинаются с «.», являются скрытыми"

#: gtk/gtkfilechoosererrorstack.c:113
msgid "A folder with that name already exists"
msgstr "Папка с таким именем уже существует"

#: gtk/gtkfilechoosererrorstack.c:117
msgid "A file with that name already exists"
msgstr "Файл с таким именем уже существует"

<<<<<<< HEAD
#: gtk/gtkfilechoosernative.c:509 gtk/gtkfilechoosernative.c:580
#: gtk/gtkfilechooserwidget.c:1210 gtk/gtkfilechooserwidget.c:5800
#: gtk/gtkmessagedialog.c:166 gtk/gtkmessagedialog.c:175
#: gtk/gtkmountoperation.c:608 gtk/gtkpagesetupunixdialog.c:283
#: gtk/gtkprintbackend.c:637 gtk/gtkprinteroptionwidget.c:721
#: gtk/gtkprintunixdialog.c:651 gtk/gtkprintunixdialog.c:807
#: gtk/gtkwindow.c:6152 gtk/inspector/css-editor.c:248
#: gtk/inspector/recorder.c:1723 gtk/ui/gtkappchooserdialog.ui:45
=======
#: gtk/gtkfilechoosernative.c:520 gtk/gtkfilechoosernative.c:600
#: gtk/gtkfilechooserwidget.c:1168 gtk/gtkfilechooserwidget.c:4997
#: gtk/gtkfiledialog.c:718 gtk/gtkmessagedialog.c:170
#: gtk/gtkmessagedialog.c:179 gtk/gtkmountoperation.c:608
#: gtk/gtkpagesetupunixdialog.c:283 gtk/gtkprintbackend.c:638
#: gtk/gtkprintunixdialog.c:657 gtk/gtkprintunixdialog.c:814
#: gtk/gtkwindow.c:6156 gtk/ui/gtkappchooserdialog.ui:45
>>>>>>> 12bd668f
#: gtk/ui/gtkassistant.ui:52 gtk/ui/gtkcolorchooserdialog.ui:33
#: gtk/ui/gtkfontchooserdialog.ui:24
msgid "_Cancel"
msgstr "_Отмена"

<<<<<<< HEAD
#: gtk/gtkfilechoosernative.c:510 gtk/gtkfilechoosernative.c:574
#: gtk/gtkplacessidebar.c:3146 gtk/gtkplacessidebar.c:3231
#: gtk/gtkplacesview.c:1659
=======
#: gtk/gtkfilechoosernative.c:521 gtk/gtkfilechoosernative.c:594
#: gtk/gtkfiledialog.c:690 gtk/gtkplacessidebar.c:3145
#: gtk/gtkplacessidebar.c:3230 gtk/gtkplacesview.c:1645
>>>>>>> 12bd668f
msgid "_Open"
msgstr "_Открыть"

#: gtk/gtkfilechoosernative.c:594 gtk/gtkfiledialog.c:695
msgid "_Save"
msgstr "_Сохранить"

#: gtk/gtkfilechoosernativequartz.c:340 gtk/ui/gtkfilechooserwidget.ui:546
msgid "Select which types of files are shown"
msgstr "Выбрать отображаемые типы файлов"

#. Translators: the first string is a path and the second string
#. * is a hostname. Nautilus and the panel contain the same string
#. * to translate.
#.
<<<<<<< HEAD
#: gtk/gtkfilechooserutils.c:362
=======
#: gtk/gtkfilechooserutils.c:364
>>>>>>> 12bd668f
#, c-format
msgid "%1$s on %2$s"
msgstr "%1$s на %2$s"

#: gtk/gtkfilechooserwidget.c:347
msgid "Type name of new folder"
msgstr "Введите имя новой папки"

#: gtk/gtkfilechooserwidget.c:710
msgid "The folder could not be created"
msgstr "Не удалось создать папку"

#: gtk/gtkfilechooserwidget.c:723
msgid "You need to choose a valid filename."
msgstr "Необходимо выбрать корректное имя файла."

#: gtk/gtkfilechooserwidget.c:726
#, c-format
msgid "Cannot create a file under %s as it is not a folder"
msgstr "Невозможно создать файл в %s, так как это не папка"

#: gtk/gtkfilechooserwidget.c:736
msgid "Cannot create file as the filename is too long"
msgstr "Невозможно создать файл: имя файла слишком длинное"

#: gtk/gtkfilechooserwidget.c:737
msgid "Try using a shorter name."
msgstr "Используйте более короткое имя."

#: gtk/gtkfilechooserwidget.c:747
msgid "You may only select folders"
msgstr "Можно выбирать только папки"

#: gtk/gtkfilechooserwidget.c:748
msgid "The item that you selected is not a folder try using a different item."
msgstr "Выбранный элемент не является папкой. Выберите другой элемент."

#: gtk/gtkfilechooserwidget.c:756
msgid "Invalid file name"
msgstr "Недопустимое имя файла"

#: gtk/gtkfilechooserwidget.c:765
msgid "The folder contents could not be displayed"
msgstr "Не удалось отобразить содержимое папки"

#: gtk/gtkfilechooserwidget.c:773
msgid "The file could not be deleted"
msgstr "Файл не может быть удалён"

#: gtk/gtkfilechooserwidget.c:781
msgid "The file could not be moved to the Trash"
msgstr "Файл не может быть перемещён в корзину"

#: gtk/gtkfilechooserwidget.c:1166
#, c-format
msgid "Are you sure you want to permanently delete “%s”?"
msgstr "Уверены что хотите безвозвратно удалить «%s»?"

#: gtk/gtkfilechooserwidget.c:1167
msgid "If you delete an item, it will be permanently lost."
msgstr "Если вы удалите элемент, он будет навсегда утерян."

<<<<<<< HEAD
#: gtk/gtkfilechooserwidget.c:1211 gtk/gtkfilechooserwidget.c:1827
#: gtk/gtklabel.c:5652 gtk/gtktext.c:6061 gtk/gtktextview.c:8966
=======
#: gtk/gtkfilechooserwidget.c:1168 gtk/gtkfilechooserwidget.c:1793
#: gtk/gtklabel.c:5661 gtk/gtktext.c:6087 gtk/gtktextview.c:8997
>>>>>>> 12bd668f
msgid "_Delete"
msgstr "_Удалить"

#: gtk/gtkfilechooserwidget.c:1281
msgid "The file could not be renamed"
msgstr "Файл не может быть переименован"

#: gtk/gtkfilechooserwidget.c:1487
msgid "Could not select file"
msgstr "Не удалось выделить файл"

#: gtk/gtkfilechooserwidget.c:1702 gtk/ui/gtkfilechooserwidget.ui:66
msgid "Switch to grid view"
msgstr "Переключиться на вид сеткой"

#: gtk/gtkfilechooserwidget.c:1708
msgid "Switch to list view"
msgstr "Переключиться на вид списком"

#: gtk/gtkfilechooserwidget.c:1773
msgid "_Visit File"
msgstr "_Перейти к файлу"

#: gtk/gtkfilechooserwidget.c:1777
msgid "_Open With File Manager"
msgstr "_Открыть в файловом менеджере"

#: gtk/gtkfilechooserwidget.c:1781
msgid "_Copy Location"
msgstr "Копировать _адрес"

#: gtk/gtkfilechooserwidget.c:1785
msgid "_Add to Bookmarks"
msgstr "_Добавить в закладки"

#: gtk/gtkfilechooserwidget.c:1789 gtk/gtkplacessidebar.c:2309
#: gtk/gtkplacessidebar.c:3266 gtk/ui/gtkfilechooserwidget.ui:665
msgid "_Rename"
msgstr "_Переименовать"

#: gtk/gtkfilechooserwidget.c:1797
msgid "_Move to Trash"
msgstr "П_ереместить в корзину"

#: gtk/gtkfilechooserwidget.c:1806
msgid "Show _Hidden Files"
msgstr "Показывать _скрытые файлы"

#: gtk/gtkfilechooserwidget.c:1810
msgid "Show _Size Column"
msgstr "Показывать _размер"

#: gtk/gtkfilechooserwidget.c:1815
msgid "Show T_ype Column"
msgstr "Показать колонку _типа"

#: gtk/gtkfilechooserwidget.c:1820
msgid "Show _Time"
msgstr "Показывать _время"

#: gtk/gtkfilechooserwidget.c:1825
msgid "Sort _Folders Before Files"
msgstr "Сортировать _папки перед файлами"

#: gtk/gtkfilechooserwidget.c:1959 gtk/gtkfilechooserwidget.c:1995
#: gtk/gtkfilechooserwidget.c:3896
msgid "Unknown"
msgstr "Неизвестен"

#: gtk/gtkfilechooserwidget.c:2053 gtk/gtkplacessidebar.c:1026
msgid "Home"
msgstr "Домашняя папка"

#. this is the header for the location column in the print dialog
#: gtk/gtkfilechooserwidget.c:2220 gtk/inspector/css-node-tree.ui:76
#: gtk/ui/gtkfilechooserwidget.ui:238 gtk/ui/gtkprintunixdialog.ui:114
msgid "Location"
msgstr "Расположение"

#. Label
#: gtk/gtkfilechooserwidget.c:2327
msgid "_Name:"
msgstr "_Имя:"

#: gtk/gtkfilechooserwidget.c:2867 gtk/gtkfilechooserwidget.c:2881
#, c-format
msgid "Searching in %s"
msgstr "Поиск в %s"

#: gtk/gtkfilechooserwidget.c:2887
msgid "Searching"
msgstr "Поиск"

#: gtk/gtkfilechooserwidget.c:2893
msgid "Enter location or URL"
msgstr "Введите расположение или URL"

#: gtk/gtkfilechooserwidget.c:3459 gtk/gtkfilechooserwidget.c:5782
#: gtk/ui/gtkfilechooserwidget.ui:383
msgid "Modified"
msgstr "Изменён"

#: gtk/gtkfilechooserwidget.c:3640
#, c-format
msgid "Could not read the contents of %s"
msgstr "Не удалось прочитать содержимое %s"

#: gtk/gtkfilechooserwidget.c:3644
msgid "Could not read the contents of the folder"
msgstr "Не удалось прочитать содержимое папки"

#. Translators: see g_date_time_format() for details on the format
#: gtk/gtkfilechooserwidget.c:3791 gtk/gtkfilechooserwidget.c:3834
msgid "%H:%M"
msgstr "%H:%M"

#: gtk/gtkfilechooserwidget.c:3793 gtk/gtkfilechooserwidget.c:3836
msgid "%l:%M %p"
msgstr "%l:%M %p"

#: gtk/gtkfilechooserwidget.c:3797
msgid "Yesterday"
msgstr "Вчера"

# полное название месяца
#: gtk/gtkfilechooserwidget.c:3805
msgid "%-e %b"
msgstr "%-e %B"

# полное название месяца
#: gtk/gtkfilechooserwidget.c:3809
msgid "%-e %b %Y"
msgstr "%-e %B %Y"

#: gtk/gtkfilechooserwidget.c:3851 gtk/gtkfilechooserwidget.c:3859
msgid "Program"
msgstr "Программа"

#: gtk/gtkfilechooserwidget.c:3852
msgid "Audio"
msgstr "Аудио"

#: gtk/gtkfilechooserwidget.c:3854
msgid "Image"
msgstr "Изображение"

#: gtk/gtkfilechooserwidget.c:3855
msgid "Archive"
msgstr "Архивировать"

#: gtk/gtkfilechooserwidget.c:3856
msgid "Markup"
msgstr "Разметка"

#: gtk/gtkfilechooserwidget.c:3857 gtk/gtkfilechooserwidget.c:3858
msgid "Text"
msgstr "Текст"

#: gtk/gtkfilechooserwidget.c:3860
msgid "Video"
msgstr "Видео"

#: gtk/gtkfilechooserwidget.c:3861
msgid "Contacts"
msgstr "Контакты"

#: gtk/gtkfilechooserwidget.c:3862
msgid "Calendar"
msgstr "Календарь"

#: gtk/gtkfilechooserwidget.c:3863
msgid "Document"
msgstr "Документ"

#: gtk/gtkfilechooserwidget.c:3864
msgid "Presentation"
msgstr "Презентация"

#: gtk/gtkfilechooserwidget.c:3865
msgid "Spreadsheet"
msgstr "Таблица"

#: gtk/gtkfilechooserwidget.c:4989 gtk/gtkprintunixdialog.c:648
#, c-format
msgid "A file named “%s” already exists.  Do you want to replace it?"
msgstr "Файл с именем «%s» уже существует. Заменить его?"

#: gtk/gtkfilechooserwidget.c:4991 gtk/gtkprintunixdialog.c:652
#, c-format
msgid ""
"The file already exists in “%s”.  Replacing it will overwrite its contents."
msgstr ""
"Файл уже существует в «%s». Его замена приведёт к перезаписи содержимого."

#: gtk/gtkfilechooserwidget.c:4997 gtk/gtkprintunixdialog.c:660
msgid "_Replace"
msgstr "_Заменить"

#: gtk/gtkfilechooserwidget.c:5152
msgid "You do not have access to the specified folder."
msgstr "У вас нет доступа к указанной папке."

#: gtk/gtkfilechooserwidget.c:5729
msgid "Could not send the search request"
msgstr "Не удалось послать запрос на поиск"

<<<<<<< HEAD
#: gtk/gtkfilechooserwidget.c:6877
=======
#: gtk/gtkfilechooserwidget.c:6005
>>>>>>> 12bd668f
msgid "Accessed"
msgstr "Доступ"

#: gtk/gtkfiledialog.c:691
msgid "Pick Files"
msgstr "Выбрать файлы"

#: gtk/gtkfiledialog.c:691
msgid "Pick a File"
msgstr "Выбрать файл"

#: gtk/gtkfiledialog.c:696
msgid "Save a File"
msgstr "Сохранить файл"

#: gtk/gtkfiledialog.c:700 gtk/ui/gtkappchooserdialog.ui:50
#: gtk/ui/gtkcolorchooserdialog.ui:38 gtk/ui/gtkfontchooserdialog.ui:29
msgid "_Select"
msgstr "_Выбрать"

#: gtk/gtkfiledialog.c:701
msgid "Select Folders"
msgstr "Выбрать папки"

#: gtk/gtkfiledialog.c:701
msgid "Select a Folder"
msgstr "Выбрать папку"

#: gtk/gtkfontchooserdialog.c:187
msgid "Change Font Features"
msgstr "Изменение характеристик шрифта"

#: gtk/gtkfontchooserwidget.c:1546
msgctxt "Font variation axis"
msgid "Width"
msgstr "Широкий"

#: gtk/gtkfontchooserwidget.c:1547
msgctxt "Font variation axis"
msgid "Weight"
msgstr "Насыщенный"

#: gtk/gtkfontchooserwidget.c:1548
msgctxt "Font variation axis"
msgid "Italic"
msgstr "Курсив"

#: gtk/gtkfontchooserwidget.c:1549
msgctxt "Font variation axis"
msgid "Slant"
msgstr "Наклонный"

#: gtk/gtkfontchooserwidget.c:1550
msgctxt "Font variation axis"
msgid "Optical Size"
msgstr "Оптический размер"

#: gtk/gtkfontchooserwidget.c:2102
msgctxt "Font feature value"
msgid "Default"
msgstr "По умолчанию"

#: gtk/gtkfontchooserwidget.c:2119
msgctxt "Font feature value"
msgid "Enable"
msgstr "Включить"

#: gtk/gtkfontchooserwidget.c:2447
msgid "Default"
msgstr "По умолчанию"

# Этап передачи событий
#: gtk/gtkfontchooserwidget.c:2509
msgid "Ligatures"
msgstr "Лигатуры"

#: gtk/gtkfontchooserwidget.c:2510
msgid "Letter Case"
msgstr "Строчные / Заглавные"

#: gtk/gtkfontchooserwidget.c:2511
msgid "Number Case"
msgstr "Написание Цифр"

#: gtk/gtkfontchooserwidget.c:2512
msgid "Number Spacing"
msgstr "Пространство между числами"

#: gtk/gtkfontchooserwidget.c:2513
msgid "Fractions"
msgstr "Дроби"

#: gtk/gtkfontchooserwidget.c:2514
msgid "Style Variations"
msgstr "Вариации стилей"

#: gtk/gtkfontchooserwidget.c:2516
msgid "Character Variations"
msgstr "Вариации символов"

#: gtk/gtkglarea.c:286
msgid "OpenGL context creation failed"
msgstr "Не удалось создать контекст OpenGL"

<<<<<<< HEAD
#: gtk/gtklabel.c:5649 gtk/gtktext.c:6049 gtk/gtktextview.c:8954
msgid "Cu_t"
msgstr "В_ырезать"

#: gtk/gtklabel.c:5650 gtk/gtktext.c:6053 gtk/gtktextview.c:8958
msgid "_Copy"
msgstr "_Копировать"

#: gtk/gtklabel.c:5651 gtk/gtktext.c:6057 gtk/gtktextview.c:8962
msgid "_Paste"
msgstr "Вст_авить"

#: gtk/gtklabel.c:5657 gtk/gtktext.c:6070 gtk/gtktextview.c:8987
=======
#: gtk/gtklabel.c:5658 gtk/gtktext.c:6075 gtk/gtktextview.c:8985
msgid "Cu_t"
msgstr "В_ырезать"

#: gtk/gtklabel.c:5659 gtk/gtktext.c:6079 gtk/gtktextview.c:8989
msgid "_Copy"
msgstr "_Копировать"

#: gtk/gtklabel.c:5660 gtk/gtktext.c:6083 gtk/gtktextview.c:8993
msgid "_Paste"
msgstr "Вст_авить"

#: gtk/gtklabel.c:5666 gtk/gtktext.c:6096 gtk/gtktextview.c:9018
>>>>>>> 12bd668f
msgid "Select _All"
msgstr "Выделить вс_ё"

#: gtk/gtklabel.c:5671
msgid "_Open Link"
msgstr "_Открыть ссылку"

#: gtk/gtklabel.c:5675
msgid "Copy _Link Address"
msgstr "_Скопировать адрес ссылки"

#: gtk/gtklinkbutton.c:255
msgid "_Copy URL"
msgstr "_Копировать URL"

#: gtk/gtklinkbutton.c:547
msgid "Invalid URI"
msgstr "Неверный URI"

#: gtk/gtklockbutton.c:286 gtk/ui/gtklockbutton.ui:20
msgid "Lock"
msgstr "Заблокировать"

#: gtk/gtklockbutton.c:298 gtk/ui/gtklockbutton.ui:26
msgid "Unlock"
msgstr "Разблокировать"

#: gtk/gtklockbutton.c:310
msgid ""
"Dialog is unlocked.\n"
"Click to prevent further changes"
msgstr ""
"Диалоговое окно разблокировано.\n"
"Нажмите, чтобы предотвратить дальнейшие изменения"

#: gtk/gtklockbutton.c:322
msgid ""
"Dialog is locked.\n"
"Click to make changes"
msgstr ""
"Диалоговое окно заблокировано.\n"
"Нажмите, чтобы сделать изменения"

#: gtk/gtklockbutton.c:334
msgid ""
"System policy prevents changes.\n"
"Contact your system administrator"
msgstr ""
"Системная политика препятствует изменениям.\n"
"Обратитесь к системному администратору"

#. Translate to default:RTL if you want your widgets
#. * to be RTL, otherwise translate to default:LTR.
#. * Do *not* translate it to "predefinito:LTR", if it
#. * it isn't default:LTR or default:RTL it will not work
#.
<<<<<<< HEAD
#: gtk/gtkmain.c:788
=======
#: gtk/gtkmain.c:789
>>>>>>> 12bd668f
msgid "default:LTR"
msgstr "default:LTR"

#. hour:minutes:seconds
#. Translators: This is a time format, like "9:05:02" for 9
#. * hours, 5 minutes, and 2 seconds. You may change ":" to
#. * the separator that your locale uses or use "%Id" instead
#. * of "%d" if your locale uses localized digits.
#.
#: gtk/gtkmediacontrols.c:100
#, c-format
msgctxt "long time format"
msgid "%d:%02d:%02d"
msgstr "%d:%02d:%02d"

#. -hour:minutes:seconds
#. Translators: This is a time format, like "-9:05:02" for 9
#. * hours, 5 minutes, and 2 seconds playback remaining. You may
#. * change ":" to the separator that your locale uses or use
#. * "%Id" instead of "%d" if your locale uses localized digits.
#.
#: gtk/gtkmediacontrols.c:108
#, c-format
msgctxt "long time format"
msgid "-%d:%02d:%02d"
msgstr "-%d:%02d:%02d"

#. -minutes:seconds
#. Translators: This is a time format, like "-5:02" for 5
#. * minutes and 2 seconds playback remaining. You may change
#. * ":" to the separator that your locale uses or use "%Id"
#. * instead of "%d" if your locale uses localized digits.
#.
#: gtk/gtkmediacontrols.c:119
#, c-format
msgctxt "short time format"
msgid "-%d:%02d"
msgstr "-%d:%02d"

#. minutes:seconds
#. Translators: This is a time format, like "5:02" for 5
#. * minutes and 2 seconds. You may change ":" to the
#. * separator that your locale uses or use "%Id" instead of
#. * "%d" if your locale uses localized digits.
#.
#: gtk/gtkmediacontrols.c:128
#, c-format
msgctxt "short time format"
msgid "%d:%02d"
msgstr "%d:%02d"

<<<<<<< HEAD
#: gtk/gtkmessagedialog.c:158 gtk/gtkmessagedialog.c:176
#: gtk/gtkprintbackend.c:638 gtk/gtkwindow.c:6153
=======
#: gtk/gtkmessagedialog.c:162 gtk/gtkmessagedialog.c:180
#: gtk/gtkprintbackend.c:639 gtk/gtkwindow.c:6157
>>>>>>> 12bd668f
msgid "_OK"
msgstr "_OK"

#: gtk/gtkmessagedialog.c:174
msgid "_No"
msgstr "_Нет"

#: gtk/gtkmessagedialog.c:175
msgid "_Yes"
msgstr "_Да"

#: gtk/gtkmountoperation.c:609
msgid "Co_nnect"
msgstr "_Подключиться"

#: gtk/gtkmountoperation.c:676
msgid "Connect As"
msgstr "Подключиться как"

#: gtk/gtkmountoperation.c:685
msgid "_Anonymous"
msgstr "Подключиться _анонимно"

#: gtk/gtkmountoperation.c:692
msgid "Registered U_ser"
msgstr "_Зарегистрированный пользователь"

#: gtk/gtkmountoperation.c:702
msgid "_Username"
msgstr "_Имя пользователя"

#: gtk/gtkmountoperation.c:707
msgid "_Domain"
msgstr "_Домен"

#: gtk/gtkmountoperation.c:716
msgid "Volume type"
msgstr "Тип тома"

#: gtk/gtkmountoperation.c:726
msgid "_Hidden"
msgstr "_Скрытый"

#: gtk/gtkmountoperation.c:729
msgid "_Windows system"
msgstr "система _Windows"

#: gtk/gtkmountoperation.c:732
msgid "_PIM"
msgstr "_PIM"

#: gtk/gtkmountoperation.c:738
msgid "_Password"
msgstr "_Пароль"

#: gtk/gtkmountoperation.c:760
msgid "Forget password _immediately"
msgstr "_Забыть пароль немедленно"

#: gtk/gtkmountoperation.c:770
msgid "Remember password until you _logout"
msgstr "Запомнить пароль до _выхода из системы"

#: gtk/gtkmountoperation.c:781
msgid "Remember _forever"
msgstr "Запомнить _навсегда"

#: gtk/gtkmountoperation.c:1251
#, c-format
msgid "Unknown Application (PID %d)"
msgstr "Неизвестное приложение (PID %d)"

#. Use GTK_DIALOG_DESTROY_WITH_PARENT here since the parent dialog can be
#. * indeed be destroyed via the GMountOperation::abort signal... for example,
#. * this is triggered if the user yanks the device while we are showing
#. * the dialog...
#.
#: gtk/gtkmountoperation.c:1396
#, c-format
msgid "Unable to end process"
msgstr "Не удаётся завершить процесс"

#: gtk/gtkmountoperation.c:1546
msgid "_End Process"
msgstr "_Завершить процесс"

#: gtk/gtkmountoperation-stub.c:61
#, c-format
msgid "Cannot kill process with PID %d. Operation is not implemented."
msgstr "Не удалось убить процесс с PID %d. Операция не выполнена."

#. translators: this string is a name for the 'less' command
#: gtk/gtkmountoperation-x11.c:987
msgid "Terminal Pager"
msgstr "Терминальный пейджер"

#: gtk/gtkmountoperation-x11.c:988
msgid "Top Command"
msgstr "Команда top"

#: gtk/gtkmountoperation-x11.c:989
msgid "Bourne Again Shell"
msgstr "Bourne Again Shell"

#: gtk/gtkmountoperation-x11.c:990
msgid "Bourne Shell"
msgstr "Bourne Shell"

#: gtk/gtkmountoperation-x11.c:991
msgid "Z Shell"
msgstr "Z Shell"

#: gtk/gtkmountoperation-x11.c:1091
#, c-format
msgid "Cannot end process with PID %d: %s"
msgstr "Не удалось завершить процесс с PID %d: %s"

#: gtk/gtknomediafile.c:48
msgid "GTK could not find a media module. Check your installation."
msgstr "GTK не смог найти мультимедийный модуль. Проверьте свою установку."

#: gtk/gtknotebook.c:1490
msgid "Tab list"
msgstr "Список вкладок"

#: gtk/gtknotebook.c:3213
msgid "Previous tab"
msgstr "Предыдущая вкладка"

#: gtk/gtknotebook.c:3217
msgid "Next tab"
msgstr "Следующая вкладка"

#: gtk/gtknotebook.c:4037
msgid "Tab"
msgstr "Tab"

#: gtk/gtknotebook.c:4333 gtk/gtknotebook.c:6539
#, c-format
msgid "Page %u"
msgstr "Страница %u"

#: gtk/gtkpagesetup.c:609 gtk/gtkpapersize.c:942 gtk/gtkpapersize.c:982
msgid "Not a valid page setup file"
msgstr "Некорректный файл настройки печати"

#: gtk/gtkpagesetupunixdialog.c:199 gtk/gtkprintunixdialog.c:743
msgid "Manage Custom Sizes…"
msgstr "Управление размерами…"

#: gtk/gtkpagesetupunixdialog.c:284 gtk/ui/gtkassistant.ui:98
msgid "_Apply"
msgstr "_Применить"

#: gtk/gtkpagesetupunixdialog.c:319 gtk/gtkpagesetupunixdialog.c:571
msgid "Any Printer"
msgstr "Любой принтер"

#: gtk/gtkpagesetupunixdialog.c:320
msgid "For portable documents"
msgstr "Для переносимых документов"

#: gtk/gtkpagesetupunixdialog.c:739
#, c-format
msgid ""
"Margins:\n"
" Left: %s %s\n"
" Right: %s %s\n"
" Top: %s %s\n"
" Bottom: %s %s"
msgstr ""
"Поля:\n"
" левое: %s %s\n"
" правое: %s %s\n"
" верхнее: %s %s\n"
" нижнее: %s %s"

#: gtk/gtkpagesetupunixdialog.c:785 gtk/ui/gtkpagesetupunixdialog.ui:5
#: gtk/ui/gtkprintunixdialog.ui:709
msgid "Page Setup"
msgstr "Настройка страницы"

#: gtk/gtkpasswordentry.c:170
msgid "Hide Text"
msgstr "Скрыть текст"

#: gtk/gtkpasswordentry.c:175 gtk/gtkpasswordentry.c:619
msgid "Show Text"
msgstr "Показать текст"

#: gtk/gtkpasswordentry.c:214
msgid "Caps Lock is on"
msgstr "Включён режим Caps Lock"

#: gtk/gtkpasswordentry.c:695
msgid "_Show Text"
msgstr "_Показать текст"

#. translators: %s is the name of a cloud provider for files
#: gtk/gtkplacessidebar.c:913
#, c-format
msgid "Open %s"
msgstr "Открыть %s"

#: gtk/gtkplacessidebar.c:1004
msgid "Recent"
msgstr "Недавние"

#: gtk/gtkplacessidebar.c:1006
msgid "Recent files"
msgstr "Недавние файлы"

#: gtk/gtkplacessidebar.c:1015
msgid "Starred"
msgstr "Избранные"

#: gtk/gtkplacessidebar.c:1017
msgid "Starred files"
msgstr "Избранные файлы"

#: gtk/gtkplacessidebar.c:1028
msgid "Open your personal folder"
msgstr "Открыть личную папку"

#: gtk/gtkplacessidebar.c:1041
msgid "Desktop"
msgstr "Рабочий стол"

#: gtk/gtkplacessidebar.c:1043
msgid "Open the contents of your desktop in a folder"
msgstr "Открыть содержимое рабочего стола в папке"

#: gtk/gtkplacessidebar.c:1057
msgid "Enter Location"
msgstr "Введите расположение"

#: gtk/gtkplacessidebar.c:1059
msgid "Manually enter a location"
msgstr "Введите расположение вручную"

#: gtk/gtkplacessidebar.c:1069
msgid "Trash"
msgstr "Корзина"

#: gtk/gtkplacessidebar.c:1071
msgid "Open the trash"
msgstr "Открыть корзину"

#: gtk/gtkplacessidebar.c:1182 gtk/gtkplacessidebar.c:1210
#: gtk/gtkplacessidebar.c:1410
#, c-format
msgid "Mount and open “%s”"
msgstr "Смонтировать и открыть «%s»"

#: gtk/gtkplacessidebar.c:1305
msgid "Open the contents of the file system"
msgstr "Открыть содержимое файловой системы"

#: gtk/gtkplacessidebar.c:1388
msgid "New bookmark"
msgstr "Создать закладку"

#: gtk/gtkplacessidebar.c:1390
msgid "Add a new bookmark"
msgstr "Добавить новую закладку"

#: gtk/gtkplacessidebar.c:1455
msgid "Other Locations"
msgstr "Другие места"

#: gtk/gtkplacessidebar.c:1456
msgid "Show other locations"
msgstr "Показать другие расположения"

#: gtk/gtkplacessidebar.c:1961 gtk/gtkplacessidebar.c:2980
#, c-format
msgid "Unable to start “%s”"
msgstr "Не удалось запустить «%s»"

#. Translators: This means that unlocking an encrypted storage
#. * device failed. %s is the name of the device.
#.
#: gtk/gtkplacessidebar.c:1997
#, c-format
msgid "Error unlocking “%s”"
msgstr "Ошибка разблокировки «%s»"

#: gtk/gtkplacessidebar.c:1999
#, c-format
msgid "Unable to access “%s”"
msgstr "Не удалось получить доступ к «%s»"

#: gtk/gtkplacessidebar.c:2230
msgid "This name is already taken"
msgstr "Это имя уже занято"

#: gtk/gtkplacessidebar.c:2303 gtk/inspector/actions.ui:19
#: gtk/inspector/css-node-tree.ui:22 gtk/inspector/prop-list.ui:24
#: gtk/ui/gtkfilechooserwidget.ui:176 gtk/ui/gtkfilechooserwidget.ui:640
#: gtk/ui/gtkprintunixdialog.ui:83
msgid "Name"
msgstr "Имя"

#: gtk/gtkplacessidebar.c:2521
#, c-format
msgid "Unable to unmount “%s”"
msgstr "Не удалось размонтировать «%s»"

#: gtk/gtkplacessidebar.c:2697
#, c-format
msgid "Unable to stop “%s”"
msgstr "Не удалось остановить «%s»"

#: gtk/gtkplacessidebar.c:2726
#, c-format
msgid "Unable to eject “%s”"
msgstr "Не удалось извлечь «%s»"

#: gtk/gtkplacessidebar.c:2755 gtk/gtkplacessidebar.c:2784
#, c-format
msgid "Unable to eject %s"
msgstr "Не удалось извлечь %s"

#: gtk/gtkplacessidebar.c:2932
#, c-format
msgid "Unable to poll “%s” for media changes"
msgstr "Не удалось опросить «%s» об изменении носителей"

<<<<<<< HEAD
#: gtk/gtkplacessidebar.c:3152 gtk/gtkplacessidebar.c:3239
#: gtk/gtkplacesview.c:1663
msgid "Open in New _Tab"
msgstr "Открыть в новой _вкладке"

#: gtk/gtkplacessidebar.c:3158 gtk/gtkplacessidebar.c:3248
#: gtk/gtkplacesview.c:1668
=======
#: gtk/gtkplacessidebar.c:3151 gtk/gtkplacessidebar.c:3238
#: gtk/gtkplacesview.c:1649
msgid "Open in New _Tab"
msgstr "Открыть в новой _вкладке"

#: gtk/gtkplacessidebar.c:3157 gtk/gtkplacessidebar.c:3247
#: gtk/gtkplacesview.c:1654
>>>>>>> 12bd668f
msgid "Open in New _Window"
msgstr "Открыть в новом _окне"

#: gtk/gtkplacessidebar.c:3258
msgid "_Add Bookmark"
msgstr "_Добавить в закладки"

#: gtk/gtkplacessidebar.c:3262
msgid "_Remove"
msgstr "_Удалить"

<<<<<<< HEAD
#: gtk/gtkplacessidebar.c:3279 gtk/gtkplacesview.c:1693
msgid "_Mount"
msgstr "_Монтировать"

#: gtk/gtkplacessidebar.c:3288 gtk/gtkplacesview.c:1682
=======
#: gtk/gtkplacessidebar.c:3278 gtk/gtkplacesview.c:1679
msgid "_Mount"
msgstr "_Монтировать"

#: gtk/gtkplacessidebar.c:3287 gtk/gtkplacesview.c:1668
>>>>>>> 12bd668f
msgid "_Unmount"
msgstr "_Размонтировать"

#: gtk/gtkplacessidebar.c:3294
msgid "_Eject"
msgstr "_Извлечь"

#: gtk/gtkplacessidebar.c:3304
msgid "_Detect Media"
msgstr "Определить _носитель"

#: gtk/gtkplacessidebar.c:3313
msgid "_Start"
msgstr "_Запустить"

#: gtk/gtkplacessidebar.c:3315
msgid "_Power On"
msgstr "_Включить"

#: gtk/gtkplacessidebar.c:3316
msgid "_Connect Drive"
msgstr "_Подключить диск"

#: gtk/gtkplacessidebar.c:3317
msgid "_Start Multi-disk Device"
msgstr "_Запустить многодисковое устройство"

#: gtk/gtkplacessidebar.c:3318
msgid "_Unlock Device"
msgstr "_Разблокировать устройство"

#: gtk/gtkplacessidebar.c:3328
msgid "_Stop"
msgstr "_Остановить"

#: gtk/gtkplacessidebar.c:3330
msgid "_Safely Remove Drive"
msgstr "_Безопасное извлечение устройства"

#: gtk/gtkplacessidebar.c:3331
msgid "_Disconnect Drive"
msgstr "О_тключить диск"

#: gtk/gtkplacessidebar.c:3332
msgid "_Stop Multi-disk Device"
msgstr "_Остановить многодисковое устройство"

#: gtk/gtkplacessidebar.c:3333
msgid "_Lock Device"
msgstr "_Заблокировать устройство"

#: gtk/gtkplacessidebar.c:3822 gtk/gtkplacesview.c:1089
msgid "Computer"
msgstr "Компьютер"

#: gtk/gtkplacesview.c:875
msgid "Searching for network locations"
msgstr "Поиск сетевых местоположений"

#: gtk/gtkplacesview.c:882
msgid "No network locations found"
msgstr "Сетевые местоположения не найдены"

#. if it wasn't cancelled show a dialog
#: gtk/gtkplacesview.c:1196 gtk/gtkplacesview.c:1293
msgid "Unable to access location"
msgstr "Не удалось получить доступ к местоположению"

#. Restore from Cancel to Connect
#: gtk/gtkplacesview.c:1214 gtk/ui/gtkplacesview.ui:250
msgid "Con_nect"
msgstr "_Подключиться"

#. if it wasn't cancelled show a dialog
<<<<<<< HEAD
#: gtk/gtkplacesview.c:1367
=======
#: gtk/gtkplacesview.c:1353
>>>>>>> 12bd668f
msgid "Unable to unmount volume"
msgstr "Не удалось размонтировать том"

#. Allow to cancel the operation
<<<<<<< HEAD
#: gtk/gtkplacesview.c:1459
msgid "Cance_l"
msgstr "О_тменить"

#: gtk/gtkplacesview.c:1606
msgid "AppleTalk"
msgstr "AppleTalk"

#: gtk/gtkplacesview.c:1612
=======
#: gtk/gtkplacesview.c:1445
msgid "Cance_l"
msgstr "О_тменить"

#: gtk/gtkplacesview.c:1592
msgid "AppleTalk"
msgstr "AppleTalk"

#: gtk/gtkplacesview.c:1598
>>>>>>> 12bd668f
msgid "File Transfer Protocol"
msgstr "Протокол передачи файлов FTP"

#. Translators: do not translate ftp:// and ftps://
<<<<<<< HEAD
#: gtk/gtkplacesview.c:1614
msgid "ftp:// or ftps://"
msgstr "ftp:// или ftps://"

#: gtk/gtkplacesview.c:1620
msgid "Network File System"
msgstr "Протокол сетевого доступа NFS"

#: gtk/gtkplacesview.c:1626
msgid "Samba"
msgstr "Протокол сетевого доступа SMB"

#: gtk/gtkplacesview.c:1632
=======
#: gtk/gtkplacesview.c:1600
msgid "ftp:// or ftps://"
msgstr "ftp:// или ftps://"

#: gtk/gtkplacesview.c:1606
msgid "Network File System"
msgstr "Протокол сетевого доступа NFS"

#: gtk/gtkplacesview.c:1612
msgid "Samba"
msgstr "Протокол сетевого доступа SMB"

#: gtk/gtkplacesview.c:1618
>>>>>>> 12bd668f
msgid "SSH File Transfer Protocol"
msgstr "Протокол передачи файлов SSH"

#. Translators: do not translate sftp:// and ssh://
<<<<<<< HEAD
#: gtk/gtkplacesview.c:1634
msgid "sftp:// or ssh://"
msgstr "sftp:// или ssh://"

#: gtk/gtkplacesview.c:1640
=======
#: gtk/gtkplacesview.c:1620
msgid "sftp:// or ssh://"
msgstr "sftp:// или ssh://"

#: gtk/gtkplacesview.c:1626
>>>>>>> 12bd668f
msgid "WebDAV"
msgstr "WebDAV"

#. Translators: do not translate dav:// and davs://
<<<<<<< HEAD
#: gtk/gtkplacesview.c:1642
msgid "dav:// or davs://"
msgstr "dav:// или davs://"

#: gtk/gtkplacesview.c:1677
msgid "_Disconnect"
msgstr "_Отключиться"

#: gtk/gtkplacesview.c:1688
msgid "_Connect"
msgstr "_Подключиться"

#: gtk/gtkplacesview.c:1905
=======
#: gtk/gtkplacesview.c:1628
msgid "dav:// or davs://"
msgstr "dav:// или davs://"

#: gtk/gtkplacesview.c:1663
msgid "_Disconnect"
msgstr "_Отключиться"

#: gtk/gtkplacesview.c:1674
msgid "_Connect"
msgstr "_Подключиться"

#: gtk/gtkplacesview.c:1891
>>>>>>> 12bd668f
msgid "Unable to get remote server location"
msgstr "Не удалось подключиться к удалённому местоположение на сервере"

# имеется ввиду
# другие места:
# - на этом компьютере
# - в сети
<<<<<<< HEAD
#: gtk/gtkplacesview.c:2048 gtk/gtkplacesview.c:2057
msgid "Networks"
msgstr "В сети"

#: gtk/gtkplacesview.c:2048 gtk/gtkplacesview.c:2057
=======
#: gtk/gtkplacesview.c:2034 gtk/gtkplacesview.c:2043
msgid "Networks"
msgstr "В сети"

#: gtk/gtkplacesview.c:2034 gtk/gtkplacesview.c:2043
>>>>>>> 12bd668f
msgid "On This Computer"
msgstr "На этом компьютере"

#. Translators: respectively, free and total space of the drive. The plural form
#. * should be based on the free space available.
#. * i.e. 1 GB / 24 GB available.
#.
#: gtk/gtkplacesviewrow.c:135
#, c-format
msgid "%s / %s available"
msgid_plural "%s / %s available"
msgstr[0] "Доступно %s из %s"
msgstr[1] "Доступно %s из %s"
msgstr[2] "Доступно %s из %s"

#: gtk/gtkplacesviewrow.c:471
msgid "Disconnect"
msgstr "Отключиться"

#: gtk/gtkplacesviewrow.c:471 gtk/ui/gtkplacesviewrow.ui:53
#: gtk/ui/gtksidebarrow.ui:50
msgid "Unmount"
msgstr "Размонтировать"

<<<<<<< HEAD
#: gtk/gtkprintbackend.c:636
msgid "Authentication"
msgstr "Проверка доступа"

#: gtk/gtkprintbackend.c:712
=======
#: gtk/gtkprintbackend.c:637
msgid "Authentication"
msgstr "Проверка доступа"

#: gtk/gtkprintbackend.c:716
>>>>>>> 12bd668f
msgid "_Remember password"
msgstr "_Запомнить пароль"

#: gtk/gtkprinteroptionwidget.c:739
msgid "Select a filename"
msgstr "Выбрать имя файла"

#: gtk/gtkprinteroptionwidget.c:947
msgid "Not available"
msgstr "Недоступно"

#. translators: this string is the default job title for print
#. * jobs. %s gets replaced by the application name, %d gets replaced
#. * by the job number.
#.
#: gtk/gtkprintoperation.c:253
#, c-format
msgid "%s job #%d"
msgstr "%s задание №%d"

#: gtk/gtkprintoperation.c:1683
msgctxt "print operation status"
msgid "Initial state"
msgstr "Начальное состояние"

#: gtk/gtkprintoperation.c:1684
msgctxt "print operation status"
msgid "Preparing to print"
msgstr "Подготовка к печати"

#: gtk/gtkprintoperation.c:1685
msgctxt "print operation status"
msgid "Generating data"
msgstr "Вывод данных"

#: gtk/gtkprintoperation.c:1686
msgctxt "print operation status"
msgid "Sending data"
msgstr "Отправка данных"

#: gtk/gtkprintoperation.c:1687
msgctxt "print operation status"
msgid "Waiting"
msgstr "Ожидание"

#: gtk/gtkprintoperation.c:1688
msgctxt "print operation status"
msgid "Blocking on issue"
msgstr "Остановлено из-за ошибки"

#: gtk/gtkprintoperation.c:1689
msgctxt "print operation status"
msgid "Printing"
msgstr "Печать"

#: gtk/gtkprintoperation.c:1690
msgctxt "print operation status"
msgid "Finished"
msgstr "Завершено"

#: gtk/gtkprintoperation.c:1691
msgctxt "print operation status"
msgid "Finished with error"
msgstr "Завершено с ошибкой"

#: gtk/gtkprintoperation.c:2234
#, c-format
msgid "Preparing %d"
msgstr "Подготовка %d"

#: gtk/gtkprintoperation.c:2236 gtk/gtkprintoperation.c:2855
#, c-format
msgid "Preparing"
msgstr "Подготовка"

#: gtk/gtkprintoperation.c:2239
#, c-format
msgid "Printing %d"
msgstr "Печать %d"

#: gtk/gtkprintoperation.c:2888
#, c-format
msgid "Error creating print preview"
msgstr "Не удалось создать предварительный просмотр"

#: gtk/gtkprintoperation.c:2891
#, c-format
msgid "The most probable reason is that a temporary file could not be created."
msgstr "Наиболее вероятная причина: не удалось создать временный файл."

#. window
#: gtk/gtkprintoperation-portal.c:236 gtk/gtkprintoperation-portal.c:554
#: gtk/gtkprintoperation-portal.c:623 gtk/gtkprintunixdialog.c:3066
msgid "Print"
msgstr "Печать"

#: gtk/gtkprintoperation-unix.c:481 gtk/gtkprintoperation-win32.c:1504
msgid "Application"
msgstr "Приложение"

#: gtk/gtkprintoperation-win32.c:635
msgid "Printer offline"
msgstr "Принтер отключён"

#: gtk/gtkprintoperation-win32.c:637
msgid "Out of paper"
msgstr "Нет бумаги"

#. Translators: this is a printer status.
#: gtk/gtkprintoperation-win32.c:639
<<<<<<< HEAD
#: modules/printbackends/gtkprintbackendcups.c:2639
=======
#: modules/printbackends/gtkprintbackendcups.c:2638
>>>>>>> 12bd668f
msgid "Paused"
msgstr "Приостановлено"

#: gtk/gtkprintoperation-win32.c:641
msgid "Need user intervention"
msgstr "Необходимо вмешательство пользователя"

#: gtk/gtkprintoperation-win32.c:748
msgid "Custom size"
msgstr "Пользовательский размер"

#: gtk/gtkprintoperation-win32.c:1596
msgid "No printer found"
msgstr "Принтеры не найдены"

#: gtk/gtkprintoperation-win32.c:1623
msgid "Invalid argument to CreateDC"
msgstr "Неверный аргумент для CreateDC"

#: gtk/gtkprintoperation-win32.c:1659 gtk/gtkprintoperation-win32.c:1905
msgid "Error from StartDoc"
msgstr "Ошибка от StartDoc"

#: gtk/gtkprintoperation-win32.c:1760 gtk/gtkprintoperation-win32.c:1783
#: gtk/gtkprintoperation-win32.c:1831
msgid "Not enough free memory"
msgstr "Недостаточно свободной памяти"

#: gtk/gtkprintoperation-win32.c:1836
msgid "Invalid argument to PrintDlgEx"
msgstr "Неверный аргумент для PrintDlgEx"

#: gtk/gtkprintoperation-win32.c:1841
msgid "Invalid pointer to PrintDlgEx"
msgstr "Неверный указатель на PrintDlgEx"

#: gtk/gtkprintoperation-win32.c:1846
msgid "Invalid handle to PrintDlgEx"
msgstr "Ошибочный дескриптор PrintDlgEx"

#: gtk/gtkprintoperation-win32.c:1851
msgid "Unspecified error"
msgstr "Неуказанная ошибка"

#: gtk/gtkprintunixdialog.c:813
msgid "Pre_view"
msgstr "Образе_ц"

#: gtk/gtkprintunixdialog.c:815
msgid "_Print"
msgstr "Пе_чать"

#: gtk/gtkprintunixdialog.c:943
msgid "Getting printer information failed"
msgstr "Не удалось получить информацию о принтере"

#: gtk/gtkprintunixdialog.c:1866
msgid "Getting printer information…"
msgstr "Получение информации о принтере…"

#. Translators: These strings name the possible arrangements of
#. * multiple pages on a sheet when printing (same as in gtkprintbackendcups.c)
#.
#. Translators: These strings name the possible arrangements of
#. * multiple pages on a sheet when printing
#.
<<<<<<< HEAD
#: gtk/gtkprintunixdialog.c:2801
#: modules/printbackends/gtkprintbackendcups.c:5647
msgid "Left to right, top to bottom"
msgstr "Слева направо, сверху вниз"

#: gtk/gtkprintunixdialog.c:2801
#: modules/printbackends/gtkprintbackendcups.c:5647
msgid "Left to right, bottom to top"
msgstr "Слева направо, снизу вверх"

#: gtk/gtkprintunixdialog.c:2802
#: modules/printbackends/gtkprintbackendcups.c:5648
msgid "Right to left, top to bottom"
msgstr "Справа налево, сверху вниз"

#: gtk/gtkprintunixdialog.c:2802
#: modules/printbackends/gtkprintbackendcups.c:5648
msgid "Right to left, bottom to top"
msgstr "Справа налево, снизу вверх"

#: gtk/gtkprintunixdialog.c:2803
#: modules/printbackends/gtkprintbackendcups.c:5649
msgid "Top to bottom, left to right"
msgstr "Сверху вниз, слева направо"

#: gtk/gtkprintunixdialog.c:2803
#: modules/printbackends/gtkprintbackendcups.c:5649
msgid "Top to bottom, right to left"
msgstr "Сверху вниз, справа налево"

#: gtk/gtkprintunixdialog.c:2804
#: modules/printbackends/gtkprintbackendcups.c:5650
msgid "Bottom to top, left to right"
msgstr "Снизу вверх, слева направо"

#: gtk/gtkprintunixdialog.c:2804
#: modules/printbackends/gtkprintbackendcups.c:5650
=======
#: gtk/gtkprintunixdialog.c:2811
#: modules/printbackends/gtkprintbackendcups.c:5646
msgid "Left to right, top to bottom"
msgstr "Слева направо, сверху вниз"

#: gtk/gtkprintunixdialog.c:2811
#: modules/printbackends/gtkprintbackendcups.c:5646
msgid "Left to right, bottom to top"
msgstr "Слева направо, снизу вверх"

#: gtk/gtkprintunixdialog.c:2812
#: modules/printbackends/gtkprintbackendcups.c:5647
msgid "Right to left, top to bottom"
msgstr "Справа налево, сверху вниз"

#: gtk/gtkprintunixdialog.c:2812
#: modules/printbackends/gtkprintbackendcups.c:5647
msgid "Right to left, bottom to top"
msgstr "Справа налево, снизу вверх"

#: gtk/gtkprintunixdialog.c:2813
#: modules/printbackends/gtkprintbackendcups.c:5648
msgid "Top to bottom, left to right"
msgstr "Сверху вниз, слева направо"

#: gtk/gtkprintunixdialog.c:2813
#: modules/printbackends/gtkprintbackendcups.c:5648
msgid "Top to bottom, right to left"
msgstr "Сверху вниз, справа налево"

#: gtk/gtkprintunixdialog.c:2814
#: modules/printbackends/gtkprintbackendcups.c:5649
msgid "Bottom to top, left to right"
msgstr "Снизу вверх, слева направо"

#: gtk/gtkprintunixdialog.c:2814
#: modules/printbackends/gtkprintbackendcups.c:5649
>>>>>>> 12bd668f
msgid "Bottom to top, right to left"
msgstr "Снизу вверх, справа налево"

#: gtk/gtkprintunixdialog.c:2818 gtk/gtkprintunixdialog.c:2831
msgid "Page Ordering"
msgstr "Порядок страниц"

#: gtk/gtkprintunixdialog.c:2847
msgid "Left to right"
msgstr "Слева направо"

#: gtk/gtkprintunixdialog.c:2848
msgid "Right to left"
msgstr "Справа налево"

#: gtk/gtkprintunixdialog.c:2860
msgid "Top to bottom"
msgstr "Сверху вниз"

#: gtk/gtkprintunixdialog.c:2861
msgid "Bottom to top"
msgstr "Снизу вверх"

#: gtk/gtkprogressbar.c:608
#, c-format
msgctxt "progress bar label"
msgid "%.0f %%"
msgstr "%.0f %%"

#: gtk/gtkrecentmanager.c:1023 gtk/gtkrecentmanager.c:1036
#: gtk/gtkrecentmanager.c:1174 gtk/gtkrecentmanager.c:1184
#: gtk/gtkrecentmanager.c:1234 gtk/gtkrecentmanager.c:1243
#, c-format
msgid "Unable to find an item with URI “%s”"
msgstr "Не удалось найти элемент с URI «%s»"

#: gtk/gtkrecentmanager.c:1258
#, c-format
msgid "Unable to move the item with URI “%s” to “%s”"
msgstr "Не удалось переместить элемент с URI «%s» в «%s»"

#: gtk/gtkrecentmanager.c:2319
#, c-format
msgid "No registered application with name “%s” for item with URI “%s” found"
msgstr ""
"Не найдено ни одного зарегистрированного приложения с названием «%s» для "
"элемента с URI «%s»"

#: gtk/gtksearchentry.c:638
msgid "Clear entry"
msgstr "Очистить запись"

#. Translators: This string is used to mark left/right variants of modifier
#. * keys in the shortcut window (e.g. Control_L vs Control_R). Please keep
#. * this string very short, ideally just a single character, since it will
#. * be rendered as part of the key.
#.
#: gtk/gtkshortcutlabel.c:79
msgctxt "keyboard side marker"
msgid "L"
msgstr "L"

#. Translators: This string is used to mark left/right variants of modifier
#. * keys in the shortcut window (e.g. Control_L vs Control_R). Please keep
#. * this string very short, ideally just a single character, since it will
#. * be rendered as part of the key.
#.
#: gtk/gtkshortcutlabel.c:92
msgctxt "keyboard side marker"
msgid "R"
msgstr "R"

#: gtk/gtkshortcutssection.c:404
msgid "_Show All"
msgstr "_Показать все"

#: gtk/gtkshortcutsshortcut.c:143
msgid "Two finger pinch"
msgstr "Сведение двух пальцев"

#: gtk/gtkshortcutsshortcut.c:147
msgid "Two finger stretch"
msgstr "Разведение двух пальцев"

#: gtk/gtkshortcutsshortcut.c:151
msgid "Rotate clockwise"
msgstr "Поворот по часовой стрелке"

#: gtk/gtkshortcutsshortcut.c:155
msgid "Rotate counterclockwise"
msgstr "Поворот против часовой стрелки"

#: gtk/gtkshortcutsshortcut.c:159
msgid "Two finger swipe left"
msgstr "Смахивание двумя пальцами влево"

#: gtk/gtkshortcutsshortcut.c:163
msgid "Two finger swipe right"
msgstr "Смахивание двумя пальцами вправо"

#: gtk/gtkshortcutsshortcut.c:167
msgid "Swipe left"
msgstr "Смахивание влево"

#: gtk/gtkshortcutsshortcut.c:171
msgid "Swipe right"
msgstr "Смахивание вправо"

#. Translators: This is the window title for the shortcuts window in normal mode
#: gtk/gtkshortcutswindow.c:874 gtk/inspector/window.ui:498
msgid "Shortcuts"
msgstr "Комбинации клавиш"

#. Translators: This is the window title for the shortcuts window in search mode
#: gtk/gtkshortcutswindow.c:879
msgid "Search Results"
msgstr "Результаты поиска"

#. Translators: This is placeholder text for the search entry in the shortcuts window
#: gtk/gtkshortcutswindow.c:909
msgid "Search Shortcuts"
msgstr "Поиск ярлыков"

#: gtk/gtkshortcutswindow.c:968 gtk/ui/gtkemojichooser.ui:349
#: gtk/ui/gtkfilechooserwidget.ui:497
msgid "No Results Found"
msgstr "Результатов не найдено"

#: gtk/gtkshortcutswindow.c:974 gtk/ui/gtkemojichooser.ui:362
#: gtk/ui/gtkfilechooserwidget.ui:510 gtk/ui/gtkplacesview.ui:218
msgid "Try a different search"
msgstr "Попробуйте другой поисковый запрос"

<<<<<<< HEAD
#: gtk/gtkshow.c:175
msgid "Could not show link"
msgstr "Не удалось показать ссылку"

#: gtk/gtkstacksidebar.c:154
msgctxt "accessibility"
msgid "Sidebar"
msgstr "Боковая панель"

#: gtk/gtktext.c:6075 gtk/gtktextview.c:8992
msgid "Insert _Emoji"
msgstr "Вставить _Emoji"

#: gtk/gtktextview.c:8974
msgid "_Undo"
msgstr "_Отменить"

#: gtk/gtktextview.c:8978
=======
#: gtk/gtkstacksidebar.c:154
msgctxt "accessibility"
msgid "Sidebar"
msgstr "Боковая панель"

#: gtk/gtktext.c:6101 gtk/gtktextview.c:9023
msgid "Insert _Emoji"
msgstr "Вставить _Emoji"

#: gtk/gtktextview.c:9005
msgid "_Undo"
msgstr "_Отменить"

#: gtk/gtktextview.c:9009
>>>>>>> 12bd668f
msgid "_Redo"
msgstr "Ве_рнуть"

#: gtk/gtktreeexpander.c:189 gtk/inspector/misc-info.ui:287
msgid "Expand"
msgstr "Развернуть"

#: gtk/gtkvolumebutton.c:228
msgid "Muted"
msgstr "Приглушён"

#: gtk/gtkvolumebutton.c:232
msgid "Full Volume"
msgstr "Полная громкость"

#. Translators: this is the percentage of the current volume,
#. * as used in the tooltip, eg. "49 %".
#. * Translate the "%d" to "%Id" if you want to use localised digits,
#. * or otherwise translate the "%d" to "%d".
#.
#: gtk/gtkvolumebutton.c:245
#, c-format
msgctxt "volume percentage"
msgid "%d %%"
msgstr "%d %%"

<<<<<<< HEAD
#: gtk/gtkwindow.c:6140
=======
#: gtk/gtkwindow.c:6145
>>>>>>> 12bd668f
#, c-format
msgid "Do you want to use GTK Inspector?"
msgstr "Вы хотите использовать GTK Inspector?"

<<<<<<< HEAD
#: gtk/gtkwindow.c:6142
=======
#: gtk/gtkwindow.c:6147
>>>>>>> 12bd668f
#, c-format
msgid ""
"GTK Inspector is an interactive debugger that lets you explore and modify "
"the internals of any GTK application. Using it may cause the application to "
"break or crash."
msgstr ""
"GTK Inspector - это интерактивный отладчик, позволяющий исследовать и "
"изменять внутренние компоненты любого GTK-приложения. Его использование "
"может привести к поломке или аварийному завершению работы приложения."

<<<<<<< HEAD
#: gtk/gtkwindow.c:6147
=======
#: gtk/gtkwindow.c:6152
>>>>>>> 12bd668f
msgid "Don’t show this message again"
msgstr "Не показывать это сообщение снова"

#: gtk/gtkwindowcontrols.c:309 gtk/gtkwindowhandle.c:230
msgid "Minimize"
msgstr "Свернуть"

#: gtk/gtkwindowcontrols.c:311
msgid "Minimize the window"
msgstr "Свернуть окно"

#: gtk/gtkwindowcontrols.c:335 gtk/gtkwindowhandle.c:236
msgid "Maximize"
msgstr "Развернуть"

#: gtk/gtkwindowcontrols.c:337
msgid "Maximize the window"
msgstr "Окно максимального размера"

#: gtk/gtkwindowcontrols.c:357 gtk/gtkwindowhandle.c:246
msgid "Close"
msgstr "Закрыть"

#: gtk/gtkwindowcontrols.c:359
msgid "Close the window"
msgstr "Закрыть окно"

#: gtk/gtkwindowhandle.c:223
msgid "Restore"
msgstr "Восстановить"

#: gtk/inspector/a11y.ui:16
msgid "Role"
msgstr "Роль"

#: gtk/inspector/a11y.ui:43
msgid "Object path"
msgstr "Путь к объекту"

#: gtk/inspector/a11y.ui:72
msgid "Attribute"
msgstr "Атрибут"

#: gtk/inspector/a11y.ui:84 gtk/inspector/css-node-tree.ui:70
#: gtk/inspector/prop-list.ui:57 gtk/inspector/recorder.ui:149
#: gtk/inspector/recorder.ui:192 gtk/inspector/strv-editor.c:73
msgid "Value"
msgstr "Значение"

#: gtk/inspector/action-editor.c:123
msgid "Activate"
msgstr "Включить"

#: gtk/inspector/action-editor.c:135
msgid "Set State"
msgstr "Установить состояние"

#: gtk/inspector/actions.ui:30
msgid "Enabled"
msgstr "Включено"

#: gtk/inspector/actions.ui:41
msgid "Parameter Type"
msgstr "Тип параметра"

#: gtk/inspector/actions.ui:52 gtk/inspector/css-node-tree.ui:41
#: gtk/inspector/misc-info.ui:121
msgid "State"
msgstr "Состояние"

#: gtk/inspector/clipboard.c:211 gtk/inspector/misc-info.ui:278
msgid "Show"
msgstr "Показать"

#: gtk/inspector/clipboard.c:228
msgid "Hover to load"
msgstr "Наведите курсор для загрузки"

#: gtk/inspector/clipboard.c:278
msgctxt "clipboard"
msgid "empty"
msgstr "пусто"

#: gtk/inspector/clipboard.c:283 gtk/inspector/clipboard.c:325
msgctxt "clipboard"
msgid "local"
msgstr "локальный"

#: gtk/inspector/clipboard.c:285 gtk/inspector/clipboard.c:327
msgctxt "clipboard"
msgid "remote"
msgstr "удаленный"

#: gtk/inspector/clipboard.ui:31
msgid "Drag and hold here"
msgstr "Перетащите и удерживайте здесь"

#: gtk/inspector/clipboard.ui:75 gtk/inspector/window.ui:574
msgid "Clipboard"
msgstr "Буфер обмена"

#: gtk/inspector/clipboard.ui:114
msgid "Primary"
msgstr "Основной"

#: gtk/inspector/controllers.c:126
msgctxt "event phase"
msgid "None"
msgstr "Нет"

# Этап передачи событий
#: gtk/inspector/controllers.c:129
msgctxt "event phase"
msgid "Capture"
msgstr "Нисходящий"

# Этап передачи событий
#: gtk/inspector/controllers.c:132
msgctxt "event phase"
msgid "Bubble"
msgstr "Восходящий"

# Этап передачи событий
#: gtk/inspector/controllers.c:135
msgctxt "event phase"
msgid "Target"
msgstr "Целевой"

#: gtk/inspector/controllers.c:156
msgctxt "propagation limit"
msgid "Native"
msgstr "Нативный"

#: gtk/inspector/css-editor.c:128
msgid "You can type here any CSS rule recognized by GTK."
msgstr "Здесь можно ввести любое правило CSS, распознаваемое GTK."

#: gtk/inspector/css-editor.c:129
msgid ""
"You can temporarily disable this custom CSS by clicking on the “Pause” "
"button above."
msgstr "Изменённый CSS можно временно отключить, нажав выше кнопку «Пауза»."

#: gtk/inspector/css-editor.c:130
msgid "Changes are applied instantly and globally, for the whole application."
msgstr "Изменения вступят в силу немедленно для всего приложения."

#: gtk/inspector/css-editor.c:206
#, c-format
msgid "Saving CSS failed"
msgstr "Сбой при сохранении CSS"

#: gtk/inspector/css-editor.ui:30
msgid "Disable this custom CSS"
msgstr "Выключить этот изменённый CSS"

#: gtk/inspector/css-editor.ui:37
msgid "Save the current CSS"
msgstr "Сохранить текущий CSS"

#: gtk/inspector/css-node-tree.ui:28 tools/gtk-builder-tool-preview.c:178
#: tools/gtk-builder-tool-screenshot.c:358
msgid "ID"
msgstr "ID"

#: gtk/inspector/css-node-tree.ui:34
msgid "Style Classes"
msgstr "Классы стилей"

#: gtk/inspector/css-node-tree.ui:64
msgid "CSS Property"
msgstr "Свойство CSS"

#: gtk/inspector/general.c:330 gtk/inspector/general.c:411
msgctxt "GL version"
msgid "None"
msgstr "Нет"

#: gtk/inspector/general.c:339
msgctxt "GL version"
msgid "Disabled"
msgstr "Выключено"

#: gtk/inspector/general.c:340
msgctxt "GL vendor"
msgid "Disabled"
msgstr "Выключено"

#: gtk/inspector/general.c:412
msgctxt "GL vendor"
msgid "None"
msgstr "Нет"

#: gtk/inspector/general.c:463
msgctxt "Vulkan device"
msgid "Disabled"
msgstr "Выключено"

#: gtk/inspector/general.c:464 gtk/inspector/general.c:465
msgctxt "Vulkan version"
msgid "Disabled"
msgstr "Выключено"

#: gtk/inspector/general.c:521
msgctxt "Vulkan device"
msgid "None"
msgstr "Нет"

#: gtk/inspector/general.c:522 gtk/inspector/general.c:523
msgctxt "Vulkan version"
msgid "None"
msgstr "Нет"

#: gtk/inspector/general.c:793
msgid "IM Context is hardcoded by GTK_IM_MODULE"
msgstr "Контекст IM жестко кодируется GTK_IM_MODULE"

#: gtk/inspector/general.ui:32
msgid "GTK Version"
msgstr "Версия GTK"

#: gtk/inspector/general.ui:58
msgid "GDK Backend"
msgstr "Движок GDK"

#: gtk/inspector/general.ui:84
msgid "GSK Renderer"
msgstr "Рендер GSK"

#: gtk/inspector/general.ui:110
msgid "Pango Fontmap"
msgstr "Карта шрифтов Pango"

#: gtk/inspector/general.ui:136
msgid "Media Backend"
msgstr "Медиа бэкенд"

#: gtk/inspector/general.ui:162
msgid "Input Method"
msgstr "Способ ввода"

#: gtk/inspector/general.ui:202
msgid "Application ID"
msgstr "ID Приложения"

#: gtk/inspector/general.ui:228
msgid "Resource Path"
msgstr "Путь к ресурсам"

#: gtk/inspector/general.ui:268 gtk/ui/gtkplacesview.ui:67
msgid "Prefix"
msgstr "Префикс"

#: gtk/inspector/general.ui:470
msgid "Display"
msgstr "Дисплей"

#: gtk/inspector/general.ui:497
msgid "RGBA Visual"
msgstr "Визуальный RGBA"

#: gtk/inspector/general.ui:523
msgid "Composited"
msgstr "Скомпоновано"

#: gtk/inspector/general.ui:575
msgid "GL Version"
msgstr "Версия GL"

#: gtk/inspector/general.ui:625
msgid "GL Vendor"
msgstr "Поставщик GL"

#: gtk/inspector/general.ui:665
msgid "Vulkan Device"
msgstr "Устройство Vulkan"

#: gtk/inspector/general.ui:692
msgid "Vulkan API version"
msgstr "Версия API Vulkan"

#: gtk/inspector/general.ui:719
msgid "Vulkan driver version"
msgstr "Версия драйвера Vulkan"

#: gtk/inspector/menu.c:264
msgid "Unnamed section"
msgstr "Безымянный раздел"

#: gtk/inspector/menu.ui:26
msgid "Label"
msgstr "Метка"

#: gtk/inspector/menu.ui:31 gtk/inspector/shortcuts.ui:23
msgid "Action"
msgstr "Действие"

# Этап передачи событий
#: gtk/inspector/menu.ui:36
msgid "Target"
msgstr "Целевой"

#: gtk/inspector/menu.ui:41
msgid "Icon"
msgstr "Значок"

#: gtk/inspector/misc-info.ui:32
msgid "Address"
msgstr "Адрес"

#: gtk/inspector/misc-info.ui:62 gtk/inspector/prop-list.ui:35
#: gtk/inspector/statistics.ui:36 gtk/ui/gtkfilechooserwidget.ui:336
msgid "Type"
msgstr "Тип"

#: gtk/inspector/misc-info.ui:91
msgid "Reference Count"
msgstr "Количество обращений"

#: gtk/inspector/misc-info.ui:151
msgid "Direction"
msgstr "Направление"

#: gtk/inspector/misc-info.ui:181
msgid "Buildable ID"
msgstr "Идентификатор"

#: gtk/inspector/misc-info.ui:211
msgid "Mnemonic Label"
msgstr "Мнемоническая метка"

#: gtk/inspector/misc-info.ui:240
msgid "Request Mode"
msgstr "Режим запроса"

#: gtk/inspector/misc-info.ui:269
msgid "Measure map"
msgstr "Карта измерений"

#: gtk/inspector/misc-info.ui:338
msgid "Allocation"
msgstr "Распределение"

#: gtk/inspector/misc-info.ui:367
msgid "Baseline"
msgstr "Базовые линии"

#: gtk/inspector/misc-info.ui:396
msgid "Surface"
msgstr "Поверхность"

#: gtk/inspector/misc-info.ui:415 gtk/inspector/misc-info.ui:454
#: gtk/inspector/misc-info.ui:493 gtk/inspector/prop-editor.c:1150
#: gtk/inspector/prop-editor.c:1533 gtk/inspector/window.ui:396
msgid "Properties"
msgstr "Свойства"

#: gtk/inspector/misc-info.ui:435
msgid "Renderer"
msgstr "Рендеринг"

#: gtk/inspector/misc-info.ui:474
msgid "Frame Clock"
msgstr "Время кадра"

# https://blogs.gnome.org/mclasen/2013/11/10/smooth-progress/
#: gtk/inspector/misc-info.ui:513
msgid "Tick Callback"
msgstr "Плавная обратная связь"

#: gtk/inspector/misc-info.ui:543
msgid "Frame Count"
msgstr "Количество кадров"

#: gtk/inspector/misc-info.ui:572
msgid "Frame Rate"
msgstr "Частота кадров"

#: gtk/inspector/misc-info.ui:601
msgid "Mapped"
msgstr "Сопоставленный"

#: gtk/inspector/misc-info.ui:631
msgid "Realized"
msgstr "Реализованный"

#: gtk/inspector/misc-info.ui:661
msgid "Is Toplevel"
msgstr "На высшем уровне"

#: gtk/inspector/misc-info.ui:691
msgid "Child Visible"
msgstr "Дочерний элемент видим"

#: gtk/inspector/prop-editor.c:702
#, c-format
msgid "Pointer: %p"
msgstr "Указатель: %p"

#. Translators: %s is a type name, for example
#. * GtkPropertyExpression with value \"2.5\"
#.
#: gtk/inspector/prop-editor.c:824
#, c-format
msgid "%s with value \"%s\""
msgstr "%s со значением «%s»"

#. Translators: Both %s are type names, for example
#. * GtkPropertyExpression with type GObject
#.
#: gtk/inspector/prop-editor.c:835
#, c-format
msgid "%s with type %s"
msgstr "%s с типом %s"

#. Translators: Both %s are type names, for example
#. * GtkObjectExpression for GtkStringObject 0x23456789
#.
#: gtk/inspector/prop-editor.c:848
#, c-format
msgid "%s for %s %p"
msgstr "%s для %s %p"

#. Translators: Both %s are type names, for example
#. * GtkPropertyExpression with value type: gchararray
#.
#: gtk/inspector/prop-editor.c:878
#, c-format
msgid "%s with value type %s"
msgstr "%s с типом значения %s"

#: gtk/inspector/prop-editor.c:1227
#, c-format
msgid "Uneditable property type: %s"
msgstr "Нередактируемое свойство: %s"

#: gtk/inspector/prop-editor.c:1385
msgctxt "column number"
msgid "None"
msgstr "Отключено"

#: gtk/inspector/prop-editor.c:1422
msgid "Attribute:"
msgstr "Атрибут:"

#: gtk/inspector/prop-editor.c:1425
msgid "Model"
msgstr "Модель"

#: gtk/inspector/prop-editor.c:1430
msgid "Column:"
msgstr "Столбец:"

#. Translators: %s is a type name, for example
#. * Action from 0x2345678 (GtkApplicationWindow)
#.
#: gtk/inspector/prop-editor.c:1529
#, c-format
msgid "Action from: %p (%s)"
msgstr "Действие из: %p (%s)"

#: gtk/inspector/prop-editor.c:1584
msgid "Reset"
msgstr "Сбросить"

#: gtk/inspector/prop-editor.c:1592
msgctxt "GtkSettings source"
msgid "Default"
msgstr "По умолчанию"

#: gtk/inspector/prop-editor.c:1595
msgctxt "GtkSettings source"
msgid "Theme"
msgstr "Тема"

#: gtk/inspector/prop-editor.c:1598
msgctxt "GtkSettings source"
msgid "XSettings"
msgstr "XSettings"

#: gtk/inspector/prop-editor.c:1602
msgctxt "GtkSettings source"
msgid "Application"
msgstr "Приложение"

#: gtk/inspector/prop-editor.c:1605
msgctxt "GtkSettings source"
msgid "Unknown"
msgstr "Неизвестный"

#: gtk/inspector/prop-editor.c:1608
msgid "Source:"
msgstr "Источник:"

#: gtk/inspector/prop-list.ui:46
msgid "Defined At"
msgstr "Определён в"

#: gtk/inspector/recorder.c:1829
#, c-format
msgid "Saving RenderNode failed"
msgstr "Сбой при сохранении RenderNode"

#: gtk/inspector/recorder.ui:20
msgid "Record frames"
msgstr "Кадры записи"

#: gtk/inspector/recorder.ui:27
msgid "Clear recorded frames"
msgstr "Очистить записанные кадры"

#: gtk/inspector/recorder.ui:34
msgid "Add debug nodes"
msgstr "Добавить узлы отладки"

#: gtk/inspector/recorder.ui:42
msgid "Highlight event sequences"
msgstr "Выделить последовательности событий"

#: gtk/inspector/recorder.ui:51
msgid "Use a dark background"
msgstr "Использовать темный фон"

#: gtk/inspector/recorder.ui:59
msgid "Save selected node"
msgstr "Сохранить выбранный узел"

#: gtk/inspector/recorder.ui:67
msgid "Copy to clipboard"
msgstr "Копировать в буфер"

#: gtk/inspector/recorder.ui:144 gtk/inspector/recorder.ui:187
msgid "Property"
msgstr "Свойство"

#: gtk/inspector/resource-list.ui:59
msgid "Path"
msgstr "Путь"

#: gtk/inspector/resource-list.ui:71
msgid "Count"
msgstr "Счётчик"

#: gtk/inspector/resource-list.ui:82 gtk/ui/gtkfilechooserwidget.ui:290
#: gtk/ui/gtkfontchooserwidget.ui:204 gtk/ui/gtkfontchooserwidget.ui:351
msgid "Size"
msgstr "Размер"

#: gtk/inspector/resource-list.ui:121
msgid "Name:"
msgstr "Имя:"

#: gtk/inspector/resource-list.ui:143
msgid "Type:"
msgstr "Тип:"

#: gtk/inspector/resource-list.ui:164
msgid "Size:"
msgstr "Размер:"

#: gtk/inspector/shortcuts.ui:17
msgid "Trigger"
msgstr "Триггер"

#: gtk/inspector/size-groups.c:225
msgctxt "sizegroup mode"
msgid "None"
msgstr "Нет"

#: gtk/inspector/size-groups.c:226
msgctxt "sizegroup mode"
msgid "Horizontal"
msgstr "Горизонтальный"

#: gtk/inspector/size-groups.c:227
msgctxt "sizegroup mode"
msgid "Vertical"
msgstr "Вертикальный"

#: gtk/inspector/size-groups.c:228
msgctxt "sizegroup mode"
msgid "Both"
msgstr "Оба"

#: gtk/inspector/size-groups.c:240
msgid "Mode"
msgstr "Режим"

#: gtk/inspector/statistics.c:814
msgid "GLib must be configured with -Dbuildtype=debug"
msgstr "GLib должен быть настроен с параметром -Dbuildtype=debug"

#: gtk/inspector/statistics.ui:41
msgid "Self 1"
msgstr "Особый 1"

#: gtk/inspector/statistics.ui:46
msgid "Cumulative 1"
msgstr "Возрастающий 1"

#: gtk/inspector/statistics.ui:51
msgid "Self 2"
msgstr "Особый 2"

#: gtk/inspector/statistics.ui:56
msgid "Cumulative 2"
msgstr "Возрастающий 2"

#: gtk/inspector/statistics.ui:61
msgid "Self"
msgstr "Особый"

#: gtk/inspector/statistics.ui:66
msgid "Cumulative"
msgstr "Возрастающий"

#: gtk/inspector/statistics.ui:88
msgid "Enable statistics with GOBJECT_DEBUG=instance-count"
msgstr "Включение статистики с использованием GOBJECT_DEBUG=instance-count"

#: gtk/inspector/strv-editor.c:83
#, c-format
msgid "Remove %s"
msgstr "Удалить %s"

#: gtk/inspector/strv-editor.c:115
msgid "Add"
msgstr "Добавить"

#: gtk/inspector/tree-data.ui:10
msgid "Show data"
msgstr "Показать данные"

#: gtk/inspector/type-info.ui:14
msgid "Hierarchy"
msgstr "Иерархия"

#: gtk/inspector/type-info.ui:35
msgid "Implements"
msgstr "Реализует"

#: gtk/inspector/visual.c:603 gtk/inspector/visual.c:622
msgid "Theme is hardcoded by GTK_THEME"
msgstr "Тема жёстко задана с помощью GTK_THEME"

#: gtk/inspector/visual.c:853
msgid "Backend does not support window scaling"
msgstr "Движок не поддерживает масштабирование окон"

#: gtk/inspector/visual.ui:35
msgid "GTK Theme"
msgstr "Тема GTK"

#: gtk/inspector/visual.ui:59
msgid "Dark Variant"
msgstr "Тёмный вариант"

#: gtk/inspector/visual.ui:84
msgid "Cursor Theme"
msgstr "Тема указателя"

#: gtk/inspector/visual.ui:109
msgid "Cursor Size"
msgstr "Размер указателя"

#: gtk/inspector/visual.ui:145
msgid "Icon Theme"
msgstr "Тема значков"

#: gtk/inspector/visual.ui:195
msgid "Font Scale"
msgstr "Масштаб шрифта"

#: gtk/inspector/visual.ui:240
msgid "Text Direction"
msgstr "Направление текста"

#: gtk/inspector/visual.ui:255
msgid "Left-to-Right"
msgstr "Слева направо"

#: gtk/inspector/visual.ui:256
msgid "Right-to-Left"
msgstr "Справа налево"

#: gtk/inspector/visual.ui:274
msgid "Window Scaling"
msgstr "Масштабирование окна"

#: gtk/inspector/visual.ui:307
msgid "Animations"
msgstr "Анимации"

#: gtk/inspector/visual.ui:332
msgid "Slowdown"
msgstr "Замедлить"

#: gtk/inspector/visual.ui:390
msgid "Show fps overlay"
msgstr "Показать наложение fps"

#: gtk/inspector/visual.ui:415
msgid "Show Graphic Updates"
msgstr "Показывать графические обновления"

#: gtk/inspector/visual.ui:440
msgid "Show Fallback Rendering"
msgstr "Показать обратный рендеринг"

#: gtk/inspector/visual.ui:465
msgid "Show Baselines"
msgstr "Показывать базовые линии"

#: gtk/inspector/visual.ui:493
msgid "Show Layout Borders"
msgstr "Показывать границы макета"

#: gtk/inspector/visual.ui:550
msgid "CSS Padding"
msgstr "CSS отступ"

#: gtk/inspector/visual.ui:560
msgid "CSS Border"
msgstr "CSS Граница"

#: gtk/inspector/visual.ui:570
msgid "CSS Margin"
msgstr "CSS отступ"

#: gtk/inspector/visual.ui:580
msgid "Widget Margin"
msgstr "Отступ от виджета"

#: gtk/inspector/visual.ui:615
msgid "Show Focus"
msgstr "Показать фокус"

#: gtk/inspector/visual.ui:654
msgid "Simulate Touchscreen"
msgstr "Эмулировать сенсорный экран"

#: gtk/inspector/visual.ui:689
msgid "Inspect Inspector"
msgstr "Инспектор контроля"

#: gtk/inspector/window.ui:27
msgid "Select an Object"
msgstr "Выбрать объект"

#: gtk/inspector/window.ui:42 gtk/inspector/window.ui:107
msgid "Show Details"
msgstr "Показать сведения"

#: gtk/inspector/window.ui:57
msgid "Show all Objects"
msgstr "Показать все объекты"

#: gtk/inspector/window.ui:121
msgid "Show all Resources"
msgstr "Показать все ресурсы"

#: gtk/inspector/window.ui:147
msgid "Collect Statistics"
msgstr "Собирать статистику"

#: gtk/inspector/window.ui:199
msgid "Objects"
msgstr "Объекты"

#: gtk/inspector/window.ui:231
msgid "Toggle Sidebar"
msgstr "Переключить боковую панель"

#: gtk/inspector/window.ui:253
msgid "Refresh action state"
msgstr "Обновить состояние действия"

#: gtk/inspector/window.ui:327
msgid "Previous object"
msgstr "Предыдущий объект"

#: gtk/inspector/window.ui:334
msgid "Child object"
msgstr "Дочерний объект"

#: gtk/inspector/window.ui:341
msgid "Previous sibling"
msgstr "Предыдущий объект того же уровня"

#: gtk/inspector/window.ui:347
msgid "List Position"
msgstr "Позиция в списке"

#: gtk/inspector/window.ui:356
msgid "Next sibling"
msgstr "Следующий объект того же уровня"

#: gtk/inspector/window.ui:386
msgid "Miscellaneous"
msgstr "Дополнительно"

#: gtk/inspector/window.ui:407 gtk/ui/gtkprintunixdialog.ui:393
msgid "Layout"
msgstr "Размещение"

#: gtk/inspector/window.ui:418
msgid "CSS Nodes"
msgstr "Узлы CSS"

#: gtk/inspector/window.ui:429
msgid "Size Groups"
msgstr "Группы выравнивания"

#: gtk/inspector/window.ui:438 gtk/inspector/window.ui:447
msgid "Data"
msgstr "Данные"

#: gtk/inspector/window.ui:457
msgid "Actions"
msgstr "Действия"

#: gtk/inspector/window.ui:468
msgid "Menu"
msgstr "Меню"

#: gtk/inspector/window.ui:477
msgid "Controllers"
msgstr "Контроллеры"

#: gtk/inspector/window.ui:487
msgid "Magnifier"
msgstr "Увеличитель"

#: gtk/inspector/window.ui:508
msgid "Accessibility"
msgstr "Специальные возможности"

#: gtk/inspector/window.ui:532
msgid "Global"
msgstr "Общее"

#: gtk/inspector/window.ui:545
msgid "Information"
msgstr "Информация"

#: gtk/inspector/window.ui:554
msgid "Settings"
msgstr "Настройки"

#: gtk/inspector/window.ui:563
msgid "Resources"
msgstr "Ресурсы"

#: gtk/inspector/window.ui:584
msgid "Statistics"
msgstr "Статистика"

#: gtk/inspector/window.ui:595
msgid "Logging"
msgstr "Журналирование"

#: gtk/inspector/window.ui:610
msgid "CSS"
msgstr "CSS"

#: gtk/inspector/window.ui:619
msgid "Recorder"
msgstr "Записывающий прибор"

#: gtk/open-type-layout.h:14
msgctxt "OpenType layout"
msgid "Access All Alternates"
msgstr "Доступ ко всем альтернативам"

#: gtk/open-type-layout.h:15
msgctxt "OpenType layout"
msgid "Above-base Forms"
msgstr "Формы над базовой линией"

#: gtk/open-type-layout.h:16
msgctxt "OpenType layout"
msgid "Above-base Mark Positioning"
msgstr "Позиционирование тире над базовой линией"

#: gtk/open-type-layout.h:17
msgctxt "OpenType layout"
msgid "Above-base Substitutions"
msgstr "Подстановки над базовой линией"

#: gtk/open-type-layout.h:18
msgctxt "OpenType layout"
msgid "Alternative Fractions"
msgstr "Альтернативные фракции"

#: gtk/open-type-layout.h:19
msgctxt "OpenType layout"
msgid "Akhands"
msgstr "Ахандс"

#: gtk/open-type-layout.h:20
msgctxt "OpenType layout"
msgid "Below-base Forms"
msgstr "Формы под базовой линией"

#: gtk/open-type-layout.h:21
msgctxt "OpenType layout"
msgid "Below-base Mark Positioning"
msgstr "Позиционирование тире под базовой линией"

#: gtk/open-type-layout.h:22
msgctxt "OpenType layout"
msgid "Below-base Substitutions"
msgstr "Подстановки под базовой линией"

#: gtk/open-type-layout.h:23
msgctxt "OpenType layout"
msgid "Contextual Alternates"
msgstr "Контекстуальные альтернативы"

#: gtk/open-type-layout.h:24
msgctxt "OpenType layout"
msgid "Case-Sensitive Forms"
msgstr "Чувствительные к регистру формы"

#: gtk/open-type-layout.h:25
msgctxt "OpenType layout"
msgid "Glyph Composition / Decomposition"
msgstr "Составление / разложение глифа"

#: gtk/open-type-layout.h:26
msgctxt "OpenType layout"
msgid "Conjunct Form After Ro"
msgstr "Связанная форма после знака «Ro»"

#: gtk/open-type-layout.h:27
msgctxt "OpenType layout"
msgid "Conjunct Forms"
msgstr "Связанные формы"

#: gtk/open-type-layout.h:28
msgctxt "OpenType layout"
msgid "Contextual Ligatures"
msgstr "Контекстуальные лигатуры"

#: gtk/open-type-layout.h:29
msgctxt "OpenType layout"
msgid "Centered CJK Punctuation"
msgstr "Центрированная пунктуация CJK"

#: gtk/open-type-layout.h:30
msgctxt "OpenType layout"
msgid "Capital Spacing"
msgstr "Промежуток между заглавными"

#: gtk/open-type-layout.h:31
msgctxt "OpenType layout"
msgid "Contextual Swash"
msgstr "Контекстный орнамент"

#: gtk/open-type-layout.h:32
msgctxt "OpenType layout"
msgid "Cursive Positioning"
msgstr "Позиционирование Курсива"

#: gtk/open-type-layout.h:33
msgctxt "OpenType layout"
msgid "Petite Capitals From Capitals"
msgstr "Маленькие заглавные из заглавных"

#: gtk/open-type-layout.h:34
msgctxt "OpenType layout"
msgid "Small Capitals From Capitals"
msgstr "Малые заглавные из заглавных"

#: gtk/open-type-layout.h:35
msgctxt "OpenType layout"
msgid "Distances"
msgstr "Дистанции"

#: gtk/open-type-layout.h:36
msgctxt "OpenType layout"
msgid "Discretionary Ligatures"
msgstr "Необязательные лигатуры"

#: gtk/open-type-layout.h:37
msgctxt "OpenType layout"
msgid "Denominators"
msgstr "Знаменатели"

#: gtk/open-type-layout.h:38
msgctxt "OpenType layout"
msgid "Dotless Forms"
msgstr "Бесточечные формы"

#: gtk/open-type-layout.h:39
msgctxt "OpenType layout"
msgid "Expert Forms"
msgstr "Экспертные формы"

#: gtk/open-type-layout.h:40
msgctxt "OpenType layout"
msgid "Final Glyph on Line Alternates"
msgstr "Окончательный глиф на альтернативных линиях"

#: gtk/open-type-layout.h:41
msgctxt "OpenType layout"
msgid "Terminal Forms #2"
msgstr "Терминальные формы №2"

#: gtk/open-type-layout.h:42
msgctxt "OpenType layout"
msgid "Terminal Forms #3"
msgstr "Терминальные формы №3"

#: gtk/open-type-layout.h:43
msgctxt "OpenType layout"
msgid "Terminal Forms"
msgstr "Терминальные формы"

#: gtk/open-type-layout.h:44
msgctxt "OpenType layout"
msgid "Flattened accent forms"
msgstr "Плоские формы ударения"

#: gtk/open-type-layout.h:45
msgctxt "OpenType layout"
msgid "Fractions"
msgstr "Дроби"

#: gtk/open-type-layout.h:46
msgctxt "OpenType layout"
msgid "Full Widths"
msgstr "Полные ширины"

#: gtk/open-type-layout.h:47
msgctxt "OpenType layout"
msgid "Half Forms"
msgstr "Полуформы"

#: gtk/open-type-layout.h:48
msgctxt "OpenType layout"
msgid "Halant Forms"
msgstr "Формы Halant"

#: gtk/open-type-layout.h:49
msgctxt "OpenType layout"
msgid "Alternate Half Widths"
msgstr "Альтернативная половинная ширина"

#: gtk/open-type-layout.h:50
msgctxt "OpenType layout"
msgid "Historical Forms"
msgstr "Исторические формы"

#: gtk/open-type-layout.h:51
msgctxt "OpenType layout"
msgid "Horizontal Kana Alternates"
msgstr "Горизонтальные альтернативы кана"

#: gtk/open-type-layout.h:52
msgctxt "OpenType layout"
msgid "Historical Ligatures"
msgstr "Исторические лигатуры"

#: gtk/open-type-layout.h:53
msgctxt "OpenType layout"
msgid "Hangul"
msgstr "Хангыль"

#: gtk/open-type-layout.h:54
msgctxt "OpenType layout"
msgid "Hojo Kanji Forms"
msgstr "Формы кандзи Ходзё"

#: gtk/open-type-layout.h:55
msgctxt "OpenType layout"
msgid "Half Widths"
msgstr "Половинная ширина"

#: gtk/open-type-layout.h:56
msgctxt "OpenType layout"
msgid "Initial Forms"
msgstr "Начальные формы"

#: gtk/open-type-layout.h:57
msgctxt "OpenType layout"
msgid "Isolated Forms"
msgstr "Изолированные формы"

#: gtk/open-type-layout.h:58
msgctxt "OpenType layout"
msgid "Italics"
msgstr "Курсив"

#: gtk/open-type-layout.h:59
msgctxt "OpenType layout"
msgid "Justification Alternates"
msgstr "Альтернативы выравнивания"

#: gtk/open-type-layout.h:60
msgctxt "OpenType layout"
msgid "JIS78 Forms"
msgstr "Формы JIS78"

#: gtk/open-type-layout.h:61
msgctxt "OpenType layout"
msgid "JIS83 Forms"
msgstr "Формы JIS83"

#: gtk/open-type-layout.h:62
msgctxt "OpenType layout"
msgid "JIS90 Forms"
msgstr "Формы JIS90"

#: gtk/open-type-layout.h:63
msgctxt "OpenType layout"
msgid "JIS2004 Forms"
msgstr "Формы JIS2004"

#: gtk/open-type-layout.h:64
msgctxt "OpenType layout"
msgid "Kerning"
msgstr "Кернинг"

#: gtk/open-type-layout.h:65
msgctxt "OpenType layout"
msgid "Left Bounds"
msgstr "Левые границы"

#: gtk/open-type-layout.h:66
msgctxt "OpenType layout"
msgid "Standard Ligatures"
msgstr "Стандартные лигатуры"

#: gtk/open-type-layout.h:67
msgctxt "OpenType layout"
msgid "Leading Jamo Forms"
msgstr "Ведущие формы Jamo"

#: gtk/open-type-layout.h:68
msgctxt "OpenType layout"
msgid "Lining Figures"
msgstr "Фигуры подкладок"

#: gtk/open-type-layout.h:69
msgctxt "OpenType layout"
msgid "Localized Forms"
msgstr "Локализованные формы"

#: gtk/open-type-layout.h:70
msgctxt "OpenType layout"
msgid "Left-to-right alternates"
msgstr "Чередование слева направо"

#: gtk/open-type-layout.h:71
msgctxt "OpenType layout"
msgid "Left-to-right mirrored forms"
msgstr "Зеркальные формы слева направо"

#: gtk/open-type-layout.h:72
msgctxt "OpenType layout"
msgid "Mark Positioning"
msgstr "Позиционирование маркера"

#: gtk/open-type-layout.h:73
msgctxt "OpenType layout"
msgid "Medial Forms #2"
msgstr "Медиальные формы №2"

#: gtk/open-type-layout.h:74
msgctxt "OpenType layout"
msgid "Medial Forms"
msgstr "Медиальные формы"

#: gtk/open-type-layout.h:75
msgctxt "OpenType layout"
msgid "Mathematical Greek"
msgstr "Математический греческий язык"

#: gtk/open-type-layout.h:76
msgctxt "OpenType layout"
msgid "Mark to Mark Positioning"
msgstr "Позиционирование от метки к метке"

#: gtk/open-type-layout.h:77
msgctxt "OpenType layout"
msgid "Mark Positioning via Substitution"
msgstr "Позиционирование метки через замену"

#: gtk/open-type-layout.h:78
msgctxt "OpenType layout"
msgid "Alternate Annotation Forms"
msgstr "Альтернативные формы аннотаций"

#: gtk/open-type-layout.h:79
msgctxt "OpenType layout"
msgid "NLC Kanji Forms"
msgstr "Формы кандзи NLC"

#: gtk/open-type-layout.h:80
msgctxt "OpenType layout"
msgid "Nukta Forms"
msgstr "Формы нукта"

#: gtk/open-type-layout.h:81
msgctxt "OpenType layout"
msgid "Numerators"
msgstr "Числители"

#: gtk/open-type-layout.h:82
msgctxt "OpenType layout"
msgid "Oldstyle Figures"
msgstr "Фигуры в старом стиле"

#: gtk/open-type-layout.h:83
msgctxt "OpenType layout"
msgid "Optical Bounds"
msgstr "Оптические границы"

#: gtk/open-type-layout.h:84
msgctxt "OpenType layout"
msgid "Ordinals"
msgstr "Ординалы"

#: gtk/open-type-layout.h:85
msgctxt "OpenType layout"
msgid "Ornaments"
msgstr "Орнаменты"

#: gtk/open-type-layout.h:86
msgctxt "OpenType layout"
msgid "Proportional Alternate Widths"
msgstr "Пропорциональная альтернативная ширина"

#: gtk/open-type-layout.h:87
msgctxt "OpenType layout"
msgid "Petite Capitals"
msgstr "Маленькие заглавные"

#: gtk/open-type-layout.h:88
msgctxt "OpenType layout"
msgid "Proportional Kana"
msgstr "Пропорциональная кана"

#: gtk/open-type-layout.h:89
msgctxt "OpenType layout"
msgid "Proportional Figures"
msgstr "Пропорциональные фигуры"

#: gtk/open-type-layout.h:90
msgctxt "OpenType layout"
msgid "Pre-Base Forms"
msgstr "Предварительные формы"

#: gtk/open-type-layout.h:91
msgctxt "OpenType layout"
msgid "Pre-base Substitutions"
msgstr "Замены предварительной формы"

#: gtk/open-type-layout.h:92
msgctxt "OpenType layout"
msgid "Post-base Forms"
msgstr "Пост-базовые формы"

#: gtk/open-type-layout.h:93
msgctxt "OpenType layout"
msgid "Post-base Substitutions"
msgstr "Пост-базовые замены"

#: gtk/open-type-layout.h:94
msgctxt "OpenType layout"
msgid "Proportional Widths"
msgstr "Пропорциональные ширины"

#: gtk/open-type-layout.h:95
msgctxt "OpenType layout"
msgid "Quarter Widths"
msgstr "Четвертичная ширина"

#: gtk/open-type-layout.h:96
msgctxt "OpenType layout"
msgid "Randomize"
msgstr "Случайно"

#: gtk/open-type-layout.h:97
msgctxt "OpenType layout"
msgid "Required Contextual Alternates"
msgstr "Необходимые контекстуальные альтернативы"

#: gtk/open-type-layout.h:98
msgctxt "OpenType layout"
msgid "Rakar Forms"
msgstr "Ракарские формы"

#: gtk/open-type-layout.h:99
msgctxt "OpenType layout"
msgid "Required Ligatures"
msgstr "Необходимые лигатуры"

#: gtk/open-type-layout.h:100
msgctxt "OpenType layout"
msgid "Reph Forms"
msgstr "Формы рефов"

#: gtk/open-type-layout.h:101
msgctxt "OpenType layout"
msgid "Right Bounds"
msgstr "Правые границы"

#: gtk/open-type-layout.h:102
msgctxt "OpenType layout"
msgid "Right-to-left alternates"
msgstr "Чередование справа налево"

#: gtk/open-type-layout.h:103
msgctxt "OpenType layout"
msgid "Right-to-left mirrored forms"
msgstr "Зеркальные формы справа налево"

#: gtk/open-type-layout.h:104
msgctxt "OpenType layout"
msgid "Ruby Notation Forms"
msgstr "Формы нотации Ruby"

#: gtk/open-type-layout.h:105
msgctxt "OpenType layout"
msgid "Required Variation Alternates"
msgstr "Требуемые альтернативные варианты"

#: gtk/open-type-layout.h:106
msgctxt "OpenType layout"
msgid "Stylistic Alternates"
msgstr "Стилистические альтернативы"

#: gtk/open-type-layout.h:107
msgctxt "OpenType layout"
msgid "Scientific Inferiors"
msgstr "Научные инферы"

#: gtk/open-type-layout.h:108
msgctxt "OpenType layout"
msgid "Optical size"
msgstr "Оптический размер"

#: gtk/open-type-layout.h:109
msgctxt "OpenType layout"
msgid "Small Capitals"
msgstr "Маленькие заглавные"

#: gtk/open-type-layout.h:110
msgctxt "OpenType layout"
msgid "Simplified Forms"
msgstr "Упрощенные формы"

#: gtk/open-type-layout.h:111
msgctxt "OpenType layout"
msgid "Math script style alternates"
msgstr "Чередование стилей математического шрифта"

#: gtk/open-type-layout.h:112
msgctxt "OpenType layout"
msgid "Stretching Glyph Decomposition"
msgstr "Декомпозиция глифов в растянутом виде"

#: gtk/open-type-layout.h:113
msgctxt "OpenType layout"
msgid "Subscript"
msgstr "Подстрочный индекс"

#: gtk/open-type-layout.h:114
msgctxt "OpenType layout"
msgid "Superscript"
msgstr "Надстрочный индекс"

#: gtk/open-type-layout.h:115
msgctxt "OpenType layout"
msgid "Swash"
msgstr "Наклонный"

#: gtk/open-type-layout.h:116
msgctxt "OpenType layout"
msgid "Titling"
msgstr "Титулование"

#: gtk/open-type-layout.h:117
msgctxt "OpenType layout"
msgid "Trailing Jamo Forms"
msgstr "Trailing Jamo Forms"

#: gtk/open-type-layout.h:118
msgctxt "OpenType layout"
msgid "Traditional Name Forms"
msgstr "Традиционные формы имени"

#: gtk/open-type-layout.h:119
msgctxt "OpenType layout"
msgid "Tabular Figures"
msgstr "Табличные рисунки"

#: gtk/open-type-layout.h:120
msgctxt "OpenType layout"
msgid "Traditional Forms"
msgstr "Традиционные формы"

#: gtk/open-type-layout.h:121
msgctxt "OpenType layout"
msgid "Third Widths"
msgstr "Третьи ширины"

#: gtk/open-type-layout.h:122
msgctxt "OpenType layout"
msgid "Unicase"
msgstr "Без регистра"

#: gtk/open-type-layout.h:123
msgctxt "OpenType layout"
msgid "Alternate Vertical Metrics"
msgstr "Альтернативные вертикальные метрики"

#: gtk/open-type-layout.h:124
msgctxt "OpenType layout"
msgid "Vattu Variants"
msgstr "Варианты ватту"

#: gtk/open-type-layout.h:125
msgctxt "OpenType layout"
msgid "Vertical Writing"
msgstr "Вертикальное письмо"

#: gtk/open-type-layout.h:126
msgctxt "OpenType layout"
msgid "Alternate Vertical Half Metrics"
msgstr "Альтернативные вертикальные половинные метрики"

#: gtk/open-type-layout.h:127
msgctxt "OpenType layout"
msgid "Vowel Jamo Forms"
msgstr "Гласные формы джамо"

#: gtk/open-type-layout.h:128
msgctxt "OpenType layout"
msgid "Vertical Kana Alternates"
msgstr "Вертикальные альтернативы каны"

#: gtk/open-type-layout.h:129
msgctxt "OpenType layout"
msgid "Vertical Kerning"
msgstr "Вертикальное кернинг"

#: gtk/open-type-layout.h:130
msgctxt "OpenType layout"
msgid "Proportional Alternate Vertical Metrics"
msgstr "Пропорциональные альтернативные вертикальные метрики"

#: gtk/open-type-layout.h:131
msgctxt "OpenType layout"
msgid "Vertical Alternates and Rotation"
msgstr "Вертикальные альтернативы и вращение"

#: gtk/open-type-layout.h:132
msgctxt "OpenType layout"
msgid "Vertical Alternates for Rotation"
msgstr "Вертикальные альтернативы для вращения"

#: gtk/open-type-layout.h:133
msgctxt "OpenType layout"
msgid "Slashed Zero"
msgstr "Срезанный ноль"

#: gtk/paper_names_offsets.c:4
msgctxt "paper size"
msgid "asme_f"
msgstr "asme_f"

#: gtk/paper_names_offsets.c:5
msgctxt "paper size"
msgid "A0×2"
msgstr "A0×2"

#: gtk/paper_names_offsets.c:6
msgctxt "paper size"
msgid "A0"
msgstr "A0"

#: gtk/paper_names_offsets.c:7
msgctxt "paper size"
msgid "A0×3"
msgstr "A0×3"

#: gtk/paper_names_offsets.c:8
msgctxt "paper size"
msgid "A1"
msgstr "A1"

#: gtk/paper_names_offsets.c:9
msgctxt "paper size"
msgid "A10"
msgstr "A10"

#: gtk/paper_names_offsets.c:10
msgctxt "paper size"
msgid "A1×3"
msgstr "A1×3"

#: gtk/paper_names_offsets.c:11
msgctxt "paper size"
msgid "A1×4"
msgstr "A1×4"

#: gtk/paper_names_offsets.c:12
msgctxt "paper size"
msgid "A2"
msgstr "A2"

#: gtk/paper_names_offsets.c:13
msgctxt "paper size"
msgid "A2×3"
msgstr "A2×3"

#: gtk/paper_names_offsets.c:14
msgctxt "paper size"
msgid "A2×4"
msgstr "A2×4"

#: gtk/paper_names_offsets.c:15
msgctxt "paper size"
msgid "A2×5"
msgstr "A2×5"

#: gtk/paper_names_offsets.c:16
msgctxt "paper size"
msgid "A3"
msgstr "A3"

#: gtk/paper_names_offsets.c:17
msgctxt "paper size"
msgid "A3 Extra"
msgstr "A3 Extra"

#: gtk/paper_names_offsets.c:18
msgctxt "paper size"
msgid "A3×3"
msgstr "A3×3"

#: gtk/paper_names_offsets.c:19
msgctxt "paper size"
msgid "A3×4"
msgstr "A3×4"

#: gtk/paper_names_offsets.c:20
msgctxt "paper size"
msgid "A3×5"
msgstr "A3×5"

#: gtk/paper_names_offsets.c:21
msgctxt "paper size"
msgid "A3×6"
msgstr "A3×6"

#: gtk/paper_names_offsets.c:22
msgctxt "paper size"
msgid "A3×7"
msgstr "A3×7"

#: gtk/paper_names_offsets.c:23
msgctxt "paper size"
msgid "A4"
msgstr "A4"

#: gtk/paper_names_offsets.c:24
msgctxt "paper size"
msgid "A4 Extra"
msgstr "A4 Extra"

#: gtk/paper_names_offsets.c:25
msgctxt "paper size"
msgid "A4 Tab"
msgstr "A4 Tab"

#: gtk/paper_names_offsets.c:26
msgctxt "paper size"
msgid "A4×3"
msgstr "A4×3"

#: gtk/paper_names_offsets.c:27
msgctxt "paper size"
msgid "A4×4"
msgstr "A4×4"

#: gtk/paper_names_offsets.c:28
msgctxt "paper size"
msgid "A4×5"
msgstr "A4×5"

#: gtk/paper_names_offsets.c:29
msgctxt "paper size"
msgid "A4×6"
msgstr "A4×6"

#: gtk/paper_names_offsets.c:30
msgctxt "paper size"
msgid "A4×7"
msgstr "A4×7"

#: gtk/paper_names_offsets.c:31
msgctxt "paper size"
msgid "A4×8"
msgstr "A4×8"

#: gtk/paper_names_offsets.c:32
msgctxt "paper size"
msgid "A4×9"
msgstr "A4×9"

#: gtk/paper_names_offsets.c:33
msgctxt "paper size"
msgid "A5"
msgstr "A5"

#: gtk/paper_names_offsets.c:34
msgctxt "paper size"
msgid "A5 Extra"
msgstr "A5 Extra"

#: gtk/paper_names_offsets.c:35
msgctxt "paper size"
msgid "A6"
msgstr "A6"

#: gtk/paper_names_offsets.c:36
msgctxt "paper size"
msgid "A7"
msgstr "A7"

#: gtk/paper_names_offsets.c:37
msgctxt "paper size"
msgid "A8"
msgstr "A8"

#: gtk/paper_names_offsets.c:38
msgctxt "paper size"
msgid "A9"
msgstr "A9"

#: gtk/paper_names_offsets.c:39
msgctxt "paper size"
msgid "B0"
msgstr "B0"

#: gtk/paper_names_offsets.c:40
msgctxt "paper size"
msgid "B1"
msgstr "B1"

#: gtk/paper_names_offsets.c:41
msgctxt "paper size"
msgid "B10"
msgstr "B10"

#: gtk/paper_names_offsets.c:42
msgctxt "paper size"
msgid "B2"
msgstr "B2"

#: gtk/paper_names_offsets.c:43
msgctxt "paper size"
msgid "B3"
msgstr "B3"

#: gtk/paper_names_offsets.c:44
msgctxt "paper size"
msgid "B4"
msgstr "B4"

#: gtk/paper_names_offsets.c:45
msgctxt "paper size"
msgid "B5"
msgstr "B5"

#: gtk/paper_names_offsets.c:46
msgctxt "paper size"
msgid "B5 Extra"
msgstr "B5 Extra"

#: gtk/paper_names_offsets.c:47
msgctxt "paper size"
msgid "B6"
msgstr "B6"

#: gtk/paper_names_offsets.c:48
msgctxt "paper size"
msgid "B6/C4"
msgstr "B6/C4"

#: gtk/paper_names_offsets.c:49
msgctxt "paper size"
msgid "B7"
msgstr "B7"

#: gtk/paper_names_offsets.c:50
msgctxt "paper size"
msgid "B8"
msgstr "B8"

#: gtk/paper_names_offsets.c:51
msgctxt "paper size"
msgid "B9"
msgstr "B9"

#: gtk/paper_names_offsets.c:52
msgctxt "paper size"
msgid "C0"
msgstr "C0"

#: gtk/paper_names_offsets.c:53
msgctxt "paper size"
msgid "C1"
msgstr "C1"

#: gtk/paper_names_offsets.c:54
msgctxt "paper size"
msgid "C10"
msgstr "C10"

#: gtk/paper_names_offsets.c:55
msgctxt "paper size"
msgid "C2"
msgstr "C2"

#: gtk/paper_names_offsets.c:56
msgctxt "paper size"
msgid "C3"
msgstr "C3"

#: gtk/paper_names_offsets.c:57
msgctxt "paper size"
msgid "C4"
msgstr "C4"

#: gtk/paper_names_offsets.c:58
msgctxt "paper size"
msgid "C5"
msgstr "C5"

#: gtk/paper_names_offsets.c:59
msgctxt "paper size"
msgid "C6"
msgstr "C6"

#: gtk/paper_names_offsets.c:60
msgctxt "paper size"
msgid "C6/C5"
msgstr "C6/C5"

#: gtk/paper_names_offsets.c:61
msgctxt "paper size"
msgid "C7"
msgstr "C7"

#: gtk/paper_names_offsets.c:62
msgctxt "paper size"
msgid "C7/C6"
msgstr "C7/C6"

#: gtk/paper_names_offsets.c:63
msgctxt "paper size"
msgid "C8"
msgstr "C8"

#: gtk/paper_names_offsets.c:64
msgctxt "paper size"
msgid "C9"
msgstr "C9"

#: gtk/paper_names_offsets.c:65
msgctxt "paper size"
msgid "DL Envelope"
msgstr "Конверт DL"

#: gtk/paper_names_offsets.c:66
msgctxt "paper size"
msgid "RA0"
msgstr "RA0"

#: gtk/paper_names_offsets.c:67
msgctxt "paper size"
msgid "RA1"
msgstr "RA1"

#: gtk/paper_names_offsets.c:68
msgctxt "paper size"
msgid "RA2"
msgstr "RA2"

#: gtk/paper_names_offsets.c:69
msgctxt "paper size"
msgid "RA3"
msgstr "RA3"

#: gtk/paper_names_offsets.c:70
msgctxt "paper size"
msgid "RA4"
msgstr "RA4"

#: gtk/paper_names_offsets.c:71
msgctxt "paper size"
msgid "SRA0"
msgstr "SRA0"

#: gtk/paper_names_offsets.c:72
msgctxt "paper size"
msgid "SRA1"
msgstr "SRA1"

#: gtk/paper_names_offsets.c:73
msgctxt "paper size"
msgid "SRA2"
msgstr "SRA2"

#: gtk/paper_names_offsets.c:74
msgctxt "paper size"
msgid "SRA3"
msgstr "SRA3"

#: gtk/paper_names_offsets.c:75
msgctxt "paper size"
msgid "SRA4"
msgstr "SRA3"

#: gtk/paper_names_offsets.c:76
msgctxt "paper size"
msgid "JB0"
msgstr "JB0"

#: gtk/paper_names_offsets.c:77
msgctxt "paper size"
msgid "JB1"
msgstr "JB1"

#: gtk/paper_names_offsets.c:78
msgctxt "paper size"
msgid "JB10"
msgstr "JB10"

#: gtk/paper_names_offsets.c:79
msgctxt "paper size"
msgid "JB2"
msgstr "JB2"

#: gtk/paper_names_offsets.c:80
msgctxt "paper size"
msgid "JB3"
msgstr "JB3"

#: gtk/paper_names_offsets.c:81
msgctxt "paper size"
msgid "JB4"
msgstr "JB4"

#: gtk/paper_names_offsets.c:82
msgctxt "paper size"
msgid "JB5"
msgstr "JB5"

#: gtk/paper_names_offsets.c:83
msgctxt "paper size"
msgid "JB6"
msgstr "JB6"

#: gtk/paper_names_offsets.c:84
msgctxt "paper size"
msgid "JB7"
msgstr "JB7"

#: gtk/paper_names_offsets.c:85
msgctxt "paper size"
msgid "JB8"
msgstr "JB8"

#: gtk/paper_names_offsets.c:86
msgctxt "paper size"
msgid "JB9"
msgstr "JB9"

#: gtk/paper_names_offsets.c:87
msgctxt "paper size"
msgid "jis exec"
msgstr "jis exec"

#: gtk/paper_names_offsets.c:88
msgctxt "paper size"
msgid "Choukei 2 Envelope"
msgstr "Конверт Choukei 2"

#: gtk/paper_names_offsets.c:89
msgctxt "paper size"
msgid "Choukei 3 Envelope"
msgstr "Конверт Choukei 3"

#: gtk/paper_names_offsets.c:90
msgctxt "paper size"
msgid "Choukei 4 Envelope"
msgstr "Конверт Choukei 4"

#: gtk/paper_names_offsets.c:91
msgctxt "paper size"
msgid "Choukei 40 Envelope"
msgstr "Конверт Choukei 40"

#: gtk/paper_names_offsets.c:92
msgctxt "paper size"
msgid "hagaki (postcard)"
msgstr "hagaki (открытка)"

#: gtk/paper_names_offsets.c:93
msgctxt "paper size"
msgid "kahu Envelope"
msgstr "Конверт hahu"

#: gtk/paper_names_offsets.c:94
msgctxt "paper size"
msgid "kaku2 Envelope"
msgstr "Конверт kaku2"

#: gtk/paper_names_offsets.c:95
msgctxt "paper size"
msgid "kaku3 Envelope"
msgstr "Конверт kaku3"

#: gtk/paper_names_offsets.c:96
msgctxt "paper size"
msgid "kaku4 Envelope"
msgstr "Конверт kaku4"

#: gtk/paper_names_offsets.c:97
msgctxt "paper size"
msgid "kaku5 Envelope"
msgstr "Конверт kaku5"

#: gtk/paper_names_offsets.c:98
msgctxt "paper size"
msgid "kaku7 Envelope"
msgstr "Конверт kaku7"

#: gtk/paper_names_offsets.c:99
msgctxt "paper size"
msgid "kaku8 Envelope"
msgstr "Конверт kaku8"

#: gtk/paper_names_offsets.c:100
msgctxt "paper size"
msgid "oufuku (reply postcard)"
msgstr "oufuku (ответная открытка)"

#: gtk/paper_names_offsets.c:101
msgctxt "paper size"
msgid "you4 Envelope"
msgstr "Конверт you4"

#: gtk/paper_names_offsets.c:102
msgctxt "paper size"
msgid "you6 Envelope"
msgstr "Конверт you6"

#: gtk/paper_names_offsets.c:103
msgctxt "paper size"
msgid "10×11"
msgstr "10×11"

#: gtk/paper_names_offsets.c:104
msgctxt "paper size"
msgid "10×13"
msgstr "10×13"

#: gtk/paper_names_offsets.c:105
msgctxt "paper size"
msgid "10×14"
msgstr "10×14"

#: gtk/paper_names_offsets.c:106
msgctxt "paper size"
msgid "10×15"
msgstr "10×15"

#: gtk/paper_names_offsets.c:107
msgctxt "paper size"
msgid "11×12"
msgstr "11×12"

#: gtk/paper_names_offsets.c:108
msgctxt "paper size"
msgid "11×15"
msgstr "11×15"

#: gtk/paper_names_offsets.c:109
msgctxt "paper size"
msgid "12×19"
msgstr "12×19"

#: gtk/paper_names_offsets.c:110
msgctxt "paper size"
msgid "5×7"
msgstr "5×7"

#: gtk/paper_names_offsets.c:111
msgctxt "paper size"
msgid "6×9 Envelope"
msgstr "Конверт 6×9"

#: gtk/paper_names_offsets.c:112
msgctxt "paper size"
msgid "7×9 Envelope"
msgstr "Конверт 7×9"

#: gtk/paper_names_offsets.c:113
msgctxt "paper size"
msgid "8×10 Envelope"
msgstr "Конверт 8×10"

#: gtk/paper_names_offsets.c:114
msgctxt "paper size"
msgid "9×11 Envelope"
msgstr "Конверт 9×11"

#: gtk/paper_names_offsets.c:115
msgctxt "paper size"
msgid "9×12 Envelope"
msgstr "Конверт 9×12"

#: gtk/paper_names_offsets.c:116
msgctxt "paper size"
msgid "a2 Envelope"
msgstr "Конверт a2"

#: gtk/paper_names_offsets.c:117
msgctxt "paper size"
msgid "Arch A"
msgstr "Arch A"

#: gtk/paper_names_offsets.c:118
msgctxt "paper size"
msgid "Arch B"
msgstr "Arch B"

#: gtk/paper_names_offsets.c:119
msgctxt "paper size"
msgid "Arch C"
msgstr "Arch C"

#: gtk/paper_names_offsets.c:120
msgctxt "paper size"
msgid "Arch D"
msgstr "Arch D"

#: gtk/paper_names_offsets.c:121
msgctxt "paper size"
msgid "Arch E"
msgstr "Arch E"

#: gtk/paper_names_offsets.c:122
msgctxt "paper size"
msgid "b-plus"
msgstr "b-plus"

#: gtk/paper_names_offsets.c:123
msgctxt "paper size"
msgid "c"
msgstr "c"

#: gtk/paper_names_offsets.c:124
msgctxt "paper size"
msgid "c5 Envelope"
msgstr "Конверт c5"

#: gtk/paper_names_offsets.c:125
msgctxt "paper size"
msgid "d"
msgstr "d"

#: gtk/paper_names_offsets.c:126
msgctxt "paper size"
msgid "e"
msgstr "e"

#: gtk/paper_names_offsets.c:127
msgctxt "paper size"
msgid "edp"
msgstr "edp"

#: gtk/paper_names_offsets.c:128
msgctxt "paper size"
msgid "European edp"
msgstr "Европейский edp"

#: gtk/paper_names_offsets.c:129
msgctxt "paper size"
msgid "Executive"
msgstr "Executive"

#: gtk/paper_names_offsets.c:130
msgctxt "paper size"
msgid "f"
msgstr "f"

#: gtk/paper_names_offsets.c:131
msgctxt "paper size"
msgid "Fan-Fold European"
msgstr "Fan-Fold Европейский"

#: gtk/paper_names_offsets.c:132
msgctxt "paper size"
msgid "Fan-Fold US"
msgstr "Fan-Fold US"

#: gtk/paper_names_offsets.c:133
msgctxt "paper size"
msgid "Fan-Fold German Legal"
msgstr "Fan-Fold German Legal"

#: gtk/paper_names_offsets.c:134
msgctxt "paper size"
msgid "Government Legal"
msgstr "Government Legal"

#: gtk/paper_names_offsets.c:135
msgctxt "paper size"
msgid "Government Letter"
msgstr "Government Letter"

#: gtk/paper_names_offsets.c:136
msgctxt "paper size"
msgid "Index 3×5"
msgstr "Index 3×5"

#: gtk/paper_names_offsets.c:137
msgctxt "paper size"
msgid "Index 4×6 (postcard)"
msgstr "Index 4×6 (открытка)"

#: gtk/paper_names_offsets.c:138
msgctxt "paper size"
msgid "Index 4×6 ext"
msgstr "Index 4×6 ext"

#: gtk/paper_names_offsets.c:139
msgctxt "paper size"
msgid "Index 5×8"
msgstr "Index 5×8"

#: gtk/paper_names_offsets.c:140
msgctxt "paper size"
msgid "Invoice"
msgstr "Invoice"

#: gtk/paper_names_offsets.c:141
msgctxt "paper size"
msgid "Tabloid"
msgstr "Tabloid"

#: gtk/paper_names_offsets.c:142
msgctxt "paper size"
msgid "US Legal"
msgstr "US Legal"

#: gtk/paper_names_offsets.c:143
msgctxt "paper size"
msgid "US Legal Extra"
msgstr "US Legal Extra"

#: gtk/paper_names_offsets.c:144
msgctxt "paper size"
msgid "US Letter"
msgstr "US Letter"

#: gtk/paper_names_offsets.c:145
msgctxt "paper size"
msgid "US Letter Extra"
msgstr "US Letter Extra"

#: gtk/paper_names_offsets.c:146
msgctxt "paper size"
msgid "US Letter Plus"
msgstr "US Letter Plus"

#: gtk/paper_names_offsets.c:147
msgctxt "paper size"
msgid "Monarch Envelope"
msgstr "Конверт «Monarch»"

#: gtk/paper_names_offsets.c:148
msgctxt "paper size"
msgid "#10 Envelope"
msgstr "Конверт №10"

#: gtk/paper_names_offsets.c:149
msgctxt "paper size"
msgid "#11 Envelope"
msgstr "Конверт №11"

#: gtk/paper_names_offsets.c:150
msgctxt "paper size"
msgid "#12 Envelope"
msgstr "Конверт №12"

#: gtk/paper_names_offsets.c:151
msgctxt "paper size"
msgid "#14 Envelope"
msgstr "Конверт №14"

#: gtk/paper_names_offsets.c:152
msgctxt "paper size"
msgid "#9 Envelope"
msgstr "Конверт №9"

#: gtk/paper_names_offsets.c:153
msgctxt "paper size"
msgid "Oficio"
msgstr "Oficio"

#: gtk/paper_names_offsets.c:154
msgctxt "paper size"
msgid "Personal Envelope"
msgstr "Персональный конверт"

#: gtk/paper_names_offsets.c:155
msgctxt "paper size"
msgid "Quarto"
msgstr "Quarto"

#: gtk/paper_names_offsets.c:156
msgctxt "paper size"
msgid "Super A"
msgstr "Super A"

#: gtk/paper_names_offsets.c:157
msgctxt "paper size"
msgid "Super B"
msgstr "Super B"

#: gtk/paper_names_offsets.c:158
msgctxt "paper size"
msgid "Wide Format"
msgstr "Широкий формат"

#: gtk/paper_names_offsets.c:159
msgctxt "paper size"
msgid "Photo L"
msgstr "Photo L"

#: gtk/paper_names_offsets.c:160
msgctxt "paper size"
msgid "Dai-pa-kai"
msgstr "Dai-pa-kai"

#: gtk/paper_names_offsets.c:161
msgctxt "paper size"
msgid "Folio"
msgstr "Folio"

#: gtk/paper_names_offsets.c:162
msgctxt "paper size"
msgid "Folio sp"
msgstr "Folio sp"

#: gtk/paper_names_offsets.c:163
msgctxt "paper size"
msgid "Invite Envelope"
msgstr "Конверт «Invite»"

#: gtk/paper_names_offsets.c:164
msgctxt "paper size"
msgid "Italian Envelope"
msgstr "Итальянский конверт"

#: gtk/paper_names_offsets.c:165
msgctxt "paper size"
msgid "juuro-ku-kai"
msgstr "juuro-ku-kai"

#: gtk/paper_names_offsets.c:166
msgctxt "paper size"
msgid "Large Photo"
msgstr "Большое фото"

#: gtk/paper_names_offsets.c:167
msgctxt "paper size"
msgid "Medium Photo"
msgstr "Среднее фото"

#: gtk/paper_names_offsets.c:168
msgctxt "paper size"
msgid "pa-kai"
msgstr "pa-kai"

#: gtk/paper_names_offsets.c:169
msgctxt "paper size"
msgid "Postfix Envelope"
msgstr "Конверт «Postfix»"

#: gtk/paper_names_offsets.c:170
msgctxt "paper size"
msgid "Small Photo"
msgstr "Маленькое фото"

#: gtk/paper_names_offsets.c:171
msgctxt "paper size"
msgid "Wide Photo"
msgstr "Широкое фото"

#: gtk/paper_names_offsets.c:172
msgctxt "paper size"
msgid "prc1 Envelope"
msgstr "Конверт prc1"

#: gtk/paper_names_offsets.c:173
msgctxt "paper size"
msgid "prc10 Envelope"
msgstr "Конверт prc10"

#: gtk/paper_names_offsets.c:174
msgctxt "paper size"
msgid "prc 16k"
msgstr "prc 16k"

#: gtk/paper_names_offsets.c:175
msgctxt "paper size"
msgid "prc2 Envelope"
msgstr "Конверт prc2"

#: gtk/paper_names_offsets.c:176
msgctxt "paper size"
msgid "prc3 Envelope"
msgstr "prc3"

#: gtk/paper_names_offsets.c:177
msgctxt "paper size"
msgid "prc 32k"
msgstr "prc 32k"

#: gtk/paper_names_offsets.c:178
msgctxt "paper size"
msgid "prc4 Envelope"
msgstr "Конверт prc4"

#: gtk/paper_names_offsets.c:179
msgctxt "paper size"
msgid "prc5 Envelope"
msgstr "Конверт prc5"

#: gtk/paper_names_offsets.c:180
msgctxt "paper size"
msgid "prc6 Envelope"
msgstr "Конверт prc6"

#: gtk/paper_names_offsets.c:181
msgctxt "paper size"
msgid "prc7 Envelope"
msgstr "Конверт prc7"

#: gtk/paper_names_offsets.c:182
msgctxt "paper size"
msgid "prc8 Envelope"
msgstr "Конверт prc8"

#: gtk/paper_names_offsets.c:183
msgctxt "paper size"
msgid "prc9 Envelope"
msgstr "Конверт prc9"

#: gtk/paper_names_offsets.c:184
msgctxt "paper size"
msgid "ROC 16k"
msgstr "ROC 16k"

#: gtk/paper_names_offsets.c:185
msgctxt "paper size"
msgid "ROC 8k"
msgstr "ROC 8k"

#: gtk/ui/gtkaboutdialog.ui:62
msgid "About"
msgstr "О программе"

#: gtk/ui/gtkaboutdialog.ui:123
msgid "Credits"
msgstr "Благодарности"

#: gtk/ui/gtkaboutdialog.ui:206
msgid "System"
msgstr "Система"

#: gtk/ui/gtkappchooserdialog.ui:4
msgid "Select App"
msgstr "Выбрать приложение"

#: gtk/ui/gtkappchooserdialog.ui:60
msgid "_View All Apps"
msgstr "_Просмотреть все приложения"

#: gtk/ui/gtkappchooserdialog.ui:66
msgid "_Find New Apps"
msgstr "_Найти новые приложения"

#: gtk/ui/gtkappchooserwidget.ui:100
msgid "No applications found."
msgstr "Приложений не найдено."

#: gtk/ui/gtkapplication-quartz.ui:13
msgid "Preferences"
msgstr "Параметры"

#: gtk/ui/gtkapplication-quartz.ui:19
msgid "Services"
msgstr "Сервисы"

#: gtk/ui/gtkapplication-quartz.ui:25
#, c-format
msgid "Hide %s"
msgstr "Скрыть %s"

#: gtk/ui/gtkapplication-quartz.ui:30
msgid "Hide Others"
msgstr "Скрыть остальные"

#: gtk/ui/gtkapplication-quartz.ui:35
msgid "Show All"
msgstr "Показать все"

#: gtk/ui/gtkapplication-quartz.ui:42
#, c-format
msgid "Quit %s"
msgstr "Завершить %s"

#: gtk/ui/gtkassistant.ui:64
msgid "_Finish"
msgstr "_Закончить"

#: gtk/ui/gtkassistant.ui:75
msgid "_Back"
msgstr "_Назад"

#: gtk/ui/gtkassistant.ui:86
msgid "_Next"
msgstr "_Далее"

#: gtk/ui/gtkcolorchooserdialog.ui:4
msgid "Select a Color"
msgstr "Выбрать цвет"

#: gtk/ui/gtkcoloreditor.ui:43 gtk/ui/gtkcoloreditor.ui:53
msgid "Pick a color from the screen"
msgstr "Выберите цвет на экране"

#: gtk/ui/gtkcoloreditor.ui:80
msgid "Hexadecimal color or color name"
msgstr "Шестнадцатеричный цвет или название цвета"

#: gtk/ui/gtkcoloreditor.ui:95
msgid "Hue"
msgstr "Тон"

#: gtk/ui/gtkcoloreditor.ui:111
msgid "Alpha value"
msgstr "Значение альфа-канала"

#: gtk/ui/gtkcoloreditor.ui:129
msgid "Saturation and value"
msgstr "Насыщенность и значение"

#: gtk/ui/gtkcoloreditor.ui:153
msgctxt "Color channel"
msgid "A"
msgstr "A"

#: gtk/ui/gtkcoloreditor.ui:189
msgctxt "Color channel"
msgid "H"
msgstr "Т"

#: gtk/ui/gtkcoloreditor.ui:226
msgctxt "Color Channel"
msgid "S"
msgstr "Н"

#: gtk/ui/gtkcoloreditor.ui:235
msgctxt "Color Channel"
msgid "V"
msgstr "З"

#: gtk/ui/gtkdropdown.ui:19
msgid "(None)"
msgstr "(Нет)"

#: gtk/ui/gtkdropdown.ui:68
msgid "Search…"
msgstr "Поиск…"

#: gtk/ui/gtkemojichooser.ui:69 gtk/ui/gtkemojichooser.ui:239
msgctxt "emoji category"
msgid "Smileys & People"
msgstr "Смайлики и люди"

#: gtk/ui/gtkemojichooser.ui:94 gtk/ui/gtkemojichooser.ui:248
msgctxt "emoji category"
msgid "Body & Clothing"
msgstr "Фигура и одежда"

#: gtk/ui/gtkemojichooser.ui:119 gtk/ui/gtkemojichooser.ui:257
msgctxt "emoji category"
msgid "Animals & Nature"
msgstr "Животные и природа"

#: gtk/ui/gtkemojichooser.ui:133 gtk/ui/gtkemojichooser.ui:266
msgctxt "emoji category"
msgid "Food & Drink"
msgstr "Еда и напитки"

#: gtk/ui/gtkemojichooser.ui:147 gtk/ui/gtkemojichooser.ui:275
msgctxt "emoji category"
msgid "Travel & Places"
msgstr "Путешествия и места"

#: gtk/ui/gtkemojichooser.ui:161 gtk/ui/gtkemojichooser.ui:284
msgctxt "emoji category"
msgid "Activities"
msgstr "Мероприятия"

#: gtk/ui/gtkemojichooser.ui:175 gtk/ui/gtkemojichooser.ui:293
msgctxt "emoji category"
msgid "Objects"
msgstr "Объекты"

#: gtk/ui/gtkemojichooser.ui:189 gtk/ui/gtkemojichooser.ui:302
msgctxt "emoji category"
msgid "Symbols"
msgstr "Символы"

#: gtk/ui/gtkemojichooser.ui:203 gtk/ui/gtkemojichooser.ui:311
msgctxt "emoji category"
msgid "Flags"
msgstr "Флаги"

#: gtk/ui/gtkemojichooser.ui:230
msgctxt "emoji category"
msgid "Recent"
msgstr "Недавние"

#: gtk/ui/gtkfilechooserwidget.ui:71
msgid "Create Folder"
msgstr "Создать папку"

#: gtk/ui/gtkfilechooserwidget.ui:449
msgid "Remote location — only searching the current folder"
msgstr "Удалённое местоположение — поиск только в текущей папке"

#: gtk/ui/gtkfilechooserwidget.ui:578
msgid "Folder Name"
msgstr "Имя папки"

#: gtk/ui/gtkfilechooserwidget.ui:604
msgid "_Create"
msgstr "_Создать"

#: gtk/ui/gtkfontchooserdialog.ui:4
msgid "Select Font"
msgstr "Выбрать шрифт"

#: gtk/ui/gtkfontchooserwidget.ui:64
msgid "Search font name"
msgstr "Поиск имени шрифта"

#: gtk/ui/gtkfontchooserwidget.ui:79
msgid "Filter by"
msgstr "Фильтр по"

#: gtk/ui/gtkfontchooserwidget.ui:89
msgid "Monospace"
msgstr "Моноширинный"

#: gtk/ui/gtkfontchooserwidget.ui:95
msgid "Language"
msgstr "Язык"

#: gtk/ui/gtkfontchooserwidget.ui:188 gtk/ui/gtkfontchooserwidget.ui:324
msgid "Preview Font"
msgstr "Предпросмотр шрифта"

#: gtk/ui/gtkfontchooserwidget.ui:270
msgid "No Fonts Found"
msgstr "Шрифты не найдены"

#: gtk/ui/gtkpagesetupunixdialog.ui:27
msgid "_Format for:"
msgstr "_Формат для:"

#: gtk/ui/gtkpagesetupunixdialog.ui:51 gtk/ui/gtkprintunixdialog.ui:635
msgid "_Paper size:"
msgstr "_Размер бумаги:"

#: gtk/ui/gtkpagesetupunixdialog.ui:86
msgid "_Orientation:"
msgstr "_Ориентация:"

#: gtk/ui/gtkpagesetupunixdialog.ui:98 gtk/ui/gtkprintunixdialog.ui:675
msgid "Portrait"
msgstr "Портретная"

#: gtk/ui/gtkpagesetupunixdialog.ui:109 gtk/ui/gtkprintunixdialog.ui:677
msgid "Reverse portrait"
msgstr "Перевернутая портретная"

#: gtk/ui/gtkpagesetupunixdialog.ui:121 gtk/ui/gtkprintunixdialog.ui:676
msgid "Landscape"
msgstr "Ландшафтная"

#: gtk/ui/gtkpagesetupunixdialog.ui:132 gtk/ui/gtkprintunixdialog.ui:678
msgid "Reverse landscape"
msgstr "Перевернутая ландшафтная"

#: gtk/ui/gtkplacesview.ui:16
msgid "Server Addresses"
msgstr "Адреса серверов"

#: gtk/ui/gtkplacesview.ui:28
msgid ""
"Server addresses are made up of a protocol prefix and an address. Examples:"
msgstr "Адреса серверов состоят из префикса протокола и адреса. Примеры:"

#: gtk/ui/gtkplacesview.ui:54
msgid "Available Protocols"
msgstr "Доступные протоколы"

#. Translators: Server as any successfully connected network address
#: gtk/ui/gtkplacesview.ui:106
msgid "No recent servers found"
msgstr "Недавних серверов нет"

#: gtk/ui/gtkplacesview.ui:129
msgid "Recent Servers"
msgstr "Недавние серверы"

#: gtk/ui/gtkplacesview.ui:209
msgid "No results found"
msgstr "Результатов не найдено"

#: gtk/ui/gtkplacesview.ui:240
msgid "Connect to _Server"
msgstr "Подключиться к _серверу"

#: gtk/ui/gtkplacesview.ui:265
msgid "Enter server address…"
msgstr "Ввести адрес сервера…"

#. this is the header for the printer status column in the print dialog
#: gtk/ui/gtkprintunixdialog.ui:145
msgid "Status"
msgstr "Состояние"

#: gtk/ui/gtkprintunixdialog.ui:199
msgid "Range"
msgstr "Диапазон"

#: gtk/ui/gtkprintunixdialog.ui:212
msgid "_All Pages"
msgstr "_Все страницы"

#: gtk/ui/gtkprintunixdialog.ui:224
msgid "C_urrent Page"
msgstr "Те_кущая страница"

#: gtk/ui/gtkprintunixdialog.ui:237
msgid "Se_lection"
msgstr "Выбор"

#: gtk/ui/gtkprintunixdialog.ui:250
msgid "Pag_es:"
msgstr "Стра_ницы:"

#: gtk/ui/gtkprintunixdialog.ui:251 gtk/ui/gtkprintunixdialog.ui:264
msgid ""
"Specify one or more page ranges,\n"
" e.g. 1–3, 7, 11"
msgstr ""
"Укажите один или несколько диапазонов страниц,\n"
"например 1-3, 7, 11"

#: gtk/ui/gtkprintunixdialog.ui:287
msgid "Copies"
msgstr "Копии"

#: gtk/ui/gtkprintunixdialog.ui:302
msgid "Copie_s:"
msgstr "Ко_пии:"

#: gtk/ui/gtkprintunixdialog.ui:325
msgid "C_ollate"
msgstr "Сопоставить"

#: gtk/ui/gtkprintunixdialog.ui:336
msgid "_Reverse"
msgstr "_Реверс"

#: gtk/ui/gtkprintunixdialog.ui:366
msgid "General"
msgstr "Общие"

#: gtk/ui/gtkprintunixdialog.ui:408
msgid "T_wo-sided:"
msgstr "С д_вух сторон:"

#: gtk/ui/gtkprintunixdialog.ui:430
msgid "Pages per _side:"
msgstr "Страниц на _сторону:"

#: gtk/ui/gtkprintunixdialog.ui:454
msgid "Page or_dering:"
msgstr "По_рядок страниц:"

#: gtk/ui/gtkprintunixdialog.ui:477
msgid "_Only print:"
msgstr "_Только печать:"

#: gtk/ui/gtkprintunixdialog.ui:493
msgid "All sheets"
msgstr "Все листы"

#: gtk/ui/gtkprintunixdialog.ui:494
msgid "Even sheets"
msgstr "Четные листы"

#: gtk/ui/gtkprintunixdialog.ui:495
msgid "Odd sheets"
msgstr "Нечетные листы"

#: gtk/ui/gtkprintunixdialog.ui:509
msgid "Sc_ale:"
msgstr "М_асштаб:"

#: gtk/ui/gtkprintunixdialog.ui:554
msgid "Paper"
msgstr "Бумага"

#: gtk/ui/gtkprintunixdialog.ui:569
msgid "Paper _type:"
msgstr "_Тип бумаги:"

#: gtk/ui/gtkprintunixdialog.ui:591
msgid "Paper _source:"
msgstr "_Источник бумаги:"

#: gtk/ui/gtkprintunixdialog.ui:613
msgid "Output t_ray:"
msgstr "Ло_ток вывода:"

#: gtk/ui/gtkprintunixdialog.ui:658
msgid "Or_ientation:"
msgstr "Ори_ентация:"

#: gtk/ui/gtkprintunixdialog.ui:732
msgid "Job Details"
msgstr "Детали задания"

#: gtk/ui/gtkprintunixdialog.ui:747
msgid "Pri_ority:"
msgstr "При_оритет:"

#: gtk/ui/gtkprintunixdialog.ui:768
msgid "_Billing info:"
msgstr "_Расположение:"

#: gtk/ui/gtkprintunixdialog.ui:801
msgid "Print Document"
msgstr "Печать документа"

#. this is one of the choices for the print at option in the print dialog
#: gtk/ui/gtkprintunixdialog.ui:814
msgid "_Now"
msgstr "_Сейчас"

#. this is one of the choices for the print at option in the print dialog. It also serves as the label for an entry that allows the user to enter a time.
#: gtk/ui/gtkprintunixdialog.ui:828
msgid "A_t:"
msgstr "_В:"

#. Ability to parse the am/pm format depends on actual locale. You can remove the am/pm values below for your locale if they are not supported.
#: gtk/ui/gtkprintunixdialog.ui:830 gtk/ui/gtkprintunixdialog.ui:832
#: gtk/ui/gtkprintunixdialog.ui:848 gtk/ui/gtkprintunixdialog.ui:850
msgid ""
"Specify the time of print,\n"
" e.g. 15∶30, 2∶35 pm, 14∶15∶20, 11∶46∶30 am, 4 pm"
msgstr ""
"Укажите время печати,\n"
"например, 15:30, 14:35 вечера, 14∶15∶20, 11∶46∶30 утра, 4 часа дня"

#. this is one of the choices for the print at option in the print dialog. It means that the print job will not be printed until it explicitly gets 'released'.
#: gtk/ui/gtkprintunixdialog.ui:862
msgid "On _hold"
msgstr "В _ожидании"

#: gtk/ui/gtkprintunixdialog.ui:864 gtk/ui/gtkprintunixdialog.ui:865
msgid "Hold the job until it is explicitly released"
msgstr "Удерживает задание до тех пор, пока оно не будет явно освобождено"

#: gtk/ui/gtkprintunixdialog.ui:892
msgid "Add Cover Page"
msgstr "Добавить титульную страницу"

#. this is the label used for the option in the print dialog that controls the front cover page.
#: gtk/ui/gtkprintunixdialog.ui:907
msgid "Be_fore:"
msgstr "Д_о:"

#. this is the label used for the option in the print dialog that controls the back cover page.
#: gtk/ui/gtkprintunixdialog.ui:928
msgid "_After:"
msgstr "_После:"

#: gtk/ui/gtkprintunixdialog.ui:957
msgid "Job"
msgstr "Задание"

#. This will appear as a tab label in the print dialog.
#: gtk/ui/gtkprintunixdialog.ui:987
msgid "Image Quality"
msgstr "Качество изображения"

#. This will appear as a tab label in the print dialog.
#: gtk/ui/gtkprintunixdialog.ui:1016
msgid "Color"
msgstr "Цвет"

#. This will appear as a tab label in the print dialog. It's a typographical term, as in "Binding and finishing"
#: gtk/ui/gtkprintunixdialog.ui:1045
msgid "Finishing"
msgstr "Отделка"

#: gtk/ui/gtkprintunixdialog.ui:1074
msgid "Advanced"
msgstr "Дополнительно"

#: gtk/ui/gtkprintunixdialog.ui:1090
msgid "Some of the settings in the dialog conflict"
msgstr "Некоторые настройки в диалоговом окне конфликтуют"

#: modules/media/gtkffmediafile.c:253
#, c-format
msgid "Unspecified error decoding media"
msgstr "Неуказанная ошибка декодирования медиа"

#: modules/media/gtkffmediafile.c:286
#, c-format
msgid "Cannot find decoder: %s"
msgstr "Не удается найти декодер: %s"

#: modules/media/gtkffmediafile.c:296 modules/media/gtkffmediafile.c:363
msgid "Failed to allocate a codec context"
msgstr "Не удалось выделить контекст кодека"

#: modules/media/gtkffmediafile.c:341
#, c-format
msgid "Cannot find encoder: %s"
msgstr "Не удается найти кодировщик: %s"

#: modules/media/gtkffmediafile.c:352
msgid "Cannot add new stream"
msgstr "Не удается добавить новый поток"

#: modules/media/gtkffmediafile.c:485 modules/media/gtkffmediafile.c:942
msgid "Failed to allocate an audio frame"
msgstr "Не удалось выделить аудиокадр"

#: modules/media/gtkffmediafile.c:650 modules/media/gtkffmediafile.c:898
msgid "Not enough memory"
msgstr "Недостаточно памяти"

#: modules/media/gtkffmediafile.c:821
msgid "Could not allocate resampler context"
msgstr "Не удалось выделить контекст повторной выборки"

#: modules/media/gtkffmediafile.c:868
msgid "No audio output found"
msgstr "Аудиовыход не найден"

<<<<<<< HEAD
#: modules/printbackends/gtkprintbackendcups.c:1142
#: modules/printbackends/gtkprintbackendcups.c:1449
msgid "Username:"
msgstr "Имя пользователя:"

#: modules/printbackends/gtkprintbackendcups.c:1143
#: modules/printbackends/gtkprintbackendcups.c:1458
msgid "Password:"
msgstr "Пароль:"

#: modules/printbackends/gtkprintbackendcups.c:1181
#: modules/printbackends/gtkprintbackendcups.c:1471
=======
#: modules/printbackends/gtkprintbackendcups.c:1141
#: modules/printbackends/gtkprintbackendcups.c:1448
msgid "Username:"
msgstr "Имя пользователя:"

#: modules/printbackends/gtkprintbackendcups.c:1142
#: modules/printbackends/gtkprintbackendcups.c:1457
msgid "Password:"
msgstr "Пароль:"

#: modules/printbackends/gtkprintbackendcups.c:1180
#: modules/printbackends/gtkprintbackendcups.c:1470
>>>>>>> 12bd668f
#, c-format
msgid "Authentication is required to print document “%s” on printer %s"
msgstr ""
"Для печати документа «%s» на принтере %s требуется проверить права доступа"

<<<<<<< HEAD
#: modules/printbackends/gtkprintbackendcups.c:1183
=======
#: modules/printbackends/gtkprintbackendcups.c:1182
>>>>>>> 12bd668f
#, c-format
msgid "Authentication is required to print a document on %s"
msgstr "Для печати документа на принтере %s требуется проверить права доступа"

<<<<<<< HEAD
#: modules/printbackends/gtkprintbackendcups.c:1187
=======
#: modules/printbackends/gtkprintbackendcups.c:1186
>>>>>>> 12bd668f
#, c-format
msgid "Authentication is required to get attributes of job “%s”"
msgstr ""
"Для получения параметров задания «%s» требуется проверить права доступа"

<<<<<<< HEAD
#: modules/printbackends/gtkprintbackendcups.c:1189
msgid "Authentication is required to get attributes of a job"
msgstr "Для получения параметров задания требуется проверить права доступа"

#: modules/printbackends/gtkprintbackendcups.c:1193
=======
#: modules/printbackends/gtkprintbackendcups.c:1188
msgid "Authentication is required to get attributes of a job"
msgstr "Для получения параметров задания требуется проверить права доступа"

#: modules/printbackends/gtkprintbackendcups.c:1192
>>>>>>> 12bd668f
#, c-format
msgid "Authentication is required to get attributes of printer %s"
msgstr "Для получения параметров принтера %s требуется проверить права доступа"

<<<<<<< HEAD
#: modules/printbackends/gtkprintbackendcups.c:1195
msgid "Authentication is required to get attributes of a printer"
msgstr "Для получения параметров принтера требуется проверить права доступа"

#: modules/printbackends/gtkprintbackendcups.c:1198
=======
#: modules/printbackends/gtkprintbackendcups.c:1194
msgid "Authentication is required to get attributes of a printer"
msgstr "Для получения параметров принтера требуется проверить права доступа"

#: modules/printbackends/gtkprintbackendcups.c:1197
>>>>>>> 12bd668f
#, c-format
msgid "Authentication is required to get default printer of %s"
msgstr ""
"Для получения принтера по умолчанию на %s требуется проверить права доступа"

<<<<<<< HEAD
#: modules/printbackends/gtkprintbackendcups.c:1201
=======
#: modules/printbackends/gtkprintbackendcups.c:1200
>>>>>>> 12bd668f
#, c-format
msgid "Authentication is required to get printers from %s"
msgstr "Для получения списка принтеров от %s требуется проверить права доступа"

<<<<<<< HEAD
#: modules/printbackends/gtkprintbackendcups.c:1206
=======
#: modules/printbackends/gtkprintbackendcups.c:1205
>>>>>>> 12bd668f
#, c-format
msgid "Authentication is required to get a file from %s"
msgstr "Для получения файла из %s требуется проверить права доступа"

<<<<<<< HEAD
#: modules/printbackends/gtkprintbackendcups.c:1208
=======
#: modules/printbackends/gtkprintbackendcups.c:1207
>>>>>>> 12bd668f
#, c-format
msgid "Authentication is required on %s"
msgstr "Для доступа к %s требуется проверить права доступа"

<<<<<<< HEAD
#: modules/printbackends/gtkprintbackendcups.c:1443
msgid "Domain:"
msgstr "Домен:"

#: modules/printbackends/gtkprintbackendcups.c:1473
=======
#: modules/printbackends/gtkprintbackendcups.c:1442
msgid "Domain:"
msgstr "Домен:"

#: modules/printbackends/gtkprintbackendcups.c:1472
>>>>>>> 12bd668f
#, c-format
msgid "Authentication is required to print document “%s”"
msgstr ""
"Для печати документа на принтере «%s» требуется проверить права доступа"

<<<<<<< HEAD
#: modules/printbackends/gtkprintbackendcups.c:1478
=======
#: modules/printbackends/gtkprintbackendcups.c:1477
>>>>>>> 12bd668f
#, c-format
msgid "Authentication is required to print this document on printer %s"
msgstr "Для печати документа на принтере %s требуется проверить права доступа"

<<<<<<< HEAD
#: modules/printbackends/gtkprintbackendcups.c:1480
=======
#: modules/printbackends/gtkprintbackendcups.c:1479
>>>>>>> 12bd668f
msgid "Authentication is required to print this document"
msgstr ""
"Для печати этого документа на принтере требуется проверить права доступа"

<<<<<<< HEAD
#: modules/printbackends/gtkprintbackendcups.c:2568
=======
#: modules/printbackends/gtkprintbackendcups.c:2567
>>>>>>> 12bd668f
#, c-format
msgid "Printer “%s” is low on toner."
msgstr "В принтере «%s» заканчивается тонер."

<<<<<<< HEAD
#: modules/printbackends/gtkprintbackendcups.c:2572
=======
#: modules/printbackends/gtkprintbackendcups.c:2571
>>>>>>> 12bd668f
#, c-format
msgid "Printer “%s” has no toner left."
msgstr "В принтере «%s» закончился тонер."

#. Translators: "Developer" like on photo development context
<<<<<<< HEAD
#: modules/printbackends/gtkprintbackendcups.c:2577
=======
#: modules/printbackends/gtkprintbackendcups.c:2576
>>>>>>> 12bd668f
#, c-format
msgid "Printer “%s” is low on developer."
msgstr "В принтере «%s» заканчивается проявитель."

#. Translators: "Developer" like on photo development context
<<<<<<< HEAD
#: modules/printbackends/gtkprintbackendcups.c:2582
=======
#: modules/printbackends/gtkprintbackendcups.c:2581
>>>>>>> 12bd668f
#, c-format
msgid "Printer “%s” is out of developer."
msgstr "В принтере «%s» закончился проявитель."

#. Translators: "marker" is one color bin of the printer
<<<<<<< HEAD
#: modules/printbackends/gtkprintbackendcups.c:2587
=======
#: modules/printbackends/gtkprintbackendcups.c:2586
>>>>>>> 12bd668f
#, c-format
msgid "Printer “%s” is low on at least one marker supply."
msgstr "В принтере «%s» заканчивается один из тонеров."

#. Translators: "marker" is one color bin of the printer
<<<<<<< HEAD
#: modules/printbackends/gtkprintbackendcups.c:2592
=======
#: modules/printbackends/gtkprintbackendcups.c:2591
>>>>>>> 12bd668f
#, c-format
msgid "Printer “%s” is out of at least one marker supply."
msgstr "В принтере «%s» закончился один из тонеров."

<<<<<<< HEAD
#: modules/printbackends/gtkprintbackendcups.c:2596
=======
#: modules/printbackends/gtkprintbackendcups.c:2595
>>>>>>> 12bd668f
#, c-format
msgid "The cover is open on printer “%s”."
msgstr "В принтере «%s» открыта крышка."

<<<<<<< HEAD
#: modules/printbackends/gtkprintbackendcups.c:2600
=======
#: modules/printbackends/gtkprintbackendcups.c:2599
>>>>>>> 12bd668f
#, c-format
msgid "The door is open on printer “%s”."
msgstr "В принтере «%s» открыта дверца."

<<<<<<< HEAD
#: modules/printbackends/gtkprintbackendcups.c:2604
=======
#: modules/printbackends/gtkprintbackendcups.c:2603
>>>>>>> 12bd668f
#, c-format
msgid "Printer “%s” is low on paper."
msgstr "В принтере «%s» заканчивается бумага."

<<<<<<< HEAD
#: modules/printbackends/gtkprintbackendcups.c:2608
=======
#: modules/printbackends/gtkprintbackendcups.c:2607
>>>>>>> 12bd668f
#, c-format
msgid "Printer “%s” is out of paper."
msgstr "В принтере «%s» закончилась бумага."

<<<<<<< HEAD
#: modules/printbackends/gtkprintbackendcups.c:2612
=======
#: modules/printbackends/gtkprintbackendcups.c:2611
>>>>>>> 12bd668f
#, c-format
msgid "Printer “%s” is currently offline."
msgstr "Принтер «%s» в данный момент отключён."

<<<<<<< HEAD
#: modules/printbackends/gtkprintbackendcups.c:2616
=======
#: modules/printbackends/gtkprintbackendcups.c:2615
>>>>>>> 12bd668f
#, c-format
msgid "There is a problem on printer “%s”."
msgstr "Неполадка с принтером «%s»."

#. Translators: this is a printer status.
<<<<<<< HEAD
#: modules/printbackends/gtkprintbackendcups.c:2636
=======
#: modules/printbackends/gtkprintbackendcups.c:2635
>>>>>>> 12bd668f
msgid "Paused; Rejecting Jobs"
msgstr "Приостановлено; отмена заданий"

#. Translators: this is a printer status.
<<<<<<< HEAD
#: modules/printbackends/gtkprintbackendcups.c:2642
=======
#: modules/printbackends/gtkprintbackendcups.c:2641
>>>>>>> 12bd668f
msgid "Rejecting Jobs"
msgstr "Отмена заданий"

#. Translators: this string connects multiple printer states together.
<<<<<<< HEAD
#: modules/printbackends/gtkprintbackendcups.c:2683
msgid "; "
msgstr "; "

#: modules/printbackends/gtkprintbackendcups.c:4584
#: modules/printbackends/gtkprintbackendcups.c:4651
=======
#: modules/printbackends/gtkprintbackendcups.c:2682
msgid "; "
msgstr "; "

#: modules/printbackends/gtkprintbackendcups.c:4583
#: modules/printbackends/gtkprintbackendcups.c:4650
>>>>>>> 12bd668f
msgctxt "printing option"
msgid "Two Sided"
msgstr "С двух сторон"

<<<<<<< HEAD
#: modules/printbackends/gtkprintbackendcups.c:4585
=======
#: modules/printbackends/gtkprintbackendcups.c:4584
>>>>>>> 12bd668f
msgctxt "printing option"
msgid "Paper Type"
msgstr "Тип бумаги"

<<<<<<< HEAD
#: modules/printbackends/gtkprintbackendcups.c:4586
=======
#: modules/printbackends/gtkprintbackendcups.c:4585
>>>>>>> 12bd668f
msgctxt "printing option"
msgid "Paper Source"
msgstr "Источник бумаги"

<<<<<<< HEAD
#: modules/printbackends/gtkprintbackendcups.c:4587
#: modules/printbackends/gtkprintbackendcups.c:4652
=======
#: modules/printbackends/gtkprintbackendcups.c:4586
#: modules/printbackends/gtkprintbackendcups.c:4651
>>>>>>> 12bd668f
msgctxt "printing option"
msgid "Output Tray"
msgstr "Лоток вывода"

<<<<<<< HEAD
#: modules/printbackends/gtkprintbackendcups.c:4588
=======
#: modules/printbackends/gtkprintbackendcups.c:4587
>>>>>>> 12bd668f
msgctxt "printing option"
msgid "Resolution"
msgstr "Разрешение"

<<<<<<< HEAD
#: modules/printbackends/gtkprintbackendcups.c:4589
=======
#: modules/printbackends/gtkprintbackendcups.c:4588
>>>>>>> 12bd668f
msgctxt "printing option"
msgid "GhostScript pre-filtering"
msgstr "Фильтрация GhostScript"

<<<<<<< HEAD
#: modules/printbackends/gtkprintbackendcups.c:4598
=======
#: modules/printbackends/gtkprintbackendcups.c:4597
>>>>>>> 12bd668f
msgctxt "printing option value"
msgid "One Sided"
msgstr "С одной стороны"

#. Translators: this is an option of "Two Sided"
<<<<<<< HEAD
#: modules/printbackends/gtkprintbackendcups.c:4600
=======
#: modules/printbackends/gtkprintbackendcups.c:4599
>>>>>>> 12bd668f
msgctxt "printing option value"
msgid "Long Edge (Standard)"
msgstr "По длинной стороне"

#. Translators: this is an option of "Two Sided"
<<<<<<< HEAD
#: modules/printbackends/gtkprintbackendcups.c:4602
=======
#: modules/printbackends/gtkprintbackendcups.c:4601
>>>>>>> 12bd668f
msgctxt "printing option value"
msgid "Short Edge (Flip)"
msgstr "По короткой стороне"

#. Translators: this is an option of "Paper Source"
<<<<<<< HEAD
#: modules/printbackends/gtkprintbackendcups.c:4604
#: modules/printbackends/gtkprintbackendcups.c:4606
#: modules/printbackends/gtkprintbackendcups.c:4614
=======
#: modules/printbackends/gtkprintbackendcups.c:4603
#: modules/printbackends/gtkprintbackendcups.c:4605
#: modules/printbackends/gtkprintbackendcups.c:4613
>>>>>>> 12bd668f
msgctxt "printing option value"
msgid "Auto Select"
msgstr "Автовыбор"

#. Translators: this is an option of "Paper Source"
#. Translators: this is an option of "Resolution"
<<<<<<< HEAD
#: modules/printbackends/gtkprintbackendcups.c:4608
#: modules/printbackends/gtkprintbackendcups.c:4610
#: modules/printbackends/gtkprintbackendcups.c:4612
#: modules/printbackends/gtkprintbackendcups.c:4616
=======
#: modules/printbackends/gtkprintbackendcups.c:4607
#: modules/printbackends/gtkprintbackendcups.c:4609
#: modules/printbackends/gtkprintbackendcups.c:4611
#: modules/printbackends/gtkprintbackendcups.c:4615
>>>>>>> 12bd668f
msgctxt "printing option value"
msgid "Printer Default"
msgstr "Умолчания принтера"

#. Translators: this is an option of "GhostScript"
<<<<<<< HEAD
#: modules/printbackends/gtkprintbackendcups.c:4618
=======
#: modules/printbackends/gtkprintbackendcups.c:4617
>>>>>>> 12bd668f
msgctxt "printing option value"
msgid "Embed GhostScript fonts only"
msgstr "Встраивать только шрифты GhostScript"

#. Translators: this is an option of "GhostScript"
<<<<<<< HEAD
#: modules/printbackends/gtkprintbackendcups.c:4620
=======
#: modules/printbackends/gtkprintbackendcups.c:4619
>>>>>>> 12bd668f
msgctxt "printing option value"
msgid "Convert to PS level 1"
msgstr "Преобразовать в формат PS уровень 1"

#. Translators: this is an option of "GhostScript"
<<<<<<< HEAD
#: modules/printbackends/gtkprintbackendcups.c:4622
=======
#: modules/printbackends/gtkprintbackendcups.c:4621
>>>>>>> 12bd668f
msgctxt "printing option value"
msgid "Convert to PS level 2"
msgstr "Преобразовать в формат PS уровень 2"

#. Translators: this is an option of "GhostScript"
<<<<<<< HEAD
#: modules/printbackends/gtkprintbackendcups.c:4624
=======
#: modules/printbackends/gtkprintbackendcups.c:4623
>>>>>>> 12bd668f
msgctxt "printing option value"
msgid "No pre-filtering"
msgstr "Не фильтровать перед печатью"

#. Translators: "Miscellaneous" is the label for a button, that opens
#. up an extra panel of settings in a print dialog.
<<<<<<< HEAD
#: modules/printbackends/gtkprintbackendcups.c:4633
=======
#: modules/printbackends/gtkprintbackendcups.c:4632
>>>>>>> 12bd668f
msgctxt "printing option group"
msgid "Miscellaneous"
msgstr "Дополнительно"

<<<<<<< HEAD
#: modules/printbackends/gtkprintbackendcups.c:4660
=======
#: modules/printbackends/gtkprintbackendcups.c:4659
>>>>>>> 12bd668f
msgctxt "sides"
msgid "One Sided"
msgstr "С одной стороны"

#. Translators: this is an option of "Two Sided"
<<<<<<< HEAD
#: modules/printbackends/gtkprintbackendcups.c:4662
=======
#: modules/printbackends/gtkprintbackendcups.c:4661
>>>>>>> 12bd668f
msgctxt "sides"
msgid "Long Edge (Standard)"
msgstr "По длинной стороне"

#. Translators: this is an option of "Two Sided"
<<<<<<< HEAD
#: modules/printbackends/gtkprintbackendcups.c:4664
=======
#: modules/printbackends/gtkprintbackendcups.c:4663
>>>>>>> 12bd668f
msgctxt "sides"
msgid "Short Edge (Flip)"
msgstr "По короткой стороне"

#. Translators: Top output bin
<<<<<<< HEAD
#: modules/printbackends/gtkprintbackendcups.c:4667
=======
#: modules/printbackends/gtkprintbackendcups.c:4666
>>>>>>> 12bd668f
msgctxt "output-bin"
msgid "Top Bin"
msgstr "Верхний контейнер"

#. Translators: Middle output bin
<<<<<<< HEAD
#: modules/printbackends/gtkprintbackendcups.c:4669
=======
#: modules/printbackends/gtkprintbackendcups.c:4668
>>>>>>> 12bd668f
msgctxt "output-bin"
msgid "Middle Bin"
msgstr "Средний контейнер"

#. Translators: Bottom output bin
<<<<<<< HEAD
#: modules/printbackends/gtkprintbackendcups.c:4671
=======
#: modules/printbackends/gtkprintbackendcups.c:4670
>>>>>>> 12bd668f
msgctxt "output-bin"
msgid "Bottom Bin"
msgstr "Нижний контейнер"

#. Translators: Side output bin
<<<<<<< HEAD
#: modules/printbackends/gtkprintbackendcups.c:4673
=======
#: modules/printbackends/gtkprintbackendcups.c:4672
>>>>>>> 12bd668f
msgctxt "output-bin"
msgid "Side Bin"
msgstr "Боковой контейнер"

#. Translators: Left output bin
<<<<<<< HEAD
#: modules/printbackends/gtkprintbackendcups.c:4675
=======
#: modules/printbackends/gtkprintbackendcups.c:4674
>>>>>>> 12bd668f
msgctxt "output-bin"
msgid "Left Bin"
msgstr "Левый контейнер"

#. Translators: Right output bin
<<<<<<< HEAD
#: modules/printbackends/gtkprintbackendcups.c:4677
=======
#: modules/printbackends/gtkprintbackendcups.c:4676
>>>>>>> 12bd668f
msgctxt "output-bin"
msgid "Right Bin"
msgstr "Правый контейнер"

#. Translators: Center output bin
<<<<<<< HEAD
#: modules/printbackends/gtkprintbackendcups.c:4679
=======
#: modules/printbackends/gtkprintbackendcups.c:4678
>>>>>>> 12bd668f
msgctxt "output-bin"
msgid "Center Bin"
msgstr "Центральный контейнер"

#. Translators: Rear output bin
<<<<<<< HEAD
#: modules/printbackends/gtkprintbackendcups.c:4681
=======
#: modules/printbackends/gtkprintbackendcups.c:4680
>>>>>>> 12bd668f
msgctxt "output-bin"
msgid "Rear Bin"
msgstr "Тыловой контейнер"

#. Translators: Output bin where one sided output is oriented in the face-up position
<<<<<<< HEAD
#: modules/printbackends/gtkprintbackendcups.c:4683
=======
#: modules/printbackends/gtkprintbackendcups.c:4682
>>>>>>> 12bd668f
msgctxt "output-bin"
msgid "Face Up Bin"
msgstr "Контейнер лицом вверх"

#. Translators: Output bin where one sided output is oriented in the face-down position
<<<<<<< HEAD
#: modules/printbackends/gtkprintbackendcups.c:4685
=======
#: modules/printbackends/gtkprintbackendcups.c:4684
>>>>>>> 12bd668f
msgctxt "output-bin"
msgid "Face Down Bin"
msgstr "Контейнер лицом вниз"

#. Translators: Large capacity output bin
<<<<<<< HEAD
#: modules/printbackends/gtkprintbackendcups.c:4687
=======
#: modules/printbackends/gtkprintbackendcups.c:4686
>>>>>>> 12bd668f
msgctxt "output-bin"
msgid "Large Capacity Bin"
msgstr "Контейнер большой ёмкости"

#. Translators: Output stacker number %d
<<<<<<< HEAD
#: modules/printbackends/gtkprintbackendcups.c:4709
=======
#: modules/printbackends/gtkprintbackendcups.c:4708
>>>>>>> 12bd668f
#, c-format
msgctxt "output-bin"
msgid "Stacker %d"
msgstr "Накопитель %d"

#. Translators: Output mailbox number %d
<<<<<<< HEAD
#: modules/printbackends/gtkprintbackendcups.c:4713
=======
#: modules/printbackends/gtkprintbackendcups.c:4712
>>>>>>> 12bd668f
#, c-format
msgctxt "output-bin"
msgid "Mailbox %d"
msgstr "Почтовый ящик %d"

#. Translators: Private mailbox
<<<<<<< HEAD
#: modules/printbackends/gtkprintbackendcups.c:4717
=======
#: modules/printbackends/gtkprintbackendcups.c:4716
>>>>>>> 12bd668f
msgctxt "output-bin"
msgid "My Mailbox"
msgstr "Мой почтовый ящик"

#. Translators: Output tray number %d
<<<<<<< HEAD
#: modules/printbackends/gtkprintbackendcups.c:4721
=======
#: modules/printbackends/gtkprintbackendcups.c:4720
>>>>>>> 12bd668f
#, c-format
msgctxt "output-bin"
msgid "Tray %d"
msgstr "Трей %d"

<<<<<<< HEAD
#: modules/printbackends/gtkprintbackendcups.c:5198
=======
#: modules/printbackends/gtkprintbackendcups.c:5197
>>>>>>> 12bd668f
msgid "Printer Default"
msgstr "Умолчания принтера"

#. Translators: These strings name the possible values of the
#. * job priority option in the print dialog
#.
<<<<<<< HEAD
#: modules/printbackends/gtkprintbackendcups.c:5642
msgid "Urgent"
msgstr "Срочно"

#: modules/printbackends/gtkprintbackendcups.c:5642
msgid "High"
msgstr "Высокий"

#: modules/printbackends/gtkprintbackendcups.c:5642
msgid "Medium"
msgstr "Средний"

#: modules/printbackends/gtkprintbackendcups.c:5642
=======
#: modules/printbackends/gtkprintbackendcups.c:5641
msgid "Urgent"
msgstr "Срочно"

#: modules/printbackends/gtkprintbackendcups.c:5641
msgid "High"
msgstr "Высокий"

#: modules/printbackends/gtkprintbackendcups.c:5641
msgid "Medium"
msgstr "Средний"

#: modules/printbackends/gtkprintbackendcups.c:5641
>>>>>>> 12bd668f
msgid "Low"
msgstr "Низкий"

#. Translators, this string is used to label the job priority option
#. * in the print dialog
#.
<<<<<<< HEAD
#: modules/printbackends/gtkprintbackendcups.c:5672
=======
#: modules/printbackends/gtkprintbackendcups.c:5671
>>>>>>> 12bd668f
msgid "Job Priority"
msgstr "Приоритет"

#. Translators, this string is used to label the billing info entry
#. * in the print dialog
#.
<<<<<<< HEAD
#: modules/printbackends/gtkprintbackendcups.c:5683
=======
#: modules/printbackends/gtkprintbackendcups.c:5682
>>>>>>> 12bd668f
msgid "Billing Info"
msgstr "Расположение"

#. Translators, these strings are names for various 'standard' cover
#. * pages that the printing system may support.
#.
<<<<<<< HEAD
#: modules/printbackends/gtkprintbackendcups.c:5707
=======
#: modules/printbackends/gtkprintbackendcups.c:5706
>>>>>>> 12bd668f
msgctxt "cover page"
msgid "None"
msgstr "Нет"

<<<<<<< HEAD
#: modules/printbackends/gtkprintbackendcups.c:5708
=======
#: modules/printbackends/gtkprintbackendcups.c:5707
>>>>>>> 12bd668f
msgctxt "cover page"
msgid "Classified"
msgstr "Классифицировано"

<<<<<<< HEAD
#: modules/printbackends/gtkprintbackendcups.c:5709
=======
#: modules/printbackends/gtkprintbackendcups.c:5708
>>>>>>> 12bd668f
msgctxt "cover page"
msgid "Confidential"
msgstr "Конфиденциально"

<<<<<<< HEAD
#: modules/printbackends/gtkprintbackendcups.c:5710
=======
#: modules/printbackends/gtkprintbackendcups.c:5709
>>>>>>> 12bd668f
msgctxt "cover page"
msgid "Secret"
msgstr "Секретно"

<<<<<<< HEAD
#: modules/printbackends/gtkprintbackendcups.c:5711
=======
#: modules/printbackends/gtkprintbackendcups.c:5710
>>>>>>> 12bd668f
msgctxt "cover page"
msgid "Standard"
msgstr "Стандарт"

<<<<<<< HEAD
#: modules/printbackends/gtkprintbackendcups.c:5712
=======
#: modules/printbackends/gtkprintbackendcups.c:5711
>>>>>>> 12bd668f
msgctxt "cover page"
msgid "Top Secret"
msgstr "Совершенно секретно"

<<<<<<< HEAD
#: modules/printbackends/gtkprintbackendcups.c:5713
=======
#: modules/printbackends/gtkprintbackendcups.c:5712
>>>>>>> 12bd668f
msgctxt "cover page"
msgid "Unclassified"
msgstr "Не классифицировано"

#. Translators, this string is used to label the pages-per-sheet option
#. * in the print dialog
#.
<<<<<<< HEAD
#: modules/printbackends/gtkprintbackendcups.c:5725
=======
#: modules/printbackends/gtkprintbackendcups.c:5724
>>>>>>> 12bd668f
msgctxt "printer option"
msgid "Pages per Sheet"
msgstr "Страниц на лист"

#. Translators, this string is used to label the option in the print
#. * dialog that controls in what order multiple pages are arranged
#.
<<<<<<< HEAD
#: modules/printbackends/gtkprintbackendcups.c:5742
=======
#: modules/printbackends/gtkprintbackendcups.c:5741
>>>>>>> 12bd668f
msgctxt "printer option"
msgid "Page Ordering"
msgstr "Порядок страниц"

#. Translators, this is the label used for the option in the print
#. * dialog that controls the front cover page.
#.
<<<<<<< HEAD
#: modules/printbackends/gtkprintbackendcups.c:5784
=======
#: modules/printbackends/gtkprintbackendcups.c:5783
>>>>>>> 12bd668f
msgctxt "printer option"
msgid "Before"
msgstr "До"

#. Translators, this is the label used for the option in the print
#. * dialog that controls the back cover page.
#.
<<<<<<< HEAD
#: modules/printbackends/gtkprintbackendcups.c:5799
=======
#: modules/printbackends/gtkprintbackendcups.c:5798
>>>>>>> 12bd668f
msgctxt "printer option"
msgid "After"
msgstr "После"

#. Translators: this is the name of the option that controls when
#. * a print job is printed. Possible values are 'now', a specified time,
#. * or 'on hold'
#.
<<<<<<< HEAD
#: modules/printbackends/gtkprintbackendcups.c:5819
=======
#: modules/printbackends/gtkprintbackendcups.c:5818
>>>>>>> 12bd668f
msgctxt "printer option"
msgid "Print at"
msgstr "Время"

#. Translators: this is the name of the option that allows the user
#. * to specify a time when a print job will be printed.
#.
<<<<<<< HEAD
#: modules/printbackends/gtkprintbackendcups.c:5830
=======
#: modules/printbackends/gtkprintbackendcups.c:5829
>>>>>>> 12bd668f
msgctxt "printer option"
msgid "Print at time"
msgstr "Время начала печати"

#. Translators: this format is used to display a custom
#. * paper size. The two placeholders are replaced with
#. * the width and height in points. E.g: "Custom
#. * 230.4x142.9"
#.
<<<<<<< HEAD
#: modules/printbackends/gtkprintbackendcups.c:5877
=======
#: modules/printbackends/gtkprintbackendcups.c:5876
>>>>>>> 12bd668f
#, c-format
msgid "Custom %s×%s"
msgstr "Особый %s×%s"

#. TRANSLATORS: this is the ICC color profile to use for this job
<<<<<<< HEAD
#: modules/printbackends/gtkprintbackendcups.c:5988
=======
#: modules/printbackends/gtkprintbackendcups.c:5987
>>>>>>> 12bd668f
msgctxt "printer option"
msgid "Printer Profile"
msgstr "Профиль принтера"

#. TRANSLATORS: this is when color profile information is unavailable
<<<<<<< HEAD
#: modules/printbackends/gtkprintbackendcups.c:5995
=======
#: modules/printbackends/gtkprintbackendcups.c:5994
>>>>>>> 12bd668f
msgctxt "printer option value"
msgid "Unavailable"
msgstr "Недоступно"

<<<<<<< HEAD
#: modules/printbackends/gtkprintbackendfile.c:235
msgid "output"
msgstr "вывод"

#: modules/printbackends/gtkprintbackendfile.c:507
msgid "Print to File"
msgstr "Печатать в файл"

#: modules/printbackends/gtkprintbackendfile.c:633
msgid "PDF"
msgstr "PDF"

#: modules/printbackends/gtkprintbackendfile.c:633
msgid "PostScript"
msgstr "PostScript"

#: modules/printbackends/gtkprintbackendfile.c:633
msgid "SVG"
msgstr "SVG"

#: modules/printbackends/gtkprintbackendfile.c:646
msgid "Pages per _sheet:"
msgstr "Страниц на _лист:"

#: modules/printbackends/gtkprintbackendfile.c:706
msgid "File"
msgstr "Файл"

#: modules/printbackends/gtkprintbackendfile.c:716
msgid "_Output format"
msgstr "Формат _вывода"

#: modules/printbackends/gtkprintbackendlpr.c:372
msgid "Print to LPR"
msgstr "Печатать на LPR"

#: modules/printbackends/gtkprintbackendlpr.c:401
msgid "Pages Per Sheet"
msgstr "Страниц на лист"

#: modules/printbackends/gtkprintbackendlpr.c:407
=======
#: modules/printbackends/gtkprintbackendfile.c:238
msgid "output"
msgstr "вывод"

#: modules/printbackends/gtkprintbackendfile.c:510
msgid "Print to File"
msgstr "Печатать в файл"

#: modules/printbackends/gtkprintbackendfile.c:636
msgid "PDF"
msgstr "PDF"

#: modules/printbackends/gtkprintbackendfile.c:636
msgid "PostScript"
msgstr "PostScript"

#: modules/printbackends/gtkprintbackendfile.c:636
msgid "SVG"
msgstr "SVG"

#: modules/printbackends/gtkprintbackendfile.c:649
msgid "Pages per _sheet:"
msgstr "Страниц на _лист:"

#: modules/printbackends/gtkprintbackendfile.c:709
msgid "File"
msgstr "Файл"

#: modules/printbackends/gtkprintbackendfile.c:719
msgid "_Output format"
msgstr "Формат _вывода"

#: modules/printbackends/gtkprintbackendlpr.c:375
msgid "Print to LPR"
msgstr "Печатать на LPR"

#: modules/printbackends/gtkprintbackendlpr.c:404
msgid "Pages Per Sheet"
msgstr "Страниц на лист"

#: modules/printbackends/gtkprintbackendlpr.c:410
>>>>>>> 12bd668f
msgid "Command Line"
msgstr "Командная строка"

#. TRANSLATORS: when we're running an old CUPS, and
#. * it hasn't registered the device with colord
#: modules/printbackends/gtkprintercups.c:272
msgid "Color management unavailable"
msgstr "Управление цветом недоступно"

#. TRANSLATORS: when there is no color profile available
#: modules/printbackends/gtkprintercups.c:284
msgid "No profile available"
msgstr "Нет доступных профилей"

#. TRANSLATORS: when the color profile has no title
#: modules/printbackends/gtkprintercups.c:295
msgid "Unspecified profile"
msgstr "Неопределённый профиль"

#: tools/encodesymbolic.c:41
msgid "Output to this directory instead of cwd"
msgstr "Записывать в этот каталог вместо текущего"

#: tools/encodesymbolic.c:42
msgid "Generate debug output"
msgstr "Включить вывод отладочной информации"

#: tools/encodesymbolic.c:92
#, c-format
msgid "Invalid size %s\n"
msgstr "Недопустимый размер %s\n"

#: tools/encodesymbolic.c:104 tools/encodesymbolic.c:113
#, c-format
msgid "Can’t load file: %s\n"
msgstr "Не удалось загрузить файл: %s\n"

#: tools/encodesymbolic.c:141 tools/encodesymbolic.c:147
#, c-format
msgid "Can’t save file %s: %s\n"
msgstr "Не удалось сохранить файл %s: %s\n"

#: tools/encodesymbolic.c:153
#, c-format
msgid "Can’t close stream"
msgstr "Не удалось закрыть поток"

#: tools/gtk-builder-tool.c:36
#, c-format
msgid ""
"Usage:\n"
"  gtk-builder-tool [COMMAND] [OPTION…] FILE\n"
"\n"
"Perform various tasks on GtkBuilder .ui files.\n"
"\n"
"Commands:\n"
"  validate     Validate the file\n"
"  simplify     Simplify the file\n"
"  enumerate    List all named objects\n"
"  preview      Preview the file\n"
"  screenshot   Take a screenshot of the file\n"
"\n"
msgstr ""
"Использование:\n"
"  gtk-builder-tool [COMMAND] [OPTION...] FILE\n"
"\n"
"Выполнение различных задач над файлами GtkBuilder .ui.\n"
"\n"
"Команды:\n"
"  validate     Удостоверить файл\n"
"  simplify     Упростить файл\n"
"  enumerate    Список всех названных объектов\n"
"  preview      Предпросмотр файла\n"
"  screenshot   Сделать снимок файла\n"
"\n"

#: tools/gtk-builder-tool-enumerate.c:56 tools/gtk-builder-tool-preview.c:179
#: tools/gtk-builder-tool-preview.c:180 tools/gtk-builder-tool-screenshot.c:359
#: tools/gtk-builder-tool-screenshot.c:362
#: tools/gtk-builder-tool-simplify.c:2362 tools/gtk-builder-tool-validate.c:260
msgid "FILE"
msgstr "ФАЙЛ"

#: tools/gtk-builder-tool-enumerate.c:64
msgid "Print all named objects."
msgstr "Печать всех названных объектов."

#: tools/gtk-builder-tool-preview.c:178
msgid "Preview only the named object"
msgstr "Предпросмотр только названного объекта"

#: tools/gtk-builder-tool-preview.c:179 tools/gtk-builder-tool-screenshot.c:359
msgid "Use style from CSS file"
msgstr "Использовать стиль из файла CSS"

#: tools/gtk-builder-tool-preview.c:195
msgid "Preview the file."
msgstr "Предпросмотр файла."

#: tools/gtk-builder-tool-screenshot.c:358
msgid "Screenshot only the named object"
msgstr "Снимок экрана только названного объекта"

#: tools/gtk-builder-tool-screenshot.c:360
msgid "Save as node file instead of png"
msgstr "Сохранить как node файл вместо png"

#: tools/gtk-builder-tool-screenshot.c:361
msgid "Overwrite existing file"
msgstr "Перезаписать существующий файл"

#: tools/gtk-builder-tool-screenshot.c:377
msgid "Take a screenshot of the file."
msgstr "Сделать снимок файла."

#: tools/gtk-builder-tool-simplify.c:444
#, c-format
msgid "%s:%d: Couldn’t parse value for property '%s': %s\n"
msgstr "%s:%d: Не удалось разобрать значение для свойства «%s»: %s\n"

#: tools/gtk-builder-tool-simplify.c:653
#, c-format
msgid "%s:%d: %sproperty %s::%s not found\n"
msgstr "%s:%d: %s свойство %s::%s не найдено\n"

#: tools/gtk-builder-tool-simplify.c:2290
#, c-format
msgid "Can’t load “%s”: %s\n"
msgstr "Невозможно загрузить «%s»: %s\n"

#: tools/gtk-builder-tool-simplify.c:2301
#: tools/gtk-builder-tool-simplify.c:2307
#, c-format
msgid "Can’t parse “%s”: %s\n"
msgstr "Невозможно разобрать «%s»: %s\n"

#: tools/gtk-builder-tool-simplify.c:2313
#, c-format
msgid "Can’t parse “%s”\n"
msgstr "Невозможно разобрать \"%s\"\n"

#: tools/gtk-builder-tool-simplify.c:2337
#, c-format
msgid "Failed to read “%s”: %s\n"
msgstr "Не удалось прочитать «%s»: %s\n"

#: tools/gtk-builder-tool-simplify.c:2343
#, c-format
msgid "Failed to write %s: “%s”\n"
msgstr "Не удалось записать %s: «%s»\n"

#: tools/gtk-builder-tool-simplify.c:2360
msgid "Replace the file"
msgstr "Заменить файл"

#: tools/gtk-builder-tool-simplify.c:2361
msgid "Convert from GTK 3 to GTK 4"
msgstr "Преобразование из GTK 3 в GTK 4"

#: tools/gtk-builder-tool-simplify.c:2372
msgid "Simplify the file."
msgstr "Упростить файл."

#: tools/gtk-builder-tool-simplify.c:2385
#, c-format
msgid "No .ui file specified\n"
msgstr "Не указан файл .ui\n"

#: tools/gtk-builder-tool-simplify.c:2391
#, c-format
msgid "Can only simplify a single .ui file without --replace\n"
msgstr "Можно упростить только один .ui файл без --replace\n"

#: tools/gtk-builder-tool-validate.c:269
msgid "Validate the file."
msgstr "Удостоверить файл."

#: tools/gtk-launch.c:40
msgid "Show program version"
msgstr "Показать версию программы"

#. Translators: this message will appear immediately after the
#. usage string - Usage: COMMAND [OPTION…] <THIS_MESSAGE>
#: tools/gtk-launch.c:72
msgid "APPLICATION [URI…] — launch an APPLICATION"
msgstr "ПРИЛОЖЕНИЕ [URI…] — запустить ПРИЛОЖЕНИЕ"

#. Translators: this message will appear after the usage string
#. and before the list of options.
#: tools/gtk-launch.c:76
msgid ""
"Launch an application (specified by its desktop file name),\n"
"optionally passing one or more URIs as arguments."
msgstr ""
"Запустить указанное приложение по его файлу desktop,\n"
"передав необязательный список URI в качестве аргументов."

#: tools/gtk-launch.c:86
#, c-format
msgid "Error parsing commandline options: %s\n"
msgstr "Ошибка при разборе параметров командной строки: %s\n"

#: tools/gtk-launch.c:88 tools/gtk-launch.c:109
#, c-format
msgid "Try “%s --help” for more information."
msgstr "Попробуйте «%s --help» для дополнительной информации."

#. Translators: the %s is the program name. This error message
#. means the user is calling gtk-launch without any argument.
#: tools/gtk-launch.c:107
#, c-format
msgid "%s: missing application name"
msgstr "%s: отсутствует название приложения"

#: tools/gtk-launch.c:136
#, c-format
msgid "Creating AppInfo from id not supported on non unix operating systems"
msgstr "Создание AppInfo из id поддерживается только в системах UNIX"

#. Translators: the first %s is the program name, the second one
#. is the application name.
#: tools/gtk-launch.c:144
#, c-format
msgid "%s: no such application %s"
msgstr "%s: отсутствует приложение %s"

#. Translators: the first %s is the program name, the second one
#. is the error message.
#: tools/gtk-launch.c:162
#, c-format
msgid "%s: error launching application: %s\n"
msgstr "%s: ошибка запуска приложения: %s\n"

#: tools/updateiconcache.c:1391
#, c-format
msgid "Failed to write header\n"
msgstr "Сбой при записи заголовка\n"

#: tools/updateiconcache.c:1397
#, c-format
msgid "Failed to write hash table\n"
msgstr "Сбой при записи хеш-таблицы\n"

#: tools/updateiconcache.c:1403
#, c-format
msgid "Failed to write folder index\n"
msgstr "Сбой при записи индекса папки\n"

#: tools/updateiconcache.c:1411
#, c-format
msgid "Failed to rewrite header\n"
msgstr "Сбой при перезаписи заголовка\n"

#: tools/updateiconcache.c:1505
#, c-format
msgid "Failed to open file %s : %s\n"
msgstr "Не удалось открыть файл %s : %s\n"

#: tools/updateiconcache.c:1513 tools/updateiconcache.c:1543
#, c-format
msgid "Failed to write cache file: %s\n"
msgstr "Сбой при открытии кэш-файла: %s\n"

#: tools/updateiconcache.c:1553
#, c-format
msgid "The generated cache was invalid.\n"
msgstr "Созданный кэш содержит ошибки.\n"

#: tools/updateiconcache.c:1567
#, c-format
msgid "Could not rename %s to %s: %s, removing %s then.\n"
msgstr "Не удалось переименовать %s в %s: %s, удаляя затем %s.\n"

#: tools/updateiconcache.c:1581
#, c-format
msgid "Could not rename %s to %s: %s\n"
msgstr "Не удалось переименовать %s в %s: %s\n"

#: tools/updateiconcache.c:1591
#, c-format
msgid "Could not rename %s back to %s: %s.\n"
msgstr "Не удалось переименовать %s обратно в  %s: %s\n"

#: tools/updateiconcache.c:1614
#, c-format
msgid "Cache file created successfully.\n"
msgstr "Кэш-файл успешно создан.\n"

#: tools/updateiconcache.c:1653
msgid "Overwrite an existing cache, even if up to date"
msgstr "Перезаписать существующий кэш-файл, даже если он обновлён"

#: tools/updateiconcache.c:1654
msgid "Don’t check for the existence of index.theme"
msgstr "Не проверять существование файла index.theme"

#: tools/updateiconcache.c:1655
msgid "Don’t include image data in the cache"
msgstr "Не включать изображения в кэш"

#: tools/updateiconcache.c:1656
msgid "Include image data in the cache"
msgstr "Включить изображения в кэш"

#: tools/updateiconcache.c:1657
msgid "Output a C header file"
msgstr "Выдавать заголовочный файл C"

#: tools/updateiconcache.c:1658
msgid "Turn off verbose output"
msgstr "Выключить расширенный вывод"

#: tools/updateiconcache.c:1659
msgid "Validate existing icon cache"
msgstr "Проверить текущий кэш значков"

#: tools/updateiconcache.c:1724
#, c-format
msgid "File not found: %s\n"
msgstr "Файл не найден: %s\n"

#: tools/updateiconcache.c:1730
#, c-format
msgid "Not a valid icon cache: %s\n"
msgstr "Некорректный кэш значков: %s\n"

#: tools/updateiconcache.c:1743
#, c-format
msgid "No theme index file.\n"
msgstr "Нет файла с индексом темы.\n"

#: tools/updateiconcache.c:1747
#, c-format
msgid ""
"No theme index file in “%s”.\n"
"If you really want to create an icon cache here, use --ignore-theme-index.\n"
msgstr ""
"Нет индексного файла темы в «%s».\n"
"Если действительно хотите создать здесь кэш значков, используйте --ignore-"
"theme-index.\n"

<<<<<<< HEAD
=======
#~ msgid "Default Application"
#~ msgstr "Приложение по умолчанию"

#~ msgid "horizontal"
#~ msgstr "горизонтальный"

>>>>>>> 12bd668f
#~ msgid "GL rendering is disabled"
#~ msgstr "Рендеринг GL выключен"

#~ msgid "Software GL"
#~ msgstr "Программный GL"

#~ msgctxt "Font feature value"
#~ msgid "None"
#~ msgstr "Нет"

#~ msgid "Number Formatting"
#~ msgstr "Форматирование чисел"

#~ msgctxt "OpenType layout"
#~ msgid "Stylistic Set 1"
#~ msgstr "Стилистический набор 1"

#~ msgctxt "OpenType layout"
#~ msgid "Stylistic Set 2"
#~ msgstr "Стилистический набор 2"

#~ msgctxt "OpenType layout"
#~ msgid "Stylistic Set 3"
#~ msgstr "Стилистический набор 3"

#~ msgctxt "OpenType layout"
#~ msgid "Stylistic Set 4"
#~ msgstr "Стилистический набор 4"

#~ msgctxt "OpenType layout"
#~ msgid "Stylistic Set 5"
#~ msgstr "Стилистический набор 5"

#~ msgctxt "OpenType layout"
#~ msgid "Stylistic Set 6"
#~ msgstr "Стилистический набор 6"

#~ msgctxt "OpenType layout"
#~ msgid "Stylistic Set 7"
#~ msgstr "Стилистический набор 7"

#~ msgctxt "OpenType layout"
#~ msgid "Stylistic Set 8"
#~ msgstr "Стилистический набор 8"

#~ msgctxt "OpenType layout"
#~ msgid "Stylistic Set 9"
#~ msgstr "Стилистический набор 9"

#~ msgctxt "OpenType layout"
#~ msgid "Stylistic Set 10"
#~ msgstr "Стилистический набор 10"

#~ msgctxt "OpenType layout"
#~ msgid "Stylistic Set 11"
#~ msgstr "Стилистический набор 11"

#~ msgctxt "OpenType layout"
#~ msgid "Stylistic Set 12"
#~ msgstr "Стилистический набор 12"

#~ msgctxt "OpenType layout"
#~ msgid "Stylistic Set 13"
#~ msgstr "Стилистический набор 13"

#~ msgctxt "OpenType layout"
#~ msgid "Stylistic Set 14"
#~ msgstr "Стилистический набор 14"

#~ msgctxt "OpenType layout"
#~ msgid "Stylistic Set 15"
#~ msgstr "Стилистический набор 15"

#~ msgctxt "OpenType layout"
#~ msgid "Stylistic Set 16"
#~ msgstr "Стилистический набор 16"

#~ msgctxt "OpenType layout"
#~ msgid "Stylistic Set 17"
#~ msgstr "Стилистический набор 17"

#~ msgctxt "OpenType layout"
#~ msgid "Stylistic Set 18"
#~ msgstr "Стилистический набор 18"

#~ msgctxt "OpenType layout"
#~ msgid "Stylistic Set 19"
#~ msgstr "Стилистический набор 19"

#~ msgctxt "OpenType layout"
#~ msgid "Stylistic Set 20"
#~ msgstr "Стилистический набор 20"

#~ msgid "Not a video file"
#~ msgstr "Не видеофайл"

#~ msgid "Unsupported video codec"
#~ msgstr "Неподдерживаемый видеокодек"<|MERGE_RESOLUTION|>--- conflicted
+++ resolved
@@ -22,13 +22,8 @@
 msgstr ""
 "Project-Id-Version: gtk+.master\n"
 "Report-Msgid-Bugs-To: https://gitlab.gnome.org/GNOME/gtk/-/issues/\n"
-<<<<<<< HEAD
-"POT-Creation-Date: 2022-11-18 18:26+0000\n"
-"PO-Revision-Date: 2022-12-05 12:45+0300\n"
-=======
 "POT-Creation-Date: 2022-12-17 12:46+0000\n"
 "PO-Revision-Date: 2022-12-17 18:37+0300\n"
->>>>>>> 12bd668f
 "Last-Translator: Aleksandr Melman <Alexmelman88@gmail.com>\n"
 "Language-Team: Русский <gnome-cyr@gnome.org>\n"
 "Language: ru\n"
@@ -129,20 +124,12 @@
 msgid "No compatible formats to transfer contents."
 msgstr "Отсутствие совместимых форматов для передачи содержимого."
 
-<<<<<<< HEAD
-#: gdk/gdkglcontext.c:394 gdk/x11/gdkglcontext-glx.c:604
-=======
 #: gdk/gdkglcontext.c:394 gdk/x11/gdkglcontext-glx.c:610
->>>>>>> 12bd668f
 msgid "No GL API allowed."
 msgstr "API GL не разрешен."
 
 #: gdk/gdkglcontext.c:418 gdk/win32/gdkglcontext-win32-wgl.c:611
-<<<<<<< HEAD
-#: gdk/x11/gdkglcontext-glx.c:638
-=======
 #: gdk/x11/gdkglcontext-glx.c:644
->>>>>>> 12bd668f
 msgid "Unable to create a GL context"
 msgstr "Невозможно создать контекст GL"
 
@@ -816,17 +803,6 @@
 msgid "Cannot store clipboard. No clipboard manager is active."
 msgstr "Этот буфер обмена не может хранить данные."
 
-<<<<<<< HEAD
-#: gdk/x11/gdkglcontext-glx.c:754
-msgid "No GLX configurations available"
-msgstr "Конфигурации GLX не предлагаются"
-
-#: gdk/x11/gdkglcontext-glx.c:827
-msgid "No GLX configuration with required features found"
-msgstr "Конфигурация GLX с требуемыми функциями не найдена"
-
-#: gdk/x11/gdkglcontext-glx.c:901
-=======
 #: gdk/x11/gdkglcontext-glx.c:760
 msgid "No GLX configurations available"
 msgstr "Конфигурации GLX не предлагаются"
@@ -836,7 +812,6 @@
 msgstr "Конфигурация GLX с требуемыми функциями не найдена"
 
 #: gdk/x11/gdkglcontext-glx.c:907
->>>>>>> 12bd668f
 msgid "GLX is not supported"
 msgstr "GLX не поддерживается"
 
@@ -1709,68 +1684,10 @@
 msgid "window"
 msgstr "окно"
 
-<<<<<<< HEAD
-#: gtk/gtkappchooserbutton.c:317
-msgid "Other application…"
-msgstr "Другое приложение…"
-
-#: gtk/gtkappchooserdialog.c:204 gtk/gtkappchooserdialog.c:255
-#: gtk/ui/gtkappchooserdialog.ui:4
-msgid "Select Application"
-msgstr "Выбрать приложение"
-
-#. Translators: %s is a filename
-#: gtk/gtkappchooserdialog.c:211
-#, c-format
-msgid "Opening “%s”."
-msgstr "Открывается «%s»."
-
-#: gtk/gtkappchooserdialog.c:212
-#, c-format
-msgid "No applications found for “%s”"
-msgstr "Не найдены приложения для «%s»"
-
-#. Translators: %s is a file type description
-#: gtk/gtkappchooserdialog.c:217
-#, c-format
-msgid "Opening “%s” files."
-msgstr "Открывает файлы «%s»."
-
-#: gtk/gtkappchooserdialog.c:219
-#, c-format
-msgid "No applications found for “%s” files"
-msgstr "Не найдено приложение для файлов «%s»"
-
-#: gtk/gtkappchooserdialog.c:421
-msgid "Failed to start GNOME Software"
-msgstr "Не удалось запустить менеджер приложений GNOME"
-
-#: gtk/gtkappchooserwidget.c:519
-msgid "Default Application"
-msgstr "Приложение по умолчанию"
-
-#: gtk/gtkappchooserwidget.c:569
-#, c-format
-msgid "No applications found for “%s”."
-msgstr "Нет доступных приложений для открытия «%s»."
-
-#: gtk/gtkappchooserwidget.c:652
-msgid "Recommended Applications"
-msgstr "Рекомендуемые приложения"
-
-#: gtk/gtkappchooserwidget.c:667
-msgid "Related Applications"
-msgstr "Связанные приложения"
-
-#: gtk/gtkappchooserwidget.c:681
-msgid "Other Applications"
-msgstr "Другие приложения"
-=======
 #: gtk/gtkalertdialog.c:660 gtk/gtkcustompaperunixdialog.c:328
 #: gtk/gtkmessagedialog.c:166 gtk/ui/gtkassistant.ui:40
 msgid "_Close"
 msgstr "_Закрыть"
->>>>>>> 12bd668f
 
 #. Translators: This is the 'reason' given when inhibiting
 #. * suspend or screen locking, and the caller hasn't specified
@@ -2240,16 +2157,6 @@
 msgid "A file with that name already exists"
 msgstr "Файл с таким именем уже существует"
 
-<<<<<<< HEAD
-#: gtk/gtkfilechoosernative.c:509 gtk/gtkfilechoosernative.c:580
-#: gtk/gtkfilechooserwidget.c:1210 gtk/gtkfilechooserwidget.c:5800
-#: gtk/gtkmessagedialog.c:166 gtk/gtkmessagedialog.c:175
-#: gtk/gtkmountoperation.c:608 gtk/gtkpagesetupunixdialog.c:283
-#: gtk/gtkprintbackend.c:637 gtk/gtkprinteroptionwidget.c:721
-#: gtk/gtkprintunixdialog.c:651 gtk/gtkprintunixdialog.c:807
-#: gtk/gtkwindow.c:6152 gtk/inspector/css-editor.c:248
-#: gtk/inspector/recorder.c:1723 gtk/ui/gtkappchooserdialog.ui:45
-=======
 #: gtk/gtkfilechoosernative.c:520 gtk/gtkfilechoosernative.c:600
 #: gtk/gtkfilechooserwidget.c:1168 gtk/gtkfilechooserwidget.c:4997
 #: gtk/gtkfiledialog.c:718 gtk/gtkmessagedialog.c:170
@@ -2257,21 +2164,14 @@
 #: gtk/gtkpagesetupunixdialog.c:283 gtk/gtkprintbackend.c:638
 #: gtk/gtkprintunixdialog.c:657 gtk/gtkprintunixdialog.c:814
 #: gtk/gtkwindow.c:6156 gtk/ui/gtkappchooserdialog.ui:45
->>>>>>> 12bd668f
 #: gtk/ui/gtkassistant.ui:52 gtk/ui/gtkcolorchooserdialog.ui:33
 #: gtk/ui/gtkfontchooserdialog.ui:24
 msgid "_Cancel"
 msgstr "_Отмена"
 
-<<<<<<< HEAD
-#: gtk/gtkfilechoosernative.c:510 gtk/gtkfilechoosernative.c:574
-#: gtk/gtkplacessidebar.c:3146 gtk/gtkplacessidebar.c:3231
-#: gtk/gtkplacesview.c:1659
-=======
 #: gtk/gtkfilechoosernative.c:521 gtk/gtkfilechoosernative.c:594
 #: gtk/gtkfiledialog.c:690 gtk/gtkplacessidebar.c:3145
 #: gtk/gtkplacessidebar.c:3230 gtk/gtkplacesview.c:1645
->>>>>>> 12bd668f
 msgid "_Open"
 msgstr "_Открыть"
 
@@ -2287,11 +2187,7 @@
 #. * is a hostname. Nautilus and the panel contain the same string
 #. * to translate.
 #.
-<<<<<<< HEAD
-#: gtk/gtkfilechooserutils.c:362
-=======
 #: gtk/gtkfilechooserutils.c:364
->>>>>>> 12bd668f
 #, c-format
 msgid "%1$s on %2$s"
 msgstr "%1$s на %2$s"
@@ -2354,13 +2250,8 @@
 msgid "If you delete an item, it will be permanently lost."
 msgstr "Если вы удалите элемент, он будет навсегда утерян."
 
-<<<<<<< HEAD
-#: gtk/gtkfilechooserwidget.c:1211 gtk/gtkfilechooserwidget.c:1827
-#: gtk/gtklabel.c:5652 gtk/gtktext.c:6061 gtk/gtktextview.c:8966
-=======
 #: gtk/gtkfilechooserwidget.c:1168 gtk/gtkfilechooserwidget.c:1793
 #: gtk/gtklabel.c:5661 gtk/gtktext.c:6087 gtk/gtktextview.c:8997
->>>>>>> 12bd668f
 msgid "_Delete"
 msgstr "_Удалить"
 
@@ -2567,11 +2458,7 @@
 msgid "Could not send the search request"
 msgstr "Не удалось послать запрос на поиск"
 
-<<<<<<< HEAD
-#: gtk/gtkfilechooserwidget.c:6877
-=======
 #: gtk/gtkfilechooserwidget.c:6005
->>>>>>> 12bd668f
 msgid "Accessed"
 msgstr "Доступ"
 
@@ -2676,21 +2563,6 @@
 msgid "OpenGL context creation failed"
 msgstr "Не удалось создать контекст OpenGL"
 
-<<<<<<< HEAD
-#: gtk/gtklabel.c:5649 gtk/gtktext.c:6049 gtk/gtktextview.c:8954
-msgid "Cu_t"
-msgstr "В_ырезать"
-
-#: gtk/gtklabel.c:5650 gtk/gtktext.c:6053 gtk/gtktextview.c:8958
-msgid "_Copy"
-msgstr "_Копировать"
-
-#: gtk/gtklabel.c:5651 gtk/gtktext.c:6057 gtk/gtktextview.c:8962
-msgid "_Paste"
-msgstr "Вст_авить"
-
-#: gtk/gtklabel.c:5657 gtk/gtktext.c:6070 gtk/gtktextview.c:8987
-=======
 #: gtk/gtklabel.c:5658 gtk/gtktext.c:6075 gtk/gtktextview.c:8985
 msgid "Cu_t"
 msgstr "В_ырезать"
@@ -2704,7 +2576,6 @@
 msgstr "Вст_авить"
 
 #: gtk/gtklabel.c:5666 gtk/gtktext.c:6096 gtk/gtktextview.c:9018
->>>>>>> 12bd668f
 msgid "Select _All"
 msgstr "Выделить вс_ё"
 
@@ -2761,11 +2632,7 @@
 #. * Do *not* translate it to "predefinito:LTR", if it
 #. * it isn't default:LTR or default:RTL it will not work
 #.
-<<<<<<< HEAD
-#: gtk/gtkmain.c:788
-=======
 #: gtk/gtkmain.c:789
->>>>>>> 12bd668f
 msgid "default:LTR"
 msgstr "default:LTR"
 
@@ -2817,13 +2684,8 @@
 msgid "%d:%02d"
 msgstr "%d:%02d"
 
-<<<<<<< HEAD
-#: gtk/gtkmessagedialog.c:158 gtk/gtkmessagedialog.c:176
-#: gtk/gtkprintbackend.c:638 gtk/gtkwindow.c:6153
-=======
 #: gtk/gtkmessagedialog.c:162 gtk/gtkmessagedialog.c:180
 #: gtk/gtkprintbackend.c:639 gtk/gtkwindow.c:6157
->>>>>>> 12bd668f
 msgid "_OK"
 msgstr "_OK"
 
@@ -3152,15 +3014,6 @@
 msgid "Unable to poll “%s” for media changes"
 msgstr "Не удалось опросить «%s» об изменении носителей"
 
-<<<<<<< HEAD
-#: gtk/gtkplacessidebar.c:3152 gtk/gtkplacessidebar.c:3239
-#: gtk/gtkplacesview.c:1663
-msgid "Open in New _Tab"
-msgstr "Открыть в новой _вкладке"
-
-#: gtk/gtkplacessidebar.c:3158 gtk/gtkplacessidebar.c:3248
-#: gtk/gtkplacesview.c:1668
-=======
 #: gtk/gtkplacessidebar.c:3151 gtk/gtkplacessidebar.c:3238
 #: gtk/gtkplacesview.c:1649
 msgid "Open in New _Tab"
@@ -3168,7 +3021,6 @@
 
 #: gtk/gtkplacessidebar.c:3157 gtk/gtkplacessidebar.c:3247
 #: gtk/gtkplacesview.c:1654
->>>>>>> 12bd668f
 msgid "Open in New _Window"
 msgstr "Открыть в новом _окне"
 
@@ -3180,19 +3032,11 @@
 msgid "_Remove"
 msgstr "_Удалить"
 
-<<<<<<< HEAD
-#: gtk/gtkplacessidebar.c:3279 gtk/gtkplacesview.c:1693
-msgid "_Mount"
-msgstr "_Монтировать"
-
-#: gtk/gtkplacessidebar.c:3288 gtk/gtkplacesview.c:1682
-=======
 #: gtk/gtkplacessidebar.c:3278 gtk/gtkplacesview.c:1679
 msgid "_Mount"
 msgstr "_Монтировать"
 
 #: gtk/gtkplacessidebar.c:3287 gtk/gtkplacesview.c:1668
->>>>>>> 12bd668f
 msgid "_Unmount"
 msgstr "_Размонтировать"
 
@@ -3267,26 +3111,11 @@
 msgstr "_Подключиться"
 
 #. if it wasn't cancelled show a dialog
-<<<<<<< HEAD
-#: gtk/gtkplacesview.c:1367
-=======
 #: gtk/gtkplacesview.c:1353
->>>>>>> 12bd668f
 msgid "Unable to unmount volume"
 msgstr "Не удалось размонтировать том"
 
 #. Allow to cancel the operation
-<<<<<<< HEAD
-#: gtk/gtkplacesview.c:1459
-msgid "Cance_l"
-msgstr "О_тменить"
-
-#: gtk/gtkplacesview.c:1606
-msgid "AppleTalk"
-msgstr "AppleTalk"
-
-#: gtk/gtkplacesview.c:1612
-=======
 #: gtk/gtkplacesview.c:1445
 msgid "Cance_l"
 msgstr "О_тменить"
@@ -3296,26 +3125,10 @@
 msgstr "AppleTalk"
 
 #: gtk/gtkplacesview.c:1598
->>>>>>> 12bd668f
 msgid "File Transfer Protocol"
 msgstr "Протокол передачи файлов FTP"
 
 #. Translators: do not translate ftp:// and ftps://
-<<<<<<< HEAD
-#: gtk/gtkplacesview.c:1614
-msgid "ftp:// or ftps://"
-msgstr "ftp:// или ftps://"
-
-#: gtk/gtkplacesview.c:1620
-msgid "Network File System"
-msgstr "Протокол сетевого доступа NFS"
-
-#: gtk/gtkplacesview.c:1626
-msgid "Samba"
-msgstr "Протокол сетевого доступа SMB"
-
-#: gtk/gtkplacesview.c:1632
-=======
 #: gtk/gtkplacesview.c:1600
 msgid "ftp:// or ftps://"
 msgstr "ftp:// или ftps://"
@@ -3329,43 +3142,19 @@
 msgstr "Протокол сетевого доступа SMB"
 
 #: gtk/gtkplacesview.c:1618
->>>>>>> 12bd668f
 msgid "SSH File Transfer Protocol"
 msgstr "Протокол передачи файлов SSH"
 
 #. Translators: do not translate sftp:// and ssh://
-<<<<<<< HEAD
-#: gtk/gtkplacesview.c:1634
-msgid "sftp:// or ssh://"
-msgstr "sftp:// или ssh://"
-
-#: gtk/gtkplacesview.c:1640
-=======
 #: gtk/gtkplacesview.c:1620
 msgid "sftp:// or ssh://"
 msgstr "sftp:// или ssh://"
 
 #: gtk/gtkplacesview.c:1626
->>>>>>> 12bd668f
 msgid "WebDAV"
 msgstr "WebDAV"
 
 #. Translators: do not translate dav:// and davs://
-<<<<<<< HEAD
-#: gtk/gtkplacesview.c:1642
-msgid "dav:// or davs://"
-msgstr "dav:// или davs://"
-
-#: gtk/gtkplacesview.c:1677
-msgid "_Disconnect"
-msgstr "_Отключиться"
-
-#: gtk/gtkplacesview.c:1688
-msgid "_Connect"
-msgstr "_Подключиться"
-
-#: gtk/gtkplacesview.c:1905
-=======
 #: gtk/gtkplacesview.c:1628
 msgid "dav:// or davs://"
 msgstr "dav:// или davs://"
@@ -3379,7 +3168,6 @@
 msgstr "_Подключиться"
 
 #: gtk/gtkplacesview.c:1891
->>>>>>> 12bd668f
 msgid "Unable to get remote server location"
 msgstr "Не удалось подключиться к удалённому местоположение на сервере"
 
@@ -3387,19 +3175,11 @@
 # другие места:
 # - на этом компьютере
 # - в сети
-<<<<<<< HEAD
-#: gtk/gtkplacesview.c:2048 gtk/gtkplacesview.c:2057
-msgid "Networks"
-msgstr "В сети"
-
-#: gtk/gtkplacesview.c:2048 gtk/gtkplacesview.c:2057
-=======
 #: gtk/gtkplacesview.c:2034 gtk/gtkplacesview.c:2043
 msgid "Networks"
 msgstr "В сети"
 
 #: gtk/gtkplacesview.c:2034 gtk/gtkplacesview.c:2043
->>>>>>> 12bd668f
 msgid "On This Computer"
 msgstr "На этом компьютере"
 
@@ -3424,19 +3204,11 @@
 msgid "Unmount"
 msgstr "Размонтировать"
 
-<<<<<<< HEAD
-#: gtk/gtkprintbackend.c:636
-msgid "Authentication"
-msgstr "Проверка доступа"
-
-#: gtk/gtkprintbackend.c:712
-=======
 #: gtk/gtkprintbackend.c:637
 msgid "Authentication"
 msgstr "Проверка доступа"
 
 #: gtk/gtkprintbackend.c:716
->>>>>>> 12bd668f
 msgid "_Remember password"
 msgstr "_Запомнить пароль"
 
@@ -3547,11 +3319,7 @@
 
 #. Translators: this is a printer status.
 #: gtk/gtkprintoperation-win32.c:639
-<<<<<<< HEAD
-#: modules/printbackends/gtkprintbackendcups.c:2639
-=======
 #: modules/printbackends/gtkprintbackendcups.c:2638
->>>>>>> 12bd668f
 msgid "Paused"
 msgstr "Приостановлено"
 
@@ -3618,45 +3386,6 @@
 #. Translators: These strings name the possible arrangements of
 #. * multiple pages on a sheet when printing
 #.
-<<<<<<< HEAD
-#: gtk/gtkprintunixdialog.c:2801
-#: modules/printbackends/gtkprintbackendcups.c:5647
-msgid "Left to right, top to bottom"
-msgstr "Слева направо, сверху вниз"
-
-#: gtk/gtkprintunixdialog.c:2801
-#: modules/printbackends/gtkprintbackendcups.c:5647
-msgid "Left to right, bottom to top"
-msgstr "Слева направо, снизу вверх"
-
-#: gtk/gtkprintunixdialog.c:2802
-#: modules/printbackends/gtkprintbackendcups.c:5648
-msgid "Right to left, top to bottom"
-msgstr "Справа налево, сверху вниз"
-
-#: gtk/gtkprintunixdialog.c:2802
-#: modules/printbackends/gtkprintbackendcups.c:5648
-msgid "Right to left, bottom to top"
-msgstr "Справа налево, снизу вверх"
-
-#: gtk/gtkprintunixdialog.c:2803
-#: modules/printbackends/gtkprintbackendcups.c:5649
-msgid "Top to bottom, left to right"
-msgstr "Сверху вниз, слева направо"
-
-#: gtk/gtkprintunixdialog.c:2803
-#: modules/printbackends/gtkprintbackendcups.c:5649
-msgid "Top to bottom, right to left"
-msgstr "Сверху вниз, справа налево"
-
-#: gtk/gtkprintunixdialog.c:2804
-#: modules/printbackends/gtkprintbackendcups.c:5650
-msgid "Bottom to top, left to right"
-msgstr "Снизу вверх, слева направо"
-
-#: gtk/gtkprintunixdialog.c:2804
-#: modules/printbackends/gtkprintbackendcups.c:5650
-=======
 #: gtk/gtkprintunixdialog.c:2811
 #: modules/printbackends/gtkprintbackendcups.c:5646
 msgid "Left to right, top to bottom"
@@ -3694,7 +3423,6 @@
 
 #: gtk/gtkprintunixdialog.c:2814
 #: modules/printbackends/gtkprintbackendcups.c:5649
->>>>>>> 12bd668f
 msgid "Bottom to top, right to left"
 msgstr "Снизу вверх, справа налево"
 
@@ -3828,26 +3556,6 @@
 msgid "Try a different search"
 msgstr "Попробуйте другой поисковый запрос"
 
-<<<<<<< HEAD
-#: gtk/gtkshow.c:175
-msgid "Could not show link"
-msgstr "Не удалось показать ссылку"
-
-#: gtk/gtkstacksidebar.c:154
-msgctxt "accessibility"
-msgid "Sidebar"
-msgstr "Боковая панель"
-
-#: gtk/gtktext.c:6075 gtk/gtktextview.c:8992
-msgid "Insert _Emoji"
-msgstr "Вставить _Emoji"
-
-#: gtk/gtktextview.c:8974
-msgid "_Undo"
-msgstr "_Отменить"
-
-#: gtk/gtktextview.c:8978
-=======
 #: gtk/gtkstacksidebar.c:154
 msgctxt "accessibility"
 msgid "Sidebar"
@@ -3862,7 +3570,6 @@
 msgstr "_Отменить"
 
 #: gtk/gtktextview.c:9009
->>>>>>> 12bd668f
 msgid "_Redo"
 msgstr "Ве_рнуть"
 
@@ -3889,20 +3596,12 @@
 msgid "%d %%"
 msgstr "%d %%"
 
-<<<<<<< HEAD
-#: gtk/gtkwindow.c:6140
-=======
 #: gtk/gtkwindow.c:6145
->>>>>>> 12bd668f
 #, c-format
 msgid "Do you want to use GTK Inspector?"
 msgstr "Вы хотите использовать GTK Inspector?"
 
-<<<<<<< HEAD
-#: gtk/gtkwindow.c:6142
-=======
 #: gtk/gtkwindow.c:6147
->>>>>>> 12bd668f
 #, c-format
 msgid ""
 "GTK Inspector is an interactive debugger that lets you explore and modify "
@@ -3913,11 +3612,7 @@
 "изменять внутренние компоненты любого GTK-приложения. Его использование "
 "может привести к поломке или аварийному завершению работы приложения."
 
-<<<<<<< HEAD
-#: gtk/gtkwindow.c:6147
-=======
 #: gtk/gtkwindow.c:6152
->>>>>>> 12bd668f
 msgid "Don’t show this message again"
 msgstr "Не показывать это сообщение снова"
 
@@ -6801,20 +6496,6 @@
 msgid "No audio output found"
 msgstr "Аудиовыход не найден"
 
-<<<<<<< HEAD
-#: modules/printbackends/gtkprintbackendcups.c:1142
-#: modules/printbackends/gtkprintbackendcups.c:1449
-msgid "Username:"
-msgstr "Имя пользователя:"
-
-#: modules/printbackends/gtkprintbackendcups.c:1143
-#: modules/printbackends/gtkprintbackendcups.c:1458
-msgid "Password:"
-msgstr "Пароль:"
-
-#: modules/printbackends/gtkprintbackendcups.c:1181
-#: modules/printbackends/gtkprintbackendcups.c:1471
-=======
 #: modules/printbackends/gtkprintbackendcups.c:1141
 #: modules/printbackends/gtkprintbackendcups.c:1448
 msgid "Username:"
@@ -6827,645 +6508,370 @@
 
 #: modules/printbackends/gtkprintbackendcups.c:1180
 #: modules/printbackends/gtkprintbackendcups.c:1470
->>>>>>> 12bd668f
 #, c-format
 msgid "Authentication is required to print document “%s” on printer %s"
 msgstr ""
 "Для печати документа «%s» на принтере %s требуется проверить права доступа"
 
-<<<<<<< HEAD
-#: modules/printbackends/gtkprintbackendcups.c:1183
-=======
 #: modules/printbackends/gtkprintbackendcups.c:1182
->>>>>>> 12bd668f
 #, c-format
 msgid "Authentication is required to print a document on %s"
 msgstr "Для печати документа на принтере %s требуется проверить права доступа"
 
-<<<<<<< HEAD
-#: modules/printbackends/gtkprintbackendcups.c:1187
-=======
 #: modules/printbackends/gtkprintbackendcups.c:1186
->>>>>>> 12bd668f
 #, c-format
 msgid "Authentication is required to get attributes of job “%s”"
 msgstr ""
 "Для получения параметров задания «%s» требуется проверить права доступа"
 
-<<<<<<< HEAD
-#: modules/printbackends/gtkprintbackendcups.c:1189
-msgid "Authentication is required to get attributes of a job"
-msgstr "Для получения параметров задания требуется проверить права доступа"
-
-#: modules/printbackends/gtkprintbackendcups.c:1193
-=======
 #: modules/printbackends/gtkprintbackendcups.c:1188
 msgid "Authentication is required to get attributes of a job"
 msgstr "Для получения параметров задания требуется проверить права доступа"
 
 #: modules/printbackends/gtkprintbackendcups.c:1192
->>>>>>> 12bd668f
 #, c-format
 msgid "Authentication is required to get attributes of printer %s"
 msgstr "Для получения параметров принтера %s требуется проверить права доступа"
 
-<<<<<<< HEAD
-#: modules/printbackends/gtkprintbackendcups.c:1195
-msgid "Authentication is required to get attributes of a printer"
-msgstr "Для получения параметров принтера требуется проверить права доступа"
-
-#: modules/printbackends/gtkprintbackendcups.c:1198
-=======
 #: modules/printbackends/gtkprintbackendcups.c:1194
 msgid "Authentication is required to get attributes of a printer"
 msgstr "Для получения параметров принтера требуется проверить права доступа"
 
 #: modules/printbackends/gtkprintbackendcups.c:1197
->>>>>>> 12bd668f
 #, c-format
 msgid "Authentication is required to get default printer of %s"
 msgstr ""
 "Для получения принтера по умолчанию на %s требуется проверить права доступа"
 
-<<<<<<< HEAD
-#: modules/printbackends/gtkprintbackendcups.c:1201
-=======
 #: modules/printbackends/gtkprintbackendcups.c:1200
->>>>>>> 12bd668f
 #, c-format
 msgid "Authentication is required to get printers from %s"
 msgstr "Для получения списка принтеров от %s требуется проверить права доступа"
 
-<<<<<<< HEAD
-#: modules/printbackends/gtkprintbackendcups.c:1206
-=======
 #: modules/printbackends/gtkprintbackendcups.c:1205
->>>>>>> 12bd668f
 #, c-format
 msgid "Authentication is required to get a file from %s"
 msgstr "Для получения файла из %s требуется проверить права доступа"
 
-<<<<<<< HEAD
-#: modules/printbackends/gtkprintbackendcups.c:1208
-=======
 #: modules/printbackends/gtkprintbackendcups.c:1207
->>>>>>> 12bd668f
 #, c-format
 msgid "Authentication is required on %s"
 msgstr "Для доступа к %s требуется проверить права доступа"
 
-<<<<<<< HEAD
-#: modules/printbackends/gtkprintbackendcups.c:1443
-msgid "Domain:"
-msgstr "Домен:"
-
-#: modules/printbackends/gtkprintbackendcups.c:1473
-=======
 #: modules/printbackends/gtkprintbackendcups.c:1442
 msgid "Domain:"
 msgstr "Домен:"
 
 #: modules/printbackends/gtkprintbackendcups.c:1472
->>>>>>> 12bd668f
 #, c-format
 msgid "Authentication is required to print document “%s”"
 msgstr ""
 "Для печати документа на принтере «%s» требуется проверить права доступа"
 
-<<<<<<< HEAD
-#: modules/printbackends/gtkprintbackendcups.c:1478
-=======
 #: modules/printbackends/gtkprintbackendcups.c:1477
->>>>>>> 12bd668f
 #, c-format
 msgid "Authentication is required to print this document on printer %s"
 msgstr "Для печати документа на принтере %s требуется проверить права доступа"
 
-<<<<<<< HEAD
-#: modules/printbackends/gtkprintbackendcups.c:1480
-=======
 #: modules/printbackends/gtkprintbackendcups.c:1479
->>>>>>> 12bd668f
 msgid "Authentication is required to print this document"
 msgstr ""
 "Для печати этого документа на принтере требуется проверить права доступа"
 
-<<<<<<< HEAD
-#: modules/printbackends/gtkprintbackendcups.c:2568
-=======
 #: modules/printbackends/gtkprintbackendcups.c:2567
->>>>>>> 12bd668f
 #, c-format
 msgid "Printer “%s” is low on toner."
 msgstr "В принтере «%s» заканчивается тонер."
 
-<<<<<<< HEAD
-#: modules/printbackends/gtkprintbackendcups.c:2572
-=======
 #: modules/printbackends/gtkprintbackendcups.c:2571
->>>>>>> 12bd668f
 #, c-format
 msgid "Printer “%s” has no toner left."
 msgstr "В принтере «%s» закончился тонер."
 
 #. Translators: "Developer" like on photo development context
-<<<<<<< HEAD
-#: modules/printbackends/gtkprintbackendcups.c:2577
-=======
 #: modules/printbackends/gtkprintbackendcups.c:2576
->>>>>>> 12bd668f
 #, c-format
 msgid "Printer “%s” is low on developer."
 msgstr "В принтере «%s» заканчивается проявитель."
 
 #. Translators: "Developer" like on photo development context
-<<<<<<< HEAD
-#: modules/printbackends/gtkprintbackendcups.c:2582
-=======
 #: modules/printbackends/gtkprintbackendcups.c:2581
->>>>>>> 12bd668f
 #, c-format
 msgid "Printer “%s” is out of developer."
 msgstr "В принтере «%s» закончился проявитель."
 
 #. Translators: "marker" is one color bin of the printer
-<<<<<<< HEAD
-#: modules/printbackends/gtkprintbackendcups.c:2587
-=======
 #: modules/printbackends/gtkprintbackendcups.c:2586
->>>>>>> 12bd668f
 #, c-format
 msgid "Printer “%s” is low on at least one marker supply."
 msgstr "В принтере «%s» заканчивается один из тонеров."
 
 #. Translators: "marker" is one color bin of the printer
-<<<<<<< HEAD
-#: modules/printbackends/gtkprintbackendcups.c:2592
-=======
 #: modules/printbackends/gtkprintbackendcups.c:2591
->>>>>>> 12bd668f
 #, c-format
 msgid "Printer “%s” is out of at least one marker supply."
 msgstr "В принтере «%s» закончился один из тонеров."
 
-<<<<<<< HEAD
-#: modules/printbackends/gtkprintbackendcups.c:2596
-=======
 #: modules/printbackends/gtkprintbackendcups.c:2595
->>>>>>> 12bd668f
 #, c-format
 msgid "The cover is open on printer “%s”."
 msgstr "В принтере «%s» открыта крышка."
 
-<<<<<<< HEAD
-#: modules/printbackends/gtkprintbackendcups.c:2600
-=======
 #: modules/printbackends/gtkprintbackendcups.c:2599
->>>>>>> 12bd668f
 #, c-format
 msgid "The door is open on printer “%s”."
 msgstr "В принтере «%s» открыта дверца."
 
-<<<<<<< HEAD
-#: modules/printbackends/gtkprintbackendcups.c:2604
-=======
 #: modules/printbackends/gtkprintbackendcups.c:2603
->>>>>>> 12bd668f
 #, c-format
 msgid "Printer “%s” is low on paper."
 msgstr "В принтере «%s» заканчивается бумага."
 
-<<<<<<< HEAD
-#: modules/printbackends/gtkprintbackendcups.c:2608
-=======
 #: modules/printbackends/gtkprintbackendcups.c:2607
->>>>>>> 12bd668f
 #, c-format
 msgid "Printer “%s” is out of paper."
 msgstr "В принтере «%s» закончилась бумага."
 
-<<<<<<< HEAD
-#: modules/printbackends/gtkprintbackendcups.c:2612
-=======
 #: modules/printbackends/gtkprintbackendcups.c:2611
->>>>>>> 12bd668f
 #, c-format
 msgid "Printer “%s” is currently offline."
 msgstr "Принтер «%s» в данный момент отключён."
 
-<<<<<<< HEAD
-#: modules/printbackends/gtkprintbackendcups.c:2616
-=======
 #: modules/printbackends/gtkprintbackendcups.c:2615
->>>>>>> 12bd668f
 #, c-format
 msgid "There is a problem on printer “%s”."
 msgstr "Неполадка с принтером «%s»."
 
 #. Translators: this is a printer status.
-<<<<<<< HEAD
-#: modules/printbackends/gtkprintbackendcups.c:2636
-=======
 #: modules/printbackends/gtkprintbackendcups.c:2635
->>>>>>> 12bd668f
 msgid "Paused; Rejecting Jobs"
 msgstr "Приостановлено; отмена заданий"
 
 #. Translators: this is a printer status.
-<<<<<<< HEAD
-#: modules/printbackends/gtkprintbackendcups.c:2642
-=======
 #: modules/printbackends/gtkprintbackendcups.c:2641
->>>>>>> 12bd668f
 msgid "Rejecting Jobs"
 msgstr "Отмена заданий"
 
 #. Translators: this string connects multiple printer states together.
-<<<<<<< HEAD
-#: modules/printbackends/gtkprintbackendcups.c:2683
-msgid "; "
-msgstr "; "
-
-#: modules/printbackends/gtkprintbackendcups.c:4584
-#: modules/printbackends/gtkprintbackendcups.c:4651
-=======
 #: modules/printbackends/gtkprintbackendcups.c:2682
 msgid "; "
 msgstr "; "
 
 #: modules/printbackends/gtkprintbackendcups.c:4583
 #: modules/printbackends/gtkprintbackendcups.c:4650
->>>>>>> 12bd668f
 msgctxt "printing option"
 msgid "Two Sided"
 msgstr "С двух сторон"
 
-<<<<<<< HEAD
-#: modules/printbackends/gtkprintbackendcups.c:4585
-=======
 #: modules/printbackends/gtkprintbackendcups.c:4584
->>>>>>> 12bd668f
 msgctxt "printing option"
 msgid "Paper Type"
 msgstr "Тип бумаги"
 
-<<<<<<< HEAD
-#: modules/printbackends/gtkprintbackendcups.c:4586
-=======
 #: modules/printbackends/gtkprintbackendcups.c:4585
->>>>>>> 12bd668f
 msgctxt "printing option"
 msgid "Paper Source"
 msgstr "Источник бумаги"
 
-<<<<<<< HEAD
-#: modules/printbackends/gtkprintbackendcups.c:4587
-#: modules/printbackends/gtkprintbackendcups.c:4652
-=======
 #: modules/printbackends/gtkprintbackendcups.c:4586
 #: modules/printbackends/gtkprintbackendcups.c:4651
->>>>>>> 12bd668f
 msgctxt "printing option"
 msgid "Output Tray"
 msgstr "Лоток вывода"
 
-<<<<<<< HEAD
-#: modules/printbackends/gtkprintbackendcups.c:4588
-=======
 #: modules/printbackends/gtkprintbackendcups.c:4587
->>>>>>> 12bd668f
 msgctxt "printing option"
 msgid "Resolution"
 msgstr "Разрешение"
 
-<<<<<<< HEAD
-#: modules/printbackends/gtkprintbackendcups.c:4589
-=======
 #: modules/printbackends/gtkprintbackendcups.c:4588
->>>>>>> 12bd668f
 msgctxt "printing option"
 msgid "GhostScript pre-filtering"
 msgstr "Фильтрация GhostScript"
 
-<<<<<<< HEAD
-#: modules/printbackends/gtkprintbackendcups.c:4598
-=======
 #: modules/printbackends/gtkprintbackendcups.c:4597
->>>>>>> 12bd668f
 msgctxt "printing option value"
 msgid "One Sided"
 msgstr "С одной стороны"
 
 #. Translators: this is an option of "Two Sided"
-<<<<<<< HEAD
-#: modules/printbackends/gtkprintbackendcups.c:4600
-=======
 #: modules/printbackends/gtkprintbackendcups.c:4599
->>>>>>> 12bd668f
 msgctxt "printing option value"
 msgid "Long Edge (Standard)"
 msgstr "По длинной стороне"
 
 #. Translators: this is an option of "Two Sided"
-<<<<<<< HEAD
-#: modules/printbackends/gtkprintbackendcups.c:4602
-=======
 #: modules/printbackends/gtkprintbackendcups.c:4601
->>>>>>> 12bd668f
 msgctxt "printing option value"
 msgid "Short Edge (Flip)"
 msgstr "По короткой стороне"
 
 #. Translators: this is an option of "Paper Source"
-<<<<<<< HEAD
-#: modules/printbackends/gtkprintbackendcups.c:4604
-#: modules/printbackends/gtkprintbackendcups.c:4606
-#: modules/printbackends/gtkprintbackendcups.c:4614
-=======
 #: modules/printbackends/gtkprintbackendcups.c:4603
 #: modules/printbackends/gtkprintbackendcups.c:4605
 #: modules/printbackends/gtkprintbackendcups.c:4613
->>>>>>> 12bd668f
 msgctxt "printing option value"
 msgid "Auto Select"
 msgstr "Автовыбор"
 
 #. Translators: this is an option of "Paper Source"
 #. Translators: this is an option of "Resolution"
-<<<<<<< HEAD
-#: modules/printbackends/gtkprintbackendcups.c:4608
-#: modules/printbackends/gtkprintbackendcups.c:4610
-#: modules/printbackends/gtkprintbackendcups.c:4612
-#: modules/printbackends/gtkprintbackendcups.c:4616
-=======
 #: modules/printbackends/gtkprintbackendcups.c:4607
 #: modules/printbackends/gtkprintbackendcups.c:4609
 #: modules/printbackends/gtkprintbackendcups.c:4611
 #: modules/printbackends/gtkprintbackendcups.c:4615
->>>>>>> 12bd668f
 msgctxt "printing option value"
 msgid "Printer Default"
 msgstr "Умолчания принтера"
 
 #. Translators: this is an option of "GhostScript"
-<<<<<<< HEAD
-#: modules/printbackends/gtkprintbackendcups.c:4618
-=======
 #: modules/printbackends/gtkprintbackendcups.c:4617
->>>>>>> 12bd668f
 msgctxt "printing option value"
 msgid "Embed GhostScript fonts only"
 msgstr "Встраивать только шрифты GhostScript"
 
 #. Translators: this is an option of "GhostScript"
-<<<<<<< HEAD
-#: modules/printbackends/gtkprintbackendcups.c:4620
-=======
 #: modules/printbackends/gtkprintbackendcups.c:4619
->>>>>>> 12bd668f
 msgctxt "printing option value"
 msgid "Convert to PS level 1"
 msgstr "Преобразовать в формат PS уровень 1"
 
 #. Translators: this is an option of "GhostScript"
-<<<<<<< HEAD
-#: modules/printbackends/gtkprintbackendcups.c:4622
-=======
 #: modules/printbackends/gtkprintbackendcups.c:4621
->>>>>>> 12bd668f
 msgctxt "printing option value"
 msgid "Convert to PS level 2"
 msgstr "Преобразовать в формат PS уровень 2"
 
 #. Translators: this is an option of "GhostScript"
-<<<<<<< HEAD
-#: modules/printbackends/gtkprintbackendcups.c:4624
-=======
 #: modules/printbackends/gtkprintbackendcups.c:4623
->>>>>>> 12bd668f
 msgctxt "printing option value"
 msgid "No pre-filtering"
 msgstr "Не фильтровать перед печатью"
 
 #. Translators: "Miscellaneous" is the label for a button, that opens
 #. up an extra panel of settings in a print dialog.
-<<<<<<< HEAD
-#: modules/printbackends/gtkprintbackendcups.c:4633
-=======
 #: modules/printbackends/gtkprintbackendcups.c:4632
->>>>>>> 12bd668f
 msgctxt "printing option group"
 msgid "Miscellaneous"
 msgstr "Дополнительно"
 
-<<<<<<< HEAD
-#: modules/printbackends/gtkprintbackendcups.c:4660
-=======
 #: modules/printbackends/gtkprintbackendcups.c:4659
->>>>>>> 12bd668f
 msgctxt "sides"
 msgid "One Sided"
 msgstr "С одной стороны"
 
 #. Translators: this is an option of "Two Sided"
-<<<<<<< HEAD
-#: modules/printbackends/gtkprintbackendcups.c:4662
-=======
 #: modules/printbackends/gtkprintbackendcups.c:4661
->>>>>>> 12bd668f
 msgctxt "sides"
 msgid "Long Edge (Standard)"
 msgstr "По длинной стороне"
 
 #. Translators: this is an option of "Two Sided"
-<<<<<<< HEAD
-#: modules/printbackends/gtkprintbackendcups.c:4664
-=======
 #: modules/printbackends/gtkprintbackendcups.c:4663
->>>>>>> 12bd668f
 msgctxt "sides"
 msgid "Short Edge (Flip)"
 msgstr "По короткой стороне"
 
 #. Translators: Top output bin
-<<<<<<< HEAD
-#: modules/printbackends/gtkprintbackendcups.c:4667
-=======
 #: modules/printbackends/gtkprintbackendcups.c:4666
->>>>>>> 12bd668f
 msgctxt "output-bin"
 msgid "Top Bin"
 msgstr "Верхний контейнер"
 
 #. Translators: Middle output bin
-<<<<<<< HEAD
-#: modules/printbackends/gtkprintbackendcups.c:4669
-=======
 #: modules/printbackends/gtkprintbackendcups.c:4668
->>>>>>> 12bd668f
 msgctxt "output-bin"
 msgid "Middle Bin"
 msgstr "Средний контейнер"
 
 #. Translators: Bottom output bin
-<<<<<<< HEAD
-#: modules/printbackends/gtkprintbackendcups.c:4671
-=======
 #: modules/printbackends/gtkprintbackendcups.c:4670
->>>>>>> 12bd668f
 msgctxt "output-bin"
 msgid "Bottom Bin"
 msgstr "Нижний контейнер"
 
 #. Translators: Side output bin
-<<<<<<< HEAD
-#: modules/printbackends/gtkprintbackendcups.c:4673
-=======
 #: modules/printbackends/gtkprintbackendcups.c:4672
->>>>>>> 12bd668f
 msgctxt "output-bin"
 msgid "Side Bin"
 msgstr "Боковой контейнер"
 
 #. Translators: Left output bin
-<<<<<<< HEAD
-#: modules/printbackends/gtkprintbackendcups.c:4675
-=======
 #: modules/printbackends/gtkprintbackendcups.c:4674
->>>>>>> 12bd668f
 msgctxt "output-bin"
 msgid "Left Bin"
 msgstr "Левый контейнер"
 
 #. Translators: Right output bin
-<<<<<<< HEAD
-#: modules/printbackends/gtkprintbackendcups.c:4677
-=======
 #: modules/printbackends/gtkprintbackendcups.c:4676
->>>>>>> 12bd668f
 msgctxt "output-bin"
 msgid "Right Bin"
 msgstr "Правый контейнер"
 
 #. Translators: Center output bin
-<<<<<<< HEAD
-#: modules/printbackends/gtkprintbackendcups.c:4679
-=======
 #: modules/printbackends/gtkprintbackendcups.c:4678
->>>>>>> 12bd668f
 msgctxt "output-bin"
 msgid "Center Bin"
 msgstr "Центральный контейнер"
 
 #. Translators: Rear output bin
-<<<<<<< HEAD
-#: modules/printbackends/gtkprintbackendcups.c:4681
-=======
 #: modules/printbackends/gtkprintbackendcups.c:4680
->>>>>>> 12bd668f
 msgctxt "output-bin"
 msgid "Rear Bin"
 msgstr "Тыловой контейнер"
 
 #. Translators: Output bin where one sided output is oriented in the face-up position
-<<<<<<< HEAD
-#: modules/printbackends/gtkprintbackendcups.c:4683
-=======
 #: modules/printbackends/gtkprintbackendcups.c:4682
->>>>>>> 12bd668f
 msgctxt "output-bin"
 msgid "Face Up Bin"
 msgstr "Контейнер лицом вверх"
 
 #. Translators: Output bin where one sided output is oriented in the face-down position
-<<<<<<< HEAD
-#: modules/printbackends/gtkprintbackendcups.c:4685
-=======
 #: modules/printbackends/gtkprintbackendcups.c:4684
->>>>>>> 12bd668f
 msgctxt "output-bin"
 msgid "Face Down Bin"
 msgstr "Контейнер лицом вниз"
 
 #. Translators: Large capacity output bin
-<<<<<<< HEAD
-#: modules/printbackends/gtkprintbackendcups.c:4687
-=======
 #: modules/printbackends/gtkprintbackendcups.c:4686
->>>>>>> 12bd668f
 msgctxt "output-bin"
 msgid "Large Capacity Bin"
 msgstr "Контейнер большой ёмкости"
 
 #. Translators: Output stacker number %d
-<<<<<<< HEAD
-#: modules/printbackends/gtkprintbackendcups.c:4709
-=======
 #: modules/printbackends/gtkprintbackendcups.c:4708
->>>>>>> 12bd668f
 #, c-format
 msgctxt "output-bin"
 msgid "Stacker %d"
 msgstr "Накопитель %d"
 
 #. Translators: Output mailbox number %d
-<<<<<<< HEAD
-#: modules/printbackends/gtkprintbackendcups.c:4713
-=======
 #: modules/printbackends/gtkprintbackendcups.c:4712
->>>>>>> 12bd668f
 #, c-format
 msgctxt "output-bin"
 msgid "Mailbox %d"
 msgstr "Почтовый ящик %d"
 
 #. Translators: Private mailbox
-<<<<<<< HEAD
-#: modules/printbackends/gtkprintbackendcups.c:4717
-=======
 #: modules/printbackends/gtkprintbackendcups.c:4716
->>>>>>> 12bd668f
 msgctxt "output-bin"
 msgid "My Mailbox"
 msgstr "Мой почтовый ящик"
 
 #. Translators: Output tray number %d
-<<<<<<< HEAD
-#: modules/printbackends/gtkprintbackendcups.c:4721
-=======
 #: modules/printbackends/gtkprintbackendcups.c:4720
->>>>>>> 12bd668f
 #, c-format
 msgctxt "output-bin"
 msgid "Tray %d"
 msgstr "Трей %d"
 
-<<<<<<< HEAD
-#: modules/printbackends/gtkprintbackendcups.c:5198
-=======
 #: modules/printbackends/gtkprintbackendcups.c:5197
->>>>>>> 12bd668f
 msgid "Printer Default"
 msgstr "Умолчания принтера"
 
 #. Translators: These strings name the possible values of the
 #. * job priority option in the print dialog
 #.
-<<<<<<< HEAD
-#: modules/printbackends/gtkprintbackendcups.c:5642
-msgid "Urgent"
-msgstr "Срочно"
-
-#: modules/printbackends/gtkprintbackendcups.c:5642
-msgid "High"
-msgstr "Высокий"
-
-#: modules/printbackends/gtkprintbackendcups.c:5642
-msgid "Medium"
-msgstr "Средний"
-
-#: modules/printbackends/gtkprintbackendcups.c:5642
-=======
 #: modules/printbackends/gtkprintbackendcups.c:5641
 msgid "Urgent"
 msgstr "Срочно"
@@ -7479,94 +6885,57 @@
 msgstr "Средний"
 
 #: modules/printbackends/gtkprintbackendcups.c:5641
->>>>>>> 12bd668f
 msgid "Low"
 msgstr "Низкий"
 
 #. Translators, this string is used to label the job priority option
 #. * in the print dialog
 #.
-<<<<<<< HEAD
-#: modules/printbackends/gtkprintbackendcups.c:5672
-=======
 #: modules/printbackends/gtkprintbackendcups.c:5671
->>>>>>> 12bd668f
 msgid "Job Priority"
 msgstr "Приоритет"
 
 #. Translators, this string is used to label the billing info entry
 #. * in the print dialog
 #.
-<<<<<<< HEAD
-#: modules/printbackends/gtkprintbackendcups.c:5683
-=======
 #: modules/printbackends/gtkprintbackendcups.c:5682
->>>>>>> 12bd668f
 msgid "Billing Info"
 msgstr "Расположение"
 
 #. Translators, these strings are names for various 'standard' cover
 #. * pages that the printing system may support.
 #.
-<<<<<<< HEAD
-#: modules/printbackends/gtkprintbackendcups.c:5707
-=======
 #: modules/printbackends/gtkprintbackendcups.c:5706
->>>>>>> 12bd668f
 msgctxt "cover page"
 msgid "None"
 msgstr "Нет"
 
-<<<<<<< HEAD
-#: modules/printbackends/gtkprintbackendcups.c:5708
-=======
 #: modules/printbackends/gtkprintbackendcups.c:5707
->>>>>>> 12bd668f
 msgctxt "cover page"
 msgid "Classified"
 msgstr "Классифицировано"
 
-<<<<<<< HEAD
-#: modules/printbackends/gtkprintbackendcups.c:5709
-=======
 #: modules/printbackends/gtkprintbackendcups.c:5708
->>>>>>> 12bd668f
 msgctxt "cover page"
 msgid "Confidential"
 msgstr "Конфиденциально"
 
-<<<<<<< HEAD
-#: modules/printbackends/gtkprintbackendcups.c:5710
-=======
 #: modules/printbackends/gtkprintbackendcups.c:5709
->>>>>>> 12bd668f
 msgctxt "cover page"
 msgid "Secret"
 msgstr "Секретно"
 
-<<<<<<< HEAD
-#: modules/printbackends/gtkprintbackendcups.c:5711
-=======
 #: modules/printbackends/gtkprintbackendcups.c:5710
->>>>>>> 12bd668f
 msgctxt "cover page"
 msgid "Standard"
 msgstr "Стандарт"
 
-<<<<<<< HEAD
-#: modules/printbackends/gtkprintbackendcups.c:5712
-=======
 #: modules/printbackends/gtkprintbackendcups.c:5711
->>>>>>> 12bd668f
 msgctxt "cover page"
 msgid "Top Secret"
 msgstr "Совершенно секретно"
 
-<<<<<<< HEAD
-#: modules/printbackends/gtkprintbackendcups.c:5713
-=======
 #: modules/printbackends/gtkprintbackendcups.c:5712
->>>>>>> 12bd668f
 msgctxt "cover page"
 msgid "Unclassified"
 msgstr "Не классифицировано"
@@ -7574,11 +6943,7 @@
 #. Translators, this string is used to label the pages-per-sheet option
 #. * in the print dialog
 #.
-<<<<<<< HEAD
-#: modules/printbackends/gtkprintbackendcups.c:5725
-=======
 #: modules/printbackends/gtkprintbackendcups.c:5724
->>>>>>> 12bd668f
 msgctxt "printer option"
 msgid "Pages per Sheet"
 msgstr "Страниц на лист"
@@ -7586,11 +6951,7 @@
 #. Translators, this string is used to label the option in the print
 #. * dialog that controls in what order multiple pages are arranged
 #.
-<<<<<<< HEAD
-#: modules/printbackends/gtkprintbackendcups.c:5742
-=======
 #: modules/printbackends/gtkprintbackendcups.c:5741
->>>>>>> 12bd668f
 msgctxt "printer option"
 msgid "Page Ordering"
 msgstr "Порядок страниц"
@@ -7598,11 +6959,7 @@
 #. Translators, this is the label used for the option in the print
 #. * dialog that controls the front cover page.
 #.
-<<<<<<< HEAD
-#: modules/printbackends/gtkprintbackendcups.c:5784
-=======
 #: modules/printbackends/gtkprintbackendcups.c:5783
->>>>>>> 12bd668f
 msgctxt "printer option"
 msgid "Before"
 msgstr "До"
@@ -7610,11 +6967,7 @@
 #. Translators, this is the label used for the option in the print
 #. * dialog that controls the back cover page.
 #.
-<<<<<<< HEAD
-#: modules/printbackends/gtkprintbackendcups.c:5799
-=======
 #: modules/printbackends/gtkprintbackendcups.c:5798
->>>>>>> 12bd668f
 msgctxt "printer option"
 msgid "After"
 msgstr "После"
@@ -7623,11 +6976,7 @@
 #. * a print job is printed. Possible values are 'now', a specified time,
 #. * or 'on hold'
 #.
-<<<<<<< HEAD
-#: modules/printbackends/gtkprintbackendcups.c:5819
-=======
 #: modules/printbackends/gtkprintbackendcups.c:5818
->>>>>>> 12bd668f
 msgctxt "printer option"
 msgid "Print at"
 msgstr "Время"
@@ -7635,11 +6984,7 @@
 #. Translators: this is the name of the option that allows the user
 #. * to specify a time when a print job will be printed.
 #.
-<<<<<<< HEAD
-#: modules/printbackends/gtkprintbackendcups.c:5830
-=======
 #: modules/printbackends/gtkprintbackendcups.c:5829
->>>>>>> 12bd668f
 msgctxt "printer option"
 msgid "Print at time"
 msgstr "Время начала печати"
@@ -7649,78 +6994,23 @@
 #. * the width and height in points. E.g: "Custom
 #. * 230.4x142.9"
 #.
-<<<<<<< HEAD
-#: modules/printbackends/gtkprintbackendcups.c:5877
-=======
 #: modules/printbackends/gtkprintbackendcups.c:5876
->>>>>>> 12bd668f
 #, c-format
 msgid "Custom %s×%s"
 msgstr "Особый %s×%s"
 
 #. TRANSLATORS: this is the ICC color profile to use for this job
-<<<<<<< HEAD
-#: modules/printbackends/gtkprintbackendcups.c:5988
-=======
 #: modules/printbackends/gtkprintbackendcups.c:5987
->>>>>>> 12bd668f
 msgctxt "printer option"
 msgid "Printer Profile"
 msgstr "Профиль принтера"
 
 #. TRANSLATORS: this is when color profile information is unavailable
-<<<<<<< HEAD
-#: modules/printbackends/gtkprintbackendcups.c:5995
-=======
 #: modules/printbackends/gtkprintbackendcups.c:5994
->>>>>>> 12bd668f
 msgctxt "printer option value"
 msgid "Unavailable"
 msgstr "Недоступно"
 
-<<<<<<< HEAD
-#: modules/printbackends/gtkprintbackendfile.c:235
-msgid "output"
-msgstr "вывод"
-
-#: modules/printbackends/gtkprintbackendfile.c:507
-msgid "Print to File"
-msgstr "Печатать в файл"
-
-#: modules/printbackends/gtkprintbackendfile.c:633
-msgid "PDF"
-msgstr "PDF"
-
-#: modules/printbackends/gtkprintbackendfile.c:633
-msgid "PostScript"
-msgstr "PostScript"
-
-#: modules/printbackends/gtkprintbackendfile.c:633
-msgid "SVG"
-msgstr "SVG"
-
-#: modules/printbackends/gtkprintbackendfile.c:646
-msgid "Pages per _sheet:"
-msgstr "Страниц на _лист:"
-
-#: modules/printbackends/gtkprintbackendfile.c:706
-msgid "File"
-msgstr "Файл"
-
-#: modules/printbackends/gtkprintbackendfile.c:716
-msgid "_Output format"
-msgstr "Формат _вывода"
-
-#: modules/printbackends/gtkprintbackendlpr.c:372
-msgid "Print to LPR"
-msgstr "Печатать на LPR"
-
-#: modules/printbackends/gtkprintbackendlpr.c:401
-msgid "Pages Per Sheet"
-msgstr "Страниц на лист"
-
-#: modules/printbackends/gtkprintbackendlpr.c:407
-=======
 #: modules/printbackends/gtkprintbackendfile.c:238
 msgid "output"
 msgstr "вывод"
@@ -7762,7 +7052,6 @@
 msgstr "Страниц на лист"
 
 #: modules/printbackends/gtkprintbackendlpr.c:410
->>>>>>> 12bd668f
 msgid "Command Line"
 msgstr "Командная строка"
 
@@ -8104,15 +7393,12 @@
 "Если действительно хотите создать здесь кэш значков, используйте --ignore-"
 "theme-index.\n"
 
-<<<<<<< HEAD
-=======
 #~ msgid "Default Application"
 #~ msgstr "Приложение по умолчанию"
 
 #~ msgid "horizontal"
 #~ msgstr "горизонтальный"
 
->>>>>>> 12bd668f
 #~ msgid "GL rendering is disabled"
 #~ msgstr "Рендеринг GL выключен"
 
