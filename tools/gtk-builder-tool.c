/*  Copyright 2015 Red Hat, Inc.
 *
 * GTK+ is free software; you can redistribute it and/or modify it
 * under the terms of the GNU Lesser General Public License as
 * published by the Free Software Foundation; either version 2 of the
 * License, or (at your option) any later version.
 *
 * GLib is distributed in the hope that it will be useful,
 * but WITHOUT ANY WARRANTY; without even the implied warranty of
 * MERCHANTABILITY or FITNESS FOR A PARTICULAR PURPOSE.  See the GNU
 * Lesser General Public License for more details.
 *
 * You should have received a copy of the GNU Lesser General Public
 * License along with GTK+; see the file COPYING.  If not,
 * see <http://www.gnu.org/licenses/>.
 *
 * Author: Matthias Clasen
 */

#include "config.h"

#include <stdlib.h>
#include <string.h>
#include <errno.h>

#include <glib/gi18n.h>
#include <glib/gprintf.h>
#include <glib/gstdio.h>
#include <gtk/gtk.h>
#include "gtkbuilderprivate.h"
#include "gtk-builder-tool.h"

static void G_GNUC_NORETURN
usage (void)
{
  g_print (_("Usage:\n"
             "  gtk-builder-tool [COMMAND] [OPTION…] FILE\n"
             "\n"
             "Perform various tasks on GtkBuilder .ui files.\n"
             "\n"
             "Commands:\n"
             "  validate     Validate the file\n"
             "  simplify     Simplify the file\n"
             "  enumerate    List all named objects\n"
             "  preview      Preview the file\n"
             "  screenshot   Take a screenshot of the file\n"
             "\n"));
  exit (1);
}

/* A simplified version of g_log_writer_default_would_drop(), to avoid
 * bumping up the required version of GLib to 2.68
 */
static gboolean
would_drop (GLogLevelFlags  level,
            const char     *domain)
{
  return (level & (G_LOG_LEVEL_ERROR |
                   G_LOG_LEVEL_CRITICAL |
                   G_LOG_LEVEL_WARNING)) == 0;
}

static GLogWriterOutput
log_writer_func (GLogLevelFlags   level,
                 const GLogField *fields,
                 gsize            n_fields,
                 gpointer         user_data)
{
  gsize i;
  const char *domain = NULL;
  const char *message = NULL;

  for (i = 0; i < n_fields; i++)
    {
      if (g_strcmp0 (fields[i].key, "GLIB_DOMAIN") == 0)
        domain = fields[i].value;
      else if (g_strcmp0 (fields[i].key, "MESSAGE") == 0)
        message = fields[i].value;
    }

  if (message != NULL && !would_drop (level, domain))
    {
      const char *prefix;
      switch (level & G_LOG_LEVEL_MASK)
        {
        case G_LOG_LEVEL_ERROR:
          prefix = "ERROR";
          break;
        case G_LOG_LEVEL_CRITICAL:
          prefix = "CRITICAL";
          break;
        case G_LOG_LEVEL_WARNING:
          prefix = "WARNING";
          break;
        default:
          prefix = "INFO";
          break;
        }
      g_printerr ("%s-%s: %s\n", domain, prefix, message);
    }

  return G_LOG_WRITER_HANDLED;
}

int
main (int argc, const char *argv[])
{
  gboolean has_display;

  g_set_prgname ("gtk-builder-tool");

  g_log_set_writer_func (log_writer_func, NULL, NULL);

<<<<<<< HEAD
  has_display = gtk_init_check ();
=======
  gtk_init_check ();
>>>>>>> 6eb35481

  gtk_test_register_all_types ();

  if (argc < 2)
    usage ();

  if (strcmp (argv[1], "--help") == 0)
    usage ();

  argv++;
  argc--;

  if (strcmp (argv[0], "validate") == 0)
    do_validate (&argc, &argv);
  else if (strcmp (argv[0], "simplify") == 0)
    do_simplify (&argc, &argv);
  else if (strcmp (argv[0], "enumerate") == 0)
    do_enumerate (&argc, &argv);
  else if (strcmp (argv[0], "preview") == 0)
<<<<<<< HEAD
    {
      if (!has_display)
        {
          g_printerr ("Could not initialize windowing system\n");
          return 1;
        }

      do_preview (&argc, &argv);
    }
=======
    do_preview (&argc, &argv);
  else if (strcmp (argv[0], "screenshot") == 0)
    do_screenshot (&argc, &argv);
>>>>>>> 6eb35481
  else
    usage ();

  return 0;
}<|MERGE_RESOLUTION|>--- conflicted
+++ resolved
@@ -105,17 +105,11 @@
 int
 main (int argc, const char *argv[])
 {
-  gboolean has_display;
-
   g_set_prgname ("gtk-builder-tool");
 
   g_log_set_writer_func (log_writer_func, NULL, NULL);
 
-<<<<<<< HEAD
-  has_display = gtk_init_check ();
-=======
   gtk_init_check ();
->>>>>>> 6eb35481
 
   gtk_test_register_all_types ();
 
@@ -135,21 +129,9 @@
   else if (strcmp (argv[0], "enumerate") == 0)
     do_enumerate (&argc, &argv);
   else if (strcmp (argv[0], "preview") == 0)
-<<<<<<< HEAD
-    {
-      if (!has_display)
-        {
-          g_printerr ("Could not initialize windowing system\n");
-          return 1;
-        }
-
-      do_preview (&argc, &argv);
-    }
-=======
     do_preview (&argc, &argv);
   else if (strcmp (argv[0], "screenshot") == 0)
     do_screenshot (&argc, &argv);
->>>>>>> 6eb35481
   else
     usage ();
 
