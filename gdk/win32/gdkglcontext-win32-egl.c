/* GDK - The GIMP Drawing Kit
 *
 * gdkglcontext-win32.c: Win32 specific OpenGL wrappers
 *
 * Copyright © 2014 Emmanuele Bassi
 * Copyright © 2014 Alexander Larsson
 * Copyright © 2014 Chun-wei Fan
 *
 * This library is free software; you can redistribute it and/or
 * modify it under the terms of the GNU Library General Public
 * License as published by the Free Software Foundation; either
 * version 2 of the License, or (at your option) any later version.
 *
 * This library is distributed in the hope that it will be useful,
 * but WITHOUT ANY WARRANTY; without even the implied warranty of
 * MERCHANTABILITY or FITNESS FOR A PARTICULAR PURPOSE.  See the GNU
 * Library General Public License for more details.
 *
 * You should have received a copy of the GNU Library General Public
 * License along with this library. If not, see <http://www.gnu.org/licenses/>.
 */

#include "config.h"

#include "gdkprivate-win32.h"
#include "gdksurface-win32.h"
#include "gdkglcontext-win32.h"
#include "gdkdisplay-win32.h"

#include "gdkwin32display.h"
#include "gdkwin32glcontext.h"
#include "gdkwin32misc.h"
#include "gdkwin32screen.h"
#include "gdkwin32surface.h"

#include "gdkglcontext.h"
#include "gdksurface.h"
#include "gdkintl.h"

#include <cairo.h>
#include <epoxy/egl.h>

struct _GdkWin32GLContextEGL
{
  GdkWin32GLContext parent_instance;

  /* EGL (Angle) Context Items */
  EGLContext egl_context;
  guint do_frame_sync : 1;
};

typedef struct _GdkWin32GLContextClass    GdkWin32GLContextEGLClass;

G_DEFINE_TYPE (GdkWin32GLContextEGL, gdk_win32_gl_context_egl, GDK_TYPE_WIN32_GL_CONTEXT)

static gboolean
is_egl_force_redraw (GdkSurface *surface)
{
  /* We only need to call gdk_window_invalidate_rect () if necessary */
  if (surface->gl_paint_context != NULL && gdk_gl_context_get_use_es (surface->gl_paint_context))
    {
      GdkWin32Surface *impl = GDK_WIN32_SURFACE (surface);

      return impl->egl_force_redraw_all;
    }
  return FALSE;
}

static void
reset_egl_force_redraw (GdkSurface *surface)
{
  if (surface->gl_paint_context != NULL && gdk_gl_context_get_use_es (surface->gl_paint_context))
    {
      GdkWin32Surface *impl = GDK_WIN32_SURFACE (surface);

      if (impl->egl_force_redraw_all)
        impl->egl_force_redraw_all = FALSE;
    }
}

static void
gdk_win32_gl_context_egl_end_frame (GdkDrawContext *draw_context,
                                    cairo_region_t *painted)
{
  GdkGLContext *context = GDK_GL_CONTEXT (draw_context);
  GdkWin32GLContextEGL *context_egl = GDK_WIN32_GL_CONTEXT_EGL (context);
  GdkSurface *surface = gdk_gl_context_get_surface (context);
  GdkDisplay *display = gdk_gl_context_get_display (context);
  cairo_rectangle_int_t whole_window;
  EGLSurface egl_surface;

  GDK_DRAW_CONTEXT_CLASS (gdk_win32_gl_context_egl_parent_class)->end_frame (draw_context, painted);

  gdk_gl_context_make_current (context);
  whole_window =
    (GdkRectangle) { 0, 0,
	                 gdk_surface_get_width (surface),
					 gdk_surface_get_height (surface)
                   };

  egl_surface = gdk_surface_get_egl_surface (surface);

  if (is_egl_force_redraw (surface))
    {
      GdkRectangle rect = {0, 0, gdk_surface_get_width (surface), gdk_surface_get_height (surface)};

      /* We need to do gdk_window_invalidate_rect() so that we don't get glitches after maximizing or
       *  restoring or using aerosnap
       */
      gdk_surface_invalidate_rect (surface, &rect);
      reset_egl_force_redraw (surface);
    }

<<<<<<< HEAD
  eglSwapBuffers (display_win32->egl_disp, egl_surface);
}

#ifndef EGL_PLATFORM_ANGLE_ANGLE
#define EGL_PLATFORM_ANGLE_ANGLE          0x3202
#endif

#ifndef EGL_PLATFORM_ANGLE_TYPE_ANGLE
#define EGL_PLATFORM_ANGLE_TYPE_ANGLE     0x3203
#endif

#ifndef EGL_PLATFORM_ANGLE_TYPE_D3D11_ANGLE
#define EGL_PLATFORM_ANGLE_TYPE_D3D11_ANGLE 0x3208
#endif

static EGLDisplay
gdk_win32_get_egl_display (GdkWin32Display *display)
{
  EGLDisplay disp;

  if (epoxy_has_egl_extension (NULL, "EGL_EXT_platform_base"))
    {
      PFNEGLGETPLATFORMDISPLAYEXTPROC getPlatformDisplay = (void *) eglGetProcAddress ("eglGetPlatformDisplayEXT");
      if (getPlatformDisplay)
        {
          EGLint disp_attr[] = {EGL_PLATFORM_ANGLE_TYPE_ANGLE, EGL_PLATFORM_ANGLE_TYPE_D3D11_ANGLE, EGL_NONE};

          disp = getPlatformDisplay (EGL_PLATFORM_ANGLE_ANGLE, display->hdc_egl_temp, disp_attr);

          if (disp != EGL_NO_DISPLAY)
            return disp;
        }
    }

  return eglGetDisplay (display->hdc_egl_temp);
}

#define MAX_EGL_ATTRS   30

static gboolean
find_eglconfig_for_window (GdkWin32Display  *display,
                           EGLConfig        *egl_config_out,
                           EGLint           *min_swap_interval_out,
                           GError          **error)
{
  EGLint attrs[MAX_EGL_ATTRS];
  EGLint count;
  EGLConfig *configs, chosen_config;

  int i = 0;

  EGLDisplay egl_disp = display->egl_disp;

  attrs[i++] = EGL_CONFORMANT;
  attrs[i++] = EGL_OPENGL_ES2_BIT;
  attrs[i++] = EGL_SURFACE_TYPE;
  attrs[i++] = EGL_WINDOW_BIT;

  attrs[i++] = EGL_COLOR_BUFFER_TYPE;
  attrs[i++] = EGL_RGB_BUFFER;

  attrs[i++] = EGL_RED_SIZE;
  attrs[i++] = 1;
  attrs[i++] = EGL_GREEN_SIZE;
  attrs[i++] = 1;
  attrs[i++] = EGL_BLUE_SIZE;
  attrs[i++] = 1;
  attrs[i++] = EGL_ALPHA_SIZE;
  attrs[i++] = 1;

  attrs[i++] = EGL_NONE;
  g_assert (i < MAX_EGL_ATTRS);

  if (!eglChooseConfig (display->egl_disp, attrs, NULL, 0, &count) || count < 1)
    {
      g_set_error_literal (error, GDK_GL_ERROR,
                           GDK_GL_ERROR_UNSUPPORTED_FORMAT,
                           _("No available configurations for the given pixel format"));
      return FALSE;
    }

  configs = g_new (EGLConfig, count);

  if (!eglChooseConfig (display->egl_disp, attrs, configs, count, &count) || count < 1)
    {
      g_set_error_literal (error, GDK_GL_ERROR,
                           GDK_GL_ERROR_UNSUPPORTED_FORMAT,
                           _("No available configurations for the given pixel format"));
      return FALSE;
    }

  /* Pick first valid configuration i guess? */
  chosen_config = configs[0];

  if (!eglGetConfigAttrib (display->egl_disp, chosen_config,
                           EGL_MIN_SWAP_INTERVAL, min_swap_interval_out))
    {
      g_set_error_literal (error, GDK_GL_ERROR,
                           GDK_GL_ERROR_NOT_AVAILABLE,
                           "Could not retrieve the minimum swap interval");
      g_free (configs);
      return FALSE;
    }

  if (egl_config_out != NULL)
    *egl_config_out = chosen_config;

  g_free (configs);

  return TRUE;
}

gboolean
gdk_win32_display_init_egl (GdkDisplay  *display,
                            GError     **error)
{
  GdkWin32Display *display_win32 = GDK_WIN32_DISPLAY (display);
  int best_idx = 0;
  EGLDisplay egl_disp;

  if (!gdk_gl_backend_can_be_used (GDK_GL_EGL, error))
    return FALSE;

  if (display_win32->egl_disp != EGL_NO_DISPLAY)
    return TRUE;
  
  egl_disp = gdk_win32_get_egl_display (display_win32);

  if (egl_disp == EGL_NO_DISPLAY)
    return FALSE;

  if (!eglInitialize (egl_disp, NULL, NULL))
    {
      eglTerminate (egl_disp);
      egl_disp = EGL_NO_DISPLAY;
      g_set_error_literal (error, GDK_GL_ERROR,
                           GDK_GL_ERROR_NOT_AVAILABLE,
                           _("No GL implementation is available"));
      return FALSE;
    }

  display_win32->egl_disp = egl_disp;
  display_win32->egl_version = epoxy_egl_version (egl_disp);

  eglBindAPI (EGL_OPENGL_ES_API);

  display_win32->hasEglSurfacelessContext =
    epoxy_has_egl_extension (egl_disp, "EGL_KHR_surfaceless_context");

  GDK_NOTE (OPENGL,
            g_print ("EGL API version %d.%d found\n"
                     " - Vendor: %s\n"
                     " - Checked extensions:\n"
                     "\t* EGL_KHR_surfaceless_context: %s\n",
                     display_win32->egl_version / 10,
                     display_win32->egl_version % 10,
                     eglQueryString (display_win32->egl_disp, EGL_VENDOR),
                     display_win32->hasEglSurfacelessContext ? "yes" : "no"));

  return find_eglconfig_for_window (display_win32, &display_win32->egl_config,
                                   &display_win32->egl_min_swap_interval, error);
}

#define N_EGL_ATTRS     16

static EGLContext
create_egl_context (EGLDisplay    display,
                    EGLConfig     config,
                    GdkGLContext *share,
                    int           flags,
                    int           major,
                    int           minor,
                    gboolean     *is_legacy)
{
  EGLContext ctx;
  EGLint context_attribs[N_EGL_ATTRS];
  int i = 0;

  /* ANGLE does not support the GL_OES_vertex_array_object extension, so we need to use ES3 directly */
  context_attribs[i++] = EGL_CONTEXT_CLIENT_VERSION;
  context_attribs[i++] = 3;

  /* Specify the flags */
  context_attribs[i++] = EGL_CONTEXT_FLAGS_KHR;
  context_attribs[i++] = flags;

  context_attribs[i++] = EGL_NONE;
  g_assert (i < N_EGL_ATTRS);

  ctx = eglCreateContext (display,
                          config,
                          share != NULL ? GDK_WIN32_GL_CONTEXT_EGL (share)->egl_context
                                        : EGL_NO_CONTEXT,
                          context_attribs);

  if (ctx != EGL_NO_CONTEXT)
    GDK_NOTE (OPENGL, g_message ("Created EGL context[%p]", ctx));

  return ctx;
}

static gboolean
gdk_win32_gl_context_egl_realize (GdkGLContext *context,
                                  GError **error)
{
  GdkWin32GLContextEGL *context_egl = GDK_WIN32_GL_CONTEXT_EGL (context);

  gboolean debug_bit, compat_bit, legacy_bit;
  gboolean use_es = FALSE;
  EGLContext egl_context;
  EGLContext ctx;

  /* request flags and specific versions for core (3.2+) WGL context */
  int flags = 0;
  int major = 0;
  int minor = 0;

  GdkSurface *surface = gdk_gl_context_get_surface (context);
  GdkWin32Surface *impl = GDK_WIN32_SURFACE (surface);
  GdkDisplay *display = gdk_gl_context_get_display (context);
  GdkWin32Display *display_win32 = GDK_WIN32_DISPLAY (display);
  GdkGLContext *share = gdk_display_get_gl_context (display);

  gdk_gl_context_get_required_version (context, &major, &minor);
  debug_bit = gdk_gl_context_get_debug_enabled (context);
  compat_bit = gdk_gl_context_get_forward_compatible (context);

  /*
   * A legacy context cannot be shared with core profile ones, so this means we
   * must stick to a legacy context if the shared context is a legacy context
   */

  /* if GDK_GL_LEGACY is set, we default to a legacy context */
  legacy_bit = GDK_DISPLAY_DEBUG_CHECK (display, GL_LEGACY) ?
               TRUE :
			   share != NULL && gdk_gl_context_is_legacy (share);

  use_es = GDK_DISPLAY_DEBUG_CHECK (display, GL_GLES) ||
    (share != NULL && gdk_gl_context_get_use_es (share));

  if (debug_bit)
    flags |= EGL_CONTEXT_OPENGL_DEBUG_BIT_KHR;
  if (compat_bit)
    flags |= EGL_CONTEXT_OPENGL_FORWARD_COMPATIBLE_BIT_KHR;

  GDK_NOTE (OPENGL, g_message ("Creating EGL context version %d.%d (debug:%s, forward:%s, legacy:%s)",
                               major, minor,
                               debug_bit ? "yes" : "no",
                               compat_bit ? "yes" : "no",
                               legacy_bit ? "yes" : "no"));

  ctx = create_egl_context (display_win32->egl_disp,
                            display_win32->egl_config,
                            share,
                            flags,
                            major,
                            minor,
                           &legacy_bit);

  if (ctx == EGL_NO_CONTEXT)
    {
      g_set_error_literal (error, GDK_GL_ERROR,
                           GDK_GL_ERROR_NOT_AVAILABLE,
                           _("Unable to create a GL context"));
      return FALSE;
    }

  GDK_NOTE (OPENGL, g_print ("Created EGL context[%p]\n", ctx));

  context_egl->egl_context = ctx;

  /* We are using GLES here */
  gdk_gl_context_set_use_es (context, TRUE);

  /* Ensure that any other context is created with a legacy bit set */
  gdk_gl_context_set_is_legacy (context, legacy_bit);

  return TRUE;
}

static gboolean
gdk_win32_gl_context_egl_clear_current (GdkGLContext *context)
{
  GdkDisplay *display = gdk_gl_context_get_display (context);
  GdkWin32Display *display_win32 = GDK_WIN32_DISPLAY (display);

  if (display_win32->egl_disp != EGL_NO_DISPLAY)
    return eglMakeCurrent (display_win32->egl_disp,
                           EGL_NO_SURFACE, 
                           EGL_NO_SURFACE, 
                           EGL_NO_CONTEXT);
  else
    return TRUE;
}

static gboolean
gdk_win32_gl_context_egl_make_current (GdkGLContext *context,
                                       gboolean      surfaceless)
{
  GdkWin32GLContextEGL *context_egl = GDK_WIN32_GL_CONTEXT_EGL (context);
  GdkDisplay *display = gdk_gl_context_get_display (context);
  GdkWin32Display *display_win32 = GDK_WIN32_DISPLAY (display);
  GdkSurface *surface;

  gboolean do_frame_sync = FALSE;

  EGLSurface egl_surface;

  surface = gdk_gl_context_get_surface (context);

  if (!surfaceless)
    egl_surface = gdk_win32_surface_get_egl_surface (surface, display_win32->egl_config, FALSE);
  else
    {
      if (display_win32->hasEglSurfacelessContext)
        egl_surface = EGL_NO_SURFACE;
      else
        egl_surface = gdk_win32_surface_get_egl_surface (surface, display_win32->egl_config, TRUE);
    }

  if (!eglMakeCurrent (display_win32->egl_disp,
                       egl_surface,
                       egl_surface,
                       context_egl->egl_context))
    return FALSE;

  if (display_win32->egl_min_swap_interval == 0)
    eglSwapInterval (display_win32->egl_disp, 0);
  else
    g_debug ("Can't disable GL swap interval");

  return TRUE;
=======
  eglSwapBuffers (gdk_display_get_egl_display (display), egl_surface);
>>>>>>> 70cb61fb
}

static void
gdk_win32_gl_context_egl_begin_frame (GdkDrawContext *draw_context,
                                      gboolean        prefers_high_depth,
                                      cairo_region_t *update_area)
{
  gdk_win32_surface_handle_queued_move_resize (draw_context);

  GDK_DRAW_CONTEXT_CLASS (gdk_win32_gl_context_egl_parent_class)->begin_frame (draw_context, prefers_high_depth, update_area);
}

static void
gdk_win32_gl_context_egl_class_init (GdkWin32GLContextClass *klass)
{
  GdkGLContextClass *context_class = GDK_GL_CONTEXT_CLASS(klass);
  GdkDrawContextClass *draw_context_class = GDK_DRAW_CONTEXT_CLASS(klass);

  context_class->backend_type = GDK_GL_EGL;
<<<<<<< HEAD

  context_class->realize = gdk_win32_gl_context_egl_realize;
  context_class->make_current = gdk_win32_gl_context_egl_make_current;
  context_class->clear_current = gdk_win32_gl_context_egl_clear_current;
=======
>>>>>>> 70cb61fb

  draw_context_class->begin_frame = gdk_win32_gl_context_egl_begin_frame;
  draw_context_class->end_frame = gdk_win32_gl_context_egl_end_frame;
}

static void
gdk_win32_gl_context_egl_init (GdkWin32GLContextEGL *egl_context)
{
}<|MERGE_RESOLUTION|>--- conflicted
+++ resolved
@@ -111,342 +111,7 @@
       reset_egl_force_redraw (surface);
     }
 
-<<<<<<< HEAD
-  eglSwapBuffers (display_win32->egl_disp, egl_surface);
-}
-
-#ifndef EGL_PLATFORM_ANGLE_ANGLE
-#define EGL_PLATFORM_ANGLE_ANGLE          0x3202
-#endif
-
-#ifndef EGL_PLATFORM_ANGLE_TYPE_ANGLE
-#define EGL_PLATFORM_ANGLE_TYPE_ANGLE     0x3203
-#endif
-
-#ifndef EGL_PLATFORM_ANGLE_TYPE_D3D11_ANGLE
-#define EGL_PLATFORM_ANGLE_TYPE_D3D11_ANGLE 0x3208
-#endif
-
-static EGLDisplay
-gdk_win32_get_egl_display (GdkWin32Display *display)
-{
-  EGLDisplay disp;
-
-  if (epoxy_has_egl_extension (NULL, "EGL_EXT_platform_base"))
-    {
-      PFNEGLGETPLATFORMDISPLAYEXTPROC getPlatformDisplay = (void *) eglGetProcAddress ("eglGetPlatformDisplayEXT");
-      if (getPlatformDisplay)
-        {
-          EGLint disp_attr[] = {EGL_PLATFORM_ANGLE_TYPE_ANGLE, EGL_PLATFORM_ANGLE_TYPE_D3D11_ANGLE, EGL_NONE};
-
-          disp = getPlatformDisplay (EGL_PLATFORM_ANGLE_ANGLE, display->hdc_egl_temp, disp_attr);
-
-          if (disp != EGL_NO_DISPLAY)
-            return disp;
-        }
-    }
-
-  return eglGetDisplay (display->hdc_egl_temp);
-}
-
-#define MAX_EGL_ATTRS   30
-
-static gboolean
-find_eglconfig_for_window (GdkWin32Display  *display,
-                           EGLConfig        *egl_config_out,
-                           EGLint           *min_swap_interval_out,
-                           GError          **error)
-{
-  EGLint attrs[MAX_EGL_ATTRS];
-  EGLint count;
-  EGLConfig *configs, chosen_config;
-
-  int i = 0;
-
-  EGLDisplay egl_disp = display->egl_disp;
-
-  attrs[i++] = EGL_CONFORMANT;
-  attrs[i++] = EGL_OPENGL_ES2_BIT;
-  attrs[i++] = EGL_SURFACE_TYPE;
-  attrs[i++] = EGL_WINDOW_BIT;
-
-  attrs[i++] = EGL_COLOR_BUFFER_TYPE;
-  attrs[i++] = EGL_RGB_BUFFER;
-
-  attrs[i++] = EGL_RED_SIZE;
-  attrs[i++] = 1;
-  attrs[i++] = EGL_GREEN_SIZE;
-  attrs[i++] = 1;
-  attrs[i++] = EGL_BLUE_SIZE;
-  attrs[i++] = 1;
-  attrs[i++] = EGL_ALPHA_SIZE;
-  attrs[i++] = 1;
-
-  attrs[i++] = EGL_NONE;
-  g_assert (i < MAX_EGL_ATTRS);
-
-  if (!eglChooseConfig (display->egl_disp, attrs, NULL, 0, &count) || count < 1)
-    {
-      g_set_error_literal (error, GDK_GL_ERROR,
-                           GDK_GL_ERROR_UNSUPPORTED_FORMAT,
-                           _("No available configurations for the given pixel format"));
-      return FALSE;
-    }
-
-  configs = g_new (EGLConfig, count);
-
-  if (!eglChooseConfig (display->egl_disp, attrs, configs, count, &count) || count < 1)
-    {
-      g_set_error_literal (error, GDK_GL_ERROR,
-                           GDK_GL_ERROR_UNSUPPORTED_FORMAT,
-                           _("No available configurations for the given pixel format"));
-      return FALSE;
-    }
-
-  /* Pick first valid configuration i guess? */
-  chosen_config = configs[0];
-
-  if (!eglGetConfigAttrib (display->egl_disp, chosen_config,
-                           EGL_MIN_SWAP_INTERVAL, min_swap_interval_out))
-    {
-      g_set_error_literal (error, GDK_GL_ERROR,
-                           GDK_GL_ERROR_NOT_AVAILABLE,
-                           "Could not retrieve the minimum swap interval");
-      g_free (configs);
-      return FALSE;
-    }
-
-  if (egl_config_out != NULL)
-    *egl_config_out = chosen_config;
-
-  g_free (configs);
-
-  return TRUE;
-}
-
-gboolean
-gdk_win32_display_init_egl (GdkDisplay  *display,
-                            GError     **error)
-{
-  GdkWin32Display *display_win32 = GDK_WIN32_DISPLAY (display);
-  int best_idx = 0;
-  EGLDisplay egl_disp;
-
-  if (!gdk_gl_backend_can_be_used (GDK_GL_EGL, error))
-    return FALSE;
-
-  if (display_win32->egl_disp != EGL_NO_DISPLAY)
-    return TRUE;
-  
-  egl_disp = gdk_win32_get_egl_display (display_win32);
-
-  if (egl_disp == EGL_NO_DISPLAY)
-    return FALSE;
-
-  if (!eglInitialize (egl_disp, NULL, NULL))
-    {
-      eglTerminate (egl_disp);
-      egl_disp = EGL_NO_DISPLAY;
-      g_set_error_literal (error, GDK_GL_ERROR,
-                           GDK_GL_ERROR_NOT_AVAILABLE,
-                           _("No GL implementation is available"));
-      return FALSE;
-    }
-
-  display_win32->egl_disp = egl_disp;
-  display_win32->egl_version = epoxy_egl_version (egl_disp);
-
-  eglBindAPI (EGL_OPENGL_ES_API);
-
-  display_win32->hasEglSurfacelessContext =
-    epoxy_has_egl_extension (egl_disp, "EGL_KHR_surfaceless_context");
-
-  GDK_NOTE (OPENGL,
-            g_print ("EGL API version %d.%d found\n"
-                     " - Vendor: %s\n"
-                     " - Checked extensions:\n"
-                     "\t* EGL_KHR_surfaceless_context: %s\n",
-                     display_win32->egl_version / 10,
-                     display_win32->egl_version % 10,
-                     eglQueryString (display_win32->egl_disp, EGL_VENDOR),
-                     display_win32->hasEglSurfacelessContext ? "yes" : "no"));
-
-  return find_eglconfig_for_window (display_win32, &display_win32->egl_config,
-                                   &display_win32->egl_min_swap_interval, error);
-}
-
-#define N_EGL_ATTRS     16
-
-static EGLContext
-create_egl_context (EGLDisplay    display,
-                    EGLConfig     config,
-                    GdkGLContext *share,
-                    int           flags,
-                    int           major,
-                    int           minor,
-                    gboolean     *is_legacy)
-{
-  EGLContext ctx;
-  EGLint context_attribs[N_EGL_ATTRS];
-  int i = 0;
-
-  /* ANGLE does not support the GL_OES_vertex_array_object extension, so we need to use ES3 directly */
-  context_attribs[i++] = EGL_CONTEXT_CLIENT_VERSION;
-  context_attribs[i++] = 3;
-
-  /* Specify the flags */
-  context_attribs[i++] = EGL_CONTEXT_FLAGS_KHR;
-  context_attribs[i++] = flags;
-
-  context_attribs[i++] = EGL_NONE;
-  g_assert (i < N_EGL_ATTRS);
-
-  ctx = eglCreateContext (display,
-                          config,
-                          share != NULL ? GDK_WIN32_GL_CONTEXT_EGL (share)->egl_context
-                                        : EGL_NO_CONTEXT,
-                          context_attribs);
-
-  if (ctx != EGL_NO_CONTEXT)
-    GDK_NOTE (OPENGL, g_message ("Created EGL context[%p]", ctx));
-
-  return ctx;
-}
-
-static gboolean
-gdk_win32_gl_context_egl_realize (GdkGLContext *context,
-                                  GError **error)
-{
-  GdkWin32GLContextEGL *context_egl = GDK_WIN32_GL_CONTEXT_EGL (context);
-
-  gboolean debug_bit, compat_bit, legacy_bit;
-  gboolean use_es = FALSE;
-  EGLContext egl_context;
-  EGLContext ctx;
-
-  /* request flags and specific versions for core (3.2+) WGL context */
-  int flags = 0;
-  int major = 0;
-  int minor = 0;
-
-  GdkSurface *surface = gdk_gl_context_get_surface (context);
-  GdkWin32Surface *impl = GDK_WIN32_SURFACE (surface);
-  GdkDisplay *display = gdk_gl_context_get_display (context);
-  GdkWin32Display *display_win32 = GDK_WIN32_DISPLAY (display);
-  GdkGLContext *share = gdk_display_get_gl_context (display);
-
-  gdk_gl_context_get_required_version (context, &major, &minor);
-  debug_bit = gdk_gl_context_get_debug_enabled (context);
-  compat_bit = gdk_gl_context_get_forward_compatible (context);
-
-  /*
-   * A legacy context cannot be shared with core profile ones, so this means we
-   * must stick to a legacy context if the shared context is a legacy context
-   */
-
-  /* if GDK_GL_LEGACY is set, we default to a legacy context */
-  legacy_bit = GDK_DISPLAY_DEBUG_CHECK (display, GL_LEGACY) ?
-               TRUE :
-			   share != NULL && gdk_gl_context_is_legacy (share);
-
-  use_es = GDK_DISPLAY_DEBUG_CHECK (display, GL_GLES) ||
-    (share != NULL && gdk_gl_context_get_use_es (share));
-
-  if (debug_bit)
-    flags |= EGL_CONTEXT_OPENGL_DEBUG_BIT_KHR;
-  if (compat_bit)
-    flags |= EGL_CONTEXT_OPENGL_FORWARD_COMPATIBLE_BIT_KHR;
-
-  GDK_NOTE (OPENGL, g_message ("Creating EGL context version %d.%d (debug:%s, forward:%s, legacy:%s)",
-                               major, minor,
-                               debug_bit ? "yes" : "no",
-                               compat_bit ? "yes" : "no",
-                               legacy_bit ? "yes" : "no"));
-
-  ctx = create_egl_context (display_win32->egl_disp,
-                            display_win32->egl_config,
-                            share,
-                            flags,
-                            major,
-                            minor,
-                           &legacy_bit);
-
-  if (ctx == EGL_NO_CONTEXT)
-    {
-      g_set_error_literal (error, GDK_GL_ERROR,
-                           GDK_GL_ERROR_NOT_AVAILABLE,
-                           _("Unable to create a GL context"));
-      return FALSE;
-    }
-
-  GDK_NOTE (OPENGL, g_print ("Created EGL context[%p]\n", ctx));
-
-  context_egl->egl_context = ctx;
-
-  /* We are using GLES here */
-  gdk_gl_context_set_use_es (context, TRUE);
-
-  /* Ensure that any other context is created with a legacy bit set */
-  gdk_gl_context_set_is_legacy (context, legacy_bit);
-
-  return TRUE;
-}
-
-static gboolean
-gdk_win32_gl_context_egl_clear_current (GdkGLContext *context)
-{
-  GdkDisplay *display = gdk_gl_context_get_display (context);
-  GdkWin32Display *display_win32 = GDK_WIN32_DISPLAY (display);
-
-  if (display_win32->egl_disp != EGL_NO_DISPLAY)
-    return eglMakeCurrent (display_win32->egl_disp,
-                           EGL_NO_SURFACE, 
-                           EGL_NO_SURFACE, 
-                           EGL_NO_CONTEXT);
-  else
-    return TRUE;
-}
-
-static gboolean
-gdk_win32_gl_context_egl_make_current (GdkGLContext *context,
-                                       gboolean      surfaceless)
-{
-  GdkWin32GLContextEGL *context_egl = GDK_WIN32_GL_CONTEXT_EGL (context);
-  GdkDisplay *display = gdk_gl_context_get_display (context);
-  GdkWin32Display *display_win32 = GDK_WIN32_DISPLAY (display);
-  GdkSurface *surface;
-
-  gboolean do_frame_sync = FALSE;
-
-  EGLSurface egl_surface;
-
-  surface = gdk_gl_context_get_surface (context);
-
-  if (!surfaceless)
-    egl_surface = gdk_win32_surface_get_egl_surface (surface, display_win32->egl_config, FALSE);
-  else
-    {
-      if (display_win32->hasEglSurfacelessContext)
-        egl_surface = EGL_NO_SURFACE;
-      else
-        egl_surface = gdk_win32_surface_get_egl_surface (surface, display_win32->egl_config, TRUE);
-    }
-
-  if (!eglMakeCurrent (display_win32->egl_disp,
-                       egl_surface,
-                       egl_surface,
-                       context_egl->egl_context))
-    return FALSE;
-
-  if (display_win32->egl_min_swap_interval == 0)
-    eglSwapInterval (display_win32->egl_disp, 0);
-  else
-    g_debug ("Can't disable GL swap interval");
-
-  return TRUE;
-=======
   eglSwapBuffers (gdk_display_get_egl_display (display), egl_surface);
->>>>>>> 70cb61fb
 }
 
 static void
@@ -466,13 +131,6 @@
   GdkDrawContextClass *draw_context_class = GDK_DRAW_CONTEXT_CLASS(klass);
 
   context_class->backend_type = GDK_GL_EGL;
-<<<<<<< HEAD
-
-  context_class->realize = gdk_win32_gl_context_egl_realize;
-  context_class->make_current = gdk_win32_gl_context_egl_make_current;
-  context_class->clear_current = gdk_win32_gl_context_egl_clear_current;
-=======
->>>>>>> 70cb61fb
 
   draw_context_class->begin_frame = gdk_win32_gl_context_egl_begin_frame;
   draw_context_class->end_frame = gdk_win32_gl_context_egl_end_frame;
