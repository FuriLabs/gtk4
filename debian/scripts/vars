# This file is NOT a shell script.
#
# This file gets included by both debian/rules (make) AND the scripts in
# debian/scripts (bash)
#

# Where to cd to to unpack all the tarballs.
SOURCE_DIR=build-tree
# For a single pkg, this is the directory that is embedded in the tarball.
# For multiple pkgs, this is null.
<<<<<<< HEAD
TAR_DIR=gtk+-2.8.9
=======
TAR_DIR=gtk+-2.8.18
>>>>>>> 55c2c63d
# Where to place all the stamp files.  This directory can be removed, and
# all the targets will then be rerun.
STAMP_DIR=debian/stampdir
# When sys-build.mk is used to build the source, this is the target(s) to
# run.
BUILD_TARGET=
# When cleaning the source, during diff generation, if this is set, this
# target will be called in debian/rules.  This allows for pkgs that have
# complicated cleaning rules.
CLEAN_TARGET_EXTERNAL=
# Whether to die if the source cleaning fails.
CLEAN_IGNORE=yes
# The clean target to run.  Defaults to clean.
CLEAN_TARGET=distclean
# Files to exclude from the diff.
DIFF_EXCLUDE="Makefile.in configure"
# Where the patches are located(duh!).
PATCH_DIR=debian/patches
SRC_PATCH_DIR=upstream/patches
SRC_TAR_DIR=upstream/tarballs<|MERGE_RESOLUTION|>--- conflicted
+++ resolved
@@ -8,11 +8,7 @@
 SOURCE_DIR=build-tree
 # For a single pkg, this is the directory that is embedded in the tarball.
 # For multiple pkgs, this is null.
-<<<<<<< HEAD
-TAR_DIR=gtk+-2.8.9
-=======
 TAR_DIR=gtk+-2.8.18
->>>>>>> 55c2c63d
 # Where to place all the stamp files.  This directory can be removed, and
 # all the targets will then be rerun.
 STAMP_DIR=debian/stampdir
