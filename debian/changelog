<<<<<<< HEAD
gtk4 (4.10.1+ds-1ubuntu1) lunar; urgency=medium

  * Sync with Debian. Remaining changes:
    - debian/tests:
      + include the memorytexture test in the flaky set, it has been unreliable
    - debian/control:
      + Build-Depend on dh-sequence-translations

 -- Jeremy Bicha <jbicha@ubuntu.com>  Tue, 14 Mar 2023 08:43:28 -0400
=======
gtk4 (4.10.1+ds-2) experimental; urgency=medium

  * debian/patches: Add gstreamer-player as subproject.
    It's used by gtk media to play videos, but it's currently in
    gstreamer-plugins-bad. By just including this library inside gtk we can
    avoid having dependency on gstreamer's bad set. (LP: #2011849)
  * debian/control: build-depend on libgstreamer-plugins-base1.0-dev.
    Remove instead dependency on libgstreamer-plugins-bad1.0-dev
  * debian/rules: Also include gstreamer in udebs build.
    We include some gstreamer sources in gtk now, so better to provide some
    debug symbols too
  * debian/control: Recommends libgtk-4-media-gstreamer.
    Gtk media is considered a main element of gtk4, and not providing
    support for it, implies shipping a broken gtk (as upstream sentenced).
    So, let's recommend it. (LP: #2011849)

 -- Marco Trevisan (Treviño) <marco@ubuntu.com>  Thu, 23 Mar 2023 18:23:32 +0100
>>>>>>> c7f91857

gtk4 (4.10.1+ds-1) experimental; urgency=medium

  * New upstream release
  * Drop combobox patch applied in new release
  * Refresh patch

 -- Jeremy Bicha <jbicha@ubuntu.com>  Tue, 14 Mar 2023 08:43:02 -0400

gtk4 (4.10.0+ds-2ubuntu1) lunar; urgency=medium

  * Sync with Debian. Remaining changes:
    - debian/tests:
      + include the memorytexture test in the flaky set, it has been unreliable
    - debian/control:
      + Build-Depend on dh-sequence-translations

 -- Jeremy Bicha <jbicha@ubuntu.com>  Wed, 08 Mar 2023 13:07:01 -0500

gtk4 (4.10.0+ds-2) experimental; urgency=medium

  * Cherry-pick patch to fix combo boxes

 -- Jeremy Bicha <jbicha@ubuntu.com>  Wed, 08 Mar 2023 12:43:20 -0500

gtk4 (4.10.0+ds-1ubuntu1) lunar; urgency=medium

  * Sync with Debian. Remaining changes:
    - debian/tests:
      + include the memorytexture test in the flaky set, it has been unreliable
    - debian/control:
      + Build-Depend on dh-sequence-translations

 -- Jeremy Bicha <jbicha@ubuntu.com>  Mon, 06 Mar 2023 09:45:47 -0500

gtk4 (4.10.0+ds-1) experimental; urgency=medium

  * New upstream release
  * debian/libgtk-4-1.symbols.in: Add new symbols

 -- Jeremy Bicha <jbicha@ubuntu.com>  Mon, 06 Mar 2023 09:18:40 -0500

gtk4 (4.9.4+ds-1ubuntu1) lunar; urgency=medium

  * Sync with Debian. Remaining changes:
    - debian/tests:
      + include the memorytexture test in the flaky set, it has been unreliable
    - debian/control:
      + Build-Depend on dh-sequence-translations

 -- Jeremy Bicha <jbicha@ubuntu.com>  Mon, 13 Feb 2023 16:15:21 -0500

gtk4 (4.9.4+ds-1) experimental; urgency=medium

  * New upstream release
  * debian/libgtk-4-1.symbols.in: Add new symbols

 -- Jeremy Bicha <jbicha@ubuntu.com>  Mon, 13 Feb 2023 16:14:23 -0500

gtk4 (4.9.3+ds-1ubuntu1) lunar; urgency=medium

  * Sync with Debian. Remaining changes:
    - debian/tests:
      + include the memorytexture test in the flaky set, it has been unreliable
    - debian/control:
      + Build-Depend on dh-sequence-translations

 -- Jeremy Bicha <jbicha@ubuntu.com>  Thu, 09 Feb 2023 14:00:55 -0500

gtk4 (4.9.3+ds-1) experimental; urgency=medium

  [ Jeremy Bicha, via Ubuntu ]
  * New upstream release 4.9.2
  * Bump minimum glib to 2.72.0
  * debian/libgtk-4-1.symbols.in: Update.
    Some symbols were removed, but they were never considered public ABI.
  * Revert commit dropping installed tests
  * Refresh patch series

  [ Simon McVittie ]
  * d/gbp.conf, d/watch: Branch for experimental
  * New upstream release 4.9.3
  * Drop patches that were applied (some a little differently) upstream
  * Refresh patch series
  * d/copyright: Update
  * d/control.in: Update versions of build-dependencies
  * Drop version constraints that have been satisfied since Debian 10
  * d/libgtk-4-1.symbols.in: Update.
    Ignore removal of gtk_file_dialog_{get,set}_shortcut_folders: they were
    added in the 4.9.x branch and are not yet considered stable ABI.

 -- Jeremy Bicha <jbicha@ubuntu.com>  Thu, 09 Feb 2023 11:43:59 -0500

gtk4 (4.9.2+ds-0ubuntu2) lunar; urgency=medium

  * Rebuild against latest tiff

 -- Jeremy Bicha <jbicha@ubuntu.com>  Sat, 04 Feb 2023 11:31:27 -0500

gtk4 (4.9.2+ds-0ubuntu1) lunar; urgency=medium

  * Sync with Debian. Remaining changes:
    - debian/tests:
      + include the memorytexture test in the flaky set, it has been unreliable
    - debian/control:
      + Build-Depend on dh-sequence-translations
  * New upstream release
  * Update debian/gbp.conf and debian/watch to track the 4.9 series
  * debian/control.in:Bump minimum glib to 2.72.0
  * debian/libgtk-4-1.symbols.in: Update
  * debian/tests/python3-gi: stop using deprecated method
  * Drop patches applied in new series
  * Revert commit dropping installed tests
  * Add patch to mark the gtk template test as flaky

 -- Jeremy Bicha <jbicha@ubuntu.com>  Thu, 12 Jan 2023 13:58:01 -0500

gtk4 (4.8.3+ds-2) unstable; urgency=medium

  [ Jeremy Bicha ]
  * debian/tests/python3-gi: stop using deprecated method

  [ Simon McVittie ]
  * d/patches: Update to gtk-4-8 branch commit 4.8.3-15-g1ef03e6eb8
    - Optimize column views by not creating list item widgets in columns
      that are not visible (GNOME/gtk!5374)
    - In X11, make sure menus, popovers etc. don't interfere with ability
      to click/select in other applications' windows
      (GNOME/gtk#5364, GNOME/gtk#5400)
    - Do not mark non-user-facing strings as translatable (GNOME/gtk#5146)
    - Fix animations and transitions randomly stopping (GNOME/gtk#4426)
    - Translation updates: ab, tr
  * d/p/gdk-x11-Reset-all-scroll-valuators-on-enter.patch:
    Add patch from 4.9.x to avoid scroll events being sent to more than
    one window under X11 (Closes: #1029972) (LP: #1993594)
  * d/control.in: Fix description of gtk-4-examples, which no longer
    contains installed-tests (which were separated into gtk-4-tests)
  * Add overrides for false positive lintian/lintian!452
  * Standards-Version: 4.6.2 (no changes required)

 -- Simon McVittie <smcv@debian.org>  Sat, 04 Feb 2023 15:14:39 +0000

gtk4 (4.8.3+ds-1) unstable; urgency=medium

  * New upstream release
  * Drop patches that were applied upstream
  * d/tests/run-with-display: Use absolute path to WAYLAND_DISPLAY socket.
    This means we can still use the Wayland display, even when dh_auto_test
    changes our XDG_RUNTIME_DIR.
  * d/run-tests.sh: Use dh_auto_test.
    In particular this forces the C.UTF-8 locale, which should mean the tests
    pass even when run under a non-UTF-8 locale like C (which official Debian
    buildds do not do, but some other environments like reproducible-builds
    might). (Closes: #1027680)
  * d/tests: Quote more defensively
  * d/tests/python3-gi: Explicitly disable a11y.
    This version of GTK logs a warning (which makes the autopkgtest fail)
    if we cannot contact the a11y bus provided by AT-SPI.
  * d/tests/build: Suppress D-Bus/a11y warnings
  * d/tests/build: Avoid PWD bashism
  * d/copyright: Move standalone license stanzas to the end
  * d/copyright: Add details of run-with-display script

 -- Simon McVittie <smcv@debian.org>  Tue, 03 Jan 2023 12:45:21 +0000

gtk4 (4.8.2+ds-4) unstable; urgency=medium

  * d/patches: Update to upstream gtk-4-8 branch commit 4.8.2-27-g5186430d9d
    - Fix visual artifacts on X11
    - Update translations
  * d/patches: Sort Debian-specific patches to the end of the series
  * d/p/testsuite-Use-separate-setups-for-unstable-tests-instead-.patch,
    d/p/testsuite-Don-t-create-.test-files-for-flaky-or-failing-t.patch:
    Add patches from upstream git main to improve handling of
    flaky/failing tests
  * d/p/node-editor-Save-test-data-relative-to-current-working-di.patch:
    Add proposed patch to make the node editor reproducible
  * d/rules: Remove redundant --libdir override
  * d/control.in: Drop unused docbook and xsltproc build-dependencies.
    The man pages now use python3-docutils instead.
  * d/*.install: Don't try to install man pages under nodoc build-profile

 -- Simon McVittie <smcv@debian.org>  Tue, 06 Dec 2022 11:52:29 +0000

gtk4 (4.8.2+ds-3ubuntu1) lunar; urgency=medium

  * Sync with Debian. Remaining changes:
    - debian/tests:
      + include the memorytexture test in the flaky set, it has been unreliable
    - debian/control:
      + Build-Depend on dh-sequence-translations

 -- Amin Bandali <amin.bandali@canonical.com>  Wed, 23 Nov 2022 12:53:46 -0500

gtk4 (4.8.2+ds-3) unstable; urgency=medium

  * Skip border-image-excess-size reftest on big-endian machines.
    Mitigates: #1024391
  * Update to upstream gtk-4-8 branch commit 4.8.2-21-g753c6f2435
    - Trigger on-screen keyboard more reliably
    - Don't dismiss popups unnecessarily

 -- Simon McVittie <smcv@debian.org>  Fri, 18 Nov 2022 22:12:24 +0000

gtk4 (4.8.2+ds-2) unstable; urgency=medium

  * d/watch, d/gbp.conf: Only watch for 4.8.x versions.
    Development release 4.9.1 has already happened, but is unlikely to reach
    a stable branch before the Debian 12 freeze.
  * Build-/test-depend on dbus-daemon instead of dbus.
    We only need dbus-run-session here, not the system bus.
  * d/patches: Update to upstream gtk-4-8 branch commit 4.8.2-18-g205783d9b0
    - Fix handling of AltGr when multiple keyboard layouts use it
    - Fix handling of back/forward mouse buttons
    - Fix a focus handling regression
    - Fix a regression that caused a very narrow combo box drop-down in
      GNOME Settings since 4.8
    - Fix a regression with copying under Phosh since 4.8
    - Don't confine resized windows to the geometry of the first monitor
    - Translation updates

 -- Simon McVittie <smcv@debian.org>  Fri, 18 Nov 2022 09:56:14 +0000

gtk4 (4.8.2+ds-1) unstable; urgency=medium

  * New upstream release
  * d/control.in: Update Meson build-dependency
  * d/copyright: Stop listing wayland and wayland-protocols as excluded.
    They are no longer in the upstream source release.
  * d/patches: Remove patches that were applied upstream

 -- Simon McVittie <smcv@debian.org>  Sat, 29 Oct 2022 11:54:46 +0100

gtk4 (4.8.1+ds-1ubuntu1) kinetic; urgency=medium

  * Sync with Debian. Remaining changes:
    - debian/tests:
      + include the memorytexture test in the flaky set, it has been unreliable
    - debian/control:
      + Build-Depend on dh-sequence-translations

 -- Jeremy Bicha <jbicha@ubuntu.com>  Mon, 19 Sep 2022 16:39:04 -0400

gtk4 (4.8.1+ds-1) unstable; urgency=medium

  * New upstream release
  * debian/libgtk-4-1.symbols.in: Add a new symbol
  * d/control.in: Replace transitional libfontconfig1-dev with
    libfontconfig-dev
  * d/missing-sources: Update for upstream updates to Compose data
  * d/p/gdkevents-Don-t-ignore-modifiers-that-are-not-currently-a.patch:
    Add proposed patch to fix keyboard shortcuts with X11 backend
    (Closes: #1016927)
  * d/p/build-Use-more-conservative-GResource-embedding-on-non-x8.patch:
    Update patch for GResource embedding based on upstream feedback

 -- Simon McVittie <smcv@debian.org>  Sat, 17 Sep 2022 22:23:08 +0100

gtk4 (4.7.2+ds-3) unstable; urgency=medium

  [ Samuel Thibault ]
  * debian/libgtk-4-1.symbols.in: Mark more Wayland symbols as Linux-specific
  * Build-depend on dh-exec
  * Avoid trying to install Wayland documentation on non-Linux
    (Closes: #1017866)

  [ Jeremy Bicha ]
  * Release to unstable

 -- Jeremy Bicha <jbicha@ubuntu.com>  Sun, 21 Aug 2022 17:40:46 -0400

gtk4 (4.7.2+ds-2ubuntu1) kinetic; urgency=medium

  * Sync with Debian. Remaining changes:
    - debian/tests:
      + include the memorytexture test in the flaky set, it has been unreliable
    - debian/control:
      + Build-Depend on dh-sequence-translations
  * Drop the debian/rules translation override since there is only one
    translation template now

 -- Jeremy Bicha <jbicha@ubuntu.com>  Thu, 18 Aug 2022 22:34:45 -0400

gtk4 (4.7.2+ds-2) experimental; urgency=medium

  * Merge packaging changes from unstable

 -- Simon McVittie <smcv@debian.org>  Tue, 16 Aug 2022 11:24:01 +0100

gtk4 (4.6.6+ds-3ubuntu1) kinetic; urgency=medium

  * Sync with Debian. Remaining changes:
    - debian/tests:
      + include the memorytexture test in the flaky set, it has been unreliable
    - debian/control:
      + Build-Depend on dh-sequence-translations
    - debian/rules: Handle the 2nd translation template file.
      This override can be dropped with 4.7.1

 -- Jesús Soto <jesus.soto@canonical.com>  Tue, 16 Aug 2022 09:49:05 -0500

gtk4 (4.6.6+ds-3) unstable; urgency=medium

  * Branch 4.6.x for unstable
  * d/rules: Force softpipe OpenGL driver on mips* architectures.
    This is a workaround for misrendering and crashes when the buildds run
    tests under llvmpipe on these architectures (see #993550, #1003348,
    #1010838).
  * d/p/debian/Skip-some-known-failing-tests-on-mips-family-architecture.patch:
    Remove patch, stop skipping tests that (should) pass on mips*el when
    we force softpipe.
  * d/p/Work-around-1014417-in-Meson.patch:
    Remove workaround for a Meson 0.63.0 bug that was fixed in 0.63.1
  * d/p/build-Add-an-option-to-use-more-conservative-GResource-em.patch:
    Add a build option to disable the GResource fast-path, and disable it.
    It isn't reliable on non-mainstream architectures, and the compile time
    improvement is not significant if we're compiling all of GTK anyway.
  * d/rules: Enable broadway backend for the .deb build (but not the udeb).
    This is apparently used by Cambalache and Deckard, and also the
    Pidgin unit tests. (Closes: #994944)

 -- Simon McVittie <smcv@debian.org>  Tue, 16 Aug 2022 09:23:59 +0100

gtk4 (4.7.2+ds-1) experimental; urgency=medium

  * New upstream development release
    - Fix crashes involving GL/GLES version selection on PinePhone
      (Closes: #1009917)
  * Repack with wayland and wayland-protocols subprojects omitted.
    The versions in unstable are sufficiently new.
  * d/control.in: Update dependency versions
  * d/copyright: Update
  * Refresh patch series
  * Skip inscription-markup.ui reftest for now.
    The whole thing is rendered 1px offset from where it should be, which is
    not a serious problem for practical use of GTK, but makes the tests fail.
  * d/gtk-4-examples.install: Include the new NodeEditor demo
  * Update symbols file for new ABI

 -- Simon McVittie <smcv@debian.org>  Fri, 12 Aug 2022 11:46:07 +0100

gtk4 (4.6.6+ds-2) unstable; urgency=medium

  [ Evangelos Ribeiro Tzaras ]
  * Drop erroneous !nocheck annotation from python3-gi Build-Depends
    (Closes: #1014878)

  [ Simon McVittie ]
  * Add temporary patch to work around #1014417 in Meson
  * Standards-Version: 4.6.1 (no changes required)
  * Migrate GLib 2.68.0 build-dependency from d/control to d/control.in
  * d/copyright: Drop unused GPL license stanzas
  * d/gtk-4-tests.lintian-overrides: Update syntax for current Lintian

  * Sync with Debian. Remaining changes:
    - debian/tests:
      + include the memorytexture test in the flaky set, it has been unreliable
    - debian/control:
      + Build-Depend on dh-sequence-translations
    - debian/rules: Handle the 2nd translation template file.
      This override can be dropped with 4.7.1


 -- Jeremy Bicha <jbicha@ubuntu.com>  Tue, 05 Jul 2022 14:09:40 -0400
 

gtk4 (4.6.6+ds-1) unstable; urgency=medium

  [ Jeremy Bicha ]
  * New upstream release (LP: #1980742)

  [ Simon McVittie ]
  * d/tests/installed-tests: Fail on unset variable references
  * d/tests/installed-tests: Fail if no tests are found

  [ Evangelos Ribeiro Tzaras ]
  * Bump required glib build dependency

 -- Jeremy Bicha <jbicha@ubuntu.com>  Tue, 05 Jul 2022 11:24:34 -0400

gtk4 (4.6.5+ds-1ubuntu6) kinetic; urgency=medium

  * debian/rules:
    - use the make-pot script instead of the  --enable-features=Vulkan
      rule which seems to not work as intended

 -- Sebastien Bacher <seb128@ubuntu.com>  Mon, 04 Jul 2022 13:47:15 +0200

gtk4 (4.6.5+ds-1ubuntu5) kinetic; urgency=medium

  * Rebuild to get the translations import on launchpad, the template
    sharing option was enabled on the server which makes the (outdated)
    project vcs loaded instead of the package files

 -- Sebastien Bacher <seb128@ubuntu.com>  Fri, 01 Jul 2022 11:39:09 +0200

gtk4 (4.6.5+ds-1ubuntu4) kinetic; urgency=medium

  * Fix the build directory for the previous upload

 -- Jeremy Bicha <jbicha@ubuntu.com>  Thu, 30 Jun 2022 14:21:26 -0400

gtk4 (4.6.5+ds-1ubuntu3) kinetic; urgency=medium

  * debian/rules: gtk4 builds 2 translation templates so handle them both

 -- Jeremy Bicha <jbicha@ubuntu.com>  Thu, 30 Jun 2022 10:27:29 -0400

gtk4 (4.6.5+ds-1ubuntu2) kinetic; urgency=medium

  * Build-Depend on dh-sequence-translations
    - Fixes missing translations and RTL support (LP: #1947698)

 -- Jeremy Bicha <jbicha@ubuntu.com>  Thu, 30 Jun 2022 09:56:48 -0400

gtk4 (4.6.5+ds-1) unstable; urgency=medium

  [ Jeremy Bicha ]
  * New upstream release (LP: #1976500)
    - Fixes file chooser getting bigger each time it opens (LP: #1971112)
  * Drop 2 patches applied in new release

  [ Laurent Bigonville ]
  * debian/control.in: Disable librsvg BD on architectures where it's not
    building

 -- Jeremy Bicha <jbicha@ubuntu.com>  Wed, 01 Jun 2022 09:05:45 -0400

gtk4 (4.6.4+ds-3ubuntu1) kinetic; urgency=medium

  [ Sebastien Bacher ]
  * debian/tests:
    - include the memorytexture test in the flaky set, it has been unreliable

 -- Jeremy Bicha <jbicha@ubuntu.com>  Thu, 19 May 2022 10:16:34 -0400
gtk4 (4.6.4+ds-3) unstable; urgency=medium

  * d/rules: Stop skipping ngl tests on big-endian machines.
    The ngl renderer no longer exists: it was renamed to gl.
  * d/rules, d/run-tests.sh: Move loop through backends into run-tests.sh.
    This means that if an X11 test fails, we try the Wayland tests (if we
    are running them at all) before failing the build.
  * d/rules: Work around llvmpipe segfault by forcing softpipe on mipsel
    for build-time tests. (Mitigates: #1010838)
  * d/control.in: Move gi-docgen to Build-Depends-Indep.
    We correctly disable the gi-docgen-generated documentation when only
    building architecture-dependent packages.
  * d/control.in: Drop build-dependencies that were only there for gi-docgen.
    Now that we're using the packaged gi-docgen instead of the bundled copy,
    there's no need to depend on its dependencies explicitly.

 -- Simon McVittie <smcv@debian.org>  Sun, 15 May 2022 00:27:01 +0100

gtk4 (4.6.4+ds-2) unstable; urgency=medium

  * Cherry-pick patch to fix pasting into the filechooser name field
    (LP: #1971532)

 -- Jeremy Bicha <jbicha@ubuntu.com>  Sat, 14 May 2022 10:05:42 -0400

gtk4 (4.6.4+ds-1) unstable; urgency=medium

  * New upstream release
  * Drop patches applied in new release
  * Cherry-pick patch to fix an invalid format string
  * Use gi-docgen to build docs

 -- Jeremy Bicha <jbicha@ubuntu.com>  Fri, 13 May 2022 16:26:26 -0400

gtk4 (4.6.3+ds1-2) unstable; urgency=medium

  * Cherry-pick gtk-4-6 patch needed for mutter 42.1 (LP: #1972722)

 -- Jeremy Bicha <jbicha@ubuntu.com>  Mon, 09 May 2022 16:48:11 -0400

gtk4 (4.6.3+ds1-1) unstable; urgency=medium

  * New upstream release
  * d/copyright: Exclude gtk/theme/Default/Default-*.css.
    We already deleted them during clean.
  * d/copyright: Stop excluding subprojects/wayland.
    It's no longer included in tarballs.
  * d/patches: Update to upstream gtk-4-6 branch commit 4.6.3-9-g045446c3da
    - Work around infinite loop in box allocation (Closes: #1010547)
    - Make it easier to select the current folder with a file chooser
    - Fix saving into a subdirectory with a file chooser
    - Translation updates
  * d/log-reftests.py: Update names of GSK renderers
  * d/rules, d/run-tests.sh: Add infrastructure to ignore failing GSK tests.
    Similar to reftests, these can be fragile against varying versions of
    dependencies.
  * d/rules: Ignore unaligned-offscreen GSK comparison test.
    Workaround for GNOME/gtk#4889.

 -- Simon McVittie <smcv@debian.org>  Wed, 04 May 2022 11:30:16 +0100

gtk4 (4.6.2+ds-1) unstable; urgency=medium

  * New upstream release
  * d/missing-sources/emojibase: Update to emojibase-data 7.0.1, matching
    the data files in gtk/emoji
  * d/rules: Improve regeneration of emoji data
  * d/missing-sources: Add Unicode emoji data.
    The JSON data files in d/missing-sources/emojibase are indirectly
    derived from this.
  * d/copyright: Update
  * d/p/debian/Disable-optimized-GResource-embedding.patch: Remove.
    The upstream code now disables this on the architectures where it is
    known to be problematic, namely 32-bit ARM.

 -- Simon McVittie <smcv@debian.org>  Sun, 20 Mar 2022 17:51:43 +0000

gtk4 (4.6.1+ds-1) unstable; urgency=medium

  * New upstream release
  * Drop patches that were applied upstream
  * d/control.in: Update build-dependency versions
  * d/copyright: Update
  * d/watch: Repack with wayland subproject excluded, we use the system copy
  * d/run-tests.sh: Show full test log after testing

 -- Simon McVittie <smcv@debian.org>  Wed, 16 Feb 2022 16:55:50 +0000

gtk4 (4.6.0+ds1-4) unstable; urgency=medium

  * Release to unstable

 -- Jeremy Bicha <jeremy.bicha@canonical.com>  Wed, 09 Feb 2022 13:25:53 -0500

gtk4 (4.6.0+ds1-3) experimental; urgency=medium

  * Skip another known-failing test on mips*el (see #993550)
  * Add mips*el bug reference to previous changelog entry

 -- Simon McVittie <smcv@debian.org>  Sat, 08 Jan 2022 22:47:19 +0000

gtk4 (4.6.0+ds1-2) experimental; urgency=medium

  * d/p/png-Correct-endianness-for-big-endian-machines.patch:
    Add proposed patch to fix FTBFS on s390x
  * d/p/debian/Skip-some-known-failing-tests-on-mips-family-architecture.patch:
    Skip another known-failing test on mips family (see #1003348)
  * d/p/debian/Disable-optimized-GResource-embedding.patch:
    Disable optimized GResource embedding.
    This seems to be triggering failures on armel and armhf. Second-guessing
    GResource seems to be more trouble than it's worth.
  * d/rules: Rebuild CSS using sass

 -- Simon McVittie <smcv@debian.org>  Sat, 08 Jan 2022 18:40:18 +0000

gtk4 (4.6.0+ds1-1) experimental; urgency=medium

  * New upstream release
  * Rebase patch series
    - d/p/debian/testsuite-Don-t-test-the-old-gl-renderer.patch:
      Drop, no longer needed
  * d/control.in: Update build-dependencies
  * d/copyright: Update
  * d/rules: Don't build man pages under nodoc build-profile
  * d/source/include-binaries, d/rules:
    Remove workaround for Compose endianness handling, no longer necessary
  * Update symbols file
  * d/p/Make-our-stack-noexec.patch:
    Add patch from upstream fixing regressions from optimized GResource
    processing
  * d/p/build-Tell-glib-compile-resources-to-make-symbols-interna.patch:
    Add proposed patch to reduce unwanted symbol exports
  * Upload to experimental for initial testing

 -- Simon McVittie <smcv@debian.org>  Tue, 04 Jan 2022 18:14:08 +0000

gtk4 (4.4.1+ds1-3) unstable; urgency=medium

  * debian/control.in: Don't build ffmpeg backend on architectures where
    ffmpeg doesn't build
  * debian/rules: Build with cloudproviders support (except on Ubuntu)
  * debian/rules: Enable sysprof support on Linux

 -- Jeremy Bicha <jbicha@debian.org>  Mon, 29 Nov 2021 18:18:30 -0500

gtk4 (4.4.1+ds1-2) unstable; urgency=medium

  * d/control.in, d/rules: Gate libgtk-4-media-ffmpeg with a build-profile.
    If we only build it for experimental uploads, but there is no version
    currently in experimental, then its entry in the overrides file will be
    removed after a while, causing the next upload to be considered NEW.

 -- Simon McVittie <smcv@debian.org>  Fri, 05 Nov 2021 16:46:50 +0000

gtk4 (4.4.1+ds1-1) unstable; urgency=medium

  [ Jeremy Bicha ]
  * debian/rules: Correctly enable auto features for deb build

  [ Simon McVittie ]
  * New upstream release
  * Rebase patch series, dropping patches that were applied upstream
  * d/copyright: Update
  * libgtk-4-dev Suggests gtk-4-examples (Closes: #995752)
  * Stop enabling a Meson option that no longer exists.
    This was merely a warning with Meson 0.59, but is an error with
    Meson 0.60. (Closes: #998551)
  * Standards-Version: 4.6.0 (no changes required)

 -- Simon McVittie <smcv@debian.org>  Fri, 05 Nov 2021 12:54:16 +0000

gtk4 (4.4.0+ds1-5) unstable; urgency=medium

  * Sort patch series in upstream-first order
  * d/p/debian/Disable-clipboard-test.patch:
    Add patch to disable clipboard test, which regularly times out on
    buildds

 -- Simon McVittie <smcv@debian.org>  Fri, 03 Sep 2021 15:08:47 +0100

gtk4 (4.4.0+ds1-4) unstable; urgency=medium

  [ Simon McVittie ]
  * Simplify graphene dependency.
    The version in bullseye is sufficient for all architectures.
  * Drop dependency from libgtk-4-common to libgtk-3-common.
    This was put in place because they used to share GSettings schemas,
    but that's no longer the case.
  * Remove dependency from libgtk-4-bin to libgtk-3-bin.
    This was because they used to share gtkbuilder.its and gtkbuilder.loc,
    but those have been replaced by their gtk4builder counterparts, in
    libgtk-4-dev.
  * Remove dependency from gtk-4-examples to gtk-3-examples.
    This was because the demos shared GSettings schemas, but they no longer
    have the same name.
  * Remove alternative dependency on libgdk-pixbuf2.0-dev.
    We don't support skipping a Debian release, and this package's
    dependencies make it unlikely to be backported.
  * d/rules: Don't enable ffmpeg when experimental builds are copied to Ubuntu
  * d/p/reftest-compare-Treat-colour-channels-as-undefined-if-alp.patch:
    Add patch to ignore colour differences on pixels with zero alpha.
    This makes some of the remaining failing tests pass on mips*el.
  * d/p/debian/testsuite-Don-t-test-the-old-gl-renderer.patch:
    Add patch to disable testing of the old 'gl' renderer.
    The newer 'ngl' renderer is already the default, and 'gl' was removed
    upstream in 4.5.x, so 'gl' doesn't seem worthwhile to try to support.
    It also crashes in a couple of tests on mips*el. Let's focus testing
    effort on the renderer that has a future.
  * d/p/debian/Skip-some-known-failing-tests-on-mips-family-architecture.patch:
    Add patch to skip remaining failing gsk tests on mips*el
    (workaround for #993550)
  * Release to unstable (Closes: #992907)

  [ Jeremy Bicha ]
  * Build-Depend on libsysprof-capture-4-dev instead of sysprof
    in preparation for the sysprof package split (see #971243).
    Depend on version 3.40 to avoid re-exporting its symbols in our ABI.

 -- Simon McVittie <smcv@debian.org>  Fri, 03 Sep 2021 08:52:36 +0100

gtk4 (4.4.0+ds1-3) experimental; urgency=medium

  * Disable Broadway (HTML) backend.
    It isn't clear whether this is used in practice. If we disable it now,
    enabling it later if requested will not be an ABI break, but if we
    enable it now, we have to keep it enabled indefinitely.
  * d/missing-sources: Add source for libX11-derived compose sequences.
    By trial and error, the files in gtk/compose/ seem to be generated from
    libX11 1.7.0.
  * d/p/compose-Generate-endian-dependent-compact-Compose-data.patch,
  * Add proposed patch to use big-endian compose data on big-endian host,
    keeping the existing little-endian version for little-endian hosts.
    This resolves a FTBFS caused by test failure on s390x and other
    big-endian ports.
  * d/p/compose-Document-how-to-get-compose-parse-input-from-libX.patch
    Document how to reproduce the compose data. We don't do this at build
    time, because the compose data is relatively rarely updated, and
    during cross-compilation that would require building all of GTK for
    both the build and host architectures.
  * d/p/compose-Update-sequences-from-libX11-1.7.2.patch:
    Update compose data from libX11 1.7.2.
    This adds a few missing compose sequences.

 -- Simon McVittie <smcv@debian.org>  Mon, 30 Aug 2021 13:33:17 +0100

gtk4 (4.4.0+ds1-2) experimental; urgency=medium

  * Completely move .links files to debhelper syntax (Closes: #991964)
  * Always expect NEWS to be compressed (Closes: #985418).
    debhelper always compresses NEWS files, even if they are small.

 -- Simon McVittie <smcv@debian.org>  Sat, 28 Aug 2021 15:15:44 +0100

gtk4 (4.4.0+ds1-1) experimental; urgency=medium

  * New upstream stable release
  * d/control.in: Update dependencies
  * d/copyright: Update
  * Update symbols file for new ABI
  * d/watch: Only watch for stable releases.
    If we want GTK 4.4.x to move to unstable any time soon, we should
    avoid packaging GTK 4.5.x when it becomes available.
  * d/rules: Fix variable reference in dh_fixperms override

 -- Simon McVittie <smcv@debian.org>  Tue, 24 Aug 2021 10:24:58 +0100

gtk4 (4.3.2+ds1-1) experimental; urgency=medium

  * New upstream release
  * d/watch, d/copyright: Exclude pregenerated documentation.
    There's a lot of it, and excluding it makes the diff to review a lot
    smaller.
  * d/control.in: Bump meson requirement as per meson.build
  * d/control.in: Remove build-dependencies for Google Cloud Print.
    The service underlying this printing backend was shut down at the end
    of 2020, so the printing backend is no longer useful and was removed
    upstream.
  * Drop patches that were applied upstream
  * d/rules: Rebuild emoji data from source files.
    This provides a straightforward way to check that we have the correct
    source files.
  * Disable GStreamer for the udeb build.
    Support for VP8 and VP9 is officially part of the GTK4 API, but it seems
    OK to provide a reduced API in debian-installer.
  * Label the FFmpeg media backend as experimental, and only build it when
    targeting experimental.
    Upstream consider it to be experimental, and recommend the GStreamer
    backend.
  * tests: Specify locales' charsets explicitly, fixing FTBFS with new glibc.
    glibc 2.31-14 dropped support for all non-UTF-8 locales, so we can't
    use /usr/share/i18n/SUPPORTED to choose a suitable charset any more.
  * Update symbols file
  * Leave Vulkan disabled, and remove Vulkan symbols from .symbols file.
    This is an ABI break, but GTK4 is only in experimental so far, so that
    seems acceptable. The Vulkan renderer is marked as experimental upstream,
    with a note that it often causes crashes in the Inspector view; this
    sounds like something we likely don't want yet.
  * d/rules: Override dh_fixperms to set correct permissions on /usr/libexec.
    Making everything executable is not quite right for installed-tests.
  * d/copyright: Update
  * Silence a Lintian tag for documentation-like filenames among test data

 -- Simon McVittie <smcv@debian.org>  Fri, 20 Aug 2021 11:43:41 +0100

gtk4 (4.3.1+ds-2) experimental; urgency=medium

  [ Marco Trevisan (Treviño) ]
  * debian/rules: Add upstream bug mentioning test failures
  * debian/rules: Use Enable auto-features for debs and disable them for
    udebs. Avoid listing managing this manually, while explicitly disable or
    enable when something is required.
  * debian: Add libgtk-4-media-gstreamer package to provide a media module
  * debian: Add libgtk-4-media-ffmpeg package to provide a media module
  * debian: Add support for libcloudproviders in debian. While keep this
    disabled for ubuntu as it's not in main repo.
  * debian: Enable sysprof support under linux. We need to manually add
    sysprof dev dependencies as these are only suggestions.
  * debian/rules: Do not build tests in udeb case

  [ Iain Lane ]
  * rules: Only skip the cloud providers on Ubuntu itself. For everything
    else the main/universe distinction doesn't apply. Fixup to Marco's earlier
    change.
  * copyright: Fix dep5-copyright-license-name-not-unique. CC0-1.0 was
    defined twice

 -- Iain Lane <laney@debian.org>  Mon, 26 Jul 2021 12:56:55 +0100

gtk4 (4.3.1+ds-1) experimental; urgency=medium

  * debian: Use dh 13 substitutions for install files instead of .in files
  * debian/control: move gi-docgen dependencies to bd-indep and remove warn
  * debian/log-reftests.py: Remove wrong wayland paths
  * debian/copyright: Update copyright for gi-docgen excluding fonts
  * debian/watch: Repack using ds suffix as per the d/copyright exclusions
  * debian/libgtk4-doc.links: Add links as devhelp books instead of gtk-doc
  * Repack excluding web font files

 -- Marco Trevisan (Treviño) <marco@ubuntu.com>  Wed, 14 Jul 2021 05:35:40 +0200

gtk4 (4.3.1-1) experimental; urgency=medium

  * New upstream release:
    - Ignore XErrors from the COW (LP: #1911036)
  * debian/control: Update build-dependencies
  * debian/patches: Refresh
  * debian/control: Add dependencies to use upstream provided gi-docgen
    gi-docgen is still in NEW for some months now, so until that we can
    manually use the upstream provided version as subproject.
  * debian/patches: Prevent usage of web-fonts and external links in docs
  * debian/rules: Do not check for nocheck with dh 13
  * debian/rules: Do not manually build docs at build phase.
    This is now handled by gi-docgen that is called at build phase, not at
    install phase.
  * debian/control: Add python3-gi as test build dependency.
    It's needed by introspection tests
  * debian/libgtk-4-1.symbols.in: Add new symbols
  * debian/libgtk-4-doc.*: Adapt install files and links to gi-docgen paths.
    Docs are installed all in /usr/share/docs/libgtk-4-doc subfolders and
    linked to /usr/share/gtk-doc to keep devhelp support
  * debian/patches: Get typelib path from pkg-config
  * debian/rules: Ensure all symbols are defined.
    This is now working fine with all the components
  * debian/rules: Do not reset xvfb on running tests
  * debian/rules: Support running tests in parallel.
    This works fine now, so let's enable it again
  * debian/rules: Move test script to an easier to maintain external file.
    We're doing lots of operations to run tests, it's better to have the
    setup in an external script that it's easier to run, debug and maintain
  * debian/run-tests.sh: Only print full log on errors.
    No need to output the whole log if there have been no failures
  * debian: Run tests under wayland too in linux.
    It's now becoming the default backend so better to also test the library
    there.
  * debian/patches: Initialize the textbtree tags counting causing s390x fails
  * debian/rules: Skip some broken comparison tests in big endian archs
  * debian/tests: Port to Gtk4 and run them both in wayland and x11

 -- Marco Trevisan (Treviño) <marco@ubuntu.com>  Fri, 09 Jul 2021 16:31:39 +0200

gtk4 (4.0.3-4) experimental; urgency=medium

  * d/log-reftests.py: Collect more test results
  * d/rules: Don't export build results for tests that upstream expect
    to fail
  * d/rules: Update comments regarding failing tests that need to be
    processed

 -- Simon McVittie <smcv@debian.org>  Mon, 22 Feb 2021 10:56:12 +0000

gtk4 (4.0.3-3) experimental; urgency=medium

  * d/patches: Adjust forwarding URL for refactoring
  * d/patches: Never mark rendering differences as accepted, only tolerated.
    Upstream consider absolutely any difference in rendering to be an error,
    so we should always record the diff for inspection.
  * Force installation of fontconfig's preferred fonts for tests.
    The experimental dependency resolver is non-deterministic and can
    choose various different fonts, some of which make the reftests fail.
    Force its hand by choosing the fonts that fontconfig prioritizes highest,
    so that we get deterministic results.
  * d/patches: Fix error reporting in gsk reftests.
    The gsk reftests don't use the GTest framework, so g_test_fail will have
    no effect here.

 -- Simon McVittie <smcv@debian.org>  Mon, 15 Feb 2021 10:46:01 +0000

gtk4 (4.0.3-2) experimental; urgency=medium

  * Tolerate minor differences in some reftests
  * d/rules: Show the detailed test log even if tests all succeed
  * d/rules: Dump reftest differences into the log as base64.
    Debian package builds don't have an equivalent of $AUTOPKGTEST_ARTIFACTS
    (as requested in https://bugs.launchpad.net/launchpad/+bug/1845159) so
    this is the best we can do right now.

 -- Simon McVittie <smcv@debian.org>  Sun, 14 Feb 2021 14:28:39 +0000

gtk4 (4.0.3-1) experimental; urgency=medium

  * New upstream release
  * symbols: Ignore removal of gtk_glade_catalog_init.
    This symbol appeared in the ABI, but not in any header files, and is
    considered private.
  * d/rules: Show test log if build-time test fails.
    dh_auto_test would automatically show meson-logs/testlog.txt, but
    because we're running with --setup=x11, we get
    meson-logs/testlog-x11.txt instead.
  * Increase dependency on librsvg2-common from Suggests to Recommends.
    This is not a hard dependency, but should be installed in nearly all
    cases. Increasingly many icons are provided in SVG format, so
    applications will appear broken if the SVG pixbuf loader is not
    installed. See #980396 for more information.
    adwaita-icon-theme already Recommends librsvg2-common, but people who
    routinely do not install recommended packages will get a better hint
    about how much will be broken by its removal if GTK also recommends it.
  * Bump graphene build-dependency to 1.10.4 on i386.
    Earlier versions used SSE, which has stricter alignment requirements
    that cause many of the build-time tests to fail (in addition to not
    being available on Debian's baseline CPU).
  * d/rules: Add a note of the test failures that need investigation
  * d/rules: Extend test timeout on slower architectures
  * Add myself to Uploaders

 -- Simon McVittie <smcv@debian.org>  Fri, 12 Feb 2021 10:05:16 +0000

gtk4 (4.0.1-1) experimental; urgency=medium

  * Team upload
  * New upstream release
  * d/rules: Force recompilation of CSS with sassc

 -- Simon McVittie <smcv@debian.org>  Tue, 12 Jan 2021 18:45:15 +0000

gtk4 (4.0.0-1) experimental; urgency=medium

  * Team upload
  * New upstream release
    - Bump SONAME to libgtk-4.so.1 to reflect incompatibility with 3.9x.y
      development releases
  * Rename source package to gtk4 while we're going through NEW anyway.
    This reflects the upstream name of the library (formerly GTK+,
    now GTK) and avoids "+" being misinterpreted as a space in URLs.
  * Bump required version for all symbols to 4.0.0
  * Add Provides for gir1.2-gdkwayland-4.0 on Linux
  * d/copyright: Remove unused GPL-2+ paragraph
  * d/copyright: Remove unused autoconf-archive paragraph
  * Standards-Version: 4.5.1 (no changes required)
  * Add a Lintian override for #970275
  * d/tests: Reduce number of tests marked as flaky
  * Add iso-codes as a Recommends, and depend on it for tests
  * Disable gvfs and other GIO modules for build-time tests.
    If running on a developer system, we don't want to interact with
    "larger" components like gnome-online-accounts.
  * Make build-time test failures fatal
  * Add missing libxdamage-dev (build-)dependency
  * Preferentially build-depend on libgdk-pixbuf-2.0-dev.
    We don't need the deprecated Xlib integration that is also pulled in
    by the older libgdk-pixbuf2.0-dev package (see #974870).
  * d/changelog: Remove trailing whitespace
  * Replace XC-Package-Type with Package-Type
  * Use https for Homepage
  * d/watch: ".." is not a version number
  * Bump build-dependency on Glib to 2.66
  * Split gtk-4-tests into its own package
  * libgtk-4-1 Breaks/Replaces experimental libgtk-4-0.
    Both packages contain the print backends, which do not contain the
    SONAME in their names. We anticipate that if the SONAME was bumped in
    future, the "4.0.0" in the module loading path would also change, so
    this isn't a problem for Policy §8.2; the only reason the path didn't
    already change here is that versions prior to 4.0.0 were development
    snapshots and explicitly not API- or ABI-stable.
    Moving the print backends to a separate package would create a circular
    dependency (since libgtk-4-1 would need at least a Recommends on the
    print backends, and the print backends depend on the main library),
    and would not actually help co-installability with a future libgtk-4-2,
    since they should be upgraded in lockstep.
  * Remove obsolete Breaks copied from GTK 3

 -- Simon McVittie <smcv@debian.org>  Sun, 27 Dec 2020 00:23:58 +0000

gtk+4.0 (3.99.4-1) experimental; urgency=medium

  * Team upload
  * New upstream release
  * Build with system copy of gtk-doc
    - d/gbp.conf: Stop adding gtk-doc as a second orig tarball
    - d/rules: Don't symlink gtk-doc into subprojects
    - Remove references to bundled gtk-doc
  * d/control.in: Update dependencies
  * d/copyright: Mention CC0-1.0
  * Drop patches, applied upstream
  * d/rules: Update Meson build options
  * Stop installing NodeEditor icons.
    They're embedded in the executable via GResource now.
  * d/libgtk-4-0.symbols.in: Update
  * run-with-locales: Normalize utf8 to UTF-8 without using SUPPORTED file
  * d/tests/run-with-locales: Move from d/run-with-locales.
    This makes tab-completion for d/rules work better.
  * d/rules: Change introspection from true to enabled.
    Similarly, change it from false to disabled for the udeb.
    It's now a feature flag, rather than a boolean.
  * d/libgtk-4-common.install.in: Install emoji data files

 -- Simon McVittie <smcv@debian.org>  Fri, 06 Nov 2020 22:56:34 +0000

gtk+4.0 (3.99.0-2) experimental; urgency=medium

  * Team upload
  * Bundle a copy of gtk-doc from the gtk-doc-for-gtk4 branch.
    Until support for GTK 4 actions is merged into gtk-doc git master,
    including a suitable copy of gtk-doc in this source package lets us
    build it without experimental's gtk-doc having to be the GTK 4 version.
    It's currently version GTK_DOC_1_32-57-g3651bf3 from the
    gtk-doc-for-gtk4 branch.
    - Add dependencies of gtk-doc-tools to Build-Depends-Indep
    - Add patch to skip Yelp manual for bundled gtk-doc
    - Don't try to install files from the bundled gtk-doc
    - d/copyright: Add copyright information for bundled gtk-doc
  * d/copyright: Update copyright information for AppStream data

 -- Simon McVittie <smcv@debian.org>  Tue, 25 Aug 2020 12:45:30 +0100

gtk+4.0 (3.99.0-1) experimental; urgency=medium

  * Team upload
  * New upstream release
    - Update d/copyright
    - Update build-dependencies according to meson.build
      + Remove ATK dependencies
    - Remove "fake SONAME" mechanism.
      The library is now built as libgtk-4.so.0 (although the ABI is still
      not yet stable).
    - Bump minimum version for all symbols to 3.99.0 for the new SONAME and
      numerous ABI breaks
    - Drop patch, applied upstream
    - Update symbols file
    - Build-Depend on a suitable snapshot of gtk-doc from experimental
    - Install more example files
  * d/tests/build, d/tests/python3-gi: Suppress AT-SPI warnings.
    We don't need a11y here, so use NO_AT_BRIDGE=1 to suppress the warning
    about org.a11y.Bus being unavailable.
  * d/copyright: Collapse most permissive licenses into Files: * stanza.
    I'm not going to try to keep track of which files are under which
    specific LGPL-compatible licenses; please see the source code if this
    information is needed.
  * Depend on librsvg2-common for tests, to be able to load SVG icons.
    adwaita-icon-theme used to depend on this, but doesn't any more.
  * Try to split out flaky and non-flaky tests.
    Both sets are marked as flaky for now, but hopefully the less-flaky set
    can be promoted to non-flaky to catch regressions when GTK 4 gets more
    stable.
  * Run the build-time tests under X11 for now.
    We don't have an equivalent of xvfb-run for Wayland yet.
  * Move to debhelper compat level 13.
    Adjust dh_auto_test arguments accordingly: they were previously passed
    to `ninja test` and are now for `meson test`.
  * Depend on fonts-cantarell for tests
  * Run build-time tests with a D-Bus session bus via dbus-run-session
  * d/p/testsuite-Fix-installed-tests.patch,
    d/p/installed-tests-Fix-the-icontheme-test.patch,
    d/p/cups-Don-t-emit-a-warning-if-we-can-t-talk-to-avahi.patch,
    d/p/cloudprint-Fix-redundant-declarations.patch:
    Add patches from upstream for some tests/warnings fixes
  * d/p/roaring.-ch-Add-attribution-and-licensing-information.patch,
    d/p/Include-a-copy-of-the-Apache-license.patch:
    Add proposed patches to add copyright/licensing info for code adapted
    from libroaring (src:croaring in Debian).
  * d/rules: Rely on debhelper 13 to reset HOME, etc.
  * d/rules: Stop setting VERBOSE, it was only relevant with Autotools
  * d/rules: Explicitly enable Xinerama for non-udeb build
  * d/rules: Disable examples, demos, installed tests for udeb build
  * d/control.in: Annotate -doc package with <!nodoc>
  * d/control.in, d/rules: Don't build demos, examples, installed-tests
    under <!noinsttest>
  * d/rules: Disable GObject-Introspection for udeb build
  * d/rules: Explicitly build documentation during build step.
    By default this is only done during the install step, because gtk-doc
    is relatively slow and cannot tell Meson how its dependency tree looks.
    However, for GTK that breaks some dependency tracking, leading to
    required Docbook files not being generated from their Markdown source.

 -- Simon McVittie <smcv@debian.org>  Sun, 09 Aug 2020 14:49:14 +0100

gtk+4.0 (3.98.2-1) experimental; urgency=medium

  * New upstream release
  * Bump pango dependency as per meson.build
  * Drop patch, applied upstream
  * Install new valgrind suppressions files
  * Add patch from git master to make valgrind suppressions work on Debian
  * Update symbols file for ABI breaks and additions

 -- Simon McVittie <smcv@debian.org>  Fri, 10 Apr 2020 22:00:07 +0100

gtk+4.0 (3.98.0-1) experimental; urgency=medium

  * Team upload
  * New upstream release
    - Drop all patches, applied upstream
    - d/control.in: Update build-dependencies
    - d/rules: Update SONAME
    - d/rules: Adjust build options for rename of documentation to gtk_doc
    - debian/libgtk-4-0.symbols.in: Update
  * d/rules: Sort build options
  * d/run-with-locales, d/rules, d/tests/installed-tests:
    Generate locales used by the tests
  * debian/libgtk-4-0.symbols.in: Mark more Wayland and Vulkan symbols
    as (arch=linux-any). These don't exist on hurd-i386, and presumably
    not on kFreeBSD either.
  * Move gtk4-encode-symbolic-svg from gtk-4-examples to libgtk-4-bin.
    It's more of a development tool than an example.
  * d/tests/python3-gi: Explicitly return GLib.SOURCE_REMOVE.
    Implicitly returning None is OK, but explicit is better than implicit.
  * d/tests/python3-gi: Make executable
  * d/tests/build, d/tests/python3-gi: Mark as superficial
  * d/tests/build: Use correct compiler for proposed autopkgtest
    cross-architecture testing support, based on a patch for clutter-1.0
    by Steve Langasek
  * d/tests/build: Fix shellcheck warnings
  * d/tests/build: Show commands before they are executed
  * d/tests/build: Fail if using an undefined variable ("unofficial strict
    mode")
  * d/upstream/metadata: Add upstream URLs
  * d/copyright: Simplify and consolidate (see individual source files if
    finer detail is required)
    - Stop distinguishing between LGPL 2+ and 2.1+, list both as
      "LGPL-2+ and LGPL-2.1+"
    - Stop distinguishing between code and translations
    - Merge copyright years
    - Merge entries differing only by email address
    - Stop repeating "Copyright (C)"
    - Indent with a single space
  * Standards-Version: 4.5.0 (no changes required)
  * Don't build HTML documentation in Architecture: any builds.
    With Autotools, we would have had to leave gtk-doc-tools in the
    Build-Depends for gtkdocize, but with Meson we can demote it to
    Build-Depends-Indep.
    Promote docbook-xml and docbook-xsl to Build-Depends instead: they are
    needed in all builds for the example programs' man pages. Previously,
    they were pulled in by gtk-doc-tools.
  * d/p/build-Install-gtkemojichooser.h.patch:
    Add patch from upstream to fix installation of headers
  * d/.gitignore: Add

 -- Simon McVittie <smcv@debian.org>  Sun, 01 Mar 2020 21:44:08 +0000

gtk+4.0 (3.96.0-2) experimental; urgency=medium

  * Team upload
  * Mark patches as applied upstream
  * Don't run dh_missing against debian/install/udeb when not building
    the udeb. This fixes FTBFS in Architecture: all-only builds.
  * Disable Wayland backend on non-Linux kernels

 -- Simon McVittie <smcv@debian.org>  Sat, 27 Jul 2019 20:47:51 +0100

gtk+4.0 (3.96.0-1) experimental; urgency=medium

  * Team upload

  [ Jeremy Bicha ]
  * New upstream release 3.92
  * Switch to meson
  * README has been renamed to README.md
  * debian/libgtk-4-0.symbols: Update
  * debian/libgtk-4-common.install.in: themes are bundled in the gtkresources
  * Disable 018_gdkenumtypes.c_location.patch: might not be needed any more
  * Update Vcs fields for migration to https://salsa.debian.org/
  * Stop using gnome-get-source

  [ Simon McVittie ]
  * New upstream release 3.94, 3.96
    - Update build-dependencies
    - d/copyright: Update
    - d/patches: Delete patches that aren't applied
    - Refresh patch series and drop applied patches
    - d/p/gdk-x11-Check-if-we-have-access-to-GL-before-using-G.patch:
      Drop, obsoleted by commit 02eb344 in GTK 3.93
    - d/p/no-accessibility-dump.patch: Drop, no longer needed.
      The build-time tests correctly set GTK_CSD=1 now.
    - Disable GStreamer video support for now
    - Stop installing gtk4-query-immodules, superseded by gio-querymodules
    - Don't install im-multipress.conf, no longer available (the multipress
      IM module is unmaintained and was removed). Remove obsolete conffile
      during upgrade.
    - d/libgtk-4-0.install.in: Don't install IM modules. The backend IM
      modules such as XIM and Wayland are now linked into GTK itself,
      while non-backend IM modules have been removed.
    - d/rules: Update Meson options, mostly removing enable- prefix
    - d/libgtk-4-0.symbols: Update
    - Update lists of installed files
  * d/patches: Refresh remaining patches through gbp pq
    - Get date/author information from d/changelog where needed
  * Generate a dependency on a virtual package that reflects the unstable
    SONAME, currently libgtk-4-0.9400.0, and Provide that virtual package
    from libgtk-4-0. This avoids repeated package renames while the ABI
    of GTK 4 remains unstable.
  * gir1.2-gtk-4.0: Add Provides for gir1.2-gdk-4.0, gir1.2-gdkx11-4.0
    and gir1.2-gsk-4.0 to reflect its contents
  * d/libgtk-4-0.postinst.in: Run gio-querymodules for IM modules
    and print backends
  * libgtk-4-dev: Add missing dependency on libvulkan-dev (thanks,
    autopkgtest) (Closes: #910640)
  * libgtk-4-0.postrm.in: Remove the correct cache files
  * Drop support for OLD_MODULES_BASE_PATH. GTK 4 has never supported
    modules in the non-multiarch location.
  * Run tests under Xvfb with GLX available (see #874077)
  * Build installed-tests and run them as autopkgtests (similar to #908440)
    - Install them in gtk-4-examples for now to avoid the NEW queue
    - Mark them as flaky for now
  * d/tests/control: Mark python3-gi as flaky until python3-gi overrides
    get updated for the rename of Gdk.Window to Gdk.Surface
  * d/tests/build: Update for GTK 4.0
  * Canonicalize permissions of debian/rules
  * Normalize various packaging files with wrap-and-sort -a
  * Remove obsolete debian/*.install files from GTK 3
  * List installed but unpackaged files in d/not-installed
  * d/rules: Defang dh_auto_test when built with nocheck
  * Stop using Priority: extra
  * d/missing-sources: Remove, no longer needed
  * Fix generation of README.md.gz symlinks
  * d/gbp.conf: Import configuration from glib2.0
  * d/rules: Generate files from .in counterparts for every package,
    not just the ones we are going to build. This avoids dh_missing
    false positives for files that would have gone into packages not
    included in the current build, for example libgtk-4-common during
    an amd64-only build.
  * Remove autoconf-archive B-D
  * Don't build udebs if built with noudeb build-profile
  * Add test-dependency on xvfb so we can run the built program
  * Change library name (and download location) from GTK+ to GTK,
    following upstream re-branding
  * Add Build-Depends-Package to symbols file
  * d/p/testsuite-Remove-dangling-references-to-box-packing-tests.patch:
    Fix dangling references to removed box-packing tests
  * d/p/gtk4.pc-Move-third-party-libraries-from-Libs-to-Libs.priv.patch:
    Improve .pc file to avoid over-linking (and Lintian false-positives)
  * Use debhelper-compat 12
  * Remove infrastructure for dealing with reftests that are known to fail
  * d/not-installed: Remove
  * d/rules: Fail the build if anything from the deb build is not installed
  * Only install AUTHORS in -doc package
  * Install documentation in /usr/share/gtk-doc, with symlinks in /u/s/doc.
    gtk-doc documentation is technically part of the package's functional
    interface, since other packages use it to adjust cross-references.
  * Standards-Version: 4.4.0 (no changes required)
  * Set Rules-Requires-Root to no

  [ Laurent Bigonville ]
  * Add Closes statement for #910640

 -- Simon McVittie <smcv@debian.org>  Thu, 18 Jul 2019 09:22:44 +0100

gtk+4.0 (3.91.2-1) experimental; urgency=medium

  [ Emilio Pozuelo Monfort ]
  * New major release, GTK+ 4 (beta version). (Closes: #876011)
    Rename everything as appropriate for GTK+ 4.
  * Don't abort on test suite failures.
  * Update symbols. Set all symbols' minimum version to 3.91.2.
  * Update build-dependencies: bump gtk-doc-tools and libglib2.0-dev
    minimum requirement, add libgraphene-1.0-dev and autoreconf-archive.
  * Drop libgail packages, they are no longer built from GTK+ 4.
  * Don't install libgdk-4.so, it has been merged into libgtk-4.so.
  * debian/patches/016_no_offscreen_widgets_grabbing.patch,
    debian/patches/017_no_offscreen_device_grabbing.patch:
    + Removed, obsolete as offscreen widgets are gone in GTK+ 4.
  * debian/patches/022_disable-viqr-im-for-vi-locale.patch:
    + Removed, imported in 2009 with no explanation whatsoever.
  * debian/patches/060_ignore-random-icons.patch:
    + Removed, upstream fixed this differently eons ago (see bgo#451634).
  * debian/patches/018_gdkenumtypes.c_location.patch:
    + Refreshed.
  * debian/libgtk-4-dev.install: don't install aclocal files.
  * debian/libgtk-4-common.install.in: comment out EmojiChooser schema, it's
    not present in 3.91.2 but will be in the next release.
  * Update watch file.
  * Point Vcs-* to experimental.

  [ Jeremy Bicha ]
  * debian/control.in:
    - Build-Depend on libvulkan-dev and sassc
    - Drop Breaks/Replaces not needed after jessie
    - Have libgtk-4-bin and libgtk-4-common and gtk-4-examples depend on
      their gtk3 counterparts until we figure out how to handle the file
      conflicts there. The conflicted files have not changed in gtk4.
      See GNOME bug 774912.
  * Don't build gtk-update-icon-cache; we'll let gtk3 handle that for now

 -- Jeremy Bicha <jbicha@debian.org>  Thu, 21 Sep 2017 17:14:22 -0400

gtk+3.0 (3.22.21-1) unstable; urgency=medium

  * New upstream release.
  * Bump to debhelper compat 10.
    + Drop dh-autoreconf and autotools-dev build-deps, no longer needed as
      debhelper guarantees them now.
  * Switch from CDBS to dh.
    Only regression is that we don't run --fail-missing on arch:all builds.
  * Don't build the docs when not building the -doc packages. Saves some
    time on arch-only builds.
  * Skip the udeb build when not building the -udeb package. Saves a lot
    of time on the arch:all builds.

 -- Emilio Pozuelo Monfort <pochu@debian.org>  Tue, 12 Sep 2017 00:38:15 +0200

gtk+3.0 (3.22.20-1) unstable; urgency=medium

  * New upstream release.
  * debian/patches/fix-gtk-menu-sliders.patch:
    + Removed, applied upstream.
  * Bump Standards-Version to 4.1.0; no changes needed.

 -- Emilio Pozuelo Monfort <pochu@debian.org>  Sat, 09 Sep 2017 15:11:12 +0200

gtk+3.0 (3.22.19-1) unstable; urgency=medium

  [ Jeremy Bicha ]
  * New upstream release
  * debian/libgtk-3-common.install.in:
    Install EmojiChooser gsettings schemas
  * Add fix-gtk-menu-sliders.patch:
    - Cherry-pick patch to fix regression with clicking on sliders in menus,
      such as with Unity's sound indicator (LP: #1712701) (Closes: #872687)

  [ Ken VanDine ]
  * debian/control.in:
    - Bump libpango1.0-dev Build-Depends to >= 1.40.5 for colornames test

 -- Jeremy Bicha <jbicha@ubuntu.com>  Mon, 28 Aug 2017 20:39:28 -0400

gtk+3.0 (3.22.18-1) unstable; urgency=medium

  * Hi from Debconf
  * New upstream release!
    + Support entering emoji by name, using Ctrl-Shift-E (note there is a
      whitelist for this currently - see GtkImContext docs)
    + Wayland:
     - Add support for the shortcut inhibitor protocol
     - Support Wacome tablet wheel scrolling
  * debian/control{,.in}: Bump wayland-protocols to 1.9, per upstream.

 -- Iain Lane <laney@debian.org>  Thu, 10 Aug 2017 16:34:47 +0100

gtk+3.0 (3.22.17-1) unstable; urgency=medium

  * New upstream release.

 -- Emilio Pozuelo Monfort <pochu@debian.org>  Wed, 26 Jul 2017 18:59:22 +0200

gtk+3.0 (3.22.16-1) unstable; urgency=medium

  * New upstream release.

 -- Emilio Pozuelo Monfort <pochu@debian.org>  Thu, 22 Jun 2017 20:24:11 +0200

gtk+3.0 (3.22.12-1) unstable; urgency=medium

  * New upstream release.

 -- Andreas Henriksson <andreas@fatal.se>  Thu, 13 Apr 2017 06:41:09 +0200

gtk+3.0 (3.22.11-1) unstable; urgency=medium

  * New upstream release.
  * Drop patches which have been merged upstream.

 -- Michael Biebl <biebl@debian.org>  Fri, 24 Mar 2017 02:27:48 +0100

gtk+3.0 (3.22.9-4) unstable; urgency=medium

  * Force update of GResource files so the changes to the CSS files are
    actually applied.

 -- Michael Biebl <biebl@debian.org>  Tue, 14 Mar 2017 01:38:30 +0100

gtk+3.0 (3.22.9-3) unstable; urgency=medium

  * Revert move of .flat from frame > border to frame as it broke existing
    themes which relied on that behaviour.

 -- Michael Biebl <biebl@debian.org>  Sun, 05 Mar 2017 21:40:15 +0100

gtk+3.0 (3.22.9-2) unstable; urgency=medium

  * Team upload
  * d/p/wayland-make-sure-to-clear-up-the-number-of-keys.patch:
    Add patch from upstream fixing unintended key repeats on Wayland
    (Closes: #856478)

 -- Simon McVittie <smcv@debian.org>  Wed, 01 Mar 2017 15:50:14 +0000

gtk+3.0 (3.22.9-1) unstable; urgency=medium

  * New upstream release.
  * Drop debian/patches/032_mips_treeview_row_separator_height.patch, no
    longer needed.

 -- Michael Biebl <biebl@debian.org>  Tue, 28 Feb 2017 18:48:39 +0100

gtk+3.0 (3.22.8-1) unstable; urgency=medium

  * New upstream release.
  * Stop patching gtk-doc.make and instead run gtkdocize via the upstream
    provided autogen.sh on autoreconf. The gtk-doc-tools version in Debian has
    been fixed to properly handle the installation of HTML images for
    out-of-tree builds.

 -- Michael Biebl <biebl@debian.org>  Wed, 15 Feb 2017 12:17:29 +0100

gtk+3.0 (3.22.7-2) unstable; urgency=medium

  * Team upload
  * d/p/gdk-x11-Check-if-we-have-access-to-GL-before-using-G.patch:
    add proposed patch from upstream Bugzilla to let GDK X11
    initialization complete successfully when libGL.so.1 is not
    available (Closes: #847366)
  * Override Lintian error source-is-missing for
    debian/missing-sources/zlib.js-0.1.6/deps.js. It is a generated
    file, but the script to generate it is also present.

 -- Simon McVittie <smcv@debian.org>  Sat, 21 Jan 2017 15:38:15 +0000

gtk+3.0 (3.22.7-1) unstable; urgency=medium

  * New upstream release.

 -- Michael Biebl <biebl@debian.org>  Tue, 17 Jan 2017 19:09:05 +0100

gtk+3.0 (3.22.6-1) unstable; urgency=medium

  [ Jeremy Bicha ]
  * Update debian/watch to only look for GTK+ 3.22 releases

  [ Emilio Pozuelo Monfort ]
  * New upstream release.
  * debian/libgtk-3-0.symbols: add new symbol.

 -- Michael Biebl <biebl@debian.org>  Mon, 09 Jan 2017 15:55:17 +0100

gtk+3.0 (3.22.5-1) unstable; urgency=medium

  * New upstream release.

 -- Michael Biebl <biebl@debian.org>  Sat, 10 Dec 2016 17:00:03 +0100

gtk+3.0 (3.22.4-1) unstable; urgency=medium

  * New upstream release.
  * Drop d/p/cssshadowvalue-scale-the-blur-surface-by-the-same-fa.patch
    - now included in upstream release.
  * Update debian/libgtk-3-0.symbols with one addition.

 -- Andreas Henriksson <andreas@fatal.se>  Sun, 20 Nov 2016 19:22:12 +0100

gtk+3.0 (3.22.3-2) unstable; urgency=medium

  * d/p/cssshadowvalue-scale-the-blur-surface-by-the-same-fa.patch
    - Added. Improve the rendering of shadow around GTK windows, this turns out
      to be a big performance improvement for HiDPI on wayland (From upstream
      git, bgo#772075)

 -- Sjoerd Simons <sjoerd@debian.org>  Thu, 10 Nov 2016 22:58:59 +0100

gtk+3.0 (3.22.3-1) unstable; urgency=medium

  * New upstream release.

 -- Michael Biebl <biebl@debian.org>  Tue, 08 Nov 2016 17:32:27 +0100

gtk+3.0 (3.22.2-1) unstable; urgency=medium

  * New upstream release.

 -- Michael Biebl <biebl@debian.org>  Tue, 25 Oct 2016 00:10:32 +0200

gtk+3.0 (3.22.1-1) unstable; urgency=medium

  * New upstream release.
  * Drop d/p/wayland-Avoid-negative-size-constraints.patch and
    d/p/wayland-always-sync-state-after-a-frame-is-painted.patch, merged
    upstream.
  * Bump Build-Depends on libxrandr-dev to (>= 2:1.5.0). This means we can
    drop d/p/0001-Fix-division-by-zero-when-calculating-the-refresh-ra.patch.
    Upstream has already applied a similar patch for the Xrandr 1.5 code path
    and we no longer need the workaround for Xrandr 1.3.
  * Update Build-Depends as per configure.ac:
    - Add libfontconfig1-dev.
    - Drop libxt-dev, libxft-dev, libxrender-dev and x11proto-xext-dev.
    - Drop Debian specific versions for various libx*-dev packages. Those
      versions were a long time ago for gtk+2.0 when the udeb was switched
      from DirectFB to Xlib.
  * Update Depends of libgtk-3-dev to match the dependencies declared in the
    pkg-config .pc files.

 -- Michael Biebl <biebl@debian.org>  Sat, 01 Oct 2016 15:36:03 +0200

gtk+3.0 (3.22.0-2) unstable; urgency=medium

  * d/p/wayland-Avoid-negative-size-constraints.patch
    - Added. Resolve unexpected order of size-allocation signals, fixes issues
      with placing clutter-gtk widgets on wayland.
      (From upstream git, bgo#771915)
  * d/p/wayland-always-sync-state-after-a-frame-is-painted.patch
    - Added. Always sync the state after a frame paint. Avoids things getting
      out of sync when painting using GL as e.g. epiphany does these days.
      (From upstream git, bgo#771553)

 -- Sjoerd Simons <sjoerd@debian.org>  Fri, 30 Sep 2016 14:36:52 +0200

gtk+3.0 (3.22.0-1) unstable; urgency=medium

  * New upstream release.
  * Drop dbg packages now that we have automatic dbgsym packages.
  * Bump debhelper compat level to 9.

 -- Michael Biebl <biebl@debian.org>  Tue, 20 Sep 2016 20:48:18 +0200

gtk+3.0 (3.21.6-1) unstable; urgency=medium

  [ Andreas Henriksson ]
  * New upstream development release.
  * Update (build-)dependencies according to configure.ac changes:
    - bump wayland-protocols to >= 1.7
  * Update debian/libgtk-3-0.symbols with a few scrolled_window additions.

  [ Michael Biebl ]
  * Refresh patches.

 -- Andreas Henriksson <andreas@fatal.se>  Wed, 14 Sep 2016 10:35:59 +0200

gtk+3.0 (3.21.5-3) unstable; urgency=medium

  * Mark two more reftests as known_fail and make test-suite failures fatal
    again.

 -- Michael Biebl <biebl@debian.org>  Wed, 31 Aug 2016 23:41:32 +0200

gtk+3.0 (3.21.5-2) unstable; urgency=medium

  * Mark the gdk_wayland_* symbols as linux-any.
  * Drop workaround for cdbs bug which has been fixed in the mean time.
  * Change Build-Depends on dbus-x11 to dbus. The use of dbus-launch has been
    removed upstream so having only dbus installed is sufficient to run the
    test-suite. (Closes: #835891)
  * Add dbus to autopkgtest dependencies to ensure machine-id is properly
    setup.

 -- Michael Biebl <biebl@debian.org>  Wed, 31 Aug 2016 18:48:24 +0200

gtk+3.0 (3.21.5-1) unstable; urgency=low

  [ Simon McVittie ]
  * Merge packaging changes from 3.20.9-1 in unstable

  [ Andreas Henriksson ]
  * New upstream release.
  * Update build-dependencies according to configure.ac changes:
    - bump libglib2.0-dev to >= 2.49.4
    - bump wayland-protocols to >= 1.6
  * Fix debian/patches/no-accessibility-dump.patch to apply again.
  * Drop d/p/Don-t-apply-GDK_HINT_RESIZE_INC-to-GDK_WINDOW_STATE_.patch
    - now included in upstream release.
  * Update debian/libgtk-3-0.symbols with several additions and one missing:
    - gdk_wayland_display_get_xdg_shell unused outside of gtk+.

 -- Andreas Henriksson <andreas@fatal.se>  Tue, 30 Aug 2016 18:13:45 +0200

gtk+3.0 (3.20.9-1) unstable; urgency=medium

  [ Jeremy Bicha ]
  * Team upload
  * New upstream release
  * debian/control.in:
    - Drop unnecessary version number from dependency on adwaita-icon-theme
  * debian/patches/0001-Revert-Improve-external-drives-detection.patch:
    - Dropped, applied in new version

  [ Simon McVittie ]
  * Another new upstream release
  * Explicitly build-depend on docbook-xsl, libxml2-utils and xsltproc
    to be able to generate man pages from their source code. Move docbook-xml
    to Build-Depends since the man pages are in an Architecture: any package.
  * Drop Build-Depends-Indep on docbook-utils, the old SGML toolchain,
    which is currently uninstallable (#834616) and does not appear to be
    needed for anything

 -- Simon McVittie <smcv@debian.org>  Thu, 18 Aug 2016 10:47:10 +0100

gtk+3.0 (3.20.7-1) unstable; urgency=medium

  [ Laurent Bigonville ]
  * debian/control.in: Add hicolor-icon-theme as a hard dependency, the
    package is small and only provides the directory structure of the theme.
  * debian/control.in: Move adwaita-icon-theme dependency to the main package.

  [ Emilio Pozuelo Monfort ]
  * New upstream release.
  * debian/patches/0001-Revert-Improve-external-drives-detection.patch:
    + Revert upstream change that requires unstable glib 2.49.1.

 -- Emilio Pozuelo Monfort <pochu@debian.org>  Thu, 04 Aug 2016 19:07:21 +0200

gtk+3.0 (3.21.4-1) experimental; urgency=medium

  * New upstream release.
  * debian/control.in:
    + Build depend on xauth, needed for xvfb-run.
    + Drop build-dependency on gettext and update the version requirements
      for wayland-protocols and glib.
  * debian/patches/wayland-add-extended-state-for-tiled.patch:
    + Dropped, included upstream.
  * d/p/0001-Fix-division-by-zero-when-calculating-the-refresh-ra.patch:
    + New patch. Fix division by zero when running under Xvfb.
  * debian/libgtk-3-0.symbols:
    + Add new symbols.
  * debian/rules:
    + Don't abort on test suite failures for now. Too many new failures due
      to deprecation warnings.
  * Upload to experimental.

 -- Emilio Pozuelo Monfort <pochu@debian.org>  Wed, 20 Jul 2016 23:33:22 +0200

gtk+3.0 (3.20.6-2) unstable; urgency=medium

  * Team upload

  [ Laurent Bigonville ]
  * Drop patches/015_default-fallback-icon-theme.patch: The default icon theme
    is already defined as Adwaita, not need to also define the fallback theme.

  [ Simon McVittie ]
  * d/rules: reset XDG_CONFIG_HOME, XDG_CACHE_HOME, XDG_DATA_HOME so that
    they are based on the temporary HOME
  * Backport patch from upstream to mark tiled Mutter/Shell windows
    as GDK_WINDOW_STATE_TILED under Wayland (with mutter >= 3.20.2-2)
  * Add my patch from upstream bug 755947 to disable character-cell-based
    size contraints for TILED windows, so that gnome-terminal can snap to
    half the screen under Wayland

 -- Simon McVittie <smcv@debian.org>  Sat, 25 Jun 2016 00:19:51 +0100

gtk+3.0 (3.20.6-1) unstable; urgency=medium

  * New upstream release.
  * Drop revert-scrolledwindow-Remove-child-before-destroying.patch, merged
    upstream.
  * Re-enable test-suite.

 -- Michael Biebl <biebl@debian.org>  Tue, 31 May 2016 21:33:34 +0200

gtk+3.0 (3.20.5-4) unstable; urgency=medium

  * Work around a bug in cdbs which causes the package to FTBFS; see #825135
    for further details.

 -- Michael Biebl <biebl@debian.org>  Thu, 26 May 2016 08:08:16 +0200

gtk+3.0 (3.20.5-3) unstable; urgency=medium

  * Make it simpler to bootstrap the package by marking the build dependencies
    which are required to run the test-suite with <!nocheck>.
    (Closes: #747392)
  * Bump Build-Depends on debhelper to (>= 9.20141010) and dpkg-dev to
    (>= 1.17.14) for build dependency restrictions support.
  * Temporarily disable the test suite (and its build-dependencies) to allow
    building the new gtk-update-icon-cache package. Our buildds don't support
    build profiles yet, so we'll have to bootstrap manually for now.

 -- Michael Biebl <biebl@debian.org>  Mon, 23 May 2016 01:01:27 +0200

gtk+3.0 (3.20.5-2) unstable; urgency=medium

  * Split gtk-update-icon-cache utility out of libgtk-3-bin into a separate
    package called gtk-update-icon-cache to break a dependency cycle with
    adwaita-icon-theme when building the package. (Closes: #824999)
    As the gtk-update-icon-cache binary doesn't actually have any libgtk-3-0
    dependency, there is no longer a reason to ship a gtk2 and gtk3 variant.
    So from now on we will only ship one implementation built from src:gtk+3.0
    and drop the Debian specific -3.0 suffix. To simplify the transition make
    libgtk-3-bin depend on gtk-update-icon-cache. Once all theme packages have
    been updated, this dependency can be dropped.
  * Cherry-pick patch from upstream Git which reverts a commit that was
    causing crashes in the filechooser in some applications.

 -- Michael Biebl <biebl@debian.org>  Sun, 22 May 2016 08:52:19 +0200

gtk+3.0 (3.20.5-1) unstable; urgency=medium

  * New upstream release.
  * Refresh patches.
  * Bump Standards-Version to 3.9.8.

 -- Michael Biebl <biebl@debian.org>  Sat, 21 May 2016 00:11:13 +0200

gtk+3.0 (3.20.4-1) unstable; urgency=medium

  * New upstream release.

 -- Andreas Henriksson <andreas@fatal.se>  Tue, 10 May 2016 14:29:37 +0200

gtk+3.0 (3.20.3-2) unstable; urgency=medium

  * Restore debian/patches/reftest-known-fail.patch so we can mark known
    failing tests as non-fatal.
  * Drop debian/patches/disable-flaky-textview-margins-reftest.patch and tag
    textview-margins.ui as known-fail.
  * Mark button-wrapping.ui reftest as known-fail, it currently fails on
    mips(64)el and prevents testing migration and important fixes in other
    packages reaching testing.

 -- Michael Biebl <biebl@debian.org>  Mon, 02 May 2016 01:18:04 +0200

gtk+3.0 (3.20.3-1) unstable; urgency=medium

  * New upstream release.
  * Drop debian/patches/git_window-Remove-suspicious-branch.patch, merged
    upstream and refresh the remaining patches.
  * Upload to unstable.

 -- Michael Biebl <biebl@debian.org>  Sat, 16 Apr 2016 21:13:07 +0200

gtk+3.0 (3.20.2-1) experimental; urgency=medium

  * New upstream release.
  * Drop debian/patches/git_fix_emacs.patch, included in release.
  * Add debian/patches/git_window-Remove-suspicious-branch.patch
    - from upstream git, reverts a revert in 3.20.2 that causes the
      testsuite to fail. Emacs users watch out!

 -- Andreas Henriksson <andreas@fatal.se>  Mon, 11 Apr 2016 12:53:17 +0200

gtk+3.0 (3.20.1-2) experimental; urgency=medium

  * Add debian/patches/disable-flaky-textview-margins-reftest.patch

 -- Andreas Henriksson <andreas@fatal.se>  Wed, 30 Mar 2016 14:02:10 +0200

gtk+3.0 (3.20.1-1) experimental; urgency=medium

  * New upstream release.
  * Drop debian/patches/git_a11y_GTK_CSD_distcheck.patch, included in release.
  * Add debian/patches/git_fix_emacs.patch, cherry-picked from upstream git.
    Thanks to Matteo F. Vescovi for verifying the commit fixed the emacs problem.

 -- Andreas Henriksson <andreas@fatal.se>  Wed, 30 Mar 2016 11:08:26 +0200

gtk+3.0 (3.20.0-1) experimental; urgency=medium

  * New upstream release.
  * Make testsuite fatal again.
  * Add debian/patches/git_a11y_GTK_CSD_distcheck.patch
    - cherry-pick commit from upstream to use client-side decorations
      for a11y tests when running under distcheck.
  * Drop debian/patches/reftest-known-fail.patch
  * Stop tagging reftests as known fail since they should be fixed now:
    - style-properties-nth-child.ui
    - label-text-shadow-changes-modify-clip.ui
  * Add debian/patches/no-accessibility-dump.patch
    - skip this test until someone figures out how to reliably run it
      always with CSD enabled, to match testsuite expected data.

 -- Andreas Henriksson <andreas@fatal.se>  Wed, 23 Mar 2016 14:10:27 +0100

gtk+3.0 (3.19.12-1) experimental; urgency=medium

  * New upstream development release+snapshot.
  * Update (build-)dependencies according to configure.ac changes:
    - add wayland-protocols (>= 1.1)
    - bump libwayland-dev to 1.9.91
    - add libharfbuzz-dev (>= 0.9), libpango1.0-dev
  * Temporarily make testsuite non-fatal while investigating.
  * libgtk-3-bin.install:
    - ship new gtk-query-settings tool.
    - ship gtk-builder gettext (its) files.
    - run wrap-and-sort on this file while at it.
  * Update debian/libgtk-3-0.symbols with new additions.
    - also drops an internal unused wayland-related drag and drop symbol.

 -- Andreas Henriksson <andreas@fatal.se>  Tue, 15 Mar 2016 11:34:25 +0100

gtk+3.0 (3.18.9-1) unstable; urgency=medium

  [ Michael Biebl ]
  * New upstream release.
  * Bump Standards-Version to 3.9.7.

  [ Uwe Kleine-König ]
  * Remove debian/{build,install} in clean target. (Closes: #792736)

 -- Michael Biebl <biebl@debian.org>  Sat, 12 Mar 2016 21:29:26 +0100

gtk+3.0 (3.18.8-1) unstable; urgency=medium

  * New upstream stable release 3.18.8

 -- Iain Lane <iain@orangesquash.org.uk>  Wed, 24 Feb 2016 17:55:46 +0000

gtk+3.0 (3.18.7-1) unstable; urgency=medium

  * New upstream release.

 -- Michael Biebl <biebl@debian.org>  Tue, 02 Feb 2016 19:12:28 +0100

gtk+3.0 (3.18.6-1) unstable; urgency=medium

  * New upstream release.
  * Refresh debian/patches/071_fix-installation-of-HTML-images.patch.

 -- Michael Biebl <biebl@debian.org>  Tue, 08 Dec 2015 15:11:24 +0100

gtk+3.0 (3.18.5-1) unstable; urgency=medium

  * New upstream stable release 3.18.5
    + GtkFileChooser:
      - Make sure external drives show up either in the sidebar or the places
        view
      - Ignore double-click events
    + Avoid some crashes in CSS parsing error handling

 -- Iain Lane <laney@debian.org>  Tue, 17 Nov 2015 14:10:09 +0000

gtk+3.0 (3.18.4-1) unstable; urgency=medium

  * New upstream stable release 3.18.4
    + Revert a GtkTextBuffer change that broke binding API
      - Remove downstream cherry-picks for this change.
    + Properly refresh styles when widget names change

 -- Iain Lane <laney@debian.org>  Fri, 13 Nov 2015 13:19:47 +0000

gtk+3.0 (3.18.3-3) unstable; urgency=medium

  * Revert "textbuffer: nicer get_iter functions" and related commits since
    this broke the bindings API. (Closes: #804798)

 -- Michael Biebl <biebl@debian.org>  Thu, 12 Nov 2015 18:50:55 +0100

gtk+3.0 (3.18.3-2) unstable; urgency=medium

  * The placesview API was not supposed to be public, so those symbols were
    removed. Update the libgtk-3-0.symbols file accordingly.

 -- Michael Biebl <biebl@debian.org>  Wed, 11 Nov 2015 02:39:56 +0100

gtk+3.0 (3.18.3-1) unstable; urgency=medium

  * New upstream release.
  * Refresh patches.
  * Drop Recommends on hicolor-icon-theme from libgtk-3-0 as libgtk-3-common
    already has a Depends on adwaita-icon-theme.

 -- Michael Biebl <biebl@debian.org>  Wed, 11 Nov 2015 01:41:11 +0100

gtk+3.0 (3.18.2-1) unstable; urgency=medium

  * New upstream release.
  * Refresh patches.

 -- Michael Biebl <biebl@debian.org>  Tue, 13 Oct 2015 23:07:49 +0200

gtk+3.0 (3.18.1-2) unstable; urgency=medium

  * Add debian/patches/git_stylecontext-make-sure-valid.patch
    - patch from upstream git to fix crash with some themes (Closes: #800911)

 -- Andreas Henriksson <andreas@fatal.se>  Sun, 11 Oct 2015 01:21:46 +0200

gtk+3.0 (3.18.1-1) unstable; urgency=medium

  * New upstream release.
  * Refresh patches.
  * Drop debian/patches/git_bitmask-dont-hardcode-64bit-size.patch, merged
    upstream.

 -- Michael Biebl <biebl@debian.org>  Thu, 08 Oct 2015 00:41:06 +0200

gtk+3.0 (3.18.0-4) unstable; urgency=medium

  * Team upload.
  * gir1.2-gtk-3.0 Breaks pre-3.18 versions of pygobject (Closes: #800798)

 -- Simon McVittie <smcv@debian.org>  Sun, 04 Oct 2015 15:46:54 +0100

gtk+3.0 (3.18.0-3) unstable; urgency=medium

  [ Michael Biebl ]
  * Drop the XS-Testsuite: autopkgtest field
    - it is no longer required, as dpkg 1.17.11 will add it
      automatically if there is a debian/tests/control file.

  [ Andreas Henriksson ]
  * Upload to unstable.

 -- Andreas Henriksson <andreas@fatal.se>  Fri, 02 Oct 2015 17:04:02 +0200

gtk+3.0 (3.18.0-2) experimental; urgency=medium

  * Add debian/patches/git_bitmask-dont-hardcode-64bit-size.patch
    - from upstream git. should fix test failure on i386, mips, mipsel.
  * debian/rules: move --fail-missing to binary target instead of
    binary-indep to use it on full builds only. This should avoid
    breaking source-only uploads as the binary-indep (only) builds
    more then it needs to do (which is not installed anywhere).

 -- Andreas Henriksson <andreas@fatal.se>  Sun, 27 Sep 2015 15:29:19 +0200

gtk+3.0 (3.18.0-1) experimental; urgency=medium

  * Drop debian/patches/061_multiarch_module_fallback.patch
    - now obsolete since all packages has been fixed to install
      in multiarch directories.
  * Drop patches which are unused and has been for a very long time:
    - debian/patches/030_tests_skip_filechooser.patch
    - debian/patches/042_treeview_single-focus.patch
    - debian/patches/043_notebook_scroll.patch
  * New upstream release.
  * Drop debian/patches/git_test-simplify-use-bash.patch
    - now included in upstream release.

 -- Andreas Henriksson <andreas@fatal.se>  Wed, 23 Sep 2015 17:07:59 +0200

gtk+3.0 (3.17.9-2) experimental; urgency=medium

  * Add debian/patches/git_test-simplify-use-bash.patch from upstream

 -- Andreas Henriksson <andreas@fatal.se>  Sun, 20 Sep 2015 19:46:36 +0200

gtk+3.0 (3.17.9-1) experimental; urgency=medium

  [ Simon McVittie ]
  * d/p/073-Use-AC_USE_SYSTEM_EXTENSIONS-to-get-_GNU_SOURCE-_XOP.patch:
    remove, applied upstream in 3.13 and no longer listed in series

  [ Andreas Henriksson ]
  * Add Breaks against gtk3-engines-oxygen << 1.4.1-3 (Closes: #797797)
  * New upstream development release.
  * Update (build-)dependencies according to configure.ac changes:
    - bump pango to >= 1.37.3
  * Bump glib build-dep to >= 2.45.8
    - g_param_spec_get_name_quark is needed.
  * Ship new gtk-builder-tool in libgtk-3-bin package.
  * Update debian/libgtk-3-0.symbols with many new additions.

 -- Andreas Henriksson <andreas@fatal.se>  Thu, 17 Sep 2015 13:12:35 +0200

gtk+3.0 (3.16.6-1) unstable; urgency=medium

  * New upstream release.
  * Refresh patches.
  * Drop obsolete Breaks from pre-wheezy.
  * Remove debian/libgtk-3-common.preinst.in, this file is a leftover from
    gtk+2.0 and not necessary anymore.

 -- Michael Biebl <biebl@debian.org>  Wed, 22 Jul 2015 21:29:11 +0200

gtk+3.0 (3.16.5-1) unstable; urgency=medium

  * New upstream bugfix release 3.16.5

 -- Iain Lane <laney@debian.org>  Wed, 08 Jul 2015 16:20:40 +0100

gtk+3.0 (3.16.4-2) unstable; urgency=medium

  * Merge changes from 3.14.13-1.
  * debian/README.Debian:
    + Removed, that's for gtk+2.0. Closes: #622913.
  * debian/control.in:
    + Drop versioned dependency on pkg-config. The version is satisfied
      in oldstable and that helps other packages that provide pkg-config.
      Closes: #734481.
  * Upload to unstable.

 -- Emilio Pozuelo Monfort <pochu@debian.org>  Sun, 14 Jun 2015 13:30:06 +0200

gtk+3.0 (3.16.4-1) experimental; urgency=medium

  [ Iain Lane ]
  * build with --fail-missing when doing an indep build
  * Install some utilities and missing icons, desktop files and manpages into
    gtk-3-examples (for want of a better package).
  * clean up reftest known_fail files in clean target which we create in
    pre-build

  [ Emilio Pozuelo Monfort ]
  * New upstream release.

 -- Emilio Pozuelo Monfort <pochu@debian.org>  Fri, 12 Jun 2015 00:06:44 +0200

gtk+3.0 (3.16.3-2) experimental; urgency=medium

  * d/p/015_default-fallback-icon-theme.patch: Replace gnome with Adwaita.
  * Update libgtk-3-dev dependencies according to its pkg-config file.

 -- Dmitry Shachnev <mitya57@debian.org>  Sun, 24 May 2015 19:26:07 +0300

gtk+3.0 (3.16.3-1) experimental; urgency=medium

  [ Sjoerd Simons ]
  * New upstream release 3.16.2.
  * debian/patches/044_tracker_fts.patch:
    + Dropped, upstream also defaults to FTS tracker queries now
  * debian/control: Update build-dependency versions
  * debian/control: Add libexpoxy and libegl1-mesa-dev to build-depencies
  * debian/libgtk-3-0.symbols: Updated
  * d/p/notify-test-Don-t-test-object-relying-on-dbus-connec.patch:
    + Added. Fix test failure when no session bus is running (bgo#749009)
  * debian/rules: Add label-text-shadow-changes-modify-clip.ui to known
    reftest failures

  [ Emilio Pozuelo Monfort ]
  * New upstream release 3.16.3.
  * debian/patches:
    + Refreshed.
  * debian/patches/notify-test-Don-t-test-object-relying-on-dbus-connec.patch:
    + Dropped, included upstream.

 -- Emilio Pozuelo Monfort <pochu@debian.org>  Fri, 22 May 2015 18:23:50 +0200

gtk+3.0 (3.14.13-1) unstable; urgency=medium

  * New upstream release.

 -- Andreas Henriksson <andreas@fatal.se>  Wed, 10 Jun 2015 18:19:44 +0200

gtk+3.0 (3.14.5-1) unstable; urgency=medium

  * New upstream bugfix release.
  * debian/patches/077_fix_menu_height_calculating.patch:
    + Dropped, merged upstream.

 -- Emilio Pozuelo Monfort <pochu@debian.org>  Tue, 11 Nov 2014 18:55:46 +0100

gtk+3.0 (3.14.4-2) unstable; urgency=medium

  [ Rico Tzschichholz ]
  * Install org.gtk.Settings.Debug.gschema.xml

  [ Dmitry Shachnev ]
  * debian/patches/077_fix_menu_height_calculating.patch: backport upstream
    commit to fix calculation of menu height (closes: #767906).

 -- Dmitry Shachnev <mitya57@debian.org>  Tue, 04 Nov 2014 17:19:48 +0300

gtk+3.0 (3.14.4-1) unstable; urgency=medium

  * New upstream release.

 -- Michael Biebl <biebl@debian.org>  Thu, 23 Oct 2014 15:43:31 +0200

gtk+3.0 (3.14.3-1) unstable; urgency=medium

  * New upstream release.
  * Install typelib files into multiarch paths.
  * Mark gir and dev package as Multi-Arch: same.
  * Bump Standards-Version to 3.9.6. No further changes.

 -- Michael Biebl <biebl@debian.org>  Mon, 13 Oct 2014 23:35:40 +0200

gtk+3.0 (3.14.2-1) unstable; urgency=medium

  * New upstream release.
    - includes fix gtkbuilder fix for problems affecting libgweather
      users (like gnome-clocks, Closes: #764681)

 -- Andreas Henriksson <andreas@fatal.se>  Sat, 11 Oct 2014 15:12:08 +0200

gtk+3.0 (3.14.1-1) unstable; urgency=medium

  [ Emilio Pozuelo Monfort ]
  * New upstream release.

  [ Andreas Henriksson ]
  * Add debian/patches/reftest-known-fail.patch
    - make it possible to tag individual reftests as ok to fail.
  * debian/rules:
    touch testsuite/reftests/style-properties-nth-child.ui.known_fail
    - reftest shows this intermittently has a couple of pixels
      difference on some architectures. No big deal.
      Noone is willing to investigate and consensus is it's ok to disable.

 -- Michael Biebl <biebl@debian.org>  Thu, 02 Oct 2014 01:49:16 +0200

gtk+3.0 (3.14.0-1) unstable; urgency=medium

  * New upstream release.
  * Refresh patches.

 -- Michael Biebl <biebl@debian.org>  Tue, 23 Sep 2014 22:25:42 +0200

gtk+3.0 (3.13.9-2) unstable; urgency=medium

  * Upload to unstable.

 -- Andreas Henriksson <andreas@fatal.se>  Fri, 19 Sep 2014 22:25:39 +0200

gtk+3.0 (3.13.9-1) experimental; urgency=medium

  [ Andreas Henriksson ]
  * libgtk-3-common: Depend on adwaita-icon-theme (>= ${gnome:Version})
    - gtk+ should guarantee we have atleast one sane icon theme available.
  * debian/rules: Include gnome-version.mk to generate ${gnome:Version}

  [ Emilio Pozuelo Monfort ]
  * New upstream development release.
  * debian/control.in:
    + Bump libpango1.0-dev minimum (build-)dependency.

 -- Emilio Pozuelo Monfort <pochu@debian.org>  Fri, 19 Sep 2014 17:37:42 +0200

gtk+3.0 (3.13.8-1) experimental; urgency=medium

  [ Andreas Henriksson ]
  * New upstream development release (3.13.7)
  * Update build-dependencies according to configure.ac
    - bump libglib2.0-dev to (>= 2.41.2)
  * Update libgtk-3.0-dev dependency on libglib2.0-dev to (>= 2.41.2)
  * Massage debian/patches/018_gdkenumtypes.c_location.patch to apply again
  * Drop backported/merged patches now in released version:
    - debian/patches/072_Avoid-pkg-config-atleast-version.patch
  * Have quilt refresh remaining patches.
  * Bump gobject-introspection build-dependency to (>= 1.41.3)
    - this one supports new "nullable" annotation.
  * Build-depend on adwaita-icon-theme instead of gnome-icon-theme-symbolic
  * Update debian/libgtk-3-0.symbols with many additions
  * New upstream development release (3.13.8)
  * Update build-dependencies according to configure.ac changes:
    - Bump libgdk-pixbuf2.0-dev to (>= 2.30.0)
    - Bump libwayland-dev to (>= 1.5.91)
  * debian/patches/032_mips_treeview_row_separator_height.patch:
    - massage the patch into applying again.
  * Update debian/libgtk-3-0.symbols
    - 4 dropped gdk_wayland_*_libgtk_only symbols, should be unused.
    - 3 new wayland related symbols

 -- Sjoerd Simons <sjoerd@debian.org>  Fri, 05 Sep 2014 22:50:11 +0200

gtk+3.0 (3.12.2-3) unstable; urgency=medium

  * Team upload
  * debian/missing-sources/zlib.js-0.1.6: add missing source code for
    gdk/broadway/rawinflate.min.js (Closes: #753968)
    - some files in zlib.js upstream had missing source code themselves
      (closure-compiler.jar) or are not needed here, and have been removed
      to save space; see debian/missing-sources/README for details
    - make debian/missing-sources/rawinflate.js a symlink into zlib.js-0.1.6
      to reassure lintian that source is present
  * d/p/073-Use-AC_USE_SYSTEM_EXTENSIONS-to-get-_GNU_SOURCE-_XOP.patch:
    define _GNU_SOURCE on non-Linux to fix "assignment makes pointer from
    integer without a cast" found by build-log scanning on kFreeBSD

 -- Simon McVittie <smcv@debian.org>  Sun, 17 Aug 2014 15:26:50 +0100

gtk+3.0 (3.12.2-2) unstable; urgency=medium

  * Team upload

  [ Dmitry Shachnev ]
  * Autopkgtests fixes: add missing xauth dependency, and stop using
    deprecated GtkStock item.

  [ Simon McVittie ]
  * debian/patches/072_Avoid-pkg-config-atleast-version.patch:
    stop AM_PATH_GTK_3_0([3], [], [], [gthread]) trying to require
    gthread-2.0 >= 3, which doesn't exist (Closes: #756476)

 -- Simon McVittie <smcv@debian.org>  Sun, 10 Aug 2014 17:26:57 +0100

gtk+3.0 (3.12.2-1) unstable; urgency=medium

  * New upstream release.

 -- Andreas Henriksson <andreas@fatal.se>  Fri, 16 May 2014 12:12:48 +0200

gtk+3.0 (3.12.1-1) unstable; urgency=medium

  * New upstream release

 -- Sjoerd Simons <sjoerd@debian.org>  Sat, 26 Apr 2014 16:44:41 +0200

gtk+3.0 (3.12.0-4) unstable; urgency=medium

  * Build-depend on gnome-icon-theme-symbolic and make test suite errors
    fatal again.

 -- Emilio Pozuelo Monfort <pochu@debian.org>  Thu, 03 Apr 2014 19:45:56 +0200

gtk+3.0 (3.12.0-3) unstable; urgency=medium

  * debian/control.in:
    + Loosen the dependencies on libgtk-3-common from = ${source:Version}
      to >= ${source:Version} to make libgtk-3-bin and libgtk-3-0 installable
      when a new source version is uploaded.
    + Don't build depend on gnome-icon-theme-symbolic as that pulls
      gnome-icon-theme which in turns pulls libgtk-3-bin, which isn't
      installable at the moment.
  * debian/rules:
    + Temporarily make the test suite non-fatal as gnome-icon-theme-symbolic
      is needed for some tests.

 -- Emilio Pozuelo Monfort <pochu@debian.org>  Wed, 02 Apr 2014 19:11:32 +0200

gtk+3.0 (3.12.0-2) unstable; urgency=medium

  * Upload to unstable.

 -- Emilio Pozuelo Monfort <pochu@debian.org>  Wed, 02 Apr 2014 16:10:12 +0200

gtk+3.0 (3.12.0-1) experimental; urgency=medium

  * New upstream release.
  * Update debian/libgtk-3-0.symbols with added symbols.

 -- Andreas Henriksson <andreas@fatal.se>  Tue, 25 Mar 2014 10:17:09 +0100

gtk+3.0 (3.11.8-1) experimental; urgency=medium

  * New upstream release.
  * debian/control.in,
    debian/rules:
    + Enable Google cloud print support on the normal build.

 -- Emilio Pozuelo Monfort <pochu@debian.org>  Sun, 09 Mar 2014 15:07:56 +0100

gtk+3.0 (3.11.7-1) experimental; urgency=medium

  * New upstream release.
  * Bump build-dependencies according to configure.ac:
    - glib 2.39.5 and gtk-doc 1.20
  * Use quilt to refresh all patches.
  * Update debian/libgtk-3-0.symbols

 -- Andreas Henriksson <andreas@fatal.se>  Tue, 18 Feb 2014 20:22:50 +0100

gtk+3.0 (3.11.5-1) experimental; urgency=medium

  * New upstream development release.
  * debian/control.in:
    + Update build dependencies.
    + Build depend on gnome-icon-theme-symbolic, needed for some tests.
    + Standards-Version is 3.9.5, no changes needed.
  * debian/libgtk-3-0.symbols:
    + Add new symbols. A couple of wayland-related symbols,
      gdk_wayland_display_get_wl_shell{,_surface} are gone in favor of
      gdk_wayland_display_get_xdg_shell. The wayland backend is not fully
      stable yet and nothing in the archive should be depending on them,
      so this should be fine.
    + Drop four commented-out symbols that weren't exported after 3.9.10,
      as mentioned below in the 3.9.14 changelog entry. Those for symbols
      were not exported in the headers and were only used internally by
      gdk.
  * debian/patches/080_disable-parallel-docs-build.patch:
     + Dropped, gtk-doc 1.20 works fine with parallel builds.
  * debian/rules:
     + Break colord<->gtk+ loop when bootstrapping. Thanks Daniel Schepler.
       Closes: #738603.

 -- Emilio Pozuelo Monfort <pochu@debian.org>  Mon, 17 Feb 2014 18:57:53 +0100

gtk+3.0 (3.10.7-1) unstable; urgency=low

  * debian/libgtk-3-bin.install:
    + Ship broadwayd.
  * debian/rules:
    + Enable parallel builds.
  * New upstream release.
  * debian/patches/080_disable-parallel-docs-build.patch:
    + Disable parallel support for the docs as that has races, see
      the similar glib2.0 patch for a longer explanation.
  * Upload to unstable.

 -- Emilio Pozuelo Monfort <pochu@debian.org>  Sat, 15 Feb 2014 14:15:56 +0100

gtk+3.0 (3.10.2-1) experimental; urgency=low

  * debian/libgtk-3-0.symbols:
    + Mark wayland symbols as linux-any.
  * New upstream release.
    + debian/libgtk-3-0.symbols:
      - Removed a couple of private structs that shouldn't have been
        exported.
  * debian/rules:
    + Set VERBOSE so we get more information about test failures.

 -- Emilio Pozuelo Monfort <pochu@debian.org>  Mon, 28 Oct 2013 02:08:26 +0100

gtk+3.0 (3.10.1-1) experimental; urgency=low

  [ Emilio Pozuelo Monfort ]
  * debian/control.in,
    debian/rules:
    + Only build the wayland backend on linux-any.

  [ Andreas Henriksson ]
  * New upstream release
  * Bump libwayland-dev (build-)dependency to >= 1.2.0
  * Update debian/libgtk-3-0.symbols with added symbols

 -- Andreas Henriksson <andreas@fatal.se>  Sun, 13 Oct 2013 20:14:15 +0200

gtk+3.0 (3.9.14-1) experimental; urgency=low

  [ Andreas Henriksson ]
  * New upstream development release (3.9.10)
  * Bump glib (build-)dependency to >= 2.37.3 as per configure.ac
  * Trivial update in 015_default-fallback-icon-theme.patch to apply.
  * Update debian/patches/018_gdkenumtypes.c_location.patch to apply
    after upstream dropped --disable-rebuilds.
  * Disable 030_tests_skip_filechooser.patch
    - testsuite moved and restructured....
  * Updated to apply patch against new testsuite file location:
    - 032_mips_treeview_row_separator_height.patch
  * Drop 031_ia64_children_test.patch
    - fixed differently upstream (see GBZ #702370)
  * Drop 080_correct_padding_of_submenu_arrows.patch
    - previously cherry-picked, now included in upstream release.
  * Refresh all patches to apply without offset.
  * Ignore testsuite failures for now...
  * Update debian/libgtk-3-0.symbols
    - many added symbols, and four missing:
      gdk_frame_clock_idle_get_type,
      gdk_offscreen_window_get_type,
      gdk_window_impl_get_type,
      gdk_window_impl_x11_get_type.
  * Explicitly set which GDK backends to build:
    - enable x11,wayland,broadway in regular build
    - disable wayland,broadway and enable x11 in udeb build
  * Add build-dependencies needed by wayland backend:
    - libwayland-dev (>= 1.1.90), libxkbcommon-dev (>= 0.2.0)
  * Update debian/libgtk-3-0.symbols with added broadway & wayland symbols.
  * New upstream release (3.9.12)
    - bump cairo build-dependency to >= 1.12

  [ Sjoerd Simons ]
  * Add libwayland-dev depend in libgtk-3-dev since we're building the wayland
    backend now
  * Also needs libxkbcommon-dev now due to the wayland backend (Found by Andrew
    Lee)
  * debian/libgtk-3-0.symbols: Update for new symbols (Patch by Andrew Lee)

  [ Emilio Pozuelo Monfort ]
  * New upstream development release (3.9.14).
  * debian/libgtk-3-0.symbols:
    + Updated for new symbols.
  * debian/control.in:
    + Bump minimum libglib2.0-dev build dependency.
    + Build depend on gsettings-desktop-schemas for the testsuite.
    + Build depend on dbus-x11 for the testsuite.
    + Build depend on at-spi2-core as libatspi2.0-0 seems to require it,
      tests that use dbus fail otherwise.
  * debian/rules:
    + Set XDG_DATA_DIRS and copy and copile the gsettings schemas so that
      gsettings can find them. Makes the test suite happy.
    + Set XDG_RUNTIME_DIR, makes the test suite even happier.
    + Make the test suite fatal again.

 -- Emilio Pozuelo Monfort <pochu@debian.org>  Tue, 10 Sep 2013 01:23:06 +0200

gtk+3.0 (3.8.2-3) unstable; urgency=low

  * Simplify our trigger for gtk-query-immodules-3.0, use the --update-cache
    option instead of redirecting stdout.
  * debian/patches/080_correct_padding_of_submenu_arrows.patch: Take padding
    into account to position submenu arrow. Patch cherry-picked from upstream
    Git.
  * Update debian/copyright to comply with the final 1.0 spec.

 -- Michael Biebl <biebl@debian.org>  Sat, 06 Jul 2013 00:51:39 +0200

gtk+3.0 (3.8.2-2) unstable; urgency=low

  * debian/patches/031_ia64_children_test.patch:
    + Patch from Stephan Schreiber, fix an invalid read on a test case
      that caused it to fail on ia64, making the build fail.
  * debian/patches/032_mips_treeview_row_separator_height.patch:
    + Disable another test that currently fails on mips but that also
      fails at least on amd64 when run under valgrind.
  * All the above closes: #711107.

 -- Emilio Pozuelo Monfort <pochu@debian.org>  Sun, 16 Jun 2013 01:25:10 +0200

gtk+3.0 (3.8.2-1) unstable; urgency=low

  [ Josselin Mouette ]
  * Switch to interest-noawait for triggers. They only affect IM
    modules, so this is not likely to cause upgrade problems.

  [ Michael Biebl ]
  * Upload to unstable.
  * New upstream release.
  * Update debian/copyright following the latest copyright-format spec.
  * Bump Standards-Version to 3.9.4. No further changes.

 -- Michael Biebl <biebl@debian.org>  Thu, 23 May 2013 16:23:37 +0200

gtk+3.0 (3.8.0-1) experimental; urgency=low

  [ Rico Tzschichholz ]
  * debian/gtk-3-examples.install:
    - Install usr/bin/gtk3-demo-application

  [ Emilio Pozuelo Monfort ]
  * New upstream release.
    + debian/patches/071_fix-installation-of-HTML-images.patch:
      - Refreshed.

 -- Emilio Pozuelo Monfort <pochu@debian.org>  Tue, 26 Mar 2013 11:21:30 +0100

gtk+3.0 (3.7.14-1) experimental; urgency=low

  * New upstream release.
    + d/p/090-GtkTextView-don-t-popdown-a-bubble-if-we-don-t-have-.patch:
      - Removed, included upstream.
  * debian/rules:
    + Set HOME rather than G_HOME, as GLib now honors the former and
      G_HOME is a Debian-specific thing.

 -- Emilio Pozuelo Monfort <pochu@debian.org>  Tue, 19 Mar 2013 12:06:40 +0100

gtk+3.0 (3.7.12-2) experimental; urgency=low

  * d/p/090-GtkTextView-don-t-popdown-a-bubble-if-we-don-t-have-.patch:
    + Added. Fix segv when popping down non-existing bubblees (From upstream
      git, bgo #695304)

 -- Sjoerd Simons <sjoerd@debian.org>  Mon, 11 Mar 2013 21:42:39 +0100

gtk+3.0 (3.7.12-1) experimental; urgency=low

  [ Sjoerd Simons ]
  * debian/patches/80_Fix-DND-with-frame-sync.patch:
    + Added. Temporary fix for DND when using mutter with the frame sync
    protocol (from upstream git, bgo#694217).

  [ Emilio Pozuelo Monfort ]
  * New upstream release.
    + debian/patches/*:
      - Refreshed.
    + debian/patches/80_Fix-DND-with-frame-sync.patch:
      - Removed, included upstream.
    + debian/libgtk-3-0.symbols:
      - Updated for new symbols.

 -- Emilio Pozuelo Monfort <pochu@debian.org>  Wed, 06 Mar 2013 13:43:48 +0100

gtk+3.0 (3.7.10-1) experimental; urgency=low

  * New upstream release.
    + debian/control.in:
      - Update build dependencies.
    + debian/patches:
      - Refreshed.
    + debian/libgtk-3-0.symbols:
      - Updated for the new symbols.
    + debian/gtk-3-examples.install:
      - Stop installing gtk3-demo files, no longer needed.
    + debian/patches/030_tests_skip_filechooser.patch:
      - New patch: skip filechooser tests as they are not designed to
        be run without gtk+ installed.

 -- Emilio Pozuelo Monfort <pochu@debian.org>  Sat, 23 Feb 2013 20:37:27 +0100

gtk+3.0 (3.6.4-1) experimental; urgency=low

  * New upstream release

 -- Sjoerd Simons <sjoerd@debian.org>  Tue, 08 Jan 2013 13:54:26 +0100

gtk+3.0 (3.6.3-1) experimental; urgency=low

  * New upstream release.
  * Refresh patches.
  * debian/libgtk-3-bin.install: Install gtk-launch man page.
  * debian/libgtk-3-dev.install: Install gtkbuilder.rng RELAX NG schema file
    which can be used to validate GtkBuilder ui files.

 -- Michael Biebl <biebl@debian.org>  Fri, 04 Jan 2013 23:23:45 +0100

gtk+3.0 (3.6.1-1) experimental; urgency=low

  * Team upload
  * New upstream release 3.6.1
    - drop private symbols gtk_css_image_get_parser_type and
      gtk_style_properties_get_style from symbols file (made static upstream;
      verified not to be present in any header file)

 -- Simon McVittie <smcv@debian.org>  Mon, 22 Oct 2012 21:17:30 +0100

gtk+3.0 (3.6.0-2) experimental; urgency=low

  * debian/control.in: Add ${shlibs:Depends} Depends to libgtk-3-bin

 -- Sjoerd Simons <sjoerd@debian.org>  Wed, 03 Oct 2012 18:44:04 +0200

gtk+3.0 (3.6.0-1) experimental; urgency=low

  * New upstream release (3.6.0)
  * Sync with ubuntu:
    * debian/rules: Make test failures fatal again
    * debian/libgtk-3-0.symbols: Updated
    * debian/rules: Update build-depends
    * debian/libgtk-3-bin.install: Add gtk-launch: A new commandline utility
      to launch an application from its desktop file
    * Add autopkgtest support
  * debian/patches/072_statusicon_icon_size.patch:
    * Removed merged upstream
  * debian/patches/074_try-harder-to-discriminate-Shift-F10-and-F10.patch:
    * Removed, fixed upstream
  * debian/patches/073_transparent_colors.patch
    * Removed, fixed upstream
  * debian/control.in: bump glib2.0 build-dep to >= 2.33.14 to trump the dodgy
    version in unstable
  * debian/control.in: Bump gnome-themes-standard break due to theme related
    changes

 -- Sjoerd Simons <sjoerd@debian.org>  Wed, 03 Oct 2012 09:07:16 +0200

gtk+3.0 (3.4.2-6) unstable; urgency=low

  * Team upload.
  * debian/patches/076_check_wm_supports_hint.patch: This patch fixes the
    size and placement of popup menus with some window managers, such as
    Awesome and XMonad. Closes: #681974

 -- Sébastien Villemot <sebastien@debian.org>  Thu, 31 Jan 2013 18:09:43 +0100

gtk+3.0 (3.4.2-5) unstable; urgency=low

  * debian/patches/075_gtkplug-fix-handling-of-key-events-for-layouts.patch:
    This patch fixes handling of key events for different layouts in
    GtkPlug. In particular, it fixes the keyboard layout switching from
    gnome-screensaver when the screen is locked. Closes: #692235
  * debian/libgtk-3-0.symbols: add gdk_x11_keymap_get_group_for_state and
    gdk_x11_keymap_key_is_modifier which are introduced by the above patch
    (actually backported from the 3.5.2 API).
  * debian/rules: call dh_makeshlibs with -V 'libgtk-3-0 (>= 3.4.2-5~)',
    since we introduced new public symbols in this Debian revision.

 -- Sébastien Villemot <sebastien@debian.org>  Wed, 09 Jan 2013 11:00:22 +0100

gtk+3.0 (3.4.2-4) unstable; urgency=low

  * debian/patches/074_try-harder-to-discriminate-Shift-F10-and-F10.patch:
    With xkb-data 2.5.1-2.1 preserving the Shift modifier, GTK+ can properly
    map F10 and Shift-F10 to different key bindings. Closes: #658392

 -- Michael Biebl <biebl@debian.org>  Fri, 21 Sep 2012 18:30:41 +0200

gtk+3.0 (3.4.2-3) unstable; urgency=low

  [ Josselin Mouette ]
  * Update xrandr epoch.

  [ Michael Biebl ]
  * debian/libgtk-3-0.postrm.in: Drop "rm -rf /etc/gtk-3.0/" on purge since
    this removes files owned by libgtk-3-common. Those bits were copied over
    from the gtk+2.0 package but they are actually obsolete and no longer
    required. Closes: #681198
  * debian/patches/073_transparent_colors.patch: Handle transparent colors
    better in GtkStyle emulation. Patch cherry-picked from upstream Git.
    Closes: #669694
  * debian/patches/070_revert-widget-set-up-signals-after-initializing.patch:
    This patch was a temporary workaround for a bug in mutter which has been
    fixed in version 3.4. It was not supposed to be shipped as part of wheezy,
    so drop it again.
  * If the NEWS or README file is larger than 4k in size append a .gz suffix
    as dh_compress will compress those files. This avoids dangling symlinks.
    Closes: #679754

 -- Michael Biebl <biebl@debian.org>  Mon, 06 Aug 2012 21:40:53 +0200

gtk+3.0 (3.4.2-2) unstable; urgency=low

  * debian/patches/072_statusicon_icon_size.patch: Fix how we determine the
    icon size for the statusicon. This fixes a crash in notification-daemon
    which was caused by an assertion failure. Closes: #669883
    Thanks to Fernando Lemos for the patch and Brad Jorsch for the excellent
    debugging.

 -- Michael Biebl <biebl@debian.org>  Sat, 30 Jun 2012 17:01:38 +0200

gtk+3.0 (3.4.2-1) unstable; urgency=low

  * New upstream release.
  * Simplify shlibs version information for libgail-3-0 and no longer create a
    dependency on libgail-3-common, this package has been dropped in 3.2.

 -- Michael Biebl <biebl@debian.org>  Thu, 10 May 2012 14:44:28 +0200

gtk+3.0 (3.4.1-2) unstable; urgency=low

  * Upload to unstable.

 -- Michael Biebl <biebl@debian.org>  Thu, 19 Apr 2012 02:46:25 +0200

gtk+3.0 (3.4.1-1) experimental; urgency=low

  [ Josselin Mouette ]
  * Break libvte-2.90-9 < 0.32 and libwebkitgtk-3.0-0 < 1.8.0 for the
    scrolling related changes. Closes: #666921.

  [ Michael Biebl ]
  * New upstream release.
    - Fixes GtkPaned's handling of preferred size. Closes: #666718
  * Update dependencies according to configure.ac.
  * Drop explicit Build-Depends on gir1.2-glib-2.0 and gir1.2-freedesktop.
  * Refresh patches.
  * Remove leftovers from the opt flavor.
  * Set --sourcedir for the different flavors when running dh_install. This
    way the .install files can be simplified a lot which makes them much more
    readable.
  * Bump Standards-Version to 3.9.3.
  * Update Vcs-* URLs.
  * Remove --enable-xinput configure flag as xinput support is no longer
    optional and this flag has thus been removed upstream.
  * debian/patches/071_fix-installation-of-HTML-images.patch: Fix installation
    of HTML images for out-of-tree builds when using absolute paths.
    Closes: #656803

 -- Michael Biebl <biebl@debian.org>  Tue, 17 Apr 2012 20:59:19 +0200

gtk+3.0 (3.4.0-1) experimental; urgency=low

  * New upstream release.
  * Bump Build-Depends on cdbs for multiarch support.
  * debian/libgtk-3-0.symbols: Updated.
  * debian/rules: Bump SHVER to 3.3.18.
  * debian/control.in:
    - Bump (Build-)Depends on libglib2.0-dev to (>= 2.31.20).
    - Drop explicit Build-Depends on gir1.2-atk-1.0, gir1.2-pango-1.0 and
      gir1.2-gdkpixbuf-2.0, those are pulled via the corresponding -dev
      package.
    - Update dependencies of libgtk-3-dev. Strip the minimum version from
      libx*-dev, since those versions were older then lenny anyway.
    - Remove a few obsolete Conflicts/Replaces.
  * Refresh patches.
  * Disable 043_notebook_scroll.patch, it needs to be updated.
  * Move org.gtk.Demo.gschema.xml gsettings schema from libgtk-3-common to
    gtk-3-examples. Add the necessary Breaks/Replaces.
  * debian/libgtk-3-bin.install.in: Install the man pages from the install
    directory, not the source directory.
  * debian/patches/070_revert-widget-set-up-signals-after-initializing.patch:
    Revert upstream commit which breaks the window decorations in
    gnome-shell resp. mutter 3.2.

 -- Michael Biebl <biebl@debian.org>  Wed, 28 Mar 2012 15:27:05 +0200

gtk+3.0 (3.3.16-1) experimental; urgency=low

  * New upstream development release.
  * debian/libgtk-3-0.symbols: Add new symbols.
  * debian/rules: Bump SHVER to 3.3.16.
  * debian/control.in:
    - Bump (Build-)Depends on libglib2.0-dev to (>= 2.31.18).
    - Bump (Build-)Depends on libgdk-pixbuf2.0-dev to (>= 2.25.2).
    - Drop Depends on libxml2-utils from libgtk-3-dev as gtk-builder-convert
      has been removed.
    - Drop Recommends on python and debhelper from libgtk-3-dev since it no
      longer includes a dh_gtkmodules debhelper addon.
    - Bump Breaks against gnome-themes-standard due to theming related
      changes.
  * Remove leftovers from the gtk3-engines-pixbuf package.
  * Update patches:
    - Drop 003_gdk.pc_privates.patch, fixed upstream in a similar way.
    - Drop 70-Fix-document-generation-in-out-of-tree-builds.patch, applied
      upstream.
    - Drop 041_ia32-libs.patch, no longer required with multiarch.
    - Disable 042_treeview_single-focus.patch for now since it has no
      description why this patch is needed and it needs to be updated.
    - Refresh remaining patches.
  * debian/gtk-3-examples.install.in: Install gtk3-widget-factory demo
    application.
  * Stop building static libraries which require a full separate build and
    appear to be unused.
  * Enable colord support for color-managed printing. Keep it disabled for the
    udeb build.

 -- Michael Biebl <biebl@debian.org>  Wed, 07 Mar 2012 01:16:05 +0100

gtk+3.0 (3.2.3-1) unstable; urgency=low

  * New upstream release.
    - Fixes segfault on arrow keypress in empty GtkIconView. Closes: #638704
    - Fixes a11y related crash in treeview. Closes: #652073
    - Fixes mouse grabbing when clicking resize grip. Closes: #630972
  * Update patches:
    - Drop 000git_gtk_tree_view_get_tooltip_context_annotation.patch, applied
      upstream.
    - Drop 080_filechooserdefault-Don-t-unref-value-twice.patch, applied
      upstream.
    - Refresh 017_no_offscreen_device_grabbing.patch,
      042_treeview_single-focus.patch and 043_notebook_scroll.patch.
  * Change section of gir1.2-gtk-3.0 to introspection.

 -- Michael Biebl <biebl@debian.org>  Tue, 20 Dec 2011 18:42:32 +0100

gtk+3.0 (3.2.2-3) unstable; urgency=low

  [ Martin Pitt ]
  * Add 000git_gtk_tree_view_get_tooltip_context_annotation.patch: Fix
    gtk_tree_view_get_tooltip_context() transfer annotation, causing crashes
    when using this method from Python.
  * Add 016_no_offscreen_widgets_grabbing.patch: Widgets inside
    GtkOffscreenWindow seem like they should not be allowed to do
    grab the mouse or whatever, as this can deactivate open menus.
    (LP: #512427, GNOME #607668)
  * Add 017_no_offscreen_device_grabbing.patch: Do not allow devices in an
    offscreen hierarchy to take grabs. (LP: #804009, GNOME #658563)
  * Add 018_gdkenumtypes.c_location.patch: Always generate gdk/gdkenumtypes.c
    in the source tree, and fix path in the introspection sources. With this,
    gdkenumtypes.c is correctly included with separate build trees, too.  This
    fixes missing GTypes in the .gir when using a separate build tree.
    (LP: #769256, GNOME #647729)
  * debian/rules: Bump SHVER to 3.1.90.
  * Build for multiarch. Adapted Steve Langasek's changes to Ubuntu's gtk+2.0
    package:
    - debian/control.in: Bump build dependencies to multiarch aware versions.
    - debian/control.in: Add Multi-Arch: and necessary Pre-Depends: fields.
      (libraries/-dbg are "same", -doc/-bin are "foreign").
    - debian/rules: Use multiarch LIBDIR.
    - debian/libgail-3-dev.install, debian/libgail-3-0.install: Rename to
      *.in, and use @LIBDIR@ instead of hardcoded usr/lib.
    - debian/gir1.2-gtk-3.0.install.in: Use @LIBDIR@.
    - debian/libgtk-3-0.triggers.in, debian/libgtk-3-0.postinst.in,
      debian/rules: Also trigger on changes to the fallback non-multiarch
      module directory, which is now called @OLD_MODULES_BASE_PATH@.
    - Add 061_multiarch_module_fallback.patch: Fall back to the hard-coded
      pre-multiarch module directory when searching for modules. This
      maintains compatibility with packages installing modules to
      the old directories.

  [ Josselin Mouette ]
  * Break murrine-themes (same reason as gnome-themes-standard).
  * Move /etc/gtk-3.0 to libgtk-3-common.
  * Add appropriate Breaks/Replaces to handle it.
  * Remove gtk-query-immodules-3.0 from libgtk-3-bin since it is
    clearly not Multi-Arch compatible. It should not be needed anyway,
    everything is handled by triggers from the private directory.
  * Remove incorrect M-A: same statement for the debug package.
  * Make libgtk-3-bin arch-any, thanks Rico for noticing.

  [ Michael Biebl ]
  * debian/libgtk-3-0.postinst.in: If the non-multiarch immodules directory
    does not exist or is empty handle this case more gracefully and don't
    print an error message.
  * debian/patches/080_filechooserdefault-Don-t-unref-value-twice.patch: Fix
    incorrect ref counting which could lead to a crash in the filechooser.
    Closes: #650223

 -- Michael Biebl <biebl@debian.org>  Wed, 30 Nov 2011 00:25:29 +0100

gtk+3.0 (3.2.2-2) unstable; urgency=low

  * Upload to unstable.
  * debian/control.in:
    - Add Breaks against gnome-themes-standard (<< 3.2) due to the CSS theming
      related changes. Closes: #649203
  * Fix broken symlinks in /usr/share/doc. Closes: #647466

 -- Michael Biebl <biebl@debian.org>  Sat, 19 Nov 2011 00:01:03 +0100

gtk+3.0 (3.2.2-1) experimental; urgency=low

  * New upstream release.
  * Refresh patches.

 -- Michael Biebl <biebl@debian.org>  Mon, 14 Nov 2011 00:07:56 +0100

gtk+3.0 (3.2.1-2) experimental; urgency=low

  * debian/control.in:
    - Move gtk-doc-tools from Build-Depends-Indep to Build-Depends as it is
      required by autoreconf. Also bump it to (>= 1.11).

 -- Michael Biebl <biebl@debian.org>  Sat, 22 Oct 2011 00:30:44 +0200

gtk+3.0 (3.2.1-1) experimental; urgency=low

  [ Sjoerd Simons ]
  * New upstream release
  * debian/control.in: Update build-depends
  * debian/rules: Bump libgail SHVER depends
  * d/p/002_static-linking-dont-build-perf.patch: Removed, fixed upstream
  * d/p/030_xim-modules.patch: Removed, fixed upstream
  * d/p/045_trayicon-visual.patch: Removed, fixed upstream
  * d/p/003_gdk.pc_privates.patch: Refreshed
  * d/p/043_notebook_scroll.patch: Refreshed
  * d/p/044_tracker_fts.patch: Refreshed
  * debian/rules: Enable gtk-doc build with the shared build

  [ Michael Biebl ]
  * debian/watch:
    - Track .xz tarballs.
  * debian/control.in:
    - Set pkg-gnome-maintainers@lists.alioth.debian.org as Maintainer.
    - Instead of depending on lynx | www-browser, make the -doc packages
      suggest devhelp.

  [ Sjoerd Simons ]
  * debian/libgtk-3-0.symbols: Update symbols
  * Remove libgail-3-common package. Modules have been integrated directly into
    Gtk
  * debian/patches/70-Fix-document-generation-in-out-of-tree-builds.patch:
    + Added, fix documentation when build out of tree

 -- Sjoerd Simons <sjoerd@debian.org>  Fri, 21 Oct 2011 19:36:06 +0200

gtk+3.0 (3.0.12-3) unstable; urgency=low

  * 030_xim-modules.patch: stolen from upstream git. Fix the behavior of
    XIM modules. Closes: #633720.
  * 043_notebook_scroll.patch: handle a few more widgets to avoid
    alt+scroll being intercepted by ranges, spin buttons, combo boxes…

 -- Josselin Mouette <joss@debian.org>  Thu, 08 Sep 2011 13:01:03 +0200

gtk+3.0 (3.0.12-2) unstable; urgency=low

  [ Josselin Mouette ]
  * Tighten dependencies on libgtk-3-common. Closes: #636766.

  [ Michael Biebl ]
  * debian/patches/045_trayicon-visual.patch: Fix assertion in trayicon-x11
    when visual is not available. Thanks to Vincent Bernat for the patch.
    Closes: #637067
  * debian/libgail-3-0.symbols: Remove trailing empty line which confuses
    dpkg-gensymbols.
  * Bump debhelper compatibility level to 8.

 -- Michael Biebl <biebl@debian.org>  Tue, 30 Aug 2011 01:57:26 +0200

gtk+3.0 (3.0.12-1) unstable; urgency=low

  * New upstream release.
    - GdkKeymap: Prevent an infinite loop in the non-XKB case.
      (Closes: #633917)
  * Stop installing libtool .la files.

 -- Michael Biebl <biebl@debian.org>  Thu, 28 Jul 2011 12:45:04 +0200

gtk+3.0 (3.0.11-1) unstable; urgency=low

  * New upstream release.
    - Fixes infinite-loop in GTK_FILE_CHOOSER_ACTION_CREATE_FOLDER.
      (Closes: #628457)
  * debian/patches/044_tracker_fts.patch: Enable Tracker full text search.

 -- Michael Biebl <biebl@debian.org>  Thu, 14 Jul 2011 14:45:24 +0200

gtk+3.0 (3.0.10-1) unstable; urgency=low

  [ Josselin Mouette ]
  * libgtk-3-0.postrm.in: fix badly written test.

  [ Fabian Greffrath ]
  * Remove leftover diversions from the libgtk3.0-bin package
    that got replaced by libgtk-3-bin (Closes: #617662 ).

  [ Michael Biebl ]
  * debian/watch: Switch to .bz2 tarballs.
  * New upstream release.
  * Refresh patches.
  * Bump Standards-Version to 3.9.2. No further changes.
  * Drop Build-Depends on dpkg-dev (>= 1.13.19). Even lenny has a more recent
    version.
  * Update package descriptions.
  * Drop debian/gruik2devhelp.awk and Build-Depends on gawk, obsolete.

  [ Josselin Mouette ]
  * 043_notebook_scroll.patch: new patch. Reintroduce tab scrolling in
    GtkNotebook, but this time only when Alt is pressed, as recommended
    by upstream, and from the whole notebook area.
  * Drop debhelper 8 requirement so that it can build.
  * libgtk-3-bin.preinst: only remove libgtk3.0-bin diversions if they
    already exist.

 -- Josselin Mouette <joss@debian.org>  Sat, 04 Jun 2011 22:51:06 +0200

gtk+3.0 (3.0.8-1) unstable; urgency=low

  * Make the -dev package depend on the gir package.
  * New upstream release.
  * Drop the mimeinfo.cache from the udeb, it’s been moved to
    gdk-pixbuf.
  * Upload to unstable; drop check-dist include.

 -- Josselin Mouette <joss@debian.org>  Sun, 10 Apr 2011 18:29:44 +0200

gtk+3.0 (3.0.6-1) experimental; urgency=low

  * New upstream release.
    + debian/libgtk-3-0.symbols:
      - Updated.
  * debian/control.in:
    + Tighten libatk1.0-dev b-d to make sure we get an Atk-1.0.gir file.

 -- Emilio Pozuelo Monfort <pochu@debian.org>  Sat, 26 Mar 2011 00:00:41 +0000

gtk+3.0 (3.0.3-1) experimental; urgency=low

  * New upstream release.
    + debian/control.in:
      - Bump minimum libpango1.0-dev dependency.

 -- Emilio Pozuelo Monfort <pochu@debian.org>  Mon, 14 Mar 2011 23:34:09 +0000

gtk+3.0 (3.0.2-1) experimental; urgency=low

  * New upstream release
  * debian/patches/080_prevent_invalid_free.patch
    - Removed. fixed upstream

 -- Sjoerd Simons <sjoerd@debian.org>  Wed, 09 Mar 2011 23:46:48 +0000

gtk+3.0 (3.0.1-2) experimental; urgency=low

  * debian/patches/080_prevent_invalid_free.patch
    - Added. Prevent invalid free on double/tripple click events (from upstream
      git)

 -- Sjoerd Simons <sjoerd@debian.org>  Sat, 26 Feb 2011 16:02:13 +0000

gtk+3.0 (3.0.1-1) experimental; urgency=low

  [ Robert Ancell ]
  * debian/libgtk-3-bin.postrm:
  * debian/libgtk-3-bin.preinst:
    - Fix package name used in diversion

  [ Emilio Pozuelo Monfort ]
  * New upstream release.

 -- Emilio Pozuelo Monfort <pochu@debian.org>  Tue, 22 Feb 2011 20:36:55 +0000

gtk+3.0 (3.0.0-1) experimental; urgency=low

  [ Emilio Pozuelo Monfort ]
  * New upstream release.
    + debian/control.in:
      - Stop building the pixbuf package, it hasn't been ported to the
        new style API so is useless.
    + debian/patches/006_reenable_pixbuf_engine.patch:
      - Removed, no longer necessary.
    + debian/libgtk3.0-0.symbols:
      - Updated.
    + debian/libgtk3.0-dev.install.in,
      debian/libgtk3.0-dev.manpages,
      debian/rules:
      - gtk-builder-convert is gone, stop shipping it.

  [ Robert Ancell ]
  * New upstream release
  * Rename binary packages to new so naming
  * debian/control:
    - Bump build-depends on libglib2.0-dev, libgdk-pixbuf2.0-dev, libatk1.0-dev,
      gobject-introspection
  * debian/libgail-3-0.symbols:
  * debian/libgtk-3-0.symbols:
    - Updated
    - Mark symbols with stable version number
  * debian/rules:
    - Bump SHVER

  [ Emilio Pozuelo Monfort ]
  * Fix some leftovers after the renaming.

 -- Emilio Pozuelo Monfort <pochu@debian.org>  Sat, 19 Feb 2011 11:40:36 +0000

gtk+3.0 (2.99.2-1) experimental; urgency=low

  * New upstream release.
    + d/p/0001-stylecontext-Protect-the-cairo-contexts-with-cairo_s.patch
      d/p/0003-Fixed-assertions-in-gtk_cell_renderer_get_aligned_ar.patch
      d/p/0002-_gtk_cell_area_set_cell_data_func_with_proxy-set-the.patch
      - Removed, included upstream.
    + debian/libgtk3.0-0.symbols:
      - Updated.
    + debian/rules:
      - Bumped the shver.

 -- Emilio Pozuelo Monfort <pochu@debian.org>  Thu, 13 Jan 2011 18:36:27 +0000

gtk+3.0 (2.99.1-1) experimental; urgency=low

  [ Robert Ancell ]
  * debian/control.in:
    - Bump build-depends on libglib2.0-dev
  * debian/libgtk3.0-0.symbols:
    - Updated.
  * debian/libgtk3.0-dev.install.in
    - gdkconfig.h no longer distributed
  * debian/rules:
    - Bumped the shver.
  * debian/patches/001_static-linking-dont-query-immodules.patch:
  * debian/patches/005_support_disabling_x11_extensions.patch:
  * debian/patches/003_gdk.pc_privates.patch:
  * debian/patches/070_mandatory-relibtoolize.patch:
  * debian/patches/041_ia32-libs.patch:
  * debian/patches/002_static-linking-dont-build-perf.patch:
  * debian/patches/004_git_add_missing_include.patch:
  * debian/patches/042_treeview_single-focus.patch:
    - Refreshed.

  [ Emilio Pozuelo Monfort ]
  * New upstream release.
    + debian/rules:
      - Pass --enable-xinput instead of --with-xinput=yes.
      - Bump the shver.
    + debian/patches/004_git_add_missing_include.patch,
      debian/patches/005_support_disabling_x11_extensions.patch,
      debian/patches/007-continue-to-install-gdk-TARGET-3.0.pc.patch:
      - Removed, included upstream.
    + debian/patches/061_use_pdf_as_default_printing_standard.patch:
      - Removed. The cups backend part has been fixed upstream in a (better)
        different way, and the lpr part doesn't make sense as we don't know
        if the job will be sent to CUPS or not.
    + debian/patches/070_mandatory-relibtoolize.patch,
      debian/rules:
      - Switch to dh-autoreconf.
    + debian/patches/*:
      - Refreshed.
    + debian/libgtk3.0-0.symbols,
      debian/libgail3.0-0.symbols:
      - Updated.
    + debian/libgtk3.0-*.{install.in,manpages},
      debian/rules:
      - Install manpages and binaries with the -3.0 suffix as upstream has
        stopped doing so.
  * Switch to CDBS' flavours system.
  * debian/rules:
    + Remove hack to build on PowerPC64. That port is dead, and if it's
      ever back, hopefully we won't need to workaround toolchain issues.
    + Pass -O1 to the linker so dynamic loading is faster.
  * d/patches/0001-stylecontext-Protect-the-cairo-contexts-with-cairo_s.patch
    d/patches/0003-Fixed-assertions-in-gtk_cell_renderer_get_aligned_ar.patch
    d/patches/0002-_gtk_cell_area_set_cell_data_func_with_proxy-set-the.patch
    + Backport patches from upstream git. They fix rendering issues and
      assertion failures.

 -- Emilio Pozuelo Monfort <pochu@debian.org>  Wed, 12 Jan 2011 22:06:17 +0000

gtk+3.0 (2.91.6-1) experimental; urgency=low

  * New upstream release.
    + debian/patches/004_git_dont_setup_timeout_twice.patch:
      - Removed, included upstream.
    + debian/patches/004_git_add_missing_include.patch:
      - New patch from upstream git, add a missing include that
        otherwise caused the build to fail when disabling X extensions.
    + debian/patches/006_reenable_pixbuf_engine.patch:
      - New patch. Build the pixbuf engine even if it hasn't been ported to
        the new GtkThemingEngine API.
    + debian/patches/*:
      - Refreshed.
    + debian/libgtk3.0-0.symbols:
      - Updated.
      - Add Build-Depends-Package.
    + debian/rules:
      - Bumped the shver.
      - Disable silent builds.
  * Let gir1.2-gtk-3.0 replace gir1.0-gtk-3.0.

 -- Emilio Pozuelo Monfort <pochu@debian.org>  Sat, 18 Dec 2010 16:00:23 +0000

gtk+3.0 (2.91.5-2) experimental; urgency=low

  * debian/control.in,
    debian/rules:
    + Remove the chrpath hack, it's been fixed in libtool.
  * Update to the new gir policy:
    - Rename gir1.0-gtk-3.0 to gir1.2-gtk-3.0.
    - Bump the gobject-introspection build dependency.
    - Build depend on gir1.2 packages.

 -- Emilio Pozuelo Monfort <pochu@debian.org>  Sun, 12 Dec 2010 16:03:02 +0100

gtk+3.0 (2.91.5-1) experimental; urgency=low

  * New upstream release.
    + debian/patches/004_gtk_gir_build.patch:
      - Removed, fixed upstream.
    + debian/patches/004_git_dont_setup_timeout_twice.patch:
      - New patch from upstream git, don't setup a timeout in
        gtkspinners twice.
    + debian/patches/070_mandatory-relibtoolize.patch:
      - Updated.
    + debian/libgtk3.0-0.symbols:
      - Updated.

 -- Emilio Pozuelo Monfort <pochu@debian.org>  Tue, 30 Nov 2010 23:13:17 +0100

gtk+3.0 (2.91.4-2) experimental; urgency=low

  [ Laurent Bigonville ]
  * debian/watch: Bump version to 3

  [ Emilio Pozuelo Monfort ]
  * Add gir1.0-gtk-3.0, based on the gir1.0-gtk-2.0 Ubuntu patch.
  * debian/patches/004_gtk_gir_build.patch:
    + Fix the introspection build.
  * debian/patches/070_mandatory-relibtoolize.patch:
    + Updated.

  [ Sjoerd Simons ]
  * Update build-depends to properly depend on -dev packages with .gir
  * Target experimental

 -- Sjoerd Simons <sjoerd@debian.org>  Sat, 27 Nov 2010 17:01:51 +0000

gtk+3.0 (2.91.4-1) experimental; urgency=low

  * debian/libgtk3.0-common.install:
    + Ship the GSettings schemas.
  * New upstream release.
    + debian/control.in:
      - Bump glib2.0 build requirement.
    + debian/patches/*:
      - Refreshed.
  * debian/libgtk3.0-bin.{preinst,postrm}:
    + Add #DEBHELPER# token. Make errors fatal with set -e.
  * debian/rules:
    + Exclude .in files from the dh_installdocs call, so that
      it picks the real .doc-base files and not the .in ones.
  * debian/libgtk3.0-doc.doc-base.gdk{,.in}:
    + Don't hardcode the package name, generate it at build time.
  * debian/libgail3.0-doc.doc-base.gail-reference:
    + Fix paths to the manual.

 -- Emilio Pozuelo Monfort <pochu@debian.org>  Tue, 16 Nov 2010 06:30:33 +0100

gtk+3.0 (2.91.3-1) experimental; urgency=low

  [ Sebastian Dröge ]
  * Initial GTK+ 3 packaging.

  [ Rico Tzschichholz ]
  * New upstream development release
  * some fixes and changes

  [ Sjoerd Simons ]
  * New upstream release (2.91.3)
  * debian/patches/009_gtk-export-filechooser.patch:
    + Removed. Doesn't apply anymore and was only needed for hildon
  * Update build-depends to cairo >= 1.10.0 and glib-2.0 >= 2.27.0
  * debian/patches/070_mandatory-relibtoolize.patch
    + Updated
  * Update the faq/tutorial index files names
  * debian/control.in:
    + Add dependency on docbook-utils for db2html to generate the documentation
      html during build
  * Update the symbols file
  * Version various document index files so they don't conflict with their
    gtk2 flavour
  * debian/libgtk3-bin.preinst, debian/libgtk3-bin.postrm:
    + Divert gtk+2.0's update-icon-caches. The format remained the same so this
      is safe to do
  * debian/ruels, libtk3.0-doc.*: Tutorial and FAQ have been removed from the
    gtk source as they were updated, stop trying to install them
  * debian/libgail3.0-doc.doc-base.gail-reference
    + Rename the doc-base to gail-reference-3.0 to not conflict with
      libgail3.0-doc
  * debian/copyright updated/rewritten

 -- Sjoerd Simons <sjoerd@debian.org>  Sun, 07 Nov 2010 20:45:46 +0000

gtk+2.0 (2.21.5-1) experimental; urgency=low

  * New upstream development release:
    + debian/control.in,
      debian/rules,
      debian/*:
      - Remove all mentions of gdk-pixbuf and (build-) depend on it.
    + debian/libgtk2.0-0.postinst.in,
      debian/libgtk2.0-0.postrm.in,
      debian/libgtk2.0-0.triggers.in,
      debian/dh_gtkmodules.in:
      - Handle immodules by triggers and deprecate dh_gtkmodules.
    + debian/patches/*:
      - Refreshed.
      - Remove gdk-pixbuf and immodule patches.
    + debian/rules,
      debian/libgtk2.0-0.symbols:
      - Update for new API symbols.
    + debian/update-gdkpixbuf-loaders*,
      debian/update-gtk-immodules*:
      - Drop module update scripts which are no-ops since 2.10.1.

 -- Sebastian Dröge <slomo@debian.org>  Thu, 22 Jul 2010 21:01:09 +0200

gtk+2.0 (2.21.2-1) experimental; urgency=low

  * New upstream development release:
    + debian/rules,
      debian/libgtk2.0-0.symbols:
      - Update for new API symbols.
    + debian/patches/070_mandatory-relibtoolize.patch:
      - Regenerated for the new version.
    + debian/control.in:
      - Update GLib (build-) dependency to >= 2.25.8.

 -- Sebastian Dröge <slomo@debian.org>  Fri, 11 Jun 2010 12:19:30 +0200

gtk+2.0 (2.21.1-1) experimental; urgency=low

  * New upstream development release:
    + debian/rules,
      debian/libgtk2.0-0.symbols:
      - Update for new API symbols.
    + debian/patches/070_mandatory-relibtoolize.patch:
      - Regenerated for the new version.

 -- Sebastian Dröge <slomo@debian.org>  Mon, 31 May 2010 09:45:32 +0200

gtk+2.0 (2.21.0-1) experimental; urgency=low

  * New upstream development release:
    + debian/rules,
      debian/libgtk2.0-0.symbols:
      - Update for new API symbols.
    + debian/patches/002_static-linking-dont-build-perf.patch:
      - Refreshed.
    + debian/patches/070_mandatory-relibtoolize.patch:
      - Regenerated for the new version.

 -- Sebastian Dröge <slomo@debian.org>  Sat, 08 May 2010 08:20:19 +0200

gtk+2.0 (2.20.1-1) unstable; urgency=low

  * New upstream bugfix release:
    + debian/patches/006_support-for-tracker-0.8-stable-releases.patch:
      - Dropped, merged upstream.
    + debian/patches/003_gdk.pc_privates.patch:
      - Updated to apply cleanly again.
    + debian/patches/070_mandatory-relibtoolize.patch:
      - Regenerated for the new version.

 -- Sebastian Dröge <slomo@debian.org>  Mon, 03 May 2010 07:26:14 +0200

gtk+2.0 (2.20.0-3) unstable; urgency=low

  * debian/control.in
    - Add Vcs-* fields.
    - Add Homepage field.
  * debian/patches/006_support-for-tracker-0.8-stable-releases.patch
    - Add support for tracker 0.8 stable and future 0.9 releases. Also add
      support for loading the search engines on demand until they are actually
      needed. Patch is backported from upstream Git branch "tracker-0.8".
  * Refresh patches to apply cleanly.

 -- Michael Biebl <biebl@debian.org>  Wed, 14 Apr 2010 20:39:28 +0200

gtk+2.0 (2.20.0-2) unstable; urgency=low

  * Upload to unstable.

 -- Sebastian Dröge <slomo@debian.org>  Wed, 31 Mar 2010 09:16:00 +0200

gtk+2.0 (2.20.0-1) experimental; urgency=low

  [ Emilio Pozuelo Monfort ]
  * debian/rules,
    debian/control.in,
    debian/libgtk-directfb-2.0-0.*,
    debian/libgtk-directfb-2.0-dev.*,
    debian/patches/090_directfb-map-virtual-modifiers.patch,
    debian/patches/series:
    - Drop the DirectFB enabled GTK+ packages. They were needed for the
      graphical installer but it's now switching to X11 so we don't need
      them anymore.
  * debian/rules:
    - Move --with-xinput=yes and --with-libjasper to configure_flags
      since they are common to all of our flavours.

  [ Sebastian Dröge ]
  * New upstream stable release:
    + debian/patches/070_mandatory-relibtoolize.patch:
      - Regenerated for the new version.
    + debian/rules,
      debian/libgtk2.0-0.symbols:
      - Update SHVER to 2.20.0 for the new API to force dependencies
        on the stable version.
    + debian/control.in:
      - Update GLib build dependency and tighten some -dev package dependencies.
    + debian/patches/003_gdk.pc_privates.patch:
      - Updated to apply cleanly again.

 -- Sebastian Dröge <slomo@debian.org>  Tue, 23 Mar 2010 15:55:56 +0100

gtk+2.0 (2.19.7-3) experimental; urgency=low

  * debian/control.in:
    - Build depend on xsltproc, needed to generate the mime cache.
      It was brought indirectly by gtk-doc-tools, but that's on
      Build-Depends-Indep which isn't enough.

 -- Emilio Pozuelo Monfort <pochu@debian.org>  Tue, 16 Mar 2010 15:30:32 +0100

gtk+2.0 (2.19.7-2) experimental; urgency=low

  [ Cyril Brulebois ]
  * Switch udeb from DirectFB to Xlib to prepare the move to an X11-based
    graphical installer. Closes: #573872.
     - Replace libgtk-directfb-2.0-0-udeb with libgtk-x11-udeb in control
       file.
     - Update description accordingly.
     - Update .install.in accordingly, using the “shared_udeb” flavour,
       based on the “shared” one, but with a few X11 extensions disabled.
     - Update package name and file paths accordingly in rules file.
  * Version/Bump some B-D to make sure the udeb gets proper dependencies
    on the recently reworked/added udebs:
     - libx11-dev
     - libxcursor-dev
     - libxext-dev
     - libxi-dev
     - libxinerama-dev
     - libxrender-dev
  * Add one patch to make it possible to disable X11 extensions, and
    refresh the other one accordingly:
     - 005_support_disabling_x11_extensions.patch
     - 070_mandatory-relibtoolize.patch
  * Ship a minimal MIME database in the udeb, since the loaders mechanism
    isn’t sufficient to get proper PNG support:
     - Add shared-mime-info to Build-Depends to ensure that the
       update-mime-database tool is available at build-time, as well as
       the source freedesktop.org.xml file.
     - Add debian/keep-png-only.xsl to only keep the mime-type matching
       type="image/png". Matching with namespaces is tricky, see the
       comments in the XSL file for the details.
     - Build a MIME cache, and only ship the resulting mime.cache file
       under /usr/share/mime in the udeb.
     - While this is dirty, that should do the trick until it is needed
       for shared-mime-info to ship its own udeb.

  [ Emilio Pozuelo Monfort ]
  * Rename the udeb to libgtk2.0-0-udeb.
  * Standards-Version is 3.8.4, no changes needed.

 -- Emilio Pozuelo Monfort <pochu@debian.org>  Tue, 16 Mar 2010 01:01:48 +0100

gtk+2.0 (2.19.7-1) experimental; urgency=low

  * New upstream development release:
    + debian/patches/070_mandatory-relibtoolize.patch:
      - Regenerated for the new version.

 -- Sebastian Dröge <slomo@debian.org>  Fri, 12 Mar 2010 15:59:27 +0100

gtk+2.0 (2.19.6-1) experimental; urgency=low

  * New upstream development release:
    + debian/patches/070_mandatory-relibtoolize.patch:
      - Regenerated for the new version.
    + debian/rules,
      debian/libgtk-directfb-2.0-0.symbols,
      debian/libgtk2.0-0.symbols:
      - Update SHVER to 2.19.6 for the new API and add new symbols.
  * debian/patches/090_directfb-map-virtual-modifiers.patch:
    + Update to add just another stub to fix the build.

 -- Sebastian Dröge <slomo@debian.org>  Wed, 24 Feb 2010 10:01:31 +0100

gtk+2.0 (2.19.5-1) experimental; urgency=low

  * New upstream development release:
    + debian/patches/070_mandatory-relibtoolize.patch:
      - Regenerated for the new version.
    + debian/rules,
      debian/libgtk-directfb-2.0-0.symbols,
      debian/libgtk2.0-0.symbols:
      - Update SHVER to 2.19.5 for the new API and add new symbols.

 -- Sebastian Dröge <slomo@debian.org>  Wed, 10 Feb 2010 09:38:52 +0100

gtk+2.0 (2.19.4-1) experimental; urgency=low

  * New upstream development release:
    + debian/patches/070_mandatory-relibtoolize.patch:
      - Regenerated for the new version.
    + debian/rules,
      debian/libgtk-directfb-2.0-0.symbols,
      debian/libgtk2.0-0.symbols:
      - Update SHVER to 2.19.4 for the new API and add new symbols.

 -- Sebastian Dröge <slomo@debian.org>  Tue, 26 Jan 2010 08:25:41 +0100

gtk+2.0 (2.19.3-1) experimental; urgency=low

  * New upstream development release:
    + debian/patches/070_mandatory-relibtoolize.patch:
      - Regenerated for the new version.
    + debian/rules,
      debian/libgtk-directfb-2.0-0.symbols,
      debian/libgtk2.0-0.symbols:
      - Update SHVER to 2.19.3 for the new API and add new symbols.
    + debian/patches/091_size_allocate_crash.patch:
      - Dropped, merged upstream.

 -- Sebastian Dröge <slomo@debian.org>  Mon, 11 Jan 2010 20:36:25 +0100

gtk+2.0 (2.19.2-2) experimental; urgency=low

  * debian/patches/091_size_allocate_crash.patch:
    + Patch from upstream GIT to fix a crash on size allocations.
      Thanks to Sebastien Bacher.

 -- Sebastian Dröge <slomo@debian.org>  Wed, 06 Jan 2010 11:42:07 +0100

gtk+2.0 (2.19.2-1) experimental; urgency=low

  [ Emilio Pozuelo Monfort ]
  * debian/patches/000_gtk+-2.0.6-exportsymbols.patch:
    + Removed, it wasn't being applied and hasn't been relevant for a
      long time.

  [ Sebastian Dröge ]
  * New upstream development release:
    + debian/patches/070_mandatory-relibtoolize.patch:
      - Regenerated for the new version.
    + debian/rules,
      debian/libgtk-directfb-2.0-0.symbols,
      debian/libgtk2.0-0.symbols:
      - Update SHVER to 2.19.2 for the new API and add new symbols.
  * debian/patches/090_directfb-map-virtual-modifiers.patch:
    + Fix compilation of the DirectFB backend, patch adapted from
      upstream commit to fix the Quartz backend.

 -- Sebastian Dröge <slomo@debian.org>  Mon, 04 Jan 2010 10:43:48 +0100

gtk+2.0 (2.19.1-1) experimental; urgency=low

  * New upstream development release:
    + debian/rules:
      - Include check-dist.mk to prevent accidental uploads to unstable.
    + debian/control.in:
      - Update ATK build dependency.
    + debian/rules,
      debian/libgtk-directfb-2.0-0.symbols,
      debian/libgtk2.0-0.symbols:
      - Update SHVER to 2.19.1 for the new API and add new symbols.
    + debian/patches/009_gtk-export-filechooser.patch,
      debian/patches/021_loader-files-d.patch:
      - Updated to apply cleanly again.
    + debian/patches/070_mandatory-relibtoolize.patch:
      - Regenerated for the new version.

 -- Sebastian Dröge <slomo@debian.org>  Tue, 01 Dec 2009 15:28:10 +0100

gtk+2.0 (2.18.4-1) unstable; urgency=low

  * New upstream bugfix release:
    + debian/patches/070_mandatory-relibtoolize.patch:
      - Updated for the new version.
    + debian/patches/091_dont-omit-gtk-icon-size-dialog.patch,
      debian/patches/092_gtk-image-size-allocation.patch:
      - Dropped, merged upstream.

 -- Sebastian Dröge <slomo@debian.org>  Tue, 01 Dec 2009 07:46:18 +0100

gtk+2.0 (2.18.3-1) unstable; urgency=low

  * New upstream bugfix release:
    + debian/patches/070_mandatory-relibtoolize.patch:
      - Updated for the new version.
  * debian/patches/091_dont-omit-gtk-icon-size-dialog.patch:
    + Patch from upstream GIT to not omit GTk_ICON_SIZE_DIALOG
      when searching for an appropiate icon size.
  * debian/patches/092_gtk-image-size-allocation.patch:
    + Patch from upstream GIT to fix size allocation of GtkImage.

 -- Sebastian Dröge <slomo@debian.org>  Sun, 18 Oct 2009 13:23:44 +0200

gtk+2.0 (2.18.2-1) unstable; urgency=low

  * New upstream bugfix release:
    + debian/patches/070_mandatory-relibtoolize.patch:
      - Updated for the new version.
    + 090_directfb-backend-compilation-fix.patch:
      - Dropped, merged upstream.

 -- Sebastian Dröge <slomo@debian.org>  Tue, 06 Oct 2009 07:41:45 +0200

gtk+2.0 (2.18.1-1) unstable; urgency=low

  * New upstream bugfix release:
    + debian/patches/070_mandatory-relibtoolize.patch:
      - Updated for the new version.
    + 090_directfb-backend-compilation-fix.patch:
      - Fix compilation of the DirectFB backend, see
        https://bugzilla.gnome.org/show_bug.cgi?id=596959

 -- Sebastian Dröge <slomo@debian.org>  Thu, 01 Oct 2009 07:20:43 +0200

gtk+2.0 (2.18.0-1) unstable; urgency=low

  * New upstream stable release:
    + debian/rules,
      debian/*.symbols:
      - Updated for the new version.
    + debian/patches/005_gdk_directfb_window_new.patch:
      - Dropped, merged upstream.
    + debian/patches/070_mandatory-relibtoolize.patch:
      - Updated for the new version.

 -- Sebastian Dröge <slomo@debian.org>  Wed, 23 Sep 2009 06:36:41 +0200

gtk+2.0 (2.17.11-1) experimental; urgency=low

  * New upstream development release:
    + debian/patches/070_mandatory-relibtoolize.patch:
      - Updated for the new version.
    + debian/rules,
      debian/*.symbols:
      - Updated for the new version.

 -- Sebastian Dröge <slomo@debian.org>  Sat, 05 Sep 2009 07:16:24 +0200

gtk+2.0 (2.17.10-1) experimental; urgency=low

  * New upstream development release:
    + debian/patches/070_mandatory-relibtoolize.patch:
      - Updated for the new version.
    + debian/rules,
      debian/*.symbols:
      - Updated for the new version.
  * -

 -- Sebastian Dröge <slomo@debian.org>  Sat, 05 Sep 2009 07:16:21 +0200

gtk+2.0 (2.17.9-1) experimental; urgency=low

  [ Josselin Mouette ]
  * Clean up the .la files in all -dev packages, not only in the main
    one.

  [ Sebastian Dröge ]
  * New upstream development release:
    + debian/patches/070_mandatory-relibtoolize.patch:
      - Updated for the new version.
    + debian/rules,
      debian/*.symbols:
      - Updated for the new version.

 -- Sebastian Dröge <slomo@debian.org>  Tue, 25 Aug 2009 18:37:11 +0200

gtk+2.0 (2.17.8-1) experimental; urgency=low

  [ Emilio Pozuelo Monfort ]
  * New upstream development release.
    - Handle printers needing authentication. Closes: #499759.
    - Update libglib2.0-dev requirement.
  * debian/watch:
    - Don't uupdate.
  * debian/rules:
    - Configure with --with-libjasper, it's disabled by default now.
  * debian/control.in:
    - Remove conflicts and replaces no longer needed for packages in stable.
    - Standards-Version is 3.8.3, no changes needed.
  * debian/patches/005_xpmico.patch:
    - Removed, this check is not needed as HeaderSize can't overflow because
      IconCount will be at most 16 bits, and that multiplied by 16 is not
      enough to overflow an integer. (Checked with upstream)
  * debian/patches/001_static-linking-dont-query-immodules.patch,
    debian/patches/002_static-linking-dont-build-perf.patch:
    - Add headers.
  * debian/patches/005_gdk_directfb_window_new.patch:
    - New patch. Readd gdk_directfb_window_new(), which is exported in the
      public API and was removed by mistake.
  * debian/patches/*
    - Refreshed.
  * debian/libgtk-directfb-2.0-0.symbols,
    debian/libgtk2.0-0.symbols:
    - Updated for the new symbols. There's one symbol removed from the
      directfb backend, gdk_display_pointer_grab(). It wasn't exported in
      the headers, nor was supposed to be public, so if something out there
      is using it, they are doing it wrong.
  * debian/rules:
    - Remove a trailing backslash that prevented -c4 to be passed to
      dh_makeshlibs.

 -- Josselin Mouette <joss@debian.org>  Thu, 20 Aug 2009 18:29:04 +0200

gtk+2.0 (2.16.5-1) unstable; urgency=low

  * New upstream bugfix release:
    + debian/patches/070_mandatory-relibtoolize.patch:
      - Regenerated for the new version.

 -- Sebastian Dröge <slomo@debian.org>  Tue, 21 Jul 2009 08:09:50 +0200

gtk+2.0 (2.16.4-1) unstable; urgency=low

  * New upstream bugfix release:
    + debian/patches/070_mandatory-relibtoolize.patch:
      - Regenerated for the new version.

 -- Sebastian Dröge <slomo@debian.org>  Thu, 02 Jul 2009 06:09:04 +0200

gtk+2.0 (2.16.3-1) unstable; urgency=low

  * New upstream bugfix release:
    + debian/patches/070_mandatory-relibtoolize.patch:
      - Regenerated for the new version.
  * debian/control.in:
    + Update Standards-Version to 3.8.2.

 -- Sebastian Dröge <slomo@debian.org>  Mon, 29 Jun 2009 11:39:01 +0200

gtk+2.0 (2.16.2-1) unstable; urgency=low

  [ Loic Minier ]
  * Fix string concat in dh_gtkmodules; thanks Kanru Chen; closes: #528782.

  [ Sebastian Dröge ]
  * New upstream bugfix release:
    + debian/patches/091_workaround_no_gtk_init_incorrect_display.patch:
      - Dropped, merged upstream.
    + debian/patches/070_mandatory-relibtoolize.patch:
      - Regenerated for the new version.
    + debian/*.install:
      - Install the manpages from their source locations as
        they're not installed anymore for some reason.
  * debian/control.in:
    + Updated Standards-Version to 3.8.1, no additional changes needed.

 -- Sebastian Dröge <slomo@debian.org>  Tue, 02 Jun 2009 07:44:43 +0200

gtk+2.0 (2.16.1-2) unstable; urgency=low

  [ Loic Minier ]
  * Fix test-print-backend configure flag addition.
  * Set opt_configure_flags to $(shared_configure_flags) in the sample opt
    flavor for armel and move the opt flavor and check flavors below the
    definition of other flags.

 -- Josselin Mouette <joss@debian.org>  Thu, 16 Apr 2009 18:08:02 +0200

gtk+2.0 (2.16.1-1) experimental; urgency=low

  [ Loic Minier ]
  * Clarify dh_gtkmodules doc slightly.

  [ Gustavo Noronha Silva ]
  * debian/series:
  - forgot to add 022_disable-viqr-im-for-vi-locale.patch and
    061_use_pdf_as_default_printing_standard.patch to the series file
    (thanks to seb128 for noticing)
  * debian/control.in:
  - sync Replaces with ubuntu's package for easier migration from Ubuntu
    to Debian ;)

  [ Josselin Mouette ]
  * Make update-icon-caches always generate the cache, now that dh_icons
    is widespread.

  [ Sebastian Dröge ]
  * debian/libgtk-directfb-2.0-0.symbols,
    debian/libgtk2.0-0.symbols,
    debian/libgail18.symbols,
    debian/rules:
    + Add symbol files for GTK.

  [ Loic Minier ]
  * Merge the following changes by Emmet Hikory:

  [ Emmet Hikory ]
  * Port optimised flavor work by Loic Minier from pango1.0:
    - Rework flavor-specific vars.
      + Introduce $(flavor) which is set to $* to clarify implicit rules
      + Rename common_configure_flags to configure_flags
      + Introduce the flavor_get macro to use a flavor specific override or
        fallback to the common defaults for make vars.
      + Use $(call flavor_get, ) to retrieve configure_flags, CFLAGS, and
        LDFLAGS allowing to override these per flavor.
    - Add support for an optimised pass, implemented as a flavor
      + Define a default OPTLIBDIR and replace it in the sed foo for %.in
        files; this is like LIBDIR, but with some hwcaps extension, e.g.
        usr/lib/vfp.
      + Add vars to build an optimised vfp flavour for armel with
        additional CFLAGS
      + Add the "opt" special flavor to flavors to run the testuites on,
        CHECK_FLAVORS
      + Also sed and append %.opt after %.in when generating $ files from
        %.in; the %.opt file is optional and only included if the opt flavor
        is included.
      + Add a debian/libgtk2.0-0.install.opt which lists files from the
        optimised flavor to install in libgtk2.0-0.
      + Add a debian/libgail18.install.opt which lists files from the
        optimised flavor to install in libgail18.

  [ Loic Minier ]
  * Only pass -j to the main make call, do not parallelize the debian/rules
    themselves as it seems to be racy for an unidentified reason which is hard
    to reproduce.
  * Merge patch below from Ubuntu.

  [ Sebastien Bacher ]
  * debian/patches/093_git_change_fix_focus_issue.patch:
    - upstream git change to fix a timestamp issue leading to get nautilus.
      dialog opening sometime unfocussed for example (lp: #333366)

  [ Loic Minier ]
  * Build-dep on autotools-dev for the config.guess / .sub updates to work.
  * Drop duplicate Section/Priority fields.
  * ppc64: use DEB_HOST_GNU_CPU instead of BUILD; drop TODOs, the current
    implementation is correct.

  [ Sebastian Dröge ]
  * New upstream bugfix release:
    + debian/patches/070_mandatory-relibtoolize.patch:
      - Regenerated for the new version.
    + debian/patches/072_workaround_directfb_build.patch,
      debian/patches/092_fix_printtest_include.patch,
      debian/patches/093_git_change_fix_focus_issue.patch:
      - Dropped, merged upstream.

 -- Sebastian Dröge <slomo@debian.org>  Sun, 12 Apr 2009 11:21:58 +0200

gtk+2.0 (2.16.0-1) experimental; urgency=low

  [ Emilio Pozuelo Monfort ]
  * Let libgtk2.0-0 suggest gvfs, as it's needed for some APIs like
    gtk_show_uri.

  [ Josselin Mouette ]
  * libgtk2.0-0 depends on shared-mime-info. Closes: #518090.
  * Add dependent doc packages to b-d-i to ensure proper xrefs.

  [ Loic Minier ]
  * Clean up dh_gtkmodules output:
    - Demote warnings when skipping non-existent GtkPixbuf loaders and Gtk IM
      modules dirs to verbose_print(); use -v to see them.
    - Always print the number of GdkPixbuf loaders and Gtk IM modules found in
      each package.

  [ Emilio Pozuelo Monfort ]
  * New upstream stable release.
    - Bump shlibs.
    - debian/patches/070_mandatory-relibtoolize.patch: regenerated.
  * Ship the gtk-builder-convert manpage in libgtk2.0-dev.
  * Section of dbg packages is debug.

 -- Emilio Pozuelo Monfort <pochu@ubuntu.com>  Sun, 15 Mar 2009 20:10:34 +0100

gtk+2.0 (2.15.5-2) experimental; urgency=low

  [ Emilio Pozuelo Monfort ]
  * debian/control.in:
  - bump libglib2.0-dev build-dep requirement to >= 2.19.7
  - bump libxrandr-dev build-dep requirement to >= 1:1.2.99
  - also bump libgtk2.0-dev dependecies accordingly
    (Closes: #518078)

  [ Gustavo Noronha Silva ]
  * 042_treeview_single-focus.patch:
  - removed FIXME note, since it was explained to me that the patch is
    still necessary
  * debian/rules:
  - bumped SHVER to 2.15.5

  [ Imported from Ubuntu ]
  * 022_disable-viqr-im-for-vi-locale.patch,
    061_use_pdf_as_default_printing_standard.patch:
  - for the rationale for the PDF for printing one see:
    https://wiki.ubuntu.com/PDFasStandardPrintJobFormat

 -- Gustavo Noronha Silva <kov@debian.org>  Tue, 03 Mar 2009 21:58:20 -0300

gtk+2.0 (2.15.5-1) experimental; urgency=low

  * New upstream development release
  * 070_mandatory-relibtoolize.patch: refreshed.
  * 031_directfb_dead-keys.patch, 032_gdkwindowimpl_directfb.patch,
    033_directfb_client-message.patch, 034_directfb_memleak.patch,
    071_jasper_link_fix.patch, 092_fix_printtest_include.patch:
  - dropped; already featured in this release
  * 030_gtkentry_password-char-circle.patch:
  - dropped; upstream provides a different solution to setting the default
    invisible char now, that takes the font being used into consideration
  * 003_gdk.pc_privates.patch:
  - refreshed

 -- Gustavo Noronha Silva <kov@debian.org>  Mon, 02 Mar 2009 22:01:03 -0300

gtk+2.0 (2.14.7-3) experimental; urgency=low

  * 032_gdkwindowimpl_directfb.patch: new version of the patch. This
    should restore the basic functionality of the backend, but there is
    still work underway.
  * 033_directfb_client-message.patch: stolen from the upstream SVN. Fix
    the DirectFB client_message API.
  * 034_directfb_memleak.patch: stolen from the upstream SVN. Fix memory
    leak in the DirectFB code.
  * Require DirectFB 1.0.0 for the 034 patch.
  * 070_mandatory-relibtoolize.patch: updated accordingly.

 -- Josselin Mouette <joss@debian.org>  Sat, 21 Feb 2009 14:59:45 +0100

gtk+2.0 (2.14.7-2) experimental; urgency=low

  * 008_implicit_pointer_conversion_gdkgc_directfb.patch: removed, it’s
    obsolete and just defines the same macro a second time.
  * 007_implicit_pointer_conversion_gdkdrawable_directfb.patch: removed,
    it’s not needed anymore with the latest directfb.
  * 006_proper-directfb-modules.patch: removed from the package, it
    won’t be necessary anymore.
  * 001_static-linking-dont-query-immodules.patch,
    002_static-linking-dont-build-perf.patch,
    003_gdk.pc_privates.patch,
    004_gtk+-ximian-gtk2-filesel-navbutton-5.patch: refreshed.
  * Remove 071_correct_directfb_declarations.patch, and replace it by
    032_gdkwindowimpl_directfb.patch, a patch from Sven Neumann to
    (hopefully) fix DirectFB support for GTK+ 2.14.

 -- Josselin Mouette <joss@debian.org>  Tue, 17 Feb 2009 23:17:56 +0100

gtk+2.0 (2.14.7-1) experimental; urgency=low

  [ Loic Minier ]
  * Don't purge /etc/gtk-2.0/gdk-pixbuf.loaders and /etc/gtk-2.0/gtk.immodules
    during first configuration.

  [ Sebastian Dröge ]
  * New upstream bugfix release:
    + debian/patches/070_mandatory-relibtoolize.patch:
      - Regenerated for the new version.

 -- Sebastian Dröge <slomo@debian.org>  Thu, 08 Jan 2009 08:06:02 +0100

gtk+2.0 (2.14.5-1) experimental; urgency=low

  [ Josselin Mouette ]
  * Really install the faq and tutorial files correctly so that the
    devhelp file is read.
  * Update doc-base files accordingly.
  * gruik2devhelp.awk: new script to generate the devhelp files
    automatically for the FAQ and tutorial, based on the HTML doc.
  * Build-depend on gawk, run the script appropriately.

  [ Sebastian Dröge ]
  * New upstream bugfix release:
    + debian/patches/070_mandatory-relibtoolize.patch:
      - Regenerated for the new version.

 -- Sebastian Dröge <slomo@debian.org>  Tue, 25 Nov 2008 11:00:35 +0100

gtk+2.0 (2.14.4-3) experimental; urgency=low

  * libgail*.install: fix installation paths. Closes: #505105.
  * Do not ship .la files for gail modules.
  * Generate shlibs for libgail.
  * Bump shlibs version to 2.14.0.
  * Do not install libgailutil in libgtk2.0-0.
  * Do not install gtk libs in libgail-dev.
  * Rework docs installation.
  * Add doc links where needed.
  * Install .devhelp files at the correct places. Closes: #504807.
  * Bump dependencies for the development package.
  * Fix dependencies of gail packages.
  * Don’t install libgail in the udeb.
  * Stop shipping /usr/lib/pkgconfig/libgtk-directfb-2.0-0/, nobody uses
    it.
  * Remove versioned conflicts with libgail packages.
  * Remove libgail18.shlibs.
  * Put debugging symbols of libgail modules in libgail-dbg.
  * dh_gtkmodules.in: fix a pod2man error.
  * Disable 006_proper-directfb-modules.patch.
  * Update 070_mandatory_relibtoolize.patch accordingly.

 -- Josselin Mouette <joss@debian.org>  Tue, 11 Nov 2008 14:44:21 +0100

gtk+2.0 (2.14.4-2) experimental; urgency=low

  * debian/control, debian/rules, debian/libgail*:
  - split libgail packages

 -- Gustavo Noronha Silva <kov@debian.org>  Wed, 05 Nov 2008 14:54:08 -0200

gtk+2.0 (2.14.4-1) experimental; urgency=low

  [ Gustavo Noronha Silva ]
  * New upstream release
  * debian/patches/006_proper-directfb-modules.patch:
  - refreshed
  * debian/patches/008_implicit_pointer_conversion_gdkgc_directfb.patch,
    debian/patches/009_gtk-export-filechooser.patch,
    debian/patches/020_immodules-files-d.patch,
    debian/patches/021_loader-files-d.patch,
  - update borrowed from Ubuntu's package
  * debian/patches/071_correct_directfb_declarations.patch,
    debian/patches/072_workaround_directfb_build.patch:
  - borrowed from ubuntu
  * debian/patches/033_treeview_resizing.patch,
    debian/patches/095_gtk-im-module-setting.patch:
  - removed; fixed upstream
  * debian/patches/070_mandatory-relibtoolize.patch:
  - refreshed
  * debian/control.in:
  - added libjasper-dev to the Build-Depends, as GTK+ now supports
    JPEG2000
  - make GTK+ packages conflict/replace with gail ones, since they are now
    included in GTK+
  * debian/patches/092_fix_printtest_include.patch:
  - new patch, to fix build problem in print test
  * debian/patches/071_jasper_link_fix.patch:
  - make gdk-pixbuf-csource link correctly with libjasper
  * debian/rules, debian/control:
  - newer libcairo2-dev contains everything needed to build the directfb
    target, so disable building with the dummy libcairo-directfb2-dev
  - this makes us have to build depend on libcairo2-dev >= 1.6.4-6.1

  [ Loic Minier ]
  * Let libgtk2.0-dev recommend debhelper for dh_gtkmodules.
  * Let libgtk2.0-dev depend on libxml2-utils as it's required for
    gtk-builder-convert to work and might be relied upon by packages bdeping
    on libgtk2.0-dev.

  [ Emilio Pozuelo Monfort ]
  * Update build-dependencies for the new version:
    - libglib2.0-dev >= 2.17.6
    - libpango1.0-dev >= 1.20
    - libatk1.0-dev >= 1.13.0
    - libcairo2-dev >= 1.6.0

 -- Gustavo Noronha Silva <kov@debian.org>  Wed, 24 Sep 2008 21:38:58 -0300

gtk+2.0 (2.12.11-3) unstable; urgency=low

  * 031_directfb_dead-keys.patch: patch from Jérémy Bobbio to fix dead
    keys in the DirectFB backend. Closes: #394871.
  * Now require DirectFB 0.9.26.
  * 070_mandatory_relibtoolize: updated to match the dependency bump.
  * 033_treeview_resizing.patch:
    + Fix crasher introduced by the patch. Closes: #491611.
    + Add references.

 -- Josselin Mouette <joss@debian.org>  Mon, 21 Jul 2008 15:22:38 +0200

gtk+2.0 (2.12.11-2) unstable; urgency=low

  * 033_treeview_resizing.patch:
    + Enable again, it was disabled by mistake.
    + Update to new version provided by Kristian Rietveld.
      Closes: #471073.
  * libgtk2.0-doc.doc-base.gtk2-tutorial: fix spelling of GTK+.
  * *.doc-base.*: fix doc-base sections.

 -- Josselin Mouette <joss@debian.org>  Fri, 18 Jul 2008 14:53:17 +0200

gtk+2.0 (2.12.11-1) unstable; urgency=low

  [ Emilio Pozuelo Monfort ]
  * Build-depend on libcups2-dev instead of libcupsys2-dev, as cups
    is transitioning to that new name.

  [ Sebastian Dröge ]
  * New upstream bugfix release:
    + debian/patches/070_mandatory-relibtoolize.patch:
      - Regenerated for the new version.
    + debian/patches/092_openoffice-menus.patch:
      - Dropped, merged upstream.
  * debian/control.in:
    + Updated Standards-Version to 3.8.0, no additional changes needed.

 -- Sebastian Dröge <slomo@debian.org>  Wed, 02 Jul 2008 06:37:51 +0200

gtk+2.0 (2.12.10-2) unstable; urgency=low

  * debian/patches/092_openoffice-menus.patch:
    + Patch from upstream SVN to fix regression in menu placement
      in openoffice.org (Closes: #484580).

 -- Sebastian Dröge <slomo@debian.org>  Sat, 07 Jun 2008 10:27:50 +0200

gtk+2.0 (2.12.10-1) unstable; urgency=low

  * New upstream bugfix release:
    + debian/patches/009_gtk-export-filechooser.patch:
      - Updated to apply cleanly again.
    + debian/patches/031_gtksearchenginetracker_fixes.patch,
      debian/patches/061_foreign_colormaps.patch,
      debian/patches/092_implicit-g-fopen.patch:
      - Dropped, merged upstream.
    + debian/patches/070_mandatory-relibtoolize.patch:
      - Regenerated for the new version.

 -- Sebastian Dröge <slomo@debian.org>  Wed, 04 Jun 2008 08:14:08 +0200

gtk+2.0 (2.12.9-4) unstable; urgency=low

  [ Loic Minier ]
  * Flip back gdkpixbuf_module_files_d_str after gdkpixbuf_module_file_str in
    patch 021_loader-files-d; this fixes config of gdk loaders and hence the
    current ia32-libs implementation; the change in 2.12.0-3 was incorrect in
    that it flipped the order for im modules and pixbuf loaders, but only im
    modules had to be flipped; the reason im modules had to be flipped is that
    the first list of modules wins for im modules as there is some duplicate
    checking, while in the case of gdk pixbufs, the last file wins.  What
    remains to be done here is:
    - biarch support, similar to pango, by loading /usr/lib32 and /usr/lib64
      stuff before /usr/lib; allows dropping the config file hack in
      ia32-libs.
    - loading of modules from multiarch locations (not multiarch); allows
      dropping the config file hack in ia32-libs.
  * Bump build-deps and libgtk2.0-dev's deps to ensure we get Xorg dev
    packages with .pc files, see list below; thanks Anon Sricharoenchai;
    closes: #370693.
        libxext-dev >= 1:1.0.1-2, libxinerama-dev >= 1:1.0.1-4.1, libxi-dev >=
        1:1.0.1-4, libxrandr-dev >= 1:1.0.2-2, libxfixes-dev >= 1:3.0.0-3,
        libxcomposite-dev >= 1:0.2.0-3, libxdamage-dev >= 1:1.0.1-3.

  [ Josselin Mouette ]
  * 061_foreign_colormaps.patch: stolen from upstream SVN. Don't call
    XFreeColormap on foreign colormaps, this causes crashes in e.g.
    vinagre. Closes: #477199.
  * Apply multiarch patch by Javier Serrano Polo, replacing all
    occurrences of usr/lib by $(LIBDIR). Closes: #468100.
  * rules: don't compress .sgml and .devhelp files.

  [ Loic Minier ]
  * Fix broken second dh_strip invocation which was not only acting on the
    udeb but also on binary packages (-s -pUDEB should have been -pUDEB).
  * Update patch 021_loader-files-d to use PIXBUF_FILES_LIBDIR which is
    defined in gdk-pixbuf/Makefile.am, similarly to PIXBUF_LIBDIR, and based
    on the newly defined loaderfilesdir, similar to loaderdir; update
    070_mandatory-relibtoolize.
  * New patch, 022_module-files-append-compat-module-files-d, prefer
    /usr/lib32/gtk-2.0/<gtk-binary-version>/loader-files.d and
    /immodule-files.d over the /usr/lib/.../*.d pathnames added in
    020_immodules-files-d and 021_loader-files-d when available; this is
    useful for ia32-libs support; other modules might need additional support
    depending on how they are loaded, for example GTK_MODULES will probably
    still be looked up below libdir, as well as engines, printbackends,
    filesystems, and generic modules.  See also Ubuntu #205223 and #190227 for
    examples.

 -- Loic Minier <lool@dooz.org>  Sun, 11 May 2008 00:47:26 +0200

gtk+2.0 (2.12.9-3) unstable; urgency=low

  [ Loic Minier ]
  * Refresh patches 009_gtk-export-filechooser,
    030_gtkentry_password-char-circle, 033_treeview_resizing,
    042_treeview_single-focus, 060_ignore-random-icons
  * Fix offsets in patch 095_gtk-im-module-setting; thanks Akira TAGOH;
    closes: #473699.

  [ Sebastian Dröge ]
  * debian/rules:
    + Don't include the udeb in the debug package to get a working debug
      package in case the udeb libraries differ from the real ones.

 -- Sebastian Dröge <slomo@debian.org>  Sat, 12 Apr 2008 14:00:22 +0200

gtk+2.0 (2.12.9-2) unstable; urgency=low

  * debian/patches/092_implicit-g-fopen.patch:
    + Include glib/gstdio.h for g_fopen to prevent crashes on 64 bit
      architectures. Thanks to Dann Frazier for the patch (Closes: #470665).

 -- Sebastian Dröge <slomo@debian.org>  Wed, 12 Mar 2008 18:52:53 +0100

gtk+2.0 (2.12.9-1) unstable; urgency=low

  [ Josselin Mouette ]
  * update-icon-caches: always exit with a 0 code to avoid breaking
    upgrades when a cache is corrupt. Display a big fat warning instead.
    Closes: #466083.

  [ Sebastian Dröge ]
  * New upstream bugfix release:
    + 092_recentfiles-recursion-fix, dropped merged upstream.
    + 070_mandatory-relibtoolize.patch, regenerated for the new version.
  * debian/rules,
    debian/*.links.in:
    + Don't ship very old upstream changelogs and news as they're quite large.

 -- Sebastian Dröge <slomo@debian.org>  Wed, 12 Mar 2008 09:41:23 +0100

gtk+2.0 (2.12.8-1) unstable; urgency=low

  * New upstream bugfix release:
    + debian/patches/040_filechooser_single-click.patch,
      debian/patches/093_directfb-type-changes.patch,
      debian/patches/094_directfb-deprecation-fixes.patch:
      - Dropped, merged upstream.
    + debian/patches/070_mandatory-relibtoolize.patch:
      - Regenerated for the new version.

 -- Sebastian Dröge <slomo@debian.org>  Wed, 13 Feb 2008 09:11:50 +0100

gtk+2.0 (2.12.7-1) unstable; urgency=low

  * Fix GNOME casing in gtk-faq and gtk doc base descriptions.
  * Drop cruft trying to convert /usr/share/doc/libgtk2.0-0 directory into a
    symlink in libgtk2.0-0.postinst; thanks Sven Joachim; closes: #462057.
  * New upstream stable release; no API change; bug fixes and translation
    updates.
    - Refresh patches 033_treeview_resizing, 042_treeview_single-focus to
      apply cleanly.
    - Update relibtoolizing patch, 070_mandatory-relibtoolize
    - New patch, 094_directfb-deprecation-fixes, fixes directfb build with
      GLib 2.15 deprecation of G_GNUC_FUNCTION in favor of G_STRLOC.
  * Fix ordering in series.
  * New patch, 095_gtk-im-module-setting, adds XSETTINGS support for immodule;
    from GNOME 502446.
  * New upstream release; no change tarball update.

 -- Loic Minier <lool@dooz.org>  Mon, 21 Jan 2008 18:42:28 +0100

gtk+2.0 (2.12.5-2) unstable; urgency=medium

  * Add ${shlibs:Depends} to libgtk2.0-dev.
  * Rework /usr/share/doc symlinks completely; closes: #461440.
    - Use a real directory for all packages using a symlink previously:
      libgtk2.0-bin, libgtk-directfb-2.0-dev, libgtk2.0-dev, libgtk2.0-0-dbg,
      libgtk-directfb-2.0-0, libgtk2.0-0; add a preinst snippet removing the
      path on upgrade if it's a symlink and points to the proper directory;
      add a prerm snippet removing the path on upgrade (for downgrades) if
      it's a directory (and not a symlink).
    - Create symlinks for changelog.gz, NEWS.gz, NEWS.pre-1-0.gz, and
      README.gz in the /usr/share/doc dirs of these packages as well as for
      gtk2-engines-pixbuf; add a libgtk2.0-common unversionned dependency for
      all these packages.
    - Split dh_installdocs and dh_installchangelogs calls on multiple packages
      and use one call per package as the intent was to install in all the
      specified packages; also call dh_installdocs and dh_installchangelogs
      without any extra file for all packages to install copyright and Debian
      changelog.
    - Factor the list of dh_installdocs files in DH_INSTALLDOCS_FILES in
      rules.

 -- Loic Minier <lool@dooz.org>  Fri, 18 Jan 2008 10:38:43 +0100

gtk+2.0 (2.12.5-1) unstable; urgency=low

  [ Loic Minier ]
  * Drop the version in the libgtk2.0-0 -> libgtk2.0-common dependency; the
    translations and gtkrc files aren't critical to libgtk's working and have
    been compatible with other libgtk versions since years.
  * New patch, 094_fix-jpeg-loader-big-buffers, fixes spinguard logic for big
    buffers in the JPEG pixbuf loader; GNOME #494667; from SVN r19135.
  * New upstream stable releases; no API change; bug fixes and translation
    updates.
    - Drop patches 092_notebook-critical-warnings,
      094_fix-jpeg-loader-big-buffers, merged upstream.
    - Refresh patches 040_filechooser_single-click, 093_directfb-type-changes
      to apply cleanly.
    - Update relibtoolizing patch, 070_mandatory-relibtoolize.

  [ Sebastian Dröge ]
  * Upload to unstable.
  * Fixes FTBFS caused by not installing the png pixbuf loader correctly
    (Closes: #461037).
  * Update Standards-Version to 3.7.3, no additional changes needed.
  * 092_recentfiles-recursion-fix.patch: Guard against recursion in
    gtk_recent_files_menu_populate(). Patch from upstream SVN by
    William Pitcock (Closes: #459393).
  * Drop duplicated ${misc:Depends} from Recommends.

 -- Sebastian Dröge <slomo@debian.org>  Thu, 17 Jan 2008 10:49:09 +0100

gtk+2.0 (2.12.3-2) unstable; urgency=low

  * 092_notebook-critical-warnings.patch: Fix removal of tab labels to not
    ref and unref a NULL pointer. Patch from upstream SVN, see BGO #388321.
  * 093_directfb-type-changes.patch: Define __u32 and __u8 to fix compilation
    with latest directfb from unstable while still supporting older versions.
    Patch from BGO #503190.

 -- Sebastian Dröge <slomo@debian.org>  Wed, 12 Dec 2007 05:36:40 +0100

gtk+2.0 (2.12.3-1) unstable; urgency=low

  * Let update-icon-caches skip args which are not dirs or don't exist; fixes
    postrm behavior of packages with an icon cache.
  * New upstream stable release; no API change; bug fixes and translation
    updates.
    - Refresh patch 042_treeview_single-focus to apply cleanly.
    - Update relibtoolizing patch, 070_mandatory-relibtoolize.

 -- Loic Minier <lool@dooz.org>  Tue, 04 Dec 2007 22:39:07 +0100

gtk+2.0 (2.12.2-1) unstable; urgency=low

  * New upstream stable release; no API change; bug fixes and translation
    updated.
    - Drop patches 034_gtkcupsutils_type_fix, 071_fix_gdk_window_null_crasher
      fixed upstream.
    - Update relibtoolizing patch, 070_mandatory-relibtoolize.

 -- Sebastian Dröge <slomo@debian.org>  Tue, 27 Nov 2007 05:15:01 +0100

gtk+2.0 (2.12.1-3) unstable; urgency=low

  * Conflict against metacity < 1:2.20.0-1. Closes: #450693.
  * Suggest librsvg2-common for SVG pixbuf support.
  * 033_treeview_resizing.patch: fix segmentation fault introduced by
    an API inconsistency.
  * 003_gdk.pc_privates.patch: generate correct Requires.private for
    gdk-2.0.pc containing all necessary dependencies for static linking.
  * 006_proper-directfb-modules.patch: refreshed.
  * 010_gdkpixbuf_-lm.patch: fix gdk-pixbuf-2.0.pc by adding back -lm,
    which is required by some macros. Closes: #451512.
  * 070_mandatory-relibtoolize.patch: regenerated.
  * rules: copy the extraneous libraries generated in the static build
    to the Libs.private of the shared build.

 -- Josselin Mouette <joss@debian.org>  Sun, 18 Nov 2007 01:30:52 +0100

gtk+2.0 (2.12.1-2) unstable; urgency=low

  * Stop suggesting gtk-engines-pixmap.
  * Remove the --enable-explicit-deps flag. Closes: #343711, thanks Tom
    Parker. If some other packages still rely on having explicit X11
    dependencies, they are buggy and need to be fixed anyway.
  * Keep --enable-explicit-deps in the directfb build; otherwise this
    breaks any binary linking against it because the rpath isn't passed.
  * 033_treeview_resizing.patch: updated patch from Kristian Rietveld.
    + Add a new sizing fix for the case where there is a scrollbar.
  * 031_gtksearchenginetracker_fixes.patch: added back, only the name
    change was fixed upstream.
  * 034_gtkcupsutils_type_fix.patch: type-casting fix from Herbert
    Valerio Riedel that allows remote printing. Closes: #448071.
  * 040_filechooser_single-click.patch: allow a situation where no
    shortcut is selected, to avoid issues for keyboard users.
    Closes: #448674.
  * 042_treeview_single_focus.patch: don't select the focused item for
    GTK_SELECTION_SINGLE type treeviews. Allows the fix in
    040_filechooser_single-click.patch to work.
  * Conflict against libeel2-2.18. Closes: #443701, #499070.
  * Conflict against xfwm4 < 4.4.1-3 (previous versions freeze on
    startup).
  * 021_loader-files-d.patch: enclose process_module_file in correct
    #ifdef's.
  * 040_filechooser_single-click.patch: filter out duplicate entries in
    bookmarks. This avoids a situation where the selection is changed to
    the duplicate during DnD, causing an assertion error.
    Closes: #447279.

 -- Josselin Mouette <joss@debian.org>  Sun, 04 Nov 2007 16:22:31 +0100

gtk+2.0 (2.12.1-1) unstable; urgency=low

  * New upstream stable release; no API change; bug fixes and translation
    updates.
    - Drop patches 031_gtksearchenginetracker_fixes,
      080_from_bugzilla_workaround_eclipse_crash, 081_icon-cache-validate
      fixed upstream.
    - Refresh patches 033_treeview_resizing, 040_filechooser_single-click to
      apply cleanly.
    - Drop patches 060_opening-display-by-env-error-message,
      065_gtk-filechooser-locale-time merged upstream.
    - Update relibtoolizing patch, 070_mandatory-relibtoolize.
  * Chech the exit status of close() in dh_gtkmodules; closes: #427654.
  * New patch, 060_ignore-random-icons, don't list images from unknown
    directories in icon cache; closes: #443571, #443574, #444285, #446188.

 -- Loic Minier <lool@dooz.org>  Sun, 21 Oct 2007 22:05:42 +0200

gtk+2.0 (2.12.0-3) unstable; urgency=low

  [ Josselin Mouette ]
  * 031_gtksearchenginetracker_fixes.patch: new patch.
    + Use libtrackerclient.so.0 (closes: #443403).
    + Check that tracker actually works before using it.

  [ Loic Minier ]
  * Conflict with libwxgtk2.6-0 << 2.6.3.2.2-1 to prevent the migration of gtk
    to testing until the wxwidgets2.6 fix is there too; see #441766 and
    friends.

  [ Josselin Mouette ]
  * Conflict with glabels << 2.1.3-3 to prevent a segmentation fault
    from showing up.

  [ Loic Minier ]
  * Cleanup whitespace.
  * Add comments to relibtoolizing patch, 070_mandatody-relibtoolize, to
    mention the age of the upstream libtool in released tarballs which make
    relibtoolizing important for hurd-i386; GNOME #484426; Debian #445001.

  [ Josselin Mouette ]
  * 020_immodules-files-d.patch, 021_loader-files-d.patch: read the
    GDK_PIXBUF_MODULE_FILE and GTK_IM_MODULE_FILE variables before the
    Debian directories. Thanks Thadeu Lima de Souza Cascardo.
    Closes: #439004.

  [ Loic Minier ]
  * New patch, 080_from_bugzilla_workaround_eclipse_crash, fixes crash when
    displaying tooltips in SWT apps such as Eclipse; GNOME #410194; LP
    #128232; closes: #445613.
  * New patch, 060_opening-display-by-env-error-message, fixes error message
    on opening of display to include the display when it was set via the
    DISPLAY env var; GNOME #486636; closes: #283076.
  * New patch, 065_gtk-filechooser-locale-time, fixes conversion of localized
    week days in non-UTF-8 locales in the file chooser; GNOME #482504;
    closes: #444927.
  * Enable 091_workaround_no_gtk_init_incorrect_display to allow the non-free
    Flash plugin to work for users of non-Gtk browsers; please do bug Adobe
    about this; closes: #443661, #440165.
  * New patch, 071_fix_gdk_window_null_crasher, fixes potential crashes in
    IceWeasel's print preview dialog; GNOME #482531; LP #144326; found in the
    Ubuntu package.

 -- Loic Minier <lool@dooz.org>  Sun, 14 Oct 2007 20:46:29 +0200

gtk+2.0 (2.12.0-2) unstable; urgency=low

  [ Josselin Mouette ]
  * Add a conflict against openoffice.org-core (<< 2.2.1-8).
    Closes: #439256.

  [ Loic Minier ]
  * Upload to unstable; drop check-dist include.

 -- Loic Minier <lool@dooz.org>  Thu, 20 Sep 2007 11:59:26 +0200

gtk+2.0 (2.12.0-1) experimental; urgency=low

  [ Alan Baghumian ]
  * New upstream stable release
    - Regenerated 070_mandatory-relibtoolize.patch
  * Added 081_icon-cache-validate.patch, GNOME #476342

  [ Loic Minier ]
  * Refresh patches 033_treeview_resizing and 040_filechooser_single-click to
    apply cleanly.
  * Drop patch 080_from_svn_fix_dangling_tooltip, merged upstream.
  * Bump shlibs to 2.12.0 in the new upstream release for the addition of
    gdk_window_thaw_toplevel_updates_libgtk_only() and
    gdk_window_freeze_toplevel_updates_libgtk_only() to the ABI.
  * Add disabled patch 091_workaround_no_gtk_init_incorrect_display, taken
    from the Ubuntu package; it works around broken applications missing a
    call to gtk_init() but the breakage should better be exposed now so that
    applications can be fixed in time for release.

 -- Loic Minier <lool@dooz.org>  Tue, 18 Sep 2007 22:30:39 +0200

gtk+2.0 (2.11.6-1) experimental; urgency=low

  [ Loic Minier ]
  * Don't run the directfb testsuite on kfreebsd as it hangs; proposed patch
    by Petr Salinger; closes: #431477.

  [ Josselin Mouette ]
  * Move manual pages of binaries in /usr/sbin to section 8.
  * update-icon-caches: new script, updates the icon caches in a given
    list of directories. It is meant to be used by packages shipping
    icons, in the postinst/postrm.
    For transition purposes, icon caches are currently updated but not
    created if they don't already exist.
  * Install this script and its manual page in libgtk2.0-bin.

  [ Loic Minier ]
  * Call dh_shlibdeps separately for the udeb and add a
    -l/usr/lib/libcairo-directfb/lib/ flag to ensure libcairo-directfb2 is
    found.
  * New upstream development release, with API additions.
    - Bump up shlibs to >= 2.11.6.
    - Refresh patches 006_proper-directfb-modules,
      015_default-fallback-icon-theme, 040_filechooser_single-click to apply
      cleanly.
    - Update patches 009_gtk-export-filechooser, 033_treeview_resizing to
      apply; update relibtoolizing patch, 070_mandatory-relibtoolize.
  * Update patch 009_gtk-export-filechooser:
    - gtk/Makefile.am (gtk_private_h_sources, gtk_semi_private_h_sources):
      export gtkquery.h and gtksearchengine.h as semi-private.
    - gtk/gtkquery.h: add GTK_FILE_CHOOSER_ENABLE_UNSUPPORTED #ifdef guard.
    - gtk/gtksearchengine.h: add GTK_FILE_CHOOSER_ENABLE_UNSUPPORTED #ifdef
      guard.

 -- Loic Minier <lool@dooz.org>  Tue, 24 Jul 2007 10:43:23 +0200

gtk+2.0 (2.11.5-1) experimental; urgency=low

  * New upstream development release, with API additions; the new API may
    still change incompatibly, especially the tooltips API.
    - Bump shlibs to >= 2.11.5.
    - Bump up libpango1.0-dev build-dep to >= 1.17.3.
    - Ship the new gtk-builder-convert Python script to convert Glade files to
      GtkBuilder syntax in libgtk2.0-dev; don't call dh_py* to generate a
      ${python:Depends} but Recommend python (>= 2.4) to avoid pulling python
      on buildds; the script requires python >= 2.4, but this is not enforced
      in the dependencies.
    - Refresh patches 001_static-linking-dont-query-immodules,
      006_proper-directfb-modules, 040_filechooser_single-click to apply
      cleanly.
    - Update relibtoolizing patch, 070_mandatory-relibtoolize.
  * Use -s instead of -a in arch-specific dh_* calls.

 -- Loic Minier <lool@dooz.org>  Tue, 03 Jul 2007 13:01:25 +0200

gtk+2.0 (2.11.4-1) experimental; urgency=low

  [ Josselin Mouette ]
  * 040_filechooser_single-click.patch: fix the patch to apply cleanly
    again, and enable it.

  [ Loic Minier ]
  * Pass -mminimal-toc in CFLAGS for ppc64 support; thanks Andreas Jochens;
    closes: #386815.
  * New upstream development release, with API additions; the new API may
    still change incompatibly.
    - Bump shlibs to >= 2.11.3.
    - Refresh patches 006_proper-directfb-modules,
      008_implicit_pointer_conversion_gdkgc_directfb,
      009_gtk-export-filechooser, 030_gtkentry_password-char-circle,
      033_treeview_resizing, 040_filechooser_single-click, and 041_ia32-libs
      to apply cleanly.
    - Update relibtoolizing patch, 070_mandatory-relibtoolize.
  * Add a debian/dh_listmissing.pl script based on dh_install snippets but
    customized to handle multiple source installation dirs which can report
    files which were not installed to a package.
  * New list-missing rule to list files which were not installed to a package
    calling debian/dh_listmissing.pl.
  * Also depend on libxcomposite-dev, libxdamage-dev; thanks Sébastien Bacher.
  * Ship etc/gtk-2.0/im-multipress.conf in the shared library.
  * New upstream development release, with incompatible API changes; the new
    API may still change incompatibly.
    - Bump shlibs to >= 2.11.4.
    - Refresh relibtoolizing patch, 070_mandatory-relibtoolize.
    - Bump up libglib2.0-dev build-dep to >= 2.11.5.

 -- Loic Minier <lool@dooz.org>  Wed, 20 Jun 2007 10:47:42 +0200

gtk+2.0 (2.11.2-1) experimental; urgency=low

  * New upstream release series; these are development releases, the new API
    may still change incompatibly.
    - Target at experimental; include check-dist.
    - Bump shlibs to >= 2.11.2.
    - Refresh patches 001_static-linking-dont-query-immodules, 005_xpmico,
      009_gtk-export-filechooser, 015_default-fallback-icon-theme,
      033_treeview_resizing, 041_ia32-libs to apply cleanly.
    - Update patch 021_loader-files-d to apply with the upstream G_MODULE
      changes and the support for included modules.
    - Update patch 030_gtkentry_password-char-circle to apply.
    - Drop patch 031_cursor-blinking-timeout, merged upstream.
    - Disable 040_filechooser_single-click for now as it doesn't apply cleanly
      and doesn't seem critical; add a description and cross-refs.
    - Update relibtoolizing patch, 070_mandatory-relibtoolize.
    - Bump up build-deps to libglib2.0-dev >= 2.13.1, libpango1.0-dev >=
      1.15.3, gtk-doc-tools >= 1.6.
    - Build-dep on libxcomposite-dev for composite support.
    - Build-dep on libxdamage-dev for damage support.
    - Enable test print backend by passing --enable-test-print-backend to
      configure.
  * Update 007_implicit_pointer_conversion_gdkdrawable_directfb to include
    cairo.h instead of defining the directfb feature manually.
  * New patch, 006_proper-directfb-modules, fixes pkg-config modules included
    to build directfb stuff, uncovered by the change in
    007_implicit_pointer_conversion_gdkdrawable_directfb; refresh
    relibtoolizing patch.
  * Add cross-refs to patch headers.
  * Clean up CFLAGS.
  * Prepare passing -z defs via LDFLAGS in the future.

 -- Loic Minier <lool@dooz.org>  Wed, 13 Jun 2007 16:57:47 +0200

gtk+2.0 (2.10.13-1) unstable; urgency=low

  * Bump Conflicts to iiimf-client-gtk << 12.3.91-4.
  * Upload to unstable; drop check-dist include.
  * New upstream release; no API change.
    - Drop patches 011_directfb-build-fixes-from-head,
      013_gdkproperty-directfb-strdup, 032_filechooser-sizing,
      090_capslock-numlock-im-thai merged upstream.
    - Update relibtoolizing patch, 070_mandatory-relibtoolize.

 -- Loic Minier <lool@dooz.org>  Wed, 13 Jun 2007 10:06:49 +0200

gtk+2.0 (2.10.12-3) experimental; urgency=low

  * Use printf instead of echo in dh_gtkmodules to write to write data to
    files in complex_doit() calls as dash's echo will always honor escape
    sequences.
  * Conflict with gtk2-engines-ubuntulooks (<= 0.9.11-1).
  * New patch, 009_gtk-export-filechooser, exports some filechooser API for
    use in maemo / Hildon; from Nokia, taken from the Ubuntu package; update
    patch 032_filechooser-sizing to apply cleanly; bump shlibs to 2.10.12-3;
    update patch 070_mandatory-relibtoolize.
  * Kill patch 025_dfb-window-destroy-leak from source tree as well now.
  * Include check-dist to prevent accidental uploads to unstable.

 -- Loic Minier <lool@dooz.org>  Thu, 07 Jun 2007 00:13:00 +0200

gtk+2.0 (2.10.12-2) unstable; urgency=low

  [ Loic Minier ]
  * New patch, 15_default-fallback-icon-theme, sets the default
    gtk-fallback-icon-theme to "gnome"; closes: #421353.
  * Also honor parallel=n in DEB_BUILD_OPTIONS.

  [ Josselin Mouette ]
  * 032_filechooser-sizing.patch: patch from Carlos Garnacho in bugzilla
    #420285, committed in trunk. Fixes (among many other things) infinite
    flickering with some window managers (closes: #420021).
  * Refresh other patches.

  [ Loic Minier ]
  * New patch 090_capslock-numlock-im-thai, fixes Thai input method when
    NumLock/CapsLock is on; thanks Theppitak Karoonboonyanan; GNOME #438261;
    closes: #414698.
  * Re-add patch 031_cursor-blinking-timeout to patch series.

  [ Josselin Mouette ]
  * 033_treeview_resizing.patch: fix column resizing in GtkTreeView when
    there is an expander column. See bugzilla #316087.

 -- Josselin Mouette <joss@debian.org>  Fri, 18 May 2007 19:02:20 +0200

gtk+2.0 (2.10.12-1) unstable; urgency=low

  * Bump Conflicts to gtk-im-libthai <= 0.1.4-2.
  * Document that 2.10.11-2 bumped the conflict on scim-gtk2-immodule to <=
    1.4.4-7.
  * Post-transition bump of conflicts to gtk2-engines-wonderland << 1.0-4,
    imhangul (<< 0.9.13-5), gcin (<< 1.3.4-2), gtk-im-libthai (<< 0.1.4-3),
    scim-gtk2-immodule (<< 1.4.4-8), uim-gtk2.0 (<< 1:1.4.1-3),
    gtk2-engines-cleanice (<< 2.4.0-1.1), gtk2-engines-magicchicken
    (<< 1.1.1-7.1), gtk2-engines-qtpixmap (<< 0.28-1.2), libginspx0
    (<< 20050529-1.1), tamil-gtk2im (<< 2.2-4.4), gtk2-engines-xfce
    (<< 2.4.0-1), scim-bridge-client-gtk (<< 0.4.10-1.1), swf-player
    (<< 0.3.6-2.3), gtk-qt-engine (<< 1:0.8~svn-rev36-1).
  * Let the udeb provide the Gtk+ module ABI (binver); closes: #419592.
  * Add a -k flag to dh_gtkmodules, matching the change in dh_pangomodules.
  * Use this new flag for the udeb and the shared library packages.
  * Add ${misc:Depends}.
  * Drop "libtool_is_fool" snippet patching hardcode_libdir_flag_spec and
    archive_cmds which is probably dangerous with newer libtools.
  * Drop patch 000_gtk+-2.0.6-exportsymbols which made all libs export way too
    many symbols and hence was dangerous; closes: #327652.
    - Update patch 070_mandatory-relibtoolize.
  * Fix description of the -dbg package.
  * New upstream release; no ABI change.
    - Refresh patches 011_directfb-build-fixes-from-head and
      040_filechooser_single-click.
    - Update relibtoolizing patch.

 -- Loic Minier <lool@dooz.org>  Thu, 03 May 2007 15:13:54 +0200

gtk+2.0 (2.10.11-2) unstable; urgency=low

  [ Loic Minier ]
  * Bump libwmf conflicts to << 0.2.8.4-5.
  * Fix control generation.
  * Include the new uploaders.mk from gnome-pkg-tools instead of duplicating
    its logic; build-dep on gnome-pkg-tools >= 0.11.
  * Run "make check" test suite for all flavors except if DEB_BUILD_OPTIONS
    contains the "nocheck" keyword; ignore failures.
  * Add support for DEB_BUILD_OPTIONS_PARALLEL.
  * Re-enable FAQ and Tutorial which were fixed upstream at some point; update
    installation dirs.
  * Call dh_installman -a.

  [ Josselin Mouette ]
  * 040_filechooser_single-click.patch: remove shortcut-related actions
    in the response callback. This fixes the annoying bug where you need
    to click twice on "save" after clicking on a shortcut.

  [ Loic Minier ]
  * Initialize CFLAGS to -Wall -g; pass debian/rules' CFLAGS and LDFLAGS to
    configure, doh!
  * Document that 2.10.8 (and 2.10.9) fixed CVE-2007-0010.
  * Stop shipping engines in the udeb again.
  * New patch, 040_ia32-libs.patch, for ia32-libs support via ia32-libs-gtk;
    based on a patch by Goswin von Brederlow with the following changes: a)
    use .32 and .64 suffixes in all cases (compatible with Ubuntu), b) fix
    typo, c) use g_file_test() instead of g_access(); does not cover module
    loading via env vars; closes: #406453.
  * Upload to unstable; drop check-dist include.
  * Wrap build-deps and deps.
  * Add Conflicts on gcin (<= 1.3.4-1), gtk-qt-engine (<= 1:0.8~svn-rev31-3),
    iiimf-client-gtk (<= 12.3.91-3), libginspx0 (<= 20050529-1),
    scim-bridge-client-gtk (<= 0.4.10-1), iiimgcf (<= 11.4.1870-7).
  * Bump Conflicts to gtk2-engines-gtk-qt << 1:0.7-2, imhangul <=
    0.9.13-3.1, libgnomeui-0 <= 2.14.1-3, swf-player <= 0.3.6-2.2,
    tamil-gtk2im <= 2.2-4.3, uim-gtk2.0 <= 1:1.2.1-9, scim-gtk2-immodule (<=
    1.4.4-7).
  * Drop docbook-utils and linuxdoc-tools-text from the build-deps.

 -- Loic Minier <lool@dooz.org>  Fri, 13 Apr 2007 22:25:49 +0200

gtk+2.0 (2.10.11-1) experimental; urgency=low

  * Move build and install base dirs to debian/build and debian/install
    instead of debian/tmp/build and debian/tmp/install.
  * Cleanup rules.
  * Make debian/control PHONY.
  * Use @DOC_PKG@ to point at the HTML doc as well.
  * Tune udeb description.
  * New upstream releases.
    - Drop patch 003_default_fallback_icon_theme, upstream added a fallback on
      hicolor.
    - Drop patch 015_gdkmain-x11_button-mask.patch, merged upstream.
    - Refresh patches.
    - Relibtoolize.
  * Remove 031_cursor-blinking-timeout from patch series as it causes a
    regression in the Thai IM; closes: #414698.

 -- Loic Minier <lool@dooz.org>  Wed, 14 Mar 2007 14:11:58 +0100

gtk+2.0 (2.10.9-1) experimental; urgency=low

  [ Josselin Mouette ]
  * 024_filechooser_single-click.patch:
    + Monitor selection changes instead of monitoring the cursor.
    + Miscellaneous fixes.
  * 015_gdkmain-x11_button-mask.patch, stolen from upstream SVN: fix the
    issue of resizing columns needing two tries in some cases
    (closes: #406906).

  [ Loic Minier ]
  * Add a get-orig-source target to retrieve the upstream tarball.
  * Rename patch 023_gtkentry_password-char-circle to
    030_gtkentry_password-char-circle.
  * Rename patch 024_filechooser_single-click to 040_filechooser_single-click.
  * New patch, 031_cursor-blinking-timeout.patch, to stop blinking the cursor
    after a configurable timeout; helps saving energy by not waking up all Gtk
    processes with a cursor continuously; from upstream SVN r16366 (trunk);
    GNOME #353670, #352442.
  * Include the new check-dist Makefile to prevent accidental uploads to
    unstable; bump build-dep on gnome-pkg-tools to >= 0.10.
  * Bump up libglib2.0-dev of libgtk2.0-dev dep to >= 2.12.0 as well; thanks
    Marc Brockschmidt.

  [ Josselin Mouette ]
  * New upstream release.
    - Fixes CVE-2007-0010; RedHat #218755, #218932.
  * Remove patches integrated upstream:
    + 009_directfb_build.patch
    + 010_fix-stuc-vs-stub-typo.patch
    + 012_missing-stub-files.patch
    + 014_gtktreeview_missing-icons.patch
  * Refresh patches:
    + 020_immodules-files-d.patch
    + 031_cursor-blinking-timeout.patch
    + 040_filechooser_single-click.patch
    + 070_mandatory-relibtoolize.patch

 -- Josselin Mouette <joss@debian.org>  Thu,  1 Mar 2007 21:50:34 +0100

gtk+2.0 (2.10.7-1) experimental; urgency=low

  * New upstream release.
  * Refresh patches.
  * 022_gtkcupsutils_multipage.patch: removed, integrated upstream.
  * Regenerate 070_mandatory-relibtoolize.patch.
  * 014_gtktreeview_missing-icons.patch: update patch with the upstream
    fix that was committed.
  * 009_directfb_build.patch: new patch, fix typo in configure.in for
    the directfb build.

 -- Josselin Mouette <joss@debian.org>  Wed, 10 Jan 2007 00:03:03 +0100

gtk+2.0 (2.10.6-5) experimental; urgency=low

  [ Loic Minier ]
  * Really update gtk2-engines conflict to << 2.8.2-2.

  [ Josselin Mouette ]
  * 022_gtkcupsutils_multipage.patch: new patch, stolen upstream.
    Properly pass multi-value options to cups (closes: #404867).
  * 023_gtkentry_password-char-circle.patch: new patch to replace stars by
    black circles in password fields; thanks Sven Arvidsson; found in Fedora
    and OpenSuse (closes: #401568).
  * 024_filechooser_single-click.patch: patch from UHU-Linux to make the
    side pane in the filechooser usable with a single click
    (closes: #405296).

 -- Josselin Mouette <joss@debian.org>  Wed,  3 Jan 2007 00:14:28 +0100

gtk+2.0 (2.10.6-4) experimental; urgency=low

  [ Loic Minier ]
  * Update gtk2-engines conflict to << 2.8.2-2.

  [ Josselin Mouette ]
  * 014_gtktreeview_missing-icons.patch, stolen from bugzilla: fix
    missing icon in "save as" filechooser dialogs.

 -- Josselin Mouette <joss@debian.org>  Thu, 30 Nov 2006 20:42:44 +0100

gtk+2.0 (2.10.6-3) experimental; urgency=low

  [ Loic Minier ]
  * Update gtk2-engines conflict to <= 2.8.1-4.
  * Update gtk2-engines-pixbuf conflict to <= 2.10.
  * Bump up libcairo-directfb2-dev build-dep to 1.2.4-4.

  [ Josselin Mouette ]
  * 070_mandatory-relibtoolize.patch: recreate with autoconf 2.59, to
    avoid the AM_GLIB_DEFINE_LOCALEDIR bug (making GTK+ applications
    untranslated).
  * Make gtk2-engines conflict less strict.

 -- Josselin Mouette <joss@debian.org>  Sat, 11 Nov 2006 00:04:46 +0100

gtk+2.0 (2.10.6-2) experimental; urgency=medium

  * New patch, 013_gdkproperty-directfb-strdup, to g_strdup() strings returned
    by gdk_atom_name(); GNOME #357611; thanks Attilio Fiandrotti.

 -- Loic Minier <lool@dooz.org>  Sun,  8 Oct 2006 16:03:08 +0200

gtk+2.0 (2.10.6-1) experimental; urgency=low

  * New upstream release.
    - Drop patch 013_stock-icons-typo-in-rm, merged upstream.
    - Relibtoolize: update patch 070_mandatory-relibtoolize.

 -- Loic Minier <lool@dooz.org>  Wed,  4 Oct 2006 11:41:37 +0200

gtk+2.0 (2.10.5-1) experimental; urgency=low

  * Fail if dh_gtkmodules called query helpers on module files, but no module
    could be written to the module file.
  * Parse stderr as well as the stdout of query helpers and bail out if
    g_module_open(); suggest adjusting LD_LIBRARY_PATH.
  * Fix some probably harmless typos.
  * New patch, 030_gtkfilechooserbutton-update-combo-box-null-base-path, to
    avoid a segfault when opening some filechoosers; thanks Sam Morris for
    reporting and testing; from CVS HEAD; GNOME #358405; closes: #390231.
  * New upstream release; no API change.
    - Drop patch 030_gtkfilechooserbutton-update-combo-box-null-base-path,
      merged upstream.
    - New patch, 013_stock-icons-typo-in-rm, to fix a typo in gtk/Makefile.am;
      GNOME #358931.
    - Relibtoolize: update patch 070_mandatory-relibtoolize.

 -- Loic Minier <lool@dooz.org>  Mon,  2 Oct 2006 16:59:18 +0200

gtk+2.0 (2.10.4-1) experimental; urgency=low

  * New upstream release; no API change.
    - Switch from tar-in-tar and sys-build to regular source and quilt
      patching; build-depend on quilt; remove occurrences of $(TOP_SRC_DIR)
      and @TOP_SRC_DIR@ which isn't needed anymore.
    - Refresh patch 021_loader-files-d.
    - New patch, 010_fix-stuc-vs-stub-typo, to replace "stuc" with "stub" in
      gtk/Makefile.am; from HEAD, not commited in the gtk-2-10 branch.
    - New patch, 011_directfb-build-fixes-from-head, to backport directfb
      build fixes; from HEAD not commited in the gtk-2-10 branch.  Thanks
      Attilio Fiandrotti for pointing me at the actual log entry.
    - New patch, 012_missing-stub-files, to add gtk/gtkplug-stub.c and
      gtksocket-stub.c missing from the tarball; from the gtk-2-10 branch.
    - Relibtoolize: update patch 070_mandatory-relibtoolize.

 -- Loic Minier <lool@dooz.org>  Sun, 24 Sep 2006 12:24:31 +0200

gtk+2.0 (2.10.3-3) experimental; urgency=medium

  * Update patch 021_loader-files-d to not warn about missing module files or
    unreadable files as is already the case for immodules; see #388450 for
    more background.
  * Fix awful typo which broke generation of the udeb shlibs and which I
    didn't notice with debdiff; thanks Frans Pop.
  * Drop debian/docs.in and pass the list of files to dh_installdocs instead;
    should fix the missing README and NEWS files.

 -- Loic Minier <lool@dooz.org>  Thu, 21 Sep 2006 17:35:16 +0200

gtk+2.0 (2.10.3-2) experimental; urgency=low

  * Drop obsolete --with-cairo-backend configure flag.
  * Make update-gtk-immodules and update-gtk-immodules no-ops, to avoid
    modules to recreate the /etc modules files on upgrades or by mistake;
    remove the generated module files in /etc on upgrades. closes: #388450
  * Merge 2.8.20-2; drop patch 009_revert-gdkdrawable-directfb, merged
    upstream.

 -- Loic Minier <lool@dooz.org>  Wed, 20 Sep 2006 22:17:30 +0200

gtk+2.0 (2.10.3-1) experimental; urgency=low

  * New upstream releases; with API additions in the filesystem modules API,
    probably only used by gtk-demo, and in the quartz gdk backend, not used in
    Debian.
    - Bump shlibs to >= 2.10.3.
    - Drop patch 009_configurable-cairo-backend-module, it was not really
      required to select a cairo backend dynamically as the backend is always
      cairo-directfb for a directfb gdk.
    - Drop patch 010_gdk-require-cairo-module, merged upstream.
    - Drop patch 011_gdk-directfb-cvs-changes, this release includes the
      changes that were pulled back then.
    - Relibtoolize: update patch 070_mandatory-relibtoolize.

 -- Loic Minier <lool@dooz.org>  Tue, 19 Sep 2006 20:42:38 +0200

gtk+2.0 (2.10.1-2) experimental; urgency=low

  * Drop obsolete scary warning in 2.10.1-1.
  * Drop update-gtk-immodules and update-gdkpixbuf-loaders calls from
    libgtk2.0-0's postinst, this isn't needed for backwards compatibility.
  * Use /usr/lib/libgtk2.0-0/gdk-pixbuf-query-loaders and
    /usr/lib/libgtk2.0-0/gtk-query-immodules-2.0 instead of
    /usr/bin/gdk-pixbuf-query-loaders and /usr/bin/gtk-query-immodules-2.0 in
    dh_gtkmodules.

 -- Loic Minier <lool@dooz.org>  Tue, 19 Sep 2006 16:40:22 +0200

gtk+2.0 (2.10.1-1) experimental; urgency=low

  * Add a missing x11proto-xext-dev build-dep for X SYNC checks.
  * Add a missing libatk1.0-dev (>= 1.9.0) build-dep for ATK.
  * Replace GTK_BINARY_VERSION in debian/*.in to set the binary version of
    binary modules; it is set via debian/scripts/vars and currently in use in
    update-gdkpixbuf-loaders.in and update-gtk-immodules.in.
  * Remove fake support for version argument from update-gdkpixbuf-loaders and
    update-gtk-immodules.
  * New upstream development releases with API additions, and non-public API
    changes and removals.
    - Target at experimental.
    - Update copyright from AUTHORS.
    - Update upstream URL.
    - Bump up libglib2.0-dev build-dep to >= 2.12.0.
    - Add a libdirectfb-dev (>= 0.9.24) build-dep for DirectFB.
    - Add a libcupsys2-dev (>= 1.2) build-dep for CUPS printing backend.
    - Bump shlibs to >= 2.10.0.
    - Update list of docs to ship; now includes NEWS. (Closes: #384225)
    - Update watch file to track stable releases and use HTTP.
    - Set GTK_BINARY_VERSION to 2.10.0.
    - Add or bump Conflicts with packages shipping modules for the 2.4.0
      binary version of Gtk: gtk2-engines-wonderland <= 1.0-3,
      gtk2-engines-cleanice <= 2.4.0-1, gtk2-engines <= 1:2.6.10-2,
      gtk2-engines-magicchicken <= 1.1.1-7, gtk2-engines-pixbuf <= 2.8.20-1,
      gtk2-engines-gtk-qt <= 1:0.7-1, gtk2-engines-qtpixmap <= 0.28-1.1,
      librsvg2-common <= 2.14.4-2, gtk2-engines-xfce <= 2.3.90.2-1,
      libgnomeui-0 <= 2.14.1-2, tamil-gtk2im <= 2.2-4.2, imhangul <= 0.9.13-3,
      iiimgcf <= 11.4.1870-7.3, scim-bridge <= 0.2.4-1, scim-gtk2-immodule <=
      1.4.4-4, gtk-im-libthai <= 0.1.4-1, uim-gtk2.0 <= 1:1.2.1-3, libwmf-dev
      <= 0.2.8.4-2, libwmf0.2-7 <= 0.2.8.4-2, swf-player <= 0.3.6-2.1.
    - Replace 001_gtk+-2.2.0-buildfix-immodule patch with
      001_static-linking-dont-query-immodules which has more chances to be
      merged upstream; see GNOME #346531.
    - Drop 006_gtk+-2.8.17-directfb patch, merged upstream.
    - Refresh patches: 000_gtk+-2.0.6-exportsymbols,
      003_default_fallback_icon_theme,
      004_gtk+-ximian-gtk2-filesel-navbutton-5,
      007_implicit_pointer_conversion_gdkdrawable_directfb.
    - Update 070_mandatory-relibtoolize with libtoolize --force --copy &&
      aclocal-1.7 -I m4macros && autoconf && automake-1.7.
    - New patch, 002_static-linking-dont-build-perf, to avoid building the
      perf measurement tools in static builds; see GNOME #346559; needs
      the 001_gtk+-2.2.0-buildfix-immodule patch.
    - New patch, 009_configurable-cairo-backend-module, to add a new
      --with-cairo-backend flag which will select a cairo-$backend.pc
      pkg-config module instead of the default of cairo.pc; see GNOME #351509.
    - Configure with --with-cairo-backend=directfb for the dfb build.
    - New patch, 010_gdk-require-cairo-module, to require the Cflags and Libs
      from the cairo-directfb module (as $cairo_module); see GNOME #351519.
    - New patch, 011_gdk-directfb-cvs-changes, backport of CVS only build
      fixes to permit compilation against directfb 0.9.25.1.
  * Fix bashishms in debian/rules. (Closes: #385473)
  * Generate a Provides: gtk2.0-binver-@BINVER@ in libgtk2.0-@SONAME@ to track
    the binary version of Gtk and to permit Gtk modules to depend on it.
  * Define the flags for each flavor (shared, static, and udeb) in Makefile
    vars and share the common flags.
  * Only pass --host to configure if DEB_HOST_GNU_TYPE and DEB_BUILD_GNU_TYPE
    differ.
  * Stop shipping *.la and *.a files of modules (all module types).
  * Move GTK_BINARY_VERSION back to rules.
  * Use GTK_BINVER_DEP instead of BINVER.
  * Build flavors out-of-tree; saves 25% of required build space (315 MB) and
    some build time / IO load; this clutters the headers a little (full build
    path is mentionned instead of ".") though.
  * Rewrite and cleanup the build process completely.
  * Install the full set of pkg-config files from the dfb flavor in
    /usr/lib/pkgconfig/libgtk-directfb-2.0; to use this feature, set
    PKG_CONFIG_PATH while invoking pkg-config (or configure); the
    /usr/lib/pkgconfig/*directfb*.pc files will be removed when Debian sources
    have been converted.
  * In the same spirit, gdkconfig.h is in /usr/lib/gtk-2.0/include/directfb;
    to use it, prepend -I/usr/lib/gtk-2.0/include/directfb to CFLAGS.
  * Fix generation of /etc/gtk-2.0/gdk-pixbuf.loaders for the udeb.
    (Closes: #382435)
  * Build-depend on libcairo-directfb2-dev >= 1.2.4-2 to get PDF/PS support in
    the directfb flavor of libcairo.
  * Recommend the linked source packages in libgtk2.0-doc instead of simply
    suggesting them.
  * Rewrite update-gdkpixbuf-loaders and update-gtk-immodules.
  * Drop double libatk1.0-dev build-dep.
  * Empty the dependency_libs in the *.la files of libgtk2.0-dev.
  * New immodule files handling with *.immodules files below
    /usr/lib/gtk-2.0/<BINARY_VERSION>/immodule-files.d.
    - New patch, 020_immodules-files-d, to split the module search path on
      ":", as is done in Pango, prepend
      /usr/lib/gtk-2.0/<BINARY_VERSION>/immodule-files.d to the search path,
      and to read all *.immodules files when a directory is encountered in the
      search path.
    - Pre-generate
      /usr/lib/gtk-2.0/<BINARY_VERSION>/immodule-files.d/libgtk2.0-0.immodules
      for the shared library.
    - Continue generating /etc/gtk-2.0/gtk.immodules until packages are
      updated.
  * Add the libpixmap engine to the udeb for the new Bladr GTK theme for g-i.
  * New loader files handling with *.loaders files below
    /usr/lib/gtk-2.0/<BINARY_VERSION>/loaders-files.d.
    - New patch, 021_loader-files-d, to split the module search path on
      ":", as is done in Pango, prepend
      /usr/lib/gtk-2.0/<BINARY_VERSION>/loader-files.d to the search path,
      and to read all *.loaders files when a directory is encountered in the
      search path.
    - Pre-generate
      /usr/lib/gtk-2.0/<BINARY_VERSION>/loader-files.d/libgtk2.0-0.loaders
      for the shared library and libgtk-directfb-2.0-0-udeb.loaders for the
      udeb.
    - Continue generating /etc/gtk-2.0/gdk-pixbuf.loaders until packages are
      updated.
    - This particular patch uses two ugly workarounds and needs work before
      being sent upstream.
  * New Debhelper-based command, dh_gtkmodules, to create module files for IM
    modules and GdkPixbuf loaders; it will still add a dependency on the
    binary version of Gtk for other modules.
  * Make use of the new dh_gtkmodules during the build (override the path to
    gtk-query-immodules-2.0 and gdk-pixbuf-query-loaders.
  * Add ${misc:Depends} to gtk2-engines-pixbuf.

 -- Loic Minier <lool@dooz.org>  Tue, 19 Sep 2006 15:13:38 +0200

gtk+2.0 (2.8.20-2) unstable; urgency=low

  * New patch, 009_revert-gdkdrawable-directfb, to revert a fix for Italic
    letters which caused ugly unneeded horizontal/vertical lines; thanks
    Davide Viti. (Closes: #386860)
  * Fix typo, install-dfb depends on build-dfb, not build-shared.
  * Fix typo (DFB_PKGFIR versus DFB_PKGDIR), use the BUILD_DFB_DIR version of
    gdk-pixbuf-query-loaders, and set LD_LIBRARY_PATH to the udeb's /usr/lib;
    should fix the empty /etc/gtk-2.0/gdk-pixbuf.loaders. (Closes: #382435)
  * Ship all engines of the DirectFB build in the udeb, that is
    engines/libpixmap.so.

 -- Loic Minier <lool@dooz.org>  Wed, 20 Sep 2006 21:36:04 +0200

gtk+2.0 (2.8.20-1) unstable; urgency=low

  * New upstream releases; no API changes.

 -- Loic Minier <lool@dooz.org>  Mon, 14 Aug 2006 16:52:04 +0200

gtk+2.0 (2.8.18-7) unstable; urgency=medium

  * Rename patches to reflect the order in which they are applied:
    - 000_gtk+-2.2.0-buildfix-immodule to 001_gtk+-2.2.0-buildfix-immodule
    - 001_default_fallback_icon_theme to 003_default_fallback_icon_theme
    - 001_gtk+-ximian-gtk2-filesel-navbutton-5 to
      004_gtk+-ximian-gtk2-filesel-navbutton-5
    - 002_xpmico to 005_xpmico
    - 003_gtk+-2.8.17-directfb to 006_gtk+-2.8.17-directfb
    - 005_implicit_pointer_conversion to
      007_implicit_pointer_conversion_gdkdrawable_directfb
    - 006_implicit_pointer_conversion to
      008_implicit_pointer_conversion_gdkgc_directfb
  * Change the 000_gtk+-2.0.6-exportsymbols, and
    001_gtk+-2.2.0-buildfix-immodule patches to only patch the
    non-autogenerated files.
  * Rename 004_reautoconf to 070_mandatory-relibtoolize; update it for the
    previous changes; use an older autoconf version to work around a bug
    in the glib-gettext macro which broke localization in dialog boxes; thanks
    Mike Hommey.

 -- Loic Minier <lool@dooz.org>  Sun,  6 Aug 2006 11:49:48 +0200

gtk+2.0 (2.8.18-6) unstable; urgency=low

  * 005_implicit_pointer_conversion.patch: patch from Dann Frazier to
    fix an implicit pointer conversion error on 64-bit architectures
    (closes: #381081).
  * 006_implicit_pointer_conversion.patch: fix another implicit
    conversion by allowing deprecated functions in the necessary header
    file (closes: #381082).

 -- Josselin Mouette <joss@debian.org>  Wed,  2 Aug 2006 14:48:54 +0200

gtk+2.0 (2.8.18-5) unstable; urgency=low

  [ Loic Minier ]
  * Set Priority to extra to sync with overrides.

  [ Josselin Mouette ]
  * Set priority to extra for the udeb.
  * Bump build dependencies for libcairo to the stable version.
  * Lots of cleanup in debian/rules.
  * Rename directfb packages to libgtk-directfb-2.0-*.
  * Move .a and .la files from the engine package to the development
    package.
    + Add appropriate Replaces: field.

 -- Josselin Mouette <joss@debian.org>  Sun, 30 Jul 2006 18:21:37 +0200

gtk+2.0 (2.8.18-4) experimental; urgency=low

  * Bump libcairo build dependencies.
  * Only install the PNG loader in the udeb.
  * Rebuild against a fixed glib.

 -- Josselin Mouette <joss@debian.org>  Mon, 26 Jun 2006 22:34:27 +0200

gtk+2.0 (2.8.18-3) experimental; urgency=low

  [ Loïc Minier ]
  * Bump libgtk2.0-dev dependency and build-dep on libx11-dev to >= 2:1.0.0-6
    as it ships x11.pc which ends up in the Requires of gdk-x11-2.0.pc.
    (Closes: #326199, #370693)
    [debian/control, debian/control.in]

  [ Josselin Mouette ]
  * 003_gtk+-2.8.17-directfb.patch: new patch, bringing a new directfb
    backend.
  * 004_reautoconf.patch: new patch, result of "libtoolize --force
    --copy; aclocal; autoheader; automake -acf; autoconf; rm -rf
    autom4te.cache" with the previous patches applied.
  * Make 3 new packages: libgtk+2.0-directfb0-udeb,
    libgtk+2.0-directfb-dev and  libgtk+2.0-directfb0.
  * Add a new build flavour for directfb (only the shared version).
  * Use chrpath to remove the rpath in the udeb.
  * Generate a fake shlibs.local to handle all intra-gtk dependencies by
    hand.
  * Switch to debhelper compatibility mode 5 and require 5.0.22.
  * Standards-version is 3.7.2.
  * Break the circular dependency between libgtk2.0-0, libgtk2.0-bin and
    libgtk2.0-common (closes: #309604).
    + Remove libgtk2.0-common dependency on libgtk2.0-0.
    + Remove libgtk2.0-0 dependency on libgtk2.0-bin.
    + Use ${binary:Version} and ${source:Version} to ensure strict
      dependencies.
    + Build-depend on dpkg-dev 1.13.19.
    + Invert the libgtk2.0-common -> libgtk2.0-0 symbolic link.
    + libgtk2.0-common.preinst, libgtk2.0-0.postinst: dance the symbolic
      link samba.
    + Move support binaries and scripts to libgtk2.0-0 and make
      libgtk2.0-bin a binary-all package containing only scripts.
    + Move /usr/sbin/update-* calls to libgtk2.0-0.
    + update-*: call binaries at their new location.

 -- Josselin Mouette <joss@debian.org>  Mon, 26 Jun 2006 22:31:14 +0200

gtk+2.0 (2.8.18-1) unstable; urgency=low

  * New upstream version:
    Bugs fixed:
    - search box positioning has some bugs
    - Gdk does not translate VK_NUMPADx to GDK_KP_x
    - sanely handle late (re)setting of dnd image
    - Text is shifted off-by-one in Add to panel
    - gtk_widget_create_pango_layout docs typo
    - GtkLayout In GtkScrolledWindow does not receive the scroll_event
    - gtktreeview has RTL problems with toggle buttons if using gtktreestore
      as a model
    - Wrong drop location in GtkEntry
    - GtkImage animation CRITICALS on switching themes
    - DnD: Conditional jump or move depends on uninitialised value
    - cursor blocked to dnd mode after using shift and dnd on a GtkCalendar
    - Crashes while creating source code w/GtkFontSelection
    - the right edge tab does not appear when switching tab
    - Warning in gtk_paned_compute_position
    - gdk should set resolution on PangoCairoFontmap, not PangoCairoContext
    - GtkTreeView does not resize correctly
    - gtk_tree_view_get_cell_area() forgets depth-one expander
    - expander animation not working in RTL mode
    - Multiple issues discovered by Coverity
    - Make gtk_file_chooser_button_new() friendlier for language bindings

 -- Sebastien Bacher <seb128@debian.org>  Tue, 30 May 2006 17:02:26 +0200

gtk+2.0 (2.8.17-1) unstable; urgency=low

  * New upstream version:
    Bugs fixed:
    - Expander disclosure button is too small
    - gtk_image_clear doesn't cause redraw
    - typo in configure.in yields suspicious warning
    - gtk_icon_view_set_cursor causes Segmentation fault
    - garbage output of --help in non UTF-8 locale
    - GtkNotebook does not destroy its children on destroy()
    - TreeView DnD between-row highlight colo
    - Gtk-Criticals occur when scrolling a text_view that is not realized
    - Hidden menubar still activates submenus with kbd
    - GtkTreeItem broken
    -  Clean up button press handling (use one-grab-op-at-a-time pattern)
    - broken scrolling when selecting
    - GTK+ File-chooser dialog crashes
    - Nautilus crashes when dragging icons to another screen
    - mixed line separators confuse gtk_text_iter_ends_line
    - Textview child is covered by window border
    - gdk_pixbuf_loader_new_with_type(): What image types are allowed?
    - Missing progress bar label
    - Fix a problem which caused grab-notify signal to be missed in some cases
  * debian/control.in:
    - clear the Build-Depends on xlibs-static-pic | xlibs-pic, not required
    - updated the Build-Depends on libpango1.0-dev so it build with
      the xorg transitioned version
  * * debian/patches/001_default_fallback_icon_theme.patch:
    - set the default fallback icon theme to "gnome", fixes the issues with
      the moves of icons from hicolor to gnome

 -- Sebastien Bacher <seb128@debian.org>  Sun,  9 Apr 2006 21:54:11 +0200

gtk+2.0 (2.8.16-1) unstable; urgency=low

  * New upstream version

 -- Sebastien Bacher <seb128@debian.org>  Wed, 15 Mar 2006 19:26:46 +0100

gtk+2.0 (2.8.15-1) unstable; urgency=low

  * New upstream version:
    * Bugs fixed:
      - Keys P and N in "open file" dialog have special meaning
      - MS-Windows theme (GTK-Wimp) shows all funky characters
      - Optimize gdk on win32
      - Hollow polygons have wrong linecaps
      - panel crash with a11y enabled
    * Updated translations (bg,bn,cs,eu,ro)

 -- Sebastien Bacher <seb128@debian.org>  Tue, 14 Mar 2006 15:41:56 +0100

gtk+2.0 (2.8.13-1) unstable; urgency=low

  * New upstream version:
    * Bugs fixed:
    - Can't select some items in GtkIconView
    - gtk_icon_theme_list_icons: example contexts don't work
    - gnopernicus crashes on changing display screen source for magnifier
    - evince crashes in gdk_region_union_with_rect
    - Small error in _gdk_gc_update_context
    - gtk.Notebook.get_current_page() returns incorrect page number
      when pages hidden
    - GtkAboutDialog not responsive to Escape key
    - GtkNotebook popup menu not keynavigatable
    - GtkRadioButton does not issue notify::active
    - Make more use of G_DISABLE_ASSERT in TextView code
    * Updated translations

 -- Sebastien Bacher <seb128@debian.org>  Sat, 25 Feb 2006 23:56:58 +0100

gtk+2.0 (2.8.12-1) unstable; urgency=low

  * New upstream bugfix release.
  * [debian/copyright] Updated FSF's address.

 -- J.H.M. Dassen (Ray) <jdassen@debian.org>  Sun, 12 Feb 2006 14:11:11 +0100

gtk+2.0 (2.8.11-1) unstable; urgency=low

  * New upstream version
    * Avoid memory overruns in the pixbuf theme engine with nonsensical
      gradient specifications.  [Matthias]
    * Bugs fixed:
    - Cursor doesn't move as expected
    - Segfault from combination of gtk_container_set_resize_mode()
      and GtkComboBox
    - segfault in update_cursor on amd64
    - eog crashes at launch under AIX
    - "~" should bring up the location dialog
    - gtk_text_layout_get_cursor_locations() chokes on layout=0x0
    * Documentation improvements [Federico Mena Quintero]
    * Translation updates (es,pt_BR,zh_HK,zh_TW)

 -- Sebastien Bacher <seb128@debian.org>  Fri, 27 Jan 2006 22:28:05 +0100

gtk+2.0 (2.8.10-1) unstable; urgency=low

  * New upstream version
  * debian/control.in:
    - updated the glib requirement
  * debian/patches/001_fs_documents.patch:
    - dropped, stick with upstream behaviour rather

 -- Sebastien Bacher <seb128@debian.org>  Thu, 12 Jan 2006 13:34:37 +0100

gtk+2.0 (2.8.9-2) unstable; urgency=low

  * Upload to unstable

 -- Sebastien Bacher <seb128@debian.org>  Thu, 15 Dec 2005 15:13:32 +0100

gtk+2.0 (2.8.9-1) experimental; urgency=low

  * New upstream version:
    Bugs fixed:
    - File chooser filter behaves weird
    - 2.8.4 to 2.8.6: sound-juicer crash, fileselector assertions
    - On unsetting the Model, GtkTreeView does not clear
      it's associated TreeSelection
    - Crash on selecting a file of null mime-type
    - gtktoolbutton leaks a pixbuf
    - GdkEvent leaked in gtktreeview.c / gtk_tree_view_key_press
    - Typo in trap_activate_cb()
    - gtkcalendar.c: The identifier is already declared.
    - gtk_menu_attach_to_widget() does not take NULL detacher
    - Unhinted fonts are measured incorrectly and drawing
      problems occur as a result
    - unwanted scrolling in recent gtk
    - Toolbars without icons are invisible in icon-only mode
    - Search-entry in the TreeView not working properly
    - gtktoolbutton.c:562: warning: 'image' is used
      uninitialized in this function
    - reference count of textbuffer increases with each paste
    - gtk_selection_data_get_uris leaks memory
    Other changes:
    - Remove GMemChunk from public header files to
      support building against GLib 2.10
    - Report errors in option parsing
    - Merge upstream xdgmime changes to handle duplicate glob patterns

 -- Sebastien Bacher <seb128@debian.org>  Sat, 10 Dec 2005 18:22:50 +0100

gtk+2.0 (2.8.8-1) experimental; urgency=low

  * New upstream version:
    GtkFileChooser:
     - Make F2 work for renaming bookmarks
    GtkEntry:
     - Turn off input methods in password entries
    - Other fixes * Documentation improvements
    - Updated translations

 -- Sebastien Bacher <seb128@debian.org>  Tue, 29 Nov 2005 16:00:32 +0100

gtk+2.0 (2.8.7-1) experimental; urgency=low

  * New upstream version.
  * Security fixes:
    - Add check to XPM reader to prevent integer overflow for specially crafted
      number of colors (CVE-2005-3186) (Closes: #339431).
    - Fix endless loop with specially crafted number of colors (CVE-2005-2975).
  * debian/patches/001_fs_documents.patch:
    - updated.
  * debian/rules:
    - fix confusing cp usage.

  [ Loic Minier ]
  * Drop xlibs-dev deps and build-deps.
    [debian/control, debian/control.in]

 -- Sebastien Bacher <seb128@debian.org>  Wed, 16 Nov 2005 11:54:11 +0100

gtk+2.0 (2.8.3-1) experimental; urgency=low

  * New upstream version:
    - Fix problems with the handling of initial settings
      for font options and cursor themes.
    - Add a --ignore-theme-index option to gtk-update-icon-cache.

 -- Jordi Mallach <jordi@debian.org>  Thu,  1 Sep 2005 19:45:50 +0200

gtk+2.0 (2.8.2-1) experimental; urgency=low

  * New upstream version:
    - Fix a crash with custom icon themes, which affected
      the gnome-theme-manager.
    - Make sure font and cursor settings are propaged down
      to the screen initially.
  * debian/control.in:
    - require the current pango.

 -- Sebastien Bacher <seb128@debian.org>  Thu, 25 Aug 2005 00:36:18 +0200

gtk+2.0 (2.8.1-1) experimental; urgency=low

  * New upstream version:
    - gtk-update-icon-cache no longer stores copies of symlinked icons,
      and it has a --index-only option to omit image data from the cache.
    - Make large GtkSizeGroups more efficient.
    - Improve positioning of menus in GtkToolbar.
    - Make scrolling work on unrealized icon views.
    - Avoid unnecessary redraws on range widgets.
    - Make sure that all GTK+ applications reload icon themes promptly.
    - Ensure that gdk_pango_get_context() and gtk_widget_get_pango_context()
      use the same font options and dpi value.
    - Multiple memory leak fixes.
  * debian/control.in:
    - updated the libgtk2.0-dev Depends according to the changes.
  * debian/rules:
    Add --enable-explicit-deps=yes to make sure stuff like x11 gets listed as a
    Requires: in gdk(-x11)-2.0.pc, because otherwise linkage against -lX11 and
    friends doesn't get carried through.  Whether or not this is correct is
    arguable, since libgdk-x11-2.0.so.0* ends up linked against it anyway, but
    stuff like gnome-panel seems to be relying on this transience.
    Change by Daniel Stone.

 -- Sebastien Bacher <seb128@debian.org>  Wed, 24 Aug 2005 11:24:16 +0200

gtk+2.0 (2.8.0-1) experimental; urgency=low

  * New upstream version.
  * debian/control.in:
    - build with the new cairo (Closes: #323705).
    - updated the Build-Depends for xorg (Closes: #323080).
  * debian/copyright:
    - use License instead of Copyright (Closes: #323209).
  * debian/patches/001_fs_documents.patch:
    - default to Documents.
  * debian/rules:
    - updated the shlibs.
  * debian/watch:
    - updated.

 -- Sebastien Bacher <seb128@debian.org>  Thu, 18 Aug 2005 12:19:41 +0200

gtk+2.0 (2.7.2-1) experimental; urgency=low

  * New upstream version.
  * debian/control.in:
    - updated the Build-Depends.
  * debian/rules:
    - updated the shlibs.
    - use cairo.
  * debian/watch:
    - updated.

 -- Sebastien Bacher <seb128@debian.org>  Tue, 12 Jul 2005 01:06:55 +0200

gtk+2.0 (2.6.8-1) unstable; urgency=low

  * New upstream version.
  * debian/patches/003_focus_issues.patch:
    - fixed with the new version.

 -- Sebastien Bacher <seb128@debian.org>  Thu, 16 Jun 2005 12:52:35 +0200

gtk+2.0 (2.6.7-2) unstable; urgency=low

  * Upload to unstable.
  * Forward patches from 2.6.4 branch:
    + 003_focus_issues.patch: stolen from CVS HEAD to fix focus issues.
    + debian/gtk-tutorial.devhelp: updated to reflect the reality of the
      html files.
  * Loïc Minier:
    + Document the configuration of Emacs-style key bindings in README.Debian,
      with additional instructions for GNOME users. [debian/README.Debian]
      (Closes: #309530)

 -- Josselin Mouette <joss@debian.org>  Mon,  6 Jun 2005 22:39:27 +0200

gtk+2.0 (2.6.7-1) experimental; urgency=low

  * New upstream version:
    - Fix compilation with gcc 4.0 (Closes: #303646).
  * debian/rules:
    - clean from the mips changes.
  * debian/patches/002_bmp.patch:
    - the new version fixes that.
  * debian/patches/004_fs_newdir.patch:
    - the new version fixes that.

 -- Sebastien Bacher <seb128@debian.org>  Thu, 14 Apr 2005 22:06:53 +0200

gtk+2.0 (2.6.4-1) unstable; urgency=medium

  * New upstream release.
  * debian/patches/004_fs_newdir.patch:
    - fix a crash in the fileselector when creating a directory.
  * debian/patches/003_iconcache.patch:
    - this bug is fixed in the new version.
  * debian/patches/004_mipsbuild.patch:
    - dropped, this change is not required.
  * debian/patches/002_bmp.patch:
     - fix CAN-2005-0891: BMP double free Dos (Closes: #303141).

 -- Sebastien Bacher <seb128@debian.org>  Tue,  5 Apr 2005 21:09:01 +0200

gtk+2.0 (2.6.2-4) unstable; urgency=high

  * Sjoerd Simons:
    - debian/patches/003_iconcache.patch
      + Updated. Let updateiconcache.c include config.h so it's correctly build
        with large file support (Closes: #295777).
  * Sebastien Bacher:
    - debian/shlibs.local:
      + dropped, fix the self depends (Closes: #296175).
  * Loic Minier:
    - debian/control*
      + added gtk2-engines-pixbuf subsection and priority to sync with
        the override.
  * Use high urgency so that icon themes can propagate to testing.

 -- Josselin Mouette <joss@debian.org>  Wed,  2 Mar 2005 22:28:38 +0100

gtk+2.0 (2.6.2-3) unstable; urgency=low

  * Patch from Steve Langasek <vorlon@debian.org>:
    Add a --disable-testsuite argument to upstream configure, to permit
    skipping the testsuite on architectures where large static binaries
    are currently problematic (i.e., mips).  Closes: #295048.

 -- Sebastien Bacher <seb128@debian.org>  Sun, 13 Feb 2005 19:23:39 +0100

gtk+2.0 (2.6.2-2) unstable; urgency=low

  * debian/libgtk2.0-bin.postinst:
    - don't run gtk-update-icon-cache, the themes should do that
      (Closes: #293568).
  * debian/patches/003_iconcache.patch:
    - should fix the gtk-update-icon-cache issue on sparc.

 -- Sebastien Bacher <seb128@debian.org>  Sun,  6 Feb 2005 19:57:57 +0100

gtk+2.0 (2.6.2-1) unstable; urgency=low

  * New upstream release:
    - fix the loop in gtkdialog (Closes: #291051).
    - should fix the issue on sparc (Closes: #293711).

 -- Sebastien Bacher <seb128@debian.org>  Sun,  6 Feb 2005 00:16:52 +0100

gtk+2.0 (2.6.1-2) unstable; urgency=low

  * Upload to unstable.
  * debian/patches/004_gtkmodules.patch:
    - don't reverse the order of modules, that fix a crash with the modules.

 -- Sebastien Bacher <seb128@debian.org>  Wed,  2 Feb 2005 18:28:09 +0100

gtk+2.0 (2.6.1-1) experimental; urgency=low

  * New upstream release.

 -- Sebastien Bacher <seb128@debian.org>  Sun,  9 Jan 2005 14:23:07 +0100

gtk+2.0 (2.6.0-1) experimental; urgency=low

  * New upstream release (Closes: #275239).
  * debian/control.in:
    - create a gtk2-engines-pixbuf package.
    - recommends hicolor-icon-theme (Closes: #287334).
    - rename libgtk2.0-dbg to libgtk2.0-0-dbg.
    - updated the Build-Depends.
  * debian/gtk2-engines-pixbuf.files:
    - added.
  * debian/libgtk2.0-bin.files:
    - install gtk-update-icon-cache here.
  * debian/libgtk2.0-bin.postinst:
    - call gtk-update-icon-cache.
  * debian/patches/001_gtk+-debian-aclocal-pass_all.patch:
    - removed, should not be needed with the new version.
  * debian/patches/003_treeview-typeahead.patch,
    debian/patches/003_filechooser-search.patch,
    debian/patches/004_treeview-activate.patch,
    debian/patches/005_modifiers.patch:
    - removed, these changes are in the new version.
  * debian/rules:
    - updated the shlibs.
    - use dh_strip to make the debug package.
  * update-gtk-immodules.in:
  * update-gdkpixbuf-loaders.in:
    - module version is 2.4.0.
  * debian/watch:
    - updated.

 -- Sebastien Bacher <seb128@debian.org>  Wed, 29 Dec 2004 18:55:11 +0100

gtk+2.0 (2.4.14-2) unstable; urgency=low

  * debian/patches/003_filechooser-search.patch:
    - open the path entry if "/" is enter in the file-selector.
  * debian/patches/004_treeview-activate.patch:
    - typeahead active the row.
  * debian/patches/005_modifiers.patch:
    - accept shift-/ for bringing up the location popup.

 -- Sebastien Bacher <seb128@debian.org>  Tue, 21 Dec 2004 16:21:15 +0100

gtk+2.0 (2.4.14-1) unstable; urgency=low

  * New upstream release (Closes: #286021).
  * debian/control.in:
    - set myself as maintainer.
  * debian/patches/003_treeview-typeahead.patch:
    - backport of the typeahead feature for the treeviews.

 -- Sebastien Bacher <seb128@debian.org>  Sun, 19 Dec 2004 14:55:07 +0100

gtk+2.0 (2.4.13-1) unstable; urgency=low

  * New upstream release:
    - make new notebook tabs appear again (Closes: #276266).

 -- Sebastien Bacher <seb128@debian.org>  Wed, 13 Oct 2004 16:48:13 +0200

gtk+2.0 (2.4.11-1) unstable; urgency=low

  * New upstream release.

 -- Sebastien Bacher <seb128@debian.org>  Mon, 11 Oct 2004 19:48:52 +0200

gtk+2.0 (2.4.10-1) unstable; urgency=low

  * New upstream release.
  * debian/patches/002_xpmico.patch:
    - updated, the two xpm fixes are in the new version.

 -- Sebastien Bacher <seb128@debian.org>  Sun, 19 Sep 2004 00:19:27 +0200

gtk+2.0 (2.4.9-2) unstable; urgency=high

  * debian/patches/002_xpmico.patch:
    - fix CAN-2004-0782 Heap-based overflow in pixbuf_create_from_xpm.
    - fix CAN-2004-0783 Stack-based overflow in xpm_extract_color.
    - fix CAN-2004-0788 ico loader integer overflow.

 -- Sebastien Bacher <seb128@debian.org>  Fri, 17 Sep 2004 12:23:02 +0200

gtk+2.0 (2.4.9-1) unstable; urgency=medium

  * GNOME team upload.
  * New upstream release.
  * debian/patches/002_gtk+-pixbuf-breakage.patch: removed, included in
    upstream version 2.4.8.

 -- Jordi Mallach <jordi@debian.org>  Thu, 26 Aug 2004 14:41:17 +0200

gtk+2.0 (2.4.7-1) unstable; urgency=medium

  * GNOME team upload.
  * New upstream release.
  * debian/patches/002_gtk+-pixbuf-breakage.patch: new, apply patch
    from CVS to fix thumbnail corruption in nautilus.

 -- Jordi Mallach <jordi@debian.org>  Wed, 25 Aug 2004 20:12:28 +0200

gtk+2.0 (2.4.4-2) unstable; urgency=medium

  * Rebuilt with libtiff4.
  * debian/control.in:
    - Build-Depends on libtiff4-dev.

 -- Sebastien Bacher <seb128@debian.org>  Wed, 28 Jul 2004 23:11:54 +0200

gtk+2.0 (2.4.4-1) unstable; urgency=low

  * New upstream release
    - fix the problem with directories displayed twice in the file chooser
      (Closes: #249057).
  * debian/control.in:
    - libgtk2.0-bin Conflicts with old libgtk2.0-dev.

 -- Sebastien Bacher <seb128@debian.org>  Sun, 11 Jul 2004 00:33:45 +0200

gtk+2.0 (2.4.3-3) unstable; urgency=low

  * debian/control.in:
    - since manpages have moved from libgtk2.0-dev to libgtk2.0-bin we need
      to update the Replaces.

 -- Sebastien Bacher <seb128@debian.org>  Mon,  5 Jul 2004 21:15:25 +0200

gtk+2.0 (2.4.3-2) unstable; urgency=low

  * debian/libgtk2.0-bin.files:
    - moved gdk-pixbuf-query-loader and gtk-query-immodules-2.0 manpages
      to libgtk2.0-bin. (Closes: #257399).
  * debian/libgtk2.0-doc.doc-base.gtk-faq,
    debian/libgtk2.0-doc.doc-base.gtk-tutorial:
    - changed index.html with book1.html.
  * Included devehelp files from Richard Cohen <richard@daijobu.co.uk>
    for the faq and the tutorial (Closes: #256844).

 -- Sebastien Bacher <seb128@debian.org>  Sat,  3 Jul 2004 12:14:38 +0200

gtk+2.0 (2.4.3-1) unstable; urgency=medium

  * New upstream release
    - fix the button size allocation logic (Closes: #253971, #253974).
  * debian/rules
    - updated the shlibs.

 -- Sebastien Bacher <seb128@debian.org>  Tue, 15 Jun 2004 11:29:13 +0200

gtk+2.0 (2.4.2-1) unstable; urgency=low

  * New upstream release (Closes: #252690).

 -- Sebastien Bacher <seb128@debian.org>  Sat,  5 Jun 2004 17:23:57 +0200

gtk+2.0 (2.4.1-4) unstable; urgency=low

  * Conflict with librsvg2-common << 2.6.3-1 (closes: #250714, #250647).

 -- Josselin Mouette <joss@debian.org>  Tue, 25 May 2004 14:15:22 +0200

gtk+2.0 (2.4.1-3) unstable; urgency=low

  * GNOME Team Upload.
  * Upload to unstable
    + close bug fixed in experimental uploads
      (Closes: #161244, #201429, #201507, #203677, #208744, #223316, #228603)
      (Closes: #232081, #234902, #238479, #241860)
  * Marc Brockschmidt <he@debian.org>
   + debian/rules: Really, *really* surpress warnings when removing directories
     (using >/dev/null 2>&1 instead of 2>&1 >/dev/null)

 -- Sebastien Bacher <seb128@debian.org>  Sat, 22 May 2004 15:23:21 +0200

gtk+2.0 (2.4.1-2) experimental; urgency=low

  * debian/control.in:
    + Conflict with old versions of packages that need a rebuild to work with
      gtk+2.4 to force the updates.

 -- Sebastien Bacher <seb128@debian.org>  Sat, 15 May 2004 23:24:07 +0200

gtk+2.0 (2.4.1-1) experimental; urgency=low

  * New upstream release.
  * Akira TAGOH <tagoh@debian.org>
  + debian/control:
    - added libgtk2.0-0 to Depends for libgtk2.0-common. (from 2.2.4-6).
    - libgtk2.0-dev requires libxext-dev. (Closes: #247469)
  * Sebastien Bacher <seb128@debian.org>
  + debian/rules:
    - updated shlib to 2.4.1.

 -- Sebastien Bacher <seb128@debian.org>  Wed,  5 May 2004 23:32:54 +0200

gtk+2.0 (2.4.0-4) experimental; urgency=low

  * Akira TAGOH <tagoh@debian.org>
  + debian/control:
    - moved arch-independent files to libgtk2.0-common again.
    - separated arch-dependent files to libgtk2.0-bin.

 -- Akira TAGOH <tagoh@debian.org>  Sat, 24 Apr 2004 02:11:52 +0900

gtk+2.0 (2.4.0-3) experimental; urgency=low

  * Akira TAGOH <tagoh@debian.org>
  + debian/rules:
    - modified the sed script to strip the version properly.
      (closes: Bug#241860)
    - clean up.
  + debian/control:
    - updated the dependencies for the separated xlibs-dev. (from 2.2.4-4)
    - separated arch-independent data to libgtk2.0-data package.
      (from 2.2.4-4)

 -- Akira TAGOH <tagoh@debian.org>  Fri, 23 Apr 2004 22:43:58 +0900

gtk+2.0 (2.4.0-2) experimental; urgency=low

  * debian/control.in:
    + Added build dependency on libxcursor-dev. (Closes: #239886)

  Sebastien Bacher <seb128@debian.org>:
  * debian/rules:
    + Updated shver.
  * debian/control.in:
    + Added again Build-Depends removed in 2.4.0-1.

 -- J.H.M. Dassen (Ray) <jdassen@debian.org>  Thu, 25 Mar 2004 11:18:48 +0100

gtk+2.0 (2.4.0-1) experimental; urgency=low

  * First upload of new GTK+ branch in experimental (Closes: #238479):
    + back out locale-dependent interpretation of KP_Decimal (Closes: #234902).
    + change scrolling method (Closes: #161244).
    + first day of the week depends of the locale (Closes: #228603).
    + fix fileselector multiple selection handling after keyboard validation
      (Closes: #208744).
    + fix gtktreeview crash when expanding nodes (Closes: #232081).
    + fix quotes missing in gtk-2.0.m4 (Closes: #223316).
    + use the new file selector (Closes: #203677, #201429, #201507).
    + and probably a lot of other bug fixes and improvements ...
  * Sebastien Bacher <seb128@debian.org>:
    * debian/control.in:
      - removed Build-Depends on docbook-utils and linuxdoc-tools-text.
    * patches/001_gtk+-debian-docfix-dtds.patch:
      - removed since we have a xml catalog now.
  * Rob Taylor <robtaylor@fastmail.fm>:
    * debian/control.in, debian/sources, debian/scripts/vars, debian/watch:
      - updated for 2.4.0.
    * debian/patches/:
      - 002_gtk+-debian-freetype.patch:
        + removed, not needed any more, configure already has the changes.
      - 000_gtk+-2.2.4-non-weak-symbols.patch:
        + removed, fixed in upstream source.
      - 000_gtk+-2.2.4-socketfocus.patch:
        + removed, fixed in upstream source.
      - 001_gtk+-debian-aclocal-pass_all.patch :
        + updated.
      - 000_gtk+-2.2.0-buildfix-immodule.patch
        + updated.
      - 000_gtk+-debian-xinerama-pic.patch
        + updated.

 -- Sebastien Bacher <seb128@debian.org>  Mon, 22 Mar 2004 22:00:09 +0100

gtk+2.0 (2.2.4-6) unstable; urgency=low

  * Akira TAGOH <tagoh@debian.org>
  + debian/control:
    - added libxt-dev to fix FTBFS. (closes: Bug#246450)
    - added libgtk2.0-0 to Depends for libgtk2.0-common.

 -- Akira TAGOH <tagoh@debian.org>  Tue,  4 May 2004 11:30:56 +0900

gtk+2.0 (2.2.4-5) unstable; urgency=low

  * Akira TAGOH <tagoh@debian.org>
  + debian/control:
    - moved arch-independent files to libgtk2.0-common again.
    - separated arch-dependent files to libgtk2.0-bin.

 -- Akira TAGOH <tagoh@debian.org>  Sat, 24 Apr 2004 01:12:08 +0900

gtk+2.0 (2.2.4-4) unstable; urgency=low

  * Akira TAGOH <tagoh@debian.org>
  + debian/rules:
    - bumped the shlib version to 2.2.1-3. (closes: Bug#208671)
  + debian/control:
    - separated arch-independent data to libgtk2.0-data package.
      (closes: Bug#233396)
    - fixed the dependencies for the separated xlibs-dev.
      (closes: Bug#241782, Bug#241522)
  + debian/libgtk2.0-data.{dir,files}:
    - added.

 -- Akira TAGOH <tagoh@debian.org>  Thu, 22 Apr 2004 00:42:02 +0900

gtk+2.0 (2.2.4-3) unstable; urgency=low

  * debian/patches/:
    - 002_gtk+-debian-freetype.patch: patch from Daniel Schepler to fix the
      build failure due to freetype (Closes: #225129).

 -- Sebastien Bacher <seb128@debian.org>  Sat, 27 Dec 2003 13:00:17 +0100

gtk+2.0 (2.2.4-2) unstable; urgency=low

  * debian/control:
    - added Uploaders to maintain as team.
    - added gnome-pkg-tools to Build-Depends.
  * debian/gtk-options.7:
    - included a manpage with the help on the options (Closes: Bug#216897).
  * debian/libgtk2.0-doc.doc-base.gtk-faq
  * debian/libgtk2.0-doc.doc-base.gtk-tutorial:
    - replaced book1.html by index.html (closes: Bug#215382).
  * debian/patches/:
    - 000_gtk+-2.2.4-socketfocus.patch: new patch to fix a GtkSocket focus
      problem that hang the system tray applet.
      (closes: Bug#210813, Bug#212772).
    - 001_gtk+-ximian-gtk2-filesel-navbutton-5.patch: updated
      (closes: Bug#216660).
  * debian/rules:
    - modified to generate debian/control using gnome-pkg-tools.

 -- Sebastien Bacher <seb128@debian.org>  Fri, 31 Oct 2003 21:32:29 +0100

gtk+2.0 (2.2.4-1) unstable; urgency=low

  * New upstream release.
    - implemented the im module that produces C_WITH_CEDILLA rather than
      C_WITH_ACUTE for dead_acute+c combinations. it will be used as default
      im module for fr and pt. (closes: Bug#168557)
    - reworked the handling of XIM's status window. (closes: Bug#203009)
  * debian/control:
    - removed libgtk2.0-0png3 which is unnecessary anymore.
    - added non-versioned Conflicts: libgtk2.0-0png3.
    - bumped Standards-Version to 3.6.1.0.
  * debian/patches/: removed the backported patches.
    - 000_gtk+-2.2.2-docfix-gtk2compliant.patch
    - 000_gtk+-2.2.2-docfix-gtktreemodel.patch
    - 000_gtk+-2.2.2-gtkwidget-viewable.patch
    - 000_gtk+-2.2.2-imxim-reconnect.patch

 -- Akira TAGOH <tagoh@debian.org>  Mon,  8 Sep 2003 03:42:18 +0900

gtk+2.0 (2.2.2-3) unstable; urgency=low

  * debian/patches/:
    - 000_gtk+-2.2.2-docfix-gtk2compliant.patch: applied a backported patch
      from CVS to fix the old documentation. (closes: Bug#146723)
    - 000_gtk+-2.2.2-docfix-gtktreemodel.patch: applied a backported patch
      from CVS to fix the sample code. (closes: Bug#201322)
    - 000_gtk+-2.2.2-gtkwidget-viewable.patch: applied a backported patch from
      CVS to fix the garbled pixmaps. (closes: Bug#201808, Bug#202486)
    - 000_gtk+-2.2.2-imxim-reconnect.patch: applied a backported patch from
      CVS to fix the segfaults if the XIM server is killed during running gtk2
      applications.
    - 001_gtk+-debian-docfix-dtds.patch: applied to use the local DTD.
  * debian/control:
    - added Build-Depends-Indep: gtk-doc-tools, docbook-xml to re-generate the
      fixed documents.

 -- Akira TAGOH <tagoh@debian.org>  Thu,  7 Aug 2003 01:42:46 +0900

gtk+2.0 (2.2.2-2) unstable; urgency=low

  * debian/patches/:
    - 001_gtk+-debian-aclocal-pass_all.patch: re-applied a patch to fix FTBFS
      on arm. (closes: Bug#201443)

 -- Akira TAGOH <tagoh@debian.org>  Thu, 24 Jul 2003 03:14:10 +0900

gtk+2.0 (2.2.2-1) unstable; urgency=low

  * New upstream release. (closes: Bug#200350)
    - Fixed threadlocks on GtkTreeView. (closes: Bug#192136)
    - Fixed the crash on moving the cursor when the cursor is invisible.
      (closes: Bug#187858)
    - Fixed the compose table for ascending order. (closes: Bug#182073)
  * debian/control:
    - fix the FTBFS. Thanks to Daniel Baeyens.
    - bumped Standards-Version to 3.6.0.
  * debian/rules:
    - removed dh_undocumented.
    - don't claim the newer shlibs.
  * debian/patches/:
    - 000_gtk+-2.2.1-gdk_event_copy_for_xinput.patch: removed.
    - 000_gtk+-2.2.1-gdk_visual_get_best_with_depth.patch: removed.
    - 000_gtk+-2.2.1-gtk_text_line_previous_could_contain_tag.patch: removed.
    - 000_gtk+-2.2.1-gtktreeview-scroll.patch: removed.
    - 000_gtk+-debian-xinerama-pic.patch: updated.
    - 001_gtk+-debian-aclocal.patch: removed.
    - 001_gtk+-ximian-gtk2-filesel-navbutton-5.patch: applied a Ximian patch
      to improve the GtkFileSel UI. Requested from Ross Burton.
    - 000_gtk+-2.2.2-non-weak-symbols.patch: applied to fix the undefined non
      weak symbols. (closes: Bug#193774)

 -- Akira TAGOH <tagoh@debian.org>  Sun, 13 Jul 2003 21:26:49 +0900

gtk+2.0 (2.2.1-6) unstable; urgency=low

  * debian/patches/001_gtk+-debian-aclocal.patch:
    - damn. forgot to re-run automake and autoconf. fix again.
      (closes: Bug#190569)

 -- Akira TAGOH <tagoh@debian.org>  Sat,  3 May 2003 16:56:18 +0900

gtk+2.0 (2.2.1-5) unstable; urgency=low

  * debian/control:
    - changed a section for libgtk2.0-dbg to libdevel.
  * debian/patches/000_gtk+-debian-aclocal.patch:
    - applied to fix Xinerama library linkage broken on arm and m68k.
      (closes: Bug#190569)
      Thanks to James Troup and Phil Blundell.

 -- Akira TAGOH <tagoh@debian.org>  Sat,  3 May 2003 01:50:52 +0900

gtk+2.0 (2.2.1-4) unstable; urgency=low

  * debian/patches/:
    - 000_gtk+-2.2.1-gtk_text_line_previous_could_contain_tag.patch:
      applied a backported patch from CVS. (closes: Bug#185066)
    - 000_gtk+-2.2.1-gtktreeview-scroll.patch:
      applied a patch from Red Hat to fix infinite expose loops in TreeView.
      (closes: Bug#187312)
  * debian/control:
    - bumped Standards-Version to 3.5.9.
    - changed a section for libgtk2.0-dev to libdevel.
  * debian/rules:
    - fixed the symlinks on /usr/share/gtk-doc/html. (closes: Bug#183377)
  * debian/compat:
    - use it instead of DH_COMPAT.

 -- Akira TAGOH <tagoh@debian.org>  Fri,  4 Apr 2003 01:55:35 +0900

gtk+2.0 (2.2.1-3) unstable; urgency=low

  * build against the latest xlibs and xlibs-pic. so now correct
    libXinerama_pic.a is linked and supporting xinarama is re-enabled.
    (closes: Bug#177318)
  * debian/control:
    - depend on xlibs-pic (>= 4.2.1-6)
  * debian/README.Debian:
    - improve description of static libraries issue. (closes: Bug#181879)
      Thanks to Marcelo E. Magallon <mmagallo@debian.org>
    - mention gtk-key-theme-name and gnome-settings-daemon.
  * debian/rules:
    - create the symlinks in /usr/share/gtk-doc

 -- Akira TAGOH <tagoh@debian.org>  Mon,  3 Mar 2003 01:35:04 +0900

gtk+2.0 (2.2.1-2) unstable; urgency=low

  * debian/patches/:
    - 000_gtk+-2.2.1-gdk_visual_get_best_with_depth.patch:
      backport from CVS to fix wrong pointer returned. (closes: Bug#180786)
    - 000_gtk+-2.2.1-gdk_event_copy_for_xinput.patch:
      applied to fix a crash when using xinput. (closes: Bug#178908)

 -- Akira TAGOH <tagoh@debian.org>  Wed, 19 Feb 2003 03:10:55 +0900

gtk+2.0 (2.2.1-1) unstable; urgency=low

  * New upstream release.
  * debian/patches/: removed patches. they were fixed in this release.
    - 000_gtk+-2.2.0-buildfix-modules.patch
    - 000_gtk+-2.2.0-fix-es.po.patch
    - 000_gtk+-2.2.0-fnmatch-undef.patch
    - 002_gtk+-2.2.0-fixtypo-xinput.patch
  * debian/patches/000_gtk+-debian-xinerama-pic.patch: update.

 -- Akira TAGOH <tagoh@debian.org>  Fri,  7 Feb 2003 03:37:44 +0900

gtk+2.0 (2.2.0-3) unstable; urgency=low

  * debian/: clean the unnecessary files up. (closes: Bug#177809)
  * debian/rules:
    remove the old debug libraries on install process if exists. (closes:
    Bug#177376)
  * debian/patches/:
    - 002_gtk+-2.2.0-fixtypo-xinput.patch:
      fix to enable XFree86 xinput extension. (closes: Bug#176104)
    - 000_gtk+-2.2.0-fix-es.po.patch:
      applied to fix es.po. (closes: Bug#178870)

 -- Akira TAGOH <tagoh@debian.org>  Wed, 29 Jan 2003 23:01:43 +0900

gtk+2.0 (2.2.0-2) unstable; urgency=low

  * debian/control:
    - add Conflicts libgnomeui-0 (<< 2.0.6-2) to avoid the gtk+ 2.2 breakage.
      (closes: Bug#175946)
    - add Conflicts gtk2.0-examples (<< 2.2.0) (closes: Bug#175868)
    - add dependency of libgtk2.0-common. (closes: Bug#175873)
    - removed libgtk-common package. it's no longer needed. I hope the loop
      dependency will be disappeared.
    - used libpng12-0-dev instead of libpng3-dev for Build-Depends.
  * debian/patches/001_gtk+-2.2.0-xinerama-pic.patch:
    disabled Xinerama support until xlibs-pic has libXinerama_pic.a.
    (closes: Bug#175923)

 -- Akira TAGOH <tagoh@debian.org>  Sat, 11 Jan 2003 05:09:12 +0900

gtk+2.0 (2.2.0-1) unstable; urgency=low

  * New upstream release.
    - upstream bug were closed. so it should be fixed. (closes: Bug#147697)
  * debian/control:
    - updated Build-Depends.
    - bumped Standards-Version to 3.5.8.
    - fix description-synopsis-ends-with-full-stop stuff.
  * debian/update-gdkpixbuf-loaders: add brand-new wrapper script.
  * debian/update-gdkpixbuf-loaders.1: add manpage.
  * debian/rules:
    modified to build the static libraries. (closes: Bug#161938)
  * debian/README.Debian: updated.
  * debian/patches/:
    - 000_gtk+-2.0.6-extranotify.patch: removed.
    - 000_gtk+-2.0.6-scroll_to.patch: removed.
    - 000_gtk+-2.2.0-fnmatch-undef.patch:
      applied to fix having main() in the library.
    - 000_gtk+-2.2.0-buildfix-immodule.patch:
      applied to build the static libraries.
    - 000_gtk+-2.2.0-buildfix-modules.patch:
      applied to fix a typo in configure.in.

 -- Akira TAGOH <tagoh@debian.org>  Mon,  6 Jan 2003 18:34:31 +0900

gtk+2.0 (2.0.9-1) unstable; urgency=low

  * New upstream release.
  * debian/patches/000_gtk+-2.0.8-refcolormap.patch: this release contains it.
    removed.

 -- Akira TAGOH <tagoh@debian.org>  Sun, 24 Nov 2002 00:08:42 +0900

gtk+2.0 (2.0.8-2) unstable; urgency=low

  * debian/patches/000_gtk+-2.0.8-refcolormap.patch: applied to fix the crash
    problem with close. For solve your problem, I recommend you restart all
    processes related gtk+2.0. (closes: Bug#169005)

 -- Akira TAGOH <tagoh@debian.org>  Fri, 15 Nov 2002 09:16:40 +0900

gtk+2.0 (2.0.8-1) unstable; urgency=low

  * New upstream release.
  * debian/patches/000_gtk+-2.0.7-gifsymbol.patch: it's no longer needed.
  * debian/rules: fix twice called ldconfig. (closes: Bug#168071)

 -- Akira TAGOH <tagoh@debian.org>  Sun, 10 Nov 2002 16:36:45 +0900

gtk+2.0 (2.0.7-1) unstable; urgency=low

  * New upstream release.
  * debian/rules:
    - support noopt option for DEB_BUILD_OPTIONS.
    - add symlink for gobject. (closes: Bug#167755)
  * Hm, closed a bug which is marked as NMU due to mis-upload. (closes:
    Bug#166442)
  * debian/patches: these patches are no longer needed, so removed.
    - 000_gtk+-2.0.6-64bitfix.patch
    - 000_gtk+-2.0.6-imenvvar.patch
    - 000_gtk+-2.0.6-keycode.patch
    - 000_gtk+-2.0.6-usintl.patch
  * debian/patches/000_gtk+-2.0.7-gifsymbol.patch: applied to fix the
    undefined symbol issue on libpixbufloader-gif.so.

 -- Akira TAGOH <tagoh@debian.org>  Wed,  6 Nov 2002 01:42:22 +0900

gtk+2.0 (2.0.6-4) unstable; urgency=low

  * debian/patches/000_gtk+-2.0.6-64bitfix.patch: applied to fix a segfault on
    IA64. (closes: Bug#166442)

 -- Akira TAGOH <tagoh@debian.org>  Sun, 27 Oct 2002 03:07:59 +0900

gtk+2.0 (2.0.6-3) unstable; urgency=low

  * debian/control: moved libgtk2.0-0png3 to the last entry.
  * debian/rule: fix invalid symlink.

 -- Akira TAGOH <tagoh@debian.org>  Sat, 31 Aug 2002 09:46:36 +0900

gtk+2.0 (2.0.6-2) unstable; urgency=low

  * debian/control:
    - bumped Standards-Version and depends debhelper (>> 4).
    - revert to libgtk2.0-0 and remove Conflicts libgtk2.0-0, then add
      versioned conflict to work eog2, gnome-panel2, celestia, gimp1.3 and
      metatheme. (closes: Bug#155689, Bug#155854)
    - add libgtk2.0-0png3 to Conflicts, Replaces.
    - add a dummy package for libgtk2.0-0png3.
    - remove the image libraries dependency. (closes: Bug#158858)
    - clean up -dev's Depends.
    - add libglib2.0-doc, libatk1.0-doc and libpango1.0-doc to Suggests.
  * debian/patches/: from Red Hat.
    - 000_gtk+-2.0.6-exportsymbols.patch:
      applied to fix stripping the wrong symbols due to libtool's bug. but
      it's not affected about the symbols used by ld and ld.so. mainly for nm,
      gdb and etc.
    - 000_gtk+-2.0.6-extranotify.patch:
      applied to fix extra settings notifies on startup that were causing
      significant performance problems as fonts were reloaded.
    - 000_gtk+-2.0.6-imenvvar.patch:
      applied to fix a bug with GTK_IM_MODULE environment variable.
    - 000_gtk+-2.0.6-keycode.patch: applied to fix a problem with keycodes
      passed to GtkIMContextXIM.
    - 000_gtk+-2.0.6-usintl.patch:
      applied to fix to GtkIMContextSimple compose for us-intl keyboards.
      should be fixed. (closes: Bug#149515)
    - 000_gtk+-2.0.6-scroll_to.patch:
      applied to fix gtk_tree_view_scroll_to_cell.
  * debian/rules: add symlink to fix the missing symlink for glib, atk and
    pango. (closes: Bug#158107)
  * debian/update-gtk-immodules.fr.1: added. Thanks Julien Louis. (closes:
    Bug#156985)

 -- Akira TAGOH <tagoh@debian.org>  Sat, 31 Aug 2002 05:22:33 +0900

gtk+2.0 (2.0.6-1) unstable; urgency=low

  * New upstream release.
  * Build against libpng3 (closes: 147852)

 -- Akira TAGOH <tagoh@debian.org>  Sun,  4 Aug 2002 18:31:53 +0900

gtk+2.0 (2.0.5-2) unstable; urgency=low

  * debian/rules: add --with-xinput=xfree. (closes: Bug#151668)
  * debian/control:
    - add Conflicts: libgdkxft0 to avoid some problem. (closes: Bug#151439).
    - changed a summary from 'Dummy' to 'Empty'.

 -- Akira TAGOH <tagoh@debian.org>  Thu,  4 Jul 2002 00:18:53 +0900

gtk+2.0 (2.0.5-1) unstable; urgency=low

  * New upstream release.
  * debian/control: fix typo (closes: Bug#150147)

 -- Akira TAGOH <tagoh@debian.org>  Mon, 17 Jun 2002 01:07:20 +0900

gtk+2.0 (2.0.4-1) unstable; urgency=low

  * New upstream release.
    - should be fixed in this release. (closes: Bug#149667)
    - now it's not linked to the Pango docs (closes: Bug#149143)
  * debian/libgtk2.0-doc.doc-base.{gdk,gdk-pixbuf,gtk,gtk-faq,gtk-tutorial}:
    add a new line before Format: (closes: Bug#149548, Bug#150043)

 -- Akira TAGOH <tagoh@debian.org>  Sun, 16 Jun 2002 05:16:29 +0900

gtk+2.0 (2.0.3-1) unstable; urgency=low

  * New upstream release.
  * debian/libgtk2.0-doc.doc-base.{gtk-faq,gtk-tutorial}:
    changed an index file.

 -- Akira TAGOH <tagoh@debian.org>  Thu, 30 May 2002 23:35:52 +0900

gtk+2.0 (2.0.2-5) unstable; urgency=high

  * debian/control: add libtiff3g-dev, libpng2-dev and libjpeg62-dev to
    Depends for -dev.
  * set urgency=high because previous version violated our policy 2.3.4.
    it should be into woody as far as possible.

 -- Akira TAGOH <tagoh@debian.org>  Thu, 23 May 2002 00:31:52 +0900

gtk+2.0 (2.0.2-4) unstable; urgency=high

  * debian/patches/000_gtk+2.0-2.0.2-bigendian.patch: applied to fix a problem
    for big endian machines. (closes: Bug#145285)
  * set urgency=high because it should be in woody.

 -- Akira TAGOH <tagoh@debian.org>  Wed,  1 May 2002 02:46:12 +0900

gtk+2.0 (2.0.2-3) unstable; urgency=low

  * debian/update-gtk-immodules: create /etc/gtk-2.0 directory for workaround,
    if it's not found. oh, why didn't you have it? (closes: Bug#143508,
    Bug#144673)

 -- Akira TAGOH <tagoh@debian.org>  Sun, 28 Apr 2002 04:46:30 +0900

gtk+2.0 (2.0.2-2) unstable; urgency=low

  * debian/libgtk2.0-doc.doc-base.{gtk-faq,gtk-tutorial}:
    Grr, fix again... (closes: Bug#141069)
  * debian/scripts/vars.build: fix bashism.

 -- Akira TAGOH <tagoh@debian.org>  Sat,  6 Apr 2002 04:26:14 +0900

gtk+2.0 (2.0.2-1) unstable; urgency=low

  * New upstream release.
    - this release has bug fix only.
  * debian/control: forgot to update versioned dependency for -dev.
  * debian/libgtk2.0-doc.doc-base.gtk-faq,
    debian/libgtk2.0-doc.doc-base.gtk-tutorial:
    fix wrong index. (closes: Bug#141069)

 -- Akira TAGOH <tagoh@debian.org>  Thu,  4 Apr 2002 02:49:49 +0900

gtk+2.0 (2.0.1-1) unstable; urgency=low

  * New upstream release.
  * debian/update-gtk-immodules: check the immodules directory.

 -- Akira TAGOH <tagoh@debian.org>  Sun, 31 Mar 2002 00:59:03 +0900

gtk+2.0 (2.0.0-3) unstable; urgency=low

  * debian/rules: removed regenerate shlibs. all packages no longer needs to
    depend on -common.

 -- Akira TAGOH <tagoh@debian.org>  Sat, 16 Mar 2002 21:51:08 +0900

gtk+2.0 (2.0.0-2) unstable; urgency=low

  * debian/control: changed Build-Depends to libpango1.0-dev (>= 1.0.0-3)
  * debian/{control,rules}: add libgtk-common as dummy package for upgrading.
  * debian/rules: fix the missing directory.
  * debian/update-gtk-immodules: fix file attribute for gtk.immodules.

 -- Akira TAGOH <tagoh@debian.org>  Sat, 16 Mar 2002 04:34:39 +0900

gtk+2.0 (2.0.0-1) unstable; urgency=low

  * Initial Release.

 -- Akira TAGOH <tagoh@debian.org>  Wed, 13 Mar 2002 00:07:25 +0900<|MERGE_RESOLUTION|>--- conflicted
+++ resolved
@@ -1,14 +1,3 @@
-<<<<<<< HEAD
-gtk4 (4.10.1+ds-1ubuntu1) lunar; urgency=medium
-
-  * Sync with Debian. Remaining changes:
-    - debian/tests:
-      + include the memorytexture test in the flaky set, it has been unreliable
-    - debian/control:
-      + Build-Depend on dh-sequence-translations
-
- -- Jeremy Bicha <jbicha@ubuntu.com>  Tue, 14 Mar 2023 08:43:28 -0400
-=======
 gtk4 (4.10.1+ds-2) experimental; urgency=medium
 
   * debian/patches: Add gstreamer-player as subproject.
@@ -26,7 +15,16 @@
     So, let's recommend it. (LP: #2011849)
 
  -- Marco Trevisan (Treviño) <marco@ubuntu.com>  Thu, 23 Mar 2023 18:23:32 +0100
->>>>>>> c7f91857
+
+gtk4 (4.10.1+ds-1ubuntu1) lunar; urgency=medium
+
+  * Sync with Debian. Remaining changes:
+    - debian/tests:
+      + include the memorytexture test in the flaky set, it has been unreliable
+    - debian/control:
+      + Build-Depend on dh-sequence-translations
+
+ -- Jeremy Bicha <jbicha@ubuntu.com>  Tue, 14 Mar 2023 08:43:28 -0400
 
 gtk4 (4.10.1+ds-1) experimental; urgency=medium
 
