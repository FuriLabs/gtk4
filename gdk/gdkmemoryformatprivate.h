/*
 * Copyright © 2021 Benjamin Otte
 *
 * This library is free software; you can redistribute it and/or
 * modify it under the terms of the GNU Lesser General Public
 * License as published by the Free Software Foundation; either
 * version 2.1 of the License, or (at your option) any later version.
 *
 * This library is distributed in the hope that it will be useful,
 * but WITHOUT ANY WARRANTY; without even the implied warranty of
 * MERCHANTABILITY or FITNESS FOR A PARTICULAR PURPOSE.  See the GNU
 * Lesser General Public License for more details.
 *
 * You should have received a copy of the GNU Lesser General Public
 * License along with this library. If not, see <http://www.gnu.org/licenses/>.
 *
 * Authors: Benjamin Otte <otte@gnome.org>
 */

#pragma once

#include "gdkenums.h"

#include <epoxy/gl.h>

G_BEGIN_DECLS

typedef enum {
  GDK_MEMORY_ALPHA_PREMULTIPLIED,
  GDK_MEMORY_ALPHA_STRAIGHT,
  GDK_MEMORY_ALPHA_OPAQUE
} GdkMemoryAlpha;

typedef enum {
  GDK_MEMORY_U8,
  GDK_MEMORY_U16,
  GDK_MEMORY_FLOAT16,
  GDK_MEMORY_FLOAT32
} GdkMemoryDepth;

gsize                   gdk_memory_format_alignment         (GdkMemoryFormat             format) G_GNUC_CONST;
GdkMemoryAlpha          gdk_memory_format_alpha             (GdkMemoryFormat             format) G_GNUC_CONST;
gsize                   gdk_memory_format_bytes_per_pixel   (GdkMemoryFormat             format) G_GNUC_CONST;
GdkMemoryDepth          gdk_memory_format_get_depth         (GdkMemoryFormat             format) G_GNUC_CONST;
GdkMemoryDepth          gdk_memory_depth_merge              (GdkMemoryDepth              depth1,
                                                             GdkMemoryDepth              depth2) G_GNUC_CONST;
GdkMemoryFormat         gdk_memory_depth_get_alpha_format   (GdkMemoryDepth              depth) G_GNUC_CONST;
<<<<<<< HEAD
gboolean                gdk_memory_format_gl_format         (GdkMemoryFormat             format,
                                                             gboolean                    gles,
                                                             guint                       gl_major,
                                                             guint                       gl_minor,
                                                             guint                      *out_internal_format,
                                                             guint                      *out_format,
                                                             guint                      *out_type,
                                                             GLint                       out_gizzle[4]);
=======
void                    gdk_memory_format_gl_format         (GdkMemoryFormat             format,
                                                             gboolean                    gles,
                                                             GLint                      *out_internal_format,
                                                             GLenum                     *out_format,
                                                             GLenum                     *out_type,
                                                             GLint                       out_swizzle[4]);
gboolean                gdk_memory_format_gl_rgba_format    (GdkMemoryFormat             format,
                                                             gboolean                    gles,
                                                             GdkMemoryFormat            *out_actual_format,
                                                             GLint                      *out_internal_format,
                                                             GLenum                     *out_format,
                                                             GLenum                     *out_type,
                                                             GLint                       out_swizzle[4]);
#ifdef GDK_RENDERING_VULKAN
VkFormat                gdk_memory_format_vk_format         (GdkMemoryFormat             format,
                                                             VkComponentMapping         *out_swizzle);
VkFormat                gdk_memory_format_vk_rgba_format    (GdkMemoryFormat             format,
                                                             GdkMemoryFormat            *out_rgba_format,
                                                             VkComponentMapping         *out_swizzle);
#endif
guint32                 gdk_memory_format_get_dmabuf_fourcc (GdkMemoryFormat             format);

>>>>>>> 29c29b0e

void                    gdk_memory_convert                  (guchar                     *dest_data,
                                                             gsize                       dest_stride,
                                                             GdkMemoryFormat             dest_format,
                                                             const guchar               *src_data,
                                                             gsize                       src_stride,
                                                             GdkMemoryFormat             src_format,
                                                             gsize                       width,
                                                             gsize                       height);


G_END_DECLS
<|MERGE_RESOLUTION|>--- conflicted
+++ resolved
@@ -20,8 +20,13 @@
 #pragma once
 
 #include "gdkenums.h"
+#include "gdktypes.h"
 
 #include <epoxy/gl.h>
+
+#ifdef GDK_RENDERING_VULKAN
+#include <vulkan/vulkan.h>
+#endif
 
 G_BEGIN_DECLS
 
@@ -41,20 +46,14 @@
 gsize                   gdk_memory_format_alignment         (GdkMemoryFormat             format) G_GNUC_CONST;
 GdkMemoryAlpha          gdk_memory_format_alpha             (GdkMemoryFormat             format) G_GNUC_CONST;
 gsize                   gdk_memory_format_bytes_per_pixel   (GdkMemoryFormat             format) G_GNUC_CONST;
+GdkMemoryFormat         gdk_memory_format_get_premultiplied (GdkMemoryFormat             format) G_GNUC_CONST;
+GdkMemoryFormat         gdk_memory_format_get_straight      (GdkMemoryFormat             format) G_GNUC_CONST;
+const GdkMemoryFormat * gdk_memory_format_get_fallbacks     (GdkMemoryFormat             format) G_GNUC_CONST;
 GdkMemoryDepth          gdk_memory_format_get_depth         (GdkMemoryFormat             format) G_GNUC_CONST;
 GdkMemoryDepth          gdk_memory_depth_merge              (GdkMemoryDepth              depth1,
                                                              GdkMemoryDepth              depth2) G_GNUC_CONST;
+GdkMemoryFormat         gdk_memory_depth_get_format         (GdkMemoryDepth              depth) G_GNUC_CONST;
 GdkMemoryFormat         gdk_memory_depth_get_alpha_format   (GdkMemoryDepth              depth) G_GNUC_CONST;
-<<<<<<< HEAD
-gboolean                gdk_memory_format_gl_format         (GdkMemoryFormat             format,
-                                                             gboolean                    gles,
-                                                             guint                       gl_major,
-                                                             guint                       gl_minor,
-                                                             guint                      *out_internal_format,
-                                                             guint                      *out_format,
-                                                             guint                      *out_type,
-                                                             GLint                       out_gizzle[4]);
-=======
 void                    gdk_memory_format_gl_format         (GdkMemoryFormat             format,
                                                              gboolean                    gles,
                                                              GLint                      *out_internal_format,
@@ -77,7 +76,6 @@
 #endif
 guint32                 gdk_memory_format_get_dmabuf_fourcc (GdkMemoryFormat             format);
 
->>>>>>> 29c29b0e
 
 void                    gdk_memory_convert                  (guchar                     *dest_data,
                                                              gsize                       dest_stride,
