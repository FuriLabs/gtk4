--- conflicted
+++ resolved
@@ -33,13 +33,9 @@
     mingw-w64-$MSYS2_ARCH-gst-plugins-bad-libs \
     mingw-w64-$MSYS2_ARCH-shared-mime-info \
     mingw-w64-$MSYS2_ARCH-python-gobject \
-<<<<<<< HEAD
-    mingw-w64-$MSYS2_ARCH-shaderc
-=======
     mingw-w64-$MSYS2_ARCH-shaderc \
     mingw-w64-$MSYS2_ARCH-vulkan \
     mingw-w64-$MSYS2_ARCH-vulkan-headers
->>>>>>> 29c29b0e
 
 mkdir -p _ccache
 export CCACHE_BASEDIR="$(pwd)"
@@ -53,7 +49,6 @@
     -Dx11-backend=false \
     -Dwayland-backend=false \
     -Dwin32-backend=true \
-    -Dvulkan=disabled \
     -Dintrospection=enabled \
     -Dgtk:werror=true \
     _build
