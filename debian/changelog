--- conflicted
+++ resolved
@@ -1,4 +1,24 @@
-<<<<<<< HEAD
+gtk4 (4.12.4+ds-3) unstable; urgency=medium
+
+  * d/control: Remove pandoc build-dependency.
+    It isn't needed any more, and pandoc is currently uninstallable in
+    unstable (#1057309, #1053686).
+
+ -- Simon McVittie <smcv@debian.org>  Sat, 09 Dec 2023 01:33:26 +0000
+
+gtk4 (4.12.4+ds-2) unstable; urgency=medium
+
+  [ Jeremy Bícha ]
+  * Reinstate Build-Depends on dh-sequence-gnome.
+    This is used by Ubuntu to pull in dh_translations.
+
+  [ Simon McVittie ]
+  * d/p/gsk-Always-use-RGBA-on-big-endian-architectures.patch:
+    Add proposed patch to fix test failure on big-endian CPUs
+    (Closes: #1057782)
+
+ -- Simon McVittie <smcv@debian.org>  Fri, 08 Dec 2023 17:36:22 +0000
+
 gtk4 (4.12.4+ds-1ubuntu1) noble; urgency=medium
 
   * Merge with Debian. Remaining changes:
@@ -9,28 +29,6 @@
     - Switch from the CUPS print backend to CPDB
 
  -- Jeremy Bícha <jbicha@ubuntu.com>  Mon, 27 Nov 2023 11:00:23 -0500
-=======
-gtk4 (4.12.4+ds-3) unstable; urgency=medium
-
-  * d/control: Remove pandoc build-dependency.
-    It isn't needed any more, and pandoc is currently uninstallable in
-    unstable (#1057309, #1053686).
-
- -- Simon McVittie <smcv@debian.org>  Sat, 09 Dec 2023 01:33:26 +0000
-
-gtk4 (4.12.4+ds-2) unstable; urgency=medium
-
-  [ Jeremy Bícha ]
-  * Reinstate Build-Depends on dh-sequence-gnome.
-    This is used by Ubuntu to pull in dh_translations.
-
-  [ Simon McVittie ]
-  * d/p/gsk-Always-use-RGBA-on-big-endian-architectures.patch:
-    Add proposed patch to fix test failure on big-endian CPUs
-    (Closes: #1057782)
-
- -- Simon McVittie <smcv@debian.org>  Fri, 08 Dec 2023 17:36:22 +0000
->>>>>>> 80d40bc6
 
 gtk4 (4.12.4+ds-1) unstable; urgency=medium
 
