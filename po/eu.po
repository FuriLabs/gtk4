# Basque translation of gtk+.
# Copyright (C) 1999 - 2011 Free Software Foundation, Inc.
#
# Joseba Bidaurrazaga van Dierdonck <gcpbivaj@lg.ehu.es>, 1999-2000.
# Hizkuntza Politikarako Sailburuordetza <hizpol@ej-gv.es>, 2004.
# Iñaki Larrañaga Murgoitio <dooteo@zundan.com>, 2004 - 2015, 2016, 2017.
# Asier Sarasua Garmendia  <asiersarasua@ni.eus>, 2019, 2020, 2021, 2022, 2023.
#
msgid ""
msgstr "Project-Id-Version: gtk+ master\n"
"Report-Msgid-Bugs-To: https://gitlab.gnome.org/GNOME/gtk/-/issues/\n"
<<<<<<< HEAD
"POT-Creation-Date: 2023-08-05 15:54+0000\n"
"PO-Revision-Date: 2023-08-06 10:00+0100\n"
=======
"POT-Creation-Date: 2023-12-23 22:01+0000\n"
"PO-Revision-Date: 2023-12-24 10:00+0100\n"
>>>>>>> 48f6ffad
"Last-Translator: Asier Sarasua Garmendia <asiersarasua@ni.eus>\n"
"Language-Team: Basque <librezale@librezale.eus>\n"
"Language: eu\n"
"MIME-Version: 1.0\n"
"Content-Type: text/plain; charset=UTF-8\n"
"Content-Transfer-Encoding: 8bit\n"
"Plural-Forms: nplurals=2; plural=(n != 1);\n"

#: gdk/broadway/gdkbroadway-server.c:135
#, c-format
msgid "Broadway display type not supported: %s"
msgstr "Broadway pantaila mota ez dago onartuta: %s"

#: gdk/gdkclipboard.c:232
msgid "This clipboard cannot store data."
msgstr "Arbel honek ezin du daturik biltegiratu."

#: gdk/gdkclipboard.c:287 gdk/gdkclipboard.c:785 gdk/gdkclipboard.c:1085
msgid "Cannot read from empty clipboard."
msgstr "Ezin da irakurri arbel huts batetik."

#: gdk/gdkclipboard.c:318 gdk/gdkclipboard.c:1135 gdk/gdkdrag.c:618
msgid "No compatible formats to transfer clipboard contents."
msgstr "Ez dago formatu bateragarririk arbeleko edukiak transferitzeko."

#: gdk/gdkcontentprovider.c:106 gdk/gdkcontentproviderimpl.c:313
#: gdk/gdkcontentproviderimpl.c:532
#, c-format
msgid "Cannot provide contents as “%s”"
msgstr "Ezin dira edukiak “%s” gisa hornitu"

#: gdk/gdkcontentprovider.c:127
#, c-format
msgid "Cannot provide contents as %s"
msgstr "Ezin dira edukiak %s gisa hornitu"

#: gdk/gdkdisplay.c:156 gdk/gdkglcontext.c:443
msgid "The current backend does not support OpenGL"
msgstr "Uneko motorrak ez du OpenGL onartzen"

#: gdk/gdkdisplay.c:1245 gdk/gdksurface.c:1252
msgid "Vulkan support disabled via GDK_DEBUG"
msgstr "Vulkan euskarria desgaituta GDK_DEBUG bidez"

#: gdk/gdkdisplay.c:1277
msgid "GL support disabled via GDK_DEBUG"
msgstr "GL euskarria desgaituta GDK_DEBUG bidez"

#: gdk/gdkdisplay.c:1575
msgid "No EGL configuration available"
msgstr "Ez dago EGL konfiguraziorik erabilgarri"

#: gdk/gdkdisplay.c:1583
msgid "Failed to get EGL configurations"
msgstr "Huts egin du EGL konfigurazioa eskuratzeak"

#: gdk/gdkdisplay.c:1613
msgid "No EGL configuration with required features found"
msgstr "Ez da beharrezkoak diren eginbideak dituen EGL konfiguraziorik aurkitu"

#: gdk/gdkdisplay.c:1620
msgid "No perfect EGL configuration found"
msgstr "Ez da EGL konfigurazio perfektua aurkitu"

#: gdk/gdkdisplay.c:1662
#, c-format
msgid "EGL implementation is missing extension %s"
msgid_plural "EGL implementation is missing %2$d extensions: %1$s"
msgstr[0] "EGL inplementazioari %s hedapena falta zaio"
msgstr[1] "EGL inplementazioari %2$d hedapen falta zaizkio: %1$s"

#: gdk/gdkdisplay.c:1695
msgid "libEGL not available in this sandbox"
msgstr "libEGL ez dago erabilgarri isolatu honetan"

#: gdk/gdkdisplay.c:1696
msgid "libEGL not available"
msgstr "libEGL ez dago erabilgarri"

#: gdk/gdkdisplay.c:1706
msgid "Failed to create EGL display"
msgstr "Huts egin du EGL ikuspegia sortzeak"

#: gdk/gdkdisplay.c:1716
msgid "Could not initialize EGL display"
msgstr "Ezin da EGL ikuspegia hasieratu"

#: gdk/gdkdisplay.c:1727
#, c-format
msgid "EGL version %d.%d is too old. GTK requires %d.%d"
msgstr "EGL %d.%d bertsioa zaharregia da. GTK aplikazioak %d.%d behar du"

#: gdk/gdkdrop.c:130
msgid "Drag’n’drop from other applications is not supported."
msgstr "Ez da onartzen beste aplikazio batzuetatik arrastatu eta jaregitea."

#: gdk/gdkdrop.c:163
msgid "No compatible formats to transfer contents."
msgstr "Ez dago formatu bateragarririk edukiak transferitzeko."

#: gdk/gdkglcontext.c:402 gdk/x11/gdkglcontext-glx.c:642
msgid "No GL API allowed."
msgstr "Ez da onartzen GL APIrik."

#: gdk/gdkglcontext.c:426 gdk/win32/gdkglcontext-win32-wgl.c:387
#: gdk/win32/gdkglcontext-win32-wgl.c:530
#: gdk/win32/gdkglcontext-win32-wgl.c:574 gdk/x11/gdkglcontext-glx.c:691
msgid "Unable to create a GL context"
msgstr "Ezin da GL testuingurua sortu"

#: gdk/gdkglcontext.c:1281
msgid "Anything but OpenGL ES disabled via GDK_DEBUG"
msgstr "OpenGL ES salbu, beste guztia desgaituta GDK_DEBUG bidez"

#: gdk/gdkglcontext.c:1290
#, c-format
msgid "Application does not support %s API"
msgstr "Aplikazioak ez du %s APIa onartzen"

#. translators: This is about OpenGL backend names, like
#. * "Trying to use X11 GLX, but EGL is already in use"
<<<<<<< HEAD
#: gdk/gdkglcontext.c:1863
=======
#: gdk/gdkglcontext.c:1899
>>>>>>> 48f6ffad
#, c-format
msgid "Trying to use %s, but %s is already in use"
msgstr "%s erabiltzen saiatzen, baina %s jadanik erabiltzen ari da"

#: gdk/gdktexture.c:530
msgid "Unknown image format."
msgstr "Irudi-formatu ezezaguna."

#.
#. * Translators, the strings in the “keyboard label” context are
#. * display names for keyboard keys. Some of them have prefixes like
#. * XF86 or ISO_ — these should be removed in the translation. Similarly,
#. * underscores should be replaced by spaces. The prefix “KP_” stands
#. * for “key pad” and you may want to include that in your translation.
#. * Here are some examples of English translations:
#. * XF86AudioMute - Audio mute
#. * Scroll_lock   - Scroll lock
#. * KP_Space      - Space (keypad)
#.
#: gdk/keynamesprivate.h:6843
msgctxt "keyboard label"
msgid "BackSpace"
msgstr "Atzera-tekla"

#: gdk/keynamesprivate.h:6844
msgctxt "keyboard label"
msgid "Tab"
msgstr "Tabulazioa"

#: gdk/keynamesprivate.h:6845
msgctxt "keyboard label"
msgid "Return"
msgstr "Sartu"

#: gdk/keynamesprivate.h:6846
msgctxt "keyboard label"
msgid "Pause"
msgstr "Pausatu"

#: gdk/keynamesprivate.h:6847
msgctxt "keyboard label"
msgid "Scroll_Lock"
msgstr "Blok. _Korr."

#: gdk/keynamesprivate.h:6848
msgctxt "keyboard label"
msgid "Sys_Req"
msgstr "Sist. _Esk."

#: gdk/keynamesprivate.h:6849
msgctxt "keyboard label"
msgid "Escape"
msgstr "Ihes"

#: gdk/keynamesprivate.h:6850
msgctxt "keyboard label"
msgid "Multi_key"
msgstr "Hainbat _tekla"

#: gdk/keynamesprivate.h:6851
msgctxt "keyboard label"
msgid "Home"
msgstr "Karpeta nagusia"

#: gdk/keynamesprivate.h:6852
msgctxt "keyboard label"
msgid "Left"
msgstr "Ezkerrera"

#: gdk/keynamesprivate.h:6853
msgctxt "keyboard label"
msgid "Up"
msgstr "Gora"

#: gdk/keynamesprivate.h:6854
msgctxt "keyboard label"
msgid "Right"
msgstr "Eskuinera"

#: gdk/keynamesprivate.h:6855
msgctxt "keyboard label"
msgid "Down"
msgstr "Behera"

#: gdk/keynamesprivate.h:6856 gtk/gtkshortcutlabel.c:217
msgctxt "keyboard label"
msgid "Page_Up"
msgstr "Orri-_gora"

#: gdk/keynamesprivate.h:6857 gtk/gtkshortcutlabel.c:220
msgctxt "keyboard label"
msgid "Page_Down"
msgstr "Orri-_behera"

#: gdk/keynamesprivate.h:6858
msgctxt "keyboard label"
msgid "End"
msgstr "Amaiera"

#: gdk/keynamesprivate.h:6859
msgctxt "keyboard label"
msgid "Begin"
msgstr "Hasiera"

#: gdk/keynamesprivate.h:6860
msgctxt "keyboard label"
msgid "Print"
msgstr "Inprimatu"

#: gdk/keynamesprivate.h:6861
msgctxt "keyboard label"
msgid "Insert"
msgstr "Txertatu"

#: gdk/keynamesprivate.h:6862
msgctxt "keyboard label"
msgid "Num_Lock"
msgstr "_Blok. zenb."

#. Translators: KP_ means “key pad” here
#: gdk/keynamesprivate.h:6864
msgctxt "keyboard label"
msgid "KP_Space"
msgstr "TNum. _Zuriunea"

#: gdk/keynamesprivate.h:6865
msgctxt "keyboard label"
msgid "KP_Tab"
msgstr "TNum. _Tabulazioa"

#: gdk/keynamesprivate.h:6866
msgctxt "keyboard label"
msgid "KP_Enter"
msgstr "TNum. _Sartu"

#: gdk/keynamesprivate.h:6867
msgctxt "keyboard label"
msgid "KP_Home"
msgstr "TNum. _Hasiera"

#: gdk/keynamesprivate.h:6868
msgctxt "keyboard label"
msgid "KP_Left"
msgstr "TNum. E_zkerrera"

#: gdk/keynamesprivate.h:6869
msgctxt "keyboard label"
msgid "KP_Up"
msgstr "TNum. _Gora"

#: gdk/keynamesprivate.h:6870
msgctxt "keyboard label"
msgid "KP_Right"
msgstr "TNum. E_skuinera"

#: gdk/keynamesprivate.h:6871
msgctxt "keyboard label"
msgid "KP_Down"
msgstr "TNum. _Behera"

#: gdk/keynamesprivate.h:6872
msgctxt "keyboard label"
msgid "KP_Page_Up"
msgstr "TNum. Orri-_gora"

#: gdk/keynamesprivate.h:6873
msgctxt "keyboard label"
msgid "KP_Prior"
msgstr "TNum. _Aurrekoa"

#: gdk/keynamesprivate.h:6874
msgctxt "keyboard label"
msgid "KP_Page_Down"
msgstr "TNum. Orri-_behera"

#: gdk/keynamesprivate.h:6875
msgctxt "keyboard label"
msgid "KP_Next"
msgstr "TNum. H_urrengoa"

#: gdk/keynamesprivate.h:6876
msgctxt "keyboard label"
msgid "KP_End"
msgstr "TNum. _Amaiera"

#: gdk/keynamesprivate.h:6877
msgctxt "keyboard label"
msgid "KP_Begin"
msgstr "TNum. _Hasiera"

#: gdk/keynamesprivate.h:6878
msgctxt "keyboard label"
msgid "KP_Insert"
msgstr "TNum. _Txertatu"

#: gdk/keynamesprivate.h:6879
msgctxt "keyboard label"
msgid "KP_Delete"
msgstr "TNum. _Ezabatu"

#: gdk/keynamesprivate.h:6880
msgctxt "keyboard label"
msgid "Delete"
msgstr "Ezabatu"

#: gdk/keynamesprivate.h:6881
msgctxt "keyboard label"
msgid "MonBrightnessUp"
msgstr "Monitorea: igo distira"

#: gdk/keynamesprivate.h:6882
msgctxt "keyboard label"
msgid "MonBrightnessDown"
msgstr "Monitorea: jaitsi distira"

#: gdk/keynamesprivate.h:6883
msgctxt "keyboard label"
msgid "KbdBrightnessUp"
msgstr "Teklatua: igo distira"

#: gdk/keynamesprivate.h:6884
msgctxt "keyboard label"
msgid "KbdBrightnessDown"
msgstr "Teklatua: jaitsi distira"

#: gdk/keynamesprivate.h:6885
msgctxt "keyboard label"
msgid "AudioMute"
msgstr "Audioa: mututu"

#: gdk/keynamesprivate.h:6886
msgctxt "keyboard label"
msgid "AudioMicMute"
msgstr "Audioa: mututu mikrofonoa"

#: gdk/keynamesprivate.h:6887
msgctxt "keyboard label"
msgid "AudioLowerVolume"
msgstr "Audioa: jaitsi bolumena"

#: gdk/keynamesprivate.h:6888
msgctxt "keyboard label"
msgid "AudioRaiseVolume"
msgstr "Audioa: igo bolumena"

#: gdk/keynamesprivate.h:6889
msgctxt "keyboard label"
msgid "AudioPlay"
msgstr "Audioa: erreproduzitu"

#: gdk/keynamesprivate.h:6890
msgctxt "keyboard label"
msgid "AudioStop"
msgstr "Audioa: gelditu"

#: gdk/keynamesprivate.h:6891
msgctxt "keyboard label"
msgid "AudioNext"
msgstr "Audioa: hurrengoa"

#: gdk/keynamesprivate.h:6892
msgctxt "keyboard label"
msgid "AudioPrev"
msgstr "Audioa: aurrekoa"

#: gdk/keynamesprivate.h:6893
msgctxt "keyboard label"
msgid "AudioRecord"
msgstr "Audioa: grabatu"

#: gdk/keynamesprivate.h:6894
msgctxt "keyboard label"
msgid "AudioPause"
msgstr "Audioa: pausatu"

#: gdk/keynamesprivate.h:6895
msgctxt "keyboard label"
msgid "AudioRewind"
msgstr "Audioa: birbobinatu"

#: gdk/keynamesprivate.h:6896
msgctxt "keyboard label"
msgid "AudioMedia"
msgstr "Audioa: euskarria"

#: gdk/keynamesprivate.h:6897
msgctxt "keyboard label"
msgid "Eject"
msgstr "Egotzi"

#: gdk/keynamesprivate.h:6898
msgctxt "keyboard label"
msgid "Explorer"
msgstr "Arakatzailea"

#: gdk/keynamesprivate.h:6899
msgctxt "keyboard label"
msgid "Calculator"
msgstr "Kalkulagailua"

#: gdk/keynamesprivate.h:6900
msgctxt "keyboard label"
msgid "Mail"
msgstr "Posta"

#: gdk/keynamesprivate.h:6901
msgctxt "keyboard label"
msgid "WWW"
msgstr "WWW"

#: gdk/keynamesprivate.h:6902
msgctxt "keyboard label"
msgid "Search"
msgstr "Bilatu"

#: gdk/keynamesprivate.h:6903
msgctxt "keyboard label"
msgid "Tools"
msgstr "Tresnak"

#: gdk/keynamesprivate.h:6904
msgctxt "keyboard label"
msgid "ScreenSaver"
msgstr "Pantaila-babeslea"

#: gdk/keynamesprivate.h:6905
msgctxt "keyboard label"
msgid "Battery"
msgstr "Bateria"

#: gdk/keynamesprivate.h:6906
msgctxt "keyboard label"
msgid "Launch1"
msgstr "Abiarazi 1"

#: gdk/keynamesprivate.h:6907
msgctxt "keyboard label"
msgid "Forward"
msgstr "Aurrera"

#: gdk/keynamesprivate.h:6908
msgctxt "keyboard label"
msgid "Back"
msgstr "Atzera"

#: gdk/keynamesprivate.h:6909
msgctxt "keyboard label"
msgid "Sleep"
msgstr "Lo egin"

#: gdk/keynamesprivate.h:6910
msgctxt "keyboard label"
msgid "Hibernate"
msgstr "Hibernatu"

#: gdk/keynamesprivate.h:6911
msgctxt "keyboard label"
msgid "WLAN"
msgstr "WLAN"

#: gdk/keynamesprivate.h:6912
msgctxt "keyboard label"
msgid "WebCam"
msgstr "Web kamera"

#: gdk/keynamesprivate.h:6913
msgctxt "keyboard label"
msgid "Display"
msgstr "Pantaila"

#: gdk/keynamesprivate.h:6914
msgctxt "keyboard label"
msgid "TouchpadToggle"
msgstr "Ukipen-TeklatuaTxandakatu"

#: gdk/keynamesprivate.h:6915
msgctxt "keyboard label"
msgid "WakeUp"
msgstr "Esnatu"

#: gdk/keynamesprivate.h:6916
msgctxt "keyboard label"
msgid "Suspend"
msgstr "Eseki"

#: gdk/loaders/gdkjpeg.c:63
#, c-format
msgid "Error interpreting JPEG image file (%s)"
msgstr "Errorea JPEG irudi-fitxategia (%s) interpretatzen"

#: gdk/loaders/gdkjpeg.c:194
#, c-format
msgid "Unsupported JPEG colorspace (%d)"
msgstr "Onartzen ez den JPEG kolore-espazioa (%d)"

#: gdk/loaders/gdkjpeg.c:203 gdk/loaders/gdkpng.c:280 gdk/loaders/gdktiff.c:467
#, c-format
msgid "Not enough memory for image size %ux%u"
msgstr "Ez dago %ux%u tamainako irudia marrazteko adina memoriarik"

#: gdk/loaders/gdkpng.c:118
#, c-format
msgid "Error reading png (%s)"
msgstr "Errorea PNGa irakurtzean (%s)"

#: gdk/loaders/gdkpng.c:211
#, c-format
msgid "Unsupported depth %u in png image"
msgstr "Onartzen ez den %u sakonera PNG irudian"

#: gdk/loaders/gdkpng.c:261
#, c-format
msgid "Unsupported color type %u in png image"
msgstr "Onartzen ez den %u kolore mota PNG irudian"

#: gdk/loaders/gdktiff.c:353
msgid "Failed to load RGB data from TIFF file"
msgstr "Ezin dira RGB datuak kargatu TIFF fitxategitik"

#: gdk/loaders/gdktiff.c:396
msgid "Could not load TIFF data"
msgstr "Ezin dira TIFF datuak kargatu"

#: gdk/loaders/gdktiff.c:479
#, c-format
msgid "Reading data failed at row %d"
msgstr "Datuen irakurketak huts egin du %d errenkadan"

#: gdk/macos/gdkmacospasteboard.c:211 gdk/wayland/gdkclipboard-wayland.c:240
#: gdk/wayland/gdkdrop-wayland.c:207 gdk/wayland/gdkprimary-wayland.c:343
#: gdk/win32/gdkdrop-win32.c:1018 gdk/win32/gdkdrop-win32.c:1063
#: gdk/x11/gdkclipboard-x11.c:805 gdk/x11/gdkdrop-x11.c:235
msgid "No compatible transfer format found"
msgstr "Ez da transferentziarako formatu bateragarririk aurkitu"

#: gdk/macos/gdkmacospasteboard.c:297
#, c-format
msgid "Failed to decode contents with mime-type of '%s'"
msgstr "Huts egin du '%s' mime mota duten edukiak deskodetzeak"

#: gdk/win32/gdkclipdrop-win32.c:719
#, c-format
msgid "Cannot claim clipboard ownership. OpenClipboard() timed out."
msgstr "Ezin izan da arbelaren jabetza eskatu. OpenClipboard() denbora-mugara iritsi da."

#: gdk/win32/gdkclipdrop-win32.c:729
#, c-format
msgid "Cannot claim clipboard ownership. Another process claimed it before us."
msgstr "Ezin izan da arbelaren jabetza eskatu. Beste prozesu batek eskatu du guk baino lehenago."

#: gdk/win32/gdkclipdrop-win32.c:743
#, c-format
msgid "Cannot claim clipboard ownership. OpenClipboard() failed: 0x%lx."
msgstr "Ezin izan da arbelaren jabetza eskatu. OpenClipboard() prozesuak huts egin du: 0x%lx."

#: gdk/win32/gdkclipdrop-win32.c:755
#, c-format
msgid "Cannot claim clipboard ownership. EmptyClipboard() failed: 0x%lx."
msgstr "Ezin izan da arbelaren jabetza eskatu. EmptyClipboard() prozesuak huts egin du: 0x%lx."

#: gdk/win32/gdkclipdrop-win32.c:798
#, c-format
msgid "Cannot set clipboard data. OpenClipboard() timed out."
msgstr "Ezin izan da arbelaren datuak ezarri. OpenClipboard() denbora-mugara iritsi da."

#: gdk/win32/gdkclipdrop-win32.c:808 gdk/win32/gdkclipdrop-win32.c:839
#, c-format
msgid "Cannot set clipboard data. Another process claimed clipboard ownership."
msgstr "Ezin izan da arbelaren datuak ezarri. Beste prozesu batek eskatu du guk baino lehenago."

#: gdk/win32/gdkclipdrop-win32.c:822
#, c-format
msgid "Cannot set clipboard data. OpenClipboard() failed: 0x%lx."
msgstr "Ezin izan da arbelaren datuak ezarri. OpenClipboard() prozesuak huts egin du: 0x%lx."

#: gdk/win32/gdkclipdrop-win32.c:874
#, c-format
msgid "Cannot get clipboard data. GlobalLock(0x%p) failed: 0x%lx."
msgstr "Ezin izan dira arbelaren datuak eskuratu. GlobalLock(0x%p) prozesuak huts egin du: 0x%lx."

#: gdk/win32/gdkclipdrop-win32.c:885
#, c-format
msgid "Cannot get clipboard data. GlobalSize(0x%p) failed: 0x%lx."
msgstr "Ezin izan dira arbelaren datuak eskuratu. GlobalSize(0x%p) prozesuak huts egin du: 0x%lx."

#: gdk/win32/gdkclipdrop-win32.c:898
#, c-format
msgid ""
"Cannot get clipboard data. Failed to allocate %s bytes to store the data."
msgstr "Ezin izan dira arbelaren datuak eskuratu. Huts egin du %s byte esleitzeak datuak biltegiratzeko."

#: gdk/win32/gdkclipdrop-win32.c:930
#, c-format
msgid "Cannot get clipboard data. OpenClipboard() timed out."
msgstr "Ezin izan dira arbelaren datuak eskuratu. OpenClipboard() denbora-mugara iritsi da."

#: gdk/win32/gdkclipdrop-win32.c:940
#, c-format
msgid "Cannot get clipboard data. Clipboard ownership changed."
msgstr "Ezin izan dira arbelaren datuak eskuratu. Arbelaren jabetza aldatu da."

#: gdk/win32/gdkclipdrop-win32.c:950
#, c-format
msgid ""
"Cannot get clipboard data. Clipboard data changed before we could get it."
msgstr "Ezin izan dira arbelaren datuak eskuratu. Arbelaren jabetza aldatu da guk eskuratu baino lehen."

#: gdk/win32/gdkclipdrop-win32.c:967
#, c-format
msgid "Cannot get clipboard data. OpenClipboard() failed: 0x%lx."
msgstr "Ezin izan dira arbelaren datuak eskuratu. OpenClipboard() prozesuak huts egin du: 0x%lx."

#: gdk/win32/gdkclipdrop-win32.c:992
#, c-format
msgid "Cannot get clipboard data. No compatible transfer format found."
msgstr "Ezin izan dira arbelaren datuak eskuratu. Ez da transferentziarako formatu bateragarririk aurkitu."

#: gdk/win32/gdkclipdrop-win32.c:1002
#, c-format
msgid "Cannot get clipboard data. GetClipboardData() failed: 0x%lx."
msgstr "Ezin izan dira arbelaren datuak eskuratu. GetClipboardData() prozesuak huts egin du: 0x%lx."

#: gdk/win32/gdkdrop-win32.c:949
#, c-format
msgid "Cannot get DnD data. GlobalLock(0x%p) failed: 0x%lx."
msgstr "Ezin izan dira DnD datuak eskuratu. GlobalLock(0x%p) prozesuak huts egin du: 0x%lx."

#: gdk/win32/gdkdrop-win32.c:958
#, c-format
msgid "Cannot get DnD data. GlobalSize(0x%p) failed: 0x%lx."
msgstr "Ezin izan dira DnD datuak eskuratu. GlobalSize(0x%p) prozesuak huts egin du: 0x%lx."

#: gdk/win32/gdkdrop-win32.c:969
#, c-format
msgid "Cannot get DnD data. Failed to allocate %s bytes to store the data."
msgstr "Ezin izan dira DnD datuak eskuratu. Huts egin du %s byte esleitzeak datuak biltegiratzeko."

#: gdk/win32/gdkdrop-win32.c:1037
#, c-format
msgid "GDK surface 0x%p is not registered as a drop target"
msgstr "0x%p GDK gainazala ez dago erregistratuta jaregiteko helburu gisa"

#: gdk/win32/gdkdrop-win32.c:1044
#, c-format
msgid "Target context record 0x%p has no data object"
msgstr "0x%p testuinguruko helburu-erregistroak ez du datu-objekturik"

#: gdk/win32/gdkdrop-win32.c:1082
#, c-format
msgid "IDataObject_GetData (0x%x) failed, returning 0x%lx"
msgstr "IDataObject_GetData (0x%x) prozesuak huts egin du, 0x%lx itzultzen"

#: gdk/win32/gdkdrop-win32.c:1114
#, c-format
msgid "Failed to transmute DnD data W32 format 0x%x to %p (%s)"
msgstr "Huts egin du DnD datuen 0x%x W32 formatua  %p formatura bihurtzeak (%s)"

#: gdk/win32/gdkglcontext-win32-wgl.c:319
msgid "No GL implementation is available"
msgstr "Ez dago GL inplementaziorik erabilgarri"

#: gdk/win32/gdkglcontext-win32-wgl.c:396
#, c-format
msgid "WGL version %d.%d is too low, need at least %d.%d"
msgstr "WGL %d.%d bertsioa zaharregia da, gutxienez %d.%d behar da"

#: gdk/win32/gdkglcontext-win32-wgl.c:414
#, c-format
msgid "GL implementation cannot share GL contexts"
msgstr "GL inplementazioak ezin ditu GL testuinguruak partekatu"

#: gdk/win32/gdkglcontext-win32-wgl.c:696
msgid "No available configurations for the given pixel format"
msgstr "Ez dago emandako pixel formatuaren konfiguraziorik erabilgarri"

#: gdk/win32/gdkhdataoutputstream-win32.c:63
msgid "writing a closed stream"
msgstr "korronte itxia idazten"

#: gdk/win32/gdkhdataoutputstream-win32.c:85
msgid "g_try_realloc () failed"
msgstr "g_try_realloc () prozesuak huts egin du"

#: gdk/win32/gdkhdataoutputstream-win32.c:93
#: gdk/win32/gdkhdataoutputstream-win32.c:231
msgid "GlobalReAlloc() failed: "
msgstr "GlobalReAlloc() prozesuak huts egin du: "

#: gdk/win32/gdkhdataoutputstream-win32.c:105
msgid "Ran out of buffer space (buffer size is fixed)"
msgstr "Buffer lekua amaitu da (bufferraren tamaina finkoa da)"

#: gdk/win32/gdkhdataoutputstream-win32.c:203
msgid "Can’t transmute a single handle"
msgstr "Ezin da helduleku bakan bat bihurtu"

#: gdk/win32/gdkhdataoutputstream-win32.c:215
#, c-format
msgid "Failed to transmute %zu bytes of data from %s to %u"
msgstr "Huts egin du datuen %zu byte %s-tik %u-ra bihurtzeak"

#: gdk/win32/gdkhdataoutputstream-win32.c:250
msgid "GlobalLock() failed: "
msgstr "GlobalLock() prozesuak huts egin du: "

#: gdk/win32/gdkhdataoutputstream-win32.c:364
msgid "GlobalAlloc() failed: "
msgstr "GlobalAlloc() prozesuak huts egin du: "

#: gdk/x11/gdkapplaunchcontext-x11.c:299
#, c-format
msgid "Starting “%s”"
msgstr "“%s” abiarazten"

#: gdk/x11/gdkapplaunchcontext-x11.c:312
#, c-format
msgid "Opening “%s”"
msgstr "“%s” irekitzen"

#: gdk/x11/gdkapplaunchcontext-x11.c:317
#, c-format
msgid "Opening %d Item"
msgid_plural "Opening %d Items"
msgstr[0] "Elementu %d irekitzen"
msgstr[1] "%d elementu irekitzen"

#: gdk/x11/gdkclipboard-x11.c:475
msgid "Clipboard manager could not store selection."
msgstr "Arbel-kudeatzaileak ezin izan da hautapena biltegiratu."

#: gdk/x11/gdkclipboard-x11.c:655
msgid "Cannot store clipboard. No clipboard manager is active."
msgstr "Ezin da arbela biltegiratu. Ez dago arbel-kudeatzaile aktiborik."

#: gdk/x11/gdkglcontext-glx.c:810
msgid "No GLX configurations available"
msgstr "Ez dago GLX konfiguraziorik erabilgarri"

#: gdk/x11/gdkglcontext-glx.c:883
msgid "No GLX configuration with required features found"
msgstr "Ez da beharrezkoak diren eginbideak dituen GLX konfiguraziorik aurkitu"

#: gdk/x11/gdkglcontext-glx.c:957
msgid "GLX is not supported"
msgstr "GLX ez dago onartuta"

#: gdk/x11/gdkselectioninputstream-x11.c:467
#, c-format
msgid "Format %s not supported"
msgstr "%s formatua ez da onartzen"

#: gdk/x11/gdktextlistconverter-x11.c:65 gdk/x11/gdktextlistconverter-x11.c:105
msgid "Not enough space in destination"
msgstr "Ez dago nahikoa lekurik helburuan"

#: gdk/x11/gdktextlistconverter-x11.c:91 gdk/x11/gdktextlistconverter-x11.c:195
msgid "Need complete input to do conversion"
msgstr "Sarrera osoa behar da bihurketarako"

#: gdk/x11/gdktextlistconverter-x11.c:216
#: gdk/x11/gdktextlistconverter-x11.c:250
msgid "Invalid byte sequence in conversion input"
msgstr "Byteen sekuentzia baliogabea bihurketa-sarreran"

#: gdk/x11/gdktextlistconverter-x11.c:242
msgid "Invalid formats in compound text conversion."
msgstr "Baliogabeko formatuak testu konposatuaren bihurketan."

#: gdk/x11/gdktextlistconverter-x11.c:259
#, c-format
msgid "Unsupported encoding “%s”"
msgstr "Onartzen ez den kodeketa: “%s”"

#: gsk/gl/gskglrenderer.c:132
#, c-format
msgid "This GLES %d.%d implementation does not support half-float vertex data"
msgstr "GLES %d.%d inplementazio honek ez du onartzen erpin-datu sasimugikorrak"

#: gtk/a11y/gtkatspiaction.c:239
msgctxt "accessibility"
msgid "Click"
msgstr "Egin klik"

#: gtk/a11y/gtkatspiaction.c:240
msgctxt "accessibility"
msgid "Clicks the button"
msgstr "Botoian klik egiten du"

#: gtk/a11y/gtkatspiaction.c:290
msgctxt "accessibility"
msgid "Toggle"
msgstr "Txandakatu"

#: gtk/a11y/gtkatspiaction.c:291
msgctxt "accessibility"
msgid "Toggles the switch"
msgstr "Aldatzailea txandakatzen du"

#: gtk/a11y/gtkatspiaction.c:371
msgctxt "accessibility"
msgid "Select"
msgstr "Hautatu"

#: gtk/a11y/gtkatspiaction.c:372
msgctxt "accessibility"
msgid "Selects the color"
msgstr "Kolorea hautatzen du"

#: gtk/a11y/gtkatspiaction.c:379 gtk/a11y/gtkatspiaction.c:439
#: gtk/a11y/gtkatspiaction.c:495 gtk/a11y/gtkatspiaction.c:603
#: gtk/a11y/gtkatspiaction.c:690
msgctxt "accessibility"
msgid "Activate"
msgstr "Aktibatu"

#: gtk/a11y/gtkatspiaction.c:380
msgctxt "accessibility"
msgid "Activates the color"
msgstr "Kolorea aktibatzen du"

#: gtk/a11y/gtkatspiaction.c:387
msgctxt "accessibility"
msgid "Customize"
msgstr "Pertsonalizatu"

#: gtk/a11y/gtkatspiaction.c:388
msgctxt "accessibility"
msgid "Customizes the color"
msgstr "Kolorea pertsonalizatzen du"

#: gtk/a11y/gtkatspiaction.c:440
msgctxt "accessibility"
msgid "Activates the expander"
msgstr "Zabaltzailea aktibatzen du"

#: gtk/a11y/gtkatspiaction.c:496 gtk/a11y/gtkatspiaction.c:604
#: gtk/a11y/gtkatspiaction.c:691
msgctxt "accessibility"
msgid "Activates the entry"
msgstr "Sarrera aktibatzen du"

#: gtk/a11y/gtkatspiaction.c:503
msgctxt "accessibility"
msgid "Activate primary icon"
msgstr "Aktibatu ikono nagusia"

#: gtk/a11y/gtkatspiaction.c:504
msgctxt "accessibility"
msgid "Activates the primary icon of the entry"
msgstr "Sarreraren ikono nagusia aktibatzen du"

#: gtk/a11y/gtkatspiaction.c:511
msgctxt "accessibility"
msgid "Activate secondary icon"
msgstr "Aktibatu bigarren mailako ikonoa"

#: gtk/a11y/gtkatspiaction.c:512
msgctxt "accessibility"
msgid "Activates the secondary icon of the entry"
msgstr "Sarreraren bigarren mailako ikonoa aktibatzen du"

#: gtk/a11y/gtkatspiaction.c:611
msgctxt "accessibility"
msgid "Peek"
msgstr "Begi-kolpea"

#: gtk/a11y/gtkatspiaction.c:612
msgctxt "accessibility"
msgid "Shows the contents of the password entry"
msgstr "Pasahitz-sarreraren edukia erakusten du"

#: gtk/a11y/gtkatspiaction.c:698
msgctxt "accessibility"
msgid "Clear"
msgstr "Garbitu"

#: gtk/a11y/gtkatspiaction.c:699
msgctxt "accessibility"
msgid "Clears the contents of the entry"
msgstr "Sarreraren edukia garbitzen du"

#: gtk/a11y/gtkatspiroot.c:256 gtk/gtkaccessible.c:834
msgctxt "accessibility"
msgid "application"
msgstr "aplikazioa"

#: gtk/css/gtkcssdataurl.c:69
#, c-format
msgid "Not a data: URL"
msgstr "Ez dago daturik: URL"

#: gtk/css/gtkcssdataurl.c:82
#, c-format
msgid "Malformed data: URL"
msgstr "Gaizki osatutako datuak: URL"

#: gtk/css/gtkcssdataurl.c:140
#, c-format
msgid "Could not unescape string"
msgstr "Ezin izan zaio kateari ihesa kendu"

#: gtk/deprecated/gtkappchooserbutton.c:323
msgid "Other app…"
msgstr "Beste aplikazioa…"

#: gtk/deprecated/gtkappchooserdialog.c:215
#: gtk/deprecated/gtkappchooserdialog.c:266
msgid "Select Application"
msgstr "Hautatu aplikazioa"

#. Translators: %s is a filename
#: gtk/deprecated/gtkappchooserdialog.c:222
#, c-format
msgid "Opening “%s”."
msgstr "“%s” irekitzen."

#: gtk/deprecated/gtkappchooserdialog.c:223
#, c-format
msgid "No applications found for “%s”"
msgstr "Ez da '%s'(r)en aplikaziorik aurkitu"

#. Translators: %s is a file type description
#: gtk/deprecated/gtkappchooserdialog.c:228
#, c-format
msgid "Opening “%s” files."
msgstr "'%s' fitxategiak irekitzen."

#: gtk/deprecated/gtkappchooserdialog.c:230
#, c-format
msgid "No applications found for “%s” files"
msgstr "Ez da '%s' fitxategientzako aplikaziorik aurkitu"

#: gtk/deprecated/gtkappchooserdialog.c:432
msgid "Failed to start GNOME Software"
msgstr "Huts egin du GNOME Softwarea abiaraztean"

#: gtk/deprecated/gtkappchooserwidget.c:525
msgid "Default App"
msgstr "Aplikazio lehenetsia"

#: gtk/deprecated/gtkappchooserwidget.c:575
#, c-format
msgid "No apps found for “%s”."
msgstr "Ez da aplikaziorik aurkitu '%s'(r)entzako."

#: gtk/deprecated/gtkappchooserwidget.c:658
msgid "Recommended Apps"
msgstr "Gomendatutako aplikazioak"

#: gtk/deprecated/gtkappchooserwidget.c:673
msgid "Related Apps"
msgstr "Erlazionatutako aplikazioak"

#: gtk/deprecated/gtkappchooserwidget.c:687
msgid "Other Apps"
msgstr "Beste aplikazioak"

#. This label is displayed in a treeview cell displaying
#. * a disabled accelerator key combination.
#.
#: gtk/deprecated/gtkcellrendereraccel.c:294
msgctxt "Accelerator"
msgid "Disabled"
msgstr "Desgaituta"

#. This label is displayed in a treeview cell displaying
#. * an accelerator key combination that is not valid according
#. * to gtk_accelerator_valid().
#.
#: gtk/deprecated/gtkcellrendereraccel.c:304
msgctxt "Accelerator"
msgid "Invalid"
msgstr "Baliogabea"

#. This label is displayed in a treeview cell displaying an accelerator
#. * when the cell is clicked to change the acelerator.
#.
#: gtk/deprecated/gtkcellrendereraccel.c:436
#: gtk/deprecated/gtkcellrendereraccel.c:729
msgid "New accelerator…"
msgstr "Bizkortzaile berria…"

#: gtk/deprecated/gtkcellrendererprogress.c:132
#: gtk/deprecated/gtkcellrendererprogress.c:322
#: gtk/deprecated/gtkcellrendererprogress.c:352
#, c-format
msgctxt "progress bar label"
msgid "%d %%"
msgstr "%%%d"

#: gtk/deprecated/gtkcolorbutton.c:183 gtk/deprecated/gtkcolorbutton.c:311
#: gtk/gtkcolordialog.c:411
msgid "Pick a Color"
msgstr "Hautatu kolorea"

#: gtk/deprecated/gtkcolorbutton.c:502 gtk/gtkcolorchooserwidget.c:313
#: gtk/gtkcolordialogbutton.c:302
#, c-format
msgid "Red %d%%, Green %d%%, Blue %d%%, Alpha %d%%"
msgstr "Gorria %d%%, berdea %d%%, urdina %d%%, alfa %d%%"

#: gtk/deprecated/gtkcolorbutton.c:508 gtk/gtkcolorchooserwidget.c:319
#: gtk/gtkcolordialogbutton.c:308
#, c-format
msgid "Red %d%%, Green %d%%, Blue %d%%"
msgstr "Gorria %%%d, berdea %%%d, urdina %%%d"

#: gtk/deprecated/gtkfontbutton.c:396
msgid "Sans 12"
msgstr "Sans 12"

#: gtk/deprecated/gtkfontbutton.c:507 gtk/deprecated/gtkfontbutton.c:621
#: gtk/gtkfontdialog.c:596
msgid "Pick a Font"
msgstr "Hautatu letra-tipoa"

#: gtk/deprecated/gtkfontbutton.c:597 gtk/gtkfilechooserwidget.c:3871
#: gtk/gtkfontdialogbutton.c:115 gtk/inspector/visual.ui:169
msgid "Font"
msgstr "Letra-tipoa"

#: gtk/deprecated/gtkfontbutton.c:1152 gtk/gtkfontdialogbutton.c:614
msgctxt "font"
msgid "None"
msgstr "Bat ere ez"

#: gtk/deprecated/gtklockbutton.c:294 gtk/ui/gtklockbutton.ui:20
msgid "Lock"
msgstr "Blokeatu"

#: gtk/deprecated/gtklockbutton.c:308 gtk/ui/gtklockbutton.ui:26
msgid "Unlock"
msgstr "Desblokeatu"

#: gtk/deprecated/gtklockbutton.c:322
msgid ""
"Dialog is unlocked.\n"
"Click to prevent further changes"
msgstr "Elkarrizketa-koadroa desblokeatuta dago.\n"
"Egin klik aldaketa gehiago saihesteko."

#: gtk/deprecated/gtklockbutton.c:336
msgid ""
"Dialog is locked.\n"
"Click to make changes"
msgstr "Elkarrizketa-koadroa blokeatuta dago.\n"
"Egin klik aldaketak egiteko"

#: gtk/deprecated/gtklockbutton.c:350
msgid ""
"System policy prevents changes.\n"
"Contact your system administrator"
msgstr "Sistemaren politikek aldaketak eragozten dituzte.\n"
"Jarri harremanetan sistemaren administratzailearekin"

#: gtk/deprecated/gtkshow.c:183
msgid "Could not show link"
msgstr "Ezin izan da esteka erakutsi"

#: gtk/deprecated/gtkvolumebutton.c:236
msgid "Muted"
msgstr "Mutututa"

#: gtk/deprecated/gtkvolumebutton.c:240
msgid "Full Volume"
msgstr "Bolumen osoa"

#. Translators: this is the percentage of the current volume,
#. * as used in the tooltip, eg. "49 %".
#. * Translate the "%d" to "%Id" if you want to use localised digits,
#. * or otherwise translate the "%d" to "%d".
#.
#: gtk/deprecated/gtkvolumebutton.c:253
#, c-format
msgctxt "volume percentage"
msgid "%d %%"
msgstr "%%%d"

#: gtk/gtkaboutdialog.c:119 gtk/ui/gtkaboutdialog.ui:173
msgid "License"
msgstr "Lizentzia"

#: gtk/gtkaboutdialog.c:120
msgid "Custom License"
msgstr "Lizentzia pertsonalizatua"

#: gtk/gtkaboutdialog.c:121
msgid "GNU General Public License, version 2 or later"
msgstr "GNUren Lizentzia Publiko Orokorra, 2 bertsioa edo berriagoa"

#: gtk/gtkaboutdialog.c:122
msgid "GNU General Public License, version 3 or later"
msgstr "GNUren Lizentzia Publiko Orokorra, 3 bertsioa edo berriagoa"

#: gtk/gtkaboutdialog.c:123
msgid "GNU Lesser General Public License, version 2.1 or later"
msgstr "GNU Hedadura Txikiagoko Lizentzia Publiko Orokorra, 2.1. bertsioa edo berriagoa"

#: gtk/gtkaboutdialog.c:124
msgid "GNU Lesser General Public License, version 3 or later"
msgstr "GNU Hedadura Txikiagoko Lizentzia Publiko Orokorra, 3. bertsioa edo berriagoa"

#: gtk/gtkaboutdialog.c:125
msgid "BSD 2-Clause License"
msgstr "BSD 2-klausula Lizentzia"

#: gtk/gtkaboutdialog.c:126
msgid "The MIT License (MIT)"
msgstr "MIT Lizentzia (MIT)"

#: gtk/gtkaboutdialog.c:127
msgid "Artistic License 2.0"
msgstr "Lizentzia Artistikoa 2.0"

#: gtk/gtkaboutdialog.c:128
msgid "GNU General Public License, version 2 only"
msgstr "GNUren Lizentzia Publiko Orokorra, 2. bertsioa soilik"

#: gtk/gtkaboutdialog.c:129
msgid "GNU General Public License, version 3 only"
msgstr "GNUren Lizentzia Publiko Orokorra, 3. bertsioa soilik"

#: gtk/gtkaboutdialog.c:130
msgid "GNU Lesser General Public License, version 2.1 only"
msgstr "GNU Hedadura Txikiagoko Lizentzia Publiko Orokorra, 2.1. bertsioa soilik"

#: gtk/gtkaboutdialog.c:131
msgid "GNU Lesser General Public License, version 3 only"
msgstr "GNU Hedadura Txikiagoko Lizentzia Publiko Orokorra, 3. bertsioa soilik"

#: gtk/gtkaboutdialog.c:132
msgid "GNU Affero General Public License, version 3 or later"
msgstr "GNUren Affero Lizentzia Publiko Orokorra, 3 bertsioa edo berriagoa"

#: gtk/gtkaboutdialog.c:133
msgid "GNU Affero General Public License, version 3 only"
msgstr "GNUren Affero Lizentzia Publiko Orokorra, 3. bertsioa soilik"

#: gtk/gtkaboutdialog.c:134
msgid "BSD 3-Clause License"
msgstr "BSD 3-klausula lizentzia"

#: gtk/gtkaboutdialog.c:135
msgid "Apache License, Version 2.0"
msgstr "Apache lizentzia, 2.0 bertsioa"

#: gtk/gtkaboutdialog.c:136
msgid "Mozilla Public License 2.0"
msgstr "Mozilla lizentzia publikoa 2.0"

#: gtk/gtkaboutdialog.c:963
msgid "Website"
msgstr "Webgunea"

#: gtk/gtkaboutdialog.c:999 gtk/ui/gtkapplication-quartz.ui:6
#, c-format
msgid "About %s"
msgstr "%s aplikazioari buruz"

#: gtk/gtkaboutdialog.c:2089
msgid "Created by"
msgstr "Sortzaileak"

#: gtk/gtkaboutdialog.c:2092
msgid "Documented by"
msgstr "Dokumentazioaren sortzaileak"

#: gtk/gtkaboutdialog.c:2102
msgid "Translated by"
msgstr "Itzultzaileak"

#: gtk/gtkaboutdialog.c:2107
msgid "Design by"
msgstr "Diseinatzailea:"

#. Translators: this is the license preamble; the string at the end
#. * contains the name of the license as link text.
#.
#: gtk/gtkaboutdialog.c:2272
#, c-format
msgid ""
"This program comes with absolutely no warranty.\n"
"See the <a href=\"%s\">%s</a> for details."
msgstr "Programa honek ez du inolako bermerik.\n"
"Xehetasun gehiagorako, ikusi <a href=\"%s\">%s</a>."

#. This is the text that should appear next to menu accelerators
#. * that use the shift key. If the text on this key isn't typically
#. * translated on keyboards used for your language, don't translate
#. * this.
#.
#: gtk/gtkaccelgroup.c:837 gtk/gtkshortcutlabel.c:101
#: gtk/gtkshortcutlabel.c:137
msgctxt "keyboard label"
msgid "Shift"
msgstr "Shift"

#. This is the text that should appear next to menu accelerators
#. * that use the control key. If the text on this key isn't typically
#. * translated on keyboards used for your language, don't translate
#. * this.
#.
#: gtk/gtkaccelgroup.c:856 gtk/gtkshortcutlabel.c:104
#: gtk/gtkshortcutlabel.c:139
msgctxt "keyboard label"
msgid "Ctrl"
msgstr "Ctrl"

#. This is the text that should appear next to menu accelerators
#. * that use the alt key. If the text on this key isn't typically
#. * translated on keyboards used for your language, don't translate
#. * this.
#.
#: gtk/gtkaccelgroup.c:875 gtk/gtkshortcutlabel.c:107
#: gtk/gtkshortcutlabel.c:141
msgctxt "keyboard label"
msgid "Alt"
msgstr "Alt"

#. This is the text that should appear next to menu accelerators
#. * that use the super key. If the text on this key isn't typically
#. * translated on keyboards used for your language, don't translate
#. * this.
#.
#: gtk/gtkaccelgroup.c:893 gtk/gtkshortcutlabel.c:113
#: gtk/gtkshortcutlabel.c:143
msgctxt "keyboard label"
msgid "Super"
msgstr "Super"

#. This is the text that should appear next to menu accelerators
#. * that use the hyper key. If the text on this key isn't typically
#. * translated on keyboards used for your language, don't translate
#. * this.
#.
#: gtk/gtkaccelgroup.c:907 gtk/gtkshortcutlabel.c:116
#: gtk/gtkshortcutlabel.c:145
msgctxt "keyboard label"
msgid "Hyper"
msgstr "Hiper"

#. This is the text that should appear next to menu accelerators
#. * that use the meta key. If the text on this key isn't typically
#. * translated on keyboards used for your language, don't translate
#. * this.
#.
#: gtk/gtkaccelgroup.c:922 gtk/gtkshortcutlabel.c:110
#: gtk/gtkshortcutlabel.c:148
msgctxt "keyboard label"
msgid "Meta"
msgstr "Meta"

#. Translators: "KP" means "numeric key pad". This string will
#. * be used in accelerators such as "Ctrl+Shift+KP 1" in menus,
#. * and therefore the translation needs to be very short.
#.
#: gtk/gtkaccelgroup.c:942
msgctxt "keyboard label"
msgid "KP"
msgstr "Zenbakizko teklatua"

#: gtk/gtkaccelgroup.c:949
msgctxt "keyboard label"
msgid "Space"
msgstr "Zuriunea"

#: gtk/gtkaccelgroup.c:952 gtk/gtkshortcutlabel.c:176
msgctxt "keyboard label"
msgid "Backslash"
msgstr "Alderantzizko barra"

#: gtk/gtkaccessible.c:755
msgctxt "accessibility"
msgid "alert"
msgstr "abisua"

#: gtk/gtkaccessible.c:756
msgctxt "accessibility"
msgid "alert dialog"
msgstr "abisuko elkarraketa-koadroa"

#: gtk/gtkaccessible.c:757
msgctxt "accessibility"
msgid "banner"
msgstr "iragarkia"

#: gtk/gtkaccessible.c:758
msgctxt "accessibility"
msgid "button"
msgstr "botoia"

#: gtk/gtkaccessible.c:759
msgctxt "accessibility"
msgid "caption"
msgstr "epigrafea"

#: gtk/gtkaccessible.c:760
msgctxt "accessibility"
msgid "cell"
msgstr "gelaxka"

#: gtk/gtkaccessible.c:761
msgctxt "accessibility"
msgid "checkbox"
msgstr "kontrol-laukia"

#: gtk/gtkaccessible.c:762
msgctxt "accessibility"
msgid "column header"
msgstr "zutabe-goiburua"

#: gtk/gtkaccessible.c:763
msgctxt "accessibility"
msgid "combo box"
msgstr "konbinazio-koadroa"

#: gtk/gtkaccessible.c:764
msgctxt "accessibility"
msgid "command"
msgstr "komandoa"

#: gtk/gtkaccessible.c:765
msgctxt "accessibility"
msgid "composite"
msgstr "konposatua"

#: gtk/gtkaccessible.c:766
msgctxt "accessibility"
msgid "dialog"
msgstr "elkarrizketa-koadroa"

#: gtk/gtkaccessible.c:767
msgctxt "accessibility"
msgid "document"
msgstr "dokumentua"

#: gtk/gtkaccessible.c:768
msgctxt "accessibility"
msgid "feed"
msgstr "Iturria"

#: gtk/gtkaccessible.c:769
msgctxt "accessibility"
msgid "form"
msgstr "inprimakia"

#: gtk/gtkaccessible.c:770
msgctxt "accessibility"
msgid "generic"
msgstr "orokorra"

#: gtk/gtkaccessible.c:771
msgctxt "accessibility"
msgid "grid"
msgstr "sareta"

#: gtk/gtkaccessible.c:772
msgctxt "accessibility"
msgid "grid cell"
msgstr "saretako gelaxka"

#: gtk/gtkaccessible.c:773
msgctxt "accessibility"
msgid "group"
msgstr "taldea"

#: gtk/gtkaccessible.c:774
msgctxt "accessibility"
msgid "heading"
msgstr "izenburua"

#: gtk/gtkaccessible.c:775
msgctxt "accessibility"
msgid "image"
msgstr "irudia"

#: gtk/gtkaccessible.c:776
msgctxt "accessibility"
msgid "input"
msgstr "sarrera"

#: gtk/gtkaccessible.c:777
msgctxt "accessibility"
msgid "label"
msgstr "etiketa"

#: gtk/gtkaccessible.c:778
msgctxt "accessibility"
msgid "landmark"
msgstr "erreferentzia-puntua"

#: gtk/gtkaccessible.c:779
msgctxt "accessibility"
msgid "legend"
msgstr "legenda"

#: gtk/gtkaccessible.c:780
msgctxt "accessibility"
msgid "link"
msgstr "esteka"

#: gtk/gtkaccessible.c:781
msgctxt "accessibility"
msgid "list"
msgstr "zerrenda"

#: gtk/gtkaccessible.c:782
msgctxt "accessibility"
msgid "list box"
msgstr "zerrenda-koadroa"

#: gtk/gtkaccessible.c:783
msgctxt "accessibility"
msgid "list item"
msgstr "zerrenda-elementua"

#: gtk/gtkaccessible.c:784
msgctxt "accessibility"
msgid "log"
msgstr "erregistroa"

#: gtk/gtkaccessible.c:785
msgctxt "accessibility"
msgid "main"
msgstr "nagusia"

#: gtk/gtkaccessible.c:786
msgctxt "accessibility"
msgid "marquee"
msgstr "markesina"

#: gtk/gtkaccessible.c:787
msgctxt "accessibility"
msgid "math"
msgstr "matematika"

#: gtk/gtkaccessible.c:788
msgctxt "accessibility"
msgid "meter"
msgstr "metroa"

#: gtk/gtkaccessible.c:789
msgctxt "accessibility"
msgid "menu"
msgstr "menua"

#: gtk/gtkaccessible.c:790
msgctxt "accessibility"
msgid "menu bar"
msgstr "menu-barra"

#: gtk/gtkaccessible.c:791
msgctxt "accessibility"
msgid "menu item"
msgstr "menu-elementua"

#: gtk/gtkaccessible.c:792
msgctxt "accessibility"
msgid "menu item checkbox"
msgstr "menu-elementuaren kontrol-laukia"

#: gtk/gtkaccessible.c:793
msgctxt "accessibility"
msgid "menu item radio"
msgstr "menu-elementuaren aukera-botoia"

#: gtk/gtkaccessible.c:794
msgctxt "accessibility"
msgid "navigation"
msgstr "nabigazioa"

#: gtk/gtkaccessible.c:795
msgctxt "accessibility"
msgid "none"
msgstr "bat ere ez"

#: gtk/gtkaccessible.c:796
msgctxt "accessibility"
msgid "note"
msgstr "oharra"

#: gtk/gtkaccessible.c:797
msgctxt "accessibility"
msgid "option"
msgstr "aukera"

#: gtk/gtkaccessible.c:798
msgctxt "accessibility"
msgid "presentation"
msgstr "aurkezpena"

#: gtk/gtkaccessible.c:799
msgctxt "accessibility"
msgid "progress bar"
msgstr "aurrerapen-barra"

#: gtk/gtkaccessible.c:800
msgctxt "accessibility"
msgid "radio"
msgstr "aukera-botoia"

#: gtk/gtkaccessible.c:801
msgctxt "accessibility"
msgid "radio group"
msgstr "aukera-botoien taldea"

#: gtk/gtkaccessible.c:802
msgctxt "accessibility"
msgid "range"
msgstr "barrutia"

#: gtk/gtkaccessible.c:803
msgctxt "accessibility"
msgid "region"
msgstr "eskualdea"

#: gtk/gtkaccessible.c:804
msgctxt "accessibility"
msgid "row"
msgstr "errenkada"

#: gtk/gtkaccessible.c:805
msgctxt "accessibility"
msgid "row group"
msgstr "errenkada taldea"

#: gtk/gtkaccessible.c:806
msgctxt "accessibility"
msgid "row header"
msgstr "errenkada-goiburua"

#: gtk/gtkaccessible.c:807
msgctxt "accessibility"
msgid "scroll bar"
msgstr "korritze-barra"

#: gtk/gtkaccessible.c:808
msgctxt "accessibility"
msgid "search"
msgstr "bilaketa"

#: gtk/gtkaccessible.c:809
msgctxt "accessibility"
msgid "search box"
msgstr "bilaketa-koadroa"

#: gtk/gtkaccessible.c:810
msgctxt "accessibility"
msgid "section"
msgstr "sekzioa"

#: gtk/gtkaccessible.c:811
msgctxt "accessibility"
msgid "section head"
msgstr "sekzio-burua"

#: gtk/gtkaccessible.c:812
msgctxt "accessibility"
msgid "select"
msgstr "hautatu"

#: gtk/gtkaccessible.c:813
msgctxt "accessibility"
msgid "separator"
msgstr "bereizlea"

#: gtk/gtkaccessible.c:814
msgctxt "accessibility"
msgid "slider"
msgstr "graduatzailea"

#: gtk/gtkaccessible.c:815
msgctxt "accessibility"
msgid "spin button"
msgstr "biratze-botoia"

#: gtk/gtkaccessible.c:816
msgctxt "accessibility"
msgid "status"
msgstr "egoera"

#: gtk/gtkaccessible.c:817
msgctxt "accessibility"
msgid "structure"
msgstr "egitura"

#: gtk/gtkaccessible.c:818
msgctxt "accessibility"
msgid "switch"
msgstr "txandakatzailea"

#: gtk/gtkaccessible.c:819
msgctxt "accessibility"
msgid "tab"
msgstr "fitxa"

#: gtk/gtkaccessible.c:820
msgctxt "accessibility"
msgid "table"
msgstr "taula"

#: gtk/gtkaccessible.c:821
msgctxt "accessibility"
msgid "tab list"
msgstr "fitxa-zerrenda"

#: gtk/gtkaccessible.c:822
msgctxt "accessibility"
msgid "tab panel"
msgstr "fitxa-panela"

#: gtk/gtkaccessible.c:823
msgctxt "accessibility"
msgid "text box"
msgstr "testu-koadroa"

#: gtk/gtkaccessible.c:824
msgctxt "accessibility"
msgid "time"
msgstr "ordua"

#: gtk/gtkaccessible.c:825
msgctxt "accessibility"
msgid "timer"
msgstr "kronometroa"

#: gtk/gtkaccessible.c:826
msgctxt "accessibility"
msgid "tool bar"
msgstr "tresna-barra"

#: gtk/gtkaccessible.c:827
msgctxt "accessibility"
msgid "tool tip"
msgstr "argibidea"

#: gtk/gtkaccessible.c:828
msgctxt "accessibility"
msgid "tree"
msgstr "zuhaitza"

#: gtk/gtkaccessible.c:829
msgctxt "accessibility"
msgid "tree grid"
msgstr "zuhaitz-sareta"

#: gtk/gtkaccessible.c:830
msgctxt "accessibility"
msgid "tree item"
msgstr "zuhaitz-elementua"

#: gtk/gtkaccessible.c:831
msgctxt "accessibility"
msgid "widget"
msgstr "trepeta"

#: gtk/gtkaccessible.c:832
msgctxt "accessibility"
msgid "window"
msgstr "leihoa"

#: gtk/gtkaccessible.c:833
msgctxt "accessibility"
msgid "toggle button"
msgstr "txandakatze-botoia"

#: gtk/gtkalertdialog.c:668 gtk/print/gtkcustompaperunixdialog.c:322
#: gtk/gtkmessagedialog.c:166 gtk/ui/gtkassistant.ui:40
msgid "_Close"
msgstr "It_xi"

#. Translators: This is the 'reason' given when inhibiting
#. * suspend or screen locking, and the caller hasn't specified
#. * a reason.
#.
#: gtk/gtkapplication-dbus.c:721
msgid "Reason not specified"
msgstr "Ez da arrazoirik zehaztu"

#: gtk/gtkbookmarksmanager.c:53
#, c-format
msgid "%s does not exist in the bookmarks list"
msgstr "'%s' ez dago laster-marken zerrendan"

#: gtk/gtkbookmarksmanager.c:414
#, c-format
msgid "%s already exists in the bookmarks list"
msgstr "'%s' badago lehendik ere laster-marken zerrendan"

#: gtk/gtkbuilder-menus.c:224
#, c-format
msgid "Element <%s> not allowed inside <%s>"
msgstr "<%s> elementua ez da <%s>(r)en barruan onartzen"

#: gtk/gtkbuilder-menus.c:230
#, c-format
msgid "Element <%s> not allowed at toplevel"
msgstr "<%s> elementua ez da maila gorenean onartzen"

#: gtk/gtkbuilder-menus.c:319
#, c-format
msgid "Text may not appear inside <%s>"
msgstr "Testua ezin da <%s>(r)en barruan egon"

#. Translate to calendar:week_start:0 if you want Sunday to be the
#. * first day of the week to calendar:week_start:1 if you want Monday
#. * to be the first day of the week, and so on.
#.
#: gtk/gtkcalendar.c:659
msgid "calendar:week_start:0"
msgstr "calendar:week_start:1"

#. Translate to calendar:YM if you want years to be displayed
#. * before months; otherwise translate to calendar:MY.
#. * Do *not* translate it to anything else, if it
#. * it isn't calendar:YM or calendar:MY it will not work.
#. *
#. * Note that the ordering described here is logical order, which is
#. * further influenced by BIDI ordering. Thus, if you have a default
#. * text direction of RTL and specify "calendar:YM", then the year
#. * will appear to the right of the month.
#.
#: gtk/gtkcalendar.c:810
msgid "calendar:MY"
msgstr "calendar:YM"

#. Translators: This dictates how the year is displayed in
#. * gtkcalendar widget.  See strftime() manual for the format.
#. * Use only ASCII in the translation.
#. *
#. * "%Y" is appropriate for most locales.
#.
#: gtk/gtkcalendar.c:995
msgctxt "calendar year format"
msgid "%Y"
msgstr "%Y"

#. Translators: this defines whether the day numbers should use
#. * localized digits or the ones used in English (0123...).
#. *
#. * Translate to "%Id" if you want to use localized digits, or
#. * translate to "%d" otherwise.
#. *
#. * Note that translating this doesn't guarantee that you get localized
#. * digits. That needs support from your system and locale definition
#. * too.
#.
#: gtk/gtkcalendar.c:1032
#, c-format
msgctxt "calendar:day:digits"
msgid "%d"
msgstr "%d"

#. Translators: this defines whether the week numbers should use
#. * localized digits or the ones used in English (0123...).
#. *
#. * Translate to "%Id" if you want to use localized digits, or
#. * translate to "%d" otherwise.
#. * Note that translating this doesn't guarantee that you get localized
#. * digits. That needs support from your system and locale definition
#. * too.
#: gtk/gtkcalendar.c:1097
#, c-format
msgctxt "calendar:week:digits"
msgid "%d"
msgstr "%d"

#: gtk/gtkcolorchooserwidget.c:376 gtk/gtkcoloreditor.c:171
#, c-format
msgid "Color: %s"
msgstr "Kolorea: %s"

#: gtk/gtkcolorchooserwidget.c:441
msgctxt "Color name"
msgid "Very Light Blue"
msgstr "Urdin oso argia"

#: gtk/gtkcolorchooserwidget.c:442
msgctxt "Color name"
msgid "Light Blue"
msgstr "Urdin argia"

#: gtk/gtkcolorchooserwidget.c:443
msgctxt "Color name"
msgid "Blue"
msgstr "Urdina"

#: gtk/gtkcolorchooserwidget.c:444
msgctxt "Color name"
msgid "Dark Blue"
msgstr "Urdin iluna"

#: gtk/gtkcolorchooserwidget.c:445
msgctxt "Color name"
msgid "Very Dark Blue"
msgstr "Urdin oso iluna"

#: gtk/gtkcolorchooserwidget.c:446
msgctxt "Color name"
msgid "Very Light Green"
msgstr "Berde oso argia"

#: gtk/gtkcolorchooserwidget.c:447
msgctxt "Color name"
msgid "Light Green"
msgstr "Berde argia"

#: gtk/gtkcolorchooserwidget.c:448
msgctxt "Color name"
msgid "Green"
msgstr "Berdea"

#: gtk/gtkcolorchooserwidget.c:449
msgctxt "Color name"
msgid "Dark Green"
msgstr "Berde iluna"

#: gtk/gtkcolorchooserwidget.c:450
msgctxt "Color name"
msgid "Very Dark Green"
msgstr "Berde oso iluna"

#: gtk/gtkcolorchooserwidget.c:451
msgctxt "Color name"
msgid "Very Light Yellow"
msgstr "Hori oso argia"

#: gtk/gtkcolorchooserwidget.c:452
msgctxt "Color name"
msgid "Light Yellow"
msgstr "Hori argia"

#: gtk/gtkcolorchooserwidget.c:453
msgctxt "Color name"
msgid "Yellow"
msgstr "Horia"

#: gtk/gtkcolorchooserwidget.c:454
msgctxt "Color name"
msgid "Dark Yellow"
msgstr "Hori iluna"

#: gtk/gtkcolorchooserwidget.c:455
msgctxt "Color name"
msgid "Very Dark Yellow"
msgstr "Hori oso iluna"

#: gtk/gtkcolorchooserwidget.c:456
msgctxt "Color name"
msgid "Very Light Orange"
msgstr "Laranja oso argia"

#: gtk/gtkcolorchooserwidget.c:457
msgctxt "Color name"
msgid "Light Orange"
msgstr "Laranja argia"

#: gtk/gtkcolorchooserwidget.c:458
msgctxt "Color name"
msgid "Orange"
msgstr "Laranja"

#: gtk/gtkcolorchooserwidget.c:459
msgctxt "Color name"
msgid "Dark Orange"
msgstr "Laranja iluna"

#: gtk/gtkcolorchooserwidget.c:460
msgctxt "Color name"
msgid "Very Dark Orange"
msgstr "Laranja oso iluna"

#: gtk/gtkcolorchooserwidget.c:461
msgctxt "Color name"
msgid "Very Light Red"
msgstr "Gorri oso argia"

#: gtk/gtkcolorchooserwidget.c:462
msgctxt "Color name"
msgid "Light Red"
msgstr "Gorri argia"

#: gtk/gtkcolorchooserwidget.c:463
msgctxt "Color name"
msgid "Red"
msgstr "Gorria"

#: gtk/gtkcolorchooserwidget.c:464
msgctxt "Color name"
msgid "Dark Red"
msgstr "Gorri iluna"

#: gtk/gtkcolorchooserwidget.c:465
msgctxt "Color name"
msgid "Very Dark Red"
msgstr "Gorri oso iluna"

#: gtk/gtkcolorchooserwidget.c:466
msgctxt "Color name"
msgid "Very Light Purple"
msgstr "More oso argia"

#: gtk/gtkcolorchooserwidget.c:467
msgctxt "Color name"
msgid "Light Purple"
msgstr "More argia"

#: gtk/gtkcolorchooserwidget.c:468
msgctxt "Color name"
msgid "Purple"
msgstr "Morea"

#: gtk/gtkcolorchooserwidget.c:469
msgctxt "Color name"
msgid "Dark Purple"
msgstr "More iluna"

#: gtk/gtkcolorchooserwidget.c:470
msgctxt "Color name"
msgid "Very Dark Purple"
msgstr "More oso iluna"

#: gtk/gtkcolorchooserwidget.c:471
msgctxt "Color name"
msgid "Very Light Brown"
msgstr "Marroi oso argia"

#: gtk/gtkcolorchooserwidget.c:472
msgctxt "Color name"
msgid "Light Brown"
msgstr "Marroi argia"

#: gtk/gtkcolorchooserwidget.c:473
msgctxt "Color name"
msgid "Brown"
msgstr "Marroia"

#: gtk/gtkcolorchooserwidget.c:474
msgctxt "Color name"
msgid "Dark Brown"
msgstr "Marroi iluna"

#: gtk/gtkcolorchooserwidget.c:475
msgctxt "Color name"
msgid "Very Dark Brown"
msgstr "Marroi oso iluna"

#: gtk/gtkcolorchooserwidget.c:476
msgctxt "Color name"
msgid "White"
msgstr "Zuria"

#: gtk/gtkcolorchooserwidget.c:477
msgctxt "Color name"
msgid "Light Gray 1"
msgstr "Gris argia 1"

#: gtk/gtkcolorchooserwidget.c:478
msgctxt "Color name"
msgid "Light Gray 2"
msgstr "Gris argia 2"

#: gtk/gtkcolorchooserwidget.c:479
msgctxt "Color name"
msgid "Light Gray 3"
msgstr "Gris argia 3"

#: gtk/gtkcolorchooserwidget.c:480
msgctxt "Color name"
msgid "Light Gray 4"
msgstr "Gris argia 4"

#: gtk/gtkcolorchooserwidget.c:481
msgctxt "Color name"
msgid "Dark Gray 1"
msgstr "Gris iluna 1"

#: gtk/gtkcolorchooserwidget.c:482
msgctxt "Color name"
msgid "Dark Gray 2"
msgstr "Gris iluna 2"

#: gtk/gtkcolorchooserwidget.c:483
msgctxt "Color name"
msgid "Dark Gray 3"
msgstr "Gris iluna 3"

#: gtk/gtkcolorchooserwidget.c:484
msgctxt "Color name"
msgid "Dark Gray 4"
msgstr "Gris iluna 4"

#: gtk/gtkcolorchooserwidget.c:485
msgctxt "Color name"
msgid "Black"
msgstr "Beltza"

#. translators: label for the custom section in the color chooser
#: gtk/gtkcolorchooserwidget.c:557
msgid "Custom"
msgstr "Pertsonalizatua"

#: gtk/gtkcolorchooserwidget.c:571
msgid "Add Color"
msgstr "Gehitu kolorea"

#: gtk/gtkcolorchooserwidget.c:593
#, c-format
msgid "Custom color %d: %s"
msgstr "%d. kolore pertsonalizatua: %s"

#: gtk/gtkcolorswatch.c:230
msgid "Customize"
msgstr "Pertsonalizatu"

#. Translate to the default units to use for presenting
#. * lengths to the user. Translate to default:inch if you
#. * want inches, otherwise translate to default:mm.
#. * Do *not* translate it to "predefinito:mm", if it
#. * it isn't default:mm or default:inch it will not work
#.
#: gtk/print/gtkcustompaperunixdialog.c:106
msgid "default:mm"
msgstr "default:mm"

#: gtk/print/gtkcustompaperunixdialog.c:291
msgid "Margins from Printer…"
msgstr "Marjinak inprimagailutik…"

#. And show the custom paper dialog
#: gtk/print/gtkcustompaperunixdialog.c:377 gtk/print/gtkprintunixdialog.c:2968
msgid "Manage Custom Sizes"
msgstr "Kudeatu tamaina pertsonalak"

#: gtk/print/gtkcustompaperunixdialog.c:440
#: gtk/print/gtkpagesetupunixdialog.c:720
msgid "inch"
msgstr "hazbete"

#: gtk/print/gtkcustompaperunixdialog.c:442
#: gtk/print/gtkpagesetupunixdialog.c:718
msgid "mm"
msgstr "mm"

#: gtk/print/gtkcustompaperunixdialog.c:598
#, c-format
msgid "Custom Size %d"
msgstr "%d tamaina pertsonalizatua"

#: gtk/print/gtkcustompaperunixdialog.c:908
msgid "_Width:"
msgstr "_Zabalera:"

#: gtk/print/gtkcustompaperunixdialog.c:917
msgid "_Height:"
msgstr "_Altuera:"

#: gtk/print/gtkcustompaperunixdialog.c:926
msgid "Paper Size"
msgstr "Paper-tamaina"

#: gtk/print/gtkcustompaperunixdialog.c:933
msgid "_Top:"
msgstr "_Goian:"

#: gtk/print/gtkcustompaperunixdialog.c:942
msgid "_Bottom:"
msgstr "_Behean:"

#: gtk/print/gtkcustompaperunixdialog.c:951
msgid "_Left:"
msgstr "E_zkerrean:"

#: gtk/print/gtkcustompaperunixdialog.c:960
msgid "_Right:"
msgstr "E_skuinean:"

#: gtk/print/gtkcustompaperunixdialog.c:993
msgid "Paper Margins"
msgstr "Paper-marjinak"

#: gtk/gtkentry.c:3673
msgid "Insert Emoji"
msgstr "Txertatu emojia"

#: gtk/gtkfilechooserdialog.c:557
msgid "_Name"
msgstr "_Izena"

#: gtk/gtkfilechoosererrorstack.c:65
msgid "A folder cannot be called “.”"
msgstr "Karpeta ezin da '.' gisa izendatu"

#: gtk/gtkfilechoosererrorstack.c:69
msgid "A file cannot be called “.”"
msgstr "Fitxategia ezin da '.' gisa izendatu"

#: gtk/gtkfilechoosererrorstack.c:73
msgid "A folder cannot be called “..”"
msgstr "Karpeta ezin da '..' gisa izendatu"

#: gtk/gtkfilechoosererrorstack.c:77
msgid "A file cannot be called “..”"
msgstr "Fitxategia ezin da '..' gisa izendatu"

#: gtk/gtkfilechoosererrorstack.c:81
msgid "Folder names cannot contain “/”"
msgstr "Karpeta-izenak ezin du '/' karaktererik eduki"

#: gtk/gtkfilechoosererrorstack.c:85
msgid "File names cannot contain “/”"
msgstr "Fitxategi-izenak ezin du '/' karaktererik eduki"

#: gtk/gtkfilechoosererrorstack.c:89
msgid "Folder names should not begin with a space"
msgstr "Karpeta-izenek ez dute zuriune batekin çhasi behar"

#: gtk/gtkfilechoosererrorstack.c:93
msgid "File names should not begin with a space"
msgstr "Fitxategi-izenek ez dute zuriune batekin hasi behar"

#: gtk/gtkfilechoosererrorstack.c:97
msgid "Folder names should not end with a space"
msgstr "Karpeta-izenek ez dute zuriune batekin amaitu behar"

#: gtk/gtkfilechoosererrorstack.c:101
msgid "File names should not end with a space"
msgstr "Fitxategi-izenek ez dute zuriune batekin amaitu behar"

#: gtk/gtkfilechoosererrorstack.c:105
msgid "Folder names starting with a “.” are hidden"
msgstr "'.' karaktere batekin hasten diren karpeta-izenak ezkutukoak dira"

#: gtk/gtkfilechoosererrorstack.c:109
msgid "File names starting with a “.” are hidden"
msgstr "'.' karaktere batekin hasten diren fitxategi-izenak ezkutukoak dira"

#: gtk/gtkfilechoosererrorstack.c:113
msgid "A folder with that name already exists"
msgstr "Direktorio hori badago lehendik ere"

#: gtk/gtkfilechoosererrorstack.c:117
msgid "A file with that name already exists"
msgstr "Izen hori duen fitxategia badago lehendik ere"

#: gtk/gtkfilechoosernative.c:520 gtk/gtkfilechoosernative.c:600
#: gtk/gtkfilechooserwidget.c:1185 gtk/gtkfilechooserwidget.c:5029
#: gtk/gtkfiledialog.c:843 gtk/gtkmessagedialog.c:170
#: gtk/gtkmessagedialog.c:179 gtk/gtkmountoperation.c:608
#: gtk/print/gtkpagesetupunixdialog.c:282 gtk/print/gtkprintbackend.c:638
#: gtk/print/gtkprintunixdialog.c:682 gtk/print/gtkprintunixdialog.c:839
#: gtk/gtkwindow.c:6233 gtk/ui/gtkappchooserdialog.ui:48
#: gtk/ui/gtkassistant.ui:52 gtk/ui/gtkcolorchooserdialog.ui:36
#: gtk/ui/gtkfontchooserdialog.ui:27
msgid "_Cancel"
msgstr "_Utzi"

#: gtk/gtkfilechoosernative.c:521 gtk/gtkfilechoosernative.c:594
#: gtk/gtkfiledialog.c:815 gtk/gtkplacessidebar.c:3149
#: gtk/gtkplacessidebar.c:3234 gtk/gtkplacesview.c:1645
msgid "_Open"
msgstr "_Ireki"

#: gtk/gtkfilechoosernative.c:594 gtk/gtkfiledialog.c:820
msgid "_Save"
msgstr "_Gorde"

#: gtk/gtkfilechoosernativequartz.c:340 gtk/ui/gtkfilechooserwidget.ui:288
msgid "Select which types of files are shown"
msgstr "Hautatu erakutsiko diren fitxategi motak"

#. Translators: the first string is a path and the second string
#. * is a hostname. Nautilus and the panel contain the same string
#. * to translate.
#.
#: gtk/gtkfilechooserutils.c:364
#, c-format
msgid "%1$s on %2$s"
msgstr "%1$s, %2$s"

#: gtk/gtkfilechooserwidget.c:345
msgid "Type name of new folder"
msgstr "Idatzi karpeta berriaren izena"

#: gtk/gtkfilechooserwidget.c:727
msgid "The folder could not be created"
msgstr "Ezin izan da karpeta sortu"

#: gtk/gtkfilechooserwidget.c:740
msgid "You need to choose a valid filename."
msgstr "Baliozko fitxategi-izena aukeratu behar duzu."

#: gtk/gtkfilechooserwidget.c:743
#, c-format
msgid "Cannot create a file under %s as it is not a folder"
msgstr "Ezin da fitxategirik sortu %s barruan, ez baita karpeta bat"

#: gtk/gtkfilechooserwidget.c:753
msgid "Cannot create file as the filename is too long"
msgstr "Ezin da fitxategirik sortu fitxategi-izena luzeegia delako"

#: gtk/gtkfilechooserwidget.c:754
msgid "Try using a shorter name."
msgstr "Saiatu izen laburragoa erabiltzen."

#: gtk/gtkfilechooserwidget.c:764
msgid "You may only select folders"
msgstr "Soilik karpetak hauta behar dituzu"

#: gtk/gtkfilechooserwidget.c:765
msgid "The item that you selected is not a folder try using a different item."
msgstr "Hautatu duzun elementua ez da karpeta bat. Saiatu bestelako elementu bat erabiltzen."

#: gtk/gtkfilechooserwidget.c:773
msgid "Invalid file name"
msgstr "Fitxategi-izen baliogabea"

#: gtk/gtkfilechooserwidget.c:782
msgid "The folder contents could not be displayed"
msgstr "Karpetaren edukia ezin izan da bistaratu"

#: gtk/gtkfilechooserwidget.c:790
msgid "The file could not be deleted"
msgstr "Ezin izan da fitxategia ezabatu"

#: gtk/gtkfilechooserwidget.c:798
msgid "The file could not be moved to the Trash"
msgstr "Ezin izan da fitxategia Zakarrontzira bota"

#: gtk/gtkfilechooserwidget.c:1183
#, c-format
msgid "Are you sure you want to permanently delete “%s”?"
msgstr "Ziur zaude “%s” behin betiko ezabatu nahi duzula?"

#: gtk/gtkfilechooserwidget.c:1184
msgid "If you delete an item, it will be permanently lost."
msgstr "Elementu bat ezabatzen baduzu, betirako galduko duzu."

#: gtk/gtkfilechooserwidget.c:1185 gtk/gtkfilechooserwidget.c:1815
#: gtk/gtklabel.c:5695 gtk/gtktext.c:6125 gtk/gtktextview.c:9018
msgid "_Delete"
msgstr "Ez_abatu"

#: gtk/gtkfilechooserwidget.c:1298
msgid "The file could not be renamed"
msgstr "Ezin izan da fitxategia berrizendatu"

#: gtk/gtkfilechooserwidget.c:1504
msgid "Could not select file"
msgstr "Ezin izan da fitxategia hautatu"

#: gtk/gtkfilechooserwidget.c:1724 gtk/ui/gtkfilechooserwidget.ui:66
msgid "Grid View"
msgstr "Sareta-ikuspegia"

#: gtk/gtkfilechooserwidget.c:1730
msgid "List View"
msgstr "Zerrenda-ikuspegia"

#: gtk/gtkfilechooserwidget.c:1795
msgid "_Visit File"
msgstr "_Bisitatu fitxategia"

#: gtk/gtkfilechooserwidget.c:1799
msgid "_Open With File Manager"
msgstr "_Ireki fitxategi-kudeatzailearekin"

#: gtk/gtkfilechooserwidget.c:1803
msgid "_Copy Location"
msgstr "_Kopiatu helbidea"

#: gtk/gtkfilechooserwidget.c:1807
msgid "_Add to Bookmarks"
msgstr "_Gehitu laster-markei"

#: gtk/gtkfilechooserwidget.c:1811 gtk/gtkplacessidebar.c:2312
#: gtk/gtkplacessidebar.c:3270 gtk/ui/gtkfilechooserwidget.ui:410
msgid "_Rename"
msgstr "_Aldatu izena"

#: gtk/gtkfilechooserwidget.c:1819
msgid "_Move to Trash"
msgstr "_Bota zakarrontzira"

#: gtk/gtkfilechooserwidget.c:1828
msgid "Show _Hidden Files"
msgstr "Erakutsi fitxategi _ezkutuak"

#: gtk/gtkfilechooserwidget.c:1832
msgid "Show _Size Column"
msgstr "Erakutsi zutabearen _tamaina"

#: gtk/gtkfilechooserwidget.c:1837
msgid "Show T_ype Column"
msgstr "Erakutsi _motaren zutabea"

#: gtk/gtkfilechooserwidget.c:1842
msgid "Show _Time"
msgstr "Erakutsi _ordua"

#: gtk/gtkfilechooserwidget.c:1847
msgid "Sort _Folders Before Files"
msgstr "_Ordenatu karpetak fitxategiak baino lehen"

#: gtk/gtkfilechooserwidget.c:1979 gtk/gtkfilechooserwidget.c:2009
#: gtk/gtkfilechooserwidget.c:3914
msgid "Unknown"
msgstr "Ezezaguna"

#: gtk/gtkfilechooserwidget.c:2064 gtk/gtkplacessidebar.c:1025
msgid "Home"
msgstr "Karpeta nagusia"

#. this is the header for the location column in the print dialog
#: gtk/gtkfilechooserwidget.c:2219 gtk/gtkfilechooserwidget.c:7415
#: gtk/inspector/css-node-tree.ui:76 gtk/print/ui/gtkprintunixdialog.ui:111
msgid "Location"
msgstr "Kokalekua"

#. Label
#: gtk/gtkfilechooserwidget.c:2326
msgid "_Name:"
msgstr "_Izena:"

#: gtk/gtkfilechooserwidget.c:2881 gtk/gtkfilechooserwidget.c:2895
#, c-format
msgid "Searching in %s"
msgstr "Hemen bilatzen: %s"

#: gtk/gtkfilechooserwidget.c:2901
msgid "Searching"
msgstr "Bilaketa"

#: gtk/gtkfilechooserwidget.c:2907
msgid "Enter location or URL"
msgstr "Sartu kokalekua edo URLa"

#: gtk/gtkfilechooserwidget.c:3474 gtk/gtkfilechooserwidget.c:5814
#: gtk/gtkfilechooserwidget.c:7434
msgid "Modified"
msgstr "Aldatze-data"

#: gtk/gtkfilechooserwidget.c:3658
#, c-format
msgid "Could not read the contents of %s"
msgstr "Ezin izan da %s(r)en edukia irakurri"

#: gtk/gtkfilechooserwidget.c:3662
msgid "Could not read the contents of the folder"
msgstr "Ezin izan da karpetaren edukia irakurri"

#. Translators: see g_date_time_format() for details on the format
#: gtk/gtkfilechooserwidget.c:3809 gtk/gtkfilechooserwidget.c:3852
msgid "%H:%M"
msgstr "%H:%M"

#: gtk/gtkfilechooserwidget.c:3811 gtk/gtkfilechooserwidget.c:3854
msgid "%l:%M %p"
msgstr "%l:%M %p%l:%M %p"

#: gtk/gtkfilechooserwidget.c:3815
msgid "Yesterday"
msgstr "Atzo"

#: gtk/gtkfilechooserwidget.c:3823
msgid "%-e %b"
msgstr "%-e %b"

#: gtk/gtkfilechooserwidget.c:3827
msgid "%-e %b %Y"
msgstr "%Y-%b-%-e"

#: gtk/gtkfilechooserwidget.c:3869 gtk/gtkfilechooserwidget.c:3877
msgid "Program"
msgstr "Programa"

#: gtk/gtkfilechooserwidget.c:3870
msgid "Audio"
msgstr "Audioa"

#: gtk/gtkfilechooserwidget.c:3872 gtk/gtkfilefilter.c:1035
msgid "Image"
msgstr "Irudia"

#: gtk/gtkfilechooserwidget.c:3873
msgid "Archive"
msgstr "Artxiboa"

#: gtk/gtkfilechooserwidget.c:3874
msgid "Markup"
msgstr "Markaketa"

#: gtk/gtkfilechooserwidget.c:3875 gtk/gtkfilechooserwidget.c:3876
msgid "Text"
msgstr "Testua"

#: gtk/gtkfilechooserwidget.c:3878
msgid "Video"
msgstr "Bideoa"

#: gtk/gtkfilechooserwidget.c:3879
msgid "Contacts"
msgstr "Kontaktuak"

#: gtk/gtkfilechooserwidget.c:3880
msgid "Calendar"
msgstr "Egutegia"

#: gtk/gtkfilechooserwidget.c:3881
msgid "Document"
msgstr "Dokumentua"

#: gtk/gtkfilechooserwidget.c:3882
msgid "Presentation"
msgstr "Aurkezpena"

#: gtk/gtkfilechooserwidget.c:3883
msgid "Spreadsheet"
msgstr "Kalkulu-orria"

#: gtk/gtkfilechooserwidget.c:5021 gtk/print/gtkprintunixdialog.c:673
#, c-format
msgid "A file named “%s” already exists.  Do you want to replace it?"
msgstr "“%s” izeneko fitxategia badago lehendik ere.  Hura ordeztu nahi duzu?"

#: gtk/gtkfilechooserwidget.c:5023 gtk/print/gtkprintunixdialog.c:677
#, c-format
msgid ""
"The file already exists in “%s”.  Replacing it will overwrite its contents."
msgstr "'%s'(e)n badago fitxategia lehendik.  Hura ordeztean bere edukia gainidatziko da."

#: gtk/gtkfilechooserwidget.c:5029 gtk/print/gtkprintunixdialog.c:685
msgid "_Replace"
msgstr "_Ordeztu"

#: gtk/gtkfilechooserwidget.c:5184
msgid "You do not have access to the specified folder."
msgstr "Ez daukazu atzipenik zehaztutako karpetara."

#: gtk/gtkfilechooserwidget.c:5761
msgid "Could not send the search request"
msgstr "Ezin izan da bilaketako eskaera bidali"

#: gtk/gtkfilechooserwidget.c:6042
msgid "Accessed"
msgstr "Atzituta"

#: gtk/gtkfilechooserwidget.c:7408 gtk/gtkplacessidebar.c:2306
#: gtk/inspector/a11y.ui:43 gtk/inspector/actions.ui:19
#: gtk/inspector/css-node-tree.ui:22 gtk/inspector/prop-list.ui:24
#: gtk/ui/gtkfilechooserwidget.ui:385 gtk/print/ui/gtkprintunixdialog.ui:80
msgid "Name"
msgstr "Izena"

#: gtk/gtkfilechooserwidget.c:7423 gtk/inspector/resource-list.ui:82
#: gtk/ui/gtkfontchooserwidget.ui:217 gtk/ui/gtkfontchooserwidget.ui:386
msgid "Size"
msgstr "Tamaina"

#: gtk/gtkfilechooserwidget.c:7428 gtk/inspector/misc-info.ui:57
#: gtk/inspector/prop-list.ui:35 gtk/inspector/statistics.ui:36
msgid "Type"
msgstr "Mota"

#: gtk/gtkfiledialog.c:816
msgid "Pick Files"
msgstr "Aukeratu fitxategiak"

#: gtk/gtkfiledialog.c:816
msgid "Pick a File"
msgstr "Aukeratu fitxategi bat"

#: gtk/gtkfiledialog.c:821
msgid "Save a File"
msgstr "Gorde fitxategi bat"

#: gtk/gtkfiledialog.c:825 gtk/ui/gtkappchooserdialog.ui:53
#: gtk/ui/gtkcolorchooserdialog.ui:41 gtk/ui/gtkfontchooserdialog.ui:32
msgid "_Select"
msgstr "_Hautatu"

#: gtk/gtkfiledialog.c:826
msgid "Select Folders"
msgstr "Hautatu karpetak"

#: gtk/gtkfiledialog.c:826
msgid "Select a Folder"
msgstr "Hautatu karpeta bat"

#: gtk/gtkfilefilter.c:1048
msgid "Unspecified"
msgstr "Zehaztu gabea"

#: gtk/gtkfontchooserdialog.c:192 gtk/gtkfontchooserdialog.c:195
msgid "Change Font Features"
msgstr "Aldatu letra-tipoaren ezaugarriak"

#: gtk/gtkfontchooserwidget.c:1547
msgctxt "Font variation axis"
msgid "Width"
msgstr "Zabalera"

#: gtk/gtkfontchooserwidget.c:1548
msgctxt "Font variation axis"
msgid "Weight"
msgstr "Pisua"

#: gtk/gtkfontchooserwidget.c:1549
msgctxt "Font variation axis"
msgid "Italic"
msgstr "Etzana"

#: gtk/gtkfontchooserwidget.c:1550
msgctxt "Font variation axis"
msgid "Slant"
msgstr "Makurdura"

#: gtk/gtkfontchooserwidget.c:1551
msgctxt "Font variation axis"
msgid "Optical Size"
msgstr "Tamaina optikoa"

#: gtk/gtkfontchooserwidget.c:2109
msgctxt "Font feature value"
msgid "Default"
msgstr "Lehenetsia"

#: gtk/gtkfontchooserwidget.c:2126
msgctxt "Font feature value"
msgid "Enable"
msgstr "Gaitu"

#: gtk/gtkfontchooserwidget.c:2457
msgid "Default"
msgstr "Lehenetsia"

#: gtk/gtkfontchooserwidget.c:2519
msgid "Ligatures"
msgstr "Hizki-loturak"

#: gtk/gtkfontchooserwidget.c:2520
msgid "Letter Case"
msgstr "Maiuskula/minuskula"

#: gtk/gtkfontchooserwidget.c:2521
msgid "Number Case"
msgstr "Zenbakien tamaina"

#: gtk/gtkfontchooserwidget.c:2522
msgid "Number Spacing"
msgstr "Zenbakien tartea"

#: gtk/gtkfontchooserwidget.c:2523
msgid "Fractions"
msgstr "Zatikiak"

#: gtk/gtkfontchooserwidget.c:2524
msgid "Style Variations"
msgstr "Estilo-aldaerak"

#: gtk/gtkfontchooserwidget.c:2526
msgid "Character Variations"
msgstr "Karaktere-aldaerak"

#: gtk/gtkglarea.c:305
msgid "OpenGL context creation failed"
msgstr "Huts egin du OpenGL-ren testuingurua sortzean"

#: gtk/deprecated/gtkinfobar.c:498 gtk/gtkwindowcontrols.c:357
#: gtk/gtkwindowhandle.c:250
msgid "Close"
msgstr "Itxi"

#: gtk/deprecated/gtkinfobar.c:499
msgid "Close the infobar"
msgstr "Itxi informazio-barra"

#: gtk/gtklabel.c:5692 gtk/gtktext.c:6113 gtk/gtktextview.c:9006
msgid "Cu_t"
msgstr "_Ebaki"

#: gtk/gtklabel.c:5693 gtk/gtktext.c:6117 gtk/gtktextview.c:9010
msgid "_Copy"
msgstr "_Kopiatu"

#: gtk/gtklabel.c:5694 gtk/gtktext.c:6121 gtk/gtktextview.c:9014
msgid "_Paste"
msgstr "_Itsatsi"

#: gtk/gtklabel.c:5700 gtk/gtktext.c:6134 gtk/gtktextview.c:9039
msgid "Select _All"
msgstr "Hautatu _dena"

#: gtk/gtklabel.c:5705
msgid "_Open Link"
msgstr "_Ireki esteka"

#: gtk/gtklabel.c:5709
msgid "Copy _Link Address"
msgstr "Kopiatu _estekaren helbidea"

#: gtk/gtklabel.c:5753 gtk/gtktext.c:2716 gtk/gtktextview.c:9088
msgid "Context menu"
msgstr "Testuinguru-menua"

#: gtk/gtklinkbutton.c:260
msgid "_Copy URL"
msgstr "_Kopiatu URLa"

#: gtk/gtklinkbutton.c:567
msgid "Invalid URI"
msgstr "URI baliogabea"

#. hour:minutes:seconds
#. Translators: This is a time format, like "9:05:02" for 9
#. * hours, 5 minutes, and 2 seconds. You may change ":" to
#. * the separator that your locale uses or use "%Id" instead
#. * of "%d" if your locale uses localized digits.
#.
#: gtk/gtkmediacontrols.c:100
#, c-format
msgctxt "long time format"
msgid "%d:%02d:%02d"
msgstr "%d:%02d:%02d"

#. -hour:minutes:seconds
#. Translators: This is a time format, like "-9:05:02" for 9
#. * hours, 5 minutes, and 2 seconds playback remaining. You may
#. * change ":" to the separator that your locale uses or use
#. * "%Id" instead of "%d" if your locale uses localized digits.
#.
#: gtk/gtkmediacontrols.c:108
#, c-format
msgctxt "long time format"
msgid "-%d:%02d:%02d"
msgstr "-%d:%02d:%02d"

#. -minutes:seconds
#. Translators: This is a time format, like "-5:02" for 5
#. * minutes and 2 seconds playback remaining. You may change
#. * ":" to the separator that your locale uses or use "%Id"
#. * instead of "%d" if your locale uses localized digits.
#.
#: gtk/gtkmediacontrols.c:119
#, c-format
msgctxt "short time format"
msgid "-%d:%02d"
msgstr "-%d:%02d"

#. minutes:seconds
#. Translators: This is a time format, like "5:02" for 5
#. * minutes and 2 seconds. You may change ":" to the
#. * separator that your locale uses or use "%Id" instead of
#. * "%d" if your locale uses localized digits.
#.
#: gtk/gtkmediacontrols.c:128
#, c-format
msgctxt "short time format"
msgid "%d:%02d"
msgstr "%d:%02d"

#: gtk/gtkmediacontrols.c:412
msgctxt "media controls tooltip"
msgid "Stop"
msgstr "Gelditu"

#: gtk/gtkmediacontrols.c:417 gtk/ui/gtkmediacontrols.ui:28
msgctxt "media controls tooltip"
msgid "Play"
msgstr "Erreproduzitu"

#: gtk/gtkmessagedialog.c:162 gtk/gtkmessagedialog.c:180
#: gtk/print/gtkprintbackend.c:639 gtk/gtkwindow.c:6234
msgid "_OK"
msgstr "_Ados"

#: gtk/gtkmessagedialog.c:174
msgid "_No"
msgstr "_Ez"

#: gtk/gtkmessagedialog.c:175
msgid "_Yes"
msgstr "_Bai"

#: gtk/gtkmountoperation.c:609
msgid "Co_nnect"
msgstr "_Konektatu"

#: gtk/gtkmountoperation.c:676
msgid "Connect As"
msgstr "Konektatu honela"

#: gtk/gtkmountoperation.c:685
msgid "_Anonymous"
msgstr "_Anonimoa"

#: gtk/gtkmountoperation.c:692
msgid "Registered U_ser"
msgstr "Harpidetutako _erabiltzailea"

#: gtk/gtkmountoperation.c:702
msgid "_Username"
msgstr "_Erabiltzaile-izena:"

#: gtk/gtkmountoperation.c:707
msgid "_Domain"
msgstr "_Domeinua"

#: gtk/gtkmountoperation.c:716
msgid "Volume type"
msgstr "Bolumen mota"

#: gtk/gtkmountoperation.c:726
msgid "_Hidden"
msgstr "Ez_kutua"

#: gtk/gtkmountoperation.c:729
msgid "_Windows system"
msgstr "_Windows sistema"

#: gtk/gtkmountoperation.c:732
msgid "_PIM"
msgstr "_PIMa"

#: gtk/gtkmountoperation.c:738
msgid "_Password"
msgstr "_Pasahitza"

#: gtk/gtkmountoperation.c:760
msgid "Forget password _immediately"
msgstr "Ahaztu pasahitza _berehala"

#: gtk/gtkmountoperation.c:770
msgid "Remember password until you _logout"
msgstr "Gogoratu pasahitza saioa _amaitu arte"

#: gtk/gtkmountoperation.c:781
msgid "Remember _forever"
msgstr "_Gogoratu beti"

#: gtk/gtkmountoperation.c:1251
#, c-format
msgid "Unknown Application (PID %d)"
msgstr "Aplikazio ezezaguna (PIDa: %d)"

#. Use GTK_DIALOG_DESTROY_WITH_PARENT here since the parent dialog can be
#. * indeed be destroyed via the GMountOperation::abort signal... for example,
#. * this is triggered if the user yanks the device while we are showing
#. * the dialog...
#.
#: gtk/gtkmountoperation.c:1396
#, c-format
msgid "Unable to end process"
msgstr "Ezin da prozesua amaitu"

#: gtk/gtkmountoperation.c:1546
msgid "_End Process"
msgstr "_Amaitu prozesua"

#: gtk/gtkmountoperation-stub.c:61
#, c-format
msgid "Cannot kill process with PID %d. Operation is not implemented."
msgstr "Ezin da %d PIDa duen prozesua hil. Eragiketa ez dago inplementatuta."

#. translators: this string is a name for the 'less' command
#: gtk/gtkmountoperation-x11.c:986
msgid "Terminal Pager"
msgstr "Terminaleko orrikatzailea"

#: gtk/gtkmountoperation-x11.c:987
msgid "Top Command"
msgstr "Top komandoa"

#: gtk/gtkmountoperation-x11.c:988
msgid "Bourne Again Shell"
msgstr "Bourne Again Shell"

#: gtk/gtkmountoperation-x11.c:989
msgid "Bourne Shell"
msgstr "Bourne Shell"

#: gtk/gtkmountoperation-x11.c:990
msgid "Z Shell"
msgstr "Z Shell"

#: gtk/gtkmountoperation-x11.c:1090
#, c-format
msgid "Cannot end process with PID %d: %s"
msgstr "Ezin da %d PID prozesua amaitu: %s"

#: gtk/gtknomediafile.c:48
msgid "GTK could not find a media module. Check your installation."
msgstr "GTK aplikazioak ezin izan da multimedia-modulurik aurkitu. Egiaztatu instalazioa ondo dagoela."

#: gtk/gtknotebook.c:3211
msgid "Previous tab"
msgstr "Aurreko fitxa"

#: gtk/gtknotebook.c:3215
msgid "Next tab"
msgstr "Hurrengo fitxa"

#: gtk/gtknotebook.c:4331 gtk/gtknotebook.c:6539
#, c-format
msgid "Page %u"
msgstr "%u. orrialdea"

#: gtk/print/gtkpagesetup.c:611 gtk/print/gtkpapersize.c:942
#: gtk/print/gtkpapersize.c:982
msgid "Not a valid page setup file"
msgstr "Ez da orria konfiguratzeko baliozko fitxategia"

#: gtk/print/gtkpagesetupunixdialog.c:198 gtk/print/gtkprintunixdialog.c:768
msgid "Manage Custom Sizes…"
msgstr "Kudeatu tamaina pertsonalizatuak…"

#: gtk/print/gtkpagesetupunixdialog.c:283 gtk/ui/gtkassistant.ui:98
msgid "_Apply"
msgstr "_Aplikatu"

#: gtk/print/gtkpagesetupunixdialog.c:318
#: gtk/print/gtkpagesetupunixdialog.c:570
msgid "Any Printer"
msgstr "Edozein inprimagailu"

#: gtk/print/gtkpagesetupunixdialog.c:319
msgid "For portable documents"
msgstr "Dokumentu eramangarrientzako"

#: gtk/print/gtkpagesetupunixdialog.c:738
#, c-format
msgid ""
"Margins:\n"
" Left: %s %s\n"
" Right: %s %s\n"
" Top: %s %s\n"
" Bottom: %s %s"
msgstr "Marjinak:\n"
" Ezkerrean: %s %s\n"
" Eskuinean: %s %s\n"
" Goian: %s %s\n"
" Behean: %s %s"

#: gtk/print/gtkpagesetupunixdialog.c:784
#: gtk/print/ui/gtkpagesetupunixdialog.ui:5
#: gtk/print/ui/gtkprintunixdialog.ui:782
msgid "Page Setup"
msgstr "Orrialdearen konfigurazioa"

#: gtk/gtkpasswordentry.c:168
msgid "Hide Text"
msgstr "Ezkutatu testua"

#: gtk/gtkpasswordentry.c:173 gtk/gtkpasswordentry.c:624
msgid "Show Text"
msgstr "Erakutsi testua"

#: gtk/gtkpasswordentry.c:215
msgid "Caps Lock is on"
msgstr "Blok.maius. aktibatuta dago"

#: gtk/gtkpasswordentry.c:700
msgid "_Show Text"
msgstr "_Erakutsi testua"

#. translators: %s is the name of a cloud provider for files
#: gtk/gtkplacessidebar.c:912
#, c-format
msgid "Open %s"
msgstr "Ireki %s"

#: gtk/gtkplacessidebar.c:1003
msgid "Recent"
msgstr "Duela gutxi erabilita"

#: gtk/gtkplacessidebar.c:1005
msgid "Recent files"
msgstr "Azken fitxategiak"

#: gtk/gtkplacessidebar.c:1014
msgid "Starred"
msgstr "Izarduna"

#: gtk/gtkplacessidebar.c:1016
msgid "Starred files"
msgstr "Izardun fitxategiak"

#: gtk/gtkplacessidebar.c:1027
msgid "Open your personal folder"
msgstr "Ireki zure karpeta pertsonala"

#: gtk/gtkplacessidebar.c:1040
msgid "Desktop"
msgstr "Mahaigaina"

#: gtk/gtkplacessidebar.c:1042
msgid "Open the contents of your desktop in a folder"
msgstr "Ireki mahaigaineko edukia karpeta batean"

#: gtk/gtkplacessidebar.c:1056
msgid "Enter Location"
msgstr "Sartu kokalekua"

#: gtk/gtkplacessidebar.c:1058
msgid "Manually enter a location"
msgstr "Sartu kokalekua eskuz"

#: gtk/gtkplacessidebar.c:1068
msgid "Trash"
msgstr "Zakarrontzia"

#: gtk/gtkplacessidebar.c:1070
msgid "Open the trash"
msgstr "Ireki zakarrontzia"

#: gtk/gtkplacessidebar.c:1181 gtk/gtkplacessidebar.c:1209
#: gtk/gtkplacessidebar.c:1409
#, c-format
msgid "Mount and open “%s”"
msgstr "Muntatu eta ireki '%s'"

#: gtk/gtkplacessidebar.c:1304
msgid "Open the contents of the file system"
msgstr "Ireki fitxategi-sistemaren edukia"

#: gtk/gtkplacessidebar.c:1387
msgid "New bookmark"
msgstr "Laster-marka berria"

#: gtk/gtkplacessidebar.c:1389
msgid "Add a new bookmark"
msgstr "Gehitu laster-marka berria"

#: gtk/gtkplacessidebar.c:1454
msgid "Other Locations"
msgstr "Beste kokalekuak"

#: gtk/gtkplacessidebar.c:1455
msgid "Show other locations"
msgstr "Erakutsi beste kokalekuak"

#: gtk/gtkplacessidebar.c:1964 gtk/gtkplacessidebar.c:2984
#, c-format
msgid "Unable to start “%s”"
msgstr "Ezin da “%s” abiatu"

#. Translators: This means that unlocking an encrypted storage
#. * device failed. %s is the name of the device.
#.
#: gtk/gtkplacessidebar.c:2000
#, c-format
msgid "Error unlocking “%s”"
msgstr "Errorea “%s” desblokeatzean"

#: gtk/gtkplacessidebar.c:2002
#, c-format
msgid "Unable to access “%s”"
msgstr "Ezin da “%s” atzitu"

#: gtk/gtkplacessidebar.c:2233
msgid "This name is already taken"
msgstr "Izen hori jadanik erabilita dago"

#: gtk/gtkplacessidebar.c:2525
#, c-format
msgid "Unable to unmount “%s”"
msgstr "Ezin da '%s' desmuntatu"

#: gtk/gtkplacessidebar.c:2701
#, c-format
msgid "Unable to stop “%s”"
msgstr "Ezin da '%s' gelditu"

#: gtk/gtkplacessidebar.c:2730
#, c-format
msgid "Unable to eject “%s”"
msgstr "Ezin da “%s” egotzi"

#: gtk/gtkplacessidebar.c:2759 gtk/gtkplacessidebar.c:2788
#, c-format
msgid "Unable to eject %s"
msgstr "Ezin da %s egotzi"

#: gtk/gtkplacessidebar.c:2936
#, c-format
msgid "Unable to poll “%s” for media changes"
msgstr "Ezin da euskarri aldakorren '%s' berreskuratu"

#: gtk/gtkplacessidebar.c:3155 gtk/gtkplacessidebar.c:3242
#: gtk/gtkplacesview.c:1649
msgid "Open in New _Tab"
msgstr "Ireki _fitxa berrian"

#: gtk/gtkplacessidebar.c:3161 gtk/gtkplacessidebar.c:3251
#: gtk/gtkplacesview.c:1654
msgid "Open in New _Window"
msgstr "Ireki _leiho berrian"

#: gtk/gtkplacessidebar.c:3262
msgid "_Add Bookmark"
msgstr "_Gehitu laster-marka"

#: gtk/gtkplacessidebar.c:3266
msgid "_Remove"
msgstr "_Kendu"

#: gtk/gtkplacessidebar.c:3282 gtk/gtkplacesview.c:1679
msgid "_Mount"
msgstr "_Muntatu"

#: gtk/gtkplacessidebar.c:3291 gtk/gtkplacesview.c:1668
msgid "_Unmount"
msgstr "_Desmuntatu"

#: gtk/gtkplacessidebar.c:3298
msgid "_Eject"
msgstr "E_gotzi"

#: gtk/gtkplacessidebar.c:3308
msgid "_Detect Media"
msgstr "_Detektatu euskarria"

#: gtk/gtkplacessidebar.c:3317
msgid "_Start"
msgstr "_Hasi"

#: gtk/gtkplacessidebar.c:3319
msgid "_Power On"
msgstr "_Itzali"

#: gtk/gtkplacessidebar.c:3320
msgid "_Connect Drive"
msgstr "_Konektatu unitatea"

#: gtk/gtkplacessidebar.c:3321
msgid "_Start Multi-disk Device"
msgstr "_Abiatu disko anitzeko gailua"

#: gtk/gtkplacessidebar.c:3322
msgid "_Unlock Device"
msgstr "_Desblokeatu gailua"

#: gtk/gtkplacessidebar.c:3332
msgid "_Stop"
msgstr "_Gelditu"

#: gtk/gtkplacessidebar.c:3334
msgid "_Safely Remove Drive"
msgstr "_Kendu unitatea modu seguruan"

#: gtk/gtkplacessidebar.c:3335
msgid "_Disconnect Drive"
msgstr "_Deskonektatu unitatea"

#: gtk/gtkplacessidebar.c:3336
msgid "_Stop Multi-disk Device"
msgstr "_Gelditu disko anitzeko gailua"

#: gtk/gtkplacessidebar.c:3337
msgid "_Lock Device"
msgstr "_Blokeatu gailua"

#: gtk/gtkplacessidebar.c:3827 gtk/gtkplacesview.c:1089
msgid "Computer"
msgstr "Ordenagailua"

#: gtk/gtkplacesview.c:875
msgid "Searching for network locations"
msgstr "Sareko kokalekuak bilatzen"

#: gtk/gtkplacesview.c:882
msgid "No network locations found"
msgstr "Ez da sareko kokalekurik aurkitu"

#. if it wasn't cancelled show a dialog
#: gtk/gtkplacesview.c:1196 gtk/gtkplacesview.c:1293
msgid "Unable to access location"
msgstr "Ezin da kokalekua atzitu"

#. Restore from Cancel to Connect
#: gtk/gtkplacesview.c:1214 gtk/ui/gtkplacesview.ui:250
msgid "Con_nect"
msgstr "_Konektatu"

#. if it wasn't cancelled show a dialog
#: gtk/gtkplacesview.c:1353
msgid "Unable to unmount volume"
msgstr "Ezin da bolumena desmuntatu"

#. Allow to cancel the operation
#: gtk/gtkplacesview.c:1445
msgid "Cance_l"
msgstr "_Utzi"

#: gtk/gtkplacesview.c:1592
msgid "AppleTalk"
msgstr "AppleTalk"

#: gtk/gtkplacesview.c:1598
msgid "File Transfer Protocol"
msgstr "Fitxategi-transferentziako protokoloa (FTP)"

#. Translators: do not translate ftp:// and ftps://
#: gtk/gtkplacesview.c:1600
msgid "ftp:// or ftps://"
msgstr "ftp:// edo ftps://"

#: gtk/gtkplacesview.c:1606
msgid "Network File System"
msgstr "Sareko fitxategi-sistema (NFS)"

#: gtk/gtkplacesview.c:1612
msgid "Samba"
msgstr "Samba"

#: gtk/gtkplacesview.c:1618
msgid "SSH File Transfer Protocol"
msgstr "SSH fitxategi-transferentziako protokoloa (FTPS)"

#. Translators: do not translate sftp:// and ssh://
#: gtk/gtkplacesview.c:1620
msgid "sftp:// or ssh://"
msgstr "sftp:// edo ssh://"

#: gtk/gtkplacesview.c:1626
msgid "WebDAV"
msgstr "WebDAV"

#. Translators: do not translate dav:// and davs://
#: gtk/gtkplacesview.c:1628
msgid "dav:// or davs://"
msgstr "dav:// edo davs://"

#: gtk/gtkplacesview.c:1663
msgid "_Disconnect"
msgstr "_Deskonektatu"

#: gtk/gtkplacesview.c:1674
msgid "_Connect"
msgstr "_Konektatu"

#: gtk/gtkplacesview.c:1894
msgid "Unable to get remote server location"
msgstr "Ezin da urruneko zerbitzariaren kokalekua lortu"

#: gtk/gtkplacesview.c:2038 gtk/gtkplacesview.c:2047
msgid "Networks"
msgstr "Sareak"

#: gtk/gtkplacesview.c:2038 gtk/gtkplacesview.c:2047
msgid "On This Computer"
msgstr "Ordenagailu honetan"

#. Translators: respectively, free and total space of the drive. The plural form
#. * should be based on the free space available.
#. * i.e. 1 GB / 24 GB available.
#.
#: gtk/gtkplacesviewrow.c:135
#, c-format
msgid "%s / %s available"
msgid_plural "%s / %s available"
msgstr[0] "%s / %s erabilgarri"
msgstr[1] "%s / %s erabilgarri"

#: gtk/gtkplacesviewrow.c:471
msgid "Disconnect"
msgstr "Deskonektatu"

#: gtk/gtkplacesviewrow.c:471 gtk/ui/gtkplacesviewrow.ui:53
#: gtk/ui/gtksidebarrow.ui:54
msgid "Unmount"
msgstr "Desmuntatu"

#: gtk/print/gtkprintbackend.c:637
msgid "Authentication"
msgstr "Autentifikazioa"

#: gtk/print/gtkprintbackend.c:716
msgid "_Remember password"
msgstr "_Gogoratu pasahitza"

#: gtk/print/gtkprinteroptionwidget.c:702
msgid "Select a filename"
msgstr "Hautatu fitxategia"

#: gtk/print/gtkprinteroptionwidget.c:919
msgid "Not available"
msgstr "Ez dago erabilgarri"

#. translators: this string is the default job title for print
#. * jobs. %s gets replaced by the application name, %d gets replaced
#. * by the job number.
#.
#: gtk/print/gtkprintoperation.c:252
#, c-format
msgid "%s job #%d"
msgstr "%s ataza (%d)"

#: gtk/print/gtkprintoperation.c:1699
msgctxt "print operation status"
msgid "Initial state"
msgstr "Hasierako egoera"

#: gtk/print/gtkprintoperation.c:1700
msgctxt "print operation status"
msgid "Preparing to print"
msgstr "inprimatzeko prestatzen"

#: gtk/print/gtkprintoperation.c:1701
msgctxt "print operation status"
msgid "Generating data"
msgstr "Datuak sortzen"

#: gtk/print/gtkprintoperation.c:1702
msgctxt "print operation status"
msgid "Sending data"
msgstr "Datuak bidaltzen"

#: gtk/print/gtkprintoperation.c:1703
msgctxt "print operation status"
msgid "Waiting"
msgstr "Zain"

#: gtk/print/gtkprintoperation.c:1704
msgctxt "print operation status"
msgid "Blocking on issue"
msgstr "Jaulkipenean blokeatuta"

#: gtk/print/gtkprintoperation.c:1705
msgctxt "print operation status"
msgid "Printing"
msgstr "Inprimatzen"

#: gtk/print/gtkprintoperation.c:1706
msgctxt "print operation status"
msgid "Finished"
msgstr "Amaitua"

#: gtk/print/gtkprintoperation.c:1707
msgctxt "print operation status"
msgid "Finished with error"
msgstr "Errorearekin amaituta"

#: gtk/print/gtkprintoperation.c:2250
#, c-format
msgid "Preparing %d"
msgstr "%d prestatzen"

#: gtk/print/gtkprintoperation.c:2252 gtk/print/gtkprintoperation.c:2871
#, c-format
msgid "Preparing"
msgstr "Prestatzen"

#: gtk/print/gtkprintoperation.c:2255
#, c-format
msgid "Printing %d"
msgstr "%d inprimatzen"

#: gtk/print/gtkprintoperation.c:2904
#, c-format
msgid "Error creating print preview"
msgstr "Errorea inprimatzeko aurrebista sortzean"

#: gtk/print/gtkprintoperation.c:2907
#, c-format
msgid "The most probable reason is that a temporary file could not be created."
msgstr "Baliteke aldi baterako fitxategia ezin sortu izatea."

#. window
#: gtk/print/gtkprintoperation-portal.c:264
#: gtk/print/gtkprintoperation-portal.c:594
#: gtk/print/gtkprintoperation-portal.c:663 gtk/print/gtkprintunixdialog.c:3008
msgid "Print"
msgstr "Inprimatu"

#: gtk/print/gtkprintoperation-unix.c:481
#: gtk/print/gtkprintoperation-win32.c:1505
msgid "Application"
msgstr "Aplikazioa"

#: gtk/print/gtkprintoperation-win32.c:636
msgid "Printer offline"
msgstr "Inprimagailua lineaz kanpo"

#: gtk/print/gtkprintoperation-win32.c:638
msgid "Out of paper"
msgstr "Paperik ez"

#. Translators: this is a printer status.
#: gtk/print/gtkprintoperation-win32.c:640
#: modules/printbackends/gtkprintbackendcpdb.c:1528
#: modules/printbackends/gtkprintbackendcups.c:2639
msgid "Paused"
msgstr "Pausatuta"

#: gtk/print/gtkprintoperation-win32.c:642
msgid "Need user intervention"
msgstr "Erabiltzailearen laguntza behar da"

#: gtk/print/gtkprintoperation-win32.c:749
msgid "Custom size"
msgstr "Tamaina pertsonalizatua"

#: gtk/print/gtkprintoperation-win32.c:1597
msgid "No printer found"
msgstr "Ez da inprimagailurik aurkitu"

#: gtk/print/gtkprintoperation-win32.c:1624
msgid "Invalid argument to CreateDC"
msgstr "CreateDC-ren baliogabeko argumentua"

#: gtk/print/gtkprintoperation-win32.c:1660
#: gtk/print/gtkprintoperation-win32.c:1906
msgid "Error from StartDoc"
msgstr "Errorea StartDoc-etik"

#: gtk/print/gtkprintoperation-win32.c:1761
#: gtk/print/gtkprintoperation-win32.c:1784
#: gtk/print/gtkprintoperation-win32.c:1832
msgid "Not enough free memory"
msgstr "Ez dago nahikoa memoria"

#: gtk/print/gtkprintoperation-win32.c:1837
msgid "Invalid argument to PrintDlgEx"
msgstr "PrintDlgEx-en baliogabeko argumentua"

#: gtk/print/gtkprintoperation-win32.c:1842
msgid "Invalid pointer to PrintDlgEx"
msgstr "PrintDlgEx-en baliogabeko erakuslea"

#: gtk/print/gtkprintoperation-win32.c:1847
msgid "Invalid handle to PrintDlgEx"
msgstr "PrintDlgEx-en baliogabeko kudeatzailea"

#: gtk/print/gtkprintoperation-win32.c:1852
msgid "Unspecified error"
msgstr "Zehaztu gabeko errorea"

#: gtk/print/gtkprintunixdialog.c:838
msgid "Pre_view"
msgstr "_Aurrebista"

#: gtk/print/gtkprintunixdialog.c:840
msgid "_Print"
msgstr "I_nprimatu"

#: gtk/print/gtkprintunixdialog.c:961
msgid "Getting printer information failed"
msgstr "Huts egin du inprimagailuaren informazioa lortzean"

#: gtk/print/gtkprintunixdialog.c:1885
msgid "Getting printer information…"
msgstr "Inprimagailuaren informazioa lortzen…"

#. Translators: These strings name the possible arrangements of
#. * multiple pages on a sheet when printing (same as in gtkprintbackendcups.c)
#.
#. Translators: These strings name the possible arrangements of
#. * multiple pages on a sheet when printing
#.
#: gtk/print/gtkprintunixdialog.c:2753
#: modules/printbackends/gtkprintbackendcups.c:5647
msgid "Left to right, top to bottom"
msgstr "Ezkerretik eskuinera, goitik behera"

#: gtk/print/gtkprintunixdialog.c:2753
#: modules/printbackends/gtkprintbackendcups.c:5647
msgid "Left to right, bottom to top"
msgstr "Ezkerretik eskuinera, behetik gora"

#: gtk/print/gtkprintunixdialog.c:2754
#: modules/printbackends/gtkprintbackendcups.c:5648
msgid "Right to left, top to bottom"
msgstr "Eskuinetik ezkerrera, goitik behera"

#: gtk/print/gtkprintunixdialog.c:2754
#: modules/printbackends/gtkprintbackendcups.c:5648
msgid "Right to left, bottom to top"
msgstr "Eskuinetik ezkerrera, behetik gora"

#: gtk/print/gtkprintunixdialog.c:2755
#: modules/printbackends/gtkprintbackendcups.c:5649
msgid "Top to bottom, left to right"
msgstr "Goitik behera, ezkerretik eskuinera"

#: gtk/print/gtkprintunixdialog.c:2755
#: modules/printbackends/gtkprintbackendcups.c:5649
msgid "Top to bottom, right to left"
msgstr "Goitik behera, eskuinetik ezkerrera"

#: gtk/print/gtkprintunixdialog.c:2756
#: modules/printbackends/gtkprintbackendcups.c:5650
msgid "Bottom to top, left to right"
msgstr "Behetik gora, ezkerretik eskuinera"

#: gtk/print/gtkprintunixdialog.c:2756
#: modules/printbackends/gtkprintbackendcups.c:5650
msgid "Bottom to top, right to left"
msgstr "Behetik gora, eskuinetik ezkerrera"

#: gtk/print/gtkprintunixdialog.c:2760 gtk/print/gtkprintunixdialog.c:2773
msgid "Page Ordering"
msgstr "Orrialdeak ordenatzea"

#: gtk/print/gtkprintunixdialog.c:2789
msgid "Left to right"
msgstr "Ezkerretik eskuinera"

#: gtk/print/gtkprintunixdialog.c:2790
msgid "Right to left"
msgstr "Eskuinetik ezkerrera"

#: gtk/print/gtkprintunixdialog.c:2802
msgid "Top to bottom"
msgstr "Goitik behera"

#: gtk/print/gtkprintunixdialog.c:2803
msgid "Bottom to top"
msgstr "Behetik gora"

#: gtk/gtkprogressbar.c:608
#, c-format
msgctxt "progress bar label"
msgid "%.0f %%"
msgstr "%%%.0f"

#: gtk/gtkrecentmanager.c:1023 gtk/gtkrecentmanager.c:1036
#: gtk/gtkrecentmanager.c:1174 gtk/gtkrecentmanager.c:1184
#: gtk/gtkrecentmanager.c:1234 gtk/gtkrecentmanager.c:1243
#, c-format
msgid "Unable to find an item with URI “%s”"
msgstr "Ezin izan da “%s” URIa duen elementua aurkitu"

#: gtk/gtkrecentmanager.c:1258
#, c-format
msgid "Unable to move the item with URI “%s” to “%s”"
msgstr "Ezin da “%s” URIa duen elementua “%s”(e)ra eraman"

#: gtk/gtkrecentmanager.c:2323
#, c-format
msgid "No registered application with name “%s” for item with URI “%s” found"
msgstr "Ez da “%s” izenarekin erregistratutako aplikaziorik aurkitu “%s” URIa duen elementuarentzako"

#: gtk/gtksearchentry.c:758
msgid "Clear Entry"
msgstr "Garbitu sarrera"

#. Translators: This string is used to mark left/right variants of modifier
#. * keys in the shortcut window (e.g. Control_L vs Control_R). Please keep
#. * this string very short, ideally just a single character, since it will
#. * be rendered as part of the key.
#.
#: gtk/gtkshortcutlabel.c:79
msgctxt "keyboard side marker"
msgid "L"
msgstr "L"

#. Translators: This string is used to mark left/right variants of modifier
#. * keys in the shortcut window (e.g. Control_L vs Control_R). Please keep
#. * this string very short, ideally just a single character, since it will
#. * be rendered as part of the key.
#.
#: gtk/gtkshortcutlabel.c:92
msgctxt "keyboard side marker"
msgid "R"
msgstr "R"

#: gtk/gtkshortcutssection.c:407
msgid "_Show All"
msgstr "_Erakutsi denak"

#: gtk/gtkshortcutsshortcut.c:143
msgid "Two finger pinch"
msgstr "Atximur bi hatzekin"

#: gtk/gtkshortcutsshortcut.c:147
msgid "Two finger stretch"
msgstr "Luzatu bi hatzekin"

#: gtk/gtkshortcutsshortcut.c:151
msgid "Rotate clockwise"
msgstr "Biratu erlojuaren noranzkoan"

#: gtk/gtkshortcutsshortcut.c:155
msgid "Rotate counterclockwise"
msgstr "Biratu erlojuaren noranzkoaren aurka"

#: gtk/gtkshortcutsshortcut.c:159
msgid "Two finger swipe left"
msgstr "Igaro ezkerrera bi hatzekin"

#: gtk/gtkshortcutsshortcut.c:163
msgid "Two finger swipe right"
msgstr "Igaro eskuinera bi hatzekin"

#: gtk/gtkshortcutsshortcut.c:167
msgid "Swipe left"
msgstr "Ezkerrera igarotzea"

#: gtk/gtkshortcutsshortcut.c:171
msgid "Swipe right"
msgstr "Eskuinera igarotzea"

#. Translators: This is placeholder text for the search entry in the shortcuts window
#: gtk/gtkshortcutswindow.c:855 gtk/gtkshortcutswindow.c:922
#: gtk/gtkshortcutswindow.c:927
msgid "Search Shortcuts"
msgstr "Bilaketaren lasterbideak"

#. Translators: This is the window title for the shortcuts window in normal mode
#: gtk/gtkshortcutswindow.c:887 gtk/inspector/window.ui:498
msgid "Shortcuts"
msgstr "Lasterbideak"

#. Translators: This is the window title for the shortcuts window in search mode
#: gtk/gtkshortcutswindow.c:892
msgid "Search Results"
msgstr "Bilaketaren emaitza"

#: gtk/gtkshortcutswindow.c:989 gtk/ui/gtkemojichooser.ui:349
#: gtk/ui/gtkfilechooserwidget.ui:239
msgid "No Results Found"
msgstr "Ez da emaitzarik aurkitu"

#: gtk/gtkshortcutswindow.c:1000 gtk/ui/gtkemojichooser.ui:362
#: gtk/ui/gtkfilechooserwidget.ui:252 gtk/ui/gtkplacesview.ui:218
msgid "Try a different search"
msgstr "Saiatu bestelako bilaketa"

#: gtk/gtkstacksidebar.c:154
msgctxt "accessibility"
msgid "Sidebar"
msgstr "Alboko barra"

#: gtk/gtktext.c:6139 gtk/gtktextview.c:9044
msgid "Insert _Emoji"
msgstr "Txertatu _emojia"

#: gtk/gtktextview.c:9026
msgid "_Undo"
msgstr "_Desegin"

#: gtk/gtktextview.c:9030
msgid "_Redo"
msgstr "_Berregin"

#: gtk/gtkwindow.c:6222
#, c-format
msgid "Do you want to use GTK Inspector?"
msgstr "Nahi duzu GTK ikuskatzailea erabili?"

#: gtk/gtkwindow.c:6224
#, c-format
msgid ""
"GTK Inspector is an interactive debugger that lets you explore and modify "
"the internals of any GTK application. Using it may cause the application to "
"break or crash."
msgstr "GTK ikuskatzailea arazketa elkarreragile bat da, edozein GTK aplikazioren barnekoak arakatzea eta aldatzea ahalbidetzen du. Hori erabiltzean, aplikazioa hondatu edo kraskatu daiteke."

#: gtk/gtkwindow.c:6229
msgid "Don’t show this message again"
msgstr "Ez erakutsi mezu hau berriro"

#: gtk/gtkwindowcontrols.c:309 gtk/gtkwindowhandle.c:234
msgid "Minimize"
msgstr "Minimizatu"

#: gtk/gtkwindowcontrols.c:311
msgid "Minimize the window"
msgstr "Minimizatu leihoa"

#: gtk/gtkwindowcontrols.c:335 gtk/gtkwindowhandle.c:240
msgid "Maximize"
msgstr "Maximizatu"

#: gtk/gtkwindowcontrols.c:337
msgid "Maximize the window"
msgstr "Maximizatu leihoa"

#: gtk/gtkwindowcontrols.c:359
msgid "Close the window"
msgstr "Itxi leihoa"

#: gtk/gtkwindowhandle.c:227
msgid "Restore"
msgstr "Leheneratu"

#: gtk/inspector/a11y.ui:17
msgid "Role"
msgstr "Funtzioa"

#: gtk/inspector/a11y.ui:71
msgid "Description"
msgstr "Deskribapena"

#: gtk/inspector/a11y.ui:99 gtk/inspector/misc-info.ui:296
msgid "Bounds"
msgstr "Mugak"

#: gtk/inspector/a11y.ui:125
msgid "Object Path"
msgstr "Objektuaren bide-izena"

#: gtk/inspector/a11y.ui:164
msgid "Attribute"
msgstr "Atributua"

#: gtk/inspector/a11y.ui:176 gtk/inspector/css-node-tree.ui:70
#: gtk/inspector/prop-list.ui:57 gtk/inspector/recorder.ui:149
#: gtk/inspector/recorder.ui:192 gtk/inspector/strv-editor.c:73
msgid "Value"
msgstr "Balioa"

#: gtk/inspector/action-editor.c:133
msgid "Activate"
msgstr "Aktibatu"

#: gtk/inspector/action-editor.c:145
msgid "Set State"
msgstr "Ezarri egoera"

#: gtk/inspector/actions.ui:30
msgid "Enabled"
msgstr "Gaituta"

#: gtk/inspector/actions.ui:42
msgid "Parameter Type"
msgstr "Parametro mota"

#: gtk/inspector/actions.ui:53 gtk/inspector/css-node-tree.ui:41
#: gtk/inspector/misc-info.ui:108
msgid "State"
msgstr "Egoera"

#: gtk/inspector/clipboard.c:211 gtk/inspector/misc-info.ui:245
msgid "Show"
msgstr "Erakutsi"

#: gtk/inspector/clipboard.c:228
msgid "Hover to load"
msgstr "Igaro gainetik kargatzeko"

#: gtk/inspector/clipboard.c:278
msgctxt "clipboard"
msgid "empty"
msgstr "hutsik"

#: gtk/inspector/clipboard.c:283 gtk/inspector/clipboard.c:325
msgctxt "clipboard"
msgid "local"
msgstr "lokala"

#: gtk/inspector/clipboard.c:285 gtk/inspector/clipboard.c:327
msgctxt "clipboard"
msgid "remote"
msgstr "urrunekoa"

#: gtk/inspector/clipboard.ui:30
msgid "Drag and hold here"
msgstr "Arrastatu eta eutsi hemen"

#: gtk/inspector/clipboard.ui:71 gtk/inspector/window.ui:574
msgid "Clipboard"
msgstr "Arbela"

#: gtk/inspector/clipboard.ui:107
msgid "Primary"
msgstr "Nagusia"

#: gtk/inspector/controllers.c:126
msgctxt "event phase"
msgid "None"
msgstr "Bat ere ez"

#: gtk/inspector/controllers.c:129
msgctxt "event phase"
msgid "Capture"
msgstr "Kapturatu"

#: gtk/inspector/controllers.c:132
msgctxt "event phase"
msgid "Bubble"
msgstr "Burbuila"

#: gtk/inspector/controllers.c:135
msgctxt "event phase"
msgid "Target"
msgstr "Helburua"

#: gtk/inspector/controllers.c:156
msgctxt "propagation limit"
msgid "Native"
msgstr "Jatorrizkoa"

#: gtk/inspector/css-editor.c:128
msgid "You can type here any CSS rule recognized by GTK."
msgstr "GTK-k onartutako CSSren edozer arau idatz dezakezu hemen."

#: gtk/inspector/css-editor.c:129
msgid ""
"You can temporarily disable this custom CSS by clicking on the “Pause” "
"button above."
msgstr "CSS pertsonalizatu hau aldi baterako desgai dezakezu gaineko 'Pausatu' botoian klik eginez."

#: gtk/inspector/css-editor.c:130
msgid "Changes are applied instantly and globally, for the whole application."
msgstr "Aldaketak berehala eta globalki aplikatuko dira aplikazio osoarentzako."

#: gtk/inspector/css-editor.c:206
#, c-format
msgid "Saving CSS failed"
msgstr "Huts gin du CSSa gordetzean"

#: gtk/inspector/css-editor.ui:30
msgid "Disable this custom CSS"
msgstr "Desgaitu CSS pertsonalizatu hau"

#: gtk/inspector/css-editor.ui:37
msgid "Save the current CSS"
msgstr "Gorde uneko CSSa"

#: gtk/inspector/css-node-tree.ui:28 tools/gtk-builder-tool-preview.c:178
#: tools/gtk-builder-tool-screenshot.c:359
msgid "ID"
msgstr "IDa"

#: gtk/inspector/css-node-tree.ui:34
msgid "Style Classes"
msgstr "Estiloaren klaseak"

#: gtk/inspector/css-node-tree.ui:64
msgid "CSS Property"
msgstr "CSSren propietatea"

#: gtk/inspector/general.c:333 gtk/inspector/general.c:414
msgctxt "GL version"
msgid "None"
msgstr "Bat ere ez"

#: gtk/inspector/general.c:342
msgctxt "GL version"
msgid "Disabled"
msgstr "Desgaituta"

#: gtk/inspector/general.c:343
msgctxt "GL vendor"
msgid "Disabled"
msgstr "Desgaituta"

#: gtk/inspector/general.c:415
msgctxt "GL vendor"
msgid "None"
msgstr "Bat ere ez"

#: gtk/inspector/general.c:466
msgctxt "Vulkan device"
msgid "Disabled"
msgstr "Desgaituta"

#: gtk/inspector/general.c:467 gtk/inspector/general.c:468
msgctxt "Vulkan version"
msgid "Disabled"
msgstr "Desgaituta"

#: gtk/inspector/general.c:524
msgctxt "Vulkan device"
msgid "None"
msgstr "Bat ere ez"

#: gtk/inspector/general.c:525 gtk/inspector/general.c:526
msgctxt "Vulkan version"
msgid "None"
msgstr "Bat ere ez"

#: gtk/inspector/general.c:857
msgid "IM Context is hardcoded by GTK_IM_MODULE"
msgstr "IM testuingurua GTK_IM_MODULE kodean txertatuta dago"

#: gtk/inspector/general.ui:31
msgid "GTK Version"
msgstr "GTK bertsioa"

#: gtk/inspector/general.ui:57
msgid "GDK Backend"
msgstr "GDK motorra"

#: gtk/inspector/general.ui:83
msgid "GSK Renderer"
msgstr "GSK errendatzailea"

#: gtk/inspector/general.ui:109
msgid "Pango Fontmap"
msgstr "Pango Fontmap"

#: gtk/inspector/general.ui:135
msgid "Media Backend"
msgstr "Multimedia-motorra"

#: gtk/inspector/general.ui:161
msgid "Input Method"
msgstr "Sarrerako metodoa"

#: gtk/inspector/general.ui:198
msgid "Application ID"
msgstr "Aplikazioaren IDa"

#: gtk/inspector/general.ui:224
msgid "Resource Path"
msgstr "Baliabidearen bide-izena"

#: gtk/inspector/general.ui:261 gtk/ui/gtkplacesview.ui:67
msgid "Prefix"
msgstr "Aurrizkia"

#: gtk/inspector/general.ui:460
msgid "Display"
msgstr "Pantaila"

#: gtk/inspector/general.ui:487
msgid "RGBA Visual"
msgstr "RGBA bisuala"

#: gtk/inspector/general.ui:513
msgid "Composited"
msgstr "Konposatua"

#: gtk/inspector/general.ui:559
msgid "GL Version"
msgstr "GL bertsioa"

#: gtk/inspector/general.ui:609
msgid "GL Vendor"
msgstr "GL hornitzailea"

#: gtk/inspector/general.ui:646
msgid "Vulkan Device"
msgstr "Vulkan gailua"

#: gtk/inspector/general.ui:673
msgid "Vulkan API version"
msgstr "Vulkan API bertsioa"

#: gtk/inspector/general.ui:700
msgid "Vulkan driver version"
msgstr "Vulkan kontrolagailuaren bertsioa"

#: gtk/inspector/menu.c:264
msgid "Unnamed section"
msgstr "Atal izengabea"

#: gtk/inspector/menu.ui:26
msgid "Label"
msgstr "Etiketa"

#: gtk/inspector/menu.ui:31 gtk/inspector/shortcuts.ui:23
msgid "Action"
msgstr "Ekintza"

#: gtk/inspector/menu.ui:36
msgid "Target"
msgstr "Helburua"

#: gtk/inspector/menu.ui:41
msgid "Icon"
msgstr "Ikonoa"

#: gtk/inspector/misc-info.ui:31
msgid "Address"
msgstr "Helbidea"

#: gtk/inspector/misc-info.ui:82
msgid "Reference Count"
msgstr "Erreferentzia kopurua"

#: gtk/inspector/misc-info.ui:134
msgid "Direction"
msgstr "Norabidea"

#: gtk/inspector/misc-info.ui:160
msgid "Buildable ID"
msgstr "ID eraikigarria"

#: gtk/inspector/misc-info.ui:186
msgid "Mnemonic Label"
msgstr "Mnemoteknikoaren etiketa"

#: gtk/inspector/misc-info.ui:211
msgid "Request Mode"
msgstr "Eskaera modua"

#: gtk/inspector/misc-info.ui:236
msgid "Measure map"
msgstr "Neurketa-mapa"

#: gtk/inspector/misc-info.ui:253
msgid "Expand"
msgstr "Zabaldu"

#: gtk/inspector/misc-info.ui:321
msgid "Baseline"
msgstr "Oinarri-lerroa"

#: gtk/inspector/misc-info.ui:346
msgid "Surface"
msgstr "Gainazala"

#: gtk/inspector/misc-info.ui:365 gtk/inspector/misc-info.ui:400
#: gtk/inspector/misc-info.ui:435 gtk/inspector/prop-editor.c:1150
#: gtk/inspector/prop-editor.c:1533 gtk/inspector/window.ui:396
msgid "Properties"
msgstr "Propietateak"

#: gtk/inspector/misc-info.ui:381
msgid "Renderer"
msgstr "Errendatzailea"

#: gtk/inspector/misc-info.ui:416
msgid "Frame Clock"
msgstr "Fotogramen erlojua"

#: gtk/inspector/misc-info.ui:451
msgid "Tick Callback"
msgstr "Tick-en atzeradeia"

#: gtk/inspector/misc-info.ui:477
msgid "Frame Count"
msgstr "Fotograma kopurua"

#: gtk/inspector/misc-info.ui:502
msgid "Frame Rate"
msgstr "Fotograma-emaria"

#: gtk/inspector/misc-info.ui:527
msgid "Scale"
msgstr "Eskala"

#: gtk/inspector/misc-info.ui:552
msgid "Mapped"
msgstr "Mapatuta"

#: gtk/inspector/misc-info.ui:578
msgid "Realized"
msgstr "Osatuta"

#: gtk/inspector/misc-info.ui:604
msgid "Is Toplevel"
msgstr "Goi-mailakoa da"

#: gtk/inspector/misc-info.ui:630
msgid "Child Visible"
msgstr "Umea ikusgai"

#: gtk/inspector/prop-editor.c:702
#, c-format
msgid "Pointer: %p"
msgstr "Erakuslea: %p"

#. Translators: %s is a type name, for example
#. * GtkPropertyExpression with value \"2.5\"
#.
#: gtk/inspector/prop-editor.c:824
#, c-format
msgid "%s with value \"%s\""
msgstr "%s honako balioarekin: \"%s\""

#. Translators: Both %s are type names, for example
#. * GtkPropertyExpression with type GObject
#.
#: gtk/inspector/prop-editor.c:835
#, c-format
msgid "%s with type %s"
msgstr "%s honako motarekin: %s"

#. Translators: Both %s are type names, for example
#. * GtkObjectExpression for GtkStringObject 0x23456789
#.
#: gtk/inspector/prop-editor.c:848
#, c-format
msgid "%s for %s %p"
msgstr "%s honetarako: %s %p"

#. Translators: Both %s are type names, for example
#. * GtkPropertyExpression with value type: gchararray
#.
#: gtk/inspector/prop-editor.c:878
#, c-format
msgid "%s with value type %s"
msgstr "%s honako balio motarekin: %s"

#: gtk/inspector/prop-editor.c:1227
#, c-format
msgid "Uneditable property type: %s"
msgstr "Propietate mota ez-editagarria: %s"

#: gtk/inspector/prop-editor.c:1385
msgctxt "column number"
msgid "None"
msgstr "Bat ere ez"

#: gtk/inspector/prop-editor.c:1422
msgid "Attribute:"
msgstr "Atributua:"

#: gtk/inspector/prop-editor.c:1425
msgid "Model"
msgstr "Modeloa"

#: gtk/inspector/prop-editor.c:1430
msgid "Column:"
msgstr "Zutabea:"

#. Translators: %s is a type name, for example
#. * Action from 0x2345678 (GtkApplicationWindow)
#.
#: gtk/inspector/prop-editor.c:1529
#, c-format
msgid "Action from: %p (%s)"
msgstr "Ekintza hemendik: %p (%s)"

#: gtk/inspector/prop-editor.c:1584
msgid "Reset"
msgstr "Berrezarri"

#: gtk/inspector/prop-editor.c:1592
msgctxt "GtkSettings source"
msgid "Default"
msgstr "Lehenetsia"

#: gtk/inspector/prop-editor.c:1595
msgctxt "GtkSettings source"
msgid "Theme"
msgstr "Gaia"

#: gtk/inspector/prop-editor.c:1598
msgctxt "GtkSettings source"
msgid "XSettings"
msgstr "XSettings"

#: gtk/inspector/prop-editor.c:1602
msgctxt "GtkSettings source"
msgid "Application"
msgstr "Aplikazioa"

#: gtk/inspector/prop-editor.c:1605
msgctxt "GtkSettings source"
msgid "Unknown"
msgstr "Ezezaguna"

#: gtk/inspector/prop-editor.c:1608
msgid "Source:"
msgstr "Iturburua:"

#: gtk/inspector/prop-list.ui:46
msgid "Defined At"
msgstr "Hemen definituta"

#: gtk/inspector/recorder.c:1865
#, c-format
msgid "Saving RenderNode failed"
msgstr "Huts gin du RenderNode gordetzean"

#: gtk/inspector/recorder.ui:20
msgid "Record frames"
msgstr "Grabatu fotogramak"

#: gtk/inspector/recorder.ui:27
msgid "Clear recorded frames"
msgstr "Garbitu grabatutako fotogramak"

#: gtk/inspector/recorder.ui:34
msgid "Add debug nodes"
msgstr "Gehitu arazketa-nodoak"

#: gtk/inspector/recorder.ui:42
msgid "Highlight event sequences"
msgstr "Nabarmendu gertaeren sekuentziak"

#: gtk/inspector/recorder.ui:51
msgid "Use a dark background"
msgstr "Erabili atzeko plano iluna"

#: gtk/inspector/recorder.ui:59
msgid "Save selected node"
msgstr "Gorde hautatutako nodoa"

#: gtk/inspector/recorder.ui:67
msgid "Copy to clipboard"
msgstr "Kopiatu arbelean"

#: gtk/inspector/recorder.ui:144 gtk/inspector/recorder.ui:187
msgid "Property"
msgstr "Propietatea"

#: gtk/inspector/resource-list.ui:59
msgid "Path"
msgstr "Bide-izena"

#: gtk/inspector/resource-list.ui:71
msgid "Count"
msgstr "Kopurua"

#: gtk/inspector/resource-list.ui:121
msgid "Name:"
msgstr "Izena:"

#: gtk/inspector/resource-list.ui:143
msgid "Type:"
msgstr "Mota:"

#: gtk/inspector/resource-list.ui:164
msgid "Size:"
msgstr "Tamaina:"

#: gtk/inspector/shortcuts.ui:17
msgid "Trigger"
msgstr "Abiarazlea"

#: gtk/inspector/size-groups.c:225
msgctxt "sizegroup mode"
msgid "None"
msgstr "Bat ere ez"

#: gtk/inspector/size-groups.c:226
msgctxt "sizegroup mode"
msgid "Horizontal"
msgstr "Horizontala"

#: gtk/inspector/size-groups.c:227
msgctxt "sizegroup mode"
msgid "Vertical"
msgstr "Bertikala"

#: gtk/inspector/size-groups.c:228
msgctxt "sizegroup mode"
msgid "Both"
msgstr "Biak"

#: gtk/inspector/size-groups.c:240
msgid "Mode"
msgstr "Modua"

#: gtk/inspector/statistics.c:814
msgid "GLib must be configured with -Dbuildtype=debug"
msgstr "GLib -Dbuildtype=debug aukerarekin konfiguratu behar da"

#: gtk/inspector/statistics.ui:41
msgid "Self 1"
msgstr "Norberarena 1"

#: gtk/inspector/statistics.ui:46
msgid "Cumulative 1"
msgstr "1. metakorra"

#: gtk/inspector/statistics.ui:51
msgid "Self 2"
msgstr "Norberarena 2"

#: gtk/inspector/statistics.ui:56
msgid "Cumulative 2"
msgstr "2. metakorra"

#: gtk/inspector/statistics.ui:61
msgid "Self"
msgstr "Norberarena"

#: gtk/inspector/statistics.ui:66
msgid "Cumulative"
msgstr "Metakorra"

#: gtk/inspector/statistics.ui:88
msgid "Enable statistics with GOBJECT_DEBUG=instance-count"
msgstr "Gaitu estatistikak honekin: GOBJECT_DEBUG=instance-count"

#: gtk/inspector/strv-editor.c:83
#, c-format
msgid "Remove %s"
msgstr "Kendu %s"

#: gtk/inspector/strv-editor.c:115
msgid "Add"
msgstr "Gehitu"

#: gtk/inspector/tree-data.ui:10
msgid "Show data"
msgstr "Erakutsi datuak"

#: gtk/inspector/type-info.ui:14
msgid "Hierarchy"
msgstr "Hierarkia"

#: gtk/inspector/type-info.ui:35
msgid "Implements"
msgstr "Inplementatzen du"

#: gtk/inspector/visual.c:637 gtk/inspector/visual.c:656
msgid "Theme is hardcoded by GTK_THEME"
msgstr "Gaia GTK_THEME-k kodean txertatuta dago"

#: gtk/inspector/visual.c:905
msgid "Backend does not support window scaling"
msgstr "Motorrak ez du leihoa eskalatzea onartzen"

#: gtk/inspector/visual.ui:34
msgid "GTK Theme"
msgstr "GTK gaia"

#: gtk/inspector/visual.ui:58
msgid "Dark Variant"
msgstr "Aldaera iluna"

#: gtk/inspector/visual.ui:83
msgid "Cursor Theme"
msgstr "Kurtsorearen gaia"

#: gtk/inspector/visual.ui:108
msgid "Cursor Size"
msgstr "Kurtsorearen tamaina"

#: gtk/inspector/visual.ui:144
msgid "Icon Theme"
msgstr "Ikonoen gaia"

#: gtk/inspector/visual.ui:194
msgid "Font Scale"
msgstr "Letra-tipoaren eskala"

#: gtk/inspector/visual.ui:239
msgid "Text Direction"
msgstr "Testuaren norabidea"

#: gtk/inspector/visual.ui:254
msgid "Left-to-Right"
msgstr "Ezkerretik eskuinera"

#: gtk/inspector/visual.ui:255
msgid "Right-to-Left"
msgstr "Eskuinetik ezkerrera"

#: gtk/inspector/visual.ui:273
msgid "Window Scaling"
msgstr "Leihoa eskalatzea"

#: gtk/inspector/visual.ui:306
msgid "Animations"
msgstr "Animazioak"

#: gtk/inspector/visual.ui:331
msgid "Slowdown"
msgstr "Geldotu"

#: gtk/inspector/visual.ui:385
msgid "Show Framerate"
msgstr "Erakutsi fotograma-tasa"

#: gtk/inspector/visual.ui:410
msgid "Show Graphic Updates"
msgstr "Erakutsi eguneraketa grafikoak"

#: gtk/inspector/visual.ui:435
msgid "Show Fallback Rendering"
msgstr "Erakutsi ordezko errendatzea"

#: gtk/inspector/visual.ui:460
msgid "Show Baselines"
msgstr "Erakutsi oinarri-lerroak"

#: gtk/inspector/visual.ui:488
msgid "Show Layout Borders"
msgstr "Erakutsi diseinuaren ertzak"

#: gtk/inspector/visual.ui:545
msgid "CSS Padding"
msgstr "CSS betegarria"

#: gtk/inspector/visual.ui:555
msgid "CSS Border"
msgstr "CSS ertza"

#: gtk/inspector/visual.ui:565
msgid "CSS Margin"
msgstr "CSS marjina"

#: gtk/inspector/visual.ui:575
msgid "Widget Margin"
msgstr "Trepetaren marjina"

#: gtk/inspector/visual.ui:610
msgid "Show Focus"
msgstr "Erakutsi fokua"

#: gtk/inspector/visual.ui:635
msgid "Show Accessibility warnings"
msgstr "Erakutsi erabilerraztasun-abisuak"

#: gtk/inspector/visual.ui:667
msgid "Inspect Inspector"
msgstr "Ikuskatu ikuskatzailea"

#: gtk/inspector/window.ui:27
msgid "Select an Object"
msgstr "Hautatu objektua"

#: gtk/inspector/window.ui:42 gtk/inspector/window.ui:107
msgid "Show Details"
msgstr "Erakutsi xehetasunak"

#: gtk/inspector/window.ui:57
msgid "Show all Objects"
msgstr "Erakutsi objektu guztiak"

#: gtk/inspector/window.ui:121
msgid "Show all Resources"
msgstr "Erakutsi baliabide guztiak"

#: gtk/inspector/window.ui:147
msgid "Collect Statistics"
msgstr "Bildu estatistikak"

#: gtk/inspector/window.ui:199
msgid "Objects"
msgstr "Objektuak"

#: gtk/inspector/window.ui:231
msgid "Toggle Sidebar"
msgstr "Txandakatu alboko barra"

#: gtk/inspector/window.ui:253
msgid "Refresh action state"
msgstr "Freskatu ekintza-egoera"

#: gtk/inspector/window.ui:327
msgid "Previous object"
msgstr "Aurreko objektua"

#: gtk/inspector/window.ui:334
msgid "Child object"
msgstr "Objektu haurra"

#: gtk/inspector/window.ui:341
msgid "Previous sibling"
msgstr "Aurreko anaia"

#: gtk/inspector/window.ui:347
msgid "List Position"
msgstr "Zerrendako posizioa"

#: gtk/inspector/window.ui:356
msgid "Next sibling"
msgstr "Hurrengo anaia"

#: gtk/inspector/window.ui:386
msgid "Miscellaneous"
msgstr "Bestelakoak"

#: gtk/inspector/window.ui:407 gtk/print/ui/gtkprintunixdialog.ui:451
msgid "Layout"
msgstr "Diseinua"

#: gtk/inspector/window.ui:418
msgid "CSS Nodes"
msgstr "CSS nodoak"

#: gtk/inspector/window.ui:429
msgid "Size Groups"
msgstr "Taldeen tamaina"

#: gtk/inspector/window.ui:438 gtk/inspector/window.ui:447
msgid "Data"
msgstr "Datuak"

#: gtk/inspector/window.ui:457
msgid "Actions"
msgstr "Ekintzak"

#: gtk/inspector/window.ui:468
msgid "Menu"
msgstr "Menua"

#: gtk/inspector/window.ui:477
msgid "Controllers"
msgstr "Kontrolatzaileak"

#: gtk/inspector/window.ui:487
msgid "Magnifier"
msgstr "Lupa"

#: gtk/inspector/window.ui:508
msgid "Accessibility"
msgstr "Erabilerraztasuna"

#: gtk/inspector/window.ui:532
msgid "Global"
msgstr "Globala"

#: gtk/inspector/window.ui:545
msgid "Information"
msgstr "Informazioa"

#: gtk/inspector/window.ui:554
msgid "Settings"
msgstr "Ezarpenak"

#: gtk/inspector/window.ui:563
msgid "Resources"
msgstr "Baliabideak"

#: gtk/inspector/window.ui:584
msgid "Statistics"
msgstr "Estatistikak"

#: gtk/inspector/window.ui:595
msgid "Logging"
msgstr "Egunkaria"

#: gtk/inspector/window.ui:610
msgid "CSS"
msgstr "CSSa"

#: gtk/inspector/window.ui:619
msgid "Recorder"
msgstr "Grabagailua"

#: gtk/open-type-layout.h:14
msgctxt "OpenType layout"
msgid "Access All Alternates"
msgstr "Atzitu ordezko guztiak"

#: gtk/open-type-layout.h:15
msgctxt "OpenType layout"
msgid "Above-base Forms"
msgstr "Oinarriz goragoko formak"

#: gtk/open-type-layout.h:16
msgctxt "OpenType layout"
msgid "Above-base Mark Positioning"
msgstr "Oinarriz goragoko marka-kokatzea"

#: gtk/open-type-layout.h:17
msgctxt "OpenType layout"
msgid "Above-base Substitutions"
msgstr "Oinarriz goragoko ordezkatzeak"

#: gtk/open-type-layout.h:18
msgctxt "OpenType layout"
msgid "Alternative Fractions"
msgstr "Bestelako zatikiak"

#: gtk/open-type-layout.h:19
msgctxt "OpenType layout"
msgid "Akhands"
msgstr "Akhands"

#: gtk/open-type-layout.h:20
msgctxt "OpenType layout"
msgid "Below-base Forms"
msgstr "Oinarriz beheragoko formak"

#: gtk/open-type-layout.h:21
msgctxt "OpenType layout"
msgid "Below-base Mark Positioning"
msgstr "Oinarriz beheragoko marka-kokatzea"

#: gtk/open-type-layout.h:22
msgctxt "OpenType layout"
msgid "Below-base Substitutions"
msgstr "Oinarriz beheragoko ordezkatzeak"

#: gtk/open-type-layout.h:23
msgctxt "OpenType layout"
msgid "Contextual Alternates"
msgstr "Testuinguruko ordezkoak"

#: gtk/open-type-layout.h:24
msgctxt "OpenType layout"
msgid "Case-Sensitive Forms"
msgstr "Maiuskulak/minuskulak bereizten dituzten formak"

#: gtk/open-type-layout.h:25
msgctxt "OpenType layout"
msgid "Glyph Composition / Decomposition"
msgstr "Glifoen konposizioa/deskonposizioa"

#: gtk/open-type-layout.h:26
msgctxt "OpenType layout"
msgid "Conjunct Form After Ro"
msgstr "Juntagailu forma Ro ondoren"

#: gtk/open-type-layout.h:27
msgctxt "OpenType layout"
msgid "Conjunct Forms"
msgstr "Juntagailu formak"

#: gtk/open-type-layout.h:28
msgctxt "OpenType layout"
msgid "Contextual Ligatures"
msgstr "Testuinguruko hizki-loturak"

#: gtk/open-type-layout.h:29
msgctxt "OpenType layout"
msgid "Centered CJK Punctuation"
msgstr "Zentratutako CJK puntuazioa"

#: gtk/open-type-layout.h:30
msgctxt "OpenType layout"
msgid "Capital Spacing"
msgstr "Maiuskulen tartea"

#: gtk/open-type-layout.h:31
msgctxt "OpenType layout"
msgid "Contextual Swash"
msgstr "Testuinguruko apaindua"

#: gtk/open-type-layout.h:32
msgctxt "OpenType layout"
msgid "Cursive Positioning"
msgstr "Kokatze etzana"

#: gtk/open-type-layout.h:33
msgctxt "OpenType layout"
msgid "Petite Capitals From Capitals"
msgstr "Maiuskula txikitxoak maiuskuletatik"

#: gtk/open-type-layout.h:34
msgctxt "OpenType layout"
msgid "Small Capitals From Capitals"
msgstr "Maiuskula txikiak maiuskuletatik"

#: gtk/open-type-layout.h:35
msgctxt "OpenType layout"
msgid "Distances"
msgstr "Distantziak"

#: gtk/open-type-layout.h:36
msgctxt "OpenType layout"
msgid "Discretionary Ligatures"
msgstr "Iritziaren araberako hizki-loturak"

#: gtk/open-type-layout.h:37
msgctxt "OpenType layout"
msgid "Denominators"
msgstr "Izendatzaileak"

#: gtk/open-type-layout.h:38
msgctxt "OpenType layout"
msgid "Dotless Forms"
msgstr "Punturik gabeko formak"

#: gtk/open-type-layout.h:39
msgctxt "OpenType layout"
msgid "Expert Forms"
msgstr "Forma adituak"

#: gtk/open-type-layout.h:40
msgctxt "OpenType layout"
msgid "Final Glyph on Line Alternates"
msgstr "Azken glifoa lerro-ordezkoetan"

#: gtk/open-type-layout.h:41
msgctxt "OpenType layout"
msgid "Terminal Forms #2"
msgstr "Forma terminalak #2"

#: gtk/open-type-layout.h:42
msgctxt "OpenType layout"
msgid "Terminal Forms #3"
msgstr "Forma terminalak #3"

#: gtk/open-type-layout.h:43
msgctxt "OpenType layout"
msgid "Terminal Forms"
msgstr "Forma terminalak"

#: gtk/open-type-layout.h:44
msgctxt "OpenType layout"
msgid "Flattened accent forms"
msgstr "Laututako azentu-formak"

#: gtk/open-type-layout.h:45
msgctxt "OpenType layout"
msgid "Fractions"
msgstr "Zatikiak"

#: gtk/open-type-layout.h:46
msgctxt "OpenType layout"
msgid "Full Widths"
msgstr "Zabalera osoak"

#: gtk/open-type-layout.h:47
msgctxt "OpenType layout"
msgid "Half Forms"
msgstr "Forma erdiak"

#: gtk/open-type-layout.h:48
msgctxt "OpenType layout"
msgid "Halant Forms"
msgstr "Halant formak"

#: gtk/open-type-layout.h:49
msgctxt "OpenType layout"
msgid "Alternate Half Widths"
msgstr "Ordezko forma erdiak"

#: gtk/open-type-layout.h:50
msgctxt "OpenType layout"
msgid "Historical Forms"
msgstr "Forma historikoak"

#: gtk/open-type-layout.h:51
msgctxt "OpenType layout"
msgid "Horizontal Kana Alternates"
msgstr "Ordezko kana horizontalak"

#: gtk/open-type-layout.h:52
msgctxt "OpenType layout"
msgid "Historical Ligatures"
msgstr "Hizki-lotura historikoak"

#: gtk/open-type-layout.h:53
msgctxt "OpenType layout"
msgid "Hangul"
msgstr "Hangul"

#: gtk/open-type-layout.h:54
msgctxt "OpenType layout"
msgid "Hojo Kanji Forms"
msgstr "Hojo Kanji formak"

#: gtk/open-type-layout.h:55
msgctxt "OpenType layout"
msgid "Half Widths"
msgstr "Zabalera erdiak"

#: gtk/open-type-layout.h:56
msgctxt "OpenType layout"
msgid "Initial Forms"
msgstr "Hasierako formak"

#: gtk/open-type-layout.h:57
msgctxt "OpenType layout"
msgid "Isolated Forms"
msgstr "Forma isolatuak"

#: gtk/open-type-layout.h:58
msgctxt "OpenType layout"
msgid "Italics"
msgstr "Etzanak"

#: gtk/open-type-layout.h:59
msgctxt "OpenType layout"
msgid "Justification Alternates"
msgstr "Ordezko justifikazioak"

#: gtk/open-type-layout.h:60
msgctxt "OpenType layout"
msgid "JIS78 Forms"
msgstr "JIS78 formak"

#: gtk/open-type-layout.h:61
msgctxt "OpenType layout"
msgid "JIS83 Forms"
msgstr "JIS83 formak"

#: gtk/open-type-layout.h:62
msgctxt "OpenType layout"
msgid "JIS90 Forms"
msgstr "JIS90 formak"

#: gtk/open-type-layout.h:63
msgctxt "OpenType layout"
msgid "JIS2004 Forms"
msgstr "JIS2004 formak"

#: gtk/open-type-layout.h:64
msgctxt "OpenType layout"
msgid "Kerning"
msgstr "Karaktere arteko tartea"

#: gtk/open-type-layout.h:65
msgctxt "OpenType layout"
msgid "Left Bounds"
msgstr "Ezkerreko mugak"

#: gtk/open-type-layout.h:66
msgctxt "OpenType layout"
msgid "Standard Ligatures"
msgstr "Hizki-lotura estandarrak"

#: gtk/open-type-layout.h:67
msgctxt "OpenType layout"
msgid "Leading Jamo Forms"
msgstr "Hasierako Jamo formak"

#: gtk/open-type-layout.h:68
msgctxt "OpenType layout"
msgid "Lining Figures"
msgstr "Zenbaki jantziak"

#: gtk/open-type-layout.h:69
msgctxt "OpenType layout"
msgid "Localized Forms"
msgstr "Forma lokalizatuak"

#: gtk/open-type-layout.h:70
msgctxt "OpenType layout"
msgid "Left-to-right alternates"
msgstr "Ezkerretik eskuinerako ordezkoak"

#: gtk/open-type-layout.h:71
msgctxt "OpenType layout"
msgid "Left-to-right mirrored forms"
msgstr "Ezkerretik eskuinerako forma ispilatuak"

#: gtk/open-type-layout.h:72
msgctxt "OpenType layout"
msgid "Mark Positioning"
msgstr "Marka-kokatzea"

#: gtk/open-type-layout.h:73
msgctxt "OpenType layout"
msgid "Medial Forms #2"
msgstr "Forma ertainak #2"

#: gtk/open-type-layout.h:74
msgctxt "OpenType layout"
msgid "Medial Forms"
msgstr "Forma ertainak"

#: gtk/open-type-layout.h:75
msgctxt "OpenType layout"
msgid "Mathematical Greek"
msgstr "Greziera matematikoa"

#: gtk/open-type-layout.h:76
msgctxt "OpenType layout"
msgid "Mark to Mark Positioning"
msgstr "Markatik markarako kokatzea"

#: gtk/open-type-layout.h:77
msgctxt "OpenType layout"
msgid "Mark Positioning via Substitution"
msgstr "Marka-kokatzea ordezkatzeen bidez"

#: gtk/open-type-layout.h:78
msgctxt "OpenType layout"
msgid "Alternate Annotation Forms"
msgstr "Ordezko oharpen-formak"

#: gtk/open-type-layout.h:79
msgctxt "OpenType layout"
msgid "NLC Kanji Forms"
msgstr "NLC Kanji formak"

#: gtk/open-type-layout.h:80
msgctxt "OpenType layout"
msgid "Nukta Forms"
msgstr "Nukta formak"

#: gtk/open-type-layout.h:81
msgctxt "OpenType layout"
msgid "Numerators"
msgstr "Zenbakitzaileak"

#: gtk/open-type-layout.h:82
msgctxt "OpenType layout"
msgid "Oldstyle Figures"
msgstr "Estilo zaharreko zenbakiak"

#: gtk/open-type-layout.h:83
msgctxt "OpenType layout"
msgid "Optical Bounds"
msgstr "Muga optikoak"

#: gtk/open-type-layout.h:84
msgctxt "OpenType layout"
msgid "Ordinals"
msgstr "Ordinalak"

#: gtk/open-type-layout.h:85
msgctxt "OpenType layout"
msgid "Ornaments"
msgstr "Apaingarriak"

#: gtk/open-type-layout.h:86
msgctxt "OpenType layout"
msgid "Proportional Alternate Widths"
msgstr "Ordezko zabalera proportzionalak"

#: gtk/open-type-layout.h:87
msgctxt "OpenType layout"
msgid "Petite Capitals"
msgstr "Maiuskula txikitxoak"

#: gtk/open-type-layout.h:88
msgctxt "OpenType layout"
msgid "Proportional Kana"
msgstr "Kana proportzionala"

#: gtk/open-type-layout.h:89
msgctxt "OpenType layout"
msgid "Proportional Figures"
msgstr "Zenbaki proportzionalak"

#: gtk/open-type-layout.h:90
msgctxt "OpenType layout"
msgid "Pre-Base Forms"
msgstr "Oinarri aurreko formak"

#: gtk/open-type-layout.h:91
msgctxt "OpenType layout"
msgid "Pre-base Substitutions"
msgstr "Oinarri aurreko ordezkatzeak"

#: gtk/open-type-layout.h:92
msgctxt "OpenType layout"
msgid "Post-base Forms"
msgstr "Oinarri ondoko formak"

#: gtk/open-type-layout.h:93
msgctxt "OpenType layout"
msgid "Post-base Substitutions"
msgstr "Oinarri ondoko ordezkatzeak"

#: gtk/open-type-layout.h:94
msgctxt "OpenType layout"
msgid "Proportional Widths"
msgstr "Zabalera proportzionalak"

#: gtk/open-type-layout.h:95
msgctxt "OpenType layout"
msgid "Quarter Widths"
msgstr "Zabalera laurdenak"

#: gtk/open-type-layout.h:96
msgctxt "OpenType layout"
msgid "Randomize"
msgstr "Ausazkoa"

#: gtk/open-type-layout.h:97
msgctxt "OpenType layout"
msgid "Required Contextual Alternates"
msgstr "Derrigorrezko testuinguruko ordezkoak"

#: gtk/open-type-layout.h:98
msgctxt "OpenType layout"
msgid "Rakar Forms"
msgstr "Rakar formak"

#: gtk/open-type-layout.h:99
msgctxt "OpenType layout"
msgid "Required Ligatures"
msgstr "Beharrezko hizki-loturak"

#: gtk/open-type-layout.h:100
msgctxt "OpenType layout"
msgid "Reph Forms"
msgstr "Reph formak"

#: gtk/open-type-layout.h:101
msgctxt "OpenType layout"
msgid "Right Bounds"
msgstr "Eskuineko mugak"

#: gtk/open-type-layout.h:102
msgctxt "OpenType layout"
msgid "Right-to-left alternates"
msgstr "Eskuinetik ezkerrerako ordezkoak"

#: gtk/open-type-layout.h:103
msgctxt "OpenType layout"
msgid "Right-to-left mirrored forms"
msgstr "Eskuinetik ezkerrerako forma ispilatuak"

#: gtk/open-type-layout.h:104
msgctxt "OpenType layout"
msgid "Ruby Notation Forms"
msgstr "Ruby notazioaren formak"

#: gtk/open-type-layout.h:105
msgctxt "OpenType layout"
msgid "Required Variation Alternates"
msgstr "Derrigorrezko aldaera-ordezkoak"

#: gtk/open-type-layout.h:106
msgctxt "OpenType layout"
msgid "Stylistic Alternates"
msgstr "Ordezko estilistikoak"

#: gtk/open-type-layout.h:107
msgctxt "OpenType layout"
msgid "Scientific Inferiors"
msgstr "Apiindize zientifikoak"

#: gtk/open-type-layout.h:108
msgctxt "OpenType layout"
msgid "Optical size"
msgstr "Tamaina optikoa"

#: gtk/open-type-layout.h:109
msgctxt "OpenType layout"
msgid "Small Capitals"
msgstr "Maiuskula txikiak"

#: gtk/open-type-layout.h:110
msgctxt "OpenType layout"
msgid "Simplified Forms"
msgstr "Forma sinplifikatuak"

#: gtk/open-type-layout.h:111
msgctxt "OpenType layout"
msgid "Math script style alternates"
msgstr "Math script estiloaren ordezkoak"

#: gtk/open-type-layout.h:112
msgctxt "OpenType layout"
msgid "Stretching Glyph Decomposition"
msgstr "Glifo tiratuen deskonposizioa"

#: gtk/open-type-layout.h:113
msgctxt "OpenType layout"
msgid "Subscript"
msgstr "Azpiindizea"

#: gtk/open-type-layout.h:114
msgctxt "OpenType layout"
msgid "Superscript"
msgstr "Goi-indizea"

#: gtk/open-type-layout.h:115
msgctxt "OpenType layout"
msgid "Swash"
msgstr "Apaindua"

#: gtk/open-type-layout.h:116
msgctxt "OpenType layout"
msgid "Titling"
msgstr "Titulua"

#: gtk/open-type-layout.h:117
msgctxt "OpenType layout"
msgid "Trailing Jamo Forms"
msgstr "Amaierako Jamo formak"

#: gtk/open-type-layout.h:118
msgctxt "OpenType layout"
msgid "Traditional Name Forms"
msgstr "Izen tradizionalen formak"

#: gtk/open-type-layout.h:119
msgctxt "OpenType layout"
msgid "Tabular Figures"
msgstr "Taula formako zenbakiak"

#: gtk/open-type-layout.h:120
msgctxt "OpenType layout"
msgid "Traditional Forms"
msgstr "Forma tradizionalak"

#: gtk/open-type-layout.h:121
msgctxt "OpenType layout"
msgid "Third Widths"
msgstr "Zabalera herenak"

#: gtk/open-type-layout.h:122
msgctxt "OpenType layout"
msgid "Unicase"
msgstr "Unicase"

#: gtk/open-type-layout.h:123
msgctxt "OpenType layout"
msgid "Alternate Vertical Metrics"
msgstr "Metrika bertikal ordezkoak"

#: gtk/open-type-layout.h:124
msgctxt "OpenType layout"
msgid "Vattu Variants"
msgstr "Vattu aldaerak"

#: gtk/open-type-layout.h:125
msgctxt "OpenType layout"
msgid "Vertical Writing"
msgstr "Idazkera bertikala"

#: gtk/open-type-layout.h:126
msgctxt "OpenType layout"
msgid "Alternate Vertical Half Metrics"
msgstr "Metrika erdi bertikal ordezkoak"

#: gtk/open-type-layout.h:127
msgctxt "OpenType layout"
msgid "Vowel Jamo Forms"
msgstr "Bokalen Jamo formak"

#: gtk/open-type-layout.h:128
msgctxt "OpenType layout"
msgid "Vertical Kana Alternates"
msgstr "Ordezko Kana horizontalak"

#: gtk/open-type-layout.h:129
msgctxt "OpenType layout"
msgid "Vertical Kerning"
msgstr "Kernign bertikala"

#: gtk/open-type-layout.h:130
msgctxt "OpenType layout"
msgid "Proportional Alternate Vertical Metrics"
msgstr "Metrika bertikal ordezko proportzionalak"

#: gtk/open-type-layout.h:131
msgctxt "OpenType layout"
msgid "Vertical Alternates and Rotation"
msgstr "Ordezko bertikalak eta biraketa"

#: gtk/open-type-layout.h:132
msgctxt "OpenType layout"
msgid "Vertical Alternates for Rotation"
msgstr "Ordezko bertikalak biraketarako"

#: gtk/open-type-layout.h:133
msgctxt "OpenType layout"
msgid "Slashed Zero"
msgstr "Barradun zeroa"

#: gtk/print/paper_names_offsets.c:4
msgctxt "paper size"
msgid "asme_f"
msgstr "asme_f"

#: gtk/print/paper_names_offsets.c:5
msgctxt "paper size"
msgid "A0×2"
msgstr "A0×2"

#: gtk/print/paper_names_offsets.c:6
msgctxt "paper size"
msgid "A0"
msgstr "A0"

#: gtk/print/paper_names_offsets.c:7
msgctxt "paper size"
msgid "A0×3"
msgstr "A0×3"

#: gtk/print/paper_names_offsets.c:8
msgctxt "paper size"
msgid "A1"
msgstr "A1"

#: gtk/print/paper_names_offsets.c:9
msgctxt "paper size"
msgid "A10"
msgstr "A10"

#: gtk/print/paper_names_offsets.c:10
msgctxt "paper size"
msgid "A1×3"
msgstr "A1×3"

#: gtk/print/paper_names_offsets.c:11
msgctxt "paper size"
msgid "A1×4"
msgstr "A1×4"

#: gtk/print/paper_names_offsets.c:12
msgctxt "paper size"
msgid "A2"
msgstr "A2"

#: gtk/print/paper_names_offsets.c:13
msgctxt "paper size"
msgid "A2×3"
msgstr "A2×3"

#: gtk/print/paper_names_offsets.c:14
msgctxt "paper size"
msgid "A2×4"
msgstr "A2×4"

#: gtk/print/paper_names_offsets.c:15
msgctxt "paper size"
msgid "A2×5"
msgstr "A2×5"

#: gtk/print/paper_names_offsets.c:16
msgctxt "paper size"
msgid "A3"
msgstr "A3"

#: gtk/print/paper_names_offsets.c:17
msgctxt "paper size"
msgid "A3 Extra"
msgstr "A3 estra"

#: gtk/print/paper_names_offsets.c:18
msgctxt "paper size"
msgid "A3×3"
msgstr "A3×3"

#: gtk/print/paper_names_offsets.c:19
msgctxt "paper size"
msgid "A3×4"
msgstr "A3×4"

#: gtk/print/paper_names_offsets.c:20
msgctxt "paper size"
msgid "A3×5"
msgstr "A3×5"

#: gtk/print/paper_names_offsets.c:21
msgctxt "paper size"
msgid "A3×6"
msgstr "A3×6"

#: gtk/print/paper_names_offsets.c:22
msgctxt "paper size"
msgid "A3×7"
msgstr "A3×7"

#: gtk/print/paper_names_offsets.c:23
msgctxt "paper size"
msgid "A4"
msgstr "A4"

#: gtk/print/paper_names_offsets.c:24
msgctxt "paper size"
msgid "A4 Extra"
msgstr "A4 estra"

#: gtk/print/paper_names_offsets.c:25
msgctxt "paper size"
msgid "A4 Tab"
msgstr "A4 fitxa"

#: gtk/print/paper_names_offsets.c:26
msgctxt "paper size"
msgid "A4×3"
msgstr "A4×3"

#: gtk/print/paper_names_offsets.c:27
msgctxt "paper size"
msgid "A4×4"
msgstr "A4×4"

#: gtk/print/paper_names_offsets.c:28
msgctxt "paper size"
msgid "A4×5"
msgstr "A4×5"

#: gtk/print/paper_names_offsets.c:29
msgctxt "paper size"
msgid "A4×6"
msgstr "A4×6"

#: gtk/print/paper_names_offsets.c:30
msgctxt "paper size"
msgid "A4×7"
msgstr "A4×7"

#: gtk/print/paper_names_offsets.c:31
msgctxt "paper size"
msgid "A4×8"
msgstr "A4×8"

#: gtk/print/paper_names_offsets.c:32
msgctxt "paper size"
msgid "A4×9"
msgstr "A4×9"

#: gtk/print/paper_names_offsets.c:33
msgctxt "paper size"
msgid "A5"
msgstr "A5"

#: gtk/print/paper_names_offsets.c:34
msgctxt "paper size"
msgid "A5 Extra"
msgstr "A5 estra"

#: gtk/print/paper_names_offsets.c:35
msgctxt "paper size"
msgid "A6"
msgstr "A6"

#: gtk/print/paper_names_offsets.c:36
msgctxt "paper size"
msgid "A7"
msgstr "A7"

#: gtk/print/paper_names_offsets.c:37
msgctxt "paper size"
msgid "A8"
msgstr "A8"

#: gtk/print/paper_names_offsets.c:38
msgctxt "paper size"
msgid "A9"
msgstr "A9"

#: gtk/print/paper_names_offsets.c:39
msgctxt "paper size"
msgid "B0"
msgstr "B0"

#: gtk/print/paper_names_offsets.c:40
msgctxt "paper size"
msgid "B1"
msgstr "B1"

#: gtk/print/paper_names_offsets.c:41
msgctxt "paper size"
msgid "B10"
msgstr "B10"

#: gtk/print/paper_names_offsets.c:42
msgctxt "paper size"
msgid "B2"
msgstr "B2"

#: gtk/print/paper_names_offsets.c:43
msgctxt "paper size"
msgid "B3"
msgstr "B3"

#: gtk/print/paper_names_offsets.c:44
msgctxt "paper size"
msgid "B4"
msgstr "B4"

#: gtk/print/paper_names_offsets.c:45
msgctxt "paper size"
msgid "B5"
msgstr "B5"

#: gtk/print/paper_names_offsets.c:46
msgctxt "paper size"
msgid "B5 Extra"
msgstr "B5 estra"

#: gtk/print/paper_names_offsets.c:47
msgctxt "paper size"
msgid "B6"
msgstr "B6"

#: gtk/print/paper_names_offsets.c:48
msgctxt "paper size"
msgid "B6/C4"
msgstr "B6/C4"

#: gtk/print/paper_names_offsets.c:49
msgctxt "paper size"
msgid "B7"
msgstr "B7"

#: gtk/print/paper_names_offsets.c:50
msgctxt "paper size"
msgid "B8"
msgstr "B8"

#: gtk/print/paper_names_offsets.c:51
msgctxt "paper size"
msgid "B9"
msgstr "B9"

#: gtk/print/paper_names_offsets.c:52
msgctxt "paper size"
msgid "C0"
msgstr "C0"

#: gtk/print/paper_names_offsets.c:53
msgctxt "paper size"
msgid "C1"
msgstr "C1"

#: gtk/print/paper_names_offsets.c:54
msgctxt "paper size"
msgid "C10"
msgstr "C10"

#: gtk/print/paper_names_offsets.c:55
msgctxt "paper size"
msgid "C2"
msgstr "C2"

#: gtk/print/paper_names_offsets.c:56
msgctxt "paper size"
msgid "C3"
msgstr "C3"

#: gtk/print/paper_names_offsets.c:57
msgctxt "paper size"
msgid "C4"
msgstr "C4"

#: gtk/print/paper_names_offsets.c:58
msgctxt "paper size"
msgid "C5"
msgstr "C5"

#: gtk/print/paper_names_offsets.c:59
msgctxt "paper size"
msgid "C6"
msgstr "C6"

#: gtk/print/paper_names_offsets.c:60
msgctxt "paper size"
msgid "C6/C5"
msgstr "C6/C5"

#: gtk/print/paper_names_offsets.c:61
msgctxt "paper size"
msgid "C7"
msgstr "C7"

#: gtk/print/paper_names_offsets.c:62
msgctxt "paper size"
msgid "C7/C6"
msgstr "C7/C6"

#: gtk/print/paper_names_offsets.c:63
msgctxt "paper size"
msgid "C8"
msgstr "C8"

#: gtk/print/paper_names_offsets.c:64
msgctxt "paper size"
msgid "C9"
msgstr "C9"

#: gtk/print/paper_names_offsets.c:65
msgctxt "paper size"
msgid "DL Envelope"
msgstr "DL gutun-azala"

#: gtk/print/paper_names_offsets.c:66
msgctxt "paper size"
msgid "RA0"
msgstr "RA0"

#: gtk/print/paper_names_offsets.c:67
msgctxt "paper size"
msgid "RA1"
msgstr "RA1"

#: gtk/print/paper_names_offsets.c:68
msgctxt "paper size"
msgid "RA2"
msgstr "RA2"

#: gtk/print/paper_names_offsets.c:69
msgctxt "paper size"
msgid "RA3"
msgstr "RA3"

#: gtk/print/paper_names_offsets.c:70
msgctxt "paper size"
msgid "RA4"
msgstr "RA4"

#: gtk/print/paper_names_offsets.c:71
msgctxt "paper size"
msgid "SRA0"
msgstr "SRA0"

#: gtk/print/paper_names_offsets.c:72
msgctxt "paper size"
msgid "SRA1"
msgstr "SRA1"

#: gtk/print/paper_names_offsets.c:73
msgctxt "paper size"
msgid "SRA2"
msgstr "SRA2"

#: gtk/print/paper_names_offsets.c:74
msgctxt "paper size"
msgid "SRA3"
msgstr "SRA3"

#: gtk/print/paper_names_offsets.c:75
msgctxt "paper size"
msgid "SRA4"
msgstr "SRA4"

#: gtk/print/paper_names_offsets.c:76
msgctxt "paper size"
msgid "JB0"
msgstr "JB0"

#: gtk/print/paper_names_offsets.c:77
msgctxt "paper size"
msgid "JB1"
msgstr "JB1"

#: gtk/print/paper_names_offsets.c:78
msgctxt "paper size"
msgid "JB10"
msgstr "JB10"

#: gtk/print/paper_names_offsets.c:79
msgctxt "paper size"
msgid "JB2"
msgstr "JB2"

#: gtk/print/paper_names_offsets.c:80
msgctxt "paper size"
msgid "JB3"
msgstr "JB3"

#: gtk/print/paper_names_offsets.c:81
msgctxt "paper size"
msgid "JB4"
msgstr "JB4"

#: gtk/print/paper_names_offsets.c:82
msgctxt "paper size"
msgid "JB5"
msgstr "JB5"

#: gtk/print/paper_names_offsets.c:83
msgctxt "paper size"
msgid "JB6"
msgstr "JB6"

#: gtk/print/paper_names_offsets.c:84
msgctxt "paper size"
msgid "JB7"
msgstr "JB7"

#: gtk/print/paper_names_offsets.c:85
msgctxt "paper size"
msgid "JB8"
msgstr "JB8"

#: gtk/print/paper_names_offsets.c:86
msgctxt "paper size"
msgid "JB9"
msgstr "JB9"

#: gtk/print/paper_names_offsets.c:87
msgctxt "paper size"
msgid "jis exec"
msgstr "jis exec"

#: gtk/print/paper_names_offsets.c:88
msgctxt "paper size"
msgid "Choukei 2 Envelope"
msgstr "Choukei 2 gutun-azala"

#: gtk/print/paper_names_offsets.c:89
msgctxt "paper size"
msgid "Choukei 3 Envelope"
msgstr "Choukei 3 gutun-azala"

#: gtk/print/paper_names_offsets.c:90
msgctxt "paper size"
msgid "Choukei 4 Envelope"
msgstr "Choukei 4 gutun-azala"

#: gtk/print/paper_names_offsets.c:91
msgctxt "paper size"
msgid "Choukei 40 Envelope"
msgstr "Choukei 40 gutun-azala"

#: gtk/print/paper_names_offsets.c:92
msgctxt "paper size"
msgid "hagaki (postcard)"
msgstr "hagaki (posta-txartela)"

#: gtk/print/paper_names_offsets.c:93
msgctxt "paper size"
msgid "kahu Envelope"
msgstr "Kahu gutun-azala"

#: gtk/print/paper_names_offsets.c:94
msgctxt "paper size"
msgid "kaku2 Envelope"
msgstr "Kaku2 gutun-azala"

#: gtk/print/paper_names_offsets.c:95
msgctxt "paper size"
msgid "kaku3 Envelope"
msgstr "kaku3 gutun-azala"

#: gtk/print/paper_names_offsets.c:96
msgctxt "paper size"
msgid "kaku4 Envelope"
msgstr "kaku4 gutun-azala"

#: gtk/print/paper_names_offsets.c:97
msgctxt "paper size"
msgid "kaku5 Envelope"
msgstr "kaku5 gutun-azala"

#: gtk/print/paper_names_offsets.c:98
msgctxt "paper size"
msgid "kaku7 Envelope"
msgstr "kaku7 gutun-azala"

#: gtk/print/paper_names_offsets.c:99
msgctxt "paper size"
msgid "kaku8 Envelope"
msgstr "kaku8 gutun-azala"

#: gtk/print/paper_names_offsets.c:100
msgctxt "paper size"
msgid "oufuku (reply postcard)"
msgstr "oufuku (erantzuteko posta-txartela)"

#: gtk/print/paper_names_offsets.c:101
msgctxt "paper size"
msgid "you4 Envelope"
msgstr "you4 gutun-azala"

#: gtk/print/paper_names_offsets.c:102
msgctxt "paper size"
msgid "you6 Envelope"
msgstr "you6 gutun-azala"

#: gtk/print/paper_names_offsets.c:103
msgctxt "paper size"
msgid "10×11"
msgstr "10×11"

#: gtk/print/paper_names_offsets.c:104
msgctxt "paper size"
msgid "10×13"
msgstr "10×13"

#: gtk/print/paper_names_offsets.c:105
msgctxt "paper size"
msgid "10×14"
msgstr "10×14"

#: gtk/print/paper_names_offsets.c:106
msgctxt "paper size"
msgid "10×15"
msgstr "10×15"

#: gtk/print/paper_names_offsets.c:107
msgctxt "paper size"
msgid "11×12"
msgstr "11×12"

#: gtk/print/paper_names_offsets.c:108
msgctxt "paper size"
msgid "11×15"
msgstr "11×15"

#: gtk/print/paper_names_offsets.c:109
msgctxt "paper size"
msgid "12×19"
msgstr "12×19"

#: gtk/print/paper_names_offsets.c:110
msgctxt "paper size"
msgid "5×7"
msgstr "5×7"

#: gtk/print/paper_names_offsets.c:111
msgctxt "paper size"
msgid "6×9 Envelope"
msgstr "6x9 gutun-azala"

#: gtk/print/paper_names_offsets.c:112
msgctxt "paper size"
msgid "7×9 Envelope"
msgstr "7x9 gutun-azala"

#: gtk/print/paper_names_offsets.c:113
msgctxt "paper size"
msgid "8×10 Envelope"
msgstr "8x10 gutun-azala"

#: gtk/print/paper_names_offsets.c:114
msgctxt "paper size"
msgid "9×11 Envelope"
msgstr "9x11 gutun-azala"

#: gtk/print/paper_names_offsets.c:115
msgctxt "paper size"
msgid "9×12 Envelope"
msgstr "9x12 gutun-azala"

#: gtk/print/paper_names_offsets.c:116
msgctxt "paper size"
msgid "a2 Envelope"
msgstr "a2 gutun-azala"

#: gtk/print/paper_names_offsets.c:117
msgctxt "paper size"
msgid "Arch A"
msgstr "Arch A"

#: gtk/print/paper_names_offsets.c:118
msgctxt "paper size"
msgid "Arch B"
msgstr "Arch B"

#: gtk/print/paper_names_offsets.c:119
msgctxt "paper size"
msgid "Arch C"
msgstr "Arch C"

#: gtk/print/paper_names_offsets.c:120
msgctxt "paper size"
msgid "Arch D"
msgstr "Arch D"

#: gtk/print/paper_names_offsets.c:121
msgctxt "paper size"
msgid "Arch E"
msgstr "Arch E"

#: gtk/print/paper_names_offsets.c:122
msgctxt "paper size"
msgid "b-plus"
msgstr "b-plus"

#: gtk/print/paper_names_offsets.c:123
msgctxt "paper size"
msgid "c"
msgstr "c"

#: gtk/print/paper_names_offsets.c:124
msgctxt "paper size"
msgid "c5 Envelope"
msgstr "c5 gutun-azala"

#: gtk/print/paper_names_offsets.c:125
msgctxt "paper size"
msgid "d"
msgstr "d"

#: gtk/print/paper_names_offsets.c:126
msgctxt "paper size"
msgid "e"
msgstr "e"

#: gtk/print/paper_names_offsets.c:127
msgctxt "paper size"
msgid "edp"
msgstr "edp"

#: gtk/print/paper_names_offsets.c:128
msgctxt "paper size"
msgid "European edp"
msgstr "Europako edp"

#: gtk/print/paper_names_offsets.c:129
msgctxt "paper size"
msgid "Executive"
msgstr "Exekutiboa"

#: gtk/print/paper_names_offsets.c:130
msgctxt "paper size"
msgid "f"
msgstr "f"

#: gtk/print/paper_names_offsets.c:131
msgctxt "paper size"
msgid "Fan-Fold European"
msgstr "Europako FanFold"

#: gtk/print/paper_names_offsets.c:132
msgctxt "paper size"
msgid "Fan-Fold US"
msgstr "AEBko FanFold"

#: gtk/print/paper_names_offsets.c:133
msgctxt "paper size"
msgid "Fan-Fold German Legal"
msgstr "Alemaniako FanFold legala"

#: gtk/print/paper_names_offsets.c:134
msgctxt "paper size"
msgid "Government Legal"
msgstr "Gobernuaren legala"

#: gtk/print/paper_names_offsets.c:135
msgctxt "paper size"
msgid "Government Letter"
msgstr "Gobernuaren gutuna"

#: gtk/print/paper_names_offsets.c:136
msgctxt "paper size"
msgid "Index 3×5"
msgstr "Indizea 3x5"

#: gtk/print/paper_names_offsets.c:137
msgctxt "paper size"
msgid "Index 4×6 (postcard)"
msgstr "Indizea 4x6 (posta-txartela)"

#: gtk/print/paper_names_offsets.c:138
msgctxt "paper size"
msgid "Index 4×6 ext"
msgstr "Indizea 4x6 est."

#: gtk/print/paper_names_offsets.c:139
msgctxt "paper size"
msgid "Index 5×8"
msgstr "Indizea 5x8"

#: gtk/print/paper_names_offsets.c:140
msgctxt "paper size"
msgid "Invoice"
msgstr "Faktura"

#: gtk/print/paper_names_offsets.c:141
msgctxt "paper size"
msgid "Tabloid"
msgstr "Tabloidea"

#: gtk/print/paper_names_offsets.c:142
msgctxt "paper size"
msgid "US Legal"
msgstr "US legala"

#: gtk/print/paper_names_offsets.c:143
msgctxt "paper size"
msgid "US Legal Extra"
msgstr "US legala estra"

#: gtk/print/paper_names_offsets.c:144
msgctxt "paper size"
msgid "US Letter"
msgstr "US gutuna"

#: gtk/print/paper_names_offsets.c:145
msgctxt "paper size"
msgid "US Letter Extra"
msgstr "US gutuna estra"

#: gtk/print/paper_names_offsets.c:146
msgctxt "paper size"
msgid "US Letter Plus"
msgstr "US gutuna plus"

#: gtk/print/paper_names_offsets.c:147
msgctxt "paper size"
msgid "Monarch Envelope"
msgstr "Monarka gutun-azala"

#: gtk/print/paper_names_offsets.c:148
msgctxt "paper size"
msgid "#10 Envelope"
msgstr "#10 gutun-azala"

#: gtk/print/paper_names_offsets.c:149
msgctxt "paper size"
msgid "#11 Envelope"
msgstr "#11 gutun-azala"

#: gtk/print/paper_names_offsets.c:150
msgctxt "paper size"
msgid "#12 Envelope"
msgstr "#12 gutun-azala"

#: gtk/print/paper_names_offsets.c:151
msgctxt "paper size"
msgid "#14 Envelope"
msgstr "#14 gutun-azala"

#: gtk/print/paper_names_offsets.c:152
msgctxt "paper size"
msgid "#9 Envelope"
msgstr "#9 gutun-azala"

#: gtk/print/paper_names_offsets.c:153
msgctxt "paper size"
msgid "Oficio"
msgstr "Oficio"

#: gtk/print/paper_names_offsets.c:154
msgctxt "paper size"
msgid "Personal Envelope"
msgstr "Gutun-azal pertsonala"

#: gtk/print/paper_names_offsets.c:155
msgctxt "paper size"
msgid "Quarto"
msgstr "Laurdena"

#: gtk/print/paper_names_offsets.c:156
msgctxt "paper size"
msgid "Super A"
msgstr "Super A"

#: gtk/print/paper_names_offsets.c:157
msgctxt "paper size"
msgid "Super B"
msgstr "Super B"

#: gtk/print/paper_names_offsets.c:158
msgctxt "paper size"
msgid "Wide Format"
msgstr "Formatu zabala"

#: gtk/print/paper_names_offsets.c:159
msgctxt "paper size"
msgid "Photo L"
msgstr "Argazki H"

#: gtk/print/paper_names_offsets.c:160
msgctxt "paper size"
msgid "Dai-pa-kai"
msgstr "Dai-pa-kai"

#: gtk/print/paper_names_offsets.c:161
msgctxt "paper size"
msgid "Folio"
msgstr "Folioa"

#: gtk/print/paper_names_offsets.c:162
msgctxt "paper size"
msgid "Folio sp"
msgstr "Folioa sp"

#: gtk/print/paper_names_offsets.c:163
msgctxt "paper size"
msgid "Invite Envelope"
msgstr "Gonbidapen gutun-azala"

#: gtk/print/paper_names_offsets.c:164
msgctxt "paper size"
msgid "Italian Envelope"
msgstr "Italiako gutun-azala"

#: gtk/print/paper_names_offsets.c:165
msgctxt "paper size"
msgid "juuro-ku-kai"
msgstr "juuro-ku-kai"

#: gtk/print/paper_names_offsets.c:166
msgctxt "paper size"
msgid "Large Photo"
msgstr "Argazki handia"

#: gtk/print/paper_names_offsets.c:167
msgctxt "paper size"
msgid "Medium Photo"
msgstr "Tarteko argazkia"

#: gtk/print/paper_names_offsets.c:168
msgctxt "paper size"
msgid "pa-kai"
msgstr "pa-kai"

#: gtk/print/paper_names_offsets.c:169
msgctxt "paper size"
msgid "Postfix Envelope"
msgstr "Postfix gutun-azala"

#: gtk/print/paper_names_offsets.c:170
msgctxt "paper size"
msgid "Small Photo"
msgstr "Argazki txikia"

#: gtk/print/paper_names_offsets.c:171
msgctxt "paper size"
msgid "Wide Photo"
msgstr "Argazki zabala"

#: gtk/print/paper_names_offsets.c:172
msgctxt "paper size"
msgid "prc1 Envelope"
msgstr "prc1 gutun-azala"

#: gtk/print/paper_names_offsets.c:173
msgctxt "paper size"
msgid "prc10 Envelope"
msgstr "prc10 gutun-azala"

#: gtk/print/paper_names_offsets.c:174
msgctxt "paper size"
msgid "prc 16k"
msgstr "prc 16k"

#: gtk/print/paper_names_offsets.c:175
msgctxt "paper size"
msgid "prc2 Envelope"
msgstr "prc2 gutun-azala"

#: gtk/print/paper_names_offsets.c:176
msgctxt "paper size"
msgid "prc3 Envelope"
msgstr "prc3 gutun-azala"

#: gtk/print/paper_names_offsets.c:177
msgctxt "paper size"
msgid "prc 32k"
msgstr "prc 32k"

#: gtk/print/paper_names_offsets.c:178
msgctxt "paper size"
msgid "prc4 Envelope"
msgstr "prc4 gutun-azala"

#: gtk/print/paper_names_offsets.c:179
msgctxt "paper size"
msgid "prc5 Envelope"
msgstr "prc5 gutun-azala"

#: gtk/print/paper_names_offsets.c:180
msgctxt "paper size"
msgid "prc6 Envelope"
msgstr "prc6 gutun-azala"

#: gtk/print/paper_names_offsets.c:181
msgctxt "paper size"
msgid "prc7 Envelope"
msgstr "prc7 gutun-azala"

#: gtk/print/paper_names_offsets.c:182
msgctxt "paper size"
msgid "prc8 Envelope"
msgstr "prc8 gutun-azala"

#: gtk/print/paper_names_offsets.c:183
msgctxt "paper size"
msgid "prc9 Envelope"
msgstr "prc9 gutun-azala"

#: gtk/print/paper_names_offsets.c:184
msgctxt "paper size"
msgid "ROC 16k"
msgstr "ROC 16k"

#: gtk/print/paper_names_offsets.c:185
msgctxt "paper size"
msgid "ROC 8k"
msgstr "ROC 8k"

#: gtk/ui/gtkaboutdialog.ui:68
msgid "About"
msgstr "Honi buruz"

#: gtk/ui/gtkaboutdialog.ui:129
msgid "Credits"
msgstr "Kredituak"

#: gtk/ui/gtkaboutdialog.ui:219
msgid "System"
msgstr "Sistema"

#: gtk/ui/gtkappchooserdialog.ui:4
msgid "Select App"
msgstr "Hautatu aplikazioa"

#: gtk/ui/gtkappchooserdialog.ui:63
msgid "_View All Apps"
msgstr "_Ikusi aplikazio guztiak"

#: gtk/ui/gtkappchooserdialog.ui:69
msgid "_Find New Apps"
msgstr "_Bilatu aplikazio berriak"

#: gtk/ui/gtkappchooserwidget.ui:100
msgid "No applications found."
msgstr "Ez da aplikaziorik aurkitu."

#: gtk/ui/gtkapplication-quartz.ui:13
msgid "Preferences"
msgstr "Hobespenak"

#: gtk/ui/gtkapplication-quartz.ui:19
msgid "Services"
msgstr "Zerbitzuak"

#: gtk/ui/gtkapplication-quartz.ui:25
msgid "Hide %s"
msgstr "Ezkutatu %s"

#: gtk/ui/gtkapplication-quartz.ui:30
msgid "Hide Others"
msgstr "Ezkutatu besteak"

#: gtk/ui/gtkapplication-quartz.ui:35
msgid "Show All"
msgstr "Erakutsi denak"

#: gtk/ui/gtkapplication-quartz.ui:42
msgid "Quit %s"
msgstr "Irten '%s'(e)tik"

#: gtk/ui/gtkassistant.ui:64
msgid "_Finish"
msgstr "_Amaituta"

#: gtk/ui/gtkassistant.ui:75
msgid "_Back"
msgstr "At_zera"

#: gtk/ui/gtkassistant.ui:86
msgid "_Next"
msgstr "_Hurrengoa"

#: gtk/ui/gtkcolorchooserdialog.ui:4
msgid "Select a Color"
msgstr "Hautatu kolorea"

#: gtk/ui/gtkcoloreditor.ui:43 gtk/ui/gtkcoloreditor.ui:53
msgid "Pick a color from the screen"
msgstr "Aukeratu kolorea pantailatik"

#: gtk/ui/gtkcoloreditor.ui:84
msgid "Hexadecimal color or color name"
msgstr "Kolore hamaseitarra edo kolore-izena"

#: gtk/ui/gtkcoloreditor.ui:99
msgid "Hue"
msgstr "Ñabardura"

#: gtk/ui/gtkcoloreditor.ui:115
msgid "Alpha value"
msgstr "Alfa balioa"

#: gtk/ui/gtkcoloreditor.ui:133
msgid "Saturation and value"
msgstr "Saturazioa eta balioa"

#: gtk/ui/gtkcoloreditor.ui:157
msgctxt "Color channel"
msgid "A"
msgstr "A"

#: gtk/ui/gtkcoloreditor.ui:193
msgctxt "Color channel"
msgid "H"
msgstr "H"

#: gtk/ui/gtkcoloreditor.ui:230
msgctxt "Color Channel"
msgid "S"
msgstr "S"

#: gtk/ui/gtkcoloreditor.ui:239
msgctxt "Color Channel"
msgid "V"
msgstr "V"

#: gtk/ui/gtkdropdown.ui:25
msgid "(None)"
msgstr "(bat ere ez)"

#: gtk/ui/gtkdropdown.ui:78
msgid "Search…"
msgstr "Bilatu…"

#: gtk/ui/gtkemojichooser.ui:69 gtk/ui/gtkemojichooser.ui:239
msgctxt "emoji category"
msgid "Smileys & People"
msgstr "Aurpegierak eta jendea"

#: gtk/ui/gtkemojichooser.ui:94 gtk/ui/gtkemojichooser.ui:248
msgctxt "emoji category"
msgid "Body & Clothing"
msgstr "Gorputza eta janzkera"

#: gtk/ui/gtkemojichooser.ui:119 gtk/ui/gtkemojichooser.ui:257
msgctxt "emoji category"
msgid "Animals & Nature"
msgstr "Animaliak eta izadia"

#: gtk/ui/gtkemojichooser.ui:133 gtk/ui/gtkemojichooser.ui:266
msgctxt "emoji category"
msgid "Food & Drink"
msgstr "Janaria eta edaria"

#: gtk/ui/gtkemojichooser.ui:147 gtk/ui/gtkemojichooser.ui:275
msgctxt "emoji category"
msgid "Travel & Places"
msgstr "Bidaiak eta lekuak"

#: gtk/ui/gtkemojichooser.ui:161 gtk/ui/gtkemojichooser.ui:284
msgctxt "emoji category"
msgid "Activities"
msgstr "Jarduerak"

#: gtk/ui/gtkemojichooser.ui:175 gtk/ui/gtkemojichooser.ui:293
msgctxt "emoji category"
msgid "Objects"
msgstr "Objektuak"

#: gtk/ui/gtkemojichooser.ui:189 gtk/ui/gtkemojichooser.ui:302
msgctxt "emoji category"
msgid "Symbols"
msgstr "Ikurrak"

#: gtk/ui/gtkemojichooser.ui:203 gtk/ui/gtkemojichooser.ui:311
msgctxt "emoji category"
msgid "Flags"
msgstr "Banderak"

#: gtk/ui/gtkemojichooser.ui:230
msgctxt "emoji category"
msgid "Recent"
msgstr "Duela gutxi erabilita"

#: gtk/ui/gtkfilechooserwidget.ui:71
msgid "Create Folder"
msgstr "Sortu karpeta"

#: gtk/ui/gtkfilechooserwidget.ui:191
msgid "Remote location — only searching the current folder"
msgstr "Urruneko kokalekua — soilik uneko karpeta bilatzen"

#: gtk/ui/gtkfilechooserwidget.ui:323
msgid "Folder Name"
msgstr "Karpetaren izena"

#: gtk/ui/gtkfilechooserwidget.ui:349
msgid "_Create"
msgstr "_Sortu"

#: gtk/ui/gtkfontchooserdialog.ui:4
msgid "Select Font"
msgstr "Hautatu letra-tipoa"

#: gtk/ui/gtkfontchooserwidget.ui:64
msgid "Search font name"
msgstr "Bilatu letra-tipoaren izena"

#: gtk/ui/gtkfontchooserwidget.ui:77
msgid "Filters"
msgstr "Iragazkiak"

#: gtk/ui/gtkfontchooserwidget.ui:89
msgid "Filter by"
msgstr "Iragazi honen arabera:"

#: gtk/ui/gtkfontchooserwidget.ui:99
msgid "Monospace"
msgstr "Tarte bakarrekoa"

#: gtk/ui/gtkfontchooserwidget.ui:105
msgid "Language"
msgstr "Hizkuntza"

#: gtk/ui/gtkfontchooserwidget.ui:198 gtk/ui/gtkfontchooserwidget.ui:200
#: gtk/ui/gtkfontchooserwidget.ui:353 gtk/ui/gtkfontchooserwidget.ui:357
msgid "Preview Font"
msgstr "Letra-tipoaren aurrebista"

#: gtk/ui/gtkfontchooserwidget.ui:296
msgid "No Fonts Found"
msgstr "Ez da letra-tiporik aurkitu"

#: gtk/ui/gtkmediacontrols.ui:47
msgctxt "media controls"
msgid "Position"
msgstr "Kokalekua"

#: gtk/ui/gtkmediacontrols.ui:65
msgctxt "media controls"
msgid "Volume"
msgstr "Bolumena"

#: gtk/print/ui/gtkpagesetupunixdialog.ui:30
msgid "_Format for:"
msgstr "_Formatua:"

#: gtk/print/ui/gtkpagesetupunixdialog.ui:54
#: gtk/print/ui/gtkprintunixdialog.ui:704
msgid "_Paper size:"
msgstr "_Paper-tamaina:"

#: gtk/print/ui/gtkpagesetupunixdialog.ui:89
msgid "_Orientation:"
msgstr "_Orientazioa:"

#: gtk/print/ui/gtkpagesetupunixdialog.ui:101
#: gtk/print/ui/gtkprintunixdialog.ui:744
msgid "Portrait"
msgstr "Bertikala"

#: gtk/print/ui/gtkpagesetupunixdialog.ui:112
#: gtk/print/ui/gtkprintunixdialog.ui:746
msgid "Reverse portrait"
msgstr "Alderantzizko bertikala"

#: gtk/print/ui/gtkpagesetupunixdialog.ui:124
#: gtk/print/ui/gtkprintunixdialog.ui:745
msgid "Landscape"
msgstr "Horizontala"

#: gtk/print/ui/gtkpagesetupunixdialog.ui:135
#: gtk/print/ui/gtkprintunixdialog.ui:747
msgid "Reverse landscape"
msgstr "Alderantzizko horizontala"

#: gtk/ui/gtkplacesview.ui:16
msgid "Server Addresses"
msgstr "Zerbitzarien helbideak"

#: gtk/ui/gtkplacesview.ui:28
msgid ""
"Server addresses are made up of a protocol prefix and an address. Examples:"
msgstr "Zerbitzari-helbideek protokolo-aurrizki bat eta helbide bat dituzte. Adibideak:"

#: gtk/ui/gtkplacesview.ui:54
msgid "Available Protocols"
msgstr "Protokolo erabilgarriak"

#. Translators: Server as any successfully connected network address
#: gtk/ui/gtkplacesview.ui:106
msgid "No recent servers found"
msgstr "Ez da azken aldian erabilitako zerbitzaririk aurkitu"

#: gtk/ui/gtkplacesview.ui:129
msgid "Recent Servers"
msgstr "Azken zerbitzariak"

#: gtk/ui/gtkplacesview.ui:209
msgid "No results found"
msgstr "Ez da emaitzarik aurkitu"

#: gtk/ui/gtkplacesview.ui:240
msgid "Connect to _Server"
msgstr "Konektatu _zerbitzariarekin"

#: gtk/ui/gtkplacesview.ui:265
msgid "Enter server address…"
msgstr "Sartu zerbitzariaren helbidea…"

#. this is the header for the printer status column in the print dialog
#: gtk/print/ui/gtkprintunixdialog.ui:142
msgid "Status"
msgstr "Egoera"

#: gtk/print/ui/gtkprintunixdialog.ui:196
msgid "Range"
msgstr "Barrutia"

#: gtk/print/ui/gtkprintunixdialog.ui:214
msgid "_All Pages"
msgstr "Orrialde _guztiak"

#: gtk/print/ui/gtkprintunixdialog.ui:227
msgid "C_urrent Page"
msgstr "_Uneko orrialdea"

#: gtk/print/ui/gtkprintunixdialog.ui:241
msgid "Se_lection"
msgstr "_Hautapena"

#: gtk/print/ui/gtkprintunixdialog.ui:256
msgid "Pag_es:"
msgstr "_Orrialdeak:"

#: gtk/print/ui/gtkprintunixdialog.ui:260
#: gtk/print/ui/gtkprintunixdialog.ui:273
msgid ""
"Specify one or more page ranges,\n"
" e.g. 1–3, 7, 11"
msgstr "Zehaztu orrialde-barruti bat edo gehiago,\n"
" adib. 1–3, 7, 11"

#: gtk/print/ui/gtkprintunixdialog.ui:299
msgid "Copies"
msgstr "Kopiak"

#: gtk/print/ui/gtkprintunixdialog.ui:317
msgid "Copie_s:"
msgstr "_Kopiak:"

#: gtk/print/ui/gtkprintunixdialog.ui:340
msgid "C_ollate"
msgstr "_Alderatu"

#: gtk/print/ui/gtkprintunixdialog.ui:351
msgid "_Reverse"
msgstr "_Alderantzikatu"

#: gtk/print/ui/gtkprintunixdialog.ui:424
msgid "General"
msgstr "Orokorra"

#: gtk/print/ui/gtkprintunixdialog.ui:470
msgid "T_wo-sided:"
msgstr "_Bi aldetatik:"

#: gtk/print/ui/gtkprintunixdialog.ui:492
msgid "Pages per _side:"
msgstr "Orrialdeak _aldeko:"

#: gtk/print/ui/gtkprintunixdialog.ui:516
msgid "Page or_dering:"
msgstr "Orrialdeen _ordena:"

#: gtk/print/ui/gtkprintunixdialog.ui:539
msgid "_Only print:"
msgstr "Inprimatu _soilik:"

#: gtk/print/ui/gtkprintunixdialog.ui:555
msgid "All sheets"
msgstr "Orri guztiak"

#: gtk/print/ui/gtkprintunixdialog.ui:556
msgid "Even sheets"
msgstr "Orri bikoitiak"

#: gtk/print/ui/gtkprintunixdialog.ui:557
msgid "Odd sheets"
msgstr "Orri bakoitiak"

#: gtk/print/ui/gtkprintunixdialog.ui:571
msgid "Sc_ale:"
msgstr "E_skala:"

#: gtk/print/ui/gtkprintunixdialog.ui:619
msgid "Paper"
msgstr "Papera"

#: gtk/print/ui/gtkprintunixdialog.ui:638
msgid "Paper _type:"
msgstr "Paper-_mota:"

#: gtk/print/ui/gtkprintunixdialog.ui:660
msgid "Paper _source:"
msgstr "Paper-iturria:"

#: gtk/print/ui/gtkprintunixdialog.ui:682
msgid "Output t_ray:"
msgstr "Irteerako _erretilua:"

#: gtk/print/ui/gtkprintunixdialog.ui:727
msgid "Or_ientation:"
msgstr "_Orientazioa:"

#: gtk/print/ui/gtkprintunixdialog.ui:805
msgid "Job Details"
msgstr "Lanaren xehetasunak"

#: gtk/print/ui/gtkprintunixdialog.ui:820
msgid "Pri_ority:"
msgstr "_Lehentasuna:"

#: gtk/print/ui/gtkprintunixdialog.ui:841
msgid "_Billing info:"
msgstr "_Fakturaren datuak:"

#: gtk/print/ui/gtkprintunixdialog.ui:874
msgid "Print Document"
msgstr "Inprimatu dokumentua"

#. this is one of the choices for the print at option in the print dialog
#: gtk/print/ui/gtkprintunixdialog.ui:887
msgid "_Now"
msgstr "_Orain"

#. this is one of the choices for the print at option in the print dialog. It also serves as the label for an entry that allows the user to enter a time.
#: gtk/print/ui/gtkprintunixdialog.ui:901
msgid "A_t:"
msgstr "_Noiz:"

#. Ability to parse the am/pm format depends on actual locale. You can remove the am/pm values below for your locale if they are not supported.
#: gtk/print/ui/gtkprintunixdialog.ui:903
#: gtk/print/ui/gtkprintunixdialog.ui:905
#: gtk/print/ui/gtkprintunixdialog.ui:921
#: gtk/print/ui/gtkprintunixdialog.ui:923
msgid ""
"Specify the time of print,\n"
" e.g. 15∶30, 2∶35 pm, 14∶15∶20, 11∶46∶30 am, 4 pm"
msgstr "Zehaztu inprimatze-ordua,\n"
" adib. 15∶30, 2∶35 pm, 14∶15∶20, 11∶46∶30 am, 4 pm"

#. this is one of the choices for the print at option in the print dialog. It means that the print job will not be printed until it explicitly gets 'released'.
#: gtk/print/ui/gtkprintunixdialog.ui:935
msgid "On _hold"
msgstr "_Itxaron"

#: gtk/print/ui/gtkprintunixdialog.ui:937
#: gtk/print/ui/gtkprintunixdialog.ui:938
msgid "Hold the job until it is explicitly released"
msgstr "Mantendu lana esplizitoki askatu arte"

#: gtk/print/ui/gtkprintunixdialog.ui:965
msgid "Add Cover Page"
msgstr "Gehitu gainazaleko orria"

#. this is the label used for the option in the print dialog that controls the front cover page.
#: gtk/print/ui/gtkprintunixdialog.ui:980
msgid "Be_fore:"
msgstr "_Aurretik:"

#. this is the label used for the option in the print dialog that controls the back cover page.
#: gtk/print/ui/gtkprintunixdialog.ui:1001
msgid "_After:"
msgstr "_Ondoren:"

#: gtk/print/ui/gtkprintunixdialog.ui:1030
msgid "Job"
msgstr "Lana"

#. This will appear as a tab label in the print dialog.
#: gtk/print/ui/gtkprintunixdialog.ui:1060
msgid "Image Quality"
msgstr "Irudiaren kalitatea"

#. This will appear as a tab label in the print dialog.
#: gtk/print/ui/gtkprintunixdialog.ui:1089
msgid "Color"
msgstr "Kolorea"

#. This will appear as a tab label in the print dialog. It's a typographical term, as in "Binding and finishing"
#: gtk/print/ui/gtkprintunixdialog.ui:1118
msgid "Finishing"
msgstr "Amaierakoak"

#: gtk/print/ui/gtkprintunixdialog.ui:1147
msgid "Advanced"
msgstr "Aurreratua"

#: gtk/print/ui/gtkprintunixdialog.ui:1163
msgid "Some of the settings in the dialog conflict"
msgstr "Elkarrizketa-koadroko ezarpen batzuk gatazkan daude"

#: modules/media/gtkffmediafile.c:253
#, c-format
msgid "Unspecified error decoding media"
msgstr "Zehaztu gabeko errorea multimedia deskodetzean"

#: modules/media/gtkffmediafile.c:286
#, c-format
msgid "Cannot find decoder: %s"
msgstr "Ez da deskodetzailea aurkitu: %s"

#: modules/media/gtkffmediafile.c:296 modules/media/gtkffmediafile.c:363
msgid "Failed to allocate a codec context"
msgstr "Huts egin du kodek-testuingurua esleitzeak"

#: modules/media/gtkffmediafile.c:341
#, c-format
msgid "Cannot find encoder: %s"
msgstr "Ez da kodetzailea aurkitu: %s"

#: modules/media/gtkffmediafile.c:352
msgid "Cannot add new stream"
msgstr "Ezin da korronte berria gehitu"

#: modules/media/gtkffmediafile.c:485 modules/media/gtkffmediafile.c:942
msgid "Failed to allocate an audio frame"
msgstr "Huts egin du audio-fotograma bat esleitzeak"

#: modules/media/gtkffmediafile.c:650 modules/media/gtkffmediafile.c:898
msgid "Not enough memory"
msgstr "Ez dago nahikoa memoriarik"

#: modules/media/gtkffmediafile.c:821
msgid "Could not allocate resampler context"
msgstr "Ezin da birlagintzaile-testuingurua esleitu"

#: modules/media/gtkffmediafile.c:868
msgid "No audio output found"
msgstr "Ez da audio-irteerarik aurkitu"

#. Translators: These strings name the possible values of the
#. * job priority option in the print dialog
#.
#: modules/printbackends/gtkprintbackendcpdb.c:541
#: modules/printbackends/gtkprintbackendcups.c:5642
msgid "Urgent"
msgstr "Presazkoa"

#: modules/printbackends/gtkprintbackendcpdb.c:541
#: modules/printbackends/gtkprintbackendcups.c:5642
msgid "High"
msgstr "Altua"

#: modules/printbackends/gtkprintbackendcpdb.c:541
#: modules/printbackends/gtkprintbackendcups.c:5642
msgid "Medium"
msgstr "Tartekoa"

#: modules/printbackends/gtkprintbackendcpdb.c:541
#: modules/printbackends/gtkprintbackendcups.c:5642
msgid "Low"
msgstr "Baxua"

#. Translators, this is the label used for the option in the print
#. * dialog that controls the front cover page.
#.
#: modules/printbackends/gtkprintbackendcpdb.c:562
#: modules/printbackends/gtkprintbackendcups.c:5784
msgctxt "printer option"
msgid "Before"
msgstr "Aurretik"

#. Translators, this is the label used for the option in the print
#. * dialog that controls the back cover page.
#.
#: modules/printbackends/gtkprintbackendcpdb.c:569
#: modules/printbackends/gtkprintbackendcups.c:5799
msgctxt "printer option"
msgid "After"
msgstr "Ondoren"

#: modules/printbackends/gtkprintbackendcpdb.c:592
msgid "Print at"
msgstr "Inprimatze-unea:"

#: modules/printbackends/gtkprintbackendcpdb.c:602
msgid "Print at time"
msgstr "Inprimatu orduan"

#: modules/printbackends/gtkprintbackendcpdb.c:665
msgctxt "print option"
msgid "Borderless"
msgstr "Ertzik gabea"

#. Translators: this is a printer status.
#: modules/printbackends/gtkprintbackendcpdb.c:1525
#: modules/printbackends/gtkprintbackendcups.c:2636
msgid "Paused; Rejecting Jobs"
msgstr "Pausarazita; Lanak baztertzen"

#. Translators: this is a printer status.
#: modules/printbackends/gtkprintbackendcpdb.c:1531
#: modules/printbackends/gtkprintbackendcups.c:2642
msgid "Rejecting Jobs"
msgstr "Lanak baztertzen"

#: modules/printbackends/gtkprintbackendcups.c:1142
#: modules/printbackends/gtkprintbackendcups.c:1449
msgid "Username:"
msgstr "Erabiltzaile-izena:"

#: modules/printbackends/gtkprintbackendcups.c:1143
#: modules/printbackends/gtkprintbackendcups.c:1458
msgid "Password:"
msgstr "Pasahitza:"

#: modules/printbackends/gtkprintbackendcups.c:1181
#: modules/printbackends/gtkprintbackendcups.c:1471
#, c-format
msgid "Authentication is required to print document “%s” on printer %s"
msgstr "Autentifikazioa behar da '%s' dokumentua '%s' inprimagailuan inprimatzeko"

#: modules/printbackends/gtkprintbackendcups.c:1183
#, c-format
msgid "Authentication is required to print a document on %s"
msgstr "Autentifikazioa behar da dokumentu bat '%s'(e)n inprimatzeko"

#: modules/printbackends/gtkprintbackendcups.c:1187
#, c-format
msgid "Authentication is required to get attributes of job “%s”"
msgstr "Autentifikazioa behar da '%s' lanaren atributuak lortzeko"

#: modules/printbackends/gtkprintbackendcups.c:1189
msgid "Authentication is required to get attributes of a job"
msgstr "Autentifikazioa behar da lan baten atributuak lortzeko"

#: modules/printbackends/gtkprintbackendcups.c:1193
#, c-format
msgid "Authentication is required to get attributes of printer %s"
msgstr "Autentifikazioa behar da '%s' inprimagailuaren atributuak lortzeko"

#: modules/printbackends/gtkprintbackendcups.c:1195
msgid "Authentication is required to get attributes of a printer"
msgstr "Autentifikazioa behar da inprimagailu baten atributuak lortzeko"

#: modules/printbackends/gtkprintbackendcups.c:1198
#, c-format
msgid "Authentication is required to get default printer of %s"
msgstr "Autentifikazioa behar da %s(r)en inprimagailu lehenetsia lortzeko"

#: modules/printbackends/gtkprintbackendcups.c:1201
#, c-format
msgid "Authentication is required to get printers from %s"
msgstr "Autentifikazioa behar da %s(e)tik inprimagailuak lortzeko"

#: modules/printbackends/gtkprintbackendcups.c:1206
#, c-format
msgid "Authentication is required to get a file from %s"
msgstr "Autentifikazioa behar da fitxategia %s(e)tik lortzeko"

#: modules/printbackends/gtkprintbackendcups.c:1208
#, c-format
msgid "Authentication is required on %s"
msgstr "Autentifikazioa behar da %s(e)n"

#: modules/printbackends/gtkprintbackendcups.c:1443
msgid "Domain:"
msgstr "Domeinua:"

#: modules/printbackends/gtkprintbackendcups.c:1473
#, c-format
msgid "Authentication is required to print document “%s”"
msgstr "Autentifikazioa behar da '%s' dokumentua inprimatzeko"

#: modules/printbackends/gtkprintbackendcups.c:1478
#, c-format
msgid "Authentication is required to print this document on printer %s"
msgstr "Autentifikazioa behar da dokumentu hau '%s' inprimagailuan inprimatzeko"

#: modules/printbackends/gtkprintbackendcups.c:1480
msgid "Authentication is required to print this document"
msgstr "Autentifikazioa behar da dokumentu hau inprimatzeko"

#: modules/printbackends/gtkprintbackendcups.c:2568
#, c-format
msgid "Printer “%s” is low on toner."
msgstr "'%s' inprimagailuak toner baxua du."

#: modules/printbackends/gtkprintbackendcups.c:2572
#, c-format
msgid "Printer “%s” has no toner left."
msgstr "'%s' inprimagailuak ez du tonerrik."

#. Translators: "Developer" like on photo development context
#: modules/printbackends/gtkprintbackendcups.c:2577
#, c-format
msgid "Printer “%s” is low on developer."
msgstr "'%s' inprimagailuak errebelatzaile baxua du."

#. Translators: "Developer" like on photo development context
#: modules/printbackends/gtkprintbackendcups.c:2582
#, c-format
msgid "Printer “%s” is out of developer."
msgstr "'%s' inprimagailuak ez du errebelatzailerik."

#. Translators: "marker" is one color bin of the printer
#: modules/printbackends/gtkprintbackendcups.c:2587
#, c-format
msgid "Printer “%s” is low on at least one marker supply."
msgstr "'%s' inprimagailuak gutxienez tinta-kartutxo bat baxua du."

#. Translators: "marker" is one color bin of the printer
#: modules/printbackends/gtkprintbackendcups.c:2592
#, c-format
msgid "Printer “%s” is out of at least one marker supply."
msgstr "'%s' inprimagailuak gutxienez tinta-kartutxo bat gabe dago."

#: modules/printbackends/gtkprintbackendcups.c:2596
#, c-format
msgid "The cover is open on printer “%s”."
msgstr "'%s' inprimagailuaren estalkia irekita dago."

#: modules/printbackends/gtkprintbackendcups.c:2600
#, c-format
msgid "The door is open on printer “%s”."
msgstr "'%s' inprimagailuaren atea irekita dago."

#: modules/printbackends/gtkprintbackendcups.c:2604
#, c-format
msgid "Printer “%s” is low on paper."
msgstr "'%s' inprimagailuak paper gutxi du."

#: modules/printbackends/gtkprintbackendcups.c:2608
#, c-format
msgid "Printer “%s” is out of paper."
msgstr "'%s' inprimagailuak ez du paperik."

#: modules/printbackends/gtkprintbackendcups.c:2612
#, c-format
msgid "Printer “%s” is currently offline."
msgstr "'%s' inprimagailua unean lineaz kanpo dago."

#: modules/printbackends/gtkprintbackendcups.c:2616
#, c-format
msgid "There is a problem on printer “%s”."
msgstr "Arazoa dago '%s' inprimagailuarekin."

#. Translators: this string connects multiple printer states together.
#: modules/printbackends/gtkprintbackendcups.c:2683
msgid "; "
msgstr "; "

#: modules/printbackends/gtkprintbackendcups.c:4584
#: modules/printbackends/gtkprintbackendcups.c:4651
msgctxt "printing option"
msgid "Two Sided"
msgstr "Alde bietatik"

#: modules/printbackends/gtkprintbackendcups.c:4585
msgctxt "printing option"
msgid "Paper Type"
msgstr "Paper mota"

#: modules/printbackends/gtkprintbackendcups.c:4586
msgctxt "printing option"
msgid "Paper Source"
msgstr "Paper-iturria"

#: modules/printbackends/gtkprintbackendcups.c:4587
#: modules/printbackends/gtkprintbackendcups.c:4652
msgctxt "printing option"
msgid "Output Tray"
msgstr "Irteerako erretilua"

#: modules/printbackends/gtkprintbackendcups.c:4588
msgctxt "printing option"
msgid "Resolution"
msgstr "Bereizmena"

#: modules/printbackends/gtkprintbackendcups.c:4589
msgctxt "printing option"
msgid "GhostScript pre-filtering"
msgstr "GhostScript aurre-iragazketa"

#: modules/printbackends/gtkprintbackendcups.c:4598
msgctxt "printing option value"
msgid "One Sided"
msgstr "Alde batetik"

#. Translators: this is an option of "Two Sided"
#: modules/printbackends/gtkprintbackendcups.c:4600
msgctxt "printing option value"
msgid "Long Edge (Standard)"
msgstr "Marjina luzea (estandarra)"

#. Translators: this is an option of "Two Sided"
#: modules/printbackends/gtkprintbackendcups.c:4602
msgctxt "printing option value"
msgid "Short Edge (Flip)"
msgstr "Marjina laburra (iraulia)"

#. Translators: this is an option of "Paper Source"
#: modules/printbackends/gtkprintbackendcups.c:4604
#: modules/printbackends/gtkprintbackendcups.c:4606
#: modules/printbackends/gtkprintbackendcups.c:4614
msgctxt "printing option value"
msgid "Auto Select"
msgstr "Hautapen automatikoa"

#. Translators: this is an option of "Paper Source"
#. Translators: this is an option of "Resolution"
#: modules/printbackends/gtkprintbackendcups.c:4608
#: modules/printbackends/gtkprintbackendcups.c:4610
#: modules/printbackends/gtkprintbackendcups.c:4612
#: modules/printbackends/gtkprintbackendcups.c:4616
msgctxt "printing option value"
msgid "Printer Default"
msgstr "Inprimagailu lehenetsia"

#. Translators: this is an option of "GhostScript"
#: modules/printbackends/gtkprintbackendcups.c:4618
msgctxt "printing option value"
msgid "Embed GhostScript fonts only"
msgstr "Kapsulatutako GhostScript letra-tipoak soilik"

#. Translators: this is an option of "GhostScript"
#: modules/printbackends/gtkprintbackendcups.c:4620
msgctxt "printing option value"
msgid "Convert to PS level 1"
msgstr "BIhurtu PS 1. mailara"

#. Translators: this is an option of "GhostScript"
#: modules/printbackends/gtkprintbackendcups.c:4622
msgctxt "printing option value"
msgid "Convert to PS level 2"
msgstr "BIhurtu PS 2. mailara"

#. Translators: this is an option of "GhostScript"
#: modules/printbackends/gtkprintbackendcups.c:4624
msgctxt "printing option value"
msgid "No pre-filtering"
msgstr "Aurre-iragazketarik ez"

#. Translators: "Miscellaneous" is the label for a button, that opens
#. up an extra panel of settings in a print dialog.
#: modules/printbackends/gtkprintbackendcups.c:4633
msgctxt "printing option group"
msgid "Miscellaneous"
msgstr "Bestelakoak"

#: modules/printbackends/gtkprintbackendcups.c:4660
msgctxt "sides"
msgid "One Sided"
msgstr "Alde batetik"

#. Translators: this is an option of "Two Sided"
#: modules/printbackends/gtkprintbackendcups.c:4662
msgctxt "sides"
msgid "Long Edge (Standard)"
msgstr "Marjina luzea (estandarra)"

#. Translators: this is an option of "Two Sided"
#: modules/printbackends/gtkprintbackendcups.c:4664
msgctxt "sides"
msgid "Short Edge (Flip)"
msgstr "Marjina laburra (iraulia)"

#. Translators: Top output bin
#: modules/printbackends/gtkprintbackendcups.c:4667
msgctxt "output-bin"
msgid "Top Bin"
msgstr "Goiko edukiontzia"

#. Translators: Middle output bin
#: modules/printbackends/gtkprintbackendcups.c:4669
msgctxt "output-bin"
msgid "Middle Bin"
msgstr "Erdiko edukiontzia"

#. Translators: Bottom output bin
#: modules/printbackends/gtkprintbackendcups.c:4671
msgctxt "output-bin"
msgid "Bottom Bin"
msgstr "Beheko edukiontzia"

#. Translators: Side output bin
#: modules/printbackends/gtkprintbackendcups.c:4673
msgctxt "output-bin"
msgid "Side Bin"
msgstr "Alboko edukiontzia"

#. Translators: Left output bin
#: modules/printbackends/gtkprintbackendcups.c:4675
msgctxt "output-bin"
msgid "Left Bin"
msgstr "Ezkerreko edukiontzia"

#. Translators: Right output bin
#: modules/printbackends/gtkprintbackendcups.c:4677
msgctxt "output-bin"
msgid "Right Bin"
msgstr "Eskuineko edukiontzia"

#. Translators: Center output bin
#: modules/printbackends/gtkprintbackendcups.c:4679
msgctxt "output-bin"
msgid "Center Bin"
msgstr "Zentroko edukiontzia"

#. Translators: Rear output bin
#: modules/printbackends/gtkprintbackendcups.c:4681
msgctxt "output-bin"
msgid "Rear Bin"
msgstr "Atzeko edukiontzia"

#. Translators: Output bin where one sided output is oriented in the face-up position
#: modules/printbackends/gtkprintbackendcups.c:4683
msgctxt "output-bin"
msgid "Face Up Bin"
msgstr "Edukiontzia buruz gora"

#. Translators: Output bin where one sided output is oriented in the face-down position
#: modules/printbackends/gtkprintbackendcups.c:4685
msgctxt "output-bin"
msgid "Face Down Bin"
msgstr "Edukiontzia buruz behera"

#. Translators: Large capacity output bin
#: modules/printbackends/gtkprintbackendcups.c:4687
msgctxt "output-bin"
msgid "Large Capacity Bin"
msgstr "Tamaina handiko edukiontzia"

#. Translators: Output stacker number %d
#: modules/printbackends/gtkprintbackendcups.c:4709
#, c-format
msgctxt "output-bin"
msgid "Stacker %d"
msgstr "%d pilatzailea"

#. Translators: Output mailbox number %d
#: modules/printbackends/gtkprintbackendcups.c:4713
#, c-format
msgctxt "output-bin"
msgid "Mailbox %d"
msgstr "%d. postontzia"

#. Translators: Private mailbox
#: modules/printbackends/gtkprintbackendcups.c:4717
msgctxt "output-bin"
msgid "My Mailbox"
msgstr "Nire postontzia"

#. Translators: Output tray number %d
#: modules/printbackends/gtkprintbackendcups.c:4721
#, c-format
msgctxt "output-bin"
msgid "Tray %d"
msgstr "%d. erretilua"

#: modules/printbackends/gtkprintbackendcups.c:5198
msgid "Printer Default"
msgstr "Inprimagailu lehenetsia"

#. Translators, this string is used to label the job priority option
#. * in the print dialog
#.
#: modules/printbackends/gtkprintbackendcups.c:5672
msgid "Job Priority"
msgstr "Lanaren lehentasuna"

#. Translators, this string is used to label the billing info entry
#. * in the print dialog
#.
#: modules/printbackends/gtkprintbackendcups.c:5683
msgid "Billing Info"
msgstr "Fakturaren datuak"

#. Translators, these strings are names for various 'standard' cover
#. * pages that the printing system may support.
#.
#: modules/printbackends/gtkprintbackendcups.c:5707
msgctxt "cover page"
msgid "None"
msgstr "Bat ere ez"

#: modules/printbackends/gtkprintbackendcups.c:5708
msgctxt "cover page"
msgid "Classified"
msgstr "Klasifikatuta"

#: modules/printbackends/gtkprintbackendcups.c:5709
msgctxt "cover page"
msgid "Confidential"
msgstr "Konfidentziala"

#: modules/printbackends/gtkprintbackendcups.c:5710
msgctxt "cover page"
msgid "Secret"
msgstr "Ezkutukoa"

#: modules/printbackends/gtkprintbackendcups.c:5711
msgctxt "cover page"
msgid "Standard"
msgstr "Arrunta"

#: modules/printbackends/gtkprintbackendcups.c:5712
msgctxt "cover page"
msgid "Top Secret"
msgstr "Ezkutu gorenekoa"

#: modules/printbackends/gtkprintbackendcups.c:5713
msgctxt "cover page"
msgid "Unclassified"
msgstr "Sailkatu gabe"

#. Translators, this string is used to label the pages-per-sheet option
#. * in the print dialog
#.
#: modules/printbackends/gtkprintbackendcups.c:5725
msgctxt "printer option"
msgid "Pages per Sheet"
msgstr "Orrialde orriko"

#. Translators, this string is used to label the option in the print
#. * dialog that controls in what order multiple pages are arranged
#.
#: modules/printbackends/gtkprintbackendcups.c:5742
msgctxt "printer option"
msgid "Page Ordering"
msgstr "Orrialdeak ordenatzea"

#. Translators: this is the name of the option that controls when
#. * a print job is printed. Possible values are 'now', a specified time,
#. * or 'on hold'
#.
#: modules/printbackends/gtkprintbackendcups.c:5819
msgctxt "printer option"
msgid "Print at"
msgstr "Noiz inprimatu"

#. Translators: this is the name of the option that allows the user
#. * to specify a time when a print job will be printed.
#.
#: modules/printbackends/gtkprintbackendcups.c:5830
msgctxt "printer option"
msgid "Print at time"
msgstr "Noiz inprimatu"

#. Translators: this format is used to display a custom
#. * paper size. The two placeholders are replaced with
#. * the width and height in points. E.g: "Custom
#. * 230.4x142.9"
#.
#: modules/printbackends/gtkprintbackendcups.c:5877
#, c-format
msgid "Custom %s×%s"
msgstr "%sx%s pertsonalizatua"

#. TRANSLATORS: this is the ICC color profile to use for this job
#: modules/printbackends/gtkprintbackendcups.c:5988
msgctxt "printer option"
msgid "Printer Profile"
msgstr "Inprimagailuaren profila"

#. TRANSLATORS: this is when color profile information is unavailable
#: modules/printbackends/gtkprintbackendcups.c:5995
msgctxt "printer option value"
msgid "Unavailable"
msgstr "Ez dago erabilgarri"

#: modules/printbackends/gtkprintbackendfile.c:238
msgid "output"
msgstr "irteera"

#: modules/printbackends/gtkprintbackendfile.c:510
msgid "Print to File"
msgstr "Inprimatu fitxategian"

#: modules/printbackends/gtkprintbackendfile.c:636
msgid "PDF"
msgstr "PDF"

#: modules/printbackends/gtkprintbackendfile.c:636
msgid "PostScript"
msgstr "PostScript"

#: modules/printbackends/gtkprintbackendfile.c:636
msgid "SVG"
msgstr "SVG"

#: modules/printbackends/gtkprintbackendfile.c:649
msgid "Pages per _sheet:"
msgstr "Orrialdeak _orriko:"

#: modules/printbackends/gtkprintbackendfile.c:709
msgid "File"
msgstr "Fitxategia"

#: modules/printbackends/gtkprintbackendfile.c:719
msgid "_Output format"
msgstr "_Irteerako formatua"

#. TRANSLATORS: when we're running an old CUPS, and
#. * it hasn't registered the device with colord
#: modules/printbackends/gtkprintercups.c:272
msgid "Color management unavailable"
msgstr "Kolore-kudeaketa ez dago erabilgarri"

#. TRANSLATORS: when there is no color profile available
#: modules/printbackends/gtkprintercups.c:284
msgid "No profile available"
msgstr "Ez dago profilik erabilgarri"

#. TRANSLATORS: when the color profile has no title
#: modules/printbackends/gtkprintercups.c:295
msgid "Unspecified profile"
msgstr "Zehaztu gabeko profila"

#: tools/encodesymbolic.c:41
msgid "Output to this directory instead of cwd"
msgstr "Atera direktorio honetara 'cwd'-ra ordez"

#: tools/encodesymbolic.c:42
msgid "Generate debug output"
msgstr "Sortu arazketaren irteera"

#: tools/encodesymbolic.c:92
#, c-format
msgid "Invalid size %s\n"
msgstr "%s tamaina baliogabea\n"

#: tools/encodesymbolic.c:104 tools/encodesymbolic.c:113
#, c-format
msgid "Can’t load file: %s\n"
msgstr "Ezin da fitxategia kargatu: %s\n"

#: tools/encodesymbolic.c:141 tools/encodesymbolic.c:147
#, c-format
msgid "Can’t save file %s: %s\n"
msgstr "Ezin da “%s” fitxategia gorde: %s\n"

#: tools/encodesymbolic.c:153
#, c-format
msgid "Can’t close stream"
msgstr "Ezin da korrontea itxi"

#: tools/gtk-builder-tool.c:36
#, c-format
msgid ""
"Usage:\n"
"  gtk4-builder-tool [COMMAND] [OPTION…] FILE\n"
"\n"
"Perform various tasks on GtkBuilder .ui files.\n"
"\n"
"Commands:\n"
"  validate     Validate the file\n"
"  simplify     Simplify the file\n"
"  enumerate    List all named objects\n"
"  preview      Preview the file\n"
"  render       Take a screenshot of the file\n"
"  screenshot   Take a screenshot of the file\n"
"\n"
msgstr "Erabilera:\n"
"  gtk4-builder-tool [KOMANDOA] [AUKERA…] FITXATEGIA\n"
"\n"
"GtkBuilder .ui fitxategien gaineko zereginak gauzatzen ditu.\n"
"\n"
"Komandoak:\n"
"  validate     Balioztatu fitxategia\n"
"  simplify     Sinplifikatu fitxategia\n"
"  enumerate    Zerrendatu izendun objektu guztiak\n"
"  preview      Aurreikusi fitxategia\n"
"  render       Egin fitxategiaren pantaila-argazki bat\n"
"  screenshot   Egin fitxategiaren pantaila-argazki bat\n"
"\n"

#: tools/gtk-builder-tool-enumerate.c:56 tools/gtk-builder-tool-preview.c:179
#: tools/gtk-builder-tool-preview.c:180 tools/gtk-builder-tool-screenshot.c:360
#: tools/gtk-builder-tool-simplify.c:2529 tools/gtk-builder-tool-validate.c:261
<<<<<<< HEAD
#: tools/gtk-rendernode-tool-info.c:200 tools/gtk-rendernode-tool-show.c:102
=======
#: tools/gtk-rendernode-tool-info.c:202 tools/gtk-rendernode-tool-show.c:106
>>>>>>> 48f6ffad
msgid "FILE"
msgstr "FITXATEGIA"

#: tools/gtk-builder-tool-enumerate.c:64
msgid "Print all named objects."
msgstr "Inprimatu izendun objektu guztiak."

#: tools/gtk-builder-tool-preview.c:128 tools/gtk-builder-tool-screenshot.c:236
#, c-format
msgid "No object with ID '%s' found\n"
msgstr "Ez da '%s' IDa duen objekturik aurkitu\n"

#: tools/gtk-builder-tool-preview.c:130
#, c-format
msgid "No previewable object found\n"
msgstr "Ez da aurkitu aurrebista duen objekturik\n"

#: tools/gtk-builder-tool-preview.c:136
#, c-format
msgid "Objects of type %s can't be previewed\n"
msgstr "Ezin da '%s' motako objektuen aurrebistarik ikusi\n"

#: tools/gtk-builder-tool-preview.c:178
msgid "Preview only the named object"
msgstr "Aurreikusi izendun objektua soilik"

#: tools/gtk-builder-tool-preview.c:179 tools/gtk-builder-tool-screenshot.c:360
msgid "Use style from CSS file"
msgstr "Erabili CSS fitxategiko estiloa"

#: tools/gtk-builder-tool-preview.c:187 tools/gtk-builder-tool-screenshot.c:370
#: tools/gtk-builder-tool-validate.c:268 tools/gtk-rendernode-tool-show.c:113
#: tools/gtk-rendernode-tool-render.c:204
#, c-format
msgid "Could not initialize windowing system\n"
msgstr "Ezin da leiho-sistema hasieratu\n"

#: tools/gtk-builder-tool-preview.c:195
msgid "Preview the file."
msgstr "Fitxategiaren aurrebista."

#: tools/gtk-builder-tool-preview.c:208 tools/gtk-builder-tool-screenshot.c:391
#: tools/gtk-builder-tool-simplify.c:2552 tools/gtk-builder-tool-validate.c:287
#, c-format
msgid "No .ui file specified\n"
msgstr "Ez da .ui fitxategirik zehaztu\n"

#: tools/gtk-builder-tool-preview.c:214
#, c-format
msgid "Can only preview a single .ui file\n"
msgstr ".ui fitxategi bakarraren aurrebista ikusi daiteke\n"

#: tools/gtk-builder-tool-screenshot.c:238
#, c-format
msgid "No object found\n"
msgstr "Ez da objekturik aurkitu\n"

#: tools/gtk-builder-tool-screenshot.c:244
#, c-format
msgid "Objects of type %s can't be screenshot\n"
msgstr "Ezin da %s motako objektuen pantaila-argazkirik egin\n"

#: tools/gtk-builder-tool-screenshot.c:298
#, c-format
msgid "Failed to take a screenshot\n"
msgstr "Pantaila-argazkiak huts egin du\n"

#: tools/gtk-builder-tool-screenshot.c:309
#, c-format
msgid ""
"File %s exists.\n"
"Use --force to overwrite.\n"
msgstr "%s fitxategia badago lehendik.\n"
"Erabili --force gainidazteko.\n"

#: tools/gtk-builder-tool-screenshot.c:332
#: tools/gtk-rendernode-tool-render.c:172
#, c-format
msgid "Output written to %s.\n"
msgstr "Irteera hemen idatzi da: %s.\n"

#: tools/gtk-builder-tool-screenshot.c:336
#: tools/gtk-rendernode-tool-render.c:176
#, c-format
msgid "Failed to save %s: %s\n"
msgstr "Huts egin du %s gordetzeak: %s\n"

#: tools/gtk-builder-tool-screenshot.c:359
msgid "Screenshot only the named object"
msgstr "Egin izendun objektuaren pantaila-argazkia"

#: tools/gtk-builder-tool-screenshot.c:361
msgid "Save as node file instead of png"
msgstr "Gorde nodo gisa, PNG gisa gorde ordez"

#: tools/gtk-builder-tool-screenshot.c:362
msgid "Overwrite existing file"
msgstr "Gainidatzi lehendik dagoen fitxategia"

#: tools/gtk-builder-tool-screenshot.c:363
#: tools/gtk-rendernode-tool-render.c:197
msgid "FILE…"
msgstr "FITXATEGIA…"

#: tools/gtk-builder-tool-screenshot.c:378
msgid "Render a .ui file to an image."
msgstr "Errendatu .ui fitxategi bat irudi batean."

#: tools/gtk-builder-tool-screenshot.c:397
#, c-format
msgid "Can only render a single .ui file to a single output file\n"
msgstr ".ui fitxategi bakarra errendatu daiteke irteerako fitxategi bakarrean\n"

#: tools/gtk-builder-tool-simplify.c:444
#, c-format
msgid "%s:%d: Couldn’t parse value for property '%s': %s\n"
msgstr "%s:%d: Ezin izan da '%s' propietatearen balioa analizatu: %s\n"

#: tools/gtk-builder-tool-simplify.c:658
#, c-format
msgid "Property %s not found"
msgstr "%s propietatea ez da aurkitu"

#: tools/gtk-builder-tool-simplify.c:661
#, c-format
msgid "Packing property %s not found"
msgstr "%s paketatze-propietatea ez da aurkitu"

#: tools/gtk-builder-tool-simplify.c:664
#, c-format
msgid "Cell property %s not found"
msgstr "%s gelaxka-propietatea ez da aurkitu"

#: tools/gtk-builder-tool-simplify.c:667
#, c-format
msgid "Layout property %s not found"
msgstr "%s diseinu-propietatea ez da aurkitu"

#: tools/gtk-builder-tool-simplify.c:1397
#, c-format
msgid "%s only accepts three children"
msgstr "%s: hiru haur soilik onartzen ditu"

#: tools/gtk-builder-tool-simplify.c:2455
#, c-format
msgid "Can’t load “%s”: %s\n"
msgstr "Ezin da “%s” kargatu: %s\n"

#: tools/gtk-builder-tool-simplify.c:2466
#: tools/gtk-builder-tool-simplify.c:2472
#: tools/gtk-builder-tool-simplify.c:2478
#, c-format
msgid "Can’t parse “%s”: %s\n"
msgstr "Ezin da “%s” analizatu: %s\n"

#: tools/gtk-builder-tool-simplify.c:2504
#, c-format
msgid "Failed to read “%s”: %s\n"
msgstr "Huts egin du “%s” irakurtzeak: %s\n"

#: tools/gtk-builder-tool-simplify.c:2510
#, c-format
msgid "Failed to write “%s”: “%s”\n"
msgstr "Huts egin du \"%s\" idazteak: “%s”\n"

#: tools/gtk-builder-tool-simplify.c:2527
msgid "Replace the file"
msgstr "Ordeztu fitxategia"

#: tools/gtk-builder-tool-simplify.c:2528
msgid "Convert from GTK 3 to GTK 4"
msgstr "Bihurtu GTK 3 bertsiotik GTK 4 bertsiora"

#: tools/gtk-builder-tool-simplify.c:2539
msgid "Simplify the file."
msgstr "Sinplifikatu fitxategia."

#: tools/gtk-builder-tool-simplify.c:2558
#, c-format
msgid "Can only simplify a single .ui file without --replace\n"
msgstr ".ui fitxategi bakarra sinplifikatu daiteke --replace erabili gabe\n"

#: tools/gtk-builder-tool-validate.c:45
#, c-format
msgid "Failed to lookup template parent type %s\n"
msgstr "Huts egin du %s motako txantiloi gurasoa kontsultatzeak\n"

#: tools/gtk-builder-tool-validate.c:123
msgid "Deprecated types:\n"
msgstr "Zaharkitutako motak:\n"

#: tools/gtk-builder-tool-validate.c:167
#, c-format
msgid "Failed to create an instance of the template type %s\n"
msgstr "Huts egin du %s motako txantiloiaren instantzia bat sortzeak\n"

#: tools/gtk-builder-tool-validate.c:276
msgid "Validate the file."
msgstr "Balioztatu fitxategia."

#: tools/gtk-launch.c:40
msgid "Show program version"
msgstr "Erakutsi programaren bertsioa"

#. Translators: this message will appear immediately after the
#. usage string - Usage: COMMAND [OPTION…] <THIS_MESSAGE>
#: tools/gtk-launch.c:74
msgid "APPLICATION [URI…] — launch an APPLICATION"
msgstr "APLIKAZIOA [URIa…] — abiarazi aplikazio bat"

#. Translators: this message will appear after the usage string
#. and before the list of options.
#: tools/gtk-launch.c:78
msgid ""
"Launch an application (specified by its desktop file name),\n"
"optionally passing one or more URIs as arguments."
msgstr "Abiarazi aplikazioa (bere mahaigaineko fitxategiaren\n"
"informazioaren arabera zehaztuta), URIen argumentu bat\n"
"edo gehiago pasatuz."

#: tools/gtk-launch.c:88
#, c-format
msgid "Error parsing commandline options: %s\n"
msgstr "Errorea komando-lerroaren aukerak analizatzean: %s\n"

#: tools/gtk-launch.c:90 tools/gtk-launch.c:111
#, c-format
msgid "Try “%s --help” for more information."
msgstr "Saiatu “%s --help” informazio gehiagorako."

#. Translators: the %s is the program name. This error message
#. means the user is calling gtk-launch without any argument.
#: tools/gtk-launch.c:109
#, c-format
msgid "%s: missing application name"
msgstr "%s: aplikazioaren izena falta da"

#: tools/gtk-launch.c:137
#, c-format
msgid "Creating AppInfo from id not supported on non unix operating systems"
msgstr "ID batetik AppInfo sortzea ez dago onartuta unix motakoak ez diren sistema eragileetan."

#. Translators: the first %s is the program name, the second one
#. is the application name.
#: tools/gtk-launch.c:145
#, c-format
msgid "%s: no such application %s"
msgstr "%s: ez dago %s bezalako aplikaziorik"

#. Translators: the first %s is the program name, the second one
#. is the error message.
#: tools/gtk-launch.c:163
#, c-format
msgid "%s: error launching application: %s\n"
msgstr "%s: errorea aplikazioa abiaraztean: %s\n"

#: tools/gtk-rendernode-tool.c:35
#, c-format
msgid ""
"Usage:\n"
"  gtk4-rendernode-tool [COMMAND] [OPTION…] FILE\n"
"\n"
"Perform various tasks on GTK render nodes.\n"
"\n"
"Commands:\n"
"  info         Provide information about the node\n"
"  show         Show the node\n"
"  render       Take a screenshot of the node\n"
"\n"
msgstr "Erabilera:\n"
"  gtk4-builder-tool [KOMANDOA] [AUKERA…] FITXATEGIA\n"
"\n"
"GtkBuilder .ui fitxategien gaineko zereginak gauzatzen ditu.\n"
"\n"
"Komandoak:\n"
"  info         Erakutsi aplikazioari buruzko informazioa\n"
"  show         Erakutsi nodoa\n"
"  render       Egin nodoaren pantaila-argazki bat\n"
"\n"

#: tools/gtk-rendernode-tool-info.c:177
#, c-format
msgid "Number of nodes: %u\n"
msgstr "Nodo kopurua: %u\n"

#: tools/gtk-rendernode-tool-info.c:184
#, c-format
msgid "Depth: %u\n"
msgstr "Sakonera: %u\n"

#: tools/gtk-rendernode-tool-info.c:187
#, c-format
msgid "Bounds: %g x %g\n"
msgstr "Mugak: %g x %g\n"

#: tools/gtk-rendernode-tool-info.c:188
#, c-format
msgid "Origin: %g %g\n"
msgstr "Jatorria: %g %g\n"

#: tools/gtk-rendernode-tool-info.c:209
msgid "Provide information about the render node."
msgstr "Eman errendatze-nodoari buruzko informazioa."

<<<<<<< HEAD
#: tools/gtk-rendernode-tool-info.c:222 tools/gtk-rendernode-tool-show.c:130
=======
#: tools/gtk-rendernode-tool-info.c:224 tools/gtk-rendernode-tool-show.c:134
>>>>>>> 48f6ffad
#: tools/gtk-rendernode-tool-render.c:225
#, c-format
msgid "No .node file specified\n"
msgstr "Ez da .node fitxategirik zehaztu\n"

#: tools/gtk-rendernode-tool-info.c:228
#, c-format
msgid "Can only accept a single .node file\n"
msgstr ".node fitxategi bakarra onartu daiteke\n"

#: tools/gtk-rendernode-tool-show.c:105
msgid "Don't add a titlebar"
msgstr "Ez gehitu titulu-barra"

#: tools/gtk-rendernode-tool-show.c:121
msgid "Show the render node."
msgstr "Erakutsi errenadtze-nodoa."

#: tools/gtk-rendernode-tool-show.c:140
#, c-format
msgid "Can only preview a single .node file\n"
msgstr ".node fitxategi bakarraren aurrebista soilik ikusi daiteke\n"

#: tools/gtk-rendernode-tool-render.c:123
#, c-format
msgid ""
"File %s exists.\n"
"If you want to overwrite, specify the filename.\n"
msgstr "%s fitxategia badago lehendik.\n"
"Gainidatzi nahi baduzu, zehaztu fitxategi-izena.\n"

#: tools/gtk-rendernode-tool-render.c:137
#, c-format
msgid "Failed to generate SVG: %s\n"
msgstr "Huts egin du SVG sortzeak: %s\n"

#: tools/gtk-rendernode-tool-render.c:196
msgid "Renderer to use"
msgstr "Erabiliko den errendatzailea"

#: tools/gtk-rendernode-tool-render.c:196
msgid "RENDERER"
msgstr "ERRENDATZAILEA"

#: tools/gtk-rendernode-tool-render.c:212
msgid "Render a .node file to an image."
msgstr "Errendatu .node fitxategi bat irudi batean."

#: tools/gtk-rendernode-tool-render.c:231
#, c-format
msgid "Can only render a single .node file to a single output file\n"
msgstr ".node fitxategi bakarra errendatu daiteke, irteerako fitxategi bakarrean\n"

#: tools/gtk-rendernode-tool-utils.c:51
#, c-format
msgid "Error at %s: %s\n"
msgstr "Errorea %s(e)n: %s\n"

#: tools/updateiconcache.c:1391
#, c-format
msgid "Failed to write header\n"
msgstr "Huts egin du goiburukoa idaztean\n"

#: tools/updateiconcache.c:1397
#, c-format
msgid "Failed to write hash table\n"
msgstr "Huts egin du 'hash' taula idaztean\n"

#: tools/updateiconcache.c:1403
#, c-format
msgid "Failed to write folder index\n"
msgstr "Huts egin du karpetaren indizea idaztean\n"

#: tools/updateiconcache.c:1411
#, c-format
msgid "Failed to rewrite header\n"
msgstr "Huts egin du goiburukoa berridaztean\n"

#: tools/updateiconcache.c:1505
#, c-format
msgid "Failed to open file %s : %s\n"
msgstr "Huts egin du '%s' fitxategia irekitzean: %s\n"

#: tools/updateiconcache.c:1513 tools/updateiconcache.c:1543
#, c-format
msgid "Failed to write cache file: %s\n"
msgstr "Ezin izan da cache fitxategian idatzi: %s\n"

#: tools/updateiconcache.c:1553
#, c-format
msgid "The generated cache was invalid.\n"
msgstr "Sortutako cachea baliogabea da.\n"

#: tools/updateiconcache.c:1567
#, c-format
msgid "Could not rename %s to %s: %s, removing %s then.\n"
msgstr "%s ezin izan da %s izenagatik aldatu: %s, %s kentzen orduan.\n"

#: tools/updateiconcache.c:1581
#, c-format
msgid "Could not rename %s to %s: %s\n"
msgstr "%s ezin izan da %s izenagatik aldatu: %s\n"

#: tools/updateiconcache.c:1591
#, c-format
msgid "Could not rename %s back to %s: %s.\n"
msgstr "%s ezin izan da jatorriko %s izenera aldatu: %s\n"

#: tools/updateiconcache.c:1614
#, c-format
msgid "Cache file created successfully.\n"
msgstr "Cache fitxategia ongi sortu da.\n"

#: tools/updateiconcache.c:1653
msgid "Overwrite an existing cache, even if up to date"
msgstr "Gainidatzi existitzen den cachea, nahiz eta eguneratuta egon"

#: tools/updateiconcache.c:1654
msgid "Don’t check for the existence of index.theme"
msgstr "Ez egiaztatu index.theme dagoen edo ez"

#: tools/updateiconcache.c:1655
msgid "Don’t include image data in the cache"
msgstr "Ez txertatu irudiaren daturik cachean"

#: tools/updateiconcache.c:1656
msgid "Include image data in the cache"
msgstr "Txertatu irudiaren datuak cachean"

#: tools/updateiconcache.c:1657
msgid "Output a C header file"
msgstr "Kanporatu C goiburuko fitxategia"

#: tools/updateiconcache.c:1658
msgid "Turn off verbose output"
msgstr "Desaktibatu hitzez hitzeko irteera"

#: tools/updateiconcache.c:1659
msgid "Validate existing icon cache"
msgstr "Balidatu ikonoen cachea"

#: tools/updateiconcache.c:1724
#, c-format
msgid "File not found: %s\n"
msgstr "Ezin da fitxategia aurkitu: %s\n"

#: tools/updateiconcache.c:1730
#, c-format
msgid "Not a valid icon cache: %s\n"
msgstr "Ez da baliozko ikonoen cachea: %s\n"

#: tools/updateiconcache.c:1743
#, c-format
msgid "No theme index file.\n"
msgstr "Ez dago gaiaren indize-fitxategirik.\n"

#: tools/updateiconcache.c:1747
#, c-format
msgid ""
"No theme index file in “%s”.\n"
"If you really want to create an icon cache here, use --ignore-theme-index.\n"
msgstr "Ez dago gaiaren indize fitxategirik “%s”(e)n.\n"
"Ikono-cache bat sortu nahi baduzu hemen, erabili --ignore-theme-index.\n"

#~ msgid "Tab list"
#~ msgstr "Fitxa-zerrenda"

#~ msgid "Allocation"
#~ msgstr "Esleipena"

#~ msgid "Show fps overlay"
#~ msgstr "Erakutsi FPS gainjartzea"

#~ msgid "Simulate Touchscreen"
#~ msgstr "Simulatu ukipen-pantaila"

#~ msgid "Take a screenshot of the file."
#~ msgstr "Egin fitxategiaren pantaila-argazki bat."

#, c-format
#~ msgid "Can’t parse “%s”\n"
#~ msgstr "Ezin da “%s” analizatu\n"

#~ msgid "Tab"
#~ msgstr "Fitxa"

#~ msgid "Other application…"
#~ msgstr "Beste aplikazioa…"

#~ msgid "Default Application"
#~ msgstr "Aplikazio lehenetsia"

#~ msgid "default:LTR"
#~ msgstr "default:LTR"

#~ msgid "horizontal"
#~ msgstr "horizontala"

#~ msgid "Print to LPR"
#~ msgstr "Inprimatu LPRen"

#~ msgid "Pages Per Sheet"
#~ msgstr "Orrialde orriko"

#~ msgid "Command Line"
#~ msgstr "Komando-lerroa"

#~ msgid "GL rendering is disabled"
#~ msgstr "GL errendatzea desgaituta dago"

#~ msgid "Software GL"
#~ msgstr "Software bidezko GL"

#~ msgid "Number Formatting"
#~ msgstr "Zenbakien formatua"

#~ msgctxt "OpenType layout"
#~ msgid "Stylistic Set 1"
#~ msgstr "Multzo estilistikoa 1"

#~ msgctxt "OpenType layout"
#~ msgid "Stylistic Set 2"
#~ msgstr "Multzo estilistikoa 2"

#~ msgctxt "OpenType layout"
#~ msgid "Stylistic Set 3"
#~ msgstr "Multzo estilistikoa 3"

#~ msgctxt "OpenType layout"
#~ msgid "Stylistic Set 4"
#~ msgstr "Multzo estilistikoa 4"

#~ msgctxt "OpenType layout"
#~ msgid "Stylistic Set 5"
#~ msgstr "Multzo estilistikoa 5"

#~ msgctxt "OpenType layout"
#~ msgid "Stylistic Set 6"
#~ msgstr "Multzo estilistikoa 6"

#~ msgctxt "OpenType layout"
#~ msgid "Stylistic Set 7"
#~ msgstr "Multzo estilistikoa 7"

#~ msgctxt "OpenType layout"
#~ msgid "Stylistic Set 8"
#~ msgstr "Multzo estilistikoa 8"

#~ msgctxt "OpenType layout"
#~ msgid "Stylistic Set 9"
#~ msgstr "Multzo estilistikoa 9"

#~ msgctxt "OpenType layout"
#~ msgid "Stylistic Set 10"
#~ msgstr "Multzo estilistikoa 10"

#~ msgctxt "OpenType layout"
#~ msgid "Stylistic Set 11"
#~ msgstr "Multzo estilistikoa 11"

#~ msgctxt "OpenType layout"
#~ msgid "Stylistic Set 12"
#~ msgstr "Multzo estilistikoa 12"

#~ msgctxt "OpenType layout"
#~ msgid "Stylistic Set 13"
#~ msgstr "Multzo estilistikoa 13"

#~ msgctxt "OpenType layout"
#~ msgid "Stylistic Set 14"
#~ msgstr "Multzo estilistikoa 14"

#~ msgctxt "OpenType layout"
#~ msgid "Stylistic Set 15"
#~ msgstr "Multzo estilistikoa 15"

#~ msgctxt "OpenType layout"
#~ msgid "Stylistic Set 16"
#~ msgstr "Multzo estilistikoa 16"

#~ msgctxt "OpenType layout"
#~ msgid "Stylistic Set 17"
#~ msgstr "Multzo estilistikoa 17"

#~ msgctxt "OpenType layout"
#~ msgid "Stylistic Set 18"
#~ msgstr "Multzo estilistikoa 18"

#~ msgctxt "OpenType layout"
#~ msgid "Stylistic Set 19"
#~ msgstr "Multzo estilistikoa 19"

#~ msgctxt "OpenType layout"
#~ msgid "Stylistic Set 20"
#~ msgstr "Multzo estilistikoa 20"

#~ msgid "Not a video file"
#~ msgstr "Ez da bideo-fitxategia"

#~ msgid "Unsupported video codec"
#~ msgstr "Onartzen ez den bideo-kodeka"

#~ msgctxt "Script"
#~ msgid "Arabic"
#~ msgstr "Arabiera"

#~ msgctxt "Script"
#~ msgid "Armenian"
#~ msgstr "Armeniera"

#~ msgctxt "Script"
#~ msgid "Bengali"
#~ msgstr "Bengalera"

#~ msgctxt "Script"
#~ msgid "Bopomofo"
#~ msgstr "Bopomofoa"

#~ msgctxt "Script"
#~ msgid "Cherokee"
#~ msgstr "Txerokia"

#~ msgctxt "Script"
#~ msgid "Coptic"
#~ msgstr "Koptoera"

#~ msgctxt "Script"
#~ msgid "Cyrillic"
#~ msgstr "Zirilikoa"

#~ msgctxt "Script"
#~ msgid "Deseret"
#~ msgstr "Deseret"

#~ msgctxt "Script"
#~ msgid "Devanagari"
#~ msgstr "Devanagaria"

#~ msgctxt "Script"
#~ msgid "Ethiopic"
#~ msgstr "Etiopiera"

#~ msgctxt "Script"
#~ msgid "Georgian"
#~ msgstr "Georgiera"

#~ msgctxt "Script"
#~ msgid "Gothic"
#~ msgstr "Gotikoa"

#~ msgctxt "Script"
#~ msgid "Greek"
#~ msgstr "Greziera"

#~ msgctxt "Script"
#~ msgid "Gujarati"
#~ msgstr "Gujaratiera"

#~ msgctxt "Script"
#~ msgid "Gurmukhi"
#~ msgstr "Gurmukhia"

#~ msgctxt "Script"
#~ msgid "Han"
#~ msgstr "Han"

#~ msgctxt "Script"
#~ msgid "Hangul"
#~ msgstr "Hangul"

#~ msgctxt "Script"
#~ msgid "Hebrew"
#~ msgstr "Hebreera"

#~ msgctxt "Script"
#~ msgid "Hiragana"
#~ msgstr "Hiragana"

#~ msgctxt "Script"
#~ msgid "Kannada"
#~ msgstr "Kannadera"

#~ msgctxt "Script"
#~ msgid "Katakana"
#~ msgstr "Katakana"

#~ msgctxt "Script"
#~ msgid "Khmer"
#~ msgstr "Khemerera"

#~ msgctxt "Script"
#~ msgid "Lao"
#~ msgstr "Laosera"

#~ msgctxt "Script"
#~ msgid "Latin"
#~ msgstr "Latina"

#~ msgctxt "Script"
#~ msgid "Malayalam"
#~ msgstr "Malayalama"

#~ msgctxt "Script"
#~ msgid "Mongolian"
#~ msgstr "Mongoliera"

#~ msgctxt "Script"
#~ msgid "Myanmar"
#~ msgstr "Birmaniera"

#~ msgctxt "Script"
#~ msgid "Ogham"
#~ msgstr "Oghama"

#~ msgctxt "Script"
#~ msgid "Old Italic"
#~ msgstr "Etzan zaharra"

#~ msgctxt "Script"
#~ msgid "Oriya"
#~ msgstr "Oriya"

#~ msgctxt "Script"
#~ msgid "Runic"
#~ msgstr "Errunikoa"

#~ msgctxt "Script"
#~ msgid "Sinhala"
#~ msgstr "Sinhala"

#~ msgctxt "Script"
#~ msgid "Syriac"
#~ msgstr "Siriera"

#~ msgctxt "Script"
#~ msgid "Tamil"
#~ msgstr "Tamilera"

#~ msgctxt "Script"
#~ msgid "Telugu"
#~ msgstr "Teluguera"

#~ msgctxt "Script"
#~ msgid "Thaana"
#~ msgstr "Thaana"

#~ msgctxt "Script"
#~ msgid "Thai"
#~ msgstr "Thailandiera"

#~ msgctxt "Script"
#~ msgid "Tibetan"
#~ msgstr "Tibetera"

#~ msgctxt "Script"
#~ msgid "Canadian Aboriginal"
#~ msgstr "Kanadako aborigena"

#~ msgctxt "Script"
#~ msgid "Yi"
#~ msgstr "Yi"

#~ msgctxt "Script"
#~ msgid "Tagalog"
#~ msgstr "Tagaloa"

#~ msgctxt "Script"
#~ msgid "Hanunoo"
#~ msgstr "Hanunooa"

#~ msgctxt "Script"
#~ msgid "Buhid"
#~ msgstr "Buhida"

#~ msgctxt "Script"
#~ msgid "Tagbanwa"
#~ msgstr "Tagbanwa"

#~ msgctxt "Script"
#~ msgid "Braille"
#~ msgstr "Braillea"

#~ msgctxt "Script"
#~ msgid "Cypriot"
#~ msgstr "Ziprera"

#~ msgctxt "Script"
#~ msgid "Limbu"
#~ msgstr "Limbua"

#~ msgctxt "Script"
#~ msgid "Osmanya"
#~ msgstr "Osmanya"

#~ msgctxt "Script"
#~ msgid "Shavian"
#~ msgstr "Shaviana"

#~ msgctxt "Script"
#~ msgid "Linear B"
#~ msgstr "B lineala"

#~ msgctxt "Script"
#~ msgid "Tai Le"
#~ msgstr "Tai Lea"

#~ msgctxt "Script"
#~ msgid "Ugaritic"
#~ msgstr "Ugaritikoa"

#~ msgctxt "Script"
#~ msgid "New Tai Lue"
#~ msgstr "Tai Lea berria"

#~ msgctxt "Script"
#~ msgid "Buginese"
#~ msgstr "Bugisera"

#~ msgctxt "Script"
#~ msgid "Glagolitic"
#~ msgstr "Glagolitikoa"

#~ msgctxt "Script"
#~ msgid "Tifinagh"
#~ msgstr "Tifinagh"

#~ msgctxt "Script"
#~ msgid "Syloti Nagri"
#~ msgstr "Syloti Nagri"

#~ msgctxt "Script"
#~ msgid "Old Persian"
#~ msgstr "Persiera zaharra"

#~ msgctxt "Script"
#~ msgid "Kharoshthi"
#~ msgstr "Kharoshthi"

#~ msgctxt "Script"
#~ msgid "Unknown"
#~ msgstr "Ezezaguna"

#~ msgctxt "Script"
#~ msgid "Balinese"
#~ msgstr "Baliera"

#~ msgctxt "Script"
#~ msgid "Cuneiform"
#~ msgstr "Kuneiformea"

#~ msgctxt "Script"
#~ msgid "Phoenician"
#~ msgstr "Feniziera"

#~ msgctxt "Script"
#~ msgid "Phags-pa"
#~ msgstr "Phags-pa"

#~ msgctxt "Script"
#~ msgid "N'Ko"
#~ msgstr "N'Ko"

#~ msgctxt "Script"
#~ msgid "Kayah Li"
#~ msgstr "Kayah Li"

#~ msgctxt "Script"
#~ msgid "Lepcha"
#~ msgstr "Lepcha"

#~ msgctxt "Script"
#~ msgid "Rejang"
#~ msgstr "Rejang"

#~ msgctxt "Script"
#~ msgid "Sundanese"
#~ msgstr "Sundanera"

#~ msgctxt "Script"
#~ msgid "Saurashtra"
#~ msgstr "Saurashtra"

#~ msgctxt "Script"
#~ msgid "Cham"
#~ msgstr "Cham"

#~ msgctxt "Script"
#~ msgid "Ol Chiki"
#~ msgstr "Ol Chiki"

#~ msgctxt "Script"
#~ msgid "Vai"
#~ msgstr "Vaiera"

#~ msgctxt "Script"
#~ msgid "Carian"
#~ msgstr "Carian"

#~ msgctxt "Script"
#~ msgid "Lycian"
#~ msgstr "Lycian"

#~ msgctxt "Script"
#~ msgid "Lydian"
#~ msgstr "Lydian"

#~ msgctxt "Script"
#~ msgid "Avestan"
#~ msgstr "Avestan"

#~ msgctxt "Script"
#~ msgid "Bamum"
#~ msgstr "Bamum"

#~ msgctxt "Script"
#~ msgid "Egyptian Hieroglyphs"
#~ msgstr "Hieroglifiko egiptoarra"

#~ msgctxt "Script"
#~ msgid "Imperial Aramaic"
#~ msgstr "Aramaiera inperiala"

#~ msgctxt "Script"
#~ msgid "Inscriptional Pahlavi"
#~ msgstr "Pahlaviko inskripzioak"

#~ msgctxt "Script"
#~ msgid "Inscriptional Parthian"
#~ msgstr "Parthiako inskripzioak"

#~ msgctxt "Script"
#~ msgid "Javanese"
#~ msgstr "Javera"

#~ msgctxt "Script"
#~ msgid "Kaithi"
#~ msgstr "Kaithi"

#~ msgctxt "Script"
#~ msgid "Lisu"
#~ msgstr "Lisu"

#~ msgctxt "Script"
#~ msgid "Meetei Mayek"
#~ msgstr "Meetei Mayek"

#~ msgctxt "Script"
#~ msgid "Old South Arabian"
#~ msgstr "Hego arabiar zaharra"

#~ msgctxt "Script"
#~ msgid "Old Turkic"
#~ msgstr "Turkiko zaharra"

#~ msgctxt "Script"
#~ msgid "Samaritan"
#~ msgstr "Samariera"

#~ msgctxt "Script"
#~ msgid "Tai Tham"
#~ msgstr "Tai Tham"

#~ msgctxt "Script"
#~ msgid "Tai Viet"
#~ msgstr "Tai Viet"

#~ msgctxt "Script"
#~ msgid "Batak"
#~ msgstr "Batak"

#~ msgctxt "Script"
#~ msgid "Brahmi"
#~ msgstr "Brahmi"

#~ msgctxt "Script"
#~ msgid "Mandaic"
#~ msgstr "Mandearra"

#~ msgctxt "Script"
#~ msgid "Chakma"
#~ msgstr "Chakma"

#~ msgctxt "Script"
#~ msgid "Meroitic Cursive"
#~ msgstr "Meroitiko etzana"

#~ msgctxt "Script"
#~ msgid "Meroitic Hieroglyphs"
#~ msgstr "Hieroglifo meroitikoak"

#~ msgctxt "Script"
#~ msgid "Miao"
#~ msgstr "Miao"

#~ msgctxt "Script"
#~ msgid "Sharada"
#~ msgstr "Sharada"

#~ msgctxt "Script"
#~ msgid "Sora Sompeng"
#~ msgstr "Sora Sompeng"

#~ msgctxt "Script"
#~ msgid "Takri"
#~ msgstr "Takri"

#~ msgctxt "Script"
#~ msgid "Bassa"
#~ msgstr "Bassa"

#~ msgctxt "Script"
#~ msgid "Caucasian Albanian"
#~ msgstr "Kaukasoko albaniera"

#~ msgctxt "Script"
#~ msgid "Duployan"
#~ msgstr "Duployan"

#~ msgctxt "Script"
#~ msgid "Elbasan"
#~ msgstr "Elbasan"

#~ msgctxt "Script"
#~ msgid "Grantha"
#~ msgstr "Grantha"

#~ msgctxt "Script"
#~ msgid "Khojki"
#~ msgstr "Khojki"

#~ msgctxt "Script"
#~ msgid "Khudawadi, Sindhi"
#~ msgstr "Khudawadi, Sindhi"

#~ msgctxt "Script"
#~ msgid "Linear A"
#~ msgstr "A lineala"

#~ msgctxt "Script"
#~ msgid "Mahajani"
#~ msgstr "Mahajani"

#~ msgctxt "Script"
#~ msgid "Manichaean"
#~ msgstr "Manikeoa"

#~ msgctxt "Script"
#~ msgid "Mende Kikakui"
#~ msgstr "Mende Kikakui"

#~ msgctxt "Script"
#~ msgid "Modi"
#~ msgstr "Modi"

#~ msgctxt "Script"
#~ msgid "Mro"
#~ msgstr "Mro"

#~ msgctxt "Script"
#~ msgid "Nabataean"
#~ msgstr "Nabateoa"

#~ msgctxt "Script"
#~ msgid "Old North Arabian"
#~ msgstr "Ipar arabiar zaharra"

#~ msgctxt "Script"
#~ msgid "Old Permic"
#~ msgstr "Permiko zaharra"

#~ msgctxt "Script"
#~ msgid "Pahawh Hmong"
#~ msgstr "Pahawh Hmong"

#~ msgctxt "Script"
#~ msgid "Palmyrene"
#~ msgstr "Palmirakoa"

#~ msgctxt "Script"
#~ msgid "Pau Cin Hau"
#~ msgstr "Pau Cin Hau"

#~ msgctxt "Script"
#~ msgid "Psalter Pahlavi"
#~ msgstr "Psalter Pahlavi"

#~ msgctxt "Script"
#~ msgid "Siddham"
#~ msgstr "Siddhamaç"

#~ msgctxt "Script"
#~ msgid "Tirhuta"
#~ msgstr "Tirhuta"

#~ msgctxt "Script"
#~ msgid "Warang Citi"
#~ msgstr "Warang Citia"

#~ msgctxt "Script"
#~ msgid "Ahom"
#~ msgstr "Ahoma"

#~ msgctxt "Script"
#~ msgid "Anatolian Hieroglyphs"
#~ msgstr "Hieroglifo anatoliarrak"

#~ msgctxt "Script"
#~ msgid "Hatran"
#~ msgstr "Hatrana"

#~ msgctxt "Script"
#~ msgid "Multani"
#~ msgstr "Multania"

#~ msgctxt "Script"
#~ msgid "Old Hungarian"
#~ msgstr "Hungariera zaharra"

#~ msgctxt "Script"
#~ msgid "Signwriting"
#~ msgstr "Zeinu-idazkera"

#~ msgctxt "Script"
#~ msgid "Adlam"
#~ msgstr "Adlama"

#~ msgctxt "Script"
#~ msgid "Bhaiksuki"
#~ msgstr "Bhaiksukia"

#~ msgctxt "Script"
#~ msgid "Marchen"
#~ msgstr "Marchena"

#~ msgctxt "Script"
#~ msgid "Newa"
#~ msgstr "Newa"

#~ msgctxt "Script"
#~ msgid "Osage"
#~ msgstr "Osagea"

#~ msgctxt "Script"
#~ msgid "Tangut"
#~ msgstr "Tanguta"

#~ msgctxt "Script"
#~ msgid "Masaram Gondi"
#~ msgstr "Masaram Gondia"

#~ msgctxt "Script"
#~ msgid "Nushu"
#~ msgstr "Nushua"

#~ msgctxt "Script"
#~ msgid "Soyombo"
#~ msgstr "Soyomboa"

#~ msgctxt "Script"
#~ msgid "Zanabazar Square"
#~ msgstr "Zanabazar Squarea"

#~ msgctxt "Script"
#~ msgid "Dogra"
#~ msgstr "Dogra"

#~ msgctxt "Script"
#~ msgid "Gunjala Gondi"
#~ msgstr "Gunjala Gondia"

#~ msgctxt "Script"
#~ msgid "Hanifi Rohingya"
#~ msgstr "Hanifi Rohingya"

#~ msgctxt "Script"
#~ msgid "Makasar"
#~ msgstr "Makasara"

#~ msgctxt "Script"
#~ msgid "Medefaidrin"
#~ msgstr "Medefaidrina"

#~ msgctxt "Script"
#~ msgid "Old Sogdian"
#~ msgstr "Sogdiar zaharra"

#~ msgctxt "Script"
#~ msgid "Sogdian"
#~ msgstr "Sogdiarra"

#~ msgctxt "Script"
#~ msgid "Elym"
#~ msgstr "Elimaikoa"

#~ msgctxt "Script"
#~ msgid "Nand"
#~ msgstr "Nanda"

#~ msgctxt "Script"
#~ msgid "Rohg"
#~ msgstr "Rohga"

#~ msgctxt "Script"
#~ msgid "Wcho"
#~ msgstr "Wchoa"

#~ msgctxt "Script"
#~ msgid "Chorasmian"
#~ msgstr "Korasmiarra"

#~ msgctxt "Script"
#~ msgid "Dives Akuru"
#~ msgstr "Dives Akurua"

#~ msgctxt "Script"
#~ msgid "Khitan small script"
#~ msgstr "Khitan txikia"

#~ msgctxt "Script"
#~ msgid "Yezidi"
#~ msgstr "Yezidia"

#~ msgid "Core GL is not available on EGL implementation"
#~ msgstr "GL nukleoa ez dago erabilgarri EGL inplementazioan"

#~ msgid "Surfaceless contexts are not supported on this EGL implementation"
#~ msgstr ""
#~ "Gainazalik gabeko testuinguruak ez dira onartzen EGL inplementazio honetan"

#~ msgid "EGL is not supported"
#~ msgstr "EGL ez dago onartuta"

#~ msgid "No available configurations for the given RGBA pixel format"
#~ msgstr "Ez dago emandako RGBA pixel formatuaren konfiguraziorik erabilgarri"

#~ msgid "Show text"
#~ msgstr "Erakutsi testua"

#~ msgid "Online"
#~ msgstr "Konektatuta"

#~ msgid "Offline"
#~ msgstr "Deskonektatuta"

#~ msgid "Dormant"
#~ msgstr "Lotan"

#~ msgid "C_redits"
#~ msgstr "_Kredituak"

#~ msgid "_License"
#~ msgstr "_Lizentzia"

#~ msgctxt "Color name"
#~ msgid "Scarlet Red"
#~ msgstr "Gorri eskarlata"

#~ msgctxt "Color name"
#~ msgid "Light Butter"
#~ msgstr "Gurin argia"

#~ msgctxt "Color name"
#~ msgid "Butter"
#~ msgstr "Gurina"

#~ msgctxt "Color name"
#~ msgid "Chameleon"
#~ msgstr "Kameleoia"

#~ msgctxt "Color name"
#~ msgid "Plum"
#~ msgstr "Arana"

#~ msgctxt "Color name"
#~ msgid "Light Chocolate"
#~ msgstr "Txokolate argia"

#~ msgctxt "Color name"
#~ msgid "Chocolate"
#~ msgstr "Txokolatea"

#~ msgctxt "Color name"
#~ msgid "Dark Chocolate"
#~ msgstr "Txokolate iluna"

#~ msgctxt "Color name"
#~ msgid "Light Aluminum 1"
#~ msgstr "Aluminio argia 1"

#~ msgctxt "Color name"
#~ msgid "Aluminum 1"
#~ msgstr "Aluminioa 1"

#~ msgctxt "Color name"
#~ msgid "Dark Aluminum 1"
#~ msgstr "Aluminio iluna 1"

#~ msgctxt "Color name"
#~ msgid "Light Aluminum 2"
#~ msgstr "Aluminio argia 2"

#~ msgctxt "Color name"
#~ msgid "Aluminum 2"
#~ msgstr "Aluminioa 2"

#~ msgctxt "Color name"
#~ msgid "Dark Aluminum 2"
#~ msgstr "Aluminio iluna 2"

#~ msgctxt "Color name"
#~ msgid "Darker Gray"
#~ msgstr "Gris ilunagoa"

#~ msgctxt "Color name"
#~ msgid "Medium Gray"
#~ msgstr "Tarteko grisa"

#~ msgctxt "Color name"
#~ msgid "Lighter Gray"
#~ msgstr "Gris argiagoa"

#~ msgid "Setting is hardcoded by GTK_TEST_TOUCHSCREEN"
#~ msgstr "Ezarpena GTK_TEST_TOUCHSCREEN-ek kodean txertatuta dago"

#~ msgid "%s"
#~ msgstr "%s"<|MERGE_RESOLUTION|>--- conflicted
+++ resolved
@@ -9,13 +9,8 @@
 msgid ""
 msgstr "Project-Id-Version: gtk+ master\n"
 "Report-Msgid-Bugs-To: https://gitlab.gnome.org/GNOME/gtk/-/issues/\n"
-<<<<<<< HEAD
-"POT-Creation-Date: 2023-08-05 15:54+0000\n"
-"PO-Revision-Date: 2023-08-06 10:00+0100\n"
-=======
 "POT-Creation-Date: 2023-12-23 22:01+0000\n"
 "PO-Revision-Date: 2023-12-24 10:00+0100\n"
->>>>>>> 48f6ffad
 "Last-Translator: Asier Sarasua Garmendia <asiersarasua@ni.eus>\n"
 "Language-Team: Basque <librezale@librezale.eus>\n"
 "Language: eu\n"
@@ -56,54 +51,54 @@
 msgid "The current backend does not support OpenGL"
 msgstr "Uneko motorrak ez du OpenGL onartzen"
 
-#: gdk/gdkdisplay.c:1245 gdk/gdksurface.c:1252
+#: gdk/gdkdisplay.c:1244 gdk/gdksurface.c:1252
 msgid "Vulkan support disabled via GDK_DEBUG"
 msgstr "Vulkan euskarria desgaituta GDK_DEBUG bidez"
 
-#: gdk/gdkdisplay.c:1277
+#: gdk/gdkdisplay.c:1276
 msgid "GL support disabled via GDK_DEBUG"
 msgstr "GL euskarria desgaituta GDK_DEBUG bidez"
 
-#: gdk/gdkdisplay.c:1575
+#: gdk/gdkdisplay.c:1574
 msgid "No EGL configuration available"
 msgstr "Ez dago EGL konfiguraziorik erabilgarri"
 
-#: gdk/gdkdisplay.c:1583
+#: gdk/gdkdisplay.c:1582
 msgid "Failed to get EGL configurations"
 msgstr "Huts egin du EGL konfigurazioa eskuratzeak"
 
-#: gdk/gdkdisplay.c:1613
+#: gdk/gdkdisplay.c:1612
 msgid "No EGL configuration with required features found"
 msgstr "Ez da beharrezkoak diren eginbideak dituen EGL konfiguraziorik aurkitu"
 
-#: gdk/gdkdisplay.c:1620
+#: gdk/gdkdisplay.c:1619
 msgid "No perfect EGL configuration found"
 msgstr "Ez da EGL konfigurazio perfektua aurkitu"
 
-#: gdk/gdkdisplay.c:1662
+#: gdk/gdkdisplay.c:1661
 #, c-format
 msgid "EGL implementation is missing extension %s"
 msgid_plural "EGL implementation is missing %2$d extensions: %1$s"
 msgstr[0] "EGL inplementazioari %s hedapena falta zaio"
 msgstr[1] "EGL inplementazioari %2$d hedapen falta zaizkio: %1$s"
 
-#: gdk/gdkdisplay.c:1695
+#: gdk/gdkdisplay.c:1694
 msgid "libEGL not available in this sandbox"
 msgstr "libEGL ez dago erabilgarri isolatu honetan"
 
-#: gdk/gdkdisplay.c:1696
+#: gdk/gdkdisplay.c:1695
 msgid "libEGL not available"
 msgstr "libEGL ez dago erabilgarri"
 
-#: gdk/gdkdisplay.c:1706
+#: gdk/gdkdisplay.c:1705
 msgid "Failed to create EGL display"
 msgstr "Huts egin du EGL ikuspegia sortzeak"
 
-#: gdk/gdkdisplay.c:1716
+#: gdk/gdkdisplay.c:1715
 msgid "Could not initialize EGL display"
 msgstr "Ezin da EGL ikuspegia hasieratu"
 
-#: gdk/gdkdisplay.c:1727
+#: gdk/gdkdisplay.c:1726
 #, c-format
 msgid "EGL version %d.%d is too old. GTK requires %d.%d"
 msgstr "EGL %d.%d bertsioa zaharregia da. GTK aplikazioak %d.%d behar du"
@@ -137,11 +132,7 @@
 
 #. translators: This is about OpenGL backend names, like
 #. * "Trying to use X11 GLX, but EGL is already in use"
-<<<<<<< HEAD
-#: gdk/gdkglcontext.c:1863
-=======
 #: gdk/gdkglcontext.c:1899
->>>>>>> 48f6ffad
 #, c-format
 msgid "Trying to use %s, but %s is already in use"
 msgstr "%s erabiltzen saiatzen, baina %s jadanik erabiltzen ari da"
@@ -573,7 +564,7 @@
 #: gdk/macos/gdkmacospasteboard.c:211 gdk/wayland/gdkclipboard-wayland.c:240
 #: gdk/wayland/gdkdrop-wayland.c:207 gdk/wayland/gdkprimary-wayland.c:343
 #: gdk/win32/gdkdrop-win32.c:1018 gdk/win32/gdkdrop-win32.c:1063
-#: gdk/x11/gdkclipboard-x11.c:805 gdk/x11/gdkdrop-x11.c:235
+#: gdk/x11/gdkclipboard-x11.c:807 gdk/x11/gdkdrop-x11.c:235
 msgid "No compatible transfer format found"
 msgstr "Ez da transferentziarako formatu bateragarririk aurkitu"
 
@@ -585,22 +576,22 @@
 #: gdk/win32/gdkclipdrop-win32.c:719
 #, c-format
 msgid "Cannot claim clipboard ownership. OpenClipboard() timed out."
-msgstr "Ezin izan da arbelaren jabetza eskatu. OpenClipboard() denbora-mugara iritsi da."
+msgstr "Ezin izan da arbelaren jabetza galdegin. OpenClipboard() denbora-mugara iritsi da."
 
 #: gdk/win32/gdkclipdrop-win32.c:729
 #, c-format
 msgid "Cannot claim clipboard ownership. Another process claimed it before us."
-msgstr "Ezin izan da arbelaren jabetza eskatu. Beste prozesu batek eskatu du guk baino lehenago."
+msgstr "Ezin izan da arbelaren jabetza galdegin. Beste prozesu batek aldarrikatu du guk baino lehenago."
 
 #: gdk/win32/gdkclipdrop-win32.c:743
 #, c-format
 msgid "Cannot claim clipboard ownership. OpenClipboard() failed: 0x%lx."
-msgstr "Ezin izan da arbelaren jabetza eskatu. OpenClipboard() prozesuak huts egin du: 0x%lx."
+msgstr "Ezin izan da arbelaren jabetza galdegin. OpenClipboard() prozesuak huts egin du: 0x%lx."
 
 #: gdk/win32/gdkclipdrop-win32.c:755
 #, c-format
 msgid "Cannot claim clipboard ownership. EmptyClipboard() failed: 0x%lx."
-msgstr "Ezin izan da arbelaren jabetza eskatu. EmptyClipboard() prozesuak huts egin du: 0x%lx."
+msgstr "Ezin izan da arbelaren jabetza galdegin. EmptyClipboard() prozesuak huts egin du: 0x%lx."
 
 #: gdk/win32/gdkclipdrop-win32.c:798
 #, c-format
@@ -610,7 +601,7 @@
 #: gdk/win32/gdkclipdrop-win32.c:808 gdk/win32/gdkclipdrop-win32.c:839
 #, c-format
 msgid "Cannot set clipboard data. Another process claimed clipboard ownership."
-msgstr "Ezin izan da arbelaren datuak ezarri. Beste prozesu batek eskatu du guk baino lehenago."
+msgstr "Ezin izan da arbelaren datuak ezarri. Beste prozesu batek galdegin du guk baino lehenago."
 
 #: gdk/win32/gdkclipdrop-win32.c:822
 #, c-format
@@ -620,64 +611,64 @@
 #: gdk/win32/gdkclipdrop-win32.c:874
 #, c-format
 msgid "Cannot get clipboard data. GlobalLock(0x%p) failed: 0x%lx."
-msgstr "Ezin izan dira arbelaren datuak eskuratu. GlobalLock(0x%p) prozesuak huts egin du: 0x%lx."
+msgstr "Ezin izan da arbelaren datuak eskuratu. GlobalLock(0x%p) prozesuak huts egin du: 0x%lx."
 
 #: gdk/win32/gdkclipdrop-win32.c:885
 #, c-format
 msgid "Cannot get clipboard data. GlobalSize(0x%p) failed: 0x%lx."
-msgstr "Ezin izan dira arbelaren datuak eskuratu. GlobalSize(0x%p) prozesuak huts egin du: 0x%lx."
+msgstr "Ezin izan da arbelaren datuak eskuratu. GlobalSize(0x%p) prozesuak huts egin du: 0x%lx."
 
 #: gdk/win32/gdkclipdrop-win32.c:898
 #, c-format
 msgid ""
 "Cannot get clipboard data. Failed to allocate %s bytes to store the data."
-msgstr "Ezin izan dira arbelaren datuak eskuratu. Huts egin du %s byte esleitzeak datuak biltegiratzeko."
+msgstr "Ezin izan da arbelaren datuak eskuratu. Huts egin du %s byte esleitzeak datuak biltegiratzeko."
 
 #: gdk/win32/gdkclipdrop-win32.c:930
 #, c-format
 msgid "Cannot get clipboard data. OpenClipboard() timed out."
-msgstr "Ezin izan dira arbelaren datuak eskuratu. OpenClipboard() denbora-mugara iritsi da."
+msgstr "Ezin izan da arbelaren datuak eskuratu. OpenClipboard() denbora-mugara iritsi da."
 
 #: gdk/win32/gdkclipdrop-win32.c:940
 #, c-format
 msgid "Cannot get clipboard data. Clipboard ownership changed."
-msgstr "Ezin izan dira arbelaren datuak eskuratu. Arbelaren jabetza aldatu da."
+msgstr "Ezin izan da arbelaren datuak eskuratu. Arbelaren jabetza aldatu da."
 
 #: gdk/win32/gdkclipdrop-win32.c:950
 #, c-format
 msgid ""
 "Cannot get clipboard data. Clipboard data changed before we could get it."
-msgstr "Ezin izan dira arbelaren datuak eskuratu. Arbelaren jabetza aldatu da guk eskuratu baino lehen."
+msgstr "Ezin izan da arbelaren datuak eskuratu. Arbelaren jabetza aldatu da guk eskuratu baino lehen."
 
 #: gdk/win32/gdkclipdrop-win32.c:967
 #, c-format
 msgid "Cannot get clipboard data. OpenClipboard() failed: 0x%lx."
-msgstr "Ezin izan dira arbelaren datuak eskuratu. OpenClipboard() prozesuak huts egin du: 0x%lx."
+msgstr "Ezin izan da arbelaren datuak eskuratu. OpenClipboard() prozesuak huts egin du: 0x%lx."
 
 #: gdk/win32/gdkclipdrop-win32.c:992
 #, c-format
 msgid "Cannot get clipboard data. No compatible transfer format found."
-msgstr "Ezin izan dira arbelaren datuak eskuratu. Ez da transferentziarako formatu bateragarririk aurkitu."
+msgstr "Ezin izan da arbelaren datuak eskuratu. Ez da transferentziarako formatu bateragarririk aurkitu."
 
 #: gdk/win32/gdkclipdrop-win32.c:1002
 #, c-format
 msgid "Cannot get clipboard data. GetClipboardData() failed: 0x%lx."
-msgstr "Ezin izan dira arbelaren datuak eskuratu. GetClipboardData() prozesuak huts egin du: 0x%lx."
+msgstr "Ezin izan da arbelaren datuak eskuratu. GetClipboardData() prozesuak huts egin du: 0x%lx."
 
 #: gdk/win32/gdkdrop-win32.c:949
 #, c-format
 msgid "Cannot get DnD data. GlobalLock(0x%p) failed: 0x%lx."
-msgstr "Ezin izan dira DnD datuak eskuratu. GlobalLock(0x%p) prozesuak huts egin du: 0x%lx."
+msgstr "Ezin izan da DnD datuak eskuratu. GlobalLock(0x%p) prozesuak huts egin du: 0x%lx."
 
 #: gdk/win32/gdkdrop-win32.c:958
 #, c-format
 msgid "Cannot get DnD data. GlobalSize(0x%p) failed: 0x%lx."
-msgstr "Ezin izan dira DnD datuak eskuratu. GlobalSize(0x%p) prozesuak huts egin du: 0x%lx."
+msgstr "Ezin izan da DnD datuak eskuratu. GlobalSize(0x%p) prozesuak huts egin du: 0x%lx."
 
 #: gdk/win32/gdkdrop-win32.c:969
 #, c-format
 msgid "Cannot get DnD data. Failed to allocate %s bytes to store the data."
-msgstr "Ezin izan dira DnD datuak eskuratu. Huts egin du %s byte esleitzeak datuak biltegiratzeko."
+msgstr "Ezin izan da DnD datuak eskuratu. Huts egin du %s byte esleitzeak datuak biltegiratzeko."
 
 #: gdk/win32/gdkdrop-win32.c:1037
 #, c-format
@@ -768,11 +759,11 @@
 msgstr[0] "Elementu %d irekitzen"
 msgstr[1] "%d elementu irekitzen"
 
-#: gdk/x11/gdkclipboard-x11.c:475
+#: gdk/x11/gdkclipboard-x11.c:477
 msgid "Clipboard manager could not store selection."
 msgstr "Arbel-kudeatzaileak ezin izan da hautapena biltegiratu."
 
-#: gdk/x11/gdkclipboard-x11.c:655
+#: gdk/x11/gdkclipboard-x11.c:657
 msgid "Cannot store clipboard. No clipboard manager is active."
 msgstr "Ezin da arbela biltegiratu. Ez dago arbel-kudeatzaile aktiborik."
 
@@ -1032,19 +1023,19 @@
 msgid "%d %%"
 msgstr "%%%d"
 
-#: gtk/deprecated/gtkcolorbutton.c:183 gtk/deprecated/gtkcolorbutton.c:311
+#: gtk/deprecated/gtkcolorbutton.c:183 gtk/deprecated/gtkcolorbutton.c:314
 #: gtk/gtkcolordialog.c:411
 msgid "Pick a Color"
 msgstr "Hautatu kolorea"
 
-#: gtk/deprecated/gtkcolorbutton.c:502 gtk/gtkcolorchooserwidget.c:313
-#: gtk/gtkcolordialogbutton.c:302
+#: gtk/deprecated/gtkcolorbutton.c:505 gtk/gtkcolorchooserwidget.c:313
+#: gtk/gtkcolordialogbutton.c:335
 #, c-format
 msgid "Red %d%%, Green %d%%, Blue %d%%, Alpha %d%%"
 msgstr "Gorria %d%%, berdea %d%%, urdina %d%%, alfa %d%%"
 
-#: gtk/deprecated/gtkcolorbutton.c:508 gtk/gtkcolorchooserwidget.c:319
-#: gtk/gtkcolordialogbutton.c:308
+#: gtk/deprecated/gtkcolorbutton.c:511 gtk/gtkcolorchooserwidget.c:319
+#: gtk/gtkcolordialogbutton.c:341
 #, c-format
 msgid "Red %d%%, Green %d%%, Blue %d%%"
 msgstr "Gorria %%%d, berdea %%%d, urdina %%%d"
@@ -1053,17 +1044,17 @@
 msgid "Sans 12"
 msgstr "Sans 12"
 
-#: gtk/deprecated/gtkfontbutton.c:507 gtk/deprecated/gtkfontbutton.c:621
+#: gtk/deprecated/gtkfontbutton.c:507 gtk/deprecated/gtkfontbutton.c:624
 #: gtk/gtkfontdialog.c:596
 msgid "Pick a Font"
 msgstr "Hautatu letra-tipoa"
 
-#: gtk/deprecated/gtkfontbutton.c:597 gtk/gtkfilechooserwidget.c:3871
-#: gtk/gtkfontdialogbutton.c:115 gtk/inspector/visual.ui:169
+#: gtk/deprecated/gtkfontbutton.c:600 gtk/gtkfilechooserwidget.c:3871
+#: gtk/gtkfontdialogbutton.c:126 gtk/inspector/visual.ui:169
 msgid "Font"
 msgstr "Letra-tipoa"
 
-#: gtk/deprecated/gtkfontbutton.c:1152 gtk/gtkfontdialogbutton.c:614
+#: gtk/deprecated/gtkfontbutton.c:1155 gtk/gtkfontdialogbutton.c:652
 msgctxt "font"
 msgid "None"
 msgstr "Bat ere ez"
@@ -1081,7 +1072,7 @@
 "Dialog is unlocked.\n"
 "Click to prevent further changes"
 msgstr "Elkarrizketa-koadroa desblokeatuta dago.\n"
-"Egin klik aldaketa gehiago saihesteko."
+"Egin klik aldaketa berriak eragozteko."
 
 #: gtk/deprecated/gtklockbutton.c:336
 msgid ""
@@ -1094,8 +1085,8 @@
 msgid ""
 "System policy prevents changes.\n"
 "Contact your system administrator"
-msgstr "Sistemaren politikek aldaketak eragozten dituzte.\n"
-"Jarri harremanetan sistemaren administratzailearekin"
+msgstr "Sistemaren arauek aldaketak eragozten dituzte.\n"
+"Jarrri sistemaren administratzailearekin harremanetan"
 
 #: gtk/deprecated/gtkshow.c:183
 msgid "Could not show link"
@@ -2123,7 +2114,7 @@
 msgid "Paper Margins"
 msgstr "Paper-marjinak"
 
-#: gtk/gtkentry.c:3673
+#: gtk/gtkentry.c:3685
 msgid "Insert Emoji"
 msgstr "Txertatu emojia"
 
@@ -2209,7 +2200,7 @@
 msgid "_Save"
 msgstr "_Gorde"
 
-#: gtk/gtkfilechoosernativequartz.c:340 gtk/ui/gtkfilechooserwidget.ui:288
+#: gtk/gtkfilechoosernativequartz.c:344 gtk/ui/gtkfilechooserwidget.ui:288
 msgid "Select which types of files are shown"
 msgstr "Hautatu erakutsiko diren fitxategi motak"
 
@@ -2281,7 +2272,7 @@
 msgstr "Elementu bat ezabatzen baduzu, betirako galduko duzu."
 
 #: gtk/gtkfilechooserwidget.c:1185 gtk/gtkfilechooserwidget.c:1815
-#: gtk/gtklabel.c:5695 gtk/gtktext.c:6125 gtk/gtktextview.c:9018
+#: gtk/gtklabel.c:5695 gtk/gtktext.c:6147 gtk/gtktextview.c:9018
 msgid "_Delete"
 msgstr "Ez_abatu"
 
@@ -2422,7 +2413,7 @@
 msgid "Audio"
 msgstr "Audioa"
 
-#: gtk/gtkfilechooserwidget.c:3872 gtk/gtkfilefilter.c:1035
+#: gtk/gtkfilechooserwidget.c:3872 gtk/gtkfilefilter.c:1032
 msgid "Image"
 msgstr "Irudia"
 
@@ -2531,7 +2522,7 @@
 msgid "Select a Folder"
 msgstr "Hautatu karpeta bat"
 
-#: gtk/gtkfilefilter.c:1048
+#: gtk/gtkfilefilter.c:1045
 msgid "Unspecified"
 msgstr "Zehaztu gabea"
 
@@ -2619,19 +2610,19 @@
 msgid "Close the infobar"
 msgstr "Itxi informazio-barra"
 
-#: gtk/gtklabel.c:5692 gtk/gtktext.c:6113 gtk/gtktextview.c:9006
+#: gtk/gtklabel.c:5692 gtk/gtktext.c:6135 gtk/gtktextview.c:9006
 msgid "Cu_t"
 msgstr "_Ebaki"
 
-#: gtk/gtklabel.c:5693 gtk/gtktext.c:6117 gtk/gtktextview.c:9010
+#: gtk/gtklabel.c:5693 gtk/gtktext.c:6139 gtk/gtktextview.c:9010
 msgid "_Copy"
 msgstr "_Kopiatu"
 
-#: gtk/gtklabel.c:5694 gtk/gtktext.c:6121 gtk/gtktextview.c:9014
+#: gtk/gtklabel.c:5694 gtk/gtktext.c:6143 gtk/gtktextview.c:9014
 msgid "_Paste"
 msgstr "_Itsatsi"
 
-#: gtk/gtklabel.c:5700 gtk/gtktext.c:6134 gtk/gtktextview.c:9039
+#: gtk/gtklabel.c:5700 gtk/gtktext.c:6156 gtk/gtktextview.c:9039
 msgid "Select _All"
 msgstr "Hautatu _dena"
 
@@ -2645,7 +2636,7 @@
 
 #: gtk/gtklabel.c:5753 gtk/gtktext.c:2716 gtk/gtktextview.c:9088
 msgid "Context menu"
-msgstr "Testuinguru-menua"
+msgstr "Laster-menua"
 
 #: gtk/gtklinkbutton.c:260
 msgid "_Copy URL"
@@ -2834,7 +2825,7 @@
 
 #: gtk/gtknomediafile.c:48
 msgid "GTK could not find a media module. Check your installation."
-msgstr "GTK aplikazioak ezin izan da multimedia-modulurik aurkitu. Egiaztatu instalazioa ondo dagoela."
+msgstr "GTK-k ezin izan du multimedia-modulurik aurkitu. Egiaztatu instalazioa."
 
 #: gtk/gtknotebook.c:3211
 msgid "Previous tab"
@@ -2844,7 +2835,7 @@
 msgid "Next tab"
 msgstr "Hurrengo fitxa"
 
-#: gtk/gtknotebook.c:4331 gtk/gtknotebook.c:6539
+#: gtk/gtknotebook.c:4331 gtk/gtknotebook.c:6541
 #, c-format
 msgid "Page %u"
 msgstr "%u. orrialdea"
@@ -3485,7 +3476,7 @@
 msgid "No registered application with name “%s” for item with URI “%s” found"
 msgstr "Ez da “%s” izenarekin erregistratutako aplikaziorik aurkitu “%s” URIa duen elementuarentzako"
 
-#: gtk/gtksearchentry.c:758
+#: gtk/gtksearchentry.c:767
 msgid "Clear Entry"
 msgstr "Garbitu sarrera"
 
@@ -3515,11 +3506,11 @@
 
 #: gtk/gtkshortcutsshortcut.c:143
 msgid "Two finger pinch"
-msgstr "Atximur bi hatzekin"
+msgstr "Bi hatzeko atximurra"
 
 #: gtk/gtkshortcutsshortcut.c:147
 msgid "Two finger stretch"
-msgstr "Luzatu bi hatzekin"
+msgstr "Bi hatzeko luzatzea"
 
 #: gtk/gtkshortcutsshortcut.c:151
 msgid "Rotate clockwise"
@@ -3531,11 +3522,11 @@
 
 #: gtk/gtkshortcutsshortcut.c:159
 msgid "Two finger swipe left"
-msgstr "Igaro ezkerrera bi hatzekin"
+msgstr "Bi hatzeko ezkerrera igarotzea"
 
 #: gtk/gtkshortcutsshortcut.c:163
 msgid "Two finger swipe right"
-msgstr "Igaro eskuinera bi hatzekin"
+msgstr "Bi hatzeko eskuinera igarotzea"
 
 #: gtk/gtkshortcutsshortcut.c:167
 msgid "Swipe left"
@@ -3576,7 +3567,7 @@
 msgid "Sidebar"
 msgstr "Alboko barra"
 
-#: gtk/gtktext.c:6139 gtk/gtktextview.c:9044
+#: gtk/gtktext.c:6161 gtk/gtktextview.c:9044
 msgid "Insert _Emoji"
 msgstr "Txertatu _emojia"
 
@@ -3599,7 +3590,7 @@
 "GTK Inspector is an interactive debugger that lets you explore and modify "
 "the internals of any GTK application. Using it may cause the application to "
 "break or crash."
-msgstr "GTK ikuskatzailea arazketa elkarreragile bat da, edozein GTK aplikazioren barnekoak arakatzea eta aldatzea ahalbidetzen du. Hori erabiltzean, aplikazioa hondatu edo kraskatu daiteke."
+msgstr "GTK ikuskatzailea araztaile interaktiboa da, edozer GTk aplikazioren barnekoak arakatzea eta aldatzea baimentzen du. Hori erabiltzean aplikazioa hondatu edo kraskatu daiteke."
 
 #: gtk/gtkwindow.c:6229
 msgid "Don’t show this message again"
@@ -3949,8 +3940,8 @@
 msgstr "Gainazala"
 
 #: gtk/inspector/misc-info.ui:365 gtk/inspector/misc-info.ui:400
-#: gtk/inspector/misc-info.ui:435 gtk/inspector/prop-editor.c:1150
-#: gtk/inspector/prop-editor.c:1533 gtk/inspector/window.ui:396
+#: gtk/inspector/misc-info.ui:435 gtk/inspector/prop-editor.c:1153
+#: gtk/inspector/prop-editor.c:1536 gtk/inspector/window.ui:396
 msgid "Properties"
 msgstr "Propietateak"
 
@@ -4002,7 +3993,7 @@
 #. Translators: %s is a type name, for example
 #. * GtkPropertyExpression with value \"2.5\"
 #.
-#: gtk/inspector/prop-editor.c:824
+#: gtk/inspector/prop-editor.c:827
 #, c-format
 msgid "%s with value \"%s\""
 msgstr "%s honako balioarekin: \"%s\""
@@ -4010,7 +4001,7 @@
 #. Translators: Both %s are type names, for example
 #. * GtkPropertyExpression with type GObject
 #.
-#: gtk/inspector/prop-editor.c:835
+#: gtk/inspector/prop-editor.c:838
 #, c-format
 msgid "%s with type %s"
 msgstr "%s honako motarekin: %s"
@@ -4018,7 +4009,7 @@
 #. Translators: Both %s are type names, for example
 #. * GtkObjectExpression for GtkStringObject 0x23456789
 #.
-#: gtk/inspector/prop-editor.c:848
+#: gtk/inspector/prop-editor.c:851
 #, c-format
 msgid "%s for %s %p"
 msgstr "%s honetarako: %s %p"
@@ -4026,71 +4017,71 @@
 #. Translators: Both %s are type names, for example
 #. * GtkPropertyExpression with value type: gchararray
 #.
-#: gtk/inspector/prop-editor.c:878
+#: gtk/inspector/prop-editor.c:881
 #, c-format
 msgid "%s with value type %s"
 msgstr "%s honako balio motarekin: %s"
 
-#: gtk/inspector/prop-editor.c:1227
+#: gtk/inspector/prop-editor.c:1230
 #, c-format
 msgid "Uneditable property type: %s"
 msgstr "Propietate mota ez-editagarria: %s"
 
-#: gtk/inspector/prop-editor.c:1385
+#: gtk/inspector/prop-editor.c:1388
 msgctxt "column number"
 msgid "None"
 msgstr "Bat ere ez"
 
-#: gtk/inspector/prop-editor.c:1422
+#: gtk/inspector/prop-editor.c:1425
 msgid "Attribute:"
 msgstr "Atributua:"
 
-#: gtk/inspector/prop-editor.c:1425
+#: gtk/inspector/prop-editor.c:1428
 msgid "Model"
 msgstr "Modeloa"
 
-#: gtk/inspector/prop-editor.c:1430
+#: gtk/inspector/prop-editor.c:1433
 msgid "Column:"
 msgstr "Zutabea:"
 
 #. Translators: %s is a type name, for example
 #. * Action from 0x2345678 (GtkApplicationWindow)
 #.
-#: gtk/inspector/prop-editor.c:1529
+#: gtk/inspector/prop-editor.c:1532
 #, c-format
 msgid "Action from: %p (%s)"
 msgstr "Ekintza hemendik: %p (%s)"
 
-#: gtk/inspector/prop-editor.c:1584
+#: gtk/inspector/prop-editor.c:1587
 msgid "Reset"
 msgstr "Berrezarri"
 
-#: gtk/inspector/prop-editor.c:1592
+#: gtk/inspector/prop-editor.c:1595
 msgctxt "GtkSettings source"
 msgid "Default"
 msgstr "Lehenetsia"
 
-#: gtk/inspector/prop-editor.c:1595
+#: gtk/inspector/prop-editor.c:1598
 msgctxt "GtkSettings source"
 msgid "Theme"
 msgstr "Gaia"
 
-#: gtk/inspector/prop-editor.c:1598
+#: gtk/inspector/prop-editor.c:1601
 msgctxt "GtkSettings source"
 msgid "XSettings"
 msgstr "XSettings"
 
-#: gtk/inspector/prop-editor.c:1602
+#: gtk/inspector/prop-editor.c:1605
 msgctxt "GtkSettings source"
 msgid "Application"
 msgstr "Aplikazioa"
 
-#: gtk/inspector/prop-editor.c:1605
+#: gtk/inspector/prop-editor.c:1608
 msgctxt "GtkSettings source"
 msgid "Unknown"
 msgstr "Ezezaguna"
 
-#: gtk/inspector/prop-editor.c:1608
+#: gtk/inspector/prop-editor.c:1611
 msgid "Source:"
 msgstr "Iturburua:"
 
@@ -4294,7 +4285,7 @@
 
 #: gtk/inspector/visual.ui:385
 msgid "Show Framerate"
-msgstr "Erakutsi fotograma-tasa"
+msgstr "Erakutsi fotograma-emaria"
 
 #: gtk/inspector/visual.ui:410
 msgid "Show Graphic Updates"
@@ -6296,7 +6287,8 @@
 msgid ""
 "Specify one or more page ranges,\n"
 " e.g. 1–3, 7, 11"
-msgstr "Zehaztu orrialde-barruti bat edo gehiago,\n"
+msgstr "Zehaztu orrialdeen barruti bat edo gehiago,\n"
+"adib.\n"
 " adib. 1–3, 7, 11"
 
 #: gtk/print/ui/gtkprintunixdialog.ui:299
@@ -6406,6 +6398,7 @@
 "Specify the time of print,\n"
 " e.g. 15∶30, 2∶35 pm, 14∶15∶20, 11∶46∶30 am, 4 pm"
 msgstr "Zehaztu inprimatze-ordua,\n"
+"adib.\n"
 " adib. 15∶30, 2∶35 pm, 14∶15∶20, 11∶46∶30 am, 4 pm"
 
 #. this is one of the choices for the print at option in the print dialog. It means that the print job will not be printed until it explicitly gets 'released'.
@@ -7138,11 +7131,7 @@
 #: tools/gtk-builder-tool-enumerate.c:56 tools/gtk-builder-tool-preview.c:179
 #: tools/gtk-builder-tool-preview.c:180 tools/gtk-builder-tool-screenshot.c:360
 #: tools/gtk-builder-tool-simplify.c:2529 tools/gtk-builder-tool-validate.c:261
-<<<<<<< HEAD
-#: tools/gtk-rendernode-tool-info.c:200 tools/gtk-rendernode-tool-show.c:102
-=======
 #: tools/gtk-rendernode-tool-info.c:202 tools/gtk-rendernode-tool-show.c:106
->>>>>>> 48f6ffad
 msgid "FILE"
 msgstr "FITXATEGIA"
 
@@ -7158,12 +7147,12 @@
 #: tools/gtk-builder-tool-preview.c:130
 #, c-format
 msgid "No previewable object found\n"
-msgstr "Ez da aurkitu aurrebista duen objekturik\n"
+msgstr "Ez da aurreikusi daitekeen objekturik aurkitu\n"
 
 #: tools/gtk-builder-tool-preview.c:136
 #, c-format
 msgid "Objects of type %s can't be previewed\n"
-msgstr "Ezin da '%s' motako objektuen aurrebistarik ikusi\n"
+msgstr "Ezin da %s motako objektuak aurreikusi\n"
 
 #: tools/gtk-builder-tool-preview.c:178
 msgid "Preview only the named object"
@@ -7182,7 +7171,7 @@
 
 #: tools/gtk-builder-tool-preview.c:195
 msgid "Preview the file."
-msgstr "Fitxategiaren aurrebista."
+msgstr "Aurreikusi fitxategia."
 
 #: tools/gtk-builder-tool-preview.c:208 tools/gtk-builder-tool-screenshot.c:391
 #: tools/gtk-builder-tool-simplify.c:2552 tools/gtk-builder-tool-validate.c:287
@@ -7193,7 +7182,7 @@
 #: tools/gtk-builder-tool-preview.c:214
 #, c-format
 msgid "Can only preview a single .ui file\n"
-msgstr ".ui fitxategi bakarraren aurrebista ikusi daiteke\n"
+msgstr ".ui fitxategi bakarraren aurrebista soilik ikusi daiteke\n"
 
 #: tools/gtk-builder-tool-screenshot.c:238
 #, c-format
@@ -7208,7 +7197,7 @@
 #: tools/gtk-builder-tool-screenshot.c:298
 #, c-format
 msgid "Failed to take a screenshot\n"
-msgstr "Pantaila-argazkiak huts egin du\n"
+msgstr "Huts egin du pantaila-argazkiak\n"
 
 #: tools/gtk-builder-tool-screenshot.c:309
 #, c-format
@@ -7254,7 +7243,7 @@
 #: tools/gtk-builder-tool-screenshot.c:397
 #, c-format
 msgid "Can only render a single .ui file to a single output file\n"
-msgstr ".ui fitxategi bakarra errendatu daiteke irteerako fitxategi bakarrean\n"
+msgstr ".ui fitxategi bakarra errendatu daiteke, irteerako fitxategi bakarrean\n"
 
 #: tools/gtk-builder-tool-simplify.c:444
 #, c-format
@@ -7279,12 +7268,12 @@
 #: tools/gtk-builder-tool-simplify.c:667
 #, c-format
 msgid "Layout property %s not found"
-msgstr "%s diseinu-propietatea ez da aurkitu"
+msgstr "%s geruza-propietatea ez da aurkitu"
 
 #: tools/gtk-builder-tool-simplify.c:1397
 #, c-format
 msgid "%s only accepts three children"
-msgstr "%s: hiru haur soilik onartzen ditu"
+msgstr "%s elementuak hiru haur soilik onartzen ditu"
 
 #: tools/gtk-builder-tool-simplify.c:2455
 #, c-format
@@ -7306,7 +7295,7 @@
 #: tools/gtk-builder-tool-simplify.c:2510
 #, c-format
 msgid "Failed to write “%s”: “%s”\n"
-msgstr "Huts egin du \"%s\" idazteak: “%s”\n"
+msgstr "Huts egin du %s idazteak: “%s”\n"
 
 #: tools/gtk-builder-tool-simplify.c:2527
 msgid "Replace the file"
@@ -7328,7 +7317,7 @@
 #: tools/gtk-builder-tool-validate.c:45
 #, c-format
 msgid "Failed to lookup template parent type %s\n"
-msgstr "Huts egin du %s motako txantiloi gurasoa kontsultatzeak\n"
+msgstr "Huts egin du %s motako txantiloi gurasoa kontsultazeak\n"
 
 #: tools/gtk-builder-tool-validate.c:123
 msgid "Deprecated types:\n"
@@ -7337,7 +7326,7 @@
 #: tools/gtk-builder-tool-validate.c:167
 #, c-format
 msgid "Failed to create an instance of the template type %s\n"
-msgstr "Huts egin du %s motako txantiloiaren instantzia bat sortzeak\n"
+msgstr "Huts egin du %s txantiloi motaren instantzia bat sortzeak\n"
 
 #: tools/gtk-builder-tool-validate.c:276
 msgid "Validate the file."
@@ -7423,44 +7412,40 @@
 "  render       Egin nodoaren pantaila-argazki bat\n"
 "\n"
 
-#: tools/gtk-rendernode-tool-info.c:177
+#: tools/gtk-rendernode-tool-info.c:179
 #, c-format
 msgid "Number of nodes: %u\n"
 msgstr "Nodo kopurua: %u\n"
 
-#: tools/gtk-rendernode-tool-info.c:184
+#: tools/gtk-rendernode-tool-info.c:186
 #, c-format
 msgid "Depth: %u\n"
 msgstr "Sakonera: %u\n"
 
-#: tools/gtk-rendernode-tool-info.c:187
+#: tools/gtk-rendernode-tool-info.c:189
 #, c-format
 msgid "Bounds: %g x %g\n"
 msgstr "Mugak: %g x %g\n"
 
-#: tools/gtk-rendernode-tool-info.c:188
+#: tools/gtk-rendernode-tool-info.c:190
 #, c-format
 msgid "Origin: %g %g\n"
 msgstr "Jatorria: %g %g\n"
 
-#: tools/gtk-rendernode-tool-info.c:209
+#: tools/gtk-rendernode-tool-info.c:211
 msgid "Provide information about the render node."
 msgstr "Eman errendatze-nodoari buruzko informazioa."
 
-<<<<<<< HEAD
-#: tools/gtk-rendernode-tool-info.c:222 tools/gtk-rendernode-tool-show.c:130
-=======
 #: tools/gtk-rendernode-tool-info.c:224 tools/gtk-rendernode-tool-show.c:134
->>>>>>> 48f6ffad
 #: tools/gtk-rendernode-tool-render.c:225
 #, c-format
 msgid "No .node file specified\n"
 msgstr "Ez da .node fitxategirik zehaztu\n"
 
-#: tools/gtk-rendernode-tool-info.c:228
+#: tools/gtk-rendernode-tool-info.c:230
 #, c-format
 msgid "Can only accept a single .node file\n"
-msgstr ".node fitxategi bakarra onartu daiteke\n"
+msgstr ".node fitxategi bakarra soilik onartu daiteke\n"
 
 #: tools/gtk-rendernode-tool-show.c:105
 msgid "Don't add a titlebar"
@@ -7468,12 +7453,12 @@
 
 #: tools/gtk-rendernode-tool-show.c:121
 msgid "Show the render node."
-msgstr "Erakutsi errenadtze-nodoa."
+msgstr "Erakutsi errendatze-nodoa."
 
 #: tools/gtk-rendernode-tool-show.c:140
 #, c-format
 msgid "Can only preview a single .node file\n"
-msgstr ".node fitxategi bakarraren aurrebista soilik ikusi daiteke\n"
+msgstr ".node fitxategi bakarra soilik aurreikusi daiteke\n"
 
 #: tools/gtk-rendernode-tool-render.c:123
 #, c-format
@@ -7486,7 +7471,7 @@
 #: tools/gtk-rendernode-tool-render.c:137
 #, c-format
 msgid "Failed to generate SVG: %s\n"
-msgstr "Huts egin du SVG sortzeak: %s\n"
+msgstr "Huts egin du SVGa sortzeak: %s\n"
 
 #: tools/gtk-rendernode-tool-render.c:196
 msgid "Renderer to use"
@@ -7503,37 +7488,42 @@
 #: tools/gtk-rendernode-tool-render.c:231
 #, c-format
 msgid "Can only render a single .node file to a single output file\n"
-msgstr ".node fitxategi bakarra errendatu daiteke, irteerako fitxategi bakarrean\n"
+msgstr ".node fitxategi bakarra errendatu daiteke irteerako fitxategi bakarrean\n"
 
 #: tools/gtk-rendernode-tool-utils.c:51
 #, c-format
 msgid "Error at %s: %s\n"
-msgstr "Errorea %s(e)n: %s\n"
+msgstr "Errorea hemen: %s: %s\n"
+
+#: tools/gtk-rendernode-tool-utils.c:69
+#, c-format
+msgid "Failed to load node file: %s\n"
+msgstr "Huts egin du nodo-fitxategia kargatzeak: %s\n"
 
 #: tools/updateiconcache.c:1391
 #, c-format
 msgid "Failed to write header\n"
-msgstr "Huts egin du goiburukoa idaztean\n"
+msgstr "Huts egin du goiburukoa idazteak\n"
 
 #: tools/updateiconcache.c:1397
 #, c-format
 msgid "Failed to write hash table\n"
-msgstr "Huts egin du 'hash' taula idaztean\n"
+msgstr "Huts egin du 'hash' taula idazteak\n"
 
 #: tools/updateiconcache.c:1403
 #, c-format
 msgid "Failed to write folder index\n"
-msgstr "Huts egin du karpetaren indizea idaztean\n"
+msgstr "Huts egin du karpetaren indizea idazteak\n"
 
 #: tools/updateiconcache.c:1411
 #, c-format
 msgid "Failed to rewrite header\n"
-msgstr "Huts egin du goiburukoa berridaztean\n"
+msgstr "Huts egin du goiburukoa berridazteak\n"
 
 #: tools/updateiconcache.c:1505
 #, c-format
 msgid "Failed to open file %s : %s\n"
-msgstr "Huts egin du '%s' fitxategia irekitzean: %s\n"
+msgstr "Huts egin du '%s' fitxategia irekitzeak: %s\n"
 
 #: tools/updateiconcache.c:1513 tools/updateiconcache.c:1543
 #, c-format
@@ -7613,8 +7603,8 @@
 msgid ""
 "No theme index file in “%s”.\n"
 "If you really want to create an icon cache here, use --ignore-theme-index.\n"
-msgstr "Ez dago gaiaren indize fitxategirik “%s”(e)n.\n"
-"Ikono-cache bat sortu nahi baduzu hemen, erabili --ignore-theme-index.\n"
+msgstr "Ez dago gaiaren indize-fitxategirik “%s”(e)n.\n"
+"Ikono-cache bat sortzeko, erabili --ignore-theme-index.\n"
 
 #~ msgid "Tab list"
 #~ msgstr "Fitxa-zerrenda"
