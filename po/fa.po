--- conflicted
+++ resolved
@@ -12,13 +12,8 @@
 msgstr ""
 "Project-Id-Version: gtk+ 2.6\n"
 "Report-Msgid-Bugs-To: https://gitlab.gnome.org/GNOME/gtk/-/issues/\n"
-<<<<<<< HEAD
-"POT-Creation-Date: 2023-09-22 22:25+0000\n"
-"PO-Revision-Date: 2023-09-23 18:45+0330\n"
-=======
 "POT-Creation-Date: 2023-11-27 21:52+0000\n"
 "PO-Revision-Date: 2023-11-28 12:17+0330\n"
->>>>>>> a45b66e1
 "Last-Translator: Danial Behzadi <dani.behzi@ubuntu.com>\n"
 "Language-Team: Persian <>\n"
 "Language: fa\n"
@@ -62,33 +57,6 @@
 msgid "The current backend does not support OpenGL"
 msgstr "پسانه در حال حاضر از OpenGL پشتیبانی نمی‌کند"
 
-<<<<<<< HEAD
-#: gdk/gdkdisplay.c:1244 gdk/gdksurface.c:1252
-msgid "Vulkan support disabled via GDK_DEBUG"
-msgstr "پشتیبانی از ولکان به دست GDK_DEBUG از کار افتاده"
-
-#: gdk/gdkdisplay.c:1276
-msgid "GL support disabled via GDK_DEBUG"
-msgstr "پشتیبانی از GL به دست GDK_DEBUG از کار افتاده"
-
-#: gdk/gdkdisplay.c:1574
-msgid "No EGL configuration available"
-msgstr "هیچ پیکربندی‌ای برای EGL موجود نیست"
-
-#: gdk/gdkdisplay.c:1582
-msgid "Failed to get EGL configurations"
-msgstr "شکست در گرفتن پیکربندی EGL"
-
-#: gdk/gdkdisplay.c:1612
-msgid "No EGL configuration with required features found"
-msgstr "هیچ پیکربندی‌ای با ویژگی‌های موردنیاز برای EGL موجود نیست"
-
-#: gdk/gdkdisplay.c:1619
-msgid "No perfect EGL configuration found"
-msgstr "هیچ پیکربندی بی‌نظیری برایEGL موجود نیست"
-
-#: gdk/gdkdisplay.c:1661
-=======
 #: gdk/gdkdisplay.c:1268 gdk/gdksurface.c:1268 gdk/gdkvulkancontext.c:1479
 msgid "Vulkan support disabled via GDK_DEBUG"
 msgstr "پشتیبانی از ولکان به دست GDK_DEBUG از کار افتاده"
@@ -114,31 +82,11 @@
 msgstr "هیچ پیکربندی بی‌نظیری برایEGL موجود نیست"
 
 #: gdk/gdkdisplay.c:1683
->>>>>>> a45b66e1
 #, c-format
 msgid "EGL implementation is missing extension %s"
 msgid_plural "EGL implementation is missing %2$d extensions: %1$s"
 msgstr[0] "پیاده سازی EGL %2$Id افزونه کم دارد: %1$s"
 
-<<<<<<< HEAD
-#: gdk/gdkdisplay.c:1694
-msgid "libEGL not available in this sandbox"
-msgstr "libEGL در این قرنطینه موجود نیست"
-
-#: gdk/gdkdisplay.c:1695
-msgid "libEGL not available"
-msgstr "libEGL موجود نیست"
-
-#: gdk/gdkdisplay.c:1705
-msgid "Failed to create EGL display"
-msgstr "شکست در ایجاد نمایشگر EGL"
-
-#: gdk/gdkdisplay.c:1715
-msgid "Could not initialize EGL display"
-msgstr "نتوانست نمایشگر EGL را راه‌اندازی کند"
-
-#: gdk/gdkdisplay.c:1726
-=======
 #: gdk/gdkdisplay.c:1733
 msgid "libEGL not available in this sandbox"
 msgstr "libEGL در این قرنطینه موجود نیست"
@@ -156,7 +104,6 @@
 msgstr "نتوانست نمایشگر EGL را راه‌اندازی کند"
 
 #: gdk/gdkdisplay.c:1765
->>>>>>> a45b66e1
 #, c-format
 msgid "EGL version %d.%d is too old. GTK requires %d.%d"
 msgstr "EGL نگارش %Id. %Id بیش از حد قدیمی است. GTK به %Id.%Id نیاز دارد"
@@ -194,11 +141,7 @@
 
 #. translators: This is about OpenGL backend names, like
 #. * "Trying to use X11 GLX, but EGL is already in use"
-<<<<<<< HEAD
-#: gdk/gdkglcontext.c:1864
-=======
 #: gdk/gdkglcontext.c:1979
->>>>>>> a45b66e1
 #, c-format
 msgid "Trying to use %s, but %s is already in use"
 msgstr "تلاش شد از %s استفاده شود، ولی %s از پیش در حال استفاده است"
@@ -630,11 +573,7 @@
 #: gdk/macos/gdkmacospasteboard.c:211 gdk/wayland/gdkclipboard-wayland.c:238
 #: gdk/wayland/gdkdrop-wayland.c:205 gdk/wayland/gdkprimary-wayland.c:337
 #: gdk/win32/gdkdrop-win32.c:1018 gdk/win32/gdkdrop-win32.c:1063
-<<<<<<< HEAD
-#: gdk/x11/gdkclipboard-x11.c:807 gdk/x11/gdkdrop-x11.c:235
-=======
 #: gdk/x11/gdkclipboard-x11.c:799 gdk/x11/gdkdrop-x11.c:235
->>>>>>> a45b66e1
 msgid "No compatible transfer format found"
 msgstr "هیچ قالب انتقال سازگاری پیدا نشد"
 
@@ -828,19 +767,11 @@
 msgid_plural "Opening %d Items"
 msgstr[0] "درحال گشودن %Id مورد"
 
-<<<<<<< HEAD
-#: gdk/x11/gdkclipboard-x11.c:477
-msgid "Clipboard manager could not store selection."
-msgstr "مدیر تخته‌گیره نتوانست گزینش را ذخیره کند."
-
-#: gdk/x11/gdkclipboard-x11.c:657
-=======
 #: gdk/x11/gdkclipboard-x11.c:473
 msgid "Clipboard manager could not store selection."
 msgstr "مدیر تخته‌گیره نتوانست گزینش را ذخیره کند."
 
 #: gdk/x11/gdkclipboard-x11.c:649
->>>>>>> a45b66e1
 msgid "Cannot store clipboard. No clipboard manager is active."
 msgstr "نتوانست تخته‌گیره را ذخیره کند. هیچ مدیر تخته‌گیره‌ای فعّال نیست."
 
@@ -1124,11 +1055,7 @@
 msgid "Pick a Font"
 msgstr "یک قلم بردارید"
 
-<<<<<<< HEAD
-#: gtk/deprecated/gtkfontbutton.c:600 gtk/gtkfilechooserwidget.c:3871
-=======
 #: gtk/deprecated/gtkfontbutton.c:600 gtk/gtkfilechooserwidget.c:3806
->>>>>>> a45b66e1
 #: gtk/gtkfontdialogbutton.c:126 gtk/inspector/visual.ui:169
 msgid "Font"
 msgstr "قلم"
@@ -2269,11 +2196,7 @@
 #: gtk/gtkfiledialog.c:843 gtk/gtkmessagedialog.c:170 gtk/gtkmessagedialog.c:179
 #: gtk/gtkmountoperation.c:608 gtk/print/gtkpagesetupunixdialog.c:282
 #: gtk/print/gtkprintbackend.c:638 gtk/print/gtkprintunixdialog.c:682
-<<<<<<< HEAD
-#: gtk/print/gtkprintunixdialog.c:839 gtk/gtkwindow.c:6242
-=======
 #: gtk/print/gtkprintunixdialog.c:839 gtk/gtkwindow.c:6234
->>>>>>> a45b66e1
 #: gtk/ui/gtkappchooserdialog.ui:48 gtk/ui/gtkassistant.ui:52
 #: gtk/ui/gtkcolorchooserdialog.ui:36 gtk/ui/gtkfontchooserdialog.ui:27
 msgid "_Cancel"
@@ -2360,11 +2283,7 @@
 msgid "If you delete an item, it will be permanently lost."
 msgstr "اگر موردی را پاک کنید، برای همیشه از دست خواهد رفت."
 
-<<<<<<< HEAD
-#: gtk/gtkfilechooserwidget.c:1185 gtk/gtkfilechooserwidget.c:1815
-=======
 #: gtk/gtkfilechooserwidget.c:1183 gtk/gtkfilechooserwidget.c:1781
->>>>>>> a45b66e1
 #: gtk/gtklabel.c:5695 gtk/gtktext.c:6147 gtk/gtktextview.c:9018
 msgid "_Delete"
 msgstr "_حذف"
@@ -2494,11 +2413,7 @@
 msgid "Audio"
 msgstr "صدا"
 
-<<<<<<< HEAD
-#: gtk/gtkfilechooserwidget.c:3872 gtk/gtkfilefilter.c:1032
-=======
 #: gtk/gtkfilechooserwidget.c:3807 gtk/gtkfilefilter.c:1032
->>>>>>> a45b66e1
 msgid "Image"
 msgstr "تصویر"
 
@@ -2802,11 +2717,7 @@
 msgstr "پخش"
 
 #: gtk/gtkmessagedialog.c:162 gtk/gtkmessagedialog.c:180
-<<<<<<< HEAD
-#: gtk/print/gtkprintbackend.c:639 gtk/gtkwindow.c:6243
-=======
 #: gtk/print/gtkprintbackend.c:639 gtk/gtkwindow.c:6235
->>>>>>> a45b66e1
 msgid "_OK"
 msgstr "_تأیید"
 
@@ -3672,20 +3583,12 @@
 msgid "_Redo"
 msgstr "_انجام دوباره"
 
-<<<<<<< HEAD
-#: gtk/gtkwindow.c:6231
-=======
 #: gtk/gtkwindow.c:6223
->>>>>>> a45b66e1
 #, c-format
 msgid "Do you want to use GTK Inspector?"
 msgstr "می‌خواهید از بازرس +GTK استفاده کنید؟"
 
-<<<<<<< HEAD
-#: gtk/gtkwindow.c:6233
-=======
 #: gtk/gtkwindow.c:6225
->>>>>>> a45b66e1
 #, c-format
 msgid ""
 "GTK Inspector is an interactive debugger that lets you explore and modify the "
@@ -3695,11 +3598,7 @@
 "بازرس +GTK یک بازرس تعاملی است که به شما اجازه پیمایش و تغییر هسته برنامه‌های +GTK "
 "را می‌دهد. استفاده از آن ممکن است باعث شود که برنامه‌ها قفل کنند یا از هم بپاشند."
 
-<<<<<<< HEAD
-#: gtk/gtkwindow.c:6238
-=======
 #: gtk/gtkwindow.c:6230
->>>>>>> a45b66e1
 msgid "Don’t show this message again"
 msgstr "این پیام را دوباره نشان نده"
 
@@ -3736,10 +3635,7 @@
 msgstr "شرح"
 
 #: gtk/inspector/a11y.ui:99 gtk/inspector/misc-info.ui:296
-<<<<<<< HEAD
-=======
 #: tools/gtk-path-tool-info.c:132
->>>>>>> a45b66e1
 msgid "Bounds"
 msgstr "مزرها"
 
@@ -7258,12 +7154,8 @@
 #: tools/gtk-builder-tool-enumerate.c:56 tools/gtk-builder-tool-preview.c:179
 #: tools/gtk-builder-tool-preview.c:180 tools/gtk-builder-tool-screenshot.c:360
 #: tools/gtk-builder-tool-simplify.c:2529 tools/gtk-builder-tool-validate.c:261
-<<<<<<< HEAD
-#: tools/gtk-rendernode-tool-info.c:202 tools/gtk-rendernode-tool-show.c:102
-=======
 #: tools/gtk-path-tool-render.c:121 tools/gtk-rendernode-tool-info.c:214
 #: tools/gtk-rendernode-tool-show.c:106
->>>>>>> a45b66e1
 msgid "FILE"
 msgstr "پرونده"
 
@@ -7856,66 +7748,37 @@
 "  screenshot   نماگرفت از پرونده\n"
 "\n"
 
-<<<<<<< HEAD
-#: tools/gtk-rendernode-tool-info.c:179
-=======
 #: tools/gtk-rendernode-tool-info.c:191
->>>>>>> a45b66e1
 #, c-format
 msgid "Number of nodes: %u\n"
 msgstr "شمار گره‌ها:‌ %Iu\n"
 
-<<<<<<< HEAD
-#: tools/gtk-rendernode-tool-info.c:186
-=======
 #: tools/gtk-rendernode-tool-info.c:198
->>>>>>> a45b66e1
 #, c-format
 msgid "Depth: %u\n"
 msgstr "ژرفا: %Iu\n"
 
-<<<<<<< HEAD
-#: tools/gtk-rendernode-tool-info.c:189
-=======
 #: tools/gtk-rendernode-tool-info.c:201
->>>>>>> a45b66e1
 #, c-format
 msgid "Bounds: %g x %g\n"
 msgstr "مرزها: %g × %g\n"
 
-<<<<<<< HEAD
-#: tools/gtk-rendernode-tool-info.c:190
-=======
 #: tools/gtk-rendernode-tool-info.c:202
->>>>>>> a45b66e1
 #, c-format
 msgid "Origin: %g %g\n"
 msgstr "خاستگاه: %g × %g\n"
 
-<<<<<<< HEAD
-#: tools/gtk-rendernode-tool-info.c:211
-msgid "Provide information about the render node."
-msgstr "اطّلاعاتی دربارهٔ گره پرداختگر فراهم می‌کند."
-
-#: tools/gtk-rendernode-tool-info.c:224 tools/gtk-rendernode-tool-show.c:130
-#: tools/gtk-rendernode-tool-render.c:225
-=======
 #: tools/gtk-rendernode-tool-info.c:223
 msgid "Provide information about the render node."
 msgstr "اطّلاعاتی دربارهٔ گره پرداختگر فراهم می‌کند."
 
 #: tools/gtk-rendernode-tool-info.c:236 tools/gtk-rendernode-tool-render.c:225
 #: tools/gtk-rendernode-tool-show.c:134
->>>>>>> a45b66e1
 #, c-format
 msgid "No .node file specified\n"
 msgstr "هیچ پروندهٔ ‪.node‬ ای مشخّص نشده\n"
 
-<<<<<<< HEAD
-#: tools/gtk-rendernode-tool-info.c:230
-=======
 #: tools/gtk-rendernode-tool-info.c:242
->>>>>>> a45b66e1
 #, c-format
 msgid "Can only accept a single .node file\n"
 msgstr "تنها می‌تواند یک تک‌پروندهٔ ‪.node‬ را بپذیرد\n"
