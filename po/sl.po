# Slovenian translations for gtk+.
# Copyright (C) 2006 - 2011 Free Software Foundation, Inc.
# This file is distributed under the same license as the gtk+ package.
#
# Matic Žgur <mr.zgur@gmail.com>, 2006.
# Martin Srebotnjak <miles@filmsi.net>, 2007, 2022, 2023.
# Klemen Košir <klemen.kosir@gmx.com>, 2010–2011.
# Matej Urbančič <mateju@src.gnome.org>, 2007–2022.
#
msgid ""
msgstr ""
"Project-Id-Version: gtk+ 4.10\n"
"Report-Msgid-Bugs-To: https://gitlab.gnome.org/GNOME/gtk/-/issues/\n"
<<<<<<< HEAD
"POT-Creation-Date: 2023-04-22 07:00+0000\n"
"PO-Revision-Date: 2023-04-22 09:34+0200\n"
=======
"POT-Creation-Date: 2023-03-14 11:43+0000\n"
"PO-Revision-Date: 2023-03-14 13:42+0100\n"
>>>>>>> fef69881
"Last-Translator: Martin Srebotnjak <miles@filmsi.net>\n"
"Language-Team: Slovenian GNOME Translation Team <gnome-si@googlegroups.com>\n"
"Language: sl_SI\n"
"MIME-Version: 1.0\n"
"Content-Type: text/plain; charset=UTF-8\n"
"Content-Transfer-Encoding: 8bit\n"
"Plural-Forms: nplurals=4; plural=(n%100==1 ? 1 : n%100==2 ? 2 : n%100==3 || "
"n%100==4 ? 3 : 0);\n"
"X-Poedit-SourceCharset: utf-8\n"
"X-Generator: Poedit 3.2.2\n"

#: gdk/broadway/gdkbroadway-server.c:135
#, c-format
msgid "Broadway display type not supported: %s"
msgstr "Zaslon vrste Broadway ni podprt: %s"

#: gdk/gdkclipboard.c:232
msgid "This clipboard cannot store data."
msgstr "V tem odložišču ni mogoče shranjevati podatkov."

#: gdk/gdkclipboard.c:287 gdk/gdkclipboard.c:785 gdk/gdkclipboard.c:1085
msgid "Cannot read from empty clipboard."
msgstr "Ni mogoče brati iz praznega odložišča."

#: gdk/gdkclipboard.c:318 gdk/gdkclipboard.c:1135 gdk/gdkdrag.c:618
msgid "No compatible formats to transfer clipboard contents."
msgstr "Ni skladnih zapisov za prenos vsebine odložišča."

#: gdk/gdkcontentprovider.c:106 gdk/gdkcontentproviderimpl.c:313
#: gdk/gdkcontentproviderimpl.c:532
#, c-format
msgid "Cannot provide contents as “%s”"
msgstr "Ni mogoče določiti vsebine kot »%s«."

#: gdk/gdkcontentprovider.c:127
#, c-format
msgid "Cannot provide contents as %s"
msgstr "Ni mogoče določiti vsebine kot %s."

#: gdk/gdkdisplay.c:154 gdk/gdkglcontext.c:434
msgid "The current backend does not support OpenGL"
msgstr "Trenutno zagnan ozadnji program ne podpira OpenGL"

#: gdk/gdkdisplay.c:1244
msgid "GL support disabled via GDK_DEBUG"
msgstr "Podpora GL je onemogočena prek GDK_DEBUG"

#: gdk/gdkdisplay.c:1542
msgid "No EGL configuration available"
msgstr "Nastavitve EGL niso na voljo"

#: gdk/gdkdisplay.c:1550
msgid "Failed to get EGL configurations"
msgstr "Pridobivanje nastavitev EGL je sodletelo"

#: gdk/gdkdisplay.c:1580
msgid "No EGL configuration with required features found"
msgstr "Ni mogoče najti nastavitev EGL za zahtevane možnosti"

#: gdk/gdkdisplay.c:1587
msgid "No perfect EGL configuration found"
msgstr "Nastavitve EGL ni mogoče najti"

#: gdk/gdkdisplay.c:1629
#, c-format
msgid "EGL implementation is missing extension %s"
msgid_plural "EGL implementation is missing %2$d extensions: %1$s"
msgstr[0] "Implementaciji EGL manjka %2$d razširitev: %1$s"
msgstr[1] "Implementaciji EGL manjka %2$d razširitev: %1$s"
msgstr[2] "Implementaciji EGL manjkata %2$d razširitvi: %1$s"
msgstr[3] "Implementaciji EGL manjkajo %2$d razširitve: %1$s"

#: gdk/gdkdisplay.c:1662
msgid "libEGL not available in this sandbox"
msgstr "Sandbox ne podpira knjižnice libEGL"

#: gdk/gdkdisplay.c:1663
msgid "libEGL not available"
msgstr "Knjižnica libEL ni na voljo"

#: gdk/gdkdisplay.c:1673
msgid "Failed to create EGL display"
msgstr "Ustvarjanje zaslona EGL je sodletelo"

#: gdk/gdkdisplay.c:1683
msgid "Could not initialize EGL display"
msgstr "Ni mogoče začeti zaslona EGL"

#: gdk/gdkdisplay.c:1694
#, c-format
msgid "EGL version %d.%d is too old. GTK requires %d.%d"
msgstr "Različica EGL %d.%d je prestara, Oklje GTK zahteva različico %d.%d"

#: gdk/gdkdrop.c:130
msgid "Drag’n’drop from other applications is not supported."
msgstr "Funkcija Poteg/Spust iz drugih programov ni podprta."

#: gdk/gdkdrop.c:163
msgid "No compatible formats to transfer contents."
msgstr "Ni skladnih zapisov za prenos vsebine."

<<<<<<< HEAD
#: gdk/gdkglcontext.c:393 gdk/x11/gdkglcontext-glx.c:618
msgid "No GL API allowed."
msgstr "API GL ni dovoljen."

#: gdk/gdkglcontext.c:417 gdk/win32/gdkglcontext-win32-wgl.c:611
=======
#: gdk/gdkglcontext.c:394 gdk/x11/gdkglcontext-glx.c:618
msgid "No GL API allowed."
msgstr "API GL ni dovoljen."

#: gdk/gdkglcontext.c:418 gdk/win32/gdkglcontext-win32-wgl.c:611
>>>>>>> fef69881
#: gdk/x11/gdkglcontext-glx.c:652
msgid "Unable to create a GL context"
msgstr "Ni mogoče ustvariti vsebine GL"

<<<<<<< HEAD
#: gdk/gdkglcontext.c:1276
msgid "Anything but OpenGL ES disabled via GDK_DEBUG"
msgstr "Podpora OpenGL ES je onemogočena z GDK_DEBUG"

#: gdk/gdkglcontext.c:1285
=======
#: gdk/gdkglcontext.c:1286
msgid "Anything but OpenGL ES disabled via GDK_DEBUG"
msgstr "Podpora OpenGL ES je onemogočena z GDK_DEBUG"

#: gdk/gdkglcontext.c:1295
>>>>>>> fef69881
#, c-format
msgid "Application does not support %s API"
msgstr "Program ne podpira vmesnika API %s"

#. translators: This is about OpenGL backend names, like
#. * "Trying to use X11 GLX, but EGL is already in use"
<<<<<<< HEAD
#: gdk/gdkglcontext.c:1831
=======
#: gdk/gdkglcontext.c:1841
>>>>>>> fef69881
#, c-format
msgid "Trying to use %s, but %s is already in use"
msgstr "Podana je zahteva za uporabo %s, a je %s že v uporabi."

#: gdk/gdksurface.c:1226
msgid "Vulkan support disabled via GDK_DEBUG"
msgstr "Podpora Vulkan je onemogočena prek GDK_DEBUG"

#: gdk/gdktexture.c:525
msgid "Unknown image format."
msgstr "Neznan zapis slike."

#.
#. * Translators, the strings in the “keyboard label” context are
#. * display names for keyboard keys. Some of them have prefixes like
#. * XF86 or ISO_ — these should be removed in the translation. Similarly,
#. * underscores should be replaced by spaces. The prefix “KP_” stands
#. * for “key pad” and you may want to include that in your translation.
#. * Here are some examples of English translations:
#. * XF86AudioMute - Audio mute
#. * Scroll_lock   - Scroll lock
#. * KP_Space      - Space (keypad)
#.
#: gdk/keynamesprivate.h:6843
msgctxt "keyboard label"
msgid "BackSpace"
msgstr "Povratna tipka"

#: gdk/keynamesprivate.h:6844
msgctxt "keyboard label"
msgid "Tab"
msgstr "Tabulator"

#: gdk/keynamesprivate.h:6845
msgctxt "keyboard label"
msgid "Return"
msgstr "Vnosna tipka"

#: gdk/keynamesprivate.h:6846
msgctxt "keyboard label"
msgid "Pause"
msgstr "Premor"

#: gdk/keynamesprivate.h:6847
msgctxt "keyboard label"
msgid "Scroll_Lock"
msgstr "Zaklep drsnika"

#: gdk/keynamesprivate.h:6848
msgctxt "keyboard label"
msgid "Sys_Req"
msgstr "Sys Req"

#: gdk/keynamesprivate.h:6849
msgctxt "keyboard label"
msgid "Escape"
msgstr "Ubežna tipka"

#: gdk/keynamesprivate.h:6850
msgctxt "keyboard label"
msgid "Multi_key"
msgstr "Tipka Multi"

#: gdk/keynamesprivate.h:6851
msgctxt "keyboard label"
msgid "Home"
msgstr "Začetek"

#: gdk/keynamesprivate.h:6852
msgctxt "keyboard label"
msgid "Left"
msgstr "Levo"

#: gdk/keynamesprivate.h:6853
msgctxt "keyboard label"
msgid "Up"
msgstr "Gor"

#: gdk/keynamesprivate.h:6854
msgctxt "keyboard label"
msgid "Right"
msgstr "Desno"

#: gdk/keynamesprivate.h:6855
msgctxt "keyboard label"
msgid "Down"
msgstr "Dol"

#: gdk/keynamesprivate.h:6856 gtk/gtkshortcutlabel.c:217
msgctxt "keyboard label"
msgid "Page_Up"
msgstr "Stran višje"

#: gdk/keynamesprivate.h:6857 gtk/gtkshortcutlabel.c:220
msgctxt "keyboard label"
msgid "Page_Down"
msgstr "Stran nižje"

#: gdk/keynamesprivate.h:6858
msgctxt "keyboard label"
msgid "End"
msgstr "Konec"

#: gdk/keynamesprivate.h:6859
msgctxt "keyboard label"
msgid "Begin"
msgstr "Begin"

#: gdk/keynamesprivate.h:6860
msgctxt "keyboard label"
msgid "Print"
msgstr "Natisni"

#: gdk/keynamesprivate.h:6861
msgctxt "keyboard label"
msgid "Insert"
msgstr "Vstavljavka"

#: gdk/keynamesprivate.h:6862
msgctxt "keyboard label"
msgid "Num_Lock"
msgstr "Zaklep številčnice"

#. Translators: KP_ means “key pad” here
#: gdk/keynamesprivate.h:6864
msgctxt "keyboard label"
msgid "KP_Space"
msgstr "Preslednica (številska tipkovnica)"

#: gdk/keynamesprivate.h:6865
msgctxt "keyboard label"
msgid "KP_Tab"
msgstr "Tabulator (številska tipkovnica)"

#: gdk/keynamesprivate.h:6866
msgctxt "keyboard label"
msgid "KP_Enter"
msgstr "Vnosna tipka (številska tipkovnica)"

#: gdk/keynamesprivate.h:6867
msgctxt "keyboard label"
msgid "KP_Home"
msgstr "Začetek (številska tipkovnica)"

#: gdk/keynamesprivate.h:6868
msgctxt "keyboard label"
msgid "KP_Left"
msgstr "Levo (številska tipkovnica)"

#: gdk/keynamesprivate.h:6869
msgctxt "keyboard label"
msgid "KP_Up"
msgstr "Gor (številska tipkovnica)"

#: gdk/keynamesprivate.h:6870
msgctxt "keyboard label"
msgid "KP_Right"
msgstr "Desno (številska tipkovnica)"

#: gdk/keynamesprivate.h:6871
msgctxt "keyboard label"
msgid "KP_Down"
msgstr "Dol (številska tipkovnica)"

#: gdk/keynamesprivate.h:6872
msgctxt "keyboard label"
msgid "KP_Page_Up"
msgstr "Stran višje (številska tipkovnica)"

#: gdk/keynamesprivate.h:6873
msgctxt "keyboard label"
msgid "KP_Prior"
msgstr "Prior (številska tipkovnica)"

#: gdk/keynamesprivate.h:6874
msgctxt "keyboard label"
msgid "KP_Page_Down"
msgstr "Stran nižje (številska tipkovnica)"

#: gdk/keynamesprivate.h:6875
msgctxt "keyboard label"
msgid "KP_Next"
msgstr "Next (številska tipkovnica)"

#: gdk/keynamesprivate.h:6876
msgctxt "keyboard label"
msgid "KP_End"
msgstr "Konec (številska tipkovnica)"

#: gdk/keynamesprivate.h:6877
msgctxt "keyboard label"
msgid "KP_Begin"
msgstr "Begin (številska tipkovnica)"

#: gdk/keynamesprivate.h:6878
msgctxt "keyboard label"
msgid "KP_Insert"
msgstr "Vstavljalka (številska tipkovnica)"

#: gdk/keynamesprivate.h:6879
msgctxt "keyboard label"
msgid "KP_Delete"
msgstr "Izbriši (številska tipkovnica)"

#: gdk/keynamesprivate.h:6880
msgctxt "keyboard label"
msgid "Delete"
msgstr "Izbriši"

#: gdk/keynamesprivate.h:6881
msgctxt "keyboard label"
msgid "MonBrightnessUp"
msgstr "Povečaj svetlost"

#: gdk/keynamesprivate.h:6882
msgctxt "keyboard label"
msgid "MonBrightnessDown"
msgstr "Zmanjšaj svetlost"

#: gdk/keynamesprivate.h:6883
msgctxt "keyboard label"
msgid "KbdBrightnessUp"
msgstr "Povečaj svetlost"

#: gdk/keynamesprivate.h:6884
msgctxt "keyboard label"
msgid "KbdBrightnessDown"
msgstr "Zmanjšaj svetlost"

#: gdk/keynamesprivate.h:6885
msgctxt "keyboard label"
msgid "AudioMute"
msgstr "Utišaj"

#: gdk/keynamesprivate.h:6886
msgctxt "keyboard label"
msgid "AudioMicMute"
msgstr "Utišaj"

#: gdk/keynamesprivate.h:6887
msgctxt "keyboard label"
msgid "AudioLowerVolume"
msgstr "Zmanjšaj glasnost"

#: gdk/keynamesprivate.h:6888
msgctxt "keyboard label"
msgid "AudioRaiseVolume"
msgstr "Povečaj glasnost"

#: gdk/keynamesprivate.h:6889
msgctxt "keyboard label"
msgid "AudioPlay"
msgstr "Predvajaj"

#: gdk/keynamesprivate.h:6890
msgctxt "keyboard label"
msgid "AudioStop"
msgstr "Zaustavi"

#: gdk/keynamesprivate.h:6891
msgctxt "keyboard label"
msgid "AudioNext"
msgstr "Naslednji"

#: gdk/keynamesprivate.h:6892
msgctxt "keyboard label"
msgid "AudioPrev"
msgstr "Prejšnji"

#: gdk/keynamesprivate.h:6893
msgctxt "keyboard label"
msgid "AudioRecord"
msgstr "Snemaj"

#: gdk/keynamesprivate.h:6894
msgctxt "keyboard label"
msgid "AudioPause"
msgstr "Premor"

#: gdk/keynamesprivate.h:6895
msgctxt "keyboard label"
msgid "AudioRewind"
msgstr "Previj"

#: gdk/keynamesprivate.h:6896
msgctxt "keyboard label"
msgid "AudioMedia"
msgstr "Predstavnost"

#: gdk/keynamesprivate.h:6897
msgctxt "keyboard label"
msgid "Eject"
msgstr "Izvrzi"

#: gdk/keynamesprivate.h:6898
msgctxt "keyboard label"
msgid "Explorer"
msgstr "Raziskovalnik"

#: gdk/keynamesprivate.h:6899
msgctxt "keyboard label"
msgid "Calculator"
msgstr "Računalo"

#: gdk/keynamesprivate.h:6900
msgctxt "keyboard label"
msgid "Mail"
msgstr "Elektronska pošta"

#: gdk/keynamesprivate.h:6901
msgctxt "keyboard label"
msgid "WWW"
msgstr "WWW"

#: gdk/keynamesprivate.h:6902
msgctxt "keyboard label"
msgid "Search"
msgstr "Poišči"

#: gdk/keynamesprivate.h:6903
msgctxt "keyboard label"
msgid "Tools"
msgstr "Orodja"

#: gdk/keynamesprivate.h:6904
msgctxt "keyboard label"
msgid "ScreenSaver"
msgstr "Ohranjevalnik zaslona"

#: gdk/keynamesprivate.h:6905
msgctxt "keyboard label"
msgid "Battery"
msgstr "Baterija"

#: gdk/keynamesprivate.h:6906
msgctxt "keyboard label"
msgid "Launch1"
msgstr "Zaženi"

#: gdk/keynamesprivate.h:6907
msgctxt "keyboard label"
msgid "Forward"
msgstr "Naprej"

#: gdk/keynamesprivate.h:6908
msgctxt "keyboard label"
msgid "Back"
msgstr "Nazaj"

#: gdk/keynamesprivate.h:6909
msgctxt "keyboard label"
msgid "Sleep"
msgstr "V pripravljenost"

#: gdk/keynamesprivate.h:6910
msgctxt "keyboard label"
msgid "Hibernate"
msgstr "V mirovanje"

#: gdk/keynamesprivate.h:6911
msgctxt "keyboard label"
msgid "WLAN"
msgstr "WLAN"

#: gdk/keynamesprivate.h:6912
msgctxt "keyboard label"
msgid "WebCam"
msgstr "Spletna kamera"

#: gdk/keynamesprivate.h:6913
msgctxt "keyboard label"
msgid "Display"
msgstr "Prikaz"

#: gdk/keynamesprivate.h:6914
msgctxt "keyboard label"
msgid "TouchpadToggle"
msgstr "Vključi sledilno ploščico"

#: gdk/keynamesprivate.h:6915
msgctxt "keyboard label"
msgid "WakeUp"
msgstr "Povrni iz pripravljenosti"

#: gdk/keynamesprivate.h:6916
msgctxt "keyboard label"
msgid "Suspend"
msgstr "V pripravljenost"

#: gdk/loaders/gdkjpeg.c:63
#, c-format
msgid "Error interpreting JPEG image file (%s)"
msgstr "Napaka med tolmačenjem slikovne datoteke JPEG (%s)"

#: gdk/loaders/gdkjpeg.c:194
#, c-format
msgid "Unsupported JPEG colorspace (%d)"
msgstr "Nepodprt barvni prostor JPEG (%d) "

#: gdk/loaders/gdkjpeg.c:203 gdk/loaders/gdkpng.c:265 gdk/loaders/gdktiff.c:455
#, c-format
msgid "Not enough memory for image size %ux%u"
msgstr "Ni dovolj pomnilnika za sliko velikosti %ux%u"

#: gdk/loaders/gdkpng.c:118
#, c-format
msgid "Error reading png (%s)"
msgstr "Napaka branja zapisa png (%s)"

#: gdk/loaders/gdkpng.c:216
#, c-format
msgid "Unsupported depth %u in png image"
msgstr "Slika PNG ima nepodprto barvno globino %u"

#: gdk/loaders/gdkpng.c:246
#, c-format
msgid "Unsupported color type %u in png image"
msgstr "Nepodprta barvna globina %u v sliki PNG"

#: gdk/loaders/gdktiff.c:342
msgid "Failed to load RGB data from TIFF file"
msgstr "Podatkov RGB iz datoteke TIFF ni mogoče naložiti"

#: gdk/loaders/gdktiff.c:385
msgid "Could not load TIFF data"
msgstr "Ni mogoče naložiti podatkov slike TIFF"

#: gdk/loaders/gdktiff.c:467
#, c-format
msgid "Reading data failed at row %d"
msgstr "Ni mogoče pridobiti podatkov v vrstici %d"

#: gdk/macos/gdkmacospasteboard.c:211 gdk/wayland/gdkclipboard-wayland.c:240
<<<<<<< HEAD
#: gdk/wayland/gdkdrop-wayland.c:208 gdk/wayland/gdkprimary-wayland.c:343
=======
#: gdk/wayland/gdkdrop-wayland.c:208 gdk/wayland/gdkprimary-wayland.c:336
>>>>>>> fef69881
#: gdk/win32/gdkdrop-win32.c:1018 gdk/win32/gdkdrop-win32.c:1063
#: gdk/x11/gdkclipboard-x11.c:805 gdk/x11/gdkdrop-x11.c:235
msgid "No compatible transfer format found"
msgstr "Ni najdenega skladnega zapisa za prenos."

#: gdk/macos/gdkmacospasteboard.c:297
#, c-format
msgid "Failed to decode contents with mime-type of '%s'"
msgstr "Odkodiranje vsebine vrste mime »%s« je spodletelo."

#: gdk/win32/gdkclipdrop-win32.c:721
#, c-format
msgid "Cannot claim clipboard ownership. OpenClipboard() timed out."
msgstr ""
"Ni mogoče pridobiti nadzora nad odložiščem. Ukaz OpenClipboard() je časovno "
"potekel."

#: gdk/win32/gdkclipdrop-win32.c:731
#, c-format
msgid "Cannot claim clipboard ownership. Another process claimed it before us."
msgstr ""
"Ni mogoče pridobiti nadzora nad odložiščem. Drug program je prej pridobil "
"dostop."

#: gdk/win32/gdkclipdrop-win32.c:745
#, c-format
msgid "Cannot claim clipboard ownership. OpenClipboard() failed: 0x%lx."
msgstr ""
"Ni mogoče pridobiti nadzora nad odložiščem. Ukaz OpenClipboard() je "
"spodletel: 0x%lx."

#: gdk/win32/gdkclipdrop-win32.c:757
#, c-format
msgid "Cannot claim clipboard ownership. EmptyClipboard() failed: 0x%lx."
msgstr ""
"Ni mogoče pridobiti nadzora nad odložiščem. Ukaz EmptyClipboard() je "
"spodletel: 0x%lx"

#: gdk/win32/gdkclipdrop-win32.c:800
#, c-format
msgid "Cannot set clipboard data. OpenClipboard() timed out."
msgstr ""
"Ni mogoče določiti podatkov odložišča. Ukaz OpenClipboard() je časovno "
"potekel."

#: gdk/win32/gdkclipdrop-win32.c:810 gdk/win32/gdkclipdrop-win32.c:841
#, c-format
msgid "Cannot set clipboard data. Another process claimed clipboard ownership."
msgstr ""
"Ni mogoče določiti podatkov odložišča. Drug program je prej pridobil dostop."

#: gdk/win32/gdkclipdrop-win32.c:824
#, c-format
msgid "Cannot set clipboard data. OpenClipboard() failed: 0x%lx."
msgstr ""
"Ni mogoče določiti podatkov odložišča. Ukaz OpenClipboard() je spodletel: "
"0x%lx."

#: gdk/win32/gdkclipdrop-win32.c:876
#, c-format
msgid "Cannot get clipboard data. GlobalLock(0x%p) failed: 0x%lx."
msgstr ""
"Ni mogoče pridobiti podatkov odložišča. Ukaz GlobalLock(0x%p) je spodletel: "
"0x%lx."

#: gdk/win32/gdkclipdrop-win32.c:887
#, c-format
msgid "Cannot get clipboard data. GlobalSize(0x%p) failed: 0x%lx."
msgstr ""
"Ni mogoče pridobiti podatkov odložišča. Ukaz GlobalSize(0x%p) je spodletel: "
"0x%lx."

#: gdk/win32/gdkclipdrop-win32.c:900
#, c-format
msgid ""
"Cannot get clipboard data. Failed to allocate %s bytes to store the data."
msgstr ""
"Ni mogoče pridobiti podatkov odložišča. Dodeljevanje %s bajtov v skladišče "
"podatkov je spodletelo."

#: gdk/win32/gdkclipdrop-win32.c:932
#, c-format
msgid "Cannot get clipboard data. OpenClipboard() timed out."
msgstr ""
"Ni mogoče pridobiti podatkov odložišča. Ukaz OpenClipboard() je časovno "
"potekel."

#: gdk/win32/gdkclipdrop-win32.c:942
#, c-format
msgid "Cannot get clipboard data. Clipboard ownership changed."
msgstr ""
"Ni mogoče pridobiti podatkov odložišča. Lastništvo nad odložiščem je "
"spremenjeno."

#: gdk/win32/gdkclipdrop-win32.c:952
#, c-format
msgid ""
"Cannot get clipboard data. Clipboard data changed before we could get it."
msgstr ""
"Ni mogoče pridobiti podatkov odložišča. Podatki so se spremenili, preden jih "
"je bilo mogoče pridobiti."

#: gdk/win32/gdkclipdrop-win32.c:969
#, c-format
msgid "Cannot get clipboard data. OpenClipboard() failed: 0x%lx."
msgstr ""
"Ni mogoče pridobiti podatkov odložišča. Ukaz OpenClipboard() je spodletel: "
"0x%lx."

#: gdk/win32/gdkclipdrop-win32.c:994
#, c-format
msgid "Cannot get clipboard data. No compatible transfer format found."
msgstr ""
"Ni mogoče pridobiti podatkov odložišča. Ni najdenega skladnega zapisa za "
"prenos."

#: gdk/win32/gdkclipdrop-win32.c:1004
#, c-format
msgid "Cannot get clipboard data. GetClipboardData() failed: 0x%lx."
msgstr ""
"Ni mogoče pridobiti podatkov odložišča. Ukaz GetClipboardData() je "
"spodletel: 0x%lx."

#: gdk/win32/gdkdrop-win32.c:949
#, c-format
msgid "Cannot get DnD data. GlobalLock(0x%p) failed: 0x%lx."
msgstr ""
"Ni mogoče pridobiti podatkov DnD. Ukaz GlobalLock(0x%p) je spodletel: 0x%lx."

#: gdk/win32/gdkdrop-win32.c:958
#, c-format
msgid "Cannot get DnD data. GlobalSize(0x%p) failed: 0x%lx."
msgstr ""
"Ni mogoče pridobiti podatkov DnD. Ukaz GlobalSize(0x%p) je spodletel: 0x%lx."

#: gdk/win32/gdkdrop-win32.c:969
#, c-format
msgid "Cannot get DnD data. Failed to allocate %s bytes to store the data."
msgstr ""
"Ni mogoče pridobiti podatkov DnD. Dodeljevanje %s bajtov v skladišče "
"podatkov je spodletelo."

#: gdk/win32/gdkdrop-win32.c:1037
#, c-format
msgid "GDK surface 0x%p is not registered as a drop target"
msgstr "Površina GDK 0x%p ni vpisana kot ciljno mesto"

#: gdk/win32/gdkdrop-win32.c:1044
#, c-format
msgid "Target context record 0x%p has no data object"
msgstr "Ciljni zapis vsebine 0x%p je brez podatkov predmeta"

#: gdk/win32/gdkdrop-win32.c:1082
#, c-format
msgid "IDataObject_GetData (0x%x) failed, returning 0x%lx"
msgstr ""
"Ukaz IDataObject_GetData (0x%x) je spodletel; opravilo bo vrnjeno na 0x%lx"

#: gdk/win32/gdkdrop-win32.c:1114
#, c-format
msgid "Failed to transmute DnD data W32 format 0x%x to %p (%s)"
msgstr "Pretvarjanje podatkov DnD za zapis W32 0x%x to %p (%s) je spodletelo."

#: gdk/win32/gdkglcontext-win32-wgl.c:276
#: gdk/win32/gdkglcontext-win32-wgl.c:293
msgid "No GL implementation is available"
msgstr "Okolje GL ni na voljo"

#: gdk/win32/gdkglcontext-win32-wgl.c:577
msgid "No available configurations for the given pixel format"
msgstr "Ni navedenih nastavitev za podan točkovni zapis"

#: gdk/win32/gdkhdataoutputstream-win32.c:63
msgid "writing a closed stream"
msgstr "zapisovanje zapretega pretoka"

#: gdk/win32/gdkhdataoutputstream-win32.c:85
msgid "g_try_realloc () failed"
msgstr "Izvedba g_try_realloc () je spodletela"

#: gdk/win32/gdkhdataoutputstream-win32.c:93
#: gdk/win32/gdkhdataoutputstream-win32.c:231
msgid "GlobalReAlloc() failed: "
msgstr "Izvedba GlobalReAlloc() je spodletela: "

#: gdk/win32/gdkhdataoutputstream-win32.c:105
msgid "Ran out of buffer space (buffer size is fixed)"
msgstr "Zmanjkalo je prostora v medpomnilniku (velikost je stalna)"

#: gdk/win32/gdkhdataoutputstream-win32.c:203
msgid "Can’t transmute a single handle"
msgstr "Ni mogoče pretvoriti enojnega ročnika"

#: gdk/win32/gdkhdataoutputstream-win32.c:215
#, c-format
msgid "Failed to transmute %zu bytes of data from %s to %u"
msgstr "Pretvarjanje %zu bajtov podatkov iz %s v %u je spodletelo."

#: gdk/win32/gdkhdataoutputstream-win32.c:250
msgid "GlobalLock() failed: "
msgstr "Izvedba GlobalLock() je spodletela: "

#: gdk/win32/gdkhdataoutputstream-win32.c:364
msgid "GlobalAlloc() failed: "
msgstr "Izvedba GlobalAlloc() je spodletela: "

#: gdk/x11/gdkapplaunchcontext-x11.c:299
#, c-format
msgid "Starting “%s”"
msgstr "Poteka zaganjanje »%s«"

#: gdk/x11/gdkapplaunchcontext-x11.c:312
#, c-format
msgid "Opening “%s”"
msgstr "Poteka odpiranj »%s«"

#: gdk/x11/gdkapplaunchcontext-x11.c:317
#, c-format
msgid "Opening %d Item"
msgid_plural "Opening %d Items"
msgstr[0] "Odpiranje %d predmetov"
msgstr[1] "Odpiranje %d predmeta"
msgstr[2] "Odpiranje %d predmetov"
msgstr[3] "Odpiranje %d predmetov"

#: gdk/x11/gdkclipboard-x11.c:475
msgid "Clipboard manager could not store selection."
msgstr "Upravljalnik odložišča ne uspe shraniti izbire."

#: gdk/x11/gdkclipboard-x11.c:655
msgid "Cannot store clipboard. No clipboard manager is active."
msgstr "Ni mogoče shraniti odložišča. Ni dejavnega upravljalnika."

#: gdk/x11/gdkglcontext-glx.c:769
msgid "No GLX configurations available"
msgstr "Nastavitve GLX niso na voljo"

#: gdk/x11/gdkglcontext-glx.c:842
msgid "No GLX configuration with required features found"
msgstr "Ni mogoče najti nastavitev GLX za zahtevane možnosti"

#: gdk/x11/gdkglcontext-glx.c:916
msgid "GLX is not supported"
msgstr "Podpora GLX ni na voljo"

#: gdk/x11/gdkselectioninputstream-x11.c:469
#, c-format
msgid "Format %s not supported"
msgstr "Zapis %s ni podprt."

#: gdk/x11/gdktextlistconverter-x11.c:65 gdk/x11/gdktextlistconverter-x11.c:105
msgid "Not enough space in destination"
msgstr "Na ciljnem mestu ni dovolj prostora"

#: gdk/x11/gdktextlistconverter-x11.c:91 gdk/x11/gdktextlistconverter-x11.c:195
msgid "Need complete input to do conversion"
msgstr "Zahtevan je celoten vhod za izvedbo pretvarjanja"

#: gdk/x11/gdktextlistconverter-x11.c:216
#: gdk/x11/gdktextlistconverter-x11.c:250
msgid "Invalid byte sequence in conversion input"
msgstr "Neveljavno zaporedje bajtov na vhodu pretvorbe"

#: gdk/x11/gdktextlistconverter-x11.c:242
msgid "Invalid formats in compound text conversion."
msgstr "Neveljavni zapisi pri sestavljeni pretvorbi besedila."

#: gdk/x11/gdktextlistconverter-x11.c:259
#, c-format
msgid "Unsupported encoding “%s”"
msgstr "Nepodprto kodiranje »%s«."

#: gsk/gl/gskglrenderer.c:132
#, c-format
msgid "This GLES %d.%d implementation does not support half-float vertex data"
msgstr "Sistem GLES %d.%d ne podpira pol-plavajočih podatkov"

#: gtk/a11y/gtkatspiaction.c:239
msgctxt "accessibility"
msgid "Click"
msgstr "Klik"

#: gtk/a11y/gtkatspiaction.c:240
msgctxt "accessibility"
msgid "Clicks the button"
msgstr "Klikne gumb"

#: gtk/a11y/gtkatspiaction.c:290
msgctxt "accessibility"
msgid "Toggle"
msgstr "Preklop"

#: gtk/a11y/gtkatspiaction.c:291
msgctxt "accessibility"
msgid "Toggles the switch"
msgstr "Preklopi nastavitev stikala"

#: gtk/a11y/gtkatspiaction.c:371
msgctxt "accessibility"
msgid "Select"
msgstr "Izbor"

#: gtk/a11y/gtkatspiaction.c:372
msgctxt "accessibility"
msgid "Selects the color"
msgstr "Izbere barvo"

#: gtk/a11y/gtkatspiaction.c:379 gtk/a11y/gtkatspiaction.c:439
#: gtk/a11y/gtkatspiaction.c:495 gtk/a11y/gtkatspiaction.c:603
#: gtk/a11y/gtkatspiaction.c:690
msgctxt "accessibility"
msgid "Activate"
msgstr "Omogoči"

#: gtk/a11y/gtkatspiaction.c:380
msgctxt "accessibility"
msgid "Activates the color"
msgstr "Omogoči barvo"

#: gtk/a11y/gtkatspiaction.c:387
msgctxt "accessibility"
msgid "Customize"
msgstr "Prilagodi"

#: gtk/a11y/gtkatspiaction.c:388
msgctxt "accessibility"
msgid "Customizes the color"
msgstr "Prilagodi barvo"

#: gtk/a11y/gtkatspiaction.c:440
msgctxt "accessibility"
msgid "Activates the expander"
msgstr "Omogoči razširitveno polje"

#: gtk/a11y/gtkatspiaction.c:496 gtk/a11y/gtkatspiaction.c:604
#: gtk/a11y/gtkatspiaction.c:691
msgctxt "accessibility"
msgid "Activates the entry"
msgstr "Omogoči vnos"

#: gtk/a11y/gtkatspiaction.c:503
msgctxt "accessibility"
msgid "Activate primary icon"
msgstr "Omogoči osnovno ikono"

#: gtk/a11y/gtkatspiaction.c:504
msgctxt "accessibility"
msgid "Activates the primary icon of the entry"
msgstr "Omogoči osnovno ikono vnosa"

#: gtk/a11y/gtkatspiaction.c:511
msgctxt "accessibility"
msgid "Activate secondary icon"
msgstr "Omogoči drugo ikono"

#: gtk/a11y/gtkatspiaction.c:512
msgctxt "accessibility"
msgid "Activates the secondary icon of the entry"
msgstr "Omogoči drugo ikono vnosa"

#: gtk/a11y/gtkatspiaction.c:611
msgctxt "accessibility"
msgid "Peek"
msgstr "Pokukaj"

#: gtk/a11y/gtkatspiaction.c:612
msgctxt "accessibility"
msgid "Shows the contents of the password entry"
msgstr "Pokaže vnos gesla"

#: gtk/a11y/gtkatspiaction.c:698
msgctxt "accessibility"
msgid "Clear"
msgstr "Počisti"

#: gtk/a11y/gtkatspiaction.c:699
msgctxt "accessibility"
msgid "Clears the contents of the entry"
msgstr "Počisti vsebino vnosa"

#: gtk/a11y/gtkatspiroot.c:256
msgctxt "accessibility"
msgid "application"
msgstr "program"

#: gtk/css/gtkcssdataurl.c:69
#, c-format
msgid "Not a data: URL"
msgstr "Ni podatek: naslov URL"

#: gtk/css/gtkcssdataurl.c:82
#, c-format
msgid "Malformed data: URL"
msgstr "Napačno oblikovan podatek: naslov URL"

#: gtk/css/gtkcssdataurl.c:140
#, c-format
msgid "Could not unescape string"
msgstr "Ni mogoče odstraniti ubežnega znaka niza"

#: gtk/deprecated/gtkappchooserbutton.c:323
msgid "Other app…"
msgstr "Drug program …"

#: gtk/deprecated/gtkappchooserdialog.c:210
#: gtk/deprecated/gtkappchooserdialog.c:261
msgid "Select Application"
msgstr "Izbor programa"

#. Translators: %s is a filename
#: gtk/deprecated/gtkappchooserdialog.c:217
#, c-format
msgid "Opening “%s”."
msgstr "Odpiranje datoteke »%s«."

#: gtk/deprecated/gtkappchooserdialog.c:218
#, c-format
msgid "No applications found for “%s”"
msgstr "Ni mogoče najti programa za »%s«"

#. Translators: %s is a file type description
#: gtk/deprecated/gtkappchooserdialog.c:223
#, c-format
msgid "Opening “%s” files."
msgstr "Odpiranje datotek »%s«."

#: gtk/deprecated/gtkappchooserdialog.c:225
#, c-format
msgid "No applications found for “%s” files"
msgstr "Ni mogoče najti programa za datoteke »%s«"

#: gtk/deprecated/gtkappchooserdialog.c:427
msgid "Failed to start GNOME Software"
msgstr "Zagon programske opreme GNOME spodletelo"

#: gtk/deprecated/gtkappchooserwidget.c:525
msgid "Default App"
msgstr "Privzeti program"

#: gtk/deprecated/gtkappchooserwidget.c:575
#, c-format
msgid "No apps found for “%s”."
msgstr "Ni mogoče najti programa za »%s«."

#: gtk/deprecated/gtkappchooserwidget.c:658
msgid "Recommended Apps"
msgstr "Priporočeni programi"

#: gtk/deprecated/gtkappchooserwidget.c:673
msgid "Related Apps"
msgstr "Sorodni programi"

#: gtk/deprecated/gtkappchooserwidget.c:687
msgid "Other Apps"
msgstr "Drugi programi"

#. This label is displayed in a treeview cell displaying
#. * a disabled accelerator key combination.
#.
#: gtk/deprecated/gtkcellrendereraccel.c:294
msgctxt "Accelerator"
msgid "Disabled"
msgstr "Onemogočeno"

#. This label is displayed in a treeview cell displaying
#. * an accelerator key combination that is not valid according
#. * to gtk_accelerator_valid().
#.
#: gtk/deprecated/gtkcellrendereraccel.c:304
msgctxt "Accelerator"
msgid "Invalid"
msgstr "Neveljavno"

#. This label is displayed in a treeview cell displaying an accelerator
#. * when the cell is clicked to change the acelerator.
#.
#: gtk/deprecated/gtkcellrendereraccel.c:436
#: gtk/deprecated/gtkcellrendereraccel.c:729
msgid "New accelerator…"
msgstr "Nov pospeševalnik …"

#: gtk/deprecated/gtkcellrendererprogress.c:132
#: gtk/deprecated/gtkcellrendererprogress.c:322
#: gtk/deprecated/gtkcellrendererprogress.c:352
#, c-format
msgctxt "progress bar label"
msgid "%d %%"
msgstr "%d %%"

#: gtk/deprecated/gtkcolorbutton.c:183 gtk/deprecated/gtkcolorbutton.c:311
#: gtk/gtkcolordialog.c:411
msgid "Pick a Color"
msgstr "Izberite barvo"

#: gtk/deprecated/gtkcolorbutton.c:502 gtk/gtkcolorchooserwidget.c:312
#: gtk/gtkcolordialogbutton.c:299
#, c-format
msgid "Red %d%%, Green %d%%, Blue %d%%, Alpha %d%%"
msgstr "Rdeča %d%%, zelena %d%%, modra %d%%, alfa %d%%"

#: gtk/deprecated/gtkcolorbutton.c:508 gtk/gtkcolorchooserwidget.c:318
#: gtk/gtkcolordialogbutton.c:305
#, c-format
msgid "Red %d%%, Green %d%%, Blue %d%%"
msgstr "Rdeča %d%%, zelena %d%%, modra %d%%"

#: gtk/deprecated/gtkfontbutton.c:396
msgid "Sans 12"
msgstr "Sans 12"

#: gtk/deprecated/gtkfontbutton.c:507 gtk/deprecated/gtkfontbutton.c:621
#: gtk/gtkfontdialog.c:596
msgid "Pick a Font"
msgstr "Izberite pisavo"

<<<<<<< HEAD
#: gtk/deprecated/gtkfontbutton.c:597 gtk/gtkfilechooserwidget.c:3884
#: gtk/gtkfontdialogbutton.c:115 gtk/inspector/visual.ui:169
=======
#: gtk/deprecated/gtkfontbutton.c:597 gtk/gtkfilechooserwidget.c:3883
#: gtk/gtkfontdialogbutton.c:115 gtk/inspector/visual.ui:170
>>>>>>> fef69881
msgid "Font"
msgstr "Pisava"

#: gtk/deprecated/gtkfontbutton.c:1152 gtk/gtkfontdialogbutton.c:613
msgctxt "font"
msgid "None"
msgstr "Brez"

#: gtk/deprecated/gtklockbutton.c:294 gtk/ui/gtklockbutton.ui:20
msgid "Lock"
msgstr "Zakleni"

#: gtk/deprecated/gtklockbutton.c:308 gtk/ui/gtklockbutton.ui:26
msgid "Unlock"
msgstr "Odkleni"

#: gtk/deprecated/gtklockbutton.c:322
msgid ""
"Dialog is unlocked.\n"
"Click to prevent further changes"
msgstr ""
"Pogovorno okno je odklenjeno.\n"
"S klikom bodo onemogočene nadaljnje spremembe."

#: gtk/deprecated/gtklockbutton.c:336
msgid ""
"Dialog is locked.\n"
"Click to make changes"
msgstr ""
"Pogovorno okno je zaklenjeno.\n"
"S klikom bo omogočeno spreminjanje nastavitev."

#: gtk/deprecated/gtklockbutton.c:350
msgid ""
"System policy prevents changes.\n"
"Contact your system administrator"
msgstr ""
"Sistemska pravila prepovedujejo spremembe.\n"
"Stopite v stik s skrbnikom sistema."

#: gtk/deprecated/gtkshow.c:178
msgid "Could not show link"
msgstr "Povezave ni mogoče pokazati"

#: gtk/deprecated/gtkvolumebutton.c:236
msgid "Muted"
msgstr "Utišano"

#: gtk/deprecated/gtkvolumebutton.c:240
msgid "Full Volume"
msgstr "Polna glasnost"

#. Translators: this is the percentage of the current volume,
#. * as used in the tooltip, eg. "49 %".
#. * Translate the "%d" to "%Id" if you want to use localised digits,
#. * or otherwise translate the "%d" to "%d".
#.
#: gtk/deprecated/gtkvolumebutton.c:253
#, c-format
msgctxt "volume percentage"
msgid "%d %%"
msgstr "%d %%"

#: gtk/gtkaboutdialog.c:119 gtk/ui/gtkaboutdialog.ui:163
msgid "License"
msgstr "Dovoljenje"

#: gtk/gtkaboutdialog.c:120
msgid "Custom License"
msgstr "Dovoljenje po meri"

#: gtk/gtkaboutdialog.c:121
msgid "GNU General Public License, version 2 or later"
msgstr "Splošno Javno dovoljenje GNU, različice 2 ali kasnejše"

#: gtk/gtkaboutdialog.c:122
msgid "GNU General Public License, version 3 or later"
msgstr "Splošno Javno dovoljenje GNU, različice 3 ali kasnejše"

#: gtk/gtkaboutdialog.c:123
msgid "GNU Lesser General Public License, version 2.1 or later"
msgstr "Manj Splošno Javno dovoljenje GNU, različice 2.1 ali kasnejše"

#: gtk/gtkaboutdialog.c:124
msgid "GNU Lesser General Public License, version 3 or later"
msgstr "Manj Splošno Javno dovoljenje GNU, različice 3 ali kasnejše"

#: gtk/gtkaboutdialog.c:125
msgid "BSD 2-Clause License"
msgstr "Dovoljenje BSD"

#: gtk/gtkaboutdialog.c:126
msgid "The MIT License (MIT)"
msgstr "Dovoljenje MIT"

#: gtk/gtkaboutdialog.c:127
msgid "Artistic License 2.0"
msgstr "Umetniško dovoljenje 2.0"

#: gtk/gtkaboutdialog.c:128
msgid "GNU General Public License, version 2 only"
msgstr "Splošno Javno dovoljenje GNU, le različice 2"

#: gtk/gtkaboutdialog.c:129
msgid "GNU General Public License, version 3 only"
msgstr "Splošno Javno dovoljenje GNU, le različice 3"

#: gtk/gtkaboutdialog.c:130
msgid "GNU Lesser General Public License, version 2.1 only"
msgstr "Manj Splošno Javno dovoljenje GNU, le različice 2.1"

#: gtk/gtkaboutdialog.c:131
msgid "GNU Lesser General Public License, version 3 only"
msgstr "Manj Splošno Javno dovoljenje GNU, le različice 3"

#: gtk/gtkaboutdialog.c:132
msgid "GNU Affero General Public License, version 3 or later"
msgstr "Splošno javno dovoljenje Affero GNU, različice 3 ali kasnejše"

#: gtk/gtkaboutdialog.c:133
msgid "GNU Affero General Public License, version 3 only"
msgstr "Splošno Javno dovoljenje GNU Affero, le različica 3"

#: gtk/gtkaboutdialog.c:134
msgid "BSD 3-Clause License"
msgstr "Dovoljenje BSD 3-Clause"

#: gtk/gtkaboutdialog.c:135
msgid "Apache License, Version 2.0"
msgstr "Dovoljenje Apache, različica 2.0"

#: gtk/gtkaboutdialog.c:136
msgid "Mozilla Public License 2.0"
msgstr "Javno dovoljenje Mozilla 2.0"

#: gtk/gtkaboutdialog.c:960
msgid "Website"
msgstr "Spletišče"

#: gtk/gtkaboutdialog.c:996 gtk/ui/gtkapplication-quartz.ui:6
#, c-format
msgid "About %s"
msgstr "O programu %s"

#: gtk/gtkaboutdialog.c:2086
msgid "Created by"
msgstr "Ustvarili:"

#: gtk/gtkaboutdialog.c:2089
msgid "Documented by"
msgstr "Dokumentacija:"

#: gtk/gtkaboutdialog.c:2099
msgid "Translated by"
msgstr "Prevod:"

#: gtk/gtkaboutdialog.c:2104
msgid "Design by"
msgstr "Oblikovanje:"

#. Translators: this is the license preamble; the string at the end
#. * contains the name of the license as link text.
#.
#: gtk/gtkaboutdialog.c:2269
#, c-format
msgid ""
"This program comes with absolutely no warranty.\n"
"See the <a href=\"%s\">%s</a> for details."
msgstr ""
"Ta program je objavljen brez vsakršnega jamstva. Več podrobnosti\n"
"je zapisanih v datoteki <a href=\"%s\">%s</a>."

#. This is the text that should appear next to menu accelerators
#. * that use the shift key. If the text on this key isn't typically
#. * translated on keyboards used for your language, don't translate
#. * this.
#.
#: gtk/gtkaccelgroup.c:837 gtk/gtkshortcutlabel.c:101
#: gtk/gtkshortcutlabel.c:137
msgctxt "keyboard label"
msgid "Shift"
msgstr "Shift"

#. This is the text that should appear next to menu accelerators
#. * that use the control key. If the text on this key isn't typically
#. * translated on keyboards used for your language, don't translate
#. * this.
#.
#: gtk/gtkaccelgroup.c:856 gtk/gtkshortcutlabel.c:104
#: gtk/gtkshortcutlabel.c:139
msgctxt "keyboard label"
msgid "Ctrl"
msgstr "Ctrl"

#. This is the text that should appear next to menu accelerators
#. * that use the alt key. If the text on this key isn't typically
#. * translated on keyboards used for your language, don't translate
#. * this.
#.
#: gtk/gtkaccelgroup.c:875 gtk/gtkshortcutlabel.c:107
#: gtk/gtkshortcutlabel.c:141
msgctxt "keyboard label"
msgid "Alt"
msgstr "Alt"

#. This is the text that should appear next to menu accelerators
#. * that use the super key. If the text on this key isn't typically
#. * translated on keyboards used for your language, don't translate
#. * this.
#.
#: gtk/gtkaccelgroup.c:893 gtk/gtkshortcutlabel.c:113
#: gtk/gtkshortcutlabel.c:143
msgctxt "keyboard label"
msgid "Super"
msgstr "Super"

#. This is the text that should appear next to menu accelerators
#. * that use the hyper key. If the text on this key isn't typically
#. * translated on keyboards used for your language, don't translate
#. * this.
#.
#: gtk/gtkaccelgroup.c:907 gtk/gtkshortcutlabel.c:116
#: gtk/gtkshortcutlabel.c:145
msgctxt "keyboard label"
msgid "Hyper"
msgstr "Hiper"

#. This is the text that should appear next to menu accelerators
#. * that use the meta key. If the text on this key isn't typically
#. * translated on keyboards used for your language, don't translate
#. * this.
#.
#: gtk/gtkaccelgroup.c:922 gtk/gtkshortcutlabel.c:110
#: gtk/gtkshortcutlabel.c:148
msgctxt "keyboard label"
msgid "Meta"
msgstr "Meta"

#. Translators: "KP" means "numeric key pad". This string will
#. * be used in accelerators such as "Ctrl+Shift+KP 1" in menus,
#. * and therefore the translation needs to be very short.
#.
#: gtk/gtkaccelgroup.c:942
msgctxt "keyboard label"
msgid "KP"
msgstr "KP"

#: gtk/gtkaccelgroup.c:949
msgctxt "keyboard label"
msgid "Space"
msgstr "Preslednica"

#: gtk/gtkaccelgroup.c:952 gtk/gtkshortcutlabel.c:176
msgctxt "keyboard label"
msgid "Backslash"
msgstr "Leva poševnica"

<<<<<<< HEAD
#: gtk/gtkaccessible.c:755
=======
#: gtk/gtkaccessible.c:759
>>>>>>> fef69881
msgctxt "accessibility"
msgid "alert"
msgstr "opozorilo"

<<<<<<< HEAD
#: gtk/gtkaccessible.c:756
=======
#: gtk/gtkaccessible.c:760
>>>>>>> fef69881
msgctxt "accessibility"
msgid "alert dialog"
msgstr "pogovorno okno opozorila"

<<<<<<< HEAD
#: gtk/gtkaccessible.c:757
=======
#: gtk/gtkaccessible.c:761
>>>>>>> fef69881
msgctxt "accessibility"
msgid "banner"
msgstr "pasica"

<<<<<<< HEAD
#: gtk/gtkaccessible.c:758
=======
#: gtk/gtkaccessible.c:762
>>>>>>> fef69881
msgctxt "accessibility"
msgid "button"
msgstr "gumb"

<<<<<<< HEAD
#: gtk/gtkaccessible.c:759
=======
#: gtk/gtkaccessible.c:763
>>>>>>> fef69881
msgctxt "accessibility"
msgid "caption"
msgstr "naslov"

<<<<<<< HEAD
#: gtk/gtkaccessible.c:760
=======
#: gtk/gtkaccessible.c:764
>>>>>>> fef69881
msgctxt "accessibility"
msgid "cell"
msgstr "celica"

<<<<<<< HEAD
#: gtk/gtkaccessible.c:761
=======
#: gtk/gtkaccessible.c:765
>>>>>>> fef69881
msgctxt "accessibility"
msgid "checkbox"
msgstr "označno polje"

<<<<<<< HEAD
#: gtk/gtkaccessible.c:762
=======
#: gtk/gtkaccessible.c:766
>>>>>>> fef69881
msgctxt "accessibility"
msgid "column header"
msgstr "glava stolpca"

<<<<<<< HEAD
#: gtk/gtkaccessible.c:763
=======
#: gtk/gtkaccessible.c:767
>>>>>>> fef69881
msgctxt "accessibility"
msgid "combo box"
msgstr "spustno polje"

<<<<<<< HEAD
#: gtk/gtkaccessible.c:764
=======
#: gtk/gtkaccessible.c:768
>>>>>>> fef69881
msgctxt "accessibility"
msgid "command"
msgstr "ukaz"

<<<<<<< HEAD
#: gtk/gtkaccessible.c:765
=======
#: gtk/gtkaccessible.c:769
>>>>>>> fef69881
msgctxt "accessibility"
msgid "composite"
msgstr "sestavljeno okno"

<<<<<<< HEAD
#: gtk/gtkaccessible.c:766
=======
#: gtk/gtkaccessible.c:770
>>>>>>> fef69881
msgctxt "accessibility"
msgid "dialog"
msgstr "pogovorno okno"

<<<<<<< HEAD
#: gtk/gtkaccessible.c:767
=======
#: gtk/gtkaccessible.c:771
>>>>>>> fef69881
msgctxt "accessibility"
msgid "document"
msgstr "dokument"

<<<<<<< HEAD
#: gtk/gtkaccessible.c:768
=======
#: gtk/gtkaccessible.c:772
>>>>>>> fef69881
msgctxt "accessibility"
msgid "feed"
msgstr "vir"

<<<<<<< HEAD
#: gtk/gtkaccessible.c:769
=======
#: gtk/gtkaccessible.c:773
>>>>>>> fef69881
msgctxt "accessibility"
msgid "form"
msgstr "obrazec"

<<<<<<< HEAD
#: gtk/gtkaccessible.c:770
=======
#: gtk/gtkaccessible.c:774
>>>>>>> fef69881
msgctxt "accessibility"
msgid "generic"
msgstr "izvorno"

<<<<<<< HEAD
#: gtk/gtkaccessible.c:771
=======
#: gtk/gtkaccessible.c:775
>>>>>>> fef69881
msgctxt "accessibility"
msgid "grid"
msgstr "mreža"

<<<<<<< HEAD
#: gtk/gtkaccessible.c:772
=======
#: gtk/gtkaccessible.c:776
>>>>>>> fef69881
msgctxt "accessibility"
msgid "grid cell"
msgstr "celica mreže"

<<<<<<< HEAD
#: gtk/gtkaccessible.c:773
=======
#: gtk/gtkaccessible.c:777
>>>>>>> fef69881
msgctxt "accessibility"
msgid "group"
msgstr "skupina"

<<<<<<< HEAD
#: gtk/gtkaccessible.c:774
=======
#: gtk/gtkaccessible.c:778
>>>>>>> fef69881
msgctxt "accessibility"
msgid "heading"
msgstr "naslov"

<<<<<<< HEAD
#: gtk/gtkaccessible.c:775
=======
#: gtk/gtkaccessible.c:779
>>>>>>> fef69881
msgctxt "accessibility"
msgid "image"
msgstr "slika"

<<<<<<< HEAD
#: gtk/gtkaccessible.c:776
=======
#: gtk/gtkaccessible.c:780
>>>>>>> fef69881
msgctxt "accessibility"
msgid "input"
msgstr "vnosno polje"

<<<<<<< HEAD
#: gtk/gtkaccessible.c:777
=======
#: gtk/gtkaccessible.c:781
>>>>>>> fef69881
msgctxt "accessibility"
msgid "label"
msgstr "oznaka"

<<<<<<< HEAD
#: gtk/gtkaccessible.c:778
=======
#: gtk/gtkaccessible.c:782
>>>>>>> fef69881
msgctxt "accessibility"
msgid "landmark"
msgstr "mestna oznaka"

<<<<<<< HEAD
#: gtk/gtkaccessible.c:779
=======
#: gtk/gtkaccessible.c:783
>>>>>>> fef69881
msgctxt "accessibility"
msgid "legend"
msgstr "legenda"

<<<<<<< HEAD
#: gtk/gtkaccessible.c:780
=======
#: gtk/gtkaccessible.c:784
>>>>>>> fef69881
msgctxt "accessibility"
msgid "link"
msgstr "povezava"

<<<<<<< HEAD
#: gtk/gtkaccessible.c:781
=======
#: gtk/gtkaccessible.c:785
>>>>>>> fef69881
msgctxt "accessibility"
msgid "list"
msgstr "seznam"

<<<<<<< HEAD
#: gtk/gtkaccessible.c:782
=======
#: gtk/gtkaccessible.c:786
>>>>>>> fef69881
msgctxt "accessibility"
msgid "list box"
msgstr "polje seznama"

<<<<<<< HEAD
#: gtk/gtkaccessible.c:783
=======
#: gtk/gtkaccessible.c:787
>>>>>>> fef69881
msgctxt "accessibility"
msgid "list item"
msgstr "predmet seznama"

<<<<<<< HEAD
#: gtk/gtkaccessible.c:784
=======
#: gtk/gtkaccessible.c:788
>>>>>>> fef69881
msgctxt "accessibility"
msgid "log"
msgstr "dnevnik"

<<<<<<< HEAD
#: gtk/gtkaccessible.c:785
=======
#: gtk/gtkaccessible.c:789
>>>>>>> fef69881
msgctxt "accessibility"
msgid "main"
msgstr "glavno"

<<<<<<< HEAD
#: gtk/gtkaccessible.c:786
=======
#: gtk/gtkaccessible.c:790
>>>>>>> fef69881
msgctxt "accessibility"
msgid "marquee"
msgstr "lega oznak"

<<<<<<< HEAD
#: gtk/gtkaccessible.c:787
=======
#: gtk/gtkaccessible.c:791
>>>>>>> fef69881
msgctxt "accessibility"
msgid "math"
msgstr "matematika"

<<<<<<< HEAD
#: gtk/gtkaccessible.c:788
=======
#: gtk/gtkaccessible.c:792
>>>>>>> fef69881
msgctxt "accessibility"
msgid "meter"
msgstr "merilnik"

<<<<<<< HEAD
#: gtk/gtkaccessible.c:789
=======
#: gtk/gtkaccessible.c:793
>>>>>>> fef69881
msgctxt "accessibility"
msgid "menu"
msgstr "meni"

<<<<<<< HEAD
#: gtk/gtkaccessible.c:790
=======
#: gtk/gtkaccessible.c:794
>>>>>>> fef69881
msgctxt "accessibility"
msgid "menu bar"
msgstr "menijska vrstica"

<<<<<<< HEAD
#: gtk/gtkaccessible.c:791
=======
#: gtk/gtkaccessible.c:795
>>>>>>> fef69881
msgctxt "accessibility"
msgid "menu item"
msgstr "predmet menija"

<<<<<<< HEAD
#: gtk/gtkaccessible.c:792
=======
#: gtk/gtkaccessible.c:796
>>>>>>> fef69881
msgctxt "accessibility"
msgid "menu item checkbox"
msgstr "označno polje predmeta menija"

<<<<<<< HEAD
#: gtk/gtkaccessible.c:793
=======
#: gtk/gtkaccessible.c:797
>>>>>>> fef69881
msgctxt "accessibility"
msgid "menu item radio"
msgstr "izbirno polje predmeta menija"

<<<<<<< HEAD
#: gtk/gtkaccessible.c:794
=======
#: gtk/gtkaccessible.c:798
>>>>>>> fef69881
msgctxt "accessibility"
msgid "navigation"
msgstr "krmarjenje"

<<<<<<< HEAD
#: gtk/gtkaccessible.c:795
=======
#: gtk/gtkaccessible.c:799
>>>>>>> fef69881
msgctxt "accessibility"
msgid "none"
msgstr "brez"

<<<<<<< HEAD
#: gtk/gtkaccessible.c:796
=======
#: gtk/gtkaccessible.c:800
>>>>>>> fef69881
msgctxt "accessibility"
msgid "note"
msgstr "opomba"

<<<<<<< HEAD
#: gtk/gtkaccessible.c:797
=======
#: gtk/gtkaccessible.c:801
>>>>>>> fef69881
msgctxt "accessibility"
msgid "option"
msgstr "možnost"

<<<<<<< HEAD
#: gtk/gtkaccessible.c:798
=======
#: gtk/gtkaccessible.c:802
>>>>>>> fef69881
msgctxt "accessibility"
msgid "presentation"
msgstr "predstavitev"

<<<<<<< HEAD
#: gtk/gtkaccessible.c:799
=======
#: gtk/gtkaccessible.c:803
>>>>>>> fef69881
msgctxt "accessibility"
msgid "progress bar"
msgstr "kazalnik napredka"

<<<<<<< HEAD
#: gtk/gtkaccessible.c:800
=======
#: gtk/gtkaccessible.c:804
>>>>>>> fef69881
msgctxt "accessibility"
msgid "radio"
msgstr "izbirni gumb"

<<<<<<< HEAD
#: gtk/gtkaccessible.c:801
=======
#: gtk/gtkaccessible.c:805
>>>>>>> fef69881
msgctxt "accessibility"
msgid "radio group"
msgstr "skupina izbirnih gumbov"

<<<<<<< HEAD
#: gtk/gtkaccessible.c:802
=======
#: gtk/gtkaccessible.c:806
>>>>>>> fef69881
msgctxt "accessibility"
msgid "range"
msgstr "obseg"

<<<<<<< HEAD
#: gtk/gtkaccessible.c:803
=======
#: gtk/gtkaccessible.c:807
>>>>>>> fef69881
msgctxt "accessibility"
msgid "region"
msgstr "območje"

<<<<<<< HEAD
#: gtk/gtkaccessible.c:804
=======
#: gtk/gtkaccessible.c:808
>>>>>>> fef69881
msgctxt "accessibility"
msgid "row"
msgstr "vrstica"

<<<<<<< HEAD
#: gtk/gtkaccessible.c:805
=======
#: gtk/gtkaccessible.c:809
>>>>>>> fef69881
msgctxt "accessibility"
msgid "row group"
msgstr "skupina vrstice"

<<<<<<< HEAD
#: gtk/gtkaccessible.c:806
=======
#: gtk/gtkaccessible.c:810
>>>>>>> fef69881
msgctxt "accessibility"
msgid "row header"
msgstr "glava vrstice"

<<<<<<< HEAD
#: gtk/gtkaccessible.c:807
=======
#: gtk/gtkaccessible.c:811
>>>>>>> fef69881
msgctxt "accessibility"
msgid "scroll bar"
msgstr "drsnik"

<<<<<<< HEAD
#: gtk/gtkaccessible.c:808
=======
#: gtk/gtkaccessible.c:812
>>>>>>> fef69881
msgctxt "accessibility"
msgid "search"
msgstr "iskanje"

<<<<<<< HEAD
#: gtk/gtkaccessible.c:809
=======
#: gtk/gtkaccessible.c:813
>>>>>>> fef69881
msgctxt "accessibility"
msgid "search box"
msgstr "iskalna polje"

<<<<<<< HEAD
#: gtk/gtkaccessible.c:810
=======
#: gtk/gtkaccessible.c:814
>>>>>>> fef69881
msgctxt "accessibility"
msgid "section"
msgstr "odsek"

<<<<<<< HEAD
#: gtk/gtkaccessible.c:811
=======
#: gtk/gtkaccessible.c:815
>>>>>>> fef69881
msgctxt "accessibility"
msgid "section head"
msgstr "glava odseka"

<<<<<<< HEAD
#: gtk/gtkaccessible.c:812
=======
#: gtk/gtkaccessible.c:816
>>>>>>> fef69881
msgctxt "accessibility"
msgid "select"
msgstr "izbor"

<<<<<<< HEAD
#: gtk/gtkaccessible.c:813
=======
#: gtk/gtkaccessible.c:817
>>>>>>> fef69881
msgctxt "accessibility"
msgid "separator"
msgstr "ločilnik"

<<<<<<< HEAD
#: gtk/gtkaccessible.c:814
=======
#: gtk/gtkaccessible.c:818
>>>>>>> fef69881
msgctxt "accessibility"
msgid "slider"
msgstr "drsnik"

<<<<<<< HEAD
#: gtk/gtkaccessible.c:815
=======
#: gtk/gtkaccessible.c:819
>>>>>>> fef69881
msgctxt "accessibility"
msgid "spin button"
msgstr "vrtljivi gumb"

<<<<<<< HEAD
#: gtk/gtkaccessible.c:816
=======
#: gtk/gtkaccessible.c:820
>>>>>>> fef69881
msgctxt "accessibility"
msgid "status"
msgstr "stanje"

<<<<<<< HEAD
#: gtk/gtkaccessible.c:817
=======
#: gtk/gtkaccessible.c:821
>>>>>>> fef69881
msgctxt "accessibility"
msgid "structure"
msgstr "struktura"

<<<<<<< HEAD
#: gtk/gtkaccessible.c:818
=======
#: gtk/gtkaccessible.c:822
>>>>>>> fef69881
msgctxt "accessibility"
msgid "switch"
msgstr "preklopna tipka"

<<<<<<< HEAD
#: gtk/gtkaccessible.c:819
=======
#: gtk/gtkaccessible.c:823
>>>>>>> fef69881
msgctxt "accessibility"
msgid "tab"
msgstr "tabulator"

<<<<<<< HEAD
#: gtk/gtkaccessible.c:820
=======
#: gtk/gtkaccessible.c:824
>>>>>>> fef69881
msgctxt "accessibility"
msgid "table"
msgstr "razpredelnica"

<<<<<<< HEAD
#: gtk/gtkaccessible.c:821
=======
#: gtk/gtkaccessible.c:825
>>>>>>> fef69881
msgctxt "accessibility"
msgid "tab list"
msgstr "seznam zavihkov"

<<<<<<< HEAD
#: gtk/gtkaccessible.c:822
=======
#: gtk/gtkaccessible.c:826
>>>>>>> fef69881
msgctxt "accessibility"
msgid "tab panel"
msgstr "pladenj zavihkov"

<<<<<<< HEAD
#: gtk/gtkaccessible.c:823
=======
#: gtk/gtkaccessible.c:827
>>>>>>> fef69881
msgctxt "accessibility"
msgid "text box"
msgstr "besedilno polje"

<<<<<<< HEAD
#: gtk/gtkaccessible.c:824
=======
#: gtk/gtkaccessible.c:828
>>>>>>> fef69881
msgctxt "accessibility"
msgid "time"
msgstr "čas"

<<<<<<< HEAD
#: gtk/gtkaccessible.c:825
=======
#: gtk/gtkaccessible.c:829
>>>>>>> fef69881
msgctxt "accessibility"
msgid "timer"
msgstr "časomer"

<<<<<<< HEAD
#: gtk/gtkaccessible.c:826
=======
#: gtk/gtkaccessible.c:830
>>>>>>> fef69881
msgctxt "accessibility"
msgid "tool bar"
msgstr "orodna vrstica"

<<<<<<< HEAD
#: gtk/gtkaccessible.c:827
=======
#: gtk/gtkaccessible.c:831
>>>>>>> fef69881
msgctxt "accessibility"
msgid "tool tip"
msgstr "orodni namig"

<<<<<<< HEAD
#: gtk/gtkaccessible.c:828
=======
#: gtk/gtkaccessible.c:832
>>>>>>> fef69881
msgctxt "accessibility"
msgid "tree"
msgstr "drevo"

<<<<<<< HEAD
#: gtk/gtkaccessible.c:829
=======
#: gtk/gtkaccessible.c:833
>>>>>>> fef69881
msgctxt "accessibility"
msgid "tree grid"
msgstr "mreža drevesa"

<<<<<<< HEAD
#: gtk/gtkaccessible.c:830
=======
#: gtk/gtkaccessible.c:834
>>>>>>> fef69881
msgctxt "accessibility"
msgid "tree item"
msgstr "predmet drevesa"

<<<<<<< HEAD
#: gtk/gtkaccessible.c:831
=======
#: gtk/gtkaccessible.c:835
>>>>>>> fef69881
msgctxt "accessibility"
msgid "widget"
msgstr "gradnik"

<<<<<<< HEAD
#: gtk/gtkaccessible.c:832
=======
#: gtk/gtkaccessible.c:836
>>>>>>> fef69881
msgctxt "accessibility"
msgid "window"
msgstr "okno"

<<<<<<< HEAD
#: gtk/gtkaccessible.c:833
msgctxt "accessibility"
msgid "toggle button"
msgstr "preklopni gumb"

=======
>>>>>>> fef69881
#: gtk/gtkalertdialog.c:668 gtk/gtkcustompaperunixdialog.c:328
#: gtk/gtkmessagedialog.c:166 gtk/ui/gtkassistant.ui:40
msgid "_Close"
msgstr "_Zapri"

#. Translators: This is the 'reason' given when inhibiting
#. * suspend or screen locking, and the caller hasn't specified
#. * a reason.
#.
#: gtk/gtkapplication-dbus.c:706
msgid "Reason not specified"
msgstr "Vzrok ni naveden"

#: gtk/gtkbookmarksmanager.c:53
#, c-format
msgid "%s does not exist in the bookmarks list"
msgstr "Ime %s v seznamu zavihkov ne obstaja"

#: gtk/gtkbookmarksmanager.c:414
#, c-format
msgid "%s already exists in the bookmarks list"
msgstr "Datoteka %s je že na seznamu zavihkov"

#: gtk/gtkbuilder-menus.c:224
#, c-format
msgid "Element <%s> not allowed inside <%s>"
msgstr "Predmet <%s> ni dovoljen znotraj predmeta <%s>"

#: gtk/gtkbuilder-menus.c:230
#, c-format
msgid "Element <%s> not allowed at toplevel"
msgstr "Predmet <%s> ni dovoljen na vrhnji ravni"

#: gtk/gtkbuilder-menus.c:319
#, c-format
msgid "Text may not appear inside <%s>"
msgstr "Besedilo se ne sme pojaviti znotraj <%s>"

#. Translate to calendar:week_start:0 if you want Sunday to be the
#. * first day of the week to calendar:week_start:1 if you want Monday
#. * to be the first day of the week, and so on.
#.
#: gtk/gtkcalendar.c:655
msgid "calendar:week_start:0"
msgstr "calendar:week_start:0"

#. Translate to calendar:YM if you want years to be displayed
#. * before months; otherwise translate to calendar:MY.
#. * Do *not* translate it to anything else, if it
#. * it isn't calendar:YM or calendar:MY it will not work.
#. *
#. * Note that the ordering described here is logical order, which is
#. * further influenced by BIDI ordering. Thus, if you have a default
#. * text direction of RTL and specify "calendar:YM", then the year
#. * will appear to the right of the month.
#.
#: gtk/gtkcalendar.c:806
msgid "calendar:MY"
msgstr "calendar:MY"

#. Translators: This dictates how the year is displayed in
#. * gtkcalendar widget.  See strftime() manual for the format.
#. * Use only ASCII in the translation.
#. *
#. * "%Y" is appropriate for most locales.
#.
#: gtk/gtkcalendar.c:1393
msgctxt "calendar year format"
msgid "%Y"
msgstr "%Y"

#. Translators: this defines whether the day numbers should use
#. * localized digits or the ones used in English (0123...).
#. *
#. * Translate to "%Id" if you want to use localized digits, or
#. * translate to "%d" otherwise.
#. *
#. * Note that translating this doesn't guarantee that you get localized
#. * digits. That needs support from your system and locale definition
#. * too.
#.
#: gtk/gtkcalendar.c:1430
#, c-format
msgctxt "calendar:day:digits"
msgid "%d"
msgstr "%d"

#. Translators: this defines whether the week numbers should use
#. * localized digits or the ones used in English (0123...).
#. *
#. * Translate to "%Id" if you want to use localized digits, or
#. * translate to "%d" otherwise.
#. * Note that translating this doesn't guarantee that you get localized
#. * digits. That needs support from your system and locale definition
#. * too.
#: gtk/gtkcalendar.c:1495
#, c-format
msgctxt "calendar:week:digits"
msgid "%d"
msgstr "%d"

#: gtk/gtkcolorchooserwidget.c:375
#, c-format
msgid "Color: %s"
msgstr "Barva: %s"

#: gtk/gtkcolorchooserwidget.c:440
msgctxt "Color name"
msgid "Very Light Blue"
msgstr "bleda svetla siva"

#: gtk/gtkcolorchooserwidget.c:441
msgctxt "Color name"
msgid "Light Blue"
msgstr "svetlo modra"

#: gtk/gtkcolorchooserwidget.c:442
msgctxt "Color name"
msgid "Blue"
msgstr "modra"

#: gtk/gtkcolorchooserwidget.c:443
msgctxt "Color name"
msgid "Dark Blue"
msgstr "temno modra"

#: gtk/gtkcolorchooserwidget.c:444
msgctxt "Color name"
msgid "Very Dark Blue"
msgstr "senčno temno modra"

#: gtk/gtkcolorchooserwidget.c:445
msgctxt "Color name"
msgid "Very Light Green"
msgstr "bleda svetlo zelena"

#: gtk/gtkcolorchooserwidget.c:446
msgctxt "Color name"
msgid "Light Green"
msgstr "svetlo zelena"

#: gtk/gtkcolorchooserwidget.c:447
msgctxt "Color name"
msgid "Green"
msgstr "zelena"

#: gtk/gtkcolorchooserwidget.c:448
msgctxt "Color name"
msgid "Dark Green"
msgstr "temno zelena"

#: gtk/gtkcolorchooserwidget.c:449
msgctxt "Color name"
msgid "Very Dark Green"
msgstr "senčno temno zelena"

#: gtk/gtkcolorchooserwidget.c:450
msgctxt "Color name"
msgid "Very Light Yellow"
msgstr "bledo svetlo rumena"

#: gtk/gtkcolorchooserwidget.c:451
msgctxt "Color name"
msgid "Light Yellow"
msgstr "svetlo rumena"

#: gtk/gtkcolorchooserwidget.c:452
msgctxt "Color name"
msgid "Yellow"
msgstr "rumena"

#: gtk/gtkcolorchooserwidget.c:453
msgctxt "Color name"
msgid "Dark Yellow"
msgstr "temno rumena"

#: gtk/gtkcolorchooserwidget.c:454
msgctxt "Color name"
msgid "Very Dark Yellow"
msgstr "senčna temno rumena"

#: gtk/gtkcolorchooserwidget.c:455
msgctxt "Color name"
msgid "Very Light Orange"
msgstr "bleda svetlo oranžna"

#: gtk/gtkcolorchooserwidget.c:456
msgctxt "Color name"
msgid "Light Orange"
msgstr "svetlo oranžna"

#: gtk/gtkcolorchooserwidget.c:457
msgctxt "Color name"
msgid "Orange"
msgstr "oranžna"

#: gtk/gtkcolorchooserwidget.c:458
msgctxt "Color name"
msgid "Dark Orange"
msgstr "temno oranžna"

#: gtk/gtkcolorchooserwidget.c:459
msgctxt "Color name"
msgid "Very Dark Orange"
msgstr "senčno temno oranžna"

#: gtk/gtkcolorchooserwidget.c:460
msgctxt "Color name"
msgid "Very Light Red"
msgstr "bledo svetla rdeča"

#: gtk/gtkcolorchooserwidget.c:461
msgctxt "Color name"
msgid "Light Red"
msgstr "svetlo rdeča"

#: gtk/gtkcolorchooserwidget.c:462
msgctxt "Color name"
msgid "Red"
msgstr "rdeča"

#: gtk/gtkcolorchooserwidget.c:463
msgctxt "Color name"
msgid "Dark Red"
msgstr "temno rdeča"

#: gtk/gtkcolorchooserwidget.c:464
msgctxt "Color name"
msgid "Very Dark Red"
msgstr "senčno temno rdeča"

#: gtk/gtkcolorchooserwidget.c:465
msgctxt "Color name"
msgid "Very Light Purple"
msgstr "bledo svetla škrlatna"

#: gtk/gtkcolorchooserwidget.c:466
msgctxt "Color name"
msgid "Light Purple"
msgstr "svetla škrlatna"

#: gtk/gtkcolorchooserwidget.c:467
msgctxt "Color name"
msgid "Purple"
msgstr "škrlatna"

#: gtk/gtkcolorchooserwidget.c:468
msgctxt "Color name"
msgid "Dark Purple"
msgstr "temno vijolična"

#: gtk/gtkcolorchooserwidget.c:469
msgctxt "Color name"
msgid "Very Dark Purple"
msgstr "senčno temno vijolična"

#: gtk/gtkcolorchooserwidget.c:470
msgctxt "Color name"
msgid "Very Light Brown"
msgstr "bleda svetlorjava"

#: gtk/gtkcolorchooserwidget.c:471
msgctxt "Color name"
msgid "Light Brown"
msgstr "svetlorjava"

#: gtk/gtkcolorchooserwidget.c:472
msgctxt "Color name"
msgid "Brown"
msgstr "rjava"

#: gtk/gtkcolorchooserwidget.c:473
msgctxt "Color name"
msgid "Dark Brown"
msgstr "temnorjava"

#: gtk/gtkcolorchooserwidget.c:474
msgctxt "Color name"
msgid "Very Dark Brown"
msgstr "senčno temno siva"

#: gtk/gtkcolorchooserwidget.c:475
msgctxt "Color name"
msgid "White"
msgstr "bela"

#: gtk/gtkcolorchooserwidget.c:476
msgctxt "Color name"
msgid "Light Gray 1"
msgstr "svetlosiva 1"

#: gtk/gtkcolorchooserwidget.c:477
msgctxt "Color name"
msgid "Light Gray 2"
msgstr "svetlosiva 2"

#: gtk/gtkcolorchooserwidget.c:478
msgctxt "Color name"
msgid "Light Gray 3"
msgstr "svetlosiva 3"

#: gtk/gtkcolorchooserwidget.c:479
msgctxt "Color name"
msgid "Light Gray 4"
msgstr "svetlosiva 4"

#: gtk/gtkcolorchooserwidget.c:480
msgctxt "Color name"
msgid "Dark Gray 1"
msgstr "temnosiva 1"

#: gtk/gtkcolorchooserwidget.c:481
msgctxt "Color name"
msgid "Dark Gray 2"
msgstr "temnosiva 2"

#: gtk/gtkcolorchooserwidget.c:482
msgctxt "Color name"
msgid "Dark Gray 3"
msgstr "temnosiva 3"

#: gtk/gtkcolorchooserwidget.c:483
msgctxt "Color name"
msgid "Dark Gray 4"
msgstr "temnosiva 4"

#: gtk/gtkcolorchooserwidget.c:484
msgctxt "Color name"
msgid "Black"
msgstr "črna"

#. translators: label for the custom section in the color chooser
#: gtk/gtkcolorchooserwidget.c:556
msgid "Custom"
msgstr "Po meri"

#: gtk/gtkcolorchooserwidget.c:589
#, c-format
msgid "Custom color %d: %s"
msgstr "Barva po meri %d: %s"

#: gtk/gtkcolorswatch.c:230
msgid "Customize"
msgstr "Prilagodi"

#. Translate to the default units to use for presenting
#. * lengths to the user. Translate to default:inch if you
#. * want inches, otherwise translate to default:mm.
#. * Do *not* translate it to "predefinito:mm", if it
#. * it isn't default:mm or default:inch it will not work
#.
#: gtk/gtkcustompaperunixdialog.c:112
msgid "default:mm"
msgstr "default:mm"

#: gtk/gtkcustompaperunixdialog.c:297
msgid "Margins from Printer…"
msgstr "Robovi pri tiskalniku …"

#. And show the custom paper dialog
#: gtk/gtkcustompaperunixdialog.c:383 gtk/gtkprintunixdialog.c:3026
msgid "Manage Custom Sizes"
msgstr "Upravljanje poljubnih velikosti"

#: gtk/gtkcustompaperunixdialog.c:446 gtk/gtkpagesetupunixdialog.c:721
msgid "inch"
msgstr "palec"

#: gtk/gtkcustompaperunixdialog.c:448 gtk/gtkpagesetupunixdialog.c:719
msgid "mm"
msgstr "mm"

#: gtk/gtkcustompaperunixdialog.c:604
#, c-format
msgid "Custom Size %d"
msgstr "Poljubna velikost %d"

#: gtk/gtkcustompaperunixdialog.c:914
msgid "_Width:"
msgstr "_Širina:"

#: gtk/gtkcustompaperunixdialog.c:923
msgid "_Height:"
msgstr "_Višina:"

#: gtk/gtkcustompaperunixdialog.c:932
msgid "Paper Size"
msgstr "Velikost papirja"

#: gtk/gtkcustompaperunixdialog.c:939
msgid "_Top:"
msgstr "_Zgoraj:"

#: gtk/gtkcustompaperunixdialog.c:948
msgid "_Bottom:"
msgstr "_Spodaj:"

#: gtk/gtkcustompaperunixdialog.c:957
msgid "_Left:"
msgstr "_Levo:"

#: gtk/gtkcustompaperunixdialog.c:966
msgid "_Right:"
msgstr "_Desno:"

#: gtk/gtkcustompaperunixdialog.c:999
msgid "Paper Margins"
msgstr "Robovi papirja"

#: gtk/gtkentry.c:3664
msgid "Insert Emoji"
msgstr "Vstavi izrazno ikono"

#: gtk/gtkfilechooserdialog.c:552
msgid "_Name"
msgstr "_Ime"

#: gtk/gtkfilechoosererrorstack.c:65
msgid "A folder cannot be called “.”"
msgstr "Mapa ne sme biti poimenovana » .. «."

#: gtk/gtkfilechoosererrorstack.c:69
msgid "A file cannot be called “.”"
msgstr "Datoteka ne sme biti poimenovana » . «."

#: gtk/gtkfilechoosererrorstack.c:73
msgid "A folder cannot be called “..”"
msgstr "Mapa ne sme biti poimenovana » .. «."

#: gtk/gtkfilechoosererrorstack.c:77
msgid "A file cannot be called “..”"
msgstr "Datoteka ne sme biti poimenovana » .. «."

#: gtk/gtkfilechoosererrorstack.c:81
msgid "Folder names cannot contain “/”"
msgstr "Ime mape ne sme vsebovati poševnice » / «."

#: gtk/gtkfilechoosererrorstack.c:85
msgid "File names cannot contain “/”"
msgstr "Imena datotek ne smejo vsebovati poševnice » / «."

#: gtk/gtkfilechoosererrorstack.c:89
msgid "Folder names should not begin with a space"
msgstr "Ime mape se ne sme začeti s presledkom"

#: gtk/gtkfilechoosererrorstack.c:93
msgid "File names should not begin with a space"
msgstr "Ime datoteke se ne sme začeti s presledkom"

#: gtk/gtkfilechoosererrorstack.c:97
msgid "Folder names should not end with a space"
msgstr "Ime mape se ne sme končati s presledkom"

#: gtk/gtkfilechoosererrorstack.c:101
msgid "File names should not end with a space"
msgstr "Ime datoteke se ne sme končati s presledkom"

#: gtk/gtkfilechoosererrorstack.c:105
msgid "Folder names starting with a “.” are hidden"
msgstr "Ime mape, ki se začne  z » . « je skrita mapa"

#: gtk/gtkfilechoosererrorstack.c:109
msgid "File names starting with a “.” are hidden"
msgstr "Ime datoteke, ki se začne  z » . « je skrita datoteka"

#: gtk/gtkfilechoosererrorstack.c:113
msgid "A folder with that name already exists"
msgstr "Mapa z enakim imenom že obstaja."

#: gtk/gtkfilechoosererrorstack.c:117
msgid "A file with that name already exists"
msgstr "Datoteka s tem imenom že obstaja."

#: gtk/gtkfilechoosernative.c:520 gtk/gtkfilechoosernative.c:600
<<<<<<< HEAD
#: gtk/gtkfilechooserwidget.c:1174 gtk/gtkfilechooserwidget.c:5042
=======
#: gtk/gtkfilechooserwidget.c:1173 gtk/gtkfilechooserwidget.c:5041
>>>>>>> fef69881
#: gtk/gtkfiledialog.c:841 gtk/gtkmessagedialog.c:170
#: gtk/gtkmessagedialog.c:179 gtk/gtkmountoperation.c:608
#: gtk/gtkpagesetupunixdialog.c:283 gtk/gtkprintbackend.c:638
#: gtk/gtkprintunixdialog.c:657 gtk/gtkprintunixdialog.c:814
#: gtk/gtkwindow.c:6158 gtk/ui/gtkappchooserdialog.ui:45
#: gtk/ui/gtkassistant.ui:52 gtk/ui/gtkcolorchooserdialog.ui:33
#: gtk/ui/gtkfontchooserdialog.ui:24
msgid "_Cancel"
msgstr "_Prekliči"

#: gtk/gtkfilechoosernative.c:521 gtk/gtkfilechoosernative.c:594
#: gtk/gtkfiledialog.c:813 gtk/gtkplacessidebar.c:3144
#: gtk/gtkplacessidebar.c:3229 gtk/gtkplacesview.c:1645
msgid "_Open"
msgstr "_Odpri"

#: gtk/gtkfilechoosernative.c:594 gtk/gtkfiledialog.c:818
msgid "_Save"
msgstr "_Shrani"

#: gtk/gtkfilechoosernativequartz.c:340 gtk/ui/gtkfilechooserwidget.ui:551
msgid "Select which types of files are shown"
msgstr "Izberite, katere vrste datotek naj bodo prikazane"

#. Translators: the first string is a path and the second string
#. * is a hostname. Nautilus and the panel contain the same string
#. * to translate.
#.
#: gtk/gtkfilechooserutils.c:364
#, c-format
msgid "%1$s on %2$s"
msgstr "%1$s na %2$s"

<<<<<<< HEAD
#: gtk/gtkfilechooserwidget.c:342
msgid "Type name of new folder"
msgstr "Vnesite ime nove mape"

#: gtk/gtkfilechooserwidget.c:716
msgid "The folder could not be created"
msgstr "Mape ni mogoče ustvariti"

#: gtk/gtkfilechooserwidget.c:729
msgid "You need to choose a valid filename."
msgstr "Izbrati morate veljavno ime datoteke."

#: gtk/gtkfilechooserwidget.c:732
=======
#: gtk/gtkfilechooserwidget.c:341
msgid "Type name of new folder"
msgstr "Vnesite ime nove mape"

#: gtk/gtkfilechooserwidget.c:715
msgid "The folder could not be created"
msgstr "Mape ni mogoče ustvariti"

#: gtk/gtkfilechooserwidget.c:728
msgid "You need to choose a valid filename."
msgstr "Izbrati morate veljavno ime datoteke."

#: gtk/gtkfilechooserwidget.c:731
>>>>>>> fef69881
#, c-format
msgid "Cannot create a file under %s as it is not a folder"
msgstr "Datoteke pod %s ni mogoče ustvariti, ker ni mapa"

<<<<<<< HEAD
#: gtk/gtkfilechooserwidget.c:742
msgid "Cannot create file as the filename is too long"
msgstr "Ni mogoče ustvariti datoteke s tako dolgim imenom"

#: gtk/gtkfilechooserwidget.c:743
msgid "Try using a shorter name."
msgstr "Poskusite znova s krajšim imenom datoteke."

#: gtk/gtkfilechooserwidget.c:753
msgid "You may only select folders"
msgstr "Izbrati je dovoljeno le mape."

#: gtk/gtkfilechooserwidget.c:754
msgid "The item that you selected is not a folder try using a different item."
msgstr "Izbran predmet ni mapa. Izberite drug predmet."

#: gtk/gtkfilechooserwidget.c:762
msgid "Invalid file name"
msgstr "Neveljavno ime datoteke"

#: gtk/gtkfilechooserwidget.c:771
msgid "The folder contents could not be displayed"
msgstr "Vsebine mape ni mogoče prikazati"

#: gtk/gtkfilechooserwidget.c:779
msgid "The file could not be deleted"
msgstr "Datoteke ni mogoče izbrisati"

#: gtk/gtkfilechooserwidget.c:787
msgid "The file could not be moved to the Trash"
msgstr "Datoteke ni mogoče premakniti v smeti."

#: gtk/gtkfilechooserwidget.c:1172
=======
#: gtk/gtkfilechooserwidget.c:741
msgid "Cannot create file as the filename is too long"
msgstr "Ni mogoče ustvariti datoteke s tako dolgim imenom"

#: gtk/gtkfilechooserwidget.c:742
msgid "Try using a shorter name."
msgstr "Poskusite znova s krajšim imenom datoteke."

#: gtk/gtkfilechooserwidget.c:752
msgid "You may only select folders"
msgstr "Izbrati je dovoljeno le mape."

#: gtk/gtkfilechooserwidget.c:753
msgid "The item that you selected is not a folder try using a different item."
msgstr "Izbran predmet ni mapa. Izberite drug predmet."

#: gtk/gtkfilechooserwidget.c:761
msgid "Invalid file name"
msgstr "Neveljavno ime datoteke"

#: gtk/gtkfilechooserwidget.c:770
msgid "The folder contents could not be displayed"
msgstr "Vsebine mape ni mogoče prikazati"

#: gtk/gtkfilechooserwidget.c:778
msgid "The file could not be deleted"
msgstr "Datoteke ni mogoče izbrisati"

#: gtk/gtkfilechooserwidget.c:786
msgid "The file could not be moved to the Trash"
msgstr "Datoteke ni mogoče premakniti v smeti."

#: gtk/gtkfilechooserwidget.c:1171
>>>>>>> fef69881
#, c-format
msgid "Are you sure you want to permanently delete “%s”?"
msgstr "Ali ste prepričani, da želite trajno izbrisati »%s«?"

<<<<<<< HEAD
#: gtk/gtkfilechooserwidget.c:1173
msgid "If you delete an item, it will be permanently lost."
msgstr "V primeru, da predmet izbrišete, bo trajno izgubljen."

#: gtk/gtkfilechooserwidget.c:1174 gtk/gtkfilechooserwidget.c:1802
#: gtk/gtklabel.c:5679 gtk/gtktext.c:6117 gtk/gtktextview.c:9021
msgid "_Delete"
msgstr "_Izbriši"

#: gtk/gtkfilechooserwidget.c:1287
msgid "The file could not be renamed"
msgstr "Datoteke ni mogoče preimenovati."

#: gtk/gtkfilechooserwidget.c:1493
msgid "Could not select file"
msgstr "Datoteke ni mogoče izbrati"

#: gtk/gtkfilechooserwidget.c:1711 gtk/ui/gtkfilechooserwidget.ui:66
msgid "Grid View"
msgstr "Mrežni pogled"

#: gtk/gtkfilechooserwidget.c:1717
msgid "List View"
msgstr "Seznamski pogled"

#: gtk/gtkfilechooserwidget.c:1782
msgid "_Visit File"
msgstr "O_bišči datoteko"

#: gtk/gtkfilechooserwidget.c:1786
msgid "_Open With File Manager"
msgstr "Odpri z _upravljalnikom datotek"

#: gtk/gtkfilechooserwidget.c:1790
msgid "_Copy Location"
msgstr "Kopiraj _mesto"

#: gtk/gtkfilechooserwidget.c:1794
msgid "_Add to Bookmarks"
msgstr "_Dodaj med zaznamke"

#: gtk/gtkfilechooserwidget.c:1798 gtk/gtkplacessidebar.c:2308
=======
#: gtk/gtkfilechooserwidget.c:1172
msgid "If you delete an item, it will be permanently lost."
msgstr "V primeru, da predmet izbrišete, bo trajno izgubljen."

#: gtk/gtkfilechooserwidget.c:1173 gtk/gtkfilechooserwidget.c:1801
#: gtk/gtklabel.c:5658 gtk/gtktext.c:6099 gtk/gtktextview.c:8999
msgid "_Delete"
msgstr "_Izbriši"

#: gtk/gtkfilechooserwidget.c:1286
msgid "The file could not be renamed"
msgstr "Datoteke ni mogoče preimenovati."

#: gtk/gtkfilechooserwidget.c:1492
msgid "Could not select file"
msgstr "Datoteke ni mogoče izbrati"

#: gtk/gtkfilechooserwidget.c:1710 gtk/ui/gtkfilechooserwidget.ui:66
#, fuzzy
msgid "Grid View"
msgstr "Mrežni pogled"

#: gtk/gtkfilechooserwidget.c:1716
#, fuzzy
msgid "List View"
msgstr "Seznamski pogled"

#: gtk/gtkfilechooserwidget.c:1781
msgid "_Visit File"
msgstr "O_bišči datoteko"

#: gtk/gtkfilechooserwidget.c:1785
msgid "_Open With File Manager"
msgstr "Odpri z _upravljalnikom datotek"

#: gtk/gtkfilechooserwidget.c:1789
msgid "_Copy Location"
msgstr "Kopiraj _mesto"

#: gtk/gtkfilechooserwidget.c:1793
msgid "_Add to Bookmarks"
msgstr "_Dodaj med zaznamke"

#: gtk/gtkfilechooserwidget.c:1797 gtk/gtkplacessidebar.c:2308
>>>>>>> fef69881
#: gtk/gtkplacessidebar.c:3265 gtk/ui/gtkfilechooserwidget.ui:670
msgid "_Rename"
msgstr "P_reimenuj"

<<<<<<< HEAD
#: gtk/gtkfilechooserwidget.c:1806
msgid "_Move to Trash"
msgstr "Premakni v _smeti"

#: gtk/gtkfilechooserwidget.c:1815
msgid "Show _Hidden Files"
msgstr "Pokaži _skrite datoteke"

#: gtk/gtkfilechooserwidget.c:1819
msgid "Show _Size Column"
msgstr "Pokaži stolpec _velikosti"

#: gtk/gtkfilechooserwidget.c:1824
msgid "Show T_ype Column"
msgstr "Pokaži stolpec _vrste"

#: gtk/gtkfilechooserwidget.c:1829
msgid "Show _Time"
msgstr "Pokaži _čas"

#: gtk/gtkfilechooserwidget.c:1834
msgid "Sort _Folders Before Files"
msgstr "Razvrsti _mape pred datotekami"

#: gtk/gtkfilechooserwidget.c:1968 gtk/gtkfilechooserwidget.c:2004
#: gtk/gtkfilechooserwidget.c:3927
msgid "Unknown"
msgstr "Neznano"

#: gtk/gtkfilechooserwidget.c:2062 gtk/gtkplacessidebar.c:1025
=======
#: gtk/gtkfilechooserwidget.c:1805
msgid "_Move to Trash"
msgstr "Premakni v _smeti"

#: gtk/gtkfilechooserwidget.c:1814
msgid "Show _Hidden Files"
msgstr "Pokaži _skrite datoteke"

#: gtk/gtkfilechooserwidget.c:1818
msgid "Show _Size Column"
msgstr "Pokaži stolpec _velikosti"

#: gtk/gtkfilechooserwidget.c:1823
msgid "Show T_ype Column"
msgstr "Pokaži stolpec _vrste"

#: gtk/gtkfilechooserwidget.c:1828
msgid "Show _Time"
msgstr "Pokaži _čas"

#: gtk/gtkfilechooserwidget.c:1833
msgid "Sort _Folders Before Files"
msgstr "Razvrsti _mape pred datotekami"

#: gtk/gtkfilechooserwidget.c:1967 gtk/gtkfilechooserwidget.c:2003
#: gtk/gtkfilechooserwidget.c:3926
msgid "Unknown"
msgstr "Neznano"

#: gtk/gtkfilechooserwidget.c:2061 gtk/gtkplacessidebar.c:1025
>>>>>>> fef69881
msgid "Home"
msgstr "Osebna mapa"

#. this is the header for the location column in the print dialog
<<<<<<< HEAD
#: gtk/gtkfilechooserwidget.c:2232 gtk/inspector/css-node-tree.ui:76
#: gtk/ui/gtkfilechooserwidget.ui:239 gtk/ui/gtkprintunixdialog.ui:111
=======
#: gtk/gtkfilechooserwidget.c:2231 gtk/inspector/css-node-tree.ui:76
#: gtk/ui/gtkfilechooserwidget.ui:239 gtk/ui/gtkprintunixdialog.ui:114
>>>>>>> fef69881
msgid "Location"
msgstr "Mesto"

#. Label
<<<<<<< HEAD
#: gtk/gtkfilechooserwidget.c:2339
msgid "_Name:"
msgstr "_Ime:"

#: gtk/gtkfilechooserwidget.c:2894 gtk/gtkfilechooserwidget.c:2908
=======
#: gtk/gtkfilechooserwidget.c:2338
msgid "_Name:"
msgstr "_Ime:"

#: gtk/gtkfilechooserwidget.c:2893 gtk/gtkfilechooserwidget.c:2907
>>>>>>> fef69881
#, c-format
msgid "Searching in %s"
msgstr "Iskanje v %s"

<<<<<<< HEAD
#: gtk/gtkfilechooserwidget.c:2914
msgid "Searching"
msgstr "Poteka iskanje"

#: gtk/gtkfilechooserwidget.c:2920
msgid "Enter location or URL"
msgstr "Vpišite mesto ali naslov URL"

#: gtk/gtkfilechooserwidget.c:3487 gtk/gtkfilechooserwidget.c:5827
=======
#: gtk/gtkfilechooserwidget.c:2913
msgid "Searching"
msgstr "Poteka iskanje"

#: gtk/gtkfilechooserwidget.c:2919
msgid "Enter location or URL"
msgstr "Vpišite mesto ali naslov URL"

#: gtk/gtkfilechooserwidget.c:3486 gtk/gtkfilechooserwidget.c:5826
>>>>>>> fef69881
#: gtk/ui/gtkfilechooserwidget.ui:387
msgid "Modified"
msgstr "Spremenjeno"

<<<<<<< HEAD
#: gtk/gtkfilechooserwidget.c:3671
=======
#: gtk/gtkfilechooserwidget.c:3670
>>>>>>> fef69881
#, c-format
msgid "Could not read the contents of %s"
msgstr "Vsebine %s ni mogoče prebrati"

<<<<<<< HEAD
#: gtk/gtkfilechooserwidget.c:3675
=======
#: gtk/gtkfilechooserwidget.c:3674
>>>>>>> fef69881
msgid "Could not read the contents of the folder"
msgstr "Vsebine mape ni mogoče prebrati"

#. Translators: see g_date_time_format() for details on the format
<<<<<<< HEAD
#: gtk/gtkfilechooserwidget.c:3822 gtk/gtkfilechooserwidget.c:3865
msgid "%H:%M"
msgstr "%H:%M"

#: gtk/gtkfilechooserwidget.c:3824 gtk/gtkfilechooserwidget.c:3867
msgid "%l:%M %p"
msgstr "%l:%M %p"

#: gtk/gtkfilechooserwidget.c:3828
msgid "Yesterday"
msgstr "Včeraj"

#: gtk/gtkfilechooserwidget.c:3836
msgid "%-e %b"
msgstr "%-e %b"

#: gtk/gtkfilechooserwidget.c:3840
msgid "%-e %b %Y"
msgstr "%-e %b %Y"

#: gtk/gtkfilechooserwidget.c:3882 gtk/gtkfilechooserwidget.c:3890
msgid "Program"
msgstr "Program"

#: gtk/gtkfilechooserwidget.c:3883
msgid "Audio"
msgstr "Zvok"

#: gtk/gtkfilechooserwidget.c:3885 gtk/gtkfilefilter.c:1035
msgid "Image"
msgstr "Slika"

#: gtk/gtkfilechooserwidget.c:3886
msgid "Archive"
msgstr "Arhiv"

#: gtk/gtkfilechooserwidget.c:3887
msgid "Markup"
msgstr "Oblikovanje besedila"

#: gtk/gtkfilechooserwidget.c:3888 gtk/gtkfilechooserwidget.c:3889
msgid "Text"
msgstr "Besedilo"

#: gtk/gtkfilechooserwidget.c:3891
msgid "Video"
msgstr "Video"

#: gtk/gtkfilechooserwidget.c:3892
msgid "Contacts"
msgstr "Stiki"

#: gtk/gtkfilechooserwidget.c:3893
msgid "Calendar"
msgstr "Koledar"

#: gtk/gtkfilechooserwidget.c:3894
msgid "Document"
msgstr "Dokument"

#: gtk/gtkfilechooserwidget.c:3895
msgid "Presentation"
msgstr "Predstavitev"

#: gtk/gtkfilechooserwidget.c:3896
msgid "Spreadsheet"
msgstr "Preglednica"

#: gtk/gtkfilechooserwidget.c:5034 gtk/gtkprintunixdialog.c:648
=======
#: gtk/gtkfilechooserwidget.c:3821 gtk/gtkfilechooserwidget.c:3864
msgid "%H:%M"
msgstr "%H:%M"

#: gtk/gtkfilechooserwidget.c:3823 gtk/gtkfilechooserwidget.c:3866
msgid "%l:%M %p"
msgstr "%l:%M %p"

#: gtk/gtkfilechooserwidget.c:3827
msgid "Yesterday"
msgstr "Včeraj"

#: gtk/gtkfilechooserwidget.c:3835
msgid "%-e %b"
msgstr "%-e %b"

#: gtk/gtkfilechooserwidget.c:3839
msgid "%-e %b %Y"
msgstr "%-e %b %Y"

#: gtk/gtkfilechooserwidget.c:3881 gtk/gtkfilechooserwidget.c:3889
msgid "Program"
msgstr "Program"

#: gtk/gtkfilechooserwidget.c:3882
msgid "Audio"
msgstr "Zvok"

#: gtk/gtkfilechooserwidget.c:3884 gtk/gtkfilefilter.c:1035
msgid "Image"
msgstr "Slika"

#: gtk/gtkfilechooserwidget.c:3885
msgid "Archive"
msgstr "Arhiv"

#: gtk/gtkfilechooserwidget.c:3886
msgid "Markup"
msgstr "Oblikovanje besedila"

#: gtk/gtkfilechooserwidget.c:3887 gtk/gtkfilechooserwidget.c:3888
msgid "Text"
msgstr "Besedilo"

#: gtk/gtkfilechooserwidget.c:3890
msgid "Video"
msgstr "Video"

#: gtk/gtkfilechooserwidget.c:3891
msgid "Contacts"
msgstr "Stiki"

#: gtk/gtkfilechooserwidget.c:3892
msgid "Calendar"
msgstr "Koledar"

#: gtk/gtkfilechooserwidget.c:3893
msgid "Document"
msgstr "Dokument"

#: gtk/gtkfilechooserwidget.c:3894
msgid "Presentation"
msgstr "Predstavitev"

#: gtk/gtkfilechooserwidget.c:3895
msgid "Spreadsheet"
msgstr "Preglednica"

#: gtk/gtkfilechooserwidget.c:5033 gtk/gtkprintunixdialog.c:648
>>>>>>> fef69881
#, c-format
msgid "A file named “%s” already exists.  Do you want to replace it?"
msgstr "Datoteka z imenom »%s« že obstaja. Ali jo želite zamenjati?"

<<<<<<< HEAD
#: gtk/gtkfilechooserwidget.c:5036 gtk/gtkprintunixdialog.c:652
=======
#: gtk/gtkfilechooserwidget.c:5035 gtk/gtkprintunixdialog.c:652
>>>>>>> fef69881
#, c-format
msgid ""
"The file already exists in “%s”.  Replacing it will overwrite its contents."
msgstr "Datoteka že obstaja v »%s«. Z zamenjavo bo njena vsebina izgubljena."

<<<<<<< HEAD
#: gtk/gtkfilechooserwidget.c:5042 gtk/gtkprintunixdialog.c:660
msgid "_Replace"
msgstr "_Zamenjaj"

#: gtk/gtkfilechooserwidget.c:5197
msgid "You do not have access to the specified folder."
msgstr "Ni ustreznih dovoljenj za dostop do navedene mape."

#: gtk/gtkfilechooserwidget.c:5774
msgid "Could not send the search request"
msgstr "Zahteve po iskanju ni mogoče poslati"

#: gtk/gtkfilechooserwidget.c:6055
=======
#: gtk/gtkfilechooserwidget.c:5041 gtk/gtkprintunixdialog.c:660
msgid "_Replace"
msgstr "_Zamenjaj"

#: gtk/gtkfilechooserwidget.c:5196
msgid "You do not have access to the specified folder."
msgstr "Ni ustreznih dovoljenj za dostop do navedene mape."

#: gtk/gtkfilechooserwidget.c:5773
msgid "Could not send the search request"
msgstr "Zahteve po iskanju ni mogoče poslati"

#: gtk/gtkfilechooserwidget.c:6054
>>>>>>> fef69881
msgid "Accessed"
msgstr "Dostopano"

#: gtk/gtkfiledialog.c:814
<<<<<<< HEAD
=======
#, fuzzy
>>>>>>> fef69881
msgid "Pick Files"
msgstr "Izberi datoteke"

#: gtk/gtkfiledialog.c:814
<<<<<<< HEAD
=======
#, fuzzy
>>>>>>> fef69881
msgid "Pick a File"
msgstr "Izberite datoteko"

#: gtk/gtkfiledialog.c:819
<<<<<<< HEAD
=======
#, fuzzy
>>>>>>> fef69881
msgid "Save a File"
msgstr "Shranite datoteko"

#: gtk/gtkfiledialog.c:823 gtk/ui/gtkappchooserdialog.ui:50
#: gtk/ui/gtkcolorchooserdialog.ui:38 gtk/ui/gtkfontchooserdialog.ui:29
msgid "_Select"
msgstr "_Izberi"

#: gtk/gtkfiledialog.c:824
<<<<<<< HEAD
msgid "Select Folders"
msgstr "Izberi mape"

#: gtk/gtkfiledialog.c:824
msgid "Select a Folder"
msgstr "Izberite mapo"

#: gtk/gtkfilefilter.c:1048
=======
#, fuzzy
msgid "Select Folders"
msgstr "Izberi mape"

#: gtk/gtkfiledialog.c:824
#, fuzzy
msgid "Select a Folder"
msgstr "Izberite mapo"

#: gtk/gtkfilefilter.c:1048
#, fuzzy
>>>>>>> fef69881
msgid "Unspecified"
msgstr "Nedoločeno"

#: gtk/gtkfontchooserdialog.c:186
msgid "Change Font Features"
msgstr "Spremeni lastnosti pisave"

#: gtk/gtkfontchooserwidget.c:1547
msgctxt "Font variation axis"
msgid "Width"
msgstr "Širina"

#: gtk/gtkfontchooserwidget.c:1548
msgctxt "Font variation axis"
msgid "Weight"
msgstr "Teža"

#: gtk/gtkfontchooserwidget.c:1549
msgctxt "Font variation axis"
msgid "Italic"
msgstr "Ležeče"

#: gtk/gtkfontchooserwidget.c:1550
msgctxt "Font variation axis"
msgid "Slant"
msgstr "Nagib"

#: gtk/gtkfontchooserwidget.c:1551
msgctxt "Font variation axis"
msgid "Optical Size"
msgstr "Optična velikost"

#: gtk/gtkfontchooserwidget.c:2103
msgctxt "Font feature value"
msgid "Default"
msgstr "Privzeto"

#: gtk/gtkfontchooserwidget.c:2120
msgctxt "Font feature value"
msgid "Enable"
msgstr "Omogoči"

#: gtk/gtkfontchooserwidget.c:2448
msgid "Default"
msgstr "Privzeto"

#: gtk/gtkfontchooserwidget.c:2510
msgid "Ligatures"
msgstr "Ligature"

#: gtk/gtkfontchooserwidget.c:2511
msgid "Letter Case"
msgstr "Črke"

#: gtk/gtkfontchooserwidget.c:2512
msgid "Number Case"
msgstr "Številke"

#: gtk/gtkfontchooserwidget.c:2513
msgid "Number Spacing"
msgstr "Številski razmiki"

#: gtk/gtkfontchooserwidget.c:2514
msgid "Fractions"
msgstr "Ulomki"

#: gtk/gtkfontchooserwidget.c:2515
msgid "Style Variations"
msgstr "Različice sloga"

#: gtk/gtkfontchooserwidget.c:2517
msgid "Character Variations"
msgstr "Različice znakov"

#: gtk/gtkglarea.c:286
msgid "OpenGL context creation failed"
msgstr "Ustvarjanje vsebine OpenGL je spodletelo"

<<<<<<< HEAD
#: gtk/gtklabel.c:5676 gtk/gtktext.c:6105 gtk/gtktextview.c:9009
msgid "Cu_t"
msgstr "Iz_reži"

#: gtk/gtklabel.c:5677 gtk/gtktext.c:6109 gtk/gtktextview.c:9013
msgid "_Copy"
msgstr "_Kopiraj"

#: gtk/gtklabel.c:5678 gtk/gtktext.c:6113 gtk/gtktextview.c:9017
msgid "_Paste"
msgstr "Pr_ilepi"

#: gtk/gtklabel.c:5684 gtk/gtktext.c:6126 gtk/gtktextview.c:9042
msgid "Select _All"
msgstr "Izberi _vse"

#: gtk/gtklabel.c:5689
msgid "_Open Link"
msgstr "_Odpri povezavo"

#: gtk/gtklabel.c:5693
=======
#: gtk/gtklabel.c:5655 gtk/gtktext.c:6087 gtk/gtktextview.c:8987
msgid "Cu_t"
msgstr "Iz_reži"

#: gtk/gtklabel.c:5656 gtk/gtktext.c:6091 gtk/gtktextview.c:8991
msgid "_Copy"
msgstr "_Kopiraj"

#: gtk/gtklabel.c:5657 gtk/gtktext.c:6095 gtk/gtktextview.c:8995
msgid "_Paste"
msgstr "Pr_ilepi"

#: gtk/gtklabel.c:5663 gtk/gtktext.c:6108 gtk/gtktextview.c:9020
msgid "Select _All"
msgstr "Izberi _vse"

#: gtk/gtklabel.c:5668
msgid "_Open Link"
msgstr "_Odpri povezavo"

#: gtk/gtklabel.c:5672
>>>>>>> fef69881
msgid "Copy _Link Address"
msgstr "Kopiraj _naslov povezave"

#: gtk/gtklinkbutton.c:256
msgid "_Copy URL"
msgstr "Kopiraj naslov _URL"

<<<<<<< HEAD
#: gtk/gtklinkbutton.c:563
=======
#: gtk/gtklinkbutton.c:544
>>>>>>> fef69881
msgid "Invalid URI"
msgstr "Neveljaven URI"

#. hour:minutes:seconds
#. Translators: This is a time format, like "9:05:02" for 9
#. * hours, 5 minutes, and 2 seconds. You may change ":" to
#. * the separator that your locale uses or use "%Id" instead
#. * of "%d" if your locale uses localized digits.
#.
#: gtk/gtkmediacontrols.c:100
#, c-format
msgctxt "long time format"
msgid "%d:%02d:%02d"
msgstr "%d.%02d.%02d"

#. -hour:minutes:seconds
#. Translators: This is a time format, like "-9:05:02" for 9
#. * hours, 5 minutes, and 2 seconds playback remaining. You may
#. * change ":" to the separator that your locale uses or use
#. * "%Id" instead of "%d" if your locale uses localized digits.
#.
#: gtk/gtkmediacontrols.c:108
#, c-format
msgctxt "long time format"
msgid "-%d:%02d:%02d"
msgstr "–%d.%02d.%02d"

#. -minutes:seconds
#. Translators: This is a time format, like "-5:02" for 5
#. * minutes and 2 seconds playback remaining. You may change
#. * ":" to the separator that your locale uses or use "%Id"
#. * instead of "%d" if your locale uses localized digits.
#.
#: gtk/gtkmediacontrols.c:119
#, c-format
msgctxt "short time format"
msgid "-%d:%02d"
msgstr "–%d.%02d"

#. minutes:seconds
#. Translators: This is a time format, like "5:02" for 5
#. * minutes and 2 seconds. You may change ":" to the
#. * separator that your locale uses or use "%Id" instead of
#. * "%d" if your locale uses localized digits.
#.
#: gtk/gtkmediacontrols.c:128
#, c-format
msgctxt "short time format"
msgid "%d:%02d"
msgstr "%d.%02d"

<<<<<<< HEAD
#: gtk/gtkmediacontrols.c:412
msgctxt "media controls tooltip"
msgid "Stop"
msgstr "Ustavi"

#: gtk/gtkmediacontrols.c:417 gtk/ui/gtkmediacontrols.ui:28
msgctxt "media controls tooltip"
msgid "Play"
msgstr "Predvajaj"

=======
>>>>>>> fef69881
#: gtk/gtkmessagedialog.c:162 gtk/gtkmessagedialog.c:180
#: gtk/gtkprintbackend.c:639 gtk/gtkwindow.c:6159
msgid "_OK"
msgstr "_V redu"

#: gtk/gtkmessagedialog.c:174
msgid "_No"
msgstr "_Ne"

#: gtk/gtkmessagedialog.c:175
msgid "_Yes"
msgstr "_Da"

#: gtk/gtkmountoperation.c:609
msgid "Co_nnect"
msgstr "_Poveži"

#: gtk/gtkmountoperation.c:676
msgid "Connect As"
msgstr "Poveži kot"

#: gtk/gtkmountoperation.c:685
msgid "_Anonymous"
msgstr "_Brezimno"

#: gtk/gtkmountoperation.c:692
msgid "Registered U_ser"
msgstr "Vpisan _uporabnik"

#: gtk/gtkmountoperation.c:702
msgid "_Username"
msgstr "_Uporabniško ime"

#: gtk/gtkmountoperation.c:707
msgid "_Domain"
msgstr "_Domena"

#: gtk/gtkmountoperation.c:716
msgid "Volume type"
msgstr "Vrsta nosilca"

#: gtk/gtkmountoperation.c:726
msgid "_Hidden"
msgstr "_Skrito"

#: gtk/gtkmountoperation.c:729
msgid "_Windows system"
msgstr "Sistem _Windows"

#: gtk/gtkmountoperation.c:732
msgid "_PIM"
msgstr "_PIM"

#: gtk/gtkmountoperation.c:738
msgid "_Password"
msgstr "_Geslo"

#: gtk/gtkmountoperation.c:760
msgid "Forget password _immediately"
msgstr "_Takoj pozabi geslo"

#: gtk/gtkmountoperation.c:770
msgid "Remember password until you _logout"
msgstr "Zapomni si geslo do _odjave"

#: gtk/gtkmountoperation.c:781
msgid "Remember _forever"
msgstr "_Zapomni si za vedno"

#: gtk/gtkmountoperation.c:1251
#, c-format
msgid "Unknown Application (PID %d)"
msgstr "Neznan program (PID %d)"

#. Use GTK_DIALOG_DESTROY_WITH_PARENT here since the parent dialog can be
#. * indeed be destroyed via the GMountOperation::abort signal... for example,
#. * this is triggered if the user yanks the device while we are showing
#. * the dialog...
#.
#: gtk/gtkmountoperation.c:1396
#, c-format
msgid "Unable to end process"
msgstr "Opravila ni mogoče končati"

#: gtk/gtkmountoperation.c:1546
msgid "_End Process"
msgstr "_Končaj opravilo"

#: gtk/gtkmountoperation-stub.c:61
#, c-format
msgid "Cannot kill process with PID %d. Operation is not implemented."
msgstr "Opravila s PID %d ni mogoče uničiti. Dejanje ni podprto."

#. translators: this string is a name for the 'less' command
#: gtk/gtkmountoperation-x11.c:986
msgid "Terminal Pager"
msgstr "Pozivnik terminala"

#: gtk/gtkmountoperation-x11.c:987
msgid "Top Command"
msgstr "Vrhnji ukaz"

#: gtk/gtkmountoperation-x11.c:988
msgid "Bourne Again Shell"
msgstr "Lupina Bourne Again"

#: gtk/gtkmountoperation-x11.c:989
msgid "Bourne Shell"
msgstr "Lupina Bourne"

#: gtk/gtkmountoperation-x11.c:990
msgid "Z Shell"
msgstr "Lupina Z"

#: gtk/gtkmountoperation-x11.c:1090
#, c-format
msgid "Cannot end process with PID %d: %s"
msgstr "Opravila s PID %d ni mogoče končati: %s"

#: gtk/gtknomediafile.c:48
msgid "GTK could not find a media module. Check your installation."
msgstr ""
"Program GTK nima omogočenega predstavnega modula . Preverite namestitev."

#: gtk/gtknotebook.c:1490
msgid "Tab list"
msgstr "Seznam zavihkov"

#: gtk/gtknotebook.c:3213
msgid "Previous tab"
msgstr "Predhodni zavihek"

#: gtk/gtknotebook.c:3217
msgid "Next tab"
msgstr "Naslednji zavihek"

#: gtk/gtknotebook.c:4330 gtk/gtknotebook.c:6541
#, c-format
msgid "Page %u"
msgstr "Stran %u"

#: gtk/gtkpagesetup.c:609 gtk/gtkpapersize.c:942 gtk/gtkpapersize.c:982
msgid "Not a valid page setup file"
msgstr "Ni veljavna datoteka nastavitev strani"

#: gtk/gtkpagesetupunixdialog.c:199 gtk/gtkprintunixdialog.c:743
msgid "Manage Custom Sizes…"
msgstr "Upravljanje poljubnih velikosti …"

#: gtk/gtkpagesetupunixdialog.c:284 gtk/ui/gtkassistant.ui:98
msgid "_Apply"
msgstr "_Uveljavi"

#: gtk/gtkpagesetupunixdialog.c:319 gtk/gtkpagesetupunixdialog.c:571
msgid "Any Printer"
msgstr "Katerikoli tiskalnik"

#: gtk/gtkpagesetupunixdialog.c:320
msgid "For portable documents"
msgstr "Za prenosljive dokumente"

#: gtk/gtkpagesetupunixdialog.c:739
#, c-format
msgid ""
"Margins:\n"
" Left: %s %s\n"
" Right: %s %s\n"
" Top: %s %s\n"
" Bottom: %s %s"
msgstr ""
"Robovi:\n"
" Levo: %s %s\n"
" Desno: %s %s\n"
" Zgoraj: %s %s\n"
" Spodaj: %s %s"

#: gtk/gtkpagesetupunixdialog.c:785 gtk/ui/gtkpagesetupunixdialog.ui:5
<<<<<<< HEAD
#: gtk/ui/gtkprintunixdialog.ui:706
=======
#: gtk/ui/gtkprintunixdialog.ui:709
>>>>>>> fef69881
msgid "Page Setup"
msgstr "Nastavitev strani"

#: gtk/gtkpasswordentry.c:168
msgid "Hide Text"
msgstr "Skrij besedilo"

#: gtk/gtkpasswordentry.c:173 gtk/gtkpasswordentry.c:617
msgid "Show Text"
msgstr "Pokaži besedilo"

#: gtk/gtkpasswordentry.c:212
msgid "Caps Lock is on"
msgstr "Tipka Caps Lock je vključena"

#: gtk/gtkpasswordentry.c:693
msgid "_Show Text"
msgstr "Pokaži _besedilo"

#. translators: %s is the name of a cloud provider for files
#: gtk/gtkplacessidebar.c:912
#, c-format
msgid "Open %s"
msgstr "Odpri %s"

#: gtk/gtkplacessidebar.c:1003
msgid "Recent"
msgstr "Nedavno"

#: gtk/gtkplacessidebar.c:1005
msgid "Recent files"
msgstr "Nedavno uporabljeno"

#: gtk/gtkplacessidebar.c:1014
msgid "Starred"
msgstr "Z zvezdico"

#: gtk/gtkplacessidebar.c:1016
msgid "Starred files"
msgstr "Z zvezdico"

#: gtk/gtkplacessidebar.c:1027
msgid "Open your personal folder"
msgstr "Odpri osebno mapo"

#: gtk/gtkplacessidebar.c:1040
msgid "Desktop"
msgstr "Namizje"

#: gtk/gtkplacessidebar.c:1042
msgid "Open the contents of your desktop in a folder"
msgstr "Odpri vsebino namizja v mapi"

#: gtk/gtkplacessidebar.c:1056
msgid "Enter Location"
msgstr "Vpis mesta"

#: gtk/gtkplacessidebar.c:1058
msgid "Manually enter a location"
msgstr "Ročni vnos mesta"

#: gtk/gtkplacessidebar.c:1068
msgid "Trash"
msgstr "Smeti"

#: gtk/gtkplacessidebar.c:1070
msgid "Open the trash"
msgstr "Odpri smeti"

#: gtk/gtkplacessidebar.c:1181 gtk/gtkplacessidebar.c:1209
#: gtk/gtkplacessidebar.c:1409
#, c-format
msgid "Mount and open “%s”"
msgstr "Priklopi in odpri »%s«"

#: gtk/gtkplacessidebar.c:1304
msgid "Open the contents of the file system"
msgstr "Odpri vsebino datotečnega sistema"

#: gtk/gtkplacessidebar.c:1387
msgid "New bookmark"
msgstr "Nov zaznamek"

#: gtk/gtkplacessidebar.c:1389
msgid "Add a new bookmark"
msgstr "Dodaj nov zaznamek"

#: gtk/gtkplacessidebar.c:1454
msgid "Other Locations"
msgstr "Druga mesta"

#: gtk/gtkplacessidebar.c:1455
msgid "Show other locations"
msgstr "Pokaži druga mesta"

#: gtk/gtkplacessidebar.c:1960 gtk/gtkplacessidebar.c:2979
#, c-format
msgid "Unable to start “%s”"
msgstr "Ni mogoče začeti »%s«"

#. Translators: This means that unlocking an encrypted storage
#. * device failed. %s is the name of the device.
#.
#: gtk/gtkplacessidebar.c:1996
#, c-format
msgid "Error unlocking “%s”"
msgstr "Napaka odpiranja »%s«."

#: gtk/gtkplacessidebar.c:1998
#, c-format
msgid "Unable to access “%s”"
msgstr "Ni mogoč dostop do »%s«"

#: gtk/gtkplacessidebar.c:2229
msgid "This name is already taken"
msgstr "To ime je že uporabljeno"

#: gtk/gtkplacessidebar.c:2302 gtk/inspector/actions.ui:19
#: gtk/inspector/css-node-tree.ui:22 gtk/inspector/prop-list.ui:24
#: gtk/ui/gtkfilechooserwidget.ui:176 gtk/ui/gtkfilechooserwidget.ui:645
<<<<<<< HEAD
#: gtk/ui/gtkprintunixdialog.ui:80
=======
#: gtk/ui/gtkprintunixdialog.ui:83
>>>>>>> fef69881
msgid "Name"
msgstr "Ime"

#: gtk/gtkplacessidebar.c:2520
#, c-format
msgid "Unable to unmount “%s”"
msgstr "Ni mogoče odstraniti »%s«"

#: gtk/gtkplacessidebar.c:2696
#, c-format
msgid "Unable to stop “%s”"
msgstr "Ni mogoče zaustaviti »%s«"

#: gtk/gtkplacessidebar.c:2725
#, c-format
msgid "Unable to eject “%s”"
msgstr "Ni mogoče izvreči »%s«"

#: gtk/gtkplacessidebar.c:2754 gtk/gtkplacessidebar.c:2783
#, c-format
msgid "Unable to eject %s"
msgstr "Ni mogoče izvreči %s"

#: gtk/gtkplacessidebar.c:2931
#, c-format
msgid "Unable to poll “%s” for media changes"
msgstr "Ni mogoče preveriti »%s« za spremembe nosilca"

#: gtk/gtkplacessidebar.c:3150 gtk/gtkplacessidebar.c:3237
#: gtk/gtkplacesview.c:1649
msgid "Open in New _Tab"
msgstr "Odpri v novem _zavihku"

#: gtk/gtkplacessidebar.c:3156 gtk/gtkplacessidebar.c:3246
#: gtk/gtkplacesview.c:1654
msgid "Open in New _Window"
msgstr "Odpri v novem _oknu"

#: gtk/gtkplacessidebar.c:3257
msgid "_Add Bookmark"
msgstr "_Dodaj zaznamek"

#: gtk/gtkplacessidebar.c:3261
msgid "_Remove"
msgstr "_Odstrani"

#: gtk/gtkplacessidebar.c:3277 gtk/gtkplacesview.c:1679
msgid "_Mount"
msgstr "_Priklopi"

#: gtk/gtkplacessidebar.c:3286 gtk/gtkplacesview.c:1668
msgid "_Unmount"
msgstr "_Odklopi"

#: gtk/gtkplacessidebar.c:3293
msgid "_Eject"
msgstr "_Izvrzi"

#: gtk/gtkplacessidebar.c:3303
msgid "_Detect Media"
msgstr "_Zaznaj medij"

#: gtk/gtkplacessidebar.c:3312
msgid "_Start"
msgstr "_Začni"

#: gtk/gtkplacessidebar.c:3314
msgid "_Power On"
msgstr "_Vklopi"

#: gtk/gtkplacessidebar.c:3315
msgid "_Connect Drive"
msgstr "_Poveži pogon"

#: gtk/gtkplacessidebar.c:3316
msgid "_Start Multi-disk Device"
msgstr "_Zaženi več-diskovno napravo"

#: gtk/gtkplacessidebar.c:3317
msgid "_Unlock Device"
msgstr "_Odkleni napravo"

#: gtk/gtkplacessidebar.c:3327
msgid "_Stop"
msgstr "_Zaustavi"

#: gtk/gtkplacessidebar.c:3329
msgid "_Safely Remove Drive"
msgstr "_Varno odstrani pogon"

#: gtk/gtkplacessidebar.c:3330
msgid "_Disconnect Drive"
msgstr "_Prekini povezavo s pogonom"

#: gtk/gtkplacessidebar.c:3331
msgid "_Stop Multi-disk Device"
msgstr "_Zaustavi več-diskovno napravo"

#: gtk/gtkplacessidebar.c:3332
msgid "_Lock Device"
msgstr "_Zakleni napravo"

#: gtk/gtkplacessidebar.c:3821 gtk/gtkplacesview.c:1089
msgid "Computer"
msgstr "Računalnik"

#: gtk/gtkplacesview.c:875
msgid "Searching for network locations"
msgstr "Iskanje omrežnih mest"

#: gtk/gtkplacesview.c:882
msgid "No network locations found"
msgstr "Ni omrežnih mest"

#. if it wasn't cancelled show a dialog
#: gtk/gtkplacesview.c:1196 gtk/gtkplacesview.c:1293
msgid "Unable to access location"
msgstr "Dostop do mesta ni mogoč"

#. Restore from Cancel to Connect
#: gtk/gtkplacesview.c:1214 gtk/ui/gtkplacesview.ui:250
msgid "Con_nect"
msgstr "_Poveži"

#. if it wasn't cancelled show a dialog
#: gtk/gtkplacesview.c:1353
msgid "Unable to unmount volume"
msgstr "Ni mogoče priklopiti nosilca"

#. Allow to cancel the operation
#: gtk/gtkplacesview.c:1445
msgid "Cance_l"
msgstr "_Prekliči"

#: gtk/gtkplacesview.c:1592
msgid "AppleTalk"
msgstr "AppleTalk"

#: gtk/gtkplacesview.c:1598
msgid "File Transfer Protocol"
msgstr "Protokol prenosa datotek FTP"

#. Translators: do not translate ftp:// and ftps://
#: gtk/gtkplacesview.c:1600
msgid "ftp:// or ftps://"
msgstr "ftp:// ali ftps://"

#: gtk/gtkplacesview.c:1606
msgid "Network File System"
msgstr "Omrežni datotečni sistem"

#: gtk/gtkplacesview.c:1612
msgid "Samba"
msgstr "Samba"

#: gtk/gtkplacesview.c:1618
msgid "SSH File Transfer Protocol"
msgstr "Protokol prenosa datotek SSH"

#. Translators: do not translate sftp:// and ssh://
#: gtk/gtkplacesview.c:1620
msgid "sftp:// or ssh://"
msgstr "sftp:// ali ssh://"

#: gtk/gtkplacesview.c:1626
msgid "WebDAV"
msgstr "WebDAV"

#. Translators: do not translate dav:// and davs://
#: gtk/gtkplacesview.c:1628
msgid "dav:// or davs://"
msgstr "dav:// ali davs://"

#: gtk/gtkplacesview.c:1663
msgid "_Disconnect"
msgstr "_Prekini povezavo"

#: gtk/gtkplacesview.c:1674
msgid "_Connect"
msgstr "_Poveži"

#: gtk/gtkplacesview.c:1891
msgid "Unable to get remote server location"
msgstr "Oddaljenega mesta strežnika ni mogoče najti"

#: gtk/gtkplacesview.c:2034 gtk/gtkplacesview.c:2043
msgid "Networks"
msgstr "Omrežja"

#: gtk/gtkplacesview.c:2034 gtk/gtkplacesview.c:2043
msgid "On This Computer"
msgstr "Na tem računalniku"

#. Translators: respectively, free and total space of the drive. The plural form
#. * should be based on the free space available.
#. * i.e. 1 GB / 24 GB available.
#.
#: gtk/gtkplacesviewrow.c:135
#, c-format
msgid "%s / %s available"
msgid_plural "%s / %s available"
msgstr[0] "%s / %s na voljo"
msgstr[1] "%s / %s na voljo"
msgstr[2] "%s / %s na voljo"
msgstr[3] "%s / %s na voljo"

#: gtk/gtkplacesviewrow.c:471
msgid "Disconnect"
msgstr "Prekini povezavo"

#: gtk/gtkplacesviewrow.c:471 gtk/ui/gtkplacesviewrow.ui:53
#: gtk/ui/gtksidebarrow.ui:51
msgid "Unmount"
msgstr "Odklopi"

#: gtk/gtkprintbackend.c:637
msgid "Authentication"
msgstr "Overitev"

#: gtk/gtkprintbackend.c:716
msgid "_Remember password"
msgstr "Zapomni si _geslo"

#: gtk/gtkprinteroptionwidget.c:715
msgid "Select a filename"
msgstr "Izbor imena datoteke"

#: gtk/gtkprinteroptionwidget.c:932
msgid "Not available"
msgstr "Ni na voljo"

#. translators: this string is the default job title for print
#. * jobs. %s gets replaced by the application name, %d gets replaced
#. * by the job number.
#.
#: gtk/gtkprintoperation.c:253
#, c-format
msgid "%s job #%d"
msgstr "%s - posel št. %d"

#: gtk/gtkprintoperation.c:1683
msgctxt "print operation status"
msgid "Initial state"
msgstr "Začetno stanje"

#: gtk/gtkprintoperation.c:1684
msgctxt "print operation status"
msgid "Preparing to print"
msgstr "Priprava na tiskanje"

#: gtk/gtkprintoperation.c:1685
msgctxt "print operation status"
msgid "Generating data"
msgstr "Ustvarjanje podatkov"

#: gtk/gtkprintoperation.c:1686
msgctxt "print operation status"
msgid "Sending data"
msgstr "Pošiljanje podatkov"

#: gtk/gtkprintoperation.c:1687
msgctxt "print operation status"
msgid "Waiting"
msgstr "Čakanje"

#: gtk/gtkprintoperation.c:1688
msgctxt "print operation status"
msgid "Blocking on issue"
msgstr "Blokirano zaradi napake"

#: gtk/gtkprintoperation.c:1689
msgctxt "print operation status"
msgid "Printing"
msgstr "Tiskanje"

#: gtk/gtkprintoperation.c:1690
msgctxt "print operation status"
msgid "Finished"
msgstr "Končano"

#: gtk/gtkprintoperation.c:1691
msgctxt "print operation status"
msgid "Finished with error"
msgstr "Končano z napako"

#: gtk/gtkprintoperation.c:2234
#, c-format
msgid "Preparing %d"
msgstr "Pripravljanje %d"

#: gtk/gtkprintoperation.c:2236 gtk/gtkprintoperation.c:2855
#, c-format
msgid "Preparing"
msgstr "Pripravljanje"

#: gtk/gtkprintoperation.c:2239
#, c-format
msgid "Printing %d"
msgstr "Tiskanje %d"

#: gtk/gtkprintoperation.c:2888
#, c-format
msgid "Error creating print preview"
msgstr "Napaka med ustvarjanjem predogleda tiskanja"

#: gtk/gtkprintoperation.c:2891
#, c-format
msgid "The most probable reason is that a temporary file could not be created."
msgstr "Najverjetnejši razlog je, da začasne datoteke ni mogoče ustvariti"

#. window
#: gtk/gtkprintoperation-portal.c:236 gtk/gtkprintoperation-portal.c:554
#: gtk/gtkprintoperation-portal.c:623 gtk/gtkprintunixdialog.c:3066
msgid "Print"
msgstr "Natisni"

#: gtk/gtkprintoperation-unix.c:481 gtk/gtkprintoperation-win32.c:1504
msgid "Application"
msgstr "Program"

#: gtk/gtkprintoperation-win32.c:635
msgid "Printer offline"
msgstr "Tiskalnik je izključen"

#: gtk/gtkprintoperation-win32.c:637
msgid "Out of paper"
msgstr "Brez papirja"

#. Translators: this is a printer status.
#: gtk/gtkprintoperation-win32.c:639
#: modules/printbackends/gtkprintbackendcpdb.c:1528
#: modules/printbackends/gtkprintbackendcups.c:2639
msgid "Paused"
msgstr "Premor"

#: gtk/gtkprintoperation-win32.c:641
msgid "Need user intervention"
msgstr "Zahtevano je posredovanje uporabnika"

#: gtk/gtkprintoperation-win32.c:748
msgid "Custom size"
msgstr "Velikost po meri"

#: gtk/gtkprintoperation-win32.c:1596
msgid "No printer found"
msgstr "Ni najdenega tiskalnika"

#: gtk/gtkprintoperation-win32.c:1623
msgid "Invalid argument to CreateDC"
msgstr "Neveljaven argument za CreateDC"

#: gtk/gtkprintoperation-win32.c:1659 gtk/gtkprintoperation-win32.c:1905
msgid "Error from StartDoc"
msgstr "Napaka iz StartDoc"

#: gtk/gtkprintoperation-win32.c:1760 gtk/gtkprintoperation-win32.c:1783
#: gtk/gtkprintoperation-win32.c:1831
msgid "Not enough free memory"
msgstr "Ni dovolj prostega pomnilnika"

#: gtk/gtkprintoperation-win32.c:1836
msgid "Invalid argument to PrintDlgEx"
msgstr "Neveljaven argument za PrintDlgEx"

#: gtk/gtkprintoperation-win32.c:1841
msgid "Invalid pointer to PrintDlgEx"
msgstr "Neveljaven kazalec na PrintDlgEx"

#: gtk/gtkprintoperation-win32.c:1846
msgid "Invalid handle to PrintDlgEx"
msgstr "Neveljavna ročica za PrintDlgEx"

#: gtk/gtkprintoperation-win32.c:1851
msgid "Unspecified error"
msgstr "Nedoločena napaka"

#: gtk/gtkprintunixdialog.c:813
msgid "Pre_view"
msgstr "_Predogled"

#: gtk/gtkprintunixdialog.c:815
msgid "_Print"
msgstr "_Natisni"

#: gtk/gtkprintunixdialog.c:943
msgid "Getting printer information failed"
msgstr "Pridobivanje podatkov tiskalnika ni uspelo"

#: gtk/gtkprintunixdialog.c:1866
msgid "Getting printer information…"
msgstr "Pridobivanje podatkov tiskalnika …"

#. Translators: These strings name the possible arrangements of
#. * multiple pages on a sheet when printing (same as in gtkprintbackendcups.c)
#.
#. Translators: These strings name the possible arrangements of
#. * multiple pages on a sheet when printing
#.
#: gtk/gtkprintunixdialog.c:2811
#: modules/printbackends/gtkprintbackendcups.c:5647
msgid "Left to right, top to bottom"
msgstr "Z leve proti desni, od zgoraj navzdol"

#: gtk/gtkprintunixdialog.c:2811
#: modules/printbackends/gtkprintbackendcups.c:5647
msgid "Left to right, bottom to top"
msgstr "Z leve proti desni, od spodaj navzgor"

#: gtk/gtkprintunixdialog.c:2812
#: modules/printbackends/gtkprintbackendcups.c:5648
msgid "Right to left, top to bottom"
msgstr "Z desne proti levi, od zgoraj navzdol"

#: gtk/gtkprintunixdialog.c:2812
#: modules/printbackends/gtkprintbackendcups.c:5648
msgid "Right to left, bottom to top"
msgstr "Z desne proti levi, od spodaj navzgor"

#: gtk/gtkprintunixdialog.c:2813
#: modules/printbackends/gtkprintbackendcups.c:5649
msgid "Top to bottom, left to right"
msgstr "Od zgoraj navzdol, z leve proti desni"

#: gtk/gtkprintunixdialog.c:2813
#: modules/printbackends/gtkprintbackendcups.c:5649
msgid "Top to bottom, right to left"
msgstr "Od zgoraj navzdol, z desne proti levi"

#: gtk/gtkprintunixdialog.c:2814
#: modules/printbackends/gtkprintbackendcups.c:5650
msgid "Bottom to top, left to right"
msgstr "Od spodaj navzgor, z leve proti desni"

#: gtk/gtkprintunixdialog.c:2814
#: modules/printbackends/gtkprintbackendcups.c:5650
msgid "Bottom to top, right to left"
msgstr "Od spodaj navzgor, z desne proti levi"

#: gtk/gtkprintunixdialog.c:2818 gtk/gtkprintunixdialog.c:2831
msgid "Page Ordering"
msgstr "Vrstni red strani"

#: gtk/gtkprintunixdialog.c:2847
msgid "Left to right"
msgstr "Z leve proti desni"

#: gtk/gtkprintunixdialog.c:2848
msgid "Right to left"
msgstr "Z desne proti levi"

#: gtk/gtkprintunixdialog.c:2860
msgid "Top to bottom"
msgstr "Od zgoraj navzdol"

#: gtk/gtkprintunixdialog.c:2861
msgid "Bottom to top"
msgstr "Od spodaj navzgor"

#: gtk/gtkprogressbar.c:608
#, c-format
msgctxt "progress bar label"
msgid "%.0f %%"
msgstr "%.0f %%"

#: gtk/gtkrecentmanager.c:1023 gtk/gtkrecentmanager.c:1036
#: gtk/gtkrecentmanager.c:1174 gtk/gtkrecentmanager.c:1184
#: gtk/gtkrecentmanager.c:1234 gtk/gtkrecentmanager.c:1243
#, c-format
msgid "Unable to find an item with URI “%s”"
msgstr "Predmeta z naslovom URI »%s« ni mogoče najti."

#: gtk/gtkrecentmanager.c:1258
#, c-format
msgid "Unable to move the item with URI “%s” to “%s”"
msgstr "Predmeta z naslovom URI »%s« ni mogoče premakniti v »%s«."

#: gtk/gtkrecentmanager.c:2319
#, c-format
msgid "No registered application with name “%s” for item with URI “%s” found"
msgstr ""
"Ni mogoče najti programa z imenom »%s« za odpiranje predmetov z naslovom URI "
"»%s«."

#: gtk/gtksearchentry.c:626
msgid "Clear Entry"
msgstr "Počisti vnos"

#. Translators: This string is used to mark left/right variants of modifier
#. * keys in the shortcut window (e.g. Control_L vs Control_R). Please keep
#. * this string very short, ideally just a single character, since it will
#. * be rendered as part of the key.
#.
#: gtk/gtkshortcutlabel.c:79
msgctxt "keyboard side marker"
msgid "L"
msgstr "L"

#. Translators: This string is used to mark left/right variants of modifier
#. * keys in the shortcut window (e.g. Control_L vs Control_R). Please keep
#. * this string very short, ideally just a single character, since it will
#. * be rendered as part of the key.
#.
#: gtk/gtkshortcutlabel.c:92
msgctxt "keyboard side marker"
msgid "R"
msgstr "D"

#: gtk/gtkshortcutssection.c:404
msgid "_Show All"
msgstr "Pokaži _vse"

#: gtk/gtkshortcutsshortcut.c:143
msgid "Two finger pinch"
msgstr "Dvoprstni uščip"

#: gtk/gtkshortcutsshortcut.c:147
msgid "Two finger stretch"
msgstr "Dvoprstno raztegovanje"

#: gtk/gtkshortcutsshortcut.c:151
msgid "Rotate clockwise"
msgstr "Zavrti v smeri urinega kazalca"

#: gtk/gtkshortcutsshortcut.c:155
msgid "Rotate counterclockwise"
msgstr "Zavrti v nasprotni smeri urinega kazalca"

#: gtk/gtkshortcutsshortcut.c:159
msgid "Two finger swipe left"
msgstr "Dvoprstni poteg v levo"

#: gtk/gtkshortcutsshortcut.c:163
msgid "Two finger swipe right"
msgstr "Dvoprstni poteg v desno"

#: gtk/gtkshortcutsshortcut.c:167
msgid "Swipe left"
msgstr "Poteg v levo"

#: gtk/gtkshortcutsshortcut.c:171
msgid "Swipe right"
msgstr "Poteg v desno"

#. Translators: This is the window title for the shortcuts window in normal mode
#: gtk/gtkshortcutswindow.c:874 gtk/inspector/window.ui:498
msgid "Shortcuts"
msgstr "Tipkovne bližnjice"

#. Translators: This is the window title for the shortcuts window in search mode
#: gtk/gtkshortcutswindow.c:879
msgid "Search Results"
msgstr "Poišči"

#. Translators: This is placeholder text for the search entry in the shortcuts window
#: gtk/gtkshortcutswindow.c:909
msgid "Search Shortcuts"
msgstr "Iskalne bližnjice"

#: gtk/gtkshortcutswindow.c:968 gtk/ui/gtkemojichooser.ui:349
#: gtk/ui/gtkfilechooserwidget.ui:502
msgid "No Results Found"
msgstr "Ni zadetkov"

#: gtk/gtkshortcutswindow.c:974 gtk/ui/gtkemojichooser.ui:362
#: gtk/ui/gtkfilechooserwidget.ui:515 gtk/ui/gtkplacesview.ui:218
msgid "Try a different search"
msgstr "Poskusite drugačno iskanje"

#: gtk/gtkstacksidebar.c:154
msgctxt "accessibility"
msgid "Sidebar"
msgstr "Stranska vrstica"

<<<<<<< HEAD
#: gtk/gtktext.c:6131 gtk/gtktextview.c:9047
msgid "Insert _Emoji"
msgstr "Vstavi izrazno _ikono"

#: gtk/gtktextview.c:9029
msgid "_Undo"
msgstr "_Razveljavi"

#: gtk/gtktextview.c:9033
msgid "_Redo"
msgstr "_Ponovno uveljavi"

#: gtk/gtktreeexpander.c:189 gtk/inspector/misc-info.ui:254
=======
#: gtk/gtktext.c:6113 gtk/gtktextview.c:9025
msgid "Insert _Emoji"
msgstr "Vstavi izrazno _ikono"

#: gtk/gtktextview.c:9007
msgid "_Undo"
msgstr "_Razveljavi"

#: gtk/gtktextview.c:9011
msgid "_Redo"
msgstr "_Ponovno uveljavi"

#: gtk/gtktreeexpander.c:189 gtk/inspector/misc-info.ui:287
>>>>>>> fef69881
msgid "Expand"
msgstr "Razširi"

#: gtk/gtkwindow.c:6147
#, c-format
msgid "Do you want to use GTK Inspector?"
msgstr "Ali želite uporabljati nadzorni program GTK+?"

#: gtk/gtkwindow.c:6149
#, c-format
msgid ""
"GTK Inspector is an interactive debugger that lets you explore and modify "
"the internals of any GTK application. Using it may cause the application to "
"break or crash."
msgstr ""
"Nadzornik GTK+ je razhroščevalnik, ki omogoča raziskovanje in spreminjanje "
"nastavitev kateregakoli programa GTK. Neustrezna raba lahko povzroči napačno "
"delovanje oziroma sesutje okolja."

#: gtk/gtkwindow.c:6154
msgid "Don’t show this message again"
msgstr "Sporočila ne pokaži več"

#: gtk/gtkwindowcontrols.c:309 gtk/gtkwindowhandle.c:229
msgid "Minimize"
msgstr "Skrči"

#: gtk/gtkwindowcontrols.c:311
msgid "Minimize the window"
msgstr "Skrči okno"

#: gtk/gtkwindowcontrols.c:335 gtk/gtkwindowhandle.c:235
msgid "Maximize"
msgstr "Razpni"

#: gtk/gtkwindowcontrols.c:337
msgid "Maximize the window"
msgstr "Razpni okno"

#: gtk/gtkwindowcontrols.c:357 gtk/gtkwindowhandle.c:245
msgid "Close"
msgstr "Zapri"

#: gtk/gtkwindowcontrols.c:359
msgid "Close the window"
msgstr "Zapri okno"

#: gtk/gtkwindowhandle.c:222
msgid "Restore"
msgstr "Obnovi"

#: gtk/inspector/a11y.ui:16
msgid "Role"
msgstr "Vloga"

#: gtk/inspector/a11y.ui:43
msgid "Object path"
msgstr "Pot predmeta"

#: gtk/inspector/a11y.ui:72
msgid "Attribute"
msgstr "Atribut"

#: gtk/inspector/a11y.ui:84 gtk/inspector/css-node-tree.ui:70
#: gtk/inspector/prop-list.ui:57 gtk/inspector/recorder.ui:149
#: gtk/inspector/recorder.ui:192 gtk/inspector/strv-editor.c:73
msgid "Value"
msgstr "Vrednost"

#: gtk/inspector/action-editor.c:127
msgid "Activate"
msgstr "Omogoči"

#: gtk/inspector/action-editor.c:139
msgid "Set State"
msgstr "Nastavi stanje"

#: gtk/inspector/actions.ui:30
msgid "Enabled"
msgstr "Onemogočeno"

#: gtk/inspector/actions.ui:42
msgid "Parameter Type"
msgstr "Vrsta parametra"

<<<<<<< HEAD
#: gtk/inspector/actions.ui:53 gtk/inspector/css-node-tree.ui:41
#: gtk/inspector/misc-info.ui:108
=======
#: gtk/inspector/actions.ui:52 gtk/inspector/css-node-tree.ui:41
#: gtk/inspector/misc-info.ui:121
>>>>>>> fef69881
msgid "State"
msgstr "Stanje"

#: gtk/inspector/clipboard.c:211 gtk/inspector/misc-info.ui:245
msgid "Show"
msgstr "Pokaži"

#: gtk/inspector/clipboard.c:228
msgid "Hover to load"
msgstr "Naloži ob prehodu"

#: gtk/inspector/clipboard.c:278
msgctxt "clipboard"
msgid "empty"
msgstr "prazno"

#: gtk/inspector/clipboard.c:283 gtk/inspector/clipboard.c:325
msgctxt "clipboard"
msgid "local"
msgstr "krajevno"

#: gtk/inspector/clipboard.c:285 gtk/inspector/clipboard.c:327
msgctxt "clipboard"
msgid "remote"
msgstr "oddaljeno"

#: gtk/inspector/clipboard.ui:30
msgid "Drag and hold here"
msgstr "Povleci in zadrži na tem mestu"

#: gtk/inspector/clipboard.ui:71 gtk/inspector/window.ui:574
msgid "Clipboard"
msgstr "Odložišče"

#: gtk/inspector/clipboard.ui:107
msgid "Primary"
msgstr "Osnovni"

#: gtk/inspector/controllers.c:126
msgctxt "event phase"
msgid "None"
msgstr "Brez"

#: gtk/inspector/controllers.c:129
msgctxt "event phase"
msgid "Capture"
msgstr "Zajem"

#: gtk/inspector/controllers.c:132
msgctxt "event phase"
msgid "Bubble"
msgstr "Mehurček"

#: gtk/inspector/controllers.c:135
msgctxt "event phase"
msgid "Target"
msgstr "Cilj"

#: gtk/inspector/controllers.c:156
msgctxt "propagation limit"
msgid "Native"
msgstr "Izvorno"

#: gtk/inspector/css-editor.c:128
msgid "You can type here any CSS rule recognized by GTK."
msgstr "Vpisati je mogoče katerokoli pravilo CSS, ki ga GTK prepozna."

#: gtk/inspector/css-editor.c:129
msgid ""
"You can temporarily disable this custom CSS by clicking on the “Pause” "
"button above."
msgstr ""
"S klikom na gumb »Premor« se začasno onemogoči izvajanje slogov CSS po meri."

#: gtk/inspector/css-editor.c:130
msgid "Changes are applied instantly and globally, for the whole application."
msgstr "Spremembe so uveljavljene takoj za vse gradnike seje programa."

#: gtk/inspector/css-editor.c:206
#, c-format
msgid "Saving CSS failed"
msgstr "Shranjevanje CSS je spodletelo"

#: gtk/inspector/css-editor.ui:30
msgid "Disable this custom CSS"
msgstr "Onemogoči uporabljen CSS po meri"

#: gtk/inspector/css-editor.ui:37
msgid "Save the current CSS"
msgstr "Shrani trenutni CSS"

#: gtk/inspector/css-node-tree.ui:28 tools/gtk-builder-tool-preview.c:178
#: tools/gtk-builder-tool-screenshot.c:358
msgid "ID"
msgstr "ID"

#: gtk/inspector/css-node-tree.ui:34
msgid "Style Classes"
msgstr "Razredi slogov"

#: gtk/inspector/css-node-tree.ui:64
msgid "CSS Property"
msgstr "Lastnosti CSS"

#: gtk/inspector/general.c:332 gtk/inspector/general.c:413
msgctxt "GL version"
msgid "None"
msgstr "Brez"

#: gtk/inspector/general.c:341
msgctxt "GL version"
msgid "Disabled"
msgstr "Onemogočeno"

#: gtk/inspector/general.c:342
msgctxt "GL vendor"
msgid "Disabled"
msgstr "Onemogočeno"

#: gtk/inspector/general.c:414
msgctxt "GL vendor"
msgid "None"
msgstr "Brez"

#: gtk/inspector/general.c:465
msgctxt "Vulkan device"
msgid "Disabled"
msgstr "Onemogočeno"

#: gtk/inspector/general.c:466 gtk/inspector/general.c:467
msgctxt "Vulkan version"
msgid "Disabled"
msgstr "Onemogočeno"

#: gtk/inspector/general.c:523
msgctxt "Vulkan device"
msgid "None"
msgstr "Neopredeljeno"

#: gtk/inspector/general.c:524 gtk/inspector/general.c:525
msgctxt "Vulkan version"
msgid "None"
msgstr "Neopredeljeno"

#: gtk/inspector/general.c:796
msgid "IM Context is hardcoded by GTK_IM_MODULE"
msgstr "Vsebina IM je določena z vrednostjo GTK_IM_MODULE"

#: gtk/inspector/general.ui:31
msgid "GTK Version"
msgstr "Različica GTK"

#: gtk/inspector/general.ui:57
msgid "GDK Backend"
msgstr "Ozadnji program GDK"

#: gtk/inspector/general.ui:83
msgid "GSK Renderer"
msgstr "Izrisovalnik GSK"

#: gtk/inspector/general.ui:109
msgid "Pango Fontmap"
msgstr "Pango Fontmap"

#: gtk/inspector/general.ui:135
msgid "Media Backend"
msgstr "Ozadnji predstavni program"

#: gtk/inspector/general.ui:161
msgid "Input Method"
msgstr "Vnosni način"

#: gtk/inspector/general.ui:198
msgid "Application ID"
msgstr "ID programa"

#: gtk/inspector/general.ui:224
msgid "Resource Path"
msgstr "Pot vira"

<<<<<<< HEAD
#: gtk/inspector/general.ui:261 gtk/ui/gtkplacesview.ui:67
=======
#: gtk/inspector/general.ui:268 gtk/ui/gtkplacesview.ui:67
>>>>>>> fef69881
msgid "Prefix"
msgstr "Predpona"

#: gtk/inspector/general.ui:460
msgid "Display"
msgstr "Prikaz"

#: gtk/inspector/general.ui:487
msgid "RGBA Visual"
msgstr "Vidni RGBA"

#: gtk/inspector/general.ui:513
msgid "Composited"
msgstr "Sestavljeno"

#: gtk/inspector/general.ui:559
msgid "GL Version"
msgstr "Različica GL"

#: gtk/inspector/general.ui:609
msgid "GL Vendor"
msgstr "Ponudnik GL"

#: gtk/inspector/general.ui:646
msgid "Vulkan Device"
msgstr "Naprava Vulkan"

#: gtk/inspector/general.ui:673
msgid "Vulkan API version"
msgstr "Različica vmesnika Vulkan API"

#: gtk/inspector/general.ui:700
msgid "Vulkan driver version"
msgstr "Različica gonilnika Vulkan"

#: gtk/inspector/menu.c:264
msgid "Unnamed section"
msgstr "Neimenovan odsek"

#: gtk/inspector/menu.ui:26
msgid "Label"
msgstr "Oznaka"

#: gtk/inspector/menu.ui:31 gtk/inspector/shortcuts.ui:23
msgid "Action"
msgstr "Dejanje"

#: gtk/inspector/menu.ui:36
msgid "Target"
msgstr "Cilj"

#: gtk/inspector/menu.ui:41
msgid "Icon"
msgstr "Ikona"

#: gtk/inspector/misc-info.ui:31
msgid "Address"
msgstr "Naslov"

<<<<<<< HEAD
#: gtk/inspector/misc-info.ui:57 gtk/inspector/prop-list.ui:35
=======
#: gtk/inspector/misc-info.ui:62 gtk/inspector/prop-list.ui:35
>>>>>>> fef69881
#: gtk/inspector/statistics.ui:36 gtk/ui/gtkfilechooserwidget.ui:339
msgid "Type"
msgstr "Vrsta"

#: gtk/inspector/misc-info.ui:82
msgid "Reference Count"
msgstr "Števec sklicev"

#: gtk/inspector/misc-info.ui:134
msgid "Direction"
msgstr "Usmerjenost"

#: gtk/inspector/misc-info.ui:160
msgid "Buildable ID"
msgstr "Izgradljiv ID"

#: gtk/inspector/misc-info.ui:186
msgid "Mnemonic Label"
msgstr "Oznaka pomagala"

#: gtk/inspector/misc-info.ui:211
msgid "Request Mode"
msgstr "Način zahteve"

#: gtk/inspector/misc-info.ui:236
msgid "Measure map"
msgstr "Shema merila"

#: gtk/inspector/misc-info.ui:297
msgid "Allocation"
msgstr "Dodelitev"

#: gtk/inspector/misc-info.ui:322
msgid "Baseline"
msgstr "Osnovnica besedila"

#: gtk/inspector/misc-info.ui:347
msgid "Surface"
msgstr "Površina"

<<<<<<< HEAD
#: gtk/inspector/misc-info.ui:366 gtk/inspector/misc-info.ui:401
#: gtk/inspector/misc-info.ui:436 gtk/inspector/prop-editor.c:1150
=======
#: gtk/inspector/misc-info.ui:415 gtk/inspector/misc-info.ui:454
#: gtk/inspector/misc-info.ui:493 gtk/inspector/prop-editor.c:1150
>>>>>>> fef69881
#: gtk/inspector/prop-editor.c:1533 gtk/inspector/window.ui:396
msgid "Properties"
msgstr "Lastnosti"

#: gtk/inspector/misc-info.ui:382
msgid "Renderer"
msgstr "Izrisovalnik"

#: gtk/inspector/misc-info.ui:417
msgid "Frame Clock"
msgstr "Okvir ure"

#: gtk/inspector/misc-info.ui:452
msgid "Tick Callback"
msgstr "Označi povratni sklic"

#: gtk/inspector/misc-info.ui:478
msgid "Frame Count"
msgstr "Števec sličic"

#: gtk/inspector/misc-info.ui:503
msgid "Frame Rate"
msgstr "Hitrost sličic"

#: gtk/inspector/misc-info.ui:528
msgid "Mapped"
msgstr "Preslikano"

#: gtk/inspector/misc-info.ui:554
msgid "Realized"
msgstr "Realizirano"

#: gtk/inspector/misc-info.ui:580
msgid "Is Toplevel"
msgstr "Je vrhnja raven"

#: gtk/inspector/misc-info.ui:606
msgid "Child Visible"
msgstr "Viden kazalec"

#: gtk/inspector/prop-editor.c:702
#, c-format
msgid "Pointer: %p"
msgstr "Tiskalnik: %p"

#. Translators: %s is a type name, for example
#. * GtkPropertyExpression with value \"2.5\"
#.
#: gtk/inspector/prop-editor.c:824
#, c-format
msgid "%s with value \"%s\""
msgstr "%s z vrednostjo \"%s\""

#. Translators: Both %s are type names, for example
#. * GtkPropertyExpression with type GObject
#.
#: gtk/inspector/prop-editor.c:835
#, c-format
msgid "%s with type %s"
msgstr "%s z vrsto %s"

#. Translators: Both %s are type names, for example
#. * GtkObjectExpression for GtkStringObject 0x23456789
#.
#: gtk/inspector/prop-editor.c:848
#, c-format
msgid "%s for %s %p"
msgstr "%s za %s %p"

#. Translators: Both %s are type names, for example
#. * GtkPropertyExpression with value type: gchararray
#.
#: gtk/inspector/prop-editor.c:878
#, c-format
msgid "%s with value type %s"
msgstr "%s z vrsto vrednosti %s"

#: gtk/inspector/prop-editor.c:1227
#, c-format
msgid "Uneditable property type: %s"
msgstr "Neuredljiva vrsta lastnosti: %s"

#: gtk/inspector/prop-editor.c:1385
msgctxt "column number"
msgid "None"
msgstr "Brez"

#: gtk/inspector/prop-editor.c:1422
msgid "Attribute:"
msgstr "Atribut:"

#: gtk/inspector/prop-editor.c:1425
msgid "Model"
msgstr "Model"

#: gtk/inspector/prop-editor.c:1430
msgid "Column:"
msgstr "Stolpec:"

#. Translators: %s is a type name, for example
#. * Action from 0x2345678 (GtkApplicationWindow)
#.
#: gtk/inspector/prop-editor.c:1529
#, c-format
msgid "Action from: %p (%s)"
msgstr "Dejanje: %p (%s)"

#: gtk/inspector/prop-editor.c:1584
msgid "Reset"
msgstr "Ponastavi"

#: gtk/inspector/prop-editor.c:1592
msgctxt "GtkSettings source"
msgid "Default"
msgstr "Privzeto"

#: gtk/inspector/prop-editor.c:1595
msgctxt "GtkSettings source"
msgid "Theme"
msgstr "Tema"

#: gtk/inspector/prop-editor.c:1598
msgctxt "GtkSettings source"
msgid "XSettings"
msgstr "Nastavitve XSettings"

#: gtk/inspector/prop-editor.c:1602
msgctxt "GtkSettings source"
msgid "Application"
msgstr "Program"

#: gtk/inspector/prop-editor.c:1605
msgctxt "GtkSettings source"
msgid "Unknown"
msgstr "Neznano"

#: gtk/inspector/prop-editor.c:1608
msgid "Source:"
msgstr "Vir:"

#: gtk/inspector/prop-list.ui:46
msgid "Defined At"
msgstr "Določeno pri"

#: gtk/inspector/recorder.c:1865
#, c-format
msgid "Saving RenderNode failed"
msgstr "Shranjevanje izrisovanja vozlišča je spodletelo"

#: gtk/inspector/recorder.ui:20
msgid "Record frames"
msgstr "Snemanje sličic"

#: gtk/inspector/recorder.ui:27
msgid "Clear recorded frames"
msgstr "Počisti posnete sličice"

#: gtk/inspector/recorder.ui:34
msgid "Add debug nodes"
msgstr "Dodaj razhroščevalna vozlišča"

#: gtk/inspector/recorder.ui:42
msgid "Highlight event sequences"
msgstr "Poudari zaporedja dogodkov"

#: gtk/inspector/recorder.ui:51
msgid "Use a dark background"
msgstr "Uporabi temno ozadje"

#: gtk/inspector/recorder.ui:59
msgid "Save selected node"
msgstr "Shrani izbrano vozlišče"

#: gtk/inspector/recorder.ui:67
msgid "Copy to clipboard"
msgstr "Kopiraj v odložišče"

#: gtk/inspector/recorder.ui:144 gtk/inspector/recorder.ui:187
msgid "Property"
msgstr "Lastnosti"

#: gtk/inspector/resource-list.ui:59
msgid "Path"
msgstr "Pot"

#: gtk/inspector/resource-list.ui:71
msgid "Count"
msgstr "Števec"

#: gtk/inspector/resource-list.ui:82 gtk/ui/gtkfilechooserwidget.ui:292
#: gtk/ui/gtkfontchooserwidget.ui:204 gtk/ui/gtkfontchooserwidget.ui:351
msgid "Size"
msgstr "Velikost"

#: gtk/inspector/resource-list.ui:121
msgid "Name:"
msgstr "Ime:"

#: gtk/inspector/resource-list.ui:143
msgid "Type:"
msgstr "Vrsta:"

#: gtk/inspector/resource-list.ui:164
msgid "Size:"
msgstr "Velikost:"

#: gtk/inspector/shortcuts.ui:17
msgid "Trigger"
msgstr "Sprožilec"

#: gtk/inspector/size-groups.c:225
msgctxt "sizegroup mode"
msgid "None"
msgstr "Brez"

#: gtk/inspector/size-groups.c:226
msgctxt "sizegroup mode"
msgid "Horizontal"
msgstr "Vodoravno"

#: gtk/inspector/size-groups.c:227
msgctxt "sizegroup mode"
msgid "Vertical"
msgstr "Navpično"

#: gtk/inspector/size-groups.c:228
msgctxt "sizegroup mode"
msgid "Both"
msgstr "Oboje"

#: gtk/inspector/size-groups.c:240
msgid "Mode"
msgstr "Način"

#: gtk/inspector/statistics.c:814
msgid "GLib must be configured with -Dbuildtype=debug"
msgstr ""
"Knjižnica GLib mora biti nastavljena z uporabo zastavice --Dbuildtype=debug"

#: gtk/inspector/statistics.ui:41
msgid "Self 1"
msgstr "Lastno 1"

#: gtk/inspector/statistics.ui:46
msgid "Cumulative 1"
msgstr "Združevano 1"

#: gtk/inspector/statistics.ui:51
msgid "Self 2"
msgstr "Lastno 2"

#: gtk/inspector/statistics.ui:56
msgid "Cumulative 2"
msgstr "Združevano 2"

#: gtk/inspector/statistics.ui:61
msgid "Self"
msgstr "Lastno"

#: gtk/inspector/statistics.ui:66
msgid "Cumulative"
msgstr "Združevano"

#: gtk/inspector/statistics.ui:88
msgid "Enable statistics with GOBJECT_DEBUG=instance-count"
msgstr "Omogoči statistiko z GOBJECT_DEBUG=instance-count"

#: gtk/inspector/strv-editor.c:83
#, c-format
msgid "Remove %s"
msgstr "Odstrani %s"

#: gtk/inspector/strv-editor.c:115
msgid "Add"
msgstr "Dodaj"

#: gtk/inspector/tree-data.ui:10
msgid "Show data"
msgstr "Pokaži podatke"

#: gtk/inspector/type-info.ui:14
msgid "Hierarchy"
msgstr "Hierarhija"

#: gtk/inspector/type-info.ui:35
msgid "Implements"
msgstr "Vgradnje"

#: gtk/inspector/visual.c:603 gtk/inspector/visual.c:622
msgid "Theme is hardcoded by GTK_THEME"
msgstr "Tema je vključena v privzeto temo GTK_THEME"

#: gtk/inspector/visual.c:871
msgid "Backend does not support window scaling"
msgstr "Ozadnji program ne podpira prilagajanja velikosti okna"

#: gtk/inspector/visual.ui:34
msgid "GTK Theme"
msgstr "Tema Gtk"

#: gtk/inspector/visual.ui:58
msgid "Dark Variant"
msgstr "Temna različica"

#: gtk/inspector/visual.ui:83
msgid "Cursor Theme"
msgstr "Tema kazalke"

#: gtk/inspector/visual.ui:108
msgid "Cursor Size"
msgstr "Velikost kazalca"

#: gtk/inspector/visual.ui:144
msgid "Icon Theme"
msgstr "Tema ikon"

#: gtk/inspector/visual.ui:194
msgid "Font Scale"
msgstr "Merilo pisave"

#: gtk/inspector/visual.ui:239
msgid "Text Direction"
msgstr "Usmerjenost besedila"

#: gtk/inspector/visual.ui:254
msgid "Left-to-Right"
msgstr "Z leve proti desni"

#: gtk/inspector/visual.ui:255
msgid "Right-to-Left"
msgstr "Z desne proti levi"

#: gtk/inspector/visual.ui:273
msgid "Window Scaling"
msgstr "Prilagajanje okna"

#: gtk/inspector/visual.ui:306
msgid "Animations"
msgstr "Animacije"

#: gtk/inspector/visual.ui:331
msgid "Slowdown"
msgstr "Upočasni"

#: gtk/inspector/visual.ui:385
msgid "Show fps overlay"
msgstr "Pokaži plast hitrosti sličic"

#: gtk/inspector/visual.ui:410
msgid "Show Graphic Updates"
msgstr "Pokaži grafične posodobitve"

#: gtk/inspector/visual.ui:435
msgid "Show Fallback Rendering"
msgstr "Pokaži povratno izrisovanje"

#: gtk/inspector/visual.ui:460
msgid "Show Baselines"
msgstr "Pokaži črte vrstic"

#: gtk/inspector/visual.ui:488
msgid "Show Layout Borders"
msgstr "Pokaži razporeditev okvirjev"

#: gtk/inspector/visual.ui:545
msgid "CSS Padding"
msgstr "Blazinjenje CSS"

#: gtk/inspector/visual.ui:555
msgid "CSS Border"
msgstr "Obroba CSS"

#: gtk/inspector/visual.ui:565
msgid "CSS Margin"
msgstr "Rob CSS"

#: gtk/inspector/visual.ui:575
msgid "Widget Margin"
msgstr "Robovi gradnika"

#: gtk/inspector/visual.ui:610
msgid "Show Focus"
msgstr "Pokaži žarišče"

#: gtk/inspector/visual.ui:645
msgid "Simulate Touchscreen"
msgstr "Simuliraj zaslon na dotik"

#: gtk/inspector/visual.ui:676
msgid "Inspect Inspector"
msgstr "Preuči inšpektorja"

#: gtk/inspector/window.ui:27
msgid "Select an Object"
msgstr "Izbor predmeta"

#: gtk/inspector/window.ui:42 gtk/inspector/window.ui:107
msgid "Show Details"
msgstr "Pokaži podrobnosti"

#: gtk/inspector/window.ui:57
msgid "Show all Objects"
msgstr "Pokaži vse predmete"

#: gtk/inspector/window.ui:121
msgid "Show all Resources"
msgstr "Pokaži vse vire"

#: gtk/inspector/window.ui:147
msgid "Collect Statistics"
msgstr "Zbiranje statistike"

#: gtk/inspector/window.ui:199
msgid "Objects"
msgstr "Predmeti"

#: gtk/inspector/window.ui:231
msgid "Toggle Sidebar"
msgstr "Preklopi stransko okno"

#: gtk/inspector/window.ui:253
msgid "Refresh action state"
msgstr "Osveži stanje dejanja"

#: gtk/inspector/window.ui:327
msgid "Previous object"
msgstr "Predhodni predmet"

#: gtk/inspector/window.ui:334
msgid "Child object"
msgstr "Podrejeni predmet"

#: gtk/inspector/window.ui:341
msgid "Previous sibling"
msgstr "Predhodni podrejeni predmet"

#: gtk/inspector/window.ui:347
msgid "List Position"
msgstr "Položaj seznama"

#: gtk/inspector/window.ui:356
msgid "Next sibling"
msgstr "Naslednji podrejeni predmet"

#: gtk/inspector/window.ui:386
msgid "Miscellaneous"
msgstr "Razno"

#: gtk/inspector/window.ui:407 gtk/ui/gtkprintunixdialog.ui:390
msgid "Layout"
msgstr "Razporeditev"

#: gtk/inspector/window.ui:418
msgid "CSS Nodes"
msgstr "Vozlišča CSS"

#: gtk/inspector/window.ui:429
msgid "Size Groups"
msgstr "Velikostne skupine"

#: gtk/inspector/window.ui:438 gtk/inspector/window.ui:447
msgid "Data"
msgstr "Podatki"

#: gtk/inspector/window.ui:457
msgid "Actions"
msgstr "Dejanja"

#: gtk/inspector/window.ui:468
msgid "Menu"
msgstr "Meni"

#: gtk/inspector/window.ui:477
msgid "Controllers"
msgstr "Nadzorniki"

#: gtk/inspector/window.ui:487
msgid "Magnifier"
msgstr "Povečevalo"

#: gtk/inspector/window.ui:508
msgid "Accessibility"
msgstr "Dostopnost"

#: gtk/inspector/window.ui:532
msgid "Global"
msgstr "Splošno"

#: gtk/inspector/window.ui:545
msgid "Information"
msgstr "Podrobnosti"

#: gtk/inspector/window.ui:554
msgid "Settings"
msgstr "Nastavitve"

#: gtk/inspector/window.ui:563
msgid "Resources"
msgstr "Viri"

#: gtk/inspector/window.ui:584
msgid "Statistics"
msgstr "Statistika"

#: gtk/inspector/window.ui:595
msgid "Logging"
msgstr "Beleženje"

#: gtk/inspector/window.ui:610
msgid "CSS"
msgstr "CSS"

#: gtk/inspector/window.ui:619
msgid "Recorder"
msgstr "Snemalnik"

#: gtk/open-type-layout.h:14
msgctxt "OpenType layout"
msgid "Access All Alternates"
msgstr "Dostop do vseh alternativnih variacij znakov"

#: gtk/open-type-layout.h:15
msgctxt "OpenType layout"
msgid "Above-base Forms"
msgstr "Oblike nad osnovnico"

#: gtk/open-type-layout.h:16
msgctxt "OpenType layout"
msgid "Above-base Mark Positioning"
msgstr "Oblike označne postavitve nad osnovnico"

#: gtk/open-type-layout.h:17
msgctxt "OpenType layout"
msgid "Above-base Substitutions"
msgstr "Zamenjave ligature nad osnovnico"

#: gtk/open-type-layout.h:18
msgctxt "OpenType layout"
msgid "Alternative Fractions"
msgstr "Pokončni ulomki"

#: gtk/open-type-layout.h:19
msgctxt "OpenType layout"
msgid "Akhands"
msgstr "Zamenjave zaporedja znakov Akhandi"

#: gtk/open-type-layout.h:20
msgctxt "OpenType layout"
msgid "Below-base Forms"
msgstr "Oblike pod osnovnico"

#: gtk/open-type-layout.h:21
msgctxt "OpenType layout"
msgid "Below-base Mark Positioning"
msgstr "Oblike označne postavitve pod osnovnico"

#: gtk/open-type-layout.h:22
msgctxt "OpenType layout"
msgid "Below-base Substitutions"
msgstr "Zamenjave ligature pod osnovnico"

#: gtk/open-type-layout.h:23
msgctxt "OpenType layout"
msgid "Contextual Alternates"
msgstr "Vsebinske zamenjave znakov"

#: gtk/open-type-layout.h:24
msgctxt "OpenType layout"
msgid "Case-Sensitive Forms"
msgstr "Prilagoditve za velike črke"

#: gtk/open-type-layout.h:25
msgctxt "OpenType layout"
msgid "Glyph Composition / Decomposition"
msgstr "Sestavljivi / Razstavljivi znaki"

#: gtk/open-type-layout.h:26
msgctxt "OpenType layout"
msgid "Conjunct Form After Ro"
msgstr "Združene oblike za znakom Ro"

#: gtk/open-type-layout.h:27
msgctxt "OpenType layout"
msgid "Conjunct Forms"
msgstr "Konjugirane oblike"

#: gtk/open-type-layout.h:28
msgctxt "OpenType layout"
msgid "Contextual Ligatures"
msgstr "Vsebinske ligature"

#: gtk/open-type-layout.h:29
msgctxt "OpenType layout"
msgid "Centered CJK Punctuation"
msgstr "Sredinjeni ločilni znaki CJK"

#: gtk/open-type-layout.h:30
msgctxt "OpenType layout"
msgid "Capital Spacing"
msgstr "Razmične velike črke"

#: gtk/open-type-layout.h:31
msgctxt "OpenType layout"
msgid "Contextual Swash"
msgstr "Znakovni prelivi"

#: gtk/open-type-layout.h:32
msgctxt "OpenType layout"
msgid "Cursive Positioning"
msgstr "Položajno prilagajanje kurzive"

#: gtk/open-type-layout.h:33
msgctxt "OpenType layout"
msgid "Petite Capitals From Capitals"
msgstr "Male velike črke iz velikih črk"

#: gtk/open-type-layout.h:34
msgctxt "OpenType layout"
msgid "Small Capitals From Capitals"
msgstr "Male velike črke"

#: gtk/open-type-layout.h:35
msgctxt "OpenType layout"
msgid "Distances"
msgstr "Razdalje"

#: gtk/open-type-layout.h:36
msgctxt "OpenType layout"
msgid "Discretionary Ligatures"
msgstr "Diskretne ligature"

#: gtk/open-type-layout.h:37
msgctxt "OpenType layout"
msgid "Denominators"
msgstr "Denominatorji"

#: gtk/open-type-layout.h:38
msgctxt "OpenType layout"
msgid "Dotless Forms"
msgstr "Ne-točkovne oblike"

#: gtk/open-type-layout.h:39
msgctxt "OpenType layout"
msgid "Expert Forms"
msgstr "Napredne oblike"

#: gtk/open-type-layout.h:40
msgctxt "OpenType layout"
msgid "Final Glyph on Line Alternates"
msgstr "Končni znaki vrstic"

#: gtk/open-type-layout.h:41
msgctxt "OpenType layout"
msgid "Terminal Forms #2"
msgstr "Končne oblike 2"

#: gtk/open-type-layout.h:42
msgctxt "OpenType layout"
msgid "Terminal Forms #3"
msgstr "Končne oblike 3"

#: gtk/open-type-layout.h:43
msgctxt "OpenType layout"
msgid "Terminal Forms"
msgstr "Končne oblike"

#: gtk/open-type-layout.h:44
msgctxt "OpenType layout"
msgid "Flattened accent forms"
msgstr "Ploske oblike preglasov"

#: gtk/open-type-layout.h:45
msgctxt "OpenType layout"
msgid "Fractions"
msgstr "Ulomki"

#: gtk/open-type-layout.h:46
msgctxt "OpenType layout"
msgid "Full Widths"
msgstr "Polne širine"

#: gtk/open-type-layout.h:47
msgctxt "OpenType layout"
msgid "Half Forms"
msgstr "Polovične oblike"

#: gtk/open-type-layout.h:48
msgctxt "OpenType layout"
msgid "Halant Forms"
msgstr "Oblike Halant"

#: gtk/open-type-layout.h:49
msgctxt "OpenType layout"
msgid "Alternate Half Widths"
msgstr "Nadomestne polovične širine"

#: gtk/open-type-layout.h:50
msgctxt "OpenType layout"
msgid "Historical Forms"
msgstr "Zgodovinski znaki"

#: gtk/open-type-layout.h:51
msgctxt "OpenType layout"
msgid "Horizontal Kana Alternates"
msgstr "Dodatni vodoravni znaki Kana"

#: gtk/open-type-layout.h:52
msgctxt "OpenType layout"
msgid "Historical Ligatures"
msgstr "Zgodovinske ligature"

#: gtk/open-type-layout.h:53
msgctxt "OpenType layout"
msgid "Hangul"
msgstr "Hangulska"

#: gtk/open-type-layout.h:54
msgctxt "OpenType layout"
msgid "Hojo Kanji Forms"
msgstr "Oblike Hojo Kanji"

#: gtk/open-type-layout.h:55
msgctxt "OpenType layout"
msgid "Half Widths"
msgstr "Polovične širine"

#: gtk/open-type-layout.h:56
msgctxt "OpenType layout"
msgid "Initial Forms"
msgstr "Začetne oblike"

#: gtk/open-type-layout.h:57
msgctxt "OpenType layout"
msgid "Isolated Forms"
msgstr "Izolirane oblike"

#: gtk/open-type-layout.h:58
msgctxt "OpenType layout"
msgid "Italics"
msgstr "Ležeče pisave"

#: gtk/open-type-layout.h:59
msgctxt "OpenType layout"
msgid "Justification Alternates"
msgstr "Poravnalne oblike"

#: gtk/open-type-layout.h:60
msgctxt "OpenType layout"
msgid "JIS78 Forms"
msgstr "Oblike JIS78"

#: gtk/open-type-layout.h:61
msgctxt "OpenType layout"
msgid "JIS83 Forms"
msgstr "Oblike JIS83"

#: gtk/open-type-layout.h:62
msgctxt "OpenType layout"
msgid "JIS90 Forms"
msgstr "Oblike JIS90"

#: gtk/open-type-layout.h:63
msgctxt "OpenType layout"
msgid "JIS2004 Forms"
msgstr "Oblike JIS2004"

#: gtk/open-type-layout.h:64
msgctxt "OpenType layout"
msgid "Kerning"
msgstr "Spodsekavanje"

#: gtk/open-type-layout.h:65
msgctxt "OpenType layout"
msgid "Left Bounds"
msgstr "Leve meje"

#: gtk/open-type-layout.h:66
msgctxt "OpenType layout"
msgid "Standard Ligatures"
msgstr "Običajne ligature"

#: gtk/open-type-layout.h:67
msgctxt "OpenType layout"
msgid "Leading Jamo Forms"
msgstr "Glavne oblike Jamo"

#: gtk/open-type-layout.h:68
msgctxt "OpenType layout"
msgid "Lining Figures"
msgstr "Črtni znaki"

#: gtk/open-type-layout.h:69
msgctxt "OpenType layout"
msgid "Localized Forms"
msgstr "Jezikovno prilagojene oblike"

#: gtk/open-type-layout.h:70
msgctxt "OpenType layout"
msgid "Left-to-right alternates"
msgstr "Različice za zapis z leve proti desni"

#: gtk/open-type-layout.h:71
msgctxt "OpenType layout"
msgid "Left-to-right mirrored forms"
msgstr "Zrcaljene oblike z leve proti desni"

#: gtk/open-type-layout.h:72
msgctxt "OpenType layout"
msgid "Mark Positioning"
msgstr "Označne postavitve"

#: gtk/open-type-layout.h:73
msgctxt "OpenType layout"
msgid "Medial Forms #2"
msgstr "Sredinske oblike 2"

#: gtk/open-type-layout.h:74
msgctxt "OpenType layout"
msgid "Medial Forms"
msgstr "Sredinske oblike"

#: gtk/open-type-layout.h:75
msgctxt "OpenType layout"
msgid "Mathematical Greek"
msgstr "Grški matematični znaki"

#: gtk/open-type-layout.h:76
msgctxt "OpenType layout"
msgid "Mark to Mark Positioning"
msgstr "Označne postavitve"

#: gtk/open-type-layout.h:77
msgctxt "OpenType layout"
msgid "Mark Positioning via Substitution"
msgstr "Oblike označne postavitve z zamenjavo"

#: gtk/open-type-layout.h:78
msgctxt "OpenType layout"
msgid "Alternate Annotation Forms"
msgstr "Izmenjujoče anotacijske oblike"

#: gtk/open-type-layout.h:79
msgctxt "OpenType layout"
msgid "NLC Kanji Forms"
msgstr "Oblike NLC Kanji"

#: gtk/open-type-layout.h:80
msgctxt "OpenType layout"
msgid "Nukta Forms"
msgstr "Oblike nukta"

#: gtk/open-type-layout.h:81
msgctxt "OpenType layout"
msgid "Numerators"
msgstr "Numeratorji"

#: gtk/open-type-layout.h:82
msgctxt "OpenType layout"
msgid "Oldstyle Figures"
msgstr "Staroslogovni znaki"

#: gtk/open-type-layout.h:83
msgctxt "OpenType layout"
msgid "Optical Bounds"
msgstr "Optične meje"

#: gtk/open-type-layout.h:84
msgctxt "OpenType layout"
msgid "Ordinals"
msgstr "Ordinalni znaki"

#: gtk/open-type-layout.h:85
msgctxt "OpenType layout"
msgid "Ornaments"
msgstr "Ornamenti"

#: gtk/open-type-layout.h:86
msgctxt "OpenType layout"
msgid "Proportional Alternate Widths"
msgstr "Proporcionalne nadomestne širine"

#: gtk/open-type-layout.h:87
msgctxt "OpenType layout"
msgid "Petite Capitals"
msgstr "Male velike črke"

#: gtk/open-type-layout.h:88
msgctxt "OpenType layout"
msgid "Proportional Kana"
msgstr "Sorazmerna Kana"

#: gtk/open-type-layout.h:89
msgctxt "OpenType layout"
msgid "Proportional Figures"
msgstr "Sorazmerne sličice"

#: gtk/open-type-layout.h:90
msgctxt "OpenType layout"
msgid "Pre-Base Forms"
msgstr "Oblike pred osnovnico"

#: gtk/open-type-layout.h:91
msgctxt "OpenType layout"
msgid "Pre-base Substitutions"
msgstr "Zamenjave ligature pred osnovnico"

#: gtk/open-type-layout.h:92
msgctxt "OpenType layout"
msgid "Post-base Forms"
msgstr "Oblike za osnovnico"

#: gtk/open-type-layout.h:93
msgctxt "OpenType layout"
msgid "Post-base Substitutions"
msgstr "Zamenjave ligature za osnovnico"

#: gtk/open-type-layout.h:94
msgctxt "OpenType layout"
msgid "Proportional Widths"
msgstr "Sorazmerna širina"

#: gtk/open-type-layout.h:95
msgctxt "OpenType layout"
msgid "Quarter Widths"
msgstr "Četrtinske širine"

#: gtk/open-type-layout.h:96
msgctxt "OpenType layout"
msgid "Randomize"
msgstr "Naključno"

#: gtk/open-type-layout.h:97
msgctxt "OpenType layout"
msgid "Required Contextual Alternates"
msgstr "Zahtevane vsebinske zamenjave"

#: gtk/open-type-layout.h:98
msgctxt "OpenType layout"
msgid "Rakar Forms"
msgstr "Oblike Rakar"

#: gtk/open-type-layout.h:99
msgctxt "OpenType layout"
msgid "Required Ligatures"
msgstr "Zahtevane ligature"

#: gtk/open-type-layout.h:100
msgctxt "OpenType layout"
msgid "Reph Forms"
msgstr "Oblike Reph"

#: gtk/open-type-layout.h:101
msgctxt "OpenType layout"
msgid "Right Bounds"
msgstr "Desne meje"

#: gtk/open-type-layout.h:102
msgctxt "OpenType layout"
msgid "Right-to-left alternates"
msgstr "Različice za zapis z desne proti levi"

#: gtk/open-type-layout.h:103
msgctxt "OpenType layout"
msgid "Right-to-left mirrored forms"
msgstr "Zrcaljene oblike z desne proti levi"

#: gtk/open-type-layout.h:104
msgctxt "OpenType layout"
msgid "Ruby Notation Forms"
msgstr "Notacijske oblike Ruby"

#: gtk/open-type-layout.h:105
msgctxt "OpenType layout"
msgid "Required Variation Alternates"
msgstr "Zahtevani variacijski znaki"

#: gtk/open-type-layout.h:106
msgctxt "OpenType layout"
msgid "Stylistic Alternates"
msgstr "Slogovne različice"

#: gtk/open-type-layout.h:107
msgctxt "OpenType layout"
msgid "Scientific Inferiors"
msgstr "Znanstveni  zapisi"

#: gtk/open-type-layout.h:108
msgctxt "OpenType layout"
msgid "Optical size"
msgstr "Optična velikost"

#: gtk/open-type-layout.h:109
msgctxt "OpenType layout"
msgid "Small Capitals"
msgstr "Male velike črke"

#: gtk/open-type-layout.h:110
msgctxt "OpenType layout"
msgid "Simplified Forms"
msgstr "Poenostavljene oblike"

#: gtk/open-type-layout.h:111
msgctxt "OpenType layout"
msgid "Math script style alternates"
msgstr "RLM oznaka z _desne proti levi"

#: gtk/open-type-layout.h:112
msgctxt "OpenType layout"
msgid "Stretching Glyph Decomposition"
msgstr "Raztegljivi razstavljivi znaki"

#: gtk/open-type-layout.h:113
msgctxt "OpenType layout"
msgid "Subscript"
msgstr "Podpisano"

#: gtk/open-type-layout.h:114
msgctxt "OpenType layout"
msgid "Superscript"
msgstr "Nadpisano"

#: gtk/open-type-layout.h:115
msgctxt "OpenType layout"
msgid "Swash"
msgstr "Znakovni prelivi"

#: gtk/open-type-layout.h:116
msgctxt "OpenType layout"
msgid "Titling"
msgstr "Naslavljanje"

#: gtk/open-type-layout.h:117
msgctxt "OpenType layout"
msgid "Trailing Jamo Forms"
msgstr "Podporne oblike Jamo"

#: gtk/open-type-layout.h:118
msgctxt "OpenType layout"
msgid "Traditional Name Forms"
msgstr "Tradicionalne imenske oblike"

#: gtk/open-type-layout.h:119
msgctxt "OpenType layout"
msgid "Tabular Figures"
msgstr "Tabularne oblike"

#: gtk/open-type-layout.h:120
msgctxt "OpenType layout"
msgid "Traditional Forms"
msgstr "Tradicionalne oblike"

#: gtk/open-type-layout.h:121
msgctxt "OpenType layout"
msgid "Third Widths"
msgstr "Tretjinske širine"

#: gtk/open-type-layout.h:122
msgctxt "OpenType layout"
msgid "Unicase"
msgstr "Unicase"

#: gtk/open-type-layout.h:123
msgctxt "OpenType layout"
msgid "Alternate Vertical Metrics"
msgstr "Metrično razmerje"

#: gtk/open-type-layout.h:124
msgctxt "OpenType layout"
msgid "Vattu Variants"
msgstr "Izpeljanke Vattu"

#: gtk/open-type-layout.h:125
msgctxt "OpenType layout"
msgid "Vertical Writing"
msgstr "Navpično pisanje"

#: gtk/open-type-layout.h:126
msgctxt "OpenType layout"
msgid "Alternate Vertical Half Metrics"
msgstr "Nadomestne širine za navpično pisanje"

#: gtk/open-type-layout.h:127
msgctxt "OpenType layout"
msgid "Vowel Jamo Forms"
msgstr "Samoglasniške oblike Jamo"

#: gtk/open-type-layout.h:128
msgctxt "OpenType layout"
msgid "Vertical Kana Alternates"
msgstr "Dodatni navpični znaki Kana"

#: gtk/open-type-layout.h:129
msgctxt "OpenType layout"
msgid "Vertical Kerning"
msgstr "Navpično spodsekavanje"

#: gtk/open-type-layout.h:130
msgctxt "OpenType layout"
msgid "Proportional Alternate Vertical Metrics"
msgstr "Proporcionalne nadomestne širine za navpično pisanje"

#: gtk/open-type-layout.h:131
msgctxt "OpenType layout"
msgid "Vertical Alternates and Rotation"
msgstr "Pretvorbe znakov za navpično pisanje"

#: gtk/open-type-layout.h:132
msgctxt "OpenType layout"
msgid "Vertical Alternates for Rotation"
msgstr "Zamenjave za navpično pisanje"

#: gtk/open-type-layout.h:133
msgctxt "OpenType layout"
msgid "Slashed Zero"
msgstr "Prečrtana ničla"

#: gtk/paper_names_offsets.c:4
msgctxt "paper size"
msgid "asme_f"
msgstr "asme_f"

#: gtk/paper_names_offsets.c:5
msgctxt "paper size"
msgid "A0×2"
msgstr "A0×2"

#: gtk/paper_names_offsets.c:6
msgctxt "paper size"
msgid "A0"
msgstr "A0"

#: gtk/paper_names_offsets.c:7
msgctxt "paper size"
msgid "A0×3"
msgstr "A0×3"

#: gtk/paper_names_offsets.c:8
msgctxt "paper size"
msgid "A1"
msgstr "A1"

#: gtk/paper_names_offsets.c:9
msgctxt "paper size"
msgid "A10"
msgstr "A10"

#: gtk/paper_names_offsets.c:10
msgctxt "paper size"
msgid "A1×3"
msgstr "A1×3"

#: gtk/paper_names_offsets.c:11
msgctxt "paper size"
msgid "A1×4"
msgstr "A1×4"

#: gtk/paper_names_offsets.c:12
msgctxt "paper size"
msgid "A2"
msgstr "A2"

#: gtk/paper_names_offsets.c:13
msgctxt "paper size"
msgid "A2×3"
msgstr "A2×3"

#: gtk/paper_names_offsets.c:14
msgctxt "paper size"
msgid "A2×4"
msgstr "A2×4"

#: gtk/paper_names_offsets.c:15
msgctxt "paper size"
msgid "A2×5"
msgstr "A2×5"

#: gtk/paper_names_offsets.c:16
msgctxt "paper size"
msgid "A3"
msgstr "A3"

#: gtk/paper_names_offsets.c:17
msgctxt "paper size"
msgid "A3 Extra"
msgstr "A3 Extra"

#: gtk/paper_names_offsets.c:18
msgctxt "paper size"
msgid "A3×3"
msgstr "A3×3"

#: gtk/paper_names_offsets.c:19
msgctxt "paper size"
msgid "A3×4"
msgstr "A3×4"

#: gtk/paper_names_offsets.c:20
msgctxt "paper size"
msgid "A3×5"
msgstr "A3×5"

#: gtk/paper_names_offsets.c:21
msgctxt "paper size"
msgid "A3×6"
msgstr "A3×6"

#: gtk/paper_names_offsets.c:22
msgctxt "paper size"
msgid "A3×7"
msgstr "A3×7"

#: gtk/paper_names_offsets.c:23
msgctxt "paper size"
msgid "A4"
msgstr "A4"

#: gtk/paper_names_offsets.c:24
msgctxt "paper size"
msgid "A4 Extra"
msgstr "A4 Extra"

#: gtk/paper_names_offsets.c:25
msgctxt "paper size"
msgid "A4 Tab"
msgstr "A4 Tab"

#: gtk/paper_names_offsets.c:26
msgctxt "paper size"
msgid "A4×3"
msgstr "A4×3"

#: gtk/paper_names_offsets.c:27
msgctxt "paper size"
msgid "A4×4"
msgstr "A4×4"

#: gtk/paper_names_offsets.c:28
msgctxt "paper size"
msgid "A4×5"
msgstr "A4×5"

#: gtk/paper_names_offsets.c:29
msgctxt "paper size"
msgid "A4×6"
msgstr "A4×6"

#: gtk/paper_names_offsets.c:30
msgctxt "paper size"
msgid "A4×7"
msgstr "A4×7"

#: gtk/paper_names_offsets.c:31
msgctxt "paper size"
msgid "A4×8"
msgstr "A4×8"

#: gtk/paper_names_offsets.c:32
msgctxt "paper size"
msgid "A4×9"
msgstr "A4×9"

#: gtk/paper_names_offsets.c:33
msgctxt "paper size"
msgid "A5"
msgstr "A5"

#: gtk/paper_names_offsets.c:34
msgctxt "paper size"
msgid "A5 Extra"
msgstr "A5 Extra"

#: gtk/paper_names_offsets.c:35
msgctxt "paper size"
msgid "A6"
msgstr "A6"

#: gtk/paper_names_offsets.c:36
msgctxt "paper size"
msgid "A7"
msgstr "A7"

#: gtk/paper_names_offsets.c:37
msgctxt "paper size"
msgid "A8"
msgstr "A8"

#: gtk/paper_names_offsets.c:38
msgctxt "paper size"
msgid "A9"
msgstr "A9"

#: gtk/paper_names_offsets.c:39
msgctxt "paper size"
msgid "B0"
msgstr "B0"

#: gtk/paper_names_offsets.c:40
msgctxt "paper size"
msgid "B1"
msgstr "B1"

#: gtk/paper_names_offsets.c:41
msgctxt "paper size"
msgid "B10"
msgstr "B10"

#: gtk/paper_names_offsets.c:42
msgctxt "paper size"
msgid "B2"
msgstr "B2"

#: gtk/paper_names_offsets.c:43
msgctxt "paper size"
msgid "B3"
msgstr "B3"

#: gtk/paper_names_offsets.c:44
msgctxt "paper size"
msgid "B4"
msgstr "B4"

#: gtk/paper_names_offsets.c:45
msgctxt "paper size"
msgid "B5"
msgstr "B5"

#: gtk/paper_names_offsets.c:46
msgctxt "paper size"
msgid "B5 Extra"
msgstr "B5 Extra"

#: gtk/paper_names_offsets.c:47
msgctxt "paper size"
msgid "B6"
msgstr "B6"

#: gtk/paper_names_offsets.c:48
msgctxt "paper size"
msgid "B6/C4"
msgstr "B6/C4"

#: gtk/paper_names_offsets.c:49
msgctxt "paper size"
msgid "B7"
msgstr "B7"

#: gtk/paper_names_offsets.c:50
msgctxt "paper size"
msgid "B8"
msgstr "B8"

#: gtk/paper_names_offsets.c:51
msgctxt "paper size"
msgid "B9"
msgstr "B9"

#: gtk/paper_names_offsets.c:52
msgctxt "paper size"
msgid "C0"
msgstr "C0"

#: gtk/paper_names_offsets.c:53
msgctxt "paper size"
msgid "C1"
msgstr "C1"

#: gtk/paper_names_offsets.c:54
msgctxt "paper size"
msgid "C10"
msgstr "C10"

#: gtk/paper_names_offsets.c:55
msgctxt "paper size"
msgid "C2"
msgstr "C2"

#: gtk/paper_names_offsets.c:56
msgctxt "paper size"
msgid "C3"
msgstr "C3"

#: gtk/paper_names_offsets.c:57
msgctxt "paper size"
msgid "C4"
msgstr "C4"

#: gtk/paper_names_offsets.c:58
msgctxt "paper size"
msgid "C5"
msgstr "C5"

#: gtk/paper_names_offsets.c:59
msgctxt "paper size"
msgid "C6"
msgstr "C6"

#: gtk/paper_names_offsets.c:60
msgctxt "paper size"
msgid "C6/C5"
msgstr "C6/C5"

#: gtk/paper_names_offsets.c:61
msgctxt "paper size"
msgid "C7"
msgstr "C7"

#: gtk/paper_names_offsets.c:62
msgctxt "paper size"
msgid "C7/C6"
msgstr "C7/C6"

#: gtk/paper_names_offsets.c:63
msgctxt "paper size"
msgid "C8"
msgstr "C8"

#: gtk/paper_names_offsets.c:64
msgctxt "paper size"
msgid "C9"
msgstr "C9"

#: gtk/paper_names_offsets.c:65
msgctxt "paper size"
msgid "DL Envelope"
msgstr "Ovojnica DL"

#: gtk/paper_names_offsets.c:66
msgctxt "paper size"
msgid "RA0"
msgstr "RA0"

#: gtk/paper_names_offsets.c:67
msgctxt "paper size"
msgid "RA1"
msgstr "RA1"

#: gtk/paper_names_offsets.c:68
msgctxt "paper size"
msgid "RA2"
msgstr "RA2"

#: gtk/paper_names_offsets.c:69
msgctxt "paper size"
msgid "RA3"
msgstr "RA3"

#: gtk/paper_names_offsets.c:70
msgctxt "paper size"
msgid "RA4"
msgstr "RA4"

#: gtk/paper_names_offsets.c:71
msgctxt "paper size"
msgid "SRA0"
msgstr "SRA0"

#: gtk/paper_names_offsets.c:72
msgctxt "paper size"
msgid "SRA1"
msgstr "SRA1"

#: gtk/paper_names_offsets.c:73
msgctxt "paper size"
msgid "SRA2"
msgstr "SRA2"

#: gtk/paper_names_offsets.c:74
msgctxt "paper size"
msgid "SRA3"
msgstr "SRA3"

#: gtk/paper_names_offsets.c:75
msgctxt "paper size"
msgid "SRA4"
msgstr "SRA4"

#: gtk/paper_names_offsets.c:76
msgctxt "paper size"
msgid "JB0"
msgstr "JB0"

#: gtk/paper_names_offsets.c:77
msgctxt "paper size"
msgid "JB1"
msgstr "JB1"

#: gtk/paper_names_offsets.c:78
msgctxt "paper size"
msgid "JB10"
msgstr "JB10"

#: gtk/paper_names_offsets.c:79
msgctxt "paper size"
msgid "JB2"
msgstr "JB2"

#: gtk/paper_names_offsets.c:80
msgctxt "paper size"
msgid "JB3"
msgstr "JB3"

#: gtk/paper_names_offsets.c:81
msgctxt "paper size"
msgid "JB4"
msgstr "JB4"

#: gtk/paper_names_offsets.c:82
msgctxt "paper size"
msgid "JB5"
msgstr "JB5"

#: gtk/paper_names_offsets.c:83
msgctxt "paper size"
msgid "JB6"
msgstr "JB6"

#: gtk/paper_names_offsets.c:84
msgctxt "paper size"
msgid "JB7"
msgstr "JB7"

#: gtk/paper_names_offsets.c:85
msgctxt "paper size"
msgid "JB8"
msgstr "JB8"

#: gtk/paper_names_offsets.c:86
msgctxt "paper size"
msgid "JB9"
msgstr "JB9"

#: gtk/paper_names_offsets.c:87
msgctxt "paper size"
msgid "jis exec"
msgstr "JIS Executive"

#: gtk/paper_names_offsets.c:88
msgctxt "paper size"
msgid "Choukei 2 Envelope"
msgstr "Ovojnica Choukei 2"

#: gtk/paper_names_offsets.c:89
msgctxt "paper size"
msgid "Choukei 3 Envelope"
msgstr "Ovojnica Choukei 3"

#: gtk/paper_names_offsets.c:90
msgctxt "paper size"
msgid "Choukei 4 Envelope"
msgstr "Ovojnica Choukei 4"

#: gtk/paper_names_offsets.c:91
msgctxt "paper size"
msgid "Choukei 40 Envelope"
msgstr "Ovojnica Choukei 40"

#: gtk/paper_names_offsets.c:92
msgctxt "paper size"
msgid "hagaki (postcard)"
msgstr "hagaki (razglednica)"

#: gtk/paper_names_offsets.c:93
msgctxt "paper size"
msgid "kahu Envelope"
msgstr "Ovojnica kahu"

#: gtk/paper_names_offsets.c:94
msgctxt "paper size"
msgid "kaku2 Envelope"
msgstr "Ovojnica kaku2"

#: gtk/paper_names_offsets.c:95
msgctxt "paper size"
msgid "kaku3 Envelope"
msgstr "Ovojnica kaku3"

#: gtk/paper_names_offsets.c:96
msgctxt "paper size"
msgid "kaku4 Envelope"
msgstr "Ovojnica kaku4"

#: gtk/paper_names_offsets.c:97
msgctxt "paper size"
msgid "kaku5 Envelope"
msgstr "Ovojnica kaku5"

#: gtk/paper_names_offsets.c:98
msgctxt "paper size"
msgid "kaku7 Envelope"
msgstr "Ovojnica kaku7"

#: gtk/paper_names_offsets.c:99
msgctxt "paper size"
msgid "kaku8 Envelope"
msgstr "Ovojnica kaku8"

#: gtk/paper_names_offsets.c:100
msgctxt "paper size"
msgid "oufuku (reply postcard)"
msgstr "oufuku (razglednica za odgovor)"

#: gtk/paper_names_offsets.c:101
msgctxt "paper size"
msgid "you4 Envelope"
msgstr "Ovojnica you4"

#: gtk/paper_names_offsets.c:102
msgctxt "paper size"
msgid "you6 Envelope"
msgstr "Ovojnica you6"

#: gtk/paper_names_offsets.c:103
msgctxt "paper size"
msgid "10×11"
msgstr "10×11"

#: gtk/paper_names_offsets.c:104
msgctxt "paper size"
msgid "10×13"
msgstr "10×13"

#: gtk/paper_names_offsets.c:105
msgctxt "paper size"
msgid "10×14"
msgstr "10×14"

#: gtk/paper_names_offsets.c:106
msgctxt "paper size"
msgid "10×15"
msgstr "10×15"

#: gtk/paper_names_offsets.c:107
msgctxt "paper size"
msgid "11×12"
msgstr "11×12"

#: gtk/paper_names_offsets.c:108
msgctxt "paper size"
msgid "11×15"
msgstr "11×15"

#: gtk/paper_names_offsets.c:109
msgctxt "paper size"
msgid "12×19"
msgstr "12×19"

#: gtk/paper_names_offsets.c:110
msgctxt "paper size"
msgid "5×7"
msgstr "5×7"

#: gtk/paper_names_offsets.c:111
msgctxt "paper size"
msgid "6×9 Envelope"
msgstr "Ovojnica 6×9"

#: gtk/paper_names_offsets.c:112
msgctxt "paper size"
msgid "7×9 Envelope"
msgstr "Ovojnica 7×9"

#: gtk/paper_names_offsets.c:113
msgctxt "paper size"
msgid "8×10 Envelope"
msgstr "Ovojnica 8×10"

#: gtk/paper_names_offsets.c:114
msgctxt "paper size"
msgid "9×11 Envelope"
msgstr "Ovojnica 9×11"

#: gtk/paper_names_offsets.c:115
msgctxt "paper size"
msgid "9×12 Envelope"
msgstr "Ovojnica 9×12"

#: gtk/paper_names_offsets.c:116
msgctxt "paper size"
msgid "a2 Envelope"
msgstr "Ovojnica A2"

#: gtk/paper_names_offsets.c:117
msgctxt "paper size"
msgid "Arch A"
msgstr "Arch A"

#: gtk/paper_names_offsets.c:118
msgctxt "paper size"
msgid "Arch B"
msgstr "Arch B"

#: gtk/paper_names_offsets.c:119
msgctxt "paper size"
msgid "Arch C"
msgstr "Arch C"

#: gtk/paper_names_offsets.c:120
msgctxt "paper size"
msgid "Arch D"
msgstr "Arch D"

#: gtk/paper_names_offsets.c:121
msgctxt "paper size"
msgid "Arch E"
msgstr "Arch E"

#: gtk/paper_names_offsets.c:122
msgctxt "paper size"
msgid "b-plus"
msgstr "B-Plus"

#: gtk/paper_names_offsets.c:123
msgctxt "paper size"
msgid "c"
msgstr "C"

#: gtk/paper_names_offsets.c:124
msgctxt "paper size"
msgid "c5 Envelope"
msgstr "Ovojnica C5"

#: gtk/paper_names_offsets.c:125
msgctxt "paper size"
msgid "d"
msgstr "D"

#: gtk/paper_names_offsets.c:126
msgctxt "paper size"
msgid "e"
msgstr "E"

#: gtk/paper_names_offsets.c:127
msgctxt "paper size"
msgid "edp"
msgstr "EDP"

#: gtk/paper_names_offsets.c:128
msgctxt "paper size"
msgid "European edp"
msgstr "Evropski EDP"

#: gtk/paper_names_offsets.c:129
msgctxt "paper size"
msgid "Executive"
msgstr "Executive"

#: gtk/paper_names_offsets.c:130
msgctxt "paper size"
msgid "f"
msgstr "F"

#: gtk/paper_names_offsets.c:131
msgctxt "paper size"
msgid "Fan-Fold European"
msgstr "Evropski FanFold"

#: gtk/paper_names_offsets.c:132
msgctxt "paper size"
msgid "Fan-Fold US"
msgstr "Ameriški FanFold"

#: gtk/paper_names_offsets.c:133
msgctxt "paper size"
msgid "Fan-Fold German Legal"
msgstr "Nemški FanFold"

#: gtk/paper_names_offsets.c:134
msgctxt "paper size"
msgid "Government Legal"
msgstr "Pravno vladno pismo"

#: gtk/paper_names_offsets.c:135
msgctxt "paper size"
msgid "Government Letter"
msgstr "Vladno pismo"

#: gtk/paper_names_offsets.c:136
msgctxt "paper size"
msgid "Index 3×5"
msgstr "Index 3×5"

#: gtk/paper_names_offsets.c:137
msgctxt "paper size"
msgid "Index 4×6 (postcard)"
msgstr "Index 4x6 (razglednica)"

#: gtk/paper_names_offsets.c:138
msgctxt "paper size"
msgid "Index 4×6 ext"
msgstr "Index 4×6 ext"

#: gtk/paper_names_offsets.c:139
msgctxt "paper size"
msgid "Index 5×8"
msgstr "Index 5×8"

#: gtk/paper_names_offsets.c:140
msgctxt "paper size"
msgid "Invoice"
msgstr "Račun"

#: gtk/paper_names_offsets.c:141
msgctxt "paper size"
msgid "Tabloid"
msgstr "Tabloid"

#: gtk/paper_names_offsets.c:142
msgctxt "paper size"
msgid "US Legal"
msgstr "US Legal"

#: gtk/paper_names_offsets.c:143
msgctxt "paper size"
msgid "US Legal Extra"
msgstr "US Legal Extra"

#: gtk/paper_names_offsets.c:144
msgctxt "paper size"
msgid "US Letter"
msgstr "US Letter"

#: gtk/paper_names_offsets.c:145
msgctxt "paper size"
msgid "US Letter Extra"
msgstr "US Letter Extra"

#: gtk/paper_names_offsets.c:146
msgctxt "paper size"
msgid "US Letter Plus"
msgstr "US Letter Plus"

#: gtk/paper_names_offsets.c:147
msgctxt "paper size"
msgid "Monarch Envelope"
msgstr "Ovojnica Monarch"

#: gtk/paper_names_offsets.c:148
msgctxt "paper size"
msgid "#10 Envelope"
msgstr "Ovojnica #10"

#: gtk/paper_names_offsets.c:149
msgctxt "paper size"
msgid "#11 Envelope"
msgstr "Ovojnica #11"

#: gtk/paper_names_offsets.c:150
msgctxt "paper size"
msgid "#12 Envelope"
msgstr "Ovojnica #12"

#: gtk/paper_names_offsets.c:151
msgctxt "paper size"
msgid "#14 Envelope"
msgstr "Ovojnica #14"

#: gtk/paper_names_offsets.c:152
msgctxt "paper size"
msgid "#9 Envelope"
msgstr "Ovojnica #9"

#: gtk/paper_names_offsets.c:153
msgctxt "paper size"
msgid "Oficio"
msgstr "Oficio"

#: gtk/paper_names_offsets.c:154
msgctxt "paper size"
msgid "Personal Envelope"
msgstr "Osebna ovojnica"

#: gtk/paper_names_offsets.c:155
msgctxt "paper size"
msgid "Quarto"
msgstr "Quarto"

#: gtk/paper_names_offsets.c:156
msgctxt "paper size"
msgid "Super A"
msgstr "Super A"

#: gtk/paper_names_offsets.c:157
msgctxt "paper size"
msgid "Super B"
msgstr "Super B"

#: gtk/paper_names_offsets.c:158
msgctxt "paper size"
msgid "Wide Format"
msgstr "Široki format"

#: gtk/paper_names_offsets.c:159
msgctxt "paper size"
msgid "Photo L"
msgstr "Fotografija L"

#: gtk/paper_names_offsets.c:160
msgctxt "paper size"
msgid "Dai-pa-kai"
msgstr "Dai-pa-kai"

#: gtk/paper_names_offsets.c:161
msgctxt "paper size"
msgid "Folio"
msgstr "Folio"

#: gtk/paper_names_offsets.c:162
msgctxt "paper size"
msgid "Folio sp"
msgstr "Folio sp"

#: gtk/paper_names_offsets.c:163
msgctxt "paper size"
msgid "Invite Envelope"
msgstr "Ovojnica za vabila"

#: gtk/paper_names_offsets.c:164
msgctxt "paper size"
msgid "Italian Envelope"
msgstr "Italijanska ovojnica"

#: gtk/paper_names_offsets.c:165
msgctxt "paper size"
msgid "juuro-ku-kai"
msgstr "juuro-ku-kai"

#: gtk/paper_names_offsets.c:166
msgctxt "paper size"
msgid "Large Photo"
msgstr "Velika fotografija"

#: gtk/paper_names_offsets.c:167
msgctxt "paper size"
msgid "Medium Photo"
msgstr "Srednje velika fotografija"

#: gtk/paper_names_offsets.c:168
msgctxt "paper size"
msgid "pa-kai"
msgstr "pa-kai"

#: gtk/paper_names_offsets.c:169
msgctxt "paper size"
msgid "Postfix Envelope"
msgstr "Ovojnica Postfix"

#: gtk/paper_names_offsets.c:170
msgctxt "paper size"
msgid "Small Photo"
msgstr "Majhna fotografija"

#: gtk/paper_names_offsets.c:171
msgctxt "paper size"
msgid "Wide Photo"
msgstr "Široka fotografija"

#: gtk/paper_names_offsets.c:172
msgctxt "paper size"
msgid "prc1 Envelope"
msgstr "Ovojnica prc1"

#: gtk/paper_names_offsets.c:173
msgctxt "paper size"
msgid "prc10 Envelope"
msgstr "Ovojnica prc10"

#: gtk/paper_names_offsets.c:174
msgctxt "paper size"
msgid "prc 16k"
msgstr "prc 16k"

#: gtk/paper_names_offsets.c:175
msgctxt "paper size"
msgid "prc2 Envelope"
msgstr "Ovojnica prc2"

#: gtk/paper_names_offsets.c:176
msgctxt "paper size"
msgid "prc3 Envelope"
msgstr "Ovojnica prc3"

#: gtk/paper_names_offsets.c:177
msgctxt "paper size"
msgid "prc 32k"
msgstr "prc 32k"

#: gtk/paper_names_offsets.c:178
msgctxt "paper size"
msgid "prc4 Envelope"
msgstr "Ovojnica prc4"

#: gtk/paper_names_offsets.c:179
msgctxt "paper size"
msgid "prc5 Envelope"
msgstr "Ovojnica prc5"

#: gtk/paper_names_offsets.c:180
msgctxt "paper size"
msgid "prc6 Envelope"
msgstr "Ovojnica prc6"

#: gtk/paper_names_offsets.c:181
msgctxt "paper size"
msgid "prc7 Envelope"
msgstr "Ovojnica prc7"

#: gtk/paper_names_offsets.c:182
msgctxt "paper size"
msgid "prc8 Envelope"
msgstr "Ovojnica prc8"

#: gtk/paper_names_offsets.c:183
msgctxt "paper size"
msgid "prc9 Envelope"
msgstr "Ovojnica prc9"

#: gtk/paper_names_offsets.c:184
msgctxt "paper size"
msgid "ROC 16k"
msgstr "ROC 16k"

#: gtk/paper_names_offsets.c:185
msgctxt "paper size"
msgid "ROC 8k"
msgstr "ROC 8k"

#: gtk/ui/gtkaboutdialog.ui:62
msgid "About"
msgstr "O programu"

#: gtk/ui/gtkaboutdialog.ui:123
msgid "Credits"
msgstr "Zasluge"

#: gtk/ui/gtkaboutdialog.ui:206
msgid "System"
msgstr "Sistem"

#: gtk/ui/gtkappchooserdialog.ui:4
<<<<<<< HEAD
=======
#, fuzzy
>>>>>>> fef69881
msgid "Select App"
msgstr "Izberi program"

#: gtk/ui/gtkappchooserdialog.ui:60
msgid "_View All Apps"
msgstr "Pokaži vse _programe"

#: gtk/ui/gtkappchooserdialog.ui:66
msgid "_Find New Apps"
msgstr "_Najdi nove programe"

#: gtk/ui/gtkappchooserwidget.ui:100
msgid "No applications found."
msgstr "Ni najdenih programov."

#: gtk/ui/gtkapplication-quartz.ui:13
msgid "Preferences"
msgstr "Možnosti"

#: gtk/ui/gtkapplication-quartz.ui:19
msgid "Services"
msgstr "Storitve"

#: gtk/ui/gtkapplication-quartz.ui:25
#, c-format
msgid "Hide %s"
msgstr "Skrij %s"

#: gtk/ui/gtkapplication-quartz.ui:30
msgid "Hide Others"
msgstr "Skrij ostalo"

#: gtk/ui/gtkapplication-quartz.ui:35
msgid "Show All"
msgstr "Pokaži vse"

#: gtk/ui/gtkapplication-quartz.ui:42
#, c-format
msgid "Quit %s"
msgstr "Končaj %s"

#: gtk/ui/gtkassistant.ui:64
msgid "_Finish"
msgstr "_Končaj"

#: gtk/ui/gtkassistant.ui:75
msgid "_Back"
msgstr "_Nazaj"

#: gtk/ui/gtkassistant.ui:86
msgid "_Next"
msgstr "_Naslednji"

#: gtk/ui/gtkcolorchooserdialog.ui:4
msgid "Select a Color"
msgstr "Izberite barvo"

#: gtk/ui/gtkcoloreditor.ui:43 gtk/ui/gtkcoloreditor.ui:53
msgid "Pick a color from the screen"
msgstr "Izbor barve na zaslonu"

#: gtk/ui/gtkcoloreditor.ui:80
msgid "Hexadecimal color or color name"
msgstr "Heksadecimalna vrednost barve oziroma ime barve"

#: gtk/ui/gtkcoloreditor.ui:95
msgid "Hue"
msgstr "Odtenek"

#: gtk/ui/gtkcoloreditor.ui:111
msgid "Alpha value"
msgstr "Vrednost alfe"

#: gtk/ui/gtkcoloreditor.ui:129
msgid "Saturation and value"
msgstr "Vrednost barvnega odtenka"

#: gtk/ui/gtkcoloreditor.ui:153
msgctxt "Color channel"
msgid "A"
msgstr "A"

#: gtk/ui/gtkcoloreditor.ui:189
msgctxt "Color channel"
msgid "H"
msgstr "H"

#: gtk/ui/gtkcoloreditor.ui:226
msgctxt "Color Channel"
msgid "S"
msgstr "S"

#: gtk/ui/gtkcoloreditor.ui:235
msgctxt "Color Channel"
msgid "V"
msgstr "V"

#: gtk/ui/gtkdropdown.ui:19
msgid "(None)"
msgstr "(Brez)"

#: gtk/ui/gtkdropdown.ui:68
msgid "Search…"
msgstr "Poišči …"

#: gtk/ui/gtkemojichooser.ui:69 gtk/ui/gtkemojichooser.ui:239
msgctxt "emoji category"
msgid "Smileys & People"
msgstr "Izrazne ikone in Ljudje"

#: gtk/ui/gtkemojichooser.ui:94 gtk/ui/gtkemojichooser.ui:248
msgctxt "emoji category"
msgid "Body & Clothing"
msgstr "Telo in Oblačila"

#: gtk/ui/gtkemojichooser.ui:119 gtk/ui/gtkemojichooser.ui:257
msgctxt "emoji category"
msgid "Animals & Nature"
msgstr "Živali in Narava"

#: gtk/ui/gtkemojichooser.ui:133 gtk/ui/gtkemojichooser.ui:266
msgctxt "emoji category"
msgid "Food & Drink"
msgstr "Hrana in Pijača"

#: gtk/ui/gtkemojichooser.ui:147 gtk/ui/gtkemojichooser.ui:275
msgctxt "emoji category"
msgid "Travel & Places"
msgstr "Potovanja in Mesta"

#: gtk/ui/gtkemojichooser.ui:161 gtk/ui/gtkemojichooser.ui:284
msgctxt "emoji category"
msgid "Activities"
msgstr "Dejavnosti"

#: gtk/ui/gtkemojichooser.ui:175 gtk/ui/gtkemojichooser.ui:293
msgctxt "emoji category"
msgid "Objects"
msgstr "Predmeti"

#: gtk/ui/gtkemojichooser.ui:189 gtk/ui/gtkemojichooser.ui:302
msgctxt "emoji category"
msgid "Symbols"
msgstr "Simboli"

#: gtk/ui/gtkemojichooser.ui:203 gtk/ui/gtkemojichooser.ui:311
msgctxt "emoji category"
msgid "Flags"
msgstr "Zastave"

#: gtk/ui/gtkemojichooser.ui:230
msgctxt "emoji category"
msgid "Recent"
msgstr "Nedavno"

#: gtk/ui/gtkfilechooserwidget.ui:71
msgid "Create Folder"
msgstr "Ustvari mapo"

#: gtk/ui/gtkfilechooserwidget.ui:454
msgid "Remote location — only searching the current folder"
msgstr "Oddaljeno mesto — iskanje le trenutne mape"

#: gtk/ui/gtkfilechooserwidget.ui:583
msgid "Folder Name"
msgstr "Ime mape"

#: gtk/ui/gtkfilechooserwidget.ui:609
msgid "_Create"
msgstr "_Ustvari"

#: gtk/ui/gtkfontchooserdialog.ui:4
msgid "Select Font"
msgstr "Izbor pisave"

#: gtk/ui/gtkfontchooserwidget.ui:64
msgid "Search font name"
msgstr "Poišči pisavo po imenu"

#: gtk/ui/gtkfontchooserwidget.ui:79
msgid "Filter by"
msgstr "Filtriraj po"

#: gtk/ui/gtkfontchooserwidget.ui:89
msgid "Monospace"
msgstr "Pisava s stalno širino"

#: gtk/ui/gtkfontchooserwidget.ui:95
msgid "Language"
msgstr "Jezik"

#: gtk/ui/gtkfontchooserwidget.ui:188 gtk/ui/gtkfontchooserwidget.ui:324
msgid "Preview Font"
msgstr "Predogled pisave"

#: gtk/ui/gtkfontchooserwidget.ui:270
msgid "No Fonts Found"
msgstr "Ni najdenih pisav"

#: gtk/ui/gtkpagesetupunixdialog.ui:27
msgid "_Format for:"
msgstr "_Vrsta za:"

#: gtk/ui/gtkpagesetupunixdialog.ui:51 gtk/ui/gtkprintunixdialog.ui:632
msgid "_Paper size:"
msgstr "_Velikost papirja:"

#: gtk/ui/gtkpagesetupunixdialog.ui:86
msgid "_Orientation:"
msgstr "_Usmerjenost:"

#: gtk/ui/gtkpagesetupunixdialog.ui:98 gtk/ui/gtkprintunixdialog.ui:672
msgid "Portrait"
msgstr "Pokončno"

#: gtk/ui/gtkpagesetupunixdialog.ui:109 gtk/ui/gtkprintunixdialog.ui:674
msgid "Reverse portrait"
msgstr "Obrnjeno pokončno"

#: gtk/ui/gtkpagesetupunixdialog.ui:121 gtk/ui/gtkprintunixdialog.ui:673
msgid "Landscape"
msgstr "Ležeče"

#: gtk/ui/gtkpagesetupunixdialog.ui:132 gtk/ui/gtkprintunixdialog.ui:675
msgid "Reverse landscape"
msgstr "Obrnjeno ležeče"

#: gtk/ui/gtkplacesview.ui:16
msgid "Server Addresses"
msgstr "Naslovi strežnika"

#: gtk/ui/gtkplacesview.ui:28
msgid ""
"Server addresses are made up of a protocol prefix and an address. Examples:"
msgstr ""
"Naslovi strežnikov so sestavljeni in predpone protokola in naslova. Primeri:"

#: gtk/ui/gtkplacesview.ui:54
msgid "Available Protocols"
msgstr "Razpoložljivi protokoli"

#. Translators: Server as any successfully connected network address
#: gtk/ui/gtkplacesview.ui:106
msgid "No recent servers found"
msgstr "Ni najdenih nedavnih strežnikov"

#: gtk/ui/gtkplacesview.ui:129
msgid "Recent Servers"
msgstr "Nedavni strežniki"

#: gtk/ui/gtkplacesview.ui:209
msgid "No results found"
msgstr "Ni zadetkov"

#: gtk/ui/gtkplacesview.ui:240
msgid "Connect to _Server"
msgstr "Poveži s _strežnikom"

#: gtk/ui/gtkplacesview.ui:265
msgid "Enter server address…"
msgstr "Vpis naslova strežnika ..."

#. this is the header for the printer status column in the print dialog
#: gtk/ui/gtkprintunixdialog.ui:142
msgid "Status"
msgstr "Stanje"

#: gtk/ui/gtkprintunixdialog.ui:196
msgid "Range"
msgstr "Obseg"

#: gtk/ui/gtkprintunixdialog.ui:209
msgid "_All Pages"
msgstr "_Vse strani"

#: gtk/ui/gtkprintunixdialog.ui:221
msgid "C_urrent Page"
msgstr "_Trenutna stran"

#: gtk/ui/gtkprintunixdialog.ui:234
msgid "Se_lection"
msgstr "_Izbira"

#: gtk/ui/gtkprintunixdialog.ui:247
msgid "Pag_es:"
msgstr "_Strani:"

#: gtk/ui/gtkprintunixdialog.ui:248 gtk/ui/gtkprintunixdialog.ui:261
msgid ""
"Specify one or more page ranges,\n"
" e.g. 1–3, 7, 11"
msgstr ""
"Določite enega ali več obsegov strani,\n"
" npr. 1–3, 7, 11"

#: gtk/ui/gtkprintunixdialog.ui:284
msgid "Copies"
msgstr "Kopije"

#: gtk/ui/gtkprintunixdialog.ui:299
msgid "Copie_s:"
msgstr "_Kopije:"

#: gtk/ui/gtkprintunixdialog.ui:322
msgid "C_ollate"
msgstr "_Zloži"

#: gtk/ui/gtkprintunixdialog.ui:333
msgid "_Reverse"
msgstr "_Obrnjeno"

#: gtk/ui/gtkprintunixdialog.ui:363
msgid "General"
msgstr "Splošno"

#: gtk/ui/gtkprintunixdialog.ui:405
msgid "T_wo-sided:"
msgstr "_Dvostransko:"

#: gtk/ui/gtkprintunixdialog.ui:427
msgid "Pages per _side:"
msgstr "Strani na _stran:"

#: gtk/ui/gtkprintunixdialog.ui:451
msgid "Page or_dering:"
msgstr "Vrstni _red strani:"

#: gtk/ui/gtkprintunixdialog.ui:474
msgid "_Only print:"
msgstr "Natisni _samo:"

#: gtk/ui/gtkprintunixdialog.ui:490
msgid "All sheets"
msgstr "Vse liste"

#: gtk/ui/gtkprintunixdialog.ui:491
msgid "Even sheets"
msgstr "Sode liste"

#: gtk/ui/gtkprintunixdialog.ui:492
msgid "Odd sheets"
msgstr "Lihe liste"

#: gtk/ui/gtkprintunixdialog.ui:506
msgid "Sc_ale:"
msgstr "_Merilo:"

#: gtk/ui/gtkprintunixdialog.ui:551
msgid "Paper"
msgstr "Papir"

#: gtk/ui/gtkprintunixdialog.ui:566
msgid "Paper _type:"
msgstr "V_rsta papirja:"

#: gtk/ui/gtkprintunixdialog.ui:588
msgid "Paper _source:"
msgstr "_Vir papirja:"

#: gtk/ui/gtkprintunixdialog.ui:610
msgid "Output t_ray:"
msgstr "Izhodni p_ult:"

#: gtk/ui/gtkprintunixdialog.ui:655
msgid "Or_ientation:"
msgstr "_Usmerjenost:"

#: gtk/ui/gtkprintunixdialog.ui:729
msgid "Job Details"
msgstr "Podrobnosti posla"

#: gtk/ui/gtkprintunixdialog.ui:744
msgid "Pri_ority:"
msgstr "_Prednost:"

#: gtk/ui/gtkprintunixdialog.ui:765
msgid "_Billing info:"
msgstr "Podatki o _plačilu:"

#: gtk/ui/gtkprintunixdialog.ui:798
msgid "Print Document"
msgstr "Natisni dokument"

#. this is one of the choices for the print at option in the print dialog
#: gtk/ui/gtkprintunixdialog.ui:811
msgid "_Now"
msgstr "_Zdaj"

#. this is one of the choices for the print at option in the print dialog. It also serves as the label for an entry that allows the user to enter a time.
#: gtk/ui/gtkprintunixdialog.ui:825
msgid "A_t:"
msgstr "_Ob:"

#. Ability to parse the am/pm format depends on actual locale. You can remove the am/pm values below for your locale if they are not supported.
#: gtk/ui/gtkprintunixdialog.ui:827 gtk/ui/gtkprintunixdialog.ui:829
#: gtk/ui/gtkprintunixdialog.ui:845 gtk/ui/gtkprintunixdialog.ui:847
msgid ""
"Specify the time of print,\n"
" e.g. 15∶30, 2∶35 pm, 14∶15∶20, 11∶46∶30 am, 4 pm"
msgstr ""
"Navedite časa tiskanja,\n"
" npr.: 15:30, 2:35 pm, 14:15:20, 11:46:30 am, 4 pm"

#. this is one of the choices for the print at option in the print dialog. It means that the print job will not be printed until it explicitly gets 'released'.
#: gtk/ui/gtkprintunixdialog.ui:859
msgid "On _hold"
msgstr "_Zadržano"

#: gtk/ui/gtkprintunixdialog.ui:861 gtk/ui/gtkprintunixdialog.ui:862
msgid "Hold the job until it is explicitly released"
msgstr "Zadrži posel, dokler ni izrecno sproščen"

#: gtk/ui/gtkprintunixdialog.ui:889
msgid "Add Cover Page"
msgstr "Dodaj naslovno stran"

#. this is the label used for the option in the print dialog that controls the front cover page.
#: gtk/ui/gtkprintunixdialog.ui:904
msgid "Be_fore:"
msgstr "P_red:"

#. this is the label used for the option in the print dialog that controls the back cover page.
#: gtk/ui/gtkprintunixdialog.ui:925
msgid "_After:"
msgstr "_Po:"

#: gtk/ui/gtkprintunixdialog.ui:954
msgid "Job"
msgstr "Posel"

#. This will appear as a tab label in the print dialog.
#: gtk/ui/gtkprintunixdialog.ui:984
msgid "Image Quality"
msgstr "Kakovost slike"

#. This will appear as a tab label in the print dialog.
#: gtk/ui/gtkprintunixdialog.ui:1013
msgid "Color"
msgstr "Barva"

#. This will appear as a tab label in the print dialog. It's a typographical term, as in "Binding and finishing"
#: gtk/ui/gtkprintunixdialog.ui:1042
msgid "Finishing"
msgstr "Zaključevanje"

#: gtk/ui/gtkprintunixdialog.ui:1071
msgid "Advanced"
msgstr "Napredno"

#: gtk/ui/gtkprintunixdialog.ui:1087
msgid "Some of the settings in the dialog conflict"
msgstr "Nekatere nastavitve v pogovornem oknu so v sporu"

#: modules/media/gtkffmediafile.c:262
#, c-format
msgid "Unspecified error decoding media"
msgstr "Nedoločena napaka pri dekodiranju predstavnosti"

#: modules/media/gtkffmediafile.c:295
#, c-format
msgid "Cannot find decoder: %s"
msgstr "Dekodirnika ni mogoče najti: %s"

#: modules/media/gtkffmediafile.c:305 modules/media/gtkffmediafile.c:372
msgid "Failed to allocate a codec context"
msgstr "Dodeljevanje konteksta kodeka ni uspelo"

#: modules/media/gtkffmediafile.c:350
#, c-format
msgid "Cannot find encoder: %s"
msgstr "Kodirnika ni mogoče najti: %s"

#: modules/media/gtkffmediafile.c:361
msgid "Cannot add new stream"
msgstr "Novega toka ni mogoče dodati"

#: modules/media/gtkffmediafile.c:494 modules/media/gtkffmediafile.c:951
msgid "Failed to allocate an audio frame"
msgstr "Dodeljevanje zvočnega okvirja je spodletelo"

#: modules/media/gtkffmediafile.c:659 modules/media/gtkffmediafile.c:907
msgid "Not enough memory"
msgstr "Ni dovolj pomnilnika"

#: modules/media/gtkffmediafile.c:830
msgid "Could not allocate resampler context"
msgstr "Konteksta prevzorčevalnika ni mogoče dodeliti"

#: modules/media/gtkffmediafile.c:877
msgid "No audio output found"
msgstr "Zvočni izhod ni bil najden"

#. Translators: These strings name the possible values of the
#. * job priority option in the print dialog
#.
#: modules/printbackends/gtkprintbackendcpdb.c:541
#: modules/printbackends/gtkprintbackendcups.c:5642
msgid "Urgent"
msgstr "Nujno"

#: modules/printbackends/gtkprintbackendcpdb.c:541
#: modules/printbackends/gtkprintbackendcups.c:5642
msgid "High"
msgstr "Visoka"

#: modules/printbackends/gtkprintbackendcpdb.c:541
#: modules/printbackends/gtkprintbackendcups.c:5642
msgid "Medium"
msgstr "Srednja"

#: modules/printbackends/gtkprintbackendcpdb.c:541
#: modules/printbackends/gtkprintbackendcups.c:5642
msgid "Low"
msgstr "Nizka"

#. Translators, this is the label used for the option in the print
#. * dialog that controls the front cover page.
#.
#: modules/printbackends/gtkprintbackendcpdb.c:562
#: modules/printbackends/gtkprintbackendcups.c:5784
msgctxt "printer option"
msgid "Before"
msgstr "Pred"

#. Translators, this is the label used for the option in the print
#. * dialog that controls the back cover page.
#.
#: modules/printbackends/gtkprintbackendcpdb.c:569
#: modules/printbackends/gtkprintbackendcups.c:5799
msgctxt "printer option"
msgid "After"
msgstr "Po"

#: modules/printbackends/gtkprintbackendcpdb.c:592
<<<<<<< HEAD
=======
#, fuzzy
#| msgctxt "printer option"
#| msgid "Print at"
>>>>>>> fef69881
msgid "Print at"
msgstr "Natisni ob"

#: modules/printbackends/gtkprintbackendcpdb.c:602
<<<<<<< HEAD
=======
#, fuzzy
#| msgctxt "printer option"
#| msgid "Print at time"
>>>>>>> fef69881
msgid "Print at time"
msgstr "Natisni ob času"

#: modules/printbackends/gtkprintbackendcpdb.c:665
<<<<<<< HEAD
=======
#, fuzzy
>>>>>>> fef69881
msgctxt "print option"
msgid "Borderless"
msgstr "Brez obrobe"

#. Translators: this is a printer status.
#: modules/printbackends/gtkprintbackendcpdb.c:1525
#: modules/printbackends/gtkprintbackendcups.c:2636
msgid "Paused; Rejecting Jobs"
msgstr "Premor ; zavračanje poslov"

#. Translators: this is a printer status.
#: modules/printbackends/gtkprintbackendcpdb.c:1531
#: modules/printbackends/gtkprintbackendcups.c:2642
msgid "Rejecting Jobs"
msgstr "Zavračanje poslov"

#: modules/printbackends/gtkprintbackendcups.c:1142
#: modules/printbackends/gtkprintbackendcups.c:1449
msgid "Username:"
msgstr "Uporabniško ime:"

#: modules/printbackends/gtkprintbackendcups.c:1143
#: modules/printbackends/gtkprintbackendcups.c:1458
msgid "Password:"
msgstr "Geslo:"

#: modules/printbackends/gtkprintbackendcups.c:1181
#: modules/printbackends/gtkprintbackendcups.c:1471
#, c-format
msgid "Authentication is required to print document “%s” on printer %s"
msgstr "Za tiskanje dokumenta »%s« na tiskalniku %s je zahtevana overitev"

#: modules/printbackends/gtkprintbackendcups.c:1183
#, c-format
msgid "Authentication is required to print a document on %s"
msgstr "Za tiskanje dokumenta na %s je zahtevana overitev"

#: modules/printbackends/gtkprintbackendcups.c:1187
#, c-format
msgid "Authentication is required to get attributes of job “%s”"
msgstr "Za pridobitev atributov posla »%s« je zahtevana overitev"

#: modules/printbackends/gtkprintbackendcups.c:1189
msgid "Authentication is required to get attributes of a job"
msgstr "Za pridobitev atributov posla je zahtevana overitev"

#: modules/printbackends/gtkprintbackendcups.c:1193
#, c-format
msgid "Authentication is required to get attributes of printer %s"
msgstr "Za pridobitev atributov tiskalnika %s je zahtevana overitev"

#: modules/printbackends/gtkprintbackendcups.c:1195
msgid "Authentication is required to get attributes of a printer"
msgstr "Za pridobitev atributov tiskalnika je zahtevana overitev"

#: modules/printbackends/gtkprintbackendcups.c:1198
#, c-format
msgid "Authentication is required to get default printer of %s"
msgstr "Za pridobitev privzetega tiskalnika %s je zahtevana overitev"

#: modules/printbackends/gtkprintbackendcups.c:1201
#, c-format
msgid "Authentication is required to get printers from %s"
msgstr "Za pridobitev tiskalnikov iz %s je zahtevana overitev"

#: modules/printbackends/gtkprintbackendcups.c:1206
#, c-format
msgid "Authentication is required to get a file from %s"
msgstr "Za pridobitev datoteke iz %s je zahtevana overitev"

#: modules/printbackends/gtkprintbackendcups.c:1208
#, c-format
msgid "Authentication is required on %s"
msgstr "Na %s je zahtevana overitev"

#: modules/printbackends/gtkprintbackendcups.c:1443
msgid "Domain:"
msgstr "Domena:"

#: modules/printbackends/gtkprintbackendcups.c:1473
#, c-format
msgid "Authentication is required to print document “%s”"
msgstr "Za tiskanje dokumenta »%s« je zahtevana overitev."

#: modules/printbackends/gtkprintbackendcups.c:1478
#, c-format
msgid "Authentication is required to print this document on printer %s"
msgstr "Za tiskanje tega dokumenta na tiskalniku %s je zahtevana overitev"

#: modules/printbackends/gtkprintbackendcups.c:1480
msgid "Authentication is required to print this document"
msgstr "Za tiskanje tega dokumenta je zahtevana overitev"

#: modules/printbackends/gtkprintbackendcups.c:2568
#, c-format
msgid "Printer “%s” is low on toner."
msgstr "V tiskalniku »%s« je skoraj prazen toner."

#: modules/printbackends/gtkprintbackendcups.c:2572
#, c-format
msgid "Printer “%s” has no toner left."
msgstr "V tiskalniku »%s« je prazen toner."

#. Translators: "Developer" like on photo development context
#: modules/printbackends/gtkprintbackendcups.c:2577
#, c-format
msgid "Printer “%s” is low on developer."
msgstr "V tiskalniku »%s« je skoraj zmanjkalo razvijalca."

#. Translators: "Developer" like on photo development context
#: modules/printbackends/gtkprintbackendcups.c:2582
#, c-format
msgid "Printer “%s” is out of developer."
msgstr "V tiskalniku »%s« je zmanjkalo razvijalca."

#. Translators: "marker" is one color bin of the printer
#: modules/printbackends/gtkprintbackendcups.c:2587
#, c-format
msgid "Printer “%s” is low on at least one marker supply."
msgstr "V tiskalniku »%s« je skoraj prazna vsaj ena kartuša."

#. Translators: "marker" is one color bin of the printer
#: modules/printbackends/gtkprintbackendcups.c:2592
#, c-format
msgid "Printer “%s” is out of at least one marker supply."
msgstr "V tiskalniku »%s« je prazna vsaj ena kartuša."

#: modules/printbackends/gtkprintbackendcups.c:2596
#, c-format
msgid "The cover is open on printer “%s”."
msgstr "Tiskalnik »%s« ima odprt pokrov."

#: modules/printbackends/gtkprintbackendcups.c:2600
#, c-format
msgid "The door is open on printer “%s”."
msgstr "Tiskalnik »%s« ima odprta vratca."

#: modules/printbackends/gtkprintbackendcups.c:2604
#, c-format
msgid "Printer “%s” is low on paper."
msgstr "V tiskalniku »%s« je skoraj zmanjkalo papirja."

#: modules/printbackends/gtkprintbackendcups.c:2608
#, c-format
msgid "Printer “%s” is out of paper."
msgstr "V tiskalniku »%s« je zmanjkalo papirja."

#: modules/printbackends/gtkprintbackendcups.c:2612
#, c-format
msgid "Printer “%s” is currently offline."
msgstr "Tiskalnik »%s« trenutno ni povezan."

#: modules/printbackends/gtkprintbackendcups.c:2616
#, c-format
msgid "There is a problem on printer “%s”."
msgstr "Prišlo je do težav na tiskalniku “%s“."

#. Translators: this string connects multiple printer states together.
#: modules/printbackends/gtkprintbackendcups.c:2683
msgid "; "
msgstr "; "

#: modules/printbackends/gtkprintbackendcups.c:4584
#: modules/printbackends/gtkprintbackendcups.c:4651
msgctxt "printing option"
msgid "Two Sided"
msgstr "Dvostransko"

#: modules/printbackends/gtkprintbackendcups.c:4585
msgctxt "printing option"
msgid "Paper Type"
msgstr "Vrsta papirja"

#: modules/printbackends/gtkprintbackendcups.c:4586
msgctxt "printing option"
msgid "Paper Source"
msgstr "Vir papirja"

#: modules/printbackends/gtkprintbackendcups.c:4587
#: modules/printbackends/gtkprintbackendcups.c:4652
msgctxt "printing option"
msgid "Output Tray"
msgstr "Pladenj za papir"

#: modules/printbackends/gtkprintbackendcups.c:4588
msgctxt "printing option"
msgid "Resolution"
msgstr "Ločljivost"

#: modules/printbackends/gtkprintbackendcups.c:4589
msgctxt "printing option"
msgid "GhostScript pre-filtering"
msgstr "Predhodno filtriranje GhostScript"

#: modules/printbackends/gtkprintbackendcups.c:4598
msgctxt "printing option value"
msgid "One Sided"
msgstr "Enostransko"

#. Translators: this is an option of "Two Sided"
#: modules/printbackends/gtkprintbackendcups.c:4600
msgctxt "printing option value"
msgid "Long Edge (Standard)"
msgstr "Dolga stranica (standardno)"

#. Translators: this is an option of "Two Sided"
#: modules/printbackends/gtkprintbackendcups.c:4602
msgctxt "printing option value"
msgid "Short Edge (Flip)"
msgstr "Kratka stranica (zrcaljeno)"

#. Translators: this is an option of "Paper Source"
#: modules/printbackends/gtkprintbackendcups.c:4604
#: modules/printbackends/gtkprintbackendcups.c:4606
#: modules/printbackends/gtkprintbackendcups.c:4614
msgctxt "printing option value"
msgid "Auto Select"
msgstr "Samodejno izberi"

#. Translators: this is an option of "Paper Source"
#. Translators: this is an option of "Resolution"
#: modules/printbackends/gtkprintbackendcups.c:4608
#: modules/printbackends/gtkprintbackendcups.c:4610
#: modules/printbackends/gtkprintbackendcups.c:4612
#: modules/printbackends/gtkprintbackendcups.c:4616
msgctxt "printing option value"
msgid "Printer Default"
msgstr "Privzeto za tiskalnik"

#. Translators: this is an option of "GhostScript"
#: modules/printbackends/gtkprintbackendcups.c:4618
msgctxt "printing option value"
msgid "Embed GhostScript fonts only"
msgstr "Vstavi samo pisave GhostScript"

#. Translators: this is an option of "GhostScript"
#: modules/printbackends/gtkprintbackendcups.c:4620
msgctxt "printing option value"
msgid "Convert to PS level 1"
msgstr "Pretvori v PS ravni 1"

#. Translators: this is an option of "GhostScript"
#: modules/printbackends/gtkprintbackendcups.c:4622
msgctxt "printing option value"
msgid "Convert to PS level 2"
msgstr "Pretvori v PS ravni 2"

#. Translators: this is an option of "GhostScript"
#: modules/printbackends/gtkprintbackendcups.c:4624
msgctxt "printing option value"
msgid "No pre-filtering"
msgstr "Brez predhodnega filtriranja"

#. Translators: "Miscellaneous" is the label for a button, that opens
#. up an extra panel of settings in a print dialog.
#: modules/printbackends/gtkprintbackendcups.c:4633
msgctxt "printing option group"
msgid "Miscellaneous"
msgstr "Razno"

#: modules/printbackends/gtkprintbackendcups.c:4660
msgctxt "sides"
msgid "One Sided"
msgstr "Enostransko"

#. Translators: this is an option of "Two Sided"
#: modules/printbackends/gtkprintbackendcups.c:4662
msgctxt "sides"
msgid "Long Edge (Standard)"
msgstr "Dolga stranica (standardno)"

#. Translators: this is an option of "Two Sided"
#: modules/printbackends/gtkprintbackendcups.c:4664
msgctxt "sides"
msgid "Short Edge (Flip)"
msgstr "Kratka stranica (zrcaljeno)"

#. Translators: Top output bin
#: modules/printbackends/gtkprintbackendcups.c:4667
msgctxt "output-bin"
msgid "Top Bin"
msgstr "Vsebnik na vrhu"

#. Translators: Middle output bin
#: modules/printbackends/gtkprintbackendcups.c:4669
msgctxt "output-bin"
msgid "Middle Bin"
msgstr "Vsebnik na sredini"

#. Translators: Bottom output bin
#: modules/printbackends/gtkprintbackendcups.c:4671
msgctxt "output-bin"
msgid "Bottom Bin"
msgstr "Vsebnik na dnu"

#. Translators: Side output bin
#: modules/printbackends/gtkprintbackendcups.c:4673
msgctxt "output-bin"
msgid "Side Bin"
msgstr "Vsebnik na robu"

#. Translators: Left output bin
#: modules/printbackends/gtkprintbackendcups.c:4675
msgctxt "output-bin"
msgid "Left Bin"
msgstr "Vsebnik na levi"

#. Translators: Right output bin
#: modules/printbackends/gtkprintbackendcups.c:4677
msgctxt "output-bin"
msgid "Right Bin"
msgstr "Vsebnik na desni"

#. Translators: Center output bin
#: modules/printbackends/gtkprintbackendcups.c:4679
msgctxt "output-bin"
msgid "Center Bin"
msgstr "Vsebnik na sredini"

#. Translators: Rear output bin
#: modules/printbackends/gtkprintbackendcups.c:4681
msgctxt "output-bin"
msgid "Rear Bin"
msgstr "Vsebnik zadaj"

#. Translators: Output bin where one sided output is oriented in the face-up position
#: modules/printbackends/gtkprintbackendcups.c:4683
msgctxt "output-bin"
msgid "Face Up Bin"
msgstr "Vsebnik obrnjen navzgor"

#. Translators: Output bin where one sided output is oriented in the face-down position
#: modules/printbackends/gtkprintbackendcups.c:4685
msgctxt "output-bin"
msgid "Face Down Bin"
msgstr "Vsebnik obrnjen navzdol"

#. Translators: Large capacity output bin
#: modules/printbackends/gtkprintbackendcups.c:4687
msgctxt "output-bin"
msgid "Large Capacity Bin"
msgstr "Obsežni zmogljivi vsebnik"

#. Translators: Output stacker number %d
#: modules/printbackends/gtkprintbackendcups.c:4709
#, c-format
msgctxt "output-bin"
msgid "Stacker %d"
msgstr "Skladalnik %d"

#. Translators: Output mailbox number %d
#: modules/printbackends/gtkprintbackendcups.c:4713
#, c-format
msgctxt "output-bin"
msgid "Mailbox %d"
msgstr "Poštni predal %d"

#. Translators: Private mailbox
#: modules/printbackends/gtkprintbackendcups.c:4717
msgctxt "output-bin"
msgid "My Mailbox"
msgstr "Poštni predal"

#. Translators: Output tray number %d
#: modules/printbackends/gtkprintbackendcups.c:4721
#, c-format
msgctxt "output-bin"
msgid "Tray %d"
msgstr "Pladenj %d"

#: modules/printbackends/gtkprintbackendcups.c:5198
msgid "Printer Default"
msgstr "Privzeto za tiskalnik"

#. Translators, this string is used to label the job priority option
#. * in the print dialog
#.
#: modules/printbackends/gtkprintbackendcups.c:5672
msgid "Job Priority"
msgstr "Prednost posla"

#. Translators, this string is used to label the billing info entry
#. * in the print dialog
#.
#: modules/printbackends/gtkprintbackendcups.c:5683
msgid "Billing Info"
msgstr "Podatki o plačilu"

#. Translators, these strings are names for various 'standard' cover
#. * pages that the printing system may support.
#.
#: modules/printbackends/gtkprintbackendcups.c:5707
msgctxt "cover page"
msgid "None"
msgstr "Brez"

#: modules/printbackends/gtkprintbackendcups.c:5708
msgctxt "cover page"
msgid "Classified"
msgstr "Omejeno"

#: modules/printbackends/gtkprintbackendcups.c:5709
msgctxt "cover page"
msgid "Confidential"
msgstr "Varovano"

#: modules/printbackends/gtkprintbackendcups.c:5710
msgctxt "cover page"
msgid "Secret"
msgstr "Tajno"

#: modules/printbackends/gtkprintbackendcups.c:5711
msgctxt "cover page"
msgid "Standard"
msgstr "Zaupno"

#: modules/printbackends/gtkprintbackendcups.c:5712
msgctxt "cover page"
msgid "Top Secret"
msgstr "Strogo zaupno"

#: modules/printbackends/gtkprintbackendcups.c:5713
msgctxt "cover page"
msgid "Unclassified"
msgstr "Nerazvrščeno"

#. Translators, this string is used to label the pages-per-sheet option
#. * in the print dialog
#.
#: modules/printbackends/gtkprintbackendcups.c:5725
msgctxt "printer option"
msgid "Pages per Sheet"
msgstr "Število strani na stran"

#. Translators, this string is used to label the option in the print
#. * dialog that controls in what order multiple pages are arranged
#.
#: modules/printbackends/gtkprintbackendcups.c:5742
msgctxt "printer option"
msgid "Page Ordering"
msgstr "Vrstni red strani"

#. Translators: this is the name of the option that controls when
#. * a print job is printed. Possible values are 'now', a specified time,
#. * or 'on hold'
#.
#: modules/printbackends/gtkprintbackendcups.c:5819
msgctxt "printer option"
msgid "Print at"
msgstr "Natisni ob"

#. Translators: this is the name of the option that allows the user
#. * to specify a time when a print job will be printed.
#.
#: modules/printbackends/gtkprintbackendcups.c:5830
msgctxt "printer option"
msgid "Print at time"
msgstr "Natisni ob času"

#. Translators: this format is used to display a custom
#. * paper size. The two placeholders are replaced with
#. * the width and height in points. E.g: "Custom
#. * 230.4x142.9"
#.
#: modules/printbackends/gtkprintbackendcups.c:5877
#, c-format
msgid "Custom %s×%s"
msgstr "Po meri %s×%s"

#. TRANSLATORS: this is the ICC color profile to use for this job
#: modules/printbackends/gtkprintbackendcups.c:5988
msgctxt "printer option"
msgid "Printer Profile"
msgstr "Profil tiskalnika"

#. TRANSLATORS: this is when color profile information is unavailable
#: modules/printbackends/gtkprintbackendcups.c:5995
msgctxt "printer option value"
msgid "Unavailable"
msgstr "Ni na voljo"

#: modules/printbackends/gtkprintbackendfile.c:238
msgid "output"
msgstr "odvod"

#: modules/printbackends/gtkprintbackendfile.c:510
msgid "Print to File"
msgstr "Natisni v datoteko"

#: modules/printbackends/gtkprintbackendfile.c:636
msgid "PDF"
msgstr "PDF"

#: modules/printbackends/gtkprintbackendfile.c:636
msgid "PostScript"
msgstr "PostScript"

#: modules/printbackends/gtkprintbackendfile.c:636
msgid "SVG"
msgstr "SVG"

#: modules/printbackends/gtkprintbackendfile.c:649
msgid "Pages per _sheet:"
msgstr "Strani na _list:"

#: modules/printbackends/gtkprintbackendfile.c:709
msgid "File"
msgstr "Datoteka"

#: modules/printbackends/gtkprintbackendfile.c:719
msgid "_Output format"
msgstr "_Izhodni zapis"

#. TRANSLATORS: when we're running an old CUPS, and
#. * it hasn't registered the device with colord
#: modules/printbackends/gtkprintercups.c:272
msgid "Color management unavailable"
msgstr "Upravljanje barv ni na voljo"

#. TRANSLATORS: when there is no color profile available
#: modules/printbackends/gtkprintercups.c:284
msgid "No profile available"
msgstr "Profil ni na voljo"

#. TRANSLATORS: when the color profile has no title
#: modules/printbackends/gtkprintercups.c:295
msgid "Unspecified profile"
msgstr "Nedoločeno ime profila"

#: tools/encodesymbolic.c:41
msgid "Output to this directory instead of cwd"
msgstr "Odvod v mapo namesto v ukazno vrstico"

#: tools/encodesymbolic.c:42
msgid "Generate debug output"
msgstr "Ustvari odvod razhroščevanja"

#: tools/encodesymbolic.c:92
#, c-format
msgid "Invalid size %s\n"
msgstr "Neveljavna velikost %s\n"

#: tools/encodesymbolic.c:104 tools/encodesymbolic.c:113
#, c-format
msgid "Can’t load file: %s\n"
msgstr "Ni mogoče naložiti datoteke %s\n"

#: tools/encodesymbolic.c:141 tools/encodesymbolic.c:147
#, c-format
msgid "Can’t save file %s: %s\n"
msgstr "Ni mogoče shraniti datoteke %s: %s\n"

#: tools/encodesymbolic.c:153
#, c-format
msgid "Can’t close stream"
msgstr "Ni mogoče zapreti pretoka."

#: tools/gtk-builder-tool.c:36
#, c-format
msgid ""
"Usage:\n"
"  gtk-builder-tool [COMMAND] [OPTION…] FILE\n"
"\n"
"Perform various tasks on GtkBuilder .ui files.\n"
"\n"
"Commands:\n"
"  validate     Validate the file\n"
"  simplify     Simplify the file\n"
"  enumerate    List all named objects\n"
"  preview      Preview the file\n"
"  screenshot   Take a screenshot of the file\n"
"\n"
msgstr ""
"Uporaba:\n"
"  gtk-builder-tool [UKAZ] [MOŽNOST...] DATOTEKA\n"
"\n"
"Izvajajte različna opravila z datotekami GtkBuilder .ui.\n"
"\n"
"Ukazi:\n"
"  validate     preverite veljavnost datoteke\n"
"  simplify     poenostavite datoteko\n"
"  enumerate    izpišite seznam vseh poimenovanih predmetov\n"
"  preview      predoglejte si datoteko\n"
"  screenshot   izdelajte zaslonsko sliko datoteke\n"
"\n"

#: tools/gtk-builder-tool-enumerate.c:56 tools/gtk-builder-tool-preview.c:179
#: tools/gtk-builder-tool-preview.c:180 tools/gtk-builder-tool-screenshot.c:359
#: tools/gtk-builder-tool-screenshot.c:362
#: tools/gtk-builder-tool-simplify.c:2508 tools/gtk-builder-tool-validate.c:261
msgid "FILE"
msgstr "DATOTEKA"

#: tools/gtk-builder-tool-enumerate.c:64
<<<<<<< HEAD
=======
#, fuzzy
>>>>>>> fef69881
msgid "Print all named objects."
msgstr "Natisni seznam vseh imenovanih predmetov."

#: tools/gtk-builder-tool-preview.c:178
msgid "Preview only the named object"
msgstr "Predoglej samo imenovani predmet"

#: tools/gtk-builder-tool-preview.c:179 tools/gtk-builder-tool-screenshot.c:359
msgid "Use style from CSS file"
msgstr "Uporabi slog iz datoteke CSS"

#: tools/gtk-builder-tool-preview.c:195
msgid "Preview the file."
msgstr "Oglejte si vsebino datoteke."

#: tools/gtk-builder-tool-screenshot.c:358
msgid "Screenshot only the named object"
msgstr "Posnetek zaslona samo imenovanega predmeta"

#: tools/gtk-builder-tool-screenshot.c:360
msgid "Save as node file instead of png"
msgstr "Shrani kot datoteko vozlišča namesto zapisa PNG"

#: tools/gtk-builder-tool-screenshot.c:361
msgid "Overwrite existing file"
msgstr "Prepiši obstoječo datoteko"

#: tools/gtk-builder-tool-screenshot.c:377
msgid "Take a screenshot of the file."
msgstr "Naredite zaslonski posnetek datoteke."

#: tools/gtk-builder-tool-simplify.c:444
#, c-format
msgid "%s:%d: Couldn’t parse value for property '%s': %s\n"
msgstr "%s:%d: Ni mogoče razčleniti vrednosti za lastnost »%s«: %s\n"

#: tools/gtk-builder-tool-simplify.c:653
#, c-format
msgid "%s:%d: %sproperty %s::%s not found\n"
msgstr "%s:%d: %s, lastnost %s::%s ne obstaja.\n"

#: tools/gtk-builder-tool-simplify.c:2434
#, c-format
msgid "Can’t load “%s”: %s\n"
msgstr "Ni mogoče naložiti »%s«: %s\n"

#: tools/gtk-builder-tool-simplify.c:2445
#: tools/gtk-builder-tool-simplify.c:2451
#, c-format
msgid "Can’t parse “%s”: %s\n"
msgstr ""
"Ni mogoče razčleniti »%s«: %s\n"
"\n"

#: tools/gtk-builder-tool-simplify.c:2457
#, c-format
msgid "Can’t parse “%s”\n"
msgstr "Ni mogoče razčleniti »%s«\n"

#: tools/gtk-builder-tool-simplify.c:2483
#, c-format
msgid "Failed to read “%s”: %s\n"
msgstr "Datoteke »%s« ni mogoče prebrati: %s\n"

#: tools/gtk-builder-tool-simplify.c:2489
#, c-format
msgid "Failed to write %s: “%s”\n"
msgstr ""
"Datoteke »%s« ni mogoče zapisati: %s\n"
"\n"

#: tools/gtk-builder-tool-simplify.c:2506
msgid "Replace the file"
msgstr "Zamenjaj datoteko"

#: tools/gtk-builder-tool-simplify.c:2507
msgid "Convert from GTK 3 to GTK 4"
msgstr "Pretvori iz GTK 3 v GTK 4"

#: tools/gtk-builder-tool-simplify.c:2518
msgid "Simplify the file."
msgstr "Poenostavite datoteko."

#: tools/gtk-builder-tool-simplify.c:2531
#, c-format
msgid "No .ui file specified\n"
msgstr "Ni določene datoeke .ui\n"

#: tools/gtk-builder-tool-simplify.c:2537
#, c-format
msgid "Can only simplify a single .ui file without --replace\n"
msgstr "Poenostaviti je mogoče le eno datoteko .ui brez zastavice --replace\n"

#: tools/gtk-builder-tool-validate.c:270
msgid "Validate the file."
msgstr "Preverite veljavnost datoteke."

#: tools/gtk-launch.c:40
msgid "Show program version"
msgstr "Pokaži različico programa"

#. Translators: this message will appear immediately after the
#. usage string - Usage: COMMAND [OPTION…] <THIS_MESSAGE>
#: tools/gtk-launch.c:74
msgid "APPLICATION [URI…] — launch an APPLICATION"
msgstr "PROGRAM [URI ...] – zagon PROGRAMA"

#. Translators: this message will appear after the usage string
#. and before the list of options.
#: tools/gtk-launch.c:78
msgid ""
"Launch an application (specified by its desktop file name),\n"
"optionally passing one or more URIs as arguments."
msgstr ""
"Zagon določenega programa z namizno datoteko podrobnosti\n"
"z možnostjo podajanja naslovov URI kot argumentov."

#: tools/gtk-launch.c:88
#, c-format
msgid "Error parsing commandline options: %s\n"
msgstr "Napaka med razčlenjevanjem možnosti ukazne vrstice: %s\n"

#: tools/gtk-launch.c:90 tools/gtk-launch.c:111
#, c-format
msgid "Try “%s --help” for more information."
msgstr "Poskusite »%s --help« za več podrobnosti."

#. Translators: the %s is the program name. This error message
#. means the user is calling gtk-launch without any argument.
#: tools/gtk-launch.c:109
#, c-format
msgid "%s: missing application name"
msgstr "%s: ime programa ni določeno"

#: tools/gtk-launch.c:137
#, c-format
msgid "Creating AppInfo from id not supported on non unix operating systems"
msgstr ""
"Ustvarjanje predmeta AppInfo iz ID na ne-unix operacijskih sistemih ni "
"podprto"

#. Translators: the first %s is the program name, the second one
#. is the application name.
#: tools/gtk-launch.c:145
#, c-format
msgid "%s: no such application %s"
msgstr "%s: programa %s ni"

#. Translators: the first %s is the program name, the second one
#. is the error message.
#: tools/gtk-launch.c:163
#, c-format
msgid "%s: error launching application: %s\n"
msgstr "%s: napaka med zaganjanjem programa: %s\n"

#: tools/updateiconcache.c:1391
#, c-format
msgid "Failed to write header\n"
msgstr "Zapisovanje glave ni bilo uspešno\n"

#: tools/updateiconcache.c:1397
#, c-format
msgid "Failed to write hash table\n"
msgstr "Zapisovanje razpredelnice razpršila ni bilo uspešno\n"

#: tools/updateiconcache.c:1403
#, c-format
msgid "Failed to write folder index\n"
msgstr "Zapisovanje kazala mape ni bilo uspešno\n"

#: tools/updateiconcache.c:1411
#, c-format
msgid "Failed to rewrite header\n"
msgstr "Ponovno zapisovanje glave ni bilo uspešno\n"

#: tools/updateiconcache.c:1505
#, c-format
msgid "Failed to open file %s : %s\n"
msgstr "Datoteke %s ni mogoče odpreti: %s\n"

#: tools/updateiconcache.c:1513 tools/updateiconcache.c:1543
#, c-format
msgid "Failed to write cache file: %s\n"
msgstr "Zapisovanje predpomnilniške datoteke ni bilo uspešno: %s\n"

#: tools/updateiconcache.c:1553
#, c-format
msgid "The generated cache was invalid.\n"
msgstr "Ustvarjeni predpomnilnik je neveljaven.\n"

#: tools/updateiconcache.c:1567
#, c-format
msgid "Could not rename %s to %s: %s, removing %s then.\n"
msgstr "%s ni mogoče preimenovati v %s: %s, odstranjevanje %s.\n"

#: tools/updateiconcache.c:1581
#, c-format
msgid "Could not rename %s to %s: %s\n"
msgstr "%s ni mogoče preimenovati v %s: %s\n"

#: tools/updateiconcache.c:1591
#, c-format
msgid "Could not rename %s back to %s: %s.\n"
msgstr "%s ni mogoče preimenovati nazaj v %s: %s\n"

#: tools/updateiconcache.c:1614
#, c-format
msgid "Cache file created successfully.\n"
msgstr "Predpomnilniška datoteka je bila uspešno ustvarjena.\n"

#: tools/updateiconcache.c:1653
msgid "Overwrite an existing cache, even if up to date"
msgstr "Prepiši obstoječi predpomnilnik, tudi če je posodobljen"

#: tools/updateiconcache.c:1654
msgid "Don’t check for the existence of index.theme"
msgstr "Ne preveri obstoja datoteke index.theme"

#: tools/updateiconcache.c:1655
msgid "Don’t include image data in the cache"
msgstr "Ne vključi slikovnih podatkov v predpomnilnik"

#: tools/updateiconcache.c:1656
msgid "Include image data in the cache"
msgstr "Vključi slikovne podatke v predpomnilnik"

#: tools/updateiconcache.c:1657
msgid "Output a C header file"
msgstr "Izpiši datoteko glave C"

#: tools/updateiconcache.c:1658
msgid "Turn off verbose output"
msgstr "Izključi podrobni izpis"

#: tools/updateiconcache.c:1659
msgid "Validate existing icon cache"
msgstr "Preveri veljavnost obstoječega predpomnilnika ikon"

#: tools/updateiconcache.c:1724
#, c-format
msgid "File not found: %s\n"
msgstr "Datoteke ni mogoče najti: %s\n"

#: tools/updateiconcache.c:1730
#, c-format
msgid "Not a valid icon cache: %s\n"
msgstr "Ni veljaven predpomnilnik ikon: %s\n"

#: tools/updateiconcache.c:1743
#, c-format
msgid "No theme index file.\n"
msgstr "Ni datoteke kazala teme.\n"

#: tools/updateiconcache.c:1747
#, c-format
msgid ""
"No theme index file in “%s”.\n"
"If you really want to create an icon cache here, use --ignore-theme-index.\n"
msgstr ""
"V »%s« ni datoteke kazala teme.\n"
"Če res želite ustvariti predpomnilnik ikon, uporabite možnost --ignore-theme-"
"index.\n"<|MERGE_RESOLUTION|>--- conflicted
+++ resolved
@@ -9,15 +9,10 @@
 #
 msgid ""
 msgstr ""
-"Project-Id-Version: gtk+ 4.10\n"
+"Project-Id-Version: gtk+ master\n"
 "Report-Msgid-Bugs-To: https://gitlab.gnome.org/GNOME/gtk/-/issues/\n"
-<<<<<<< HEAD
-"POT-Creation-Date: 2023-04-22 07:00+0000\n"
-"PO-Revision-Date: 2023-04-22 09:34+0200\n"
-=======
 "POT-Creation-Date: 2023-03-14 11:43+0000\n"
 "PO-Revision-Date: 2023-03-14 13:42+0100\n"
->>>>>>> fef69881
 "Last-Translator: Martin Srebotnjak <miles@filmsi.net>\n"
 "Language-Team: Slovenian GNOME Translation Team <gnome-si@googlegroups.com>\n"
 "Language: sl_SI\n"
@@ -57,7 +52,7 @@
 msgid "Cannot provide contents as %s"
 msgstr "Ni mogoče določiti vsebine kot %s."
 
-#: gdk/gdkdisplay.c:154 gdk/gdkglcontext.c:434
+#: gdk/gdkdisplay.c:154 gdk/gdkglcontext.c:435
 msgid "The current backend does not support OpenGL"
 msgstr "Trenutno zagnan ozadnji program ne podpira OpenGL"
 
@@ -119,47 +114,27 @@
 msgid "No compatible formats to transfer contents."
 msgstr "Ni skladnih zapisov za prenos vsebine."
 
-<<<<<<< HEAD
-#: gdk/gdkglcontext.c:393 gdk/x11/gdkglcontext-glx.c:618
-msgid "No GL API allowed."
-msgstr "API GL ni dovoljen."
-
-#: gdk/gdkglcontext.c:417 gdk/win32/gdkglcontext-win32-wgl.c:611
-=======
 #: gdk/gdkglcontext.c:394 gdk/x11/gdkglcontext-glx.c:618
 msgid "No GL API allowed."
 msgstr "API GL ni dovoljen."
 
 #: gdk/gdkglcontext.c:418 gdk/win32/gdkglcontext-win32-wgl.c:611
->>>>>>> fef69881
 #: gdk/x11/gdkglcontext-glx.c:652
 msgid "Unable to create a GL context"
 msgstr "Ni mogoče ustvariti vsebine GL"
 
-<<<<<<< HEAD
-#: gdk/gdkglcontext.c:1276
-msgid "Anything but OpenGL ES disabled via GDK_DEBUG"
-msgstr "Podpora OpenGL ES je onemogočena z GDK_DEBUG"
-
-#: gdk/gdkglcontext.c:1285
-=======
 #: gdk/gdkglcontext.c:1286
 msgid "Anything but OpenGL ES disabled via GDK_DEBUG"
 msgstr "Podpora OpenGL ES je onemogočena z GDK_DEBUG"
 
 #: gdk/gdkglcontext.c:1295
->>>>>>> fef69881
 #, c-format
 msgid "Application does not support %s API"
 msgstr "Program ne podpira vmesnika API %s"
 
 #. translators: This is about OpenGL backend names, like
 #. * "Trying to use X11 GLX, but EGL is already in use"
-<<<<<<< HEAD
-#: gdk/gdkglcontext.c:1831
-=======
 #: gdk/gdkglcontext.c:1841
->>>>>>> fef69881
 #, c-format
 msgid "Trying to use %s, but %s is already in use"
 msgstr "Podana je zahteva za uporabo %s, a je %s že v uporabi."
@@ -593,11 +568,7 @@
 msgstr "Ni mogoče pridobiti podatkov v vrstici %d"
 
 #: gdk/macos/gdkmacospasteboard.c:211 gdk/wayland/gdkclipboard-wayland.c:240
-<<<<<<< HEAD
-#: gdk/wayland/gdkdrop-wayland.c:208 gdk/wayland/gdkprimary-wayland.c:343
-=======
 #: gdk/wayland/gdkdrop-wayland.c:208 gdk/wayland/gdkprimary-wayland.c:336
->>>>>>> fef69881
 #: gdk/win32/gdkdrop-win32.c:1018 gdk/win32/gdkdrop-win32.c:1063
 #: gdk/x11/gdkclipboard-x11.c:805 gdk/x11/gdkdrop-x11.c:235
 msgid "No compatible transfer format found"
@@ -1113,13 +1084,8 @@
 msgid "Pick a Font"
 msgstr "Izberite pisavo"
 
-<<<<<<< HEAD
-#: gtk/deprecated/gtkfontbutton.c:597 gtk/gtkfilechooserwidget.c:3884
-#: gtk/gtkfontdialogbutton.c:115 gtk/inspector/visual.ui:169
-=======
 #: gtk/deprecated/gtkfontbutton.c:597 gtk/gtkfilechooserwidget.c:3883
 #: gtk/gtkfontdialogbutton.c:115 gtk/inspector/visual.ui:170
->>>>>>> fef69881
 msgid "Font"
 msgstr "Pisava"
 
@@ -1377,716 +1343,396 @@
 msgid "Backslash"
 msgstr "Leva poševnica"
 
-<<<<<<< HEAD
-#: gtk/gtkaccessible.c:755
-=======
 #: gtk/gtkaccessible.c:759
->>>>>>> fef69881
 msgctxt "accessibility"
 msgid "alert"
 msgstr "opozorilo"
 
-<<<<<<< HEAD
-#: gtk/gtkaccessible.c:756
-=======
 #: gtk/gtkaccessible.c:760
->>>>>>> fef69881
 msgctxt "accessibility"
 msgid "alert dialog"
 msgstr "pogovorno okno opozorila"
 
-<<<<<<< HEAD
-#: gtk/gtkaccessible.c:757
-=======
 #: gtk/gtkaccessible.c:761
->>>>>>> fef69881
 msgctxt "accessibility"
 msgid "banner"
 msgstr "pasica"
 
-<<<<<<< HEAD
-#: gtk/gtkaccessible.c:758
-=======
 #: gtk/gtkaccessible.c:762
->>>>>>> fef69881
 msgctxt "accessibility"
 msgid "button"
 msgstr "gumb"
 
-<<<<<<< HEAD
-#: gtk/gtkaccessible.c:759
-=======
 #: gtk/gtkaccessible.c:763
->>>>>>> fef69881
 msgctxt "accessibility"
 msgid "caption"
 msgstr "naslov"
 
-<<<<<<< HEAD
-#: gtk/gtkaccessible.c:760
-=======
 #: gtk/gtkaccessible.c:764
->>>>>>> fef69881
 msgctxt "accessibility"
 msgid "cell"
 msgstr "celica"
 
-<<<<<<< HEAD
-#: gtk/gtkaccessible.c:761
-=======
 #: gtk/gtkaccessible.c:765
->>>>>>> fef69881
 msgctxt "accessibility"
 msgid "checkbox"
 msgstr "označno polje"
 
-<<<<<<< HEAD
-#: gtk/gtkaccessible.c:762
-=======
 #: gtk/gtkaccessible.c:766
->>>>>>> fef69881
 msgctxt "accessibility"
 msgid "column header"
 msgstr "glava stolpca"
 
-<<<<<<< HEAD
-#: gtk/gtkaccessible.c:763
-=======
 #: gtk/gtkaccessible.c:767
->>>>>>> fef69881
 msgctxt "accessibility"
 msgid "combo box"
 msgstr "spustno polje"
 
-<<<<<<< HEAD
-#: gtk/gtkaccessible.c:764
-=======
 #: gtk/gtkaccessible.c:768
->>>>>>> fef69881
 msgctxt "accessibility"
 msgid "command"
 msgstr "ukaz"
 
-<<<<<<< HEAD
-#: gtk/gtkaccessible.c:765
-=======
 #: gtk/gtkaccessible.c:769
->>>>>>> fef69881
 msgctxt "accessibility"
 msgid "composite"
 msgstr "sestavljeno okno"
 
-<<<<<<< HEAD
-#: gtk/gtkaccessible.c:766
-=======
 #: gtk/gtkaccessible.c:770
->>>>>>> fef69881
 msgctxt "accessibility"
 msgid "dialog"
 msgstr "pogovorno okno"
 
-<<<<<<< HEAD
-#: gtk/gtkaccessible.c:767
-=======
 #: gtk/gtkaccessible.c:771
->>>>>>> fef69881
 msgctxt "accessibility"
 msgid "document"
 msgstr "dokument"
 
-<<<<<<< HEAD
-#: gtk/gtkaccessible.c:768
-=======
 #: gtk/gtkaccessible.c:772
->>>>>>> fef69881
 msgctxt "accessibility"
 msgid "feed"
 msgstr "vir"
 
-<<<<<<< HEAD
-#: gtk/gtkaccessible.c:769
-=======
 #: gtk/gtkaccessible.c:773
->>>>>>> fef69881
 msgctxt "accessibility"
 msgid "form"
 msgstr "obrazec"
 
-<<<<<<< HEAD
-#: gtk/gtkaccessible.c:770
-=======
 #: gtk/gtkaccessible.c:774
->>>>>>> fef69881
 msgctxt "accessibility"
 msgid "generic"
 msgstr "izvorno"
 
-<<<<<<< HEAD
-#: gtk/gtkaccessible.c:771
-=======
 #: gtk/gtkaccessible.c:775
->>>>>>> fef69881
 msgctxt "accessibility"
 msgid "grid"
 msgstr "mreža"
 
-<<<<<<< HEAD
-#: gtk/gtkaccessible.c:772
-=======
 #: gtk/gtkaccessible.c:776
->>>>>>> fef69881
 msgctxt "accessibility"
 msgid "grid cell"
 msgstr "celica mreže"
 
-<<<<<<< HEAD
-#: gtk/gtkaccessible.c:773
-=======
 #: gtk/gtkaccessible.c:777
->>>>>>> fef69881
 msgctxt "accessibility"
 msgid "group"
 msgstr "skupina"
 
-<<<<<<< HEAD
-#: gtk/gtkaccessible.c:774
-=======
 #: gtk/gtkaccessible.c:778
->>>>>>> fef69881
 msgctxt "accessibility"
 msgid "heading"
 msgstr "naslov"
 
-<<<<<<< HEAD
-#: gtk/gtkaccessible.c:775
-=======
 #: gtk/gtkaccessible.c:779
->>>>>>> fef69881
 msgctxt "accessibility"
 msgid "image"
 msgstr "slika"
 
-<<<<<<< HEAD
-#: gtk/gtkaccessible.c:776
-=======
 #: gtk/gtkaccessible.c:780
->>>>>>> fef69881
 msgctxt "accessibility"
 msgid "input"
 msgstr "vnosno polje"
 
-<<<<<<< HEAD
-#: gtk/gtkaccessible.c:777
-=======
 #: gtk/gtkaccessible.c:781
->>>>>>> fef69881
 msgctxt "accessibility"
 msgid "label"
 msgstr "oznaka"
 
-<<<<<<< HEAD
-#: gtk/gtkaccessible.c:778
-=======
 #: gtk/gtkaccessible.c:782
->>>>>>> fef69881
 msgctxt "accessibility"
 msgid "landmark"
 msgstr "mestna oznaka"
 
-<<<<<<< HEAD
-#: gtk/gtkaccessible.c:779
-=======
 #: gtk/gtkaccessible.c:783
->>>>>>> fef69881
 msgctxt "accessibility"
 msgid "legend"
 msgstr "legenda"
 
-<<<<<<< HEAD
-#: gtk/gtkaccessible.c:780
-=======
 #: gtk/gtkaccessible.c:784
->>>>>>> fef69881
 msgctxt "accessibility"
 msgid "link"
 msgstr "povezava"
 
-<<<<<<< HEAD
-#: gtk/gtkaccessible.c:781
-=======
 #: gtk/gtkaccessible.c:785
->>>>>>> fef69881
 msgctxt "accessibility"
 msgid "list"
 msgstr "seznam"
 
-<<<<<<< HEAD
-#: gtk/gtkaccessible.c:782
-=======
 #: gtk/gtkaccessible.c:786
->>>>>>> fef69881
 msgctxt "accessibility"
 msgid "list box"
 msgstr "polje seznama"
 
-<<<<<<< HEAD
-#: gtk/gtkaccessible.c:783
-=======
 #: gtk/gtkaccessible.c:787
->>>>>>> fef69881
 msgctxt "accessibility"
 msgid "list item"
 msgstr "predmet seznama"
 
-<<<<<<< HEAD
-#: gtk/gtkaccessible.c:784
-=======
 #: gtk/gtkaccessible.c:788
->>>>>>> fef69881
 msgctxt "accessibility"
 msgid "log"
 msgstr "dnevnik"
 
-<<<<<<< HEAD
-#: gtk/gtkaccessible.c:785
-=======
 #: gtk/gtkaccessible.c:789
->>>>>>> fef69881
 msgctxt "accessibility"
 msgid "main"
 msgstr "glavno"
 
-<<<<<<< HEAD
-#: gtk/gtkaccessible.c:786
-=======
 #: gtk/gtkaccessible.c:790
->>>>>>> fef69881
 msgctxt "accessibility"
 msgid "marquee"
 msgstr "lega oznak"
 
-<<<<<<< HEAD
-#: gtk/gtkaccessible.c:787
-=======
 #: gtk/gtkaccessible.c:791
->>>>>>> fef69881
 msgctxt "accessibility"
 msgid "math"
 msgstr "matematika"
 
-<<<<<<< HEAD
-#: gtk/gtkaccessible.c:788
-=======
 #: gtk/gtkaccessible.c:792
->>>>>>> fef69881
 msgctxt "accessibility"
 msgid "meter"
 msgstr "merilnik"
 
-<<<<<<< HEAD
-#: gtk/gtkaccessible.c:789
-=======
 #: gtk/gtkaccessible.c:793
->>>>>>> fef69881
 msgctxt "accessibility"
 msgid "menu"
 msgstr "meni"
 
-<<<<<<< HEAD
-#: gtk/gtkaccessible.c:790
-=======
 #: gtk/gtkaccessible.c:794
->>>>>>> fef69881
 msgctxt "accessibility"
 msgid "menu bar"
 msgstr "menijska vrstica"
 
-<<<<<<< HEAD
-#: gtk/gtkaccessible.c:791
-=======
 #: gtk/gtkaccessible.c:795
->>>>>>> fef69881
 msgctxt "accessibility"
 msgid "menu item"
 msgstr "predmet menija"
 
-<<<<<<< HEAD
-#: gtk/gtkaccessible.c:792
-=======
 #: gtk/gtkaccessible.c:796
->>>>>>> fef69881
 msgctxt "accessibility"
 msgid "menu item checkbox"
 msgstr "označno polje predmeta menija"
 
-<<<<<<< HEAD
-#: gtk/gtkaccessible.c:793
-=======
 #: gtk/gtkaccessible.c:797
->>>>>>> fef69881
 msgctxt "accessibility"
 msgid "menu item radio"
 msgstr "izbirno polje predmeta menija"
 
-<<<<<<< HEAD
-#: gtk/gtkaccessible.c:794
-=======
 #: gtk/gtkaccessible.c:798
->>>>>>> fef69881
 msgctxt "accessibility"
 msgid "navigation"
 msgstr "krmarjenje"
 
-<<<<<<< HEAD
-#: gtk/gtkaccessible.c:795
-=======
 #: gtk/gtkaccessible.c:799
->>>>>>> fef69881
 msgctxt "accessibility"
 msgid "none"
 msgstr "brez"
 
-<<<<<<< HEAD
-#: gtk/gtkaccessible.c:796
-=======
 #: gtk/gtkaccessible.c:800
->>>>>>> fef69881
 msgctxt "accessibility"
 msgid "note"
 msgstr "opomba"
 
-<<<<<<< HEAD
-#: gtk/gtkaccessible.c:797
-=======
 #: gtk/gtkaccessible.c:801
->>>>>>> fef69881
 msgctxt "accessibility"
 msgid "option"
 msgstr "možnost"
 
-<<<<<<< HEAD
-#: gtk/gtkaccessible.c:798
-=======
 #: gtk/gtkaccessible.c:802
->>>>>>> fef69881
 msgctxt "accessibility"
 msgid "presentation"
 msgstr "predstavitev"
 
-<<<<<<< HEAD
-#: gtk/gtkaccessible.c:799
-=======
 #: gtk/gtkaccessible.c:803
->>>>>>> fef69881
 msgctxt "accessibility"
 msgid "progress bar"
 msgstr "kazalnik napredka"
 
-<<<<<<< HEAD
-#: gtk/gtkaccessible.c:800
-=======
 #: gtk/gtkaccessible.c:804
->>>>>>> fef69881
 msgctxt "accessibility"
 msgid "radio"
 msgstr "izbirni gumb"
 
-<<<<<<< HEAD
-#: gtk/gtkaccessible.c:801
-=======
 #: gtk/gtkaccessible.c:805
->>>>>>> fef69881
 msgctxt "accessibility"
 msgid "radio group"
 msgstr "skupina izbirnih gumbov"
 
-<<<<<<< HEAD
-#: gtk/gtkaccessible.c:802
-=======
 #: gtk/gtkaccessible.c:806
->>>>>>> fef69881
 msgctxt "accessibility"
 msgid "range"
 msgstr "obseg"
 
-<<<<<<< HEAD
-#: gtk/gtkaccessible.c:803
-=======
 #: gtk/gtkaccessible.c:807
->>>>>>> fef69881
 msgctxt "accessibility"
 msgid "region"
 msgstr "območje"
 
-<<<<<<< HEAD
-#: gtk/gtkaccessible.c:804
-=======
 #: gtk/gtkaccessible.c:808
->>>>>>> fef69881
 msgctxt "accessibility"
 msgid "row"
 msgstr "vrstica"
 
-<<<<<<< HEAD
-#: gtk/gtkaccessible.c:805
-=======
 #: gtk/gtkaccessible.c:809
->>>>>>> fef69881
 msgctxt "accessibility"
 msgid "row group"
 msgstr "skupina vrstice"
 
-<<<<<<< HEAD
-#: gtk/gtkaccessible.c:806
-=======
 #: gtk/gtkaccessible.c:810
->>>>>>> fef69881
 msgctxt "accessibility"
 msgid "row header"
 msgstr "glava vrstice"
 
-<<<<<<< HEAD
-#: gtk/gtkaccessible.c:807
-=======
 #: gtk/gtkaccessible.c:811
->>>>>>> fef69881
 msgctxt "accessibility"
 msgid "scroll bar"
 msgstr "drsnik"
 
-<<<<<<< HEAD
-#: gtk/gtkaccessible.c:808
-=======
 #: gtk/gtkaccessible.c:812
->>>>>>> fef69881
 msgctxt "accessibility"
 msgid "search"
 msgstr "iskanje"
 
-<<<<<<< HEAD
-#: gtk/gtkaccessible.c:809
-=======
 #: gtk/gtkaccessible.c:813
->>>>>>> fef69881
 msgctxt "accessibility"
 msgid "search box"
 msgstr "iskalna polje"
 
-<<<<<<< HEAD
-#: gtk/gtkaccessible.c:810
-=======
 #: gtk/gtkaccessible.c:814
->>>>>>> fef69881
 msgctxt "accessibility"
 msgid "section"
 msgstr "odsek"
 
-<<<<<<< HEAD
-#: gtk/gtkaccessible.c:811
-=======
 #: gtk/gtkaccessible.c:815
->>>>>>> fef69881
 msgctxt "accessibility"
 msgid "section head"
 msgstr "glava odseka"
 
-<<<<<<< HEAD
-#: gtk/gtkaccessible.c:812
-=======
 #: gtk/gtkaccessible.c:816
->>>>>>> fef69881
 msgctxt "accessibility"
 msgid "select"
 msgstr "izbor"
 
-<<<<<<< HEAD
-#: gtk/gtkaccessible.c:813
-=======
 #: gtk/gtkaccessible.c:817
->>>>>>> fef69881
 msgctxt "accessibility"
 msgid "separator"
 msgstr "ločilnik"
 
-<<<<<<< HEAD
-#: gtk/gtkaccessible.c:814
-=======
 #: gtk/gtkaccessible.c:818
->>>>>>> fef69881
 msgctxt "accessibility"
 msgid "slider"
 msgstr "drsnik"
 
-<<<<<<< HEAD
-#: gtk/gtkaccessible.c:815
-=======
 #: gtk/gtkaccessible.c:819
->>>>>>> fef69881
 msgctxt "accessibility"
 msgid "spin button"
 msgstr "vrtljivi gumb"
 
-<<<<<<< HEAD
-#: gtk/gtkaccessible.c:816
-=======
 #: gtk/gtkaccessible.c:820
->>>>>>> fef69881
 msgctxt "accessibility"
 msgid "status"
 msgstr "stanje"
 
-<<<<<<< HEAD
-#: gtk/gtkaccessible.c:817
-=======
 #: gtk/gtkaccessible.c:821
->>>>>>> fef69881
 msgctxt "accessibility"
 msgid "structure"
 msgstr "struktura"
 
-<<<<<<< HEAD
-#: gtk/gtkaccessible.c:818
-=======
 #: gtk/gtkaccessible.c:822
->>>>>>> fef69881
 msgctxt "accessibility"
 msgid "switch"
 msgstr "preklopna tipka"
 
-<<<<<<< HEAD
-#: gtk/gtkaccessible.c:819
-=======
 #: gtk/gtkaccessible.c:823
->>>>>>> fef69881
 msgctxt "accessibility"
 msgid "tab"
 msgstr "tabulator"
 
-<<<<<<< HEAD
-#: gtk/gtkaccessible.c:820
-=======
 #: gtk/gtkaccessible.c:824
->>>>>>> fef69881
 msgctxt "accessibility"
 msgid "table"
 msgstr "razpredelnica"
 
-<<<<<<< HEAD
-#: gtk/gtkaccessible.c:821
-=======
 #: gtk/gtkaccessible.c:825
->>>>>>> fef69881
 msgctxt "accessibility"
 msgid "tab list"
 msgstr "seznam zavihkov"
 
-<<<<<<< HEAD
-#: gtk/gtkaccessible.c:822
-=======
 #: gtk/gtkaccessible.c:826
->>>>>>> fef69881
 msgctxt "accessibility"
 msgid "tab panel"
 msgstr "pladenj zavihkov"
 
-<<<<<<< HEAD
-#: gtk/gtkaccessible.c:823
-=======
 #: gtk/gtkaccessible.c:827
->>>>>>> fef69881
 msgctxt "accessibility"
 msgid "text box"
 msgstr "besedilno polje"
 
-<<<<<<< HEAD
-#: gtk/gtkaccessible.c:824
-=======
 #: gtk/gtkaccessible.c:828
->>>>>>> fef69881
 msgctxt "accessibility"
 msgid "time"
 msgstr "čas"
 
-<<<<<<< HEAD
-#: gtk/gtkaccessible.c:825
-=======
 #: gtk/gtkaccessible.c:829
->>>>>>> fef69881
 msgctxt "accessibility"
 msgid "timer"
 msgstr "časomer"
 
-<<<<<<< HEAD
-#: gtk/gtkaccessible.c:826
-=======
 #: gtk/gtkaccessible.c:830
->>>>>>> fef69881
 msgctxt "accessibility"
 msgid "tool bar"
 msgstr "orodna vrstica"
 
-<<<<<<< HEAD
-#: gtk/gtkaccessible.c:827
-=======
 #: gtk/gtkaccessible.c:831
->>>>>>> fef69881
 msgctxt "accessibility"
 msgid "tool tip"
 msgstr "orodni namig"
 
-<<<<<<< HEAD
-#: gtk/gtkaccessible.c:828
-=======
 #: gtk/gtkaccessible.c:832
->>>>>>> fef69881
 msgctxt "accessibility"
 msgid "tree"
 msgstr "drevo"
 
-<<<<<<< HEAD
-#: gtk/gtkaccessible.c:829
-=======
 #: gtk/gtkaccessible.c:833
->>>>>>> fef69881
 msgctxt "accessibility"
 msgid "tree grid"
 msgstr "mreža drevesa"
 
-<<<<<<< HEAD
-#: gtk/gtkaccessible.c:830
-=======
 #: gtk/gtkaccessible.c:834
->>>>>>> fef69881
 msgctxt "accessibility"
 msgid "tree item"
 msgstr "predmet drevesa"
 
-<<<<<<< HEAD
-#: gtk/gtkaccessible.c:831
-=======
 #: gtk/gtkaccessible.c:835
->>>>>>> fef69881
 msgctxt "accessibility"
 msgid "widget"
 msgstr "gradnik"
 
-<<<<<<< HEAD
-#: gtk/gtkaccessible.c:832
-=======
 #: gtk/gtkaccessible.c:836
->>>>>>> fef69881
 msgctxt "accessibility"
 msgid "window"
 msgstr "okno"
 
-<<<<<<< HEAD
-#: gtk/gtkaccessible.c:833
-msgctxt "accessibility"
-msgid "toggle button"
-msgstr "preklopni gumb"
-
-=======
->>>>>>> fef69881
 #: gtk/gtkalertdialog.c:668 gtk/gtkcustompaperunixdialog.c:328
 #: gtk/gtkmessagedialog.c:166 gtk/ui/gtkassistant.ui:40
 msgid "_Close"
@@ -2561,11 +2207,7 @@
 msgstr "Datoteka s tem imenom že obstaja."
 
 #: gtk/gtkfilechoosernative.c:520 gtk/gtkfilechoosernative.c:600
-<<<<<<< HEAD
-#: gtk/gtkfilechooserwidget.c:1174 gtk/gtkfilechooserwidget.c:5042
-=======
 #: gtk/gtkfilechooserwidget.c:1173 gtk/gtkfilechooserwidget.c:5041
->>>>>>> fef69881
 #: gtk/gtkfiledialog.c:841 gtk/gtkmessagedialog.c:170
 #: gtk/gtkmessagedialog.c:179 gtk/gtkmountoperation.c:608
 #: gtk/gtkpagesetupunixdialog.c:283 gtk/gtkprintbackend.c:638
@@ -2599,21 +2241,6 @@
 msgid "%1$s on %2$s"
 msgstr "%1$s na %2$s"
 
-<<<<<<< HEAD
-#: gtk/gtkfilechooserwidget.c:342
-msgid "Type name of new folder"
-msgstr "Vnesite ime nove mape"
-
-#: gtk/gtkfilechooserwidget.c:716
-msgid "The folder could not be created"
-msgstr "Mape ni mogoče ustvariti"
-
-#: gtk/gtkfilechooserwidget.c:729
-msgid "You need to choose a valid filename."
-msgstr "Izbrati morate veljavno ime datoteke."
-
-#: gtk/gtkfilechooserwidget.c:732
-=======
 #: gtk/gtkfilechooserwidget.c:341
 msgid "Type name of new folder"
 msgstr "Vnesite ime nove mape"
@@ -2627,46 +2254,10 @@
 msgstr "Izbrati morate veljavno ime datoteke."
 
 #: gtk/gtkfilechooserwidget.c:731
->>>>>>> fef69881
 #, c-format
 msgid "Cannot create a file under %s as it is not a folder"
 msgstr "Datoteke pod %s ni mogoče ustvariti, ker ni mapa"
 
-<<<<<<< HEAD
-#: gtk/gtkfilechooserwidget.c:742
-msgid "Cannot create file as the filename is too long"
-msgstr "Ni mogoče ustvariti datoteke s tako dolgim imenom"
-
-#: gtk/gtkfilechooserwidget.c:743
-msgid "Try using a shorter name."
-msgstr "Poskusite znova s krajšim imenom datoteke."
-
-#: gtk/gtkfilechooserwidget.c:753
-msgid "You may only select folders"
-msgstr "Izbrati je dovoljeno le mape."
-
-#: gtk/gtkfilechooserwidget.c:754
-msgid "The item that you selected is not a folder try using a different item."
-msgstr "Izbran predmet ni mapa. Izberite drug predmet."
-
-#: gtk/gtkfilechooserwidget.c:762
-msgid "Invalid file name"
-msgstr "Neveljavno ime datoteke"
-
-#: gtk/gtkfilechooserwidget.c:771
-msgid "The folder contents could not be displayed"
-msgstr "Vsebine mape ni mogoče prikazati"
-
-#: gtk/gtkfilechooserwidget.c:779
-msgid "The file could not be deleted"
-msgstr "Datoteke ni mogoče izbrisati"
-
-#: gtk/gtkfilechooserwidget.c:787
-msgid "The file could not be moved to the Trash"
-msgstr "Datoteke ni mogoče premakniti v smeti."
-
-#: gtk/gtkfilechooserwidget.c:1172
-=======
 #: gtk/gtkfilechooserwidget.c:741
 msgid "Cannot create file as the filename is too long"
 msgstr "Ni mogoče ustvariti datoteke s tako dolgim imenom"
@@ -2700,55 +2291,10 @@
 msgstr "Datoteke ni mogoče premakniti v smeti."
 
 #: gtk/gtkfilechooserwidget.c:1171
->>>>>>> fef69881
 #, c-format
 msgid "Are you sure you want to permanently delete “%s”?"
 msgstr "Ali ste prepričani, da želite trajno izbrisati »%s«?"
 
-<<<<<<< HEAD
-#: gtk/gtkfilechooserwidget.c:1173
-msgid "If you delete an item, it will be permanently lost."
-msgstr "V primeru, da predmet izbrišete, bo trajno izgubljen."
-
-#: gtk/gtkfilechooserwidget.c:1174 gtk/gtkfilechooserwidget.c:1802
-#: gtk/gtklabel.c:5679 gtk/gtktext.c:6117 gtk/gtktextview.c:9021
-msgid "_Delete"
-msgstr "_Izbriši"
-
-#: gtk/gtkfilechooserwidget.c:1287
-msgid "The file could not be renamed"
-msgstr "Datoteke ni mogoče preimenovati."
-
-#: gtk/gtkfilechooserwidget.c:1493
-msgid "Could not select file"
-msgstr "Datoteke ni mogoče izbrati"
-
-#: gtk/gtkfilechooserwidget.c:1711 gtk/ui/gtkfilechooserwidget.ui:66
-msgid "Grid View"
-msgstr "Mrežni pogled"
-
-#: gtk/gtkfilechooserwidget.c:1717
-msgid "List View"
-msgstr "Seznamski pogled"
-
-#: gtk/gtkfilechooserwidget.c:1782
-msgid "_Visit File"
-msgstr "O_bišči datoteko"
-
-#: gtk/gtkfilechooserwidget.c:1786
-msgid "_Open With File Manager"
-msgstr "Odpri z _upravljalnikom datotek"
-
-#: gtk/gtkfilechooserwidget.c:1790
-msgid "_Copy Location"
-msgstr "Kopiraj _mesto"
-
-#: gtk/gtkfilechooserwidget.c:1794
-msgid "_Add to Bookmarks"
-msgstr "_Dodaj med zaznamke"
-
-#: gtk/gtkfilechooserwidget.c:1798 gtk/gtkplacessidebar.c:2308
-=======
 #: gtk/gtkfilechooserwidget.c:1172
 msgid "If you delete an item, it will be permanently lost."
 msgstr "V primeru, da predmet izbrišete, bo trajno izgubljen."
@@ -2793,43 +2339,10 @@
 msgstr "_Dodaj med zaznamke"
 
 #: gtk/gtkfilechooserwidget.c:1797 gtk/gtkplacessidebar.c:2308
->>>>>>> fef69881
 #: gtk/gtkplacessidebar.c:3265 gtk/ui/gtkfilechooserwidget.ui:670
 msgid "_Rename"
 msgstr "P_reimenuj"
 
-<<<<<<< HEAD
-#: gtk/gtkfilechooserwidget.c:1806
-msgid "_Move to Trash"
-msgstr "Premakni v _smeti"
-
-#: gtk/gtkfilechooserwidget.c:1815
-msgid "Show _Hidden Files"
-msgstr "Pokaži _skrite datoteke"
-
-#: gtk/gtkfilechooserwidget.c:1819
-msgid "Show _Size Column"
-msgstr "Pokaži stolpec _velikosti"
-
-#: gtk/gtkfilechooserwidget.c:1824
-msgid "Show T_ype Column"
-msgstr "Pokaži stolpec _vrste"
-
-#: gtk/gtkfilechooserwidget.c:1829
-msgid "Show _Time"
-msgstr "Pokaži _čas"
-
-#: gtk/gtkfilechooserwidget.c:1834
-msgid "Sort _Folders Before Files"
-msgstr "Razvrsti _mape pred datotekami"
-
-#: gtk/gtkfilechooserwidget.c:1968 gtk/gtkfilechooserwidget.c:2004
-#: gtk/gtkfilechooserwidget.c:3927
-msgid "Unknown"
-msgstr "Neznano"
-
-#: gtk/gtkfilechooserwidget.c:2062 gtk/gtkplacessidebar.c:1025
-=======
 #: gtk/gtkfilechooserwidget.c:1805
 msgid "_Move to Trash"
 msgstr "Premakni v _smeti"
@@ -2860,50 +2373,25 @@
 msgstr "Neznano"
 
 #: gtk/gtkfilechooserwidget.c:2061 gtk/gtkplacessidebar.c:1025
->>>>>>> fef69881
 msgid "Home"
 msgstr "Osebna mapa"
 
 #. this is the header for the location column in the print dialog
-<<<<<<< HEAD
-#: gtk/gtkfilechooserwidget.c:2232 gtk/inspector/css-node-tree.ui:76
-#: gtk/ui/gtkfilechooserwidget.ui:239 gtk/ui/gtkprintunixdialog.ui:111
-=======
 #: gtk/gtkfilechooserwidget.c:2231 gtk/inspector/css-node-tree.ui:76
 #: gtk/ui/gtkfilechooserwidget.ui:239 gtk/ui/gtkprintunixdialog.ui:114
->>>>>>> fef69881
 msgid "Location"
 msgstr "Mesto"
 
 #. Label
-<<<<<<< HEAD
-#: gtk/gtkfilechooserwidget.c:2339
-msgid "_Name:"
-msgstr "_Ime:"
-
-#: gtk/gtkfilechooserwidget.c:2894 gtk/gtkfilechooserwidget.c:2908
-=======
 #: gtk/gtkfilechooserwidget.c:2338
 msgid "_Name:"
 msgstr "_Ime:"
 
 #: gtk/gtkfilechooserwidget.c:2893 gtk/gtkfilechooserwidget.c:2907
->>>>>>> fef69881
 #, c-format
 msgid "Searching in %s"
 msgstr "Iskanje v %s"
 
-<<<<<<< HEAD
-#: gtk/gtkfilechooserwidget.c:2914
-msgid "Searching"
-msgstr "Poteka iskanje"
-
-#: gtk/gtkfilechooserwidget.c:2920
-msgid "Enter location or URL"
-msgstr "Vpišite mesto ali naslov URL"
-
-#: gtk/gtkfilechooserwidget.c:3487 gtk/gtkfilechooserwidget.c:5827
-=======
 #: gtk/gtkfilechooserwidget.c:2913
 msgid "Searching"
 msgstr "Poteka iskanje"
@@ -2913,100 +2401,20 @@
 msgstr "Vpišite mesto ali naslov URL"
 
 #: gtk/gtkfilechooserwidget.c:3486 gtk/gtkfilechooserwidget.c:5826
->>>>>>> fef69881
 #: gtk/ui/gtkfilechooserwidget.ui:387
 msgid "Modified"
 msgstr "Spremenjeno"
 
-<<<<<<< HEAD
-#: gtk/gtkfilechooserwidget.c:3671
-=======
 #: gtk/gtkfilechooserwidget.c:3670
->>>>>>> fef69881
 #, c-format
 msgid "Could not read the contents of %s"
 msgstr "Vsebine %s ni mogoče prebrati"
 
-<<<<<<< HEAD
-#: gtk/gtkfilechooserwidget.c:3675
-=======
 #: gtk/gtkfilechooserwidget.c:3674
->>>>>>> fef69881
 msgid "Could not read the contents of the folder"
 msgstr "Vsebine mape ni mogoče prebrati"
 
 #. Translators: see g_date_time_format() for details on the format
-<<<<<<< HEAD
-#: gtk/gtkfilechooserwidget.c:3822 gtk/gtkfilechooserwidget.c:3865
-msgid "%H:%M"
-msgstr "%H:%M"
-
-#: gtk/gtkfilechooserwidget.c:3824 gtk/gtkfilechooserwidget.c:3867
-msgid "%l:%M %p"
-msgstr "%l:%M %p"
-
-#: gtk/gtkfilechooserwidget.c:3828
-msgid "Yesterday"
-msgstr "Včeraj"
-
-#: gtk/gtkfilechooserwidget.c:3836
-msgid "%-e %b"
-msgstr "%-e %b"
-
-#: gtk/gtkfilechooserwidget.c:3840
-msgid "%-e %b %Y"
-msgstr "%-e %b %Y"
-
-#: gtk/gtkfilechooserwidget.c:3882 gtk/gtkfilechooserwidget.c:3890
-msgid "Program"
-msgstr "Program"
-
-#: gtk/gtkfilechooserwidget.c:3883
-msgid "Audio"
-msgstr "Zvok"
-
-#: gtk/gtkfilechooserwidget.c:3885 gtk/gtkfilefilter.c:1035
-msgid "Image"
-msgstr "Slika"
-
-#: gtk/gtkfilechooserwidget.c:3886
-msgid "Archive"
-msgstr "Arhiv"
-
-#: gtk/gtkfilechooserwidget.c:3887
-msgid "Markup"
-msgstr "Oblikovanje besedila"
-
-#: gtk/gtkfilechooserwidget.c:3888 gtk/gtkfilechooserwidget.c:3889
-msgid "Text"
-msgstr "Besedilo"
-
-#: gtk/gtkfilechooserwidget.c:3891
-msgid "Video"
-msgstr "Video"
-
-#: gtk/gtkfilechooserwidget.c:3892
-msgid "Contacts"
-msgstr "Stiki"
-
-#: gtk/gtkfilechooserwidget.c:3893
-msgid "Calendar"
-msgstr "Koledar"
-
-#: gtk/gtkfilechooserwidget.c:3894
-msgid "Document"
-msgstr "Dokument"
-
-#: gtk/gtkfilechooserwidget.c:3895
-msgid "Presentation"
-msgstr "Predstavitev"
-
-#: gtk/gtkfilechooserwidget.c:3896
-msgid "Spreadsheet"
-msgstr "Preglednica"
-
-#: gtk/gtkfilechooserwidget.c:5034 gtk/gtkprintunixdialog.c:648
-=======
 #: gtk/gtkfilechooserwidget.c:3821 gtk/gtkfilechooserwidget.c:3864
 msgid "%H:%M"
 msgstr "%H:%M"
@@ -3076,36 +2484,16 @@
 msgstr "Preglednica"
 
 #: gtk/gtkfilechooserwidget.c:5033 gtk/gtkprintunixdialog.c:648
->>>>>>> fef69881
 #, c-format
 msgid "A file named “%s” already exists.  Do you want to replace it?"
 msgstr "Datoteka z imenom »%s« že obstaja. Ali jo želite zamenjati?"
 
-<<<<<<< HEAD
-#: gtk/gtkfilechooserwidget.c:5036 gtk/gtkprintunixdialog.c:652
-=======
 #: gtk/gtkfilechooserwidget.c:5035 gtk/gtkprintunixdialog.c:652
->>>>>>> fef69881
 #, c-format
 msgid ""
 "The file already exists in “%s”.  Replacing it will overwrite its contents."
 msgstr "Datoteka že obstaja v »%s«. Z zamenjavo bo njena vsebina izgubljena."
 
-<<<<<<< HEAD
-#: gtk/gtkfilechooserwidget.c:5042 gtk/gtkprintunixdialog.c:660
-msgid "_Replace"
-msgstr "_Zamenjaj"
-
-#: gtk/gtkfilechooserwidget.c:5197
-msgid "You do not have access to the specified folder."
-msgstr "Ni ustreznih dovoljenj za dostop do navedene mape."
-
-#: gtk/gtkfilechooserwidget.c:5774
-msgid "Could not send the search request"
-msgstr "Zahteve po iskanju ni mogoče poslati"
-
-#: gtk/gtkfilechooserwidget.c:6055
-=======
 #: gtk/gtkfilechooserwidget.c:5041 gtk/gtkprintunixdialog.c:660
 msgid "_Replace"
 msgstr "_Zamenjaj"
@@ -3119,31 +2507,21 @@
 msgstr "Zahteve po iskanju ni mogoče poslati"
 
 #: gtk/gtkfilechooserwidget.c:6054
->>>>>>> fef69881
 msgid "Accessed"
 msgstr "Dostopano"
 
 #: gtk/gtkfiledialog.c:814
-<<<<<<< HEAD
-=======
 #, fuzzy
->>>>>>> fef69881
 msgid "Pick Files"
 msgstr "Izberi datoteke"
 
 #: gtk/gtkfiledialog.c:814
-<<<<<<< HEAD
-=======
 #, fuzzy
->>>>>>> fef69881
 msgid "Pick a File"
 msgstr "Izberite datoteko"
 
 #: gtk/gtkfiledialog.c:819
-<<<<<<< HEAD
-=======
 #, fuzzy
->>>>>>> fef69881
 msgid "Save a File"
 msgstr "Shranite datoteko"
 
@@ -3153,16 +2531,6 @@
 msgstr "_Izberi"
 
 #: gtk/gtkfiledialog.c:824
-<<<<<<< HEAD
-msgid "Select Folders"
-msgstr "Izberi mape"
-
-#: gtk/gtkfiledialog.c:824
-msgid "Select a Folder"
-msgstr "Izberite mapo"
-
-#: gtk/gtkfilefilter.c:1048
-=======
 #, fuzzy
 msgid "Select Folders"
 msgstr "Izberi mape"
@@ -3174,7 +2542,6 @@
 
 #: gtk/gtkfilefilter.c:1048
 #, fuzzy
->>>>>>> fef69881
 msgid "Unspecified"
 msgstr "Nedoločeno"
 
@@ -3253,29 +2620,6 @@
 msgid "OpenGL context creation failed"
 msgstr "Ustvarjanje vsebine OpenGL je spodletelo"
 
-<<<<<<< HEAD
-#: gtk/gtklabel.c:5676 gtk/gtktext.c:6105 gtk/gtktextview.c:9009
-msgid "Cu_t"
-msgstr "Iz_reži"
-
-#: gtk/gtklabel.c:5677 gtk/gtktext.c:6109 gtk/gtktextview.c:9013
-msgid "_Copy"
-msgstr "_Kopiraj"
-
-#: gtk/gtklabel.c:5678 gtk/gtktext.c:6113 gtk/gtktextview.c:9017
-msgid "_Paste"
-msgstr "Pr_ilepi"
-
-#: gtk/gtklabel.c:5684 gtk/gtktext.c:6126 gtk/gtktextview.c:9042
-msgid "Select _All"
-msgstr "Izberi _vse"
-
-#: gtk/gtklabel.c:5689
-msgid "_Open Link"
-msgstr "_Odpri povezavo"
-
-#: gtk/gtklabel.c:5693
-=======
 #: gtk/gtklabel.c:5655 gtk/gtktext.c:6087 gtk/gtktextview.c:8987
 msgid "Cu_t"
 msgstr "Iz_reži"
@@ -3297,19 +2641,14 @@
 msgstr "_Odpri povezavo"
 
 #: gtk/gtklabel.c:5672
->>>>>>> fef69881
 msgid "Copy _Link Address"
 msgstr "Kopiraj _naslov povezave"
 
-#: gtk/gtklinkbutton.c:256
+#: gtk/gtklinkbutton.c:255
 msgid "_Copy URL"
 msgstr "Kopiraj naslov _URL"
 
-<<<<<<< HEAD
-#: gtk/gtklinkbutton.c:563
-=======
 #: gtk/gtklinkbutton.c:544
->>>>>>> fef69881
 msgid "Invalid URI"
 msgstr "Neveljaven URI"
 
@@ -3361,19 +2700,6 @@
 msgid "%d:%02d"
 msgstr "%d.%02d"
 
-<<<<<<< HEAD
-#: gtk/gtkmediacontrols.c:412
-msgctxt "media controls tooltip"
-msgid "Stop"
-msgstr "Ustavi"
-
-#: gtk/gtkmediacontrols.c:417 gtk/ui/gtkmediacontrols.ui:28
-msgctxt "media controls tooltip"
-msgid "Play"
-msgstr "Predvajaj"
-
-=======
->>>>>>> fef69881
 #: gtk/gtkmessagedialog.c:162 gtk/gtkmessagedialog.c:180
 #: gtk/gtkprintbackend.c:639 gtk/gtkwindow.c:6159
 msgid "_OK"
@@ -3551,11 +2877,7 @@
 " Spodaj: %s %s"
 
 #: gtk/gtkpagesetupunixdialog.c:785 gtk/ui/gtkpagesetupunixdialog.ui:5
-<<<<<<< HEAD
-#: gtk/ui/gtkprintunixdialog.ui:706
-=======
 #: gtk/ui/gtkprintunixdialog.ui:709
->>>>>>> fef69881
 msgid "Page Setup"
 msgstr "Nastavitev strani"
 
@@ -3676,11 +2998,7 @@
 #: gtk/gtkplacessidebar.c:2302 gtk/inspector/actions.ui:19
 #: gtk/inspector/css-node-tree.ui:22 gtk/inspector/prop-list.ui:24
 #: gtk/ui/gtkfilechooserwidget.ui:176 gtk/ui/gtkfilechooserwidget.ui:645
-<<<<<<< HEAD
-#: gtk/ui/gtkprintunixdialog.ui:80
-=======
 #: gtk/ui/gtkprintunixdialog.ui:83
->>>>>>> fef69881
 msgid "Name"
 msgstr "Ime"
 
@@ -4254,21 +3572,6 @@
 msgid "Sidebar"
 msgstr "Stranska vrstica"
 
-<<<<<<< HEAD
-#: gtk/gtktext.c:6131 gtk/gtktextview.c:9047
-msgid "Insert _Emoji"
-msgstr "Vstavi izrazno _ikono"
-
-#: gtk/gtktextview.c:9029
-msgid "_Undo"
-msgstr "_Razveljavi"
-
-#: gtk/gtktextview.c:9033
-msgid "_Redo"
-msgstr "_Ponovno uveljavi"
-
-#: gtk/gtktreeexpander.c:189 gtk/inspector/misc-info.ui:254
-=======
 #: gtk/gtktext.c:6113 gtk/gtktextview.c:9025
 msgid "Insert _Emoji"
 msgstr "Vstavi izrazno _ikono"
@@ -4282,7 +3585,6 @@
 msgstr "_Ponovno uveljavi"
 
 #: gtk/gtktreeexpander.c:189 gtk/inspector/misc-info.ui:287
->>>>>>> fef69881
 msgid "Expand"
 msgstr "Razširi"
 
@@ -4352,11 +3654,11 @@
 msgid "Value"
 msgstr "Vrednost"
 
-#: gtk/inspector/action-editor.c:127
+#: gtk/inspector/action-editor.c:123
 msgid "Activate"
 msgstr "Omogoči"
 
-#: gtk/inspector/action-editor.c:139
+#: gtk/inspector/action-editor.c:135
 msgid "Set State"
 msgstr "Nastavi stanje"
 
@@ -4364,21 +3666,16 @@
 msgid "Enabled"
 msgstr "Onemogočeno"
 
-#: gtk/inspector/actions.ui:42
+#: gtk/inspector/actions.ui:41
 msgid "Parameter Type"
 msgstr "Vrsta parametra"
 
-<<<<<<< HEAD
-#: gtk/inspector/actions.ui:53 gtk/inspector/css-node-tree.ui:41
-#: gtk/inspector/misc-info.ui:108
-=======
 #: gtk/inspector/actions.ui:52 gtk/inspector/css-node-tree.ui:41
 #: gtk/inspector/misc-info.ui:121
->>>>>>> fef69881
 msgid "State"
 msgstr "Stanje"
 
-#: gtk/inspector/clipboard.c:211 gtk/inspector/misc-info.ui:245
+#: gtk/inspector/clipboard.c:211 gtk/inspector/misc-info.ui:278
 msgid "Show"
 msgstr "Pokaži"
 
@@ -4401,15 +3698,15 @@
 msgid "remote"
 msgstr "oddaljeno"
 
-#: gtk/inspector/clipboard.ui:30
+#: gtk/inspector/clipboard.ui:31
 msgid "Drag and hold here"
 msgstr "Povleci in zadrži na tem mestu"
 
-#: gtk/inspector/clipboard.ui:71 gtk/inspector/window.ui:574
+#: gtk/inspector/clipboard.ui:75 gtk/inspector/window.ui:574
 msgid "Clipboard"
 msgstr "Odložišče"
 
-#: gtk/inspector/clipboard.ui:107
+#: gtk/inspector/clipboard.ui:114
 msgid "Primary"
 msgstr "Osnovni"
 
@@ -4523,75 +3820,71 @@
 msgid "IM Context is hardcoded by GTK_IM_MODULE"
 msgstr "Vsebina IM je določena z vrednostjo GTK_IM_MODULE"
 
-#: gtk/inspector/general.ui:31
+#: gtk/inspector/general.ui:32
 msgid "GTK Version"
 msgstr "Različica GTK"
 
-#: gtk/inspector/general.ui:57
+#: gtk/inspector/general.ui:58
 msgid "GDK Backend"
 msgstr "Ozadnji program GDK"
 
-#: gtk/inspector/general.ui:83
+#: gtk/inspector/general.ui:84
 msgid "GSK Renderer"
 msgstr "Izrisovalnik GSK"
 
-#: gtk/inspector/general.ui:109
+#: gtk/inspector/general.ui:110
 msgid "Pango Fontmap"
 msgstr "Pango Fontmap"
 
-#: gtk/inspector/general.ui:135
+#: gtk/inspector/general.ui:136
 msgid "Media Backend"
 msgstr "Ozadnji predstavni program"
 
-#: gtk/inspector/general.ui:161
+#: gtk/inspector/general.ui:162
 msgid "Input Method"
 msgstr "Vnosni način"
 
-#: gtk/inspector/general.ui:198
+#: gtk/inspector/general.ui:202
 msgid "Application ID"
 msgstr "ID programa"
 
-#: gtk/inspector/general.ui:224
+#: gtk/inspector/general.ui:228
 msgid "Resource Path"
 msgstr "Pot vira"
 
-<<<<<<< HEAD
-#: gtk/inspector/general.ui:261 gtk/ui/gtkplacesview.ui:67
-=======
 #: gtk/inspector/general.ui:268 gtk/ui/gtkplacesview.ui:67
->>>>>>> fef69881
 msgid "Prefix"
 msgstr "Predpona"
 
-#: gtk/inspector/general.ui:460
+#: gtk/inspector/general.ui:470
 msgid "Display"
 msgstr "Prikaz"
 
-#: gtk/inspector/general.ui:487
+#: gtk/inspector/general.ui:497
 msgid "RGBA Visual"
 msgstr "Vidni RGBA"
 
-#: gtk/inspector/general.ui:513
+#: gtk/inspector/general.ui:523
 msgid "Composited"
 msgstr "Sestavljeno"
 
-#: gtk/inspector/general.ui:559
+#: gtk/inspector/general.ui:575
 msgid "GL Version"
 msgstr "Različica GL"
 
-#: gtk/inspector/general.ui:609
+#: gtk/inspector/general.ui:625
 msgid "GL Vendor"
 msgstr "Ponudnik GL"
 
-#: gtk/inspector/general.ui:646
+#: gtk/inspector/general.ui:665
 msgid "Vulkan Device"
 msgstr "Naprava Vulkan"
 
-#: gtk/inspector/general.ui:673
+#: gtk/inspector/general.ui:692
 msgid "Vulkan API version"
 msgstr "Različica vmesnika Vulkan API"
 
-#: gtk/inspector/general.ui:700
+#: gtk/inspector/general.ui:719
 msgid "Vulkan driver version"
 msgstr "Različica gonilnika Vulkan"
 
@@ -4615,99 +3908,90 @@
 msgid "Icon"
 msgstr "Ikona"
 
-#: gtk/inspector/misc-info.ui:31
+#: gtk/inspector/misc-info.ui:32
 msgid "Address"
 msgstr "Naslov"
 
-<<<<<<< HEAD
-#: gtk/inspector/misc-info.ui:57 gtk/inspector/prop-list.ui:35
-=======
 #: gtk/inspector/misc-info.ui:62 gtk/inspector/prop-list.ui:35
->>>>>>> fef69881
 #: gtk/inspector/statistics.ui:36 gtk/ui/gtkfilechooserwidget.ui:339
 msgid "Type"
 msgstr "Vrsta"
 
-#: gtk/inspector/misc-info.ui:82
+#: gtk/inspector/misc-info.ui:91
 msgid "Reference Count"
 msgstr "Števec sklicev"
 
-#: gtk/inspector/misc-info.ui:134
+#: gtk/inspector/misc-info.ui:151
 msgid "Direction"
 msgstr "Usmerjenost"
 
-#: gtk/inspector/misc-info.ui:160
+#: gtk/inspector/misc-info.ui:181
 msgid "Buildable ID"
 msgstr "Izgradljiv ID"
 
-#: gtk/inspector/misc-info.ui:186
+#: gtk/inspector/misc-info.ui:211
 msgid "Mnemonic Label"
 msgstr "Oznaka pomagala"
 
-#: gtk/inspector/misc-info.ui:211
+#: gtk/inspector/misc-info.ui:240
 msgid "Request Mode"
 msgstr "Način zahteve"
 
-#: gtk/inspector/misc-info.ui:236
+#: gtk/inspector/misc-info.ui:269
 msgid "Measure map"
 msgstr "Shema merila"
 
-#: gtk/inspector/misc-info.ui:297
+#: gtk/inspector/misc-info.ui:338
 msgid "Allocation"
 msgstr "Dodelitev"
 
-#: gtk/inspector/misc-info.ui:322
+#: gtk/inspector/misc-info.ui:367
 msgid "Baseline"
 msgstr "Osnovnica besedila"
 
-#: gtk/inspector/misc-info.ui:347
+#: gtk/inspector/misc-info.ui:396
 msgid "Surface"
 msgstr "Površina"
 
-<<<<<<< HEAD
-#: gtk/inspector/misc-info.ui:366 gtk/inspector/misc-info.ui:401
-#: gtk/inspector/misc-info.ui:436 gtk/inspector/prop-editor.c:1150
-=======
 #: gtk/inspector/misc-info.ui:415 gtk/inspector/misc-info.ui:454
 #: gtk/inspector/misc-info.ui:493 gtk/inspector/prop-editor.c:1150
->>>>>>> fef69881
 #: gtk/inspector/prop-editor.c:1533 gtk/inspector/window.ui:396
 msgid "Properties"
 msgstr "Lastnosti"
 
-#: gtk/inspector/misc-info.ui:382
+#: gtk/inspector/misc-info.ui:435
 msgid "Renderer"
 msgstr "Izrisovalnik"
 
-#: gtk/inspector/misc-info.ui:417
+#: gtk/inspector/misc-info.ui:474
 msgid "Frame Clock"
 msgstr "Okvir ure"
 
-#: gtk/inspector/misc-info.ui:452
+#: gtk/inspector/misc-info.ui:513
 msgid "Tick Callback"
 msgstr "Označi povratni sklic"
 
-#: gtk/inspector/misc-info.ui:478
+#: gtk/inspector/misc-info.ui:543
 msgid "Frame Count"
 msgstr "Števec sličic"
 
-#: gtk/inspector/misc-info.ui:503
+#: gtk/inspector/misc-info.ui:572
 msgid "Frame Rate"
 msgstr "Hitrost sličic"
 
-#: gtk/inspector/misc-info.ui:528
+#: gtk/inspector/misc-info.ui:601
 msgid "Mapped"
 msgstr "Preslikano"
 
-#: gtk/inspector/misc-info.ui:554
+#: gtk/inspector/misc-info.ui:631
 msgid "Realized"
 msgstr "Realizirano"
 
-#: gtk/inspector/misc-info.ui:580
+#: gtk/inspector/misc-info.ui:661
 msgid "Is Toplevel"
 msgstr "Je vrhnja raven"
 
-#: gtk/inspector/misc-info.ui:606
+#: gtk/inspector/misc-info.ui:691
 msgid "Child Visible"
 msgstr "Viden kazalec"
 
@@ -4967,99 +4251,99 @@
 msgid "Backend does not support window scaling"
 msgstr "Ozadnji program ne podpira prilagajanja velikosti okna"
 
-#: gtk/inspector/visual.ui:34
+#: gtk/inspector/visual.ui:35
 msgid "GTK Theme"
 msgstr "Tema Gtk"
 
-#: gtk/inspector/visual.ui:58
+#: gtk/inspector/visual.ui:59
 msgid "Dark Variant"
 msgstr "Temna različica"
 
-#: gtk/inspector/visual.ui:83
+#: gtk/inspector/visual.ui:84
 msgid "Cursor Theme"
 msgstr "Tema kazalke"
 
-#: gtk/inspector/visual.ui:108
+#: gtk/inspector/visual.ui:109
 msgid "Cursor Size"
 msgstr "Velikost kazalca"
 
-#: gtk/inspector/visual.ui:144
+#: gtk/inspector/visual.ui:145
 msgid "Icon Theme"
 msgstr "Tema ikon"
 
-#: gtk/inspector/visual.ui:194
+#: gtk/inspector/visual.ui:195
 msgid "Font Scale"
 msgstr "Merilo pisave"
 
-#: gtk/inspector/visual.ui:239
+#: gtk/inspector/visual.ui:240
 msgid "Text Direction"
 msgstr "Usmerjenost besedila"
 
-#: gtk/inspector/visual.ui:254
+#: gtk/inspector/visual.ui:255
 msgid "Left-to-Right"
 msgstr "Z leve proti desni"
 
-#: gtk/inspector/visual.ui:255
+#: gtk/inspector/visual.ui:256
 msgid "Right-to-Left"
 msgstr "Z desne proti levi"
 
-#: gtk/inspector/visual.ui:273
+#: gtk/inspector/visual.ui:274
 msgid "Window Scaling"
 msgstr "Prilagajanje okna"
 
-#: gtk/inspector/visual.ui:306
+#: gtk/inspector/visual.ui:307
 msgid "Animations"
 msgstr "Animacije"
 
-#: gtk/inspector/visual.ui:331
+#: gtk/inspector/visual.ui:332
 msgid "Slowdown"
 msgstr "Upočasni"
 
-#: gtk/inspector/visual.ui:385
+#: gtk/inspector/visual.ui:390
 msgid "Show fps overlay"
 msgstr "Pokaži plast hitrosti sličic"
 
-#: gtk/inspector/visual.ui:410
+#: gtk/inspector/visual.ui:415
 msgid "Show Graphic Updates"
 msgstr "Pokaži grafične posodobitve"
 
-#: gtk/inspector/visual.ui:435
+#: gtk/inspector/visual.ui:440
 msgid "Show Fallback Rendering"
 msgstr "Pokaži povratno izrisovanje"
 
-#: gtk/inspector/visual.ui:460
+#: gtk/inspector/visual.ui:465
 msgid "Show Baselines"
 msgstr "Pokaži črte vrstic"
 
-#: gtk/inspector/visual.ui:488
+#: gtk/inspector/visual.ui:493
 msgid "Show Layout Borders"
 msgstr "Pokaži razporeditev okvirjev"
 
-#: gtk/inspector/visual.ui:545
+#: gtk/inspector/visual.ui:550
 msgid "CSS Padding"
 msgstr "Blazinjenje CSS"
 
-#: gtk/inspector/visual.ui:555
+#: gtk/inspector/visual.ui:560
 msgid "CSS Border"
 msgstr "Obroba CSS"
 
-#: gtk/inspector/visual.ui:565
+#: gtk/inspector/visual.ui:570
 msgid "CSS Margin"
 msgstr "Rob CSS"
 
-#: gtk/inspector/visual.ui:575
+#: gtk/inspector/visual.ui:580
 msgid "Widget Margin"
 msgstr "Robovi gradnika"
 
-#: gtk/inspector/visual.ui:610
+#: gtk/inspector/visual.ui:615
 msgid "Show Focus"
 msgstr "Pokaži žarišče"
 
-#: gtk/inspector/visual.ui:645
+#: gtk/inspector/visual.ui:654
 msgid "Simulate Touchscreen"
 msgstr "Simuliraj zaslon na dotik"
 
-#: gtk/inspector/visual.ui:676
+#: gtk/inspector/visual.ui:689
 msgid "Inspect Inspector"
 msgstr "Preuči inšpektorja"
 
@@ -5119,7 +4403,7 @@
 msgid "Miscellaneous"
 msgstr "Razno"
 
-#: gtk/inspector/window.ui:407 gtk/ui/gtkprintunixdialog.ui:390
+#: gtk/inspector/window.ui:407 gtk/ui/gtkprintunixdialog.ui:393
 msgid "Layout"
 msgstr "Razporeditev"
 
@@ -6710,10 +5994,7 @@
 msgstr "Sistem"
 
 #: gtk/ui/gtkappchooserdialog.ui:4
-<<<<<<< HEAD
-=======
 #, fuzzy
->>>>>>> fef69881
 msgid "Select App"
 msgstr "Izberi program"
 
@@ -6917,7 +6198,7 @@
 msgid "_Format for:"
 msgstr "_Vrsta za:"
 
-#: gtk/ui/gtkpagesetupunixdialog.ui:51 gtk/ui/gtkprintunixdialog.ui:632
+#: gtk/ui/gtkpagesetupunixdialog.ui:51 gtk/ui/gtkprintunixdialog.ui:635
 msgid "_Paper size:"
 msgstr "_Velikost papirja:"
 
@@ -6925,19 +6206,19 @@
 msgid "_Orientation:"
 msgstr "_Usmerjenost:"
 
-#: gtk/ui/gtkpagesetupunixdialog.ui:98 gtk/ui/gtkprintunixdialog.ui:672
+#: gtk/ui/gtkpagesetupunixdialog.ui:98 gtk/ui/gtkprintunixdialog.ui:675
 msgid "Portrait"
 msgstr "Pokončno"
 
-#: gtk/ui/gtkpagesetupunixdialog.ui:109 gtk/ui/gtkprintunixdialog.ui:674
+#: gtk/ui/gtkpagesetupunixdialog.ui:109 gtk/ui/gtkprintunixdialog.ui:677
 msgid "Reverse portrait"
 msgstr "Obrnjeno pokončno"
 
-#: gtk/ui/gtkpagesetupunixdialog.ui:121 gtk/ui/gtkprintunixdialog.ui:673
+#: gtk/ui/gtkpagesetupunixdialog.ui:121 gtk/ui/gtkprintunixdialog.ui:676
 msgid "Landscape"
 msgstr "Ležeče"
 
-#: gtk/ui/gtkpagesetupunixdialog.ui:132 gtk/ui/gtkprintunixdialog.ui:675
+#: gtk/ui/gtkpagesetupunixdialog.ui:132 gtk/ui/gtkprintunixdialog.ui:678
 msgid "Reverse landscape"
 msgstr "Obrnjeno ležeče"
 
@@ -6977,31 +6258,31 @@
 msgstr "Vpis naslova strežnika ..."
 
 #. this is the header for the printer status column in the print dialog
-#: gtk/ui/gtkprintunixdialog.ui:142
+#: gtk/ui/gtkprintunixdialog.ui:145
 msgid "Status"
 msgstr "Stanje"
 
-#: gtk/ui/gtkprintunixdialog.ui:196
+#: gtk/ui/gtkprintunixdialog.ui:199
 msgid "Range"
 msgstr "Obseg"
 
-#: gtk/ui/gtkprintunixdialog.ui:209
+#: gtk/ui/gtkprintunixdialog.ui:212
 msgid "_All Pages"
 msgstr "_Vse strani"
 
-#: gtk/ui/gtkprintunixdialog.ui:221
+#: gtk/ui/gtkprintunixdialog.ui:224
 msgid "C_urrent Page"
 msgstr "_Trenutna stran"
 
-#: gtk/ui/gtkprintunixdialog.ui:234
+#: gtk/ui/gtkprintunixdialog.ui:237
 msgid "Se_lection"
 msgstr "_Izbira"
 
-#: gtk/ui/gtkprintunixdialog.ui:247
+#: gtk/ui/gtkprintunixdialog.ui:250
 msgid "Pag_es:"
 msgstr "_Strani:"
 
-#: gtk/ui/gtkprintunixdialog.ui:248 gtk/ui/gtkprintunixdialog.ui:261
+#: gtk/ui/gtkprintunixdialog.ui:251 gtk/ui/gtkprintunixdialog.ui:264
 msgid ""
 "Specify one or more page ranges,\n"
 " e.g. 1–3, 7, 11"
@@ -7009,107 +6290,107 @@
 "Določite enega ali več obsegov strani,\n"
 " npr. 1–3, 7, 11"
 
-#: gtk/ui/gtkprintunixdialog.ui:284
+#: gtk/ui/gtkprintunixdialog.ui:287
 msgid "Copies"
 msgstr "Kopije"
 
-#: gtk/ui/gtkprintunixdialog.ui:299
+#: gtk/ui/gtkprintunixdialog.ui:302
 msgid "Copie_s:"
 msgstr "_Kopije:"
 
-#: gtk/ui/gtkprintunixdialog.ui:322
+#: gtk/ui/gtkprintunixdialog.ui:325
 msgid "C_ollate"
 msgstr "_Zloži"
 
-#: gtk/ui/gtkprintunixdialog.ui:333
+#: gtk/ui/gtkprintunixdialog.ui:336
 msgid "_Reverse"
 msgstr "_Obrnjeno"
 
-#: gtk/ui/gtkprintunixdialog.ui:363
+#: gtk/ui/gtkprintunixdialog.ui:366
 msgid "General"
 msgstr "Splošno"
 
-#: gtk/ui/gtkprintunixdialog.ui:405
+#: gtk/ui/gtkprintunixdialog.ui:408
 msgid "T_wo-sided:"
 msgstr "_Dvostransko:"
 
-#: gtk/ui/gtkprintunixdialog.ui:427
+#: gtk/ui/gtkprintunixdialog.ui:430
 msgid "Pages per _side:"
 msgstr "Strani na _stran:"
 
-#: gtk/ui/gtkprintunixdialog.ui:451
+#: gtk/ui/gtkprintunixdialog.ui:454
 msgid "Page or_dering:"
 msgstr "Vrstni _red strani:"
 
-#: gtk/ui/gtkprintunixdialog.ui:474
+#: gtk/ui/gtkprintunixdialog.ui:477
 msgid "_Only print:"
 msgstr "Natisni _samo:"
 
-#: gtk/ui/gtkprintunixdialog.ui:490
+#: gtk/ui/gtkprintunixdialog.ui:493
 msgid "All sheets"
 msgstr "Vse liste"
 
-#: gtk/ui/gtkprintunixdialog.ui:491
+#: gtk/ui/gtkprintunixdialog.ui:494
 msgid "Even sheets"
 msgstr "Sode liste"
 
-#: gtk/ui/gtkprintunixdialog.ui:492
+#: gtk/ui/gtkprintunixdialog.ui:495
 msgid "Odd sheets"
 msgstr "Lihe liste"
 
-#: gtk/ui/gtkprintunixdialog.ui:506
+#: gtk/ui/gtkprintunixdialog.ui:509
 msgid "Sc_ale:"
 msgstr "_Merilo:"
 
-#: gtk/ui/gtkprintunixdialog.ui:551
+#: gtk/ui/gtkprintunixdialog.ui:554
 msgid "Paper"
 msgstr "Papir"
 
-#: gtk/ui/gtkprintunixdialog.ui:566
+#: gtk/ui/gtkprintunixdialog.ui:569
 msgid "Paper _type:"
 msgstr "V_rsta papirja:"
 
-#: gtk/ui/gtkprintunixdialog.ui:588
+#: gtk/ui/gtkprintunixdialog.ui:591
 msgid "Paper _source:"
 msgstr "_Vir papirja:"
 
-#: gtk/ui/gtkprintunixdialog.ui:610
+#: gtk/ui/gtkprintunixdialog.ui:613
 msgid "Output t_ray:"
 msgstr "Izhodni p_ult:"
 
-#: gtk/ui/gtkprintunixdialog.ui:655
+#: gtk/ui/gtkprintunixdialog.ui:658
 msgid "Or_ientation:"
 msgstr "_Usmerjenost:"
 
-#: gtk/ui/gtkprintunixdialog.ui:729
+#: gtk/ui/gtkprintunixdialog.ui:732
 msgid "Job Details"
 msgstr "Podrobnosti posla"
 
-#: gtk/ui/gtkprintunixdialog.ui:744
+#: gtk/ui/gtkprintunixdialog.ui:747
 msgid "Pri_ority:"
 msgstr "_Prednost:"
 
-#: gtk/ui/gtkprintunixdialog.ui:765
+#: gtk/ui/gtkprintunixdialog.ui:768
 msgid "_Billing info:"
 msgstr "Podatki o _plačilu:"
 
-#: gtk/ui/gtkprintunixdialog.ui:798
+#: gtk/ui/gtkprintunixdialog.ui:801
 msgid "Print Document"
 msgstr "Natisni dokument"
 
 #. this is one of the choices for the print at option in the print dialog
-#: gtk/ui/gtkprintunixdialog.ui:811
+#: gtk/ui/gtkprintunixdialog.ui:814
 msgid "_Now"
 msgstr "_Zdaj"
 
 #. this is one of the choices for the print at option in the print dialog. It also serves as the label for an entry that allows the user to enter a time.
-#: gtk/ui/gtkprintunixdialog.ui:825
+#: gtk/ui/gtkprintunixdialog.ui:828
 msgid "A_t:"
 msgstr "_Ob:"
 
 #. Ability to parse the am/pm format depends on actual locale. You can remove the am/pm values below for your locale if they are not supported.
-#: gtk/ui/gtkprintunixdialog.ui:827 gtk/ui/gtkprintunixdialog.ui:829
-#: gtk/ui/gtkprintunixdialog.ui:845 gtk/ui/gtkprintunixdialog.ui:847
+#: gtk/ui/gtkprintunixdialog.ui:830 gtk/ui/gtkprintunixdialog.ui:832
+#: gtk/ui/gtkprintunixdialog.ui:848 gtk/ui/gtkprintunixdialog.ui:850
 msgid ""
 "Specify the time of print,\n"
 " e.g. 15∶30, 2∶35 pm, 14∶15∶20, 11∶46∶30 am, 4 pm"
@@ -7118,52 +6399,52 @@
 " npr.: 15:30, 2:35 pm, 14:15:20, 11:46:30 am, 4 pm"
 
 #. this is one of the choices for the print at option in the print dialog. It means that the print job will not be printed until it explicitly gets 'released'.
-#: gtk/ui/gtkprintunixdialog.ui:859
+#: gtk/ui/gtkprintunixdialog.ui:862
 msgid "On _hold"
 msgstr "_Zadržano"
 
-#: gtk/ui/gtkprintunixdialog.ui:861 gtk/ui/gtkprintunixdialog.ui:862
+#: gtk/ui/gtkprintunixdialog.ui:864 gtk/ui/gtkprintunixdialog.ui:865
 msgid "Hold the job until it is explicitly released"
 msgstr "Zadrži posel, dokler ni izrecno sproščen"
 
-#: gtk/ui/gtkprintunixdialog.ui:889
+#: gtk/ui/gtkprintunixdialog.ui:892
 msgid "Add Cover Page"
 msgstr "Dodaj naslovno stran"
 
 #. this is the label used for the option in the print dialog that controls the front cover page.
-#: gtk/ui/gtkprintunixdialog.ui:904
+#: gtk/ui/gtkprintunixdialog.ui:907
 msgid "Be_fore:"
 msgstr "P_red:"
 
 #. this is the label used for the option in the print dialog that controls the back cover page.
-#: gtk/ui/gtkprintunixdialog.ui:925
+#: gtk/ui/gtkprintunixdialog.ui:928
 msgid "_After:"
 msgstr "_Po:"
 
-#: gtk/ui/gtkprintunixdialog.ui:954
+#: gtk/ui/gtkprintunixdialog.ui:957
 msgid "Job"
 msgstr "Posel"
 
 #. This will appear as a tab label in the print dialog.
-#: gtk/ui/gtkprintunixdialog.ui:984
+#: gtk/ui/gtkprintunixdialog.ui:987
 msgid "Image Quality"
 msgstr "Kakovost slike"
 
 #. This will appear as a tab label in the print dialog.
-#: gtk/ui/gtkprintunixdialog.ui:1013
+#: gtk/ui/gtkprintunixdialog.ui:1016
 msgid "Color"
 msgstr "Barva"
 
 #. This will appear as a tab label in the print dialog. It's a typographical term, as in "Binding and finishing"
-#: gtk/ui/gtkprintunixdialog.ui:1042
+#: gtk/ui/gtkprintunixdialog.ui:1045
 msgid "Finishing"
 msgstr "Zaključevanje"
 
-#: gtk/ui/gtkprintunixdialog.ui:1071
+#: gtk/ui/gtkprintunixdialog.ui:1074
 msgid "Advanced"
 msgstr "Napredno"
 
-#: gtk/ui/gtkprintunixdialog.ui:1087
+#: gtk/ui/gtkprintunixdialog.ui:1090
 msgid "Some of the settings in the dialog conflict"
 msgstr "Nekatere nastavitve v pogovornem oknu so v sporu"
 
@@ -7248,30 +6529,21 @@
 msgstr "Po"
 
 #: modules/printbackends/gtkprintbackendcpdb.c:592
-<<<<<<< HEAD
-=======
 #, fuzzy
 #| msgctxt "printer option"
 #| msgid "Print at"
->>>>>>> fef69881
 msgid "Print at"
 msgstr "Natisni ob"
 
 #: modules/printbackends/gtkprintbackendcpdb.c:602
-<<<<<<< HEAD
-=======
 #, fuzzy
 #| msgctxt "printer option"
 #| msgid "Print at time"
->>>>>>> fef69881
 msgid "Print at time"
 msgstr "Natisni ob času"
 
 #: modules/printbackends/gtkprintbackendcpdb.c:665
-<<<<<<< HEAD
-=======
 #, fuzzy
->>>>>>> fef69881
 msgctxt "print option"
 msgid "Borderless"
 msgstr "Brez obrobe"
@@ -7866,10 +7138,7 @@
 msgstr "DATOTEKA"
 
 #: tools/gtk-builder-tool-enumerate.c:64
-<<<<<<< HEAD
-=======
 #, fuzzy
->>>>>>> fef69881
 msgid "Print all named objects."
 msgstr "Natisni seznam vseh imenovanih predmetov."
 
