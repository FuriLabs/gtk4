#include "config.h"

#include "gskgpunodeprocessorprivate.h"

#include "gskgpuborderopprivate.h"
#include "gskgpuboxshadowopprivate.h"
#include "gskgpublendmodeopprivate.h"
#include "gskgpublendopprivate.h"
#include "gskgpublitopprivate.h"
#include "gskgpubluropprivate.h"
#include "gskgpucacheprivate.h"
#include "gskgpuclearopprivate.h"
#include "gskgpuclipprivate.h"
#include "gskgpucolorizeopprivate.h"
#include "gskgpucolormatrixopprivate.h"
#include "gskgpucoloropprivate.h"
#include "gskgpuconicgradientopprivate.h"
#include "gskgpuconvertopprivate.h"
#include "gskgpuconvertcicpopprivate.h"
#include "gskgpucrossfadeopprivate.h"
#include "gskgpudeviceprivate.h"
#include "gskgpuframeprivate.h"
#include "gskgpuglobalsopprivate.h"
#include "gskgpuimageprivate.h"
#include "gskgpulineargradientopprivate.h"
#include "gskgpumaskopprivate.h"
#include "gskgpumipmapopprivate.h"
#include "gskgpuradialgradientopprivate.h"
#include "gskgpurenderpassopprivate.h"
#include "gskgpuroundedcoloropprivate.h"
#include "gskgpuscissoropprivate.h"
#include "gskgputextureopprivate.h"
#include "gskgpuuploadopprivate.h"

#include "gskcairoblurprivate.h"
#include "gskdebugprivate.h"
#include "gskpath.h"
#include "gskrectprivate.h"
#include "gskrendernodeprivate.h"
#include "gskroundedrectprivate.h"
#include "gskstrokeprivate.h"
#include "gsktransformprivate.h"
#include "gskprivate.h"

#include "gdk/gdkcolorstateprivate.h"
#include "gdk/gdkmemorytextureprivate.h"
#include "gdk/gdkrgbaprivate.h"
#include "gdk/gdksubsurfaceprivate.h"
#include "gdk/gdktextureprivate.h"

/* the epsilon we allow pixels to be off due to rounding errors.
 * Chosen rather randomly.
 */
#define EPSILON 0.001

/* A note about coordinate systems
 *
 * The rendering code keeps track of multiple coordinate systems to optimize rendering as
 * much as possible and in the coordinate system it makes most sense in.
 * Sometimes there are cases where GL requires a certain coordinate system, too.
 *
 * 1. the node coordinate system
 * This is the coordinate system of the rendernode. It is basically not used outside of
 * looking at the node and basically never hits the GPU (it does for paths). We immediately
 * convert it to:
 *
 * 2. the basic coordinate system
 * convert on CPU: NodeProcessor.offset
 * convert on GPU: ---
 * This is the coordinate system we emit vertex state in, the clip is tracked here.
 * The main benefit is that most transform nodes only change the offset, so we can avoid
 * updating any state in this coordinate system when that happens.
 *
 * 3. the scaled coordinate system
 * converts on CPU: NodeProcessor.scale
 * converts on GPU: GSK_GLOBAL_SCALE
 * This includes the current scale of the transform. It is usually equal to the scale factor
 * of the window we are rendering to (which is bad because devs without hidpi screens can
 * forget this and then everyone else will see bugs). We make decisions about pixel sizes in
 * this coordinate system, like picking glyphs from the glyph cache or the sizes of offscreens
 * for offscreen rendering.
 *
 * 4. the device coordinate system
 * converts on CPU: NodeProcessor.modelview
 * converts on GPU: ---
 * The scissor rect is tracked in this coordinate system. It represents the actual device pixels.
 * A bunch of optimizations (like glScissor() and glClear()) can be done here, so in the case
 * that modelview == NULL and we end up with integer coordinates (because pixels), we try to go
 * here.
 * This coordinate system does not exist on shaders as they rarely reason about pixels, and if
 * they need to, they can ask the fragment shader via gl_FragCoord.
 *
 * 5. the GL coordinate system
 * converts on CPU: NodeProcessor.projection
 * converts on GPU: GSK_GLOBAL_MVP (from scaled coordinate system)
 * This coordinate system is what GL (or Vulkan) expect coordinates to appear in, and is usually
 * (-1, -1) => (1, 1), but may be flipped etc depending on the render target. The CPU essentially
 * never uses it, other than to allow the vertex shaders to emit its vertices.
 */

typedef struct _GskGpuNodeProcessor GskGpuNodeProcessor;

typedef enum {
  GSK_GPU_GLOBAL_MATRIX  = (1 << 0),
  GSK_GPU_GLOBAL_SCALE   = (1 << 1),
  GSK_GPU_GLOBAL_CLIP    = (1 << 2),
  GSK_GPU_GLOBAL_SCISSOR = (1 << 3),
  GSK_GPU_GLOBAL_BLEND   = (1 << 4),
} GskGpuGlobals;

struct _GskGpuNodeProcessor
{
  GskGpuFrame                   *frame;
  GdkColorState                 *ccs;
  cairo_rectangle_int_t          scissor;
  GskGpuBlend                    blend;
  graphene_point_t               offset;
  graphene_matrix_t              projection;
  graphene_vec2_t                scale;
  GskTransform                  *modelview;
  GskGpuClip                     clip;
  float                          opacity;

  GskGpuGlobals                  pending_globals;
};

static void             gsk_gpu_node_processor_add_node                 (GskGpuNodeProcessor            *self,
                                                                         GskRenderNode                  *node);
static gboolean         gsk_gpu_node_processor_add_first_node           (GskGpuNodeProcessor            *self,
                                                                         GskGpuImage                    *target,
                                                                         const cairo_rectangle_int_t    *clip,
                                                                         GskRenderPassType               pass_type,
                                                                         GskRenderNode                  *node);
static GskGpuImage *    gsk_gpu_get_node_as_image                       (GskGpuFrame                    *frame,
                                                                         GdkColorState                  *ccs,
                                                                         const graphene_rect_t          *clip_bounds,
                                                                         const graphene_vec2_t          *scale,
                                                                         GskRenderNode                  *node,
                                                                         graphene_rect_t                *out_bounds);

static void
gsk_gpu_node_processor_finish (GskGpuNodeProcessor *self)
{
  g_clear_pointer (&self->modelview, gsk_transform_unref);
}

static void
gsk_gpu_node_processor_init (GskGpuNodeProcessor         *self,
                             GskGpuFrame                 *frame,
                             GskGpuImage                 *target,
                             GdkColorState               *ccs,
                             const cairo_rectangle_int_t *clip,
                             const graphene_rect_t       *viewport)
{
  gsize width, height;

  width = gsk_gpu_image_get_width (target);
  height = gsk_gpu_image_get_height (target);

  self->frame = frame;
  self->ccs = ccs;

  self->scissor = *clip;
  self->blend = GSK_GPU_BLEND_OVER;
  if (clip->x == 0 && clip->y == 0 && clip->width == width && clip->height == height)
    {
      gsk_gpu_clip_init_empty (&self->clip, &GRAPHENE_RECT_INIT (0, 0, viewport->size.width, viewport->size.height));
    }
  else
    {
      float scale_x = viewport->size.width / width;
      float scale_y = viewport->size.height / height;
      gsk_gpu_clip_init_empty (&self->clip,
                               &GRAPHENE_RECT_INIT (
                                   scale_x * clip->x,
                                   scale_y * clip->y,
                                   scale_x * clip->width,
                                   scale_y * clip->height
                               ));
    }

  self->modelview = NULL;
  gsk_gpu_image_get_projection_matrix (target, &self->projection);
  graphene_vec2_init (&self->scale,
                      width / viewport->size.width,
                      height / viewport->size.height);
  self->offset = GRAPHENE_POINT_INIT (-viewport->origin.x,
                                      -viewport->origin.y);
  self->opacity = 1.0;
  self->pending_globals = GSK_GPU_GLOBAL_MATRIX | GSK_GPU_GLOBAL_SCALE | GSK_GPU_GLOBAL_CLIP | GSK_GPU_GLOBAL_SCISSOR | GSK_GPU_GLOBAL_BLEND;
}

static void
gsk_gpu_node_processor_emit_globals_op (GskGpuNodeProcessor *self)
{
  graphene_matrix_t mvp;

  if (self->modelview)
    {
      gsk_transform_to_matrix (self->modelview, &mvp);
      graphene_matrix_multiply (&mvp, &self->projection, &mvp);
    }
  else
    graphene_matrix_init_from_matrix (&mvp, &self->projection);

  gsk_gpu_globals_op (self->frame,
                      &self->scale,
                      &mvp,
                      &self->clip.rect);

  self->pending_globals &= ~(GSK_GPU_GLOBAL_MATRIX | GSK_GPU_GLOBAL_SCALE | GSK_GPU_GLOBAL_CLIP);
}

static void
gsk_gpu_node_processor_emit_scissor_op (GskGpuNodeProcessor *self)
{
  gsk_gpu_scissor_op (self->frame,
                      &self->scissor);
  self->pending_globals &= ~GSK_GPU_GLOBAL_SCISSOR;
}

static void
gsk_gpu_node_processor_emit_blend_op (GskGpuNodeProcessor *self)
{
  gsk_gpu_blend_op (self->frame, self->blend);
  self->pending_globals &= ~GSK_GPU_GLOBAL_BLEND;
}

static void
gsk_gpu_node_processor_sync_globals (GskGpuNodeProcessor *self,
                                     GskGpuGlobals        ignored)
{
  GskGpuGlobals required;

  required = self->pending_globals & ~ignored;

  if (required & (GSK_GPU_GLOBAL_MATRIX | GSK_GPU_GLOBAL_SCALE | GSK_GPU_GLOBAL_CLIP))
    gsk_gpu_node_processor_emit_globals_op (self);
  if (required & GSK_GPU_GLOBAL_SCISSOR)
    gsk_gpu_node_processor_emit_scissor_op (self);
  if (required & GSK_GPU_GLOBAL_BLEND)
    gsk_gpu_node_processor_emit_blend_op (self);
}

static inline GskGpuColorStates
gsk_gpu_node_processor_color_states_explicit (GskGpuNodeProcessor *self,
                                              GdkColorState       *alt,
                                              gboolean             alt_premultiplied)
{
  return gsk_gpu_color_states_create (self->ccs,
                                      TRUE,
                                      alt,
                                      alt_premultiplied);
}

static inline GskGpuColorStates
gsk_gpu_node_processor_color_states_self (GskGpuNodeProcessor *self)
{
  return gsk_gpu_color_states_create_equal (TRUE, TRUE);
}

static inline GskGpuColorStates
gsk_gpu_node_processor_color_states_for_rgba (GskGpuNodeProcessor *self)
{
  return gsk_gpu_color_states_create (self->ccs,
                                      TRUE,
                                      GDK_COLOR_STATE_SRGB,
                                      FALSE);
}

static void
rect_round_to_pixels (const graphene_rect_t  *src,
                      const graphene_vec2_t  *pixel_scale,
                      const graphene_point_t *pixel_offset,
                      graphene_rect_t        *dest)
{
  float x, y, xscale, yscale;

  xscale = graphene_vec2_get_x (pixel_scale);
  yscale = graphene_vec2_get_y (pixel_scale);

  x = floorf ((src->origin.x + pixel_offset->x) * xscale);
  y = floorf ((src->origin.y + pixel_offset->y) * yscale);
  *dest = GRAPHENE_RECT_INIT (
      x / xscale - pixel_offset->x,
      y / yscale - pixel_offset->y,
      (ceilf ((src->origin.x + pixel_offset->x + src->size.width) * xscale) - x) / xscale,
      (ceilf ((src->origin.y + pixel_offset->y + src->size.height) * yscale) - y) / yscale);
}

static GskGpuImage *
gsk_gpu_node_processor_init_draw (GskGpuNodeProcessor   *self,
                                  GskGpuFrame           *frame,
                                  GdkColorState         *ccs,
                                  GdkMemoryDepth         depth,
                                  const graphene_vec2_t *scale,
                                  const graphene_rect_t *viewport)
{
  GskGpuImage *image;
  cairo_rectangle_int_t area;

  area.x = 0;
  area.y = 0;
  area.width = MAX (1, ceilf (graphene_vec2_get_x (scale) * viewport->size.width - EPSILON));
  area.height = MAX (1, ceilf (graphene_vec2_get_y (scale) * viewport->size.height - EPSILON));

  image = gsk_gpu_device_create_offscreen_image (gsk_gpu_frame_get_device (frame),
                                                 FALSE,
                                                 depth,
                                                 area.width, area.height);
  if (image == NULL)
    return NULL;

  gsk_gpu_node_processor_init (self,
                               frame,
                               image,
                               ccs,
                               &area,
                               viewport);

  gsk_gpu_render_pass_begin_op (frame,
                                image,
                                &area,
                                GSK_VEC4_TRANSPARENT,
                                GSK_RENDER_PASS_OFFSCREEN);

  return image;
}

static void
gsk_gpu_node_processor_finish_draw (GskGpuNodeProcessor *self,
                                    GskGpuImage         *image)
{
  gsk_gpu_render_pass_end_op (self->frame,
                              image,
                              GSK_RENDER_PASS_OFFSCREEN);

  gsk_gpu_node_processor_finish (self);
}

static void
extract_scale_from_transform (GskTransform *transform,
                              float        *out_scale_x,
                              float        *out_scale_y)
{
  switch (gsk_transform_get_fine_category (transform))
    {
    default:
      g_assert_not_reached ();
    case GSK_FINE_TRANSFORM_CATEGORY_IDENTITY:
    case GSK_FINE_TRANSFORM_CATEGORY_2D_TRANSLATE:
      *out_scale_x = 1.0f;
      *out_scale_y = 1.0f;
      return;

    case GSK_FINE_TRANSFORM_CATEGORY_2D_AFFINE:
      {
        float scale_x, scale_y, dx, dy;
        gsk_transform_to_affine (transform, &scale_x, &scale_y, &dx, &dy);
        *out_scale_x = scale_x;
        *out_scale_y = scale_y;
      }
      return;

    case GSK_FINE_TRANSFORM_CATEGORY_2D_NEGATIVE_AFFINE:
    case GSK_FINE_TRANSFORM_CATEGORY_2D_DIHEDRAL:
    case GSK_FINE_TRANSFORM_CATEGORY_2D:
      {
        float skew_x, skew_y, scale_x, scale_y, angle, dx, dy;
        gsk_transform_to_2d_components (transform,
                                        &skew_x, &skew_y,
                                        &scale_x, &scale_y,
                                        &angle,
                                        &dx, &dy);
        *out_scale_x = fabs (scale_x);
        *out_scale_y = fabs (scale_y);
      }
      return;

    case GSK_FINE_TRANSFORM_CATEGORY_UNKNOWN:
    case GSK_FINE_TRANSFORM_CATEGORY_ANY:
    case GSK_FINE_TRANSFORM_CATEGORY_3D:
      {
        graphene_quaternion_t rotation;
        graphene_matrix_t matrix;
        graphene_vec4_t perspective;
        graphene_vec3_t translation;
        graphene_vec3_t matrix_scale;
        graphene_vec3_t shear;

        gsk_transform_to_matrix (transform, &matrix);
        graphene_matrix_decompose (&matrix,
                                   &translation,
                                   &matrix_scale,
                                   &rotation,
                                   &shear,
                                   &perspective);

        *out_scale_x = fabs (graphene_vec3_get_x (&matrix_scale));
        *out_scale_y = fabs (graphene_vec3_get_y (&matrix_scale));
      }
      return;
    }
}

static gboolean
gsk_gpu_node_processor_rect_is_integer (GskGpuNodeProcessor   *self,
                                        const graphene_rect_t *rect,
                                        cairo_rectangle_int_t *int_rect)
{
  graphene_rect_t transformed_rect;
  float scale_x = graphene_vec2_get_x (&self->scale);
  float scale_y = graphene_vec2_get_y (&self->scale);

  switch (gsk_transform_get_fine_category (self->modelview))
    {
    case GSK_FINE_TRANSFORM_CATEGORY_UNKNOWN:
    case GSK_FINE_TRANSFORM_CATEGORY_ANY:
    case GSK_FINE_TRANSFORM_CATEGORY_3D:
    case GSK_FINE_TRANSFORM_CATEGORY_2D:
      return FALSE;

    case GSK_FINE_TRANSFORM_CATEGORY_2D_DIHEDRAL:
    case GSK_FINE_TRANSFORM_CATEGORY_2D_NEGATIVE_AFFINE:
    case GSK_FINE_TRANSFORM_CATEGORY_2D_AFFINE:
    case GSK_FINE_TRANSFORM_CATEGORY_2D_TRANSLATE:
      gsk_transform_transform_bounds (self->modelview, rect, &transformed_rect);
      rect = &transformed_rect;
      break;

    case GSK_FINE_TRANSFORM_CATEGORY_IDENTITY:
    default:
      break;
    }

  int_rect->x = rect->origin.x * scale_x;
  int_rect->y = rect->origin.y * scale_y;
  int_rect->width = rect->size.width * scale_x;
  int_rect->height = rect->size.height * scale_y;

  return int_rect->x == rect->origin.x * scale_x
      && int_rect->y == rect->origin.y * scale_y
      && int_rect->width == rect->size.width * scale_x
      && int_rect->height == rect->size.height * scale_y;
}

static void
gsk_gpu_node_processor_get_clip_bounds (GskGpuNodeProcessor *self,
                                        graphene_rect_t     *out_bounds)
{
  graphene_rect_offset_r (&self->clip.rect.bounds,
                          - self->offset.x,
                          - self->offset.y,
                          out_bounds);
 
  /* FIXME: We could try the scissor rect here.
   * But how often is that smaller than the clip bounds?
   */
}
 
static gboolean G_GNUC_WARN_UNUSED_RESULT
gsk_gpu_node_processor_clip_node_bounds (GskGpuNodeProcessor *self,
                                         GskRenderNode       *node,
                                         graphene_rect_t     *out_bounds)
{
  graphene_rect_t tmp;

  gsk_gpu_node_processor_get_clip_bounds (self, &tmp);
  
  if (!gsk_rect_intersection (&tmp, &node->bounds, out_bounds))
    return FALSE;

  return TRUE;
}

static void
gsk_gpu_node_processor_image_op (GskGpuNodeProcessor   *self,
                                 GskGpuImage           *image,
                                 GdkColorState         *image_color_state,
                                 GskGpuSampler          sampler,
                                 const graphene_rect_t *rect,
                                 const graphene_rect_t *tex_rect)
{
  gboolean straight_alpha;

  g_assert (self->pending_globals == 0);

  straight_alpha = gsk_gpu_image_get_flags (image) & GSK_GPU_IMAGE_STRAIGHT_ALPHA;

  if (!GDK_IS_DEFAULT_COLOR_STATE (image_color_state))
    {
      const GdkCicp *cicp = gdk_color_state_get_cicp (image_color_state);

      g_assert (cicp != NULL);

      gsk_gpu_convert_from_cicp_op (self->frame,
                                    gsk_gpu_clip_get_shader_clip (&self->clip, &self->offset, rect),
                                    cicp,
                                    gsk_gpu_color_states_create_cicp (self->ccs, TRUE, TRUE),
                                    self->opacity,
                                    straight_alpha,
                                    &self->offset,
                                    &(GskGpuShaderImage) {
                                      image,
                                      sampler,
                                      rect,
                                      tex_rect
                                    });
    }
  else if (straight_alpha ||
           self->opacity < 1.0 ||
           !gdk_color_state_equal (image_color_state, self->ccs))
    {
      gsk_gpu_convert_op (self->frame,
                          gsk_gpu_clip_get_shader_clip (&self->clip, &self->offset, rect),
                          gsk_gpu_node_processor_color_states_explicit (self,
                                                                        image_color_state,
                                                                        TRUE),
                          self->opacity,
                          straight_alpha,
                          &self->offset,
                          &(GskGpuShaderImage) {
                              image,
                              sampler,
                              rect,
                              tex_rect
                          });
    }
  else
    {
      gsk_gpu_texture_op (self->frame,
                          gsk_gpu_clip_get_shader_clip (&self->clip, &self->offset, rect),
                          &self->offset,
                          &(GskGpuShaderImage) {
                              image,
                              sampler,
                              rect,
                              tex_rect
                          });
    }
}

static GskGpuImage *
gsk_gpu_node_processor_create_offscreen (GskGpuFrame           *frame,
                                         GdkColorState         *ccs,
                                         const graphene_vec2_t *scale,
                                         const graphene_rect_t *viewport,
                                         GskRenderNode         *node)
{
  GskGpuImage *image;
  cairo_rectangle_int_t area;

  area.x = 0;
  area.y = 0;
  area.width = MAX (1, ceilf (graphene_vec2_get_x (scale) * viewport->size.width - EPSILON));
  area.height = MAX (1, ceilf (graphene_vec2_get_y (scale) * viewport->size.height - EPSILON));

  image = gsk_gpu_device_create_offscreen_image (gsk_gpu_frame_get_device (frame),
                                                 FALSE,
                                                 gdk_memory_depth_merge (gdk_color_state_get_depth (ccs),
                                                                         gsk_render_node_get_preferred_depth (node)),
                                                 area.width, area.height);
  if (image == NULL)
    return NULL;

  gsk_gpu_node_processor_process (frame,
                                  image,
                                  ccs,
                                  &area,
                                  node,
                                  viewport,
                                  GSK_RENDER_PASS_OFFSCREEN);

  return image;
}

static GskGpuImage *
gsk_gpu_get_node_as_image_via_offscreen (GskGpuFrame            *frame,
                                         GdkColorState          *ccs,
                                         const graphene_rect_t  *clip_bounds,
                                         const graphene_vec2_t  *scale,
                                         GskRenderNode          *node,
                                         graphene_rect_t        *out_bounds)
{
  GskGpuImage *result;

  GSK_DEBUG (FALLBACK, "Offscreening node '%s'", g_type_name_from_instance ((GTypeInstance *) node));
  result = gsk_gpu_node_processor_create_offscreen (frame,
                                                    ccs,
                                                    scale,
                                                    clip_bounds,
                                                    node);

  *out_bounds = *clip_bounds;
  return result;
}

/*
 * gsk_gpu_node_copy_image:
 * @frame: The frame the image will be copied in
 * @ccs: color state the copy will be in
 * @image: (transfer full): The image to copy
 * @prepare_mipmap: If the copied image should reserve space for
 *   mipmaps
 *
 * Generates a copy of @image, but makes the copy premultiplied and potentially
 * reserves space for mipmaps.
 *
 * Returns: (transfer full): The copy of the image.
 **/
static GskGpuImage *
gsk_gpu_copy_image (GskGpuFrame   *frame,
                    GdkColorState *ccs,
                    GskGpuImage   *image,
                    GdkColorState *image_cs,
                    gboolean       prepare_mipmap)
{
  GskGpuImage *copy;
  gsize width, height;
  GskGpuImageFlags flags;

  width = gsk_gpu_image_get_width (image);
  height = gsk_gpu_image_get_height (image);
  flags = gsk_gpu_image_get_flags (image);

  copy = gsk_gpu_device_create_offscreen_image (gsk_gpu_frame_get_device (frame),
                                                prepare_mipmap,
                                                gdk_memory_format_get_depth (gsk_gpu_image_get_format (image),
                                                                             flags & GSK_GPU_IMAGE_SRGB),
                                                width, height);

  if (gsk_gpu_frame_should_optimize (frame, GSK_GPU_OPTIMIZE_BLIT) &&
      (flags & (GSK_GPU_IMAGE_NO_BLIT | GSK_GPU_IMAGE_STRAIGHT_ALPHA | GSK_GPU_IMAGE_FILTERABLE)) == GSK_GPU_IMAGE_FILTERABLE &&
      gdk_color_state_equal (ccs, image_cs))
    {
      gsk_gpu_blit_op (frame,
                       image,
                       copy,
                       &(cairo_rectangle_int_t) { 0, 0, width, height },
                       &(cairo_rectangle_int_t) { 0, 0, width, height },
                       GSK_GPU_BLIT_NEAREST);
    }
  else
    {
      GskGpuNodeProcessor other;
      graphene_rect_t rect = GRAPHENE_RECT_INIT (0, 0, width, height);

      gsk_gpu_node_processor_init (&other,
                                   frame,
                                   copy,
                                   ccs,
                                   &(cairo_rectangle_int_t) { 0, 0, width, height },
                                   &rect);

      gsk_gpu_render_pass_begin_op (other.frame,
                                    copy,
                                    &(cairo_rectangle_int_t) { 0, 0, width, height },
                                    NULL,
                                    GSK_RENDER_PASS_OFFSCREEN);

      other.blend = GSK_GPU_BLEND_NONE;
      other.pending_globals |= GSK_GPU_GLOBAL_BLEND;
      gsk_gpu_node_processor_sync_globals (&other, 0);

      gsk_gpu_node_processor_image_op (&other,
                                       image,
                                       image_cs,
                                       GSK_GPU_SAMPLER_DEFAULT,
                                       &rect,
                                       &rect);

      gsk_gpu_render_pass_end_op (other.frame,
                                  copy,
                                  GSK_RENDER_PASS_OFFSCREEN);

      gsk_gpu_node_processor_finish (&other);
    }

  g_object_unref (image);

  return copy;
}

/*
 * gsk_gpu_node_processor_get_node_as_image:
 * @self: a node processor
 * @clip_bounds: (nullable): clip rectangle to use or NULL to use
 *   the current clip
 * @node: the node to turn into an image
 * @out_bounds: bounds of the the image in node space
 *
 * Generates an image for the given node. The image is restricted to the
 * region in the clip bounds.
 *
 * The resulting image is guaranteed to be premultiplied.
 *
 * Returns: (nullable): The node as an image or %NULL if the node is fully
 *     clipped
 **/
static GskGpuImage *
gsk_gpu_node_processor_get_node_as_image (GskGpuNodeProcessor   *self,
                                          const graphene_rect_t *clip_bounds,
                                          GskRenderNode         *node,
                                          graphene_rect_t       *out_bounds)
{
  graphene_rect_t clip;

  if (clip_bounds == NULL)
    {
      if (!gsk_gpu_node_processor_clip_node_bounds (self, node, &clip))
        return NULL;
    }
  else
    {
      if (!gsk_rect_intersection (clip_bounds, &node->bounds, &clip))
        return NULL;
    }
  rect_round_to_pixels (&clip, &self->scale, &self->offset, &clip);

  return gsk_gpu_get_node_as_image (self->frame,
                                    self->ccs,
                                    &clip,
                                    &self->scale,
                                    node,
                                    out_bounds);
}

static void
gsk_gpu_node_processor_blur_op (GskGpuNodeProcessor       *self,
                                const graphene_rect_t     *rect,
                                const graphene_point_t    *shadow_offset,
                                float                      blur_radius,
                                const GdkRGBA             *shadow_color,
                                GskGpuImage               *source_image,
                                GdkMemoryDepth             source_depth,
                                const graphene_rect_t     *source_rect)
{
  GskGpuNodeProcessor other;
  GskGpuImage *intermediate;
  graphene_vec2_t direction;
  graphene_rect_t clip_rect, intermediate_rect;
  graphene_point_t real_offset;
  float clip_radius;

  clip_radius = gsk_cairo_blur_compute_pixels (blur_radius / 2.0);

  /* FIXME: Handle clip radius growing the clip too much */
  gsk_gpu_node_processor_get_clip_bounds (self, &clip_rect);
  clip_rect.origin.x -= shadow_offset->x;
  clip_rect.origin.y -= shadow_offset->y;
  graphene_rect_inset (&clip_rect, 0.f, -clip_radius);
  if (!gsk_rect_intersection (rect, &clip_rect, &intermediate_rect))
    return;

  rect_round_to_pixels (&intermediate_rect, &self->scale, &self->offset, &intermediate_rect);

  intermediate = gsk_gpu_node_processor_init_draw (&other,
                                                   self->frame,
                                                   self->ccs,
                                                   source_depth,
                                                   &self->scale,
                                                   &intermediate_rect);

  gsk_gpu_node_processor_sync_globals (&other, 0);

  graphene_vec2_init (&direction, blur_radius, 0.0f);
  gsk_gpu_blur_op (other.frame,
                   gsk_gpu_clip_get_shader_clip (&other.clip, &other.offset, &intermediate_rect),
                   gsk_gpu_node_processor_color_states_self (&other),
                   &other.offset,
                   &(GskGpuShaderImage) {
                       source_image,
                       GSK_GPU_SAMPLER_TRANSPARENT,
                       &intermediate_rect,
                       source_rect
                   },
                   &direction);

  gsk_gpu_node_processor_finish_draw (&other, intermediate);

  real_offset = GRAPHENE_POINT_INIT (self->offset.x + shadow_offset->x,
                                     self->offset.y + shadow_offset->y);
  graphene_vec2_init (&direction, 0.0f, blur_radius);
  if (shadow_color)
    {
      gsk_gpu_blur_shadow_op (self->frame,
                              gsk_gpu_clip_get_shader_clip (&self->clip, &real_offset, rect),
                              gsk_gpu_node_processor_color_states_for_rgba (self),
                              &real_offset,
                              &(GskGpuShaderImage) {
                                  intermediate,
                                  GSK_GPU_SAMPLER_TRANSPARENT,
                                  rect,
                                  &intermediate_rect,
                              },
                              &direction,
                              GSK_RGBA_TO_VEC4 (shadow_color));
    }
  else
    {
      gsk_gpu_blur_op (self->frame,
                       gsk_gpu_clip_get_shader_clip (&self->clip, &real_offset, rect),
                       gsk_gpu_node_processor_color_states_self (self),
                       &real_offset,
                       &(GskGpuShaderImage) {
                           intermediate,
                           GSK_GPU_SAMPLER_TRANSPARENT,
                           rect,
                           &intermediate_rect,
                       },
                       &direction);
    }

  g_object_unref (intermediate);
}

static void
gsk_gpu_node_processor_add_cairo_node (GskGpuNodeProcessor *self,
                                       GskRenderNode       *node)
{
  GskGpuImage *image;
  graphene_rect_t clipped_bounds;

  if (!gsk_gpu_node_processor_clip_node_bounds (self, node, &clipped_bounds))
    return;

  rect_round_to_pixels (&clipped_bounds, &self->scale, &self->offset, &clipped_bounds);

  gsk_gpu_node_processor_sync_globals (self, 0);

  image = gsk_gpu_upload_cairo_op (self->frame,
                                   &self->scale,
                                   &clipped_bounds,
                                   (GskGpuCairoFunc) gsk_render_node_draw_fallback,
                                   gsk_render_node_ref (node),
                                   (GDestroyNotify) gsk_render_node_unref);

  gsk_gpu_node_processor_image_op (self,
                                   image,
                                   GDK_COLOR_STATE_SRGB,
                                   GSK_GPU_SAMPLER_DEFAULT,
                                   &node->bounds,
                                   &clipped_bounds);
}

static void
gsk_gpu_node_processor_add_without_opacity (GskGpuNodeProcessor *self,
                                            GskRenderNode       *node)
{
  GskGpuImage *image;
  graphene_rect_t tex_rect;

  gsk_gpu_node_processor_sync_globals (self, 0);

  image = gsk_gpu_node_processor_get_node_as_image (self,
                                                    NULL,
                                                    node,
                                                    &tex_rect);
  if (image == NULL)
    return;

  gsk_gpu_node_processor_image_op (self,
                                   image,
                                   self->ccs,
                                   GSK_GPU_SAMPLER_DEFAULT,
                                   &node->bounds,
                                   &tex_rect);

  g_object_unref (image);
}

static void
gsk_gpu_node_processor_add_node_clipped (GskGpuNodeProcessor   *self,
                                         GskRenderNode         *node,
                                         const graphene_rect_t *clip_bounds)
{
  GskGpuClip old_clip;
  graphene_rect_t clip;
  cairo_rectangle_int_t scissor;

  if (gsk_rect_contains_rect (clip_bounds, &node->bounds))
    {
      gsk_gpu_node_processor_add_node (self, node);
      return;
    }

  graphene_rect_offset_r (clip_bounds,
                          self->offset.x, self->offset.y,
                          &clip);

  gsk_gpu_clip_init_copy (&old_clip, &self->clip);

  /* Check if we can use scissoring for the clip */
  if (gsk_gpu_node_processor_rect_is_integer (self, &clip, &scissor))
    {
      cairo_rectangle_int_t old_scissor;

      if (!gdk_rectangle_intersect (&scissor, &self->scissor, &scissor))
        return;

      old_scissor = self->scissor;

      if (gsk_gpu_clip_intersect_rect (&self->clip, &old_clip, &clip))
        {
          if (self->clip.type == GSK_GPU_CLIP_ALL_CLIPPED)
            {
              gsk_gpu_clip_init_copy (&self->clip, &old_clip);
              return;
            }
          else if ((self->clip.type == GSK_GPU_CLIP_RECT || self->clip.type == GSK_GPU_CLIP_CONTAINED) &&
                   gsk_rect_contains_rect (&self->clip.rect.bounds, &clip))
            {
              self->clip.type = GSK_GPU_CLIP_NONE;
            }

          self->scissor = scissor;
          self->pending_globals |= GSK_GPU_GLOBAL_SCISSOR | GSK_GPU_GLOBAL_CLIP;

          gsk_gpu_node_processor_add_node (self, node);

          gsk_gpu_clip_init_copy (&self->clip, &old_clip);
          self->scissor = old_scissor;
          self->pending_globals |= GSK_GPU_GLOBAL_SCISSOR | GSK_GPU_GLOBAL_CLIP;
        }
      else
        {
          self->scissor = scissor;
          self->pending_globals |= GSK_GPU_GLOBAL_SCISSOR;

          gsk_gpu_clip_init_copy (&self->clip, &old_clip);

          gsk_gpu_node_processor_add_node (self, node);

          self->scissor = old_scissor;
          self->pending_globals |= GSK_GPU_GLOBAL_SCISSOR;
        }
    }
  else
    {
      if (!gsk_gpu_clip_intersect_rect (&self->clip, &old_clip, &clip))
        {
          GskGpuImage *image;
          graphene_rect_t bounds, tex_rect;

          gsk_gpu_clip_init_copy (&self->clip, &old_clip);
          gsk_gpu_node_processor_sync_globals (self, 0);

          if (gsk_gpu_node_processor_clip_node_bounds (self, node, &bounds) &&
              gsk_rect_intersection (&bounds, clip_bounds, &bounds))
            image = gsk_gpu_node_processor_get_node_as_image (self,
                                                              &bounds,
                                                              node,
                                                              &tex_rect);
          else
            image = NULL;
          if (image)
            {
              gsk_gpu_node_processor_image_op (self,
                                               image,
                                               self->ccs,
                                               GSK_GPU_SAMPLER_DEFAULT,
                                               &bounds,
                                               &tex_rect);
              g_object_unref (image);
            }
          return;
        }

      if (self->clip.type == GSK_GPU_CLIP_ALL_CLIPPED)
        {
          gsk_gpu_clip_init_copy (&self->clip, &old_clip);
          return;
        }

      self->pending_globals |= GSK_GPU_GLOBAL_CLIP;

      gsk_gpu_node_processor_add_node (self, node);

      gsk_gpu_clip_init_copy (&self->clip, &old_clip);
      self->pending_globals |= GSK_GPU_GLOBAL_CLIP;
    }
}

static void
gsk_gpu_node_processor_add_clip_node (GskGpuNodeProcessor *self,
                                      GskRenderNode       *node)
{
  gsk_gpu_node_processor_add_node_clipped (self,
                                           gsk_clip_node_get_child (node),
                                           gsk_clip_node_get_clip (node));
}

static gboolean
gsk_gpu_node_processor_add_first_clip_node (GskGpuNodeProcessor         *self,
                                            GskGpuImage                 *target,
                                            const cairo_rectangle_int_t *clip,
                                            GskRenderPassType            pass_type,
                                            GskRenderNode               *node)
{
  return gsk_gpu_node_processor_add_first_node (self,
                                                target,
                                                clip,
                                                pass_type,
                                                gsk_clip_node_get_child (node));
}

static void
gsk_gpu_node_processor_add_rounded_clip_node_with_mask (GskGpuNodeProcessor *self,
                                                        GskRenderNode       *node)
{
  GskGpuNodeProcessor other;
  graphene_rect_t clip_bounds, child_rect;
  GskGpuImage *child_image, *mask_image;

  if (!gsk_gpu_node_processor_clip_node_bounds (self, node, &clip_bounds))
    return;
  rect_round_to_pixels (&clip_bounds, &self->scale, &self->offset, &clip_bounds);

  child_image = gsk_gpu_node_processor_get_node_as_image (self,
                                                          &clip_bounds,
                                                          gsk_rounded_clip_node_get_child (node),
                                                          &child_rect);
  if (child_image == NULL)
    return;

  mask_image = gsk_gpu_node_processor_init_draw (&other,
                                                 self->frame,
                                                 self->ccs,
                                                 gdk_memory_depth_merge (gdk_color_state_get_depth (self->ccs),
                                                                         gsk_render_node_get_preferred_depth (node)),
                                                 &self->scale,
                                                 &clip_bounds);
  gsk_gpu_node_processor_sync_globals (&other, 0);
  gsk_gpu_rounded_color_op (other.frame,
                            gsk_gpu_clip_get_shader_clip (&other.clip, &other.offset, &node->bounds),
                            gsk_gpu_node_processor_color_states_self (&other),
                            gsk_rounded_clip_node_get_clip (node),
                            &other.offset,
                            (float[4]) { 1, 1, 1, 1 });
  gsk_gpu_node_processor_finish_draw (&other, mask_image);

  gsk_gpu_node_processor_sync_globals (self, 0);
  gsk_gpu_mask_op (self->frame,
                   gsk_gpu_clip_get_shader_clip (&self->clip, &self->offset, &clip_bounds),
                   &clip_bounds,
                   &self->offset,
                   self->opacity,
                   GSK_MASK_MODE_ALPHA,
                   &(GskGpuShaderImage) {
                       child_image,
                       GSK_GPU_SAMPLER_DEFAULT,
                       NULL,
                       &child_rect,
                   },
                   &(GskGpuShaderImage) {
                       mask_image,
                       GSK_GPU_SAMPLER_DEFAULT,
                       NULL,
                       &clip_bounds,
                   });

  g_object_unref (child_image);
  g_object_unref (mask_image);
}

static void
gsk_gpu_node_processor_add_rounded_clip_node (GskGpuNodeProcessor *self,
                                              GskRenderNode       *node)
{
  GskGpuClip old_clip;
  GskRoundedRect clip;
  const GskRoundedRect *original_clip;
  GskRenderNode *child;

  child = gsk_rounded_clip_node_get_child (node);
  original_clip = gsk_rounded_clip_node_get_clip (node);

  /* Common case for entries etc: rounded solid color background.
   * And we have a shader for that */
  if (gsk_render_node_get_node_type (child) == GSK_COLOR_NODE &&
      gsk_rect_contains_rect (&child->bounds, &original_clip->bounds))
    {
      const GdkRGBA *rgba = gsk_color_node_get_color (child);
      gsk_gpu_node_processor_sync_globals (self, 0);

      gsk_gpu_rounded_color_op (self->frame,
                                gsk_gpu_clip_get_shader_clip (&self->clip, &self->offset, &original_clip->bounds),
                                gsk_gpu_node_processor_color_states_for_rgba (self),
                                original_clip,
                                &self->offset,
                                GSK_RGBA_TO_VEC4_ALPHA (rgba, self->opacity));
      return;
    }

  gsk_gpu_clip_init_copy (&old_clip, &self->clip);

  clip = *original_clip;
  gsk_rounded_rect_offset (&clip, self->offset.x, self->offset.y);

  if (!gsk_gpu_clip_intersect_rounded_rect (&self->clip, &old_clip, &clip))
    {
      gsk_gpu_clip_init_copy (&self->clip, &old_clip);
      gsk_gpu_node_processor_add_rounded_clip_node_with_mask (self, node);
      return;
    }

  if (self->clip.type == GSK_GPU_CLIP_ALL_CLIPPED)
    {
      gsk_gpu_clip_init_copy (&self->clip, &old_clip);
      return;
    }

  self->pending_globals |= GSK_GPU_GLOBAL_CLIP;

  gsk_gpu_node_processor_add_node (self, gsk_rounded_clip_node_get_child (node));

  gsk_gpu_clip_init_copy (&self->clip, &old_clip);
  self->pending_globals |= GSK_GPU_GLOBAL_CLIP;
}

static gboolean
gsk_gpu_node_processor_add_first_rounded_clip_node (GskGpuNodeProcessor         *self,
                                                    GskGpuImage                 *target,
                                                    const cairo_rectangle_int_t *clip,
                                                    GskRenderPassType            pass_type,
                                                    GskRenderNode               *node)
{
  GskRoundedRect node_clip;

  node_clip = *gsk_rounded_clip_node_get_clip (node);
  gsk_rounded_rect_offset (&node_clip, self->offset.x, self->offset.y);
  if (!gsk_rounded_rect_contains_rect (&node_clip, &self->clip.rect.bounds))
    return FALSE;

  return gsk_gpu_node_processor_add_first_node (self,
                                                target,
                                                clip,
                                                pass_type,
                                                gsk_rounded_clip_node_get_child (node));
}

static GskTransform *
gsk_transform_dihedral (GskTransform *transform,
                        GdkDihedral   dihedral)
{
  int rotate = dihedral & 3;
  int flip = dihedral & 4;

  if (flip)
      transform = gsk_transform_scale (transform, -1.0, 1.0);

  if (rotate)
      transform = gsk_transform_rotate (transform, rotate * 90.0f);

  return transform;
}

static void
gsk_gpu_node_processor_add_transform_node (GskGpuNodeProcessor *self,
                                           GskRenderNode       *node)
{
  GskRenderNode *child;
  GskTransform *transform;
  graphene_point_t old_offset;
  graphene_vec2_t old_scale;
  GskTransform *old_modelview;
  GskGpuClip old_clip;

  child = gsk_transform_node_get_child (node);
  transform = gsk_transform_node_get_transform (node);

  switch (gsk_transform_get_fine_category (transform))
    {
    case GSK_FINE_TRANSFORM_CATEGORY_IDENTITY:
    case GSK_FINE_TRANSFORM_CATEGORY_2D_TRANSLATE:
      {
        float dx, dy;
        gsk_transform_to_translate (transform, &dx, &dy);
        old_offset = self->offset;
        self->offset.x += dx;
        self->offset.y += dy;
        gsk_gpu_node_processor_add_node (self, child);
        self->offset = old_offset;
      }
      return;

    case GSK_FINE_TRANSFORM_CATEGORY_2D_AFFINE:
      {
        float dx, dy, scale_x, scale_y;

        gsk_gpu_clip_init_copy (&old_clip, &self->clip);
        old_offset = self->offset;
        old_scale = self->scale;
        old_modelview = self->modelview;

        gsk_transform_to_affine (transform, &scale_x, &scale_y, &dx, &dy);
        gsk_gpu_clip_scale (&self->clip, &old_clip, GDK_DIHEDRAL_NORMAL, scale_x, scale_y);
        self->offset.x = (self->offset.x + dx) / scale_x;
        self->offset.y = (self->offset.y + dy) / scale_y;
        graphene_vec2_init (&self->scale, scale_x, scale_y);
        graphene_vec2_multiply (&self->scale, &old_scale, &self->scale);
      }
      break;

    case GSK_FINE_TRANSFORM_CATEGORY_2D_NEGATIVE_AFFINE:
    case GSK_FINE_TRANSFORM_CATEGORY_2D_DIHEDRAL:
      {
        GdkDihedral dihedral, inverted;
        float xx, xy, yx, yy, dx, dy, scale_x, scale_y, old_scale_x, old_scale_y;

        gsk_gpu_clip_init_copy (&old_clip, &self->clip);
        old_offset = self->offset;
        old_scale = self->scale;
        old_modelview = gsk_transform_ref (self->modelview);

        gsk_transform_to_dihedral (transform, &dihedral, &scale_x, &scale_y, &dx, &dy);
        inverted = gdk_dihedral_invert (dihedral);
        gdk_dihedral_get_mat2 (inverted, &xx, &xy, &yx, &yy);
        gsk_gpu_clip_scale (&self->clip, &old_clip, inverted, scale_x, scale_y);
        self->offset.x = (self->offset.x + dx) / scale_x;
        self->offset.y = (self->offset.y + dy) / scale_y;
        self->offset = GRAPHENE_POINT_INIT (xx * self->offset.x + xy * self->offset.y,
                                            yx * self->offset.x + yy * self->offset.y);
        old_scale_x = graphene_vec2_get_x (&old_scale);
        old_scale_y = graphene_vec2_get_y (&old_scale);
        graphene_vec2_init (&self->scale,
                            fabs (scale_x * (old_scale_x * xx + old_scale_y * yx)),
                            fabs (scale_y * (old_scale_x * xy + old_scale_y * yy)));
        self->modelview = gsk_transform_dihedral (self->modelview, dihedral);
      }
      break;

    case GSK_FINE_TRANSFORM_CATEGORY_2D:
    case GSK_FINE_TRANSFORM_CATEGORY_UNKNOWN:
    case GSK_FINE_TRANSFORM_CATEGORY_ANY:
    case GSK_FINE_TRANSFORM_CATEGORY_3D:
      {
        GskTransform *clip_transform;
        float scale_x, scale_y, old_pixels, new_pixels;

        clip_transform = gsk_transform_transform (gsk_transform_translate (NULL, &self->offset), transform);
        gsk_gpu_clip_init_copy (&old_clip, &self->clip);

        if (gsk_gpu_clip_contains_rect (&self->clip, &self->offset, &node->bounds))
          {
            gsk_gpu_clip_init_contained (&self->clip, &child->bounds);
          }
        else if (old_clip.type == GSK_GPU_CLIP_NONE)
          {
            GskTransform *inverse;
            graphene_rect_t new_bounds;
            inverse = gsk_transform_invert (gsk_transform_ref (clip_transform));
            gsk_transform_transform_bounds (inverse, &old_clip.rect.bounds, &new_bounds);
            gsk_transform_unref (inverse);
            gsk_gpu_clip_init_empty (&self->clip, &new_bounds);
          }
        else if (!gsk_gpu_clip_transform (&self->clip, &old_clip, clip_transform, &child->bounds))
          {
            GskGpuImage *image;
            graphene_rect_t tex_rect;
            gsk_transform_unref (clip_transform);
            /* This cannot loop because the next time we'll hit the branch above */
            gsk_gpu_node_processor_sync_globals (self, 0);
            image = gsk_gpu_node_processor_get_node_as_image (self,
                                                              NULL,
                                                              node,
                                                              &tex_rect);
            if (image != NULL)
              {
                gsk_gpu_node_processor_image_op (self,
                                                 image,
                                                 self->ccs,
                                                 GSK_GPU_SAMPLER_DEFAULT,
                                                 &node->bounds,
                                                 &tex_rect);
                g_object_unref (image);
              }
            return;
          }

        old_offset = self->offset;
        old_scale = self->scale;
        old_modelview = gsk_transform_ref (self->modelview);

        self->modelview = gsk_transform_scale (self->modelview,
                                               graphene_vec2_get_x (&self->scale),
                                               graphene_vec2_get_y (&self->scale));
        self->modelview = gsk_transform_transform (self->modelview, clip_transform);
        gsk_transform_unref (clip_transform);

        extract_scale_from_transform (self->modelview, &scale_x, &scale_y);

        old_pixels = MAX (graphene_vec2_get_x (&old_scale) * old_clip.rect.bounds.size.width,
                          graphene_vec2_get_y (&old_scale) * old_clip.rect.bounds.size.height);
        new_pixels = MAX (scale_x * self->clip.rect.bounds.size.width,
                          scale_y * self->clip.rect.bounds.size.height);

        /* Check that our offscreen doesn't get too big.  1.5 ~ sqrt(2) */
        if (new_pixels > 1.5 * old_pixels)
          {
            float forced_downscale = 2 * old_pixels / new_pixels;
            scale_x *= forced_downscale;
            scale_y *= forced_downscale;
          }

        self->modelview = gsk_transform_scale (self->modelview, 1 / scale_x, 1 / scale_y);
        graphene_vec2_init (&self->scale, scale_x, scale_y);
        self->offset = *graphene_point_zero ();
      }
      break;

    default:
      g_assert_not_reached ();
      break;
    }

  self->pending_globals |= GSK_GPU_GLOBAL_SCALE | GSK_GPU_GLOBAL_CLIP;
  if (self->modelview != old_modelview)
    self->pending_globals |= GSK_GPU_GLOBAL_MATRIX;

  gsk_gpu_node_processor_add_node (self, child);

  self->offset = old_offset;
  self->scale = old_scale;
  gsk_gpu_clip_init_copy (&self->clip, &old_clip);
  self->pending_globals |= GSK_GPU_GLOBAL_SCALE | GSK_GPU_GLOBAL_CLIP;
  if (self->modelview != old_modelview)
    {
      self->pending_globals |= GSK_GPU_GLOBAL_MATRIX;
      gsk_transform_unref (self->modelview);
      self->modelview = old_modelview;
    }
}

static gboolean
gsk_gpu_node_processor_add_first_transform_node (GskGpuNodeProcessor         *self,
                                                 GskGpuImage                 *target,
                                                 const cairo_rectangle_int_t *clip,
                                                 GskRenderPassType            pass_type,
                                                 GskRenderNode               *node)
{
  GskTransform *transform;
  float dx, dy, scale_x, scale_y;
  GskGpuClip old_clip;
  graphene_point_t old_offset;
  graphene_vec2_t old_scale;
  gboolean result;

  transform = gsk_transform_node_get_transform (node);

  switch (gsk_transform_get_fine_category (transform))
    {
    case GSK_FINE_TRANSFORM_CATEGORY_IDENTITY:
    case GSK_FINE_TRANSFORM_CATEGORY_2D_TRANSLATE:
      gsk_transform_to_translate (transform, &dx, &dy);
      old_offset = self->offset;
      self->offset.x += dx;
      self->offset.y += dy;
      result = gsk_gpu_node_processor_add_first_node (self,
                                                      target,
                                                      clip,
                                                      pass_type,
                                                      gsk_transform_node_get_child (node));
      self->offset = old_offset;
      return result;

    case GSK_FINE_TRANSFORM_CATEGORY_2D_AFFINE:
      gsk_transform_to_affine (transform, &scale_x, &scale_y, &dx, &dy);

      gsk_gpu_clip_init_copy (&old_clip, &self->clip);
      old_offset = self->offset;
      old_scale = self->scale;

      gsk_gpu_clip_scale (&self->clip, &old_clip, GDK_DIHEDRAL_NORMAL, scale_x, scale_y);
      self->offset.x = (self->offset.x + dx) / scale_x;
      self->offset.y = (self->offset.y + dy) / scale_y;
      graphene_vec2_init (&self->scale, fabs (scale_x), fabs (scale_y));
      graphene_vec2_multiply (&self->scale, &old_scale, &self->scale);

      self->pending_globals |= GSK_GPU_GLOBAL_SCALE | GSK_GPU_GLOBAL_CLIP;

      result = gsk_gpu_node_processor_add_first_node (self,
                                                      target,
                                                      clip,
                                                      pass_type,
                                                      gsk_transform_node_get_child (node));

      self->offset = old_offset;
      self->scale = old_scale;
      gsk_gpu_clip_init_copy (&self->clip, &old_clip);

      self->pending_globals |= GSK_GPU_GLOBAL_SCALE | GSK_GPU_GLOBAL_CLIP;

      return result;

    case GSK_FINE_TRANSFORM_CATEGORY_2D_NEGATIVE_AFFINE:
    case GSK_FINE_TRANSFORM_CATEGORY_2D_DIHEDRAL:
      {
        GdkDihedral dihedral, inverted;
        float xx, xy, yx, yy, old_scale_x, old_scale_y;
        GskTransform *old_modelview;

        gsk_gpu_clip_init_copy (&old_clip, &self->clip);
        old_offset = self->offset;
        old_scale = self->scale;
        old_modelview = gsk_transform_ref (self->modelview);

        gsk_transform_to_dihedral (transform, &dihedral, &scale_x, &scale_y, &dx, &dy);
        inverted = gdk_dihedral_invert (dihedral);
        gdk_dihedral_get_mat2 (inverted, &xx, &xy, &yx, &yy);
        gsk_gpu_clip_scale (&self->clip, &old_clip, inverted, scale_x, scale_y);
        self->offset.x = (self->offset.x + dx) / scale_x;
        self->offset.y = (self->offset.y + dy) / scale_y;
        self->offset = GRAPHENE_POINT_INIT (xx * self->offset.x + xy * self->offset.y,
                                            yx * self->offset.x + yy * self->offset.y);
        old_scale_x = graphene_vec2_get_x (&old_scale);
        old_scale_y = graphene_vec2_get_y (&old_scale);
        graphene_vec2_init (&self->scale,
                            fabs (scale_x * (old_scale_x * xx + old_scale_y * yx)),
                            fabs (scale_y * (old_scale_x * xy + old_scale_y * yy)));
        self->modelview = gsk_transform_dihedral (self->modelview, dihedral);

        self->pending_globals |= GSK_GPU_GLOBAL_MATRIX | GSK_GPU_GLOBAL_SCALE | GSK_GPU_GLOBAL_CLIP;

        result = gsk_gpu_node_processor_add_first_node (self,
                                                        target,
                                                        clip,
                                                        pass_type,
                                                        gsk_transform_node_get_child (node));

        self->offset = old_offset;
        self->scale = old_scale;
        gsk_gpu_clip_init_copy (&self->clip, &old_clip);
        gsk_transform_unref (self->modelview);
        self->modelview = old_modelview;

        self->pending_globals |= GSK_GPU_GLOBAL_MATRIX | GSK_GPU_GLOBAL_SCALE | GSK_GPU_GLOBAL_CLIP;

        return result;
      }

    case GSK_FINE_TRANSFORM_CATEGORY_2D:
    case GSK_FINE_TRANSFORM_CATEGORY_UNKNOWN:
    case GSK_FINE_TRANSFORM_CATEGORY_ANY:
    case GSK_FINE_TRANSFORM_CATEGORY_3D:
      return FALSE;

    default:
      g_assert_not_reached ();
      return FALSE;
    }
}

static void
gsk_gpu_node_processor_add_opacity_node (GskGpuNodeProcessor *self,
                                         GskRenderNode       *node)
{
  float old_opacity = self->opacity;

  self->opacity *= gsk_opacity_node_get_opacity (node);

  gsk_gpu_node_processor_add_node (self, gsk_opacity_node_get_child (node));

  self->opacity = old_opacity;
}

static void
gsk_gpu_node_processor_add_color_node (GskGpuNodeProcessor *self,
                                       GskRenderNode       *node)
{
  cairo_rectangle_int_t int_clipped;
  graphene_rect_t rect, clipped;
  const GdkRGBA *color;

  color = gsk_color_node_get_color (node);
  graphene_rect_offset_r (&node->bounds,
                          self->offset.x, self->offset.y,
                          &rect);
  gsk_rect_intersection (&self->clip.rect.bounds, &rect, &clipped);

  if (gsk_gpu_frame_should_optimize (self->frame, GSK_GPU_OPTIMIZE_CLEAR) &&
      gdk_rgba_is_opaque (color) &&
      self->opacity >= 1.0 &&
      node->bounds.size.width * node->bounds.size.height > 100 * 100 && /* not worth the effort for small images */
      gsk_gpu_node_processor_rect_is_integer (self, &clipped, &int_clipped))
    {
      /* now handle all the clip */
      if (!gdk_rectangle_intersect (&int_clipped, &self->scissor, &int_clipped))
        return;

      /* we have handled the bounds, now do the corners */
      if (self->clip.type == GSK_GPU_CLIP_ROUNDED)
        {
          graphene_rect_t cover;
          GskGpuShaderClip shader_clip;
          float scale_x, scale_y;

          if (self->modelview)
            {
              /* Yuck, rounded clip and modelview. I give up. */
              gsk_gpu_color_op (self->frame,
                                gsk_gpu_clip_get_shader_clip (&self->clip, &self->offset, &node->bounds),
                                gsk_gpu_node_processor_color_states_for_rgba (self),
                                &node->bounds,
                                &self->offset,
                                GSK_RGBA_TO_VEC4 (color));
              return;
            }

          scale_x = graphene_vec2_get_x (&self->scale);
          scale_y = graphene_vec2_get_y (&self->scale);
          clipped = GRAPHENE_RECT_INIT (int_clipped.x / scale_x, int_clipped.y / scale_y,
                                        int_clipped.width / scale_x, int_clipped.height / scale_y);
          shader_clip = gsk_gpu_clip_get_shader_clip (&self->clip, graphene_point_zero(), &clipped);
          if (shader_clip != GSK_GPU_SHADER_CLIP_NONE)
            {
              gsk_rounded_rect_get_largest_cover (&self->clip.rect, &clipped, &cover);
              int_clipped.x = ceilf (cover.origin.x * scale_x);
              int_clipped.y = ceilf (cover.origin.y * scale_y);
              int_clipped.width = floorf ((cover.origin.x + cover.size.width) * scale_x) - int_clipped.x;
              int_clipped.height = floorf ((cover.origin.y + cover.size.height) * scale_y) - int_clipped.y;
              if (int_clipped.width == 0 || int_clipped.height == 0)
                {
                  gsk_gpu_color_op (self->frame,
                                    shader_clip,
                                    gsk_gpu_node_processor_color_states_for_rgba (self),
                                    &clipped,
                                    graphene_point_zero (),
                                    GSK_RGBA_TO_VEC4 (color));
                  return;
                }
              cover = GRAPHENE_RECT_INIT (int_clipped.x / scale_x, int_clipped.y / scale_y,
                                          int_clipped.width / scale_x, int_clipped.height / scale_y);
              if (clipped.origin.x != cover.origin.x)
                gsk_gpu_color_op (self->frame,
                                  shader_clip,
                                  gsk_gpu_node_processor_color_states_for_rgba (self),
                                  &GRAPHENE_RECT_INIT (clipped.origin.x, clipped.origin.y, cover.origin.x - clipped.origin.x, clipped.size.height),
                                  graphene_point_zero (),
                                  GSK_RGBA_TO_VEC4 (color));
              if (clipped.origin.y != cover.origin.y)
                gsk_gpu_color_op (self->frame,
                                  shader_clip,
                                  gsk_gpu_node_processor_color_states_for_rgba (self),
                                  &GRAPHENE_RECT_INIT (clipped.origin.x, clipped.origin.y, clipped.size.width, cover.origin.y - clipped.origin.y),
                                  graphene_point_zero (),
                                  GSK_RGBA_TO_VEC4 (color));
              if (clipped.origin.x + clipped.size.width != cover.origin.x + cover.size.width)
                gsk_gpu_color_op (self->frame,
                                  shader_clip,
                                  gsk_gpu_node_processor_color_states_for_rgba (self),
                                  &GRAPHENE_RECT_INIT (cover.origin.x + cover.size.width,
                                                       clipped.origin.y,
                                                       clipped.origin.x + clipped.size.width - cover.origin.x - cover.size.width,
                                                       clipped.size.height),
                                  graphene_point_zero (),
                                  GSK_RGBA_TO_VEC4 (color));
              if (clipped.origin.y + clipped.size.height != cover.origin.y + cover.size.height)
                gsk_gpu_color_op (self->frame,
                                  shader_clip,
                                  gsk_gpu_node_processor_color_states_for_rgba (self),
                                  &GRAPHENE_RECT_INIT (clipped.origin.x,
                                                       cover.origin.y + cover.size.height,
                                                       clipped.size.width,
                                                       clipped.origin.y + clipped.size.height - cover.origin.y - cover.size.height),
                                  graphene_point_zero (),
                                  GSK_RGBA_TO_VEC4 (color));
            }
        }

      gsk_gpu_clear_op (self->frame,
                        self->ccs,
                        &int_clipped,
                        color);
      return;
    }

  gsk_gpu_color_op (self->frame,
                    gsk_gpu_clip_get_shader_clip (&self->clip, &self->offset, &node->bounds),
                    gsk_gpu_node_processor_color_states_for_rgba (self),
                    &node->bounds,
                    &self->offset,
                    GSK_RGBA_TO_VEC4_ALPHA (color, self->opacity));
}

static gboolean
gsk_gpu_node_processor_add_first_color_node (GskGpuNodeProcessor         *self,
                                             GskGpuImage                 *target,
                                             const cairo_rectangle_int_t *clip,
                                             GskRenderPassType            pass_type,
                                             GskRenderNode               *node)
{
  graphene_rect_t clip_bounds;
  float color[4];

  if (!node->fully_opaque)
    return FALSE;

  gsk_gpu_node_processor_get_clip_bounds (self, &clip_bounds);
  if (!gsk_rect_contains_rect (&node->bounds, &clip_bounds))
    return FALSE;

  gdk_color_state_from_rgba (self->ccs, gsk_color_node_get_color (node), color);
  gsk_gpu_render_pass_begin_op (self->frame,
                                target,
                                clip,
                                color,
                                pass_type);

  return TRUE;
}

static void
gsk_gpu_node_processor_add_border_node (GskGpuNodeProcessor *self,
                                        GskRenderNode       *node)
{
  const GdkRGBA *rgbas;
  float colors[4][4];
  gsize i;

  rgbas = gsk_border_node_get_colors (node);
  for (i = 0; i < G_N_ELEMENTS (colors); i++)
    {
      gdk_color_state_from_rgba (GDK_COLOR_STATE_SRGB, &rgbas[i], colors[i]);
      colors[i][3] *= self->opacity;
    }

  gsk_gpu_border_op (self->frame,
                     gsk_gpu_clip_get_shader_clip (&self->clip, &self->offset, &node->bounds),
                     gsk_gpu_node_processor_color_states_for_rgba (self),
                     gsk_border_node_get_outline (node),
                     &self->offset,
                     graphene_point_zero (),
                     gsk_border_node_get_widths (node),
                     colors);
}

static gboolean
texture_node_should_mipmap (GskRenderNode         *node,
                            GskGpuFrame           *frame,
                            const graphene_vec2_t *scale)
{
  GdkTexture *texture;

  texture = gsk_texture_node_get_texture (node);

  if (!gsk_gpu_frame_should_optimize (frame, GSK_GPU_OPTIMIZE_MIPMAP))
    return FALSE;

  return gdk_texture_get_width (texture) > 2 * node->bounds.size.width * graphene_vec2_get_x (scale) ||
         gdk_texture_get_height (texture) > 2 * node->bounds.size.height * graphene_vec2_get_y (scale);
}

static GskGpuImage *
gsk_gpu_lookup_texture (GskGpuFrame    *frame,
                        GdkColorState  *ccs,
                        GdkTexture     *texture,
                        gboolean        try_mipmap,
                        GdkColorState **out_image_cs)
{
  GskGpuCache *cache;
  GdkColorState *image_cs;
  GskGpuImage *image;

  cache = gsk_gpu_device_get_cache (gsk_gpu_frame_get_device (frame));

  image = gsk_gpu_cache_lookup_texture_image (cache, texture, ccs);
  if (image)
    {
      *out_image_cs = ccs;
      return image;
    }

  image = gsk_gpu_cache_lookup_texture_image (cache, texture, NULL);
  if (image == NULL)
    image = gsk_gpu_frame_upload_texture (frame, try_mipmap, texture);

  /* Happens ie for oversized textures */
  if (image == NULL)
    return NULL;

  image_cs = gdk_texture_get_color_state (texture);

  if (gsk_gpu_image_get_flags (image) & GSK_GPU_IMAGE_SRGB)
    {
      image_cs = gdk_color_state_get_no_srgb_tf (image_cs);
      g_assert (image_cs);
    }

  *out_image_cs = image_cs;
  return image;
}

static GskGpuSampler
gsk_gpu_sampler_for_scaling_filter (GskScalingFilter scaling_filter)
{
  switch (scaling_filter)
    {
      case GSK_SCALING_FILTER_LINEAR:
        return GSK_GPU_SAMPLER_DEFAULT;

      case GSK_SCALING_FILTER_NEAREST:
        return GSK_GPU_SAMPLER_NEAREST;

      case GSK_SCALING_FILTER_TRILINEAR:
        return GSK_GPU_SAMPLER_MIPMAP_DEFAULT;

      default:
        g_assert_not_reached ();
        return GSK_GPU_SAMPLER_DEFAULT;
    }
}

/* must be set up with BLEND_ADD to avoid seams */
static void
gsk_gpu_node_processor_draw_texture_tiles (GskGpuNodeProcessor    *self,
                                           const graphene_rect_t  *texture_bounds,
                                           GdkTexture             *texture,
                                           GskScalingFilter        scaling_filter)
{
  GskGpuCache *cache;
  GskGpuDevice *device;
  GskGpuImage *tile;
  GdkColorState *tile_cs;
  GskGpuSampler sampler;
  gboolean need_mipmap;
  GdkMemoryTexture *memtex;
  GdkTexture *subtex;
  float scaled_tile_width, scaled_tile_height;
  gsize tile_size, width, height, n_width, n_height, x, y;
  graphene_rect_t clip_bounds;

  device = gsk_gpu_frame_get_device (self->frame);
  cache = gsk_gpu_device_get_cache (device);
  sampler = gsk_gpu_sampler_for_scaling_filter (scaling_filter);
  need_mipmap = scaling_filter == GSK_SCALING_FILTER_TRILINEAR;
  gsk_gpu_node_processor_get_clip_bounds (self, &clip_bounds);
  tile_size = gsk_gpu_device_get_tile_size (device);
  width = gdk_texture_get_width (texture);
  height = gdk_texture_get_height (texture);
  n_width = (width + tile_size - 1) / tile_size;
  n_height = (height + tile_size - 1) / tile_size;
  scaled_tile_width = texture_bounds->size.width * tile_size / width;
  scaled_tile_height = texture_bounds->size.height * tile_size / height;

  memtex = NULL;
  for (y = 0; y < n_height; y++)
    {
      for (x = 0; x < n_width; x++)
        {
          graphene_rect_t tile_rect = GRAPHENE_RECT_INIT (texture_bounds->origin.x + scaled_tile_width * x,
                                                          texture_bounds->origin.y + scaled_tile_height * y,
                                                          scaled_tile_width,
                                                          scaled_tile_height);
          if (!gsk_rect_intersection (&tile_rect, texture_bounds, &tile_rect) ||
              !gsk_rect_intersects (&clip_bounds, &tile_rect))
            continue;

          tile = gsk_gpu_cache_lookup_tile (cache, texture, y * n_width + x, &tile_cs);

          if (tile == NULL)
            {
              if (memtex == NULL)
                memtex = gdk_memory_texture_from_texture (texture);
              subtex = gdk_memory_texture_new_subtexture (memtex,
                                                          x * tile_size,
                                                          y * tile_size,
                                                          MIN (tile_size, width - x * tile_size),
                                                          MIN (tile_size, height - y * tile_size));
              tile = gsk_gpu_upload_texture_op_try (self->frame, need_mipmap, subtex);
              g_object_unref (subtex);
              if (tile == NULL)
                {
                  g_warning ("failed to create %zux%zu tile for %zux%zu texture. Out of memory?",
                             tile_size, tile_size, width, height);
                  goto out;
                }

              tile_cs = gdk_texture_get_color_state (texture);
              if (gsk_gpu_image_get_flags (tile) & GSK_GPU_IMAGE_SRGB)
                {
                  tile_cs = gdk_color_state_get_no_srgb_tf (tile_cs);
                  g_assert (tile_cs);
                }

              gsk_gpu_cache_cache_tile (cache, texture, y * n_width + x, tile, tile_cs);
            }

          if (need_mipmap &&
              (gsk_gpu_image_get_flags (tile) & (GSK_GPU_IMAGE_STRAIGHT_ALPHA | GSK_GPU_IMAGE_CAN_MIPMAP)) != GSK_GPU_IMAGE_CAN_MIPMAP)
            {
              tile = gsk_gpu_copy_image (self->frame, self->ccs, tile, tile_cs, TRUE);
              tile_cs = self->ccs;
              gsk_gpu_cache_cache_tile (cache, texture, y * n_width + x, tile, tile_cs);
            }
          if (need_mipmap && !(gsk_gpu_image_get_flags (tile) & GSK_GPU_IMAGE_MIPMAP))
            gsk_gpu_mipmap_op (self->frame, tile);

          gsk_gpu_node_processor_image_op (self,
                                           tile,
                                           tile_cs,
                                           sampler,
                                           &tile_rect,
                                           &tile_rect);

          g_object_unref (tile);
        }
    }

out:
  g_clear_object (&memtex);
}

static GskGpuImage *
gsk_gpu_get_texture_tiles_as_image (GskGpuFrame            *frame,
                                    GdkColorState          *ccs,
                                    const graphene_rect_t  *clip_bounds,
                                    const graphene_vec2_t  *scale,
                                    const graphene_rect_t  *texture_bounds,
                                    GdkTexture             *texture,
                                    GskScalingFilter        scaling_filter)
{
  GskGpuNodeProcessor self;
  GskGpuImage *image;

  image = gsk_gpu_node_processor_init_draw (&self,
                                            frame,
                                            ccs,
                                            gdk_texture_get_depth (texture),
                                            scale,
                                            clip_bounds);
  if (image == NULL)
    return NULL;

  self.blend = GSK_GPU_BLEND_ADD;
  self.pending_globals |= GSK_GPU_GLOBAL_BLEND;
  gsk_gpu_node_processor_sync_globals (&self, 0);

  gsk_gpu_node_processor_draw_texture_tiles (&self,
                                             texture_bounds,
                                             texture,
                                             scaling_filter);

  gsk_gpu_node_processor_finish_draw (&self, image);

  return image;
}

static void
gsk_gpu_node_processor_add_texture_node (GskGpuNodeProcessor *self,
                                         GskRenderNode       *node)
{
  GdkColorState *image_cs;
  GskGpuImage *image;
  GdkTexture *texture;
  gboolean should_mipmap;

  texture = gsk_texture_node_get_texture (node);
  should_mipmap = texture_node_should_mipmap (node, self->frame, &self->scale);

  image = gsk_gpu_lookup_texture (self->frame, self->ccs, texture, should_mipmap, &image_cs);

  if (image == NULL)
    {
      graphene_rect_t clip, rounded_clip;

      if (!gsk_gpu_node_processor_clip_node_bounds (self, node, &clip))
        return;
      rect_round_to_pixels (&clip, &self->scale, &self->offset, &rounded_clip);

      image = gsk_gpu_get_texture_tiles_as_image (self->frame,
                                                  self->ccs,
                                                  &rounded_clip,
                                                  &self->scale,
                                                  &node->bounds,
                                                  texture,
                                                  should_mipmap ? GSK_SCALING_FILTER_TRILINEAR : GSK_SCALING_FILTER_LINEAR);
      gsk_gpu_node_processor_image_op (self,
                                       image,
                                       self->ccs,
                                       GSK_GPU_SAMPLER_DEFAULT,
                                       &clip,
                                       &rounded_clip);
      g_object_unref (image);
      return;
    }

  if (should_mipmap)
    {
      if ((gsk_gpu_image_get_flags (image) & (GSK_GPU_IMAGE_STRAIGHT_ALPHA | GSK_GPU_IMAGE_CAN_MIPMAP)) != GSK_GPU_IMAGE_CAN_MIPMAP ||
          !gdk_color_state_equal (image_cs, self->ccs))
        {
          image = gsk_gpu_copy_image (self->frame, self->ccs, image, image_cs, TRUE);
          image_cs = self->ccs;
          gsk_gpu_cache_cache_texture_image (gsk_gpu_device_get_cache (gsk_gpu_frame_get_device (self->frame)),
                                             texture,
                                             image,
                                             image_cs);
        }

      if (!(gsk_gpu_image_get_flags (image) & GSK_GPU_IMAGE_MIPMAP))
        gsk_gpu_mipmap_op (self->frame, image);

      gsk_gpu_node_processor_image_op (self,
                                       image,
                                       image_cs,
                                       GSK_GPU_SAMPLER_MIPMAP_DEFAULT,
                                       &node->bounds,
                                       &node->bounds);
    }
  else
    {
      gsk_gpu_node_processor_image_op (self,
                                       image,
                                       image_cs,
                                       GSK_GPU_SAMPLER_DEFAULT,
                                       &node->bounds,
                                       &node->bounds);
    }

  g_object_unref (image);
}

static GskGpuImage *
gsk_gpu_get_texture_node_as_image (GskGpuFrame            *frame,
                                   GdkColorState          *ccs,
                                   const graphene_rect_t  *clip_bounds,
                                   const graphene_vec2_t  *scale,
                                   GskRenderNode          *node,
                                   graphene_rect_t        *out_bounds)
{
  GdkTexture *texture = gsk_texture_node_get_texture (node);
  GdkColorState *image_cs;
  GskGpuImage *image;
  gboolean should_mipmap;

  should_mipmap = texture_node_should_mipmap (node, frame, scale);
  image = gsk_gpu_lookup_texture (frame, ccs, texture, FALSE, &image_cs);

  if (image == NULL)
    {
      image = gsk_gpu_get_texture_tiles_as_image (frame,
                                                  ccs,
                                                  clip_bounds,
                                                  scale,
                                                  &node->bounds,
                                                  gsk_texture_node_get_texture (node),
                                                  should_mipmap ? GSK_SCALING_FILTER_TRILINEAR : GSK_SCALING_FILTER_LINEAR);
      *out_bounds = *clip_bounds;
      return image;
    }

  if (should_mipmap)
    return gsk_gpu_get_node_as_image_via_offscreen (frame, ccs, clip_bounds, scale, node, out_bounds);

  if (!gdk_color_state_equal (ccs, image_cs) ||
      gsk_gpu_image_get_flags (image) & GSK_GPU_IMAGE_STRAIGHT_ALPHA)
    {
      image = gsk_gpu_copy_image (frame, ccs, image, image_cs, FALSE);
      gsk_gpu_cache_cache_texture_image (gsk_gpu_device_get_cache (gsk_gpu_frame_get_device (frame)),
                                         texture,
                                         image,
                                         ccs);
    }

  *out_bounds = node->bounds;
  return image;
}

static void
gsk_gpu_node_processor_add_texture_scale_node (GskGpuNodeProcessor *self,
                                               GskRenderNode       *node)
{
  GskGpuImage *image;
  GdkTexture *texture;
  GdkColorState *image_cs;
  GskScalingFilter scaling_filter;
  gboolean need_mipmap, need_offscreen;

  texture = gsk_texture_scale_node_get_texture (node);
  scaling_filter = gsk_texture_scale_node_get_filter (node);
  need_mipmap = scaling_filter == GSK_SCALING_FILTER_TRILINEAR;
  image = gsk_gpu_lookup_texture (self->frame, self->ccs, texture, need_mipmap, &image_cs);

  need_offscreen = image == NULL ||
                   self->modelview != NULL ||
                   !graphene_vec2_equal (&self->scale, graphene_vec2_one ());

  if (need_offscreen)
    {
      GskGpuImage *offscreen;
      graphene_rect_t clip_bounds;

      gsk_gpu_node_processor_get_clip_bounds (self, &clip_bounds);
      /* first round to pixel boundaries, so we make sure the full pixels are covered */
      rect_round_to_pixels (&clip_bounds, &self->scale, &self->offset, &clip_bounds);
      /* then expand by half a pixel so that pixels needed for eventual linear
       * filtering are available */
      graphene_rect_inset (&clip_bounds, -0.5, -0.5);
      /* finally, round to full pixels */
      gsk_rect_round_larger (&clip_bounds);
      /* now intersect with actual node bounds */
      if (!gsk_rect_intersection (&clip_bounds, &node->bounds, &clip_bounds))
<<<<<<< HEAD
        return;
      clip_bounds.size.width = ceilf (clip_bounds.size.width);
      clip_bounds.size.height = ceilf (clip_bounds.size.height);
      offscreen = gsk_gpu_node_processor_create_offscreen (self->frame,
                                                           graphene_vec2_one (),
                                                           &clip_bounds,
                                                           node);
      descriptor = gsk_gpu_node_processor_add_image (self, offscreen, GSK_GPU_SAMPLER_DEFAULT);
=======
        {
          g_object_unref (image);
          return;
        }
      clip_bounds.size.width = ceilf (clip_bounds.size.width);
      clip_bounds.size.height = ceilf (clip_bounds.size.height);
      if (image == NULL)
        {
          offscreen = gsk_gpu_get_texture_tiles_as_image (self->frame,
                                                          self->ccs,
                                                          &clip_bounds,
                                                          graphene_vec2_one (),
                                                          &node->bounds,
                                                          texture,
                                                          scaling_filter);
        }
      else
        {
          offscreen = gsk_gpu_node_processor_create_offscreen (self->frame,
                                                               self->ccs,
                                                               graphene_vec2_one (),
                                                               &clip_bounds,
                                                               node);
          g_object_unref (image);
        }
>>>>>>> 322bbd23
      gsk_gpu_texture_op (self->frame,
                          gsk_gpu_clip_get_shader_clip (&self->clip, &self->offset, &node->bounds),
                          &self->offset,
                          &(GskGpuShaderImage) {
                              offscreen,
                              GSK_GPU_SAMPLER_DEFAULT,
                              &node->bounds,
                              &clip_bounds
                          });
      g_object_unref (offscreen);
      return;
    }

  if ((gsk_gpu_image_get_flags (image) & GSK_GPU_IMAGE_STRAIGHT_ALPHA) ||
      (need_mipmap && !(gsk_gpu_image_get_flags (image) & GSK_GPU_IMAGE_CAN_MIPMAP)) ||
      !gdk_color_state_equal (image_cs, self->ccs))
    {
      image = gsk_gpu_copy_image (self->frame, self->ccs, image, image_cs, need_mipmap);
      image_cs = self->ccs;
      gsk_gpu_cache_cache_texture_image (gsk_gpu_device_get_cache (gsk_gpu_frame_get_device (self->frame)),
                                         texture,
                                         image,
                                         image_cs);
    }

  if (need_mipmap && !(gsk_gpu_image_get_flags (image) & GSK_GPU_IMAGE_MIPMAP))
    gsk_gpu_mipmap_op (self->frame, image);

  gsk_gpu_texture_op (self->frame,
                      gsk_gpu_clip_get_shader_clip (&self->clip, &self->offset, &node->bounds),
                      &self->offset,
                      &(GskGpuShaderImage) {
                          image,
                          gsk_gpu_sampler_for_scaling_filter (scaling_filter),
                          &node->bounds,
                          &node->bounds,
                      });

  g_object_unref (image);
}

static GskGpuImage *
gsk_gpu_get_cairo_node_as_image (GskGpuFrame            *frame,
                                 GdkColorState          *ccs,
                                 const graphene_rect_t  *clip_bounds,
                                 const graphene_vec2_t  *scale,
                                 GskRenderNode          *node,
                                 graphene_rect_t        *out_bounds)
{
  GskGpuImage *result;

  if (!gdk_color_state_equal (ccs, GDK_COLOR_STATE_SRGB))
    return gsk_gpu_get_node_as_image_via_offscreen (frame, ccs, clip_bounds, scale, node, out_bounds);

  result = gsk_gpu_upload_cairo_op (frame,
                                    scale,
                                    clip_bounds,
                                    (GskGpuCairoFunc) gsk_render_node_draw_fallback,
                                    gsk_render_node_ref (node),
                                    (GDestroyNotify) gsk_render_node_unref);

  g_object_ref (result);

  *out_bounds = *clip_bounds;
  return result;
}

static void
gsk_gpu_node_processor_add_inset_shadow_node (GskGpuNodeProcessor *self,
                                              GskRenderNode       *node)
{
  float spread, blur_radius;
  const GdkRGBA *rgba;

  rgba = gsk_inset_shadow_node_get_color (node);
  spread = gsk_inset_shadow_node_get_spread (node);
  blur_radius = gsk_inset_shadow_node_get_blur_radius (node);

  if (blur_radius < 0.01)
    {
      float color[4]; 

      gdk_color_state_from_rgba (GDK_COLOR_STATE_SRGB, rgba, color);
      color[3] *= self->opacity;

      gsk_gpu_border_op (self->frame,
                         gsk_gpu_clip_get_shader_clip (&self->clip, &self->offset, &node->bounds),
                         gsk_gpu_node_processor_color_states_for_rgba (self),
                         gsk_inset_shadow_node_get_outline (node),
                         &self->offset,
                         &GRAPHENE_POINT_INIT (gsk_inset_shadow_node_get_dx (node),
                                               gsk_inset_shadow_node_get_dy (node)),
                         (float[4]) { spread, spread, spread, spread },
                         (float[4][4]) {
                             { color[0], color[1], color[2], color[3] },
                             { color[0], color[1], color[2], color[3] },
                             { color[0], color[1], color[2], color[3] },
                             { color[0], color[1], color[2], color[3] }
                         });
    }
  else
    {
      gsk_gpu_box_shadow_op (self->frame,
                             gsk_gpu_clip_get_shader_clip (&self->clip, &self->offset, &node->bounds),
                             gsk_gpu_node_processor_color_states_for_rgba (self),
                             TRUE,
                             &node->bounds,
                             gsk_inset_shadow_node_get_outline (node),
                             &GRAPHENE_POINT_INIT (gsk_inset_shadow_node_get_dx (node),
                                                   gsk_inset_shadow_node_get_dy (node)),
                             spread,
                             blur_radius,
                             &self->offset,
                             GSK_RGBA_TO_VEC4_ALPHA (rgba, self->opacity));
    }
}

static void
gsk_gpu_node_processor_add_outset_shadow_node (GskGpuNodeProcessor *self,
                                               GskRenderNode       *node)
{
  float spread, blur_radius, dx, dy;
  const GdkRGBA *rgba;

  rgba = gsk_inset_shadow_node_get_color (node);
  spread = gsk_outset_shadow_node_get_spread (node);
  blur_radius = gsk_outset_shadow_node_get_blur_radius (node);
  dx = gsk_outset_shadow_node_get_dx (node);
  dy = gsk_outset_shadow_node_get_dy (node);

  if (blur_radius < 0.01)
    {
      GskRoundedRect outline;
      float color[4]; 

      gsk_rounded_rect_init_copy (&outline, gsk_outset_shadow_node_get_outline (node));
      gsk_rounded_rect_shrink (&outline, -spread, -spread, -spread, -spread);
      graphene_rect_offset (&outline.bounds, dx, dy);

      gdk_color_state_from_rgba (GDK_COLOR_STATE_SRGB, rgba, color);
      color[3] *= self->opacity;

      gsk_gpu_border_op (self->frame,
                         gsk_gpu_clip_get_shader_clip (&self->clip, &self->offset, &node->bounds),
                         gsk_gpu_node_processor_color_states_for_rgba (self),
                         &outline,
                         &self->offset,
                         &GRAPHENE_POINT_INIT (-dx, -dy),
                         (float[4]) { spread, spread, spread, spread },
                         (float[4][4]) {
                             { color[0], color[1], color[2], color[3] },
                             { color[0], color[1], color[2], color[3] },
                             { color[0], color[1], color[2], color[3] },
                             { color[0], color[1], color[2], color[3] }
                         });
    }
  else
    {
      gsk_gpu_box_shadow_op (self->frame,
                             gsk_gpu_clip_get_shader_clip (&self->clip, &self->offset, &node->bounds),
                             gsk_gpu_node_processor_color_states_for_rgba (self),
                             FALSE,
                             &node->bounds,
                             gsk_outset_shadow_node_get_outline (node),
                             &GRAPHENE_POINT_INIT (dx, dy),
                             spread,
                             blur_radius,
                             &self->offset,
                             GSK_RGBA_TO_VEC4_ALPHA (rgba, self->opacity));
    }
}

typedef void (* GradientOpFunc) (GskGpuNodeProcessor  *self,
                                 GskRenderNode        *node,
                                 const GskColorStop   *stops,
                                 gsize                 n_stops);

static void
gsk_gpu_node_processor_add_gradient_node (GskGpuNodeProcessor *self,
                                          GskRenderNode       *node,
                                          const GskColorStop  *stops,
                                          gsize                n_stops,
                                          GradientOpFunc       func)
{
  GskColorStop real_stops[7];
  GskGpuNodeProcessor other;
  graphene_rect_t bounds;
  gsize i, j;
  GskGpuImage *image;

  if (n_stops < 8)
    {
      if (self->opacity < 1.0)
        {
          for (i = 0; i < n_stops; i++)
            {
              real_stops[i].offset = stops[i].offset;
              real_stops[i].color = GDK_RGBA_INIT_ALPHA (&stops[i].color, self->opacity);
            }
          stops = real_stops;
        }
      
      func (self, node, stops, n_stops);

      return;
    }

  if (!gsk_gpu_node_processor_clip_node_bounds (self, node, &bounds))
    return;
  rect_round_to_pixels (&bounds, &self->scale, &self->offset, &bounds);

  image = gsk_gpu_node_processor_init_draw (&other,
                                            self->frame,
                                            self->ccs,
                                            gdk_memory_depth_merge (gdk_color_state_get_depth (self->ccs),
                                                                    gsk_render_node_get_preferred_depth (node)),
                                            &self->scale,
                                            &bounds);

  other.blend = GSK_GPU_BLEND_ADD;
  other.pending_globals |= GSK_GPU_GLOBAL_BLEND;
  gsk_gpu_node_processor_sync_globals (&other, 0);
  
  for (i = 0; i < n_stops; /* happens inside the loop */)
    {
      if (i == 0)
        {
          real_stops[0].offset = stops[i].offset;
          real_stops[0].color = GDK_RGBA_INIT_ALPHA (&stops[i].color, self->opacity);
          i++;
        }
      else
        {
          real_stops[0].offset = stops[i-1].offset;
          real_stops[0].color = GDK_RGBA_INIT_ALPHA (&stops[i-1].color, 0);
        }
      for (j = 1; j < 6 && i < n_stops; j++)
        {
          real_stops[j].offset = stops[i].offset;
          real_stops[j].color = GDK_RGBA_INIT_ALPHA (&stops[i].color, self->opacity);
          i++;
        }
      if (i == n_stops - 1)
        {
          g_assert (j == 6);
          real_stops[j].offset = stops[i].offset;
          real_stops[j].color = GDK_RGBA_INIT_ALPHA (&stops[i].color, self->opacity);
          j++;
          i++;
        }
      else if (i < n_stops)
        {
          real_stops[j].offset = stops[i].offset;
          real_stops[j].color = GDK_RGBA_INIT_ALPHA (&stops[i].color, 0);
          j++;
        }

      func (&other, node, real_stops, j);
    }

  gsk_gpu_node_processor_finish_draw (&other, image);

  gsk_gpu_texture_op (self->frame,
                      gsk_gpu_clip_get_shader_clip (&self->clip, &self->offset, &bounds),
                      &self->offset,
                      &(GskGpuShaderImage) {
                          image,
                          GSK_GPU_SAMPLER_DEFAULT,
                          &node->bounds,
                          &bounds
                      });

  g_object_unref (image);
}

static void
gsk_gpu_node_processor_linear_gradient_op (GskGpuNodeProcessor  *self,
                                           GskRenderNode        *node,
                                           const GskColorStop   *stops,
                                           gsize                 n_stops)
{
  gsk_gpu_linear_gradient_op (self->frame,
                              gsk_gpu_clip_get_shader_clip (&self->clip, &self->offset, &node->bounds),
                              gsk_gpu_node_processor_color_states_explicit (self, GDK_COLOR_STATE_SRGB, TRUE),
                              GSK_RENDER_NODE_TYPE (node) == GSK_REPEATING_LINEAR_GRADIENT_NODE,
                              &node->bounds,
                              gsk_linear_gradient_node_get_start (node),
                              gsk_linear_gradient_node_get_end (node),
                              &self->offset,
                              stops,
                              n_stops);
}

static void
gsk_gpu_node_processor_add_linear_gradient_node (GskGpuNodeProcessor *self,
                                                 GskRenderNode       *node)
{
  gsk_gpu_node_processor_add_gradient_node (self,
                                            node,
                                            gsk_linear_gradient_node_get_color_stops (node, NULL),
                                            gsk_linear_gradient_node_get_n_color_stops (node),
                                            gsk_gpu_node_processor_linear_gradient_op);
}

static void
gsk_gpu_node_processor_radial_gradient_op (GskGpuNodeProcessor  *self,
                                           GskRenderNode        *node,
                                           const GskColorStop   *stops,
                                           gsize                 n_stops)
{
  gsk_gpu_radial_gradient_op (self->frame,
                              gsk_gpu_clip_get_shader_clip (&self->clip, &self->offset, &node->bounds),
                              gsk_gpu_node_processor_color_states_explicit (self, GDK_COLOR_STATE_SRGB, TRUE),
                              GSK_RENDER_NODE_TYPE (node) == GSK_REPEATING_RADIAL_GRADIENT_NODE,
                              &node->bounds,
                              gsk_radial_gradient_node_get_center (node),
                              &GRAPHENE_POINT_INIT (
                                  gsk_radial_gradient_node_get_hradius (node),
                                  gsk_radial_gradient_node_get_vradius (node)
                              ),
                              gsk_radial_gradient_node_get_start (node),
                              gsk_radial_gradient_node_get_end (node),
                              &self->offset,
                              stops,
                              n_stops);
}

static void
gsk_gpu_node_processor_add_radial_gradient_node (GskGpuNodeProcessor *self,
                                                 GskRenderNode       *node)
{
  gsk_gpu_node_processor_add_gradient_node (self,
                                            node,
                                            gsk_radial_gradient_node_get_color_stops (node, NULL),
                                            gsk_radial_gradient_node_get_n_color_stops (node),
                                            gsk_gpu_node_processor_radial_gradient_op);
}

static void
gsk_gpu_node_processor_conic_gradient_op (GskGpuNodeProcessor  *self,
                                          GskRenderNode        *node,
                                          const GskColorStop   *stops,
                                          gsize                 n_stops)
{
  gsk_gpu_conic_gradient_op (self->frame,
                             gsk_gpu_clip_get_shader_clip (&self->clip, &self->offset, &node->bounds),
                             gsk_gpu_node_processor_color_states_explicit (self, GDK_COLOR_STATE_SRGB, TRUE),
                             &node->bounds,
                             gsk_conic_gradient_node_get_center (node),
                             gsk_conic_gradient_node_get_angle (node),
                             &self->offset,
                             stops,
                             n_stops);
}

static void
gsk_gpu_node_processor_add_conic_gradient_node (GskGpuNodeProcessor *self,
                                                GskRenderNode       *node)
{
  gsk_gpu_node_processor_add_gradient_node (self,
                                            node,
                                            gsk_conic_gradient_node_get_color_stops (node, NULL),
                                            gsk_conic_gradient_node_get_n_color_stops (node),
                                            gsk_gpu_node_processor_conic_gradient_op);
}

static void
gsk_gpu_node_processor_add_blur_node (GskGpuNodeProcessor *self,
                                      GskRenderNode       *node)
{
  GskRenderNode *child;
  GskGpuImage *image;
  graphene_rect_t tex_rect, clip_rect;
  float blur_radius, clip_radius;

  child = gsk_blur_node_get_child (node);
  blur_radius = gsk_blur_node_get_radius (node);
  if (blur_radius <= 0.f)
    {
      gsk_gpu_node_processor_add_node (self, child);
      return;
    }

  clip_radius = gsk_cairo_blur_compute_pixels (blur_radius / 2.0);
  gsk_gpu_node_processor_get_clip_bounds (self, &clip_rect);
  graphene_rect_inset (&clip_rect, -clip_radius, -clip_radius);
  image = gsk_gpu_node_processor_get_node_as_image (self,
                                                    &clip_rect,
                                                    child,
                                                    &tex_rect);
  if (image == NULL)
    return;

  gsk_gpu_node_processor_blur_op (self,
                                  &node->bounds,
                                  graphene_point_zero (),
                                  blur_radius,
                                  NULL,
                                  image,
                                  gdk_memory_format_get_depth (gsk_gpu_image_get_format (image),
                                                               gsk_gpu_image_get_flags (image) & GSK_GPU_IMAGE_SRGB),
                                  &tex_rect);

  g_object_unref (image);
}

static void
gsk_gpu_node_processor_add_shadow_node (GskGpuNodeProcessor *self,
                                        GskRenderNode       *node)
{
  GskGpuImage *image;
  graphene_rect_t clip_bounds, tex_rect;
  GskRenderNode *child;
  gsize i, n_shadows;

  n_shadows = gsk_shadow_node_get_n_shadows (node);
  child = gsk_shadow_node_get_child (node);
  /* enlarge clip for shadow offsets */
  gsk_gpu_node_processor_get_clip_bounds (self, &clip_bounds);
  clip_bounds = GRAPHENE_RECT_INIT (clip_bounds.origin.x - node->bounds.size.width + child->bounds.size.width - node->bounds.origin.x + child->bounds.origin.x,
                                    clip_bounds.origin.y - node->bounds.size.height + child->bounds.size.height - node->bounds.origin.y + child->bounds.origin.y,
                                    clip_bounds.size.width + node->bounds.size.width - child->bounds.size.width,
                                    clip_bounds.size.height + node->bounds.size.height - child->bounds.size.height);

  image = gsk_gpu_node_processor_get_node_as_image (self,
                                                    &clip_bounds, 
                                                    child,
                                                    &tex_rect);
  if (image == NULL)
    return;

  for (i = 0; i < n_shadows; i++)
    {
      const GskShadow *shadow = gsk_shadow_node_get_shadow (node, i);
      if (shadow->radius == 0)
        {
          graphene_point_t shadow_offset = GRAPHENE_POINT_INIT (self->offset.x + shadow->dx,
                                                                self->offset.y + shadow->dy);
          gsk_gpu_colorize_op (self->frame,
                               gsk_gpu_clip_get_shader_clip (&self->clip, &shadow_offset, &child->bounds),
                               gsk_gpu_node_processor_color_states_for_rgba (self),
                               &shadow_offset,
                               &(GskGpuShaderImage) {
                                   image,
                                   GSK_GPU_SAMPLER_TRANSPARENT,
                                   &child->bounds,
                                   &tex_rect,
                               },
                               GSK_RGBA_TO_VEC4 (&shadow->color));
        }
      else
        {
          graphene_rect_t bounds;
          float clip_radius = gsk_cairo_blur_compute_pixels (0.5 * shadow->radius);
          graphene_rect_inset_r (&child->bounds, - clip_radius, - clip_radius, &bounds);
          gsk_gpu_node_processor_blur_op (self,
                                          &bounds,
                                          &GRAPHENE_POINT_INIT (shadow->dx, shadow->dy),
                                          shadow->radius,
                                          &shadow->color,
                                          image,
                                          gdk_memory_format_get_depth (gsk_gpu_image_get_format (image),
                                                                       gsk_gpu_image_get_flags (image) & GSK_GPU_IMAGE_SRGB),
                                          &tex_rect);
        }
    }

  gsk_gpu_texture_op (self->frame,
                      gsk_gpu_clip_get_shader_clip (&self->clip, &self->offset, &child->bounds),
                      &self->offset,
                      &(GskGpuShaderImage) {
                          image,
                          GSK_GPU_SAMPLER_DEFAULT,
                          &child->bounds,
                          &tex_rect,
                      });

  g_object_unref (image);
}

static void
gsk_gpu_node_processor_add_gl_shader_node (GskGpuNodeProcessor *self,
                                           GskRenderNode       *node)
{
  GdkRGBA pink = { 255 / 255., 105 / 255., 180 / 255., 1.0 };

  gsk_gpu_color_op (self->frame,
                    gsk_gpu_clip_get_shader_clip (&self->clip, &self->offset, &node->bounds),
                    gsk_gpu_node_processor_color_states_for_rgba (self),
                    &node->bounds,
                    &self->offset,
                    GSK_RGBA_TO_VEC4_ALPHA (&pink, self->opacity));
}

static void
gsk_gpu_node_processor_add_blend_node (GskGpuNodeProcessor *self,
                                       GskRenderNode       *node)
{
  GskRenderNode *bottom_child, *top_child;
  graphene_rect_t bottom_rect, top_rect;
  GskGpuImage *bottom_image, *top_image;

  bottom_child = gsk_blend_node_get_bottom_child (node);
  top_child = gsk_blend_node_get_top_child (node);

  bottom_image = gsk_gpu_node_processor_get_node_as_image (self,
                                                           NULL,
                                                           bottom_child,
                                                           &bottom_rect);
  top_image = gsk_gpu_node_processor_get_node_as_image (self,
                                                        NULL,
                                                        top_child,
                                                        &top_rect);

  if (bottom_image == NULL)
    {
      if (top_image == NULL)
        return;

      bottom_image = g_object_ref (top_image);
      bottom_rect = *graphene_rect_zero ();
    }
  else if (top_image == NULL)
    {
      top_image = g_object_ref (bottom_image);
      top_rect = *graphene_rect_zero ();
    }

  gsk_gpu_blend_mode_op (self->frame,
                         gsk_gpu_clip_get_shader_clip (&self->clip, &self->offset, &node->bounds),
                         &node->bounds,
                         &self->offset,
                         self->opacity,
                         gsk_blend_node_get_blend_mode (node),
                         &(GskGpuShaderImage) {
                             bottom_image,
                             GSK_GPU_SAMPLER_DEFAULT,
                             NULL,
                             &bottom_rect
                         },
                         &(GskGpuShaderImage) {
                             top_image,
                             GSK_GPU_SAMPLER_DEFAULT,
                             NULL,
                             &top_rect
                         });

  g_object_unref (top_image);
  g_object_unref (bottom_image);
}

static void
gsk_gpu_node_processor_add_cross_fade_node (GskGpuNodeProcessor *self,
                                            GskRenderNode       *node)
{
  GskRenderNode *start_child, *end_child;
  graphene_rect_t start_rect, end_rect;
  GskGpuImage *start_image, *end_image;
  float progress, old_opacity;

  start_child = gsk_cross_fade_node_get_start_child (node);
  end_child = gsk_cross_fade_node_get_end_child (node);
  progress = gsk_cross_fade_node_get_progress (node);

  if (progress <= 0.0)
    {
      gsk_gpu_node_processor_add_node (self, start_child);
      return;
    }
  if (progress >= 1.0)
    {
      gsk_gpu_node_processor_add_node (self, end_child);
      return;
    }

  start_image = gsk_gpu_node_processor_get_node_as_image (self,
                                                          NULL,
                                                          start_child,
                                                          &start_rect);
  end_image = gsk_gpu_node_processor_get_node_as_image (self,
                                                        NULL,
                                                        end_child,
                                                        &end_rect);

  if (start_image == NULL)
    {
      if (end_image == NULL)
        return;

      old_opacity = self->opacity;
      self->opacity *= progress;
      gsk_gpu_node_processor_image_op (self,
                                       end_image,
                                       self->ccs,
                                       GSK_GPU_SAMPLER_DEFAULT,
                                       &end_child->bounds,
                                       &end_rect);
      g_object_unref (end_image);
      self->opacity = old_opacity;
      return;
    }
  else if (end_image == NULL)
    {
      old_opacity = self->opacity;
      self->opacity *= (1 - progress);
      gsk_gpu_node_processor_image_op (self,
                                       start_image,
                                       self->ccs,
                                       GSK_GPU_SAMPLER_DEFAULT,
                                       &start_child->bounds,
                                       &start_rect);
      g_object_unref (start_image);
      self->opacity = old_opacity;
      return;
    }

  gsk_gpu_cross_fade_op (self->frame,
                         gsk_gpu_clip_get_shader_clip (&self->clip, &self->offset, &node->bounds),
                         gsk_gpu_node_processor_color_states_for_rgba (self),
                         &node->bounds,
                         &self->offset,
                         self->opacity,
                         progress,
                         &(GskGpuShaderImage) {
                             start_image,
                             GSK_GPU_SAMPLER_DEFAULT,
                             NULL,
                             &start_rect
                         },
                         &(GskGpuShaderImage) {
                             end_image,
                             GSK_GPU_SAMPLER_DEFAULT,
                             NULL,
                             &end_rect
                         });

  g_object_unref (end_image);
  g_object_unref (start_image);
}

static void
gsk_gpu_node_processor_add_mask_node (GskGpuNodeProcessor *self,
                                      GskRenderNode       *node)
{
  GskRenderNode *source_child, *mask_child;
  GskGpuImage *mask_image;
  graphene_rect_t bounds, mask_rect;
  GskMaskMode mask_mode;

  source_child = gsk_mask_node_get_source (node);
  mask_child = gsk_mask_node_get_mask (node);
  mask_mode = gsk_mask_node_get_mask_mode (node);

  if (!gsk_gpu_node_processor_clip_node_bounds (self, node, &bounds))
    return;

  mask_image = gsk_gpu_node_processor_get_node_as_image (self,
                                                         &bounds,
                                                         mask_child,
                                                         &mask_rect);
  if (mask_image == NULL)
    {
      if (mask_mode == GSK_MASK_MODE_INVERTED_ALPHA)
        gsk_gpu_node_processor_add_node (self, source_child);
      return;
    }

  if (gsk_render_node_get_node_type (source_child) == GSK_COLOR_NODE &&
      mask_mode == GSK_MASK_MODE_ALPHA)
    {
      const GdkRGBA *rgba = gsk_color_node_get_color (source_child);
      gsk_gpu_colorize_op (self->frame,
                           gsk_gpu_clip_get_shader_clip (&self->clip, &self->offset, &node->bounds),
                           gsk_gpu_node_processor_color_states_for_rgba (self),
                           &self->offset,
                           &(GskGpuShaderImage) {
                               mask_image,
                               GSK_GPU_SAMPLER_DEFAULT,
                               &node->bounds,
                               &mask_rect,
                           },
                           GSK_RGBA_TO_VEC4_ALPHA (rgba, self->opacity));
    }
  else
    {
      GskGpuImage *source_image;
      graphene_rect_t source_rect;

      source_image = gsk_gpu_node_processor_get_node_as_image (self,
                                                               &bounds,
                                                               source_child,
                                                               &source_rect);
      if (source_image == NULL)
        {
          g_object_unref (mask_image);
          return;
        }

      gsk_gpu_mask_op (self->frame,
                       gsk_gpu_clip_get_shader_clip (&self->clip, &self->offset, &node->bounds),
                       &node->bounds,
                       &self->offset,
                       self->opacity,
                       mask_mode,
                       &(GskGpuShaderImage) {
                           source_image,
                           GSK_GPU_SAMPLER_DEFAULT,
                           NULL,
                           &source_rect,
                       },
                       &(GskGpuShaderImage) {
                           mask_image,
                           GSK_GPU_SAMPLER_DEFAULT,
                           NULL,
                           &mask_rect,
                       });

      g_object_unref (source_image);
    }

  g_object_unref (mask_image);
}

static void
gsk_gpu_node_processor_add_glyph_node (GskGpuNodeProcessor *self,
                                       GskRenderNode       *node)
{
  GskGpuCache *cache;
  const PangoGlyphInfo *glyphs;
  PangoFont *font;
  graphene_point_t offset;
  guint i, num_glyphs;
  float scale;
  GdkRGBA color;
  float align_scale_x, align_scale_y;
  float inv_align_scale_x, inv_align_scale_y;
  unsigned int flags_mask;
  GskGpuImage *last_image;
  const float inv_pango_scale = 1.f / PANGO_SCALE;

  if (self->opacity < 1.0 &&
      gsk_text_node_has_color_glyphs (node))
    {
      gsk_gpu_node_processor_add_without_opacity (self, node);
      return;
    }

  cache = gsk_gpu_device_get_cache (gsk_gpu_frame_get_device (self->frame));

  color = *gsk_text_node_get_color (node);
  color.alpha *= self->opacity;
  num_glyphs = gsk_text_node_get_num_glyphs (node);
  glyphs = gsk_text_node_get_glyphs (node, NULL);
  font = gsk_text_node_get_font (node);
  offset = *gsk_text_node_get_offset (node);
  offset.x += self->offset.x;
  offset.y += self->offset.y;

  scale = MAX (graphene_vec2_get_x (&self->scale), graphene_vec2_get_y (&self->scale));

  if (gsk_font_get_hint_style (font) != CAIRO_HINT_STYLE_NONE)
    {
      align_scale_x = scale * 4;
      align_scale_y = scale;
      flags_mask = 3;
    }
  else
    {
      align_scale_x = align_scale_y = scale * 4;
      flags_mask = 15;
    }

  inv_align_scale_x = 1 / align_scale_x;
  inv_align_scale_y = 1 / align_scale_y;

  last_image = NULL;
  for (i = 0; i < num_glyphs; i++)
    {
      GskGpuImage *image;
      graphene_rect_t glyph_bounds, glyph_tex_rect;
      graphene_point_t glyph_offset, glyph_origin;
      GskGpuGlyphLookupFlags flags;

      glyph_origin = GRAPHENE_POINT_INIT (offset.x + glyphs[i].geometry.x_offset * inv_pango_scale,
                                          offset.y + glyphs[i].geometry.y_offset * inv_pango_scale);

      glyph_origin.x = floorf (glyph_origin.x * align_scale_x + 0.5f);
      glyph_origin.y = floorf (glyph_origin.y * align_scale_y + 0.5f);
      flags = (((int) glyph_origin.x & 3) | (((int) glyph_origin.y & 3) << 2)) & flags_mask;
      glyph_origin.x *= inv_align_scale_x;
      glyph_origin.y *= inv_align_scale_y;

      image = gsk_gpu_cache_lookup_glyph_image (cache,
                                                 self->frame,
                                                 font,
                                                 glyphs[i].glyph,
                                                 flags,
                                                 scale,
                                                 &glyph_bounds,
                                                 &glyph_offset);

      glyph_tex_rect = GRAPHENE_RECT_INIT (-glyph_bounds.origin.x / scale,
                                           -glyph_bounds.origin.y / scale,
                                           gsk_gpu_image_get_width (image) / scale,
                                           gsk_gpu_image_get_height (image) / scale);
      glyph_bounds = GRAPHENE_RECT_INIT (0,
                                         0,
                                         glyph_bounds.size.width / scale,
                                         glyph_bounds.size.height / scale);
      glyph_origin = GRAPHENE_POINT_INIT (glyph_origin.x - glyph_offset.x / scale,
                                          glyph_origin.y - glyph_offset.y / scale);

      if (image != last_image)
        last_image = image;

      if (glyphs[i].attr.is_color)
        gsk_gpu_texture_op (self->frame,
                            gsk_gpu_clip_get_shader_clip (&self->clip, &glyph_origin, &glyph_bounds),
                            &glyph_origin,
                            &(GskGpuShaderImage) {
                                image,
                                GSK_GPU_SAMPLER_DEFAULT,
                                &glyph_bounds,
                                &glyph_tex_rect
                            });
      else
        gsk_gpu_colorize_op (self->frame,
                             gsk_gpu_clip_get_shader_clip (&self->clip, &glyph_origin, &glyph_bounds),
                             gsk_gpu_node_processor_color_states_for_rgba (self),
                             &glyph_origin,
                             &(GskGpuShaderImage) {
                                 image,
                                 GSK_GPU_SAMPLER_DEFAULT,
                                 &glyph_bounds,
                                 &glyph_tex_rect
                             },
                             GSK_RGBA_TO_VEC4 (&color));

      offset.x += glyphs[i].geometry.width * inv_pango_scale;
    }
}

static void
gsk_gpu_node_processor_add_color_matrix_node (GskGpuNodeProcessor *self,
                                              GskRenderNode       *node)
{
  GskGpuImage *image;
  GskRenderNode *child;
  graphene_matrix_t opacity_matrix;
  const graphene_matrix_t *color_matrix;
  graphene_rect_t tex_rect;

  child = gsk_color_matrix_node_get_child (node);

  color_matrix = gsk_color_matrix_node_get_color_matrix (node);
  if (self->opacity < 1.0f)
    {
      graphene_matrix_init_from_float (&opacity_matrix,
                                       (float[16]) {
                                           1.0f, 0.0f, 0.0f, 0.0f,
                                           0.0f, 1.0f, 0.0f, 0.0f,
                                           0.0f, 0.0f, 1.0f, 0.0f,
                                           0.0f, 0.0f, 0.0f, self->opacity
                                      });
      graphene_matrix_multiply (&opacity_matrix, color_matrix, &opacity_matrix);
      color_matrix = &opacity_matrix;
    }

  image = gsk_gpu_node_processor_get_node_as_image (self,
                                                    NULL,
                                                    child,
                                                    &tex_rect);
  if (image == NULL)
    return;

  gsk_gpu_color_matrix_op (self->frame,
                           gsk_gpu_clip_get_shader_clip (&self->clip, &self->offset, &node->bounds),
                           gsk_gpu_node_processor_color_states_explicit (self, self->ccs, FALSE),
                           &self->offset,
                           &(GskGpuShaderImage) {
                               image,
                               GSK_GPU_SAMPLER_DEFAULT,
                               &node->bounds,
                               &tex_rect,
                           },
                           color_matrix,
                           gsk_color_matrix_node_get_color_offset (node));

  g_object_unref (image);
}

static void
gsk_gpu_node_processor_repeat_tile (GskGpuNodeProcessor    *self,
                                    const graphene_rect_t  *rect,
                                    float                   x,
                                    float                   y,
                                    GskRenderNode          *child,
                                    const graphene_rect_t  *child_bounds)
{
  GskGpuImage *image;
  graphene_rect_t clipped_child_bounds, offset_rect;

  gsk_rect_init_offset (&offset_rect,
                        rect,
                        - x * child_bounds->size.width,
                        - y * child_bounds->size.height);
  if (!gsk_rect_intersection (&offset_rect, child_bounds, &clipped_child_bounds))
    {
      /* The math has gone wrong probably, someone should look at this. */
      g_warn_if_reached ();
      return;
    }

  GSK_DEBUG (FALLBACK, "Offscreening node '%s' for tiling", g_type_name_from_instance ((GTypeInstance *) child));
  image = gsk_gpu_node_processor_create_offscreen (self->frame,
                                                   self->ccs,
                                                   &self->scale,
                                                   &clipped_child_bounds,
                                                   child);

  g_return_if_fail (image);

  gsk_gpu_texture_op (self->frame,
                      gsk_gpu_clip_get_shader_clip (&self->clip, &self->offset, rect),
                      &self->offset,
                      &(GskGpuShaderImage) {
                          image,
                          GSK_GPU_SAMPLER_REPEAT,
                          rect,
                          &GRAPHENE_RECT_INIT (
                              clipped_child_bounds.origin.x + x * child_bounds->size.width,
                              clipped_child_bounds.origin.y + y * child_bounds->size.height,
                              clipped_child_bounds.size.width,
                              clipped_child_bounds.size.height
                          )
                      });

  g_object_unref (image);
}

static void
gsk_gpu_node_processor_add_repeat_node (GskGpuNodeProcessor *self,
                                        GskRenderNode       *node)
{
  GskRenderNode *child;
  const graphene_rect_t *child_bounds;
  graphene_rect_t bounds;
  float tile_left, tile_right, tile_top, tile_bottom;

  child = gsk_repeat_node_get_child (node);
  child_bounds = gsk_repeat_node_get_child_bounds (node);
  if (gsk_rect_is_empty (child_bounds))
    return;

  gsk_gpu_node_processor_get_clip_bounds (self, &bounds);
  if (!gsk_rect_intersection (&bounds, &node->bounds, &bounds))
    return;

  tile_left = (bounds.origin.x - child_bounds->origin.x) / child_bounds->size.width;
  tile_right = (bounds.origin.x + bounds.size.width - child_bounds->origin.x) / child_bounds->size.width;
  tile_top = (bounds.origin.y - child_bounds->origin.y) / child_bounds->size.height;
  tile_bottom = (bounds.origin.y + bounds.size.height - child_bounds->origin.y) / child_bounds->size.height;

  /* the 1st check tests that a tile fully fits into the bounds,
   * the 2nd check is to catch the case where it fits exactly */
  if (ceilf (tile_left) < floorf (tile_right) &&
      bounds.size.width > child_bounds->size.width)
    {
      if (ceilf (tile_top) < floorf (tile_bottom) &&
          bounds.size.height > child_bounds->size.height)
        {
          /* tile in both directions */
          gsk_gpu_node_processor_repeat_tile (self,
                                              &bounds,
                                              ceilf (tile_left),
                                              ceilf (tile_top),
                                              child,
                                              child_bounds);
        }
      else
        {
          /* tile horizontally, repeat vertically */
          float y;
          for (y = floorf (tile_top); y < ceilf (tile_bottom); y++)
            {
              float start_y = MAX (bounds.origin.y,
                                   child_bounds->origin.y + y * child_bounds->size.height);
              float end_y = MIN (bounds.origin.y + bounds.size.height,
                                 child_bounds->origin.y + (y + 1) * child_bounds->size.height);
              gsk_gpu_node_processor_repeat_tile (self,
                                                  &GRAPHENE_RECT_INIT (
                                                    bounds.origin.x,
                                                    start_y,
                                                    bounds.size.width,
                                                    end_y - start_y
                                                  ),
                                                  ceilf (tile_left),
                                                  y,
                                                  child,
                                                  child_bounds);
            }
        }
    }
  else if (ceilf (tile_top) < floorf (tile_bottom) &&
           bounds.size.height > child_bounds->size.height)
    {
      /* repeat horizontally, tile vertically */
      float x;
      for (x = floorf (tile_left); x < ceilf (tile_right); x++)
        {
          float start_x = MAX (bounds.origin.x,
                               child_bounds->origin.x + x * child_bounds->size.width);
          float end_x = MIN (bounds.origin.x + bounds.size.width,
                             child_bounds->origin.x + (x + 1) * child_bounds->size.width);
          gsk_gpu_node_processor_repeat_tile (self,
                                              &GRAPHENE_RECT_INIT (
                                                start_x,
                                                bounds.origin.y,
                                                end_x - start_x,
                                                bounds.size.height
                                              ),
                                              x,
                                              ceilf (tile_top),
                                              child,
                                              child_bounds);
        }
    }
  else
    {
      /* repeat in both directions */
      graphene_point_t old_offset, offset;
      graphene_rect_t clip_bounds;
      float x, y;

      old_offset = self->offset;

      for (x = floorf (tile_left); x < ceilf (tile_right); x++)
        {
          offset.x = x * child_bounds->size.width;
          for (y = floorf (tile_top); y < ceilf (tile_bottom); y++)
            {
              offset.y = y * child_bounds->size.height;
              self->offset = GRAPHENE_POINT_INIT (old_offset.x + offset.x, old_offset.y + offset.y);
              clip_bounds = GRAPHENE_RECT_INIT (bounds.origin.x - offset.x,
                                                bounds.origin.y - offset.y,
                                                bounds.size.width,
                                                bounds.size.height);
              if (!gsk_rect_intersection (&clip_bounds, child_bounds, &clip_bounds))
                continue;
              gsk_gpu_node_processor_add_node_clipped (self,
                                                       child,
                                                       &clip_bounds);
            }
        }

      self->offset = old_offset;
    }
}

typedef struct _FillData FillData;
struct _FillData
{
  GskPath *path;
  GdkRGBA color;
  GskFillRule fill_rule;
};

static void
gsk_fill_data_free (gpointer data)
{
  FillData *fill = data;

  gsk_path_unref (fill->path);
  g_free (fill);
}

static void
gsk_gpu_node_processor_fill_path (gpointer  data,
                                  cairo_t  *cr)
{
  FillData *fill = data;

  switch (fill->fill_rule)
  {
    case GSK_FILL_RULE_WINDING:
      cairo_set_fill_rule (cr, CAIRO_FILL_RULE_WINDING);
      break;
    case GSK_FILL_RULE_EVEN_ODD:
      cairo_set_fill_rule (cr, CAIRO_FILL_RULE_EVEN_ODD);
      break;
    default:
      g_assert_not_reached ();
      break;
  }
  gsk_path_to_cairo (fill->path, cr);
  gdk_cairo_set_source_rgba (cr, &fill->color);
  cairo_fill (cr);
}

static void
gsk_gpu_node_processor_add_fill_node (GskGpuNodeProcessor *self,
                                      GskRenderNode       *node)
{
  graphene_rect_t clip_bounds, source_rect;
  GskGpuImage *mask_image, *source_image;
  GskRenderNode *child;

  if (!gsk_gpu_node_processor_clip_node_bounds (self, node, &clip_bounds))
    return;
  rect_round_to_pixels (&clip_bounds, &self->scale, &self->offset, &clip_bounds);

  child = gsk_fill_node_get_child (node);

  mask_image = gsk_gpu_upload_cairo_op (self->frame,
                                        &self->scale,
                                        &clip_bounds,
                                        gsk_gpu_node_processor_fill_path,
                                        g_memdup (&(FillData) {
                                            .path = gsk_path_ref (gsk_fill_node_get_path (node)),
                                            .color = GSK_RENDER_NODE_TYPE (child) == GSK_COLOR_NODE
                                                   ? *gsk_color_node_get_color (child)
                                                   : GDK_RGBA_WHITE,
                                            .fill_rule = gsk_fill_node_get_fill_rule (node)
                                        }, sizeof (FillData)),
                                        (GDestroyNotify) gsk_fill_data_free);
  g_return_if_fail (mask_image != NULL);
  if (GSK_RENDER_NODE_TYPE (child) == GSK_COLOR_NODE)
    {
      gsk_gpu_node_processor_image_op (self,
                                       mask_image,
                                       GDK_COLOR_STATE_SRGB,
                                       GSK_GPU_SAMPLER_DEFAULT,
                                       &clip_bounds,
                                       &clip_bounds);
      return;
    }

  source_image = gsk_gpu_node_processor_get_node_as_image (self,
                                                           &clip_bounds,
                                                           child,
                                                           &source_rect);
  if (source_image == NULL)
    return;

  gsk_gpu_mask_op (self->frame,
                   gsk_gpu_clip_get_shader_clip (&self->clip, &self->offset, &clip_bounds),
                   &clip_bounds,
                   &self->offset,
                   self->opacity,
                   GSK_MASK_MODE_ALPHA,
                   &(GskGpuShaderImage) {
                       source_image,
                       GSK_GPU_SAMPLER_DEFAULT,
                       NULL,
                       &source_rect,
                   },
                   &(GskGpuShaderImage) {
                       mask_image,
                       GSK_GPU_SAMPLER_DEFAULT,
                       NULL,
                       &clip_bounds,
                   });

  g_object_unref (source_image);
}

typedef struct _StrokeData StrokeData;
struct _StrokeData
{
  GskPath *path;
  GdkRGBA color;
  GskStroke stroke;
};

static void
gsk_stroke_data_free (gpointer data)
{
  StrokeData *stroke = data;

  gsk_path_unref (stroke->path);
  gsk_stroke_clear (&stroke->stroke);
  g_free (stroke);
}

static void
gsk_gpu_node_processor_stroke_path (gpointer  data,
                                    cairo_t  *cr)
{
  StrokeData *stroke = data;

  gsk_stroke_to_cairo (&stroke->stroke, cr);
  gsk_path_to_cairo (stroke->path, cr);
  gdk_cairo_set_source_rgba (cr, &stroke->color);
  cairo_stroke (cr);
}

static void
gsk_gpu_node_processor_add_stroke_node (GskGpuNodeProcessor *self,
                                        GskRenderNode       *node)
{
  graphene_rect_t clip_bounds, source_rect;
  GskGpuImage *mask_image, *source_image;
  GskRenderNode *child;

  if (!gsk_gpu_node_processor_clip_node_bounds (self, node, &clip_bounds))
    return;
  rect_round_to_pixels (&clip_bounds, &self->scale, &self->offset, &clip_bounds);

  child = gsk_stroke_node_get_child (node);

  mask_image = gsk_gpu_upload_cairo_op (self->frame,
                                        &self->scale,
                                        &clip_bounds,
                                        gsk_gpu_node_processor_stroke_path,
                                        g_memdup (&(StrokeData) {
                                            .path = gsk_path_ref (gsk_stroke_node_get_path (node)),
                                            .color = GSK_RENDER_NODE_TYPE (child) == GSK_COLOR_NODE
                                                   ? *gsk_color_node_get_color (child)
                                                   : GDK_RGBA_WHITE,
                                            .stroke = GSK_STROKE_INIT_COPY (gsk_stroke_node_get_stroke (node))
                                        }, sizeof (StrokeData)),
                                        (GDestroyNotify) gsk_stroke_data_free);
  g_return_if_fail (mask_image != NULL);
  if (GSK_RENDER_NODE_TYPE (child) == GSK_COLOR_NODE)
    {
      gsk_gpu_node_processor_image_op (self,
                                       mask_image,
                                       GDK_COLOR_STATE_SRGB,
                                       GSK_GPU_SAMPLER_DEFAULT,
                                       &clip_bounds,
                                       &clip_bounds);
      return;
    }

  source_image = gsk_gpu_node_processor_get_node_as_image (self,
                                                           &clip_bounds,
                                                           child,
                                                           &source_rect);
  if (source_image == NULL)
    return;

  gsk_gpu_mask_op (self->frame,
                   gsk_gpu_clip_get_shader_clip (&self->clip, &self->offset, &clip_bounds),
                   &clip_bounds,
                   &self->offset,
                   self->opacity,
                   GSK_MASK_MODE_ALPHA,
                   &(GskGpuShaderImage) {
                       source_image,
                       GSK_GPU_SAMPLER_DEFAULT,
                       NULL,
                       &source_rect,
                   },
                   &(GskGpuShaderImage) {
                       mask_image,
                       GSK_GPU_SAMPLER_DEFAULT,
                       NULL,
                       &clip_bounds,
                   });

  g_object_unref (source_image);
}

static void
gsk_gpu_node_processor_add_subsurface_node (GskGpuNodeProcessor *self,
                                            GskRenderNode       *node)
{
  GdkSubsurface *subsurface;

  subsurface = gsk_subsurface_node_get_subsurface (node);
  if (subsurface == NULL ||
      gdk_subsurface_get_texture (subsurface) == NULL ||
      gdk_subsurface_get_parent (subsurface) != gdk_draw_context_get_surface (gsk_gpu_frame_get_context (self->frame)))
    {
      gsk_gpu_node_processor_add_node (self, gsk_subsurface_node_get_child (node));
      return;
    }

  if (!gdk_subsurface_is_above_parent (subsurface))
    {
      cairo_rectangle_int_t int_clipped;
      graphene_rect_t rect, clipped;

      graphene_rect_offset_r (&node->bounds,
                              self->offset.x, self->offset.y,
                              &rect);
      gsk_rect_intersection (&self->clip.rect.bounds, &rect, &clipped);

      if (gsk_gpu_frame_should_optimize (self->frame, GSK_GPU_OPTIMIZE_CLEAR) &&
          node->bounds.size.width * node->bounds.size.height > 100 * 100 && /* not worth the effort for small images */
          (self->clip.type != GSK_GPU_CLIP_ROUNDED ||
           gsk_gpu_clip_contains_rect (&self->clip, &GRAPHENE_POINT_INIT(0,0), &clipped)) &&
          gsk_gpu_node_processor_rect_is_integer (self, &clipped, &int_clipped))
        {
          if (gdk_rectangle_intersect (&int_clipped, &self->scissor, &int_clipped))
            {
              gsk_gpu_clear_op (self->frame,
                                GDK_COLOR_STATE_SRGB,
                                &int_clipped,
                                &GDK_RGBA_TRANSPARENT);
            }
        }
      else
        {
          self->blend = GSK_GPU_BLEND_CLEAR;
          self->pending_globals |= GSK_GPU_GLOBAL_BLEND;
          gsk_gpu_node_processor_sync_globals (self, 0);

          gsk_gpu_color_op (self->frame,
                            gsk_gpu_clip_get_shader_clip (&self->clip, &self->offset, &node->bounds),
                            gsk_gpu_node_processor_color_states_self (self),
                            &node->bounds,
                            &self->offset,
                            (float[4]) { 1, 1, 1, 1 });

          self->blend = GSK_GPU_BLEND_OVER;
          self->pending_globals |= GSK_GPU_GLOBAL_BLEND;
        }
    }
}

static GskGpuImage *
gsk_gpu_get_subsurface_node_as_image (GskGpuFrame            *frame,
                                      GdkColorState          *ccs,
                                      const graphene_rect_t  *clip_bounds,
                                      const graphene_vec2_t  *scale,
                                      GskRenderNode          *node,
                                      graphene_rect_t        *out_bounds)
{
#ifndef G_DISABLE_ASSERT
  GdkSubsurface *subsurface;

  subsurface = gsk_subsurface_node_get_subsurface (node);
  g_assert (subsurface == NULL ||
            gdk_subsurface_get_texture (subsurface) == NULL ||
            gdk_subsurface_get_parent (subsurface) != gdk_draw_context_get_surface (gsk_gpu_frame_get_context (frame)));
#endif

  return gsk_gpu_get_node_as_image (frame,
                                    ccs,
                                    clip_bounds,
                                    scale,
                                    gsk_subsurface_node_get_child (node),
                                    out_bounds);
}

static void
gsk_gpu_node_processor_add_container_node (GskGpuNodeProcessor *self,
                                           GskRenderNode       *node)
{
  gsize i;

  if (self->opacity < 1.0 && !gsk_container_node_is_disjoint (node))
    {
      gsk_gpu_node_processor_add_without_opacity (self, node);
      return;
    }

  for (i = 0; i < gsk_container_node_get_n_children (node); i++)
    gsk_gpu_node_processor_add_node (self, gsk_container_node_get_child (node, i));
}

static gboolean
gsk_gpu_node_processor_add_first_container_node (GskGpuNodeProcessor         *self,
                                                 GskGpuImage                 *target,
                                                 const cairo_rectangle_int_t *clip,
                                                 GskRenderPassType            pass_type,
                                                 GskRenderNode               *node)
{
  int i, n;

  n = gsk_container_node_get_n_children (node);
  if (n == 0)
    return FALSE;

  for (i = n; i-->0; )
    {
      if (gsk_gpu_node_processor_add_first_node (self,
                                                 target,
                                                 clip,
                                                 pass_type,
                                                 gsk_container_node_get_child (node, i)))
          break;
    }

  if (i < 0)
    {
      graphene_rect_t opaque, clip_bounds;

      if (!gsk_render_node_get_opaque_rect (node, &opaque))
        return FALSE;

      gsk_gpu_node_processor_get_clip_bounds (self, &clip_bounds);
      if (!gsk_rect_contains_rect (&opaque, &clip_bounds))
        return FALSE;

      gsk_gpu_render_pass_begin_op (self->frame,
                                    target,
                                    clip,
                                    NULL,
                                    pass_type);
    }

  for (i++; i < n; i++)
    gsk_gpu_node_processor_add_node (self, gsk_container_node_get_child (node, i));

  return TRUE;
}

static void
gsk_gpu_node_processor_add_debug_node (GskGpuNodeProcessor *self,
                                       GskRenderNode       *node)
{
  gsk_gpu_node_processor_add_node (self, gsk_debug_node_get_child (node));
}

static GskGpuImage *
gsk_gpu_get_debug_node_as_image (GskGpuFrame            *frame,
                                 GdkColorState          *ccs,
                                 const graphene_rect_t  *clip_bounds,
                                 const graphene_vec2_t  *scale,
                                 GskRenderNode          *node,
                                 graphene_rect_t        *out_bounds)
{
  return gsk_gpu_get_node_as_image (frame,
                                    ccs,
                                    clip_bounds,
                                    scale,
                                    gsk_debug_node_get_child (node),
                                    out_bounds);
}

typedef enum {
  GSK_GPU_HANDLE_OPACITY = (1 << 0)
} GskGpuNodeFeatures;

static const struct
{
  GskGpuGlobals ignored_globals;
  GskGpuNodeFeatures features;
  void                  (* process_node)                        (GskGpuNodeProcessor    *self,
                                                                 GskRenderNode          *node);
  gboolean              (* process_first_node)                  (GskGpuNodeProcessor    *self,
                                                                 GskGpuImage            *target,
                                                                 const cairo_rectangle_int_t *clip,
                                                                 GskRenderPassType       pass_type,
                                                                 GskRenderNode          *node);
  GskGpuImage *         (* get_node_as_image)                   (GskGpuFrame            *self,
                                                                 GdkColorState          *ccs,
                                                                 const graphene_rect_t  *clip_bounds,
                                                                 const graphene_vec2_t  *scale,
                                                                 GskRenderNode          *node,
                                                                 graphene_rect_t        *out_bounds);
} nodes_vtable[] = {
  [GSK_NOT_A_RENDER_NODE] = {
    0,
    0,
    NULL,
    NULL,
    NULL,
  },
  [GSK_CONTAINER_NODE] = {
    GSK_GPU_GLOBAL_MATRIX | GSK_GPU_GLOBAL_SCALE | GSK_GPU_GLOBAL_CLIP | GSK_GPU_GLOBAL_SCISSOR,
    GSK_GPU_HANDLE_OPACITY,
    gsk_gpu_node_processor_add_container_node,
    gsk_gpu_node_processor_add_first_container_node,
    NULL,
  },
  [GSK_CAIRO_NODE] = {
    0,
    GSK_GPU_HANDLE_OPACITY,
    gsk_gpu_node_processor_add_cairo_node,
    NULL,
    gsk_gpu_get_cairo_node_as_image,
  },
  [GSK_COLOR_NODE] = {
    0,
    GSK_GPU_HANDLE_OPACITY,
    gsk_gpu_node_processor_add_color_node,
    gsk_gpu_node_processor_add_first_color_node,
    NULL,
  },
  [GSK_LINEAR_GRADIENT_NODE] = {
    0,
    GSK_GPU_HANDLE_OPACITY,
    gsk_gpu_node_processor_add_linear_gradient_node,
    NULL,
    NULL,
  },
  [GSK_REPEATING_LINEAR_GRADIENT_NODE] = {
    0,
    GSK_GPU_HANDLE_OPACITY,
    gsk_gpu_node_processor_add_linear_gradient_node,
    NULL,
    NULL,
  },
  [GSK_RADIAL_GRADIENT_NODE] = {
    0,
    GSK_GPU_HANDLE_OPACITY,
    gsk_gpu_node_processor_add_radial_gradient_node,
    NULL,
    NULL,
  },
  [GSK_REPEATING_RADIAL_GRADIENT_NODE] = {
    0,
    GSK_GPU_HANDLE_OPACITY,
    gsk_gpu_node_processor_add_radial_gradient_node,
    NULL,
    NULL,
  },
  [GSK_CONIC_GRADIENT_NODE] = {
    0,
    GSK_GPU_HANDLE_OPACITY,
    gsk_gpu_node_processor_add_conic_gradient_node,
    NULL,
    NULL,
  },
  [GSK_BORDER_NODE] = {
    0,
    GSK_GPU_HANDLE_OPACITY,
    gsk_gpu_node_processor_add_border_node,
    NULL,
    NULL,
  },
  [GSK_TEXTURE_NODE] = {
    0,
    GSK_GPU_HANDLE_OPACITY,
    gsk_gpu_node_processor_add_texture_node,
    NULL,
    gsk_gpu_get_texture_node_as_image,
  },
  [GSK_INSET_SHADOW_NODE] = {
    0,
    GSK_GPU_HANDLE_OPACITY,
    gsk_gpu_node_processor_add_inset_shadow_node,
    NULL,
    NULL,
  },
  [GSK_OUTSET_SHADOW_NODE] = {
    0,
    GSK_GPU_HANDLE_OPACITY,
    gsk_gpu_node_processor_add_outset_shadow_node,
    NULL,
    NULL,
  },
  [GSK_TRANSFORM_NODE] = {
    GSK_GPU_GLOBAL_MATRIX | GSK_GPU_GLOBAL_SCALE | GSK_GPU_GLOBAL_CLIP | GSK_GPU_GLOBAL_SCISSOR | GSK_GPU_GLOBAL_BLEND,
    GSK_GPU_HANDLE_OPACITY,
    gsk_gpu_node_processor_add_transform_node,
    gsk_gpu_node_processor_add_first_transform_node,
    NULL,
  },
  [GSK_OPACITY_NODE] = {
    GSK_GPU_GLOBAL_MATRIX | GSK_GPU_GLOBAL_SCALE | GSK_GPU_GLOBAL_CLIP | GSK_GPU_GLOBAL_SCISSOR,
    GSK_GPU_HANDLE_OPACITY,
    gsk_gpu_node_processor_add_opacity_node,
    NULL,
    NULL,
  },
  [GSK_COLOR_MATRIX_NODE] = {
    0,
    GSK_GPU_HANDLE_OPACITY,
    gsk_gpu_node_processor_add_color_matrix_node,
    NULL,
    NULL,
  },
  [GSK_REPEAT_NODE] = {
    0,
    GSK_GPU_HANDLE_OPACITY,
    gsk_gpu_node_processor_add_repeat_node,
    NULL,
    NULL,
  },
  [GSK_CLIP_NODE] = {
    GSK_GPU_GLOBAL_MATRIX | GSK_GPU_GLOBAL_SCALE | GSK_GPU_GLOBAL_CLIP | GSK_GPU_GLOBAL_SCISSOR | GSK_GPU_GLOBAL_BLEND,
    GSK_GPU_HANDLE_OPACITY,
    gsk_gpu_node_processor_add_clip_node,
    gsk_gpu_node_processor_add_first_clip_node,
    NULL,
  },
  [GSK_ROUNDED_CLIP_NODE] = {
    GSK_GPU_GLOBAL_MATRIX | GSK_GPU_GLOBAL_SCALE | GSK_GPU_GLOBAL_CLIP | GSK_GPU_GLOBAL_SCISSOR | GSK_GPU_GLOBAL_BLEND,
    GSK_GPU_HANDLE_OPACITY,
    gsk_gpu_node_processor_add_rounded_clip_node,
    gsk_gpu_node_processor_add_first_rounded_clip_node,
    NULL,
  },
  [GSK_SHADOW_NODE] = {
    0,
    0,
    gsk_gpu_node_processor_add_shadow_node,
    NULL,
    NULL,
  },
  [GSK_BLEND_NODE] = {
    0,
    GSK_GPU_HANDLE_OPACITY,
    gsk_gpu_node_processor_add_blend_node,
    NULL,
    NULL,
  },
  [GSK_CROSS_FADE_NODE] = {
    0,
    GSK_GPU_HANDLE_OPACITY,
    gsk_gpu_node_processor_add_cross_fade_node,
    NULL,
    NULL,
  },
  [GSK_TEXT_NODE] = {
    0,
    GSK_GPU_HANDLE_OPACITY,
    gsk_gpu_node_processor_add_glyph_node,
    NULL,
    NULL,
  },
  [GSK_BLUR_NODE] = {
    0,
    0,
    gsk_gpu_node_processor_add_blur_node,
    NULL,
    NULL,
  },
  [GSK_DEBUG_NODE] = {
    GSK_GPU_GLOBAL_MATRIX | GSK_GPU_GLOBAL_SCALE | GSK_GPU_GLOBAL_CLIP | GSK_GPU_GLOBAL_SCISSOR | GSK_GPU_GLOBAL_BLEND,
    GSK_GPU_HANDLE_OPACITY,
    gsk_gpu_node_processor_add_debug_node,
    NULL,
    gsk_gpu_get_debug_node_as_image,
  },
  [GSK_GL_SHADER_NODE] = {
    0,
    GSK_GPU_HANDLE_OPACITY,
    gsk_gpu_node_processor_add_gl_shader_node,
    NULL,
    NULL,
  },
  [GSK_TEXTURE_SCALE_NODE] = {
    0,
    0,
    gsk_gpu_node_processor_add_texture_scale_node,
    NULL,
    NULL,
  },
  [GSK_MASK_NODE] = {
    0,
    GSK_GPU_HANDLE_OPACITY,
    gsk_gpu_node_processor_add_mask_node,
    NULL,
    NULL,
  },
  [GSK_FILL_NODE] = {
    0,
    GSK_GPU_HANDLE_OPACITY,
    gsk_gpu_node_processor_add_fill_node,
    NULL,
    NULL,
  },
  [GSK_STROKE_NODE] = {
    0,
    GSK_GPU_HANDLE_OPACITY,
    gsk_gpu_node_processor_add_stroke_node,
    NULL,
    NULL,
  },
  [GSK_SUBSURFACE_NODE] = {
    GSK_GPU_GLOBAL_MATRIX | GSK_GPU_GLOBAL_SCALE | GSK_GPU_GLOBAL_CLIP | GSK_GPU_GLOBAL_SCISSOR | GSK_GPU_GLOBAL_BLEND,
    GSK_GPU_HANDLE_OPACITY,
    gsk_gpu_node_processor_add_subsurface_node,
    NULL,
    gsk_gpu_get_subsurface_node_as_image,
  },
};

static void
gsk_gpu_node_processor_add_node (GskGpuNodeProcessor *self,
                                 GskRenderNode       *node)
{
  GskRenderNodeType node_type;

  /* This catches the corner cases of empty nodes, so after this check
   * there's quaranteed to be at least 1 pixel that needs to be drawn
   */
  if (node->bounds.size.width == 0 || node->bounds.size.height == 0)
    return;

  if (!gsk_gpu_clip_may_intersect_rect (&self->clip, &self->offset, &node->bounds))
    return;

  node_type = gsk_render_node_get_node_type (node);
  if (node_type >= G_N_ELEMENTS (nodes_vtable))
    {
      g_critical ("unknown node type %u for %s", node_type, g_type_name_from_instance ((GTypeInstance *) node));
      return;
    }

  if (self->opacity < 1.0 && (nodes_vtable[node_type].features & GSK_GPU_HANDLE_OPACITY) == 0)
    {
      gsk_gpu_node_processor_add_without_opacity (self, node);
      return;
    }

  gsk_gpu_node_processor_sync_globals (self, nodes_vtable[node_type].ignored_globals);
  g_assert ((self->pending_globals & ~nodes_vtable[node_type].ignored_globals) == 0);

  if (nodes_vtable[node_type].process_node)
    {
      nodes_vtable[node_type].process_node (self, node);
    }
  else
    {
      g_warning_once ("Unimplemented node '%s'",
                      g_type_name_from_instance ((GTypeInstance *) node));
      /* Maybe it's implemented in the Cairo renderer? */
      gsk_gpu_node_processor_add_cairo_node (self, node);
    }
}

static gboolean
clip_covered_by_rect (const GskGpuClip       *self,
                      const graphene_point_t *offset,
                      const graphene_rect_t  *rect)
{
  graphene_rect_t r = *rect;
  r.origin.x += offset->x;
  r.origin.y += offset->y;

  return gsk_rect_contains_rect (&r, &self->rect.bounds);
}

static gboolean
gsk_gpu_node_processor_add_first_node (GskGpuNodeProcessor         *self,
                                       GskGpuImage                 *target,
                                       const cairo_rectangle_int_t *clip,
                                       GskRenderPassType            pass_type,
                                       GskRenderNode               *node)
{
  GskRenderNodeType node_type;
  graphene_rect_t opaque, clip_bounds;

  /* This catches the corner cases of empty nodes, so after this check
   * there's quaranteed to be at least 1 pixel that needs to be drawn
   */
  if (node->bounds.size.width == 0 || node->bounds.size.height == 0 ||
      !clip_covered_by_rect (&self->clip, &self->offset, &node->bounds))
    return FALSE;

  node_type = gsk_render_node_get_node_type (node);
  if (node_type >= G_N_ELEMENTS (nodes_vtable))
    {
      g_critical ("unknown node type %u for %s", node_type, g_type_name_from_instance ((GTypeInstance *) node));
      return FALSE;
    }

  if (nodes_vtable[node_type].process_first_node)
    return nodes_vtable[node_type].process_first_node (self, target, clip, pass_type, node);

  /* fallback starts here */

  if (!gsk_render_node_get_opaque_rect (node, &opaque))
    return FALSE;

  gsk_gpu_node_processor_get_clip_bounds (self, &clip_bounds);
  if (!gsk_rect_contains_rect (&opaque, &clip_bounds))
    return FALSE;

  gsk_gpu_render_pass_begin_op (self->frame,
                                target,
                                clip,
                                NULL,
                                pass_type);

  gsk_gpu_node_processor_add_node (self, node);

  return TRUE;
}

/*
 * gsk_gpu_get_node_as_image:
 * @frame: frame to render in
 * @ccs: the color state to composite the image in
 * @clip_bounds: region of node that must be included in image
 * @scale: scale factor to use for the image
 * @node: the node to render
 * @out_bounds: the actual bounds of the result
 *
 * Get the part of the node indicated by the clip bounds as an image.
 *
 * The resulting image will be in the given colorstate and premultiplied.
 *
 * It is perfectly valid for this function to return an image covering
 * a larger or smaller rectangle than the given clip bounds.
 * It can be smaller if the node is actually smaller than the clip
 * bounds and it's not necessary to create such a large offscreen, and
 * it can be larger if only part of a node is drawn but a cached image
 * for the full node (usually a texture node) already exists.
 *
 * The rectangle that is actually covered by the image is returned in
 * out_bounds.
 *
 * Returns: the image or %NULL if there was nothing to render
 **/
static GskGpuImage *
gsk_gpu_get_node_as_image (GskGpuFrame            *frame,
                           GdkColorState          *ccs,
                           const graphene_rect_t  *clip_bounds,
                           const graphene_vec2_t  *scale,
                           GskRenderNode          *node,
                           graphene_rect_t        *out_bounds)
{
  GskRenderNodeType node_type;

  node_type = gsk_render_node_get_node_type (node);
  if (node_type >= G_N_ELEMENTS (nodes_vtable))
    {
      g_critical ("unknown node type %u for %s", node_type, g_type_name_from_instance ((GTypeInstance *) node));
      return NULL;
    }

  if (gsk_gpu_frame_should_optimize (frame, GSK_GPU_OPTIMIZE_TO_IMAGE) &&
      nodes_vtable[node_type].get_node_as_image)
    {
      return nodes_vtable[node_type].get_node_as_image (frame, ccs, clip_bounds, scale, node, out_bounds);
    }
  else
    {
      GSK_DEBUG (FALLBACK, "Unsupported node '%s'",
                 g_type_name_from_instance ((GTypeInstance *) node));
      return gsk_gpu_get_node_as_image_via_offscreen (frame, ccs, clip_bounds, scale, node, out_bounds);
    }
}

void
gsk_gpu_node_processor_process (GskGpuFrame                 *frame,
                                GskGpuImage                 *target,
                                GdkColorState               *target_color_state,
                                const cairo_rectangle_int_t *clip,
                                GskRenderNode               *node,
                                const graphene_rect_t       *viewport,
                                GskRenderPassType            pass_type)
{
  GskGpuNodeProcessor self;
  GdkColorState *ccs;

  gsk_gpu_node_processor_init (&self,
                               frame,
                               target,
                               target_color_state,
                               clip,
                               viewport);

  ccs = gdk_color_state_get_rendering_color_state (target_color_state);

  if (gdk_color_state_equal (ccs, target_color_state))
    {
      if (!gsk_gpu_frame_should_optimize (frame, GSK_GPU_OPTIMIZE_OCCLUSION_CULLING) ||
          !gsk_gpu_node_processor_add_first_node (&self,
                                                  target,
                                                  clip,
                                                  pass_type,
                                                  node))
        {
          gsk_gpu_render_pass_begin_op (frame,
                                        target,
                                        clip,
                                        GSK_VEC4_TRANSPARENT,
                                        pass_type);

          gsk_gpu_node_processor_add_node (&self, node);
        }

      gsk_gpu_render_pass_end_op (frame,
                                  target,
                                  pass_type);
    }
  else
    {
      GskGpuImage *image;
      graphene_rect_t clip_bounds, tex_rect;

      /* Can't use gsk_gpu_node_processor_get_node_as_image () because of colorspaces */
      if (gsk_gpu_node_processor_clip_node_bounds (&self, node, &clip_bounds))
        {
          rect_round_to_pixels (&clip_bounds, &self.scale, &self.offset, &clip_bounds);
          image = gsk_gpu_get_node_as_image (self.frame,
                                             ccs,
                                             &clip_bounds,
                                             &self.scale,
                                             node,
                                             &tex_rect);
        }
      else
        image = NULL;

      if (image != NULL)
        {
          gsk_gpu_render_pass_begin_op (frame,
                                        target,
                                        clip,
                                        NULL,
                                        pass_type);

          self.blend = GSK_GPU_BLEND_NONE;
          self.pending_globals |= GSK_GPU_GLOBAL_BLEND;
          gsk_gpu_node_processor_sync_globals (&self, 0);

          if (!GDK_IS_DEFAULT_COLOR_STATE (target_color_state))
            {
              const GdkCicp *cicp = gdk_color_state_get_cicp (target_color_state);

              g_assert (cicp != NULL);

              gsk_gpu_convert_to_cicp_op (self.frame,
                                          gsk_gpu_clip_get_shader_clip (&self.clip, &self.offset, &node->bounds),
                                          cicp,
                                          gsk_gpu_color_states_create_cicp (self.ccs, TRUE, TRUE),
                                          self.opacity,
                                          FALSE,
                                          &self.offset,
                                          &(GskGpuShaderImage) {
                                              image,
                                              GSK_GPU_SAMPLER_DEFAULT,
                                              &node->bounds,
                                              &tex_rect
                                          });
            }
          else
            {
              gsk_gpu_convert_op (self.frame,
                                  gsk_gpu_clip_get_shader_clip (&self.clip, &self.offset, &node->bounds),
                                  gsk_gpu_node_processor_color_states_explicit (&self, ccs, TRUE),
                                  self.opacity,
                                  FALSE,
                                  &self.offset,
                                  &(GskGpuShaderImage) {
                                      image,
                                      GSK_GPU_SAMPLER_DEFAULT,
                                      &node->bounds,
                                      &tex_rect
                                  });
            }

          gsk_gpu_render_pass_end_op (frame,
                                      target,
                                      pass_type);

          g_object_unref (image);
        }
    }

  gsk_gpu_node_processor_finish (&self);
}
<|MERGE_RESOLUTION|>--- conflicted
+++ resolved
@@ -2001,16 +2001,6 @@
       gsk_rect_round_larger (&clip_bounds);
       /* now intersect with actual node bounds */
       if (!gsk_rect_intersection (&clip_bounds, &node->bounds, &clip_bounds))
-<<<<<<< HEAD
-        return;
-      clip_bounds.size.width = ceilf (clip_bounds.size.width);
-      clip_bounds.size.height = ceilf (clip_bounds.size.height);
-      offscreen = gsk_gpu_node_processor_create_offscreen (self->frame,
-                                                           graphene_vec2_one (),
-                                                           &clip_bounds,
-                                                           node);
-      descriptor = gsk_gpu_node_processor_add_image (self, offscreen, GSK_GPU_SAMPLER_DEFAULT);
-=======
         {
           g_object_unref (image);
           return;
@@ -2036,7 +2026,6 @@
                                                                node);
           g_object_unref (image);
         }
->>>>>>> 322bbd23
       gsk_gpu_texture_op (self->frame,
                           gsk_gpu_clip_get_shader_clip (&self->clip, &self->offset, &node->bounds),
                           &self->offset,
