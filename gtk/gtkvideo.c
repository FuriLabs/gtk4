/*
 * Copyright © 2018 Benjamin Otte
 *
 * This library is free software; you can redistribute it and/or
 * modify it under the terms of the GNU Lesser General Public
 * License as published by the Free Software Foundation; either
 * version 2.1 of the License, or (at your option) any later version.
 *
 * This library is distributed in the hope that it will be useful,
 * but WITHOUT ANY WARRANTY; without even the implied warranty of
 * MERCHANTABILITY or FITNESS FOR A PARTICULAR PURPOSE.  See the GNU
 * Lesser General Public License for more details.
 *
 * You should have received a copy of the GNU Lesser General Public
 * License along with this library. If not, see <http://www.gnu.org/licenses/>.
 *
 * Authors: Benjamin Otte <otte@gnome.org>
 */

#include "config.h"

#include "gtkvideo.h"

#include "gtkbinlayout.h"
#include "gtkeventcontrollermotion.h"
#include "gtkimage.h"
#include <glib/gi18n-lib.h>
#include "gtkmediacontrols.h"
#include "gtkmediafile.h"
#include "gtknative.h"
#include "gtkpicture.h"
#include "gtkrevealer.h"
#include "gtkwidgetprivate.h"
#include "gtkgestureclick.h"
#include "gtkprivate.h"

/**
 * GtkVideo:
 *
 * `GtkVideo` is a widget to show a `GtkMediaStream` with media controls.
 *
 * ![An example GtkVideo](video.png)
 *
 * The controls are available separately as [class@Gtk.MediaControls].
 * If you just want to display a video without controls, you can treat it
 * like any other paintable and for example put it into a [class@Gtk.Picture].
 *
 * `GtkVideo` aims to cover use cases such as previews, embedded animations,
 * etc. It supports autoplay, looping, and simple media controls. It does
 * not have support for video overlays, multichannel audio, device
 * selection, or input. If you are writing a full-fledged video player,
 * you may want to use the [iface@Gdk.Paintable] API and a media framework
 * such as Gstreamer directly.
 */

struct _GtkVideo
{
  GtkWidget parent_instance;

  GFile *file;
  GtkMediaStream *media_stream;

  GtkWidget *box;
  GtkWidget *video_picture;
  GtkWidget *overlay_icon;
  GtkWidget *controls_revealer;
  GtkWidget *controls;
  guint controls_hide_source;

  guint autoplay : 1;
  guint loop : 1;
  guint grabbed : 1;
};

enum
{
  PROP_0,
  PROP_AUTOPLAY,
  PROP_FILE,
  PROP_LOOP,
  PROP_MEDIA_STREAM,

  N_PROPS
};

G_DEFINE_TYPE (GtkVideo, gtk_video, GTK_TYPE_WIDGET)

static GParamSpec *properties[N_PROPS] = { NULL, };

static gboolean
gtk_video_hide_controls (gpointer data)
{
  GtkVideo *self = data;

  if (self->grabbed)
    return G_SOURCE_CONTINUE;

  gtk_revealer_set_reveal_child (GTK_REVEALER (self->controls_revealer), FALSE);

  self->controls_hide_source = 0;

  return G_SOURCE_REMOVE;
}

static void
gtk_video_reveal_controls (GtkVideo *self)
{
  gtk_revealer_set_reveal_child (GTK_REVEALER (self->controls_revealer), TRUE);
  if (self->controls_hide_source)
    g_source_remove (self->controls_hide_source);
  self->controls_hide_source = g_timeout_add (5 * 1000,
                                              gtk_video_hide_controls,
                                              self);
  gdk_source_set_static_name_by_id (self->controls_hide_source, "[gtk] gtk_video_hide_controls");
}

static void
gtk_video_motion (GtkEventControllerMotion *motion,
                  double                    x,
                  double                    y,
                  GtkVideo                 *self)
{
  gtk_video_reveal_controls (self);
}

static void
gtk_video_pressed (GtkVideo *self)
{
  gtk_video_reveal_controls (self);
}

static void
overlay_clicked_cb (GtkGestureClick *gesture,
                    unsigned int     n_press,
                    double           x,
                    double           y,
                    gpointer         data)
{
  GtkVideo *self = data;

  if (self->media_stream)
    gtk_media_stream_set_playing (self->media_stream, !gtk_media_stream_get_playing (self->media_stream));
}

static void
gtk_video_realize (GtkWidget *widget)
{
  GtkVideo *self = GTK_VIDEO (widget);

  GTK_WIDGET_CLASS (gtk_video_parent_class)->realize (widget);

  if (self->media_stream)
    {
      GdkSurface *surface;

      surface = gtk_native_get_surface (gtk_widget_get_native (widget));
      gtk_media_stream_realize (self->media_stream, surface);
    }

  if (self->file)
    gtk_media_file_set_file (GTK_MEDIA_FILE (self->media_stream), self->file);
}

static void
gtk_video_unrealize (GtkWidget *widget)
{
  GtkVideo *self = GTK_VIDEO (widget);

  if (self->autoplay && self->media_stream)
    gtk_media_stream_pause (self->media_stream);

  if (self->media_stream)
    {
      GdkSurface *surface;

      surface = gtk_native_get_surface (gtk_widget_get_native (widget));
      gtk_media_stream_unrealize (self->media_stream, surface);
    }

  GTK_WIDGET_CLASS (gtk_video_parent_class)->unrealize (widget);
}

static void
gtk_video_map (GtkWidget *widget)
{
  GtkVideo *self = GTK_VIDEO (widget);

  GTK_WIDGET_CLASS (gtk_video_parent_class)->map (widget);

  if (self->autoplay &&
      self->media_stream &&
      gtk_media_stream_is_prepared (self->media_stream))
    gtk_media_stream_play (self->media_stream);

  gtk_video_reveal_cursor (GTK_VIDEO (widget));
}

static void
gtk_video_unmap (GtkWidget *widget)
{
  GtkVideo *self = GTK_VIDEO (widget);

  if (self->controls_hide_source)
    {
      g_source_remove (self->controls_hide_source);
      self->controls_hide_source = 0;
      gtk_revealer_set_reveal_child (GTK_REVEALER (self->controls_revealer), FALSE);
    }

  GTK_WIDGET_CLASS (gtk_video_parent_class)->unmap (widget);
}

static void
gtk_video_hide (GtkWidget *widget)
{
  GtkVideo *self = GTK_VIDEO (widget);

  if (self->autoplay && self->media_stream)
    gtk_media_stream_pause (self->media_stream);

  GTK_WIDGET_CLASS (gtk_video_parent_class)->hide (widget);
}

static void
gtk_video_set_focus_child (GtkWidget *widget,
                           GtkWidget *child)
{
  GtkVideo *self = GTK_VIDEO (widget);

  self->grabbed = child != NULL;

  GTK_WIDGET_CLASS (gtk_video_parent_class)->set_focus_child (widget, child);
}

static void
gtk_video_dispose (GObject *object)
{
  GtkVideo *self = GTK_VIDEO (object);

  gtk_video_set_media_stream (self, NULL);

  g_clear_pointer (&self->box, gtk_widget_unparent);
  g_clear_object (&self->file);

  G_OBJECT_CLASS (gtk_video_parent_class)->dispose (object);
}

static void
gtk_video_get_property (GObject    *object,
                        guint       property_id,
                        GValue     *value,
                        GParamSpec *pspec)
{
  GtkVideo *self = GTK_VIDEO (object);

  switch (property_id)
    {
    case PROP_AUTOPLAY:
      g_value_set_boolean (value, self->autoplay);
      break;

    case PROP_FILE:
      g_value_set_object (value, self->file);
      break;

    case PROP_LOOP:
      g_value_set_boolean (value, self->loop);
      break;

    case PROP_MEDIA_STREAM:
      g_value_set_object (value, self->media_stream);
      break;

    default:
      G_OBJECT_WARN_INVALID_PROPERTY_ID (object, property_id, pspec);
      break;
    }
}

static void
gtk_video_set_property (GObject      *object,
                        guint         property_id,
                        const GValue *value,
                        GParamSpec   *pspec)
{
  GtkVideo *self = GTK_VIDEO (object);

  switch (property_id)
    {
    case PROP_AUTOPLAY:
      gtk_video_set_autoplay (self, g_value_get_boolean (value));
      break;

    case PROP_FILE:
      gtk_video_set_file (self, g_value_get_object (value));
      break;

    case PROP_LOOP:
      gtk_video_set_loop (self, g_value_get_boolean (value));
      break;

    case PROP_MEDIA_STREAM:
      gtk_video_set_media_stream (self, g_value_get_object (value));
      break;

    default:
      G_OBJECT_WARN_INVALID_PROPERTY_ID (object, property_id, pspec);
      break;
    }
}

static void
<<<<<<< HEAD
=======
fullscreen_changed (GtkWindow  *window,
                    GParamSpec *pspec,
                    GtkVideo   *self)
{
  self->fullscreen = gtk_window_is_fullscreen (window);
}

static void
gtk_video_root (GtkWidget *widget)
{
  GTK_WIDGET_CLASS (gtk_video_parent_class)->root (widget);

  g_signal_connect (gtk_widget_get_root (widget), "notify::fullscreened",
                    G_CALLBACK (fullscreen_changed), widget);
}

static void
gtk_video_unroot (GtkWidget *widget)
{
  g_signal_handlers_disconnect_by_func (gtk_widget_get_root (widget),
                                        fullscreen_changed, widget);

  GTK_WIDGET_CLASS (gtk_video_parent_class)->unroot (widget);
}

static void
>>>>>>> 29c29b0e
gtk_video_class_init (GtkVideoClass *klass)
{
  GtkWidgetClass *widget_class = GTK_WIDGET_CLASS (klass);
  GObjectClass *gobject_class = G_OBJECT_CLASS (klass);

  widget_class->realize = gtk_video_realize;
  widget_class->unrealize = gtk_video_unrealize;
  widget_class->map = gtk_video_map;
  widget_class->unmap = gtk_video_unmap;
  widget_class->hide = gtk_video_hide;
  widget_class->set_focus_child = gtk_video_set_focus_child;

  gobject_class->dispose = gtk_video_dispose;
  gobject_class->get_property = gtk_video_get_property;
  gobject_class->set_property = gtk_video_set_property;

  /**
   * GtkVideo:autoplay: (attributes org.gtk.Property.get=gtk_video_get_autoplay org.gtk.Property.set=gtk_video_set_autoplay)
   *
   * If the video should automatically begin playing.
   */
  properties[PROP_AUTOPLAY] =
    g_param_spec_boolean ("autoplay", NULL, NULL,
                          FALSE,
                          G_PARAM_READWRITE | G_PARAM_EXPLICIT_NOTIFY | G_PARAM_STATIC_STRINGS);

  /**
   * GtkVideo:file: (attributes org.gtk.Property.get=gtk_video_get_file org.gtk.Property.set=gtk_video_set_file)
   *
   * The file played by this video if the video is playing a file.
   */
  properties[PROP_FILE] =
    g_param_spec_object ("file", NULL, NULL,
                         G_TYPE_FILE,
                         G_PARAM_READWRITE | G_PARAM_EXPLICIT_NOTIFY | G_PARAM_STATIC_STRINGS);

  /**
   * GtkVideo:loop: (attributes org.gtk.Property.get=gtk_video_get_loop org.gtk.Property.set=gtk_video_set_loop)
   *
   * If new media files should be set to loop.
   */
  properties[PROP_LOOP] =
    g_param_spec_boolean ("loop", NULL, NULL,
                          FALSE,
                          G_PARAM_READWRITE | G_PARAM_EXPLICIT_NOTIFY | G_PARAM_STATIC_STRINGS);

  /**
   * GtkVideo:media-stream: (attributes org.gtk.Property.get=gtk_video_get_media_stream org.gtk.Property.set=gtk_video_set_media_stream)
   *
   * The media-stream played
   */
  properties[PROP_MEDIA_STREAM] =
    g_param_spec_object ("media-stream", NULL, NULL,
                         GTK_TYPE_MEDIA_STREAM,
                         G_PARAM_READWRITE | G_PARAM_EXPLICIT_NOTIFY | G_PARAM_STATIC_STRINGS);

  g_object_class_install_properties (gobject_class, N_PROPS, properties);

  gtk_widget_class_set_template_from_resource (widget_class, "/org/gtk/libgtk/ui/gtkvideo.ui");
  gtk_widget_class_bind_template_child (widget_class, GtkVideo, box);
  gtk_widget_class_bind_template_child (widget_class, GtkVideo, video_picture);
  gtk_widget_class_bind_template_child (widget_class, GtkVideo, overlay_icon);
  gtk_widget_class_bind_template_child (widget_class, GtkVideo, controls);
  gtk_widget_class_bind_template_child (widget_class, GtkVideo, controls_revealer);
  gtk_widget_class_bind_template_callback (widget_class, gtk_video_motion);
  gtk_widget_class_bind_template_callback (widget_class, gtk_video_pressed);
  gtk_widget_class_bind_template_callback (widget_class, overlay_clicked_cb);

  gtk_widget_class_set_layout_manager_type (widget_class, GTK_TYPE_BIN_LAYOUT);
  gtk_widget_class_set_css_name (widget_class, I_("video"));
}

static void
gtk_video_init (GtkVideo *self)
{
  gtk_widget_init_template (GTK_WIDGET (self));
}

/**
 * gtk_video_new:
 *
 * Creates a new empty `GtkVideo`.
 *
 * Returns: a new `GtkVideo`
 */
GtkWidget *
gtk_video_new (void)
{
  return g_object_new (GTK_TYPE_VIDEO, NULL);
}

/**
 * gtk_video_new_for_media_stream:
 * @stream: (nullable): a `GtkMediaStream`
 *
 * Creates a `GtkVideo` to play back the given @stream.
 *
 * Returns: a new `GtkVideo`
 */
GtkWidget *
gtk_video_new_for_media_stream (GtkMediaStream *stream)
{
  g_return_val_if_fail (stream == NULL || GTK_IS_MEDIA_STREAM (stream), NULL);

  return g_object_new (GTK_TYPE_VIDEO,
                       "media-stream", stream,
                       NULL);
}

/**
 * gtk_video_new_for_file:
 * @file: (nullable): a `GFile`
 *
 * Creates a `GtkVideo` to play back the given @file.
 *
 * Returns: a new `GtkVideo`
 */
GtkWidget *
gtk_video_new_for_file (GFile *file)
{
  g_return_val_if_fail (file == NULL || G_IS_FILE (file), NULL);

  return g_object_new (GTK_TYPE_VIDEO,
                       "file", file,
                       NULL);
}

/**
 * gtk_video_new_for_filename:
 * @filename: (nullable) (type filename): filename to play back
 *
 * Creates a `GtkVideo` to play back the given @filename.
 *
 * This is a utility function that calls [ctor@Gtk.Video.new_for_file],
 * See that function for details.
 *
 * Returns: a new `GtkVideo`
 */
GtkWidget *
gtk_video_new_for_filename (const char *filename)
{
  GtkWidget *result;
  GFile *file;

  if (filename)
    file = g_file_new_for_path (filename);
  else
    file = NULL;

  result = gtk_video_new_for_file (file);

  if (file)
    g_object_unref (file);

  return result;
}

/**
 * gtk_video_new_for_resource:
 * @resource_path: (nullable): resource path to play back
 *
 * Creates a `GtkVideo` to play back the resource at the
 * given @resource_path.
 *
 * This is a utility function that calls [ctor@Gtk.Video.new_for_file].
 *
 * Returns: a new `GtkVideo`
 */
GtkWidget *
gtk_video_new_for_resource (const char *resource_path)
{
  GtkWidget *result;
  GFile *file;

  if (resource_path)
    {
      char *uri, *escaped;

      escaped = g_uri_escape_string (resource_path,
                                     G_URI_RESERVED_CHARS_ALLOWED_IN_PATH, FALSE);
      uri = g_strconcat ("resource://", escaped, NULL);
      g_free (escaped);

      file = g_file_new_for_uri (uri);
      g_free (uri);
    }
  else
    {
      file = NULL;
    }

  result = gtk_video_new_for_file (file);

  if (file)
    g_object_unref (file);

  return result;
}

/**
 * gtk_video_get_media_stream: (attributes org.gtk.Method.get_property=media-stream)
 * @self: a `GtkVideo`
 *
 * Gets the media stream managed by @self or %NULL if none.
 *
 * Returns: (nullable) (transfer none): The media stream managed by @self
 */
GtkMediaStream *
gtk_video_get_media_stream (GtkVideo *self)
{
  g_return_val_if_fail (GTK_IS_VIDEO (self), NULL);

  return self->media_stream;
}

static void
gtk_video_update_overlay_icon (GtkVideo *self)
{
  const char *icon_name;
  const GError *error = NULL;

  if (self->media_stream == NULL)
    icon_name = "media-eject-symbolic";
  else if ((error = gtk_media_stream_get_error (self->media_stream)))
    icon_name = "dialog-error-symbolic";
  else if (gtk_media_stream_get_ended (self->media_stream))
    icon_name = "media-playlist-repeat-symbolic";
  else
    icon_name = "media-playback-start-symbolic";

  gtk_image_set_from_icon_name (GTK_IMAGE (self->overlay_icon), icon_name);
  if (error)
    gtk_widget_set_tooltip_text (self->overlay_icon, error->message);
  else
    gtk_widget_set_tooltip_text (self->overlay_icon, NULL);
}

static void
gtk_video_update_ended (GtkVideo *self)
{
  gtk_video_update_overlay_icon (self);
}

static void
gtk_video_update_error (GtkVideo *self)
{
  gtk_video_update_overlay_icon (self);
}

static void
gtk_video_update_playing (GtkVideo *self)
{
  gboolean playing;

  if (self->media_stream != NULL)
    playing = gtk_media_stream_get_playing (self->media_stream);
  else
    playing = FALSE;

  gtk_widget_set_visible (self->overlay_icon, !playing);
}

static void
gtk_video_update_all (GtkVideo *self)
{
  gtk_video_update_ended (self);
  gtk_video_update_error (self);
  gtk_video_update_playing (self);
}

static void
gtk_video_notify_cb (GtkMediaStream *stream,
                     GParamSpec     *pspec,
                     GtkVideo       *self)
{
  if (g_str_equal (pspec->name, "ended"))
    gtk_video_update_ended (self);
  if (g_str_equal (pspec->name, "error"))
    gtk_video_update_error (self);
  if (g_str_equal (pspec->name, "playing"))
    gtk_video_update_playing (self);
  if (g_str_equal (pspec->name, "prepared"))
    {
      if (self->autoplay &&
          gtk_media_stream_is_prepared (stream) &&
          gtk_widget_get_mapped (GTK_WIDGET (self)))
        gtk_media_stream_play (stream);
    }
}

/**
 * gtk_video_set_media_stream: (attributes org.gtk.Method.set_property=media-stream)
 * @self: a `GtkVideo`
 * @stream: (nullable): The media stream to play or %NULL to unset
 *
 * Sets the media stream to be played back.
 *
 * @self will take full control of managing the media stream. If you
 * want to manage a media stream yourself, consider using a
 * [class@Gtk.Picture] for display.
 *
 * If you want to display a file, consider using [method@Gtk.Video.set_file]
 * instead.
 */
void
gtk_video_set_media_stream (GtkVideo       *self,
                            GtkMediaStream *stream)
{
  g_return_if_fail (GTK_IS_VIDEO (self));
  g_return_if_fail (stream == NULL || GTK_IS_MEDIA_STREAM (stream));

  if (self->media_stream == stream)
    return;

  if (self->media_stream)
    {
      if (self->autoplay)
        gtk_media_stream_pause (self->media_stream);
      g_signal_handlers_disconnect_by_func (self->media_stream,
                                            gtk_video_notify_cb,
                                            self);
      if (gtk_widget_get_realized (GTK_WIDGET (self)))
        {
          GdkSurface *surface;

          surface = gtk_native_get_surface (gtk_widget_get_native (GTK_WIDGET (self)));
          gtk_media_stream_unrealize (self->media_stream, surface);
        }
      g_object_unref (self->media_stream);
      self->media_stream = NULL;
    }

  if (stream)
    {
      self->media_stream = g_object_ref (stream);
      gtk_media_stream_set_loop (stream, self->loop);
      if (gtk_widget_get_realized (GTK_WIDGET (self)))
        {
          GdkSurface *surface;

          surface = gtk_native_get_surface (gtk_widget_get_native (GTK_WIDGET (self)));
          gtk_media_stream_realize (stream, surface);
        }
      g_signal_connect (self->media_stream,
                        "notify",
                        G_CALLBACK (gtk_video_notify_cb),
                        self);
      if (self->autoplay &&
          gtk_media_stream_is_prepared (stream) &&
          gtk_widget_get_mapped (GTK_WIDGET (self)))
        gtk_media_stream_play (stream);
    }

  gtk_media_controls_set_media_stream (GTK_MEDIA_CONTROLS (self->controls), stream);
  gtk_picture_set_paintable (GTK_PICTURE (self->video_picture), GDK_PAINTABLE (stream));

  gtk_video_update_all (self);

  g_object_notify_by_pspec (G_OBJECT (self), properties[PROP_MEDIA_STREAM]);
}

/**
 * gtk_video_get_file: (attributes org.gtk.Method.get_property=file)
 * @self: a `GtkVideo`
 *
 * Gets the file played by @self or %NULL if not playing back
 * a file.
 *
 * Returns: (nullable) (transfer none): The file played by @self
 */
GFile *
gtk_video_get_file (GtkVideo *self)
{
  g_return_val_if_fail (GTK_IS_VIDEO (self), NULL);

  return self->file;
}

/**
 * gtk_video_set_file: (attributes org.gtk.Method.set_property=file)
 * @self: a `GtkVideo`
 * @file: (nullable): the file to play
 *
 * Makes @self play the given @file.
 */
void
gtk_video_set_file (GtkVideo *self,
                    GFile    *file)
{
  g_return_if_fail (GTK_IS_VIDEO (self));
  g_return_if_fail (file == NULL || G_IS_FILE (file));

  if (!g_set_object (&self->file, file))
    return;

  g_object_freeze_notify (G_OBJECT (self));

  if (file)
    {
      GtkMediaStream *stream;

      stream = gtk_media_file_new ();

      if (gtk_widget_get_realized (GTK_WIDGET (self)))
        {
          GdkSurface *surface;

          surface = gtk_native_get_surface (gtk_widget_get_native (GTK_WIDGET (self)));
          gtk_media_stream_realize (stream, surface);
          gtk_media_file_set_file (GTK_MEDIA_FILE (stream), file);
        }
      gtk_video_set_media_stream (self, stream);

      g_object_unref (stream);
    }
  else
    {
      gtk_video_set_media_stream (self, NULL);
    }

  g_object_notify_by_pspec (G_OBJECT (self), properties[PROP_FILE]);

  g_object_thaw_notify (G_OBJECT (self));
}

/**
 * gtk_video_set_filename:
 * @self: a `GtkVideo`
 * @filename: (type filename) (nullable): the filename to play
 *
 * Makes @self play the given @filename.
 *
 * This is a utility function that calls gtk_video_set_file(),
 */
void
gtk_video_set_filename (GtkVideo   *self,
                        const char *filename)
{
  GFile *file;

  g_return_if_fail (GTK_IS_VIDEO (self));

  if (filename)
    file = g_file_new_for_path (filename);
  else
    file = NULL;

  gtk_video_set_file (self, file);

  if (file)
    g_object_unref (file);
}

/**
 * gtk_video_set_resource:
 * @self: a `GtkVideo`
 * @resource_path: (nullable): the resource to set
 *
 * Makes @self play the resource at the given @resource_path.
 *
 * This is a utility function that calls [method@Gtk.Video.set_file].
 */
void
gtk_video_set_resource (GtkVideo   *self,
                        const char *resource_path)
{
  GFile *file;

  g_return_if_fail (GTK_IS_VIDEO (self));

  if (resource_path)
    {
      char *uri, *escaped;

      escaped = g_uri_escape_string (resource_path,
                                     G_URI_RESERVED_CHARS_ALLOWED_IN_PATH, FALSE);
      uri = g_strconcat ("resource://", escaped, NULL);
      g_free (escaped);

      file = g_file_new_for_uri (uri);
      g_free (uri);
    }
  else
    {
      file = NULL;
    }

  gtk_video_set_file (self, file);

  if (file)
    g_object_unref (file);
}

/**
 * gtk_video_get_autoplay: (attributes org.gtk.Method.get_property=autoplay)
 * @self: a `GtkVideo`
 *
 * Returns %TRUE if videos have been set to loop.
 *
 * Returns: %TRUE if streams should autoplay
 */
gboolean
gtk_video_get_autoplay (GtkVideo *self)
{
  g_return_val_if_fail (GTK_IS_VIDEO (self), FALSE);

  return self->autoplay;
}

/**
 * gtk_video_set_autoplay: (attributes org.gtk.Method.set_property=autoplay)
 * @self: a `GtkVideo`
 * @autoplay: whether media streams should autoplay
 *
 * Sets whether @self automatically starts playback when it
 * becomes visible or when a new file gets loaded.
 */
void
gtk_video_set_autoplay (GtkVideo *self,
                        gboolean  autoplay)
{
  g_return_if_fail (GTK_IS_VIDEO (self));

  if (self->autoplay == autoplay)
    return;

  self->autoplay = autoplay;

  g_object_notify_by_pspec (G_OBJECT (self), properties[PROP_AUTOPLAY]);
}

/**
 * gtk_video_get_loop: (attributes org.gtk.Method.get_property=loop)
 * @self: a `GtkVideo`
 *
 * Returns %TRUE if videos have been set to loop.
 *
 * Returns: %TRUE if streams should loop
 */
gboolean
gtk_video_get_loop (GtkVideo *self)
{
  g_return_val_if_fail (GTK_IS_VIDEO (self), FALSE);

  return self->loop;
}

/**
 * gtk_video_set_loop: (attributes org.gtk.Method.set_property=loop)
 * @self: a `GtkVideo`
 * @loop: whether media streams should loop
 *
 * Sets whether new files loaded by @self should be set to loop.
 */
void
gtk_video_set_loop (GtkVideo *self,
                    gboolean  loop)
{
  g_return_if_fail (GTK_IS_VIDEO (self));

  if (self->loop == loop)
    return;

  self->loop = loop;

  g_object_notify_by_pspec (G_OBJECT (self), properties[PROP_LOOP]);
<<<<<<< HEAD
=======
}

/**
 * gtk_video_get_graphics_offload: (attributes org.gtk.Method.get_property=graphics-offload)
 * @self: a `GtkVideo`
 *
 * Returns whether graphics offload is enabled.
 *
 * See [class@Gtk.GraphicsOffload] for more information on graphics offload.
 *
 * Returns: the graphics offload status
 *
 * Since: 4.14
 */
GtkGraphicsOffloadEnabled
gtk_video_get_graphics_offload (GtkVideo *self)
{
  g_return_val_if_fail (GTK_IS_VIDEO (self), GTK_GRAPHICS_OFFLOAD_DISABLED);

  return gtk_graphics_offload_get_enabled (GTK_GRAPHICS_OFFLOAD (self->graphics_offload));
}

/**
 * gtk_video_set_graphics_offload: (attributes org.gtk.Method.set_property=graphics-offload)
 * @self: a `GtkVideo`
 * @enabled: the new graphics offload status
 *
 * Sets whether to enable graphics offload.
 *
 * See [class@Gtk.GraphicsOffload] for more information on graphics offload.
 *
 * Since: 4.14
 */
void
gtk_video_set_graphics_offload (GtkVideo                  *self,
                                GtkGraphicsOffloadEnabled  enabled)
{
  g_return_if_fail (GTK_IS_VIDEO (self));

  if (gtk_graphics_offload_get_enabled (GTK_GRAPHICS_OFFLOAD (self->graphics_offload)) == enabled)
    return;

  gtk_graphics_offload_set_enabled (GTK_GRAPHICS_OFFLOAD (self->graphics_offload), enabled);

  g_object_notify_by_pspec (G_OBJECT (self), properties[PROP_GRAPHICS_OFFLOAD]);
>>>>>>> 29c29b0e
}<|MERGE_RESOLUTION|>--- conflicted
+++ resolved
@@ -22,6 +22,7 @@
 #include "gtkvideo.h"
 
 #include "gtkbinlayout.h"
+#include "gtkgraphicsoffload.h"
 #include "gtkeventcontrollermotion.h"
 #include "gtkimage.h"
 #include <glib/gi18n-lib.h>
@@ -33,6 +34,7 @@
 #include "gtkwidgetprivate.h"
 #include "gtkgestureclick.h"
 #include "gtkprivate.h"
+#include "gtktypebuiltins.h"
 
 /**
  * GtkVideo:
@@ -65,11 +67,17 @@
   GtkWidget *overlay_icon;
   GtkWidget *controls_revealer;
   GtkWidget *controls;
+  GtkWidget *graphics_offload;
   guint controls_hide_source;
+  guint cursor_hide_source;
+  double last_x;
+  double last_y;
 
   guint autoplay : 1;
   guint loop : 1;
   guint grabbed : 1;
+  guint fullscreen : 1;
+  guint cursor_hidden : 1;
 };
 
 enum
@@ -79,6 +87,7 @@
   PROP_FILE,
   PROP_LOOP,
   PROP_MEDIA_STREAM,
+  PROP_GRAPHICS_OFFLOAD,
 
   N_PROPS
 };
@@ -88,14 +97,21 @@
 static GParamSpec *properties[N_PROPS] = { NULL, };
 
 static gboolean
+gtk_video_get_playing (GtkVideo *self)
+{
+  if (self->media_stream != NULL)
+    return gtk_media_stream_get_playing (self->media_stream);
+
+  return FALSE;
+}
+
+static gboolean
 gtk_video_hide_controls (gpointer data)
 {
   GtkVideo *self = data;
 
-  if (self->grabbed)
-    return G_SOURCE_CONTINUE;
-
-  gtk_revealer_set_reveal_child (GTK_REVEALER (self->controls_revealer), FALSE);
+  if (gtk_video_get_playing (self))
+    gtk_revealer_set_reveal_child (GTK_REVEALER (self->controls_revealer), FALSE);
 
   self->controls_hide_source = 0;
 
@@ -108,10 +124,39 @@
   gtk_revealer_set_reveal_child (GTK_REVEALER (self->controls_revealer), TRUE);
   if (self->controls_hide_source)
     g_source_remove (self->controls_hide_source);
-  self->controls_hide_source = g_timeout_add (5 * 1000,
+  self->controls_hide_source = g_timeout_add (3 * 1000,
                                               gtk_video_hide_controls,
                                               self);
   gdk_source_set_static_name_by_id (self->controls_hide_source, "[gtk] gtk_video_hide_controls");
+}
+
+static gboolean
+gtk_video_hide_cursor (gpointer data)
+{
+  GtkVideo *self = data;
+
+  if (self->fullscreen && gtk_video_get_playing (self) && !self->cursor_hidden)
+    {
+      gtk_widget_set_cursor_from_name (GTK_WIDGET (self), "none");
+      self->cursor_hidden = TRUE;
+    }
+
+  self->cursor_hide_source = 0;
+
+  return G_SOURCE_REMOVE;
+}
+
+static void
+gtk_video_reveal_cursor (GtkVideo *self)
+{
+  gtk_widget_set_cursor (GTK_WIDGET (self), NULL);
+  self->cursor_hidden = FALSE;
+  if (self->cursor_hide_source)
+    g_source_remove (self->cursor_hide_source);
+  self->cursor_hide_source = g_timeout_add (3 * 1000,
+                                            gtk_video_hide_cursor,
+                                            self);
+  gdk_source_set_static_name_by_id (self->cursor_hide_source, "[gtk] gtk_video_hide_cursor");
 }
 
 static void
@@ -120,6 +165,13 @@
                   double                    y,
                   GtkVideo                 *self)
 {
+  if (self->last_x == x && self->last_y == y)
+    return;
+
+  self->last_x = x;
+  self->last_y = y;
+
+  gtk_video_reveal_cursor (self);
   gtk_video_reveal_controls (self);
 }
 
@@ -207,6 +259,13 @@
       gtk_revealer_set_reveal_child (GTK_REVEALER (self->controls_revealer), FALSE);
     }
 
+  if (self->cursor_hide_source)
+    {
+      g_source_remove (self->cursor_hide_source);
+      self->cursor_hide_source = 0;
+      gtk_widget_set_cursor (widget, NULL);
+    }
+
   GTK_WIDGET_CLASS (gtk_video_parent_class)->unmap (widget);
 }
 
@@ -219,17 +278,6 @@
     gtk_media_stream_pause (self->media_stream);
 
   GTK_WIDGET_CLASS (gtk_video_parent_class)->hide (widget);
-}
-
-static void
-gtk_video_set_focus_child (GtkWidget *widget,
-                           GtkWidget *child)
-{
-  GtkVideo *self = GTK_VIDEO (widget);
-
-  self->grabbed = child != NULL;
-
-  GTK_WIDGET_CLASS (gtk_video_parent_class)->set_focus_child (widget, child);
 }
 
 static void
@@ -271,6 +319,10 @@
       g_value_set_object (value, self->media_stream);
       break;
 
+    case PROP_GRAPHICS_OFFLOAD:
+      g_value_set_enum (value, gtk_video_get_graphics_offload (self));
+      break;
+
     default:
       G_OBJECT_WARN_INVALID_PROPERTY_ID (object, property_id, pspec);
       break;
@@ -303,6 +355,10 @@
       gtk_video_set_media_stream (self, g_value_get_object (value));
       break;
 
+    case PROP_GRAPHICS_OFFLOAD:
+      gtk_video_set_graphics_offload (self, g_value_get_enum (value));
+      break;
+
     default:
       G_OBJECT_WARN_INVALID_PROPERTY_ID (object, property_id, pspec);
       break;
@@ -310,8 +366,6 @@
 }
 
 static void
-<<<<<<< HEAD
-=======
 fullscreen_changed (GtkWindow  *window,
                     GParamSpec *pspec,
                     GtkVideo   *self)
@@ -338,7 +392,6 @@
 }
 
 static void
->>>>>>> 29c29b0e
 gtk_video_class_init (GtkVideoClass *klass)
 {
   GtkWidgetClass *widget_class = GTK_WIDGET_CLASS (klass);
@@ -349,7 +402,8 @@
   widget_class->map = gtk_video_map;
   widget_class->unmap = gtk_video_unmap;
   widget_class->hide = gtk_video_hide;
-  widget_class->set_focus_child = gtk_video_set_focus_child;
+  widget_class->root = gtk_video_root;
+  widget_class->unroot = gtk_video_unroot;
 
   gobject_class->dispose = gtk_video_dispose;
   gobject_class->get_property = gtk_video_get_property;
@@ -395,6 +449,19 @@
                          GTK_TYPE_MEDIA_STREAM,
                          G_PARAM_READWRITE | G_PARAM_EXPLICIT_NOTIFY | G_PARAM_STATIC_STRINGS);
 
+  /**
+   * GtkVideo:graphics-offload: (attributes org.gtk.Property.get=gtk_video_get_graphics_offload org.gtk.Property.set=gtk_video_set_graphics_offload)
+   *
+   * Whether to enable graphics offload.
+   *
+   * Since: 4.14
+   */
+  properties[PROP_GRAPHICS_OFFLOAD] =
+    g_param_spec_enum ("graphics-offload", NULL, NULL,
+                       GTK_TYPE_GRAPHICS_OFFLOAD_ENABLED,
+                       GTK_GRAPHICS_OFFLOAD_DISABLED,
+                       G_PARAM_READWRITE | G_PARAM_EXPLICIT_NOTIFY | G_PARAM_STATIC_STRINGS);
+
   g_object_class_install_properties (gobject_class, N_PROPS, properties);
 
   gtk_widget_class_set_template_from_resource (widget_class, "/org/gtk/libgtk/ui/gtkvideo.ui");
@@ -403,6 +470,7 @@
   gtk_widget_class_bind_template_child (widget_class, GtkVideo, overlay_icon);
   gtk_widget_class_bind_template_child (widget_class, GtkVideo, controls);
   gtk_widget_class_bind_template_child (widget_class, GtkVideo, controls_revealer);
+  gtk_widget_class_bind_template_child (widget_class, GtkVideo, graphics_offload);
   gtk_widget_class_bind_template_callback (widget_class, gtk_video_motion);
   gtk_widget_class_bind_template_callback (widget_class, gtk_video_pressed);
   gtk_widget_class_bind_template_callback (widget_class, overlay_clicked_cb);
@@ -591,14 +659,11 @@
 static void
 gtk_video_update_playing (GtkVideo *self)
 {
-  gboolean playing;
-
-  if (self->media_stream != NULL)
-    playing = gtk_media_stream_get_playing (self->media_stream);
-  else
-    playing = FALSE;
+  gboolean playing = gtk_video_get_playing (self);
 
   gtk_widget_set_visible (self->overlay_icon, !playing);
+  gtk_widget_set_cursor (GTK_WIDGET (self), NULL);
+  self->cursor_hidden = FALSE;
 }
 
 static void
@@ -905,8 +970,6 @@
   self->loop = loop;
 
   g_object_notify_by_pspec (G_OBJECT (self), properties[PROP_LOOP]);
-<<<<<<< HEAD
-=======
 }
 
 /**
@@ -952,5 +1015,4 @@
   gtk_graphics_offload_set_enabled (GTK_GRAPHICS_OFFLOAD (self->graphics_offload), enabled);
 
   g_object_notify_by_pspec (G_OBJECT (self), properties[PROP_GRAPHICS_OFFLOAD]);
->>>>>>> 29c29b0e
 }