/* GDK - The GIMP Drawing Kit
 *
 * gdkdrawcontext.c: base class for rendering system support
 *
 * Copyright © 2016  Benjamin Otte
 *
 * This library is free software; you can redistribute it and/or
 * modify it under the terms of the GNU Library General Public
 * License as published by the Free Software Foundation; either
 * version 2 of the License, or (at your option) any later version.
 *
 * This library is distributed in the hope that it will be useful,
 * but WITHOUT ANY WARRANTY; without even the implied warranty of
 * MERCHANTABILITY or FITNESS FOR A PARTICULAR PURPOSE.  See the GNU
 * Library General Public License for more details.
 *
 * You should have received a copy of the GNU Library General Public
 * License along with this library. If not, see <http://www.gnu.org/licenses/>.
 */

#include "config.h"

#include "gdkdrawcontextprivate.h"

#include "gdkdebugprivate.h"
#include <glib/gi18n-lib.h>
#include "gdkprofilerprivate.h"
#include "gdksurfaceprivate.h"

/**
 * GdkDrawContext:
 *
 * Base class for objects implementing different rendering methods.
 *
 * `GdkDrawContext` is the base object used by contexts implementing different
 * rendering methods, such as [class@Gdk.CairoContext] or [class@Gdk.GLContext].
 * It provides shared functionality between those contexts.
 *
 * You will always interact with one of those subclasses.
 *
 * A `GdkDrawContext` is always associated with a single toplevel surface.
 */

typedef struct _GdkDrawContextPrivate GdkDrawContextPrivate;

struct _GdkDrawContextPrivate {
  GdkDisplay *display;
  GdkSurface *surface;

  cairo_region_t *frame_region;
};

enum {
  PROP_0,

  PROP_DISPLAY,
  PROP_SURFACE,

  LAST_PROP
};

static GParamSpec *pspecs[LAST_PROP] = { NULL, };

G_DEFINE_ABSTRACT_TYPE_WITH_PRIVATE (GdkDrawContext, gdk_draw_context, G_TYPE_OBJECT)

static void
gdk_draw_context_default_surface_resized (GdkDrawContext *context)
{
}

static void
gdk_draw_context_dispose (GObject *gobject)
{
  GdkDrawContext *context = GDK_DRAW_CONTEXT (gobject);
  GdkDrawContextPrivate *priv = gdk_draw_context_get_instance_private (context);

  if (priv->surface)
    {
      priv->surface->draw_contexts = g_slist_remove (priv->surface->draw_contexts, context);
      g_clear_object (&priv->surface);
    }
  g_clear_object (&priv->display);

  G_OBJECT_CLASS (gdk_draw_context_parent_class)->dispose (gobject);
}

static void
gdk_draw_context_set_property (GObject      *gobject,
                               guint         prop_id,
                               const GValue *value,
                               GParamSpec   *pspec)
{
  GdkDrawContext *context = GDK_DRAW_CONTEXT (gobject);
  GdkDrawContextPrivate *priv = gdk_draw_context_get_instance_private (context);

  switch (prop_id)
    {
    case PROP_DISPLAY:
      if (priv->display != NULL)
        {
          g_assert (g_value_get_object (value) == NULL);
        }
      else
        {
          priv->display = g_value_dup_object (value);
        }
      break;

    case PROP_SURFACE:
      priv->surface = g_value_dup_object (value);
      if (priv->surface)
        {
          priv->surface->draw_contexts = g_slist_prepend (priv->surface->draw_contexts, context);
          if (priv->display)
            {
              g_assert (priv->display == gdk_surface_get_display (priv->surface));
            }
          else
            {
              priv->display = g_object_ref (gdk_surface_get_display (priv->surface));
            }
        }
      break;

    default:
      G_OBJECT_WARN_INVALID_PROPERTY_ID (gobject, prop_id, pspec);
    }
}

static void
gdk_draw_context_get_property (GObject    *gobject,
                               guint       prop_id,
                               GValue     *value,
                               GParamSpec *pspec)
{
  GdkDrawContext *context = GDK_DRAW_CONTEXT (gobject);
  GdkDrawContextPrivate *priv = gdk_draw_context_get_instance_private (context);

  switch (prop_id)
    {
    case PROP_DISPLAY:
      g_value_set_object (value, gdk_draw_context_get_display (context));
      break;

    case PROP_SURFACE:
      g_value_set_object (value, priv->surface);
      break;

    default:
      G_OBJECT_WARN_INVALID_PROPERTY_ID (gobject, prop_id, pspec);
    }
}

static void
gdk_draw_context_class_init (GdkDrawContextClass *klass)
{
  GObjectClass *gobject_class = G_OBJECT_CLASS (klass);

  gobject_class->set_property = gdk_draw_context_set_property;
  gobject_class->get_property = gdk_draw_context_get_property;
  gobject_class->dispose = gdk_draw_context_dispose;

  klass->surface_resized = gdk_draw_context_default_surface_resized;

  /**
   * GdkDrawContext:display: (attributes org.gtk.Property.get=gdk_draw_context_get_display)
   *
   * The `GdkDisplay` used to create the `GdkDrawContext`.
   */
  pspecs[PROP_DISPLAY] =
    g_param_spec_object ("display", NULL, NULL,
                         GDK_TYPE_DISPLAY,
                         G_PARAM_READWRITE |
                         G_PARAM_CONSTRUCT_ONLY |
                         G_PARAM_STATIC_STRINGS);

  /**
   * GdkDrawContext:surface: (attributes org.gtk.Property.get=gdk_draw_context_get_surface)
   *
   * The `GdkSurface` the context is bound to.
   */
  pspecs[PROP_SURFACE] =
    g_param_spec_object ("surface", NULL, NULL,
                         GDK_TYPE_SURFACE,
                         G_PARAM_READWRITE |
                         G_PARAM_CONSTRUCT_ONLY |
                         G_PARAM_STATIC_STRINGS);

  g_object_class_install_properties (gobject_class, LAST_PROP, pspecs);
}

static guint pixels_counter;

static void
gdk_draw_context_init (GdkDrawContext *self)
{
  if (pixels_counter == 0)
    pixels_counter = gdk_profiler_define_int_counter ("frame pixels", "Pixels drawn per frame");
}

/**
 * gdk_draw_context_is_in_frame:
 * @context: a `GdkDrawContext`
 *
 * Returns %TRUE if @context is in the process of drawing to its surface.
 *
 * This is the case between calls to [method@Gdk.DrawContext.begin_frame]
 * and [method@Gdk.DrawContext.end_frame]. In this situation, drawing commands
 * may be effecting the contents of the @context's surface.
 *
 * Returns: %TRUE if the context is between [method@Gdk.DrawContext.begin_frame]
 *   and [method@Gdk.DrawContext.end_frame] calls.
 */
gboolean
gdk_draw_context_is_in_frame (GdkDrawContext *context)
{
  GdkDrawContextPrivate *priv = gdk_draw_context_get_instance_private (context);

  g_return_val_if_fail (GDK_IS_DRAW_CONTEXT (context), FALSE);

  return priv->frame_region != NULL;
}

/*< private >
 * gdk_draw_context_surface_resized:
 * @context: a `GdkDrawContext`
 *
 * Called by the surface the @context belongs to when the size of the surface
 * changes.
 */
void
gdk_draw_context_surface_resized (GdkDrawContext *context)
{
  GDK_DRAW_CONTEXT_GET_CLASS (context)->surface_resized (context);
}

/**
 * gdk_draw_context_get_display: (attributes org.gtk.Method.get_property=display)
 * @context: a `GdkDrawContext`
 *
 * Retrieves the `GdkDisplay` the @context is created for
 *
 * Returns: (nullable) (transfer none): the `GdkDisplay`
 */
GdkDisplay *
gdk_draw_context_get_display (GdkDrawContext *context)
{
  GdkDrawContextPrivate *priv = gdk_draw_context_get_instance_private (context);

  g_return_val_if_fail (GDK_IS_DRAW_CONTEXT (context), NULL);

  return priv->display;
}

/**
 * gdk_draw_context_get_surface: (attributes org.gtk.Method.get_property=surface)
 * @context: a `GdkDrawContext`
 *
 * Retrieves the surface that @context is bound to.
 *
 * Returns: (nullable) (transfer none): a `GdkSurface`
 */
GdkSurface *
gdk_draw_context_get_surface (GdkDrawContext *context)
{
  GdkDrawContextPrivate *priv = gdk_draw_context_get_instance_private (context);

  g_return_val_if_fail (GDK_IS_DRAW_CONTEXT (context), NULL);

  return priv->surface;
}

/**
 * gdk_draw_context_begin_frame:
 * @context: the `GdkDrawContext` used to draw the frame. The context must
 *   have a surface.
 * @region: minimum region that should be drawn
 *
 * Indicates that you are beginning the process of redrawing @region
 * on the @context's surface.
 *
 * Calling this function begins a drawing operation using @context on the
 * surface that @context was created from. The actual requirements and
 * guarantees for the drawing operation vary for different implementations
 * of drawing, so a [class@Gdk.CairoContext] and a [class@Gdk.GLContext]
 * need to be treated differently.
 *
 * A call to this function is a requirement for drawing and must be
 * followed by a call to [method@Gdk.DrawContext.end_frame], which will
 * complete the drawing operation and ensure the contents become visible
 * on screen.
 *
 * Note that the @region passed to this function is the minimum region that
 * needs to be drawn and depending on implementation, windowing system and
 * hardware in use, it might be necessary to draw a larger region. Drawing
 * implementation must use [method@Gdk.DrawContext.get_frame_region] to
 * query the region that must be drawn.
 *
 * When using GTK, the widget system automatically places calls to
 * gdk_draw_context_begin_frame() and gdk_draw_context_end_frame() via the
 * use of [class@Gsk.Renderer]s, so application code does not need to call
 * these functions explicitly.
 */
void
gdk_draw_context_begin_frame (GdkDrawContext       *context,
                              const cairo_region_t *region)
{
  GdkDrawContextPrivate *priv = gdk_draw_context_get_instance_private (context);

  g_return_if_fail (GDK_IS_DRAW_CONTEXT (context));
  g_return_if_fail (priv->surface != NULL);
  g_return_if_fail (region != NULL);

  gdk_draw_context_begin_frame_full (context, GDK_MEMORY_U8, region);
}

/*
 * @depth: best depth to render in
 *
 * If the given depth is not `GDK_MEMORY_U8`, GDK will see about providing a
 * rendering target that supports a higher bit depth than 8 bits per channel.
 * Typically this means a target supporting 16bit floating point pixels, but
 * that is not guaranteed.
 *
 * This is only a request and if the GDK backend does not support HDR rendering
 * or does not consider it worthwhile, it may choose to not honor the request.
 * It may also choose to provide a differnet depth even if it was not requested.
 * Typically the steps undertaken by a backend are:
 * 1. Check if high depth is supported by this drawing backend.
 * 2. Check if the compositor supports high depth.
 * 3. Check if the compositor prefers regular bit depth. This is usually the case
 *    when the attached monitors do not support high depth content or when the
 *    system is resource constrained.
 * In either of those cases, the context will usually choose to not honor the request.
 *
 * The rendering code must be able to deal with content in any bit depth, no matter
 * the preference. The depth argument is only a hint and GDK is free
 * to choose.
 */
void
gdk_draw_context_begin_frame_full (GdkDrawContext       *context,
                                   GdkMemoryDepth        depth,
                                   const cairo_region_t *region)
{
  GdkDrawContextPrivate *priv = gdk_draw_context_get_instance_private (context);

  if (GDK_SURFACE_DESTROYED (priv->surface))
    return;

  if (priv->surface->paint_context != NULL)
    {
      if (priv->surface->paint_context == context)
        {
          g_critical ("The surface %p is already drawing. You must finish the "
                      "previous drawing operation with gdk_draw_context_end_frame() first.",
                      priv->surface);
        }
      else
        {
          g_critical ("The surface %p is already being drawn by %s %p. "
                      "You cannot draw a surface with multiple contexts at the same time.",
                      priv->surface,
                      G_OBJECT_TYPE_NAME (priv->surface->paint_context), priv->surface->paint_context);
        }
      return;
    }

  if (gdk_display_get_debug_flags (priv->display) & GDK_DEBUG_HIGH_DEPTH)
    depth = GDK_MEMORY_FLOAT32;

  priv->frame_region = cairo_region_copy (region);
  priv->surface->paint_context = g_object_ref (context);

<<<<<<< HEAD
  GDK_DRAW_CONTEXT_GET_CLASS (context)->begin_frame (context, prefers_high_depth, priv->frame_region);
=======
  GDK_DRAW_CONTEXT_GET_CLASS (context)->begin_frame (context, depth, priv->frame_region);
>>>>>>> fef69881

  cairo_region_intersect_rectangle (priv->frame_region,
                                    &(cairo_rectangle_int_t) {
                                      0, 0,
                                      priv->surface->width, priv->surface->height
                                    });
}

#ifdef HAVE_SYSPROF
static gint64
region_get_pixels (cairo_region_t *region)
{
  int i, n;
  cairo_rectangle_int_t rect;
  gint64 pixels = 0;

  n = cairo_region_num_rectangles (region);
  for (i = 0; i < n; i++)
    {
      cairo_region_get_rectangle (region, i, &rect);
      pixels += rect.width * rect.height;
    }

  return pixels;
}
#endif

/**
 * gdk_draw_context_end_frame:
 * @context: a `GdkDrawContext`
 *
 * Ends a drawing operation started with gdk_draw_context_begin_frame().
 *
 * This makes the drawing available on screen.
 * See [method@Gdk.DrawContext.begin_frame] for more details about drawing.
 *
 * When using a [class@Gdk.GLContext], this function may call `glFlush()`
 * implicitly before returning; it is not recommended to call `glFlush()`
 * explicitly before calling this function.
 */
void
gdk_draw_context_end_frame (GdkDrawContext *context)
{
  GdkDrawContextPrivate *priv = gdk_draw_context_get_instance_private (context);

  g_return_if_fail (GDK_IS_DRAW_CONTEXT (context));
  g_return_if_fail (priv->surface != NULL);

  if (GDK_SURFACE_DESTROYED (priv->surface))
    return;

  if (priv->surface->paint_context == NULL)
    {
      g_critical ("The surface %p has no drawing context. You must call "
                  "gdk_draw_context_begin_frame() before calling "
                  "gdk_draw_context_end_frame().", priv->surface);
      return;
    }
  else if (priv->surface->paint_context != context)
    {
      g_critical ("The surface %p is not drawn by this context but by %s %p.",
                  priv->surface, 
                  G_OBJECT_TYPE_NAME (priv->surface->paint_context), priv->surface->paint_context);
      return;
    }

  GDK_DRAW_CONTEXT_GET_CLASS (context)->end_frame (context, priv->frame_region);

  gdk_profiler_set_int_counter (pixels_counter, region_get_pixels (priv->frame_region));

  g_clear_pointer (&priv->frame_region, cairo_region_destroy);
  g_clear_object (&priv->surface->paint_context);
}

/**
 * gdk_draw_context_get_frame_region:
 * @context: a `GdkDrawContext`
 *
 * Retrieves the region that is currently being repainted.
 *
 * After a call to [method@Gdk.DrawContext.begin_frame] this function will
 * return a union of the region passed to that function and the area of the
 * surface that the @context determined needs to be repainted.
 *
 * If @context is not in between calls to [method@Gdk.DrawContext.begin_frame]
 * and [method@Gdk.DrawContext.end_frame], %NULL will be returned.
 *
 * Returns: (transfer none) (nullable): a Cairo region
 */
const cairo_region_t *
gdk_draw_context_get_frame_region (GdkDrawContext *context)
{
  GdkDrawContextPrivate *priv = gdk_draw_context_get_instance_private (context);

  g_return_val_if_fail (GDK_IS_DRAW_CONTEXT (context), NULL);

  return priv->frame_region;
}<|MERGE_RESOLUTION|>--- conflicted
+++ resolved
@@ -371,11 +371,7 @@
   priv->frame_region = cairo_region_copy (region);
   priv->surface->paint_context = g_object_ref (context);
 
-<<<<<<< HEAD
-  GDK_DRAW_CONTEXT_GET_CLASS (context)->begin_frame (context, prefers_high_depth, priv->frame_region);
-=======
   GDK_DRAW_CONTEXT_GET_CLASS (context)->begin_frame (context, depth, priv->frame_region);
->>>>>>> fef69881
 
   cairo_region_intersect_rectangle (priv->frame_region,
                                     &(cairo_rectangle_int_t) {
