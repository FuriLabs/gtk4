--- conflicted
+++ resolved
@@ -12,13 +12,8 @@
 msgstr ""
 "Project-Id-Version: gtk+ 2.6\n"
 "Report-Msgid-Bugs-To: https://gitlab.gnome.org/GNOME/gtk/-/issues/\n"
-<<<<<<< HEAD
-"POT-Creation-Date: 2022-05-14 10:03+0000\n"
-"PO-Revision-Date: 2022-05-15 10:59+0430\n"
-=======
 "POT-Creation-Date: 2022-08-06 14:45+0000\n"
 "PO-Revision-Date: 2022-08-07 03:12+0430\n"
->>>>>>> 6eb35481
 "Last-Translator: Danial Behzadi <dani.behzi@ubuntu.com>\n"
 "Language-Team: Persian <>\n"
 "Language: fa\n"
@@ -58,11 +53,7 @@
 msgid "Cannot provide contents as %s"
 msgstr "نمی‌توان محتوا را به شکل %s فراهم کرد"
 
-<<<<<<< HEAD
-#: gdk/gdkdisplay.c:154 gdk/gdkglcontext.c:437
-=======
 #: gdk/gdkdisplay.c:154 gdk/gdkglcontext.c:435
->>>>>>> 6eb35481
 msgid "The current backend does not support OpenGL"
 msgstr "پسانه در حال حاضر از OpenGL پشتیبانی نمی‌کند"
 
@@ -86,11 +77,7 @@
 msgid "No perfect EGL configuration found"
 msgstr "هیچ پیکربندی بی‌نظیری برایEGL موجود نیست"
 
-<<<<<<< HEAD
-#: gdk/gdkdisplay.c:1631
-=======
 #: gdk/gdkdisplay.c:1625
->>>>>>> 6eb35481
 #, c-format
 msgid "EGL implementation is missing extension %s"
 msgid_plural "EGL implementation is missing %2$d extensions: %1$s"
@@ -125,22 +112,6 @@
 msgid "No compatible formats to transfer contents."
 msgstr "هیچ قالب سازگاری برای انتقال محتویات وجود ندارد."
 
-<<<<<<< HEAD
-#: gdk/gdkglcontext.c:334
-msgid "The EGL implementation does not support any allowed APIs"
-msgstr "پشتیبانی EGL از هیچ API مجازی پیشتیبانی نمی‌کند"
-
-#: gdk/gdkglcontext.c:415 gdk/win32/gdkglcontext-win32-wgl.c:616
-#: gdk/x11/gdkglcontext-glx.c:624
-msgid "Unable to create a GL context"
-msgstr "امکان ساخت زمینه مناسب برای GL نبود"
-
-#: gdk/gdkglcontext.c:1280
-msgid "Anything but OpenGL ES disabled via GDK_DEBUG"
-msgstr "هر چیزی جز OpenGL Es به دست GDK_DEBUG از کار افتاده"
-
-#: gdk/gdkglcontext.c:1289
-=======
 #: gdk/gdkglcontext.c:394 gdk/x11/gdkglcontext-glx.c:605
 msgid "No GL API allowed."
 msgstr "هیچ رابط برنامه‌نویسی GLای مجاز نیست."
@@ -155,18 +126,13 @@
 msgstr "هر چیزی جز OpenGL Es به دست GDK_DEBUG از کار افتاده"
 
 #: gdk/gdkglcontext.c:1282
->>>>>>> 6eb35481
 #, c-format
 msgid "Application does not support %s API"
 msgstr "برنامه از API مربوط به %s پشتبانی نمی‌کند"
 
 #. translators: This is about OpenGL backend names, like
 #. * "Trying to use X11 GLX, but EGL is already in use"
-<<<<<<< HEAD
-#: gdk/gdkglcontext.c:1823
-=======
 #: gdk/gdkglcontext.c:1822
->>>>>>> 6eb35481
 #, c-format
 msgid "Trying to use %s, but %s is already in use"
 msgstr "تلاش شد از %s استفاده شود، ولی %s از پیش در حال استفاده است"
@@ -600,13 +566,8 @@
 msgstr "خواندن داده‌ها در ردیف %Id شکست خورد"
 
 #: gdk/macos/gdkmacosclipboard.c:557 gdk/wayland/gdkclipboard-wayland.c:231
-<<<<<<< HEAD
-#: gdk/wayland/gdkdrop-wayland.c:203 gdk/wayland/gdkprimary-wayland.c:313
-#: gdk/win32/gdkdrop-win32.c:1006 gdk/win32/gdkdrop-win32.c:1051
-=======
 #: gdk/wayland/gdkdrop-wayland.c:203 gdk/wayland/gdkprimary-wayland.c:317
 #: gdk/win32/gdkdrop-win32.c:1018 gdk/win32/gdkdrop-win32.c:1063
->>>>>>> 6eb35481
 #: gdk/x11/gdkclipboard-x11.c:791 gdk/x11/gdkdrop-x11.c:233
 msgid "No compatible transfer format found"
 msgstr "هیچ قالب انتقال سازگاری پیدا نشد"
@@ -2118,14 +2079,6 @@
 msgstr "یک پرونده با همان نام در حال حاضر وجود دارد"
 
 #: gtk/gtkfilechoosernative.c:509 gtk/gtkfilechoosernative.c:580
-<<<<<<< HEAD
-#: gtk/gtkfilechooserwidget.c:1210 gtk/gtkfilechooserwidget.c:5798
-#: gtk/gtkmessagedialog.c:166 gtk/gtkmessagedialog.c:175 gtk/gtkmountoperation.c:610
-#: gtk/gtkpagesetupunixdialog.c:283 gtk/gtkprintbackend.c:642
-#: gtk/gtkprinteroptionwidget.c:724 gtk/gtkprintunixdialog.c:667
-#: gtk/gtkprintunixdialog.c:823 gtk/gtkwindow.c:6154 gtk/inspector/css-editor.c:248
-#: gtk/inspector/recorder.c:1706
-=======
 #: gtk/gtkfilechooserwidget.c:1210 gtk/gtkfilechooserwidget.c:5800
 #: gtk/gtkmessagedialog.c:166 gtk/gtkmessagedialog.c:175 gtk/gtkmountoperation.c:608
 #: gtk/gtkpagesetupunixdialog.c:283 gtk/gtkprintbackend.c:640
@@ -2134,7 +2087,6 @@
 #: gtk/inspector/recorder.c:1723 gtk/ui/gtkappchooserdialog.ui:45
 #: gtk/ui/gtkassistant.ui:52 gtk/ui/gtkcolorchooserdialog.ui:33
 #: gtk/ui/gtkfontchooserdialog.ui:24
->>>>>>> 6eb35481
 msgid "_Cancel"
 msgstr "_انصراف"
 
@@ -2221,11 +2173,7 @@
 msgstr "اگر موردی را پاک کنید، برای همیشه از دست خواهد رفت."
 
 #: gtk/gtkfilechooserwidget.c:1211 gtk/gtkfilechooserwidget.c:1827
-<<<<<<< HEAD
-#: gtk/gtklabel.c:5659 gtk/gtktext.c:6077 gtk/gtktextview.c:8956
-=======
 #: gtk/gtklabel.c:5652 gtk/gtktext.c:6042 gtk/gtktextview.c:8964
->>>>>>> 6eb35481
 msgid "_Delete"
 msgstr "_حذف"
 
@@ -2254,11 +2202,7 @@
 msgstr "_افزودن به نشانک‌ها"
 
 #: gtk/gtkfilechooserwidget.c:1823 gtk/gtkplacessidebar.c:2310
-<<<<<<< HEAD
-#: gtk/gtkplacessidebar.c:3249
-=======
 #: gtk/gtkplacessidebar.c:3249 gtk/ui/gtkfilechooserwidget.ui:465
->>>>>>> 6eb35481
 msgid "_Rename"
 msgstr "_تغییر نام"
 
@@ -2286,13 +2230,9 @@
 msgid "Sort _Folders Before Files"
 msgstr "مرتب کردن _شاخه‌ها پیش از پرونده‌ها"
 
-<<<<<<< HEAD
-#: gtk/gtkfilechooserwidget.c:2256 gtk/inspector/css-node-tree.ui:135
-=======
 #. this is the header for the location column in the print dialog
 #: gtk/gtkfilechooserwidget.c:2256 gtk/inspector/css-node-tree.ui:135
 #: gtk/ui/gtkfilechooserwidget.ui:186 gtk/ui/gtkprintunixdialog.ui:114
->>>>>>> 6eb35481
 msgid "Location"
 msgstr "مکان"
 
@@ -2314,64 +2254,21 @@
 msgid "Enter location or URL"
 msgstr "وارد کردن مکان یا URL"
 
-<<<<<<< HEAD
-#: gtk/gtkfilechooserwidget.c:3811 gtk/gtkfilechooserwidget.c:6635
-msgid "Modified"
-msgstr "تغییریافته"
-
-#: gtk/gtkfilechooserwidget.c:4070
-=======
 #: gtk/gtkfilechooserwidget.c:3813 gtk/gtkfilechooserwidget.c:6637
 #: gtk/ui/gtkfilechooserwidget.ui:226
 msgid "Modified"
 msgstr "تغییریافته"
 
 #: gtk/gtkfilechooserwidget.c:4072
->>>>>>> 6eb35481
 #, c-format
 msgid "Could not read the contents of %s"
 msgstr "محتوای %s قابل خواندن نبود"
 
-<<<<<<< HEAD
-#: gtk/gtkfilechooserwidget.c:4074
-=======
 #: gtk/gtkfilechooserwidget.c:4076
->>>>>>> 6eb35481
 msgid "Could not read the contents of the folder"
 msgstr "محتوای پوشه قابل خواندن نبود"
 
 #. Translators: see g_date_time_format() for details on the format
-<<<<<<< HEAD
-#: gtk/gtkfilechooserwidget.c:4214 gtk/gtkfilechooserwidget.c:4257
-msgid "%H:%M"
-msgstr "%OH:%OM"
-
-#: gtk/gtkfilechooserwidget.c:4216 gtk/gtkfilechooserwidget.c:4259
-msgid "%l:%M %p"
-msgstr "%OI:%OM %p"
-
-#: gtk/gtkfilechooserwidget.c:4220
-msgid "Yesterday"
-msgstr "دیروز"
-
-#: gtk/gtkfilechooserwidget.c:4228
-msgid "%-e %b"
-msgstr "%O-e %b"
-
-#: gtk/gtkfilechooserwidget.c:4232
-msgid "%-e %b %Y"
-msgstr "%O-e %b %OY"
-
-#: gtk/gtkfilechooserwidget.c:4321 gtk/gtkfilechooserwidget.c:4329
-msgid "Program"
-msgstr "برنامه"
-
-#: gtk/gtkfilechooserwidget.c:4322
-msgid "Audio"
-msgstr "صدا"
-
-#: gtk/gtkfilechooserwidget.c:4323 gtk/gtkfontbutton.c:604
-=======
 #: gtk/gtkfilechooserwidget.c:4216 gtk/gtkfilechooserwidget.c:4259
 msgid "%H:%M"
 msgstr "%OH:%OM"
@@ -2401,62 +2298,10 @@
 msgstr "صدا"
 
 #: gtk/gtkfilechooserwidget.c:4325 gtk/gtkfontbutton.c:596
->>>>>>> 6eb35481
 #: gtk/inspector/visual.ui:170
 msgid "Font"
 msgstr "قلم"
 
-<<<<<<< HEAD
-#: gtk/gtkfilechooserwidget.c:4324
-msgid "Image"
-msgstr "تصویر"
-
-#: gtk/gtkfilechooserwidget.c:4325
-msgid "Archive"
-msgstr "بایگانی"
-
-#: gtk/gtkfilechooserwidget.c:4326
-msgid "Markup"
-msgstr "نشانه‌گذاری"
-
-#: gtk/gtkfilechooserwidget.c:4327 gtk/gtkfilechooserwidget.c:4328
-msgid "Text"
-msgstr "متن"
-
-#: gtk/gtkfilechooserwidget.c:4330
-msgid "Video"
-msgstr "ویدیو"
-
-#: gtk/gtkfilechooserwidget.c:4331
-msgid "Contacts"
-msgstr "آشنایان"
-
-#: gtk/gtkfilechooserwidget.c:4332
-msgid "Calendar"
-msgstr "تقویم"
-
-#: gtk/gtkfilechooserwidget.c:4333
-msgid "Document"
-msgstr "سند"
-
-#: gtk/gtkfilechooserwidget.c:4334
-msgid "Presentation"
-msgstr "ارائه‌"
-
-#: gtk/gtkfilechooserwidget.c:4335
-msgid "Spreadsheet"
-msgstr "صفحهٔ گسترده"
-
-#: gtk/gtkfilechooserwidget.c:4366 gtk/gtkfilechooserwidget.c:4559
-msgid "Unknown"
-msgstr "نامعلوم"
-
-#: gtk/gtkfilechooserwidget.c:4598 gtk/gtkplacessidebar.c:1027
-msgid "Home"
-msgstr "خانه"
-
-#: gtk/gtkfilechooserwidget.c:5791 gtk/gtkprintunixdialog.c:658
-=======
 #: gtk/gtkfilechooserwidget.c:4326
 msgid "Image"
 msgstr "تصویر"
@@ -2506,36 +2351,16 @@
 msgstr "خانه"
 
 #: gtk/gtkfilechooserwidget.c:5793 gtk/gtkprintunixdialog.c:642
->>>>>>> 6eb35481
 #, c-format
 msgid "A file named “%s” already exists.  Do you want to replace it?"
 msgstr "پرونده‌ای با نام «%s» از قبل وجود دارد.  می‌خواهید آن را جایگزین کنید؟"
 
-<<<<<<< HEAD
-#: gtk/gtkfilechooserwidget.c:5794 gtk/gtkprintunixdialog.c:662
-=======
 #: gtk/gtkfilechooserwidget.c:5796 gtk/gtkprintunixdialog.c:646
->>>>>>> 6eb35481
 #, c-format
 msgid "The file already exists in “%s”.  Replacing it will overwrite its contents."
 msgstr ""
 "پرونده از قبل در «%s» وجود دارد.  با جایگزینی آن تمام محتوایش بازنویسی می‌شود."
 
-<<<<<<< HEAD
-#: gtk/gtkfilechooserwidget.c:5799 gtk/gtkprintunixdialog.c:670
-msgid "_Replace"
-msgstr "_جایگزینی"
-
-#: gtk/gtkfilechooserwidget.c:5960
-msgid "You do not have access to the specified folder."
-msgstr "شما دسترسی به پوشه مشخص شده را ندارید."
-
-#: gtk/gtkfilechooserwidget.c:6564
-msgid "Could not send the search request"
-msgstr "نمی‌توان درخواست جست‌وجو را ارسال کرد"
-
-#: gtk/gtkfilechooserwidget.c:6874
-=======
 #: gtk/gtkfilechooserwidget.c:5801 gtk/gtkprintunixdialog.c:654
 msgid "_Replace"
 msgstr "_جایگزینی"
@@ -2549,7 +2374,6 @@
 msgstr "نمی‌توان درخواست جست‌وجو را ارسال کرد"
 
 #: gtk/gtkfilechooserwidget.c:6876
->>>>>>> 6eb35481
 msgid "Accessed"
 msgstr "در دسترس"
 
@@ -2624,29 +2448,6 @@
 msgid "OpenGL context creation failed"
 msgstr "ساخت زمینه OpenGL شکست خورد"
 
-<<<<<<< HEAD
-#: gtk/gtklabel.c:5656 gtk/gtktext.c:6065 gtk/gtktextview.c:8944
-msgid "Cu_t"
-msgstr "_برش"
-
-#: gtk/gtklabel.c:5657 gtk/gtktext.c:6069 gtk/gtktextview.c:8948
-msgid "_Copy"
-msgstr "_رونوشت"
-
-#: gtk/gtklabel.c:5658 gtk/gtktext.c:6073 gtk/gtktextview.c:8952
-msgid "_Paste"
-msgstr "_چسباندن"
-
-#: gtk/gtklabel.c:5664 gtk/gtktext.c:6086 gtk/gtktextview.c:8977
-msgid "Select _All"
-msgstr "انتخاب _همه"
-
-#: gtk/gtklabel.c:5669
-msgid "_Open Link"
-msgstr "_گشودن پیوند"
-
-#: gtk/gtklabel.c:5673
-=======
 #: gtk/gtklabel.c:5649 gtk/gtktext.c:6030 gtk/gtktextview.c:8952
 msgid "Cu_t"
 msgstr "_برش"
@@ -2668,7 +2469,6 @@
 msgstr "_گشودن پیوند"
 
 #: gtk/gtklabel.c:5666
->>>>>>> 6eb35481
 msgid "Copy _Link Address"
 msgstr "_رونوشت از نشانی پیوند"
 
@@ -2717,11 +2517,7 @@
 #. * Do *not* translate it to "predefinito:LTR", if it
 #. * it isn't default:LTR or default:RTL it will not work
 #.
-<<<<<<< HEAD
-#: gtk/gtkmain.c:775
-=======
 #: gtk/gtkmain.c:786
->>>>>>> 6eb35481
 msgid "default:LTR"
 msgstr "default:RTL"
 
@@ -2773,13 +2569,8 @@
 msgid "%d:%02d"
 msgstr "%Id:%I02d"
 
-<<<<<<< HEAD
-#: gtk/gtkmessagedialog.c:158 gtk/gtkmessagedialog.c:176 gtk/gtkprintbackend.c:643
-#: gtk/gtkwindow.c:6155
-=======
 #: gtk/gtkmessagedialog.c:158 gtk/gtkmessagedialog.c:176 gtk/gtkprintbackend.c:641
 #: gtk/gtkwindow.c:6111
->>>>>>> 6eb35481
 msgid "_OK"
 msgstr "_تأیید"
 
@@ -3293,20 +3084,12 @@
 msgid "_Remember password"
 msgstr "_به‌خاطرسپاری گذرواژه"
 
-<<<<<<< HEAD
-#: gtk/gtkprinteroptionwidget.c:721
-msgid "Select a filename"
-msgstr "نام پرونده‌ای برگزینید"
-
-#: gtk/gtkprinteroptionwidget.c:725
-=======
 #: gtk/gtkprinteroptionwidget.c:718
 msgid "Select a filename"
 msgstr "نام پرونده‌ای برگزینید"
 
 #: gtk/gtkprinteroptionwidget.c:722 gtk/ui/gtkappchooserdialog.ui:50
 #: gtk/ui/gtkcolorchooserdialog.ui:38 gtk/ui/gtkfontchooserdialog.ui:29
->>>>>>> 6eb35481
 msgid "_Select"
 msgstr "_گزینش"
 
@@ -3644,11 +3427,7 @@
 msgid "Could not show link"
 msgstr "نتوانست پیوند را نشان دهد"
 
-<<<<<<< HEAD
-#: gtk/gtktext.c:6091 gtk/gtktextview.c:8982
-=======
 #: gtk/gtktext.c:6056 gtk/gtktextview.c:8990
->>>>>>> 6eb35481
 msgid "Insert _Emoji"
 msgstr "درج _ایموجی"
 
@@ -3683,20 +3462,12 @@
 msgid "%d %%"
 msgstr "%Id ٪"
 
-<<<<<<< HEAD
-#: gtk/gtkwindow.c:6142
-=======
 #: gtk/gtkwindow.c:6098
->>>>>>> 6eb35481
 #, c-format
 msgid "Do you want to use GTK Inspector?"
 msgstr "می‌خواهید از بازرس +GTK استفاده کنید؟"
 
-<<<<<<< HEAD
-#: gtk/gtkwindow.c:6144
-=======
 #: gtk/gtkwindow.c:6100
->>>>>>> 6eb35481
 #, c-format
 msgid ""
 "GTK Inspector is an interactive debugger that lets you explore and modify the "
@@ -3706,11 +3477,7 @@
 "بازرس +GTK یک بازرس تعاملی است که به شما اجازه پیمایش و تغییر هسته برنامه‌های +GTK "
 "را می‌دهد. استفاده از آن ممکن است باعث شود که برنامه‌ها قفل کنند یا از هم بپاشند."
 
-<<<<<<< HEAD
-#: gtk/gtkwindow.c:6149
-=======
 #: gtk/gtkwindow.c:6105
->>>>>>> 6eb35481
 msgid "Don’t show this message again"
 msgstr "این پیام را دوباره نشان نده"
 
@@ -4064,15 +3831,9 @@
 msgid "Surface"
 msgstr "سطح"
 
-<<<<<<< HEAD
-#: gtk/inspector/misc-info.ui:405 gtk/inspector/misc-info.ui:444
-#: gtk/inspector/misc-info.ui:483 gtk/inspector/prop-editor.c:1162
-#: gtk/inspector/prop-editor.c:1534 gtk/inspector/window.ui:396
-=======
 #: gtk/inspector/misc-info.ui:415 gtk/inspector/misc-info.ui:454
 #: gtk/inspector/misc-info.ui:493 gtk/inspector/prop-editor.c:1162
 #: gtk/inspector/prop-editor.c:1531 gtk/inspector/window.ui:396
->>>>>>> 6eb35481
 msgid "Properties"
 msgstr "ویژگی‌ها"
 
@@ -4155,26 +3916,11 @@
 msgstr "مشخصه غیرقابل ویرایش: %s"
 
 # farmaan
-<<<<<<< HEAD
-#: gtk/inspector/prop-editor.c:1386
-=======
 #: gtk/inspector/prop-editor.c:1383
->>>>>>> 6eb35481
 msgctxt "column number"
 msgid "None"
 msgstr "هیچ‌کدام"
 
-<<<<<<< HEAD
-#: gtk/inspector/prop-editor.c:1423
-msgid "Attribute:"
-msgstr "ویژگی:"
-
-#: gtk/inspector/prop-editor.c:1426
-msgid "Model"
-msgstr "مدل"
-
-#: gtk/inspector/prop-editor.c:1431
-=======
 #: gtk/inspector/prop-editor.c:1420
 msgid "Attribute:"
 msgstr "ویژگی:"
@@ -4184,80 +3930,47 @@
 msgstr "مدل"
 
 #: gtk/inspector/prop-editor.c:1428
->>>>>>> 6eb35481
 msgid "Column:"
 msgstr "ستون:"
 
 #. Translators: %s is a type name, for example
 #. * Action from 0x2345678 (GtkApplicationWindow)
 #.
-<<<<<<< HEAD
-#: gtk/inspector/prop-editor.c:1530
-=======
 #: gtk/inspector/prop-editor.c:1527
->>>>>>> 6eb35481
 #, c-format
 msgid "Action from: %p (%s)"
 msgstr "کنش از: %p (%s)"
 
-<<<<<<< HEAD
-#: gtk/inspector/prop-editor.c:1585
-msgid "Reset"
-msgstr "تنظیم‌مجدد"
-
-#: gtk/inspector/prop-editor.c:1593
-=======
 #: gtk/inspector/prop-editor.c:1582
 msgid "Reset"
 msgstr "تنظیم‌مجدد"
 
 #: gtk/inspector/prop-editor.c:1590
->>>>>>> 6eb35481
 msgctxt "GtkSettings source"
 msgid "Default"
 msgstr "پیش‌گزیده"
 
-<<<<<<< HEAD
-#: gtk/inspector/prop-editor.c:1596
-=======
 #: gtk/inspector/prop-editor.c:1593
->>>>>>> 6eb35481
 msgctxt "GtkSettings source"
 msgid "Theme"
 msgstr "زمینه"
 
-<<<<<<< HEAD
-#: gtk/inspector/prop-editor.c:1599
-=======
 #: gtk/inspector/prop-editor.c:1596
->>>>>>> 6eb35481
 msgctxt "GtkSettings source"
 msgid "XSettings"
 msgstr "تنظیمات X"
 
-<<<<<<< HEAD
-#: gtk/inspector/prop-editor.c:1603
-=======
 #: gtk/inspector/prop-editor.c:1600
->>>>>>> 6eb35481
 msgctxt "GtkSettings source"
 msgid "Application"
 msgstr "برنامه"
 
-<<<<<<< HEAD
-#: gtk/inspector/prop-editor.c:1606
-=======
 #: gtk/inspector/prop-editor.c:1603
->>>>>>> 6eb35481
 msgctxt "GtkSettings source"
 msgid "Unknown"
 msgstr "ناشناخته"
 
-<<<<<<< HEAD
-#: gtk/inspector/prop-editor.c:1609
-=======
 #: gtk/inspector/prop-editor.c:1606
->>>>>>> 6eb35481
 msgid "Source:"
 msgstr "منبع:"
 
