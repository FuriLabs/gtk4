# Hungarian translation for gtk.
# Copyright (C) 1999, 2000, 2001, 2002, 2004, 2005, 2007, 2008, 2009, 2010, 2011, 2012, 2013, 2014, 2015, 2016, 2017, 2018, 2019, 2020, 2021, 2022 Free Software Foundation, Inc.
# This file is distributed under the same license as the gtk+ package.
#
# Szabolcs Ban <shooby at gnome dot hu>, 1999, 2000, 2001, 2002.
# Andras Timar <timar at gnome dot hu>, 2002.
# Laszlo Dvornik <dvornik at gnome dot hu>, 2004, 2005.
# Gabor Kelemen <kelemeng at gnome dot hu>, 2004, 2005, 2007, 2008, 2009, 2010, 2011, 2012, 2013, 2014, 2015, 2016, 2017.
# Balázs Úr <ur.balazs at fsf dot hu>, 2012, 2014, 2015, 2016, 2017, 2018, 2019, 2020, 2021, 2022.
# Balázs Meskó <mesko.balazs at fsf dot hu>, 2021.
msgid ""
msgstr ""
"Project-Id-Version: gtk master\n"
"Report-Msgid-Bugs-To: https://gitlab.gnome.org/GNOME/gtk/-/issues/\n"
<<<<<<< HEAD
"POT-Creation-Date: 2022-03-10 18:43+0000\n"
"PO-Revision-Date: 2022-03-11 02:07+0100\n"
=======
"POT-Creation-Date: 2022-03-10 19:16+0000\n"
"PO-Revision-Date: 2022-03-11 02:05+0100\n"
>>>>>>> 6eb35481
"Last-Translator: Balázs Úr <ur.balazs at fsf dot hu>\n"
"Language-Team: Hungarian <gnome-hu-list at gnome dot org>\n"
"Language: hu\n"
"MIME-Version: 1.0\n"
"Content-Type: text/plain; charset=UTF-8\n"
"Content-Transfer-Encoding: 8bit\n"
"Plural-Forms: nplurals=2; plural=(n != 1);\n"
"X-Generator: Lokalize 19.12.3\n"

#: gdk/broadway/gdkbroadway-server.c:135
#, c-format
msgid "Broadway display type not supported: %s"
msgstr "A Broadway kijelzőtípus nem támogatott: %s"

#: gdk/gdkclipboard.c:231
msgid "This clipboard cannot store data."
msgstr "A vágólap nem tud adatokat tárolni."

#: gdk/gdkclipboard.c:286 gdk/gdkclipboard.c:792 gdk/gdkclipboard.c:1092
msgid "Cannot read from empty clipboard."
msgstr "Üres vágólapról nem lehet olvasni."

#: gdk/gdkclipboard.c:317 gdk/gdkclipboard.c:1142 gdk/gdkdrag.c:632
msgid "No compatible formats to transfer clipboard contents."
msgstr "Nincs megfelelő formátum a vágólap tartalmának átviteléhez."

#: gdk/gdkcontentprovider.c:105 gdk/gdkcontentproviderimpl.c:313
#: gdk/gdkcontentproviderimpl.c:532
#, c-format
msgid "Cannot provide contents as “%s”"
msgstr "A tartalom nem adható meg mint „%s”"

#: gdk/gdkcontentprovider.c:126
#, c-format
msgid "Cannot provide contents as %s"
msgstr "A tartalom nem adható meg mint %s"

<<<<<<< HEAD
#: gdk/gdkdisplay.c:154 gdk/gdkglcontext.c:430
=======
#: gdk/gdkdisplay.c:154 gdk/gdkglcontext.c:436
>>>>>>> 6eb35481
msgid "The current backend does not support OpenGL"
msgstr "A jelenlegi háttérprogram nem támogatja az OpenGL-t"

#: gdk/gdkdisplay.c:1246
msgid "GL support disabled via GDK_DEBUG"
msgstr "GL támogatás letiltva a GDK_DEBUG beállításon keresztül"

#: gdk/gdkdisplay.c:1544
msgid "No EGL configuration available"
msgstr "Nem érhető el EGL konfiguráció"

#: gdk/gdkdisplay.c:1552
msgid "Failed to get EGL configurations"
msgstr "Nem kérhetők le az EGL konfigurációk"

#: gdk/gdkdisplay.c:1582
msgid "No EGL configuration with required features found"
msgstr "Nem található EGL konfiguráció a kért funkciókkal"

#: gdk/gdkdisplay.c:1589
msgid "No perfect EGL configuration found"
msgstr "Nem található tökéletes EGL konfiguráció"

#: gdk/gdkdisplay.c:1631
msgid "EGL implementation is missing extension %2$s"
msgid_plural "EGL implementation is missing %d extensions: %s"
msgstr[0] "Az EGL megvalósításból hiányzik a(z) %2$s kiegészítés"
msgstr[1] "Az EGL megvalósításból hiányzik %d kiegészítés: %s"

#: gdk/gdkdisplay.c:1664
msgid "libEGL not available in this sandbox"
msgstr "A libEGL nem érhető el ebben a biztonságos környezetben"

#: gdk/gdkdisplay.c:1665
msgid "libEGL not available"
msgstr "A libEGL nem érhető el"

#: gdk/gdkdisplay.c:1675
msgid "Failed to create EGL display"
msgstr "Az EGL megjelenítő létrehozása sikertelen"

#: gdk/gdkdisplay.c:1685
msgid "Could not initialize EGL display"
msgstr "Nem sikerült előkészíteni az EGL megjelenítőt"

#: gdk/gdkdisplay.c:1696
#, c-format
msgid "EGL version %d.%d is too old. GTK requires %d.%d"
msgstr "Az EGL verzió túl régi: %d.%d. A GTK-hoz a következő szükséges: %d.%d."

#: gdk/gdkdrop.c:130
msgid "Drag’n’drop from other applications is not supported."
msgstr "Egyéb alkalmazásokból a fogd és vidd módszer nem támogatott."

#: gdk/gdkdrop.c:163
msgid "No compatible formats to transfer contents."
msgstr "Nincsenek megfelelő formátumok a tartalmak átviteléhez."

<<<<<<< HEAD
#: gdk/gdkglcontext.c:332
msgid "The EGL implementation does not support any allowed APIs"
msgstr "Az EGL megvalósítás nem támogat semmilyen engedélyezett API-t"

#: gdk/gdkglcontext.c:413 gdk/win32/gdkglcontext-win32-wgl.c:616
=======
#: gdk/gdkglcontext.c:333
msgid "The EGL implementation does not support any allowed APIs"
msgstr "Az EGL megvalósítás nem támogat semmilyen engedélyezett API-t"

#: gdk/gdkglcontext.c:414 gdk/win32/gdkglcontext-win32-wgl.c:616
>>>>>>> 6eb35481
#: gdk/x11/gdkglcontext-glx.c:624
msgid "Unable to create a GL context"
msgstr "Nem lehet létrehozni GL környezetet"

<<<<<<< HEAD
#: gdk/gdkglcontext.c:1273
=======
#: gdk/gdkglcontext.c:1279
>>>>>>> 6eb35481
#| msgid "GL support disabled via GDK_DEBUG"
msgid "Anything but OpenGL ES disabled via GDK_DEBUG"
msgstr ""
"Az OpenGL ES támogatáson kívül minden letiltva a GDK_DEBUG beállításon "
"keresztül"

<<<<<<< HEAD
#: gdk/gdkglcontext.c:1282
=======
#: gdk/gdkglcontext.c:1288
>>>>>>> 6eb35481
#, c-format
msgid "Application does not support %s API"
msgstr "Az alkalmazás nem támogatja a(z) %s API-t"

#. translators: This is about OpenGL backend names, like
#. * "Trying to use X11 GLX, but EGL is already in use"
<<<<<<< HEAD
#: gdk/gdkglcontext.c:1803
=======
#: gdk/gdkglcontext.c:1809
>>>>>>> 6eb35481
#, c-format
msgid "Trying to use %s, but %s is already in use"
msgstr "A(z) %s használatának kísérlete, de a(z) %s már használatban van"

#: gdk/gdksurface.c:1240
msgid "Vulkan support disabled via GDK_DEBUG"
msgstr "Vulkan támogatás letiltva a GDK_DEBUG beállításon keresztül"

#: gdk/gdktexture.c:529
msgid "Unknown image format."
msgstr "Ismeretlen képformátum."

#.
#. * Translators, the strings in the “keyboard label” context are
#. * display names for keyboard keys. Some of them have prefixes like
#. * XF86 or ISO_ — these should be removed in the translation. Similarly,
#. * underscores should be replaced by spaces. The prefix “KP_” stands
#. * for “key pad” and you may want to include that in your translation.
#. * Here are some examples of English translations:
#. * XF86AudioMute - Audio mute
#. * Scroll_lock   - Scroll lock
#. * KP_Space      - Space (keypad)
#.
#: gdk/keyname-table.h:6843
msgctxt "keyboard label"
msgid "BackSpace"
msgstr "Backspace"

#: gdk/keyname-table.h:6844
msgctxt "keyboard label"
msgid "Tab"
msgstr "Tab"

#: gdk/keyname-table.h:6845
msgctxt "keyboard label"
msgid "Return"
msgstr "Enter"

#: gdk/keyname-table.h:6846
msgctxt "keyboard label"
msgid "Pause"
msgstr "Pause"

#: gdk/keyname-table.h:6847
msgctxt "keyboard label"
msgid "Scroll_Lock"
msgstr "Scroll Lock"

#: gdk/keyname-table.h:6848
msgctxt "keyboard label"
msgid "Sys_Req"
msgstr "Sys Req"

#: gdk/keyname-table.h:6849
msgctxt "keyboard label"
msgid "Escape"
msgstr "Escape"

#: gdk/keyname-table.h:6850
msgctxt "keyboard label"
msgid "Multi_key"
msgstr "Multi billentyű"

#: gdk/keyname-table.h:6851
msgctxt "keyboard label"
msgid "Home"
msgstr "Home"

#: gdk/keyname-table.h:6852
msgctxt "keyboard label"
msgid "Left"
msgstr "Balra"

#: gdk/keyname-table.h:6853
msgctxt "keyboard label"
msgid "Up"
msgstr "Fel"

#: gdk/keyname-table.h:6854
msgctxt "keyboard label"
msgid "Right"
msgstr "Jobbra"

#: gdk/keyname-table.h:6855
msgctxt "keyboard label"
msgid "Down"
msgstr "Le"

#: gdk/keyname-table.h:6856 gtk/gtkshortcutlabel.c:212
msgctxt "keyboard label"
msgid "Page_Up"
msgstr "Page Up"

#: gdk/keyname-table.h:6857 gtk/gtkshortcutlabel.c:215
msgctxt "keyboard label"
msgid "Page_Down"
msgstr "Page Down"

#: gdk/keyname-table.h:6858
msgctxt "keyboard label"
msgid "End"
msgstr "End"

#: gdk/keyname-table.h:6859
msgctxt "keyboard label"
msgid "Begin"
msgstr "Begin"

#: gdk/keyname-table.h:6860
msgctxt "keyboard label"
msgid "Print"
msgstr "Print"

#: gdk/keyname-table.h:6861
msgctxt "keyboard label"
msgid "Insert"
msgstr "Insert"

#: gdk/keyname-table.h:6862
msgctxt "keyboard label"
msgid "Num_Lock"
msgstr "Num Lock"

#. Translators: KP_ means “key pad” here
#: gdk/keyname-table.h:6864
msgctxt "keyboard label"
msgid "KP_Space"
msgstr "Szóköz (Num)"

#: gdk/keyname-table.h:6865
msgctxt "keyboard label"
msgid "KP_Tab"
msgstr "Tab (Num)"

#: gdk/keyname-table.h:6866
msgctxt "keyboard label"
msgid "KP_Enter"
msgstr "Enter (Num)"

#: gdk/keyname-table.h:6867
msgctxt "keyboard label"
msgid "KP_Home"
msgstr "Home (Num)"

#: gdk/keyname-table.h:6868
msgctxt "keyboard label"
msgid "KP_Left"
msgstr "Balra (Num)"

#: gdk/keyname-table.h:6869
msgctxt "keyboard label"
msgid "KP_Up"
msgstr "Fel (Num)"

#: gdk/keyname-table.h:6870
msgctxt "keyboard label"
msgid "KP_Right"
msgstr "Jobbra (Num)"

#: gdk/keyname-table.h:6871
msgctxt "keyboard label"
msgid "KP_Down"
msgstr "Le (Num)"

#: gdk/keyname-table.h:6872
msgctxt "keyboard label"
msgid "KP_Page_Up"
msgstr "Page Up (Num)"

#: gdk/keyname-table.h:6873
msgctxt "keyboard label"
msgid "KP_Prior"
msgstr "Prior (Num)"

#: gdk/keyname-table.h:6874
msgctxt "keyboard label"
msgid "KP_Page_Down"
msgstr "Page Down (Num)"

#: gdk/keyname-table.h:6875
msgctxt "keyboard label"
msgid "KP_Next"
msgstr "Next (Num)"

#: gdk/keyname-table.h:6876
msgctxt "keyboard label"
msgid "KP_End"
msgstr "End (Num)"

#: gdk/keyname-table.h:6877
msgctxt "keyboard label"
msgid "KP_Begin"
msgstr "Begin (Num)"

#: gdk/keyname-table.h:6878
msgctxt "keyboard label"
msgid "KP_Insert"
msgstr "Insert (Num)"

#: gdk/keyname-table.h:6879
msgctxt "keyboard label"
msgid "KP_Delete"
msgstr "Delete (Num)"

#: gdk/keyname-table.h:6880
msgctxt "keyboard label"
msgid "Delete"
msgstr "Delete"

#: gdk/keyname-table.h:6881
msgctxt "keyboard label"
msgid "MonBrightnessUp"
msgstr "Monitorfényerő növelése"

#: gdk/keyname-table.h:6882
msgctxt "keyboard label"
msgid "MonBrightnessDown"
msgstr "Monitorfényerő csökkentése"

#: gdk/keyname-table.h:6883
msgctxt "keyboard label"
msgid "KbdBrightnessUp"
msgstr "Billentyűzet-fényerő növelése"

#: gdk/keyname-table.h:6884
msgctxt "keyboard label"
msgid "KbdBrightnessDown"
msgstr "Billentyűzet-fényerő csökkentése"

#: gdk/keyname-table.h:6885
msgctxt "keyboard label"
msgid "AudioMute"
msgstr "Hang némítása"

#: gdk/keyname-table.h:6886
msgctxt "keyboard label"
msgid "AudioMicMute"
msgstr "Mikrofonhang némítása"

#: gdk/keyname-table.h:6887
msgctxt "keyboard label"
msgid "AudioLowerVolume"
msgstr "Hangerő csökkentése"

#: gdk/keyname-table.h:6888
msgctxt "keyboard label"
msgid "AudioRaiseVolume"
msgstr "Hangerő növelése"

#: gdk/keyname-table.h:6889
msgctxt "keyboard label"
msgid "AudioPlay"
msgstr "Hang lejátszása"

#: gdk/keyname-table.h:6890
msgctxt "keyboard label"
msgid "AudioStop"
msgstr "Hanglejátszás leállítása"

#: gdk/keyname-table.h:6891
msgctxt "keyboard label"
msgid "AudioNext"
msgstr "Következő hangfájl"

#: gdk/keyname-table.h:6892
msgctxt "keyboard label"
msgid "AudioPrev"
msgstr "Előző hangfájl"

#: gdk/keyname-table.h:6893
msgctxt "keyboard label"
msgid "AudioRecord"
msgstr "Hangrögzítés"

#: gdk/keyname-table.h:6894
msgctxt "keyboard label"
msgid "AudioPause"
msgstr "Hang szüneteltetése"

#: gdk/keyname-table.h:6895
msgctxt "keyboard label"
msgid "AudioRewind"
msgstr "Hangfájl visszatekerése"

#: gdk/keyname-table.h:6896
msgctxt "keyboard label"
msgid "AudioMedia"
msgstr "Hang/média"

#: gdk/keyname-table.h:6897
msgctxt "keyboard label"
msgid "Eject"
msgstr "Kiadás"

#: gdk/keyname-table.h:6898
msgctxt "keyboard label"
msgid "Explorer"
msgstr "Fájlkezelő"

#: gdk/keyname-table.h:6899
msgctxt "keyboard label"
msgid "Calculator"
msgstr "Számológép"

#: gdk/keyname-table.h:6900
msgctxt "keyboard label"
msgid "Mail"
msgstr "Levelek"

#: gdk/keyname-table.h:6901
msgctxt "keyboard label"
msgid "WWW"
msgstr "Böngésző"

#: gdk/keyname-table.h:6902
msgctxt "keyboard label"
msgid "Search"
msgstr "Keresés"

#: gdk/keyname-table.h:6903
msgctxt "keyboard label"
msgid "Tools"
msgstr "Eszközök"

#: gdk/keyname-table.h:6904
msgctxt "keyboard label"
msgid "ScreenSaver"
msgstr "Képernyővédő"

#: gdk/keyname-table.h:6905
msgctxt "keyboard label"
msgid "Battery"
msgstr "Akkumulátor"

#: gdk/keyname-table.h:6906
msgctxt "keyboard label"
msgid "Launch1"
msgstr "Indítás1"

#: gdk/keyname-table.h:6907
msgctxt "keyboard label"
msgid "Forward"
msgstr "Tovább"

#: gdk/keyname-table.h:6908
msgctxt "keyboard label"
msgid "Back"
msgstr "Vissza"

#: gdk/keyname-table.h:6909
msgctxt "keyboard label"
msgid "Sleep"
msgstr "Alvás"

#: gdk/keyname-table.h:6910
msgctxt "keyboard label"
msgid "Hibernate"
msgstr "Hibernálás"

#: gdk/keyname-table.h:6911
msgctxt "keyboard label"
msgid "WLAN"
msgstr "WLAN"

#: gdk/keyname-table.h:6912
msgctxt "keyboard label"
msgid "WebCam"
msgstr "Webkamera"

#: gdk/keyname-table.h:6913
msgctxt "keyboard label"
msgid "Display"
msgstr "Kijelző"

#: gdk/keyname-table.h:6914
msgctxt "keyboard label"
msgid "TouchpadToggle"
msgstr "Érintőtábla"

#: gdk/keyname-table.h:6915
msgctxt "keyboard label"
msgid "WakeUp"
msgstr "Ébresztés"

#: gdk/keyname-table.h:6916
msgctxt "keyboard label"
msgid "Suspend"
msgstr "Felfüggesztés"

#: gdk/loaders/gdkjpeg.c:63
#, c-format
msgid "Error interpreting JPEG image file (%s)"
msgstr "Hiba a JPEG-képfájl értelmezésekor (%s)"

#: gdk/loaders/gdkjpeg.c:190
#, c-format
msgid "Unsupported JPEG colorspace (%d)"
msgstr "Nem támogatott JPEG színtér (%d)"

#: gdk/loaders/gdkjpeg.c:199 gdk/loaders/gdkpng.c:265 gdk/loaders/gdktiff.c:453
#, c-format
#| msgid "Not enough memory"
msgid "Not enough memory for image size %ux%u"
msgstr "Nincs elég memória a(z) %u×%u méretű képhez"

#: gdk/loaders/gdkpng.c:119
#, c-format
#| msgid "Error creating print preview"
msgid "Error reading png (%s)"
msgstr "Hiba a PNG olvasásakor (%s)"

#: gdk/loaders/gdkpng.c:216
#, c-format
msgid "Unsupported depth %u in png image"
msgstr "Nem támogatott színmélység (%u) a PNG-képben"

#: gdk/loaders/gdkpng.c:246
#, c-format
msgid "Unsupported color type %u in png image"
msgstr "Nem támogatott színtípus (%u) a PNG-képben"

#: gdk/loaders/gdktiff.c:340
msgid "Failed to load RGB data from TIFF file"
msgstr "Az RGB adatok TIFF-fájlból történő betöltése sikertelen"

#: gdk/loaders/gdktiff.c:383
msgid "Could not load TIFF data"
msgstr "Nem sikerült betölteni a TIFF adatokat"

#: gdk/loaders/gdktiff.c:465
#, c-format
msgid "Reading data failed at row %d"
msgstr "Nem sikerült az adatok beolvasása a(z) %d. sorban"

#: gdk/macos/gdkmacosclipboard.c:557 gdk/wayland/gdkclipboard-wayland.c:231
#: gdk/wayland/gdkdrop-wayland.c:203 gdk/wayland/gdkprimary-wayland.c:313
#: gdk/win32/gdkdrop-win32.c:1006 gdk/win32/gdkdrop-win32.c:1051
#: gdk/x11/gdkclipboard-x11.c:787 gdk/x11/gdkdrop-x11.c:233
msgid "No compatible transfer format found"
msgstr "Nem található megfelelő átviteli formátum"

#: gdk/macos/gdkmacosclipboard.c:643
#, c-format
msgid "Failed to decode contents with mime-type of '%s'"
msgstr "A tartalom dekódolása a(z) „%s” MIME-típussal sikertelen"

#: gdk/win32/gdkclipdrop-win32.c:721
#, c-format
msgid "Cannot claim clipboard ownership. OpenClipboard() timed out."
msgstr ""
"Nem lehet elkérni a vágólap tulajdonjogát. Az OpenClipboard() túllépte az "
"időkorlátot."

#: gdk/win32/gdkclipdrop-win32.c:731
#, c-format
msgid "Cannot claim clipboard ownership. Another process claimed it before us."
msgstr ""
"Nem lehet elkérni a vágólap tulajdonjogát. Egy másik folyamat már elkérte "
"előttünk."

#: gdk/win32/gdkclipdrop-win32.c:745
#, c-format
msgid "Cannot claim clipboard ownership. OpenClipboard() failed: 0x%lx."
msgstr ""
"Nem lehet elkérni a vágólap tulajdonjogát. Az OpenClipboard() sikertelen: 0x"
"%lx."

#: gdk/win32/gdkclipdrop-win32.c:757
#, c-format
msgid "Cannot claim clipboard ownership. EmptyClipboard() failed: 0x%lx."
msgstr ""
"Nem lehet elkérni a vágólap tulajdonjogát. Az EmptyClipboard() sikertelen: 0x"
"%lx."

#: gdk/win32/gdkclipdrop-win32.c:800
#, c-format
msgid "Cannot set clipboard data. OpenClipboard() timed out."
msgstr ""
"Nem lehet beállítani a vágólap adatait. Az OpenClipboard() túllépte az "
"időkorlátot."

#: gdk/win32/gdkclipdrop-win32.c:810 gdk/win32/gdkclipdrop-win32.c:841
#, c-format
msgid "Cannot set clipboard data. Another process claimed clipboard ownership."
msgstr ""
"Nem lehet beállítani a vágólap adatait. Egy másik folyamat elkérte a vágólap "
"tulajdonjogát."

#: gdk/win32/gdkclipdrop-win32.c:824
#, c-format
msgid "Cannot set clipboard data. OpenClipboard() failed: 0x%lx."
msgstr ""
"Nem lehet beállítani a vágólap adatait. Az OpenClipboard() sikertelen: 0x%lx."

#: gdk/win32/gdkclipdrop-win32.c:876
#, c-format
msgid "Cannot get clipboard data. GlobalLock(0x%p) failed: 0x%lx."
msgstr ""
"Nem lehet lekérni a vágólap adatait. A GlobalLock(0x%p) sikertelen: 0x%lx."

#: gdk/win32/gdkclipdrop-win32.c:887
#, c-format
msgid "Cannot get clipboard data. GlobalSize(0x%p) failed: 0x%lx."
msgstr ""
"Nem lehet lekérni a vágólap adatait. A GlobalSize(0x%p) sikertelen: 0x%lx."

#: gdk/win32/gdkclipdrop-win32.c:900
#, c-format
msgid ""
"Cannot get clipboard data. Failed to allocate %s bytes to store the data."
msgstr ""
"Nem lehet lekérni a vágólap adatait. Nem sikerült %s bájtot lefoglalni az "
"adatok tárolásához."

#: gdk/win32/gdkclipdrop-win32.c:932
#, c-format
msgid "Cannot get clipboard data. OpenClipboard() timed out."
msgstr ""
"Nem lehet lekérni a vágólap adatait. Az OpenClipboard() túllépte az "
"időkorlátot."

#: gdk/win32/gdkclipdrop-win32.c:942
#, c-format
msgid "Cannot get clipboard data. Clipboard ownership changed."
msgstr ""
"Nem lehet lekérni a vágólap adatait. A vágólap tulajdonjoga megváltozott."

#: gdk/win32/gdkclipdrop-win32.c:952
#, c-format
msgid ""
"Cannot get clipboard data. Clipboard data changed before we could get it."
msgstr ""
"Nem lehet lekérni a vágólap adatait. A vágólap adatai megváltoztak, mielőtt "
"lekérhettük volna."

#: gdk/win32/gdkclipdrop-win32.c:969
#, c-format
msgid "Cannot get clipboard data. OpenClipboard() failed: 0x%lx."
msgstr ""
"Nem lehet lekérni a vágólap adatait. Az OpenClipboard() sikertelen: 0x%lx."

#: gdk/win32/gdkclipdrop-win32.c:994
#, c-format
msgid "Cannot get clipboard data. No compatible transfer format found."
msgstr ""
"Nem lehet lekérni a vágólap adatait. Nem található megfelelő átviteli "
"formátum."

#: gdk/win32/gdkclipdrop-win32.c:1004
#, c-format
msgid "Cannot get clipboard data. GetClipboardData() failed: 0x%lx."
msgstr ""
"Nem lehet lekérni a vágólap adatait. A GetClipboardData() sikertelen: 0x%lx."

#: gdk/win32/gdkdrop-win32.c:937
#, c-format
msgid "Cannot get DnD data. GlobalLock(0x%p) failed: 0x%lx."
msgstr "Nem lehet lekérni a DnD adatait. A GlobalLock(0x%p) sikertelen: 0x%lx."

#: gdk/win32/gdkdrop-win32.c:946
#, c-format
msgid "Cannot get DnD data. GlobalSize(0x%p) failed: 0x%lx."
msgstr "Nem lehet lekérni a DnD adatait. A GlobalSize(0x%p) sikertelen: 0x%lx."

#: gdk/win32/gdkdrop-win32.c:957
#, c-format
msgid "Cannot get DnD data. Failed to allocate %s bytes to store the data."
msgstr ""
"Nem lehet lekérni a DnD adatait. Nem sikerült %s bájtot lefoglalni az adatok "
"tárolásához."

#: gdk/win32/gdkdrop-win32.c:1025
#, c-format
msgid "GDK surface 0x%p is not registered as a drop target"
msgstr "A 0x%p GDK felület nincs regisztrálva ejtési célként"

#: gdk/win32/gdkdrop-win32.c:1032
#, c-format
msgid "Target context record 0x%p has no data object"
msgstr "A 0x%p célkörnyezetrekordnak nincs adatobjektuma"

#: gdk/win32/gdkdrop-win32.c:1070
#, c-format
msgid "IDataObject_GetData (0x%x) failed, returning 0x%lx"
msgstr "A IDataObject_GetData (0x%x) sikertelen, visszatérési érték: 0x%lx"

#: gdk/win32/gdkdrop-win32.c:1102
#, c-format
msgid "Failed to transmute DnD data W32 format 0x%x to %p (%s)"
msgstr ""
"Nem sikerült átalakítani a DnD adatok 0x%x W32 formátumát erre: %p (%s)"

#: gdk/win32/gdkglcontext-win32-wgl.c:276
#: gdk/win32/gdkglcontext-win32-wgl.c:293
msgid "No GL implementation is available"
msgstr "Nem érhető el GL megvalósítás"

#: gdk/win32/gdkglcontext-win32-wgl.c:582
msgid "No available configurations for the given pixel format"
msgstr "Nincs elérhető beállítás a megadott képpontformátumhoz"

#: gdk/win32/gdkhdataoutputstream-win32.c:63
msgid "writing a closed stream"
msgstr "egy lezárt adatfolyam írása"

#: gdk/win32/gdkhdataoutputstream-win32.c:85
msgid "g_try_realloc () failed"
msgstr "A g_try_realloc () sikertelen"

#: gdk/win32/gdkhdataoutputstream-win32.c:93
#: gdk/win32/gdkhdataoutputstream-win32.c:231
msgid "GlobalReAlloc() failed: "
msgstr "GlobalReAlloc() sikertelen: "

#: gdk/win32/gdkhdataoutputstream-win32.c:105
msgid "Ran out of buffer space (buffer size is fixed)"
msgstr "Elfogyott a pufferterület (a pufferméret rögzített)"

#: gdk/win32/gdkhdataoutputstream-win32.c:203
msgid "Can’t transmute a single handle"
msgstr "Nem lehet átalakítani egy önálló kezelőt"

#: gdk/win32/gdkhdataoutputstream-win32.c:215
#, c-format
msgid "Failed to transmute %zu bytes of data from %s to %u"
msgstr "Nem sikerült átalakítani %zu bájt adatot erről: %s erre: %u"

#: gdk/win32/gdkhdataoutputstream-win32.c:250
msgid "GlobalLock() failed: "
msgstr "GlobalLock() sikertelen: "

#: gdk/win32/gdkhdataoutputstream-win32.c:364
msgid "GlobalAlloc() failed: "
msgstr "GlobalAlloc() sikertelen: "

#: gdk/x11/gdkapplaunchcontext-x11.c:296
#, c-format
msgid "Starting “%s”"
msgstr "„%s” indítása"

#: gdk/x11/gdkapplaunchcontext-x11.c:309
#, c-format
msgid "Opening “%s”"
msgstr "„%s” megnyitása"

#: gdk/x11/gdkapplaunchcontext-x11.c:314
#, c-format
msgid "Opening %d Item"
msgid_plural "Opening %d Items"
msgstr[0] "%d elem megnyitása"
msgstr[1] "%d elem megnyitása"

#: gdk/x11/gdkclipboard-x11.c:457
msgid "Clipboard manager could not store selection."
msgstr "A vágólapkezelő nem tudta tárolni a kiválasztást."

#: gdk/x11/gdkclipboard-x11.c:637
msgid "Cannot store clipboard. No clipboard manager is active."
msgstr "A vágólap nem tárolható. Nincs aktív vágólapkezelő."

#: gdk/x11/gdkglcontext-glx.c:780
msgid "No GLX configurations available"
msgstr "Nem érhető el GLX konfiguráció"

#: gdk/x11/gdkglcontext-glx.c:853
msgid "No GLX configuration with required features found"
msgstr "Nem található GLX konfiguráció a kért funkciókkal"

#: gdk/x11/gdkglcontext-glx.c:927
msgid "GLX is not supported"
msgstr "A GLX nem támogatott"

#: gdk/x11/gdkselectioninputstream-x11.c:462
#, c-format
msgid "Format %s not supported"
msgstr "A(z) %s formátum nem támogatott"

#: gdk/x11/gdktextlistconverter-x11.c:65 gdk/x11/gdktextlistconverter-x11.c:105
msgid "Not enough space in destination"
msgstr "Nincs elég hely a célon"

#: gdk/x11/gdktextlistconverter-x11.c:91 gdk/x11/gdktextlistconverter-x11.c:195
msgid "Need complete input to do conversion"
msgstr "Teljes bemenet szükséges az átalakítás elvégzéséhez"

#: gdk/x11/gdktextlistconverter-x11.c:216
#: gdk/x11/gdktextlistconverter-x11.c:250
msgid "Invalid byte sequence in conversion input"
msgstr "Érvénytelen bájtsorozat az átalakítás bemenetében"

#: gdk/x11/gdktextlistconverter-x11.c:242
msgid "Invalid formats in compound text conversion."
msgstr "Érvénytelen formátumok az összetett szöveg átalakításnál."

#: gdk/x11/gdktextlistconverter-x11.c:259
#, c-format
msgid "Unsupported encoding “%s”"
msgstr "Nem támogatott „%s” kódolás"

#: gtk/a11y/gtkatspiaction.c:239
msgctxt "accessibility"
msgid "Click"
msgstr "Kattintás"

#: gtk/a11y/gtkatspiaction.c:240
msgctxt "accessibility"
msgid "Clicks the button"
msgstr "Kattintás a gombra"

#: gtk/a11y/gtkatspiaction.c:290
msgctxt "accessibility"
msgid "Toggle"
msgstr "Átváltás"

#: gtk/a11y/gtkatspiaction.c:291
msgctxt "accessibility"
msgid "Toggles the switch"
msgstr "Átváltja a kapcsolót"

#: gtk/a11y/gtkatspiaction.c:371
msgctxt "accessibility"
msgid "Select"
msgstr "Kiválasztás"

#: gtk/a11y/gtkatspiaction.c:372
msgctxt "accessibility"
msgid "Selects the color"
msgstr "Kiválasztja a színt"

#: gtk/a11y/gtkatspiaction.c:379 gtk/a11y/gtkatspiaction.c:439
#: gtk/a11y/gtkatspiaction.c:495 gtk/a11y/gtkatspiaction.c:603
#: gtk/a11y/gtkatspiaction.c:690
msgctxt "accessibility"
msgid "Activate"
msgstr "Aktiválás"

#: gtk/a11y/gtkatspiaction.c:380
msgctxt "accessibility"
msgid "Activates the color"
msgstr "Aktiválja a színt"

#: gtk/a11y/gtkatspiaction.c:387
msgctxt "accessibility"
msgid "Customize"
msgstr "Személyre szabás"

#: gtk/a11y/gtkatspiaction.c:388
msgctxt "accessibility"
msgid "Customizes the color"
msgstr "Személyre szabja a színt"

#: gtk/a11y/gtkatspiaction.c:440
msgctxt "accessibility"
msgid "Activates the expander"
msgstr "Aktiválja a kiterjesztőt"

#: gtk/a11y/gtkatspiaction.c:496 gtk/a11y/gtkatspiaction.c:604
#: gtk/a11y/gtkatspiaction.c:691
msgctxt "accessibility"
msgid "Activates the entry"
msgstr "Aktiválja a bejegyzést"

#: gtk/a11y/gtkatspiaction.c:503
msgctxt "accessibility"
msgid "Activate primary icon"
msgstr "Elsődleges ikon aktiválása"

#: gtk/a11y/gtkatspiaction.c:504
msgctxt "accessibility"
msgid "Activates the primary icon of the entry"
msgstr "Aktiválja a bejegyzés elsődleges ikonját"

#: gtk/a11y/gtkatspiaction.c:511
msgctxt "accessibility"
msgid "Activate secondary icon"
msgstr "Másodlagos ikon aktiválása"

#: gtk/a11y/gtkatspiaction.c:512
msgctxt "accessibility"
msgid "Activates the secondary icon of the entry"
msgstr "Aktiválja a bejegyzés másodlagos ikonját"

#: gtk/a11y/gtkatspiaction.c:611
msgctxt "accessibility"
msgid "Peek"
msgstr "Kukucskálás"

#: gtk/a11y/gtkatspiaction.c:612
msgctxt "accessibility"
msgid "Shows the contents of the password entry"
msgstr "Megjeleníti a jelszóbejegyzés tartalmát"

#: gtk/a11y/gtkatspiaction.c:698
msgctxt "accessibility"
msgid "Clear"
msgstr "Törlés"

#: gtk/a11y/gtkatspiaction.c:699
msgctxt "accessibility"
msgid "Clears the contents of the entry"
msgstr "Törli a bejegyzés tartalmát"

#: gtk/a11y/gtkatspiroot.c:255
msgctxt "accessibility"
msgid "application"
msgstr "alkalmazás"

#: gtk/css/gtkcssdataurl.c:69
#, c-format
msgid "Not a data: URL"
msgstr "Nem adat: URL"

#: gtk/css/gtkcssdataurl.c:82
#, c-format
msgid "Malformed data: URL"
msgstr "Rosszul formázott adat: URL"

#: gtk/css/gtkcssdataurl.c:140
#, c-format
msgid "Could not unescape string"
msgstr "Nem sikerült feloldani a karakterlánc elfedését"

#: gtk/gtkaboutdialog.c:124
msgid "License"
msgstr "Licenc"

#: gtk/gtkaboutdialog.c:125
msgid "Custom License"
msgstr "Egyéni licenc"

#: gtk/gtkaboutdialog.c:126
msgid "GNU General Public License, version 2 or later"
msgstr "GNU General Public License 2. vagy újabb verzió"

#: gtk/gtkaboutdialog.c:127
msgid "GNU General Public License, version 3 or later"
msgstr "GNU General Public License 3. vagy újabb verzió"

#: gtk/gtkaboutdialog.c:128
msgid "GNU Lesser General Public License, version 2.1 or later"
msgstr "GNU Lesser General Public License 2.1. vagy újabb verzió"

#: gtk/gtkaboutdialog.c:129
msgid "GNU Lesser General Public License, version 3 or later"
msgstr "GNU Lesser General Public License 3. vagy újabb verzió"

#: gtk/gtkaboutdialog.c:130
msgid "BSD 2-Clause License"
msgstr "BSD 2 cikkelyes licenc"

#: gtk/gtkaboutdialog.c:131
msgid "The MIT License (MIT)"
msgstr "Az MIT licenc (MIT)"

#: gtk/gtkaboutdialog.c:132
msgid "Artistic License 2.0"
msgstr "Artistic licenc 2.0"

#: gtk/gtkaboutdialog.c:133
msgid "GNU General Public License, version 2 only"
msgstr "GNU General Public License, csak 2. verzió"

#: gtk/gtkaboutdialog.c:134
msgid "GNU General Public License, version 3 only"
msgstr "GNU General Public License, csak 3. verzió"

#: gtk/gtkaboutdialog.c:135
msgid "GNU Lesser General Public License, version 2.1 only"
msgstr "GNU Lesser General Public License, csak 2.1. verzió"

#: gtk/gtkaboutdialog.c:136
msgid "GNU Lesser General Public License, version 3 only"
msgstr "GNU Lesser General Public License, csak 3. verzió"

#: gtk/gtkaboutdialog.c:137
msgid "GNU Affero General Public License, version 3 or later"
msgstr "GNU Affero General Public License 3. vagy újabb verzió"

#: gtk/gtkaboutdialog.c:138
msgid "GNU Affero General Public License, version 3 only"
msgstr "GNU Affero General Public License, csak 3. verzió"

#: gtk/gtkaboutdialog.c:139
msgid "BSD 3-Clause License"
msgstr "BSD 3 cikkelyes licenc"

#: gtk/gtkaboutdialog.c:140
msgid "Apache License, Version 2.0"
msgstr "Apache License, 2.0-s verzió"

#: gtk/gtkaboutdialog.c:141
msgid "Mozilla Public License 2.0"
msgstr "Mozilla Public License 2.0"

#: gtk/gtkaboutdialog.c:969
msgid "Website"
msgstr "Weboldal"

#: gtk/gtkaboutdialog.c:1005 gtk/ui/gtkapplication-quartz.ui:6
#, c-format
msgid "About %s"
msgstr "%s névjegye"

#: gtk/gtkaboutdialog.c:2106
msgid "Created by"
msgstr "Készítették"

#: gtk/gtkaboutdialog.c:2109
msgid "Documented by"
msgstr "Dokumentáció"

#: gtk/gtkaboutdialog.c:2119
msgid "Translated by"
msgstr "Fordította"

#: gtk/gtkaboutdialog.c:2124
msgid "Design by"
msgstr "Tervezte"

#. Translators: this is the license preamble; the string at the end
#. * contains the name of the license as link text.
#.
#: gtk/gtkaboutdialog.c:2289
#, c-format
msgid ""
"This program comes with absolutely no warranty.\n"
"See the <a href=\"%s\">%s</a> for details."
msgstr ""
"A programra nem vállalunk semmiféle garanciát.\n"
"Részletekért lásd: <a href=\"%s\">%s</a>."

#. This is the text that should appear next to menu accelerators
#. * that use the shift key. If the text on this key isn't typically
#. * translated on keyboards used for your language, don't translate
#. * this.
#.
#: gtk/gtkaccelgroup.c:837 gtk/gtkshortcutlabel.c:100
#: gtk/gtkshortcutlabel.c:136
msgctxt "keyboard label"
msgid "Shift"
msgstr "Shift"

#. This is the text that should appear next to menu accelerators
#. * that use the control key. If the text on this key isn't typically
#. * translated on keyboards used for your language, don't translate
#. * this.
#.
#: gtk/gtkaccelgroup.c:856 gtk/gtkshortcutlabel.c:103
#: gtk/gtkshortcutlabel.c:138
msgctxt "keyboard label"
msgid "Ctrl"
msgstr "Ctrl"

#. This is the text that should appear next to menu accelerators
#. * that use the alt key. If the text on this key isn't typically
#. * translated on keyboards used for your language, don't translate
#. * this.
#.
#: gtk/gtkaccelgroup.c:875 gtk/gtkshortcutlabel.c:106
#: gtk/gtkshortcutlabel.c:140
msgctxt "keyboard label"
msgid "Alt"
msgstr "Alt"

#. This is the text that should appear next to menu accelerators
#. * that use the super key. If the text on this key isn't typically
#. * translated on keyboards used for your language, don't translate
#. * this.
#.
#: gtk/gtkaccelgroup.c:893 gtk/gtkshortcutlabel.c:112
#: gtk/gtkshortcutlabel.c:142
msgctxt "keyboard label"
msgid "Super"
msgstr "Super"

#. This is the text that should appear next to menu accelerators
#. * that use the hyper key. If the text on this key isn't typically
#. * translated on keyboards used for your language, don't translate
#. * this.
#.
#: gtk/gtkaccelgroup.c:907 gtk/gtkshortcutlabel.c:115
#: gtk/gtkshortcutlabel.c:144
msgctxt "keyboard label"
msgid "Hyper"
msgstr "Hyper"

#. This is the text that should appear next to menu accelerators
#. * that use the meta key. If the text on this key isn't typically
#. * translated on keyboards used for your language, don't translate
#. * this.
#.
#: gtk/gtkaccelgroup.c:922 gtk/gtkshortcutlabel.c:109
#: gtk/gtkshortcutlabel.c:146
msgctxt "keyboard label"
msgid "Meta"
msgstr "Meta"

#. Translators: "KP" means "numeric key pad". This string will
#. * be used in accelerators such as "Ctrl+Shift+KP 1" in menus,
#. * and therefore the translation needs to be very short.
#.
#: gtk/gtkaccelgroup.c:942
msgctxt "keyboard label"
msgid "KP"
msgstr "KP"

#: gtk/gtkaccelgroup.c:949
msgctxt "keyboard label"
msgid "Space"
msgstr "Szóköz"

#: gtk/gtkaccelgroup.c:952 gtk/gtkshortcutlabel.c:171
msgctxt "keyboard label"
msgid "Backslash"
msgstr "Fordított törtvonal"

#: gtk/gtkaccessible.c:560
msgctxt "accessibility"
msgid "alert"
msgstr "figyelmeztetés"

#: gtk/gtkaccessible.c:561
msgctxt "accessibility"
msgid "alert dialog"
msgstr "figyelmeztető párbeszédablak"

#: gtk/gtkaccessible.c:562
msgctxt "accessibility"
msgid "banner"
msgstr "szalag"

#: gtk/gtkaccessible.c:563
msgctxt "accessibility"
msgid "button"
msgstr "gomb"

#: gtk/gtkaccessible.c:564
msgctxt "accessibility"
msgid "caption"
msgstr "felirat"

#: gtk/gtkaccessible.c:565
msgctxt "accessibility"
msgid "cell"
msgstr "cella"

#: gtk/gtkaccessible.c:566
msgctxt "accessibility"
msgid "checkbox"
msgstr "jelölőnégyzet"

#: gtk/gtkaccessible.c:567
msgctxt "accessibility"
msgid "column header"
msgstr "oszlopfejléc"

#: gtk/gtkaccessible.c:568
msgctxt "accessibility"
msgid "combo box"
msgstr "legördülő lista"

#: gtk/gtkaccessible.c:569
msgctxt "accessibility"
msgid "command"
msgstr "parancs"

#: gtk/gtkaccessible.c:570
msgctxt "accessibility"
msgid "composite"
msgstr "összetett"

#: gtk/gtkaccessible.c:571
msgctxt "accessibility"
msgid "dialog"
msgstr "párbeszédablak"

#: gtk/gtkaccessible.c:572
msgctxt "accessibility"
msgid "document"
msgstr "dokumentum"

#: gtk/gtkaccessible.c:573
msgctxt "accessibility"
msgid "feed"
msgstr "hírcsatorna"

#: gtk/gtkaccessible.c:574
msgctxt "accessibility"
msgid "form"
msgstr "űrlap"

#: gtk/gtkaccessible.c:575
msgctxt "accessibility"
msgid "generic"
msgstr "általános"

#: gtk/gtkaccessible.c:576
msgctxt "accessibility"
msgid "grid"
msgstr "rács"

#: gtk/gtkaccessible.c:577
msgctxt "accessibility"
msgid "grid cell"
msgstr "rácscella"

#: gtk/gtkaccessible.c:578
msgctxt "accessibility"
msgid "group"
msgstr "csoport"

#: gtk/gtkaccessible.c:579
msgctxt "accessibility"
msgid "heading"
msgstr "címsor"

#: gtk/gtkaccessible.c:580
msgctxt "accessibility"
msgid "image"
msgstr "kép"

#: gtk/gtkaccessible.c:581
msgctxt "accessibility"
msgid "input"
msgstr "bemenet"

#: gtk/gtkaccessible.c:582
msgctxt "accessibility"
msgid "label"
msgstr "címke"

#: gtk/gtkaccessible.c:583
msgctxt "accessibility"
msgid "landmark"
msgstr "igazodási pont"

#: gtk/gtkaccessible.c:584
msgctxt "accessibility"
msgid "legend"
msgstr "jelmagyarázat"

#: gtk/gtkaccessible.c:585
msgctxt "accessibility"
msgid "link"
msgstr "hivatkozás"

#: gtk/gtkaccessible.c:586
msgctxt "accessibility"
msgid "list"
msgstr "lista"

#: gtk/gtkaccessible.c:587
msgctxt "accessibility"
msgid "list box"
msgstr "listapanel"

#: gtk/gtkaccessible.c:588
msgctxt "accessibility"
msgid "list item"
msgstr "listaelem"

#: gtk/gtkaccessible.c:589
msgctxt "accessibility"
msgid "log"
msgstr "napló"

#: gtk/gtkaccessible.c:590
msgctxt "accessibility"
msgid "main"
msgstr "fő"

#: gtk/gtkaccessible.c:591
msgctxt "accessibility"
msgid "marquee"
msgstr "futószöveg"

#: gtk/gtkaccessible.c:592
msgctxt "accessibility"
msgid "math"
msgstr "matematika"

#: gtk/gtkaccessible.c:593
msgctxt "accessibility"
msgid "meter"
msgstr "mérő"

#: gtk/gtkaccessible.c:594
msgctxt "accessibility"
msgid "menu"
msgstr "menü"

#: gtk/gtkaccessible.c:595
msgctxt "accessibility"
msgid "menu bar"
msgstr "menüsáv"

#: gtk/gtkaccessible.c:596
msgctxt "accessibility"
msgid "menu item"
msgstr "menüelem"

#: gtk/gtkaccessible.c:597
msgctxt "accessibility"
msgid "menu item checkbox"
msgstr "jelölő menüelem"

#: gtk/gtkaccessible.c:598
msgctxt "accessibility"
msgid "menu item radio"
msgstr "választó menüelem"

#: gtk/gtkaccessible.c:599
msgctxt "accessibility"
msgid "navigation"
msgstr "navigáció"

#: gtk/gtkaccessible.c:600
msgctxt "accessibility"
msgid "none"
msgstr "nincs"

#: gtk/gtkaccessible.c:601
msgctxt "accessibility"
msgid "note"
msgstr "jegyzet"

#: gtk/gtkaccessible.c:602
msgctxt "accessibility"
msgid "option"
msgstr "lehetőség"

#: gtk/gtkaccessible.c:603
msgctxt "accessibility"
msgid "presentation"
msgstr "bemutató"

#: gtk/gtkaccessible.c:604
msgctxt "accessibility"
msgid "progress bar"
msgstr "folyamatjelző"

#: gtk/gtkaccessible.c:605
msgctxt "accessibility"
msgid "radio"
msgstr "választógomb"

#: gtk/gtkaccessible.c:606
msgctxt "accessibility"
msgid "radio group"
msgstr "választógombcsoport"

#: gtk/gtkaccessible.c:607
msgctxt "accessibility"
msgid "range"
msgstr "tartomány"

#: gtk/gtkaccessible.c:608
msgctxt "accessibility"
msgid "region"
msgstr "régió"

#: gtk/gtkaccessible.c:609
msgctxt "accessibility"
msgid "row"
msgstr "sor"

#: gtk/gtkaccessible.c:610
msgctxt "accessibility"
msgid "row group"
msgstr "sorcsoport"

#: gtk/gtkaccessible.c:611
msgctxt "accessibility"
msgid "row header"
msgstr "sorfejléc"

#: gtk/gtkaccessible.c:612
msgctxt "accessibility"
msgid "scroll bar"
msgstr "görgetősáv"

#: gtk/gtkaccessible.c:613
msgctxt "accessibility"
msgid "search"
msgstr "keresés"

#: gtk/gtkaccessible.c:614
msgctxt "accessibility"
msgid "search box"
msgstr "keresőmező"

#: gtk/gtkaccessible.c:615
msgctxt "accessibility"
msgid "section"
msgstr "szakasz"

#: gtk/gtkaccessible.c:616
msgctxt "accessibility"
msgid "section head"
msgstr "szakaszfejléc"

#: gtk/gtkaccessible.c:617
msgctxt "accessibility"
msgid "select"
msgstr "kiválasztás"

#: gtk/gtkaccessible.c:618
msgctxt "accessibility"
msgid "separator"
msgstr "elválasztó"

#: gtk/gtkaccessible.c:619
msgctxt "accessibility"
msgid "slider"
msgstr "csúszka"

#: gtk/gtkaccessible.c:620
msgctxt "accessibility"
msgid "spin button"
msgstr "léptetőgomb"

#: gtk/gtkaccessible.c:621
msgctxt "accessibility"
msgid "status"
msgstr "állapot"

#: gtk/gtkaccessible.c:622
msgctxt "accessibility"
msgid "structure"
msgstr "struktúra"

#: gtk/gtkaccessible.c:623
msgctxt "accessibility"
msgid "switch"
msgstr "kapcsoló"

#: gtk/gtkaccessible.c:624
msgctxt "accessibility"
msgid "tab"
msgstr "lap"

#: gtk/gtkaccessible.c:625
msgctxt "accessibility"
msgid "table"
msgstr "táblázat"

#: gtk/gtkaccessible.c:626
msgctxt "accessibility"
msgid "tab list"
msgstr "laplista"

#: gtk/gtkaccessible.c:627
msgctxt "accessibility"
msgid "tab panel"
msgstr "lappanel"

#: gtk/gtkaccessible.c:628
msgctxt "accessibility"
msgid "text box"
msgstr "szövegmező"

#: gtk/gtkaccessible.c:629
msgctxt "accessibility"
msgid "time"
msgstr "idő"

#: gtk/gtkaccessible.c:630
msgctxt "accessibility"
msgid "timer"
msgstr "időzítő"

#: gtk/gtkaccessible.c:631
msgctxt "accessibility"
msgid "tool bar"
msgstr "eszköztár"

#: gtk/gtkaccessible.c:632
msgctxt "accessibility"
msgid "tool tip"
msgstr "buboréksúgó"

#: gtk/gtkaccessible.c:633
msgctxt "accessibility"
msgid "tree"
msgstr "fa"

#: gtk/gtkaccessible.c:634
msgctxt "accessibility"
msgid "tree grid"
msgstr "fastruktúrás rács"

#: gtk/gtkaccessible.c:635
msgctxt "accessibility"
msgid "tree item"
msgstr "faelem"

#: gtk/gtkaccessible.c:636
msgctxt "accessibility"
msgid "widget"
msgstr "felületi elem"

#: gtk/gtkaccessible.c:637
msgctxt "accessibility"
msgid "window"
msgstr "ablak"

#: gtk/gtkappchooserbutton.c:316
msgid "Other application…"
msgstr "Más alkalmazás…"

#: gtk/gtkappchooserdialog.c:205 gtk/gtkappchooserdialog.c:256
msgid "Select Application"
msgstr "Válasszon alkalmazást"

#. Translators: %s is a filename
#: gtk/gtkappchooserdialog.c:212
#, c-format
msgid "Opening “%s”."
msgstr "„%s” megnyitása."

#: gtk/gtkappchooserdialog.c:213
#, c-format
msgid "No applications found for “%s”"
msgstr "Nem találhatók alkalmazások ehhez: „%s”"

#. Translators: %s is a file type description
#: gtk/gtkappchooserdialog.c:218
#, c-format
msgid "Opening “%s” files."
msgstr "„%s” fájlok megnyitása."

#: gtk/gtkappchooserdialog.c:220
#, c-format
msgid "No applications found for “%s” files"
msgstr "Nem találhatók alkalmazások ezekhez: „%s” fájlok"

#: gtk/gtkappchooserdialog.c:422
msgid "Failed to start GNOME Software"
msgstr "A GNOME Szoftverek indítása sikertelen"

#: gtk/gtkappchooserwidget.c:519
msgid "Default Application"
msgstr "Alapértelmezett alkalmazás"

#: gtk/gtkappchooserwidget.c:569
#, c-format
msgid "No applications found for “%s”."
msgstr "Nem találhatók alkalmazások ehhez: „%s”."

#: gtk/gtkappchooserwidget.c:652
msgid "Recommended Applications"
msgstr "Javasolt alkalmazások"

#: gtk/gtkappchooserwidget.c:667
msgid "Related Applications"
msgstr "Kapcsolódó alkalmazások"

#: gtk/gtkappchooserwidget.c:681
msgid "Other Applications"
msgstr "Más alkalmazások"

#. Translators: This is the 'reason' given when inhibiting
#. * suspend or screen locking, and the caller hasn't specified
#. * a reason.
#.
#: gtk/gtkapplication-dbus.c:706
msgid "Reason not specified"
msgstr "Nincs ok megadva"

#: gtk/gtkbookmarksmanager.c:51
#, c-format
msgid "%s does not exist in the bookmarks list"
msgstr "„%s” nem létezik a könyvjelzők listájában"

#: gtk/gtkbookmarksmanager.c:412
#, c-format
msgid "%s already exists in the bookmarks list"
msgstr "„%s” már létezik a könyvjelzők listájában"

#: gtk/gtkbuilder-menus.c:224
#, c-format
msgid "Element <%s> not allowed inside <%s>"
msgstr "<%s> elem nem engedélyezett ezen belül: <%s>"

#: gtk/gtkbuilder-menus.c:230
#, c-format
msgid "Element <%s> not allowed at toplevel"
msgstr "<%s> elem nem engedélyezett a felső szinten"

#: gtk/gtkbuilder-menus.c:319
#, c-format
msgid "Text may not appear inside <%s>"
msgstr "Nem jelenhet meg szöveg ezen belül: <%s>"

#. Translate to calendar:week_start:0 if you want Sunday to be the
#. * first day of the week to calendar:week_start:1 if you want Monday
#. * to be the first day of the week, and so on.
#.
#: gtk/gtkcalendar.c:668
msgid "calendar:week_start:0"
msgstr "calendar:week_start:1"

#. Translate to calendar:YM if you want years to be displayed
#. * before months; otherwise translate to calendar:MY.
#. * Do *not* translate it to anything else, if it
#. * it isn't calendar:YM or calendar:MY it will not work.
#. *
#. * Note that the ordering described here is logical order, which is
#. * further influenced by BIDI ordering. Thus, if you have a default
#. * text direction of RTL and specify "calendar:YM", then the year
#. * will appear to the right of the month.
#.
#: gtk/gtkcalendar.c:819
msgid "calendar:MY"
msgstr "calendar:YM"

# msgid "2000".
#. Translators: This dictates how the year is displayed in
#. * gtkcalendar widget.  See strftime() manual for the format.
#. * Use only ASCII in the translation.
#. *
#. * "%Y" is appropriate for most locales.
#.
#: gtk/gtkcalendar.c:1406
msgctxt "calendar year format"
msgid "%Y"
msgstr "%Y"

#. Translators: this defines whether the day numbers should use
#. * localized digits or the ones used in English (0123...).
#. *
#. * Translate to "%Id" if you want to use localized digits, or
#. * translate to "%d" otherwise.
#. *
#. * Note that translating this doesn't guarantee that you get localized
#. * digits. That needs support from your system and locale definition
#. * too.
#.
#: gtk/gtkcalendar.c:1443
#, c-format
msgctxt "calendar:day:digits"
msgid "%d"
msgstr "%d"

#. Translators: this defines whether the week numbers should use
#. * localized digits or the ones used in English (0123...).
#. *
#. * Translate to "%Id" if you want to use localized digits, or
#. * translate to "%d" otherwise.
#. * Note that translating this doesn't guarantee that you get localized
#. * digits. That needs support from your system and locale definition
#. * too.
#: gtk/gtkcalendar.c:1507
#, c-format
msgctxt "calendar:week:digits"
msgid "%d"
msgstr "%d"

#. This label is displayed in a treeview cell displaying
#. * a disabled accelerator key combination.
#.
#: gtk/gtkcellrendereraccel.c:295
msgctxt "Accelerator"
msgid "Disabled"
msgstr "Letiltva"

#. This label is displayed in a treeview cell displaying
#. * an accelerator key combination that is not valid according
#. * to gtk_accelerator_valid().
#.
#: gtk/gtkcellrendereraccel.c:305
msgctxt "Accelerator"
msgid "Invalid"
msgstr "Érvénytelen"

#. This label is displayed in a treeview cell displaying an accelerator
#. * when the cell is clicked to change the acelerator.
#.
#: gtk/gtkcellrendereraccel.c:437 gtk/gtkcellrendereraccel.c:730
msgid "New accelerator…"
msgstr "Új gyorsbillentyű…"

#: gtk/gtkcellrendererprogress.c:128 gtk/gtkcellrendererprogress.c:318
#: gtk/gtkcellrendererprogress.c:348
#, c-format
msgctxt "progress bar label"
msgid "%d %%"
msgstr "%d %%"

#: gtk/gtkcolorbutton.c:181 gtk/gtkcolorbutton.c:311
msgid "Pick a Color"
msgstr "Válasszon színt"

#: gtk/gtkcolorbutton.c:500 gtk/gtkcolorchooserwidget.c:308
#, c-format
msgid "Red %d%%, Green %d%%, Blue %d%%, Alpha %d%%"
msgstr "Vörös: %d%%, zöld: %d%%, kék: %d%%, alfa: %d%%"

#: gtk/gtkcolorbutton.c:506 gtk/gtkcolorchooserwidget.c:314
#, c-format
msgid "Red %d%%, Green %d%%, Blue %d%%"
msgstr "Vörös: %d%%, zöld: %d%%, kék: %d%%"

#: gtk/gtkcolorchooserwidget.c:371
#, c-format
msgid "Color: %s"
msgstr "Szín: %s"

#: gtk/gtkcolorchooserwidget.c:436
msgctxt "Color name"
msgid "Very Light Blue"
msgstr "Nagyon világos kék"

#: gtk/gtkcolorchooserwidget.c:437
msgctxt "Color name"
msgid "Light Blue"
msgstr "Világoskék"

#: gtk/gtkcolorchooserwidget.c:438
msgctxt "Color name"
msgid "Blue"
msgstr "Kék"

#: gtk/gtkcolorchooserwidget.c:439
msgctxt "Color name"
msgid "Dark Blue"
msgstr "Sötétkék"

#: gtk/gtkcolorchooserwidget.c:440
msgctxt "Color name"
msgid "Very Dark Blue"
msgstr "Nagyon sötét kék"

#: gtk/gtkcolorchooserwidget.c:441
msgctxt "Color name"
msgid "Very Light Green"
msgstr "Nagyon világos zöld"

#: gtk/gtkcolorchooserwidget.c:442
msgctxt "Color name"
msgid "Light Green"
msgstr "Világoszöld"

#: gtk/gtkcolorchooserwidget.c:443
msgctxt "Color name"
msgid "Green"
msgstr "Zöld"

#: gtk/gtkcolorchooserwidget.c:444
msgctxt "Color name"
msgid "Dark Green"
msgstr "Sötétzöld"

#: gtk/gtkcolorchooserwidget.c:445
msgctxt "Color name"
msgid "Very Dark Green"
msgstr "Nagyon sötét zöld"

#: gtk/gtkcolorchooserwidget.c:446
msgctxt "Color name"
msgid "Very Light Yellow"
msgstr "Nagyon világos sárga"

#: gtk/gtkcolorchooserwidget.c:447
msgctxt "Color name"
msgid "Light Yellow"
msgstr "Világossárga"

#: gtk/gtkcolorchooserwidget.c:448
msgctxt "Color name"
msgid "Yellow"
msgstr "Sárga"

#: gtk/gtkcolorchooserwidget.c:449
msgctxt "Color name"
msgid "Dark Yellow"
msgstr "Sötétsárga"

#: gtk/gtkcolorchooserwidget.c:450
msgctxt "Color name"
msgid "Very Dark Yellow"
msgstr "Nagyon sötét sárga"

#: gtk/gtkcolorchooserwidget.c:451
msgctxt "Color name"
msgid "Very Light Orange"
msgstr "Nagyon világos narancs"

#: gtk/gtkcolorchooserwidget.c:452
msgctxt "Color name"
msgid "Light Orange"
msgstr "Világosnarancs"

#: gtk/gtkcolorchooserwidget.c:453
msgctxt "Color name"
msgid "Orange"
msgstr "Narancs"

#: gtk/gtkcolorchooserwidget.c:454
msgctxt "Color name"
msgid "Dark Orange"
msgstr "Sötétnarancs"

#: gtk/gtkcolorchooserwidget.c:455
msgctxt "Color name"
msgid "Very Dark Orange"
msgstr "Nagyon sötét narancs"

#: gtk/gtkcolorchooserwidget.c:456
msgctxt "Color name"
msgid "Very Light Red"
msgstr "Nagyon világos vörös"

#: gtk/gtkcolorchooserwidget.c:457
msgctxt "Color name"
msgid "Light Red"
msgstr "Világosvörös"

#: gtk/gtkcolorchooserwidget.c:458
msgctxt "Color name"
msgid "Red"
msgstr "Vörös"

#: gtk/gtkcolorchooserwidget.c:459
msgctxt "Color name"
msgid "Dark Red"
msgstr "Sötétvörös"

#: gtk/gtkcolorchooserwidget.c:460
msgctxt "Color name"
msgid "Very Dark Red"
msgstr "Nagyon sötét vörös"

#: gtk/gtkcolorchooserwidget.c:461
msgctxt "Color name"
msgid "Very Light Purple"
msgstr "Nagyon világos lila"

#: gtk/gtkcolorchooserwidget.c:462
msgctxt "Color name"
msgid "Light Purple"
msgstr "Világoslila"

#: gtk/gtkcolorchooserwidget.c:463
msgctxt "Color name"
msgid "Purple"
msgstr "Lila"

#: gtk/gtkcolorchooserwidget.c:464
msgctxt "Color name"
msgid "Dark Purple"
msgstr "Sötétlila"

#: gtk/gtkcolorchooserwidget.c:465
msgctxt "Color name"
msgid "Very Dark Purple"
msgstr "Nagyon sötét lila"

#: gtk/gtkcolorchooserwidget.c:466
msgctxt "Color name"
msgid "Very Light Brown"
msgstr "Nagyon világos barna"

#: gtk/gtkcolorchooserwidget.c:467
msgctxt "Color name"
msgid "Light Brown"
msgstr "Világosbarna"

#: gtk/gtkcolorchooserwidget.c:468
msgctxt "Color name"
msgid "Brown"
msgstr "Barna"

#: gtk/gtkcolorchooserwidget.c:469
msgctxt "Color name"
msgid "Dark Brown"
msgstr "Sötétbarna"

#: gtk/gtkcolorchooserwidget.c:470
msgctxt "Color name"
msgid "Very Dark Brown"
msgstr "Nagyon sötét barna"

#: gtk/gtkcolorchooserwidget.c:471
msgctxt "Color name"
msgid "White"
msgstr "Fehér"

#: gtk/gtkcolorchooserwidget.c:472
msgctxt "Color name"
msgid "Light Gray 1"
msgstr "Világosszürke 1"

#: gtk/gtkcolorchooserwidget.c:473
msgctxt "Color name"
msgid "Light Gray 2"
msgstr "Világosszürke 2"

#: gtk/gtkcolorchooserwidget.c:474
msgctxt "Color name"
msgid "Light Gray 3"
msgstr "Világosszürke 3"

#: gtk/gtkcolorchooserwidget.c:475
msgctxt "Color name"
msgid "Light Gray 4"
msgstr "Világosszürke 4"

#: gtk/gtkcolorchooserwidget.c:476
msgctxt "Color name"
msgid "Dark Gray 1"
msgstr "Sötétszürke 1"

#: gtk/gtkcolorchooserwidget.c:477
msgctxt "Color name"
msgid "Dark Gray 2"
msgstr "Sötétszürke 2"

#: gtk/gtkcolorchooserwidget.c:478
msgctxt "Color name"
msgid "Dark Gray 3"
msgstr "Sötétszürke 3"

#: gtk/gtkcolorchooserwidget.c:479
msgctxt "Color name"
msgid "Dark Gray 4"
msgstr "Sötétszürke 4"

#: gtk/gtkcolorchooserwidget.c:480
msgctxt "Color name"
msgid "Black"
msgstr "Fekete"

#. translators: label for the custom section in the color chooser
#: gtk/gtkcolorchooserwidget.c:552
msgid "Custom"
msgstr "Egyéni"

#: gtk/gtkcolorchooserwidget.c:585
#, c-format
msgid "Custom color %d: %s"
msgstr "%d. egyéni szín: %s"

#: gtk/gtkcolorswatch.c:231
msgid "Customize"
msgstr "Személyre szabás"

#. Translate to the default units to use for presenting
#. * lengths to the user. Translate to default:inch if you
#. * want inches, otherwise translate to default:mm.
#. * Do *not* translate it to "predefinito:mm", if it
#. * it isn't default:mm or default:inch it will not work
#.
#: gtk/gtkcustompaperunixdialog.c:112
msgid "default:mm"
msgstr "default:mm"

#: gtk/gtkcustompaperunixdialog.c:318
msgid "Margins from Printer…"
msgstr "Margók a nyomtatótól…"

#: gtk/gtkcustompaperunixdialog.c:348 gtk/gtkmessagedialog.c:162
msgid "_Close"
msgstr "_Bezárás"

#. And show the custom paper dialog
#: gtk/gtkcustompaperunixdialog.c:402 gtk/gtkprintunixdialog.c:3029
msgid "Manage Custom Sizes"
msgstr "Egyéni méretek kezelése"

#: gtk/gtkcustompaperunixdialog.c:466 gtk/gtkpagesetupunixdialog.c:720
msgid "inch"
msgstr "hüvelyk"

#: gtk/gtkcustompaperunixdialog.c:468 gtk/gtkpagesetupunixdialog.c:718
msgid "mm"
msgstr "mm"

#: gtk/gtkcustompaperunixdialog.c:625
#, c-format
msgid "Custom Size %d"
msgstr "Egyéni méret %d"

#: gtk/gtkcustompaperunixdialog.c:939
msgid "_Width:"
msgstr "_Szélesség:"

#: gtk/gtkcustompaperunixdialog.c:950
msgid "_Height:"
msgstr "_Magasság:"

#: gtk/gtkcustompaperunixdialog.c:961
msgid "Paper Size"
msgstr "Papírméret"

#: gtk/gtkcustompaperunixdialog.c:970
msgid "_Top:"
msgstr "_Fent:"

#: gtk/gtkcustompaperunixdialog.c:981
msgid "_Bottom:"
msgstr "_Lent:"

#: gtk/gtkcustompaperunixdialog.c:992
msgid "_Left:"
msgstr "_Bal:"

#: gtk/gtkcustompaperunixdialog.c:1003
msgid "_Right:"
msgstr "J_obb:"

#: gtk/gtkcustompaperunixdialog.c:1039
msgid "Paper Margins"
msgstr "Papírmargók"

#: gtk/gtkentry.c:3743
msgid "Insert Emoji"
msgstr "Emodzsi beszúrása"

#: gtk/gtkfilechooserdialog.c:551
msgid "_Name"
msgstr "_Név"

#: gtk/gtkfilechoosererrorstack.c:65
msgid "A folder cannot be called “.”"
msgstr "A „.” mappanév érvénytelen"

#: gtk/gtkfilechoosererrorstack.c:69
msgid "A file cannot be called “.”"
msgstr "A „.” fájlnév érvénytelen"

#: gtk/gtkfilechoosererrorstack.c:73
msgid "A folder cannot be called “..”"
msgstr "A „..” mappanév érvénytelen"

#: gtk/gtkfilechoosererrorstack.c:77
msgid "A file cannot be called “..”"
msgstr "A „..” fájlnév érvénytelen"

#: gtk/gtkfilechoosererrorstack.c:81
msgid "Folder names cannot contain “/”"
msgstr "A „/” karakter nem szerepelhet mappanevekben"

#: gtk/gtkfilechoosererrorstack.c:85
msgid "File names cannot contain “/”"
msgstr "A „/” karakter nem szerepelhet fájlnevekben"

#: gtk/gtkfilechoosererrorstack.c:89
msgid "Folder names should not begin with a space"
msgstr "A mappanevek nem kezdődhetnek szóközzel"

#: gtk/gtkfilechoosererrorstack.c:93
msgid "File names should not begin with a space"
msgstr "A fájlnevek nem kezdődhetnek szóközzel"

#: gtk/gtkfilechoosererrorstack.c:97
msgid "Folder names should not end with a space"
msgstr "A mappanevek nem végződhetnek szóközzel"

#: gtk/gtkfilechoosererrorstack.c:101
msgid "File names should not end with a space"
msgstr "A fájlnevek nem végződhetnek szóközzel"

#: gtk/gtkfilechoosererrorstack.c:105
msgid "Folder names starting with a “.” are hidden"
msgstr "A „.” karakterrel kezdődő mappanevek el vannak rejtve"

#: gtk/gtkfilechoosererrorstack.c:109
msgid "File names starting with a “.” are hidden"
msgstr "A „.” karakterrel kezdődő fájlnevek el vannak rejtve"

#: gtk/gtkfilechoosererrorstack.c:113
msgid "A folder with that name already exists"
msgstr "Már létezik ilyen nevű mappa"

#: gtk/gtkfilechoosererrorstack.c:117
msgid "A file with that name already exists"
msgstr "Már létezik egy ugyanilyen nevű fájl"

#: gtk/gtkfilechoosernative.c:509 gtk/gtkfilechoosernative.c:580
#: gtk/gtkfilechooserwidget.c:1209 gtk/gtkfilechooserwidget.c:5767
#: gtk/gtkmessagedialog.c:166 gtk/gtkmessagedialog.c:175
#: gtk/gtkmountoperation.c:610 gtk/gtkpagesetupunixdialog.c:283
#: gtk/gtkprintbackend.c:642 gtk/gtkprinteroptionwidget.c:713
#: gtk/gtkprintunixdialog.c:667 gtk/gtkprintunixdialog.c:823
<<<<<<< HEAD
#: gtk/gtkwindow.c:6147 gtk/inspector/css-editor.c:248
=======
#: gtk/gtkwindow.c:6154 gtk/inspector/css-editor.c:248
>>>>>>> 6eb35481
#: gtk/inspector/recorder.c:1706
msgid "_Cancel"
msgstr "Mé_gse"

#: gtk/gtkfilechoosernative.c:510 gtk/gtkfilechoosernative.c:574
#: gtk/gtkplacessidebar.c:3127 gtk/gtkplacessidebar.c:3212
#: gtk/gtkplacesview.c:1658
msgid "_Open"
msgstr "_Megnyitás"

#: gtk/gtkfilechoosernative.c:574 gtk/inspector/css-editor.c:249
#: gtk/inspector/recorder.c:1707
msgid "_Save"
msgstr "M_entés"

#: gtk/gtkfilechoosernativequartz.c:338
msgid "Select which types of files are shown"
msgstr "Válassza ki, hogy milyen típusú fájlok jelenjenek meg"

#. Translators: the first string is a path and the second string
#. * is a hostname. Nautilus and the panel contain the same string
#. * to translate.
#.
#: gtk/gtkfilechooserutils.c:361
#, c-format
msgid "%1$s on %2$s"
msgstr "%1$s ezen: %2$s"

#: gtk/gtkfilechooserwidget.c:318
msgid "Type name of new folder"
msgstr "Adja meg az új mappa nevét"

#: gtk/gtkfilechooserwidget.c:723
msgid "The folder could not be created"
msgstr "A mappa nem hozható létre"

#: gtk/gtkfilechooserwidget.c:736
msgid "You need to choose a valid filename."
msgstr "Érvényes fájlnevet válasszon."

#: gtk/gtkfilechooserwidget.c:739
#, c-format
msgid "Cannot create a file under %s as it is not a folder"
msgstr "Nem hozható létre fájl %s alatt, mert az nem mappa"

#: gtk/gtkfilechooserwidget.c:749
msgid "Cannot create file as the filename is too long"
msgstr "Nem hozható létre a fájl, mert a neve túl hosszú"

#: gtk/gtkfilechooserwidget.c:750
msgid "Try using a shorter name."
msgstr "Próbáljon meg rövidebb nevet használni."

#: gtk/gtkfilechooserwidget.c:760
msgid "You may only select folders"
msgstr "Csak mappákat választhat ki"

#: gtk/gtkfilechooserwidget.c:761
msgid "The item that you selected is not a folder try using a different item."
msgstr "A kiválasztott elem nem mappa, próbáljon másik elemet használni."

#: gtk/gtkfilechooserwidget.c:769
msgid "Invalid file name"
msgstr "Érvénytelen fájlnév"

#: gtk/gtkfilechooserwidget.c:778
msgid "The folder contents could not be displayed"
msgstr "A mappa tartalma nem jeleníthető meg"

#: gtk/gtkfilechooserwidget.c:786
msgid "The file could not be deleted"
msgstr "A fájl törlése nem sikerült"

#: gtk/gtkfilechooserwidget.c:794
msgid "The file could not be moved to the Trash"
msgstr "A fájl nem helyezhető át a Kukába"

#: gtk/gtkfilechooserwidget.c:1205
#, c-format
msgid "Are you sure you want to permanently delete “%s”?"
msgstr "Biztosan véglegesen törölni akarja a következőt: „%s”?"

#: gtk/gtkfilechooserwidget.c:1208
#, c-format
msgid "If you delete an item, it will be permanently lost."
msgstr "Ha töröl egy elemet, akkor az véglegesen elvész."

#: gtk/gtkfilechooserwidget.c:1210 gtk/gtkfilechooserwidget.c:1826
<<<<<<< HEAD
#: gtk/gtklabel.c:5645 gtk/gtktext.c:6073 gtk/gtktextview.c:8956
=======
#: gtk/gtklabel.c:5645 gtk/gtktext.c:6077 gtk/gtktextview.c:8956
>>>>>>> 6eb35481
msgid "_Delete"
msgstr "_Törlés"

#: gtk/gtkfilechooserwidget.c:1333
msgid "The file could not be renamed"
msgstr "A fájl nem nevezhető át"

#: gtk/gtkfilechooserwidget.c:1593
msgid "Could not select file"
msgstr "Nem sikerült kijelölni a fájlt"

#: gtk/gtkfilechooserwidget.c:1806
msgid "_Visit File"
msgstr "_Fájl megjelenítése"

#: gtk/gtkfilechooserwidget.c:1810
msgid "_Open With File Manager"
msgstr "_Megnyitás a fájlkezelővel"

#: gtk/gtkfilechooserwidget.c:1814
msgid "_Copy Location"
msgstr "Hely _másolása"

#: gtk/gtkfilechooserwidget.c:1818
msgid "_Add to Bookmarks"
msgstr "Hozzá_adás a könyvjelzőkhöz"

#: gtk/gtkfilechooserwidget.c:1822 gtk/gtkplacessidebar.c:2309
#: gtk/gtkplacessidebar.c:3248
msgid "_Rename"
msgstr "Át_nevezés"

#: gtk/gtkfilechooserwidget.c:1830
msgid "_Move to Trash"
msgstr "Á_thelyezés a Kukába"

#: gtk/gtkfilechooserwidget.c:1839
msgid "Show _Hidden Files"
msgstr "_Rejtett fájlok megjelenítése"

#: gtk/gtkfilechooserwidget.c:1843
msgid "Show _Size Column"
msgstr "_Méret oszlop megjelenítése"

#: gtk/gtkfilechooserwidget.c:1847
msgid "Show T_ype Column"
msgstr "_Típus oszlop megjelenítése"

#: gtk/gtkfilechooserwidget.c:1851
msgid "Show _Time"
msgstr "I_dő megjelenítése"

#: gtk/gtkfilechooserwidget.c:1855
msgid "Sort _Folders Before Files"
msgstr "_Mappák rendezése a fájlok előtt"

#: gtk/gtkfilechooserwidget.c:2253 gtk/inspector/css-node-tree.ui:135
msgid "Location"
msgstr "Hely"

#. Label
#: gtk/gtkfilechooserwidget.c:2341
msgid "_Name:"
msgstr "_Név:"

#: gtk/gtkfilechooserwidget.c:2877 gtk/gtkfilechooserwidget.c:2891
#, c-format
msgid "Searching in %s"
msgstr "Keresés ebben: %s"

#: gtk/gtkfilechooserwidget.c:2897
msgid "Searching"
msgstr "Keresés"

#: gtk/gtkfilechooserwidget.c:2903
msgid "Enter location or URL"
msgstr "Adja meg a helyet vagy URL-címet"

#: gtk/gtkfilechooserwidget.c:3791 gtk/gtkfilechooserwidget.c:6604
msgid "Modified"
msgstr "Módosítva"

#: gtk/gtkfilechooserwidget.c:4050
#, c-format
msgid "Could not read the contents of %s"
msgstr "Nem sikerült „%s” tartalmát beolvasni"

#: gtk/gtkfilechooserwidget.c:4054
msgid "Could not read the contents of the folder"
msgstr "Nem sikerült beolvasni a mappa tartalmát"

#. Translators: see g_date_time_format() for details on the format
#: gtk/gtkfilechooserwidget.c:4194 gtk/gtkfilechooserwidget.c:4237
msgid "%H:%M"
msgstr "%H:%M"

#: gtk/gtkfilechooserwidget.c:4196 gtk/gtkfilechooserwidget.c:4239
msgid "%l:%M %p"
msgstr "%H:%M"

#: gtk/gtkfilechooserwidget.c:4200
msgid "Yesterday"
msgstr "Tegnap"

#: gtk/gtkfilechooserwidget.c:4208
msgid "%-e %b"
msgstr "%b. %-e."

#: gtk/gtkfilechooserwidget.c:4212
msgid "%-e %b %Y"
msgstr "%Y. %b. %-e."

#: gtk/gtkfilechooserwidget.c:4301 gtk/gtkfilechooserwidget.c:4309
msgid "Program"
msgstr "Program"

#: gtk/gtkfilechooserwidget.c:4302
msgid "Audio"
msgstr "Hang"

#: gtk/gtkfilechooserwidget.c:4303 gtk/gtkfontbutton.c:604
#: gtk/inspector/visual.ui:170
msgid "Font"
msgstr "Betűkészlet"

#: gtk/gtkfilechooserwidget.c:4304
msgid "Image"
msgstr "Kép"

#: gtk/gtkfilechooserwidget.c:4305
msgid "Archive"
msgstr "Archívum"

#: gtk/gtkfilechooserwidget.c:4306
msgid "Markup"
msgstr "Jelölőnyelv"

#: gtk/gtkfilechooserwidget.c:4307 gtk/gtkfilechooserwidget.c:4308
msgid "Text"
msgstr "Szöveg"

#: gtk/gtkfilechooserwidget.c:4310
msgid "Video"
msgstr "Videó"

#: gtk/gtkfilechooserwidget.c:4311
msgid "Contacts"
msgstr "Partnerek"

#: gtk/gtkfilechooserwidget.c:4312
msgid "Calendar"
msgstr "Naptár"

#: gtk/gtkfilechooserwidget.c:4313
msgid "Document"
msgstr "Dokumentum"

#: gtk/gtkfilechooserwidget.c:4314
msgid "Presentation"
msgstr "Bemutató"

#: gtk/gtkfilechooserwidget.c:4315
msgid "Spreadsheet"
msgstr "Munkafüzet"

#: gtk/gtkfilechooserwidget.c:4346 gtk/gtkfilechooserwidget.c:4539
msgid "Unknown"
msgstr "Ismeretlen"

#: gtk/gtkfilechooserwidget.c:4578 gtk/gtkplacessidebar.c:1026
msgid "Home"
msgstr "Saját mappa"

#: gtk/gtkfilechooserwidget.c:5760 gtk/gtkprintunixdialog.c:658
#, c-format
msgid "A file named “%s” already exists.  Do you want to replace it?"
msgstr "A(z) „%s” nevű fájl már létezik. Le akarja cserélni?"

#: gtk/gtkfilechooserwidget.c:5763 gtk/gtkprintunixdialog.c:662
#, c-format
msgid ""
"The file already exists in “%s”.  Replacing it will overwrite its contents."
msgstr ""
"A fájl már létezik a(z) „%s” helyen. Lecserélésével a tartalma felül lesz "
"írva."

#: gtk/gtkfilechooserwidget.c:5768 gtk/gtkprintunixdialog.c:670
msgid "_Replace"
msgstr "_Csere"

#: gtk/gtkfilechooserwidget.c:5929
msgid "You do not have access to the specified folder."
msgstr "Nem férhet hozzá a megadott mappához."

#: gtk/gtkfilechooserwidget.c:6533
msgid "Could not send the search request"
msgstr "Nem lehet elküldeni a keresési kérést"

#: gtk/gtkfilechooserwidget.c:6843
msgid "Accessed"
msgstr "Elérés"

#: gtk/gtkfontbutton.c:395
msgid "Sans 12"
msgstr "Sans 12"

#: gtk/gtkfontbutton.c:508 gtk/gtkfontbutton.c:628
msgid "Pick a Font"
msgstr "Válasszon betűkészletet"

#: gtk/gtkfontbutton.c:1365
msgctxt "font"
msgid "None"
msgstr "Nincs"

#: gtk/gtkfontchooserwidget.c:1531
#| msgid "Width"
msgctxt "Font variation axis"
msgid "Width"
msgstr "Szélesség"

#: gtk/gtkfontchooserwidget.c:1532
#| msgid "Weight"
msgctxt "Font variation axis"
msgid "Weight"
msgstr "Súly"

#: gtk/gtkfontchooserwidget.c:1533
#| msgid "Italic"
msgctxt "Font variation axis"
msgid "Italic"
msgstr "Dőlt"

#: gtk/gtkfontchooserwidget.c:1534
#| msgid "Slant"
msgctxt "Font variation axis"
msgid "Slant"
msgstr "Döntött"

#: gtk/gtkfontchooserwidget.c:1535
#| msgid "Optical Size"
msgctxt "Font variation axis"
msgid "Optical Size"
msgstr "Optikai méret"

#: gtk/gtkfontchooserwidget.c:2139
msgid "Default"
msgstr "Alapértelmezett"

#: gtk/gtkfontchooserwidget.c:2185
msgid "Ligatures"
msgstr "Ligatúrák"

#: gtk/gtkfontchooserwidget.c:2186
msgid "Letter Case"
msgstr "Kis- és nagybetűk"

#: gtk/gtkfontchooserwidget.c:2187
msgid "Number Case"
msgstr "Számok mérete"

#: gtk/gtkfontchooserwidget.c:2188
msgid "Number Spacing"
msgstr "Számok távolsága"

#: gtk/gtkfontchooserwidget.c:2189
msgid "Number Formatting"
msgstr "Számformázás"

#: gtk/gtkfontchooserwidget.c:2190
msgid "Character Variants"
msgstr "Karakterváltozatok"

#: gtk/gtkglarea.c:284
msgid "OpenGL context creation failed"
msgstr "Az OpenGL környezet létrehozása sikertelen"

<<<<<<< HEAD
#: gtk/gtklabel.c:5642 gtk/gtktext.c:6061 gtk/gtktextview.c:8944
msgid "Cu_t"
msgstr "_Kivágás"

#: gtk/gtklabel.c:5643 gtk/gtktext.c:6065 gtk/gtktextview.c:8948
msgid "_Copy"
msgstr "_Másolás"

#: gtk/gtklabel.c:5644 gtk/gtktext.c:6069 gtk/gtktextview.c:8952
msgid "_Paste"
msgstr "_Beillesztés"

#: gtk/gtklabel.c:5650 gtk/gtktext.c:6082 gtk/gtktextview.c:8977
=======
#: gtk/gtklabel.c:5642 gtk/gtktext.c:6065 gtk/gtktextview.c:8944
msgid "Cu_t"
msgstr "_Kivágás"

#: gtk/gtklabel.c:5643 gtk/gtktext.c:6069 gtk/gtktextview.c:8948
msgid "_Copy"
msgstr "_Másolás"

#: gtk/gtklabel.c:5644 gtk/gtktext.c:6073 gtk/gtktextview.c:8952
msgid "_Paste"
msgstr "_Beillesztés"

#: gtk/gtklabel.c:5650 gtk/gtktext.c:6086 gtk/gtktextview.c:8977
>>>>>>> 6eb35481
msgid "Select _All"
msgstr "Ö_sszes kijelölése"

#: gtk/gtklabel.c:5655
msgid "_Open Link"
msgstr "Hi_vatkozás megnyitása"

#: gtk/gtklabel.c:5659
msgid "Copy _Link Address"
msgstr "_Hivatkozás címének másolása"

#: gtk/gtklinkbutton.c:259
msgid "_Copy URL"
msgstr "URL _másolása"

#: gtk/gtklinkbutton.c:544
msgid "Invalid URI"
msgstr "Érvénytelen URI"

#: gtk/gtklockbutton.c:289
msgid "Lock"
msgstr "Zárolás"

#: gtk/gtklockbutton.c:303
msgid "Unlock"
msgstr "Feloldás"

#: gtk/gtklockbutton.c:317
msgid ""
"Dialog is unlocked.\n"
"Click to prevent further changes"
msgstr ""
"Az ablak zárolva.\n"
"Kattintson a változtatások megakadályozásához"

#: gtk/gtklockbutton.c:331
msgid ""
"Dialog is locked.\n"
"Click to make changes"
msgstr ""
"Az ablak zárolva.\n"
"Kattintson a változtatáshoz"

#: gtk/gtklockbutton.c:345
msgid ""
"System policy prevents changes.\n"
"Contact your system administrator"
msgstr ""
"A rendszer házirendje megakadályozza a változtatásokat.\n"
"Keresse meg a rendszergazdát."

#. Translate to default:RTL if you want your widgets
#. * to be RTL, otherwise translate to default:LTR.
#. * Do *not* translate it to "predefinito:LTR", if it
#. * it isn't default:LTR or default:RTL it will not work
#.
#: gtk/gtkmain.c:777
msgid "default:LTR"
msgstr "default:LTR"

#. hour:minutes:seconds
#. Translators: This is a time format, like "9:05:02" for 9
#. * hours, 5 minutes, and 2 seconds. You may change ":" to
#. * the separator that your locale uses or use "%Id" instead
#. * of "%d" if your locale uses localized digits.
#.
#: gtk/gtkmediacontrols.c:99
#, c-format
msgctxt "long time format"
msgid "%d:%02d:%02d"
msgstr "%d:%02d:%02d"

#. -hour:minutes:seconds
#. Translators: This is a time format, like "-9:05:02" for 9
#. * hours, 5 minutes, and 2 seconds playback remaining. You may
#. * change ":" to the separator that your locale uses or use
#. * "%Id" instead of "%d" if your locale uses localized digits.
#.
#: gtk/gtkmediacontrols.c:107
#, c-format
msgctxt "long time format"
msgid "-%d:%02d:%02d"
msgstr "-%d:%02d:%02d"

#. -minutes:seconds
#. Translators: This is a time format, like "-5:02" for 5
#. * minutes and 2 seconds playback remaining. You may change
#. * ":" to the separator that your locale uses or use "%Id"
#. * instead of "%d" if your locale uses localized digits.
#.
#: gtk/gtkmediacontrols.c:118
#, c-format
msgctxt "short time format"
msgid "-%d:%02d"
msgstr "-%d:%02d"

#. minutes:seconds
#. Translators: This is a time format, like "5:02" for 5
#. * minutes and 2 seconds. You may change ":" to the
#. * separator that your locale uses or use "%Id" instead of
#. * "%d" if your locale uses localized digits.
#.
#: gtk/gtkmediacontrols.c:127
#, c-format
msgctxt "short time format"
msgid "%d:%02d"
msgstr "%d:%02d"

#: gtk/gtkmessagedialog.c:158 gtk/gtkmessagedialog.c:176
<<<<<<< HEAD
#: gtk/gtkprintbackend.c:643 gtk/gtkwindow.c:6148
=======
#: gtk/gtkprintbackend.c:643 gtk/gtkwindow.c:6155
>>>>>>> 6eb35481
msgid "_OK"
msgstr "_OK"

#: gtk/gtkmessagedialog.c:170
msgid "_No"
msgstr "_Nem"

#: gtk/gtkmessagedialog.c:171
msgid "_Yes"
msgstr "_Igen"

#: gtk/gtkmountoperation.c:611
msgid "Co_nnect"
msgstr "Kap_csolódás"

#: gtk/gtkmountoperation.c:677
msgid "Connect As"
msgstr "Kapcsolódás mint"

#: gtk/gtkmountoperation.c:686
msgid "_Anonymous"
msgstr "Névtelenül"

#: gtk/gtkmountoperation.c:692
msgid "Registered U_ser"
msgstr "_Regisztrált felhasználó"

#: gtk/gtkmountoperation.c:702
msgid "_Username"
msgstr "_Felhasználónév"

#: gtk/gtkmountoperation.c:707
msgid "_Domain"
msgstr "_Tartomány"

#: gtk/gtkmountoperation.c:716
msgid "Volume type"
msgstr "Hangerő típusa"

#: gtk/gtkmountoperation.c:726
msgid "_Hidden"
msgstr "_Rejtett"

#: gtk/gtkmountoperation.c:729
msgid "_Windows system"
msgstr "_Ablakok rendszer"

#: gtk/gtkmountoperation.c:732
msgid "_PIM"
msgstr "_PIM"

#: gtk/gtkmountoperation.c:738
msgid "_Password"
msgstr "_Jelszó"

#: gtk/gtkmountoperation.c:760
msgid "Forget password _immediately"
msgstr "Jelszó a_zonnali elfelejtése"

#: gtk/gtkmountoperation.c:770
msgid "Remember password until you _logout"
msgstr "Jelszó megjegyzése _kijelentkezésig"

#: gtk/gtkmountoperation.c:781
msgid "Remember _forever"
msgstr "_Megjegyzés örökre"

#: gtk/gtkmountoperation.c:1207
#, c-format
msgid "Unknown Application (PID %d)"
msgstr "Ismeretlen alkalmazás (PID: %d)"

#: gtk/gtkmountoperation.c:1406
#, c-format
msgid "Unable to end process"
msgstr "A folyamat nem fejeztethető be"

#: gtk/gtkmountoperation.c:1436
msgid "_End Process"
msgstr "Folyamat _befejezése"

#: gtk/gtkmountoperation-stub.c:62
#, c-format
msgid "Cannot kill process with PID %d. Operation is not implemented."
msgstr ""
"Nem lőhető ki a(z) %d azonosítójú folyamat. A művelet nincs megvalósítva."

#. translators: this string is a name for the 'less' command
#: gtk/gtkmountoperation-x11.c:984
msgid "Terminal Pager"
msgstr "Terminállapozó"

#: gtk/gtkmountoperation-x11.c:985
msgid "Top Command"
msgstr "Top parancs"

#: gtk/gtkmountoperation-x11.c:986
msgid "Bourne Again Shell"
msgstr "Bourne Again Shell"

#: gtk/gtkmountoperation-x11.c:987
msgid "Bourne Shell"
msgstr "Bourne Shell"

#: gtk/gtkmountoperation-x11.c:988
msgid "Z Shell"
msgstr "Z Shell"

#: gtk/gtkmountoperation-x11.c:1085
#, c-format
msgid "Cannot end process with PID %d: %s"
msgstr "Nem fejeztethető be a(z) %d azonosítójú folyamat: %s"

#: gtk/gtknomediafile.c:48
msgid "GTK could not find a media module. Check your installation."
msgstr "A GTK nem talált médiamodult. Ellenőrizze a telepítést."

#: gtk/gtknotebook.c:1527
msgid "Tab list"
msgstr "Laplista"

#: gtk/gtknotebook.c:3249
msgid "Previous tab"
msgstr "Előző lap"

#: gtk/gtknotebook.c:3253
msgid "Next tab"
msgstr "Következő lap"

#: gtk/gtknotebook.c:4073
msgid "Tab"
msgstr "Lap"

#: gtk/gtknotebook.c:4371 gtk/gtknotebook.c:6579
#, c-format
msgid "Page %u"
msgstr "%u. oldal"

#: gtk/gtkpagesetup.c:609 gtk/gtkpapersize.c:942 gtk/gtkpapersize.c:982
msgid "Not a valid page setup file"
msgstr "Nem érvényes oldalbeállítási fájl"

#: gtk/gtkpagesetupunixdialog.c:201 gtk/gtkprintunixdialog.c:752
msgid "Manage Custom Sizes…"
msgstr "Egyéni méretek kezelése…"

#: gtk/gtkpagesetupunixdialog.c:284
msgid "_Apply"
msgstr "_Alkalmaz"

#: gtk/gtkpagesetupunixdialog.c:318 gtk/gtkpagesetupunixdialog.c:570
msgid "Any Printer"
msgstr "Tetszőleges nyomtató"

#: gtk/gtkpagesetupunixdialog.c:319
msgid "For portable documents"
msgstr "Hordozható dokumentumokhoz"

#: gtk/gtkpagesetupunixdialog.c:738
#, c-format
msgid ""
"Margins:\n"
" Left: %s %s\n"
" Right: %s %s\n"
" Top: %s %s\n"
" Bottom: %s %s"
msgstr ""
"Margók: \n"
" Bal: %s %s\n"
" Jobb: %s %s\n"
" Felső: %s %s\n"
" Alsó: %s %s"

#: gtk/gtkpagesetupunixdialog.c:784
msgid "Page Setup"
msgstr "Oldalbeállítás"

#: gtk/gtkpasswordentry.c:173
msgid "Hide Text"
msgstr "Szöveg elrejtése"

#: gtk/gtkpasswordentry.c:178 gtk/gtkpasswordentry.c:629
msgid "Show Text"
msgstr "Szöveg megjelenítése"

#: gtk/gtkpasswordentry.c:216
msgid "Caps Lock is on"
msgstr "A Caps Lock be van kapcsolva"

#: gtk/gtkpasswordentry.c:705
msgid "_Show Text"
msgstr "Szöveg _megjelenítése"

#. translators: %s is the name of a cloud provider for files
#: gtk/gtkplacessidebar.c:914
#, c-format
msgid "Open %s"
msgstr "%s megnyitása"

#: gtk/gtkplacessidebar.c:1004
msgid "Recent"
msgstr "Legutóbbi"

#: gtk/gtkplacessidebar.c:1006
msgid "Recent files"
msgstr "Legutóbbi fájlok"

#: gtk/gtkplacessidebar.c:1015
msgid "Starred"
msgstr "Csillagozott"

#: gtk/gtkplacessidebar.c:1017
msgid "Starred files"
msgstr "Csillagozott fájlok"

#: gtk/gtkplacessidebar.c:1028
msgid "Open your personal folder"
msgstr "A személyes mappájának megnyitása"

#: gtk/gtkplacessidebar.c:1041
msgid "Desktop"
msgstr "Asztal"

#: gtk/gtkplacessidebar.c:1043
msgid "Open the contents of your desktop in a folder"
msgstr "Az Asztal tartalmának megnyitása mappaként"

#: gtk/gtkplacessidebar.c:1057
msgid "Enter Location"
msgstr "Hely megadása"

#: gtk/gtkplacessidebar.c:1059
msgid "Manually enter a location"
msgstr "Írjon be egy helyet"

#: gtk/gtkplacessidebar.c:1069
msgid "Trash"
msgstr "Kuka"

#: gtk/gtkplacessidebar.c:1071
msgid "Open the trash"
msgstr "A Kuka megnyitása"

#: gtk/gtkplacessidebar.c:1182 gtk/gtkplacessidebar.c:1210
#: gtk/gtkplacessidebar.c:1410
#, c-format
msgid "Mount and open “%s”"
msgstr "„%s” csatolása és megnyitása"

#: gtk/gtkplacessidebar.c:1305
msgid "Open the contents of the file system"
msgstr "A fájlrendszer tartalmának megnyitása"

#: gtk/gtkplacessidebar.c:1388
msgid "New bookmark"
msgstr "Új könyvjelző"

#: gtk/gtkplacessidebar.c:1390
msgid "Add a new bookmark"
msgstr "Új könyvjelző hozzáadása"

#: gtk/gtkplacessidebar.c:1455
msgid "Other Locations"
msgstr "Egyéb helyek"

#: gtk/gtkplacessidebar.c:1456
msgid "Show other locations"
msgstr "Más helyek megjelenítése"

#: gtk/gtkplacessidebar.c:1961 gtk/gtkplacessidebar.c:2962
#, c-format
msgid "Unable to start “%s”"
msgstr "„%s” nem indítható"

#. Translators: This means that unlocking an encrypted storage
#. * device failed. %s is the name of the device.
#.
#: gtk/gtkplacessidebar.c:1997
#, c-format
msgid "Error unlocking “%s”"
msgstr "Hiba a(z) „%s” feloldásakor"

#: gtk/gtkplacessidebar.c:1999
#, c-format
msgid "Unable to access “%s”"
msgstr "„%s” nem érhető el"

#: gtk/gtkplacessidebar.c:2230
msgid "This name is already taken"
msgstr "A név már létezik"

#: gtk/gtkplacessidebar.c:2303 gtk/inspector/actions.ui:19
#: gtk/inspector/css-node-tree.ui:35 gtk/inspector/prop-list.ui:24
msgid "Name"
msgstr "Név"

#: gtk/gtkplacessidebar.c:2503
#, c-format
msgid "Unable to unmount “%s”"
msgstr "„%s” nem választható le"

#: gtk/gtkplacessidebar.c:2679
#, c-format
msgid "Unable to stop “%s”"
msgstr "„%s” nem állítható le"

#: gtk/gtkplacessidebar.c:2708
#, c-format
msgid "Unable to eject “%s”"
msgstr "„%s” nem adható ki"

#: gtk/gtkplacessidebar.c:2737 gtk/gtkplacessidebar.c:2766
#, c-format
msgid "Unable to eject %s"
msgstr "%s nem adható ki"

#: gtk/gtkplacessidebar.c:2914
#, c-format
msgid "Unable to poll “%s” for media changes"
msgstr "A(z) „%s” adathordozó-változásai nem kérdezhetők le"

#: gtk/gtkplacessidebar.c:3133 gtk/gtkplacessidebar.c:3220
#: gtk/gtkplacesview.c:1662
msgid "Open in New _Tab"
msgstr "Megnyi_tás új lapon"

#: gtk/gtkplacessidebar.c:3139 gtk/gtkplacessidebar.c:3229
#: gtk/gtkplacesview.c:1667
msgid "Open in New _Window"
msgstr "Megnyitás új _ablakban"

#: gtk/gtkplacessidebar.c:3240
msgid "_Add Bookmark"
msgstr "Könyvjelző hozzá_adása"

#: gtk/gtkplacessidebar.c:3244
msgid "_Remove"
msgstr "_Eltávolítás"

#: gtk/gtkplacessidebar.c:3260 gtk/gtkplacesview.c:1692
msgid "_Mount"
msgstr "_Csatolás"

#: gtk/gtkplacessidebar.c:3269 gtk/gtkplacesview.c:1681
msgid "_Unmount"
msgstr "_Leválasztás"

#: gtk/gtkplacessidebar.c:3276
msgid "_Eject"
msgstr "_Kiadás"

#: gtk/gtkplacessidebar.c:3286
msgid "_Detect Media"
msgstr "A_dathordozó felismerése"

#: gtk/gtkplacessidebar.c:3295
msgid "_Start"
msgstr "In_dítás"

#: gtk/gtkplacessidebar.c:3297
msgid "_Power On"
msgstr "Be_kapcsolás"

#: gtk/gtkplacessidebar.c:3298
msgid "_Connect Drive"
msgstr "Meghajtó _csatlakoztatása"

#: gtk/gtkplacessidebar.c:3299
msgid "_Start Multi-disk Device"
msgstr "_Többlemezes eszköz indítása"

#: gtk/gtkplacessidebar.c:3300
msgid "_Unlock Device"
msgstr "Eszköz fel_oldása"

#: gtk/gtkplacessidebar.c:3310
msgid "_Stop"
msgstr "_Leállítás"

#: gtk/gtkplacessidebar.c:3312
msgid "_Safely Remove Drive"
msgstr "Meghajtó _biztonságos eltávolítása"

#: gtk/gtkplacessidebar.c:3313
msgid "_Disconnect Drive"
msgstr "_Kapcsolat bontása a meghajtóval"

#: gtk/gtkplacessidebar.c:3314
msgid "_Stop Multi-disk Device"
msgstr "_Többlemezes eszköz leállítása"

#: gtk/gtkplacessidebar.c:3315
msgid "_Lock Device"
msgstr "Eszköz _zárolása"

#: gtk/gtkplacessidebar.c:3803 gtk/gtkplacesview.c:1103
msgid "Computer"
msgstr "Számítógép"

#: gtk/gtkplacesview.c:889
msgid "Searching for network locations"
msgstr "Hálózati helyek keresése"

#: gtk/gtkplacesview.c:896
msgid "No network locations found"
msgstr "Nincsenek hálózati helyek"

#. if it wasn't cancelled show a dialog
#: gtk/gtkplacesview.c:1210 gtk/gtkplacesview.c:1307
msgid "Unable to access location"
msgstr "A hely nem érhető el"

#. Restore from Cancel to Connect
#: gtk/gtkplacesview.c:1228
msgid "Con_nect"
msgstr "Kap_csolódás"

#. if it wasn't cancelled show a dialog
#: gtk/gtkplacesview.c:1366
msgid "Unable to unmount volume"
msgstr "Nem lehet leválasztani a kötetet"

#. Allow to cancel the operation
#: gtk/gtkplacesview.c:1458
msgid "Cance_l"
msgstr "Még_se"

#: gtk/gtkplacesview.c:1605
msgid "AppleTalk"
msgstr "AppleTalk"

#: gtk/gtkplacesview.c:1611
msgid "File Transfer Protocol"
msgstr "Fájlátviteli protokoll (FTP)"

#. Translators: do not translate ftp:// and ftps://
#: gtk/gtkplacesview.c:1613
msgid "ftp:// or ftps://"
msgstr "ftp:// vagy ftps://"

#: gtk/gtkplacesview.c:1619
msgid "Network File System"
msgstr "Hálózat fájlrendszer"

#: gtk/gtkplacesview.c:1625
msgid "Samba"
msgstr "Samba"

#: gtk/gtkplacesview.c:1631
msgid "SSH File Transfer Protocol"
msgstr "SSH fájlátviteli protokoll"

#. Translators: do not translate sftp:// and ssh://
#: gtk/gtkplacesview.c:1633
msgid "sftp:// or ssh://"
msgstr "sftp:// vagy ssh://"

#: gtk/gtkplacesview.c:1639
msgid "WebDAV"
msgstr "WebDAV"

#. Translators: do not translate dav:// and davs://
#: gtk/gtkplacesview.c:1641
msgid "dav:// or davs://"
msgstr "dav:// vagy davs://"

#: gtk/gtkplacesview.c:1676
msgid "_Disconnect"
msgstr "_Bontás"

#: gtk/gtkplacesview.c:1687
msgid "_Connect"
msgstr "Kap_csolódás"

#: gtk/gtkplacesview.c:1871
msgid "Unable to get remote server location"
msgstr "Nem kérhető le a távoli kiszolgáló helye"

#: gtk/gtkplacesview.c:2014 gtk/gtkplacesview.c:2023
msgid "Networks"
msgstr "Hálózatok"

#: gtk/gtkplacesview.c:2014 gtk/gtkplacesview.c:2023
msgid "On This Computer"
msgstr "Ezen a számítógépen"

#. Translators: respectively, free and total space of the drive. The plural form
#. * should be based on the free space available.
#. * i.e. 1 GB / 24 GB available.
#.
#: gtk/gtkplacesviewrow.c:135
#, c-format
msgid "%s / %s available"
msgid_plural "%s / %s available"
msgstr[0] "%s / %s érhető el"
msgstr[1] "%s / %s érhető el"

#: gtk/gtkplacesviewrow.c:485
msgid "Disconnect"
msgstr "Bontás"

#: gtk/gtkplacesviewrow.c:485
msgid "Unmount"
msgstr "Leválasztás"

#: gtk/gtkprintbackend.c:641
msgid "Authentication"
msgstr "Hitelesítés"

#: gtk/gtkprintbackend.c:717
msgid "_Remember password"
msgstr "_Jelszó megjegyzése"

#: gtk/gtkprinteroptionwidget.c:710
msgid "Select a filename"
msgstr "Válasszon egy fájlnevet"

#: gtk/gtkprinteroptionwidget.c:714
msgid "_Select"
msgstr "_Kiválasztás"

#: gtk/gtkprinteroptionwidget.c:939
msgid "Not available"
msgstr "Nem érhető el"

#. translators: this string is the default job title for print
#. * jobs. %s gets replaced by the application name, %d gets replaced
#. * by the job number.
#.
#: gtk/gtkprintoperation.c:253
#, c-format
msgid "%s job #%d"
msgstr "%s %d. feladata"

#: gtk/gtkprintoperation.c:1719
msgctxt "print operation status"
msgid "Initial state"
msgstr "Kezdeti állapot"

#: gtk/gtkprintoperation.c:1720
msgctxt "print operation status"
msgid "Preparing to print"
msgstr "Nyomtatás előkészítése"

#: gtk/gtkprintoperation.c:1721
msgctxt "print operation status"
msgid "Generating data"
msgstr "Adatok előállítása"

#: gtk/gtkprintoperation.c:1722
msgctxt "print operation status"
msgid "Sending data"
msgstr "Adatok küldése"

#: gtk/gtkprintoperation.c:1723
msgctxt "print operation status"
msgid "Waiting"
msgstr "Várakozás"

# fixme: jó ez így?
#: gtk/gtkprintoperation.c:1724
msgctxt "print operation status"
msgid "Blocking on issue"
msgstr "Blokkolás probléma miatt"

#: gtk/gtkprintoperation.c:1725
msgctxt "print operation status"
msgid "Printing"
msgstr "Nyomtatás"

#: gtk/gtkprintoperation.c:1726
msgctxt "print operation status"
msgid "Finished"
msgstr "Befejeződött"

#: gtk/gtkprintoperation.c:1727
msgctxt "print operation status"
msgid "Finished with error"
msgstr "Hibával fejeződött be"

#: gtk/gtkprintoperation.c:2270
#, c-format
msgid "Preparing %d"
msgstr "%d előkészítése"

#: gtk/gtkprintoperation.c:2272 gtk/gtkprintoperation.c:2890
#, c-format
msgid "Preparing"
msgstr "Előkészítés"

#: gtk/gtkprintoperation.c:2275
#, c-format
msgid "Printing %d"
msgstr "%d nyomtatása"

#: gtk/gtkprintoperation.c:2921
#, c-format
msgid "Error creating print preview"
msgstr "Hiba a nyomtatási előnézet létrehozásakor"

#: gtk/gtkprintoperation.c:2924
#, c-format
msgid "The most probable reason is that a temporary file could not be created."
msgstr "A legvalószínűbb ok, hogy egy ideiglenes fájl nem hozható létre."

#. window
#: gtk/gtkprintoperation-portal.c:236 gtk/gtkprintoperation-portal.c:554
#: gtk/gtkprintoperation-portal.c:623 gtk/gtkprintunixdialog.c:3069
msgid "Print"
msgstr "Nyomtatás"

#: gtk/gtkprintoperation-unix.c:479 gtk/gtkprintoperation-win32.c:1503
msgid "Application"
msgstr "Alkalmazás"

#: gtk/gtkprintoperation-win32.c:634
msgid "Printer offline"
msgstr "A nyomtató nem érhető el"

#: gtk/gtkprintoperation-win32.c:636
msgid "Out of paper"
msgstr "Kifogyott a papír"

#. Translators: this is a printer status.
#: gtk/gtkprintoperation-win32.c:638
#: modules/printbackends/gtkprintbackendcups.c:2660
msgid "Paused"
msgstr "Szüneteltetve"

#: gtk/gtkprintoperation-win32.c:640
msgid "Need user intervention"
msgstr "Felhasználói beavatkozás szükséges"

#: gtk/gtkprintoperation-win32.c:747
msgid "Custom size"
msgstr "Egyéni méret"

#: gtk/gtkprintoperation-win32.c:1595
msgid "No printer found"
msgstr "Nem található nyomtató"

#: gtk/gtkprintoperation-win32.c:1622
msgid "Invalid argument to CreateDC"
msgstr "Érvénytelen paraméter a CreateDC-hez"

#: gtk/gtkprintoperation-win32.c:1658 gtk/gtkprintoperation-win32.c:1904
msgid "Error from StartDoc"
msgstr "Hiba a StartDoc elemtől"

#: gtk/gtkprintoperation-win32.c:1759 gtk/gtkprintoperation-win32.c:1782
#: gtk/gtkprintoperation-win32.c:1830
msgid "Not enough free memory"
msgstr "Nincs elég szabad memória"

#: gtk/gtkprintoperation-win32.c:1835
msgid "Invalid argument to PrintDlgEx"
msgstr "Érvénytelen paraméter a PrintDlgEx-re"

#: gtk/gtkprintoperation-win32.c:1840
msgid "Invalid pointer to PrintDlgEx"
msgstr "Érvénytelen mutató a PrintDlgEx-re"

#: gtk/gtkprintoperation-win32.c:1845
msgid "Invalid handle to PrintDlgEx"
msgstr "Érvénytelen kezelő a PrintDlgEx-re"

#: gtk/gtkprintoperation-win32.c:1850
msgid "Unspecified error"
msgstr "Meghatározatlan hiba"

#: gtk/gtkprintunixdialog.c:822
msgid "Pre_view"
msgstr "_Előnézet"

#: gtk/gtkprintunixdialog.c:824
msgid "_Print"
msgstr "_Nyomtatás"

#: gtk/gtkprintunixdialog.c:952
msgid "Getting printer information failed"
msgstr "Nyomtatóinformációk lekérése sikertelen"

#: gtk/gtkprintunixdialog.c:1888
msgid "Getting printer information…"
msgstr "Nyomtatóinformációk lekérése…"

#. Translators: These strings name the possible arrangements of
#. * multiple pages on a sheet when printing (same as in gtkprintbackendcups.c)
#.
#. Translators: These strings name the possible arrangements of
#. * multiple pages on a sheet when printing
#.
#: gtk/gtkprintunixdialog.c:2814
#: modules/printbackends/gtkprintbackendcups.c:5675
msgid "Left to right, top to bottom"
msgstr "Balról jobbra, fentről le"

#: gtk/gtkprintunixdialog.c:2814
#: modules/printbackends/gtkprintbackendcups.c:5675
msgid "Left to right, bottom to top"
msgstr "Balról jobbra, lentről fel"

#: gtk/gtkprintunixdialog.c:2815
#: modules/printbackends/gtkprintbackendcups.c:5676
msgid "Right to left, top to bottom"
msgstr "Jobbról balra, fentről le"

#: gtk/gtkprintunixdialog.c:2815
#: modules/printbackends/gtkprintbackendcups.c:5676
msgid "Right to left, bottom to top"
msgstr "Jobbról balra, lentről fel"

#: gtk/gtkprintunixdialog.c:2816
#: modules/printbackends/gtkprintbackendcups.c:5677
msgid "Top to bottom, left to right"
msgstr "Fentről le, balról jobbra"

#: gtk/gtkprintunixdialog.c:2816
#: modules/printbackends/gtkprintbackendcups.c:5677
msgid "Top to bottom, right to left"
msgstr "Fentről le, jobbról balra"

#: gtk/gtkprintunixdialog.c:2817
#: modules/printbackends/gtkprintbackendcups.c:5678
msgid "Bottom to top, left to right"
msgstr "Lentről fel, balról jobbra"

#: gtk/gtkprintunixdialog.c:2817
#: modules/printbackends/gtkprintbackendcups.c:5678
msgid "Bottom to top, right to left"
msgstr "Lentről fel, jobbról balra"

#: gtk/gtkprintunixdialog.c:2821 gtk/gtkprintunixdialog.c:2834
msgid "Page Ordering"
msgstr "Oldalsorrend"

#: gtk/gtkprintunixdialog.c:2850
msgid "Left to right"
msgstr "Balról jobbra"

#: gtk/gtkprintunixdialog.c:2851
msgid "Right to left"
msgstr "Jobbról balra"

#: gtk/gtkprintunixdialog.c:2863
msgid "Top to bottom"
msgstr "Fentről le"

#: gtk/gtkprintunixdialog.c:2864
msgid "Bottom to top"
msgstr "Lentről fel"

#: gtk/gtkprogressbar.c:619
#, c-format
msgctxt "progress bar label"
msgid "%.0f %%"
msgstr "%.0f %%"

#: gtk/gtkrecentmanager.c:1027 gtk/gtkrecentmanager.c:1040
#: gtk/gtkrecentmanager.c:1178 gtk/gtkrecentmanager.c:1188
#: gtk/gtkrecentmanager.c:1238 gtk/gtkrecentmanager.c:1247
#, c-format
msgid "Unable to find an item with URI “%s”"
msgstr "Nem található a következő URI című elem: „%s”"

#: gtk/gtkrecentmanager.c:1262
#, c-format
msgid "Unable to move the item with URI “%s” to “%s”"
msgstr "Nem helyezhető át a következő URI című elem: „%s” ide: „%s”"

#: gtk/gtkrecentmanager.c:2323
#, c-format
msgid "No registered application with name “%s” for item with URI “%s” found"
msgstr ""
"Nem található „%s” nevű regisztrált alkalmazás a(z) „%s” URI-című elemhez"

#: gtk/gtksearchentry.c:619
msgid "Clear entry"
msgstr "Bejegyzés törlése"

#. Translators: This string is used to mark left/right variants of modifier
#. * keys in the shortcut window (e.g. Control_L vs Control_R). Please keep
#. * this string very short, ideally just a single character, since it will
#. * be rendered as part of the key.
#.
#: gtk/gtkshortcutlabel.c:78
msgctxt "keyboard side marker"
msgid "L"
msgstr "B"

#. Translators: This string is used to mark left/right variants of modifier
#. * keys in the shortcut window (e.g. Control_L vs Control_R). Please keep
#. * this string very short, ideally just a single character, since it will
#. * be rendered as part of the key.
#.
#: gtk/gtkshortcutlabel.c:91
msgctxt "keyboard side marker"
msgid "R"
msgstr "J"

#: gtk/gtkshortcutssection.c:404
msgid "_Show All"
msgstr "Összes meg_jelenítése"

#: gtk/gtkshortcutsshortcut.c:143
msgid "Two finger pinch"
msgstr "Kétujjas csípés"

#: gtk/gtkshortcutsshortcut.c:147
msgid "Two finger stretch"
msgstr "Kétujjas nyújtás"

#: gtk/gtkshortcutsshortcut.c:151
msgid "Rotate clockwise"
msgstr "Forgatás balra"

#: gtk/gtkshortcutsshortcut.c:155
msgid "Rotate counterclockwise"
msgstr "Forgatás jobbra"

#: gtk/gtkshortcutsshortcut.c:159
msgid "Two finger swipe left"
msgstr "Kétujjas húzás balra"

#: gtk/gtkshortcutsshortcut.c:163
msgid "Two finger swipe right"
msgstr "Kétujjas húzás jobbra"

#: gtk/gtkshortcutsshortcut.c:167
msgid "Swipe left"
msgstr "Húzás balra"

#: gtk/gtkshortcutsshortcut.c:171
msgid "Swipe right"
msgstr "Húzás jobbra"

#. Translators: This is the window title for the shortcuts window in normal mode
#: gtk/gtkshortcutswindow.c:874 gtk/inspector/window.ui:498
msgid "Shortcuts"
msgstr "Gyorsbillentyűk"

#. Translators: This is the window title for the shortcuts window in search mode
#: gtk/gtkshortcutswindow.c:879
msgid "Search Results"
msgstr "Találatok"

#. Translators: This is placeholder text for the search entry in the shortcuts window
#: gtk/gtkshortcutswindow.c:909
msgid "Search Shortcuts"
msgstr "Gyorsbillentyűk keresése"

#: gtk/gtkshortcutswindow.c:968
msgid "No Results Found"
msgstr "Nincs találat"

#: gtk/gtkshortcutswindow.c:974
msgid "Try a different search"
msgstr "Próbáljon mást keresni"

#: gtk/gtkshow.c:177
msgid "Could not show link"
msgstr "Nem jeleníthető meg a hivatkozás"

<<<<<<< HEAD
#: gtk/gtktext.c:6087 gtk/gtktextview.c:8982
=======
#: gtk/gtktext.c:6091 gtk/gtktextview.c:8982
>>>>>>> 6eb35481
msgid "Insert _Emoji"
msgstr "_Emodzsi beszúrása"

#: gtk/gtktextview.c:8964
msgid "_Undo"
msgstr "_Visszavonás"

#: gtk/gtktextview.c:8968
msgid "_Redo"
msgstr "Mé_gis"

#: gtk/gtktreeexpander.c:205 gtk/inspector/misc-info.ui:278
msgid "Expand"
msgstr "Kibontás"

#: gtk/gtkvolumebutton.c:230
msgid "Muted"
msgstr "Némítva"

#: gtk/gtkvolumebutton.c:234
msgid "Full Volume"
msgstr "Teljes hangerő"

#. Translators: this is the percentage of the current volume,
#. * as used in the tooltip, eg. "49 %".
#. * Translate the "%d" to "%Id" if you want to use localised digits,
#. * or otherwise translate the "%d" to "%d".
#.
#: gtk/gtkvolumebutton.c:247
#, c-format
msgctxt "volume percentage"
msgid "%d %%"
msgstr "%d %%"

<<<<<<< HEAD
#: gtk/gtkwindow.c:6135
=======
#: gtk/gtkwindow.c:6142
>>>>>>> 6eb35481
#, c-format
msgid "Do you want to use GTK Inspector?"
msgstr "Szeretné használni a GTK vizsgálót?"

<<<<<<< HEAD
#: gtk/gtkwindow.c:6137
=======
#: gtk/gtkwindow.c:6144
>>>>>>> 6eb35481
#, c-format
msgid ""
"GTK Inspector is an interactive debugger that lets you explore and modify "
"the internals of any GTK application. Using it may cause the application to "
"break or crash."
msgstr ""
"A GTK vizsgáló egy interaktív hibakereső, amely lehetővé teszi bármely GTK "
"alkalmazás belső működésének felfedezését és módosítását. A használata miatt "
"az alkalmazás hibásan működhet vagy összeomolhat."

<<<<<<< HEAD
#: gtk/gtkwindow.c:6142
=======
#: gtk/gtkwindow.c:6149
>>>>>>> 6eb35481
msgid "Don’t show this message again"
msgstr "Ne jelenjen meg többé ez az üzenet"

#: gtk/gtkwindowcontrols.c:309 gtk/gtkwindowhandle.c:230
msgid "Minimize"
msgstr "Minimalizálás"

#: gtk/gtkwindowcontrols.c:311
msgid "Minimize the window"
msgstr "Az ablak minimalizálása"

#: gtk/gtkwindowcontrols.c:335 gtk/gtkwindowhandle.c:236
msgid "Maximize"
msgstr "Maximalizálás"

#: gtk/gtkwindowcontrols.c:337
msgid "Maximize the window"
msgstr "Az ablak maximalizálása"

#: gtk/gtkwindowcontrols.c:357 gtk/gtkwindowhandle.c:246
msgid "Close"
msgstr "Bezárás"

#: gtk/gtkwindowcontrols.c:359
msgid "Close the window"
msgstr "Az ablak bezárása"

#: gtk/gtkwindowhandle.c:223
msgid "Restore"
msgstr "Visszaállítás"

#: gtk/inspector/a11y.ui:16
msgid "Role"
msgstr "Szerep"

#: gtk/inspector/a11y.ui:40
msgid "Object path"
msgstr "Objektumútvonal"

#: gtk/inspector/a11y.ui:66
msgid "Attribute"
msgstr "Attribútum"

#: gtk/inspector/a11y.ui:78 gtk/inspector/css-node-tree.ui:119
#: gtk/inspector/prop-list.ui:57 gtk/inspector/recorder.ui:155
#: gtk/inspector/recorder.ui:221
msgid "Value"
msgstr "Érték"

#: gtk/inspector/action-editor.c:123
msgid "Activate"
msgstr "Aktiválás"

#: gtk/inspector/action-editor.c:135
msgid "Set State"
msgstr "Állapot beállítása"

#: gtk/inspector/actions.ui:30
msgid "Enabled"
msgstr "Engedélyezve"

#: gtk/inspector/actions.ui:41
msgid "Parameter Type"
msgstr "Paramétertípus"

#: gtk/inspector/actions.ui:52 gtk/inspector/css-node-tree.ui:74
#: gtk/inspector/misc-info.ui:121
msgid "State"
msgstr "Állapot"

#: gtk/inspector/clipboard.c:211
#| msgid "Show All"
msgid "Show"
msgstr "Megjelenítés"

#: gtk/inspector/clipboard.c:228
#| msgid "Copy to clipboard"
msgid "Hover to load"
msgstr "Mutasson rá a betöltéshez"

#: gtk/inspector/clipboard.c:278
msgctxt "clipboard"
msgid "empty"
msgstr "üres"

#: gtk/inspector/clipboard.c:283 gtk/inspector/clipboard.c:325
msgctxt "clipboard"
msgid "local"
msgstr "helyi"

#: gtk/inspector/clipboard.c:285 gtk/inspector/clipboard.c:327
msgctxt "clipboard"
msgid "remote"
msgstr "távoli"

#: gtk/inspector/clipboard.ui:31
msgid "Drag and hold here"
msgstr "Húzza és tartsa itt"

#: gtk/inspector/clipboard.ui:75 gtk/inspector/window.ui:574
#| msgid "Copy to clipboard"
msgid "Clipboard"
msgstr "Vágólap"

#: gtk/inspector/clipboard.ui:114
msgid "Primary"
msgstr "Elsődleges"

#: gtk/inspector/controllers.c:126
msgctxt "event phase"
msgid "None"
msgstr "Nincs"

#: gtk/inspector/controllers.c:129
msgctxt "event phase"
msgid "Capture"
msgstr "Rögzítés"

#: gtk/inspector/controllers.c:132
msgctxt "event phase"
msgid "Bubble"
msgstr "Buborék"

#: gtk/inspector/controllers.c:135
msgctxt "event phase"
msgid "Target"
msgstr "Cél"

#: gtk/inspector/controllers.c:156
msgctxt "propagation limit"
msgid "Native"
msgstr "Natív"

#: gtk/inspector/css-editor.c:129
msgid "You can type here any CSS rule recognized by GTK."
msgstr "A GTK által felismert tetszőleges CSS szabályt beírhat ide."

#: gtk/inspector/css-editor.c:130
msgid ""
"You can temporarily disable this custom CSS by clicking on the “Pause” "
"button above."
msgstr ""
"Ideiglenesen letilthatja ezt az egyéni CSS-t a fenti „Szünet” gombra "
"kattintva."

#: gtk/inspector/css-editor.c:131
msgid "Changes are applied instantly and globally, for the whole application."
msgstr ""
"A változások azonnal és globálisan alkalmazva lesznek az egész alkalmazásra."

#: gtk/inspector/css-editor.c:211
#, c-format
msgid "Saving CSS failed"
msgstr "A CSS mentése sikertelen"

#: gtk/inspector/css-editor.ui:30
msgid "Disable this custom CSS"
msgstr "Ezen egyéni CSS letiltása"

#: gtk/inspector/css-editor.ui:37
msgid "Save the current CSS"
msgstr "A jelenlegi CSS mentése"

#: gtk/inspector/css-node-tree.ui:48
msgid "ID"
msgstr "ID"

#: gtk/inspector/css-node-tree.ui:61
msgid "Style Classes"
msgstr "Stílusosztályok"

#: gtk/inspector/css-node-tree.ui:104
msgid "CSS Property"
msgstr "CSS tulajdonság"

#: gtk/inspector/general.c:330 gtk/inspector/general.c:410
msgctxt "GL version"
msgid "None"
msgstr "Nincs"

#: gtk/inspector/general.c:339
msgctxt "GL version"
msgid "Disabled"
msgstr "Letiltva"

#: gtk/inspector/general.c:340
msgctxt "GL vendor"
msgid "Disabled"
msgstr "Letiltva"

#: gtk/inspector/general.c:411
msgctxt "GL vendor"
msgid "None"
msgstr "Nincs"

#: gtk/inspector/general.c:462
msgctxt "Vulkan device"
msgid "Disabled"
msgstr "Letiltva"

#: gtk/inspector/general.c:463 gtk/inspector/general.c:464
msgctxt "Vulkan version"
msgid "Disabled"
msgstr "Letiltva"

#: gtk/inspector/general.c:520
msgctxt "Vulkan device"
msgid "None"
msgstr "Nincs"

#: gtk/inspector/general.c:521 gtk/inspector/general.c:522
msgctxt "Vulkan version"
msgid "None"
msgstr "Nincs"

#: gtk/inspector/general.c:792
#| msgid "Theme is hardcoded by GTK_THEME"
msgid "IM Context is hardcoded by GTK_IM_MODULE"
msgstr "Az IM környezet a GTK_IM_MODULE által beégetett érték"

#: gtk/inspector/general.ui:32
msgid "GTK Version"
msgstr "GTK verzió"

#: gtk/inspector/general.ui:58
msgid "GDK Backend"
msgstr "GDK háttérprogram"

#: gtk/inspector/general.ui:84
msgid "GSK Renderer"
msgstr "GSK megjelenítő"

#: gtk/inspector/general.ui:110
msgid "Pango Fontmap"
msgstr "Pango betűkészlettérkép"

#: gtk/inspector/general.ui:136
msgid "Media Backend"
msgstr "Média-háttérprogram"

#: gtk/inspector/general.ui:162
msgid "Input Method"
msgstr "Beviteli mód"

#: gtk/inspector/general.ui:202
#| msgid "Application"
msgid "Application ID"
msgstr "Alkalmazásazonosító"

#: gtk/inspector/general.ui:228
#| msgid "Resources"
msgid "Resource Path"
msgstr "Erőforrás útvonala"

#: gtk/inspector/general.ui:268
msgid "Prefix"
msgstr "Előtag"

#: gtk/inspector/general.ui:470
msgid "Display"
msgstr "Kijelző"

#: gtk/inspector/general.ui:497
msgid "RGBA Visual"
msgstr "RGBA vizuális"

#: gtk/inspector/general.ui:523
msgid "Composited"
msgstr "Kompozitált"

#: gtk/inspector/general.ui:575
msgid "GL Version"
msgstr "GL verzió"

#: gtk/inspector/general.ui:625
msgid "GL Vendor"
msgstr "GL gyártó"

#: gtk/inspector/general.ui:665
msgid "Vulkan Device"
msgstr "Vulkan eszköz"

#: gtk/inspector/general.ui:692
msgid "Vulkan API version"
msgstr "Vulkan API verzió"

#: gtk/inspector/general.ui:719
msgid "Vulkan driver version"
msgstr "Vulkan meghajtó verziója"

#: gtk/inspector/menu.c:95
msgid "Unnamed section"
msgstr "Névtelen szakasz"

#: gtk/inspector/menu.ui:23
msgid "Label"
msgstr "Címke"

#: gtk/inspector/menu.ui:36 gtk/inspector/shortcuts.ui:23
msgid "Action"
msgstr "Művelet"

#: gtk/inspector/menu.ui:49
msgid "Target"
msgstr "Cél"

#: gtk/inspector/menu.ui:62
msgid "Icon"
msgstr "Ikon"

#: gtk/inspector/misc-info.ui:32
msgid "Address"
msgstr "Cím"

#: gtk/inspector/misc-info.ui:62 gtk/inspector/prop-list.ui:35
#: gtk/inspector/statistics.ui:46
msgid "Type"
msgstr "Típus"

#: gtk/inspector/misc-info.ui:91
msgid "Reference Count"
msgstr "Hivatkozásszám"

#: gtk/inspector/misc-info.ui:151
msgid "Direction"
msgstr "Irány"

#: gtk/inspector/misc-info.ui:181
msgid "Buildable ID"
msgstr "Lefordítható azonosító"

#: gtk/inspector/misc-info.ui:211
msgid "Mnemonic Label"
msgstr "Címke hívóbetűje"

#: gtk/inspector/misc-info.ui:240
msgid "Request Mode"
msgstr "Kérés mód"

#: gtk/inspector/misc-info.ui:269
msgid "Measure map"
msgstr "Mérték leképezése"

#: gtk/inspector/misc-info.ui:328
msgid "Allocation"
msgstr "Lefoglalás"

#: gtk/inspector/misc-info.ui:357
msgid "Baseline"
msgstr "Alapvonal"

#: gtk/inspector/misc-info.ui:386
msgid "Surface"
msgstr "Felület"

#: gtk/inspector/misc-info.ui:405 gtk/inspector/misc-info.ui:444
#: gtk/inspector/misc-info.ui:483 gtk/inspector/prop-editor.c:1116
#: gtk/inspector/prop-editor.c:1476 gtk/inspector/window.ui:396
msgid "Properties"
msgstr "Tulajdonságok"

#: gtk/inspector/misc-info.ui:425
msgid "Renderer"
msgstr "Megjelenítő"

#: gtk/inspector/misc-info.ui:464
msgid "Frame Clock"
msgstr "Képkockaszám óra"

#: gtk/inspector/misc-info.ui:503
msgid "Tick Callback"
msgstr "Órajel visszahívás"

#: gtk/inspector/misc-info.ui:533
msgid "Frame Count"
msgstr "Képkockaszám"

#: gtk/inspector/misc-info.ui:562
msgid "Frame Rate"
msgstr "Képkockasebesség"

#: gtk/inspector/misc-info.ui:591
msgid "Mapped"
msgstr "Leképezett"

#: gtk/inspector/misc-info.ui:621
msgid "Realized"
msgstr "Megvalósult"

#: gtk/inspector/misc-info.ui:651
msgid "Is Toplevel"
msgstr "Felsőszintű-e"

#: gtk/inspector/misc-info.ui:681
msgid "Child Visible"
msgstr "Látható gyermek"

#: gtk/inspector/prop-editor.c:656
#, c-format
msgid "Pointer: %p"
msgstr "Mutató: %p"

#. Translators: %s is a type name, for example
#. * GtkPropertyExpression with value \"2.5\"
#.
#: gtk/inspector/prop-editor.c:788
#, c-format
msgid "%s with value \"%s\""
msgstr "%s „%s” értékkel"

#. Translators: Both %s are type names, for example
#. * GtkPropertyExpression with type GObject
#.
#: gtk/inspector/prop-editor.c:799
#, c-format
msgid "%s with type %s"
msgstr "%s %s típussal"

#. Translators: Both %s are type names, for example
#. * GtkObjectExpression for GtkStringObject 0x23456789
#.
#: gtk/inspector/prop-editor.c:812
#, c-format
msgid "%s for %s %p"
msgstr "%s ehhez: %s %p"

#. Translators: Both %s are type names, for example
#. * GtkPropertyExpression with value type: gchararray
#.
#: gtk/inspector/prop-editor.c:842
#, c-format
msgid "%s with value type %s"
msgstr "%s %s érték típussal"

#: gtk/inspector/prop-editor.c:1184
#, c-format
msgid "Uneditable property type: %s"
msgstr "Nem szerkeszthető tulajdonságtípus: %s"

#: gtk/inspector/prop-editor.c:1328
msgctxt "column number"
msgid "None"
msgstr "Nincs"

#: gtk/inspector/prop-editor.c:1365
msgid "Attribute:"
msgstr "Attribútum:"

#: gtk/inspector/prop-editor.c:1368
msgid "Model"
msgstr "Modell"

#: gtk/inspector/prop-editor.c:1373
msgid "Column:"
msgstr "Oszlop:"

#. Translators: %s is a type name, for example
#. * Action from 0x2345678 (GtkApplicationWindow)
#.
#: gtk/inspector/prop-editor.c:1472
#, c-format
msgid "Action from: %p (%s)"
msgstr "Művelet innen: %p (%s)"

#: gtk/inspector/prop-editor.c:1527
msgid "Reset"
msgstr "Visszaállítás"

#: gtk/inspector/prop-editor.c:1535
msgctxt "GtkSettings source"
msgid "Default"
msgstr "Alapértelmezett"

#: gtk/inspector/prop-editor.c:1538
msgctxt "GtkSettings source"
msgid "Theme"
msgstr "Téma"

#: gtk/inspector/prop-editor.c:1541
msgctxt "GtkSettings source"
msgid "XSettings"
msgstr "X beállítások"

#: gtk/inspector/prop-editor.c:1545
msgctxt "GtkSettings source"
msgid "Application"
msgstr "Alkalmazás"

#: gtk/inspector/prop-editor.c:1548
msgctxt "GtkSettings source"
msgid "Unknown"
msgstr "Ismeretlen"

#: gtk/inspector/prop-editor.c:1551
msgid "Source:"
msgstr "Forrás:"

#: gtk/inspector/prop-list.ui:46
msgid "Defined At"
msgstr "Meghatározva itt:"

#: gtk/inspector/recorder.c:1677
#, c-format
msgid "Saving RenderNode failed"
msgstr "A RenderNode mentése sikertelen"

#: gtk/inspector/recorder.ui:20
msgid "Record frames"
msgstr "Képkockák rögzítése"

#: gtk/inspector/recorder.ui:27
msgid "Clear recorded frames"
msgstr "Rögzített képkockák törlése"

#: gtk/inspector/recorder.ui:34
msgid "Add debug nodes"
msgstr "Hibakeresési csomópontok hozzáadása"

#: gtk/inspector/recorder.ui:42
msgid "Highlight event sequences"
msgstr "Eseménysorozatok kiemelése"

#: gtk/inspector/recorder.ui:51
msgid "Use a dark background"
msgstr "Sötét háttér használata"

#: gtk/inspector/recorder.ui:59
msgid "Save selected node"
msgstr "Kiválasztott csomópont mentése"

#: gtk/inspector/recorder.ui:67
msgid "Copy to clipboard"
msgstr "Másolás a vágólapra"

#: gtk/inspector/recorder.ui:142 gtk/inspector/recorder.ui:208
msgid "Property"
msgstr "Tulajdonság"

#: gtk/inspector/resource-list.ui:59
msgid "Path"
msgstr "Útvonal"

#: gtk/inspector/resource-list.ui:71
msgid "Count"
msgstr "Szám"

#: gtk/inspector/resource-list.ui:82
msgid "Size"
msgstr "Méret"

#: gtk/inspector/resource-list.ui:121
msgid "Name:"
msgstr "Név:"

#: gtk/inspector/resource-list.ui:143
msgid "Type:"
msgstr "Típus:"

#: gtk/inspector/resource-list.ui:164
msgid "Size:"
msgstr "Méret:"

#: gtk/inspector/shortcuts.ui:17
msgid "Trigger"
msgstr "Aktiváló"

#: gtk/inspector/size-groups.c:225
msgctxt "sizegroup mode"
msgid "None"
msgstr "Nincs"

#: gtk/inspector/size-groups.c:226
msgctxt "sizegroup mode"
msgid "Horizontal"
msgstr "Vízszintes"

#: gtk/inspector/size-groups.c:227
msgctxt "sizegroup mode"
msgid "Vertical"
msgstr "Függőleges"

#: gtk/inspector/size-groups.c:228
msgctxt "sizegroup mode"
msgid "Both"
msgstr "Mindkettő"

#: gtk/inspector/size-groups.c:240
msgid "Mode"
msgstr "Mód"

#: gtk/inspector/statistics.c:400
msgid "GLib must be configured with -Dbuildtype=debug"
msgstr "A GLibet a -Dbuildtype=debug kapcsolóval kell konfigurálni"

#: gtk/inspector/statistics.ui:60
msgid "Self 1"
msgstr "Önmaga 1"

#: gtk/inspector/statistics.ui:71
msgid "Cumulative 1"
msgstr "Halmozott 1"

#: gtk/inspector/statistics.ui:82
msgid "Self 2"
msgstr "Önmaga 2"

#: gtk/inspector/statistics.ui:93
msgid "Cumulative 2"
msgstr "Halmozott 2"

#: gtk/inspector/statistics.ui:104
msgid "Self"
msgstr "Önmaga"

#: gtk/inspector/statistics.ui:120
msgid "Cumulative"
msgstr "Halmozott"

#: gtk/inspector/statistics.ui:151
msgid "Enable statistics with GOBJECT_DEBUG=instance-count"
msgstr "Statisztika engedélyezése a GOBJECT_DEBUG=instance-count használatával"

#: gtk/inspector/tree-data.ui:10
msgid "Show data"
msgstr "Adatok megjelenítése"

#: gtk/inspector/type-info.ui:14
msgid "Hierarchy"
msgstr "Hierarchia"

#: gtk/inspector/type-info.ui:35
msgid "Implements"
msgstr "Megvalósítja"

#: gtk/inspector/visual.c:603 gtk/inspector/visual.c:622
msgid "Theme is hardcoded by GTK_THEME"
msgstr "A téma a GTK_THEME által beégetett érték"

#: gtk/inspector/visual.c:853
msgid "Backend does not support window scaling"
msgstr "A háttérprogram nem támogatja az ablak átméretezését"

#: gtk/inspector/visual.c:1043
msgid "GL rendering is disabled"
msgstr "GL megjelenítés ki van kapcsolva"

#: gtk/inspector/visual.ui:35
msgid "GTK Theme"
msgstr "GTK téma"

#: gtk/inspector/visual.ui:59
msgid "Dark Variant"
msgstr "Sötét változat"

#: gtk/inspector/visual.ui:84
msgid "Cursor Theme"
msgstr "Kurzortéma"

#: gtk/inspector/visual.ui:109
msgid "Cursor Size"
msgstr "Kurzorméret"

#: gtk/inspector/visual.ui:145
msgid "Icon Theme"
msgstr "Ikontéma"

#: gtk/inspector/visual.ui:195
msgid "Font Scale"
msgstr "Betűkészlet méretezése"

#: gtk/inspector/visual.ui:240
msgid "Text Direction"
msgstr "Szövegirány"

#: gtk/inspector/visual.ui:255
msgid "Left-to-Right"
msgstr "Balról jobbra"

#: gtk/inspector/visual.ui:256
msgid "Right-to-Left"
msgstr "Jobbról balra"

#: gtk/inspector/visual.ui:274
msgid "Window Scaling"
msgstr "Ablakok méretezése"

#: gtk/inspector/visual.ui:307
msgid "Animations"
msgstr "Animációk"

#: gtk/inspector/visual.ui:332
msgid "Slowdown"
msgstr "Lassulás"

#: gtk/inspector/visual.ui:390
msgid "Show fps overlay"
msgstr "Másodpercenkénti képkockaszám rátét megjelenítése"

#: gtk/inspector/visual.ui:415
msgid "Show Graphic Updates"
msgstr "Grafikai frissítések megjelenítése"

#: gtk/inspector/visual.ui:440
msgid "Show Fallback Rendering"
msgstr "Tartalék renderelés megjelenítése"

#: gtk/inspector/visual.ui:465
msgid "Show Baselines"
msgstr "Alapvonalak megjelenítése"

#: gtk/inspector/visual.ui:493
msgid "Show Layout Borders"
msgstr "Elrendezési határvonalak megjelenítése"

#: gtk/inspector/visual.ui:550
msgid "CSS Padding"
msgstr "CSS kitöltés"

#: gtk/inspector/visual.ui:560
msgid "CSS Border"
msgstr "CSS szegély"

#: gtk/inspector/visual.ui:570
msgid "CSS Margin"
msgstr "CSS margó"

#: gtk/inspector/visual.ui:580
msgid "Widget Margin"
msgstr "Felületi elem margója"

#: gtk/inspector/visual.ui:615
msgid "Show Focus"
msgstr "Fókusz megjelenítése"

#: gtk/inspector/visual.ui:654
msgid "Simulate Touchscreen"
msgstr "Érintőképernyő szimulálása"

#: gtk/inspector/visual.ui:678
msgid "Software GL"
msgstr "Szoftveres GL"

#: gtk/inspector/window.ui:27
msgid "Select an Object"
msgstr "Válasszon egy objektumot"

#: gtk/inspector/window.ui:42 gtk/inspector/window.ui:107
msgid "Show Details"
msgstr "Részletek megjelenítése"

#: gtk/inspector/window.ui:57
msgid "Show all Objects"
msgstr "Minden objektum megjelenítése"

#: gtk/inspector/window.ui:121
msgid "Show all Resources"
msgstr "Minden erőforrás megjelenítése"

#: gtk/inspector/window.ui:147
msgid "Collect Statistics"
msgstr "Statisztika gyűjtése"

#: gtk/inspector/window.ui:199
msgid "Objects"
msgstr "Objektumok"

#: gtk/inspector/window.ui:231
msgid "Toggle Sidebar"
msgstr "Oldalsáv be/ki"

#: gtk/inspector/window.ui:253
msgid "Refresh action state"
msgstr "Műveletállapot frissítése"

#: gtk/inspector/window.ui:327
msgid "Previous object"
msgstr "Előző objektum"

#: gtk/inspector/window.ui:334
msgid "Child object"
msgstr "Gyermekobjektum"

#: gtk/inspector/window.ui:341
msgid "Previous sibling"
msgstr "Előző testvér"

#: gtk/inspector/window.ui:347
msgid "List Position"
msgstr "Listapozíció"

#: gtk/inspector/window.ui:356
msgid "Next sibling"
msgstr "Következő testvér"

#: gtk/inspector/window.ui:386
msgid "Miscellaneous"
msgstr "Egyebek"

#: gtk/inspector/window.ui:407
msgid "Layout"
msgstr "Elrendezés"

#: gtk/inspector/window.ui:418
msgid "CSS Nodes"
msgstr "CSS csomópontok"

#: gtk/inspector/window.ui:429
msgid "Size Groups"
msgstr "Méretcsoportok"

#: gtk/inspector/window.ui:438 gtk/inspector/window.ui:447
msgid "Data"
msgstr "Adat"

#: gtk/inspector/window.ui:457
msgid "Actions"
msgstr "Műveletek"

#: gtk/inspector/window.ui:468
msgid "Menu"
msgstr "Menü"

#: gtk/inspector/window.ui:477
msgid "Controllers"
msgstr "Vezérlők"

#: gtk/inspector/window.ui:487
msgid "Magnifier"
msgstr "Nagyító"

#: gtk/inspector/window.ui:508
msgid "Accessibility"
msgstr "Akadálymentesítés"

#: gtk/inspector/window.ui:532
msgid "Global"
msgstr "Globális"

#: gtk/inspector/window.ui:545
msgid "Information"
msgstr "Információk"

#: gtk/inspector/window.ui:554
msgid "Settings"
msgstr "Beállítások"

#: gtk/inspector/window.ui:563
msgid "Resources"
msgstr "Erőforrások"

#: gtk/inspector/window.ui:584
msgid "Statistics"
msgstr "Statisztika"

#: gtk/inspector/window.ui:595
msgid "Logging"
msgstr "Naplózás"

#: gtk/inspector/window.ui:610
msgid "CSS"
msgstr "CSS"

#: gtk/inspector/window.ui:619
msgid "Recorder"
msgstr "Rögzítő"

#: gtk/open-type-layout.h:13
msgctxt "OpenType layout"
msgid "Access All Alternates"
msgstr "Összes változat elérése"

#: gtk/open-type-layout.h:14
msgctxt "OpenType layout"
msgid "Above-base Forms"
msgstr "Alap feletti formák"

#: gtk/open-type-layout.h:15
msgctxt "OpenType layout"
msgid "Above-base Mark Positioning"
msgstr "Alap feletti jelpozicionálás"

#: gtk/open-type-layout.h:16
msgctxt "OpenType layout"
msgid "Above-base Substitutions"
msgstr "Alap feletti helyettesítések"

#: gtk/open-type-layout.h:17
msgctxt "OpenType layout"
msgid "Alternative Fractions"
msgstr "Alternatív törtek"

#: gtk/open-type-layout.h:18
msgctxt "OpenType layout"
msgid "Akhands"
msgstr "Akhandok"

#: gtk/open-type-layout.h:19
msgctxt "OpenType layout"
msgid "Below-base Forms"
msgstr "Alap alatti formák"

#: gtk/open-type-layout.h:20
msgctxt "OpenType layout"
msgid "Below-base Mark Positioning"
msgstr "Alap alatti jelpozicionálás"

#: gtk/open-type-layout.h:21
msgctxt "OpenType layout"
msgid "Below-base Substitutions"
msgstr "Alap alatti helyettesítések"

#: gtk/open-type-layout.h:22
msgctxt "OpenType layout"
msgid "Contextual Alternates"
msgstr "Környezetfüggő változatok"

#: gtk/open-type-layout.h:23
msgctxt "OpenType layout"
msgid "Case-Sensitive Forms"
msgstr "Kis- és nagybetűket megkülönböztető formák"

#: gtk/open-type-layout.h:24
msgctxt "OpenType layout"
msgid "Glyph Composition / Decomposition"
msgstr "Betűkészletjel összeállítása / felbontása"

#: gtk/open-type-layout.h:25
msgctxt "OpenType layout"
msgid "Conjunct Form After Ro"
msgstr "Összekötött formák Ro után"

#: gtk/open-type-layout.h:26
msgctxt "OpenType layout"
msgid "Conjunct Forms"
msgstr "Összekötött formák"

#: gtk/open-type-layout.h:27
msgctxt "OpenType layout"
msgid "Contextual Ligatures"
msgstr "Környezetfüggő ligatúrák"

#: gtk/open-type-layout.h:28
msgctxt "OpenType layout"
msgid "Centered CJK Punctuation"
msgstr "Középre igazított CJK központozás"

#: gtk/open-type-layout.h:29
msgctxt "OpenType layout"
msgid "Capital Spacing"
msgstr "Nagybetűk térköze"

#: gtk/open-type-layout.h:30
msgctxt "OpenType layout"
msgid "Contextual Swash"
msgstr "Környezetfüggő talpacskák"

#: gtk/open-type-layout.h:31
msgctxt "OpenType layout"
msgid "Cursive Positioning"
msgstr "Kurzív pozicionálás"

#: gtk/open-type-layout.h:32
msgctxt "OpenType layout"
msgid "Petite Capitals From Capitals"
msgstr "Apró kapitálisok nagybetűk helyett"

#: gtk/open-type-layout.h:33
msgctxt "OpenType layout"
msgid "Small Capitals From Capitals"
msgstr "Kiskapitálisok nagybetűk helyett"

#: gtk/open-type-layout.h:34
msgctxt "OpenType layout"
msgid "Distances"
msgstr "Távolságok"

#: gtk/open-type-layout.h:35
msgctxt "OpenType layout"
msgid "Discretionary Ligatures"
msgstr "Választható ligatúrák"

#: gtk/open-type-layout.h:36
msgctxt "OpenType layout"
msgid "Denominators"
msgstr "Nevezők"

#: gtk/open-type-layout.h:37
msgctxt "OpenType layout"
msgid "Dotless Forms"
msgstr "Pont nélküli formák"

#: gtk/open-type-layout.h:38
msgctxt "OpenType layout"
msgid "Expert Forms"
msgstr "Szakértő formák"

#: gtk/open-type-layout.h:39
msgctxt "OpenType layout"
msgid "Final Glyph on Line Alternates"
msgstr "Utolsó betűkészletjel a sorváltozatoknál"

#: gtk/open-type-layout.h:40
msgctxt "OpenType layout"
msgid "Terminal Forms #2"
msgstr "Záró formák #2"

#: gtk/open-type-layout.h:41
msgctxt "OpenType layout"
msgid "Terminal Forms #3"
msgstr "Záró formák #3"

#: gtk/open-type-layout.h:42
msgctxt "OpenType layout"
msgid "Terminal Forms"
msgstr "Záró formák"

#: gtk/open-type-layout.h:43
msgctxt "OpenType layout"
msgid "Flattened accent forms"
msgstr "Lapított ékezetformák"

#: gtk/open-type-layout.h:44
msgctxt "OpenType layout"
msgid "Fractions"
msgstr "Törtek"

#: gtk/open-type-layout.h:45
msgctxt "OpenType layout"
msgid "Full Widths"
msgstr "Teljes szélességűek"

#: gtk/open-type-layout.h:46
msgctxt "OpenType layout"
msgid "Half Forms"
msgstr "Félformák"

#: gtk/open-type-layout.h:47
msgctxt "OpenType layout"
msgid "Halant Forms"
msgstr "Halant formák"

#: gtk/open-type-layout.h:48
msgctxt "OpenType layout"
msgid "Alternate Half Widths"
msgstr "Alternatív fél szélességűek"

#: gtk/open-type-layout.h:49
msgctxt "OpenType layout"
msgid "Historical Forms"
msgstr "Történelmi formák"

#: gtk/open-type-layout.h:50
msgctxt "OpenType layout"
msgid "Horizontal Kana Alternates"
msgstr "Vízszintes kana változatok"

#: gtk/open-type-layout.h:51
msgctxt "OpenType layout"
msgid "Historical Ligatures"
msgstr "Történelmi ligatúrák"

#: gtk/open-type-layout.h:52
msgctxt "OpenType layout"
msgid "Hangul"
msgstr "Hangul"

#: gtk/open-type-layout.h:53
msgctxt "OpenType layout"
msgid "Hojo Kanji Forms"
msgstr "Hódzsó kandzsi alakok"

#: gtk/open-type-layout.h:54
msgctxt "OpenType layout"
msgid "Half Widths"
msgstr "Fél szélességűek"

#: gtk/open-type-layout.h:55
msgctxt "OpenType layout"
msgid "Initial Forms"
msgstr "Kezdő formák"

#: gtk/open-type-layout.h:56
msgctxt "OpenType layout"
msgid "Isolated Forms"
msgstr "Izolált formák"

#: gtk/open-type-layout.h:57
msgctxt "OpenType layout"
msgid "Italics"
msgstr "Dőltek"

#: gtk/open-type-layout.h:58
msgctxt "OpenType layout"
msgid "Justification Alternates"
msgstr "Sortkizárási változatok"

#: gtk/open-type-layout.h:59
msgctxt "OpenType layout"
msgid "JIS78 Forms"
msgstr "JIS78 formák"

#: gtk/open-type-layout.h:60
msgctxt "OpenType layout"
msgid "JIS83 Forms"
msgstr "JIS83 formák"

#: gtk/open-type-layout.h:61
msgctxt "OpenType layout"
msgid "JIS90 Forms"
msgstr "JIS90 formák"

#: gtk/open-type-layout.h:62
msgctxt "OpenType layout"
msgid "JIS2004 Forms"
msgstr "JIS2004 formák"

#: gtk/open-type-layout.h:63
msgctxt "OpenType layout"
msgid "Kerning"
msgstr "Alávágás"

#: gtk/open-type-layout.h:64
msgctxt "OpenType layout"
msgid "Left Bounds"
msgstr "Bal oldali határok"

#: gtk/open-type-layout.h:65
msgctxt "OpenType layout"
msgid "Standard Ligatures"
msgstr "Szabványos ligatúrák"

#: gtk/open-type-layout.h:66
msgctxt "OpenType layout"
msgid "Leading Jamo Forms"
msgstr "Kezdő jamo formák"

#: gtk/open-type-layout.h:67
msgctxt "OpenType layout"
msgid "Lining Figures"
msgstr "Sorkitöltő alakok"

#: gtk/open-type-layout.h:68
msgctxt "OpenType layout"
msgid "Localized Forms"
msgstr "Lokalizált formák"

#: gtk/open-type-layout.h:69
msgctxt "OpenType layout"
msgid "Left-to-right alternates"
msgstr "Balról jobbra írt változatok"

#: gtk/open-type-layout.h:70
msgctxt "OpenType layout"
msgid "Left-to-right mirrored forms"
msgstr "Balról jobbra írt tükrözött formák"

#: gtk/open-type-layout.h:71
msgctxt "OpenType layout"
msgid "Mark Positioning"
msgstr "Jelpozicionálás"

#: gtk/open-type-layout.h:72
msgctxt "OpenType layout"
msgid "Medial Forms #2"
msgstr "Középső formák #2"

#: gtk/open-type-layout.h:73
msgctxt "OpenType layout"
msgid "Medial Forms"
msgstr "Középső formák"

#: gtk/open-type-layout.h:74
msgctxt "OpenType layout"
msgid "Mathematical Greek"
msgstr "Matematikai görög"

#: gtk/open-type-layout.h:75
msgctxt "OpenType layout"
msgid "Mark to Mark Positioning"
msgstr "Jeltől jelig pozicionálás"

#: gtk/open-type-layout.h:76
msgctxt "OpenType layout"
msgid "Mark Positioning via Substitution"
msgstr "Jelpozicionálás helyettesítéssel"

#: gtk/open-type-layout.h:77
msgctxt "OpenType layout"
msgid "Alternate Annotation Forms"
msgstr "Alternatív annotációs formák"

#: gtk/open-type-layout.h:78
msgctxt "OpenType layout"
msgid "NLC Kanji Forms"
msgstr "NLC kandzsi formák"

#: gtk/open-type-layout.h:79
msgctxt "OpenType layout"
msgid "Nukta Forms"
msgstr "Nukta formák"

#: gtk/open-type-layout.h:80
msgctxt "OpenType layout"
msgid "Numerators"
msgstr "Számlálók"

#: gtk/open-type-layout.h:81
msgctxt "OpenType layout"
msgid "Oldstyle Figures"
msgstr "Régi stílusú számok"

#: gtk/open-type-layout.h:82
msgctxt "OpenType layout"
msgid "Optical Bounds"
msgstr "Optikai határok"

#: gtk/open-type-layout.h:83
msgctxt "OpenType layout"
msgid "Ordinals"
msgstr "Sorszámok"

#: gtk/open-type-layout.h:84
msgctxt "OpenType layout"
msgid "Ornaments"
msgstr "Díszítések"

#: gtk/open-type-layout.h:85
msgctxt "OpenType layout"
msgid "Proportional Alternate Widths"
msgstr "Arányos változó szélességűek"

#: gtk/open-type-layout.h:86
msgctxt "OpenType layout"
msgid "Petite Capitals"
msgstr "Apró kapitálisok"

#: gtk/open-type-layout.h:87
msgctxt "OpenType layout"
msgid "Proportional Kana"
msgstr "Arányos kana"

#: gtk/open-type-layout.h:88
msgctxt "OpenType layout"
msgid "Proportional Figures"
msgstr "Arányos számok"

#: gtk/open-type-layout.h:89
msgctxt "OpenType layout"
msgid "Pre-Base Forms"
msgstr "Alap előtti formák"

#: gtk/open-type-layout.h:90
msgctxt "OpenType layout"
msgid "Pre-base Substitutions"
msgstr "Alap előtti helyettesítések"

#: gtk/open-type-layout.h:91
msgctxt "OpenType layout"
msgid "Post-base Forms"
msgstr "Alap utáni formák"

#: gtk/open-type-layout.h:92
msgctxt "OpenType layout"
msgid "Post-base Substitutions"
msgstr "Alap utáni helyettesítések"

#: gtk/open-type-layout.h:93
msgctxt "OpenType layout"
msgid "Proportional Widths"
msgstr "Arányos szélességűek"

#: gtk/open-type-layout.h:94
msgctxt "OpenType layout"
msgid "Quarter Widths"
msgstr "Negyed szélességűek"

#: gtk/open-type-layout.h:95
msgctxt "OpenType layout"
msgid "Randomize"
msgstr "Véletlenszerű"

#: gtk/open-type-layout.h:96
msgctxt "OpenType layout"
msgid "Required Contextual Alternates"
msgstr "Szükséges környezetfüggő változatok"

#: gtk/open-type-layout.h:97
msgctxt "OpenType layout"
msgid "Rakar Forms"
msgstr "Rakar formák"

#: gtk/open-type-layout.h:98
msgctxt "OpenType layout"
msgid "Required Ligatures"
msgstr "Szükséges ligatúrák"

#: gtk/open-type-layout.h:99
msgctxt "OpenType layout"
msgid "Reph Forms"
msgstr "Reph formák"

#: gtk/open-type-layout.h:100
msgctxt "OpenType layout"
msgid "Right Bounds"
msgstr "Jobb oldali határok"

#: gtk/open-type-layout.h:101
msgctxt "OpenType layout"
msgid "Right-to-left alternates"
msgstr "Jobbról balra írt változatok"

#: gtk/open-type-layout.h:102
msgctxt "OpenType layout"
msgid "Right-to-left mirrored forms"
msgstr "Jobbról balra írt tükrözött formák"

#: gtk/open-type-layout.h:103
msgctxt "OpenType layout"
msgid "Ruby Notation Forms"
msgstr "Ruby jelölési formák"

#: gtk/open-type-layout.h:104
msgctxt "OpenType layout"
msgid "Required Variation Alternates"
msgstr "Szükséges variációs változatok"

#: gtk/open-type-layout.h:105
msgctxt "OpenType layout"
msgid "Stylistic Alternates"
msgstr "Stilisztikai változatok"

#: gtk/open-type-layout.h:106
msgctxt "OpenType layout"
msgid "Scientific Inferiors"
msgstr "Tudományos alsó indexek"

#: gtk/open-type-layout.h:107
msgctxt "OpenType layout"
msgid "Optical size"
msgstr "Optikai méret"

#: gtk/open-type-layout.h:108
msgctxt "OpenType layout"
msgid "Small Capitals"
msgstr "Kiskapitálisok"

#: gtk/open-type-layout.h:109
msgctxt "OpenType layout"
msgid "Simplified Forms"
msgstr "Egyszerűsített formák"

#: gtk/open-type-layout.h:110
msgctxt "OpenType layout"
msgid "Stylistic Set 1"
msgstr "1. stilisztikai készlet"

#: gtk/open-type-layout.h:111
msgctxt "OpenType layout"
msgid "Stylistic Set 2"
msgstr "2. stilisztikai készlet"

#: gtk/open-type-layout.h:112
msgctxt "OpenType layout"
msgid "Stylistic Set 3"
msgstr "3. stilisztikai készlet"

#: gtk/open-type-layout.h:113
msgctxt "OpenType layout"
msgid "Stylistic Set 4"
msgstr "4. stilisztikai készlet"

#: gtk/open-type-layout.h:114
msgctxt "OpenType layout"
msgid "Stylistic Set 5"
msgstr "5. stilisztikai készlet"

#: gtk/open-type-layout.h:115
msgctxt "OpenType layout"
msgid "Stylistic Set 6"
msgstr "6. stilisztikai készlet"

#: gtk/open-type-layout.h:116
msgctxt "OpenType layout"
msgid "Stylistic Set 7"
msgstr "7. stilisztikai készlet"

#: gtk/open-type-layout.h:117
msgctxt "OpenType layout"
msgid "Stylistic Set 8"
msgstr "8. stilisztikai készlet"

#: gtk/open-type-layout.h:118
msgctxt "OpenType layout"
msgid "Stylistic Set 9"
msgstr "9. stilisztikai készlet"

#: gtk/open-type-layout.h:119
msgctxt "OpenType layout"
msgid "Stylistic Set 10"
msgstr "10. stilisztikai készlet"

#: gtk/open-type-layout.h:120
msgctxt "OpenType layout"
msgid "Stylistic Set 11"
msgstr "11. stilisztikai készlet"

#: gtk/open-type-layout.h:121
msgctxt "OpenType layout"
msgid "Stylistic Set 12"
msgstr "12. stilisztikai készlet"

#: gtk/open-type-layout.h:122
msgctxt "OpenType layout"
msgid "Stylistic Set 13"
msgstr "13. stilisztikai készlet"

#: gtk/open-type-layout.h:123
msgctxt "OpenType layout"
msgid "Stylistic Set 14"
msgstr "14. stilisztikai készlet"

#: gtk/open-type-layout.h:124
msgctxt "OpenType layout"
msgid "Stylistic Set 15"
msgstr "15. stilisztikai készlet"

#: gtk/open-type-layout.h:125
msgctxt "OpenType layout"
msgid "Stylistic Set 16"
msgstr "16. stilisztikai készlet"

#: gtk/open-type-layout.h:126
msgctxt "OpenType layout"
msgid "Stylistic Set 17"
msgstr "17. stilisztikai készlet"

#: gtk/open-type-layout.h:127
msgctxt "OpenType layout"
msgid "Stylistic Set 18"
msgstr "18. stilisztikai készlet"

#: gtk/open-type-layout.h:128
msgctxt "OpenType layout"
msgid "Stylistic Set 19"
msgstr "19. stilisztikai készlet"

#: gtk/open-type-layout.h:129
msgctxt "OpenType layout"
msgid "Stylistic Set 20"
msgstr "20. stilisztikai készlet"

#: gtk/open-type-layout.h:130
msgctxt "OpenType layout"
msgid "Math script style alternates"
msgstr "Matematikai stílus szerinti változatok"

#: gtk/open-type-layout.h:131
msgctxt "OpenType layout"
msgid "Stretching Glyph Decomposition"
msgstr "Nyújtott betűkészletjelek felbontása"

#: gtk/open-type-layout.h:132
msgctxt "OpenType layout"
msgid "Subscript"
msgstr "Alsó index"

#: gtk/open-type-layout.h:133
msgctxt "OpenType layout"
msgid "Superscript"
msgstr "Felső index"

#: gtk/open-type-layout.h:134
msgctxt "OpenType layout"
msgid "Swash"
msgstr "Talpacskák"

#: gtk/open-type-layout.h:135
msgctxt "OpenType layout"
msgid "Titling"
msgstr "Címzés"

#: gtk/open-type-layout.h:136
msgctxt "OpenType layout"
msgid "Trailing Jamo Forms"
msgstr "Záró jamo formák"

#: gtk/open-type-layout.h:137
msgctxt "OpenType layout"
msgid "Traditional Name Forms"
msgstr "Hagyományos név formák"

#: gtk/open-type-layout.h:138
msgctxt "OpenType layout"
msgid "Tabular Figures"
msgstr "Táblázatos számok"

#: gtk/open-type-layout.h:139
msgctxt "OpenType layout"
msgid "Traditional Forms"
msgstr "Hagyományos formák"

#: gtk/open-type-layout.h:140
msgctxt "OpenType layout"
msgid "Third Widths"
msgstr "Harmad szélességűek"

#: gtk/open-type-layout.h:141
msgctxt "OpenType layout"
msgid "Unicase"
msgstr "Egységes betűméret"

#: gtk/open-type-layout.h:142
msgctxt "OpenType layout"
msgid "Alternate Vertical Metrics"
msgstr "Alternatív függőleges metrikák"

#: gtk/open-type-layout.h:143
msgctxt "OpenType layout"
msgid "Vattu Variants"
msgstr "Vattu változatok"

#: gtk/open-type-layout.h:144
msgctxt "OpenType layout"
msgid "Vertical Writing"
msgstr "Függőleges írás"

#: gtk/open-type-layout.h:145
msgctxt "OpenType layout"
msgid "Alternate Vertical Half Metrics"
msgstr "Alternatív függőleges fél metrikák"

#: gtk/open-type-layout.h:146
msgctxt "OpenType layout"
msgid "Vowel Jamo Forms"
msgstr "Magánhangzó jamo formák"

#: gtk/open-type-layout.h:147
msgctxt "OpenType layout"
msgid "Vertical Kana Alternates"
msgstr "Függőleges kana változatok"

#: gtk/open-type-layout.h:148
msgctxt "OpenType layout"
msgid "Vertical Kerning"
msgstr "Függőleges alávágás"

#: gtk/open-type-layout.h:149
msgctxt "OpenType layout"
msgid "Proportional Alternate Vertical Metrics"
msgstr "Arányos alternatív függőleges metrikák"

#: gtk/open-type-layout.h:150
msgctxt "OpenType layout"
msgid "Vertical Alternates and Rotation"
msgstr "Függőleges változatok és forgatás"

#: gtk/open-type-layout.h:151
msgctxt "OpenType layout"
msgid "Vertical Alternates for Rotation"
msgstr "Függőleges változatok forgatáshoz"

#: gtk/open-type-layout.h:152
msgctxt "OpenType layout"
msgid "Slashed Zero"
msgstr "Áthúzott zérus"

#: gtk/paper_names_offsets.c:4
msgctxt "paper size"
msgid "asme_f"
msgstr "asme_f"

#: gtk/paper_names_offsets.c:5
msgctxt "paper size"
msgid "A0×2"
msgstr "A0×2"

#: gtk/paper_names_offsets.c:6
msgctxt "paper size"
msgid "A0"
msgstr "A0"

#: gtk/paper_names_offsets.c:7
msgctxt "paper size"
msgid "A0×3"
msgstr "A0×3"

#: gtk/paper_names_offsets.c:8
msgctxt "paper size"
msgid "A1"
msgstr "A1"

#: gtk/paper_names_offsets.c:9
msgctxt "paper size"
msgid "A10"
msgstr "A10"

#: gtk/paper_names_offsets.c:10
msgctxt "paper size"
msgid "A1×3"
msgstr "A1×3"

#: gtk/paper_names_offsets.c:11
msgctxt "paper size"
msgid "A1×4"
msgstr "A1×4"

#: gtk/paper_names_offsets.c:12
msgctxt "paper size"
msgid "A2"
msgstr "A2"

#: gtk/paper_names_offsets.c:13
msgctxt "paper size"
msgid "A2×3"
msgstr "A2×3"

#: gtk/paper_names_offsets.c:14
msgctxt "paper size"
msgid "A2×4"
msgstr "A2×4"

#: gtk/paper_names_offsets.c:15
msgctxt "paper size"
msgid "A2×5"
msgstr "A2×5"

#: gtk/paper_names_offsets.c:16
msgctxt "paper size"
msgid "A3"
msgstr "A3"

#: gtk/paper_names_offsets.c:17
msgctxt "paper size"
msgid "A3 Extra"
msgstr "A3 Extra"

#: gtk/paper_names_offsets.c:18
msgctxt "paper size"
msgid "A3×3"
msgstr "A3×3"

#: gtk/paper_names_offsets.c:19
msgctxt "paper size"
msgid "A3×4"
msgstr "A3×4"

#: gtk/paper_names_offsets.c:20
msgctxt "paper size"
msgid "A3×5"
msgstr "A3×5"

#: gtk/paper_names_offsets.c:21
msgctxt "paper size"
msgid "A3×6"
msgstr "A3×6"

#: gtk/paper_names_offsets.c:22
msgctxt "paper size"
msgid "A3×7"
msgstr "A3×7"

#: gtk/paper_names_offsets.c:23
msgctxt "paper size"
msgid "A4"
msgstr "A4"

#: gtk/paper_names_offsets.c:24
msgctxt "paper size"
msgid "A4 Extra"
msgstr "A4 Extra"

#: gtk/paper_names_offsets.c:25
msgctxt "paper size"
msgid "A4 Tab"
msgstr "A4 Tab"

#: gtk/paper_names_offsets.c:26
msgctxt "paper size"
msgid "A4×3"
msgstr "A4×3"

#: gtk/paper_names_offsets.c:27
msgctxt "paper size"
msgid "A4×4"
msgstr "A4×4"

#: gtk/paper_names_offsets.c:28
msgctxt "paper size"
msgid "A4×5"
msgstr "A4×5"

#: gtk/paper_names_offsets.c:29
msgctxt "paper size"
msgid "A4×6"
msgstr "A4×6"

#: gtk/paper_names_offsets.c:30
msgctxt "paper size"
msgid "A4×7"
msgstr "A4×7"

#: gtk/paper_names_offsets.c:31
msgctxt "paper size"
msgid "A4×8"
msgstr "A4×8"

#: gtk/paper_names_offsets.c:32
msgctxt "paper size"
msgid "A4×9"
msgstr "A4×9"

#: gtk/paper_names_offsets.c:33
msgctxt "paper size"
msgid "A5"
msgstr "A5"

#: gtk/paper_names_offsets.c:34
msgctxt "paper size"
msgid "A5 Extra"
msgstr "A5 Extra"

#: gtk/paper_names_offsets.c:35
msgctxt "paper size"
msgid "A6"
msgstr "A6"

#: gtk/paper_names_offsets.c:36
msgctxt "paper size"
msgid "A7"
msgstr "A7"

#: gtk/paper_names_offsets.c:37
msgctxt "paper size"
msgid "A8"
msgstr "A8"

#: gtk/paper_names_offsets.c:38
msgctxt "paper size"
msgid "A9"
msgstr "A9"

#: gtk/paper_names_offsets.c:39
msgctxt "paper size"
msgid "B0"
msgstr "B0"

#: gtk/paper_names_offsets.c:40
msgctxt "paper size"
msgid "B1"
msgstr "B1"

#: gtk/paper_names_offsets.c:41
msgctxt "paper size"
msgid "B10"
msgstr "B10"

#: gtk/paper_names_offsets.c:42
msgctxt "paper size"
msgid "B2"
msgstr "B2"

#: gtk/paper_names_offsets.c:43
msgctxt "paper size"
msgid "B3"
msgstr "B3"

#: gtk/paper_names_offsets.c:44
msgctxt "paper size"
msgid "B4"
msgstr "B4"

#: gtk/paper_names_offsets.c:45
msgctxt "paper size"
msgid "B5"
msgstr "B5"

#: gtk/paper_names_offsets.c:46
msgctxt "paper size"
msgid "B5 Extra"
msgstr "B5 Extra"

#: gtk/paper_names_offsets.c:47
msgctxt "paper size"
msgid "B6"
msgstr "B6"

#: gtk/paper_names_offsets.c:48
msgctxt "paper size"
msgid "B6/C4"
msgstr "B6/C4"

#: gtk/paper_names_offsets.c:49
msgctxt "paper size"
msgid "B7"
msgstr "B7"

#: gtk/paper_names_offsets.c:50
msgctxt "paper size"
msgid "B8"
msgstr "B8"

#: gtk/paper_names_offsets.c:51
msgctxt "paper size"
msgid "B9"
msgstr "B9"

#: gtk/paper_names_offsets.c:52
msgctxt "paper size"
msgid "C0"
msgstr "C0"

#: gtk/paper_names_offsets.c:53
msgctxt "paper size"
msgid "C1"
msgstr "C1"

#: gtk/paper_names_offsets.c:54
msgctxt "paper size"
msgid "C10"
msgstr "C10"

#: gtk/paper_names_offsets.c:55
msgctxt "paper size"
msgid "C2"
msgstr "C2"

#: gtk/paper_names_offsets.c:56
msgctxt "paper size"
msgid "C3"
msgstr "C3"

#: gtk/paper_names_offsets.c:57
msgctxt "paper size"
msgid "C4"
msgstr "C4"

#: gtk/paper_names_offsets.c:58
msgctxt "paper size"
msgid "C5"
msgstr "C5"

#: gtk/paper_names_offsets.c:59
msgctxt "paper size"
msgid "C6"
msgstr "C6"

#: gtk/paper_names_offsets.c:60
msgctxt "paper size"
msgid "C6/C5"
msgstr "C6/C5"

#: gtk/paper_names_offsets.c:61
msgctxt "paper size"
msgid "C7"
msgstr "C7"

#: gtk/paper_names_offsets.c:62
msgctxt "paper size"
msgid "C7/C6"
msgstr "C7/C6"

#: gtk/paper_names_offsets.c:63
msgctxt "paper size"
msgid "C8"
msgstr "C8"

#: gtk/paper_names_offsets.c:64
msgctxt "paper size"
msgid "C9"
msgstr "C9"

#: gtk/paper_names_offsets.c:65
msgctxt "paper size"
msgid "DL Envelope"
msgstr "DL boríték"

#: gtk/paper_names_offsets.c:66
msgctxt "paper size"
msgid "RA0"
msgstr "RA0"

#: gtk/paper_names_offsets.c:67
msgctxt "paper size"
msgid "RA1"
msgstr "RA1"

#: gtk/paper_names_offsets.c:68
msgctxt "paper size"
msgid "RA2"
msgstr "RA2"

#: gtk/paper_names_offsets.c:69
msgctxt "paper size"
msgid "RA3"
msgstr "RA3"

#: gtk/paper_names_offsets.c:70
msgctxt "paper size"
msgid "RA4"
msgstr "RA4"

#: gtk/paper_names_offsets.c:71
msgctxt "paper size"
msgid "SRA0"
msgstr "SRA0"

#: gtk/paper_names_offsets.c:72
msgctxt "paper size"
msgid "SRA1"
msgstr "SRA1"

#: gtk/paper_names_offsets.c:73
msgctxt "paper size"
msgid "SRA2"
msgstr "SRA2"

#: gtk/paper_names_offsets.c:74
msgctxt "paper size"
msgid "SRA3"
msgstr "SRA3"

#: gtk/paper_names_offsets.c:75
msgctxt "paper size"
msgid "SRA4"
msgstr "SRA4"

#: gtk/paper_names_offsets.c:76
msgctxt "paper size"
msgid "JB0"
msgstr "JB0"

#: gtk/paper_names_offsets.c:77
msgctxt "paper size"
msgid "JB1"
msgstr "JB1"

#: gtk/paper_names_offsets.c:78
msgctxt "paper size"
msgid "JB10"
msgstr "JB10"

#: gtk/paper_names_offsets.c:79
msgctxt "paper size"
msgid "JB2"
msgstr "JB2"

#: gtk/paper_names_offsets.c:80
msgctxt "paper size"
msgid "JB3"
msgstr "JB3"

#: gtk/paper_names_offsets.c:81
msgctxt "paper size"
msgid "JB4"
msgstr "JB4"

#: gtk/paper_names_offsets.c:82
msgctxt "paper size"
msgid "JB5"
msgstr "JB5"

#: gtk/paper_names_offsets.c:83
msgctxt "paper size"
msgid "JB6"
msgstr "JB6"

#: gtk/paper_names_offsets.c:84
msgctxt "paper size"
msgid "JB7"
msgstr "JB7"

#: gtk/paper_names_offsets.c:85
msgctxt "paper size"
msgid "JB8"
msgstr "JB8"

#: gtk/paper_names_offsets.c:86
msgctxt "paper size"
msgid "JB9"
msgstr "JB9"

#: gtk/paper_names_offsets.c:87
msgctxt "paper size"
msgid "jis exec"
msgstr "jis exec"

#: gtk/paper_names_offsets.c:88
msgctxt "paper size"
msgid "Choukei 2 Envelope"
msgstr "Choukei 2 boríték"

#: gtk/paper_names_offsets.c:89
msgctxt "paper size"
msgid "Choukei 3 Envelope"
msgstr "Choukei 3 boríték"

#: gtk/paper_names_offsets.c:90
msgctxt "paper size"
msgid "Choukei 4 Envelope"
msgstr "Choukei 4 boríték"

#: gtk/paper_names_offsets.c:91
msgctxt "paper size"
msgid "Choukei 40 Envelope"
msgstr "Choukei 40 boríték"

#: gtk/paper_names_offsets.c:92
msgctxt "paper size"
msgid "hagaki (postcard)"
msgstr "hagaki (levelezőlap)"

#: gtk/paper_names_offsets.c:93
msgctxt "paper size"
msgid "kahu Envelope"
msgstr "kahu boríték"

#: gtk/paper_names_offsets.c:94
msgctxt "paper size"
msgid "kaku2 Envelope"
msgstr "kaku2 boríték"

#: gtk/paper_names_offsets.c:95
msgctxt "paper size"
msgid "kaku3 Envelope"
msgstr "kaku3 boríték"

#: gtk/paper_names_offsets.c:96
msgctxt "paper size"
msgid "kaku4 Envelope"
msgstr "kaku4 boríték"

#: gtk/paper_names_offsets.c:97
msgctxt "paper size"
msgid "kaku5 Envelope"
msgstr "kaku5 boríték"

#: gtk/paper_names_offsets.c:98
msgctxt "paper size"
msgid "kaku7 Envelope"
msgstr "kaku7 boríték"

#: gtk/paper_names_offsets.c:99
msgctxt "paper size"
msgid "kaku8 Envelope"
msgstr "kaku8 boríték"

#: gtk/paper_names_offsets.c:100
msgctxt "paper size"
msgid "oufuku (reply postcard)"
msgstr "oufuku (válasz levelezőlap)"

#: gtk/paper_names_offsets.c:101
msgctxt "paper size"
msgid "you4 Envelope"
msgstr "you4 boríték"

#: gtk/paper_names_offsets.c:102
msgctxt "paper size"
msgid "you6 Envelope"
msgstr "you6 boríték"

#: gtk/paper_names_offsets.c:103
msgctxt "paper size"
msgid "10×11"
msgstr "10×11"

#: gtk/paper_names_offsets.c:104
msgctxt "paper size"
msgid "10×13"
msgstr "10×13"

#: gtk/paper_names_offsets.c:105
msgctxt "paper size"
msgid "10×14"
msgstr "10×14"

#: gtk/paper_names_offsets.c:106
msgctxt "paper size"
msgid "10×15"
msgstr "10×15"

#: gtk/paper_names_offsets.c:107
msgctxt "paper size"
msgid "11×12"
msgstr "11×12"

#: gtk/paper_names_offsets.c:108
msgctxt "paper size"
msgid "11×15"
msgstr "11×15"

#: gtk/paper_names_offsets.c:109
msgctxt "paper size"
msgid "12×19"
msgstr "12×19"

#: gtk/paper_names_offsets.c:110
msgctxt "paper size"
msgid "5×7"
msgstr "5×7"

#: gtk/paper_names_offsets.c:111
msgctxt "paper size"
msgid "6×9 Envelope"
msgstr "6×9 boríték"

#: gtk/paper_names_offsets.c:112
msgctxt "paper size"
msgid "7×9 Envelope"
msgstr "7×9 boríték"

#: gtk/paper_names_offsets.c:113
msgctxt "paper size"
msgid "8×10 Envelope"
msgstr "8×10 boríték"

#: gtk/paper_names_offsets.c:114
msgctxt "paper size"
msgid "9×11 Envelope"
msgstr "9×11 boríték"

#: gtk/paper_names_offsets.c:115
msgctxt "paper size"
msgid "9×12 Envelope"
msgstr "9×12 boríték"

#: gtk/paper_names_offsets.c:116
msgctxt "paper size"
msgid "a2 Envelope"
msgstr "a2 boríték"

#: gtk/paper_names_offsets.c:117
msgctxt "paper size"
msgid "Arch A"
msgstr "Arch A"

#: gtk/paper_names_offsets.c:118
msgctxt "paper size"
msgid "Arch B"
msgstr "Arch B"

#: gtk/paper_names_offsets.c:119
msgctxt "paper size"
msgid "Arch C"
msgstr "Arch C"

#: gtk/paper_names_offsets.c:120
msgctxt "paper size"
msgid "Arch D"
msgstr "Arch D"

#: gtk/paper_names_offsets.c:121
msgctxt "paper size"
msgid "Arch E"
msgstr "Arch E"

#: gtk/paper_names_offsets.c:122
msgctxt "paper size"
msgid "b-plus"
msgstr "b-plus"

#: gtk/paper_names_offsets.c:123
msgctxt "paper size"
msgid "c"
msgstr "c"

#: gtk/paper_names_offsets.c:124
msgctxt "paper size"
msgid "c5 Envelope"
msgstr "c5 boríték"

#: gtk/paper_names_offsets.c:125
msgctxt "paper size"
msgid "d"
msgstr "d"

#: gtk/paper_names_offsets.c:126
msgctxt "paper size"
msgid "e"
msgstr "e"

#: gtk/paper_names_offsets.c:127
msgctxt "paper size"
msgid "edp"
msgstr "edp"

#: gtk/paper_names_offsets.c:128
msgctxt "paper size"
msgid "European edp"
msgstr "Európai edp"

#: gtk/paper_names_offsets.c:129
msgctxt "paper size"
msgid "Executive"
msgstr "Executive"

#: gtk/paper_names_offsets.c:130
msgctxt "paper size"
msgid "f"
msgstr "f"

#: gtk/paper_names_offsets.c:131
msgctxt "paper size"
msgid "Fan-Fold European"
msgstr "Európai Fan-Fold"

#: gtk/paper_names_offsets.c:132
msgctxt "paper size"
msgid "Fan-Fold US"
msgstr "US Fan-Fold"

#: gtk/paper_names_offsets.c:133
msgctxt "paper size"
msgid "Fan-Fold German Legal"
msgstr "Fan-Fold German Legal"

#: gtk/paper_names_offsets.c:134
msgctxt "paper size"
msgid "Government Legal"
msgstr "Government Legal"

#: gtk/paper_names_offsets.c:135
msgctxt "paper size"
msgid "Government Letter"
msgstr "Government Letter"

#: gtk/paper_names_offsets.c:136
msgctxt "paper size"
msgid "Index 3×5"
msgstr "Index 3×5"

#: gtk/paper_names_offsets.c:137
msgctxt "paper size"
msgid "Index 4×6 (postcard)"
msgstr "Index 4×6 (levelezőlap)"

#: gtk/paper_names_offsets.c:138
msgctxt "paper size"
msgid "Index 4×6 ext"
msgstr "Index 4×6 ext"

#: gtk/paper_names_offsets.c:139
msgctxt "paper size"
msgid "Index 5×8"
msgstr "Index 5×8"

#: gtk/paper_names_offsets.c:140
msgctxt "paper size"
msgid "Invoice"
msgstr "Invoice"

#: gtk/paper_names_offsets.c:141
msgctxt "paper size"
msgid "Tabloid"
msgstr "Tabloid"

#: gtk/paper_names_offsets.c:142
msgctxt "paper size"
msgid "US Legal"
msgstr "US Legal"

#: gtk/paper_names_offsets.c:143
msgctxt "paper size"
msgid "US Legal Extra"
msgstr "US Legal Extra"

#: gtk/paper_names_offsets.c:144
msgctxt "paper size"
msgid "US Letter"
msgstr "US Letter"

#: gtk/paper_names_offsets.c:145
msgctxt "paper size"
msgid "US Letter Extra"
msgstr "US Letter Extra"

#: gtk/paper_names_offsets.c:146
msgctxt "paper size"
msgid "US Letter Plus"
msgstr "US Letter Plus"

#: gtk/paper_names_offsets.c:147
msgctxt "paper size"
msgid "Monarch Envelope"
msgstr "Monarch boríték"

#: gtk/paper_names_offsets.c:148
msgctxt "paper size"
msgid "#10 Envelope"
msgstr "#10 boríték"

#: gtk/paper_names_offsets.c:149
msgctxt "paper size"
msgid "#11 Envelope"
msgstr "#11 boríték"

#: gtk/paper_names_offsets.c:150
msgctxt "paper size"
msgid "#12 Envelope"
msgstr "#12 boríték"

#: gtk/paper_names_offsets.c:151
msgctxt "paper size"
msgid "#14 Envelope"
msgstr "#14 boríték"

#: gtk/paper_names_offsets.c:152
msgctxt "paper size"
msgid "#9 Envelope"
msgstr "#9 boríték"

#: gtk/paper_names_offsets.c:153
msgctxt "paper size"
msgid "Oficio"
msgstr "Oficio"

#: gtk/paper_names_offsets.c:154
msgctxt "paper size"
msgid "Personal Envelope"
msgstr "Személyes boríték"

#: gtk/paper_names_offsets.c:155
msgctxt "paper size"
msgid "Quarto"
msgstr "Quarto"

#: gtk/paper_names_offsets.c:156
msgctxt "paper size"
msgid "Super A"
msgstr "Super A"

#: gtk/paper_names_offsets.c:157
msgctxt "paper size"
msgid "Super B"
msgstr "Super B"

#: gtk/paper_names_offsets.c:158
msgctxt "paper size"
msgid "Wide Format"
msgstr "Széles formátum"

#: gtk/paper_names_offsets.c:159
msgctxt "paper size"
msgid "Photo L"
msgstr "Fénykép L"

#: gtk/paper_names_offsets.c:160
msgctxt "paper size"
msgid "Dai-pa-kai"
msgstr "Dai-pa-kai"

#: gtk/paper_names_offsets.c:161
msgctxt "paper size"
msgid "Folio"
msgstr "Folio"

#: gtk/paper_names_offsets.c:162
msgctxt "paper size"
msgid "Folio sp"
msgstr "Folio sp"

#: gtk/paper_names_offsets.c:163
msgctxt "paper size"
msgid "Invite Envelope"
msgstr "Meghívó boríték"

#: gtk/paper_names_offsets.c:164
msgctxt "paper size"
msgid "Italian Envelope"
msgstr "Olasz boríték"

#: gtk/paper_names_offsets.c:165
msgctxt "paper size"
msgid "juuro-ku-kai"
msgstr "juuro-ku-kai"

#: gtk/paper_names_offsets.c:166
msgctxt "paper size"
msgid "Large Photo"
msgstr "Nagy fénykép"

#: gtk/paper_names_offsets.c:167
msgctxt "paper size"
msgid "Medium Photo"
msgstr "Közepes fénykép"

#: gtk/paper_names_offsets.c:168
msgctxt "paper size"
msgid "pa-kai"
msgstr "pa-kai"

#: gtk/paper_names_offsets.c:169
msgctxt "paper size"
msgid "Postfix Envelope"
msgstr "Postfix boríték"

#: gtk/paper_names_offsets.c:170
msgctxt "paper size"
msgid "Small Photo"
msgstr "Kis fénykép"

#: gtk/paper_names_offsets.c:171
msgctxt "paper size"
msgid "Wide Photo"
msgstr "Széles fénykép"

#: gtk/paper_names_offsets.c:172
msgctxt "paper size"
msgid "prc1 Envelope"
msgstr "prc1 boríték"

#: gtk/paper_names_offsets.c:173
msgctxt "paper size"
msgid "prc10 Envelope"
msgstr "prc10 boríték"

#: gtk/paper_names_offsets.c:174
msgctxt "paper size"
msgid "prc 16k"
msgstr "prc 16k"

#: gtk/paper_names_offsets.c:175
msgctxt "paper size"
msgid "prc2 Envelope"
msgstr "prc2 boríték"

#: gtk/paper_names_offsets.c:176
msgctxt "paper size"
msgid "prc3 Envelope"
msgstr "prc3 boríték"

#: gtk/paper_names_offsets.c:177
msgctxt "paper size"
msgid "prc 32k"
msgstr "prc 32k"

#: gtk/paper_names_offsets.c:178
msgctxt "paper size"
msgid "prc4 Envelope"
msgstr "prc4 boríték"

#: gtk/paper_names_offsets.c:179
msgctxt "paper size"
msgid "prc5 Envelope"
msgstr "prc5 boríték"

#: gtk/paper_names_offsets.c:180
msgctxt "paper size"
msgid "prc6 Envelope"
msgstr "prc6 boríték"

#: gtk/paper_names_offsets.c:181
msgctxt "paper size"
msgid "prc7 Envelope"
msgstr "prc7 boríték"

#: gtk/paper_names_offsets.c:182
msgctxt "paper size"
msgid "prc8 Envelope"
msgstr "prc8 boríték"

#: gtk/paper_names_offsets.c:183
msgctxt "paper size"
msgid "prc9 Envelope"
msgstr "prc9 boríték"

#: gtk/paper_names_offsets.c:184
msgctxt "paper size"
msgid "ROC 16k"
msgstr "ROC 16k"

#: gtk/paper_names_offsets.c:185
msgctxt "paper size"
msgid "ROC 8k"
msgstr "ROC 8k"

#: gtk/ui/gtkapplication-quartz.ui:13
msgid "Preferences"
msgstr "Beállítások"

#: gtk/ui/gtkapplication-quartz.ui:19
msgid "Services"
msgstr "Szolgáltatások"

#: gtk/ui/gtkapplication-quartz.ui:25
#, c-format
msgid "Hide %s"
msgstr "%s elrejtése"

#: gtk/ui/gtkapplication-quartz.ui:30
msgid "Hide Others"
msgstr "Mások elrejtése"

#: gtk/ui/gtkapplication-quartz.ui:35
msgid "Show All"
msgstr "Összes megjelenítése"

#: gtk/ui/gtkapplication-quartz.ui:42
#, c-format
msgid "Quit %s"
msgstr "%s bezárása"

#: gtk/ui/gtkprintunixdialog.ui:493
msgid "All sheets"
msgstr "Minden oldal"

#: gtk/ui/gtkprintunixdialog.ui:494
msgid "Even sheets"
msgstr "Páros oldalak"

#: gtk/ui/gtkprintunixdialog.ui:495
msgid "Odd sheets"
msgstr "Páratlan oldalak"

#: gtk/ui/gtkprintunixdialog.ui:675
msgid "Portrait"
msgstr "Álló"

#: gtk/ui/gtkprintunixdialog.ui:676
msgid "Landscape"
msgstr "Fekvő"

#: gtk/ui/gtkprintunixdialog.ui:677
msgid "Reverse portrait"
msgstr "Fordított álló"

#: gtk/ui/gtkprintunixdialog.ui:678
msgid "Reverse landscape"
msgstr "Fordított fekvő"

#: modules/media/gtkffmediafile.c:220
#, c-format
msgid "Unspecified error decoding video"
msgstr "Meghatározatlan hiba a videodekódoláskor"

#: modules/media/gtkffmediafile.c:322 modules/media/gtkffmediafile.c:496
msgid "Not enough memory"
msgstr "Nincs elég memória"

#: modules/media/gtkffmediafile.c:519
msgid "Not a video file"
msgstr "Nem videofájl"

#: modules/media/gtkffmediafile.c:538
msgid "Unsupported video codec"
msgstr "Nem támogatott videokodek"

#: modules/printbackends/gtkprintbackendcups.c:1152
#: modules/printbackends/gtkprintbackendcups.c:1461
msgid "Username:"
msgstr "Felhasználónév:"

#: modules/printbackends/gtkprintbackendcups.c:1153
#: modules/printbackends/gtkprintbackendcups.c:1470
msgid "Password:"
msgstr "Jelszó:"

#: modules/printbackends/gtkprintbackendcups.c:1192
#: modules/printbackends/gtkprintbackendcups.c:1483
#, c-format
msgid "Authentication is required to print document “%s” on printer %s"
msgstr ""
"Hitelesítés szükséges a(z) „%s” dokumentum kinyomtatásához ezen a nyomtatón: "
"%s"

#: modules/printbackends/gtkprintbackendcups.c:1194
#, c-format
msgid "Authentication is required to print a document on %s"
msgstr "Hitelesítés szükséges a dokumentum kinyomtatásához ezen: %s"

#: modules/printbackends/gtkprintbackendcups.c:1198
#, c-format
msgid "Authentication is required to get attributes of job “%s”"
msgstr "Hitelesítés szükséges a(z) „%s” feladat jellemzőinek lekéréséhez"

#: modules/printbackends/gtkprintbackendcups.c:1200
msgid "Authentication is required to get attributes of a job"
msgstr "Hitelesítés szükséges a feladat jellemzőinek lekéréséhez"

#: modules/printbackends/gtkprintbackendcups.c:1204
#, c-format
msgid "Authentication is required to get attributes of printer %s"
msgstr "Hitelesítés szükséges a(z) %s nyomtató jellemzőinek lekéréséhez"

#: modules/printbackends/gtkprintbackendcups.c:1206
msgid "Authentication is required to get attributes of a printer"
msgstr "Hitelesítés szükséges a nyomtató jellemzőinek lekéréséhez"

#: modules/printbackends/gtkprintbackendcups.c:1209
#, c-format
msgid "Authentication is required to get default printer of %s"
msgstr ""
"Hitelesítés szükséges a(z) %s alapértelmezett nyomtatójának lekéréséhez"

#: modules/printbackends/gtkprintbackendcups.c:1212
#, c-format
msgid "Authentication is required to get printers from %s"
msgstr "Hitelesítés szükséges a nyomtatók lekéréséhez ettől: %s"

#: modules/printbackends/gtkprintbackendcups.c:1217
#, c-format
msgid "Authentication is required to get a file from %s"
msgstr "Hitelesítés szükséges a fájl lekéréséhez innen: %s"

#: modules/printbackends/gtkprintbackendcups.c:1219
#, c-format
msgid "Authentication is required on %s"
msgstr "Hitelesítés szükséges a következőn: %s"

#: modules/printbackends/gtkprintbackendcups.c:1455
msgid "Domain:"
msgstr "Tartomány:"

#: modules/printbackends/gtkprintbackendcups.c:1485
#, c-format
msgid "Authentication is required to print document “%s”"
msgstr "Hitelesítés szükséges a(z) „%s” dokumentum kinyomtatásához"

#: modules/printbackends/gtkprintbackendcups.c:1490
#, c-format
msgid "Authentication is required to print this document on printer %s"
msgstr ""
"Hitelesítés szükséges a dokumentum kinyomtatásához ezen a nyomtatón: %s"

#: modules/printbackends/gtkprintbackendcups.c:1492
msgid "Authentication is required to print this document"
msgstr "Hitelesítés szükséges a dokumentum kinyomtatásához"

#: modules/printbackends/gtkprintbackendcups.c:2589
#, c-format
msgid "Printer “%s” is low on toner."
msgstr "A nyomtatóban („%s”) kevés a festék."

#: modules/printbackends/gtkprintbackendcups.c:2593
#, c-format
msgid "Printer “%s” has no toner left."
msgstr "A nyomtatóból („%s”) kifogyott a festék."

#. Translators: "Developer" like on photo development context
#: modules/printbackends/gtkprintbackendcups.c:2598
#, c-format
msgid "Printer “%s” is low on developer."
msgstr "A nyomtatóban („%s”) kevés az előhívó."

#. Translators: "Developer" like on photo development context
#: modules/printbackends/gtkprintbackendcups.c:2603
#, c-format
msgid "Printer “%s” is out of developer."
msgstr "A nyomtatóból („%s”) kifogyott az előhívó."

#. Translators: "marker" is one color bin of the printer
#: modules/printbackends/gtkprintbackendcups.c:2608
#, c-format
msgid "Printer “%s” is low on at least one marker supply."
msgstr "A nyomtatóban („%s”) legalább egy szín festéke kevés."

#. Translators: "marker" is one color bin of the printer
#: modules/printbackends/gtkprintbackendcups.c:2613
#, c-format
msgid "Printer “%s” is out of at least one marker supply."
msgstr "A nyomtatóból („%s”) legalább egy szín festéke kifogyott."

#: modules/printbackends/gtkprintbackendcups.c:2617
#, c-format
msgid "The cover is open on printer “%s”."
msgstr "A nyomtató („%s”) fedele nyitva van."

#: modules/printbackends/gtkprintbackendcups.c:2621
#, c-format
msgid "The door is open on printer “%s”."
msgstr "A nyomtató („%s”) ajtaja nyitva van."

#: modules/printbackends/gtkprintbackendcups.c:2625
#, c-format
msgid "Printer “%s” is low on paper."
msgstr "A nyomtatóban („%s”) kevés a papír."

#: modules/printbackends/gtkprintbackendcups.c:2629
#, c-format
msgid "Printer “%s” is out of paper."
msgstr "A nyomtatóból („%s”) kifogyott a papír."

#: modules/printbackends/gtkprintbackendcups.c:2633
#, c-format
msgid "Printer “%s” is currently offline."
msgstr "A nyomtató („%s”) jelenleg nem érhető el."

#: modules/printbackends/gtkprintbackendcups.c:2637
#, c-format
msgid "There is a problem on printer “%s”."
msgstr "A nyomtató („%s”) problémát észlelt."

#. Translators: this is a printer status.
#: modules/printbackends/gtkprintbackendcups.c:2657
msgid "Paused; Rejecting Jobs"
msgstr "Szüneteltetve; feladatok visszautasítása"

#. Translators: this is a printer status.
#: modules/printbackends/gtkprintbackendcups.c:2663
msgid "Rejecting Jobs"
msgstr "Feladatok visszautasítása"

#. Translators: this string connects multiple printer states together.
#: modules/printbackends/gtkprintbackendcups.c:2704
msgid "; "
msgstr "; "

#: modules/printbackends/gtkprintbackendcups.c:4612
#: modules/printbackends/gtkprintbackendcups.c:4679
msgctxt "printing option"
msgid "Two Sided"
msgstr "Kétoldalas"

#: modules/printbackends/gtkprintbackendcups.c:4613
msgctxt "printing option"
msgid "Paper Type"
msgstr "Papírtípus"

#: modules/printbackends/gtkprintbackendcups.c:4614
msgctxt "printing option"
msgid "Paper Source"
msgstr "Papírforrás"

#: modules/printbackends/gtkprintbackendcups.c:4615
#: modules/printbackends/gtkprintbackendcups.c:4680
msgctxt "printing option"
msgid "Output Tray"
msgstr "Kimeneti tálca"

#: modules/printbackends/gtkprintbackendcups.c:4616
msgctxt "printing option"
msgid "Resolution"
msgstr "Felbontás"

#: modules/printbackends/gtkprintbackendcups.c:4617
msgctxt "printing option"
msgid "GhostScript pre-filtering"
msgstr "GhostScript előszűrés"

#: modules/printbackends/gtkprintbackendcups.c:4626
msgctxt "printing option value"
msgid "One Sided"
msgstr "Egyoldalas"

#. Translators: this is an option of "Two Sided"
#: modules/printbackends/gtkprintbackendcups.c:4628
msgctxt "printing option value"
msgid "Long Edge (Standard)"
msgstr "Hosszú él (szabványos)"

#. Translators: this is an option of "Two Sided"
#: modules/printbackends/gtkprintbackendcups.c:4630
msgctxt "printing option value"
msgid "Short Edge (Flip)"
msgstr "Rövid él (tükrözés)"

#. Translators: this is an option of "Paper Source"
#: modules/printbackends/gtkprintbackendcups.c:4632
#: modules/printbackends/gtkprintbackendcups.c:4634
#: modules/printbackends/gtkprintbackendcups.c:4642
msgctxt "printing option value"
msgid "Auto Select"
msgstr "Automatikus kiválasztás"

#. Translators: this is an option of "Paper Source"
#. Translators: this is an option of "Resolution"
#: modules/printbackends/gtkprintbackendcups.c:4636
#: modules/printbackends/gtkprintbackendcups.c:4638
#: modules/printbackends/gtkprintbackendcups.c:4640
#: modules/printbackends/gtkprintbackendcups.c:4644
msgctxt "printing option value"
msgid "Printer Default"
msgstr "Nyomtató alapértelmezése"

#. Translators: this is an option of "GhostScript"
#: modules/printbackends/gtkprintbackendcups.c:4646
msgctxt "printing option value"
msgid "Embed GhostScript fonts only"
msgstr "Csak GhostScript betűkészletek beágyazása"

#. Translators: this is an option of "GhostScript"
#: modules/printbackends/gtkprintbackendcups.c:4648
msgctxt "printing option value"
msgid "Convert to PS level 1"
msgstr "Átalakítás 1. PS szintre"

#. Translators: this is an option of "GhostScript"
#: modules/printbackends/gtkprintbackendcups.c:4650
msgctxt "printing option value"
msgid "Convert to PS level 2"
msgstr "Átalakítás 2. PS szintre"

#. Translators: this is an option of "GhostScript"
#: modules/printbackends/gtkprintbackendcups.c:4652
msgctxt "printing option value"
msgid "No pre-filtering"
msgstr "Nincs előszűrés"

#. Translators: "Miscellaneous" is the label for a button, that opens
#. up an extra panel of settings in a print dialog.
#: modules/printbackends/gtkprintbackendcups.c:4661
msgctxt "printing option group"
msgid "Miscellaneous"
msgstr "Egyebek"

#: modules/printbackends/gtkprintbackendcups.c:4688
msgctxt "sides"
msgid "One Sided"
msgstr "Egyoldalas"

#. Translators: this is an option of "Two Sided"
#: modules/printbackends/gtkprintbackendcups.c:4690
msgctxt "sides"
msgid "Long Edge (Standard)"
msgstr "Hosszú él (szabványos)"

#. Translators: this is an option of "Two Sided"
#: modules/printbackends/gtkprintbackendcups.c:4692
msgctxt "sides"
msgid "Short Edge (Flip)"
msgstr "Rövid él (tükrözés)"

#. Translators: Top output bin
#: modules/printbackends/gtkprintbackendcups.c:4695
msgctxt "output-bin"
msgid "Top Bin"
msgstr "Felső tároló"

#. Translators: Middle output bin
#: modules/printbackends/gtkprintbackendcups.c:4697
msgctxt "output-bin"
msgid "Middle Bin"
msgstr "Középső tároló"

#. Translators: Bottom output bin
#: modules/printbackends/gtkprintbackendcups.c:4699
msgctxt "output-bin"
msgid "Bottom Bin"
msgstr "Alsó tároló"

#. Translators: Side output bin
#: modules/printbackends/gtkprintbackendcups.c:4701
msgctxt "output-bin"
msgid "Side Bin"
msgstr "Oldalsó tároló"

#. Translators: Left output bin
#: modules/printbackends/gtkprintbackendcups.c:4703
msgctxt "output-bin"
msgid "Left Bin"
msgstr "Bal tároló"

#. Translators: Right output bin
#: modules/printbackends/gtkprintbackendcups.c:4705
msgctxt "output-bin"
msgid "Right Bin"
msgstr "Jobb tároló"

#. Translators: Center output bin
#: modules/printbackends/gtkprintbackendcups.c:4707
msgctxt "output-bin"
msgid "Center Bin"
msgstr "Központi tároló"

#. Translators: Rear output bin
#: modules/printbackends/gtkprintbackendcups.c:4709
msgctxt "output-bin"
msgid "Rear Bin"
msgstr "Hátsó tároló"

#. Translators: Output bin where one sided output is oriented in the face-up position
#: modules/printbackends/gtkprintbackendcups.c:4711
msgctxt "output-bin"
msgid "Face Up Bin"
msgstr "Felfelé néző tároló"

#. Translators: Output bin where one sided output is oriented in the face-down position
#: modules/printbackends/gtkprintbackendcups.c:4713
msgctxt "output-bin"
msgid "Face Down Bin"
msgstr "Lefelé néző tároló"

#. Translators: Large capacity output bin
#: modules/printbackends/gtkprintbackendcups.c:4715
msgctxt "output-bin"
msgid "Large Capacity Bin"
msgstr "Nagy kapacitású tároló"

#. Translators: Output stacker number %d
#: modules/printbackends/gtkprintbackendcups.c:4737
#, c-format
msgctxt "output-bin"
msgid "Stacker %d"
msgstr "%d. halmozó"

#. Translators: Output mailbox number %d
#: modules/printbackends/gtkprintbackendcups.c:4741
#, c-format
msgctxt "output-bin"
msgid "Mailbox %d"
msgstr "%d. postafiók"

#. Translators: Private mailbox
#: modules/printbackends/gtkprintbackendcups.c:4745
msgctxt "output-bin"
msgid "My Mailbox"
msgstr "Saját postafiók"

#. Translators: Output tray number %d
#: modules/printbackends/gtkprintbackendcups.c:4749
#, c-format
msgctxt "output-bin"
msgid "Tray %d"
msgstr "%d. tálca"

#: modules/printbackends/gtkprintbackendcups.c:5226
msgid "Printer Default"
msgstr "Nyomtató alapértelmezése"

#. Translators: These strings name the possible values of the
#. * job priority option in the print dialog
#.
#: modules/printbackends/gtkprintbackendcups.c:5670
msgid "Urgent"
msgstr "Sürgős"

#: modules/printbackends/gtkprintbackendcups.c:5670
msgid "High"
msgstr "Magas"

#: modules/printbackends/gtkprintbackendcups.c:5670
msgid "Medium"
msgstr "Közepes"

#: modules/printbackends/gtkprintbackendcups.c:5670
msgid "Low"
msgstr "Alacsony"

#. Translators, this string is used to label the job priority option
#. * in the print dialog
#.
#: modules/printbackends/gtkprintbackendcups.c:5700
msgid "Job Priority"
msgstr "Feladatprioritás"

#. Translators, this string is used to label the billing info entry
#. * in the print dialog
#.
#: modules/printbackends/gtkprintbackendcups.c:5711
msgid "Billing Info"
msgstr "Fizetési információk"

#. Translators, these strings are names for various 'standard' cover
#. * pages that the printing system may support.
#.
#: modules/printbackends/gtkprintbackendcups.c:5735
msgctxt "cover page"
msgid "None"
msgstr "Nincs"

#: modules/printbackends/gtkprintbackendcups.c:5736
msgctxt "cover page"
msgid "Classified"
msgstr "Nem nyilvános"

#: modules/printbackends/gtkprintbackendcups.c:5737
msgctxt "cover page"
msgid "Confidential"
msgstr "Bizalmas"

#: modules/printbackends/gtkprintbackendcups.c:5738
msgctxt "cover page"
msgid "Secret"
msgstr "Titkos"

#: modules/printbackends/gtkprintbackendcups.c:5739
msgctxt "cover page"
msgid "Standard"
msgstr "Szabványos"

#: modules/printbackends/gtkprintbackendcups.c:5740
msgctxt "cover page"
msgid "Top Secret"
msgstr "Szigorúan titkos"

#: modules/printbackends/gtkprintbackendcups.c:5741
msgctxt "cover page"
msgid "Unclassified"
msgstr "Nyilvános"

#. Translators, this string is used to label the pages-per-sheet option
#. * in the print dialog
#.
#: modules/printbackends/gtkprintbackendcups.c:5753
msgctxt "printer option"
msgid "Pages per Sheet"
msgstr "Oldalak laponként"

#. Translators, this string is used to label the option in the print
#. * dialog that controls in what order multiple pages are arranged
#.
#: modules/printbackends/gtkprintbackendcups.c:5770
msgctxt "printer option"
msgid "Page Ordering"
msgstr "Oldalsorrend"

#. Translators, this is the label used for the option in the print
#. * dialog that controls the front cover page.
#.
#: modules/printbackends/gtkprintbackendcups.c:5812
msgctxt "printer option"
msgid "Before"
msgstr "Előtte"

#. Translators, this is the label used for the option in the print
#. * dialog that controls the back cover page.
#.
#: modules/printbackends/gtkprintbackendcups.c:5827
msgctxt "printer option"
msgid "After"
msgstr "Mögötte"

#. Translators: this is the name of the option that controls when
#. * a print job is printed. Possible values are 'now', a specified time,
#. * or 'on hold'
#.
#: modules/printbackends/gtkprintbackendcups.c:5847
msgctxt "printer option"
msgid "Print at"
msgstr "Nyomtatás ekkor"

#. Translators: this is the name of the option that allows the user
#. * to specify a time when a print job will be printed.
#.
#: modules/printbackends/gtkprintbackendcups.c:5858
msgctxt "printer option"
msgid "Print at time"
msgstr "Nyomtatás adott időben"

#. Translators: this format is used to display a custom
#. * paper size. The two placeholders are replaced with
#. * the width and height in points. E.g: "Custom
#. * 230.4x142.9"
#.
#: modules/printbackends/gtkprintbackendcups.c:5905
#, c-format
msgid "Custom %s×%s"
msgstr "Egyéni %s×%s"

#. TRANSLATORS: this is the ICC color profile to use for this job
#: modules/printbackends/gtkprintbackendcups.c:6016
msgctxt "printer option"
msgid "Printer Profile"
msgstr "Nyomtatóprofil"

#. TRANSLATORS: this is when color profile information is unavailable
#: modules/printbackends/gtkprintbackendcups.c:6023
msgctxt "printer option value"
msgid "Unavailable"
msgstr "Nem érhető el"

#: modules/printbackends/gtkprintbackendfile.c:234
msgid "output"
msgstr "kimenet"

#: modules/printbackends/gtkprintbackendfile.c:511
msgid "Print to File"
msgstr "Nyomtatás fájlba"

#: modules/printbackends/gtkprintbackendfile.c:637
msgid "PDF"
msgstr "PDF"

#: modules/printbackends/gtkprintbackendfile.c:637
msgid "PostScript"
msgstr "PostScript"

#: modules/printbackends/gtkprintbackendfile.c:637
msgid "SVG"
msgstr "SVG"

#: modules/printbackends/gtkprintbackendfile.c:650
msgid "Pages per _sheet:"
msgstr "_Oldalak laponként:"

#: modules/printbackends/gtkprintbackendfile.c:710
msgid "File"
msgstr "Fájl"

#: modules/printbackends/gtkprintbackendfile.c:720
msgid "_Output format"
msgstr "_Kimeneti formátum"

#: modules/printbackends/gtkprintbackendlpr.c:377
msgid "Print to LPR"
msgstr "Nyomtatás LPR-re"

#: modules/printbackends/gtkprintbackendlpr.c:406
msgid "Pages Per Sheet"
msgstr "Oldalak laponként"

#: modules/printbackends/gtkprintbackendlpr.c:412
msgid "Command Line"
msgstr "Parancssor"

#. TRANSLATORS: when we're running an old CUPS, and
#. * it hasn't registered the device with colord
#: modules/printbackends/gtkprintercups.c:275
msgid "Color management unavailable"
msgstr "A színkezelés nem érhető el"

#. TRANSLATORS: when there is no color profile available
#: modules/printbackends/gtkprintercups.c:287
msgid "No profile available"
msgstr "Nem érhető el profil"

#. TRANSLATORS: when the color profile has no title
#: modules/printbackends/gtkprintercups.c:298
msgid "Unspecified profile"
msgstr "Meghatározatlan profil"

#: tools/encodesymbolic.c:41
msgid "Output to this directory instead of cwd"
msgstr "Kimenet ebbe a könyvtárba a cwd helyett"

#: tools/encodesymbolic.c:42
msgid "Generate debug output"
msgstr "Hibakeresési kimenet előállítása"

#: tools/encodesymbolic.c:94
#, c-format
msgid "Invalid size %s\n"
msgstr "Érvénytelen méret: %s\n"

#: tools/encodesymbolic.c:106 tools/encodesymbolic.c:115
#, c-format
msgid "Can’t load file: %s\n"
msgstr "Nem lehet betölteni a következő fájlt: %s\n"

#: tools/encodesymbolic.c:143 tools/encodesymbolic.c:149
#, c-format
msgid "Can’t save file %s: %s\n"
msgstr "Nem lehet menteni a(z) %s fájlt: %s\n"

#: tools/encodesymbolic.c:155
#, c-format
msgid "Can’t close stream"
msgstr "Nem lehet lezárni az adatfolyamot"

#: tools/gtk-builder-tool.c:34
#, c-format
msgid ""
"Usage:\n"
"  gtk-builder-tool [COMMAND] [OPTION…] FILE\n"
"\n"
"Commands:\n"
"  validate     Validate the file\n"
"  simplify     Simplify the file\n"
"  enumerate    List all named objects\n"
"  preview      Preview the file\n"
"\n"
"Simplify Options:\n"
"  --replace    Replace the file\n"
"  --3to4       Convert from GTK 3 to GTK 4\n"
"\n"
"Preview Options:\n"
"  --id=ID      Preview only the named object\n"
"  --css=FILE   Use style from CSS file\n"
"\n"
"Perform various tasks on GtkBuilder .ui files.\n"
msgstr ""
"Használat:\n"
"  gtk-builder-tool [PARANCS] [KAPCSOLÓ…] FÁJL\n"
"\n"
"Parancsok:\n"
"  validate     A fájl ellenőrzése\n"
"  simplify     A fájl egyszerűsítése\n"
"  enumerate    A megnevezett objektumok felsorolása\n"
"  preview      A fájl előnézete\n"
"\n"
"Egyszerűsítési kapcsolók:\n"
"  --replace    A fájl cseréje\n"
"  --3to4       Átalakítás GTK 3-ról GTK 4-re\n"
"\n"
"Előnézeti kapcsolók:\n"
"  --id=ID      Csak a megnevezett objektum előnézete\n"
"  --css=FILE   Stílus használata CSS fájlból\n"
"\n"
"Különböző feladatok végrehajtása GtkBuilder .ui fájlokon.\n"

#: tools/gtk-builder-tool-simplify.c:440
#, c-format
msgid "%s:%d: Couldn’t parse value for property '%s': %s\n"
msgstr ""
"%s:%d: Nem sikerült feldolgozni az értéket a(z) „%s” tulajdonsághoz: %s\n"

#: tools/gtk-builder-tool-simplify.c:649
#, c-format
msgid "%s:%d: %sproperty %s::%s not found\n"
msgstr "%s:%d: %stulajdonság %s::%s nem található\n"

#: tools/gtk-builder-tool-simplify.c:2286
#, c-format
msgid "Can’t load “%s”: %s\n"
msgstr "Nem lehet betölteni: „%s”: %s\n"

#: tools/gtk-builder-tool-simplify.c:2297
#: tools/gtk-builder-tool-simplify.c:2303
#, c-format
msgid "Can’t parse “%s”: %s\n"
msgstr "Nem dolgozható fel: „%s”: %s\n"

#: tools/gtk-builder-tool-simplify.c:2309
#, c-format
#| msgid "Can’t parse “%s”: %s\n"
msgid "Can’t parse “%s”\n"
msgstr "A(z) „%s” nem dolgozható fel\n"

#: tools/gtk-builder-tool-simplify.c:2333
#, c-format
msgid "Failed to read “%s”: %s\n"
msgstr "Nem olvasható: „%s”: %s\n"

#: tools/gtk-builder-tool-simplify.c:2339
#, c-format
msgid "Failed to write %s: “%s”\n"
msgstr "Nem írható: %s: „%s”\n"

#: tools/gtk-builder-tool-simplify.c:2379
#, c-format
msgid "No .ui file specified\n"
msgstr "Nincs .ui fájl megadva\n"

#: tools/gtk-builder-tool-simplify.c:2385
#, c-format
msgid "Can only simplify a single .ui file without --replace\n"
msgstr "Csak egy önálló .ui fájl egyszerűsíthető a --replace kapcsoló nélkül\n"

#: tools/gtk-launch.c:40
msgid "Show program version"
msgstr "A programverzió megjelenítése"

#. Translators: this message will appear immediately after the
#. usage string - Usage: COMMAND [OPTION…] <THIS_MESSAGE>
#: tools/gtk-launch.c:74
msgid "APPLICATION [URI…] — launch an APPLICATION"
msgstr "ALKALMAZÁS [URI…] — egy ALKALMAZÁS elindítása"

#. Translators: this message will appear after the usage string
#. and before the list of options.
#: tools/gtk-launch.c:78
msgid ""
"Launch an application (specified by its desktop file name),\n"
"optionally passing one or more URIs as arguments."
msgstr ""
"Egy alkalmazás elindítása (az asztali fájl nevével megadva),\n"
"elhagyható argumentumokként URI-kat átadva."

#: tools/gtk-launch.c:88
#, c-format
msgid "Error parsing commandline options: %s\n"
msgstr "Hiba a parancssori kapcsolók feldolgozásakor: %s\n"

#: tools/gtk-launch.c:90 tools/gtk-launch.c:111
#, c-format
msgid "Try “%s --help” for more information."
msgstr "További információkért adja ki a következő parancsot: „%s --help”."

#. Translators: the %s is the program name. This error message
#. means the user is calling gtk-launch without any argument.
#: tools/gtk-launch.c:109
#, c-format
msgid "%s: missing application name"
msgstr "%s: hiányzik az alkalmazás neve"

#: tools/gtk-launch.c:138
#, c-format
msgid "Creating AppInfo from id not supported on non unix operating systems"
msgstr ""
"Alkalmazás-információ létrehozása olyan azonosítóból, amelyet nem támogatnak "
"a nem unix operációs rendszerek"

#. Translators: the first %s is the program name, the second one
#. is the application name.
#: tools/gtk-launch.c:146
#, c-format
msgid "%s: no such application %s"
msgstr "%s: nincs ilyen alkalmazás: %s"

#. Translators: the first %s is the program name, the second one
#. is the error message.
#: tools/gtk-launch.c:164
#, c-format
msgid "%s: error launching application: %s\n"
msgstr "%s: hiba az alkalmazás indításakor: %s\n"

#: tools/updateiconcache.c:1391
#, c-format
msgid "Failed to write header\n"
msgstr "A fejléc írása sikertelen\n"

#: tools/updateiconcache.c:1397
#, c-format
msgid "Failed to write hash table\n"
msgstr "A hash tábla írása sikertelen\n"

#: tools/updateiconcache.c:1403
#, c-format
msgid "Failed to write folder index\n"
msgstr "A mappaindex írása sikertelen\n"

#: tools/updateiconcache.c:1411
#, c-format
msgid "Failed to rewrite header\n"
msgstr "A fejléc újraírása sikertelen\n"

#: tools/updateiconcache.c:1505
#, c-format
msgid "Failed to open file %s : %s\n"
msgstr "A fájl (%s) megnyitása sikertelen: %s\n"

#: tools/updateiconcache.c:1513 tools/updateiconcache.c:1543
#, c-format
msgid "Failed to write cache file: %s\n"
msgstr "A gyorsítótárfájl írása sikertelen: „%s”\n"

#: tools/updateiconcache.c:1553
#, c-format
msgid "The generated cache was invalid.\n"
msgstr "Az előállított gyorsítótár érvénytelen volt.\n"

#: tools/updateiconcache.c:1567
#, c-format
msgid "Could not rename %s to %s: %s, removing %s then.\n"
msgstr ""
"%s nem nevezhető át a következőre: %s: %s, ezért a(z) %s eltávolításra "
"kerül.\n"

#: tools/updateiconcache.c:1581
#, c-format
msgid "Could not rename %s to %s: %s\n"
msgstr "%s nem nevezhető át (erre: %s): %s\n"

#: tools/updateiconcache.c:1591
#, c-format
msgid "Could not rename %s back to %s: %s.\n"
msgstr "%s nem nevezhető át (erre: %s): %s.\n"

#: tools/updateiconcache.c:1618
#, c-format
msgid "Cache file created successfully.\n"
msgstr "A gyorsítótárfájl sikeresen létrejött.\n"

#: tools/updateiconcache.c:1657
msgid "Overwrite an existing cache, even if up to date"
msgstr "Meglévő gyorsítótár felülírása, még ha naprakész is"

#: tools/updateiconcache.c:1658
msgid "Don’t check for the existence of index.theme"
msgstr "Ne ellenőrizze az index.theme meglétét"

#: tools/updateiconcache.c:1659
msgid "Don’t include image data in the cache"
msgstr "Ne vegye fel a képadatokat a gyorsítótárba"

#: tools/updateiconcache.c:1660
msgid "Include image data in the cache"
msgstr "Vegye fel a képadatokat a gyorsítótárba"

#: tools/updateiconcache.c:1661
msgid "Output a C header file"
msgstr "C fejlécfájl kiírása"

#: tools/updateiconcache.c:1662
msgid "Turn off verbose output"
msgstr "Bőbeszédű kimenet kikapcsolása"

#: tools/updateiconcache.c:1663
msgid "Validate existing icon cache"
msgstr "Meglévő ikongyorsítótár ellenőrzése"

#: tools/updateiconcache.c:1730
#, c-format
msgid "File not found: %s\n"
msgstr "A fájl nem található: %s\n"

#: tools/updateiconcache.c:1736
#, c-format
msgid "Not a valid icon cache: %s\n"
msgstr "Nem egy érvényes ikongyorsítótár: %s\n"

#: tools/updateiconcache.c:1749
#, c-format
msgid "No theme index file.\n"
msgstr "Nincs témaindexfájl.\n"

#: tools/updateiconcache.c:1753
#, c-format
msgid ""
"No theme index file in “%s”.\n"
"If you really want to create an icon cache here, use --ignore-theme-index.\n"
msgstr ""
"Nem található témaindexfájl a következőben: „%s”.\n"
"Ha valóban ikongyorsítótárat kíván itt létrehozni, akkor használja a --"
"ignore-theme-index kapcsolót.\n"<|MERGE_RESOLUTION|>--- conflicted
+++ resolved
@@ -12,13 +12,8 @@
 msgstr ""
 "Project-Id-Version: gtk master\n"
 "Report-Msgid-Bugs-To: https://gitlab.gnome.org/GNOME/gtk/-/issues/\n"
-<<<<<<< HEAD
-"POT-Creation-Date: 2022-03-10 18:43+0000\n"
-"PO-Revision-Date: 2022-03-11 02:07+0100\n"
-=======
 "POT-Creation-Date: 2022-03-10 19:16+0000\n"
 "PO-Revision-Date: 2022-03-11 02:05+0100\n"
->>>>>>> 6eb35481
 "Last-Translator: Balázs Úr <ur.balazs at fsf dot hu>\n"
 "Language-Team: Hungarian <gnome-hu-list at gnome dot org>\n"
 "Language: hu\n"
@@ -56,11 +51,7 @@
 msgid "Cannot provide contents as %s"
 msgstr "A tartalom nem adható meg mint %s"
 
-<<<<<<< HEAD
-#: gdk/gdkdisplay.c:154 gdk/gdkglcontext.c:430
-=======
 #: gdk/gdkdisplay.c:154 gdk/gdkglcontext.c:436
->>>>>>> 6eb35481
 msgid "The current backend does not support OpenGL"
 msgstr "A jelenlegi háttérprogram nem támogatja az OpenGL-t"
 
@@ -119,50 +110,30 @@
 msgid "No compatible formats to transfer contents."
 msgstr "Nincsenek megfelelő formátumok a tartalmak átviteléhez."
 
-<<<<<<< HEAD
-#: gdk/gdkglcontext.c:332
-msgid "The EGL implementation does not support any allowed APIs"
-msgstr "Az EGL megvalósítás nem támogat semmilyen engedélyezett API-t"
-
-#: gdk/gdkglcontext.c:413 gdk/win32/gdkglcontext-win32-wgl.c:616
-=======
 #: gdk/gdkglcontext.c:333
 msgid "The EGL implementation does not support any allowed APIs"
 msgstr "Az EGL megvalósítás nem támogat semmilyen engedélyezett API-t"
 
 #: gdk/gdkglcontext.c:414 gdk/win32/gdkglcontext-win32-wgl.c:616
->>>>>>> 6eb35481
 #: gdk/x11/gdkglcontext-glx.c:624
 msgid "Unable to create a GL context"
 msgstr "Nem lehet létrehozni GL környezetet"
 
-<<<<<<< HEAD
-#: gdk/gdkglcontext.c:1273
-=======
 #: gdk/gdkglcontext.c:1279
->>>>>>> 6eb35481
 #| msgid "GL support disabled via GDK_DEBUG"
 msgid "Anything but OpenGL ES disabled via GDK_DEBUG"
 msgstr ""
 "Az OpenGL ES támogatáson kívül minden letiltva a GDK_DEBUG beállításon "
 "keresztül"
 
-<<<<<<< HEAD
-#: gdk/gdkglcontext.c:1282
-=======
 #: gdk/gdkglcontext.c:1288
->>>>>>> 6eb35481
 #, c-format
 msgid "Application does not support %s API"
 msgstr "Az alkalmazás nem támogatja a(z) %s API-t"
 
 #. translators: This is about OpenGL backend names, like
 #. * "Trying to use X11 GLX, but EGL is already in use"
-<<<<<<< HEAD
-#: gdk/gdkglcontext.c:1803
-=======
 #: gdk/gdkglcontext.c:1809
->>>>>>> 6eb35481
 #, c-format
 msgid "Trying to use %s, but %s is already in use"
 msgstr "A(z) %s használatának kísérlete, de a(z) %s már használatban van"
@@ -2148,11 +2119,7 @@
 #: gtk/gtkmountoperation.c:610 gtk/gtkpagesetupunixdialog.c:283
 #: gtk/gtkprintbackend.c:642 gtk/gtkprinteroptionwidget.c:713
 #: gtk/gtkprintunixdialog.c:667 gtk/gtkprintunixdialog.c:823
-<<<<<<< HEAD
-#: gtk/gtkwindow.c:6147 gtk/inspector/css-editor.c:248
-=======
 #: gtk/gtkwindow.c:6154 gtk/inspector/css-editor.c:248
->>>>>>> 6eb35481
 #: gtk/inspector/recorder.c:1706
 msgid "_Cancel"
 msgstr "Mé_gse"
@@ -2241,11 +2208,7 @@
 msgstr "Ha töröl egy elemet, akkor az véglegesen elvész."
 
 #: gtk/gtkfilechooserwidget.c:1210 gtk/gtkfilechooserwidget.c:1826
-<<<<<<< HEAD
-#: gtk/gtklabel.c:5645 gtk/gtktext.c:6073 gtk/gtktextview.c:8956
-=======
 #: gtk/gtklabel.c:5645 gtk/gtktext.c:6077 gtk/gtktextview.c:8956
->>>>>>> 6eb35481
 msgid "_Delete"
 msgstr "_Törlés"
 
@@ -2523,21 +2486,6 @@
 msgid "OpenGL context creation failed"
 msgstr "Az OpenGL környezet létrehozása sikertelen"
 
-<<<<<<< HEAD
-#: gtk/gtklabel.c:5642 gtk/gtktext.c:6061 gtk/gtktextview.c:8944
-msgid "Cu_t"
-msgstr "_Kivágás"
-
-#: gtk/gtklabel.c:5643 gtk/gtktext.c:6065 gtk/gtktextview.c:8948
-msgid "_Copy"
-msgstr "_Másolás"
-
-#: gtk/gtklabel.c:5644 gtk/gtktext.c:6069 gtk/gtktextview.c:8952
-msgid "_Paste"
-msgstr "_Beillesztés"
-
-#: gtk/gtklabel.c:5650 gtk/gtktext.c:6082 gtk/gtktextview.c:8977
-=======
 #: gtk/gtklabel.c:5642 gtk/gtktext.c:6065 gtk/gtktextview.c:8944
 msgid "Cu_t"
 msgstr "_Kivágás"
@@ -2551,7 +2499,6 @@
 msgstr "_Beillesztés"
 
 #: gtk/gtklabel.c:5650 gtk/gtktext.c:6086 gtk/gtktextview.c:8977
->>>>>>> 6eb35481
 msgid "Select _All"
 msgstr "Ö_sszes kijelölése"
 
@@ -2661,11 +2608,7 @@
 msgstr "%d:%02d"
 
 #: gtk/gtkmessagedialog.c:158 gtk/gtkmessagedialog.c:176
-<<<<<<< HEAD
-#: gtk/gtkprintbackend.c:643 gtk/gtkwindow.c:6148
-=======
 #: gtk/gtkprintbackend.c:643 gtk/gtkwindow.c:6155
->>>>>>> 6eb35481
 msgid "_OK"
 msgstr "_OK"
 
@@ -3529,11 +3472,7 @@
 msgid "Could not show link"
 msgstr "Nem jeleníthető meg a hivatkozás"
 
-<<<<<<< HEAD
-#: gtk/gtktext.c:6087 gtk/gtktextview.c:8982
-=======
 #: gtk/gtktext.c:6091 gtk/gtktextview.c:8982
->>>>>>> 6eb35481
 msgid "Insert _Emoji"
 msgstr "_Emodzsi beszúrása"
 
@@ -3568,20 +3507,12 @@
 msgid "%d %%"
 msgstr "%d %%"
 
-<<<<<<< HEAD
-#: gtk/gtkwindow.c:6135
-=======
 #: gtk/gtkwindow.c:6142
->>>>>>> 6eb35481
 #, c-format
 msgid "Do you want to use GTK Inspector?"
 msgstr "Szeretné használni a GTK vizsgálót?"
 
-<<<<<<< HEAD
-#: gtk/gtkwindow.c:6137
-=======
 #: gtk/gtkwindow.c:6144
->>>>>>> 6eb35481
 #, c-format
 msgid ""
 "GTK Inspector is an interactive debugger that lets you explore and modify "
@@ -3592,11 +3523,7 @@
 "alkalmazás belső működésének felfedezését és módosítását. A használata miatt "
 "az alkalmazás hibásan működhet vagy összeomolhat."
 
-<<<<<<< HEAD
-#: gtk/gtkwindow.c:6142
-=======
 #: gtk/gtkwindow.c:6149
->>>>>>> 6eb35481
 msgid "Don’t show this message again"
 msgstr "Ne jelenjen meg többé ez az üzenet"
 
