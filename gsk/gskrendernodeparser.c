--- conflicted
+++ resolved
@@ -23,17 +23,18 @@
 
 #include "gskrendernodeparserprivate.h"
 
+#include "gskpath.h"
+#include "gskpathbuilder.h"
 #include "gskroundedrectprivate.h"
 #include "gskrendernodeprivate.h"
+#include "gskstroke.h"
 #include "gsktransformprivate.h"
-<<<<<<< HEAD
-=======
 #include "gskenumtypes.h"
 #include "gskprivate.h"
->>>>>>> 29c29b0e
 
 #include "gdk/gdkrgbaprivate.h"
 #include "gdk/gdktextureprivate.h"
+#include "gdk/gdkmemoryformatprivate.h"
 #include <gtk/css/gtkcss.h>
 #include "gtk/css/gtkcssdataurlprivate.h"
 #include "gtk/css/gtkcssparserprivate.h"
@@ -755,7 +756,7 @@
 static void
 clear_shadows (gpointer inout_shadows)
 {
-  g_array_set_size (*(GArray **) inout_shadows, 0);
+  g_array_set_size (inout_shadows, 0);
 }
 
 static const struct
@@ -1444,9 +1445,35 @@
 }
 
 static GskRenderNode *
+create_default_render_node_with_bounds (const graphene_rect_t *rect)
+{
+  return gsk_color_node_new (&GDK_RGBA("FF00CC"), rect);
+}
+
+static GskRenderNode *
 create_default_render_node (void)
 {
-  return gsk_color_node_new (&GDK_RGBA("FF00CC"), &GRAPHENE_RECT_INIT (0, 0, 50, 50));
+  return create_default_render_node_with_bounds (&GRAPHENE_RECT_INIT (0, 0, 50, 50));
+}
+
+static GskPath *
+create_default_path (void)
+{
+  GskPathBuilder *builder;
+  guint i;
+
+  builder = gsk_path_builder_new ();
+
+  gsk_path_builder_move_to (builder, 25, 0);
+  for (i = 1; i < 5; i++)
+    {
+      gsk_path_builder_line_to (builder,
+                                sin (i * G_PI * 0.8) * 25 + 25,
+                                -cos (i * G_PI * 0.8) * 25 + 25);
+    }
+  gsk_path_builder_close (builder);
+
+  return gsk_path_builder_free_to_path (builder);
 }
 
 static GskRenderNode *
@@ -2434,8 +2461,6 @@
   return result;
 }
 
-<<<<<<< HEAD
-=======
 static gboolean
 parse_path (GtkCssParser *parser,
             Context      *context,
@@ -2627,7 +2652,6 @@
   return result;
 }
 
->>>>>>> 29c29b0e
 static GskRenderNode *
 parse_shadow_node (GtkCssParser *parser,
                    Context      *context)
@@ -2675,6 +2699,27 @@
     child = create_default_render_node ();
 
   result = gsk_debug_node_new (child, message);
+
+  gsk_render_node_unref (child);
+
+  return result;
+}
+
+static GskRenderNode *
+parse_subsurface_node (GtkCssParser *parser,
+                       Context      *context)
+{
+  GskRenderNode *child = NULL;
+  const Declaration declarations[] = {
+    { "child", parse_node, clear_node, &child },
+  };
+  GskRenderNode *result;
+
+  parse_declarations (parser, context, declarations, G_N_ELEMENTS (declarations));
+  if (child == NULL)
+    child = create_default_render_node ();
+
+  result = gsk_subsurface_node_new (child, NULL);
 
   gsk_render_node_unref (child);
 
@@ -2710,6 +2755,8 @@
     { "repeating-linear-gradient", parse_repeating_linear_gradient_node },
     { "repeating-radial-gradient", parse_repeating_radial_gradient_node },
     { "rounded-clip", parse_rounded_clip_node },
+    { "fill", parse_fill_node },
+    { "stroke", parse_stroke_node },
     { "shadow", parse_shadow_node },
     { "text", parse_text_node },
     { "texture", parse_texture_node },
@@ -2717,6 +2764,7 @@
     { "transform", parse_transform_node },
     { "glshader", parse_glshader_node },
     { "mask", parse_mask_node },
+    { "subsurface", parse_subsurface_node },
   };
   GskRenderNode **node_p = out_node;
   const GtkCssToken *token;
@@ -2853,6 +2901,7 @@
   parser = gtk_css_parser_new_for_bytes (bytes, NULL, gsk_render_node_parser_error,
                                          &error_func_pair, NULL);
   context_init (&context);
+
   root = parse_container_node (parser, &context);
 
   if (root && gsk_container_node_get_n_children (root) == 1)
@@ -2869,6 +2918,7 @@
 
   return root;
 }
+
 
 
 typedef struct
@@ -2965,6 +3015,14 @@
       printer_init_duplicates_for_node (printer, gsk_debug_node_get_child (node));
       break;
 
+    case GSK_FILL_NODE:
+      printer_init_duplicates_for_node (printer, gsk_fill_node_get_child (node));
+      break;
+
+    case GSK_STROKE_NODE:
+      printer_init_duplicates_for_node (printer, gsk_stroke_node_get_child (node));
+      break;
+
     case GSK_BLEND_NODE:
       printer_init_duplicates_for_node (printer, gsk_blend_node_get_bottom_child (node));
       printer_init_duplicates_for_node (printer, gsk_blend_node_get_top_child (node));
@@ -3000,6 +3058,10 @@
             printer_init_duplicates_for_node (printer, gsk_container_node_get_child (node, i));
           }
       }
+      break;
+
+    case GSK_SUBSURFACE_NODE:
+      printer_init_duplicates_for_node (printer, gsk_subsurface_node_get_child (node));
       break;
 
     default:
@@ -3192,7 +3254,7 @@
                     float       value,
                     float       default_value)
 {
-  /* Don't approximate-compare here, better be topo verbose */
+  /* Don't approximate-compare here, better be too verbose */
   if (value == default_value)
     return;
 
@@ -3394,8 +3456,11 @@
     len = strcspn (string, "\n");
     g_string_append_len (str, string, len);
     string += len;
-    g_string_append (str, "\\\n");
-    string++;
+    if (*string)
+      {
+        g_string_append (str, "\\\n");
+        string++;
+      }
   } while (*string);
 }
 
@@ -3473,45 +3538,20 @@
       g_hash_table_insert (p->named_textures, texture, new_name);
     }
 
-  switch (gdk_texture_get_format (texture))
-    {
-    case GDK_MEMORY_B8G8R8A8_PREMULTIPLIED:
-    case GDK_MEMORY_A8R8G8B8_PREMULTIPLIED:
-    case GDK_MEMORY_R8G8B8A8_PREMULTIPLIED:
-    case GDK_MEMORY_B8G8R8A8:
-    case GDK_MEMORY_A8R8G8B8:
-    case GDK_MEMORY_R8G8B8A8:
-    case GDK_MEMORY_A8B8G8R8:
-    case GDK_MEMORY_R8G8B8:
-    case GDK_MEMORY_B8G8R8:
-    case GDK_MEMORY_R16G16B16:
-    case GDK_MEMORY_R16G16B16A16_PREMULTIPLIED:
-    case GDK_MEMORY_R16G16B16A16:
-    case GDK_MEMORY_G8A8_PREMULTIPLIED:
-    case GDK_MEMORY_G8A8:
-    case GDK_MEMORY_G8:
-    case GDK_MEMORY_G16A16_PREMULTIPLIED:
-    case GDK_MEMORY_G16A16:
-    case GDK_MEMORY_G16:
-    case GDK_MEMORY_A8:
-    case GDK_MEMORY_A16:
+  switch (gdk_memory_format_get_depth (gdk_texture_get_format (texture)))
+    {
+    case GDK_MEMORY_U8:
+    case GDK_MEMORY_U16:
       bytes = gdk_texture_save_to_png_bytes (texture);
       g_string_append (p->str, "url(\"data:image/png;base64,");
       break;
 
-    case GDK_MEMORY_R16G16B16_FLOAT:
-    case GDK_MEMORY_R16G16B16A16_FLOAT_PREMULTIPLIED:
-    case GDK_MEMORY_R16G16B16A16_FLOAT:
-    case GDK_MEMORY_A16_FLOAT:
-    case GDK_MEMORY_R32G32B32_FLOAT:
-    case GDK_MEMORY_R32G32B32A32_FLOAT_PREMULTIPLIED:
-    case GDK_MEMORY_R32G32B32A32_FLOAT:
-    case GDK_MEMORY_A32_FLOAT:
+    case GDK_MEMORY_FLOAT16:
+    case GDK_MEMORY_FLOAT32:
       bytes = gdk_texture_save_to_tiff_bytes (texture);
       g_string_append (p->str, "url(\"data:image/tiff;base64,");
       break;
 
-    case GDK_MEMORY_N_FORMATS:
     default:
       g_assert_not_reached ();
     }
@@ -3690,8 +3730,6 @@
     pango_glyph_string_free (ascii);
 }
 
-<<<<<<< HEAD
-=======
 static void
 append_path_param (Printer    *p,
                    const char *param_name,
@@ -3742,7 +3780,6 @@
   g_string_append (p->str, ";\n");
 }
 
->>>>>>> 29c29b0e
 static void
 render_node_print (Printer       *p,
                    GskRenderNode *node)
@@ -3912,6 +3949,42 @@
         append_rounded_rect_param (p, "clip", gsk_rounded_clip_node_get_clip (node));
         append_node_param (p, "child", gsk_rounded_clip_node_get_child (node));
 
+        end_node (p);
+      }
+      break;
+
+    case GSK_FILL_NODE:
+      {
+        start_node (p, "fill", node_name);
+
+        append_node_param (p, "child", gsk_fill_node_get_child (node));
+        append_path_param (p, "path", gsk_fill_node_get_path (node));
+        append_enum_param (p, "fill-rule", GSK_TYPE_FILL_RULE, gsk_fill_node_get_fill_rule (node));
+
+        end_node (p);
+      }
+      break;
+
+    case GSK_STROKE_NODE:
+      {
+        const GskStroke *stroke;
+        const float *dash;
+        gsize n_dash;
+
+        start_node (p, "stroke", node_name);
+
+        append_node_param (p, "child", gsk_stroke_node_get_child (node));
+        append_path_param (p, "path", gsk_stroke_node_get_path (node));
+
+        stroke = gsk_stroke_node_get_stroke (node);
+        append_float_param (p, "line-width", gsk_stroke_get_line_width (stroke), 0.0f);
+        append_enum_param (p, "line-cap", GSK_TYPE_LINE_CAP, gsk_stroke_get_line_cap (stroke));
+        append_enum_param (p, "line-join", GSK_TYPE_LINE_JOIN, gsk_stroke_get_line_join (stroke));
+        append_float_param (p, "miter-limit", gsk_stroke_get_miter_limit (stroke), 4.0f);
+        dash = gsk_stroke_get_dash (stroke, &n_dash);
+        if (dash)
+          append_dash_param (p, "dash", dash, n_dash);
+        append_float_param (p, "dash-offset", gsk_stroke_get_dash_offset (stroke), 0.0f);
 
         end_node (p);
       }
@@ -4388,8 +4461,6 @@
       }
       break;
 
-<<<<<<< HEAD
-=======
     case GSK_SUBSURFACE_NODE:
       {
         start_node (p, "subsurface", node_name);
@@ -4400,7 +4471,6 @@
       }
       break;
 
->>>>>>> 29c29b0e
     default:
       g_error ("Unhandled node: %s", g_type_name_from_instance ((GTypeInstance *) node));
       break;
