--- conflicted
+++ resolved
@@ -2280,15 +2280,9 @@
  * If the current contents are longer than the given length, then
  * they will be truncated to fit.
  *
-<<<<<<< HEAD
- * This is equivalent to getting @entry's #GtkEntryBuffer and
- * calling gtk_entry_buffer_set_max_length() on it.
- **/
-=======
  * This is equivalent to getting @entry's `GtkEntryBuffer` and
  * calling [method@Gtk.EntryBuffer.set_max_length] on it.
  */
->>>>>>> 143770f1
 void
 gtk_entry_set_max_length (GtkEntry     *entry,
                           int           max)
