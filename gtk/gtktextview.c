--- conflicted
+++ resolved
@@ -5652,11 +5652,7 @@
               gtk_text_iter_get_line (&ins))
             {
               gtk_event_controller_reset (GTK_EVENT_CONTROLLER (gesture));
-<<<<<<< HEAD
-              n_press = 1;
-=======
               return;
->>>>>>> fef69881
             }
         }
 
