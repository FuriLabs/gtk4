--- conflicted
+++ resolved
@@ -35,12 +35,9 @@
 Manish Singh      <manish@gtk.org>
 Owen Taylor       <otaylor@gtk.org>
 
-<<<<<<< HEAD
-=======
 
 License:
 
->>>>>>> 0f113d4f
  This library is free software; you can redistribute it and/or
  modify it under the terms of the GNU Lesser General Public
  License as published by the Free Software Foundation; either
@@ -52,7 +49,8 @@
  Lesser General Public License for more details.
 
  You should have received a copy of the GNU Lesser General Public
- License along with this package; if not, write to the Free Software
- Foundation, Inc., 51 Franklin St, Fifth Floor, Boston, MA  02110-1301 USA
+ License along with this library; if not, write to the
+ Free Software Foundation, Inc., 59 Temple Place - Suite 330,
+ Boston, MA 02111-1307, USA.
 
  See /usr/share/common-licenses/LGPL-2 on your debian system.
