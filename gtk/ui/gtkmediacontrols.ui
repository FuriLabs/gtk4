--- conflicted
+++ resolved
@@ -21,13 +21,8 @@
         <child>
           <object class="GtkButton" id="play_button">
             <property name="receives-default">1</property>
-<<<<<<< HEAD
-            <property name="halign">center</property>
-            <property name="valign">center</property>
-=======
             <property name="halign">3</property>
             <property name="valign">3</property>
->>>>>>> 70cb61fb
             <property name="has-frame">0</property>
             <property name="icon-name">media-playback-start-symbolic</property>
             <signal name="clicked" handler="play_button_clicked" object="GtkMediaControls" swapped="no"/>
