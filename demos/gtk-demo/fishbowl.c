--- conflicted
+++ resolved
@@ -11,6 +11,9 @@
 #include "gtkgears.h"
 #include "gskshaderpaintable.h"
 
+#include "nodewidget.h"
+#include "graphwidget.h"
+
 const char *const css =
 ".blurred-button {"
 "  box-shadow: 0px 0px 5px 10px rgba(0, 0, 0, 0.5);"
@@ -207,26 +210,23 @@
   return w;
 }
 
+static GtkWidget *
+create_tiger (void)
+{
+  return node_widget_new ("/fishbowl/tiger.node");
+}
+
+static GtkWidget *
+create_graph (void)
+{
+  return graph_widget_new ();
+}
+
 static const struct {
   const char *name;
   GtkWidget * (* create_func) (void);
   gboolean    (* check) (GtkFishbowl *fb);
 } widget_types[] = {
-<<<<<<< HEAD
-  { "Icon",       create_icon           },
-  { "Button",     create_button         },
-  { "Blurbutton", create_blurred_button },
-  { "Fontbutton", create_font_button    },
-  { "Levelbar",   create_level_bar      },
-  { "Label",      create_label          },
-  { "Spinner",    create_spinner        },
-  { "Spinbutton", create_spinbutton     },
-  { "Video",      create_video          },
-  { "Gears",      create_gears          },
-  { "Switch",     create_switch         },
-  { "Menubutton", create_menu_button    },
-  { "Shader",     create_cogs           },
-=======
   { "Icon",       create_icon,           NULL },
   { "Button",     create_button,         NULL },
   { "Blurbutton", create_blurred_button, NULL },
@@ -242,7 +242,6 @@
   { "Shader",     create_cogs,           check_cogs },
   { "Tiger",      create_tiger,          NULL },
   { "Graph",      create_graph,          NULL },
->>>>>>> 29c29b0e
 };
 
 static int selected_widget_type = -1;
