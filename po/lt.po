--- conflicted
+++ resolved
@@ -15,13 +15,8 @@
 msgstr ""
 "Project-Id-Version: lt\n"
 "Report-Msgid-Bugs-To: https://gitlab.gnome.org/GNOME/gtk/-/issues/\n"
-<<<<<<< HEAD
-"POT-Creation-Date: 2023-12-03 01:39+0000\n"
-"PO-Revision-Date: 2023-12-07 22:54+0200\n"
-=======
 "POT-Creation-Date: 2024-03-02 15:19+0000\n"
 "PO-Revision-Date: 2024-03-03 22:46+0200\n"
->>>>>>> 29c29b0e
 "Last-Translator: Aurimas Černius <aurisc4@gmail.com>\n"
 "Language-Team: Lietuvių <gnome-lt@lists.akl.lt>\n"
 "Language: lt\n"
@@ -30,11 +25,7 @@
 "Content-Transfer-Encoding: 8bit\n"
 "Plural-Forms: nplurals=3; plural=(n%10==1 && n%100!=11 ? 0 : n%10>=2 && "
 "(n%100<10 || n%100>=20) ? 1 : 2);\n"
-<<<<<<< HEAD
-"X-Generator: Poedit 3.4.1\n"
-=======
 "X-Generator: Poedit 3.4.2\n"
->>>>>>> 29c29b0e
 
 #: gdk/broadway/gdkbroadway-server.c:135
 #, c-format
@@ -64,11 +55,7 @@
 msgid "Cannot provide contents as %s"
 msgstr "Nepavyko pateikti turinio kaip %s"
 
-<<<<<<< HEAD
-#: gdk/gdkdisplay.c:156 gdk/gdkglcontext.c:443
-=======
 #: gdk/gdkdisplay.c:176 gdk/gdkglcontext.c:459
->>>>>>> 29c29b0e
 msgid "The current backend does not support OpenGL"
 msgstr "Dabartinė realizacija nepalaiko OpenGL"
 
@@ -133,23 +120,6 @@
 msgid "No compatible formats to transfer contents."
 msgstr "Nėra suderinamų formatų turinio perdavimui."
 
-<<<<<<< HEAD
-#: gdk/gdkglcontext.c:402 gdk/x11/gdkglcontext-glx.c:642
-msgid "No GL API allowed."
-msgstr "Nėra leidžiamas GL API."
-
-#: gdk/gdkglcontext.c:426 gdk/win32/gdkglcontext-win32-wgl.c:387
-#: gdk/win32/gdkglcontext-win32-wgl.c:530
-#: gdk/win32/gdkglcontext-win32-wgl.c:574 gdk/x11/gdkglcontext-glx.c:691
-msgid "Unable to create a GL context"
-msgstr "Nepavyko sukurti GL konteksto"
-
-#: gdk/gdkglcontext.c:1281
-msgid "Anything but OpenGL ES disabled via GDK_DEBUG"
-msgstr "Bet kas išskyrus OpenGL ES išjungta naudojant GDK_DEBUG"
-
-#: gdk/gdkglcontext.c:1290
-=======
 #: gdk/gdkglcontext.c:419 gdk/x11/gdkglcontext-glx.c:645
 msgid "No GL API allowed."
 msgstr "Nėra leidžiamas GL API."
@@ -169,27 +139,18 @@
 msgstr "OpenGL palaikymas išjungtas naudojant GDK_DEBUG"
 
 #: gdk/gdkglcontext.c:1327
->>>>>>> 29c29b0e
 #, c-format
 msgid "Application does not support %s API"
 msgstr "Programa nepalaiko API %s"
 
 #. translators: This is about OpenGL backend names, like
 #. * "Trying to use X11 GLX, but EGL is already in use"
-<<<<<<< HEAD
-#: gdk/gdkglcontext.c:1899
-=======
 #: gdk/gdkglcontext.c:2113
->>>>>>> 29c29b0e
 #, c-format
 msgid "Trying to use %s, but %s is already in use"
 msgstr "Bandoma naudoti %s, bet %s jau naudojama"
 
-<<<<<<< HEAD
-#: gdk/gdktexture.c:530
-=======
 #: gdk/gdktexture.c:580
->>>>>>> 29c29b0e
 msgid "Unknown image format."
 msgstr "Nežinomas paveikslėlio formatas."
 
@@ -2290,11 +2251,7 @@
 #: gtk/gtkmessagedialog.c:179 gtk/gtkmountoperation.c:608
 #: gtk/print/gtkpagesetupunixdialog.c:282 gtk/print/gtkprintbackend.c:638
 #: gtk/print/gtkprintunixdialog.c:682 gtk/print/gtkprintunixdialog.c:839
-<<<<<<< HEAD
-#: gtk/gtkwindow.c:6233 gtk/ui/gtkappchooserdialog.ui:48
-=======
 #: gtk/gtkwindow.c:6256 gtk/ui/gtkappchooserdialog.ui:48
->>>>>>> 29c29b0e
 #: gtk/ui/gtkassistant.ui:52 gtk/ui/gtkcolorchooserdialog.ui:36
 #: gtk/ui/gtkfontchooserdialog.ui:27
 msgid "_Cancel"
@@ -2815,11 +2772,7 @@
 msgstr "Groti"
 
 #: gtk/gtkmessagedialog.c:162 gtk/gtkmessagedialog.c:180
-<<<<<<< HEAD
-#: gtk/print/gtkprintbackend.c:639 gtk/gtkwindow.c:6234
-=======
 #: gtk/print/gtkprintbackend.c:639 gtk/gtkwindow.c:6257
->>>>>>> 29c29b0e
 msgid "_OK"
 msgstr "_Gerai"
 
@@ -3695,20 +3648,12 @@
 msgid "_Redo"
 msgstr "Paka_rtoti"
 
-<<<<<<< HEAD
-#: gtk/gtkwindow.c:6222
-=======
 #: gtk/gtkwindow.c:6245
->>>>>>> 29c29b0e
 #, c-format
 msgid "Do you want to use GTK Inspector?"
 msgstr "Ar norite naudoti GTK inspektorių?"
 
-<<<<<<< HEAD
-#: gtk/gtkwindow.c:6224
-=======
 #: gtk/gtkwindow.c:6247
->>>>>>> 29c29b0e
 #, c-format
 msgid ""
 "GTK Inspector is an interactive debugger that lets you explore and modify "
@@ -3719,11 +3664,7 @@
 "keisti GTK programos vidurius. Jo naudojimas gali sukelti programai problemų "
 "ar ją nulaužti."
 
-<<<<<<< HEAD
-#: gtk/gtkwindow.c:6229
-=======
 #: gtk/gtkwindow.c:6252
->>>>>>> 29c29b0e
 msgid "Don’t show this message again"
 msgstr "Daugiau nerodyti šio pranešimo"
 
@@ -7260,12 +7201,8 @@
 #: tools/gtk-builder-tool-enumerate.c:56 tools/gtk-builder-tool-preview.c:179
 #: tools/gtk-builder-tool-preview.c:180 tools/gtk-builder-tool-screenshot.c:360
 #: tools/gtk-builder-tool-simplify.c:2529 tools/gtk-builder-tool-validate.c:261
-<<<<<<< HEAD
-#: tools/gtk-rendernode-tool-info.c:202 tools/gtk-rendernode-tool-show.c:106
-=======
 #: tools/gtk-path-tool-render.c:121 tools/gtk-rendernode-tool-compare.c:67
 #: tools/gtk-rendernode-tool-info.c:214 tools/gtk-rendernode-tool-show.c:106
->>>>>>> 29c29b0e
 msgid "FILE"
 msgstr "FAILAS"
 
@@ -7297,14 +7234,9 @@
 msgstr "Naudoti stilių iš CSS failo"
 
 #: tools/gtk-builder-tool-preview.c:187 tools/gtk-builder-tool-screenshot.c:370
-<<<<<<< HEAD
-#: tools/gtk-builder-tool-validate.c:268 tools/gtk-rendernode-tool-show.c:113
-#: tools/gtk-rendernode-tool-render.c:204
-=======
 #: tools/gtk-builder-tool-validate.c:268
 #: tools/gtk-rendernode-tool-benchmark.c:106
 #: tools/gtk-rendernode-tool-render.c:203 tools/gtk-rendernode-tool-show.c:113
->>>>>>> 29c29b0e
 #, c-format
 msgid "Could not initialize windowing system\n"
 msgstr "Nepavyko inicializuoti langų sistemos\n"
@@ -7979,37 +7911,11 @@
 msgid "Provide information about the render node."
 msgstr "Pateikti informaciją apie piešimo viršūnę."
 
-<<<<<<< HEAD
-#: tools/gtk-rendernode-tool-info.c:224 tools/gtk-rendernode-tool-show.c:134
-#: tools/gtk-rendernode-tool-render.c:225
-#, c-format
-msgid "No .node file specified\n"
-msgstr "Nenurodytas .node failas\n"
-
-#: tools/gtk-rendernode-tool-info.c:230
-=======
 #: tools/gtk-rendernode-tool-info.c:242
->>>>>>> 29c29b0e
 #, c-format
 msgid "Can only accept a single .node file\n"
 msgstr "Galima pateikti tik vieną .node failą\n"
 
-<<<<<<< HEAD
-#: tools/gtk-rendernode-tool-show.c:105
-msgid "Don't add a titlebar"
-msgstr "Nepridėti pavadinimo juostos"
-
-#: tools/gtk-rendernode-tool-show.c:121
-msgid "Show the render node."
-msgstr "Rodyti piešimo viršūnę."
-
-#: tools/gtk-rendernode-tool-show.c:140
-#, c-format
-msgid "Can only preview a single .node file\n"
-msgstr "Galima rodyti tik vieną .node failą\n"
-
-=======
->>>>>>> 29c29b0e
 #: tools/gtk-rendernode-tool-render.c:123
 #, c-format
 msgid ""
