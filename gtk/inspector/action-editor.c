/*
 * Copyright (c) 2014 Red Hat, Inc.
 *
 * This library is free software; you can redistribute it and/or
 * modify it under the terms of the GNU Lesser General Public
 * License as published by the Free Software Foundation; either
 * version 2 of the License, or (at your option) any later version.
 *
 * This library is distributed in the hope that it will be useful,
 * but WITHOUT ANY WARRANTY; without even the implied warranty of
 * MERCHANTABILITY or FITNESS FOR A PARTICULAR PURPOSE.  See the GNU
 * Lesser General Public License for more details.
 *
 * You should have received a copy of the GNU Lesser General Public
 * License along with this library. If not, see <http://www.gnu.org/licenses/>.
 */

#include "config.h"
#include <glib/gi18n-lib.h>

#include "action-editor.h"
#include "variant-editor.h"

#include "gtktogglebutton.h"
#include "gtkentry.h"
#include "gtklabel.h"
#include "gtkbox.h"
#include "gtkboxlayout.h"
#include "gtkorientable.h"
#include "gtkactionmuxerprivate.h"

struct _GtkInspectorActionEditor
{
  GtkWidget parent;

  GObject *owner;
  char *name;
  gboolean enabled;
  const GVariantType *parameter_type;
  GVariantType *state_type;
  GVariant *state;
  GtkWidget *activate_button;
  GtkWidget *parameter_entry;
  GtkWidget *state_entry;
  GtkWidget *state_editor;
};

typedef struct
{
  GtkWidgetClass parent;
} GtkInspectorActionEditorClass;

enum
{
  PROP_0,
  PROP_OWNER,
  PROP_NAME
};

G_DEFINE_TYPE (GtkInspectorActionEditor, gtk_inspector_action_editor, GTK_TYPE_WIDGET)

static void update_widgets (GtkInspectorActionEditor *r);

static void
activate_action (GtkWidget                *button,
                 GtkInspectorActionEditor *r)
{
  GVariant *parameter = NULL;

  if (r->parameter_entry)
    parameter = gtk_inspector_variant_editor_get_value (r->parameter_entry);
  if (G_IS_ACTION_GROUP (r->owner))
    g_action_group_activate_action (G_ACTION_GROUP (r->owner), r->name, parameter);
  else if (GTK_IS_ACTION_MUXER (r->owner))
    gtk_action_muxer_activate_action (GTK_ACTION_MUXER (r->owner), r->name, parameter);

  update_widgets (r);
}

static void
parameter_changed (GtkWidget *editor,
                   gpointer   data)
{
  GtkInspectorActionEditor *r = data;
  GVariant *value;

  value = gtk_inspector_variant_editor_get_value (editor);
  gtk_widget_set_sensitive (r->activate_button, r->enabled && value != NULL);
  if (value)
    g_variant_unref (value);
}

static void
state_changed (GtkWidget *editor,
               gpointer   data)
{
  GtkInspectorActionEditor *r = data;
  GVariant *value;

  value = gtk_inspector_variant_editor_get_value (editor);
  if (!value)
    return;

  g_variant_ref_sink (value);
<<<<<<< HEAD
=======
  if (g_variant_equal (value, r->state))
    {
      g_variant_unref (value);
      return;
    }
>>>>>>> fef69881

  if (G_IS_ACTION_GROUP (r->owner))
    g_action_group_change_action_state (G_ACTION_GROUP (r->owner), r->name, value);
  else if (GTK_IS_ACTION_MUXER (r->owner))
    gtk_action_muxer_change_action_state (GTK_ACTION_MUXER (r->owner), r->name, value);

  g_variant_unref (value);
}

static void
gtk_inspector_action_editor_init (GtkInspectorActionEditor *r)
{
  GtkBoxLayout *layout;
  GtkWidget *row, *activate, *label;

  layout = GTK_BOX_LAYOUT (gtk_widget_get_layout_manager (GTK_WIDGET (r)));
  gtk_orientable_set_orientation (GTK_ORIENTABLE (layout), GTK_ORIENTATION_HORIZONTAL);
  gtk_box_layout_set_spacing (layout, 10);

  row = gtk_box_new (GTK_ORIENTATION_HORIZONTAL, 10);
  activate = gtk_box_new (GTK_ORIENTATION_HORIZONTAL, 10);
  gtk_box_append (GTK_BOX (row), activate);

  r->activate_button = gtk_button_new_with_label (_("Activate"));
  g_signal_connect (r->activate_button, "clicked", G_CALLBACK (activate_action), r);

  gtk_box_append (GTK_BOX (activate), r->activate_button);

  r->parameter_entry = gtk_inspector_variant_editor_new (NULL, parameter_changed, r);
  gtk_widget_set_visible (r->parameter_entry, FALSE);
  gtk_box_append (GTK_BOX (activate), r->parameter_entry);

  gtk_widget_set_parent (row, GTK_WIDGET (r));

  r->state_editor = gtk_box_new (GTK_ORIENTATION_HORIZONTAL, 10);
  label = gtk_label_new (_("Set State"));
  gtk_box_append (GTK_BOX (r->state_editor), label);
  r->state_entry = gtk_inspector_variant_editor_new (NULL, state_changed, r);
  gtk_box_append (GTK_BOX (r->state_editor), r->state_entry);
  gtk_widget_set_parent (r->state_editor, GTK_WIDGET (r));
  gtk_widget_set_visible (r->state_editor, FALSE);
}

static void
update_widgets (GtkInspectorActionEditor *r)
{
<<<<<<< HEAD
  GVariant *state;
=======
  g_clear_pointer (&r->state, g_variant_unref);
>>>>>>> fef69881

  if (G_IS_ACTION_GROUP (r->owner))
    {
      if (!g_action_group_query_action (G_ACTION_GROUP (r->owner), r->name,
                                        &r->enabled, &r->parameter_type, NULL, NULL,
<<<<<<< HEAD
                                        &state))
        {
          r->enabled = FALSE;
          r->parameter_type = NULL;
          state = NULL;
=======
                                        &r->state))
        {
          r->enabled = FALSE;
          r->parameter_type = NULL;
          r->state = NULL;
>>>>>>> fef69881
        }
    }
  else if (GTK_IS_ACTION_MUXER (r->owner))
    {
      if (!gtk_action_muxer_query_action (GTK_ACTION_MUXER (r->owner), r->name,
                                          &r->enabled, &r->parameter_type, NULL, NULL,
<<<<<<< HEAD
                                          &state))
        {
          r->enabled = FALSE;
          r->parameter_type = NULL;
          state = NULL;
=======
                                          &r->state))
        {
          r->enabled = FALSE;
          r->parameter_type = NULL;
          r->state = NULL;
>>>>>>> fef69881
        }
    }
  else
    {
      r->enabled = FALSE;
      r->parameter_type = NULL;
<<<<<<< HEAD
      state = NULL;
=======
      r->state = NULL;
>>>>>>> fef69881
    }

  gtk_widget_set_sensitive (r->activate_button, r->enabled);
  gtk_widget_set_sensitive (r->parameter_entry, r->enabled);
  gtk_widget_set_visible (r->parameter_entry, r->parameter_type != NULL);
  if (r->parameter_type)
    gtk_inspector_variant_editor_set_type (r->parameter_entry, r->parameter_type);

  gtk_widget_set_visible (r->state_editor, r->state != NULL);
  if (r->state)
    {
      if (r->state_type)
        g_variant_type_free (r->state_type);
<<<<<<< HEAD
      r->state_type = g_variant_type_copy (g_variant_get_type (state));
      gtk_inspector_variant_editor_set_value (r->state_entry, state);

      g_variant_unref (state);
=======
      r->state_type = g_variant_type_copy (g_variant_get_type (r->state));
      gtk_inspector_variant_editor_set_value (r->state_entry, r->state);
>>>>>>> fef69881
    }
}

static void
dispose (GObject *object)
{
  GtkInspectorActionEditor *r = GTK_INSPECTOR_ACTION_EDITOR (object);
  GtkWidget *child;

  while ((child = gtk_widget_get_first_child (GTK_WIDGET (r))))
    gtk_widget_unparent (child);

  g_clear_pointer (&r->name, g_free);
  g_clear_pointer (&r->state_type, g_variant_type_free);
<<<<<<< HEAD
=======
  g_clear_pointer (&r->state, g_variant_unref);
>>>>>>> fef69881

  G_OBJECT_CLASS (gtk_inspector_action_editor_parent_class)->dispose (object);
}

static void
get_property (GObject    *object,
              guint       param_id,
              GValue     *value,
              GParamSpec *pspec)
{
  GtkInspectorActionEditor *r = GTK_INSPECTOR_ACTION_EDITOR (object);

  switch (param_id)
    {
    case PROP_OWNER:
      g_value_set_object (value, r->owner);
      break;

    case PROP_NAME:
      g_value_set_string (value, r->name);
      break;

    default:
      G_OBJECT_WARN_INVALID_PROPERTY_ID (object, param_id, pspec);
      break;
    }
}

static void
set_property (GObject      *object,
              guint         param_id,
              const GValue *value,
              GParamSpec   *pspec)
{
  GtkInspectorActionEditor *r = GTK_INSPECTOR_ACTION_EDITOR (object);

  switch (param_id)
    {
    case PROP_OWNER:
      r->owner = g_value_get_object (value);
      g_assert (r->owner == NULL ||
                G_IS_ACTION_GROUP (r->owner) ||
                GTK_IS_ACTION_MUXER (r->owner));
      break;

    case PROP_NAME:
      g_free (r->name);
      r->name = g_value_dup_string (value);
      break;

    default:
      G_OBJECT_WARN_INVALID_PROPERTY_ID(object, param_id, pspec);
      break;
    }
}

static void
gtk_inspector_action_editor_class_init (GtkInspectorActionEditorClass *klass)
{
  GObjectClass *object_class = G_OBJECT_CLASS (klass);
  GtkWidgetClass *widget_class = GTK_WIDGET_CLASS (klass);

  object_class->dispose = dispose;
  object_class->get_property = get_property;
  object_class->set_property = set_property;

  g_object_class_install_property (object_class, PROP_OWNER,
      g_param_spec_object ("owner", NULL, NULL,
                           G_TYPE_OBJECT, G_PARAM_READWRITE));

  g_object_class_install_property (object_class, PROP_NAME,
      g_param_spec_string ("name", NULL, NULL,
                           NULL, G_PARAM_READWRITE));

  gtk_widget_class_set_layout_manager_type (widget_class, GTK_TYPE_BOX_LAYOUT);
}

GtkWidget *
gtk_inspector_action_editor_new (void)
{
  return g_object_new (GTK_TYPE_INSPECTOR_ACTION_EDITOR, NULL);
}

void
gtk_inspector_action_editor_set (GtkInspectorActionEditor *self,
                                 GObject                  *owner,
                                 const char               *name)
{
  g_object_set (self, "owner", owner, "name", name, NULL);
  update_widgets (self);
}

void
gtk_inspector_action_editor_update (GtkInspectorActionEditor *self)
{
  update_widgets (self);
}<|MERGE_RESOLUTION|>--- conflicted
+++ resolved
@@ -102,14 +102,11 @@
     return;
 
   g_variant_ref_sink (value);
-<<<<<<< HEAD
-=======
   if (g_variant_equal (value, r->state))
     {
       g_variant_unref (value);
       return;
     }
->>>>>>> fef69881
 
   if (G_IS_ACTION_GROUP (r->owner))
     g_action_group_change_action_state (G_ACTION_GROUP (r->owner), r->name, value);
@@ -156,59 +153,35 @@
 static void
 update_widgets (GtkInspectorActionEditor *r)
 {
-<<<<<<< HEAD
-  GVariant *state;
-=======
   g_clear_pointer (&r->state, g_variant_unref);
->>>>>>> fef69881
 
   if (G_IS_ACTION_GROUP (r->owner))
     {
       if (!g_action_group_query_action (G_ACTION_GROUP (r->owner), r->name,
                                         &r->enabled, &r->parameter_type, NULL, NULL,
-<<<<<<< HEAD
-                                        &state))
-        {
-          r->enabled = FALSE;
-          r->parameter_type = NULL;
-          state = NULL;
-=======
                                         &r->state))
         {
           r->enabled = FALSE;
           r->parameter_type = NULL;
           r->state = NULL;
->>>>>>> fef69881
         }
     }
   else if (GTK_IS_ACTION_MUXER (r->owner))
     {
       if (!gtk_action_muxer_query_action (GTK_ACTION_MUXER (r->owner), r->name,
                                           &r->enabled, &r->parameter_type, NULL, NULL,
-<<<<<<< HEAD
-                                          &state))
-        {
-          r->enabled = FALSE;
-          r->parameter_type = NULL;
-          state = NULL;
-=======
                                           &r->state))
         {
           r->enabled = FALSE;
           r->parameter_type = NULL;
           r->state = NULL;
->>>>>>> fef69881
         }
     }
   else
     {
       r->enabled = FALSE;
       r->parameter_type = NULL;
-<<<<<<< HEAD
-      state = NULL;
-=======
       r->state = NULL;
->>>>>>> fef69881
     }
 
   gtk_widget_set_sensitive (r->activate_button, r->enabled);
@@ -222,15 +195,8 @@
     {
       if (r->state_type)
         g_variant_type_free (r->state_type);
-<<<<<<< HEAD
-      r->state_type = g_variant_type_copy (g_variant_get_type (state));
-      gtk_inspector_variant_editor_set_value (r->state_entry, state);
-
-      g_variant_unref (state);
-=======
       r->state_type = g_variant_type_copy (g_variant_get_type (r->state));
       gtk_inspector_variant_editor_set_value (r->state_entry, r->state);
->>>>>>> fef69881
     }
 }
 
@@ -245,10 +211,7 @@
 
   g_clear_pointer (&r->name, g_free);
   g_clear_pointer (&r->state_type, g_variant_type_free);
-<<<<<<< HEAD
-=======
   g_clear_pointer (&r->state, g_variant_unref);
->>>>>>> fef69881
 
   G_OBJECT_CLASS (gtk_inspector_action_editor_parent_class)->dispose (object);
 }
