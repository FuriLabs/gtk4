--- conflicted
+++ resolved
@@ -14,7 +14,7 @@
  * We don't add an "n-types" value to avoid having to handle
  * it in every single switch.
  */
-#define GSK_RENDER_NODE_TYPE_N_TYPES    (GSK_MASK_NODE + 1)
+#define GSK_RENDER_NODE_TYPE_N_TYPES    (GSK_SUBSURFACE_NODE + 1)
 
 extern GType gsk_render_node_types[];
 
@@ -36,15 +36,12 @@
   guint offscreen_for_opacity : 1;
 };
 
-<<<<<<< HEAD
-=======
 typedef struct
 {
   cairo_region_t *region;
   GdkSurface *surface;
 } GskDiffData;
 
->>>>>>> 29c29b0e
 struct _GskRenderNodeClass
 {
   GTypeClass parent_class;
@@ -58,7 +55,7 @@
                                    const GskRenderNode  *node2);
   void            (* diff)        (GskRenderNode  *node1,
                                    GskRenderNode  *node2,
-                                   cairo_region_t *region);
+                                   GskDiffData    *data);
 };
 
 void            gsk_render_node_init_types              (void);
@@ -75,20 +72,18 @@
                                                          const GskRenderNode         *node2) G_GNUC_PURE;
 void            gsk_render_node_diff                    (GskRenderNode               *node1,
                                                          GskRenderNode               *node2,
-<<<<<<< HEAD
-                                                         cairo_region_t              *region);
-=======
                                                          GskDiffData                 *data);
->>>>>>> 29c29b0e
 void            gsk_render_node_diff_impossible         (GskRenderNode               *node1,
                                                          GskRenderNode               *node2,
-                                                         cairo_region_t              *region);
+                                                         GskDiffData                 *data);
 void            gsk_container_node_diff_with            (GskRenderNode               *container,
                                                          GskRenderNode               *other,
-                                                         cairo_region_t              *region);
+                                                         GskDiffData                 *data);
+void            gsk_render_node_draw_fallback           (GskRenderNode               *node,
+                                                         cairo_t                     *cr);
 
-bool            gsk_border_node_get_uniform             (const GskRenderNode         *self);
-bool            gsk_border_node_get_uniform_color       (const GskRenderNode         *self);
+bool            gsk_border_node_get_uniform             (const GskRenderNode         *self) G_GNUC_PURE;
+bool            gsk_border_node_get_uniform_color       (const GskRenderNode         *self) G_GNUC_PURE;
 
 void            gsk_text_node_serialize_glyphs          (GskRenderNode               *self,
                                                          GString                     *str);
@@ -99,11 +94,11 @@
 void            gsk_transform_node_get_translate        (const GskRenderNode         *node,
                                                          float                       *dx,
                                                          float                       *dy);
-GdkMemoryDepth  gsk_render_node_get_preferred_depth     (const GskRenderNode         *node);
+GdkMemoryDepth  gsk_render_node_get_preferred_depth     (const GskRenderNode         *node) G_GNUC_PURE;
 
-gboolean        gsk_container_node_is_disjoint          (const GskRenderNode         *node);
+gboolean        gsk_container_node_is_disjoint          (const GskRenderNode         *node) G_GNUC_PURE;
 
-gboolean        gsk_render_node_use_offscreen_for_opacity (const GskRenderNode       *node);
+gboolean        gsk_render_node_use_offscreen_for_opacity (const GskRenderNode       *node) G_GNUC_PURE;
 
 #define gsk_render_node_ref(node)   _gsk_render_node_ref(node)
 #define gsk_render_node_unref(node) _gsk_render_node_unref(node)
