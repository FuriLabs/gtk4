# Georgian translation for GTK+.
# Copyright © 2006 The GTK Team
# This file is distributed under the same license as the GTK package.
#
# Gia Shervashidze <giasher@telenet.ge>, 2005.
# Vladimer Sichinava ვლადიმერ სიჭინავა <vsichi@gnome.org>, 2007, 2008.
# Zura Davitashvili <zdavitashvili0@gmail.com>, 2020.
# Ekaterine Papava <papava.e@gtu.ge>, 2023-2024
#
msgid ""
msgstr ""
"Project-Id-Version: gtk\n"
"Report-Msgid-Bugs-To: https://gitlab.gnome.org/GNOME/gtk/-/issues/\n"
<<<<<<< HEAD
"POT-Creation-Date: 2023-11-17 20:40+0000\n"
"PO-Revision-Date: 2023-11-18 04:03+0100\n"
=======
"POT-Creation-Date: 2024-03-30 09:15+0000\n"
"PO-Revision-Date: 2024-03-30 19:22+0100\n"
>>>>>>> 29c29b0e
"Last-Translator: Ekaterine Papava <papava.e@gtu.ge>\n"
"Language-Team: Georgian <http://mail.gnome.org/mailman/listinfo/gnome-ge-"
"list>\n"
"Language: ka\n"
"MIME-Version: 1.0\n"
"Content-Type: text/plain; charset=UTF-8\n"
"Content-Transfer-Encoding: 8bit\n"
"Plural-Forms: nplurals=1; plural=0;\n"
"X-Generator: Poedit 3.3.2\n"

#: gdk/broadway/gdkbroadway-server.c:135
#, c-format
msgid "Broadway display type not supported: %s"
msgstr "Boradway ჩვენების პროტოკოლი მხარდაუჭერელია: %s"

#: gdk/gdkclipboard.c:232
msgid "This clipboard cannot store data."
msgstr "გაცვლის ბაფერში ინფორმაციის დამახსოვრება შეუძლებელია."

#: gdk/gdkclipboard.c:287 gdk/gdkclipboard.c:786 gdk/gdkclipboard.c:1086
msgid "Cannot read from empty clipboard."
msgstr "გაცვლის ცარიელი ბუფერიდან წაკითხვა შეუძლებელია."

#: gdk/gdkclipboard.c:318 gdk/gdkclipboard.c:1136 gdk/gdkdrag.c:606
msgid "No compatible formats to transfer clipboard contents."
msgstr "გაცვლის ბაფერის შემცველობის შესანახად თავსებადი ფორმატი არ არსებობს."

#: gdk/gdkcontentprovider.c:106 gdk/gdkcontentproviderimpl.c:313
#: gdk/gdkcontentproviderimpl.c:532
#, c-format
msgid "Cannot provide contents as “%s”"
msgstr "შემცველობის \"%s\"-ად გამოტანა შეუძლებელია"

#: gdk/gdkcontentprovider.c:127
#, c-format
msgid "Cannot provide contents as %s"
msgstr "შემცველობის %s-ად გამოტანა შეუძლებელია"

<<<<<<< HEAD
#: gdk/gdkdisplay.c:156 gdk/gdkglcontext.c:443
msgid "The current backend does not support OpenGL"
msgstr "მიმდინარე უკანაბოლოს OpenGL-ის მხარდაჭერა არ გააჩნია"

#: gdk/gdkdisplay.c:1244 gdk/gdksurface.c:1252
msgid "Vulkan support disabled via GDK_DEBUG"
msgstr "Vulkan-ის მხარდაჭერა გამორთულია GDK_DEBUG-ით"

#: gdk/gdkdisplay.c:1276
msgid "GL support disabled via GDK_DEBUG"
msgstr "GL-ის მხარდაჭერა გათიშულია GDK_DEBUG-ის მიერ"

#: gdk/gdkdisplay.c:1574
msgid "No EGL configuration available"
msgstr "EGL-ის კონფიგურაცია მიუწვდომელია"

#: gdk/gdkdisplay.c:1582
msgid "Failed to get EGL configurations"
msgstr "EGL-ის კონფიგურაციის მიღების შეცდოა"

#: gdk/gdkdisplay.c:1612
msgid "No EGL configuration with required features found"
msgstr "მოთხოვნილი ფუნქციების მქონე EGL-ის კონფიგურაცია ნაპოვნი არაა"

#: gdk/gdkdisplay.c:1619
msgid "No perfect EGL configuration found"
msgstr "EGL-ის მისაღები კონფიგურაცია ნაპოვნი არაა"

#: gdk/gdkdisplay.c:1661
=======
#: gdk/gdkdisplay.c:176 gdk/gdkglcontext.c:464
msgid "The current backend does not support OpenGL"
msgstr "მიმდინარე უკანაბოლოს OpenGL-ის მხარდაჭერა არ გააჩნია"

#: gdk/gdkdisplay.c:1315 gdk/gdkvulkancontext.c:1600
msgid "Vulkan support disabled via GDK_DEBUG"
msgstr "Vulkan-ის მხარდაჭერა გამორთულია GDK_DEBUG-ით"

#: gdk/gdkdisplay.c:1369
msgid "GL support disabled via GDK_DEBUG"
msgstr "GL-ის მხარდაჭერა გათიშულია GDK_DEBUG-ის მიერ"

#: gdk/gdkdisplay.c:1675
msgid "No EGL configuration available"
msgstr "EGL-ის კონფიგურაცია მიუწვდომელია"

#: gdk/gdkdisplay.c:1683
msgid "Failed to get EGL configurations"
msgstr "EGL-ის კონფიგურაციის მიღების შეცდოა"

#: gdk/gdkdisplay.c:1713
msgid "No EGL configuration with required features found"
msgstr "მოთხოვნილი ფუნქციების მქონე EGL-ის კონფიგურაცია ნაპოვნი არაა"

#: gdk/gdkdisplay.c:1720
msgid "No perfect EGL configuration found"
msgstr "EGL-ის მისაღები კონფიგურაცია ნაპოვნი არაა"

#: gdk/gdkdisplay.c:1762
>>>>>>> 29c29b0e
#, c-format
msgid "EGL implementation is missing extension %s"
msgid_plural "EGL implementation is missing %2$d extensions: %1$s"
msgstr[0] "EGL-ის განხორციელებას %2$d გაფართოება აკლია: %1$s"

<<<<<<< HEAD
#: gdk/gdkdisplay.c:1694
msgid "libEGL not available in this sandbox"
msgstr "ამ იზოლირებულ გარემოში libEGL მიუწვდომელია"

#: gdk/gdkdisplay.c:1695
msgid "libEGL not available"
msgstr "libEGL მიუწვდომელია"

#: gdk/gdkdisplay.c:1705
msgid "Failed to create EGL display"
msgstr "EGL ეკრანის შექმნის შეცდომა"

#: gdk/gdkdisplay.c:1715
msgid "Could not initialize EGL display"
msgstr "EGL ეკრანის ინიციალიზაციის შეცდომა"

#: gdk/gdkdisplay.c:1726
=======
#: gdk/gdkdisplay.c:1811
msgid "libEGL not available in this sandbox"
msgstr "ამ იზოლირებულ გარემოში libEGL მიუწვდომელია"

#: gdk/gdkdisplay.c:1812
msgid "libEGL not available"
msgstr "libEGL მიუწვდომელია"

#: gdk/gdkdisplay.c:1822
msgid "Failed to create EGL display"
msgstr "EGL ეკრანის შექმნის შეცდომა"

#: gdk/gdkdisplay.c:1831
msgid "Could not initialize EGL display"
msgstr "EGL ეკრანის ინიციალიზაციის შეცდომა"

#: gdk/gdkdisplay.c:1841
>>>>>>> 29c29b0e
#, c-format
msgid "EGL version %d.%d is too old. GTK requires %d.%d"
msgstr "EGL-ის ვერსია %d.%d ძალიან ძველია. GTK-ს ესაჭიროება %d.%d"

#: gdk/gdkdrop.c:130
msgid "Drag’n’drop from other applications is not supported."
msgstr "სხვა აპლიკაციებიდან DnD მხარდაჭერილი არაა."

#: gdk/gdkdrop.c:163
msgid "No compatible formats to transfer contents."
msgstr "შემცველობის გადატანის თავსებადი ფორმატების გარეშე."

<<<<<<< HEAD
#: gdk/gdkglcontext.c:402 gdk/x11/gdkglcontext-glx.c:642
msgid "No GL API allowed."
msgstr "GL API არ არის დაშვებული."

#: gdk/gdkglcontext.c:426 gdk/win32/gdkglcontext-win32-wgl.c:387
#: gdk/win32/gdkglcontext-win32-wgl.c:530
#: gdk/win32/gdkglcontext-win32-wgl.c:574 gdk/x11/gdkglcontext-glx.c:691
msgid "Unable to create a GL context"
msgstr "GL-ის კონტექსტის შექმნა შეუძლებელია"

#: gdk/gdkglcontext.c:1281
msgid "Anything but OpenGL ES disabled via GDK_DEBUG"
msgstr "ყველაფერი, OpenGL ES-ის გარდა გამორთულია GDK_DEBUG საშუალებით"

#: gdk/gdkglcontext.c:1290
=======
#: gdk/gdkglcontext.c:424 gdk/x11/gdkglcontext-glx.c:645
msgid "No GL API allowed."
msgstr "GL API არ არის დაშვებული."

#: gdk/gdkglcontext.c:447 gdk/win32/gdkglcontext-win32-wgl.c:395
#: gdk/win32/gdkglcontext-win32-wgl.c:538
#: gdk/win32/gdkglcontext-win32-wgl.c:582 gdk/x11/gdkglcontext-glx.c:691
msgid "Unable to create a GL context"
msgstr "GL-ის კონტექსტის შექმნა შეუძლებელია"

#: gdk/gdkglcontext.c:1310
msgid "OpenGL ES disabled via GDK_DEBUG"
msgstr "OpenGL ES გამორთულია GDK_DEBUG საშუალებით"

#: gdk/gdkglcontext.c:1322
msgid "OpenGL disabled via GDK_DEBUG"
msgstr "OpenGL გამორთულია GDK_DEBUG საშუალებით"

#: gdk/gdkglcontext.c:1333
>>>>>>> 29c29b0e
#, c-format
msgid "Application does not support %s API"
msgstr "აპლიკაციას %s-ის API-ის მხარდაჭერა არ გააცნია"

#. translators: This is about OpenGL backend names, like
#. * "Trying to use X11 GLX, but EGL is already in use"
<<<<<<< HEAD
#: gdk/gdkglcontext.c:1899
=======
#: gdk/gdkglcontext.c:2123
>>>>>>> 29c29b0e
#, c-format
msgid "Trying to use %s, but %s is already in use"
msgstr "%s გამოყენების მცდელობა, მაგრამ %s უკვე გამოიყენება"

#: gdk/gdktexture.c:580
msgid "Unknown image format."
msgstr "გამოსახულების ფაილის უცნობი ფორმატი."

#.
#. * Translators, the strings in the “keyboard label” context are
#. * display names for keyboard keys. Some of them have prefixes like
#. * XF86 or ISO_ — these should be removed in the translation. Similarly,
#. * underscores should be replaced by spaces. The prefix “KP_” stands
#. * for “key pad” and you may want to include that in your translation.
#. * Here are some examples of English translations:
#. * XF86AudioMute - Audio mute
#. * Scroll_lock   - Scroll lock
#. * KP_Space      - Space (keypad)
#.
#: gdk/keynamesprivate.h:6843
msgctxt "keyboard label"
msgid "BackSpace"
msgstr "Backspace"

#: gdk/keynamesprivate.h:6844
msgctxt "keyboard label"
msgid "Tab"
msgstr "Tab"

#: gdk/keynamesprivate.h:6845
msgctxt "keyboard label"
msgid "Return"
msgstr "Enter"

#: gdk/keynamesprivate.h:6846
msgctxt "keyboard label"
msgid "Pause"
msgstr "შეჩერება"

#: gdk/keynamesprivate.h:6847
msgctxt "keyboard label"
msgid "Scroll_Lock"
msgstr "Scroll Lock"

#: gdk/keynamesprivate.h:6848
msgctxt "keyboard label"
msgid "Sys_Req"
msgstr "Sys_Req"

#: gdk/keynamesprivate.h:6849
msgctxt "keyboard label"
msgid "Escape"
msgstr "Escape"

#: gdk/keynamesprivate.h:6850
msgctxt "keyboard label"
msgid "Multi_key"
msgstr "მრავალი"

#: gdk/keynamesprivate.h:6851
msgctxt "keyboard label"
msgid "Home"
msgstr "სახლი"

#: gdk/keynamesprivate.h:6852
msgctxt "keyboard label"
msgid "Left"
msgstr "მარცხენა"

#: gdk/keynamesprivate.h:6853
msgctxt "keyboard label"
msgid "Up"
msgstr "მაღლა"

#: gdk/keynamesprivate.h:6854
msgctxt "keyboard label"
msgid "Right"
msgstr "მარჯვენა"

#: gdk/keynamesprivate.h:6855
msgctxt "keyboard label"
msgid "Down"
msgstr "ქვემოთ"

#: gdk/keynamesprivate.h:6856 gtk/gtkshortcutlabel.c:217
msgctxt "keyboard label"
msgid "Page_Up"
msgstr "Page_Up"

#: gdk/keynamesprivate.h:6857 gtk/gtkshortcutlabel.c:220
msgctxt "keyboard label"
msgid "Page_Down"
msgstr "Page_Down"

#: gdk/keynamesprivate.h:6858
msgctxt "keyboard label"
msgid "End"
msgstr "დასასრული"

#: gdk/keynamesprivate.h:6859
msgctxt "keyboard label"
msgid "Begin"
msgstr "დაწყება"

#: gdk/keynamesprivate.h:6860
msgctxt "keyboard label"
msgid "Print"
msgstr "ბეჭდვა"

#: gdk/keynamesprivate.h:6861
msgctxt "keyboard label"
msgid "Insert"
msgstr "ჩასმა"

#: gdk/keynamesprivate.h:6862
msgctxt "keyboard label"
msgid "Num_Lock"
msgstr "Num Lock"

#. Translators: KP_ means “key pad” here
#: gdk/keynamesprivate.h:6864
msgctxt "keyboard label"
msgid "KP_Space"
msgstr "KP_Space"

#: gdk/keynamesprivate.h:6865
msgctxt "keyboard label"
msgid "KP_Tab"
msgstr "KP_Tab"

#: gdk/keynamesprivate.h:6866
msgctxt "keyboard label"
msgid "KP_Enter"
msgstr "KP_Enter"

#: gdk/keynamesprivate.h:6867
msgctxt "keyboard label"
msgid "KP_Home"
msgstr "სახლი"

#: gdk/keynamesprivate.h:6868
msgctxt "keyboard label"
msgid "KP_Left"
msgstr "მარცხენა"

#: gdk/keynamesprivate.h:6869
msgctxt "keyboard label"
msgid "KP_Up"
msgstr "KP_Up"

#: gdk/keynamesprivate.h:6870
msgctxt "keyboard label"
msgid "KP_Right"
msgstr "KP_Right"

#: gdk/keynamesprivate.h:6871
msgctxt "keyboard label"
msgid "KP_Down"
msgstr "KP_Down"

#: gdk/keynamesprivate.h:6872
msgctxt "keyboard label"
msgid "KP_Page_Up"
msgstr "KP_Page_Up"

#: gdk/keynamesprivate.h:6873
msgctxt "keyboard label"
msgid "KP_Prior"
msgstr "KP_Prior"

#: gdk/keynamesprivate.h:6874
msgctxt "keyboard label"
msgid "KP_Page_Down"
msgstr "KP_Page_Down"

#: gdk/keynamesprivate.h:6875
msgctxt "keyboard label"
msgid "KP_Next"
msgstr "KP_Next"

#: gdk/keynamesprivate.h:6876
msgctxt "keyboard label"
msgid "KP_End"
msgstr "KP_End"

#: gdk/keynamesprivate.h:6877
msgctxt "keyboard label"
msgid "KP_Begin"
msgstr "KP_Begin"

#: gdk/keynamesprivate.h:6878
msgctxt "keyboard label"
msgid "KP_Insert"
msgstr "KP_Insert"

#: gdk/keynamesprivate.h:6879
msgctxt "keyboard label"
msgid "KP_Delete"
msgstr "წაშლა"

#: gdk/keynamesprivate.h:6880
msgctxt "keyboard label"
msgid "Delete"
msgstr "წაშლა"

#: gdk/keynamesprivate.h:6881
msgctxt "keyboard label"
msgid "MonBrightnessUp"
msgstr "ეკრსიკაშმაღლ"

#: gdk/keynamesprivate.h:6882
msgctxt "keyboard label"
msgid "MonBrightnessDown"
msgstr "ეკრსიკაშდაბლ"

#: gdk/keynamesprivate.h:6883
msgctxt "keyboard label"
msgid "KbdBrightnessUp"
msgstr "KbdBrightnessUp"

#: gdk/keynamesprivate.h:6884
msgctxt "keyboard label"
msgid "KbdBrightnessDown"
msgstr "KbdBrightnessDown"

#: gdk/keynamesprivate.h:6885
msgctxt "keyboard label"
msgid "AudioMute"
msgstr "აუდიოსჩაჩუმება"

#: gdk/keynamesprivate.h:6886
msgctxt "keyboard label"
msgid "AudioMicMute"
msgstr "აუდიომიკროფონისჩაჩუმება"

#: gdk/keynamesprivate.h:6887
msgctxt "keyboard label"
msgid "AudioLowerVolume"
msgstr "აუდიოხმისდაწევა"

#: gdk/keynamesprivate.h:6888
msgctxt "keyboard label"
msgid "AudioRaiseVolume"
msgstr "აუდიოხმისაწევა"

#: gdk/keynamesprivate.h:6889
msgctxt "keyboard label"
msgid "AudioPlay"
msgstr "აუდიოდაკვრა"

#: gdk/keynamesprivate.h:6890
msgctxt "keyboard label"
msgid "AudioStop"
msgstr "აუდიოგაჩერება"

#: gdk/keynamesprivate.h:6891
msgctxt "keyboard label"
msgid "AudioNext"
msgstr "აუდიოშემდეგი"

#: gdk/keynamesprivate.h:6892
msgctxt "keyboard label"
msgid "AudioPrev"
msgstr "აუდიოწინა"

#: gdk/keynamesprivate.h:6893
msgctxt "keyboard label"
msgid "AudioRecord"
msgstr "აუდიოჩაწერა"

#: gdk/keynamesprivate.h:6894
msgctxt "keyboard label"
msgid "AudioPause"
msgstr "აუდიოშეჩერება"

#: gdk/keynamesprivate.h:6895
msgctxt "keyboard label"
msgid "AudioRewind"
msgstr "აუდიოგადახვევა"

#: gdk/keynamesprivate.h:6896
msgctxt "keyboard label"
msgid "AudioMedia"
msgstr "აუდიომედია"

#: gdk/keynamesprivate.h:6897
msgctxt "keyboard label"
msgid "Eject"
msgstr "გამოღება"

#: gdk/keynamesprivate.h:6898
msgctxt "keyboard label"
msgid "Explorer"
msgstr "Explorer"

#: gdk/keynamesprivate.h:6899
msgctxt "keyboard label"
msgid "Calculator"
msgstr "კალკულატორი"

#: gdk/keynamesprivate.h:6900
msgctxt "keyboard label"
msgid "Mail"
msgstr "წერილი"

#: gdk/keynamesprivate.h:6901
msgctxt "keyboard label"
msgid "WWW"
msgstr "WWW"

#: gdk/keynamesprivate.h:6902
msgctxt "keyboard label"
msgid "Search"
msgstr "ძებნა"

#: gdk/keynamesprivate.h:6903
msgctxt "keyboard label"
msgid "Tools"
msgstr "ხელსაწყოები"

#: gdk/keynamesprivate.h:6904
msgctxt "keyboard label"
msgid "ScreenSaver"
msgstr "ეკრანის დამცველი"

#: gdk/keynamesprivate.h:6905
msgctxt "keyboard label"
msgid "Battery"
msgstr "კვების ელემენტი"

#: gdk/keynamesprivate.h:6906
msgctxt "keyboard label"
msgid "Launch1"
msgstr "Launch1"

#: gdk/keynamesprivate.h:6907
msgctxt "keyboard label"
msgid "Forward"
msgstr "წინ"

#: gdk/keynamesprivate.h:6908
msgctxt "keyboard label"
msgid "Back"
msgstr "უკან"

#: gdk/keynamesprivate.h:6909
msgctxt "keyboard label"
msgid "Sleep"
msgstr "ძილი"

#: gdk/keynamesprivate.h:6910
msgctxt "keyboard label"
msgid "Hibernate"
msgstr "პროგრამული ძილი"

#: gdk/keynamesprivate.h:6911
msgctxt "keyboard label"
msgid "WLAN"
msgstr "WLAN"

#: gdk/keynamesprivate.h:6912
msgctxt "keyboard label"
msgid "WebCam"
msgstr "ვებკამერა"

#: gdk/keynamesprivate.h:6913
msgctxt "keyboard label"
msgid "Display"
msgstr "ეკრანი"

#: gdk/keynamesprivate.h:6914
msgctxt "keyboard label"
msgid "TouchpadToggle"
msgstr "თაჩპედისგადართვა"

#: gdk/keynamesprivate.h:6915
msgctxt "keyboard label"
msgid "WakeUp"
msgstr "გაღვიძება"

#: gdk/keynamesprivate.h:6916
msgctxt "keyboard label"
msgid "Suspend"
msgstr "ძილი"

#: gdk/loaders/gdkjpeg.c:63
#, c-format
msgid "Error interpreting JPEG image file (%s)"
msgstr "JPEG გამოსახულების ფაილის კითხვის შეცდომა (%s)"

#: gdk/loaders/gdkjpeg.c:194
#, c-format
msgid "Unsupported JPEG colorspace (%d)"
msgstr "მხარდაუჭერელი JPEG ფერთა სივრცე (%d)"

<<<<<<< HEAD
#: gdk/loaders/gdkjpeg.c:203 gdk/loaders/gdkpng.c:280 gdk/loaders/gdktiff.c:467
=======
#: gdk/loaders/gdkjpeg.c:203 gdk/loaders/gdkpng.c:286 gdk/loaders/gdktiff.c:472
>>>>>>> 29c29b0e
#, c-format
msgid "Not enough memory for image size %ux%u"
msgstr "არასაკმარისი მეხსიერება გამოსახულების ჩასატვირთად %ux%u"

#: gdk/loaders/gdkpng.c:118
#, c-format
msgid "Error reading png (%s)"
msgstr "PNG-ის წაკითხვის შეცდომა (%s)"

#: gdk/loaders/gdkpng.c:212
#, c-format
msgid "Unsupported depth %u in png image"
msgstr "PNG გამოსახულების მხარდაუჭერელი ფერთა სიღრმე %u"

#: gdk/loaders/gdkpng.c:262
#, c-format
msgid "Unsupported color type %u in png image"
msgstr "PNG გამოსახულების ფერების მხარდაუჭერელი ტიპი %u"

<<<<<<< HEAD
#: gdk/loaders/gdktiff.c:353
=======
#: gdk/loaders/gdkpng.c:272
#, c-format
msgid "Image stride too large for image size %ux%u"
msgstr "გამოსახულებს ბიჯი მეტისმეტად დიდია გამოსახულების ზომისთვის %ux%u"

#: gdk/loaders/gdktiff.c:358
>>>>>>> 29c29b0e
msgid "Failed to load RGB data from TIFF file"
msgstr "RGB მონაცემების ჩატვირთვა TIFF ფაილიდან ვერ შედგა"

#: gdk/loaders/gdktiff.c:396
msgid "Could not load TIFF data"
msgstr "TIFF-ის მონაცემების ჩატვირთვის შეცდომა"

#: gdk/loaders/gdktiff.c:479
#, c-format
msgid "Reading data failed at row %d"
msgstr "მონაცემების კითხვის შეცდომა %d-ე ხაზზე"

#: gdk/macos/gdkmacospasteboard.c:211 gdk/wayland/gdkclipboard-wayland.c:238
#: gdk/wayland/gdkdrop-wayland.c:205 gdk/wayland/gdkprimary-wayland.c:337
#: gdk/win32/gdkdrop-win32.c:1018 gdk/win32/gdkdrop-win32.c:1063
#: gdk/x11/gdkclipboard-x11.c:799 gdk/x11/gdkdrop-x11.c:235
msgid "No compatible transfer format found"
msgstr "გადატანის თავსებადი ფორმატი ნაპოვნი არაა"

#: gdk/macos/gdkmacospasteboard.c:297
#, c-format
msgid "Failed to decode contents with mime-type of '%s'"
msgstr "Mime-type '%s'-ის მქონე შემცველობის დეკოდირება შეუძლებელია"

#: gdk/win32/gdkclipdrop-win32.c:719
#, c-format
msgid "Cannot claim clipboard ownership. OpenClipboard() timed out."
msgstr ""
"გაცვლის ბუფერის მფლობელობის გამოცხადება შეუძლებელია. OpenClipboard()-ის ვადა "
"გავიდა."

#: gdk/win32/gdkclipdrop-win32.c:729
#, c-format
msgid "Cannot claim clipboard ownership. Another process claimed it before us."
msgstr ""
"გაცვლის ბუფერის მფლობელობის გამოცხადება შეუძლებელია. ის ჩვენამდე სხვა "
"პროცესმა დაისაკუთრა."

#: gdk/win32/gdkclipdrop-win32.c:743
#, c-format
msgid "Cannot claim clipboard ownership. OpenClipboard() failed: 0x%lx."
msgstr ""
"გაცვლის ბუფერის მფლობელობის გამოცხადება შეუძლებელია. OpenClipboard()-ის "
"შეცდომა 0x%lx."

#: gdk/win32/gdkclipdrop-win32.c:755
#, c-format
msgid "Cannot claim clipboard ownership. EmptyClipboard() failed: 0x%lx."
msgstr ""
"გაცვლის ბუფერის მფლობელობის გამოცხადება შეუძლებელია. EmptyClipboard()-ის "
"შეცდომა 0x%lx."

#: gdk/win32/gdkclipdrop-win32.c:798
#, c-format
msgid "Cannot set clipboard data. OpenClipboard() timed out."
msgstr ""
"გაცვლის ბუფერის მონაცემების ჩაწერა შეუძლებელია. OpenCliboard()-ის ვადა "
"გავიდა."

#: gdk/win32/gdkclipdrop-win32.c:808 gdk/win32/gdkclipdrop-win32.c:839
#, c-format
msgid "Cannot set clipboard data. Another process claimed clipboard ownership."
msgstr ""
"გაცვლის ბუფერის მონაცემების ჩაწერა შეუძლებელია. ის სხვა პროცესმა დაისაკუთრა."

#: gdk/win32/gdkclipdrop-win32.c:822
#, c-format
msgid "Cannot set clipboard data. OpenClipboard() failed: 0x%lx."
msgstr ""
"გაცვლის ბუფერის მონაცემების ჩაწერა შეუძლებელია. OpenClipboard()-ის შეცდომა: "
"0x%lx."

#: gdk/win32/gdkclipdrop-win32.c:874
#, c-format
msgid "Cannot get clipboard data. GlobalLock(0x%p) failed: 0x%lx."
msgstr ""
"გაცვლის ბუფერის მონაცემების მიღება შეუძლებელია. GlobalLock(0x%p)-ის შეცდომა: "
"0x%lx."

#: gdk/win32/gdkclipdrop-win32.c:885
#, c-format
msgid "Cannot get clipboard data. GlobalSize(0x%p) failed: 0x%lx."
msgstr ""
"გაცვლის ბუფერის მონაცემების მიღება შეუძლებელია. GlobalSize(0x%p)-ის შეცდომა: "
"0x%lx."

#: gdk/win32/gdkclipdrop-win32.c:898
#, c-format
msgid ""
"Cannot get clipboard data. Failed to allocate %s bytes to store the data."
msgstr ""
"გაცვლის ბუფერის მონაცემების მიღება შეუძლებელია. მონაცემების დასამახსოვრებლად "
"საჭირო %s ბაიტის გამოყოფა შეუძლებელია."

#: gdk/win32/gdkclipdrop-win32.c:930
#, c-format
msgid "Cannot get clipboard data. OpenClipboard() timed out."
msgstr ""
"გაცვლის ბუფერის მონაცემების მიღება შეუძლებელია. OpenClipboard()-ის ვადა "
"გავიდა."

#: gdk/win32/gdkclipdrop-win32.c:940
#, c-format
msgid "Cannot get clipboard data. Clipboard ownership changed."
msgstr ""
"გაცვლის ბუფერის მონაცემების მიღება შეუძლებელია. ბუფერის მფლობელი შეიცვალა."

#: gdk/win32/gdkclipdrop-win32.c:950
#, c-format
msgid ""
"Cannot get clipboard data. Clipboard data changed before we could get it."
msgstr ""
"გაცვლის ბუფერის მონაცემების მიღება შეუძლებელია. ბუფერის მონაცემები მანამდე "
"შეიცვალა, სანამ ჩვენ მივიღებდით."

#: gdk/win32/gdkclipdrop-win32.c:967
#, c-format
msgid "Cannot get clipboard data. OpenClipboard() failed: 0x%lx."
msgstr ""
"გაცვლის ბუფერის მონაცემების მიღება შეუძლებელია. OpenClipboard()-ის შეცდომა: "
"0x%lx."

#: gdk/win32/gdkclipdrop-win32.c:992
#, c-format
msgid "Cannot get clipboard data. No compatible transfer format found."
msgstr ""
"გაცვლის ბუფერის მონაცემების მიღება შეუძლებელია. გადატანის შესაბამისი ფორმატი "
"ნაპოვნი არაა."

#: gdk/win32/gdkclipdrop-win32.c:1002
#, c-format
msgid "Cannot get clipboard data. GetClipboardData() failed: 0x%lx."
msgstr ""
"გაცვლის ბუფერის მონაცემების მიღება შეუძლებელია. GetClipboardData()-ის "
"შეცდომა: 0x%lx."

#: gdk/win32/gdkdrop-win32.c:949
#, c-format
msgid "Cannot get DnD data. GlobalLock(0x%p) failed: 0x%lx."
msgstr ""
"DnD-ის მონაცემების მიღების შეცდომა. GlobalLock(0x%p)-ის შეცდომა: 0x%lx."

#: gdk/win32/gdkdrop-win32.c:958
#, c-format
msgid "Cannot get DnD data. GlobalSize(0x%p) failed: 0x%lx."
msgstr ""
"DnD-ის მონაცემების მიღების შეცდომა. GlobalSize(0x%p)-ის შეცდომა: 0x%lx."

#: gdk/win32/gdkdrop-win32.c:969
#, c-format
msgid "Cannot get DnD data. Failed to allocate %s bytes to store the data."
msgstr ""
"DnD-ის მონაცემების მიღების შეცდომა. მონაცემების შესანახად საჭირო %s ბაიტის "
"გამოყოფა შეუძლებელია."

#: gdk/win32/gdkdrop-win32.c:1037
#, c-format
msgid "GDK surface 0x%p is not registered as a drop target"
msgstr "GDK-ის ზედაპირი 0x%p ვარდნის სამიზნედ რეგისტრირებული არაა"

#: gdk/win32/gdkdrop-win32.c:1044
#, c-format
msgid "Target context record 0x%p has no data object"
msgstr "სამიზნე კონტექსტის ჩანაწერს 0x%p მონაცემების ობიექტი არ გააჩნია"

#: gdk/win32/gdkdrop-win32.c:1082
#, c-format
msgid "IDataObject_GetData (0x%x) failed, returning 0x%lx"
msgstr "IDataObject_GetData (0x%x) -ის შეცდომა, დააბრუნა 0x%lx"

#: gdk/win32/gdkdrop-win32.c:1114
#, c-format
msgid "Failed to transmute DnD data W32 format 0x%x to %p (%s)"
msgstr "DnD-ის W32 მონაცემების ფორმატის 0x%x-დან %p-ში (%s) გადაყვანის შეცდომა"

#: gdk/win32/gdkglcontext-win32-wgl.c:329
msgid "No GL implementation is available"
msgstr "GL-ის იმპლემენტაცია არ არსებობს"

#: gdk/win32/gdkglcontext-win32-wgl.c:404
#, c-format
msgid "WGL version %d.%d is too low, need at least %d.%d"
msgstr "WGL-ის ვერსია %d.%d ძალიან ძველია. საჭიროა მინიმუმ %d.%d"

#: gdk/win32/gdkglcontext-win32-wgl.c:422
#, c-format
msgid "GL implementation cannot share GL contexts"
msgstr "GL-ის განხორციელებებს GL-ის კონტექსტების გაზიარება არ შეუძლიათ"

#: gdk/win32/gdkglcontext-win32-wgl.c:702
msgid "No available configurations for the given pixel format"
msgstr "მითითებული პიქსელის ფორმატისთვის ხელმისაწვდომი კონფიგურაციების გარეშე"

#: gdk/win32/gdkhdataoutputstream-win32.c:63
msgid "writing a closed stream"
msgstr "დახურული ნაკადის ჩაწერა"

#: gdk/win32/gdkhdataoutputstream-win32.c:85
msgid "g_try_realloc () failed"
msgstr "g_try_realloc ()-ის შეცდომა"

#: gdk/win32/gdkhdataoutputstream-win32.c:93
#: gdk/win32/gdkhdataoutputstream-win32.c:231
msgid "GlobalReAlloc() failed: "
msgstr "GlobalReAlloc()-ის შეცდომა: "

#: gdk/win32/gdkhdataoutputstream-win32.c:105
msgid "Ran out of buffer space (buffer size is fixed)"
msgstr "ბუფერის ადგილი ამოიწურა (ბუფერის ზომა მუდმივია)"

#: gdk/win32/gdkhdataoutputstream-win32.c:203
msgid "Can’t transmute a single handle"
msgstr "ერთი მაჩვენებელიც კი ვერ გადავიყვანე"

#: gdk/win32/gdkhdataoutputstream-win32.c:215
#, c-format
msgid "Failed to transmute %zu bytes of data from %s to %u"
msgstr "%zu ბაიტი მონაცემების %s-დან %u-ზე გადაყვანის შეცდომა"

#: gdk/win32/gdkhdataoutputstream-win32.c:250
msgid "GlobalLock() failed: "
msgstr "GlobalLock()-ის შეცდომა: "

#: gdk/win32/gdkhdataoutputstream-win32.c:364
msgid "GlobalAlloc() failed: "
msgstr "GlobalAlloc()-ის შეცდომა: "

#: gdk/x11/gdkapplaunchcontext-x11.c:297
#, c-format
msgid "Starting “%s”"
msgstr "\"%s\"-ის გაშვება"

#: gdk/x11/gdkapplaunchcontext-x11.c:310
#, c-format
msgid "Opening “%s”"
msgstr "იხსნება “%s”"

#: gdk/x11/gdkapplaunchcontext-x11.c:315
#, c-format
msgid "Opening %d Item"
msgid_plural "Opening %d Items"
msgstr[0] "იხსნება %d საგანი"

#: gdk/x11/gdkclipboard-x11.c:473
msgid "Clipboard manager could not store selection."
msgstr "გაცვლის ბაფერის მმართველის შეცდომა მონიშნულის დამახსოვრებისას."

#: gdk/x11/gdkclipboard-x11.c:649
msgid "Cannot store clipboard. No clipboard manager is active."
msgstr ""
"გაცვლის ბაფერის დამახსოვრება შეუძლებელია. ბაფერის მმართველი აქტიური არაა."

#: gdk/x11/gdkglcontext-glx.c:810
msgid "No GLX configurations available"
msgstr "GLX-ის კონფიგურაციები მიუწვდომელია"

#: gdk/x11/gdkglcontext-glx.c:883
msgid "No GLX configuration with required features found"
msgstr "მოთხოვნილი ფუნქციების მქონე GLX-ის კონფიგურაცია ნაპოვნი არაა"

#: gdk/x11/gdkglcontext-glx.c:957
msgid "GLX is not supported"
msgstr "GLX მხარდაჭერილი არაა"

#: gdk/x11/gdkselectioninputstream-x11.c:465
#, c-format
msgid "Format %s not supported"
msgstr "ფორმატი მხარდაუჭერელია: %s"

#: gdk/x11/gdktextlistconverter-x11.c:65 gdk/x11/gdktextlistconverter-x11.c:105
msgid "Not enough space in destination"
msgstr "დანიშნულების წერტილში საკმარისი ადგილი არაა"

#: gdk/x11/gdktextlistconverter-x11.c:91 gdk/x11/gdktextlistconverter-x11.c:195
msgid "Need complete input to do conversion"
msgstr "გადაყვანისთვის შეყვანა დასრულებული უნდა იყოს"

#: gdk/x11/gdktextlistconverter-x11.c:216
#: gdk/x11/gdktextlistconverter-x11.c:250
msgid "Invalid byte sequence in conversion input"
msgstr "შეტანილ ტექსტში ბაიტების მიმდევრობა მცდარია"

#: gdk/x11/gdktextlistconverter-x11.c:242
msgid "Invalid formats in compound text conversion."
msgstr "არასწორი ფორმატები შედგენილი ტექსტის გადაყვანისას."

#: gdk/x11/gdktextlistconverter-x11.c:259
#, c-format
msgid "Unsupported encoding “%s”"
msgstr "კოდირება \"%s\" მხარდაუჭერელია"

#: gsk/gl/gskglrenderer.c:204
#, c-format
msgid "This GLES %d.%d implementation does not support half-float vertex data"
msgstr ""
"GLES %d.%d-ის ამ განხორციელებას ნახევრად-მცურავმძიმიანი წვეროების "
"მონაცემების მხარდაჭერა არ გააჩნია"

#: gsk/gpu/gskgldevice.c:246
#, c-format
msgid "OpenGL ES 3.0 is not supported by this renderer."
msgstr "OpenGL ES 3.0 ამ რენდერერის მიერ მხარდაჭერილი არაა."

#: gsk/gpu/gsknglrenderer.c:62
msgid "OpenGL 3.3 required"
msgstr "აუცილებელია OpenGL 3.3"

#: gtk/a11y/gtkatspiaction.c:239
msgctxt "accessibility"
msgid "Click"
msgstr "დააწკაპუნეთ"

#: gtk/a11y/gtkatspiaction.c:240
msgctxt "accessibility"
msgid "Clicks the button"
msgstr "დააწექით ღილაკს"

#: gtk/a11y/gtkatspiaction.c:290
msgctxt "accessibility"
msgid "Toggle"
msgstr "გადართვა"

#: gtk/a11y/gtkatspiaction.c:291
msgctxt "accessibility"
msgid "Toggles the switch"
msgstr "მდგომარეობის გადართვა"

#: gtk/a11y/gtkatspiaction.c:371
msgctxt "accessibility"
msgid "Select"
msgstr "მონიშვნა"

#: gtk/a11y/gtkatspiaction.c:372
msgctxt "accessibility"
msgid "Selects the color"
msgstr "ფერის არჩევა"

#: gtk/a11y/gtkatspiaction.c:379 gtk/a11y/gtkatspiaction.c:439
#: gtk/a11y/gtkatspiaction.c:495 gtk/a11y/gtkatspiaction.c:603
#: gtk/a11y/gtkatspiaction.c:690
msgctxt "accessibility"
msgid "Activate"
msgstr "აქტივაცია"

#: gtk/a11y/gtkatspiaction.c:380
msgctxt "accessibility"
msgid "Activates the color"
msgstr "ფერის აქტივაცია"

#: gtk/a11y/gtkatspiaction.c:387
msgctxt "accessibility"
msgid "Customize"
msgstr "მორგება"

#: gtk/a11y/gtkatspiaction.c:388
msgctxt "accessibility"
msgid "Customizes the color"
msgstr "ფერის მორგება"

#: gtk/a11y/gtkatspiaction.c:440
msgctxt "accessibility"
msgid "Activates the expander"
msgstr "გაააქტიურებს გამფართოებელს"

#: gtk/a11y/gtkatspiaction.c:496 gtk/a11y/gtkatspiaction.c:604
#: gtk/a11y/gtkatspiaction.c:691
msgctxt "accessibility"
msgid "Activates the entry"
msgstr "ელემენტის აქტივაცია"

#: gtk/a11y/gtkatspiaction.c:503
msgctxt "accessibility"
msgid "Activate primary icon"
msgstr "ძირითადი ხატულას აქტივაცია"

#: gtk/a11y/gtkatspiaction.c:504
msgctxt "accessibility"
msgid "Activates the primary icon of the entry"
msgstr "ჩანაწერის ძირითადი ხატულას აქტივაცია"

#: gtk/a11y/gtkatspiaction.c:511
msgctxt "accessibility"
msgid "Activate secondary icon"
msgstr "მეორადი ხატულას აქტივაცია"

#: gtk/a11y/gtkatspiaction.c:512
msgctxt "accessibility"
msgid "Activates the secondary icon of the entry"
msgstr "ჩანაწერის მეორადი ხატულას აქტივაცია"

#: gtk/a11y/gtkatspiaction.c:611
msgctxt "accessibility"
msgid "Peek"
msgstr "ჭვრეტა"

#: gtk/a11y/gtkatspiaction.c:612
msgctxt "accessibility"
msgid "Shows the contents of the password entry"
msgstr "პაროლის ჩვენება"

#: gtk/a11y/gtkatspiaction.c:698
msgctxt "accessibility"
msgid "Clear"
msgstr "გაწმენდა"

#: gtk/a11y/gtkatspiaction.c:699
msgctxt "accessibility"
msgid "Clears the contents of the entry"
msgstr "ელემენტის შიგთავსის გასუფთავება"

#: gtk/a11y/gtkatspiroot.c:256 gtk/gtkaccessible.c:869
msgctxt "accessibility"
msgid "application"
msgstr "აპლიკაცია"

#: gtk/css/gtkcssdataurl.c:69
#, c-format
msgid "Not a data: URL"
msgstr "არ წარმოადგენს მონაცემს: URL"

#: gtk/css/gtkcssdataurl.c:82
#, c-format
msgid "Malformed data: URL"
msgstr "არასწორი მონაცემები: URL"

#: gtk/css/gtkcssdataurl.c:140
#, c-format
msgid "Could not unescape string"
msgstr "სტრიქონის დამამთავრებელი სიმბოლოების მოცილება შეუძლებელია"

#: gtk/deprecated/gtkappchooserbutton.c:323
msgid "Other app…"
msgstr "სხვა აპი…"

#: gtk/deprecated/gtkappchooserdialog.c:215
#: gtk/deprecated/gtkappchooserdialog.c:266
msgid "Select Application"
msgstr "აირჩიეთ აპლიკაცია"

#. Translators: %s is a filename
#: gtk/deprecated/gtkappchooserdialog.c:222
#, c-format
msgid "Opening “%s”."
msgstr "იხსნება “%s”."

#: gtk/deprecated/gtkappchooserdialog.c:223
#, c-format
msgid "No applications found for “%s”"
msgstr "\"%s\"-სთვის აპლიკაცია ნაპოვნი არაა"

#. Translators: %s is a file type description
#: gtk/deprecated/gtkappchooserdialog.c:228
#, c-format
msgid "Opening “%s” files."
msgstr "\"%s\" ფაილის გახსნა."

#: gtk/deprecated/gtkappchooserdialog.c:230
#, c-format
msgid "No applications found for “%s” files"
msgstr "\"%s\"-სთვის აპლიკაცია ნაპოვნი არაა"

#: gtk/deprecated/gtkappchooserdialog.c:432
msgid "Failed to start GNOME Software"
msgstr "GNOME-ის პროგრამის გაშვების შეცდომა"

#: gtk/deprecated/gtkappchooserwidget.c:525
msgid "Default App"
msgstr "ნაგულისხმები აპი"

#: gtk/deprecated/gtkappchooserwidget.c:575
#, c-format
msgid "No apps found for “%s”."
msgstr "\"%s\"-სთვის აპლიკაცია ნაპოვნი არაა."

#: gtk/deprecated/gtkappchooserwidget.c:658
msgid "Recommended Apps"
msgstr "რეკომენდებული აპები"

#: gtk/deprecated/gtkappchooserwidget.c:673
msgid "Related Apps"
msgstr "დაკავშირებული აპები"

#: gtk/deprecated/gtkappchooserwidget.c:687
msgid "Other Apps"
msgstr "სხვა აპები"

#. This label is displayed in a treeview cell displaying
#. * a disabled accelerator key combination.
#.
#: gtk/deprecated/gtkcellrendereraccel.c:294
msgctxt "Accelerator"
msgid "Disabled"
msgstr "გამორთულია"

#. This label is displayed in a treeview cell displaying
#. * an accelerator key combination that is not valid according
#. * to gtk_accelerator_valid().
#.
#: gtk/deprecated/gtkcellrendereraccel.c:304
msgctxt "Accelerator"
msgid "Invalid"
msgstr "არასწორი"

#. This label is displayed in a treeview cell displaying an accelerator
#. * when the cell is clicked to change the accelerator.
#.
#: gtk/deprecated/gtkcellrendereraccel.c:436
#: gtk/deprecated/gtkcellrendereraccel.c:729
msgid "New accelerator…"
msgstr "ახალი აქსელერატორი…"

#: gtk/deprecated/gtkcellrendererprogress.c:132
#: gtk/deprecated/gtkcellrendererprogress.c:322
#: gtk/deprecated/gtkcellrendererprogress.c:352
#, c-format
msgctxt "progress bar label"
msgid "%d %%"
msgstr "%d %%"

#: gtk/deprecated/gtkcolorbutton.c:183 gtk/deprecated/gtkcolorbutton.c:314
#: gtk/gtkcolordialog.c:411
msgid "Pick a Color"
msgstr "ფერის არჩევა"

#: gtk/deprecated/gtkcolorbutton.c:505 gtk/gtkcolorchooserwidget.c:313
#: gtk/gtkcolordialogbutton.c:335
#, c-format
msgid "Red %d%%, Green %d%%, Blue %d%%, Alpha %d%%"
msgstr "წითელი %d%%, მწვანე %d%%, ლურჯი %d%%, ალფა %d%%"

#: gtk/deprecated/gtkcolorbutton.c:511 gtk/gtkcolorchooserwidget.c:319
#: gtk/gtkcolordialogbutton.c:341
#, c-format
msgid "Red %d%%, Green %d%%, Blue %d%%"
msgstr "წითელი %d%%, მწვანე %d%%, ლურჯი %d%%"

#: gtk/deprecated/gtkfontbutton.c:396
msgid "Sans 12"
msgstr "Sans 12"

#: gtk/deprecated/gtkfontbutton.c:507 gtk/deprecated/gtkfontbutton.c:624
#: gtk/gtkfontdialog.c:596
msgid "Pick a Font"
msgstr "აირჩიეთ შრიფტი"

<<<<<<< HEAD
#: gtk/deprecated/gtkfontbutton.c:600 gtk/gtkfilechooserwidget.c:3871
#: gtk/gtkfontdialogbutton.c:126 gtk/inspector/visual.ui:169
=======
#: gtk/deprecated/gtkfontbutton.c:600 gtk/gtkfilechooserwidget.c:3815
#: gtk/gtkfontdialogbutton.c:126 gtk/inspector/visual.ui:285
>>>>>>> 29c29b0e
msgid "Font"
msgstr "შრიფტი"

#: gtk/deprecated/gtkfontbutton.c:1155 gtk/gtkfontdialogbutton.c:652
msgctxt "font"
msgid "None"
msgstr "არცერთი"

#: gtk/deprecated/gtklockbutton.c:294 gtk/ui/gtklockbutton.ui:20
msgid "Lock"
msgstr "ჩაკეტვა"

#: gtk/deprecated/gtklockbutton.c:308 gtk/ui/gtklockbutton.ui:26
msgid "Unlock"
msgstr "განბლოკვა"

#: gtk/deprecated/gtklockbutton.c:322
msgid ""
"Dialog is unlocked.\n"
"Click to prevent further changes"
msgstr ""
"ფანჯარა განბლოკილია.\n"
"მეტი ცვლილების შეტანის ასაკრძალად დააწკაპუნეთ"

#: gtk/deprecated/gtklockbutton.c:336
msgid ""
"Dialog is locked.\n"
"Click to make changes"
msgstr ""
"ფანჯარა დაბლოკილია.\n"
"ცვლილებების შესატანად დააწკაპუნეთ"

#: gtk/deprecated/gtklockbutton.c:350
msgid ""
"System policy prevents changes.\n"
"Contact your system administrator"
msgstr ""
"სისტემის წესები ცვლილებებს გიკრძალავთ.\n"
"დაუკავშირდით თქვენს სისტემურ ადმინისტრატორს"

#: gtk/deprecated/gtkshow.c:183
msgid "Could not show link"
msgstr "ბმულის ჩვენების შეცდომა"

#: gtk/deprecated/gtkvolumebutton.c:236
msgid "Muted"
msgstr "ხმა გამორთული"

#: gtk/deprecated/gtkvolumebutton.c:240
msgid "Full Volume"
msgstr "სრული ხმა"

#. Translators: this is the percentage of the current volume,
#. * as used in the tooltip, eg. "49 %".
#. * Translate the "%d" to "%Id" if you want to use localised digits,
#. * or otherwise translate the "%d" to "%d".
#.
#: gtk/deprecated/gtkvolumebutton.c:253
#, c-format
msgctxt "volume percentage"
msgid "%d %%"
msgstr "%d %%"

#: gtk/gtkaboutdialog.c:119 gtk/ui/gtkaboutdialog.ui:173
msgid "License"
msgstr "ლიცენზია"

#: gtk/gtkaboutdialog.c:120
msgid "Custom License"
msgstr "ლიცენზიის ხელით მითითება"

#: gtk/gtkaboutdialog.c:121
msgid "GNU General Public License, version 2 or later"
msgstr "GNU Lesser General Public License Version 2"

#: gtk/gtkaboutdialog.c:122
msgid "GNU General Public License, version 3 or later"
msgstr "GNU Lesser General Public License Version 3"

#: gtk/gtkaboutdialog.c:123
msgid "GNU Lesser General Public License, version 2.1 or later"
msgstr "GNU Lesser General Public License Version 2.1"

#: gtk/gtkaboutdialog.c:124
msgid "GNU Lesser General Public License, version 3 or later"
msgstr "GNU Lesser General Public License Version 3"

#: gtk/gtkaboutdialog.c:125
msgid "BSD 2-Clause License"
msgstr "BSD 2-Clause License"

#: gtk/gtkaboutdialog.c:126
msgid "The MIT License (MIT)"
msgstr "The MIT License (MIT)"

#: gtk/gtkaboutdialog.c:127
msgid "Artistic License 2.0"
msgstr "ხელოვანების ლიცენზია"

#: gtk/gtkaboutdialog.c:128
msgid "GNU General Public License, version 2 only"
msgstr "GNU Lesser General Public License Version 2"

#: gtk/gtkaboutdialog.c:129
msgid "GNU General Public License, version 3 only"
msgstr "GNU Lesser General Public License Version 3"

#: gtk/gtkaboutdialog.c:130
msgid "GNU Lesser General Public License, version 2.1 only"
msgstr "GNU Lesser General Public License Version 2.1"

#: gtk/gtkaboutdialog.c:131
msgid "GNU Lesser General Public License, version 3 only"
msgstr "GNU Lesser General Public License Version 3"

#: gtk/gtkaboutdialog.c:132
msgid "GNU Affero General Public License, version 3 or later"
msgstr "GNU Lesser General Public License Version 3"

#: gtk/gtkaboutdialog.c:133
msgid "GNU Affero General Public License, version 3 only"
msgstr "GNU General Public License Version 3"

#: gtk/gtkaboutdialog.c:134
msgid "BSD 3-Clause License"
msgstr "BSD 3-Clause License"

#: gtk/gtkaboutdialog.c:135
msgid "Apache License, Version 2.0"
msgstr "Apache License, Version 2.0"

#: gtk/gtkaboutdialog.c:136
msgid "Mozilla Public License 2.0"
msgstr "Mozilla Public License 2.0"

#: gtk/gtkaboutdialog.c:137
msgid "BSD Zero-Clause License"
msgstr "BSD Zero-Clause License"

#: gtk/gtkaboutdialog.c:964
msgid "Website"
msgstr "ვებსაიტი"

#: gtk/gtkaboutdialog.c:1000 gtk/ui/gtkapplication-quartz.ui:6
#, c-format
msgid "About %s"
msgstr "%s-ის შესახებ"

#: gtk/gtkaboutdialog.c:2090
msgid "Created by"
msgstr "შექმნილია"

#: gtk/gtkaboutdialog.c:2093
msgid "Documented by"
msgstr "დოკუმენტაცია"

#: gtk/gtkaboutdialog.c:2103
msgid "Translated by"
msgstr "თარგმნა"

#: gtk/gtkaboutdialog.c:2108
msgid "Design by"
msgstr "დიზაინი"

#. Translators: this is the license preamble; the string at the end
#. * contains the name of the license as link text.
#.
#: gtk/gtkaboutdialog.c:2273
#, c-format
msgid ""
"This program comes with absolutely no warranty.\n"
"See the <a href=\"%s\">%s</a> for details."
msgstr ""
"პროგრამას ყოველგვარი გარანტიების გარეშე იღებთ.\n"
"მეტი დეტალებისთვის იხილეთ <a href=\"%s\">%s</a>."

#. This is the text that should appear next to menu accelerators
#. * that use the shift key. If the text on this key isn't typically
#. * translated on keyboards used for your language, don't translate
#. * this.
#.
#: gtk/gtkaccelgroup.c:837 gtk/gtkshortcutlabel.c:101
#: gtk/gtkshortcutlabel.c:137
msgctxt "keyboard label"
msgid "Shift"
msgstr "Shift"

#. This is the text that should appear next to menu accelerators
#. * that use the control key. If the text on this key isn't typically
#. * translated on keyboards used for your language, don't translate
#. * this.
#.
#: gtk/gtkaccelgroup.c:856 gtk/gtkshortcutlabel.c:104
#: gtk/gtkshortcutlabel.c:139
msgctxt "keyboard label"
msgid "Ctrl"
msgstr "Ctrl"

#. This is the text that should appear next to menu accelerators
#. * that use the alt key. If the text on this key isn't typically
#. * translated on keyboards used for your language, don't translate
#. * this.
#.
#: gtk/gtkaccelgroup.c:875 gtk/gtkshortcutlabel.c:107
#: gtk/gtkshortcutlabel.c:141
msgctxt "keyboard label"
msgid "Alt"
msgstr "Alt"

#. This is the text that should appear next to menu accelerators
#. * that use the super key. If the text on this key isn't typically
#. * translated on keyboards used for your language, don't translate
#. * this.
#.
#: gtk/gtkaccelgroup.c:893 gtk/gtkshortcutlabel.c:113
#: gtk/gtkshortcutlabel.c:143
msgctxt "keyboard label"
msgid "Super"
msgstr "Super"

#. This is the text that should appear next to menu accelerators
#. * that use the hyper key. If the text on this key isn't typically
#. * translated on keyboards used for your language, don't translate
#. * this.
#.
#: gtk/gtkaccelgroup.c:907 gtk/gtkshortcutlabel.c:116
#: gtk/gtkshortcutlabel.c:145
msgctxt "keyboard label"
msgid "Hyper"
msgstr "Hyper"

#. This is the text that should appear next to menu accelerators
#. * that use the meta key. If the text on this key isn't typically
#. * translated on keyboards used for your language, don't translate
#. * this.
#.
#: gtk/gtkaccelgroup.c:922 gtk/gtkshortcutlabel.c:110
#: gtk/gtkshortcutlabel.c:148
msgctxt "keyboard label"
msgid "Meta"
msgstr "Meta"

#. Translators: "KP" means "numeric key pad". This string will
#. * be used in accelerators such as "Ctrl+Shift+KP 1" in menus,
#. * and therefore the translation needs to be very short.
#.
#: gtk/gtkaccelgroup.c:942
msgctxt "keyboard label"
msgid "KP"
msgstr "KP"

#: gtk/gtkaccelgroup.c:949
msgctxt "keyboard label"
msgid "Space"
msgstr "გამოტოვება"

#: gtk/gtkaccelgroup.c:952 gtk/gtkshortcutlabel.c:176
msgctxt "keyboard label"
msgid "Backslash"
msgstr "Backslash"

#: gtk/gtkaccessible.c:790
msgctxt "accessibility"
msgid "alert"
msgstr "გაფრთხილება"

#: gtk/gtkaccessible.c:791
msgctxt "accessibility"
msgid "alert dialog"
msgstr "გაფრთხილების ფანჯარა"

#: gtk/gtkaccessible.c:792
msgctxt "accessibility"
msgid "banner"
msgstr "ბანერი"

#: gtk/gtkaccessible.c:793
msgctxt "accessibility"
msgid "button"
msgstr "ღილაკი"

#: gtk/gtkaccessible.c:794
msgctxt "accessibility"
msgid "caption"
msgstr "წარწერა"

#: gtk/gtkaccessible.c:795
msgctxt "accessibility"
msgid "cell"
msgstr "უჯრედი"

#: gtk/gtkaccessible.c:796
msgctxt "accessibility"
msgid "checkbox"
msgstr "ჩასართავი"

#: gtk/gtkaccessible.c:797
msgctxt "accessibility"
msgid "column header"
msgstr "სვეტის თავსართი"

#: gtk/gtkaccessible.c:798
msgctxt "accessibility"
msgid "combo box"
msgstr "combo box"

#: gtk/gtkaccessible.c:799
msgctxt "accessibility"
msgid "command"
msgstr "ბრძანება"

#: gtk/gtkaccessible.c:800
msgctxt "accessibility"
msgid "composite"
msgstr "კომპოზიტი"

#: gtk/gtkaccessible.c:801
msgctxt "accessibility"
msgid "dialog"
msgstr "ფანჯარა"

#: gtk/gtkaccessible.c:802
msgctxt "accessibility"
msgid "document"
msgstr "დოკუმენტი"

#: gtk/gtkaccessible.c:803
msgctxt "accessibility"
msgid "feed"
msgstr "ლენტა"

#: gtk/gtkaccessible.c:804
msgctxt "accessibility"
msgid "form"
msgstr "ფორმა"

#: gtk/gtkaccessible.c:805
msgctxt "accessibility"
msgid "generic"
msgstr "ზოგადი"

#: gtk/gtkaccessible.c:806
msgctxt "accessibility"
msgid "grid"
msgstr "ბადე"

#: gtk/gtkaccessible.c:807
msgctxt "accessibility"
msgid "grid cell"
msgstr "ბადის უჯრედი"

#: gtk/gtkaccessible.c:808
msgctxt "accessibility"
msgid "group"
msgstr "ჯგუფი"

#: gtk/gtkaccessible.c:809
msgctxt "accessibility"
msgid "heading"
msgstr "სათაური"

#: gtk/gtkaccessible.c:810
msgctxt "accessibility"
msgid "image"
msgstr "გამოსახულება"

#: gtk/gtkaccessible.c:811
msgctxt "accessibility"
msgid "input"
msgstr "შეტანა"

#: gtk/gtkaccessible.c:812
msgctxt "accessibility"
msgid "label"
msgstr "ჭდე"

#: gtk/gtkaccessible.c:813
msgctxt "accessibility"
msgid "landmark"
msgstr "ორიენტირი"

#: gtk/gtkaccessible.c:814
msgctxt "accessibility"
msgid "legend"
msgstr "შინაარსი"

#: gtk/gtkaccessible.c:815
msgctxt "accessibility"
msgid "link"
msgstr "ბმული"

#: gtk/gtkaccessible.c:816
msgctxt "accessibility"
msgid "list"
msgstr "სია"

#: gtk/gtkaccessible.c:817
msgctxt "accessibility"
msgid "list box"
msgstr "სიის ყუთი"

#: gtk/gtkaccessible.c:818
msgctxt "accessibility"
msgid "list item"
msgstr "სიის ჩანაწერი"

#: gtk/gtkaccessible.c:819
msgctxt "accessibility"
msgid "log"
msgstr "ჟურნალი"

#: gtk/gtkaccessible.c:820
msgctxt "accessibility"
msgid "main"
msgstr "მთავარი"

#: gtk/gtkaccessible.c:821
msgctxt "accessibility"
msgid "marquee"
msgstr "სეფა"

#: gtk/gtkaccessible.c:822
msgctxt "accessibility"
msgid "math"
msgstr "მათემატიკა"

#: gtk/gtkaccessible.c:823
msgctxt "accessibility"
msgid "meter"
msgstr "მთვლელი"

#: gtk/gtkaccessible.c:824
msgctxt "accessibility"
msgid "menu"
msgstr "მენიუ"

#: gtk/gtkaccessible.c:825
msgctxt "accessibility"
msgid "menu bar"
msgstr "მენიუს  ზოლი"

#: gtk/gtkaccessible.c:826
msgctxt "accessibility"
msgid "menu item"
msgstr "მენიუს პუნქტი"

#: gtk/gtkaccessible.c:827
msgctxt "accessibility"
msgid "menu item checkbox"
msgstr "მენიუს ჩასართავი პუნქტი"

#: gtk/gtkaccessible.c:828
msgctxt "accessibility"
msgid "menu item radio"
msgstr "მენიუს გადასართავი პუნქტი"

#: gtk/gtkaccessible.c:829
msgctxt "accessibility"
msgid "navigation"
msgstr "ნავიგაცია"

#: gtk/gtkaccessible.c:830
msgctxt "accessibility"
msgid "none"
msgstr "არა"

#: gtk/gtkaccessible.c:831
msgctxt "accessibility"
msgid "note"
msgstr "შენიშვნა"

#: gtk/gtkaccessible.c:832
msgctxt "accessibility"
msgid "option"
msgstr "მორგება"

#: gtk/gtkaccessible.c:833
msgctxt "accessibility"
msgid "presentation"
msgstr "პრეზენტაცია"

#: gtk/gtkaccessible.c:834
msgctxt "accessibility"
msgid "progress bar"
msgstr "მიმდინარეობა"

#: gtk/gtkaccessible.c:835
msgctxt "accessibility"
msgid "radio"
msgstr "რადიო"

#: gtk/gtkaccessible.c:836
msgctxt "accessibility"
msgid "radio group"
msgstr "რადიოების ჯგუფი"

#: gtk/gtkaccessible.c:837
msgctxt "accessibility"
msgid "range"
msgstr "დიაპაზონი"

#: gtk/gtkaccessible.c:838
msgctxt "accessibility"
msgid "region"
msgstr "რეგიონი"

#: gtk/gtkaccessible.c:839
msgctxt "accessibility"
msgid "row"
msgstr "მწკრივი"

#: gtk/gtkaccessible.c:840
msgctxt "accessibility"
msgid "row group"
msgstr "მწკრივების ჯგუფი"

#: gtk/gtkaccessible.c:841
msgctxt "accessibility"
msgid "row header"
msgstr "მწკრივის თავსართი"

#: gtk/gtkaccessible.c:842
msgctxt "accessibility"
msgid "scroll bar"
msgstr "ჩოჩიას ზოლი"

#: gtk/gtkaccessible.c:843
msgctxt "accessibility"
msgid "search"
msgstr "ძებნა"

#: gtk/gtkaccessible.c:844
msgctxt "accessibility"
msgid "search box"
msgstr "ძებნის ზოლი"

#: gtk/gtkaccessible.c:845
msgctxt "accessibility"
msgid "section"
msgstr "სექცია"

#: gtk/gtkaccessible.c:846
msgctxt "accessibility"
msgid "section head"
msgstr "სექციის თავსართი"

#: gtk/gtkaccessible.c:847
msgctxt "accessibility"
msgid "select"
msgstr "არჩევა"

#: gtk/gtkaccessible.c:848
msgctxt "accessibility"
msgid "separator"
msgstr "გამყოფი"

#: gtk/gtkaccessible.c:849
msgctxt "accessibility"
msgid "slider"
msgstr "ცოცია"

#: gtk/gtkaccessible.c:850
msgctxt "accessibility"
msgid "spin button"
msgstr "ასარჩევი ზოლი"

#: gtk/gtkaccessible.c:851
msgctxt "accessibility"
msgid "status"
msgstr "სტატუსი"

#: gtk/gtkaccessible.c:852
msgctxt "accessibility"
msgid "structure"
msgstr "სტრუქტურა"

#: gtk/gtkaccessible.c:853
msgctxt "accessibility"
msgid "switch"
msgstr "გადართვა"

#: gtk/gtkaccessible.c:854
msgctxt "accessibility"
msgid "tab"
msgstr "ჩანართი"

#: gtk/gtkaccessible.c:855
msgctxt "accessibility"
msgid "table"
msgstr "ცხრილი"

#: gtk/gtkaccessible.c:856
msgctxt "accessibility"
msgid "tab list"
msgstr "ჩანართების სია"

#: gtk/gtkaccessible.c:857
msgctxt "accessibility"
msgid "tab panel"
msgstr "ჩანართების პანელი"

#: gtk/gtkaccessible.c:858
msgctxt "accessibility"
msgid "text box"
msgstr "ტექსტის ადგილი"

#: gtk/gtkaccessible.c:859
msgctxt "accessibility"
msgid "time"
msgstr "დრო"

#: gtk/gtkaccessible.c:860
msgctxt "accessibility"
msgid "timer"
msgstr "წამმზომი"

#: gtk/gtkaccessible.c:861
msgctxt "accessibility"
msgid "tool bar"
msgstr "ხელსაწყოს ზოლი"

#: gtk/gtkaccessible.c:862
msgctxt "accessibility"
msgid "tool tip"
msgstr "მინიშნება"

#: gtk/gtkaccessible.c:863
msgctxt "accessibility"
msgid "tree"
msgstr "ხე"

#: gtk/gtkaccessible.c:864
msgctxt "accessibility"
msgid "tree grid"
msgstr "ხის ბადე"

#: gtk/gtkaccessible.c:865
msgctxt "accessibility"
msgid "tree item"
msgstr "ხის ელემენტი"

#: gtk/gtkaccessible.c:866
msgctxt "accessibility"
msgid "widget"
msgstr "ვიჯეტი"

#: gtk/gtkaccessible.c:867
msgctxt "accessibility"
msgid "window"
msgstr "ფანჯარა"

#: gtk/gtkaccessible.c:868
msgctxt "accessibility"
msgid "toggle button"
msgstr "გადამრთველი"

<<<<<<< HEAD
=======
#: gtk/gtkaccessible.c:870
msgctxt "accessibility"
msgid "paragraph"
msgstr "პარაგრაფი"

#: gtk/gtkaccessible.c:871
msgctxt "accessibility"
msgid "block quote"
msgstr "ბრჭყალის ბლოკი"

#: gtk/gtkaccessible.c:872
msgctxt "accessibility"
msgid "article"
msgstr "სტატია"

#: gtk/gtkaccessible.c:873
msgctxt "accessibility"
msgid "comment"
msgstr "კომენტარი"

#: gtk/gtkaccessible.c:874
msgctxt "accessibility"
msgid "terminal"
msgstr "ტერმინალი"

>>>>>>> 29c29b0e
#: gtk/gtkalertdialog.c:668 gtk/print/gtkcustompaperunixdialog.c:322
#: gtk/gtkmessagedialog.c:166 gtk/ui/gtkassistant.ui:40
msgid "_Close"
msgstr "დახურვა"

#. Translators: This is the 'reason' given when inhibiting
#. * suspend or screen locking, and the caller hasn't specified
#. * a reason.
#.
#: gtk/gtkapplication-dbus.c:721 gtk/gtkapplication-dbus.c:763
msgid "Reason not specified"
msgstr "მიზეზი მითითებული არაა"

#: gtk/gtkbookmarksmanager.c:53
#, c-format
msgid "%s does not exist in the bookmarks list"
msgstr "%s სანიშნეების სიაში არ არსებობს"

#: gtk/gtkbookmarksmanager.c:414
#, c-format
msgid "%s already exists in the bookmarks list"
msgstr "%s უკვე არსებობს სანიშნეების სიაში"

#: gtk/gtkbuilder-menus.c:224
#, c-format
msgid "Element <%s> not allowed inside <%s>"
msgstr "ელემენტი <%s> <%s>-ის შიგნით დაუშვებელია"

#: gtk/gtkbuilder-menus.c:230
#, c-format
msgid "Element <%s> not allowed at toplevel"
msgstr "ელემენტი <%s> შეუძლებელია, სიის თავში იყოს"

#: gtk/gtkbuilder-menus.c:319
#, c-format
msgid "Text may not appear inside <%s>"
msgstr "<%s>-ის შიგნით შეუძლებელია, ტექსტი გამოჩნდეს"

#. Translate to calendar:week_start:0 if you want Sunday to be the
#. * first day of the week to calendar:week_start:1 if you want Monday
#. * to be the first day of the week, and so on.
#.
#: gtk/gtkcalendar.c:659
msgid "calendar:week_start:0"
msgstr "calendar:week_start:1"

#. Translate to calendar:YM if you want years to be displayed
#. * before months; otherwise translate to calendar:MY.
#. * Do *not* translate it to anything else, if it
#. * it isn't calendar:YM or calendar:MY it will not work.
#. *
#. * Note that the ordering described here is logical order, which is
#. * further influenced by BIDI ordering. Thus, if you have a default
#. * text direction of RTL and specify "calendar:YM", then the year
#. * will appear to the right of the month.
#.
#: gtk/gtkcalendar.c:810
msgid "calendar:MY"
msgstr "calendar:MY"

#. Translators: This dictates how the year is displayed in
#. * gtkcalendar widget.  See strftime() manual for the format.
#. * Use only ASCII in the translation.
#. *
#. * "%Y" is appropriate for most locales.
#.
#: gtk/gtkcalendar.c:995
msgctxt "calendar year format"
msgid "%Y"
msgstr "%Y"

#. Translators: this defines whether the day numbers should use
#. * localized digits or the ones used in English (0123...).
#. *
#. * Translate to "%Id" if you want to use localized digits, or
#. * translate to "%d" otherwise.
#. *
#. * Note that translating this doesn't guarantee that you get localized
#. * digits. That needs support from your system and locale definition
#. * too.
#.
#: gtk/gtkcalendar.c:1032
#, c-format
msgctxt "calendar:day:digits"
msgid "%d"
msgstr "%d"

#. Translators: this defines whether the week numbers should use
#. * localized digits or the ones used in English (0123...).
#. *
#. * Translate to "%Id" if you want to use localized digits, or
#. * translate to "%d" otherwise.
#. * Note that translating this doesn't guarantee that you get localized
#. * digits. That needs support from your system and locale definition
#. * too.
#: gtk/gtkcalendar.c:1097
#, c-format
msgctxt "calendar:week:digits"
msgid "%d"
msgstr "%d"

#: gtk/gtkcolorchooserwidget.c:376 gtk/gtkcoloreditor.c:171
#, c-format
msgid "Color: %s"
msgstr "ფერი: %s"

#: gtk/gtkcolorchooserwidget.c:441
msgctxt "Color name"
msgid "Very Light Blue"
msgstr "ძალიან ღია ლურჯი"

#: gtk/gtkcolorchooserwidget.c:442
msgctxt "Color name"
msgid "Light Blue"
msgstr "ღია ლურჯი"

#: gtk/gtkcolorchooserwidget.c:443
msgctxt "Color name"
msgid "Blue"
msgstr "ლურჯი"

#: gtk/gtkcolorchooserwidget.c:444
msgctxt "Color name"
msgid "Dark Blue"
msgstr "მუქი ლურჯი"

#: gtk/gtkcolorchooserwidget.c:445
msgctxt "Color name"
msgid "Very Dark Blue"
msgstr "ძალიან მუქი ლურჯი"

#: gtk/gtkcolorchooserwidget.c:446
msgctxt "Color name"
msgid "Very Light Green"
msgstr "ძალიან ღია მწვანე"

#: gtk/gtkcolorchooserwidget.c:447
msgctxt "Color name"
msgid "Light Green"
msgstr "ღია მწვანე"

#: gtk/gtkcolorchooserwidget.c:448
msgctxt "Color name"
msgid "Green"
msgstr "მწვანე"

#: gtk/gtkcolorchooserwidget.c:449
msgctxt "Color name"
msgid "Dark Green"
msgstr "მუქი მწვანე"

#: gtk/gtkcolorchooserwidget.c:450
msgctxt "Color name"
msgid "Very Dark Green"
msgstr "ძალიან მუქი მწვანე"

#: gtk/gtkcolorchooserwidget.c:451
msgctxt "Color name"
msgid "Very Light Yellow"
msgstr "ძალიან ღია ყვითელი"

#: gtk/gtkcolorchooserwidget.c:452
msgctxt "Color name"
msgid "Light Yellow"
msgstr "ღია ყვითელი"

#: gtk/gtkcolorchooserwidget.c:453
msgctxt "Color name"
msgid "Yellow"
msgstr "ყვითელი"

#: gtk/gtkcolorchooserwidget.c:454
msgctxt "Color name"
msgid "Dark Yellow"
msgstr "მუქი ყვითელი"

#: gtk/gtkcolorchooserwidget.c:455
msgctxt "Color name"
msgid "Very Dark Yellow"
msgstr "ძალიან მუქი ყვითელი"

#: gtk/gtkcolorchooserwidget.c:456
msgctxt "Color name"
msgid "Very Light Orange"
msgstr "ძალიან ღია ნარინჯისფერი"

#: gtk/gtkcolorchooserwidget.c:457
msgctxt "Color name"
msgid "Light Orange"
msgstr "ღია ნარინჯისფერი"

#: gtk/gtkcolorchooserwidget.c:458
msgctxt "Color name"
msgid "Orange"
msgstr "ნარინჯისფერი"

#: gtk/gtkcolorchooserwidget.c:459
msgctxt "Color name"
msgid "Dark Orange"
msgstr "მუქი ნარინჯისფერი"

#: gtk/gtkcolorchooserwidget.c:460
msgctxt "Color name"
msgid "Very Dark Orange"
msgstr "ზალიან მუქი ნარინჯისფერი"

#: gtk/gtkcolorchooserwidget.c:461
msgctxt "Color name"
msgid "Very Light Red"
msgstr "ძალიან ღია წითელი"

#: gtk/gtkcolorchooserwidget.c:462
msgctxt "Color name"
msgid "Light Red"
msgstr "ღია წითელი"

#: gtk/gtkcolorchooserwidget.c:463
msgctxt "Color name"
msgid "Red"
msgstr "წითელი"

#: gtk/gtkcolorchooserwidget.c:464
msgctxt "Color name"
msgid "Dark Red"
msgstr "მუქი წითელი"

#: gtk/gtkcolorchooserwidget.c:465
msgctxt "Color name"
msgid "Very Dark Red"
msgstr "ძალიან მუქი წითელი"

#: gtk/gtkcolorchooserwidget.c:466
msgctxt "Color name"
msgid "Very Light Purple"
msgstr "ძალიან ღია იისფერი"

#: gtk/gtkcolorchooserwidget.c:467
msgctxt "Color name"
msgid "Light Purple"
msgstr "ღია იისფერი"

#: gtk/gtkcolorchooserwidget.c:468
msgctxt "Color name"
msgid "Purple"
msgstr "იისფერი"

#: gtk/gtkcolorchooserwidget.c:469
msgctxt "Color name"
msgid "Dark Purple"
msgstr "მუქი იისფერი"

#: gtk/gtkcolorchooserwidget.c:470
msgctxt "Color name"
msgid "Very Dark Purple"
msgstr "ძალიან მუქი იისფერი"

#: gtk/gtkcolorchooserwidget.c:471
msgctxt "Color name"
msgid "Very Light Brown"
msgstr "ძალიან ღია ყავისფერი"

#: gtk/gtkcolorchooserwidget.c:472
msgctxt "Color name"
msgid "Light Brown"
msgstr "ღია ყავისფერი"

#: gtk/gtkcolorchooserwidget.c:473
msgctxt "Color name"
msgid "Brown"
msgstr "ყავისფერი"

#: gtk/gtkcolorchooserwidget.c:474
msgctxt "Color name"
msgid "Dark Brown"
msgstr "მუქი ყავისფერი"

#: gtk/gtkcolorchooserwidget.c:475
msgctxt "Color name"
msgid "Very Dark Brown"
msgstr "ძალიან მუქი ყავისფერი"

#: gtk/gtkcolorchooserwidget.c:476
msgctxt "Color name"
msgid "White"
msgstr "თეთრი"

#: gtk/gtkcolorchooserwidget.c:477
msgctxt "Color name"
msgid "Light Gray 1"
msgstr "ღია ნაცრისფერი 1"

#: gtk/gtkcolorchooserwidget.c:478
msgctxt "Color name"
msgid "Light Gray 2"
msgstr "ღია ნაცრისფერი 2"

#: gtk/gtkcolorchooserwidget.c:479
msgctxt "Color name"
msgid "Light Gray 3"
msgstr "ღია ნაცრისფერი 3"

#: gtk/gtkcolorchooserwidget.c:480
msgctxt "Color name"
msgid "Light Gray 4"
msgstr "ღია ნაცრისფერი 4"

#: gtk/gtkcolorchooserwidget.c:481
msgctxt "Color name"
msgid "Dark Gray 1"
msgstr "მუქი ნაცხრისფერი 1"

#: gtk/gtkcolorchooserwidget.c:482
msgctxt "Color name"
msgid "Dark Gray 2"
msgstr "მუქი ნაცხრისფერი 2"

#: gtk/gtkcolorchooserwidget.c:483
msgctxt "Color name"
msgid "Dark Gray 3"
msgstr "მუქი ნაცხრისფერი 3"

#: gtk/gtkcolorchooserwidget.c:484
msgctxt "Color name"
msgid "Dark Gray 4"
msgstr "მუქი ნაცხრისფერი 4"

#: gtk/gtkcolorchooserwidget.c:485
msgctxt "Color name"
msgid "Black"
msgstr "შავი"

#. translators: label for the custom section in the color chooser
#: gtk/gtkcolorchooserwidget.c:557
msgid "Custom"
msgstr "ხელით"

#: gtk/gtkcolorchooserwidget.c:571
msgid "Add Color"
msgstr "ფერის დამატება"

#: gtk/gtkcolorchooserwidget.c:593
#, c-format
msgid "Custom color %d: %s"
msgstr "ხელით მითითებული ფერი %d: %s"

#: gtk/gtkcolorswatch.c:230
msgid "Customize"
msgstr "მორგება"

#. Translate to the default units to use for presenting
#. * lengths to the user. Translate to default:inch if you
#. * want inches, otherwise translate to default:mm.
#. * Do *not* translate it to "predefinito:mm", if it
#. * it isn't default:mm or default:inch it will not work
#.
#: gtk/print/gtkcustompaperunixdialog.c:106
msgid "default:mm"
msgstr "default:mm"

#: gtk/print/gtkcustompaperunixdialog.c:291
msgid "Margins from Printer…"
msgstr "გვერდის ველების პრინტერიდან მიღება…"

#. And show the custom paper dialog
#: gtk/print/gtkcustompaperunixdialog.c:377 gtk/print/gtkprintunixdialog.c:2968
msgid "Manage Custom Sizes"
msgstr "ზომების მითითება"

#: gtk/print/gtkcustompaperunixdialog.c:440
#: gtk/print/gtkpagesetupunixdialog.c:720
msgid "inch"
msgstr "დუიმი"

#: gtk/print/gtkcustompaperunixdialog.c:442
#: gtk/print/gtkpagesetupunixdialog.c:718
msgid "mm"
msgstr "მმ"

#: gtk/print/gtkcustompaperunixdialog.c:598
#, c-format
msgid "Custom Size %d"
msgstr "მითითებული ზომა %d"

#: gtk/print/gtkcustompaperunixdialog.c:908
msgid "_Width:"
msgstr "_სიგანე:"

#: gtk/print/gtkcustompaperunixdialog.c:917
msgid "_Height:"
msgstr "_სიმაღლე:"

#: gtk/print/gtkcustompaperunixdialog.c:926
msgid "Paper Size"
msgstr "ქაღალდის ზომა"

#: gtk/print/gtkcustompaperunixdialog.c:933
msgid "_Top:"
msgstr "ზედა:"

#: gtk/print/gtkcustompaperunixdialog.c:942
msgid "_Bottom:"
msgstr "ქვედა:"

#: gtk/print/gtkcustompaperunixdialog.c:951
msgid "_Left:"
msgstr "მარცხენა:"

#: gtk/print/gtkcustompaperunixdialog.c:960
msgid "_Right:"
msgstr "მარჯვენა:"

#: gtk/print/gtkcustompaperunixdialog.c:993
msgid "Paper Margins"
msgstr "გვერდის ველები"

#: gtk/gtkentry.c:3685
msgid "Insert Emoji"
msgstr "ემოჯის ჩასმა"

#: gtk/gtkfilechooserdialog.c:557
msgid "_Name"
msgstr "სახელი"

#: gtk/gtkfilechoosererrorstack.c:65
msgid "A folder cannot be called “.”"
msgstr "საქაღალდეს არ შეიძლება \".\" ერქვას"

#: gtk/gtkfilechoosererrorstack.c:69
msgid "A file cannot be called “.”"
msgstr "ფაილს არ შეიძლება \".\" ერქვას"

#: gtk/gtkfilechoosererrorstack.c:73
msgid "A folder cannot be called “..”"
msgstr "საქაღალდეს არ შეიძლება \"..\" ერქვას"

#: gtk/gtkfilechoosererrorstack.c:77
msgid "A file cannot be called “..”"
msgstr "ფაილს არ შეიძლება \"..\" ერქვას"

#: gtk/gtkfilechoosererrorstack.c:81
msgid "Folder names cannot contain “/”"
msgstr "საქაღალდის სახელი არ შეიძლება \"/\"-ს შეიცავდეს"

#: gtk/gtkfilechoosererrorstack.c:85
msgid "File names cannot contain “/”"
msgstr "ფაილის სახელი არ შეიძლება \"/\"-ს შეიცავდეს"

#: gtk/gtkfilechoosererrorstack.c:89
msgid "Folder names should not begin with a space"
msgstr "საქაღალდის სახელი არ შეიძლება ჰარეთი იწყებოდეს"

#: gtk/gtkfilechoosererrorstack.c:93
msgid "File names should not begin with a space"
msgstr "ფაილის სახელი არ შეიძლება, ჰარეთი იწყებოდეს"

#: gtk/gtkfilechoosererrorstack.c:97
msgid "Folder names should not end with a space"
msgstr "საქაღალდის სახელი არ შეიძლება ჰარეთი მთავრდებოდეს"

#: gtk/gtkfilechoosererrorstack.c:101
msgid "File names should not end with a space"
msgstr "ფაილის სახელი არ შეიძლება, ჰარეთი მთავრდებოდეს"

#: gtk/gtkfilechoosererrorstack.c:105
msgid "Folder names starting with a “.” are hidden"
msgstr "საქაღალდეები, რომლებიც იწყება \".\"-ით, დამალულია"

#: gtk/gtkfilechoosererrorstack.c:109
msgid "File names starting with a “.” are hidden"
msgstr "ფაილები, რომლებიც იწყება \".\"-ით, დამალულია"

#: gtk/gtkfilechoosererrorstack.c:113
msgid "A folder with that name already exists"
msgstr "საქაღალდე ამ სახელით უკვე არსებობს"

#: gtk/gtkfilechoosererrorstack.c:117
msgid "A file with that name already exists"
msgstr "ფაილი ამ სახელით უკვე არსებობს"

#: gtk/gtkfilechoosernative.c:520 gtk/gtkfilechoosernative.c:600
<<<<<<< HEAD
#: gtk/gtkfilechooserwidget.c:1185 gtk/gtkfilechooserwidget.c:5029
=======
#: gtk/gtkfilechooserwidget.c:1188 gtk/gtkfilechooserwidget.c:4973
>>>>>>> 29c29b0e
#: gtk/gtkfiledialog.c:843 gtk/gtkmessagedialog.c:170
#: gtk/gtkmessagedialog.c:179 gtk/gtkmountoperation.c:608
#: gtk/print/gtkpagesetupunixdialog.c:282 gtk/print/gtkprintbackend.c:638
#: gtk/print/gtkprintunixdialog.c:682 gtk/print/gtkprintunixdialog.c:839
<<<<<<< HEAD
#: gtk/gtkwindow.c:6233 gtk/ui/gtkappchooserdialog.ui:48
=======
#: gtk/gtkwindow.c:6256 gtk/ui/gtkappchooserdialog.ui:48
>>>>>>> 29c29b0e
#: gtk/ui/gtkassistant.ui:52 gtk/ui/gtkcolorchooserdialog.ui:36
#: gtk/ui/gtkfontchooserdialog.ui:27
msgid "_Cancel"
msgstr "გაუქმება"

#: gtk/gtkfilechoosernative.c:521 gtk/gtkfilechoosernative.c:594
#: gtk/gtkfiledialog.c:815 gtk/gtkplacessidebar.c:3149
#: gtk/gtkplacessidebar.c:3234 gtk/gtkplacesview.c:1645
msgid "_Open"
msgstr "გახსნა"

#: gtk/gtkfilechoosernative.c:594 gtk/gtkfiledialog.c:820
msgid "_Save"
msgstr "შენახვა"

#: gtk/gtkfilechoosernativequartz.c:344 gtk/ui/gtkfilechooserwidget.ui:288
msgid "Select which types of files are shown"
msgstr "ფაილის ტიპების შერჩევა საჩვენებლად"

#. Translators: the first string is a path and the second string
#. * is a hostname. Nautilus and the panel contain the same string
#. * to translate.
#.
#: gtk/gtkfilechooserutils.c:364
#, c-format
msgid "%1$s on %2$s"
msgstr "%1$s - %2$s"

#: gtk/gtkfilechooserwidget.c:345
msgid "Type name of new folder"
msgstr "ახალი საქაღალდეს სახელის მითითება"

<<<<<<< HEAD
#: gtk/gtkfilechooserwidget.c:727
msgid "The folder could not be created"
msgstr "დასტის შექმნა შეუძლებელია"

#: gtk/gtkfilechooserwidget.c:740
msgid "You need to choose a valid filename."
msgstr "აირჩიეთ ფაილის სწორი სახელი."

#: gtk/gtkfilechooserwidget.c:743
=======
#: gtk/gtkfilechooserwidget.c:730
msgid "The folder could not be created"
msgstr "დასტის შექმნა შეუძლებელია"

#: gtk/gtkfilechooserwidget.c:743
msgid "You need to choose a valid filename."
msgstr "აირჩიეთ ფაილის სწორი სახელი."

#: gtk/gtkfilechooserwidget.c:746
>>>>>>> 29c29b0e
#, c-format
msgid "Cannot create a file under %s as it is not a folder"
msgstr "შეცდომა ფაილის %s-ის ქვეშ შექნისას. ის საქაღალდე არაა"

<<<<<<< HEAD
#: gtk/gtkfilechooserwidget.c:753
msgid "Cannot create file as the filename is too long"
msgstr "შეცდომა ფაილის შექმნისას: ბილიკი მეტისმეტად გრძელია"

#: gtk/gtkfilechooserwidget.c:754
msgid "Try using a shorter name."
msgstr "გამოიყენეთ უფრო მოკლე სახელი."

#: gtk/gtkfilechooserwidget.c:764
msgid "You may only select folders"
msgstr "შეგიძლიათ"

#: gtk/gtkfilechooserwidget.c:765
msgid "The item that you selected is not a folder try using a different item."
msgstr "არჩეული ჩანაწერი საქაღალდე არაა. აირჩიეთ სხვა ჩანაწერი."

#: gtk/gtkfilechooserwidget.c:773
msgid "Invalid file name"
msgstr "ფაილის მცდარი სახელი"

#: gtk/gtkfilechooserwidget.c:782
msgid "The folder contents could not be displayed"
msgstr "საქაღალდეს შიგთავსი ნაჩვენები ვერ იქნება"

#: gtk/gtkfilechooserwidget.c:790
msgid "The file could not be deleted"
msgstr "ფაილის წაშლის შეცდომა"

#: gtk/gtkfilechooserwidget.c:798
msgid "The file could not be moved to the Trash"
msgstr "ფაილის სანაგვეში გადატანა შეუძლებელია"

#: gtk/gtkfilechooserwidget.c:1183
=======
#: gtk/gtkfilechooserwidget.c:756
msgid "Cannot create file as the filename is too long"
msgstr "შეცდომა ფაილის შექმნისას: ბილიკი მეტისმეტად გრძელია"

#: gtk/gtkfilechooserwidget.c:757
msgid "Try using a shorter name."
msgstr "გამოიყენეთ უფრო მოკლე სახელი."

#: gtk/gtkfilechooserwidget.c:767
msgid "You may only select folders"
msgstr "შეგიძლიათ"

#: gtk/gtkfilechooserwidget.c:768
msgid "The item that you selected is not a folder try using a different item."
msgstr "არჩეული ჩანაწერი საქაღალდე არაა. აირჩიეთ სხვა ჩანაწერი."

#: gtk/gtkfilechooserwidget.c:776
msgid "Invalid file name"
msgstr "ფაილის მცდარი სახელი"

#: gtk/gtkfilechooserwidget.c:785
msgid "The folder contents could not be displayed"
msgstr "საქაღალდეს შიგთავსი ნაჩვენები ვერ იქნება"

#: gtk/gtkfilechooserwidget.c:793
msgid "The file could not be deleted"
msgstr "ფაილის წაშლის შეცდომა"

#: gtk/gtkfilechooserwidget.c:801
msgid "The file could not be moved to the Trash"
msgstr "ფაილის სანაგვეში გადატანა შეუძლებელია"

#: gtk/gtkfilechooserwidget.c:1186
>>>>>>> 29c29b0e
#, c-format
msgid "Are you sure you want to permanently delete “%s”?"
msgstr "დარწმუნებული ხართ, რომ გსურთ %s-ის სამუდამოდ წაშლა?"

<<<<<<< HEAD
#: gtk/gtkfilechooserwidget.c:1184
msgid "If you delete an item, it will be permanently lost."
msgstr "თუ წაშლით ელემენტს, ის სამუდამოდ დაიკარგება."

#: gtk/gtkfilechooserwidget.c:1185 gtk/gtkfilechooserwidget.c:1815
#: gtk/gtklabel.c:5695 gtk/gtktext.c:6147 gtk/gtktextview.c:9018
msgid "_Delete"
msgstr "წაშლა"

#: gtk/gtkfilechooserwidget.c:1298
msgid "The file could not be renamed"
msgstr "ფაილის სახელის გადარქმევა შეუძლებელია"

#: gtk/gtkfilechooserwidget.c:1504
msgid "Could not select file"
msgstr "ფაილის არჩევა ვერ ხერხდება"

#: gtk/gtkfilechooserwidget.c:1724 gtk/ui/gtkfilechooserwidget.ui:66
msgid "Grid View"
msgstr "ბადის ხედი"

#: gtk/gtkfilechooserwidget.c:1730
msgid "List View"
msgstr "სიისებრი ხედი"

#: gtk/gtkfilechooserwidget.c:1795
msgid "_Visit File"
msgstr "_ფაილის ვიზიტი"

#: gtk/gtkfilechooserwidget.c:1799
msgid "_Open With File Manager"
msgstr "_ფაილთა მმართველში გახსნა"

#: gtk/gtkfilechooserwidget.c:1803
msgid "_Copy Location"
msgstr "_მდებარეობის კოპირება"

#: gtk/gtkfilechooserwidget.c:1807
msgid "_Add to Bookmarks"
msgstr "სანიშნეებში _დამატება"

#: gtk/gtkfilechooserwidget.c:1811 gtk/gtkplacessidebar.c:2312
=======
#: gtk/gtkfilechooserwidget.c:1187
msgid "If you delete an item, it will be permanently lost."
msgstr "თუ წაშლით ელემენტს, ის სამუდამოდ დაიკარგება."

#: gtk/gtkfilechooserwidget.c:1188 gtk/gtkfilechooserwidget.c:1786
#: gtk/gtklabel.c:5712 gtk/gtktext.c:6194 gtk/gtktextview.c:9099
msgid "_Delete"
msgstr "წაშლა"

#: gtk/gtkfilechooserwidget.c:1301
msgid "The file could not be renamed"
msgstr "ფაილის სახელის გადარქმევა შეუძლებელია"

#: gtk/gtkfilechooserwidget.c:1477
msgid "Could not select file"
msgstr "ფაილის არჩევა ვერ ხერხდება"

#: gtk/gtkfilechooserwidget.c:1697 gtk/ui/gtkfilechooserwidget.ui:66
msgid "Grid View"
msgstr "ბადის ხედი"

#: gtk/gtkfilechooserwidget.c:1703
msgid "List View"
msgstr "სიისებრი ხედი"

#: gtk/gtkfilechooserwidget.c:1766
msgid "_Visit File"
msgstr "_ფაილის ვიზიტი"

#: gtk/gtkfilechooserwidget.c:1770
msgid "_Open With File Manager"
msgstr "_ფაილთა მმართველში გახსნა"

#: gtk/gtkfilechooserwidget.c:1774
msgid "_Copy Location"
msgstr "_მდებარეობის კოპირება"

#: gtk/gtkfilechooserwidget.c:1778
msgid "_Add to Bookmarks"
msgstr "სანიშნეებში _დამატება"

#: gtk/gtkfilechooserwidget.c:1782 gtk/gtkplacessidebar.c:2312
>>>>>>> 29c29b0e
#: gtk/gtkplacessidebar.c:3270 gtk/ui/gtkfilechooserwidget.ui:410
msgid "_Rename"
msgstr "_გადარქმევა"

<<<<<<< HEAD
#: gtk/gtkfilechooserwidget.c:1819
msgid "_Move to Trash"
msgstr "_სანაგვე ყუთში გადატანა"

#: gtk/gtkfilechooserwidget.c:1828
msgid "Show _Hidden Files"
msgstr "დამალული ფაილების ჩვენება"

#: gtk/gtkfilechooserwidget.c:1832
msgid "Show _Size Column"
msgstr "_ზომის სვეტის ჩვენება"

#: gtk/gtkfilechooserwidget.c:1837
msgid "Show T_ype Column"
msgstr "_ტიპის სვეტის ჩვენება"

#: gtk/gtkfilechooserwidget.c:1842
msgid "Show _Time"
msgstr "დროის ჩვენება"

#: gtk/gtkfilechooserwidget.c:1847
msgid "Sort _Folders Before Files"
msgstr "საქაღალდეების ფაილებამდე ჩვენება"

#: gtk/gtkfilechooserwidget.c:1979 gtk/gtkfilechooserwidget.c:2009
#: gtk/gtkfilechooserwidget.c:3914
msgid "Unknown"
msgstr "უცნობი"

#: gtk/gtkfilechooserwidget.c:2064 gtk/gtkplacessidebar.c:1025
=======
#: gtk/gtkfilechooserwidget.c:1790
msgid "_Move to Trash"
msgstr "_სანაგვე ყუთში გადატანა"

#: gtk/gtkfilechooserwidget.c:1799
msgid "Show _Hidden Files"
msgstr "დამალული ფაილების ჩვენება"

#: gtk/gtkfilechooserwidget.c:1803
msgid "Sort _Folders Before Files"
msgstr "საქაღალდეების ფაილებამდე ჩვენება"

#: gtk/gtkfilechooserwidget.c:1926 gtk/gtkfilechooserwidget.c:1956
#: gtk/gtkfilechooserwidget.c:3858
msgid "Unknown"
msgstr "უცნობი"

#: gtk/gtkfilechooserwidget.c:2011 gtk/gtkplacessidebar.c:1025
>>>>>>> 29c29b0e
msgid "Home"
msgstr "სახლი"

#. this is the header for the location column in the print dialog
<<<<<<< HEAD
#: gtk/gtkfilechooserwidget.c:2219 gtk/gtkfilechooserwidget.c:7415
=======
#: gtk/gtkfilechooserwidget.c:2166 gtk/gtkfilechooserwidget.c:7383
>>>>>>> 29c29b0e
#: gtk/inspector/css-node-tree.ui:76 gtk/print/ui/gtkprintunixdialog.ui:111
msgid "Location"
msgstr "მდებარეობა"

#. Label
<<<<<<< HEAD
#: gtk/gtkfilechooserwidget.c:2326
msgid "_Name:"
msgstr "სახელი:"

#: gtk/gtkfilechooserwidget.c:2881 gtk/gtkfilechooserwidget.c:2895
=======
#: gtk/gtkfilechooserwidget.c:2273
msgid "_Name:"
msgstr "სახელი:"

#: gtk/gtkfilechooserwidget.c:2828 gtk/gtkfilechooserwidget.c:2842
>>>>>>> 29c29b0e
#, c-format
msgid "Searching in %s"
msgstr "%s-ის მოძებნა"

<<<<<<< HEAD
#: gtk/gtkfilechooserwidget.c:2901
msgid "Searching"
msgstr "ძებნა"

#: gtk/gtkfilechooserwidget.c:2907
msgid "Enter location or URL"
msgstr "შეიყვანეთ მდებარეობა ან URL-ი"

#: gtk/gtkfilechooserwidget.c:3474 gtk/gtkfilechooserwidget.c:5814
#: gtk/gtkfilechooserwidget.c:7434
msgid "Modified"
msgstr "შეიცვალა"

#: gtk/gtkfilechooserwidget.c:3658
=======
#: gtk/gtkfilechooserwidget.c:2848
msgid "Searching"
msgstr "ძებნა"

#: gtk/gtkfilechooserwidget.c:2854
msgid "Enter location or URL"
msgstr "შეიყვანეთ მდებარეობა ან URL-ი"

#: gtk/gtkfilechooserwidget.c:3413 gtk/gtkfilechooserwidget.c:5758
#: gtk/gtkfilechooserwidget.c:7405
msgid "Modified"
msgstr "შეიცვალა"

#: gtk/gtkfilechooserwidget.c:3598
>>>>>>> 29c29b0e
#, c-format
msgid "Could not read the contents of %s"
msgstr "\"%s\"-ის შემცველობის წაკითხვის შეცდომა"

<<<<<<< HEAD
#: gtk/gtkfilechooserwidget.c:3662
=======
#: gtk/gtkfilechooserwidget.c:3602
>>>>>>> 29c29b0e
msgid "Could not read the contents of the folder"
msgstr "საქაღალდის შემცველობის წაკითხვის შეცდომა"

#. Translators: see g_date_time_format() for details on the format
<<<<<<< HEAD
#: gtk/gtkfilechooserwidget.c:3809 gtk/gtkfilechooserwidget.c:3852
msgid "%H:%M"
msgstr "%H:%M"

#: gtk/gtkfilechooserwidget.c:3811 gtk/gtkfilechooserwidget.c:3854
msgid "%l:%M %p"
msgstr "%l:%M %p"

#: gtk/gtkfilechooserwidget.c:3815
msgid "Yesterday"
msgstr "გუშინ"

#: gtk/gtkfilechooserwidget.c:3823
#, c-format
msgid "%-e %b"
msgstr "%-e %b"

#: gtk/gtkfilechooserwidget.c:3827
msgid "%-e %b %Y"
msgstr "%-e %b %Y"

#: gtk/gtkfilechooserwidget.c:3869 gtk/gtkfilechooserwidget.c:3877
msgid "Program"
msgstr "პროგრამა"

#: gtk/gtkfilechooserwidget.c:3870
msgid "Audio"
msgstr "აუდიო"

#: gtk/gtkfilechooserwidget.c:3872 gtk/gtkfilefilter.c:1032
msgid "Image"
msgstr "გამოსახულება"

#: gtk/gtkfilechooserwidget.c:3873
msgid "Archive"
msgstr "არქივი"

#: gtk/gtkfilechooserwidget.c:3874
msgid "Markup"
msgstr "მარქაფი"

#: gtk/gtkfilechooserwidget.c:3875 gtk/gtkfilechooserwidget.c:3876
msgid "Text"
msgstr "ტექსტი"

#: gtk/gtkfilechooserwidget.c:3878
msgid "Video"
msgstr "ვიდეო"

#: gtk/gtkfilechooserwidget.c:3879
msgid "Contacts"
msgstr "კონტაქტები"

#: gtk/gtkfilechooserwidget.c:3880
msgid "Calendar"
msgstr "კალენდარი"

#: gtk/gtkfilechooserwidget.c:3881
msgid "Document"
msgstr "დოკუმენტი"

#: gtk/gtkfilechooserwidget.c:3882
msgid "Presentation"
msgstr "პრეზენტაცია"

#: gtk/gtkfilechooserwidget.c:3883
msgid "Spreadsheet"
msgstr "ელცხრილი"

#: gtk/gtkfilechooserwidget.c:5021 gtk/print/gtkprintunixdialog.c:673
=======
#: gtk/gtkfilechooserwidget.c:3753 gtk/gtkfilechooserwidget.c:3796
msgid "%H:%M"
msgstr "%H:%M"

#: gtk/gtkfilechooserwidget.c:3755 gtk/gtkfilechooserwidget.c:3798
msgid "%l:%M %p"
msgstr "%l:%M %p"

#: gtk/gtkfilechooserwidget.c:3759
msgid "Yesterday"
msgstr "გუშინ"

#: gtk/gtkfilechooserwidget.c:3767
msgid "%-e %b"
msgstr "%-e %b"

#: gtk/gtkfilechooserwidget.c:3771
msgid "%-e %b %Y"
msgstr "%-e %b %Y"

#: gtk/gtkfilechooserwidget.c:3813 gtk/gtkfilechooserwidget.c:3821
msgid "Program"
msgstr "პროგრამა"

#: gtk/gtkfilechooserwidget.c:3814
msgid "Audio"
msgstr "აუდიო"

#: gtk/gtkfilechooserwidget.c:3816 gtk/gtkfilefilter.c:1013
msgid "Image"
msgstr "გამოსახულება"

#: gtk/gtkfilechooserwidget.c:3817
msgid "Archive"
msgstr "არქივი"

#: gtk/gtkfilechooserwidget.c:3818
msgid "Markup"
msgstr "მარქაფი"

#: gtk/gtkfilechooserwidget.c:3819 gtk/gtkfilechooserwidget.c:3820
msgid "Text"
msgstr "ტექსტი"

#: gtk/gtkfilechooserwidget.c:3822
msgid "Video"
msgstr "ვიდეო"

#: gtk/gtkfilechooserwidget.c:3823
msgid "Contacts"
msgstr "კონტაქტები"

#: gtk/gtkfilechooserwidget.c:3824
msgid "Calendar"
msgstr "კალენდარი"

#: gtk/gtkfilechooserwidget.c:3825
msgid "Document"
msgstr "დოკუმენტი"

#: gtk/gtkfilechooserwidget.c:3826
msgid "Presentation"
msgstr "პრეზენტაცია"

#: gtk/gtkfilechooserwidget.c:3827
msgid "Spreadsheet"
msgstr "ელცხრილი"

#: gtk/gtkfilechooserwidget.c:4965 gtk/print/gtkprintunixdialog.c:673
>>>>>>> 29c29b0e
#, c-format
msgid "A file named “%s” already exists.  Do you want to replace it?"
msgstr "ფაილი %s უკვე არსებობს. გნებავთ გადავაწერო?"

<<<<<<< HEAD
#: gtk/gtkfilechooserwidget.c:5023 gtk/print/gtkprintunixdialog.c:677
=======
#: gtk/gtkfilechooserwidget.c:4967 gtk/print/gtkprintunixdialog.c:677
>>>>>>> 29c29b0e
#, c-format
msgid ""
"The file already exists in “%s”.  Replacing it will overwrite its contents."
msgstr ""
"ფაილი \"%s\"-ში უკვე არსებობს.  მისი ჩანაცვლება არსებულ შემცველობას წაშლის."

<<<<<<< HEAD
#: gtk/gtkfilechooserwidget.c:5029 gtk/print/gtkprintunixdialog.c:685
msgid "_Replace"
msgstr "_შეცვლა"

#: gtk/gtkfilechooserwidget.c:5184
msgid "You do not have access to the specified folder."
msgstr "თქვენ არ გაქვთ წვდომა მითითებულ საქაღალდესთან."

#: gtk/gtkfilechooserwidget.c:5761
msgid "Could not send the search request"
msgstr "შეუძლებელია ძიების მოთხოვნის გაგზავნა"

#: gtk/gtkfilechooserwidget.c:6042
msgid "Accessed"
msgstr "ბოლო წვდომა"

#: gtk/gtkfilechooserwidget.c:7408 gtk/gtkplacessidebar.c:2306
#: gtk/inspector/a11y.ui:43 gtk/inspector/actions.ui:19
=======
#: gtk/gtkfilechooserwidget.c:4973 gtk/print/gtkprintunixdialog.c:685
msgid "_Replace"
msgstr "_შეცვლა"

#: gtk/gtkfilechooserwidget.c:5128
msgid "You do not have access to the specified folder."
msgstr "თქვენ არ გაქვთ წვდომა მითითებულ საქაღალდესთან."

#: gtk/gtkfilechooserwidget.c:5705
msgid "Could not send the search request"
msgstr "შეუძლებელია ძიების მოთხოვნის გაგზავნა"

#: gtk/gtkfilechooserwidget.c:5986
msgid "Accessed"
msgstr "ბოლო წვდომა"

#: gtk/gtkfilechooserwidget.c:7361
msgid "_Size"
msgstr "_ზომა"

#: gtk/gtkfilechooserwidget.c:7365
msgid "T_ype"
msgstr "ტი_პი"

#: gtk/gtkfilechooserwidget.c:7369
msgid "_Time"
msgstr "_დრო"

#: gtk/gtkfilechooserwidget.c:7375 gtk/gtkplacessidebar.c:2306
#: gtk/inspector/a11y.ui:43 gtk/inspector/actions.ui:18
>>>>>>> 29c29b0e
#: gtk/inspector/css-node-tree.ui:22 gtk/inspector/prop-list.ui:24
#: gtk/ui/gtkfilechooserwidget.ui:385 gtk/print/ui/gtkprintunixdialog.ui:80
msgid "Name"
msgstr "სახელი"

<<<<<<< HEAD
#: gtk/gtkfilechooserwidget.c:7423 gtk/inspector/resource-list.ui:82
=======
#: gtk/gtkfilechooserwidget.c:7392 gtk/inspector/resource-list.ui:82
>>>>>>> 29c29b0e
#: gtk/ui/gtkfontchooserwidget.ui:217 gtk/ui/gtkfontchooserwidget.ui:386
msgid "Size"
msgstr "ზომა"

<<<<<<< HEAD
#: gtk/gtkfilechooserwidget.c:7428 gtk/inspector/misc-info.ui:57
=======
#: gtk/gtkfilechooserwidget.c:7398 gtk/inspector/misc-info.ui:57
>>>>>>> 29c29b0e
#: gtk/inspector/prop-list.ui:35 gtk/inspector/statistics.ui:36
msgid "Type"
msgstr "ტიპი"

#: gtk/gtkfiledialog.c:816
msgid "Pick Files"
msgstr "აირჩიეთ ფაილები"

#: gtk/gtkfiledialog.c:816
msgid "Pick a File"
msgstr "აირჩიეთ ფაილი"

#: gtk/gtkfiledialog.c:821
msgid "Save a File"
msgstr "ფაილის შენახვა"

#: gtk/gtkfiledialog.c:825 gtk/ui/gtkappchooserdialog.ui:53
#: gtk/ui/gtkcolorchooserdialog.ui:41 gtk/ui/gtkfontchooserdialog.ui:32
msgid "_Select"
msgstr "_არჩევა"

#: gtk/gtkfiledialog.c:826
msgid "Select Folders"
msgstr "მონიშნეთ საქაღალდეები"

#: gtk/gtkfiledialog.c:826
msgid "Select a Folder"
msgstr "აირჩიეთ საქაღალდე"

#: gtk/gtkfilefilter.c:1026
msgid "Unspecified"
msgstr "მიუთითებელი"

#: gtk/gtkfontchooserdialog.c:192 gtk/gtkfontchooserdialog.c:195
msgid "Change Font Features"
msgstr "ფონტის თვისებების შეცვლა"

#: gtk/gtkfontchooserwidget.c:1547
msgctxt "Font variation axis"
msgid "Width"
msgstr "სიგანე"

#: gtk/gtkfontchooserwidget.c:1548
msgctxt "Font variation axis"
msgid "Weight"
msgstr "სიმძიმე"

#: gtk/gtkfontchooserwidget.c:1549
msgctxt "Font variation axis"
msgid "Italic"
msgstr "დახრილი"

#: gtk/gtkfontchooserwidget.c:1550
msgctxt "Font variation axis"
msgid "Slant"
msgstr "დაცერება"

#: gtk/gtkfontchooserwidget.c:1551
msgctxt "Font variation axis"
msgid "Optical Size"
msgstr "ოპტიკური ზომა"

#: gtk/gtkfontchooserwidget.c:2109
msgctxt "Font feature value"
msgid "Default"
msgstr "ნაგულისხმები"

#: gtk/gtkfontchooserwidget.c:2126
msgctxt "Font feature value"
msgid "Enable"
msgstr "ჩართვა"

#: gtk/gtkfontchooserwidget.c:2459
msgid "Default"
msgstr "ნაგულისხმები"

#: gtk/gtkfontchooserwidget.c:2521
msgid "Ligatures"
msgstr "ლიგატურები"

#: gtk/gtkfontchooserwidget.c:2522
msgid "Letter Case"
msgstr "დიდი თუ პატარა სიმბოლოები"

#: gtk/gtkfontchooserwidget.c:2523
msgid "Number Case"
msgstr "დიდი თუ პატარა ციფრები"

#: gtk/gtkfontchooserwidget.c:2524
msgid "Number Spacing"
msgstr "ციფრებს შორის დაცილება"

#: gtk/gtkfontchooserwidget.c:2525
msgid "Fractions"
msgstr "ფრაქციები"

#: gtk/gtkfontchooserwidget.c:2526
msgid "Style Variations"
msgstr "სტილის ვარიაციები"

#: gtk/gtkfontchooserwidget.c:2528
msgid "Character Variations"
msgstr "სიმბოლოების ვარიანტები"

#: gtk/gtkglarea.c:309
msgid "OpenGL context creation failed"
msgstr "OpenGL-ის კონტექსტის შექმნის შეცდომა"

#: gtk/deprecated/gtkinfobar.c:498 gtk/gtkwindowcontrols.c:357
#: gtk/gtkwindowhandle.c:250
msgid "Close"
msgstr "დახურვა"

#: gtk/deprecated/gtkinfobar.c:499
msgid "Close the infobar"
msgstr "საინფორმაციო ზოლის დახურვა"

#: gtk/gtklabel.c:5709 gtk/gtktext.c:6182 gtk/gtktextview.c:9087
msgid "Cu_t"
msgstr "ამოჭრა"

#: gtk/gtklabel.c:5710 gtk/gtktext.c:6186 gtk/gtktextview.c:9091
msgid "_Copy"
msgstr "ასლი"

#: gtk/gtklabel.c:5711 gtk/gtktext.c:6190 gtk/gtktextview.c:9095
msgid "_Paste"
msgstr "ჩასმა"

#: gtk/gtklabel.c:5717 gtk/gtktext.c:6203 gtk/gtktextview.c:9120
msgid "Select _All"
msgstr "ყველაფრის _მონიშვნა"

#: gtk/gtklabel.c:5722
msgid "_Open Link"
msgstr "_ბმულის გახსნა"

#: gtk/gtklabel.c:5726
msgid "Copy _Link Address"
msgstr "დაა_კოპირე ბმულის მისამართი"

#: gtk/gtklabel.c:5770 gtk/gtktext.c:2723 gtk/gtktextview.c:9169
msgid "Context menu"
msgstr "კონტექსტური მენიუ"

#: gtk/gtklinkbutton.c:260
msgid "_Copy URL"
msgstr "URL-ის _კოპირება"

#: gtk/gtklinkbutton.c:567
msgid "Invalid URI"
msgstr "მცდარი URI"

#. hour:minutes:seconds
#. Translators: This is a time format, like "9:05:02" for 9
#. * hours, 5 minutes, and 2 seconds. You may change ":" to
#. * the separator that your locale uses or use "%Id" instead
#. * of "%d" if your locale uses localized digits.
#.
#: gtk/gtkmediacontrols.c:100
#, c-format
msgctxt "long time format"
msgid "%d:%02d:%02d"
msgstr "%d:%02d:%02d"

#. -hour:minutes:seconds
#. Translators: This is a time format, like "-9:05:02" for 9
#. * hours, 5 minutes, and 2 seconds playback remaining. You may
#. * change ":" to the separator that your locale uses or use
#. * "%Id" instead of "%d" if your locale uses localized digits.
#.
#: gtk/gtkmediacontrols.c:108
#, c-format
msgctxt "long time format"
msgid "-%d:%02d:%02d"
msgstr "-%d:%02d:%02d"

#. -minutes:seconds
#. Translators: This is a time format, like "-5:02" for 5
#. * minutes and 2 seconds playback remaining. You may change
#. * ":" to the separator that your locale uses or use "%Id"
#. * instead of "%d" if your locale uses localized digits.
#.
#: gtk/gtkmediacontrols.c:119
#, c-format
msgctxt "short time format"
msgid "-%d:%02d"
msgstr "-%d:%02d"

#. minutes:seconds
#. Translators: This is a time format, like "5:02" for 5
#. * minutes and 2 seconds. You may change ":" to the
#. * separator that your locale uses or use "%Id" instead of
#. * "%d" if your locale uses localized digits.
#.
#: gtk/gtkmediacontrols.c:128
#, c-format
msgctxt "short time format"
msgid "%d:%02d"
msgstr "%d:%02d"

#: gtk/gtkmediacontrols.c:412
msgctxt "media controls tooltip"
msgid "Stop"
msgstr "გაჩერება"

#: gtk/gtkmediacontrols.c:417 gtk/ui/gtkmediacontrols.ui:28
msgctxt "media controls tooltip"
msgid "Play"
msgstr "დაკვრა"

#: gtk/gtkmessagedialog.c:162 gtk/gtkmessagedialog.c:180
<<<<<<< HEAD
#: gtk/print/gtkprintbackend.c:639 gtk/gtkwindow.c:6234
=======
#: gtk/print/gtkprintbackend.c:639 gtk/gtkwindow.c:6257
>>>>>>> 29c29b0e
msgid "_OK"
msgstr "_დიახ"

#: gtk/gtkmessagedialog.c:174
msgid "_No"
msgstr "არა"

#: gtk/gtkmessagedialog.c:175
msgid "_Yes"
msgstr "დიახ"

#: gtk/gtkmountoperation.c:609
msgid "Co_nnect"
msgstr "_დაკავშირება"

#: gtk/gtkmountoperation.c:676
msgid "Connect As"
msgstr "დაკავშირება, როგორც"

#: gtk/gtkmountoperation.c:685
msgid "_Anonymous"
msgstr "_ანონიმურად"

#: gtk/gtkmountoperation.c:692
msgid "Registered U_ser"
msgstr "_რეგისტრირებული მომხმარებელი"

#: gtk/gtkmountoperation.c:702
msgid "_Username"
msgstr "_მომხმარებელი"

#: gtk/gtkmountoperation.c:707
msgid "_Domain"
msgstr "_დომენი"

#: gtk/gtkmountoperation.c:716
msgid "Volume type"
msgstr "ტომის ტიპი"

#: gtk/gtkmountoperation.c:726
msgid "_Hidden"
msgstr "_დამალული"

#: gtk/gtkmountoperation.c:729
msgid "_Windows system"
msgstr "Windows-ის სისტემა"

#: gtk/gtkmountoperation.c:732
msgid "_PIM"
msgstr "_PIM"

#: gtk/gtkmountoperation.c:738
msgid "_Password"
msgstr "პაროლი"

#: gtk/gtkmountoperation.c:760
msgid "Forget password _immediately"
msgstr "პაროლის _მყისვე დავიწყება"

#: gtk/gtkmountoperation.c:770
msgid "Remember password until you _logout"
msgstr "სესიის _დატოვებამდე პაროლის დამახსოვრება"

#: gtk/gtkmountoperation.c:781
msgid "Remember _forever"
msgstr "სამუდამოდ დამახსოვრება"

#: gtk/gtkmountoperation.c:1251
#, c-format
msgid "Unknown Application (PID %d)"
msgstr "უცნობი აპლიკაცია (PID %d)"

#. Use GTK_DIALOG_DESTROY_WITH_PARENT here since the parent dialog can be
#. * indeed be destroyed via the GMountOperation::abort signal... for example,
#. * this is triggered if the user yanks the device while we are showing
#. * the dialog...
#.
#: gtk/gtkmountoperation.c:1396
#, c-format
msgid "Unable to end process"
msgstr "პროცესის გაჩერების შეცდომა"

#: gtk/gtkmountoperation.c:1546
msgid "_End Process"
msgstr "_პროცესის დასრულება"

#: gtk/gtkmountoperation-stub.c:61
#, c-format
msgid "Cannot kill process with PID %d. Operation is not implemented."
msgstr "პროცესის, PID-ით %d მოკვლა შეუძლებელია. ოპერაცია განხორციელებული არაა."

#. translators: this string is a name for the 'less' command
#: gtk/gtkmountoperation-x11.c:986
msgid "Terminal Pager"
msgstr "ტერმინალის პეიჯერი"

#: gtk/gtkmountoperation-x11.c:987
msgid "Top Command"
msgstr "ზედა ბრძანება"

#: gtk/gtkmountoperation-x11.c:988
msgid "Bourne Again Shell"
msgstr "Bourne Again Shell"

#: gtk/gtkmountoperation-x11.c:989
msgid "Bourne Shell"
msgstr "Bourne Shell"

#: gtk/gtkmountoperation-x11.c:990
msgid "Z Shell"
msgstr "Z Shell"

#: gtk/gtkmountoperation-x11.c:1090
#, c-format
msgid "Cannot end process with PID %d: %s"
msgstr "პროცესის, PID-ით %d, დასრულების შეცდომა: %s"

#: gtk/gtknomediafile.c:48
msgid "GTK could not find a media module. Check your installation."
msgstr "GTK-მა ვერ იპოვა მედიის მოდული. შეამოწმეთ თქვენი პაკეტი."

#: gtk/gtknotebook.c:3211
msgid "Previous tab"
msgstr "_წინა ჩანართი"

#: gtk/gtknotebook.c:3215
msgid "Next tab"
msgstr "_შემდეგი ჩანართი"

#: gtk/gtknotebook.c:4331 gtk/gtknotebook.c:6541
#, c-format
msgid "Page %u"
msgstr "გვერდი %u"

#: gtk/print/gtkpagesetup.c:611 gtk/print/gtkpapersize.c:942
#: gtk/print/gtkpapersize.c:982
msgid "Not a valid page setup file"
msgstr "ბეჭდვის გამართვის არასწორი ფაილი"

#: gtk/print/gtkpagesetupunixdialog.c:198 gtk/print/gtkprintunixdialog.c:768
msgid "Manage Custom Sizes…"
msgstr "საკუთარი ზომების მართვა…"

#: gtk/print/gtkpagesetupunixdialog.c:283 gtk/ui/gtkassistant.ui:98
msgid "_Apply"
msgstr "_გადატარება"

#: gtk/print/gtkpagesetupunixdialog.c:318
#: gtk/print/gtkpagesetupunixdialog.c:570
msgid "Any Printer"
msgstr "ნებისმიერი პრინტერი"

#: gtk/print/gtkpagesetupunixdialog.c:319
msgid "For portable documents"
msgstr "გადატანადი დოკუმენტებისთვის"

#: gtk/print/gtkpagesetupunixdialog.c:738
#, c-format
msgid ""
"Margins:\n"
" Left: %s %s\n"
" Right: %s %s\n"
" Top: %s %s\n"
" Bottom: %s %s"
msgstr ""
"ველები:\n"
" მარცხენა: %s %s\n"
" მარჯვენა: %s %s\n"
" ზედა: %s %s\n"
" ქვედა: %s %s"

#: gtk/print/gtkpagesetupunixdialog.c:784
#: gtk/print/ui/gtkpagesetupunixdialog.ui:5
#: gtk/print/ui/gtkprintunixdialog.ui:782
msgid "Page Setup"
msgstr "გვერდის პარამეტრები"

#: gtk/gtkpasswordentry.c:168
msgid "Hide Text"
msgstr "ტექსტის დამალვა"

#: gtk/gtkpasswordentry.c:173 gtk/gtkpasswordentry.c:624
msgid "Show Text"
msgstr "ტექსტის ჩვენება"

#: gtk/gtkpasswordentry.c:215
msgid "Caps Lock is on"
msgstr "CapsLock ჩართულია"

#: gtk/gtkpasswordentry.c:700
msgid "_Show Text"
msgstr "ტექსტის ჩვენება"

#. translators: %s is the name of a cloud provider for files
#: gtk/gtkplacessidebar.c:912
#, c-format
msgid "Open %s"
msgstr "%s-ის გახსნა"

#: gtk/gtkplacessidebar.c:1003
msgid "Recent"
msgstr "ახლახანს"

#: gtk/gtkplacessidebar.c:1005
msgid "Recent files"
msgstr "ბოლო ფაილები"

#: gtk/gtkplacessidebar.c:1014
msgid "Starred"
msgstr "ვარსკვლავდასმული"

#: gtk/gtkplacessidebar.c:1016
msgid "Starred files"
msgstr "ვარსკვლავდასმული ფაილები"

#: gtk/gtkplacessidebar.c:1027
msgid "Open your personal folder"
msgstr "თქვენი პირადი საქაღალდის გახსნა"

#: gtk/gtkplacessidebar.c:1040
msgid "Desktop"
msgstr "სამუშაო მაგიდა"

#: gtk/gtkplacessidebar.c:1042
msgid "Open the contents of your desktop in a folder"
msgstr "თქვენი სამუშაო მაგიდის შემცველობის საქაღალდეში გახსნა"

#: gtk/gtkplacessidebar.c:1056
msgid "Enter Location"
msgstr "შეიყვანეთ ადგილმდებარეობა"

#: gtk/gtkplacessidebar.c:1058
msgid "Manually enter a location"
msgstr "მდებარეობის ხელით შეყვანა"

#: gtk/gtkplacessidebar.c:1068
msgid "Trash"
msgstr "ნაგავი"

#: gtk/gtkplacessidebar.c:1070
msgid "Open the trash"
msgstr "ნაგვის გახსნა"

#: gtk/gtkplacessidebar.c:1181 gtk/gtkplacessidebar.c:1209
#: gtk/gtkplacessidebar.c:1409
#, c-format
msgid "Mount and open “%s”"
msgstr "\"%s\"-ის მიმაგრება და გახსნა"

#: gtk/gtkplacessidebar.c:1304
msgid "Open the contents of the file system"
msgstr "ფაილური სისტემის შემცველობის გახსნა"

#: gtk/gtkplacessidebar.c:1387
msgid "New bookmark"
msgstr "ახალი სანიშნე"

#: gtk/gtkplacessidebar.c:1389
msgid "Add a new bookmark"
msgstr "ახალი სანიშნის დამატება"

#: gtk/gtkplacessidebar.c:1454
msgid "Other Locations"
msgstr "სხვა მდებარეობები"

#: gtk/gtkplacessidebar.c:1455
msgid "Show other locations"
msgstr "სხვა მდებარეობების ჩვენება"

#: gtk/gtkplacessidebar.c:1964 gtk/gtkplacessidebar.c:2984
#, c-format
msgid "Unable to start “%s”"
msgstr "%s-ის გაშვების შეცდომა"

#. Translators: This means that unlocking an encrypted storage
#. * device failed. %s is the name of the device.
#.
#: gtk/gtkplacessidebar.c:2000
#, c-format
msgid "Error unlocking “%s”"
msgstr "\"%s\"-ის განბლოკვის შეცდომა"

#: gtk/gtkplacessidebar.c:2002
#, c-format
msgid "Unable to access “%s”"
msgstr "\"%s\"-სთან წვდომის შეცდომა"

#: gtk/gtkplacessidebar.c:2233
msgid "This name is already taken"
msgstr "სახელი უკვე არსებობს"

#: gtk/gtkplacessidebar.c:2525
#, c-format
msgid "Unable to unmount “%s”"
msgstr "\"%s\"-ის მოხსნა შეუძლებელია"

#: gtk/gtkplacessidebar.c:2701
#, c-format
msgid "Unable to stop “%s”"
msgstr "\"%s\"-ის გაჩერება შეუძლებელია"

#: gtk/gtkplacessidebar.c:2730
#, c-format
msgid "Unable to eject “%s”"
msgstr "\"%s\"-ის გამოღება შეუძლებელია"

#: gtk/gtkplacessidebar.c:2759 gtk/gtkplacessidebar.c:2788
#, c-format
msgid "Unable to eject %s"
msgstr "\"%s\"-ის გამოღება შეუძლებელია"

#: gtk/gtkplacessidebar.c:2936
#, c-format
msgid "Unable to poll “%s” for media changes"
msgstr "%s-ის შემოწმება, შეიცვალა თუ არა მედია, შეუძლებელია"

#: gtk/gtkplacessidebar.c:3155 gtk/gtkplacessidebar.c:3242
#: gtk/gtkplacesview.c:1649
msgid "Open in New _Tab"
msgstr "_ახალ ჩანართში გახსნა"

#: gtk/gtkplacessidebar.c:3161 gtk/gtkplacessidebar.c:3251
#: gtk/gtkplacesview.c:1654
msgid "Open in New _Window"
msgstr "ახალ _ფანჯარაში გახსნა"

#: gtk/gtkplacessidebar.c:3262
msgid "_Add Bookmark"
msgstr "სანიშნის _დამატება"

#: gtk/gtkplacessidebar.c:3266
msgid "_Remove"
msgstr "მოცილება"

#: gtk/gtkplacessidebar.c:3282 gtk/gtkplacesview.c:1679
msgid "_Mount"
msgstr "_მიმაგრება"

#: gtk/gtkplacessidebar.c:3291 gtk/gtkplacesview.c:1668
msgid "_Unmount"
msgstr "_მოხსნა"

#: gtk/gtkplacessidebar.c:3298
msgid "_Eject"
msgstr "_გამოღება"

#: gtk/gtkplacessidebar.c:3308
msgid "_Detect Media"
msgstr "_დისკის დადგენა"

#: gtk/gtkplacessidebar.c:3317
msgid "_Start"
msgstr "_დაწყება"

#: gtk/gtkplacessidebar.c:3319
msgid "_Power On"
msgstr "_ჩართვა"

#: gtk/gtkplacessidebar.c:3320
msgid "_Connect Drive"
msgstr "_დისკის მიერთება"

#: gtk/gtkplacessidebar.c:3321
msgid "_Start Multi-disk Device"
msgstr "_მრავალდისკიანი მოწყობილობის გაშვება"

#: gtk/gtkplacessidebar.c:3322
msgid "_Unlock Device"
msgstr "დისკის _განბლოკვა"

#: gtk/gtkplacessidebar.c:3332
msgid "_Stop"
msgstr "გაჩერე_ბა"

#: gtk/gtkplacessidebar.c:3334
msgid "_Safely Remove Drive"
msgstr "დისკის _უსაფრთხოდ მოხსნა"

#: gtk/gtkplacessidebar.c:3335
msgid "_Disconnect Drive"
msgstr "დი_სკის მოხსნა"

#: gtk/gtkplacessidebar.c:3336
msgid "_Stop Multi-disk Device"
msgstr "მ_რავალდისკიანი მოწყობილობის გაჩერება"

#: gtk/gtkplacessidebar.c:3337
msgid "_Lock Device"
msgstr "დისკის _ჩაკეტვა"

#: gtk/gtkplacessidebar.c:3827 gtk/gtkplacesview.c:1089
msgid "Computer"
msgstr "ჩემი კომპიუტერი"

#: gtk/gtkplacesview.c:875
msgid "Searching for network locations"
msgstr "ქსელური მდებარეობების ძებნა"

#: gtk/gtkplacesview.c:882
msgid "No network locations found"
msgstr "ქსელური მდებარეობების გარეშე"

#. if it wasn't cancelled show a dialog
#: gtk/gtkplacesview.c:1196 gtk/gtkplacesview.c:1293
msgid "Unable to access location"
msgstr "მდებარეობასთან წვდომა აკრძალულია"

#. Restore from Cancel to Connect
#: gtk/gtkplacesview.c:1214 gtk/ui/gtkplacesview.ui:250
msgid "Con_nect"
msgstr "_დაკავშირება"

#. if it wasn't cancelled show a dialog
#: gtk/gtkplacesview.c:1353
msgid "Unable to unmount volume"
msgstr "ტომის მოხსნა შეუძლებელია"

#. Allow to cancel the operation
#: gtk/gtkplacesview.c:1445
msgid "Cance_l"
msgstr "გაუქმება"

#: gtk/gtkplacesview.c:1592
msgid "AppleTalk"
msgstr "AppleTalk"

#: gtk/gtkplacesview.c:1598
msgid "File Transfer Protocol"
msgstr "ფაილების გადაცემის პროტოკოლი"

#. Translators: do not translate ftp:// and ftps://
#: gtk/gtkplacesview.c:1600
msgid "ftp:// or ftps://"
msgstr "ftp:// ან ftps://"

#: gtk/gtkplacesview.c:1606
msgid "Network File System"
msgstr "ქსელური ფაილური სისტემა"

#: gtk/gtkplacesview.c:1612
msgid "Samba"
msgstr "Samba"

#: gtk/gtkplacesview.c:1618
msgid "SSH File Transfer Protocol"
msgstr "SSH-ის ფაილების გადაცემის პროტოკოლი"

#. Translators: do not translate sftp:// and ssh://
#: gtk/gtkplacesview.c:1620
msgid "sftp:// or ssh://"
msgstr "sftp:// or ssh://"

#: gtk/gtkplacesview.c:1626
msgid "WebDAV"
msgstr "WebDAV"

#. Translators: do not translate dav:// and davs://
#: gtk/gtkplacesview.c:1628
msgid "dav:// or davs://"
msgstr "dav:// ან davs://"

#: gtk/gtkplacesview.c:1663
msgid "_Disconnect"
msgstr "_გათიშვა"

#: gtk/gtkplacesview.c:1674
msgid "_Connect"
msgstr "_შეერთება"

#: gtk/gtkplacesview.c:1894
msgid "Unable to get remote server location"
msgstr "დაშორებული სერვერის მდებარეობის მიღების შეცდომა"

#: gtk/gtkplacesview.c:2038 gtk/gtkplacesview.c:2047
msgid "Networks"
msgstr "ქსელები"

#: gtk/gtkplacesview.c:2038 gtk/gtkplacesview.c:2047
msgid "On This Computer"
msgstr "ამ კომპიუტერზე"

#. Translators: respectively, free and total space of the drive. The plural form
#. * should be based on the free space available.
#. * i.e. 1 GB / 24 GB available.
#.
#: gtk/gtkplacesviewrow.c:135
#, c-format
msgid "%s / %s available"
msgid_plural "%s / %s available"
msgstr[0] "%s / %s ხელმისაწვდომია"

#: gtk/gtkplacesviewrow.c:471
msgid "Disconnect"
msgstr "გათიშვა"

#: gtk/gtkplacesviewrow.c:471 gtk/ui/gtkplacesviewrow.ui:53
#: gtk/ui/gtksidebarrow.ui:54
msgid "Unmount"
msgstr "მოხსნა"

#: gtk/print/gtkprintbackend.c:637
msgid "Authentication"
msgstr "ავთენტიფიკაცია"

#: gtk/print/gtkprintbackend.c:716
msgid "_Remember password"
msgstr "პაროლის დამახსოვრება"

#: gtk/print/gtkprinteroptionwidget.c:702
msgid "Select a filename"
msgstr "აირჩიეთ ფაილის სახელი"

#: gtk/print/gtkprinteroptionwidget.c:919
msgid "Not available"
msgstr "მიუწვდომელია"

#. translators: this string is the default job title for print
#. * jobs. %s gets replaced by the application name, %d gets replaced
#. * by the job number.
#.
#: gtk/print/gtkprintoperation.c:252
#, c-format
msgid "%s job #%d"
msgstr "%s ამოცანა #%d"

#: gtk/print/gtkprintoperation.c:1699
msgctxt "print operation status"
msgid "Initial state"
msgstr "საწყისი მდგომარეობა"

#: gtk/print/gtkprintoperation.c:1700
msgctxt "print operation status"
msgid "Preparing to print"
msgstr "დასაბეჭდად მომზადება"

#: gtk/print/gtkprintoperation.c:1701
msgctxt "print operation status"
msgid "Generating data"
msgstr "მონაცემების გენერაცია"

#: gtk/print/gtkprintoperation.c:1702
msgctxt "print operation status"
msgid "Sending data"
msgstr "მონაცემების გაგზავნა"

#: gtk/print/gtkprintoperation.c:1703
msgctxt "print operation status"
msgid "Waiting"
msgstr "მოლოდინი"

#: gtk/print/gtkprintoperation.c:1704
msgctxt "print operation status"
msgid "Blocking on issue"
msgstr "ხელის შემშლელი პრობლემა"

#: gtk/print/gtkprintoperation.c:1705
msgctxt "print operation status"
msgid "Printing"
msgstr "დაბეჭდვა"

#: gtk/print/gtkprintoperation.c:1706
msgctxt "print operation status"
msgid "Finished"
msgstr "დასრულდა"

#: gtk/print/gtkprintoperation.c:1707
msgctxt "print operation status"
msgid "Finished with error"
msgstr "დასრულდა შეცდომით"

#: gtk/print/gtkprintoperation.c:2250
#, c-format
msgid "Preparing %d"
msgstr "მზადება - %d"

#: gtk/print/gtkprintoperation.c:2252 gtk/print/gtkprintoperation.c:2871
#, c-format
msgid "Preparing"
msgstr "მომზადება"

#: gtk/print/gtkprintoperation.c:2255
#, c-format
msgid "Printing %d"
msgstr "ბეჭდვა %d"

#: gtk/print/gtkprintoperation.c:2904
#, c-format
msgid "Error creating print preview"
msgstr "საბეჭდი ესკიზის შექმნისას დაიშვა შეცდომა"

#: gtk/print/gtkprintoperation.c:2907
#, c-format
msgid "The most probable reason is that a temporary file could not be created."
msgstr "ყველაზე სავარაუდო მიზეზია, ის რომ ვერ შეიქმნა დროებითი ფაილი."

#. window
#: gtk/print/gtkprintoperation-portal.c:264
#: gtk/print/gtkprintoperation-portal.c:594
#: gtk/print/gtkprintoperation-portal.c:663 gtk/print/gtkprintunixdialog.c:3008
msgid "Print"
msgstr "ბეჭდვა"

#: gtk/print/gtkprintoperation-unix.c:481
#: gtk/print/gtkprintoperation-win32.c:1505
msgid "Application"
msgstr "პროგრამა"

#: gtk/print/gtkprintoperation-win32.c:636
msgid "Printer offline"
msgstr "საბეჭდი გამორთულია"

#: gtk/print/gtkprintoperation-win32.c:638
msgid "Out of paper"
msgstr "არ არის ქაღალდი"

#. Translators: this is a printer status.
#: gtk/print/gtkprintoperation-win32.c:640
#: modules/printbackends/gtkprintbackendcpdb.c:1528
#: modules/printbackends/gtkprintbackendcups.c:2639
msgid "Paused"
msgstr "შეჩერებულია"

#: gtk/print/gtkprintoperation-win32.c:642
msgid "Need user intervention"
msgstr "საჭიროებს მომხმარებლის ჩარევას"

#: gtk/print/gtkprintoperation-win32.c:749
msgid "Custom size"
msgstr "მორგებული ზომა"

#: gtk/print/gtkprintoperation-win32.c:1597
msgid "No printer found"
msgstr "პრინტერი ვერ მოიძებნა"

#: gtk/print/gtkprintoperation-win32.c:1624
msgid "Invalid argument to CreateDC"
msgstr "მცდარი არგუმენტი - CreateDC"

#: gtk/print/gtkprintoperation-win32.c:1660
#: gtk/print/gtkprintoperation-win32.c:1906
msgid "Error from StartDoc"
msgstr "შეცდომა - StartDoc"

#: gtk/print/gtkprintoperation-win32.c:1761
#: gtk/print/gtkprintoperation-win32.c:1784
#: gtk/print/gtkprintoperation-win32.c:1832
msgid "Not enough free memory"
msgstr "თავისუფალი მეხსიერების უკმარისობა"

#: gtk/print/gtkprintoperation-win32.c:1837
msgid "Invalid argument to PrintDlgEx"
msgstr "მცდარი არგუმენტი - PrintDlgEx"

#: gtk/print/gtkprintoperation-win32.c:1842
msgid "Invalid pointer to PrintDlgEx"
msgstr "მცდარი მაჩვენებელი - PrintDlgEx"

#: gtk/print/gtkprintoperation-win32.c:1847
msgid "Invalid handle to PrintDlgEx"
msgstr "მცდარი დესკრიპტორი - PrintDlgEx"

#: gtk/print/gtkprintoperation-win32.c:1852
msgid "Unspecified error"
msgstr "დაუზუსტებელი შეცდომა"

#: gtk/print/gtkprintunixdialog.c:838
msgid "Pre_view"
msgstr "გადახედვა"

#: gtk/print/gtkprintunixdialog.c:840
msgid "_Print"
msgstr "_ბეჭდვა"

#: gtk/print/gtkprintunixdialog.c:961
msgid "Getting printer information failed"
msgstr "პრინტერის ინფორმაციის მიღების შეცდომა"

#: gtk/print/gtkprintunixdialog.c:1885
msgid "Getting printer information…"
msgstr "პრინტერის ინფორმაციის მიღება…"

#. Translators: These strings name the possible arrangements of
#. * multiple pages on a sheet when printing (same as in gtkprintbackendcups.c)
#.
#. Translators: These strings name the possible arrangements of
#. * multiple pages on a sheet when printing
#.
#: gtk/print/gtkprintunixdialog.c:2753
#: modules/printbackends/gtkprintbackendcups.c:5672
msgid "Left to right, top to bottom"
msgstr "მარცხნიდან მარჯვნივ, ქვევიდან ზემოთ"

#: gtk/print/gtkprintunixdialog.c:2753
#: modules/printbackends/gtkprintbackendcups.c:5672
msgid "Left to right, bottom to top"
msgstr "მარცხნიდან მარჯვნივ, ქვემოდან ზემოთ"

#: gtk/print/gtkprintunixdialog.c:2754
#: modules/printbackends/gtkprintbackendcups.c:5673
msgid "Right to left, top to bottom"
msgstr "მარჯვნიდან მარცხნივ, ზევიდან ქვემოთ"

#: gtk/print/gtkprintunixdialog.c:2754
#: modules/printbackends/gtkprintbackendcups.c:5673
msgid "Right to left, bottom to top"
msgstr "მარჯვნიდან მარცხნივ, ქვემოდან ზემოთ"

#: gtk/print/gtkprintunixdialog.c:2755
#: modules/printbackends/gtkprintbackendcups.c:5674
msgid "Top to bottom, left to right"
msgstr "ზემოდან ქვემოთ, მარცხნიდან მარჯვნივ"

#: gtk/print/gtkprintunixdialog.c:2755
#: modules/printbackends/gtkprintbackendcups.c:5674
msgid "Top to bottom, right to left"
msgstr "ზემოდან ქვემოთ, მარჯვნიდან მარცხნივ"

#: gtk/print/gtkprintunixdialog.c:2756
#: modules/printbackends/gtkprintbackendcups.c:5675
msgid "Bottom to top, left to right"
msgstr "ქვემოდან ზემოთ, მარცხნიდან მარჯვნივ"

#: gtk/print/gtkprintunixdialog.c:2756
#: modules/printbackends/gtkprintbackendcups.c:5675
msgid "Bottom to top, right to left"
msgstr "ქვემოდან ზემოთ, მარჯვნიდან მარცხნივ"

#: gtk/print/gtkprintunixdialog.c:2760 gtk/print/gtkprintunixdialog.c:2773
msgid "Page Ordering"
msgstr "გვერდის დალაგება"

#: gtk/print/gtkprintunixdialog.c:2789
msgid "Left to right"
msgstr "მარცხნიდან მარჯვნივ"

#: gtk/print/gtkprintunixdialog.c:2790
msgid "Right to left"
msgstr "მარჯვნიდან მარცხნივ"

#: gtk/print/gtkprintunixdialog.c:2802
msgid "Top to bottom"
msgstr "ზემოდან ქვემოთ"

#: gtk/print/gtkprintunixdialog.c:2803
msgid "Bottom to top"
msgstr "ქვემოდან ზემოთ"

#: gtk/gtkprogressbar.c:608
#, c-format
msgctxt "progress bar label"
msgid "%.0f %%"
msgstr "%.0f %%"

#: gtk/gtkrecentmanager.c:1023 gtk/gtkrecentmanager.c:1036
#: gtk/gtkrecentmanager.c:1174 gtk/gtkrecentmanager.c:1184
#: gtk/gtkrecentmanager.c:1234 gtk/gtkrecentmanager.c:1243
#, c-format
msgid "Unable to find an item with URI “%s”"
msgstr "ჩანაწერი URI-ით \"%s\" არ არსებობს"

#: gtk/gtkrecentmanager.c:1258
#, c-format
msgid "Unable to move the item with URI “%s” to “%s”"
msgstr "ამ URI-ის (\"%s\") მქონე ჩანაწერის \"%s\"-მდე გადატანა შეუძლებელია"

#: gtk/gtkrecentmanager.c:2323
#, c-format
msgid "No registered application with name “%s” for item with URI “%s” found"
msgstr ""
"რეგისტრირებული აპლიკაცია სახელით \"%s\" ჩანაწერისთვის ბმულით \"%s\" "
"აღმოჩენილი არაა"

#: gtk/gtksearchentry.c:814
msgid "Clear Entry"
msgstr "ჩანაწერის გასუფთავება"

#. Translators: This string is used to mark left/right variants of modifier
#. * keys in the shortcut window (e.g. Control_L vs Control_R). Please keep
#. * this string very short, ideally just a single character, since it will
#. * be rendered as part of the key.
#.
#: gtk/gtkshortcutlabel.c:79
msgctxt "keyboard side marker"
msgid "L"
msgstr "მარცხ"

#. Translators: This string is used to mark left/right variants of modifier
#. * keys in the shortcut window (e.g. Control_L vs Control_R). Please keep
#. * this string very short, ideally just a single character, since it will
#. * be rendered as part of the key.
#.
#: gtk/gtkshortcutlabel.c:92
msgctxt "keyboard side marker"
msgid "R"
msgstr "მარჯ"

#: gtk/gtkshortcutssection.c:407
msgid "_Show All"
msgstr "_ყველას ჩვენება"

#: gtk/gtkshortcutsshortcut.c:143
msgid "Two finger pinch"
msgstr "ორი თითის გასმა"

#: gtk/gtkshortcutsshortcut.c:147
msgid "Two finger stretch"
msgstr "ორი თითის გაფარჩხვა"

#: gtk/gtkshortcutsshortcut.c:151
msgid "Rotate clockwise"
msgstr "საათის ისრის მიმართულებით შემობრუნება"

#: gtk/gtkshortcutsshortcut.c:155
msgid "Rotate counterclockwise"
msgstr "საათის ისრის საწინააღმდეგო მიმართულებით შემობრუნება"

#: gtk/gtkshortcutsshortcut.c:159
msgid "Two finger swipe left"
msgstr "ორი თითის გასმა მარცხნივ"

#: gtk/gtkshortcutsshortcut.c:163
msgid "Two finger swipe right"
msgstr "ორი თითის გასმა მარჯვნივ"

#: gtk/gtkshortcutsshortcut.c:167
msgid "Swipe left"
msgstr "გაუსვით მარცხნივ"

#: gtk/gtkshortcutsshortcut.c:171
msgid "Swipe right"
msgstr "გაუსვით მარჯვნივ"

#. Translators: This is placeholder text for the search entry in the shortcuts window
<<<<<<< HEAD
#: gtk/gtkshortcutswindow.c:855 gtk/gtkshortcutswindow.c:922
#: gtk/gtkshortcutswindow.c:927
=======
#: gtk/gtkshortcutswindow.c:879 gtk/gtkshortcutswindow.c:946
#: gtk/gtkshortcutswindow.c:952
>>>>>>> 29c29b0e
msgid "Search Shortcuts"
msgstr "ძებნის მალსახმობები"

#. Translators: This is the window title for the shortcuts window in normal mode
#: gtk/gtkshortcutswindow.c:887 gtk/inspector/window.ui:498
msgid "Shortcuts"
msgstr "მალსახმობები"

#. Translators: This is the window title for the shortcuts window in search mode
#: gtk/gtkshortcutswindow.c:892
msgid "Search Results"
msgstr "ძებნს შედეგები"

<<<<<<< HEAD
#: gtk/gtkshortcutswindow.c:989 gtk/ui/gtkemojichooser.ui:349
=======
#: gtk/gtkshortcutswindow.c:1014 gtk/ui/gtkemojichooser.ui:349
>>>>>>> 29c29b0e
#: gtk/ui/gtkfilechooserwidget.ui:239
msgid "No Results Found"
msgstr "შედეგების გარეშე"

<<<<<<< HEAD
#: gtk/gtkshortcutswindow.c:1000 gtk/ui/gtkemojichooser.ui:362
=======
#: gtk/gtkshortcutswindow.c:1025 gtk/ui/gtkemojichooser.ui:362
>>>>>>> 29c29b0e
#: gtk/ui/gtkfilechooserwidget.ui:252 gtk/ui/gtkplacesview.ui:218
msgid "Try a different search"
msgstr "სცადეთ სხვა ძებნა"

#: gtk/gtkstacksidebar.c:154
msgctxt "accessibility"
msgid "Sidebar"
msgstr "გვერდითა ზოლი"

#: gtk/gtktext.c:6208 gtk/gtktextview.c:9125
msgid "Insert _Emoji"
msgstr "ემოჯის _ჩასმა"

#: gtk/gtktextview.c:9107
msgid "_Undo"
msgstr "_დაბრუნება"

#: gtk/gtktextview.c:9111
msgid "_Redo"
msgstr "_გამეორება"

<<<<<<< HEAD
#: gtk/gtkwindow.c:6222
=======
#: gtk/gtkwindow.c:6245
>>>>>>> 29c29b0e
#, c-format
msgid "Do you want to use GTK Inspector?"
msgstr "გნებავთ GTK-ის ინსპექტორის გამოყენება?"

<<<<<<< HEAD
#: gtk/gtkwindow.c:6224
=======
#: gtk/gtkwindow.c:6247
>>>>>>> 29c29b0e
#, c-format
msgid ""
"GTK Inspector is an interactive debugger that lets you explore and modify "
"the internals of any GTK application. Using it may cause the application to "
"break or crash."
msgstr ""
"GTK ინსპექტორი ინტერაქტიური გამმართველია, რომელიც საშუალებას გაძლევთ, "
"ნებისმიერი GTK აპლიკაციის შიდა პარამეტრები დაათვალიეროთ და შეცვალოთ. მისი "
"გამოყენებით ასევე შეიძლება პროგრამა ავარიულად დასრულდეს."

<<<<<<< HEAD
#: gtk/gtkwindow.c:6229
=======
#: gtk/gtkwindow.c:6252
>>>>>>> 29c29b0e
msgid "Don’t show this message again"
msgstr "მეტჯერ აღარ მაჩვენო ეს გაფრთხილება"

#: gtk/gtkwindowcontrols.c:309 gtk/gtkwindowhandle.c:234
msgid "Minimize"
msgstr "ჩაკეცვა"

#: gtk/gtkwindowcontrols.c:311
msgid "Minimize the window"
msgstr "ფანჯრის ჩაკეცვა"

#: gtk/gtkwindowcontrols.c:335 gtk/gtkwindowhandle.c:240
msgid "Maximize"
msgstr "გადიდება"

#: gtk/gtkwindowcontrols.c:337
msgid "Maximize the window"
msgstr "ფანჯრის გადიდება"

#: gtk/gtkwindowcontrols.c:359
msgid "Close the window"
msgstr "ფანჯრის დახურვა"

#: gtk/gtkwindowhandle.c:227
msgid "Restore"
msgstr "აღდგენა"

#: gtk/inspector/a11y.ui:17
msgid "Role"
msgstr "როლი"

#: gtk/inspector/a11y.ui:71
msgid "Description"
msgstr "აღწერა"

#: gtk/inspector/a11y.ui:99 gtk/inspector/misc-info.ui:296
msgid "Bounds"
msgstr "საზღვრები"

#: gtk/inspector/a11y.ui:125
msgid "Object Path"
msgstr "ობიექტის ბილიკი"

#: gtk/inspector/a11y.ui:164
msgid "Attribute"
msgstr "ატრიბუტი"

#: gtk/inspector/a11y.ui:176 gtk/inspector/css-node-tree.ui:70
#: gtk/inspector/prop-list.ui:57 gtk/inspector/recorder.ui:149
#: gtk/inspector/recorder.ui:192 gtk/inspector/strv-editor.c:73
msgid "Value"
msgstr "მნიშვნელობა"

#: gtk/inspector/action-editor.c:133
msgid "Activate"
msgstr "აქტივაცია"

#: gtk/inspector/action-editor.c:145
msgid "Set State"
msgstr "მდგომარეობის დაყენება"

#: gtk/inspector/actions.ui:30
msgid "Enabled"
msgstr "ჩაირთო"

#: gtk/inspector/actions.ui:42
msgid "Parameter Type"
msgstr "პარამეტრის ტიპი"

#: gtk/inspector/actions.ui:53 gtk/inspector/css-node-tree.ui:41
#: gtk/inspector/misc-info.ui:108
msgid "State"
msgstr "მდგომარეობა"

#: gtk/inspector/clipboard.c:211 gtk/inspector/misc-info.ui:245
msgid "Show"
msgstr "ჩვენება"

#: gtk/inspector/clipboard.c:228
msgid "Hover to load"
msgstr "ჩასატვირთად გადაატარეთ თაგუნა"

#: gtk/inspector/clipboard.c:278
msgctxt "clipboard"
msgid "empty"
msgstr "ცარიელია"

#: gtk/inspector/clipboard.c:283 gtk/inspector/clipboard.c:325
msgctxt "clipboard"
msgid "local"
msgstr "ლოკალური"

#: gtk/inspector/clipboard.c:285 gtk/inspector/clipboard.c:327
msgctxt "clipboard"
msgid "remote"
msgstr "დაშორებული"

#: gtk/inspector/clipboard.ui:30
msgid "Drag and hold here"
msgstr "გადმოათრეთ და აქ გეჭიროთ"

#: gtk/inspector/clipboard.ui:71 gtk/inspector/window.ui:574
msgid "Clipboard"
msgstr "გაცვლის ბაფერი"

#: gtk/inspector/clipboard.ui:107
msgid "Primary"
msgstr "ძირითადი"

#: gtk/inspector/controllers.c:126
msgctxt "event phase"
msgid "None"
msgstr "არცერთი"

#: gtk/inspector/controllers.c:129
msgctxt "event phase"
msgid "Capture"
msgstr "ჩაჭერა"

#: gtk/inspector/controllers.c:132
msgctxt "event phase"
msgid "Bubble"
msgstr "ბუშტი"

#: gtk/inspector/controllers.c:135
msgctxt "event phase"
msgid "Target"
msgstr "სამიზნე"

#: gtk/inspector/controllers.c:156
msgctxt "propagation limit"
msgid "Native"
msgstr "საკუთარი"

#: gtk/inspector/css-editor.c:128
msgid "You can type here any CSS rule recognized by GTK."
msgstr "აქ შეგიძლიათ GTK-ისთვის ცნობილი ნებისმიერი CSS-ის წესი შეიყვანოთ."

#: gtk/inspector/css-editor.c:129
msgid ""
"You can temporarily disable this custom CSS by clicking on the “Pause” "
"button above."
msgstr ""
"ამ ხელით შეყვანილი CSS-ის დროებით გამორთვა ზემომდებარე \"შეჩერების\" ღილაკით "
"შეგიძლიათ."

#: gtk/inspector/css-editor.c:130
msgid "Changes are applied instantly and globally, for the whole application."
msgstr "ცვლილებები მთელი აპლიკაციისთვის მყისიერად და გლობალურად ხდება."

#: gtk/inspector/css-editor.c:206
#, c-format
msgid "Saving CSS failed"
msgstr "CSS-ის შენახვის შეცდომა"

#: gtk/inspector/css-editor.ui:30
msgid "Disable this custom CSS"
msgstr "ხელით მითითებული CSS-ის გამორთვა"

#: gtk/inspector/css-editor.ui:37
msgid "Save the current CSS"
msgstr "მიმდინარე CSS-ის შენახვა"

#: gtk/inspector/css-node-tree.ui:28 tools/gtk-builder-tool-preview.c:178
#: tools/gtk-builder-tool-screenshot.c:359
msgid "ID"
msgstr "ID"

#: gtk/inspector/css-node-tree.ui:34
msgid "Style Classes"
msgstr "სტილის კლასები"

#: gtk/inspector/css-node-tree.ui:64
msgid "CSS Property"
msgstr "CSS-ის თვისება"

<<<<<<< HEAD
#: gtk/inspector/general.c:333 gtk/inspector/general.c:414
=======
#: gtk/inspector/general.c:370
>>>>>>> 29c29b0e
msgctxt "GL version"
msgid "None"
msgstr "არცერთი"

<<<<<<< HEAD
#: gtk/inspector/general.c:342
=======
#: gtk/inspector/general.c:461
>>>>>>> 29c29b0e
msgctxt "GL version"
msgid "Disabled"
msgstr "გამორთულია"

<<<<<<< HEAD
#: gtk/inspector/general.c:343
msgctxt "GL vendor"
msgid "Disabled"
msgstr "გამორთულია"

#: gtk/inspector/general.c:415
msgctxt "GL vendor"
msgid "None"
msgstr "არცერთი"

#: gtk/inspector/general.c:466
=======
#: gtk/inspector/general.c:523
>>>>>>> 29c29b0e
msgctxt "Vulkan device"
msgid "Disabled"
msgstr "გამორთულია"

<<<<<<< HEAD
#: gtk/inspector/general.c:467 gtk/inspector/general.c:468
=======
#: gtk/inspector/general.c:524 gtk/inspector/general.c:525
>>>>>>> 29c29b0e
msgctxt "Vulkan version"
msgid "Disabled"
msgstr "გამორთულია"

<<<<<<< HEAD
#: gtk/inspector/general.c:524
=======
#: gtk/inspector/general.c:576
>>>>>>> 29c29b0e
msgctxt "Vulkan device"
msgid "None"
msgstr "არცერთი"

<<<<<<< HEAD
#: gtk/inspector/general.c:525 gtk/inspector/general.c:526
=======
#: gtk/inspector/general.c:577 gtk/inspector/general.c:578
>>>>>>> 29c29b0e
msgctxt "Vulkan version"
msgid "None"
msgstr "არცერთი"

<<<<<<< HEAD
#: gtk/inspector/general.c:857
=======
#: gtk/inspector/general.c:924
>>>>>>> 29c29b0e
msgid "IM Context is hardcoded by GTK_IM_MODULE"
msgstr "IM-ის კონტექსტი GTK_IM_MODULE-ში ხელითაა ჩაწერილი"

#: gtk/inspector/general.ui:31
msgid "GTK Version"
msgstr "GTK-ის ვერსია"

#: gtk/inspector/general.ui:57
msgid "GDK Backend"
msgstr "GDK უკანაბოლო"

#: gtk/inspector/general.ui:83
msgid "GSK Renderer"
msgstr "GSK-ის რენდერერი"

#: gtk/inspector/general.ui:109
msgid "Pango Fontmap"
msgstr "Pango-ის ფონტის რუკა"

#: gtk/inspector/general.ui:135
msgid "Media Backend"
msgstr "მედიის უკანაბოლო"

#: gtk/inspector/general.ui:161
msgid "Input Method"
msgstr "შეტანის მეთოდი"

#: gtk/inspector/general.ui:198
msgid "Application ID"
msgstr "აპლიკაციის ID"

#: gtk/inspector/general.ui:224
msgid "Resource Path"
msgstr "ბილიკი რესურსამდე"

#: gtk/inspector/general.ui:261 gtk/ui/gtkplacesview.ui:67
msgid "Prefix"
msgstr "პრეფიქსი"

#: gtk/inspector/general.ui:460
msgid "Display"
msgstr "ეკრანი"

#: gtk/inspector/general.ui:487
msgid "RGBA Visual"
msgstr "RGBA-ის ვიზუალი"

#: gtk/inspector/general.ui:513
msgid "Composited"
msgstr "კომპოზიტური"

#: gtk/inspector/general.ui:538
msgid "Protocols"
msgstr "პროტოკოლები"

#: gtk/inspector/general.ui:594
msgid "GL Version"
msgstr "GL-ის ვერსია"

<<<<<<< HEAD
#: gtk/inspector/general.ui:609
msgid "GL Vendor"
msgstr "GL-ის მომწოდებელი"

#: gtk/inspector/general.ui:646
msgid "Vulkan Device"
msgstr "Vulkan-ის მოწყობილობა"

#: gtk/inspector/general.ui:673
msgid "Vulkan API version"
msgstr "Vulkan-ის API-ის ვერსია"

#: gtk/inspector/general.ui:700
=======
#: gtk/inspector/general.ui:621
msgid "GL Backend Version"
msgstr "GL-ის უკანაბოლოს ვერსია"

#: gtk/inspector/general.ui:671
msgid "GL Backend Vendor"
msgstr "GL-ის უკანაბოლოს მომწოდებელი"

#: gtk/inspector/general.ui:698
msgid "GL_VENDOR"
msgstr "GL_VENDOR"

#: gtk/inspector/general.ui:727
msgid "GL_RENDERER"
msgstr "GL_RENDERER"

#: gtk/inspector/general.ui:756
msgid "GL_VERSION"
msgstr "GL_VERSION"

#: gtk/inspector/general.ui:785
msgid "GL_SHADING_LANGUAGE_VERSION"
msgstr "GL_SHADING_LANGUAGE_VERSION"

#: gtk/inspector/general.ui:813 gtk/inspector/general.ui:929
msgid "Extensions"
msgstr "გაფართოებები"

#: gtk/inspector/general.ui:849
msgid "Vulkan Device"
msgstr "Vulkan-ის მოწყობილობა"

#: gtk/inspector/general.ui:876
msgid "Vulkan API version"
msgstr "Vulkan-ის API-ის ვერსია"

#: gtk/inspector/general.ui:903
>>>>>>> 29c29b0e
msgid "Vulkan driver version"
msgstr "Vulkan-ის დრაივერის ვერსია"

#: gtk/inspector/menu.c:264
msgid "Unnamed section"
msgstr "უსახელო სექცია"

#: gtk/inspector/menu.ui:26
msgid "Label"
msgstr "იარლიყი"

#: gtk/inspector/menu.ui:31 gtk/inspector/shortcuts.ui:23
msgid "Action"
msgstr "მოქმედება"

#: gtk/inspector/menu.ui:36
msgid "Target"
msgstr "სამიზნე"

#: gtk/inspector/menu.ui:41
msgid "Icon"
msgstr "ხატულა"

#: gtk/inspector/misc-info.ui:31
msgid "Address"
msgstr "მისამართი"

#: gtk/inspector/misc-info.ui:82
msgid "Reference Count"
msgstr "ბმების რიცხვი"

#: gtk/inspector/misc-info.ui:134
msgid "Direction"
msgstr "მიმართულება"

#: gtk/inspector/misc-info.ui:160
msgid "Buildable ID"
msgstr "აგებადი ID"

#: gtk/inspector/misc-info.ui:186
msgid "Mnemonic Label"
msgstr "მნემონიკის ჭდე"

#: gtk/inspector/misc-info.ui:211
msgid "Request Mode"
msgstr "მოთხოვნის რეჟიმი"

#: gtk/inspector/misc-info.ui:236
msgid "Measure map"
msgstr "საზომი რუკა"

#: gtk/inspector/misc-info.ui:253
msgid "Expand"
msgstr "გაფართოება"

#: gtk/inspector/misc-info.ui:321
msgid "Baseline"
msgstr "საბაზისო ხაზი"

#: gtk/inspector/misc-info.ui:346
msgid "Surface"
msgstr "ზედაპირი"

#: gtk/inspector/misc-info.ui:365 gtk/inspector/misc-info.ui:400
#: gtk/inspector/misc-info.ui:435 gtk/inspector/prop-editor.c:1153
#: gtk/inspector/prop-editor.c:1536 gtk/inspector/window.ui:396
msgid "Properties"
msgstr "თვისებები"

#: gtk/inspector/misc-info.ui:381
msgid "Renderer"
msgstr "რენდერერი"

#: gtk/inspector/misc-info.ui:416
msgid "Frame Clock"
msgstr "კადრების საათი"

#: gtk/inspector/misc-info.ui:451
msgid "Tick Callback"
msgstr "რბილი უკუგამოძახება"

#: gtk/inspector/misc-info.ui:477
msgid "Frame Count"
msgstr "კადრების რაოდენობა"

#: gtk/inspector/misc-info.ui:502
msgid "Frame Rate"
msgstr "კადრების სიხშირე"

#: gtk/inspector/misc-info.ui:527 gtk/inspector/visual.ui:315
msgid "Scale"
msgstr "მასშტაბი"

#: gtk/inspector/misc-info.ui:552
msgid "Mapped"
msgstr "მიმაგრებულია"

#: gtk/inspector/misc-info.ui:578
msgid "Realized"
msgstr "რეალიზებულია"

#: gtk/inspector/misc-info.ui:604
msgid "Is Toplevel"
msgstr "თავშია"

#: gtk/inspector/misc-info.ui:630
msgid "Child Visible"
msgstr "ხილული შვილი"

#: gtk/inspector/prop-editor.c:702
#, c-format
msgid "Pointer: %p"
msgstr "მაჩვენებელი: %p"

#. Translators: %s is a type name, for example
#. * GtkPropertyExpression with value \"2.5\"
#.
#: gtk/inspector/prop-editor.c:827
#, c-format
msgid "%s with value \"%s\""
msgstr "%s მნიშვნელობით \"%s\""

#. Translators: Both %s are type names, for example
#. * GtkPropertyExpression with type GObject
#.
#: gtk/inspector/prop-editor.c:838
#, c-format
msgid "%s with type %s"
msgstr "%s ტიპით %s"

#. Translators: Both %s are type names, for example
#. * GtkObjectExpression for GtkStringObject 0x23456789
#.
#: gtk/inspector/prop-editor.c:851
#, c-format
msgid "%s for %s %p"
msgstr "%s %s-თვის %p"

#. Translators: Both %s are type names, for example
#. * GtkPropertyExpression with value type: gchararray
#.
#: gtk/inspector/prop-editor.c:881
#, c-format
msgid "%s with value type %s"
msgstr "%s მნიშვნელობის ტიპით %s"

#: gtk/inspector/prop-editor.c:1230
#, c-format
msgid "Uneditable property type: %s"
msgstr "თვისების არაჩასწორებადი ტიპი: %s"

#: gtk/inspector/prop-editor.c:1388
msgctxt "column number"
msgid "None"
msgstr "არცერთი"

#: gtk/inspector/prop-editor.c:1425
msgid "Attribute:"
msgstr "ატრიბუტი:"

#: gtk/inspector/prop-editor.c:1428
msgid "Model"
msgstr "მოდელი"

#: gtk/inspector/prop-editor.c:1433
msgid "Column:"
msgstr "სვეტი:"

#. Translators: %s is a type name, for example
#. * Action from 0x2345678 (GtkApplicationWindow)
#.
#: gtk/inspector/prop-editor.c:1532
#, c-format
msgid "Action from: %p (%s)"
msgstr "ქმედების საწყისი: %p(%s)"

#: gtk/inspector/prop-editor.c:1587
msgid "Reset"
msgstr "განულება"

#: gtk/inspector/prop-editor.c:1595
msgctxt "GtkSettings source"
msgid "Default"
msgstr "ნაგულისხმები"

#: gtk/inspector/prop-editor.c:1598
msgctxt "GtkSettings source"
msgid "Theme"
msgstr "გაფორმების თემა"

#: gtk/inspector/prop-editor.c:1601
msgctxt "GtkSettings source"
msgid "XSettings"
msgstr "XSettings"

#: gtk/inspector/prop-editor.c:1605
msgctxt "GtkSettings source"
msgid "Application"
msgstr "აპლიკაცია"

#: gtk/inspector/prop-editor.c:1608
msgctxt "GtkSettings source"
msgid "Unknown"
msgstr "უცნობი"

#: gtk/inspector/prop-editor.c:1611
msgid "Source:"
msgstr "წყარო:"

#: gtk/inspector/prop-list.ui:46
msgid "Defined At"
msgstr "აღწერის წერტილი"

<<<<<<< HEAD
#: gtk/inspector/recorder.c:1865
=======
#: gtk/inspector/recorder.c:1941
>>>>>>> 29c29b0e
#, c-format
msgid "Saving RenderNode failed"
msgstr "RenderNode-ის შენახვის შეცდომა"

#: gtk/inspector/recorder.ui:20
msgid "Record frames"
msgstr "კადრების ჩაწერა"

#: gtk/inspector/recorder.ui:27
msgid "Clear recorded frames"
msgstr "ჩაწერილი კადრების გასუფთავება"

#: gtk/inspector/recorder.ui:34
msgid "Add debug nodes"
msgstr "გამართვის კვანძების დამატება"

#: gtk/inspector/recorder.ui:42
msgid "Highlight event sequences"
msgstr "მოვლენების თანამიმდევრობის გამოკვეთა"

#: gtk/inspector/recorder.ui:51
msgid "Use a dark background"
msgstr "მუქი ფონის გამოყენება"

#: gtk/inspector/recorder.ui:59
msgid "Save selected node"
msgstr "მონიშნული კვანძის შენახვა"

#: gtk/inspector/recorder.ui:67
msgid "Copy to clipboard"
msgstr "გაცვლის ბუფერში კოპირება"

#: gtk/inspector/recorder.ui:144 gtk/inspector/recorder.ui:187
msgid "Property"
msgstr "თვისება"

#: gtk/inspector/resource-list.ui:59
msgid "Path"
msgstr "ბილიკი"

#: gtk/inspector/resource-list.ui:71
msgid "Count"
msgstr "რაოდენობა"

#: gtk/inspector/resource-list.ui:121
msgid "Name:"
msgstr "სახელი:"

#: gtk/inspector/resource-list.ui:143
msgid "Type:"
msgstr "ტიპი:"

#: gtk/inspector/resource-list.ui:164
msgid "Size:"
msgstr "ზომა:"

#: gtk/inspector/shortcuts.ui:17
msgid "Trigger"
msgstr "ტრიგერი"

#: gtk/inspector/size-groups.c:228
msgctxt "sizegroup mode"
msgid "None"
msgstr "არცერთი"

#: gtk/inspector/size-groups.c:229
msgctxt "sizegroup mode"
msgid "Horizontal"
msgstr "ჰორიზონტალური"

#: gtk/inspector/size-groups.c:230
msgctxt "sizegroup mode"
msgid "Vertical"
msgstr "ვერტიკალური"

#: gtk/inspector/size-groups.c:231
msgctxt "sizegroup mode"
msgid "Both"
msgstr "ორივე"

#: gtk/inspector/size-groups.c:243
msgid "Mode"
msgstr "რეჟიმი"

#: gtk/inspector/statistics.c:814
msgid "GLib must be configured with -Dbuildtype=debug"
msgstr "GLib-ი აგებული უნდა იყოს პარამეტრით -Dbuildtype=debug"

#: gtk/inspector/statistics.ui:41
msgid "Self 1"
msgstr "Self 1"

#: gtk/inspector/statistics.ui:46
msgid "Cumulative 1"
msgstr "Cumulative 1"

#: gtk/inspector/statistics.ui:51
msgid "Self 2"
msgstr "Self 2"

#: gtk/inspector/statistics.ui:56
msgid "Cumulative 2"
msgstr "Cumulative 2"

#: gtk/inspector/statistics.ui:61
msgid "Self"
msgstr "Self"

#: gtk/inspector/statistics.ui:66
msgid "Cumulative"
msgstr "Cumulative"

#: gtk/inspector/statistics.ui:88
msgid "Enable statistics with GOBJECT_DEBUG=instance-count"
msgstr "ჩართეთ სტატისტიკა პარამეტრით GOBJECT_DEBUG=instalce-count"

#: gtk/inspector/strv-editor.c:83
#, c-format
msgid "Remove %s"
msgstr "%s-ის წაშლა"

#: gtk/inspector/strv-editor.c:115
msgid "Add"
msgstr "დამატება"

#: gtk/inspector/tree-data.ui:10
msgid "Show data"
msgstr "მონაცემების ჩვენება"

#: gtk/inspector/type-info.ui:14
msgid "Hierarchy"
msgstr "იერარქია"

#: gtk/inspector/type-info.ui:35
msgid "Implements"
msgstr "იმპლემენტაციას უკეთებს"

#: gtk/inspector/visual.c:765 gtk/inspector/visual.c:784
msgid "Theme is hardcoded by GTK_THEME"
msgstr "თემა ჩადგმულია GTK_THEME-ის მიერ"

#: gtk/inspector/visual.ui:34
msgid "GTK Theme"
msgstr "GTK-ის თემა"

#: gtk/inspector/visual.ui:58
msgid "Dark Variant"
msgstr "ბნელი ვარიანტი"

#: gtk/inspector/visual.ui:83
msgid "Cursor Theme"
msgstr "კურსორის თემა"

#: gtk/inspector/visual.ui:108
msgid "Cursor Size"
msgstr "კურსორის ზომა"

#: gtk/inspector/visual.ui:144
msgid "Icon Theme"
msgstr "ხატულების თემა"

#: gtk/inspector/visual.ui:169
msgid "Text Direction"
msgstr "ტექსტის მიმართულება"

#: gtk/inspector/visual.ui:184
msgid "Left-to-Right"
msgstr "მარცხნიდან-მარჯვნივ"

#: gtk/inspector/visual.ui:185
msgid "Right-to-Left"
msgstr "მარჯვნიდან-მარცხნივ"

#: gtk/inspector/visual.ui:202
msgid "Animations"
msgstr "ანიმაციები"

#: gtk/inspector/visual.ui:227
msgid "Slowdown"
msgstr "შენელება"

#: gtk/inspector/visual.ui:362
msgid "Antialiasing"
msgstr "მომრგვალება"

#: gtk/inspector/visual.ui:387
msgid "Hinting"
msgstr "მომრგვალება"

#: gtk/inspector/visual.ui:402
msgid "None"
msgstr "არცერთი"

#: gtk/inspector/visual.ui:403
msgid "Slight"
msgstr "ოდნავ"

#: gtk/inspector/visual.ui:404 modules/printbackends/gtkprintbackendcpdb.c:541
#: modules/printbackends/gtkprintbackendcups.c:5667
msgid "Medium"
msgstr "საშუალო"

#: gtk/inspector/visual.ui:405
msgid "Full"
msgstr "სრული"

#: gtk/inspector/visual.ui:422
msgid "Metrics Hinting"
msgstr "მეტრიკის მომრგვალება"

#: gtk/inspector/visual.ui:457
msgid "Show Framerate"
msgstr "კადრების სიხშირის ჩვენება"

#: gtk/inspector/visual.ui:482
msgid "Show Graphic Updates"
msgstr "გრაფიკული განახლებების ჩვენება"

#: gtk/inspector/visual.ui:502
msgid ""
"Tints all the places where the current renderer uses Cairo instead of the "
"GPU."
msgstr ""
"შეღებავს ყველა ადგილს, სადაც მიმდინარე რენდერერი GPU-ის მაგიერ Cairo-ს "
"იყენებს."

#: gtk/inspector/visual.ui:508
msgid "Show Cairo Rendering"
msgstr "Cairo-ის რენდერის ჩვენება"

#: gtk/inspector/visual.ui:533
msgid "Show Baselines"
msgstr "საბაზისო ხაზების ჩვენება"

#: gtk/inspector/visual.ui:561
msgid "Show Layout Borders"
msgstr "განლაგების საზღვრების ჩვენება"

#: gtk/inspector/visual.ui:618
msgid "CSS Padding"
msgstr "CSS-ის შეწევა"

#: gtk/inspector/visual.ui:628
msgid "CSS Border"
msgstr "CSS-ის საზღვარი"

#: gtk/inspector/visual.ui:638
msgid "CSS Margin"
msgstr "CSS-ის შეწევა"

#: gtk/inspector/visual.ui:648
msgid "Widget Margin"
msgstr "ვიჯეტის შეწევა"

#: gtk/inspector/visual.ui:683
msgid "Show Focus"
msgstr "ფოკუსის ჩვენება"

#: gtk/inspector/visual.ui:708
msgid "Show Accessibility warnings"
msgstr "წვდომადობის გაფრთხილებების ჩვენება"

#: gtk/inspector/visual.ui:733
msgid "Show Graphics Offload"
msgstr "გრაფიკის რენდერის გატანის ჩვენება"

#: gtk/inspector/visual.ui:765
msgid "Inspect Inspector"
msgstr "კონტროლის ინსპექტორი"

#: gtk/inspector/window.ui:27
msgid "Select an Object"
msgstr "აირჩიეთ ობიექტი"

#: gtk/inspector/window.ui:42 gtk/inspector/window.ui:107
msgid "Show Details"
msgstr "დეტალების ჩვენება"

#: gtk/inspector/window.ui:57
msgid "Show all Objects"
msgstr "ყველა ობიექტის ჩვენება"

#: gtk/inspector/window.ui:121
msgid "Show all Resources"
msgstr "ყველა რესურსის ჩვენება"

#: gtk/inspector/window.ui:147
msgid "Collect Statistics"
msgstr "სტატისტიკის მოგროვება"

#: gtk/inspector/window.ui:199
msgid "Objects"
msgstr "ობიექტები"

#: gtk/inspector/window.ui:231
msgid "Toggle Sidebar"
msgstr "გვერდითი პანელი ჩვენების ჩართ/გამორთ"

#: gtk/inspector/window.ui:253
msgid "Refresh action state"
msgstr "ქმედების მდგომარეობის განახლება"

#: gtk/inspector/window.ui:327
msgid "Previous object"
msgstr "წინა ობიექტი"

#: gtk/inspector/window.ui:334
msgid "Child object"
msgstr "შვილობილი ობიექტი"

#: gtk/inspector/window.ui:341
msgid "Previous sibling"
msgstr "წინა და"

#: gtk/inspector/window.ui:347
msgid "List Position"
msgstr "მდგომარეობის სია"

#: gtk/inspector/window.ui:356
msgid "Next sibling"
msgstr "შემდეგი და"

#: gtk/inspector/window.ui:386
msgid "Miscellaneous"
msgstr "სხვადასხვა"

#: gtk/inspector/window.ui:407 gtk/print/ui/gtkprintunixdialog.ui:451
msgid "Layout"
msgstr "განლაგება"

#: gtk/inspector/window.ui:418
msgid "CSS Nodes"
msgstr "CSS-ის კვანძები"

#: gtk/inspector/window.ui:429
msgid "Size Groups"
msgstr "ჯგუფების ზომა"

#: gtk/inspector/window.ui:438 gtk/inspector/window.ui:447
msgid "Data"
msgstr "მონაცემები"

#: gtk/inspector/window.ui:457
msgid "Actions"
msgstr "ქმედებები"

#: gtk/inspector/window.ui:468
msgid "Menu"
msgstr "მენიუ"

#: gtk/inspector/window.ui:477
msgid "Controllers"
msgstr "კონტროლერები"

#: gtk/inspector/window.ui:487
msgid "Magnifier"
msgstr "გამადიდებელი"

#: gtk/inspector/window.ui:508
msgid "Accessibility"
msgstr "წვდომადობა"

#: gtk/inspector/window.ui:532
msgid "Global"
msgstr "გლობალური"

#: gtk/inspector/window.ui:545
msgid "Information"
msgstr "ინფორმაცია"

#: gtk/inspector/window.ui:554
msgid "Settings"
msgstr "მორგება"

#: gtk/inspector/window.ui:563
msgid "Resources"
msgstr "რესურსები"

#: gtk/inspector/window.ui:584
msgid "Statistics"
msgstr "სტატისტიკა"

#: gtk/inspector/window.ui:595
msgid "Logging"
msgstr "ჟურნალი"

#: gtk/inspector/window.ui:610
msgid "CSS"
msgstr "CSS"

#: gtk/inspector/window.ui:619
msgid "Recorder"
msgstr "ჩამწერი"

#: gtk/open-type-layout.h:14
msgctxt "OpenType layout"
msgid "Access All Alternates"
msgstr "ყველა ალტერნატივის წვდომა"

#: gtk/open-type-layout.h:15
msgctxt "OpenType layout"
msgid "Above-base Forms"
msgstr "ზემოზე დაფუძნებული ფორმები"

#: gtk/open-type-layout.h:16
msgctxt "OpenType layout"
msgid "Above-base Mark Positioning"
msgstr "ტირეს საბაზისო ხაზის ზემოთ სწორება"

#: gtk/open-type-layout.h:17
msgctxt "OpenType layout"
msgid "Above-base Substitutions"
msgstr "შეცვლა საბაზისო ხაზის ზემოთ"

#: gtk/open-type-layout.h:18
msgctxt "OpenType layout"
msgid "Alternative Fractions"
msgstr "ალტერნატიული ფრაქციები"

#: gtk/open-type-layout.h:19
msgctxt "OpenType layout"
msgid "Akhands"
msgstr "ახანდსი"

#: gtk/open-type-layout.h:20
msgctxt "OpenType layout"
msgid "Below-base Forms"
msgstr "საბაზისო ხაზის ქვემო ფორმები"

#: gtk/open-type-layout.h:21
msgctxt "OpenType layout"
msgid "Below-base Mark Positioning"
msgstr "ტირეს პოზიცირება საბაზისო ხაზის ქვემოთ"

#: gtk/open-type-layout.h:22
msgctxt "OpenType layout"
msgid "Below-base Substitutions"
msgstr "შეცვლა საბაზისო ხაზის ქვემოთ"

#: gtk/open-type-layout.h:23
msgctxt "OpenType layout"
msgid "Contextual Alternates"
msgstr "კონტექსტუალური ალტერნატივები"

#: gtk/open-type-layout.h:24
msgctxt "OpenType layout"
msgid "Case-Sensitive Forms"
msgstr "რეგისტრზე-დამოკიდებული ფორმები"

#: gtk/open-type-layout.h:25
msgctxt "OpenType layout"
msgid "Glyph Composition / Decomposition"
msgstr "გლიფის შედგენა / დაშლა"

#: gtk/open-type-layout.h:26
msgctxt "OpenType layout"
msgid "Conjunct Form After Ro"
msgstr "მიბმული ფორმა \"Ro\" ნიშნის შემდეგ"

#: gtk/open-type-layout.h:27
msgctxt "OpenType layout"
msgid "Conjunct Forms"
msgstr "მიბმული ფორმები"

#: gtk/open-type-layout.h:28
msgctxt "OpenType layout"
msgid "Contextual Ligatures"
msgstr "კონტექსტური ლიგატურები"

#: gtk/open-type-layout.h:29
msgctxt "OpenType layout"
msgid "Centered CJK Punctuation"
msgstr "CJK-ის ცენტრირებული პუნქტუაცია"

#: gtk/open-type-layout.h:30
msgctxt "OpenType layout"
msgid "Capital Spacing"
msgstr "ადგილი მაღალ რეგისტრებს შორის"

#: gtk/open-type-layout.h:31
msgctxt "OpenType layout"
msgid "Contextual Swash"
msgstr "კონტექსტური ორნამენტი"

#: gtk/open-type-layout.h:32
msgctxt "OpenType layout"
msgid "Cursive Positioning"
msgstr "კურსივის მდებარეობა"

#: gtk/open-type-layout.h:33
msgctxt "OpenType layout"
msgid "Petite Capitals From Capitals"
msgstr "პატარა მაღალი რეგისტრის მქონეები მაღალი რეგისტრის მქონეებიდან"

#: gtk/open-type-layout.h:34
msgctxt "OpenType layout"
msgid "Small Capitals From Capitals"
msgstr "ძალიან პატარა მაღალი რეგისტრის მქონეები მაღალი რეგისტრის მქონეებიდან"

#: gtk/open-type-layout.h:35
msgctxt "OpenType layout"
msgid "Distances"
msgstr "დაშორებები"

#: gtk/open-type-layout.h:36
msgctxt "OpenType layout"
msgid "Discretionary Ligatures"
msgstr "არააუცილებელი ლიგატურები"

#: gtk/open-type-layout.h:37
msgctxt "OpenType layout"
msgid "Denominators"
msgstr "დენომინაციები"

#: gtk/open-type-layout.h:38
msgctxt "OpenType layout"
msgid "Dotless Forms"
msgstr "უწერტილო ფორმები"

#: gtk/open-type-layout.h:39
msgctxt "OpenType layout"
msgid "Expert Forms"
msgstr "ექსპერტული ფორმები"

#: gtk/open-type-layout.h:40
msgctxt "OpenType layout"
msgid "Final Glyph on Line Alternates"
msgstr "საბოლოო გლიფი ალტერნატიულ ხაზებზე"

#: gtk/open-type-layout.h:41
msgctxt "OpenType layout"
msgid "Terminal Forms #2"
msgstr "ტერმინალის ფორმები #2"

#: gtk/open-type-layout.h:42
msgctxt "OpenType layout"
msgid "Terminal Forms #3"
msgstr "ტერმინალის ფორმები #3"

#: gtk/open-type-layout.h:43
msgctxt "OpenType layout"
msgid "Terminal Forms"
msgstr "ტერმინალის ფორმები"

#: gtk/open-type-layout.h:44
msgctxt "OpenType layout"
msgid "Flattened accent forms"
msgstr "ბრტყელი აქცენტის ფორმები"

#: gtk/open-type-layout.h:45
msgctxt "OpenType layout"
msgid "Fractions"
msgstr "ფრაქციები"

#: gtk/open-type-layout.h:46
msgctxt "OpenType layout"
msgid "Full Widths"
msgstr "სრული სიგანეები"

#: gtk/open-type-layout.h:47
msgctxt "OpenType layout"
msgid "Half Forms"
msgstr "ნახევარი ფორმები"

#: gtk/open-type-layout.h:48
msgctxt "OpenType layout"
msgid "Halant Forms"
msgstr "Halant-ის ფორმები"

#: gtk/open-type-layout.h:49
msgctxt "OpenType layout"
msgid "Alternate Half Widths"
msgstr "ალტერნატიული ნახევარი სიგანეები"

#: gtk/open-type-layout.h:50
msgctxt "OpenType layout"
msgid "Historical Forms"
msgstr "ისტორიული ფორმები"

#: gtk/open-type-layout.h:51
msgctxt "OpenType layout"
msgid "Horizontal Kana Alternates"
msgstr "ჰორიზონტალური კანას ალტერნატიული ვარიანტები"

#: gtk/open-type-layout.h:52
msgctxt "OpenType layout"
msgid "Historical Ligatures"
msgstr "ჰორიზონტალური ლიგატურები"

#: gtk/open-type-layout.h:53
msgctxt "OpenType layout"
msgid "Hangul"
msgstr "ჰანგული"

#: gtk/open-type-layout.h:54
msgctxt "OpenType layout"
msgid "Hojo Kanji Forms"
msgstr "ჰოჯო კანჯის ფორმები"

#: gtk/open-type-layout.h:55
msgctxt "OpenType layout"
msgid "Half Widths"
msgstr "ნახევარი სიგანეები"

#: gtk/open-type-layout.h:56
msgctxt "OpenType layout"
msgid "Initial Forms"
msgstr "საწყისი ფორმები"

#: gtk/open-type-layout.h:57
msgctxt "OpenType layout"
msgid "Isolated Forms"
msgstr "იზოლირებული ფორმები"

#: gtk/open-type-layout.h:58
msgctxt "OpenType layout"
msgid "Italics"
msgstr "დახრილები"

#: gtk/open-type-layout.h:59
msgctxt "OpenType layout"
msgid "Justification Alternates"
msgstr "სწორების ალტერნატივები"

#: gtk/open-type-layout.h:60
msgctxt "OpenType layout"
msgid "JIS78 Forms"
msgstr "JIS78 ფორმები"

#: gtk/open-type-layout.h:61
msgctxt "OpenType layout"
msgid "JIS83 Forms"
msgstr "JIS83 ფრმები"

#: gtk/open-type-layout.h:62
msgctxt "OpenType layout"
msgid "JIS90 Forms"
msgstr "JIS90 ფორმები"

#: gtk/open-type-layout.h:63
msgctxt "OpenType layout"
msgid "JIS2004 Forms"
msgstr "JIS2004 ფორმები"

#: gtk/open-type-layout.h:64
msgctxt "OpenType layout"
msgid "Kerning"
msgstr "კერნინგი"

#: gtk/open-type-layout.h:65
msgctxt "OpenType layout"
msgid "Left Bounds"
msgstr "მარცხენა საზღვრები"

#: gtk/open-type-layout.h:66
msgctxt "OpenType layout"
msgid "Standard Ligatures"
msgstr "სტანდარტული ლიგატურები"

#: gtk/open-type-layout.h:67
msgctxt "OpenType layout"
msgid "Leading Jamo Forms"
msgstr "Jamo-ის წამყვანი ფორმები"

#: gtk/open-type-layout.h:68
msgctxt "OpenType layout"
msgid "Lining Figures"
msgstr "სარჩულის ფიგურები"

#: gtk/open-type-layout.h:69
msgctxt "OpenType layout"
msgid "Localized Forms"
msgstr "ლოკალიზებული ფორმები"

#: gtk/open-type-layout.h:70
msgctxt "OpenType layout"
msgid "Left-to-right alternates"
msgstr "მარცხნიდან-მარჯვნივ ალტერნატიულები"

#: gtk/open-type-layout.h:71
msgctxt "OpenType layout"
msgid "Left-to-right mirrored forms"
msgstr "მარცხნიდან-მარჯვნივ სარკისებური ფორმები"

#: gtk/open-type-layout.h:72
msgctxt "OpenType layout"
msgid "Mark Positioning"
msgstr "ნიშნის მდებარეობა"

#: gtk/open-type-layout.h:73
msgctxt "OpenType layout"
msgid "Medial Forms #2"
msgstr "მედიალური ფორმები #2"

#: gtk/open-type-layout.h:74
msgctxt "OpenType layout"
msgid "Medial Forms"
msgstr "მედიალური ფორმები"

#: gtk/open-type-layout.h:75
msgctxt "OpenType layout"
msgid "Mathematical Greek"
msgstr "მათემატიკური ბერძნული ენა"

#: gtk/open-type-layout.h:76
msgctxt "OpenType layout"
msgid "Mark to Mark Positioning"
msgstr "ჭდიდან ჭდემდე პოზიცირება"

#: gtk/open-type-layout.h:77
msgctxt "OpenType layout"
msgid "Mark Positioning via Substitution"
msgstr "ჭდის პოზიცირება ჩანაცვლებით"

#: gtk/open-type-layout.h:78
msgctxt "OpenType layout"
msgid "Alternate Annotation Forms"
msgstr "ალტერნატიული ანოტაციის ფორმები"

#: gtk/open-type-layout.h:79
msgctxt "OpenType layout"
msgid "NLC Kanji Forms"
msgstr "NLC კანჯის ფორმები"

#: gtk/open-type-layout.h:80
msgctxt "OpenType layout"
msgid "Nukta Forms"
msgstr "ნუქტას ფორმები"

#: gtk/open-type-layout.h:81
msgctxt "OpenType layout"
msgid "Numerators"
msgstr "ნუმერატორები"

#: gtk/open-type-layout.h:82
msgctxt "OpenType layout"
msgid "Oldstyle Figures"
msgstr "ფიგურები ძველ სტილში"

#: gtk/open-type-layout.h:83
msgctxt "OpenType layout"
msgid "Optical Bounds"
msgstr "ოპტიკური საზღვრები"

#: gtk/open-type-layout.h:84
msgctxt "OpenType layout"
msgid "Ordinals"
msgstr "ორდინალები"

#: gtk/open-type-layout.h:85
msgctxt "OpenType layout"
msgid "Ornaments"
msgstr "ორნამენტები"

#: gtk/open-type-layout.h:86
msgctxt "OpenType layout"
msgid "Proportional Alternate Widths"
msgstr "პროპორციული ალტერნატიული სიგანეები"

#: gtk/open-type-layout.h:87
msgctxt "OpenType layout"
msgid "Petite Capitals"
msgstr "პატარა მაღალი რეგისტრის მქონე სიმბოლოები"

#: gtk/open-type-layout.h:88
msgctxt "OpenType layout"
msgid "Proportional Kana"
msgstr "პროპორციული კანა"

#: gtk/open-type-layout.h:89
msgctxt "OpenType layout"
msgid "Proportional Figures"
msgstr "პროპორციული ფიგურები"

#: gtk/open-type-layout.h:90
msgctxt "OpenType layout"
msgid "Pre-Base Forms"
msgstr "წინასწარი ფორმები"

#: gtk/open-type-layout.h:91
msgctxt "OpenType layout"
msgid "Pre-base Substitutions"
msgstr "წინასწარი ფორმის ჩანაცვლებები"

#: gtk/open-type-layout.h:92
msgctxt "OpenType layout"
msgid "Post-base Forms"
msgstr "პოსტ-საბაზისო ფორმები"

#: gtk/open-type-layout.h:93
msgctxt "OpenType layout"
msgid "Post-base Substitutions"
msgstr "პოსტ-საბაზისო ჩანაცვლებები"

#: gtk/open-type-layout.h:94
msgctxt "OpenType layout"
msgid "Proportional Widths"
msgstr "პროპორციული სიგანეები"

#: gtk/open-type-layout.h:95
msgctxt "OpenType layout"
msgid "Quarter Widths"
msgstr "მეოთხედი სიგანეები"

#: gtk/open-type-layout.h:96
msgctxt "OpenType layout"
msgid "Randomize"
msgstr "შემთხვევით"

#: gtk/open-type-layout.h:97
msgctxt "OpenType layout"
msgid "Required Contextual Alternates"
msgstr "კონტექსტუალური ალტერნატივების მოთხოვნა"

#: gtk/open-type-layout.h:98
msgctxt "OpenType layout"
msgid "Rakar Forms"
msgstr "რაკარის ფორმები"

#: gtk/open-type-layout.h:99
msgctxt "OpenType layout"
msgid "Required Ligatures"
msgstr "საჭირო ლიგატურები"

#: gtk/open-type-layout.h:100
msgctxt "OpenType layout"
msgid "Reph Forms"
msgstr "რეფის ფორმები"

#: gtk/open-type-layout.h:101
msgctxt "OpenType layout"
msgid "Right Bounds"
msgstr "მარჯვენა საზღვრები"

#: gtk/open-type-layout.h:102
msgctxt "OpenType layout"
msgid "Right-to-left alternates"
msgstr "მარჯვნიდან-მარცხნივ წერა"

#: gtk/open-type-layout.h:103
msgctxt "OpenType layout"
msgid "Right-to-left mirrored forms"
msgstr "მარჯვნიდან-მარცხნივ სარკისებური ფორმები"

#: gtk/open-type-layout.h:104
msgctxt "OpenType layout"
msgid "Ruby Notation Forms"
msgstr "Ruby-ის ნოტაციის ფორმები"

#: gtk/open-type-layout.h:105
msgctxt "OpenType layout"
msgid "Required Variation Alternates"
msgstr "აუცილებელი ალტერნატიული ვარიანტები"

#: gtk/open-type-layout.h:106
msgctxt "OpenType layout"
msgid "Stylistic Alternates"
msgstr "სტილისტური ალტერნატივები"

#: gtk/open-type-layout.h:107
msgctxt "OpenType layout"
msgid "Scientific Inferiors"
msgstr "სამეცნიერო ალტერნატივა"

#: gtk/open-type-layout.h:108
msgctxt "OpenType layout"
msgid "Optical size"
msgstr "ოპტიკური ზომა"

#: gtk/open-type-layout.h:109
msgctxt "OpenType layout"
msgid "Small Capitals"
msgstr "ზომით პატარა დიდი ასოები"

#: gtk/open-type-layout.h:110
msgctxt "OpenType layout"
msgid "Simplified Forms"
msgstr "გამარტივებული ფორმები"

#: gtk/open-type-layout.h:111
msgctxt "OpenType layout"
msgid "Math script style alternates"
msgstr "მათემატიკური სკრიპტის სტილის ალტერნატივები"

#: gtk/open-type-layout.h:112
msgctxt "OpenType layout"
msgid "Stretching Glyph Decomposition"
msgstr "გლიფების დაშლა გაწელილი სახით"

#: gtk/open-type-layout.h:113
msgctxt "OpenType layout"
msgid "Subscript"
msgstr "ქვედა ხაზზე"

#: gtk/open-type-layout.h:114
msgctxt "OpenType layout"
msgid "Superscript"
msgstr "ზედა ხაზზე"

#: gtk/open-type-layout.h:115
msgctxt "OpenType layout"
msgid "Swash"
msgstr "დახრილი"

#: gtk/open-type-layout.h:116
msgctxt "OpenType layout"
msgid "Titling"
msgstr "დასათაურება"

#: gtk/open-type-layout.h:117
msgctxt "OpenType layout"
msgid "Trailing Jamo Forms"
msgstr "Trailing Jamo Forms"

#: gtk/open-type-layout.h:118
msgctxt "OpenType layout"
msgid "Traditional Name Forms"
msgstr "სახელის ტრადიციული ფორმები"

#: gtk/open-type-layout.h:119
msgctxt "OpenType layout"
msgid "Tabular Figures"
msgstr "სურათები ცხრილის სახით"

#: gtk/open-type-layout.h:120
msgctxt "OpenType layout"
msgid "Traditional Forms"
msgstr "ტრა"

#: gtk/open-type-layout.h:121
msgctxt "OpenType layout"
msgid "Third Widths"
msgstr "მესამე სიგანეები"

#: gtk/open-type-layout.h:122
msgctxt "OpenType layout"
msgid "Unicase"
msgstr "რეგისტრის გარეშე"

#: gtk/open-type-layout.h:123
msgctxt "OpenType layout"
msgid "Alternate Vertical Metrics"
msgstr "ალტერნატიული ვერტიკალური მეტრიკები"

#: gtk/open-type-layout.h:124
msgctxt "OpenType layout"
msgid "Vattu Variants"
msgstr "ვატუს ვარიანტები"

#: gtk/open-type-layout.h:125
msgctxt "OpenType layout"
msgid "Vertical Writing"
msgstr "ვერტიკალურად წერა"

#: gtk/open-type-layout.h:126
msgctxt "OpenType layout"
msgid "Alternate Vertical Half Metrics"
msgstr "ალტერნატიული ვერტიკალური ნახევარი მეტრიკები"

#: gtk/open-type-layout.h:127
msgctxt "OpenType layout"
msgid "Vowel Jamo Forms"
msgstr "ხმოვნის ჯამოს ფორმები"

#: gtk/open-type-layout.h:128
msgctxt "OpenType layout"
msgid "Vertical Kana Alternates"
msgstr "კანას ვერტიკალური ვარიანტები"

#: gtk/open-type-layout.h:129
msgctxt "OpenType layout"
msgid "Vertical Kerning"
msgstr "სიმბოლოებს შორის ვერტიკალური დაშრება"

#: gtk/open-type-layout.h:130
msgctxt "OpenType layout"
msgid "Proportional Alternate Vertical Metrics"
msgstr "პროპორციული ალტერნატიული ვერტიკალური მეტრიკები"

#: gtk/open-type-layout.h:131
msgctxt "OpenType layout"
msgid "Vertical Alternates and Rotation"
msgstr "ვერტიკალური ალტერნატივები და მობრუნება"

#: gtk/open-type-layout.h:132
msgctxt "OpenType layout"
msgid "Vertical Alternates for Rotation"
msgstr "ვერტიკალური ალტერნატივები მობრუნებისთვის"

#: gtk/open-type-layout.h:133
msgctxt "OpenType layout"
msgid "Slashed Zero"
msgstr "გაჭრილი ნული"

#: gtk/print/paper_names_offsets.c:4
msgctxt "paper size"
msgid "asme_f"
msgstr "asme_f"

#: gtk/print/paper_names_offsets.c:5
msgctxt "paper size"
msgid "A0×2"
msgstr "A0×2"

#: gtk/print/paper_names_offsets.c:6
msgctxt "paper size"
msgid "A0"
msgstr "A0"

#: gtk/print/paper_names_offsets.c:7
msgctxt "paper size"
msgid "A0×3"
msgstr "A0×3"

#: gtk/print/paper_names_offsets.c:8
msgctxt "paper size"
msgid "A1"
msgstr "A1"

#: gtk/print/paper_names_offsets.c:9
msgctxt "paper size"
msgid "A10"
msgstr "A10"

#: gtk/print/paper_names_offsets.c:10
msgctxt "paper size"
msgid "A1×3"
msgstr "A1×3"

#: gtk/print/paper_names_offsets.c:11
msgctxt "paper size"
msgid "A1×4"
msgstr "A1×4"

#: gtk/print/paper_names_offsets.c:12
msgctxt "paper size"
msgid "A2"
msgstr "A2"

#: gtk/print/paper_names_offsets.c:13
msgctxt "paper size"
msgid "A2×3"
msgstr "A2×3"

#: gtk/print/paper_names_offsets.c:14
msgctxt "paper size"
msgid "A2×4"
msgstr "A2×4"

#: gtk/print/paper_names_offsets.c:15
msgctxt "paper size"
msgid "A2×5"
msgstr "A2×5"

#: gtk/print/paper_names_offsets.c:16
msgctxt "paper size"
msgid "A3"
msgstr "A3"

#: gtk/print/paper_names_offsets.c:17
msgctxt "paper size"
msgid "A3 Extra"
msgstr "A3 ექსტრა"

#: gtk/print/paper_names_offsets.c:18
msgctxt "paper size"
msgid "A3×3"
msgstr "A3×3"

#: gtk/print/paper_names_offsets.c:19
msgctxt "paper size"
msgid "A3×4"
msgstr "A3×4"

#: gtk/print/paper_names_offsets.c:20
msgctxt "paper size"
msgid "A3×5"
msgstr "A3×5"

#: gtk/print/paper_names_offsets.c:21
msgctxt "paper size"
msgid "A3×6"
msgstr "A3×6"

#: gtk/print/paper_names_offsets.c:22
msgctxt "paper size"
msgid "A3×7"
msgstr "A3×7"

#: gtk/print/paper_names_offsets.c:23
msgctxt "paper size"
msgid "A4"
msgstr "A4"

#: gtk/print/paper_names_offsets.c:24
msgctxt "paper size"
msgid "A4 Extra"
msgstr "A4 ექსტრა"

#: gtk/print/paper_names_offsets.c:25
msgctxt "paper size"
msgid "A4 Tab"
msgstr "A4 ტაბი"

#: gtk/print/paper_names_offsets.c:26
msgctxt "paper size"
msgid "A4×3"
msgstr "A4×3"

#: gtk/print/paper_names_offsets.c:27
msgctxt "paper size"
msgid "A4×4"
msgstr "A4×4"

#: gtk/print/paper_names_offsets.c:28
msgctxt "paper size"
msgid "A4×5"
msgstr "A4×5"

#: gtk/print/paper_names_offsets.c:29
msgctxt "paper size"
msgid "A4×6"
msgstr "A4×6"

#: gtk/print/paper_names_offsets.c:30
msgctxt "paper size"
msgid "A4×7"
msgstr "A4×7"

#: gtk/print/paper_names_offsets.c:31
msgctxt "paper size"
msgid "A4×8"
msgstr "A4×8"

#: gtk/print/paper_names_offsets.c:32
msgctxt "paper size"
msgid "A4×9"
msgstr "A4×9"

#: gtk/print/paper_names_offsets.c:33
msgctxt "paper size"
msgid "A5"
msgstr "A5"

#: gtk/print/paper_names_offsets.c:34
msgctxt "paper size"
msgid "A5 Extra"
msgstr "A5 ექსტრა"

#: gtk/print/paper_names_offsets.c:35
msgctxt "paper size"
msgid "A6"
msgstr "A6"

#: gtk/print/paper_names_offsets.c:36
msgctxt "paper size"
msgid "A7"
msgstr "A7"

#: gtk/print/paper_names_offsets.c:37
msgctxt "paper size"
msgid "A8"
msgstr "A8"

#: gtk/print/paper_names_offsets.c:38
msgctxt "paper size"
msgid "A9"
msgstr "A9"

#: gtk/print/paper_names_offsets.c:39
msgctxt "paper size"
msgid "B0"
msgstr "B0"

#: gtk/print/paper_names_offsets.c:40
msgctxt "paper size"
msgid "B1"
msgstr "B1"

#: gtk/print/paper_names_offsets.c:41
msgctxt "paper size"
msgid "B10"
msgstr "B10"

#: gtk/print/paper_names_offsets.c:42
msgctxt "paper size"
msgid "B2"
msgstr "B2"

#: gtk/print/paper_names_offsets.c:43
msgctxt "paper size"
msgid "B3"
msgstr "B3"

#: gtk/print/paper_names_offsets.c:44
msgctxt "paper size"
msgid "B4"
msgstr "B4"

#: gtk/print/paper_names_offsets.c:45
msgctxt "paper size"
msgid "B5"
msgstr "B5"

#: gtk/print/paper_names_offsets.c:46
msgctxt "paper size"
msgid "B5 Extra"
msgstr "B5 ექსტრა"

#: gtk/print/paper_names_offsets.c:47
msgctxt "paper size"
msgid "B6"
msgstr "B6"

#: gtk/print/paper_names_offsets.c:48
msgctxt "paper size"
msgid "B6/C4"
msgstr "B6/C4"

#: gtk/print/paper_names_offsets.c:49
msgctxt "paper size"
msgid "B7"
msgstr "B7"

#: gtk/print/paper_names_offsets.c:50
msgctxt "paper size"
msgid "B8"
msgstr "B8"

#: gtk/print/paper_names_offsets.c:51
msgctxt "paper size"
msgid "B9"
msgstr "B9"

#: gtk/print/paper_names_offsets.c:52
msgctxt "paper size"
msgid "C0"
msgstr "C0"

#: gtk/print/paper_names_offsets.c:53
msgctxt "paper size"
msgid "C1"
msgstr "C1"

#: gtk/print/paper_names_offsets.c:54
msgctxt "paper size"
msgid "C10"
msgstr "C10"

#: gtk/print/paper_names_offsets.c:55
msgctxt "paper size"
msgid "C2"
msgstr "C2"

#: gtk/print/paper_names_offsets.c:56
msgctxt "paper size"
msgid "C3"
msgstr "C3"

#: gtk/print/paper_names_offsets.c:57
msgctxt "paper size"
msgid "C4"
msgstr "C4"

#: gtk/print/paper_names_offsets.c:58
msgctxt "paper size"
msgid "C5"
msgstr "C5"

#: gtk/print/paper_names_offsets.c:59
msgctxt "paper size"
msgid "C6"
msgstr "C6"

#: gtk/print/paper_names_offsets.c:60
msgctxt "paper size"
msgid "C6/C5"
msgstr "C6/C5"

#: gtk/print/paper_names_offsets.c:61
msgctxt "paper size"
msgid "C7"
msgstr "C7"

#: gtk/print/paper_names_offsets.c:62
msgctxt "paper size"
msgid "C7/C6"
msgstr "C7/C6"

#: gtk/print/paper_names_offsets.c:63
msgctxt "paper size"
msgid "C8"
msgstr "C8"

#: gtk/print/paper_names_offsets.c:64
msgctxt "paper size"
msgid "C9"
msgstr "C9"

#: gtk/print/paper_names_offsets.c:65
msgctxt "paper size"
msgid "DL Envelope"
msgstr "კონვერტი DL"

#: gtk/print/paper_names_offsets.c:66
msgctxt "paper size"
msgid "RA0"
msgstr "RA0"

#: gtk/print/paper_names_offsets.c:67
msgctxt "paper size"
msgid "RA1"
msgstr "RA1"

#: gtk/print/paper_names_offsets.c:68
msgctxt "paper size"
msgid "RA2"
msgstr "RA2"

#: gtk/print/paper_names_offsets.c:69
msgctxt "paper size"
msgid "RA3"
msgstr "RA3"

#: gtk/print/paper_names_offsets.c:70
msgctxt "paper size"
msgid "RA4"
msgstr "RA4"

#: gtk/print/paper_names_offsets.c:71
msgctxt "paper size"
msgid "SRA0"
msgstr "SRA0"

#: gtk/print/paper_names_offsets.c:72
msgctxt "paper size"
msgid "SRA1"
msgstr "SRA1"

#: gtk/print/paper_names_offsets.c:73
msgctxt "paper size"
msgid "SRA2"
msgstr "SRA2"

#: gtk/print/paper_names_offsets.c:74
msgctxt "paper size"
msgid "SRA3"
msgstr "SRA3"

#: gtk/print/paper_names_offsets.c:75
msgctxt "paper size"
msgid "SRA4"
msgstr "SRA4"

#: gtk/print/paper_names_offsets.c:76
msgctxt "paper size"
msgid "JB0"
msgstr "JB0"

#: gtk/print/paper_names_offsets.c:77
msgctxt "paper size"
msgid "JB1"
msgstr "JB1"

#: gtk/print/paper_names_offsets.c:78
msgctxt "paper size"
msgid "JB10"
msgstr "JB10"

#: gtk/print/paper_names_offsets.c:79
msgctxt "paper size"
msgid "JB2"
msgstr "JB2"

#: gtk/print/paper_names_offsets.c:80
msgctxt "paper size"
msgid "JB3"
msgstr "JB3"

#: gtk/print/paper_names_offsets.c:81
msgctxt "paper size"
msgid "JB4"
msgstr "JB4"

#: gtk/print/paper_names_offsets.c:82
msgctxt "paper size"
msgid "JB5"
msgstr "JB5"

#: gtk/print/paper_names_offsets.c:83
msgctxt "paper size"
msgid "JB6"
msgstr "JB6"

#: gtk/print/paper_names_offsets.c:84
msgctxt "paper size"
msgid "JB7"
msgstr "JB7"

#: gtk/print/paper_names_offsets.c:85
msgctxt "paper size"
msgid "JB8"
msgstr "JB8"

#: gtk/print/paper_names_offsets.c:86
msgctxt "paper size"
msgid "JB9"
msgstr "JB9"

#: gtk/print/paper_names_offsets.c:87
msgctxt "paper size"
msgid "jis exec"
msgstr "jis exec"

#: gtk/print/paper_names_offsets.c:88
msgctxt "paper size"
msgid "Choukei 2 Envelope"
msgstr "ჩუკეი კონვერტი 2"

#: gtk/print/paper_names_offsets.c:89
msgctxt "paper size"
msgid "Choukei 3 Envelope"
msgstr "ჩუკეი კონვერტი 3"

#: gtk/print/paper_names_offsets.c:90
msgctxt "paper size"
msgid "Choukei 4 Envelope"
msgstr "ჩუკეი კონვერტი 4"

#: gtk/print/paper_names_offsets.c:91
msgctxt "paper size"
msgid "Choukei 40 Envelope"
msgstr "ჩუკეი კონვერტი 40"

#: gtk/print/paper_names_offsets.c:92
msgctxt "paper size"
msgid "hagaki (postcard)"
msgstr "ჰაგაკი (საფოსტო ბარათი)"

#: gtk/print/paper_names_offsets.c:93
msgctxt "paper size"
msgid "kahu Envelope"
msgstr "კონვერტი კაჰუ"

#: gtk/print/paper_names_offsets.c:94
msgctxt "paper size"
msgid "kaku2 Envelope"
msgstr "კონვერტი კაჰუ2"

#: gtk/print/paper_names_offsets.c:95
msgctxt "paper size"
msgid "kaku3 Envelope"
msgstr "კონვერტი კაჰუ3"

#: gtk/print/paper_names_offsets.c:96
msgctxt "paper size"
msgid "kaku4 Envelope"
msgstr "კონვერტი კაჰუ4"

#: gtk/print/paper_names_offsets.c:97
msgctxt "paper size"
msgid "kaku5 Envelope"
msgstr "კონვერტი კაჰუ5"

#: gtk/print/paper_names_offsets.c:98
msgctxt "paper size"
msgid "kaku7 Envelope"
msgstr "კონვერტი კაჰუ"

#: gtk/print/paper_names_offsets.c:99
msgctxt "paper size"
msgid "kaku8 Envelope"
msgstr "კონვერტი კაჰუ8"

#: gtk/print/paper_names_offsets.c:100
msgctxt "paper size"
msgid "oufuku (reply postcard)"
msgstr "ოუფუკი (საპასუხო საფოსტო ბარათი)"

#: gtk/print/paper_names_offsets.c:101
msgctxt "paper size"
msgid "you4 Envelope"
msgstr "კონვერტი იუ4"

#: gtk/print/paper_names_offsets.c:102
msgctxt "paper size"
msgid "you6 Envelope"
msgstr "კონვერტი იუ6"

#: gtk/print/paper_names_offsets.c:103
msgctxt "paper size"
msgid "10×11"
msgstr "10×11"

#: gtk/print/paper_names_offsets.c:104
msgctxt "paper size"
msgid "10×13"
msgstr "10×13"

#: gtk/print/paper_names_offsets.c:105
msgctxt "paper size"
msgid "10×14"
msgstr "10×14"

#: gtk/print/paper_names_offsets.c:106
msgctxt "paper size"
msgid "10×15"
msgstr "10×15"

#: gtk/print/paper_names_offsets.c:107
msgctxt "paper size"
msgid "11×12"
msgstr "11×12"

#: gtk/print/paper_names_offsets.c:108
msgctxt "paper size"
msgid "11×15"
msgstr "11×15"

#: gtk/print/paper_names_offsets.c:109
msgctxt "paper size"
msgid "12×19"
msgstr "12×19"

#: gtk/print/paper_names_offsets.c:110
msgctxt "paper size"
msgid "5×7"
msgstr "5×7"

#: gtk/print/paper_names_offsets.c:111
msgctxt "paper size"
msgid "6×9 Envelope"
msgstr "6×9 კონვერტი"

#: gtk/print/paper_names_offsets.c:112
msgctxt "paper size"
msgid "7×9 Envelope"
msgstr "7×9 კონვერტი"

#: gtk/print/paper_names_offsets.c:113
msgctxt "paper size"
msgid "8×10 Envelope"
msgstr "8×10 კონვერტი"

#: gtk/print/paper_names_offsets.c:114
msgctxt "paper size"
msgid "9×11 Envelope"
msgstr "9×11 კონვერტი"

#: gtk/print/paper_names_offsets.c:115
msgctxt "paper size"
msgid "9×12 Envelope"
msgstr "9×12 კონვერტი"

#: gtk/print/paper_names_offsets.c:116
msgctxt "paper size"
msgid "a2 Envelope"
msgstr "a2 კონვერტი"

#: gtk/print/paper_names_offsets.c:117
msgctxt "paper size"
msgid "Arch A"
msgstr "არქიტექტურული A"

#: gtk/print/paper_names_offsets.c:118
msgctxt "paper size"
msgid "Arch B"
msgstr "არქიტექტურული B"

#: gtk/print/paper_names_offsets.c:119
msgctxt "paper size"
msgid "Arch C"
msgstr "არქიტექტურული C"

#: gtk/print/paper_names_offsets.c:120
msgctxt "paper size"
msgid "Arch D"
msgstr "არქიტექტურული D"

#: gtk/print/paper_names_offsets.c:121
msgctxt "paper size"
msgid "Arch E"
msgstr "არქიტექტურული E"

#: gtk/print/paper_names_offsets.c:122
msgctxt "paper size"
msgid "b-plus"
msgstr "b-plus"

#: gtk/print/paper_names_offsets.c:123
msgctxt "paper size"
msgid "c"
msgstr "c"

#: gtk/print/paper_names_offsets.c:124
msgctxt "paper size"
msgid "c5 Envelope"
msgstr "კონვერტი C5"

#: gtk/print/paper_names_offsets.c:125
msgctxt "paper size"
msgid "d"
msgstr "d"

#: gtk/print/paper_names_offsets.c:126
msgctxt "paper size"
msgid "e"
msgstr "e"

#: gtk/print/paper_names_offsets.c:127
msgctxt "paper size"
msgid "edp"
msgstr "edp"

#: gtk/print/paper_names_offsets.c:128
msgctxt "paper size"
msgid "European edp"
msgstr "ევროპული edp"

#: gtk/print/paper_names_offsets.c:129
msgctxt "paper size"
msgid "Executive"
msgstr "აღმასრულებელი"

#: gtk/print/paper_names_offsets.c:130
msgctxt "paper size"
msgid "f"
msgstr "f"

#: gtk/print/paper_names_offsets.c:131
msgctxt "paper size"
msgid "Fan-Fold European"
msgstr "ევროპულად მარაოდ-დაკეცილი"

#: gtk/print/paper_names_offsets.c:132
msgctxt "paper size"
msgid "Fan-Fold US"
msgstr "ამერიკულად მარაოდ-დაკეცილი"

#: gtk/print/paper_names_offsets.c:133
msgctxt "paper size"
msgid "Fan-Fold German Legal"
msgstr "გერმანულად მარაოდ-დაკეცილი"

#: gtk/print/paper_names_offsets.c:134
msgctxt "paper size"
msgid "Government Legal"
msgstr "მთავრობის ოფიციალური"

#: gtk/print/paper_names_offsets.c:135
msgctxt "paper size"
msgid "Government Letter"
msgstr "მთავრობის წერილი"

#: gtk/print/paper_names_offsets.c:136
msgctxt "paper size"
msgid "Index 3×5"
msgstr "ინდექსი 3×5"

#: gtk/print/paper_names_offsets.c:137
msgctxt "paper size"
msgid "Index 4×6 (postcard)"
msgstr "ინდექსი 4×6 (საფოსო ბარათი)"

#: gtk/print/paper_names_offsets.c:138
msgctxt "paper size"
msgid "Index 4×6 ext"
msgstr "ინდექსი 4×6 გაფ"

#: gtk/print/paper_names_offsets.c:139
msgctxt "paper size"
msgid "Index 5×8"
msgstr "ინდექსი 5×8"

#: gtk/print/paper_names_offsets.c:140
msgctxt "paper size"
msgid "Invoice"
msgstr "ინვოისი"

#: gtk/print/paper_names_offsets.c:141
msgctxt "paper size"
msgid "Tabloid"
msgstr "ტაბლოიდი"

#: gtk/print/paper_names_offsets.c:142
msgctxt "paper size"
msgid "US Legal"
msgstr "US ოფიციალური"

#: gtk/print/paper_names_offsets.c:143
msgctxt "paper size"
msgid "US Legal Extra"
msgstr "US ოფიციალური ექსტრა"

#: gtk/print/paper_names_offsets.c:144
msgctxt "paper size"
msgid "US Letter"
msgstr "US წერილი"

#: gtk/print/paper_names_offsets.c:145
msgctxt "paper size"
msgid "US Letter Extra"
msgstr "US წერილი ექსტრა"

#: gtk/print/paper_names_offsets.c:146
msgctxt "paper size"
msgid "US Letter Plus"
msgstr "US წერილი პლუს"

#: gtk/print/paper_names_offsets.c:147
msgctxt "paper size"
msgid "Monarch Envelope"
msgstr "სამეფო კონვერტი"

#: gtk/print/paper_names_offsets.c:148
msgctxt "paper size"
msgid "#10 Envelope"
msgstr "#10 კონვერტი"

#: gtk/print/paper_names_offsets.c:149
msgctxt "paper size"
msgid "#11 Envelope"
msgstr "#11 კონვერტი"

#: gtk/print/paper_names_offsets.c:150
msgctxt "paper size"
msgid "#12 Envelope"
msgstr "#12 კონვერტი"

#: gtk/print/paper_names_offsets.c:151
msgctxt "paper size"
msgid "#14 Envelope"
msgstr "#14 კონვერტი"

#: gtk/print/paper_names_offsets.c:152
msgctxt "paper size"
msgid "#9 Envelope"
msgstr "#9 კონვერტი"

#: gtk/print/paper_names_offsets.c:153
msgctxt "paper size"
msgid "Oficio"
msgstr "ოფიციო"

#: gtk/print/paper_names_offsets.c:154
msgctxt "paper size"
msgid "Personal Envelope"
msgstr "პირადი კონვერტი"

#: gtk/print/paper_names_offsets.c:155
msgctxt "paper size"
msgid "Quarto"
msgstr "კვარტო"

#: gtk/print/paper_names_offsets.c:156
msgctxt "paper size"
msgid "Super A"
msgstr "Super A"

#: gtk/print/paper_names_offsets.c:157
msgctxt "paper size"
msgid "Super B"
msgstr "Super B"

#: gtk/print/paper_names_offsets.c:158
msgctxt "paper size"
msgid "Wide Format"
msgstr "განიერი ფორმატი"

#: gtk/print/paper_names_offsets.c:159
msgctxt "paper size"
msgid "Photo L"
msgstr "ფოტო L"

#: gtk/print/paper_names_offsets.c:160
msgctxt "paper size"
msgid "Dai-pa-kai"
msgstr "დაი-პა-კაი"

#: gtk/print/paper_names_offsets.c:161
msgctxt "paper size"
msgid "Folio"
msgstr "ფოლიო"

#: gtk/print/paper_names_offsets.c:162
msgctxt "paper size"
msgid "Folio sp"
msgstr "ფოლიო სპ"

#: gtk/print/paper_names_offsets.c:163
msgctxt "paper size"
msgid "Invite Envelope"
msgstr "მოსაწვევის კონვერტი"

#: gtk/print/paper_names_offsets.c:164
msgctxt "paper size"
msgid "Italian Envelope"
msgstr "იტალიური კონვერტი"

#: gtk/print/paper_names_offsets.c:165
msgctxt "paper size"
msgid "juuro-ku-kai"
msgstr "ჯუურო-კუ-კაი"

#: gtk/print/paper_names_offsets.c:166
msgctxt "paper size"
msgid "Large Photo"
msgstr "დიდი ფოტო"

#: gtk/print/paper_names_offsets.c:167
msgctxt "paper size"
msgid "Medium Photo"
msgstr "საშუალო ფოტო"

#: gtk/print/paper_names_offsets.c:168
msgctxt "paper size"
msgid "pa-kai"
msgstr "პა-კაი"

#: gtk/print/paper_names_offsets.c:169
msgctxt "paper size"
msgid "Postfix Envelope"
msgstr "Postfix-ის კონვერტი"

#: gtk/print/paper_names_offsets.c:170
msgctxt "paper size"
msgid "Small Photo"
msgstr "პატარა ფოტო"

#: gtk/print/paper_names_offsets.c:171
msgctxt "paper size"
msgid "Wide Photo"
msgstr "განიერი ფოტო"

#: gtk/print/paper_names_offsets.c:172
msgctxt "paper size"
msgid "prc1 Envelope"
msgstr "კონვერტი prc1"

#: gtk/print/paper_names_offsets.c:173
msgctxt "paper size"
msgid "prc10 Envelope"
msgstr "კონვერტი prc10"

#: gtk/print/paper_names_offsets.c:174
msgctxt "paper size"
msgid "prc 16k"
msgstr "კონვერტი prc16k"

#: gtk/print/paper_names_offsets.c:175
msgctxt "paper size"
msgid "prc2 Envelope"
msgstr "კონვერტი prc2"

#: gtk/print/paper_names_offsets.c:176
msgctxt "paper size"
msgid "prc3 Envelope"
msgstr "კონვერტი prc3"

#: gtk/print/paper_names_offsets.c:177
msgctxt "paper size"
msgid "prc 32k"
msgstr "კონვერტი prc32k"

#: gtk/print/paper_names_offsets.c:178
msgctxt "paper size"
msgid "prc4 Envelope"
msgstr "კონვერტი prc4"

#: gtk/print/paper_names_offsets.c:179
msgctxt "paper size"
msgid "prc5 Envelope"
msgstr "კონვერტი prc5"

#: gtk/print/paper_names_offsets.c:180
msgctxt "paper size"
msgid "prc6 Envelope"
msgstr "კონვერტი prc6"

#: gtk/print/paper_names_offsets.c:181
msgctxt "paper size"
msgid "prc7 Envelope"
msgstr "კონვერტი prc7"

#: gtk/print/paper_names_offsets.c:182
msgctxt "paper size"
msgid "prc8 Envelope"
msgstr "კონვერტი prc8"

#: gtk/print/paper_names_offsets.c:183
msgctxt "paper size"
msgid "prc9 Envelope"
msgstr "კონვერტი prc9"

#: gtk/print/paper_names_offsets.c:184
msgctxt "paper size"
msgid "ROC 16k"
msgstr "ROC 16k"

#: gtk/print/paper_names_offsets.c:185
msgctxt "paper size"
msgid "ROC 8k"
msgstr "ROC 8k"

#: gtk/ui/gtkaboutdialog.ui:68
msgid "About"
msgstr "შესახებ"

#: gtk/ui/gtkaboutdialog.ui:129
msgid "Credits"
msgstr "კრედიტები"

#: gtk/ui/gtkaboutdialog.ui:219
msgid "System"
msgstr "სისტემა"

#: gtk/ui/gtkappchooserdialog.ui:4
msgid "Select App"
msgstr "აირჩიეთ აპი"

#: gtk/ui/gtkappchooserdialog.ui:63
msgid "_View All Apps"
msgstr "_ყველა აპის ნახვა"

#: gtk/ui/gtkappchooserdialog.ui:69
msgid "_Find New Apps"
msgstr "_ახალი აპების მოძებნა"

#: gtk/ui/gtkappchooserwidget.ui:100
msgid "No applications found."
msgstr "აპლიკაციები ნაპოვნი არაა."

#: gtk/ui/gtkapplication-quartz.ui:13
msgid "Preferences"
msgstr "პარამეტრები"

#: gtk/ui/gtkapplication-quartz.ui:19
msgid "Services"
msgstr "სერვისები"

#: gtk/ui/gtkapplication-quartz.ui:25
msgid "Hide %s"
msgstr "%s-ის დამალვა"

#: gtk/ui/gtkapplication-quartz.ui:30
msgid "Hide Others"
msgstr "სხვების დამალვა"

#: gtk/ui/gtkapplication-quartz.ui:35
msgid "Show All"
msgstr "ყველას ჩვენება"

#: gtk/ui/gtkapplication-quartz.ui:42
msgid "Quit %s"
msgstr "%s-დან გასვლა"

#: gtk/ui/gtkassistant.ui:64
msgid "_Finish"
msgstr "დასასრული"

#: gtk/ui/gtkassistant.ui:75
msgid "_Back"
msgstr "უკან"

#: gtk/ui/gtkassistant.ui:86
msgid "_Next"
msgstr "_შემდეგი"

#: gtk/ui/gtkcolorchooserdialog.ui:4
msgid "Select a Color"
msgstr "ფერის არჩევა"

#: gtk/ui/gtkcoloreditor.ui:43 gtk/ui/gtkcoloreditor.ui:53
msgid "Pick a color from the screen"
msgstr "აირჩიეთ ფერი, ეკრანიდან"

#: gtk/ui/gtkcoloreditor.ui:84
msgid "Hexadecimal color or color name"
msgstr "ფერის თექვსმეტობითი კოდი"

#: gtk/ui/gtkcoloreditor.ui:99
msgid "Hue"
msgstr "ტონი"

#: gtk/ui/gtkcoloreditor.ui:115
msgid "Alpha value"
msgstr "ალფა მნიშვნელობა"

#: gtk/ui/gtkcoloreditor.ui:133
msgid "Saturation and value"
msgstr "გაჯერებულობა და მნიშვნელობა"

#: gtk/ui/gtkcoloreditor.ui:157
msgctxt "Color channel"
msgid "A"
msgstr "A"

#: gtk/ui/gtkcoloreditor.ui:193
msgctxt "Color channel"
msgid "H"
msgstr "H"

#: gtk/ui/gtkcoloreditor.ui:230
msgctxt "Color Channel"
msgid "S"
msgstr "S"

#: gtk/ui/gtkcoloreditor.ui:239
msgctxt "Color Channel"
msgid "V"
msgstr "V"

#: gtk/ui/gtkdropdown.ui:25
msgid "(None)"
msgstr "(არცერთი)"

#: gtk/ui/gtkdropdown.ui:78
msgid "Search…"
msgstr "ძებნა…"

#: gtk/ui/gtkemojichooser.ui:69 gtk/ui/gtkemojichooser.ui:239
msgctxt "emoji category"
msgid "Smileys & People"
msgstr "სიცილაკები და ხალხი"

#: gtk/ui/gtkemojichooser.ui:94 gtk/ui/gtkemojichooser.ui:248
msgctxt "emoji category"
msgid "Body & Clothing"
msgstr "სხეული და ტანსაცმელი"

#: gtk/ui/gtkemojichooser.ui:119 gtk/ui/gtkemojichooser.ui:257
msgctxt "emoji category"
msgid "Animals & Nature"
msgstr "ცხოველები & ბუნება"

#: gtk/ui/gtkemojichooser.ui:133 gtk/ui/gtkemojichooser.ui:266
msgctxt "emoji category"
msgid "Food & Drink"
msgstr "საჭმელ-სასმელი"

#: gtk/ui/gtkemojichooser.ui:147 gtk/ui/gtkemojichooser.ui:275
msgctxt "emoji category"
msgid "Travel & Places"
msgstr "მოგზაურობა & ადგილები"

#: gtk/ui/gtkemojichooser.ui:161 gtk/ui/gtkemojichooser.ui:284
msgctxt "emoji category"
msgid "Activities"
msgstr "ქმედებები"

#: gtk/ui/gtkemojichooser.ui:175 gtk/ui/gtkemojichooser.ui:293
msgctxt "emoji category"
msgid "Objects"
msgstr "ობიექტები"

#: gtk/ui/gtkemojichooser.ui:189 gtk/ui/gtkemojichooser.ui:302
msgctxt "emoji category"
msgid "Symbols"
msgstr "სიმბოლოები"

#: gtk/ui/gtkemojichooser.ui:203 gtk/ui/gtkemojichooser.ui:311
msgctxt "emoji category"
msgid "Flags"
msgstr "ალმები"

#: gtk/ui/gtkemojichooser.ui:230
msgctxt "emoji category"
msgid "Recent"
msgstr "ახლახანს"

#: gtk/ui/gtkfilechooserwidget.ui:71
msgid "Create Folder"
msgstr "საქაღალდის შექმნა"

#: gtk/ui/gtkfilechooserwidget.ui:191
msgid "Remote location — only searching the current folder"
msgstr "დაშორებული მდებარეობა -- ძებნა მხოლოდ მიმდინარე საქაღალდეში მოხდება"

#: gtk/ui/gtkfilechooserwidget.ui:323
msgid "Folder Name"
msgstr "საქაღალდის სახელი"

#: gtk/ui/gtkfilechooserwidget.ui:349
msgid "_Create"
msgstr "შექმნა"

#: gtk/ui/gtkfontchooserdialog.ui:4
msgid "Select Font"
msgstr "აირჩიეთ ფონტი"

#: gtk/ui/gtkfontchooserwidget.ui:64
msgid "Search font name"
msgstr "ფონტის სახელის მოძებნა"

#: gtk/ui/gtkfontchooserwidget.ui:77
msgid "Filters"
msgstr "ფილტრები"

#: gtk/ui/gtkfontchooserwidget.ui:89
msgid "Filter by"
msgstr "ფილტრი"

#: gtk/ui/gtkfontchooserwidget.ui:99
msgid "Monospace"
msgstr "ერთსიგანიანი"

#: gtk/ui/gtkfontchooserwidget.ui:105
msgid "Language"
msgstr "ენა"

#: gtk/ui/gtkfontchooserwidget.ui:198 gtk/ui/gtkfontchooserwidget.ui:200
#: gtk/ui/gtkfontchooserwidget.ui:353 gtk/ui/gtkfontchooserwidget.ui:357
msgid "Preview Font"
msgstr "ფონტის გადახედვა"

#: gtk/ui/gtkfontchooserwidget.ui:296
msgid "No Fonts Found"
msgstr "ფონტების გარეშე"

#: gtk/ui/gtkmediacontrols.ui:47
msgctxt "media controls"
msgid "Position"
msgstr "მდებარეობა"

#: gtk/ui/gtkmediacontrols.ui:65
msgctxt "media controls"
msgid "Volume"
msgstr "ხმის დონე"

#: gtk/print/ui/gtkpagesetupunixdialog.ui:30
msgid "_Format for:"
msgstr "_ფორმატი:"

#: gtk/print/ui/gtkpagesetupunixdialog.ui:54
#: gtk/print/ui/gtkprintunixdialog.ui:704
msgid "_Paper size:"
msgstr "_ქაღალდის ზომა:"

#: gtk/print/ui/gtkpagesetupunixdialog.ui:89
msgid "_Orientation:"
msgstr "_პრეზენტაცია:"

#: gtk/print/ui/gtkpagesetupunixdialog.ui:101
#: gtk/print/ui/gtkprintunixdialog.ui:744
msgid "Portrait"
msgstr "პორტრეტი"

#: gtk/print/ui/gtkpagesetupunixdialog.ui:112
#: gtk/print/ui/gtkprintunixdialog.ui:746
msgid "Reverse portrait"
msgstr "პორტრეტის შებრუნება"

#: gtk/print/ui/gtkpagesetupunixdialog.ui:124
#: gtk/print/ui/gtkprintunixdialog.ui:745
msgid "Landscape"
msgstr "ლანდშაფტი"

#: gtk/print/ui/gtkpagesetupunixdialog.ui:135
#: gtk/print/ui/gtkprintunixdialog.ui:747
msgid "Reverse landscape"
msgstr "ლანდშაფტის შებრუნება"

#: gtk/ui/gtkplacesview.ui:16
msgid "Server Addresses"
msgstr "სერვერის მისამართები"

#: gtk/ui/gtkplacesview.ui:28
msgid ""
"Server addresses are made up of a protocol prefix and an address. Examples:"
msgstr ""
"სერვერის მისამართი პროტოკოლის პრეფიქსისა და მისამართისგან შედგება. მაგალითად:"

#: gtk/ui/gtkplacesview.ui:54
msgid "Available Protocols"
msgstr "ხელმისაწვდომი პროტოკოლები"

#. Translators: Server as any successfully connected network address
#: gtk/ui/gtkplacesview.ui:106
msgid "No recent servers found"
msgstr "ბოლო პრინტერი ვერ მოიძებნა"

#: gtk/ui/gtkplacesview.ui:129
msgid "Recent Servers"
msgstr "ბოლო სერვერები"

#: gtk/ui/gtkplacesview.ui:209
msgid "No results found"
msgstr "შედეგების გარეშე"

#: gtk/ui/gtkplacesview.ui:240
msgid "Connect to _Server"
msgstr "სერვერთან დაკავშირება"

#: gtk/ui/gtkplacesview.ui:265
msgid "Enter server address…"
msgstr "შეიყვანეთ სერვერის მისამართი…"

#. this is the header for the printer status column in the print dialog
#: gtk/print/ui/gtkprintunixdialog.ui:142
msgid "Status"
msgstr "სტატუსი"

#: gtk/print/ui/gtkprintunixdialog.ui:196
msgid "Range"
msgstr "დიაპაზონი"

#: gtk/print/ui/gtkprintunixdialog.ui:214
msgid "_All Pages"
msgstr "ყველა გვერდი"

#: gtk/print/ui/gtkprintunixdialog.ui:227
msgid "C_urrent Page"
msgstr "მიმდინარე გვერდი"

#: gtk/print/ui/gtkprintunixdialog.ui:241
msgid "Se_lection"
msgstr "_მონიშნული"

#: gtk/print/ui/gtkprintunixdialog.ui:256
msgid "Pag_es:"
msgstr "გვერდები:"

#: gtk/print/ui/gtkprintunixdialog.ui:260
#: gtk/print/ui/gtkprintunixdialog.ui:273
msgid ""
"Specify one or more page ranges,\n"
" e.g. 1–3, 7, 11"
msgstr ""
"მიუთითეთ ერთი ან მეტი გვერდის დიაპაზონი.\n"
"მაგ: 1-3, 7, 11"

#: gtk/print/ui/gtkprintunixdialog.ui:299
msgid "Copies"
msgstr "ასლები"

#: gtk/print/ui/gtkprintunixdialog.ui:317
msgid "Copie_s:"
msgstr "ასლები:"

#: gtk/print/ui/gtkprintunixdialog.ui:340
msgid "C_ollate"
msgstr "_შედარება"

#: gtk/print/ui/gtkprintunixdialog.ui:351
msgid "_Reverse"
msgstr "_რევერსი"

#: gtk/print/ui/gtkprintunixdialog.ui:424
msgid "General"
msgstr "ზოგადი"

#: gtk/print/ui/gtkprintunixdialog.ui:470
msgid "T_wo-sided:"
msgstr "_ორივე-მხრიდან:"

#: gtk/print/ui/gtkprintunixdialog.ui:492
msgid "Pages per _side:"
msgstr "გვერდი _თითოეულ მხარეს:"

#: gtk/print/ui/gtkprintunixdialog.ui:516
msgid "Page or_dering:"
msgstr "გვერდის დალაგება:"

#: gtk/print/ui/gtkprintunixdialog.ui:539
msgid "_Only print:"
msgstr "_მხოლოდ დაბეჭდვა:"

#: gtk/print/ui/gtkprintunixdialog.ui:555
msgid "All sheets"
msgstr "ყველა გვერდი"

#: gtk/print/ui/gtkprintunixdialog.ui:556
msgid "Even sheets"
msgstr "ლუწი გვერდები"

#: gtk/print/ui/gtkprintunixdialog.ui:557
msgid "Odd sheets"
msgstr "კენტი გვერდები"

#: gtk/print/ui/gtkprintunixdialog.ui:571
msgid "Sc_ale:"
msgstr "_გადიდება:"

#: gtk/print/ui/gtkprintunixdialog.ui:619
msgid "Paper"
msgstr "ქაღალდი"

#: gtk/print/ui/gtkprintunixdialog.ui:638
msgid "Paper _type:"
msgstr "_ქაღალდის ტიპი:"

#: gtk/print/ui/gtkprintunixdialog.ui:660
msgid "Paper _source:"
msgstr "ქაღალდის _წყარო:"

#: gtk/print/ui/gtkprintunixdialog.ui:682
msgid "Output t_ray:"
msgstr "გამოტანის თარო:"

#: gtk/print/ui/gtkprintunixdialog.ui:727
msgid "Or_ientation:"
msgstr "_პრეზენტაცია:"

#: gtk/print/ui/gtkprintunixdialog.ui:805
msgid "Job Details"
msgstr "დავალების დეტალები"

#: gtk/print/ui/gtkprintunixdialog.ui:820
msgid "Pri_ority:"
msgstr "_პრიორიტეტი:"

#: gtk/print/ui/gtkprintunixdialog.ui:841
msgid "_Billing info:"
msgstr "_ანგარიშთა ინფორმაცია:"

#: gtk/print/ui/gtkprintunixdialog.ui:874
msgid "Print Document"
msgstr "დოკუმენტის დაბეჭდვა"

#. this is one of the choices for the print at option in the print dialog
#: gtk/print/ui/gtkprintunixdialog.ui:887
msgid "_Now"
msgstr "ახლა"

#. this is one of the choices for the print at option in the print dialog. It also serves as the label for an entry that allows the user to enter a time.
#: gtk/print/ui/gtkprintunixdialog.ui:901
msgid "A_t:"
msgstr "_დრო:"

#. Ability to parse the am/pm format depends on actual locale. You can remove the am/pm values below for your locale if they are not supported.
#: gtk/print/ui/gtkprintunixdialog.ui:903
#: gtk/print/ui/gtkprintunixdialog.ui:905
#: gtk/print/ui/gtkprintunixdialog.ui:921
#: gtk/print/ui/gtkprintunixdialog.ui:923
msgid ""
"Specify the time of print,\n"
" e.g. 15∶30, 2∶35 pm, 14∶15∶20, 11∶46∶30 am, 4 pm"
msgstr ""
"შეიყვანეთ ბეჭდვის დრო.\n"
"მაგ: 15:30, საღამოს 2:35, 14:15:20, დილის 11:46:30, საღამოს 4"

#. this is one of the choices for the print at option in the print dialog. It means that the print job will not be printed until it explicitly gets 'released'.
#: gtk/print/ui/gtkprintunixdialog.ui:935
msgid "On _hold"
msgstr "_შეჩერებულია"

#: gtk/print/ui/gtkprintunixdialog.ui:937
#: gtk/print/ui/gtkprintunixdialog.ui:938
msgid "Hold the job until it is explicitly released"
msgstr "დავალების გაჩერება მისი ხელით გაშვებამდე"

#: gtk/print/ui/gtkprintunixdialog.ui:965
msgid "Add Cover Page"
msgstr "ყდის გვერდის დამატება"

#. this is the label used for the option in the print dialog that controls the front cover page.
#: gtk/print/ui/gtkprintunixdialog.ui:980
msgid "Be_fore:"
msgstr "_ჯერ:"

#. this is the label used for the option in the print dialog that controls the back cover page.
#: gtk/print/ui/gtkprintunixdialog.ui:1001
msgid "_After:"
msgstr "_შემდეგ:"

#: gtk/print/ui/gtkprintunixdialog.ui:1030
msgid "Job"
msgstr "დავალება"

#. This will appear as a tab label in the print dialog.
#: gtk/print/ui/gtkprintunixdialog.ui:1060
msgid "Image Quality"
msgstr "გამოსახულების ხარისხი"

#. This will appear as a tab label in the print dialog.
#: gtk/print/ui/gtkprintunixdialog.ui:1089
msgid "Color"
msgstr "ფერი"

#. This will appear as a tab label in the print dialog. It's a typographical term, as in "Binding and finishing"
#: gtk/print/ui/gtkprintunixdialog.ui:1118
msgid "Finishing"
msgstr "სრულდება"

#: gtk/print/ui/gtkprintunixdialog.ui:1147
msgid "Advanced"
msgstr "დამატებითი"

#: gtk/print/ui/gtkprintunixdialog.ui:1163
msgid "Some of the settings in the dialog conflict"
msgstr "კონფლიქტი ფანჯრის რამდენიმე პარამეტრს შორის"

#. Translators: These strings name the possible values of the
#. * job priority option in the print dialog
#.
#: modules/printbackends/gtkprintbackendcpdb.c:541
#: modules/printbackends/gtkprintbackendcups.c:5667
msgid "Urgent"
msgstr "გადაუდებელი"

#: modules/printbackends/gtkprintbackendcpdb.c:541
#: modules/printbackends/gtkprintbackendcups.c:5667
msgid "High"
msgstr "მაღალი"

#: modules/printbackends/gtkprintbackendcpdb.c:541
#: modules/printbackends/gtkprintbackendcups.c:5667
msgid "Low"
msgstr "დაბალი"

#. Translators, this is the label used for the option in the print
#. * dialog that controls the front cover page.
#.
#: modules/printbackends/gtkprintbackendcpdb.c:562
#: modules/printbackends/gtkprintbackendcups.c:5809
msgctxt "printer option"
msgid "Before"
msgstr "ჯერ"

#. Translators, this is the label used for the option in the print
#. * dialog that controls the back cover page.
#.
#: modules/printbackends/gtkprintbackendcpdb.c:569
#: modules/printbackends/gtkprintbackendcups.c:5824
msgctxt "printer option"
msgid "After"
msgstr "შემდეგ"

#: modules/printbackends/gtkprintbackendcpdb.c:592
msgid "Print at"
msgstr "დაბეჭდვის დრო"

#: modules/printbackends/gtkprintbackendcpdb.c:602
msgid "Print at time"
msgstr "დაბეჭდვის დრო"

#: modules/printbackends/gtkprintbackendcpdb.c:665
msgctxt "print option"
msgid "Borderless"
msgstr "საზღვრების გარეშე"

#. Translators: this is a printer status.
#: modules/printbackends/gtkprintbackendcpdb.c:1525
#: modules/printbackends/gtkprintbackendcups.c:2636
msgid "Paused; Rejecting Jobs"
msgstr "შეყოვნებულია; დავალებების უარყოფა"

#. Translators: this is a printer status.
#: modules/printbackends/gtkprintbackendcpdb.c:1531
#: modules/printbackends/gtkprintbackendcups.c:2642
msgid "Rejecting Jobs"
msgstr "დავალებების უარყოფა"

#: modules/printbackends/gtkprintbackendcups.c:1142
#: modules/printbackends/gtkprintbackendcups.c:1449
msgid "Username:"
msgstr "მომხმარებლის სახელი:"

#: modules/printbackends/gtkprintbackendcups.c:1143
#: modules/printbackends/gtkprintbackendcups.c:1458
msgid "Password:"
msgstr "პაროლი:"

#: modules/printbackends/gtkprintbackendcups.c:1181
#: modules/printbackends/gtkprintbackendcups.c:1471
#, c-format
msgid "Authentication is required to print document “%s” on printer %s"
msgstr "დოკუმენტ %s-ის პრინტერზე \"%s\" დასაბეჭდად საჭიროა ავთენტიკაცია"

#: modules/printbackends/gtkprintbackendcups.c:1183
#, c-format
msgid "Authentication is required to print a document on %s"
msgstr "დოკუმენტ %s-ის დასაბეჭდად საჭიროა ავთენტიკაცია"

#: modules/printbackends/gtkprintbackendcups.c:1187
#, c-format
msgid "Authentication is required to get attributes of job “%s”"
msgstr "ამოცანის (\"%s\") ატრიბუტების მისაღებად საჭიროა ავთენტიკაცია"

#: modules/printbackends/gtkprintbackendcups.c:1189
msgid "Authentication is required to get attributes of a job"
msgstr "ამოცანის ატრიბუტების მისაღებად საჭიროა ავთენტიკაცია"

#: modules/printbackends/gtkprintbackendcups.c:1193
#, c-format
msgid "Authentication is required to get attributes of printer %s"
msgstr "პრინტერის (%s) ატრიბუტების მისაღებად საჭიროა ვთენტიკაცია"

#: modules/printbackends/gtkprintbackendcups.c:1195
msgid "Authentication is required to get attributes of a printer"
msgstr "პრინტერის ატრიბუტების მისაღებად საჭიროა ვთენტიკაცია"

#: modules/printbackends/gtkprintbackendcups.c:1198
#, c-format
msgid "Authentication is required to get default printer of %s"
msgstr "%s-ის ნაგულისხმები პრინტერის მისაღებად საჭიროა ავთენტიკაცია"

#: modules/printbackends/gtkprintbackendcups.c:1201
#, c-format
msgid "Authentication is required to get printers from %s"
msgstr "%s-დან პრინტერების მისაღებად საჭიროა ავთენტიკაცია"

#: modules/printbackends/gtkprintbackendcups.c:1206
#, c-format
msgid "Authentication is required to get a file from %s"
msgstr "ფაილის %s-დან მისაღებად საჭიროა ავთენტიკაცია"

#: modules/printbackends/gtkprintbackendcups.c:1208
#, c-format
msgid "Authentication is required on %s"
msgstr "%s-ზე ავთენტიკაციაა საჭირო"

#: modules/printbackends/gtkprintbackendcups.c:1443
msgid "Domain:"
msgstr "დომენი:"

#: modules/printbackends/gtkprintbackendcups.c:1473
#, c-format
msgid "Authentication is required to print document “%s”"
msgstr "დოკუმენტ %s-ის დასაბეჭდად საჭიროა ავთენტიკაცია"

#: modules/printbackends/gtkprintbackendcups.c:1478
#, c-format
msgid "Authentication is required to print this document on printer %s"
msgstr "ამ დოკუმენტის პრინტერზე \"%s\" დასაბეჭდად საჭიროა ავთენტიკაცია"

#: modules/printbackends/gtkprintbackendcups.c:1480
msgid "Authentication is required to print this document"
msgstr "ამ დოკუმენტის დასაბეჭდად საჭიროა ავთენტიკაცია"

#: modules/printbackends/gtkprintbackendcups.c:2568
#, c-format
msgid "Printer “%s” is low on toner."
msgstr "პრინტერში %s ტონერი ცოტაღაა."

#: modules/printbackends/gtkprintbackendcups.c:2572
#, c-format
msgid "Printer “%s” has no toner left."
msgstr "პრინტერში %s ტონერი აღარ დარჩა."

#. Translators: "Developer" like on photo development context
#: modules/printbackends/gtkprintbackendcups.c:2577
#, c-format
msgid "Printer “%s” is low on developer."
msgstr "პრინტერში \"%s\" გამამჟღავნებელი ცოტაღაა."

#. Translators: "Developer" like on photo development context
#: modules/printbackends/gtkprintbackendcups.c:2582
#, c-format
msgid "Printer “%s” is out of developer."
msgstr "პრინტერში \"%s\" გამამჟღავნებელი აღარ დარჩა."

#. Translators: "marker" is one color bin of the printer
#: modules/printbackends/gtkprintbackendcups.c:2587
#, c-format
msgid "Printer “%s” is low on at least one marker supply."
msgstr "პრინტერში \"%s\" ერთ-ერთი ტონერი მთავრდება."

#. Translators: "marker" is one color bin of the printer
#: modules/printbackends/gtkprintbackendcups.c:2592
#, c-format
msgid "Printer “%s” is out of at least one marker supply."
msgstr "პრინტერში \"%s\" ერთ-ერთი ტონერი დამთავრდა."

#: modules/printbackends/gtkprintbackendcups.c:2596
#, c-format
msgid "The cover is open on printer “%s”."
msgstr "პრინტერ %s-ზე თავსახურია ახდილი."

#: modules/printbackends/gtkprintbackendcups.c:2600
#, c-format
msgid "The door is open on printer “%s”."
msgstr "პრინტერზე %s კარი ღიაა."

#: modules/printbackends/gtkprintbackendcups.c:2604
#, c-format
msgid "Printer “%s” is low on paper."
msgstr "პრინტერში %s ფურცლები ცოტაღაა."

#: modules/printbackends/gtkprintbackendcups.c:2608
#, c-format
msgid "Printer “%s” is out of paper."
msgstr "პრინტერში %s ქაღალდი გათავდა."

#: modules/printbackends/gtkprintbackendcups.c:2612
#, c-format
msgid "Printer “%s” is currently offline."
msgstr "პრინტერი '%s' ამჟამად გათიშულია."

#: modules/printbackends/gtkprintbackendcups.c:2616
#, c-format
msgid "There is a problem on printer “%s”."
msgstr "%s პრინტერის პრობლემა."

#. Translators: this string connects multiple printer states together.
#: modules/printbackends/gtkprintbackendcups.c:2683
msgid "; "
msgstr "; "

#: modules/printbackends/gtkprintbackendcups.c:4609
#: modules/printbackends/gtkprintbackendcups.c:4676
msgctxt "printing option"
msgid "Two Sided"
msgstr "ორმხრივი"

#: modules/printbackends/gtkprintbackendcups.c:4610
msgctxt "printing option"
msgid "Paper Type"
msgstr "ფურცლის ტიპი"

#: modules/printbackends/gtkprintbackendcups.c:4611
msgctxt "printing option"
msgid "Paper Source"
msgstr "ქაღალდის წყარო"

#: modules/printbackends/gtkprintbackendcups.c:4612
#: modules/printbackends/gtkprintbackendcups.c:4677
msgctxt "printing option"
msgid "Output Tray"
msgstr "გამოტანის თარო"

#: modules/printbackends/gtkprintbackendcups.c:4613
msgctxt "printing option"
msgid "Resolution"
msgstr "გარჩევადობა"

#: modules/printbackends/gtkprintbackendcups.c:4614
msgctxt "printing option"
msgid "GhostScript pre-filtering"
msgstr "GhostScript-ის პრეფილტრი"

#: modules/printbackends/gtkprintbackendcups.c:4623
msgctxt "printing option value"
msgid "One Sided"
msgstr "ერთმხრიანი"

#. Translators: this is an option of "Two Sided"
#: modules/printbackends/gtkprintbackendcups.c:4625
msgctxt "printing option value"
msgid "Long Edge (Standard)"
msgstr "გრძელი წიბო (სტანდარტული)"

#. Translators: this is an option of "Two Sided"
#: modules/printbackends/gtkprintbackendcups.c:4627
msgctxt "printing option value"
msgid "Short Edge (Flip)"
msgstr "მოკლე წიბო (გადაბრუნება)"

#. Translators: this is an option of "Paper Source"
#: modules/printbackends/gtkprintbackendcups.c:4629
#: modules/printbackends/gtkprintbackendcups.c:4631
#: modules/printbackends/gtkprintbackendcups.c:4639
msgctxt "printing option value"
msgid "Auto Select"
msgstr "ავტომატური არჩევა"

#. Translators: this is an option of "Paper Source"
#. Translators: this is an option of "Resolution"
#: modules/printbackends/gtkprintbackendcups.c:4633
#: modules/printbackends/gtkprintbackendcups.c:4635
#: modules/printbackends/gtkprintbackendcups.c:4637
#: modules/printbackends/gtkprintbackendcups.c:4641
msgctxt "printing option value"
msgid "Printer Default"
msgstr "ნაგულისხმევი პრინტერი"

#. Translators: this is an option of "GhostScript"
#: modules/printbackends/gtkprintbackendcups.c:4643
msgctxt "printing option value"
msgid "Embed GhostScript fonts only"
msgstr "მხოლოდ GhostScript-ის ფონტების ჩაშენება"

#. Translators: this is an option of "GhostScript"
#: modules/printbackends/gtkprintbackendcups.c:4645
msgctxt "printing option value"
msgid "Convert to PS level 1"
msgstr "პირველი დონის PS-ზე გადაყვანა"

#. Translators: this is an option of "GhostScript"
#: modules/printbackends/gtkprintbackendcups.c:4647
msgctxt "printing option value"
msgid "Convert to PS level 2"
msgstr "მეორე დონის PS-ზე გადაყვანა"

#. Translators: this is an option of "GhostScript"
#: modules/printbackends/gtkprintbackendcups.c:4649
msgctxt "printing option value"
msgid "No pre-filtering"
msgstr "პრეფილტრის გარეშე"

#. Translators: "Miscellaneous" is the label for a button, that opens
#. up an extra panel of settings in a print dialog.
#: modules/printbackends/gtkprintbackendcups.c:4658
msgctxt "printing option group"
msgid "Miscellaneous"
msgstr "სხვადასხვა"

#: modules/printbackends/gtkprintbackendcups.c:4685
msgctxt "sides"
msgid "One Sided"
msgstr "ერთმხრიანი"

#. Translators: this is an option of "Two Sided"
#: modules/printbackends/gtkprintbackendcups.c:4687
msgctxt "sides"
msgid "Long Edge (Standard)"
msgstr "გრძელი წიბო (სტანდარტული)"

#. Translators: this is an option of "Two Sided"
#: modules/printbackends/gtkprintbackendcups.c:4689
msgctxt "sides"
msgid "Short Edge (Flip)"
msgstr "მოკლე წიბო (გადაბრუნება)"

#. Translators: Top output bin
#: modules/printbackends/gtkprintbackendcups.c:4692
msgctxt "output-bin"
msgid "Top Bin"
msgstr "ზედა კალათი"

#. Translators: Middle output bin
#: modules/printbackends/gtkprintbackendcups.c:4694
msgctxt "output-bin"
msgid "Middle Bin"
msgstr "შუა კალათი"

#. Translators: Bottom output bin
#: modules/printbackends/gtkprintbackendcups.c:4696
msgctxt "output-bin"
msgid "Bottom Bin"
msgstr "ქვედა კალათი"

#. Translators: Side output bin
#: modules/printbackends/gtkprintbackendcups.c:4698
msgctxt "output-bin"
msgid "Side Bin"
msgstr "გვერდითი კალათი"

#. Translators: Left output bin
#: modules/printbackends/gtkprintbackendcups.c:4700
msgctxt "output-bin"
msgid "Left Bin"
msgstr "მარცხენა კალათი"

#. Translators: Right output bin
#: modules/printbackends/gtkprintbackendcups.c:4702
msgctxt "output-bin"
msgid "Right Bin"
msgstr "მარჯვენა კალათი"

#. Translators: Center output bin
#: modules/printbackends/gtkprintbackendcups.c:4704
msgctxt "output-bin"
msgid "Center Bin"
msgstr "ცენტრალური კალათი"

#. Translators: Rear output bin
#: modules/printbackends/gtkprintbackendcups.c:4706
msgctxt "output-bin"
msgid "Rear Bin"
msgstr "უკანა კალათი"

#. Translators: Output bin where one sided output is oriented in the face-up position
#: modules/printbackends/gtkprintbackendcups.c:4708
msgctxt "output-bin"
msgid "Face Up Bin"
msgstr "მაღლა მაყურებელი კალათი"

#. Translators: Output bin where one sided output is oriented in the face-down position
#: modules/printbackends/gtkprintbackendcups.c:4710
msgctxt "output-bin"
msgid "Face Down Bin"
msgstr "დაბლა მაყურებელი კალათი"

#. Translators: Large capacity output bin
#: modules/printbackends/gtkprintbackendcups.c:4712
msgctxt "output-bin"
msgid "Large Capacity Bin"
msgstr "დიდი მოცულობის კალათი"

#. Translators: Output stacker number %d
#: modules/printbackends/gtkprintbackendcups.c:4734
#, c-format
msgctxt "output-bin"
msgid "Stacker %d"
msgstr "დამლაგებელი %d"

#. Translators: Output mailbox number %d
#: modules/printbackends/gtkprintbackendcups.c:4738
#, c-format
msgctxt "output-bin"
msgid "Mailbox %d"
msgstr "საფოსტო ყუთი %d"

#. Translators: Private mailbox
#: modules/printbackends/gtkprintbackendcups.c:4742
msgctxt "output-bin"
msgid "My Mailbox"
msgstr "ჩემი საფოსტო ყუთი"

#. Translators: Output tray number %d
#: modules/printbackends/gtkprintbackendcups.c:4746
#, c-format
msgctxt "output-bin"
msgid "Tray %d"
msgstr "თარო %d"

#: modules/printbackends/gtkprintbackendcups.c:5223
msgid "Printer Default"
msgstr "ნაგულისხმევი პრინტერი"

#. Translators, this string is used to label the job priority option
#. * in the print dialog
#.
#: modules/printbackends/gtkprintbackendcups.c:5697
msgid "Job Priority"
msgstr "ამოცანის პრიორიტეტი"

#. Translators, this string is used to label the billing info entry
#. * in the print dialog
#.
#: modules/printbackends/gtkprintbackendcups.c:5708
msgid "Billing Info"
msgstr "ანგარიშთა ინფორმაცია"

#. Translators, these strings are names for various 'standard' cover
#. * pages that the printing system may support.
#.
#: modules/printbackends/gtkprintbackendcups.c:5732
msgctxt "cover page"
msgid "None"
msgstr "არცერთი"

#: modules/printbackends/gtkprintbackendcups.c:5733
msgctxt "cover page"
msgid "Classified"
msgstr "საიდუმლო"

#: modules/printbackends/gtkprintbackendcups.c:5734
msgctxt "cover page"
msgid "Confidential"
msgstr "კონფიდენციალური"

#: modules/printbackends/gtkprintbackendcups.c:5735
msgctxt "cover page"
msgid "Secret"
msgstr "სამხედრო საიდუმლო"

#: modules/printbackends/gtkprintbackendcups.c:5736
msgctxt "cover page"
msgid "Standard"
msgstr "სტანდარტული"

#: modules/printbackends/gtkprintbackendcups.c:5737
msgctxt "cover page"
msgid "Top Secret"
msgstr "უმაღლესი დონის საიდუმლო"

#: modules/printbackends/gtkprintbackendcups.c:5738
msgctxt "cover page"
msgid "Unclassified"
msgstr "არასაიდუმლო"

#. Translators, this string is used to label the pages-per-sheet option
#. * in the print dialog
#.
#: modules/printbackends/gtkprintbackendcups.c:5750
msgctxt "printer option"
msgid "Pages per Sheet"
msgstr "გვერდები ფურცელზე"

#. Translators, this string is used to label the option in the print
#. * dialog that controls in what order multiple pages are arranged
#.
#: modules/printbackends/gtkprintbackendcups.c:5767
msgctxt "printer option"
msgid "Page Ordering"
msgstr "გვერდის დალაგება"

#. Translators: this is the name of the option that controls when
#. * a print job is printed. Possible values are 'now', a specified time,
#. * or 'on hold'
#.
#: modules/printbackends/gtkprintbackendcups.c:5844
msgctxt "printer option"
msgid "Print at"
msgstr "დაბეჭდვის დრო"

#. Translators: this is the name of the option that allows the user
#. * to specify a time when a print job will be printed.
#.
#: modules/printbackends/gtkprintbackendcups.c:5855
msgctxt "printer option"
msgid "Print at time"
msgstr "დაბეჭდვის დრო"

#. Translators: this format is used to display a custom
#. * paper size. The two placeholders are replaced with
#. * the width and height in points. E.g: "Custom
#. * 230.4x142.9"
#.
#: modules/printbackends/gtkprintbackendcups.c:5902
#, c-format
msgid "Custom %s×%s"
msgstr "ხელით %s×%s"

#. TRANSLATORS: this is the ICC color profile to use for this job
#: modules/printbackends/gtkprintbackendcups.c:6013
msgctxt "printer option"
msgid "Printer Profile"
msgstr "პრინტერის პროფილი"

#. TRANSLATORS: this is when color profile information is unavailable
#: modules/printbackends/gtkprintbackendcups.c:6020
msgctxt "printer option value"
msgid "Unavailable"
msgstr "მიუწვდომელია"

#: modules/printbackends/gtkprintbackendfile.c:238
msgid "output"
msgstr "გამოტანა"

#: modules/printbackends/gtkprintbackendfile.c:510
msgid "Print to File"
msgstr "ფაილში ბეჭდვა"

#: modules/printbackends/gtkprintbackendfile.c:636
msgid "PDF"
msgstr "PDF"

#: modules/printbackends/gtkprintbackendfile.c:636
msgid "PostScript"
msgstr "PostScript"

#: modules/printbackends/gtkprintbackendfile.c:636
msgid "SVG"
msgstr "SVG"

#: modules/printbackends/gtkprintbackendfile.c:649
msgid "Pages per _sheet:"
msgstr "გვერდები _ფურცელზე:"

#: modules/printbackends/gtkprintbackendfile.c:709
msgid "File"
msgstr "ფაილი"

#: modules/printbackends/gtkprintbackendfile.c:719
msgid "_Output format"
msgstr "_გამოტანის ფორმატი"

#. TRANSLATORS: when we're running an old CUPS, and
#. * it hasn't registered the device with colord
#: modules/printbackends/gtkprintercups.c:272
msgid "Color management unavailable"
msgstr "ფერების მართვის გარეშე"

#. TRANSLATORS: when there is no color profile available
#: modules/printbackends/gtkprintercups.c:284
msgid "No profile available"
msgstr "პროფილის გარეშე"

#. TRANSLATORS: when the color profile has no title
#: modules/printbackends/gtkprintercups.c:295
msgid "Unspecified profile"
msgstr "მიუთითებელი პროფილი"

#: tools/encodesymbolic.c:41
msgid "Output to this directory instead of cwd"
msgstr "მიმდინარის მაგიერ ამ საქაღალდეში გამოტანა"

#: tools/encodesymbolic.c:42
msgid "Generate debug output"
msgstr "პროგრამის გამართვის ინფორმაციის გენერაცია"

#: tools/encodesymbolic.c:92
#, c-format
msgid "Invalid size %s\n"
msgstr "არასწორი ზომა: %s\n"

#: tools/encodesymbolic.c:104 tools/encodesymbolic.c:113
#, c-format
msgid "Can’t load file: %s\n"
msgstr "ფაილის ჩატვირთვა შეუძლებელია: \"%s\"\n"

#: tools/encodesymbolic.c:141 tools/encodesymbolic.c:147
#, c-format
msgid "Can’t save file %s: %s\n"
msgstr "ფაილის შენახვა შეუძლებელია: \"%s\": %s\n"

#: tools/encodesymbolic.c:153
#, c-format
msgid "Can’t close stream"
msgstr "ნაკადის დახურვა შეუძლებელია"

#: tools/gtk-builder-tool.c:36
#, c-format
msgid ""
"Usage:\n"
"  gtk4-builder-tool [COMMAND] [OPTION…] FILE\n"
"\n"
"Perform various tasks on GtkBuilder .ui files.\n"
"\n"
"Commands:\n"
"  validate     Validate the file\n"
"  simplify     Simplify the file\n"
"  enumerate    List all named objects\n"
"  preview      Preview the file\n"
"  render       Take a screenshot of the file\n"
"  screenshot   Take a screenshot of the file\n"
"\n"
msgstr ""
"Usage:\n"
"  gtk4-builder-tool [ბრძანება] [პარამეტრი…] ფაილი\n"
"\n"
"სხვადასხვა დავალებების შესრულება GtkBuilder-ის .ui ფაილებზე.\n"
"\n"
"ბრძანებები:\n"
"  validate     ფაილის გადამოწმება\n"
"  simplify     ფაილის გადამოწმება\n"
"  enumerate    სახელის მქონე ობიექტების ჩამონათვალი\n"
"  preview      ფაილის გადახედვა\n"
"  screenshot   ფაილის ეკრანის ანაბეჭდის გადაღება\n"
"\n"

#: tools/gtk-builder-tool-enumerate.c:56 tools/gtk-builder-tool-preview.c:179
#: tools/gtk-builder-tool-preview.c:180 tools/gtk-builder-tool-screenshot.c:360
#: tools/gtk-builder-tool-simplify.c:2529 tools/gtk-builder-tool-validate.c:261
<<<<<<< HEAD
#: tools/gtk-rendernode-tool-info.c:202 tools/gtk-rendernode-tool-show.c:106
=======
#: tools/gtk-path-tool-render.c:121 tools/gtk-rendernode-tool-compare.c:67
#: tools/gtk-rendernode-tool-info.c:214 tools/gtk-rendernode-tool-show.c:106
>>>>>>> 29c29b0e
msgid "FILE"
msgstr "FILE"

#: tools/gtk-builder-tool-enumerate.c:64
msgid "Print all named objects."
msgstr "ყველა სახელიანი ობიექტის სიის დაბეჭდვა."

#: tools/gtk-builder-tool-preview.c:128 tools/gtk-builder-tool-screenshot.c:236
#, c-format
msgid "No object with ID '%s' found\n"
msgstr "ობიექტი ID-ით '%s' აღმოჩენილი არაა\n"

#: tools/gtk-builder-tool-preview.c:130
#, c-format
msgid "No previewable object found\n"
msgstr "გადახედვადი ობიექტები აღმოჩენილი არა\n"

#: tools/gtk-builder-tool-preview.c:136
#, c-format
msgid "Objects of type %s can't be previewed\n"
msgstr "%s ტიპის ობიექტები გადახედვადი არაა\n"

#: tools/gtk-builder-tool-preview.c:178
msgid "Preview only the named object"
msgstr "მხოლოდ მითითებული ობიექტის მინიატურა"

#: tools/gtk-builder-tool-preview.c:179 tools/gtk-builder-tool-screenshot.c:360
msgid "Use style from CSS file"
msgstr "სტილის CSS ფაილიდან გამოყენება"

#: tools/gtk-builder-tool-preview.c:187 tools/gtk-builder-tool-screenshot.c:370
<<<<<<< HEAD
#: tools/gtk-builder-tool-validate.c:268 tools/gtk-rendernode-tool-show.c:113
#: tools/gtk-rendernode-tool-render.c:204
=======
#: tools/gtk-builder-tool-validate.c:268
#: tools/gtk-rendernode-tool-benchmark.c:106
#: tools/gtk-rendernode-tool-render.c:203 tools/gtk-rendernode-tool-show.c:113
>>>>>>> 29c29b0e
#, c-format
msgid "Could not initialize windowing system\n"
msgstr "ფანჯრული სისტემის ინიციალიზაციის შეცდომა\n"

#: tools/gtk-builder-tool-preview.c:195
msgid "Preview the file."
msgstr "ფაილის გადახედვა."

#: tools/gtk-builder-tool-preview.c:208 tools/gtk-builder-tool-screenshot.c:391
#: tools/gtk-builder-tool-simplify.c:2552 tools/gtk-builder-tool-validate.c:287
#, c-format
msgid "No .ui file specified\n"
msgstr ".ui ფაილი მითითებული არაა\n"

#: tools/gtk-builder-tool-preview.c:214
#, c-format
msgid "Can only preview a single .ui file\n"
msgstr "შეგიძლიათ მხოლოდ ერთი .ui ფაილის გადახედვა\n"

#: tools/gtk-builder-tool-screenshot.c:238
#, c-format
msgid "No object found\n"
msgstr "ობიექტი ვერ მოიძებნა\n"

#: tools/gtk-builder-tool-screenshot.c:244
#, c-format
msgid "Objects of type %s can't be screenshot\n"
msgstr "%s ტიპის ობიექტების ეკრანის ანაბეჭდის აღება შეუძლებელია\n"

#: tools/gtk-builder-tool-screenshot.c:298
#, c-format
msgid "Failed to take a screenshot\n"
msgstr "ეკრანის ანაბეჭდის გადაღება ვერ მოხერხდა\n"

#: tools/gtk-builder-tool-screenshot.c:309
#, c-format
msgid ""
"File %s exists.\n"
"Use --force to overwrite.\n"
msgstr ""
"ფაილი %s უკვე არსებობს.\n"
"თავზე გადასაწერად გამოიყენეთ --force.\n"

#: tools/gtk-builder-tool-screenshot.c:332
#: tools/gtk-rendernode-tool-render.c:171
#, c-format
msgid "Output written to %s.\n"
msgstr "გამოტანილი ინფორმაცია ჩაწერილია %s-ში.\n"

#: tools/gtk-builder-tool-screenshot.c:336
#: tools/gtk-rendernode-tool-render.c:175
#, c-format
msgid "Failed to save %s: %s\n"
msgstr "\"%s'-ის შენახვის შეცდომა: %s\n"

#: tools/gtk-builder-tool-screenshot.c:359
msgid "Screenshot only the named object"
msgstr "მხოლოდ მითითებული ობიექტის ეკრანის ანაბეჭდი"

#: tools/gtk-builder-tool-screenshot.c:361
msgid "Save as node file instead of png"
msgstr "PNG-ის მაგიერ კვანძის ფაილად ჩაწერა"

#: tools/gtk-builder-tool-screenshot.c:362
msgid "Overwrite existing file"
msgstr "არსებულ ფაილზე გადაწერა"

#: tools/gtk-builder-tool-screenshot.c:363
#: tools/gtk-rendernode-tool-benchmark.c:97
#: tools/gtk-rendernode-tool-render.c:196
msgid "FILE…"
msgstr "FILE…"

#: tools/gtk-builder-tool-screenshot.c:378
msgid "Render a .ui file to an image."
msgstr ".ui ფაილის რენდერი გამოსახულებაში."

#: tools/gtk-builder-tool-screenshot.c:397
#, c-format
msgid "Can only render a single .ui file to a single output file\n"
msgstr "ერთი .ui ფაილის მხოლოდ ერთ გამოტანის ფაილში რენდერი შეგიძლიათ\n"

#: tools/gtk-builder-tool-simplify.c:444
#, c-format
msgid "%s:%d: Couldn’t parse value for property '%s': %s\n"
msgstr "%s:%d: მნიშვნელობის დამუშავების შეცდომა თვისებისთვის '%s': %s\n"

#: tools/gtk-builder-tool-simplify.c:658
#, c-format
msgid "Property %s not found"
msgstr "თვისება %s ვერ მოიძებნა"

#: tools/gtk-builder-tool-simplify.c:661
#, c-format
msgid "Packing property %s not found"
msgstr "შემკრები თვისება %s ვერ მოიძებნა"

#: tools/gtk-builder-tool-simplify.c:664
#, c-format
msgid "Cell property %s not found"
msgstr "უჯრედის თვისება %s ვერ მოიძებნა"

#: tools/gtk-builder-tool-simplify.c:667
#, c-format
msgid "Layout property %s not found"
msgstr "განლაგების თვისება %s ვერ მოიძებნა"

#: tools/gtk-builder-tool-simplify.c:1397
#, c-format
msgid "%s only accepts three children"
msgstr "%s მხოლოდ სამ შვილს იღებს"

#: tools/gtk-builder-tool-simplify.c:2455
#, c-format
msgid "Can’t load “%s”: %s\n"
msgstr "\"%s\"-ის ჩატვირთვის შეცდომა: %s\n"

#: tools/gtk-builder-tool-simplify.c:2466
#: tools/gtk-builder-tool-simplify.c:2472
#: tools/gtk-builder-tool-simplify.c:2478
#, c-format
msgid "Can’t parse “%s”: %s\n"
msgstr "\"%s\"-ის დამუშავების შეცდომა: %s\n"

#: tools/gtk-builder-tool-simplify.c:2504
#, c-format
msgid "Failed to read “%s”: %s\n"
msgstr "\"%s\"-ის წაკითხვის შეცდომა: %s\n"

#: tools/gtk-builder-tool-simplify.c:2510
#, c-format
msgid "Failed to write “%s”: “%s”\n"
msgstr "\"%s\"-ის ჩაწერის შეცდომა: \"%s\"\n"

#: tools/gtk-builder-tool-simplify.c:2527
msgid "Replace the file"
msgstr "ფაილის ჩანაცვლება"

#: tools/gtk-builder-tool-simplify.c:2528
msgid "Convert from GTK 3 to GTK 4"
msgstr "გადაიყვანეთ GTK 3-დან GTK 4-ზე"

#: tools/gtk-builder-tool-simplify.c:2539
msgid "Simplify the file."
msgstr "ფაილის გამარტივება."

#: tools/gtk-builder-tool-simplify.c:2558
#, c-format
msgid "Can only simplify a single .ui file without --replace\n"
msgstr "ფაილის გამარტივება მხოლოდ --replace-ის გარეშე შეგიძლიათ\n"

#: tools/gtk-builder-tool-validate.c:45
#, c-format
msgid "Failed to lookup template parent type %s\n"
msgstr "შაბლონის მშობლის ტიპის %s მოძებნის შეცდომა\n"

#: tools/gtk-builder-tool-validate.c:123
msgid "Deprecated types:\n"
msgstr "მოძველებული ტიპები:\n"

#: tools/gtk-builder-tool-validate.c:167
#, c-format
msgid "Failed to create an instance of the template type %s\n"
msgstr "%s ტიპის შაბლონის მქონე გაშვებული ასლის შექმნა შეუძლებელია\n"

#: tools/gtk-builder-tool-validate.c:276
msgid "Validate the file."
msgstr "ფაილის დადასტურება."

#: tools/gtk-launch.c:40
msgid "Show program version"
msgstr "პროგრამის ვერსიის ჩვენება"

#. Translators: this message will appear immediately after the
#. usage string - Usage: COMMAND [OPTION…] <THIS_MESSAGE>
#: tools/gtk-launch.c:74
msgid "APPLICATION [URI…] — launch an APPLICATION"
msgstr "აპლიკაცია [URI...] --- აპლიკაციის გაშვება"

#. Translators: this message will appear after the usage string
#. and before the list of options.
#: tools/gtk-launch.c:78
msgid ""
"Launch an application (specified by its desktop file name),\n"
"optionally passing one or more URIs as arguments."
msgstr ""
"აპლიკაციის გაშვებისას (ის .desktop ფაილშია მითითებული\n"
"არგუმენტებად ერთი ან მეტი URI შეგიძლიათ გადასცეთ."

#: tools/gtk-launch.c:88
#, c-format
msgid "Error parsing commandline options: %s\n"
msgstr "ბრძანების სტრიქონის პარამეტრების დამუშავების შეცდომა: %s\n"

#: tools/gtk-launch.c:90 tools/gtk-launch.c:111
#, c-format
msgid "Try “%s --help” for more information."
msgstr "მეტი ინფორმაციისთვის სცადეთ '%s --help'."

#. Translators: the %s is the program name. This error message
#. means the user is calling gtk-launch without any argument.
#: tools/gtk-launch.c:109
#, c-format
msgid "%s: missing application name"
msgstr "%s: აპლიკაციის სახელის გარეშე"

#: tools/gtk-launch.c:137
#, c-format
msgid "Creating AppInfo from id not supported on non unix operating systems"
msgstr "არა-Unix ოპერაციულ სისტემებზე ID-დან AppInfo-ის შექმნა მხარდაუჭერელია"

#. Translators: the first %s is the program name, the second one
#. is the application name.
#: tools/gtk-launch.c:145
#, c-format
msgid "%s: no such application %s"
msgstr "%s: ასეთი აპლიკაცია არ არსებობს %s"

#. Translators: the first %s is the program name, the second one
#. is the error message.
#: tools/gtk-launch.c:163
#, c-format
msgid "%s: error launching application: %s\n"
msgstr "%s: აპლიკაციის გაშვების შეცდომა: %s\n"

#: tools/gtk-rendernode-tool.c:35
#, c-format
msgid ""
"Usage:\n"
"  gtk4-rendernode-tool [COMMAND] [OPTION…] FILE\n"
"\n"
"Perform various tasks on GTK render nodes.\n"
"\n"
"Commands:\n"
"  benchmark    Benchmark rendering of a node\n"
"  compare      Compare nodes or images\n"
"  info         Provide information about the node\n"
"  show         Show the node\n"
"  render       Take a screenshot of the node\n"
"\n"
msgstr ""
"Usage:\n"
"  gtk4-rendernode-tool [ბრძანება] [პარამეტრი…] ფაილი\n"
"\n"
"სხვადასხვა დავალებების შესრულება Gtk-ის რენდერის კვანძებზე.\n"
"\n"
"ბრძანებები:\n"
"  benchmark   კვანძის რენდერის წარმადობის გაზომვა\n"
"  compare   კვანძების ან გამოსახულებების შედარება\n"
"  info     ამ კვანძის შესახებ ინფორმაციის გამოტანა\n"
"  show     ამ კვანძის ჩვენება\n"
"  render    კვანძის ეკრანის ანაბეჭდის აღება\n"
"\n"

<<<<<<< HEAD
#: tools/gtk-rendernode-tool-info.c:179
=======
#: tools/gtk-rendernode-tool-benchmark.c:94
msgid "Add renderer to benchmark"
msgstr "რენდერერის დამატება ტესტისთვის"

#: tools/gtk-rendernode-tool-benchmark.c:94
#: tools/gtk-rendernode-tool-compare.c:65
#: tools/gtk-rendernode-tool-render.c:195
msgid "RENDERER"
msgstr "რენდერერი"

#: tools/gtk-rendernode-tool-benchmark.c:95
msgid "Number of runs with each renderer"
msgstr "გაშვებების რაოდენობა თითოეული რენდერერით"

#: tools/gtk-rendernode-tool-benchmark.c:95
msgid "RUNS"
msgstr "გაშვებები"

#: tools/gtk-rendernode-tool-benchmark.c:96
msgid "Don’t download result/wait for GPU to finish"
msgstr "არ გადმოწერო შედეგი/დაელოდო GPU-ს, დაამთავროს"

#: tools/gtk-rendernode-tool-benchmark.c:114
msgid "Benchmark rendering of a .node file."
msgstr ".node ფაილის სატესტო რენდერი."

#: tools/gtk-rendernode-tool-benchmark.c:127
#: tools/gtk-rendernode-tool-info.c:236 tools/gtk-rendernode-tool-render.c:224
#: tools/gtk-rendernode-tool-show.c:134
#, c-format
msgid "No .node file specified\n"
msgstr ".ui ფაილი მითითებული არაა\n"

#: tools/gtk-rendernode-tool-benchmark.c:133
#, c-format
msgid "Can only benchmark a single .node file\n"
msgstr "შეგიძლიათ მხოლოდ ერთი .node ფაილის დატესტვა\n"

#: tools/gtk-rendernode-tool-compare.c:65
#: tools/gtk-rendernode-tool-render.c:195
msgid "Renderer to use"
msgstr "გამოყენებული რენდერერი"

#: tools/gtk-rendernode-tool-compare.c:67
msgid "Output file"
msgstr "გამოტანის ფაილი"

#: tools/gtk-rendernode-tool-compare.c:70
msgid "FILE1 FILE2"
msgstr "ფაილი1 ფაილი2"

#: tools/gtk-rendernode-tool-compare.c:82
msgid "Compare .node or .png files."
msgstr ".node ან .png ფაილების შედარება."

#: tools/gtk-rendernode-tool-compare.c:95
#, c-format
msgid "Must specify two files\n"
msgstr "აუცილებელია ორი ფაილის მითითება\n"

#: tools/gtk-rendernode-tool-compare.c:102
#: tools/gtk-rendernode-tool-render.c:150
#, c-format
msgid "Failed to create renderer: %s\n"
msgstr "რენდერერის შექმნა ჩავარდა: %s\n"

#: tools/gtk-rendernode-tool-compare.c:111
#, c-format
msgid "Failed to load %s: %s\n"
msgstr "\"%s'-ის ჩატვირთვა ჩავარდა: %s\n"

#: tools/gtk-rendernode-tool-compare.c:122
#, c-format
msgid "Could not save diff image to %s\n"
msgstr ""
"ვერ ჩავწერე სხვაობის გამოსახულება %s-ში\n"
"\n"

#: tools/gtk-rendernode-tool-compare.c:132
#, c-format
msgid "Differences witten to %s.\n"
msgstr "განსხვავებები ჩაწერილია %s-ში.\n"

#: tools/gtk-rendernode-tool-compare.c:134
#, c-format
msgid "The images are different.\n"
msgstr "გამოსახულებები განსხვავდება.\n"

#: tools/gtk-rendernode-tool-compare.c:137
#, c-format
msgid "No differences.\n"
msgstr "განსხვავებების გარეშე.\n"

#: tools/gtk-rendernode-tool-info.c:191
>>>>>>> 29c29b0e
#, c-format
msgid "Number of nodes: %u\n"
msgstr "კვანძების რიცხვი: %u\n"

<<<<<<< HEAD
#: tools/gtk-rendernode-tool-info.c:186
=======
#: tools/gtk-rendernode-tool-info.c:198
>>>>>>> 29c29b0e
#, c-format
msgid "Depth: %u\n"
msgstr "სიღრმე: %u\n"

<<<<<<< HEAD
#: tools/gtk-rendernode-tool-info.c:189
=======
#: tools/gtk-rendernode-tool-info.c:201
>>>>>>> 29c29b0e
#, c-format
msgid "Bounds: %g x %g\n"
msgstr "საზღვრები: %g x %g\n"

<<<<<<< HEAD
#: tools/gtk-rendernode-tool-info.c:190
=======
#: tools/gtk-rendernode-tool-info.c:202
>>>>>>> 29c29b0e
#, c-format
msgid "Origin: %g %g\n"
msgstr "საწყისი: %g %g\n"

<<<<<<< HEAD
#: tools/gtk-rendernode-tool-info.c:211
msgid "Provide information about the render node."
msgstr "შეიყვანეთ ინფორმაცია რენდერის კვანძის შესახებ."

#: tools/gtk-rendernode-tool-info.c:224 tools/gtk-rendernode-tool-show.c:134
#: tools/gtk-rendernode-tool-render.c:225
#, c-format
msgid "No .node file specified\n"
msgstr ".ui ფაილი მითითებული არაა\n"

#: tools/gtk-rendernode-tool-info.c:230
=======
#: tools/gtk-rendernode-tool-info.c:223
msgid "Provide information about the render node."
msgstr "შეიყვანეთ ინფორმაცია რენდერის კვანძის შესახებ."

#: tools/gtk-rendernode-tool-info.c:242
>>>>>>> 29c29b0e
#, c-format
msgid "Can only accept a single .node file\n"
msgstr "შეგიძლიათ მხოლოდ ერთი .node ფაილის მიღება\n"

#: tools/gtk-rendernode-tool-show.c:105
msgid "Don't add a titlebar"
msgstr "სათაურის ზოლი არ დაემატება"

#: tools/gtk-rendernode-tool-show.c:121
msgid "Show the render node."
msgstr "რენდერის კვანძის ჩვენება."

#: tools/gtk-rendernode-tool-show.c:140
#, c-format
msgid "Can only preview a single .node file\n"
msgstr "შეგიძლიათ მხოლოდ ერთი .node ფაილის გადახედვა\n"

#: tools/gtk-rendernode-tool-render.c:123
#, c-format
msgid ""
"File %s exists.\n"
"If you want to overwrite, specify the filename.\n"
msgstr ""
"ფაილი %s არსებობს.\n"
"თუ გნებავთ, თავზე გადააწეროთ, ფაილის სახელი მიუთითეთ.\n"
"\n"

#: tools/gtk-rendernode-tool-render.c:137
#, c-format
msgid "Failed to generate SVG: %s\n"
msgstr "შეცდომა SVG-ის გენერაციისას: %s\n"

#: tools/gtk-rendernode-tool-render.c:211
msgid "Render a .node file to an image."
msgstr ".ui ფაილის რენდერი გამოსახულებაში."

#: tools/gtk-rendernode-tool-render.c:230
#, c-format
msgid "Can only render a single .node file to a single output file\n"
msgstr "ერთი .node ფაილის მხოლოდ ერთ გამოტანის ფაილში რენდერი შეგიძლიათ\n"

<<<<<<< HEAD
#: tools/gtk-rendernode-tool-utils.c:51
=======
#: tools/gtk-rendernode-tool-show.c:105
msgid "Don't add a titlebar"
msgstr "სათაურის ზოლი არ დაემატება"

#: tools/gtk-rendernode-tool-show.c:121
msgid "Show the render node."
msgstr "რენდერის კვანძის ჩვენება."

#: tools/gtk-rendernode-tool-show.c:140
#, c-format
msgid "Can only preview a single .node file\n"
msgstr "შეგიძლიათ მხოლოდ ერთი .node ფაილის გადახედვა\n"

#: tools/gtk-rendernode-tool-utils.c:54
>>>>>>> 29c29b0e
#, c-format
msgid "Error at %s: %s\n"
msgstr "შეცდომა მისამართზე %s: %s\n"

#: tools/gtk-rendernode-tool-utils.c:72
#, c-format
msgid "Failed to load node file: %s\n"
msgstr "კვანძის ფაილის ჩატვირთვა ჩავარდა: %s\n"

#: tools/updateiconcache.c:1391
#, c-format
msgid "Failed to write header\n"
msgstr "თავსართის ჩაწერა ვერ მოხერხდ\n"

#: tools/updateiconcache.c:1397
#, c-format
msgid "Failed to write hash table\n"
msgstr "დანაწილების ცხრილის ჩაწერა ვერ მოხერხდა\n"

#: tools/updateiconcache.c:1403
#, c-format
msgid "Failed to write folder index\n"
msgstr "ვერ განხორციელდა დასტის ინდექსის ჩაწერა\n"

#: tools/updateiconcache.c:1411
#, c-format
msgid "Failed to rewrite header\n"
msgstr "თავსართის ჩანაცვლება ვერ მოხერხდა\n"

#: tools/updateiconcache.c:1505
#, c-format
msgid "Failed to open file %s : %s\n"
msgstr "შეუძლებელი გახდა ფაილის გახსნა %s: %s\n"

#: tools/updateiconcache.c:1513 tools/updateiconcache.c:1543
#, c-format
msgid "Failed to write cache file: %s\n"
msgstr "ქეშის ფაილის ჩაწერა ვერ მოხერხდა: %s\n"

#: tools/updateiconcache.c:1553
#, c-format
msgid "The generated cache was invalid.\n"
msgstr "გენერირებული ქეშ ფაილი დაზიანებულია.\n"

#: tools/updateiconcache.c:1567
#, c-format
msgid "Could not rename %s to %s: %s, removing %s then.\n"
msgstr "ვერ ხერხდება %s - %s გადარქმევა: %s, ამოღება %s შემდეგ.\n"

#: tools/updateiconcache.c:1581
#, c-format
msgid "Could not rename %s to %s: %s\n"
msgstr "გადარქმევის შეცდომა %s - %s: %s\n"

#: tools/updateiconcache.c:1591
#, c-format
msgid "Could not rename %s back to %s: %s.\n"
msgstr "უკუგადარქმევის შეცდომა %s - %s: %s.\n"

#: tools/updateiconcache.c:1614
#, c-format
msgid "Cache file created successfully.\n"
msgstr "ქეშის ფაილი წარმატებით შეიქმნა.\n"

#: tools/updateiconcache.c:1653
msgid "Overwrite an existing cache, even if up to date"
msgstr "არსებული ქეშ ფაილის თავზე გადაწერა, მიუხედავად იმისა თუ ის უახლესია"

#: tools/updateiconcache.c:1654
msgid "Don’t check for the existence of index.theme"
msgstr "ფაილი \"index.theme\" არსებობაზე არ შემოწმდება"

#: tools/updateiconcache.c:1655
msgid "Don’t include image data in the cache"
msgstr "ქეშში გამოსახულების მონაცემები შენახული არ იქნება"

#: tools/updateiconcache.c:1656
msgid "Include image data in the cache"
msgstr "კეშში გამოსახულების მონაცემების შენახვა"

#: tools/updateiconcache.c:1657
msgid "Output a C header file"
msgstr "C თავსართის ფაილის გამოტანა"

#: tools/updateiconcache.c:1658
msgid "Turn off verbose output"
msgstr "სრული გამოტანის ამორთვა"

#: tools/updateiconcache.c:1659
msgid "Validate existing icon cache"
msgstr "მიმდინარე ქეშ ხატულას შემოწმება"

#: tools/updateiconcache.c:1724
#, c-format
msgid "File not found: %s\n"
msgstr "ფაილი არ არის ნაპოვნი: %s\n"

#: tools/updateiconcache.c:1730
#, c-format
msgid "Not a valid icon cache: %s\n"
msgstr "არამართებული ქეში: %s\n"

#: tools/updateiconcache.c:1743
#, c-format
msgid "No theme index file.\n"
msgstr "თემის ინდექსის ფაილი არ არსებობს.\n"

#: tools/updateiconcache.c:1747
#, c-format
msgid ""
"No theme index file in “%s”.\n"
"If you really want to create an icon cache here, use --ignore-theme-index.\n"
msgstr ""
"\"%s\"-ში თემის ინდექსის ფაილი აღმოჩენილი არაა.\n"
"თუ მართლა გნებავთ, ხატულების კეში აქ შექმნათ, --ignore-theme-index "
"გამოიყენეთ.\n"

<<<<<<< HEAD
=======
#~ msgid "Backend does not support window scaling"
#~ msgstr "უკანაბოლოს ფანჯრის მასშტაბირების მხარდაჭერა არ გააჩნია"

#~ msgid "Font Scale"
#~ msgstr "ფონტის გადიდება"

#~ msgid "Window Scaling"
#~ msgstr "ფანჯრის გადიდება"

#, c-format
#~ msgid "Unspecified error decoding media"
#~ msgstr "შეცდომა მოწოდებული მედიის დეკოდირებისას"

#, c-format
#~ msgid "Cannot find decoder: %s"
#~ msgstr "ვერ ვპოულობ დეკოდერს: %s"

#~ msgid "Failed to allocate a codec context"
#~ msgstr "კოდეკის კონტექსტის გამოყოფის შეცდომა"

#, c-format
#~ msgid "Cannot find encoder: %s"
#~ msgstr "ვერ ვპოულობ ენკოდერს: %s"

#~ msgid "Cannot add new stream"
#~ msgstr "ახალი ნაკადის დამატება შეუძლებელია"

#~ msgid "Failed to allocate an audio frame"
#~ msgstr "აუდიო კადრის გამოყოფის შეცდომა"

#~ msgid "Not enough memory"
#~ msgstr "მეხსიერება საკმარისი არ არის"

#~ msgid "Could not allocate resampler context"
#~ msgstr "რესამპლერის კონტექსტის გამოყოფის შეცდომა"

#~ msgid "No audio output found"
#~ msgstr "აუდიოს გამოტანის გარეშე"

#~ msgid "Show _Size Column"
#~ msgstr "_ზომის სვეტის ჩვენება"

#~ msgid "Show T_ype Column"
#~ msgstr "_ტიპის სვეტის ჩვენება"

#~ msgctxt "GL version"
#~ msgid "Disabled"
#~ msgstr "გამორთულია"

#~ msgctxt "GL vendor"
#~ msgid "Disabled"
#~ msgstr "გამორთულია"

#~ msgctxt "GL vendor"
#~ msgid "None"
#~ msgstr "არცერთი"

#~ msgid "Stroke the path instead of filling it"
#~ msgstr "ბილიკის შემოვლება მისი შევსების მაგიერ"

>>>>>>> 29c29b0e
#~ msgid "Simulate Touchscreen"
#~ msgstr "სენსორული ეკრანის სიმულაცია"

#~ msgid "Take a screenshot of the file."
#~ msgstr "ფაილის ეკრანის ანაბეჭდის აღება."

#~ msgid "Tab list"
#~ msgstr "ჩანართების სია"

#~ msgid "Show fps overlay"
#~ msgstr "კადრი/წმ-ის ჩვენება"

#~ msgid "Allocation"
#~ msgstr "გამოყოფა"

#, c-format
#~ msgid "Can’t parse “%s”\n"
#~ msgstr "%s-ის დამუშავების შეცდომა\n"

#~ msgid "Tab"
#~ msgstr "ჩანართი"

#~ msgid "Print to LPR"
#~ msgstr "ბეჭდვა - LPR"

#~ msgid "Pages Per Sheet"
#~ msgstr "გვერდები ფურცელზე"

#~ msgid "Command Line"
#~ msgstr "ბრძანების სტრიქონი"

#~ msgid "Other application…"
#~ msgstr "სხვა პროგრამა…"

#~ msgid "Default Application"
#~ msgstr "ნაგულისხმები აპლიკაცია"

#~ msgid "default:LTR"
#~ msgstr "default:LTR"

#~ msgid "horizontal"
#~ msgstr "ჰორიზონტალური"

#~ msgid "GL rendering is disabled"
#~ msgstr "GL-ის რენდერი გათიშულია"

#~ msgid "Software GL"
#~ msgstr "პროგრამული GL"

#~ msgid "Number Formatting"
#~ msgstr "ციფრების ფორმატირება"

#~ msgid "Not a video file"
#~ msgstr "არ წარმოადგენს ვიდეო ფაილს"

#~ msgid "Unsupported video codec"
#~ msgstr "მხარდაუჭერელი ვიდეო კოდეკი"

#~ msgctxt "OpenType layout"
#~ msgid "Stylistic Set 1"
#~ msgstr "სტილისტური ნაკრები 1"

#~ msgctxt "OpenType layout"
#~ msgid "Stylistic Set 2"
#~ msgstr "სტილისტური ნაკრები 2"

#~ msgctxt "OpenType layout"
#~ msgid "Stylistic Set 3"
#~ msgstr "სტილისტური ნაკრები 3"

#~ msgctxt "OpenType layout"
#~ msgid "Stylistic Set 4"
#~ msgstr "სტილისტური ნაკრები 4"

#~ msgctxt "OpenType layout"
#~ msgid "Stylistic Set 5"
#~ msgstr "სტილისტური ნაკრები 5"

#~ msgctxt "OpenType layout"
#~ msgid "Stylistic Set 6"
#~ msgstr "სტილისტური ნაკრები 6"

#~ msgctxt "OpenType layout"
#~ msgid "Stylistic Set 7"
#~ msgstr "სტილისტური ნაკრები 7"

#~ msgctxt "OpenType layout"
#~ msgid "Stylistic Set 8"
#~ msgstr "სტილისტური ნაკრები 8"

#~ msgctxt "OpenType layout"
#~ msgid "Stylistic Set 9"
#~ msgstr "სტილისტური ნაკრები 9"

#~ msgctxt "OpenType layout"
#~ msgid "Stylistic Set 10"
#~ msgstr "სტილისტური ნაკრები 10"

#~ msgctxt "OpenType layout"
#~ msgid "Stylistic Set 11"
#~ msgstr "სტილისტური ნაკრები 11"

#~ msgctxt "OpenType layout"
#~ msgid "Stylistic Set 12"
#~ msgstr "სტილისტური ნაკრები 12"

#~ msgctxt "OpenType layout"
#~ msgid "Stylistic Set 13"
#~ msgstr "სტილისტური ნაკრები 13"

#~ msgctxt "OpenType layout"
#~ msgid "Stylistic Set 14"
#~ msgstr "სტილისტური ნაკრები 14"

#~ msgctxt "OpenType layout"
#~ msgid "Stylistic Set 15"
#~ msgstr "სტილისტური ნაკრები 15"

#~ msgctxt "OpenType layout"
#~ msgid "Stylistic Set 16"
#~ msgstr "სტილისტური ნაკრები 16"

#~ msgctxt "OpenType layout"
#~ msgid "Stylistic Set 17"
#~ msgstr "სტილისტური ნაკრები 17"

#~ msgctxt "OpenType layout"
#~ msgid "Stylistic Set 18"
#~ msgstr "სტილისტური ნაკრები 18"

#~ msgctxt "OpenType layout"
#~ msgid "Stylistic Set 19"
#~ msgstr "სტილისტური ნაკრები 19"

#~ msgctxt "OpenType layout"
#~ msgid "Stylistic Set 20"
#~ msgstr "სტილისტური ნაკრები 20"

#~ msgid "Same as --no-wintab"
#~ msgstr "იგივეა, რაც --no-wintab"

#~ msgctxt "Action name"
#~ msgid "Edit"
#~ msgstr "რედაქტირება"

#~ msgctxt "Action name"
#~ msgid "Activate"
#~ msgstr "აქტივაცია"

#~ msgctxt "Action name"
#~ msgid "Customize"
#~ msgstr "მორგება"

#~ msgctxt "Action name"
#~ msgid "Press"
#~ msgstr "დააწექით"

#~ msgctxt "Stock label"
#~ msgid "_About"
#~ msgstr "შესახებ"

#~ msgctxt "Stock label"
#~ msgid "_Add"
#~ msgstr "დამატება"

#~ msgctxt "Stock label"
#~ msgid "_Close"
#~ msgstr "დახურვა"

#~ msgctxt "Stock label"
#~ msgid "_Copy"
#~ msgstr "ასლი"

#~ msgctxt "Stock label"
#~ msgid "Cu_t"
#~ msgstr "ამოჭრა"

#~ msgctxt "Stock label"
#~ msgid "_Delete"
#~ msgstr "წაშლა"

#~ msgctxt "Stock label"
#~ msgid "Error"
#~ msgstr "შეცდომა"

#~ msgctxt "Stock label"
#~ msgid "Information"
#~ msgstr "ინფორმაცია"

#~ msgctxt "Stock label"
#~ msgid "Question"
#~ msgstr "შეკითხვა"

#~ msgctxt "Stock label"
#~ msgid "Warning"
#~ msgstr "გაფრთხილება"

#~ msgctxt "Stock label"
#~ msgid "_Execute"
#~ msgstr "გაშვება"

#~ msgctxt "Stock label"
#~ msgid "_File"
#~ msgstr "ფაილი"

#~ msgctxt "Stock label"
#~ msgid "_Find"
#~ msgstr "_ძებნა"

#~ msgctxt "Stock label"
#~ msgid "Find and _Replace"
#~ msgstr "ძებნა და _ჩანაცვლება"

#~ msgctxt "Stock label"
#~ msgid "_Floppy"
#~ msgstr "დისკეტა_"

#~ msgctxt "Stock label"
#~ msgid "_Fullscreen"
#~ msgstr "_მთელ ეკრანზე"

#~ msgctxt "Stock label, navigation"
#~ msgid "_Bottom"
#~ msgstr "ქვედა"

#~ msgctxt "Stock label, navigation"
#~ msgid "_First"
#~ msgstr "პირველი"

#~ msgctxt "Stock label, navigation"
#~ msgid "_Last"
#~ msgstr "_ბოლო"

#~ msgctxt "Stock label, navigation"
#~ msgid "_Top"
#~ msgstr "ზედა"

#~ msgctxt "Stock label, navigation"
#~ msgid "_Back"
#~ msgstr "უკან"

#~ msgctxt "Stock label, navigation"
#~ msgid "_Down"
#~ msgstr "_დაბლა"

#~ msgctxt "Stock label, navigation"
#~ msgid "_Forward"
#~ msgstr "_წინ"

#~ msgctxt "Stock label, navigation"
#~ msgid "_Up"
#~ msgstr "მაღლა"

#~ msgctxt "Stock label"
#~ msgid "_Hard Disk"
#~ msgstr "მყარი დისკი"

#~ msgctxt "Stock label"
#~ msgid "_Help"
#~ msgstr "დახმარება"

#~ msgctxt "Stock label"
#~ msgid "_Home"
#~ msgstr "სახლი"

#~ msgctxt "Stock label"
#~ msgid "Increase Indent"
#~ msgstr "დაშორების გაზრდა"

#~ msgctxt "Stock label"
#~ msgid "_Italic"
#~ msgstr "_დახრილი"

#~ msgctxt "Stock label"
#~ msgid "_Jump to"
#~ msgstr "_გადასვლა"

#~ msgctxt "Stock label"
#~ msgid "_Center"
#~ msgstr "ცენტრი"

#~ msgctxt "Stock label"
#~ msgid "_Fill"
#~ msgstr "_შევსება"

#~ msgctxt "Stock label"
#~ msgid "_Left"
#~ msgstr "მარცხენა"

#~ msgctxt "Stock label"
#~ msgid "_Right"
#~ msgstr "მარჯვენა"

#~ msgctxt "Stock label"
#~ msgid "_Leave Fullscreen"
#~ msgstr "_სრული ეკრანიდან გამოსვლა"

#~ msgctxt "Stock label, media"
#~ msgid "_Forward"
#~ msgstr "_წინ"

#~ msgctxt "Stock label, media"
#~ msgid "P_ause"
#~ msgstr "_პაუზა"

#~ msgctxt "Stock label, media"
#~ msgid "_Record"
#~ msgstr "ჩაწერა"

#~ msgctxt "Stock label, media"
#~ msgid "_Stop"
#~ msgstr "გაჩერე_ბა"

#~ msgctxt "Stock label"
#~ msgid "_Network"
#~ msgstr "ქსელი"

#~ msgctxt "Stock label"
#~ msgid "_New"
#~ msgstr "ახალი"

#~ msgctxt "Stock label"
#~ msgid "_Open"
#~ msgstr "გახსნა"

#~ msgctxt "Stock label"
#~ msgid "_Paste"
#~ msgstr "ჩასმა"

#~ msgctxt "Stock label"
#~ msgid "_Print"
#~ msgstr "_ბეჭდვა"

#~ msgctxt "Stock label"
#~ msgid "_Properties"
#~ msgstr "თვისებები"

#~ msgctxt "Stock label"
#~ msgid "_Quit"
#~ msgstr "დატოვება"

#~ msgctxt "Stock label"
#~ msgid "_Refresh"
#~ msgstr "განახლება"

#~ msgctxt "Stock label"
#~ msgid "_Remove"
#~ msgstr "მოცილება"

#~ msgctxt "Stock label"
#~ msgid "_Save"
#~ msgstr "შენახვა"

#~ msgctxt "Stock label"
#~ msgid "Save _As"
#~ msgstr "შენახვა როგორ_ც"

#~ msgctxt "Stock label"
#~ msgid "Select _All"
#~ msgstr "ყველაფრის _მონიშვნა"

#~ msgctxt "Stock label"
#~ msgid "_Ascending"
#~ msgstr "აღმავალი"

#~ msgctxt "Stock label"
#~ msgid "_Descending"
#~ msgstr "დაღმავალი"

#~ msgctxt "Stock label"
#~ msgid "_Stop"
#~ msgstr "გაჩერე_ბა"

#~ msgctxt "Stock label"
#~ msgid "_Underline"
#~ msgstr "_ხაზგასმული"

#~ msgctxt "Stock label"
#~ msgid "Best _Fit"
#~ msgstr "საუკეთესოდ _ჩატევა"

#~ msgctxt "Stock label"
#~ msgid "Zoom _In"
#~ msgstr "_გადიდება"

#~ msgctxt "Stock label"
#~ msgid "Zoom _Out"
#~ msgstr "და_პატარავება"

#~ msgctxt "Action name"
#~ msgid "Dismiss"
#~ msgstr "მოცილება"

#~ msgid "_License"
#~ msgstr "ლიცენზია"

#~ msgctxt "year measurement template"
#~ msgid "2000"
#~ msgstr "2000"

#~ msgid "Custom color"
#~ msgstr "ფერის არჩევა"

#~ msgctxt "Color channel"
#~ msgid "Hue"
#~ msgstr "ტონი"

#~ msgctxt "Color channel"
#~ msgid "Alpha"
#~ msgstr "ალფა"

#~ msgid ""
#~ "The folder could not be created, as a file with the same name already "
#~ "exists.  Try using a different name for the folder, or rename the file "
#~ "first."
#~ msgstr ""
#~ "საქაღალდე ვერ შეიქმნება, რადგან ფაილი იგივე სახელით უკვე არსებობს.  "
#~ "სცადეთ საქაღალდესთვის სხვა სახელის გამოყენება ან ჯერ ფაილს შეუცვალეთ "
#~ "სახელი."

#~ msgid "File System"
#~ msgstr "ფაილური სისტემა"

#~| msgid "Application"
#~ msgid "Application menu"
#~ msgstr "პროგრამის მენიუ"

#~ msgid "Question"
#~ msgstr "კითხვა"

#~ msgid "Warning"
#~ msgstr "გაფრთხილება"

#~ msgid "Error"
#~ msgstr "შეცდომა"

#~ msgid "Password"
#~ msgstr "პაროლი"

#~ msgid "Move"
#~ msgstr "გადაადგილება"

#~ msgid "Resize"
#~ msgstr "ზომის შეცვლა"

#~ msgid "Always on Top"
#~ msgstr "ყოველთვის ყველაზე ზემოთ"

#~| msgid "None"
#~ msgctxt "property name"
#~ msgid "None"
#~ msgstr "არცერთი"

#~ msgctxt "Script"
#~ msgid "Arabic"
#~ msgstr "არაბული"

#~ msgctxt "Script"
#~ msgid "Armenian"
#~ msgstr "სომხური"

#~ msgctxt "Script"
#~ msgid "Bengali"
#~ msgstr "ბენგალური"

#~ msgctxt "Script"
#~ msgid "Bopomofo"
#~ msgstr "ბოპომოფო"

#~ msgctxt "Script"
#~ msgid "Cherokee"
#~ msgstr "ჩეროკი"

#~ msgctxt "Script"
#~ msgid "Coptic"
#~ msgstr "კოპტური"

#~ msgctxt "Script"
#~ msgid "Cyrillic"
#~ msgstr "კირილიცა"

#~ msgctxt "Script"
#~ msgid "Deseret"
#~ msgstr "უდაბნოური"

#~ msgctxt "Script"
#~ msgid "Devanagari"
#~ msgstr "დევაგანური"

#~ msgctxt "Script"
#~ msgid "Ethiopic"
#~ msgstr "ეთიოპიური"

#~ msgctxt "Script"
#~ msgid "Georgian"
#~ msgstr "ქართული"

#~ msgctxt "Script"
#~ msgid "Gothic"
#~ msgstr "გოთური"

#~ msgctxt "Script"
#~ msgid "Gujarati"
#~ msgstr "გუჯარათული"

#~ msgctxt "Script"
#~ msgid "Gurmukhi"
#~ msgstr "გურმუხული"

#~ msgctxt "Script"
#~ msgid "Han"
#~ msgstr "ჰანური"

#~ msgctxt "Script"
#~ msgid "Hangul"
#~ msgstr "ჰანგული"

#~ msgctxt "Script"
#~ msgid "Hebrew"
#~ msgstr "ივრითი"

#~ msgctxt "Script"
#~ msgid "Hiragana"
#~ msgstr "ჰირაგანა"

#~ msgctxt "Script"
#~ msgid "Kannada"
#~ msgstr "კანადური"

#~ msgctxt "Script"
#~ msgid "Katakana"
#~ msgstr "კატაკანა"

#~ msgctxt "Script"
#~ msgid "Khmer"
#~ msgstr "ხმერული"

#~ msgctxt "Script"
#~ msgid "Lao"
#~ msgstr "ლაოსური"

#~ msgctxt "Script"
#~ msgid "Latin"
#~ msgstr "ლათინური"

#~ msgctxt "Script"
#~ msgid "Malayalam"
#~ msgstr "მალაიზიური"

#~ msgctxt "Script"
#~ msgid "Mongolian"
#~ msgstr "მონღოლური"

#~ msgctxt "Script"
#~ msgid "Myanmar"
#~ msgstr "ნიანმანური"

#~ msgctxt "Script"
#~ msgid "Ogham"
#~ msgstr "ოგამი"

#~ msgctxt "Script"
#~ msgid "Old Italic"
#~ msgstr "ძველი დახრილი"

#~ msgctxt "Script"
#~ msgid "Oriya"
#~ msgstr "ორიული"

#~ msgctxt "Script"
#~ msgid "Runic"
#~ msgstr "რუნები"

#~ msgctxt "Script"
#~ msgid "Sinhala"
#~ msgstr "სინჰალური"

#~ msgctxt "Script"
#~ msgid "Syriac"
#~ msgstr "სირიული"

#~ msgctxt "Script"
#~ msgid "Tamil"
#~ msgstr "თამილური"

#~ msgctxt "Script"
#~ msgid "Telugu"
#~ msgstr "ტელუგური"

#~ msgctxt "Script"
#~ msgid "Thaana"
#~ msgstr "თაანური"

#~ msgctxt "Script"
#~ msgid "Thai"
#~ msgstr "ტაილანდური"

#~ msgctxt "Script"
#~ msgid "Tibetan"
#~ msgstr "ტიბეტური"

#~ msgctxt "Script"
#~ msgid "Canadian Aboriginal"
#~ msgstr "კანადური აბორიგინალური"

#~ msgctxt "Script"
#~ msgid "Yi"
#~ msgstr "იოქტი"

#~ msgctxt "Script"
#~ msgid "Hanunoo"
#~ msgstr "ჰანუნოო"

#~ msgctxt "Script"
#~ msgid "Buhid"
#~ msgstr "ბუჰიდი"

#~ msgctxt "Script"
#~ msgid "Tagbanwa"
#~ msgstr "ტაგბანვა"

#~ msgctxt "Script"
#~ msgid "Braille"
#~ msgstr "ბრაილი"

#~ msgctxt "Script"
#~ msgid "Cypriot"
#~ msgstr "კვიპრიოტი"

#~ msgctxt "Script"
#~ msgid "Limbu"
#~ msgstr "ლიმბუ"

#~ msgctxt "Script"
#~ msgid "Osmanya"
#~ msgstr "ოსმანია"

#~ msgctxt "Script"
#~ msgid "Shavian"
#~ msgstr "შავიური"

#~ msgctxt "Script"
#~ msgid "Linear B"
#~ msgstr "წრფივი B"

#~| msgid "Unknown"
#~ msgctxt "Script"
#~ msgid "Unknown"
#~ msgstr "უცნობი"

#~ msgctxt "Script"
#~ msgid "N'Ko"
#~ msgstr "N'ko"

#~| msgid "Color _name:"
#~ msgid "Color Name"
#~ msgstr "ფერის სახელი"

#~| msgid "_Family:"
#~ msgid "Font Family"
#~ msgstr "ფონტების ოჯახი"

#~ msgid "Printer"
#~ msgstr "პრინტერი"

#~ msgid "Pages"
#~ msgstr "გვერდები"

#~ msgid "Volume Up"
#~ msgstr "ხმის აწევა"

#~ msgid "Volume Down"
#~ msgstr "ხმის დაწევა"

#, fuzzy
#~ msgid "Error parsing option --gdk-debug"
#~ msgstr "ბეჭდვის შეცდომა"

#~ msgid "Program class as used by the window manager"
#~ msgstr "ფანჯრების მმართველის მიერ გამოყენებული პროგრამის კლასი"

#~ msgid "Program name as used by the window manager"
#~ msgstr "ფანჯრების მმართველის მიერ გამოყენებული პროგრამის სახელი"

#~ msgid "NAME"
#~ msgstr "სახელი"

#~ msgid "X display to use"
#~ msgstr "გამოსაყენბელი X დისპლეი"

#~ msgid "DISPLAY"
#~ msgstr "დისპლეი"

#~ msgid "X screen to use"
#~ msgstr "გამოსაყენებელი X ეკრანი"

#~ msgid "SCREEN"
#~ msgstr "ეკრანი"

#, fuzzy
#~ msgid "GDK debugging flags to set"
#~ msgstr "GTK+ გამართვის ალმების მითითება"

#~ msgid "FLAGS"
#~ msgstr "ალმები"

#, fuzzy
#~ msgid "GDK debugging flags to unset"
#~ msgstr "GTK+ გამართვის ალმების მოხსნა"

#~ msgid "Make X calls synchronous"
#~ msgstr "X გამოძახების სინქრონიზება "

#~ msgid "The license of the program"
#~ msgstr "პროგრამის ლიცენზია"

#~ msgid "Written by"
#~ msgstr "ავტორები"

#~ msgid "Artwork by"
#~ msgstr "გრაფიკული დიზაინი"

#, fuzzy
#~ msgid "Invalid type function on line %d: '%s'"
#~ msgstr "მიუღებელი ტიპის ფუნქცია: `%s'"

#~ msgid "Invalid root element: '%s'"
#~ msgstr "არასწორი root ელემენტი: '%s'"

#~ msgid "Unhandled tag: '%s'"
#~ msgstr "გადაუმუშავებელი ჭდე: '%s'"

#~ msgid "Received invalid color data\n"
#~ msgstr "მიღებულია ფერის მცდარი მონაცემები\n"

#~ msgid ""
#~ "Select the color you want from the outer ring. Select the darkness or "
#~ "lightness of that color using the inner triangle."
#~ msgstr ""
#~ "შეარჩიეთ სასურველი ფერი გარე წრეზე. შეარჩიეთ მუქი ან ღია ტონალობები შიდა "
#~ "სამკუთხედის გამოყენებით."

#~ msgid ""
#~ "Click the eyedropper, then click a color anywhere on your screen to "
#~ "select that color."
#~ msgstr ""
#~ "დაწკაპეთ პიპეტი და შემდეგ ფერი ეკრანის ნებისმიერ ადგილზე ამ ფერის "
#~ "ასარჩევად."

#~ msgid "Position on the color wheel."
#~ msgstr "სპექტრის განლაგება."

#~ msgid "Amount of red light in the color."
#~ msgstr "წითელი ფერის წილი."

#~ msgid "Amount of green light in the color."
#~ msgstr "მწვანე ფერის წილი."

#~ msgid "Amount of blue light in the color."
#~ msgstr "ლურჯი ფერის წილი."

#~ msgid "Op_acity:"
#~ msgstr "_გამჭოლიანობ:"

#~ msgid "Transparency of the color."
#~ msgstr "ფერის გამჭვირვალობა."

#~ msgid ""
#~ "You can enter an HTML-style hexadecimal color value, or simply a color "
#~ "name such as 'orange' in this entry."
#~ msgstr ""
#~ "აქ შეგიძლიათ მიუთითოთ ფერის თექვსმეტობითი კოდი (HTML სტილით), ან ფარის "
#~ "სახელი, მაგალითად \"orange\"."

#~ msgid "_Palette:"
#~ msgstr "_პალიტრა"

#~ msgid "Color Wheel"
#~ msgstr "სპექტრი"

#~ msgid ""
#~ "The previously-selected color, for comparison to the color you're "
#~ "selecting now. You can drag this color to a palette entry, or select this "
#~ "color as current by dragging it to the other color swatch alongside."
#~ msgstr ""
#~ "ადრე შერჩეული ფერის შედარება ახლანდელ შერჩეულ ფერთან.  შეგიძლიათ "
#~ "გადაათრიოთ ეს ფერი პალიტრაში ან მიუთითოთ როგორც მიმდინარე გვერდით მდებარე "
#~ "ნიმუშებში გადატანით."

#~ msgid ""
#~ "The color you've chosen. You can drag this color to a palette entry to "
#~ "save it for use in the future."
#~ msgstr ""
#~ "თქვენი არჩეული ფერი. შეგიძლიათ გადაათრიოთ პალიტრაში მისი მოგვიანებით "
#~ "გამოყენებისთვის."

#~ msgid "_Save color here"
#~ msgstr "ფერის _შენახვა აქ"

#~ msgid ""
#~ "Click this palette entry to make it the current color. To change this "
#~ "entry, drag a color swatch here or right-click it and select \"Save color "
#~ "here.\""
#~ msgstr ""
#~ "ფერის მიმდინარედ მისათითებლად დაწკაპეთ პალიტრის ეს ელემენტი. ელემენტის "
#~ "შესაცვლელად გადმოათრიეთ ფერის ნიმუში და დაწკაპეთ \"ფერის შენახვა აქ\""

#~ msgid "Color Selection"
#~ msgstr "ფერის არჩევა"

#~ msgid "Input _Methods"
#~ msgstr "შეტანის _მეთოდები"

#~ msgid "_Insert Unicode Control Character"
#~ msgstr "_უნიკოდის საკონტროლო სიმბოლოს ჩასმა"

#, fuzzy
#~ msgid "Num Lock is on"
#~ msgstr "_მისამართის ასლი"

#~ msgid "Could not add a bookmark"
#~ msgstr "სანიშნის დამატება ვერ ხერხდება"

#~ msgid "Could not remove bookmark"
#~ msgstr "სანიშნის ამოშლა ვერ ხერხდება"

#~ msgid "Add the folder '%s' to the bookmarks"
#~ msgstr " '%s' საქაღალდეს სანიშნეებში დამატება"

#~ msgid "Add the current folder to the bookmarks"
#~ msgstr "მიმდინარე საქაღალდეს სანიშნეებში დამატება"

#~ msgid "Add the selected folders to the bookmarks"
#~ msgstr "მონიშნული დასტების სანიშნეებში დამატება"

#~ msgid "Remove the bookmark '%s'"
#~ msgstr "'%s' სანიშნის ამოშლა"

#~ msgid "Remove the selected bookmark"
#~ msgstr "მონიშნული სანიშნის წაშლა"

#~ msgid "Rename..."
#~ msgstr "გადარქმევა..."

#~ msgid "Places"
#~ msgstr "მდებარეობები"

#~ msgid "_Places"
#~ msgstr "_ადგილმდებარეობები"

#~ msgid "Add the selected folder to the Bookmarks"
#~ msgstr "მონიშნული დასტების სანიშნეებში დამატება"

#~ msgid "_Browse for other folders"
#~ msgstr "სხვა დასტების _გადახედვა"

#~ msgid "Type a file name"
#~ msgstr "ფაილის სახელის მითითება"

#~ msgid "_Location:"
#~ msgstr "_მდებარეობა:"

#~ msgid "Save in _folder:"
#~ msgstr "შენახვა _საქაღალდეში"

#~ msgid "Create in _folder:"
#~ msgstr "შექმნა დას_ტაში:"

#~ msgid "Shortcut %s does not exist"
#~ msgstr "იარლიყი %s არ არსებობს"

#~ msgid "Could not start the search process"
#~ msgstr "შეუძლებელია ძიების დაწყება"

#~ msgid ""
#~ "The program was not able to create a connection to the indexer daemon.  "
#~ "Please make sure it is running."
#~ msgstr ""
#~ "პროგრამა ვერ უკავშირდება ინდექსირებული ძიების სერვის. დარწმუნდით რომ "
#~ "სერვისი გაშვებულია."

#, fuzzy
#~ msgid "Search:"
#~ msgstr "ძიება"

#~ msgid "Could not mount %s"
#~ msgstr "ვერ ხერხდება მიერთება %s"

#~ msgid "Invalid path"
#~ msgstr "არამართებული მისამართი"

#~ msgid "No match"
#~ msgstr "არავითარი დამთხვევა"

#~ msgid "Sole completion"
#~ msgstr "ერთადერთი დამთხვევა"

#~ msgid "Complete, but not unique"
#~ msgstr "სრული, მაგრამ არა ერთადერთი"

#~ msgid "Completing..."
#~ msgstr "სრულდება..."

#, fuzzy
#~ msgid "Path does not exist"
#~ msgstr "იარლიყი %s არ არსებობს"

#~ msgid "abcdefghijk ABCDEFGHIJK"
#~ msgstr "აბგდევზთიკლმნოპჟრსტუფქღყშჩცძწჭხჯჰ"

#~ msgid "_Style:"
#~ msgstr "_სტილი:"

#~ msgid "Si_ze:"
#~ msgstr "_ზომა:"

#~ msgid ""
#~ "Could not find the icon '%s'. The '%s' theme\n"
#~ "was not found either, perhaps you need to install it.\n"
#~ "You can get a copy from:\n"
#~ "\t%s"
#~ msgstr ""
#~ "ვერ ვპოულობ პიქტოგრამას \"%s\". თემა \"%s\" ასევე\n"
#~ "ვერ მოიძებნა, შესაძლოა, ჩასადგმელია.\n"
#~ "თემის ჩამოტვირთვა შესაძლებელია აქედან:\n"
#~ "\t%s"

#~ msgid "Simple"
#~ msgstr "უბრალო"

#, fuzzy
#~ msgctxt "input method menu"
#~ msgid "None"
#~ msgstr "არა"

#, fuzzy
#~ msgctxt "input method menu"
#~ msgid "System (%s)"
#~ msgstr "%s (%s)"

#~ msgid "Load additional GTK+ modules"
#~ msgstr "GTK+ დამატებითი მოდულების ჩატვირთვა"

#~ msgid "MODULES"
#~ msgstr "MODULES"

#~ msgid "Make all warnings fatal"
#~ msgstr "ყველა გაფრთხილების გადამწყვეტად მითითება"

#~ msgid "GTK+ debugging flags to set"
#~ msgstr "GTK+ გამართვის ალმების მითითება"

#~ msgid "GTK+ debugging flags to unset"
#~ msgstr "GTK+ გამართვის ალმების მოხსნა"

#~ msgid "Cannot open display: %s"
#~ msgstr "შეუძლებელია დისპლეის გახსნა: %s"

#~ msgid "GTK+ Options"
#~ msgstr "GTK+ პარამეტრები"

#~ msgid "Show GTK+ Options"
#~ msgstr "GTK+ პარამეტრების ჩვენება"

#~ msgid "Manage Custom Sizes..."
#~ msgstr "საკუთარი ზომების მართვა..."

#~ msgid "_Save in folder:"
#~ msgstr "_დასტაში შენახვა:"

#~ msgid "Error launching preview"
#~ msgstr "ესკიზის ჩვენების შეცდომა"

#~ msgid "Unable to find include file: \"%s\""
#~ msgstr "ვერ მოიძებნა გამონაკლისის ფაილი: \"%s\""

#~ msgid "Unable to locate image file in pixmap_path: \"%s\""
#~ msgstr "გამოსახულების ფაილი ვერ მოიძებნა გეზით pixmap_path: \"%s\""

#~ msgid "This function is not implemented for widgets of class '%s'"
#~ msgstr "ეს ფუნქცია '%s' კლასის მართვის ელემენტებისთვის ჯერ არ დანერგილა"

#~ msgid "Select which type of documents are shown"
#~ msgstr "საჩვენებლად სასურველი დოკუმენტის ტიპების შერჩევა"

#~ msgid "Untitled filter"
#~ msgstr "უსახელო ფილტრი"

#~ msgid "_Remove From List"
#~ msgstr "სიიდან _ამოშლა"

#~ msgid "No recently used resource found with URI `%s'"
#~ msgstr "URI `%s' - ბოლოს გამოყენებული რესურსები ვერ მოიძებნა"

#~ msgid "Unknown item"
#~ msgstr "უცნობი ელემენტი"

#, fuzzy
#~ msgctxt "recent menu label"
#~ msgid "%d. %s"
#~ msgstr "%s (%s)"

#, fuzzy
#~ msgctxt "Stock label"
#~ msgid "C_onnect"
#~ msgstr "_დაკავშირება"

#, fuzzy
#~ msgctxt "Stock label"
#~ msgid "_Convert"
#~ msgstr "_გარდაქმნა"

#, fuzzy
#~ msgctxt "Stock label"
#~ msgid "_Discard"
#~ msgstr "_უარყოფა"

#, fuzzy
#~ msgctxt "Stock label"
#~ msgid "_Index"
#~ msgstr "_ინდექსი"

#, fuzzy
#~ msgctxt "Stock label"
#~ msgid "_Information"
#~ msgstr "_ინფორმაცია"

#, fuzzy
#~ msgctxt "Stock label"
#~ msgid "Landscape"
#~ msgstr "პეიზაჟი"

#, fuzzy
#~ msgctxt "Stock label"
#~ msgid "Portrait"
#~ msgstr "პორტრეტი"

#, fuzzy
#~ msgctxt "Stock label"
#~ msgid "Reverse landscape"
#~ msgstr "უკუპეიზაჟი"

#, fuzzy
#~ msgctxt "Stock label"
#~ msgid "Reverse portrait"
#~ msgstr "უკუპორტრეტი"

#, fuzzy
#~ msgctxt "Stock label"
#~ msgid "Page Set_up"
#~ msgstr "გვერდის _პარამეტრები"

#, fuzzy
#~ msgctxt "Stock label"
#~ msgid "_Color"
#~ msgstr "_ფერი"

#, fuzzy
#~ msgctxt "Stock label"
#~ msgid "_Font"
#~ msgstr "_შრიფტი"

#, fuzzy
#~ msgctxt "Stock label"
#~ msgid "_Undelete"
#~ msgstr "წაშლის გაუ_ქმება"

#~ msgid "Unknown error when trying to deserialize %s"
#~ msgstr "უცნობი შეცდომა %s დესერიალიზებისას"

#~ msgid "Both \"id\" and \"name\" were found on the <%s> element"
#~ msgstr "ორივე \"id\" და \"name\" მოიძებნა <%s> ელემენტში"

#~ msgid "The attribute \"%s\" was found twice on the <%s> element"
#~ msgstr "ატრიბუტი \"%s\" ელემენტში <%s> ორჯერ მოიძებნა"

#, fuzzy
#~ msgid "<%s> element has invalid ID \"%s\""
#~ msgstr "<%s> ელემენტის id \"%s\" მცდარია"

#~ msgid "<%s> element has neither a \"name\" nor an \"id\" attribute"
#~ msgstr "<%s> ელემენტს არც \"name\" და არც \"id\" არ გააჩნია"

#~ msgid "Attribute \"%s\" repeated twice on the same <%s> element"
#~ msgstr "ატრიბუტი \"%s\" მეორდება ორჯერ იგივე <%s> ელემენტისთვის"

#~ msgid "Attribute \"%s\" is invalid on <%s> element in this context"
#~ msgstr "ატრიბუტი \"%s\" უმართებლოა <%s> ელემენტისთვის ამ კონტექსტში"

#~ msgid "Tag \"%s\" has not been defined."
#~ msgstr "ჭდე \"%s\" არ განსაზღვრულა."

#~ msgid "Anonymous tag found and tags can not be created."
#~ msgstr "ნაპოვნია ანონიმური ჭდე და ჭდეები ვერ შეიქმნება."

#~ msgid "Tag \"%s\" does not exist in buffer and tags can not be created."
#~ msgstr "ჭდე \"%s\" ბუფერში არ არსებობს და ჭდეები ვერ შეიქმნება."

#~ msgid "\"%s\" is not a valid attribute type"
#~ msgstr "\"%s\" ატრიბუტის უმართებლო ტიპია"

#~ msgid "\"%s\" is not a valid attribute name"
#~ msgstr "\"%s\" ატრიბუტის უმართებლო სახელია"

#~ msgid ""
#~ "\"%s\" could not be converted to a value of type \"%s\" for attribute "
#~ "\"%s\""
#~ msgstr ""
#~ "\"%s\" ვერ გარდაიქმნება \"%s\" ტიპის მნიშვნელობად \"%s\" ატრიბუტისთვის"

#~ msgid "\"%s\" is not a valid value for attribute \"%s\""
#~ msgstr "\"%s\" უმართებლო მნიშვნელობაა \"%s\" ატრიბუტისთვის"

#~ msgid "Tag \"%s\" has invalid priority \"%s\""
#~ msgstr "ჭდეს \"%s\" მცდარი \"%s\" პრიორიტეტი გააჩნია"

#~ msgid "Outermost element in text must be <text_view_markup> not <%s>"
#~ msgstr "ტექსტის გარე ელემენტი უნდა იყოს <text_view_markup> და არა <%s>"

#~ msgid "A <%s> element has already been specified"
#~ msgstr "ელემენტი <%s> უკვე განსაზღვრულია"

#~ msgid "A <text> element can't occur before a <tags> element"
#~ msgstr "<text> ელემენტი <tags> ელემენტის წინ ვერ იქნება"

#~ msgid "Serialized data is malformed"
#~ msgstr "სერიალიზებული მონაცემები მცდარია"

#~ msgid ""
#~ "Serialized data is malformed. First section isn't "
#~ "GTKTEXTBUFFERCONTENTS-0001"
#~ msgstr ""
#~ "სერიალიზებული მონაცემები მცდარია. პირველი სექცია "
#~ "GTKTEXTBUFFERCONTENTS-0001 არაა"

#~ msgid "LRE Left-to-right _embedding"
#~ msgstr "LRE _ჩასმა მარცხნიდან მარჯვნივ"

#~ msgid "RLE Right-to-left e_mbedding"
#~ msgstr "RLE ჩა_სმა მარჯვნიდან მარცხნივ"

#~ msgid "LRO Left-to-right _override"
#~ msgstr "LRO გა_დაფარვა მარცხნიდან მარჯვნივ"

#~ msgid "RLO Right-to-left o_verride"
#~ msgstr "RLO გადა_ფარვა მარჯვნიდან მარცხნივ"

#~ msgid "PDF _Pop directional formatting"
#~ msgstr "PDF განთავსება _ვერტიკალზე"

#~ msgid "ZWS _Zero width space"
#~ msgstr "ZWS _ნულოვანი ხარე"

#~ msgid "ZWJ Zero width _joiner"
#~ msgstr "ZWJ ნულოვანი _გამაერთიანებელი"

#~ msgid "ZWNJ Zero width _non-joiner"
#~ msgstr "ZWNJ ნულოვანი გა_მყოფი"

#~ msgid "Unable to locate theme engine in module_path: \"%s\","
#~ msgstr "ვერ ვპოულობ ჩასატვირთ მოდულს module_path–ში: \"%s\","

#~ msgid "Unexpected start tag '%s' on line %d char %d"
#~ msgstr "საწყისი ჭდე \"%s\" გაუთვალისწინებელია (სტრიქონი %d, სიმბოლო %d)"

#~ msgid "Unexpected character data on line %d char %d"
#~ msgstr "გაუთვალისწინებელი სიმბოლოები (სტრიქონი %d, სიმბოლო %d)"

#~ msgid "different idatas found for symlinked '%s' and '%s'\n"
#~ msgstr "სიმბოლური ბმებისთვის '%s' და '%s' სხვადასხვა idata მოიძებნა\n"

#~ msgid "Amharic (EZ+)"
#~ msgstr "ამჰარული (EZ+)"

#~ msgid "Cedilla"
#~ msgstr "ცედილა"

#~ msgid "Cyrillic (Transliterated)"
#~ msgstr "კირილიცა (ტრანსლიტერაცია)"

#~ msgid "Inuktitut (Transliterated)"
#~ msgstr "ინუკტიტუტი (ტრანსლიტერაცია)"

#~ msgid "IPA"
#~ msgstr "IPA ნიშნები"

#~ msgid "Multipress"
#~ msgstr "მულტიპრესი"

#~ msgid "Tigrigna-Eritrean (EZ+)"
#~ msgstr "ტიგრინია–ერითრეა (EZ+)"

#~ msgid "Tigrigna-Ethiopian (EZ+)"
#~ msgstr "ტიგრინია–ეთიოპია (EZ+)"

#~ msgid "Vietnamese (VIQR)"
#~ msgstr "ვიეტნამური (VIQR)"

#, fuzzy
#~ msgid "printer offline"
#~ msgstr "საბეჭდი გამორთულია"

#, fuzzy
#~ msgid "ready to print"
#~ msgstr "მზადება - %d"

#, fuzzy
#~ msgid "paused"
#~ msgstr "შეჩერებული"

#, fuzzy
#~ msgid "unknown"
#~ msgstr "(უცნობია)"

#~ msgid "test-output.%s"
#~ msgstr "ტესტ გამოტანა. %s"

#~ msgid "Print to Test Printer"
#~ msgstr "ტესტირებად პრინტერზე ბეჭდვა"

#~ msgid "Could not get information for file '%s': %s"
#~ msgstr "ვერ მივიღე ინფორმაცია ფაილზე \"%s\": %s"

#~ msgid "Failed to open file '%s': %s"
#~ msgstr "ვერ გაიხსნა ფაილი \"%s\": %s"

#~ msgid ""
#~ "Failed to load image '%s': reason not known, probably a corrupt image file"
#~ msgstr ""
#~ "გამოსახულება \"%s\" ვერ ჩამოიტვირთა: მიზეზი უცნობია, შესაძლოა "
#~ "გამოსახულების ფაილია დაზიანებული"

#~ msgid "Gdk debugging flags to set"
#~ msgstr "Gdk გამართვის ალმების მითითება"

#~ msgid "Gdk debugging flags to unset"
#~ msgstr "Gdk გამართვის ალმების ამორთვა"

#~ msgid "Image file '%s' contains no data"
#~ msgstr "გამოსახულების ფაილი \"%s\" არ შეიცავს მონაცემებს"

#~ msgid ""
#~ "Failed to load animation '%s': reason not known, probably a corrupt "
#~ "animation file"
#~ msgstr ""
#~ "ანიმაცია \"%s\" ვერ ჩამოიტვირთა: მიზეზი უცნობია, შესაძლოა ანიმაციის "
#~ "ფაილია დაზიანებული"

#~ msgid "Unable to load image-loading module: %s: %s"
#~ msgstr "ვერ იტვირთება ნახატების ჩამოტვირთვის მოდული: %s: %s"

#~ msgid ""
#~ "Image-loading module %s does not export the proper interface; perhaps "
#~ "it's from a different GTK version?"
#~ msgstr ""
#~ "ნახატების ჩამოტვირთვის მოდული \"%s\" ვერ ახდენს მართებული ინტერფეისის "
#~ "ექსპორტს; შესაძლოა იგი GTK–ს სხვა ვერსიიდანაა?"

#~ msgid "Couldn't recognize the image file format for file '%s'"
#~ msgstr "ვერ ვახდენ გამოსახულების \"%s\" ფაილის ფორმატის ამოცნობას"

#~ msgid "Failed to load image '%s': %s"
#~ msgstr "ფაილის ჩამოტვირთვის შეცდომა \"%s\": %s"

#~ msgid "Error writing to image file: %s"
#~ msgstr "გამოსახულების ფაილის ჩაწერის შეცდომა: %s"

#~ msgid ""
#~ "This build of gdk-pixbuf does not support saving the image format: %s"
#~ msgstr ""
#~ "ეს ქვესისტემა \"gdk-pixbuf\" ვერ უზრუნველყოფს ფაილის შენახვას ფორმატით: %s"

#~ msgid "Insufficient memory to save image to callback"
#~ msgstr "მეხსიერების უკმარისობა გამოსახულების ფაილის შესანახად"

#~ msgid "Failed to open temporary file"
#~ msgstr "დროებითი ფაილი ვერ იხსნება"

#~ msgid "Failed to read from temporary file"
#~ msgstr "დროებითი ფაილი ვერ იკითხება"

#~ msgid "Failed to open '%s' for writing: %s"
#~ msgstr "ვერ იხსნება ფაილი \"%s\" ჩასაწერად: %s"

#~ msgid ""
#~ "Failed to close '%s' while writing image, all data may not have been "
#~ "saved: %s"
#~ msgstr ""
#~ "ვერ დაიხურა ფაილი \"%s\" გამოსახულების ჩაწერისას, შესაძლოა ყველა მონაცემი "
#~ "არ შენახულა: %s"

#~ msgid "Insufficient memory to save image into a buffer"
#~ msgstr "მეხსიერების უკმარისობა გამოსახულების ბუფერში შესანახად"

#~ msgid ""
#~ "Internal error: Image loader module '%s' failed to complete an operation, "
#~ "but didn't give a reason for the failure"
#~ msgstr ""
#~ "შიდა შეცდომა: გამოსახულების ჩატვირთვის მოდული '%s' ვერ ასრულებს "
#~ "ოპერაციას, მაგრამ არ იტყობინება მიზეზს"

#~ msgid "Incremental loading of image type '%s' is not supported"
#~ msgstr ""
#~ "გამოსახულების \"%s\" ფორმატით საფეხურებრივი ჩატვირთვა  ვერ გამოიყენება"

#~ msgid "Image header corrupt"
#~ msgstr "გამოსახულების თავსართი დაზიანებულია"

#~ msgid "Image format unknown"
#~ msgstr "გამოსახულების ფორმატი უცნობია"

#~ msgid "Image pixel data corrupt"
#~ msgstr "გამოსახულების წერტილოვანი მონაცემები მცდარია"

#~ msgid "failed to allocate image buffer of %u byte"
#~ msgid_plural "failed to allocate image buffer of %u bytes"
#~ msgstr[0] "გამოსახულების ბუფერისთვის ვერ ვიყენებ %u ბაიტს"

#~ msgid "Unexpected icon chunk in animation"
#~ msgstr "კადრების მცდარი მიმდევრობა ანიმაციაში"

#~ msgid "Unsupported animation type"
#~ msgstr "ანიმაციის ეს ტიპი  ვერ გამოიყენება"

#~ msgid "Invalid header in animation"
#~ msgstr "ანიმაციის თავსართი მცდარია"

#~ msgid "Malformed chunk in animation"
#~ msgstr "ანიმაციის კადრების მცდარი მიმდევრობა"

#~ msgid "The ANI image format"
#~ msgstr "გამოსახულების ANI ფორმატი"

#~ msgid "BMP image has bogus header data"
#~ msgstr "BMP გამოსახულების ფორმატის თავსართი მცდარია"

#~ msgid "Not enough memory to load bitmap image"
#~ msgstr "არასაკმარისი მეხსიერება bitmap გამოსახულების ჩასატვირთად"

#~ msgid "BMP image has unsupported header size"
#~ msgstr "BMP გამოსახულების თავსართის ეს ზომა  ვერ გამოიყენება"

#~ msgid "Topdown BMP images cannot be compressed"
#~ msgstr "Topdown BMP ნახატები ვერ შეიკუმშება"

#~ msgid "Premature end-of-file encountered"
#~ msgstr "ფაილის ადრეული ბოლო"

#~ msgid "Couldn't allocate memory for saving BMP file"
#~ msgstr "ვერ ვიყენებ მეხსიერებას BMP ფაილის შესანახად"

#~ msgid "Couldn't write to BMP file"
#~ msgstr "ვერ ვწერ BMP ფაილს"

#~ msgid "The BMP image format"
#~ msgstr "გამოსახულების BMP ფორმატი"

#~ msgid "Failure reading GIF: %s"
#~ msgstr "ვერ იკითხება GIF: %s"

#~ msgid "GIF file was missing some data (perhaps it was truncated somehow?)"
#~ msgstr "GIF ფორმატის ფაილს აკლია მონაცემები (შესაძლოა ჩამოიჭრა?)"

#~ msgid "Internal error in the GIF loader (%s)"
#~ msgstr "GIF ჩამტვირთავის შიდა შეცდომა(%s)"

#~ msgid "Stack overflow"
#~ msgstr "მჭიდე გადავსებულია"

#~ msgid "GIF image loader cannot understand this image."
#~ msgstr "GIF გამოსახულების ჩამტვირთავმა ეს გამოსახულება ვერ აღიქვა."

#~ msgid "Bad code encountered"
#~ msgstr "მცდარი კოდი"

#~ msgid "Circular table entry in GIF file"
#~ msgstr "წრიული ცხრილის ელემენტი GIF ფაილში"

#~ msgid "Not enough memory to load GIF file"
#~ msgstr "მეხსიერების უკმარისობა GIF ფაილის ჩასატვირთად"

#~ msgid "Not enough memory to composite a frame in GIF file"
#~ msgstr "მეხსიერების უკმარისობა GIF ფაილის კადრის ასაგებად"

#~ msgid "GIF image is corrupt (incorrect LZW compression)"
#~ msgstr "GIF გამოსახულება დაზიანებულია (მცდარი LZW შეკუმშვა)"

#~ msgid "File does not appear to be a GIF file"
#~ msgstr "ფაილი როგორც ჩანს GIF ფორმატის არაა"

#~ msgid "Version %s of the GIF file format is not supported"
#~ msgstr "GIF ფაილის ფორმატის %s ვერსია  ვერ გამოიყენება"

#~ msgid ""
#~ "GIF image has no global colormap, and a frame inside it has no local "
#~ "colormap."
#~ msgstr "GIF ნახატს და მის შიდა კადრს არა აქვს გლობალური პალიტრა"

#~ msgid "GIF image was truncated or incomplete."
#~ msgstr "GIF გამოსახულება ჩამოჭრილია ან არასრულია."

#~ msgid "The GIF image format"
#~ msgstr "GIF გამოსახულების ფორმატი"

#~ msgid "Invalid header in icon"
#~ msgstr "პიქტოგრამის მცდარი თავსართი"

#~ msgid "Not enough memory to load icon"
#~ msgstr "არასაკმარისი მეხსიერება პიქტოგრამის ჩასატვირთად"

#~ msgid "Icon has zero width"
#~ msgstr "პიქტოგრამის სიგანე ნულია"

#~ msgid "Icon has zero height"
#~ msgstr "პიქტოგრამის სიმაღლე ნულია"

#~ msgid "Not enough memory to load ICO file"
#~ msgstr "მეხსიერების უკმარისობა ICO ფაილის ჩასატვირთად"

#~ msgid "Image too large to be saved as ICO"
#~ msgstr "გამოსახულება ძალიან დიდია ICO ფორმატში შესანახად"

#~ msgid "Cursor hotspot outside image"
#~ msgstr "კურსორის ველი გამოსახულების გარეთაა"

#~ msgid "The ICO image format"
#~ msgstr "გამოსახულების ICO ფაილის ფორმატი"

#~ msgid "Could not decode ICNS file"
#~ msgstr "შეუძლებელი გახდა ICNS ფაილის დეკოდირება"

#~ msgid "The ICNS image format"
#~ msgstr "გამოსახულების ფორმატი ICNS"

#~ msgid "Couldn't allocate memory for stream"
#~ msgstr "შეუძლებელი გახდა ნაკადისთვის მეხსიერების მინიჭება"

#~ msgid "Couldn't decode image"
#~ msgstr "შეუძლებელია გამოსახულების დეკოდირება"

#~ msgid "Transformed JPEG2000 has zero width or height"
#~ msgstr "დამუშავებული JPEG2000-ს სიმაღლე ან სიგანე ნულის ტოლია"

#~ msgid "Image type currently not supported"
#~ msgstr "გამოსახულების ტიპი მოცემულ ვერსიაში მხარდაუჭერელია"

#~ msgid "Couldn't allocate memory for color profile"
#~ msgstr "შეუძლებელი გახდა ფერების პროფილისთვის მეხსიერების მინიჭება"

#~ msgid "Insufficient memory to open JPEG 2000 file"
#~ msgstr "მეხსიერების უკმარისობა JPEG 2000 გახსნისთვის"

#~ msgid "Couldn't allocate memory to buffer image data"
#~ msgstr ""
#~ "შეუძლებელია მეხსიერების გამოყოფა გამოსახულების მონაცემების "
#~ "ბუფერიზაციისთვის"

#~ msgid "The JPEG 2000 image format"
#~ msgstr "სურათის ფორმატი JPEG 2000"

#~ msgid ""
#~ "Insufficient memory to load image, try exiting some applications to free "
#~ "memory"
#~ msgstr ""
#~ "მეხსიერების უკმარისობა ფაილის ჩასატვირთად; შეეცადეთ დახუროთ რამდენიმე "
#~ "პროგრამა მეხსიერების გასათავისუფლებლად"

#~ msgid "Couldn't allocate memory for loading JPEG file"
#~ msgstr "შეუძლებელია მეხსიერების მინიჭება JPEG ფაილის ჩასატვირთად"

#~ msgid "Transformed JPEG has zero width or height."
#~ msgstr "დამუშავებული JPEG-ის სიმაღლე და სიგანე ნულის ტოლია."

#~ msgid ""
#~ "JPEG quality must be a value between 0 and 100; value '%s' could not be "
#~ "parsed."
#~ msgstr ""
#~ "JPEG ხარისხის მნიშვნელობა უნდა იყოს 0–დან 100–მდე; მნიშვნელობა \"%s\" ვერ "
#~ "მუშავდება."

#~ msgid ""
#~ "JPEG quality must be a value between 0 and 100; value '%d' is not allowed."
#~ msgstr ""
#~ "JPEG ხარისხის მნიშვნელობა უნდა იყოს 0–დან 100–მდე; მნიშვნელობა "
#~ "'%d'დაუშვებელია."

#~ msgid "The JPEG image format"
#~ msgstr "JPEG გამოსახულების ფორმატი"

#~ msgid "Couldn't allocate memory for header"
#~ msgstr "შეუძლებელია თავსართისთვის მეხსიერების მინიჭება"

#~ msgid "Image has invalid width and/or height"
#~ msgstr "გამოსახულების სიგანე და/ან სიმაღლე ნულოვანია"

#~ msgid "Image has unsupported bpp"
#~ msgstr "გამოსახულების ბიტი წერტილზე პარამეტრი ვერ გამოიყენება"

#~ msgid "Image has unsupported number of %d-bit planes"
#~ msgstr ""
#~ "გამოსახულების მრავალბიტიანი (%d) სიბრტყეების რაოდენობა ვერ გამოიყენება"

#~ msgid "Couldn't create new pixbuf"
#~ msgstr "შეუძლებელია ახალი pixbuf შექმნა"

#~ msgid "Couldn't allocate memory for line data"
#~ msgstr "ვერ ვიყენებ მეხსიერებას ხაზობრივი მონაცემებისთვის"

#~ msgid "Couldn't allocate memory for paletted data"
#~ msgstr "ვერ ვიყენებ მეხსიერებას პალიტრის მონაცემებისთვის"

#~ msgid "Didn't get all lines of PCX image"
#~ msgstr "ვერ მივიღე PCX ფორმატის ყველა ხაზი"

#~ msgid "No palette found at end of PCX data"
#~ msgstr "PCX ფორმატის ბოლოს პალიტრა არ აღმოჩნდა"

#~ msgid "The PCX image format"
#~ msgstr "PCX გამოსახულების ფორმატი"

#~ msgid "Bits per channel of PNG image is invalid."
#~ msgstr "გარდაქმნილი PNG–ს ბიტები არხზე მცდარია."

#~ msgid "Transformed PNG has zero width or height."
#~ msgstr "გარდაქმნილი PNG–ს სიმაღლე ან სიგანე 0–ია."

#~ msgid "Bits per channel of transformed PNG is not 8."
#~ msgstr "გარდაქმნილი PNG–ს ბიტები არხზე 8–ის ტოლი არაა."

#~ msgid "Transformed PNG not RGB or RGBA."
#~ msgstr "გარდაქმნილი PNG არ გახლავთ  RGB ან RGBA ტიპის"

#~ msgid "Transformed PNG has unsupported number of channels, must be 3 or 4."
#~ msgstr "გარდაქმნილი PNG–ს გამოუყენებელი არხების რაოდენობა 3 ან 4 უნდა იყოს."

#~ msgid "Fatal error in PNG image file: %s"
#~ msgstr "კრიტიკული შეცდომა PNG გამოსახულების ფაილში: %s"

#~ msgid "Insufficient memory to load PNG file"
#~ msgstr "მეხსიერების უკმარისობა PNG ფაილის ჩასატვირთად"

#~ msgid ""
#~ "Insufficient memory to store a %ld by %ld image; try exiting some "
#~ "applications to reduce memory usage"
#~ msgstr ""
#~ "მეხსიერების უკმარისობა %ld შესანახად %ld გამოსახულებადან; შეეცადეთ "
#~ "რამდენიმე პროგრამის დახურვას მეხსიერების გასათავისუფლებლად"

#~ msgid "Fatal error reading PNG image file"
#~ msgstr "PNG გამოსახულების ფაილის კითხვის კრიტიკული შეცდომა"

#~ msgid "Fatal error reading PNG image file: %s"
#~ msgstr "PNG გამოსახულების ფაილის კითხვის კრიტიკული შეცდომა: %s"

#~ msgid ""
#~ "Keys for PNG text chunks must have at least 1 and at most 79 characters."
#~ msgstr "PNG ტექსტური ბლოკი უნდა შეიცავდეს 1–დან 79 სიმბოლომდე."

#~ msgid "Keys for PNG text chunks must be ASCII characters."
#~ msgstr "PNG ტექსტური ბლოკის კოდი ASCII სიმბოლოებისგან უნდა შედგებოდეს."

#~ msgid ""
#~ "PNG compression level must be a value between 0 and 9; value '%s' could "
#~ "not be parsed."
#~ msgstr ""
#~ "PNG შეკუმშვის ხარისხი 0-დან 9-მდე უნდა იყოს; მნიშვნელობა '%s' ვერ "
#~ "დამუშავდება"

#~ msgid ""
#~ "PNG compression level must be a value between 0 and 9; value '%d' is not "
#~ "allowed."
#~ msgstr ""
#~ "PNG შეკუმშვის ხარისხი 0-დან 9-მდე უნდა იყოს; მნიშვნელობა '%d' არ დაიშვება"

#~ msgid ""
#~ "Value for PNG text chunk %s cannot be converted to ISO-8859-1 encoding."
#~ msgstr "PNG ტექსტური ბლოკი %s ვერ გარდაიქმნება ISO-8859-1 კოდირებაში."

#~ msgid "The PNG image format"
#~ msgstr "გამოსახულების PNG ფორმატი"

#~ msgid "PNM loader expected to find an integer, but didn't"
#~ msgstr "PNM ჩამტვირთავი მთელ რიცხვს ეძებდა, მაგრამ ვერ იპოვნა"

#~ msgid "PNM file has an incorrect initial byte"
#~ msgstr "PNM ფაილის საწყისი ბაიტი მცდარია"

#~ msgid "PNM file is not in a recognized PNM subformat"
#~ msgstr "PNM ფაილია ქვეფორმატი PNM ამოუცნობია"

#~ msgid "PNM file has an image width of 0"
#~ msgstr "PNM ფაილის სიგანე ნულოვანია"

#~ msgid "PNM file has an image height of 0"
#~ msgstr "PNM ფაილის სიმაღლე ნულოვანია"

#~ msgid "Maximum color value in PNM file is 0"
#~ msgstr "ფერის მაქსიმალური მნიშვნელობები PNM ფაილისთვის 0–ია"

#~ msgid "Maximum color value in PNM file is too large"
#~ msgstr "ფერის მაქსიმალური მნიშვნელობები PNM ფაილისთვის მეტისმეტად დიდია"

#~ msgid "Raw PNM image type is invalid"
#~ msgstr "PNM გამოსახულების ტიპი მცდარია"

#~ msgid "PNM image loader does not support this PNM subformat"
#~ msgstr "PNM გამოსახულების ჩამტვირთავი PNM–ის ამ ფორმატს ვერ იყენებს"

#~ msgid "Raw PNM formats require exactly one whitespace before sample data"
#~ msgstr "PNM ფორმატი სანიმუშო მონაცემების წინ ზუსტად ერთ ხარეს ითხოვს"

#~ msgid "Cannot allocate memory for loading PNM image"
#~ msgstr "ვერ ვიყენებ მეხსიერებას PNM გამოსახულების ჩასატვირთად"

#~ msgid "Insufficient memory to load PNM context struct"
#~ msgstr "მეხსიერების უკმარისობა PNM გამოსახულების სტრუქტურის ჩასატვირთად"

#~ msgid "Unexpected end of PNM image data"
#~ msgstr "PNM გამოსახულების ფაილის გაუთვალისწინებელი დასასრული"

#~ msgid "Insufficient memory to load PNM file"
#~ msgstr "მეხსიერების უკმარისობა PNM გამოსახულების ჩასატვირთად"

#~ msgid "The PNM/PBM/PGM/PPM image format family"
#~ msgstr "გამოსახულების PNM/PBM/PGM/PPM ფორმატები"

#, fuzzy
#~ msgid "Failed to read QTIF header"
#~ msgstr "თავსართის ჩაწერა ვერ მოხერხდ\n"

#, fuzzy
#~ msgid "File error when reading QTIF atom: %s"
#~ msgstr "ვერ იკითხება GIF: %s"

#, fuzzy
#~ msgid "Failed to create GdkPixbufLoader object."
#~ msgstr "ვერ განხორციელდა დასტის ინდექსის ჩაწერა\n"

#, fuzzy
#~ msgid "Failed to find an image data atom."
#~ msgstr "TIFF გამოსახულება ვერ გაიხსნა"

#, fuzzy
#~ msgid "The QTIF image format"
#~ msgstr "გამოსახულების TIFF ფორმატი"

#~ msgid "RAS image has bogus header data"
#~ msgstr "RAS გამოსახულების თავსართი მცდარია"

#~ msgid "RAS image has unknown type"
#~ msgstr "RAS გამოსახულების ეს ტიპი უცნობია"

#~ msgid "unsupported RAS image variation"
#~ msgstr "RAS გამოსახულების ეს ვერსია ვერ გამოიყენება"

#~ msgid "Not enough memory to load RAS image"
#~ msgstr "მეხსიერების უკმარისობა RAS გამოსახულების ჩასატვირთად"

#~ msgid "The Sun raster image format"
#~ msgstr "გამოსახულების Sun რასტრული ფორმატი"

#~ msgid "Cannot allocate memory for IOBuffer struct"
#~ msgstr "ვერ ვიყენებ მეხსიერებას IOBuffer სტრუქტურისთვის"

#~ msgid "Cannot allocate memory for IOBuffer data"
#~ msgstr "ვერ ვიყენებ მეხსიერებას IOBuffer მონაცემებისთვის"

#~ msgid "Cannot realloc IOBuffer data"
#~ msgstr "ვერ ვიყენებ IOBuffer მონაცემებს"

#~ msgid "Cannot allocate temporary IOBuffer data"
#~ msgstr "ვერ ვიყენებ დროებით IOBuffer მონაცემებს"

#~ msgid "Cannot allocate new pixbuf"
#~ msgstr "ვერ ვიყენებ მეხსიერებას ახალი pixbuf სტრუქტურისთვის"

#, fuzzy
#~ msgid "Image is corrupted or truncated"
#~ msgstr "GIF გამოსახულება ჩამოჭრილია ან არასრულია."

#~ msgid "Cannot allocate colormap structure"
#~ msgstr "ვერ ვიყენებ მეხსიერებას პალიტრის სტრუქტურისთვის"

#~ msgid "Cannot allocate colormap entries"
#~ msgstr "ვერ ვიყენებ მეხსიერებას პალიტრის ელემენტებისთვის"

#~ msgid "Unexpected bitdepth for colormap entries"
#~ msgstr "პალიტრის ელემენტის ფერის გაუთვალისწინებელი სიღრმე"

#~ msgid "Cannot allocate TGA header memory"
#~ msgstr "ვერ ვიყენებ მეხსიერებას TGA თავსართისთვის"

#~ msgid "TGA image has invalid dimensions"
#~ msgstr "TGA ნახატს უმართებლო ზომები აქვს"

#~ msgid "Cannot allocate memory for TGA context struct"
#~ msgstr "ვერ ვიყენებ მეხსიერებას TGA შიგთავსის სტრუქტურისთვის"

#~ msgid "Excess data in file"
#~ msgstr "ფაილში მეტისმეტი მონაცემია"

#~ msgid "The Targa image format"
#~ msgstr "გამოსახულების Targa ფორმატი"

#~ msgid "Could not get image width (bad TIFF file)"
#~ msgstr "ვერ ისაზღვრება გამოსახულების სიგანე (მცდარი TIFF ფაილი)"

#~ msgid "Could not get image height (bad TIFF file)"
#~ msgstr "ვერ ისაზღვრება გამოსახულების სიმაღლე (მცდარი TIFF ფაილი)"

#~ msgid "Width or height of TIFF image is zero"
#~ msgstr "TIFF გამოსახულების სიმაღლე ან სიგანე ნულია"

#~ msgid "Dimensions of TIFF image too large"
#~ msgstr "TIFF გამოსახულების განზომილებები ძალიან დიდია"

#~ msgid "Insufficient memory to open TIFF file"
#~ msgstr "მეხსიერების უკმარისობა TIFF გამოსახულების გასახსნელად"

#~ msgid "Failed to open TIFF image"
#~ msgstr "TIFF გამოსახულება ვერ გაიხსნა"

#~ msgid "Failed to load TIFF image"
#~ msgstr "TIFF გამოსახულება ვერ ჩამოიტვირთა"

#~ msgid "Failed to save TIFF image"
#~ msgstr "ვერ განხორციელდა TIFF გრაფიკული გამოსახულების დამახსოვრება"

#~ msgid "Couldn't write to TIFF file"
#~ msgstr "ვერ ვწერ TIFF ფაილს"

#~ msgid "The TIFF image format"
#~ msgstr "გამოსახულების TIFF ფორმატი"

#~ msgid "Image has zero width"
#~ msgstr "გამოსახულების სიგანე ნულოვანია"

#~ msgid "Image has zero height"
#~ msgstr "გამოსახულების სიმაღლე ნულოვანია"

#~ msgid "Couldn't save the rest"
#~ msgstr "დანარჩენი ნაწილის შენახვა ვერ ხერხდება"

#~ msgid "The WBMP image format"
#~ msgstr "გამოსახულების WBMP ფორმატი"

#~ msgid "Invalid XBM file"
#~ msgstr "მცდარი XBM ფაილი"

#~ msgid "Insufficient memory to load XBM image file"
#~ msgstr "მეხსიერების უკმარისობა XBM გამოსახულების ჩასატვირთად"

#~ msgid "Failed to write to temporary file when loading XBM image"
#~ msgstr "ვერ ვწერ დროებით ფაილს XBM გამოსახულების ჩატვირთვისას"

#~ msgid "The XBM image format"
#~ msgstr "გამოსახულების XBM ფორმატი"

#~ msgid "No XPM header found"
#~ msgstr "XPM თავსართი ვერ მოიძებნა"

#~ msgid "Invalid XPM header"
#~ msgstr "მცდარი XBM თავსართი"

#~ msgid "XPM file has image width <= 0"
#~ msgstr "XPM ფაილში გამოსახულების სიგანე <= 0"

#~ msgid "XPM file has image height <= 0"
#~ msgstr "XPM ფაილში გამოსახულების სიმაღლე <= 0"

#~ msgid "XPM has invalid number of chars per pixel"
#~ msgstr "XPM ფაილს პიქსელზე სიმბოლოების მცდარი რაოდენობა აქვს"

#~ msgid "XPM file has invalid number of colors"
#~ msgstr "XPM ფაილს ფერების მცდარი რაოდენობა აქვს"

#~ msgid "Cannot allocate memory for loading XPM image"
#~ msgstr "ვერ ვიყენებ მეხსიერებს XPM გამოსახულების ჩასატვირთად"

#~ msgid "Cannot read XPM colormap"
#~ msgstr "ვერ ვკითხულობ XPM პალიტრას"

#~ msgid "Failed to write to temporary file when loading XPM image"
#~ msgstr "ვერ ვწერ დროებით ფაილს XPM გამოსახულების ჩატვირთვისას"

#~ msgid "The XPM image format"
#~ msgstr "გამოსახულების XPM ფორმატი"

#~ msgid "The EMF image format"
#~ msgstr "გამოსახულების EMF ფორმატი"

#~ msgid "Could not allocate memory: %s"
#~ msgstr "შეუძლებელი გახდა მეხსიერების მინიჭება: %s"

#~ msgid "Could not create stream: %s"
#~ msgstr "შეუძლებელი გახდა ნაკადის შექმნა: %s"

#~ msgid "Could not seek stream: %s"
#~ msgstr "შეუძლებელი გახდა ნაკადის მოძებნა: %s"

#~ msgid "Could not read from stream: %s"
#~ msgstr "შეუძლებელი გახდა ნაკადიდან წაკითხვა: %s"

#~ msgid "Couldn't load metafile"
#~ msgstr "შეუძლებელი გახდა მეტაფაილის ჩატვირთვა"

#~ msgid "Unsupported image format for GDI+"
#~ msgstr "მოცემული გამოსახულების ფორმატი GDI+ თვის მიუღებელია"

#~ msgid "Couldn't save"
#~ msgstr "შეუძლებელია დამახსოვრება"

#~ msgid "The WMF image format"
#~ msgstr "WMF გამოსახულების ფორმატი"

#~ msgid "\"Deepness\" of the color."
#~ msgstr "ფერის \"სიღრმე\"."

#~ msgid "Error printing"
#~ msgstr "ბეჭდვის შეცდომა"

#~ msgid "Printer '%s' may not be connected."
#~ msgstr "შესაძლებელია რომ '%s' პრინტერი არ იყოს მიერთებული."

#~ msgid "Folders"
#~ msgstr "დასტები"

#~ msgid "Fol_ders"
#~ msgstr "_დასტები"

#~ msgid "Folder unreadable: %s"
#~ msgstr "დასტა ვერ იკითხება: %s"

#~ msgid ""
#~ "The file \"%s\" resides on another machine (called %s) and may not be "
#~ "available to this program.\n"
#~ "Are you sure that you want to select it?"
#~ msgstr ""
#~ "ფაილი \"%s\" განთავსებულია სხვა კომპიუტერზე (სახელით \"%s\") და შესაძლოა "
#~ "მიუღწეველი იყოს.\n"
#~ "ნამდვილად მისი შერჩევა გსურთ?"

#~ msgid "_New Folder"
#~ msgstr "საქაღალდეს _შექმნა"

#~ msgid "De_lete File"
#~ msgstr "ფაილის _წაშლა"

#~ msgid "_Rename File"
#~ msgstr "ფაილის _გადარქმევა"

#~ msgid ""
#~ "The folder name \"%s\" contains symbols that are not allowed in filenames"
#~ msgstr "საქაღალდეს სახელი \"%s\" შეიცავს დაუშვებელ სიმბოლოებს"

#~ msgid "New Folder"
#~ msgstr "ახალი დასტა"

#~ msgid ""
#~ "The filename \"%s\" contains symbols that are not allowed in filenames"
#~ msgstr "ფაილის სახელი \"%s\" შეიცავს დაუშვებელ სიმბოლოებს"

#~ msgid "Error deleting file '%s': %s"
#~ msgstr "ფაილის წაშლის შეცდომა '%s': %s"

#~ msgid "Really delete file \"%s\"?"
#~ msgstr "ნამდვილად გსურთ წაშალოთ ფაილი \"%s\"?"

#~ msgid "Delete File"
#~ msgstr "ფაილის წაშლა"

#~ msgid "Error renaming file to \"%s\": %s"
#~ msgstr "ფაილის \"%s\"-ზე გადარქმევის შეცდომა: %s"

#~ msgid "Error renaming file \"%s\": %s"
#~ msgstr "ფაილის გადარქმევის შეცდომა \"%s\": %s"

#~ msgid "Error renaming file \"%s\" to \"%s\": %s"
#~ msgstr "ფაილის გადარქმევის შეცდომა \"%s\" - \"%s\": %s"

#~ msgid "Rename File"
#~ msgstr "ფაილის გადარქმევა"

#~ msgid "Rename file \"%s\" to:"
#~ msgstr "ფაილის \"%s\" გადარქმევა:"

#~ msgid ""
#~ "The filename \"%s\" couldn't be converted to UTF-8. (try setting the "
#~ "environment variable G_FILENAME_ENCODING): %s"
#~ msgstr ""
#~ "ფაილის სახელი \"%s\" არ შეიძლება UTF-8 კოდირებაშI გარდაიქმნას(სცადეთ "
#~ "გარემოს ცვლადის G_FILENAME_ENCODING მითითება): %s"

#~ msgid "Invalid UTF-8"
#~ msgstr "მცდარი UTF-8"

#~ msgid "Name too long"
#~ msgstr "სახელი მეტისმეტად გრძელია"

#~ msgid "Couldn't convert filename"
#~ msgstr "ვერ გარდავქმენი ფაილის სახელი"

#~ msgid "Gamma"
#~ msgstr "გამა"

#~ msgid "_Gamma value"
#~ msgstr "_გამას მნიშვნელობა"

#~ msgid "No extended input devices"
#~ msgstr "შეტანის დამატებითი მექანიზმები არ არსებობს"

#~ msgid "Axes"
#~ msgstr "_ღერძები"

#~ msgid "Keys"
#~ msgstr "_კლავიშები"

#~ msgid "_X:"
#~ msgstr "_X:"

#~ msgid "_Y:"
#~ msgstr "_Y:"

#~ msgid "X _tilt:"
#~ msgstr "X _tilt:"

#~ msgid "Y t_ilt:"
#~ msgstr "Y t_ilt:"

#~ msgid "_Wheel:"
#~ msgstr "_ბორბალი:"

#~ msgid "(disabled)"
#~ msgstr "(ამორთულია)"

#~ msgid "(unknown)"
#~ msgstr "(უცნობია)"

#~ msgid "Cl_ear"
#~ msgstr "_გასუფთავება"

#~ msgid "--- No Tip ---"
#~ msgstr "--- კარნახის გარეშე ---"

#~ msgid "(Empty)"
#~ msgstr "(ცარიელია)"

#, fuzzy
#~ msgid "<b>_Search:</b>"
#~ msgstr "_ძებნა:"

#, fuzzy
#~ msgid "<b>Recently Used</b>"
#~ msgstr "ბოლოს გამოყენებული"

#~ msgid "directfb arg"
#~ msgstr "directfb arg"

#~ msgid "sdl|system"
#~ msgstr "system"

#~ msgid ""
#~ "You have the Caps Lock key on\n"
#~ "and an active input method"
#~ msgstr ""
#~ "გააქტიურებულია მთავრული ასოები\n"
#~ "და ერთერთი შეყვანის მეთოდი"

#~ msgid "You have the Caps Lock key on"
#~ msgstr "ჩართულია Caps Lock ღილაკი"

#~ msgid "You have an active input method"
#~ msgstr "აქტიურია შეყვანის მეთოდი"

#~ msgid "keyboard label|BackSpace"
#~ msgstr "BackSpace"

#~ msgid "keyboard label|Tab"
#~ msgstr "Tab"

#~ msgid "keyboard label|Return"
#~ msgstr "Return"

#~ msgid "keyboard label|Pause"
#~ msgstr "Pause"

#~ msgid "keyboard label|Scroll_Lock"
#~ msgstr "Scroll_Lock"

#~ msgid "keyboard label|Sys_Req"
#~ msgstr "Sys_Req"

#~ msgid "keyboard label|Escape"
#~ msgstr "Escape"

#~ msgid "keyboard label|Multi_key"
#~ msgstr "Multi_key"

#~ msgid "keyboard label|Home"
#~ msgstr "Home"

#~ msgid "keyboard label|Left"
#~ msgstr "მარცხნივ"

#~ msgid "keyboard label|Up"
#~ msgstr "ზემოთ"

#~ msgid "keyboard label|Right"
#~ msgstr "მარჯვნივ"

#~ msgid "keyboard label|Down"
#~ msgstr "ქვემოთ"

#~ msgid "keyboard label|Page_Up"
#~ msgstr "Page_Up"

#~ msgid "keyboard label|Page_Down"
#~ msgstr "Page_Down"

#~ msgid "keyboard label|End"
#~ msgstr "End"

#~ msgid "keyboard label|Begin"
#~ msgstr "Begin"

#~ msgid "keyboard label|Print"
#~ msgstr "Print"

#~ msgid "keyboard label|Insert"
#~ msgstr "Insert"

#~ msgid "keyboard label|Num_Lock"
#~ msgstr "Num_Lock"

#~ msgid "keyboard label|KP_Space"
#~ msgstr "KP_Space"

#~ msgid "keyboard label|KP_Tab"
#~ msgstr "KP_Tab"

#~ msgid "keyboard label|KP_Enter"
#~ msgstr "KP_Enter"

#~ msgid "keyboard label|KP_Home"
#~ msgstr "KP_Home"

#~ msgid "keyboard label|KP_Left"
#~ msgstr "KP_Left"

#~ msgid "keyboard label|KP_Up"
#~ msgstr "KP_Up"

#~ msgid "keyboard label|KP_Right"
#~ msgstr "KP_Right"

#~ msgid "keyboard label|KP_Down"
#~ msgstr "KP_Down"

#~ msgid "keyboard label|KP_Page_Up"
#~ msgstr "KP_Page_Up"

#~ msgid "keyboard label|KP_Prior"
#~ msgstr "KP_Prior"

#~ msgid "keyboard label|KP_Next"
#~ msgstr "KP_Next"

#~ msgid "keyboard label|KP_End"
#~ msgstr "KP_End"

#~ msgid "keyboard label|KP_Begin"
#~ msgstr "KP_Begin"

#~ msgid "keyboard label|KP_Insert"
#~ msgstr "KP_Insert"

#~ msgid "keyboard label|KP_Delete"
#~ msgstr "KP_Delete"

#~ msgid "keyboard label|Delete"
#~ msgstr "Delete"

#~ msgid "keyboard label|Shift"
#~ msgstr "Shift"

#~ msgid "keyboard label|Ctrl"
#~ msgstr "Ctrl"

#~ msgid "keyboard label|Alt"
#~ msgstr "Alt"

#~ msgid "keyboard label|Super"
#~ msgstr "Super"

#~ msgid "keyboard label|Hyper"
#~ msgstr "Hyper"

#~ msgid "keyboard label|Meta"
#~ msgstr "Meta"

#~ msgid "keyboard label|Space"
#~ msgstr "Space"

#~ msgid "keyboard label|Backslash"
#~ msgstr "Backslash"

#~ msgid "year measurement template|2000"
#~ msgstr "2000%d"

#~ msgid "calendar:day:digits|%d"
#~ msgstr "%d"

#~ msgid "calendar:week:digits|%d"
#~ msgstr "%d"

#~ msgid "calendar year format|%Y"
#~ msgstr "%Y"

#~ msgid "Accelerator|Disabled"
#~ msgstr "ამჩქარებელი|გამორთული"

#~ msgid "Icon not present in theme"
#~ msgstr "გაფორმებაში მოცემული ხატულა ვერ მოინახა"

#~ msgid "input method menu|System"
#~ msgstr "სისტემის"

#~ msgid "input method menu|System (%s)"
#~ msgstr "სისტემა (%s)"

#~ msgid "print operation status|Initial state"
#~ msgstr "საწყისი მდგომარეობა"

#~ msgid "print operation status|Preparing to print"
#~ msgstr "ბეჭდვისთვის მზადება"

#~ msgid "print operation status|Generating data"
#~ msgstr "მონაცემების გენერაცია"

#~ msgid "print operation status|Sending data"
#~ msgstr "მონაცემთა გადაცემა"

#~ msgid "print operation status|Waiting"
#~ msgstr "მოლოდინი"

#~ msgid "print operation status|Blocking on issue"
#~ msgstr "შეცდომის გამო დაბლოკილი"

#~ msgid "print operation status|Printing"
#~ msgstr "ბეჭდვა"

#~ msgid "print operation status|Finished"
#~ msgstr "დასრულებული"

#~ msgid "recent menu label|_%d. %s"
#~ msgstr "_%d. %s"

#~ msgid "recent menu label|%d. %s"
#~ msgstr "%d. %s"

#~ msgid "Navigation|_Bottom"
#~ msgstr "_ბოლოში"

#~ msgid "Navigation|_First"
#~ msgstr "_პირველი"

#~ msgid "Navigation|_Last"
#~ msgstr "_ბოლო"

#~ msgid "Navigation|_Top"
#~ msgstr "_თავში"

#~ msgid "Navigation|_Back"
#~ msgstr "_უკან"

#~ msgid "Navigation|_Down"
#~ msgstr "_ქვევით"

#~ msgid "Navigation|_Forward"
#~ msgstr "_შემდეგ"

#~ msgid "Justify|_Center"
#~ msgstr "_ცენტრში"

#~ msgid "Justify|_Fill"
#~ msgstr "_შევსება"

#~ msgid "Justify|_Left"
#~ msgstr "მარც_ხნივ"

#~ msgid "Justify|_Right"
#~ msgstr "მარ_ჯვნივ"

#~ msgid "Media|P_ause"
#~ msgstr "_პაუზა"

#~ msgid "volume percentage|%d %%"
#~ msgstr "%d %%"

#~ msgid "paper size|asme_f"
#~ msgstr "asme_f"

#~ msgid "paper size|A0x2"
#~ msgstr "A0x2"

#~ msgid "paper size|A0"
#~ msgstr "A0"

#~ msgid "paper size|A0x3"
#~ msgstr "A0x3"

#~ msgid "paper size|A1"
#~ msgstr "A1"

#~ msgid "paper size|A10"
#~ msgstr "A10"

#~ msgid "paper size|A1x3"
#~ msgstr "A1x3"

#~ msgid "paper size|A1x4"
#~ msgstr "A1x4"

#~ msgid "paper size|A2"
#~ msgstr "A2"

#~ msgid "paper size|A2x3"
#~ msgstr "A2x3"

#~ msgid "paper size|A2x4"
#~ msgstr "A2x4"

#~ msgid "paper size|A2x5"
#~ msgstr "A2x5"

#~ msgid "paper size|A3"
#~ msgstr "A3"

#~ msgid "paper size|A3 Extra"
#~ msgstr "A3 ექსტრა"

#~ msgid "paper size|A3x3"
#~ msgstr "A3x3"

#~ msgid "paper size|A3x4"
#~ msgstr "A3x4A3x4"

#~ msgid "paper size|A3x5"
#~ msgstr "A3x5"

#~ msgid "paper size|A3x6"
#~ msgstr "A3x6"

#~ msgid "paper size|A3x7"
#~ msgstr "A3x7"

#~ msgid "paper size|A4"
#~ msgstr "A4"

#~ msgid "paper size|A4 Extra"
#~ msgstr "A4 ექსტრა"

#~ msgid "paper size|A4 Tab"
#~ msgstr "A4 Tab"

#~ msgid "paper size|A4x3"
#~ msgstr "A4x3"

#~ msgid "paper size|A4x4"
#~ msgstr "A4x4"

#~ msgid "paper size|A4x5"
#~ msgstr "A4x5"

#~ msgid "paper size|A4x6"
#~ msgstr "A4x6"

#~ msgid "paper size|A4x7"
#~ msgstr "A4x7"

#~ msgid "paper size|A4x8"
#~ msgstr "A4x8"

#~ msgid "paper size|A4x9"
#~ msgstr "A4x9"

#~ msgid "paper size|A5"
#~ msgstr "A5"

#~ msgid "paper size|A5 Extra"
#~ msgstr "A5 ექსტრა"

#~ msgid "paper size|A6"
#~ msgstr "A6"

#~ msgid "paper size|A7"
#~ msgstr "A7"

#~ msgid "paper size|A8"
#~ msgstr "A8"

#~ msgid "paper size|A9"
#~ msgstr "A9"

#~ msgid "paper size|B0"
#~ msgstr "B0"

#~ msgid "paper size|B1"
#~ msgstr "B1"

#~ msgid "paper size|B10"
#~ msgstr "B10"

#~ msgid "paper size|B2"
#~ msgstr "B2"

#~ msgid "paper size|B3"
#~ msgstr "B3"

#~ msgid "paper size|B4"
#~ msgstr " B4"

#~ msgid "paper size|B5"
#~ msgstr "B5"

#~ msgid "paper size|B5 Extra"
#~ msgstr "B5 ექსტრა"

#~ msgid "paper size|B6"
#~ msgstr "B6"

#~ msgid "paper size|B6/C4"
#~ msgstr "B6/C4"

#~ msgid "paper size|B7"
#~ msgstr "B7"

#~ msgid "paper size|B8"
#~ msgstr "B8"

#~ msgid "paper size|B9"
#~ msgstr "B9"

#~ msgid "paper size|C0"
#~ msgstr "C0"

#~ msgid "paper size|C1"
#~ msgstr "C1"

#~ msgid "paper size|C10"
#~ msgstr "C10"

#~ msgid "paper size|C2"
#~ msgstr "C2"

#~ msgid "paper size|C3"
#~ msgstr "C3"

#~ msgid "paper size|C4"
#~ msgstr "C4"

#~ msgid "paper size|C5"
#~ msgstr "C5"

#~ msgid "paper size|C6"
#~ msgstr "C6"

#~ msgid "paper size|C6/C5"
#~ msgstr "C6/C5"

#~ msgid "paper size|C7"
#~ msgstr "C7"

#~ msgid "paper size|C7/C6"
#~ msgstr "C7/C6"

#~ msgid "paper size|C8"
#~ msgstr "C8"

#~ msgid "paper size|C9"
#~ msgstr "C9"

#~ msgid "paper size|RA0"
#~ msgstr "RA0"

#~ msgid "paper size|RA1"
#~ msgstr "RA1"

#~ msgid "paper size|RA2"
#~ msgstr "RA2"

#~ msgid "paper size|SRA0"
#~ msgstr "SRA0"

#~ msgid "paper size|SRA1"
#~ msgstr "SRA1"

#~ msgid "paper size|SRA2"
#~ msgstr "SRA2"

#~ msgid "paper size|JB0"
#~ msgstr "JB0"

#~ msgid "paper size|JB1"
#~ msgstr "JB1"

#~ msgid "paper size|JB10"
#~ msgstr "JB10"

#~ msgid "paper size|JB2"
#~ msgstr "JB2"

#~ msgid "paper size|JB3"
#~ msgstr "JB3"

#~ msgid "paper size|JB4"
#~ msgstr "JB4"

#~ msgid "paper size|JB5"
#~ msgstr "JB5"

#~ msgid "paper size|JB6"
#~ msgstr "JB6"

#~ msgid "paper size|JB7"
#~ msgstr "JB7"

#~ msgid "paper size|JB8"
#~ msgstr "JB8"

#~ msgid "paper size|JB9"
#~ msgstr "JB9"

#~ msgid "paper size|jis exec"
#~ msgstr "jis exec"

#~ msgid "paper size|10x11"
#~ msgstr "10x11"

#~ msgid "paper size|10x13"
#~ msgstr "10x13"

#~ msgid "paper size|10x14"
#~ msgstr "10x14"

#~ msgid "paper size|10x15"
#~ msgstr "10x15"

#~ msgid "paper size|11x12"
#~ msgstr "11x12"

#~ msgid "paper size|11x15"
#~ msgstr "11x15"

#~ msgid "paper size|12x19"
#~ msgstr "12x19"

#~ msgid "paper size|5x7"
#~ msgstr "5x7"

#~ msgid "paper size|Arch A"
#~ msgstr "Arch A"

#~ msgid "paper size|Arch B"
#~ msgstr "Arch B"

#~ msgid "paper size|Arch C"
#~ msgstr "Arch C"

#~ msgid "paper size|Arch D"
#~ msgstr "Arch D"

#~ msgid "paper size|Arch E"
#~ msgstr "Arch E"

#~ msgid "paper size|b-plus"
#~ msgstr "b-plus"

#~ msgid "paper size|c"
#~ msgstr "c"

#~ msgid "paper size|d"
#~ msgstr "d"

#~ msgid "paper size|e"
#~ msgstr "e"

#~ msgid "paper size|edp"
#~ msgstr "edp"

#~ msgid "paper size|Executive"
#~ msgstr "Executive"

#~ msgid "paper size|f"
#~ msgstr "f"

#~ msgid "paper size|Index 3x5"
#~ msgstr "Index 3x5"

#~ msgid "paper size|Index 5x8"
#~ msgstr "Index 5x8"

#~ msgid "paper size|Invoice"
#~ msgstr "Invoice"

#~ msgid "paper size|Tabloid"
#~ msgstr "Tabloid"

#~ msgid "paper size|US Legal"
#~ msgstr "US Legal"

#~ msgid "paper size|Quarto"
#~ msgstr "Quarto"

#~ msgid "paper size|Super A"
#~ msgstr "სუპერი A"

#~ msgid "paper size|Super B"
#~ msgstr "სუპერი B"

#~ msgid "paper size|Folio"
#~ msgstr "Folio"

#~ msgid "paper size|Folio sp"
#~ msgstr "Folio sp"

#~ msgid "paper size|pa-kai"
#~ msgstr "pa-kai"

#~ msgid "paper size|prc 16k"
#~ msgstr "prc 16k"

#~ msgid "paper size|prc 32k"
#~ msgstr "კონვერტი prc 32k"

#~ msgid "paper size|prc5 Envelope"
#~ msgstr "კონვერტი prc5"

#~ msgid "paper size|ROC 16k"
#~ msgstr "ROC 16k"

#~ msgid "paper size|ROC 8k"
#~ msgstr "ROC 8k"

#, fuzzy
#~ msgid "Couldn't create pixbuf"
#~ msgstr "შეუძლებელია ახალი pixbuf შექმნა"

#~ msgid "%.1f KB"
#~ msgstr "%.1f კბ"

#~ msgid "%.1f MB"
#~ msgstr "%.1f მბ"

#~ msgid "%.1f GB"
#~ msgstr "%.1f გბ"

#~ msgid "URI"
#~ msgstr "URI"

#~ msgid "The URI bound to this button"
#~ msgstr "URI, ამ ღილაკთან მიბმული მისამართი"

#~ msgid "Arrow spacing"
#~ msgstr "ისრის მანძილები"

#~ msgid "Scroll arrow spacing"
#~ msgstr "გადახვევის ისრის მანძილი"

#~ msgid "The radio tool button whose group this button belongs to."
#~ msgstr "ხელსაწყო, რომელის ჯგუფსაც ეკუთვნის ეს ღილაკი."

#~ msgid ""
#~ "Could not add a bookmark for '%s' because it is an invalid path name."
#~ msgstr "ვერ ვამატებ სანიშნეს '%s', რადგან გეზი მიუწვდომელია."

#~ msgid "Could not select file '%s' because it is an invalid path name."
#~ msgstr "მცდარი·გეზის·გამო·'%s'·ფაილის·არჩევა·ვერ·ხერხდება."

#~ msgid "%d byte"
#~ msgid_plural "%d bytes"
#~ msgstr[0] "%d ბაიტი"

#~ msgid "Could not get a stock icon for %s\n"
#~ msgstr "შეუძლებელია %s-თვის მიმაგრებული ხატულას მიღება\n"

#~ msgid "Error getting information for '%s': %s"
#~ msgstr "მონაცემების მიღების შეცდომა '%s': %s"

#~ msgid "This file system does not support mounting"
#~ msgstr "მოცემულ ფაილურ სისტემას არ გააჩნია მონტაჟის მხარდაჭერა"

#~ msgid ""
#~ "The name \"%s\" is not valid because it contains the character \"%s\". "
#~ "Please use a different name."
#~ msgstr ""
#~ "სახელი \"%s\" დაუშვებელია, რადგან \"%s\" სიმბოლოს შეიცავს. გამოიყენეთ "
#~ "სხვა სახელი."

#~ msgid "Bookmark saving failed: %s"
#~ msgstr "სანიშნე ვერ შეინახა: %s"

#~ msgid "Path is not a folder: '%s'"
#~ msgstr "გეზი დასტა არაა: '%s'"

#~ msgid "Network Drive (%s)"
#~ msgstr "ქსელური დისკი (%s)"

#~ msgid "Unknown attribute '%s' on line %d char %d"
#~ msgstr "ატრიბუტი \"%s\" უცნობია  (სტრიქონი %d, სიმბოლო %d)"<|MERGE_RESOLUTION|>--- conflicted
+++ resolved
@@ -11,13 +11,8 @@
 msgstr ""
 "Project-Id-Version: gtk\n"
 "Report-Msgid-Bugs-To: https://gitlab.gnome.org/GNOME/gtk/-/issues/\n"
-<<<<<<< HEAD
-"POT-Creation-Date: 2023-11-17 20:40+0000\n"
-"PO-Revision-Date: 2023-11-18 04:03+0100\n"
-=======
 "POT-Creation-Date: 2024-03-30 09:15+0000\n"
 "PO-Revision-Date: 2024-03-30 19:22+0100\n"
->>>>>>> 29c29b0e
 "Last-Translator: Ekaterine Papava <papava.e@gtu.ge>\n"
 "Language-Team: Georgian <http://mail.gnome.org/mailman/listinfo/gnome-ge-"
 "list>\n"
@@ -56,37 +51,6 @@
 msgid "Cannot provide contents as %s"
 msgstr "შემცველობის %s-ად გამოტანა შეუძლებელია"
 
-<<<<<<< HEAD
-#: gdk/gdkdisplay.c:156 gdk/gdkglcontext.c:443
-msgid "The current backend does not support OpenGL"
-msgstr "მიმდინარე უკანაბოლოს OpenGL-ის მხარდაჭერა არ გააჩნია"
-
-#: gdk/gdkdisplay.c:1244 gdk/gdksurface.c:1252
-msgid "Vulkan support disabled via GDK_DEBUG"
-msgstr "Vulkan-ის მხარდაჭერა გამორთულია GDK_DEBUG-ით"
-
-#: gdk/gdkdisplay.c:1276
-msgid "GL support disabled via GDK_DEBUG"
-msgstr "GL-ის მხარდაჭერა გათიშულია GDK_DEBUG-ის მიერ"
-
-#: gdk/gdkdisplay.c:1574
-msgid "No EGL configuration available"
-msgstr "EGL-ის კონფიგურაცია მიუწვდომელია"
-
-#: gdk/gdkdisplay.c:1582
-msgid "Failed to get EGL configurations"
-msgstr "EGL-ის კონფიგურაციის მიღების შეცდოა"
-
-#: gdk/gdkdisplay.c:1612
-msgid "No EGL configuration with required features found"
-msgstr "მოთხოვნილი ფუნქციების მქონე EGL-ის კონფიგურაცია ნაპოვნი არაა"
-
-#: gdk/gdkdisplay.c:1619
-msgid "No perfect EGL configuration found"
-msgstr "EGL-ის მისაღები კონფიგურაცია ნაპოვნი არაა"
-
-#: gdk/gdkdisplay.c:1661
-=======
 #: gdk/gdkdisplay.c:176 gdk/gdkglcontext.c:464
 msgid "The current backend does not support OpenGL"
 msgstr "მიმდინარე უკანაბოლოს OpenGL-ის მხარდაჭერა არ გააჩნია"
@@ -116,31 +80,11 @@
 msgstr "EGL-ის მისაღები კონფიგურაცია ნაპოვნი არაა"
 
 #: gdk/gdkdisplay.c:1762
->>>>>>> 29c29b0e
 #, c-format
 msgid "EGL implementation is missing extension %s"
 msgid_plural "EGL implementation is missing %2$d extensions: %1$s"
 msgstr[0] "EGL-ის განხორციელებას %2$d გაფართოება აკლია: %1$s"
 
-<<<<<<< HEAD
-#: gdk/gdkdisplay.c:1694
-msgid "libEGL not available in this sandbox"
-msgstr "ამ იზოლირებულ გარემოში libEGL მიუწვდომელია"
-
-#: gdk/gdkdisplay.c:1695
-msgid "libEGL not available"
-msgstr "libEGL მიუწვდომელია"
-
-#: gdk/gdkdisplay.c:1705
-msgid "Failed to create EGL display"
-msgstr "EGL ეკრანის შექმნის შეცდომა"
-
-#: gdk/gdkdisplay.c:1715
-msgid "Could not initialize EGL display"
-msgstr "EGL ეკრანის ინიციალიზაციის შეცდომა"
-
-#: gdk/gdkdisplay.c:1726
-=======
 #: gdk/gdkdisplay.c:1811
 msgid "libEGL not available in this sandbox"
 msgstr "ამ იზოლირებულ გარემოში libEGL მიუწვდომელია"
@@ -158,7 +102,6 @@
 msgstr "EGL ეკრანის ინიციალიზაციის შეცდომა"
 
 #: gdk/gdkdisplay.c:1841
->>>>>>> 29c29b0e
 #, c-format
 msgid "EGL version %d.%d is too old. GTK requires %d.%d"
 msgstr "EGL-ის ვერსია %d.%d ძალიან ძველია. GTK-ს ესაჭიროება %d.%d"
@@ -171,23 +114,6 @@
 msgid "No compatible formats to transfer contents."
 msgstr "შემცველობის გადატანის თავსებადი ფორმატების გარეშე."
 
-<<<<<<< HEAD
-#: gdk/gdkglcontext.c:402 gdk/x11/gdkglcontext-glx.c:642
-msgid "No GL API allowed."
-msgstr "GL API არ არის დაშვებული."
-
-#: gdk/gdkglcontext.c:426 gdk/win32/gdkglcontext-win32-wgl.c:387
-#: gdk/win32/gdkglcontext-win32-wgl.c:530
-#: gdk/win32/gdkglcontext-win32-wgl.c:574 gdk/x11/gdkglcontext-glx.c:691
-msgid "Unable to create a GL context"
-msgstr "GL-ის კონტექსტის შექმნა შეუძლებელია"
-
-#: gdk/gdkglcontext.c:1281
-msgid "Anything but OpenGL ES disabled via GDK_DEBUG"
-msgstr "ყველაფერი, OpenGL ES-ის გარდა გამორთულია GDK_DEBUG საშუალებით"
-
-#: gdk/gdkglcontext.c:1290
-=======
 #: gdk/gdkglcontext.c:424 gdk/x11/gdkglcontext-glx.c:645
 msgid "No GL API allowed."
 msgstr "GL API არ არის დაშვებული."
@@ -207,18 +133,13 @@
 msgstr "OpenGL გამორთულია GDK_DEBUG საშუალებით"
 
 #: gdk/gdkglcontext.c:1333
->>>>>>> 29c29b0e
 #, c-format
 msgid "Application does not support %s API"
 msgstr "აპლიკაციას %s-ის API-ის მხარდაჭერა არ გააცნია"
 
 #. translators: This is about OpenGL backend names, like
 #. * "Trying to use X11 GLX, but EGL is already in use"
-<<<<<<< HEAD
-#: gdk/gdkglcontext.c:1899
-=======
 #: gdk/gdkglcontext.c:2123
->>>>>>> 29c29b0e
 #, c-format
 msgid "Trying to use %s, but %s is already in use"
 msgstr "%s გამოყენების მცდელობა, მაგრამ %s უკვე გამოიყენება"
@@ -614,11 +535,7 @@
 msgid "Unsupported JPEG colorspace (%d)"
 msgstr "მხარდაუჭერელი JPEG ფერთა სივრცე (%d)"
 
-<<<<<<< HEAD
-#: gdk/loaders/gdkjpeg.c:203 gdk/loaders/gdkpng.c:280 gdk/loaders/gdktiff.c:467
-=======
 #: gdk/loaders/gdkjpeg.c:203 gdk/loaders/gdkpng.c:286 gdk/loaders/gdktiff.c:472
->>>>>>> 29c29b0e
 #, c-format
 msgid "Not enough memory for image size %ux%u"
 msgstr "არასაკმარისი მეხსიერება გამოსახულების ჩასატვირთად %ux%u"
@@ -638,24 +555,20 @@
 msgid "Unsupported color type %u in png image"
 msgstr "PNG გამოსახულების ფერების მხარდაუჭერელი ტიპი %u"
 
-<<<<<<< HEAD
-#: gdk/loaders/gdktiff.c:353
-=======
 #: gdk/loaders/gdkpng.c:272
 #, c-format
 msgid "Image stride too large for image size %ux%u"
 msgstr "გამოსახულებს ბიჯი მეტისმეტად დიდია გამოსახულების ზომისთვის %ux%u"
 
 #: gdk/loaders/gdktiff.c:358
->>>>>>> 29c29b0e
 msgid "Failed to load RGB data from TIFF file"
 msgstr "RGB მონაცემების ჩატვირთვა TIFF ფაილიდან ვერ შედგა"
 
-#: gdk/loaders/gdktiff.c:396
+#: gdk/loaders/gdktiff.c:401
 msgid "Could not load TIFF data"
 msgstr "TIFF-ის მონაცემების ჩატვირთვის შეცდომა"
 
-#: gdk/loaders/gdktiff.c:479
+#: gdk/loaders/gdktiff.c:484
 #, c-format
 msgid "Reading data failed at row %d"
 msgstr "მონაცემების კითხვის შეცდომა %d-ე ხაზზე"
@@ -1115,7 +1028,7 @@
 
 #: gtk/deprecated/gtkappchooserwidget.c:525
 msgid "Default App"
-msgstr "ნაგულისხმები აპი"
+msgstr "ნაგულისხმევი აპი"
 
 #: gtk/deprecated/gtkappchooserwidget.c:575
 #, c-format
@@ -1193,13 +1106,8 @@
 msgid "Pick a Font"
 msgstr "აირჩიეთ შრიფტი"
 
-<<<<<<< HEAD
-#: gtk/deprecated/gtkfontbutton.c:600 gtk/gtkfilechooserwidget.c:3871
-#: gtk/gtkfontdialogbutton.c:126 gtk/inspector/visual.ui:169
-=======
 #: gtk/deprecated/gtkfontbutton.c:600 gtk/gtkfilechooserwidget.c:3815
 #: gtk/gtkfontdialogbutton.c:126 gtk/inspector/visual.ui:285
->>>>>>> 29c29b0e
 msgid "Font"
 msgstr "შრიფტი"
 
@@ -1856,8 +1764,6 @@
 msgid "toggle button"
 msgstr "გადამრთველი"
 
-<<<<<<< HEAD
-=======
 #: gtk/gtkaccessible.c:870
 msgctxt "accessibility"
 msgid "paragraph"
@@ -1883,7 +1789,6 @@
 msgid "terminal"
 msgstr "ტერმინალი"
 
->>>>>>> 29c29b0e
 #: gtk/gtkalertdialog.c:668 gtk/print/gtkcustompaperunixdialog.c:322
 #: gtk/gtkmessagedialog.c:166 gtk/ui/gtkassistant.ui:40
 msgid "_Close"
@@ -2364,20 +2269,12 @@
 msgstr "ფაილი ამ სახელით უკვე არსებობს"
 
 #: gtk/gtkfilechoosernative.c:520 gtk/gtkfilechoosernative.c:600
-<<<<<<< HEAD
-#: gtk/gtkfilechooserwidget.c:1185 gtk/gtkfilechooserwidget.c:5029
-=======
 #: gtk/gtkfilechooserwidget.c:1188 gtk/gtkfilechooserwidget.c:4973
->>>>>>> 29c29b0e
 #: gtk/gtkfiledialog.c:843 gtk/gtkmessagedialog.c:170
 #: gtk/gtkmessagedialog.c:179 gtk/gtkmountoperation.c:608
 #: gtk/print/gtkpagesetupunixdialog.c:282 gtk/print/gtkprintbackend.c:638
 #: gtk/print/gtkprintunixdialog.c:682 gtk/print/gtkprintunixdialog.c:839
-<<<<<<< HEAD
-#: gtk/gtkwindow.c:6233 gtk/ui/gtkappchooserdialog.ui:48
-=======
 #: gtk/gtkwindow.c:6256 gtk/ui/gtkappchooserdialog.ui:48
->>>>>>> 29c29b0e
 #: gtk/ui/gtkassistant.ui:52 gtk/ui/gtkcolorchooserdialog.ui:36
 #: gtk/ui/gtkfontchooserdialog.ui:27
 msgid "_Cancel"
@@ -2406,21 +2303,10 @@
 msgid "%1$s on %2$s"
 msgstr "%1$s - %2$s"
 
-#: gtk/gtkfilechooserwidget.c:345
+#: gtk/gtkfilechooserwidget.c:343
 msgid "Type name of new folder"
 msgstr "ახალი საქაღალდეს სახელის მითითება"
 
-<<<<<<< HEAD
-#: gtk/gtkfilechooserwidget.c:727
-msgid "The folder could not be created"
-msgstr "დასტის შექმნა შეუძლებელია"
-
-#: gtk/gtkfilechooserwidget.c:740
-msgid "You need to choose a valid filename."
-msgstr "აირჩიეთ ფაილის სწორი სახელი."
-
-#: gtk/gtkfilechooserwidget.c:743
-=======
 #: gtk/gtkfilechooserwidget.c:730
 msgid "The folder could not be created"
 msgstr "დასტის შექმნა შეუძლებელია"
@@ -2430,46 +2316,10 @@
 msgstr "აირჩიეთ ფაილის სწორი სახელი."
 
 #: gtk/gtkfilechooserwidget.c:746
->>>>>>> 29c29b0e
 #, c-format
 msgid "Cannot create a file under %s as it is not a folder"
 msgstr "შეცდომა ფაილის %s-ის ქვეშ შექნისას. ის საქაღალდე არაა"
 
-<<<<<<< HEAD
-#: gtk/gtkfilechooserwidget.c:753
-msgid "Cannot create file as the filename is too long"
-msgstr "შეცდომა ფაილის შექმნისას: ბილიკი მეტისმეტად გრძელია"
-
-#: gtk/gtkfilechooserwidget.c:754
-msgid "Try using a shorter name."
-msgstr "გამოიყენეთ უფრო მოკლე სახელი."
-
-#: gtk/gtkfilechooserwidget.c:764
-msgid "You may only select folders"
-msgstr "შეგიძლიათ"
-
-#: gtk/gtkfilechooserwidget.c:765
-msgid "The item that you selected is not a folder try using a different item."
-msgstr "არჩეული ჩანაწერი საქაღალდე არაა. აირჩიეთ სხვა ჩანაწერი."
-
-#: gtk/gtkfilechooserwidget.c:773
-msgid "Invalid file name"
-msgstr "ფაილის მცდარი სახელი"
-
-#: gtk/gtkfilechooserwidget.c:782
-msgid "The folder contents could not be displayed"
-msgstr "საქაღალდეს შიგთავსი ნაჩვენები ვერ იქნება"
-
-#: gtk/gtkfilechooserwidget.c:790
-msgid "The file could not be deleted"
-msgstr "ფაილის წაშლის შეცდომა"
-
-#: gtk/gtkfilechooserwidget.c:798
-msgid "The file could not be moved to the Trash"
-msgstr "ფაილის სანაგვეში გადატანა შეუძლებელია"
-
-#: gtk/gtkfilechooserwidget.c:1183
-=======
 #: gtk/gtkfilechooserwidget.c:756
 msgid "Cannot create file as the filename is too long"
 msgstr "შეცდომა ფაილის შექმნისას: ბილიკი მეტისმეტად გრძელია"
@@ -2503,55 +2353,10 @@
 msgstr "ფაილის სანაგვეში გადატანა შეუძლებელია"
 
 #: gtk/gtkfilechooserwidget.c:1186
->>>>>>> 29c29b0e
 #, c-format
 msgid "Are you sure you want to permanently delete “%s”?"
 msgstr "დარწმუნებული ხართ, რომ გსურთ %s-ის სამუდამოდ წაშლა?"
 
-<<<<<<< HEAD
-#: gtk/gtkfilechooserwidget.c:1184
-msgid "If you delete an item, it will be permanently lost."
-msgstr "თუ წაშლით ელემენტს, ის სამუდამოდ დაიკარგება."
-
-#: gtk/gtkfilechooserwidget.c:1185 gtk/gtkfilechooserwidget.c:1815
-#: gtk/gtklabel.c:5695 gtk/gtktext.c:6147 gtk/gtktextview.c:9018
-msgid "_Delete"
-msgstr "წაშლა"
-
-#: gtk/gtkfilechooserwidget.c:1298
-msgid "The file could not be renamed"
-msgstr "ფაილის სახელის გადარქმევა შეუძლებელია"
-
-#: gtk/gtkfilechooserwidget.c:1504
-msgid "Could not select file"
-msgstr "ფაილის არჩევა ვერ ხერხდება"
-
-#: gtk/gtkfilechooserwidget.c:1724 gtk/ui/gtkfilechooserwidget.ui:66
-msgid "Grid View"
-msgstr "ბადის ხედი"
-
-#: gtk/gtkfilechooserwidget.c:1730
-msgid "List View"
-msgstr "სიისებრი ხედი"
-
-#: gtk/gtkfilechooserwidget.c:1795
-msgid "_Visit File"
-msgstr "_ფაილის ვიზიტი"
-
-#: gtk/gtkfilechooserwidget.c:1799
-msgid "_Open With File Manager"
-msgstr "_ფაილთა მმართველში გახსნა"
-
-#: gtk/gtkfilechooserwidget.c:1803
-msgid "_Copy Location"
-msgstr "_მდებარეობის კოპირება"
-
-#: gtk/gtkfilechooserwidget.c:1807
-msgid "_Add to Bookmarks"
-msgstr "სანიშნეებში _დამატება"
-
-#: gtk/gtkfilechooserwidget.c:1811 gtk/gtkplacessidebar.c:2312
-=======
 #: gtk/gtkfilechooserwidget.c:1187
 msgid "If you delete an item, it will be permanently lost."
 msgstr "თუ წაშლით ელემენტს, ის სამუდამოდ დაიკარგება."
@@ -2594,43 +2399,10 @@
 msgstr "სანიშნეებში _დამატება"
 
 #: gtk/gtkfilechooserwidget.c:1782 gtk/gtkplacessidebar.c:2312
->>>>>>> 29c29b0e
 #: gtk/gtkplacessidebar.c:3270 gtk/ui/gtkfilechooserwidget.ui:410
 msgid "_Rename"
 msgstr "_გადარქმევა"
 
-<<<<<<< HEAD
-#: gtk/gtkfilechooserwidget.c:1819
-msgid "_Move to Trash"
-msgstr "_სანაგვე ყუთში გადატანა"
-
-#: gtk/gtkfilechooserwidget.c:1828
-msgid "Show _Hidden Files"
-msgstr "დამალული ფაილების ჩვენება"
-
-#: gtk/gtkfilechooserwidget.c:1832
-msgid "Show _Size Column"
-msgstr "_ზომის სვეტის ჩვენება"
-
-#: gtk/gtkfilechooserwidget.c:1837
-msgid "Show T_ype Column"
-msgstr "_ტიპის სვეტის ჩვენება"
-
-#: gtk/gtkfilechooserwidget.c:1842
-msgid "Show _Time"
-msgstr "დროის ჩვენება"
-
-#: gtk/gtkfilechooserwidget.c:1847
-msgid "Sort _Folders Before Files"
-msgstr "საქაღალდეების ფაილებამდე ჩვენება"
-
-#: gtk/gtkfilechooserwidget.c:1979 gtk/gtkfilechooserwidget.c:2009
-#: gtk/gtkfilechooserwidget.c:3914
-msgid "Unknown"
-msgstr "უცნობი"
-
-#: gtk/gtkfilechooserwidget.c:2064 gtk/gtkplacessidebar.c:1025
-=======
 #: gtk/gtkfilechooserwidget.c:1790
 msgid "_Move to Trash"
 msgstr "_სანაგვე ყუთში გადატანა"
@@ -2649,54 +2421,25 @@
 msgstr "უცნობი"
 
 #: gtk/gtkfilechooserwidget.c:2011 gtk/gtkplacessidebar.c:1025
->>>>>>> 29c29b0e
 msgid "Home"
 msgstr "სახლი"
 
 #. this is the header for the location column in the print dialog
-<<<<<<< HEAD
-#: gtk/gtkfilechooserwidget.c:2219 gtk/gtkfilechooserwidget.c:7415
-=======
 #: gtk/gtkfilechooserwidget.c:2166 gtk/gtkfilechooserwidget.c:7383
->>>>>>> 29c29b0e
 #: gtk/inspector/css-node-tree.ui:76 gtk/print/ui/gtkprintunixdialog.ui:111
 msgid "Location"
 msgstr "მდებარეობა"
 
 #. Label
-<<<<<<< HEAD
-#: gtk/gtkfilechooserwidget.c:2326
-msgid "_Name:"
-msgstr "სახელი:"
-
-#: gtk/gtkfilechooserwidget.c:2881 gtk/gtkfilechooserwidget.c:2895
-=======
 #: gtk/gtkfilechooserwidget.c:2273
 msgid "_Name:"
 msgstr "სახელი:"
 
 #: gtk/gtkfilechooserwidget.c:2828 gtk/gtkfilechooserwidget.c:2842
->>>>>>> 29c29b0e
 #, c-format
 msgid "Searching in %s"
 msgstr "%s-ის მოძებნა"
 
-<<<<<<< HEAD
-#: gtk/gtkfilechooserwidget.c:2901
-msgid "Searching"
-msgstr "ძებნა"
-
-#: gtk/gtkfilechooserwidget.c:2907
-msgid "Enter location or URL"
-msgstr "შეიყვანეთ მდებარეობა ან URL-ი"
-
-#: gtk/gtkfilechooserwidget.c:3474 gtk/gtkfilechooserwidget.c:5814
-#: gtk/gtkfilechooserwidget.c:7434
-msgid "Modified"
-msgstr "შეიცვალა"
-
-#: gtk/gtkfilechooserwidget.c:3658
-=======
 #: gtk/gtkfilechooserwidget.c:2848
 msgid "Searching"
 msgstr "ძებნა"
@@ -2711,92 +2454,15 @@
 msgstr "შეიცვალა"
 
 #: gtk/gtkfilechooserwidget.c:3598
->>>>>>> 29c29b0e
 #, c-format
 msgid "Could not read the contents of %s"
 msgstr "\"%s\"-ის შემცველობის წაკითხვის შეცდომა"
 
-<<<<<<< HEAD
-#: gtk/gtkfilechooserwidget.c:3662
-=======
 #: gtk/gtkfilechooserwidget.c:3602
->>>>>>> 29c29b0e
 msgid "Could not read the contents of the folder"
 msgstr "საქაღალდის შემცველობის წაკითხვის შეცდომა"
 
 #. Translators: see g_date_time_format() for details on the format
-<<<<<<< HEAD
-#: gtk/gtkfilechooserwidget.c:3809 gtk/gtkfilechooserwidget.c:3852
-msgid "%H:%M"
-msgstr "%H:%M"
-
-#: gtk/gtkfilechooserwidget.c:3811 gtk/gtkfilechooserwidget.c:3854
-msgid "%l:%M %p"
-msgstr "%l:%M %p"
-
-#: gtk/gtkfilechooserwidget.c:3815
-msgid "Yesterday"
-msgstr "გუშინ"
-
-#: gtk/gtkfilechooserwidget.c:3823
-#, c-format
-msgid "%-e %b"
-msgstr "%-e %b"
-
-#: gtk/gtkfilechooserwidget.c:3827
-msgid "%-e %b %Y"
-msgstr "%-e %b %Y"
-
-#: gtk/gtkfilechooserwidget.c:3869 gtk/gtkfilechooserwidget.c:3877
-msgid "Program"
-msgstr "პროგრამა"
-
-#: gtk/gtkfilechooserwidget.c:3870
-msgid "Audio"
-msgstr "აუდიო"
-
-#: gtk/gtkfilechooserwidget.c:3872 gtk/gtkfilefilter.c:1032
-msgid "Image"
-msgstr "გამოსახულება"
-
-#: gtk/gtkfilechooserwidget.c:3873
-msgid "Archive"
-msgstr "არქივი"
-
-#: gtk/gtkfilechooserwidget.c:3874
-msgid "Markup"
-msgstr "მარქაფი"
-
-#: gtk/gtkfilechooserwidget.c:3875 gtk/gtkfilechooserwidget.c:3876
-msgid "Text"
-msgstr "ტექსტი"
-
-#: gtk/gtkfilechooserwidget.c:3878
-msgid "Video"
-msgstr "ვიდეო"
-
-#: gtk/gtkfilechooserwidget.c:3879
-msgid "Contacts"
-msgstr "კონტაქტები"
-
-#: gtk/gtkfilechooserwidget.c:3880
-msgid "Calendar"
-msgstr "კალენდარი"
-
-#: gtk/gtkfilechooserwidget.c:3881
-msgid "Document"
-msgstr "დოკუმენტი"
-
-#: gtk/gtkfilechooserwidget.c:3882
-msgid "Presentation"
-msgstr "პრეზენტაცია"
-
-#: gtk/gtkfilechooserwidget.c:3883
-msgid "Spreadsheet"
-msgstr "ელცხრილი"
-
-#: gtk/gtkfilechooserwidget.c:5021 gtk/print/gtkprintunixdialog.c:673
-=======
 #: gtk/gtkfilechooserwidget.c:3753 gtk/gtkfilechooserwidget.c:3796
 msgid "%H:%M"
 msgstr "%H:%M"
@@ -2866,42 +2532,17 @@
 msgstr "ელცხრილი"
 
 #: gtk/gtkfilechooserwidget.c:4965 gtk/print/gtkprintunixdialog.c:673
->>>>>>> 29c29b0e
 #, c-format
 msgid "A file named “%s” already exists.  Do you want to replace it?"
 msgstr "ფაილი %s უკვე არსებობს. გნებავთ გადავაწერო?"
 
-<<<<<<< HEAD
-#: gtk/gtkfilechooserwidget.c:5023 gtk/print/gtkprintunixdialog.c:677
-=======
 #: gtk/gtkfilechooserwidget.c:4967 gtk/print/gtkprintunixdialog.c:677
->>>>>>> 29c29b0e
 #, c-format
 msgid ""
 "The file already exists in “%s”.  Replacing it will overwrite its contents."
 msgstr ""
 "ფაილი \"%s\"-ში უკვე არსებობს.  მისი ჩანაცვლება არსებულ შემცველობას წაშლის."
 
-<<<<<<< HEAD
-#: gtk/gtkfilechooserwidget.c:5029 gtk/print/gtkprintunixdialog.c:685
-msgid "_Replace"
-msgstr "_შეცვლა"
-
-#: gtk/gtkfilechooserwidget.c:5184
-msgid "You do not have access to the specified folder."
-msgstr "თქვენ არ გაქვთ წვდომა მითითებულ საქაღალდესთან."
-
-#: gtk/gtkfilechooserwidget.c:5761
-msgid "Could not send the search request"
-msgstr "შეუძლებელია ძიების მოთხოვნის გაგზავნა"
-
-#: gtk/gtkfilechooserwidget.c:6042
-msgid "Accessed"
-msgstr "ბოლო წვდომა"
-
-#: gtk/gtkfilechooserwidget.c:7408 gtk/gtkplacessidebar.c:2306
-#: gtk/inspector/a11y.ui:43 gtk/inspector/actions.ui:19
-=======
 #: gtk/gtkfilechooserwidget.c:4973 gtk/print/gtkprintunixdialog.c:685
 msgid "_Replace"
 msgstr "_შეცვლა"
@@ -2932,26 +2573,17 @@
 
 #: gtk/gtkfilechooserwidget.c:7375 gtk/gtkplacessidebar.c:2306
 #: gtk/inspector/a11y.ui:43 gtk/inspector/actions.ui:18
->>>>>>> 29c29b0e
 #: gtk/inspector/css-node-tree.ui:22 gtk/inspector/prop-list.ui:24
 #: gtk/ui/gtkfilechooserwidget.ui:385 gtk/print/ui/gtkprintunixdialog.ui:80
 msgid "Name"
 msgstr "სახელი"
 
-<<<<<<< HEAD
-#: gtk/gtkfilechooserwidget.c:7423 gtk/inspector/resource-list.ui:82
-=======
 #: gtk/gtkfilechooserwidget.c:7392 gtk/inspector/resource-list.ui:82
->>>>>>> 29c29b0e
 #: gtk/ui/gtkfontchooserwidget.ui:217 gtk/ui/gtkfontchooserwidget.ui:386
 msgid "Size"
 msgstr "ზომა"
 
-<<<<<<< HEAD
-#: gtk/gtkfilechooserwidget.c:7428 gtk/inspector/misc-info.ui:57
-=======
 #: gtk/gtkfilechooserwidget.c:7398 gtk/inspector/misc-info.ui:57
->>>>>>> 29c29b0e
 #: gtk/inspector/prop-list.ui:35 gtk/inspector/statistics.ui:36
 msgid "Type"
 msgstr "ტიპი"
@@ -3017,7 +2649,7 @@
 #: gtk/gtkfontchooserwidget.c:2109
 msgctxt "Font feature value"
 msgid "Default"
-msgstr "ნაგულისხმები"
+msgstr "ნაგულისხმევი"
 
 #: gtk/gtkfontchooserwidget.c:2126
 msgctxt "Font feature value"
@@ -3026,7 +2658,7 @@
 
 #: gtk/gtkfontchooserwidget.c:2459
 msgid "Default"
-msgstr "ნაგულისხმები"
+msgstr "ნაგულისხმევი"
 
 #: gtk/gtkfontchooserwidget.c:2521
 msgid "Ligatures"
@@ -3164,11 +2796,7 @@
 msgstr "დაკვრა"
 
 #: gtk/gtkmessagedialog.c:162 gtk/gtkmessagedialog.c:180
-<<<<<<< HEAD
-#: gtk/print/gtkprintbackend.c:639 gtk/gtkwindow.c:6234
-=======
 #: gtk/print/gtkprintbackend.c:639 gtk/gtkwindow.c:6257
->>>>>>> 29c29b0e
 msgid "_OK"
 msgstr "_დიახ"
 
@@ -3916,7 +3544,7 @@
 msgid "Bottom to top"
 msgstr "ქვემოდან ზემოთ"
 
-#: gtk/gtkprogressbar.c:608
+#: gtk/gtkprogressbar.c:609
 #, c-format
 msgctxt "progress bar label"
 msgid "%.0f %%"
@@ -3965,7 +3593,7 @@
 msgid "R"
 msgstr "მარჯ"
 
-#: gtk/gtkshortcutssection.c:407
+#: gtk/gtkshortcutssection.c:414
 msgid "_Show All"
 msgstr "_ყველას ჩვენება"
 
@@ -4002,40 +3630,27 @@
 msgstr "გაუსვით მარჯვნივ"
 
 #. Translators: This is placeholder text for the search entry in the shortcuts window
-<<<<<<< HEAD
-#: gtk/gtkshortcutswindow.c:855 gtk/gtkshortcutswindow.c:922
-#: gtk/gtkshortcutswindow.c:927
-=======
 #: gtk/gtkshortcutswindow.c:879 gtk/gtkshortcutswindow.c:946
 #: gtk/gtkshortcutswindow.c:952
->>>>>>> 29c29b0e
 msgid "Search Shortcuts"
 msgstr "ძებნის მალსახმობები"
 
 #. Translators: This is the window title for the shortcuts window in normal mode
-#: gtk/gtkshortcutswindow.c:887 gtk/inspector/window.ui:498
+#: gtk/gtkshortcutswindow.c:911 gtk/inspector/window.ui:498
 msgid "Shortcuts"
 msgstr "მალსახმობები"
 
 #. Translators: This is the window title for the shortcuts window in search mode
-#: gtk/gtkshortcutswindow.c:892
+#: gtk/gtkshortcutswindow.c:916
 msgid "Search Results"
 msgstr "ძებნს შედეგები"
 
-<<<<<<< HEAD
-#: gtk/gtkshortcutswindow.c:989 gtk/ui/gtkemojichooser.ui:349
-=======
 #: gtk/gtkshortcutswindow.c:1014 gtk/ui/gtkemojichooser.ui:349
->>>>>>> 29c29b0e
 #: gtk/ui/gtkfilechooserwidget.ui:239
 msgid "No Results Found"
 msgstr "შედეგების გარეშე"
 
-<<<<<<< HEAD
-#: gtk/gtkshortcutswindow.c:1000 gtk/ui/gtkemojichooser.ui:362
-=======
 #: gtk/gtkshortcutswindow.c:1025 gtk/ui/gtkemojichooser.ui:362
->>>>>>> 29c29b0e
 #: gtk/ui/gtkfilechooserwidget.ui:252 gtk/ui/gtkplacesview.ui:218
 msgid "Try a different search"
 msgstr "სცადეთ სხვა ძებნა"
@@ -4057,20 +3672,12 @@
 msgid "_Redo"
 msgstr "_გამეორება"
 
-<<<<<<< HEAD
-#: gtk/gtkwindow.c:6222
-=======
 #: gtk/gtkwindow.c:6245
->>>>>>> 29c29b0e
 #, c-format
 msgid "Do you want to use GTK Inspector?"
 msgstr "გნებავთ GTK-ის ინსპექტორის გამოყენება?"
 
-<<<<<<< HEAD
-#: gtk/gtkwindow.c:6224
-=======
 #: gtk/gtkwindow.c:6247
->>>>>>> 29c29b0e
 #, c-format
 msgid ""
 "GTK Inspector is an interactive debugger that lets you explore and modify "
@@ -4081,11 +3688,7 @@
 "ნებისმიერი GTK აპლიკაციის შიდა პარამეტრები დაათვალიეროთ და შეცვალოთ. მისი "
 "გამოყენებით ასევე შეიძლება პროგრამა ავარიულად დასრულდეს."
 
-<<<<<<< HEAD
-#: gtk/gtkwindow.c:6229
-=======
 #: gtk/gtkwindow.c:6252
->>>>>>> 29c29b0e
 msgid "Don’t show this message again"
 msgstr "მეტჯერ აღარ მაჩვენო ეს გაფრთხილება"
 
@@ -4122,6 +3725,7 @@
 msgstr "აღწერა"
 
 #: gtk/inspector/a11y.ui:99 gtk/inspector/misc-info.ui:296
+#: tools/gtk-path-tool-info.c:132
 msgid "Bounds"
 msgstr "საზღვრები"
 
@@ -4262,75 +3866,37 @@
 msgid "CSS Property"
 msgstr "CSS-ის თვისება"
 
-<<<<<<< HEAD
-#: gtk/inspector/general.c:333 gtk/inspector/general.c:414
-=======
 #: gtk/inspector/general.c:370
->>>>>>> 29c29b0e
 msgctxt "GL version"
 msgid "None"
 msgstr "არცერთი"
 
-<<<<<<< HEAD
-#: gtk/inspector/general.c:342
-=======
 #: gtk/inspector/general.c:461
->>>>>>> 29c29b0e
 msgctxt "GL version"
-msgid "Disabled"
-msgstr "გამორთულია"
-
-<<<<<<< HEAD
-#: gtk/inspector/general.c:343
-msgctxt "GL vendor"
-msgid "Disabled"
-msgstr "გამორთულია"
-
-#: gtk/inspector/general.c:415
-msgctxt "GL vendor"
-msgid "None"
-msgstr "არცერთი"
-
-#: gtk/inspector/general.c:466
-=======
+msgid "Unknown"
+msgstr "უცნობი"
+
 #: gtk/inspector/general.c:523
->>>>>>> 29c29b0e
 msgctxt "Vulkan device"
 msgid "Disabled"
 msgstr "გამორთულია"
 
-<<<<<<< HEAD
-#: gtk/inspector/general.c:467 gtk/inspector/general.c:468
-=======
 #: gtk/inspector/general.c:524 gtk/inspector/general.c:525
->>>>>>> 29c29b0e
 msgctxt "Vulkan version"
 msgid "Disabled"
 msgstr "გამორთულია"
 
-<<<<<<< HEAD
-#: gtk/inspector/general.c:524
-=======
 #: gtk/inspector/general.c:576
->>>>>>> 29c29b0e
 msgctxt "Vulkan device"
 msgid "None"
 msgstr "არცერთი"
 
-<<<<<<< HEAD
-#: gtk/inspector/general.c:525 gtk/inspector/general.c:526
-=======
 #: gtk/inspector/general.c:577 gtk/inspector/general.c:578
->>>>>>> 29c29b0e
 msgctxt "Vulkan version"
 msgid "None"
 msgstr "არცერთი"
 
-<<<<<<< HEAD
-#: gtk/inspector/general.c:857
-=======
 #: gtk/inspector/general.c:924
->>>>>>> 29c29b0e
 msgid "IM Context is hardcoded by GTK_IM_MODULE"
 msgstr "IM-ის კონტექსტი GTK_IM_MODULE-ში ხელითაა ჩაწერილი"
 
@@ -4390,21 +3956,6 @@
 msgid "GL Version"
 msgstr "GL-ის ვერსია"
 
-<<<<<<< HEAD
-#: gtk/inspector/general.ui:609
-msgid "GL Vendor"
-msgstr "GL-ის მომწოდებელი"
-
-#: gtk/inspector/general.ui:646
-msgid "Vulkan Device"
-msgstr "Vulkan-ის მოწყობილობა"
-
-#: gtk/inspector/general.ui:673
-msgid "Vulkan API version"
-msgstr "Vulkan-ის API-ის ვერსია"
-
-#: gtk/inspector/general.ui:700
-=======
 #: gtk/inspector/general.ui:621
 msgid "GL Backend Version"
 msgstr "GL-ის უკანაბოლოს ვერსია"
@@ -4442,7 +3993,6 @@
 msgstr "Vulkan-ის API-ის ვერსია"
 
 #: gtk/inspector/general.ui:903
->>>>>>> 29c29b0e
 msgid "Vulkan driver version"
 msgstr "Vulkan-ის დრაივერის ვერსია"
 
@@ -4626,7 +4176,7 @@
 #: gtk/inspector/prop-editor.c:1595
 msgctxt "GtkSettings source"
 msgid "Default"
-msgstr "ნაგულისხმები"
+msgstr "ნაგულისხმევი"
 
 #: gtk/inspector/prop-editor.c:1598
 msgctxt "GtkSettings source"
@@ -4656,11 +4206,7 @@
 msgid "Defined At"
 msgstr "აღწერის წერტილი"
 
-<<<<<<< HEAD
-#: gtk/inspector/recorder.c:1865
-=======
 #: gtk/inspector/recorder.c:1941
->>>>>>> 29c29b0e
 #, c-format
 msgid "Saving RenderNode failed"
 msgstr "RenderNode-ის შენახვის შეცდომა"
@@ -7156,7 +6702,7 @@
 #: modules/printbackends/gtkprintbackendcups.c:1198
 #, c-format
 msgid "Authentication is required to get default printer of %s"
-msgstr "%s-ის ნაგულისხმები პრინტერის მისაღებად საჭიროა ავთენტიკაცია"
+msgstr "%s-ის ნაგულისხმევი პრინტერის მისაღებად საჭიროა ავთენტიკაცია"
 
 #: modules/printbackends/gtkprintbackendcups.c:1201
 #, c-format
@@ -7688,12 +7234,8 @@
 #: tools/gtk-builder-tool-enumerate.c:56 tools/gtk-builder-tool-preview.c:179
 #: tools/gtk-builder-tool-preview.c:180 tools/gtk-builder-tool-screenshot.c:360
 #: tools/gtk-builder-tool-simplify.c:2529 tools/gtk-builder-tool-validate.c:261
-<<<<<<< HEAD
-#: tools/gtk-rendernode-tool-info.c:202 tools/gtk-rendernode-tool-show.c:106
-=======
 #: tools/gtk-path-tool-render.c:121 tools/gtk-rendernode-tool-compare.c:67
 #: tools/gtk-rendernode-tool-info.c:214 tools/gtk-rendernode-tool-show.c:106
->>>>>>> 29c29b0e
 msgid "FILE"
 msgstr "FILE"
 
@@ -7725,14 +7267,9 @@
 msgstr "სტილის CSS ფაილიდან გამოყენება"
 
 #: tools/gtk-builder-tool-preview.c:187 tools/gtk-builder-tool-screenshot.c:370
-<<<<<<< HEAD
-#: tools/gtk-builder-tool-validate.c:268 tools/gtk-rendernode-tool-show.c:113
-#: tools/gtk-rendernode-tool-render.c:204
-=======
 #: tools/gtk-builder-tool-validate.c:268
 #: tools/gtk-rendernode-tool-benchmark.c:106
 #: tools/gtk-rendernode-tool-render.c:203 tools/gtk-rendernode-tool-show.c:113
->>>>>>> 29c29b0e
 #, c-format
 msgid "Could not initialize windowing system\n"
 msgstr "ფანჯრული სისტემის ინიციალიზაციის შეცდომა\n"
@@ -7957,6 +7494,311 @@
 #, c-format
 msgid "%s: error launching application: %s\n"
 msgstr "%s: აპლიკაციის გაშვების შეცდომა: %s\n"
+
+#: tools/gtk-path-tool.c:35
+#, c-format
+msgid ""
+"Usage:\n"
+"  gtk4-path-tool [COMMAND] [OPTION…] PATH\n"
+"\n"
+"Perform various tasks on paths.\n"
+"\n"
+"Commands:\n"
+"  decompose    Decompose the path\n"
+"  reverse      Reverse the path\n"
+"  restrict     Restrict the path to a segment\n"
+"  show         Display the path in a window\n"
+"  render       Render the path as an image\n"
+"  info         Print information about the path\n"
+"\n"
+msgstr ""
+"Usage:\n"
+"  gtk4-path-tool [ბრძანება] [პარამეტრი…] ბილიკი\n"
+"\n"
+"სხვადასხვა დავალებების შესრულება ბილიკებზე.\n"
+"\n"
+"ბრძანებები:\n"
+"  decompose     ბილიკის დაშლა\n"
+"  reverse     ბილიკის შებრუნება\n"
+"  restrict     სეგმენტამდე ბილიკის შეზღუდვა\n"
+"  show     ბილიკის ფანჯარაში ჩვენება\n"
+"  render    ბილიკის რენდერი გამოსახულების სახით\n"
+"  info         ბილიკის შესახებ ინფორმაციის გამოტანა\n"
+"\n"
+
+#: tools/gtk-path-tool-decompose.c:84
+msgid "Allow quadratic Bézier curves"
+msgstr "კვადრატული ბეზიეს მრუდების დაშვება"
+
+#: tools/gtk-path-tool-decompose.c:85
+msgid "Allow cubic Bézier curves"
+msgstr "კუბური ბეზიეს მრუდების დაშვება"
+
+#: tools/gtk-path-tool-decompose.c:86
+msgid "Allow conic Bézier curves"
+msgstr "კონუსური ბეზიეს მრუდების დაშვება"
+
+#: tools/gtk-path-tool-decompose.c:87 tools/gtk-path-tool-info.c:88
+#: tools/gtk-path-tool-render.c:125 tools/gtk-path-tool-restrict.c:38
+#: tools/gtk-path-tool-reverse.c:34 tools/gtk-path-tool-show.c:147
+msgid "PATH"
+msgstr "ბილიკი"
+
+#: tools/gtk-path-tool-decompose.c:99
+msgid "Decompose a path."
+msgstr "ბილიკის დაშლა."
+
+#: tools/gtk-path-tool-decompose.c:112 tools/gtk-path-tool-info.c:113
+#: tools/gtk-path-tool-restrict.c:64 tools/gtk-path-tool-reverse.c:58
+msgid "No paths given."
+msgstr "ბილიკები მითითებული არაა."
+
+#: tools/gtk-path-tool-decompose.c:140 tools/gtk-path-tool-restrict.c:94
+#: tools/gtk-path-tool-reverse.c:78
+msgid "That didn't work out."
+msgstr "ამან არ იმუშავა."
+
+#: tools/gtk-path-tool-info.c:100
+msgid "Print information about a path."
+msgstr "ბილიკის შესახებ ინფორმაციის ჩვენება."
+
+#: tools/gtk-path-tool-info.c:121
+msgid "Path is empty."
+msgstr "ბილიკი ცარიელია."
+
+#: tools/gtk-path-tool-info.c:127
+msgid "Path is closed"
+msgstr "ბილიკი დახურულია"
+
+#: tools/gtk-path-tool-info.c:129
+msgid "Path length"
+msgstr "ბილიკის სიგრძე"
+
+#: tools/gtk-path-tool-info.c:138
+#, c-format
+msgid "%d contours"
+msgstr "%d მოხაზულობა"
+
+#: tools/gtk-path-tool-info.c:140
+#, c-format
+msgid "%d operations"
+msgstr "%d ოპერაცია"
+
+#: tools/gtk-path-tool-info.c:144
+#, c-format
+msgid "%d lines"
+msgstr "%d ხაზი"
+
+#: tools/gtk-path-tool-info.c:149
+#, c-format
+msgid "%d quadratics"
+msgstr "%d კვადრატი"
+
+#: tools/gtk-path-tool-info.c:154
+#, c-format
+msgid "%d cubics"
+msgstr "%d კუბი"
+
+#: tools/gtk-path-tool-info.c:159
+#, c-format
+msgid "%d conics"
+msgstr "%d კონუსი"
+
+#: tools/gtk-path-tool-render.c:117 tools/gtk-path-tool-show.c:140
+msgid "Fill the path (the default)"
+msgstr "კონტურის შევსება (ნაგულისხმევი)"
+
+#: tools/gtk-path-tool-render.c:118 tools/gtk-path-tool-show.c:141
+msgid "Stroke the path"
+msgstr "კონტურის სვლა"
+
+#: tools/gtk-path-tool-render.c:119 tools/gtk-path-tool-show.c:142
+msgid "Show path points"
+msgstr "ბილიკის წერტილების ჩვენება"
+
+#: tools/gtk-path-tool-render.c:120 tools/gtk-path-tool-show.c:143
+msgid "Show control points"
+msgstr "საკონტროლო წერტილების ჩვენება"
+
+#: tools/gtk-path-tool-render.c:121
+msgid "The output file"
+msgstr "გამოტანის ფაილი"
+
+#: tools/gtk-path-tool-render.c:122 tools/gtk-path-tool-show.c:144
+msgid "Foreground color"
+msgstr "წინა პლანის ფერი"
+
+#: tools/gtk-path-tool-render.c:122 tools/gtk-path-tool-render.c:123
+#: tools/gtk-path-tool-render.c:124 tools/gtk-path-tool-show.c:144
+#: tools/gtk-path-tool-show.c:145 tools/gtk-path-tool-show.c:146
+msgid "COLOR"
+msgstr "ფერი"
+
+#: tools/gtk-path-tool-render.c:123 tools/gtk-path-tool-show.c:145
+msgid "Background color"
+msgstr "ფონის ფერი"
+
+#: tools/gtk-path-tool-render.c:124 tools/gtk-path-tool-show.c:146
+msgid "Point color"
+msgstr "წერტილის ფერი"
+
+#: tools/gtk-path-tool-render.c:129 tools/gtk-path-tool-show.c:151
+msgid "Fill rule (winding, even-odd)"
+msgstr "შევსების წესი (winding, even-odd)"
+
+#: tools/gtk-path-tool-render.c:129 tools/gtk-path-tool-render.c:133
+#: tools/gtk-path-tool-render.c:134 tools/gtk-path-tool-render.c:135
+#: tools/gtk-path-tool-render.c:136 tools/gtk-path-tool-render.c:137
+#: tools/gtk-path-tool-render.c:138 tools/gtk-path-tool-show.c:151
+#: tools/gtk-path-tool-show.c:155 tools/gtk-path-tool-show.c:156
+#: tools/gtk-path-tool-show.c:157 tools/gtk-path-tool-show.c:158
+#: tools/gtk-path-tool-show.c:159 tools/gtk-path-tool-show.c:160
+msgid "VALUE"
+msgstr "მნიშვნელობა"
+
+#: tools/gtk-path-tool-render.c:133 tools/gtk-path-tool-show.c:155
+msgid "Line width (number)"
+msgstr "ხაზის სიგანე (რიცხვი)"
+
+#: tools/gtk-path-tool-render.c:134 tools/gtk-path-tool-show.c:156
+msgid "Line cap (butt, round, square)"
+msgstr "ხაზის თავი (ისარი, მრგვალი, კვადრატი)"
+
+#: tools/gtk-path-tool-render.c:135 tools/gtk-path-tool-show.c:157
+msgid "Line join (miter, miter-clip, round, bevel, arcs)"
+msgstr "ხაზების შეერთება (miter, miter-clip, round, bevel, arcs)"
+
+#: tools/gtk-path-tool-render.c:136 tools/gtk-path-tool-show.c:158
+msgid "Miter limit (number)"
+msgstr "Miter-ის ლიმიტი (რიცხვი)"
+
+#: tools/gtk-path-tool-render.c:137 tools/gtk-path-tool-show.c:159
+msgid "Dash pattern (comma-separated numbers)"
+msgstr "პუნქტირის ნიმუში (მძიმით გამოყოფილი რიცხვები)"
+
+#: tools/gtk-path-tool-render.c:138 tools/gtk-path-tool-show.c:160
+msgid "Dash offset (number)"
+msgstr "პუნქტირის წანაცვლება (რიცხვი)"
+
+#: tools/gtk-path-tool-render.c:161 tools/gtk-path-tool-show.c:172
+msgid "Could not initialize windowing system"
+msgstr "ფანჯრული სისტემის ინიციალიზაციის შეცდომა"
+
+#: tools/gtk-path-tool-render.c:168
+msgid "Render the path to a png image."
+msgstr "ბილიკის რენდერი png გამოსახულებაში."
+
+#: tools/gtk-path-tool-render.c:173 tools/gtk-path-tool-show.c:183
+msgid "Options related to filling"
+msgstr "შევსების პარამეტრები"
+
+#: tools/gtk-path-tool-render.c:174 tools/gtk-path-tool-show.c:184
+msgid "Show help for fill options"
+msgstr "დახმარების ჩვენება შევსების პარამეტრებისთვის"
+
+#: tools/gtk-path-tool-render.c:181 tools/gtk-path-tool-show.c:191
+msgid "Options related to stroking"
+msgstr "სვლის პარამეტრები"
+
+#: tools/gtk-path-tool-render.c:182 tools/gtk-path-tool-show.c:192
+msgid "Show help for stroke options"
+msgstr "დახმარების ჩვენება სვლის პარამეტრებისთვის"
+
+#: tools/gtk-path-tool-render.c:199 tools/gtk-path-tool-show.c:209
+msgid "No path specified"
+msgstr "ბილიკი მითითებული არაა"
+
+#: tools/gtk-path-tool-render.c:205
+msgid "Can only render a single path"
+msgstr "შესაძლებელია მხოლოდ ერთ ბილიკის რენდერი"
+
+#: tools/gtk-path-tool-render.c:250 tools/gtk-path-tool-show.c:221
+msgid "fill rule"
+msgstr "შევსების წესი"
+
+#: tools/gtk-path-tool-render.c:255 tools/gtk-path-tool-show.c:226
+msgid "line cap"
+msgstr "ხაზის თავი"
+
+#: tools/gtk-path-tool-render.c:256 tools/gtk-path-tool-show.c:227
+msgid "line join"
+msgstr "ხაზების შეერთება"
+
+#: tools/gtk-path-tool-render.c:310
+#, c-format
+msgid "Saving png to '%s' failed"
+msgstr "PNG-ის '%s'-ში შენახვა შეუძლებელია"
+
+#: tools/gtk-path-tool-render.c:317
+#, c-format
+msgid "Output written to '%s'."
+msgstr "გამოტანილი ინფორმაცია ჩაწერილია %s-ში."
+
+#: tools/gtk-path-tool-restrict.c:36
+msgid "Beginning of segment"
+msgstr "სეგმენტის დასაწყისი"
+
+#: tools/gtk-path-tool-restrict.c:36 tools/gtk-path-tool-restrict.c:37
+msgid "LENGTH"
+msgstr "სიგრძე"
+
+#: tools/gtk-path-tool-restrict.c:37
+msgid "End of segment"
+msgstr "სეგმენტის დასასრული"
+
+#: tools/gtk-path-tool-restrict.c:51
+msgid "Restrict a path to a segment."
+msgstr "სეგმენტამდე ბილიკის შეზღუდვა."
+
+#: tools/gtk-path-tool-reverse.c:45
+msgid "Reverse a path."
+msgstr "ბილიკის შებრუნება."
+
+#: tools/gtk-path-tool-show.c:46 tools/gtk-path-tool-show.c:88
+msgid "Path Preview"
+msgstr "ბილიკის მინიატურა"
+
+#: tools/gtk-path-tool-show.c:180
+msgid "Display the path."
+msgstr "ბილიკის ჩვენება."
+
+#: tools/gtk-path-tool-show.c:215
+msgid "Can only show a single path"
+msgstr "შესაძლებელია მხოლოდ ერთი ბილიკის ჩვენება"
+
+#: tools/gtk-path-tool-utils.c:58
+#, c-format
+msgid "Failed to read from standard input: %s\n"
+msgstr "სტანდარტული შეყვანიდან წაკითხვა ჩავარდა: %s\n"
+
+#: tools/gtk-path-tool-utils.c:64
+#, c-format
+msgid "Error reading from standard input: %s\n"
+msgstr "სტანდარტული შეყვანიდან წაკითხვის შეცდომა: %s\n"
+
+#: tools/gtk-path-tool-utils.c:83
+#, c-format
+msgid "Failed to parse '%s' as path.\n"
+msgstr "'%s'-ის ბილიკად დამუშავება შეუძლებელია.\n"
+
+#: tools/gtk-path-tool-utils.c:109
+#, c-format
+msgid "Failed to parse '%s' as %s."
+msgstr "'%s'-ის '%s'-ად დამუშავება შეუძლებელია."
+
+#: tools/gtk-path-tool-utils.c:111
+msgid "Possible values: "
+msgstr "შესაძლო მნიშვნელობები: "
+
+#: tools/gtk-path-tool-utils.c:135
+#, c-format
+msgid "Could not parse '%s' as color"
+msgstr "'%s'-ის ფერის სახით დამუშავება შეუძლებელია"
+
+#: tools/gtk-path-tool-utils.c:163
+#, c-format
+msgid "Failed to parse '%s' as number"
+msgstr "'%s'-ის რიცხვის სახით წაკითხვა შეუძლებელია"
 
 #: tools/gtk-rendernode-tool.c:35
 #, c-format
@@ -7987,9 +7829,6 @@
 "  render    კვანძის ეკრანის ანაბეჭდის აღება\n"
 "\n"
 
-<<<<<<< HEAD
-#: tools/gtk-rendernode-tool-info.c:179
-=======
 #: tools/gtk-rendernode-tool-benchmark.c:94
 msgid "Add renderer to benchmark"
 msgstr "რენდერერის დამატება ტესტისთვის"
@@ -8084,73 +7923,33 @@
 msgstr "განსხვავებების გარეშე.\n"
 
 #: tools/gtk-rendernode-tool-info.c:191
->>>>>>> 29c29b0e
 #, c-format
 msgid "Number of nodes: %u\n"
 msgstr "კვანძების რიცხვი: %u\n"
 
-<<<<<<< HEAD
-#: tools/gtk-rendernode-tool-info.c:186
-=======
 #: tools/gtk-rendernode-tool-info.c:198
->>>>>>> 29c29b0e
 #, c-format
 msgid "Depth: %u\n"
 msgstr "სიღრმე: %u\n"
 
-<<<<<<< HEAD
-#: tools/gtk-rendernode-tool-info.c:189
-=======
 #: tools/gtk-rendernode-tool-info.c:201
->>>>>>> 29c29b0e
 #, c-format
 msgid "Bounds: %g x %g\n"
 msgstr "საზღვრები: %g x %g\n"
 
-<<<<<<< HEAD
-#: tools/gtk-rendernode-tool-info.c:190
-=======
 #: tools/gtk-rendernode-tool-info.c:202
->>>>>>> 29c29b0e
 #, c-format
 msgid "Origin: %g %g\n"
 msgstr "საწყისი: %g %g\n"
 
-<<<<<<< HEAD
-#: tools/gtk-rendernode-tool-info.c:211
-msgid "Provide information about the render node."
-msgstr "შეიყვანეთ ინფორმაცია რენდერის კვანძის შესახებ."
-
-#: tools/gtk-rendernode-tool-info.c:224 tools/gtk-rendernode-tool-show.c:134
-#: tools/gtk-rendernode-tool-render.c:225
-#, c-format
-msgid "No .node file specified\n"
-msgstr ".ui ფაილი მითითებული არაა\n"
-
-#: tools/gtk-rendernode-tool-info.c:230
-=======
 #: tools/gtk-rendernode-tool-info.c:223
 msgid "Provide information about the render node."
 msgstr "შეიყვანეთ ინფორმაცია რენდერის კვანძის შესახებ."
 
 #: tools/gtk-rendernode-tool-info.c:242
->>>>>>> 29c29b0e
 #, c-format
 msgid "Can only accept a single .node file\n"
 msgstr "შეგიძლიათ მხოლოდ ერთი .node ფაილის მიღება\n"
-
-#: tools/gtk-rendernode-tool-show.c:105
-msgid "Don't add a titlebar"
-msgstr "სათაურის ზოლი არ დაემატება"
-
-#: tools/gtk-rendernode-tool-show.c:121
-msgid "Show the render node."
-msgstr "რენდერის კვანძის ჩვენება."
-
-#: tools/gtk-rendernode-tool-show.c:140
-#, c-format
-msgid "Can only preview a single .node file\n"
-msgstr "შეგიძლიათ მხოლოდ ერთი .node ფაილის გადახედვა\n"
 
 #: tools/gtk-rendernode-tool-render.c:123
 #, c-format
@@ -8176,9 +7975,6 @@
 msgid "Can only render a single .node file to a single output file\n"
 msgstr "ერთი .node ფაილის მხოლოდ ერთ გამოტანის ფაილში რენდერი შეგიძლიათ\n"
 
-<<<<<<< HEAD
-#: tools/gtk-rendernode-tool-utils.c:51
-=======
 #: tools/gtk-rendernode-tool-show.c:105
 msgid "Don't add a titlebar"
 msgstr "სათაურის ზოლი არ დაემატება"
@@ -8193,7 +7989,6 @@
 msgstr "შეგიძლიათ მხოლოდ ერთი .node ფაილის გადახედვა\n"
 
 #: tools/gtk-rendernode-tool-utils.c:54
->>>>>>> 29c29b0e
 #, c-format
 msgid "Error at %s: %s\n"
 msgstr "შეცდომა მისამართზე %s: %s\n"
@@ -8201,7 +7996,7 @@
 #: tools/gtk-rendernode-tool-utils.c:72
 #, c-format
 msgid "Failed to load node file: %s\n"
-msgstr "კვანძის ფაილის ჩატვირთვა ჩავარდა: %s\n"
+msgstr "შეცდომა კვანძის ფაილის ჩატვირთვისას: %s\n"
 
 #: tools/updateiconcache.c:1391
 #, c-format
@@ -8311,8 +8106,6 @@
 "თუ მართლა გნებავთ, ხატულების კეში აქ შექმნათ, --ignore-theme-index "
 "გამოიყენეთ.\n"
 
-<<<<<<< HEAD
-=======
 #~ msgid "Backend does not support window scaling"
 #~ msgstr "უკანაბოლოს ფანჯრის მასშტაბირების მხარდაჭერა არ გააჩნია"
 
@@ -8373,7 +8166,6 @@
 #~ msgid "Stroke the path instead of filling it"
 #~ msgstr "ბილიკის შემოვლება მისი შევსების მაგიერ"
 
->>>>>>> 29c29b0e
 #~ msgid "Simulate Touchscreen"
 #~ msgstr "სენსორული ეკრანის სიმულაცია"
 
@@ -8773,9 +8565,6 @@
 #~ msgctxt "year measurement template"
 #~ msgid "2000"
 #~ msgstr "2000"
-
-#~ msgid "Custom color"
-#~ msgstr "ფერის არჩევა"
 
 #~ msgctxt "Color channel"
 #~ msgid "Hue"
@@ -9193,9 +8982,6 @@
 #, fuzzy
 #~ msgid "Num Lock is on"
 #~ msgstr "_მისამართის ასლი"
-
-#~ msgid "Could not add a bookmark"
-#~ msgstr "სანიშნის დამატება ვერ ხერხდება"
 
 #~ msgid "Could not remove bookmark"
 #~ msgstr "სანიშნის ამოშლა ვერ ხერხდება"
@@ -9597,9 +9383,6 @@
 #~ msgid "Could not get information for file '%s': %s"
 #~ msgstr "ვერ მივიღე ინფორმაცია ფაილზე \"%s\": %s"
 
-#~ msgid "Failed to open file '%s': %s"
-#~ msgstr "ვერ გაიხსნა ფაილი \"%s\": %s"
-
 #~ msgid ""
 #~ "Failed to load image '%s': reason not known, probably a corrupt image file"
 #~ msgstr ""
@@ -9651,9 +9434,6 @@
 
 #~ msgid "Failed to open temporary file"
 #~ msgstr "დროებითი ფაილი ვერ იხსნება"
-
-#~ msgid "Failed to read from temporary file"
-#~ msgstr "დროებითი ფაილი ვერ იკითხება"
 
 #~ msgid "Failed to open '%s' for writing: %s"
 #~ msgstr "ვერ იხსნება ფაილი \"%s\" ჩასაწერად: %s"
