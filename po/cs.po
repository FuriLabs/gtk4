--- conflicted
+++ resolved
@@ -19,13 +19,8 @@
 msgstr ""
 "Project-Id-Version: gtk\n"
 "Report-Msgid-Bugs-To: https://gitlab.gnome.org/GNOME/gtk/-/issues/\n"
-<<<<<<< HEAD
-"POT-Creation-Date: 2023-09-21 10:15+0000\n"
-"PO-Revision-Date: 2023-09-21 14:36+0200\n"
-=======
 "POT-Creation-Date: 2023-11-30 15:17+0000\n"
 "PO-Revision-Date: 2023-11-30 19:26+0100\n"
->>>>>>> a45b66e1
 "Last-Translator: Daniel Rusek <mail@asciiwolf.com>\n"
 "Language-Team: Czech <gnome-cs-list@gnome.org>\n"
 "Language: cs\n"
@@ -33,11 +28,7 @@
 "Content-Type: text/plain; charset=UTF-8\n"
 "Content-Transfer-Encoding: 8bit\n"
 "Plural-Forms: nplurals=3; plural=(n==1) ? 0 : (n>=2 && n<=4) ? 1 : 2;\n"
-<<<<<<< HEAD
-"X-Generator: Poedit 3.3.2\n"
-=======
 "X-Generator: Poedit 3.4.1\n"
->>>>>>> a45b66e1
 "X-Project-Style: gnome\n"
 
 #: gdk/broadway/gdkbroadway-server.c:135
@@ -68,37 +59,6 @@
 msgid "Cannot provide contents as %s"
 msgstr "Nezdařilo se poskytnout obsah jako %s"
 
-<<<<<<< HEAD
-#: gdk/gdkdisplay.c:156 gdk/gdkglcontext.c:442
-msgid "The current backend does not support OpenGL"
-msgstr "Aktuální podpůrná vrstva nepodporuje OpenGL"
-
-#: gdk/gdkdisplay.c:1244 gdk/gdksurface.c:1252
-msgid "Vulkan support disabled via GDK_DEBUG"
-msgstr "Podpora technologie Vulkan je zakázána skrz GDK_DEBUG"
-
-#: gdk/gdkdisplay.c:1276
-msgid "GL support disabled via GDK_DEBUG"
-msgstr "Podpora GL je zakázána skrz GDK_DEBUG"
-
-#: gdk/gdkdisplay.c:1574
-msgid "No EGL configuration available"
-msgstr "Není k dispozici žádná konfigurace EGL"
-
-#: gdk/gdkdisplay.c:1582
-msgid "Failed to get EGL configurations"
-msgstr "Selhalo získání konfigurace EGL"
-
-#: gdk/gdkdisplay.c:1612
-msgid "No EGL configuration with required features found"
-msgstr "Nebyla nazelezna žádná konfigurace EGL s požadovanými vlastnostmi"
-
-#: gdk/gdkdisplay.c:1619
-msgid "No perfect EGL configuration found"
-msgstr "Nebyla nalezena žádná bezvadná konfigurace EGL"
-
-#: gdk/gdkdisplay.c:1661
-=======
 #: gdk/gdkdisplay.c:169 gdk/gdkglcontext.c:455
 msgid "The current backend does not support OpenGL"
 msgstr "Aktuální podpůrná vrstva nepodporuje OpenGL"
@@ -128,7 +88,6 @@
 msgstr "Nebyla nalezena žádná bezvadná konfigurace EGL"
 
 #: gdk/gdkdisplay.c:1683
->>>>>>> a45b66e1
 #, c-format
 msgid "EGL implementation is missing extension %s"
 msgid_plural "EGL implementation is missing %2$d extensions: %1$s"
@@ -136,25 +95,6 @@
 msgstr[1] "Implementace EGL postrádá %2$d rozšíření: %1$s"
 msgstr[2] "Implementace EGL postrádá %2$d rozšíření: %1$s"
 
-<<<<<<< HEAD
-#: gdk/gdkdisplay.c:1694
-msgid "libEGL not available in this sandbox"
-msgstr "V tomto izolovaném prostředí není k dispozici libEGL"
-
-#: gdk/gdkdisplay.c:1695
-msgid "libEGL not available"
-msgstr "libEGL není dostupná"
-
-#: gdk/gdkdisplay.c:1705
-msgid "Failed to create EGL display"
-msgstr "Selhalo vytvoření displeje EGL"
-
-#: gdk/gdkdisplay.c:1715
-msgid "Could not initialize EGL display"
-msgstr "Nezdařilo se inicializovat displej EGL"
-
-#: gdk/gdkdisplay.c:1726
-=======
 #: gdk/gdkdisplay.c:1733
 msgid "libEGL not available in this sandbox"
 msgstr "V tomto izolovaném prostředí není k dispozici libEGL"
@@ -172,7 +112,6 @@
 msgstr "Nezdařilo se inicializovat displej EGL"
 
 #: gdk/gdkdisplay.c:1765
->>>>>>> a45b66e1
 #, c-format
 msgid "EGL version %d.%d is too old. GTK requires %d.%d"
 msgstr "Verze EGL %d.%d je příliš stará. GTK vyžaduje %d.%d"
@@ -185,23 +124,6 @@
 msgid "No compatible formats to transfer contents."
 msgstr "Není k dispozici žádný kompatibilní formát pro přenos obsahu."
 
-<<<<<<< HEAD
-#: gdk/gdkglcontext.c:401 gdk/x11/gdkglcontext-glx.c:642
-msgid "No GL API allowed."
-msgstr "Není povolené žádné GL API."
-
-#: gdk/gdkglcontext.c:425 gdk/win32/gdkglcontext-win32-wgl.c:387
-#: gdk/win32/gdkglcontext-win32-wgl.c:530
-#: gdk/win32/gdkglcontext-win32-wgl.c:574 gdk/x11/gdkglcontext-glx.c:691
-msgid "Unable to create a GL context"
-msgstr "Nelze vytvořit kontext GL"
-
-#: gdk/gdkglcontext.c:1280
-msgid "Anything but OpenGL ES disabled via GDK_DEBUG"
-msgstr "Cokoliv kromě OpenGL ES je zakázáno skrz GDK_DEBUG"
-
-#: gdk/gdkglcontext.c:1289
-=======
 #: gdk/gdkglcontext.c:415 gdk/x11/gdkglcontext-glx.c:642
 msgid "No GL API allowed."
 msgstr "Není povolené žádné GL API."
@@ -225,27 +147,18 @@
 msgstr "Podpora GL je zakázána skrz GDK_DEBUG"
 
 #: gdk/gdkglcontext.c:1322
->>>>>>> a45b66e1
 #, c-format
 msgid "Application does not support %s API"
 msgstr "Aplikace nepodporuje API %s"
 
 #. translators: This is about OpenGL backend names, like
 #. * "Trying to use X11 GLX, but EGL is already in use"
-<<<<<<< HEAD
-#: gdk/gdkglcontext.c:1864
-=======
 #: gdk/gdkglcontext.c:1979
->>>>>>> a45b66e1
 #, c-format
 msgid "Trying to use %s, but %s is already in use"
 msgstr "Zkouší se použít %s, ale již se používá %s"
 
-<<<<<<< HEAD
-#: gdk/gdktexture.c:528
-=======
 #: gdk/gdktexture.c:530
->>>>>>> a45b66e1
 msgid "Unknown image format."
 msgstr "Neznámý formát obrázku."
 
@@ -636,11 +549,7 @@
 msgid "Unsupported JPEG colorspace (%d)"
 msgstr "Nepodporovaný prostor barev pro JPEG (%d)"
 
-<<<<<<< HEAD
-#: gdk/loaders/gdkjpeg.c:203 gdk/loaders/gdkpng.c:280 gdk/loaders/gdktiff.c:467
-=======
 #: gdk/loaders/gdkjpeg.c:203 gdk/loaders/gdkpng.c:280 gdk/loaders/gdktiff.c:472
->>>>>>> a45b66e1
 #, c-format
 msgid "Not enough memory for image size %ux%u"
 msgstr "Nedostatek paměti pro obrázek velikosti %u × %u"
@@ -660,17 +569,6 @@
 msgid "Unsupported color type %u in png image"
 msgstr "Nepodporovaný typ barvy %u v obrázku PNG"
 
-<<<<<<< HEAD
-#: gdk/loaders/gdktiff.c:353
-msgid "Failed to load RGB data from TIFF file"
-msgstr "Selhalo načtení dat RGB ze souboru TIFF"
-
-#: gdk/loaders/gdktiff.c:396
-msgid "Could not load TIFF data"
-msgstr "Nezdařilo se načíst data TIFF"
-
-#: gdk/loaders/gdktiff.c:479
-=======
 #: gdk/loaders/gdktiff.c:358
 msgid "Failed to load RGB data from TIFF file"
 msgstr "Selhalo načtení dat RGB ze souboru TIFF"
@@ -680,7 +578,6 @@
 msgstr "Nezdařilo se načíst data TIFF"
 
 #: gdk/loaders/gdktiff.c:484
->>>>>>> a45b66e1
 #, c-format
 msgid "Reading data failed at row %d"
 msgstr "Čtení dat selhalo na řádku %d"
@@ -688,11 +585,7 @@
 #: gdk/macos/gdkmacospasteboard.c:211 gdk/wayland/gdkclipboard-wayland.c:238
 #: gdk/wayland/gdkdrop-wayland.c:205 gdk/wayland/gdkprimary-wayland.c:337
 #: gdk/win32/gdkdrop-win32.c:1018 gdk/win32/gdkdrop-win32.c:1063
-<<<<<<< HEAD
-#: gdk/x11/gdkclipboard-x11.c:807 gdk/x11/gdkdrop-x11.c:235
-=======
 #: gdk/x11/gdkclipboard-x11.c:799 gdk/x11/gdkdrop-x11.c:235
->>>>>>> a45b66e1
 msgid "No compatible transfer format found"
 msgstr "Nebyl nalezen žádný kompatibilní přenosový formát"
 
@@ -853,11 +746,7 @@
 msgid "No GL implementation is available"
 msgstr "Není k dispozici žádná implementace GL"
 
-<<<<<<< HEAD
-#: gdk/win32/gdkglcontext-win32-wgl.c:396
-=======
 #: gdk/win32/gdkglcontext-win32-wgl.c:394
->>>>>>> a45b66e1
 #, c-format
 msgid "WGL version %d.%d is too low, need at least %d.%d"
 msgstr "Verze WGL %d.%d je příliš stará, je třeba alespoň %d.%d"
@@ -925,29 +814,6 @@
 msgstr[1] "Otevírání %d položek"
 msgstr[2] "Otevírání %d položek"
 
-<<<<<<< HEAD
-#: gdk/x11/gdkclipboard-x11.c:477
-msgid "Clipboard manager could not store selection."
-msgstr "Správa schránky nemůže uchovat výběr."
-
-#: gdk/x11/gdkclipboard-x11.c:657
-msgid "Cannot store clipboard. No clipboard manager is active."
-msgstr "Nelze uchovat schránku. Není aktivní žádná správa schránek."
-
-#: gdk/x11/gdkglcontext-glx.c:810
-msgid "No GLX configurations available"
-msgstr "Není k dispozici žádná konfigurace GLX"
-
-#: gdk/x11/gdkglcontext-glx.c:883
-msgid "No GLX configuration with required features found"
-msgstr "Nebyla nazelezna žádná konfigurace GXL s požadovanými vlastnostmi"
-
-#: gdk/x11/gdkglcontext-glx.c:957
-msgid "GLX is not supported"
-msgstr "GLX není podporováno"
-
-#: gdk/x11/gdkselectioninputstream-x11.c:467
-=======
 #: gdk/x11/gdkclipboard-x11.c:473
 msgid "Clipboard manager could not store selection."
 msgstr "Správa schránky nemůže uchovat výběr."
@@ -969,7 +835,6 @@
 msgstr "GLX není podporováno"
 
 #: gdk/x11/gdkselectioninputstream-x11.c:465
->>>>>>> a45b66e1
 #, c-format
 msgid "Format %s not supported"
 msgstr "Formát %s není podporovaný"
@@ -1241,11 +1106,7 @@
 msgid "Pick a Font"
 msgstr "Vybrat font"
 
-<<<<<<< HEAD
-#: gtk/deprecated/gtkfontbutton.c:600 gtk/gtkfilechooserwidget.c:3871
-=======
 #: gtk/deprecated/gtkfontbutton.c:600 gtk/gtkfilechooserwidget.c:3806
->>>>>>> a45b66e1
 #: gtk/gtkfontdialogbutton.c:126 gtk/inspector/visual.ui:169
 msgid "Font"
 msgstr "Font"
@@ -1899,8 +1760,6 @@
 msgid "toggle button"
 msgstr "přepínací tlačítko"
 
-<<<<<<< HEAD
-=======
 #: gtk/gtkaccessible.c:835
 msgctxt "accessibility"
 msgid "paragraph"
@@ -1911,7 +1770,6 @@
 msgid "block quote"
 msgstr ""
 
->>>>>>> a45b66e1
 #: gtk/gtkalertdialog.c:668 gtk/print/gtkcustompaperunixdialog.c:322
 #: gtk/gtkmessagedialog.c:166 gtk/ui/gtkassistant.ui:40
 msgid "_Close"
@@ -2392,20 +2250,12 @@
 msgstr "Soubor s tímto názvem již existuje"
 
 #: gtk/gtkfilechoosernative.c:520 gtk/gtkfilechoosernative.c:600
-<<<<<<< HEAD
-#: gtk/gtkfilechooserwidget.c:1185 gtk/gtkfilechooserwidget.c:5029
-=======
 #: gtk/gtkfilechooserwidget.c:1183 gtk/gtkfilechooserwidget.c:4964
->>>>>>> a45b66e1
 #: gtk/gtkfiledialog.c:843 gtk/gtkmessagedialog.c:170
 #: gtk/gtkmessagedialog.c:179 gtk/gtkmountoperation.c:608
 #: gtk/print/gtkpagesetupunixdialog.c:282 gtk/print/gtkprintbackend.c:638
 #: gtk/print/gtkprintunixdialog.c:682 gtk/print/gtkprintunixdialog.c:839
-<<<<<<< HEAD
-#: gtk/gtkwindow.c:6242 gtk/ui/gtkappchooserdialog.ui:48
-=======
 #: gtk/gtkwindow.c:6234 gtk/ui/gtkappchooserdialog.ui:48
->>>>>>> a45b66e1
 #: gtk/ui/gtkassistant.ui:52 gtk/ui/gtkcolorchooserdialog.ui:36
 #: gtk/ui/gtkfontchooserdialog.ui:27
 msgid "_Cancel"
@@ -2492,11 +2342,7 @@
 msgid "If you delete an item, it will be permanently lost."
 msgstr "Pokud smažete položku, bude natrvalo ztracena."
 
-<<<<<<< HEAD
-#: gtk/gtkfilechooserwidget.c:1185 gtk/gtkfilechooserwidget.c:1815
-=======
 #: gtk/gtkfilechooserwidget.c:1183 gtk/gtkfilechooserwidget.c:1781
->>>>>>> a45b66e1
 #: gtk/gtklabel.c:5695 gtk/gtktext.c:6147 gtk/gtktextview.c:9018
 msgid "_Delete"
 msgstr "_Smazat"
@@ -2533,11 +2379,7 @@
 msgid "_Add to Bookmarks"
 msgstr "_Přidat mezi záložky"
 
-<<<<<<< HEAD
-#: gtk/gtkfilechooserwidget.c:1811 gtk/gtkplacessidebar.c:2312
-=======
 #: gtk/gtkfilechooserwidget.c:1777 gtk/gtkplacessidebar.c:2312
->>>>>>> a45b66e1
 #: gtk/gtkplacessidebar.c:3270 gtk/ui/gtkfilechooserwidget.ui:410
 msgid "_Rename"
 msgstr "Př_ejmenovat"
@@ -2554,68 +2396,31 @@
 msgid "Sort _Folders Before Files"
 msgstr "_Složky řadit před soubory"
 
-<<<<<<< HEAD
-#: gtk/gtkfilechooserwidget.c:1979 gtk/gtkfilechooserwidget.c:2009
-#: gtk/gtkfilechooserwidget.c:3914
-msgid "Unknown"
-msgstr "Neznámé"
-
-#: gtk/gtkfilechooserwidget.c:2064 gtk/gtkplacessidebar.c:1025
-=======
 #: gtk/gtkfilechooserwidget.c:1921 gtk/gtkfilechooserwidget.c:1951
 #: gtk/gtkfilechooserwidget.c:3849
 msgid "Unknown"
 msgstr "Neznámé"
 
 #: gtk/gtkfilechooserwidget.c:2006 gtk/gtkplacessidebar.c:1025
->>>>>>> a45b66e1
 msgid "Home"
 msgstr "Domů"
 
 #. this is the header for the location column in the print dialog
-<<<<<<< HEAD
-#: gtk/gtkfilechooserwidget.c:2219 gtk/gtkfilechooserwidget.c:7415
-=======
 #: gtk/gtkfilechooserwidget.c:2161 gtk/gtkfilechooserwidget.c:7374
->>>>>>> a45b66e1
 #: gtk/inspector/css-node-tree.ui:76 gtk/print/ui/gtkprintunixdialog.ui:111
 msgid "Location"
 msgstr "Umístění"
 
 #. Label
-<<<<<<< HEAD
-#: gtk/gtkfilechooserwidget.c:2326
-msgid "_Name:"
-msgstr "_Název:"
-
-#: gtk/gtkfilechooserwidget.c:2881 gtk/gtkfilechooserwidget.c:2895
-=======
 #: gtk/gtkfilechooserwidget.c:2268
 msgid "_Name:"
 msgstr "_Název:"
 
 #: gtk/gtkfilechooserwidget.c:2823 gtk/gtkfilechooserwidget.c:2837
->>>>>>> a45b66e1
 #, c-format
 msgid "Searching in %s"
 msgstr "Hledá se v %s"
 
-<<<<<<< HEAD
-#: gtk/gtkfilechooserwidget.c:2901
-msgid "Searching"
-msgstr "Hledá se"
-
-#: gtk/gtkfilechooserwidget.c:2907
-msgid "Enter location or URL"
-msgstr "Zadat umístění nebo URL"
-
-#: gtk/gtkfilechooserwidget.c:3474 gtk/gtkfilechooserwidget.c:5814
-#: gtk/gtkfilechooserwidget.c:7434
-msgid "Modified"
-msgstr "Změněno"
-
-#: gtk/gtkfilechooserwidget.c:3658
-=======
 #: gtk/gtkfilechooserwidget.c:2843
 msgid "Searching"
 msgstr "Hledá se"
@@ -2630,91 +2435,15 @@
 msgstr "Změněno"
 
 #: gtk/gtkfilechooserwidget.c:3593
->>>>>>> a45b66e1
 #, c-format
 msgid "Could not read the contents of %s"
 msgstr "Nelze přečíst obsah %s"
 
-<<<<<<< HEAD
-#: gtk/gtkfilechooserwidget.c:3662
-=======
 #: gtk/gtkfilechooserwidget.c:3597
->>>>>>> a45b66e1
 msgid "Could not read the contents of the folder"
 msgstr "Nelze přečíst obsah složky"
 
 #. Translators: see g_date_time_format() for details on the format
-<<<<<<< HEAD
-#: gtk/gtkfilechooserwidget.c:3809 gtk/gtkfilechooserwidget.c:3852
-msgid "%H:%M"
-msgstr "%k∶%M"
-
-#: gtk/gtkfilechooserwidget.c:3811 gtk/gtkfilechooserwidget.c:3854
-msgid "%l:%M %p"
-msgstr "%l:%M %p"
-
-#: gtk/gtkfilechooserwidget.c:3815
-msgid "Yesterday"
-msgstr "Včera"
-
-#: gtk/gtkfilechooserwidget.c:3823
-msgid "%-e %b"
-msgstr "%-e. %B"
-
-#: gtk/gtkfilechooserwidget.c:3827
-msgid "%-e %b %Y"
-msgstr "%-e. %B %Y"
-
-#: gtk/gtkfilechooserwidget.c:3869 gtk/gtkfilechooserwidget.c:3877
-msgid "Program"
-msgstr "Program"
-
-#: gtk/gtkfilechooserwidget.c:3870
-msgid "Audio"
-msgstr "Zvuk"
-
-#: gtk/gtkfilechooserwidget.c:3872 gtk/gtkfilefilter.c:1032
-msgid "Image"
-msgstr "Obrázek"
-
-#: gtk/gtkfilechooserwidget.c:3873
-msgid "Archive"
-msgstr "Archiv"
-
-#: gtk/gtkfilechooserwidget.c:3874
-msgid "Markup"
-msgstr "Formátovaný text"
-
-#: gtk/gtkfilechooserwidget.c:3875 gtk/gtkfilechooserwidget.c:3876
-msgid "Text"
-msgstr "Text"
-
-#: gtk/gtkfilechooserwidget.c:3878
-msgid "Video"
-msgstr "Video"
-
-#: gtk/gtkfilechooserwidget.c:3879
-msgid "Contacts"
-msgstr "Kontakty"
-
-#: gtk/gtkfilechooserwidget.c:3880
-msgid "Calendar"
-msgstr "Kalendář"
-
-#: gtk/gtkfilechooserwidget.c:3881
-msgid "Document"
-msgstr "Dokument"
-
-#: gtk/gtkfilechooserwidget.c:3882
-msgid "Presentation"
-msgstr "Prezentace"
-
-#: gtk/gtkfilechooserwidget.c:3883
-msgid "Spreadsheet"
-msgstr "Tabulka"
-
-#: gtk/gtkfilechooserwidget.c:5021 gtk/print/gtkprintunixdialog.c:673
-=======
 #: gtk/gtkfilechooserwidget.c:3744 gtk/gtkfilechooserwidget.c:3787
 msgid "%H:%M"
 msgstr "%k∶%M"
@@ -2784,41 +2513,17 @@
 msgstr "Tabulka"
 
 #: gtk/gtkfilechooserwidget.c:4956 gtk/print/gtkprintunixdialog.c:673
->>>>>>> a45b66e1
 #, c-format
 msgid "A file named “%s” already exists.  Do you want to replace it?"
 msgstr "Soubor nazvaný „%s“ již existuje. Chcete jej nahradit?"
 
-<<<<<<< HEAD
-#: gtk/gtkfilechooserwidget.c:5023 gtk/print/gtkprintunixdialog.c:677
-=======
 #: gtk/gtkfilechooserwidget.c:4958 gtk/print/gtkprintunixdialog.c:677
->>>>>>> a45b66e1
 #, c-format
 msgid ""
 "The file already exists in “%s”.  Replacing it will overwrite its contents."
 msgstr ""
 "V „%s“ již tento soubor existuje. Jeho nahrazením přepíšete celý jeho obsah."
 
-<<<<<<< HEAD
-#: gtk/gtkfilechooserwidget.c:5029 gtk/print/gtkprintunixdialog.c:685
-msgid "_Replace"
-msgstr "Na_hradit"
-
-#: gtk/gtkfilechooserwidget.c:5184
-msgid "You do not have access to the specified folder."
-msgstr "Do zadané složky nemáte přístup."
-
-#: gtk/gtkfilechooserwidget.c:5761
-msgid "Could not send the search request"
-msgstr "Nelze odeslat vyhledávací požadavek"
-
-#: gtk/gtkfilechooserwidget.c:6042
-msgid "Accessed"
-msgstr "Otevřeno"
-
-#: gtk/gtkfilechooserwidget.c:7408 gtk/gtkplacessidebar.c:2306
-=======
 #: gtk/gtkfilechooserwidget.c:4964 gtk/print/gtkprintunixdialog.c:685
 msgid "_Replace"
 msgstr "Na_hradit"
@@ -2852,27 +2557,18 @@
 msgstr "Zobrazova_t čas"
 
 #: gtk/gtkfilechooserwidget.c:7366 gtk/gtkplacessidebar.c:2306
->>>>>>> a45b66e1
 #: gtk/inspector/a11y.ui:43 gtk/inspector/actions.ui:19
 #: gtk/inspector/css-node-tree.ui:22 gtk/inspector/prop-list.ui:24
 #: gtk/ui/gtkfilechooserwidget.ui:385 gtk/print/ui/gtkprintunixdialog.ui:80
 msgid "Name"
 msgstr "Název"
 
-<<<<<<< HEAD
-#: gtk/gtkfilechooserwidget.c:7423 gtk/inspector/resource-list.ui:82
-=======
 #: gtk/gtkfilechooserwidget.c:7383 gtk/inspector/resource-list.ui:82
->>>>>>> a45b66e1
 #: gtk/ui/gtkfontchooserwidget.ui:217 gtk/ui/gtkfontchooserwidget.ui:386
 msgid "Size"
 msgstr "Velikost"
 
-<<<<<<< HEAD
-#: gtk/gtkfilechooserwidget.c:7428 gtk/inspector/misc-info.ui:57
-=======
 #: gtk/gtkfilechooserwidget.c:7389 gtk/inspector/misc-info.ui:57
->>>>>>> a45b66e1
 #: gtk/inspector/prop-list.ui:35 gtk/inspector/statistics.ui:36
 msgid "Type"
 msgstr "Typ"
@@ -3085,11 +2781,7 @@
 msgstr "Přehrát"
 
 #: gtk/gtkmessagedialog.c:162 gtk/gtkmessagedialog.c:180
-<<<<<<< HEAD
-#: gtk/print/gtkprintbackend.c:639 gtk/gtkwindow.c:6243
-=======
 #: gtk/print/gtkprintbackend.c:639 gtk/gtkwindow.c:6235
->>>>>>> a45b66e1
 msgid "_OK"
 msgstr "_Budiž"
 
@@ -3690,13 +3382,8 @@
 
 #. window
 #: gtk/print/gtkprintoperation-portal.c:264
-<<<<<<< HEAD
-#: gtk/print/gtkprintoperation-portal.c:584
-#: gtk/print/gtkprintoperation-portal.c:653 gtk/print/gtkprintunixdialog.c:3008
-=======
 #: gtk/print/gtkprintoperation-portal.c:594
 #: gtk/print/gtkprintoperation-portal.c:663 gtk/print/gtkprintunixdialog.c:3008
->>>>>>> a45b66e1
 msgid "Print"
 msgstr "Tisk"
 
@@ -3786,74 +3473,42 @@
 #. * multiple pages on a sheet when printing
 #.
 #: gtk/print/gtkprintunixdialog.c:2753
-<<<<<<< HEAD
-#: modules/printbackends/gtkprintbackendcups.c:5647
-=======
 #: modules/printbackends/gtkprintbackendcups.c:5645
->>>>>>> a45b66e1
 msgid "Left to right, top to bottom"
 msgstr "Zleva doprava, shora dolů"
 
 #: gtk/print/gtkprintunixdialog.c:2753
-<<<<<<< HEAD
-#: modules/printbackends/gtkprintbackendcups.c:5647
-=======
 #: modules/printbackends/gtkprintbackendcups.c:5645
->>>>>>> a45b66e1
 msgid "Left to right, bottom to top"
 msgstr "Zleva doprava, zdola nahoru"
 
 #: gtk/print/gtkprintunixdialog.c:2754
-<<<<<<< HEAD
-#: modules/printbackends/gtkprintbackendcups.c:5648
-=======
 #: modules/printbackends/gtkprintbackendcups.c:5646
->>>>>>> a45b66e1
 msgid "Right to left, top to bottom"
 msgstr "Zprava doleva, shora dolů"
 
 #: gtk/print/gtkprintunixdialog.c:2754
-<<<<<<< HEAD
-#: modules/printbackends/gtkprintbackendcups.c:5648
-=======
 #: modules/printbackends/gtkprintbackendcups.c:5646
->>>>>>> a45b66e1
 msgid "Right to left, bottom to top"
 msgstr "Zprava doleva, zdola nahoru"
 
 #: gtk/print/gtkprintunixdialog.c:2755
-<<<<<<< HEAD
-#: modules/printbackends/gtkprintbackendcups.c:5649
-=======
 #: modules/printbackends/gtkprintbackendcups.c:5647
->>>>>>> a45b66e1
 msgid "Top to bottom, left to right"
 msgstr "Shora dolů, zleva doprava"
 
 #: gtk/print/gtkprintunixdialog.c:2755
-<<<<<<< HEAD
-#: modules/printbackends/gtkprintbackendcups.c:5649
-=======
 #: modules/printbackends/gtkprintbackendcups.c:5647
->>>>>>> a45b66e1
 msgid "Top to bottom, right to left"
 msgstr "Shora dolů, zprava doleva"
 
 #: gtk/print/gtkprintunixdialog.c:2756
-<<<<<<< HEAD
-#: modules/printbackends/gtkprintbackendcups.c:5650
-=======
 #: modules/printbackends/gtkprintbackendcups.c:5648
->>>>>>> a45b66e1
 msgid "Bottom to top, left to right"
 msgstr "Zdola nahoru, zleva doprava"
 
 #: gtk/print/gtkprintunixdialog.c:2756
-<<<<<<< HEAD
-#: modules/printbackends/gtkprintbackendcups.c:5650
-=======
 #: modules/printbackends/gtkprintbackendcups.c:5648
->>>>>>> a45b66e1
 msgid "Bottom to top, right to left"
 msgstr "Zdola nahoru, zprava doleva"
 
@@ -3962,48 +3617,27 @@
 msgstr "Máchnutí doprava"
 
 #. Translators: This is placeholder text for the search entry in the shortcuts window
-<<<<<<< HEAD
-#: gtk/gtkshortcutswindow.c:855 gtk/gtkshortcutswindow.c:922
-#: gtk/gtkshortcutswindow.c:927
-=======
 #: gtk/gtkshortcutswindow.c:879 gtk/gtkshortcutswindow.c:946
 #: gtk/gtkshortcutswindow.c:951
->>>>>>> a45b66e1
 msgid "Search Shortcuts"
 msgstr "hledat zkratku"
 
 #. Translators: This is the window title for the shortcuts window in normal mode
-<<<<<<< HEAD
-#: gtk/gtkshortcutswindow.c:887 gtk/inspector/window.ui:498
-=======
 #: gtk/gtkshortcutswindow.c:911 gtk/inspector/window.ui:498
->>>>>>> a45b66e1
 msgid "Shortcuts"
 msgstr "Klávesové zkratky"
 
 #. Translators: This is the window title for the shortcuts window in search mode
-<<<<<<< HEAD
-#: gtk/gtkshortcutswindow.c:892
-msgid "Search Results"
-msgstr "Výsledky hledání"
-
-#: gtk/gtkshortcutswindow.c:989 gtk/ui/gtkemojichooser.ui:349
-=======
 #: gtk/gtkshortcutswindow.c:916
 msgid "Search Results"
 msgstr "Výsledky hledání"
 
 #: gtk/gtkshortcutswindow.c:1013 gtk/ui/gtkemojichooser.ui:349
->>>>>>> a45b66e1
 #: gtk/ui/gtkfilechooserwidget.ui:239
 msgid "No Results Found"
 msgstr "Nebyly nalezeny žádné výsledky"
 
-<<<<<<< HEAD
-#: gtk/gtkshortcutswindow.c:1000 gtk/ui/gtkemojichooser.ui:362
-=======
 #: gtk/gtkshortcutswindow.c:1024 gtk/ui/gtkemojichooser.ui:362
->>>>>>> a45b66e1
 #: gtk/ui/gtkfilechooserwidget.ui:252 gtk/ui/gtkplacesview.ui:218
 msgid "Try a different search"
 msgstr "Zkuste zadat jiný termín k vyhledání"
@@ -4025,20 +3659,12 @@
 msgid "_Redo"
 msgstr "Zn_ovu"
 
-<<<<<<< HEAD
-#: gtk/gtkwindow.c:6231
-=======
 #: gtk/gtkwindow.c:6223
->>>>>>> a45b66e1
 #, c-format
 msgid "Do you want to use GTK Inspector?"
 msgstr "Chcete použít Inspectora GTK?"
 
-<<<<<<< HEAD
-#: gtk/gtkwindow.c:6233
-=======
 #: gtk/gtkwindow.c:6225
->>>>>>> a45b66e1
 #, c-format
 msgid ""
 "GTK Inspector is an interactive debugger that lets you explore and modify "
@@ -4049,11 +3675,7 @@
 "změnit vnitřní strukturu jakékoliv aplikace GTK. Použití tohoto programu "
 "může vést k přerušení běhu nebo pádu aplikace."
 
-<<<<<<< HEAD
-#: gtk/gtkwindow.c:6238
-=======
 #: gtk/gtkwindow.c:6230
->>>>>>> a45b66e1
 msgid "Don’t show this message again"
 msgstr "Tuto zprávu znovu nezobrazovat"
 
@@ -4090,10 +3712,7 @@
 msgstr "Popis"
 
 #: gtk/inspector/a11y.ui:99 gtk/inspector/misc-info.ui:296
-<<<<<<< HEAD
-=======
 #: tools/gtk-path-tool-info.c:132
->>>>>>> a45b66e1
 msgid "Bounds"
 msgstr "Rozměry"
 
@@ -4266,11 +3885,7 @@
 msgid "None"
 msgstr "žádná"
 
-<<<<<<< HEAD
-#: gtk/inspector/general.c:857
-=======
 #: gtk/inspector/general.c:882
->>>>>>> a45b66e1
 msgid "IM Context is hardcoded by GTK_IM_MODULE"
 msgstr "Kontext IM je napevno nastaven pomocí GTK_IM_MODULE"
 
@@ -4716,19 +4331,11 @@
 msgid "Implements"
 msgstr "Implementuje"
 
-<<<<<<< HEAD
-#: gtk/inspector/visual.c:637 gtk/inspector/visual.c:656
-msgid "Theme is hardcoded by GTK_THEME"
-msgstr "Motiv je napevno nastaven pomocí GTK_THEME"
-
-#: gtk/inspector/visual.c:905
-=======
 #: gtk/inspector/visual.c:674 gtk/inspector/visual.c:693
 msgid "Theme is hardcoded by GTK_THEME"
 msgstr "Motiv je napevno nastaven pomocí GTK_THEME"
 
 #: gtk/inspector/visual.c:942
->>>>>>> a45b66e1
 msgid "Backend does not support window scaling"
 msgstr "Podpůrná vrstva nepodporuje škálování oken"
 
@@ -4824,9 +4431,6 @@
 msgid "Show Accessibility warnings"
 msgstr "Zobrazovat upozornění přístupnosti"
 
-<<<<<<< HEAD
-#: gtk/inspector/visual.ui:667
-=======
 #: gtk/inspector/visual.ui:660
 #, fuzzy
 #| msgid "Show Graphic Updates"
@@ -4834,7 +4438,6 @@
 msgstr "Zobrazovat aktualizace grafiky"
 
 #: gtk/inspector/visual.ui:692
->>>>>>> a45b66e1
 msgid "Inspect Inspector"
 msgstr "Prozkoumat inspektora"
 
@@ -7643,12 +7246,8 @@
 #: tools/gtk-builder-tool-enumerate.c:56 tools/gtk-builder-tool-preview.c:179
 #: tools/gtk-builder-tool-preview.c:180 tools/gtk-builder-tool-screenshot.c:360
 #: tools/gtk-builder-tool-simplify.c:2529 tools/gtk-builder-tool-validate.c:261
-<<<<<<< HEAD
-#: tools/gtk-rendernode-tool-info.c:202 tools/gtk-rendernode-tool-show.c:102
-=======
 #: tools/gtk-path-tool-render.c:121 tools/gtk-rendernode-tool-info.c:214
 #: tools/gtk-rendernode-tool-show.c:106
->>>>>>> a45b66e1
 msgid "FILE"
 msgstr "SOUBOR"
 
@@ -7680,13 +7279,8 @@
 msgstr "Použít styl ze souboru CSS"
 
 #: tools/gtk-builder-tool-preview.c:187 tools/gtk-builder-tool-screenshot.c:370
-<<<<<<< HEAD
-#: tools/gtk-builder-tool-validate.c:268 tools/gtk-rendernode-tool-show.c:109
-#: tools/gtk-rendernode-tool-render.c:204
-=======
 #: tools/gtk-builder-tool-validate.c:268 tools/gtk-rendernode-tool-render.c:204
 #: tools/gtk-rendernode-tool-show.c:113
->>>>>>> a45b66e1
 #, c-format
 msgid "Could not initialize windowing system\n"
 msgstr "Nezdařilo se inicializovat okenní systém\n"
@@ -7913,8 +7507,6 @@
 msgid "%s: error launching application: %s\n"
 msgstr "%s: chyba při spouštění aplikace: %s\n"
 
-<<<<<<< HEAD
-=======
 #: tools/gtk-path-tool.c:35
 #, c-format
 msgid ""
@@ -8226,7 +7818,6 @@
 msgid "Failed to parse '%s' as number"
 msgstr "Nezdařilo se zpracování '%s' jako čísla"
 
->>>>>>> a45b66e1
 #: tools/gtk-rendernode-tool.c:35
 #, c-format
 msgid ""
@@ -8252,82 +7843,41 @@
 "  render        Pořídit snímek obrazovky uzlu\n"
 "\n"
 
-<<<<<<< HEAD
-#: tools/gtk-rendernode-tool-info.c:179
-=======
 #: tools/gtk-rendernode-tool-info.c:191
->>>>>>> a45b66e1
 #, c-format
 msgid "Number of nodes: %u\n"
 msgstr "Počet uzlů: %u\n"
 
-<<<<<<< HEAD
-#: tools/gtk-rendernode-tool-info.c:186
-=======
 #: tools/gtk-rendernode-tool-info.c:198
->>>>>>> a45b66e1
 #, c-format
 msgid "Depth: %u\n"
 msgstr "Hloubka: %u\n"
 
-<<<<<<< HEAD
-#: tools/gtk-rendernode-tool-info.c:189
-=======
 #: tools/gtk-rendernode-tool-info.c:201
->>>>>>> a45b66e1
 #, c-format
 msgid "Bounds: %g x %g\n"
 msgstr "Rozměry: %g x %g\n"
 
-<<<<<<< HEAD
-#: tools/gtk-rendernode-tool-info.c:190
-=======
 #: tools/gtk-rendernode-tool-info.c:202
->>>>>>> a45b66e1
 #, c-format
 msgid "Origin: %g %g\n"
 msgstr "Původ: %g %g\n"
 
-<<<<<<< HEAD
-#: tools/gtk-rendernode-tool-info.c:211
-msgid "Provide information about the render node."
-msgstr "Poskytnout informace o uzlu vykreslení."
-
-#: tools/gtk-rendernode-tool-info.c:224 tools/gtk-rendernode-tool-show.c:130
-#: tools/gtk-rendernode-tool-render.c:225
-=======
 #: tools/gtk-rendernode-tool-info.c:223
 msgid "Provide information about the render node."
 msgstr "Poskytnout informace o uzlu vykreslení."
 
 #: tools/gtk-rendernode-tool-info.c:236 tools/gtk-rendernode-tool-render.c:225
 #: tools/gtk-rendernode-tool-show.c:134
->>>>>>> a45b66e1
 #, c-format
 msgid "No .node file specified\n"
 msgstr "Není uveden žádný soubor .node\n"
 
-<<<<<<< HEAD
-#: tools/gtk-rendernode-tool-info.c:230
-=======
 #: tools/gtk-rendernode-tool-info.c:242
->>>>>>> a45b66e1
 #, c-format
 msgid "Can only accept a single .node file\n"
 msgstr "Je možné přijmout pouze jeden soubor .node\n"
 
-<<<<<<< HEAD
-#: tools/gtk-rendernode-tool-show.c:117
-msgid "Show the render node."
-msgstr "Zobrazit uzel vykreslení."
-
-#: tools/gtk-rendernode-tool-show.c:136
-#, c-format
-msgid "Can only preview a single .node file\n"
-msgstr "Je možné zobrazit náhled pouze jednoho souboru .node\n"
-
-=======
->>>>>>> a45b66e1
 #: tools/gtk-rendernode-tool-render.c:123
 #, c-format
 msgid ""
@@ -8360,8 +7910,6 @@
 msgstr ""
 "Je možné vykreslit pouze jeden soubor .node do jednoho výstupního souboru\n"
 
-<<<<<<< HEAD
-=======
 #: tools/gtk-rendernode-tool-show.c:105
 msgid "Don't add a titlebar"
 msgstr "Nepřidávat záhlaví okna"
@@ -8375,7 +7923,6 @@
 msgid "Can only preview a single .node file\n"
 msgstr "Je možné zobrazit náhled pouze jednoho souboru .node\n"
 
->>>>>>> a45b66e1
 #: tools/gtk-rendernode-tool-utils.c:51
 #, c-format
 msgid "Error at %s: %s\n"
@@ -8494,8 +8041,6 @@
 "Pokud si zde opravdu přejete vytvořit mezipaměť ikon, použijte --ignore-"
 "theme-index.\n"
 
-<<<<<<< HEAD
-=======
 #~ msgctxt "GL version"
 #~ msgid "Disabled"
 #~ msgstr "zakázáno"
@@ -8514,7 +8059,6 @@
 #~ msgid "Show T_ype Column"
 #~ msgstr "Zobrazovat sloupec T_yp"
 
->>>>>>> a45b66e1
 #~ msgid "Tab list"
 #~ msgstr "Seznam karet"
 
