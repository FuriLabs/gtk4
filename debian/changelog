--- conflicted
+++ resolved
@@ -1,5 +1,18 @@
-<<<<<<< HEAD
-=======
+gtk+2.0 (2.8.18-3) experimental; urgency=low
+
+  * 003_gtk+-2.8.17-directfb.patch: new patch, bringing a new directfb
+    backend.
+  * 004_reautoconf.patch: new patch, result of "libtoolize --force
+    --copy; autoheader; automake -acf; autoconf; rm -rf autom4te.cache"
+    with the previous patches applied.
+  * Make 3 new packages: libgtk+2.0-directfb0-udeb,
+    libgtk+2.0-directfb-dev and  libgtk+2.0-directfb0.
+  * Add a new build flavour for directfb (only the shared version).
+  * Switch to debhelper compatibility mode 5 and require 5.0.22.
+  * Standards-version is 3.7.2.
+
+ -- Josselin Mouette <joss@debian.org>  Sun, 25 Jun 2006 21:34:50 +0200
+
 gtk+2.0 (2.8.18-2) UNRELEASED; urgency=low
 
   * Bump libgtk2.0-dev dependency and build-dep on libx11-dev to >= 2:1.0.0-6
@@ -143,7 +156,6 @@
 
  -- Sebastien Bacher <seb128@debian.org>  Thu, 12 Jan 2006 13:34:37 +0100
 
->>>>>>> 55c2c63d
 gtk+2.0 (2.8.9-2) unstable; urgency=low
 
   * Upload to unstable
