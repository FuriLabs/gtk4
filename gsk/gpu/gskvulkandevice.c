--- conflicted
+++ resolved
@@ -693,51 +693,10 @@
   if (ycbcr)
     return ycbcr;
 
-<<<<<<< HEAD
-      return entry->vk_conversion;
-    }
-
-  display = gsk_gpu_device_get_display (GSK_GPU_DEVICE (self));
-
-  entry = g_memdup (&lookup, sizeof (ConversionCacheEntry));
-
-  GSK_VK_CHECK (vkCreateSamplerYcbcrConversion, display->vk_device,
-                                                &(VkSamplerYcbcrConversionCreateInfo) {
-                                                    .sType = VK_STRUCTURE_TYPE_SAMPLER_YCBCR_CONVERSION_CREATE_INFO,
-                                                    .format = vk_format,
-                                                    .ycbcrModel = VK_SAMPLER_YCBCR_MODEL_CONVERSION_YCBCR_601,
-                                                    .ycbcrRange = VK_SAMPLER_YCBCR_RANGE_ITU_NARROW,
-                                                    .components = (VkComponentMapping) {
-                                                        VK_COMPONENT_SWIZZLE_IDENTITY,
-                                                        VK_COMPONENT_SWIZZLE_IDENTITY,
-                                                        VK_COMPONENT_SWIZZLE_IDENTITY,
-                                                        VK_COMPONENT_SWIZZLE_IDENTITY
-                                                    },
-                                                    .xChromaOffset = VK_CHROMA_LOCATION_COSITED_EVEN,
-                                                    .yChromaOffset = VK_CHROMA_LOCATION_COSITED_EVEN,
-                                                    .chromaFilter = VK_FILTER_LINEAR,
-                                                    .forceExplicitReconstruction = VK_FALSE
-                                                },
-                                                NULL,
-                                                &entry->vk_conversion);
-
-  entry->vk_sampler = gsk_vulkan_device_create_sampler (self,
-                                                        entry->vk_conversion,
-                                                        VK_FILTER_LINEAR,
-                                                        VK_SAMPLER_ADDRESS_MODE_CLAMP_TO_EDGE,
-                                                        VK_SAMPLER_MIPMAP_MODE_NEAREST,
-                                                        0.0f);
-
-  g_hash_table_insert (self->conversion_cache, entry, entry);
-
-  if (out_sampler)
-    *out_sampler = entry->vk_sampler;
-=======
   ycbcr = gsk_vulkan_ycbcr_new (self, vk_format);
   g_hash_table_insert (self->ycbcr_cache, GSIZE_TO_POINTER(vk_format), ycbcr);
   return ycbcr;
 }
->>>>>>> 322bbd23
 
 void
 gsk_vulkan_device_remove_ycbcr (GskVulkanDevice *self,
