# Kazakh translation for GTK.
# Copyright (C) 2010-2016 The GTK authors.
# This file is distributed under the same license as the GTK package.
# Baurzhan Muftakhidinov <baurthefirst@gmail.com>, 2010-2021.
#
msgid ""
msgstr ""
"Project-Id-Version: master\n"
"Report-Msgid-Bugs-To: https://gitlab.gnome.org/GNOME/gtk/-/issues/\n"
<<<<<<< HEAD
"POT-Creation-Date: 2023-09-21 12:42+0000\n"
"PO-Revision-Date: 2023-09-21 21:28+0600\n"
=======
"POT-Creation-Date: 2024-03-02 15:19+0000\n"
"PO-Revision-Date: 2024-03-06 08:09+0500\n"
>>>>>>> 29c29b0e
"Last-Translator: Baurzhan Muftakhidinov <baurthefirst@gmail.com>\n"
"Language-Team: Kazakh <kk_KZ@googlegroups.com>\n"
"Language: kk\n"
"MIME-Version: 1.0\n"
"Content-Type: text/plain; charset=UTF-8\n"
"Content-Transfer-Encoding: 8bit\n"
"Plural-Forms: nplurals=1; plural=0;\n"
"X-Generator: Poedit 3.4.2\n"

#: gdk/broadway/gdkbroadway-server.c:135
#, c-format
msgid "Broadway display type not supported: %s"
msgstr "Кеңтаратылым дисплей түріне қолдау жоқ: %s"

#: gdk/gdkclipboard.c:232
msgid "This clipboard cannot store data."
msgstr "Бұл алмасу буфері деректерді сақтай алмайды."

#: gdk/gdkclipboard.c:287 gdk/gdkclipboard.c:786 gdk/gdkclipboard.c:1086
msgid "Cannot read from empty clipboard."
msgstr "Бос алмасу буферінен оқу мүмкін емес."

#: gdk/gdkclipboard.c:318 gdk/gdkclipboard.c:1136 gdk/gdkdrag.c:618
msgid "No compatible formats to transfer clipboard contents."
msgstr "Алмасу буферінің мазмұнын тасымалдау үшін үйлесімді пішімдер жоқ."

#: gdk/gdkcontentprovider.c:106 gdk/gdkcontentproviderimpl.c:313
#: gdk/gdkcontentproviderimpl.c:532
#, c-format
msgid "Cannot provide contents as “%s”"
msgstr "Мазмұнды “%s” ретінде ұсыну мүмкін емес"

#: gdk/gdkcontentprovider.c:127
#, c-format
msgid "Cannot provide contents as %s"
msgstr "Мазмұнды %s ретінде ұсыну мүмкін емес"

#: gdk/gdkdisplay.c:176 gdk/gdkglcontext.c:459
msgid "The current backend does not support OpenGL"
msgstr "Ағымдағы қозғалтқыш OpenGL қолдамайды"

<<<<<<< HEAD
#: gdk/gdkdisplay.c:1244 gdk/gdksurface.c:1252
msgid "Vulkan support disabled via GDK_DEBUG"
msgstr "Vulkan қолдауы GDK_DEBUG арқылы сөндірілген"

#: gdk/gdkdisplay.c:1276
msgid "GL support disabled via GDK_DEBUG"
msgstr "GL қолдауы GDK_DEBUG арқылы сөндірілген"

#: gdk/gdkdisplay.c:1574
msgid "No EGL configuration available"
msgstr "Бірде-бір EGL іске асыру нұсқасы қолжетімсіз"

#: gdk/gdkdisplay.c:1582
msgid "Failed to get EGL configurations"
msgstr "EGL конфигурациялары алынбады"

#: gdk/gdkdisplay.c:1612
msgid "No EGL configuration with required features found"
msgstr "Қажетті мүмкіндіктері бар EGL конфигурациясы табылмады"

#: gdk/gdkdisplay.c:1619
msgid "No perfect EGL configuration found"
msgstr "Сәйкес келетін EGL конфигурациясы табылмады"

#: gdk/gdkdisplay.c:1661
=======
#: gdk/gdkdisplay.c:1315 gdk/gdkvulkancontext.c:1596
msgid "Vulkan support disabled via GDK_DEBUG"
msgstr "Vulkan қолдауы GDK_DEBUG арқылы сөндірілген"

#: gdk/gdkdisplay.c:1369
msgid "GL support disabled via GDK_DEBUG"
msgstr "GL қолдауы GDK_DEBUG арқылы сөндірілген"

#: gdk/gdkdisplay.c:1665
msgid "No EGL configuration available"
msgstr "Бірде-бір EGL іске асыру нұсқасы қолжетімсіз"

#: gdk/gdkdisplay.c:1673
msgid "Failed to get EGL configurations"
msgstr "EGL конфигурациялары алынбады"

#: gdk/gdkdisplay.c:1703
msgid "No EGL configuration with required features found"
msgstr "Қажетті мүмкіндіктері бар EGL конфигурациясы табылмады"

#: gdk/gdkdisplay.c:1710
msgid "No perfect EGL configuration found"
msgstr "Сәйкес келетін EGL конфигурациясы табылмады"

#: gdk/gdkdisplay.c:1752
>>>>>>> 29c29b0e
#, c-format
msgid "EGL implementation is missing extension %s"
msgid_plural "EGL implementation is missing %2$d extensions: %1$s"
msgstr[0] "EGL іске асыруында %2$d кеңейту жоқ: %1$s"

<<<<<<< HEAD
#: gdk/gdkdisplay.c:1694
msgid "libEGL not available in this sandbox"
msgstr "libEGL бұл құмжәшігінде қол жетімді емес"

#: gdk/gdkdisplay.c:1695
msgid "libEGL not available"
msgstr "libEGL қолжетімді емес"

#: gdk/gdkdisplay.c:1705
msgid "Failed to create EGL display"
msgstr "EGL экранын жасау сәтсіз"

#: gdk/gdkdisplay.c:1715
msgid "Could not initialize EGL display"
msgstr "EGL экранын іске қосу сәтсіз"

#: gdk/gdkdisplay.c:1726
=======
#: gdk/gdkdisplay.c:1801
msgid "libEGL not available in this sandbox"
msgstr "libEGL бұл құмжәшігінде қол жетімді емес"

#: gdk/gdkdisplay.c:1802
msgid "libEGL not available"
msgstr "libEGL қолжетімді емес"

#: gdk/gdkdisplay.c:1812
msgid "Failed to create EGL display"
msgstr "EGL экранын жасау сәтсіз"

#: gdk/gdkdisplay.c:1821
msgid "Could not initialize EGL display"
msgstr "EGL экранын іске қосу сәтсіз"

#: gdk/gdkdisplay.c:1831
>>>>>>> 29c29b0e
#, c-format
msgid "EGL version %d.%d is too old. GTK requires %d.%d"
msgstr "EGL нұсқасы %d.%d тым ескі. GTK %d.%d нұсқасын талап етеді"

#: gdk/gdkdrop.c:130
msgid "Drag’n’drop from other applications is not supported."
msgstr "Басқа қолданбалардан ұстап апару мен тастауға қолдау жоқ."

#: gdk/gdkdrop.c:163
msgid "No compatible formats to transfer contents."
msgstr "Мазмұнды тасымалдау үшін үйлесімді пішімдер жоқ."

#: gdk/gdkglcontext.c:419 gdk/x11/gdkglcontext-glx.c:645
msgid "No GL API allowed."
msgstr "GL API рұқсат етілмеген."

#: gdk/gdkglcontext.c:442 gdk/win32/gdkglcontext-win32-wgl.c:395
#: gdk/win32/gdkglcontext-win32-wgl.c:538
#: gdk/win32/gdkglcontext-win32-wgl.c:582 gdk/x11/gdkglcontext-glx.c:691
msgid "Unable to create a GL context"
msgstr "GL контекстін жасау сәтсіз"

#: gdk/gdkglcontext.c:1304
msgid "OpenGL ES disabled via GDK_DEBUG"
msgstr ""

#: gdk/gdkglcontext.c:1316
msgid "OpenGL disabled via GDK_DEBUG"
msgstr ""

#: gdk/gdkglcontext.c:1327
#, c-format
msgid "Application does not support %s API"
msgstr "Қолданба %s API қолдамайды"

#. translators: This is about OpenGL backend names, like
#. * "Trying to use X11 GLX, but EGL is already in use"
#: gdk/gdkglcontext.c:2113
#, c-format
msgid "Trying to use %s, but %s is already in use"
msgstr "%s қолдану талабы жасалды, бірақ, %s қолдануда болып тұр"

#: gdk/gdktexture.c:580
msgid "Unknown image format."
msgstr "Анықталмаған сурет пішімі."

#.
#. * Translators, the strings in the “keyboard label” context are
#. * display names for keyboard keys. Some of them have prefixes like
#. * XF86 or ISO_ — these should be removed in the translation. Similarly,
#. * underscores should be replaced by spaces. The prefix “KP_” stands
#. * for “key pad” and you may want to include that in your translation.
#. * Here are some examples of English translations:
#. * XF86AudioMute - Audio mute
#. * Scroll_lock   - Scroll lock
#. * KP_Space      - Space (keypad)
#.
#: gdk/keynamesprivate.h:6843
msgctxt "keyboard label"
msgid "BackSpace"
msgstr "BackSpace"

#: gdk/keynamesprivate.h:6844
msgctxt "keyboard label"
msgid "Tab"
msgstr "Tab"

#: gdk/keynamesprivate.h:6845
msgctxt "keyboard label"
msgid "Return"
msgstr "Return"

#: gdk/keynamesprivate.h:6846
msgctxt "keyboard label"
msgid "Pause"
msgstr "Аялдату"

#: gdk/keynamesprivate.h:6847
msgctxt "keyboard label"
msgid "Scroll_Lock"
msgstr "Scroll_Lock"

#: gdk/keynamesprivate.h:6848
msgctxt "keyboard label"
msgid "Sys_Req"
msgstr "Sys_Req"

#: gdk/keynamesprivate.h:6849
msgctxt "keyboard label"
msgid "Escape"
msgstr "Escape"

#: gdk/keynamesprivate.h:6850
msgctxt "keyboard label"
msgid "Multi_key"
msgstr "Multi_key"

#: gdk/keynamesprivate.h:6851
msgctxt "keyboard label"
msgid "Home"
msgstr "Home"

#: gdk/keynamesprivate.h:6852
msgctxt "keyboard label"
msgid "Left"
msgstr "Сол жақ"

#: gdk/keynamesprivate.h:6853
msgctxt "keyboard label"
msgid "Up"
msgstr "Жоғары"

#: gdk/keynamesprivate.h:6854
msgctxt "keyboard label"
msgid "Right"
msgstr "Оң жақ"

#: gdk/keynamesprivate.h:6855
msgctxt "keyboard label"
msgid "Down"
msgstr "Төмен"

#: gdk/keynamesprivate.h:6856 gtk/gtkshortcutlabel.c:217
msgctxt "keyboard label"
msgid "Page_Up"
msgstr "Page_Up"

#: gdk/keynamesprivate.h:6857 gtk/gtkshortcutlabel.c:220
msgctxt "keyboard label"
msgid "Page_Down"
msgstr "Page_Down"

#: gdk/keynamesprivate.h:6858
msgctxt "keyboard label"
msgid "End"
msgstr "End"

#: gdk/keynamesprivate.h:6859
msgctxt "keyboard label"
msgid "Begin"
msgstr "Begin"

#: gdk/keynamesprivate.h:6860
msgctxt "keyboard label"
msgid "Print"
msgstr "Print"

#: gdk/keynamesprivate.h:6861
msgctxt "keyboard label"
msgid "Insert"
msgstr "Insert"

#: gdk/keynamesprivate.h:6862
msgctxt "keyboard label"
msgid "Num_Lock"
msgstr "Num_Lock"

#. Translators: KP_ means “key pad” here
#: gdk/keynamesprivate.h:6864
msgctxt "keyboard label"
msgid "KP_Space"
msgstr "KP_Space"

#: gdk/keynamesprivate.h:6865
msgctxt "keyboard label"
msgid "KP_Tab"
msgstr "KP_Tab"

#: gdk/keynamesprivate.h:6866
msgctxt "keyboard label"
msgid "KP_Enter"
msgstr "KP_Enter"

#: gdk/keynamesprivate.h:6867
msgctxt "keyboard label"
msgid "KP_Home"
msgstr "KP_Home"

#: gdk/keynamesprivate.h:6868
msgctxt "keyboard label"
msgid "KP_Left"
msgstr "KP_Left"

#: gdk/keynamesprivate.h:6869
msgctxt "keyboard label"
msgid "KP_Up"
msgstr "KP_Up"

#: gdk/keynamesprivate.h:6870
msgctxt "keyboard label"
msgid "KP_Right"
msgstr "KP_Right"

#: gdk/keynamesprivate.h:6871
msgctxt "keyboard label"
msgid "KP_Down"
msgstr "KP_Down"

#: gdk/keynamesprivate.h:6872
msgctxt "keyboard label"
msgid "KP_Page_Up"
msgstr "KP_Page_Up"

#: gdk/keynamesprivate.h:6873
msgctxt "keyboard label"
msgid "KP_Prior"
msgstr "KP_Prior"

#: gdk/keynamesprivate.h:6874
msgctxt "keyboard label"
msgid "KP_Page_Down"
msgstr "KP_Page_Down"

#: gdk/keynamesprivate.h:6875
msgctxt "keyboard label"
msgid "KP_Next"
msgstr "KP_Next"

#: gdk/keynamesprivate.h:6876
msgctxt "keyboard label"
msgid "KP_End"
msgstr "KP_End"

#: gdk/keynamesprivate.h:6877
msgctxt "keyboard label"
msgid "KP_Begin"
msgstr "KP_Begin"

#: gdk/keynamesprivate.h:6878
msgctxt "keyboard label"
msgid "KP_Insert"
msgstr "KP_Insert"

#: gdk/keynamesprivate.h:6879
msgctxt "keyboard label"
msgid "KP_Delete"
msgstr "KP_Delete"

#: gdk/keynamesprivate.h:6880
msgctxt "keyboard label"
msgid "Delete"
msgstr "Delete"

#: gdk/keynamesprivate.h:6881
msgctxt "keyboard label"
msgid "MonBrightnessUp"
msgstr "MonBrightnessUp"

#: gdk/keynamesprivate.h:6882
msgctxt "keyboard label"
msgid "MonBrightnessDown"
msgstr "MonBrightnessDown"

#: gdk/keynamesprivate.h:6883
msgctxt "keyboard label"
msgid "KbdBrightnessUp"
msgstr "KbdBrightnessUp"

#: gdk/keynamesprivate.h:6884
msgctxt "keyboard label"
msgid "KbdBrightnessDown"
msgstr "KbdBrightnessDown"

#: gdk/keynamesprivate.h:6885
msgctxt "keyboard label"
msgid "AudioMute"
msgstr "AudioMute"

#: gdk/keynamesprivate.h:6886
msgctxt "keyboard label"
msgid "AudioMicMute"
msgstr "AudioMicMute"

#: gdk/keynamesprivate.h:6887
msgctxt "keyboard label"
msgid "AudioLowerVolume"
msgstr "AudioLowerVolume"

#: gdk/keynamesprivate.h:6888
msgctxt "keyboard label"
msgid "AudioRaiseVolume"
msgstr "AudioRaiseVolume"

#: gdk/keynamesprivate.h:6889
msgctxt "keyboard label"
msgid "AudioPlay"
msgstr "AudioPlay"

#: gdk/keynamesprivate.h:6890
msgctxt "keyboard label"
msgid "AudioStop"
msgstr "AudioStop"

#: gdk/keynamesprivate.h:6891
msgctxt "keyboard label"
msgid "AudioNext"
msgstr "AudioNext"

#: gdk/keynamesprivate.h:6892
msgctxt "keyboard label"
msgid "AudioPrev"
msgstr "AudioPrev"

#: gdk/keynamesprivate.h:6893
msgctxt "keyboard label"
msgid "AudioRecord"
msgstr "AudioRecord"

#: gdk/keynamesprivate.h:6894
msgctxt "keyboard label"
msgid "AudioPause"
msgstr "AudioPause"

#: gdk/keynamesprivate.h:6895
msgctxt "keyboard label"
msgid "AudioRewind"
msgstr "AudioRewind"

#: gdk/keynamesprivate.h:6896
msgctxt "keyboard label"
msgid "AudioMedia"
msgstr "AudioMedia"

#: gdk/keynamesprivate.h:6897
msgctxt "keyboard label"
msgid "Eject"
msgstr "Шығару"

#: gdk/keynamesprivate.h:6898
msgctxt "keyboard label"
msgid "Explorer"
msgstr "Файлдар шолушысы"

#: gdk/keynamesprivate.h:6899
msgctxt "keyboard label"
msgid "Calculator"
msgstr "Калькулятор"

#: gdk/keynamesprivate.h:6900
msgctxt "keyboard label"
msgid "Mail"
msgstr "Пошта"

#: gdk/keynamesprivate.h:6901
msgctxt "keyboard label"
msgid "WWW"
msgstr "WWW"

#: gdk/keynamesprivate.h:6902
msgctxt "keyboard label"
msgid "Search"
msgstr "Іздеу"

#: gdk/keynamesprivate.h:6903
msgctxt "keyboard label"
msgid "Tools"
msgstr "Саймандар"

#: gdk/keynamesprivate.h:6904
msgctxt "keyboard label"
msgid "ScreenSaver"
msgstr "ScreenSaver"

#: gdk/keynamesprivate.h:6905
msgctxt "keyboard label"
msgid "Battery"
msgstr "Battery"

#: gdk/keynamesprivate.h:6906
msgctxt "keyboard label"
msgid "Launch1"
msgstr "Launch1"

#: gdk/keynamesprivate.h:6907
msgctxt "keyboard label"
msgid "Forward"
msgstr "Forward"

#: gdk/keynamesprivate.h:6908
msgctxt "keyboard label"
msgid "Back"
msgstr "Back"

#: gdk/keynamesprivate.h:6909
msgctxt "keyboard label"
msgid "Sleep"
msgstr "Sleep"

#: gdk/keynamesprivate.h:6910
msgctxt "keyboard label"
msgid "Hibernate"
msgstr "Hibernate"

#: gdk/keynamesprivate.h:6911
msgctxt "keyboard label"
msgid "WLAN"
msgstr "WLAN"

#: gdk/keynamesprivate.h:6912
msgctxt "keyboard label"
msgid "WebCam"
msgstr "WebCam"

#: gdk/keynamesprivate.h:6913
msgctxt "keyboard label"
msgid "Display"
msgstr "Display"

#: gdk/keynamesprivate.h:6914
msgctxt "keyboard label"
msgid "TouchpadToggle"
msgstr "TouchpadToggle"

#: gdk/keynamesprivate.h:6915
msgctxt "keyboard label"
msgid "WakeUp"
msgstr "WakeUp"

#: gdk/keynamesprivate.h:6916
msgctxt "keyboard label"
msgid "Suspend"
msgstr "Suspend"

#: gdk/loaders/gdkjpeg.c:63
#, c-format
msgid "Error interpreting JPEG image file (%s)"
msgstr "JPEG сурет файлын талдау қатесі (%s)"

#: gdk/loaders/gdkjpeg.c:194
#, c-format
msgid "Unsupported JPEG colorspace (%d)"
msgstr "Қолдау көрсетілмейтін JPEG түстер кеңістігі (%d)"

#: gdk/loaders/gdkjpeg.c:203 gdk/loaders/gdkpng.c:286 gdk/loaders/gdktiff.c:472
#, c-format
msgid "Not enough memory for image size %ux%u"
msgstr "Өлшемі %ux%u болатын суретті жүктеу үшін жады жеткіліксіз"

#: gdk/loaders/gdkpng.c:118
#, c-format
msgid "Error reading png (%s)"
msgstr "PNG файлын оқу қатесі (%s)"

#: gdk/loaders/gdkpng.c:212
#, c-format
msgid "Unsupported depth %u in png image"
msgstr "PNG суретіндегі қолдау көрсетілмейтін %u тереңдігі"

#: gdk/loaders/gdkpng.c:262
#, c-format
msgid "Unsupported color type %u in png image"
msgstr "PNG суретіндегі қолдау көрсетілмейтін түс түрі %u"

#: gdk/loaders/gdkpng.c:272
#, c-format
msgid "Image stride too large for image size %ux%u"
msgstr ""

#: gdk/loaders/gdktiff.c:358
msgid "Failed to load RGB data from TIFF file"
msgstr "TIFF файлынан RGB деректерін жүктеу сәтсіз"

#: gdk/loaders/gdktiff.c:401
msgid "Could not load TIFF data"
msgstr "TIFF деректерін жүктеу сәтсіз"

#: gdk/loaders/gdktiff.c:484
#, c-format
msgid "Reading data failed at row %d"
msgstr "Деректерді оқу %d жолында сәтсіз аяқталды"

#: gdk/macos/gdkmacospasteboard.c:211 gdk/wayland/gdkclipboard-wayland.c:238
#: gdk/wayland/gdkdrop-wayland.c:205 gdk/wayland/gdkprimary-wayland.c:337
#: gdk/win32/gdkdrop-win32.c:1018 gdk/win32/gdkdrop-win32.c:1063
<<<<<<< HEAD
#: gdk/x11/gdkclipboard-x11.c:807 gdk/x11/gdkdrop-x11.c:235
=======
#: gdk/x11/gdkclipboard-x11.c:799 gdk/x11/gdkdrop-x11.c:235
>>>>>>> 29c29b0e
msgid "No compatible transfer format found"
msgstr "Тасымалдау үшін үйлесімді пішім табылмады"

#: gdk/macos/gdkmacospasteboard.c:297
#, c-format
msgid "Failed to decode contents with mime-type of '%s'"
msgstr "'%s' mime-түрімен мазмұнды декодтау сәтсіз аяқталды"

#: gdk/win32/gdkclipdrop-win32.c:719
#, c-format
msgid "Cannot claim clipboard ownership. OpenClipboard() timed out."
msgstr ""
"Алмасу буферіне меншік ету мүмкін емес. OpenClipboard() күту мерзімі "
"аяқталды."

#: gdk/win32/gdkclipdrop-win32.c:729
#, c-format
msgid "Cannot claim clipboard ownership. Another process claimed it before us."
msgstr ""
"Алмасу буферіне меншік ету мүмкін емес. Басқа үрдіс оны бізден бұрын алып "
"алды."

#: gdk/win32/gdkclipdrop-win32.c:743
#, c-format
msgid "Cannot claim clipboard ownership. OpenClipboard() failed: 0x%lx."
msgstr ""
"Алмасу буферіне меншік ету мүмкін емес. OpenClipboard() сәтсіз аяқталды: "
"0x%lx."

#: gdk/win32/gdkclipdrop-win32.c:755
#, c-format
msgid "Cannot claim clipboard ownership. EmptyClipboard() failed: 0x%lx."
msgstr ""
"Алмасу буферіне меншік ету мүмкін емес. EmptyClipboard() сәтсіз аяқталды: "
"0x%lx."

#: gdk/win32/gdkclipdrop-win32.c:798
#, c-format
msgid "Cannot set clipboard data. OpenClipboard() timed out."
msgstr ""
"Алмасу буфері деректерін орнату мүмкін емес. OpenClipboard() күту мерзімі "
"аяқталды."

#: gdk/win32/gdkclipdrop-win32.c:808 gdk/win32/gdkclipdrop-win32.c:839
#, c-format
msgid "Cannot set clipboard data. Another process claimed clipboard ownership."
msgstr ""
"Алмасу буфері деректерін орнату мүмкін емес. Басқа үрдіс оған меншік құқығын "
"талап етті."

#: gdk/win32/gdkclipdrop-win32.c:822
#, c-format
msgid "Cannot set clipboard data. OpenClipboard() failed: 0x%lx."
msgstr ""
"Алмасу буфері деректерін орнату мүмкін емес. OpenClipboard() сәтсіз "
"аяқталды: 0x%lx."

#: gdk/win32/gdkclipdrop-win32.c:874
#, c-format
msgid "Cannot get clipboard data. GlobalLock(0x%p) failed: 0x%lx."
msgstr ""
"Алмасу буфері деректерін алу мүмкін емес. GlobalLock(0x%p) сәтсіз аяқталды: "
"0x%lx."

#: gdk/win32/gdkclipdrop-win32.c:885
#, c-format
msgid "Cannot get clipboard data. GlobalSize(0x%p) failed: 0x%lx."
msgstr ""
"Алмасу буфері деректерін алу мүмкін емес. GlobalSize(0x%p) сәтсіз аяқталды: "
"0x%lx."

#: gdk/win32/gdkclipdrop-win32.c:898
#, c-format
msgid ""
"Cannot get clipboard data. Failed to allocate %s bytes to store the data."
msgstr ""
"Алмасу буфері деректерін алу мүмкін емес. Деректерді сақтау үшін %s байтты "
"бөлу сәтсіз аяқталды."

#: gdk/win32/gdkclipdrop-win32.c:930
#, c-format
msgid "Cannot get clipboard data. OpenClipboard() timed out."
msgstr ""
"Алмасу буфері деректерін алу мүмкін емес. OpenClipboard() күту мерзімі "
"аяқталды."

#: gdk/win32/gdkclipdrop-win32.c:940
#, c-format
msgid "Cannot get clipboard data. Clipboard ownership changed."
msgstr ""
"Алмасу буфері деректерін алу мүмкін емес. Алмасу буферінің иесі өзгерді."

#: gdk/win32/gdkclipdrop-win32.c:950
#, c-format
msgid ""
"Cannot get clipboard data. Clipboard data changed before we could get it."
msgstr ""
"Алмасу буфері деректерін алу мүмкін емес. Алмасу буферінің деректері біз "
"оларды алғанша дейін олар өзгерді."

#: gdk/win32/gdkclipdrop-win32.c:967
#, c-format
msgid "Cannot get clipboard data. OpenClipboard() failed: 0x%lx."
msgstr ""
"Алмасу буфері деректерін алу мүмкін емес. OpenClipboard() сәтсіз аяқталды: "
"0x%lx."

#: gdk/win32/gdkclipdrop-win32.c:992
#, c-format
msgid "Cannot get clipboard data. No compatible transfer format found."
msgstr ""
"Алмасу буфері деректерін алу мүмкін емес. Үйлесімді тасымалдау пішімдері "
"табылмады."

#: gdk/win32/gdkclipdrop-win32.c:1002
#, c-format
msgid "Cannot get clipboard data. GetClipboardData() failed: 0x%lx."
msgstr ""
"Алмасу буфері деректерін алу мүмкін емес. GetClipboardData() сәтсіз "
"аяқталды: 0x%lx."

#: gdk/win32/gdkdrop-win32.c:949
#, c-format
msgid "Cannot get DnD data. GlobalLock(0x%p) failed: 0x%lx."
msgstr ""
"Ұстап апару мен тастау деректерін алу мүмкін емес. GlobalLock(0x%p) сәтсіз "
"аяқталды: 0x%lx."

#: gdk/win32/gdkdrop-win32.c:958
#, c-format
msgid "Cannot get DnD data. GlobalSize(0x%p) failed: 0x%lx."
msgstr ""
"Ұстап апару мен тастау деректерін алу мүмкін емес. GlobalSize(0x%p) сәтсіз "
"аяқталды: 0x%lx."

#: gdk/win32/gdkdrop-win32.c:969
#, c-format
msgid "Cannot get DnD data. Failed to allocate %s bytes to store the data."
msgstr ""
"Ұстап апару мен тастау деректерін алу мүмкін емес. Деректерді сақтау үшін %s "
"байтты бөлу сәтсіз аяқталды."

#: gdk/win32/gdkdrop-win32.c:1037
#, c-format
msgid "GDK surface 0x%p is not registered as a drop target"
msgstr "GDK 0x%p беті тастау мақсаты ретінде тіркелмеген"

#: gdk/win32/gdkdrop-win32.c:1044
#, c-format
msgid "Target context record 0x%p has no data object"
msgstr "Мақсатты 0x%p контекст жазбасында деректер объекті жоқ"

#: gdk/win32/gdkdrop-win32.c:1082
#, c-format
msgid "IDataObject_GetData (0x%x) failed, returning 0x%lx"
msgstr "IDataObject_GetData (0x%x) сәтсіз аяқталды, 0x%lx қайтарды"

#: gdk/win32/gdkdrop-win32.c:1114
#, c-format
msgid "Failed to transmute DnD data W32 format 0x%x to %p (%s)"
msgstr ""
"Ұстап апару мен тастау (DnD) деректерінің W32 0x%x пішімін %p пішіміне "
"түрлендіру сәтсіз аяқталды (%s)"

#: gdk/win32/gdkglcontext-win32-wgl.c:329
msgid "No GL implementation is available"
msgstr "Бірде-бір GL іске асыру нұсқасы қолжетімсіз"

#: gdk/win32/gdkglcontext-win32-wgl.c:404
#, c-format
msgid "WGL version %d.%d is too low, need at least %d.%d"
msgstr "WGL нұсқасы %d.%d тым төмен, кем дегенде %d.%d керек"

#: gdk/win32/gdkglcontext-win32-wgl.c:422
#, c-format
msgid "GL implementation cannot share GL contexts"
msgstr "GL іске асырылуы GL контексттерімен бөлісе алмайды"

#: gdk/win32/gdkglcontext-win32-wgl.c:702
msgid "No available configurations for the given pixel format"
msgstr "Берілген пиксельдер пішімі үшін қолжетімді баптаулар жоқ"

#: gdk/win32/gdkhdataoutputstream-win32.c:63
msgid "writing a closed stream"
msgstr "жабық ағынды жазу"

#: gdk/win32/gdkhdataoutputstream-win32.c:85
msgid "g_try_realloc () failed"
msgstr "g_try_realloc () сәтсіз аяқталды"

#: gdk/win32/gdkhdataoutputstream-win32.c:93
#: gdk/win32/gdkhdataoutputstream-win32.c:231
msgid "GlobalReAlloc() failed: "
msgstr "GlobalReAlloc() сәтсіз аяқталды: "

#: gdk/win32/gdkhdataoutputstream-win32.c:105
msgid "Ran out of buffer space (buffer size is fixed)"
msgstr "Буфер орны шегінен асып кеттік (буфер өлшемі бекітілген)"

#: gdk/win32/gdkhdataoutputstream-win32.c:203
msgid "Can’t transmute a single handle"
msgstr "Дара ұстағышты түрлендіру мүмкін емес"

#: gdk/win32/gdkhdataoutputstream-win32.c:215
#, c-format
msgid "Failed to transmute %zu bytes of data from %s to %u"
msgstr "%zu байт деректерін %s пішімін %u пішіміне түрлендіру сәтсіз аяқталды"

#: gdk/win32/gdkhdataoutputstream-win32.c:250
msgid "GlobalLock() failed: "
msgstr "GlobalLock() сәтсіз аяқталды: "

#: gdk/win32/gdkhdataoutputstream-win32.c:364
msgid "GlobalAlloc() failed: "
msgstr "GlobalAlloc() сәтсіз аяқталды: "

#: gdk/x11/gdkapplaunchcontext-x11.c:297
#, c-format
msgid "Starting “%s”"
msgstr "“%s” іске қосылуда"

#: gdk/x11/gdkapplaunchcontext-x11.c:310
#, c-format
msgid "Opening “%s”"
msgstr "“%s” ашылуда"

#: gdk/x11/gdkapplaunchcontext-x11.c:315
#, c-format
msgid "Opening %d Item"
msgid_plural "Opening %d Items"
msgstr[0] "%d нәрсе ашылуда"

<<<<<<< HEAD
#: gdk/x11/gdkclipboard-x11.c:477
msgid "Clipboard manager could not store selection."
msgstr "Алмасу буфері басқарушысы таңдауды сақтай алмайды."

#: gdk/x11/gdkclipboard-x11.c:657
=======
#: gdk/x11/gdkclipboard-x11.c:473
msgid "Clipboard manager could not store selection."
msgstr "Алмасу буфері басқарушысы таңдауды сақтай алмайды."

#: gdk/x11/gdkclipboard-x11.c:649
>>>>>>> 29c29b0e
msgid "Cannot store clipboard. No clipboard manager is active."
msgstr ""
"Алмасу буферін сақтау мүмкін емес. Бірде-бір алмасу буфері басқарушысы "
"белсенді емес."

#: gdk/x11/gdkglcontext-glx.c:810
msgid "No GLX configurations available"
msgstr "Ешбір GLX конфигурациялары табылмады"

#: gdk/x11/gdkglcontext-glx.c:883
msgid "No GLX configuration with required features found"
msgstr "Қажетті мүмкіндіктері бар ешбір GLX конфигурациясы табылмады"

#: gdk/x11/gdkglcontext-glx.c:957
msgid "GLX is not supported"
msgstr "GLX үшін қолдау жоқ"

#: gdk/x11/gdkselectioninputstream-x11.c:465
#, c-format
msgid "Format %s not supported"
msgstr "%s пішіміне қолдау жоқ"

#: gdk/x11/gdktextlistconverter-x11.c:65 gdk/x11/gdktextlistconverter-x11.c:105
msgid "Not enough space in destination"
msgstr "Мақсат жерінде жеткілікті орын жоқ"

#: gdk/x11/gdktextlistconverter-x11.c:91 gdk/x11/gdktextlistconverter-x11.c:195
msgid "Need complete input to do conversion"
msgstr "Түрлендіруді жасау үшін толық кіріс керек"

#: gdk/x11/gdktextlistconverter-x11.c:216
#: gdk/x11/gdktextlistconverter-x11.c:250
msgid "Invalid byte sequence in conversion input"
msgstr "Түрлендіру кірісінде жарамсыз байттар тізбегі анықталды"

#: gdk/x11/gdktextlistconverter-x11.c:242
msgid "Invalid formats in compound text conversion."
msgstr "Күрделі мәтінді түрлендірудегі жарамсыз пішімдер анықталды."

#: gdk/x11/gdktextlistconverter-x11.c:259
#, c-format
msgid "Unsupported encoding “%s”"
msgstr "“%s” кодтауына қолдау жоқ"

#: gsk/gl/gskglrenderer.c:204
#, c-format
msgid "This GLES %d.%d implementation does not support half-float vertex data"
msgstr ""
"Бұл GLES %d.%d іске асыруында жартылай қалқымалы нүктелі вертекс деректерін "
"қолдамайды"

#: gsk/gpu/gskgldevice.c:245
#, c-format
msgid "OpenGL ES 3.0 is not supported by this renderer."
msgstr ""

#: gsk/gpu/gsknglrenderer.c:62
msgid "OpenGL 3.3 required"
msgstr "OpenGL 3.3 қажет"

#: gtk/a11y/gtkatspiaction.c:239
msgctxt "accessibility"
msgid "Click"
msgstr "Шерту"

#: gtk/a11y/gtkatspiaction.c:240
msgctxt "accessibility"
msgid "Clicks the button"
msgstr "Батырманы шертеді"

#: gtk/a11y/gtkatspiaction.c:290
msgctxt "accessibility"
msgid "Toggle"
msgstr "Ауыстыру"

#: gtk/a11y/gtkatspiaction.c:291
msgctxt "accessibility"
msgid "Toggles the switch"
msgstr "Ауыстырғыш күйін ауыстырады"

#: gtk/a11y/gtkatspiaction.c:371
msgctxt "accessibility"
msgid "Select"
msgstr "Таңдау"

#: gtk/a11y/gtkatspiaction.c:372
msgctxt "accessibility"
msgid "Selects the color"
msgstr "Түсті тандайды"

#: gtk/a11y/gtkatspiaction.c:379 gtk/a11y/gtkatspiaction.c:439
#: gtk/a11y/gtkatspiaction.c:495 gtk/a11y/gtkatspiaction.c:603
#: gtk/a11y/gtkatspiaction.c:690
msgctxt "accessibility"
msgid "Activate"
msgstr "Белсендіру"

#: gtk/a11y/gtkatspiaction.c:380
msgctxt "accessibility"
msgid "Activates the color"
msgstr "Түсті белсендіреді"

#: gtk/a11y/gtkatspiaction.c:387
msgctxt "accessibility"
msgid "Customize"
msgstr "Баптау"

#: gtk/a11y/gtkatspiaction.c:388
msgctxt "accessibility"
msgid "Customizes the color"
msgstr "Түсті баптайды"

#: gtk/a11y/gtkatspiaction.c:440
msgctxt "accessibility"
msgid "Activates the expander"
msgstr "Кеңейткішті белсендіреді"

#: gtk/a11y/gtkatspiaction.c:496 gtk/a11y/gtkatspiaction.c:604
#: gtk/a11y/gtkatspiaction.c:691
msgctxt "accessibility"
msgid "Activates the entry"
msgstr "Жазбаны белсендіреді"

#: gtk/a11y/gtkatspiaction.c:503
msgctxt "accessibility"
msgid "Activate primary icon"
msgstr "Негізгі таңбашаны белсендіру"

#: gtk/a11y/gtkatspiaction.c:504
msgctxt "accessibility"
msgid "Activates the primary icon of the entry"
msgstr "Жазбаның негізгі таңбашасын белсендіреді"

#: gtk/a11y/gtkatspiaction.c:511
msgctxt "accessibility"
msgid "Activate secondary icon"
msgstr "Екіншілік таңбашаны белсендіреді"

#: gtk/a11y/gtkatspiaction.c:512
msgctxt "accessibility"
msgid "Activates the secondary icon of the entry"
msgstr "Жазбаның екіншілік таңбашасын белсендіреді"

#: gtk/a11y/gtkatspiaction.c:611
msgctxt "accessibility"
msgid "Peek"
msgstr "Қарау"

#: gtk/a11y/gtkatspiaction.c:612
msgctxt "accessibility"
msgid "Shows the contents of the password entry"
msgstr "Пароль жазбасының мазмұнын көрсетеді"

#: gtk/a11y/gtkatspiaction.c:698
msgctxt "accessibility"
msgid "Clear"
msgstr "Тазарту"

#: gtk/a11y/gtkatspiaction.c:699
msgctxt "accessibility"
msgid "Clears the contents of the entry"
msgstr "Жазбаның мазмұнын тазартады"

#: gtk/a11y/gtkatspiroot.c:256 gtk/gtkaccessible.c:869
msgctxt "accessibility"
msgid "application"
msgstr "қолданба"

#: gtk/css/gtkcssdataurl.c:69
#, c-format
msgid "Not a data: URL"
msgstr "Деректер емес: URL"

#: gtk/css/gtkcssdataurl.c:82
#, c-format
msgid "Malformed data: URL"
msgstr "Жарамсыз деректер: URL"

#: gtk/css/gtkcssdataurl.c:140
#, c-format
msgid "Could not unescape string"
msgstr "Мәтіндік жол экрандауын шешу мүмкін емес"

#: gtk/deprecated/gtkappchooserbutton.c:323
msgid "Other app…"
msgstr "Басқа қолданба…"

#: gtk/deprecated/gtkappchooserdialog.c:215
#: gtk/deprecated/gtkappchooserdialog.c:266
msgid "Select Application"
msgstr "Қолданбаны таңдау"

#. Translators: %s is a filename
#: gtk/deprecated/gtkappchooserdialog.c:222
#, c-format
msgid "Opening “%s”."
msgstr "“%s” ашу."

#: gtk/deprecated/gtkappchooserdialog.c:223
#, c-format
msgid "No applications found for “%s”"
msgstr "“%s” үшін қолданбалар табылмады"

#. Translators: %s is a file type description
#: gtk/deprecated/gtkappchooserdialog.c:228
#, c-format
msgid "Opening “%s” files."
msgstr "“%s” файлдарын ашу."

#: gtk/deprecated/gtkappchooserdialog.c:230
#, c-format
msgid "No applications found for “%s” files"
msgstr "“%s” файлдары үшін қолданбалар табылмады"

#: gtk/deprecated/gtkappchooserdialog.c:432
msgid "Failed to start GNOME Software"
msgstr "GNOME Software іске қосу сәтсіз аяқталды"

#: gtk/deprecated/gtkappchooserwidget.c:525
msgid "Default App"
msgstr "Үнсіз келісім қолданбасы"

#: gtk/deprecated/gtkappchooserwidget.c:575
#, c-format
msgid "No apps found for “%s”."
msgstr "\"%s\" үшін қолданбалар табылмады."

#: gtk/deprecated/gtkappchooserwidget.c:658
msgid "Recommended Apps"
msgstr "Ұсынылатын қолданбалар"

#: gtk/deprecated/gtkappchooserwidget.c:673
msgid "Related Apps"
msgstr "Туыс қолданбалар"

#: gtk/deprecated/gtkappchooserwidget.c:687
msgid "Other Apps"
msgstr "Басқа қолданбалар"

#. This label is displayed in a treeview cell displaying
#. * a disabled accelerator key combination.
#.
#: gtk/deprecated/gtkcellrendereraccel.c:294
msgctxt "Accelerator"
msgid "Disabled"
msgstr "Сөндірулі"

#. This label is displayed in a treeview cell displaying
#. * an accelerator key combination that is not valid according
#. * to gtk_accelerator_valid().
#.
#: gtk/deprecated/gtkcellrendereraccel.c:304
msgctxt "Accelerator"
msgid "Invalid"
msgstr "Қате"

#. This label is displayed in a treeview cell displaying an accelerator
#. * when the cell is clicked to change the accelerator.
#.
#: gtk/deprecated/gtkcellrendereraccel.c:436
#: gtk/deprecated/gtkcellrendereraccel.c:729
msgid "New accelerator…"
msgstr "Жаңа үдеткіш…"

#: gtk/deprecated/gtkcellrendererprogress.c:132
#: gtk/deprecated/gtkcellrendererprogress.c:322
#: gtk/deprecated/gtkcellrendererprogress.c:352
#, c-format
msgctxt "progress bar label"
msgid "%d %%"
msgstr "%d %%"

#: gtk/deprecated/gtkcolorbutton.c:183 gtk/deprecated/gtkcolorbutton.c:314
#: gtk/gtkcolordialog.c:411
msgid "Pick a Color"
msgstr "Түсті таңдаңыз"

#: gtk/deprecated/gtkcolorbutton.c:505 gtk/gtkcolorchooserwidget.c:313
#: gtk/gtkcolordialogbutton.c:335
#, c-format
msgid "Red %d%%, Green %d%%, Blue %d%%, Alpha %d%%"
msgstr "Қызыл %d%%, Жасыл %d%%, Көк %d%%, Мөлдір %d%%"

#: gtk/deprecated/gtkcolorbutton.c:511 gtk/gtkcolorchooserwidget.c:319
#: gtk/gtkcolordialogbutton.c:341
#, c-format
msgid "Red %d%%, Green %d%%, Blue %d%%"
msgstr "Қызыл %d%%, Жасыл %d%%, Көк %d%%"

#: gtk/deprecated/gtkfontbutton.c:396
msgid "Sans 12"
msgstr "Sans 12"

#: gtk/deprecated/gtkfontbutton.c:507 gtk/deprecated/gtkfontbutton.c:624
#: gtk/gtkfontdialog.c:596
msgid "Pick a Font"
msgstr "Қаріпті таңдаңыз"

<<<<<<< HEAD
#: gtk/deprecated/gtkfontbutton.c:600 gtk/gtkfilechooserwidget.c:3871
=======
#: gtk/deprecated/gtkfontbutton.c:600 gtk/gtkfilechooserwidget.c:3815
>>>>>>> 29c29b0e
#: gtk/gtkfontdialogbutton.c:126 gtk/inspector/visual.ui:169
msgid "Font"
msgstr "Қаріп"

#: gtk/deprecated/gtkfontbutton.c:1155 gtk/gtkfontdialogbutton.c:652
msgctxt "font"
msgid "None"
msgstr "Ешнәрсе"

#: gtk/deprecated/gtklockbutton.c:294 gtk/ui/gtklockbutton.ui:20
msgid "Lock"
msgstr "Блоктау"

#: gtk/deprecated/gtklockbutton.c:308 gtk/ui/gtklockbutton.ui:26
msgid "Unlock"
msgstr "Босату"

#: gtk/deprecated/gtklockbutton.c:322
msgid ""
"Dialog is unlocked.\n"
"Click to prevent further changes"
msgstr ""
"Сұхбат блокталмаған.\n"
"Кейінгі өзгерістерді болдырмау үшін шертіңіз"

#: gtk/deprecated/gtklockbutton.c:336
msgid ""
"Dialog is locked.\n"
"Click to make changes"
msgstr ""
"Сұхбат блокталған.\n"
"Өзгерістер жасау үшін шертіңіз"

#: gtk/deprecated/gtklockbutton.c:350
msgid ""
"System policy prevents changes.\n"
"Contact your system administrator"
msgstr ""
"Жүйелік саясат өзгерістерге тыйым салады.\n"
"Жүйелік әкімшіге хабарласыңыз"

#: gtk/deprecated/gtkshow.c:183
msgid "Could not show link"
msgstr "Сілтемені көрсету мүмкін емес"

#: gtk/deprecated/gtkvolumebutton.c:236
msgid "Muted"
msgstr "Дыбысы сөндірілген"

#: gtk/deprecated/gtkvolumebutton.c:240
msgid "Full Volume"
msgstr "Толық дыбысы"

#. Translators: this is the percentage of the current volume,
#. * as used in the tooltip, eg. "49 %".
#. * Translate the "%d" to "%Id" if you want to use localised digits,
#. * or otherwise translate the "%d" to "%d".
#.
#: gtk/deprecated/gtkvolumebutton.c:253
#, c-format
msgctxt "volume percentage"
msgid "%d %%"
msgstr "%d %%"

#: gtk/gtkaboutdialog.c:119 gtk/ui/gtkaboutdialog.ui:173
msgid "License"
msgstr "Лицензиясы"

#: gtk/gtkaboutdialog.c:120
msgid "Custom License"
msgstr "Басқа лицензия"

#: gtk/gtkaboutdialog.c:121
msgid "GNU General Public License, version 2 or later"
msgstr "GNU General Public License, нұсқасы 2 не одан кейін шыққан"

#: gtk/gtkaboutdialog.c:122
msgid "GNU General Public License, version 3 or later"
msgstr "GNU General Public License, нұсқасы 3 не одан кейін шыққан"

#: gtk/gtkaboutdialog.c:123
msgid "GNU Lesser General Public License, version 2.1 or later"
msgstr "GNU Lesser General Public License, нұсқасы 2.1 не одан кейін шыққан"

#: gtk/gtkaboutdialog.c:124
msgid "GNU Lesser General Public License, version 3 or later"
msgstr "GNU Lesser General Public License, нұсқасы 3 не одан кейін шыққан"

#: gtk/gtkaboutdialog.c:125
msgid "BSD 2-Clause License"
msgstr "BSD 2-пунктты лицензиясы"

#: gtk/gtkaboutdialog.c:126
msgid "The MIT License (MIT)"
msgstr "MIT лицензиясы (MIT)"

#: gtk/gtkaboutdialog.c:127
msgid "Artistic License 2.0"
msgstr "Artistic License 2.0"

#: gtk/gtkaboutdialog.c:128
msgid "GNU General Public License, version 2 only"
msgstr "GNU General Public License, тек 2 нұсқасы"

#: gtk/gtkaboutdialog.c:129
msgid "GNU General Public License, version 3 only"
msgstr "GNU General Public License, тек 3 нұсқасы"

#: gtk/gtkaboutdialog.c:130
msgid "GNU Lesser General Public License, version 2.1 only"
msgstr "GNU Lesser General Public License, тек 2.1 нұсқасы"

#: gtk/gtkaboutdialog.c:131
msgid "GNU Lesser General Public License, version 3 only"
msgstr "GNU Lesser General Public License, тек 3 нұсқасы"

#: gtk/gtkaboutdialog.c:132
msgid "GNU Affero General Public License, version 3 or later"
msgstr "GNU Affero General Public License, нұсқасы 3 не одан кейін шыққан"

#: gtk/gtkaboutdialog.c:133
msgid "GNU Affero General Public License, version 3 only"
msgstr "GNU Affero General Public License, тек 3 нұсқасы"

#: gtk/gtkaboutdialog.c:134
msgid "BSD 3-Clause License"
msgstr "BSD 3-пунктты лицензиясы"

#: gtk/gtkaboutdialog.c:135
msgid "Apache License, Version 2.0"
msgstr "Apache License, нұсқасы 2.0"

#: gtk/gtkaboutdialog.c:136
msgid "Mozilla Public License 2.0"
msgstr "Mozilla Public License 2.0"

#: gtk/gtkaboutdialog.c:137
msgid "BSD Zero-Clause License"
msgstr ""

#: gtk/gtkaboutdialog.c:964
msgid "Website"
msgstr "Веб сайт"

#: gtk/gtkaboutdialog.c:1000 gtk/ui/gtkapplication-quartz.ui:6
#, c-format
msgid "About %s"
msgstr "%s туралы"

#: gtk/gtkaboutdialog.c:2090
msgid "Created by"
msgstr "Жасаған"

#: gtk/gtkaboutdialog.c:2093
msgid "Documented by"
msgstr "Құжаттаманы жазған"

#: gtk/gtkaboutdialog.c:2103
msgid "Translated by"
msgstr "Аударған"

#: gtk/gtkaboutdialog.c:2108
msgid "Design by"
msgstr "Дизайн жасаған"

#. Translators: this is the license preamble; the string at the end
#. * contains the name of the license as link text.
#.
#: gtk/gtkaboutdialog.c:2273
#, c-format
msgid ""
"This program comes with absolutely no warranty.\n"
"See the <a href=\"%s\">%s</a> for details."
msgstr ""
"Бұл бағдарлама ешқандай кепілдемесіз таратылады.\n"
"Көбірек білу үшін, <a href=\"%s\">%s</a> қараңыз."

#. This is the text that should appear next to menu accelerators
#. * that use the shift key. If the text on this key isn't typically
#. * translated on keyboards used for your language, don't translate
#. * this.
#.
#: gtk/gtkaccelgroup.c:837 gtk/gtkshortcutlabel.c:101
#: gtk/gtkshortcutlabel.c:137
msgctxt "keyboard label"
msgid "Shift"
msgstr "Shift"

#. This is the text that should appear next to menu accelerators
#. * that use the control key. If the text on this key isn't typically
#. * translated on keyboards used for your language, don't translate
#. * this.
#.
#: gtk/gtkaccelgroup.c:856 gtk/gtkshortcutlabel.c:104
#: gtk/gtkshortcutlabel.c:139
msgctxt "keyboard label"
msgid "Ctrl"
msgstr "Ctrl"

#. This is the text that should appear next to menu accelerators
#. * that use the alt key. If the text on this key isn't typically
#. * translated on keyboards used for your language, don't translate
#. * this.
#.
#: gtk/gtkaccelgroup.c:875 gtk/gtkshortcutlabel.c:107
#: gtk/gtkshortcutlabel.c:141
msgctxt "keyboard label"
msgid "Alt"
msgstr "Alt"

#. This is the text that should appear next to menu accelerators
#. * that use the super key. If the text on this key isn't typically
#. * translated on keyboards used for your language, don't translate
#. * this.
#.
#: gtk/gtkaccelgroup.c:893 gtk/gtkshortcutlabel.c:113
#: gtk/gtkshortcutlabel.c:143
msgctxt "keyboard label"
msgid "Super"
msgstr "Super"

#. This is the text that should appear next to menu accelerators
#. * that use the hyper key. If the text on this key isn't typically
#. * translated on keyboards used for your language, don't translate
#. * this.
#.
#: gtk/gtkaccelgroup.c:907 gtk/gtkshortcutlabel.c:116
#: gtk/gtkshortcutlabel.c:145
msgctxt "keyboard label"
msgid "Hyper"
msgstr "Hyper"

#. This is the text that should appear next to menu accelerators
#. * that use the meta key. If the text on this key isn't typically
#. * translated on keyboards used for your language, don't translate
#. * this.
#.
#: gtk/gtkaccelgroup.c:922 gtk/gtkshortcutlabel.c:110
#: gtk/gtkshortcutlabel.c:148
msgctxt "keyboard label"
msgid "Meta"
msgstr "Meta"

#. Translators: "KP" means "numeric key pad". This string will
#. * be used in accelerators such as "Ctrl+Shift+KP 1" in menus,
#. * and therefore the translation needs to be very short.
#.
#: gtk/gtkaccelgroup.c:942
msgctxt "keyboard label"
msgid "KP"
msgstr "СП"

#: gtk/gtkaccelgroup.c:949
msgctxt "keyboard label"
msgid "Space"
msgstr "Space"

#: gtk/gtkaccelgroup.c:952 gtk/gtkshortcutlabel.c:176
msgctxt "keyboard label"
msgid "Backslash"
msgstr "Backslash"

#: gtk/gtkaccessible.c:790
msgctxt "accessibility"
msgid "alert"
msgstr "ескерту"

#: gtk/gtkaccessible.c:791
msgctxt "accessibility"
msgid "alert dialog"
msgstr "ескерту диалогы"

#: gtk/gtkaccessible.c:792
msgctxt "accessibility"
msgid "banner"
msgstr "айналғыш"

#: gtk/gtkaccessible.c:793
msgctxt "accessibility"
msgid "button"
msgstr "батырма"

#: gtk/gtkaccessible.c:794
msgctxt "accessibility"
msgid "caption"
msgstr "айдары"

#: gtk/gtkaccessible.c:795
msgctxt "accessibility"
msgid "cell"
msgstr "ұяшық"

#: gtk/gtkaccessible.c:796
msgctxt "accessibility"
msgid "checkbox"
msgstr "құсбелгі"

#: gtk/gtkaccessible.c:797
msgctxt "accessibility"
msgid "column header"
msgstr "баған тақырыптамасы"

#: gtk/gtkaccessible.c:798
msgctxt "accessibility"
msgid "combo box"
msgstr "тізімді өріс"

#: gtk/gtkaccessible.c:799
msgctxt "accessibility"
msgid "command"
msgstr "команда"

#: gtk/gtkaccessible.c:800
msgctxt "accessibility"
msgid "composite"
msgstr "композитті"

#: gtk/gtkaccessible.c:801
msgctxt "accessibility"
msgid "dialog"
msgstr "диалог"

#: gtk/gtkaccessible.c:802
msgctxt "accessibility"
msgid "document"
msgstr "құжат"

#: gtk/gtkaccessible.c:803
msgctxt "accessibility"
msgid "feed"
msgstr "таспа"

#: gtk/gtkaccessible.c:804
msgctxt "accessibility"
msgid "form"
msgstr "форма"

#: gtk/gtkaccessible.c:805
msgctxt "accessibility"
msgid "generic"
msgstr "жалпы"

#: gtk/gtkaccessible.c:806
msgctxt "accessibility"
msgid "grid"
msgstr "тор"

#: gtk/gtkaccessible.c:807
msgctxt "accessibility"
msgid "grid cell"
msgstr "тор ұяшығы"

#: gtk/gtkaccessible.c:808
msgctxt "accessibility"
msgid "group"
msgstr "топ"

#: gtk/gtkaccessible.c:809
msgctxt "accessibility"
msgid "heading"
msgstr "тақырыптама"

#: gtk/gtkaccessible.c:810
msgctxt "accessibility"
msgid "image"
msgstr "сурет"

#: gtk/gtkaccessible.c:811
msgctxt "accessibility"
msgid "input"
msgstr "енгізу"

#: gtk/gtkaccessible.c:812
msgctxt "accessibility"
msgid "label"
msgstr "белгі"

#: gtk/gtkaccessible.c:813
msgctxt "accessibility"
msgid "landmark"
msgstr "бағдар"

#: gtk/gtkaccessible.c:814
msgctxt "accessibility"
msgid "legend"
msgstr "аңыз"

#: gtk/gtkaccessible.c:815
msgctxt "accessibility"
msgid "link"
msgstr "сілтеме"

#: gtk/gtkaccessible.c:816
msgctxt "accessibility"
msgid "list"
msgstr "тізім"

#: gtk/gtkaccessible.c:817
msgctxt "accessibility"
msgid "list box"
msgstr "тізімді жолақ"

#: gtk/gtkaccessible.c:818
msgctxt "accessibility"
msgid "list item"
msgstr "тізім элементі"

#: gtk/gtkaccessible.c:819
msgctxt "accessibility"
msgid "log"
msgstr "журнал"

#: gtk/gtkaccessible.c:820
msgctxt "accessibility"
msgid "main"
msgstr "негізгі"

#: gtk/gtkaccessible.c:821
msgctxt "accessibility"
msgid "marquee"
msgstr "шатыр"

#: gtk/gtkaccessible.c:822
msgctxt "accessibility"
msgid "math"
msgstr "математика"

#: gtk/gtkaccessible.c:823
msgctxt "accessibility"
msgid "meter"
msgstr "метр"

#: gtk/gtkaccessible.c:824
msgctxt "accessibility"
msgid "menu"
msgstr "мәзір"

#: gtk/gtkaccessible.c:825
msgctxt "accessibility"
msgid "menu bar"
msgstr "мәзір жолағы"

#: gtk/gtkaccessible.c:826
msgctxt "accessibility"
msgid "menu item"
msgstr "мәзір элементі"

#: gtk/gtkaccessible.c:827
msgctxt "accessibility"
msgid "menu item checkbox"
msgstr "мәзір элементінің құсбелгісі"

#: gtk/gtkaccessible.c:828
msgctxt "accessibility"
msgid "menu item radio"
msgstr "мәзір элементінің ауыстырғышы"

#: gtk/gtkaccessible.c:829
msgctxt "accessibility"
msgid "navigation"
msgstr "навигация"

#: gtk/gtkaccessible.c:830
msgctxt "accessibility"
msgid "none"
msgstr "ешнәрсе"

#: gtk/gtkaccessible.c:831
msgctxt "accessibility"
msgid "note"
msgstr "естелік"

#: gtk/gtkaccessible.c:832
msgctxt "accessibility"
msgid "option"
msgstr "опция"

#: gtk/gtkaccessible.c:833
msgctxt "accessibility"
msgid "presentation"
msgstr "презентация"

#: gtk/gtkaccessible.c:834
msgctxt "accessibility"
msgid "progress bar"
msgstr "үрдіс жолағы"

#: gtk/gtkaccessible.c:835
msgctxt "accessibility"
msgid "radio"
msgstr "ауыстырғыш"

#: gtk/gtkaccessible.c:836
msgctxt "accessibility"
msgid "radio group"
msgstr "ауыстырғыш тобы"

#: gtk/gtkaccessible.c:837
msgctxt "accessibility"
msgid "range"
msgstr "ауқым"

#: gtk/gtkaccessible.c:838
msgctxt "accessibility"
msgid "region"
msgstr "аймақ"

#: gtk/gtkaccessible.c:839
msgctxt "accessibility"
msgid "row"
msgstr "жол"

#: gtk/gtkaccessible.c:840
msgctxt "accessibility"
msgid "row group"
msgstr "жол тобы"

#: gtk/gtkaccessible.c:841
msgctxt "accessibility"
msgid "row header"
msgstr "жол тақырыптамасы"

#: gtk/gtkaccessible.c:842
msgctxt "accessibility"
msgid "scroll bar"
msgstr "айналдыру жолағы"

#: gtk/gtkaccessible.c:843
msgctxt "accessibility"
msgid "search"
msgstr "іздеу"

#: gtk/gtkaccessible.c:844
msgctxt "accessibility"
msgid "search box"
msgstr "іздеу өрісі"

#: gtk/gtkaccessible.c:845
msgctxt "accessibility"
msgid "section"
msgstr "санат"

#: gtk/gtkaccessible.c:846
msgctxt "accessibility"
msgid "section head"
msgstr "санат басы"

#: gtk/gtkaccessible.c:847
msgctxt "accessibility"
msgid "select"
msgstr "таңдау"

#: gtk/gtkaccessible.c:848
msgctxt "accessibility"
msgid "separator"
msgstr "ажыратқыш"

#: gtk/gtkaccessible.c:849
msgctxt "accessibility"
msgid "slider"
msgstr "слайдер"

#: gtk/gtkaccessible.c:850
msgctxt "accessibility"
msgid "spin button"
msgstr "айналу батырмасы"

#: gtk/gtkaccessible.c:851
msgctxt "accessibility"
msgid "status"
msgstr "күй"

#: gtk/gtkaccessible.c:852
msgctxt "accessibility"
msgid "structure"
msgstr "құрылымы"

#: gtk/gtkaccessible.c:853
msgctxt "accessibility"
msgid "switch"
msgstr "ауыстыру"

#: gtk/gtkaccessible.c:854
msgctxt "accessibility"
msgid "tab"
msgstr "бет"

#: gtk/gtkaccessible.c:855
msgctxt "accessibility"
msgid "table"
msgstr "кесте"

#: gtk/gtkaccessible.c:856
msgctxt "accessibility"
msgid "tab list"
msgstr "беттер тізімі"

#: gtk/gtkaccessible.c:857
msgctxt "accessibility"
msgid "tab panel"
msgstr "беттер панелі"

#: gtk/gtkaccessible.c:858
msgctxt "accessibility"
msgid "text box"
msgstr "мәтіндік өріс"

#: gtk/gtkaccessible.c:859
msgctxt "accessibility"
msgid "time"
msgstr "уақыт"

#: gtk/gtkaccessible.c:860
msgctxt "accessibility"
msgid "timer"
msgstr "таймер"

#: gtk/gtkaccessible.c:861
msgctxt "accessibility"
msgid "tool bar"
msgstr "құралдар панелі"

#: gtk/gtkaccessible.c:862
msgctxt "accessibility"
msgid "tool tip"
msgstr "қалқымалы кеңес"

#: gtk/gtkaccessible.c:863
msgctxt "accessibility"
msgid "tree"
msgstr "ағаш"

#: gtk/gtkaccessible.c:864
msgctxt "accessibility"
msgid "tree grid"
msgstr "ағаш торы"

#: gtk/gtkaccessible.c:865
msgctxt "accessibility"
msgid "tree item"
msgstr "ағаш элементі"

#: gtk/gtkaccessible.c:866
msgctxt "accessibility"
msgid "widget"
msgstr "виджет"

#: gtk/gtkaccessible.c:867
msgctxt "accessibility"
msgid "window"
msgstr "терезе"

#: gtk/gtkaccessible.c:868
msgctxt "accessibility"
msgid "toggle button"
msgstr "батырма күйін ауыстыру"

#: gtk/gtkaccessible.c:870
msgctxt "accessibility"
msgid "paragraph"
msgstr "абзац"

#: gtk/gtkaccessible.c:871
msgctxt "accessibility"
msgid "block quote"
msgstr "блок дәйексөзі"

#: gtk/gtkaccessible.c:872
msgctxt "accessibility"
msgid "article"
msgstr "мақала"

#: gtk/gtkaccessible.c:873
msgctxt "accessibility"
msgid "comment"
msgstr "түсіндірме"

#: gtk/gtkaccessible.c:874
msgctxt "accessibility"
msgid "terminal"
msgstr "терминал"

#: gtk/gtkalertdialog.c:668 gtk/print/gtkcustompaperunixdialog.c:322
#: gtk/gtkmessagedialog.c:166 gtk/ui/gtkassistant.ui:40
msgid "_Close"
msgstr "_Жабу"

#. Translators: This is the 'reason' given when inhibiting
#. * suspend or screen locking, and the caller hasn't specified
#. * a reason.
#.
#: gtk/gtkapplication-dbus.c:721 gtk/gtkapplication-dbus.c:763
msgid "Reason not specified"
msgstr "Себебі көрсетілмеген"

#: gtk/gtkbookmarksmanager.c:53
#, c-format
msgid "%s does not exist in the bookmarks list"
msgstr "%s бетбелгілер тізімінде жоқ болып тұр"

#: gtk/gtkbookmarksmanager.c:414
#, c-format
msgid "%s already exists in the bookmarks list"
msgstr "%s бетбелгілер тізімінде бар болып тұр"

#: gtk/gtkbuilder-menus.c:224
#, c-format
msgid "Element <%s> not allowed inside <%s>"
msgstr "<%s> элементін <%s> ішінде орналастыру рұқсат етілмеген"

#: gtk/gtkbuilder-menus.c:230
#, c-format
msgid "Element <%s> not allowed at toplevel"
msgstr "<%s> элементі жоғары деңгейде орналасуы рұқсат етілмеген"

#: gtk/gtkbuilder-menus.c:319
#, c-format
msgid "Text may not appear inside <%s>"
msgstr "Мәтін <%s> ішінде көрінбеуі мүмкін"

#. Translate to calendar:week_start:0 if you want Sunday to be the
#. * first day of the week to calendar:week_start:1 if you want Monday
#. * to be the first day of the week, and so on.
#.
#: gtk/gtkcalendar.c:659
msgid "calendar:week_start:0"
msgstr "calendar:week_start:1"

#. Translate to calendar:YM if you want years to be displayed
#. * before months; otherwise translate to calendar:MY.
#. * Do *not* translate it to anything else, if it
#. * it isn't calendar:YM or calendar:MY it will not work.
#. *
#. * Note that the ordering described here is logical order, which is
#. * further influenced by BIDI ordering. Thus, if you have a default
#. * text direction of RTL and specify "calendar:YM", then the year
#. * will appear to the right of the month.
#.
#: gtk/gtkcalendar.c:810
msgid "calendar:MY"
msgstr "calendar:MY"

#. Translators: This dictates how the year is displayed in
#. * gtkcalendar widget.  See strftime() manual for the format.
#. * Use only ASCII in the translation.
#. *
#. * "%Y" is appropriate for most locales.
#.
#: gtk/gtkcalendar.c:995
msgctxt "calendar year format"
msgid "%Y"
msgstr "%Y"

#. Translators: this defines whether the day numbers should use
#. * localized digits or the ones used in English (0123...).
#. *
#. * Translate to "%Id" if you want to use localized digits, or
#. * translate to "%d" otherwise.
#. *
#. * Note that translating this doesn't guarantee that you get localized
#. * digits. That needs support from your system and locale definition
#. * too.
#.
#: gtk/gtkcalendar.c:1032
#, c-format
msgctxt "calendar:day:digits"
msgid "%d"
msgstr "%d"

#. Translators: this defines whether the week numbers should use
#. * localized digits or the ones used in English (0123...).
#. *
#. * Translate to "%Id" if you want to use localized digits, or
#. * translate to "%d" otherwise.
#. * Note that translating this doesn't guarantee that you get localized
#. * digits. That needs support from your system and locale definition
#. * too.
#: gtk/gtkcalendar.c:1097
#, c-format
msgctxt "calendar:week:digits"
msgid "%d"
msgstr "%d"

#: gtk/gtkcolorchooserwidget.c:376 gtk/gtkcoloreditor.c:171
#, c-format
msgid "Color: %s"
msgstr "Түс: %s"

#: gtk/gtkcolorchooserwidget.c:441
msgctxt "Color name"
msgid "Very Light Blue"
msgstr "Өте ақшыл көк"

#: gtk/gtkcolorchooserwidget.c:442
msgctxt "Color name"
msgid "Light Blue"
msgstr "Ақшыл көк"

#: gtk/gtkcolorchooserwidget.c:443
msgctxt "Color name"
msgid "Blue"
msgstr "Көк"

#: gtk/gtkcolorchooserwidget.c:444
msgctxt "Color name"
msgid "Dark Blue"
msgstr "Күңгірт көк"

#: gtk/gtkcolorchooserwidget.c:445
msgctxt "Color name"
msgid "Very Dark Blue"
msgstr "Өте күңгірт көк"

#: gtk/gtkcolorchooserwidget.c:446
msgctxt "Color name"
msgid "Very Light Green"
msgstr "Өте ақшыл жасыл"

#: gtk/gtkcolorchooserwidget.c:447
msgctxt "Color name"
msgid "Light Green"
msgstr "Ақшыл жасыл"

#: gtk/gtkcolorchooserwidget.c:448
msgctxt "Color name"
msgid "Green"
msgstr "Жасыл"

#: gtk/gtkcolorchooserwidget.c:449
msgctxt "Color name"
msgid "Dark Green"
msgstr "Күңгірт жасыл"

#: gtk/gtkcolorchooserwidget.c:450
msgctxt "Color name"
msgid "Very Dark Green"
msgstr "Өте күңгірт жасыл"

#: gtk/gtkcolorchooserwidget.c:451
msgctxt "Color name"
msgid "Very Light Yellow"
msgstr "Өте ақшыл сары"

#: gtk/gtkcolorchooserwidget.c:452
msgctxt "Color name"
msgid "Light Yellow"
msgstr "Ақшыл сары"

#: gtk/gtkcolorchooserwidget.c:453
msgctxt "Color name"
msgid "Yellow"
msgstr "Сары"

#: gtk/gtkcolorchooserwidget.c:454
msgctxt "Color name"
msgid "Dark Yellow"
msgstr "Күңгірт сары"

#: gtk/gtkcolorchooserwidget.c:455
msgctxt "Color name"
msgid "Very Dark Yellow"
msgstr "Өте күңгірт сары"

#: gtk/gtkcolorchooserwidget.c:456
msgctxt "Color name"
msgid "Very Light Orange"
msgstr "Өте ақшыл қызғылт сары"

#: gtk/gtkcolorchooserwidget.c:457
msgctxt "Color name"
msgid "Light Orange"
msgstr "Ашық қызғылт сары"

#: gtk/gtkcolorchooserwidget.c:458
msgctxt "Color name"
msgid "Orange"
msgstr "Қызғылт сары"

#: gtk/gtkcolorchooserwidget.c:459
msgctxt "Color name"
msgid "Dark Orange"
msgstr "Күңгірт қызғылт сары"

#: gtk/gtkcolorchooserwidget.c:460
msgctxt "Color name"
msgid "Very Dark Orange"
msgstr "Өте күңгірт қызғылт сары"

#: gtk/gtkcolorchooserwidget.c:461
msgctxt "Color name"
msgid "Very Light Red"
msgstr "Өте ақшыл қызыл"

#: gtk/gtkcolorchooserwidget.c:462
msgctxt "Color name"
msgid "Light Red"
msgstr "Ақшыл қызыл"

#: gtk/gtkcolorchooserwidget.c:463
msgctxt "Color name"
msgid "Red"
msgstr "Қызыл"

#: gtk/gtkcolorchooserwidget.c:464
msgctxt "Color name"
msgid "Dark Red"
msgstr "Күңгірт қызыл"

#: gtk/gtkcolorchooserwidget.c:465
msgctxt "Color name"
msgid "Very Dark Red"
msgstr "Өте күңгірт қызыл"

#: gtk/gtkcolorchooserwidget.c:466
msgctxt "Color name"
msgid "Very Light Purple"
msgstr "Өте ақшыл күлгін"

#: gtk/gtkcolorchooserwidget.c:467
msgctxt "Color name"
msgid "Light Purple"
msgstr "Ақшыл күлгін"

#: gtk/gtkcolorchooserwidget.c:468
msgctxt "Color name"
msgid "Purple"
msgstr "Күлгін"

#: gtk/gtkcolorchooserwidget.c:469
msgctxt "Color name"
msgid "Dark Purple"
msgstr "Күңгірт күлгін"

#: gtk/gtkcolorchooserwidget.c:470
msgctxt "Color name"
msgid "Very Dark Purple"
msgstr "Өте күңгірт күлгін"

#: gtk/gtkcolorchooserwidget.c:471
msgctxt "Color name"
msgid "Very Light Brown"
msgstr "Өте ақшыл қоңыр"

#: gtk/gtkcolorchooserwidget.c:472
msgctxt "Color name"
msgid "Light Brown"
msgstr "Ақшыл қоңыр"

#: gtk/gtkcolorchooserwidget.c:473
msgctxt "Color name"
msgid "Brown"
msgstr "Қоңыр"

#: gtk/gtkcolorchooserwidget.c:474
msgctxt "Color name"
msgid "Dark Brown"
msgstr "Күңгірт қоңыр"

#: gtk/gtkcolorchooserwidget.c:475
msgctxt "Color name"
msgid "Very Dark Brown"
msgstr "Өте күңгірт қоңыр"

#: gtk/gtkcolorchooserwidget.c:476
msgctxt "Color name"
msgid "White"
msgstr "Ақ"

#: gtk/gtkcolorchooserwidget.c:477
msgctxt "Color name"
msgid "Light Gray 1"
msgstr "Ақшыл сұр 1"

#: gtk/gtkcolorchooserwidget.c:478
msgctxt "Color name"
msgid "Light Gray 2"
msgstr "Ақшыл сұр 2"

#: gtk/gtkcolorchooserwidget.c:479
msgctxt "Color name"
msgid "Light Gray 3"
msgstr "Ақшыл сұр 3"

#: gtk/gtkcolorchooserwidget.c:480
msgctxt "Color name"
msgid "Light Gray 4"
msgstr "Ақшыл сұр 4"

#: gtk/gtkcolorchooserwidget.c:481
msgctxt "Color name"
msgid "Dark Gray 1"
msgstr "Қүңгірт сұр 1"

#: gtk/gtkcolorchooserwidget.c:482
msgctxt "Color name"
msgid "Dark Gray 2"
msgstr "Қүңгірт сұр 2"

#: gtk/gtkcolorchooserwidget.c:483
msgctxt "Color name"
msgid "Dark Gray 3"
msgstr "Қүңгірт сұр 3"

#: gtk/gtkcolorchooserwidget.c:484
msgctxt "Color name"
msgid "Dark Gray 4"
msgstr "Қүңгірт сұр 4"

#: gtk/gtkcolorchooserwidget.c:485
msgctxt "Color name"
msgid "Black"
msgstr "Қара"

#. translators: label for the custom section in the color chooser
#: gtk/gtkcolorchooserwidget.c:557
msgid "Custom"
msgstr "Таңдауыңызша"

#: gtk/gtkcolorchooserwidget.c:571
msgid "Add Color"
msgstr "Түсті қосу"

#: gtk/gtkcolorchooserwidget.c:593
#, c-format
msgid "Custom color %d: %s"
msgstr "Таңдауыңызша түс %d: %s"

#: gtk/gtkcolorswatch.c:230
msgid "Customize"
msgstr "Баптау"

#. Translate to the default units to use for presenting
#. * lengths to the user. Translate to default:inch if you
#. * want inches, otherwise translate to default:mm.
#. * Do *not* translate it to "predefinito:mm", if it
#. * it isn't default:mm or default:inch it will not work
#.
#: gtk/print/gtkcustompaperunixdialog.c:106
msgid "default:mm"
msgstr "default:mm"

#: gtk/print/gtkcustompaperunixdialog.c:291
msgid "Margins from Printer…"
msgstr "Принтерден беттің шет өрістері…"

#. And show the custom paper dialog
#: gtk/print/gtkcustompaperunixdialog.c:377 gtk/print/gtkprintunixdialog.c:2968
msgid "Manage Custom Sizes"
msgstr "Таңдауыңызша өлшемдерді басқару"

#: gtk/print/gtkcustompaperunixdialog.c:440
#: gtk/print/gtkpagesetupunixdialog.c:720
msgid "inch"
msgstr "дюйм"

#: gtk/print/gtkcustompaperunixdialog.c:442
#: gtk/print/gtkpagesetupunixdialog.c:718
msgid "mm"
msgstr "мм"

#: gtk/print/gtkcustompaperunixdialog.c:598
#, c-format
msgid "Custom Size %d"
msgstr "Таңдауыңызша өлшем %d"

#: gtk/print/gtkcustompaperunixdialog.c:908
msgid "_Width:"
msgstr "_Ені:"

#: gtk/print/gtkcustompaperunixdialog.c:917
msgid "_Height:"
msgstr "_Биіктігі:"

#: gtk/print/gtkcustompaperunixdialog.c:926
msgid "Paper Size"
msgstr "Қағаз өлшемі"

#: gtk/print/gtkcustompaperunixdialog.c:933
msgid "_Top:"
msgstr "Жоғар_ы:"

#: gtk/print/gtkcustompaperunixdialog.c:942
msgid "_Bottom:"
msgstr "Тө_мен:"

#: gtk/print/gtkcustompaperunixdialog.c:951
msgid "_Left:"
msgstr "Со_л жақ:"

#: gtk/print/gtkcustompaperunixdialog.c:960
msgid "_Right:"
msgstr "Оң ж_ақ:"

#: gtk/print/gtkcustompaperunixdialog.c:993
msgid "Paper Margins"
msgstr "Қағаздың шет өрістері"

#: gtk/gtkentry.c:3685
msgid "Insert Emoji"
msgstr "Эмодзи кірістіру"

#: gtk/gtkfilechooserdialog.c:557
msgid "_Name"
msgstr "_Аты"

#: gtk/gtkfilechoosererrorstack.c:65
msgid "A folder cannot be called “.”"
msgstr "Бума аты \".\" болуы мүмкін емес."

#: gtk/gtkfilechoosererrorstack.c:69
msgid "A file cannot be called “.”"
msgstr "Файл аты \".\" болуы мүмкін емес."

#: gtk/gtkfilechoosererrorstack.c:73
msgid "A folder cannot be called “..”"
msgstr "Бума аты \"..\" болуы мүмкін емес."

#: gtk/gtkfilechoosererrorstack.c:77
msgid "A file cannot be called “..”"
msgstr "Файл аты \"..\" болуы мүмкін емес."

#: gtk/gtkfilechoosererrorstack.c:81
msgid "Folder names cannot contain “/”"
msgstr "Бума атында \"/\" болмауы тиіс."

#: gtk/gtkfilechoosererrorstack.c:85
msgid "File names cannot contain “/”"
msgstr "Файл атында \"/\" болмауы тиіс."

#: gtk/gtkfilechoosererrorstack.c:89
msgid "Folder names should not begin with a space"
msgstr "Бума аты бос аралықтан басталмауы тиіс"

#: gtk/gtkfilechoosererrorstack.c:93
msgid "File names should not begin with a space"
msgstr "Файл аты бос аралықтан басталмауы тиіс"

#: gtk/gtkfilechoosererrorstack.c:97
msgid "Folder names should not end with a space"
msgstr "Бума аты бос аралықпен аяқталмауы тиіс"

#: gtk/gtkfilechoosererrorstack.c:101
msgid "File names should not end with a space"
msgstr "Файл аты бос аралықпен аяқталмауы тиіс"

#: gtk/gtkfilechoosererrorstack.c:105
msgid "Folder names starting with a “.” are hidden"
msgstr "Аты \".\" таңбасынан басталатын бумалар жасырын"

#: gtk/gtkfilechoosererrorstack.c:109
msgid "File names starting with a “.” are hidden"
msgstr "Аты \".\" таңбасынан басталатын файлдар жасырын"

#: gtk/gtkfilechoosererrorstack.c:113
msgid "A folder with that name already exists"
msgstr "Олай аталатын бума бар болып тұр"

#: gtk/gtkfilechoosererrorstack.c:117
msgid "A file with that name already exists"
msgstr "Олай аталатын файл бар болып тұр"

#: gtk/gtkfilechoosernative.c:520 gtk/gtkfilechoosernative.c:600
#: gtk/gtkfilechooserwidget.c:1188 gtk/gtkfilechooserwidget.c:4973
#: gtk/gtkfiledialog.c:843 gtk/gtkmessagedialog.c:170
#: gtk/gtkmessagedialog.c:179 gtk/gtkmountoperation.c:608
#: gtk/print/gtkpagesetupunixdialog.c:282 gtk/print/gtkprintbackend.c:638
#: gtk/print/gtkprintunixdialog.c:682 gtk/print/gtkprintunixdialog.c:839
#: gtk/gtkwindow.c:6256 gtk/ui/gtkappchooserdialog.ui:48
#: gtk/ui/gtkassistant.ui:52 gtk/ui/gtkcolorchooserdialog.ui:36
#: gtk/ui/gtkfontchooserdialog.ui:27
msgid "_Cancel"
msgstr "Ба_с тарту"

#: gtk/gtkfilechoosernative.c:521 gtk/gtkfilechoosernative.c:594
#: gtk/gtkfiledialog.c:815 gtk/gtkplacessidebar.c:3149
#: gtk/gtkplacessidebar.c:3234 gtk/gtkplacesview.c:1645
msgid "_Open"
msgstr "_Ашу"

#: gtk/gtkfilechoosernative.c:594 gtk/gtkfiledialog.c:820
msgid "_Save"
msgstr "_Сақтау"

#: gtk/gtkfilechoosernativequartz.c:344 gtk/ui/gtkfilechooserwidget.ui:288
msgid "Select which types of files are shown"
msgstr "Файлдардың қай түрлері көрсетілетінін таңдаңыз"

#. Translators: the first string is a path and the second string
#. * is a hostname. Nautilus and the panel contain the same string
#. * to translate.
#.
#: gtk/gtkfilechooserutils.c:364
#, c-format
msgid "%1$s on %2$s"
msgstr "%1$s, қайда: %2$s"

#: gtk/gtkfilechooserwidget.c:343
msgid "Type name of new folder"
msgstr "Жаңа буманың атын енгізіңіз"

#: gtk/gtkfilechooserwidget.c:730
msgid "The folder could not be created"
msgstr "Буманы жасау мүмкін емес"

#: gtk/gtkfilechooserwidget.c:743
msgid "You need to choose a valid filename."
msgstr "Сізге дұрыс файл атын көрсету керек."

#: gtk/gtkfilechooserwidget.c:746
#, c-format
msgid "Cannot create a file under %s as it is not a folder"
msgstr "%s ішінде файлды жасау мүмкін емес, өйткені ол бума емес"

#: gtk/gtkfilechooserwidget.c:756
msgid "Cannot create file as the filename is too long"
msgstr "Файл аты тым ұзын болған соң, файлды жасау мүмкін емес"

#: gtk/gtkfilechooserwidget.c:757
msgid "Try using a shorter name."
msgstr "Қысқалау атын қолданып көріңіз."

#: gtk/gtkfilechooserwidget.c:767
msgid "You may only select folders"
msgstr "Тек бумаларды таңдауға болады"

#: gtk/gtkfilechooserwidget.c:768
msgid "The item that you selected is not a folder try using a different item."
msgstr "Сіз таңдаған нәрсе бума емес; басқа нәрсені таңдап көріңіз."

#: gtk/gtkfilechooserwidget.c:776
msgid "Invalid file name"
msgstr "Файл аты қате"

#: gtk/gtkfilechooserwidget.c:785
msgid "The folder contents could not be displayed"
msgstr "Бума құрамасын көрсету мүмкін емес"

#: gtk/gtkfilechooserwidget.c:793
msgid "The file could not be deleted"
msgstr "Файлды өшіру мүмкін емес"

#: gtk/gtkfilechooserwidget.c:801
msgid "The file could not be moved to the Trash"
msgstr "Файлды қоқыс шелегіне тастау мүмкін емес"

#: gtk/gtkfilechooserwidget.c:1186
#, c-format
msgid "Are you sure you want to permanently delete “%s”?"
msgstr "\"%s\" толығымен өшіруді шынымен қалайсыз ба?"

#: gtk/gtkfilechooserwidget.c:1187
msgid "If you delete an item, it will be permanently lost."
msgstr "Нәрсені өшірсеңіз, ол толығымен жоғалады."

<<<<<<< HEAD
#: gtk/gtkfilechooserwidget.c:1185 gtk/gtkfilechooserwidget.c:1815
#: gtk/gtklabel.c:5695 gtk/gtktext.c:6147 gtk/gtktextview.c:9018
=======
#: gtk/gtkfilechooserwidget.c:1188 gtk/gtkfilechooserwidget.c:1786
#: gtk/gtklabel.c:5712 gtk/gtktext.c:6193 gtk/gtktextview.c:9080
>>>>>>> 29c29b0e
msgid "_Delete"
msgstr "Ө_шіру"

#: gtk/gtkfilechooserwidget.c:1301
msgid "The file could not be renamed"
msgstr "Файл атын ауыстыру мүмкін емес"

#: gtk/gtkfilechooserwidget.c:1477
msgid "Could not select file"
msgstr "Файлды таңдау мүмкін емес"

#: gtk/gtkfilechooserwidget.c:1697 gtk/ui/gtkfilechooserwidget.ui:66
msgid "Grid View"
msgstr "Тор көрінісі"

#: gtk/gtkfilechooserwidget.c:1703
msgid "List View"
msgstr "Тізім көрінісі"

#: gtk/gtkfilechooserwidget.c:1766
msgid "_Visit File"
msgstr "Бұл файлға _бару"

#: gtk/gtkfilechooserwidget.c:1770
msgid "_Open With File Manager"
msgstr "Файлдар басқарушысы көмегімен а_шу"

#: gtk/gtkfilechooserwidget.c:1774
msgid "_Copy Location"
msgstr "_Орналасуын көшіру"

#: gtk/gtkfilechooserwidget.c:1778
msgid "_Add to Bookmarks"
msgstr "Б_етбелгілерге қосу"

#: gtk/gtkfilechooserwidget.c:1782 gtk/gtkplacessidebar.c:2312
#: gtk/gtkplacessidebar.c:3270 gtk/ui/gtkfilechooserwidget.ui:410
msgid "_Rename"
msgstr "Атын ауысты_ру"

#: gtk/gtkfilechooserwidget.c:1790
msgid "_Move to Trash"
msgstr "Қоқы_с шелегіне тастау"

#: gtk/gtkfilechooserwidget.c:1799
msgid "Show _Hidden Files"
msgstr "Жас_ырын файлдарды көрсету"

#: gtk/gtkfilechooserwidget.c:1803
msgid "Sort _Folders Before Files"
msgstr "Бу_маларды файлдардың алдында көрсету"

#: gtk/gtkfilechooserwidget.c:1926 gtk/gtkfilechooserwidget.c:1956
#: gtk/gtkfilechooserwidget.c:3858
msgid "Unknown"
msgstr "Белгісіз"

#: gtk/gtkfilechooserwidget.c:2011 gtk/gtkplacessidebar.c:1025
msgid "Home"
msgstr "Үй бумасы"

#. this is the header for the location column in the print dialog
#: gtk/gtkfilechooserwidget.c:2166 gtk/gtkfilechooserwidget.c:7383
#: gtk/inspector/css-node-tree.ui:76 gtk/print/ui/gtkprintunixdialog.ui:111
msgid "Location"
msgstr "Орналасуы"

#. Label
#: gtk/gtkfilechooserwidget.c:2273
msgid "_Name:"
msgstr "_Аты:"

#: gtk/gtkfilechooserwidget.c:2828 gtk/gtkfilechooserwidget.c:2842
#, c-format
msgid "Searching in %s"
msgstr "%s ішінде іздеу"

#: gtk/gtkfilechooserwidget.c:2848
msgid "Searching"
msgstr "Іздеу"

#: gtk/gtkfilechooserwidget.c:2854
msgid "Enter location or URL"
msgstr "Орналасуды не сілтемені енгізіңіз"

#: gtk/gtkfilechooserwidget.c:3413 gtk/gtkfilechooserwidget.c:5758
#: gtk/gtkfilechooserwidget.c:7405
msgid "Modified"
msgstr "Өзгертілген"

#: gtk/gtkfilechooserwidget.c:3598
#, c-format
msgid "Could not read the contents of %s"
msgstr "%s құрамасын оқу мүмкін емес"

#: gtk/gtkfilechooserwidget.c:3602
msgid "Could not read the contents of the folder"
msgstr "Бума құрамасын оқу мүмкін емес"

#. Translators: see g_date_time_format() for details on the format
#: gtk/gtkfilechooserwidget.c:3753 gtk/gtkfilechooserwidget.c:3796
msgid "%H:%M"
msgstr "%H:%M"

#: gtk/gtkfilechooserwidget.c:3755 gtk/gtkfilechooserwidget.c:3798
msgid "%l:%M %p"
msgstr "%l:%M %p"

#: gtk/gtkfilechooserwidget.c:3759
msgid "Yesterday"
msgstr "Кеше"

#: gtk/gtkfilechooserwidget.c:3767
msgid "%-e %b"
msgstr "%-e %b"

#: gtk/gtkfilechooserwidget.c:3771
msgid "%-e %b %Y"
msgstr "%-e %b %Y"

#: gtk/gtkfilechooserwidget.c:3813 gtk/gtkfilechooserwidget.c:3821
msgid "Program"
msgstr "Бағдарлама"

#: gtk/gtkfilechooserwidget.c:3814
msgid "Audio"
msgstr "Аудио"

#: gtk/gtkfilechooserwidget.c:3816 gtk/gtkfilefilter.c:1013
msgid "Image"
msgstr "Сурет"

#: gtk/gtkfilechooserwidget.c:3817
msgid "Archive"
msgstr "Архив"

#: gtk/gtkfilechooserwidget.c:3818
msgid "Markup"
msgstr "Белгілеу"

#: gtk/gtkfilechooserwidget.c:3819 gtk/gtkfilechooserwidget.c:3820
msgid "Text"
msgstr "Мәтін"

#: gtk/gtkfilechooserwidget.c:3822
msgid "Video"
msgstr "Видео"

#: gtk/gtkfilechooserwidget.c:3823
msgid "Contacts"
msgstr "Контакттар"

#: gtk/gtkfilechooserwidget.c:3824
msgid "Calendar"
msgstr "Күнтізбе"

#: gtk/gtkfilechooserwidget.c:3825
msgid "Document"
msgstr "Құжат"

#: gtk/gtkfilechooserwidget.c:3826
msgid "Presentation"
msgstr "Презентация"

#: gtk/gtkfilechooserwidget.c:3827
msgid "Spreadsheet"
msgstr "Электрондық кесте"

#: gtk/gtkfilechooserwidget.c:4965 gtk/print/gtkprintunixdialog.c:673
#, c-format
msgid "A file named “%s” already exists.  Do you want to replace it?"
msgstr "“%s” файлы бар болып тұр. Оны алмастыруды қалайсыз ба?"

#: gtk/gtkfilechooserwidget.c:4967 gtk/print/gtkprintunixdialog.c:677
#, c-format
msgid ""
"The file already exists in “%s”.  Replacing it will overwrite its contents."
msgstr ""
"Файл “%s” ішінде бар болып тұр.  Оны алмастыру нәтижесінде құрамасы үстінен "
"жазылады."

#: gtk/gtkfilechooserwidget.c:4973 gtk/print/gtkprintunixdialog.c:685
msgid "_Replace"
msgstr "А_лмастыру"

#: gtk/gtkfilechooserwidget.c:5128
msgid "You do not have access to the specified folder."
msgstr "Көрсетілген бумаға қатынау үшін керек рұқсаттарыңыз жоқ."

#: gtk/gtkfilechooserwidget.c:5705
msgid "Could not send the search request"
msgstr "Іздеу сұранымын жіберу мүмкін емес"

#: gtk/gtkfilechooserwidget.c:5986
msgid "Accessed"
msgstr "Қатынаған"

#: gtk/gtkfilechooserwidget.c:7361
msgid "_Size"
msgstr "Ө_лшемі"

#: gtk/gtkfilechooserwidget.c:7365
msgid "T_ype"
msgstr "Тү_рі"

#: gtk/gtkfilechooserwidget.c:7369
msgid "_Time"
msgstr "Уақы_т"

#: gtk/gtkfilechooserwidget.c:7375 gtk/gtkplacessidebar.c:2306
#: gtk/inspector/a11y.ui:43 gtk/inspector/actions.ui:19
#: gtk/inspector/css-node-tree.ui:22 gtk/inspector/prop-list.ui:24
#: gtk/ui/gtkfilechooserwidget.ui:385 gtk/print/ui/gtkprintunixdialog.ui:80
msgid "Name"
msgstr "Аты"

#: gtk/gtkfilechooserwidget.c:7392 gtk/inspector/resource-list.ui:82
#: gtk/ui/gtkfontchooserwidget.ui:217 gtk/ui/gtkfontchooserwidget.ui:386
msgid "Size"
msgstr "Өлшемі"

#: gtk/gtkfilechooserwidget.c:7398 gtk/inspector/misc-info.ui:57
#: gtk/inspector/prop-list.ui:35 gtk/inspector/statistics.ui:36
msgid "Type"
msgstr "Түрі"

#: gtk/gtkfiledialog.c:816
msgid "Pick Files"
msgstr "Файлдарды таңдау"

#: gtk/gtkfiledialog.c:816
msgid "Pick a File"
msgstr "Файлды таңдау"

#: gtk/gtkfiledialog.c:821
msgid "Save a File"
msgstr "Файлды таңдау"

#: gtk/gtkfiledialog.c:825 gtk/ui/gtkappchooserdialog.ui:53
#: gtk/ui/gtkcolorchooserdialog.ui:41 gtk/ui/gtkfontchooserdialog.ui:32
msgid "_Select"
msgstr "_Таңдау"

#: gtk/gtkfiledialog.c:826
msgid "Select Folders"
msgstr "Бумаларды таңдау"

#: gtk/gtkfiledialog.c:826
msgid "Select a Folder"
msgstr "Буманы таңдау"

#: gtk/gtkfilefilter.c:1026
msgid "Unspecified"
msgstr "Көрсетілмеген"

#: gtk/gtkfontchooserdialog.c:192 gtk/gtkfontchooserdialog.c:195
msgid "Change Font Features"
msgstr "Қаріп мүмкіндіктерін өзгерту"

#: gtk/gtkfontchooserwidget.c:1547
msgctxt "Font variation axis"
msgid "Width"
msgstr "Ені"

#: gtk/gtkfontchooserwidget.c:1548
msgctxt "Font variation axis"
msgid "Weight"
msgstr "Салмағы"

#: gtk/gtkfontchooserwidget.c:1549
msgctxt "Font variation axis"
msgid "Italic"
msgstr "Курсив"

#: gtk/gtkfontchooserwidget.c:1550
msgctxt "Font variation axis"
msgid "Slant"
msgstr "Көлбеу"

#: gtk/gtkfontchooserwidget.c:1551
msgctxt "Font variation axis"
msgid "Optical Size"
msgstr "Оптикалық өлшемі"

#: gtk/gtkfontchooserwidget.c:2109
msgctxt "Font feature value"
msgid "Default"
msgstr "Стандартты"

#: gtk/gtkfontchooserwidget.c:2126
msgctxt "Font feature value"
msgid "Enable"
msgstr "Іске қосу"

#: gtk/gtkfontchooserwidget.c:2459
msgid "Default"
msgstr "Үнсіз келісім бойынша"

#: gtk/gtkfontchooserwidget.c:2521
msgid "Ligatures"
msgstr "Лигатуралар"

#: gtk/gtkfontchooserwidget.c:2522
msgid "Letter Case"
msgstr "Әріптер регистрі"

#: gtk/gtkfontchooserwidget.c:2523
msgid "Number Case"
msgstr "Сан регистрі"

#: gtk/gtkfontchooserwidget.c:2524
msgid "Number Spacing"
msgstr "Сандар аралығы"

#: gtk/gtkfontchooserwidget.c:2525
msgid "Fractions"
msgstr "Бөлшектер"

#: gtk/gtkfontchooserwidget.c:2526
msgid "Style Variations"
msgstr "Стильдер нұсқалары"

#: gtk/gtkfontchooserwidget.c:2528
msgid "Character Variations"
msgstr "Таңба нұсқалары"

#: gtk/gtkglarea.c:309
msgid "OpenGL context creation failed"
msgstr "OpenGL контекстін жасау сәтсіз"

#: gtk/deprecated/gtkinfobar.c:498 gtk/gtkwindowcontrols.c:357
#: gtk/gtkwindowhandle.c:250
msgid "Close"
msgstr "Жабу"

#: gtk/deprecated/gtkinfobar.c:499
msgid "Close the infobar"
msgstr "Ақпараттық панельді жабу"

<<<<<<< HEAD
#: gtk/gtklabel.c:5692 gtk/gtktext.c:6135 gtk/gtktextview.c:9006
msgid "Cu_t"
msgstr "Қ_иып алу"

#: gtk/gtklabel.c:5693 gtk/gtktext.c:6139 gtk/gtktextview.c:9010
msgid "_Copy"
msgstr "_Көшіру"

#: gtk/gtklabel.c:5694 gtk/gtktext.c:6143 gtk/gtktextview.c:9014
msgid "_Paste"
msgstr "Кірі_стіру"

#: gtk/gtklabel.c:5700 gtk/gtktext.c:6156 gtk/gtktextview.c:9039
=======
#: gtk/gtklabel.c:5709 gtk/gtktext.c:6181 gtk/gtktextview.c:9068
msgid "Cu_t"
msgstr "Қ_иып алу"

#: gtk/gtklabel.c:5710 gtk/gtktext.c:6185 gtk/gtktextview.c:9072
msgid "_Copy"
msgstr "_Көшіру"

#: gtk/gtklabel.c:5711 gtk/gtktext.c:6189 gtk/gtktextview.c:9076
msgid "_Paste"
msgstr "Кірі_стіру"

#: gtk/gtklabel.c:5717 gtk/gtktext.c:6202 gtk/gtktextview.c:9101
>>>>>>> 29c29b0e
msgid "Select _All"
msgstr "Б_арлығын таңдау"

#: gtk/gtklabel.c:5722
msgid "_Open Link"
msgstr "Сі_лтемені ашу"

#: gtk/gtklabel.c:5726
msgid "Copy _Link Address"
msgstr "Сілтеме адр_есін көшіру"

#: gtk/gtklabel.c:5770 gtk/gtktext.c:2724 gtk/gtktextview.c:9150
msgid "Context menu"
msgstr "Контекст мәзірі"

#: gtk/gtklinkbutton.c:260
msgid "_Copy URL"
msgstr "URL _көшіру"

#: gtk/gtklinkbutton.c:567
msgid "Invalid URI"
msgstr "URI қате"

#. hour:minutes:seconds
#. Translators: This is a time format, like "9:05:02" for 9
#. * hours, 5 minutes, and 2 seconds. You may change ":" to
#. * the separator that your locale uses or use "%Id" instead
#. * of "%d" if your locale uses localized digits.
#.
#: gtk/gtkmediacontrols.c:100
#, c-format
msgctxt "long time format"
msgid "%d:%02d:%02d"
msgstr "%d:%02d:%02d"

#. -hour:minutes:seconds
#. Translators: This is a time format, like "-9:05:02" for 9
#. * hours, 5 minutes, and 2 seconds playback remaining. You may
#. * change ":" to the separator that your locale uses or use
#. * "%Id" instead of "%d" if your locale uses localized digits.
#.
#: gtk/gtkmediacontrols.c:108
#, c-format
msgctxt "long time format"
msgid "-%d:%02d:%02d"
msgstr "-%d:%02d:%02d"

#. -minutes:seconds
#. Translators: This is a time format, like "-5:02" for 5
#. * minutes and 2 seconds playback remaining. You may change
#. * ":" to the separator that your locale uses or use "%Id"
#. * instead of "%d" if your locale uses localized digits.
#.
#: gtk/gtkmediacontrols.c:119
#, c-format
msgctxt "short time format"
msgid "-%d:%02d"
msgstr "-%d:%02d"

#. minutes:seconds
#. Translators: This is a time format, like "5:02" for 5
#. * minutes and 2 seconds. You may change ":" to the
#. * separator that your locale uses or use "%Id" instead of
#. * "%d" if your locale uses localized digits.
#.
#: gtk/gtkmediacontrols.c:128
#, c-format
msgctxt "short time format"
msgid "%d:%02d"
msgstr "%d:%02d"

#: gtk/gtkmediacontrols.c:412
msgctxt "media controls tooltip"
msgid "Stop"
msgstr "Тоқтату"

#: gtk/gtkmediacontrols.c:417 gtk/ui/gtkmediacontrols.ui:28
msgctxt "media controls tooltip"
msgid "Play"
msgstr "Ойнату"

#: gtk/gtkmessagedialog.c:162 gtk/gtkmessagedialog.c:180
#: gtk/print/gtkprintbackend.c:639 gtk/gtkwindow.c:6257
msgid "_OK"
msgstr "О_К"

#: gtk/gtkmessagedialog.c:174
msgid "_No"
msgstr "Ж_оқ"

#: gtk/gtkmessagedialog.c:175
msgid "_Yes"
msgstr "_Иә"

#: gtk/gtkmountoperation.c:609
msgid "Co_nnect"
msgstr "Ба_йланыс орнату"

#: gtk/gtkmountoperation.c:676
msgid "Connect As"
msgstr "Қалайша байланыс орнату"

#: gtk/gtkmountoperation.c:685
msgid "_Anonymous"
msgstr "Анон_имды"

#: gtk/gtkmountoperation.c:692
msgid "Registered U_ser"
msgstr "Тірке_лген пайдаланушы"

#: gtk/gtkmountoperation.c:702
msgid "_Username"
msgstr "_Пайдаланушы аты"

#: gtk/gtkmountoperation.c:707
msgid "_Domain"
msgstr "До_мен"

#: gtk/gtkmountoperation.c:716
msgid "Volume type"
msgstr "Том түрі"

#: gtk/gtkmountoperation.c:726
msgid "_Hidden"
msgstr "_Жасырын"

#: gtk/gtkmountoperation.c:729
msgid "_Windows system"
msgstr "Windows _жүйесі"

#: gtk/gtkmountoperation.c:732
msgid "_PIM"
msgstr "_PIM"

#: gtk/gtkmountoperation.c:738
msgid "_Password"
msgstr "_Пароль"

#: gtk/gtkmountoperation.c:760
msgid "Forget password _immediately"
msgstr "Парольді _көп ұзамай ұмыту"

#: gtk/gtkmountoperation.c:770
msgid "Remember password until you _logout"
msgstr "Парольді жүйеден шыққаныңызға д_ейін есте сақтау"

#: gtk/gtkmountoperation.c:781
msgid "Remember _forever"
msgstr "Әрқаша_нға есте сақтау"

#: gtk/gtkmountoperation.c:1251
#, c-format
msgid "Unknown Application (PID %d)"
msgstr "Белгісіз қолданба (PID %d)"

#. Use GTK_DIALOG_DESTROY_WITH_PARENT here since the parent dialog can be
#. * indeed be destroyed via the GMountOperation::abort signal... for example,
#. * this is triggered if the user yanks the device while we are showing
#. * the dialog...
#.
#: gtk/gtkmountoperation.c:1396
#, c-format
msgid "Unable to end process"
msgstr "Үрдісті аяқтау мүмкін емес"

#: gtk/gtkmountoperation.c:1546
msgid "_End Process"
msgstr "Үрдіс_ті аяқтау"

#: gtk/gtkmountoperation-stub.c:61
#, c-format
msgid "Cannot kill process with PID %d. Operation is not implemented."
msgstr "PID %d бар үрдісті өлтіру мүмкін емес. Әрекет іске асырылмаған."

#. translators: this string is a name for the 'less' command
#: gtk/gtkmountoperation-x11.c:986
msgid "Terminal Pager"
msgstr "Терминалды пейджер"

#: gtk/gtkmountoperation-x11.c:987
msgid "Top Command"
msgstr "Top командасы"

#: gtk/gtkmountoperation-x11.c:988
msgid "Bourne Again Shell"
msgstr "Bourne Again қошамы"

#: gtk/gtkmountoperation-x11.c:989
msgid "Bourne Shell"
msgstr "Bourne қоршамы"

#: gtk/gtkmountoperation-x11.c:990
msgid "Z Shell"
msgstr "Z қоршамы"

#: gtk/gtkmountoperation-x11.c:1090
#, c-format
msgid "Cannot end process with PID %d: %s"
msgstr "PID %d бар үрдісті аяқтау мүмкін емес: %s"

#: gtk/gtknomediafile.c:48
msgid "GTK could not find a media module. Check your installation."
msgstr "GTK медиа модулін таба алмады. Орнатуды тексеріңіз."

#: gtk/gtknotebook.c:3211
msgid "Previous tab"
msgstr "Алдыңғы бет"

#: gtk/gtknotebook.c:3215
msgid "Next tab"
msgstr "Келесі бет"

#: gtk/gtknotebook.c:4331 gtk/gtknotebook.c:6541
#, c-format
msgid "Page %u"
msgstr "Бет %u"

#: gtk/print/gtkpagesetup.c:611 gtk/print/gtkpapersize.c:942
#: gtk/print/gtkpapersize.c:982
msgid "Not a valid page setup file"
msgstr "Баспағы шығару баптаулары бар қате файл"

#: gtk/print/gtkpagesetupunixdialog.c:198 gtk/print/gtkprintunixdialog.c:768
msgid "Manage Custom Sizes…"
msgstr "Таңдауыңызша өлшемдерді басқару…"

#: gtk/print/gtkpagesetupunixdialog.c:283 gtk/ui/gtkassistant.ui:98
msgid "_Apply"
msgstr "Іске _асыру"

#: gtk/print/gtkpagesetupunixdialog.c:318
#: gtk/print/gtkpagesetupunixdialog.c:570
msgid "Any Printer"
msgstr "Кез-келген принтер"

#: gtk/print/gtkpagesetupunixdialog.c:319
msgid "For portable documents"
msgstr "Тасымалы құжаттар үшін"

#: gtk/print/gtkpagesetupunixdialog.c:738
#, c-format
msgid ""
"Margins:\n"
" Left: %s %s\n"
" Right: %s %s\n"
" Top: %s %s\n"
" Bottom: %s %s"
msgstr ""
"Шет өрістері:\n"
" Сол жақ: %s %s\n"
" Оң жақ: %s %s\n"
" Үсті: %s %s\n"
" Асты: %s %s"

#: gtk/print/gtkpagesetupunixdialog.c:784
#: gtk/print/ui/gtkpagesetupunixdialog.ui:5
#: gtk/print/ui/gtkprintunixdialog.ui:782
msgid "Page Setup"
msgstr "Бет баптаулары"

#: gtk/gtkpasswordentry.c:168
msgid "Hide Text"
msgstr "Мәтінді жасыру"

#: gtk/gtkpasswordentry.c:173 gtk/gtkpasswordentry.c:624
msgid "Show Text"
msgstr "Мәтінді көрсету"

#: gtk/gtkpasswordentry.c:215
msgid "Caps Lock is on"
msgstr "Caps Lock іске қосулы тұр"

#: gtk/gtkpasswordentry.c:700
msgid "_Show Text"
msgstr "Мәтінді көр_сету"

#. translators: %s is the name of a cloud provider for files
#: gtk/gtkplacessidebar.c:912
#, c-format
msgid "Open %s"
msgstr "%s ашу"

#: gtk/gtkplacessidebar.c:1003
msgid "Recent"
msgstr "Жуырдағы"

#: gtk/gtkplacessidebar.c:1005
msgid "Recent files"
msgstr "Жуырда қолданылған файлдар"

#: gtk/gtkplacessidebar.c:1014
msgid "Starred"
msgstr "Жұлдызшалы"

#: gtk/gtkplacessidebar.c:1016
msgid "Starred files"
msgstr "Жұлдызша орнатылған файлдар"

#: gtk/gtkplacessidebar.c:1027
msgid "Open your personal folder"
msgstr "Жеке бумаңызды ашу"

#: gtk/gtkplacessidebar.c:1040
msgid "Desktop"
msgstr "Жұмыс үстелі"

#: gtk/gtkplacessidebar.c:1042
msgid "Open the contents of your desktop in a folder"
msgstr "Жұмыс үстеліңіздің құрамасын бумада ашу"

#: gtk/gtkplacessidebar.c:1056
msgid "Enter Location"
msgstr "Орналасуды енгізіңіз"

#: gtk/gtkplacessidebar.c:1058
msgid "Manually enter a location"
msgstr "Орналасуды қолмен енгізу"

#: gtk/gtkplacessidebar.c:1068
msgid "Trash"
msgstr "Қоқыс шелегі"

#: gtk/gtkplacessidebar.c:1070
msgid "Open the trash"
msgstr "Қоқыс шелегін ашу"

#: gtk/gtkplacessidebar.c:1181 gtk/gtkplacessidebar.c:1209
#: gtk/gtkplacessidebar.c:1409
#, c-format
msgid "Mount and open “%s”"
msgstr "“%s” тіркеу және ашу"

#: gtk/gtkplacessidebar.c:1304
msgid "Open the contents of the file system"
msgstr "Файлдық жүйенің құрамасын ашу"

#: gtk/gtkplacessidebar.c:1387
msgid "New bookmark"
msgstr "Жаңа бетбелгі"

#: gtk/gtkplacessidebar.c:1389
msgid "Add a new bookmark"
msgstr "Жаңа бетбелгіні қосу"

#: gtk/gtkplacessidebar.c:1454
msgid "Other Locations"
msgstr "Басқа орналасулар"

#: gtk/gtkplacessidebar.c:1455
msgid "Show other locations"
msgstr "Басқа орналасуларды көрсету"

#: gtk/gtkplacessidebar.c:1964 gtk/gtkplacessidebar.c:2984
#, c-format
msgid "Unable to start “%s”"
msgstr "“%s” іске қосу мүмкін емес"

#. Translators: This means that unlocking an encrypted storage
#. * device failed. %s is the name of the device.
#.
#: gtk/gtkplacessidebar.c:2000
#, c-format
msgid "Error unlocking “%s”"
msgstr "“%s” босату қатесі"

#: gtk/gtkplacessidebar.c:2002
#, c-format
msgid "Unable to access “%s”"
msgstr "“%s” қатынау мүмкін емес"

#: gtk/gtkplacessidebar.c:2233
msgid "This name is already taken"
msgstr "Бұл атау қолдануда болып тұр"

#: gtk/gtkplacessidebar.c:2525
#, c-format
msgid "Unable to unmount “%s”"
msgstr "“%s” тіркеуден босату мүмкін емес"

#: gtk/gtkplacessidebar.c:2701
#, c-format
msgid "Unable to stop “%s”"
msgstr "\"%s\" тоқтату мүмкін емес"

#: gtk/gtkplacessidebar.c:2730
#, c-format
msgid "Unable to eject “%s”"
msgstr "\"%s\" шығару мүмкін емес"

#: gtk/gtkplacessidebar.c:2759 gtk/gtkplacessidebar.c:2788
#, c-format
msgid "Unable to eject %s"
msgstr "%s шығару мүмкін емес"

#: gtk/gtkplacessidebar.c:2936
#, c-format
msgid "Unable to poll “%s” for media changes"
msgstr "“%s” тасушы өзгерістеріне бақылау мүмкін емес"

#: gtk/gtkplacessidebar.c:3155 gtk/gtkplacessidebar.c:3242
#: gtk/gtkplacesview.c:1649
msgid "Open in New _Tab"
msgstr "Жаңа бе_тте ашу"

#: gtk/gtkplacessidebar.c:3161 gtk/gtkplacessidebar.c:3251
#: gtk/gtkplacesview.c:1654
msgid "Open in New _Window"
msgstr "Жаңа т_ерезеде ашу"

#: gtk/gtkplacessidebar.c:3262
msgid "_Add Bookmark"
msgstr "Б_етбелгілерге қосу"

#: gtk/gtkplacessidebar.c:3266
msgid "_Remove"
msgstr "Ө_шіру"

#: gtk/gtkplacessidebar.c:3282 gtk/gtkplacesview.c:1679
msgid "_Mount"
msgstr "Тір_кеу"

#: gtk/gtkplacessidebar.c:3291 gtk/gtkplacesview.c:1668
msgid "_Unmount"
msgstr "Тіркеуден бос_ату"

#: gtk/gtkplacessidebar.c:3298
msgid "_Eject"
msgstr "Ш_ығару"

#: gtk/gtkplacessidebar.c:3308
msgid "_Detect Media"
msgstr "Тасушыны анық_тау"

#: gtk/gtkplacessidebar.c:3317
msgid "_Start"
msgstr "Ба_стау"

#: gtk/gtkplacessidebar.c:3319
msgid "_Power On"
msgstr "І_ске қосу"

#: gtk/gtkplacessidebar.c:3320
msgid "_Connect Drive"
msgstr "Дискті і_ске қосу"

#: gtk/gtkplacessidebar.c:3321
msgid "_Start Multi-disk Device"
msgstr "Көпдискті құрылғыны іске қ_осу"

#: gtk/gtkplacessidebar.c:3322
msgid "_Unlock Device"
msgstr "Құрылғыны блоктаудан б_осату"

#: gtk/gtkplacessidebar.c:3332
msgid "_Stop"
msgstr "Т_оқтату"

#: gtk/gtkplacessidebar.c:3334
msgid "_Safely Remove Drive"
msgstr "Дискті қауіп_сіз шығару"

#: gtk/gtkplacessidebar.c:3335
msgid "_Disconnect Drive"
msgstr "Дискті а_жырату"

#: gtk/gtkplacessidebar.c:3336
msgid "_Stop Multi-disk Device"
msgstr "Көпдискті құрылғыны т_оқтату"

#: gtk/gtkplacessidebar.c:3337
msgid "_Lock Device"
msgstr "Құрылғыны б_локтау"

#: gtk/gtkplacessidebar.c:3827 gtk/gtkplacesview.c:1089
msgid "Computer"
msgstr "Компьютер"

#: gtk/gtkplacesview.c:875
msgid "Searching for network locations"
msgstr "Желілік орналасуларды іздеу"

#: gtk/gtkplacesview.c:882
msgid "No network locations found"
msgstr "Желілік орналасулар табылмады"

#. if it wasn't cancelled show a dialog
#: gtk/gtkplacesview.c:1196 gtk/gtkplacesview.c:1293
msgid "Unable to access location"
msgstr "Орналасуға қатынау мүмкін емес"

#. Restore from Cancel to Connect
#: gtk/gtkplacesview.c:1214 gtk/ui/gtkplacesview.ui:250
msgid "Con_nect"
msgstr "Ба_йланысты орнату"

#. if it wasn't cancelled show a dialog
#: gtk/gtkplacesview.c:1353
msgid "Unable to unmount volume"
msgstr "Томды тіркеуден босату мүмкін емес"

#. Allow to cancel the operation
#: gtk/gtkplacesview.c:1445
msgid "Cance_l"
msgstr "Бас _тарту"

#: gtk/gtkplacesview.c:1592
msgid "AppleTalk"
msgstr "AppleTalk"

#: gtk/gtkplacesview.c:1598
msgid "File Transfer Protocol"
msgstr "Файлдармен алмасу хаттамасы (FTP)"

#. Translators: do not translate ftp:// and ftps://
#: gtk/gtkplacesview.c:1600
msgid "ftp:// or ftps://"
msgstr "ftp:// немесе ftps://"

#: gtk/gtkplacesview.c:1606
msgid "Network File System"
msgstr "Желілік файлдық жүйесі (NFS)"

#: gtk/gtkplacesview.c:1612
msgid "Samba"
msgstr "Samba"

#: gtk/gtkplacesview.c:1618
msgid "SSH File Transfer Protocol"
msgstr "SSH файлдармен алмасу хаттамасы"

#. Translators: do not translate sftp:// and ssh://
#: gtk/gtkplacesview.c:1620
msgid "sftp:// or ssh://"
msgstr "sftp:// немесе ssh://"

#: gtk/gtkplacesview.c:1626
msgid "WebDAV"
msgstr "WebDAV"

#. Translators: do not translate dav:// and davs://
#: gtk/gtkplacesview.c:1628
msgid "dav:// or davs://"
msgstr "dav:// немесе davs://"

#: gtk/gtkplacesview.c:1663
msgid "_Disconnect"
msgstr "Ба_йланысты үзу"

#: gtk/gtkplacesview.c:1674
msgid "_Connect"
msgstr "Ба_йланыс орнату"

#: gtk/gtkplacesview.c:1894
msgid "Unable to get remote server location"
msgstr "Қашықтағы сервер орналасуын алу мүмкін емес"

#: gtk/gtkplacesview.c:2038 gtk/gtkplacesview.c:2047
msgid "Networks"
msgstr "Желілер"

#: gtk/gtkplacesview.c:2038 gtk/gtkplacesview.c:2047
msgid "On This Computer"
msgstr "Бұл компьютерде"

#. Translators: respectively, free and total space of the drive. The plural form
#. * should be based on the free space available.
#. * i.e. 1 GB / 24 GB available.
#.
#: gtk/gtkplacesviewrow.c:135
#, c-format
msgid "%s / %s available"
msgid_plural "%s / %s available"
msgstr[0] "%s / %s қолжетімді"

#: gtk/gtkplacesviewrow.c:471
msgid "Disconnect"
msgstr "Байланысты үзу"

#: gtk/gtkplacesviewrow.c:471 gtk/ui/gtkplacesviewrow.ui:53
#: gtk/ui/gtksidebarrow.ui:54
msgid "Unmount"
msgstr "Тіркеуден босату"

#: gtk/print/gtkprintbackend.c:637
msgid "Authentication"
msgstr "Аутентификация"

#: gtk/print/gtkprintbackend.c:716
msgid "_Remember password"
msgstr "Парольді ес_те сақтау"

#: gtk/print/gtkprinteroptionwidget.c:702
msgid "Select a filename"
msgstr "Файл атын таңдаңыз"

#: gtk/print/gtkprinteroptionwidget.c:919
msgid "Not available"
msgstr "Қол жетерлік емес"

#. translators: this string is the default job title for print
#. * jobs. %s gets replaced by the application name, %d gets replaced
#. * by the job number.
#.
#: gtk/print/gtkprintoperation.c:252
#, c-format
msgid "%s job #%d"
msgstr "%s тапсырма #%d"

#: gtk/print/gtkprintoperation.c:1699
msgctxt "print operation status"
msgid "Initial state"
msgstr "Бастапқы күйі"

#: gtk/print/gtkprintoperation.c:1700
msgctxt "print operation status"
msgid "Preparing to print"
msgstr "Баспаға шығаруды дайындау"

#: gtk/print/gtkprintoperation.c:1701
msgctxt "print operation status"
msgid "Generating data"
msgstr "Мәліметті жасау"

#: gtk/print/gtkprintoperation.c:1702
msgctxt "print operation status"
msgid "Sending data"
msgstr "Ақпарат жіберілуде"

#: gtk/print/gtkprintoperation.c:1703
msgctxt "print operation status"
msgid "Waiting"
msgstr "Күту"

#: gtk/print/gtkprintoperation.c:1704
msgctxt "print operation status"
msgid "Blocking on issue"
msgstr "Қате салдарынан тоқтатылған"

#: gtk/print/gtkprintoperation.c:1705
msgctxt "print operation status"
msgid "Printing"
msgstr "Баспаға шығару"

#: gtk/print/gtkprintoperation.c:1706
msgctxt "print operation status"
msgid "Finished"
msgstr "Аяқталған"

#: gtk/print/gtkprintoperation.c:1707
msgctxt "print operation status"
msgid "Finished with error"
msgstr "Қатемен аяқталды"

#: gtk/print/gtkprintoperation.c:2250
#, c-format
msgid "Preparing %d"
msgstr "Дайындау %d"

#: gtk/print/gtkprintoperation.c:2252 gtk/print/gtkprintoperation.c:2871
#, c-format
msgid "Preparing"
msgstr "Дайындау"

#: gtk/print/gtkprintoperation.c:2255
#, c-format
msgid "Printing %d"
msgstr "Баспаға шығару %d"

#: gtk/print/gtkprintoperation.c:2904
#, c-format
msgid "Error creating print preview"
msgstr "Баспаға шығарудың алдын-ала қарауды жасау қатесі"

#: gtk/print/gtkprintoperation.c:2907
#, c-format
msgid "The most probable reason is that a temporary file could not be created."
msgstr "Ең мүмкін болған себебі - уақытша файлды жасай алмауы."

#. window
#: gtk/print/gtkprintoperation-portal.c:264
#: gtk/print/gtkprintoperation-portal.c:594
#: gtk/print/gtkprintoperation-portal.c:663 gtk/print/gtkprintunixdialog.c:3008
msgid "Print"
msgstr "Баспаға шығару"

#: gtk/print/gtkprintoperation-unix.c:481
#: gtk/print/gtkprintoperation-win32.c:1505
msgid "Application"
msgstr "Қолданба"

#: gtk/print/gtkprintoperation-win32.c:636
msgid "Printer offline"
msgstr "Принтер қосылмаған"

#: gtk/print/gtkprintoperation-win32.c:638
msgid "Out of paper"
msgstr "Қағаз бітті"

#. Translators: this is a printer status.
#: gtk/print/gtkprintoperation-win32.c:640
#: modules/printbackends/gtkprintbackendcpdb.c:1528
#: modules/printbackends/gtkprintbackendcups.c:2639
msgid "Paused"
msgstr "Аялдатылған"

#: gtk/print/gtkprintoperation-win32.c:642
msgid "Need user intervention"
msgstr "Пайдаланушының қатысуы керек"

#: gtk/print/gtkprintoperation-win32.c:749
msgid "Custom size"
msgstr "Таңдауыңызша өлшем"

#: gtk/print/gtkprintoperation-win32.c:1597
msgid "No printer found"
msgstr "Принтер табылмады"

#: gtk/print/gtkprintoperation-win32.c:1624
msgid "Invalid argument to CreateDC"
msgstr "CreateDC үшін қате аргумент"

#: gtk/print/gtkprintoperation-win32.c:1660
#: gtk/print/gtkprintoperation-win32.c:1906
msgid "Error from StartDoc"
msgstr "StartDoc-тан қате"

#: gtk/print/gtkprintoperation-win32.c:1761
#: gtk/print/gtkprintoperation-win32.c:1784
#: gtk/print/gtkprintoperation-win32.c:1832
msgid "Not enough free memory"
msgstr "Бос жады жеткіліксіз"

#: gtk/print/gtkprintoperation-win32.c:1837
msgid "Invalid argument to PrintDlgEx"
msgstr "PrintDlgEx үшін қате аргумент"

#: gtk/print/gtkprintoperation-win32.c:1842
msgid "Invalid pointer to PrintDlgEx"
msgstr "PrintDlgEx үшін қате сілтегіш"

#: gtk/print/gtkprintoperation-win32.c:1847
msgid "Invalid handle to PrintDlgEx"
msgstr "PrintDlgEx үшін қате дескриптор"

#: gtk/print/gtkprintoperation-win32.c:1852
msgid "Unspecified error"
msgstr "Көрсетілмеген қате"

#: gtk/print/gtkprintunixdialog.c:838
msgid "Pre_view"
msgstr "А_лдын-ала қарау"

#: gtk/print/gtkprintunixdialog.c:840
msgid "_Print"
msgstr "Бас_паға шығару"

#: gtk/print/gtkprintunixdialog.c:961
msgid "Getting printer information failed"
msgstr "Принтер ақпаратын алу сәтсіз"

#: gtk/print/gtkprintunixdialog.c:1885
msgid "Getting printer information…"
msgstr "Принтер ақпаратын алу…"

#. Translators: These strings name the possible arrangements of
#. * multiple pages on a sheet when printing (same as in gtkprintbackendcups.c)
#.
#. Translators: These strings name the possible arrangements of
#. * multiple pages on a sheet when printing
#.
#: gtk/print/gtkprintunixdialog.c:2753
#: modules/printbackends/gtkprintbackendcups.c:5645
msgid "Left to right, top to bottom"
msgstr "Солдан оңға, үстінен астыға"

#: gtk/print/gtkprintunixdialog.c:2753
#: modules/printbackends/gtkprintbackendcups.c:5645
msgid "Left to right, bottom to top"
msgstr "Солдан оңға, астынан үстіге"

#: gtk/print/gtkprintunixdialog.c:2754
#: modules/printbackends/gtkprintbackendcups.c:5646
msgid "Right to left, top to bottom"
msgstr "Оңнан солға, үстінен астыға"

#: gtk/print/gtkprintunixdialog.c:2754
#: modules/printbackends/gtkprintbackendcups.c:5646
msgid "Right to left, bottom to top"
msgstr "Оңнан солға, астынан үстіге"

#: gtk/print/gtkprintunixdialog.c:2755
#: modules/printbackends/gtkprintbackendcups.c:5647
msgid "Top to bottom, left to right"
msgstr "Үстінен астыға, солдан оңға"

#: gtk/print/gtkprintunixdialog.c:2755
#: modules/printbackends/gtkprintbackendcups.c:5647
msgid "Top to bottom, right to left"
msgstr "Үстінен астыға, оңнан солға"

#: gtk/print/gtkprintunixdialog.c:2756
#: modules/printbackends/gtkprintbackendcups.c:5648
msgid "Bottom to top, left to right"
msgstr "Астынан үстіге, солдан оңға"

#: gtk/print/gtkprintunixdialog.c:2756
#: modules/printbackends/gtkprintbackendcups.c:5648
msgid "Bottom to top, right to left"
msgstr "Астынан үстіге, оңнан солға"

#: gtk/print/gtkprintunixdialog.c:2760 gtk/print/gtkprintunixdialog.c:2773
msgid "Page Ordering"
msgstr "Беттер реті"

#: gtk/print/gtkprintunixdialog.c:2789
msgid "Left to right"
msgstr "Солдан оңға"

#: gtk/print/gtkprintunixdialog.c:2790
msgid "Right to left"
msgstr "Оңнан солға"

#: gtk/print/gtkprintunixdialog.c:2802
msgid "Top to bottom"
msgstr "Үстінен астыға"

#: gtk/print/gtkprintunixdialog.c:2803
msgid "Bottom to top"
msgstr "Астынан үстіге"

#: gtk/gtkprogressbar.c:609
#, c-format
msgctxt "progress bar label"
msgid "%.0f %%"
msgstr "%.0f %%"

#: gtk/gtkrecentmanager.c:1023 gtk/gtkrecentmanager.c:1036
#: gtk/gtkrecentmanager.c:1174 gtk/gtkrecentmanager.c:1184
#: gtk/gtkrecentmanager.c:1234 gtk/gtkrecentmanager.c:1243
#, c-format
msgid "Unable to find an item with URI “%s”"
msgstr "URI \"%s\" болатын нәрсе табылмады"

#: gtk/gtkrecentmanager.c:1258
#, c-format
msgid "Unable to move the item with URI “%s” to “%s”"
msgstr "URI \"%s\" болатын нәрсені \"%s\" мақсатына жылжыту мүмкін емес"

#: gtk/gtkrecentmanager.c:2323
#, c-format
msgid "No registered application with name “%s” for item with URI “%s” found"
msgstr "URI \"%s\" үшін аты \"%s\" болатын ешбір тіркелген қолданба табылмады"

<<<<<<< HEAD
#: gtk/gtksearchentry.c:767
=======
#: gtk/gtksearchentry.c:814
>>>>>>> 29c29b0e
msgid "Clear Entry"
msgstr "Жазбаны тазарту"

#. Translators: This string is used to mark left/right variants of modifier
#. * keys in the shortcut window (e.g. Control_L vs Control_R). Please keep
#. * this string very short, ideally just a single character, since it will
#. * be rendered as part of the key.
#.
#: gtk/gtkshortcutlabel.c:79
msgctxt "keyboard side marker"
msgid "L"
msgstr "L"

#. Translators: This string is used to mark left/right variants of modifier
#. * keys in the shortcut window (e.g. Control_L vs Control_R). Please keep
#. * this string very short, ideally just a single character, since it will
#. * be rendered as part of the key.
#.
#: gtk/gtkshortcutlabel.c:92
msgctxt "keyboard side marker"
msgid "R"
msgstr "R"

#: gtk/gtkshortcutssection.c:414
msgid "_Show All"
msgstr "Барлығын _көрсету"

#: gtk/gtkshortcutsshortcut.c:143
msgid "Two finger pinch"
msgstr "Қос саусақты шерту"

#: gtk/gtkshortcutsshortcut.c:147
msgid "Two finger stretch"
msgstr "Қос саусақты созу"

#: gtk/gtkshortcutsshortcut.c:151
msgid "Rotate clockwise"
msgstr "Сағат тілі бойымен бұру"

#: gtk/gtkshortcutsshortcut.c:155
msgid "Rotate counterclockwise"
msgstr "Сағат тілі бойына қарсы бұру"

#: gtk/gtkshortcutsshortcut.c:159
msgid "Two finger swipe left"
msgstr "Қос саусақты солға ығыстыру"

#: gtk/gtkshortcutsshortcut.c:163
msgid "Two finger swipe right"
msgstr "Қос саусақты оңға ығыстыру"

#: gtk/gtkshortcutsshortcut.c:167
msgid "Swipe left"
msgstr "Солға ығыстыру"

#: gtk/gtkshortcutsshortcut.c:171
msgid "Swipe right"
msgstr "Оңға ығыстыру"

#. Translators: This is placeholder text for the search entry in the shortcuts window
#: gtk/gtkshortcutswindow.c:879 gtk/gtkshortcutswindow.c:946
#: gtk/gtkshortcutswindow.c:952
msgid "Search Shortcuts"
msgstr "Жарлықтардан іздеу"

#. Translators: This is the window title for the shortcuts window in normal mode
#: gtk/gtkshortcutswindow.c:911 gtk/inspector/window.ui:498
msgid "Shortcuts"
msgstr "Жарлықтар"

#. Translators: This is the window title for the shortcuts window in search mode
#: gtk/gtkshortcutswindow.c:916
msgid "Search Results"
msgstr "Іздеу нәтижелері"

#: gtk/gtkshortcutswindow.c:1014 gtk/ui/gtkemojichooser.ui:349
#: gtk/ui/gtkfilechooserwidget.ui:239
msgid "No Results Found"
msgstr "Нәтижелер табылмады"

#: gtk/gtkshortcutswindow.c:1025 gtk/ui/gtkemojichooser.ui:362
#: gtk/ui/gtkfilechooserwidget.ui:252 gtk/ui/gtkplacesview.ui:218
msgid "Try a different search"
msgstr "Басқа сөздерді іздеп көріңіз"

#: gtk/gtkstacksidebar.c:154
msgctxt "accessibility"
msgid "Sidebar"
msgstr "Бүйір панелі"

<<<<<<< HEAD
#: gtk/gtktext.c:6161 gtk/gtktextview.c:9044
=======
#: gtk/gtktext.c:6207 gtk/gtktextview.c:9106
>>>>>>> 29c29b0e
msgid "Insert _Emoji"
msgstr "_Эмодзи кірістіру"

#: gtk/gtktextview.c:9088
msgid "_Undo"
msgstr "Бол_дырмау"

#: gtk/gtktextview.c:9092
msgid "_Redo"
msgstr "Қа_йталау"

#: gtk/gtkwindow.c:6245
#, c-format
msgid "Do you want to use GTK Inspector?"
msgstr "GTK бақылаушысын қолданғыңыз келе ме?"

#: gtk/gtkwindow.c:6247
#, c-format
msgid ""
"GTK Inspector is an interactive debugger that lets you explore and modify "
"the internals of any GTK application. Using it may cause the application to "
"break or crash."
msgstr ""
"GTK бақылаушысы - бұл интерактивті жөндеуші, оның көмегімен кез-келген GTK "
"қолданбасының ішкі құрылысын шолып, түзете аласыз. Оны қолдану нәтижесінде "
"қолданба сынуы, немесе құлап түсуі де мүмкін."

#: gtk/gtkwindow.c:6252
msgid "Don’t show this message again"
msgstr "Бұл хабарламаны келесіде көрсетпеу"

#: gtk/gtkwindowcontrols.c:309 gtk/gtkwindowhandle.c:234
msgid "Minimize"
msgstr "Қайыру"

#: gtk/gtkwindowcontrols.c:311
msgid "Minimize the window"
msgstr "Терезені қайыру"

#: gtk/gtkwindowcontrols.c:335 gtk/gtkwindowhandle.c:240
msgid "Maximize"
msgstr "Жазық қылу"

#: gtk/gtkwindowcontrols.c:337
msgid "Maximize the window"
msgstr "Терезені жазық қылу"

#: gtk/gtkwindowcontrols.c:359
msgid "Close the window"
msgstr "Терезені жабу"

#: gtk/gtkwindowhandle.c:227
msgid "Restore"
msgstr "Қалпына келтіру"

#: gtk/inspector/a11y.ui:17
msgid "Role"
msgstr "Ролі"

#: gtk/inspector/a11y.ui:71
msgid "Description"
msgstr "Сипаттамасы"

#: gtk/inspector/a11y.ui:99 gtk/inspector/misc-info.ui:296
<<<<<<< HEAD
=======
#: tools/gtk-path-tool-info.c:132
>>>>>>> 29c29b0e
msgid "Bounds"
msgstr "Шектері"

#: gtk/inspector/a11y.ui:125
msgid "Object Path"
msgstr "Объект жолы"

#: gtk/inspector/a11y.ui:164
msgid "Attribute"
msgstr "Атрибут"

#: gtk/inspector/a11y.ui:176 gtk/inspector/css-node-tree.ui:70
#: gtk/inspector/prop-list.ui:57 gtk/inspector/recorder.ui:149
#: gtk/inspector/recorder.ui:192 gtk/inspector/strv-editor.c:73
msgid "Value"
msgstr "Мәні"

#: gtk/inspector/action-editor.c:133
msgid "Activate"
msgstr "Белсендіру"

#: gtk/inspector/action-editor.c:145
msgid "Set State"
msgstr "Күйді орнату"

#: gtk/inspector/actions.ui:30
msgid "Enabled"
msgstr "Іске қосулы"

#: gtk/inspector/actions.ui:42
msgid "Parameter Type"
msgstr "Параметр түрі"

#: gtk/inspector/actions.ui:53 gtk/inspector/css-node-tree.ui:41
#: gtk/inspector/misc-info.ui:108
msgid "State"
msgstr "Күйі"

#: gtk/inspector/clipboard.c:211 gtk/inspector/misc-info.ui:245
msgid "Show"
msgstr "Көрсету"

#: gtk/inspector/clipboard.c:228
msgid "Hover to load"
msgstr "Жүктеу үшін үстінен өткізіңіз"

#: gtk/inspector/clipboard.c:278
msgctxt "clipboard"
msgid "empty"
msgstr "бос"

#: gtk/inspector/clipboard.c:283 gtk/inspector/clipboard.c:325
msgctxt "clipboard"
msgid "local"
msgstr "жергілікті"

#: gtk/inspector/clipboard.c:285 gtk/inspector/clipboard.c:327
msgctxt "clipboard"
msgid "remote"
msgstr "қашықтағы"

#: gtk/inspector/clipboard.ui:30
msgid "Drag and hold here"
msgstr "Осында апарыңыз және ұстап тұрыңыз"

#: gtk/inspector/clipboard.ui:71 gtk/inspector/window.ui:574
msgid "Clipboard"
msgstr "Алмасу буфері"

#: gtk/inspector/clipboard.ui:107
msgid "Primary"
msgstr "Біріншілік"

#: gtk/inspector/controllers.c:126
msgctxt "event phase"
msgid "None"
msgstr "Ешнәрсе"

#: gtk/inspector/controllers.c:129
msgctxt "event phase"
msgid "Capture"
msgstr "Төмендейтін"

#: gtk/inspector/controllers.c:132
msgctxt "event phase"
msgid "Bubble"
msgstr "Жоғарылайтын"

#: gtk/inspector/controllers.c:135
msgctxt "event phase"
msgid "Target"
msgstr "Мақсаты"

#: gtk/inspector/controllers.c:156
msgctxt "propagation limit"
msgid "Native"
msgstr "Өздік"

#: gtk/inspector/css-editor.c:128
msgid "You can type here any CSS rule recognized by GTK."
msgstr "Осында сіз GTK+ танитын кез-келген CSS ережесін тере аласыз."

#: gtk/inspector/css-editor.c:129
msgid ""
"You can temporarily disable this custom CSS by clicking on the “Pause” "
"button above."
msgstr ""
"Бұл таңдауыңызша CSS-ті сіз жоғарыдағы “Аялдату” батырмасын басу арқылы "
"уақытша сөндіре аласыз."

#: gtk/inspector/css-editor.c:130
msgid "Changes are applied instantly and globally, for the whole application."
msgstr ""
"Өзгерістер лезде және глобалды түрде, қолданба толығымен үшін іске асырылады."

#: gtk/inspector/css-editor.c:206
#, c-format
msgid "Saving CSS failed"
msgstr "CSS сақтау сәтсіз"

#: gtk/inspector/css-editor.ui:30
msgid "Disable this custom CSS"
msgstr "Бұл пайдаланушы CSS сөндіру"

#: gtk/inspector/css-editor.ui:37
msgid "Save the current CSS"
msgstr "Ағымдағы CSS сақтау"

#: gtk/inspector/css-node-tree.ui:28 tools/gtk-builder-tool-preview.c:178
#: tools/gtk-builder-tool-screenshot.c:359
msgid "ID"
msgstr "ID"

#: gtk/inspector/css-node-tree.ui:34
msgid "Style Classes"
msgstr "Стильдер кластары"

#: gtk/inspector/css-node-tree.ui:64
msgid "CSS Property"
msgstr "CSS қасиеті"

#: gtk/inspector/general.c:370
msgctxt "GL version"
msgid "None"
msgstr "Ешнәрсе"

#: gtk/inspector/general.c:461
msgctxt "GL version"
msgid "Unknown"
msgstr "Белгісіз"

#: gtk/inspector/general.c:523
msgctxt "Vulkan device"
msgid "Disabled"
msgstr "Сөндірулі"

#: gtk/inspector/general.c:524 gtk/inspector/general.c:525
msgctxt "Vulkan version"
msgid "Disabled"
msgstr "Сөндірулі"

#: gtk/inspector/general.c:576
msgctxt "Vulkan device"
msgid "None"
msgstr "Ешнәрсе"

#: gtk/inspector/general.c:577 gtk/inspector/general.c:578
msgctxt "Vulkan version"
msgid "None"
msgstr "Ешнәрсе"

#: gtk/inspector/general.c:922
msgid "IM Context is hardcoded by GTK_IM_MODULE"
msgstr "IM контексті GTK_IM_MODULE арқылы қатаң анықталған"

#: gtk/inspector/general.ui:31
msgid "GTK Version"
msgstr "GTK нұсқасы"

#: gtk/inspector/general.ui:57
msgid "GDK Backend"
msgstr "GDK қозғалтқышы"

#: gtk/inspector/general.ui:83
msgid "GSK Renderer"
msgstr "GSK өңдегіші"

#: gtk/inspector/general.ui:109
msgid "Pango Fontmap"
msgstr "Pango қарібі картасы"

#: gtk/inspector/general.ui:135
msgid "Media Backend"
msgstr "Медиа қозғалтқышы"

#: gtk/inspector/general.ui:161
msgid "Input Method"
msgstr "Енгізу тәсілі"

#: gtk/inspector/general.ui:198
msgid "Application ID"
msgstr "Қолданба идентификаторы"

#: gtk/inspector/general.ui:224
msgid "Resource Path"
msgstr "Ресурс жолы"

#: gtk/inspector/general.ui:261 gtk/ui/gtkplacesview.ui:67
msgid "Prefix"
msgstr "Префикс"

#: gtk/inspector/general.ui:460
msgid "Display"
msgstr "Көрсету"

#: gtk/inspector/general.ui:487
msgid "RGBA Visual"
msgstr "RGBA визуалды"

#: gtk/inspector/general.ui:513
msgid "Composited"
msgstr "Композитті"

#: gtk/inspector/general.ui:538
msgid "Protocols"
msgstr "Хаттамалар"

#: gtk/inspector/general.ui:594
msgid "GL Version"
msgstr "GL нұсқасы"

#: gtk/inspector/general.ui:621
msgid "GL Backend Version"
msgstr ""

#: gtk/inspector/general.ui:671
msgid "GL Backend Vendor"
msgstr ""

#: gtk/inspector/general.ui:698
msgid "GL_VENDOR"
msgstr "GL_VENDOR"

#: gtk/inspector/general.ui:727
msgid "GL_RENDERER"
msgstr "GL_RENDERER"

#: gtk/inspector/general.ui:756
msgid "GL_VERSION"
msgstr "GL_VERSION"

#: gtk/inspector/general.ui:785
msgid "GL_SHADING_LANGUAGE_VERSION"
msgstr "GL_SHADING_LANGUAGE_VERSION"

#: gtk/inspector/general.ui:813 gtk/inspector/general.ui:929
msgid "Extensions"
msgstr "Кеңейтулер"

#: gtk/inspector/general.ui:849
msgid "Vulkan Device"
msgstr "Vulkan құрылғысы"

#: gtk/inspector/general.ui:876
msgid "Vulkan API version"
msgstr "Vulkan API нұсқасы"

#: gtk/inspector/general.ui:903
msgid "Vulkan driver version"
msgstr "Vulkan драйвер нұсқасы"

#: gtk/inspector/menu.c:264
msgid "Unnamed section"
msgstr "Атаусыз санат"

#: gtk/inspector/menu.ui:26
msgid "Label"
msgstr "Белгі"

#: gtk/inspector/menu.ui:31 gtk/inspector/shortcuts.ui:23
msgid "Action"
msgstr "Әрекет"

#: gtk/inspector/menu.ui:36
msgid "Target"
msgstr "Мақсат"

#: gtk/inspector/menu.ui:41
msgid "Icon"
msgstr "Таңбаша"

#: gtk/inspector/misc-info.ui:31
msgid "Address"
msgstr "Адресі"

#: gtk/inspector/misc-info.ui:82
msgid "Reference Count"
msgstr "Сілтемелер саны"

#: gtk/inspector/misc-info.ui:134
msgid "Direction"
msgstr "Бағыты"

#: gtk/inspector/misc-info.ui:160
msgid "Buildable ID"
msgstr "Идентификатор"

#: gtk/inspector/misc-info.ui:186
msgid "Mnemonic Label"
msgstr "Мнемоникалық белгі"

#: gtk/inspector/misc-info.ui:211
msgid "Request Mode"
msgstr "Сұраным режимі"

#: gtk/inspector/misc-info.ui:236
msgid "Measure map"
msgstr "Өлшеу картасы"

#: gtk/inspector/misc-info.ui:253
msgid "Expand"
msgstr "Жазық қылу"

#: gtk/inspector/misc-info.ui:321
msgid "Baseline"
msgstr "Базалық сызық"

#: gtk/inspector/misc-info.ui:346
msgid "Surface"
msgstr "Бет"

#: gtk/inspector/misc-info.ui:365 gtk/inspector/misc-info.ui:400
#: gtk/inspector/misc-info.ui:435 gtk/inspector/prop-editor.c:1153
#: gtk/inspector/prop-editor.c:1536 gtk/inspector/window.ui:396
msgid "Properties"
msgstr "Қасиеттері"

#: gtk/inspector/misc-info.ui:381
msgid "Renderer"
msgstr "Өңдегіш"

#: gtk/inspector/misc-info.ui:416
msgid "Frame Clock"
msgstr "Фрейм сағаты"

#: gtk/inspector/misc-info.ui:451
msgid "Tick Callback"
msgstr "Байсалды кері байланыс"

#: gtk/inspector/misc-info.ui:477
msgid "Frame Count"
msgstr "Кадрлар саны"

#: gtk/inspector/misc-info.ui:502
msgid "Frame Rate"
msgstr "Кадрлар жиілігі"

#: gtk/inspector/misc-info.ui:527
msgid "Scale"
msgstr "Масштаб"

#: gtk/inspector/misc-info.ui:552
msgid "Mapped"
msgstr "Сәйкестелген"

#: gtk/inspector/misc-info.ui:578
msgid "Realized"
msgstr "Іске асырылған"

#: gtk/inspector/misc-info.ui:604
msgid "Is Toplevel"
msgstr "Ең жоғарыда"

#: gtk/inspector/misc-info.ui:630
msgid "Child Visible"
msgstr "Ұрпақ көрінеді"

#: gtk/inspector/prop-editor.c:702
#, c-format
msgid "Pointer: %p"
msgstr "Көрсеткіш: %p"

#. Translators: %s is a type name, for example
#. * GtkPropertyExpression with value \"2.5\"
#.
#: gtk/inspector/prop-editor.c:827
#, c-format
msgid "%s with value \"%s\""
msgstr "%s, мәні \"%s\""

#. Translators: Both %s are type names, for example
#. * GtkPropertyExpression with type GObject
#.
#: gtk/inspector/prop-editor.c:838
#, c-format
msgid "%s with type %s"
msgstr "%s, түрі %s"

#. Translators: Both %s are type names, for example
#. * GtkObjectExpression for GtkStringObject 0x23456789
#.
#: gtk/inspector/prop-editor.c:851
#, c-format
msgid "%s for %s %p"
msgstr "%s, %s %p үшін"

#. Translators: Both %s are type names, for example
#. * GtkPropertyExpression with value type: gchararray
#.
#: gtk/inspector/prop-editor.c:881
#, c-format
msgid "%s with value type %s"
msgstr "%s, мән түрі %s"

#: gtk/inspector/prop-editor.c:1230
#, c-format
msgid "Uneditable property type: %s"
msgstr "Түзетілмейтін қасиет түрі: %s"

#: gtk/inspector/prop-editor.c:1388
msgctxt "column number"
msgid "None"
msgstr "Ешнәрсе"

#: gtk/inspector/prop-editor.c:1425
msgid "Attribute:"
msgstr "Атрибут:"

#: gtk/inspector/prop-editor.c:1428
msgid "Model"
msgstr "Модель"

#: gtk/inspector/prop-editor.c:1433
msgid "Column:"
msgstr "Баған:"

#. Translators: %s is a type name, for example
#. * Action from 0x2345678 (GtkApplicationWindow)
#.
#: gtk/inspector/prop-editor.c:1532
#, c-format
msgid "Action from: %p (%s)"
msgstr "Кімнен әрекет: %p (%s)"

#: gtk/inspector/prop-editor.c:1587
msgid "Reset"
msgstr "Тастау"

#: gtk/inspector/prop-editor.c:1595
msgctxt "GtkSettings source"
msgid "Default"
msgstr "Үнсіз келісім бойынша"

#: gtk/inspector/prop-editor.c:1598
msgctxt "GtkSettings source"
msgid "Theme"
msgstr "Тема"

#: gtk/inspector/prop-editor.c:1601
msgctxt "GtkSettings source"
msgid "XSettings"
msgstr "XSettings"

#: gtk/inspector/prop-editor.c:1605
msgctxt "GtkSettings source"
msgid "Application"
msgstr "Қолданба"

#: gtk/inspector/prop-editor.c:1608
msgctxt "GtkSettings source"
msgid "Unknown"
msgstr "Белгісіз"

#: gtk/inspector/prop-editor.c:1611
msgid "Source:"
msgstr "Қайнар көзі:"

#: gtk/inspector/prop-list.ui:46
msgid "Defined At"
msgstr "Анықталған жері"

<<<<<<< HEAD
#: gtk/inspector/recorder.c:1865
=======
#: gtk/inspector/recorder.c:1941
>>>>>>> 29c29b0e
#, c-format
msgid "Saving RenderNode failed"
msgstr "RenderNode сақтау сәтсіз аяқталды"

#: gtk/inspector/recorder.ui:20
msgid "Record frames"
msgstr "Фреймдерді жазу"

#: gtk/inspector/recorder.ui:27
msgid "Clear recorded frames"
msgstr "Жазылған фреймдерді тазарту"

#: gtk/inspector/recorder.ui:34
msgid "Add debug nodes"
msgstr "Жөндеу тораптарын қосу"

#: gtk/inspector/recorder.ui:42
msgid "Highlight event sequences"
msgstr "Оқиға тізбектерін ерекшелеу"

#: gtk/inspector/recorder.ui:51
msgid "Use a dark background"
msgstr "Күңгірт фонды пайдалану"

#: gtk/inspector/recorder.ui:59
msgid "Save selected node"
msgstr "Таңдалған торапты сақтау"

#: gtk/inspector/recorder.ui:67
msgid "Copy to clipboard"
msgstr "Алмасу буферіне көшіру"

#: gtk/inspector/recorder.ui:144 gtk/inspector/recorder.ui:187
msgid "Property"
msgstr "Қасиет"

#: gtk/inspector/resource-list.ui:59
msgid "Path"
msgstr "Жолы"

#: gtk/inspector/resource-list.ui:71
msgid "Count"
msgstr "Санағыш"

#: gtk/inspector/resource-list.ui:121
msgid "Name:"
msgstr "Аты:"

#: gtk/inspector/resource-list.ui:143
msgid "Type:"
msgstr "Түрі:"

#: gtk/inspector/resource-list.ui:164
msgid "Size:"
msgstr "Өлшемі:"

#: gtk/inspector/shortcuts.ui:17
msgid "Trigger"
msgstr "Триггер"

#: gtk/inspector/size-groups.c:225
msgctxt "sizegroup mode"
msgid "None"
msgstr "Ешнәрсе"

#: gtk/inspector/size-groups.c:226
msgctxt "sizegroup mode"
msgid "Horizontal"
msgstr "Горизонталды"

#: gtk/inspector/size-groups.c:227
msgctxt "sizegroup mode"
msgid "Vertical"
msgstr "Вертикалды"

#: gtk/inspector/size-groups.c:228
msgctxt "sizegroup mode"
msgid "Both"
msgstr "Екеуі де"

#: gtk/inspector/size-groups.c:240
msgid "Mode"
msgstr "Режим"

#: gtk/inspector/statistics.c:814
msgid "GLib must be configured with -Dbuildtype=debug"
msgstr "GLib -Dbuildtype=debug бапталған болуы керек"

#: gtk/inspector/statistics.ui:41
msgid "Self 1"
msgstr "Өздік 1"

#: gtk/inspector/statistics.ui:46
msgid "Cumulative 1"
msgstr "Жинақы 1"

#: gtk/inspector/statistics.ui:51
msgid "Self 2"
msgstr "Өздік 2"

#: gtk/inspector/statistics.ui:56
msgid "Cumulative 2"
msgstr "Жинақы 2"

#: gtk/inspector/statistics.ui:61
msgid "Self"
msgstr "Өздік"

#: gtk/inspector/statistics.ui:66
msgid "Cumulative"
msgstr "Жинақы"

#: gtk/inspector/statistics.ui:88
msgid "Enable statistics with GOBJECT_DEBUG=instance-count"
msgstr "Статистиканы GOBJECT_DEBUG=instance-count арқылы іске қосыңыз"

#: gtk/inspector/strv-editor.c:83
#, c-format
msgid "Remove %s"
msgstr "%s өшіру"

#: gtk/inspector/strv-editor.c:115
msgid "Add"
msgstr "Қосу"

#: gtk/inspector/tree-data.ui:10
msgid "Show data"
msgstr "Деректерді көрсету"

#: gtk/inspector/type-info.ui:14
msgid "Hierarchy"
msgstr "Иерархиясы"

#: gtk/inspector/type-info.ui:35
msgid "Implements"
msgstr "Іске асырады"

#: gtk/inspector/visual.c:674 gtk/inspector/visual.c:693
msgid "Theme is hardcoded by GTK_THEME"
msgstr "Тема GTK_THEME арқылы қатаң берілген"

#: gtk/inspector/visual.c:942
msgid "Backend does not support window scaling"
msgstr "Қозғалтқыш терезелерді масштабтауды қолдамайды"

#: gtk/inspector/visual.ui:34
msgid "GTK Theme"
msgstr "GTK темасы"

#: gtk/inspector/visual.ui:58
msgid "Dark Variant"
msgstr "Қараңғы нұсқасы"

#: gtk/inspector/visual.ui:83
msgid "Cursor Theme"
msgstr "Курсор темасы"

#: gtk/inspector/visual.ui:108
msgid "Cursor Size"
msgstr "Курсор өлшемі"

#: gtk/inspector/visual.ui:144
msgid "Icon Theme"
msgstr "Таңбашалар темасы"

#: gtk/inspector/visual.ui:194
msgid "Font Scale"
msgstr "Қаріптер масштабы"

#: gtk/inspector/visual.ui:239
msgid "Text Direction"
msgstr "Мәтін бағыты"

#: gtk/inspector/visual.ui:254
msgid "Left-to-Right"
msgstr "Солдан оңға"

#: gtk/inspector/visual.ui:255
msgid "Right-to-Left"
msgstr "Оңнан солға"

#: gtk/inspector/visual.ui:273
msgid "Window Scaling"
msgstr "Терезені масштабтау"

#: gtk/inspector/visual.ui:306
msgid "Animations"
msgstr "Анимациялар"

#: gtk/inspector/visual.ui:331
msgid "Slowdown"
msgstr "Баяулату"

#: gtk/inspector/visual.ui:385
msgid "Show Framerate"
msgstr "Кадрлар жиілігін көрсету"

#: gtk/inspector/visual.ui:410
msgid "Show Graphic Updates"
msgstr "Графика жаңартуын көрсету"

#: gtk/inspector/visual.ui:430
msgid ""
"Tints all the places where the current renderer uses Cairo instead of the "
"GPU."
msgstr ""

#: gtk/inspector/visual.ui:436
msgid "Show Cairo Rendering"
msgstr ""

#: gtk/inspector/visual.ui:461
msgid "Show Baselines"
msgstr "Базалық сызықтарды көрсету"

#: gtk/inspector/visual.ui:489
msgid "Show Layout Borders"
msgstr "Жайма шекараларын көрсету"

#: gtk/inspector/visual.ui:546
msgid "CSS Padding"
msgstr "CSS толықтыру"

#: gtk/inspector/visual.ui:556
msgid "CSS Border"
msgstr "CSS шекарасы"

#: gtk/inspector/visual.ui:566
msgid "CSS Margin"
msgstr "CSS шет өрісі"

#: gtk/inspector/visual.ui:576
msgid "Widget Margin"
msgstr "Виджеттің шет өрісі"

#: gtk/inspector/visual.ui:611
msgid "Show Focus"
msgstr "Фокусты көрсету"

#: gtk/inspector/visual.ui:636
msgid "Show Accessibility warnings"
msgstr "Қолжетімділік ескертулерін көрсету"

#: gtk/inspector/visual.ui:661
msgid "Show Graphics Offload"
msgstr ""

#: gtk/inspector/visual.ui:693
msgid "Inspect Inspector"
msgstr "Бақылаушыны бақылау"

#: gtk/inspector/window.ui:27
msgid "Select an Object"
msgstr "Объектті таңдаңыз"

#: gtk/inspector/window.ui:42 gtk/inspector/window.ui:107
msgid "Show Details"
msgstr "Көбірек ақпараты"

#: gtk/inspector/window.ui:57
msgid "Show all Objects"
msgstr "Барлық объекттерді көрсету"

#: gtk/inspector/window.ui:121
msgid "Show all Resources"
msgstr "Барлық ресурстарды көрсету"

#: gtk/inspector/window.ui:147
msgid "Collect Statistics"
msgstr "Статистиканы жинау"

#: gtk/inspector/window.ui:199
msgid "Objects"
msgstr "Объекттер"

#: gtk/inspector/window.ui:231
msgid "Toggle Sidebar"
msgstr "Бүйір панелін көрсету/жасыру"

#: gtk/inspector/window.ui:253
msgid "Refresh action state"
msgstr "Әрекет күйін жаңарту"

#: gtk/inspector/window.ui:327
msgid "Previous object"
msgstr "Алдыңғы объект"

#: gtk/inspector/window.ui:334
msgid "Child object"
msgstr "Ұрпақ объекті"

#: gtk/inspector/window.ui:341
msgid "Previous sibling"
msgstr "Алдыңғы туыс"

#: gtk/inspector/window.ui:347
msgid "List Position"
msgstr "Тізім орны"

#: gtk/inspector/window.ui:356
msgid "Next sibling"
msgstr "Келесі туыс"

#: gtk/inspector/window.ui:386
msgid "Miscellaneous"
msgstr "Әр түрлі"

#: gtk/inspector/window.ui:407 gtk/print/ui/gtkprintunixdialog.ui:451
msgid "Layout"
msgstr "Жайма"

#: gtk/inspector/window.ui:418
msgid "CSS Nodes"
msgstr "CSS тораптары"

#: gtk/inspector/window.ui:429
msgid "Size Groups"
msgstr "Өлшемдер топтары"

#: gtk/inspector/window.ui:438 gtk/inspector/window.ui:447
msgid "Data"
msgstr "Деректер"

#: gtk/inspector/window.ui:457
msgid "Actions"
msgstr "Әрекеттер"

#: gtk/inspector/window.ui:468
msgid "Menu"
msgstr "Мәзір"

#: gtk/inspector/window.ui:477
msgid "Controllers"
msgstr "Контроллерлер"

#: gtk/inspector/window.ui:487
msgid "Magnifier"
msgstr "Үлкейткіш"

#: gtk/inspector/window.ui:508
msgid "Accessibility"
msgstr "Қолжетімділік"

#: gtk/inspector/window.ui:532
msgid "Global"
msgstr "Глобалды"

#: gtk/inspector/window.ui:545
msgid "Information"
msgstr "Ақпарат"

#: gtk/inspector/window.ui:554
msgid "Settings"
msgstr "Баптаулар"

#: gtk/inspector/window.ui:563
msgid "Resources"
msgstr "Ресурстар"

#: gtk/inspector/window.ui:584
msgid "Statistics"
msgstr "Статистика"

#: gtk/inspector/window.ui:595
msgid "Logging"
msgstr "Журналдау"

#: gtk/inspector/window.ui:610
msgid "CSS"
msgstr "CSS"

#: gtk/inspector/window.ui:619
msgid "Recorder"
msgstr "Жазушы"

#: gtk/open-type-layout.h:14
msgctxt "OpenType layout"
msgid "Access All Alternates"
msgstr "Барлық нұсқаларға қатынау"

#: gtk/open-type-layout.h:15
msgctxt "OpenType layout"
msgid "Above-base Forms"
msgstr "Базалық сызық үстіндегі формалар"

#: gtk/open-type-layout.h:16
msgctxt "OpenType layout"
msgid "Above-base Mark Positioning"
msgstr "Белгі таңбасының базалық сызық үстінде орналасуы"

#: gtk/open-type-layout.h:17
msgctxt "OpenType layout"
msgid "Above-base Substitutions"
msgstr "Базалық сызық үстіндегі алмастырулар"

#: gtk/open-type-layout.h:18
msgctxt "OpenType layout"
msgid "Alternative Fractions"
msgstr "Баламалы бөлшектер"

#: gtk/open-type-layout.h:19
msgctxt "OpenType layout"
msgid "Akhands"
msgstr "Акхандс"

#: gtk/open-type-layout.h:20
msgctxt "OpenType layout"
msgid "Below-base Forms"
msgstr "Төмендегі негізгі пішіндер"

#: gtk/open-type-layout.h:21
msgctxt "OpenType layout"
msgid "Below-base Mark Positioning"
msgstr "Белгі таңбасының базалық сызық астындағы орналасуы"

#: gtk/open-type-layout.h:22
msgctxt "OpenType layout"
msgid "Below-base Substitutions"
msgstr "Базалық сызық астындағы алмастырулар"

#: gtk/open-type-layout.h:23
msgctxt "OpenType layout"
msgid "Contextual Alternates"
msgstr "Контексттік нұсқалар"

#: gtk/open-type-layout.h:24
msgctxt "OpenType layout"
msgid "Case-Sensitive Forms"
msgstr "Регистрге тәуелді формалар"

#: gtk/open-type-layout.h:25
msgctxt "OpenType layout"
msgid "Glyph Composition / Decomposition"
msgstr "Глифті құрастыру/ыдырату"

#: gtk/open-type-layout.h:26
msgctxt "OpenType layout"
msgid "Conjunct Form After Ro"
msgstr "\"Ro\" таңбасынан кейінгі байланысқан форма"

#: gtk/open-type-layout.h:27
msgctxt "OpenType layout"
msgid "Conjunct Forms"
msgstr "Байланысқан формалар"

#: gtk/open-type-layout.h:28
msgctxt "OpenType layout"
msgid "Contextual Ligatures"
msgstr "Контекстті лигатуралар"

#: gtk/open-type-layout.h:29
msgctxt "OpenType layout"
msgid "Centered CJK Punctuation"
msgstr "Ортасына тураланған CJK тыныс белгілері"

#: gtk/open-type-layout.h:30
msgctxt "OpenType layout"
msgid "Capital Spacing"
msgstr "Бас әріптер аралығы"

#: gtk/open-type-layout.h:31
msgctxt "OpenType layout"
msgid "Contextual Swash"
msgstr "Контекстті жарқылдар"

#: gtk/open-type-layout.h:32
msgctxt "OpenType layout"
msgid "Cursive Positioning"
msgstr "Курсивті позициялау"

#: gtk/open-type-layout.h:33
msgctxt "OpenType layout"
msgid "Petite Capitals From Capitals"
msgstr "Бас әріптерді кіші капительге"

#: gtk/open-type-layout.h:34
msgctxt "OpenType layout"
msgid "Small Capitals From Capitals"
msgstr "Бас әріптерді кіші бас әріптерге"

#: gtk/open-type-layout.h:35
msgctxt "OpenType layout"
msgid "Distances"
msgstr "Арақашықтықтар"

#: gtk/open-type-layout.h:36
msgctxt "OpenType layout"
msgid "Discretionary Ligatures"
msgstr "Дискрециондық лигатуралар"

#: gtk/open-type-layout.h:37
msgctxt "OpenType layout"
msgid "Denominators"
msgstr "Бөлгiштер"

#: gtk/open-type-layout.h:38
msgctxt "OpenType layout"
msgid "Dotless Forms"
msgstr "Нүктесіз пішіндер"

#: gtk/open-type-layout.h:39
msgctxt "OpenType layout"
msgid "Expert Forms"
msgstr "Эксперттік формалар"

#: gtk/open-type-layout.h:40
msgctxt "OpenType layout"
msgid "Final Glyph on Line Alternates"
msgstr "Жолдың соңғы таңбасының нұсқалары"

#: gtk/open-type-layout.h:41
msgctxt "OpenType layout"
msgid "Terminal Forms #2"
msgstr "Терминал пішіндері №2"

#: gtk/open-type-layout.h:42
msgctxt "OpenType layout"
msgid "Terminal Forms #3"
msgstr "Терминал пішіндері №3"

#: gtk/open-type-layout.h:43
msgctxt "OpenType layout"
msgid "Terminal Forms"
msgstr "Терминал пішіндері"

#: gtk/open-type-layout.h:44
msgctxt "OpenType layout"
msgid "Flattened accent forms"
msgstr "Жалпақ екпінді пішіндер"

#: gtk/open-type-layout.h:45
msgctxt "OpenType layout"
msgid "Fractions"
msgstr "Бөлшектер"

#: gtk/open-type-layout.h:46
msgctxt "OpenType layout"
msgid "Full Widths"
msgstr "Толық ені"

#: gtk/open-type-layout.h:47
msgctxt "OpenType layout"
msgid "Half Forms"
msgstr "Жарты пішіндер"

#: gtk/open-type-layout.h:48
msgctxt "OpenType layout"
msgid "Halant Forms"
msgstr "Халант пішіндері"

#: gtk/open-type-layout.h:49
msgctxt "OpenType layout"
msgid "Alternate Half Widths"
msgstr "Жарты ені нұсқалары"

#: gtk/open-type-layout.h:50
msgctxt "OpenType layout"
msgid "Historical Forms"
msgstr "Тарихи формалар"

#: gtk/open-type-layout.h:51
msgctxt "OpenType layout"
msgid "Horizontal Kana Alternates"
msgstr "Кана горизонталды нұсқалары"

#: gtk/open-type-layout.h:52
msgctxt "OpenType layout"
msgid "Historical Ligatures"
msgstr "Тарихи лигатуралар"

#: gtk/open-type-layout.h:53
msgctxt "OpenType layout"
msgid "Hangul"
msgstr "Хангыл"

#: gtk/open-type-layout.h:54
msgctxt "OpenType layout"
msgid "Hojo Kanji Forms"
msgstr "Хохо Канджи пішіндері"

#: gtk/open-type-layout.h:55
msgctxt "OpenType layout"
msgid "Half Widths"
msgstr "Жарты ені"

#: gtk/open-type-layout.h:56
msgctxt "OpenType layout"
msgid "Initial Forms"
msgstr "Бастапқы пішіндері"

#: gtk/open-type-layout.h:57
msgctxt "OpenType layout"
msgid "Isolated Forms"
msgstr "Оқшауланған пішіндер"

#: gtk/open-type-layout.h:58
msgctxt "OpenType layout"
msgid "Italics"
msgstr "Курсив"

#: gtk/open-type-layout.h:59
msgctxt "OpenType layout"
msgid "Justification Alternates"
msgstr "Туралау нұсқалары"

#: gtk/open-type-layout.h:60
msgctxt "OpenType layout"
msgid "JIS78 Forms"
msgstr "JIS78 формалары"

#: gtk/open-type-layout.h:61
msgctxt "OpenType layout"
msgid "JIS83 Forms"
msgstr "JIS83 формалары"

#: gtk/open-type-layout.h:62
msgctxt "OpenType layout"
msgid "JIS90 Forms"
msgstr "JIS90 формалары"

#: gtk/open-type-layout.h:63
msgctxt "OpenType layout"
msgid "JIS2004 Forms"
msgstr "JIS2004 формалары"

#: gtk/open-type-layout.h:64
msgctxt "OpenType layout"
msgid "Kerning"
msgstr "Кернинг"

#: gtk/open-type-layout.h:65
msgctxt "OpenType layout"
msgid "Left Bounds"
msgstr "Сол жақ шектері"

#: gtk/open-type-layout.h:66
msgctxt "OpenType layout"
msgid "Standard Ligatures"
msgstr "Стандартты лигатуралар"

#: gtk/open-type-layout.h:67
msgctxt "OpenType layout"
msgid "Leading Jamo Forms"
msgstr "Жетекші Jamo пішіндері"

#: gtk/open-type-layout.h:68
msgctxt "OpenType layout"
msgid "Lining Figures"
msgstr "Сандар жол биіктігімен"

#: gtk/open-type-layout.h:69
msgctxt "OpenType layout"
msgid "Localized Forms"
msgstr "Локализацияланған пішіндер"

#: gtk/open-type-layout.h:70
msgctxt "OpenType layout"
msgid "Left-to-right alternates"
msgstr "Солдан оңға қарай баламалар"

#: gtk/open-type-layout.h:71
msgctxt "OpenType layout"
msgid "Left-to-right mirrored forms"
msgstr "Солдан оңға қарай айналы пішіндер"

#: gtk/open-type-layout.h:72
msgctxt "OpenType layout"
msgid "Mark Positioning"
msgstr "Белгі таңбасын орналастыру"

#: gtk/open-type-layout.h:73
msgctxt "OpenType layout"
msgid "Medial Forms #2"
msgstr "Медиалды формалар №2"

#: gtk/open-type-layout.h:74
msgctxt "OpenType layout"
msgid "Medial Forms"
msgstr "Медиалды формалар"

#: gtk/open-type-layout.h:75
msgctxt "OpenType layout"
msgid "Mathematical Greek"
msgstr "Математикалық грек"

#: gtk/open-type-layout.h:76
msgctxt "OpenType layout"
msgid "Mark to Mark Positioning"
msgstr "Белгі-белгіге орналастыру"

#: gtk/open-type-layout.h:77
msgctxt "OpenType layout"
msgid "Mark Positioning via Substitution"
msgstr "Алмастыру арқылы белгі таңбасын орналастыру"

#: gtk/open-type-layout.h:78
msgctxt "OpenType layout"
msgid "Alternate Annotation Forms"
msgstr "Аңдатпа нұсқаларының пішіндері"

#: gtk/open-type-layout.h:79
msgctxt "OpenType layout"
msgid "NLC Kanji Forms"
msgstr "NLC кандзи пішіндері"

#: gtk/open-type-layout.h:80
msgctxt "OpenType layout"
msgid "Nukta Forms"
msgstr "Нукта формалары"

#: gtk/open-type-layout.h:81
msgctxt "OpenType layout"
msgid "Numerators"
msgstr "Алымдар"

#: gtk/open-type-layout.h:82
msgctxt "OpenType layout"
msgid "Oldstyle Figures"
msgstr "Минускульды сандар"

#: gtk/open-type-layout.h:83
msgctxt "OpenType layout"
msgid "Optical Bounds"
msgstr "Оптикалық шекаралар"

#: gtk/open-type-layout.h:84
msgctxt "OpenType layout"
msgid "Ordinals"
msgstr "Реттік"

#: gtk/open-type-layout.h:85
msgctxt "OpenType layout"
msgid "Ornaments"
msgstr "Оюлар"

#: gtk/open-type-layout.h:86
msgctxt "OpenType layout"
msgid "Proportional Alternate Widths"
msgstr "Пропорционалды балама ені"

#: gtk/open-type-layout.h:87
msgctxt "OpenType layout"
msgid "Petite Capitals"
msgstr "Кіші капитель"

#: gtk/open-type-layout.h:88
msgctxt "OpenType layout"
msgid "Proportional Kana"
msgstr "Пропорционалды Кана"

#: gtk/open-type-layout.h:89
msgctxt "OpenType layout"
msgid "Proportional Figures"
msgstr "Пропорционалды пішіндер"

#: gtk/open-type-layout.h:90
msgctxt "OpenType layout"
msgid "Pre-Base Forms"
msgstr "Базиске дейінгі пішіндер"

#: gtk/open-type-layout.h:91
msgctxt "OpenType layout"
msgid "Pre-base Substitutions"
msgstr "Базиске дейінгі алмастырулар"

#: gtk/open-type-layout.h:92
msgctxt "OpenType layout"
msgid "Post-base Forms"
msgstr "Базистен кейінгі пішіндер"

#: gtk/open-type-layout.h:93
msgctxt "OpenType layout"
msgid "Post-base Substitutions"
msgstr "Базистен кейінгі алмастырулар"

#: gtk/open-type-layout.h:94
msgctxt "OpenType layout"
msgid "Proportional Widths"
msgstr "Пропорционалды ені"

#: gtk/open-type-layout.h:95
msgctxt "OpenType layout"
msgid "Quarter Widths"
msgstr "Төрттен бір ені"

#: gtk/open-type-layout.h:96
msgctxt "OpenType layout"
msgid "Randomize"
msgstr "Рандомизация"

#: gtk/open-type-layout.h:97
msgctxt "OpenType layout"
msgid "Required Contextual Alternates"
msgstr "Қажетті контекстік баламалар"

#: gtk/open-type-layout.h:98
msgctxt "OpenType layout"
msgid "Rakar Forms"
msgstr "Ракар пішіндері"

#: gtk/open-type-layout.h:99
msgctxt "OpenType layout"
msgid "Required Ligatures"
msgstr "Міндетті лигатуралар"

#: gtk/open-type-layout.h:100
msgctxt "OpenType layout"
msgid "Reph Forms"
msgstr "Реф формалары"

#: gtk/open-type-layout.h:101
msgctxt "OpenType layout"
msgid "Right Bounds"
msgstr "Оң жақ шекаралар"

#: gtk/open-type-layout.h:102
msgctxt "OpenType layout"
msgid "Right-to-left alternates"
msgstr "Оңнан солға қарай баламалар"

#: gtk/open-type-layout.h:103
msgctxt "OpenType layout"
msgid "Right-to-left mirrored forms"
msgstr "Оңнан солға айналы пішіндер"

#: gtk/open-type-layout.h:104
msgctxt "OpenType layout"
msgid "Ruby Notation Forms"
msgstr "Фуригана пішіндері"

#: gtk/open-type-layout.h:105
msgctxt "OpenType layout"
msgid "Required Variation Alternates"
msgstr "Қажетті нұсқа баламалары"

#: gtk/open-type-layout.h:106
msgctxt "OpenType layout"
msgid "Stylistic Alternates"
msgstr "Стилистикалық баламалар"

#: gtk/open-type-layout.h:107
msgctxt "OpenType layout"
msgid "Scientific Inferiors"
msgstr "Ғылыми жолма-жол аударма"

#: gtk/open-type-layout.h:108
msgctxt "OpenType layout"
msgid "Optical size"
msgstr "Оптикалық өлшемі"

#: gtk/open-type-layout.h:109
msgctxt "OpenType layout"
msgid "Small Capitals"
msgstr "Кіші бас әріптері"

#: gtk/open-type-layout.h:110
msgctxt "OpenType layout"
msgid "Simplified Forms"
msgstr "Оңайлатылған пішіндер"

#: gtk/open-type-layout.h:111
msgctxt "OpenType layout"
msgid "Math script style alternates"
msgstr "Математикалық жазу стилінің баламалары"

#: gtk/open-type-layout.h:112
msgctxt "OpenType layout"
msgid "Stretching Glyph Decomposition"
msgstr "Созылмалы глиф ыдырауы"

#: gtk/open-type-layout.h:113
msgctxt "OpenType layout"
msgid "Subscript"
msgstr "Төменгі индекс"

#: gtk/open-type-layout.h:114
msgctxt "OpenType layout"
msgid "Superscript"
msgstr "Үстіңгі индекс"

#: gtk/open-type-layout.h:115
msgctxt "OpenType layout"
msgid "Swash"
msgstr "Жарқыл"

#: gtk/open-type-layout.h:116
msgctxt "OpenType layout"
msgid "Titling"
msgstr "Тақырыптық таңбалар"

#: gtk/open-type-layout.h:117
msgctxt "OpenType layout"
msgid "Trailing Jamo Forms"
msgstr "Соңындағы Джамо формалары"

#: gtk/open-type-layout.h:118
msgctxt "OpenType layout"
msgid "Traditional Name Forms"
msgstr "Аттардың дәстүрлі пішіндері"

#: gtk/open-type-layout.h:119
msgctxt "OpenType layout"
msgid "Tabular Figures"
msgstr "Кестелік сандар"

#: gtk/open-type-layout.h:120
msgctxt "OpenType layout"
msgid "Traditional Forms"
msgstr "Дәстүрлі пішіндер"

#: gtk/open-type-layout.h:121
msgctxt "OpenType layout"
msgid "Third Widths"
msgstr "Үштік ені"

#: gtk/open-type-layout.h:122
msgctxt "OpenType layout"
msgid "Unicase"
msgstr "Дара регистрлік"

#: gtk/open-type-layout.h:123
msgctxt "OpenType layout"
msgid "Alternate Vertical Metrics"
msgstr "Балама вертикалды метрикалар"

#: gtk/open-type-layout.h:124
msgctxt "OpenType layout"
msgid "Vattu Variants"
msgstr "Ватту варианттары"

#: gtk/open-type-layout.h:125
msgctxt "OpenType layout"
msgid "Vertical Writing"
msgstr "Вертикалды жазу"

#: gtk/open-type-layout.h:126
msgctxt "OpenType layout"
msgid "Alternate Vertical Half Metrics"
msgstr "Балама вертикалды жарты метрикалар"

#: gtk/open-type-layout.h:127
msgctxt "OpenType layout"
msgid "Vowel Jamo Forms"
msgstr "Дауысты Джамо формалары"

#: gtk/open-type-layout.h:128
msgctxt "OpenType layout"
msgid "Vertical Kana Alternates"
msgstr "Кананың вертикалды нұсқалары"

#: gtk/open-type-layout.h:129
msgctxt "OpenType layout"
msgid "Vertical Kerning"
msgstr "Вертикалды кернинг"

#: gtk/open-type-layout.h:130
msgctxt "OpenType layout"
msgid "Proportional Alternate Vertical Metrics"
msgstr "Пропорционалды балама вертикалды метрикалар"

#: gtk/open-type-layout.h:131
msgctxt "OpenType layout"
msgid "Vertical Alternates and Rotation"
msgstr "Вертикалды нұсқалар және бұрулар"

#: gtk/open-type-layout.h:132
msgctxt "OpenType layout"
msgid "Vertical Alternates for Rotation"
msgstr "Бұру үшін вертикалды нұсқалар"

#: gtk/open-type-layout.h:133
msgctxt "OpenType layout"
msgid "Slashed Zero"
msgstr "Сызып тасталған нөл"

#: gtk/print/paper_names_offsets.c:4
msgctxt "paper size"
msgid "asme_f"
msgstr "asme_f"

#: gtk/print/paper_names_offsets.c:5
msgctxt "paper size"
msgid "A0×2"
msgstr "A0×2"

#: gtk/print/paper_names_offsets.c:6
msgctxt "paper size"
msgid "A0"
msgstr "A0"

#: gtk/print/paper_names_offsets.c:7
msgctxt "paper size"
msgid "A0×3"
msgstr "A0×3"

#: gtk/print/paper_names_offsets.c:8
msgctxt "paper size"
msgid "A1"
msgstr "A1"

#: gtk/print/paper_names_offsets.c:9
msgctxt "paper size"
msgid "A10"
msgstr "A10"

#: gtk/print/paper_names_offsets.c:10
msgctxt "paper size"
msgid "A1×3"
msgstr "A1×3"

#: gtk/print/paper_names_offsets.c:11
msgctxt "paper size"
msgid "A1×4"
msgstr "A1×4"

#: gtk/print/paper_names_offsets.c:12
msgctxt "paper size"
msgid "A2"
msgstr "A2"

#: gtk/print/paper_names_offsets.c:13
msgctxt "paper size"
msgid "A2×3"
msgstr "A2×3"

#: gtk/print/paper_names_offsets.c:14
msgctxt "paper size"
msgid "A2×4"
msgstr "A2×4"

#: gtk/print/paper_names_offsets.c:15
msgctxt "paper size"
msgid "A2×5"
msgstr "A2×5"

#: gtk/print/paper_names_offsets.c:16
msgctxt "paper size"
msgid "A3"
msgstr "A3"

#: gtk/print/paper_names_offsets.c:17
msgctxt "paper size"
msgid "A3 Extra"
msgstr "A3 Extra"

#: gtk/print/paper_names_offsets.c:18
msgctxt "paper size"
msgid "A3×3"
msgstr "A3×3"

#: gtk/print/paper_names_offsets.c:19
msgctxt "paper size"
msgid "A3×4"
msgstr "A3×4"

#: gtk/print/paper_names_offsets.c:20
msgctxt "paper size"
msgid "A3×5"
msgstr "A3×5"

#: gtk/print/paper_names_offsets.c:21
msgctxt "paper size"
msgid "A3×6"
msgstr "A3×6"

#: gtk/print/paper_names_offsets.c:22
msgctxt "paper size"
msgid "A3×7"
msgstr "A3×7"

#: gtk/print/paper_names_offsets.c:23
msgctxt "paper size"
msgid "A4"
msgstr "A4"

#: gtk/print/paper_names_offsets.c:24
msgctxt "paper size"
msgid "A4 Extra"
msgstr "A4 Extra"

#: gtk/print/paper_names_offsets.c:25
msgctxt "paper size"
msgid "A4 Tab"
msgstr "A4 Tab"

#: gtk/print/paper_names_offsets.c:26
msgctxt "paper size"
msgid "A4×3"
msgstr "A4×3"

#: gtk/print/paper_names_offsets.c:27
msgctxt "paper size"
msgid "A4×4"
msgstr "A4×4"

#: gtk/print/paper_names_offsets.c:28
msgctxt "paper size"
msgid "A4×5"
msgstr "A4×5"

#: gtk/print/paper_names_offsets.c:29
msgctxt "paper size"
msgid "A4×6"
msgstr "A4×6"

#: gtk/print/paper_names_offsets.c:30
msgctxt "paper size"
msgid "A4×7"
msgstr "A4×7"

#: gtk/print/paper_names_offsets.c:31
msgctxt "paper size"
msgid "A4×8"
msgstr "A4×8"

#: gtk/print/paper_names_offsets.c:32
msgctxt "paper size"
msgid "A4×9"
msgstr "A4×9"

#: gtk/print/paper_names_offsets.c:33
msgctxt "paper size"
msgid "A5"
msgstr "A5"

#: gtk/print/paper_names_offsets.c:34
msgctxt "paper size"
msgid "A5 Extra"
msgstr "A5 Extra"

#: gtk/print/paper_names_offsets.c:35
msgctxt "paper size"
msgid "A6"
msgstr "A6"

#: gtk/print/paper_names_offsets.c:36
msgctxt "paper size"
msgid "A7"
msgstr "A7"

#: gtk/print/paper_names_offsets.c:37
msgctxt "paper size"
msgid "A8"
msgstr "A8"

#: gtk/print/paper_names_offsets.c:38
msgctxt "paper size"
msgid "A9"
msgstr "A9"

#: gtk/print/paper_names_offsets.c:39
msgctxt "paper size"
msgid "B0"
msgstr "B0"

#: gtk/print/paper_names_offsets.c:40
msgctxt "paper size"
msgid "B1"
msgstr "B1"

#: gtk/print/paper_names_offsets.c:41
msgctxt "paper size"
msgid "B10"
msgstr "B10"

#: gtk/print/paper_names_offsets.c:42
msgctxt "paper size"
msgid "B2"
msgstr "B2"

#: gtk/print/paper_names_offsets.c:43
msgctxt "paper size"
msgid "B3"
msgstr "B3"

#: gtk/print/paper_names_offsets.c:44
msgctxt "paper size"
msgid "B4"
msgstr "B4"

#: gtk/print/paper_names_offsets.c:45
msgctxt "paper size"
msgid "B5"
msgstr "B5"

#: gtk/print/paper_names_offsets.c:46
msgctxt "paper size"
msgid "B5 Extra"
msgstr "B5 Extra"

#: gtk/print/paper_names_offsets.c:47
msgctxt "paper size"
msgid "B6"
msgstr "B6"

#: gtk/print/paper_names_offsets.c:48
msgctxt "paper size"
msgid "B6/C4"
msgstr "B6/C4"

#: gtk/print/paper_names_offsets.c:49
msgctxt "paper size"
msgid "B7"
msgstr "B7"

#: gtk/print/paper_names_offsets.c:50
msgctxt "paper size"
msgid "B8"
msgstr "B8"

#: gtk/print/paper_names_offsets.c:51
msgctxt "paper size"
msgid "B9"
msgstr "B9"

#: gtk/print/paper_names_offsets.c:52
msgctxt "paper size"
msgid "C0"
msgstr "C0"

#: gtk/print/paper_names_offsets.c:53
msgctxt "paper size"
msgid "C1"
msgstr "C1"

#: gtk/print/paper_names_offsets.c:54
msgctxt "paper size"
msgid "C10"
msgstr "C10"

#: gtk/print/paper_names_offsets.c:55
msgctxt "paper size"
msgid "C2"
msgstr "C2"

#: gtk/print/paper_names_offsets.c:56
msgctxt "paper size"
msgid "C3"
msgstr "C3"

#: gtk/print/paper_names_offsets.c:57
msgctxt "paper size"
msgid "C4"
msgstr "C4"

#: gtk/print/paper_names_offsets.c:58
msgctxt "paper size"
msgid "C5"
msgstr "C5"

#: gtk/print/paper_names_offsets.c:59
msgctxt "paper size"
msgid "C6"
msgstr "C6"

#: gtk/print/paper_names_offsets.c:60
msgctxt "paper size"
msgid "C6/C5"
msgstr "C6/C5"

#: gtk/print/paper_names_offsets.c:61
msgctxt "paper size"
msgid "C7"
msgstr "C7"

#: gtk/print/paper_names_offsets.c:62
msgctxt "paper size"
msgid "C7/C6"
msgstr "C7/C6"

#: gtk/print/paper_names_offsets.c:63
msgctxt "paper size"
msgid "C8"
msgstr "C8"

#: gtk/print/paper_names_offsets.c:64
msgctxt "paper size"
msgid "C9"
msgstr "C9"

#: gtk/print/paper_names_offsets.c:65
msgctxt "paper size"
msgid "DL Envelope"
msgstr "DL конверті"

#: gtk/print/paper_names_offsets.c:66
msgctxt "paper size"
msgid "RA0"
msgstr "RA0"

#: gtk/print/paper_names_offsets.c:67
msgctxt "paper size"
msgid "RA1"
msgstr "RA1"

#: gtk/print/paper_names_offsets.c:68
msgctxt "paper size"
msgid "RA2"
msgstr "RA2"

#: gtk/print/paper_names_offsets.c:69
msgctxt "paper size"
msgid "RA3"
msgstr "RA3"

#: gtk/print/paper_names_offsets.c:70
msgctxt "paper size"
msgid "RA4"
msgstr "RA4"

#: gtk/print/paper_names_offsets.c:71
msgctxt "paper size"
msgid "SRA0"
msgstr "SRA0"

#: gtk/print/paper_names_offsets.c:72
msgctxt "paper size"
msgid "SRA1"
msgstr "SRA1"

#: gtk/print/paper_names_offsets.c:73
msgctxt "paper size"
msgid "SRA2"
msgstr "SRA2"

#: gtk/print/paper_names_offsets.c:74
msgctxt "paper size"
msgid "SRA3"
msgstr "SRA3"

#: gtk/print/paper_names_offsets.c:75
msgctxt "paper size"
msgid "SRA4"
msgstr "SRA4"

#: gtk/print/paper_names_offsets.c:76
msgctxt "paper size"
msgid "JB0"
msgstr "JB0"

#: gtk/print/paper_names_offsets.c:77
msgctxt "paper size"
msgid "JB1"
msgstr "JB1"

#: gtk/print/paper_names_offsets.c:78
msgctxt "paper size"
msgid "JB10"
msgstr "JB10"

#: gtk/print/paper_names_offsets.c:79
msgctxt "paper size"
msgid "JB2"
msgstr "JB2"

#: gtk/print/paper_names_offsets.c:80
msgctxt "paper size"
msgid "JB3"
msgstr "JB3"

#: gtk/print/paper_names_offsets.c:81
msgctxt "paper size"
msgid "JB4"
msgstr "JB4"

#: gtk/print/paper_names_offsets.c:82
msgctxt "paper size"
msgid "JB5"
msgstr "JB5"

#: gtk/print/paper_names_offsets.c:83
msgctxt "paper size"
msgid "JB6"
msgstr "JB6"

#: gtk/print/paper_names_offsets.c:84
msgctxt "paper size"
msgid "JB7"
msgstr "JB7"

#: gtk/print/paper_names_offsets.c:85
msgctxt "paper size"
msgid "JB8"
msgstr "JB8"

#: gtk/print/paper_names_offsets.c:86
msgctxt "paper size"
msgid "JB9"
msgstr "JB9"

#: gtk/print/paper_names_offsets.c:87
msgctxt "paper size"
msgid "jis exec"
msgstr "jis exec"

#: gtk/print/paper_names_offsets.c:88
msgctxt "paper size"
msgid "Choukei 2 Envelope"
msgstr "Choukei 2 конверті"

#: gtk/print/paper_names_offsets.c:89
msgctxt "paper size"
msgid "Choukei 3 Envelope"
msgstr "Choukei 3 конверті"

#: gtk/print/paper_names_offsets.c:90
msgctxt "paper size"
msgid "Choukei 4 Envelope"
msgstr "Choukei 4 конверті"

#: gtk/print/paper_names_offsets.c:91
msgctxt "paper size"
msgid "Choukei 40 Envelope"
msgstr "Choukei 40 конверті"

#: gtk/print/paper_names_offsets.c:92
msgctxt "paper size"
msgid "hagaki (postcard)"
msgstr "hagaki (ашық хат)"

#: gtk/print/paper_names_offsets.c:93
msgctxt "paper size"
msgid "kahu Envelope"
msgstr "kahu конверті"

#: gtk/print/paper_names_offsets.c:94
msgctxt "paper size"
msgid "kaku2 Envelope"
msgstr "kaku2 конверті"

#: gtk/print/paper_names_offsets.c:95
msgctxt "paper size"
msgid "kaku3 Envelope"
msgstr "kaku3 конверті"

#: gtk/print/paper_names_offsets.c:96
msgctxt "paper size"
msgid "kaku4 Envelope"
msgstr "kaku4 конверті"

#: gtk/print/paper_names_offsets.c:97
msgctxt "paper size"
msgid "kaku5 Envelope"
msgstr "kaku5 конверті"

#: gtk/print/paper_names_offsets.c:98
msgctxt "paper size"
msgid "kaku7 Envelope"
msgstr "kaku7 конверті"

#: gtk/print/paper_names_offsets.c:99
msgctxt "paper size"
msgid "kaku8 Envelope"
msgstr "kaku8 конверті"

#: gtk/print/paper_names_offsets.c:100
msgctxt "paper size"
msgid "oufuku (reply postcard)"
msgstr "oufuku (жауап ашық хаты)"

#: gtk/print/paper_names_offsets.c:101
msgctxt "paper size"
msgid "you4 Envelope"
msgstr "you4 конверті"

#: gtk/print/paper_names_offsets.c:102
msgctxt "paper size"
msgid "you6 Envelope"
msgstr "you6 конверті"

#: gtk/print/paper_names_offsets.c:103
msgctxt "paper size"
msgid "10×11"
msgstr "10×11"

#: gtk/print/paper_names_offsets.c:104
msgctxt "paper size"
msgid "10×13"
msgstr "10×13"

#: gtk/print/paper_names_offsets.c:105
msgctxt "paper size"
msgid "10×14"
msgstr "10×14"

#: gtk/print/paper_names_offsets.c:106
msgctxt "paper size"
msgid "10×15"
msgstr "10×15"

#: gtk/print/paper_names_offsets.c:107
msgctxt "paper size"
msgid "11×12"
msgstr "11×12"

#: gtk/print/paper_names_offsets.c:108
msgctxt "paper size"
msgid "11×15"
msgstr "11×15"

#: gtk/print/paper_names_offsets.c:109
msgctxt "paper size"
msgid "12×19"
msgstr "12×19"

#: gtk/print/paper_names_offsets.c:110
msgctxt "paper size"
msgid "5×7"
msgstr "5×7"

#: gtk/print/paper_names_offsets.c:111
msgctxt "paper size"
msgid "6×9 Envelope"
msgstr "6×9 конверті"

#: gtk/print/paper_names_offsets.c:112
msgctxt "paper size"
msgid "7×9 Envelope"
msgstr "7×9 конверті"

#: gtk/print/paper_names_offsets.c:113
msgctxt "paper size"
msgid "8×10 Envelope"
msgstr "8×10 конверті"

#: gtk/print/paper_names_offsets.c:114
msgctxt "paper size"
msgid "9×11 Envelope"
msgstr "9×11 конверті"

#: gtk/print/paper_names_offsets.c:115
msgctxt "paper size"
msgid "9×12 Envelope"
msgstr "9×12 конверті"

#: gtk/print/paper_names_offsets.c:116
msgctxt "paper size"
msgid "a2 Envelope"
msgstr "a2 конверті"

#: gtk/print/paper_names_offsets.c:117
msgctxt "paper size"
msgid "Arch A"
msgstr "Arch A"

#: gtk/print/paper_names_offsets.c:118
msgctxt "paper size"
msgid "Arch B"
msgstr "Arch B"

#: gtk/print/paper_names_offsets.c:119
msgctxt "paper size"
msgid "Arch C"
msgstr "Arch C"

#: gtk/print/paper_names_offsets.c:120
msgctxt "paper size"
msgid "Arch D"
msgstr "Arch D"

#: gtk/print/paper_names_offsets.c:121
msgctxt "paper size"
msgid "Arch E"
msgstr "Arch E"

#: gtk/print/paper_names_offsets.c:122
msgctxt "paper size"
msgid "b-plus"
msgstr "b-plus"

#: gtk/print/paper_names_offsets.c:123
msgctxt "paper size"
msgid "c"
msgstr "c"

#: gtk/print/paper_names_offsets.c:124
msgctxt "paper size"
msgid "c5 Envelope"
msgstr "c5 конверті"

#: gtk/print/paper_names_offsets.c:125
msgctxt "paper size"
msgid "d"
msgstr "d"

#: gtk/print/paper_names_offsets.c:126
msgctxt "paper size"
msgid "e"
msgstr "e"

#: gtk/print/paper_names_offsets.c:127
msgctxt "paper size"
msgid "edp"
msgstr "edp"

#: gtk/print/paper_names_offsets.c:128
msgctxt "paper size"
msgid "European edp"
msgstr "Еуропалық edp"

#: gtk/print/paper_names_offsets.c:129
msgctxt "paper size"
msgid "Executive"
msgstr "Executive"

#: gtk/print/paper_names_offsets.c:130
msgctxt "paper size"
msgid "f"
msgstr "f"

#: gtk/print/paper_names_offsets.c:131
msgctxt "paper size"
msgid "Fan-Fold European"
msgstr "Fan-Fold European"

#: gtk/print/paper_names_offsets.c:132
msgctxt "paper size"
msgid "Fan-Fold US"
msgstr "Fan-Fold US"

#: gtk/print/paper_names_offsets.c:133
msgctxt "paper size"
msgid "Fan-Fold German Legal"
msgstr "Fan-Fold German Legal"

#: gtk/print/paper_names_offsets.c:134
msgctxt "paper size"
msgid "Government Legal"
msgstr "Government Legal"

#: gtk/print/paper_names_offsets.c:135
msgctxt "paper size"
msgid "Government Letter"
msgstr "Government Letter"

#: gtk/print/paper_names_offsets.c:136
msgctxt "paper size"
msgid "Index 3×5"
msgstr "Index 3×5"

#: gtk/print/paper_names_offsets.c:137
msgctxt "paper size"
msgid "Index 4×6 (postcard)"
msgstr "Index 4×6 (ашық хат)"

#: gtk/print/paper_names_offsets.c:138
msgctxt "paper size"
msgid "Index 4×6 ext"
msgstr "Index 4×6 ext"

#: gtk/print/paper_names_offsets.c:139
msgctxt "paper size"
msgid "Index 5×8"
msgstr "Index 5×8"

#: gtk/print/paper_names_offsets.c:140
msgctxt "paper size"
msgid "Invoice"
msgstr "Invoice"

#: gtk/print/paper_names_offsets.c:141
msgctxt "paper size"
msgid "Tabloid"
msgstr "Tabloid"

#: gtk/print/paper_names_offsets.c:142
msgctxt "paper size"
msgid "US Legal"
msgstr "US Legal"

#: gtk/print/paper_names_offsets.c:143
msgctxt "paper size"
msgid "US Legal Extra"
msgstr "US Legal Extra"

#: gtk/print/paper_names_offsets.c:144
msgctxt "paper size"
msgid "US Letter"
msgstr "US Letter"

#: gtk/print/paper_names_offsets.c:145
msgctxt "paper size"
msgid "US Letter Extra"
msgstr "US Letter Extra"

#: gtk/print/paper_names_offsets.c:146
msgctxt "paper size"
msgid "US Letter Plus"
msgstr "US Letter Plus"

#: gtk/print/paper_names_offsets.c:147
msgctxt "paper size"
msgid "Monarch Envelope"
msgstr "Патша конверті"

#: gtk/print/paper_names_offsets.c:148
msgctxt "paper size"
msgid "#10 Envelope"
msgstr "#10 конверті"

#: gtk/print/paper_names_offsets.c:149
msgctxt "paper size"
msgid "#11 Envelope"
msgstr "#11 конверті"

#: gtk/print/paper_names_offsets.c:150
msgctxt "paper size"
msgid "#12 Envelope"
msgstr "#12 конверті"

#: gtk/print/paper_names_offsets.c:151
msgctxt "paper size"
msgid "#14 Envelope"
msgstr "#14 конверті"

#: gtk/print/paper_names_offsets.c:152
msgctxt "paper size"
msgid "#9 Envelope"
msgstr "#9 конверті"

#: gtk/print/paper_names_offsets.c:153
msgctxt "paper size"
msgid "Oficio"
msgstr "Oficio"

#: gtk/print/paper_names_offsets.c:154
msgctxt "paper size"
msgid "Personal Envelope"
msgstr "Жеке конверт"

#: gtk/print/paper_names_offsets.c:155
msgctxt "paper size"
msgid "Quarto"
msgstr "Quarto"

#: gtk/print/paper_names_offsets.c:156
msgctxt "paper size"
msgid "Super A"
msgstr "Super A"

#: gtk/print/paper_names_offsets.c:157
msgctxt "paper size"
msgid "Super B"
msgstr "Super B"

#: gtk/print/paper_names_offsets.c:158
msgctxt "paper size"
msgid "Wide Format"
msgstr "Кең пішімді"

#: gtk/print/paper_names_offsets.c:159
msgctxt "paper size"
msgid "Photo L"
msgstr "Photo L"

#: gtk/print/paper_names_offsets.c:160
msgctxt "paper size"
msgid "Dai-pa-kai"
msgstr "Dai-pa-kai"

#: gtk/print/paper_names_offsets.c:161
msgctxt "paper size"
msgid "Folio"
msgstr "Folio"

#: gtk/print/paper_names_offsets.c:162
msgctxt "paper size"
msgid "Folio sp"
msgstr "Folio sp"

#: gtk/print/paper_names_offsets.c:163
msgctxt "paper size"
msgid "Invite Envelope"
msgstr "Шақыру конверті"

#: gtk/print/paper_names_offsets.c:164
msgctxt "paper size"
msgid "Italian Envelope"
msgstr "Италия конверті"

#: gtk/print/paper_names_offsets.c:165
msgctxt "paper size"
msgid "juuro-ku-kai"
msgstr "juuro-ku-kai"

#: gtk/print/paper_names_offsets.c:166
msgctxt "paper size"
msgid "Large Photo"
msgstr "Үлкен фото"

#: gtk/print/paper_names_offsets.c:167
msgctxt "paper size"
msgid "Medium Photo"
msgstr "Орташа фото"

#: gtk/print/paper_names_offsets.c:168
msgctxt "paper size"
msgid "pa-kai"
msgstr "pa-kai"

#: gtk/print/paper_names_offsets.c:169
msgctxt "paper size"
msgid "Postfix Envelope"
msgstr "Postfix конверті"

#: gtk/print/paper_names_offsets.c:170
msgctxt "paper size"
msgid "Small Photo"
msgstr "Кішкене фото"

#: gtk/print/paper_names_offsets.c:171
msgctxt "paper size"
msgid "Wide Photo"
msgstr "Кең фото"

#: gtk/print/paper_names_offsets.c:172
msgctxt "paper size"
msgid "prc1 Envelope"
msgstr "prc1 конверті"

#: gtk/print/paper_names_offsets.c:173
msgctxt "paper size"
msgid "prc10 Envelope"
msgstr "prc10 конверті"

#: gtk/print/paper_names_offsets.c:174
msgctxt "paper size"
msgid "prc 16k"
msgstr "prc 16k"

#: gtk/print/paper_names_offsets.c:175
msgctxt "paper size"
msgid "prc2 Envelope"
msgstr "prc2 конверті"

#: gtk/print/paper_names_offsets.c:176
msgctxt "paper size"
msgid "prc3 Envelope"
msgstr "prc3 конверті"

#: gtk/print/paper_names_offsets.c:177
msgctxt "paper size"
msgid "prc 32k"
msgstr "prc 32k"

#: gtk/print/paper_names_offsets.c:178
msgctxt "paper size"
msgid "prc4 Envelope"
msgstr "prc4 конверті"

#: gtk/print/paper_names_offsets.c:179
msgctxt "paper size"
msgid "prc5 Envelope"
msgstr "prc5 конверті"

#: gtk/print/paper_names_offsets.c:180
msgctxt "paper size"
msgid "prc6 Envelope"
msgstr "prc6 конверті"

#: gtk/print/paper_names_offsets.c:181
msgctxt "paper size"
msgid "prc7 Envelope"
msgstr "prc7 конверті"

#: gtk/print/paper_names_offsets.c:182
msgctxt "paper size"
msgid "prc8 Envelope"
msgstr "prc8 конверті"

#: gtk/print/paper_names_offsets.c:183
msgctxt "paper size"
msgid "prc9 Envelope"
msgstr "prc9 конверті"

#: gtk/print/paper_names_offsets.c:184
msgctxt "paper size"
msgid "ROC 16k"
msgstr "ROC 16k"

#: gtk/print/paper_names_offsets.c:185
msgctxt "paper size"
msgid "ROC 8k"
msgstr "ROC 8k"

#: gtk/ui/gtkaboutdialog.ui:68
msgid "About"
msgstr "Осы туралы"

#: gtk/ui/gtkaboutdialog.ui:129
msgid "Credits"
msgstr "Жасағандар"

#: gtk/ui/gtkaboutdialog.ui:219
msgid "System"
msgstr "Жүйе"

#: gtk/ui/gtkappchooserdialog.ui:4
msgid "Select App"
msgstr "Қолданбаны таңдау"

#: gtk/ui/gtkappchooserdialog.ui:63
msgid "_View All Apps"
msgstr "Барлық қолданбаларды қ_арау"

#: gtk/ui/gtkappchooserdialog.ui:69
msgid "_Find New Apps"
msgstr "Жаңа қолданбаларды _табу"

#: gtk/ui/gtkappchooserwidget.ui:100
msgid "No applications found."
msgstr "Қолданбалар табылмады."

#: gtk/ui/gtkapplication-quartz.ui:13
msgid "Preferences"
msgstr "Баптаулар"

#: gtk/ui/gtkapplication-quartz.ui:19
msgid "Services"
msgstr "Қызметтер"

#: gtk/ui/gtkapplication-quartz.ui:25
msgid "Hide %s"
msgstr "Жасыру %s"

#: gtk/ui/gtkapplication-quartz.ui:30
msgid "Hide Others"
msgstr "Басқаларын жасыру"

#: gtk/ui/gtkapplication-quartz.ui:35
msgid "Show All"
msgstr "Барлығын көрсету"

#: gtk/ui/gtkapplication-quartz.ui:42
msgid "Quit %s"
msgstr "%s жұмысын аяқтау"

#: gtk/ui/gtkassistant.ui:64
msgid "_Finish"
msgstr "А_яқтау"

#: gtk/ui/gtkassistant.ui:75
msgid "_Back"
msgstr "Ар_тқа"

#: gtk/ui/gtkassistant.ui:86
msgid "_Next"
msgstr "_Келесі"

#: gtk/ui/gtkcolorchooserdialog.ui:4
msgid "Select a Color"
msgstr "Түсті тандаңыз"

#: gtk/ui/gtkcoloreditor.ui:43 gtk/ui/gtkcoloreditor.ui:53
msgid "Pick a color from the screen"
msgstr "Экраннан түсті таңдаңыз"

#: gtk/ui/gtkcoloreditor.ui:84
msgid "Hexadecimal color or color name"
msgstr "Он алтылық түс немесе түс атауы"

#: gtk/ui/gtkcoloreditor.ui:99
msgid "Hue"
msgstr "Реңі"

#: gtk/ui/gtkcoloreditor.ui:115
msgid "Alpha value"
msgstr "Альфа мәні"

#: gtk/ui/gtkcoloreditor.ui:133
msgid "Saturation and value"
msgstr "Қанықтығы және мәні"

#: gtk/ui/gtkcoloreditor.ui:157
msgctxt "Color channel"
msgid "A"
msgstr "A"

#: gtk/ui/gtkcoloreditor.ui:193
msgctxt "Color channel"
msgid "H"
msgstr "Р"

#: gtk/ui/gtkcoloreditor.ui:230
msgctxt "Color Channel"
msgid "S"
msgstr "Қ"

#: gtk/ui/gtkcoloreditor.ui:239
msgctxt "Color Channel"
msgid "V"
msgstr "М"

#: gtk/ui/gtkdropdown.ui:25
msgid "(None)"
msgstr "(Ешнәрсе)"

#: gtk/ui/gtkdropdown.ui:78
msgid "Search…"
msgstr "Іздеу…"

#: gtk/ui/gtkemojichooser.ui:69 gtk/ui/gtkemojichooser.ui:239
msgctxt "emoji category"
msgid "Smileys & People"
msgstr "Смайликтер және адамдар"

#: gtk/ui/gtkemojichooser.ui:94 gtk/ui/gtkemojichooser.ui:248
msgctxt "emoji category"
msgid "Body & Clothing"
msgstr "Дене және киім"

#: gtk/ui/gtkemojichooser.ui:119 gtk/ui/gtkemojichooser.ui:257
msgctxt "emoji category"
msgid "Animals & Nature"
msgstr "Жануарлар және табиғат"

#: gtk/ui/gtkemojichooser.ui:133 gtk/ui/gtkemojichooser.ui:266
msgctxt "emoji category"
msgid "Food & Drink"
msgstr "Тамақ және сусындар"

#: gtk/ui/gtkemojichooser.ui:147 gtk/ui/gtkemojichooser.ui:275
msgctxt "emoji category"
msgid "Travel & Places"
msgstr "Саяхат және орындар"

#: gtk/ui/gtkemojichooser.ui:161 gtk/ui/gtkemojichooser.ui:284
msgctxt "emoji category"
msgid "Activities"
msgstr "Белсенділіктер"

#: gtk/ui/gtkemojichooser.ui:175 gtk/ui/gtkemojichooser.ui:293
msgctxt "emoji category"
msgid "Objects"
msgstr "Объекттер"

#: gtk/ui/gtkemojichooser.ui:189 gtk/ui/gtkemojichooser.ui:302
msgctxt "emoji category"
msgid "Symbols"
msgstr "Таңбалар"

#: gtk/ui/gtkemojichooser.ui:203 gtk/ui/gtkemojichooser.ui:311
msgctxt "emoji category"
msgid "Flags"
msgstr "Жалаулар"

#: gtk/ui/gtkemojichooser.ui:230
msgctxt "emoji category"
msgid "Recent"
msgstr "Жуырдағы"

#: gtk/ui/gtkfilechooserwidget.ui:71
msgid "Create Folder"
msgstr "Буманы жасау"

#: gtk/ui/gtkfilechooserwidget.ui:191
msgid "Remote location — only searching the current folder"
msgstr "Қашықтағы орналасу — тек ағымдағы бумадан іздеу"

#: gtk/ui/gtkfilechooserwidget.ui:323
msgid "Folder Name"
msgstr "Бума аты"

#: gtk/ui/gtkfilechooserwidget.ui:349
msgid "_Create"
msgstr "Жа_сау"

#: gtk/ui/gtkfontchooserdialog.ui:4
msgid "Select Font"
msgstr "Қаріпті таңдау"

#: gtk/ui/gtkfontchooserwidget.ui:64
msgid "Search font name"
msgstr "Қаріп атынан іздеу"

#: gtk/ui/gtkfontchooserwidget.ui:77
msgid "Filters"
msgstr "Сүзгілер"

#: gtk/ui/gtkfontchooserwidget.ui:89
msgid "Filter by"
msgstr "Бойынша сүзгілеу"

#: gtk/ui/gtkfontchooserwidget.ui:99
msgid "Monospace"
msgstr "Тең енді"

#: gtk/ui/gtkfontchooserwidget.ui:105
msgid "Language"
msgstr "Тіл"

#: gtk/ui/gtkfontchooserwidget.ui:198 gtk/ui/gtkfontchooserwidget.ui:200
#: gtk/ui/gtkfontchooserwidget.ui:353 gtk/ui/gtkfontchooserwidget.ui:357
msgid "Preview Font"
msgstr "Қаріпті алдын ала қарау"

#: gtk/ui/gtkfontchooserwidget.ui:296
msgid "No Fonts Found"
msgstr "Қаріптер табылмады"

#: gtk/ui/gtkmediacontrols.ui:47
msgctxt "media controls"
msgid "Position"
msgstr "Қызметі"

#: gtk/ui/gtkmediacontrols.ui:65
msgctxt "media controls"
msgid "Volume"
msgstr "Том"

#: gtk/print/ui/gtkpagesetupunixdialog.ui:30
msgid "_Format for:"
msgstr "Ү_шін пішімдеу:"

#: gtk/print/ui/gtkpagesetupunixdialog.ui:54
#: gtk/print/ui/gtkprintunixdialog.ui:704
msgid "_Paper size:"
msgstr "Қағаз өл_шемі:"

#: gtk/print/ui/gtkpagesetupunixdialog.ui:89
msgid "_Orientation:"
msgstr "Бағдар_ы:"

#: gtk/print/ui/gtkpagesetupunixdialog.ui:101
#: gtk/print/ui/gtkprintunixdialog.ui:744
msgid "Portrait"
msgstr "Тік"

#: gtk/print/ui/gtkpagesetupunixdialog.ui:112
#: gtk/print/ui/gtkprintunixdialog.ui:746
msgid "Reverse portrait"
msgstr "Теріс тік"

#: gtk/print/ui/gtkpagesetupunixdialog.ui:124
#: gtk/print/ui/gtkprintunixdialog.ui:745
msgid "Landscape"
msgstr "Жатық"

#: gtk/print/ui/gtkpagesetupunixdialog.ui:135
#: gtk/print/ui/gtkprintunixdialog.ui:747
msgid "Reverse landscape"
msgstr "Теріс жатық"

#: gtk/ui/gtkplacesview.ui:16
msgid "Server Addresses"
msgstr "Сервер адрестері"

#: gtk/ui/gtkplacesview.ui:28
msgid ""
"Server addresses are made up of a protocol prefix and an address. Examples:"
msgstr "Сервер адрестері хаттама префиксі және адрестен тұруы керек. Мысалдар:"

#: gtk/ui/gtkplacesview.ui:54
msgid "Available Protocols"
msgstr "Қолжетімді хаттамалар"

#. Translators: Server as any successfully connected network address
#: gtk/ui/gtkplacesview.ui:106
msgid "No recent servers found"
msgstr "Жуырдағы серверлер табылмады"

#: gtk/ui/gtkplacesview.ui:129
msgid "Recent Servers"
msgstr "Жуырдағы серверлер"

#: gtk/ui/gtkplacesview.ui:209
msgid "No results found"
msgstr "Нәтижелер табылмады"

#: gtk/ui/gtkplacesview.ui:240
msgid "Connect to _Server"
msgstr "_Серверге байланысты орнату"

#: gtk/ui/gtkplacesview.ui:265
msgid "Enter server address…"
msgstr "Сервер адресін енгізіңіз…"

#. this is the header for the printer status column in the print dialog
#: gtk/print/ui/gtkprintunixdialog.ui:142
msgid "Status"
msgstr "Күйі"

#: gtk/print/ui/gtkprintunixdialog.ui:196
msgid "Range"
msgstr "Диапазон"

#: gtk/print/ui/gtkprintunixdialog.ui:214
msgid "_All Pages"
msgstr "Барл_ық беттер"

#: gtk/print/ui/gtkprintunixdialog.ui:227
msgid "C_urrent Page"
msgstr "Ағ_ымдағы бет"

#: gtk/print/ui/gtkprintunixdialog.ui:241
msgid "Se_lection"
msgstr "Таң_далғанды"

#: gtk/print/ui/gtkprintunixdialog.ui:256
msgid "Pag_es:"
msgstr "Бет_тер:"

#: gtk/print/ui/gtkprintunixdialog.ui:260
#: gtk/print/ui/gtkprintunixdialog.ui:273
msgid ""
"Specify one or more page ranges,\n"
" e.g. 1–3, 7, 11"
msgstr ""
"Бір не бірнеше бет аралықтарын көрсетіңіз,\n"
" мыс. 1–3, 7, 11"

#: gtk/print/ui/gtkprintunixdialog.ui:299
msgid "Copies"
msgstr "Көшірмелер"

#: gtk/print/ui/gtkprintunixdialog.ui:317
msgid "Copie_s:"
msgstr "Кө_шірмелер саны:"

#: gtk/print/ui/gtkprintunixdialog.ui:340
msgid "C_ollate"
msgstr "Ж_инау"

#: gtk/print/ui/gtkprintunixdialog.ui:351
msgid "_Reverse"
msgstr "К_ері"

#: gtk/print/ui/gtkprintunixdialog.ui:424
msgid "General"
msgstr "Жалпы"

#: gtk/print/ui/gtkprintunixdialog.ui:470
msgid "T_wo-sided:"
msgstr "Е_кі жақты:"

#: gtk/print/ui/gtkprintunixdialog.ui:492
msgid "Pages per _side:"
msgstr "Бір жақ_тағы беттер:"

#: gtk/print/ui/gtkprintunixdialog.ui:516
msgid "Page or_dering:"
msgstr "Бетт_ер реті:"

#: gtk/print/ui/gtkprintunixdialog.ui:539
msgid "_Only print:"
msgstr "Т_ек шығару:"

#: gtk/print/ui/gtkprintunixdialog.ui:555
msgid "All sheets"
msgstr "Барлық парақтар"

#: gtk/print/ui/gtkprintunixdialog.ui:556
msgid "Even sheets"
msgstr "Жұп парақтар"

#: gtk/print/ui/gtkprintunixdialog.ui:557
msgid "Odd sheets"
msgstr "Тақ парақтар"

#: gtk/print/ui/gtkprintunixdialog.ui:571
msgid "Sc_ale:"
msgstr "Мас_штаб:"

#: gtk/print/ui/gtkprintunixdialog.ui:619
msgid "Paper"
msgstr "Қағаз"

#: gtk/print/ui/gtkprintunixdialog.ui:638
msgid "Paper _type:"
msgstr "Қаға_з түрі:"

#: gtk/print/ui/gtkprintunixdialog.ui:660
msgid "Paper _source:"
msgstr "Қ_ағаз көзі:"

#: gtk/print/ui/gtkprintunixdialog.ui:682
msgid "Output t_ray:"
msgstr "Шығ_ыс сөресі:"

#: gtk/print/ui/gtkprintunixdialog.ui:727
msgid "Or_ientation:"
msgstr "_Бағдары:"

#: gtk/print/ui/gtkprintunixdialog.ui:805
msgid "Job Details"
msgstr "Тапсырма ақпараты"

#: gtk/print/ui/gtkprintunixdialog.ui:820
msgid "Pri_ority:"
msgstr "Пр_иоритет:"

#: gtk/print/ui/gtkprintunixdialog.ui:841
msgid "_Billing info:"
msgstr "_Орналасуы:"

#: gtk/print/ui/gtkprintunixdialog.ui:874
msgid "Print Document"
msgstr "Құжатты баспаға шығару"

#. this is one of the choices for the print at option in the print dialog
#: gtk/print/ui/gtkprintunixdialog.ui:887
msgid "_Now"
msgstr "Қ_азір"

#. this is one of the choices for the print at option in the print dialog. It also serves as the label for an entry that allows the user to enter a time.
#: gtk/print/ui/gtkprintunixdialog.ui:901
msgid "A_t:"
msgstr "Қа_шан:"

#. Ability to parse the am/pm format depends on actual locale. You can remove the am/pm values below for your locale if they are not supported.
#: gtk/print/ui/gtkprintunixdialog.ui:903
#: gtk/print/ui/gtkprintunixdialog.ui:905
#: gtk/print/ui/gtkprintunixdialog.ui:921
#: gtk/print/ui/gtkprintunixdialog.ui:923
msgid ""
"Specify the time of print,\n"
" e.g. 15∶30, 2∶35 pm, 14∶15∶20, 11∶46∶30 am, 4 pm"
msgstr ""
"Басып шығару уақытын көрсетіңіз,\n"
" мысалы, 15∶30, 14∶15∶20"

#. this is one of the choices for the print at option in the print dialog. It means that the print job will not be printed until it explicitly gets 'released'.
#: gtk/print/ui/gtkprintunixdialog.ui:935
msgid "On _hold"
msgstr "Кү_ту"

#: gtk/print/ui/gtkprintunixdialog.ui:937
#: gtk/print/ui/gtkprintunixdialog.ui:938
msgid "Hold the job until it is explicitly released"
msgstr "Қосымша команда берілгенге дейін тапсырманы күттіру"

#: gtk/print/ui/gtkprintunixdialog.ui:965
msgid "Add Cover Page"
msgstr "Титулдық бетті қосу"

#. this is the label used for the option in the print dialog that controls the front cover page.
#: gtk/print/ui/gtkprintunixdialog.ui:980
msgid "Be_fore:"
msgstr "Де_йін:"

#. this is the label used for the option in the print dialog that controls the back cover page.
#: gtk/print/ui/gtkprintunixdialog.ui:1001
msgid "_After:"
msgstr "К_ейін:"

#: gtk/print/ui/gtkprintunixdialog.ui:1030
msgid "Job"
msgstr "Тапсырма"

#. This will appear as a tab label in the print dialog.
#: gtk/print/ui/gtkprintunixdialog.ui:1060
msgid "Image Quality"
msgstr "Сурет сапасы"

#. This will appear as a tab label in the print dialog.
#: gtk/print/ui/gtkprintunixdialog.ui:1089
msgid "Color"
msgstr "Түс"

#. This will appear as a tab label in the print dialog. It's a typographical term, as in "Binding and finishing"
#: gtk/print/ui/gtkprintunixdialog.ui:1118
msgid "Finishing"
msgstr "Аяқтау"

#: gtk/print/ui/gtkprintunixdialog.ui:1147
msgid "Advanced"
msgstr "Кеңейтілген"

#: gtk/print/ui/gtkprintunixdialog.ui:1163
msgid "Some of the settings in the dialog conflict"
msgstr "Сұхбаттағы кейбір баптаулар өзара ерегіседі"

#. Translators: These strings name the possible values of the
#. * job priority option in the print dialog
#.
#: modules/printbackends/gtkprintbackendcpdb.c:541
#: modules/printbackends/gtkprintbackendcups.c:5640
msgid "Urgent"
msgstr "Жедел"

#: modules/printbackends/gtkprintbackendcpdb.c:541
#: modules/printbackends/gtkprintbackendcups.c:5640
msgid "High"
msgstr "Жоғары"

#: modules/printbackends/gtkprintbackendcpdb.c:541
#: modules/printbackends/gtkprintbackendcups.c:5640
msgid "Medium"
msgstr "Орташа"

#: modules/printbackends/gtkprintbackendcpdb.c:541
#: modules/printbackends/gtkprintbackendcups.c:5640
msgid "Low"
msgstr "Төмен"

#. Translators, this is the label used for the option in the print
#. * dialog that controls the front cover page.
#.
#: modules/printbackends/gtkprintbackendcpdb.c:562
#: modules/printbackends/gtkprintbackendcups.c:5782
msgctxt "printer option"
msgid "Before"
msgstr "Дейін"

#. Translators, this is the label used for the option in the print
#. * dialog that controls the back cover page.
#.
#: modules/printbackends/gtkprintbackendcpdb.c:569
#: modules/printbackends/gtkprintbackendcups.c:5797
msgctxt "printer option"
msgid "After"
msgstr "Кейін"

#: modules/printbackends/gtkprintbackendcpdb.c:592
msgid "Print at"
msgstr "Баспаға шығару орны"

#: modules/printbackends/gtkprintbackendcpdb.c:602
msgid "Print at time"
msgstr "Баспаны бастау уақыты"

#: modules/printbackends/gtkprintbackendcpdb.c:665
msgctxt "print option"
msgid "Borderless"
msgstr "Шекарасыз"

#. Translators: this is a printer status.
#: modules/printbackends/gtkprintbackendcpdb.c:1525
#: modules/printbackends/gtkprintbackendcups.c:2636
msgid "Paused; Rejecting Jobs"
msgstr "Аялдатылған; Тапсырмаларды тайдыру"

#. Translators: this is a printer status.
#: modules/printbackends/gtkprintbackendcpdb.c:1531
#: modules/printbackends/gtkprintbackendcups.c:2642
msgid "Rejecting Jobs"
msgstr "Тапсырмаларды тайдыру"

#: modules/printbackends/gtkprintbackendcups.c:1142
#: modules/printbackends/gtkprintbackendcups.c:1449
msgid "Username:"
msgstr "Пайдаланушы аты:"

#: modules/printbackends/gtkprintbackendcups.c:1143
#: modules/printbackends/gtkprintbackendcups.c:1458
msgid "Password:"
msgstr "Пароль:"

#: modules/printbackends/gtkprintbackendcups.c:1181
#: modules/printbackends/gtkprintbackendcups.c:1471
#, c-format
msgid "Authentication is required to print document “%s” on printer %s"
msgstr "“%s” құжатын %s принтерінен басып шығару үшін аутентификация керек"

#: modules/printbackends/gtkprintbackendcups.c:1183
#, c-format
msgid "Authentication is required to print a document on %s"
msgstr "%s жерінде құжатты басып шығару үшін аутентификация керек"

#: modules/printbackends/gtkprintbackendcups.c:1187
#, c-format
msgid "Authentication is required to get attributes of job “%s”"
msgstr "“%s” тапсырмасының атрибуттарын алу үшін аутентификация керек"

#: modules/printbackends/gtkprintbackendcups.c:1189
msgid "Authentication is required to get attributes of a job"
msgstr "Тапсырманың атрибуттарын алу үшін аутентификация керек"

#: modules/printbackends/gtkprintbackendcups.c:1193
#, c-format
msgid "Authentication is required to get attributes of printer %s"
msgstr "%s принтерінің атрибуттарын алу үшін аутентификация керек"

#: modules/printbackends/gtkprintbackendcups.c:1195
msgid "Authentication is required to get attributes of a printer"
msgstr "Принтердің атрибуттарын алу үшін аутентификация керек"

#: modules/printbackends/gtkprintbackendcups.c:1198
#, c-format
msgid "Authentication is required to get default printer of %s"
msgstr "%s үшін бастапқы принтерді алу үшін аутентификация керек"

#: modules/printbackends/gtkprintbackendcups.c:1201
#, c-format
msgid "Authentication is required to get printers from %s"
msgstr "%s жерінен принтерлерді алу үшін аутентификация керек"

#: modules/printbackends/gtkprintbackendcups.c:1206
#, c-format
msgid "Authentication is required to get a file from %s"
msgstr "%s ішінен файлды алу үшін аутентификация керек"

#: modules/printbackends/gtkprintbackendcups.c:1208
#, c-format
msgid "Authentication is required on %s"
msgstr "%s үшін аутентификация керек"

#: modules/printbackends/gtkprintbackendcups.c:1443
msgid "Domain:"
msgstr "Домен:"

#: modules/printbackends/gtkprintbackendcups.c:1473
#, c-format
msgid "Authentication is required to print document “%s”"
msgstr "“%s” құжатын басып шығару үшін аутентификация керек"

#: modules/printbackends/gtkprintbackendcups.c:1478
#, c-format
msgid "Authentication is required to print this document on printer %s"
msgstr "Бұл құжатты %s принтерінен басып шығару үшін аутентификация керек"

#: modules/printbackends/gtkprintbackendcups.c:1480
msgid "Authentication is required to print this document"
msgstr "Бұл құжатты басып шығару үшін аутентификация керек"

#: modules/printbackends/gtkprintbackendcups.c:2568
#, c-format
msgid "Printer “%s” is low on toner."
msgstr "“%s” принтерінде тонер аз."

#: modules/printbackends/gtkprintbackendcups.c:2572
#, c-format
msgid "Printer “%s” has no toner left."
msgstr "“%s” принтерінде тонер біткен."

#. Translators: "Developer" like on photo development context
#: modules/printbackends/gtkprintbackendcups.c:2577
#, c-format
msgid "Printer “%s” is low on developer."
msgstr "“%s” принтерінің айқындауышы аз."

#. Translators: "Developer" like on photo development context
#: modules/printbackends/gtkprintbackendcups.c:2582
#, c-format
msgid "Printer “%s” is out of developer."
msgstr "“%s” принтерінің айқындауышы біткен."

#. Translators: "marker" is one color bin of the printer
#: modules/printbackends/gtkprintbackendcups.c:2587
#, c-format
msgid "Printer “%s” is low on at least one marker supply."
msgstr "“%s” принтерінде кем дегенде бір тонер бітіп жатыр."

#. Translators: "marker" is one color bin of the printer
#: modules/printbackends/gtkprintbackendcups.c:2592
#, c-format
msgid "Printer “%s” is out of at least one marker supply."
msgstr "“%s” принтерінде кем дегенде бір тонер бітті."

#: modules/printbackends/gtkprintbackendcups.c:2596
#, c-format
msgid "The cover is open on printer “%s”."
msgstr "“%s” принтерінің қорабы ашық."

#: modules/printbackends/gtkprintbackendcups.c:2600
#, c-format
msgid "The door is open on printer “%s”."
msgstr "“%s” принтерінің есігі ашық."

#: modules/printbackends/gtkprintbackendcups.c:2604
#, c-format
msgid "Printer “%s” is low on paper."
msgstr "“%s” принтерінде қағаз аз."

#: modules/printbackends/gtkprintbackendcups.c:2608
#, c-format
msgid "Printer “%s” is out of paper."
msgstr "“%s” принтерінде қағаз жоқ."

#: modules/printbackends/gtkprintbackendcups.c:2612
#, c-format
msgid "Printer “%s” is currently offline."
msgstr "“%s” принтері қазір қосылмаған."

#: modules/printbackends/gtkprintbackendcups.c:2616
#, c-format
msgid "There is a problem on printer “%s”."
msgstr "“%s” принтерімен мәселелер бар."

#. Translators: this string connects multiple printer states together.
#: modules/printbackends/gtkprintbackendcups.c:2683
msgid "; "
msgstr "; "

#: modules/printbackends/gtkprintbackendcups.c:4582
#: modules/printbackends/gtkprintbackendcups.c:4649
msgctxt "printing option"
msgid "Two Sided"
msgstr "Екі жақты"

#: modules/printbackends/gtkprintbackendcups.c:4583
msgctxt "printing option"
msgid "Paper Type"
msgstr "Қағаз түрі"

#: modules/printbackends/gtkprintbackendcups.c:4584
msgctxt "printing option"
msgid "Paper Source"
msgstr "Қағаз көзі"

#: modules/printbackends/gtkprintbackendcups.c:4585
#: modules/printbackends/gtkprintbackendcups.c:4650
msgctxt "printing option"
msgid "Output Tray"
msgstr "Шығыс сөресі"

#: modules/printbackends/gtkprintbackendcups.c:4586
msgctxt "printing option"
msgid "Resolution"
msgstr "Ажыратылымдығы"

#: modules/printbackends/gtkprintbackendcups.c:4587
msgctxt "printing option"
msgid "GhostScript pre-filtering"
msgstr "GhostScript алдын-ала сүзгілеу"

#: modules/printbackends/gtkprintbackendcups.c:4596
msgctxt "printing option value"
msgid "One Sided"
msgstr "Бір жақты"

#. Translators: this is an option of "Two Sided"
#: modules/printbackends/gtkprintbackendcups.c:4598
msgctxt "printing option value"
msgid "Long Edge (Standard)"
msgstr "Ұзын жағымен"

#. Translators: this is an option of "Two Sided"
#: modules/printbackends/gtkprintbackendcups.c:4600
msgctxt "printing option value"
msgid "Short Edge (Flip)"
msgstr "Қысқа жағымен (айналдыру)"

#. Translators: this is an option of "Paper Source"
#: modules/printbackends/gtkprintbackendcups.c:4602
#: modules/printbackends/gtkprintbackendcups.c:4604
#: modules/printbackends/gtkprintbackendcups.c:4612
msgctxt "printing option value"
msgid "Auto Select"
msgstr "Авто таңдау"

#. Translators: this is an option of "Paper Source"
#. Translators: this is an option of "Resolution"
#: modules/printbackends/gtkprintbackendcups.c:4606
#: modules/printbackends/gtkprintbackendcups.c:4608
#: modules/printbackends/gtkprintbackendcups.c:4610
#: modules/printbackends/gtkprintbackendcups.c:4614
msgctxt "printing option value"
msgid "Printer Default"
msgstr "Принтердің негізгісі"

#. Translators: this is an option of "GhostScript"
#: modules/printbackends/gtkprintbackendcups.c:4616
msgctxt "printing option value"
msgid "Embed GhostScript fonts only"
msgstr "Тек GhostScript қаріптерін ілестіру"

#. Translators: this is an option of "GhostScript"
#: modules/printbackends/gtkprintbackendcups.c:4618
msgctxt "printing option value"
msgid "Convert to PS level 1"
msgstr "PS 1 деңгейіне айналдыру"

#. Translators: this is an option of "GhostScript"
#: modules/printbackends/gtkprintbackendcups.c:4620
msgctxt "printing option value"
msgid "Convert to PS level 2"
msgstr "PS 2 деңгейіне айналдыру"

#. Translators: this is an option of "GhostScript"
#: modules/printbackends/gtkprintbackendcups.c:4622
msgctxt "printing option value"
msgid "No pre-filtering"
msgstr "Алдын-ала сүзгілеу жоқ"

#. Translators: "Miscellaneous" is the label for a button, that opens
#. up an extra panel of settings in a print dialog.
#: modules/printbackends/gtkprintbackendcups.c:4631
msgctxt "printing option group"
msgid "Miscellaneous"
msgstr "Әр түрлі"

#: modules/printbackends/gtkprintbackendcups.c:4658
msgctxt "sides"
msgid "One Sided"
msgstr "Бір жақты"

#. Translators: this is an option of "Two Sided"
#: modules/printbackends/gtkprintbackendcups.c:4660
msgctxt "sides"
msgid "Long Edge (Standard)"
msgstr "Ұзын жағымен (Стандарт)"

#. Translators: this is an option of "Two Sided"
#: modules/printbackends/gtkprintbackendcups.c:4662
msgctxt "sides"
msgid "Short Edge (Flip)"
msgstr "Қысқа жағымен (Бұру)"

#. Translators: Top output bin
#: modules/printbackends/gtkprintbackendcups.c:4665
msgctxt "output-bin"
msgid "Top Bin"
msgstr "Жоғарғы контейнер"

#. Translators: Middle output bin
#: modules/printbackends/gtkprintbackendcups.c:4667
msgctxt "output-bin"
msgid "Middle Bin"
msgstr "Ортаңғы контейнер"

#. Translators: Bottom output bin
#: modules/printbackends/gtkprintbackendcups.c:4669
msgctxt "output-bin"
msgid "Bottom Bin"
msgstr "Төменгі контейнер"

#. Translators: Side output bin
#: modules/printbackends/gtkprintbackendcups.c:4671
msgctxt "output-bin"
msgid "Side Bin"
msgstr "Бүйір контейнер"

#. Translators: Left output bin
#: modules/printbackends/gtkprintbackendcups.c:4673
msgctxt "output-bin"
msgid "Left Bin"
msgstr "Сол жақ контейнер"

#. Translators: Right output bin
#: modules/printbackends/gtkprintbackendcups.c:4675
msgctxt "output-bin"
msgid "Right Bin"
msgstr "Оң жақ контейнер"

#. Translators: Center output bin
#: modules/printbackends/gtkprintbackendcups.c:4677
msgctxt "output-bin"
msgid "Center Bin"
msgstr "Орта контейнер"

#. Translators: Rear output bin
#: modules/printbackends/gtkprintbackendcups.c:4679
msgctxt "output-bin"
msgid "Rear Bin"
msgstr "Артқы контейнер"

#. Translators: Output bin where one sided output is oriented in the face-up position
#: modules/printbackends/gtkprintbackendcups.c:4681
msgctxt "output-bin"
msgid "Face Up Bin"
msgstr "Беті жоғары қарайтын контейнер"

#. Translators: Output bin where one sided output is oriented in the face-down position
#: modules/printbackends/gtkprintbackendcups.c:4683
msgctxt "output-bin"
msgid "Face Down Bin"
msgstr "Беті төмен қарайтын контейнер"

#. Translators: Large capacity output bin
#: modules/printbackends/gtkprintbackendcups.c:4685
msgctxt "output-bin"
msgid "Large Capacity Bin"
msgstr "Сыйымдылығы үлкен контейнер"

#. Translators: Output stacker number %d
#: modules/printbackends/gtkprintbackendcups.c:4707
#, c-format
msgctxt "output-bin"
msgid "Stacker %d"
msgstr "Жинақтаушы %d"

#. Translators: Output mailbox number %d
#: modules/printbackends/gtkprintbackendcups.c:4711
#, c-format
msgctxt "output-bin"
msgid "Mailbox %d"
msgstr "Пошта жәшігі %d"

#. Translators: Private mailbox
#: modules/printbackends/gtkprintbackendcups.c:4715
msgctxt "output-bin"
msgid "My Mailbox"
msgstr "Менің пошта жәшігім"

#. Translators: Output tray number %d
#: modules/printbackends/gtkprintbackendcups.c:4719
#, c-format
msgctxt "output-bin"
msgid "Tray %d"
msgstr "Трей %d"

#: modules/printbackends/gtkprintbackendcups.c:5196
msgid "Printer Default"
msgstr "Принтердің негізгісі"

#. Translators, this string is used to label the job priority option
#. * in the print dialog
#.
#: modules/printbackends/gtkprintbackendcups.c:5670
msgid "Job Priority"
msgstr "Тапсырма приоритеті"

#. Translators, this string is used to label the billing info entry
#. * in the print dialog
#.
#: modules/printbackends/gtkprintbackendcups.c:5681
msgid "Billing Info"
msgstr "Орналасуы"

#. Translators, these strings are names for various 'standard' cover
#. * pages that the printing system may support.
#.
#: modules/printbackends/gtkprintbackendcups.c:5705
msgctxt "cover page"
msgid "None"
msgstr "Жоқ"

#: modules/printbackends/gtkprintbackendcups.c:5706
msgctxt "cover page"
msgid "Classified"
msgstr "Классификацияланған"

#: modules/printbackends/gtkprintbackendcups.c:5707
msgctxt "cover page"
msgid "Confidential"
msgstr "Конфиденциалды"

#: modules/printbackends/gtkprintbackendcups.c:5708
msgctxt "cover page"
msgid "Secret"
msgstr "Құпия сөз"

#: modules/printbackends/gtkprintbackendcups.c:5709
msgctxt "cover page"
msgid "Standard"
msgstr "Қалыпты"

#: modules/printbackends/gtkprintbackendcups.c:5710
msgctxt "cover page"
msgid "Top Secret"
msgstr "Қатаң құпия"

#: modules/printbackends/gtkprintbackendcups.c:5711
msgctxt "cover page"
msgid "Unclassified"
msgstr "Классификацияланбаған"

#. Translators, this string is used to label the pages-per-sheet option
#. * in the print dialog
#.
#: modules/printbackends/gtkprintbackendcups.c:5723
msgctxt "printer option"
msgid "Pages per Sheet"
msgstr "Бір парақтағы бет саны"

#. Translators, this string is used to label the option in the print
#. * dialog that controls in what order multiple pages are arranged
#.
#: modules/printbackends/gtkprintbackendcups.c:5740
msgctxt "printer option"
msgid "Page Ordering"
msgstr "Беттер реті"

#. Translators: this is the name of the option that controls when
#. * a print job is printed. Possible values are 'now', a specified time,
#. * or 'on hold'
#.
#: modules/printbackends/gtkprintbackendcups.c:5817
msgctxt "printer option"
msgid "Print at"
msgstr "Уақыты"

#. Translators: this is the name of the option that allows the user
#. * to specify a time when a print job will be printed.
#.
#: modules/printbackends/gtkprintbackendcups.c:5828
msgctxt "printer option"
msgid "Print at time"
msgstr "Баспаны бастау уақыты"

#. Translators: this format is used to display a custom
#. * paper size. The two placeholders are replaced with
#. * the width and height in points. E.g: "Custom
#. * 230.4x142.9"
#.
#: modules/printbackends/gtkprintbackendcups.c:5875
#, c-format
msgid "Custom %s×%s"
msgstr "Таңдауыңызша %s×%s"

#. TRANSLATORS: this is the ICC color profile to use for this job
#: modules/printbackends/gtkprintbackendcups.c:5986
msgctxt "printer option"
msgid "Printer Profile"
msgstr "Принтер профилі"

#. TRANSLATORS: this is when color profile information is unavailable
#: modules/printbackends/gtkprintbackendcups.c:5993
msgctxt "printer option value"
msgid "Unavailable"
msgstr "Қолжетімсіз"

#: modules/printbackends/gtkprintbackendfile.c:238
msgid "output"
msgstr "шығыс"

#: modules/printbackends/gtkprintbackendfile.c:510
msgid "Print to File"
msgstr "Файлға баспаға шығару"

#: modules/printbackends/gtkprintbackendfile.c:636
msgid "PDF"
msgstr "PDF"

#: modules/printbackends/gtkprintbackendfile.c:636
msgid "PostScript"
msgstr "PostScript"

#: modules/printbackends/gtkprintbackendfile.c:636
msgid "SVG"
msgstr "SVG"

#: modules/printbackends/gtkprintbackendfile.c:649
msgid "Pages per _sheet:"
msgstr "Бір п_арақтағы бет саны:"

#: modules/printbackends/gtkprintbackendfile.c:709
msgid "File"
msgstr "Файл"

#: modules/printbackends/gtkprintbackendfile.c:719
msgid "_Output format"
msgstr "Шығыс _пішімі"

#. TRANSLATORS: when we're running an old CUPS, and
#. * it hasn't registered the device with colord
#: modules/printbackends/gtkprintercups.c:272
msgid "Color management unavailable"
msgstr "Түстерді басқару қолжетімсіз"

#. TRANSLATORS: when there is no color profile available
#: modules/printbackends/gtkprintercups.c:284
msgid "No profile available"
msgstr "Бірде-бір профиль қолжетімсіз"

#. TRANSLATORS: when the color profile has no title
#: modules/printbackends/gtkprintercups.c:295
msgid "Unspecified profile"
msgstr "Көрсетілмеген профиль"

#: tools/encodesymbolic.c:41
msgid "Output to this directory instead of cwd"
msgstr "Ағымдағы бума орнына осы бумаға шығару"

#: tools/encodesymbolic.c:42
msgid "Generate debug output"
msgstr "Жөндеу шығысын жасау"

#: tools/encodesymbolic.c:92
#, c-format
msgid "Invalid size %s\n"
msgstr "Қате өлшемі %s\n"

#: tools/encodesymbolic.c:104 tools/encodesymbolic.c:113
#, c-format
msgid "Can’t load file: %s\n"
msgstr "Файлды жүктеу мүмкін емес: %s\n"

#: tools/encodesymbolic.c:141 tools/encodesymbolic.c:147
#, c-format
msgid "Can’t save file %s: %s\n"
msgstr "%s файлын сақтау мүмкін емес: %s\n"

#: tools/encodesymbolic.c:153
#, c-format
msgid "Can’t close stream"
msgstr "Ағынды жабу мүмкін емес"

#: tools/gtk-builder-tool.c:36
#, c-format
msgid ""
"Usage:\n"
"  gtk4-builder-tool [COMMAND] [OPTION…] FILE\n"
"\n"
"Perform various tasks on GtkBuilder .ui files.\n"
"\n"
"Commands:\n"
"  validate     Validate the file\n"
"  simplify     Simplify the file\n"
"  enumerate    List all named objects\n"
"  preview      Preview the file\n"
"  render       Take a screenshot of the file\n"
"  screenshot   Take a screenshot of the file\n"
"\n"
msgstr ""
"Қолданылуы:\n"
"  gtk4-builder-tool [КОМАНДА] [ОПЦИЯ…] ФАЙЛ\n"
"\n"
"GtkBuilder .ui файлдарына әр түрлі әрекеттерді орындау.\n"
"\n"
"Командалар:\n"
"  validate     Файлды тексеру\n"
"  simplify     Файлды оңайлату\n"
"  enumerate    Барлық атаулары бар объекттерді тізіп шығу\n"
"  preview      Файлды алдын ала қарау\n"
"  render       Файл скриншотын түсіру\n"
"  screenshot   Файл скриншотын түсіру\n"
"\n"

#: tools/gtk-builder-tool-enumerate.c:56 tools/gtk-builder-tool-preview.c:179
#: tools/gtk-builder-tool-preview.c:180 tools/gtk-builder-tool-screenshot.c:360
#: tools/gtk-builder-tool-simplify.c:2529 tools/gtk-builder-tool-validate.c:261
<<<<<<< HEAD
#: tools/gtk-rendernode-tool-info.c:202 tools/gtk-rendernode-tool-show.c:102
=======
#: tools/gtk-path-tool-render.c:121 tools/gtk-rendernode-tool-compare.c:67
#: tools/gtk-rendernode-tool-info.c:214 tools/gtk-rendernode-tool-show.c:106
>>>>>>> 29c29b0e
msgid "FILE"
msgstr "ФАЙЛ"

#: tools/gtk-builder-tool-enumerate.c:64
msgid "Print all named objects."
msgstr "Барлық атаулары бар объекттерді шығару."

#: tools/gtk-builder-tool-preview.c:128 tools/gtk-builder-tool-screenshot.c:236
#, c-format
msgid "No object with ID '%s' found\n"
msgstr "Анықтағышы '%s' болатын объект табылмады\n"

#: tools/gtk-builder-tool-preview.c:130
#, c-format
msgid "No previewable object found\n"
msgstr "Алдын-ала қарауға болатын объекттер табылмады\n"

#: tools/gtk-builder-tool-preview.c:136
#, c-format
msgid "Objects of type %s can't be previewed\n"
msgstr "%s түріндегі объекттерді алдын-ала қарау мүмкін емес\n"

#: tools/gtk-builder-tool-preview.c:178
msgid "Preview only the named object"
msgstr "Тек аталған объектті алдын ала қарау"

#: tools/gtk-builder-tool-preview.c:179 tools/gtk-builder-tool-screenshot.c:360
msgid "Use style from CSS file"
msgstr "CSS файлынан стильді пайдалану"

#: tools/gtk-builder-tool-preview.c:187 tools/gtk-builder-tool-screenshot.c:370
<<<<<<< HEAD
#: tools/gtk-builder-tool-validate.c:268 tools/gtk-rendernode-tool-show.c:109
#: tools/gtk-rendernode-tool-render.c:204
=======
#: tools/gtk-builder-tool-validate.c:268
#: tools/gtk-rendernode-tool-benchmark.c:106
#: tools/gtk-rendernode-tool-render.c:203 tools/gtk-rendernode-tool-show.c:113
>>>>>>> 29c29b0e
#, c-format
msgid "Could not initialize windowing system\n"
msgstr "Терезелерді басқару жүйесін іске қосу мүмкін емес\n"

#: tools/gtk-builder-tool-preview.c:195
msgid "Preview the file."
msgstr "Файлды алдын ала қарау."

#: tools/gtk-builder-tool-preview.c:208 tools/gtk-builder-tool-screenshot.c:391
#: tools/gtk-builder-tool-simplify.c:2552 tools/gtk-builder-tool-validate.c:287
#, c-format
msgid "No .ui file specified\n"
msgstr ".ui файлы көрсетілмеген\n"

#: tools/gtk-builder-tool-preview.c:214
#, c-format
msgid "Can only preview a single .ui file\n"
msgstr "Тек бір .ui файлын алдын-ала қарауға болады\n"

#: tools/gtk-builder-tool-screenshot.c:238
#, c-format
msgid "No object found\n"
msgstr "Объект табылмады\n"

#: tools/gtk-builder-tool-screenshot.c:244
#, c-format
msgid "Objects of type %s can't be screenshot\n"
msgstr "%s түріндегі объекттердің скриншотын түсіру мүмкін емес\n"

#: tools/gtk-builder-tool-screenshot.c:298
#, c-format
msgid "Failed to take a screenshot\n"
msgstr "Скриншотты түсіру сәтсіз аяқталды\n"

#: tools/gtk-builder-tool-screenshot.c:309
#, c-format
msgid ""
"File %s exists.\n"
"Use --force to overwrite.\n"
msgstr ""
"%s файлы бар болып тұр.\n"
"Үстінен жазу үшін --force қолданыңыз.\n"

#: tools/gtk-builder-tool-screenshot.c:332
#: tools/gtk-rendernode-tool-render.c:171
#, c-format
msgid "Output written to %s.\n"
msgstr "Шығыс %s ішіне жазылды.\n"

#: tools/gtk-builder-tool-screenshot.c:336
#: tools/gtk-rendernode-tool-render.c:175
#, c-format
msgid "Failed to save %s: %s\n"
msgstr "%s сақтау сәтсіз аяқталды: %s\n"

#: tools/gtk-builder-tool-screenshot.c:359
msgid "Screenshot only the named object"
msgstr "Тек аталған объект скриншотын түсіру"

#: tools/gtk-builder-tool-screenshot.c:361
msgid "Save as node file instead of png"
msgstr "Png орнына торап файлы ретінде сақтау"

#: tools/gtk-builder-tool-screenshot.c:362
msgid "Overwrite existing file"
msgstr "Бар болып тұрған файлды үстінен жазу"

#: tools/gtk-builder-tool-screenshot.c:363
#: tools/gtk-rendernode-tool-benchmark.c:97
#: tools/gtk-rendernode-tool-render.c:196
msgid "FILE…"
msgstr "ФАЙЛ…"

#: tools/gtk-builder-tool-screenshot.c:378
msgid "Render a .ui file to an image."
msgstr ".ui файлын суретке өңдеп шығару."

#: tools/gtk-builder-tool-screenshot.c:397
#, c-format
msgid "Can only render a single .ui file to a single output file\n"
msgstr "Тек бір .ui файлын бір шығыс файлға өңдеп шығаруға болады\n"

#: tools/gtk-builder-tool-simplify.c:444
#, c-format
msgid "%s:%d: Couldn’t parse value for property '%s': %s\n"
msgstr "%s:%d: '%s' қасиеті үшін мәнді талдау мүмкін емес: %s\n"

#: tools/gtk-builder-tool-simplify.c:658
#, c-format
msgid "Property %s not found"
msgstr "%s қасиеті табылмады"

#: tools/gtk-builder-tool-simplify.c:661
#, c-format
msgid "Packing property %s not found"
msgstr "%s орау қасиеті табылмады"

#: tools/gtk-builder-tool-simplify.c:664
#, c-format
msgid "Cell property %s not found"
msgstr "%s ұяшық қасиеті табылмады"

#: tools/gtk-builder-tool-simplify.c:667
#, c-format
msgid "Layout property %s not found"
msgstr "%s жайма қасиеті табылмады"

#: tools/gtk-builder-tool-simplify.c:1397
#, c-format
msgid "%s only accepts three children"
msgstr "%s тек үш ұрпақты қабылдайды"

#: tools/gtk-builder-tool-simplify.c:2455
#, c-format
msgid "Can’t load “%s”: %s\n"
msgstr "“%s” жүктеу мүмкін емес: %s\n"

#: tools/gtk-builder-tool-simplify.c:2466
#: tools/gtk-builder-tool-simplify.c:2472
#: tools/gtk-builder-tool-simplify.c:2478
#, c-format
msgid "Can’t parse “%s”: %s\n"
msgstr "“%s” талдау мүмкін емес: %s\n"

#: tools/gtk-builder-tool-simplify.c:2504
#, c-format
msgid "Failed to read “%s”: %s\n"
msgstr "“%s” оқу сәтсіз аяқталды: %s\n"

#: tools/gtk-builder-tool-simplify.c:2510
#, c-format
msgid "Failed to write “%s”: “%s”\n"
msgstr "\"%s\" жазу сәтсіз аяқталды: \"%s\"\n"

#: tools/gtk-builder-tool-simplify.c:2527
msgid "Replace the file"
msgstr "Файлды алмастыру"

#: tools/gtk-builder-tool-simplify.c:2528
msgid "Convert from GTK 3 to GTK 4"
msgstr "GTK 3-тен GTK 4-ке түрлендіру"

#: tools/gtk-builder-tool-simplify.c:2539
msgid "Simplify the file."
msgstr "Файлды оңайлату."

#: tools/gtk-builder-tool-simplify.c:2558
#, c-format
msgid "Can only simplify a single .ui file without --replace\n"
msgstr "Тек бір .ui файлын --replace опциясыз оңайлатуға болады\n"

#: tools/gtk-builder-tool-validate.c:45
#, c-format
msgid "Failed to lookup template parent type %s\n"
msgstr "%s үлгісінің аталық түрін табу сәтсіз аяқталды\n"

#: tools/gtk-builder-tool-validate.c:123
msgid "Deprecated types:\n"
msgstr "Ескірген түрлер:\n"

#: tools/gtk-builder-tool-validate.c:167
#, c-format
msgid "Failed to create an instance of the template type %s\n"
msgstr "%s үлгі түрінің данасын жасау сәтсіз аяқталды\n"

#: tools/gtk-builder-tool-validate.c:276
msgid "Validate the file."
msgstr "Файлды тексеру."

#: tools/gtk-launch.c:40
msgid "Show program version"
msgstr "Бағдарлама нұсқасын көрсету"

#. Translators: this message will appear immediately after the
#. usage string - Usage: COMMAND [OPTION…] <THIS_MESSAGE>
#: tools/gtk-launch.c:74
msgid "APPLICATION [URI…] — launch an APPLICATION"
msgstr "ҚОЛДАНБА [URI…] — ҚОЛДАНБА жөнелту"

#. Translators: this message will appear after the usage string
#. and before the list of options.
#: tools/gtk-launch.c:78
msgid ""
"Launch an application (specified by its desktop file name),\n"
"optionally passing one or more URIs as arguments."
msgstr ""
"Қолданбаны жөнелту (оның desktop файлы аты көрсетілгендей),\n"
"қосымша түрде аргументтер ретінде URI тізімін беру."

#: tools/gtk-launch.c:88
#, c-format
msgid "Error parsing commandline options: %s\n"
msgstr "Командалық жол опцияларын талдау қатесі: %s\n"

#: tools/gtk-launch.c:90 tools/gtk-launch.c:111
#, c-format
msgid "Try “%s --help” for more information."
msgstr "Көбірек білу үшін \"%s --help\" көріңіз."

#. Translators: the %s is the program name. This error message
#. means the user is calling gtk-launch without any argument.
#: tools/gtk-launch.c:109
#, c-format
msgid "%s: missing application name"
msgstr "%s:  қолданба аты жоқ"

#: tools/gtk-launch.c:137
#, c-format
msgid "Creating AppInfo from id not supported on non unix operating systems"
msgstr ""
"AppInfo-ны id-дан жасау unix-тектес емес операциялық жүйелерде жасауға "
"қолдау жоқ"

#. Translators: the first %s is the program name, the second one
#. is the application name.
#: tools/gtk-launch.c:145
#, c-format
msgid "%s: no such application %s"
msgstr "%s: ондай қолданба жоқ %s"

#. Translators: the first %s is the program name, the second one
#. is the error message.
#: tools/gtk-launch.c:163
#, c-format
msgid "%s: error launching application: %s\n"
msgstr "%s: қолданбаны жөнелту қатесі: %s\n"

<<<<<<< HEAD
=======
#: tools/gtk-path-tool.c:35
#, c-format
msgid ""
"Usage:\n"
"  gtk4-path-tool [COMMAND] [OPTION…] PATH\n"
"\n"
"Perform various tasks on paths.\n"
"\n"
"Commands:\n"
"  decompose    Decompose the path\n"
"  reverse      Reverse the path\n"
"  restrict     Restrict the path to a segment\n"
"  show         Display the path in a window\n"
"  render       Render the path as an image\n"
"  info         Print information about the path\n"
"\n"
msgstr ""
"Қолданылуы:\n"
"  gtk4-path-tool [КОМАНДА] [ОПЦИЯ…] ОРНАЛАСУ\n"
"\n"
"Жолдарға әр түрлі әрекеттері орындау.\n"
"\n"
"Командалар:\n"
"  decompose    Жолды бөлу\n"
"  reverse      Жолды кері бұру\n"
"  restrict     Сегментке дейінгі жолды бұғаттау\n"
"  show         Жолды терезеде көрсету\n"
"  render       Жолды сурет ретінде өңдеу\n"
"  info         Жол туралы ақпаратты шығару\n"
"\n"

#: tools/gtk-path-tool-decompose.c:84
msgid "Allow quadratic Bézier curves"
msgstr "Квадраттық Безье қисықтарын рұқсат ету"

#: tools/gtk-path-tool-decompose.c:85
msgid "Allow cubic Bézier curves"
msgstr "Текшелік Безье қисықтарын рұқсат ету"

#: tools/gtk-path-tool-decompose.c:86
msgid "Allow conic Bézier curves"
msgstr ""

#: tools/gtk-path-tool-decompose.c:87 tools/gtk-path-tool-info.c:88
#: tools/gtk-path-tool-render.c:125 tools/gtk-path-tool-restrict.c:38
#: tools/gtk-path-tool-reverse.c:34 tools/gtk-path-tool-show.c:147
msgid "PATH"
msgstr "ЖОЛ"

#: tools/gtk-path-tool-decompose.c:99
msgid "Decompose a path."
msgstr "Жолды бөлу."

#: tools/gtk-path-tool-decompose.c:112 tools/gtk-path-tool-info.c:113
#: tools/gtk-path-tool-restrict.c:64 tools/gtk-path-tool-reverse.c:58
msgid "No paths given."
msgstr "Жол көрсетілмеген."

#: tools/gtk-path-tool-decompose.c:140 tools/gtk-path-tool-restrict.c:94
#: tools/gtk-path-tool-reverse.c:78
msgid "That didn't work out."
msgstr "Бұл нәтиже бермеді."

#: tools/gtk-path-tool-info.c:100
msgid "Print information about a path."
msgstr "Жол туралы ақпаратты шығару."

#: tools/gtk-path-tool-info.c:121
msgid "Path is empty."
msgstr "Жол бос болып тұр."

#: tools/gtk-path-tool-info.c:127
msgid "Path is closed"
msgstr "Жол жабық"

#: tools/gtk-path-tool-info.c:129
msgid "Path length"
msgstr "Жол ұзындығы"

#: tools/gtk-path-tool-info.c:138
#, c-format
msgid "%d contours"
msgstr "%d контур"

#: tools/gtk-path-tool-info.c:140
#, c-format
msgid "%d operations"
msgstr "%d әрекет"

#: tools/gtk-path-tool-info.c:144
#, c-format
msgid "%d lines"
msgstr "%d жол"

#: tools/gtk-path-tool-info.c:149
#, c-format
msgid "%d quadratics"
msgstr "%d квадрат"

#: tools/gtk-path-tool-info.c:154
#, c-format
msgid "%d cubics"
msgstr "%d текше"

#: tools/gtk-path-tool-info.c:159
#, c-format
msgid "%d conics"
msgstr "%d конус"

#: tools/gtk-path-tool-render.c:117 tools/gtk-path-tool-show.c:140
msgid "Fill the path (the default)"
msgstr ""

#: tools/gtk-path-tool-render.c:118 tools/gtk-path-tool-show.c:141
msgid "Stroke the path"
msgstr ""

#: tools/gtk-path-tool-render.c:119 tools/gtk-path-tool-show.c:142
msgid "Show path points"
msgstr ""

#: tools/gtk-path-tool-render.c:120 tools/gtk-path-tool-show.c:143
msgid "Show control points"
msgstr "Басқару нүктелерін көрсету"

#: tools/gtk-path-tool-render.c:121
msgid "The output file"
msgstr "Шығыс файлы"

#: tools/gtk-path-tool-render.c:122 tools/gtk-path-tool-show.c:144
msgid "Foreground color"
msgstr "Алдыңғы көрініс түсі"

#: tools/gtk-path-tool-render.c:122 tools/gtk-path-tool-render.c:123
#: tools/gtk-path-tool-render.c:124 tools/gtk-path-tool-show.c:144
#: tools/gtk-path-tool-show.c:145 tools/gtk-path-tool-show.c:146
msgid "COLOR"
msgstr "ТҮС"

#: tools/gtk-path-tool-render.c:123 tools/gtk-path-tool-show.c:145
msgid "Background color"
msgstr "Фон түсі"

#: tools/gtk-path-tool-render.c:124 tools/gtk-path-tool-show.c:146
msgid "Point color"
msgstr "Нүкте түсі"

#: tools/gtk-path-tool-render.c:129 tools/gtk-path-tool-show.c:151
msgid "Fill rule (winding, even-odd)"
msgstr "Толтыру ережесі (орам, жұп-тақ)"

#: tools/gtk-path-tool-render.c:129 tools/gtk-path-tool-render.c:133
#: tools/gtk-path-tool-render.c:134 tools/gtk-path-tool-render.c:135
#: tools/gtk-path-tool-render.c:136 tools/gtk-path-tool-render.c:137
#: tools/gtk-path-tool-render.c:138 tools/gtk-path-tool-show.c:151
#: tools/gtk-path-tool-show.c:155 tools/gtk-path-tool-show.c:156
#: tools/gtk-path-tool-show.c:157 tools/gtk-path-tool-show.c:158
#: tools/gtk-path-tool-show.c:159 tools/gtk-path-tool-show.c:160
msgid "VALUE"
msgstr "МӘНІ"

#: tools/gtk-path-tool-render.c:133 tools/gtk-path-tool-show.c:155
msgid "Line width (number)"
msgstr "Жол ені (сан)"

#: tools/gtk-path-tool-render.c:134 tools/gtk-path-tool-show.c:156
msgid "Line cap (butt, round, square)"
msgstr "Сызық ұшы (соңы, дөңгелек, шаршы)"

#: tools/gtk-path-tool-render.c:135 tools/gtk-path-tool-show.c:157
msgid "Line join (miter, miter-clip, round, bevel, arcs)"
msgstr "Сызықтар қосылуы (өткір, өткір кесілген, дөңгелек, кесілген, арка)"

#: tools/gtk-path-tool-render.c:136 tools/gtk-path-tool-show.c:158
msgid "Miter limit (number)"
msgstr "Өткір қосылу шегі (сан)"

#: tools/gtk-path-tool-render.c:137 tools/gtk-path-tool-show.c:159
msgid "Dash pattern (comma-separated numbers)"
msgstr "Штрихтеу өрнегі (үтірмен ажыратылған сандар)"

#: tools/gtk-path-tool-render.c:138 tools/gtk-path-tool-show.c:160
msgid "Dash offset (number)"
msgstr "Штрихтау шегінісі (сан)"

#: tools/gtk-path-tool-render.c:161 tools/gtk-path-tool-show.c:172
msgid "Could not initialize windowing system"
msgstr "Терезелерді басқару жүйесін іске қосу мүмкін емес"

#: tools/gtk-path-tool-render.c:168
msgid "Render the path to a png image."
msgstr "Жолды png суретіне өңдеп шығару."

#: tools/gtk-path-tool-render.c:173 tools/gtk-path-tool-show.c:183
msgid "Options related to filling"
msgstr ""

#: tools/gtk-path-tool-render.c:174 tools/gtk-path-tool-show.c:184
msgid "Show help for fill options"
msgstr ""

#: tools/gtk-path-tool-render.c:181 tools/gtk-path-tool-show.c:191
msgid "Options related to stroking"
msgstr ""

#: tools/gtk-path-tool-render.c:182 tools/gtk-path-tool-show.c:192
msgid "Show help for stroke options"
msgstr ""

#: tools/gtk-path-tool-render.c:199 tools/gtk-path-tool-show.c:209
msgid "No path specified"
msgstr "Орналасу көрсетілмеген"

#: tools/gtk-path-tool-render.c:205
msgid "Can only render a single path"
msgstr "Тек бір жолды өңдеп шығаруға болады"

#: tools/gtk-path-tool-render.c:250 tools/gtk-path-tool-show.c:221
msgid "fill rule"
msgstr "толтыру ережесі"

#: tools/gtk-path-tool-render.c:255 tools/gtk-path-tool-show.c:226
msgid "line cap"
msgstr "сызық ұшы"

#: tools/gtk-path-tool-render.c:256 tools/gtk-path-tool-show.c:227
msgid "line join"
msgstr "сызықтар қосылуы"

#: tools/gtk-path-tool-render.c:310
#, c-format
msgid "Saving png to '%s' failed"
msgstr "PNG файлын '%s' ішіне сақтау сәтсіз аяқталды"

#: tools/gtk-path-tool-render.c:317
#, c-format
msgid "Output written to '%s'."
msgstr "Шығыс \"%s\" ішіне жазылды."

#: tools/gtk-path-tool-restrict.c:36
msgid "Beginning of segment"
msgstr "Сегменттің басы"

#: tools/gtk-path-tool-restrict.c:36 tools/gtk-path-tool-restrict.c:37
msgid "LENGTH"
msgstr "LENGTH"

#: tools/gtk-path-tool-restrict.c:37
msgid "End of segment"
msgstr "Сегменттің соңы"

#: tools/gtk-path-tool-restrict.c:51
msgid "Restrict a path to a segment."
msgstr "Сегментке жолды шектеу."

#: tools/gtk-path-tool-reverse.c:45
msgid "Reverse a path."
msgstr "Жолды кері бұру."

#: tools/gtk-path-tool-show.c:46 tools/gtk-path-tool-show.c:88
msgid "Path Preview"
msgstr "Жолды алдын-ала қарау"

#: tools/gtk-path-tool-show.c:180
msgid "Display the path."
msgstr "Жолды көрсету."

#: tools/gtk-path-tool-show.c:215
msgid "Can only show a single path"
msgstr "Тек бір жолды көрсете алады"

#: tools/gtk-path-tool-utils.c:58
#, c-format
msgid "Failed to read from standard input: %s\n"
msgstr "Стандартты кірістен оқу қатесі: %s\n"

#: tools/gtk-path-tool-utils.c:64
#, c-format
msgid "Error reading from standard input: %s\n"
msgstr "Стандартты кірістен оқу қатесі: %s\n"

#: tools/gtk-path-tool-utils.c:83
#, c-format
msgid "Failed to parse '%s' as path.\n"
msgstr "'%s' мәнін орналасу ретінде талдау мүмкін емес\n"

#: tools/gtk-path-tool-utils.c:109
#, c-format
msgid "Failed to parse '%s' as %s."
msgstr "'%s' мәнін %s ретінде талдау мүмкін емес."

#: tools/gtk-path-tool-utils.c:111
msgid "Possible values: "
msgstr "Мүмкін мәндер: "

#: tools/gtk-path-tool-utils.c:135
#, c-format
msgid "Could not parse '%s' as color"
msgstr "'%s' мәнін түс ретінде талдау мүмкін емес"

#: tools/gtk-path-tool-utils.c:163
#, c-format
msgid "Failed to parse '%s' as number"
msgstr "'%s' мәнін сан ретінде талдау мүмкін емес"

>>>>>>> 29c29b0e
#: tools/gtk-rendernode-tool.c:35
#, c-format
msgid ""
"Usage:\n"
"  gtk4-rendernode-tool [COMMAND] [OPTION…] FILE\n"
"\n"
"Perform various tasks on GTK render nodes.\n"
"\n"
"Commands:\n"
"  benchmark    Benchmark rendering of a node\n"
"  compare      Compare nodes or images\n"
"  info         Provide information about the node\n"
"  show         Show the node\n"
"  render       Take a screenshot of the node\n"
"\n"
msgstr ""
"Қолданылуы:\n"
"  gtk4-rendernode-tool [КОМАНДА] [ОПЦИЯ…] ФАЙЛ\n"
"\n"
"GTK рендер тораптарына әр түрлі әрекеттерді жасау.\n"
"\n"
"Командалар:\n"
"  benchmark    Торап бейнеленуін сынау\n"
"  compare      Тораптарды немесе суреттерді салыстыру\n"
"  info         Торап туралы ақпаратты ұсыну\n"
"  show         Торапты көрсету\n"
"  render       Торап скриншотын түсіру\n"
"\n"

<<<<<<< HEAD
#: tools/gtk-rendernode-tool-info.c:179
=======
#: tools/gtk-rendernode-tool-benchmark.c:94
msgid "Add renderer to benchmark"
msgstr ""

#: tools/gtk-rendernode-tool-benchmark.c:94
#: tools/gtk-rendernode-tool-compare.c:65
#: tools/gtk-rendernode-tool-render.c:195
msgid "RENDERER"
msgstr "ӨҢДЕГІШ"

#: tools/gtk-rendernode-tool-benchmark.c:95
msgid "Number of runs with each renderer"
msgstr ""

#: tools/gtk-rendernode-tool-benchmark.c:95
msgid "RUNS"
msgstr "RUNS"

#: tools/gtk-rendernode-tool-benchmark.c:96
msgid "Don’t download result/wait for GPU to finish"
msgstr ""

#: tools/gtk-rendernode-tool-benchmark.c:114
msgid "Benchmark rendering of a .node file."
msgstr ""

#: tools/gtk-rendernode-tool-benchmark.c:127
#: tools/gtk-rendernode-tool-info.c:236 tools/gtk-rendernode-tool-render.c:224
#: tools/gtk-rendernode-tool-show.c:134
#, c-format
msgid "No .node file specified\n"
msgstr "Ешбір .node файлы көрсетілмеген\n"

#: tools/gtk-rendernode-tool-benchmark.c:133
#, c-format
msgid "Can only benchmark a single .node file\n"
msgstr ""

#: tools/gtk-rendernode-tool-compare.c:65
#: tools/gtk-rendernode-tool-render.c:195
msgid "Renderer to use"
msgstr "Қолданылатын өңдегіш"

#: tools/gtk-rendernode-tool-compare.c:67
#| msgid "The output file"
msgid "Output file"
msgstr "Шығыс файлы"

#: tools/gtk-rendernode-tool-compare.c:70
msgid "FILE1 FILE2"
msgstr ""

#: tools/gtk-rendernode-tool-compare.c:82
msgid "Compare .node or .png files."
msgstr ""

#: tools/gtk-rendernode-tool-compare.c:95
#, c-format
msgid "Must specify two files\n"
msgstr ""

#: tools/gtk-rendernode-tool-compare.c:102
#: tools/gtk-rendernode-tool-render.c:150
#, c-format
msgid "Failed to create renderer: %s\n"
msgstr ""

#: tools/gtk-rendernode-tool-compare.c:111
#, c-format
#| msgid "Failed to save %s: %s\n"
msgid "Failed to load %s: %s\n"
msgstr ""

#: tools/gtk-rendernode-tool-compare.c:122
#, c-format
#| msgid "Could not rename %s back to %s: %s.\n"
msgid "Could not save diff image to %s\n"
msgstr ""

#: tools/gtk-rendernode-tool-compare.c:132
#, c-format
#| msgid "Output written to %s.\n"
msgid "Differences witten to %s.\n"
msgstr ""

#: tools/gtk-rendernode-tool-compare.c:134
#, c-format
msgid "The images are different.\n"
msgstr ""

#: tools/gtk-rendernode-tool-compare.c:137
#, c-format
msgid "No differences.\n"
msgstr ""

#: tools/gtk-rendernode-tool-info.c:191
>>>>>>> 29c29b0e
#, c-format
msgid "Number of nodes: %u\n"
msgstr "Тораптар саны: %u\n"

<<<<<<< HEAD
#: tools/gtk-rendernode-tool-info.c:186
=======
#: tools/gtk-rendernode-tool-info.c:198
>>>>>>> 29c29b0e
#, c-format
msgid "Depth: %u\n"
msgstr "Тереңдігі: %u\n"

<<<<<<< HEAD
#: tools/gtk-rendernode-tool-info.c:189
=======
#: tools/gtk-rendernode-tool-info.c:201
>>>>>>> 29c29b0e
#, c-format
msgid "Bounds: %g x %g\n"
msgstr "Шекаралар: %g x %g\n"

<<<<<<< HEAD
#: tools/gtk-rendernode-tool-info.c:190
=======
#: tools/gtk-rendernode-tool-info.c:202
>>>>>>> 29c29b0e
#, c-format
msgid "Origin: %g %g\n"
msgstr "Түпнұсқа: %g %g\n"

<<<<<<< HEAD
#: tools/gtk-rendernode-tool-info.c:211
msgid "Provide information about the render node."
msgstr "Өңдеп шығару торабы туралы ақпаратты ұсыну."

#: tools/gtk-rendernode-tool-info.c:224 tools/gtk-rendernode-tool-show.c:130
#: tools/gtk-rendernode-tool-render.c:225
#, c-format
msgid "No .node file specified\n"
msgstr "Ешбір .node файлы көрсетілмеген\n"

#: tools/gtk-rendernode-tool-info.c:230
=======
#: tools/gtk-rendernode-tool-info.c:223
msgid "Provide information about the render node."
msgstr "Өңдеп шығару торабы туралы ақпаратты ұсыну."

#: tools/gtk-rendernode-tool-info.c:242
>>>>>>> 29c29b0e
#, c-format
msgid "Can only accept a single .node file\n"
msgstr "Тек бір .node файлын қабылдай алады\n"

#: tools/gtk-rendernode-tool-show.c:117
msgid "Show the render node."
msgstr "Өңдеу торабын көрсету."

#: tools/gtk-rendernode-tool-show.c:136
#, c-format
msgid "Can only preview a single .node file\n"
msgstr "Тек бір .node файлын алдын-ала қарауға болады\n"

#: tools/gtk-rendernode-tool-render.c:123
#, c-format
msgid ""
"File %s exists.\n"
"If you want to overwrite, specify the filename.\n"
msgstr ""
"%s файлы бар болып тұр.\n"
"Үстінен жазуды қаласаңыз, файл атын көрсетіңіз.\n"

#: tools/gtk-rendernode-tool-render.c:137
#, c-format
msgid "Failed to generate SVG: %s\n"
msgstr "SVG жасау сәтсіз аяқталды: %s\n"

#: tools/gtk-rendernode-tool-render.c:211
msgid "Render a .node file to an image."
msgstr ".node файлын сурет ретінде өңдеп шығару."

#: tools/gtk-rendernode-tool-render.c:230
#, c-format
msgid "Can only render a single .node file to a single output file\n"
msgstr "Тек бір .node файлын бір шығыс файлға өңдеп шығаруға болады\n"

<<<<<<< HEAD
#: tools/gtk-rendernode-tool-utils.c:51
=======
#: tools/gtk-rendernode-tool-show.c:105
msgid "Don't add a titlebar"
msgstr ""

#: tools/gtk-rendernode-tool-show.c:121
msgid "Show the render node."
msgstr "Өңдеу торабын көрсету."

#: tools/gtk-rendernode-tool-show.c:140
#, c-format
msgid "Can only preview a single .node file\n"
msgstr "Тек бір .node файлын алдын-ала қарауға болады\n"

#: tools/gtk-rendernode-tool-utils.c:54
>>>>>>> 29c29b0e
#, c-format
msgid "Error at %s: %s\n"
msgstr "%s жеріндегі қате: %s\n"

<<<<<<< HEAD
#: tools/gtk-rendernode-tool-utils.c:69
#, c-format
msgid "Failed to load node file: %s\n"
msgstr "Торап файлын жүктеу қатемен аяқталды: %s\n"
=======
#: tools/gtk-rendernode-tool-utils.c:72
#, c-format
msgid "Failed to load node file: %s\n"
msgstr ""
>>>>>>> 29c29b0e

#: tools/updateiconcache.c:1391
#, c-format
msgid "Failed to write header\n"
msgstr "Тақырыптамасын жазу сәтсіз\n"

#: tools/updateiconcache.c:1397
#, c-format
msgid "Failed to write hash table\n"
msgstr "Хэш кестесін жазу сәтсіз\n"

#: tools/updateiconcache.c:1403
#, c-format
msgid "Failed to write folder index\n"
msgstr "Бума индексін жазу сәтсіз\n"

#: tools/updateiconcache.c:1411
#, c-format
msgid "Failed to rewrite header\n"
msgstr "Тақырыптаманы қайта жазу сәтсіз\n"

#: tools/updateiconcache.c:1505
#, c-format
msgid "Failed to open file %s : %s\n"
msgstr "Файлды ашу қатемен аяқталды %s : %s\n"

#: tools/updateiconcache.c:1513 tools/updateiconcache.c:1543
#, c-format
msgid "Failed to write cache file: %s\n"
msgstr "Кэш файлын жазу сәтсіз: %s\n"

#: tools/updateiconcache.c:1553
#, c-format
msgid "The generated cache was invalid.\n"
msgstr "Жасалған кэш қате.\n"

#: tools/updateiconcache.c:1567
#, c-format
msgid "Could not rename %s to %s: %s, removing %s then.\n"
msgstr "%s үшін жаңа %s атын орнату мүмкін емес: %s, кейін %s өшіріледі.\n"

#: tools/updateiconcache.c:1581
#, c-format
msgid "Could not rename %s to %s: %s\n"
msgstr "%s атын жаңа %s атына ауыстыру мүмкін емес: %s\n"

#: tools/updateiconcache.c:1591
#, c-format
msgid "Could not rename %s back to %s: %s.\n"
msgstr "%s атын қайта %s етіп орнату мүмкін емес: %s.\n"

#: tools/updateiconcache.c:1614
#, c-format
msgid "Cache file created successfully.\n"
msgstr "Кэш файлы сәтті жасалды.\n"

#: tools/updateiconcache.c:1653
msgid "Overwrite an existing cache, even if up to date"
msgstr "Бар кэшті үстінен жазу, ескірмесе де"

#: tools/updateiconcache.c:1654
msgid "Don’t check for the existence of index.theme"
msgstr "index.theme файлының бар-жоғын тексермеу"

#: tools/updateiconcache.c:1655
msgid "Don’t include image data in the cache"
msgstr "Кэш ішіне сурет файлдарын қоспау"

#: tools/updateiconcache.c:1656
msgid "Include image data in the cache"
msgstr "Кэш ішіне сурет деректерін қосу"

#: tools/updateiconcache.c:1657
msgid "Output a C header file"
msgstr "C тақырыптама файлын шығару"

#: tools/updateiconcache.c:1658
msgid "Turn off verbose output"
msgstr "Кеңейтілген шығысты сөндіру"

#: tools/updateiconcache.c:1659
msgid "Validate existing icon cache"
msgstr "Бар болып тұрған таңбашалар кэшін тексеру"

#: tools/updateiconcache.c:1724
#, c-format
msgid "File not found: %s\n"
msgstr "Файл табылмады: %s\n"

#: tools/updateiconcache.c:1730
#, c-format
msgid "Not a valid icon cache: %s\n"
msgstr "Дұрыс таңбашалар кэші емес: %s\n"

#: tools/updateiconcache.c:1743
#, c-format
msgid "No theme index file.\n"
msgstr "Теманың индекс файлы табылмады.\n"

#: tools/updateiconcache.c:1747
#, c-format
msgid ""
"No theme index file in “%s”.\n"
"If you really want to create an icon cache here, use --ignore-theme-index.\n"
msgstr ""
"\"%s\" ішінде теманың индекс файлы табылмады.\n"
"Осында таңбашалар кэшін жасауды шынымен қаласаңыз, --ignore-theme-index "
"қолданыңыз.\n"

#~ msgid "Show _Size Column"
#~ msgstr "Ө_лшем бағанын көрсету"

#~ msgid "Show T_ype Column"
#~ msgstr "_Түрі бағанын көрсету"

#~ msgctxt "GL version"
#~ msgid "Disabled"
#~ msgstr "Сөндірулі"

#~ msgctxt "GL vendor"
#~ msgid "Disabled"
#~ msgstr "Сөндірулі"

#~ msgctxt "GL vendor"
#~ msgid "None"
#~ msgstr "Ешнәрсе"

#, c-format
#~ msgid "Unspecified error decoding media"
#~ msgstr "Медианы декодтаудың анықталмаған қатесі"

#, c-format
#~ msgid "Cannot find decoder: %s"
#~ msgstr "Декодер табылмады: %s"

#~ msgid "Failed to allocate a codec context"
#~ msgstr "Кодек контекстін бөлу сәтсіз аяқталды"

#, c-format
#~ msgid "Cannot find encoder: %s"
#~ msgstr "Кодтауыш табылмады: %s"

#~ msgid "Cannot add new stream"
#~ msgstr "Жаңа ағынды қосу мүмкін емес"

#~ msgid "Failed to allocate an audio frame"
#~ msgstr "Аудио фреймін бөлу сәтсіз аяқталды"

#~ msgid "Not enough memory"
#~ msgstr "Жады жеткіліксіз"

#~ msgid "Could not allocate resampler context"
#~ msgstr "Ресамплер контекстін бөлу сәтсіз аяқталды"

#~ msgid "No audio output found"
#~ msgstr "Аудио шығысы табылмады"

#~ msgid "Stroke the path instead of filling it"
#~ msgstr "Жолды толтырудың орнына сызып шығу"

#~ msgid "Other application…"
#~ msgstr "Басқа қолданба…"

#~ msgid "Default Application"
#~ msgstr "Үнсіз келісім бойынша қолданба"

#~ msgid "default:LTR"
#~ msgstr "default:LTR"

#~ msgid "Tab list"
#~ msgstr "Беттер тізімі"

#~ msgid "Tab"
#~ msgstr "Бет"

#~ msgid "Allocation"
#~ msgstr "Бөлінуі"

#~ msgid "GL rendering is disabled"
#~ msgstr "GL рендерингі сөндірілген"

#~ msgid "Show fps overlay"
#~ msgstr "Кадр/сек оверлейін көрсету"

#~ msgid "Simulate Touchscreen"
#~ msgstr "Тачскринді эмуляциялау"

#~ msgid "Software GL"
#~ msgstr "БҚ-лық GL"

#~ msgid "horizontal"
#~ msgstr "горизонталды"

#~ msgid "Print to LPR"
#~ msgstr "LPR-ге басып шығару"

#~ msgid "Pages Per Sheet"
#~ msgstr "Бір парақтағы бет саны"

#~ msgid "Command Line"
#~ msgstr "Командалық жол"

#~ msgid "Take a screenshot of the file."
#~ msgstr "Файл скриншотын түсіру."

#, c-format
#~ msgid "%s:%d: %sproperty %s::%s not found\n"
#~ msgstr "%s:%d: %s %s::%s қасиеті табылмады\n"

#, c-format
#~ msgid "Can’t parse “%s”\n"
#~ msgstr "\"%s\" талдау мүмкін емес\n"

#~ msgid "Number Formatting"
#~ msgstr "Сандар пішімі"

#~ msgctxt "OpenType layout"
#~ msgid "Stylistic Set 1"
#~ msgstr "Стилистикалық жиынтық 1"

#~ msgctxt "OpenType layout"
#~ msgid "Stylistic Set 2"
#~ msgstr "Стилистикалық жиынтық 2"

#~ msgctxt "OpenType layout"
#~ msgid "Stylistic Set 3"
#~ msgstr "Стилистикалық жиынтық 3"

#~ msgctxt "OpenType layout"
#~ msgid "Stylistic Set 4"
#~ msgstr "Стилистикалық жиынтық 4"

#~ msgctxt "OpenType layout"
#~ msgid "Stylistic Set 5"
#~ msgstr "Стилистикалық жиынтық 5"

#~ msgctxt "OpenType layout"
#~ msgid "Stylistic Set 6"
#~ msgstr "Стилистикалық жиынтық 6"

#~ msgctxt "OpenType layout"
#~ msgid "Stylistic Set 7"
#~ msgstr "Стилистикалық жиынтық 7"

#~ msgctxt "OpenType layout"
#~ msgid "Stylistic Set 8"
#~ msgstr "Стилистикалық жиынтық 8"

#~ msgctxt "OpenType layout"
#~ msgid "Stylistic Set 9"
#~ msgstr "Стилистикалық жиынтық 9"

#~ msgctxt "OpenType layout"
#~ msgid "Stylistic Set 10"
#~ msgstr "Стилистикалық жиынтық 10"

#~ msgctxt "OpenType layout"
#~ msgid "Stylistic Set 11"
#~ msgstr "Стилистикалық жиынтық 11"

#~ msgctxt "OpenType layout"
#~ msgid "Stylistic Set 12"
#~ msgstr "Стилистикалық жиынтық 12"

#~ msgctxt "OpenType layout"
#~ msgid "Stylistic Set 13"
#~ msgstr "Стилистикалық жиынтық 13"

#~ msgctxt "OpenType layout"
#~ msgid "Stylistic Set 14"
#~ msgstr "Стилистикалық жиынтық 14"

#~ msgctxt "OpenType layout"
#~ msgid "Stylistic Set 15"
#~ msgstr "Стилистикалық жиынтық 15"

#~ msgctxt "OpenType layout"
#~ msgid "Stylistic Set 16"
#~ msgstr "Стилистикалық жиынтық 16"

#~ msgctxt "OpenType layout"
#~ msgid "Stylistic Set 17"
#~ msgstr "Стилистикалық жиынтық 17"

#~ msgctxt "OpenType layout"
#~ msgid "Stylistic Set 18"
#~ msgstr "Стилистикалық жиынтық 18"

#~ msgctxt "OpenType layout"
#~ msgid "Stylistic Set 19"
#~ msgstr "Стилистикалық жиынтық 19"

#~ msgctxt "OpenType layout"
#~ msgid "Stylistic Set 20"
#~ msgstr "Стилистикалық жиынтық 20"

#~ msgid "Not a video file"
#~ msgstr "Видео файлы емес"

#~ msgid "Unsupported video codec"
#~ msgstr "Видео кодекке қолдау жоқ"

#~ msgid "Core GL is not available on EGL implementation"
#~ msgstr "Негізгі GL профилі EGL іске асыру нұсқасында қолжетімсіз"

#~ msgid "No available configurations for the given RGBA pixel format"
#~ msgstr "Берілген RGBA пиксельдер пішімі үшін қолжетімді баптаулар жоқ"

#~ msgid "Show text"
#~ msgstr "Мәтінді көрсету"

#~ msgctxt "Script"
#~ msgid "Arabic"
#~ msgstr "Араб"

#~ msgctxt "Script"
#~ msgid "Armenian"
#~ msgstr "Армян"

#~ msgctxt "Script"
#~ msgid "Bengali"
#~ msgstr "Бенгал"

#~ msgctxt "Script"
#~ msgid "Bopomofo"
#~ msgstr "Бопомофо"

#~ msgctxt "Script"
#~ msgid "Cherokee"
#~ msgstr "Чероки"

#~ msgctxt "Script"
#~ msgid "Coptic"
#~ msgstr "Копт жазуы"

#~ msgctxt "Script"
#~ msgid "Cyrillic"
#~ msgstr "Кирил"

#~ msgctxt "Script"
#~ msgid "Deseret"
#~ msgstr "Deseret"

#~ msgctxt "Script"
#~ msgid "Devanagari"
#~ msgstr "Деванагари"

#~ msgctxt "Script"
#~ msgid "Ethiopic"
#~ msgstr "Эфиопиялық"

#~ msgctxt "Script"
#~ msgid "Georgian"
#~ msgstr "Грузин"

#~ msgctxt "Script"
#~ msgid "Gothic"
#~ msgstr "Готикалық"

#~ msgctxt "Script"
#~ msgid "Greek"
#~ msgstr "Грек"

#~ msgctxt "Script"
#~ msgid "Gujarati"
#~ msgstr "Гуджарати"

#~ msgctxt "Script"
#~ msgid "Gurmukhi"
#~ msgstr "Гурмукхи"

#~ msgctxt "Script"
#~ msgid "Han"
#~ msgstr "Хань"

#~ msgctxt "Script"
#~ msgid "Hangul"
#~ msgstr "Хангыл"

#~ msgctxt "Script"
#~ msgid "Hebrew"
#~ msgstr "Иврит"

#~ msgctxt "Script"
#~ msgid "Hiragana"
#~ msgstr "Хирагана"

#~ msgctxt "Script"
#~ msgid "Kannada"
#~ msgstr "Каннада"

#~ msgctxt "Script"
#~ msgid "Katakana"
#~ msgstr "Катакана"

#~ msgctxt "Script"
#~ msgid "Khmer"
#~ msgstr "Хмер"

#~ msgctxt "Script"
#~ msgid "Lao"
#~ msgstr "Лао"

#~ msgctxt "Script"
#~ msgid "Latin"
#~ msgstr "Латын"

#~ msgctxt "Script"
#~ msgid "Malayalam"
#~ msgstr "Малаялам"

#~ msgctxt "Script"
#~ msgid "Mongolian"
#~ msgstr "Моңғолиялық"

#~ msgctxt "Script"
#~ msgid "Myanmar"
#~ msgstr "Мьянма"

#~ msgctxt "Script"
#~ msgid "Ogham"
#~ msgstr "Огхам"

#~ msgctxt "Script"
#~ msgid "Old Italic"
#~ msgstr "Ескі итальян"

#~ msgctxt "Script"
#~ msgid "Oriya"
#~ msgstr "Ория"

#~ msgctxt "Script"
#~ msgid "Runic"
#~ msgstr "Рун жазуы"

#~ msgctxt "Script"
#~ msgid "Sinhala"
#~ msgstr "Синхала"

#~ msgctxt "Script"
#~ msgid "Syriac"
#~ msgstr "Сириялық"

#~ msgctxt "Script"
#~ msgid "Tamil"
#~ msgstr "Тамил"

#~ msgctxt "Script"
#~ msgid "Telugu"
#~ msgstr "Телугу"

#~ msgctxt "Script"
#~ msgid "Thaana"
#~ msgstr "Тхаана"

#~ msgctxt "Script"
#~ msgid "Thai"
#~ msgstr "Тай"

#~ msgctxt "Script"
#~ msgid "Tibetan"
#~ msgstr "Тибет"

#~ msgctxt "Script"
#~ msgid "Canadian Aboriginal"
#~ msgstr "Канада аборигендері"

#~ msgctxt "Script"
#~ msgid "Yi"
#~ msgstr "Йи"

#~ msgctxt "Script"
#~ msgid "Tagalog"
#~ msgstr "Тагалог"

#~ msgctxt "Script"
#~ msgid "Hanunoo"
#~ msgstr "Хануну"

#~ msgctxt "Script"
#~ msgid "Buhid"
#~ msgstr "Бухид"

#~ msgctxt "Script"
#~ msgid "Tagbanwa"
#~ msgstr "Тагбанва"

#~ msgctxt "Script"
#~ msgid "Braille"
#~ msgstr "Брайль"

#~ msgctxt "Script"
#~ msgid "Cypriot"
#~ msgstr "Кипр"

#~ msgctxt "Script"
#~ msgid "Limbu"
#~ msgstr "Лимбу"

#~ msgctxt "Script"
#~ msgid "Osmanya"
#~ msgstr "Сомали әліппесі"

#~ msgctxt "Script"
#~ msgid "Shavian"
#~ msgstr "Шавиан"

#~ msgctxt "Script"
#~ msgid "Linear B"
#~ msgstr "Сызықты B"

#~ msgctxt "Script"
#~ msgid "Tai Le"
#~ msgstr "Тай-лэ"

#~ msgctxt "Script"
#~ msgid "Ugaritic"
#~ msgstr "Угарит"

#~ msgctxt "Script"
#~ msgid "New Tai Lue"
#~ msgstr "Жаңа Тай-лэ"

#~ msgctxt "Script"
#~ msgid "Buginese"
#~ msgstr "Бугийлік"

#~ msgctxt "Script"
#~ msgid "Glagolitic"
#~ msgstr "Глаголица"

#~ msgctxt "Script"
#~ msgid "Tifinagh"
#~ msgstr "Көне ливиялық"

#~ msgctxt "Script"
#~ msgid "Syloti Nagri"
#~ msgstr "Силхети-нагари"

#~ msgctxt "Script"
#~ msgid "Old Persian"
#~ msgstr "Көне парсы"

#~ msgctxt "Script"
#~ msgid "Kharoshthi"
#~ msgstr "Кхароштхи"

#~ msgctxt "Script"
#~ msgid "Unknown"
#~ msgstr "Белгісіз"

#~ msgctxt "Script"
#~ msgid "Balinese"
#~ msgstr "Балилік"

#~ msgctxt "Script"
#~ msgid "Cuneiform"
#~ msgstr "Сына жазуы"

#~ msgctxt "Script"
#~ msgid "Phoenician"
#~ msgstr "Финикиялық"

#~ msgctxt "Script"
#~ msgid "Phags-pa"
#~ msgstr "Фагс-па"

#~ msgctxt "Script"
#~ msgid "N'Ko"
#~ msgstr "Н'Ко"

#~ msgctxt "Script"
#~ msgid "Kayah Li"
#~ msgstr "Кая-ли"

#~ msgctxt "Script"
#~ msgid "Lepcha"
#~ msgstr "Лепча"

#~ msgctxt "Script"
#~ msgid "Rejang"
#~ msgstr "Реджанг"

#~ msgctxt "Script"
#~ msgid "Sundanese"
#~ msgstr "Сундандық"

#~ msgctxt "Script"
#~ msgid "Saurashtra"
#~ msgstr "Саураштра"

#~ msgctxt "Script"
#~ msgid "Cham"
#~ msgstr "Чам"

#~ msgctxt "Script"
#~ msgid "Ol Chiki"
#~ msgstr "Ол-чики"

#~ msgctxt "Script"
#~ msgid "Vai"
#~ msgstr "Вай"

#~ msgctxt "Script"
#~ msgid "Carian"
#~ msgstr "Карийлік"

#~ msgctxt "Script"
#~ msgid "Lycian"
#~ msgstr "Ликиялық"

#~ msgctxt "Script"
#~ msgid "Lydian"
#~ msgstr "Лидиялық"

#~ msgctxt "Script"
#~ msgid "Avestan"
#~ msgstr "Авестша"

#~ msgctxt "Script"
#~ msgid "Bamum"
#~ msgstr "Бамум"

#~ msgctxt "Script"
#~ msgid "Egyptian Hieroglyphs"
#~ msgstr "Мысыр иероглифтері"

#~ msgctxt "Script"
#~ msgid "Imperial Aramaic"
#~ msgstr "Империялық арамеялық"

#~ msgctxt "Script"
#~ msgid "Inscriptional Pahlavi"
#~ msgstr "Пехлевийлік"

#~ msgctxt "Script"
#~ msgid "Inscriptional Parthian"
#~ msgstr "Парфяндық"

#~ msgctxt "Script"
#~ msgid "Javanese"
#~ msgstr "Явалық"

#~ msgctxt "Script"
#~ msgid "Kaithi"
#~ msgstr "Кайтхи"

#~ msgctxt "Script"
#~ msgid "Lisu"
#~ msgstr "Лису"

#~ msgctxt "Script"
#~ msgid "Meetei Mayek"
#~ msgstr "Манипури"

#~ msgctxt "Script"
#~ msgid "Old South Arabian"
#~ msgstr "Көне оңтүстік арабша"

#~ msgctxt "Script"
#~ msgid "Old Turkic"
#~ msgstr "Көне түрік"

#~ msgctxt "Script"
#~ msgid "Samaritan"
#~ msgstr "Самаритяндық"

#~ msgctxt "Script"
#~ msgid "Tai Tham"
#~ msgstr "Тай-тхам"

#~ msgctxt "Script"
#~ msgid "Tai Viet"
#~ msgstr "Тай-вьет"

#~ msgctxt "Script"
#~ msgid "Batak"
#~ msgstr "Батаки"

#~ msgctxt "Script"
#~ msgid "Brahmi"
#~ msgstr "Брахми"

#~ msgctxt "Script"
#~ msgid "Mandaic"
#~ msgstr "Мандейк"

#~ msgctxt "Script"
#~ msgid "Chakma"
#~ msgstr "Чакма"

#~ msgctxt "Script"
#~ msgid "Meroitic Cursive"
#~ msgstr "Мероит жазуы"

#~ msgctxt "Script"
#~ msgid "Meroitic Hieroglyphs"
#~ msgstr "Мероит иероглифтері"

#~ msgctxt "Script"
#~ msgid "Miao"
#~ msgstr "Мяо"

#~ msgctxt "Script"
#~ msgid "Sharada"
#~ msgstr "Шарада"

#~ msgctxt "Script"
#~ msgid "Sora Sompeng"
#~ msgstr "Соранг сомпенг"

#~ msgctxt "Script"
#~ msgid "Takri"
#~ msgstr "Такри"

#~ msgctxt "Script"
#~ msgid "Bassa"
#~ msgstr "Басса"

#~ msgctxt "Script"
#~ msgid "Caucasian Albanian"
#~ msgstr "Кавказ албандар"

#~ msgctxt "Script"
#~ msgid "Duployan"
#~ msgstr "Дуплоян"

#~ msgctxt "Script"
#~ msgid "Elbasan"
#~ msgstr "Эльбасан"

#~ msgctxt "Script"
#~ msgid "Grantha"
#~ msgstr "Грантха"

#~ msgctxt "Script"
#~ msgid "Khojki"
#~ msgstr "Ходжки"

#~ msgctxt "Script"
#~ msgid "Khudawadi, Sindhi"
#~ msgstr "Худавади, Синди"

#~ msgctxt "Script"
#~ msgid "Linear A"
#~ msgstr "Сызықты A"

#~ msgctxt "Script"
#~ msgid "Mahajani"
#~ msgstr "Махажани"

#~ msgctxt "Script"
#~ msgid "Manichaean"
#~ msgstr "Манихейлік"

#~ msgctxt "Script"
#~ msgid "Mende Kikakui"
#~ msgstr "Менде Кикакуи"

#~ msgctxt "Script"
#~ msgid "Modi"
#~ msgstr "Моди"

#~ msgctxt "Script"
#~ msgid "Mro"
#~ msgstr "Мро"

#~ msgctxt "Script"
#~ msgid "Nabataean"
#~ msgstr "Набатаэан"

#~ msgctxt "Script"
#~ msgid "Old North Arabian"
#~ msgstr "Көне солтүстік арабша"

#~ msgctxt "Script"
#~ msgid "Old Permic"
#~ msgstr "Көне Пермь"

#~ msgctxt "Script"
#~ msgid "Pahawh Hmong"
#~ msgstr "Пахо Хмонг"

#~ msgctxt "Script"
#~ msgid "Palmyrene"
#~ msgstr "Пальмирлік"

#~ msgctxt "Script"
#~ msgid "Pau Cin Hau"
#~ msgstr "По Чин Хо"

#~ msgctxt "Script"
#~ msgid "Psalter Pahlavi"
#~ msgstr "Пехлеви псалтірі"

#~ msgctxt "Script"
#~ msgid "Siddham"
#~ msgstr "Сидхам"

#~ msgctxt "Script"
#~ msgid "Tirhuta"
#~ msgstr "Тирхута"

#~ msgctxt "Script"
#~ msgid "Warang Citi"
#~ msgstr "Варанг-кшити"

#~ msgctxt "Script"
#~ msgid "Ahom"
#~ msgstr "Ахом"

#~ msgctxt "Script"
#~ msgid "Anatolian Hieroglyphs"
#~ msgstr "Анатолийлік иероглифтері"

#~ msgctxt "Script"
#~ msgid "Hatran"
#~ msgstr "Хатран"

#~ msgctxt "Script"
#~ msgid "Multani"
#~ msgstr "Мултани"

#~ msgctxt "Script"
#~ msgid "Old Hungarian"
#~ msgstr "Көне венгриялық"

#~ msgctxt "Script"
#~ msgid "Signwriting"
#~ msgstr "Ым жазуы"

#~ msgctxt "Script"
#~ msgid "Adlam"
#~ msgstr "Адлам"

#~ msgctxt "Script"
#~ msgid "Bhaiksuki"
#~ msgstr "Бхайкшуки"

#~ msgctxt "Script"
#~ msgid "Marchen"
#~ msgstr "Марчхен"

#~ msgctxt "Script"
#~ msgid "Newa"
#~ msgstr "Нева"

#~ msgctxt "Script"
#~ msgid "Osage"
#~ msgstr "Осейдж"

#~ msgctxt "Script"
#~ msgid "Tangut"
#~ msgstr "Тангут"

#~ msgctxt "Script"
#~ msgid "Masaram Gondi"
#~ msgstr "Масарам Гонди"

#~ msgctxt "Script"
#~ msgid "Nushu"
#~ msgstr "Нушу"

#~ msgctxt "Script"
#~ msgid "Soyombo"
#~ msgstr "Соёмбо"

#~ msgctxt "Script"
#~ msgid "Zanabazar Square"
#~ msgstr "Дзанабадзар шаршы жазуы"

#~ msgctxt "Script"
#~ msgid "Dogra"
#~ msgstr "Догра"

#~ msgctxt "Script"
#~ msgid "Gunjala Gondi"
#~ msgstr "Гунджала гонди"

#~ msgctxt "Script"
#~ msgid "Hanifi Rohingya"
#~ msgstr "Ханифи Рохинджа"

#~ msgctxt "Script"
#~ msgid "Makasar"
#~ msgstr "Макасар"

#~ msgctxt "Script"
#~ msgid "Medefaidrin"
#~ msgstr "Обэри-Окаимэ"

#~ msgctxt "Script"
#~ msgid "Old Sogdian"
#~ msgstr "Ескі соғдылық"

#~ msgctxt "Script"
#~ msgid "Sogdian"
#~ msgstr "Соғдылық"

#~ msgctxt "Script"
#~ msgid "Elym"
#~ msgstr "Элим жазуы"

#~ msgctxt "Script"
#~ msgid "Nand"
#~ msgstr "Нанд"

#~ msgctxt "Script"
#~ msgid "Rohg"
#~ msgstr "Рог"

#~ msgctxt "Script"
#~ msgid "Wcho"
#~ msgstr "Вчо"

#~ msgctxt "Script"
#~ msgid "Chorasmian"
#~ msgstr "Хорезмлік"

#~ msgctxt "Script"
#~ msgid "Dives Akuru"
#~ msgstr "Дайв Акуру"

#~ msgctxt "Script"
#~ msgid "Khitan small script"
#~ msgstr "Хитан шағын жазуы"

#~ msgctxt "Script"
#~ msgid "Yezidi"
#~ msgstr "Езидийлік"

#~ msgid "Online"
#~ msgstr "Желіде"

#~ msgid "Offline"
#~ msgstr "Желіде емес"

#~ msgid "Dormant"
#~ msgstr "Көптен бері қолжетімсіз"

#~ msgid "C_redits"
#~ msgstr "Ж_асағандар"

#~ msgid "_License"
#~ msgstr "Л_ицензиясы"

#~ msgctxt "Color name"
#~ msgid "Scarlet Red"
#~ msgstr "Алқызыл"

#~ msgctxt "Color name"
#~ msgid "Light Butter"
#~ msgstr "Ашық сарғылт"

#~ msgctxt "Color name"
#~ msgid "Butter"
#~ msgstr "Сарғылт"

#~ msgctxt "Color name"
#~ msgid "Chameleon"
#~ msgstr "Хамелеон"

#~ msgctxt "Color name"
#~ msgid "Sky Blue"
#~ msgstr "Көгілдір"

#~ msgctxt "Color name"
#~ msgid "Plum"
#~ msgstr "Алхоры"

#~ msgctxt "Color name"
#~ msgid "Light Chocolate"
#~ msgstr "Ашық шоколад"

#~ msgctxt "Color name"
#~ msgid "Chocolate"
#~ msgstr "Шоколад"

#~ msgctxt "Color name"
#~ msgid "Dark Chocolate"
#~ msgstr "Күңгірт шоколад"

#~ msgctxt "Color name"
#~ msgid "Light Aluminum 1"
#~ msgstr "Ашық алюминий 1"

#~ msgctxt "Color name"
#~ msgid "Aluminum 1"
#~ msgstr "Алюминий 1"

#~ msgctxt "Color name"
#~ msgid "Dark Aluminum 1"
#~ msgstr "Күңгірт алюминий 1"

#~ msgctxt "Color name"
#~ msgid "Light Aluminum 2"
#~ msgstr "Ашық алюминий 2"

#~ msgctxt "Color name"
#~ msgid "Aluminum 2"
#~ msgstr "Алюминий 2"

#~ msgctxt "Color name"
#~ msgid "Dark Aluminum 2"
#~ msgstr "Күңгірт алюминий 2"

#~ msgctxt "Color name"
#~ msgid "Darker Gray"
#~ msgstr "Қүңгірттеу сұр"

#~ msgctxt "Color name"
#~ msgid "Medium Gray"
#~ msgstr "Орташа сұр"

#~ msgctxt "Color name"
#~ msgid "Lighter Gray"
#~ msgstr "Ашықтау сұр"

#~ msgid "Setting is hardcoded by GTK_TEST_TOUCHSCREEN"
#~ msgstr "Баптау GTK_TEST_TOUCHSCREEN арқылы қатаң берілген"

#~ msgid "%s"
#~ msgstr "%s"

#~ msgid "Not implemented on OS X"
#~ msgstr "OS X үшін іске асырылмаған"

#~ msgctxt "Action description"
#~ msgid "Toggles the cell"
#~ msgstr "Ұяшықты ауыстыру"

#~ msgctxt "Action name"
#~ msgid "Expand or contract"
#~ msgstr "Кеңейту не жинау"

#~ msgctxt "Action name"
#~ msgid "Edit"
#~ msgstr "Түзету"

#~ msgctxt "Action name"
#~ msgid "Activate"
#~ msgstr "Белсендіру"

#~ msgctxt "Action description"
#~ msgid "Expands or contracts the row in the tree view containing this cell"
#~ msgstr ""
#~ "Бұл ұяшық орналасқан ағаш тектес көрінісінде жолды кеңейтеді не жинайды"

#~ msgctxt "Action description"
#~ msgid "Creates a widget in which the contents of the cell can be edited"
#~ msgstr "Ұяшық құрамасын өңдеуге болатын виджетті жасайды"

#~ msgctxt "Action description"
#~ msgid "Activates the cell"
#~ msgstr "Ұяшықты белсендіреді"

#~ msgctxt "Action name"
#~ msgid "Customize"
#~ msgstr "Баптау"

#~ msgctxt "Action name"
#~ msgid "Press"
#~ msgstr "Басу"

#~ msgctxt "Action description"
#~ msgid "Presses the combobox"
#~ msgstr "Тізімі бар өрісті басады"

#~ msgctxt "Stock label"
#~ msgid "_About"
#~ msgstr "Осы тур_алы"

#~ msgctxt "Stock label"
#~ msgid "_Add"
#~ msgstr "Қ_осу"

#~ msgctxt "Stock label"
#~ msgid "_Bold"
#~ msgstr "_Жуан"

#~ msgctxt "Stock label"
#~ msgid "_CD-ROM"
#~ msgstr "CD-Rom ди_скі"

#~ msgctxt "Stock label"
#~ msgid "_Clear"
#~ msgstr "Та_зарту"

#~ msgctxt "Stock label"
#~ msgid "_Close"
#~ msgstr "_Жабу"

#~ msgctxt "Stock label"
#~ msgid "_Copy"
#~ msgstr "_Көшіру"

#~ msgctxt "Stock label"
#~ msgid "Cu_t"
#~ msgstr "Қ_иып алу"

#~ msgctxt "Stock label"
#~ msgid "_Delete"
#~ msgstr "Ө_шіру"

#~ msgctxt "Stock label"
#~ msgid "Error"
#~ msgstr "Қате"

#~ msgctxt "Stock label"
#~ msgid "Information"
#~ msgstr "Ақпарат"

#~ msgctxt "Stock label"
#~ msgid "Question"
#~ msgstr "Сұрақ"

#~ msgctxt "Stock label"
#~ msgid "Warning"
#~ msgstr "Ескерту"

#~ msgctxt "Stock label"
#~ msgid "_Execute"
#~ msgstr "Ор_ындау"

#~ msgctxt "Stock label"
#~ msgid "_File"
#~ msgstr "_Файл"

#~ msgctxt "Stock label"
#~ msgid "_Find"
#~ msgstr "_Табу"

#~ msgctxt "Stock label"
#~ msgid "Find and _Replace"
#~ msgstr "Табу м_ен алмастыру"

#~ msgctxt "Stock label"
#~ msgid "_Floppy"
#~ msgstr "Floppy д_искі"

#~ msgctxt "Stock label"
#~ msgid "_Fullscreen"
#~ msgstr "Т_олық экранға"

#~ msgctxt "Stock label, navigation"
#~ msgid "_Bottom"
#~ msgstr "Төмен_ге"

#~ msgctxt "Stock label, navigation"
#~ msgid "_First"
#~ msgstr "_Бірінші"

#~ msgctxt "Stock label, navigation"
#~ msgid "_Last"
#~ msgstr "_Соңғы"

#~ msgctxt "Stock label, navigation"
#~ msgid "_Top"
#~ msgstr "Жоғар_ыға"

#~ msgctxt "Stock label, navigation"
#~ msgid "_Back"
#~ msgstr "Ар_тқа"

#~ msgctxt "Stock label, navigation"
#~ msgid "_Down"
#~ msgstr "Тө_мен"

#~ msgctxt "Stock label, navigation"
#~ msgid "_Forward"
#~ msgstr "А_лға"

#~ msgctxt "Stock label, navigation"
#~ msgid "_Up"
#~ msgstr "Жоғ_ары"

#~ msgctxt "Stock label"
#~ msgid "_Hard Disk"
#~ msgstr "Қ_атты диск"

#~ msgctxt "Stock label"
#~ msgid "_Help"
#~ msgstr "Кө_мек"

#~ msgctxt "Stock label"
#~ msgid "_Home"
#~ msgstr "Ү_й бумасы"

#~ msgctxt "Stock label"
#~ msgid "Increase Indent"
#~ msgstr "Шегінуді үлкейту"

#~ msgctxt "Stock label"
#~ msgid "_Italic"
#~ msgstr "Курс_ив"

#~ msgctxt "Stock label"
#~ msgid "_Jump to"
#~ msgstr "Ө_ту"

#~ msgctxt "Stock label"
#~ msgid "_Center"
#~ msgstr "Ор_тасы"

#~ msgctxt "Stock label"
#~ msgid "_Fill"
#~ msgstr "Т_олтыру"

#~ msgctxt "Stock label"
#~ msgid "_Left"
#~ msgstr "_Сол"

#~ msgctxt "Stock label"
#~ msgid "_Right"
#~ msgstr "_Оң"

#~ msgctxt "Stock label"
#~ msgid "_Leave Fullscreen"
#~ msgstr "Толық _экраннан шығу"

#~ msgctxt "Stock label, media"
#~ msgid "_Forward"
#~ msgstr "А_лға"

#~ msgctxt "Stock label, media"
#~ msgid "_Next"
#~ msgstr "_Келесі"

#~ msgctxt "Stock label, media"
#~ msgid "P_ause"
#~ msgstr "А_ялдату"

#~ msgctxt "Stock label, media"
#~ msgid "_Record"
#~ msgstr "Ж_азу"

#~ msgctxt "Stock label, media"
#~ msgid "_Stop"
#~ msgstr "Т_оқтату"

#~ msgctxt "Stock label"
#~ msgid "_Network"
#~ msgstr "Ж_елі"

#~ msgctxt "Stock label"
#~ msgid "_New"
#~ msgstr "Ж_аңа"

#~ msgctxt "Stock label"
#~ msgid "_Open"
#~ msgstr "_Ашу"

#~ msgctxt "Stock label"
#~ msgid "_Paste"
#~ msgstr "Кірі_стіру"

#~ msgctxt "Stock label"
#~ msgid "_Print"
#~ msgstr "Бас_паға шығару"

#~ msgctxt "Stock label"
#~ msgid "Print Pre_view"
#~ msgstr "Баспа а_лдында қарау"

#~ msgctxt "Stock label"
#~ msgid "_Properties"
#~ msgstr "Қас_иеттері"

#~ msgctxt "Stock label"
#~ msgid "_Quit"
#~ msgstr "_Шығу"

#~ msgctxt "Stock label"
#~ msgid "_Redo"
#~ msgstr "Қа_йталау"

#~ msgctxt "Stock label"
#~ msgid "_Refresh"
#~ msgstr "Жаңар_ту"

#~ msgctxt "Stock label"
#~ msgid "_Remove"
#~ msgstr "Ө_шіру"

#~ msgctxt "Stock label"
#~ msgid "_Revert"
#~ msgstr "Қай_тару"

#~ msgctxt "Stock label"
#~ msgid "_Save"
#~ msgstr "_Сақтау"

#~ msgctxt "Stock label"
#~ msgid "Save _As"
#~ msgstr "Қала_йша сақтау"

#~ msgctxt "Stock label"
#~ msgid "Select _All"
#~ msgstr "Б_арлығын таңдау"

#~ msgctxt "Stock label"
#~ msgid "_Ascending"
#~ msgstr "Өс_у ретімен"

#~ msgctxt "Stock label"
#~ msgid "_Descending"
#~ msgstr "Ке_му ретімен"

#~ msgctxt "Stock label"
#~ msgid "_Spell Check"
#~ msgstr "Е_млені тексеру"

#~ msgctxt "Stock label"
#~ msgid "_Stop"
#~ msgstr "Тоқ_тату"

#~ msgctxt "Stock label"
#~ msgid "_Strikethrough"
#~ msgstr "_Сызып тасталған"

#~ msgctxt "Stock label"
#~ msgid "_Underline"
#~ msgstr "Асты сы_зылған"

#~ msgctxt "Stock label"
#~ msgid "_Undo"
#~ msgstr "Бол_дырмау"

#~ msgctxt "Stock label"
#~ msgid "Decrease Indent"
#~ msgstr "Шегінуді кішірейту"

#~ msgctxt "Stock label"
#~ msgid "_Normal Size"
#~ msgstr "Қалы_пты өлшемі"

#~ msgctxt "Stock label"
#~ msgid "Best _Fit"
#~ msgstr "Жақ_сырақ сыю"

#~ msgctxt "Stock label"
#~ msgid "Zoom _In"
#~ msgstr "Үлке_йту"

#~ msgctxt "Stock label"
#~ msgid "Zoom _Out"
#~ msgstr "Кі_шірейту"

#~ msgid "Password"
#~ msgstr "Пароль"

#~ msgctxt "Action description"
#~ msgid "Pops up the slider"
#~ msgstr "Айналдырғышты көрсетеді"

#~ msgctxt "Action description"
#~ msgid "Dismisses the slider"
#~ msgstr "Айналдырғышты елемеу"

#~ msgctxt "Action name"
#~ msgid "Popup"
#~ msgstr "Көрсету"

#~ msgctxt "Action name"
#~ msgid "Dismiss"
#~ msgstr "Елемеу"

#~ msgctxt "Action description"
#~ msgid "Clears the entry"
#~ msgstr "Жазбаны тазартады"

#~ msgid "Provides visual indication of progress"
#~ msgstr "Үрдістің графикалық көрсеткішін ұсынады"

#~ msgid "Create a custom color"
#~ msgstr "Таңдауыңызша түсті жасау"

#~ msgid "Color Plane"
#~ msgstr "Түстер кеңістігі"

#~ msgctxt "Color channel"
#~ msgid "Hue"
#~ msgstr "Реңі"

#~ msgctxt "Color channel"
#~ msgid "Alpha"
#~ msgstr "Мөлдір"

#~ msgid "File System"
#~ msgstr "Файлдық жүйе"

#~ msgid "Question"
#~ msgstr "Сұрақ"

#~ msgid "Warning"
#~ msgstr "Ескерту"

#~ msgid "Error"
#~ msgstr "Қате"

#~ msgid "File System Root"
#~ msgstr "Файлдық жүйенің түбірі"

#~ msgid "Adjusts the volume"
#~ msgstr "Дыбысты баптау"

#~ msgid "Accessible Name"
#~ msgstr "Қолжетерлік аты"

#~ msgid "Accessible Description"
#~ msgstr "Қолжетерлік сипаттамасы"

#~ msgid "bidirectional"
#~ msgstr "қос бағытты"

#~ msgid "Setting:"
#~ msgstr "Баптау:"

#~ msgid "Show Widget Resizes"
#~ msgstr "Виджеттер өлшемдерін өзгерткенін көрсету"

#~ msgid "Color Name"
#~ msgstr "Түс аты"

#~ msgid "Pages"
#~ msgstr "Беттер"

#~ msgid "Time of print"
#~ msgstr "Басып шығару уақыты"

#~ msgid "Turns volume up or down"
#~ msgstr "Дыбысын көтеру не түсіру"

#~ msgid "Volume Up"
#~ msgstr "Дыбысты көтеру"

#~ msgid "Increases the volume"
#~ msgstr "Дыбысты көтереді"

#~ msgid "Volume Down"
#~ msgstr "Дыбысты азайту"

#~ msgid "Decreases the volume"
#~ msgstr "Дыбысты азайтады"

#~ msgid "3.2 core GL profile is not available on EGL implementation"
#~ msgstr "3.2 негізгі GL профилі EGL іске асыру нұсқасында қолжетерсіз"

#~ msgid "Don’t batch GDI requests"
#~ msgstr "GDI сұранымдарын топтамау"

#~ msgid "Don’t use the Wintab API for tablet support"
#~ msgstr "Планшет қолдауы үшін Wintab API қолданбау"

#~ msgid "Same as --no-wintab"
#~ msgstr "Тура --no-wintab сияқты"

#~ msgid "Do use the Wintab API [default]"
#~ msgstr "Wintab API [бастапқы] қолданбау"

#~ msgid "Size of the palette in 8 bit mode"
#~ msgstr "8 биттік режиміндегі палитра өлшемі"

#~ msgid "COLORS"
#~ msgstr "ТҮСТЕР"

#~ msgid "Opening %s"
#~ msgstr "%s ашу"

#~ msgid "Artwork by"
#~ msgstr "Бейнелеуі"

#~ msgid "Forget association"
#~ msgstr "Сәйкестілікті ұмыту"

#~ msgctxt "year measurement template"
#~ msgid "2000"
#~ msgstr "2000"

#~ msgid "C_ustomize"
#~ msgstr "Б_аптау"

#~ msgid "Select all"
#~ msgstr "Барлығын таңдау"

#~ msgid "Cut"
#~ msgstr "Қиып алу"

#~ msgid "Copy"
#~ msgstr "Көшіру"

#~ msgid "Paste"
#~ msgstr "Кірістіру"

#~ msgid ""
#~ "The folder could not be created, as a file with the same name already "
#~ "exists.  Try using a different name for the folder, or rename the file "
#~ "first."
#~ msgstr ""
#~ "Буманы жасау мүмкін емес, өйткені аттас файл бар болып тұр. Бума үшін "
#~ "басқа атын таңдаңыз, немесе файл атын ауыстырыңыз."

#~ msgid "Enter location"
#~ msgstr "Орналасуды енгізіңіз"

#~ msgid "Cannot change to folder because it is not local"
#~ msgstr "Бумаға ауысу мүмкін емес, өйткені ол жергілікті емес"

#~ msgid "Application menu"
#~ msgstr "Қолданба мәзірі"

#~ msgid "Icon “%s” not present in theme %s"
#~ msgstr "\"%s\" таңбашасы %s темасында жоқ"

#~ msgid "Failed to load icon"
#~ msgstr "Таңбашаны жүктеу сәтсіз"

#~ msgctxt "input method menu"
#~ msgid "Simple"
#~ msgstr "Қарапайым"

#~ msgctxt "input method menu"
#~ msgid "None"
#~ msgstr "Жоқ"

#~ msgid "Rename…"
#~ msgstr "Атын ауыстыру…"

#~ msgid "No item for URI “%s” found"
#~ msgstr "URI \"%s\" үшін нәрсе табылмады"

#~ msgid "Untitled filter"
#~ msgstr "Атаусыз фильтр"

#~ msgid "Copy _Location"
#~ msgstr "_Сілтеме адресін көшіру"

#~ msgid "_Remove From List"
#~ msgstr "Ті_зімнен өшіру"

#~ msgid "Show _Private Resources"
#~ msgstr "Ж_еке ресурстарды көрсету"

#~ msgid "No recently used resource found with URI “%s”"
#~ msgstr "URI \"%s\" болатын соңғы қолданылған ресурс жоқ"

#~ msgid "Open “%s”"
#~ msgstr "\"%s\" ашу"

#~ msgid "Unknown item"
#~ msgstr "Белгісіз элемент"

#~ msgctxt "recent menu label"
#~ msgid "_%d. %s"
#~ msgstr "_%d. %s"

#~ msgctxt "recent menu label"
#~ msgid "%d. %s"
#~ msgstr "%d. %s"

#~ msgctxt "switch"
#~ msgid "ON"
#~ msgstr "ON"

#~ msgctxt "switch"
#~ msgid "OFF"
#~ msgstr "OFF"

#~ msgid "Unknown error when trying to deserialize %s"
#~ msgstr "%s десериализациялап көру кезінде белгісіз қате"

#~ msgid "No deserialize function found for format %s"
#~ msgstr "%s пішімі үшін десериализация функциясы табылмады"

#~ msgid "Both “id” and “name” were found on the <%s> element"
#~ msgstr "<%s> элементінде \"id\" мен \"name\" екеуі де бар"

#~ msgid "The attribute “%s” was found twice on the <%s> element"
#~ msgstr "\"%s\" атрибуты <%s> элементінен екі рет табылды"

#~ msgid "<%s> element has invalid ID “%s”"
#~ msgstr "<%s> элементінің \"%s\" ID-і қате"

#~ msgid "<%s> element has neither a “name” nor an “id” attribute"
#~ msgstr "<%s> элементінің не \"name\", не \"id\" атрибуты жоқ"

#~ msgid "Attribute “%s” repeated twice on the same <%s> element"
#~ msgstr "\"%s\" атрибуты <%s> элементінде екі рет қайталанды"

#~ msgid "Attribute “%s” is invalid on <%s> element in this context"
#~ msgstr "Бұл контекстте \"%s\" атрибуты <%s> элементінің ішінде қате"

#~ msgid "Tag “%s” has not been defined."
#~ msgstr "\"%s\" тегі анықталмаған."

#~ msgid "Anonymous tag found and tags can not be created."
#~ msgstr "Анонимды тег табылды, тегтерді жасау мүмкін емес."

#~ msgid "Tag “%s” does not exist in buffer and tags can not be created."
#~ msgstr "\"%s\" тегі буферде жоқ, тегтерді жасау мүмкін емес."

#~ msgid "Element <%s> is not allowed below <%s>"
#~ msgstr "<%s> элементін <%s> алдында орналастыру рұқсат етілмеген"

#~ msgid "“%s” is not a valid attribute type"
#~ msgstr "\"%s\" - атрибуттың дұрыс түрі емес"

#~ msgid "“%s” is not a valid attribute name"
#~ msgstr "\"%s\" - атрибуттың дұрыс аты емес"

#~ msgid ""
#~ "“%s” could not be converted to a value of type “%s” for attribute “%s”"
#~ msgstr ""
#~ "\"%s\" қазір \"%s\" түріндегі мәнге, \"%s\" атрибуты үшін, түрлендіру "
#~ "мүмкін емес"

#~ msgid "“%s” is not a valid value for attribute “%s”"
#~ msgstr "\"%s\" - \"%s\" атрибуты үшін дұрыс мән емес"

#~ msgid "Tag “%s” already defined"
#~ msgstr "\"%s\" тегі анықталып тұр"

#~ msgid "Tag “%s” has invalid priority “%s”"
#~ msgstr "\"%s\" тегтің \"%s\" приоритеті қате"

#~ msgid "Outermost element in text must be <text_view_markup> not <%s>"
#~ msgstr "Мәтінде ен қашық нәрсе <text_view_markup> болуы тиіс, <%s> емес"

#~ msgid "A <%s> element has already been specified"
#~ msgstr "<%s> элементі көрсетілген болып тұр"

#~ msgid "A <text> element can’t occur before a <tags> element"
#~ msgstr "<text> элементі <tags> элементінің алдында кездесуі мүмкін емес"

#~ msgid "Serialized data is malformed"
#~ msgstr "Сериализацияланған мәліметтер қате жасалған."

#~ msgid ""
#~ "Serialized data is malformed. First section isn’t "
#~ "GTKTEXTBUFFERCONTENTS-0001"
#~ msgstr ""
#~ "Сериализацияланған мәліметтер қате жасалған. Бірінші секциясы "
#~ "GTKTEXTBUFFERCONTENTS-0001 емес болып тұр"

#~ msgid "LRE Left-to-right _embedding"
#~ msgstr "LRE Солдан оңға _кірістіру"

#~ msgid "RLE Right-to-left e_mbedding"
#~ msgstr "RLE Оңнан солға кіріс_тіру"

#~ msgid "LRO Left-to-right _override"
#~ msgstr "LRO Солдан оңға үстінен ж_абу"

#~ msgid "RLO Right-to-left o_verride"
#~ msgstr "RLO Оңнан солға үстінен жа_бу"

#~ msgid "PDF _Pop directional formatting"
#~ msgstr "PDF Ті_гінен орналастыру"

#~ msgid "ZWS _Zero width space"
#~ msgstr "ZWS _Нөлдік бос аралық"

#~ msgid "ZWJ Zero width _joiner"
#~ msgstr "ZWJ Нөлдік бі_рігуші"

#~ msgid "ZWNJ Zero width _non-joiner"
#~ msgstr "ZWNJ Нөлдік аж_ыратушы"

#~ msgid "Move"
#~ msgstr "Жылжыту"

#~ msgid "Resize"
#~ msgstr "Өлшемін өзгерту"

#~ msgid "Always on Top"
#~ msgstr "Әрқашан үстінде"

#~ msgid "Default Widget"
#~ msgstr "Үнсіз келісім виджеті"

#~ msgid "Clip Area"
#~ msgstr "Кадрленген аймақ"

#~ msgctxt "type name"
#~ msgid "Unknown"
#~ msgstr "Белгісіз"

#~ msgid "Attribute mapping"
#~ msgstr "Атрибуттарды сәйкестеу"

#~ msgid "%p (%s)"
#~ msgstr "%p (%s)"

#~ msgctxt "property name"
#~ msgid "None"
#~ msgstr "Ешнәрсе"

#~ msgid "Defined at: %p (%s)"
#~ msgstr "Анықталған жері: %p (%s)"

#~ msgid "inverted"
#~ msgstr "терістелген"

#~ msgid "bidirectional, inverted"
#~ msgstr "қос бағытты, терістелген"

#~ msgid "Binding:"
#~ msgstr "Байланыс:"

#~ msgid "Selector"
#~ msgstr "Таңдауыш"

#~ msgid "Yes"
#~ msgstr "Иә"

#~ msgid "Signal"
#~ msgstr "Сигнал"

#~ msgid "Connected"
#~ msgstr "Байланысқан"

#~ msgid ""
#~ "Not settable at runtime.\n"
#~ "Use GDK_GL=always or GDK_GL=disable instead"
#~ msgstr ""
#~ "Орындалу кезінде орнату мүмкін емес.\n"
#~ "Орнына GDK_GL=always не GDK_GL=disable қолданыңыз"

#~ msgid "Similar"
#~ msgstr "Ұқсас"

#~ msgid "When Needed"
#~ msgstr "Керек болған кезде"

#~ msgid "Always"
#~ msgstr "Әрқашан"

#~ msgid "Software Surfaces"
#~ msgstr "БҚ"

#~ msgid "Texture Rectangle Extension"
#~ msgstr "Тіктөртбұрыштық текстуларал кеңейтуі"

#~ msgid "Trace signal emissions on this object"
#~ msgstr "Бұл объект сигналдарын бақылау"

#~ msgid "Clear log"
#~ msgstr "Журналды тазарту"

#~ msgid "Class Hierarchy"
#~ msgstr "Кластар иерархиясы"

#~ msgid "CSS Selector"
#~ msgstr "CSS таңдаушысы"

#~ msgid "Gestures"
#~ msgstr "Ымдар"

#~ msgid "Visual"
#~ msgstr "Визуалды"

#~ msgid "Font Family"
#~ msgstr "Қаріптер отбасы"

#~ msgid "Down Path"
#~ msgstr "Ағашпен төмен"

#~ msgid "Up Path"
#~ msgstr "Ағашпен жоғары"

#~ msgid "smb://"
#~ msgstr "smb://"

#~ msgid "Printer"
#~ msgstr "Принтер"

#~ msgid "Select which type of documents are shown"
#~ msgstr "Көрсетілетін құжаттар түрлерін таңдаңыз"

#~ msgctxt "input method menu"
#~ msgid "Amharic (EZ+)"
#~ msgstr "Амхарлық (EZ+)"

#~ msgctxt "input method menu"
#~ msgid "Broadway"
#~ msgstr "Broadway"

#~ msgctxt "input method menu"
#~ msgid "Cedilla"
#~ msgstr "Седиль"

#~ msgctxt "input menthod menu"
#~ msgid "Cyrillic (Transliterated)"
#~ msgstr "Кирил жазуы (транслитерация)"

#~ msgctxt "input method menu"
#~ msgid "Inuktitut (Transliterated)"
#~ msgstr "Инуктикут (транслитерация)"

#~ msgctxt "input method menu"
#~ msgid "IPA"
#~ msgstr "МФА (IPA)"

#~ msgctxt "input method menu"
#~ msgid "Multipress"
#~ msgstr "Мультипресс"

#~ msgctxt "input method menu"
#~ msgid "Mac OS X Quartz"
#~ msgstr "Mac OS X Quartz"

#~ msgctxt "input method menu"
#~ msgid "Tigrigna-Eritrean (EZ+)"
#~ msgstr "Тигринья-Эритрея (EZ+)"

#~ msgctxt "input method menu"
#~ msgid "Tigrigna-Ethiopian (EZ+)"
#~ msgstr "Тигринья-Эфиопия (EZ+)"

#~ msgctxt "input method menu"
#~ msgid "Vietnamese (VIQR)"
#~ msgstr "Вьетнам (VIQR)"

#~ msgctxt "input method menu"
#~ msgid "X Input Method"
#~ msgstr "X енгізу тәсілі"

#~ msgid "printer offline"
#~ msgstr "принтер қосылмаған"

#~ msgid "ready to print"
#~ msgstr "басып шығаруға дайын"

#~ msgid "processing job"
#~ msgstr "тапсырманы өңдеу"

#~ msgid "paused"
#~ msgstr "аялдатылған"

#~ msgid "unknown"
#~ msgstr "белгісіз"

#~ msgid "test-output.%s"
#~ msgstr "сынау-шығысы.%s"

#~ msgid "Print to Test Printer"
#~ msgstr "Сынау принтеріне баспаға шығару"

#~ msgid "Snapshot Debug Nodes"
#~ msgstr "Жөндеу тораптарын снапшоттау"

#~ msgid "Could not start the search process"
#~ msgstr "Іздеу үрдісін бастау мүмкін емес"

#~ msgid ""
#~ "The program was not able to create a connection to the indexer daemon. "
#~ "Please make sure it is running."
#~ msgstr ""
#~ "Бағдарлама индекстеу қызметімен байланысты орната алмады. Оның іске "
#~ "қосулы тұрғанын тексеріңіз."

#~ msgid "smb://foo.example.com, ssh://192.168.0.1, ftp://[2001:db8::1]"
#~ msgstr "smb://foo.example.com, ssh://192.168.0.1, ftp://[2001:db8::1]"

#~ msgid "Error parsing option --gdk-debug"
#~ msgstr "--gdk-debug опциясын талдау қатесі"

#~ msgid "Error parsing option --gdk-no-debug"
#~ msgstr "--gdk-no-debug опциясын талдау қатесі"

#~ msgid "Program class as used by the window manager"
#~ msgstr "Терезелер басқарушы қолданатындай бағдарлама класы"

#~ msgid "CLASS"
#~ msgstr "КЛАСС"

#~ msgid "Program name as used by the window manager"
#~ msgstr "Терезелер басқарушы қолданатындай бағдарлама аты"

#~ msgid "NAME"
#~ msgstr "АТЫ"

#~ msgid "X display to use"
#~ msgstr "Қолданылатын X дисплейі"

#~ msgid "DISPLAY"
#~ msgstr "ДИСПЛЕЙ"

#~ msgid "GDK debugging flags to set"
#~ msgstr "GDK жөндеу жалаушалары орнатылған"

#~ msgid "FLAGS"
#~ msgstr "ЖАЛАУШАЛАР"

#~ msgid "GDK debugging flags to unset"
#~ msgstr "GDK жөндеу жалаушалары орнатылмаған"

#~ msgid "Load additional GTK+ modules"
#~ msgstr "Қосымша GTK+ модульдерін жүктеу"

#~ msgid "MODULES"
#~ msgstr "МОДУЛЬДЕР"

#~ msgid "Make all warnings fatal"
#~ msgstr "Барлық ескертулерді қатаң деп белгілеу"

#~ msgid "GTK+ debugging flags to set"
#~ msgstr "GTK+ жөндеу жалаушалары орнатылған"

#~ msgid "GTK+ debugging flags to unset"
#~ msgstr "GTK+ жөндеу жалаушалары орнатылмаған"

#~ msgid "Cannot open display: %s"
#~ msgstr "Экранды ашу мүмкін емес: %s"

#~ msgid "GTK+ Options"
#~ msgstr "GTK+ опциялары"

#~ msgid "Show GTK+ Options"
#~ msgstr "GTK+ опцияларын көрсету"

#~ msgid ""
#~ "Select the color you want from the outer ring. Select the darkness or "
#~ "lightness of that color using the inner triangle."
#~ msgstr ""
#~ "Өіңізге керек түсті сыртқы шеңберден таңдаңыз. Ол түстің күңгірттігін не "
#~ "ашықтығын ішіндегі үшбұрыштан көрсетіңіз."

#~ msgid ""
#~ "Click the eyedropper, then click a color anywhere on your screen to "
#~ "select that color."
#~ msgstr ""
#~ "Түс алушыны шертіп, экранның кез-келген аймағының түсін таңдау үшін жай "
#~ "ғана ол түске шертіңіз."

#~ msgid "_Hue:"
#~ msgstr "Р_еңі:"

#~ msgid "Position on the color wheel."
#~ msgstr "Түс шеңберіндегі орны."

#~ msgid "S_aturation:"
#~ msgstr "Қ_аңықтылығы:"

#~ msgid "Intensity of the color."
#~ msgstr "Түс мөлдірлілігі."

#~ msgid "_Value:"
#~ msgstr "Мә_ні:"

#~ msgid "Brightness of the color."
#~ msgstr "Түс жарықтылығы."

#~ msgid "_Red:"
#~ msgstr "Қ_ызыл:"

#~ msgid "Amount of red light in the color."
#~ msgstr "Түстегі қызыл мәннің шамасы."

#~ msgid "Amount of green light in the color."
#~ msgstr "Түстегі жасыл мәннің шамасы."

#~ msgid "Amount of blue light in the color."
#~ msgstr "Түстегі көк мәннің шамасы."

#~ msgid "Op_acity:"
#~ msgstr "Мө_лдірсіздігі:"

#~ msgid "Transparency of the color."
#~ msgstr "Түс мөлдірлілігі."

#~ msgid "Color _name:"
#~ msgstr "Тү_с аты:"

#~ msgid ""
#~ "You can enter an HTML-style hexadecimal color value, or simply a color "
#~ "name such as “orange” in this entry."
#~ msgstr ""
#~ "Сіз осында HTML-дей он алтылық түрде түс мәнін не жай ғана түс атын "
#~ "енгізе аласыз, мысалға, \"orange\"."

#~ msgid "_Palette:"
#~ msgstr "_Палитра:"

#~ msgid "Color Wheel"
#~ msgstr "Түстер шеңбері"

#~ msgid ""
#~ "The previously-selected color, for comparison to the color you’re "
#~ "selecting now. You can drag this color to a palette entry, or select this "
#~ "color as current by dragging it to the other color swatch alongside."
#~ msgstr ""
#~ "Алдында таңдалған түс, қазіргі таңдаумен салыстыру үшін көрсетілген. Осы "
#~ "түсті палитраға тартып апаруға, не оны ағымдағы түс қылу үшін осы түстер "
#~ "ауыстырғыштың екінші жағына тартып апарыңыз."

#~ msgid ""
#~ "The color you’ve chosen. You can drag this color to a palette entry to "
#~ "save it for use in the future."
#~ msgstr ""
#~ "Сіз таңдаған түс. Оны сақтау үшін палитраға тартып апарсаңыз болады."

#~ msgid ""
#~ "The previously-selected color, for comparison to the color you’re "
#~ "selecting now."
#~ msgstr ""
#~ "Алдында таңдалған түс, қазіргі таңдаумен салыстыру үшін көрсетілген."

#~ msgid "The color you’ve chosen."
#~ msgstr "Сіз таңдаған түс."

#~ msgid ""
#~ "Click this palette entry to make it the current color. To change this "
#~ "entry, drag a color swatch here or right-click it and select “Save color "
#~ "here.”"
#~ msgstr ""
#~ "Ағымдағы түс ретінде орнату үшін палитраның осы мүшесін шертіңіз. Осы "
#~ "мүшені өзгерту үшін, түс таңдаушыны осында тартып әкеліңіз, не оң жақпен "
#~ "шертіп, \"Түсті осында сақтау\"-ды таңдаңыз."

#~ msgid "_Help"
#~ msgstr "Кө_мек"

#~ msgid "Color Selection"
#~ msgstr "Түсті таңдау"

#~ msgid "abcdefghijk ABCDEFGHIJK"
#~ msgstr "abcdefghijk ABCDEFGHIJK"

#~ msgid "_Style:"
#~ msgstr "_Стилі:"

#~ msgid "Si_ze:"
#~ msgstr "Өл_шемі:"

#~ msgid "_Preview:"
#~ msgstr "А_лдын-ала қарау:"

#~ msgid "Font Selection"
#~ msgstr "Қаріпті таңдау"

#~ msgctxt "Number format"
#~ msgid "%d"
#~ msgstr "%d"

#~ msgctxt "Stock label"
#~ msgid "_Apply"
#~ msgstr "Іске _асыру"

#~ msgctxt "Stock label"
#~ msgid "_Cancel"
#~ msgstr "Ба_с тарту"

#~ msgctxt "Stock label"
#~ msgid "C_onnect"
#~ msgstr "Ба_йланысты орнату"

#~ msgctxt "Stock label"
#~ msgid "_Convert"
#~ msgstr "_Айналдыру"

#~ msgctxt "Stock label"
#~ msgid "_Discard"
#~ msgstr "_Елемеу"

#~ msgctxt "Stock label"
#~ msgid "_Disconnect"
#~ msgstr "Б_айланысты үзу"

#~ msgctxt "Stock label"
#~ msgid "_Edit"
#~ msgstr "Тү_зету"

#~ msgctxt "Stock label"
#~ msgid "_Index"
#~ msgstr "_Мазмұны"

#~ msgctxt "Stock label"
#~ msgid "_Information"
#~ msgstr "Ақ_параты"

#~ msgctxt "Stock label"
#~ msgid "_No"
#~ msgstr "Ж_оқ"

#~ msgctxt "Stock label"
#~ msgid "_OK"
#~ msgstr "О_К"

#~ msgctxt "Stock label"
#~ msgid "Landscape"
#~ msgstr "Жатық"

#~ msgctxt "Stock label"
#~ msgid "Portrait"
#~ msgstr "Тік"

#~ msgctxt "Stock label"
#~ msgid "Reverse landscape"
#~ msgstr "Теріс жатық"

#~ msgctxt "Stock label"
#~ msgid "Reverse portrait"
#~ msgstr "Теріс тік"

#~ msgctxt "Stock label"
#~ msgid "Page Set_up"
#~ msgstr "Бет ба_птаулары"

#~ msgctxt "Stock label"
#~ msgid "_Preferences"
#~ msgstr "_Баптаулар"

#~ msgctxt "Stock label"
#~ msgid "_Color"
#~ msgstr "Тү_с"

#~ msgctxt "Stock label"
#~ msgid "_Font"
#~ msgstr "Қа_ріп"

#~ msgctxt "Stock label"
#~ msgid "_Undelete"
#~ msgstr "Ө_шірілгенді қалпына келтіру"

#~ msgctxt "Stock label"
#~ msgid "_Yes"
#~ msgstr "_Иә"

#~ msgid "Unexpected start tag '%s' on line %d char %d"
#~ msgstr "Күтілмеген бастау '%s' тегі (%d жол, %d таңба)"

#~ msgid "Unexpected character data on line %d char %d"
#~ msgstr "Күтілмеген таңба ақпараты кездесті (%d жол, %d таңба)"

#~ msgctxt "input method menu"
#~ msgid "System (%s)"
#~ msgstr "Жүйе (%s)"

#~ msgid "Connect to Server"
#~ msgstr "Серверге байланысты орнату"

#~ msgid "Connect to a network server address"
#~ msgstr "Желілік сервер адресіне байланысу"

#~ msgid "Ignore hidden"
#~ msgstr "Жасырынды елемеу"

#~ msgid "Show Pixel Cache"
#~ msgstr "Пиксельдер кэшін көрсету"

#~ msgid ""
#~ "The WGL_ARB_create_context extension needed to create core profiles is "
#~ "not available"
#~ msgstr ""
#~ "Негізгі профильдерді жасау үшін керек WGL_ARB_create_context кеңейтуі "
#~ "қолжетерсіз"

#~ msgid "Changes are applied instantly, only for this selected widget."
#~ msgstr "Өзгерістер лезде түрде, тек таңдалған виджет үшін іске асырылады."

#~ msgid "Change classes"
#~ msgstr "Кластарды ауыстыру"

#~ msgid "CSS properties"
#~ msgstr "CSS қасиеттері"

#~ msgid "Show all CSS nodes"
#~ msgstr "Барлық CSS нодаларын көрсету"

#~ msgid "Show CSS properties"
#~ msgstr "CSS қасиеттерін көрсету"

#~ msgid "Classes"
#~ msgstr "Кластар"

#~ msgid "Node:"
#~ msgstr "Нода:"

#~ msgid "Error launching preview"
#~ msgstr "Алдын-ала қарауды жөнелту қатесі"

#~ msgid ""
#~ "The GLX_ARB_create_context_profile extension needed to create core "
#~ "profiles is not available"
#~ msgstr ""
#~ "Негізгі профильдерді жасау үшін керек GLX_ARB_create_context_profile "
#~ "кеңейтуі қолжетерсіз"

#~ msgid "New class"
#~ msgstr "Жаңа класс"

#~ msgid "Cancel"
#~ msgstr "Бас тарту"

#~ msgid "Add a class"
#~ msgstr "Класты қосу"

#~ msgid "Restore defaults for this widget"
#~ msgstr "Бұл виджет үшін бастапқыны қалпына келтіру"

#~ msgid "Allocated size"
#~ msgstr "Бөленген орны"

#~ msgid "Object Hierarchy"
#~ msgstr "Объекттер иерархиясы"

#~ msgid "Invalid object type '%s' on line %d"
#~ msgstr "'%s' жарамсыз объект түрі, %d жолында"

#~ msgid "Invalid type function on line %d: '%s'"
#~ msgstr "%d жолындағы функцияның қате түрі: '%s'"

#~ msgid "Duplicate object ID '%s' on line %d (previously on line %d)"
#~ msgstr "Объект ID '%s' қайталануы, жол нөмірі %d (алдыңғысы %d)"

#~ msgid "Invalid signal '%s' for type '%s' on line %d"
#~ msgstr "Жарамсыз сигналы '%s', '%s' түрі үшін, жолы %d"

#~ msgid "Invalid root element: <%s>"
#~ msgstr "Түбірлік элементі қате: <%s>"

#~ msgid "Unhandled tag: <%s>"
#~ msgstr "Өңделмеген тег: <%s>"

#~ msgid "_Customize"
#~ msgstr "_Баптау"

#~ msgid "Yesterday at %-I:%M %P"
#~ msgstr "Кеше, уақыты %H:%M"

#~ msgid "Devices"
#~ msgstr "Құрылғылар"

#~ msgid "Bookmarks"
#~ msgstr "Бетбелгілер"

#~ msgid "Browse Network"
#~ msgstr "Желіні шолу"

#~| msgctxt "keyboard label"
#~| msgid "Display"
#~ msgid "X display"
#~ msgstr "X экраны"

#~ msgid "All Files"
#~ msgstr "Барлық файлдар"

#~ msgid ""
#~ "No fonts matched your search. You can revise your search and try again."
#~ msgstr ""
#~ "Сұранымға сай қаріптер табылмады. Сұранымды өзгертіп, қайталап көріңіз."

#~ msgid "_Location:"
#~ msgstr "Ор_наласуы:"

#~ msgid "The license of the program"
#~ msgstr "Бағдарлама лицензиясы"

#~ msgid "Custom CSS"
#~ msgstr "Таңдауыңызша CSS"

#~ msgid "Choose a widget through the inspector"
#~ msgstr "Инспектор ішінен виджетті таңдаңыз"

#~ msgid "Count:"
#~ msgstr "Санағыш:"

#~ msgid "GTK+ Inspector — %s"
#~ msgstr "GTK+ инспекторы — %s"

#~ msgid "Send Widget to Shell"
#~ msgstr "Виджетті Shell-ге жіберу"

#~ msgctxt "progress bar label"
#~ msgid "%d %%"
#~ msgstr "%d %%"

#~ msgid "Please select a folder below"
#~ msgstr "Буманы тандаңыз"

#~ msgid "Please type a file name"
#~ msgstr "Файл атын енгізіңіз"

#~ msgid "Recently Used"
#~ msgstr "Жақында қолданылған"

#~ msgid "Search:"
#~ msgstr "Іздеу:"

#~ msgid "Save in folder:"
#~ msgstr "Бумада сақтау:"

#~ msgid "Create in folder:"
#~ msgstr "Бумада жасау:"

#~ msgid "Places"
#~ msgstr "Орындар"

#~ msgctxt "volume percentage"
#~ msgid "%d %%"
#~ msgstr "%d %%"

#~ msgid "Unmaximize"
#~ msgstr "Жазық емес қылу"

#~ msgid "Always on Visible Workspace"
#~ msgstr "Әрқашан көрінетін жұмыс орнында"

#~ msgid "Only on This Workspace"
#~ msgstr "Тек осы жұмыс орнында"

#~ msgid "Move to Workspace Up"
#~ msgstr "Жоғарыдағы жұмыс орнына жылжыту"

#~ msgid "Move to Workspace Down"
#~ msgstr "Төмендегі жұмыс орнына жылжыту"

#~ msgid "Move to Another Workspace"
#~ msgstr "Басқа жұмыс орнына жылжыту"

#~ msgid "Workspace %d"
#~ msgstr "Жұмыс орны %d"

#~ msgctxt "paper size"
#~ msgid "A0x2"
#~ msgstr "A0x2"

#~ msgctxt "paper size"
#~ msgid "A0x3"
#~ msgstr "A0x3"

#~ msgctxt "paper size"
#~ msgid "A1x3"
#~ msgstr "A1x3"

#~ msgctxt "paper size"
#~ msgid "A1x4"
#~ msgstr "A1x4"

#~ msgctxt "paper size"
#~ msgid "A2x3"
#~ msgstr "A2x3"

#~ msgctxt "paper size"
#~ msgid "A2x4"
#~ msgstr "A2x4"

#~ msgctxt "paper size"
#~ msgid "A2x5"
#~ msgstr "A2x5"

#~ msgctxt "paper size"
#~ msgid "A3x3"
#~ msgstr "A3x3"

#~ msgctxt "paper size"
#~ msgid "A3x4"
#~ msgstr "A3x4"

#~ msgctxt "paper size"
#~ msgid "A3x5"
#~ msgstr "A3x5"

#~ msgctxt "paper size"
#~ msgid "A3x6"
#~ msgstr "A3x6"

#~ msgctxt "paper size"
#~ msgid "A3x7"
#~ msgstr "A3x7"

#~ msgctxt "paper size"
#~ msgid "A4x3"
#~ msgstr "A4x3"

#~ msgctxt "paper size"
#~ msgid "A4x4"
#~ msgstr "A4x4"

#~ msgctxt "paper size"
#~ msgid "A4x5"
#~ msgstr "A4x5"

#~ msgctxt "paper size"
#~ msgid "A4x6"
#~ msgstr "A4x6"

#~ msgctxt "paper size"
#~ msgid "A4x7"
#~ msgstr "A4x7"

#~ msgctxt "paper size"
#~ msgid "A4x8"
#~ msgstr "A4x8"

#~ msgctxt "paper size"
#~ msgid "A4x9"
#~ msgstr "A4x9"

#~ msgctxt "paper size"
#~ msgid "10x11"
#~ msgstr "10x11"

#~ msgctxt "paper size"
#~ msgid "10x13"
#~ msgstr "10x13"

#~ msgctxt "paper size"
#~ msgid "10x14"
#~ msgstr "10x14"

#~ msgctxt "paper size"
#~ msgid "10x15"
#~ msgstr "10x15"

#~ msgctxt "paper size"
#~ msgid "11x12"
#~ msgstr "11x12"

#~ msgctxt "paper size"
#~ msgid "11x15"
#~ msgstr "11x15"

#~ msgctxt "paper size"
#~ msgid "12x19"
#~ msgstr "12x19"

#~ msgctxt "paper size"
#~ msgid "5x7"
#~ msgstr "5x7"

#~ msgid "Type a file name"
#~ msgstr "Файл атын енгізіңіз"

#~ msgid "Select an application to open “%s”"
#~ msgstr "“%s” ашу үшін қолданбаны таңдау"

#~ msgid "No applications available to open “%s” files"
#~ msgstr "“%s” түріндегі файлдарды ашу үшін бірде-бір қолданба қолжетерсіз"

#~ msgid ""
#~ "Click \"Show other applications\", for more options, or \"Software\" to "
#~ "install a new application"
#~ msgstr ""
#~ "Көбірек опциялар үшін \"Басқа қолданбаларды көрсету\", ал, жаңа "
#~ "қолданбаны орнату үшін  \"Бағдарламалық қамтама\" таңдаңыз"

#~ msgid "+"
#~ msgstr "+"

#~ msgid "-"
#~ msgstr "-"

#~ msgid ""
#~ "%s cannot quit at this time:\n"
#~ "\n"
#~ "%s"
#~ msgstr ""
#~ "%s қазір шыға алмайды:\n"
#~ "\n"
#~ "%s"

#~ msgid "C_ontinue"
#~ msgstr "Жа_лғастыру"

#~ msgid "Failed to look for applications online"
#~ msgstr "Қолданбаларды желіден іздеу сәтсіз аяқталды"

#~ msgid "Switches between on and off states"
#~ msgstr "On және off қалып-күйлерін ауыстырғышы"

#~| msgid "; "
#~ msgid " "
#~ msgstr " "

#~ msgid "_Insert Unicode Control Character"
#~ msgstr "Unicode б_асқару таңбасын кірістіру"

#~ msgid "Could not add a bookmark"
#~ msgstr "Бетбелгіні қосу мүмкін емес"

#~ msgid "Could not remove bookmark"
#~ msgstr "Бетбелгіні өшіру мүмкін емес"

#~ msgid "Add the folder '%s' to the bookmarks"
#~ msgstr "'%s' бумасын бетбелгілерге қосу"

#~ msgid "Add the current folder to the bookmarks"
#~ msgstr "Ағымдағы буманы бетбелгілерге қосу"

#~ msgid "Add the selected folders to the bookmarks"
#~ msgstr "Таңдалған бумаларды бетбелгілерге қосу"

#~ msgid "Remove the bookmark '%s'"
#~ msgstr "'%s' бетбелгісін өшіру"

#~ msgid "Bookmark '%s' cannot be removed"
#~ msgstr "'%s' бетбелгісін өшіру мүмкін емес"

#~ msgid "Remove the selected bookmark"
#~ msgstr "Таңдалған бетбелгіні өшіру"

#~ msgid "_Places"
#~ msgstr "Орын_дар"

#~ msgid "Add the selected folder to the Bookmarks"
#~ msgstr "Таңдалған буманы бетбелгілерге қосу"

#~ msgid "_Copy file’s location"
#~ msgstr "Ф_айл адресін көшіру"

#~ msgid "Save in _folder:"
#~ msgstr "Бу_маға сақтау:"

#~ msgid "Shortcut %s does not exist"
#~ msgstr "%s жарлығы жоқ болып тұр"

#~ msgid "Could not mount %s"
#~ msgstr "%s тіркеу мүмкін емес"

#~ msgid "Could not find '%s'"
#~ msgstr "'%s' табу мүмкін емес"

#~ msgid "Could not find application"
#~ msgstr "Қолданбаны табу мүмкін емес"

#~ msgid "Homepage"
#~ msgstr "Үй парағы"

#~ msgid "Rename..."
#~ msgstr "Атын ауыстыру..."

#~ msgid "Manage Custom Sizes..."
#~ msgstr "Таңдауыңызша өлшемдерді басқару..."

#~ msgid "Connect as u_ser:"
#~ msgstr "_Пайдаланушы ретінде байланыс орнату:"

#~ msgid "Caps Lock and Num Lock are on"
#~ msgstr "Caps Lock пен Num Lock қосулы тұр"

#~ msgid "Num Lock is on"
#~ msgstr "Num Lock is қосулы тұр"

#~ msgid "Received invalid color data\n"
#~ msgstr "Алынған түс мәні қате\n"

#~ msgid "_Browse for other folders"
#~ msgstr "_Басқа бумаларды қарау"

#~ msgid "Invalid path"
#~ msgstr "Жолы қате"

#~ msgid "No match"
#~ msgstr "Сәйкестік жоқ"

#~ msgid "Sole completion"
#~ msgstr "Бір сәйкестік"

#~ msgid "Complete, but not unique"
#~ msgstr "Аяқталған, бірақ жалғыз емес"

#~ msgid "Completing..."
#~ msgstr "Аяқтау..."

#~ msgid "Only local files may be selected"
#~ msgstr "Тек жергілікті файлдарды таңдай аласыз"

#~ msgid "Incomplete hostname; end it with '/'"
#~ msgstr "Хост аты толық емес; оны '/' таңбасымен аяқтаңыз"

#~ msgid "Path does not exist"
#~ msgstr "Жол жоқ болып тұр"

#~ msgid ""
#~ "Could not find the icon '%s'. The '%s' theme\n"
#~ "was not found either, perhaps you need to install it.\n"
#~ "You can get a copy from:\n"
#~ "\t%s"
#~ msgstr ""
#~ "'%s' таңбашасын табу мүмкін емес. '%s' темасы да табылмады,\n"
#~ "мүмкін, сізге оны орнату керек.\n"
#~ "Көшірмесін мына жерден ала аласыз:\n"
#~ "\t%s"

#~ msgid "Unable to locate image file in pixmap_path: \"%s\""
#~ msgstr "pixmap_path ішінен суретті табу мүмкін емес: \"%s\""

#~ msgid "This function is not implemented for widgets of class '%s'"
#~ msgstr "'%s' класы виджеттері үшін функция іске асырылмаған"

#~ msgid "different idatas found for symlinked '%s' and '%s'\n"
#~ msgstr ""
#~ "сілтемемен байланысқан '%s' пен '%s' ішінде әр түрлі идетификаторлар "
#~ "табылды\n"

#~ msgid "Could not get information for file '%s': %s"
#~ msgstr "'%s' файлы үшін ақпаратты алу мүмкін емес: %s"

#~ msgid "Failed to open file '%s': %s"
#~ msgstr "'%s' файлын ашу сәтсіз: %s"

#~ msgid ""
#~ "Failed to load image '%s': reason not known, probably a corrupt image file"
#~ msgstr ""
#~ "'%s' суретін жүктеу сәтсіз: себебі белгісіз, мүмкін сурет файлы "
#~ "зақымдалған"

#~ msgid "X screen to use"
#~ msgstr "Қолданылатын X экраны"

#~ msgid "SCREEN"
#~ msgstr "ЭКРАН"

#~ msgid "Make X calls synchronous"
#~ msgstr "X сервер шақыруларын синхронды қылу"

#~ msgid "Unable to locate theme engine in module_path: \"%s\","
#~ msgstr "module_path ішінен жүктелетін темалар модулі табылмады: \"%s\","

#~ msgid "Written by"
#~ msgstr "Жазған"

#~ msgid "Unable to find include file: \"%s\""
#~ msgstr "Қосылатын файлды табу мүмкін емес: \"%s\""

#~ msgid "\"Deepness\" of the color."
#~ msgstr "Түс \"тереңділігі\"."

#~ msgid "Folders"
#~ msgstr "Бумалар"

#~ msgid "Fol_ders"
#~ msgstr "Бу_малар"

#~ msgid "_Files"
#~ msgstr "Фа_йлдар"

#~ msgid "Folder unreadable: %s"
#~ msgstr "Бума оқылмайды: %s"

#~ msgid ""
#~ "The file \"%s\" resides on another machine (called %s) and may not be "
#~ "available to this program.\n"
#~ "Are you sure that you want to select it?"
#~ msgstr ""
#~ "\"%s\" файлы басқа машинада орналасқан (%s деп аталатын) және бұл "
#~ "бағдарламаға қолжетерсіз болуы мүмкін.\n"
#~ "Оны таңдауды шынымен қалайсыз ба?"

#~ msgid "_New Folder"
#~ msgstr "Жаңа _бума"

#~ msgid "De_lete File"
#~ msgstr "Файлды ө_шіру"

#~ msgid "_Rename File"
#~ msgstr "Файл а_тын ауыстыру"

#~ msgid ""
#~ "The folder name \"%s\" contains symbols that are not allowed in filenames"
#~ msgstr ""
#~ "\"%s\" бумасында атауында рұқсат етілмеген таңбалары бар файлдар бар"

#~ msgid "New Folder"
#~ msgstr "Жаңа бума"

#~ msgid ""
#~ "The filename \"%s\" contains symbols that are not allowed in filenames"
#~ msgstr "\"%s\" файл атауында рұқсат етілмеген таңбалары бар"

#~ msgid "Error deleting file '%s': %s"
#~ msgstr "'%s' файлын өшіру қатесі: %s"

#~ msgid "Really delete file \"%s\"?"
#~ msgstr "\"%s\" файлын шынымен өшіру керек пе?"

#~ msgid "Delete File"
#~ msgstr "Файлды өшіру"

#~ msgid "Error renaming file to \"%s\": %s"
#~ msgstr "Файл атын \"%s\" етіп орнату қатесі: %s"

#~ msgid "Error renaming file \"%s\": %s"
#~ msgstr "\"%s\" файлдың атын ауыстыру қатесі: %s"

#~ msgid "Error renaming file \"%s\" to \"%s\": %s"
#~ msgstr "\"%s\" файл атын \"%s\" етіп ауыстыру қатесі: %s"

#~ msgid "Rename File"
#~ msgstr "Файл атын ауыстыру"

#~ msgid "Rename file \"%s\" to:"
#~ msgstr "\"%s\" файл атын келесіге ауыстыру:"

#~ msgid ""
#~ "The filename \"%s\" couldn't be converted to UTF-8. (try setting the "
#~ "environment variable G_FILENAME_ENCODING): %s"
#~ msgstr ""
#~ "\"%s\" файл атын UTF-8-ге түрлендіру мүмкін емес. (G_FILENAME_ENCODING "
#~ "қоршам айнымалысын орнатып көріңіз): %s"

#~ msgid "Invalid UTF-8"
#~ msgstr "Қате UTF-8"

#~ msgid "Name too long"
#~ msgstr "Аты тым ұзын"

#~ msgid "Couldn't convert filename"
#~ msgstr "Файл атын түрлендіру мүмкін емес"

#~ msgid "Gamma"
#~ msgstr "Гамма"

#~ msgid "_Gamma value"
#~ msgstr "_Гамма мәні"

#~ msgid "No extended input devices"
#~ msgstr "Кеңейтілген енгізу құралдары жоқ"

#~ msgid "Screen"
#~ msgstr "Экран"

#~ msgid "Axes"
#~ msgstr "Осьтер"

#~ msgid "Keys"
#~ msgstr "Кілттер"

#~ msgid "_X:"
#~ msgstr "_X:"

#~ msgid "_Y:"
#~ msgstr "_Y:"

#~ msgid "X _tilt:"
#~ msgstr "X _көлбеулігі:"

#~ msgid "Y t_ilt:"
#~ msgstr "Y кө_лбеулігі:"

#~ msgid "_Wheel:"
#~ msgstr "_Шеңбер:"

#~ msgid "(disabled)"
#~ msgstr "(сөндірулі)"

#~ msgid "(unknown)"
#~ msgstr "(белгісіз)"

#~ msgid "Cl_ear"
#~ msgstr "Та_зарту"

#~ msgid "Error printing"
#~ msgstr "Баспаға шығару қатесі"

#~ msgid "--- No Tip ---"
#~ msgstr "--- Кеңес жоқ ---"

#~ msgid "Gdk debugging flags to set"
#~ msgstr "Gdk жөндеу жалаушалары орнатылған"

#~ msgid "Gdk debugging flags to unset"
#~ msgstr "Gdk жөндеу жалаушалары орнатылмаған"

#~ msgid "Image file '%s' contains no data"
#~ msgstr "'%s' сурет файлында ақпарат жоқ"

#~ msgid ""
#~ "Failed to load animation '%s': reason not known, probably a corrupt "
#~ "animation file"
#~ msgstr ""
#~ "'%s' анимациясын жүктеу сәтсіз: себебі белгісіз, мүмкін анимация файлы "
#~ "зақымдалған"

#~ msgid "Unable to load image-loading module: %s: %s"
#~ msgstr "Сурет жүктеу модулін жүктеу мүмкін емес: %s: %s"

#~ msgid ""
#~ "Image-loading module %s does not export the proper interface; perhaps "
#~ "it's from a different GTK version?"
#~ msgstr ""
#~ "%s сурет жүктеу модулі дұрыс интерфейс ұсынып тұрған жоқ; ол басқа GTK "
#~ "нұсқасынан емес пе?"

#~ msgid "Couldn't recognize the image file format for file '%s'"
#~ msgstr "'%s' файлы үшін сурет пішімін анықтау мүмкін емес"

#~ msgid "Failed to load image '%s': %s"
#~ msgstr "'%s' суретін жүктеу сәтсіз: %s"

#~ msgid ""
#~ "This build of gdk-pixbuf does not support saving the image format: %s"
#~ msgstr "Осы gdk-pixbuf нұсқасы сурет пішімін сақтауды қолдамайды: %s"

#~ msgid "Insufficient memory to save image to callback"
#~ msgstr "Қайтаруға суретті сақтау үшін жады жеткіліксіз"

#~ msgid "Failed to open temporary file"
#~ msgstr "Уақытша файлды ашу сәтсіз"

#~ msgid "Failed to read from temporary file"
#~ msgstr "Уақытша файлдан оқу сәтсіз"

#~ msgid "Failed to open '%s' for writing: %s"
#~ msgstr "Жазу үшін '%s' ашу сәтсіз: %s"

#~ msgid ""
#~ "Failed to close '%s' while writing image, all data may not have been "
#~ "saved: %s"
#~ msgstr ""
#~ "Суретті жазу кезінде '%s' жабу сәтсіз, бар ақпарат толығымен сақталмауы "
#~ "мүмкін: %s"

#~ msgid "Insufficient memory to save image into a buffer"
#~ msgstr "Суретті буферге сақтау үшін жады жеткіліксіз"

#~ msgid ""
#~ "Internal error: Image loader module '%s' failed to complete an operation, "
#~ "but didn't give a reason for the failure"
#~ msgstr ""
#~ "Ішкі қате: '%s' сурет жүктеу модулі әрекетті аяқтай алмады, бірақ қате "
#~ "себебін қайтармаған"

#~ msgid "Incremental loading of image type '%s' is not supported"
#~ msgstr "'%s' сурет пішімін ұлғаю жүктеуіне қолдау жоқ"

#~ msgid "Image header corrupt"
#~ msgstr "Сурет тақырыптамасы зақымдалған"

#~ msgid "Image format unknown"
#~ msgstr "Суреттің пішімі белгісіз"

#~ msgid "Image pixel data corrupt"
#~ msgstr "Суреттің пиксель ақпараты зақымдалған"

#~ msgid "Unexpected icon chunk in animation"
#~ msgstr "Анимацияда күтпеген таңбаша бөлігі"

#~ msgid "Invalid header in animation"
#~ msgstr "Анимацияның тақырыптамасы қате"

#~ msgid "Malformed chunk in animation"
#~ msgstr "Анимацияда қате бөлігі бар"

#~ msgid "The ANI image format"
#~ msgstr "ANI сурет пішімі"

#~ msgid "BMP image has bogus header data"
#~ msgstr "BMP суретінде жалған тақырыптама мәліметі бар"

#~ msgid "BMP image has unsupported header size"
#~ msgstr "BMP суретінде тақырыптама өлшеміне қолдау жоқ"

#~ msgid "Couldn't allocate memory for saving BMP file"
#~ msgstr "BMP файлын сақтау үшін жады бөлу мүмкін емес"

#~ msgid "Couldn't write to BMP file"
#~ msgstr "BMP файлына жазу мүмкін емес"

#~ msgid "The BMP image format"
#~ msgstr "BMP сурет пішімі"

#~ msgid "Failure reading GIF: %s"
#~ msgstr "GIF оқу қатесі: %s"

#~ msgid "GIF file was missing some data (perhaps it was truncated somehow?)"
#~ msgstr ""
#~ "GIF файлында біраз ақпарат жетіспейді (мүмкін, қалай болса да қиылған ба?)"

#~ msgid "Internal error in the GIF loader (%s)"
#~ msgstr "GIF жүктеушісінің ішкі қатесі (%s)"

#~ msgid "Stack overflow"
#~ msgstr "Стек асып кетуі"

#~ msgid "GIF image loader cannot understand this image."
#~ msgstr "GIF сурет жүктеушісі осы суреті түсінбейді."

#~ msgid "Bad code encountered"
#~ msgstr "Қате код кездесті"

#~ msgid "Circular table entry in GIF file"
#~ msgstr "GIF файлында циклды кесте жазбасы"

#~ msgid "Not enough memory to load GIF file"
#~ msgstr "GIF файлын жүктеу үшін жады жеткіліксіз"

#~ msgid "Not enough memory to composite a frame in GIF file"
#~ msgstr "GIF файлының кадрын жасау үшін жады жеткіліксіз"

#~ msgid "GIF image is corrupt (incorrect LZW compression)"
#~ msgstr "GIF суреті зақымдалған (қате LZW сығуы)"

#~ msgid "File does not appear to be a GIF file"
#~ msgstr "Файл GIF файлына ұқсамайды"

#~ msgid "Version %s of the GIF file format is not supported"
#~ msgstr "GIF файл пішімінің %s нұсқасына қолдау жоқ"

#~ msgid "GIF image was truncated or incomplete."
#~ msgstr "GIF суреті қиылған не толық емес."

#~ msgid "The GIF image format"
#~ msgstr "GIF сурет пішімі"

#~ msgid "Invalid header in icon"
#~ msgstr "Таңбашаның тақырыптамасы қате"

#~ msgid "Not enough memory to load icon"
#~ msgstr "Таңбашаны жүктеу үшін жады жеткіліксіз"

#~ msgid "Icon has zero width"
#~ msgstr "Таңбашаның ені нөлге тең"

#~ msgid "Icon has zero height"
#~ msgstr "Таңбашаның биіктігі нөлге тең"

#~ msgid "Compressed icons are not supported"
#~ msgstr "Сығылған таңбашаларға қолдау жоқ"

#~ msgid "Not enough memory to load ICO file"
#~ msgstr "ICO файлын жүктеу үшін жады жеткіліксіз"

#~ msgid "Image too large to be saved as ICO"
#~ msgstr "Сурет ICO ретінде сақтау үшін тым үлкен"

#~ msgid "The ICO image format"
#~ msgstr "ICO сурет пішімі"

#~ msgid "Could not decode ICNS file"
#~ msgstr "ICNS файлын декодалау сәтсіз"

#~ msgid "The ICNS image format"
#~ msgstr "ICNS сурет пішімі"

#~ msgid "Couldn't allocate memory for stream"
#~ msgstr "Ағым үшін жадыны бөлу сәтсіз"

#~ msgid "Couldn't decode image"
#~ msgstr "Суретті декодалау сәтсіз"

#~ msgid "Transformed JPEG2000 has zero width or height"
#~ msgstr "Түрлендірілген JPEG2000 ені не биіктігі нөлге тең"

#~ msgid "Image type currently not supported"
#~ msgstr "Суреттің осы түріне әлі қолдау жоқ"

#~ msgid "Insufficient memory to open JPEG 2000 file"
#~ msgstr "JPEG 2000 суретін ашу үшін жады жеткіліксіз"

#~ msgid "The JPEG 2000 image format"
#~ msgstr "JPEG 2000 сурет пішімі"

#~ msgid "Transformed JPEG has zero width or height."
#~ msgstr "Түрлендірілген JPEG ені не биіктігі нөлге тең."

#~ msgid "The JPEG image format"
#~ msgstr "JPEG сурет пішімі"

#~ msgid "Couldn't allocate memory for header"
#~ msgstr "Тақырыптама үшін жады бөлу мүмкін емес"

#~ msgid "Image has invalid width and/or height"
#~ msgstr "Суреттің ені не/және биіктігі қате"

#~ msgid "Didn't get all lines of PCX image"
#~ msgstr "PCX суретінің барлық жолдары алынбады"

#~ msgid "No palette found at end of PCX data"
#~ msgstr "PCX мәліметінің соңында палитра табылмады"

#~ msgid "The PCX image format"
#~ msgstr "PCX сурет пішімі"

#~ msgid "Bits per channel of PNG image is invalid."
#~ msgstr "PNG суретінің арнаға бит саны қате."

#~ msgid "Transformed PNG has zero width or height."
#~ msgstr "Түрлендірілген PNG ені не биіктігі нөлге тең."

#~ msgid "Insufficient memory to load PNG file"
#~ msgstr "PNG суретін жүктеу үшін жады жеткіліксіз"

#~ msgid "The PNG image format"
#~ msgstr "PNG сурет пішімі"

#~ msgid "Insufficient memory to load PNM file"
#~ msgstr "PNM суретін жүктеу үшін жады жеткіліксіз"

#~ msgid "The QTIF image format"
#~ msgstr "QTIF сурет пішімі"

#~ msgid "The Targa image format"
#~ msgstr "Targa сурет пішімі"

#~ msgid "Width or height of TIFF image is zero"
#~ msgstr "TIFF суретінің биіктігі не ені нөлге тең"

#~ msgid "Failed to open TIFF image"
#~ msgstr "TIFF суретін ашу сәтсіз"

#~ msgid "TIFFClose operation failed"
#~ msgstr "TIFFClose әрекеті сәтсіз"

#~ msgid "Failed to save TIFF image"
#~ msgstr "TIFF суретін сақтау сәтсіз"

#~ msgid "TIFF compression doesn't refer to a valid codec."
#~ msgstr "TIFF сығуы дұрыс кодекқа сілтеп тұрған жоқ."

#~ msgid "Failed to write TIFF data"
#~ msgstr "TIFF мәліметін жазу сәтсіз"

#~ msgid "Couldn't write to TIFF file"
#~ msgstr "TIFF файлына жазу сәтсіз"

#~ msgid "The TIFF image format"
#~ msgstr "TIFF сурет пішімі"

#~ msgid "Image has zero width"
#~ msgstr "Суреттің ені нөлге тең"

#~ msgid "Image has zero height"
#~ msgstr "Суреттің биіктігі нөлге тең"

#~ msgid "Couldn't save the rest"
#~ msgstr "Қалғанын сақтау мүмкін емес"

#~ msgid "The WBMP image format"
#~ msgstr "WBMP сурет пішімі"

#~ msgid "Invalid XBM file"
#~ msgstr "Қате XBM файлы"

#~ msgid "Insufficient memory to load XBM image file"
#~ msgstr "XBM суретін жүктеу үшін жады жеткіліксіз"

#~ msgid "Failed to write to temporary file when loading XBM image"
#~ msgstr "XBM суретін жүктеу үшін уақытша файлға жазу сәтсіз"

#~ msgid "The XBM image format"
#~ msgstr "XBM сурет пішімі"

#~ msgid "No XPM header found"
#~ msgstr "XPM тақырыптамасы табылмады"

#~ msgid "Invalid XPM header"
#~ msgstr "XPM тақырыптамасы қате"

#~ msgid "XPM file has image width <= 0"
#~ msgstr "XPM файлындағы сурет ені <= 0"

#~ msgid "XPM file has image height <= 0"
#~ msgstr "XPM файлындағы сурет биіктігі <= 0"

#~ msgid "XPM has invalid number of chars per pixel"
#~ msgstr "XPM пиксельге таңба мәні қате"

#~ msgid "XPM file has invalid number of colors"
#~ msgstr "XPM түстер саны қате"

#~ msgid "Cannot allocate memory for loading XPM image"
#~ msgstr "XPM суретін жүктеу үшін жады бөлу мүмкін емес"

#~ msgid "Cannot read XPM colormap"
#~ msgstr "XPM түстер картасын оқу мүмкін емес"

#~ msgid "Failed to write to temporary file when loading XPM image"
#~ msgstr "XPM суретін жүктеу үшін уақытша файлға жазу қатесі"

#~ msgid "The XPM image format"
#~ msgstr "XPM сурет пішімі"

#~ msgid "The EMF image format"
#~ msgstr "EMF сурет пішімі"

#~ msgid "Could not create stream: %s"
#~ msgstr "Ағымды жасау мүмкін емес: %s"

#~ msgid "Could not read from stream: %s"
#~ msgstr "Ағымнан оқу мүмкін емес: %s"

#~ msgid "Unsupported image format for GDI+"
#~ msgstr "GDI+ үшін қолдауы жоқ сурет пішімі"

#~ msgid "Couldn't save"
#~ msgstr "Сақтау мүмкін емес"

#~ msgid "The WMF image format"
#~ msgstr "WMF сурет пішімі"

#, fuzzy
#~ msgid "<b>_Search:</b>"
#~ msgstr "І_здеу:"

#~ msgid "(Empty)"
#~ msgstr "(Бос)"<|MERGE_RESOLUTION|>--- conflicted
+++ resolved
@@ -7,13 +7,8 @@
 msgstr ""
 "Project-Id-Version: master\n"
 "Report-Msgid-Bugs-To: https://gitlab.gnome.org/GNOME/gtk/-/issues/\n"
-<<<<<<< HEAD
-"POT-Creation-Date: 2023-09-21 12:42+0000\n"
-"PO-Revision-Date: 2023-09-21 21:28+0600\n"
-=======
 "POT-Creation-Date: 2024-03-02 15:19+0000\n"
 "PO-Revision-Date: 2024-03-06 08:09+0500\n"
->>>>>>> 29c29b0e
 "Last-Translator: Baurzhan Muftakhidinov <baurthefirst@gmail.com>\n"
 "Language-Team: Kazakh <kk_KZ@googlegroups.com>\n"
 "Language: kk\n"
@@ -55,33 +50,6 @@
 msgid "The current backend does not support OpenGL"
 msgstr "Ағымдағы қозғалтқыш OpenGL қолдамайды"
 
-<<<<<<< HEAD
-#: gdk/gdkdisplay.c:1244 gdk/gdksurface.c:1252
-msgid "Vulkan support disabled via GDK_DEBUG"
-msgstr "Vulkan қолдауы GDK_DEBUG арқылы сөндірілген"
-
-#: gdk/gdkdisplay.c:1276
-msgid "GL support disabled via GDK_DEBUG"
-msgstr "GL қолдауы GDK_DEBUG арқылы сөндірілген"
-
-#: gdk/gdkdisplay.c:1574
-msgid "No EGL configuration available"
-msgstr "Бірде-бір EGL іске асыру нұсқасы қолжетімсіз"
-
-#: gdk/gdkdisplay.c:1582
-msgid "Failed to get EGL configurations"
-msgstr "EGL конфигурациялары алынбады"
-
-#: gdk/gdkdisplay.c:1612
-msgid "No EGL configuration with required features found"
-msgstr "Қажетті мүмкіндіктері бар EGL конфигурациясы табылмады"
-
-#: gdk/gdkdisplay.c:1619
-msgid "No perfect EGL configuration found"
-msgstr "Сәйкес келетін EGL конфигурациясы табылмады"
-
-#: gdk/gdkdisplay.c:1661
-=======
 #: gdk/gdkdisplay.c:1315 gdk/gdkvulkancontext.c:1596
 msgid "Vulkan support disabled via GDK_DEBUG"
 msgstr "Vulkan қолдауы GDK_DEBUG арқылы сөндірілген"
@@ -107,31 +75,11 @@
 msgstr "Сәйкес келетін EGL конфигурациясы табылмады"
 
 #: gdk/gdkdisplay.c:1752
->>>>>>> 29c29b0e
 #, c-format
 msgid "EGL implementation is missing extension %s"
 msgid_plural "EGL implementation is missing %2$d extensions: %1$s"
 msgstr[0] "EGL іске асыруында %2$d кеңейту жоқ: %1$s"
 
-<<<<<<< HEAD
-#: gdk/gdkdisplay.c:1694
-msgid "libEGL not available in this sandbox"
-msgstr "libEGL бұл құмжәшігінде қол жетімді емес"
-
-#: gdk/gdkdisplay.c:1695
-msgid "libEGL not available"
-msgstr "libEGL қолжетімді емес"
-
-#: gdk/gdkdisplay.c:1705
-msgid "Failed to create EGL display"
-msgstr "EGL экранын жасау сәтсіз"
-
-#: gdk/gdkdisplay.c:1715
-msgid "Could not initialize EGL display"
-msgstr "EGL экранын іске қосу сәтсіз"
-
-#: gdk/gdkdisplay.c:1726
-=======
 #: gdk/gdkdisplay.c:1801
 msgid "libEGL not available in this sandbox"
 msgstr "libEGL бұл құмжәшігінде қол жетімді емес"
@@ -149,7 +97,6 @@
 msgstr "EGL экранын іске қосу сәтсіз"
 
 #: gdk/gdkdisplay.c:1831
->>>>>>> 29c29b0e
 #, c-format
 msgid "EGL version %d.%d is too old. GTK requires %d.%d"
 msgstr "EGL нұсқасы %d.%d тым ескі. GTK %d.%d нұсқасын талап етеді"
@@ -624,11 +571,7 @@
 #: gdk/macos/gdkmacospasteboard.c:211 gdk/wayland/gdkclipboard-wayland.c:238
 #: gdk/wayland/gdkdrop-wayland.c:205 gdk/wayland/gdkprimary-wayland.c:337
 #: gdk/win32/gdkdrop-win32.c:1018 gdk/win32/gdkdrop-win32.c:1063
-<<<<<<< HEAD
-#: gdk/x11/gdkclipboard-x11.c:807 gdk/x11/gdkdrop-x11.c:235
-=======
 #: gdk/x11/gdkclipboard-x11.c:799 gdk/x11/gdkdrop-x11.c:235
->>>>>>> 29c29b0e
 msgid "No compatible transfer format found"
 msgstr "Тасымалдау үшін үйлесімді пішім табылмады"
 
@@ -861,19 +804,11 @@
 msgid_plural "Opening %d Items"
 msgstr[0] "%d нәрсе ашылуда"
 
-<<<<<<< HEAD
-#: gdk/x11/gdkclipboard-x11.c:477
-msgid "Clipboard manager could not store selection."
-msgstr "Алмасу буфері басқарушысы таңдауды сақтай алмайды."
-
-#: gdk/x11/gdkclipboard-x11.c:657
-=======
 #: gdk/x11/gdkclipboard-x11.c:473
 msgid "Clipboard manager could not store selection."
 msgstr "Алмасу буфері басқарушысы таңдауды сақтай алмайды."
 
 #: gdk/x11/gdkclipboard-x11.c:649
->>>>>>> 29c29b0e
 msgid "Cannot store clipboard. No clipboard manager is active."
 msgstr ""
 "Алмасу буферін сақтау мүмкін емес. Бірде-бір алмасу буфері басқарушысы "
@@ -1172,11 +1107,7 @@
 msgid "Pick a Font"
 msgstr "Қаріпті таңдаңыз"
 
-<<<<<<< HEAD
-#: gtk/deprecated/gtkfontbutton.c:600 gtk/gtkfilechooserwidget.c:3871
-=======
 #: gtk/deprecated/gtkfontbutton.c:600 gtk/gtkfilechooserwidget.c:3815
->>>>>>> 29c29b0e
 #: gtk/gtkfontdialogbutton.c:126 gtk/inspector/visual.ui:169
 msgid "Font"
 msgstr "Қаріп"
@@ -2431,13 +2362,8 @@
 msgid "If you delete an item, it will be permanently lost."
 msgstr "Нәрсені өшірсеңіз, ол толығымен жоғалады."
 
-<<<<<<< HEAD
-#: gtk/gtkfilechooserwidget.c:1185 gtk/gtkfilechooserwidget.c:1815
-#: gtk/gtklabel.c:5695 gtk/gtktext.c:6147 gtk/gtktextview.c:9018
-=======
 #: gtk/gtkfilechooserwidget.c:1188 gtk/gtkfilechooserwidget.c:1786
 #: gtk/gtklabel.c:5712 gtk/gtktext.c:6193 gtk/gtktextview.c:9080
->>>>>>> 29c29b0e
 msgid "_Delete"
 msgstr "Ө_шіру"
 
@@ -2777,21 +2703,6 @@
 msgid "Close the infobar"
 msgstr "Ақпараттық панельді жабу"
 
-<<<<<<< HEAD
-#: gtk/gtklabel.c:5692 gtk/gtktext.c:6135 gtk/gtktextview.c:9006
-msgid "Cu_t"
-msgstr "Қ_иып алу"
-
-#: gtk/gtklabel.c:5693 gtk/gtktext.c:6139 gtk/gtktextview.c:9010
-msgid "_Copy"
-msgstr "_Көшіру"
-
-#: gtk/gtklabel.c:5694 gtk/gtktext.c:6143 gtk/gtktextview.c:9014
-msgid "_Paste"
-msgstr "Кірі_стіру"
-
-#: gtk/gtklabel.c:5700 gtk/gtktext.c:6156 gtk/gtktextview.c:9039
-=======
 #: gtk/gtklabel.c:5709 gtk/gtktext.c:6181 gtk/gtktextview.c:9068
 msgid "Cu_t"
 msgstr "Қ_иып алу"
@@ -2805,7 +2716,6 @@
 msgstr "Кірі_стіру"
 
 #: gtk/gtklabel.c:5717 gtk/gtktext.c:6202 gtk/gtktextview.c:9101
->>>>>>> 29c29b0e
 msgid "Select _All"
 msgstr "Б_арлығын таңдау"
 
@@ -3659,11 +3569,7 @@
 msgid "No registered application with name “%s” for item with URI “%s” found"
 msgstr "URI \"%s\" үшін аты \"%s\" болатын ешбір тіркелген қолданба табылмады"
 
-<<<<<<< HEAD
-#: gtk/gtksearchentry.c:767
-=======
 #: gtk/gtksearchentry.c:814
->>>>>>> 29c29b0e
 msgid "Clear Entry"
 msgstr "Жазбаны тазарту"
 
@@ -3754,11 +3660,7 @@
 msgid "Sidebar"
 msgstr "Бүйір панелі"
 
-<<<<<<< HEAD
-#: gtk/gtktext.c:6161 gtk/gtktextview.c:9044
-=======
 #: gtk/gtktext.c:6207 gtk/gtktextview.c:9106
->>>>>>> 29c29b0e
 msgid "Insert _Emoji"
 msgstr "_Эмодзи кірістіру"
 
@@ -3823,10 +3725,7 @@
 msgstr "Сипаттамасы"
 
 #: gtk/inspector/a11y.ui:99 gtk/inspector/misc-info.ui:296
-<<<<<<< HEAD
-=======
 #: tools/gtk-path-tool-info.c:132
->>>>>>> 29c29b0e
 msgid "Bounds"
 msgstr "Шектері"
 
@@ -4308,11 +4207,7 @@
 msgid "Defined At"
 msgstr "Анықталған жері"
 
-<<<<<<< HEAD
-#: gtk/inspector/recorder.c:1865
-=======
 #: gtk/inspector/recorder.c:1941
->>>>>>> 29c29b0e
 #, c-format
 msgid "Saving RenderNode failed"
 msgstr "RenderNode сақтау сәтсіз аяқталды"
@@ -6416,12 +6311,12 @@
 #: gtk/ui/gtkmediacontrols.ui:47
 msgctxt "media controls"
 msgid "Position"
-msgstr "Қызметі"
+msgstr "Орны"
 
 #: gtk/ui/gtkmediacontrols.ui:65
 msgctxt "media controls"
 msgid "Volume"
-msgstr "Том"
+msgstr "Дыбыс деңгейі"
 
 #: gtk/print/ui/gtkpagesetupunixdialog.ui:30
 msgid "_Format for:"
@@ -7326,12 +7221,8 @@
 #: tools/gtk-builder-tool-enumerate.c:56 tools/gtk-builder-tool-preview.c:179
 #: tools/gtk-builder-tool-preview.c:180 tools/gtk-builder-tool-screenshot.c:360
 #: tools/gtk-builder-tool-simplify.c:2529 tools/gtk-builder-tool-validate.c:261
-<<<<<<< HEAD
-#: tools/gtk-rendernode-tool-info.c:202 tools/gtk-rendernode-tool-show.c:102
-=======
 #: tools/gtk-path-tool-render.c:121 tools/gtk-rendernode-tool-compare.c:67
 #: tools/gtk-rendernode-tool-info.c:214 tools/gtk-rendernode-tool-show.c:106
->>>>>>> 29c29b0e
 msgid "FILE"
 msgstr "ФАЙЛ"
 
@@ -7363,14 +7254,9 @@
 msgstr "CSS файлынан стильді пайдалану"
 
 #: tools/gtk-builder-tool-preview.c:187 tools/gtk-builder-tool-screenshot.c:370
-<<<<<<< HEAD
-#: tools/gtk-builder-tool-validate.c:268 tools/gtk-rendernode-tool-show.c:109
-#: tools/gtk-rendernode-tool-render.c:204
-=======
 #: tools/gtk-builder-tool-validate.c:268
 #: tools/gtk-rendernode-tool-benchmark.c:106
 #: tools/gtk-rendernode-tool-render.c:203 tools/gtk-rendernode-tool-show.c:113
->>>>>>> 29c29b0e
 #, c-format
 msgid "Could not initialize windowing system\n"
 msgstr "Терезелерді басқару жүйесін іске қосу мүмкін емес\n"
@@ -7598,8 +7484,6 @@
 msgid "%s: error launching application: %s\n"
 msgstr "%s: қолданбаны жөнелту қатесі: %s\n"
 
-<<<<<<< HEAD
-=======
 #: tools/gtk-path-tool.c:35
 #, c-format
 msgid ""
@@ -7905,7 +7789,6 @@
 msgid "Failed to parse '%s' as number"
 msgstr "'%s' мәнін сан ретінде талдау мүмкін емес"
 
->>>>>>> 29c29b0e
 #: tools/gtk-rendernode-tool.c:35
 #, c-format
 msgid ""
@@ -7935,9 +7818,6 @@
 "  render       Торап скриншотын түсіру\n"
 "\n"
 
-<<<<<<< HEAD
-#: tools/gtk-rendernode-tool-info.c:179
-=======
 #: tools/gtk-rendernode-tool-benchmark.c:94
 msgid "Add renderer to benchmark"
 msgstr ""
@@ -8034,69 +7914,33 @@
 msgstr ""
 
 #: tools/gtk-rendernode-tool-info.c:191
->>>>>>> 29c29b0e
 #, c-format
 msgid "Number of nodes: %u\n"
 msgstr "Тораптар саны: %u\n"
 
-<<<<<<< HEAD
-#: tools/gtk-rendernode-tool-info.c:186
-=======
 #: tools/gtk-rendernode-tool-info.c:198
->>>>>>> 29c29b0e
 #, c-format
 msgid "Depth: %u\n"
 msgstr "Тереңдігі: %u\n"
 
-<<<<<<< HEAD
-#: tools/gtk-rendernode-tool-info.c:189
-=======
 #: tools/gtk-rendernode-tool-info.c:201
->>>>>>> 29c29b0e
 #, c-format
 msgid "Bounds: %g x %g\n"
 msgstr "Шекаралар: %g x %g\n"
 
-<<<<<<< HEAD
-#: tools/gtk-rendernode-tool-info.c:190
-=======
 #: tools/gtk-rendernode-tool-info.c:202
->>>>>>> 29c29b0e
 #, c-format
 msgid "Origin: %g %g\n"
 msgstr "Түпнұсқа: %g %g\n"
 
-<<<<<<< HEAD
-#: tools/gtk-rendernode-tool-info.c:211
-msgid "Provide information about the render node."
-msgstr "Өңдеп шығару торабы туралы ақпаратты ұсыну."
-
-#: tools/gtk-rendernode-tool-info.c:224 tools/gtk-rendernode-tool-show.c:130
-#: tools/gtk-rendernode-tool-render.c:225
-#, c-format
-msgid "No .node file specified\n"
-msgstr "Ешбір .node файлы көрсетілмеген\n"
-
-#: tools/gtk-rendernode-tool-info.c:230
-=======
 #: tools/gtk-rendernode-tool-info.c:223
 msgid "Provide information about the render node."
 msgstr "Өңдеп шығару торабы туралы ақпаратты ұсыну."
 
 #: tools/gtk-rendernode-tool-info.c:242
->>>>>>> 29c29b0e
 #, c-format
 msgid "Can only accept a single .node file\n"
 msgstr "Тек бір .node файлын қабылдай алады\n"
-
-#: tools/gtk-rendernode-tool-show.c:117
-msgid "Show the render node."
-msgstr "Өңдеу торабын көрсету."
-
-#: tools/gtk-rendernode-tool-show.c:136
-#, c-format
-msgid "Can only preview a single .node file\n"
-msgstr "Тек бір .node файлын алдын-ала қарауға болады\n"
 
 #: tools/gtk-rendernode-tool-render.c:123
 #, c-format
@@ -8121,9 +7965,6 @@
 msgid "Can only render a single .node file to a single output file\n"
 msgstr "Тек бір .node файлын бір шығыс файлға өңдеп шығаруға болады\n"
 
-<<<<<<< HEAD
-#: tools/gtk-rendernode-tool-utils.c:51
-=======
 #: tools/gtk-rendernode-tool-show.c:105
 msgid "Don't add a titlebar"
 msgstr ""
@@ -8138,22 +7979,14 @@
 msgstr "Тек бір .node файлын алдын-ала қарауға болады\n"
 
 #: tools/gtk-rendernode-tool-utils.c:54
->>>>>>> 29c29b0e
 #, c-format
 msgid "Error at %s: %s\n"
 msgstr "%s жеріндегі қате: %s\n"
 
-<<<<<<< HEAD
-#: tools/gtk-rendernode-tool-utils.c:69
-#, c-format
-msgid "Failed to load node file: %s\n"
-msgstr "Торап файлын жүктеу қатемен аяқталды: %s\n"
-=======
 #: tools/gtk-rendernode-tool-utils.c:72
 #, c-format
 msgid "Failed to load node file: %s\n"
 msgstr ""
->>>>>>> 29c29b0e
 
 #: tools/updateiconcache.c:1391
 #, c-format
@@ -8706,10 +8539,6 @@
 #~ msgstr "Белгісіз"
 
 #~ msgctxt "Script"
-#~ msgid "Balinese"
-#~ msgstr "Балилік"
-
-#~ msgctxt "Script"
 #~ msgid "Cuneiform"
 #~ msgstr "Сына жазуы"
 
@@ -9415,10 +9244,6 @@
 #~ msgstr "Бас_паға шығару"
 
 #~ msgctxt "Stock label"
-#~ msgid "Print Pre_view"
-#~ msgstr "Баспа а_лдында қарау"
-
-#~ msgctxt "Stock label"
 #~ msgid "_Properties"
 #~ msgstr "Қас_иеттері"
 
@@ -9616,9 +9441,6 @@
 
 #~ msgid "Size of the palette in 8 bit mode"
 #~ msgstr "8 биттік режиміндегі палитра өлшемі"
-
-#~ msgid "COLORS"
-#~ msgstr "ТҮСТЕР"
 
 #~ msgid "Opening %s"
 #~ msgstr "%s ашу"
@@ -10632,9 +10454,6 @@
 
 #~ msgid "_Insert Unicode Control Character"
 #~ msgstr "Unicode б_асқару таңбасын кірістіру"
-
-#~ msgid "Could not add a bookmark"
-#~ msgstr "Бетбелгіні қосу мүмкін емес"
 
 #~ msgid "Could not remove bookmark"
 #~ msgstr "Бетбелгіні өшіру мүмкін емес"
@@ -10754,9 +10573,6 @@
 #~ msgid "Could not get information for file '%s': %s"
 #~ msgstr "'%s' файлы үшін ақпаратты алу мүмкін емес: %s"
 
-#~ msgid "Failed to open file '%s': %s"
-#~ msgstr "'%s' файлын ашу сәтсіз: %s"
-
 #~ msgid ""
 #~ "Failed to load image '%s': reason not known, probably a corrupt image file"
 #~ msgstr ""
@@ -10956,9 +10772,6 @@
 #~ msgid "Failed to open temporary file"
 #~ msgstr "Уақытша файлды ашу сәтсіз"
 
-#~ msgid "Failed to read from temporary file"
-#~ msgstr "Уақытша файлдан оқу сәтсіз"
-
 #~ msgid "Failed to open '%s' for writing: %s"
 #~ msgstr "Жазу үшін '%s' ашу сәтсіз: %s"
 
