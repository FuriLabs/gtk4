--- conflicted
+++ resolved
@@ -280,11 +280,7 @@
 
   g_assert (texture_id > 0);
 
-<<<<<<< HEAD
-  if (G_UNLIKELY (!gdk_gl_context_has_bgra (gdk_gl_context_get_current ())))
-=======
   if (gdk_gl_context_get_use_es (gdk_gl_context_get_current ()))
->>>>>>> a45b66e1
     {
       pixel_data = free_data = g_malloc (width * height * 4);
       gdk_memory_convert (pixel_data, width * 4,
