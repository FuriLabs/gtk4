--- conflicted
+++ resolved
@@ -1,15 +1,3 @@
-<<<<<<< HEAD
-gtk+2.0 (2.12.12-1) unstable; urgency=low
-
-  [ Josselin Mouette ]
-  * dh_gtkmodules.in: fix a pod2man error.
-  * New upstream release.
-    + Fixes infinite loop caused by setting color scheme.
-      Closes: #492590.
-  * 021_loader-files-d.patch: updated to apply cleanly.
-  * 070_mandatory-relibtoolize.patch: regenerated for the new version.
-
-=======
 gtk+2.0 (2.14.7-3) experimental; urgency=low
 
   * 032_gdkwindowimpl_directfb.patch: new version of the patch. This 
@@ -44,16 +32,10 @@
 
 gtk+2.0 (2.14.7-1) experimental; urgency=low
 
->>>>>>> 945c207f
   [ Loic Minier ]
   * Don't purge /etc/gtk-2.0/gdk-pixbuf.loaders and /etc/gtk-2.0/gtk.immodules
     during first configuration.
 
-<<<<<<< HEAD
- -- Josselin Mouette <joss@debian.org>  Mon, 16 Feb 2009 13:47:06 +0100
-
-gtk+2.0 (2.12.11-4) unstable; urgency=low
-=======
   [ Sebastian Dröge ]
   * New upstream bugfix release:
     + debian/patches/070_mandatory-relibtoolize.patch:
@@ -142,7 +124,6 @@
   - newer libcairo2-dev contains everything needed to build the directfb
     target, so disable building with the dummy libcairo-directfb2-dev
   - this makes us have to build depend on libcairo2-dev >= 1.6.4-6.1
->>>>>>> 945c207f
 
   [ Loic Minier ]
   * Let libgtk2.0-dev recommend debhelper for dh_gtkmodules.
@@ -150,17 +131,6 @@
     gtk-builder-convert to work and might be relied upon by packages bdeping
     on libgtk2.0-dev.
 
-<<<<<<< HEAD
-  [ Josselin Mouette ]
-  * Build-depend on libcairo2-dev 1.6.4-6.1, remove references to 
-    libcairo-directfb2-dev.
-  * Disable 006_proper-directfb-modules.patch, it is made unnecessary by 
-    these changes.
-  * 070_mandatory-relibtoolize.patch: updated accordingly.
-  * rules: remove -l flag to dh_shlibdeps.
-
- -- Josselin Mouette <joss@debian.org>  Mon, 13 Oct 2008 11:14:40 +0200
-=======
   [ Emilio Pozuelo Monfort ]
   * Update build-dependencies for the new version:
     - libglib2.0-dev >= 2.17.6
@@ -169,7 +139,6 @@
     - libcairo2-dev >= 1.6.0
 
  -- Gustavo Noronha Silva <kov@debian.org>  Wed, 24 Sep 2008 21:38:58 -0300
->>>>>>> 945c207f
 
 gtk+2.0 (2.12.11-3) unstable; urgency=low
 
