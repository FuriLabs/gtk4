--- conflicted
+++ resolved
@@ -1,9 +1,5 @@
 project('gtk', 'c',
-<<<<<<< HEAD
-        version: '4.8.3',
-=======
         version: '4.9.2',
->>>>>>> 12bd668f
         default_options: [
           'buildtype=debugoptimized',
           'warning_level=1',
