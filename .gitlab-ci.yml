include:
  - project: 'gnome/citemplates'
    file: 'flatpak/flatpak_ci_initiative.yml'

stages:
  - check
  - build
  - analysis
  - docs
  - flatpak
  - publish
  - deploy

.cache-paths: &cache-paths
  paths:
    - _ccache/
    - subprojects/gdk-pixbuf/
    - subprojects/glib/
    - subprojects/graphene/
    - subprojects/libepoxy/
    - subprojects/pango/

# Common variables
variables:
  COMMON_MESON_FLAGS: "-Dwerror=true -Dcairo:werror=false -Dgi-docgen:werror=false -Dgraphene:werror=false -Dlibepoxy:werror=false -Dlibsass:werror=false -Dpango:werror=false -Dsassc:werror=false -Dgdk-pixbuf:werror=false -Dglib:werror=false -Dlibcloudproviders:werror=false -Dlibpng:werror=false -Dlibtiff:werror=false -Dsysprof:werror=false -Dwayland-protocols:werror=false -Dharfbuzz:werror=false -Dfreetype2:werror=false -Dfontconfig:werror=false -Dfribidi:werror=false -Dlibffi:werror=false -Dlibjpeg-turbo:werror=false -Dmutest:werror=false -Dpixman:werror=false -Dproxy-libintl:werror=false"
  BACKEND_FLAGS: "-Dx11-backend=true -Dwayland-backend=true -Dbroadway-backend=true"
  FEATURE_FLAGS: "-Dvulkan=enabled -Dcloudproviders=enabled -Dbuild-testsuite=true -Dintrospection=enabled"
  MESON_TEST_TIMEOUT_MULTIPLIER: 3
  FEDORA_IMAGE: "registry.gitlab.gnome.org/gnome/gtk/fedora:v48"

workflow:
  rules:
    # run merge request pipelines
    - if: $CI_PIPELINE_SOURCE == "merge_request_event"
    # do not run branch pipelines if corresponding merge requests exist...
    # (this avoids duplicate pipelines)
    - if: $CI_COMMIT_BRANCH && $CI_OPEN_MERGE_REQUESTS
      when: never
    # ...but otherwise run branch pipelines
    - if: $CI_COMMIT_BRANCH
    # run tag pipelines
    - if: $CI_COMMIT_TAG

default:
  retry:
    max: 2
    when:
      - 'runner_system_failure'
      - 'stuck_or_timeout_failure'
      - 'scheduler_failure'
      - 'api_failure'
  interruptible: true

style-check-diff:
  image: $FEDORA_IMAGE
  stage: check
  when: manual
  script:
    - .gitlab-ci/run-style-check-diff.sh

.build-fedora-default:
  image: $FEDORA_IMAGE
  artifacts:
    when: always
    reports:
      junit:
        - "${CI_PROJECT_DIR}/_build/report-x11.xml"
        - "${CI_PROJECT_DIR}/_build/report-wayland.xml"
        - "${CI_PROJECT_DIR}/_build/report-wayland_gles.xml"
        - "${CI_PROJECT_DIR}/_build/report-broadway.xml"
    name: "gtk-${CI_COMMIT_REF_NAME}"
    paths:
      - "${CI_PROJECT_DIR}/_build/meson-logs"
      - "${CI_PROJECT_DIR}/_build/report*.xml"
      - "${CI_PROJECT_DIR}/_build/report*.html"
      - "${CI_PROJECT_DIR}/_build/testsuite/reftests/output/*/*.png"
      - "${CI_PROJECT_DIR}/_build/testsuite/reftests/output/*/*.node"
      - "${CI_PROJECT_DIR}/_build/testsuite/tools/output/*/*"
      - "${CI_PROJECT_DIR}/_build/testsuite/gsk/compare/*/*/*.png"
      - "${CI_PROJECT_DIR}/_build/testsuite/gsk/compare/*/*/*.node"
      - "${CI_PROJECT_DIR}/_build/testsuite/css/output/*/*.syscap"
      - "${CI_PROJECT_DIR}/_build/testsuite/headless/*/*.log"
      - "${CI_PROJECT_DIR}/_build_hello/meson-logs"
  cache:
    key: "$CI_JOB_NAME"
    paths:
      - _ccache/

fedora-x86_64:
  extends: .build-fedora-default
  stage: build
  needs: []
  variables:
    EXTRA_MESON_FLAGS: "--buildtype=debug --default-library=both"
  script:
    - .gitlab-ci/show-info-linux.sh
    - export PATH="$HOME/.local/bin:$PATH"
    - meson subprojects download
    - meson subprojects update --reset
    - meson setup
            ${COMMON_MESON_FLAGS}
            ${EXTRA_MESON_FLAGS}
            ${BACKEND_FLAGS}
            ${FEATURE_FLAGS}
            _build
    - meson compile -C _build
    - .gitlab-ci/run-tests.sh _build wayland
    - .gitlab-ci/run-tests.sh _build wayland_gles

release-build:
  extends: .build-fedora-default
  stage: build
  needs: []
  variables:
    EXTRA_MESON_FLAGS: "--buildtype=release"
  script:
    - .gitlab-ci/show-info-linux.sh
    - export PATH="$HOME/.local/bin:$PATH"
    - meson subprojects download
    - meson subprojects update --reset
    - mkdir _install
    - meson setup
            --prefix=${CI_PROJECT_DIR}/_install
            ${COMMON_MESON_FLAGS}
            ${EXTRA_MESON_FLAGS}
            ${BACKEND_FLAGS}
            ${FEATURE_FLAGS}
            _build
    - meson compile -C _build
    - meson install -C _build
    - PKG_CONFIG_PATH=${CI_PROJECT_DIR}/_install/lib64/pkgconfig:${CI_PROJECT_DIR}/_install/share/pkgconfig meson setup _build_hello examples/hello
    - LD_LIBRARY_PATH=${CI_PROJECT_DIR}/_install/lib64 meson compile -C _build_hello
    - .gitlab-ci/run-tests.sh _build x11

fedora-clang:
  extends: .build-fedora-default
  stage: build
  needs: []
  variables:
    EXTRA_MESON_FLAGS: "--buildtype=release"
  script:
    - .gitlab-ci/show-info-linux.sh
    - export PATH="$HOME/.local/bin:$PATH"
    - export CC=clang
    - meson subprojects download
    - meson subprojects update --reset
    - meson setup
            ${COMMON_MESON_FLAGS}
            ${EXTRA_MESON_FLAGS}
            ${BACKEND_FLAGS}
            ${FEATURE_FLAGS}
            _build
    - meson compile -C _build

fedora-mingw64:
  extends: .build-fedora-default
  stage: build
  needs: []
  before_script:
    - sudo dnf install -y
            mingw64-filesystem
            mingw64-gcc
            mingw64-binutils
            mingw64-cairo
            mingw64-gdk-pixbuf
            mingw64-gstreamer1-plugins-bad-free
            mingw64-glib2
            mingw64-libepoxy
            mingw64-pango
            # mingw64-graphene (rawhide)
  script:
    - .gitlab-ci/show-info-linux.sh
    - export PATH="$HOME/.local/bin:$PATH"
    - pip3 install --user meson~=1.0
    - meson subprojects download
    - meson subprojects update --reset
    - meson -Dintrospection=disabled -Dgraphene:introspection=disabled _build
    - meson compile -C _build

.mingw-defaults:
  stage: build
  tags:
    - win32-ps
  script:
    - C:\msys64\usr\bin\pacman --noconfirm -Syyuu
    - C:\msys64\usr\bin\bash -lc "bash -x ./.gitlab-ci/test-msys2.sh"
  cache:
    key: "$CI_JOB_NAME"
    paths:
      - _ccache/
      - subprojects/gdk-pixbuf/
      - subprojects/glib/
      - subprojects/graphene/
      - subprojects/libepoxy/
      - subprojects/pango/

msys2-mingw64:
  extends: .mingw-defaults
  needs: []
  variables:
    MSYSTEM: "MINGW64"
    CHERE_INVOKING: "yes"
  artifacts:
    when: always
    expose_as: 'Windows_DLL_MSYS2_64_bit_toolchain'
    paths:
      - "${CI_PROJECT_DIR}/_build/gtkdll.tar.gz"

macos:
  rules:
    # Do not run in forks as the runner is not available there.
    # (except for dehesselle who maintains the runner)
    - if: $CI_PROJECT_NAMESPACE != "GNOME" && $CI_PROJECT_NAMESPACE != "dehesselle"
      when: never
    - if: $RUNNER == "macosintel"
      variables:
        SDKROOT: /opt/sdks/MacOSX10.13.4.sdk
        NINJA_PKG: $CI_API_V4_URL/projects/30745/packages/generic/ninja_macos/v1.11.1.1+9/ninja-1.11.1.1-cp38-cp38-macosx_11_0_x86_64.whl
      when: manual
      allow_failure: true
    - if: $RUNNER == "macosarm"
      variables:
        SDKROOT: /opt/sdks/MacOSX11.3.sdk
        NINJA_PKG: ninja==1.11.1.1
  stage: build
  parallel:
    matrix:
      - RUNNER: [ "macosintel", "macosarm" ]
  tags:
    - ${RUNNER}
  needs: []
  variables:
    EXTRA_MESON_FLAGS: ""
    BACKEND_FLAGS: "-Dx11-backend=false -Dbroadway-backend=true"
    FEATURE_FLAGS: "-Dmedia-gstreamer=disabled -Dintrospection=enabled -Dgobject-introspection:werror=false"
    TMPDIR: /Users/Shared/work/tmp
    PIP_CACHE_DIR: /Users/Shared/build/cache
    PIPENV_CACHE_DIR: $PIP_CACHE_DIR
    PYTHONPYCACHEPREFIX: $PIP_CACHE_DIR
  before_script:
    - .gitlab-ci/show-info-macos.sh
    - python3 -m venv .venv
    # Building the introspection feature requires pkg-config and bison.
    - curl -L $CI_API_V4_URL/projects/30437/packages/generic/pkgconfig/v0.29.2+10/pkg-config-0.29.2+10_$(uname -m).tar.xz | tar -C .venv -xJ
    - curl -L $CI_API_V4_URL/projects/30438/packages/generic/bison/v3.8.2+3/bison-3.8.2+3_$(uname -m).tar.xz | tar -C .venv -xJ
    - source .venv/bin/activate
    - pip3 install meson==1.3.2 $NINJA_PKG
    # We're not setting up ccache here on purpose as it accelerates the build
    # so much that it triggers race conditions in the gobject-introspection
    # subproject.
  script:
    - meson setup
            ${COMMON_MESON_FLAGS}
            ${EXTRA_MESON_FLAGS}
            ${BACKEND_FLAGS}
            ${FEATURE_FLAGS}
            _build
    - meson compile -C _build
  artifacts:
    when: always
    paths:
      - "${CI_PROJECT_DIR}/_build/meson-logs"

vs2017-x64:
  # TODO: Uncomment this when ready to merge.
  # rules:
  #   - if: $CI_PROJECT_NAMESPACE == "GNOME"
  stage: build
  tags:
    - win32-ps
  needs: []
  script:
    - .gitlab-ci/test-msvc.bat
  artifacts:
    when: always
    paths:
      - "${CI_PROJECT_DIR}/_build/meson-logs"

.flatpak-defaults:
  image: "quay.io/gnome_infrastructure/gnome-runtime-images:gnome-master"
  stage: flatpak
  allow_failure: true
  tags:
    - flatpak
  artifacts:
    paths:
      - "${APPID}-dev.flatpak"
      - 'repo.tar'
    expire_in: 1 day
  rules:
    # Only build Flatpak bundles automatically on main
    - if: $CI_COMMIT_BRANCH == "main"
    - if: $CI_COMMIT_BRANCH != "main"
      when: "manual"
  script:
    - bash -x ./.gitlab-ci/flatpak-build.sh "${APPID}"

flatpak:demo:
  extends: '.flatpak-defaults'
  needs: []
  variables:
    APPID: org.gtk.Demo4

flatpak:demo:aarch64:
  extends: '.flatpak-defaults'
  needs: []
  tags:
    - flatpak-aarch64
  variables:
    APPID: org.gtk.Demo4

flatpak:widget-factory:
  extends: '.flatpak-defaults'
  needs: []
  variables:
    APPID: org.gtk.WidgetFactory4

flatpak:widget-factory:aarch64:
  extends: '.flatpak-defaults'
  needs: []
  tags:
    - flatpak-aarch64
  variables:
    APPID: org.gtk.WidgetFactory4

flatpak:icon-browser:
  extends: '.flatpak-defaults'
  needs: []
  variables:
    APPID: org.gtk.IconBrowser4

flatpak:icon-browser:aarch64:
  extends: '.flatpak-defaults'
  needs: []
  tags:
    - flatpak-aarch64
  variables:
    APPID: org.gtk.IconBrowser4

flatpak:node-editor:
  extends: '.flatpak-defaults'
  needs: []
  variables:
    APPID: org.gtk.gtk4.NodeEditor

flatpak:node-editor:aarch64:
  extends: '.flatpak-defaults'
  needs: []
  tags:
    - flatpak-aarch64
  variables:
    APPID: org.gtk.gtk4.NodeEditor

# Publish the demo apps to the GNOME Nightly repo
# https://wiki.gnome.org/Apps/Nightly
# https://gitlab.gnome.org/GNOME/Initiatives/-/wikis/DevOps-with-Flatpak
nightly demo:
    extends: '.publish_nightly'
    needs: ['flatpak:demo']

nightly demo aarch64:
    extends: '.publish_nightly'
    needs: ['flatpak:demo:aarch64']

nightly factory:
    extends: '.publish_nightly'
    needs: ['flatpak:widget-factory']

nightly factory aarch64:
    extends: '.publish_nightly'
    needs: ['flatpak:widget-factory:aarch64']

nightly icon-browser:
    extends: '.publish_nightly'
    needs: ['flatpak:icon-browser']

nightly icon-browser aarch64:
    extends: '.publish_nightly'
    needs: ['flatpak:icon-browser:aarch64']

nightly node-editor:
    extends: '.publish_nightly'
    needs: ['flatpak:node-editor']

nightly node-editor aarch64:
    extends: '.publish_nightly'
    needs: ['flatpak:node-editor:aarch64']

static-scan:
  image: $FEDORA_IMAGE
  stage: analysis
  needs: []
  variables:
    EXTRA_MESON_FLAGS: "--buildtype=debug"
  script:
    - export PATH="$HOME/.local/bin:$PATH"
    - meson setup
            ${COMMON_MESON_FLAGS}
            ${EXTRA_MESON_FLAGS}
            ${BACKEND_FLAGS}
            ${FEATURE_FLAGS}
            _scan_build
    - ninja -C _scan_build scan-build
  artifacts:
    paths:
      - _scan_build/meson-logs
  allow_failure: true

# Run tests with the address sanitizer. We need to turn off introspection
# and f16c, since they are incompatible with asan
asan-build:
  image: $FEDORA_IMAGE
  tags: [ asan ]
  stage: analysis
  needs: []
  variables:
  script:
    - export PATH="$HOME/.local/bin:$PATH"
    - CC=clang meson setup
            --buildtype=debugoptimized
            -Db_sanitize=address
            -Db_lundef=false
            -Dbuild-demos=false
            -Dbuild-tests=false
            -Dbuild-examples=false
            -Dintrospection=disabled
            -Df16c=disabled
            _build
    - ninja -C _build
<<<<<<< HEAD
    - .gitlab-ci/run-tests.sh _build wayland
    - .gitlab-ci/run-tests.sh _build wayland_gles
    - .gitlab-ci/run-tests.sh _build x11
  artifacts:
    when: always
    paths:
      - "${CI_PROJECT_DIR}/_build/meson-logs"
=======
    - .gitlab-ci/run-tests.sh _build wayland gtk
>>>>>>> 29c29b0e

reference:
  image: $FEDORA_IMAGE
  stage: docs
  needs: []
  script:
    - export PATH="$HOME/.local/bin:$PATH"
    - meson setup
            ${COMMON_MESON_FLAGS}
            --buildtype=release
            --force-fallback-for=gdk-pixbuf,pango
            -Dintrospection=enabled
            -Ddocumentation=true
            -Dgtk_doc=true
            -Dgdk-pixbuf:gtk_doc=true
            -Dpango:gtk_doc=true
            -Dbuild-demos=false
            -Dbuild-examples=false
            -Dbuild-tests=false
            -Dbuild-testsuite=false
            _build
    - meson compile -C _build
    - mkdir -p _reference/
    - mv _build/docs/reference/gdk/gdk4/ _reference/gdk4/
    - mv _build/docs/reference/gdk/gdk4-x11/ _reference/gdk4-x11/
    - mv _build/docs/reference/gdk/gdk4-wayland/ _reference/gdk4-wayland/
    - mv _build/docs/reference/gsk/gsk4/ _reference/gsk4/
    - mv _build/docs/reference/gtk/gtk4/ _reference/gtk4/
    - mv _build/subprojects/pango/docs/Pango/ _reference/Pango/
    - mv _build/subprojects/pango/docs/PangoCairo/ _reference/PangoCairo/
    - mv _build/subprojects/pango/docs/PangoFc/ _reference/PangoFc/
    - mv _build/subprojects/pango/docs/PangoFT2/ _reference/PangoFT2/
    - mv _build/subprojects/pango/docs/PangoOT/ _reference/PangoOT/
    - mv _build/subprojects/pango/docs/PangoXft/ _reference/PangoXft/
    - mv _build/subprojects/gdk-pixbuf/docs/gdk-pixbuf/ _reference/gdk-pixbuf/
    - mv _build/subprojects/gdk-pixbuf/docs/gdk-pixdata/ _reference/gdk-pixdata/
  artifacts:
    paths:
      - _reference

publish-docs:
  image: fedora:latest
  stage: publish
  interruptible: false
  needs: ['reference']
  script:
    - "curl -X POST -F token=${PAGES_TRIGGER_TOKEN} -F ref=docs-gtk-org https://gitlab.gnome.org/api/v4/projects/665/trigger/pipeline"
  rules:
    - if: $CI_COMMIT_REF_NAME == "main"
<|MERGE_RESOLUTION|>--- conflicted
+++ resolved
@@ -26,7 +26,7 @@
   BACKEND_FLAGS: "-Dx11-backend=true -Dwayland-backend=true -Dbroadway-backend=true"
   FEATURE_FLAGS: "-Dvulkan=enabled -Dcloudproviders=enabled -Dbuild-testsuite=true -Dintrospection=enabled"
   MESON_TEST_TIMEOUT_MULTIPLIER: 3
-  FEDORA_IMAGE: "registry.gitlab.gnome.org/gnome/gtk/fedora:v48"
+  FEDORA_IMAGE: "registry.gitlab.gnome.org/gnome/gtk/fedora:v49"
 
 workflow:
   rules:
@@ -66,7 +66,8 @@
       junit:
         - "${CI_PROJECT_DIR}/_build/report-x11.xml"
         - "${CI_PROJECT_DIR}/_build/report-wayland.xml"
-        - "${CI_PROJECT_DIR}/_build/report-wayland_gles.xml"
+        - "${CI_PROJECT_DIR}/_build/report-wayland_gl.xml"
+        - "${CI_PROJECT_DIR}/_build/report-wayland_gles2.xml"
         - "${CI_PROJECT_DIR}/_build/report-broadway.xml"
     name: "gtk-${CI_COMMIT_REF_NAME}"
     paths:
@@ -104,8 +105,9 @@
             ${FEATURE_FLAGS}
             _build
     - meson compile -C _build
-    - .gitlab-ci/run-tests.sh _build wayland
-    - .gitlab-ci/run-tests.sh _build wayland_gles
+    - .gitlab-ci/run-tests.sh _build x11 gtk
+    # only repeat test runs that are likely affected by test setups
+    - .gitlab-ci/run-tests.sh _build wayland_gl gtk:gdk,gtk:gsk-gl
 
 release-build:
   extends: .build-fedora-default
@@ -130,7 +132,9 @@
     - meson install -C _build
     - PKG_CONFIG_PATH=${CI_PROJECT_DIR}/_install/lib64/pkgconfig:${CI_PROJECT_DIR}/_install/share/pkgconfig meson setup _build_hello examples/hello
     - LD_LIBRARY_PATH=${CI_PROJECT_DIR}/_install/lib64 meson compile -C _build_hello
-    - .gitlab-ci/run-tests.sh _build x11
+    - .gitlab-ci/run-tests.sh _build wayland gtk
+    # only repeat test runs that are likely affected by test setups
+    - .gitlab-ci/run-tests.sh _build wayland_gles2 gtk:gdk,gtk:gsk-gl
 
 fedora-clang:
   extends: .build-fedora-default
@@ -427,17 +431,7 @@
             -Df16c=disabled
             _build
     - ninja -C _build
-<<<<<<< HEAD
-    - .gitlab-ci/run-tests.sh _build wayland
-    - .gitlab-ci/run-tests.sh _build wayland_gles
-    - .gitlab-ci/run-tests.sh _build x11
-  artifacts:
-    when: always
-    paths:
-      - "${CI_PROJECT_DIR}/_build/meson-logs"
-=======
     - .gitlab-ci/run-tests.sh _build wayland gtk
->>>>>>> 29c29b0e
 
 reference:
   image: $FEDORA_IMAGE
