--- conflicted
+++ resolved
@@ -29,13 +29,8 @@
 msgstr ""
 "Project-Id-Version: gtk master\n"
 "Report-Msgid-Bugs-To: https://gitlab.gnome.org/GNOME/gtk/-/issues/\n"
-<<<<<<< HEAD
-"POT-Creation-Date: 2021-09-15 15:38+0000\n"
-"PO-Revision-Date: 2021-09-15 14:55-0400\n"
-=======
 "POT-Creation-Date: 2021-09-05 17:26+0000\n"
 "PO-Revision-Date: 2021-09-05 16:30-0400\n"
->>>>>>> 70cb61fb
 "Last-Translator: Boyuan Yang <073plan@gmail.com>\n"
 "Language-Team: Chinese - China <i18n-zh@googlegroups.com>\n"
 "Language: zh_CN\n"
@@ -482,28 +477,13 @@
 msgid "Failed to decode contents with mime-type of '%s'"
 msgstr "无法解码 mime 类型为“%s”的内容"
 
-<<<<<<< HEAD
-#: gdk/wayland/gdkglcontext-wayland.c:190
-=======
 #: gdk/wayland/gdkglcontext-wayland.c:191
->>>>>>> 70cb61fb
 #: gdk/win32/gdkglcontext-win32-egl.c:399
 #: gdk/win32/gdkglcontext-win32-wgl.c:628 gdk/x11/gdkglcontext-egl.c:600
 #: gdk/x11/gdkglcontext-glx.c:613
 msgid "Unable to create a GL context"
 msgstr "无法创建 GL 上下文"
 
-<<<<<<< HEAD
-#: gdk/wayland/gdkglcontext-wayland.c:484 gdk/x11/gdkglcontext-egl.c:688
-msgid "Failed to create EGL display"
-msgstr "创建 EGL 显示失败"
-
-#: gdk/wayland/gdkglcontext-wayland.c:493 gdk/x11/gdkglcontext-egl.c:697
-msgid "Could not initialize EGL display"
-msgstr "无法初始化 EGL 显示"
-
-#: gdk/wayland/gdkglcontext-wayland.c:504 gdk/x11/gdkglcontext-egl.c:707
-=======
 #: gdk/wayland/gdkglcontext-wayland.c:484
 msgid "libEGL not available in this sandbox"
 msgstr "libEGL 在此沙盒内不可用"
@@ -525,33 +505,17 @@
 msgstr "无法初始化 EGL 显示"
 
 #: gdk/wayland/gdkglcontext-wayland.c:519 gdk/x11/gdkglcontext-egl.c:707
->>>>>>> 70cb61fb
 #, c-format
 msgid "EGL version %d.%d is too old. GTK requires %d.%d"
 msgstr "EGL %d.%d 版太旧。GTK 需要 %d.%d"
 
-<<<<<<< HEAD
-#: gdk/wayland/gdkglcontext-wayland.c:515
-=======
 #: gdk/wayland/gdkglcontext-wayland.c:530
->>>>>>> 70cb61fb
 #: gdk/win32/gdkglcontext-win32-egl.c:273
 #: gdk/win32/gdkglcontext-win32-wgl.c:286
 #: gdk/win32/gdkglcontext-win32-wgl.c:304
 msgid "No GL implementation is available"
 msgstr "没有可用的 GL 实现"
 
-<<<<<<< HEAD
-#: gdk/wayland/gdkglcontext-wayland.c:525
-msgid "Core GL is not available on EGL implementation"
-msgstr "核心 GL 在 EGL 实现中无法使用"
-
-#: gdk/wayland/gdkglcontext-wayland.c:534 gdk/x11/gdkglcontext-egl.c:718
-msgid "Surfaceless contexts are not supported on this EGL implementation"
-msgstr "此 EGL 实现不支持无界面上下文"
-
-#: gdk/wayland/gdkglcontext-wayland.c:546
-=======
 #: gdk/wayland/gdkglcontext-wayland.c:540
 msgid "Core GL is not available on EGL implementation"
 msgstr "核心 GL 在 EGL 实现中无法使用"
@@ -561,7 +525,6 @@
 msgstr "此 EGL 实现不支持无界面上下文"
 
 #: gdk/wayland/gdkglcontext-wayland.c:561
->>>>>>> 70cb61fb
 #: gdk/win32/gdkglcontext-win32-egl.c:216
 #: gdk/win32/gdkglcontext-win32-egl.c:226
 #: gdk/win32/gdkglcontext-win32-wgl.c:594
@@ -763,13 +726,10 @@
 msgid "EGL is not supported"
 msgstr "不支持 EGL"
 
-<<<<<<< HEAD
-=======
 #: gdk/x11/gdkglcontext-egl.c:688
 msgid "Failed to create EGL display"
 msgstr "创建 EGL 显示失败"
 
->>>>>>> 70cb61fb
 #: gdk/x11/gdkglcontext-glx.c:770
 msgid "No GLX configurations available"
 msgstr "没有可用的 GLX 配置"
@@ -1002,11 +962,7 @@
 
 #: gtk/gtkaboutdialog.c:141
 msgid "Mozilla Public License 2.0"
-<<<<<<< HEAD
-msgstr "Mozilla 公用许可证 2.0"
-=======
 msgstr "Mozilla 公用许可证第 2.0 版"
->>>>>>> 70cb61fb
 
 #: gtk/gtkaboutdialog.c:969
 msgid "Website"
@@ -1050,11 +1006,7 @@
 #. * translated on keyboards used for your language, don't translate
 #. * this.
 #.
-<<<<<<< HEAD
-#: gtk/gtkaccelgroup.c:826 gtk/gtkshortcutlabel.c:100
-=======
 #: gtk/gtkaccelgroup.c:837 gtk/gtkshortcutlabel.c:100
->>>>>>> 70cb61fb
 #: gtk/gtkshortcutlabel.c:136
 msgctxt "keyboard label"
 msgid "Shift"
@@ -1065,11 +1017,7 @@
 #. * translated on keyboards used for your language, don't translate
 #. * this.
 #.
-<<<<<<< HEAD
-#: gtk/gtkaccelgroup.c:845 gtk/gtkshortcutlabel.c:103
-=======
 #: gtk/gtkaccelgroup.c:856 gtk/gtkshortcutlabel.c:103
->>>>>>> 70cb61fb
 #: gtk/gtkshortcutlabel.c:138
 msgctxt "keyboard label"
 msgid "Ctrl"
@@ -1080,11 +1028,7 @@
 #. * translated on keyboards used for your language, don't translate
 #. * this.
 #.
-<<<<<<< HEAD
-#: gtk/gtkaccelgroup.c:864 gtk/gtkshortcutlabel.c:106
-=======
 #: gtk/gtkaccelgroup.c:875 gtk/gtkshortcutlabel.c:106
->>>>>>> 70cb61fb
 #: gtk/gtkshortcutlabel.c:140
 msgctxt "keyboard label"
 msgid "Alt"
@@ -1095,11 +1039,7 @@
 #. * translated on keyboards used for your language, don't translate
 #. * this.
 #.
-<<<<<<< HEAD
-#: gtk/gtkaccelgroup.c:882 gtk/gtkshortcutlabel.c:112
-=======
 #: gtk/gtkaccelgroup.c:893 gtk/gtkshortcutlabel.c:112
->>>>>>> 70cb61fb
 #: gtk/gtkshortcutlabel.c:142
 msgctxt "keyboard label"
 msgid "Super"
@@ -1110,11 +1050,7 @@
 #. * translated on keyboards used for your language, don't translate
 #. * this.
 #.
-<<<<<<< HEAD
-#: gtk/gtkaccelgroup.c:896 gtk/gtkshortcutlabel.c:115
-=======
 #: gtk/gtkaccelgroup.c:907 gtk/gtkshortcutlabel.c:115
->>>>>>> 70cb61fb
 #: gtk/gtkshortcutlabel.c:144
 msgctxt "keyboard label"
 msgid "Hyper"
@@ -1125,11 +1061,7 @@
 #. * translated on keyboards used for your language, don't translate
 #. * this.
 #.
-<<<<<<< HEAD
-#: gtk/gtkaccelgroup.c:911 gtk/gtkshortcutlabel.c:109
-=======
 #: gtk/gtkaccelgroup.c:922 gtk/gtkshortcutlabel.c:109
->>>>>>> 70cb61fb
 #: gtk/gtkshortcutlabel.c:146
 msgctxt "keyboard label"
 msgid "Meta"
@@ -1139,29 +1071,17 @@
 #. * be used in accelerators such as "Ctrl+Shift+KP 1" in menus,
 #. * and therefore the translation needs to be very short.
 #.
-<<<<<<< HEAD
-#: gtk/gtkaccelgroup.c:931
-=======
 #: gtk/gtkaccelgroup.c:942
->>>>>>> 70cb61fb
 msgctxt "keyboard label"
 msgid "KP"
 msgstr "小键盘"
 
-<<<<<<< HEAD
-#: gtk/gtkaccelgroup.c:938
-=======
 #: gtk/gtkaccelgroup.c:949
->>>>>>> 70cb61fb
 msgctxt "keyboard label"
 msgid "Space"
 msgstr "空格"
 
-<<<<<<< HEAD
-#: gtk/gtkaccelgroup.c:941 gtk/gtkshortcutlabel.c:171
-=======
 #: gtk/gtkaccelgroup.c:952 gtk/gtkshortcutlabel.c:171
->>>>>>> 70cb61fb
 msgctxt "keyboard label"
 msgid "Backslash"
 msgstr "反斜杠 (\\)"
@@ -2066,15 +1986,9 @@
 msgid "Paper Margins"
 msgstr "纸张边距"
 
-<<<<<<< HEAD
-#: gtk/gtkentry.c:3726
-msgid "Insert Emoji"
-msgstr "插入绘文字"
-=======
 #: gtk/gtkentry.c:3743
 msgid "Insert Emoji"
 msgstr "插入表情符号"
->>>>>>> 70cb61fb
 
 #: gtk/gtkfilechooserdialog.c:551
 msgid "_Name"
@@ -2143,11 +2057,7 @@
 #: gtk/gtkprintbackend.c:642 gtk/gtkprinteroptionwidget.c:713
 #: gtk/gtkprintunixdialog.c:667 gtk/gtkprintunixdialog.c:823
 #: gtk/gtkwindow.c:6140 gtk/inspector/css-editor.c:248
-<<<<<<< HEAD
-#: gtk/inspector/recorder.c:1245 gtk/ui/gtkappchooserdialog.ui:45
-=======
 #: gtk/inspector/recorder.c:1271 gtk/ui/gtkappchooserdialog.ui:45
->>>>>>> 70cb61fb
 #: gtk/ui/gtkassistant.ui:52 gtk/ui/gtkcolorchooserdialog.ui:33
 #: gtk/ui/gtkfontchooserdialog.ui:24
 msgid "_Cancel"
@@ -2160,11 +2070,7 @@
 msgstr "打开(_O)"
 
 #: gtk/gtkfilechoosernative.c:574 gtk/inspector/css-editor.c:249
-<<<<<<< HEAD
-#: gtk/inspector/recorder.c:1246
-=======
 #: gtk/inspector/recorder.c:1272
->>>>>>> 70cb61fb
 msgid "_Save"
 msgstr "保存(_S)"
 
@@ -2241,11 +2147,7 @@
 msgstr "如果您删除一个项目，它将永久丢失。"
 
 #: gtk/gtkfilechooserwidget.c:1210 gtk/gtkfilechooserwidget.c:1826
-<<<<<<< HEAD
-#: gtk/gtklabel.c:5483 gtk/gtktext.c:6060 gtk/gtktextview.c:8847
-=======
 #: gtk/gtklabel.c:5483 gtk/gtktext.c:6062 gtk/gtktextview.c:8886
->>>>>>> 70cb61fb
 msgid "_Delete"
 msgstr "删除(_D)"
 
@@ -2370,11 +2272,7 @@
 msgstr "音频"
 
 #: gtk/gtkfilechooserwidget.c:4303 gtk/gtkfontbutton.c:602
-<<<<<<< HEAD
-#: gtk/inspector/visual.ui:187
-=======
 #: gtk/inspector/visual.ui:170
->>>>>>> 70cb61fb
 msgid "Font"
 msgstr "字体"
 
@@ -2518,21 +2416,6 @@
 msgid "OpenGL context creation failed"
 msgstr "OpenGL 上下文创建失败"
 
-<<<<<<< HEAD
-#: gtk/gtklabel.c:5480 gtk/gtktext.c:6048 gtk/gtktextview.c:8835
-msgid "Cu_t"
-msgstr "剪切(_T)"
-
-#: gtk/gtklabel.c:5481 gtk/gtktext.c:6052 gtk/gtktextview.c:8839
-msgid "_Copy"
-msgstr "复制(_C)"
-
-#: gtk/gtklabel.c:5482 gtk/gtktext.c:6056 gtk/gtktextview.c:8843
-msgid "_Paste"
-msgstr "粘贴(_P)"
-
-#: gtk/gtklabel.c:5488 gtk/gtktext.c:6069 gtk/gtktextview.c:8868
-=======
 #: gtk/gtklabel.c:5480 gtk/gtktext.c:6050 gtk/gtktextview.c:8874
 msgid "Cu_t"
 msgstr "剪切(_T)"
@@ -2546,7 +2429,6 @@
 msgstr "粘贴(_P)"
 
 #: gtk/gtklabel.c:5488 gtk/gtktext.c:6071 gtk/gtktextview.c:8907
->>>>>>> 70cb61fb
 msgid "Select _All"
 msgstr "全选(_A)"
 
@@ -2783,19 +2665,11 @@
 
 #: gtk/gtknotebook.c:3253
 msgid "Next tab"
-<<<<<<< HEAD
-msgstr "上一个标签页"
-
-#: gtk/gtknotebook.c:4073
-msgid "Tab"
-msgstr "Tab"
-=======
 msgstr "下一个标签页"
 
 #: gtk/gtknotebook.c:4073
 msgid "Tab"
 msgstr "标签页"
->>>>>>> 70cb61fb
 
 #: gtk/gtknotebook.c:4371 gtk/gtknotebook.c:6579
 #, c-format
@@ -2842,21 +2716,6 @@
 msgid "Page Setup"
 msgstr "页面设置"
 
-<<<<<<< HEAD
-#: gtk/gtkpasswordentry.c:167
-msgid "Hide Text"
-msgstr "隐藏文本"
-
-#: gtk/gtkpasswordentry.c:172 gtk/gtkpasswordentry.c:606
-msgid "Show Text"
-msgstr "显示文本"
-
-#: gtk/gtkpasswordentry.c:199
-msgid "Caps Lock is on"
-msgstr "大写锁定已打开"
-
-#: gtk/gtkpasswordentry.c:680
-=======
 #: gtk/gtkpasswordentry.c:173
 msgid "Hide Text"
 msgstr "隐藏文本"
@@ -2870,7 +2729,6 @@
 msgstr "大写锁定已打开"
 
 #: gtk/gtkpasswordentry.c:705
->>>>>>> 70cb61fb
 msgid "_Show Text"
 msgstr "显示文本(_S)"
 
@@ -3458,11 +3316,7 @@
 msgid "No registered application with name “%s” for item with URI “%s” found"
 msgstr "未找到注册名称为“%s”且 URI 为“%s”的应用程序"
 
-<<<<<<< HEAD
-#: gtk/gtksearchentry.c:599
-=======
 #: gtk/gtksearchentry.c:619
->>>>>>> 70cb61fb
 msgid "Clear entry"
 msgstr "清除条目"
 
@@ -3551,25 +3405,10 @@
 msgid "Could not show link"
 msgstr "无法显示链接"
 
-<<<<<<< HEAD
-#: gtk/gtktext.c:6074 gtk/gtktextview.c:8873
-=======
 #: gtk/gtktext.c:6076 gtk/gtktextview.c:8912
->>>>>>> 70cb61fb
 msgid "Insert _Emoji"
 msgstr "插入表情符号(_E)"
 
-<<<<<<< HEAD
-#: gtk/gtktextview.c:8855
-msgid "_Undo"
-msgstr "撤消(_U)"
-
-#: gtk/gtktextview.c:8859
-msgid "_Redo"
-msgstr "重做(_R)"
-
-#: gtk/gtktreeexpander.c:196
-=======
 #: gtk/gtktextview.c:8894
 msgid "_Undo"
 msgstr "撤消(_U)"
@@ -3579,7 +3418,6 @@
 msgstr "重做(_R)"
 
 #: gtk/gtktreeexpander.c:205
->>>>>>> 70cb61fb
 msgid "Expand"
 msgstr "展开"
 
@@ -3708,10 +3546,7 @@
 msgid "Target"
 msgstr "目标"
 
-<<<<<<< HEAD
-=======
 # If the limit is set to GTK_LIMIT_SAME_NATIVE, the controller won't handle events that are targeted at widgets on a different surface, such as popovers.
->>>>>>> 70cb61fb
 #: gtk/inspector/controllers.c:156
 msgctxt "propagation limit"
 msgid "Native"
@@ -3764,20 +3599,12 @@
 #: gtk/inspector/general.c:317
 msgctxt "GL version"
 msgid "Disabled"
-<<<<<<< HEAD
-msgstr "禁用"
-=======
 msgstr "已禁用"
->>>>>>> 70cb61fb
 
 #: gtk/inspector/general.c:318
 msgctxt "GL vendor"
 msgid "Disabled"
-<<<<<<< HEAD
-msgstr "禁用"
-=======
 msgstr "已禁用"
->>>>>>> 70cb61fb
 
 #: gtk/inspector/general.c:389
 msgctxt "GL vendor"
@@ -3787,20 +3614,12 @@
 #: gtk/inspector/general.c:440
 msgctxt "Vulkan device"
 msgid "Disabled"
-<<<<<<< HEAD
-msgstr "禁用"
-=======
 msgstr "已禁用"
->>>>>>> 70cb61fb
 
 #: gtk/inspector/general.c:441 gtk/inspector/general.c:442
 msgctxt "Vulkan version"
 msgid "Disabled"
-<<<<<<< HEAD
-msgstr "禁用"
-=======
 msgstr "已禁用"
->>>>>>> 70cb61fb
 
 #: gtk/inspector/general.c:498
 msgctxt "Vulkan device"
@@ -4075,11 +3894,7 @@
 msgid "Defined At"
 msgstr "定义于"
 
-<<<<<<< HEAD
-#: gtk/inspector/recorder.c:1216
-=======
 #: gtk/inspector/recorder.c:1242
->>>>>>> 70cb61fb
 #, c-format
 msgid "Saving RenderNode failed"
 msgstr "无法保存 RenderNode"
@@ -4221,101 +4036,6 @@
 msgid "GL rendering is disabled"
 msgstr "GL 渲染已停用"
 
-<<<<<<< HEAD
-#: gtk/inspector/visual.ui:59
-msgid "GTK Theme"
-msgstr "GTK 主题"
-
-#: gtk/inspector/visual.ui:83
-msgid "Dark Variant"
-msgstr "深色变种"
-
-#: gtk/inspector/visual.ui:108
-msgid "Cursor Theme"
-msgstr "光标主题"
-
-#: gtk/inspector/visual.ui:133
-msgid "Cursor Size"
-msgstr "光标大小"
-
-#: gtk/inspector/visual.ui:162
-msgid "Icon Theme"
-msgstr "图标主题"
-
-#: gtk/inspector/visual.ui:212
-msgid "Font Scale"
-msgstr "字体缩放"
-
-#: gtk/inspector/visual.ui:249
-msgid "Text Direction"
-msgstr "文本方向"
-
-#: gtk/inspector/visual.ui:264
-msgid "Left-to-Right"
-msgstr "从左至右"
-
-#: gtk/inspector/visual.ui:265
-msgid "Right-to-Left"
-msgstr "从右至左"
-
-#: gtk/inspector/visual.ui:283
-msgid "Window Scaling"
-msgstr "窗口缩放"
-
-#: gtk/inspector/visual.ui:309
-msgid "Animations"
-msgstr "动画"
-
-#: gtk/inspector/visual.ui:334
-msgid "Slowdown"
-msgstr "减速"
-
-#: gtk/inspector/visual.ui:384
-msgid "Show fps overlay"
-msgstr "显示帧率浮窗"
-
-#: gtk/inspector/visual.ui:409
-msgid "Show Graphic Updates"
-msgstr "显示图形更新"
-
-#: gtk/inspector/visual.ui:434
-msgid "Show Fallback Rendering"
-msgstr "显示后备（fallback）渲染"
-
-#: gtk/inspector/visual.ui:459
-msgid "Show Baselines"
-msgstr "显示基线"
-
-#: gtk/inspector/visual.ui:487
-msgid "Show Layout Borders"
-msgstr "显示布局边框"
-
-#: gtk/inspector/visual.ui:544
-msgid "CSS Padding"
-msgstr "CSS 填充"
-
-#: gtk/inspector/visual.ui:554
-msgid "CSS Border"
-msgstr "CSS 边框"
-
-#: gtk/inspector/visual.ui:564
-msgid "CSS Margin"
-msgstr "CSS 边距"
-
-#: gtk/inspector/visual.ui:574
-msgid "Widget Margin"
-msgstr "部件边距"
-
-#: gtk/inspector/visual.ui:609
-msgid "Show Focus"
-msgstr "显示焦点"
-
-#: gtk/inspector/visual.ui:648
-msgid "Simulate Touchscreen"
-msgstr "模拟触摸屏"
-
-#: gtk/inspector/visual.ui:672
-=======
 #: gtk/inspector/visual.ui:35
 msgid "GTK Theme"
 msgstr "GTK 主题"
@@ -4409,7 +4129,6 @@
 msgstr "模拟触摸屏"
 
 #: gtk/inspector/visual.ui:678
->>>>>>> 70cb61fb
 msgid "Software GL"
 msgstr "软件 GL"
 
@@ -8251,7 +7970,18 @@
 #~ msgid "No available configurations for the given RGBA pixel format"
 #~ msgstr "指定的 RGBA 像素格式没有可用的设置"
 
-<<<<<<< HEAD
+#~ msgid "Show text"
+#~ msgstr "显示文本"
+
+#~ msgid "Online"
+#~ msgstr "在线"
+
+#~ msgid "Offline"
+#~ msgstr "离线"
+
+#~ msgid "Dormant"
+#~ msgstr "断网"
+
 #~ msgid "C_redits"
 #~ msgstr "鸣谢(_R)"
 
@@ -8336,120 +8066,8 @@
 #~ msgid "Other…"
 #~ msgstr "其它…"
 
-#~ msgid "Show text"
-#~ msgstr "显示文本"
-
 #~ msgid "Setting is hardcoded by GTK_TEST_TOUCHSCREEN"
 #~ msgstr "设置值由 GTK_TEST_TOUCHSCREEN 所设置"
-
-#~ msgid "Online"
-#~ msgstr "在线"
-
-#~ msgid "Offline"
-#~ msgstr "离线"
-
-#~ msgid "Dormant"
-#~ msgstr "断网"
-=======
-#~ msgid "Show text"
-#~ msgstr "显示文本"
-
-#~ msgid "Online"
-#~ msgstr "在线"
-
-#~ msgid "Offline"
-#~ msgstr "离线"
-
-#~ msgid "Dormant"
-#~ msgstr "断网"
-
-#~ msgid "C_redits"
-#~ msgstr "鸣谢(_R)"
-
-#~ msgid "_License"
-#~ msgstr "许可(_L)"
-
-#~ msgctxt "Color name"
-#~ msgid "Scarlet Red"
-#~ msgstr "猩红"
-
-#~ msgctxt "Color name"
-#~ msgid "Light Butter"
-#~ msgstr "浅黄油"
-
-#~ msgctxt "Color name"
-#~ msgid "Butter"
-#~ msgstr "黄油"
-
-#~ msgctxt "Color name"
-#~ msgid "Chameleon"
-#~ msgstr "变色"
-
-#~ msgctxt "Color name"
-#~ msgid "Sky Blue"
-#~ msgstr "天蓝"
-
-#~ msgctxt "Color name"
-#~ msgid "Plum"
-#~ msgstr "紫红"
-
-#~ msgctxt "Color name"
-#~ msgid "Light Chocolate"
-#~ msgstr "浅巧克力"
-
-#~ msgctxt "Color name"
-#~ msgid "Chocolate"
-#~ msgstr "巧克力"
-
-#~ msgctxt "Color name"
-#~ msgid "Dark Chocolate"
-#~ msgstr "深巧克力"
-
-#~ msgctxt "Color name"
-#~ msgid "Light Aluminum 1"
-#~ msgstr "浅铝灰1"
-
-#~ msgctxt "Color name"
-#~ msgid "Aluminum 1"
-#~ msgstr "铝灰1"
-
-#~ msgctxt "Color name"
-#~ msgid "Dark Aluminum 1"
-#~ msgstr "深铝灰1"
-
-#~ msgctxt "Color name"
-#~ msgid "Light Aluminum 2"
-#~ msgstr "浅铝灰2"
-
-#~ msgctxt "Color name"
-#~ msgid "Aluminum 2"
-#~ msgstr "铝灰2"
-
-#~ msgctxt "Color name"
-#~ msgid "Dark Aluminum 2"
-#~ msgstr "深铝灰2"
-
-#~ msgctxt "Color name"
-#~ msgid "Darker Gray"
-#~ msgstr "较深灰"
-
-#~ msgctxt "Color name"
-#~ msgid "Medium Gray"
-#~ msgstr "中灰"
-
-#~ msgctxt "Color name"
-#~ msgid "Lighter Gray"
-#~ msgstr "较浅灰"
-
-#~ msgid "Select a File"
-#~ msgstr "选择文件"
-
-#~ msgid "Other…"
-#~ msgstr "其它…"
-
-#~ msgid "Setting is hardcoded by GTK_TEST_TOUCHSCREEN"
-#~ msgstr "设置值由 GTK_TEST_TOUCHSCREEN 所设置"
->>>>>>> 70cb61fb
 
 #~ msgid "%s"
 #~ msgstr "%s"
