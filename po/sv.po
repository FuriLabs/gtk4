# Swedish messages for GTK.
# Copyright © 1999-2023 Free Software Foundation, Inc.
# Tomas Ögren <stric@ing.umu.se>, 1999.
# Christian Rose <menthos@menthos.com>, 2000, 2001, 2002, 2003, 2004, 2005.
# Daniel Nylander <po@danielnylander.se>, 2006, 2007, 2008, 2009, 2010, 2011, 2012.
# Josef Andersson <josef.andersson@fripost.org>, 2014.
# Anders Jonsson <anders.jonsson@norsjovallen.se>, 2015, 2016, 2017, 2018, 2019, 2020, 2021, 2022, 2023.
# Luna Jernberg <droidbittin@gmail.com>, 2022.
#
msgid ""
msgstr ""
"Project-Id-Version: gtk\n"
"Report-Msgid-Bugs-To: https://gitlab.gnome.org/GNOME/gtk/-/issues/\n"
<<<<<<< HEAD
"POT-Creation-Date: 2023-08-15 19:28+0000\n"
"PO-Revision-Date: 2023-08-21 17:54+0200\n"
=======
"POT-Creation-Date: 2023-11-18 18:54+0000\n"
"PO-Revision-Date: 2023-11-18 22:57+0200\n"
>>>>>>> 48f6ffad
"Last-Translator: Anders Jonsson <anders.jonsson@norsjovallen.se>\n"
"Language-Team: Swedish <tp-sv@listor.tp-sv.se>\n"
"Language: sv\n"
"MIME-Version: 1.0\n"
"Content-Type: text/plain; charset=UTF-8\n"
"Content-Transfer-Encoding: 8bit\n"
"Plural-Forms: nplurals=2; plural=(n != 1);\n"
"X-Generator: Poedit 3.3.2\n"

#: gdk/broadway/gdkbroadway-server.c:135
#, c-format
msgid "Broadway display type not supported: %s"
msgstr "Broadway-displaytyp stöds inte: %s"

#: gdk/gdkclipboard.c:232
msgid "This clipboard cannot store data."
msgstr "Detta urklipp kan inte lagra data."

#: gdk/gdkclipboard.c:287 gdk/gdkclipboard.c:785 gdk/gdkclipboard.c:1085
msgid "Cannot read from empty clipboard."
msgstr "Kan inte läsa från tomt urklipp."

#: gdk/gdkclipboard.c:318 gdk/gdkclipboard.c:1135 gdk/gdkdrag.c:618
msgid "No compatible formats to transfer clipboard contents."
msgstr "Inga kompatibla format för att överföra urklippsinnehåll."

#: gdk/gdkcontentprovider.c:106 gdk/gdkcontentproviderimpl.c:313
#: gdk/gdkcontentproviderimpl.c:532
#, c-format
msgid "Cannot provide contents as “%s”"
msgstr "Kan inte tillhandahålla innehåll som ”%s”"

#: gdk/gdkcontentprovider.c:127
#, c-format
msgid "Cannot provide contents as %s"
msgstr "Kan inte tillhandahålla innehåll som %s"

#: gdk/gdkdisplay.c:156 gdk/gdkglcontext.c:443
msgid "The current backend does not support OpenGL"
msgstr "Den aktuella bakänden stöder inte OpenGL"

#: gdk/gdkdisplay.c:1245 gdk/gdksurface.c:1252
msgid "Vulkan support disabled via GDK_DEBUG"
msgstr "Vulkan-stöd inaktiverat via GDK_DEBUG"

#: gdk/gdkdisplay.c:1277
msgid "GL support disabled via GDK_DEBUG"
msgstr "GL-stöd inaktiverat via GDK_DEBUG"

#: gdk/gdkdisplay.c:1575
msgid "No EGL configuration available"
msgstr "Ingen EGL-konfiguration tillgänglig"

#: gdk/gdkdisplay.c:1583
msgid "Failed to get EGL configurations"
msgstr "Misslyckades med att hämta EGL-konfigurationer"

#: gdk/gdkdisplay.c:1613
msgid "No EGL configuration with required features found"
msgstr "Ingen EGL-konfiguration med funktionerna som krävdes hittades"

#: gdk/gdkdisplay.c:1620
msgid "No perfect EGL configuration found"
msgstr "Ingen perfekt EGL-konfiguration hittades"

#: gdk/gdkdisplay.c:1662
#, c-format
msgid "EGL implementation is missing extension %s"
msgid_plural "EGL implementation is missing %2$d extensions: %1$s"
msgstr[0] "EGL-implementationen saknar tillägget %s"
msgstr[1] "EGL-implementationen saknar %2$d tillägg: %1$s"

#: gdk/gdkdisplay.c:1695
msgid "libEGL not available in this sandbox"
msgstr "libEGL är inte tillgängligt i denna sandlåda"

#: gdk/gdkdisplay.c:1696
msgid "libEGL not available"
msgstr "libEGL inte tillgängligt"

#: gdk/gdkdisplay.c:1706
msgid "Failed to create EGL display"
msgstr "Misslyckades med att skapa EGL-display"

#: gdk/gdkdisplay.c:1716
msgid "Could not initialize EGL display"
msgstr "Kunde inte initiera EGL-display"

#: gdk/gdkdisplay.c:1727
#, c-format
msgid "EGL version %d.%d is too old. GTK requires %d.%d"
msgstr "EGL-version %d.%d är för gammal. GTK kräver %d.%d"

#: gdk/gdkdrop.c:130
msgid "Drag’n’drop from other applications is not supported."
msgstr "Dra-och-släpp från andra program stöds inte."

#: gdk/gdkdrop.c:163
msgid "No compatible formats to transfer contents."
msgstr "Inga kompatibla format för att överföra innehåll."

#: gdk/gdkglcontext.c:402 gdk/x11/gdkglcontext-glx.c:642
msgid "No GL API allowed."
msgstr "Inget GL-API tillåtet."

#: gdk/gdkglcontext.c:426 gdk/win32/gdkglcontext-win32-wgl.c:387
#: gdk/win32/gdkglcontext-win32-wgl.c:530
#: gdk/win32/gdkglcontext-win32-wgl.c:574 gdk/x11/gdkglcontext-glx.c:691
msgid "Unable to create a GL context"
msgstr "Kan inte skapa en GL-kontext"

#: gdk/gdkglcontext.c:1281
msgid "Anything but OpenGL ES disabled via GDK_DEBUG"
msgstr "Allt utom OpenGL ES inaktiverat via GDK_DEBUG"

#: gdk/gdkglcontext.c:1290
#, c-format
msgid "Application does not support %s API"
msgstr "Programmet stöder inte %s-API"

#. translators: This is about OpenGL backend names, like
#. * "Trying to use X11 GLX, but EGL is already in use"
#: gdk/gdkglcontext.c:1899
#, c-format
msgid "Trying to use %s, but %s is already in use"
msgstr "Försöker använda %s, men %s används redan"

#: gdk/gdktexture.c:530
msgid "Unknown image format."
msgstr "Okänt bildformat."

#.
#. * Translators, the strings in the “keyboard label” context are
#. * display names for keyboard keys. Some of them have prefixes like
#. * XF86 or ISO_ — these should be removed in the translation. Similarly,
#. * underscores should be replaced by spaces. The prefix “KP_” stands
#. * for “key pad” and you may want to include that in your translation.
#. * Here are some examples of English translations:
#. * XF86AudioMute - Audio mute
#. * Scroll_lock   - Scroll lock
#. * KP_Space      - Space (keypad)
#.
#: gdk/keynamesprivate.h:6843
msgctxt "keyboard label"
msgid "BackSpace"
msgstr "Backsteg"

#: gdk/keynamesprivate.h:6844
msgctxt "keyboard label"
msgid "Tab"
msgstr "Tabulator"

#: gdk/keynamesprivate.h:6845
msgctxt "keyboard label"
msgid "Return"
msgstr "Retur"

#: gdk/keynamesprivate.h:6846
msgctxt "keyboard label"
msgid "Pause"
msgstr "Pause"

#: gdk/keynamesprivate.h:6847
msgctxt "keyboard label"
msgid "Scroll_Lock"
msgstr "Scroll Lock"

#: gdk/keynamesprivate.h:6848
msgctxt "keyboard label"
msgid "Sys_Req"
msgstr "SysRq"

#: gdk/keynamesprivate.h:6849
msgctxt "keyboard label"
msgid "Escape"
msgstr "Escape"

# Osäker.
#: gdk/keynamesprivate.h:6850
msgctxt "keyboard label"
msgid "Multi_key"
msgstr "Multi-tangent"

#: gdk/keynamesprivate.h:6851
msgctxt "keyboard label"
msgid "Home"
msgstr "Home"

#: gdk/keynamesprivate.h:6852
msgctxt "keyboard label"
msgid "Left"
msgstr "Vänster"

#: gdk/keynamesprivate.h:6853
msgctxt "keyboard label"
msgid "Up"
msgstr "Upp"

#: gdk/keynamesprivate.h:6854
msgctxt "keyboard label"
msgid "Right"
msgstr "Höger"

#: gdk/keynamesprivate.h:6855
msgctxt "keyboard label"
msgid "Down"
msgstr "Ned"

#: gdk/keynamesprivate.h:6856 gtk/gtkshortcutlabel.c:217
msgctxt "keyboard label"
msgid "Page_Up"
msgstr "Page Up"

#: gdk/keynamesprivate.h:6857 gtk/gtkshortcutlabel.c:220
msgctxt "keyboard label"
msgid "Page_Down"
msgstr "Page Down"

#: gdk/keynamesprivate.h:6858
msgctxt "keyboard label"
msgid "End"
msgstr "End"

#: gdk/keynamesprivate.h:6859
msgctxt "keyboard label"
msgid "Begin"
msgstr "Begin"

#: gdk/keynamesprivate.h:6860
msgctxt "keyboard label"
msgid "Print"
msgstr "Print"

#: gdk/keynamesprivate.h:6861
msgctxt "keyboard label"
msgid "Insert"
msgstr "Insert"

#: gdk/keynamesprivate.h:6862
msgctxt "keyboard label"
msgid "Num_Lock"
msgstr "Num Lock"

#. Translators: KP_ means “key pad” here
#: gdk/keynamesprivate.h:6864
msgctxt "keyboard label"
msgid "KP_Space"
msgstr "Blanksteg (knappsats)"

#: gdk/keynamesprivate.h:6865
msgctxt "keyboard label"
msgid "KP_Tab"
msgstr "Tabulator (knappsats)"

#: gdk/keynamesprivate.h:6866
msgctxt "keyboard label"
msgid "KP_Enter"
msgstr "Retur (knappsats)"

#: gdk/keynamesprivate.h:6867
msgctxt "keyboard label"
msgid "KP_Home"
msgstr "Home (knappsats)"

#: gdk/keynamesprivate.h:6868
msgctxt "keyboard label"
msgid "KP_Left"
msgstr "Vänster (knappsats)"

#: gdk/keynamesprivate.h:6869
msgctxt "keyboard label"
msgid "KP_Up"
msgstr "Upp (knappsats)"

#: gdk/keynamesprivate.h:6870
msgctxt "keyboard label"
msgid "KP_Right"
msgstr "Höger (knappsats)"

#: gdk/keynamesprivate.h:6871
msgctxt "keyboard label"
msgid "KP_Down"
msgstr "Ned (knappsats)"

#: gdk/keynamesprivate.h:6872
msgctxt "keyboard label"
msgid "KP_Page_Up"
msgstr "Page Up (knappsats)"

#: gdk/keynamesprivate.h:6873
msgctxt "keyboard label"
msgid "KP_Prior"
msgstr "Prior (knappsats)"

#: gdk/keynamesprivate.h:6874
msgctxt "keyboard label"
msgid "KP_Page_Down"
msgstr "Page Down (knappsats)"

#: gdk/keynamesprivate.h:6875
msgctxt "keyboard label"
msgid "KP_Next"
msgstr "Next (knappsats)"

#: gdk/keynamesprivate.h:6876
msgctxt "keyboard label"
msgid "KP_End"
msgstr "End (knappsats)"

#: gdk/keynamesprivate.h:6877
msgctxt "keyboard label"
msgid "KP_Begin"
msgstr "Begin (knappsats)"

#: gdk/keynamesprivate.h:6878
msgctxt "keyboard label"
msgid "KP_Insert"
msgstr "Insert (knappsats)"

#: gdk/keynamesprivate.h:6879
msgctxt "keyboard label"
msgid "KP_Delete"
msgstr "Delete (knappsats)"

#: gdk/keynamesprivate.h:6880
msgctxt "keyboard label"
msgid "Delete"
msgstr "Delete"

#: gdk/keynamesprivate.h:6881
msgctxt "keyboard label"
msgid "MonBrightnessUp"
msgstr "Öka skärmens ljusstyrka"

#: gdk/keynamesprivate.h:6882
msgctxt "keyboard label"
msgid "MonBrightnessDown"
msgstr "Sänk skärmens ljusstyrka"

#: gdk/keynamesprivate.h:6883
msgctxt "keyboard label"
msgid "KbdBrightnessUp"
msgstr "Öka skärmens ljusstyrka"

#: gdk/keynamesprivate.h:6884
msgctxt "keyboard label"
msgid "KbdBrightnessDown"
msgstr "Sänk skärmens ljusstyrka"

#: gdk/keynamesprivate.h:6885
msgctxt "keyboard label"
msgid "AudioMute"
msgstr "Tysta"

#: gdk/keynamesprivate.h:6886
msgctxt "keyboard label"
msgid "AudioMicMute"
msgstr "Tysta mikrofon"

#: gdk/keynamesprivate.h:6887
msgctxt "keyboard label"
msgid "AudioLowerVolume"
msgstr "Sänk volymen"

#: gdk/keynamesprivate.h:6888
msgctxt "keyboard label"
msgid "AudioRaiseVolume"
msgstr "Höj volymen"

#: gdk/keynamesprivate.h:6889
msgctxt "keyboard label"
msgid "AudioPlay"
msgstr "Spela upp ljud"

#: gdk/keynamesprivate.h:6890
msgctxt "keyboard label"
msgid "AudioStop"
msgstr "Stoppa ljud"

#: gdk/keynamesprivate.h:6891
msgctxt "keyboard label"
msgid "AudioNext"
msgstr "Nästa"

#: gdk/keynamesprivate.h:6892
msgctxt "keyboard label"
msgid "AudioPrev"
msgstr "Föregående"

#: gdk/keynamesprivate.h:6893
msgctxt "keyboard label"
msgid "AudioRecord"
msgstr "Spela in ljud"

#: gdk/keynamesprivate.h:6894
msgctxt "keyboard label"
msgid "AudioPause"
msgstr "Gör paus"

#: gdk/keynamesprivate.h:6895
msgctxt "keyboard label"
msgid "AudioRewind"
msgstr "Spola bakåt"

#: gdk/keynamesprivate.h:6896
msgctxt "keyboard label"
msgid "AudioMedia"
msgstr "Media"

#: gdk/keynamesprivate.h:6897
msgctxt "keyboard label"
msgid "Eject"
msgstr "Mata ut"

#: gdk/keynamesprivate.h:6898
msgctxt "keyboard label"
msgid "Explorer"
msgstr "Utforskare"

#: gdk/keynamesprivate.h:6899
msgctxt "keyboard label"
msgid "Calculator"
msgstr "Kalkylator"

#: gdk/keynamesprivate.h:6900
msgctxt "keyboard label"
msgid "Mail"
msgstr "E-post"

#: gdk/keynamesprivate.h:6901
msgctxt "keyboard label"
msgid "WWW"
msgstr "WWW"

#: gdk/keynamesprivate.h:6902
msgctxt "keyboard label"
msgid "Search"
msgstr "Sök"

#: gdk/keynamesprivate.h:6903
msgctxt "keyboard label"
msgid "Tools"
msgstr "Verktyg"

#: gdk/keynamesprivate.h:6904
msgctxt "keyboard label"
msgid "ScreenSaver"
msgstr "Skärmsläckare"

#: gdk/keynamesprivate.h:6905
msgctxt "keyboard label"
msgid "Battery"
msgstr "Batteri"

#: gdk/keynamesprivate.h:6906
msgctxt "keyboard label"
msgid "Launch1"
msgstr "Starta1"

#: gdk/keynamesprivate.h:6907
msgctxt "keyboard label"
msgid "Forward"
msgstr "Framåt"

#: gdk/keynamesprivate.h:6908
msgctxt "keyboard label"
msgid "Back"
msgstr "Bakåt"

#: gdk/keynamesprivate.h:6909
msgctxt "keyboard label"
msgid "Sleep"
msgstr "Strömsparläge"

#: gdk/keynamesprivate.h:6910
msgctxt "keyboard label"
msgid "Hibernate"
msgstr "Viloläge"

#: gdk/keynamesprivate.h:6911
msgctxt "keyboard label"
msgid "WLAN"
msgstr "Trådlöst nätverk"

#: gdk/keynamesprivate.h:6912
msgctxt "keyboard label"
msgid "WebCam"
msgstr "Webbkamera"

#: gdk/keynamesprivate.h:6913
msgctxt "keyboard label"
msgid "Display"
msgstr "Display"

#: gdk/keynamesprivate.h:6914
msgctxt "keyboard label"
msgid "TouchpadToggle"
msgstr "Slå på/av styrplatta"

#: gdk/keynamesprivate.h:6915
msgctxt "keyboard label"
msgid "WakeUp"
msgstr "Vakna upp"

#: gdk/keynamesprivate.h:6916
msgctxt "keyboard label"
msgid "Suspend"
msgstr "Försätt i vänteläge"

#: gdk/loaders/gdkjpeg.c:63
#, c-format
msgid "Error interpreting JPEG image file (%s)"
msgstr "Fel vid tolkning av JPEG-bildfil (%s)"

#: gdk/loaders/gdkjpeg.c:194
#, c-format
msgid "Unsupported JPEG colorspace (%d)"
msgstr "JPEG-färgrymden (%d) stöds inte"

#: gdk/loaders/gdkjpeg.c:203 gdk/loaders/gdkpng.c:280 gdk/loaders/gdktiff.c:467
#, c-format
msgid "Not enough memory for image size %ux%u"
msgstr "För lite minne för bildstorlek %u×%u"

#: gdk/loaders/gdkpng.c:118
#, c-format
msgid "Error reading png (%s)"
msgstr "Fel vid läsning av png (%s)"

#: gdk/loaders/gdkpng.c:211
#, c-format
msgid "Unsupported depth %u in png image"
msgstr "Djup %u stöds inte i png-bild"

#: gdk/loaders/gdkpng.c:261
#, c-format
msgid "Unsupported color type %u in png image"
msgstr "Färgtyp %u stöds inte i png-bild"

#: gdk/loaders/gdktiff.c:353
msgid "Failed to load RGB data from TIFF file"
msgstr "Misslyckades med att läsa in RGB-data från TIFF-fil"

#: gdk/loaders/gdktiff.c:396
msgid "Could not load TIFF data"
msgstr "Kunde inte läsa in TIFF-data"

#: gdk/loaders/gdktiff.c:479
#, c-format
msgid "Reading data failed at row %d"
msgstr "Läsning av data misslyckades på rad %d"

#: gdk/macos/gdkmacospasteboard.c:211 gdk/wayland/gdkclipboard-wayland.c:240
#: gdk/wayland/gdkdrop-wayland.c:207 gdk/wayland/gdkprimary-wayland.c:343
#: gdk/win32/gdkdrop-win32.c:1018 gdk/win32/gdkdrop-win32.c:1063
#: gdk/x11/gdkclipboard-x11.c:805 gdk/x11/gdkdrop-x11.c:235
msgid "No compatible transfer format found"
msgstr "Inget kompatibelt överföringsformat hittades"

#: gdk/macos/gdkmacospasteboard.c:297
#, c-format
msgid "Failed to decode contents with mime-type of '%s'"
msgstr "Misslyckades med att avkoda innehåll med mime-typen ”%s”"

#: gdk/win32/gdkclipdrop-win32.c:721
#, c-format
msgid "Cannot claim clipboard ownership. OpenClipboard() timed out."
msgstr ""
"Kan inte hävda ägarskap för urklipp. Tidsgräns för OpenClipboard() "
"överskreds."

#: gdk/win32/gdkclipdrop-win32.c:731
#, c-format
msgid "Cannot claim clipboard ownership. Another process claimed it before us."
msgstr ""
"Kan inte hävda ägarskap för urklipp. En annan process hävdade det innan oss."

#: gdk/win32/gdkclipdrop-win32.c:745
#, c-format
msgid "Cannot claim clipboard ownership. OpenClipboard() failed: 0x%lx."
msgstr ""
"Kan inte hävda ägarskap för urklipp. OpenClipboard() misslyckades: 0x%lx."

#: gdk/win32/gdkclipdrop-win32.c:757
#, c-format
msgid "Cannot claim clipboard ownership. EmptyClipboard() failed: 0x%lx."
msgstr ""
"Kan inte hävda ägarskap för urklipp. EmptyClipboard() misslyckades: 0x%lx."

#: gdk/win32/gdkclipdrop-win32.c:800
#, c-format
msgid "Cannot set clipboard data. OpenClipboard() timed out."
msgstr ""
"Kan inte ställa in urklippsdata. Tidsgräns för OpenClipboard() överskreds."

#: gdk/win32/gdkclipdrop-win32.c:810 gdk/win32/gdkclipdrop-win32.c:841
#, c-format
msgid "Cannot set clipboard data. Another process claimed clipboard ownership."
msgstr ""
"Kan inte ställa in urklippsdata. En annan process hävdade ägarskap för "
"urklipp innan oss."

#: gdk/win32/gdkclipdrop-win32.c:824
#, c-format
msgid "Cannot set clipboard data. OpenClipboard() failed: 0x%lx."
msgstr "Kan inte ställa in urklippsdata. OpenClipboard() misslyckades: 0x%lx."

#: gdk/win32/gdkclipdrop-win32.c:876
#, c-format
msgid "Cannot get clipboard data. GlobalLock(0x%p) failed: 0x%lx."
msgstr "Kan inte erhålla urklippsdata. GlobalLock(0x%p) misslyckades: 0x%lx."

#: gdk/win32/gdkclipdrop-win32.c:887
#, c-format
msgid "Cannot get clipboard data. GlobalSize(0x%p) failed: 0x%lx."
msgstr "Kan inte erhålla urklippsdata. GlobalSize(0x%p) misslyckades: 0x%lx."

#: gdk/win32/gdkclipdrop-win32.c:900
#, c-format
msgid ""
"Cannot get clipboard data. Failed to allocate %s bytes to store the data."
msgstr ""
"Kan inte erhålla urklippsdata. Misslyckades med att allokera %s byte för att "
"lagra data."

#: gdk/win32/gdkclipdrop-win32.c:932
#, c-format
msgid "Cannot get clipboard data. OpenClipboard() timed out."
msgstr ""
"Kan inte erhålla urklippsdata. Tidsgräns för OpenClipboard() överskreds."

#: gdk/win32/gdkclipdrop-win32.c:942
#, c-format
msgid "Cannot get clipboard data. Clipboard ownership changed."
msgstr "Kan inte erhålla urklippsdata. Ägarskap för urklipp ändrades."

#: gdk/win32/gdkclipdrop-win32.c:952
#, c-format
msgid ""
"Cannot get clipboard data. Clipboard data changed before we could get it."
msgstr ""
"Kan inte erhålla urklippsdata. Urklippsdata ändrades innan vi kunde få tag "
"på dem."

#: gdk/win32/gdkclipdrop-win32.c:969
#, c-format
msgid "Cannot get clipboard data. OpenClipboard() failed: 0x%lx."
msgstr "Kan inte erhålla urklippsdata. OpenClipboard() misslyckades: 0x%lx."

#: gdk/win32/gdkclipdrop-win32.c:994
#, c-format
msgid "Cannot get clipboard data. No compatible transfer format found."
msgstr ""
"Kan inte erhålla urklippsdata. Inget kompatibelt överföringsformat hittades."

#: gdk/win32/gdkclipdrop-win32.c:1004
#, c-format
msgid "Cannot get clipboard data. GetClipboardData() failed: 0x%lx."
msgstr "Kan inte erhålla urklippsdata. GetClipboardData() misslyckades: 0x%lx."

#: gdk/win32/gdkdrop-win32.c:949
#, c-format
msgid "Cannot get DnD data. GlobalLock(0x%p) failed: 0x%lx."
msgstr ""
"Kan inte erhålla dra-och-släpp-data. GlobalLock(0x%p) misslyckades: 0x%lx."

#: gdk/win32/gdkdrop-win32.c:958
#, c-format
msgid "Cannot get DnD data. GlobalSize(0x%p) failed: 0x%lx."
msgstr ""
"Kan inte erhålla dra-och-släpp-data. GlobalSize(0x%p) misslyckades: 0x%lx."

#: gdk/win32/gdkdrop-win32.c:969
#, c-format
msgid "Cannot get DnD data. Failed to allocate %s bytes to store the data."
msgstr ""
"Kan inte erhålla dra-och-släpp-data. Misslyckades med att allokera %s byte "
"för att lagra data."

#: gdk/win32/gdkdrop-win32.c:1037
#, c-format
msgid "GDK surface 0x%p is not registered as a drop target"
msgstr "GDK-ytan 0x%p är inte registrerad som ett släppmål"

#: gdk/win32/gdkdrop-win32.c:1044
#, c-format
msgid "Target context record 0x%p has no data object"
msgstr "Målkontextpost 0x%p har inget dataobjekt"

#: gdk/win32/gdkdrop-win32.c:1082
#, c-format
msgid "IDataObject_GetData (0x%x) failed, returning 0x%lx"
msgstr "IDataObject_GetData (0x%x) misslyckades, returnerar 0x%lx"

#: gdk/win32/gdkdrop-win32.c:1114
#, c-format
msgid "Failed to transmute DnD data W32 format 0x%x to %p (%s)"
msgstr ""
"Misslyckades med att omvandla dra-och-släpp-data i W32-format 0x%x till %p "
"(%s)"

#: gdk/win32/gdkglcontext-win32-wgl.c:319
msgid "No GL implementation is available"
msgstr "Ingen GL-implementation tillgänglig"

#: gdk/win32/gdkglcontext-win32-wgl.c:396
#, c-format
msgid "WGL version %d.%d is too low, need at least %d.%d"
msgstr "WGL-version %d.%d är för låg, behöver minst %d.%d"

#: gdk/win32/gdkglcontext-win32-wgl.c:414
#, c-format
msgid "GL implementation cannot share GL contexts"
msgstr "GL-implementationen kan inte dela GL-kontexter"

#: gdk/win32/gdkglcontext-win32-wgl.c:696
msgid "No available configurations for the given pixel format"
msgstr "Inga tillgängliga inställningar för det givna bildpunktsformatet"

#: gdk/win32/gdkhdataoutputstream-win32.c:63
msgid "writing a closed stream"
msgstr "skriver en stängd ström"

#: gdk/win32/gdkhdataoutputstream-win32.c:85
msgid "g_try_realloc () failed"
msgstr "g_try_realloc () misslyckades"

#: gdk/win32/gdkhdataoutputstream-win32.c:93
#: gdk/win32/gdkhdataoutputstream-win32.c:231
msgid "GlobalReAlloc() failed: "
msgstr "GlobalReAlloc() misslyckades: "

#: gdk/win32/gdkhdataoutputstream-win32.c:105
msgid "Ran out of buffer space (buffer size is fixed)"
msgstr "Fick slut på buffertutrymme (buffertstorlek är fast)"

#: gdk/win32/gdkhdataoutputstream-win32.c:203
msgid "Can’t transmute a single handle"
msgstr "Kan inte omvandla ett ensamt handtag"

#: gdk/win32/gdkhdataoutputstream-win32.c:215
#, c-format
msgid "Failed to transmute %zu bytes of data from %s to %u"
msgstr "Misslyckades med att omvandla %zu byte data från %s till %u"

#: gdk/win32/gdkhdataoutputstream-win32.c:250
msgid "GlobalLock() failed: "
msgstr "GlobalLock() misslyckades: "

#: gdk/win32/gdkhdataoutputstream-win32.c:364
msgid "GlobalAlloc() failed: "
msgstr "GlobalAlloc() misslyckades: "

#: gdk/x11/gdkapplaunchcontext-x11.c:299
#, c-format
msgid "Starting “%s”"
msgstr "Startar ”%s”"

#: gdk/x11/gdkapplaunchcontext-x11.c:312
#, c-format
msgid "Opening “%s”"
msgstr "Öppnar ”%s”"

#: gdk/x11/gdkapplaunchcontext-x11.c:317
#, c-format
msgid "Opening %d Item"
msgid_plural "Opening %d Items"
msgstr[0] "Öppnar %d objekt"
msgstr[1] "Öppnar %d objekt"

#: gdk/x11/gdkclipboard-x11.c:475
msgid "Clipboard manager could not store selection."
msgstr "Urklippshanterare kunde inte lagra markering."

#: gdk/x11/gdkclipboard-x11.c:655
msgid "Cannot store clipboard. No clipboard manager is active."
msgstr "Kan inte lagra urklipp. Ingen urklippshanterare är aktiv."

#: gdk/x11/gdkglcontext-glx.c:810
msgid "No GLX configurations available"
msgstr "Inga GLX-konfigurationer tillgängliga"

#: gdk/x11/gdkglcontext-glx.c:883
msgid "No GLX configuration with required features found"
msgstr "Ingen GLX-konfiguration med funktionerna som krävdes hittades"

#: gdk/x11/gdkglcontext-glx.c:957
msgid "GLX is not supported"
msgstr "GLX stöds inte"

#: gdk/x11/gdkselectioninputstream-x11.c:467
#, c-format
msgid "Format %s not supported"
msgstr "Formatet %s stöds inte"

#: gdk/x11/gdktextlistconverter-x11.c:65 gdk/x11/gdktextlistconverter-x11.c:105
msgid "Not enough space in destination"
msgstr "För lite utrymme i målet"

#: gdk/x11/gdktextlistconverter-x11.c:91 gdk/x11/gdktextlistconverter-x11.c:195
msgid "Need complete input to do conversion"
msgstr "Behöver fullständig inmatning för att göra konvertering"

#: gdk/x11/gdktextlistconverter-x11.c:216
#: gdk/x11/gdktextlistconverter-x11.c:250
msgid "Invalid byte sequence in conversion input"
msgstr "Ogiltig bytesekvens i inmatning för konvertering"

# https://www.x.org/releases/X11R7.6/doc/xorg-docs/specs/CTEXT/ctext.html
#: gdk/x11/gdktextlistconverter-x11.c:242
msgid "Invalid formats in compound text conversion."
msgstr "Ogiltiga format i konvertering till sammansatt text."

#: gdk/x11/gdktextlistconverter-x11.c:259
#, c-format
msgid "Unsupported encoding “%s”"
msgstr "Kodningen ”%s” stöds inte"

#: gsk/gl/gskglrenderer.c:132
#, c-format
msgid "This GLES %d.%d implementation does not support half-float vertex data"
msgstr ""
"Denna GLES %d.%d-implementation stöder inte flyttal med halv precision för "
"vertexdata"

#: gtk/a11y/gtkatspiaction.c:239
msgctxt "accessibility"
msgid "Click"
msgstr "Klicka"

#: gtk/a11y/gtkatspiaction.c:240
msgctxt "accessibility"
msgid "Clicks the button"
msgstr "Klickar på knappen"

#: gtk/a11y/gtkatspiaction.c:290
msgctxt "accessibility"
msgid "Toggle"
msgstr "Slå på/av"

#: gtk/a11y/gtkatspiaction.c:291
msgctxt "accessibility"
msgid "Toggles the switch"
msgstr "Slår på/av brytaren"

#: gtk/a11y/gtkatspiaction.c:371
msgctxt "accessibility"
msgid "Select"
msgstr "Välj"

#: gtk/a11y/gtkatspiaction.c:372
msgctxt "accessibility"
msgid "Selects the color"
msgstr "Väljer färgen"

#: gtk/a11y/gtkatspiaction.c:379 gtk/a11y/gtkatspiaction.c:439
#: gtk/a11y/gtkatspiaction.c:495 gtk/a11y/gtkatspiaction.c:603
#: gtk/a11y/gtkatspiaction.c:690
msgctxt "accessibility"
msgid "Activate"
msgstr "Aktivera"

#: gtk/a11y/gtkatspiaction.c:380
msgctxt "accessibility"
msgid "Activates the color"
msgstr "Aktiverar färgen"

#: gtk/a11y/gtkatspiaction.c:387
msgctxt "accessibility"
msgid "Customize"
msgstr "Anpassa"

#: gtk/a11y/gtkatspiaction.c:388
msgctxt "accessibility"
msgid "Customizes the color"
msgstr "Anpassar färgen"

#: gtk/a11y/gtkatspiaction.c:440
msgctxt "accessibility"
msgid "Activates the expander"
msgstr "Aktiverar expanderaren"

#: gtk/a11y/gtkatspiaction.c:496 gtk/a11y/gtkatspiaction.c:604
#: gtk/a11y/gtkatspiaction.c:691
msgctxt "accessibility"
msgid "Activates the entry"
msgstr "Aktiverar fältet"

#: gtk/a11y/gtkatspiaction.c:503
msgctxt "accessibility"
msgid "Activate primary icon"
msgstr "Aktivera primär ikon"

#: gtk/a11y/gtkatspiaction.c:504
msgctxt "accessibility"
msgid "Activates the primary icon of the entry"
msgstr "Aktiverar fältets primära ikon"

#: gtk/a11y/gtkatspiaction.c:511
msgctxt "accessibility"
msgid "Activate secondary icon"
msgstr "Aktiverar sekundär ikon"

#: gtk/a11y/gtkatspiaction.c:512
msgctxt "accessibility"
msgid "Activates the secondary icon of the entry"
msgstr "Aktiverar fältets sekundära ikon"

#: gtk/a11y/gtkatspiaction.c:611
msgctxt "accessibility"
msgid "Peek"
msgstr "Titta"

#: gtk/a11y/gtkatspiaction.c:612
msgctxt "accessibility"
msgid "Shows the contents of the password entry"
msgstr "Visar lösenordsfältets innehåll"

#: gtk/a11y/gtkatspiaction.c:698
msgctxt "accessibility"
msgid "Clear"
msgstr "Töm"

#: gtk/a11y/gtkatspiaction.c:699
msgctxt "accessibility"
msgid "Clears the contents of the entry"
msgstr "Töm innehållet i fältet"

#: gtk/a11y/gtkatspiroot.c:256 gtk/gtkaccessible.c:834
msgctxt "accessibility"
msgid "application"
msgstr "program"

#: gtk/css/gtkcssdataurl.c:69
#, c-format
msgid "Not a data: URL"
msgstr "Inte en data:-URL"

#: gtk/css/gtkcssdataurl.c:82
#, c-format
msgid "Malformed data: URL"
msgstr "Felformaterad data:-URL"

#: gtk/css/gtkcssdataurl.c:140
#, c-format
msgid "Could not unescape string"
msgstr "Kunde inte ta bort kontrollsekvens från sträng"

#: gtk/deprecated/gtkappchooserbutton.c:323
msgid "Other app…"
msgstr "Annat program…"

#: gtk/deprecated/gtkappchooserdialog.c:215
#: gtk/deprecated/gtkappchooserdialog.c:266
msgid "Select Application"
msgstr "Välj program"

#. Translators: %s is a filename
#: gtk/deprecated/gtkappchooserdialog.c:222
#, c-format
msgid "Opening “%s”."
msgstr "Öppnar ”%s”."

#: gtk/deprecated/gtkappchooserdialog.c:223
#, c-format
msgid "No applications found for “%s”"
msgstr "Inga program hittades för ”%s”"

#. Translators: %s is a file type description
#: gtk/deprecated/gtkappchooserdialog.c:228
#, c-format
msgid "Opening “%s” files."
msgstr "Öppnar ”%s”-filer."

#: gtk/deprecated/gtkappchooserdialog.c:230
#, c-format
msgid "No applications found for “%s” files"
msgstr "Inga program tillgängliga för ”%s”-filer"

#: gtk/deprecated/gtkappchooserdialog.c:432
msgid "Failed to start GNOME Software"
msgstr "Misslyckades med att starta GNOME-programvara"

#: gtk/deprecated/gtkappchooserwidget.c:525
msgid "Default App"
msgstr "Standardprogram"

#: gtk/deprecated/gtkappchooserwidget.c:575
#, c-format
msgid "No apps found for “%s”."
msgstr "Inga program hittades för ”%s”."

#: gtk/deprecated/gtkappchooserwidget.c:658
msgid "Recommended Apps"
msgstr "Rekommenderade program"

#: gtk/deprecated/gtkappchooserwidget.c:673
msgid "Related Apps"
msgstr "Relaterade program"

#: gtk/deprecated/gtkappchooserwidget.c:687
msgid "Other Apps"
msgstr "Andra program"

#. This label is displayed in a treeview cell displaying
#. * a disabled accelerator key combination.
#.
#: gtk/deprecated/gtkcellrendereraccel.c:294
msgctxt "Accelerator"
msgid "Disabled"
msgstr "Inaktiverad"

#. This label is displayed in a treeview cell displaying
#. * an accelerator key combination that is not valid according
#. * to gtk_accelerator_valid().
#.
#: gtk/deprecated/gtkcellrendereraccel.c:304
msgctxt "Accelerator"
msgid "Invalid"
msgstr "Ogiltig"

#. This label is displayed in a treeview cell displaying an accelerator
#. * when the cell is clicked to change the acelerator.
#.
#: gtk/deprecated/gtkcellrendereraccel.c:436
#: gtk/deprecated/gtkcellrendereraccel.c:729
msgid "New accelerator…"
msgstr "Ny snabbtangent…"

#: gtk/deprecated/gtkcellrendererprogress.c:132
#: gtk/deprecated/gtkcellrendererprogress.c:322
#: gtk/deprecated/gtkcellrendererprogress.c:352
#, c-format
msgctxt "progress bar label"
msgid "%d %%"
msgstr "%d %%"

#: gtk/deprecated/gtkcolorbutton.c:183 gtk/deprecated/gtkcolorbutton.c:311
#: gtk/gtkcolordialog.c:411
msgid "Pick a Color"
msgstr "Välj en färg"

#: gtk/deprecated/gtkcolorbutton.c:502 gtk/gtkcolorchooserwidget.c:313
#: gtk/gtkcolordialogbutton.c:335
#, c-format
msgid "Red %d%%, Green %d%%, Blue %d%%, Alpha %d%%"
msgstr "Röd %d%%, Grön %d%%, Blå %d%%, Alfa %d%%"

#: gtk/deprecated/gtkcolorbutton.c:508 gtk/gtkcolorchooserwidget.c:319
#: gtk/gtkcolordialogbutton.c:341
#, c-format
msgid "Red %d%%, Green %d%%, Blue %d%%"
msgstr "Röd %d%%, Grön %d%%, Blå %d%%"

#: gtk/deprecated/gtkfontbutton.c:396
msgid "Sans 12"
msgstr "Sans 12"

#: gtk/deprecated/gtkfontbutton.c:507 gtk/deprecated/gtkfontbutton.c:621
#: gtk/gtkfontdialog.c:596
msgid "Pick a Font"
msgstr "Välj ett typsnitt"

#: gtk/deprecated/gtkfontbutton.c:597 gtk/gtkfilechooserwidget.c:3871
#: gtk/gtkfontdialogbutton.c:126 gtk/inspector/visual.ui:169
msgid "Font"
msgstr "Typsnitt"

#: gtk/deprecated/gtkfontbutton.c:1152 gtk/gtkfontdialogbutton.c:652
msgctxt "font"
msgid "None"
msgstr "Inget"

#: gtk/deprecated/gtklockbutton.c:294 gtk/ui/gtklockbutton.ui:20
msgid "Lock"
msgstr "Lås"

#: gtk/deprecated/gtklockbutton.c:308 gtk/ui/gtklockbutton.ui:26
msgid "Unlock"
msgstr "Lås upp"

#: gtk/deprecated/gtklockbutton.c:322
msgid ""
"Dialog is unlocked.\n"
"Click to prevent further changes"
msgstr ""
"Dialogrutan är upplåst.\n"
"Klicka för att förhindra ändringar"

#: gtk/deprecated/gtklockbutton.c:336
msgid ""
"Dialog is locked.\n"
"Click to make changes"
msgstr ""
"Dialogrutan är låst.\n"
"Klicka för att göra ändringar"

#: gtk/deprecated/gtklockbutton.c:350
msgid ""
"System policy prevents changes.\n"
"Contact your system administrator"
msgstr ""
"Systemets policy förhindrar ändringar.\n"
"Kontakta din systemadministratör"

#: gtk/deprecated/gtkshow.c:183
msgid "Could not show link"
msgstr "Kunde inte visa länken"

#: gtk/deprecated/gtkvolumebutton.c:236
msgid "Muted"
msgstr "Tystad"

#: gtk/deprecated/gtkvolumebutton.c:240
msgid "Full Volume"
msgstr "Full volym"

#. Translators: this is the percentage of the current volume,
#. * as used in the tooltip, eg. "49 %".
#. * Translate the "%d" to "%Id" if you want to use localised digits,
#. * or otherwise translate the "%d" to "%d".
#.
#: gtk/deprecated/gtkvolumebutton.c:253
#, c-format
msgctxt "volume percentage"
msgid "%d %%"
msgstr "%d %%"

#: gtk/gtkaboutdialog.c:119 gtk/ui/gtkaboutdialog.ui:173
msgid "License"
msgstr "Licens"

#: gtk/gtkaboutdialog.c:120
msgid "Custom License"
msgstr "Anpassad licens"

#: gtk/gtkaboutdialog.c:121
msgid "GNU General Public License, version 2 or later"
msgstr "GNU General Public License, version 2 eller senare"

#: gtk/gtkaboutdialog.c:122
msgid "GNU General Public License, version 3 or later"
msgstr "GNU General Public License, version 3 eller senare"

#: gtk/gtkaboutdialog.c:123
msgid "GNU Lesser General Public License, version 2.1 or later"
msgstr "GNU Lesser General Public License, version 2.1 eller senare"

#: gtk/gtkaboutdialog.c:124
msgid "GNU Lesser General Public License, version 3 or later"
msgstr "GNU Lesser General Public License, version 3 eller senare"

#: gtk/gtkaboutdialog.c:125
msgid "BSD 2-Clause License"
msgstr "BSD 2-Clause License"

#: gtk/gtkaboutdialog.c:126
msgid "The MIT License (MIT)"
msgstr "The MIT License (MIT)"

#: gtk/gtkaboutdialog.c:127
msgid "Artistic License 2.0"
msgstr "Artistic License 2.0"

#: gtk/gtkaboutdialog.c:128
msgid "GNU General Public License, version 2 only"
msgstr "GNU General Public License, endast version 2"

#: gtk/gtkaboutdialog.c:129
msgid "GNU General Public License, version 3 only"
msgstr "GNU General Public License, endast version 3"

#: gtk/gtkaboutdialog.c:130
msgid "GNU Lesser General Public License, version 2.1 only"
msgstr "GNU Lesser General Public License, endast version 2.1"

#: gtk/gtkaboutdialog.c:131
msgid "GNU Lesser General Public License, version 3 only"
msgstr "GNU Lesser General Public License, endast version 3"

#: gtk/gtkaboutdialog.c:132
msgid "GNU Affero General Public License, version 3 or later"
msgstr "GNU Affero General Public License, version 3 eller senare"

#: gtk/gtkaboutdialog.c:133
msgid "GNU Affero General Public License, version 3 only"
msgstr "GNU Affero General Public License, endast version 3"

#: gtk/gtkaboutdialog.c:134
msgid "BSD 3-Clause License"
msgstr "BSD 3-Clause License"

#: gtk/gtkaboutdialog.c:135
msgid "Apache License, Version 2.0"
msgstr "Apache License, Version 2.0"

#: gtk/gtkaboutdialog.c:136
msgid "Mozilla Public License 2.0"
msgstr "Mozilla Public License 2.0"

#: gtk/gtkaboutdialog.c:963
msgid "Website"
msgstr "Webbplats"

#: gtk/gtkaboutdialog.c:999 gtk/ui/gtkapplication-quartz.ui:6
#, c-format
msgid "About %s"
msgstr "Om %s"

#: gtk/gtkaboutdialog.c:2089
msgid "Created by"
msgstr "Skapad av"

#: gtk/gtkaboutdialog.c:2092
msgid "Documented by"
msgstr "Dokumenterat av"

#: gtk/gtkaboutdialog.c:2102
msgid "Translated by"
msgstr "Översatt av"

#: gtk/gtkaboutdialog.c:2107
msgid "Design by"
msgstr "Design av"

#. Translators: this is the license preamble; the string at the end
#. * contains the name of the license as link text.
#.
#: gtk/gtkaboutdialog.c:2272
#, c-format
msgid ""
"This program comes with absolutely no warranty.\n"
"See the <a href=\"%s\">%s</a> for details."
msgstr ""
"Detta program levereras utan någon form av garanti.\n"
"Besök <a href=\"%s\">%s</a> för detaljer."

#. This is the text that should appear next to menu accelerators
#. * that use the shift key. If the text on this key isn't typically
#. * translated on keyboards used for your language, don't translate
#. * this.
#.
#: gtk/gtkaccelgroup.c:837 gtk/gtkshortcutlabel.c:101
#: gtk/gtkshortcutlabel.c:137
msgctxt "keyboard label"
msgid "Shift"
msgstr "Skift"

#. This is the text that should appear next to menu accelerators
#. * that use the control key. If the text on this key isn't typically
#. * translated on keyboards used for your language, don't translate
#. * this.
#.
#: gtk/gtkaccelgroup.c:856 gtk/gtkshortcutlabel.c:104
#: gtk/gtkshortcutlabel.c:139
msgctxt "keyboard label"
msgid "Ctrl"
msgstr "Ctrl"

#. This is the text that should appear next to menu accelerators
#. * that use the alt key. If the text on this key isn't typically
#. * translated on keyboards used for your language, don't translate
#. * this.
#.
#: gtk/gtkaccelgroup.c:875 gtk/gtkshortcutlabel.c:107
#: gtk/gtkshortcutlabel.c:141
msgctxt "keyboard label"
msgid "Alt"
msgstr "Alt"

#. This is the text that should appear next to menu accelerators
#. * that use the super key. If the text on this key isn't typically
#. * translated on keyboards used for your language, don't translate
#. * this.
#.
#: gtk/gtkaccelgroup.c:893 gtk/gtkshortcutlabel.c:113
#: gtk/gtkshortcutlabel.c:143
msgctxt "keyboard label"
msgid "Super"
msgstr "Super"

#. This is the text that should appear next to menu accelerators
#. * that use the hyper key. If the text on this key isn't typically
#. * translated on keyboards used for your language, don't translate
#. * this.
#.
#: gtk/gtkaccelgroup.c:907 gtk/gtkshortcutlabel.c:116
#: gtk/gtkshortcutlabel.c:145
msgctxt "keyboard label"
msgid "Hyper"
msgstr "Hyper"

#. This is the text that should appear next to menu accelerators
#. * that use the meta key. If the text on this key isn't typically
#. * translated on keyboards used for your language, don't translate
#. * this.
#.
#: gtk/gtkaccelgroup.c:922 gtk/gtkshortcutlabel.c:110
#: gtk/gtkshortcutlabel.c:148
msgctxt "keyboard label"
msgid "Meta"
msgstr "Meta"

#. Translators: "KP" means "numeric key pad". This string will
#. * be used in accelerators such as "Ctrl+Shift+KP 1" in menus,
#. * and therefore the translation needs to be very short.
#.
#: gtk/gtkaccelgroup.c:942
msgctxt "keyboard label"
msgid "KP"
msgstr "NUM"

#: gtk/gtkaccelgroup.c:949
msgctxt "keyboard label"
msgid "Space"
msgstr "Blanksteg"

#: gtk/gtkaccelgroup.c:952 gtk/gtkshortcutlabel.c:176
msgctxt "keyboard label"
msgid "Backslash"
msgstr "Omvänt snedstreck"

#: gtk/gtkaccessible.c:755
msgctxt "accessibility"
msgid "alert"
msgstr "varning"

#: gtk/gtkaccessible.c:756
msgctxt "accessibility"
msgid "alert dialog"
msgstr "varningsdialog"

#: gtk/gtkaccessible.c:757
msgctxt "accessibility"
msgid "banner"
msgstr "banner"

#: gtk/gtkaccessible.c:758
msgctxt "accessibility"
msgid "button"
msgstr "knapp"

#: gtk/gtkaccessible.c:759
msgctxt "accessibility"
msgid "caption"
msgstr "text"

#: gtk/gtkaccessible.c:760
msgctxt "accessibility"
msgid "cell"
msgstr "cell"

#: gtk/gtkaccessible.c:761
msgctxt "accessibility"
msgid "checkbox"
msgstr "kryssruta"

#: gtk/gtkaccessible.c:762
msgctxt "accessibility"
msgid "column header"
msgstr "kolumnhuvud"

#: gtk/gtkaccessible.c:763
msgctxt "accessibility"
msgid "combo box"
msgstr "kombinationsruta"

#: gtk/gtkaccessible.c:764
msgctxt "accessibility"
msgid "command"
msgstr "kommando"

#: gtk/gtkaccessible.c:765
msgctxt "accessibility"
msgid "composite"
msgstr "sammansatt"

#: gtk/gtkaccessible.c:766
msgctxt "accessibility"
msgid "dialog"
msgstr "dialogruta"

#: gtk/gtkaccessible.c:767
msgctxt "accessibility"
msgid "document"
msgstr "dokument"

#: gtk/gtkaccessible.c:768
msgctxt "accessibility"
msgid "feed"
msgstr "flöde"

#: gtk/gtkaccessible.c:769
msgctxt "accessibility"
msgid "form"
msgstr "formulär"

#: gtk/gtkaccessible.c:770
msgctxt "accessibility"
msgid "generic"
msgstr "allmän"

#: gtk/gtkaccessible.c:771
msgctxt "accessibility"
msgid "grid"
msgstr "rutnät"

#: gtk/gtkaccessible.c:772
msgctxt "accessibility"
msgid "grid cell"
msgstr "rutnätscell"

#: gtk/gtkaccessible.c:773
msgctxt "accessibility"
msgid "group"
msgstr "grupp"

#: gtk/gtkaccessible.c:774
msgctxt "accessibility"
msgid "heading"
msgstr "rubrik"

#: gtk/gtkaccessible.c:775
msgctxt "accessibility"
msgid "image"
msgstr "bild"

#: gtk/gtkaccessible.c:776
msgctxt "accessibility"
msgid "input"
msgstr "inmatning"

#: gtk/gtkaccessible.c:777
msgctxt "accessibility"
msgid "label"
msgstr "etikett"

#: gtk/gtkaccessible.c:778
msgctxt "accessibility"
msgid "landmark"
msgstr "landmärke"

#: gtk/gtkaccessible.c:779
msgctxt "accessibility"
msgid "legend"
msgstr "förklaring"

#: gtk/gtkaccessible.c:780
msgctxt "accessibility"
msgid "link"
msgstr "länk"

#: gtk/gtkaccessible.c:781
msgctxt "accessibility"
msgid "list"
msgstr "lista"

#: gtk/gtkaccessible.c:782
msgctxt "accessibility"
msgid "list box"
msgstr "listruta"

#: gtk/gtkaccessible.c:783
msgctxt "accessibility"
msgid "list item"
msgstr "listobjekt"

#: gtk/gtkaccessible.c:784
msgctxt "accessibility"
msgid "log"
msgstr "logg"

#: gtk/gtkaccessible.c:785
msgctxt "accessibility"
msgid "main"
msgstr "huvuddel"

#: gtk/gtkaccessible.c:786
msgctxt "accessibility"
msgid "marquee"
msgstr "banderoll"

#: gtk/gtkaccessible.c:787
msgctxt "accessibility"
msgid "math"
msgstr "matematik"

#: gtk/gtkaccessible.c:788
msgctxt "accessibility"
msgid "meter"
msgstr "mätare"

#: gtk/gtkaccessible.c:789
msgctxt "accessibility"
msgid "menu"
msgstr "meny"

#: gtk/gtkaccessible.c:790
msgctxt "accessibility"
msgid "menu bar"
msgstr "menyrad"

#: gtk/gtkaccessible.c:791
msgctxt "accessibility"
msgid "menu item"
msgstr "menyobjekt"

#: gtk/gtkaccessible.c:792
msgctxt "accessibility"
msgid "menu item checkbox"
msgstr "kryssruta i meny"

#: gtk/gtkaccessible.c:793
msgctxt "accessibility"
msgid "menu item radio"
msgstr "radioinmatning i meny"

#: gtk/gtkaccessible.c:794
msgctxt "accessibility"
msgid "navigation"
msgstr "navigering"

#: gtk/gtkaccessible.c:795
msgctxt "accessibility"
msgid "none"
msgstr "ingen"

#: gtk/gtkaccessible.c:796
msgctxt "accessibility"
msgid "note"
msgstr "anteckning"

#: gtk/gtkaccessible.c:797
msgctxt "accessibility"
msgid "option"
msgstr "alternativ"

#: gtk/gtkaccessible.c:798
msgctxt "accessibility"
msgid "presentation"
msgstr "presentation"

#: gtk/gtkaccessible.c:799
msgctxt "accessibility"
msgid "progress bar"
msgstr "förloppsindikator"

#: gtk/gtkaccessible.c:800
msgctxt "accessibility"
msgid "radio"
msgstr "radioinmatning"

#: gtk/gtkaccessible.c:801
msgctxt "accessibility"
msgid "radio group"
msgstr "radioinmatningsgrupp"

#: gtk/gtkaccessible.c:802
msgctxt "accessibility"
msgid "range"
msgstr "intervall"

#: gtk/gtkaccessible.c:803
msgctxt "accessibility"
msgid "region"
msgstr "region"

#: gtk/gtkaccessible.c:804
msgctxt "accessibility"
msgid "row"
msgstr "rad"

#: gtk/gtkaccessible.c:805
msgctxt "accessibility"
msgid "row group"
msgstr "radgrupp"

#: gtk/gtkaccessible.c:806
msgctxt "accessibility"
msgid "row header"
msgstr "radhuvud"

#: gtk/gtkaccessible.c:807
msgctxt "accessibility"
msgid "scroll bar"
msgstr "rullningslist"

#: gtk/gtkaccessible.c:808
msgctxt "accessibility"
msgid "search"
msgstr "sök"

#: gtk/gtkaccessible.c:809
msgctxt "accessibility"
msgid "search box"
msgstr "sökruta"

#: gtk/gtkaccessible.c:810
msgctxt "accessibility"
msgid "section"
msgstr "sektion"

#: gtk/gtkaccessible.c:811
msgctxt "accessibility"
msgid "section head"
msgstr "sektionshuvud"

#: gtk/gtkaccessible.c:812
msgctxt "accessibility"
msgid "select"
msgstr "välj"

#: gtk/gtkaccessible.c:813
msgctxt "accessibility"
msgid "separator"
msgstr "avskiljare"

#: gtk/gtkaccessible.c:814
msgctxt "accessibility"
msgid "slider"
msgstr "skjutreglage"

#: gtk/gtkaccessible.c:815
msgctxt "accessibility"
msgid "spin button"
msgstr "stegningsruta"

#: gtk/gtkaccessible.c:816
msgctxt "accessibility"
msgid "status"
msgstr "status"

#: gtk/gtkaccessible.c:817
msgctxt "accessibility"
msgid "structure"
msgstr "struktur"

#: gtk/gtkaccessible.c:818
msgctxt "accessibility"
msgid "switch"
msgstr "brytare"

#: gtk/gtkaccessible.c:819
msgctxt "accessibility"
msgid "tab"
msgstr "flik"

#: gtk/gtkaccessible.c:820
msgctxt "accessibility"
msgid "table"
msgstr "tabell"

#: gtk/gtkaccessible.c:821
msgctxt "accessibility"
msgid "tab list"
msgstr "fliklista"

#: gtk/gtkaccessible.c:822
msgctxt "accessibility"
msgid "tab panel"
msgstr "flikpanel"

#: gtk/gtkaccessible.c:823
msgctxt "accessibility"
msgid "text box"
msgstr "textruta"

#: gtk/gtkaccessible.c:824
msgctxt "accessibility"
msgid "time"
msgstr "tid"

#: gtk/gtkaccessible.c:825
msgctxt "accessibility"
msgid "timer"
msgstr "timer"

#: gtk/gtkaccessible.c:826
msgctxt "accessibility"
msgid "tool bar"
msgstr "verktygsfält"

#: gtk/gtkaccessible.c:827
msgctxt "accessibility"
msgid "tool tip"
msgstr "inforuta"

#: gtk/gtkaccessible.c:828
msgctxt "accessibility"
msgid "tree"
msgstr "träd"

#: gtk/gtkaccessible.c:829
msgctxt "accessibility"
msgid "tree grid"
msgstr "trädrutnät"

#: gtk/gtkaccessible.c:830
msgctxt "accessibility"
msgid "tree item"
msgstr "trädobjekt"

#: gtk/gtkaccessible.c:831
msgctxt "accessibility"
msgid "widget"
msgstr "gränssnittskomponent"

#: gtk/gtkaccessible.c:832
msgctxt "accessibility"
msgid "window"
msgstr "fönster"

#: gtk/gtkaccessible.c:833
msgctxt "accessibility"
msgid "toggle button"
msgstr "växlingsknapp"

#: gtk/gtkalertdialog.c:668 gtk/print/gtkcustompaperunixdialog.c:322
#: gtk/gtkmessagedialog.c:166 gtk/ui/gtkassistant.ui:40
msgid "_Close"
msgstr "S_täng"

#. Translators: This is the 'reason' given when inhibiting
#. * suspend or screen locking, and the caller hasn't specified
#. * a reason.
#.
#: gtk/gtkapplication-dbus.c:721
msgid "Reason not specified"
msgstr "Ingen anledning angavs"

#: gtk/gtkbookmarksmanager.c:53
#, c-format
msgid "%s does not exist in the bookmarks list"
msgstr "”%s” finns inte i bokmärkeslistan"

#: gtk/gtkbookmarksmanager.c:414
#, c-format
msgid "%s already exists in the bookmarks list"
msgstr "”%s” finns redan i bokmärkeslistan"

#: gtk/gtkbuilder-menus.c:224
#, c-format
msgid "Element <%s> not allowed inside <%s>"
msgstr "Elementet <%s> är inte tillåtet inuti <%s>"

#: gtk/gtkbuilder-menus.c:230
#, c-format
msgid "Element <%s> not allowed at toplevel"
msgstr "Elementet <%s> är inte tillåtet i toppnivå"

#: gtk/gtkbuilder-menus.c:319
#, c-format
msgid "Text may not appear inside <%s>"
msgstr "Text får inte finnas inuti <%s>"

# I Sverige börjar veckan på måndag
#
#. Translate to calendar:week_start:0 if you want Sunday to be the
#. * first day of the week to calendar:week_start:1 if you want Monday
#. * to be the first day of the week, and so on.
#.
#: gtk/gtkcalendar.c:659
msgid "calendar:week_start:0"
msgstr "calendar:week_start:1"

#. Translate to calendar:YM if you want years to be displayed
#. * before months; otherwise translate to calendar:MY.
#. * Do *not* translate it to anything else, if it
#. * it isn't calendar:YM or calendar:MY it will not work.
#. *
#. * Note that the ordering described here is logical order, which is
#. * further influenced by BIDI ordering. Thus, if you have a default
#. * text direction of RTL and specify "calendar:YM", then the year
#. * will appear to the right of the month.
#.
#: gtk/gtkcalendar.c:810
msgid "calendar:MY"
msgstr "calendar:MY"

#. Translators: This dictates how the year is displayed in
#. * gtkcalendar widget.  See strftime() manual for the format.
#. * Use only ASCII in the translation.
#. *
#. * "%Y" is appropriate for most locales.
#.
#: gtk/gtkcalendar.c:995
msgctxt "calendar year format"
msgid "%Y"
msgstr "%Y"

#. Translators: this defines whether the day numbers should use
#. * localized digits or the ones used in English (0123...).
#. *
#. * Translate to "%Id" if you want to use localized digits, or
#. * translate to "%d" otherwise.
#. *
#. * Note that translating this doesn't guarantee that you get localized
#. * digits. That needs support from your system and locale definition
#. * too.
#.
#: gtk/gtkcalendar.c:1032
#, c-format
msgctxt "calendar:day:digits"
msgid "%d"
msgstr "%d"

#. Translators: this defines whether the week numbers should use
#. * localized digits or the ones used in English (0123...).
#. *
#. * Translate to "%Id" if you want to use localized digits, or
#. * translate to "%d" otherwise.
#. * Note that translating this doesn't guarantee that you get localized
#. * digits. That needs support from your system and locale definition
#. * too.
#: gtk/gtkcalendar.c:1097
#, c-format
msgctxt "calendar:week:digits"
msgid "%d"
msgstr "%d"

#: gtk/gtkcolorchooserwidget.c:376 gtk/gtkcoloreditor.c:171
#, c-format
msgid "Color: %s"
msgstr "Färg: %s"

#: gtk/gtkcolorchooserwidget.c:441
msgctxt "Color name"
msgid "Very Light Blue"
msgstr "Mycket ljusblå"

#: gtk/gtkcolorchooserwidget.c:442
msgctxt "Color name"
msgid "Light Blue"
msgstr "Ljusblå"

#: gtk/gtkcolorchooserwidget.c:443
msgctxt "Color name"
msgid "Blue"
msgstr "Blå"

#: gtk/gtkcolorchooserwidget.c:444
msgctxt "Color name"
msgid "Dark Blue"
msgstr "Mörkblå"

#: gtk/gtkcolorchooserwidget.c:445
msgctxt "Color name"
msgid "Very Dark Blue"
msgstr "Mycket mörkblå"

#: gtk/gtkcolorchooserwidget.c:446
msgctxt "Color name"
msgid "Very Light Green"
msgstr "Mycket ljusgrön"

#: gtk/gtkcolorchooserwidget.c:447
msgctxt "Color name"
msgid "Light Green"
msgstr "Ljusgrön"

#: gtk/gtkcolorchooserwidget.c:448
msgctxt "Color name"
msgid "Green"
msgstr "Grön"

#: gtk/gtkcolorchooserwidget.c:449
msgctxt "Color name"
msgid "Dark Green"
msgstr "Mörkgrön"

#: gtk/gtkcolorchooserwidget.c:450
msgctxt "Color name"
msgid "Very Dark Green"
msgstr "Mycket mörkgrön"

#: gtk/gtkcolorchooserwidget.c:451
msgctxt "Color name"
msgid "Very Light Yellow"
msgstr "Mycket ljusgul"

#: gtk/gtkcolorchooserwidget.c:452
msgctxt "Color name"
msgid "Light Yellow"
msgstr "Ljusgul"

#: gtk/gtkcolorchooserwidget.c:453
msgctxt "Color name"
msgid "Yellow"
msgstr "Gul"

#: gtk/gtkcolorchooserwidget.c:454
msgctxt "Color name"
msgid "Dark Yellow"
msgstr "Mörkgul"

#: gtk/gtkcolorchooserwidget.c:455
msgctxt "Color name"
msgid "Very Dark Yellow"
msgstr "Mycket mörkgul"

#: gtk/gtkcolorchooserwidget.c:456
msgctxt "Color name"
msgid "Very Light Orange"
msgstr "Mycket ljusorange"

#: gtk/gtkcolorchooserwidget.c:457
msgctxt "Color name"
msgid "Light Orange"
msgstr "Ljusorange"

#: gtk/gtkcolorchooserwidget.c:458
msgctxt "Color name"
msgid "Orange"
msgstr "Orange"

#: gtk/gtkcolorchooserwidget.c:459
msgctxt "Color name"
msgid "Dark Orange"
msgstr "Mörkorange"

#: gtk/gtkcolorchooserwidget.c:460
msgctxt "Color name"
msgid "Very Dark Orange"
msgstr "Mycket mörkorange"

#: gtk/gtkcolorchooserwidget.c:461
msgctxt "Color name"
msgid "Very Light Red"
msgstr "Mycket ljusröd"

#: gtk/gtkcolorchooserwidget.c:462
msgctxt "Color name"
msgid "Light Red"
msgstr "Ljusröd"

#: gtk/gtkcolorchooserwidget.c:463
msgctxt "Color name"
msgid "Red"
msgstr "Röd"

#: gtk/gtkcolorchooserwidget.c:464
msgctxt "Color name"
msgid "Dark Red"
msgstr "Mörkröd"

#: gtk/gtkcolorchooserwidget.c:465
msgctxt "Color name"
msgid "Very Dark Red"
msgstr "Mycket mörkröd"

#: gtk/gtkcolorchooserwidget.c:466
msgctxt "Color name"
msgid "Very Light Purple"
msgstr "Mycket ljuslila"

#: gtk/gtkcolorchooserwidget.c:467
msgctxt "Color name"
msgid "Light Purple"
msgstr "Ljuslila"

#: gtk/gtkcolorchooserwidget.c:468
msgctxt "Color name"
msgid "Purple"
msgstr "Lila"

#: gtk/gtkcolorchooserwidget.c:469
msgctxt "Color name"
msgid "Dark Purple"
msgstr "Mörklila"

#: gtk/gtkcolorchooserwidget.c:470
msgctxt "Color name"
msgid "Very Dark Purple"
msgstr "Mycket mörklila"

#: gtk/gtkcolorchooserwidget.c:471
msgctxt "Color name"
msgid "Very Light Brown"
msgstr "Mycket ljusbrun"

#: gtk/gtkcolorchooserwidget.c:472
msgctxt "Color name"
msgid "Light Brown"
msgstr "Ljusbrun"

#: gtk/gtkcolorchooserwidget.c:473
msgctxt "Color name"
msgid "Brown"
msgstr "Brun"

#: gtk/gtkcolorchooserwidget.c:474
msgctxt "Color name"
msgid "Dark Brown"
msgstr "Mörkbrun"

#: gtk/gtkcolorchooserwidget.c:475
msgctxt "Color name"
msgid "Very Dark Brown"
msgstr "Mycket mörkbrun"

#: gtk/gtkcolorchooserwidget.c:476
msgctxt "Color name"
msgid "White"
msgstr "Vit"

#: gtk/gtkcolorchooserwidget.c:477
msgctxt "Color name"
msgid "Light Gray 1"
msgstr "Ljusgrå 1"

#: gtk/gtkcolorchooserwidget.c:478
msgctxt "Color name"
msgid "Light Gray 2"
msgstr "Ljusgrå 2"

#: gtk/gtkcolorchooserwidget.c:479
msgctxt "Color name"
msgid "Light Gray 3"
msgstr "Ljusgrå 3"

#: gtk/gtkcolorchooserwidget.c:480
msgctxt "Color name"
msgid "Light Gray 4"
msgstr "Ljusgrå 4"

#: gtk/gtkcolorchooserwidget.c:481
msgctxt "Color name"
msgid "Dark Gray 1"
msgstr "Mörkgrå 1"

#: gtk/gtkcolorchooserwidget.c:482
msgctxt "Color name"
msgid "Dark Gray 2"
msgstr "Mörkgrå 2"

#: gtk/gtkcolorchooserwidget.c:483
msgctxt "Color name"
msgid "Dark Gray 3"
msgstr "Mörkgrå 3"

#: gtk/gtkcolorchooserwidget.c:484
msgctxt "Color name"
msgid "Dark Gray 4"
msgstr "Mörkgrå 4"

#: gtk/gtkcolorchooserwidget.c:485
msgctxt "Color name"
msgid "Black"
msgstr "Svart"

#. translators: label for the custom section in the color chooser
#: gtk/gtkcolorchooserwidget.c:557
msgid "Custom"
msgstr "Anpassad"

#: gtk/gtkcolorchooserwidget.c:571
msgid "Add Color"
msgstr "Lägg till färg"

#: gtk/gtkcolorchooserwidget.c:593
#, c-format
msgid "Custom color %d: %s"
msgstr "Anpassad färg %d: %s"

#: gtk/gtkcolorswatch.c:230
msgid "Customize"
msgstr "Anpassa"

#. Translate to the default units to use for presenting
#. * lengths to the user. Translate to default:inch if you
#. * want inches, otherwise translate to default:mm.
#. * Do *not* translate it to "predefinito:mm", if it
#. * it isn't default:mm or default:inch it will not work
#.
#: gtk/print/gtkcustompaperunixdialog.c:106
msgid "default:mm"
msgstr "default:mm"

#: gtk/print/gtkcustompaperunixdialog.c:291
msgid "Margins from Printer…"
msgstr "Marginaler från skrivare…"

#. And show the custom paper dialog
#: gtk/print/gtkcustompaperunixdialog.c:377 gtk/print/gtkprintunixdialog.c:2968
msgid "Manage Custom Sizes"
msgstr "Hantera anpassade storlekar"

#: gtk/print/gtkcustompaperunixdialog.c:440
#: gtk/print/gtkpagesetupunixdialog.c:720
msgid "inch"
msgstr "tum"

#: gtk/print/gtkcustompaperunixdialog.c:442
#: gtk/print/gtkpagesetupunixdialog.c:718
msgid "mm"
msgstr "mm"

#: gtk/print/gtkcustompaperunixdialog.c:598
#, c-format
msgid "Custom Size %d"
msgstr "Anpassad storlek %d"

#: gtk/print/gtkcustompaperunixdialog.c:908
msgid "_Width:"
msgstr "_Bredd:"

#: gtk/print/gtkcustompaperunixdialog.c:917
msgid "_Height:"
msgstr "_Höjd:"

#: gtk/print/gtkcustompaperunixdialog.c:926
msgid "Paper Size"
msgstr "Pappersstorlek"

#: gtk/print/gtkcustompaperunixdialog.c:933
msgid "_Top:"
msgstr "_Överst:"

#: gtk/print/gtkcustompaperunixdialog.c:942
msgid "_Bottom:"
msgstr "_Nederst:"

#: gtk/print/gtkcustompaperunixdialog.c:951
msgid "_Left:"
msgstr "_Vänster:"

#: gtk/print/gtkcustompaperunixdialog.c:960
msgid "_Right:"
msgstr "_Höger:"

#: gtk/print/gtkcustompaperunixdialog.c:993
msgid "Paper Margins"
msgstr "Pappersmarginaler"

#: gtk/gtkentry.c:3673
msgid "Insert Emoji"
msgstr "Infoga emoji"

#: gtk/gtkfilechooserdialog.c:557
msgid "_Name"
msgstr "_Namn"

#: gtk/gtkfilechoosererrorstack.c:65
msgid "A folder cannot be called “.”"
msgstr "En mapp kan inte kallas ”.”"

#: gtk/gtkfilechoosererrorstack.c:69
msgid "A file cannot be called “.”"
msgstr "En fil kan inte kallas ”.”"

#: gtk/gtkfilechoosererrorstack.c:73
msgid "A folder cannot be called “..”"
msgstr "En mapp kan inte kallas ”..”"

#: gtk/gtkfilechoosererrorstack.c:77
msgid "A file cannot be called “..”"
msgstr "En fil kan inte kallas ”..”"

#: gtk/gtkfilechoosererrorstack.c:81
msgid "Folder names cannot contain “/”"
msgstr "Mappnamn kan inte innehålla ”/”"

#: gtk/gtkfilechoosererrorstack.c:85
msgid "File names cannot contain “/”"
msgstr "Filnamn kan inte innehålla ”/”"

#: gtk/gtkfilechoosererrorstack.c:89
msgid "Folder names should not begin with a space"
msgstr "Mappnamn bör inte börja med ett mellanslag"

#: gtk/gtkfilechoosererrorstack.c:93
msgid "File names should not begin with a space"
msgstr "Filnamn bör inte börja med ett mellanslag"

#: gtk/gtkfilechoosererrorstack.c:97
msgid "Folder names should not end with a space"
msgstr "Mappnamn bör inte avslutas med ett mellanslag"

#: gtk/gtkfilechoosererrorstack.c:101
msgid "File names should not end with a space"
msgstr "Filnamn bör inte avslutas med ett mellanslag"

#: gtk/gtkfilechoosererrorstack.c:105
msgid "Folder names starting with a “.” are hidden"
msgstr "Mappnamn som börjar med ”.” är dolda"

#: gtk/gtkfilechoosererrorstack.c:109
msgid "File names starting with a “.” are hidden"
msgstr "Filnamn som börjar med ”.” är dolda"

#: gtk/gtkfilechoosererrorstack.c:113
msgid "A folder with that name already exists"
msgstr "Det finns redan en mapp med det namnet"

#: gtk/gtkfilechoosererrorstack.c:117
msgid "A file with that name already exists"
msgstr "Det finns redan en fil med det namnet"

#: gtk/gtkfilechoosernative.c:520 gtk/gtkfilechoosernative.c:600
#: gtk/gtkfilechooserwidget.c:1185 gtk/gtkfilechooserwidget.c:5029
#: gtk/gtkfiledialog.c:843 gtk/gtkmessagedialog.c:170
#: gtk/gtkmessagedialog.c:179 gtk/gtkmountoperation.c:608
#: gtk/print/gtkpagesetupunixdialog.c:282 gtk/print/gtkprintbackend.c:638
#: gtk/print/gtkprintunixdialog.c:682 gtk/print/gtkprintunixdialog.c:839
#: gtk/gtkwindow.c:6233 gtk/ui/gtkappchooserdialog.ui:48
#: gtk/ui/gtkassistant.ui:52 gtk/ui/gtkcolorchooserdialog.ui:36
#: gtk/ui/gtkfontchooserdialog.ui:27
msgid "_Cancel"
msgstr "_Avbryt"

#: gtk/gtkfilechoosernative.c:521 gtk/gtkfilechoosernative.c:594
#: gtk/gtkfiledialog.c:815 gtk/gtkplacessidebar.c:3149
#: gtk/gtkplacessidebar.c:3234 gtk/gtkplacesview.c:1645
msgid "_Open"
msgstr "_Öppna"

#: gtk/gtkfilechoosernative.c:594 gtk/gtkfiledialog.c:820
msgid "_Save"
msgstr "_Spara"

#: gtk/gtkfilechoosernativequartz.c:344 gtk/ui/gtkfilechooserwidget.ui:288
msgid "Select which types of files are shown"
msgstr "Välj vilka typer av filer som visas"

#. Translators: the first string is a path and the second string
#. * is a hostname. Nautilus and the panel contain the same string
#. * to translate.
#.
#: gtk/gtkfilechooserutils.c:364
#, c-format
msgid "%1$s on %2$s"
msgstr "%1$s på %2$s"

#: gtk/gtkfilechooserwidget.c:345
msgid "Type name of new folder"
msgstr "Ange namnet på den nya mappen"

#: gtk/gtkfilechooserwidget.c:727
msgid "The folder could not be created"
msgstr "Mappen kunde inte skapas"

#: gtk/gtkfilechooserwidget.c:740
msgid "You need to choose a valid filename."
msgstr "Du måste välja ett giltigt filnamn."

#: gtk/gtkfilechooserwidget.c:743
#, c-format
msgid "Cannot create a file under %s as it is not a folder"
msgstr "Kan inte skapa en fil under %s eftersom det inte är en mapp"

#: gtk/gtkfilechooserwidget.c:753
msgid "Cannot create file as the filename is too long"
msgstr "Kan inte skapa en fil eftersom filnamnet är för långt"

#: gtk/gtkfilechooserwidget.c:754
msgid "Try using a shorter name."
msgstr "Prova att använda ett kortare namn."

#: gtk/gtkfilechooserwidget.c:764
msgid "You may only select folders"
msgstr "Du kan bara markera mappar"

#: gtk/gtkfilechooserwidget.c:765
msgid "The item that you selected is not a folder try using a different item."
msgstr ""
"Objektet som du valde är inte en mapp. Försök att använda ett annat objekt."

#: gtk/gtkfilechooserwidget.c:773
msgid "Invalid file name"
msgstr "Ogiltigt filnamn"

#: gtk/gtkfilechooserwidget.c:782
msgid "The folder contents could not be displayed"
msgstr "Mappinnehållet kunde inte visas"

#: gtk/gtkfilechooserwidget.c:790
msgid "The file could not be deleted"
msgstr "Filen kunde inte tas bort"

#: gtk/gtkfilechooserwidget.c:798
msgid "The file could not be moved to the Trash"
msgstr "Filen kunde inte flyttas till papperskorgen"

#: gtk/gtkfilechooserwidget.c:1183
#, c-format
msgid "Are you sure you want to permanently delete “%s”?"
msgstr "Är du säker på att du vill ta bort ”%s” permanent?"

#: gtk/gtkfilechooserwidget.c:1184
msgid "If you delete an item, it will be permanently lost."
msgstr "Om du tar bort ett objekt är det borta för alltid."

#: gtk/gtkfilechooserwidget.c:1185 gtk/gtkfilechooserwidget.c:1815
#: gtk/gtklabel.c:5695 gtk/gtktext.c:6145 gtk/gtktextview.c:9018
msgid "_Delete"
msgstr "_Ta bort"

#: gtk/gtkfilechooserwidget.c:1298
msgid "The file could not be renamed"
msgstr "Filens namn kunde inte bytas"

#: gtk/gtkfilechooserwidget.c:1504
msgid "Could not select file"
msgstr "Kunde inte välja fil"

#: gtk/gtkfilechooserwidget.c:1724 gtk/ui/gtkfilechooserwidget.ui:66
msgid "Grid View"
msgstr "Rutnätsvy"

#: gtk/gtkfilechooserwidget.c:1730
msgid "List View"
msgstr "Listvy"

#: gtk/gtkfilechooserwidget.c:1795
msgid "_Visit File"
msgstr "_Besök fil"

#: gtk/gtkfilechooserwidget.c:1799
msgid "_Open With File Manager"
msgstr "Ö_ppna med filhanterare"

#: gtk/gtkfilechooserwidget.c:1803
msgid "_Copy Location"
msgstr "Kopiera _plats"

#: gtk/gtkfilechooserwidget.c:1807
msgid "_Add to Bookmarks"
msgstr "_Lägg till i bokmärkena"

#: gtk/gtkfilechooserwidget.c:1811 gtk/gtkplacessidebar.c:2312
#: gtk/gtkplacessidebar.c:3270 gtk/ui/gtkfilechooserwidget.ui:410
msgid "_Rename"
msgstr "_Byt namn"

#: gtk/gtkfilechooserwidget.c:1819
msgid "_Move to Trash"
msgstr "_Flytta till papperskorgen"

#: gtk/gtkfilechooserwidget.c:1828
msgid "Show _Hidden Files"
msgstr "Visa _dolda filer"

#: gtk/gtkfilechooserwidget.c:1832
msgid "Show _Size Column"
msgstr "Visa kolumnen _Storlek"

#: gtk/gtkfilechooserwidget.c:1837
msgid "Show T_ype Column"
msgstr "Visa kolumnen T_yp"

#: gtk/gtkfilechooserwidget.c:1842
msgid "Show _Time"
msgstr "Visa _tid"

#: gtk/gtkfilechooserwidget.c:1847
msgid "Sort _Folders Before Files"
msgstr "Sortera _mappar före filer"

#: gtk/gtkfilechooserwidget.c:1979 gtk/gtkfilechooserwidget.c:2009
#: gtk/gtkfilechooserwidget.c:3914
msgid "Unknown"
msgstr "Okänd"

#: gtk/gtkfilechooserwidget.c:2064 gtk/gtkplacessidebar.c:1025
msgid "Home"
msgstr "Hem"

#. this is the header for the location column in the print dialog
#: gtk/gtkfilechooserwidget.c:2219 gtk/gtkfilechooserwidget.c:7415
#: gtk/inspector/css-node-tree.ui:76 gtk/print/ui/gtkprintunixdialog.ui:111
msgid "Location"
msgstr "Plats"

#. Label
#: gtk/gtkfilechooserwidget.c:2326
msgid "_Name:"
msgstr "_Namn:"

#: gtk/gtkfilechooserwidget.c:2881 gtk/gtkfilechooserwidget.c:2895
#, c-format
msgid "Searching in %s"
msgstr "Söker i %s"

#: gtk/gtkfilechooserwidget.c:2901
msgid "Searching"
msgstr "Söker"

#: gtk/gtkfilechooserwidget.c:2907
msgid "Enter location or URL"
msgstr "Ange plats eller URL"

#: gtk/gtkfilechooserwidget.c:3474 gtk/gtkfilechooserwidget.c:5814
#: gtk/gtkfilechooserwidget.c:7434
msgid "Modified"
msgstr "Ändrad"

#: gtk/gtkfilechooserwidget.c:3658
#, c-format
msgid "Could not read the contents of %s"
msgstr "Kunde inte läsa innehållet i %s"

#: gtk/gtkfilechooserwidget.c:3662
msgid "Could not read the contents of the folder"
msgstr "Kunde inte läsa innehållet i mappen"

#. Translators: see g_date_time_format() for details on the format
#: gtk/gtkfilechooserwidget.c:3809 gtk/gtkfilechooserwidget.c:3852
msgid "%H:%M"
msgstr "%H:%M"

#: gtk/gtkfilechooserwidget.c:3811 gtk/gtkfilechooserwidget.c:3854
msgid "%l:%M %p"
msgstr "%l:%M %p"

#: gtk/gtkfilechooserwidget.c:3815
msgid "Yesterday"
msgstr "I går"

#: gtk/gtkfilechooserwidget.c:3823
#, c-format
msgid "%-e %b"
msgstr "%-e %b"

#: gtk/gtkfilechooserwidget.c:3827
msgid "%-e %b %Y"
msgstr "%-e %b %Y"

#: gtk/gtkfilechooserwidget.c:3869 gtk/gtkfilechooserwidget.c:3877
msgid "Program"
msgstr "Program"

#: gtk/gtkfilechooserwidget.c:3870
msgid "Audio"
msgstr "Ljud"

#: gtk/gtkfilechooserwidget.c:3872 gtk/gtkfilefilter.c:1032
msgid "Image"
msgstr "Bild"

#: gtk/gtkfilechooserwidget.c:3873
msgid "Archive"
msgstr "Arkiv"

#: gtk/gtkfilechooserwidget.c:3874
msgid "Markup"
msgstr "Markup"

#: gtk/gtkfilechooserwidget.c:3875 gtk/gtkfilechooserwidget.c:3876
msgid "Text"
msgstr "Text"

#: gtk/gtkfilechooserwidget.c:3878
msgid "Video"
msgstr "Video"

#: gtk/gtkfilechooserwidget.c:3879
msgid "Contacts"
msgstr "Kontakter"

#: gtk/gtkfilechooserwidget.c:3880
msgid "Calendar"
msgstr "Kalender"

#: gtk/gtkfilechooserwidget.c:3881
msgid "Document"
msgstr "Dokument"

#: gtk/gtkfilechooserwidget.c:3882
msgid "Presentation"
msgstr "Presentation"

#: gtk/gtkfilechooserwidget.c:3883
msgid "Spreadsheet"
msgstr "Kalkylblad"

#: gtk/gtkfilechooserwidget.c:5021 gtk/print/gtkprintunixdialog.c:673
#, c-format
msgid "A file named “%s” already exists.  Do you want to replace it?"
msgstr "En fil med namnet ”%s” finns redan. Vill du ersätta den?"

#: gtk/gtkfilechooserwidget.c:5023 gtk/print/gtkprintunixdialog.c:677
#, c-format
msgid ""
"The file already exists in “%s”.  Replacing it will overwrite its contents."
msgstr ""
"Filen finns redan i ”%s”. Att ersätta den kommer att skriva över dess "
"innehåll."

#: gtk/gtkfilechooserwidget.c:5029 gtk/print/gtkprintunixdialog.c:685
msgid "_Replace"
msgstr "_Ersätt"

#: gtk/gtkfilechooserwidget.c:5184
msgid "You do not have access to the specified folder."
msgstr "Du har inte åtkomst till den angivna mappen."

#: gtk/gtkfilechooserwidget.c:5761
msgid "Could not send the search request"
msgstr "Kunde inte skicka sökbegäran"

#: gtk/gtkfilechooserwidget.c:6042
msgid "Accessed"
msgstr "Åtkommen"

#: gtk/gtkfilechooserwidget.c:7408 gtk/gtkplacessidebar.c:2306
#: gtk/inspector/a11y.ui:43 gtk/inspector/actions.ui:19
#: gtk/inspector/css-node-tree.ui:22 gtk/inspector/prop-list.ui:24
#: gtk/ui/gtkfilechooserwidget.ui:385 gtk/print/ui/gtkprintunixdialog.ui:80
msgid "Name"
msgstr "Namn"

#: gtk/gtkfilechooserwidget.c:7423 gtk/inspector/resource-list.ui:82
#: gtk/ui/gtkfontchooserwidget.ui:217 gtk/ui/gtkfontchooserwidget.ui:386
msgid "Size"
msgstr "Storlek"

#: gtk/gtkfilechooserwidget.c:7428 gtk/inspector/misc-info.ui:57
#: gtk/inspector/prop-list.ui:35 gtk/inspector/statistics.ui:36
msgid "Type"
msgstr "Typ"

#: gtk/gtkfiledialog.c:816
msgid "Pick Files"
msgstr "Välj filer"

#: gtk/gtkfiledialog.c:816
msgid "Pick a File"
msgstr "Välj en fil"

#: gtk/gtkfiledialog.c:821
msgid "Save a File"
msgstr "Spara en fil"

#: gtk/gtkfiledialog.c:825 gtk/ui/gtkappchooserdialog.ui:53
#: gtk/ui/gtkcolorchooserdialog.ui:41 gtk/ui/gtkfontchooserdialog.ui:32
msgid "_Select"
msgstr "_Välj"

#: gtk/gtkfiledialog.c:826
msgid "Select Folders"
msgstr "Välj mappar"

#: gtk/gtkfiledialog.c:826
msgid "Select a Folder"
msgstr "Välj en mapp"

#: gtk/gtkfilefilter.c:1045
msgid "Unspecified"
msgstr "Ospecificerad"

#: gtk/gtkfontchooserdialog.c:192 gtk/gtkfontchooserdialog.c:195
msgid "Change Font Features"
msgstr "Ändra typsnittsfunktioner"

#: gtk/gtkfontchooserwidget.c:1547
msgctxt "Font variation axis"
msgid "Width"
msgstr "Bredd"

#: gtk/gtkfontchooserwidget.c:1548
msgctxt "Font variation axis"
msgid "Weight"
msgstr "Vikt"

#: gtk/gtkfontchooserwidget.c:1549
msgctxt "Font variation axis"
msgid "Italic"
msgstr "Kursiv"

#: gtk/gtkfontchooserwidget.c:1550
msgctxt "Font variation axis"
msgid "Slant"
msgstr "Lutning"

#: gtk/gtkfontchooserwidget.c:1551
msgctxt "Font variation axis"
msgid "Optical Size"
msgstr "Optisk storlek"

#: gtk/gtkfontchooserwidget.c:2109
msgctxt "Font feature value"
msgid "Default"
msgstr "Standard"

#: gtk/gtkfontchooserwidget.c:2126
msgctxt "Font feature value"
msgid "Enable"
msgstr "Aktivera"

#: gtk/gtkfontchooserwidget.c:2457
msgid "Default"
msgstr "Standard"

# https://developer.gnome.org/gtk3/stable/GtkEventController.html#GtkPropagationPhase
#: gtk/gtkfontchooserwidget.c:2519
msgid "Ligatures"
msgstr "Ligaturer"

#: gtk/gtkfontchooserwidget.c:2520
msgid "Letter Case"
msgstr "Skiftläge för bokstäver"

#: gtk/gtkfontchooserwidget.c:2521
msgid "Number Case"
msgstr "Skiftläge för tal"

#: gtk/gtkfontchooserwidget.c:2522
msgid "Number Spacing"
msgstr "Talavstånd"

#: gtk/gtkfontchooserwidget.c:2523
msgid "Fractions"
msgstr "Bråkdelar"

#: gtk/gtkfontchooserwidget.c:2524
msgid "Style Variations"
msgstr "Stilvariationer"

#: gtk/gtkfontchooserwidget.c:2526
msgid "Character Variations"
msgstr "Teckenvariationer"

#: gtk/gtkglarea.c:305
msgid "OpenGL context creation failed"
msgstr "Skapande av OpenGL-kontext misslyckades"

#: gtk/deprecated/gtkinfobar.c:498 gtk/gtkwindowcontrols.c:357
#: gtk/gtkwindowhandle.c:250
msgid "Close"
msgstr "Stäng"

#: gtk/deprecated/gtkinfobar.c:499
msgid "Close the infobar"
msgstr "Stäng inforaden"

#: gtk/gtklabel.c:5692 gtk/gtktext.c:6133 gtk/gtktextview.c:9006
msgid "Cu_t"
msgstr "Klipp _ut"

#: gtk/gtklabel.c:5693 gtk/gtktext.c:6137 gtk/gtktextview.c:9010
msgid "_Copy"
msgstr "_Kopiera"

#: gtk/gtklabel.c:5694 gtk/gtktext.c:6141 gtk/gtktextview.c:9014
msgid "_Paste"
msgstr "Klistra _in"

#: gtk/gtklabel.c:5700 gtk/gtktext.c:6154 gtk/gtktextview.c:9039
msgid "Select _All"
msgstr "Markera _allt"

#: gtk/gtklabel.c:5705
msgid "_Open Link"
msgstr "_Öppna länk"

#: gtk/gtklabel.c:5709
msgid "Copy _Link Address"
msgstr "Kopiera _länkadress"

#: gtk/gtklabel.c:5753 gtk/gtktext.c:2716 gtk/gtktextview.c:9088
msgid "Context menu"
msgstr "Snabbvalsmeny"

#: gtk/gtklinkbutton.c:260
msgid "_Copy URL"
msgstr "_Kopiera URL"

#: gtk/gtklinkbutton.c:567
msgid "Invalid URI"
msgstr "Ogiltig URI"

#. hour:minutes:seconds
#. Translators: This is a time format, like "9:05:02" for 9
#. * hours, 5 minutes, and 2 seconds. You may change ":" to
#. * the separator that your locale uses or use "%Id" instead
#. * of "%d" if your locale uses localized digits.
#.
#: gtk/gtkmediacontrols.c:100
#, c-format
msgctxt "long time format"
msgid "%d:%02d:%02d"
msgstr "%d:%02d:%02d"

#. -hour:minutes:seconds
#. Translators: This is a time format, like "-9:05:02" for 9
#. * hours, 5 minutes, and 2 seconds playback remaining. You may
#. * change ":" to the separator that your locale uses or use
#. * "%Id" instead of "%d" if your locale uses localized digits.
#.
#: gtk/gtkmediacontrols.c:108
#, c-format
msgctxt "long time format"
msgid "-%d:%02d:%02d"
msgstr "-%d:%02d:%02d"

#. -minutes:seconds
#. Translators: This is a time format, like "-5:02" for 5
#. * minutes and 2 seconds playback remaining. You may change
#. * ":" to the separator that your locale uses or use "%Id"
#. * instead of "%d" if your locale uses localized digits.
#.
#: gtk/gtkmediacontrols.c:119
#, c-format
msgctxt "short time format"
msgid "-%d:%02d"
msgstr "-%d:%02d"

#. minutes:seconds
#. Translators: This is a time format, like "5:02" for 5
#. * minutes and 2 seconds. You may change ":" to the
#. * separator that your locale uses or use "%Id" instead of
#. * "%d" if your locale uses localized digits.
#.
#: gtk/gtkmediacontrols.c:128
#, c-format
msgctxt "short time format"
msgid "%d:%02d"
msgstr "%d:%02d"

#: gtk/gtkmediacontrols.c:412
msgctxt "media controls tooltip"
msgid "Stop"
msgstr "Stoppa"

#: gtk/gtkmediacontrols.c:417 gtk/ui/gtkmediacontrols.ui:28
msgctxt "media controls tooltip"
msgid "Play"
msgstr "Spela upp"

#: gtk/gtkmessagedialog.c:162 gtk/gtkmessagedialog.c:180
#: gtk/print/gtkprintbackend.c:639 gtk/gtkwindow.c:6234
msgid "_OK"
msgstr "_OK"

#: gtk/gtkmessagedialog.c:174
msgid "_No"
msgstr "_Nej"

#: gtk/gtkmessagedialog.c:175
msgid "_Yes"
msgstr "_Ja"

#: gtk/gtkmountoperation.c:609
msgid "Co_nnect"
msgstr "A_nslut"

#: gtk/gtkmountoperation.c:676
msgid "Connect As"
msgstr "Anslut som"

#: gtk/gtkmountoperation.c:685
msgid "_Anonymous"
msgstr "_Anonym"

#: gtk/gtkmountoperation.c:692
msgid "Registered U_ser"
msgstr "Registrerad anvä_ndare"

#: gtk/gtkmountoperation.c:702
msgid "_Username"
msgstr "_Användarnamn"

#: gtk/gtkmountoperation.c:707
msgid "_Domain"
msgstr "_Domän"

#: gtk/gtkmountoperation.c:716
msgid "Volume type"
msgstr "Volymtyp"

#: gtk/gtkmountoperation.c:726
msgid "_Hidden"
msgstr "_Dold"

#: gtk/gtkmountoperation.c:729
msgid "_Windows system"
msgstr "_Windows-system"

#: gtk/gtkmountoperation.c:732
msgid "_PIM"
msgstr "_PIM"

#: gtk/gtkmountoperation.c:738
msgid "_Password"
msgstr "_Lösenord"

#: gtk/gtkmountoperation.c:760
msgid "Forget password _immediately"
msgstr "Glöm lösenordet _omedelbart"

#: gtk/gtkmountoperation.c:770
msgid "Remember password until you _logout"
msgstr "Kom ihåg lösenordet tills du _loggar ut"

#: gtk/gtkmountoperation.c:781
msgid "Remember _forever"
msgstr "Kom ihåg _för alltid"

#: gtk/gtkmountoperation.c:1251
#, c-format
msgid "Unknown Application (PID %d)"
msgstr "Okänt program (PID %d)"

#. Use GTK_DIALOG_DESTROY_WITH_PARENT here since the parent dialog can be
#. * indeed be destroyed via the GMountOperation::abort signal... for example,
#. * this is triggered if the user yanks the device while we are showing
#. * the dialog...
#.
#: gtk/gtkmountoperation.c:1396
#, c-format
msgid "Unable to end process"
msgstr "Kunde inte avsluta processen"

#: gtk/gtkmountoperation.c:1546
msgid "_End Process"
msgstr "A_vsluta process"

#: gtk/gtkmountoperation-stub.c:61
#, c-format
msgid "Cannot kill process with PID %d. Operation is not implemented."
msgstr "Kan inte döda processen med PID %d. Åtgärden är inte implementerad."

#. translators: this string is a name for the 'less' command
#: gtk/gtkmountoperation-x11.c:986
msgid "Terminal Pager"
msgstr "Terminalvisare"

#: gtk/gtkmountoperation-x11.c:987
msgid "Top Command"
msgstr "Kommando för ”top”"

#: gtk/gtkmountoperation-x11.c:988
msgid "Bourne Again Shell"
msgstr "Bourne Again Shell"

#: gtk/gtkmountoperation-x11.c:989
msgid "Bourne Shell"
msgstr "Bourne Shell"

#: gtk/gtkmountoperation-x11.c:990
msgid "Z Shell"
msgstr "Z Shell"

#: gtk/gtkmountoperation-x11.c:1090
#, c-format
msgid "Cannot end process with PID %d: %s"
msgstr "Kan inte avsluta processen med PID %d: %s"

#: gtk/gtknomediafile.c:48
msgid "GTK could not find a media module. Check your installation."
msgstr "GTK kunde inte hitta en mediamodul. Kontrollera din installation."

#: gtk/gtknotebook.c:3211
msgid "Previous tab"
msgstr "Föregående flik"

#: gtk/gtknotebook.c:3215
msgid "Next tab"
msgstr "Nästa flik"

#: gtk/gtknotebook.c:4331 gtk/gtknotebook.c:6539
#, c-format
msgid "Page %u"
msgstr "Sida %u"

#: gtk/print/gtkpagesetup.c:611 gtk/print/gtkpapersize.c:942
#: gtk/print/gtkpapersize.c:982
msgid "Not a valid page setup file"
msgstr "Inte en giltig sidinställningsfil"

#: gtk/print/gtkpagesetupunixdialog.c:198 gtk/print/gtkprintunixdialog.c:768
msgid "Manage Custom Sizes…"
msgstr "Hantera anpassade storlekar…"

#: gtk/print/gtkpagesetupunixdialog.c:283 gtk/ui/gtkassistant.ui:98
msgid "_Apply"
msgstr "_Verkställ"

#: gtk/print/gtkpagesetupunixdialog.c:318
#: gtk/print/gtkpagesetupunixdialog.c:570
msgid "Any Printer"
msgstr "Valfri skrivare"

#: gtk/print/gtkpagesetupunixdialog.c:319
msgid "For portable documents"
msgstr "För portabla dokument"

#: gtk/print/gtkpagesetupunixdialog.c:738
#, c-format
msgid ""
"Margins:\n"
" Left: %s %s\n"
" Right: %s %s\n"
" Top: %s %s\n"
" Bottom: %s %s"
msgstr ""
"Marginaler:\n"
" Vänster: %s %s\n"
" Höger: %s %s\n"
" Övre: %s %s\n"
" Undre: %s %s"

#: gtk/print/gtkpagesetupunixdialog.c:784
#: gtk/print/ui/gtkpagesetupunixdialog.ui:5
#: gtk/print/ui/gtkprintunixdialog.ui:782
msgid "Page Setup"
msgstr "Sidinställning"

#: gtk/gtkpasswordentry.c:168
msgid "Hide Text"
msgstr "Dölj text"

#: gtk/gtkpasswordentry.c:173 gtk/gtkpasswordentry.c:624
msgid "Show Text"
msgstr "Visa text"

#: gtk/gtkpasswordentry.c:215
msgid "Caps Lock is on"
msgstr "Caps Lock är aktiverad"

#: gtk/gtkpasswordentry.c:700
msgid "_Show Text"
msgstr "_Visa text"

#. translators: %s is the name of a cloud provider for files
#: gtk/gtkplacessidebar.c:912
#, c-format
msgid "Open %s"
msgstr "Öppna %s"

#: gtk/gtkplacessidebar.c:1003
msgid "Recent"
msgstr "Senaste"

#: gtk/gtkplacessidebar.c:1005
msgid "Recent files"
msgstr "Senast använda filer"

#: gtk/gtkplacessidebar.c:1014
msgid "Starred"
msgstr "Stjärnmärkt"

#: gtk/gtkplacessidebar.c:1016
msgid "Starred files"
msgstr "Stjärnmärkta filer"

#: gtk/gtkplacessidebar.c:1027
msgid "Open your personal folder"
msgstr "Öppna din hemmapp"

#: gtk/gtkplacessidebar.c:1040
msgid "Desktop"
msgstr "Skrivbord"

#: gtk/gtkplacessidebar.c:1042
msgid "Open the contents of your desktop in a folder"
msgstr "Öppna ditt skrivbordsinnehåll i en mapp"

#: gtk/gtkplacessidebar.c:1056
msgid "Enter Location"
msgstr "Ange plats"

#: gtk/gtkplacessidebar.c:1058
msgid "Manually enter a location"
msgstr "Ange manuellt en plats"

#: gtk/gtkplacessidebar.c:1068
msgid "Trash"
msgstr "Papperskorg"

#: gtk/gtkplacessidebar.c:1070
msgid "Open the trash"
msgstr "Öppna Papperskorgen"

#: gtk/gtkplacessidebar.c:1181 gtk/gtkplacessidebar.c:1209
#: gtk/gtkplacessidebar.c:1409
#, c-format
msgid "Mount and open “%s”"
msgstr "Montera och öppna ”%s”"

#: gtk/gtkplacessidebar.c:1304
msgid "Open the contents of the file system"
msgstr "Öppna filsystemsinnehållet"

#: gtk/gtkplacessidebar.c:1387
msgid "New bookmark"
msgstr "Nytt bokmärke"

#: gtk/gtkplacessidebar.c:1389
msgid "Add a new bookmark"
msgstr "Lägg till ett nytt bokmärke"

#: gtk/gtkplacessidebar.c:1454
msgid "Other Locations"
msgstr "Andra platser"

#: gtk/gtkplacessidebar.c:1455
msgid "Show other locations"
msgstr "Visa andra platser"

#: gtk/gtkplacessidebar.c:1964 gtk/gtkplacessidebar.c:2984
#, c-format
msgid "Unable to start “%s”"
msgstr "Kunde inte starta ”%s”"

#. Translators: This means that unlocking an encrypted storage
#. * device failed. %s is the name of the device.
#.
#: gtk/gtkplacessidebar.c:2000
#, c-format
msgid "Error unlocking “%s”"
msgstr "Fel vid upplåsning av ”%s”"

#: gtk/gtkplacessidebar.c:2002
#, c-format
msgid "Unable to access “%s”"
msgstr "Kunde inte komma åt ”%s”"

#: gtk/gtkplacessidebar.c:2233
msgid "This name is already taken"
msgstr "Detta namn används redan"

#: gtk/gtkplacessidebar.c:2525
#, c-format
msgid "Unable to unmount “%s”"
msgstr "Kunde inte avmontera ”%s”"

#: gtk/gtkplacessidebar.c:2701
#, c-format
msgid "Unable to stop “%s”"
msgstr "Kunde inte stoppa ”%s”"

#: gtk/gtkplacessidebar.c:2730
#, c-format
msgid "Unable to eject “%s”"
msgstr "Kunde inte mata ut ”%s”"

#: gtk/gtkplacessidebar.c:2759 gtk/gtkplacessidebar.c:2788
#, c-format
msgid "Unable to eject %s"
msgstr "Kunde inte mata ut %s"

#: gtk/gtkplacessidebar.c:2936
#, c-format
msgid "Unable to poll “%s” for media changes"
msgstr "Kunde inte läsa av ”%s” efter mediabyten"

#: gtk/gtkplacessidebar.c:3155 gtk/gtkplacessidebar.c:3242
#: gtk/gtkplacesview.c:1649
msgid "Open in New _Tab"
msgstr "Öppna i ny _flik"

#: gtk/gtkplacessidebar.c:3161 gtk/gtkplacessidebar.c:3251
#: gtk/gtkplacesview.c:1654
msgid "Open in New _Window"
msgstr "Öppna i nytt _fönster"

#: gtk/gtkplacessidebar.c:3262
msgid "_Add Bookmark"
msgstr "_Lägg till bokmärke"

#: gtk/gtkplacessidebar.c:3266
msgid "_Remove"
msgstr "_Ta bort"

#: gtk/gtkplacessidebar.c:3282 gtk/gtkplacesview.c:1679
msgid "_Mount"
msgstr "_Montera"

#: gtk/gtkplacessidebar.c:3291 gtk/gtkplacesview.c:1668
msgid "_Unmount"
msgstr "_Avmontera"

#: gtk/gtkplacessidebar.c:3298
msgid "_Eject"
msgstr "_Mata ut"

#: gtk/gtkplacessidebar.c:3308
msgid "_Detect Media"
msgstr "_Sök efter media"

#: gtk/gtkplacessidebar.c:3317
msgid "_Start"
msgstr "_Starta"

#: gtk/gtkplacessidebar.c:3319
msgid "_Power On"
msgstr "_Slå på"

#: gtk/gtkplacessidebar.c:3320
msgid "_Connect Drive"
msgstr "A_nslut disk"

#: gtk/gtkplacessidebar.c:3321
msgid "_Start Multi-disk Device"
msgstr "_Starta multidiskenhet"

#: gtk/gtkplacessidebar.c:3322
msgid "_Unlock Device"
msgstr "Lås _upp enhet"

#: gtk/gtkplacessidebar.c:3332
msgid "_Stop"
msgstr "_Stoppa"

#: gtk/gtkplacessidebar.c:3334
msgid "_Safely Remove Drive"
msgstr "_Säker borttagning av enhet"

#: gtk/gtkplacessidebar.c:3335
msgid "_Disconnect Drive"
msgstr "_Koppla från disk"

#: gtk/gtkplacessidebar.c:3336
msgid "_Stop Multi-disk Device"
msgstr "_Stoppa multidiskenhet"

#: gtk/gtkplacessidebar.c:3337
msgid "_Lock Device"
msgstr "_Lås enhet"

#: gtk/gtkplacessidebar.c:3827 gtk/gtkplacesview.c:1089
msgid "Computer"
msgstr "Dator"

#: gtk/gtkplacesview.c:875
msgid "Searching for network locations"
msgstr "Söker efter nätverksplatser"

#: gtk/gtkplacesview.c:882
msgid "No network locations found"
msgstr "Inga nätverksplatser hittades"

#. if it wasn't cancelled show a dialog
#: gtk/gtkplacesview.c:1196 gtk/gtkplacesview.c:1293
msgid "Unable to access location"
msgstr "Kunde inte komma åt plats"

#. Restore from Cancel to Connect
#: gtk/gtkplacesview.c:1214 gtk/ui/gtkplacesview.ui:250
msgid "Con_nect"
msgstr "A_nslut"

#. if it wasn't cancelled show a dialog
#: gtk/gtkplacesview.c:1353
msgid "Unable to unmount volume"
msgstr "Kunde inte avmontera volym"

#. Allow to cancel the operation
#: gtk/gtkplacesview.c:1445
msgid "Cance_l"
msgstr "A_vbryt"

#: gtk/gtkplacesview.c:1592
msgid "AppleTalk"
msgstr "AppleTalk"

#: gtk/gtkplacesview.c:1598
msgid "File Transfer Protocol"
msgstr "File Transfer Protocol"

#. Translators: do not translate ftp:// and ftps://
#: gtk/gtkplacesview.c:1600
msgid "ftp:// or ftps://"
msgstr "ftp:// eller ftps://"

#: gtk/gtkplacesview.c:1606
msgid "Network File System"
msgstr "Network File System"

#: gtk/gtkplacesview.c:1612
msgid "Samba"
msgstr "Samba"

#: gtk/gtkplacesview.c:1618
msgid "SSH File Transfer Protocol"
msgstr "SSH File Transfer Protocol"

#. Translators: do not translate sftp:// and ssh://
#: gtk/gtkplacesview.c:1620
msgid "sftp:// or ssh://"
msgstr "sftp:// eller ssh://"

#: gtk/gtkplacesview.c:1626
msgid "WebDAV"
msgstr "WebDAV"

#. Translators: do not translate dav:// and davs://
#: gtk/gtkplacesview.c:1628
msgid "dav:// or davs://"
msgstr "dav:// eller davs://"

#: gtk/gtkplacesview.c:1663
msgid "_Disconnect"
msgstr "_Koppla från"

#: gtk/gtkplacesview.c:1674
msgid "_Connect"
msgstr "Ans_lut"

#: gtk/gtkplacesview.c:1894
msgid "Unable to get remote server location"
msgstr "Kan inte erhålla plats för fjärrserver"

#: gtk/gtkplacesview.c:2038 gtk/gtkplacesview.c:2047
msgid "Networks"
msgstr "Nätverk"

#: gtk/gtkplacesview.c:2038 gtk/gtkplacesview.c:2047
msgid "On This Computer"
msgstr "På denna dator"

#. Translators: respectively, free and total space of the drive. The plural form
#. * should be based on the free space available.
#. * i.e. 1 GB / 24 GB available.
#.
#: gtk/gtkplacesviewrow.c:135
#, c-format
msgid "%s / %s available"
msgid_plural "%s / %s available"
msgstr[0] "%s / %s tillgänglig"
msgstr[1] "%s / %s tillgängliga"

#: gtk/gtkplacesviewrow.c:471
msgid "Disconnect"
msgstr "Koppla från"

#: gtk/gtkplacesviewrow.c:471 gtk/ui/gtkplacesviewrow.ui:53
#: gtk/ui/gtksidebarrow.ui:54
msgid "Unmount"
msgstr "Avmontera"

#: gtk/print/gtkprintbackend.c:637
msgid "Authentication"
msgstr "Autentisering"

#: gtk/print/gtkprintbackend.c:716
msgid "_Remember password"
msgstr "Kom ihåg löseno_rdet"

#: gtk/print/gtkprinteroptionwidget.c:702
msgid "Select a filename"
msgstr "Välj ett filnamn"

#: gtk/print/gtkprinteroptionwidget.c:919
msgid "Not available"
msgstr "Inte tillgänglig"

#. translators: this string is the default job title for print
#. * jobs. %s gets replaced by the application name, %d gets replaced
#. * by the job number.
#.
#: gtk/print/gtkprintoperation.c:252
#, c-format
msgid "%s job #%d"
msgstr "%s jobbnr %d"

#: gtk/print/gtkprintoperation.c:1699
msgctxt "print operation status"
msgid "Initial state"
msgstr "Initialt tillstånd"

#: gtk/print/gtkprintoperation.c:1700
msgctxt "print operation status"
msgid "Preparing to print"
msgstr "Förbereder utskrift"

#: gtk/print/gtkprintoperation.c:1701
msgctxt "print operation status"
msgid "Generating data"
msgstr "Genererar data"

#: gtk/print/gtkprintoperation.c:1702
msgctxt "print operation status"
msgid "Sending data"
msgstr "Skickar data"

#: gtk/print/gtkprintoperation.c:1703
msgctxt "print operation status"
msgid "Waiting"
msgstr "Väntar"

#: gtk/print/gtkprintoperation.c:1704
msgctxt "print operation status"
msgid "Blocking on issue"
msgstr "Blockerar vid problem"

#: gtk/print/gtkprintoperation.c:1705
msgctxt "print operation status"
msgid "Printing"
msgstr "Skriver ut"

#: gtk/print/gtkprintoperation.c:1706
msgctxt "print operation status"
msgid "Finished"
msgstr "Färdig"

#: gtk/print/gtkprintoperation.c:1707
msgctxt "print operation status"
msgid "Finished with error"
msgstr "Färdig men med fel"

#: gtk/print/gtkprintoperation.c:2250
#, c-format
msgid "Preparing %d"
msgstr "Förbereder %d"

#: gtk/print/gtkprintoperation.c:2252 gtk/print/gtkprintoperation.c:2871
#, c-format
msgid "Preparing"
msgstr "Förbereder"

#: gtk/print/gtkprintoperation.c:2255
#, c-format
msgid "Printing %d"
msgstr "Skriver ut %d"

#: gtk/print/gtkprintoperation.c:2904
#, c-format
msgid "Error creating print preview"
msgstr "Fel vid skapande av förhandsgranskning"

#: gtk/print/gtkprintoperation.c:2907
#, c-format
msgid "The most probable reason is that a temporary file could not be created."
msgstr "Den mest troliga orsaken är att en temporärfil inte kunde skapas."

#. window
#: gtk/print/gtkprintoperation-portal.c:264
#: gtk/print/gtkprintoperation-portal.c:594
#: gtk/print/gtkprintoperation-portal.c:663 gtk/print/gtkprintunixdialog.c:3008
msgid "Print"
msgstr "Skriv ut"

#: gtk/print/gtkprintoperation-unix.c:481
#: gtk/print/gtkprintoperation-win32.c:1505
msgid "Application"
msgstr "Program"

#: gtk/print/gtkprintoperation-win32.c:636
msgid "Printer offline"
msgstr "Skrivaren är frånkopplad"

#: gtk/print/gtkprintoperation-win32.c:638
msgid "Out of paper"
msgstr "Slut på papper"

#. Translators: this is a printer status.
#: gtk/print/gtkprintoperation-win32.c:640
#: modules/printbackends/gtkprintbackendcpdb.c:1528
#: modules/printbackends/gtkprintbackendcups.c:2639
msgid "Paused"
msgstr "Pausad"

#: gtk/print/gtkprintoperation-win32.c:642
msgid "Need user intervention"
msgstr "Behöver användarhjälp"

#: gtk/print/gtkprintoperation-win32.c:749
msgid "Custom size"
msgstr "Anpassad storlek"

#: gtk/print/gtkprintoperation-win32.c:1597
msgid "No printer found"
msgstr "Ingen skrivare hittades"

#: gtk/print/gtkprintoperation-win32.c:1624
msgid "Invalid argument to CreateDC"
msgstr "Ogiltigt argument till CreateDC"

#: gtk/print/gtkprintoperation-win32.c:1660
#: gtk/print/gtkprintoperation-win32.c:1906
msgid "Error from StartDoc"
msgstr "Fel från StartDoc"

#: gtk/print/gtkprintoperation-win32.c:1761
#: gtk/print/gtkprintoperation-win32.c:1784
#: gtk/print/gtkprintoperation-win32.c:1832
msgid "Not enough free memory"
msgstr "För lite ledigt minne"

#: gtk/print/gtkprintoperation-win32.c:1837
msgid "Invalid argument to PrintDlgEx"
msgstr "Ogiltigt argument till PrintDlgEx"

#: gtk/print/gtkprintoperation-win32.c:1842
msgid "Invalid pointer to PrintDlgEx"
msgstr "Ogiltig pekare till PrintDlgEx"

#: gtk/print/gtkprintoperation-win32.c:1847
msgid "Invalid handle to PrintDlgEx"
msgstr "Ogiltigt handtag till PrintDlgEx"

#: gtk/print/gtkprintoperation-win32.c:1852
msgid "Unspecified error"
msgstr "Ospecificerat fel"

#: gtk/print/gtkprintunixdialog.c:838
msgid "Pre_view"
msgstr "_Förhandsgranska"

#: gtk/print/gtkprintunixdialog.c:840
msgid "_Print"
msgstr "Skriv _ut"

#: gtk/print/gtkprintunixdialog.c:961
msgid "Getting printer information failed"
msgstr "Hämtning av skrivarinformation misslyckades"

#: gtk/print/gtkprintunixdialog.c:1885
msgid "Getting printer information…"
msgstr "Hämtar skrivarinformation…"

#. Translators: These strings name the possible arrangements of
#. * multiple pages on a sheet when printing (same as in gtkprintbackendcups.c)
#.
#. Translators: These strings name the possible arrangements of
#. * multiple pages on a sheet when printing
#.
#: gtk/print/gtkprintunixdialog.c:2753
#: modules/printbackends/gtkprintbackendcups.c:5647
msgid "Left to right, top to bottom"
msgstr "Vänster till höger, topp till botten"

#: gtk/print/gtkprintunixdialog.c:2753
#: modules/printbackends/gtkprintbackendcups.c:5647
msgid "Left to right, bottom to top"
msgstr "Vänster till höger, botten till topp"

#: gtk/print/gtkprintunixdialog.c:2754
#: modules/printbackends/gtkprintbackendcups.c:5648
msgid "Right to left, top to bottom"
msgstr "Höger till vänster, topp till botten"

#: gtk/print/gtkprintunixdialog.c:2754
#: modules/printbackends/gtkprintbackendcups.c:5648
msgid "Right to left, bottom to top"
msgstr "Höger till vänster, botten till topp"

#: gtk/print/gtkprintunixdialog.c:2755
#: modules/printbackends/gtkprintbackendcups.c:5649
msgid "Top to bottom, left to right"
msgstr "Topp till botten, vänster till höger"

#: gtk/print/gtkprintunixdialog.c:2755
#: modules/printbackends/gtkprintbackendcups.c:5649
msgid "Top to bottom, right to left"
msgstr "Topp till botten, höger till vänster"

#: gtk/print/gtkprintunixdialog.c:2756
#: modules/printbackends/gtkprintbackendcups.c:5650
msgid "Bottom to top, left to right"
msgstr "Botten till topp, vänster till höger"

#: gtk/print/gtkprintunixdialog.c:2756
#: modules/printbackends/gtkprintbackendcups.c:5650
msgid "Bottom to top, right to left"
msgstr "Botten till topp, höger till vänster"

#: gtk/print/gtkprintunixdialog.c:2760 gtk/print/gtkprintunixdialog.c:2773
msgid "Page Ordering"
msgstr "Sidordning"

#: gtk/print/gtkprintunixdialog.c:2789
msgid "Left to right"
msgstr "Vänster till höger"

#: gtk/print/gtkprintunixdialog.c:2790
msgid "Right to left"
msgstr "Höger till vänster"

#: gtk/print/gtkprintunixdialog.c:2802
msgid "Top to bottom"
msgstr "Topp till botten"

#: gtk/print/gtkprintunixdialog.c:2803
msgid "Bottom to top"
msgstr "Botten till topp"

#: gtk/gtkprogressbar.c:608
#, c-format
msgctxt "progress bar label"
msgid "%.0f %%"
msgstr "%.0f %%"

#: gtk/gtkrecentmanager.c:1023 gtk/gtkrecentmanager.c:1036
#: gtk/gtkrecentmanager.c:1174 gtk/gtkrecentmanager.c:1184
#: gtk/gtkrecentmanager.c:1234 gtk/gtkrecentmanager.c:1243
#, c-format
msgid "Unable to find an item with URI “%s”"
msgstr "Kan inte hitta ett objekt med URI ”%s”"

#: gtk/gtkrecentmanager.c:1258
#, c-format
msgid "Unable to move the item with URI “%s” to “%s”"
msgstr "Kan inte flytta objektet med URI ”%s” till ”%s”"

#: gtk/gtkrecentmanager.c:2323
#, c-format
msgid "No registered application with name “%s” for item with URI “%s” found"
msgstr ""
"Inget registrerat program med namnet ”%s” hittades för objekt med URI ”%s”"

#: gtk/gtksearchentry.c:758
msgid "Clear Entry"
msgstr "Töm sökruta"

#. Translators: This string is used to mark left/right variants of modifier
#. * keys in the shortcut window (e.g. Control_L vs Control_R). Please keep
#. * this string very short, ideally just a single character, since it will
#. * be rendered as part of the key.
#.
#: gtk/gtkshortcutlabel.c:79
msgctxt "keyboard side marker"
msgid "L"
msgstr "V"

#. Translators: This string is used to mark left/right variants of modifier
#. * keys in the shortcut window (e.g. Control_L vs Control_R). Please keep
#. * this string very short, ideally just a single character, since it will
#. * be rendered as part of the key.
#.
#: gtk/gtkshortcutlabel.c:92
msgctxt "keyboard side marker"
msgid "R"
msgstr "H"

#: gtk/gtkshortcutssection.c:407
msgid "_Show All"
msgstr "Vi_sa alla"

#: gtk/gtkshortcutsshortcut.c:143
msgid "Two finger pinch"
msgstr "Tvåfingernyp"

#: gtk/gtkshortcutsshortcut.c:147
msgid "Two finger stretch"
msgstr "Tvåfingersträckning"

#: gtk/gtkshortcutsshortcut.c:151
msgid "Rotate clockwise"
msgstr "Rotera medurs"

#: gtk/gtkshortcutsshortcut.c:155
msgid "Rotate counterclockwise"
msgstr "Rotera moturs"

#: gtk/gtkshortcutsshortcut.c:159
msgid "Two finger swipe left"
msgstr "Tvåfingersvep åt vänster"

#: gtk/gtkshortcutsshortcut.c:163
msgid "Two finger swipe right"
msgstr "Tvåfingersvep åt höger"

#: gtk/gtkshortcutsshortcut.c:167
msgid "Swipe left"
msgstr "Svep åt vänster"

#: gtk/gtkshortcutsshortcut.c:171
msgid "Swipe right"
msgstr "Svep åt höger"

#. Translators: This is placeholder text for the search entry in the shortcuts window
#: gtk/gtkshortcutswindow.c:855 gtk/gtkshortcutswindow.c:922
#: gtk/gtkshortcutswindow.c:927
msgid "Search Shortcuts"
msgstr "Sök genvägar"

#. Translators: This is the window title for the shortcuts window in normal mode
#: gtk/gtkshortcutswindow.c:887 gtk/inspector/window.ui:498
msgid "Shortcuts"
msgstr "Genvägar"

#. Translators: This is the window title for the shortcuts window in search mode
#: gtk/gtkshortcutswindow.c:892
msgid "Search Results"
msgstr "Sökresultat"

#: gtk/gtkshortcutswindow.c:989 gtk/ui/gtkemojichooser.ui:349
#: gtk/ui/gtkfilechooserwidget.ui:239
msgid "No Results Found"
msgstr "Inga resultat hittades"

#: gtk/gtkshortcutswindow.c:1000 gtk/ui/gtkemojichooser.ui:362
#: gtk/ui/gtkfilechooserwidget.ui:252 gtk/ui/gtkplacesview.ui:218
msgid "Try a different search"
msgstr "Försök med en annan sökning"

#: gtk/gtkstacksidebar.c:154
msgctxt "accessibility"
msgid "Sidebar"
msgstr "Sidopanel"

#: gtk/gtktext.c:6159 gtk/gtktextview.c:9044
msgid "Insert _Emoji"
msgstr "Infoga _emoji"

#: gtk/gtktextview.c:9026
msgid "_Undo"
msgstr "_Ångra"

#: gtk/gtktextview.c:9030
msgid "_Redo"
msgstr "_Gör om"

#: gtk/gtkwindow.c:6222
#, c-format
msgid "Do you want to use GTK Inspector?"
msgstr "Vill du använda GTK Inspector?"

#: gtk/gtkwindow.c:6224
#, c-format
msgid ""
"GTK Inspector is an interactive debugger that lets you explore and modify "
"the internals of any GTK application. Using it may cause the application to "
"break or crash."
msgstr ""
"GTK Inspector är en interaktiv felsökare som låter dig utforska och ändra "
"det inre i vilket GTK-program som helst. Användning av det kan medföra att "
"programmet avslutar eller kraschar."

#: gtk/gtkwindow.c:6229
msgid "Don’t show this message again"
msgstr "Visa inte detta meddelande igen"

#: gtk/gtkwindowcontrols.c:309 gtk/gtkwindowhandle.c:234
msgid "Minimize"
msgstr "Minimera"

#: gtk/gtkwindowcontrols.c:311
msgid "Minimize the window"
msgstr "Minimera fönstret"

#: gtk/gtkwindowcontrols.c:335 gtk/gtkwindowhandle.c:240
msgid "Maximize"
msgstr "Maximera"

#: gtk/gtkwindowcontrols.c:337
msgid "Maximize the window"
msgstr "Maximera fönstret"

#: gtk/gtkwindowcontrols.c:359
msgid "Close the window"
msgstr "Stäng fönstret"

#: gtk/gtkwindowhandle.c:227
msgid "Restore"
msgstr "Återställ"

#: gtk/inspector/a11y.ui:17
msgid "Role"
msgstr "Roll"

#: gtk/inspector/a11y.ui:71
msgid "Description"
msgstr "Beskrivning"

#: gtk/inspector/a11y.ui:99 gtk/inspector/misc-info.ui:296
#: tools/gtk-path-tool-info.c:128
msgid "Bounds"
msgstr "Gränser"

#: gtk/inspector/a11y.ui:125
msgid "Object Path"
msgstr "Objektsökväg"

#: gtk/inspector/a11y.ui:164
msgid "Attribute"
msgstr "Attribut"

#: gtk/inspector/a11y.ui:176 gtk/inspector/css-node-tree.ui:70
#: gtk/inspector/prop-list.ui:57 gtk/inspector/recorder.ui:149
#: gtk/inspector/recorder.ui:192 gtk/inspector/strv-editor.c:73
msgid "Value"
msgstr "Värde"

#: gtk/inspector/action-editor.c:133
msgid "Activate"
msgstr "Aktivera"

#: gtk/inspector/action-editor.c:145
msgid "Set State"
msgstr "Ställ in tillstånd"

#: gtk/inspector/actions.ui:30
msgid "Enabled"
msgstr "Aktiverad"

#: gtk/inspector/actions.ui:42
msgid "Parameter Type"
msgstr "Parametertyp"

#: gtk/inspector/actions.ui:53 gtk/inspector/css-node-tree.ui:41
#: gtk/inspector/misc-info.ui:108
msgid "State"
msgstr "Tillstånd"

#: gtk/inspector/clipboard.c:211 gtk/inspector/misc-info.ui:245
msgid "Show"
msgstr "Visa"

#: gtk/inspector/clipboard.c:228
msgid "Hover to load"
msgstr "Hovra för att läsa in"

#: gtk/inspector/clipboard.c:278
msgctxt "clipboard"
msgid "empty"
msgstr "tomt"

#: gtk/inspector/clipboard.c:283 gtk/inspector/clipboard.c:325
msgctxt "clipboard"
msgid "local"
msgstr "lokalt"

#: gtk/inspector/clipboard.c:285 gtk/inspector/clipboard.c:327
msgctxt "clipboard"
msgid "remote"
msgstr "fjärran"

#: gtk/inspector/clipboard.ui:30
msgid "Drag and hold here"
msgstr "Dra och håll här"

#: gtk/inspector/clipboard.ui:71 gtk/inspector/window.ui:574
msgid "Clipboard"
msgstr "Urklipp"

#: gtk/inspector/clipboard.ui:107
msgid "Primary"
msgstr "Primärt"

#: gtk/inspector/controllers.c:126
msgctxt "event phase"
msgid "None"
msgstr "Ingen"

# https://developer.gnome.org/gtk3/stable/GtkEventController.html#GtkPropagationPhase
#: gtk/inspector/controllers.c:129
msgctxt "event phase"
msgid "Capture"
msgstr "Fångst"

#: gtk/inspector/controllers.c:132
msgctxt "event phase"
msgid "Bubble"
msgstr "Bubbla"

#: gtk/inspector/controllers.c:135
msgctxt "event phase"
msgid "Target"
msgstr "Mål"

#: gtk/inspector/controllers.c:156
msgctxt "propagation limit"
msgid "Native"
msgstr "Inhemsk"

#: gtk/inspector/css-editor.c:128
msgid "You can type here any CSS rule recognized by GTK."
msgstr "Du kan skriva vilken CSS-regel som helst som känns igen av GTK här."

#: gtk/inspector/css-editor.c:129
msgid ""
"You can temporarily disable this custom CSS by clicking on the “Pause” "
"button above."
msgstr ""
"Du kan tillfälligt inaktivera denna anpassade CSS genom att klicka på ”Paus”-"
"knappen ovanför."

#: gtk/inspector/css-editor.c:130
msgid "Changes are applied instantly and globally, for the whole application."
msgstr "Ändringar tillämpas omedelbart och globalt för hela programmet."

#: gtk/inspector/css-editor.c:206
#, c-format
msgid "Saving CSS failed"
msgstr "Sparandet av CSS:en misslyckades"

#: gtk/inspector/css-editor.ui:30
msgid "Disable this custom CSS"
msgstr "Inaktivera denna anpassade CSS"

#: gtk/inspector/css-editor.ui:37
msgid "Save the current CSS"
msgstr "Spara aktuell CSS"

#: gtk/inspector/css-node-tree.ui:28 tools/gtk-builder-tool-preview.c:178
#: tools/gtk-builder-tool-screenshot.c:359
msgid "ID"
msgstr "ID"

#: gtk/inspector/css-node-tree.ui:34
msgid "Style Classes"
msgstr "Stilklasser"

#: gtk/inspector/css-node-tree.ui:64
msgid "CSS Property"
msgstr "CSS-egenskap"

#: gtk/inspector/general.c:333 gtk/inspector/general.c:414
msgctxt "GL version"
msgid "None"
msgstr "Ingen"

#: gtk/inspector/general.c:342
msgctxt "GL version"
msgid "Disabled"
msgstr "Inaktiverad"

#: gtk/inspector/general.c:343
msgctxt "GL vendor"
msgid "Disabled"
msgstr "Inaktiverad"

#: gtk/inspector/general.c:415
msgctxt "GL vendor"
msgid "None"
msgstr "Ingen"

#: gtk/inspector/general.c:466
msgctxt "Vulkan device"
msgid "Disabled"
msgstr "Inaktiverad"

#: gtk/inspector/general.c:467 gtk/inspector/general.c:468
msgctxt "Vulkan version"
msgid "Disabled"
msgstr "Inaktiverad"

#: gtk/inspector/general.c:524
msgctxt "Vulkan device"
msgid "None"
msgstr "Ingen"

#: gtk/inspector/general.c:525 gtk/inspector/general.c:526
msgctxt "Vulkan version"
msgid "None"
msgstr "Ingen"

#: gtk/inspector/general.c:857
msgid "IM Context is hardcoded by GTK_IM_MODULE"
msgstr "IM-kontext är hårdkodad med GTK_IM_MODULE"

#: gtk/inspector/general.ui:31
msgid "GTK Version"
msgstr "GTK-version"

#: gtk/inspector/general.ui:57
msgid "GDK Backend"
msgstr "GDK-bakände"

#: gtk/inspector/general.ui:83
msgid "GSK Renderer"
msgstr "GSK-renderare"

#: gtk/inspector/general.ui:109
msgid "Pango Fontmap"
msgstr "Pango-typsnittskarta"

#: gtk/inspector/general.ui:135
msgid "Media Backend"
msgstr "Mediabakände"

#: gtk/inspector/general.ui:161
msgid "Input Method"
msgstr "Inmatningsmetod"

#: gtk/inspector/general.ui:198
msgid "Application ID"
msgstr "Program-ID"

#: gtk/inspector/general.ui:224
msgid "Resource Path"
msgstr "Resurssökväg"

#: gtk/inspector/general.ui:261 gtk/ui/gtkplacesview.ui:67
msgid "Prefix"
msgstr "Prefix"

#: gtk/inspector/general.ui:460
msgid "Display"
msgstr "Display"

#: gtk/inspector/general.ui:487
msgid "RGBA Visual"
msgstr "RGBA-visuell"

#: gtk/inspector/general.ui:513
msgid "Composited"
msgstr "Sammansatt"

#: gtk/inspector/general.ui:559
msgid "GL Version"
msgstr "GL-version"

#: gtk/inspector/general.ui:609
msgid "GL Vendor"
msgstr "GL-leverantör"

#: gtk/inspector/general.ui:646
msgid "Vulkan Device"
msgstr "Vulkan-enhet"

#: gtk/inspector/general.ui:673
msgid "Vulkan API version"
msgstr "Vulkan-API-version"

#: gtk/inspector/general.ui:700
msgid "Vulkan driver version"
msgstr "Vulkan-drivrutinsversion"

#: gtk/inspector/menu.c:264
msgid "Unnamed section"
msgstr "Ej namngiven sektion"

#: gtk/inspector/menu.ui:26
msgid "Label"
msgstr "Etikett"

#: gtk/inspector/menu.ui:31 gtk/inspector/shortcuts.ui:23
msgid "Action"
msgstr "Åtgärd"

#: gtk/inspector/menu.ui:36
msgid "Target"
msgstr "Mål"

#: gtk/inspector/menu.ui:41
msgid "Icon"
msgstr "Ikon"

#: gtk/inspector/misc-info.ui:31
msgid "Address"
msgstr "Adress"

#: gtk/inspector/misc-info.ui:82
msgid "Reference Count"
msgstr "Antal referenser"

#: gtk/inspector/misc-info.ui:134
msgid "Direction"
msgstr "Riktning"

#: gtk/inspector/misc-info.ui:160
msgid "Buildable ID"
msgstr "Byggbart ID"

#: gtk/inspector/misc-info.ui:186
msgid "Mnemonic Label"
msgstr "Minnesetikett"

#: gtk/inspector/misc-info.ui:211
msgid "Request Mode"
msgstr "Förfrågningsläge"

#: gtk/inspector/misc-info.ui:236
msgid "Measure map"
msgstr "Mätkarta"

#: gtk/inspector/misc-info.ui:253
msgid "Expand"
msgstr "Expandera"

#: gtk/inspector/misc-info.ui:321
msgid "Baseline"
msgstr "Baslinje"

#: gtk/inspector/misc-info.ui:346
msgid "Surface"
msgstr "Yta"

#: gtk/inspector/misc-info.ui:365 gtk/inspector/misc-info.ui:400
#: gtk/inspector/misc-info.ui:435 gtk/inspector/prop-editor.c:1150
#: gtk/inspector/prop-editor.c:1533 gtk/inspector/window.ui:396
msgid "Properties"
msgstr "Egenskaper"

#: gtk/inspector/misc-info.ui:381
msgid "Renderer"
msgstr "Renderare"

#: gtk/inspector/misc-info.ui:416
msgid "Frame Clock"
msgstr "Bildruteklocka"

#: gtk/inspector/misc-info.ui:451
msgid "Tick Callback"
msgstr "Tickåteranrop"

#: gtk/inspector/misc-info.ui:477
msgid "Frame Count"
msgstr "Antal bildrutor"

#: gtk/inspector/misc-info.ui:502
msgid "Frame Rate"
msgstr "Bildfrekvens"

#: gtk/inspector/misc-info.ui:527
msgid "Scale"
msgstr "Skala"

#: gtk/inspector/misc-info.ui:552
msgid "Mapped"
msgstr "Mappad"

#: gtk/inspector/misc-info.ui:578
msgid "Realized"
msgstr "Realiserad"

#: gtk/inspector/misc-info.ui:604
msgid "Is Toplevel"
msgstr "Är toppnivå"

#: gtk/inspector/misc-info.ui:630
msgid "Child Visible"
msgstr "Barn synligt"

#: gtk/inspector/prop-editor.c:702
#, c-format
msgid "Pointer: %p"
msgstr "Pekare: %p"

#. Translators: %s is a type name, for example
#. * GtkPropertyExpression with value \"2.5\"
#.
#: gtk/inspector/prop-editor.c:824
#, c-format
msgid "%s with value \"%s\""
msgstr "%s med värde ”%s”"

#. Translators: Both %s are type names, for example
#. * GtkPropertyExpression with type GObject
#.
#: gtk/inspector/prop-editor.c:835
#, c-format
msgid "%s with type %s"
msgstr "%s med typ %s"

#. Translators: Both %s are type names, for example
#. * GtkObjectExpression for GtkStringObject 0x23456789
#.
#: gtk/inspector/prop-editor.c:848
#, c-format
msgid "%s for %s %p"
msgstr "%s för %s %p"

#. Translators: Both %s are type names, for example
#. * GtkPropertyExpression with value type: gchararray
#.
#: gtk/inspector/prop-editor.c:878
#, c-format
msgid "%s with value type %s"
msgstr "%s med värdetyp %s"

#: gtk/inspector/prop-editor.c:1227
#, c-format
msgid "Uneditable property type: %s"
msgstr "Ej redigerbar egenskapstyp: %s"

#: gtk/inspector/prop-editor.c:1385
msgctxt "column number"
msgid "None"
msgstr "Inget"

#: gtk/inspector/prop-editor.c:1422
msgid "Attribute:"
msgstr "Attribut:"

#: gtk/inspector/prop-editor.c:1425
msgid "Model"
msgstr "Modell"

#: gtk/inspector/prop-editor.c:1430
msgid "Column:"
msgstr "Kolumn:"

#. Translators: %s is a type name, for example
#. * Action from 0x2345678 (GtkApplicationWindow)
#.
#: gtk/inspector/prop-editor.c:1529
#, c-format
msgid "Action from: %p (%s)"
msgstr "Åtgärd från: %p (%s)"

#: gtk/inspector/prop-editor.c:1584
msgid "Reset"
msgstr "Återställ"

#: gtk/inspector/prop-editor.c:1592
msgctxt "GtkSettings source"
msgid "Default"
msgstr "Standard"

#: gtk/inspector/prop-editor.c:1595
msgctxt "GtkSettings source"
msgid "Theme"
msgstr "Tema"

#: gtk/inspector/prop-editor.c:1598
msgctxt "GtkSettings source"
msgid "XSettings"
msgstr "XSettings"

#: gtk/inspector/prop-editor.c:1602
msgctxt "GtkSettings source"
msgid "Application"
msgstr "Program"

#: gtk/inspector/prop-editor.c:1605
msgctxt "GtkSettings source"
msgid "Unknown"
msgstr "Okänd"

#: gtk/inspector/prop-editor.c:1608
msgid "Source:"
msgstr "Källa:"

#: gtk/inspector/prop-list.ui:46
msgid "Defined At"
msgstr "Definierad vid"

#: gtk/inspector/recorder.c:1922
#, c-format
msgid "Saving RenderNode failed"
msgstr "Sparande av RenderNode misslyckades"

#: gtk/inspector/recorder.ui:20
msgid "Record frames"
msgstr "Spela in bildrutor"

#: gtk/inspector/recorder.ui:27
msgid "Clear recorded frames"
msgstr "Töm inspelade bildrutor"

#: gtk/inspector/recorder.ui:34
msgid "Add debug nodes"
msgstr "Lägg till felsökningsnoder"

#: gtk/inspector/recorder.ui:42
msgid "Highlight event sequences"
msgstr "Färgmarkera händelsesekvenser"

#: gtk/inspector/recorder.ui:51
msgid "Use a dark background"
msgstr "Använd en mörk bakgrund"

#: gtk/inspector/recorder.ui:59
msgid "Save selected node"
msgstr "Spara markerad nod"

#: gtk/inspector/recorder.ui:67
msgid "Copy to clipboard"
msgstr "Kopiera till urklipp"

#: gtk/inspector/recorder.ui:144 gtk/inspector/recorder.ui:187
msgid "Property"
msgstr "Egenskap"

#: gtk/inspector/resource-list.ui:59
msgid "Path"
msgstr "Sökväg"

#: gtk/inspector/resource-list.ui:71
msgid "Count"
msgstr "Antal"

#: gtk/inspector/resource-list.ui:121
msgid "Name:"
msgstr "Namn:"

#: gtk/inspector/resource-list.ui:143
msgid "Type:"
msgstr "Typ:"

#: gtk/inspector/resource-list.ui:164
msgid "Size:"
msgstr "Storlek:"

#: gtk/inspector/shortcuts.ui:17
msgid "Trigger"
msgstr "Utlösare"

#: gtk/inspector/size-groups.c:225
msgctxt "sizegroup mode"
msgid "None"
msgstr "Inget"

#: gtk/inspector/size-groups.c:226
msgctxt "sizegroup mode"
msgid "Horizontal"
msgstr "Horisontellt"

#: gtk/inspector/size-groups.c:227
msgctxt "sizegroup mode"
msgid "Vertical"
msgstr "Vertikalt"

#: gtk/inspector/size-groups.c:228
msgctxt "sizegroup mode"
msgid "Both"
msgstr "Båda"

#: gtk/inspector/size-groups.c:240
msgid "Mode"
msgstr "Läge"

#: gtk/inspector/statistics.c:814
msgid "GLib must be configured with -Dbuildtype=debug"
msgstr "GLib måste ha konfigurerats med -Dbuildtype=debug"

#: gtk/inspector/statistics.ui:41
msgid "Self 1"
msgstr "Själv 1"

#: gtk/inspector/statistics.ui:46
msgid "Cumulative 1"
msgstr "Kumulativ 1"

#: gtk/inspector/statistics.ui:51
msgid "Self 2"
msgstr "Själv 2"

#: gtk/inspector/statistics.ui:56
msgid "Cumulative 2"
msgstr "Kumulativ 2"

#: gtk/inspector/statistics.ui:61
msgid "Self"
msgstr "Själv"

#: gtk/inspector/statistics.ui:66
msgid "Cumulative"
msgstr "Kumulativ"

#: gtk/inspector/statistics.ui:88
msgid "Enable statistics with GOBJECT_DEBUG=instance-count"
msgstr "Aktivera statistik med GOBJECT_DEBUG=instance-count"

#: gtk/inspector/strv-editor.c:83
#, c-format
msgid "Remove %s"
msgstr "Ta bort %s"

#: gtk/inspector/strv-editor.c:115
msgid "Add"
msgstr "Lägg till"

#: gtk/inspector/tree-data.ui:10
msgid "Show data"
msgstr "Visa data"

#: gtk/inspector/type-info.ui:14
msgid "Hierarchy"
msgstr "Hierarki"

#: gtk/inspector/type-info.ui:35
msgid "Implements"
msgstr "Implementerar"

#: gtk/inspector/visual.c:637 gtk/inspector/visual.c:656
msgid "Theme is hardcoded by GTK_THEME"
msgstr "Temat är hårdkodat med GTK_THEME"

#: gtk/inspector/visual.c:905
msgid "Backend does not support window scaling"
msgstr "Bakände stöder inte fönsterskalning"

#: gtk/inspector/visual.ui:34
msgid "GTK Theme"
msgstr "GTK-tema"

#: gtk/inspector/visual.ui:58
msgid "Dark Variant"
msgstr "Mörk variant"

#: gtk/inspector/visual.ui:83
msgid "Cursor Theme"
msgstr "Markörtema"

#: gtk/inspector/visual.ui:108
msgid "Cursor Size"
msgstr "Markörstorlek"

#: gtk/inspector/visual.ui:144
msgid "Icon Theme"
msgstr "Ikontema"

#: gtk/inspector/visual.ui:194
msgid "Font Scale"
msgstr "Typsnittsskalning"

#: gtk/inspector/visual.ui:239
msgid "Text Direction"
msgstr "Textriktning"

#: gtk/inspector/visual.ui:254
msgid "Left-to-Right"
msgstr "Vänster-till-höger"

#: gtk/inspector/visual.ui:255
msgid "Right-to-Left"
msgstr "Höger-till-vänster"

#: gtk/inspector/visual.ui:273
msgid "Window Scaling"
msgstr "Fönsterskalning"

#: gtk/inspector/visual.ui:306
msgid "Animations"
msgstr "Animationer"

#: gtk/inspector/visual.ui:331
msgid "Slowdown"
msgstr "Nedsaktning"

#: gtk/inspector/visual.ui:385
msgid "Show Framerate"
msgstr "Visa bildfrekvens"

#: gtk/inspector/visual.ui:410
msgid "Show Graphic Updates"
msgstr "Visa grafikuppdateringar"

#: gtk/inspector/visual.ui:435
msgid "Show Fallback Rendering"
msgstr "Visa reservrendering"

#: gtk/inspector/visual.ui:460
msgid "Show Baselines"
msgstr "Visa baslinjer"

#: gtk/inspector/visual.ui:488
msgid "Show Layout Borders"
msgstr "Visa layoutkanter"

#: gtk/inspector/visual.ui:545
msgid "CSS Padding"
msgstr "CSS-utfyllnad"

#: gtk/inspector/visual.ui:555
msgid "CSS Border"
msgstr "CSS-kant"

#: gtk/inspector/visual.ui:565
msgid "CSS Margin"
msgstr "CSS-marginal"

#: gtk/inspector/visual.ui:575
msgid "Widget Margin"
msgstr "Komponentmarginal"

#: gtk/inspector/visual.ui:610
msgid "Show Focus"
msgstr "Visa fokus"

#: gtk/inspector/visual.ui:635
msgid "Show Accessibility warnings"
msgstr "Visa hjälpmedelsvarningar"

#: gtk/inspector/visual.ui:667
msgid "Inspect Inspector"
msgstr "Inspektera Inspector"

#: gtk/inspector/window.ui:27
msgid "Select an Object"
msgstr "Välj ett objekt"

#: gtk/inspector/window.ui:42 gtk/inspector/window.ui:107
msgid "Show Details"
msgstr "Visa detaljer"

#: gtk/inspector/window.ui:57
msgid "Show all Objects"
msgstr "Visa alla objekt"

#: gtk/inspector/window.ui:121
msgid "Show all Resources"
msgstr "Visa alla resurser"

#: gtk/inspector/window.ui:147
msgid "Collect Statistics"
msgstr "Samla statistik"

#: gtk/inspector/window.ui:199
msgid "Objects"
msgstr "Objekt"

#: gtk/inspector/window.ui:231
msgid "Toggle Sidebar"
msgstr "Växla sidopanel"

#: gtk/inspector/window.ui:253
msgid "Refresh action state"
msgstr "Uppdatera åtgärdstillstånd"

#: gtk/inspector/window.ui:327
msgid "Previous object"
msgstr "Föregående objekt"

#: gtk/inspector/window.ui:334
msgid "Child object"
msgstr "Barnobjekt"

#: gtk/inspector/window.ui:341
msgid "Previous sibling"
msgstr "Föregående syskon"

#: gtk/inspector/window.ui:347
msgid "List Position"
msgstr "Listposition"

#: gtk/inspector/window.ui:356
msgid "Next sibling"
msgstr "Nästa syskon"

#: gtk/inspector/window.ui:386
msgid "Miscellaneous"
msgstr "Diverse"

#: gtk/inspector/window.ui:407 gtk/print/ui/gtkprintunixdialog.ui:451
msgid "Layout"
msgstr "Layout"

#: gtk/inspector/window.ui:418
msgid "CSS Nodes"
msgstr "CSS-noder"

#: gtk/inspector/window.ui:429
msgid "Size Groups"
msgstr "Storleksgrupper"

#: gtk/inspector/window.ui:438 gtk/inspector/window.ui:447
msgid "Data"
msgstr "Data"

#: gtk/inspector/window.ui:457
msgid "Actions"
msgstr "Åtgärder"

#: gtk/inspector/window.ui:468
msgid "Menu"
msgstr "Meny"

#: gtk/inspector/window.ui:477
msgid "Controllers"
msgstr "Kontrollanter"

#: gtk/inspector/window.ui:487
msgid "Magnifier"
msgstr "Förstorare"

#: gtk/inspector/window.ui:508
msgid "Accessibility"
msgstr "Hjälpmedel"

#: gtk/inspector/window.ui:532
msgid "Global"
msgstr "Globalt"

#: gtk/inspector/window.ui:545
msgid "Information"
msgstr "Information"

#: gtk/inspector/window.ui:554
msgid "Settings"
msgstr "Inställningar"

#: gtk/inspector/window.ui:563
msgid "Resources"
msgstr "Resurser"

#: gtk/inspector/window.ui:584
msgid "Statistics"
msgstr "Statistik"

#: gtk/inspector/window.ui:595
msgid "Logging"
msgstr "Loggning"

#: gtk/inspector/window.ui:610
msgid "CSS"
msgstr "CSS"

#: gtk/inspector/window.ui:619
msgid "Recorder"
msgstr "Inspelare"

#: gtk/open-type-layout.h:14
msgctxt "OpenType layout"
msgid "Access All Alternates"
msgstr "Gör alla alternativ åtkomliga"

#: gtk/open-type-layout.h:15
msgctxt "OpenType layout"
msgid "Above-base Forms"
msgstr "Former ovanför baslinjen"

#: gtk/open-type-layout.h:16
msgctxt "OpenType layout"
msgid "Above-base Mark Positioning"
msgstr "Positionering av diakritiska tecken ovanför baslinjen"

#: gtk/open-type-layout.h:17
msgctxt "OpenType layout"
msgid "Above-base Substitutions"
msgstr "Ersättningar ovanför baslinjen"

#: gtk/open-type-layout.h:18
msgctxt "OpenType layout"
msgid "Alternative Fractions"
msgstr "Alternativa bråkdelar"

#: gtk/open-type-layout.h:19
msgctxt "OpenType layout"
msgid "Akhands"
msgstr "Akhand"

#: gtk/open-type-layout.h:20
msgctxt "OpenType layout"
msgid "Below-base Forms"
msgstr "Former nedanför baslinjen"

#: gtk/open-type-layout.h:21
msgctxt "OpenType layout"
msgid "Below-base Mark Positioning"
msgstr "Positionering av diakritiska tecken nedanför baslinjen"

#: gtk/open-type-layout.h:22
msgctxt "OpenType layout"
msgid "Below-base Substitutions"
msgstr "Ersättningar nedanför baslinjen"

#: gtk/open-type-layout.h:23
msgctxt "OpenType layout"
msgid "Contextual Alternates"
msgstr "Kontextuella ersättare"

#: gtk/open-type-layout.h:24
msgctxt "OpenType layout"
msgid "Case-Sensitive Forms"
msgstr "Skiftlägeskänsliga former"

#: gtk/open-type-layout.h:25
msgctxt "OpenType layout"
msgid "Glyph Composition / Decomposition"
msgstr "Glyfsammansättning/uppdelning"

#: gtk/open-type-layout.h:26
msgctxt "OpenType layout"
msgid "Conjunct Form After Ro"
msgstr "Sammansatt form efter Ro"

#: gtk/open-type-layout.h:27
msgctxt "OpenType layout"
msgid "Conjunct Forms"
msgstr "Sammansatta former"

#: gtk/open-type-layout.h:28
msgctxt "OpenType layout"
msgid "Contextual Ligatures"
msgstr "Kontextuella ligaturer"

#: gtk/open-type-layout.h:29
msgctxt "OpenType layout"
msgid "Centered CJK Punctuation"
msgstr "Centrerade CJK-skiljetecken"

#: gtk/open-type-layout.h:30
msgctxt "OpenType layout"
msgid "Capital Spacing"
msgstr "Versalavstånd"

#: gtk/open-type-layout.h:31
msgctxt "OpenType layout"
msgid "Contextual Swash"
msgstr "Kontextuellt släng"

#: gtk/open-type-layout.h:32
msgctxt "OpenType layout"
msgid "Cursive Positioning"
msgstr "Kursiv positionering"

# Petite caps: Small caps som aldrig är större än höjden på x. Finns typsnitt där "small caps" är högre än så för att x-höjden är låg.
# https://en.wikipedia.org/wiki/Small_caps#petite_caps
#: gtk/open-type-layout.h:33
msgctxt "OpenType layout"
msgid "Petite Capitals From Capitals"
msgstr "Nätta kapitäler från versaler"

#: gtk/open-type-layout.h:34
msgctxt "OpenType layout"
msgid "Small Capitals From Capitals"
msgstr "Kapitäler från versaler"

#: gtk/open-type-layout.h:35
msgctxt "OpenType layout"
msgid "Distances"
msgstr "Avstånd"

#: gtk/open-type-layout.h:36
msgctxt "OpenType layout"
msgid "Discretionary Ligatures"
msgstr "Diskretionära ligaturer"

#: gtk/open-type-layout.h:37
msgctxt "OpenType layout"
msgid "Denominators"
msgstr "Nämnare"

#: gtk/open-type-layout.h:38
msgctxt "OpenType layout"
msgid "Dotless Forms"
msgstr "Punktlösa former"

#: gtk/open-type-layout.h:39
msgctxt "OpenType layout"
msgid "Expert Forms"
msgstr "Expertformer"

#: gtk/open-type-layout.h:40
msgctxt "OpenType layout"
msgid "Final Glyph on Line Alternates"
msgstr "Avslutande glyf på rad får alternativ form"

#: gtk/open-type-layout.h:41
msgctxt "OpenType layout"
msgid "Terminal Forms #2"
msgstr "Terminalformer #2"

#: gtk/open-type-layout.h:42
msgctxt "OpenType layout"
msgid "Terminal Forms #3"
msgstr "Terminalformer #3"

#: gtk/open-type-layout.h:43
msgctxt "OpenType layout"
msgid "Terminal Forms"
msgstr "Terminalformer"

#: gtk/open-type-layout.h:44
msgctxt "OpenType layout"
msgid "Flattened accent forms"
msgstr "Platta accentformer"

#: gtk/open-type-layout.h:45
msgctxt "OpenType layout"
msgid "Fractions"
msgstr "Bråkdelar"

#: gtk/open-type-layout.h:46
msgctxt "OpenType layout"
msgid "Full Widths"
msgstr "Fullständiga bredder"

#: gtk/open-type-layout.h:47
msgctxt "OpenType layout"
msgid "Half Forms"
msgstr "Halvformer"

#: gtk/open-type-layout.h:48
msgctxt "OpenType layout"
msgid "Halant Forms"
msgstr "Halantformer"

#: gtk/open-type-layout.h:49
msgctxt "OpenType layout"
msgid "Alternate Half Widths"
msgstr "Alternativa halvbreddsformer"

#: gtk/open-type-layout.h:50
msgctxt "OpenType layout"
msgid "Historical Forms"
msgstr "Historiska former"

#: gtk/open-type-layout.h:51
msgctxt "OpenType layout"
msgid "Horizontal Kana Alternates"
msgstr "Horisontella kanaalternativ"

#: gtk/open-type-layout.h:52
msgctxt "OpenType layout"
msgid "Historical Ligatures"
msgstr "Historiska ligaturer"

#: gtk/open-type-layout.h:53
msgctxt "OpenType layout"
msgid "Hangul"
msgstr "Hangul"

#: gtk/open-type-layout.h:54
msgctxt "OpenType layout"
msgid "Hojo Kanji Forms"
msgstr "Hojo-kanjiformer"

#: gtk/open-type-layout.h:55
msgctxt "OpenType layout"
msgid "Half Widths"
msgstr "Halvbreda"

#: gtk/open-type-layout.h:56
msgctxt "OpenType layout"
msgid "Initial Forms"
msgstr "Grundformer"

#: gtk/open-type-layout.h:57
msgctxt "OpenType layout"
msgid "Isolated Forms"
msgstr "Isolerade former"

#: gtk/open-type-layout.h:58
msgctxt "OpenType layout"
msgid "Italics"
msgstr "Kursiv"

#: gtk/open-type-layout.h:59
msgctxt "OpenType layout"
msgid "Justification Alternates"
msgstr "Justeringsalternativ"

#: gtk/open-type-layout.h:60
msgctxt "OpenType layout"
msgid "JIS78 Forms"
msgstr "JIS78-former"

#: gtk/open-type-layout.h:61
msgctxt "OpenType layout"
msgid "JIS83 Forms"
msgstr "JIS83-former"

#: gtk/open-type-layout.h:62
msgctxt "OpenType layout"
msgid "JIS90 Forms"
msgstr "JIS90-former"

#: gtk/open-type-layout.h:63
msgctxt "OpenType layout"
msgid "JIS2004 Forms"
msgstr "JIS2004-former"

#: gtk/open-type-layout.h:64
msgctxt "OpenType layout"
msgid "Kerning"
msgstr "Kerning"

#: gtk/open-type-layout.h:65
msgctxt "OpenType layout"
msgid "Left Bounds"
msgstr "Vänstergränser"

#: gtk/open-type-layout.h:66
msgctxt "OpenType layout"
msgid "Standard Ligatures"
msgstr "Standardligaturer"

#: gtk/open-type-layout.h:67
msgctxt "OpenType layout"
msgid "Leading Jamo Forms"
msgstr "Inledande jamoformer"

#: gtk/open-type-layout.h:68
msgctxt "OpenType layout"
msgid "Lining Figures"
msgstr "Versala siffror"

#: gtk/open-type-layout.h:69
msgctxt "OpenType layout"
msgid "Localized Forms"
msgstr "Lokaliserade former"

#: gtk/open-type-layout.h:70
msgctxt "OpenType layout"
msgid "Left-to-right alternates"
msgstr "Vänster-till-höger-alternativ"

#: gtk/open-type-layout.h:71
msgctxt "OpenType layout"
msgid "Left-to-right mirrored forms"
msgstr "Vänster-till-höger-speglade former"

#: gtk/open-type-layout.h:72
msgctxt "OpenType layout"
msgid "Mark Positioning"
msgstr "Positionering av diakritiska tecken"

#: gtk/open-type-layout.h:73
msgctxt "OpenType layout"
msgid "Medial Forms #2"
msgstr "Mediala former #2"

#: gtk/open-type-layout.h:74
msgctxt "OpenType layout"
msgid "Medial Forms"
msgstr "Mediala former"

#: gtk/open-type-layout.h:75
msgctxt "OpenType layout"
msgid "Mathematical Greek"
msgstr "Matematisk grekiska"

#: gtk/open-type-layout.h:76
msgctxt "OpenType layout"
msgid "Mark to Mark Positioning"
msgstr "Positionering av diakritiska tecken efter diakritiska tecken"

#: gtk/open-type-layout.h:77
msgctxt "OpenType layout"
msgid "Mark Positioning via Substitution"
msgstr "Positionering av diakritiska tecken via ersättning"

#: gtk/open-type-layout.h:78
msgctxt "OpenType layout"
msgid "Alternate Annotation Forms"
msgstr "Alternativa noteringsformer"

#: gtk/open-type-layout.h:79
msgctxt "OpenType layout"
msgid "NLC Kanji Forms"
msgstr "NLC-kanjiformer"

#: gtk/open-type-layout.h:80
msgctxt "OpenType layout"
msgid "Nukta Forms"
msgstr "Nuktaformer"

#: gtk/open-type-layout.h:81
msgctxt "OpenType layout"
msgid "Numerators"
msgstr "Täljare"

#: gtk/open-type-layout.h:82
msgctxt "OpenType layout"
msgid "Oldstyle Figures"
msgstr "Gemena siffror"

#: gtk/open-type-layout.h:83
msgctxt "OpenType layout"
msgid "Optical Bounds"
msgstr "Synliga gränser"

#: gtk/open-type-layout.h:84
msgctxt "OpenType layout"
msgid "Ordinals"
msgstr "Ordningstal"

#: gtk/open-type-layout.h:85
msgctxt "OpenType layout"
msgid "Ornaments"
msgstr "Ornament"

#: gtk/open-type-layout.h:86
msgctxt "OpenType layout"
msgid "Proportional Alternate Widths"
msgstr "Proportionella alternativa bredder"

#: gtk/open-type-layout.h:87
msgctxt "OpenType layout"
msgid "Petite Capitals"
msgstr "Nätta kapitäler"

#: gtk/open-type-layout.h:88
msgctxt "OpenType layout"
msgid "Proportional Kana"
msgstr "Proportionell kana"

#: gtk/open-type-layout.h:89
msgctxt "OpenType layout"
msgid "Proportional Figures"
msgstr "Proportionella siffror"

#: gtk/open-type-layout.h:90
msgctxt "OpenType layout"
msgid "Pre-Base Forms"
msgstr "Före-baslinjeformer"

#: gtk/open-type-layout.h:91
msgctxt "OpenType layout"
msgid "Pre-base Substitutions"
msgstr "Före-baslinjeersättningar"

#: gtk/open-type-layout.h:92
msgctxt "OpenType layout"
msgid "Post-base Forms"
msgstr "Efter-baslinjeformer"

#: gtk/open-type-layout.h:93
msgctxt "OpenType layout"
msgid "Post-base Substitutions"
msgstr "Efter-baslinjeersättningar"

#: gtk/open-type-layout.h:94
msgctxt "OpenType layout"
msgid "Proportional Widths"
msgstr "Proportionella bredder"

#: gtk/open-type-layout.h:95
msgctxt "OpenType layout"
msgid "Quarter Widths"
msgstr "Fjärdedelsbredder"

#: gtk/open-type-layout.h:96
msgctxt "OpenType layout"
msgid "Randomize"
msgstr "Gör slumpmässig"

#: gtk/open-type-layout.h:97
msgctxt "OpenType layout"
msgid "Required Contextual Alternates"
msgstr "Obligatoriska alternativ"

#: gtk/open-type-layout.h:98
msgctxt "OpenType layout"
msgid "Rakar Forms"
msgstr "Rakarformer"

#: gtk/open-type-layout.h:99
msgctxt "OpenType layout"
msgid "Required Ligatures"
msgstr "Obligatoriska ligaturer"

#: gtk/open-type-layout.h:100
msgctxt "OpenType layout"
msgid "Reph Forms"
msgstr "Reph-former"

#: gtk/open-type-layout.h:101
msgctxt "OpenType layout"
msgid "Right Bounds"
msgstr "Högergränser"

#: gtk/open-type-layout.h:102
msgctxt "OpenType layout"
msgid "Right-to-left alternates"
msgstr "Höger-till-vänsteralternativ"

#: gtk/open-type-layout.h:103
msgctxt "OpenType layout"
msgid "Right-to-left mirrored forms"
msgstr "Höger-till-vänster-speglade former"

#: gtk/open-type-layout.h:104
msgctxt "OpenType layout"
msgid "Ruby Notation Forms"
msgstr "Ruby-notationsformer"

#: gtk/open-type-layout.h:105
msgctxt "OpenType layout"
msgid "Required Variation Alternates"
msgstr "Obligatoriska variationsalternativ"

#: gtk/open-type-layout.h:106
msgctxt "OpenType layout"
msgid "Stylistic Alternates"
msgstr "Stilistiska alternativ"

#: gtk/open-type-layout.h:107
msgctxt "OpenType layout"
msgid "Scientific Inferiors"
msgstr "Vetenskapligt indexläge"

#: gtk/open-type-layout.h:108
msgctxt "OpenType layout"
msgid "Optical size"
msgstr "Optisk storlek"

#: gtk/open-type-layout.h:109
msgctxt "OpenType layout"
msgid "Small Capitals"
msgstr "Kapitäler"

#: gtk/open-type-layout.h:110
msgctxt "OpenType layout"
msgid "Simplified Forms"
msgstr "Förenklade former"

#: gtk/open-type-layout.h:111
msgctxt "OpenType layout"
msgid "Math script style alternates"
msgstr "Matematiska stilalternativ"

#: gtk/open-type-layout.h:112
msgctxt "OpenType layout"
msgid "Stretching Glyph Decomposition"
msgstr "Utdragen glyfuppdelning"

#: gtk/open-type-layout.h:113
msgctxt "OpenType layout"
msgid "Subscript"
msgstr "Indexläge"

#: gtk/open-type-layout.h:114
msgctxt "OpenType layout"
msgid "Superscript"
msgstr "Exponentläge"

#: gtk/open-type-layout.h:115
msgctxt "OpenType layout"
msgid "Swash"
msgstr "Släng"

#: gtk/open-type-layout.h:116
msgctxt "OpenType layout"
msgid "Titling"
msgstr "Titelläge"

#: gtk/open-type-layout.h:117
msgctxt "OpenType layout"
msgid "Trailing Jamo Forms"
msgstr "Efterföljande jamoformer"

#: gtk/open-type-layout.h:118
msgctxt "OpenType layout"
msgid "Traditional Name Forms"
msgstr "Traditionella namnformer"

#: gtk/open-type-layout.h:119
msgctxt "OpenType layout"
msgid "Tabular Figures"
msgstr "Siffror i tabellform"

#: gtk/open-type-layout.h:120
msgctxt "OpenType layout"
msgid "Traditional Forms"
msgstr "Traditionella former"

#: gtk/open-type-layout.h:121
msgctxt "OpenType layout"
msgid "Third Widths"
msgstr "Tredjedelsbredder"

#: gtk/open-type-layout.h:122
msgctxt "OpenType layout"
msgid "Unicase"
msgstr "Unicase"

#: gtk/open-type-layout.h:123
msgctxt "OpenType layout"
msgid "Alternate Vertical Metrics"
msgstr "Alternativ vertikal metrik"

#: gtk/open-type-layout.h:124
msgctxt "OpenType layout"
msgid "Vattu Variants"
msgstr "Vattu-varianter"

#: gtk/open-type-layout.h:125
msgctxt "OpenType layout"
msgid "Vertical Writing"
msgstr "Vertikal skrift"

#: gtk/open-type-layout.h:126
msgctxt "OpenType layout"
msgid "Alternate Vertical Half Metrics"
msgstr "Alternativ vertikal halvmetrik"

#: gtk/open-type-layout.h:127
msgctxt "OpenType layout"
msgid "Vowel Jamo Forms"
msgstr "Vokala jamoformer"

#: gtk/open-type-layout.h:128
msgctxt "OpenType layout"
msgid "Vertical Kana Alternates"
msgstr "Vertikala kanaalternativ"

#: gtk/open-type-layout.h:129
msgctxt "OpenType layout"
msgid "Vertical Kerning"
msgstr "Vertikal kerning"

#: gtk/open-type-layout.h:130
msgctxt "OpenType layout"
msgid "Proportional Alternate Vertical Metrics"
msgstr "Proportionell alternativ vertikal metrik"

#: gtk/open-type-layout.h:131
msgctxt "OpenType layout"
msgid "Vertical Alternates and Rotation"
msgstr "Vertikala alternativ och rotation"

#: gtk/open-type-layout.h:132
msgctxt "OpenType layout"
msgid "Vertical Alternates for Rotation"
msgstr "Vertikala alternativ för rotation"

#: gtk/open-type-layout.h:133
msgctxt "OpenType layout"
msgid "Slashed Zero"
msgstr "Nolla med streck genom"

#: gtk/print/paper_names_offsets.c:4
msgctxt "paper size"
msgid "asme_f"
msgstr "asme_f"

#: gtk/print/paper_names_offsets.c:5
msgctxt "paper size"
msgid "A0×2"
msgstr "A0×2"

#: gtk/print/paper_names_offsets.c:6
msgctxt "paper size"
msgid "A0"
msgstr "A0"

#: gtk/print/paper_names_offsets.c:7
msgctxt "paper size"
msgid "A0×3"
msgstr "A0×3"

#: gtk/print/paper_names_offsets.c:8
msgctxt "paper size"
msgid "A1"
msgstr "A1"

#: gtk/print/paper_names_offsets.c:9
msgctxt "paper size"
msgid "A10"
msgstr "A10"

#: gtk/print/paper_names_offsets.c:10
msgctxt "paper size"
msgid "A1×3"
msgstr "A1×3"

#: gtk/print/paper_names_offsets.c:11
msgctxt "paper size"
msgid "A1×4"
msgstr "A1×4"

#: gtk/print/paper_names_offsets.c:12
msgctxt "paper size"
msgid "A2"
msgstr "A2"

#: gtk/print/paper_names_offsets.c:13
msgctxt "paper size"
msgid "A2×3"
msgstr "A2×3"

#: gtk/print/paper_names_offsets.c:14
msgctxt "paper size"
msgid "A2×4"
msgstr "A2×4"

#: gtk/print/paper_names_offsets.c:15
msgctxt "paper size"
msgid "A2×5"
msgstr "A2×5"

#: gtk/print/paper_names_offsets.c:16
msgctxt "paper size"
msgid "A3"
msgstr "A3"

#: gtk/print/paper_names_offsets.c:17
msgctxt "paper size"
msgid "A3 Extra"
msgstr "A3 Extra"

#: gtk/print/paper_names_offsets.c:18
msgctxt "paper size"
msgid "A3×3"
msgstr "A3×3"

#: gtk/print/paper_names_offsets.c:19
msgctxt "paper size"
msgid "A3×4"
msgstr "A3×4"

#: gtk/print/paper_names_offsets.c:20
msgctxt "paper size"
msgid "A3×5"
msgstr "A3×5"

#: gtk/print/paper_names_offsets.c:21
msgctxt "paper size"
msgid "A3×6"
msgstr "A3×6"

#: gtk/print/paper_names_offsets.c:22
msgctxt "paper size"
msgid "A3×7"
msgstr "A3×7"

#: gtk/print/paper_names_offsets.c:23
msgctxt "paper size"
msgid "A4"
msgstr "A4"

#: gtk/print/paper_names_offsets.c:24
msgctxt "paper size"
msgid "A4 Extra"
msgstr "A4 Extra"

#: gtk/print/paper_names_offsets.c:25
msgctxt "paper size"
msgid "A4 Tab"
msgstr "A4 Tab"

#: gtk/print/paper_names_offsets.c:26
msgctxt "paper size"
msgid "A4×3"
msgstr "A4×3"

#: gtk/print/paper_names_offsets.c:27
msgctxt "paper size"
msgid "A4×4"
msgstr "A4×4"

#: gtk/print/paper_names_offsets.c:28
msgctxt "paper size"
msgid "A4×5"
msgstr "A4×5"

#: gtk/print/paper_names_offsets.c:29
msgctxt "paper size"
msgid "A4×6"
msgstr "A4×6"

#: gtk/print/paper_names_offsets.c:30
msgctxt "paper size"
msgid "A4×7"
msgstr "A4×7"

#: gtk/print/paper_names_offsets.c:31
msgctxt "paper size"
msgid "A4×8"
msgstr "A4×8"

#: gtk/print/paper_names_offsets.c:32
msgctxt "paper size"
msgid "A4×9"
msgstr "A4×9"

#: gtk/print/paper_names_offsets.c:33
msgctxt "paper size"
msgid "A5"
msgstr "A5"

#: gtk/print/paper_names_offsets.c:34
msgctxt "paper size"
msgid "A5 Extra"
msgstr "A5 Extra"

#: gtk/print/paper_names_offsets.c:35
msgctxt "paper size"
msgid "A6"
msgstr "A6"

#: gtk/print/paper_names_offsets.c:36
msgctxt "paper size"
msgid "A7"
msgstr "A7"

#: gtk/print/paper_names_offsets.c:37
msgctxt "paper size"
msgid "A8"
msgstr "A8"

#: gtk/print/paper_names_offsets.c:38
msgctxt "paper size"
msgid "A9"
msgstr "A9"

#: gtk/print/paper_names_offsets.c:39
msgctxt "paper size"
msgid "B0"
msgstr "B0"

#: gtk/print/paper_names_offsets.c:40
msgctxt "paper size"
msgid "B1"
msgstr "B1"

#: gtk/print/paper_names_offsets.c:41
msgctxt "paper size"
msgid "B10"
msgstr "B10"

#: gtk/print/paper_names_offsets.c:42
msgctxt "paper size"
msgid "B2"
msgstr "B2"

#: gtk/print/paper_names_offsets.c:43
msgctxt "paper size"
msgid "B3"
msgstr "B3"

#: gtk/print/paper_names_offsets.c:44
msgctxt "paper size"
msgid "B4"
msgstr "B4"

#: gtk/print/paper_names_offsets.c:45
msgctxt "paper size"
msgid "B5"
msgstr "B5"

#: gtk/print/paper_names_offsets.c:46
msgctxt "paper size"
msgid "B5 Extra"
msgstr "B5 Extra"

#: gtk/print/paper_names_offsets.c:47
msgctxt "paper size"
msgid "B6"
msgstr "B6"

#: gtk/print/paper_names_offsets.c:48
msgctxt "paper size"
msgid "B6/C4"
msgstr "B6/C4"

#: gtk/print/paper_names_offsets.c:49
msgctxt "paper size"
msgid "B7"
msgstr "B7"

#: gtk/print/paper_names_offsets.c:50
msgctxt "paper size"
msgid "B8"
msgstr "B8"

#: gtk/print/paper_names_offsets.c:51
msgctxt "paper size"
msgid "B9"
msgstr "B9"

#: gtk/print/paper_names_offsets.c:52
msgctxt "paper size"
msgid "C0"
msgstr "C0"

#: gtk/print/paper_names_offsets.c:53
msgctxt "paper size"
msgid "C1"
msgstr "C1"

#: gtk/print/paper_names_offsets.c:54
msgctxt "paper size"
msgid "C10"
msgstr "C10"

#: gtk/print/paper_names_offsets.c:55
msgctxt "paper size"
msgid "C2"
msgstr "C2"

#: gtk/print/paper_names_offsets.c:56
msgctxt "paper size"
msgid "C3"
msgstr "C3"

#: gtk/print/paper_names_offsets.c:57
msgctxt "paper size"
msgid "C4"
msgstr "C4"

#: gtk/print/paper_names_offsets.c:58
msgctxt "paper size"
msgid "C5"
msgstr "C5"

#: gtk/print/paper_names_offsets.c:59
msgctxt "paper size"
msgid "C6"
msgstr "C6"

#: gtk/print/paper_names_offsets.c:60
msgctxt "paper size"
msgid "C6/C5"
msgstr "C6/C5"

#: gtk/print/paper_names_offsets.c:61
msgctxt "paper size"
msgid "C7"
msgstr "C7"

#: gtk/print/paper_names_offsets.c:62
msgctxt "paper size"
msgid "C7/C6"
msgstr "C7/C6"

#: gtk/print/paper_names_offsets.c:63
msgctxt "paper size"
msgid "C8"
msgstr "C8"

#: gtk/print/paper_names_offsets.c:64
msgctxt "paper size"
msgid "C9"
msgstr "C9"

#: gtk/print/paper_names_offsets.c:65
msgctxt "paper size"
msgid "DL Envelope"
msgstr "DL-kuvert"

#: gtk/print/paper_names_offsets.c:66
msgctxt "paper size"
msgid "RA0"
msgstr "RA0"

#: gtk/print/paper_names_offsets.c:67
msgctxt "paper size"
msgid "RA1"
msgstr "RA1"

#: gtk/print/paper_names_offsets.c:68
msgctxt "paper size"
msgid "RA2"
msgstr "RA2"

#: gtk/print/paper_names_offsets.c:69
msgctxt "paper size"
msgid "RA3"
msgstr "RA3"

#: gtk/print/paper_names_offsets.c:70
msgctxt "paper size"
msgid "RA4"
msgstr "RA4"

#: gtk/print/paper_names_offsets.c:71
msgctxt "paper size"
msgid "SRA0"
msgstr "SRA0"

#: gtk/print/paper_names_offsets.c:72
msgctxt "paper size"
msgid "SRA1"
msgstr "SRA1"

#: gtk/print/paper_names_offsets.c:73
msgctxt "paper size"
msgid "SRA2"
msgstr "SRA2"

#: gtk/print/paper_names_offsets.c:74
msgctxt "paper size"
msgid "SRA3"
msgstr "SRA3"

#: gtk/print/paper_names_offsets.c:75
msgctxt "paper size"
msgid "SRA4"
msgstr "SRA4"

#: gtk/print/paper_names_offsets.c:76
msgctxt "paper size"
msgid "JB0"
msgstr "JB0"

#: gtk/print/paper_names_offsets.c:77
msgctxt "paper size"
msgid "JB1"
msgstr "JB1"

#: gtk/print/paper_names_offsets.c:78
msgctxt "paper size"
msgid "JB10"
msgstr "JB10"

#: gtk/print/paper_names_offsets.c:79
msgctxt "paper size"
msgid "JB2"
msgstr "JB2"

#: gtk/print/paper_names_offsets.c:80
msgctxt "paper size"
msgid "JB3"
msgstr "JB3"

#: gtk/print/paper_names_offsets.c:81
msgctxt "paper size"
msgid "JB4"
msgstr "JB4"

#: gtk/print/paper_names_offsets.c:82
msgctxt "paper size"
msgid "JB5"
msgstr "JB5"

#: gtk/print/paper_names_offsets.c:83
msgctxt "paper size"
msgid "JB6"
msgstr "JB6"

#: gtk/print/paper_names_offsets.c:84
msgctxt "paper size"
msgid "JB7"
msgstr "JB7"

#: gtk/print/paper_names_offsets.c:85
msgctxt "paper size"
msgid "JB8"
msgstr "JB8"

#: gtk/print/paper_names_offsets.c:86
msgctxt "paper size"
msgid "JB9"
msgstr "JB9"

#: gtk/print/paper_names_offsets.c:87
msgctxt "paper size"
msgid "jis exec"
msgstr "jis exec"

#: gtk/print/paper_names_offsets.c:88
msgctxt "paper size"
msgid "Choukei 2 Envelope"
msgstr "Choukei 2-kuvert"

#: gtk/print/paper_names_offsets.c:89
msgctxt "paper size"
msgid "Choukei 3 Envelope"
msgstr "Choukei 3-kuvert"

#: gtk/print/paper_names_offsets.c:90
msgctxt "paper size"
msgid "Choukei 4 Envelope"
msgstr "Choukei 4-kuvert"

#: gtk/print/paper_names_offsets.c:91
msgctxt "paper size"
msgid "Choukei 40 Envelope"
msgstr "Choukei 40-kuvert"

#: gtk/print/paper_names_offsets.c:92
msgctxt "paper size"
msgid "hagaki (postcard)"
msgstr "hagaki (vykort)"

#: gtk/print/paper_names_offsets.c:93
msgctxt "paper size"
msgid "kahu Envelope"
msgstr "kahu-kuvert"

#: gtk/print/paper_names_offsets.c:94
msgctxt "paper size"
msgid "kaku2 Envelope"
msgstr "kaku2-kuvert"

#: gtk/print/paper_names_offsets.c:95
msgctxt "paper size"
msgid "kaku3 Envelope"
msgstr "kaku3-kuvert"

#: gtk/print/paper_names_offsets.c:96
msgctxt "paper size"
msgid "kaku4 Envelope"
msgstr "kaku4-kuvert"

#: gtk/print/paper_names_offsets.c:97
msgctxt "paper size"
msgid "kaku5 Envelope"
msgstr "kaku5-kuvert"

#: gtk/print/paper_names_offsets.c:98
msgctxt "paper size"
msgid "kaku7 Envelope"
msgstr "kaku7-kuvert"

#: gtk/print/paper_names_offsets.c:99
msgctxt "paper size"
msgid "kaku8 Envelope"
msgstr "kaku8-kuvert"

#: gtk/print/paper_names_offsets.c:100
msgctxt "paper size"
msgid "oufuku (reply postcard)"
msgstr "oufuku (svarsvykort)"

#: gtk/print/paper_names_offsets.c:101
msgctxt "paper size"
msgid "you4 Envelope"
msgstr "you4-kuvert"

#: gtk/print/paper_names_offsets.c:102
msgctxt "paper size"
msgid "you6 Envelope"
msgstr "you6-kuvert"

#: gtk/print/paper_names_offsets.c:103
msgctxt "paper size"
msgid "10×11"
msgstr "10×11"

#: gtk/print/paper_names_offsets.c:104
msgctxt "paper size"
msgid "10×13"
msgstr "10×13"

#: gtk/print/paper_names_offsets.c:105
msgctxt "paper size"
msgid "10×14"
msgstr "10×14"

#: gtk/print/paper_names_offsets.c:106
msgctxt "paper size"
msgid "10×15"
msgstr "10×15"

#: gtk/print/paper_names_offsets.c:107
msgctxt "paper size"
msgid "11×12"
msgstr "11×12"

#: gtk/print/paper_names_offsets.c:108
msgctxt "paper size"
msgid "11×15"
msgstr "11×15"

#: gtk/print/paper_names_offsets.c:109
msgctxt "paper size"
msgid "12×19"
msgstr "12×19"

#: gtk/print/paper_names_offsets.c:110
msgctxt "paper size"
msgid "5×7"
msgstr "5×7"

#: gtk/print/paper_names_offsets.c:111
msgctxt "paper size"
msgid "6×9 Envelope"
msgstr "6×9-kuvert"

#: gtk/print/paper_names_offsets.c:112
msgctxt "paper size"
msgid "7×9 Envelope"
msgstr "7×9-kuvert"

#: gtk/print/paper_names_offsets.c:113
msgctxt "paper size"
msgid "8×10 Envelope"
msgstr "8×10-kuvert"

#: gtk/print/paper_names_offsets.c:114
msgctxt "paper size"
msgid "9×11 Envelope"
msgstr "9×11-kuvert"

#: gtk/print/paper_names_offsets.c:115
msgctxt "paper size"
msgid "9×12 Envelope"
msgstr "9×12-kuvert"

#: gtk/print/paper_names_offsets.c:116
msgctxt "paper size"
msgid "a2 Envelope"
msgstr "a2-kuvert"

#: gtk/print/paper_names_offsets.c:117
msgctxt "paper size"
msgid "Arch A"
msgstr "Arch A"

#: gtk/print/paper_names_offsets.c:118
msgctxt "paper size"
msgid "Arch B"
msgstr "Arch B"

#: gtk/print/paper_names_offsets.c:119
msgctxt "paper size"
msgid "Arch C"
msgstr "Arch C"

#: gtk/print/paper_names_offsets.c:120
msgctxt "paper size"
msgid "Arch D"
msgstr "Arch D"

#: gtk/print/paper_names_offsets.c:121
msgctxt "paper size"
msgid "Arch E"
msgstr "Arch E"

#: gtk/print/paper_names_offsets.c:122
msgctxt "paper size"
msgid "b-plus"
msgstr "b-plus"

#: gtk/print/paper_names_offsets.c:123
msgctxt "paper size"
msgid "c"
msgstr "c"

#: gtk/print/paper_names_offsets.c:124
msgctxt "paper size"
msgid "c5 Envelope"
msgstr "c5-kuvert"

#: gtk/print/paper_names_offsets.c:125
msgctxt "paper size"
msgid "d"
msgstr "d"

#: gtk/print/paper_names_offsets.c:126
msgctxt "paper size"
msgid "e"
msgstr "e"

#: gtk/print/paper_names_offsets.c:127
msgctxt "paper size"
msgid "edp"
msgstr "edp"

#: gtk/print/paper_names_offsets.c:128
msgctxt "paper size"
msgid "European edp"
msgstr "Europeisk edp"

#: gtk/print/paper_names_offsets.c:129
msgctxt "paper size"
msgid "Executive"
msgstr "Executive"

#: gtk/print/paper_names_offsets.c:130
msgctxt "paper size"
msgid "f"
msgstr "f"

#: gtk/print/paper_names_offsets.c:131
msgctxt "paper size"
msgid "Fan-Fold European"
msgstr "Fan-Fold Europeisk"

#: gtk/print/paper_names_offsets.c:132
msgctxt "paper size"
msgid "Fan-Fold US"
msgstr "Fan-Fold US"

#: gtk/print/paper_names_offsets.c:133
msgctxt "paper size"
msgid "Fan-Fold German Legal"
msgstr "Fan-Fold Tysk Legal"

#: gtk/print/paper_names_offsets.c:134
msgctxt "paper size"
msgid "Government Legal"
msgstr "Government Legal"

#: gtk/print/paper_names_offsets.c:135
msgctxt "paper size"
msgid "Government Letter"
msgstr "Government Letter"

#: gtk/print/paper_names_offsets.c:136
msgctxt "paper size"
msgid "Index 3×5"
msgstr "Index 3×5"

#: gtk/print/paper_names_offsets.c:137
msgctxt "paper size"
msgid "Index 4×6 (postcard)"
msgstr "Index 4×6 (vykort)"

#: gtk/print/paper_names_offsets.c:138
msgctxt "paper size"
msgid "Index 4×6 ext"
msgstr "Index 4×6 ext"

#: gtk/print/paper_names_offsets.c:139
msgctxt "paper size"
msgid "Index 5×8"
msgstr "Index 5×8"

#: gtk/print/paper_names_offsets.c:140
msgctxt "paper size"
msgid "Invoice"
msgstr "Faktura"

#: gtk/print/paper_names_offsets.c:141
msgctxt "paper size"
msgid "Tabloid"
msgstr "Tabloid"

#: gtk/print/paper_names_offsets.c:142
msgctxt "paper size"
msgid "US Legal"
msgstr "US Legal"

#: gtk/print/paper_names_offsets.c:143
msgctxt "paper size"
msgid "US Legal Extra"
msgstr "US Legal Extra"

#: gtk/print/paper_names_offsets.c:144
msgctxt "paper size"
msgid "US Letter"
msgstr "US Letter"

#: gtk/print/paper_names_offsets.c:145
msgctxt "paper size"
msgid "US Letter Extra"
msgstr "US Letter Extra"

#: gtk/print/paper_names_offsets.c:146
msgctxt "paper size"
msgid "US Letter Plus"
msgstr "US Letter Plus"

#: gtk/print/paper_names_offsets.c:147
msgctxt "paper size"
msgid "Monarch Envelope"
msgstr "Monark-kuvert"

#: gtk/print/paper_names_offsets.c:148
msgctxt "paper size"
msgid "#10 Envelope"
msgstr "#10-kuvert"

#: gtk/print/paper_names_offsets.c:149
msgctxt "paper size"
msgid "#11 Envelope"
msgstr "#11-kuvert"

#: gtk/print/paper_names_offsets.c:150
msgctxt "paper size"
msgid "#12 Envelope"
msgstr "#12-kuvert"

#: gtk/print/paper_names_offsets.c:151
msgctxt "paper size"
msgid "#14 Envelope"
msgstr "#14-kuvert"

#: gtk/print/paper_names_offsets.c:152
msgctxt "paper size"
msgid "#9 Envelope"
msgstr "#9-kuvert"

#: gtk/print/paper_names_offsets.c:153
msgctxt "paper size"
msgid "Oficio"
msgstr "Oficio"

#: gtk/print/paper_names_offsets.c:154
msgctxt "paper size"
msgid "Personal Envelope"
msgstr "Personligt kuvert"

#: gtk/print/paper_names_offsets.c:155
msgctxt "paper size"
msgid "Quarto"
msgstr "Quarto"

#: gtk/print/paper_names_offsets.c:156
msgctxt "paper size"
msgid "Super A"
msgstr "Super A"

#: gtk/print/paper_names_offsets.c:157
msgctxt "paper size"
msgid "Super B"
msgstr "Super B"

#: gtk/print/paper_names_offsets.c:158
msgctxt "paper size"
msgid "Wide Format"
msgstr "Brett format"

#: gtk/print/paper_names_offsets.c:159
msgctxt "paper size"
msgid "Photo L"
msgstr "Foto L"

#: gtk/print/paper_names_offsets.c:160
msgctxt "paper size"
msgid "Dai-pa-kai"
msgstr "Dai-pa-kai"

#: gtk/print/paper_names_offsets.c:161
msgctxt "paper size"
msgid "Folio"
msgstr "Folio"

#: gtk/print/paper_names_offsets.c:162
msgctxt "paper size"
msgid "Folio sp"
msgstr "Folio sp"

#: gtk/print/paper_names_offsets.c:163
msgctxt "paper size"
msgid "Invite Envelope"
msgstr "Invite-kuvert"

#: gtk/print/paper_names_offsets.c:164
msgctxt "paper size"
msgid "Italian Envelope"
msgstr "Italienskt kuvert"

#: gtk/print/paper_names_offsets.c:165
msgctxt "paper size"
msgid "juuro-ku-kai"
msgstr "juuro-ku-kai"

#: gtk/print/paper_names_offsets.c:166
msgctxt "paper size"
msgid "Large Photo"
msgstr "Stort foto"

#: gtk/print/paper_names_offsets.c:167
msgctxt "paper size"
msgid "Medium Photo"
msgstr "Medelstort foto"

#: gtk/print/paper_names_offsets.c:168
msgctxt "paper size"
msgid "pa-kai"
msgstr "pa-kai"

#: gtk/print/paper_names_offsets.c:169
msgctxt "paper size"
msgid "Postfix Envelope"
msgstr "Postfix-kuvert"

#: gtk/print/paper_names_offsets.c:170
msgctxt "paper size"
msgid "Small Photo"
msgstr "Litet foto"

#: gtk/print/paper_names_offsets.c:171
msgctxt "paper size"
msgid "Wide Photo"
msgstr "Brett foto"

#: gtk/print/paper_names_offsets.c:172
msgctxt "paper size"
msgid "prc1 Envelope"
msgstr "prc1-kuvert"

#: gtk/print/paper_names_offsets.c:173
msgctxt "paper size"
msgid "prc10 Envelope"
msgstr "prc10-kuvert"

#: gtk/print/paper_names_offsets.c:174
msgctxt "paper size"
msgid "prc 16k"
msgstr "prc 16k"

#: gtk/print/paper_names_offsets.c:175
msgctxt "paper size"
msgid "prc2 Envelope"
msgstr "prc2-kuvert"

#: gtk/print/paper_names_offsets.c:176
msgctxt "paper size"
msgid "prc3 Envelope"
msgstr "prc3-kuvert"

#: gtk/print/paper_names_offsets.c:177
msgctxt "paper size"
msgid "prc 32k"
msgstr "prc 32k"

#: gtk/print/paper_names_offsets.c:178
msgctxt "paper size"
msgid "prc4 Envelope"
msgstr "prc4-kuvert"

#: gtk/print/paper_names_offsets.c:179
msgctxt "paper size"
msgid "prc5 Envelope"
msgstr "prc5-kuvert"

#: gtk/print/paper_names_offsets.c:180
msgctxt "paper size"
msgid "prc6 Envelope"
msgstr "prc6-kuvert"

#: gtk/print/paper_names_offsets.c:181
msgctxt "paper size"
msgid "prc7 Envelope"
msgstr "prc7-kuvert"

#: gtk/print/paper_names_offsets.c:182
msgctxt "paper size"
msgid "prc8 Envelope"
msgstr "prc8-kuvert"

#: gtk/print/paper_names_offsets.c:183
msgctxt "paper size"
msgid "prc9 Envelope"
msgstr "prc9-kuvert"

#: gtk/print/paper_names_offsets.c:184
msgctxt "paper size"
msgid "ROC 16k"
msgstr "ROC 16k"

#: gtk/print/paper_names_offsets.c:185
msgctxt "paper size"
msgid "ROC 8k"
msgstr "ROC 8k"

#: gtk/ui/gtkaboutdialog.ui:68
msgid "About"
msgstr "Om"

#: gtk/ui/gtkaboutdialog.ui:129
msgid "Credits"
msgstr "Tack till"

#: gtk/ui/gtkaboutdialog.ui:219
msgid "System"
msgstr "System"

#: gtk/ui/gtkappchooserdialog.ui:4
msgid "Select App"
msgstr "Välj program"

#: gtk/ui/gtkappchooserdialog.ui:63
msgid "_View All Apps"
msgstr "_Visa alla program"

#: gtk/ui/gtkappchooserdialog.ui:69
msgid "_Find New Apps"
msgstr "_Hitta nya program"

#: gtk/ui/gtkappchooserwidget.ui:100
msgid "No applications found."
msgstr "Hittade inga program."

#: gtk/ui/gtkapplication-quartz.ui:13
msgid "Preferences"
msgstr "Inställningar"

#: gtk/ui/gtkapplication-quartz.ui:19
msgid "Services"
msgstr "Tjänster"

#: gtk/ui/gtkapplication-quartz.ui:25
msgid "Hide %s"
msgstr "Dölj %s"

#: gtk/ui/gtkapplication-quartz.ui:30
msgid "Hide Others"
msgstr "Dölj övriga"

#: gtk/ui/gtkapplication-quartz.ui:35
msgid "Show All"
msgstr "Visa alla"

#: gtk/ui/gtkapplication-quartz.ui:42
msgid "Quit %s"
msgstr "Avsluta %s"

#: gtk/ui/gtkassistant.ui:64
msgid "_Finish"
msgstr "_Färdigställ"

#: gtk/ui/gtkassistant.ui:75
msgid "_Back"
msgstr "_Bakåt"

#: gtk/ui/gtkassistant.ui:86
msgid "_Next"
msgstr "_Nästa"

#: gtk/ui/gtkcolorchooserdialog.ui:4
msgid "Select a Color"
msgstr "Välj en färg"

#: gtk/ui/gtkcoloreditor.ui:43 gtk/ui/gtkcoloreditor.ui:53
msgid "Pick a color from the screen"
msgstr "Välj en färg från skärmen"

#: gtk/ui/gtkcoloreditor.ui:84
msgid "Hexadecimal color or color name"
msgstr "Hexadecimal färg eller färgnamn"

#: gtk/ui/gtkcoloreditor.ui:99
msgid "Hue"
msgstr "Nyans"

#: gtk/ui/gtkcoloreditor.ui:115
msgid "Alpha value"
msgstr "Alfavärde"

#: gtk/ui/gtkcoloreditor.ui:133
msgid "Saturation and value"
msgstr "Mättnad och intensitet"

#: gtk/ui/gtkcoloreditor.ui:157
msgctxt "Color channel"
msgid "A"
msgstr "A"

#: gtk/ui/gtkcoloreditor.ui:193
msgctxt "Color channel"
msgid "H"
msgstr "N"

#: gtk/ui/gtkcoloreditor.ui:230
msgctxt "Color Channel"
msgid "S"
msgstr "M"

#: gtk/ui/gtkcoloreditor.ui:239
msgctxt "Color Channel"
msgid "V"
msgstr "I"

#: gtk/ui/gtkdropdown.ui:25
msgid "(None)"
msgstr "(Ingen)"

#: gtk/ui/gtkdropdown.ui:78
msgid "Search…"
msgstr "Sök…"

#: gtk/ui/gtkemojichooser.ui:69 gtk/ui/gtkemojichooser.ui:239
msgctxt "emoji category"
msgid "Smileys & People"
msgstr "Humörsymboler och personer"

#: gtk/ui/gtkemojichooser.ui:94 gtk/ui/gtkemojichooser.ui:248
msgctxt "emoji category"
msgid "Body & Clothing"
msgstr "Kropp och kläder"

#: gtk/ui/gtkemojichooser.ui:119 gtk/ui/gtkemojichooser.ui:257
msgctxt "emoji category"
msgid "Animals & Nature"
msgstr "Djur och natur"

#: gtk/ui/gtkemojichooser.ui:133 gtk/ui/gtkemojichooser.ui:266
msgctxt "emoji category"
msgid "Food & Drink"
msgstr "Mat och dryck"

#: gtk/ui/gtkemojichooser.ui:147 gtk/ui/gtkemojichooser.ui:275
msgctxt "emoji category"
msgid "Travel & Places"
msgstr "Resande och platser"

#: gtk/ui/gtkemojichooser.ui:161 gtk/ui/gtkemojichooser.ui:284
msgctxt "emoji category"
msgid "Activities"
msgstr "Aktiviteter"

#: gtk/ui/gtkemojichooser.ui:175 gtk/ui/gtkemojichooser.ui:293
msgctxt "emoji category"
msgid "Objects"
msgstr "Föremål"

#: gtk/ui/gtkemojichooser.ui:189 gtk/ui/gtkemojichooser.ui:302
msgctxt "emoji category"
msgid "Symbols"
msgstr "Symboler"

#: gtk/ui/gtkemojichooser.ui:203 gtk/ui/gtkemojichooser.ui:311
msgctxt "emoji category"
msgid "Flags"
msgstr "Flaggor"

#: gtk/ui/gtkemojichooser.ui:230
msgctxt "emoji category"
msgid "Recent"
msgstr "Senaste"

#: gtk/ui/gtkfilechooserwidget.ui:71
msgid "Create Folder"
msgstr "Skapa mapp"

#: gtk/ui/gtkfilechooserwidget.ui:191
msgid "Remote location — only searching the current folder"
msgstr "Fjärrplats — söker endast i aktuell mapp"

#: gtk/ui/gtkfilechooserwidget.ui:323
msgid "Folder Name"
msgstr "Mappnamn"

#: gtk/ui/gtkfilechooserwidget.ui:349
msgid "_Create"
msgstr "S_kapa"

#: gtk/ui/gtkfontchooserdialog.ui:4
msgid "Select Font"
msgstr "Välj typsnitt"

#: gtk/ui/gtkfontchooserwidget.ui:64
msgid "Search font name"
msgstr "Sök efter typsnittsnamn"

#: gtk/ui/gtkfontchooserwidget.ui:77
msgid "Filters"
msgstr "Filter"

#: gtk/ui/gtkfontchooserwidget.ui:89
msgid "Filter by"
msgstr "Filtrera efter"

#: gtk/ui/gtkfontchooserwidget.ui:99
msgid "Monospace"
msgstr "Fast breddsteg"

#: gtk/ui/gtkfontchooserwidget.ui:105
msgid "Language"
msgstr "Språk"

#: gtk/ui/gtkfontchooserwidget.ui:198 gtk/ui/gtkfontchooserwidget.ui:200
#: gtk/ui/gtkfontchooserwidget.ui:353 gtk/ui/gtkfontchooserwidget.ui:357
msgid "Preview Font"
msgstr "Förhandsvisningstypsnitt"

#: gtk/ui/gtkfontchooserwidget.ui:296
msgid "No Fonts Found"
msgstr "Inga typsnitt hittades"

#: gtk/ui/gtkmediacontrols.ui:47
msgctxt "media controls"
msgid "Position"
msgstr "Position"

#: gtk/ui/gtkmediacontrols.ui:65
msgctxt "media controls"
msgid "Volume"
msgstr "Volym"

#: gtk/print/ui/gtkpagesetupunixdialog.ui:30
msgid "_Format for:"
msgstr "_Format för:"

#: gtk/print/ui/gtkpagesetupunixdialog.ui:54
#: gtk/print/ui/gtkprintunixdialog.ui:704
msgid "_Paper size:"
msgstr "_Pappersstorlek:"

#: gtk/print/ui/gtkpagesetupunixdialog.ui:89
msgid "_Orientation:"
msgstr "_Orientering:"

#: gtk/print/ui/gtkpagesetupunixdialog.ui:101
#: gtk/print/ui/gtkprintunixdialog.ui:744
msgid "Portrait"
msgstr "Stående"

#: gtk/print/ui/gtkpagesetupunixdialog.ui:112
#: gtk/print/ui/gtkprintunixdialog.ui:746
msgid "Reverse portrait"
msgstr "Omvänt stående"

#: gtk/print/ui/gtkpagesetupunixdialog.ui:124
#: gtk/print/ui/gtkprintunixdialog.ui:745
msgid "Landscape"
msgstr "Liggande"

#: gtk/print/ui/gtkpagesetupunixdialog.ui:135
#: gtk/print/ui/gtkprintunixdialog.ui:747
msgid "Reverse landscape"
msgstr "Omvänt liggande"

#: gtk/ui/gtkplacesview.ui:16
msgid "Server Addresses"
msgstr "Serveradresser"

#: gtk/ui/gtkplacesview.ui:28
msgid ""
"Server addresses are made up of a protocol prefix and an address. Examples:"
msgstr "Serveradresser utgörs av ett protokollprefix och en adress. Exempel:"

#: gtk/ui/gtkplacesview.ui:54
msgid "Available Protocols"
msgstr "Tillgängliga protokoll"

#. Translators: Server as any successfully connected network address
#: gtk/ui/gtkplacesview.ui:106
msgid "No recent servers found"
msgstr "Inga nyligen använda servrar hittades"

#: gtk/ui/gtkplacesview.ui:129
msgid "Recent Servers"
msgstr "Senast använda servrar"

#: gtk/ui/gtkplacesview.ui:209
msgid "No results found"
msgstr "Inga resultat hittades"

#: gtk/ui/gtkplacesview.ui:240
msgid "Connect to _Server"
msgstr "Anslut till _server"

#: gtk/ui/gtkplacesview.ui:265
msgid "Enter server address…"
msgstr "Ange serveradress…"

#. this is the header for the printer status column in the print dialog
#: gtk/print/ui/gtkprintunixdialog.ui:142
msgid "Status"
msgstr "Status"

#: gtk/print/ui/gtkprintunixdialog.ui:196
msgid "Range"
msgstr "Intervall"

#: gtk/print/ui/gtkprintunixdialog.ui:214
msgid "_All Pages"
msgstr "_Alla sidor"

#: gtk/print/ui/gtkprintunixdialog.ui:227
msgid "C_urrent Page"
msgstr "A_ktuell sida"

#: gtk/print/ui/gtkprintunixdialog.ui:241
msgid "Se_lection"
msgstr "Mar_kering"

#: gtk/print/ui/gtkprintunixdialog.ui:256
msgid "Pag_es:"
msgstr "Sid_or:"

#: gtk/print/ui/gtkprintunixdialog.ui:260
#: gtk/print/ui/gtkprintunixdialog.ui:273
msgid ""
"Specify one or more page ranges,\n"
" e.g. 1–3, 7, 11"
msgstr ""
"Ange en eller flera sidintervall,\n"
" exempelvis 1-3, 7, 11"

#: gtk/print/ui/gtkprintunixdialog.ui:299
msgid "Copies"
msgstr "Kopior"

#: gtk/print/ui/gtkprintunixdialog.ui:317
msgid "Copie_s:"
msgstr "Kop_ior:"

#: gtk/print/ui/gtkprintunixdialog.ui:340
msgid "C_ollate"
msgstr "S_ortera"

#: gtk/print/ui/gtkprintunixdialog.ui:351
msgid "_Reverse"
msgstr "_Omvänd"

#: gtk/print/ui/gtkprintunixdialog.ui:424
msgid "General"
msgstr "Allmänt"

#: gtk/print/ui/gtkprintunixdialog.ui:470
msgid "T_wo-sided:"
msgstr "T_våsidig:"

#: gtk/print/ui/gtkprintunixdialog.ui:492
msgid "Pages per _side:"
msgstr "Sidor per _blad:"

#: gtk/print/ui/gtkprintunixdialog.ui:516
msgid "Page or_dering:"
msgstr "Sidor_dning:"

#: gtk/print/ui/gtkprintunixdialog.ui:539
msgid "_Only print:"
msgstr "Skriv endast _ut:"

#: gtk/print/ui/gtkprintunixdialog.ui:555
msgid "All sheets"
msgstr "Alla blad"

#: gtk/print/ui/gtkprintunixdialog.ui:556
msgid "Even sheets"
msgstr "Jämna blad"

#: gtk/print/ui/gtkprintunixdialog.ui:557
msgid "Odd sheets"
msgstr "Udda blad"

#: gtk/print/ui/gtkprintunixdialog.ui:571
msgid "Sc_ale:"
msgstr "Sk_ala:"

#: gtk/print/ui/gtkprintunixdialog.ui:619
msgid "Paper"
msgstr "Papper"

#: gtk/print/ui/gtkprintunixdialog.ui:638
msgid "Paper _type:"
msgstr "Pappers_typ:"

#: gtk/print/ui/gtkprintunixdialog.ui:660
msgid "Paper _source:"
msgstr "Pappers_källa:"

#: gtk/print/ui/gtkprintunixdialog.ui:682
msgid "Output t_ray:"
msgstr "Utsk_riftsfack:"

#: gtk/print/ui/gtkprintunixdialog.ui:727
msgid "Or_ientation:"
msgstr "Or_ientering:"

#: gtk/print/ui/gtkprintunixdialog.ui:805
msgid "Job Details"
msgstr "Jobbdetaljer"

#: gtk/print/ui/gtkprintunixdialog.ui:820
msgid "Pri_ority:"
msgstr "Pri_oritet:"

#: gtk/print/ui/gtkprintunixdialog.ui:841
msgid "_Billing info:"
msgstr "Fak_tureringsinformation:"

#: gtk/print/ui/gtkprintunixdialog.ui:874
msgid "Print Document"
msgstr "Skriv ut dokument"

#. this is one of the choices for the print at option in the print dialog
#: gtk/print/ui/gtkprintunixdialog.ui:887
msgid "_Now"
msgstr "_Nu"

#. this is one of the choices for the print at option in the print dialog. It also serves as the label for an entry that allows the user to enter a time.
#: gtk/print/ui/gtkprintunixdialog.ui:901
msgid "A_t:"
msgstr "Kloc_kan:"

#. Ability to parse the am/pm format depends on actual locale. You can remove the am/pm values below for your locale if they are not supported.
#: gtk/print/ui/gtkprintunixdialog.ui:903
#: gtk/print/ui/gtkprintunixdialog.ui:905
#: gtk/print/ui/gtkprintunixdialog.ui:921
#: gtk/print/ui/gtkprintunixdialog.ui:923
msgid ""
"Specify the time of print,\n"
" e.g. 15∶30, 2∶35 pm, 14∶15∶20, 11∶46∶30 am, 4 pm"
msgstr ""
"Ange tiden för utskrift,\n"
" t.ex. 15∶30, 02∶35, 14∶15∶20, 11∶46∶30"

# Är detta verkligen en bra översättning?
#. this is one of the choices for the print at option in the print dialog. It means that the print job will not be printed until it explicitly gets 'released'.
#: gtk/print/ui/gtkprintunixdialog.ui:935
msgid "On _hold"
msgstr "_Pausad"

#: gtk/print/ui/gtkprintunixdialog.ui:937
#: gtk/print/ui/gtkprintunixdialog.ui:938
msgid "Hold the job until it is explicitly released"
msgstr "Håll kvar jobbet tills det uttryckligen släpps"

#: gtk/print/ui/gtkprintunixdialog.ui:965
msgid "Add Cover Page"
msgstr "Lägg till försättssida"

#. this is the label used for the option in the print dialog that controls the front cover page.
#: gtk/print/ui/gtkprintunixdialog.ui:980
msgid "Be_fore:"
msgstr "_Före:"

#. this is the label used for the option in the print dialog that controls the back cover page.
#: gtk/print/ui/gtkprintunixdialog.ui:1001
msgid "_After:"
msgstr "_Efter:"

#: gtk/print/ui/gtkprintunixdialog.ui:1030
msgid "Job"
msgstr "Jobb"

#. This will appear as a tab label in the print dialog.
#: gtk/print/ui/gtkprintunixdialog.ui:1060
msgid "Image Quality"
msgstr "Bildkvalitet"

#. This will appear as a tab label in the print dialog.
#: gtk/print/ui/gtkprintunixdialog.ui:1089
msgid "Color"
msgstr "Färg"

#. This will appear as a tab label in the print dialog. It's a typographical term, as in "Binding and finishing"
#: gtk/print/ui/gtkprintunixdialog.ui:1118
msgid "Finishing"
msgstr "Färdigställning"

#: gtk/print/ui/gtkprintunixdialog.ui:1147
msgid "Advanced"
msgstr "Avancerat"

#: gtk/print/ui/gtkprintunixdialog.ui:1163
msgid "Some of the settings in the dialog conflict"
msgstr "Vissa av inställningarna i dialogen är i konflikt"

#: modules/media/gtkffmediafile.c:253
#, c-format
msgid "Unspecified error decoding media"
msgstr "Ospecificerat fel vid avkodning av media"

#: modules/media/gtkffmediafile.c:286
#, c-format
msgid "Cannot find decoder: %s"
msgstr "Kan inte hitta avkodare: %s"

#: modules/media/gtkffmediafile.c:296 modules/media/gtkffmediafile.c:363
msgid "Failed to allocate a codec context"
msgstr "Misslyckades med att allokera en kodekkontext"

#: modules/media/gtkffmediafile.c:341
#, c-format
msgid "Cannot find encoder: %s"
msgstr "Kan inte hitta kodare: %s"

#: modules/media/gtkffmediafile.c:352
msgid "Cannot add new stream"
msgstr "Kan inte lägga till ny ström"

#: modules/media/gtkffmediafile.c:485 modules/media/gtkffmediafile.c:942
msgid "Failed to allocate an audio frame"
msgstr "Misslyckades med att allokera en ljudram"

#: modules/media/gtkffmediafile.c:650 modules/media/gtkffmediafile.c:898
msgid "Not enough memory"
msgstr "För lite minne"

#: modules/media/gtkffmediafile.c:821
msgid "Could not allocate resampler context"
msgstr "Kunde inte allokera omsamplarkontext"

#: modules/media/gtkffmediafile.c:868
msgid "No audio output found"
msgstr "Ingen ljudutgång hittades"

#. Translators: These strings name the possible values of the
#. * job priority option in the print dialog
#.
#: modules/printbackends/gtkprintbackendcpdb.c:541
#: modules/printbackends/gtkprintbackendcups.c:5642
msgid "Urgent"
msgstr "Viktigt"

#: modules/printbackends/gtkprintbackendcpdb.c:541
#: modules/printbackends/gtkprintbackendcups.c:5642
msgid "High"
msgstr "Hög"

#: modules/printbackends/gtkprintbackendcpdb.c:541
#: modules/printbackends/gtkprintbackendcups.c:5642
msgid "Medium"
msgstr "Medel"

#: modules/printbackends/gtkprintbackendcpdb.c:541
#: modules/printbackends/gtkprintbackendcups.c:5642
msgid "Low"
msgstr "Låg"

#. Translators, this is the label used for the option in the print
#. * dialog that controls the front cover page.
#.
#: modules/printbackends/gtkprintbackendcpdb.c:562
#: modules/printbackends/gtkprintbackendcups.c:5784
msgctxt "printer option"
msgid "Before"
msgstr "Före"

#. Translators, this is the label used for the option in the print
#. * dialog that controls the back cover page.
#.
#: modules/printbackends/gtkprintbackendcpdb.c:569
#: modules/printbackends/gtkprintbackendcups.c:5799
msgctxt "printer option"
msgid "After"
msgstr "Efter"

#: modules/printbackends/gtkprintbackendcpdb.c:592
msgid "Print at"
msgstr "Utskriftstid"

#: modules/printbackends/gtkprintbackendcpdb.c:602
msgid "Print at time"
msgstr "Skriv ut klockan"

#: modules/printbackends/gtkprintbackendcpdb.c:665
msgctxt "print option"
msgid "Borderless"
msgstr "Kantlöst"

#. Translators: this is a printer status.
#: modules/printbackends/gtkprintbackendcpdb.c:1525
#: modules/printbackends/gtkprintbackendcups.c:2636
msgid "Paused; Rejecting Jobs"
msgstr "Pausad; Avvisar jobb"

#. Translators: this is a printer status.
#: modules/printbackends/gtkprintbackendcpdb.c:1531
#: modules/printbackends/gtkprintbackendcups.c:2642
msgid "Rejecting Jobs"
msgstr "Avvisar jobb"

#: modules/printbackends/gtkprintbackendcups.c:1142
#: modules/printbackends/gtkprintbackendcups.c:1449
msgid "Username:"
msgstr "Användarnamn:"

#: modules/printbackends/gtkprintbackendcups.c:1143
#: modules/printbackends/gtkprintbackendcups.c:1458
msgid "Password:"
msgstr "Lösenord:"

#: modules/printbackends/gtkprintbackendcups.c:1181
#: modules/printbackends/gtkprintbackendcups.c:1471
#, c-format
msgid "Authentication is required to print document “%s” on printer %s"
msgstr "Autentisering krävs för att skriva ut dokumentet ”%s” på skrivaren %s"

#: modules/printbackends/gtkprintbackendcups.c:1183
#, c-format
msgid "Authentication is required to print a document on %s"
msgstr "Autentisering krävs för att skriva ut ett dokument på %s"

#: modules/printbackends/gtkprintbackendcups.c:1187
#, c-format
msgid "Authentication is required to get attributes of job “%s”"
msgstr "Autentisering krävs för att hämta attributen för jobbet ”%s”"

#: modules/printbackends/gtkprintbackendcups.c:1189
msgid "Authentication is required to get attributes of a job"
msgstr "Autentisering krävs för att hämta attributen för ett jobb"

#: modules/printbackends/gtkprintbackendcups.c:1193
#, c-format
msgid "Authentication is required to get attributes of printer %s"
msgstr "Autentisering krävs för att hämta attributen för skrivaren %s"

#: modules/printbackends/gtkprintbackendcups.c:1195
msgid "Authentication is required to get attributes of a printer"
msgstr "Autentisering krävs för att hämta attributen för en skrivare"

#: modules/printbackends/gtkprintbackendcups.c:1198
#, c-format
msgid "Authentication is required to get default printer of %s"
msgstr "Autentisering krävs för att hämta standardskrivaren för %s"

#: modules/printbackends/gtkprintbackendcups.c:1201
#, c-format
msgid "Authentication is required to get printers from %s"
msgstr "Autentisering krävs för att hämta skrivare från %s"

#: modules/printbackends/gtkprintbackendcups.c:1206
#, c-format
msgid "Authentication is required to get a file from %s"
msgstr "Autentisering krävs för att hämta en fil från %s"

#: modules/printbackends/gtkprintbackendcups.c:1208
#, c-format
msgid "Authentication is required on %s"
msgstr "Autentisering krävs på %s"

#: modules/printbackends/gtkprintbackendcups.c:1443
msgid "Domain:"
msgstr "Domän:"

#: modules/printbackends/gtkprintbackendcups.c:1473
#, c-format
msgid "Authentication is required to print document “%s”"
msgstr "Autentisering krävs för att skriva ut dokumentet ”%s”"

#: modules/printbackends/gtkprintbackendcups.c:1478
#, c-format
msgid "Authentication is required to print this document on printer %s"
msgstr "Autentisering krävs för att skriva ut detta dokument på skrivaren %s"

#: modules/printbackends/gtkprintbackendcups.c:1480
msgid "Authentication is required to print this document"
msgstr "Autentisering krävs för att skriva ut detta dokument"

#: modules/printbackends/gtkprintbackendcups.c:2568
#, c-format
msgid "Printer “%s” is low on toner."
msgstr "Skrivaren ”%s” har snart slut på toner."

#: modules/printbackends/gtkprintbackendcups.c:2572
#, c-format
msgid "Printer “%s” has no toner left."
msgstr "Skrivaren ”%s” har slut på toner."

# FIXME: Kolla denna. Hittar inget bättre ord
#. Translators: "Developer" like on photo development context
#: modules/printbackends/gtkprintbackendcups.c:2577
#, c-format
msgid "Printer “%s” is low on developer."
msgstr "Skrivaren ”%s” har snart slut på framkallningsmaterial."

#. Translators: "Developer" like on photo development context
#: modules/printbackends/gtkprintbackendcups.c:2582
#, c-format
msgid "Printer “%s” is out of developer."
msgstr "Skrivaren ”%s” har slut på framkallningsmaterial."

#. Translators: "marker" is one color bin of the printer
#: modules/printbackends/gtkprintbackendcups.c:2587
#, c-format
msgid "Printer “%s” is low on at least one marker supply."
msgstr "Skrivaren ”%s” har snart slut på minst en färgpenna."

#. Translators: "marker" is one color bin of the printer
#: modules/printbackends/gtkprintbackendcups.c:2592
#, c-format
msgid "Printer “%s” is out of at least one marker supply."
msgstr "Skrivaren ”%s” har slut på minst en färgpenna."

#: modules/printbackends/gtkprintbackendcups.c:2596
#, c-format
msgid "The cover is open on printer “%s”."
msgstr "Luckan är öppen på skrivaren ”%s”."

#: modules/printbackends/gtkprintbackendcups.c:2600
#, c-format
msgid "The door is open on printer “%s”."
msgstr "Dörren är öppen på skrivaren ”%s”."

#: modules/printbackends/gtkprintbackendcups.c:2604
#, c-format
msgid "Printer “%s” is low on paper."
msgstr "Skrivaren ”%s” har snart slut på papper."

#: modules/printbackends/gtkprintbackendcups.c:2608
#, c-format
msgid "Printer “%s” is out of paper."
msgstr "Skrivaren ”%s” har slut på papper."

#: modules/printbackends/gtkprintbackendcups.c:2612
#, c-format
msgid "Printer “%s” is currently offline."
msgstr "Skrivaren ”%s” är för närvarande frånkopplad."

#: modules/printbackends/gtkprintbackendcups.c:2616
#, c-format
msgid "There is a problem on printer “%s”."
msgstr "Det har uppstått ett problem med skrivaren ”%s”."

#. Translators: this string connects multiple printer states together.
#: modules/printbackends/gtkprintbackendcups.c:2683
msgid "; "
msgstr "; "

#: modules/printbackends/gtkprintbackendcups.c:4584
#: modules/printbackends/gtkprintbackendcups.c:4651
msgctxt "printing option"
msgid "Two Sided"
msgstr "Tvåsidigt"

#: modules/printbackends/gtkprintbackendcups.c:4585
msgctxt "printing option"
msgid "Paper Type"
msgstr "Papperstyp"

#: modules/printbackends/gtkprintbackendcups.c:4586
msgctxt "printing option"
msgid "Paper Source"
msgstr "Papperskälla"

#: modules/printbackends/gtkprintbackendcups.c:4587
#: modules/printbackends/gtkprintbackendcups.c:4652
msgctxt "printing option"
msgid "Output Tray"
msgstr "Utskriftsfack"

#: modules/printbackends/gtkprintbackendcups.c:4588
msgctxt "printing option"
msgid "Resolution"
msgstr "Upplösning"

#: modules/printbackends/gtkprintbackendcups.c:4589
msgctxt "printing option"
msgid "GhostScript pre-filtering"
msgstr "GhostScript-förfiltrering"

#: modules/printbackends/gtkprintbackendcups.c:4598
msgctxt "printing option value"
msgid "One Sided"
msgstr "Ensidigt"

#. Translators: this is an option of "Two Sided"
#: modules/printbackends/gtkprintbackendcups.c:4600
msgctxt "printing option value"
msgid "Long Edge (Standard)"
msgstr "Lång kant (Standard)"

#. Translators: this is an option of "Two Sided"
#: modules/printbackends/gtkprintbackendcups.c:4602
msgctxt "printing option value"
msgid "Short Edge (Flip)"
msgstr "Kort kant (Vänd)"

#. Translators: this is an option of "Paper Source"
#: modules/printbackends/gtkprintbackendcups.c:4604
#: modules/printbackends/gtkprintbackendcups.c:4606
#: modules/printbackends/gtkprintbackendcups.c:4614
msgctxt "printing option value"
msgid "Auto Select"
msgstr "Välj automatiskt"

#. Translators: this is an option of "Paper Source"
#. Translators: this is an option of "Resolution"
#: modules/printbackends/gtkprintbackendcups.c:4608
#: modules/printbackends/gtkprintbackendcups.c:4610
#: modules/printbackends/gtkprintbackendcups.c:4612
#: modules/printbackends/gtkprintbackendcups.c:4616
msgctxt "printing option value"
msgid "Printer Default"
msgstr "Skrivarens standard"

#. Translators: this is an option of "GhostScript"
#: modules/printbackends/gtkprintbackendcups.c:4618
msgctxt "printing option value"
msgid "Embed GhostScript fonts only"
msgstr "Endast inbäddade GhostScript-typsnitt"

#. Translators: this is an option of "GhostScript"
#: modules/printbackends/gtkprintbackendcups.c:4620
msgctxt "printing option value"
msgid "Convert to PS level 1"
msgstr "Konvertera till PS nivå 1"

#. Translators: this is an option of "GhostScript"
#: modules/printbackends/gtkprintbackendcups.c:4622
msgctxt "printing option value"
msgid "Convert to PS level 2"
msgstr "Konvertera till PS nivå 2"

#. Translators: this is an option of "GhostScript"
#: modules/printbackends/gtkprintbackendcups.c:4624
msgctxt "printing option value"
msgid "No pre-filtering"
msgstr "Ingen förfiltrering"

#. Translators: "Miscellaneous" is the label for a button, that opens
#. up an extra panel of settings in a print dialog.
#: modules/printbackends/gtkprintbackendcups.c:4633
msgctxt "printing option group"
msgid "Miscellaneous"
msgstr "Diverse"

#: modules/printbackends/gtkprintbackendcups.c:4660
msgctxt "sides"
msgid "One Sided"
msgstr "Ensidigt"

#. Translators: this is an option of "Two Sided"
#: modules/printbackends/gtkprintbackendcups.c:4662
msgctxt "sides"
msgid "Long Edge (Standard)"
msgstr "Lång kant (Standard)"

#. Translators: this is an option of "Two Sided"
#: modules/printbackends/gtkprintbackendcups.c:4664
msgctxt "sides"
msgid "Short Edge (Flip)"
msgstr "Kort kant (Vänd)"

#. Translators: Top output bin
#: modules/printbackends/gtkprintbackendcups.c:4667
msgctxt "output-bin"
msgid "Top Bin"
msgstr "Toppfack"

#. Translators: Middle output bin
#: modules/printbackends/gtkprintbackendcups.c:4669
msgctxt "output-bin"
msgid "Middle Bin"
msgstr "Mittenfack"

#. Translators: Bottom output bin
#: modules/printbackends/gtkprintbackendcups.c:4671
msgctxt "output-bin"
msgid "Bottom Bin"
msgstr "Bottenfack"

#. Translators: Side output bin
#: modules/printbackends/gtkprintbackendcups.c:4673
msgctxt "output-bin"
msgid "Side Bin"
msgstr "Sidofack"

#. Translators: Left output bin
#: modules/printbackends/gtkprintbackendcups.c:4675
msgctxt "output-bin"
msgid "Left Bin"
msgstr "Fack till vänster"

#. Translators: Right output bin
#: modules/printbackends/gtkprintbackendcups.c:4677
msgctxt "output-bin"
msgid "Right Bin"
msgstr "Fack till höger"

#. Translators: Center output bin
#: modules/printbackends/gtkprintbackendcups.c:4679
msgctxt "output-bin"
msgid "Center Bin"
msgstr "Centerfack"

#. Translators: Rear output bin
#: modules/printbackends/gtkprintbackendcups.c:4681
msgctxt "output-bin"
msgid "Rear Bin"
msgstr "Bakre fack"

#. Translators: Output bin where one sided output is oriented in the face-up position
#: modules/printbackends/gtkprintbackendcups.c:4683
msgctxt "output-bin"
msgid "Face Up Bin"
msgstr "Fack för uppåtvänd framsida"

#. Translators: Output bin where one sided output is oriented in the face-down position
#: modules/printbackends/gtkprintbackendcups.c:4685
msgctxt "output-bin"
msgid "Face Down Bin"
msgstr "Fack för nedåtvänd framsida"

#. Translators: Large capacity output bin
#: modules/printbackends/gtkprintbackendcups.c:4687
msgctxt "output-bin"
msgid "Large Capacity Bin"
msgstr "Högkapacitetsfack"

#. Translators: Output stacker number %d
#: modules/printbackends/gtkprintbackendcups.c:4709
#, c-format
msgctxt "output-bin"
msgid "Stacker %d"
msgstr "Staplare %d"

#. Translators: Output mailbox number %d
#: modules/printbackends/gtkprintbackendcups.c:4713
#, c-format
msgctxt "output-bin"
msgid "Mailbox %d"
msgstr "Postlåda %d"

#. Translators: Private mailbox
#: modules/printbackends/gtkprintbackendcups.c:4717
msgctxt "output-bin"
msgid "My Mailbox"
msgstr "Min postlåda"

#. Translators: Output tray number %d
#: modules/printbackends/gtkprintbackendcups.c:4721
#, c-format
msgctxt "output-bin"
msgid "Tray %d"
msgstr "Fack %d"

#: modules/printbackends/gtkprintbackendcups.c:5198
msgid "Printer Default"
msgstr "Skrivarens standard"

#. Translators, this string is used to label the job priority option
#. * in the print dialog
#.
#: modules/printbackends/gtkprintbackendcups.c:5672
msgid "Job Priority"
msgstr "Jobbprioritet"

#. Translators, this string is used to label the billing info entry
#. * in the print dialog
#.
#: modules/printbackends/gtkprintbackendcups.c:5683
msgid "Billing Info"
msgstr "Faktureringsinformation"

#. Translators, these strings are names for various 'standard' cover
#. * pages that the printing system may support.
#.
#: modules/printbackends/gtkprintbackendcups.c:5707
msgctxt "cover page"
msgid "None"
msgstr "Inget"

#: modules/printbackends/gtkprintbackendcups.c:5708
msgctxt "cover page"
msgid "Classified"
msgstr "Klassificerat"

#: modules/printbackends/gtkprintbackendcups.c:5709
msgctxt "cover page"
msgid "Confidential"
msgstr "Konfidentiellt"

#: modules/printbackends/gtkprintbackendcups.c:5710
msgctxt "cover page"
msgid "Secret"
msgstr "Hemligt"

#: modules/printbackends/gtkprintbackendcups.c:5711
msgctxt "cover page"
msgid "Standard"
msgstr "Standard"

#: modules/printbackends/gtkprintbackendcups.c:5712
msgctxt "cover page"
msgid "Top Secret"
msgstr "Topphemligt"

#: modules/printbackends/gtkprintbackendcups.c:5713
msgctxt "cover page"
msgid "Unclassified"
msgstr "Inte klassificerat"

#. Translators, this string is used to label the pages-per-sheet option
#. * in the print dialog
#.
#: modules/printbackends/gtkprintbackendcups.c:5725
msgctxt "printer option"
msgid "Pages per Sheet"
msgstr "Sidor per blad"

#. Translators, this string is used to label the option in the print
#. * dialog that controls in what order multiple pages are arranged
#.
#: modules/printbackends/gtkprintbackendcups.c:5742
msgctxt "printer option"
msgid "Page Ordering"
msgstr "Sidordning"

#. Translators: this is the name of the option that controls when
#. * a print job is printed. Possible values are 'now', a specified time,
#. * or 'on hold'
#.
#: modules/printbackends/gtkprintbackendcups.c:5819
msgctxt "printer option"
msgid "Print at"
msgstr "Utskriftstid"

#. Translators: this is the name of the option that allows the user
#. * to specify a time when a print job will be printed.
#.
#: modules/printbackends/gtkprintbackendcups.c:5830
msgctxt "printer option"
msgid "Print at time"
msgstr "Skriv ut klockan"

#. Translators: this format is used to display a custom
#. * paper size. The two placeholders are replaced with
#. * the width and height in points. E.g: "Custom
#. * 230.4x142.9"
#.
#: modules/printbackends/gtkprintbackendcups.c:5877
#, c-format
msgid "Custom %s×%s"
msgstr "Anpassad %s×%s"

#. TRANSLATORS: this is the ICC color profile to use for this job
#: modules/printbackends/gtkprintbackendcups.c:5988
msgctxt "printer option"
msgid "Printer Profile"
msgstr "Skrivarprofil"

#. TRANSLATORS: this is when color profile information is unavailable
#: modules/printbackends/gtkprintbackendcups.c:5995
msgctxt "printer option value"
msgid "Unavailable"
msgstr "Inte tillgänglig"

#: modules/printbackends/gtkprintbackendfile.c:238
msgid "output"
msgstr "utdata"

#: modules/printbackends/gtkprintbackendfile.c:510
msgid "Print to File"
msgstr "Skriv ut till fil"

#: modules/printbackends/gtkprintbackendfile.c:636
msgid "PDF"
msgstr "PDF"

#: modules/printbackends/gtkprintbackendfile.c:636
msgid "PostScript"
msgstr "Postscript"

#: modules/printbackends/gtkprintbackendfile.c:636
msgid "SVG"
msgstr "SVG"

#: modules/printbackends/gtkprintbackendfile.c:649
msgid "Pages per _sheet:"
msgstr "Sidor per _blad:"

#: modules/printbackends/gtkprintbackendfile.c:709
msgid "File"
msgstr "Fil"

#: modules/printbackends/gtkprintbackendfile.c:719
msgid "_Output format"
msgstr "_Utskriftsformat"

#. TRANSLATORS: when we're running an old CUPS, and
#. * it hasn't registered the device with colord
#: modules/printbackends/gtkprintercups.c:272
msgid "Color management unavailable"
msgstr "Färghantering är inte tillgänglig"

#. TRANSLATORS: when there is no color profile available
#: modules/printbackends/gtkprintercups.c:284
msgid "No profile available"
msgstr "Ingen profil tillgänglig"

#. TRANSLATORS: when the color profile has no title
#: modules/printbackends/gtkprintercups.c:295
msgid "Unspecified profile"
msgstr "Ospecificerad profil"

#: tools/encodesymbolic.c:41
msgid "Output to this directory instead of cwd"
msgstr "Utdata till denna katalog i stället för cwd"

#: tools/encodesymbolic.c:42
msgid "Generate debug output"
msgstr "Generera felsökningsutdata"

#: tools/encodesymbolic.c:92
#, c-format
msgid "Invalid size %s\n"
msgstr "Ogiltig storlek %s\n"

#: tools/encodesymbolic.c:104 tools/encodesymbolic.c:113
#, c-format
msgid "Can’t load file: %s\n"
msgstr "Kan inte läsa in fil: %s\n"

#: tools/encodesymbolic.c:141 tools/encodesymbolic.c:147
#, c-format
msgid "Can’t save file %s: %s\n"
msgstr "Kan inte spara filen %s: %s\n"

#: tools/encodesymbolic.c:153
#, c-format
msgid "Can’t close stream"
msgstr "Kan inte stänga ström"

#: tools/gtk-builder-tool.c:36
#, c-format
msgid ""
"Usage:\n"
"  gtk4-builder-tool [COMMAND] [OPTION…] FILE\n"
"\n"
"Perform various tasks on GtkBuilder .ui files.\n"
"\n"
"Commands:\n"
"  validate     Validate the file\n"
"  simplify     Simplify the file\n"
"  enumerate    List all named objects\n"
"  preview      Preview the file\n"
"  render       Take a screenshot of the file\n"
"  screenshot   Take a screenshot of the file\n"
"\n"
msgstr ""
"Användning:\n"
"  gtk4-builder-tool [KOMMANDO] [FLAGGA…] FIL\n"
"\n"
"Utför olika uppgifter på GtkBuilders .ui-filer.\n"
"\n"
"Kommandon:\n"
"  validate     Validera filen\n"
"  simplify     Förenkla filen\n"
"  enumerate    Lista alla namngivna objekt\n"
"  preview      Förhandsgranska filen\n"
"  render       Ta en skärmbild av filen\n"
"  screenshot   Ta en skärmbild av filen\n"
"\n"

#: tools/gtk-builder-tool-enumerate.c:56 tools/gtk-builder-tool-preview.c:179
#: tools/gtk-builder-tool-preview.c:180 tools/gtk-builder-tool-screenshot.c:360
#: tools/gtk-builder-tool-simplify.c:2529 tools/gtk-builder-tool-validate.c:261
<<<<<<< HEAD
#: tools/gtk-path-tool-render.c:62 tools/gtk-rendernode-tool-info.c:208
#: tools/gtk-rendernode-tool-show.c:102
=======
#: tools/gtk-rendernode-tool-info.c:202 tools/gtk-rendernode-tool-show.c:106
>>>>>>> 48f6ffad
msgid "FILE"
msgstr "FIL"

#: tools/gtk-builder-tool-enumerate.c:64
msgid "Print all named objects."
msgstr "Skriv ut alla namngivna objekt."

#: tools/gtk-builder-tool-preview.c:128 tools/gtk-builder-tool-screenshot.c:236
#, c-format
msgid "No object with ID '%s' found\n"
msgstr "Inget objekt med ID ”%s” hittades\n"

#: tools/gtk-builder-tool-preview.c:130
#, c-format
msgid "No previewable object found\n"
msgstr "Inget förhandsgranskningsbart objekt hittades\n"

#: tools/gtk-builder-tool-preview.c:136
#, c-format
msgid "Objects of type %s can't be previewed\n"
msgstr "Kan inte förhandsgranska objekt av typen %s\n"

#: tools/gtk-builder-tool-preview.c:178
msgid "Preview only the named object"
msgstr "Förhandsgranska endast det namngivna objektet"

#: tools/gtk-builder-tool-preview.c:179 tools/gtk-builder-tool-screenshot.c:360
msgid "Use style from CSS file"
msgstr "Använd stil från CSS-fil"

#: tools/gtk-builder-tool-preview.c:187 tools/gtk-builder-tool-screenshot.c:370
<<<<<<< HEAD
#: tools/gtk-builder-tool-validate.c:268 tools/gtk-rendernode-tool-render.c:204
#: tools/gtk-rendernode-tool-show.c:109
=======
#: tools/gtk-builder-tool-validate.c:268 tools/gtk-rendernode-tool-show.c:113
#: tools/gtk-rendernode-tool-render.c:204
>>>>>>> 48f6ffad
#, c-format
msgid "Could not initialize windowing system\n"
msgstr "Kunde inte initiera fönstersystem\n"

#: tools/gtk-builder-tool-preview.c:195
msgid "Preview the file."
msgstr "Förhandsgranska filen."

#: tools/gtk-builder-tool-preview.c:208 tools/gtk-builder-tool-screenshot.c:391
#: tools/gtk-builder-tool-simplify.c:2552 tools/gtk-builder-tool-validate.c:287
#, c-format
msgid "No .ui file specified\n"
msgstr "Ingen .ui-fil angiven\n"

#: tools/gtk-builder-tool-preview.c:214
#, c-format
msgid "Can only preview a single .ui file\n"
msgstr "Kan endast förhandsgranska en ensam .ui-fil\n"

#: tools/gtk-builder-tool-screenshot.c:238
#, c-format
msgid "No object found\n"
msgstr "Inget objekt hittades\n"

#: tools/gtk-builder-tool-screenshot.c:244
#, c-format
msgid "Objects of type %s can't be screenshot\n"
msgstr "Kan inte ta skärmbilder på objekt av typen %s\n"

#: tools/gtk-builder-tool-screenshot.c:298
#, c-format
msgid "Failed to take a screenshot\n"
msgstr "Misslyckades med att ta en skärmbild\n"

#: tools/gtk-builder-tool-screenshot.c:309
#, c-format
msgid ""
"File %s exists.\n"
"Use --force to overwrite.\n"
msgstr ""
"Filen %s existerar.\n"
"Använd --force för att skriva över.\n"

#: tools/gtk-builder-tool-screenshot.c:332
#: tools/gtk-rendernode-tool-render.c:172
#, c-format
msgid "Output written to %s.\n"
msgstr "Utdata skrivet till %s.\n"

#: tools/gtk-builder-tool-screenshot.c:336
#: tools/gtk-rendernode-tool-render.c:176
#, c-format
msgid "Failed to save %s: %s\n"
msgstr "Misslyckades med att spara %s: %s\n"

#: tools/gtk-builder-tool-screenshot.c:359
msgid "Screenshot only the named object"
msgstr "Ta endast en skärmbild av det namngivna objektet"

# Filändelsen .node
#: tools/gtk-builder-tool-screenshot.c:361
msgid "Save as node file instead of png"
msgstr "Spara som node-fil i stället för png"

#: tools/gtk-builder-tool-screenshot.c:362
msgid "Overwrite existing file"
msgstr "Skriv över befintlig fil"

#: tools/gtk-builder-tool-screenshot.c:363
#: tools/gtk-rendernode-tool-render.c:197
msgid "FILE…"
msgstr "FIL…"

#: tools/gtk-builder-tool-screenshot.c:378
msgid "Render a .ui file to an image."
msgstr "Rendera en .ui-fil till en bild."

#: tools/gtk-builder-tool-screenshot.c:397
#, c-format
msgid "Can only render a single .ui file to a single output file\n"
msgstr ""
"Kan endast rendera en ensam .ui-fil till en ensam utdatafil\n"
"\n"

#: tools/gtk-builder-tool-simplify.c:444
#, c-format
msgid "%s:%d: Couldn’t parse value for property '%s': %s\n"
msgstr "%s:%d: Kunde inte tolka värde för egenskapen ”%s”: %s\n"

#: tools/gtk-builder-tool-simplify.c:658
#, c-format
msgid "Property %s not found"
msgstr "Egenskapen %s hittades inte"

#: tools/gtk-builder-tool-simplify.c:661
#, c-format
msgid "Packing property %s not found"
msgstr "Packningsegenskapen %s hittades inte"

#: tools/gtk-builder-tool-simplify.c:664
#, c-format
msgid "Cell property %s not found"
msgstr "Cellegenskapen %s hittades inte"

#: tools/gtk-builder-tool-simplify.c:667
#, c-format
msgid "Layout property %s not found"
msgstr "Layoutegenskapen %s hittades inte"

#: tools/gtk-builder-tool-simplify.c:1397
#, c-format
msgid "%s only accepts three children"
msgstr "%s accepterar endast tre barn"

#: tools/gtk-builder-tool-simplify.c:2455
#, c-format
msgid "Can’t load “%s”: %s\n"
msgstr "Kan inte läsa in ”%s”: %s\n"

#: tools/gtk-builder-tool-simplify.c:2466
#: tools/gtk-builder-tool-simplify.c:2472
#: tools/gtk-builder-tool-simplify.c:2478
#, c-format
msgid "Can’t parse “%s”: %s\n"
msgstr "Kan inte tolka ”%s”: %s\n"

#: tools/gtk-builder-tool-simplify.c:2504
#, c-format
msgid "Failed to read “%s”: %s\n"
msgstr "Misslyckades med att läsa ”%s”: %s\n"

#: tools/gtk-builder-tool-simplify.c:2510
#, c-format
msgid "Failed to write “%s”: “%s”\n"
msgstr "Misslyckades med att skriva ”%s”: ”%s”\n"

#: tools/gtk-builder-tool-simplify.c:2527
msgid "Replace the file"
msgstr "Ersätt filen"

#: tools/gtk-builder-tool-simplify.c:2528
msgid "Convert from GTK 3 to GTK 4"
msgstr "Konvertera från GTK 3 till GTK 4"

#: tools/gtk-builder-tool-simplify.c:2539
msgid "Simplify the file."
msgstr "Förenkla filen."

#: tools/gtk-builder-tool-simplify.c:2558
#, c-format
msgid "Can only simplify a single .ui file without --replace\n"
msgstr "Kan endast förenkla en ensam .ui-fil utan --replace\n"

#: tools/gtk-builder-tool-validate.c:45
#, c-format
msgid "Failed to lookup template parent type %s\n"
msgstr "Misslyckades med att slå upp mallens föräldratyp %s\n"

#: tools/gtk-builder-tool-validate.c:123
msgid "Deprecated types:\n"
msgstr "Föråldrade typer:\n"

#: tools/gtk-builder-tool-validate.c:167
#, c-format
msgid "Failed to create an instance of the template type %s\n"
msgstr "Misslyckades med att skapa en instans av malltypen %s\n"

#: tools/gtk-builder-tool-validate.c:276
msgid "Validate the file."
msgstr "Validera filen."

#: tools/gtk-launch.c:40
msgid "Show program version"
msgstr "Visa programversion"

#. Translators: this message will appear immediately after the
#. usage string - Usage: COMMAND [OPTION…] <THIS_MESSAGE>
#: tools/gtk-launch.c:74
msgid "APPLICATION [URI…] — launch an APPLICATION"
msgstr "PROGRAM [URI…] — starta ett PROGRAM"

#. Translators: this message will appear after the usage string
#. and before the list of options.
#: tools/gtk-launch.c:78
msgid ""
"Launch an application (specified by its desktop file name),\n"
"optionally passing one or more URIs as arguments."
msgstr ""
"Starta ett program (angivet genom dess skrivbordsfilnamn),\n"
"alternativt med en eller flera URI:er som argument."

#: tools/gtk-launch.c:88
#, c-format
msgid "Error parsing commandline options: %s\n"
msgstr "Fel vid tolkning av kommandoradsflaggor: %s\n"

#: tools/gtk-launch.c:90 tools/gtk-launch.c:111
#, c-format
msgid "Try “%s --help” for more information."
msgstr "Ange ”%s --help” för mer information."

#. Translators: the %s is the program name. This error message
#. means the user is calling gtk-launch without any argument.
#: tools/gtk-launch.c:109
#, c-format
msgid "%s: missing application name"
msgstr "%s: saknar programnamn"

#: tools/gtk-launch.c:137
#, c-format
msgid "Creating AppInfo from id not supported on non unix operating systems"
msgstr "Skapar AppInfo från id som inte stöds på andra operativsystem än unix"

#. Translators: the first %s is the program name, the second one
#. is the application name.
#: tools/gtk-launch.c:145
#, c-format
msgid "%s: no such application %s"
msgstr "%s: inget sådant program %s"

#. Translators: the first %s is the program name, the second one
#. is the error message.
#: tools/gtk-launch.c:163
#, c-format
msgid "%s: error launching application: %s\n"
msgstr "%s: fel vid uppstart av programmet: %s\n"

#: tools/gtk-path-tool.c:35
#, c-format
msgid ""
"Usage:\n"
"  gtk4-path-tool [COMMAND] [OPTION…] PATH\n"
"\n"
"Perform various tasks on paths.\n"
"\n"
"Commands:\n"
"  decompose    Decompose the path\n"
"  show         Display the path in a window\n"
"  render       Render the path as an image\n"
"  info         Print information about the path\n"
"\n"
msgstr ""
"Användning:\n"
"  gtk4-path-tool [KOMMANDO] [FLAGGA…] BANA\n"
"\n"
"Utför olika uppgifter på banor.\n"
"\n"
"Kommandon:\n"
"  decompose    Dela upp banan\n"
"  show         Visa banan i ett fönster\n"
"  render       Rendera banan som en bild\n"
"  info         Skriv ut information om banan\n"
"\n"

#: tools/gtk-path-tool-decompose.c:75
msgid "Allow quadratic Bézier curves"
msgstr "Tillåt kvadratiska Bézier-kurvor"

#: tools/gtk-path-tool-decompose.c:76
msgid "Allow cubic Bézier curves"
msgstr "Tillåt kubiska Bézier-kurvor"

#: tools/gtk-path-tool-decompose.c:77 tools/gtk-path-tool-info.c:88
#: tools/gtk-path-tool-render.c:63 tools/gtk-path-tool-show.c:132
msgid "PATH"
msgstr "BANA"

#: tools/gtk-path-tool-decompose.c:89
msgid "Decompose a path."
msgstr "Dela upp en bana."

#: tools/gtk-path-tool-decompose.c:102 tools/gtk-path-tool-info.c:112
msgid "No paths given."
msgstr "Inga banor angivna."

#: tools/gtk-path-tool-decompose.c:128
msgid "That didn't work out."
msgstr "Det där fungerade inte."

#: tools/gtk-path-tool-info.c:99
msgid "Print information about a path."
msgstr "Skriv ut information om en bana."

#: tools/gtk-path-tool-info.c:119
msgid "Path is empty."
msgstr "Banan är tom."

#: tools/gtk-path-tool-info.c:125
msgid "Path is closed"
msgstr "Banan är sluten"

#: tools/gtk-path-tool-info.c:134
#, c-format
msgid "%d contours"
msgstr "%d konturer"

#: tools/gtk-path-tool-info.c:136
#, c-format
msgid "%d operations"
msgstr "%d operationer"

#: tools/gtk-path-tool-info.c:140
#, c-format
msgid "%d lines"
msgstr "%d linjer"

#: tools/gtk-path-tool-info.c:145
#, c-format
msgid "%d quadratics"
msgstr "%d kvadratiska"

#: tools/gtk-path-tool-info.c:150
#, c-format
msgid "%d cubics"
msgstr "%d kubiska"

#: tools/gtk-path-tool-render.c:52 tools/gtk-path-tool-show.c:122
msgid "Fill rule (winding, even-odd)"
msgstr "Fyllnadsregel (vindlande, jämn-udda)"

#: tools/gtk-path-tool-render.c:52 tools/gtk-path-tool-render.c:56
#: tools/gtk-path-tool-render.c:57 tools/gtk-path-tool-render.c:58
#: tools/gtk-path-tool-render.c:59 tools/gtk-path-tool-render.c:60
#: tools/gtk-path-tool-render.c:61 tools/gtk-path-tool-show.c:122
#: tools/gtk-path-tool-show.c:126 tools/gtk-path-tool-show.c:127
#: tools/gtk-path-tool-show.c:128 tools/gtk-path-tool-show.c:129
#: tools/gtk-path-tool-show.c:130 tools/gtk-path-tool-show.c:131
msgid "VALUE"
msgstr "VÄRDE"

#: tools/gtk-path-tool-render.c:53 tools/gtk-path-tool-show.c:123
msgid "Foreground color"
msgstr "Förgrundsfärg"

#: tools/gtk-path-tool-render.c:53 tools/gtk-path-tool-render.c:54
#: tools/gtk-path-tool-show.c:123 tools/gtk-path-tool-show.c:124
msgid "COLOR"
msgstr "FÄRG"

#: tools/gtk-path-tool-render.c:54 tools/gtk-path-tool-show.c:124
msgid "Background color"
msgstr "Bakgrundsfärg"

#: tools/gtk-path-tool-render.c:55 tools/gtk-path-tool-show.c:125
msgid "Stroke the path instead of filling it"
msgstr "Stryk längs banan i stället för att fylla den"

#: tools/gtk-path-tool-render.c:56 tools/gtk-path-tool-show.c:126
msgid "Line width (number)"
msgstr "Linjebredd (tal)"

#: tools/gtk-path-tool-render.c:57 tools/gtk-path-tool-show.c:127
msgid "Line cap (butt, round, square)"
msgstr "Linjeavrundning (avhuggen, rund, kvadrat)"

#: tools/gtk-path-tool-render.c:58 tools/gtk-path-tool-show.c:128
msgid "Line join (miter, miter-clip, round, bevel, arcs)"
msgstr "Linjeövergång (gering, gering-klipp, rund, fasning, bågar)"

#: tools/gtk-path-tool-render.c:59 tools/gtk-path-tool-show.c:129
msgid "Miter limit (number)"
msgstr "Geringsgräns (tal)"

#: tools/gtk-path-tool-render.c:60 tools/gtk-path-tool-show.c:130
msgid "Dash pattern (comma-separated numbers)"
msgstr "Streckningsmönster (kommaseparerade tal)"

#: tools/gtk-path-tool-render.c:61 tools/gtk-path-tool-show.c:131
msgid "Dash offset (number)"
msgstr "Streckposition (tal)"

#: tools/gtk-path-tool-render.c:62
msgid "The output file"
msgstr "Utdatafilen"

#: tools/gtk-path-tool-render.c:81 tools/gtk-path-tool-show.c:145
msgid "Could not initialize windowing system"
msgstr "Kunde inte initiera fönstersystem"

#: tools/gtk-path-tool-render.c:89
msgid "Render the path to a png image."
msgstr "Rendera banan till en png-bild."

#: tools/gtk-path-tool-render.c:102 tools/gtk-path-tool-show.c:166
msgid "No path specified"
msgstr "Ingen bana angavs"

#: tools/gtk-path-tool-render.c:108
msgid "Can only render a single path"
msgstr "Kan endast rendera en ensam bana"

#: tools/gtk-path-tool-render.c:114 tools/gtk-path-tool-show.c:178
msgid "fill rule"
msgstr "fyllnadsregel"

#: tools/gtk-path-tool-render.c:118 tools/gtk-path-tool-show.c:182
msgid "line cap"
msgstr "linjeavrundning"

#: tools/gtk-path-tool-render.c:119 tools/gtk-path-tool-show.c:183
msgid "line join"
msgstr "linjeövergång"

#: tools/gtk-path-tool-render.c:143 tools/gtk-path-tool-show.c:207
#, c-format
msgid "Failed to parse '%s' as number"
msgstr "Misslyckades med att tolka ”%s” som ett tal"

#: tools/gtk-path-tool-render.c:187
#, c-format
msgid "Saving png to '%s' failed"
msgstr "Sparandet av png till ”%s” misslyckades"

#: tools/gtk-path-tool-render.c:194
#, c-format
msgid "Output written to '%s'."
msgstr "Utdata skrivet till ”%s”."

#: tools/gtk-path-tool-show.c:43 tools/gtk-path-tool-show.c:78
msgid "Path Preview"
msgstr "Förhandsgranskning av bana"

#: tools/gtk-path-tool-show.c:153
msgid "Display the path."
msgstr "Visa banan."

#: tools/gtk-path-tool-show.c:172
msgid "Can only show a single path"
msgstr "Kan endast visa en ensam bana"

#: tools/gtk-path-tool-utils.c:58
#, c-format
msgid "Failed to read from standard input: %s\n"
msgstr "Misslyckades med att läsa från standard in: %s\n"

#: tools/gtk-path-tool-utils.c:64
#, c-format
msgid "Error reading from standard input: %s\n"
msgstr "Fel vid läsning från standard in: %s\n"

#: tools/gtk-path-tool-utils.c:83
#, c-format
msgid "Failed to parse '%s' as path.\n"
msgstr "Misslyckades med att tolka ”%s” som bana.\n"

#: tools/gtk-path-tool-utils.c:109
#, c-format
msgid "Failed to parse '%s' as %s."
msgstr "Misslyckades med att tolka ”%s” som %s."

#: tools/gtk-path-tool-utils.c:111
msgid "Possible values: "
msgstr "Möjliga värden: "

#: tools/gtk-path-tool-utils.c:135
#, c-format
msgid "Could not parse '%s' as color"
msgstr "Kunde inte tolka ”%s” som färg"

#: tools/gtk-rendernode-tool.c:35
#, c-format
msgid ""
"Usage:\n"
"  gtk4-rendernode-tool [COMMAND] [OPTION…] FILE\n"
"\n"
"Perform various tasks on GTK render nodes.\n"
"\n"
"Commands:\n"
"  info         Provide information about the node\n"
"  show         Show the node\n"
"  render       Take a screenshot of the node\n"
"\n"
msgstr ""
"Användning:\n"
"  gtk4-rendernode-tool [KOMMANDO] [FLAGGA…] FIL\n"
"\n"
"Utför olika uppgifter på GTK-renderingsnoder.\n"
"\n"
"Kommandon:\n"
"  info         Tillhandahåll information om noden\n"
"  show         Visa noden\n"
"  render       Ta en skärmbild av noden\n"
"\n"

#: tools/gtk-rendernode-tool-info.c:185
#, c-format
msgid "Number of nodes: %u\n"
msgstr "Antal noder: %u\n"

#: tools/gtk-rendernode-tool-info.c:192
#, c-format
msgid "Depth: %u\n"
msgstr "Djup: %u\n"

#: tools/gtk-rendernode-tool-info.c:195
#, c-format
msgid "Bounds: %g x %g\n"
msgstr "Gränser: %g x %g\n"

#: tools/gtk-rendernode-tool-info.c:196
#, c-format
msgid "Origin: %g %g\n"
msgstr "Ursprung: %g %g\n"

#: tools/gtk-rendernode-tool-info.c:217
msgid "Provide information about the render node."
msgstr "Tillhandahåll information om renderingsnoden."

<<<<<<< HEAD
#: tools/gtk-rendernode-tool-info.c:230 tools/gtk-rendernode-tool-render.c:225
#: tools/gtk-rendernode-tool-show.c:130
=======
#: tools/gtk-rendernode-tool-info.c:224 tools/gtk-rendernode-tool-show.c:134
#: tools/gtk-rendernode-tool-render.c:225
>>>>>>> 48f6ffad
#, c-format
msgid "No .node file specified\n"
msgstr "Ingen .node-fil angiven\n"

#: tools/gtk-rendernode-tool-info.c:236
#, c-format
msgid "Can only accept a single .node file\n"
msgstr "Kan endast acceptera en ensam .node-fil\n"

<<<<<<< HEAD
=======
#: tools/gtk-rendernode-tool-show.c:105
msgid "Don't add a titlebar"
msgstr "Lägg inte till en namnlist"

#: tools/gtk-rendernode-tool-show.c:121
msgid "Show the render node."
msgstr "Visa renderingsnoden."

#: tools/gtk-rendernode-tool-show.c:140
#, c-format
msgid "Can only preview a single .node file\n"
msgstr "Kan endast förhandsgranska en ensam .node-fil\n"

>>>>>>> 48f6ffad
#: tools/gtk-rendernode-tool-render.c:123
#, c-format
msgid ""
"File %s exists.\n"
"If you want to overwrite, specify the filename.\n"
msgstr ""
"Filen %s existerar.\n"
"Ange filnamnet om du vill skriva över.\n"

#: tools/gtk-rendernode-tool-render.c:137
#, c-format
msgid "Failed to generate SVG: %s\n"
msgstr "Misslyckades med att generera SVG: %s\n"

#: tools/gtk-rendernode-tool-render.c:196
msgid "Renderer to use"
msgstr "Renderare att använda"

#: tools/gtk-rendernode-tool-render.c:196
msgid "RENDERER"
msgstr "RENDERARE"

#: tools/gtk-rendernode-tool-render.c:212
msgid "Render a .node file to an image."
msgstr "Rendera en .node-fil till en bild."

#: tools/gtk-rendernode-tool-render.c:231
#, c-format
msgid "Can only render a single .node file to a single output file\n"
msgstr "Kan endast rendera en ensam .node-fil till en ensam utdatafil\n"

#: tools/gtk-rendernode-tool-show.c:117
msgid "Show the render node."
msgstr "Visa renderingsnoden."

#: tools/gtk-rendernode-tool-show.c:136
#, c-format
msgid "Can only preview a single .node file\n"
msgstr "Kan endast förhandsgranska en ensam .node-fil\n"

#: tools/gtk-rendernode-tool-utils.c:51
#, c-format
msgid "Error at %s: %s\n"
msgstr "Fel vid %s: %s\n"

#: tools/updateiconcache.c:1391
#, c-format
msgid "Failed to write header\n"
msgstr "Misslyckades med att skriva huvud\n"

#: tools/updateiconcache.c:1397
#, c-format
msgid "Failed to write hash table\n"
msgstr "Misslyckades med att skriva hashtabell\n"

#: tools/updateiconcache.c:1403
#, c-format
msgid "Failed to write folder index\n"
msgstr "Misslyckades med att skriva mappindex\n"

#: tools/updateiconcache.c:1411
#, c-format
msgid "Failed to rewrite header\n"
msgstr "Misslyckades med att skriva om huvud\n"

#: tools/updateiconcache.c:1505
#, c-format
msgid "Failed to open file %s : %s\n"
msgstr "Misslyckades med att öppna filen %s : %s\n"

#: tools/updateiconcache.c:1513 tools/updateiconcache.c:1543
#, c-format
msgid "Failed to write cache file: %s\n"
msgstr "Misslyckades med att skriva cachefil: %s\n"

#: tools/updateiconcache.c:1553
#, c-format
msgid "The generated cache was invalid.\n"
msgstr "Den genererade cachen var ogiltig.\n"

#: tools/updateiconcache.c:1567
#, c-format
msgid "Could not rename %s to %s: %s, removing %s then.\n"
msgstr "Kunde inte byta namn på %s till %s: %s, tar bort %s.\n"

#: tools/updateiconcache.c:1581
#, c-format
msgid "Could not rename %s to %s: %s\n"
msgstr "Kunde inte byta namn på %s till %s: %s\n"

#: tools/updateiconcache.c:1591
#, c-format
msgid "Could not rename %s back to %s: %s.\n"
msgstr "Kunde inte byta namn på %s tillbaka till %s: %s.\n"

#: tools/updateiconcache.c:1614
#, c-format
msgid "Cache file created successfully.\n"
msgstr "Cachefil skapades.\n"

#: tools/updateiconcache.c:1653
msgid "Overwrite an existing cache, even if up to date"
msgstr "Skriv över en befintlig cache, även om den är uppdaterad"

#: tools/updateiconcache.c:1654
msgid "Don’t check for the existence of index.theme"
msgstr "Kontrollera inte om index.theme finns"

#: tools/updateiconcache.c:1655
msgid "Don’t include image data in the cache"
msgstr "Inkludera inte bilddata i cachen"

#: tools/updateiconcache.c:1656
msgid "Include image data in the cache"
msgstr "Inkludera bilddata i cachen"

#: tools/updateiconcache.c:1657
msgid "Output a C header file"
msgstr "Skriv ut en C-headerfil"

#: tools/updateiconcache.c:1658
msgid "Turn off verbose output"
msgstr "Stäng av informativ utskrift"

#: tools/updateiconcache.c:1659
msgid "Validate existing icon cache"
msgstr "Validera befintlig ikoncache"

#: tools/updateiconcache.c:1724
#, c-format
msgid "File not found: %s\n"
msgstr "Filen hittades inte: %s\n"

#: tools/updateiconcache.c:1730
#, c-format
msgid "Not a valid icon cache: %s\n"
msgstr "Inte en giltig ikoncache: %s\n"

#: tools/updateiconcache.c:1743
#, c-format
msgid "No theme index file.\n"
msgstr "Ingen temaindexfil.\n"

#: tools/updateiconcache.c:1747
#, c-format
msgid ""
"No theme index file in “%s”.\n"
"If you really want to create an icon cache here, use --ignore-theme-index.\n"
msgstr ""
"Ingen temaindexfil i ”%s”.\n"
"Om du verkligen vill skapa en ikoncache här, använd --ignore-theme-index.\n"

#~ msgid "Simulate Touchscreen"
#~ msgstr "Simulera pekskärm"

#~ msgid "Take a screenshot of the file."
#~ msgstr "Ta en skärmbild av filen."

#~ msgid "Tab list"
#~ msgstr "Fliklista"

#~ msgid "Show fps overlay"
#~ msgstr "Visa FPS-överdrag"

#~ msgid "Allocation"
#~ msgstr "Allokering"

#, c-format
#~ msgid "Can’t parse “%s”\n"
#~ msgstr "Kan inte tolka ”%s”\n"

#~ msgid "Tab"
#~ msgstr "Flik"

#~ msgid "Print to LPR"
#~ msgstr "Skriv ut till LPR"

#~ msgid "Pages Per Sheet"
#~ msgstr "Sidor per blad"

#~ msgid "Command Line"
#~ msgstr "Kommandorad"

#~ msgid "default:LTR"
#~ msgstr "default:LTR"

#~ msgid "Switch to grid view"
#~ msgstr "Växla till rutnätsvy"

#~ msgid "Switch to list view"
#~ msgstr "Växla till listvy"

#~ msgid "Other application…"
#~ msgstr "Andra program…"

#~ msgid "Default Application"
#~ msgstr "Standardprogram"

#~ msgid "horizontal"
#~ msgstr "horisontell"

#~ msgid "GL rendering is disabled"
#~ msgstr "GL-rendering är inaktiverad"

#~ msgid "Software GL"
#~ msgstr "Programvaru-GL"

#~ msgid "Number Formatting"
#~ msgstr "Talformatering"

#~ msgctxt "OpenType layout"
#~ msgid "Stylistic Set 1"
#~ msgstr "Stilistisk uppsättning 1"

#~ msgctxt "OpenType layout"
#~ msgid "Stylistic Set 2"
#~ msgstr "Stilistisk uppsättning 2"

#~ msgctxt "OpenType layout"
#~ msgid "Stylistic Set 3"
#~ msgstr "Stilistisk uppsättning 3"

#~ msgctxt "OpenType layout"
#~ msgid "Stylistic Set 4"
#~ msgstr "Stilistisk uppsättning 4"

#~ msgctxt "OpenType layout"
#~ msgid "Stylistic Set 5"
#~ msgstr "Stilistisk uppsättning 5"

#~ msgctxt "OpenType layout"
#~ msgid "Stylistic Set 6"
#~ msgstr "Stilistisk uppsättning 6"

#~ msgctxt "OpenType layout"
#~ msgid "Stylistic Set 7"
#~ msgstr "Stilistisk uppsättning 7"

#~ msgctxt "OpenType layout"
#~ msgid "Stylistic Set 8"
#~ msgstr "Stilistisk uppsättning 8"

#~ msgctxt "OpenType layout"
#~ msgid "Stylistic Set 9"
#~ msgstr "Stilistisk uppsättning 9"

#~ msgctxt "OpenType layout"
#~ msgid "Stylistic Set 10"
#~ msgstr "Stilistisk uppsättning 10"

#~ msgctxt "OpenType layout"
#~ msgid "Stylistic Set 11"
#~ msgstr "Stilistisk uppsättning 11"

#~ msgctxt "OpenType layout"
#~ msgid "Stylistic Set 12"
#~ msgstr "Stilistisk uppsättning 12"

#~ msgctxt "OpenType layout"
#~ msgid "Stylistic Set 13"
#~ msgstr "Stilistisk uppsättning 13"

#~ msgctxt "OpenType layout"
#~ msgid "Stylistic Set 14"
#~ msgstr "Stilistisk uppsättning 14"

#~ msgctxt "OpenType layout"
#~ msgid "Stylistic Set 15"
#~ msgstr "Stilistisk uppsättning 15"

#~ msgctxt "OpenType layout"
#~ msgid "Stylistic Set 16"
#~ msgstr "Stilistisk uppsättning 16"

#~ msgctxt "OpenType layout"
#~ msgid "Stylistic Set 17"
#~ msgstr "Stilistisk uppsättning 17"

#~ msgctxt "OpenType layout"
#~ msgid "Stylistic Set 18"
#~ msgstr "Stilistisk uppsättning 18"

#~ msgctxt "OpenType layout"
#~ msgid "Stylistic Set 19"
#~ msgstr "Stilistisk uppsättning 19"

#~ msgctxt "OpenType layout"
#~ msgid "Stylistic Set 20"
#~ msgstr "Stilistisk uppsättning 20"

#~ msgid "Not a video file"
#~ msgstr "Inte en videofil"

#~ msgid "Unsupported video codec"
#~ msgstr "Videokodeken stöds inte"

#~ msgctxt "Script"
#~ msgid "Arabic"
#~ msgstr "Arabisk"

#~ msgctxt "Script"
#~ msgid "Armenian"
#~ msgstr "Armenisk"

#~ msgctxt "Script"
#~ msgid "Bengali"
#~ msgstr "Bengali"

#~ msgctxt "Script"
#~ msgid "Bopomofo"
#~ msgstr "Bopomofo"

#~ msgctxt "Script"
#~ msgid "Cherokee"
#~ msgstr "Cherokesisk"

#~ msgctxt "Script"
#~ msgid "Coptic"
#~ msgstr "Koptisk"

#~ msgctxt "Script"
#~ msgid "Cyrillic"
#~ msgstr "Kyrillisk"

#~ msgctxt "Script"
#~ msgid "Deseret"
#~ msgstr "Deseret"

#~ msgctxt "Script"
#~ msgid "Devanagari"
#~ msgstr "Devanagari"

#~ msgctxt "Script"
#~ msgid "Ethiopic"
#~ msgstr "Etiopisk"

#~ msgctxt "Script"
#~ msgid "Georgian"
#~ msgstr "Georgisk"

#~ msgctxt "Script"
#~ msgid "Gothic"
#~ msgstr "Gotisk"

#~ msgctxt "Script"
#~ msgid "Greek"
#~ msgstr "Grekisk"

#~ msgctxt "Script"
#~ msgid "Gujarati"
#~ msgstr "Gujarati"

#~ msgctxt "Script"
#~ msgid "Gurmukhi"
#~ msgstr "Gurmukhi"

#~ msgctxt "Script"
#~ msgid "Han"
#~ msgstr "Han"

#~ msgctxt "Script"
#~ msgid "Hangul"
#~ msgstr "Hangul"

#~ msgctxt "Script"
#~ msgid "Hebrew"
#~ msgstr "Hebreisk"

#~ msgctxt "Script"
#~ msgid "Hiragana"
#~ msgstr "Hiragana"

#~ msgctxt "Script"
#~ msgid "Kannada"
#~ msgstr "Kannada"

#~ msgctxt "Script"
#~ msgid "Katakana"
#~ msgstr "Katakana"

#~ msgctxt "Script"
#~ msgid "Khmer"
#~ msgstr "Khmer"

#~ msgctxt "Script"
#~ msgid "Lao"
#~ msgstr "Lao"

#~ msgctxt "Script"
#~ msgid "Latin"
#~ msgstr "Latinsk"

#~ msgctxt "Script"
#~ msgid "Malayalam"
#~ msgstr "Malayalam"

#~ msgctxt "Script"
#~ msgid "Mongolian"
#~ msgstr "Mongolisk"

#~ msgctxt "Script"
#~ msgid "Myanmar"
#~ msgstr "Myanmar"

#~ msgctxt "Script"
#~ msgid "Ogham"
#~ msgstr "Ogham"

#~ msgctxt "Script"
#~ msgid "Old Italic"
#~ msgstr "Fornitalisk"

#~ msgctxt "Script"
#~ msgid "Oriya"
#~ msgstr "Oriya"

#~ msgctxt "Script"
#~ msgid "Runic"
#~ msgstr "Runskrift"

#~ msgctxt "Script"
#~ msgid "Sinhala"
#~ msgstr "Sinhala"

#~ msgctxt "Script"
#~ msgid "Syriac"
#~ msgstr "Syrisk"

#~ msgctxt "Script"
#~ msgid "Tamil"
#~ msgstr "Tamilsk"

#~ msgctxt "Script"
#~ msgid "Telugu"
#~ msgstr "Telugu"

#~ msgctxt "Script"
#~ msgid "Thaana"
#~ msgstr "Thaana"

#~ msgctxt "Script"
#~ msgid "Thai"
#~ msgstr "Thailändsk"

#~ msgctxt "Script"
#~ msgid "Tibetan"
#~ msgstr "Tibetansk"

#~ msgctxt "Script"
#~ msgid "Canadian Aboriginal"
#~ msgstr "Kanadensisk-aboriginsk"

#~ msgctxt "Script"
#~ msgid "Yi"
#~ msgstr "Yi"

#~ msgctxt "Script"
#~ msgid "Tagalog"
#~ msgstr "Tagalog"

#~ msgctxt "Script"
#~ msgid "Hanunoo"
#~ msgstr "Hanunoo"

#~ msgctxt "Script"
#~ msgid "Buhid"
#~ msgstr "Buhid"

#~ msgctxt "Script"
#~ msgid "Tagbanwa"
#~ msgstr "Tagbanwa"

#~ msgctxt "Script"
#~ msgid "Braille"
#~ msgstr "Punktskrift"

#~ msgctxt "Script"
#~ msgid "Cypriot"
#~ msgstr "Cypriotisk"

#~ msgctxt "Script"
#~ msgid "Limbu"
#~ msgstr "Limbu"

#~ msgctxt "Script"
#~ msgid "Osmanya"
#~ msgstr "Osmanya"

#~ msgctxt "Script"
#~ msgid "Shavian"
#~ msgstr "Shavisk"

#~ msgctxt "Script"
#~ msgid "Linear B"
#~ msgstr "Linjär B"

#~ msgctxt "Script"
#~ msgid "Tai Le"
#~ msgstr "Tai le"

#~ msgctxt "Script"
#~ msgid "Ugaritic"
#~ msgstr "Ugaritisk"

#~ msgctxt "Script"
#~ msgid "New Tai Lue"
#~ msgstr "Ny tai lue"

#~ msgctxt "Script"
#~ msgid "Buginese"
#~ msgstr "Buginesisk"

#~ msgctxt "Script"
#~ msgid "Glagolitic"
#~ msgstr "Glagolitisk"

#~ msgctxt "Script"
#~ msgid "Tifinagh"
#~ msgstr "Tifinagh"

#~ msgctxt "Script"
#~ msgid "Syloti Nagri"
#~ msgstr "Syloti nagri"

#~ msgctxt "Script"
#~ msgid "Old Persian"
#~ msgstr "Gammalpersisk"

#~ msgctxt "Script"
#~ msgid "Kharoshthi"
#~ msgstr "Kharoshthi"

#~ msgctxt "Script"
#~ msgid "Unknown"
#~ msgstr "Okänd"

#~ msgctxt "Script"
#~ msgid "Cuneiform"
#~ msgstr "Kilskrift"

#~ msgctxt "Script"
#~ msgid "Phoenician"
#~ msgstr "Phoenicisk"

#~ msgctxt "Script"
#~ msgid "Phags-pa"
#~ msgstr "Phags-pa"

#~ msgctxt "Script"
#~ msgid "N'Ko"
#~ msgstr "N'Ko"

#~ msgctxt "Script"
#~ msgid "Kayah Li"
#~ msgstr "Kayah li"

#~ msgctxt "Script"
#~ msgid "Lepcha"
#~ msgstr "Lepcha"

#~ msgctxt "Script"
#~ msgid "Rejang"
#~ msgstr "Rejang"

#~ msgctxt "Script"
#~ msgid "Sundanese"
#~ msgstr "Sundanesisk"

#~ msgctxt "Script"
#~ msgid "Saurashtra"
#~ msgstr "Saurashtra"

#~ msgctxt "Script"
#~ msgid "Cham"
#~ msgstr "Cham"

#~ msgctxt "Script"
#~ msgid "Ol Chiki"
#~ msgstr "Ol chiki"

#~ msgctxt "Script"
#~ msgid "Vai"
#~ msgstr "Vai"

#~ msgctxt "Script"
#~ msgid "Carian"
#~ msgstr "Karisk"

#~ msgctxt "Script"
#~ msgid "Lycian"
#~ msgstr "Lykisk"

#~ msgctxt "Script"
#~ msgid "Lydian"
#~ msgstr "Lydisk"

#~ msgctxt "Script"
#~ msgid "Avestan"
#~ msgstr "Avestisk"

#~ msgctxt "Script"
#~ msgid "Bamum"
#~ msgstr "Bamum"

#~ msgctxt "Script"
#~ msgid "Egyptian Hieroglyphs"
#~ msgstr "Egyptiska hieroglyfer"

#~ msgctxt "Script"
#~ msgid "Imperial Aramaic"
#~ msgstr "Senarameisk"

#~ msgctxt "Script"
#~ msgid "Inscriptional Pahlavi"
#~ msgstr "Inskriptionell pahlavi"

#~ msgctxt "Script"
#~ msgid "Inscriptional Parthian"
#~ msgstr "Inskriptionell parthisk"

#~ msgctxt "Script"
#~ msgid "Javanese"
#~ msgstr "Javanesisk"

#~ msgctxt "Script"
#~ msgid "Kaithi"
#~ msgstr "Kaithi"

#~ msgctxt "Script"
#~ msgid "Lisu"
#~ msgstr "Lisu"

#~ msgctxt "Script"
#~ msgid "Meetei Mayek"
#~ msgstr "Meetei mayek"

#~ msgctxt "Script"
#~ msgid "Old South Arabian"
#~ msgstr "Fornsydarabisk"

#~ msgctxt "Script"
#~ msgid "Old Turkic"
#~ msgstr "Fornturkisk"

#~ msgctxt "Script"
#~ msgid "Samaritan"
#~ msgstr "Samaritansk"

#~ msgctxt "Script"
#~ msgid "Tai Tham"
#~ msgstr "Tai Tham"

#~ msgctxt "Script"
#~ msgid "Tai Viet"
#~ msgstr "Tai viet"

#~ msgctxt "Script"
#~ msgid "Batak"
#~ msgstr "Batak"

#~ msgctxt "Script"
#~ msgid "Brahmi"
#~ msgstr "Brahmi"

#~ msgctxt "Script"
#~ msgid "Mandaic"
#~ msgstr "Mandeisk"

#~ msgctxt "Script"
#~ msgid "Chakma"
#~ msgstr "Chakma"

#~ msgctxt "Script"
#~ msgid "Meroitic Cursive"
#~ msgstr "Meroitisk kursiv"

#~ msgctxt "Script"
#~ msgid "Meroitic Hieroglyphs"
#~ msgstr "Meroitiska hieroglyfer"

#~ msgctxt "Script"
#~ msgid "Miao"
#~ msgstr "Miao"

#~ msgctxt "Script"
#~ msgid "Sharada"
#~ msgstr "Sharada"

#~ msgctxt "Script"
#~ msgid "Sora Sompeng"
#~ msgstr "Sora sompeng"

#~ msgctxt "Script"
#~ msgid "Takri"
#~ msgstr "Takri"

#~ msgctxt "Script"
#~ msgid "Bassa"
#~ msgstr "Bassa"

#~ msgctxt "Script"
#~ msgid "Caucasian Albanian"
#~ msgstr "Kaukasisk albansk"

#~ msgctxt "Script"
#~ msgid "Duployan"
#~ msgstr "Duployé"

#~ msgctxt "Script"
#~ msgid "Elbasan"
#~ msgstr "Elbasan"

#~ msgctxt "Script"
#~ msgid "Grantha"
#~ msgstr "Grantha"

#~ msgctxt "Script"
#~ msgid "Khojki"
#~ msgstr "Khojkisk"

#~ msgctxt "Script"
#~ msgid "Khudawadi, Sindhi"
#~ msgstr "Khudawadi, Sindhi"

#~ msgctxt "Script"
#~ msgid "Linear A"
#~ msgstr "Linjär A"

#~ msgctxt "Script"
#~ msgid "Mahajani"
#~ msgstr "Mahajani"

#~ msgctxt "Script"
#~ msgid "Manichaean"
#~ msgstr "Manikeisk"

#~ msgctxt "Script"
#~ msgid "Mende Kikakui"
#~ msgstr "Mende kikakui"

#~ msgctxt "Script"
#~ msgid "Modi"
#~ msgstr "Modi"

#~ msgctxt "Script"
#~ msgid "Mro"
#~ msgstr "Mru"

#~ msgctxt "Script"
#~ msgid "Nabataean"
#~ msgstr "Nabatéisk"

#~ msgctxt "Script"
#~ msgid "Old North Arabian"
#~ msgstr "Fornnordarabisk"

#~ msgctxt "Script"
#~ msgid "Old Permic"
#~ msgstr "Fornpermisk"

#~ msgctxt "Script"
#~ msgid "Pahawh Hmong"
#~ msgstr "Pahaw mong"

#~ msgctxt "Script"
#~ msgid "Palmyrene"
#~ msgstr "Palmyrensk"

#~ msgctxt "Script"
#~ msgid "Pau Cin Hau"
#~ msgstr "Pau Cin Hau"

#~ msgctxt "Script"
#~ msgid "Psalter Pahlavi"
#~ msgstr "Psaltaren-pahlavi"

#~ msgctxt "Script"
#~ msgid "Siddham"
#~ msgstr "Siddham"

#~ msgctxt "Script"
#~ msgid "Tirhuta"
#~ msgstr "Tirhuta"

#~ msgctxt "Script"
#~ msgid "Warang Citi"
#~ msgstr "Warang Citi"

#~ msgctxt "Script"
#~ msgid "Ahom"
#~ msgstr "Ahom"

#~ msgctxt "Script"
#~ msgid "Anatolian Hieroglyphs"
#~ msgstr "Anatoliska hieroglyfer"

#~ msgctxt "Script"
#~ msgid "Hatran"
#~ msgstr "Hatransk"

#~ msgctxt "Script"
#~ msgid "Multani"
#~ msgstr "Multani"

#~ msgctxt "Script"
#~ msgid "Old Hungarian"
#~ msgstr "Fornungersk"

#~ msgctxt "Script"
#~ msgid "Signwriting"
#~ msgstr "Teckningsskrift"

#~ msgctxt "Script"
#~ msgid "Adlam"
#~ msgstr "Adlam"

#~ msgctxt "Script"
#~ msgid "Bhaiksuki"
#~ msgstr "Bhaiksuki"

#~ msgctxt "Script"
#~ msgid "Marchen"
#~ msgstr "Marchen"

#~ msgctxt "Script"
#~ msgid "Newa"
#~ msgstr "Newa"

#~ msgctxt "Script"
#~ msgid "Osage"
#~ msgstr "Osage"

#~ msgctxt "Script"
#~ msgid "Tangut"
#~ msgstr "Tangut"

#~ msgctxt "Script"
#~ msgid "Masaram Gondi"
#~ msgstr "Masaram Gondi"

#~ msgctxt "Script"
#~ msgid "Nushu"
#~ msgstr "Nushu"

#~ msgctxt "Script"
#~ msgid "Soyombo"
#~ msgstr "Soyombo"

#~ msgctxt "Script"
#~ msgid "Zanabazar Square"
#~ msgstr "Zanabazar-kvadratskrift"

#~ msgctxt "Script"
#~ msgid "Dogra"
#~ msgstr "Dogra"

#~ msgctxt "Script"
#~ msgid "Gunjala Gondi"
#~ msgstr "Gunjala Gondi"

#~ msgctxt "Script"
#~ msgid "Hanifi Rohingya"
#~ msgstr "Hanifi Rohingya"

#~ msgctxt "Script"
#~ msgid "Makasar"
#~ msgstr "Makasar"

#~ msgctxt "Script"
#~ msgid "Medefaidrin"
#~ msgstr "Medefaidrin"

#~ msgctxt "Script"
#~ msgid "Old Sogdian"
#~ msgstr "Fornsogdisk"

#~ msgctxt "Script"
#~ msgid "Sogdian"
#~ msgstr "Sogdisk"

#~ msgctxt "Script"
#~ msgid "Elym"
#~ msgstr "Elym"

#~ msgctxt "Script"
#~ msgid "Nand"
#~ msgstr "Nand"

#~ msgctxt "Script"
#~ msgid "Rohg"
#~ msgstr "Rohg"

#~ msgctxt "Script"
#~ msgid "Wcho"
#~ msgstr "Wcho"

#~ msgctxt "Script"
#~ msgid "Chorasmian"
#~ msgstr "Khwarezmisk"

#~ msgctxt "Script"
#~ msgid "Dives Akuru"
#~ msgstr "Dives Akuru"

#~ msgctxt "Script"
#~ msgid "Khitan small script"
#~ msgstr "Khitansk liten skrift"

#~ msgctxt "Script"
#~ msgid "Yezidi"
#~ msgstr "Yezidi"

#~ msgid "Sandbox does not provide an OpenGL implementation"
#~ msgstr "Sandlådan tillhandahåller ingen OpenGL-implementation"

#~ msgid "No OpenGL implementation available"
#~ msgstr "Ingen OpenGL-implementation tillgänglig"

#~ msgid "Core GL is not available on EGL implementation"
#~ msgstr "Kärn-GL är inte tillgängligt på EGL-implementation"

#~ msgid "Surfaceless contexts are not supported on this EGL implementation"
#~ msgstr "Ytlösa kontexter stöds inte på denna EGL-implementation"

#~ msgid "EGL is not supported"
#~ msgstr "EGL stöds inte"

#~ msgid "No available configurations for the given RGBA pixel format"
#~ msgstr ""
#~ "Inga tillgängliga inställningar för det givna RGBA-bildpunktsformatet"

#~ msgid "Show text"
#~ msgstr "Visa text"

#~ msgid "Online"
#~ msgstr "På nätet"

#~ msgid "Offline"
#~ msgstr "Frånkopplad"

#~ msgid "Dormant"
#~ msgstr "Vilande"

#~ msgid "C_redits"
#~ msgstr "T_ack till"

#~ msgid "_License"
#~ msgstr "_Licens"

#~ msgid "Not implemented on OS X"
#~ msgstr "Inte implementerat för OS X"

#~ msgid "Don’t batch GDI requests"
#~ msgstr "Samla inte GDI-förfrågningar i en batch"

#~ msgid "Don’t use the Wintab API for tablet support"
#~ msgstr "Använd inte Wintab-API:t för stöd av ritbrädor"

#~ msgid "Same as --no-wintab"
#~ msgstr "Samma som --no-wintab"

#~ msgid "Do use the Wintab API [default]"
#~ msgstr "Använd inte Wintab-API:t [standard]"

#~ msgid "Size of the palette in 8 bit mode"
#~ msgstr "Storlek på paletten i 8-bitarsläge"

#~ msgctxt "Action description"
#~ msgid "Toggles the cell"
#~ msgstr "Slå på/av cellen"

#~ msgctxt "Action name"
#~ msgid "Expand or contract"
#~ msgstr "Utöka eller förminska"

#~ msgctxt "Action name"
#~ msgid "Edit"
#~ msgstr "Redigera"

#~ msgctxt "Action name"
#~ msgid "Activate"
#~ msgstr "Aktivera"

#~ msgctxt "Action description"
#~ msgid "Expands or contracts the row in the tree view containing this cell"
#~ msgstr "Utökar eller förminskar raden i trädvyn innehållandes denna cell"

#~ msgctxt "Action description"
#~ msgid "Creates a widget in which the contents of the cell can be edited"
#~ msgstr ""
#~ "Skapar en gränssnittskomponent i vilken cellens innehåll kan redigeras"

#~ msgctxt "Action description"
#~ msgid "Activates the cell"
#~ msgstr "Aktiverar cellen"

#~ msgctxt "Action name"
#~ msgid "Customize"
#~ msgstr "Anpassa"

#~ msgctxt "Action name"
#~ msgid "Press"
#~ msgstr "Tryck"

#~ msgctxt "Action description"
#~ msgid "Presses the combobox"
#~ msgstr "Trycker kombinationsrutan"

#~ msgctxt "Stock label"
#~ msgid "_About"
#~ msgstr "_Om"

#~ msgctxt "Stock label"
#~ msgid "_Bold"
#~ msgstr "_Fet"

#~ msgctxt "Stock label"
#~ msgid "_CD-ROM"
#~ msgstr "_Cd-rom"

#~ msgctxt "Stock label"
#~ msgid "_Close"
#~ msgstr "S_täng"

#~ msgctxt "Stock label"
#~ msgid "_Copy"
#~ msgstr "_Kopiera"

#~ msgctxt "Stock label"
#~ msgid "Cu_t"
#~ msgstr "Klipp _ut"

#~ msgctxt "Stock label"
#~ msgid "_Delete"
#~ msgstr "_Ta bort"

#~ msgctxt "Stock label"
#~ msgid "Error"
#~ msgstr "Fel"

#~ msgctxt "Stock label"
#~ msgid "Information"
#~ msgstr "Information"

#~ msgctxt "Stock label"
#~ msgid "Question"
#~ msgstr "Fråga"

#~ msgctxt "Stock label"
#~ msgid "Warning"
#~ msgstr "Varning"

#~ msgctxt "Stock label"
#~ msgid "_Execute"
#~ msgstr "_Kör"

#~ msgctxt "Stock label"
#~ msgid "_File"
#~ msgstr "_Arkiv"

#~ msgctxt "Stock label"
#~ msgid "_Find"
#~ msgstr "_Sök"

#~ msgctxt "Stock label"
#~ msgid "Find and _Replace"
#~ msgstr "Sök och _ersätt"

#~ msgctxt "Stock label"
#~ msgid "_Floppy"
#~ msgstr "_Diskett"

#~ msgctxt "Stock label"
#~ msgid "_Fullscreen"
#~ msgstr "_Helskärm"

#~ msgctxt "Stock label, navigation"
#~ msgid "_Bottom"
#~ msgstr "_Nederst"

#~ msgctxt "Stock label, navigation"
#~ msgid "_First"
#~ msgstr "Fö_rsta"

#~ msgctxt "Stock label, navigation"
#~ msgid "_Last"
#~ msgstr "_Sista"

#~ msgctxt "Stock label, navigation"
#~ msgid "_Top"
#~ msgstr "_Överst"

#~ msgctxt "Stock label, navigation"
#~ msgid "_Back"
#~ msgstr "_Bakåt"

#~ msgctxt "Stock label, navigation"
#~ msgid "_Down"
#~ msgstr "_Ned"

#~ msgctxt "Stock label, navigation"
#~ msgid "_Forward"
#~ msgstr "_Framåt"

#~ msgctxt "Stock label, navigation"
#~ msgid "_Up"
#~ msgstr "_Upp"

#~ msgctxt "Stock label"
#~ msgid "_Hard Disk"
#~ msgstr "_Hårddisk"

#~ msgctxt "Stock label"
#~ msgid "_Help"
#~ msgstr "_Hjälp"

#~ msgctxt "Stock label"
#~ msgid "_Home"
#~ msgstr "_Hem"

#~ msgctxt "Stock label"
#~ msgid "Increase Indent"
#~ msgstr "Öka indrag"

#~ msgctxt "Stock label"
#~ msgid "_Italic"
#~ msgstr "_Kursiv"

#~ msgctxt "Stock label"
#~ msgid "_Jump to"
#~ msgstr "_Hoppa till"

#~ msgctxt "Stock label"
#~ msgid "_Center"
#~ msgstr "_Centrera"

#~ msgctxt "Stock label"
#~ msgid "_Fill"
#~ msgstr "_Fyll"

#~ msgctxt "Stock label"
#~ msgid "_Left"
#~ msgstr "_Vänster"

#~ msgctxt "Stock label"
#~ msgid "_Right"
#~ msgstr "_Höger"

#~ msgctxt "Stock label"
#~ msgid "_Leave Fullscreen"
#~ msgstr "_Lämna helskärm"

#~ msgctxt "Stock label, media"
#~ msgid "_Forward"
#~ msgstr "_Framåt"

#~ msgctxt "Stock label, media"
#~ msgid "_Next"
#~ msgstr "_Nästa"

#~ msgctxt "Stock label, media"
#~ msgid "P_ause"
#~ msgstr "Gör _paus"

#~ msgctxt "Stock label, media"
#~ msgid "_Record"
#~ msgstr "Spela _in"

#~ msgctxt "Stock label, media"
#~ msgid "_Stop"
#~ msgstr "_Stoppa"

#~ msgctxt "Stock label"
#~ msgid "_Network"
#~ msgstr "_Nätverk"

#~ msgctxt "Stock label"
#~ msgid "_New"
#~ msgstr "_Ny"

#~ msgctxt "Stock label"
#~ msgid "_Open"
#~ msgstr "_Öppna"

#~ msgctxt "Stock label"
#~ msgid "_Paste"
#~ msgstr "Klistra _in"

#~ msgctxt "Stock label"
#~ msgid "_Print"
#~ msgstr "Skriv _ut"

#~ msgctxt "Stock label"
#~ msgid "_Properties"
#~ msgstr "_Egenskaper"

#~ msgctxt "Stock label"
#~ msgid "_Quit"
#~ msgstr "A_vsluta"

#~ msgctxt "Stock label"
#~ msgid "_Refresh"
#~ msgstr "_Uppdatera"

#~ msgctxt "Stock label"
#~ msgid "_Remove"
#~ msgstr "_Ta bort"

#~ msgctxt "Stock label"
#~ msgid "_Revert"
#~ msgstr "_Återställ"

#~ msgctxt "Stock label"
#~ msgid "_Save"
#~ msgstr "_Spara"

#~ msgctxt "Stock label"
#~ msgid "Save _As"
#~ msgstr "Spara so_m"

#~ msgctxt "Stock label"
#~ msgid "Select _All"
#~ msgstr "Markera _allt"

#~ msgctxt "Stock label"
#~ msgid "_Ascending"
#~ msgstr "_Stigande"

#~ msgctxt "Stock label"
#~ msgid "_Descending"
#~ msgstr "_Fallande"

#~ msgctxt "Stock label"
#~ msgid "_Spell Check"
#~ msgstr "_Stavningskontroll"

#~ msgctxt "Stock label"
#~ msgid "_Stop"
#~ msgstr "_Stoppa"

#~ msgctxt "Stock label"
#~ msgid "_Strikethrough"
#~ msgstr "_Genomstryk"

#~ msgctxt "Stock label"
#~ msgid "_Underline"
#~ msgstr "_Stryk under"

#~ msgctxt "Stock label"
#~ msgid "Decrease Indent"
#~ msgstr "Minska indrag"

#~ msgctxt "Stock label"
#~ msgid "_Normal Size"
#~ msgstr "_Normal storlek"

#~ msgctxt "Stock label"
#~ msgid "Best _Fit"
#~ msgstr "Bästa _passning"

#~ msgctxt "Stock label"
#~ msgid "Zoom _In"
#~ msgstr "Zooma _in"

#~ msgctxt "Stock label"
#~ msgid "Zoom _Out"
#~ msgstr "Zooma _ut"

#~ msgctxt "Action description"
#~ msgid "Pops up the slider"
#~ msgstr "Visar skjutreglaget"

#~ msgctxt "Action description"
#~ msgid "Dismisses the slider"
#~ msgstr "Avfärdar skjutreglaget"

#~ msgctxt "Action name"
#~ msgid "Popup"
#~ msgstr "Poppupp"

#~ msgctxt "Action name"
#~ msgid "Dismiss"
#~ msgstr "Avfärda"

#~ msgid "Provides visual indication of progress"
#~ msgstr "Tillhandahåller visuell förloppsindikering"

#~ msgid "Forget association"
#~ msgstr "Glöm associeringen"

#~ msgctxt "year measurement template"
#~ msgid "2000"
#~ msgstr "2000"

#~ msgctxt "Color name"
#~ msgid "Scarlet Red"
#~ msgstr "Scharlakansröd"

#~ msgctxt "Color name"
#~ msgid "Light Butter"
#~ msgstr "Ljust smör"

#~ msgctxt "Color name"
#~ msgid "Butter"
#~ msgstr "Smör"

#~ msgctxt "Color name"
#~ msgid "Chameleon"
#~ msgstr "Kameleont"

#~ msgctxt "Color name"
#~ msgid "Sky Blue"
#~ msgstr "Himmelsblå"

#~ msgctxt "Color name"
#~ msgid "Plum"
#~ msgstr "Lila"

#~ msgctxt "Color name"
#~ msgid "Light Chocolate"
#~ msgstr "Ljus chokladbrun"

#~ msgctxt "Color name"
#~ msgid "Chocolate"
#~ msgstr "Chokladbrun"

#~ msgctxt "Color name"
#~ msgid "Dark Chocolate"
#~ msgstr "Mörk chokladbrun"

#~ msgctxt "Color name"
#~ msgid "Light Aluminum 1"
#~ msgstr "Ljus aluminium 1"

#~ msgctxt "Color name"
#~ msgid "Aluminum 1"
#~ msgstr "Aluminium 1"

#~ msgctxt "Color name"
#~ msgid "Dark Aluminum 1"
#~ msgstr "Mörk aluminium 1"

#~ msgctxt "Color name"
#~ msgid "Light Aluminum 2"
#~ msgstr "Ljus aluminium 2"

#~ msgctxt "Color name"
#~ msgid "Aluminum 2"
#~ msgstr "Aluminium 2"

#~ msgctxt "Color name"
#~ msgid "Dark Aluminum 2"
#~ msgstr "Mörk aluminium 2"

#~ msgctxt "Color name"
#~ msgid "Darker Gray"
#~ msgstr "Mörkare grå"

#~ msgctxt "Color name"
#~ msgid "Medium Gray"
#~ msgstr "Medelgrå"

#~ msgctxt "Color name"
#~ msgid "Lighter Gray"
#~ msgstr "Ljusare grå"

#~ msgid "Custom color"
#~ msgstr "Anpassad färg"

#~ msgid "Create a custom color"
#~ msgstr "Skapa en anpassad färg"

#~ msgid "Color Plane"
#~ msgstr "Färgplan"

#~ msgctxt "Color channel"
#~ msgid "Hue"
#~ msgstr "Nyans"

#~ msgctxt "Color channel"
#~ msgid "Alpha"
#~ msgstr "Alfa"

#~ msgid ""
#~ "The folder could not be created, as a file with the same name already "
#~ "exists.  Try using a different name for the folder, or rename the file "
#~ "first."
#~ msgstr ""
#~ "Mappen kunde inte skapas eftersom det redan finns en fil med samma namn. "
#~ "Prova att använda ett annat namn på mappen, eller byt namn på filen först."

#~ msgid "Enter location"
#~ msgstr "Ange plats"

#~ msgid "Cannot change to folder because it is not local"
#~ msgstr "Kan inte byta till mappen eftersom den inte är lokal"

#~ msgid "File System"
#~ msgstr "Filsystem"

#~ msgid "Application menu"
#~ msgstr "Programmeny"

#~ msgid "Icon “%s” not present in theme %s"
#~ msgstr "Ikonen ”%s” finns inte i temat %s"

#~ msgid "Failed to load icon"
#~ msgstr "Misslyckades med att läsa in ikon"

#~ msgid "Question"
#~ msgstr "Fråga"

#~ msgid "Warning"
#~ msgstr "Varning"

#~ msgid "Error"
#~ msgstr "Fel"

#~ msgid "Password"
#~ msgstr "Lösenord"

#~ msgid "File System Root"
#~ msgstr "Filsystemsrot"

#~ msgid "Rename…"
#~ msgstr "Byt namn…"

#~ msgid "LRM _Left-to-right mark"
#~ msgstr "LRM-märke för _vänster-till-höger"

#~ msgid "RLM _Right-to-left mark"
#~ msgstr "RLM-märke för _höger-till-vänster"

#~ msgid "LRE Left-to-right _embedding"
#~ msgstr "LRE-_inbäddning för vänster-till-höger"

#~ msgid "RLE Right-to-left e_mbedding"
#~ msgstr "RLE-i_nbäddning för höger-till-vänster"

#~ msgid "LRO Left-to-right _override"
#~ msgstr "LRO-_åsidosättning för vänster-till-höger"

#~ msgid "RLO Right-to-left o_verride"
#~ msgstr "RLO-åsi_dosättning för höger-till-vänster"

#~ msgid "PDF _Pop directional formatting"
#~ msgstr "PDF-_popriktningsformatering"

#~ msgid "ZWS _Zero width space"
#~ msgstr "ZWS-blanksteg _utan bredd"

#~ msgid "ZWJ Zero width _joiner"
#~ msgstr "ZWJ-_sammanslagare utan bredd"

#~ msgid "ZWNJ Zero width _non-joiner"
#~ msgstr "ZWNJ-_ickesammanslagare utan bredd"

#~ msgid "Adjusts the volume"
#~ msgstr "Justerar volymen"

#~ msgid "Move"
#~ msgstr "Flytta"

#~ msgid "Resize"
#~ msgstr "Ändra storlek"

#~ msgid "Always on Top"
#~ msgstr "Alltid överst"

#~ msgid "Accessible Name"
#~ msgstr "Hjälpmedelsnamn"

#~ msgid "Accessible Description"
#~ msgstr "Hjälpmedelsbeskrivning"

#~ msgctxt "property name"
#~ msgid "None"
#~ msgstr "Ingen"

#~ msgid "bidirectional"
#~ msgstr "dubbelriktad"

#~ msgid "Setting:"
#~ msgstr "Inställning:"

#~ msgid "Setting is hardcoded by GTK_TEST_TOUCHSCREEN"
#~ msgstr "Inställningen är hårdkodad med GTK_TEST_TOUCHSCREEN"

#~ msgid "Show Widget Resizes"
#~ msgstr "Visa storleksändringar för komponent"

#~ msgid "Color Name"
#~ msgstr "Färgnamn"

#~ msgid "Font Family"
#~ msgstr "Typsnittsfamilj"

#~ msgid "Down Path"
#~ msgstr "Sökväg nedåt"

#~ msgid "Up Path"
#~ msgstr "Sökväg uppåt"

#~ msgid "Printer"
#~ msgstr "Skrivare"

#~ msgid "Pages"
#~ msgstr "Sidor"

#~ msgid "Time of print"
#~ msgstr "Tid för utskrift"

#~ msgid "Turns volume up or down"
#~ msgstr "Höjer och sänker volymen"

#~ msgid "Volume Up"
#~ msgstr "Höj volymen"

#~ msgid "Increases the volume"
#~ msgstr "Höjer volymen"

#~ msgid "Volume Down"
#~ msgstr "Sänk volymen"

#~ msgid "Decreases the volume"
#~ msgstr "Sänker volymen"

#~ msgid "Error parsing option --gdk-debug"
#~ msgstr "Fel vid tolkning av flaggan --gdk-debug"

#~ msgid "Error parsing option --gdk-no-debug"
#~ msgstr "Fel vid tolkning av flaggan --gdk-no-debug"

#~ msgid "Program class as used by the window manager"
#~ msgstr "Programklass som den används av fönsterhanteraren"

#~ msgid "CLASS"
#~ msgstr "KLASS"

#~ msgid "Program name as used by the window manager"
#~ msgstr "Programnamn som det används av fönsterhanteraren"

#~ msgid "NAME"
#~ msgstr "NAMN"

#~ msgid "X display to use"
#~ msgstr "X-display att använda"

#~ msgid "DISPLAY"
#~ msgstr "DISPLAY"

#~ msgid "GDK debugging flags to set"
#~ msgstr "GDK-felsökningsflaggor att ställa in"

#~ msgid "FLAGS"
#~ msgstr "FLAGGOR"

#~ msgid "GDK debugging flags to unset"
#~ msgstr "GDK-felsökningsflaggor att inte ställa in"

#~ msgid "3.2 core GL profile is not available on EGL implementation"
#~ msgstr "GL 3.2-kärnprofil är inte tillgänglig på EGL-implementation"

#~ msgid "Opening %s"
#~ msgstr "Öppnar %s"

#~ msgid ""
#~ "Select the color you want from the outer ring. Select the darkness or "
#~ "lightness of that color using the inner triangle."
#~ msgstr ""
#~ "Välj den färg som du vill ha från den yttre ringen. Välj mörkheten eller "
#~ "ljusheten på den färgen genom att använda den inre triangeln."

#~ msgid ""
#~ "Click the eyedropper, then click a color anywhere on your screen to "
#~ "select that color."
#~ msgstr ""
#~ "Klicka på pipetten, och klicka sedan på en färg någonstans på din skärm "
#~ "för att välja den färgen."

#~ msgid "_Hue:"
#~ msgstr "_Nyans:"

#~ msgid "Position on the color wheel."
#~ msgstr "Position på färghjulet."

#~ msgid "S_aturation:"
#~ msgstr "_Mättnad:"

#~ msgid "Intensity of the color."
#~ msgstr "Intensiteten för färgen."

#~ msgid "_Value:"
#~ msgstr "_Intensitet:"

#~ msgid "Brightness of the color."
#~ msgstr "Ljushet för färgen."

#~ msgid "_Red:"
#~ msgstr "_Röd:"

#~ msgid "Amount of red light in the color."
#~ msgstr "Mängd rött ljus i färgen."

#~ msgid "Amount of green light in the color."
#~ msgstr "Mängd grönt ljus i färgen."

#~ msgid "Amount of blue light in the color."
#~ msgstr "Mängd blått ljus i färgen."

#~ msgid "Op_acity:"
#~ msgstr "Op_acitet:"

#~ msgid "Transparency of the color."
#~ msgstr "Genomskinlighet för färgen."

#~ msgid "Color _name:"
#~ msgstr "Färg_namn:"

#~ msgid ""
#~ "You can enter an HTML-style hexadecimal color value, or simply a color "
#~ "name such as “orange” in this entry."
#~ msgstr ""
#~ "Du kan ange ett hexadecimalt färgvärde i HTML-stil, eller helt enkelt "
#~ "ange ett engelskt namn på färgen som exempelvis ”orange” i detta fält."

#~ msgid "_Palette:"
#~ msgstr "_Palett:"

#~ msgid "Color Wheel"
#~ msgstr "Färghjul"

#~ msgid ""
#~ "The previously-selected color, for comparison to the color you’re "
#~ "selecting now. You can drag this color to a palette entry, or select this "
#~ "color as current by dragging it to the other color swatch alongside."
#~ msgstr ""
#~ "Den färg som valdes tidigare, för att du ska kunna jämföra med den färg "
#~ "du väljer nu. Du kan dra färgen till en palettpost, eller välja denna "
#~ "färg som den aktuella genom att dra den till det andra färgprovet."

#~ msgid ""
#~ "The color you’ve chosen. You can drag this color to a palette entry to "
#~ "save it for use in the future."
#~ msgstr ""
#~ "Färgen som du valt. Du kan dra den här färgen till en palettpost för att "
#~ "spara den för framtida bruk."

#~ msgid ""
#~ "The previously-selected color, for comparison to the color you’re "
#~ "selecting now."
#~ msgstr ""
#~ "Den tidigare valda färgen, för jämförelse med färgen som du väljer nu."

#~ msgid "The color you’ve chosen."
#~ msgstr "Färgen som du valt."

#~ msgid "_Save color here"
#~ msgstr "_Spara färgen här"

#~ msgid ""
#~ "Click this palette entry to make it the current color. To change this "
#~ "entry, drag a color swatch here or right-click it and select “Save color "
#~ "here.”"
#~ msgstr ""
#~ "Klicka på denna palettpost för att göra den till aktuell färg. För att "
#~ "ändra denna post kan du dra ett färgprov hit eller högerklicka och välja "
#~ "”Spara färg här”."

#~ msgid "_Help"
#~ msgstr "_Hjälp"

#~ msgid "Color Selection"
#~ msgstr "Färgval"

#~ msgid "abcdefghijk ABCDEFGHIJK"
#~ msgstr "abcdefghijk ABCDEFGHIJK"

#~ msgid "_Family:"
#~ msgstr "_Familj:"

#~ msgid "_Style:"
#~ msgstr "_Stil:"

#~ msgid "Si_ze:"
#~ msgstr "S_torlek:"

#~ msgid "_Preview:"
#~ msgstr "_Förhandsvisa:"

#~ msgid "Font Selection"
#~ msgstr "Typsnittsval"

#~ msgctxt "Number format"
#~ msgid "%d"
#~ msgstr "%d"

#~ msgctxt "Stock label"
#~ msgid "_Apply"
#~ msgstr "_Verkställ"

#~ msgctxt "Stock label"
#~ msgid "_Cancel"
#~ msgstr "_Avbryt"

#~ msgctxt "Stock label"
#~ msgid "C_onnect"
#~ msgstr "A_nslut"

#~ msgctxt "Stock label"
#~ msgid "_Convert"
#~ msgstr "_Konvertera"

#~ msgctxt "Stock label"
#~ msgid "_Discard"
#~ msgstr "_Förkasta"

#~ msgctxt "Stock label"
#~ msgid "_Disconnect"
#~ msgstr "_Koppla från"

#~ msgctxt "Stock label"
#~ msgid "_Edit"
#~ msgstr "R_edigera"

#~ msgctxt "Stock label"
#~ msgid "_Index"
#~ msgstr "_Index"

#~ msgctxt "Stock label"
#~ msgid "_Information"
#~ msgstr "_Information"

#~ msgctxt "Stock label"
#~ msgid "_No"
#~ msgstr "_Nej"

#~ msgctxt "Stock label"
#~ msgid "_OK"
#~ msgstr "_OK"

#~ msgctxt "Stock label"
#~ msgid "Landscape"
#~ msgstr "Liggande"

#~ msgctxt "Stock label"
#~ msgid "Portrait"
#~ msgstr "Stående"

#~ msgctxt "Stock label"
#~ msgid "Reverse landscape"
#~ msgstr "Omvänt liggande"

#~ msgctxt "Stock label"
#~ msgid "Reverse portrait"
#~ msgstr "Omvänt stående"

#~ msgctxt "Stock label"
#~ msgid "Page Set_up"
#~ msgstr "Sidinst_ällningar"

#~ msgctxt "Stock label"
#~ msgid "_Preferences"
#~ msgstr "_Inställningar"

#~ msgctxt "Stock label"
#~ msgid "_Color"
#~ msgstr "_Färg"

#~ msgctxt "Stock label"
#~ msgid "_Font"
#~ msgstr "_Typsnitt"

#~ msgctxt "Stock label"
#~ msgid "_Undelete"
#~ msgstr "_Återskapa"

#~ msgctxt "Stock label"
#~ msgid "_Yes"
#~ msgstr "_Ja"

#~ msgid "Unexpected start tag '%s' on line %d char %d"
#~ msgstr "Oväntad starttagg ”%s” på rad %d tecken %d"

#~ msgid "Unexpected character data on line %d char %d"
#~ msgstr "Oväntade teckendata på rad %d tecken %d"

#~ msgid "Artwork by"
#~ msgstr "Grafik av"

#~ msgid "C_ustomize"
#~ msgstr "_Anpassa"

#~ msgid "Select all"
#~ msgstr "Markera allt"

#~ msgid "Cut"
#~ msgstr "Klipp ut"

#~ msgid "Copy"
#~ msgstr "Kopiera"

#~ msgid "Paste"
#~ msgstr "Klistra in"

#~ msgctxt "input method menu"
#~ msgid "Simple"
#~ msgstr "Enkel"

#~ msgctxt "input method menu"
#~ msgid "None"
#~ msgstr "Ingen"

#~ msgctxt "input method menu"
#~ msgid "System (%s)"
#~ msgstr "System (%s)"

#~ msgid "Load additional GTK+ modules"
#~ msgstr "Läs in ytterligare GTK+-moduler"

#~ msgid "MODULES"
#~ msgstr "MODULER"

#~ msgid "Make all warnings fatal"
#~ msgstr "Gör alla varningar ödesdigra"

#~ msgid "GTK+ debugging flags to set"
#~ msgstr "GTK+-felsökningsflaggor att ställa in"

#~ msgid "GTK+ debugging flags to unset"
#~ msgstr "GTK+-felsökningsflaggor att inte ställa in"

#~ msgid "Cannot open display: %s"
#~ msgstr "Kan inte öppna display: %s"

#~ msgid "GTK+ Options"
#~ msgstr "GTK+-flaggor"

#~ msgid "Show GTK+ Options"
#~ msgstr "Visa GTK+-flaggor"

#~ msgid "Favorite files"
#~ msgstr "Favoritfiler"

#~ msgid "Connect to Server"
#~ msgstr "Anslut till server"

#~ msgid "Connect to a network server address"
#~ msgstr "Anslut till en nätverksserveradress"

#~ msgid "Untitled filter"
#~ msgstr "Namnlöst filter"

#~ msgid "Copy _Location"
#~ msgstr "Kopiera _plats"

#~ msgid "_Remove From List"
#~ msgstr "_Ta bort från lista"

#~ msgid "Show _Private Resources"
#~ msgstr "Visa _privata resurser"

#~ msgid "No recently used resource found with URI '%s'"
#~ msgstr "Ingen tidigare använd resurs hittades med URI ”%s”"

#~ msgid "Open '%s'"
#~ msgstr "Öppna ”%s”"

#~ msgctxt "recent menu label"
#~ msgid "_%d. %s"
#~ msgstr "_%d. %s"

#~ msgctxt "recent menu label"
#~ msgid "%d. %s"
#~ msgstr "%d. %s"

#~ msgid "Unknown error when trying to deserialize %s"
#~ msgstr "Okänt fel vid försök att deserialisera %s"

#~ msgid "No deserialize function found for format %s"
#~ msgstr "Ingen deserialiseringsfunktion hittad för formatet %s"

#~ msgid "Both \"id\" and \"name\" were found on the <%s> element"
#~ msgstr "Både ”id” och ”name” hittades på <%s>-elementet"

#~ msgid "The attribute \"%s\" was found twice on the <%s> element"
#~ msgstr "Attributet ”%s” hittades två gånger på <%s>-elementet"

#~ msgid "<%s> element has invalid ID \"%s\""
#~ msgstr "<%s>-elementet har ett ogiltigt ID ”%s”"

#~ msgid "<%s> element has neither a \"name\" nor an \"id\" attribute"
#~ msgstr "<%s>-elementet har varken ett ”name”- eller ett ”id”-attribut"

#~ msgid "Attribute \"%s\" repeated twice on the same <%s> element"
#~ msgstr "Attributet ”%s” repeterades två gånger på samma <%s>-element"

#~ msgid "Attribute \"%s\" is invalid on <%s> element in this context"
#~ msgstr "Attributet ”%s” är ogiltigt på <%s>-elementet i detta sammanhang"

#~ msgid "Tag \"%s\" has not been defined."
#~ msgstr "Taggen ”%s” har inte blivit definierad."

#~ msgid "Anonymous tag found and tags can not be created."
#~ msgstr "Anonym tagg hittades och taggar kan inte skapas."

#~ msgid "Tag \"%s\" does not exist in buffer and tags can not be created."
#~ msgstr "Taggen ”%s” finns inte i bufferten och taggar kan inte skapas."

#~ msgid "Element <%s> is not allowed below <%s>"
#~ msgstr "Elementet <%s> är inte tillåtet under <%s>"

#~ msgid "\"%s\" is not a valid attribute type"
#~ msgstr "”%s” är inte en giltig attributtyp"

#~ msgid "\"%s\" is not a valid attribute name"
#~ msgstr "”%s” är inte ett giltigt attributnamn"

#~ msgid ""
#~ "\"%s\" could not be converted to a value of type \"%s\" for attribute "
#~ "\"%s\""
#~ msgstr ""
#~ "”%s” kunde inte konverteras till ett värde av typen ”%s” för attributet "
#~ "”%s”"

#~ msgid "\"%s\" is not a valid value for attribute \"%s\""
#~ msgstr "”%s” är inte ett giltigt värde för attributet ”%s”"

#~ msgid "Tag \"%s\" already defined"
#~ msgstr "Taggen ”%s” är redan definierad"

#~ msgid "Tag \"%s\" has invalid priority \"%s\""
#~ msgstr "Taggen ”%s” har ogiltig prioritet ”%s”"

#~ msgid "Outermost element in text must be <text_view_markup> not <%s>"
#~ msgstr "Yttersta elementet i texten måste vara <text_view_markup> inte <%s>"

#~ msgid "A <%s> element has already been specified"
#~ msgstr "Ett <%s>-element har redan specificerats"

#~ msgid "A <text> element can't occur before a <tags> element"
#~ msgstr "Ett <text>-element kan inte inträffa före ett <tags>-element"

#~ msgid "Serialized data is malformed"
#~ msgstr "Serialiserad data är felformulerad"

#~ msgid ""
#~ "Serialized data is malformed. First section isn't "
#~ "GTKTEXTBUFFERCONTENTS-0001"
#~ msgstr ""
#~ "Serialiserad data är felformulerad. Första sektionen är inte "
#~ "GTKTEXTBUFFERCONTENTS-0001"

#~ msgid "Default Widget"
#~ msgstr "Standardkomponent"

#~ msgid "Focus Widget"
#~ msgstr "Fokuskomponent"

#~ msgid "Clip area"
#~ msgstr "Begränsningsyta"

#~ msgctxt "type name"
#~ msgid "Unknown"
#~ msgstr "Okänd"

#~ msgid "Attribute mapping"
#~ msgstr "Attributmappning"

#~ msgid "%p (%s)"
#~ msgstr "%p (%s)"

#~ msgid "Defined at: %p (%s)"
#~ msgstr "Definierad vid: %p (%s)"

#~ msgid "inverted"
#~ msgstr "omvänd"

#~ msgid "bidirectional, inverted"
#~ msgstr "dubbelriktad, omvänd"

#~ msgid "Binding:"
#~ msgstr "Bindning:"

#~ msgid "Selector"
#~ msgstr "Väljare"

#~ msgid "Yes"
#~ msgstr "Ja"

#~ msgid "Signal"
#~ msgstr "Signal"

#~ msgid "Connected"
#~ msgstr "Ansluten"

#~ msgid "Ignore hidden"
#~ msgstr "Ignorera dolda"

#~ msgid ""
#~ "Not settable at runtime.\n"
#~ "Use GDK_GL=always or GDK_GL=disable instead"
#~ msgstr ""
#~ "Går ej att ställa in under körning.\n"
#~ "Använd GDK_GL=always eller GDK_GL=disable i stället"

#~ msgid "Similar"
#~ msgstr "Liknande"

#~ msgid "Show Pixel Cache"
#~ msgstr "Visa bildpunktscache"

#~ msgid "When needed"
#~ msgstr "Vid behov"

#~ msgid "Always"
#~ msgstr "Alltid"

#~ msgid "Software Surfaces"
#~ msgstr "Programvaruytor"

#~ msgid "Texture Rectangle Extension"
#~ msgstr "Texturrektangeltillägg"

#~ msgid "Trace signal emissions on this object"
#~ msgstr "Spåra signalutgivning på detta objekt"

#~ msgid "Clear log"
#~ msgstr "Töm logg"

#~ msgid "Signals"
#~ msgstr "Signaler"

#~ msgid "Class Hierarchy"
#~ msgstr "Klasshierarki"

#~ msgid "CSS Selector"
#~ msgstr "CSS-väljare"

#~ msgid "Gestures"
#~ msgstr "Gester"

#~ msgid "Visual"
#~ msgstr "Visuell"

#~ msgid "Select which type of documents are shown"
#~ msgstr "Välj vilken typ av dokument som visas"

#~ msgctxt "input method menu"
#~ msgid "Amharic (EZ+)"
#~ msgstr "Amharisk (EZ+)"

#~ msgctxt "input method menu"
#~ msgid "Broadway"
#~ msgstr "Broadway"

#~ msgctxt "input method menu"
#~ msgid "Cedilla"
#~ msgstr "Cedilj"

#~ msgctxt "input menthod menu"
#~ msgid "Cyrillic (Transliterated)"
#~ msgstr "Kyrillisk (Translittererad)"

#~ msgctxt "input method menu"
#~ msgid "Inuktitut (Transliterated)"
#~ msgstr "Inuktitut (Translittererad)"

#~ msgctxt "input method menu"
#~ msgid "IPA"
#~ msgstr "IPA"

#~ msgctxt "input method menu"
#~ msgid "Mac OS X Quartz"
#~ msgstr "Mac OS X Quartz"

#~ msgctxt "input method menu"
#~ msgid "Thai-Lao"
#~ msgstr "Thai-Lao"

#~ msgctxt "input method menu"
#~ msgid "Tigrigna-Eritrean (EZ+)"
#~ msgstr "Tigrinja-Eritreansk (EZ+)"

#~ msgctxt "input method menu"
#~ msgid "Tigrigna-Ethiopian (EZ+)"
#~ msgstr "Tigrinja-Etiopisk (EZ+)"

#~ msgctxt "input method menu"
#~ msgid "Vietnamese (VIQR)"
#~ msgstr "Vietnamesisk (VIQR)"

#~ msgctxt "input method menu"
#~ msgid "Wayland"
#~ msgstr "Wayland"

#~ msgctxt "input method menu"
#~ msgid "Waylandgtk"
#~ msgstr "Waylandgtk"

#~ msgid "printer offline"
#~ msgstr "skrivaren är frånkopplad"

#~ msgid "ready to print"
#~ msgstr "redo för utskrift"

#~ msgid "processing job"
#~ msgstr "behandlar jobb"

#~ msgid "paused"
#~ msgstr "pausad"

#~ msgid "unknown"
#~ msgstr "okänd"

#~ msgid "test-output.%s"
#~ msgstr "testutdata.%s"

#~ msgid "Print to Test Printer"
#~ msgstr "Skriv ut till testskrivare"

#~ msgctxt "switch"
#~ msgid "ON"
#~ msgstr "PÅ"

#~ msgctxt "switch"
#~ msgid "OFF"
#~ msgstr "AV"

#~ msgid "smb://"
#~ msgstr "smb://"

#~ msgid "Browse Network"
#~ msgstr "Bläddra i nätverket"

#~ msgid "Could not start the search process"
#~ msgstr "Kunde inte starta sökprocessen"

#~ msgid ""
#~ "The program was not able to create a connection to the indexer daemon. "
#~ "Please make sure it is running."
#~ msgstr ""
#~ "Programmet kunde inte skapa en anslutning till indexeringsdemonen. "
#~ "Försäkra dig om att den kör."

#~ msgid "smb://foo.example.com, ssh://192.168.0.1"
#~ msgstr "smb://foo.example.com, ssh://192.168.0.1"

#~ msgid ""
#~ "The WGL_ARB_create_context extension needed to create core profiles is "
#~ "not available"
#~ msgstr ""
#~ "Tillägget WGL_ARB_create_context som krävs för att skapa kärnprofiler är "
#~ "inte tillgängligt"

#~ msgid "Change classes"
#~ msgstr "Ändra klasser"

#~ msgid "CSS properties"
#~ msgstr "CSS-egenskaper"

#~ msgid "Classes"
#~ msgstr "Klasser"

#~ msgid "Error launching preview"
#~ msgstr "Fel vid start av förhandsvisning"

#~ msgid "Changes are applied instantly, only for this selected widget."
#~ msgstr "Ändringar tillämpas omedelbart endast för denna valda komponent."

#~ msgid "Show all CSS nodes"
#~ msgstr "Visa alla CSS-noder"

#~ msgid "Show CSS properties"
#~ msgstr "Visa CSS-egenskaper"

#~ msgid "Node:"
#~ msgstr "Nod:"

#~ msgid ""
#~ "The GLX_ARB_create_context_profile extension needed to create core "
#~ "profiles is not available"
#~ msgstr ""
#~ "Tillägget GLX_ARB_create_context_profile som behövs för att skapa "
#~ "kärnprofiler är inte tillgängligt"

#~ msgid "New class"
#~ msgstr "Ny klass"

#~ msgid "Cancel"
#~ msgstr "Avbryt"

#~ msgid "Add a class"
#~ msgstr "Lägg till en klass"

#~ msgid "Restore defaults for this widget"
#~ msgstr "Återställ standard för denna komponent"

#~ msgid "Allocated size"
#~ msgstr "Allokerad storlek"

#~ msgid "Object Hierarchy"
#~ msgstr "Objekthierarki"

#~ msgid "_Customize"
#~ msgstr "An_passa"

#~ msgid "Address…"
#~ msgstr "Adress…"

#~ msgid "Invalid object type '%s' on line %d"
#~ msgstr "Ogiltig objekttyp ”%s” på rad %d"

#~ msgid "Invalid type function on line %d: '%s'"
#~ msgstr "Ogiltig typfunktion på rad %d: ”%s”"

#~ msgid "Duplicate object ID '%s' on line %d (previously on line %d)"
#~ msgstr "Duplikat objekt-id ”%s” på rad %d (tidigare på rad %d)"

#~ msgid "Invalid signal '%s' for type '%s' on line %d"
#~ msgstr "Ogiltig signal ”%s” för ”%s”-typ på rad %d"

#~ msgid "Invalid root element: <%s>"
#~ msgstr "Ogiltigt rotelement: <%s>"

#~ msgid "Unhandled tag: <%s>"
#~ msgstr "Ohanterad tagg: <%s>"

#~ msgid "Devices"
#~ msgstr "Enheter"

#~ msgid "Bookmarks"
#~ msgstr "Bokmärken"

#~ msgid "X display"
#~ msgstr "X-display"

#~ msgid "All Files"
#~ msgstr "Alla filer"

#~ msgid ""
#~ "No fonts matched your search. You can revise your search and try again."
#~ msgstr ""
#~ "Inga typsnitt matchade din sökning. Du kan ändra din sökning och försöka "
#~ "igen."<|MERGE_RESOLUTION|>--- conflicted
+++ resolved
@@ -11,13 +11,8 @@
 msgstr ""
 "Project-Id-Version: gtk\n"
 "Report-Msgid-Bugs-To: https://gitlab.gnome.org/GNOME/gtk/-/issues/\n"
-<<<<<<< HEAD
-"POT-Creation-Date: 2023-08-15 19:28+0000\n"
-"PO-Revision-Date: 2023-08-21 17:54+0200\n"
-=======
 "POT-Creation-Date: 2023-11-18 18:54+0000\n"
 "PO-Revision-Date: 2023-11-18 22:57+0200\n"
->>>>>>> 48f6ffad
 "Last-Translator: Anders Jonsson <anders.jonsson@norsjovallen.se>\n"
 "Language-Team: Swedish <tp-sv@listor.tp-sv.se>\n"
 "Language: sv\n"
@@ -59,54 +54,54 @@
 msgid "The current backend does not support OpenGL"
 msgstr "Den aktuella bakänden stöder inte OpenGL"
 
-#: gdk/gdkdisplay.c:1245 gdk/gdksurface.c:1252
+#: gdk/gdkdisplay.c:1244 gdk/gdksurface.c:1252
 msgid "Vulkan support disabled via GDK_DEBUG"
 msgstr "Vulkan-stöd inaktiverat via GDK_DEBUG"
 
-#: gdk/gdkdisplay.c:1277
+#: gdk/gdkdisplay.c:1276
 msgid "GL support disabled via GDK_DEBUG"
 msgstr "GL-stöd inaktiverat via GDK_DEBUG"
 
-#: gdk/gdkdisplay.c:1575
+#: gdk/gdkdisplay.c:1574
 msgid "No EGL configuration available"
 msgstr "Ingen EGL-konfiguration tillgänglig"
 
-#: gdk/gdkdisplay.c:1583
+#: gdk/gdkdisplay.c:1582
 msgid "Failed to get EGL configurations"
 msgstr "Misslyckades med att hämta EGL-konfigurationer"
 
-#: gdk/gdkdisplay.c:1613
+#: gdk/gdkdisplay.c:1612
 msgid "No EGL configuration with required features found"
 msgstr "Ingen EGL-konfiguration med funktionerna som krävdes hittades"
 
-#: gdk/gdkdisplay.c:1620
+#: gdk/gdkdisplay.c:1619
 msgid "No perfect EGL configuration found"
 msgstr "Ingen perfekt EGL-konfiguration hittades"
 
-#: gdk/gdkdisplay.c:1662
+#: gdk/gdkdisplay.c:1661
 #, c-format
 msgid "EGL implementation is missing extension %s"
 msgid_plural "EGL implementation is missing %2$d extensions: %1$s"
 msgstr[0] "EGL-implementationen saknar tillägget %s"
 msgstr[1] "EGL-implementationen saknar %2$d tillägg: %1$s"
 
-#: gdk/gdkdisplay.c:1695
+#: gdk/gdkdisplay.c:1694
 msgid "libEGL not available in this sandbox"
 msgstr "libEGL är inte tillgängligt i denna sandlåda"
 
-#: gdk/gdkdisplay.c:1696
+#: gdk/gdkdisplay.c:1695
 msgid "libEGL not available"
 msgstr "libEGL inte tillgängligt"
 
-#: gdk/gdkdisplay.c:1706
+#: gdk/gdkdisplay.c:1705
 msgid "Failed to create EGL display"
 msgstr "Misslyckades med att skapa EGL-display"
 
-#: gdk/gdkdisplay.c:1716
+#: gdk/gdkdisplay.c:1715
 msgid "Could not initialize EGL display"
 msgstr "Kunde inte initiera EGL-display"
 
-#: gdk/gdkdisplay.c:1727
+#: gdk/gdkdisplay.c:1726
 #, c-format
 msgid "EGL version %d.%d is too old. GTK requires %d.%d"
 msgstr "EGL-version %d.%d är för gammal. GTK kräver %d.%d"
@@ -573,7 +568,7 @@
 #: gdk/macos/gdkmacospasteboard.c:211 gdk/wayland/gdkclipboard-wayland.c:240
 #: gdk/wayland/gdkdrop-wayland.c:207 gdk/wayland/gdkprimary-wayland.c:343
 #: gdk/win32/gdkdrop-win32.c:1018 gdk/win32/gdkdrop-win32.c:1063
-#: gdk/x11/gdkclipboard-x11.c:805 gdk/x11/gdkdrop-x11.c:235
+#: gdk/x11/gdkclipboard-x11.c:807 gdk/x11/gdkdrop-x11.c:235
 msgid "No compatible transfer format found"
 msgstr "Inget kompatibelt överföringsformat hittades"
 
@@ -788,11 +783,11 @@
 msgstr[0] "Öppnar %d objekt"
 msgstr[1] "Öppnar %d objekt"
 
-#: gdk/x11/gdkclipboard-x11.c:475
+#: gdk/x11/gdkclipboard-x11.c:477
 msgid "Clipboard manager could not store selection."
 msgstr "Urklippshanterare kunde inte lagra markering."
 
-#: gdk/x11/gdkclipboard-x11.c:655
+#: gdk/x11/gdkclipboard-x11.c:657
 msgid "Cannot store clipboard. No clipboard manager is active."
 msgstr "Kan inte lagra urklipp. Ingen urklippshanterare är aktiv."
 
@@ -1055,18 +1050,18 @@
 msgid "%d %%"
 msgstr "%d %%"
 
-#: gtk/deprecated/gtkcolorbutton.c:183 gtk/deprecated/gtkcolorbutton.c:311
+#: gtk/deprecated/gtkcolorbutton.c:183 gtk/deprecated/gtkcolorbutton.c:314
 #: gtk/gtkcolordialog.c:411
 msgid "Pick a Color"
 msgstr "Välj en färg"
 
-#: gtk/deprecated/gtkcolorbutton.c:502 gtk/gtkcolorchooserwidget.c:313
+#: gtk/deprecated/gtkcolorbutton.c:505 gtk/gtkcolorchooserwidget.c:313
 #: gtk/gtkcolordialogbutton.c:335
 #, c-format
 msgid "Red %d%%, Green %d%%, Blue %d%%, Alpha %d%%"
 msgstr "Röd %d%%, Grön %d%%, Blå %d%%, Alfa %d%%"
 
-#: gtk/deprecated/gtkcolorbutton.c:508 gtk/gtkcolorchooserwidget.c:319
+#: gtk/deprecated/gtkcolorbutton.c:511 gtk/gtkcolorchooserwidget.c:319
 #: gtk/gtkcolordialogbutton.c:341
 #, c-format
 msgid "Red %d%%, Green %d%%, Blue %d%%"
@@ -1076,17 +1071,17 @@
 msgid "Sans 12"
 msgstr "Sans 12"
 
-#: gtk/deprecated/gtkfontbutton.c:507 gtk/deprecated/gtkfontbutton.c:621
+#: gtk/deprecated/gtkfontbutton.c:507 gtk/deprecated/gtkfontbutton.c:624
 #: gtk/gtkfontdialog.c:596
 msgid "Pick a Font"
 msgstr "Välj ett typsnitt"
 
-#: gtk/deprecated/gtkfontbutton.c:597 gtk/gtkfilechooserwidget.c:3871
+#: gtk/deprecated/gtkfontbutton.c:600 gtk/gtkfilechooserwidget.c:3871
 #: gtk/gtkfontdialogbutton.c:126 gtk/inspector/visual.ui:169
 msgid "Font"
 msgstr "Typsnitt"
 
-#: gtk/deprecated/gtkfontbutton.c:1152 gtk/gtkfontdialogbutton.c:652
+#: gtk/deprecated/gtkfontbutton.c:1155 gtk/gtkfontdialogbutton.c:652
 msgctxt "font"
 msgid "None"
 msgstr "Inget"
@@ -2152,7 +2147,7 @@
 msgid "Paper Margins"
 msgstr "Pappersmarginaler"
 
-#: gtk/gtkentry.c:3673
+#: gtk/gtkentry.c:3685
 msgid "Insert Emoji"
 msgstr "Infoga emoji"
 
@@ -2311,7 +2306,7 @@
 msgstr "Om du tar bort ett objekt är det borta för alltid."
 
 #: gtk/gtkfilechooserwidget.c:1185 gtk/gtkfilechooserwidget.c:1815
-#: gtk/gtklabel.c:5695 gtk/gtktext.c:6145 gtk/gtktextview.c:9018
+#: gtk/gtklabel.c:5695 gtk/gtktext.c:6147 gtk/gtktextview.c:9018
 msgid "_Delete"
 msgstr "_Ta bort"
 
@@ -2653,19 +2648,19 @@
 msgid "Close the infobar"
 msgstr "Stäng inforaden"
 
-#: gtk/gtklabel.c:5692 gtk/gtktext.c:6133 gtk/gtktextview.c:9006
+#: gtk/gtklabel.c:5692 gtk/gtktext.c:6135 gtk/gtktextview.c:9006
 msgid "Cu_t"
 msgstr "Klipp _ut"
 
-#: gtk/gtklabel.c:5693 gtk/gtktext.c:6137 gtk/gtktextview.c:9010
+#: gtk/gtklabel.c:5693 gtk/gtktext.c:6139 gtk/gtktextview.c:9010
 msgid "_Copy"
 msgstr "_Kopiera"
 
-#: gtk/gtklabel.c:5694 gtk/gtktext.c:6141 gtk/gtktextview.c:9014
+#: gtk/gtklabel.c:5694 gtk/gtktext.c:6143 gtk/gtktextview.c:9014
 msgid "_Paste"
 msgstr "Klistra _in"
 
-#: gtk/gtklabel.c:5700 gtk/gtktext.c:6154 gtk/gtktextview.c:9039
+#: gtk/gtklabel.c:5700 gtk/gtktext.c:6156 gtk/gtktextview.c:9039
 msgid "Select _All"
 msgstr "Markera _allt"
 
@@ -2878,7 +2873,7 @@
 msgid "Next tab"
 msgstr "Nästa flik"
 
-#: gtk/gtknotebook.c:4331 gtk/gtknotebook.c:6539
+#: gtk/gtknotebook.c:4331 gtk/gtknotebook.c:6541
 #, c-format
 msgid "Page %u"
 msgstr "Sida %u"
@@ -3521,7 +3516,7 @@
 msgstr ""
 "Inget registrerat program med namnet ”%s” hittades för objekt med URI ”%s”"
 
-#: gtk/gtksearchentry.c:758
+#: gtk/gtksearchentry.c:767
 msgid "Clear Entry"
 msgstr "Töm sökruta"
 
@@ -3612,7 +3607,7 @@
 msgid "Sidebar"
 msgstr "Sidopanel"
 
-#: gtk/gtktext.c:6159 gtk/gtktextview.c:9044
+#: gtk/gtktext.c:6161 gtk/gtktextview.c:9044
 msgid "Insert _Emoji"
 msgstr "Infoga _emoji"
 
@@ -3677,7 +3672,6 @@
 msgstr "Beskrivning"
 
 #: gtk/inspector/a11y.ui:99 gtk/inspector/misc-info.ui:296
-#: tools/gtk-path-tool-info.c:128
 msgid "Bounds"
 msgstr "Gränser"
 
@@ -3992,8 +3986,8 @@
 msgstr "Yta"
 
 #: gtk/inspector/misc-info.ui:365 gtk/inspector/misc-info.ui:400
-#: gtk/inspector/misc-info.ui:435 gtk/inspector/prop-editor.c:1150
-#: gtk/inspector/prop-editor.c:1533 gtk/inspector/window.ui:396
+#: gtk/inspector/misc-info.ui:435 gtk/inspector/prop-editor.c:1153
+#: gtk/inspector/prop-editor.c:1536 gtk/inspector/window.ui:396
 msgid "Properties"
 msgstr "Egenskaper"
 
@@ -4045,7 +4039,7 @@
 #. Translators: %s is a type name, for example
 #. * GtkPropertyExpression with value \"2.5\"
 #.
-#: gtk/inspector/prop-editor.c:824
+#: gtk/inspector/prop-editor.c:827
 #, c-format
 msgid "%s with value \"%s\""
 msgstr "%s med värde ”%s”"
@@ -4053,7 +4047,7 @@
 #. Translators: Both %s are type names, for example
 #. * GtkPropertyExpression with type GObject
 #.
-#: gtk/inspector/prop-editor.c:835
+#: gtk/inspector/prop-editor.c:838
 #, c-format
 msgid "%s with type %s"
 msgstr "%s med typ %s"
@@ -4061,7 +4055,7 @@
 #. Translators: Both %s are type names, for example
 #. * GtkObjectExpression for GtkStringObject 0x23456789
 #.
-#: gtk/inspector/prop-editor.c:848
+#: gtk/inspector/prop-editor.c:851
 #, c-format
 msgid "%s for %s %p"
 msgstr "%s för %s %p"
@@ -4069,71 +4063,71 @@
 #. Translators: Both %s are type names, for example
 #. * GtkPropertyExpression with value type: gchararray
 #.
-#: gtk/inspector/prop-editor.c:878
+#: gtk/inspector/prop-editor.c:881
 #, c-format
 msgid "%s with value type %s"
 msgstr "%s med värdetyp %s"
 
-#: gtk/inspector/prop-editor.c:1227
+#: gtk/inspector/prop-editor.c:1230
 #, c-format
 msgid "Uneditable property type: %s"
 msgstr "Ej redigerbar egenskapstyp: %s"
 
-#: gtk/inspector/prop-editor.c:1385
+#: gtk/inspector/prop-editor.c:1388
 msgctxt "column number"
 msgid "None"
 msgstr "Inget"
 
-#: gtk/inspector/prop-editor.c:1422
+#: gtk/inspector/prop-editor.c:1425
 msgid "Attribute:"
 msgstr "Attribut:"
 
-#: gtk/inspector/prop-editor.c:1425
+#: gtk/inspector/prop-editor.c:1428
 msgid "Model"
 msgstr "Modell"
 
-#: gtk/inspector/prop-editor.c:1430
+#: gtk/inspector/prop-editor.c:1433
 msgid "Column:"
 msgstr "Kolumn:"
 
 #. Translators: %s is a type name, for example
 #. * Action from 0x2345678 (GtkApplicationWindow)
 #.
-#: gtk/inspector/prop-editor.c:1529
+#: gtk/inspector/prop-editor.c:1532
 #, c-format
 msgid "Action from: %p (%s)"
 msgstr "Åtgärd från: %p (%s)"
 
-#: gtk/inspector/prop-editor.c:1584
+#: gtk/inspector/prop-editor.c:1587
 msgid "Reset"
 msgstr "Återställ"
 
-#: gtk/inspector/prop-editor.c:1592
+#: gtk/inspector/prop-editor.c:1595
 msgctxt "GtkSettings source"
 msgid "Default"
 msgstr "Standard"
 
-#: gtk/inspector/prop-editor.c:1595
+#: gtk/inspector/prop-editor.c:1598
 msgctxt "GtkSettings source"
 msgid "Theme"
 msgstr "Tema"
 
-#: gtk/inspector/prop-editor.c:1598
+#: gtk/inspector/prop-editor.c:1601
 msgctxt "GtkSettings source"
 msgid "XSettings"
 msgstr "XSettings"
 
-#: gtk/inspector/prop-editor.c:1602
+#: gtk/inspector/prop-editor.c:1605
 msgctxt "GtkSettings source"
 msgid "Application"
 msgstr "Program"
 
-#: gtk/inspector/prop-editor.c:1605
+#: gtk/inspector/prop-editor.c:1608
 msgctxt "GtkSettings source"
 msgid "Unknown"
 msgstr "Okänd"
 
-#: gtk/inspector/prop-editor.c:1608
+#: gtk/inspector/prop-editor.c:1611
 msgid "Source:"
 msgstr "Källa:"
 
@@ -4141,7 +4135,7 @@
 msgid "Defined At"
 msgstr "Definierad vid"
 
-#: gtk/inspector/recorder.c:1922
+#: gtk/inspector/recorder.c:1865
 #, c-format
 msgid "Saving RenderNode failed"
 msgstr "Sparande av RenderNode misslyckades"
@@ -7188,12 +7182,7 @@
 #: tools/gtk-builder-tool-enumerate.c:56 tools/gtk-builder-tool-preview.c:179
 #: tools/gtk-builder-tool-preview.c:180 tools/gtk-builder-tool-screenshot.c:360
 #: tools/gtk-builder-tool-simplify.c:2529 tools/gtk-builder-tool-validate.c:261
-<<<<<<< HEAD
-#: tools/gtk-path-tool-render.c:62 tools/gtk-rendernode-tool-info.c:208
-#: tools/gtk-rendernode-tool-show.c:102
-=======
 #: tools/gtk-rendernode-tool-info.c:202 tools/gtk-rendernode-tool-show.c:106
->>>>>>> 48f6ffad
 msgid "FILE"
 msgstr "FIL"
 
@@ -7225,13 +7214,8 @@
 msgstr "Använd stil från CSS-fil"
 
 #: tools/gtk-builder-tool-preview.c:187 tools/gtk-builder-tool-screenshot.c:370
-<<<<<<< HEAD
-#: tools/gtk-builder-tool-validate.c:268 tools/gtk-rendernode-tool-render.c:204
-#: tools/gtk-rendernode-tool-show.c:109
-=======
 #: tools/gtk-builder-tool-validate.c:268 tools/gtk-rendernode-tool-show.c:113
 #: tools/gtk-rendernode-tool-render.c:204
->>>>>>> 48f6ffad
 #, c-format
 msgid "Could not initialize windowing system\n"
 msgstr "Kunde inte initiera fönstersystem\n"
@@ -7458,238 +7442,6 @@
 #, c-format
 msgid "%s: error launching application: %s\n"
 msgstr "%s: fel vid uppstart av programmet: %s\n"
-
-#: tools/gtk-path-tool.c:35
-#, c-format
-msgid ""
-"Usage:\n"
-"  gtk4-path-tool [COMMAND] [OPTION…] PATH\n"
-"\n"
-"Perform various tasks on paths.\n"
-"\n"
-"Commands:\n"
-"  decompose    Decompose the path\n"
-"  show         Display the path in a window\n"
-"  render       Render the path as an image\n"
-"  info         Print information about the path\n"
-"\n"
-msgstr ""
-"Användning:\n"
-"  gtk4-path-tool [KOMMANDO] [FLAGGA…] BANA\n"
-"\n"
-"Utför olika uppgifter på banor.\n"
-"\n"
-"Kommandon:\n"
-"  decompose    Dela upp banan\n"
-"  show         Visa banan i ett fönster\n"
-"  render       Rendera banan som en bild\n"
-"  info         Skriv ut information om banan\n"
-"\n"
-
-#: tools/gtk-path-tool-decompose.c:75
-msgid "Allow quadratic Bézier curves"
-msgstr "Tillåt kvadratiska Bézier-kurvor"
-
-#: tools/gtk-path-tool-decompose.c:76
-msgid "Allow cubic Bézier curves"
-msgstr "Tillåt kubiska Bézier-kurvor"
-
-#: tools/gtk-path-tool-decompose.c:77 tools/gtk-path-tool-info.c:88
-#: tools/gtk-path-tool-render.c:63 tools/gtk-path-tool-show.c:132
-msgid "PATH"
-msgstr "BANA"
-
-#: tools/gtk-path-tool-decompose.c:89
-msgid "Decompose a path."
-msgstr "Dela upp en bana."
-
-#: tools/gtk-path-tool-decompose.c:102 tools/gtk-path-tool-info.c:112
-msgid "No paths given."
-msgstr "Inga banor angivna."
-
-#: tools/gtk-path-tool-decompose.c:128
-msgid "That didn't work out."
-msgstr "Det där fungerade inte."
-
-#: tools/gtk-path-tool-info.c:99
-msgid "Print information about a path."
-msgstr "Skriv ut information om en bana."
-
-#: tools/gtk-path-tool-info.c:119
-msgid "Path is empty."
-msgstr "Banan är tom."
-
-#: tools/gtk-path-tool-info.c:125
-msgid "Path is closed"
-msgstr "Banan är sluten"
-
-#: tools/gtk-path-tool-info.c:134
-#, c-format
-msgid "%d contours"
-msgstr "%d konturer"
-
-#: tools/gtk-path-tool-info.c:136
-#, c-format
-msgid "%d operations"
-msgstr "%d operationer"
-
-#: tools/gtk-path-tool-info.c:140
-#, c-format
-msgid "%d lines"
-msgstr "%d linjer"
-
-#: tools/gtk-path-tool-info.c:145
-#, c-format
-msgid "%d quadratics"
-msgstr "%d kvadratiska"
-
-#: tools/gtk-path-tool-info.c:150
-#, c-format
-msgid "%d cubics"
-msgstr "%d kubiska"
-
-#: tools/gtk-path-tool-render.c:52 tools/gtk-path-tool-show.c:122
-msgid "Fill rule (winding, even-odd)"
-msgstr "Fyllnadsregel (vindlande, jämn-udda)"
-
-#: tools/gtk-path-tool-render.c:52 tools/gtk-path-tool-render.c:56
-#: tools/gtk-path-tool-render.c:57 tools/gtk-path-tool-render.c:58
-#: tools/gtk-path-tool-render.c:59 tools/gtk-path-tool-render.c:60
-#: tools/gtk-path-tool-render.c:61 tools/gtk-path-tool-show.c:122
-#: tools/gtk-path-tool-show.c:126 tools/gtk-path-tool-show.c:127
-#: tools/gtk-path-tool-show.c:128 tools/gtk-path-tool-show.c:129
-#: tools/gtk-path-tool-show.c:130 tools/gtk-path-tool-show.c:131
-msgid "VALUE"
-msgstr "VÄRDE"
-
-#: tools/gtk-path-tool-render.c:53 tools/gtk-path-tool-show.c:123
-msgid "Foreground color"
-msgstr "Förgrundsfärg"
-
-#: tools/gtk-path-tool-render.c:53 tools/gtk-path-tool-render.c:54
-#: tools/gtk-path-tool-show.c:123 tools/gtk-path-tool-show.c:124
-msgid "COLOR"
-msgstr "FÄRG"
-
-#: tools/gtk-path-tool-render.c:54 tools/gtk-path-tool-show.c:124
-msgid "Background color"
-msgstr "Bakgrundsfärg"
-
-#: tools/gtk-path-tool-render.c:55 tools/gtk-path-tool-show.c:125
-msgid "Stroke the path instead of filling it"
-msgstr "Stryk längs banan i stället för att fylla den"
-
-#: tools/gtk-path-tool-render.c:56 tools/gtk-path-tool-show.c:126
-msgid "Line width (number)"
-msgstr "Linjebredd (tal)"
-
-#: tools/gtk-path-tool-render.c:57 tools/gtk-path-tool-show.c:127
-msgid "Line cap (butt, round, square)"
-msgstr "Linjeavrundning (avhuggen, rund, kvadrat)"
-
-#: tools/gtk-path-tool-render.c:58 tools/gtk-path-tool-show.c:128
-msgid "Line join (miter, miter-clip, round, bevel, arcs)"
-msgstr "Linjeövergång (gering, gering-klipp, rund, fasning, bågar)"
-
-#: tools/gtk-path-tool-render.c:59 tools/gtk-path-tool-show.c:129
-msgid "Miter limit (number)"
-msgstr "Geringsgräns (tal)"
-
-#: tools/gtk-path-tool-render.c:60 tools/gtk-path-tool-show.c:130
-msgid "Dash pattern (comma-separated numbers)"
-msgstr "Streckningsmönster (kommaseparerade tal)"
-
-#: tools/gtk-path-tool-render.c:61 tools/gtk-path-tool-show.c:131
-msgid "Dash offset (number)"
-msgstr "Streckposition (tal)"
-
-#: tools/gtk-path-tool-render.c:62
-msgid "The output file"
-msgstr "Utdatafilen"
-
-#: tools/gtk-path-tool-render.c:81 tools/gtk-path-tool-show.c:145
-msgid "Could not initialize windowing system"
-msgstr "Kunde inte initiera fönstersystem"
-
-#: tools/gtk-path-tool-render.c:89
-msgid "Render the path to a png image."
-msgstr "Rendera banan till en png-bild."
-
-#: tools/gtk-path-tool-render.c:102 tools/gtk-path-tool-show.c:166
-msgid "No path specified"
-msgstr "Ingen bana angavs"
-
-#: tools/gtk-path-tool-render.c:108
-msgid "Can only render a single path"
-msgstr "Kan endast rendera en ensam bana"
-
-#: tools/gtk-path-tool-render.c:114 tools/gtk-path-tool-show.c:178
-msgid "fill rule"
-msgstr "fyllnadsregel"
-
-#: tools/gtk-path-tool-render.c:118 tools/gtk-path-tool-show.c:182
-msgid "line cap"
-msgstr "linjeavrundning"
-
-#: tools/gtk-path-tool-render.c:119 tools/gtk-path-tool-show.c:183
-msgid "line join"
-msgstr "linjeövergång"
-
-#: tools/gtk-path-tool-render.c:143 tools/gtk-path-tool-show.c:207
-#, c-format
-msgid "Failed to parse '%s' as number"
-msgstr "Misslyckades med att tolka ”%s” som ett tal"
-
-#: tools/gtk-path-tool-render.c:187
-#, c-format
-msgid "Saving png to '%s' failed"
-msgstr "Sparandet av png till ”%s” misslyckades"
-
-#: tools/gtk-path-tool-render.c:194
-#, c-format
-msgid "Output written to '%s'."
-msgstr "Utdata skrivet till ”%s”."
-
-#: tools/gtk-path-tool-show.c:43 tools/gtk-path-tool-show.c:78
-msgid "Path Preview"
-msgstr "Förhandsgranskning av bana"
-
-#: tools/gtk-path-tool-show.c:153
-msgid "Display the path."
-msgstr "Visa banan."
-
-#: tools/gtk-path-tool-show.c:172
-msgid "Can only show a single path"
-msgstr "Kan endast visa en ensam bana"
-
-#: tools/gtk-path-tool-utils.c:58
-#, c-format
-msgid "Failed to read from standard input: %s\n"
-msgstr "Misslyckades med att läsa från standard in: %s\n"
-
-#: tools/gtk-path-tool-utils.c:64
-#, c-format
-msgid "Error reading from standard input: %s\n"
-msgstr "Fel vid läsning från standard in: %s\n"
-
-#: tools/gtk-path-tool-utils.c:83
-#, c-format
-msgid "Failed to parse '%s' as path.\n"
-msgstr "Misslyckades med att tolka ”%s” som bana.\n"
-
-#: tools/gtk-path-tool-utils.c:109
-#, c-format
-msgid "Failed to parse '%s' as %s."
-msgstr "Misslyckades med att tolka ”%s” som %s."
-
-#: tools/gtk-path-tool-utils.c:111
-msgid "Possible values: "
-msgstr "Möjliga värden: "
-
-#: tools/gtk-path-tool-utils.c:135
-#, c-format
-msgid "Could not parse '%s' as color"
-msgstr "Kunde inte tolka ”%s” som färg"
 
 #: tools/gtk-rendernode-tool.c:35
 #, c-format
@@ -7716,48 +7468,41 @@
 "  render       Ta en skärmbild av noden\n"
 "\n"
 
-#: tools/gtk-rendernode-tool-info.c:185
+#: tools/gtk-rendernode-tool-info.c:179
 #, c-format
 msgid "Number of nodes: %u\n"
 msgstr "Antal noder: %u\n"
 
-#: tools/gtk-rendernode-tool-info.c:192
+#: tools/gtk-rendernode-tool-info.c:186
 #, c-format
 msgid "Depth: %u\n"
 msgstr "Djup: %u\n"
 
-#: tools/gtk-rendernode-tool-info.c:195
+#: tools/gtk-rendernode-tool-info.c:189
 #, c-format
 msgid "Bounds: %g x %g\n"
 msgstr "Gränser: %g x %g\n"
 
-#: tools/gtk-rendernode-tool-info.c:196
+#: tools/gtk-rendernode-tool-info.c:190
 #, c-format
 msgid "Origin: %g %g\n"
 msgstr "Ursprung: %g %g\n"
 
-#: tools/gtk-rendernode-tool-info.c:217
+#: tools/gtk-rendernode-tool-info.c:211
 msgid "Provide information about the render node."
 msgstr "Tillhandahåll information om renderingsnoden."
 
-<<<<<<< HEAD
-#: tools/gtk-rendernode-tool-info.c:230 tools/gtk-rendernode-tool-render.c:225
-#: tools/gtk-rendernode-tool-show.c:130
-=======
 #: tools/gtk-rendernode-tool-info.c:224 tools/gtk-rendernode-tool-show.c:134
 #: tools/gtk-rendernode-tool-render.c:225
->>>>>>> 48f6ffad
 #, c-format
 msgid "No .node file specified\n"
 msgstr "Ingen .node-fil angiven\n"
 
-#: tools/gtk-rendernode-tool-info.c:236
+#: tools/gtk-rendernode-tool-info.c:230
 #, c-format
 msgid "Can only accept a single .node file\n"
 msgstr "Kan endast acceptera en ensam .node-fil\n"
 
-<<<<<<< HEAD
-=======
 #: tools/gtk-rendernode-tool-show.c:105
 msgid "Don't add a titlebar"
 msgstr "Lägg inte till en namnlist"
@@ -7771,7 +7516,6 @@
 msgid "Can only preview a single .node file\n"
 msgstr "Kan endast förhandsgranska en ensam .node-fil\n"
 
->>>>>>> 48f6ffad
 #: tools/gtk-rendernode-tool-render.c:123
 #, c-format
 msgid ""
@@ -7803,19 +7547,15 @@
 msgid "Can only render a single .node file to a single output file\n"
 msgstr "Kan endast rendera en ensam .node-fil till en ensam utdatafil\n"
 
-#: tools/gtk-rendernode-tool-show.c:117
-msgid "Show the render node."
-msgstr "Visa renderingsnoden."
-
-#: tools/gtk-rendernode-tool-show.c:136
-#, c-format
-msgid "Can only preview a single .node file\n"
-msgstr "Kan endast förhandsgranska en ensam .node-fil\n"
-
 #: tools/gtk-rendernode-tool-utils.c:51
 #, c-format
 msgid "Error at %s: %s\n"
 msgstr "Fel vid %s: %s\n"
+
+#: tools/gtk-rendernode-tool-utils.c:69
+#, c-format
+msgid "Failed to load node file: %s\n"
+msgstr "Misslyckades med att läsa in nodfil: %s\n"
 
 #: tools/updateiconcache.c:1391
 #, c-format
@@ -7923,6 +7663,208 @@
 msgstr ""
 "Ingen temaindexfil i ”%s”.\n"
 "Om du verkligen vill skapa en ikoncache här, använd --ignore-theme-index.\n"
+
+#, c-format
+#~ msgid ""
+#~ "Usage:\n"
+#~ "  gtk4-path-tool [COMMAND] [OPTION…] PATH\n"
+#~ "\n"
+#~ "Perform various tasks on paths.\n"
+#~ "\n"
+#~ "Commands:\n"
+#~ "  decompose    Decompose the path\n"
+#~ "  show         Display the path in a window\n"
+#~ "  render       Render the path as an image\n"
+#~ "  info         Print information about the path\n"
+#~ "\n"
+#~ msgstr ""
+#~ "Användning:\n"
+#~ "  gtk4-path-tool [KOMMANDO] [FLAGGA…] BANA\n"
+#~ "\n"
+#~ "Utför olika uppgifter på banor.\n"
+#~ "\n"
+#~ "Kommandon:\n"
+#~ "  decompose    Dela upp banan\n"
+#~ "  show         Visa banan i ett fönster\n"
+#~ "  render       Rendera banan som en bild\n"
+#~ "  info         Skriv ut information om banan\n"
+#~ "\n"
+
+#~ msgid "Allow quadratic Bézier curves"
+#~ msgstr "Tillåt kvadratiska Bézier-kurvor"
+
+#~ msgid "Allow cubic Bézier curves"
+#~ msgstr "Tillåt kubiska Bézier-kurvor"
+
+#~ msgid "Allow elliptical arcs"
+#~ msgstr "Tillåt elliptiska bågar"
+
+#~ msgid "PATH"
+#~ msgstr "BANA"
+
+#~ msgid "Decompose a path."
+#~ msgstr "Dela upp en bana."
+
+#~ msgid "No paths given."
+#~ msgstr "Inga banor angivna."
+
+#~ msgid "That didn't work out."
+#~ msgstr "Det där fungerade inte."
+
+#~ msgid "Print information about a path."
+#~ msgstr "Skriv ut information om en bana."
+
+#~ msgid "Path is empty."
+#~ msgstr "Banan är tom."
+
+#~ msgid "Path is closed"
+#~ msgstr "Banan är sluten"
+
+#, c-format
+#~ msgid "%d contours"
+#~ msgstr "%d konturer"
+
+#, c-format
+#~ msgid "%d operations"
+#~ msgstr "%d operationer"
+
+#, c-format
+#~ msgid "%d lines"
+#~ msgstr "%d linjer"
+
+#, c-format
+#~ msgid "%d quadratics"
+#~ msgstr "%d kvadratiska"
+
+#, c-format
+#~ msgid "%d cubics"
+#~ msgstr "%d kubiska"
+
+#, c-format
+#~ msgid "%d arcs"
+#~ msgstr "%d bågar"
+
+#~ msgid "Fill the path (the default)"
+#~ msgstr "Fyll banan (standard)"
+
+#~ msgid "Stroke the path"
+#~ msgstr "Stryk längs banan"
+
+#~ msgid "The output file"
+#~ msgstr "Utdatafilen"
+
+#~ msgid "Foreground color"
+#~ msgstr "Förgrundsfärg"
+
+#~ msgid "COLOR"
+#~ msgstr "FÄRG"
+
+#~ msgid "Background color"
+#~ msgstr "Bakgrundsfärg"
+
+#~ msgid "Fill rule (winding, even-odd)"
+#~ msgstr "Fyllnadsregel (vindlande, jämn-udda)"
+
+#~ msgid "VALUE"
+#~ msgstr "VÄRDE"
+
+#~ msgid "Line width (number)"
+#~ msgstr "Linjebredd (tal)"
+
+#~ msgid "Line cap (butt, round, square)"
+#~ msgstr "Linjeavrundning (avhuggen, rund, kvadrat)"
+
+#~ msgid "Line join (miter, miter-clip, round, bevel, arcs)"
+#~ msgstr "Linjeövergång (gering, gering-klipp, rund, fasning, bågar)"
+
+#~ msgid "Miter limit (number)"
+#~ msgstr "Geringsgräns (tal)"
+
+#~ msgid "Dash pattern (comma-separated numbers)"
+#~ msgstr "Streckningsmönster (kommaseparerade tal)"
+
+#~ msgid "Dash offset (number)"
+#~ msgstr "Streckposition (tal)"
+
+#~ msgid "Could not initialize windowing system"
+#~ msgstr "Kunde inte initiera fönstersystem"
+
+#~ msgid "Render the path to a png image."
+#~ msgstr "Rendera banan till en png-bild."
+
+#~ msgid "Options related to filling"
+#~ msgstr "Alternativ relaterade till ifyllning"
+
+#~ msgid "Show help for fill options"
+#~ msgstr "Visa hjälp för fyllnadsalternativ"
+
+#~ msgid "Options related to stroking"
+#~ msgstr "Alternativ relaterade till strykande"
+
+#~ msgid "Show help for stroke options"
+#~ msgstr "Visa hjälp för strykningsalternativ"
+
+#~ msgid "No path specified"
+#~ msgstr "Ingen bana angavs"
+
+#~ msgid "Can only render a single path"
+#~ msgstr "Kan endast rendera en ensam bana"
+
+#~ msgid "fill rule"
+#~ msgstr "fyllnadsregel"
+
+#~ msgid "line cap"
+#~ msgstr "linjeavrundning"
+
+#~ msgid "line join"
+#~ msgstr "linjeövergång"
+
+#, c-format
+#~ msgid "Failed to parse '%s' as number"
+#~ msgstr "Misslyckades med att tolka ”%s” som ett tal"
+
+#, c-format
+#~ msgid "Saving png to '%s' failed"
+#~ msgstr "Sparandet av png till ”%s” misslyckades"
+
+#, c-format
+#~ msgid "Output written to '%s'."
+#~ msgstr "Utdata skrivet till ”%s”."
+
+#~ msgid "Path Preview"
+#~ msgstr "Förhandsgranskning av bana"
+
+#~ msgid "Display the path."
+#~ msgstr "Visa banan."
+
+#~ msgid "Can only show a single path"
+#~ msgstr "Kan endast visa en ensam bana"
+
+#, c-format
+#~ msgid "Failed to read from standard input: %s\n"
+#~ msgstr "Misslyckades med att läsa från standard in: %s\n"
+
+#, c-format
+#~ msgid "Error reading from standard input: %s\n"
+#~ msgstr "Fel vid läsning från standard in: %s\n"
+
+#, c-format
+#~ msgid "Failed to parse '%s' as path.\n"
+#~ msgstr "Misslyckades med att tolka ”%s” som bana.\n"
+
+#, c-format
+#~ msgid "Failed to parse '%s' as %s."
+#~ msgstr "Misslyckades med att tolka ”%s” som %s."
+
+#~ msgid "Possible values: "
+#~ msgstr "Möjliga värden: "
+
+#, c-format
+#~ msgid "Could not parse '%s' as color"
+#~ msgstr "Kunde inte tolka ”%s” som färg"
+
+#~ msgid "Stroke the path instead of filling it"
+#~ msgstr "Stryk längs banan i stället för att fylla den"
 
 #~ msgid "Simulate Touchscreen"
 #~ msgstr "Simulera pekskärm"
