/* gskglrenderer.h
 *
 * Copyright 2020 Christian Hergert <chergert@redhat.com>
 *
 * This library is free software; you can redistribute it and/or
 * modify it under the terms of the GNU Lesser General Public
 * License as published by the Free Software Foundation; either
 * version 2.1 of the License, or (at your option) any later version.
 *
 * This library is distributed in the hope that it will be useful,
 * but WITHOUT ANY WARRANTY; without even the implied warranty of
 * MERCHANTABILITY or FITNESS FOR A PARTICULAR PURPOSE.  See the GNU
 * Lesser General Public License for more details.
 *
 * You should have received a copy of the GNU Lesser General Public
 * License along with this program.  If not, see <http://www.gnu.org/licenses/>.
 *
 * SPDX-License-Identifier: LGPL-2.1-or-later
 */

#pragma once

<<<<<<< HEAD
#include <gsk/gsk.h>
=======
#if !defined (__GSK_H_INSIDE__) && !defined (GTK_COMPILATION)
#include <gsk/gsk.h>
#define GSK_INCLUDE_WARNING(x) GDK_DEPRECATED_IN_4_14_FOR("#include <gsk/gsk.h> instead of <gsk/gl/gskglrenderer.h> to avoid this warning")
#else
#include <gsk/gsktypes.h>
#define GSK_INCLUDE_WARNING(x) x
#endif
>>>>>>> a45b66e1

G_BEGIN_DECLS

#define GSK_TYPE_GL_RENDERER (gsk_gl_renderer_get_type())

#define GSK_GL_RENDERER(obj)                    (G_TYPE_CHECK_INSTANCE_CAST ((obj), GSK_TYPE_GL_RENDERER, GskGLRenderer))
#define GSK_IS_GL_RENDERER(obj)                 (G_TYPE_CHECK_INSTANCE_TYPE ((obj), GSK_TYPE_GL_RENDERER))
#define GSK_GL_RENDERER_CLASS(klass)            (G_TYPE_CHECK_CLASS_CAST ((klass), GSK_TYPE_GL_RENDERER, GskGLRendererClass))
#define GSK_IS_GL_RENDERER_CLASS(klass)         (G_TYPE_CHECK_CLASS_TYPE ((klass), GSK_TYPE_GL_RENDERER))
#define GSK_GL_RENDERER_GET_CLASS(obj)          (G_TYPE_INSTANCE_GET_CLASS ((obj), GSK_TYPE_GL_RENDERER, GskGLRendererClass))

typedef struct _GskGLRenderer      GskGLRenderer;
typedef struct _GskGLRendererClass GskGLRendererClass;

GSK_INCLUDE_WARNING(GDK_AVAILABLE_IN_4_2)
GType        gsk_gl_renderer_get_type (void) G_GNUC_CONST;
GSK_INCLUDE_WARNING(GDK_AVAILABLE_IN_4_2)
GskRenderer *gsk_gl_renderer_new      (void);

GSK_INCLUDE_WARNING(GDK_AVAILABLE_IN_ALL)
GType        gsk_ngl_renderer_get_type (void) G_GNUC_CONST;
GSK_INCLUDE_WARNING(GDK_AVAILABLE_IN_ALL)
GskRenderer *gsk_ngl_renderer_new      (void);
G_END_DECLS
<|MERGE_RESOLUTION|>--- conflicted
+++ resolved
@@ -20,9 +20,6 @@
 
 #pragma once
 
-<<<<<<< HEAD
-#include <gsk/gsk.h>
-=======
 #if !defined (__GSK_H_INSIDE__) && !defined (GTK_COMPILATION)
 #include <gsk/gsk.h>
 #define GSK_INCLUDE_WARNING(x) GDK_DEPRECATED_IN_4_14_FOR("#include <gsk/gsk.h> instead of <gsk/gl/gskglrenderer.h> to avoid this warning")
@@ -30,7 +27,6 @@
 #include <gsk/gsktypes.h>
 #define GSK_INCLUDE_WARNING(x) x
 #endif
->>>>>>> a45b66e1
 
 G_BEGIN_DECLS
 
