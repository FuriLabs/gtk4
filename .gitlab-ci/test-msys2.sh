#!/bin/bash

set -e

if [[ "$MSYSTEM" == "MINGW32" ]]; then
    export MSYS2_ARCH="i686"
else
    export MSYS2_ARCH="x86_64"
fi

# Update everything
pacman --noconfirm -Suy

# Install the required packages
pacman --noconfirm -S --needed \
    base-devel \
    git \
    mingw-w64-$MSYS2_ARCH-toolchain \
    mingw-w64-$MSYS2_ARCH-ccache \
    mingw-w64-$MSYS2_ARCH-pkg-config \
    mingw-w64-$MSYS2_ARCH-gobject-introspection \
    mingw-w64-$MSYS2_ARCH-meson \
    mingw-w64-$MSYS2_ARCH-adwaita-icon-theme \
    mingw-w64-$MSYS2_ARCH-atk \
    mingw-w64-$MSYS2_ARCH-cairo \
    mingw-w64-$MSYS2_ARCH-gdk-pixbuf2 \
    mingw-w64-$MSYS2_ARCH-glib2 \
    mingw-w64-$MSYS2_ARCH-graphene \
    mingw-w64-$MSYS2_ARCH-json-glib \
    mingw-w64-$MSYS2_ARCH-libepoxy \
    mingw-w64-$MSYS2_ARCH-pango \
    mingw-w64-$MSYS2_ARCH-fribidi \
    mingw-w64-$MSYS2_ARCH-gst-plugins-bad \
    mingw-w64-$MSYS2_ARCH-shared-mime-info

mkdir -p _ccache
export CCACHE_BASEDIR="$(pwd)"
export CCACHE_DIR="${CCACHE_BASEDIR}/_ccache"

# https://gitlab.gnome.org/GNOME/gtk/-/issues/2243
# https://gitlab.gnome.org/GNOME/gtk/-/issues/3002

if ! pkg-config --atleast-version=2.65.0 glib-2.0; then
    git clone https://gitlab.gnome.org/GNOME/glib.git _glib
    meson setup _glib_build _glib
    meson compile -C _glib_build
    meson install -C _glib_build
fi
pkg-config --modversion glib-2.0

if ! pkg-config --atleast-version=1.47.0 pango; then
    git clone https://gitlab.gnome.org/GNOME/pango.git _pango
    meson setup _pango_build _pango
    meson compile -C _pango_build
    meson install -C _pango_build
fi
pkg-config --modversion pango

# Build
ccache --zero-stats
ccache --show-stats
export CCACHE_DISABLE=true
meson \
    -Dx11-backend=false \
    -Dwayland-backend=false \
    -Dwin32-backend=true \
    -Dvulkan=disabled \
<<<<<<< HEAD
    -Dintrospection=disabled \
=======
    -Dintrospection=enabled \
>>>>>>> 6de70224
    -Dgtk:werror=true \
    _build
unset CCACHE_DISABLE

ninja -C _build
ccache --show-stats<|MERGE_RESOLUTION|>--- conflicted
+++ resolved
@@ -65,11 +65,7 @@
     -Dwayland-backend=false \
     -Dwin32-backend=true \
     -Dvulkan=disabled \
-<<<<<<< HEAD
-    -Dintrospection=disabled \
-=======
     -Dintrospection=enabled \
->>>>>>> 6de70224
     -Dgtk:werror=true \
     _build
 unset CCACHE_DISABLE
