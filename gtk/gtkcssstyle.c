--- conflicted
+++ resolved
@@ -638,8 +638,6 @@
       attrs = add_pango_attr (attrs, pango_attr_letter_spacing_new (letter_spacing * PANGO_SCALE));
     }
 
-<<<<<<< HEAD
-=======
   /* line-height */
   {
     double height = gtk_css_line_height_value_get (style->font->line_height);
@@ -678,7 +676,6 @@
       break;
     }
 
->>>>>>> 70cb61fb
   /* OpenType features */
   {
     char *font_features = gtk_css_style_compute_font_features (style);
@@ -690,8 +687,6 @@
       }
   }
 
-<<<<<<< HEAD
-=======
   /* text-transform */
   {
     PangoTextTransform transform = gtk_css_style_get_pango_text_transform (style);
@@ -700,7 +695,6 @@
       attrs = add_pango_attr (attrs, pango_attr_text_transform_new (transform));
   }
 
->>>>>>> 70cb61fb
   return attrs;
 }
 
