--- conflicted
+++ resolved
@@ -16,13 +16,8 @@
 msgstr ""
 "Project-Id-Version: gtk\n"
 "Report-Msgid-Bugs-To: https://gitlab.gnome.org/GNOME/gtk/-/issues/\n"
-<<<<<<< HEAD
-"POT-Creation-Date: 2022-05-15 13:42+0200\n"
-"PO-Revision-Date: 2022-05-15 13:47+0200\n"
-=======
 "POT-Creation-Date: 2022-05-15 13:50+0200\n"
 "PO-Revision-Date: 2022-05-15 14:02+0200\n"
->>>>>>> 6eb35481
 "Last-Translator: Piotr Drąg <piotrdrag@gmail.com>\n"
 "Language-Team: Polish <community-poland@mozilla.org>\n"
 "Language: pl\n"
@@ -84,11 +79,7 @@
 msgid "No perfect EGL configuration found"
 msgstr "Nie odnaleziono doskonałej konfiguracji EGL"
 
-<<<<<<< HEAD
-#: gdk/gdkdisplay.c:1631
-=======
 #: gdk/gdkdisplay.c:1625
->>>>>>> 6eb35481
 #, c-format
 msgid "EGL implementation is missing extension %s"
 msgid_plural "EGL implementation is missing %2$d extensions: %1$s"
@@ -134,30 +125,18 @@
 msgid "Unable to create a GL context"
 msgstr "Nie można utworzyć kontekstu GL"
 
-<<<<<<< HEAD
-#: gdk/gdkglcontext.c:1280
-msgid "Anything but OpenGL ES disabled via GDK_DEBUG"
-msgstr "Wszystko poza OpenGL ES zostało wyłączone przez zmienną GDK_DEBUG"
-
-#: gdk/gdkglcontext.c:1289
-=======
 #: gdk/gdkglcontext.c:1274
 msgid "Anything but OpenGL ES disabled via GDK_DEBUG"
 msgstr "Wszystko poza OpenGL ES zostało wyłączone przez zmienną GDK_DEBUG"
 
 #: gdk/gdkglcontext.c:1283
->>>>>>> 6eb35481
 #, c-format
 msgid "Application does not support %s API"
 msgstr "Program nie obsługuje API %s"
 
 #. translators: This is about OpenGL backend names, like
 #. * "Trying to use X11 GLX, but EGL is already in use"
-<<<<<<< HEAD
-#: gdk/gdkglcontext.c:1823
-=======
 #: gdk/gdkglcontext.c:1817
->>>>>>> 6eb35481
 #, c-format
 msgid "Trying to use %s, but %s is already in use"
 msgstr "Próbowanie użycia %s, ale %s jest już używane"
@@ -2151,19 +2130,11 @@
 #: gtk/gtkfilechoosernative.c:509 gtk/gtkfilechoosernative.c:580
 #: gtk/gtkfilechooserwidget.c:1210 gtk/gtkfilechooserwidget.c:5798
 #: gtk/gtkmessagedialog.c:166 gtk/gtkmessagedialog.c:175
-<<<<<<< HEAD
-#: gtk/gtkmountoperation.c:610 gtk/gtkpagesetupunixdialog.c:283
-#: gtk/gtkprintbackend.c:642 gtk/gtkprinteroptionwidget.c:724
-#: gtk/gtkprintunixdialog.c:667 gtk/gtkprintunixdialog.c:823
-#: gtk/gtkwindow.c:6154 gtk/inspector/css-editor.c:248
-#: gtk/inspector/recorder.c:1706 gtk/ui/gtkappchooserdialog.ui:45
-=======
 #: gtk/gtkmountoperation.c:604 gtk/gtkpagesetupunixdialog.c:283
 #: gtk/gtkprintbackend.c:640 gtk/gtkprinteroptionwidget.c:722
 #: gtk/gtkprintunixdialog.c:651 gtk/gtkprintunixdialog.c:807
 #: gtk/gtkwindow.c:6106 gtk/inspector/css-editor.c:248
 #: gtk/inspector/recorder.c:1721 gtk/ui/gtkappchooserdialog.ui:45
->>>>>>> 6eb35481
 #: gtk/ui/gtkassistant.ui:52 gtk/ui/gtkcolorchooserdialog.ui:33
 #: gtk/ui/gtkfontchooserdialog.ui:24
 msgid "_Cancel"
@@ -2254,11 +2225,7 @@
 msgstr "Jeśli element zostanie usunięty, to zostanie on bezpowrotnie utracony."
 
 #: gtk/gtkfilechooserwidget.c:1211 gtk/gtkfilechooserwidget.c:1827
-<<<<<<< HEAD
-#: gtk/gtklabel.c:5659 gtk/gtktext.c:6077 gtk/gtktextview.c:8956
-=======
 #: gtk/gtklabel.c:5621 gtk/gtktext.c:6041 gtk/gtktextview.c:8914
->>>>>>> 6eb35481
 msgid "_Delete"
 msgstr "_Usuń"
 
@@ -2382,11 +2349,7 @@
 msgid "Audio"
 msgstr "Dźwięk"
 
-<<<<<<< HEAD
-#: gtk/gtkfilechooserwidget.c:4323 gtk/gtkfontbutton.c:604
-=======
 #: gtk/gtkfilechooserwidget.c:4323 gtk/gtkfontbutton.c:596
->>>>>>> 6eb35481
 #: gtk/inspector/visual.ui:170
 msgid "Font"
 msgstr "Czcionka"
@@ -2439,20 +2402,12 @@
 msgid "Home"
 msgstr "Katalog domowy"
 
-<<<<<<< HEAD
-#: gtk/gtkfilechooserwidget.c:5791 gtk/gtkprintunixdialog.c:658
-=======
 #: gtk/gtkfilechooserwidget.c:5791 gtk/gtkprintunixdialog.c:642
->>>>>>> 6eb35481
 #, c-format
 msgid "A file named “%s” already exists.  Do you want to replace it?"
 msgstr "Plik o nazwie „%s” już istnieje. Zastąpić go?"
 
-<<<<<<< HEAD
-#: gtk/gtkfilechooserwidget.c:5794 gtk/gtkprintunixdialog.c:662
-=======
 #: gtk/gtkfilechooserwidget.c:5794 gtk/gtkprintunixdialog.c:646
->>>>>>> 6eb35481
 #, c-format
 msgid ""
 "The file already exists in “%s”.  Replacing it will overwrite its contents."
@@ -2460,11 +2415,7 @@
 "Plik już istnieje w „%s”. Zastąpienie go spowoduje nadpisanie jego "
 "zawartości."
 
-<<<<<<< HEAD
-#: gtk/gtkfilechooserwidget.c:5799 gtk/gtkprintunixdialog.c:670
-=======
 #: gtk/gtkfilechooserwidget.c:5799 gtk/gtkprintunixdialog.c:654
->>>>>>> 6eb35481
 msgid "_Replace"
 msgstr "_Zastąp"
 
@@ -2550,29 +2501,6 @@
 msgid "OpenGL context creation failed"
 msgstr "Utworzenie kontekstu OpenGL się nie powiodło"
 
-<<<<<<< HEAD
-#: gtk/gtklabel.c:5656 gtk/gtktext.c:6065 gtk/gtktextview.c:8944
-msgid "Cu_t"
-msgstr "_Wytnij"
-
-#: gtk/gtklabel.c:5657 gtk/gtktext.c:6069 gtk/gtktextview.c:8948
-msgid "_Copy"
-msgstr "S_kopiuj"
-
-#: gtk/gtklabel.c:5658 gtk/gtktext.c:6073 gtk/gtktextview.c:8952
-msgid "_Paste"
-msgstr "Wk_lej"
-
-#: gtk/gtklabel.c:5664 gtk/gtktext.c:6086 gtk/gtktextview.c:8977
-msgid "Select _All"
-msgstr "Z_aznacz wszystko"
-
-#: gtk/gtklabel.c:5669
-msgid "_Open Link"
-msgstr "_Otwórz odnośnik"
-
-#: gtk/gtklabel.c:5673
-=======
 #: gtk/gtklabel.c:5618 gtk/gtktext.c:6029 gtk/gtktextview.c:8902
 msgid "Cu_t"
 msgstr "_Wytnij"
@@ -2594,7 +2522,6 @@
 msgstr "_Otwórz odnośnik"
 
 #: gtk/gtklabel.c:5635
->>>>>>> 6eb35481
 msgid "Copy _Link Address"
 msgstr "S_kopiuj adres odnośnika"
 
@@ -2696,11 +2623,7 @@
 msgstr "%d∶%02d"
 
 #: gtk/gtkmessagedialog.c:158 gtk/gtkmessagedialog.c:176
-<<<<<<< HEAD
-#: gtk/gtkprintbackend.c:643 gtk/gtkwindow.c:6155
-=======
 #: gtk/gtkprintbackend.c:641 gtk/gtkwindow.c:6107
->>>>>>> 6eb35481
 msgid "_OK"
 msgstr "_OK"
 
@@ -3221,19 +3144,11 @@
 msgid "_Remember password"
 msgstr "_Zapamiętanie hasła"
 
-<<<<<<< HEAD
-#: gtk/gtkprinteroptionwidget.c:721
-msgid "Select a filename"
-msgstr "Wybór nazwy pliku"
-
-#: gtk/gtkprinteroptionwidget.c:725 gtk/ui/gtkappchooserdialog.ui:50
-=======
 #: gtk/gtkprinteroptionwidget.c:719
 msgid "Select a filename"
 msgstr "Wybór nazwy pliku"
 
 #: gtk/gtkprinteroptionwidget.c:723 gtk/ui/gtkappchooserdialog.ui:50
->>>>>>> 6eb35481
 #: gtk/ui/gtkcolorchooserdialog.ui:38 gtk/ui/gtkfontchooserdialog.ui:29
 msgid "_Select"
 msgstr "_Wybierz"
@@ -3582,11 +3497,7 @@
 msgid "Could not show link"
 msgstr "Nie można wyświetlić odnośnika"
 
-<<<<<<< HEAD
-#: gtk/gtktext.c:6091 gtk/gtktextview.c:8982
-=======
 #: gtk/gtktext.c:6055 gtk/gtktextview.c:8940
->>>>>>> 6eb35481
 msgid "Insert _Emoji"
 msgstr "Wstaw _emoji"
 
@@ -3621,20 +3532,12 @@
 msgid "%d %%"
 msgstr "%d%%"
 
-<<<<<<< HEAD
-#: gtk/gtkwindow.c:6142
-=======
 #: gtk/gtkwindow.c:6094
->>>>>>> 6eb35481
 #, c-format
 msgid "Do you want to use GTK Inspector?"
 msgstr "Użyć Inspektora GTK?"
 
-<<<<<<< HEAD
-#: gtk/gtkwindow.c:6144
-=======
 #: gtk/gtkwindow.c:6096
->>>>>>> 6eb35481
 #, c-format
 msgid ""
 "GTK Inspector is an interactive debugger that lets you explore and modify "
@@ -3645,11 +3548,7 @@
 "i modyfikowanie wnętrza programu GTK. Jego użycie może spowodować awarię lub "
 "uszkodzenie programu."
 
-<<<<<<< HEAD
-#: gtk/gtkwindow.c:6149
-=======
 #: gtk/gtkwindow.c:6101
->>>>>>> 6eb35481
 msgid "Don’t show this message again"
 msgstr "Bez wyświetlania ponownie"
 
@@ -4002,11 +3901,7 @@
 
 #: gtk/inspector/misc-info.ui:405 gtk/inspector/misc-info.ui:444
 #: gtk/inspector/misc-info.ui:483 gtk/inspector/prop-editor.c:1162
-<<<<<<< HEAD
-#: gtk/inspector/prop-editor.c:1534 gtk/inspector/window.ui:396
-=======
 #: gtk/inspector/prop-editor.c:1531 gtk/inspector/window.ui:396
->>>>>>> 6eb35481
 msgid "Properties"
 msgstr "Właściwości"
 
@@ -4088,26 +3983,11 @@
 msgid "Uneditable property type: %s"
 msgstr "Niemodyfikowalny typ właściwości: %s"
 
-<<<<<<< HEAD
-#: gtk/inspector/prop-editor.c:1386
-=======
 #: gtk/inspector/prop-editor.c:1383
->>>>>>> 6eb35481
 msgctxt "column number"
 msgid "None"
 msgstr "Brak"
 
-<<<<<<< HEAD
-#: gtk/inspector/prop-editor.c:1423
-msgid "Attribute:"
-msgstr "Atrybut:"
-
-#: gtk/inspector/prop-editor.c:1426
-msgid "Model"
-msgstr "Model"
-
-#: gtk/inspector/prop-editor.c:1431
-=======
 #: gtk/inspector/prop-editor.c:1420
 msgid "Attribute:"
 msgstr "Atrybut:"
@@ -4117,80 +3997,47 @@
 msgstr "Model"
 
 #: gtk/inspector/prop-editor.c:1428
->>>>>>> 6eb35481
 msgid "Column:"
 msgstr "Kolumna:"
 
 #. Translators: %s is a type name, for example
 #. * Action from 0x2345678 (GtkApplicationWindow)
 #.
-<<<<<<< HEAD
-#: gtk/inspector/prop-editor.c:1530
-=======
 #: gtk/inspector/prop-editor.c:1527
->>>>>>> 6eb35481
 #, c-format
 msgid "Action from: %p (%s)"
 msgstr "Działanie z: %p (%s)"
 
-<<<<<<< HEAD
-#: gtk/inspector/prop-editor.c:1585
-msgid "Reset"
-msgstr "Przywróć"
-
-#: gtk/inspector/prop-editor.c:1593
-=======
 #: gtk/inspector/prop-editor.c:1582
 msgid "Reset"
 msgstr "Przywróć"
 
 #: gtk/inspector/prop-editor.c:1590
->>>>>>> 6eb35481
 msgctxt "GtkSettings source"
 msgid "Default"
 msgstr "Domyślne"
 
-<<<<<<< HEAD
-#: gtk/inspector/prop-editor.c:1596
-=======
 #: gtk/inspector/prop-editor.c:1593
->>>>>>> 6eb35481
 msgctxt "GtkSettings source"
 msgid "Theme"
 msgstr "Motyw"
 
-<<<<<<< HEAD
-#: gtk/inspector/prop-editor.c:1599
-=======
 #: gtk/inspector/prop-editor.c:1596
->>>>>>> 6eb35481
 msgctxt "GtkSettings source"
 msgid "XSettings"
 msgstr "XSettings"
 
-<<<<<<< HEAD
-#: gtk/inspector/prop-editor.c:1603
-=======
 #: gtk/inspector/prop-editor.c:1600
->>>>>>> 6eb35481
 msgctxt "GtkSettings source"
 msgid "Application"
 msgstr "Program"
 
-<<<<<<< HEAD
-#: gtk/inspector/prop-editor.c:1606
-=======
 #: gtk/inspector/prop-editor.c:1603
->>>>>>> 6eb35481
 msgctxt "GtkSettings source"
 msgid "Unknown"
 msgstr "Nieznane"
 
-<<<<<<< HEAD
-#: gtk/inspector/prop-editor.c:1609
-=======
 #: gtk/inspector/prop-editor.c:1606
->>>>>>> 6eb35481
 msgid "Source:"
 msgstr "Źródło:"
 
