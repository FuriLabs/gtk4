<<<<<<< HEAD
gtk4 (4.9.3+ds-1ubuntu1) lunar; urgency=medium

  * Sync with Debian. Remaining changes:
    - debian/tests:
      + include the memorytexture test in the flaky set, it has been unreliable
    - debian/control:
      + Build-Depend on dh-sequence-translations

 -- Jeremy Bicha <jbicha@ubuntu.com>  Thu, 09 Feb 2023 14:00:55 -0500
=======
gtk4 (4.9.4+ds-1) experimental; urgency=medium

  * New upstream release
  * debian/libgtk-4-1.symbols.in: Add new symbols

 -- Jeremy Bicha <jbicha@ubuntu.com>  Mon, 13 Feb 2023 16:14:23 -0500
>>>>>>> cfd92dd5

gtk4 (4.9.3+ds-1) experimental; urgency=medium

  [ Jeremy Bicha, via Ubuntu ]
  * New upstream release 4.9.2
  * Bump minimum glib to 2.72.0
  * debian/libgtk-4-1.symbols.in: Update.
    Some symbols were removed, but they were never considered public ABI.
  * Revert commit dropping installed tests
  * Refresh patch series

  [ Simon McVittie ]
  * d/gbp.conf, d/watch: Branch for experimental
  * New upstream release 4.9.3
  * Drop patches that were applied (some a little differently) upstream
  * Refresh patch series
  * d/copyright: Update
  * d/control.in: Update versions of build-dependencies
  * Drop version constraints that have been satisfied since Debian 10
  * d/libgtk-4-1.symbols.in: Update.
    Ignore removal of gtk_file_dialog_{get,set}_shortcut_folders: they were
    added in the 4.9.x branch and are not yet considered stable ABI.

 -- Jeremy Bicha <jbicha@ubuntu.com>  Thu, 09 Feb 2023 11:43:59 -0500

gtk4 (4.9.2+ds-0ubuntu2) lunar; urgency=medium

  * Rebuild against latest tiff

 -- Jeremy Bicha <jbicha@ubuntu.com>  Sat, 04 Feb 2023 11:31:27 -0500

gtk4 (4.9.2+ds-0ubuntu1) lunar; urgency=medium

  * Sync with Debian. Remaining changes:
    - debian/tests:
      + include the memorytexture test in the flaky set, it has been unreliable
    - debian/control:
      + Build-Depend on dh-sequence-translations
  * New upstream release
  * Update debian/gbp.conf and debian/watch to track the 4.9 series
  * debian/control.in:Bump minimum glib to 2.72.0
  * debian/libgtk-4-1.symbols.in: Update
  * debian/tests/python3-gi: stop using deprecated method
  * Drop patches applied in new series
  * Revert commit dropping installed tests
  * Add patch to mark the gtk template test as flaky

 -- Jeremy Bicha <jbicha@ubuntu.com>  Thu, 12 Jan 2023 13:58:01 -0500

gtk4 (4.8.3+ds-2) unstable; urgency=medium

  [ Jeremy Bicha ]
  * debian/tests/python3-gi: stop using deprecated method

  [ Simon McVittie ]
  * d/patches: Update to gtk-4-8 branch commit 4.8.3-15-g1ef03e6eb8
    - Optimize column views by not creating list item widgets in columns
      that are not visible (GNOME/gtk!5374)
    - In X11, make sure menus, popovers etc. don't interfere with ability
      to click/select in other applications' windows
      (GNOME/gtk#5364, GNOME/gtk#5400)
    - Do not mark non-user-facing strings as translatable (GNOME/gtk#5146)
    - Fix animations and transitions randomly stopping (GNOME/gtk#4426)
    - Translation updates: ab, tr
  * d/p/gdk-x11-Reset-all-scroll-valuators-on-enter.patch:
    Add patch from 4.9.x to avoid scroll events being sent to more than
    one window under X11 (Closes: #1029972) (LP: #1993594)
  * d/control.in: Fix description of gtk-4-examples, which no longer
    contains installed-tests (which were separated into gtk-4-tests)
  * Add overrides for false positive lintian/lintian!452
  * Standards-Version: 4.6.2 (no changes required)

 -- Simon McVittie <smcv@debian.org>  Sat, 04 Feb 2023 15:14:39 +0000

gtk4 (4.8.3+ds-1) unstable; urgency=medium

  * New upstream release
  * Drop patches that were applied upstream
  * d/tests/run-with-display: Use absolute path to WAYLAND_DISPLAY socket.
    This means we can still use the Wayland display, even when dh_auto_test
    changes our XDG_RUNTIME_DIR.
  * d/run-tests.sh: Use dh_auto_test.
    In particular this forces the C.UTF-8 locale, which should mean the tests
    pass even when run under a non-UTF-8 locale like C (which official Debian
    buildds do not do, but some other environments like reproducible-builds
    might). (Closes: #1027680)
  * d/tests: Quote more defensively
  * d/tests/python3-gi: Explicitly disable a11y.
    This version of GTK logs a warning (which makes the autopkgtest fail)
    if we cannot contact the a11y bus provided by AT-SPI.
  * d/tests/build: Suppress D-Bus/a11y warnings
  * d/tests/build: Avoid PWD bashism
  * d/copyright: Move standalone license stanzas to the end
  * d/copyright: Add details of run-with-display script

 -- Simon McVittie <smcv@debian.org>  Tue, 03 Jan 2023 12:45:21 +0000

gtk4 (4.8.2+ds-4) unstable; urgency=medium

  * d/patches: Update to upstream gtk-4-8 branch commit 4.8.2-27-g5186430d9d
    - Fix visual artifacts on X11
    - Update translations
  * d/patches: Sort Debian-specific patches to the end of the series
  * d/p/testsuite-Use-separate-setups-for-unstable-tests-instead-.patch,
    d/p/testsuite-Don-t-create-.test-files-for-flaky-or-failing-t.patch:
    Add patches from upstream git main to improve handling of
    flaky/failing tests
  * d/p/node-editor-Save-test-data-relative-to-current-working-di.patch:
    Add proposed patch to make the node editor reproducible
  * d/rules: Remove redundant --libdir override
  * d/control.in: Drop unused docbook and xsltproc build-dependencies.
    The man pages now use python3-docutils instead.
  * d/*.install: Don't try to install man pages under nodoc build-profile

 -- Simon McVittie <smcv@debian.org>  Tue, 06 Dec 2022 11:52:29 +0000

gtk4 (4.8.2+ds-3ubuntu1) lunar; urgency=medium

  * Sync with Debian. Remaining changes:
    - debian/tests:
      + include the memorytexture test in the flaky set, it has been unreliable
    - debian/control:
      + Build-Depend on dh-sequence-translations

 -- Amin Bandali <amin.bandali@canonical.com>  Wed, 23 Nov 2022 12:53:46 -0500

gtk4 (4.8.2+ds-3) unstable; urgency=medium

  * Skip border-image-excess-size reftest on big-endian machines.
    Mitigates: #1024391
  * Update to upstream gtk-4-8 branch commit 4.8.2-21-g753c6f2435
    - Trigger on-screen keyboard more reliably
    - Don't dismiss popups unnecessarily

 -- Simon McVittie <smcv@debian.org>  Fri, 18 Nov 2022 22:12:24 +0000

gtk4 (4.8.2+ds-2) unstable; urgency=medium

  * d/watch, d/gbp.conf: Only watch for 4.8.x versions.
    Development release 4.9.1 has already happened, but is unlikely to reach
    a stable branch before the Debian 12 freeze.
  * Build-/test-depend on dbus-daemon instead of dbus.
    We only need dbus-run-session here, not the system bus.
  * d/patches: Update to upstream gtk-4-8 branch commit 4.8.2-18-g205783d9b0
    - Fix handling of AltGr when multiple keyboard layouts use it
    - Fix handling of back/forward mouse buttons
    - Fix a focus handling regression
    - Fix a regression that caused a very narrow combo box drop-down in
      GNOME Settings since 4.8
    - Fix a regression with copying under Phosh since 4.8
    - Don't confine resized windows to the geometry of the first monitor
    - Translation updates

 -- Simon McVittie <smcv@debian.org>  Fri, 18 Nov 2022 09:56:14 +0000

gtk4 (4.8.2+ds-1) unstable; urgency=medium

  * New upstream release
  * d/control.in: Update Meson build-dependency
  * d/copyright: Stop listing wayland and wayland-protocols as excluded.
    They are no longer in the upstream source release.
  * d/patches: Remove patches that were applied upstream

 -- Simon McVittie <smcv@debian.org>  Sat, 29 Oct 2022 11:54:46 +0100

gtk4 (4.8.1+ds-1ubuntu1) kinetic; urgency=medium

  * Sync with Debian. Remaining changes:
    - debian/tests:
      + include the memorytexture test in the flaky set, it has been unreliable
    - debian/control:
      + Build-Depend on dh-sequence-translations

 -- Jeremy Bicha <jbicha@ubuntu.com>  Mon, 19 Sep 2022 16:39:04 -0400

gtk4 (4.8.1+ds-1) unstable; urgency=medium

  * New upstream release
  * debian/libgtk-4-1.symbols.in: Add a new symbol
  * d/control.in: Replace transitional libfontconfig1-dev with
    libfontconfig-dev
  * d/missing-sources: Update for upstream updates to Compose data
  * d/p/gdkevents-Don-t-ignore-modifiers-that-are-not-currently-a.patch:
    Add proposed patch to fix keyboard shortcuts with X11 backend
    (Closes: #1016927)
  * d/p/build-Use-more-conservative-GResource-embedding-on-non-x8.patch:
    Update patch for GResource embedding based on upstream feedback

 -- Simon McVittie <smcv@debian.org>  Sat, 17 Sep 2022 22:23:08 +0100

gtk4 (4.7.2+ds-3) unstable; urgency=medium

  [ Samuel Thibault ]
  * debian/libgtk-4-1.symbols.in: Mark more Wayland symbols as Linux-specific
  * Build-depend on dh-exec
  * Avoid trying to install Wayland documentation on non-Linux
    (Closes: #1017866)

  [ Jeremy Bicha ]
  * Release to unstable

 -- Jeremy Bicha <jbicha@ubuntu.com>  Sun, 21 Aug 2022 17:40:46 -0400

gtk4 (4.7.2+ds-2ubuntu1) kinetic; urgency=medium

  * Sync with Debian. Remaining changes:
    - debian/tests:
      + include the memorytexture test in the flaky set, it has been unreliable
    - debian/control:
      + Build-Depend on dh-sequence-translations
  * Drop the debian/rules translation override since there is only one
    translation template now

 -- Jeremy Bicha <jbicha@ubuntu.com>  Thu, 18 Aug 2022 22:34:45 -0400

gtk4 (4.7.2+ds-2) experimental; urgency=medium

  * Merge packaging changes from unstable

 -- Simon McVittie <smcv@debian.org>  Tue, 16 Aug 2022 11:24:01 +0100

gtk4 (4.6.6+ds-3ubuntu1) kinetic; urgency=medium

  * Sync with Debian. Remaining changes:
    - debian/tests:
      + include the memorytexture test in the flaky set, it has been unreliable
    - debian/control:
      + Build-Depend on dh-sequence-translations
    - debian/rules: Handle the 2nd translation template file.
      This override can be dropped with 4.7.1

 -- Jesús Soto <jesus.soto@canonical.com>  Tue, 16 Aug 2022 09:49:05 -0500

gtk4 (4.6.6+ds-3) unstable; urgency=medium

  * Branch 4.6.x for unstable
  * d/rules: Force softpipe OpenGL driver on mips* architectures.
    This is a workaround for misrendering and crashes when the buildds run
    tests under llvmpipe on these architectures (see #993550, #1003348,
    #1010838).
  * d/p/debian/Skip-some-known-failing-tests-on-mips-family-architecture.patch:
    Remove patch, stop skipping tests that (should) pass on mips*el when
    we force softpipe.
  * d/p/Work-around-1014417-in-Meson.patch:
    Remove workaround for a Meson 0.63.0 bug that was fixed in 0.63.1
  * d/p/build-Add-an-option-to-use-more-conservative-GResource-em.patch:
    Add a build option to disable the GResource fast-path, and disable it.
    It isn't reliable on non-mainstream architectures, and the compile time
    improvement is not significant if we're compiling all of GTK anyway.
  * d/rules: Enable broadway backend for the .deb build (but not the udeb).
    This is apparently used by Cambalache and Deckard, and also the
    Pidgin unit tests. (Closes: #994944)

 -- Simon McVittie <smcv@debian.org>  Tue, 16 Aug 2022 09:23:59 +0100

gtk4 (4.7.2+ds-1) experimental; urgency=medium

  * New upstream development release
    - Fix crashes involving GL/GLES version selection on PinePhone
      (Closes: #1009917)
  * Repack with wayland and wayland-protocols subprojects omitted.
    The versions in unstable are sufficiently new.
  * d/control.in: Update dependency versions
  * d/copyright: Update
  * Refresh patch series
  * Skip inscription-markup.ui reftest for now.
    The whole thing is rendered 1px offset from where it should be, which is
    not a serious problem for practical use of GTK, but makes the tests fail.
  * d/gtk-4-examples.install: Include the new NodeEditor demo
  * Update symbols file for new ABI

 -- Simon McVittie <smcv@debian.org>  Fri, 12 Aug 2022 11:46:07 +0100

gtk4 (4.6.6+ds-2) unstable; urgency=medium

  [ Evangelos Ribeiro Tzaras ]
  * Drop erroneous !nocheck annotation from python3-gi Build-Depends
    (Closes: #1014878)

  [ Simon McVittie ]
  * Add temporary patch to work around #1014417 in Meson
  * Standards-Version: 4.6.1 (no changes required)
  * Migrate GLib 2.68.0 build-dependency from d/control to d/control.in
  * d/copyright: Drop unused GPL license stanzas
  * d/gtk-4-tests.lintian-overrides: Update syntax for current Lintian

  * Sync with Debian. Remaining changes:
    - debian/tests:
      + include the memorytexture test in the flaky set, it has been unreliable
    - debian/control:
      + Build-Depend on dh-sequence-translations
    - debian/rules: Handle the 2nd translation template file.
      This override can be dropped with 4.7.1


 -- Jeremy Bicha <jbicha@ubuntu.com>  Tue, 05 Jul 2022 14:09:40 -0400
 

gtk4 (4.6.6+ds-1) unstable; urgency=medium

  [ Jeremy Bicha ]
  * New upstream release (LP: #1980742)

  [ Simon McVittie ]
  * d/tests/installed-tests: Fail on unset variable references
  * d/tests/installed-tests: Fail if no tests are found

  [ Evangelos Ribeiro Tzaras ]
  * Bump required glib build dependency

 -- Jeremy Bicha <jbicha@ubuntu.com>  Tue, 05 Jul 2022 11:24:34 -0400

gtk4 (4.6.5+ds-1ubuntu6) kinetic; urgency=medium

  * debian/rules:
    - use the make-pot script instead of the  --enable-features=Vulkan
      rule which seems to not work as intended

 -- Sebastien Bacher <seb128@ubuntu.com>  Mon, 04 Jul 2022 13:47:15 +0200

gtk4 (4.6.5+ds-1ubuntu5) kinetic; urgency=medium

  * Rebuild to get the translations import on launchpad, the template
    sharing option was enabled on the server which makes the (outdated)
    project vcs loaded instead of the package files

 -- Sebastien Bacher <seb128@ubuntu.com>  Fri, 01 Jul 2022 11:39:09 +0200

gtk4 (4.6.5+ds-1ubuntu4) kinetic; urgency=medium

  * Fix the build directory for the previous upload

 -- Jeremy Bicha <jbicha@ubuntu.com>  Thu, 30 Jun 2022 14:21:26 -0400

gtk4 (4.6.5+ds-1ubuntu3) kinetic; urgency=medium

  * debian/rules: gtk4 builds 2 translation templates so handle them both

 -- Jeremy Bicha <jbicha@ubuntu.com>  Thu, 30 Jun 2022 10:27:29 -0400

gtk4 (4.6.5+ds-1ubuntu2) kinetic; urgency=medium

  * Build-Depend on dh-sequence-translations
    - Fixes missing translations and RTL support (LP: #1947698)

 -- Jeremy Bicha <jbicha@ubuntu.com>  Thu, 30 Jun 2022 09:56:48 -0400

gtk4 (4.6.5+ds-1) unstable; urgency=medium

  [ Jeremy Bicha ]
  * New upstream release (LP: #1976500)
    - Fixes file chooser getting bigger each time it opens (LP: #1971112)
  * Drop 2 patches applied in new release

  [ Laurent Bigonville ]
  * debian/control.in: Disable librsvg BD on architectures where it's not
    building

 -- Jeremy Bicha <jbicha@ubuntu.com>  Wed, 01 Jun 2022 09:05:45 -0400

gtk4 (4.6.4+ds-3ubuntu1) kinetic; urgency=medium

  [ Sebastien Bacher ]
  * debian/tests:
    - include the memorytexture test in the flaky set, it has been unreliable

 -- Jeremy Bicha <jbicha@ubuntu.com>  Thu, 19 May 2022 10:16:34 -0400
gtk4 (4.6.4+ds-3) unstable; urgency=medium

  * d/rules: Stop skipping ngl tests on big-endian machines.
    The ngl renderer no longer exists: it was renamed to gl.
  * d/rules, d/run-tests.sh: Move loop through backends into run-tests.sh.
    This means that if an X11 test fails, we try the Wayland tests (if we
    are running them at all) before failing the build.
  * d/rules: Work around llvmpipe segfault by forcing softpipe on mipsel
    for build-time tests. (Mitigates: #1010838)
  * d/control.in: Move gi-docgen to Build-Depends-Indep.
    We correctly disable the gi-docgen-generated documentation when only
    building architecture-dependent packages.
  * d/control.in: Drop build-dependencies that were only there for gi-docgen.
    Now that we're using the packaged gi-docgen instead of the bundled copy,
    there's no need to depend on its dependencies explicitly.

 -- Simon McVittie <smcv@debian.org>  Sun, 15 May 2022 00:27:01 +0100

gtk4 (4.6.4+ds-2) unstable; urgency=medium

  * Cherry-pick patch to fix pasting into the filechooser name field
    (LP: #1971532)

 -- Jeremy Bicha <jbicha@ubuntu.com>  Sat, 14 May 2022 10:05:42 -0400

gtk4 (4.6.4+ds-1) unstable; urgency=medium

  * New upstream release
  * Drop patches applied in new release
  * Cherry-pick patch to fix an invalid format string
  * Use gi-docgen to build docs

 -- Jeremy Bicha <jbicha@ubuntu.com>  Fri, 13 May 2022 16:26:26 -0400

gtk4 (4.6.3+ds1-2) unstable; urgency=medium

  * Cherry-pick gtk-4-6 patch needed for mutter 42.1 (LP: #1972722)

 -- Jeremy Bicha <jbicha@ubuntu.com>  Mon, 09 May 2022 16:48:11 -0400

gtk4 (4.6.3+ds1-1) unstable; urgency=medium

  * New upstream release
  * d/copyright: Exclude gtk/theme/Default/Default-*.css.
    We already deleted them during clean.
  * d/copyright: Stop excluding subprojects/wayland.
    It's no longer included in tarballs.
  * d/patches: Update to upstream gtk-4-6 branch commit 4.6.3-9-g045446c3da
    - Work around infinite loop in box allocation (Closes: #1010547)
    - Make it easier to select the current folder with a file chooser
    - Fix saving into a subdirectory with a file chooser
    - Translation updates
  * d/log-reftests.py: Update names of GSK renderers
  * d/rules, d/run-tests.sh: Add infrastructure to ignore failing GSK tests.
    Similar to reftests, these can be fragile against varying versions of
    dependencies.
  * d/rules: Ignore unaligned-offscreen GSK comparison test.
    Workaround for GNOME/gtk#4889.

 -- Simon McVittie <smcv@debian.org>  Wed, 04 May 2022 11:30:16 +0100

gtk4 (4.6.2+ds-1) unstable; urgency=medium

  * New upstream release
  * d/missing-sources/emojibase: Update to emojibase-data 7.0.1, matching
    the data files in gtk/emoji
  * d/rules: Improve regeneration of emoji data
  * d/missing-sources: Add Unicode emoji data.
    The JSON data files in d/missing-sources/emojibase are indirectly
    derived from this.
  * d/copyright: Update
  * d/p/debian/Disable-optimized-GResource-embedding.patch: Remove.
    The upstream code now disables this on the architectures where it is
    known to be problematic, namely 32-bit ARM.

 -- Simon McVittie <smcv@debian.org>  Sun, 20 Mar 2022 17:51:43 +0000

gtk4 (4.6.1+ds-1) unstable; urgency=medium

  * New upstream release
  * Drop patches that were applied upstream
  * d/control.in: Update build-dependency versions
  * d/copyright: Update
  * d/watch: Repack with wayland subproject excluded, we use the system copy
  * d/run-tests.sh: Show full test log after testing

 -- Simon McVittie <smcv@debian.org>  Wed, 16 Feb 2022 16:55:50 +0000

gtk4 (4.6.0+ds1-4) unstable; urgency=medium

  * Release to unstable

 -- Jeremy Bicha <jeremy.bicha@canonical.com>  Wed, 09 Feb 2022 13:25:53 -0500

gtk4 (4.6.0+ds1-3) experimental; urgency=medium

  * Skip another known-failing test on mips*el (see #993550)
  * Add mips*el bug reference to previous changelog entry

 -- Simon McVittie <smcv@debian.org>  Sat, 08 Jan 2022 22:47:19 +0000

gtk4 (4.6.0+ds1-2) experimental; urgency=medium

  * d/p/png-Correct-endianness-for-big-endian-machines.patch:
    Add proposed patch to fix FTBFS on s390x
  * d/p/debian/Skip-some-known-failing-tests-on-mips-family-architecture.patch:
    Skip another known-failing test on mips family (see #1003348)
  * d/p/debian/Disable-optimized-GResource-embedding.patch:
    Disable optimized GResource embedding.
    This seems to be triggering failures on armel and armhf. Second-guessing
    GResource seems to be more trouble than it's worth.
  * d/rules: Rebuild CSS using sass

 -- Simon McVittie <smcv@debian.org>  Sat, 08 Jan 2022 18:40:18 +0000

gtk4 (4.6.0+ds1-1) experimental; urgency=medium

  * New upstream release
  * Rebase patch series
    - d/p/debian/testsuite-Don-t-test-the-old-gl-renderer.patch:
      Drop, no longer needed
  * d/control.in: Update build-dependencies
  * d/copyright: Update
  * d/rules: Don't build man pages under nodoc build-profile
  * d/source/include-binaries, d/rules:
    Remove workaround for Compose endianness handling, no longer necessary
  * Update symbols file
  * d/p/Make-our-stack-noexec.patch:
    Add patch from upstream fixing regressions from optimized GResource
    processing
  * d/p/build-Tell-glib-compile-resources-to-make-symbols-interna.patch:
    Add proposed patch to reduce unwanted symbol exports
  * Upload to experimental for initial testing

 -- Simon McVittie <smcv@debian.org>  Tue, 04 Jan 2022 18:14:08 +0000

gtk4 (4.4.1+ds1-3) unstable; urgency=medium

  * debian/control.in: Don't build ffmpeg backend on architectures where
    ffmpeg doesn't build
  * debian/rules: Build with cloudproviders support (except on Ubuntu)
  * debian/rules: Enable sysprof support on Linux

 -- Jeremy Bicha <jbicha@debian.org>  Mon, 29 Nov 2021 18:18:30 -0500

gtk4 (4.4.1+ds1-2) unstable; urgency=medium

  * d/control.in, d/rules: Gate libgtk-4-media-ffmpeg with a build-profile.
    If we only build it for experimental uploads, but there is no version
    currently in experimental, then its entry in the overrides file will be
    removed after a while, causing the next upload to be considered NEW.

 -- Simon McVittie <smcv@debian.org>  Fri, 05 Nov 2021 16:46:50 +0000

gtk4 (4.4.1+ds1-1) unstable; urgency=medium

  [ Jeremy Bicha ]
  * debian/rules: Correctly enable auto features for deb build

  [ Simon McVittie ]
  * New upstream release
  * Rebase patch series, dropping patches that were applied upstream
  * d/copyright: Update
  * libgtk-4-dev Suggests gtk-4-examples (Closes: #995752)
  * Stop enabling a Meson option that no longer exists.
    This was merely a warning with Meson 0.59, but is an error with
    Meson 0.60. (Closes: #998551)
  * Standards-Version: 4.6.0 (no changes required)

 -- Simon McVittie <smcv@debian.org>  Fri, 05 Nov 2021 12:54:16 +0000

gtk4 (4.4.0+ds1-5) unstable; urgency=medium

  * Sort patch series in upstream-first order
  * d/p/debian/Disable-clipboard-test.patch:
    Add patch to disable clipboard test, which regularly times out on
    buildds

 -- Simon McVittie <smcv@debian.org>  Fri, 03 Sep 2021 15:08:47 +0100

gtk4 (4.4.0+ds1-4) unstable; urgency=medium

  [ Simon McVittie ]
  * Simplify graphene dependency.
    The version in bullseye is sufficient for all architectures.
  * Drop dependency from libgtk-4-common to libgtk-3-common.
    This was put in place because they used to share GSettings schemas,
    but that's no longer the case.
  * Remove dependency from libgtk-4-bin to libgtk-3-bin.
    This was because they used to share gtkbuilder.its and gtkbuilder.loc,
    but those have been replaced by their gtk4builder counterparts, in
    libgtk-4-dev.
  * Remove dependency from gtk-4-examples to gtk-3-examples.
    This was because the demos shared GSettings schemas, but they no longer
    have the same name.
  * Remove alternative dependency on libgdk-pixbuf2.0-dev.
    We don't support skipping a Debian release, and this package's
    dependencies make it unlikely to be backported.
  * d/rules: Don't enable ffmpeg when experimental builds are copied to Ubuntu
  * d/p/reftest-compare-Treat-colour-channels-as-undefined-if-alp.patch:
    Add patch to ignore colour differences on pixels with zero alpha.
    This makes some of the remaining failing tests pass on mips*el.
  * d/p/debian/testsuite-Don-t-test-the-old-gl-renderer.patch:
    Add patch to disable testing of the old 'gl' renderer.
    The newer 'ngl' renderer is already the default, and 'gl' was removed
    upstream in 4.5.x, so 'gl' doesn't seem worthwhile to try to support.
    It also crashes in a couple of tests on mips*el. Let's focus testing
    effort on the renderer that has a future.
  * d/p/debian/Skip-some-known-failing-tests-on-mips-family-architecture.patch:
    Add patch to skip remaining failing gsk tests on mips*el
    (workaround for #993550)
  * Release to unstable (Closes: #992907)

  [ Jeremy Bicha ]
  * Build-Depend on libsysprof-capture-4-dev instead of sysprof
    in preparation for the sysprof package split (see #971243).
    Depend on version 3.40 to avoid re-exporting its symbols in our ABI.

 -- Simon McVittie <smcv@debian.org>  Fri, 03 Sep 2021 08:52:36 +0100

gtk4 (4.4.0+ds1-3) experimental; urgency=medium

  * Disable Broadway (HTML) backend.
    It isn't clear whether this is used in practice. If we disable it now,
    enabling it later if requested will not be an ABI break, but if we
    enable it now, we have to keep it enabled indefinitely.
  * d/missing-sources: Add source for libX11-derived compose sequences.
    By trial and error, the files in gtk/compose/ seem to be generated from
    libX11 1.7.0.
  * d/p/compose-Generate-endian-dependent-compact-Compose-data.patch,
  * Add proposed patch to use big-endian compose data on big-endian host,
    keeping the existing little-endian version for little-endian hosts.
    This resolves a FTBFS caused by test failure on s390x and other
    big-endian ports.
  * d/p/compose-Document-how-to-get-compose-parse-input-from-libX.patch
    Document how to reproduce the compose data. We don't do this at build
    time, because the compose data is relatively rarely updated, and
    during cross-compilation that would require building all of GTK for
    both the build and host architectures.
  * d/p/compose-Update-sequences-from-libX11-1.7.2.patch:
    Update compose data from libX11 1.7.2.
    This adds a few missing compose sequences.

 -- Simon McVittie <smcv@debian.org>  Mon, 30 Aug 2021 13:33:17 +0100

gtk4 (4.4.0+ds1-2) experimental; urgency=medium

  * Completely move .links files to debhelper syntax (Closes: #991964)
  * Always expect NEWS to be compressed (Closes: #985418).
    debhelper always compresses NEWS files, even if they are small.

 -- Simon McVittie <smcv@debian.org>  Sat, 28 Aug 2021 15:15:44 +0100

gtk4 (4.4.0+ds1-1) experimental; urgency=medium

  * New upstream stable release
  * d/control.in: Update dependencies
  * d/copyright: Update
  * Update symbols file for new ABI
  * d/watch: Only watch for stable releases.
    If we want GTK 4.4.x to move to unstable any time soon, we should
    avoid packaging GTK 4.5.x when it becomes available.
  * d/rules: Fix variable reference in dh_fixperms override

 -- Simon McVittie <smcv@debian.org>  Tue, 24 Aug 2021 10:24:58 +0100

gtk4 (4.3.2+ds1-1) experimental; urgency=medium

  * New upstream release
  * d/watch, d/copyright: Exclude pregenerated documentation.
    There's a lot of it, and excluding it makes the diff to review a lot
    smaller.
  * d/control.in: Bump meson requirement as per meson.build
  * d/control.in: Remove build-dependencies for Google Cloud Print.
    The service underlying this printing backend was shut down at the end
    of 2020, so the printing backend is no longer useful and was removed
    upstream.
  * Drop patches that were applied upstream
  * d/rules: Rebuild emoji data from source files.
    This provides a straightforward way to check that we have the correct
    source files.
  * Disable GStreamer for the udeb build.
    Support for VP8 and VP9 is officially part of the GTK4 API, but it seems
    OK to provide a reduced API in debian-installer.
  * Label the FFmpeg media backend as experimental, and only build it when
    targeting experimental.
    Upstream consider it to be experimental, and recommend the GStreamer
    backend.
  * tests: Specify locales' charsets explicitly, fixing FTBFS with new glibc.
    glibc 2.31-14 dropped support for all non-UTF-8 locales, so we can't
    use /usr/share/i18n/SUPPORTED to choose a suitable charset any more.
  * Update symbols file
  * Leave Vulkan disabled, and remove Vulkan symbols from .symbols file.
    This is an ABI break, but GTK4 is only in experimental so far, so that
    seems acceptable. The Vulkan renderer is marked as experimental upstream,
    with a note that it often causes crashes in the Inspector view; this
    sounds like something we likely don't want yet.
  * d/rules: Override dh_fixperms to set correct permissions on /usr/libexec.
    Making everything executable is not quite right for installed-tests.
  * d/copyright: Update
  * Silence a Lintian tag for documentation-like filenames among test data

 -- Simon McVittie <smcv@debian.org>  Fri, 20 Aug 2021 11:43:41 +0100

gtk4 (4.3.1+ds-2) experimental; urgency=medium

  [ Marco Trevisan (Treviño) ]
  * debian/rules: Add upstream bug mentioning test failures
  * debian/rules: Use Enable auto-features for debs and disable them for
    udebs. Avoid listing managing this manually, while explicitly disable or
    enable when something is required.
  * debian: Add libgtk-4-media-gstreamer package to provide a media module
  * debian: Add libgtk-4-media-ffmpeg package to provide a media module
  * debian: Add support for libcloudproviders in debian. While keep this
    disabled for ubuntu as it's not in main repo.
  * debian: Enable sysprof support under linux. We need to manually add
    sysprof dev dependencies as these are only suggestions.
  * debian/rules: Do not build tests in udeb case

  [ Iain Lane ]
  * rules: Only skip the cloud providers on Ubuntu itself. For everything
    else the main/universe distinction doesn't apply. Fixup to Marco's earlier
    change.
  * copyright: Fix dep5-copyright-license-name-not-unique. CC0-1.0 was
    defined twice

 -- Iain Lane <laney@debian.org>  Mon, 26 Jul 2021 12:56:55 +0100

gtk4 (4.3.1+ds-1) experimental; urgency=medium

  * debian: Use dh 13 substitutions for install files instead of .in files
  * debian/control: move gi-docgen dependencies to bd-indep and remove warn
  * debian/log-reftests.py: Remove wrong wayland paths
  * debian/copyright: Update copyright for gi-docgen excluding fonts
  * debian/watch: Repack using ds suffix as per the d/copyright exclusions
  * debian/libgtk4-doc.links: Add links as devhelp books instead of gtk-doc
  * Repack excluding web font files

 -- Marco Trevisan (Treviño) <marco@ubuntu.com>  Wed, 14 Jul 2021 05:35:40 +0200

gtk4 (4.3.1-1) experimental; urgency=medium

  * New upstream release:
    - Ignore XErrors from the COW (LP: #1911036)
  * debian/control: Update build-dependencies
  * debian/patches: Refresh
  * debian/control: Add dependencies to use upstream provided gi-docgen
    gi-docgen is still in NEW for some months now, so until that we can
    manually use the upstream provided version as subproject.
  * debian/patches: Prevent usage of web-fonts and external links in docs
  * debian/rules: Do not check for nocheck with dh 13
  * debian/rules: Do not manually build docs at build phase.
    This is now handled by gi-docgen that is called at build phase, not at
    install phase.
  * debian/control: Add python3-gi as test build dependency.
    It's needed by introspection tests
  * debian/libgtk-4-1.symbols.in: Add new symbols
  * debian/libgtk-4-doc.*: Adapt install files and links to gi-docgen paths.
    Docs are installed all in /usr/share/docs/libgtk-4-doc subfolders and
    linked to /usr/share/gtk-doc to keep devhelp support
  * debian/patches: Get typelib path from pkg-config
  * debian/rules: Ensure all symbols are defined.
    This is now working fine with all the components
  * debian/rules: Do not reset xvfb on running tests
  * debian/rules: Support running tests in parallel.
    This works fine now, so let's enable it again
  * debian/rules: Move test script to an easier to maintain external file.
    We're doing lots of operations to run tests, it's better to have the
    setup in an external script that it's easier to run, debug and maintain
  * debian/run-tests.sh: Only print full log on errors.
    No need to output the whole log if there have been no failures
  * debian: Run tests under wayland too in linux.
    It's now becoming the default backend so better to also test the library
    there.
  * debian/patches: Initialize the textbtree tags counting causing s390x fails
  * debian/rules: Skip some broken comparison tests in big endian archs
  * debian/tests: Port to Gtk4 and run them both in wayland and x11

 -- Marco Trevisan (Treviño) <marco@ubuntu.com>  Fri, 09 Jul 2021 16:31:39 +0200

gtk4 (4.0.3-4) experimental; urgency=medium

  * d/log-reftests.py: Collect more test results
  * d/rules: Don't export build results for tests that upstream expect
    to fail
  * d/rules: Update comments regarding failing tests that need to be
    processed

 -- Simon McVittie <smcv@debian.org>  Mon, 22 Feb 2021 10:56:12 +0000

gtk4 (4.0.3-3) experimental; urgency=medium

  * d/patches: Adjust forwarding URL for refactoring
  * d/patches: Never mark rendering differences as accepted, only tolerated.
    Upstream consider absolutely any difference in rendering to be an error,
    so we should always record the diff for inspection.
  * Force installation of fontconfig's preferred fonts for tests.
    The experimental dependency resolver is non-deterministic and can
    choose various different fonts, some of which make the reftests fail.
    Force its hand by choosing the fonts that fontconfig prioritizes highest,
    so that we get deterministic results.
  * d/patches: Fix error reporting in gsk reftests.
    The gsk reftests don't use the GTest framework, so g_test_fail will have
    no effect here.

 -- Simon McVittie <smcv@debian.org>  Mon, 15 Feb 2021 10:46:01 +0000

gtk4 (4.0.3-2) experimental; urgency=medium

  * Tolerate minor differences in some reftests
  * d/rules: Show the detailed test log even if tests all succeed
  * d/rules: Dump reftest differences into the log as base64.
    Debian package builds don't have an equivalent of $AUTOPKGTEST_ARTIFACTS
    (as requested in https://bugs.launchpad.net/launchpad/+bug/1845159) so
    this is the best we can do right now.

 -- Simon McVittie <smcv@debian.org>  Sun, 14 Feb 2021 14:28:39 +0000

gtk4 (4.0.3-1) experimental; urgency=medium

  * New upstream release
  * symbols: Ignore removal of gtk_glade_catalog_init.
    This symbol appeared in the ABI, but not in any header files, and is
    considered private.
  * d/rules: Show test log if build-time test fails.
    dh_auto_test would automatically show meson-logs/testlog.txt, but
    because we're running with --setup=x11, we get
    meson-logs/testlog-x11.txt instead.
  * Increase dependency on librsvg2-common from Suggests to Recommends.
    This is not a hard dependency, but should be installed in nearly all
    cases. Increasingly many icons are provided in SVG format, so
    applications will appear broken if the SVG pixbuf loader is not
    installed. See #980396 for more information.
    adwaita-icon-theme already Recommends librsvg2-common, but people who
    routinely do not install recommended packages will get a better hint
    about how much will be broken by its removal if GTK also recommends it.
  * Bump graphene build-dependency to 1.10.4 on i386.
    Earlier versions used SSE, which has stricter alignment requirements
    that cause many of the build-time tests to fail (in addition to not
    being available on Debian's baseline CPU).
  * d/rules: Add a note of the test failures that need investigation
  * d/rules: Extend test timeout on slower architectures
  * Add myself to Uploaders

 -- Simon McVittie <smcv@debian.org>  Fri, 12 Feb 2021 10:05:16 +0000

gtk4 (4.0.1-1) experimental; urgency=medium

  * Team upload
  * New upstream release
  * d/rules: Force recompilation of CSS with sassc

 -- Simon McVittie <smcv@debian.org>  Tue, 12 Jan 2021 18:45:15 +0000

gtk4 (4.0.0-1) experimental; urgency=medium

  * Team upload
  * New upstream release
    - Bump SONAME to libgtk-4.so.1 to reflect incompatibility with 3.9x.y
      development releases
  * Rename source package to gtk4 while we're going through NEW anyway.
    This reflects the upstream name of the library (formerly GTK+,
    now GTK) and avoids "+" being misinterpreted as a space in URLs.
  * Bump required version for all symbols to 4.0.0
  * Add Provides for gir1.2-gdkwayland-4.0 on Linux
  * d/copyright: Remove unused GPL-2+ paragraph
  * d/copyright: Remove unused autoconf-archive paragraph
  * Standards-Version: 4.5.1 (no changes required)
  * Add a Lintian override for #970275
  * d/tests: Reduce number of tests marked as flaky
  * Add iso-codes as a Recommends, and depend on it for tests
  * Disable gvfs and other GIO modules for build-time tests.
    If running on a developer system, we don't want to interact with
    "larger" components like gnome-online-accounts.
  * Make build-time test failures fatal
  * Add missing libxdamage-dev (build-)dependency
  * Preferentially build-depend on libgdk-pixbuf-2.0-dev.
    We don't need the deprecated Xlib integration that is also pulled in
    by the older libgdk-pixbuf2.0-dev package (see #974870).
  * d/changelog: Remove trailing whitespace
  * Replace XC-Package-Type with Package-Type
  * Use https for Homepage
  * d/watch: ".." is not a version number
  * Bump build-dependency on Glib to 2.66
  * Split gtk-4-tests into its own package
  * libgtk-4-1 Breaks/Replaces experimental libgtk-4-0.
    Both packages contain the print backends, which do not contain the
    SONAME in their names. We anticipate that if the SONAME was bumped in
    future, the "4.0.0" in the module loading path would also change, so
    this isn't a problem for Policy §8.2; the only reason the path didn't
    already change here is that versions prior to 4.0.0 were development
    snapshots and explicitly not API- or ABI-stable.
    Moving the print backends to a separate package would create a circular
    dependency (since libgtk-4-1 would need at least a Recommends on the
    print backends, and the print backends depend on the main library),
    and would not actually help co-installability with a future libgtk-4-2,
    since they should be upgraded in lockstep.
  * Remove obsolete Breaks copied from GTK 3

 -- Simon McVittie <smcv@debian.org>  Sun, 27 Dec 2020 00:23:58 +0000

gtk+4.0 (3.99.4-1) experimental; urgency=medium

  * Team upload
  * New upstream release
  * Build with system copy of gtk-doc
    - d/gbp.conf: Stop adding gtk-doc as a second orig tarball
    - d/rules: Don't symlink gtk-doc into subprojects
    - Remove references to bundled gtk-doc
  * d/control.in: Update dependencies
  * d/copyright: Mention CC0-1.0
  * Drop patches, applied upstream
  * d/rules: Update Meson build options
  * Stop installing NodeEditor icons.
    They're embedded in the executable via GResource now.
  * d/libgtk-4-0.symbols.in: Update
  * run-with-locales: Normalize utf8 to UTF-8 without using SUPPORTED file
  * d/tests/run-with-locales: Move from d/run-with-locales.
    This makes tab-completion for d/rules work better.
  * d/rules: Change introspection from true to enabled.
    Similarly, change it from false to disabled for the udeb.
    It's now a feature flag, rather than a boolean.
  * d/libgtk-4-common.install.in: Install emoji data files

 -- Simon McVittie <smcv@debian.org>  Fri, 06 Nov 2020 22:56:34 +0000

gtk+4.0 (3.99.0-2) experimental; urgency=medium

  * Team upload
  * Bundle a copy of gtk-doc from the gtk-doc-for-gtk4 branch.
    Until support for GTK 4 actions is merged into gtk-doc git master,
    including a suitable copy of gtk-doc in this source package lets us
    build it without experimental's gtk-doc having to be the GTK 4 version.
    It's currently version GTK_DOC_1_32-57-g3651bf3 from the
    gtk-doc-for-gtk4 branch.
    - Add dependencies of gtk-doc-tools to Build-Depends-Indep
    - Add patch to skip Yelp manual for bundled gtk-doc
    - Don't try to install files from the bundled gtk-doc
    - d/copyright: Add copyright information for bundled gtk-doc
  * d/copyright: Update copyright information for AppStream data

 -- Simon McVittie <smcv@debian.org>  Tue, 25 Aug 2020 12:45:30 +0100

gtk+4.0 (3.99.0-1) experimental; urgency=medium

  * Team upload
  * New upstream release
    - Update d/copyright
    - Update build-dependencies according to meson.build
      + Remove ATK dependencies
    - Remove "fake SONAME" mechanism.
      The library is now built as libgtk-4.so.0 (although the ABI is still
      not yet stable).
    - Bump minimum version for all symbols to 3.99.0 for the new SONAME and
      numerous ABI breaks
    - Drop patch, applied upstream
    - Update symbols file
    - Build-Depend on a suitable snapshot of gtk-doc from experimental
    - Install more example files
  * d/tests/build, d/tests/python3-gi: Suppress AT-SPI warnings.
    We don't need a11y here, so use NO_AT_BRIDGE=1 to suppress the warning
    about org.a11y.Bus being unavailable.
  * d/copyright: Collapse most permissive licenses into Files: * stanza.
    I'm not going to try to keep track of which files are under which
    specific LGPL-compatible licenses; please see the source code if this
    information is needed.
  * Depend on librsvg2-common for tests, to be able to load SVG icons.
    adwaita-icon-theme used to depend on this, but doesn't any more.
  * Try to split out flaky and non-flaky tests.
    Both sets are marked as flaky for now, but hopefully the less-flaky set
    can be promoted to non-flaky to catch regressions when GTK 4 gets more
    stable.
  * Run the build-time tests under X11 for now.
    We don't have an equivalent of xvfb-run for Wayland yet.
  * Move to debhelper compat level 13.
    Adjust dh_auto_test arguments accordingly: they were previously passed
    to `ninja test` and are now for `meson test`.
  * Depend on fonts-cantarell for tests
  * Run build-time tests with a D-Bus session bus via dbus-run-session
  * d/p/testsuite-Fix-installed-tests.patch,
    d/p/installed-tests-Fix-the-icontheme-test.patch,
    d/p/cups-Don-t-emit-a-warning-if-we-can-t-talk-to-avahi.patch,
    d/p/cloudprint-Fix-redundant-declarations.patch:
    Add patches from upstream for some tests/warnings fixes
  * d/p/roaring.-ch-Add-attribution-and-licensing-information.patch,
    d/p/Include-a-copy-of-the-Apache-license.patch:
    Add proposed patches to add copyright/licensing info for code adapted
    from libroaring (src:croaring in Debian).
  * d/rules: Rely on debhelper 13 to reset HOME, etc.
  * d/rules: Stop setting VERBOSE, it was only relevant with Autotools
  * d/rules: Explicitly enable Xinerama for non-udeb build
  * d/rules: Disable examples, demos, installed tests for udeb build
  * d/control.in: Annotate -doc package with <!nodoc>
  * d/control.in, d/rules: Don't build demos, examples, installed-tests
    under <!noinsttest>
  * d/rules: Disable GObject-Introspection for udeb build
  * d/rules: Explicitly build documentation during build step.
    By default this is only done during the install step, because gtk-doc
    is relatively slow and cannot tell Meson how its dependency tree looks.
    However, for GTK that breaks some dependency tracking, leading to
    required Docbook files not being generated from their Markdown source.

 -- Simon McVittie <smcv@debian.org>  Sun, 09 Aug 2020 14:49:14 +0100

gtk+4.0 (3.98.2-1) experimental; urgency=medium

  * New upstream release
  * Bump pango dependency as per meson.build
  * Drop patch, applied upstream
  * Install new valgrind suppressions files
  * Add patch from git master to make valgrind suppressions work on Debian
  * Update symbols file for ABI breaks and additions

 -- Simon McVittie <smcv@debian.org>  Fri, 10 Apr 2020 22:00:07 +0100

gtk+4.0 (3.98.0-1) experimental; urgency=medium

  * Team upload
  * New upstream release
    - Drop all patches, applied upstream
    - d/control.in: Update build-dependencies
    - d/rules: Update SONAME
    - d/rules: Adjust build options for rename of documentation to gtk_doc
    - debian/libgtk-4-0.symbols.in: Update
  * d/rules: Sort build options
  * d/run-with-locales, d/rules, d/tests/installed-tests:
    Generate locales used by the tests
  * debian/libgtk-4-0.symbols.in: Mark more Wayland and Vulkan symbols
    as (arch=linux-any). These don't exist on hurd-i386, and presumably
    not on kFreeBSD either.
  * Move gtk4-encode-symbolic-svg from gtk-4-examples to libgtk-4-bin.
    It's more of a development tool than an example.
  * d/tests/python3-gi: Explicitly return GLib.SOURCE_REMOVE.
    Implicitly returning None is OK, but explicit is better than implicit.
  * d/tests/python3-gi: Make executable
  * d/tests/build, d/tests/python3-gi: Mark as superficial
  * d/tests/build: Use correct compiler for proposed autopkgtest
    cross-architecture testing support, based on a patch for clutter-1.0
    by Steve Langasek
  * d/tests/build: Fix shellcheck warnings
  * d/tests/build: Show commands before they are executed
  * d/tests/build: Fail if using an undefined variable ("unofficial strict
    mode")
  * d/upstream/metadata: Add upstream URLs
  * d/copyright: Simplify and consolidate (see individual source files if
    finer detail is required)
    - Stop distinguishing between LGPL 2+ and 2.1+, list both as
      "LGPL-2+ and LGPL-2.1+"
    - Stop distinguishing between code and translations
    - Merge copyright years
    - Merge entries differing only by email address
    - Stop repeating "Copyright (C)"
    - Indent with a single space
  * Standards-Version: 4.5.0 (no changes required)
  * Don't build HTML documentation in Architecture: any builds.
    With Autotools, we would have had to leave gtk-doc-tools in the
    Build-Depends for gtkdocize, but with Meson we can demote it to
    Build-Depends-Indep.
    Promote docbook-xml and docbook-xsl to Build-Depends instead: they are
    needed in all builds for the example programs' man pages. Previously,
    they were pulled in by gtk-doc-tools.
  * d/p/build-Install-gtkemojichooser.h.patch:
    Add patch from upstream to fix installation of headers
  * d/.gitignore: Add

 -- Simon McVittie <smcv@debian.org>  Sun, 01 Mar 2020 21:44:08 +0000

gtk+4.0 (3.96.0-2) experimental; urgency=medium

  * Team upload
  * Mark patches as applied upstream
  * Don't run dh_missing against debian/install/udeb when not building
    the udeb. This fixes FTBFS in Architecture: all-only builds.
  * Disable Wayland backend on non-Linux kernels

 -- Simon McVittie <smcv@debian.org>  Sat, 27 Jul 2019 20:47:51 +0100

gtk+4.0 (3.96.0-1) experimental; urgency=medium

  * Team upload

  [ Jeremy Bicha ]
  * New upstream release 3.92
  * Switch to meson
  * README has been renamed to README.md
  * debian/libgtk-4-0.symbols: Update
  * debian/libgtk-4-common.install.in: themes are bundled in the gtkresources
  * Disable 018_gdkenumtypes.c_location.patch: might not be needed any more
  * Update Vcs fields for migration to https://salsa.debian.org/
  * Stop using gnome-get-source

  [ Simon McVittie ]
  * New upstream release 3.94, 3.96
    - Update build-dependencies
    - d/copyright: Update
    - d/patches: Delete patches that aren't applied
    - Refresh patch series and drop applied patches
    - d/p/gdk-x11-Check-if-we-have-access-to-GL-before-using-G.patch:
      Drop, obsoleted by commit 02eb344 in GTK 3.93
    - d/p/no-accessibility-dump.patch: Drop, no longer needed.
      The build-time tests correctly set GTK_CSD=1 now.
    - Disable GStreamer video support for now
    - Stop installing gtk4-query-immodules, superseded by gio-querymodules
    - Don't install im-multipress.conf, no longer available (the multipress
      IM module is unmaintained and was removed). Remove obsolete conffile
      during upgrade.
    - d/libgtk-4-0.install.in: Don't install IM modules. The backend IM
      modules such as XIM and Wayland are now linked into GTK itself,
      while non-backend IM modules have been removed.
    - d/rules: Update Meson options, mostly removing enable- prefix
    - d/libgtk-4-0.symbols: Update
    - Update lists of installed files
  * d/patches: Refresh remaining patches through gbp pq
    - Get date/author information from d/changelog where needed
  * Generate a dependency on a virtual package that reflects the unstable
    SONAME, currently libgtk-4-0.9400.0, and Provide that virtual package
    from libgtk-4-0. This avoids repeated package renames while the ABI
    of GTK 4 remains unstable.
  * gir1.2-gtk-4.0: Add Provides for gir1.2-gdk-4.0, gir1.2-gdkx11-4.0
    and gir1.2-gsk-4.0 to reflect its contents
  * d/libgtk-4-0.postinst.in: Run gio-querymodules for IM modules
    and print backends
  * libgtk-4-dev: Add missing dependency on libvulkan-dev (thanks,
    autopkgtest) (Closes: #910640)
  * libgtk-4-0.postrm.in: Remove the correct cache files
  * Drop support for OLD_MODULES_BASE_PATH. GTK 4 has never supported
    modules in the non-multiarch location.
  * Run tests under Xvfb with GLX available (see #874077)
  * Build installed-tests and run them as autopkgtests (similar to #908440)
    - Install them in gtk-4-examples for now to avoid the NEW queue
    - Mark them as flaky for now
  * d/tests/control: Mark python3-gi as flaky until python3-gi overrides
    get updated for the rename of Gdk.Window to Gdk.Surface
  * d/tests/build: Update for GTK 4.0
  * Canonicalize permissions of debian/rules
  * Normalize various packaging files with wrap-and-sort -a
  * Remove obsolete debian/*.install files from GTK 3
  * List installed but unpackaged files in d/not-installed
  * d/rules: Defang dh_auto_test when built with nocheck
  * Stop using Priority: extra
  * d/missing-sources: Remove, no longer needed
  * Fix generation of README.md.gz symlinks
  * d/gbp.conf: Import configuration from glib2.0
  * d/rules: Generate files from .in counterparts for every package,
    not just the ones we are going to build. This avoids dh_missing
    false positives for files that would have gone into packages not
    included in the current build, for example libgtk-4-common during
    an amd64-only build.
  * Remove autoconf-archive B-D
  * Don't build udebs if built with noudeb build-profile
  * Add test-dependency on xvfb so we can run the built program
  * Change library name (and download location) from GTK+ to GTK,
    following upstream re-branding
  * Add Build-Depends-Package to symbols file
  * d/p/testsuite-Remove-dangling-references-to-box-packing-tests.patch:
    Fix dangling references to removed box-packing tests
  * d/p/gtk4.pc-Move-third-party-libraries-from-Libs-to-Libs.priv.patch:
    Improve .pc file to avoid over-linking (and Lintian false-positives)
  * Use debhelper-compat 12
  * Remove infrastructure for dealing with reftests that are known to fail
  * d/not-installed: Remove
  * d/rules: Fail the build if anything from the deb build is not installed
  * Only install AUTHORS in -doc package
  * Install documentation in /usr/share/gtk-doc, with symlinks in /u/s/doc.
    gtk-doc documentation is technically part of the package's functional
    interface, since other packages use it to adjust cross-references.
  * Standards-Version: 4.4.0 (no changes required)
  * Set Rules-Requires-Root to no

  [ Laurent Bigonville ]
  * Add Closes statement for #910640

 -- Simon McVittie <smcv@debian.org>  Thu, 18 Jul 2019 09:22:44 +0100

gtk+4.0 (3.91.2-1) experimental; urgency=medium

  [ Emilio Pozuelo Monfort ]
  * New major release, GTK+ 4 (beta version). (Closes: #876011)
    Rename everything as appropriate for GTK+ 4.
  * Don't abort on test suite failures.
  * Update symbols. Set all symbols' minimum version to 3.91.2.
  * Update build-dependencies: bump gtk-doc-tools and libglib2.0-dev
    minimum requirement, add libgraphene-1.0-dev and autoreconf-archive.
  * Drop libgail packages, they are no longer built from GTK+ 4.
  * Don't install libgdk-4.so, it has been merged into libgtk-4.so.
  * debian/patches/016_no_offscreen_widgets_grabbing.patch,
    debian/patches/017_no_offscreen_device_grabbing.patch:
    + Removed, obsolete as offscreen widgets are gone in GTK+ 4.
  * debian/patches/022_disable-viqr-im-for-vi-locale.patch:
    + Removed, imported in 2009 with no explanation whatsoever.
  * debian/patches/060_ignore-random-icons.patch:
    + Removed, upstream fixed this differently eons ago (see bgo#451634).
  * debian/patches/018_gdkenumtypes.c_location.patch:
    + Refreshed.
  * debian/libgtk-4-dev.install: don't install aclocal files.
  * debian/libgtk-4-common.install.in: comment out EmojiChooser schema, it's
    not present in 3.91.2 but will be in the next release.
  * Update watch file.
  * Point Vcs-* to experimental.

  [ Jeremy Bicha ]
  * debian/control.in:
    - Build-Depend on libvulkan-dev and sassc
    - Drop Breaks/Replaces not needed after jessie
    - Have libgtk-4-bin and libgtk-4-common and gtk-4-examples depend on
      their gtk3 counterparts until we figure out how to handle the file
      conflicts there. The conflicted files have not changed in gtk4.
      See GNOME bug 774912.
  * Don't build gtk-update-icon-cache; we'll let gtk3 handle that for now

 -- Jeremy Bicha <jbicha@debian.org>  Thu, 21 Sep 2017 17:14:22 -0400

gtk+3.0 (3.22.21-1) unstable; urgency=medium

  * New upstream release.
  * Bump to debhelper compat 10.
    + Drop dh-autoreconf and autotools-dev build-deps, no longer needed as
      debhelper guarantees them now.
  * Switch from CDBS to dh.
    Only regression is that we don't run --fail-missing on arch:all builds.
  * Don't build the docs when not building the -doc packages. Saves some
    time on arch-only builds.
  * Skip the udeb build when not building the -udeb package. Saves a lot
    of time on the arch:all builds.

 -- Emilio Pozuelo Monfort <pochu@debian.org>  Tue, 12 Sep 2017 00:38:15 +0200

gtk+3.0 (3.22.20-1) unstable; urgency=medium

  * New upstream release.
  * debian/patches/fix-gtk-menu-sliders.patch:
    + Removed, applied upstream.
  * Bump Standards-Version to 4.1.0; no changes needed.

 -- Emilio Pozuelo Monfort <pochu@debian.org>  Sat, 09 Sep 2017 15:11:12 +0200

gtk+3.0 (3.22.19-1) unstable; urgency=medium

  [ Jeremy Bicha ]
  * New upstream release
  * debian/libgtk-3-common.install.in:
    Install EmojiChooser gsettings schemas
  * Add fix-gtk-menu-sliders.patch:
    - Cherry-pick patch to fix regression with clicking on sliders in menus,
      such as with Unity's sound indicator (LP: #1712701) (Closes: #872687)

  [ Ken VanDine ]
  * debian/control.in:
    - Bump libpango1.0-dev Build-Depends to >= 1.40.5 for colornames test

 -- Jeremy Bicha <jbicha@ubuntu.com>  Mon, 28 Aug 2017 20:39:28 -0400

gtk+3.0 (3.22.18-1) unstable; urgency=medium

  * Hi from Debconf
  * New upstream release!
    + Support entering emoji by name, using Ctrl-Shift-E (note there is a
      whitelist for this currently - see GtkImContext docs)
    + Wayland:
     - Add support for the shortcut inhibitor protocol
     - Support Wacome tablet wheel scrolling
  * debian/control{,.in}: Bump wayland-protocols to 1.9, per upstream.

 -- Iain Lane <laney@debian.org>  Thu, 10 Aug 2017 16:34:47 +0100

gtk+3.0 (3.22.17-1) unstable; urgency=medium

  * New upstream release.

 -- Emilio Pozuelo Monfort <pochu@debian.org>  Wed, 26 Jul 2017 18:59:22 +0200

gtk+3.0 (3.22.16-1) unstable; urgency=medium

  * New upstream release.

 -- Emilio Pozuelo Monfort <pochu@debian.org>  Thu, 22 Jun 2017 20:24:11 +0200

gtk+3.0 (3.22.12-1) unstable; urgency=medium

  * New upstream release.

 -- Andreas Henriksson <andreas@fatal.se>  Thu, 13 Apr 2017 06:41:09 +0200

gtk+3.0 (3.22.11-1) unstable; urgency=medium

  * New upstream release.
  * Drop patches which have been merged upstream.

 -- Michael Biebl <biebl@debian.org>  Fri, 24 Mar 2017 02:27:48 +0100

gtk+3.0 (3.22.9-4) unstable; urgency=medium

  * Force update of GResource files so the changes to the CSS files are
    actually applied.

 -- Michael Biebl <biebl@debian.org>  Tue, 14 Mar 2017 01:38:30 +0100

gtk+3.0 (3.22.9-3) unstable; urgency=medium

  * Revert move of .flat from frame > border to frame as it broke existing
    themes which relied on that behaviour.

 -- Michael Biebl <biebl@debian.org>  Sun, 05 Mar 2017 21:40:15 +0100

gtk+3.0 (3.22.9-2) unstable; urgency=medium

  * Team upload
  * d/p/wayland-make-sure-to-clear-up-the-number-of-keys.patch:
    Add patch from upstream fixing unintended key repeats on Wayland
    (Closes: #856478)

 -- Simon McVittie <smcv@debian.org>  Wed, 01 Mar 2017 15:50:14 +0000

gtk+3.0 (3.22.9-1) unstable; urgency=medium

  * New upstream release.
  * Drop debian/patches/032_mips_treeview_row_separator_height.patch, no
    longer needed.

 -- Michael Biebl <biebl@debian.org>  Tue, 28 Feb 2017 18:48:39 +0100

gtk+3.0 (3.22.8-1) unstable; urgency=medium

  * New upstream release.
  * Stop patching gtk-doc.make and instead run gtkdocize via the upstream
    provided autogen.sh on autoreconf. The gtk-doc-tools version in Debian has
    been fixed to properly handle the installation of HTML images for
    out-of-tree builds.

 -- Michael Biebl <biebl@debian.org>  Wed, 15 Feb 2017 12:17:29 +0100

gtk+3.0 (3.22.7-2) unstable; urgency=medium

  * Team upload
  * d/p/gdk-x11-Check-if-we-have-access-to-GL-before-using-G.patch:
    add proposed patch from upstream Bugzilla to let GDK X11
    initialization complete successfully when libGL.so.1 is not
    available (Closes: #847366)
  * Override Lintian error source-is-missing for
    debian/missing-sources/zlib.js-0.1.6/deps.js. It is a generated
    file, but the script to generate it is also present.

 -- Simon McVittie <smcv@debian.org>  Sat, 21 Jan 2017 15:38:15 +0000

gtk+3.0 (3.22.7-1) unstable; urgency=medium

  * New upstream release.

 -- Michael Biebl <biebl@debian.org>  Tue, 17 Jan 2017 19:09:05 +0100

gtk+3.0 (3.22.6-1) unstable; urgency=medium

  [ Jeremy Bicha ]
  * Update debian/watch to only look for GTK+ 3.22 releases

  [ Emilio Pozuelo Monfort ]
  * New upstream release.
  * debian/libgtk-3-0.symbols: add new symbol.

 -- Michael Biebl <biebl@debian.org>  Mon, 09 Jan 2017 15:55:17 +0100

gtk+3.0 (3.22.5-1) unstable; urgency=medium

  * New upstream release.

 -- Michael Biebl <biebl@debian.org>  Sat, 10 Dec 2016 17:00:03 +0100

gtk+3.0 (3.22.4-1) unstable; urgency=medium

  * New upstream release.
  * Drop d/p/cssshadowvalue-scale-the-blur-surface-by-the-same-fa.patch
    - now included in upstream release.
  * Update debian/libgtk-3-0.symbols with one addition.

 -- Andreas Henriksson <andreas@fatal.se>  Sun, 20 Nov 2016 19:22:12 +0100

gtk+3.0 (3.22.3-2) unstable; urgency=medium

  * d/p/cssshadowvalue-scale-the-blur-surface-by-the-same-fa.patch
    - Added. Improve the rendering of shadow around GTK windows, this turns out
      to be a big performance improvement for HiDPI on wayland (From upstream
      git, bgo#772075)

 -- Sjoerd Simons <sjoerd@debian.org>  Thu, 10 Nov 2016 22:58:59 +0100

gtk+3.0 (3.22.3-1) unstable; urgency=medium

  * New upstream release.

 -- Michael Biebl <biebl@debian.org>  Tue, 08 Nov 2016 17:32:27 +0100

gtk+3.0 (3.22.2-1) unstable; urgency=medium

  * New upstream release.

 -- Michael Biebl <biebl@debian.org>  Tue, 25 Oct 2016 00:10:32 +0200

gtk+3.0 (3.22.1-1) unstable; urgency=medium

  * New upstream release.
  * Drop d/p/wayland-Avoid-negative-size-constraints.patch and
    d/p/wayland-always-sync-state-after-a-frame-is-painted.patch, merged
    upstream.
  * Bump Build-Depends on libxrandr-dev to (>= 2:1.5.0). This means we can
    drop d/p/0001-Fix-division-by-zero-when-calculating-the-refresh-ra.patch.
    Upstream has already applied a similar patch for the Xrandr 1.5 code path
    and we no longer need the workaround for Xrandr 1.3.
  * Update Build-Depends as per configure.ac:
    - Add libfontconfig1-dev.
    - Drop libxt-dev, libxft-dev, libxrender-dev and x11proto-xext-dev.
    - Drop Debian specific versions for various libx*-dev packages. Those
      versions were a long time ago for gtk+2.0 when the udeb was switched
      from DirectFB to Xlib.
  * Update Depends of libgtk-3-dev to match the dependencies declared in the
    pkg-config .pc files.

 -- Michael Biebl <biebl@debian.org>  Sat, 01 Oct 2016 15:36:03 +0200

gtk+3.0 (3.22.0-2) unstable; urgency=medium

  * d/p/wayland-Avoid-negative-size-constraints.patch
    - Added. Resolve unexpected order of size-allocation signals, fixes issues
      with placing clutter-gtk widgets on wayland.
      (From upstream git, bgo#771915)
  * d/p/wayland-always-sync-state-after-a-frame-is-painted.patch
    - Added. Always sync the state after a frame paint. Avoids things getting
      out of sync when painting using GL as e.g. epiphany does these days.
      (From upstream git, bgo#771553)

 -- Sjoerd Simons <sjoerd@debian.org>  Fri, 30 Sep 2016 14:36:52 +0200

gtk+3.0 (3.22.0-1) unstable; urgency=medium

  * New upstream release.
  * Drop dbg packages now that we have automatic dbgsym packages.
  * Bump debhelper compat level to 9.

 -- Michael Biebl <biebl@debian.org>  Tue, 20 Sep 2016 20:48:18 +0200

gtk+3.0 (3.21.6-1) unstable; urgency=medium

  [ Andreas Henriksson ]
  * New upstream development release.
  * Update (build-)dependencies according to configure.ac changes:
    - bump wayland-protocols to >= 1.7
  * Update debian/libgtk-3-0.symbols with a few scrolled_window additions.

  [ Michael Biebl ]
  * Refresh patches.

 -- Andreas Henriksson <andreas@fatal.se>  Wed, 14 Sep 2016 10:35:59 +0200

gtk+3.0 (3.21.5-3) unstable; urgency=medium

  * Mark two more reftests as known_fail and make test-suite failures fatal
    again.

 -- Michael Biebl <biebl@debian.org>  Wed, 31 Aug 2016 23:41:32 +0200

gtk+3.0 (3.21.5-2) unstable; urgency=medium

  * Mark the gdk_wayland_* symbols as linux-any.
  * Drop workaround for cdbs bug which has been fixed in the mean time.
  * Change Build-Depends on dbus-x11 to dbus. The use of dbus-launch has been
    removed upstream so having only dbus installed is sufficient to run the
    test-suite. (Closes: #835891)
  * Add dbus to autopkgtest dependencies to ensure machine-id is properly
    setup.

 -- Michael Biebl <biebl@debian.org>  Wed, 31 Aug 2016 18:48:24 +0200

gtk+3.0 (3.21.5-1) unstable; urgency=low

  [ Simon McVittie ]
  * Merge packaging changes from 3.20.9-1 in unstable

  [ Andreas Henriksson ]
  * New upstream release.
  * Update build-dependencies according to configure.ac changes:
    - bump libglib2.0-dev to >= 2.49.4
    - bump wayland-protocols to >= 1.6
  * Fix debian/patches/no-accessibility-dump.patch to apply again.
  * Drop d/p/Don-t-apply-GDK_HINT_RESIZE_INC-to-GDK_WINDOW_STATE_.patch
    - now included in upstream release.
  * Update debian/libgtk-3-0.symbols with several additions and one missing:
    - gdk_wayland_display_get_xdg_shell unused outside of gtk+.

 -- Andreas Henriksson <andreas@fatal.se>  Tue, 30 Aug 2016 18:13:45 +0200

gtk+3.0 (3.20.9-1) unstable; urgency=medium

  [ Jeremy Bicha ]
  * Team upload
  * New upstream release
  * debian/control.in:
    - Drop unnecessary version number from dependency on adwaita-icon-theme
  * debian/patches/0001-Revert-Improve-external-drives-detection.patch:
    - Dropped, applied in new version

  [ Simon McVittie ]
  * Another new upstream release
  * Explicitly build-depend on docbook-xsl, libxml2-utils and xsltproc
    to be able to generate man pages from their source code. Move docbook-xml
    to Build-Depends since the man pages are in an Architecture: any package.
  * Drop Build-Depends-Indep on docbook-utils, the old SGML toolchain,
    which is currently uninstallable (#834616) and does not appear to be
    needed for anything

 -- Simon McVittie <smcv@debian.org>  Thu, 18 Aug 2016 10:47:10 +0100

gtk+3.0 (3.20.7-1) unstable; urgency=medium

  [ Laurent Bigonville ]
  * debian/control.in: Add hicolor-icon-theme as a hard dependency, the
    package is small and only provides the directory structure of the theme.
  * debian/control.in: Move adwaita-icon-theme dependency to the main package.

  [ Emilio Pozuelo Monfort ]
  * New upstream release.
  * debian/patches/0001-Revert-Improve-external-drives-detection.patch:
    + Revert upstream change that requires unstable glib 2.49.1.

 -- Emilio Pozuelo Monfort <pochu@debian.org>  Thu, 04 Aug 2016 19:07:21 +0200

gtk+3.0 (3.21.4-1) experimental; urgency=medium

  * New upstream release.
  * debian/control.in:
    + Build depend on xauth, needed for xvfb-run.
    + Drop build-dependency on gettext and update the version requirements
      for wayland-protocols and glib.
  * debian/patches/wayland-add-extended-state-for-tiled.patch:
    + Dropped, included upstream.
  * d/p/0001-Fix-division-by-zero-when-calculating-the-refresh-ra.patch:
    + New patch. Fix division by zero when running under Xvfb.
  * debian/libgtk-3-0.symbols:
    + Add new symbols.
  * debian/rules:
    + Don't abort on test suite failures for now. Too many new failures due
      to deprecation warnings.
  * Upload to experimental.

 -- Emilio Pozuelo Monfort <pochu@debian.org>  Wed, 20 Jul 2016 23:33:22 +0200

gtk+3.0 (3.20.6-2) unstable; urgency=medium

  * Team upload

  [ Laurent Bigonville ]
  * Drop patches/015_default-fallback-icon-theme.patch: The default icon theme
    is already defined as Adwaita, not need to also define the fallback theme.

  [ Simon McVittie ]
  * d/rules: reset XDG_CONFIG_HOME, XDG_CACHE_HOME, XDG_DATA_HOME so that
    they are based on the temporary HOME
  * Backport patch from upstream to mark tiled Mutter/Shell windows
    as GDK_WINDOW_STATE_TILED under Wayland (with mutter >= 3.20.2-2)
  * Add my patch from upstream bug 755947 to disable character-cell-based
    size contraints for TILED windows, so that gnome-terminal can snap to
    half the screen under Wayland

 -- Simon McVittie <smcv@debian.org>  Sat, 25 Jun 2016 00:19:51 +0100

gtk+3.0 (3.20.6-1) unstable; urgency=medium

  * New upstream release.
  * Drop revert-scrolledwindow-Remove-child-before-destroying.patch, merged
    upstream.
  * Re-enable test-suite.

 -- Michael Biebl <biebl@debian.org>  Tue, 31 May 2016 21:33:34 +0200

gtk+3.0 (3.20.5-4) unstable; urgency=medium

  * Work around a bug in cdbs which causes the package to FTBFS; see #825135
    for further details.

 -- Michael Biebl <biebl@debian.org>  Thu, 26 May 2016 08:08:16 +0200

gtk+3.0 (3.20.5-3) unstable; urgency=medium

  * Make it simpler to bootstrap the package by marking the build dependencies
    which are required to run the test-suite with <!nocheck>.
    (Closes: #747392)
  * Bump Build-Depends on debhelper to (>= 9.20141010) and dpkg-dev to
    (>= 1.17.14) for build dependency restrictions support.
  * Temporarily disable the test suite (and its build-dependencies) to allow
    building the new gtk-update-icon-cache package. Our buildds don't support
    build profiles yet, so we'll have to bootstrap manually for now.

 -- Michael Biebl <biebl@debian.org>  Mon, 23 May 2016 01:01:27 +0200

gtk+3.0 (3.20.5-2) unstable; urgency=medium

  * Split gtk-update-icon-cache utility out of libgtk-3-bin into a separate
    package called gtk-update-icon-cache to break a dependency cycle with
    adwaita-icon-theme when building the package. (Closes: #824999)
    As the gtk-update-icon-cache binary doesn't actually have any libgtk-3-0
    dependency, there is no longer a reason to ship a gtk2 and gtk3 variant.
    So from now on we will only ship one implementation built from src:gtk+3.0
    and drop the Debian specific -3.0 suffix. To simplify the transition make
    libgtk-3-bin depend on gtk-update-icon-cache. Once all theme packages have
    been updated, this dependency can be dropped.
  * Cherry-pick patch from upstream Git which reverts a commit that was
    causing crashes in the filechooser in some applications.

 -- Michael Biebl <biebl@debian.org>  Sun, 22 May 2016 08:52:19 +0200

gtk+3.0 (3.20.5-1) unstable; urgency=medium

  * New upstream release.
  * Refresh patches.
  * Bump Standards-Version to 3.9.8.

 -- Michael Biebl <biebl@debian.org>  Sat, 21 May 2016 00:11:13 +0200

gtk+3.0 (3.20.4-1) unstable; urgency=medium

  * New upstream release.

 -- Andreas Henriksson <andreas@fatal.se>  Tue, 10 May 2016 14:29:37 +0200

gtk+3.0 (3.20.3-2) unstable; urgency=medium

  * Restore debian/patches/reftest-known-fail.patch so we can mark known
    failing tests as non-fatal.
  * Drop debian/patches/disable-flaky-textview-margins-reftest.patch and tag
    textview-margins.ui as known-fail.
  * Mark button-wrapping.ui reftest as known-fail, it currently fails on
    mips(64)el and prevents testing migration and important fixes in other
    packages reaching testing.

 -- Michael Biebl <biebl@debian.org>  Mon, 02 May 2016 01:18:04 +0200

gtk+3.0 (3.20.3-1) unstable; urgency=medium

  * New upstream release.
  * Drop debian/patches/git_window-Remove-suspicious-branch.patch, merged
    upstream and refresh the remaining patches.
  * Upload to unstable.

 -- Michael Biebl <biebl@debian.org>  Sat, 16 Apr 2016 21:13:07 +0200

gtk+3.0 (3.20.2-1) experimental; urgency=medium

  * New upstream release.
  * Drop debian/patches/git_fix_emacs.patch, included in release.
  * Add debian/patches/git_window-Remove-suspicious-branch.patch
    - from upstream git, reverts a revert in 3.20.2 that causes the
      testsuite to fail. Emacs users watch out!

 -- Andreas Henriksson <andreas@fatal.se>  Mon, 11 Apr 2016 12:53:17 +0200

gtk+3.0 (3.20.1-2) experimental; urgency=medium

  * Add debian/patches/disable-flaky-textview-margins-reftest.patch

 -- Andreas Henriksson <andreas@fatal.se>  Wed, 30 Mar 2016 14:02:10 +0200

gtk+3.0 (3.20.1-1) experimental; urgency=medium

  * New upstream release.
  * Drop debian/patches/git_a11y_GTK_CSD_distcheck.patch, included in release.
  * Add debian/patches/git_fix_emacs.patch, cherry-picked from upstream git.
    Thanks to Matteo F. Vescovi for verifying the commit fixed the emacs problem.

 -- Andreas Henriksson <andreas@fatal.se>  Wed, 30 Mar 2016 11:08:26 +0200

gtk+3.0 (3.20.0-1) experimental; urgency=medium

  * New upstream release.
  * Make testsuite fatal again.
  * Add debian/patches/git_a11y_GTK_CSD_distcheck.patch
    - cherry-pick commit from upstream to use client-side decorations
      for a11y tests when running under distcheck.
  * Drop debian/patches/reftest-known-fail.patch
  * Stop tagging reftests as known fail since they should be fixed now:
    - style-properties-nth-child.ui
    - label-text-shadow-changes-modify-clip.ui
  * Add debian/patches/no-accessibility-dump.patch
    - skip this test until someone figures out how to reliably run it
      always with CSD enabled, to match testsuite expected data.

 -- Andreas Henriksson <andreas@fatal.se>  Wed, 23 Mar 2016 14:10:27 +0100

gtk+3.0 (3.19.12-1) experimental; urgency=medium

  * New upstream development release+snapshot.
  * Update (build-)dependencies according to configure.ac changes:
    - add wayland-protocols (>= 1.1)
    - bump libwayland-dev to 1.9.91
    - add libharfbuzz-dev (>= 0.9), libpango1.0-dev
  * Temporarily make testsuite non-fatal while investigating.
  * libgtk-3-bin.install:
    - ship new gtk-query-settings tool.
    - ship gtk-builder gettext (its) files.
    - run wrap-and-sort on this file while at it.
  * Update debian/libgtk-3-0.symbols with new additions.
    - also drops an internal unused wayland-related drag and drop symbol.

 -- Andreas Henriksson <andreas@fatal.se>  Tue, 15 Mar 2016 11:34:25 +0100

gtk+3.0 (3.18.9-1) unstable; urgency=medium

  [ Michael Biebl ]
  * New upstream release.
  * Bump Standards-Version to 3.9.7.

  [ Uwe Kleine-König ]
  * Remove debian/{build,install} in clean target. (Closes: #792736)

 -- Michael Biebl <biebl@debian.org>  Sat, 12 Mar 2016 21:29:26 +0100

gtk+3.0 (3.18.8-1) unstable; urgency=medium

  * New upstream stable release 3.18.8

 -- Iain Lane <iain@orangesquash.org.uk>  Wed, 24 Feb 2016 17:55:46 +0000

gtk+3.0 (3.18.7-1) unstable; urgency=medium

  * New upstream release.

 -- Michael Biebl <biebl@debian.org>  Tue, 02 Feb 2016 19:12:28 +0100

gtk+3.0 (3.18.6-1) unstable; urgency=medium

  * New upstream release.
  * Refresh debian/patches/071_fix-installation-of-HTML-images.patch.

 -- Michael Biebl <biebl@debian.org>  Tue, 08 Dec 2015 15:11:24 +0100

gtk+3.0 (3.18.5-1) unstable; urgency=medium

  * New upstream stable release 3.18.5
    + GtkFileChooser:
      - Make sure external drives show up either in the sidebar or the places
        view
      - Ignore double-click events
    + Avoid some crashes in CSS parsing error handling

 -- Iain Lane <laney@debian.org>  Tue, 17 Nov 2015 14:10:09 +0000

gtk+3.0 (3.18.4-1) unstable; urgency=medium

  * New upstream stable release 3.18.4
    + Revert a GtkTextBuffer change that broke binding API
      - Remove downstream cherry-picks for this change.
    + Properly refresh styles when widget names change

 -- Iain Lane <laney@debian.org>  Fri, 13 Nov 2015 13:19:47 +0000

gtk+3.0 (3.18.3-3) unstable; urgency=medium

  * Revert "textbuffer: nicer get_iter functions" and related commits since
    this broke the bindings API. (Closes: #804798)

 -- Michael Biebl <biebl@debian.org>  Thu, 12 Nov 2015 18:50:55 +0100

gtk+3.0 (3.18.3-2) unstable; urgency=medium

  * The placesview API was not supposed to be public, so those symbols were
    removed. Update the libgtk-3-0.symbols file accordingly.

 -- Michael Biebl <biebl@debian.org>  Wed, 11 Nov 2015 02:39:56 +0100

gtk+3.0 (3.18.3-1) unstable; urgency=medium

  * New upstream release.
  * Refresh patches.
  * Drop Recommends on hicolor-icon-theme from libgtk-3-0 as libgtk-3-common
    already has a Depends on adwaita-icon-theme.

 -- Michael Biebl <biebl@debian.org>  Wed, 11 Nov 2015 01:41:11 +0100

gtk+3.0 (3.18.2-1) unstable; urgency=medium

  * New upstream release.
  * Refresh patches.

 -- Michael Biebl <biebl@debian.org>  Tue, 13 Oct 2015 23:07:49 +0200

gtk+3.0 (3.18.1-2) unstable; urgency=medium

  * Add debian/patches/git_stylecontext-make-sure-valid.patch
    - patch from upstream git to fix crash with some themes (Closes: #800911)

 -- Andreas Henriksson <andreas@fatal.se>  Sun, 11 Oct 2015 01:21:46 +0200

gtk+3.0 (3.18.1-1) unstable; urgency=medium

  * New upstream release.
  * Refresh patches.
  * Drop debian/patches/git_bitmask-dont-hardcode-64bit-size.patch, merged
    upstream.

 -- Michael Biebl <biebl@debian.org>  Thu, 08 Oct 2015 00:41:06 +0200

gtk+3.0 (3.18.0-4) unstable; urgency=medium

  * Team upload.
  * gir1.2-gtk-3.0 Breaks pre-3.18 versions of pygobject (Closes: #800798)

 -- Simon McVittie <smcv@debian.org>  Sun, 04 Oct 2015 15:46:54 +0100

gtk+3.0 (3.18.0-3) unstable; urgency=medium

  [ Michael Biebl ]
  * Drop the XS-Testsuite: autopkgtest field
    - it is no longer required, as dpkg 1.17.11 will add it
      automatically if there is a debian/tests/control file.

  [ Andreas Henriksson ]
  * Upload to unstable.

 -- Andreas Henriksson <andreas@fatal.se>  Fri, 02 Oct 2015 17:04:02 +0200

gtk+3.0 (3.18.0-2) experimental; urgency=medium

  * Add debian/patches/git_bitmask-dont-hardcode-64bit-size.patch
    - from upstream git. should fix test failure on i386, mips, mipsel.
  * debian/rules: move --fail-missing to binary target instead of
    binary-indep to use it on full builds only. This should avoid
    breaking source-only uploads as the binary-indep (only) builds
    more then it needs to do (which is not installed anywhere).

 -- Andreas Henriksson <andreas@fatal.se>  Sun, 27 Sep 2015 15:29:19 +0200

gtk+3.0 (3.18.0-1) experimental; urgency=medium

  * Drop debian/patches/061_multiarch_module_fallback.patch
    - now obsolete since all packages has been fixed to install
      in multiarch directories.
  * Drop patches which are unused and has been for a very long time:
    - debian/patches/030_tests_skip_filechooser.patch
    - debian/patches/042_treeview_single-focus.patch
    - debian/patches/043_notebook_scroll.patch
  * New upstream release.
  * Drop debian/patches/git_test-simplify-use-bash.patch
    - now included in upstream release.

 -- Andreas Henriksson <andreas@fatal.se>  Wed, 23 Sep 2015 17:07:59 +0200

gtk+3.0 (3.17.9-2) experimental; urgency=medium

  * Add debian/patches/git_test-simplify-use-bash.patch from upstream

 -- Andreas Henriksson <andreas@fatal.se>  Sun, 20 Sep 2015 19:46:36 +0200

gtk+3.0 (3.17.9-1) experimental; urgency=medium

  [ Simon McVittie ]
  * d/p/073-Use-AC_USE_SYSTEM_EXTENSIONS-to-get-_GNU_SOURCE-_XOP.patch:
    remove, applied upstream in 3.13 and no longer listed in series

  [ Andreas Henriksson ]
  * Add Breaks against gtk3-engines-oxygen << 1.4.1-3 (Closes: #797797)
  * New upstream development release.
  * Update (build-)dependencies according to configure.ac changes:
    - bump pango to >= 1.37.3
  * Bump glib build-dep to >= 2.45.8
    - g_param_spec_get_name_quark is needed.
  * Ship new gtk-builder-tool in libgtk-3-bin package.
  * Update debian/libgtk-3-0.symbols with many new additions.

 -- Andreas Henriksson <andreas@fatal.se>  Thu, 17 Sep 2015 13:12:35 +0200

gtk+3.0 (3.16.6-1) unstable; urgency=medium

  * New upstream release.
  * Refresh patches.
  * Drop obsolete Breaks from pre-wheezy.
  * Remove debian/libgtk-3-common.preinst.in, this file is a leftover from
    gtk+2.0 and not necessary anymore.

 -- Michael Biebl <biebl@debian.org>  Wed, 22 Jul 2015 21:29:11 +0200

gtk+3.0 (3.16.5-1) unstable; urgency=medium

  * New upstream bugfix release 3.16.5

 -- Iain Lane <laney@debian.org>  Wed, 08 Jul 2015 16:20:40 +0100

gtk+3.0 (3.16.4-2) unstable; urgency=medium

  * Merge changes from 3.14.13-1.
  * debian/README.Debian:
    + Removed, that's for gtk+2.0. Closes: #622913.
  * debian/control.in:
    + Drop versioned dependency on pkg-config. The version is satisfied
      in oldstable and that helps other packages that provide pkg-config.
      Closes: #734481.
  * Upload to unstable.

 -- Emilio Pozuelo Monfort <pochu@debian.org>  Sun, 14 Jun 2015 13:30:06 +0200

gtk+3.0 (3.16.4-1) experimental; urgency=medium

  [ Iain Lane ]
  * build with --fail-missing when doing an indep build
  * Install some utilities and missing icons, desktop files and manpages into
    gtk-3-examples (for want of a better package).
  * clean up reftest known_fail files in clean target which we create in
    pre-build

  [ Emilio Pozuelo Monfort ]
  * New upstream release.

 -- Emilio Pozuelo Monfort <pochu@debian.org>  Fri, 12 Jun 2015 00:06:44 +0200

gtk+3.0 (3.16.3-2) experimental; urgency=medium

  * d/p/015_default-fallback-icon-theme.patch: Replace gnome with Adwaita.
  * Update libgtk-3-dev dependencies according to its pkg-config file.

 -- Dmitry Shachnev <mitya57@debian.org>  Sun, 24 May 2015 19:26:07 +0300

gtk+3.0 (3.16.3-1) experimental; urgency=medium

  [ Sjoerd Simons ]
  * New upstream release 3.16.2.
  * debian/patches/044_tracker_fts.patch:
    + Dropped, upstream also defaults to FTS tracker queries now
  * debian/control: Update build-dependency versions
  * debian/control: Add libexpoxy and libegl1-mesa-dev to build-depencies
  * debian/libgtk-3-0.symbols: Updated
  * d/p/notify-test-Don-t-test-object-relying-on-dbus-connec.patch:
    + Added. Fix test failure when no session bus is running (bgo#749009)
  * debian/rules: Add label-text-shadow-changes-modify-clip.ui to known
    reftest failures

  [ Emilio Pozuelo Monfort ]
  * New upstream release 3.16.3.
  * debian/patches:
    + Refreshed.
  * debian/patches/notify-test-Don-t-test-object-relying-on-dbus-connec.patch:
    + Dropped, included upstream.

 -- Emilio Pozuelo Monfort <pochu@debian.org>  Fri, 22 May 2015 18:23:50 +0200

gtk+3.0 (3.14.13-1) unstable; urgency=medium

  * New upstream release.

 -- Andreas Henriksson <andreas@fatal.se>  Wed, 10 Jun 2015 18:19:44 +0200

gtk+3.0 (3.14.5-1) unstable; urgency=medium

  * New upstream bugfix release.
  * debian/patches/077_fix_menu_height_calculating.patch:
    + Dropped, merged upstream.

 -- Emilio Pozuelo Monfort <pochu@debian.org>  Tue, 11 Nov 2014 18:55:46 +0100

gtk+3.0 (3.14.4-2) unstable; urgency=medium

  [ Rico Tzschichholz ]
  * Install org.gtk.Settings.Debug.gschema.xml

  [ Dmitry Shachnev ]
  * debian/patches/077_fix_menu_height_calculating.patch: backport upstream
    commit to fix calculation of menu height (closes: #767906).

 -- Dmitry Shachnev <mitya57@debian.org>  Tue, 04 Nov 2014 17:19:48 +0300

gtk+3.0 (3.14.4-1) unstable; urgency=medium

  * New upstream release.

 -- Michael Biebl <biebl@debian.org>  Thu, 23 Oct 2014 15:43:31 +0200

gtk+3.0 (3.14.3-1) unstable; urgency=medium

  * New upstream release.
  * Install typelib files into multiarch paths.
  * Mark gir and dev package as Multi-Arch: same.
  * Bump Standards-Version to 3.9.6. No further changes.

 -- Michael Biebl <biebl@debian.org>  Mon, 13 Oct 2014 23:35:40 +0200

gtk+3.0 (3.14.2-1) unstable; urgency=medium

  * New upstream release.
    - includes fix gtkbuilder fix for problems affecting libgweather
      users (like gnome-clocks, Closes: #764681)

 -- Andreas Henriksson <andreas@fatal.se>  Sat, 11 Oct 2014 15:12:08 +0200

gtk+3.0 (3.14.1-1) unstable; urgency=medium

  [ Emilio Pozuelo Monfort ]
  * New upstream release.

  [ Andreas Henriksson ]
  * Add debian/patches/reftest-known-fail.patch
    - make it possible to tag individual reftests as ok to fail.
  * debian/rules:
    touch testsuite/reftests/style-properties-nth-child.ui.known_fail
    - reftest shows this intermittently has a couple of pixels
      difference on some architectures. No big deal.
      Noone is willing to investigate and consensus is it's ok to disable.

 -- Michael Biebl <biebl@debian.org>  Thu, 02 Oct 2014 01:49:16 +0200

gtk+3.0 (3.14.0-1) unstable; urgency=medium

  * New upstream release.
  * Refresh patches.

 -- Michael Biebl <biebl@debian.org>  Tue, 23 Sep 2014 22:25:42 +0200

gtk+3.0 (3.13.9-2) unstable; urgency=medium

  * Upload to unstable.

 -- Andreas Henriksson <andreas@fatal.se>  Fri, 19 Sep 2014 22:25:39 +0200

gtk+3.0 (3.13.9-1) experimental; urgency=medium

  [ Andreas Henriksson ]
  * libgtk-3-common: Depend on adwaita-icon-theme (>= ${gnome:Version})
    - gtk+ should guarantee we have atleast one sane icon theme available.
  * debian/rules: Include gnome-version.mk to generate ${gnome:Version}

  [ Emilio Pozuelo Monfort ]
  * New upstream development release.
  * debian/control.in:
    + Bump libpango1.0-dev minimum (build-)dependency.

 -- Emilio Pozuelo Monfort <pochu@debian.org>  Fri, 19 Sep 2014 17:37:42 +0200

gtk+3.0 (3.13.8-1) experimental; urgency=medium

  [ Andreas Henriksson ]
  * New upstream development release (3.13.7)
  * Update build-dependencies according to configure.ac
    - bump libglib2.0-dev to (>= 2.41.2)
  * Update libgtk-3.0-dev dependency on libglib2.0-dev to (>= 2.41.2)
  * Massage debian/patches/018_gdkenumtypes.c_location.patch to apply again
  * Drop backported/merged patches now in released version:
    - debian/patches/072_Avoid-pkg-config-atleast-version.patch
  * Have quilt refresh remaining patches.
  * Bump gobject-introspection build-dependency to (>= 1.41.3)
    - this one supports new "nullable" annotation.
  * Build-depend on adwaita-icon-theme instead of gnome-icon-theme-symbolic
  * Update debian/libgtk-3-0.symbols with many additions
  * New upstream development release (3.13.8)
  * Update build-dependencies according to configure.ac changes:
    - Bump libgdk-pixbuf2.0-dev to (>= 2.30.0)
    - Bump libwayland-dev to (>= 1.5.91)
  * debian/patches/032_mips_treeview_row_separator_height.patch:
    - massage the patch into applying again.
  * Update debian/libgtk-3-0.symbols
    - 4 dropped gdk_wayland_*_libgtk_only symbols, should be unused.
    - 3 new wayland related symbols

 -- Sjoerd Simons <sjoerd@debian.org>  Fri, 05 Sep 2014 22:50:11 +0200

gtk+3.0 (3.12.2-3) unstable; urgency=medium

  * Team upload
  * debian/missing-sources/zlib.js-0.1.6: add missing source code for
    gdk/broadway/rawinflate.min.js (Closes: #753968)
    - some files in zlib.js upstream had missing source code themselves
      (closure-compiler.jar) or are not needed here, and have been removed
      to save space; see debian/missing-sources/README for details
    - make debian/missing-sources/rawinflate.js a symlink into zlib.js-0.1.6
      to reassure lintian that source is present
  * d/p/073-Use-AC_USE_SYSTEM_EXTENSIONS-to-get-_GNU_SOURCE-_XOP.patch:
    define _GNU_SOURCE on non-Linux to fix "assignment makes pointer from
    integer without a cast" found by build-log scanning on kFreeBSD

 -- Simon McVittie <smcv@debian.org>  Sun, 17 Aug 2014 15:26:50 +0100

gtk+3.0 (3.12.2-2) unstable; urgency=medium

  * Team upload

  [ Dmitry Shachnev ]
  * Autopkgtests fixes: add missing xauth dependency, and stop using
    deprecated GtkStock item.

  [ Simon McVittie ]
  * debian/patches/072_Avoid-pkg-config-atleast-version.patch:
    stop AM_PATH_GTK_3_0([3], [], [], [gthread]) trying to require
    gthread-2.0 >= 3, which doesn't exist (Closes: #756476)

 -- Simon McVittie <smcv@debian.org>  Sun, 10 Aug 2014 17:26:57 +0100

gtk+3.0 (3.12.2-1) unstable; urgency=medium

  * New upstream release.

 -- Andreas Henriksson <andreas@fatal.se>  Fri, 16 May 2014 12:12:48 +0200

gtk+3.0 (3.12.1-1) unstable; urgency=medium

  * New upstream release

 -- Sjoerd Simons <sjoerd@debian.org>  Sat, 26 Apr 2014 16:44:41 +0200

gtk+3.0 (3.12.0-4) unstable; urgency=medium

  * Build-depend on gnome-icon-theme-symbolic and make test suite errors
    fatal again.

 -- Emilio Pozuelo Monfort <pochu@debian.org>  Thu, 03 Apr 2014 19:45:56 +0200

gtk+3.0 (3.12.0-3) unstable; urgency=medium

  * debian/control.in:
    + Loosen the dependencies on libgtk-3-common from = ${source:Version}
      to >= ${source:Version} to make libgtk-3-bin and libgtk-3-0 installable
      when a new source version is uploaded.
    + Don't build depend on gnome-icon-theme-symbolic as that pulls
      gnome-icon-theme which in turns pulls libgtk-3-bin, which isn't
      installable at the moment.
  * debian/rules:
    + Temporarily make the test suite non-fatal as gnome-icon-theme-symbolic
      is needed for some tests.

 -- Emilio Pozuelo Monfort <pochu@debian.org>  Wed, 02 Apr 2014 19:11:32 +0200

gtk+3.0 (3.12.0-2) unstable; urgency=medium

  * Upload to unstable.

 -- Emilio Pozuelo Monfort <pochu@debian.org>  Wed, 02 Apr 2014 16:10:12 +0200

gtk+3.0 (3.12.0-1) experimental; urgency=medium

  * New upstream release.
  * Update debian/libgtk-3-0.symbols with added symbols.

 -- Andreas Henriksson <andreas@fatal.se>  Tue, 25 Mar 2014 10:17:09 +0100

gtk+3.0 (3.11.8-1) experimental; urgency=medium

  * New upstream release.
  * debian/control.in,
    debian/rules:
    + Enable Google cloud print support on the normal build.

 -- Emilio Pozuelo Monfort <pochu@debian.org>  Sun, 09 Mar 2014 15:07:56 +0100

gtk+3.0 (3.11.7-1) experimental; urgency=medium

  * New upstream release.
  * Bump build-dependencies according to configure.ac:
    - glib 2.39.5 and gtk-doc 1.20
  * Use quilt to refresh all patches.
  * Update debian/libgtk-3-0.symbols

 -- Andreas Henriksson <andreas@fatal.se>  Tue, 18 Feb 2014 20:22:50 +0100

gtk+3.0 (3.11.5-1) experimental; urgency=medium

  * New upstream development release.
  * debian/control.in:
    + Update build dependencies.
    + Build depend on gnome-icon-theme-symbolic, needed for some tests.
    + Standards-Version is 3.9.5, no changes needed.
  * debian/libgtk-3-0.symbols:
    + Add new symbols. A couple of wayland-related symbols,
      gdk_wayland_display_get_wl_shell{,_surface} are gone in favor of
      gdk_wayland_display_get_xdg_shell. The wayland backend is not fully
      stable yet and nothing in the archive should be depending on them,
      so this should be fine.
    + Drop four commented-out symbols that weren't exported after 3.9.10,
      as mentioned below in the 3.9.14 changelog entry. Those for symbols
      were not exported in the headers and were only used internally by
      gdk.
  * debian/patches/080_disable-parallel-docs-build.patch:
     + Dropped, gtk-doc 1.20 works fine with parallel builds.
  * debian/rules:
     + Break colord<->gtk+ loop when bootstrapping. Thanks Daniel Schepler.
       Closes: #738603.

 -- Emilio Pozuelo Monfort <pochu@debian.org>  Mon, 17 Feb 2014 18:57:53 +0100

gtk+3.0 (3.10.7-1) unstable; urgency=low

  * debian/libgtk-3-bin.install:
    + Ship broadwayd.
  * debian/rules:
    + Enable parallel builds.
  * New upstream release.
  * debian/patches/080_disable-parallel-docs-build.patch:
    + Disable parallel support for the docs as that has races, see
      the similar glib2.0 patch for a longer explanation.
  * Upload to unstable.

 -- Emilio Pozuelo Monfort <pochu@debian.org>  Sat, 15 Feb 2014 14:15:56 +0100

gtk+3.0 (3.10.2-1) experimental; urgency=low

  * debian/libgtk-3-0.symbols:
    + Mark wayland symbols as linux-any.
  * New upstream release.
    + debian/libgtk-3-0.symbols:
      - Removed a couple of private structs that shouldn't have been
        exported.
  * debian/rules:
    + Set VERBOSE so we get more information about test failures.

 -- Emilio Pozuelo Monfort <pochu@debian.org>  Mon, 28 Oct 2013 02:08:26 +0100

gtk+3.0 (3.10.1-1) experimental; urgency=low

  [ Emilio Pozuelo Monfort ]
  * debian/control.in,
    debian/rules:
    + Only build the wayland backend on linux-any.

  [ Andreas Henriksson ]
  * New upstream release
  * Bump libwayland-dev (build-)dependency to >= 1.2.0
  * Update debian/libgtk-3-0.symbols with added symbols

 -- Andreas Henriksson <andreas@fatal.se>  Sun, 13 Oct 2013 20:14:15 +0200

gtk+3.0 (3.9.14-1) experimental; urgency=low

  [ Andreas Henriksson ]
  * New upstream development release (3.9.10)
  * Bump glib (build-)dependency to >= 2.37.3 as per configure.ac
  * Trivial update in 015_default-fallback-icon-theme.patch to apply.
  * Update debian/patches/018_gdkenumtypes.c_location.patch to apply
    after upstream dropped --disable-rebuilds.
  * Disable 030_tests_skip_filechooser.patch
    - testsuite moved and restructured....
  * Updated to apply patch against new testsuite file location:
    - 032_mips_treeview_row_separator_height.patch
  * Drop 031_ia64_children_test.patch
    - fixed differently upstream (see GBZ #702370)
  * Drop 080_correct_padding_of_submenu_arrows.patch
    - previously cherry-picked, now included in upstream release.
  * Refresh all patches to apply without offset.
  * Ignore testsuite failures for now...
  * Update debian/libgtk-3-0.symbols
    - many added symbols, and four missing:
      gdk_frame_clock_idle_get_type,
      gdk_offscreen_window_get_type,
      gdk_window_impl_get_type,
      gdk_window_impl_x11_get_type.
  * Explicitly set which GDK backends to build:
    - enable x11,wayland,broadway in regular build
    - disable wayland,broadway and enable x11 in udeb build
  * Add build-dependencies needed by wayland backend:
    - libwayland-dev (>= 1.1.90), libxkbcommon-dev (>= 0.2.0)
  * Update debian/libgtk-3-0.symbols with added broadway & wayland symbols.
  * New upstream release (3.9.12)
    - bump cairo build-dependency to >= 1.12

  [ Sjoerd Simons ]
  * Add libwayland-dev depend in libgtk-3-dev since we're building the wayland
    backend now
  * Also needs libxkbcommon-dev now due to the wayland backend (Found by Andrew
    Lee)
  * debian/libgtk-3-0.symbols: Update for new symbols (Patch by Andrew Lee)

  [ Emilio Pozuelo Monfort ]
  * New upstream development release (3.9.14).
  * debian/libgtk-3-0.symbols:
    + Updated for new symbols.
  * debian/control.in:
    + Bump minimum libglib2.0-dev build dependency.
    + Build depend on gsettings-desktop-schemas for the testsuite.
    + Build depend on dbus-x11 for the testsuite.
    + Build depend on at-spi2-core as libatspi2.0-0 seems to require it,
      tests that use dbus fail otherwise.
  * debian/rules:
    + Set XDG_DATA_DIRS and copy and copile the gsettings schemas so that
      gsettings can find them. Makes the test suite happy.
    + Set XDG_RUNTIME_DIR, makes the test suite even happier.
    + Make the test suite fatal again.

 -- Emilio Pozuelo Monfort <pochu@debian.org>  Tue, 10 Sep 2013 01:23:06 +0200

gtk+3.0 (3.8.2-3) unstable; urgency=low

  * Simplify our trigger for gtk-query-immodules-3.0, use the --update-cache
    option instead of redirecting stdout.
  * debian/patches/080_correct_padding_of_submenu_arrows.patch: Take padding
    into account to position submenu arrow. Patch cherry-picked from upstream
    Git.
  * Update debian/copyright to comply with the final 1.0 spec.

 -- Michael Biebl <biebl@debian.org>  Sat, 06 Jul 2013 00:51:39 +0200

gtk+3.0 (3.8.2-2) unstable; urgency=low

  * debian/patches/031_ia64_children_test.patch:
    + Patch from Stephan Schreiber, fix an invalid read on a test case
      that caused it to fail on ia64, making the build fail.
  * debian/patches/032_mips_treeview_row_separator_height.patch:
    + Disable another test that currently fails on mips but that also
      fails at least on amd64 when run under valgrind.
  * All the above closes: #711107.

 -- Emilio Pozuelo Monfort <pochu@debian.org>  Sun, 16 Jun 2013 01:25:10 +0200

gtk+3.0 (3.8.2-1) unstable; urgency=low

  [ Josselin Mouette ]
  * Switch to interest-noawait for triggers. They only affect IM
    modules, so this is not likely to cause upgrade problems.

  [ Michael Biebl ]
  * Upload to unstable.
  * New upstream release.
  * Update debian/copyright following the latest copyright-format spec.
  * Bump Standards-Version to 3.9.4. No further changes.

 -- Michael Biebl <biebl@debian.org>  Thu, 23 May 2013 16:23:37 +0200

gtk+3.0 (3.8.0-1) experimental; urgency=low

  [ Rico Tzschichholz ]
  * debian/gtk-3-examples.install:
    - Install usr/bin/gtk3-demo-application

  [ Emilio Pozuelo Monfort ]
  * New upstream release.
    + debian/patches/071_fix-installation-of-HTML-images.patch:
      - Refreshed.

 -- Emilio Pozuelo Monfort <pochu@debian.org>  Tue, 26 Mar 2013 11:21:30 +0100

gtk+3.0 (3.7.14-1) experimental; urgency=low

  * New upstream release.
    + d/p/090-GtkTextView-don-t-popdown-a-bubble-if-we-don-t-have-.patch:
      - Removed, included upstream.
  * debian/rules:
    + Set HOME rather than G_HOME, as GLib now honors the former and
      G_HOME is a Debian-specific thing.

 -- Emilio Pozuelo Monfort <pochu@debian.org>  Tue, 19 Mar 2013 12:06:40 +0100

gtk+3.0 (3.7.12-2) experimental; urgency=low

  * d/p/090-GtkTextView-don-t-popdown-a-bubble-if-we-don-t-have-.patch:
    + Added. Fix segv when popping down non-existing bubblees (From upstream
      git, bgo #695304)

 -- Sjoerd Simons <sjoerd@debian.org>  Mon, 11 Mar 2013 21:42:39 +0100

gtk+3.0 (3.7.12-1) experimental; urgency=low

  [ Sjoerd Simons ]
  * debian/patches/80_Fix-DND-with-frame-sync.patch:
    + Added. Temporary fix for DND when using mutter with the frame sync
    protocol (from upstream git, bgo#694217).

  [ Emilio Pozuelo Monfort ]
  * New upstream release.
    + debian/patches/*:
      - Refreshed.
    + debian/patches/80_Fix-DND-with-frame-sync.patch:
      - Removed, included upstream.
    + debian/libgtk-3-0.symbols:
      - Updated for new symbols.

 -- Emilio Pozuelo Monfort <pochu@debian.org>  Wed, 06 Mar 2013 13:43:48 +0100

gtk+3.0 (3.7.10-1) experimental; urgency=low

  * New upstream release.
    + debian/control.in:
      - Update build dependencies.
    + debian/patches:
      - Refreshed.
    + debian/libgtk-3-0.symbols:
      - Updated for the new symbols.
    + debian/gtk-3-examples.install:
      - Stop installing gtk3-demo files, no longer needed.
    + debian/patches/030_tests_skip_filechooser.patch:
      - New patch: skip filechooser tests as they are not designed to
        be run without gtk+ installed.

 -- Emilio Pozuelo Monfort <pochu@debian.org>  Sat, 23 Feb 2013 20:37:27 +0100

gtk+3.0 (3.6.4-1) experimental; urgency=low

  * New upstream release

 -- Sjoerd Simons <sjoerd@debian.org>  Tue, 08 Jan 2013 13:54:26 +0100

gtk+3.0 (3.6.3-1) experimental; urgency=low

  * New upstream release.
  * Refresh patches.
  * debian/libgtk-3-bin.install: Install gtk-launch man page.
  * debian/libgtk-3-dev.install: Install gtkbuilder.rng RELAX NG schema file
    which can be used to validate GtkBuilder ui files.

 -- Michael Biebl <biebl@debian.org>  Fri, 04 Jan 2013 23:23:45 +0100

gtk+3.0 (3.6.1-1) experimental; urgency=low

  * Team upload
  * New upstream release 3.6.1
    - drop private symbols gtk_css_image_get_parser_type and
      gtk_style_properties_get_style from symbols file (made static upstream;
      verified not to be present in any header file)

 -- Simon McVittie <smcv@debian.org>  Mon, 22 Oct 2012 21:17:30 +0100

gtk+3.0 (3.6.0-2) experimental; urgency=low

  * debian/control.in: Add ${shlibs:Depends} Depends to libgtk-3-bin

 -- Sjoerd Simons <sjoerd@debian.org>  Wed, 03 Oct 2012 18:44:04 +0200

gtk+3.0 (3.6.0-1) experimental; urgency=low

  * New upstream release (3.6.0)
  * Sync with ubuntu:
    * debian/rules: Make test failures fatal again
    * debian/libgtk-3-0.symbols: Updated
    * debian/rules: Update build-depends
    * debian/libgtk-3-bin.install: Add gtk-launch: A new commandline utility
      to launch an application from its desktop file
    * Add autopkgtest support
  * debian/patches/072_statusicon_icon_size.patch:
    * Removed merged upstream
  * debian/patches/074_try-harder-to-discriminate-Shift-F10-and-F10.patch:
    * Removed, fixed upstream
  * debian/patches/073_transparent_colors.patch
    * Removed, fixed upstream
  * debian/control.in: bump glib2.0 build-dep to >= 2.33.14 to trump the dodgy
    version in unstable
  * debian/control.in: Bump gnome-themes-standard break due to theme related
    changes

 -- Sjoerd Simons <sjoerd@debian.org>  Wed, 03 Oct 2012 09:07:16 +0200

gtk+3.0 (3.4.2-6) unstable; urgency=low

  * Team upload.
  * debian/patches/076_check_wm_supports_hint.patch: This patch fixes the
    size and placement of popup menus with some window managers, such as
    Awesome and XMonad. Closes: #681974

 -- Sébastien Villemot <sebastien@debian.org>  Thu, 31 Jan 2013 18:09:43 +0100

gtk+3.0 (3.4.2-5) unstable; urgency=low

  * debian/patches/075_gtkplug-fix-handling-of-key-events-for-layouts.patch:
    This patch fixes handling of key events for different layouts in
    GtkPlug. In particular, it fixes the keyboard layout switching from
    gnome-screensaver when the screen is locked. Closes: #692235
  * debian/libgtk-3-0.symbols: add gdk_x11_keymap_get_group_for_state and
    gdk_x11_keymap_key_is_modifier which are introduced by the above patch
    (actually backported from the 3.5.2 API).
  * debian/rules: call dh_makeshlibs with -V 'libgtk-3-0 (>= 3.4.2-5~)',
    since we introduced new public symbols in this Debian revision.

 -- Sébastien Villemot <sebastien@debian.org>  Wed, 09 Jan 2013 11:00:22 +0100

gtk+3.0 (3.4.2-4) unstable; urgency=low

  * debian/patches/074_try-harder-to-discriminate-Shift-F10-and-F10.patch:
    With xkb-data 2.5.1-2.1 preserving the Shift modifier, GTK+ can properly
    map F10 and Shift-F10 to different key bindings. Closes: #658392

 -- Michael Biebl <biebl@debian.org>  Fri, 21 Sep 2012 18:30:41 +0200

gtk+3.0 (3.4.2-3) unstable; urgency=low

  [ Josselin Mouette ]
  * Update xrandr epoch.

  [ Michael Biebl ]
  * debian/libgtk-3-0.postrm.in: Drop "rm -rf /etc/gtk-3.0/" on purge since
    this removes files owned by libgtk-3-common. Those bits were copied over
    from the gtk+2.0 package but they are actually obsolete and no longer
    required. Closes: #681198
  * debian/patches/073_transparent_colors.patch: Handle transparent colors
    better in GtkStyle emulation. Patch cherry-picked from upstream Git.
    Closes: #669694
  * debian/patches/070_revert-widget-set-up-signals-after-initializing.patch:
    This patch was a temporary workaround for a bug in mutter which has been
    fixed in version 3.4. It was not supposed to be shipped as part of wheezy,
    so drop it again.
  * If the NEWS or README file is larger than 4k in size append a .gz suffix
    as dh_compress will compress those files. This avoids dangling symlinks.
    Closes: #679754

 -- Michael Biebl <biebl@debian.org>  Mon, 06 Aug 2012 21:40:53 +0200

gtk+3.0 (3.4.2-2) unstable; urgency=low

  * debian/patches/072_statusicon_icon_size.patch: Fix how we determine the
    icon size for the statusicon. This fixes a crash in notification-daemon
    which was caused by an assertion failure. Closes: #669883
    Thanks to Fernando Lemos for the patch and Brad Jorsch for the excellent
    debugging.

 -- Michael Biebl <biebl@debian.org>  Sat, 30 Jun 2012 17:01:38 +0200

gtk+3.0 (3.4.2-1) unstable; urgency=low

  * New upstream release.
  * Simplify shlibs version information for libgail-3-0 and no longer create a
    dependency on libgail-3-common, this package has been dropped in 3.2.

 -- Michael Biebl <biebl@debian.org>  Thu, 10 May 2012 14:44:28 +0200

gtk+3.0 (3.4.1-2) unstable; urgency=low

  * Upload to unstable.

 -- Michael Biebl <biebl@debian.org>  Thu, 19 Apr 2012 02:46:25 +0200

gtk+3.0 (3.4.1-1) experimental; urgency=low

  [ Josselin Mouette ]
  * Break libvte-2.90-9 < 0.32 and libwebkitgtk-3.0-0 < 1.8.0 for the
    scrolling related changes. Closes: #666921.

  [ Michael Biebl ]
  * New upstream release.
    - Fixes GtkPaned's handling of preferred size. Closes: #666718
  * Update dependencies according to configure.ac.
  * Drop explicit Build-Depends on gir1.2-glib-2.0 and gir1.2-freedesktop.
  * Refresh patches.
  * Remove leftovers from the opt flavor.
  * Set --sourcedir for the different flavors when running dh_install. This
    way the .install files can be simplified a lot which makes them much more
    readable.
  * Bump Standards-Version to 3.9.3.
  * Update Vcs-* URLs.
  * Remove --enable-xinput configure flag as xinput support is no longer
    optional and this flag has thus been removed upstream.
  * debian/patches/071_fix-installation-of-HTML-images.patch: Fix installation
    of HTML images for out-of-tree builds when using absolute paths.
    Closes: #656803

 -- Michael Biebl <biebl@debian.org>  Tue, 17 Apr 2012 20:59:19 +0200

gtk+3.0 (3.4.0-1) experimental; urgency=low

  * New upstream release.
  * Bump Build-Depends on cdbs for multiarch support.
  * debian/libgtk-3-0.symbols: Updated.
  * debian/rules: Bump SHVER to 3.3.18.
  * debian/control.in:
    - Bump (Build-)Depends on libglib2.0-dev to (>= 2.31.20).
    - Drop explicit Build-Depends on gir1.2-atk-1.0, gir1.2-pango-1.0 and
      gir1.2-gdkpixbuf-2.0, those are pulled via the corresponding -dev
      package.
    - Update dependencies of libgtk-3-dev. Strip the minimum version from
      libx*-dev, since those versions were older then lenny anyway.
    - Remove a few obsolete Conflicts/Replaces.
  * Refresh patches.
  * Disable 043_notebook_scroll.patch, it needs to be updated.
  * Move org.gtk.Demo.gschema.xml gsettings schema from libgtk-3-common to
    gtk-3-examples. Add the necessary Breaks/Replaces.
  * debian/libgtk-3-bin.install.in: Install the man pages from the install
    directory, not the source directory.
  * debian/patches/070_revert-widget-set-up-signals-after-initializing.patch:
    Revert upstream commit which breaks the window decorations in
    gnome-shell resp. mutter 3.2.

 -- Michael Biebl <biebl@debian.org>  Wed, 28 Mar 2012 15:27:05 +0200

gtk+3.0 (3.3.16-1) experimental; urgency=low

  * New upstream development release.
  * debian/libgtk-3-0.symbols: Add new symbols.
  * debian/rules: Bump SHVER to 3.3.16.
  * debian/control.in:
    - Bump (Build-)Depends on libglib2.0-dev to (>= 2.31.18).
    - Bump (Build-)Depends on libgdk-pixbuf2.0-dev to (>= 2.25.2).
    - Drop Depends on libxml2-utils from libgtk-3-dev as gtk-builder-convert
      has been removed.
    - Drop Recommends on python and debhelper from libgtk-3-dev since it no
      longer includes a dh_gtkmodules debhelper addon.
    - Bump Breaks against gnome-themes-standard due to theming related
      changes.
  * Remove leftovers from the gtk3-engines-pixbuf package.
  * Update patches:
    - Drop 003_gdk.pc_privates.patch, fixed upstream in a similar way.
    - Drop 70-Fix-document-generation-in-out-of-tree-builds.patch, applied
      upstream.
    - Drop 041_ia32-libs.patch, no longer required with multiarch.
    - Disable 042_treeview_single-focus.patch for now since it has no
      description why this patch is needed and it needs to be updated.
    - Refresh remaining patches.
  * debian/gtk-3-examples.install.in: Install gtk3-widget-factory demo
    application.
  * Stop building static libraries which require a full separate build and
    appear to be unused.
  * Enable colord support for color-managed printing. Keep it disabled for the
    udeb build.

 -- Michael Biebl <biebl@debian.org>  Wed, 07 Mar 2012 01:16:05 +0100

gtk+3.0 (3.2.3-1) unstable; urgency=low

  * New upstream release.
    - Fixes segfault on arrow keypress in empty GtkIconView. Closes: #638704
    - Fixes a11y related crash in treeview. Closes: #652073
    - Fixes mouse grabbing when clicking resize grip. Closes: #630972
  * Update patches:
    - Drop 000git_gtk_tree_view_get_tooltip_context_annotation.patch, applied
      upstream.
    - Drop 080_filechooserdefault-Don-t-unref-value-twice.patch, applied
      upstream.
    - Refresh 017_no_offscreen_device_grabbing.patch,
      042_treeview_single-focus.patch and 043_notebook_scroll.patch.
  * Change section of gir1.2-gtk-3.0 to introspection.

 -- Michael Biebl <biebl@debian.org>  Tue, 20 Dec 2011 18:42:32 +0100

gtk+3.0 (3.2.2-3) unstable; urgency=low

  [ Martin Pitt ]
  * Add 000git_gtk_tree_view_get_tooltip_context_annotation.patch: Fix
    gtk_tree_view_get_tooltip_context() transfer annotation, causing crashes
    when using this method from Python.
  * Add 016_no_offscreen_widgets_grabbing.patch: Widgets inside
    GtkOffscreenWindow seem like they should not be allowed to do
    grab the mouse or whatever, as this can deactivate open menus.
    (LP: #512427, GNOME #607668)
  * Add 017_no_offscreen_device_grabbing.patch: Do not allow devices in an
    offscreen hierarchy to take grabs. (LP: #804009, GNOME #658563)
  * Add 018_gdkenumtypes.c_location.patch: Always generate gdk/gdkenumtypes.c
    in the source tree, and fix path in the introspection sources. With this,
    gdkenumtypes.c is correctly included with separate build trees, too.  This
    fixes missing GTypes in the .gir when using a separate build tree.
    (LP: #769256, GNOME #647729)
  * debian/rules: Bump SHVER to 3.1.90.
  * Build for multiarch. Adapted Steve Langasek's changes to Ubuntu's gtk+2.0
    package:
    - debian/control.in: Bump build dependencies to multiarch aware versions.
    - debian/control.in: Add Multi-Arch: and necessary Pre-Depends: fields.
      (libraries/-dbg are "same", -doc/-bin are "foreign").
    - debian/rules: Use multiarch LIBDIR.
    - debian/libgail-3-dev.install, debian/libgail-3-0.install: Rename to
      *.in, and use @LIBDIR@ instead of hardcoded usr/lib.
    - debian/gir1.2-gtk-3.0.install.in: Use @LIBDIR@.
    - debian/libgtk-3-0.triggers.in, debian/libgtk-3-0.postinst.in,
      debian/rules: Also trigger on changes to the fallback non-multiarch
      module directory, which is now called @OLD_MODULES_BASE_PATH@.
    - Add 061_multiarch_module_fallback.patch: Fall back to the hard-coded
      pre-multiarch module directory when searching for modules. This
      maintains compatibility with packages installing modules to
      the old directories.

  [ Josselin Mouette ]
  * Break murrine-themes (same reason as gnome-themes-standard).
  * Move /etc/gtk-3.0 to libgtk-3-common.
  * Add appropriate Breaks/Replaces to handle it.
  * Remove gtk-query-immodules-3.0 from libgtk-3-bin since it is
    clearly not Multi-Arch compatible. It should not be needed anyway,
    everything is handled by triggers from the private directory.
  * Remove incorrect M-A: same statement for the debug package.
  * Make libgtk-3-bin arch-any, thanks Rico for noticing.

  [ Michael Biebl ]
  * debian/libgtk-3-0.postinst.in: If the non-multiarch immodules directory
    does not exist or is empty handle this case more gracefully and don't
    print an error message.
  * debian/patches/080_filechooserdefault-Don-t-unref-value-twice.patch: Fix
    incorrect ref counting which could lead to a crash in the filechooser.
    Closes: #650223

 -- Michael Biebl <biebl@debian.org>  Wed, 30 Nov 2011 00:25:29 +0100

gtk+3.0 (3.2.2-2) unstable; urgency=low

  * Upload to unstable.
  * debian/control.in:
    - Add Breaks against gnome-themes-standard (<< 3.2) due to the CSS theming
      related changes. Closes: #649203
  * Fix broken symlinks in /usr/share/doc. Closes: #647466

 -- Michael Biebl <biebl@debian.org>  Sat, 19 Nov 2011 00:01:03 +0100

gtk+3.0 (3.2.2-1) experimental; urgency=low

  * New upstream release.
  * Refresh patches.

 -- Michael Biebl <biebl@debian.org>  Mon, 14 Nov 2011 00:07:56 +0100

gtk+3.0 (3.2.1-2) experimental; urgency=low

  * debian/control.in:
    - Move gtk-doc-tools from Build-Depends-Indep to Build-Depends as it is
      required by autoreconf. Also bump it to (>= 1.11).

 -- Michael Biebl <biebl@debian.org>  Sat, 22 Oct 2011 00:30:44 +0200

gtk+3.0 (3.2.1-1) experimental; urgency=low

  [ Sjoerd Simons ]
  * New upstream release
  * debian/control.in: Update build-depends
  * debian/rules: Bump libgail SHVER depends
  * d/p/002_static-linking-dont-build-perf.patch: Removed, fixed upstream
  * d/p/030_xim-modules.patch: Removed, fixed upstream
  * d/p/045_trayicon-visual.patch: Removed, fixed upstream
  * d/p/003_gdk.pc_privates.patch: Refreshed
  * d/p/043_notebook_scroll.patch: Refreshed
  * d/p/044_tracker_fts.patch: Refreshed
  * debian/rules: Enable gtk-doc build with the shared build

  [ Michael Biebl ]
  * debian/watch:
    - Track .xz tarballs.
  * debian/control.in:
    - Set pkg-gnome-maintainers@lists.alioth.debian.org as Maintainer.
    - Instead of depending on lynx | www-browser, make the -doc packages
      suggest devhelp.

  [ Sjoerd Simons ]
  * debian/libgtk-3-0.symbols: Update symbols
  * Remove libgail-3-common package. Modules have been integrated directly into
    Gtk
  * debian/patches/70-Fix-document-generation-in-out-of-tree-builds.patch:
    + Added, fix documentation when build out of tree

 -- Sjoerd Simons <sjoerd@debian.org>  Fri, 21 Oct 2011 19:36:06 +0200

gtk+3.0 (3.0.12-3) unstable; urgency=low

  * 030_xim-modules.patch: stolen from upstream git. Fix the behavior of
    XIM modules. Closes: #633720.
  * 043_notebook_scroll.patch: handle a few more widgets to avoid
    alt+scroll being intercepted by ranges, spin buttons, combo boxes…

 -- Josselin Mouette <joss@debian.org>  Thu, 08 Sep 2011 13:01:03 +0200

gtk+3.0 (3.0.12-2) unstable; urgency=low

  [ Josselin Mouette ]
  * Tighten dependencies on libgtk-3-common. Closes: #636766.

  [ Michael Biebl ]
  * debian/patches/045_trayicon-visual.patch: Fix assertion in trayicon-x11
    when visual is not available. Thanks to Vincent Bernat for the patch.
    Closes: #637067
  * debian/libgail-3-0.symbols: Remove trailing empty line which confuses
    dpkg-gensymbols.
  * Bump debhelper compatibility level to 8.

 -- Michael Biebl <biebl@debian.org>  Tue, 30 Aug 2011 01:57:26 +0200

gtk+3.0 (3.0.12-1) unstable; urgency=low

  * New upstream release.
    - GdkKeymap: Prevent an infinite loop in the non-XKB case.
      (Closes: #633917)
  * Stop installing libtool .la files.

 -- Michael Biebl <biebl@debian.org>  Thu, 28 Jul 2011 12:45:04 +0200

gtk+3.0 (3.0.11-1) unstable; urgency=low

  * New upstream release.
    - Fixes infinite-loop in GTK_FILE_CHOOSER_ACTION_CREATE_FOLDER.
      (Closes: #628457)
  * debian/patches/044_tracker_fts.patch: Enable Tracker full text search.

 -- Michael Biebl <biebl@debian.org>  Thu, 14 Jul 2011 14:45:24 +0200

gtk+3.0 (3.0.10-1) unstable; urgency=low

  [ Josselin Mouette ]
  * libgtk-3-0.postrm.in: fix badly written test.

  [ Fabian Greffrath ]
  * Remove leftover diversions from the libgtk3.0-bin package
    that got replaced by libgtk-3-bin (Closes: #617662 ).

  [ Michael Biebl ]
  * debian/watch: Switch to .bz2 tarballs.
  * New upstream release.
  * Refresh patches.
  * Bump Standards-Version to 3.9.2. No further changes.
  * Drop Build-Depends on dpkg-dev (>= 1.13.19). Even lenny has a more recent
    version.
  * Update package descriptions.
  * Drop debian/gruik2devhelp.awk and Build-Depends on gawk, obsolete.

  [ Josselin Mouette ]
  * 043_notebook_scroll.patch: new patch. Reintroduce tab scrolling in
    GtkNotebook, but this time only when Alt is pressed, as recommended
    by upstream, and from the whole notebook area.
  * Drop debhelper 8 requirement so that it can build.
  * libgtk-3-bin.preinst: only remove libgtk3.0-bin diversions if they
    already exist.

 -- Josselin Mouette <joss@debian.org>  Sat, 04 Jun 2011 22:51:06 +0200

gtk+3.0 (3.0.8-1) unstable; urgency=low

  * Make the -dev package depend on the gir package.
  * New upstream release.
  * Drop the mimeinfo.cache from the udeb, it’s been moved to
    gdk-pixbuf.
  * Upload to unstable; drop check-dist include.

 -- Josselin Mouette <joss@debian.org>  Sun, 10 Apr 2011 18:29:44 +0200

gtk+3.0 (3.0.6-1) experimental; urgency=low

  * New upstream release.
    + debian/libgtk-3-0.symbols:
      - Updated.
  * debian/control.in:
    + Tighten libatk1.0-dev b-d to make sure we get an Atk-1.0.gir file.

 -- Emilio Pozuelo Monfort <pochu@debian.org>  Sat, 26 Mar 2011 00:00:41 +0000

gtk+3.0 (3.0.3-1) experimental; urgency=low

  * New upstream release.
    + debian/control.in:
      - Bump minimum libpango1.0-dev dependency.

 -- Emilio Pozuelo Monfort <pochu@debian.org>  Mon, 14 Mar 2011 23:34:09 +0000

gtk+3.0 (3.0.2-1) experimental; urgency=low

  * New upstream release
  * debian/patches/080_prevent_invalid_free.patch
    - Removed. fixed upstream

 -- Sjoerd Simons <sjoerd@debian.org>  Wed, 09 Mar 2011 23:46:48 +0000

gtk+3.0 (3.0.1-2) experimental; urgency=low

  * debian/patches/080_prevent_invalid_free.patch
    - Added. Prevent invalid free on double/tripple click events (from upstream
      git)

 -- Sjoerd Simons <sjoerd@debian.org>  Sat, 26 Feb 2011 16:02:13 +0000

gtk+3.0 (3.0.1-1) experimental; urgency=low

  [ Robert Ancell ]
  * debian/libgtk-3-bin.postrm:
  * debian/libgtk-3-bin.preinst:
    - Fix package name used in diversion

  [ Emilio Pozuelo Monfort ]
  * New upstream release.

 -- Emilio Pozuelo Monfort <pochu@debian.org>  Tue, 22 Feb 2011 20:36:55 +0000

gtk+3.0 (3.0.0-1) experimental; urgency=low

  [ Emilio Pozuelo Monfort ]
  * New upstream release.
    + debian/control.in:
      - Stop building the pixbuf package, it hasn't been ported to the
        new style API so is useless.
    + debian/patches/006_reenable_pixbuf_engine.patch:
      - Removed, no longer necessary.
    + debian/libgtk3.0-0.symbols:
      - Updated.
    + debian/libgtk3.0-dev.install.in,
      debian/libgtk3.0-dev.manpages,
      debian/rules:
      - gtk-builder-convert is gone, stop shipping it.

  [ Robert Ancell ]
  * New upstream release
  * Rename binary packages to new so naming
  * debian/control:
    - Bump build-depends on libglib2.0-dev, libgdk-pixbuf2.0-dev, libatk1.0-dev,
      gobject-introspection
  * debian/libgail-3-0.symbols:
  * debian/libgtk-3-0.symbols:
    - Updated
    - Mark symbols with stable version number
  * debian/rules:
    - Bump SHVER

  [ Emilio Pozuelo Monfort ]
  * Fix some leftovers after the renaming.

 -- Emilio Pozuelo Monfort <pochu@debian.org>  Sat, 19 Feb 2011 11:40:36 +0000

gtk+3.0 (2.99.2-1) experimental; urgency=low

  * New upstream release.
    + d/p/0001-stylecontext-Protect-the-cairo-contexts-with-cairo_s.patch
      d/p/0003-Fixed-assertions-in-gtk_cell_renderer_get_aligned_ar.patch
      d/p/0002-_gtk_cell_area_set_cell_data_func_with_proxy-set-the.patch
      - Removed, included upstream.
    + debian/libgtk3.0-0.symbols:
      - Updated.
    + debian/rules:
      - Bumped the shver.

 -- Emilio Pozuelo Monfort <pochu@debian.org>  Thu, 13 Jan 2011 18:36:27 +0000

gtk+3.0 (2.99.1-1) experimental; urgency=low

  [ Robert Ancell ]
  * debian/control.in:
    - Bump build-depends on libglib2.0-dev
  * debian/libgtk3.0-0.symbols:
    - Updated.
  * debian/libgtk3.0-dev.install.in
    - gdkconfig.h no longer distributed
  * debian/rules:
    - Bumped the shver.
  * debian/patches/001_static-linking-dont-query-immodules.patch:
  * debian/patches/005_support_disabling_x11_extensions.patch:
  * debian/patches/003_gdk.pc_privates.patch:
  * debian/patches/070_mandatory-relibtoolize.patch:
  * debian/patches/041_ia32-libs.patch:
  * debian/patches/002_static-linking-dont-build-perf.patch:
  * debian/patches/004_git_add_missing_include.patch:
  * debian/patches/042_treeview_single-focus.patch:
    - Refreshed.

  [ Emilio Pozuelo Monfort ]
  * New upstream release.
    + debian/rules:
      - Pass --enable-xinput instead of --with-xinput=yes.
      - Bump the shver.
    + debian/patches/004_git_add_missing_include.patch,
      debian/patches/005_support_disabling_x11_extensions.patch,
      debian/patches/007-continue-to-install-gdk-TARGET-3.0.pc.patch:
      - Removed, included upstream.
    + debian/patches/061_use_pdf_as_default_printing_standard.patch:
      - Removed. The cups backend part has been fixed upstream in a (better)
        different way, and the lpr part doesn't make sense as we don't know
        if the job will be sent to CUPS or not.
    + debian/patches/070_mandatory-relibtoolize.patch,
      debian/rules:
      - Switch to dh-autoreconf.
    + debian/patches/*:
      - Refreshed.
    + debian/libgtk3.0-0.symbols,
      debian/libgail3.0-0.symbols:
      - Updated.
    + debian/libgtk3.0-*.{install.in,manpages},
      debian/rules:
      - Install manpages and binaries with the -3.0 suffix as upstream has
        stopped doing so.
  * Switch to CDBS' flavours system.
  * debian/rules:
    + Remove hack to build on PowerPC64. That port is dead, and if it's
      ever back, hopefully we won't need to workaround toolchain issues.
    + Pass -O1 to the linker so dynamic loading is faster.
  * d/patches/0001-stylecontext-Protect-the-cairo-contexts-with-cairo_s.patch
    d/patches/0003-Fixed-assertions-in-gtk_cell_renderer_get_aligned_ar.patch
    d/patches/0002-_gtk_cell_area_set_cell_data_func_with_proxy-set-the.patch
    + Backport patches from upstream git. They fix rendering issues and
      assertion failures.

 -- Emilio Pozuelo Monfort <pochu@debian.org>  Wed, 12 Jan 2011 22:06:17 +0000

gtk+3.0 (2.91.6-1) experimental; urgency=low

  * New upstream release.
    + debian/patches/004_git_dont_setup_timeout_twice.patch:
      - Removed, included upstream.
    + debian/patches/004_git_add_missing_include.patch:
      - New patch from upstream git, add a missing include that
        otherwise caused the build to fail when disabling X extensions.
    + debian/patches/006_reenable_pixbuf_engine.patch:
      - New patch. Build the pixbuf engine even if it hasn't been ported to
        the new GtkThemingEngine API.
    + debian/patches/*:
      - Refreshed.
    + debian/libgtk3.0-0.symbols:
      - Updated.
      - Add Build-Depends-Package.
    + debian/rules:
      - Bumped the shver.
      - Disable silent builds.
  * Let gir1.2-gtk-3.0 replace gir1.0-gtk-3.0.

 -- Emilio Pozuelo Monfort <pochu@debian.org>  Sat, 18 Dec 2010 16:00:23 +0000

gtk+3.0 (2.91.5-2) experimental; urgency=low

  * debian/control.in,
    debian/rules:
    + Remove the chrpath hack, it's been fixed in libtool.
  * Update to the new gir policy:
    - Rename gir1.0-gtk-3.0 to gir1.2-gtk-3.0.
    - Bump the gobject-introspection build dependency.
    - Build depend on gir1.2 packages.

 -- Emilio Pozuelo Monfort <pochu@debian.org>  Sun, 12 Dec 2010 16:03:02 +0100

gtk+3.0 (2.91.5-1) experimental; urgency=low

  * New upstream release.
    + debian/patches/004_gtk_gir_build.patch:
      - Removed, fixed upstream.
    + debian/patches/004_git_dont_setup_timeout_twice.patch:
      - New patch from upstream git, don't setup a timeout in
        gtkspinners twice.
    + debian/patches/070_mandatory-relibtoolize.patch:
      - Updated.
    + debian/libgtk3.0-0.symbols:
      - Updated.

 -- Emilio Pozuelo Monfort <pochu@debian.org>  Tue, 30 Nov 2010 23:13:17 +0100

gtk+3.0 (2.91.4-2) experimental; urgency=low

  [ Laurent Bigonville ]
  * debian/watch: Bump version to 3

  [ Emilio Pozuelo Monfort ]
  * Add gir1.0-gtk-3.0, based on the gir1.0-gtk-2.0 Ubuntu patch.
  * debian/patches/004_gtk_gir_build.patch:
    + Fix the introspection build.
  * debian/patches/070_mandatory-relibtoolize.patch:
    + Updated.

  [ Sjoerd Simons ]
  * Update build-depends to properly depend on -dev packages with .gir
  * Target experimental

 -- Sjoerd Simons <sjoerd@debian.org>  Sat, 27 Nov 2010 17:01:51 +0000

gtk+3.0 (2.91.4-1) experimental; urgency=low

  * debian/libgtk3.0-common.install:
    + Ship the GSettings schemas.
  * New upstream release.
    + debian/control.in:
      - Bump glib2.0 build requirement.
    + debian/patches/*:
      - Refreshed.
  * debian/libgtk3.0-bin.{preinst,postrm}:
    + Add #DEBHELPER# token. Make errors fatal with set -e.
  * debian/rules:
    + Exclude .in files from the dh_installdocs call, so that
      it picks the real .doc-base files and not the .in ones.
  * debian/libgtk3.0-doc.doc-base.gdk{,.in}:
    + Don't hardcode the package name, generate it at build time.
  * debian/libgail3.0-doc.doc-base.gail-reference:
    + Fix paths to the manual.

 -- Emilio Pozuelo Monfort <pochu@debian.org>  Tue, 16 Nov 2010 06:30:33 +0100

gtk+3.0 (2.91.3-1) experimental; urgency=low

  [ Sebastian Dröge ]
  * Initial GTK+ 3 packaging.

  [ Rico Tzschichholz ]
  * New upstream development release
  * some fixes and changes

  [ Sjoerd Simons ]
  * New upstream release (2.91.3)
  * debian/patches/009_gtk-export-filechooser.patch:
    + Removed. Doesn't apply anymore and was only needed for hildon
  * Update build-depends to cairo >= 1.10.0 and glib-2.0 >= 2.27.0
  * debian/patches/070_mandatory-relibtoolize.patch
    + Updated
  * Update the faq/tutorial index files names
  * debian/control.in:
    + Add dependency on docbook-utils for db2html to generate the documentation
      html during build
  * Update the symbols file
  * Version various document index files so they don't conflict with their
    gtk2 flavour
  * debian/libgtk3-bin.preinst, debian/libgtk3-bin.postrm:
    + Divert gtk+2.0's update-icon-caches. The format remained the same so this
      is safe to do
  * debian/ruels, libtk3.0-doc.*: Tutorial and FAQ have been removed from the
    gtk source as they were updated, stop trying to install them
  * debian/libgail3.0-doc.doc-base.gail-reference
    + Rename the doc-base to gail-reference-3.0 to not conflict with
      libgail3.0-doc
  * debian/copyright updated/rewritten

 -- Sjoerd Simons <sjoerd@debian.org>  Sun, 07 Nov 2010 20:45:46 +0000

gtk+2.0 (2.21.5-1) experimental; urgency=low

  * New upstream development release:
    + debian/control.in,
      debian/rules,
      debian/*:
      - Remove all mentions of gdk-pixbuf and (build-) depend on it.
    + debian/libgtk2.0-0.postinst.in,
      debian/libgtk2.0-0.postrm.in,
      debian/libgtk2.0-0.triggers.in,
      debian/dh_gtkmodules.in:
      - Handle immodules by triggers and deprecate dh_gtkmodules.
    + debian/patches/*:
      - Refreshed.
      - Remove gdk-pixbuf and immodule patches.
    + debian/rules,
      debian/libgtk2.0-0.symbols:
      - Update for new API symbols.
    + debian/update-gdkpixbuf-loaders*,
      debian/update-gtk-immodules*:
      - Drop module update scripts which are no-ops since 2.10.1.

 -- Sebastian Dröge <slomo@debian.org>  Thu, 22 Jul 2010 21:01:09 +0200

gtk+2.0 (2.21.2-1) experimental; urgency=low

  * New upstream development release:
    + debian/rules,
      debian/libgtk2.0-0.symbols:
      - Update for new API symbols.
    + debian/patches/070_mandatory-relibtoolize.patch:
      - Regenerated for the new version.
    + debian/control.in:
      - Update GLib (build-) dependency to >= 2.25.8.

 -- Sebastian Dröge <slomo@debian.org>  Fri, 11 Jun 2010 12:19:30 +0200

gtk+2.0 (2.21.1-1) experimental; urgency=low

  * New upstream development release:
    + debian/rules,
      debian/libgtk2.0-0.symbols:
      - Update for new API symbols.
    + debian/patches/070_mandatory-relibtoolize.patch:
      - Regenerated for the new version.

 -- Sebastian Dröge <slomo@debian.org>  Mon, 31 May 2010 09:45:32 +0200

gtk+2.0 (2.21.0-1) experimental; urgency=low

  * New upstream development release:
    + debian/rules,
      debian/libgtk2.0-0.symbols:
      - Update for new API symbols.
    + debian/patches/002_static-linking-dont-build-perf.patch:
      - Refreshed.
    + debian/patches/070_mandatory-relibtoolize.patch:
      - Regenerated for the new version.

 -- Sebastian Dröge <slomo@debian.org>  Sat, 08 May 2010 08:20:19 +0200

gtk+2.0 (2.20.1-1) unstable; urgency=low

  * New upstream bugfix release:
    + debian/patches/006_support-for-tracker-0.8-stable-releases.patch:
      - Dropped, merged upstream.
    + debian/patches/003_gdk.pc_privates.patch:
      - Updated to apply cleanly again.
    + debian/patches/070_mandatory-relibtoolize.patch:
      - Regenerated for the new version.

 -- Sebastian Dröge <slomo@debian.org>  Mon, 03 May 2010 07:26:14 +0200

gtk+2.0 (2.20.0-3) unstable; urgency=low

  * debian/control.in
    - Add Vcs-* fields.
    - Add Homepage field.
  * debian/patches/006_support-for-tracker-0.8-stable-releases.patch
    - Add support for tracker 0.8 stable and future 0.9 releases. Also add
      support for loading the search engines on demand until they are actually
      needed. Patch is backported from upstream Git branch "tracker-0.8".
  * Refresh patches to apply cleanly.

 -- Michael Biebl <biebl@debian.org>  Wed, 14 Apr 2010 20:39:28 +0200

gtk+2.0 (2.20.0-2) unstable; urgency=low

  * Upload to unstable.

 -- Sebastian Dröge <slomo@debian.org>  Wed, 31 Mar 2010 09:16:00 +0200

gtk+2.0 (2.20.0-1) experimental; urgency=low

  [ Emilio Pozuelo Monfort ]
  * debian/rules,
    debian/control.in,
    debian/libgtk-directfb-2.0-0.*,
    debian/libgtk-directfb-2.0-dev.*,
    debian/patches/090_directfb-map-virtual-modifiers.patch,
    debian/patches/series:
    - Drop the DirectFB enabled GTK+ packages. They were needed for the
      graphical installer but it's now switching to X11 so we don't need
      them anymore.
  * debian/rules:
    - Move --with-xinput=yes and --with-libjasper to configure_flags
      since they are common to all of our flavours.

  [ Sebastian Dröge ]
  * New upstream stable release:
    + debian/patches/070_mandatory-relibtoolize.patch:
      - Regenerated for the new version.
    + debian/rules,
      debian/libgtk2.0-0.symbols:
      - Update SHVER to 2.20.0 for the new API to force dependencies
        on the stable version.
    + debian/control.in:
      - Update GLib build dependency and tighten some -dev package dependencies.
    + debian/patches/003_gdk.pc_privates.patch:
      - Updated to apply cleanly again.

 -- Sebastian Dröge <slomo@debian.org>  Tue, 23 Mar 2010 15:55:56 +0100

gtk+2.0 (2.19.7-3) experimental; urgency=low

  * debian/control.in:
    - Build depend on xsltproc, needed to generate the mime cache.
      It was brought indirectly by gtk-doc-tools, but that's on
      Build-Depends-Indep which isn't enough.

 -- Emilio Pozuelo Monfort <pochu@debian.org>  Tue, 16 Mar 2010 15:30:32 +0100

gtk+2.0 (2.19.7-2) experimental; urgency=low

  [ Cyril Brulebois ]
  * Switch udeb from DirectFB to Xlib to prepare the move to an X11-based
    graphical installer. Closes: #573872.
     - Replace libgtk-directfb-2.0-0-udeb with libgtk-x11-udeb in control
       file.
     - Update description accordingly.
     - Update .install.in accordingly, using the “shared_udeb” flavour,
       based on the “shared” one, but with a few X11 extensions disabled.
     - Update package name and file paths accordingly in rules file.
  * Version/Bump some B-D to make sure the udeb gets proper dependencies
    on the recently reworked/added udebs:
     - libx11-dev
     - libxcursor-dev
     - libxext-dev
     - libxi-dev
     - libxinerama-dev
     - libxrender-dev
  * Add one patch to make it possible to disable X11 extensions, and
    refresh the other one accordingly:
     - 005_support_disabling_x11_extensions.patch
     - 070_mandatory-relibtoolize.patch
  * Ship a minimal MIME database in the udeb, since the loaders mechanism
    isn’t sufficient to get proper PNG support:
     - Add shared-mime-info to Build-Depends to ensure that the
       update-mime-database tool is available at build-time, as well as
       the source freedesktop.org.xml file.
     - Add debian/keep-png-only.xsl to only keep the mime-type matching
       type="image/png". Matching with namespaces is tricky, see the
       comments in the XSL file for the details.
     - Build a MIME cache, and only ship the resulting mime.cache file
       under /usr/share/mime in the udeb.
     - While this is dirty, that should do the trick until it is needed
       for shared-mime-info to ship its own udeb.

  [ Emilio Pozuelo Monfort ]
  * Rename the udeb to libgtk2.0-0-udeb.
  * Standards-Version is 3.8.4, no changes needed.

 -- Emilio Pozuelo Monfort <pochu@debian.org>  Tue, 16 Mar 2010 01:01:48 +0100

gtk+2.0 (2.19.7-1) experimental; urgency=low

  * New upstream development release:
    + debian/patches/070_mandatory-relibtoolize.patch:
      - Regenerated for the new version.

 -- Sebastian Dröge <slomo@debian.org>  Fri, 12 Mar 2010 15:59:27 +0100

gtk+2.0 (2.19.6-1) experimental; urgency=low

  * New upstream development release:
    + debian/patches/070_mandatory-relibtoolize.patch:
      - Regenerated for the new version.
    + debian/rules,
      debian/libgtk-directfb-2.0-0.symbols,
      debian/libgtk2.0-0.symbols:
      - Update SHVER to 2.19.6 for the new API and add new symbols.
  * debian/patches/090_directfb-map-virtual-modifiers.patch:
    + Update to add just another stub to fix the build.

 -- Sebastian Dröge <slomo@debian.org>  Wed, 24 Feb 2010 10:01:31 +0100

gtk+2.0 (2.19.5-1) experimental; urgency=low

  * New upstream development release:
    + debian/patches/070_mandatory-relibtoolize.patch:
      - Regenerated for the new version.
    + debian/rules,
      debian/libgtk-directfb-2.0-0.symbols,
      debian/libgtk2.0-0.symbols:
      - Update SHVER to 2.19.5 for the new API and add new symbols.

 -- Sebastian Dröge <slomo@debian.org>  Wed, 10 Feb 2010 09:38:52 +0100

gtk+2.0 (2.19.4-1) experimental; urgency=low

  * New upstream development release:
    + debian/patches/070_mandatory-relibtoolize.patch:
      - Regenerated for the new version.
    + debian/rules,
      debian/libgtk-directfb-2.0-0.symbols,
      debian/libgtk2.0-0.symbols:
      - Update SHVER to 2.19.4 for the new API and add new symbols.

 -- Sebastian Dröge <slomo@debian.org>  Tue, 26 Jan 2010 08:25:41 +0100

gtk+2.0 (2.19.3-1) experimental; urgency=low

  * New upstream development release:
    + debian/patches/070_mandatory-relibtoolize.patch:
      - Regenerated for the new version.
    + debian/rules,
      debian/libgtk-directfb-2.0-0.symbols,
      debian/libgtk2.0-0.symbols:
      - Update SHVER to 2.19.3 for the new API and add new symbols.
    + debian/patches/091_size_allocate_crash.patch:
      - Dropped, merged upstream.

 -- Sebastian Dröge <slomo@debian.org>  Mon, 11 Jan 2010 20:36:25 +0100

gtk+2.0 (2.19.2-2) experimental; urgency=low

  * debian/patches/091_size_allocate_crash.patch:
    + Patch from upstream GIT to fix a crash on size allocations.
      Thanks to Sebastien Bacher.

 -- Sebastian Dröge <slomo@debian.org>  Wed, 06 Jan 2010 11:42:07 +0100

gtk+2.0 (2.19.2-1) experimental; urgency=low

  [ Emilio Pozuelo Monfort ]
  * debian/patches/000_gtk+-2.0.6-exportsymbols.patch:
    + Removed, it wasn't being applied and hasn't been relevant for a
      long time.

  [ Sebastian Dröge ]
  * New upstream development release:
    + debian/patches/070_mandatory-relibtoolize.patch:
      - Regenerated for the new version.
    + debian/rules,
      debian/libgtk-directfb-2.0-0.symbols,
      debian/libgtk2.0-0.symbols:
      - Update SHVER to 2.19.2 for the new API and add new symbols.
  * debian/patches/090_directfb-map-virtual-modifiers.patch:
    + Fix compilation of the DirectFB backend, patch adapted from
      upstream commit to fix the Quartz backend.

 -- Sebastian Dröge <slomo@debian.org>  Mon, 04 Jan 2010 10:43:48 +0100

gtk+2.0 (2.19.1-1) experimental; urgency=low

  * New upstream development release:
    + debian/rules:
      - Include check-dist.mk to prevent accidental uploads to unstable.
    + debian/control.in:
      - Update ATK build dependency.
    + debian/rules,
      debian/libgtk-directfb-2.0-0.symbols,
      debian/libgtk2.0-0.symbols:
      - Update SHVER to 2.19.1 for the new API and add new symbols.
    + debian/patches/009_gtk-export-filechooser.patch,
      debian/patches/021_loader-files-d.patch:
      - Updated to apply cleanly again.
    + debian/patches/070_mandatory-relibtoolize.patch:
      - Regenerated for the new version.

 -- Sebastian Dröge <slomo@debian.org>  Tue, 01 Dec 2009 15:28:10 +0100

gtk+2.0 (2.18.4-1) unstable; urgency=low

  * New upstream bugfix release:
    + debian/patches/070_mandatory-relibtoolize.patch:
      - Updated for the new version.
    + debian/patches/091_dont-omit-gtk-icon-size-dialog.patch,
      debian/patches/092_gtk-image-size-allocation.patch:
      - Dropped, merged upstream.

 -- Sebastian Dröge <slomo@debian.org>  Tue, 01 Dec 2009 07:46:18 +0100

gtk+2.0 (2.18.3-1) unstable; urgency=low

  * New upstream bugfix release:
    + debian/patches/070_mandatory-relibtoolize.patch:
      - Updated for the new version.
  * debian/patches/091_dont-omit-gtk-icon-size-dialog.patch:
    + Patch from upstream GIT to not omit GTk_ICON_SIZE_DIALOG
      when searching for an appropiate icon size.
  * debian/patches/092_gtk-image-size-allocation.patch:
    + Patch from upstream GIT to fix size allocation of GtkImage.

 -- Sebastian Dröge <slomo@debian.org>  Sun, 18 Oct 2009 13:23:44 +0200

gtk+2.0 (2.18.2-1) unstable; urgency=low

  * New upstream bugfix release:
    + debian/patches/070_mandatory-relibtoolize.patch:
      - Updated for the new version.
    + 090_directfb-backend-compilation-fix.patch:
      - Dropped, merged upstream.

 -- Sebastian Dröge <slomo@debian.org>  Tue, 06 Oct 2009 07:41:45 +0200

gtk+2.0 (2.18.1-1) unstable; urgency=low

  * New upstream bugfix release:
    + debian/patches/070_mandatory-relibtoolize.patch:
      - Updated for the new version.
    + 090_directfb-backend-compilation-fix.patch:
      - Fix compilation of the DirectFB backend, see
        https://bugzilla.gnome.org/show_bug.cgi?id=596959

 -- Sebastian Dröge <slomo@debian.org>  Thu, 01 Oct 2009 07:20:43 +0200

gtk+2.0 (2.18.0-1) unstable; urgency=low

  * New upstream stable release:
    + debian/rules,
      debian/*.symbols:
      - Updated for the new version.
    + debian/patches/005_gdk_directfb_window_new.patch:
      - Dropped, merged upstream.
    + debian/patches/070_mandatory-relibtoolize.patch:
      - Updated for the new version.

 -- Sebastian Dröge <slomo@debian.org>  Wed, 23 Sep 2009 06:36:41 +0200

gtk+2.0 (2.17.11-1) experimental; urgency=low

  * New upstream development release:
    + debian/patches/070_mandatory-relibtoolize.patch:
      - Updated for the new version.
    + debian/rules,
      debian/*.symbols:
      - Updated for the new version.

 -- Sebastian Dröge <slomo@debian.org>  Sat, 05 Sep 2009 07:16:24 +0200

gtk+2.0 (2.17.10-1) experimental; urgency=low

  * New upstream development release:
    + debian/patches/070_mandatory-relibtoolize.patch:
      - Updated for the new version.
    + debian/rules,
      debian/*.symbols:
      - Updated for the new version.
  * -

 -- Sebastian Dröge <slomo@debian.org>  Sat, 05 Sep 2009 07:16:21 +0200

gtk+2.0 (2.17.9-1) experimental; urgency=low

  [ Josselin Mouette ]
  * Clean up the .la files in all -dev packages, not only in the main
    one.

  [ Sebastian Dröge ]
  * New upstream development release:
    + debian/patches/070_mandatory-relibtoolize.patch:
      - Updated for the new version.
    + debian/rules,
      debian/*.symbols:
      - Updated for the new version.

 -- Sebastian Dröge <slomo@debian.org>  Tue, 25 Aug 2009 18:37:11 +0200

gtk+2.0 (2.17.8-1) experimental; urgency=low

  [ Emilio Pozuelo Monfort ]
  * New upstream development release.
    - Handle printers needing authentication. Closes: #499759.
    - Update libglib2.0-dev requirement.
  * debian/watch:
    - Don't uupdate.
  * debian/rules:
    - Configure with --with-libjasper, it's disabled by default now.
  * debian/control.in:
    - Remove conflicts and replaces no longer needed for packages in stable.
    - Standards-Version is 3.8.3, no changes needed.
  * debian/patches/005_xpmico.patch:
    - Removed, this check is not needed as HeaderSize can't overflow because
      IconCount will be at most 16 bits, and that multiplied by 16 is not
      enough to overflow an integer. (Checked with upstream)
  * debian/patches/001_static-linking-dont-query-immodules.patch,
    debian/patches/002_static-linking-dont-build-perf.patch:
    - Add headers.
  * debian/patches/005_gdk_directfb_window_new.patch:
    - New patch. Readd gdk_directfb_window_new(), which is exported in the
      public API and was removed by mistake.
  * debian/patches/*
    - Refreshed.
  * debian/libgtk-directfb-2.0-0.symbols,
    debian/libgtk2.0-0.symbols:
    - Updated for the new symbols. There's one symbol removed from the
      directfb backend, gdk_display_pointer_grab(). It wasn't exported in
      the headers, nor was supposed to be public, so if something out there
      is using it, they are doing it wrong.
  * debian/rules:
    - Remove a trailing backslash that prevented -c4 to be passed to
      dh_makeshlibs.

 -- Josselin Mouette <joss@debian.org>  Thu, 20 Aug 2009 18:29:04 +0200

gtk+2.0 (2.16.5-1) unstable; urgency=low

  * New upstream bugfix release:
    + debian/patches/070_mandatory-relibtoolize.patch:
      - Regenerated for the new version.

 -- Sebastian Dröge <slomo@debian.org>  Tue, 21 Jul 2009 08:09:50 +0200

gtk+2.0 (2.16.4-1) unstable; urgency=low

  * New upstream bugfix release:
    + debian/patches/070_mandatory-relibtoolize.patch:
      - Regenerated for the new version.

 -- Sebastian Dröge <slomo@debian.org>  Thu, 02 Jul 2009 06:09:04 +0200

gtk+2.0 (2.16.3-1) unstable; urgency=low

  * New upstream bugfix release:
    + debian/patches/070_mandatory-relibtoolize.patch:
      - Regenerated for the new version.
  * debian/control.in:
    + Update Standards-Version to 3.8.2.

 -- Sebastian Dröge <slomo@debian.org>  Mon, 29 Jun 2009 11:39:01 +0200

gtk+2.0 (2.16.2-1) unstable; urgency=low

  [ Loic Minier ]
  * Fix string concat in dh_gtkmodules; thanks Kanru Chen; closes: #528782.

  [ Sebastian Dröge ]
  * New upstream bugfix release:
    + debian/patches/091_workaround_no_gtk_init_incorrect_display.patch:
      - Dropped, merged upstream.
    + debian/patches/070_mandatory-relibtoolize.patch:
      - Regenerated for the new version.
    + debian/*.install:
      - Install the manpages from their source locations as
        they're not installed anymore for some reason.
  * debian/control.in:
    + Updated Standards-Version to 3.8.1, no additional changes needed.

 -- Sebastian Dröge <slomo@debian.org>  Tue, 02 Jun 2009 07:44:43 +0200

gtk+2.0 (2.16.1-2) unstable; urgency=low

  [ Loic Minier ]
  * Fix test-print-backend configure flag addition.
  * Set opt_configure_flags to $(shared_configure_flags) in the sample opt
    flavor for armel and move the opt flavor and check flavors below the
    definition of other flags.

 -- Josselin Mouette <joss@debian.org>  Thu, 16 Apr 2009 18:08:02 +0200

gtk+2.0 (2.16.1-1) experimental; urgency=low

  [ Loic Minier ]
  * Clarify dh_gtkmodules doc slightly.

  [ Gustavo Noronha Silva ]
  * debian/series:
  - forgot to add 022_disable-viqr-im-for-vi-locale.patch and
    061_use_pdf_as_default_printing_standard.patch to the series file
    (thanks to seb128 for noticing)
  * debian/control.in:
  - sync Replaces with ubuntu's package for easier migration from Ubuntu
    to Debian ;)

  [ Josselin Mouette ]
  * Make update-icon-caches always generate the cache, now that dh_icons
    is widespread.

  [ Sebastian Dröge ]
  * debian/libgtk-directfb-2.0-0.symbols,
    debian/libgtk2.0-0.symbols,
    debian/libgail18.symbols,
    debian/rules:
    + Add symbol files for GTK.

  [ Loic Minier ]
  * Merge the following changes by Emmet Hikory:

  [ Emmet Hikory ]
  * Port optimised flavor work by Loic Minier from pango1.0:
    - Rework flavor-specific vars.
      + Introduce $(flavor) which is set to $* to clarify implicit rules
      + Rename common_configure_flags to configure_flags
      + Introduce the flavor_get macro to use a flavor specific override or
        fallback to the common defaults for make vars.
      + Use $(call flavor_get, ) to retrieve configure_flags, CFLAGS, and
        LDFLAGS allowing to override these per flavor.
    - Add support for an optimised pass, implemented as a flavor
      + Define a default OPTLIBDIR and replace it in the sed foo for %.in
        files; this is like LIBDIR, but with some hwcaps extension, e.g.
        usr/lib/vfp.
      + Add vars to build an optimised vfp flavour for armel with
        additional CFLAGS
      + Add the "opt" special flavor to flavors to run the testuites on,
        CHECK_FLAVORS
      + Also sed and append %.opt after %.in when generating $ files from
        %.in; the %.opt file is optional and only included if the opt flavor
        is included.
      + Add a debian/libgtk2.0-0.install.opt which lists files from the
        optimised flavor to install in libgtk2.0-0.
      + Add a debian/libgail18.install.opt which lists files from the
        optimised flavor to install in libgail18.

  [ Loic Minier ]
  * Only pass -j to the main make call, do not parallelize the debian/rules
    themselves as it seems to be racy for an unidentified reason which is hard
    to reproduce.
  * Merge patch below from Ubuntu.

  [ Sebastien Bacher ]
  * debian/patches/093_git_change_fix_focus_issue.patch:
    - upstream git change to fix a timestamp issue leading to get nautilus.
      dialog opening sometime unfocussed for example (lp: #333366)

  [ Loic Minier ]
  * Build-dep on autotools-dev for the config.guess / .sub updates to work.
  * Drop duplicate Section/Priority fields.
  * ppc64: use DEB_HOST_GNU_CPU instead of BUILD; drop TODOs, the current
    implementation is correct.

  [ Sebastian Dröge ]
  * New upstream bugfix release:
    + debian/patches/070_mandatory-relibtoolize.patch:
      - Regenerated for the new version.
    + debian/patches/072_workaround_directfb_build.patch,
      debian/patches/092_fix_printtest_include.patch,
      debian/patches/093_git_change_fix_focus_issue.patch:
      - Dropped, merged upstream.

 -- Sebastian Dröge <slomo@debian.org>  Sun, 12 Apr 2009 11:21:58 +0200

gtk+2.0 (2.16.0-1) experimental; urgency=low

  [ Emilio Pozuelo Monfort ]
  * Let libgtk2.0-0 suggest gvfs, as it's needed for some APIs like
    gtk_show_uri.

  [ Josselin Mouette ]
  * libgtk2.0-0 depends on shared-mime-info. Closes: #518090.
  * Add dependent doc packages to b-d-i to ensure proper xrefs.

  [ Loic Minier ]
  * Clean up dh_gtkmodules output:
    - Demote warnings when skipping non-existent GtkPixbuf loaders and Gtk IM
      modules dirs to verbose_print(); use -v to see them.
    - Always print the number of GdkPixbuf loaders and Gtk IM modules found in
      each package.

  [ Emilio Pozuelo Monfort ]
  * New upstream stable release.
    - Bump shlibs.
    - debian/patches/070_mandatory-relibtoolize.patch: regenerated.
  * Ship the gtk-builder-convert manpage in libgtk2.0-dev.
  * Section of dbg packages is debug.

 -- Emilio Pozuelo Monfort <pochu@ubuntu.com>  Sun, 15 Mar 2009 20:10:34 +0100

gtk+2.0 (2.15.5-2) experimental; urgency=low

  [ Emilio Pozuelo Monfort ]
  * debian/control.in:
  - bump libglib2.0-dev build-dep requirement to >= 2.19.7
  - bump libxrandr-dev build-dep requirement to >= 1:1.2.99
  - also bump libgtk2.0-dev dependecies accordingly
    (Closes: #518078)

  [ Gustavo Noronha Silva ]
  * 042_treeview_single-focus.patch:
  - removed FIXME note, since it was explained to me that the patch is
    still necessary
  * debian/rules:
  - bumped SHVER to 2.15.5

  [ Imported from Ubuntu ]
  * 022_disable-viqr-im-for-vi-locale.patch,
    061_use_pdf_as_default_printing_standard.patch:
  - for the rationale for the PDF for printing one see:
    https://wiki.ubuntu.com/PDFasStandardPrintJobFormat

 -- Gustavo Noronha Silva <kov@debian.org>  Tue, 03 Mar 2009 21:58:20 -0300

gtk+2.0 (2.15.5-1) experimental; urgency=low

  * New upstream development release
  * 070_mandatory-relibtoolize.patch: refreshed.
  * 031_directfb_dead-keys.patch, 032_gdkwindowimpl_directfb.patch,
    033_directfb_client-message.patch, 034_directfb_memleak.patch,
    071_jasper_link_fix.patch, 092_fix_printtest_include.patch:
  - dropped; already featured in this release
  * 030_gtkentry_password-char-circle.patch:
  - dropped; upstream provides a different solution to setting the default
    invisible char now, that takes the font being used into consideration
  * 003_gdk.pc_privates.patch:
  - refreshed

 -- Gustavo Noronha Silva <kov@debian.org>  Mon, 02 Mar 2009 22:01:03 -0300

gtk+2.0 (2.14.7-3) experimental; urgency=low

  * 032_gdkwindowimpl_directfb.patch: new version of the patch. This
    should restore the basic functionality of the backend, but there is
    still work underway.
  * 033_directfb_client-message.patch: stolen from the upstream SVN. Fix
    the DirectFB client_message API.
  * 034_directfb_memleak.patch: stolen from the upstream SVN. Fix memory
    leak in the DirectFB code.
  * Require DirectFB 1.0.0 for the 034 patch.
  * 070_mandatory-relibtoolize.patch: updated accordingly.

 -- Josselin Mouette <joss@debian.org>  Sat, 21 Feb 2009 14:59:45 +0100

gtk+2.0 (2.14.7-2) experimental; urgency=low

  * 008_implicit_pointer_conversion_gdkgc_directfb.patch: removed, it’s
    obsolete and just defines the same macro a second time.
  * 007_implicit_pointer_conversion_gdkdrawable_directfb.patch: removed,
    it’s not needed anymore with the latest directfb.
  * 006_proper-directfb-modules.patch: removed from the package, it
    won’t be necessary anymore.
  * 001_static-linking-dont-query-immodules.patch,
    002_static-linking-dont-build-perf.patch,
    003_gdk.pc_privates.patch,
    004_gtk+-ximian-gtk2-filesel-navbutton-5.patch: refreshed.
  * Remove 071_correct_directfb_declarations.patch, and replace it by
    032_gdkwindowimpl_directfb.patch, a patch from Sven Neumann to
    (hopefully) fix DirectFB support for GTK+ 2.14.

 -- Josselin Mouette <joss@debian.org>  Tue, 17 Feb 2009 23:17:56 +0100

gtk+2.0 (2.14.7-1) experimental; urgency=low

  [ Loic Minier ]
  * Don't purge /etc/gtk-2.0/gdk-pixbuf.loaders and /etc/gtk-2.0/gtk.immodules
    during first configuration.

  [ Sebastian Dröge ]
  * New upstream bugfix release:
    + debian/patches/070_mandatory-relibtoolize.patch:
      - Regenerated for the new version.

 -- Sebastian Dröge <slomo@debian.org>  Thu, 08 Jan 2009 08:06:02 +0100

gtk+2.0 (2.14.5-1) experimental; urgency=low

  [ Josselin Mouette ]
  * Really install the faq and tutorial files correctly so that the
    devhelp file is read.
  * Update doc-base files accordingly.
  * gruik2devhelp.awk: new script to generate the devhelp files
    automatically for the FAQ and tutorial, based on the HTML doc.
  * Build-depend on gawk, run the script appropriately.

  [ Sebastian Dröge ]
  * New upstream bugfix release:
    + debian/patches/070_mandatory-relibtoolize.patch:
      - Regenerated for the new version.

 -- Sebastian Dröge <slomo@debian.org>  Tue, 25 Nov 2008 11:00:35 +0100

gtk+2.0 (2.14.4-3) experimental; urgency=low

  * libgail*.install: fix installation paths. Closes: #505105.
  * Do not ship .la files for gail modules.
  * Generate shlibs for libgail.
  * Bump shlibs version to 2.14.0.
  * Do not install libgailutil in libgtk2.0-0.
  * Do not install gtk libs in libgail-dev.
  * Rework docs installation.
  * Add doc links where needed.
  * Install .devhelp files at the correct places. Closes: #504807.
  * Bump dependencies for the development package.
  * Fix dependencies of gail packages.
  * Don’t install libgail in the udeb.
  * Stop shipping /usr/lib/pkgconfig/libgtk-directfb-2.0-0/, nobody uses
    it.
  * Remove versioned conflicts with libgail packages.
  * Remove libgail18.shlibs.
  * Put debugging symbols of libgail modules in libgail-dbg.
  * dh_gtkmodules.in: fix a pod2man error.
  * Disable 006_proper-directfb-modules.patch.
  * Update 070_mandatory_relibtoolize.patch accordingly.

 -- Josselin Mouette <joss@debian.org>  Tue, 11 Nov 2008 14:44:21 +0100

gtk+2.0 (2.14.4-2) experimental; urgency=low

  * debian/control, debian/rules, debian/libgail*:
  - split libgail packages

 -- Gustavo Noronha Silva <kov@debian.org>  Wed, 05 Nov 2008 14:54:08 -0200

gtk+2.0 (2.14.4-1) experimental; urgency=low

  [ Gustavo Noronha Silva ]
  * New upstream release
  * debian/patches/006_proper-directfb-modules.patch:
  - refreshed
  * debian/patches/008_implicit_pointer_conversion_gdkgc_directfb.patch,
    debian/patches/009_gtk-export-filechooser.patch,
    debian/patches/020_immodules-files-d.patch,
    debian/patches/021_loader-files-d.patch,
  - update borrowed from Ubuntu's package
  * debian/patches/071_correct_directfb_declarations.patch,
    debian/patches/072_workaround_directfb_build.patch:
  - borrowed from ubuntu
  * debian/patches/033_treeview_resizing.patch,
    debian/patches/095_gtk-im-module-setting.patch:
  - removed; fixed upstream
  * debian/patches/070_mandatory-relibtoolize.patch:
  - refreshed
  * debian/control.in:
  - added libjasper-dev to the Build-Depends, as GTK+ now supports
    JPEG2000
  - make GTK+ packages conflict/replace with gail ones, since they are now
    included in GTK+
  * debian/patches/092_fix_printtest_include.patch:
  - new patch, to fix build problem in print test
  * debian/patches/071_jasper_link_fix.patch:
  - make gdk-pixbuf-csource link correctly with libjasper
  * debian/rules, debian/control:
  - newer libcairo2-dev contains everything needed to build the directfb
    target, so disable building with the dummy libcairo-directfb2-dev
  - this makes us have to build depend on libcairo2-dev >= 1.6.4-6.1

  [ Loic Minier ]
  * Let libgtk2.0-dev recommend debhelper for dh_gtkmodules.
  * Let libgtk2.0-dev depend on libxml2-utils as it's required for
    gtk-builder-convert to work and might be relied upon by packages bdeping
    on libgtk2.0-dev.

  [ Emilio Pozuelo Monfort ]
  * Update build-dependencies for the new version:
    - libglib2.0-dev >= 2.17.6
    - libpango1.0-dev >= 1.20
    - libatk1.0-dev >= 1.13.0
    - libcairo2-dev >= 1.6.0

 -- Gustavo Noronha Silva <kov@debian.org>  Wed, 24 Sep 2008 21:38:58 -0300

gtk+2.0 (2.12.11-3) unstable; urgency=low

  * 031_directfb_dead-keys.patch: patch from Jérémy Bobbio to fix dead
    keys in the DirectFB backend. Closes: #394871.
  * Now require DirectFB 0.9.26.
  * 070_mandatory_relibtoolize: updated to match the dependency bump.
  * 033_treeview_resizing.patch:
    + Fix crasher introduced by the patch. Closes: #491611.
    + Add references.

 -- Josselin Mouette <joss@debian.org>  Mon, 21 Jul 2008 15:22:38 +0200

gtk+2.0 (2.12.11-2) unstable; urgency=low

  * 033_treeview_resizing.patch:
    + Enable again, it was disabled by mistake.
    + Update to new version provided by Kristian Rietveld.
      Closes: #471073.
  * libgtk2.0-doc.doc-base.gtk2-tutorial: fix spelling of GTK+.
  * *.doc-base.*: fix doc-base sections.

 -- Josselin Mouette <joss@debian.org>  Fri, 18 Jul 2008 14:53:17 +0200

gtk+2.0 (2.12.11-1) unstable; urgency=low

  [ Emilio Pozuelo Monfort ]
  * Build-depend on libcups2-dev instead of libcupsys2-dev, as cups
    is transitioning to that new name.

  [ Sebastian Dröge ]
  * New upstream bugfix release:
    + debian/patches/070_mandatory-relibtoolize.patch:
      - Regenerated for the new version.
    + debian/patches/092_openoffice-menus.patch:
      - Dropped, merged upstream.
  * debian/control.in:
    + Updated Standards-Version to 3.8.0, no additional changes needed.

 -- Sebastian Dröge <slomo@debian.org>  Wed, 02 Jul 2008 06:37:51 +0200

gtk+2.0 (2.12.10-2) unstable; urgency=low

  * debian/patches/092_openoffice-menus.patch:
    + Patch from upstream SVN to fix regression in menu placement
      in openoffice.org (Closes: #484580).

 -- Sebastian Dröge <slomo@debian.org>  Sat, 07 Jun 2008 10:27:50 +0200

gtk+2.0 (2.12.10-1) unstable; urgency=low

  * New upstream bugfix release:
    + debian/patches/009_gtk-export-filechooser.patch:
      - Updated to apply cleanly again.
    + debian/patches/031_gtksearchenginetracker_fixes.patch,
      debian/patches/061_foreign_colormaps.patch,
      debian/patches/092_implicit-g-fopen.patch:
      - Dropped, merged upstream.
    + debian/patches/070_mandatory-relibtoolize.patch:
      - Regenerated for the new version.

 -- Sebastian Dröge <slomo@debian.org>  Wed, 04 Jun 2008 08:14:08 +0200

gtk+2.0 (2.12.9-4) unstable; urgency=low

  [ Loic Minier ]
  * Flip back gdkpixbuf_module_files_d_str after gdkpixbuf_module_file_str in
    patch 021_loader-files-d; this fixes config of gdk loaders and hence the
    current ia32-libs implementation; the change in 2.12.0-3 was incorrect in
    that it flipped the order for im modules and pixbuf loaders, but only im
    modules had to be flipped; the reason im modules had to be flipped is that
    the first list of modules wins for im modules as there is some duplicate
    checking, while in the case of gdk pixbufs, the last file wins.  What
    remains to be done here is:
    - biarch support, similar to pango, by loading /usr/lib32 and /usr/lib64
      stuff before /usr/lib; allows dropping the config file hack in
      ia32-libs.
    - loading of modules from multiarch locations (not multiarch); allows
      dropping the config file hack in ia32-libs.
  * Bump build-deps and libgtk2.0-dev's deps to ensure we get Xorg dev
    packages with .pc files, see list below; thanks Anon Sricharoenchai;
    closes: #370693.
        libxext-dev >= 1:1.0.1-2, libxinerama-dev >= 1:1.0.1-4.1, libxi-dev >=
        1:1.0.1-4, libxrandr-dev >= 1:1.0.2-2, libxfixes-dev >= 1:3.0.0-3,
        libxcomposite-dev >= 1:0.2.0-3, libxdamage-dev >= 1:1.0.1-3.

  [ Josselin Mouette ]
  * 061_foreign_colormaps.patch: stolen from upstream SVN. Don't call
    XFreeColormap on foreign colormaps, this causes crashes in e.g.
    vinagre. Closes: #477199.
  * Apply multiarch patch by Javier Serrano Polo, replacing all
    occurrences of usr/lib by $(LIBDIR). Closes: #468100.
  * rules: don't compress .sgml and .devhelp files.

  [ Loic Minier ]
  * Fix broken second dh_strip invocation which was not only acting on the
    udeb but also on binary packages (-s -pUDEB should have been -pUDEB).
  * Update patch 021_loader-files-d to use PIXBUF_FILES_LIBDIR which is
    defined in gdk-pixbuf/Makefile.am, similarly to PIXBUF_LIBDIR, and based
    on the newly defined loaderfilesdir, similar to loaderdir; update
    070_mandatory-relibtoolize.
  * New patch, 022_module-files-append-compat-module-files-d, prefer
    /usr/lib32/gtk-2.0/<gtk-binary-version>/loader-files.d and
    /immodule-files.d over the /usr/lib/.../*.d pathnames added in
    020_immodules-files-d and 021_loader-files-d when available; this is
    useful for ia32-libs support; other modules might need additional support
    depending on how they are loaded, for example GTK_MODULES will probably
    still be looked up below libdir, as well as engines, printbackends,
    filesystems, and generic modules.  See also Ubuntu #205223 and #190227 for
    examples.

 -- Loic Minier <lool@dooz.org>  Sun, 11 May 2008 00:47:26 +0200

gtk+2.0 (2.12.9-3) unstable; urgency=low

  [ Loic Minier ]
  * Refresh patches 009_gtk-export-filechooser,
    030_gtkentry_password-char-circle, 033_treeview_resizing,
    042_treeview_single-focus, 060_ignore-random-icons
  * Fix offsets in patch 095_gtk-im-module-setting; thanks Akira TAGOH;
    closes: #473699.

  [ Sebastian Dröge ]
  * debian/rules:
    + Don't include the udeb in the debug package to get a working debug
      package in case the udeb libraries differ from the real ones.

 -- Sebastian Dröge <slomo@debian.org>  Sat, 12 Apr 2008 14:00:22 +0200

gtk+2.0 (2.12.9-2) unstable; urgency=low

  * debian/patches/092_implicit-g-fopen.patch:
    + Include glib/gstdio.h for g_fopen to prevent crashes on 64 bit
      architectures. Thanks to Dann Frazier for the patch (Closes: #470665).

 -- Sebastian Dröge <slomo@debian.org>  Wed, 12 Mar 2008 18:52:53 +0100

gtk+2.0 (2.12.9-1) unstable; urgency=low

  [ Josselin Mouette ]
  * update-icon-caches: always exit with a 0 code to avoid breaking
    upgrades when a cache is corrupt. Display a big fat warning instead.
    Closes: #466083.

  [ Sebastian Dröge ]
  * New upstream bugfix release:
    + 092_recentfiles-recursion-fix, dropped merged upstream.
    + 070_mandatory-relibtoolize.patch, regenerated for the new version.
  * debian/rules,
    debian/*.links.in:
    + Don't ship very old upstream changelogs and news as they're quite large.

 -- Sebastian Dröge <slomo@debian.org>  Wed, 12 Mar 2008 09:41:23 +0100

gtk+2.0 (2.12.8-1) unstable; urgency=low

  * New upstream bugfix release:
    + debian/patches/040_filechooser_single-click.patch,
      debian/patches/093_directfb-type-changes.patch,
      debian/patches/094_directfb-deprecation-fixes.patch:
      - Dropped, merged upstream.
    + debian/patches/070_mandatory-relibtoolize.patch:
      - Regenerated for the new version.

 -- Sebastian Dröge <slomo@debian.org>  Wed, 13 Feb 2008 09:11:50 +0100

gtk+2.0 (2.12.7-1) unstable; urgency=low

  * Fix GNOME casing in gtk-faq and gtk doc base descriptions.
  * Drop cruft trying to convert /usr/share/doc/libgtk2.0-0 directory into a
    symlink in libgtk2.0-0.postinst; thanks Sven Joachim; closes: #462057.
  * New upstream stable release; no API change; bug fixes and translation
    updates.
    - Refresh patches 033_treeview_resizing, 042_treeview_single-focus to
      apply cleanly.
    - Update relibtoolizing patch, 070_mandatory-relibtoolize
    - New patch, 094_directfb-deprecation-fixes, fixes directfb build with
      GLib 2.15 deprecation of G_GNUC_FUNCTION in favor of G_STRLOC.
  * Fix ordering in series.
  * New patch, 095_gtk-im-module-setting, adds XSETTINGS support for immodule;
    from GNOME 502446.
  * New upstream release; no change tarball update.

 -- Loic Minier <lool@dooz.org>  Mon, 21 Jan 2008 18:42:28 +0100

gtk+2.0 (2.12.5-2) unstable; urgency=medium

  * Add ${shlibs:Depends} to libgtk2.0-dev.
  * Rework /usr/share/doc symlinks completely; closes: #461440.
    - Use a real directory for all packages using a symlink previously:
      libgtk2.0-bin, libgtk-directfb-2.0-dev, libgtk2.0-dev, libgtk2.0-0-dbg,
      libgtk-directfb-2.0-0, libgtk2.0-0; add a preinst snippet removing the
      path on upgrade if it's a symlink and points to the proper directory;
      add a prerm snippet removing the path on upgrade (for downgrades) if
      it's a directory (and not a symlink).
    - Create symlinks for changelog.gz, NEWS.gz, NEWS.pre-1-0.gz, and
      README.gz in the /usr/share/doc dirs of these packages as well as for
      gtk2-engines-pixbuf; add a libgtk2.0-common unversionned dependency for
      all these packages.
    - Split dh_installdocs and dh_installchangelogs calls on multiple packages
      and use one call per package as the intent was to install in all the
      specified packages; also call dh_installdocs and dh_installchangelogs
      without any extra file for all packages to install copyright and Debian
      changelog.
    - Factor the list of dh_installdocs files in DH_INSTALLDOCS_FILES in
      rules.

 -- Loic Minier <lool@dooz.org>  Fri, 18 Jan 2008 10:38:43 +0100

gtk+2.0 (2.12.5-1) unstable; urgency=low

  [ Loic Minier ]
  * Drop the version in the libgtk2.0-0 -> libgtk2.0-common dependency; the
    translations and gtkrc files aren't critical to libgtk's working and have
    been compatible with other libgtk versions since years.
  * New patch, 094_fix-jpeg-loader-big-buffers, fixes spinguard logic for big
    buffers in the JPEG pixbuf loader; GNOME #494667; from SVN r19135.
  * New upstream stable releases; no API change; bug fixes and translation
    updates.
    - Drop patches 092_notebook-critical-warnings,
      094_fix-jpeg-loader-big-buffers, merged upstream.
    - Refresh patches 040_filechooser_single-click, 093_directfb-type-changes
      to apply cleanly.
    - Update relibtoolizing patch, 070_mandatory-relibtoolize.

  [ Sebastian Dröge ]
  * Upload to unstable.
  * Fixes FTBFS caused by not installing the png pixbuf loader correctly
    (Closes: #461037).
  * Update Standards-Version to 3.7.3, no additional changes needed.
  * 092_recentfiles-recursion-fix.patch: Guard against recursion in
    gtk_recent_files_menu_populate(). Patch from upstream SVN by
    William Pitcock (Closes: #459393).
  * Drop duplicated ${misc:Depends} from Recommends.

 -- Sebastian Dröge <slomo@debian.org>  Thu, 17 Jan 2008 10:49:09 +0100

gtk+2.0 (2.12.3-2) unstable; urgency=low

  * 092_notebook-critical-warnings.patch: Fix removal of tab labels to not
    ref and unref a NULL pointer. Patch from upstream SVN, see BGO #388321.
  * 093_directfb-type-changes.patch: Define __u32 and __u8 to fix compilation
    with latest directfb from unstable while still supporting older versions.
    Patch from BGO #503190.

 -- Sebastian Dröge <slomo@debian.org>  Wed, 12 Dec 2007 05:36:40 +0100

gtk+2.0 (2.12.3-1) unstable; urgency=low

  * Let update-icon-caches skip args which are not dirs or don't exist; fixes
    postrm behavior of packages with an icon cache.
  * New upstream stable release; no API change; bug fixes and translation
    updates.
    - Refresh patch 042_treeview_single-focus to apply cleanly.
    - Update relibtoolizing patch, 070_mandatory-relibtoolize.

 -- Loic Minier <lool@dooz.org>  Tue, 04 Dec 2007 22:39:07 +0100

gtk+2.0 (2.12.2-1) unstable; urgency=low

  * New upstream stable release; no API change; bug fixes and translation
    updated.
    - Drop patches 034_gtkcupsutils_type_fix, 071_fix_gdk_window_null_crasher
      fixed upstream.
    - Update relibtoolizing patch, 070_mandatory-relibtoolize.

 -- Sebastian Dröge <slomo@debian.org>  Tue, 27 Nov 2007 05:15:01 +0100

gtk+2.0 (2.12.1-3) unstable; urgency=low

  * Conflict against metacity < 1:2.20.0-1. Closes: #450693.
  * Suggest librsvg2-common for SVG pixbuf support.
  * 033_treeview_resizing.patch: fix segmentation fault introduced by
    an API inconsistency.
  * 003_gdk.pc_privates.patch: generate correct Requires.private for
    gdk-2.0.pc containing all necessary dependencies for static linking.
  * 006_proper-directfb-modules.patch: refreshed.
  * 010_gdkpixbuf_-lm.patch: fix gdk-pixbuf-2.0.pc by adding back -lm,
    which is required by some macros. Closes: #451512.
  * 070_mandatory-relibtoolize.patch: regenerated.
  * rules: copy the extraneous libraries generated in the static build
    to the Libs.private of the shared build.

 -- Josselin Mouette <joss@debian.org>  Sun, 18 Nov 2007 01:30:52 +0100

gtk+2.0 (2.12.1-2) unstable; urgency=low

  * Stop suggesting gtk-engines-pixmap.
  * Remove the --enable-explicit-deps flag. Closes: #343711, thanks Tom
    Parker. If some other packages still rely on having explicit X11
    dependencies, they are buggy and need to be fixed anyway.
  * Keep --enable-explicit-deps in the directfb build; otherwise this
    breaks any binary linking against it because the rpath isn't passed.
  * 033_treeview_resizing.patch: updated patch from Kristian Rietveld.
    + Add a new sizing fix for the case where there is a scrollbar.
  * 031_gtksearchenginetracker_fixes.patch: added back, only the name
    change was fixed upstream.
  * 034_gtkcupsutils_type_fix.patch: type-casting fix from Herbert
    Valerio Riedel that allows remote printing. Closes: #448071.
  * 040_filechooser_single-click.patch: allow a situation where no
    shortcut is selected, to avoid issues for keyboard users.
    Closes: #448674.
  * 042_treeview_single_focus.patch: don't select the focused item for
    GTK_SELECTION_SINGLE type treeviews. Allows the fix in
    040_filechooser_single-click.patch to work.
  * Conflict against libeel2-2.18. Closes: #443701, #499070.
  * Conflict against xfwm4 < 4.4.1-3 (previous versions freeze on
    startup).
  * 021_loader-files-d.patch: enclose process_module_file in correct
    #ifdef's.
  * 040_filechooser_single-click.patch: filter out duplicate entries in
    bookmarks. This avoids a situation where the selection is changed to
    the duplicate during DnD, causing an assertion error.
    Closes: #447279.

 -- Josselin Mouette <joss@debian.org>  Sun, 04 Nov 2007 16:22:31 +0100

gtk+2.0 (2.12.1-1) unstable; urgency=low

  * New upstream stable release; no API change; bug fixes and translation
    updates.
    - Drop patches 031_gtksearchenginetracker_fixes,
      080_from_bugzilla_workaround_eclipse_crash, 081_icon-cache-validate
      fixed upstream.
    - Refresh patches 033_treeview_resizing, 040_filechooser_single-click to
      apply cleanly.
    - Drop patches 060_opening-display-by-env-error-message,
      065_gtk-filechooser-locale-time merged upstream.
    - Update relibtoolizing patch, 070_mandatory-relibtoolize.
  * Chech the exit status of close() in dh_gtkmodules; closes: #427654.
  * New patch, 060_ignore-random-icons, don't list images from unknown
    directories in icon cache; closes: #443571, #443574, #444285, #446188.

 -- Loic Minier <lool@dooz.org>  Sun, 21 Oct 2007 22:05:42 +0200

gtk+2.0 (2.12.0-3) unstable; urgency=low

  [ Josselin Mouette ]
  * 031_gtksearchenginetracker_fixes.patch: new patch.
    + Use libtrackerclient.so.0 (closes: #443403).
    + Check that tracker actually works before using it.

  [ Loic Minier ]
  * Conflict with libwxgtk2.6-0 << 2.6.3.2.2-1 to prevent the migration of gtk
    to testing until the wxwidgets2.6 fix is there too; see #441766 and
    friends.

  [ Josselin Mouette ]
  * Conflict with glabels << 2.1.3-3 to prevent a segmentation fault
    from showing up.

  [ Loic Minier ]
  * Cleanup whitespace.
  * Add comments to relibtoolizing patch, 070_mandatody-relibtoolize, to
    mention the age of the upstream libtool in released tarballs which make
    relibtoolizing important for hurd-i386; GNOME #484426; Debian #445001.

  [ Josselin Mouette ]
  * 020_immodules-files-d.patch, 021_loader-files-d.patch: read the
    GDK_PIXBUF_MODULE_FILE and GTK_IM_MODULE_FILE variables before the
    Debian directories. Thanks Thadeu Lima de Souza Cascardo.
    Closes: #439004.

  [ Loic Minier ]
  * New patch, 080_from_bugzilla_workaround_eclipse_crash, fixes crash when
    displaying tooltips in SWT apps such as Eclipse; GNOME #410194; LP
    #128232; closes: #445613.
  * New patch, 060_opening-display-by-env-error-message, fixes error message
    on opening of display to include the display when it was set via the
    DISPLAY env var; GNOME #486636; closes: #283076.
  * New patch, 065_gtk-filechooser-locale-time, fixes conversion of localized
    week days in non-UTF-8 locales in the file chooser; GNOME #482504;
    closes: #444927.
  * Enable 091_workaround_no_gtk_init_incorrect_display to allow the non-free
    Flash plugin to work for users of non-Gtk browsers; please do bug Adobe
    about this; closes: #443661, #440165.
  * New patch, 071_fix_gdk_window_null_crasher, fixes potential crashes in
    IceWeasel's print preview dialog; GNOME #482531; LP #144326; found in the
    Ubuntu package.

 -- Loic Minier <lool@dooz.org>  Sun, 14 Oct 2007 20:46:29 +0200

gtk+2.0 (2.12.0-2) unstable; urgency=low

  [ Josselin Mouette ]
  * Add a conflict against openoffice.org-core (<< 2.2.1-8).
    Closes: #439256.

  [ Loic Minier ]
  * Upload to unstable; drop check-dist include.

 -- Loic Minier <lool@dooz.org>  Thu, 20 Sep 2007 11:59:26 +0200

gtk+2.0 (2.12.0-1) experimental; urgency=low

  [ Alan Baghumian ]
  * New upstream stable release
    - Regenerated 070_mandatory-relibtoolize.patch
  * Added 081_icon-cache-validate.patch, GNOME #476342

  [ Loic Minier ]
  * Refresh patches 033_treeview_resizing and 040_filechooser_single-click to
    apply cleanly.
  * Drop patch 080_from_svn_fix_dangling_tooltip, merged upstream.
  * Bump shlibs to 2.12.0 in the new upstream release for the addition of
    gdk_window_thaw_toplevel_updates_libgtk_only() and
    gdk_window_freeze_toplevel_updates_libgtk_only() to the ABI.
  * Add disabled patch 091_workaround_no_gtk_init_incorrect_display, taken
    from the Ubuntu package; it works around broken applications missing a
    call to gtk_init() but the breakage should better be exposed now so that
    applications can be fixed in time for release.

 -- Loic Minier <lool@dooz.org>  Tue, 18 Sep 2007 22:30:39 +0200

gtk+2.0 (2.11.6-1) experimental; urgency=low

  [ Loic Minier ]
  * Don't run the directfb testsuite on kfreebsd as it hangs; proposed patch
    by Petr Salinger; closes: #431477.

  [ Josselin Mouette ]
  * Move manual pages of binaries in /usr/sbin to section 8.
  * update-icon-caches: new script, updates the icon caches in a given
    list of directories. It is meant to be used by packages shipping
    icons, in the postinst/postrm.
    For transition purposes, icon caches are currently updated but not
    created if they don't already exist.
  * Install this script and its manual page in libgtk2.0-bin.

  [ Loic Minier ]
  * Call dh_shlibdeps separately for the udeb and add a
    -l/usr/lib/libcairo-directfb/lib/ flag to ensure libcairo-directfb2 is
    found.
  * New upstream development release, with API additions.
    - Bump up shlibs to >= 2.11.6.
    - Refresh patches 006_proper-directfb-modules,
      015_default-fallback-icon-theme, 040_filechooser_single-click to apply
      cleanly.
    - Update patches 009_gtk-export-filechooser, 033_treeview_resizing to
      apply; update relibtoolizing patch, 070_mandatory-relibtoolize.
  * Update patch 009_gtk-export-filechooser:
    - gtk/Makefile.am (gtk_private_h_sources, gtk_semi_private_h_sources):
      export gtkquery.h and gtksearchengine.h as semi-private.
    - gtk/gtkquery.h: add GTK_FILE_CHOOSER_ENABLE_UNSUPPORTED #ifdef guard.
    - gtk/gtksearchengine.h: add GTK_FILE_CHOOSER_ENABLE_UNSUPPORTED #ifdef
      guard.

 -- Loic Minier <lool@dooz.org>  Tue, 24 Jul 2007 10:43:23 +0200

gtk+2.0 (2.11.5-1) experimental; urgency=low

  * New upstream development release, with API additions; the new API may
    still change incompatibly, especially the tooltips API.
    - Bump shlibs to >= 2.11.5.
    - Bump up libpango1.0-dev build-dep to >= 1.17.3.
    - Ship the new gtk-builder-convert Python script to convert Glade files to
      GtkBuilder syntax in libgtk2.0-dev; don't call dh_py* to generate a
      ${python:Depends} but Recommend python (>= 2.4) to avoid pulling python
      on buildds; the script requires python >= 2.4, but this is not enforced
      in the dependencies.
    - Refresh patches 001_static-linking-dont-query-immodules,
      006_proper-directfb-modules, 040_filechooser_single-click to apply
      cleanly.
    - Update relibtoolizing patch, 070_mandatory-relibtoolize.
  * Use -s instead of -a in arch-specific dh_* calls.

 -- Loic Minier <lool@dooz.org>  Tue, 03 Jul 2007 13:01:25 +0200

gtk+2.0 (2.11.4-1) experimental; urgency=low

  [ Josselin Mouette ]
  * 040_filechooser_single-click.patch: fix the patch to apply cleanly
    again, and enable it.

  [ Loic Minier ]
  * Pass -mminimal-toc in CFLAGS for ppc64 support; thanks Andreas Jochens;
    closes: #386815.
  * New upstream development release, with API additions; the new API may
    still change incompatibly.
    - Bump shlibs to >= 2.11.3.
    - Refresh patches 006_proper-directfb-modules,
      008_implicit_pointer_conversion_gdkgc_directfb,
      009_gtk-export-filechooser, 030_gtkentry_password-char-circle,
      033_treeview_resizing, 040_filechooser_single-click, and 041_ia32-libs
      to apply cleanly.
    - Update relibtoolizing patch, 070_mandatory-relibtoolize.
  * Add a debian/dh_listmissing.pl script based on dh_install snippets but
    customized to handle multiple source installation dirs which can report
    files which were not installed to a package.
  * New list-missing rule to list files which were not installed to a package
    calling debian/dh_listmissing.pl.
  * Also depend on libxcomposite-dev, libxdamage-dev; thanks Sébastien Bacher.
  * Ship etc/gtk-2.0/im-multipress.conf in the shared library.
  * New upstream development release, with incompatible API changes; the new
    API may still change incompatibly.
    - Bump shlibs to >= 2.11.4.
    - Refresh relibtoolizing patch, 070_mandatory-relibtoolize.
    - Bump up libglib2.0-dev build-dep to >= 2.11.5.

 -- Loic Minier <lool@dooz.org>  Wed, 20 Jun 2007 10:47:42 +0200

gtk+2.0 (2.11.2-1) experimental; urgency=low

  * New upstream release series; these are development releases, the new API
    may still change incompatibly.
    - Target at experimental; include check-dist.
    - Bump shlibs to >= 2.11.2.
    - Refresh patches 001_static-linking-dont-query-immodules, 005_xpmico,
      009_gtk-export-filechooser, 015_default-fallback-icon-theme,
      033_treeview_resizing, 041_ia32-libs to apply cleanly.
    - Update patch 021_loader-files-d to apply with the upstream G_MODULE
      changes and the support for included modules.
    - Update patch 030_gtkentry_password-char-circle to apply.
    - Drop patch 031_cursor-blinking-timeout, merged upstream.
    - Disable 040_filechooser_single-click for now as it doesn't apply cleanly
      and doesn't seem critical; add a description and cross-refs.
    - Update relibtoolizing patch, 070_mandatory-relibtoolize.
    - Bump up build-deps to libglib2.0-dev >= 2.13.1, libpango1.0-dev >=
      1.15.3, gtk-doc-tools >= 1.6.
    - Build-dep on libxcomposite-dev for composite support.
    - Build-dep on libxdamage-dev for damage support.
    - Enable test print backend by passing --enable-test-print-backend to
      configure.
  * Update 007_implicit_pointer_conversion_gdkdrawable_directfb to include
    cairo.h instead of defining the directfb feature manually.
  * New patch, 006_proper-directfb-modules, fixes pkg-config modules included
    to build directfb stuff, uncovered by the change in
    007_implicit_pointer_conversion_gdkdrawable_directfb; refresh
    relibtoolizing patch.
  * Add cross-refs to patch headers.
  * Clean up CFLAGS.
  * Prepare passing -z defs via LDFLAGS in the future.

 -- Loic Minier <lool@dooz.org>  Wed, 13 Jun 2007 16:57:47 +0200

gtk+2.0 (2.10.13-1) unstable; urgency=low

  * Bump Conflicts to iiimf-client-gtk << 12.3.91-4.
  * Upload to unstable; drop check-dist include.
  * New upstream release; no API change.
    - Drop patches 011_directfb-build-fixes-from-head,
      013_gdkproperty-directfb-strdup, 032_filechooser-sizing,
      090_capslock-numlock-im-thai merged upstream.
    - Update relibtoolizing patch, 070_mandatory-relibtoolize.

 -- Loic Minier <lool@dooz.org>  Wed, 13 Jun 2007 10:06:49 +0200

gtk+2.0 (2.10.12-3) experimental; urgency=low

  * Use printf instead of echo in dh_gtkmodules to write to write data to
    files in complex_doit() calls as dash's echo will always honor escape
    sequences.
  * Conflict with gtk2-engines-ubuntulooks (<= 0.9.11-1).
  * New patch, 009_gtk-export-filechooser, exports some filechooser API for
    use in maemo / Hildon; from Nokia, taken from the Ubuntu package; update
    patch 032_filechooser-sizing to apply cleanly; bump shlibs to 2.10.12-3;
    update patch 070_mandatory-relibtoolize.
  * Kill patch 025_dfb-window-destroy-leak from source tree as well now.
  * Include check-dist to prevent accidental uploads to unstable.

 -- Loic Minier <lool@dooz.org>  Thu, 07 Jun 2007 00:13:00 +0200

gtk+2.0 (2.10.12-2) unstable; urgency=low

  [ Loic Minier ]
  * New patch, 15_default-fallback-icon-theme, sets the default
    gtk-fallback-icon-theme to "gnome"; closes: #421353.
  * Also honor parallel=n in DEB_BUILD_OPTIONS.

  [ Josselin Mouette ]
  * 032_filechooser-sizing.patch: patch from Carlos Garnacho in bugzilla
    #420285, committed in trunk. Fixes (among many other things) infinite
    flickering with some window managers (closes: #420021).
  * Refresh other patches.

  [ Loic Minier ]
  * New patch 090_capslock-numlock-im-thai, fixes Thai input method when
    NumLock/CapsLock is on; thanks Theppitak Karoonboonyanan; GNOME #438261;
    closes: #414698.
  * Re-add patch 031_cursor-blinking-timeout to patch series.

  [ Josselin Mouette ]
  * 033_treeview_resizing.patch: fix column resizing in GtkTreeView when
    there is an expander column. See bugzilla #316087.

 -- Josselin Mouette <joss@debian.org>  Fri, 18 May 2007 19:02:20 +0200

gtk+2.0 (2.10.12-1) unstable; urgency=low

  * Bump Conflicts to gtk-im-libthai <= 0.1.4-2.
  * Document that 2.10.11-2 bumped the conflict on scim-gtk2-immodule to <=
    1.4.4-7.
  * Post-transition bump of conflicts to gtk2-engines-wonderland << 1.0-4,
    imhangul (<< 0.9.13-5), gcin (<< 1.3.4-2), gtk-im-libthai (<< 0.1.4-3),
    scim-gtk2-immodule (<< 1.4.4-8), uim-gtk2.0 (<< 1:1.4.1-3),
    gtk2-engines-cleanice (<< 2.4.0-1.1), gtk2-engines-magicchicken
    (<< 1.1.1-7.1), gtk2-engines-qtpixmap (<< 0.28-1.2), libginspx0
    (<< 20050529-1.1), tamil-gtk2im (<< 2.2-4.4), gtk2-engines-xfce
    (<< 2.4.0-1), scim-bridge-client-gtk (<< 0.4.10-1.1), swf-player
    (<< 0.3.6-2.3), gtk-qt-engine (<< 1:0.8~svn-rev36-1).
  * Let the udeb provide the Gtk+ module ABI (binver); closes: #419592.
  * Add a -k flag to dh_gtkmodules, matching the change in dh_pangomodules.
  * Use this new flag for the udeb and the shared library packages.
  * Add ${misc:Depends}.
  * Drop "libtool_is_fool" snippet patching hardcode_libdir_flag_spec and
    archive_cmds which is probably dangerous with newer libtools.
  * Drop patch 000_gtk+-2.0.6-exportsymbols which made all libs export way too
    many symbols and hence was dangerous; closes: #327652.
    - Update patch 070_mandatory-relibtoolize.
  * Fix description of the -dbg package.
  * New upstream release; no ABI change.
    - Refresh patches 011_directfb-build-fixes-from-head and
      040_filechooser_single-click.
    - Update relibtoolizing patch.

 -- Loic Minier <lool@dooz.org>  Thu, 03 May 2007 15:13:54 +0200

gtk+2.0 (2.10.11-2) unstable; urgency=low

  [ Loic Minier ]
  * Bump libwmf conflicts to << 0.2.8.4-5.
  * Fix control generation.
  * Include the new uploaders.mk from gnome-pkg-tools instead of duplicating
    its logic; build-dep on gnome-pkg-tools >= 0.11.
  * Run "make check" test suite for all flavors except if DEB_BUILD_OPTIONS
    contains the "nocheck" keyword; ignore failures.
  * Add support for DEB_BUILD_OPTIONS_PARALLEL.
  * Re-enable FAQ and Tutorial which were fixed upstream at some point; update
    installation dirs.
  * Call dh_installman -a.

  [ Josselin Mouette ]
  * 040_filechooser_single-click.patch: remove shortcut-related actions
    in the response callback. This fixes the annoying bug where you need
    to click twice on "save" after clicking on a shortcut.

  [ Loic Minier ]
  * Initialize CFLAGS to -Wall -g; pass debian/rules' CFLAGS and LDFLAGS to
    configure, doh!
  * Document that 2.10.8 (and 2.10.9) fixed CVE-2007-0010.
  * Stop shipping engines in the udeb again.
  * New patch, 040_ia32-libs.patch, for ia32-libs support via ia32-libs-gtk;
    based on a patch by Goswin von Brederlow with the following changes: a)
    use .32 and .64 suffixes in all cases (compatible with Ubuntu), b) fix
    typo, c) use g_file_test() instead of g_access(); does not cover module
    loading via env vars; closes: #406453.
  * Upload to unstable; drop check-dist include.
  * Wrap build-deps and deps.
  * Add Conflicts on gcin (<= 1.3.4-1), gtk-qt-engine (<= 1:0.8~svn-rev31-3),
    iiimf-client-gtk (<= 12.3.91-3), libginspx0 (<= 20050529-1),
    scim-bridge-client-gtk (<= 0.4.10-1), iiimgcf (<= 11.4.1870-7).
  * Bump Conflicts to gtk2-engines-gtk-qt << 1:0.7-2, imhangul <=
    0.9.13-3.1, libgnomeui-0 <= 2.14.1-3, swf-player <= 0.3.6-2.2,
    tamil-gtk2im <= 2.2-4.3, uim-gtk2.0 <= 1:1.2.1-9, scim-gtk2-immodule (<=
    1.4.4-7).
  * Drop docbook-utils and linuxdoc-tools-text from the build-deps.

 -- Loic Minier <lool@dooz.org>  Fri, 13 Apr 2007 22:25:49 +0200

gtk+2.0 (2.10.11-1) experimental; urgency=low

  * Move build and install base dirs to debian/build and debian/install
    instead of debian/tmp/build and debian/tmp/install.
  * Cleanup rules.
  * Make debian/control PHONY.
  * Use @DOC_PKG@ to point at the HTML doc as well.
  * Tune udeb description.
  * New upstream releases.
    - Drop patch 003_default_fallback_icon_theme, upstream added a fallback on
      hicolor.
    - Drop patch 015_gdkmain-x11_button-mask.patch, merged upstream.
    - Refresh patches.
    - Relibtoolize.
  * Remove 031_cursor-blinking-timeout from patch series as it causes a
    regression in the Thai IM; closes: #414698.

 -- Loic Minier <lool@dooz.org>  Wed, 14 Mar 2007 14:11:58 +0100

gtk+2.0 (2.10.9-1) experimental; urgency=low

  [ Josselin Mouette ]
  * 024_filechooser_single-click.patch:
    + Monitor selection changes instead of monitoring the cursor.
    + Miscellaneous fixes.
  * 015_gdkmain-x11_button-mask.patch, stolen from upstream SVN: fix the
    issue of resizing columns needing two tries in some cases
    (closes: #406906).

  [ Loic Minier ]
  * Add a get-orig-source target to retrieve the upstream tarball.
  * Rename patch 023_gtkentry_password-char-circle to
    030_gtkentry_password-char-circle.
  * Rename patch 024_filechooser_single-click to 040_filechooser_single-click.
  * New patch, 031_cursor-blinking-timeout.patch, to stop blinking the cursor
    after a configurable timeout; helps saving energy by not waking up all Gtk
    processes with a cursor continuously; from upstream SVN r16366 (trunk);
    GNOME #353670, #352442.
  * Include the new check-dist Makefile to prevent accidental uploads to
    unstable; bump build-dep on gnome-pkg-tools to >= 0.10.
  * Bump up libglib2.0-dev of libgtk2.0-dev dep to >= 2.12.0 as well; thanks
    Marc Brockschmidt.

  [ Josselin Mouette ]
  * New upstream release.
    - Fixes CVE-2007-0010; RedHat #218755, #218932.
  * Remove patches integrated upstream:
    + 009_directfb_build.patch
    + 010_fix-stuc-vs-stub-typo.patch
    + 012_missing-stub-files.patch
    + 014_gtktreeview_missing-icons.patch
  * Refresh patches:
    + 020_immodules-files-d.patch
    + 031_cursor-blinking-timeout.patch
    + 040_filechooser_single-click.patch
    + 070_mandatory-relibtoolize.patch

 -- Josselin Mouette <joss@debian.org>  Thu,  1 Mar 2007 21:50:34 +0100

gtk+2.0 (2.10.7-1) experimental; urgency=low

  * New upstream release.
  * Refresh patches.
  * 022_gtkcupsutils_multipage.patch: removed, integrated upstream.
  * Regenerate 070_mandatory-relibtoolize.patch.
  * 014_gtktreeview_missing-icons.patch: update patch with the upstream
    fix that was committed.
  * 009_directfb_build.patch: new patch, fix typo in configure.in for
    the directfb build.

 -- Josselin Mouette <joss@debian.org>  Wed, 10 Jan 2007 00:03:03 +0100

gtk+2.0 (2.10.6-5) experimental; urgency=low

  [ Loic Minier ]
  * Really update gtk2-engines conflict to << 2.8.2-2.

  [ Josselin Mouette ]
  * 022_gtkcupsutils_multipage.patch: new patch, stolen upstream.
    Properly pass multi-value options to cups (closes: #404867).
  * 023_gtkentry_password-char-circle.patch: new patch to replace stars by
    black circles in password fields; thanks Sven Arvidsson; found in Fedora
    and OpenSuse (closes: #401568).
  * 024_filechooser_single-click.patch: patch from UHU-Linux to make the
    side pane in the filechooser usable with a single click
    (closes: #405296).

 -- Josselin Mouette <joss@debian.org>  Wed,  3 Jan 2007 00:14:28 +0100

gtk+2.0 (2.10.6-4) experimental; urgency=low

  [ Loic Minier ]
  * Update gtk2-engines conflict to << 2.8.2-2.

  [ Josselin Mouette ]
  * 014_gtktreeview_missing-icons.patch, stolen from bugzilla: fix
    missing icon in "save as" filechooser dialogs.

 -- Josselin Mouette <joss@debian.org>  Thu, 30 Nov 2006 20:42:44 +0100

gtk+2.0 (2.10.6-3) experimental; urgency=low

  [ Loic Minier ]
  * Update gtk2-engines conflict to <= 2.8.1-4.
  * Update gtk2-engines-pixbuf conflict to <= 2.10.
  * Bump up libcairo-directfb2-dev build-dep to 1.2.4-4.

  [ Josselin Mouette ]
  * 070_mandatory-relibtoolize.patch: recreate with autoconf 2.59, to
    avoid the AM_GLIB_DEFINE_LOCALEDIR bug (making GTK+ applications
    untranslated).
  * Make gtk2-engines conflict less strict.

 -- Josselin Mouette <joss@debian.org>  Sat, 11 Nov 2006 00:04:46 +0100

gtk+2.0 (2.10.6-2) experimental; urgency=medium

  * New patch, 013_gdkproperty-directfb-strdup, to g_strdup() strings returned
    by gdk_atom_name(); GNOME #357611; thanks Attilio Fiandrotti.

 -- Loic Minier <lool@dooz.org>  Sun,  8 Oct 2006 16:03:08 +0200

gtk+2.0 (2.10.6-1) experimental; urgency=low

  * New upstream release.
    - Drop patch 013_stock-icons-typo-in-rm, merged upstream.
    - Relibtoolize: update patch 070_mandatory-relibtoolize.

 -- Loic Minier <lool@dooz.org>  Wed,  4 Oct 2006 11:41:37 +0200

gtk+2.0 (2.10.5-1) experimental; urgency=low

  * Fail if dh_gtkmodules called query helpers on module files, but no module
    could be written to the module file.
  * Parse stderr as well as the stdout of query helpers and bail out if
    g_module_open(); suggest adjusting LD_LIBRARY_PATH.
  * Fix some probably harmless typos.
  * New patch, 030_gtkfilechooserbutton-update-combo-box-null-base-path, to
    avoid a segfault when opening some filechoosers; thanks Sam Morris for
    reporting and testing; from CVS HEAD; GNOME #358405; closes: #390231.
  * New upstream release; no API change.
    - Drop patch 030_gtkfilechooserbutton-update-combo-box-null-base-path,
      merged upstream.
    - New patch, 013_stock-icons-typo-in-rm, to fix a typo in gtk/Makefile.am;
      GNOME #358931.
    - Relibtoolize: update patch 070_mandatory-relibtoolize.

 -- Loic Minier <lool@dooz.org>  Mon,  2 Oct 2006 16:59:18 +0200

gtk+2.0 (2.10.4-1) experimental; urgency=low

  * New upstream release; no API change.
    - Switch from tar-in-tar and sys-build to regular source and quilt
      patching; build-depend on quilt; remove occurrences of $(TOP_SRC_DIR)
      and @TOP_SRC_DIR@ which isn't needed anymore.
    - Refresh patch 021_loader-files-d.
    - New patch, 010_fix-stuc-vs-stub-typo, to replace "stuc" with "stub" in
      gtk/Makefile.am; from HEAD, not commited in the gtk-2-10 branch.
    - New patch, 011_directfb-build-fixes-from-head, to backport directfb
      build fixes; from HEAD not commited in the gtk-2-10 branch.  Thanks
      Attilio Fiandrotti for pointing me at the actual log entry.
    - New patch, 012_missing-stub-files, to add gtk/gtkplug-stub.c and
      gtksocket-stub.c missing from the tarball; from the gtk-2-10 branch.
    - Relibtoolize: update patch 070_mandatory-relibtoolize.

 -- Loic Minier <lool@dooz.org>  Sun, 24 Sep 2006 12:24:31 +0200

gtk+2.0 (2.10.3-3) experimental; urgency=medium

  * Update patch 021_loader-files-d to not warn about missing module files or
    unreadable files as is already the case for immodules; see #388450 for
    more background.
  * Fix awful typo which broke generation of the udeb shlibs and which I
    didn't notice with debdiff; thanks Frans Pop.
  * Drop debian/docs.in and pass the list of files to dh_installdocs instead;
    should fix the missing README and NEWS files.

 -- Loic Minier <lool@dooz.org>  Thu, 21 Sep 2006 17:35:16 +0200

gtk+2.0 (2.10.3-2) experimental; urgency=low

  * Drop obsolete --with-cairo-backend configure flag.
  * Make update-gtk-immodules and update-gtk-immodules no-ops, to avoid
    modules to recreate the /etc modules files on upgrades or by mistake;
    remove the generated module files in /etc on upgrades. closes: #388450
  * Merge 2.8.20-2; drop patch 009_revert-gdkdrawable-directfb, merged
    upstream.

 -- Loic Minier <lool@dooz.org>  Wed, 20 Sep 2006 22:17:30 +0200

gtk+2.0 (2.10.3-1) experimental; urgency=low

  * New upstream releases; with API additions in the filesystem modules API,
    probably only used by gtk-demo, and in the quartz gdk backend, not used in
    Debian.
    - Bump shlibs to >= 2.10.3.
    - Drop patch 009_configurable-cairo-backend-module, it was not really
      required to select a cairo backend dynamically as the backend is always
      cairo-directfb for a directfb gdk.
    - Drop patch 010_gdk-require-cairo-module, merged upstream.
    - Drop patch 011_gdk-directfb-cvs-changes, this release includes the
      changes that were pulled back then.
    - Relibtoolize: update patch 070_mandatory-relibtoolize.

 -- Loic Minier <lool@dooz.org>  Tue, 19 Sep 2006 20:42:38 +0200

gtk+2.0 (2.10.1-2) experimental; urgency=low

  * Drop obsolete scary warning in 2.10.1-1.
  * Drop update-gtk-immodules and update-gdkpixbuf-loaders calls from
    libgtk2.0-0's postinst, this isn't needed for backwards compatibility.
  * Use /usr/lib/libgtk2.0-0/gdk-pixbuf-query-loaders and
    /usr/lib/libgtk2.0-0/gtk-query-immodules-2.0 instead of
    /usr/bin/gdk-pixbuf-query-loaders and /usr/bin/gtk-query-immodules-2.0 in
    dh_gtkmodules.

 -- Loic Minier <lool@dooz.org>  Tue, 19 Sep 2006 16:40:22 +0200

gtk+2.0 (2.10.1-1) experimental; urgency=low

  * Add a missing x11proto-xext-dev build-dep for X SYNC checks.
  * Add a missing libatk1.0-dev (>= 1.9.0) build-dep for ATK.
  * Replace GTK_BINARY_VERSION in debian/*.in to set the binary version of
    binary modules; it is set via debian/scripts/vars and currently in use in
    update-gdkpixbuf-loaders.in and update-gtk-immodules.in.
  * Remove fake support for version argument from update-gdkpixbuf-loaders and
    update-gtk-immodules.
  * New upstream development releases with API additions, and non-public API
    changes and removals.
    - Target at experimental.
    - Update copyright from AUTHORS.
    - Update upstream URL.
    - Bump up libglib2.0-dev build-dep to >= 2.12.0.
    - Add a libdirectfb-dev (>= 0.9.24) build-dep for DirectFB.
    - Add a libcupsys2-dev (>= 1.2) build-dep for CUPS printing backend.
    - Bump shlibs to >= 2.10.0.
    - Update list of docs to ship; now includes NEWS. (Closes: #384225)
    - Update watch file to track stable releases and use HTTP.
    - Set GTK_BINARY_VERSION to 2.10.0.
    - Add or bump Conflicts with packages shipping modules for the 2.4.0
      binary version of Gtk: gtk2-engines-wonderland <= 1.0-3,
      gtk2-engines-cleanice <= 2.4.0-1, gtk2-engines <= 1:2.6.10-2,
      gtk2-engines-magicchicken <= 1.1.1-7, gtk2-engines-pixbuf <= 2.8.20-1,
      gtk2-engines-gtk-qt <= 1:0.7-1, gtk2-engines-qtpixmap <= 0.28-1.1,
      librsvg2-common <= 2.14.4-2, gtk2-engines-xfce <= 2.3.90.2-1,
      libgnomeui-0 <= 2.14.1-2, tamil-gtk2im <= 2.2-4.2, imhangul <= 0.9.13-3,
      iiimgcf <= 11.4.1870-7.3, scim-bridge <= 0.2.4-1, scim-gtk2-immodule <=
      1.4.4-4, gtk-im-libthai <= 0.1.4-1, uim-gtk2.0 <= 1:1.2.1-3, libwmf-dev
      <= 0.2.8.4-2, libwmf0.2-7 <= 0.2.8.4-2, swf-player <= 0.3.6-2.1.
    - Replace 001_gtk+-2.2.0-buildfix-immodule patch with
      001_static-linking-dont-query-immodules which has more chances to be
      merged upstream; see GNOME #346531.
    - Drop 006_gtk+-2.8.17-directfb patch, merged upstream.
    - Refresh patches: 000_gtk+-2.0.6-exportsymbols,
      003_default_fallback_icon_theme,
      004_gtk+-ximian-gtk2-filesel-navbutton-5,
      007_implicit_pointer_conversion_gdkdrawable_directfb.
    - Update 070_mandatory-relibtoolize with libtoolize --force --copy &&
      aclocal-1.7 -I m4macros && autoconf && automake-1.7.
    - New patch, 002_static-linking-dont-build-perf, to avoid building the
      perf measurement tools in static builds; see GNOME #346559; needs
      the 001_gtk+-2.2.0-buildfix-immodule patch.
    - New patch, 009_configurable-cairo-backend-module, to add a new
      --with-cairo-backend flag which will select a cairo-$backend.pc
      pkg-config module instead of the default of cairo.pc; see GNOME #351509.
    - Configure with --with-cairo-backend=directfb for the dfb build.
    - New patch, 010_gdk-require-cairo-module, to require the Cflags and Libs
      from the cairo-directfb module (as $cairo_module); see GNOME #351519.
    - New patch, 011_gdk-directfb-cvs-changes, backport of CVS only build
      fixes to permit compilation against directfb 0.9.25.1.
  * Fix bashishms in debian/rules. (Closes: #385473)
  * Generate a Provides: gtk2.0-binver-@BINVER@ in libgtk2.0-@SONAME@ to track
    the binary version of Gtk and to permit Gtk modules to depend on it.
  * Define the flags for each flavor (shared, static, and udeb) in Makefile
    vars and share the common flags.
  * Only pass --host to configure if DEB_HOST_GNU_TYPE and DEB_BUILD_GNU_TYPE
    differ.
  * Stop shipping *.la and *.a files of modules (all module types).
  * Move GTK_BINARY_VERSION back to rules.
  * Use GTK_BINVER_DEP instead of BINVER.
  * Build flavors out-of-tree; saves 25% of required build space (315 MB) and
    some build time / IO load; this clutters the headers a little (full build
    path is mentionned instead of ".") though.
  * Rewrite and cleanup the build process completely.
  * Install the full set of pkg-config files from the dfb flavor in
    /usr/lib/pkgconfig/libgtk-directfb-2.0; to use this feature, set
    PKG_CONFIG_PATH while invoking pkg-config (or configure); the
    /usr/lib/pkgconfig/*directfb*.pc files will be removed when Debian sources
    have been converted.
  * In the same spirit, gdkconfig.h is in /usr/lib/gtk-2.0/include/directfb;
    to use it, prepend -I/usr/lib/gtk-2.0/include/directfb to CFLAGS.
  * Fix generation of /etc/gtk-2.0/gdk-pixbuf.loaders for the udeb.
    (Closes: #382435)
  * Build-depend on libcairo-directfb2-dev >= 1.2.4-2 to get PDF/PS support in
    the directfb flavor of libcairo.
  * Recommend the linked source packages in libgtk2.0-doc instead of simply
    suggesting them.
  * Rewrite update-gdkpixbuf-loaders and update-gtk-immodules.
  * Drop double libatk1.0-dev build-dep.
  * Empty the dependency_libs in the *.la files of libgtk2.0-dev.
  * New immodule files handling with *.immodules files below
    /usr/lib/gtk-2.0/<BINARY_VERSION>/immodule-files.d.
    - New patch, 020_immodules-files-d, to split the module search path on
      ":", as is done in Pango, prepend
      /usr/lib/gtk-2.0/<BINARY_VERSION>/immodule-files.d to the search path,
      and to read all *.immodules files when a directory is encountered in the
      search path.
    - Pre-generate
      /usr/lib/gtk-2.0/<BINARY_VERSION>/immodule-files.d/libgtk2.0-0.immodules
      for the shared library.
    - Continue generating /etc/gtk-2.0/gtk.immodules until packages are
      updated.
  * Add the libpixmap engine to the udeb for the new Bladr GTK theme for g-i.
  * New loader files handling with *.loaders files below
    /usr/lib/gtk-2.0/<BINARY_VERSION>/loaders-files.d.
    - New patch, 021_loader-files-d, to split the module search path on
      ":", as is done in Pango, prepend
      /usr/lib/gtk-2.0/<BINARY_VERSION>/loader-files.d to the search path,
      and to read all *.loaders files when a directory is encountered in the
      search path.
    - Pre-generate
      /usr/lib/gtk-2.0/<BINARY_VERSION>/loader-files.d/libgtk2.0-0.loaders
      for the shared library and libgtk-directfb-2.0-0-udeb.loaders for the
      udeb.
    - Continue generating /etc/gtk-2.0/gdk-pixbuf.loaders until packages are
      updated.
    - This particular patch uses two ugly workarounds and needs work before
      being sent upstream.
  * New Debhelper-based command, dh_gtkmodules, to create module files for IM
    modules and GdkPixbuf loaders; it will still add a dependency on the
    binary version of Gtk for other modules.
  * Make use of the new dh_gtkmodules during the build (override the path to
    gtk-query-immodules-2.0 and gdk-pixbuf-query-loaders.
  * Add ${misc:Depends} to gtk2-engines-pixbuf.

 -- Loic Minier <lool@dooz.org>  Tue, 19 Sep 2006 15:13:38 +0200

gtk+2.0 (2.8.20-2) unstable; urgency=low

  * New patch, 009_revert-gdkdrawable-directfb, to revert a fix for Italic
    letters which caused ugly unneeded horizontal/vertical lines; thanks
    Davide Viti. (Closes: #386860)
  * Fix typo, install-dfb depends on build-dfb, not build-shared.
  * Fix typo (DFB_PKGFIR versus DFB_PKGDIR), use the BUILD_DFB_DIR version of
    gdk-pixbuf-query-loaders, and set LD_LIBRARY_PATH to the udeb's /usr/lib;
    should fix the empty /etc/gtk-2.0/gdk-pixbuf.loaders. (Closes: #382435)
  * Ship all engines of the DirectFB build in the udeb, that is
    engines/libpixmap.so.

 -- Loic Minier <lool@dooz.org>  Wed, 20 Sep 2006 21:36:04 +0200

gtk+2.0 (2.8.20-1) unstable; urgency=low

  * New upstream releases; no API changes.

 -- Loic Minier <lool@dooz.org>  Mon, 14 Aug 2006 16:52:04 +0200

gtk+2.0 (2.8.18-7) unstable; urgency=medium

  * Rename patches to reflect the order in which they are applied:
    - 000_gtk+-2.2.0-buildfix-immodule to 001_gtk+-2.2.0-buildfix-immodule
    - 001_default_fallback_icon_theme to 003_default_fallback_icon_theme
    - 001_gtk+-ximian-gtk2-filesel-navbutton-5 to
      004_gtk+-ximian-gtk2-filesel-navbutton-5
    - 002_xpmico to 005_xpmico
    - 003_gtk+-2.8.17-directfb to 006_gtk+-2.8.17-directfb
    - 005_implicit_pointer_conversion to
      007_implicit_pointer_conversion_gdkdrawable_directfb
    - 006_implicit_pointer_conversion to
      008_implicit_pointer_conversion_gdkgc_directfb
  * Change the 000_gtk+-2.0.6-exportsymbols, and
    001_gtk+-2.2.0-buildfix-immodule patches to only patch the
    non-autogenerated files.
  * Rename 004_reautoconf to 070_mandatory-relibtoolize; update it for the
    previous changes; use an older autoconf version to work around a bug
    in the glib-gettext macro which broke localization in dialog boxes; thanks
    Mike Hommey.

 -- Loic Minier <lool@dooz.org>  Sun,  6 Aug 2006 11:49:48 +0200

gtk+2.0 (2.8.18-6) unstable; urgency=low

  * 005_implicit_pointer_conversion.patch: patch from Dann Frazier to
    fix an implicit pointer conversion error on 64-bit architectures
    (closes: #381081).
  * 006_implicit_pointer_conversion.patch: fix another implicit
    conversion by allowing deprecated functions in the necessary header
    file (closes: #381082).

 -- Josselin Mouette <joss@debian.org>  Wed,  2 Aug 2006 14:48:54 +0200

gtk+2.0 (2.8.18-5) unstable; urgency=low

  [ Loic Minier ]
  * Set Priority to extra to sync with overrides.

  [ Josselin Mouette ]
  * Set priority to extra for the udeb.
  * Bump build dependencies for libcairo to the stable version.
  * Lots of cleanup in debian/rules.
  * Rename directfb packages to libgtk-directfb-2.0-*.
  * Move .a and .la files from the engine package to the development
    package.
    + Add appropriate Replaces: field.

 -- Josselin Mouette <joss@debian.org>  Sun, 30 Jul 2006 18:21:37 +0200

gtk+2.0 (2.8.18-4) experimental; urgency=low

  * Bump libcairo build dependencies.
  * Only install the PNG loader in the udeb.
  * Rebuild against a fixed glib.

 -- Josselin Mouette <joss@debian.org>  Mon, 26 Jun 2006 22:34:27 +0200

gtk+2.0 (2.8.18-3) experimental; urgency=low

  [ Loïc Minier ]
  * Bump libgtk2.0-dev dependency and build-dep on libx11-dev to >= 2:1.0.0-6
    as it ships x11.pc which ends up in the Requires of gdk-x11-2.0.pc.
    (Closes: #326199, #370693)
    [debian/control, debian/control.in]

  [ Josselin Mouette ]
  * 003_gtk+-2.8.17-directfb.patch: new patch, bringing a new directfb
    backend.
  * 004_reautoconf.patch: new patch, result of "libtoolize --force
    --copy; aclocal; autoheader; automake -acf; autoconf; rm -rf
    autom4te.cache" with the previous patches applied.
  * Make 3 new packages: libgtk+2.0-directfb0-udeb,
    libgtk+2.0-directfb-dev and  libgtk+2.0-directfb0.
  * Add a new build flavour for directfb (only the shared version).
  * Use chrpath to remove the rpath in the udeb.
  * Generate a fake shlibs.local to handle all intra-gtk dependencies by
    hand.
  * Switch to debhelper compatibility mode 5 and require 5.0.22.
  * Standards-version is 3.7.2.
  * Break the circular dependency between libgtk2.0-0, libgtk2.0-bin and
    libgtk2.0-common (closes: #309604).
    + Remove libgtk2.0-common dependency on libgtk2.0-0.
    + Remove libgtk2.0-0 dependency on libgtk2.0-bin.
    + Use ${binary:Version} and ${source:Version} to ensure strict
      dependencies.
    + Build-depend on dpkg-dev 1.13.19.
    + Invert the libgtk2.0-common -> libgtk2.0-0 symbolic link.
    + libgtk2.0-common.preinst, libgtk2.0-0.postinst: dance the symbolic
      link samba.
    + Move support binaries and scripts to libgtk2.0-0 and make
      libgtk2.0-bin a binary-all package containing only scripts.
    + Move /usr/sbin/update-* calls to libgtk2.0-0.
    + update-*: call binaries at their new location.

 -- Josselin Mouette <joss@debian.org>  Mon, 26 Jun 2006 22:31:14 +0200

gtk+2.0 (2.8.18-1) unstable; urgency=low

  * New upstream version:
    Bugs fixed:
    - search box positioning has some bugs
    - Gdk does not translate VK_NUMPADx to GDK_KP_x
    - sanely handle late (re)setting of dnd image
    - Text is shifted off-by-one in Add to panel
    - gtk_widget_create_pango_layout docs typo
    - GtkLayout In GtkScrolledWindow does not receive the scroll_event
    - gtktreeview has RTL problems with toggle buttons if using gtktreestore
      as a model
    - Wrong drop location in GtkEntry
    - GtkImage animation CRITICALS on switching themes
    - DnD: Conditional jump or move depends on uninitialised value
    - cursor blocked to dnd mode after using shift and dnd on a GtkCalendar
    - Crashes while creating source code w/GtkFontSelection
    - the right edge tab does not appear when switching tab
    - Warning in gtk_paned_compute_position
    - gdk should set resolution on PangoCairoFontmap, not PangoCairoContext
    - GtkTreeView does not resize correctly
    - gtk_tree_view_get_cell_area() forgets depth-one expander
    - expander animation not working in RTL mode
    - Multiple issues discovered by Coverity
    - Make gtk_file_chooser_button_new() friendlier for language bindings

 -- Sebastien Bacher <seb128@debian.org>  Tue, 30 May 2006 17:02:26 +0200

gtk+2.0 (2.8.17-1) unstable; urgency=low

  * New upstream version:
    Bugs fixed:
    - Expander disclosure button is too small
    - gtk_image_clear doesn't cause redraw
    - typo in configure.in yields suspicious warning
    - gtk_icon_view_set_cursor causes Segmentation fault
    - garbage output of --help in non UTF-8 locale
    - GtkNotebook does not destroy its children on destroy()
    - TreeView DnD between-row highlight colo
    - Gtk-Criticals occur when scrolling a text_view that is not realized
    - Hidden menubar still activates submenus with kbd
    - GtkTreeItem broken
    -  Clean up button press handling (use one-grab-op-at-a-time pattern)
    - broken scrolling when selecting
    - GTK+ File-chooser dialog crashes
    - Nautilus crashes when dragging icons to another screen
    - mixed line separators confuse gtk_text_iter_ends_line
    - Textview child is covered by window border
    - gdk_pixbuf_loader_new_with_type(): What image types are allowed?
    - Missing progress bar label
    - Fix a problem which caused grab-notify signal to be missed in some cases
  * debian/control.in:
    - clear the Build-Depends on xlibs-static-pic | xlibs-pic, not required
    - updated the Build-Depends on libpango1.0-dev so it build with
      the xorg transitioned version
  * * debian/patches/001_default_fallback_icon_theme.patch:
    - set the default fallback icon theme to "gnome", fixes the issues with
      the moves of icons from hicolor to gnome

 -- Sebastien Bacher <seb128@debian.org>  Sun,  9 Apr 2006 21:54:11 +0200

gtk+2.0 (2.8.16-1) unstable; urgency=low

  * New upstream version

 -- Sebastien Bacher <seb128@debian.org>  Wed, 15 Mar 2006 19:26:46 +0100

gtk+2.0 (2.8.15-1) unstable; urgency=low

  * New upstream version:
    * Bugs fixed:
      - Keys P and N in "open file" dialog have special meaning
      - MS-Windows theme (GTK-Wimp) shows all funky characters
      - Optimize gdk on win32
      - Hollow polygons have wrong linecaps
      - panel crash with a11y enabled
    * Updated translations (bg,bn,cs,eu,ro)

 -- Sebastien Bacher <seb128@debian.org>  Tue, 14 Mar 2006 15:41:56 +0100

gtk+2.0 (2.8.13-1) unstable; urgency=low

  * New upstream version:
    * Bugs fixed:
    - Can't select some items in GtkIconView
    - gtk_icon_theme_list_icons: example contexts don't work
    - gnopernicus crashes on changing display screen source for magnifier
    - evince crashes in gdk_region_union_with_rect
    - Small error in _gdk_gc_update_context
    - gtk.Notebook.get_current_page() returns incorrect page number
      when pages hidden
    - GtkAboutDialog not responsive to Escape key
    - GtkNotebook popup menu not keynavigatable
    - GtkRadioButton does not issue notify::active
    - Make more use of G_DISABLE_ASSERT in TextView code
    * Updated translations

 -- Sebastien Bacher <seb128@debian.org>  Sat, 25 Feb 2006 23:56:58 +0100

gtk+2.0 (2.8.12-1) unstable; urgency=low

  * New upstream bugfix release.
  * [debian/copyright] Updated FSF's address.

 -- J.H.M. Dassen (Ray) <jdassen@debian.org>  Sun, 12 Feb 2006 14:11:11 +0100

gtk+2.0 (2.8.11-1) unstable; urgency=low

  * New upstream version
    * Avoid memory overruns in the pixbuf theme engine with nonsensical
      gradient specifications.  [Matthias]
    * Bugs fixed:
    - Cursor doesn't move as expected
    - Segfault from combination of gtk_container_set_resize_mode()
      and GtkComboBox
    - segfault in update_cursor on amd64
    - eog crashes at launch under AIX
    - "~" should bring up the location dialog
    - gtk_text_layout_get_cursor_locations() chokes on layout=0x0
    * Documentation improvements [Federico Mena Quintero]
    * Translation updates (es,pt_BR,zh_HK,zh_TW)

 -- Sebastien Bacher <seb128@debian.org>  Fri, 27 Jan 2006 22:28:05 +0100

gtk+2.0 (2.8.10-1) unstable; urgency=low

  * New upstream version
  * debian/control.in:
    - updated the glib requirement
  * debian/patches/001_fs_documents.patch:
    - dropped, stick with upstream behaviour rather

 -- Sebastien Bacher <seb128@debian.org>  Thu, 12 Jan 2006 13:34:37 +0100

gtk+2.0 (2.8.9-2) unstable; urgency=low

  * Upload to unstable

 -- Sebastien Bacher <seb128@debian.org>  Thu, 15 Dec 2005 15:13:32 +0100

gtk+2.0 (2.8.9-1) experimental; urgency=low

  * New upstream version:
    Bugs fixed:
    - File chooser filter behaves weird
    - 2.8.4 to 2.8.6: sound-juicer crash, fileselector assertions
    - On unsetting the Model, GtkTreeView does not clear
      it's associated TreeSelection
    - Crash on selecting a file of null mime-type
    - gtktoolbutton leaks a pixbuf
    - GdkEvent leaked in gtktreeview.c / gtk_tree_view_key_press
    - Typo in trap_activate_cb()
    - gtkcalendar.c: The identifier is already declared.
    - gtk_menu_attach_to_widget() does not take NULL detacher
    - Unhinted fonts are measured incorrectly and drawing
      problems occur as a result
    - unwanted scrolling in recent gtk
    - Toolbars without icons are invisible in icon-only mode
    - Search-entry in the TreeView not working properly
    - gtktoolbutton.c:562: warning: 'image' is used
      uninitialized in this function
    - reference count of textbuffer increases with each paste
    - gtk_selection_data_get_uris leaks memory
    Other changes:
    - Remove GMemChunk from public header files to
      support building against GLib 2.10
    - Report errors in option parsing
    - Merge upstream xdgmime changes to handle duplicate glob patterns

 -- Sebastien Bacher <seb128@debian.org>  Sat, 10 Dec 2005 18:22:50 +0100

gtk+2.0 (2.8.8-1) experimental; urgency=low

  * New upstream version:
    GtkFileChooser:
     - Make F2 work for renaming bookmarks
    GtkEntry:
     - Turn off input methods in password entries
    - Other fixes * Documentation improvements
    - Updated translations

 -- Sebastien Bacher <seb128@debian.org>  Tue, 29 Nov 2005 16:00:32 +0100

gtk+2.0 (2.8.7-1) experimental; urgency=low

  * New upstream version.
  * Security fixes:
    - Add check to XPM reader to prevent integer overflow for specially crafted
      number of colors (CVE-2005-3186) (Closes: #339431).
    - Fix endless loop with specially crafted number of colors (CVE-2005-2975).
  * debian/patches/001_fs_documents.patch:
    - updated.
  * debian/rules:
    - fix confusing cp usage.

  [ Loic Minier ]
  * Drop xlibs-dev deps and build-deps.
    [debian/control, debian/control.in]

 -- Sebastien Bacher <seb128@debian.org>  Wed, 16 Nov 2005 11:54:11 +0100

gtk+2.0 (2.8.3-1) experimental; urgency=low

  * New upstream version:
    - Fix problems with the handling of initial settings
      for font options and cursor themes.
    - Add a --ignore-theme-index option to gtk-update-icon-cache.

 -- Jordi Mallach <jordi@debian.org>  Thu,  1 Sep 2005 19:45:50 +0200

gtk+2.0 (2.8.2-1) experimental; urgency=low

  * New upstream version:
    - Fix a crash with custom icon themes, which affected
      the gnome-theme-manager.
    - Make sure font and cursor settings are propaged down
      to the screen initially.
  * debian/control.in:
    - require the current pango.

 -- Sebastien Bacher <seb128@debian.org>  Thu, 25 Aug 2005 00:36:18 +0200

gtk+2.0 (2.8.1-1) experimental; urgency=low

  * New upstream version:
    - gtk-update-icon-cache no longer stores copies of symlinked icons,
      and it has a --index-only option to omit image data from the cache.
    - Make large GtkSizeGroups more efficient.
    - Improve positioning of menus in GtkToolbar.
    - Make scrolling work on unrealized icon views.
    - Avoid unnecessary redraws on range widgets.
    - Make sure that all GTK+ applications reload icon themes promptly.
    - Ensure that gdk_pango_get_context() and gtk_widget_get_pango_context()
      use the same font options and dpi value.
    - Multiple memory leak fixes.
  * debian/control.in:
    - updated the libgtk2.0-dev Depends according to the changes.
  * debian/rules:
    Add --enable-explicit-deps=yes to make sure stuff like x11 gets listed as a
    Requires: in gdk(-x11)-2.0.pc, because otherwise linkage against -lX11 and
    friends doesn't get carried through.  Whether or not this is correct is
    arguable, since libgdk-x11-2.0.so.0* ends up linked against it anyway, but
    stuff like gnome-panel seems to be relying on this transience.
    Change by Daniel Stone.

 -- Sebastien Bacher <seb128@debian.org>  Wed, 24 Aug 2005 11:24:16 +0200

gtk+2.0 (2.8.0-1) experimental; urgency=low

  * New upstream version.
  * debian/control.in:
    - build with the new cairo (Closes: #323705).
    - updated the Build-Depends for xorg (Closes: #323080).
  * debian/copyright:
    - use License instead of Copyright (Closes: #323209).
  * debian/patches/001_fs_documents.patch:
    - default to Documents.
  * debian/rules:
    - updated the shlibs.
  * debian/watch:
    - updated.

 -- Sebastien Bacher <seb128@debian.org>  Thu, 18 Aug 2005 12:19:41 +0200

gtk+2.0 (2.7.2-1) experimental; urgency=low

  * New upstream version.
  * debian/control.in:
    - updated the Build-Depends.
  * debian/rules:
    - updated the shlibs.
    - use cairo.
  * debian/watch:
    - updated.

 -- Sebastien Bacher <seb128@debian.org>  Tue, 12 Jul 2005 01:06:55 +0200

gtk+2.0 (2.6.8-1) unstable; urgency=low

  * New upstream version.
  * debian/patches/003_focus_issues.patch:
    - fixed with the new version.

 -- Sebastien Bacher <seb128@debian.org>  Thu, 16 Jun 2005 12:52:35 +0200

gtk+2.0 (2.6.7-2) unstable; urgency=low

  * Upload to unstable.
  * Forward patches from 2.6.4 branch:
    + 003_focus_issues.patch: stolen from CVS HEAD to fix focus issues.
    + debian/gtk-tutorial.devhelp: updated to reflect the reality of the
      html files.
  * Loïc Minier:
    + Document the configuration of Emacs-style key bindings in README.Debian,
      with additional instructions for GNOME users. [debian/README.Debian]
      (Closes: #309530)

 -- Josselin Mouette <joss@debian.org>  Mon,  6 Jun 2005 22:39:27 +0200

gtk+2.0 (2.6.7-1) experimental; urgency=low

  * New upstream version:
    - Fix compilation with gcc 4.0 (Closes: #303646).
  * debian/rules:
    - clean from the mips changes.
  * debian/patches/002_bmp.patch:
    - the new version fixes that.
  * debian/patches/004_fs_newdir.patch:
    - the new version fixes that.

 -- Sebastien Bacher <seb128@debian.org>  Thu, 14 Apr 2005 22:06:53 +0200

gtk+2.0 (2.6.4-1) unstable; urgency=medium

  * New upstream release.
  * debian/patches/004_fs_newdir.patch:
    - fix a crash in the fileselector when creating a directory.
  * debian/patches/003_iconcache.patch:
    - this bug is fixed in the new version.
  * debian/patches/004_mipsbuild.patch:
    - dropped, this change is not required.
  * debian/patches/002_bmp.patch:
     - fix CAN-2005-0891: BMP double free Dos (Closes: #303141).

 -- Sebastien Bacher <seb128@debian.org>  Tue,  5 Apr 2005 21:09:01 +0200

gtk+2.0 (2.6.2-4) unstable; urgency=high

  * Sjoerd Simons:
    - debian/patches/003_iconcache.patch
      + Updated. Let updateiconcache.c include config.h so it's correctly build
        with large file support (Closes: #295777).
  * Sebastien Bacher:
    - debian/shlibs.local:
      + dropped, fix the self depends (Closes: #296175).
  * Loic Minier:
    - debian/control*
      + added gtk2-engines-pixbuf subsection and priority to sync with
        the override.
  * Use high urgency so that icon themes can propagate to testing.

 -- Josselin Mouette <joss@debian.org>  Wed,  2 Mar 2005 22:28:38 +0100

gtk+2.0 (2.6.2-3) unstable; urgency=low

  * Patch from Steve Langasek <vorlon@debian.org>:
    Add a --disable-testsuite argument to upstream configure, to permit
    skipping the testsuite on architectures where large static binaries
    are currently problematic (i.e., mips).  Closes: #295048.

 -- Sebastien Bacher <seb128@debian.org>  Sun, 13 Feb 2005 19:23:39 +0100

gtk+2.0 (2.6.2-2) unstable; urgency=low

  * debian/libgtk2.0-bin.postinst:
    - don't run gtk-update-icon-cache, the themes should do that
      (Closes: #293568).
  * debian/patches/003_iconcache.patch:
    - should fix the gtk-update-icon-cache issue on sparc.

 -- Sebastien Bacher <seb128@debian.org>  Sun,  6 Feb 2005 19:57:57 +0100

gtk+2.0 (2.6.2-1) unstable; urgency=low

  * New upstream release:
    - fix the loop in gtkdialog (Closes: #291051).
    - should fix the issue on sparc (Closes: #293711).

 -- Sebastien Bacher <seb128@debian.org>  Sun,  6 Feb 2005 00:16:52 +0100

gtk+2.0 (2.6.1-2) unstable; urgency=low

  * Upload to unstable.
  * debian/patches/004_gtkmodules.patch:
    - don't reverse the order of modules, that fix a crash with the modules.

 -- Sebastien Bacher <seb128@debian.org>  Wed,  2 Feb 2005 18:28:09 +0100

gtk+2.0 (2.6.1-1) experimental; urgency=low

  * New upstream release.

 -- Sebastien Bacher <seb128@debian.org>  Sun,  9 Jan 2005 14:23:07 +0100

gtk+2.0 (2.6.0-1) experimental; urgency=low

  * New upstream release (Closes: #275239).
  * debian/control.in:
    - create a gtk2-engines-pixbuf package.
    - recommends hicolor-icon-theme (Closes: #287334).
    - rename libgtk2.0-dbg to libgtk2.0-0-dbg.
    - updated the Build-Depends.
  * debian/gtk2-engines-pixbuf.files:
    - added.
  * debian/libgtk2.0-bin.files:
    - install gtk-update-icon-cache here.
  * debian/libgtk2.0-bin.postinst:
    - call gtk-update-icon-cache.
  * debian/patches/001_gtk+-debian-aclocal-pass_all.patch:
    - removed, should not be needed with the new version.
  * debian/patches/003_treeview-typeahead.patch,
    debian/patches/003_filechooser-search.patch,
    debian/patches/004_treeview-activate.patch,
    debian/patches/005_modifiers.patch:
    - removed, these changes are in the new version.
  * debian/rules:
    - updated the shlibs.
    - use dh_strip to make the debug package.
  * update-gtk-immodules.in:
  * update-gdkpixbuf-loaders.in:
    - module version is 2.4.0.
  * debian/watch:
    - updated.

 -- Sebastien Bacher <seb128@debian.org>  Wed, 29 Dec 2004 18:55:11 +0100

gtk+2.0 (2.4.14-2) unstable; urgency=low

  * debian/patches/003_filechooser-search.patch:
    - open the path entry if "/" is enter in the file-selector.
  * debian/patches/004_treeview-activate.patch:
    - typeahead active the row.
  * debian/patches/005_modifiers.patch:
    - accept shift-/ for bringing up the location popup.

 -- Sebastien Bacher <seb128@debian.org>  Tue, 21 Dec 2004 16:21:15 +0100

gtk+2.0 (2.4.14-1) unstable; urgency=low

  * New upstream release (Closes: #286021).
  * debian/control.in:
    - set myself as maintainer.
  * debian/patches/003_treeview-typeahead.patch:
    - backport of the typeahead feature for the treeviews.

 -- Sebastien Bacher <seb128@debian.org>  Sun, 19 Dec 2004 14:55:07 +0100

gtk+2.0 (2.4.13-1) unstable; urgency=low

  * New upstream release:
    - make new notebook tabs appear again (Closes: #276266).

 -- Sebastien Bacher <seb128@debian.org>  Wed, 13 Oct 2004 16:48:13 +0200

gtk+2.0 (2.4.11-1) unstable; urgency=low

  * New upstream release.

 -- Sebastien Bacher <seb128@debian.org>  Mon, 11 Oct 2004 19:48:52 +0200

gtk+2.0 (2.4.10-1) unstable; urgency=low

  * New upstream release.
  * debian/patches/002_xpmico.patch:
    - updated, the two xpm fixes are in the new version.

 -- Sebastien Bacher <seb128@debian.org>  Sun, 19 Sep 2004 00:19:27 +0200

gtk+2.0 (2.4.9-2) unstable; urgency=high

  * debian/patches/002_xpmico.patch:
    - fix CAN-2004-0782 Heap-based overflow in pixbuf_create_from_xpm.
    - fix CAN-2004-0783 Stack-based overflow in xpm_extract_color.
    - fix CAN-2004-0788 ico loader integer overflow.

 -- Sebastien Bacher <seb128@debian.org>  Fri, 17 Sep 2004 12:23:02 +0200

gtk+2.0 (2.4.9-1) unstable; urgency=medium

  * GNOME team upload.
  * New upstream release.
  * debian/patches/002_gtk+-pixbuf-breakage.patch: removed, included in
    upstream version 2.4.8.

 -- Jordi Mallach <jordi@debian.org>  Thu, 26 Aug 2004 14:41:17 +0200

gtk+2.0 (2.4.7-1) unstable; urgency=medium

  * GNOME team upload.
  * New upstream release.
  * debian/patches/002_gtk+-pixbuf-breakage.patch: new, apply patch
    from CVS to fix thumbnail corruption in nautilus.

 -- Jordi Mallach <jordi@debian.org>  Wed, 25 Aug 2004 20:12:28 +0200

gtk+2.0 (2.4.4-2) unstable; urgency=medium

  * Rebuilt with libtiff4.
  * debian/control.in:
    - Build-Depends on libtiff4-dev.

 -- Sebastien Bacher <seb128@debian.org>  Wed, 28 Jul 2004 23:11:54 +0200

gtk+2.0 (2.4.4-1) unstable; urgency=low

  * New upstream release
    - fix the problem with directories displayed twice in the file chooser
      (Closes: #249057).
  * debian/control.in:
    - libgtk2.0-bin Conflicts with old libgtk2.0-dev.

 -- Sebastien Bacher <seb128@debian.org>  Sun, 11 Jul 2004 00:33:45 +0200

gtk+2.0 (2.4.3-3) unstable; urgency=low

  * debian/control.in:
    - since manpages have moved from libgtk2.0-dev to libgtk2.0-bin we need
      to update the Replaces.

 -- Sebastien Bacher <seb128@debian.org>  Mon,  5 Jul 2004 21:15:25 +0200

gtk+2.0 (2.4.3-2) unstable; urgency=low

  * debian/libgtk2.0-bin.files:
    - moved gdk-pixbuf-query-loader and gtk-query-immodules-2.0 manpages
      to libgtk2.0-bin. (Closes: #257399).
  * debian/libgtk2.0-doc.doc-base.gtk-faq,
    debian/libgtk2.0-doc.doc-base.gtk-tutorial:
    - changed index.html with book1.html.
  * Included devehelp files from Richard Cohen <richard@daijobu.co.uk>
    for the faq and the tutorial (Closes: #256844).

 -- Sebastien Bacher <seb128@debian.org>  Sat,  3 Jul 2004 12:14:38 +0200

gtk+2.0 (2.4.3-1) unstable; urgency=medium

  * New upstream release
    - fix the button size allocation logic (Closes: #253971, #253974).
  * debian/rules
    - updated the shlibs.

 -- Sebastien Bacher <seb128@debian.org>  Tue, 15 Jun 2004 11:29:13 +0200

gtk+2.0 (2.4.2-1) unstable; urgency=low

  * New upstream release (Closes: #252690).

 -- Sebastien Bacher <seb128@debian.org>  Sat,  5 Jun 2004 17:23:57 +0200

gtk+2.0 (2.4.1-4) unstable; urgency=low

  * Conflict with librsvg2-common << 2.6.3-1 (closes: #250714, #250647).

 -- Josselin Mouette <joss@debian.org>  Tue, 25 May 2004 14:15:22 +0200

gtk+2.0 (2.4.1-3) unstable; urgency=low

  * GNOME Team Upload.
  * Upload to unstable
    + close bug fixed in experimental uploads
      (Closes: #161244, #201429, #201507, #203677, #208744, #223316, #228603)
      (Closes: #232081, #234902, #238479, #241860)
  * Marc Brockschmidt <he@debian.org>
   + debian/rules: Really, *really* surpress warnings when removing directories
     (using >/dev/null 2>&1 instead of 2>&1 >/dev/null)

 -- Sebastien Bacher <seb128@debian.org>  Sat, 22 May 2004 15:23:21 +0200

gtk+2.0 (2.4.1-2) experimental; urgency=low

  * debian/control.in:
    + Conflict with old versions of packages that need a rebuild to work with
      gtk+2.4 to force the updates.

 -- Sebastien Bacher <seb128@debian.org>  Sat, 15 May 2004 23:24:07 +0200

gtk+2.0 (2.4.1-1) experimental; urgency=low

  * New upstream release.
  * Akira TAGOH <tagoh@debian.org>
  + debian/control:
    - added libgtk2.0-0 to Depends for libgtk2.0-common. (from 2.2.4-6).
    - libgtk2.0-dev requires libxext-dev. (Closes: #247469)
  * Sebastien Bacher <seb128@debian.org>
  + debian/rules:
    - updated shlib to 2.4.1.

 -- Sebastien Bacher <seb128@debian.org>  Wed,  5 May 2004 23:32:54 +0200

gtk+2.0 (2.4.0-4) experimental; urgency=low

  * Akira TAGOH <tagoh@debian.org>
  + debian/control:
    - moved arch-independent files to libgtk2.0-common again.
    - separated arch-dependent files to libgtk2.0-bin.

 -- Akira TAGOH <tagoh@debian.org>  Sat, 24 Apr 2004 02:11:52 +0900

gtk+2.0 (2.4.0-3) experimental; urgency=low

  * Akira TAGOH <tagoh@debian.org>
  + debian/rules:
    - modified the sed script to strip the version properly.
      (closes: Bug#241860)
    - clean up.
  + debian/control:
    - updated the dependencies for the separated xlibs-dev. (from 2.2.4-4)
    - separated arch-independent data to libgtk2.0-data package.
      (from 2.2.4-4)

 -- Akira TAGOH <tagoh@debian.org>  Fri, 23 Apr 2004 22:43:58 +0900

gtk+2.0 (2.4.0-2) experimental; urgency=low

  * debian/control.in:
    + Added build dependency on libxcursor-dev. (Closes: #239886)

  Sebastien Bacher <seb128@debian.org>:
  * debian/rules:
    + Updated shver.
  * debian/control.in:
    + Added again Build-Depends removed in 2.4.0-1.

 -- J.H.M. Dassen (Ray) <jdassen@debian.org>  Thu, 25 Mar 2004 11:18:48 +0100

gtk+2.0 (2.4.0-1) experimental; urgency=low

  * First upload of new GTK+ branch in experimental (Closes: #238479):
    + back out locale-dependent interpretation of KP_Decimal (Closes: #234902).
    + change scrolling method (Closes: #161244).
    + first day of the week depends of the locale (Closes: #228603).
    + fix fileselector multiple selection handling after keyboard validation
      (Closes: #208744).
    + fix gtktreeview crash when expanding nodes (Closes: #232081).
    + fix quotes missing in gtk-2.0.m4 (Closes: #223316).
    + use the new file selector (Closes: #203677, #201429, #201507).
    + and probably a lot of other bug fixes and improvements ...
  * Sebastien Bacher <seb128@debian.org>:
    * debian/control.in:
      - removed Build-Depends on docbook-utils and linuxdoc-tools-text.
    * patches/001_gtk+-debian-docfix-dtds.patch:
      - removed since we have a xml catalog now.
  * Rob Taylor <robtaylor@fastmail.fm>:
    * debian/control.in, debian/sources, debian/scripts/vars, debian/watch:
      - updated for 2.4.0.
    * debian/patches/:
      - 002_gtk+-debian-freetype.patch:
        + removed, not needed any more, configure already has the changes.
      - 000_gtk+-2.2.4-non-weak-symbols.patch:
        + removed, fixed in upstream source.
      - 000_gtk+-2.2.4-socketfocus.patch:
        + removed, fixed in upstream source.
      - 001_gtk+-debian-aclocal-pass_all.patch :
        + updated.
      - 000_gtk+-2.2.0-buildfix-immodule.patch
        + updated.
      - 000_gtk+-debian-xinerama-pic.patch
        + updated.

 -- Sebastien Bacher <seb128@debian.org>  Mon, 22 Mar 2004 22:00:09 +0100

gtk+2.0 (2.2.4-6) unstable; urgency=low

  * Akira TAGOH <tagoh@debian.org>
  + debian/control:
    - added libxt-dev to fix FTBFS. (closes: Bug#246450)
    - added libgtk2.0-0 to Depends for libgtk2.0-common.

 -- Akira TAGOH <tagoh@debian.org>  Tue,  4 May 2004 11:30:56 +0900

gtk+2.0 (2.2.4-5) unstable; urgency=low

  * Akira TAGOH <tagoh@debian.org>
  + debian/control:
    - moved arch-independent files to libgtk2.0-common again.
    - separated arch-dependent files to libgtk2.0-bin.

 -- Akira TAGOH <tagoh@debian.org>  Sat, 24 Apr 2004 01:12:08 +0900

gtk+2.0 (2.2.4-4) unstable; urgency=low

  * Akira TAGOH <tagoh@debian.org>
  + debian/rules:
    - bumped the shlib version to 2.2.1-3. (closes: Bug#208671)
  + debian/control:
    - separated arch-independent data to libgtk2.0-data package.
      (closes: Bug#233396)
    - fixed the dependencies for the separated xlibs-dev.
      (closes: Bug#241782, Bug#241522)
  + debian/libgtk2.0-data.{dir,files}:
    - added.

 -- Akira TAGOH <tagoh@debian.org>  Thu, 22 Apr 2004 00:42:02 +0900

gtk+2.0 (2.2.4-3) unstable; urgency=low

  * debian/patches/:
    - 002_gtk+-debian-freetype.patch: patch from Daniel Schepler to fix the
      build failure due to freetype (Closes: #225129).

 -- Sebastien Bacher <seb128@debian.org>  Sat, 27 Dec 2003 13:00:17 +0100

gtk+2.0 (2.2.4-2) unstable; urgency=low

  * debian/control:
    - added Uploaders to maintain as team.
    - added gnome-pkg-tools to Build-Depends.
  * debian/gtk-options.7:
    - included a manpage with the help on the options (Closes: Bug#216897).
  * debian/libgtk2.0-doc.doc-base.gtk-faq
  * debian/libgtk2.0-doc.doc-base.gtk-tutorial:
    - replaced book1.html by index.html (closes: Bug#215382).
  * debian/patches/:
    - 000_gtk+-2.2.4-socketfocus.patch: new patch to fix a GtkSocket focus
      problem that hang the system tray applet.
      (closes: Bug#210813, Bug#212772).
    - 001_gtk+-ximian-gtk2-filesel-navbutton-5.patch: updated
      (closes: Bug#216660).
  * debian/rules:
    - modified to generate debian/control using gnome-pkg-tools.

 -- Sebastien Bacher <seb128@debian.org>  Fri, 31 Oct 2003 21:32:29 +0100

gtk+2.0 (2.2.4-1) unstable; urgency=low

  * New upstream release.
    - implemented the im module that produces C_WITH_CEDILLA rather than
      C_WITH_ACUTE for dead_acute+c combinations. it will be used as default
      im module for fr and pt. (closes: Bug#168557)
    - reworked the handling of XIM's status window. (closes: Bug#203009)
  * debian/control:
    - removed libgtk2.0-0png3 which is unnecessary anymore.
    - added non-versioned Conflicts: libgtk2.0-0png3.
    - bumped Standards-Version to 3.6.1.0.
  * debian/patches/: removed the backported patches.
    - 000_gtk+-2.2.2-docfix-gtk2compliant.patch
    - 000_gtk+-2.2.2-docfix-gtktreemodel.patch
    - 000_gtk+-2.2.2-gtkwidget-viewable.patch
    - 000_gtk+-2.2.2-imxim-reconnect.patch

 -- Akira TAGOH <tagoh@debian.org>  Mon,  8 Sep 2003 03:42:18 +0900

gtk+2.0 (2.2.2-3) unstable; urgency=low

  * debian/patches/:
    - 000_gtk+-2.2.2-docfix-gtk2compliant.patch: applied a backported patch
      from CVS to fix the old documentation. (closes: Bug#146723)
    - 000_gtk+-2.2.2-docfix-gtktreemodel.patch: applied a backported patch
      from CVS to fix the sample code. (closes: Bug#201322)
    - 000_gtk+-2.2.2-gtkwidget-viewable.patch: applied a backported patch from
      CVS to fix the garbled pixmaps. (closes: Bug#201808, Bug#202486)
    - 000_gtk+-2.2.2-imxim-reconnect.patch: applied a backported patch from
      CVS to fix the segfaults if the XIM server is killed during running gtk2
      applications.
    - 001_gtk+-debian-docfix-dtds.patch: applied to use the local DTD.
  * debian/control:
    - added Build-Depends-Indep: gtk-doc-tools, docbook-xml to re-generate the
      fixed documents.

 -- Akira TAGOH <tagoh@debian.org>  Thu,  7 Aug 2003 01:42:46 +0900

gtk+2.0 (2.2.2-2) unstable; urgency=low

  * debian/patches/:
    - 001_gtk+-debian-aclocal-pass_all.patch: re-applied a patch to fix FTBFS
      on arm. (closes: Bug#201443)

 -- Akira TAGOH <tagoh@debian.org>  Thu, 24 Jul 2003 03:14:10 +0900

gtk+2.0 (2.2.2-1) unstable; urgency=low

  * New upstream release. (closes: Bug#200350)
    - Fixed threadlocks on GtkTreeView. (closes: Bug#192136)
    - Fixed the crash on moving the cursor when the cursor is invisible.
      (closes: Bug#187858)
    - Fixed the compose table for ascending order. (closes: Bug#182073)
  * debian/control:
    - fix the FTBFS. Thanks to Daniel Baeyens.
    - bumped Standards-Version to 3.6.0.
  * debian/rules:
    - removed dh_undocumented.
    - don't claim the newer shlibs.
  * debian/patches/:
    - 000_gtk+-2.2.1-gdk_event_copy_for_xinput.patch: removed.
    - 000_gtk+-2.2.1-gdk_visual_get_best_with_depth.patch: removed.
    - 000_gtk+-2.2.1-gtk_text_line_previous_could_contain_tag.patch: removed.
    - 000_gtk+-2.2.1-gtktreeview-scroll.patch: removed.
    - 000_gtk+-debian-xinerama-pic.patch: updated.
    - 001_gtk+-debian-aclocal.patch: removed.
    - 001_gtk+-ximian-gtk2-filesel-navbutton-5.patch: applied a Ximian patch
      to improve the GtkFileSel UI. Requested from Ross Burton.
    - 000_gtk+-2.2.2-non-weak-symbols.patch: applied to fix the undefined non
      weak symbols. (closes: Bug#193774)

 -- Akira TAGOH <tagoh@debian.org>  Sun, 13 Jul 2003 21:26:49 +0900

gtk+2.0 (2.2.1-6) unstable; urgency=low

  * debian/patches/001_gtk+-debian-aclocal.patch:
    - damn. forgot to re-run automake and autoconf. fix again.
      (closes: Bug#190569)

 -- Akira TAGOH <tagoh@debian.org>  Sat,  3 May 2003 16:56:18 +0900

gtk+2.0 (2.2.1-5) unstable; urgency=low

  * debian/control:
    - changed a section for libgtk2.0-dbg to libdevel.
  * debian/patches/000_gtk+-debian-aclocal.patch:
    - applied to fix Xinerama library linkage broken on arm and m68k.
      (closes: Bug#190569)
      Thanks to James Troup and Phil Blundell.

 -- Akira TAGOH <tagoh@debian.org>  Sat,  3 May 2003 01:50:52 +0900

gtk+2.0 (2.2.1-4) unstable; urgency=low

  * debian/patches/:
    - 000_gtk+-2.2.1-gtk_text_line_previous_could_contain_tag.patch:
      applied a backported patch from CVS. (closes: Bug#185066)
    - 000_gtk+-2.2.1-gtktreeview-scroll.patch:
      applied a patch from Red Hat to fix infinite expose loops in TreeView.
      (closes: Bug#187312)
  * debian/control:
    - bumped Standards-Version to 3.5.9.
    - changed a section for libgtk2.0-dev to libdevel.
  * debian/rules:
    - fixed the symlinks on /usr/share/gtk-doc/html. (closes: Bug#183377)
  * debian/compat:
    - use it instead of DH_COMPAT.

 -- Akira TAGOH <tagoh@debian.org>  Fri,  4 Apr 2003 01:55:35 +0900

gtk+2.0 (2.2.1-3) unstable; urgency=low

  * build against the latest xlibs and xlibs-pic. so now correct
    libXinerama_pic.a is linked and supporting xinarama is re-enabled.
    (closes: Bug#177318)
  * debian/control:
    - depend on xlibs-pic (>= 4.2.1-6)
  * debian/README.Debian:
    - improve description of static libraries issue. (closes: Bug#181879)
      Thanks to Marcelo E. Magallon <mmagallo@debian.org>
    - mention gtk-key-theme-name and gnome-settings-daemon.
  * debian/rules:
    - create the symlinks in /usr/share/gtk-doc

 -- Akira TAGOH <tagoh@debian.org>  Mon,  3 Mar 2003 01:35:04 +0900

gtk+2.0 (2.2.1-2) unstable; urgency=low

  * debian/patches/:
    - 000_gtk+-2.2.1-gdk_visual_get_best_with_depth.patch:
      backport from CVS to fix wrong pointer returned. (closes: Bug#180786)
    - 000_gtk+-2.2.1-gdk_event_copy_for_xinput.patch:
      applied to fix a crash when using xinput. (closes: Bug#178908)

 -- Akira TAGOH <tagoh@debian.org>  Wed, 19 Feb 2003 03:10:55 +0900

gtk+2.0 (2.2.1-1) unstable; urgency=low

  * New upstream release.
  * debian/patches/: removed patches. they were fixed in this release.
    - 000_gtk+-2.2.0-buildfix-modules.patch
    - 000_gtk+-2.2.0-fix-es.po.patch
    - 000_gtk+-2.2.0-fnmatch-undef.patch
    - 002_gtk+-2.2.0-fixtypo-xinput.patch
  * debian/patches/000_gtk+-debian-xinerama-pic.patch: update.

 -- Akira TAGOH <tagoh@debian.org>  Fri,  7 Feb 2003 03:37:44 +0900

gtk+2.0 (2.2.0-3) unstable; urgency=low

  * debian/: clean the unnecessary files up. (closes: Bug#177809)
  * debian/rules:
    remove the old debug libraries on install process if exists. (closes:
    Bug#177376)
  * debian/patches/:
    - 002_gtk+-2.2.0-fixtypo-xinput.patch:
      fix to enable XFree86 xinput extension. (closes: Bug#176104)
    - 000_gtk+-2.2.0-fix-es.po.patch:
      applied to fix es.po. (closes: Bug#178870)

 -- Akira TAGOH <tagoh@debian.org>  Wed, 29 Jan 2003 23:01:43 +0900

gtk+2.0 (2.2.0-2) unstable; urgency=low

  * debian/control:
    - add Conflicts libgnomeui-0 (<< 2.0.6-2) to avoid the gtk+ 2.2 breakage.
      (closes: Bug#175946)
    - add Conflicts gtk2.0-examples (<< 2.2.0) (closes: Bug#175868)
    - add dependency of libgtk2.0-common. (closes: Bug#175873)
    - removed libgtk-common package. it's no longer needed. I hope the loop
      dependency will be disappeared.
    - used libpng12-0-dev instead of libpng3-dev for Build-Depends.
  * debian/patches/001_gtk+-2.2.0-xinerama-pic.patch:
    disabled Xinerama support until xlibs-pic has libXinerama_pic.a.
    (closes: Bug#175923)

 -- Akira TAGOH <tagoh@debian.org>  Sat, 11 Jan 2003 05:09:12 +0900

gtk+2.0 (2.2.0-1) unstable; urgency=low

  * New upstream release.
    - upstream bug were closed. so it should be fixed. (closes: Bug#147697)
  * debian/control:
    - updated Build-Depends.
    - bumped Standards-Version to 3.5.8.
    - fix description-synopsis-ends-with-full-stop stuff.
  * debian/update-gdkpixbuf-loaders: add brand-new wrapper script.
  * debian/update-gdkpixbuf-loaders.1: add manpage.
  * debian/rules:
    modified to build the static libraries. (closes: Bug#161938)
  * debian/README.Debian: updated.
  * debian/patches/:
    - 000_gtk+-2.0.6-extranotify.patch: removed.
    - 000_gtk+-2.0.6-scroll_to.patch: removed.
    - 000_gtk+-2.2.0-fnmatch-undef.patch:
      applied to fix having main() in the library.
    - 000_gtk+-2.2.0-buildfix-immodule.patch:
      applied to build the static libraries.
    - 000_gtk+-2.2.0-buildfix-modules.patch:
      applied to fix a typo in configure.in.

 -- Akira TAGOH <tagoh@debian.org>  Mon,  6 Jan 2003 18:34:31 +0900

gtk+2.0 (2.0.9-1) unstable; urgency=low

  * New upstream release.
  * debian/patches/000_gtk+-2.0.8-refcolormap.patch: this release contains it.
    removed.

 -- Akira TAGOH <tagoh@debian.org>  Sun, 24 Nov 2002 00:08:42 +0900

gtk+2.0 (2.0.8-2) unstable; urgency=low

  * debian/patches/000_gtk+-2.0.8-refcolormap.patch: applied to fix the crash
    problem with close. For solve your problem, I recommend you restart all
    processes related gtk+2.0. (closes: Bug#169005)

 -- Akira TAGOH <tagoh@debian.org>  Fri, 15 Nov 2002 09:16:40 +0900

gtk+2.0 (2.0.8-1) unstable; urgency=low

  * New upstream release.
  * debian/patches/000_gtk+-2.0.7-gifsymbol.patch: it's no longer needed.
  * debian/rules: fix twice called ldconfig. (closes: Bug#168071)

 -- Akira TAGOH <tagoh@debian.org>  Sun, 10 Nov 2002 16:36:45 +0900

gtk+2.0 (2.0.7-1) unstable; urgency=low

  * New upstream release.
  * debian/rules:
    - support noopt option for DEB_BUILD_OPTIONS.
    - add symlink for gobject. (closes: Bug#167755)
  * Hm, closed a bug which is marked as NMU due to mis-upload. (closes:
    Bug#166442)
  * debian/patches: these patches are no longer needed, so removed.
    - 000_gtk+-2.0.6-64bitfix.patch
    - 000_gtk+-2.0.6-imenvvar.patch
    - 000_gtk+-2.0.6-keycode.patch
    - 000_gtk+-2.0.6-usintl.patch
  * debian/patches/000_gtk+-2.0.7-gifsymbol.patch: applied to fix the
    undefined symbol issue on libpixbufloader-gif.so.

 -- Akira TAGOH <tagoh@debian.org>  Wed,  6 Nov 2002 01:42:22 +0900

gtk+2.0 (2.0.6-4) unstable; urgency=low

  * debian/patches/000_gtk+-2.0.6-64bitfix.patch: applied to fix a segfault on
    IA64. (closes: Bug#166442)

 -- Akira TAGOH <tagoh@debian.org>  Sun, 27 Oct 2002 03:07:59 +0900

gtk+2.0 (2.0.6-3) unstable; urgency=low

  * debian/control: moved libgtk2.0-0png3 to the last entry.
  * debian/rule: fix invalid symlink.

 -- Akira TAGOH <tagoh@debian.org>  Sat, 31 Aug 2002 09:46:36 +0900

gtk+2.0 (2.0.6-2) unstable; urgency=low

  * debian/control:
    - bumped Standards-Version and depends debhelper (>> 4).
    - revert to libgtk2.0-0 and remove Conflicts libgtk2.0-0, then add
      versioned conflict to work eog2, gnome-panel2, celestia, gimp1.3 and
      metatheme. (closes: Bug#155689, Bug#155854)
    - add libgtk2.0-0png3 to Conflicts, Replaces.
    - add a dummy package for libgtk2.0-0png3.
    - remove the image libraries dependency. (closes: Bug#158858)
    - clean up -dev's Depends.
    - add libglib2.0-doc, libatk1.0-doc and libpango1.0-doc to Suggests.
  * debian/patches/: from Red Hat.
    - 000_gtk+-2.0.6-exportsymbols.patch:
      applied to fix stripping the wrong symbols due to libtool's bug. but
      it's not affected about the symbols used by ld and ld.so. mainly for nm,
      gdb and etc.
    - 000_gtk+-2.0.6-extranotify.patch:
      applied to fix extra settings notifies on startup that were causing
      significant performance problems as fonts were reloaded.
    - 000_gtk+-2.0.6-imenvvar.patch:
      applied to fix a bug with GTK_IM_MODULE environment variable.
    - 000_gtk+-2.0.6-keycode.patch: applied to fix a problem with keycodes
      passed to GtkIMContextXIM.
    - 000_gtk+-2.0.6-usintl.patch:
      applied to fix to GtkIMContextSimple compose for us-intl keyboards.
      should be fixed. (closes: Bug#149515)
    - 000_gtk+-2.0.6-scroll_to.patch:
      applied to fix gtk_tree_view_scroll_to_cell.
  * debian/rules: add symlink to fix the missing symlink for glib, atk and
    pango. (closes: Bug#158107)
  * debian/update-gtk-immodules.fr.1: added. Thanks Julien Louis. (closes:
    Bug#156985)

 -- Akira TAGOH <tagoh@debian.org>  Sat, 31 Aug 2002 05:22:33 +0900

gtk+2.0 (2.0.6-1) unstable; urgency=low

  * New upstream release.
  * Build against libpng3 (closes: 147852)

 -- Akira TAGOH <tagoh@debian.org>  Sun,  4 Aug 2002 18:31:53 +0900

gtk+2.0 (2.0.5-2) unstable; urgency=low

  * debian/rules: add --with-xinput=xfree. (closes: Bug#151668)
  * debian/control:
    - add Conflicts: libgdkxft0 to avoid some problem. (closes: Bug#151439).
    - changed a summary from 'Dummy' to 'Empty'.

 -- Akira TAGOH <tagoh@debian.org>  Thu,  4 Jul 2002 00:18:53 +0900

gtk+2.0 (2.0.5-1) unstable; urgency=low

  * New upstream release.
  * debian/control: fix typo (closes: Bug#150147)

 -- Akira TAGOH <tagoh@debian.org>  Mon, 17 Jun 2002 01:07:20 +0900

gtk+2.0 (2.0.4-1) unstable; urgency=low

  * New upstream release.
    - should be fixed in this release. (closes: Bug#149667)
    - now it's not linked to the Pango docs (closes: Bug#149143)
  * debian/libgtk2.0-doc.doc-base.{gdk,gdk-pixbuf,gtk,gtk-faq,gtk-tutorial}:
    add a new line before Format: (closes: Bug#149548, Bug#150043)

 -- Akira TAGOH <tagoh@debian.org>  Sun, 16 Jun 2002 05:16:29 +0900

gtk+2.0 (2.0.3-1) unstable; urgency=low

  * New upstream release.
  * debian/libgtk2.0-doc.doc-base.{gtk-faq,gtk-tutorial}:
    changed an index file.

 -- Akira TAGOH <tagoh@debian.org>  Thu, 30 May 2002 23:35:52 +0900

gtk+2.0 (2.0.2-5) unstable; urgency=high

  * debian/control: add libtiff3g-dev, libpng2-dev and libjpeg62-dev to
    Depends for -dev.
  * set urgency=high because previous version violated our policy 2.3.4.
    it should be into woody as far as possible.

 -- Akira TAGOH <tagoh@debian.org>  Thu, 23 May 2002 00:31:52 +0900

gtk+2.0 (2.0.2-4) unstable; urgency=high

  * debian/patches/000_gtk+2.0-2.0.2-bigendian.patch: applied to fix a problem
    for big endian machines. (closes: Bug#145285)
  * set urgency=high because it should be in woody.

 -- Akira TAGOH <tagoh@debian.org>  Wed,  1 May 2002 02:46:12 +0900

gtk+2.0 (2.0.2-3) unstable; urgency=low

  * debian/update-gtk-immodules: create /etc/gtk-2.0 directory for workaround,
    if it's not found. oh, why didn't you have it? (closes: Bug#143508,
    Bug#144673)

 -- Akira TAGOH <tagoh@debian.org>  Sun, 28 Apr 2002 04:46:30 +0900

gtk+2.0 (2.0.2-2) unstable; urgency=low

  * debian/libgtk2.0-doc.doc-base.{gtk-faq,gtk-tutorial}:
    Grr, fix again... (closes: Bug#141069)
  * debian/scripts/vars.build: fix bashism.

 -- Akira TAGOH <tagoh@debian.org>  Sat,  6 Apr 2002 04:26:14 +0900

gtk+2.0 (2.0.2-1) unstable; urgency=low

  * New upstream release.
    - this release has bug fix only.
  * debian/control: forgot to update versioned dependency for -dev.
  * debian/libgtk2.0-doc.doc-base.gtk-faq,
    debian/libgtk2.0-doc.doc-base.gtk-tutorial:
    fix wrong index. (closes: Bug#141069)

 -- Akira TAGOH <tagoh@debian.org>  Thu,  4 Apr 2002 02:49:49 +0900

gtk+2.0 (2.0.1-1) unstable; urgency=low

  * New upstream release.
  * debian/update-gtk-immodules: check the immodules directory.

 -- Akira TAGOH <tagoh@debian.org>  Sun, 31 Mar 2002 00:59:03 +0900

gtk+2.0 (2.0.0-3) unstable; urgency=low

  * debian/rules: removed regenerate shlibs. all packages no longer needs to
    depend on -common.

 -- Akira TAGOH <tagoh@debian.org>  Sat, 16 Mar 2002 21:51:08 +0900

gtk+2.0 (2.0.0-2) unstable; urgency=low

  * debian/control: changed Build-Depends to libpango1.0-dev (>= 1.0.0-3)
  * debian/{control,rules}: add libgtk-common as dummy package for upgrading.
  * debian/rules: fix the missing directory.
  * debian/update-gtk-immodules: fix file attribute for gtk.immodules.

 -- Akira TAGOH <tagoh@debian.org>  Sat, 16 Mar 2002 04:34:39 +0900

gtk+2.0 (2.0.0-1) unstable; urgency=low

  * Initial Release.

 -- Akira TAGOH <tagoh@debian.org>  Wed, 13 Mar 2002 00:07:25 +0900<|MERGE_RESOLUTION|>--- conflicted
+++ resolved
@@ -1,4 +1,10 @@
-<<<<<<< HEAD
+gtk4 (4.9.4+ds-1) experimental; urgency=medium
+
+  * New upstream release
+  * debian/libgtk-4-1.symbols.in: Add new symbols
+
+ -- Jeremy Bicha <jbicha@ubuntu.com>  Mon, 13 Feb 2023 16:14:23 -0500
+
 gtk4 (4.9.3+ds-1ubuntu1) lunar; urgency=medium
 
   * Sync with Debian. Remaining changes:
@@ -8,14 +14,6 @@
       + Build-Depend on dh-sequence-translations
 
  -- Jeremy Bicha <jbicha@ubuntu.com>  Thu, 09 Feb 2023 14:00:55 -0500
-=======
-gtk4 (4.9.4+ds-1) experimental; urgency=medium
-
-  * New upstream release
-  * debian/libgtk-4-1.symbols.in: Add new symbols
-
- -- Jeremy Bicha <jbicha@ubuntu.com>  Mon, 13 Feb 2023 16:14:23 -0500
->>>>>>> cfd92dd5
 
 gtk4 (4.9.3+ds-1) experimental; urgency=medium
 
