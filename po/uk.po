--- conflicted
+++ resolved
@@ -9,13 +9,8 @@
 msgstr ""
 "Project-Id-Version: gtk+\n"
 "Report-Msgid-Bugs-To: https://gitlab.gnome.org/GNOME/gtk/-/issues/\n"
-<<<<<<< HEAD
-"POT-Creation-Date: 2023-09-21 15:29+0000\n"
-"PO-Revision-Date: 2023-09-21 19:21+0300\n"
-=======
 "POT-Creation-Date: 2023-08-15 19:28+0000\n"
 "PO-Revision-Date: 2023-08-16 14:37+0300\n"
->>>>>>> a45b66e1
 "Last-Translator: Yuri Chornoivan <yurchor@ukr.net>\n"
 "Language-Team: Ukrainian <trans-uk@lists.fedoraproject.org>\n"
 "Language: uk\n"
@@ -59,31 +54,31 @@
 msgid "The current backend does not support OpenGL"
 msgstr "Цей модуль не підтримує OpenGL"
 
-#: gdk/gdkdisplay.c:1244 gdk/gdksurface.c:1252
+#: gdk/gdkdisplay.c:1245 gdk/gdksurface.c:1252
 msgid "Vulkan support disabled via GDK_DEBUG"
 msgstr "Вимкнено підтримування Vulkan через GDK_DEBUG"
 
-#: gdk/gdkdisplay.c:1276
+#: gdk/gdkdisplay.c:1277
 msgid "GL support disabled via GDK_DEBUG"
 msgstr "Вимкнено підтримування GL через GDK_DEBUG"
 
-#: gdk/gdkdisplay.c:1574
+#: gdk/gdkdisplay.c:1575
 msgid "No EGL configuration available"
 msgstr "Немає доступних налаштувань EGL"
 
-#: gdk/gdkdisplay.c:1582
+#: gdk/gdkdisplay.c:1583
 msgid "Failed to get EGL configurations"
 msgstr "Не вдалося отримати налаштування EGL"
 
-#: gdk/gdkdisplay.c:1612
+#: gdk/gdkdisplay.c:1613
 msgid "No EGL configuration with required features found"
 msgstr "Не знайдено налаштувань EGL із потрібними можливостями"
 
-#: gdk/gdkdisplay.c:1619
+#: gdk/gdkdisplay.c:1620
 msgid "No perfect EGL configuration found"
 msgstr "Не знайдено ідеальних налаштувань EGL"
 
-#: gdk/gdkdisplay.c:1661
+#: gdk/gdkdisplay.c:1662
 #, c-format
 msgid "EGL implementation is missing extension %s"
 msgid_plural "EGL implementation is missing %2$d extensions: %1$s"
@@ -92,23 +87,23 @@
 msgstr[2] "У реалізації EGL не вистачає %2$d розширень %1$s"
 msgstr[3] "У реалізації EGL не вистачає розширення %1$s"
 
-#: gdk/gdkdisplay.c:1694
+#: gdk/gdkdisplay.c:1695
 msgid "libEGL not available in this sandbox"
 msgstr "libEGL є недоступною у цій пісочниці"
 
-#: gdk/gdkdisplay.c:1695
+#: gdk/gdkdisplay.c:1696
 msgid "libEGL not available"
 msgstr "libEGL є недоступною"
 
-#: gdk/gdkdisplay.c:1705
+#: gdk/gdkdisplay.c:1706
 msgid "Failed to create EGL display"
 msgstr "Не вдалося створити запис дисплея EGL"
 
-#: gdk/gdkdisplay.c:1715
+#: gdk/gdkdisplay.c:1716
 msgid "Could not initialize EGL display"
 msgstr "Не вдалося ініціалізувати дисплей EGL"
 
-#: gdk/gdkdisplay.c:1726
+#: gdk/gdkdisplay.c:1727
 #, c-format
 msgid "EGL version %d.%d is too old. GTK requires %d.%d"
 msgstr ""
@@ -576,7 +571,7 @@
 #: gdk/macos/gdkmacospasteboard.c:211 gdk/wayland/gdkclipboard-wayland.c:240
 #: gdk/wayland/gdkdrop-wayland.c:207 gdk/wayland/gdkprimary-wayland.c:343
 #: gdk/win32/gdkdrop-win32.c:1018 gdk/win32/gdkdrop-win32.c:1063
-#: gdk/x11/gdkclipboard-x11.c:807 gdk/x11/gdkdrop-x11.c:235
+#: gdk/x11/gdkclipboard-x11.c:805 gdk/x11/gdkdrop-x11.c:235
 msgid "No compatible transfer format found"
 msgstr "Не знайдено сумісного формату передавання даних"
 
@@ -808,11 +803,11 @@
 msgstr[2] "Відкривається %d пунктів"
 msgstr[3] "Відкривається %d пункт"
 
-#: gdk/x11/gdkclipboard-x11.c:477
+#: gdk/x11/gdkclipboard-x11.c:475
 msgid "Clipboard manager could not store selection."
 msgstr "Засобу керування буфером обміну не вдалося зберегти позначене."
 
-#: gdk/x11/gdkclipboard-x11.c:657
+#: gdk/x11/gdkclipboard-x11.c:655
 msgid "Cannot store clipboard. No clipboard manager is active."
 msgstr ""
 "Не вдалося зберегти буфер обміну. Немає активної програми для керування "
@@ -1076,26 +1071,18 @@
 msgid "%d %%"
 msgstr "%d %%"
 
-#: gtk/deprecated/gtkcolorbutton.c:183 gtk/deprecated/gtkcolorbutton.c:314
+#: gtk/deprecated/gtkcolorbutton.c:183 gtk/deprecated/gtkcolorbutton.c:311
 #: gtk/gtkcolordialog.c:411
 msgid "Pick a Color"
 msgstr "Вибір кольору"
 
-<<<<<<< HEAD
-#: gtk/deprecated/gtkcolorbutton.c:505 gtk/gtkcolorchooserwidget.c:313
-=======
 #: gtk/deprecated/gtkcolorbutton.c:502 gtk/gtkcolorchooserwidget.c:313
->>>>>>> a45b66e1
 #: gtk/gtkcolordialogbutton.c:335
 #, c-format
 msgid "Red %d%%, Green %d%%, Blue %d%%, Alpha %d%%"
 msgstr "Червоний %d%%, Зелений %d%%, Синій %d%%, Альфа %d%%"
 
-<<<<<<< HEAD
-#: gtk/deprecated/gtkcolorbutton.c:511 gtk/gtkcolorchooserwidget.c:319
-=======
 #: gtk/deprecated/gtkcolorbutton.c:508 gtk/gtkcolorchooserwidget.c:319
->>>>>>> a45b66e1
 #: gtk/gtkcolordialogbutton.c:341
 #, c-format
 msgid "Red %d%%, Green %d%%, Blue %d%%"
@@ -1105,25 +1092,17 @@
 msgid "Sans 12"
 msgstr "Sans 12"
 
-#: gtk/deprecated/gtkfontbutton.c:507 gtk/deprecated/gtkfontbutton.c:624
+#: gtk/deprecated/gtkfontbutton.c:507 gtk/deprecated/gtkfontbutton.c:621
 #: gtk/gtkfontdialog.c:596
 msgid "Pick a Font"
 msgstr "Виберіть шрифт"
 
-<<<<<<< HEAD
-#: gtk/deprecated/gtkfontbutton.c:600 gtk/gtkfilechooserwidget.c:3871
-=======
 #: gtk/deprecated/gtkfontbutton.c:597 gtk/gtkfilechooserwidget.c:3871
->>>>>>> a45b66e1
 #: gtk/gtkfontdialogbutton.c:126 gtk/inspector/visual.ui:169
 msgid "Font"
 msgstr "Шрифт"
 
-<<<<<<< HEAD
-#: gtk/deprecated/gtkfontbutton.c:1155 gtk/gtkfontdialogbutton.c:652
-=======
 #: gtk/deprecated/gtkfontbutton.c:1152 gtk/gtkfontdialogbutton.c:652
->>>>>>> a45b66e1
 msgctxt "font"
 msgid "None"
 msgstr "Немає"
@@ -2189,7 +2168,7 @@
 msgid "Paper Margins"
 msgstr "Поля сторінки"
 
-#: gtk/gtkentry.c:3685
+#: gtk/gtkentry.c:3673
 msgid "Insert Emoji"
 msgstr "Вставити емодзі"
 
@@ -2347,11 +2326,7 @@
 msgstr "Якщо вилучити об'єкт, його буде втрачено назавжди."
 
 #: gtk/gtkfilechooserwidget.c:1185 gtk/gtkfilechooserwidget.c:1815
-<<<<<<< HEAD
-#: gtk/gtklabel.c:5695 gtk/gtktext.c:6147 gtk/gtktextview.c:9018
-=======
 #: gtk/gtklabel.c:5695 gtk/gtktext.c:6145 gtk/gtktextview.c:9018
->>>>>>> a45b66e1
 msgid "_Delete"
 msgstr "В_илучити"
 
@@ -2689,21 +2664,6 @@
 msgid "Close the infobar"
 msgstr "Закрити панель відомостей"
 
-<<<<<<< HEAD
-#: gtk/gtklabel.c:5692 gtk/gtktext.c:6135 gtk/gtktextview.c:9006
-msgid "Cu_t"
-msgstr "Ви_різати"
-
-#: gtk/gtklabel.c:5693 gtk/gtktext.c:6139 gtk/gtktextview.c:9010
-msgid "_Copy"
-msgstr "_Копіювати"
-
-#: gtk/gtklabel.c:5694 gtk/gtktext.c:6143 gtk/gtktextview.c:9014
-msgid "_Paste"
-msgstr "Вст_авити"
-
-#: gtk/gtklabel.c:5700 gtk/gtktext.c:6156 gtk/gtktextview.c:9039
-=======
 #: gtk/gtklabel.c:5692 gtk/gtktext.c:6133 gtk/gtktextview.c:9006
 msgid "Cu_t"
 msgstr "Ви_різати"
@@ -2717,7 +2677,6 @@
 msgstr "Вст_авити"
 
 #: gtk/gtklabel.c:5700 gtk/gtktext.c:6154 gtk/gtktextview.c:9039
->>>>>>> a45b66e1
 msgid "Select _All"
 msgstr "Виді_лити все"
 
@@ -2932,7 +2891,7 @@
 msgid "Next tab"
 msgstr "Наступна вкладка"
 
-#: gtk/gtknotebook.c:4331 gtk/gtknotebook.c:6541
+#: gtk/gtknotebook.c:4331 gtk/gtknotebook.c:6539
 #, c-format
 msgid "Page %u"
 msgstr "Сторінка %u"
@@ -3578,7 +3537,7 @@
 msgstr ""
 "Не знайдено зареєстрованої програми з назвою «%s» для пункту з URI «%s»"
 
-#: gtk/gtksearchentry.c:767
+#: gtk/gtksearchentry.c:758
 msgid "Clear Entry"
 msgstr "Спорожнити запис"
 
@@ -3669,11 +3628,7 @@
 msgid "Sidebar"
 msgstr "Бічна панель"
 
-<<<<<<< HEAD
-#: gtk/gtktext.c:6161 gtk/gtktextview.c:9044
-=======
 #: gtk/gtktext.c:6159 gtk/gtktextview.c:9044
->>>>>>> a45b66e1
 msgid "Insert _Emoji"
 msgstr "Вставити _емодзі"
 
@@ -3738,10 +3693,7 @@
 msgstr "Опис"
 
 #: gtk/inspector/a11y.ui:99 gtk/inspector/misc-info.ui:296
-<<<<<<< HEAD
-=======
 #: tools/gtk-path-tool-info.c:128
->>>>>>> a45b66e1
 msgid "Bounds"
 msgstr "Межі"
 
@@ -4054,13 +4006,8 @@
 msgstr "Поверхня"
 
 #: gtk/inspector/misc-info.ui:365 gtk/inspector/misc-info.ui:400
-<<<<<<< HEAD
-#: gtk/inspector/misc-info.ui:435 gtk/inspector/prop-editor.c:1153
-#: gtk/inspector/prop-editor.c:1536 gtk/inspector/window.ui:396
-=======
 #: gtk/inspector/misc-info.ui:435 gtk/inspector/prop-editor.c:1150
 #: gtk/inspector/prop-editor.c:1533 gtk/inspector/window.ui:396
->>>>>>> a45b66e1
 msgid "Properties"
 msgstr "Властивості"
 
@@ -4112,7 +4059,7 @@
 #. Translators: %s is a type name, for example
 #. * GtkPropertyExpression with value \"2.5\"
 #.
-#: gtk/inspector/prop-editor.c:827
+#: gtk/inspector/prop-editor.c:824
 #, c-format
 msgid "%s with value \"%s\""
 msgstr "%s зі значенням «%s»"
@@ -4120,7 +4067,7 @@
 #. Translators: Both %s are type names, for example
 #. * GtkPropertyExpression with type GObject
 #.
-#: gtk/inspector/prop-editor.c:838
+#: gtk/inspector/prop-editor.c:835
 #, c-format
 msgid "%s with type %s"
 msgstr "%s з типом %s"
@@ -4128,7 +4075,7 @@
 #. Translators: Both %s are type names, for example
 #. * GtkObjectExpression for GtkStringObject 0x23456789
 #.
-#: gtk/inspector/prop-editor.c:851
+#: gtk/inspector/prop-editor.c:848
 #, c-format
 msgid "%s for %s %p"
 msgstr "%s для %s %p"
@@ -4136,71 +4083,71 @@
 #. Translators: Both %s are type names, for example
 #. * GtkPropertyExpression with value type: gchararray
 #.
-#: gtk/inspector/prop-editor.c:881
+#: gtk/inspector/prop-editor.c:878
 #, c-format
 msgid "%s with value type %s"
 msgstr "%s із типом значення %s"
 
-#: gtk/inspector/prop-editor.c:1230
+#: gtk/inspector/prop-editor.c:1227
 #, c-format
 msgid "Uneditable property type: %s"
 msgstr "Неможливо редагувати цей тип властивості: %s"
 
-#: gtk/inspector/prop-editor.c:1388
+#: gtk/inspector/prop-editor.c:1385
 msgctxt "column number"
 msgid "None"
 msgstr "Немає"
 
-#: gtk/inspector/prop-editor.c:1425
+#: gtk/inspector/prop-editor.c:1422
 msgid "Attribute:"
 msgstr "Атрибут:"
 
-#: gtk/inspector/prop-editor.c:1428
+#: gtk/inspector/prop-editor.c:1425
 msgid "Model"
 msgstr "Модель"
 
-#: gtk/inspector/prop-editor.c:1433
+#: gtk/inspector/prop-editor.c:1430
 msgid "Column:"
 msgstr "Стовпець:"
 
 #. Translators: %s is a type name, for example
 #. * Action from 0x2345678 (GtkApplicationWindow)
 #.
-#: gtk/inspector/prop-editor.c:1532
+#: gtk/inspector/prop-editor.c:1529
 #, c-format
 msgid "Action from: %p (%s)"
 msgstr "Джерело дії: %p (%s)"
 
-#: gtk/inspector/prop-editor.c:1587
+#: gtk/inspector/prop-editor.c:1584
 msgid "Reset"
 msgstr "Скинути"
 
-#: gtk/inspector/prop-editor.c:1595
+#: gtk/inspector/prop-editor.c:1592
 msgctxt "GtkSettings source"
 msgid "Default"
 msgstr "Типове"
 
-#: gtk/inspector/prop-editor.c:1598
+#: gtk/inspector/prop-editor.c:1595
 msgctxt "GtkSettings source"
 msgid "Theme"
 msgstr "Тема"
 
-#: gtk/inspector/prop-editor.c:1601
+#: gtk/inspector/prop-editor.c:1598
 msgctxt "GtkSettings source"
 msgid "XSettings"
 msgstr "XSettings"
 
-#: gtk/inspector/prop-editor.c:1605
+#: gtk/inspector/prop-editor.c:1602
 msgctxt "GtkSettings source"
 msgid "Application"
 msgstr "Програма"
 
-#: gtk/inspector/prop-editor.c:1608
+#: gtk/inspector/prop-editor.c:1605
 msgctxt "GtkSettings source"
 msgid "Unknown"
 msgstr "Невідоме"
 
-#: gtk/inspector/prop-editor.c:1611
+#: gtk/inspector/prop-editor.c:1608
 msgid "Source:"
 msgstr "Джерело:"
 
@@ -7255,12 +7202,8 @@
 #: tools/gtk-builder-tool-enumerate.c:56 tools/gtk-builder-tool-preview.c:179
 #: tools/gtk-builder-tool-preview.c:180 tools/gtk-builder-tool-screenshot.c:360
 #: tools/gtk-builder-tool-simplify.c:2529 tools/gtk-builder-tool-validate.c:261
-<<<<<<< HEAD
-#: tools/gtk-rendernode-tool-info.c:202 tools/gtk-rendernode-tool-show.c:102
-=======
 #: tools/gtk-path-tool-render.c:62 tools/gtk-rendernode-tool-info.c:208
 #: tools/gtk-rendernode-tool-show.c:102
->>>>>>> a45b66e1
 msgid "FILE"
 msgstr "ФАЙЛ"
 
@@ -7784,66 +7727,37 @@
 "  render       Створити знімок вікна вузла\n"
 "\n"
 
-<<<<<<< HEAD
-#: tools/gtk-rendernode-tool-info.c:179
-=======
 #: tools/gtk-rendernode-tool-info.c:185
->>>>>>> a45b66e1
 #, c-format
 msgid "Number of nodes: %u\n"
 msgstr "Кількість вузлів: %u\n"
 
-<<<<<<< HEAD
-#: tools/gtk-rendernode-tool-info.c:186
-=======
 #: tools/gtk-rendernode-tool-info.c:192
->>>>>>> a45b66e1
 #, c-format
 msgid "Depth: %u\n"
 msgstr "Глибина: %u\n"
 
-<<<<<<< HEAD
-#: tools/gtk-rendernode-tool-info.c:189
-=======
 #: tools/gtk-rendernode-tool-info.c:195
->>>>>>> a45b66e1
 #, c-format
 msgid "Bounds: %g x %g\n"
 msgstr "Межі: %g x %g\n"
 
-<<<<<<< HEAD
-#: tools/gtk-rendernode-tool-info.c:190
-=======
 #: tools/gtk-rendernode-tool-info.c:196
->>>>>>> a45b66e1
 #, c-format
 msgid "Origin: %g %g\n"
 msgstr "Початок координат: %g %g\n"
 
-<<<<<<< HEAD
-#: tools/gtk-rendernode-tool-info.c:211
-msgid "Provide information about the render node."
-msgstr "Надати дані щодо вузла обробки."
-
-#: tools/gtk-rendernode-tool-info.c:224 tools/gtk-rendernode-tool-show.c:130
-#: tools/gtk-rendernode-tool-render.c:225
-=======
 #: tools/gtk-rendernode-tool-info.c:217
 msgid "Provide information about the render node."
 msgstr "Надати дані щодо вузла обробки."
 
 #: tools/gtk-rendernode-tool-info.c:230 tools/gtk-rendernode-tool-render.c:225
 #: tools/gtk-rendernode-tool-show.c:130
->>>>>>> a45b66e1
 #, c-format
 msgid "No .node file specified\n"
 msgstr "Не вказано файл .node\n"
 
-<<<<<<< HEAD
-#: tools/gtk-rendernode-tool-info.c:230
-=======
 #: tools/gtk-rendernode-tool-info.c:236
->>>>>>> a45b66e1
 #, c-format
 msgid "Can only accept a single .node file\n"
 msgstr "Можлива одночасна обробка лише одного файла .node\n"
@@ -7894,12 +7808,6 @@
 #, c-format
 msgid "Error at %s: %s\n"
 msgstr "Помилка у %s: %s\n"
-
-#: tools/gtk-rendernode-tool-utils.c:69
-#, c-format
-#| msgid "Failed to open file %s : %s\n"
-msgid "Failed to load node file: %s\n"
-msgstr "Не вдалося завантажити файл вузла: %s\n"
 
 #: tools/updateiconcache.c:1391
 #, c-format
