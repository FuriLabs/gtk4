--- conflicted
+++ resolved
@@ -17,8 +17,7 @@
  * Authors: Benjamin Otte <otte@gnome.org>
  */
 
-#ifndef __NODE_EDITOR_WINDOW_H__
-#define __NODE_EDITOR_WINDOW_H__
+#pragma once
 
 #include <gtk/gtk.h>
 
@@ -39,8 +38,4 @@
 gboolean                node_editor_window_load         (NodeEditorWindow       *self,
                                                          GFile                  *file);
 
-<<<<<<< HEAD
-#endif /* __NODE_EDITOR_WINDOW_H__ */
-=======
-char *                  get_autosave_path               (const char             *suffix);
->>>>>>> 29c29b0e
+char *                  get_autosave_path               (const char             *suffix);