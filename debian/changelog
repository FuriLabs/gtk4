<<<<<<< HEAD
gtk4 (4.12.0+ds-2) experimental; urgency=medium

  * d/rules: Skip build-time tests that are known to fail or be unreliable.
    Upstream flagged these as failing and skips them in their CI, so there's
    no point in us expecting them to succeed. (Closes: #1050075)
  * Add patch to tolerate different floating-point results on i386.
    Our baseline for i386 still doesn't include SSE, so we still have to use
    i387 instructions with extended precision and sometimes different answers.
    (Closes: #1050076)
  * Ignore another test failure on big-endian machines.
    Similar to #1024391.
=======
gtk4 (4.10.5+ds-5) unstable; urgency=medium

>>>>>>> 9df5e6e2
  * d/rules: Ignore two reftests that fail on i386 only.
    In these tests, the reference rendering of "Hello world" is as one line,
    but on i386 (possibly due to different rounding) it is word-wrapped onto
    two lines.
<<<<<<< HEAD
  * Add patch to work around a test failure on riscv64.
    Other architectures are occasionally affected by this.
    Thanks to Aurelien Jarno (Closes: #1049434)
  * Merge packaging from unstable
    - No further changes, except in the changelog

 -- Simon McVittie <smcv@debian.org>  Tue, 22 Aug 2023 15:19:11 +0100
=======
    I previously thought this was a regression between 4.10 and 4.12, but
    it seems that instead, it was triggered by some other component being
    upgraded, possibly fontconfig 2.14.2 or pango 1.51.0.

 -- Simon McVittie <smcv@debian.org>  Tue, 22 Aug 2023 17:20:14 +0100
>>>>>>> 9df5e6e2

gtk4 (4.10.5+ds-4) unstable; urgency=medium

  [ Jeremy Bícha ]
  * Restore sysprof integration

  [ Simon McVittie ]
  * d/p/debian/tests-Allow-longer-for-a-dialog-to-open.patch:
    Add patch to work around a test failure on riscv64 by extending an
    arbitrary timeout. Other architectures are occasionally affected by this.
    Thanks to Aurelien Jarno (Closes: #1049434)
  * d/control.in, d/gbp.conf: Use debian/trixie and upstream/4.10.x branches

 -- Simon McVittie <smcv@debian.org>  Tue, 22 Aug 2023 12:11:51 +0100

gtk4 (4.12.0+ds-1) experimental; urgency=medium

  * New upstream release
  * Restore sysprof integration
  * debian/control.in: Bump minimum glib, gobject-introspection, meson
    & wayland-protocols
  * debian/libgtk-4-bin.install: Install gtk4-rendernode-tool
  * debian/libgtk-4-1.symbols.in: Add new symbols
  * Drop patch marking the clipboard test flaky: applied upstream
  * Cherry-pick patch to fix undefined references
  * Add patch to adapt to Debian's tzdata 2023c-8
  * Add patch to mark headless tests as flaky

 -- Jeremy Bícha <jbicha@ubuntu.com>  Tue, 08 Aug 2023 17:31:01 -0400

gtk4 (4.10.5+ds-3) unstable; urgency=medium

  * Temporarily disable sysprof integration altogether, to get the package
    rebuilt

 -- Simon McVittie <smcv@debian.org>  Mon, 07 Aug 2023 09:35:32 +0100

gtk4 (4.10.5+ds-2) unstable; urgency=medium

  * d/control.in: Only use libsysprof-capture-4-dev for shared library.
    libsysprof-capture-4-dev is currently a virtual package provided
    by libsysprof-4-dev, which also includes GTK 4 GUI components
    and so depends on libgtk-4-dev. If the Architecture: amd64 build
    happens to finish before the Architecture: all build starts,
    then the Architecture: all build will fail with an unsatisfiable
    build-dependency: libsysprof-4-dev Depends on libgtk-4-dev, which
    Depends on libgtk-4-common (>= ${source:Version}), which hasn't been
    built yet. The result is that libgtk-4-common can't be built and the
    builds deadlock.
    We've been lucky enough to avoid this until now, but version
    4.10.5+ds-1 was not sufficiently lucky and has become uninstallable
    and unbuildable.
    Because the sysprof integration is part of the architecture-specific
    library, we can break this cycle by only installing libsysprof-4-dev
    when we are building the architecture-specific library, and excluding
    it when we are only building architecture-independent documentation
    and common files.
  * Remove version constraints unnecessary since Debian 11
  * Remove maintscripts unnecessary in any released Debian version
  * d/upstream/metadata: Use preferred Gitlab URLs

 -- Simon McVittie <smcv@debian.org>  Sun, 06 Aug 2023 13:03:36 +0100

gtk4 (4.10.5+ds-1) unstable; urgency=medium

  * New upstream release

 -- Jeremy Bícha <jbicha@ubuntu.com>  Sat, 05 Aug 2023 09:56:12 -0400

gtk4 (4.10.4+ds-2) unstable; urgency=medium

  * Release to unstable

 -- Jeremy Bícha <jbicha@ubuntu.com>  Wed, 19 Jul 2023 07:53:26 -0400

gtk4 (4.10.4+ds-1) experimental; urgency=medium

  * New upstream release
    - Fix black rectangles seen with mutter 44.1 (LP: ##2020674)
  * Revert a buildsystem change that affected our installed-tests patch

 -- Jeremy Bícha <jbicha@ubuntu.com>  Mon, 05 Jun 2023 15:04:11 -0400

gtk4 (4.10.3+ds-1) experimental; urgency=medium

  * New upstream release

 -- Jeremy Bícha <jbicha@ubuntu.com>  Thu, 11 May 2023 10:45:31 -0400

gtk4 (4.10.1+ds-2) experimental; urgency=medium

  * debian/patches: Add gstreamer-player as subproject.
    It's used by gtk media to play videos, but it's currently in
    gstreamer-plugins-bad. By just including this library inside gtk we can
    avoid having dependency on gstreamer's bad set. (LP: #2011849)
  * debian/control: build-depend on libgstreamer-plugins-base1.0-dev.
    Remove instead dependency on libgstreamer-plugins-bad1.0-dev
  * debian/rules: Also include gstreamer in udebs build.
    We include some gstreamer sources in gtk now, so better to provide some
    debug symbols too
  * debian/control: Recommends libgtk-4-media-gstreamer.
    Gtk media is considered a main element of gtk4, and not providing
    support for it, implies shipping a broken gtk (as upstream sentenced).
    So, let's recommend it. (LP: #2011849)

 -- Marco Trevisan (Treviño) <marco@ubuntu.com>  Thu, 23 Mar 2023 18:23:32 +0100

gtk4 (4.10.1+ds-1) experimental; urgency=medium

  * New upstream release
  * Drop combobox patch applied in new release
  * Refresh patch

 -- Jeremy Bicha <jbicha@ubuntu.com>  Tue, 14 Mar 2023 08:43:02 -0400

gtk4 (4.10.0+ds-2) experimental; urgency=medium

  * Cherry-pick patch to fix combo boxes

 -- Jeremy Bicha <jbicha@ubuntu.com>  Wed, 08 Mar 2023 12:43:20 -0500

gtk4 (4.10.0+ds-1) experimental; urgency=medium

  * New upstream release
  * debian/libgtk-4-1.symbols.in: Add new symbols

 -- Jeremy Bicha <jbicha@ubuntu.com>  Mon, 06 Mar 2023 09:18:40 -0500

gtk4 (4.9.4+ds-1) experimental; urgency=medium

  * New upstream release
  * debian/libgtk-4-1.symbols.in: Add new symbols

 -- Jeremy Bicha <jbicha@ubuntu.com>  Mon, 13 Feb 2023 16:14:23 -0500

gtk4 (4.9.3+ds-1) experimental; urgency=medium

  [ Jeremy Bicha, via Ubuntu ]
  * New upstream release 4.9.2
  * Bump minimum glib to 2.72.0
  * debian/libgtk-4-1.symbols.in: Update.
    Some symbols were removed, but they were never considered public ABI.
  * Revert commit dropping installed tests
  * Refresh patch series

  [ Simon McVittie ]
  * d/gbp.conf, d/watch: Branch for experimental
  * New upstream release 4.9.3
  * Drop patches that were applied (some a little differently) upstream
  * Refresh patch series
  * d/copyright: Update
  * d/control.in: Update versions of build-dependencies
  * Drop version constraints that have been satisfied since Debian 10
  * d/libgtk-4-1.symbols.in: Update.
    Ignore removal of gtk_file_dialog_{get,set}_shortcut_folders: they were
    added in the 4.9.x branch and are not yet considered stable ABI.

 -- Jeremy Bicha <jbicha@ubuntu.com>  Thu, 09 Feb 2023 11:43:59 -0500

gtk4 (4.8.3+ds-2) unstable; urgency=medium

  [ Jeremy Bicha ]
  * debian/tests/python3-gi: stop using deprecated method

  [ Simon McVittie ]
  * d/patches: Update to gtk-4-8 branch commit 4.8.3-15-g1ef03e6eb8
    - Optimize column views by not creating list item widgets in columns
      that are not visible (GNOME/gtk!5374)
    - In X11, make sure menus, popovers etc. don't interfere with ability
      to click/select in other applications' windows
      (GNOME/gtk#5364, GNOME/gtk#5400)
    - Do not mark non-user-facing strings as translatable (GNOME/gtk#5146)
    - Fix animations and transitions randomly stopping (GNOME/gtk#4426)
    - Translation updates: ab, tr
  * d/p/gdk-x11-Reset-all-scroll-valuators-on-enter.patch:
    Add patch from 4.9.x to avoid scroll events being sent to more than
    one window under X11 (Closes: #1029972) (LP: #1993594)
  * d/control.in: Fix description of gtk-4-examples, which no longer
    contains installed-tests (which were separated into gtk-4-tests)
  * Add overrides for false positive lintian/lintian!452
  * Standards-Version: 4.6.2 (no changes required)

 -- Simon McVittie <smcv@debian.org>  Sat, 04 Feb 2023 15:14:39 +0000

gtk4 (4.8.3+ds-1) unstable; urgency=medium

  * New upstream release
  * Drop patches that were applied upstream
  * d/tests/run-with-display: Use absolute path to WAYLAND_DISPLAY socket.
    This means we can still use the Wayland display, even when dh_auto_test
    changes our XDG_RUNTIME_DIR.
  * d/run-tests.sh: Use dh_auto_test.
    In particular this forces the C.UTF-8 locale, which should mean the tests
    pass even when run under a non-UTF-8 locale like C (which official Debian
    buildds do not do, but some other environments like reproducible-builds
    might). (Closes: #1027680)
  * d/tests: Quote more defensively
  * d/tests/python3-gi: Explicitly disable a11y.
    This version of GTK logs a warning (which makes the autopkgtest fail)
    if we cannot contact the a11y bus provided by AT-SPI.
  * d/tests/build: Suppress D-Bus/a11y warnings
  * d/tests/build: Avoid PWD bashism
  * d/copyright: Move standalone license stanzas to the end
  * d/copyright: Add details of run-with-display script

 -- Simon McVittie <smcv@debian.org>  Tue, 03 Jan 2023 12:45:21 +0000

gtk4 (4.8.2+ds-4) unstable; urgency=medium

  * d/patches: Update to upstream gtk-4-8 branch commit 4.8.2-27-g5186430d9d
    - Fix visual artifacts on X11
    - Update translations
  * d/patches: Sort Debian-specific patches to the end of the series
  * d/p/testsuite-Use-separate-setups-for-unstable-tests-instead-.patch,
    d/p/testsuite-Don-t-create-.test-files-for-flaky-or-failing-t.patch:
    Add patches from upstream git main to improve handling of
    flaky/failing tests
  * d/p/node-editor-Save-test-data-relative-to-current-working-di.patch:
    Add proposed patch to make the node editor reproducible
  * d/rules: Remove redundant --libdir override
  * d/control.in: Drop unused docbook and xsltproc build-dependencies.
    The man pages now use python3-docutils instead.
  * d/*.install: Don't try to install man pages under nodoc build-profile

 -- Simon McVittie <smcv@debian.org>  Tue, 06 Dec 2022 11:52:29 +0000

gtk4 (4.8.2+ds-3) unstable; urgency=medium

  * Skip border-image-excess-size reftest on big-endian machines.
    Mitigates: #1024391
  * Update to upstream gtk-4-8 branch commit 4.8.2-21-g753c6f2435
    - Trigger on-screen keyboard more reliably
    - Don't dismiss popups unnecessarily

 -- Simon McVittie <smcv@debian.org>  Fri, 18 Nov 2022 22:12:24 +0000

gtk4 (4.8.2+ds-2) unstable; urgency=medium

  * d/watch, d/gbp.conf: Only watch for 4.8.x versions.
    Development release 4.9.1 has already happened, but is unlikely to reach
    a stable branch before the Debian 12 freeze.
  * Build-/test-depend on dbus-daemon instead of dbus.
    We only need dbus-run-session here, not the system bus.
  * d/patches: Update to upstream gtk-4-8 branch commit 4.8.2-18-g205783d9b0
    - Fix handling of AltGr when multiple keyboard layouts use it
    - Fix handling of back/forward mouse buttons
    - Fix a focus handling regression
    - Fix a regression that caused a very narrow combo box drop-down in
      GNOME Settings since 4.8
    - Fix a regression with copying under Phosh since 4.8
    - Don't confine resized windows to the geometry of the first monitor
    - Translation updates

 -- Simon McVittie <smcv@debian.org>  Fri, 18 Nov 2022 09:56:14 +0000

gtk4 (4.8.2+ds-1) unstable; urgency=medium

  * New upstream release
  * d/control.in: Update Meson build-dependency
  * d/copyright: Stop listing wayland and wayland-protocols as excluded.
    They are no longer in the upstream source release.
  * d/patches: Remove patches that were applied upstream

 -- Simon McVittie <smcv@debian.org>  Sat, 29 Oct 2022 11:54:46 +0100

gtk4 (4.8.1+ds-1) unstable; urgency=medium

  * New upstream release
  * debian/libgtk-4-1.symbols.in: Add a new symbol
  * d/control.in: Replace transitional libfontconfig1-dev with
    libfontconfig-dev
  * d/missing-sources: Update for upstream updates to Compose data
  * d/p/gdkevents-Don-t-ignore-modifiers-that-are-not-currently-a.patch:
    Add proposed patch to fix keyboard shortcuts with X11 backend
    (Closes: #1016927)
  * d/p/build-Use-more-conservative-GResource-embedding-on-non-x8.patch:
    Update patch for GResource embedding based on upstream feedback

 -- Simon McVittie <smcv@debian.org>  Sat, 17 Sep 2022 22:23:08 +0100

gtk4 (4.7.2+ds-3) unstable; urgency=medium

  [ Samuel Thibault ]
  * debian/libgtk-4-1.symbols.in: Mark more Wayland symbols as Linux-specific
  * Build-depend on dh-exec
  * Avoid trying to install Wayland documentation on non-Linux
    (Closes: #1017866)

  [ Jeremy Bicha ]
  * Release to unstable

 -- Jeremy Bicha <jbicha@ubuntu.com>  Sun, 21 Aug 2022 17:40:46 -0400

gtk4 (4.7.2+ds-2) experimental; urgency=medium

  * Merge packaging changes from unstable

 -- Simon McVittie <smcv@debian.org>  Tue, 16 Aug 2022 11:24:01 +0100

gtk4 (4.6.6+ds-3) unstable; urgency=medium

  * Branch 4.6.x for unstable
  * d/rules: Force softpipe OpenGL driver on mips* architectures.
    This is a workaround for misrendering and crashes when the buildds run
    tests under llvmpipe on these architectures (see #993550, #1003348,
    #1010838).
  * d/p/debian/Skip-some-known-failing-tests-on-mips-family-architecture.patch:
    Remove patch, stop skipping tests that (should) pass on mips*el when
    we force softpipe.
  * d/p/Work-around-1014417-in-Meson.patch:
    Remove workaround for a Meson 0.63.0 bug that was fixed in 0.63.1
  * d/p/build-Add-an-option-to-use-more-conservative-GResource-em.patch:
    Add a build option to disable the GResource fast-path, and disable it.
    It isn't reliable on non-mainstream architectures, and the compile time
    improvement is not significant if we're compiling all of GTK anyway.
  * d/rules: Enable broadway backend for the .deb build (but not the udeb).
    This is apparently used by Cambalache and Deckard, and also the
    Pidgin unit tests. (Closes: #994944)

 -- Simon McVittie <smcv@debian.org>  Tue, 16 Aug 2022 09:23:59 +0100

gtk4 (4.7.2+ds-1) experimental; urgency=medium

  * New upstream development release
    - Fix crashes involving GL/GLES version selection on PinePhone
      (Closes: #1009917)
  * Repack with wayland and wayland-protocols subprojects omitted.
    The versions in unstable are sufficiently new.
  * d/control.in: Update dependency versions
  * d/copyright: Update
  * Refresh patch series
  * Skip inscription-markup.ui reftest for now.
    The whole thing is rendered 1px offset from where it should be, which is
    not a serious problem for practical use of GTK, but makes the tests fail.
  * d/gtk-4-examples.install: Include the new NodeEditor demo
  * Update symbols file for new ABI

 -- Simon McVittie <smcv@debian.org>  Fri, 12 Aug 2022 11:46:07 +0100

gtk4 (4.6.6+ds-2) unstable; urgency=medium

  [ Evangelos Ribeiro Tzaras ]
  * Drop erroneous !nocheck annotation from python3-gi Build-Depends
    (Closes: #1014878)

  [ Simon McVittie ]
  * Add temporary patch to work around #1014417 in Meson
  * Standards-Version: 4.6.1 (no changes required)
  * Migrate GLib 2.68.0 build-dependency from d/control to d/control.in
  * d/copyright: Drop unused GPL license stanzas
  * d/gtk-4-tests.lintian-overrides: Update syntax for current Lintian

 -- Simon McVittie <smcv@debian.org>  Mon, 08 Aug 2022 19:22:54 +0100

gtk4 (4.6.6+ds-1) unstable; urgency=medium

  [ Jeremy Bicha ]
  * New upstream release (LP: #1980742)

  [ Simon McVittie ]
  * d/tests/installed-tests: Fail on unset variable references
  * d/tests/installed-tests: Fail if no tests are found

  [ Evangelos Ribeiro Tzaras ]
  * Bump required glib build dependency

 -- Jeremy Bicha <jbicha@ubuntu.com>  Tue, 05 Jul 2022 11:24:34 -0400

gtk4 (4.6.5+ds-1) unstable; urgency=medium

  [ Jeremy Bicha ]
  * New upstream release (LP: #1976500)
    - Fixes file chooser getting bigger each time it opens (LP: #1971112)
  * Drop 2 patches applied in new release

  [ Laurent Bigonville ]
  * debian/control.in: Disable librsvg BD on architectures where it's not
    building

 -- Jeremy Bicha <jbicha@ubuntu.com>  Wed, 01 Jun 2022 09:05:45 -0400

gtk4 (4.6.4+ds-3) unstable; urgency=medium

  * d/rules: Stop skipping ngl tests on big-endian machines.
    The ngl renderer no longer exists: it was renamed to gl.
  * d/rules, d/run-tests.sh: Move loop through backends into run-tests.sh.
    This means that if an X11 test fails, we try the Wayland tests (if we
    are running them at all) before failing the build.
  * d/rules: Work around llvmpipe segfault by forcing softpipe on mipsel
    for build-time tests. (Mitigates: #1010838)
  * d/control.in: Move gi-docgen to Build-Depends-Indep.
    We correctly disable the gi-docgen-generated documentation when only
    building architecture-dependent packages.
  * d/control.in: Drop build-dependencies that were only there for gi-docgen.
    Now that we're using the packaged gi-docgen instead of the bundled copy,
    there's no need to depend on its dependencies explicitly.

 -- Simon McVittie <smcv@debian.org>  Sun, 15 May 2022 00:27:01 +0100

gtk4 (4.6.4+ds-2) unstable; urgency=medium

  * Cherry-pick patch to fix pasting into the filechooser name field
    (LP: #1971532)

 -- Jeremy Bicha <jbicha@ubuntu.com>  Sat, 14 May 2022 10:05:42 -0400

gtk4 (4.6.4+ds-1) unstable; urgency=medium

  * New upstream release
  * Drop patches applied in new release
  * Cherry-pick patch to fix an invalid format string
  * Use gi-docgen to build docs

 -- Jeremy Bicha <jbicha@ubuntu.com>  Fri, 13 May 2022 16:26:26 -0400

gtk4 (4.6.3+ds1-2) unstable; urgency=medium

  * Cherry-pick gtk-4-6 patch needed for mutter 42.1 (LP: #1972722)

 -- Jeremy Bicha <jbicha@ubuntu.com>  Mon, 09 May 2022 16:48:11 -0400

gtk4 (4.6.3+ds1-1) unstable; urgency=medium

  * New upstream release
  * d/copyright: Exclude gtk/theme/Default/Default-*.css.
    We already deleted them during clean.
  * d/copyright: Stop excluding subprojects/wayland.
    It's no longer included in tarballs.
  * d/patches: Update to upstream gtk-4-6 branch commit 4.6.3-9-g045446c3da
    - Work around infinite loop in box allocation (Closes: #1010547)
    - Make it easier to select the current folder with a file chooser
    - Fix saving into a subdirectory with a file chooser
    - Translation updates
  * d/log-reftests.py: Update names of GSK renderers
  * d/rules, d/run-tests.sh: Add infrastructure to ignore failing GSK tests.
    Similar to reftests, these can be fragile against varying versions of
    dependencies.
  * d/rules: Ignore unaligned-offscreen GSK comparison test.
    Workaround for GNOME/gtk#4889.

 -- Simon McVittie <smcv@debian.org>  Wed, 04 May 2022 11:30:16 +0100

gtk4 (4.6.2+ds-1) unstable; urgency=medium

  * New upstream release
  * d/missing-sources/emojibase: Update to emojibase-data 7.0.1, matching
    the data files in gtk/emoji
  * d/rules: Improve regeneration of emoji data
  * d/missing-sources: Add Unicode emoji data.
    The JSON data files in d/missing-sources/emojibase are indirectly
    derived from this.
  * d/copyright: Update
  * d/p/debian/Disable-optimized-GResource-embedding.patch: Remove.
    The upstream code now disables this on the architectures where it is
    known to be problematic, namely 32-bit ARM.

 -- Simon McVittie <smcv@debian.org>  Sun, 20 Mar 2022 17:51:43 +0000

gtk4 (4.6.1+ds-1) unstable; urgency=medium

  * New upstream release
  * Drop patches that were applied upstream
  * d/control.in: Update build-dependency versions
  * d/copyright: Update
  * d/watch: Repack with wayland subproject excluded, we use the system copy
  * d/run-tests.sh: Show full test log after testing

 -- Simon McVittie <smcv@debian.org>  Wed, 16 Feb 2022 16:55:50 +0000

gtk4 (4.6.0+ds1-4) unstable; urgency=medium

  * Release to unstable

 -- Jeremy Bicha <jeremy.bicha@canonical.com>  Wed, 09 Feb 2022 13:25:53 -0500

gtk4 (4.6.0+ds1-3) experimental; urgency=medium

  * Skip another known-failing test on mips*el (see #993550)
  * Add mips*el bug reference to previous changelog entry

 -- Simon McVittie <smcv@debian.org>  Sat, 08 Jan 2022 22:47:19 +0000

gtk4 (4.6.0+ds1-2) experimental; urgency=medium

  * d/p/png-Correct-endianness-for-big-endian-machines.patch:
    Add proposed patch to fix FTBFS on s390x
  * d/p/debian/Skip-some-known-failing-tests-on-mips-family-architecture.patch:
    Skip another known-failing test on mips family (see #1003348)
  * d/p/debian/Disable-optimized-GResource-embedding.patch:
    Disable optimized GResource embedding.
    This seems to be triggering failures on armel and armhf. Second-guessing
    GResource seems to be more trouble than it's worth.
  * d/rules: Rebuild CSS using sass

 -- Simon McVittie <smcv@debian.org>  Sat, 08 Jan 2022 18:40:18 +0000

gtk4 (4.6.0+ds1-1) experimental; urgency=medium

  * New upstream release
  * Rebase patch series
    - d/p/debian/testsuite-Don-t-test-the-old-gl-renderer.patch:
      Drop, no longer needed
  * d/control.in: Update build-dependencies
  * d/copyright: Update
  * d/rules: Don't build man pages under nodoc build-profile
  * d/source/include-binaries, d/rules:
    Remove workaround for Compose endianness handling, no longer necessary
  * Update symbols file
  * d/p/Make-our-stack-noexec.patch:
    Add patch from upstream fixing regressions from optimized GResource
    processing
  * d/p/build-Tell-glib-compile-resources-to-make-symbols-interna.patch:
    Add proposed patch to reduce unwanted symbol exports
  * Upload to experimental for initial testing

 -- Simon McVittie <smcv@debian.org>  Tue, 04 Jan 2022 18:14:08 +0000

gtk4 (4.4.1+ds1-3) unstable; urgency=medium

  * debian/control.in: Don't build ffmpeg backend on architectures where
    ffmpeg doesn't build
  * debian/rules: Build with cloudproviders support (except on Ubuntu)
  * debian/rules: Enable sysprof support on Linux

 -- Jeremy Bicha <jbicha@debian.org>  Mon, 29 Nov 2021 18:18:30 -0500

gtk4 (4.4.1+ds1-2) unstable; urgency=medium

  * d/control.in, d/rules: Gate libgtk-4-media-ffmpeg with a build-profile.
    If we only build it for experimental uploads, but there is no version
    currently in experimental, then its entry in the overrides file will be
    removed after a while, causing the next upload to be considered NEW.

 -- Simon McVittie <smcv@debian.org>  Fri, 05 Nov 2021 16:46:50 +0000

gtk4 (4.4.1+ds1-1) unstable; urgency=medium

  [ Jeremy Bicha ]
  * debian/rules: Correctly enable auto features for deb build

  [ Simon McVittie ]
  * New upstream release
  * Rebase patch series, dropping patches that were applied upstream
  * d/copyright: Update
  * libgtk-4-dev Suggests gtk-4-examples (Closes: #995752)
  * Stop enabling a Meson option that no longer exists.
    This was merely a warning with Meson 0.59, but is an error with
    Meson 0.60. (Closes: #998551)
  * Standards-Version: 4.6.0 (no changes required)

 -- Simon McVittie <smcv@debian.org>  Fri, 05 Nov 2021 12:54:16 +0000

gtk4 (4.4.0+ds1-5) unstable; urgency=medium

  * Sort patch series in upstream-first order
  * d/p/debian/Disable-clipboard-test.patch:
    Add patch to disable clipboard test, which regularly times out on
    buildds

 -- Simon McVittie <smcv@debian.org>  Fri, 03 Sep 2021 15:08:47 +0100

gtk4 (4.4.0+ds1-4) unstable; urgency=medium

  [ Simon McVittie ]
  * Simplify graphene dependency.
    The version in bullseye is sufficient for all architectures.
  * Drop dependency from libgtk-4-common to libgtk-3-common.
    This was put in place because they used to share GSettings schemas,
    but that's no longer the case.
  * Remove dependency from libgtk-4-bin to libgtk-3-bin.
    This was because they used to share gtkbuilder.its and gtkbuilder.loc,
    but those have been replaced by their gtk4builder counterparts, in
    libgtk-4-dev.
  * Remove dependency from gtk-4-examples to gtk-3-examples.
    This was because the demos shared GSettings schemas, but they no longer
    have the same name.
  * Remove alternative dependency on libgdk-pixbuf2.0-dev.
    We don't support skipping a Debian release, and this package's
    dependencies make it unlikely to be backported.
  * d/rules: Don't enable ffmpeg when experimental builds are copied to Ubuntu
  * d/p/reftest-compare-Treat-colour-channels-as-undefined-if-alp.patch:
    Add patch to ignore colour differences on pixels with zero alpha.
    This makes some of the remaining failing tests pass on mips*el.
  * d/p/debian/testsuite-Don-t-test-the-old-gl-renderer.patch:
    Add patch to disable testing of the old 'gl' renderer.
    The newer 'ngl' renderer is already the default, and 'gl' was removed
    upstream in 4.5.x, so 'gl' doesn't seem worthwhile to try to support.
    It also crashes in a couple of tests on mips*el. Let's focus testing
    effort on the renderer that has a future.
  * d/p/debian/Skip-some-known-failing-tests-on-mips-family-architecture.patch:
    Add patch to skip remaining failing gsk tests on mips*el
    (workaround for #993550)
  * Release to unstable (Closes: #992907)

  [ Jeremy Bicha ]
  * Build-Depend on libsysprof-capture-4-dev instead of sysprof
    in preparation for the sysprof package split (see #971243).
    Depend on version 3.40 to avoid re-exporting its symbols in our ABI.

 -- Simon McVittie <smcv@debian.org>  Fri, 03 Sep 2021 08:52:36 +0100

gtk4 (4.4.0+ds1-3) experimental; urgency=medium

  * Disable Broadway (HTML) backend.
    It isn't clear whether this is used in practice. If we disable it now,
    enabling it later if requested will not be an ABI break, but if we
    enable it now, we have to keep it enabled indefinitely.
  * d/missing-sources: Add source for libX11-derived compose sequences.
    By trial and error, the files in gtk/compose/ seem to be generated from
    libX11 1.7.0.
  * d/p/compose-Generate-endian-dependent-compact-Compose-data.patch,
  * Add proposed patch to use big-endian compose data on big-endian host,
    keeping the existing little-endian version for little-endian hosts.
    This resolves a FTBFS caused by test failure on s390x and other
    big-endian ports.
  * d/p/compose-Document-how-to-get-compose-parse-input-from-libX.patch
    Document how to reproduce the compose data. We don't do this at build
    time, because the compose data is relatively rarely updated, and
    during cross-compilation that would require building all of GTK for
    both the build and host architectures.
  * d/p/compose-Update-sequences-from-libX11-1.7.2.patch:
    Update compose data from libX11 1.7.2.
    This adds a few missing compose sequences.

 -- Simon McVittie <smcv@debian.org>  Mon, 30 Aug 2021 13:33:17 +0100

gtk4 (4.4.0+ds1-2) experimental; urgency=medium

  * Completely move .links files to debhelper syntax (Closes: #991964)
  * Always expect NEWS to be compressed (Closes: #985418).
    debhelper always compresses NEWS files, even if they are small.

 -- Simon McVittie <smcv@debian.org>  Sat, 28 Aug 2021 15:15:44 +0100

gtk4 (4.4.0+ds1-1) experimental; urgency=medium

  * New upstream stable release
  * d/control.in: Update dependencies
  * d/copyright: Update
  * Update symbols file for new ABI
  * d/watch: Only watch for stable releases.
    If we want GTK 4.4.x to move to unstable any time soon, we should
    avoid packaging GTK 4.5.x when it becomes available.
  * d/rules: Fix variable reference in dh_fixperms override

 -- Simon McVittie <smcv@debian.org>  Tue, 24 Aug 2021 10:24:58 +0100

gtk4 (4.3.2+ds1-1) experimental; urgency=medium

  * New upstream release
  * d/watch, d/copyright: Exclude pregenerated documentation.
    There's a lot of it, and excluding it makes the diff to review a lot
    smaller.
  * d/control.in: Bump meson requirement as per meson.build
  * d/control.in: Remove build-dependencies for Google Cloud Print.
    The service underlying this printing backend was shut down at the end
    of 2020, so the printing backend is no longer useful and was removed
    upstream.
  * Drop patches that were applied upstream
  * d/rules: Rebuild emoji data from source files.
    This provides a straightforward way to check that we have the correct
    source files.
  * Disable GStreamer for the udeb build.
    Support for VP8 and VP9 is officially part of the GTK4 API, but it seems
    OK to provide a reduced API in debian-installer.
  * Label the FFmpeg media backend as experimental, and only build it when
    targeting experimental.
    Upstream consider it to be experimental, and recommend the GStreamer
    backend.
  * tests: Specify locales' charsets explicitly, fixing FTBFS with new glibc.
    glibc 2.31-14 dropped support for all non-UTF-8 locales, so we can't
    use /usr/share/i18n/SUPPORTED to choose a suitable charset any more.
  * Update symbols file
  * Leave Vulkan disabled, and remove Vulkan symbols from .symbols file.
    This is an ABI break, but GTK4 is only in experimental so far, so that
    seems acceptable. The Vulkan renderer is marked as experimental upstream,
    with a note that it often causes crashes in the Inspector view; this
    sounds like something we likely don't want yet.
  * d/rules: Override dh_fixperms to set correct permissions on /usr/libexec.
    Making everything executable is not quite right for installed-tests.
  * d/copyright: Update
  * Silence a Lintian tag for documentation-like filenames among test data

 -- Simon McVittie <smcv@debian.org>  Fri, 20 Aug 2021 11:43:41 +0100

gtk4 (4.3.1+ds-2) experimental; urgency=medium

  [ Marco Trevisan (Treviño) ]
  * debian/rules: Add upstream bug mentioning test failures
  * debian/rules: Use Enable auto-features for debs and disable them for
    udebs. Avoid listing managing this manually, while explicitly disable or
    enable when something is required.
  * debian: Add libgtk-4-media-gstreamer package to provide a media module
  * debian: Add libgtk-4-media-ffmpeg package to provide a media module
  * debian: Add support for libcloudproviders in debian. While keep this
    disabled for ubuntu as it's not in main repo.
  * debian: Enable sysprof support under linux. We need to manually add
    sysprof dev dependencies as these are only suggestions.
  * debian/rules: Do not build tests in udeb case

  [ Iain Lane ]
  * rules: Only skip the cloud providers on Ubuntu itself. For everything
    else the main/universe distinction doesn't apply. Fixup to Marco's earlier
    change.
  * copyright: Fix dep5-copyright-license-name-not-unique. CC0-1.0 was
    defined twice

 -- Iain Lane <laney@debian.org>  Mon, 26 Jul 2021 12:56:55 +0100

gtk4 (4.3.1+ds-1) experimental; urgency=medium

  * debian: Use dh 13 substitutions for install files instead of .in files
  * debian/control: move gi-docgen dependencies to bd-indep and remove warn
  * debian/log-reftests.py: Remove wrong wayland paths
  * debian/copyright: Update copyright for gi-docgen excluding fonts
  * debian/watch: Repack using ds suffix as per the d/copyright exclusions
  * debian/libgtk4-doc.links: Add links as devhelp books instead of gtk-doc
  * Repack excluding web font files

 -- Marco Trevisan (Treviño) <marco@ubuntu.com>  Wed, 14 Jul 2021 05:35:40 +0200

gtk4 (4.3.1-1) experimental; urgency=medium

  * New upstream release:
    - Ignore XErrors from the COW (LP: #1911036)
  * debian/control: Update build-dependencies
  * debian/patches: Refresh
  * debian/control: Add dependencies to use upstream provided gi-docgen
    gi-docgen is still in NEW for some months now, so until that we can
    manually use the upstream provided version as subproject.
  * debian/patches: Prevent usage of web-fonts and external links in docs
  * debian/rules: Do not check for nocheck with dh 13
  * debian/rules: Do not manually build docs at build phase.
    This is now handled by gi-docgen that is called at build phase, not at
    install phase.
  * debian/control: Add python3-gi as test build dependency.
    It's needed by introspection tests
  * debian/libgtk-4-1.symbols.in: Add new symbols
  * debian/libgtk-4-doc.*: Adapt install files and links to gi-docgen paths.
    Docs are installed all in /usr/share/docs/libgtk-4-doc subfolders and
    linked to /usr/share/gtk-doc to keep devhelp support
  * debian/patches: Get typelib path from pkg-config
  * debian/rules: Ensure all symbols are defined.
    This is now working fine with all the components
  * debian/rules: Do not reset xvfb on running tests
  * debian/rules: Support running tests in parallel.
    This works fine now, so let's enable it again
  * debian/rules: Move test script to an easier to maintain external file.
    We're doing lots of operations to run tests, it's better to have the
    setup in an external script that it's easier to run, debug and maintain
  * debian/run-tests.sh: Only print full log on errors.
    No need to output the whole log if there have been no failures
  * debian: Run tests under wayland too in linux.
    It's now becoming the default backend so better to also test the library
    there.
  * debian/patches: Initialize the textbtree tags counting causing s390x fails
  * debian/rules: Skip some broken comparison tests in big endian archs
  * debian/tests: Port to Gtk4 and run them both in wayland and x11

 -- Marco Trevisan (Treviño) <marco@ubuntu.com>  Fri, 09 Jul 2021 16:31:39 +0200

gtk4 (4.0.3-4) experimental; urgency=medium

  * d/log-reftests.py: Collect more test results
  * d/rules: Don't export build results for tests that upstream expect
    to fail
  * d/rules: Update comments regarding failing tests that need to be
    processed

 -- Simon McVittie <smcv@debian.org>  Mon, 22 Feb 2021 10:56:12 +0000

gtk4 (4.0.3-3) experimental; urgency=medium

  * d/patches: Adjust forwarding URL for refactoring
  * d/patches: Never mark rendering differences as accepted, only tolerated.
    Upstream consider absolutely any difference in rendering to be an error,
    so we should always record the diff for inspection.
  * Force installation of fontconfig's preferred fonts for tests.
    The experimental dependency resolver is non-deterministic and can
    choose various different fonts, some of which make the reftests fail.
    Force its hand by choosing the fonts that fontconfig prioritizes highest,
    so that we get deterministic results.
  * d/patches: Fix error reporting in gsk reftests.
    The gsk reftests don't use the GTest framework, so g_test_fail will have
    no effect here.

 -- Simon McVittie <smcv@debian.org>  Mon, 15 Feb 2021 10:46:01 +0000

gtk4 (4.0.3-2) experimental; urgency=medium

  * Tolerate minor differences in some reftests
  * d/rules: Show the detailed test log even if tests all succeed
  * d/rules: Dump reftest differences into the log as base64.
    Debian package builds don't have an equivalent of $AUTOPKGTEST_ARTIFACTS
    (as requested in https://bugs.launchpad.net/launchpad/+bug/1845159) so
    this is the best we can do right now.

 -- Simon McVittie <smcv@debian.org>  Sun, 14 Feb 2021 14:28:39 +0000

gtk4 (4.0.3-1) experimental; urgency=medium

  * New upstream release
  * symbols: Ignore removal of gtk_glade_catalog_init.
    This symbol appeared in the ABI, but not in any header files, and is
    considered private.
  * d/rules: Show test log if build-time test fails.
    dh_auto_test would automatically show meson-logs/testlog.txt, but
    because we're running with --setup=x11, we get
    meson-logs/testlog-x11.txt instead.
  * Increase dependency on librsvg2-common from Suggests to Recommends.
    This is not a hard dependency, but should be installed in nearly all
    cases. Increasingly many icons are provided in SVG format, so
    applications will appear broken if the SVG pixbuf loader is not
    installed. See #980396 for more information.
    adwaita-icon-theme already Recommends librsvg2-common, but people who
    routinely do not install recommended packages will get a better hint
    about how much will be broken by its removal if GTK also recommends it.
  * Bump graphene build-dependency to 1.10.4 on i386.
    Earlier versions used SSE, which has stricter alignment requirements
    that cause many of the build-time tests to fail (in addition to not
    being available on Debian's baseline CPU).
  * d/rules: Add a note of the test failures that need investigation
  * d/rules: Extend test timeout on slower architectures
  * Add myself to Uploaders

 -- Simon McVittie <smcv@debian.org>  Fri, 12 Feb 2021 10:05:16 +0000

gtk4 (4.0.1-1) experimental; urgency=medium

  * Team upload
  * New upstream release
  * d/rules: Force recompilation of CSS with sassc

 -- Simon McVittie <smcv@debian.org>  Tue, 12 Jan 2021 18:45:15 +0000

gtk4 (4.0.0-1) experimental; urgency=medium

  * Team upload
  * New upstream release
    - Bump SONAME to libgtk-4.so.1 to reflect incompatibility with 3.9x.y
      development releases
  * Rename source package to gtk4 while we're going through NEW anyway.
    This reflects the upstream name of the library (formerly GTK+,
    now GTK) and avoids "+" being misinterpreted as a space in URLs.
  * Bump required version for all symbols to 4.0.0
  * Add Provides for gir1.2-gdkwayland-4.0 on Linux
  * d/copyright: Remove unused GPL-2+ paragraph
  * d/copyright: Remove unused autoconf-archive paragraph
  * Standards-Version: 4.5.1 (no changes required)
  * Add a Lintian override for #970275
  * d/tests: Reduce number of tests marked as flaky
  * Add iso-codes as a Recommends, and depend on it for tests
  * Disable gvfs and other GIO modules for build-time tests.
    If running on a developer system, we don't want to interact with
    "larger" components like gnome-online-accounts.
  * Make build-time test failures fatal
  * Add missing libxdamage-dev (build-)dependency
  * Preferentially build-depend on libgdk-pixbuf-2.0-dev.
    We don't need the deprecated Xlib integration that is also pulled in
    by the older libgdk-pixbuf2.0-dev package (see #974870).
  * d/changelog: Remove trailing whitespace
  * Replace XC-Package-Type with Package-Type
  * Use https for Homepage
  * d/watch: ".." is not a version number
  * Bump build-dependency on Glib to 2.66
  * Split gtk-4-tests into its own package
  * libgtk-4-1 Breaks/Replaces experimental libgtk-4-0.
    Both packages contain the print backends, which do not contain the
    SONAME in their names. We anticipate that if the SONAME was bumped in
    future, the "4.0.0" in the module loading path would also change, so
    this isn't a problem for Policy §8.2; the only reason the path didn't
    already change here is that versions prior to 4.0.0 were development
    snapshots and explicitly not API- or ABI-stable.
    Moving the print backends to a separate package would create a circular
    dependency (since libgtk-4-1 would need at least a Recommends on the
    print backends, and the print backends depend on the main library),
    and would not actually help co-installability with a future libgtk-4-2,
    since they should be upgraded in lockstep.
  * Remove obsolete Breaks copied from GTK 3

 -- Simon McVittie <smcv@debian.org>  Sun, 27 Dec 2020 00:23:58 +0000

gtk+4.0 (3.99.4-1) experimental; urgency=medium

  * Team upload
  * New upstream release
  * Build with system copy of gtk-doc
    - d/gbp.conf: Stop adding gtk-doc as a second orig tarball
    - d/rules: Don't symlink gtk-doc into subprojects
    - Remove references to bundled gtk-doc
  * d/control.in: Update dependencies
  * d/copyright: Mention CC0-1.0
  * Drop patches, applied upstream
  * d/rules: Update Meson build options
  * Stop installing NodeEditor icons.
    They're embedded in the executable via GResource now.
  * d/libgtk-4-0.symbols.in: Update
  * run-with-locales: Normalize utf8 to UTF-8 without using SUPPORTED file
  * d/tests/run-with-locales: Move from d/run-with-locales.
    This makes tab-completion for d/rules work better.
  * d/rules: Change introspection from true to enabled.
    Similarly, change it from false to disabled for the udeb.
    It's now a feature flag, rather than a boolean.
  * d/libgtk-4-common.install.in: Install emoji data files

 -- Simon McVittie <smcv@debian.org>  Fri, 06 Nov 2020 22:56:34 +0000

gtk+4.0 (3.99.0-2) experimental; urgency=medium

  * Team upload
  * Bundle a copy of gtk-doc from the gtk-doc-for-gtk4 branch.
    Until support for GTK 4 actions is merged into gtk-doc git master,
    including a suitable copy of gtk-doc in this source package lets us
    build it without experimental's gtk-doc having to be the GTK 4 version.
    It's currently version GTK_DOC_1_32-57-g3651bf3 from the
    gtk-doc-for-gtk4 branch.
    - Add dependencies of gtk-doc-tools to Build-Depends-Indep
    - Add patch to skip Yelp manual for bundled gtk-doc
    - Don't try to install files from the bundled gtk-doc
    - d/copyright: Add copyright information for bundled gtk-doc
  * d/copyright: Update copyright information for AppStream data

 -- Simon McVittie <smcv@debian.org>  Tue, 25 Aug 2020 12:45:30 +0100

gtk+4.0 (3.99.0-1) experimental; urgency=medium

  * Team upload
  * New upstream release
    - Update d/copyright
    - Update build-dependencies according to meson.build
      + Remove ATK dependencies
    - Remove "fake SONAME" mechanism.
      The library is now built as libgtk-4.so.0 (although the ABI is still
      not yet stable).
    - Bump minimum version for all symbols to 3.99.0 for the new SONAME and
      numerous ABI breaks
    - Drop patch, applied upstream
    - Update symbols file
    - Build-Depend on a suitable snapshot of gtk-doc from experimental
    - Install more example files
  * d/tests/build, d/tests/python3-gi: Suppress AT-SPI warnings.
    We don't need a11y here, so use NO_AT_BRIDGE=1 to suppress the warning
    about org.a11y.Bus being unavailable.
  * d/copyright: Collapse most permissive licenses into Files: * stanza.
    I'm not going to try to keep track of which files are under which
    specific LGPL-compatible licenses; please see the source code if this
    information is needed.
  * Depend on librsvg2-common for tests, to be able to load SVG icons.
    adwaita-icon-theme used to depend on this, but doesn't any more.
  * Try to split out flaky and non-flaky tests.
    Both sets are marked as flaky for now, but hopefully the less-flaky set
    can be promoted to non-flaky to catch regressions when GTK 4 gets more
    stable.
  * Run the build-time tests under X11 for now.
    We don't have an equivalent of xvfb-run for Wayland yet.
  * Move to debhelper compat level 13.
    Adjust dh_auto_test arguments accordingly: they were previously passed
    to `ninja test` and are now for `meson test`.
  * Depend on fonts-cantarell for tests
  * Run build-time tests with a D-Bus session bus via dbus-run-session
  * d/p/testsuite-Fix-installed-tests.patch,
    d/p/installed-tests-Fix-the-icontheme-test.patch,
    d/p/cups-Don-t-emit-a-warning-if-we-can-t-talk-to-avahi.patch,
    d/p/cloudprint-Fix-redundant-declarations.patch:
    Add patches from upstream for some tests/warnings fixes
  * d/p/roaring.-ch-Add-attribution-and-licensing-information.patch,
    d/p/Include-a-copy-of-the-Apache-license.patch:
    Add proposed patches to add copyright/licensing info for code adapted
    from libroaring (src:croaring in Debian).
  * d/rules: Rely on debhelper 13 to reset HOME, etc.
  * d/rules: Stop setting VERBOSE, it was only relevant with Autotools
  * d/rules: Explicitly enable Xinerama for non-udeb build
  * d/rules: Disable examples, demos, installed tests for udeb build
  * d/control.in: Annotate -doc package with <!nodoc>
  * d/control.in, d/rules: Don't build demos, examples, installed-tests
    under <!noinsttest>
  * d/rules: Disable GObject-Introspection for udeb build
  * d/rules: Explicitly build documentation during build step.
    By default this is only done during the install step, because gtk-doc
    is relatively slow and cannot tell Meson how its dependency tree looks.
    However, for GTK that breaks some dependency tracking, leading to
    required Docbook files not being generated from their Markdown source.

 -- Simon McVittie <smcv@debian.org>  Sun, 09 Aug 2020 14:49:14 +0100

gtk+4.0 (3.98.2-1) experimental; urgency=medium

  * New upstream release
  * Bump pango dependency as per meson.build
  * Drop patch, applied upstream
  * Install new valgrind suppressions files
  * Add patch from git master to make valgrind suppressions work on Debian
  * Update symbols file for ABI breaks and additions

 -- Simon McVittie <smcv@debian.org>  Fri, 10 Apr 2020 22:00:07 +0100

gtk+4.0 (3.98.0-1) experimental; urgency=medium

  * Team upload
  * New upstream release
    - Drop all patches, applied upstream
    - d/control.in: Update build-dependencies
    - d/rules: Update SONAME
    - d/rules: Adjust build options for rename of documentation to gtk_doc
    - debian/libgtk-4-0.symbols.in: Update
  * d/rules: Sort build options
  * d/run-with-locales, d/rules, d/tests/installed-tests:
    Generate locales used by the tests
  * debian/libgtk-4-0.symbols.in: Mark more Wayland and Vulkan symbols
    as (arch=linux-any). These don't exist on hurd-i386, and presumably
    not on kFreeBSD either.
  * Move gtk4-encode-symbolic-svg from gtk-4-examples to libgtk-4-bin.
    It's more of a development tool than an example.
  * d/tests/python3-gi: Explicitly return GLib.SOURCE_REMOVE.
    Implicitly returning None is OK, but explicit is better than implicit.
  * d/tests/python3-gi: Make executable
  * d/tests/build, d/tests/python3-gi: Mark as superficial
  * d/tests/build: Use correct compiler for proposed autopkgtest
    cross-architecture testing support, based on a patch for clutter-1.0
    by Steve Langasek
  * d/tests/build: Fix shellcheck warnings
  * d/tests/build: Show commands before they are executed
  * d/tests/build: Fail if using an undefined variable ("unofficial strict
    mode")
  * d/upstream/metadata: Add upstream URLs
  * d/copyright: Simplify and consolidate (see individual source files if
    finer detail is required)
    - Stop distinguishing between LGPL 2+ and 2.1+, list both as
      "LGPL-2+ and LGPL-2.1+"
    - Stop distinguishing between code and translations
    - Merge copyright years
    - Merge entries differing only by email address
    - Stop repeating "Copyright (C)"
    - Indent with a single space
  * Standards-Version: 4.5.0 (no changes required)
  * Don't build HTML documentation in Architecture: any builds.
    With Autotools, we would have had to leave gtk-doc-tools in the
    Build-Depends for gtkdocize, but with Meson we can demote it to
    Build-Depends-Indep.
    Promote docbook-xml and docbook-xsl to Build-Depends instead: they are
    needed in all builds for the example programs' man pages. Previously,
    they were pulled in by gtk-doc-tools.
  * d/p/build-Install-gtkemojichooser.h.patch:
    Add patch from upstream to fix installation of headers
  * d/.gitignore: Add

 -- Simon McVittie <smcv@debian.org>  Sun, 01 Mar 2020 21:44:08 +0000

gtk+4.0 (3.96.0-2) experimental; urgency=medium

  * Team upload
  * Mark patches as applied upstream
  * Don't run dh_missing against debian/install/udeb when not building
    the udeb. This fixes FTBFS in Architecture: all-only builds.
  * Disable Wayland backend on non-Linux kernels

 -- Simon McVittie <smcv@debian.org>  Sat, 27 Jul 2019 20:47:51 +0100

gtk+4.0 (3.96.0-1) experimental; urgency=medium

  * Team upload

  [ Jeremy Bicha ]
  * New upstream release 3.92
  * Switch to meson
  * README has been renamed to README.md
  * debian/libgtk-4-0.symbols: Update
  * debian/libgtk-4-common.install.in: themes are bundled in the gtkresources
  * Disable 018_gdkenumtypes.c_location.patch: might not be needed any more
  * Update Vcs fields for migration to https://salsa.debian.org/
  * Stop using gnome-get-source

  [ Simon McVittie ]
  * New upstream release 3.94, 3.96
    - Update build-dependencies
    - d/copyright: Update
    - d/patches: Delete patches that aren't applied
    - Refresh patch series and drop applied patches
    - d/p/gdk-x11-Check-if-we-have-access-to-GL-before-using-G.patch:
      Drop, obsoleted by commit 02eb344 in GTK 3.93
    - d/p/no-accessibility-dump.patch: Drop, no longer needed.
      The build-time tests correctly set GTK_CSD=1 now.
    - Disable GStreamer video support for now
    - Stop installing gtk4-query-immodules, superseded by gio-querymodules
    - Don't install im-multipress.conf, no longer available (the multipress
      IM module is unmaintained and was removed). Remove obsolete conffile
      during upgrade.
    - d/libgtk-4-0.install.in: Don't install IM modules. The backend IM
      modules such as XIM and Wayland are now linked into GTK itself,
      while non-backend IM modules have been removed.
    - d/rules: Update Meson options, mostly removing enable- prefix
    - d/libgtk-4-0.symbols: Update
    - Update lists of installed files
  * d/patches: Refresh remaining patches through gbp pq
    - Get date/author information from d/changelog where needed
  * Generate a dependency on a virtual package that reflects the unstable
    SONAME, currently libgtk-4-0.9400.0, and Provide that virtual package
    from libgtk-4-0. This avoids repeated package renames while the ABI
    of GTK 4 remains unstable.
  * gir1.2-gtk-4.0: Add Provides for gir1.2-gdk-4.0, gir1.2-gdkx11-4.0
    and gir1.2-gsk-4.0 to reflect its contents
  * d/libgtk-4-0.postinst.in: Run gio-querymodules for IM modules
    and print backends
  * libgtk-4-dev: Add missing dependency on libvulkan-dev (thanks,
    autopkgtest) (Closes: #910640)
  * libgtk-4-0.postrm.in: Remove the correct cache files
  * Drop support for OLD_MODULES_BASE_PATH. GTK 4 has never supported
    modules in the non-multiarch location.
  * Run tests under Xvfb with GLX available (see #874077)
  * Build installed-tests and run them as autopkgtests (similar to #908440)
    - Install them in gtk-4-examples for now to avoid the NEW queue
    - Mark them as flaky for now
  * d/tests/control: Mark python3-gi as flaky until python3-gi overrides
    get updated for the rename of Gdk.Window to Gdk.Surface
  * d/tests/build: Update for GTK 4.0
  * Canonicalize permissions of debian/rules
  * Normalize various packaging files with wrap-and-sort -a
  * Remove obsolete debian/*.install files from GTK 3
  * List installed but unpackaged files in d/not-installed
  * d/rules: Defang dh_auto_test when built with nocheck
  * Stop using Priority: extra
  * d/missing-sources: Remove, no longer needed
  * Fix generation of README.md.gz symlinks
  * d/gbp.conf: Import configuration from glib2.0
  * d/rules: Generate files from .in counterparts for every package,
    not just the ones we are going to build. This avoids dh_missing
    false positives for files that would have gone into packages not
    included in the current build, for example libgtk-4-common during
    an amd64-only build.
  * Remove autoconf-archive B-D
  * Don't build udebs if built with noudeb build-profile
  * Add test-dependency on xvfb so we can run the built program
  * Change library name (and download location) from GTK+ to GTK,
    following upstream re-branding
  * Add Build-Depends-Package to symbols file
  * d/p/testsuite-Remove-dangling-references-to-box-packing-tests.patch:
    Fix dangling references to removed box-packing tests
  * d/p/gtk4.pc-Move-third-party-libraries-from-Libs-to-Libs.priv.patch:
    Improve .pc file to avoid over-linking (and Lintian false-positives)
  * Use debhelper-compat 12
  * Remove infrastructure for dealing with reftests that are known to fail
  * d/not-installed: Remove
  * d/rules: Fail the build if anything from the deb build is not installed
  * Only install AUTHORS in -doc package
  * Install documentation in /usr/share/gtk-doc, with symlinks in /u/s/doc.
    gtk-doc documentation is technically part of the package's functional
    interface, since other packages use it to adjust cross-references.
  * Standards-Version: 4.4.0 (no changes required)
  * Set Rules-Requires-Root to no

  [ Laurent Bigonville ]
  * Add Closes statement for #910640

 -- Simon McVittie <smcv@debian.org>  Thu, 18 Jul 2019 09:22:44 +0100

gtk+4.0 (3.91.2-1) experimental; urgency=medium

  [ Emilio Pozuelo Monfort ]
  * New major release, GTK+ 4 (beta version). (Closes: #876011)
    Rename everything as appropriate for GTK+ 4.
  * Don't abort on test suite failures.
  * Update symbols. Set all symbols' minimum version to 3.91.2.
  * Update build-dependencies: bump gtk-doc-tools and libglib2.0-dev
    minimum requirement, add libgraphene-1.0-dev and autoreconf-archive.
  * Drop libgail packages, they are no longer built from GTK+ 4.
  * Don't install libgdk-4.so, it has been merged into libgtk-4.so.
  * debian/patches/016_no_offscreen_widgets_grabbing.patch,
    debian/patches/017_no_offscreen_device_grabbing.patch:
    + Removed, obsolete as offscreen widgets are gone in GTK+ 4.
  * debian/patches/022_disable-viqr-im-for-vi-locale.patch:
    + Removed, imported in 2009 with no explanation whatsoever.
  * debian/patches/060_ignore-random-icons.patch:
    + Removed, upstream fixed this differently eons ago (see bgo#451634).
  * debian/patches/018_gdkenumtypes.c_location.patch:
    + Refreshed.
  * debian/libgtk-4-dev.install: don't install aclocal files.
  * debian/libgtk-4-common.install.in: comment out EmojiChooser schema, it's
    not present in 3.91.2 but will be in the next release.
  * Update watch file.
  * Point Vcs-* to experimental.

  [ Jeremy Bicha ]
  * debian/control.in:
    - Build-Depend on libvulkan-dev and sassc
    - Drop Breaks/Replaces not needed after jessie
    - Have libgtk-4-bin and libgtk-4-common and gtk-4-examples depend on
      their gtk3 counterparts until we figure out how to handle the file
      conflicts there. The conflicted files have not changed in gtk4.
      See GNOME bug 774912.
  * Don't build gtk-update-icon-cache; we'll let gtk3 handle that for now

 -- Jeremy Bicha <jbicha@debian.org>  Thu, 21 Sep 2017 17:14:22 -0400

gtk+3.0 (3.22.21-1) unstable; urgency=medium

  * New upstream release.
  * Bump to debhelper compat 10.
    + Drop dh-autoreconf and autotools-dev build-deps, no longer needed as
      debhelper guarantees them now.
  * Switch from CDBS to dh.
    Only regression is that we don't run --fail-missing on arch:all builds.
  * Don't build the docs when not building the -doc packages. Saves some
    time on arch-only builds.
  * Skip the udeb build when not building the -udeb package. Saves a lot
    of time on the arch:all builds.

 -- Emilio Pozuelo Monfort <pochu@debian.org>  Tue, 12 Sep 2017 00:38:15 +0200

gtk+3.0 (3.22.20-1) unstable; urgency=medium

  * New upstream release.
  * debian/patches/fix-gtk-menu-sliders.patch:
    + Removed, applied upstream.
  * Bump Standards-Version to 4.1.0; no changes needed.

 -- Emilio Pozuelo Monfort <pochu@debian.org>  Sat, 09 Sep 2017 15:11:12 +0200

gtk+3.0 (3.22.19-1) unstable; urgency=medium

  [ Jeremy Bicha ]
  * New upstream release
  * debian/libgtk-3-common.install.in:
    Install EmojiChooser gsettings schemas
  * Add fix-gtk-menu-sliders.patch:
    - Cherry-pick patch to fix regression with clicking on sliders in menus,
      such as with Unity's sound indicator (LP: #1712701) (Closes: #872687)

  [ Ken VanDine ]
  * debian/control.in:
    - Bump libpango1.0-dev Build-Depends to >= 1.40.5 for colornames test

 -- Jeremy Bicha <jbicha@ubuntu.com>  Mon, 28 Aug 2017 20:39:28 -0400

gtk+3.0 (3.22.18-1) unstable; urgency=medium

  * Hi from Debconf
  * New upstream release!
    + Support entering emoji by name, using Ctrl-Shift-E (note there is a
      whitelist for this currently - see GtkImContext docs)
    + Wayland:
     - Add support for the shortcut inhibitor protocol
     - Support Wacome tablet wheel scrolling
  * debian/control{,.in}: Bump wayland-protocols to 1.9, per upstream.

 -- Iain Lane <laney@debian.org>  Thu, 10 Aug 2017 16:34:47 +0100

gtk+3.0 (3.22.17-1) unstable; urgency=medium

  * New upstream release.

 -- Emilio Pozuelo Monfort <pochu@debian.org>  Wed, 26 Jul 2017 18:59:22 +0200

gtk+3.0 (3.22.16-1) unstable; urgency=medium

  * New upstream release.

 -- Emilio Pozuelo Monfort <pochu@debian.org>  Thu, 22 Jun 2017 20:24:11 +0200

gtk+3.0 (3.22.12-1) unstable; urgency=medium

  * New upstream release.

 -- Andreas Henriksson <andreas@fatal.se>  Thu, 13 Apr 2017 06:41:09 +0200

gtk+3.0 (3.22.11-1) unstable; urgency=medium

  * New upstream release.
  * Drop patches which have been merged upstream.

 -- Michael Biebl <biebl@debian.org>  Fri, 24 Mar 2017 02:27:48 +0100

gtk+3.0 (3.22.9-4) unstable; urgency=medium

  * Force update of GResource files so the changes to the CSS files are
    actually applied.

 -- Michael Biebl <biebl@debian.org>  Tue, 14 Mar 2017 01:38:30 +0100

gtk+3.0 (3.22.9-3) unstable; urgency=medium

  * Revert move of .flat from frame > border to frame as it broke existing
    themes which relied on that behaviour.

 -- Michael Biebl <biebl@debian.org>  Sun, 05 Mar 2017 21:40:15 +0100

gtk+3.0 (3.22.9-2) unstable; urgency=medium

  * Team upload
  * d/p/wayland-make-sure-to-clear-up-the-number-of-keys.patch:
    Add patch from upstream fixing unintended key repeats on Wayland
    (Closes: #856478)

 -- Simon McVittie <smcv@debian.org>  Wed, 01 Mar 2017 15:50:14 +0000

gtk+3.0 (3.22.9-1) unstable; urgency=medium

  * New upstream release.
  * Drop debian/patches/032_mips_treeview_row_separator_height.patch, no
    longer needed.

 -- Michael Biebl <biebl@debian.org>  Tue, 28 Feb 2017 18:48:39 +0100

gtk+3.0 (3.22.8-1) unstable; urgency=medium

  * New upstream release.
  * Stop patching gtk-doc.make and instead run gtkdocize via the upstream
    provided autogen.sh on autoreconf. The gtk-doc-tools version in Debian has
    been fixed to properly handle the installation of HTML images for
    out-of-tree builds.

 -- Michael Biebl <biebl@debian.org>  Wed, 15 Feb 2017 12:17:29 +0100

gtk+3.0 (3.22.7-2) unstable; urgency=medium

  * Team upload
  * d/p/gdk-x11-Check-if-we-have-access-to-GL-before-using-G.patch:
    add proposed patch from upstream Bugzilla to let GDK X11
    initialization complete successfully when libGL.so.1 is not
    available (Closes: #847366)
  * Override Lintian error source-is-missing for
    debian/missing-sources/zlib.js-0.1.6/deps.js. It is a generated
    file, but the script to generate it is also present.

 -- Simon McVittie <smcv@debian.org>  Sat, 21 Jan 2017 15:38:15 +0000

gtk+3.0 (3.22.7-1) unstable; urgency=medium

  * New upstream release.

 -- Michael Biebl <biebl@debian.org>  Tue, 17 Jan 2017 19:09:05 +0100

gtk+3.0 (3.22.6-1) unstable; urgency=medium

  [ Jeremy Bicha ]
  * Update debian/watch to only look for GTK+ 3.22 releases

  [ Emilio Pozuelo Monfort ]
  * New upstream release.
  * debian/libgtk-3-0.symbols: add new symbol.

 -- Michael Biebl <biebl@debian.org>  Mon, 09 Jan 2017 15:55:17 +0100

gtk+3.0 (3.22.5-1) unstable; urgency=medium

  * New upstream release.

 -- Michael Biebl <biebl@debian.org>  Sat, 10 Dec 2016 17:00:03 +0100

gtk+3.0 (3.22.4-1) unstable; urgency=medium

  * New upstream release.
  * Drop d/p/cssshadowvalue-scale-the-blur-surface-by-the-same-fa.patch
    - now included in upstream release.
  * Update debian/libgtk-3-0.symbols with one addition.

 -- Andreas Henriksson <andreas@fatal.se>  Sun, 20 Nov 2016 19:22:12 +0100

gtk+3.0 (3.22.3-2) unstable; urgency=medium

  * d/p/cssshadowvalue-scale-the-blur-surface-by-the-same-fa.patch
    - Added. Improve the rendering of shadow around GTK windows, this turns out
      to be a big performance improvement for HiDPI on wayland (From upstream
      git, bgo#772075)

 -- Sjoerd Simons <sjoerd@debian.org>  Thu, 10 Nov 2016 22:58:59 +0100

gtk+3.0 (3.22.3-1) unstable; urgency=medium

  * New upstream release.

 -- Michael Biebl <biebl@debian.org>  Tue, 08 Nov 2016 17:32:27 +0100

gtk+3.0 (3.22.2-1) unstable; urgency=medium

  * New upstream release.

 -- Michael Biebl <biebl@debian.org>  Tue, 25 Oct 2016 00:10:32 +0200

gtk+3.0 (3.22.1-1) unstable; urgency=medium

  * New upstream release.
  * Drop d/p/wayland-Avoid-negative-size-constraints.patch and
    d/p/wayland-always-sync-state-after-a-frame-is-painted.patch, merged
    upstream.
  * Bump Build-Depends on libxrandr-dev to (>= 2:1.5.0). This means we can
    drop d/p/0001-Fix-division-by-zero-when-calculating-the-refresh-ra.patch.
    Upstream has already applied a similar patch for the Xrandr 1.5 code path
    and we no longer need the workaround for Xrandr 1.3.
  * Update Build-Depends as per configure.ac:
    - Add libfontconfig1-dev.
    - Drop libxt-dev, libxft-dev, libxrender-dev and x11proto-xext-dev.
    - Drop Debian specific versions for various libx*-dev packages. Those
      versions were a long time ago for gtk+2.0 when the udeb was switched
      from DirectFB to Xlib.
  * Update Depends of libgtk-3-dev to match the dependencies declared in the
    pkg-config .pc files.

 -- Michael Biebl <biebl@debian.org>  Sat, 01 Oct 2016 15:36:03 +0200

gtk+3.0 (3.22.0-2) unstable; urgency=medium

  * d/p/wayland-Avoid-negative-size-constraints.patch
    - Added. Resolve unexpected order of size-allocation signals, fixes issues
      with placing clutter-gtk widgets on wayland.
      (From upstream git, bgo#771915)
  * d/p/wayland-always-sync-state-after-a-frame-is-painted.patch
    - Added. Always sync the state after a frame paint. Avoids things getting
      out of sync when painting using GL as e.g. epiphany does these days.
      (From upstream git, bgo#771553)

 -- Sjoerd Simons <sjoerd@debian.org>  Fri, 30 Sep 2016 14:36:52 +0200

gtk+3.0 (3.22.0-1) unstable; urgency=medium

  * New upstream release.
  * Drop dbg packages now that we have automatic dbgsym packages.
  * Bump debhelper compat level to 9.

 -- Michael Biebl <biebl@debian.org>  Tue, 20 Sep 2016 20:48:18 +0200

gtk+3.0 (3.21.6-1) unstable; urgency=medium

  [ Andreas Henriksson ]
  * New upstream development release.
  * Update (build-)dependencies according to configure.ac changes:
    - bump wayland-protocols to >= 1.7
  * Update debian/libgtk-3-0.symbols with a few scrolled_window additions.

  [ Michael Biebl ]
  * Refresh patches.

 -- Andreas Henriksson <andreas@fatal.se>  Wed, 14 Sep 2016 10:35:59 +0200

gtk+3.0 (3.21.5-3) unstable; urgency=medium

  * Mark two more reftests as known_fail and make test-suite failures fatal
    again.

 -- Michael Biebl <biebl@debian.org>  Wed, 31 Aug 2016 23:41:32 +0200

gtk+3.0 (3.21.5-2) unstable; urgency=medium

  * Mark the gdk_wayland_* symbols as linux-any.
  * Drop workaround for cdbs bug which has been fixed in the mean time.
  * Change Build-Depends on dbus-x11 to dbus. The use of dbus-launch has been
    removed upstream so having only dbus installed is sufficient to run the
    test-suite. (Closes: #835891)
  * Add dbus to autopkgtest dependencies to ensure machine-id is properly
    setup.

 -- Michael Biebl <biebl@debian.org>  Wed, 31 Aug 2016 18:48:24 +0200

gtk+3.0 (3.21.5-1) unstable; urgency=low

  [ Simon McVittie ]
  * Merge packaging changes from 3.20.9-1 in unstable

  [ Andreas Henriksson ]
  * New upstream release.
  * Update build-dependencies according to configure.ac changes:
    - bump libglib2.0-dev to >= 2.49.4
    - bump wayland-protocols to >= 1.6
  * Fix debian/patches/no-accessibility-dump.patch to apply again.
  * Drop d/p/Don-t-apply-GDK_HINT_RESIZE_INC-to-GDK_WINDOW_STATE_.patch
    - now included in upstream release.
  * Update debian/libgtk-3-0.symbols with several additions and one missing:
    - gdk_wayland_display_get_xdg_shell unused outside of gtk+.

 -- Andreas Henriksson <andreas@fatal.se>  Tue, 30 Aug 2016 18:13:45 +0200

gtk+3.0 (3.20.9-1) unstable; urgency=medium

  [ Jeremy Bicha ]
  * Team upload
  * New upstream release
  * debian/control.in:
    - Drop unnecessary version number from dependency on adwaita-icon-theme
  * debian/patches/0001-Revert-Improve-external-drives-detection.patch:
    - Dropped, applied in new version

  [ Simon McVittie ]
  * Another new upstream release
  * Explicitly build-depend on docbook-xsl, libxml2-utils and xsltproc
    to be able to generate man pages from their source code. Move docbook-xml
    to Build-Depends since the man pages are in an Architecture: any package.
  * Drop Build-Depends-Indep on docbook-utils, the old SGML toolchain,
    which is currently uninstallable (#834616) and does not appear to be
    needed for anything

 -- Simon McVittie <smcv@debian.org>  Thu, 18 Aug 2016 10:47:10 +0100

gtk+3.0 (3.20.7-1) unstable; urgency=medium

  [ Laurent Bigonville ]
  * debian/control.in: Add hicolor-icon-theme as a hard dependency, the
    package is small and only provides the directory structure of the theme.
  * debian/control.in: Move adwaita-icon-theme dependency to the main package.

  [ Emilio Pozuelo Monfort ]
  * New upstream release.
  * debian/patches/0001-Revert-Improve-external-drives-detection.patch:
    + Revert upstream change that requires unstable glib 2.49.1.

 -- Emilio Pozuelo Monfort <pochu@debian.org>  Thu, 04 Aug 2016 19:07:21 +0200

gtk+3.0 (3.21.4-1) experimental; urgency=medium

  * New upstream release.
  * debian/control.in:
    + Build depend on xauth, needed for xvfb-run.
    + Drop build-dependency on gettext and update the version requirements
      for wayland-protocols and glib.
  * debian/patches/wayland-add-extended-state-for-tiled.patch:
    + Dropped, included upstream.
  * d/p/0001-Fix-division-by-zero-when-calculating-the-refresh-ra.patch:
    + New patch. Fix division by zero when running under Xvfb.
  * debian/libgtk-3-0.symbols:
    + Add new symbols.
  * debian/rules:
    + Don't abort on test suite failures for now. Too many new failures due
      to deprecation warnings.
  * Upload to experimental.

 -- Emilio Pozuelo Monfort <pochu@debian.org>  Wed, 20 Jul 2016 23:33:22 +0200

gtk+3.0 (3.20.6-2) unstable; urgency=medium

  * Team upload

  [ Laurent Bigonville ]
  * Drop patches/015_default-fallback-icon-theme.patch: The default icon theme
    is already defined as Adwaita, not need to also define the fallback theme.

  [ Simon McVittie ]
  * d/rules: reset XDG_CONFIG_HOME, XDG_CACHE_HOME, XDG_DATA_HOME so that
    they are based on the temporary HOME
  * Backport patch from upstream to mark tiled Mutter/Shell windows
    as GDK_WINDOW_STATE_TILED under Wayland (with mutter >= 3.20.2-2)
  * Add my patch from upstream bug 755947 to disable character-cell-based
    size contraints for TILED windows, so that gnome-terminal can snap to
    half the screen under Wayland

 -- Simon McVittie <smcv@debian.org>  Sat, 25 Jun 2016 00:19:51 +0100

gtk+3.0 (3.20.6-1) unstable; urgency=medium

  * New upstream release.
  * Drop revert-scrolledwindow-Remove-child-before-destroying.patch, merged
    upstream.
  * Re-enable test-suite.

 -- Michael Biebl <biebl@debian.org>  Tue, 31 May 2016 21:33:34 +0200

gtk+3.0 (3.20.5-4) unstable; urgency=medium

  * Work around a bug in cdbs which causes the package to FTBFS; see #825135
    for further details.

 -- Michael Biebl <biebl@debian.org>  Thu, 26 May 2016 08:08:16 +0200

gtk+3.0 (3.20.5-3) unstable; urgency=medium

  * Make it simpler to bootstrap the package by marking the build dependencies
    which are required to run the test-suite with <!nocheck>.
    (Closes: #747392)
  * Bump Build-Depends on debhelper to (>= 9.20141010) and dpkg-dev to
    (>= 1.17.14) for build dependency restrictions support.
  * Temporarily disable the test suite (and its build-dependencies) to allow
    building the new gtk-update-icon-cache package. Our buildds don't support
    build profiles yet, so we'll have to bootstrap manually for now.

 -- Michael Biebl <biebl@debian.org>  Mon, 23 May 2016 01:01:27 +0200

gtk+3.0 (3.20.5-2) unstable; urgency=medium

  * Split gtk-update-icon-cache utility out of libgtk-3-bin into a separate
    package called gtk-update-icon-cache to break a dependency cycle with
    adwaita-icon-theme when building the package. (Closes: #824999)
    As the gtk-update-icon-cache binary doesn't actually have any libgtk-3-0
    dependency, there is no longer a reason to ship a gtk2 and gtk3 variant.
    So from now on we will only ship one implementation built from src:gtk+3.0
    and drop the Debian specific -3.0 suffix. To simplify the transition make
    libgtk-3-bin depend on gtk-update-icon-cache. Once all theme packages have
    been updated, this dependency can be dropped.
  * Cherry-pick patch from upstream Git which reverts a commit that was
    causing crashes in the filechooser in some applications.

 -- Michael Biebl <biebl@debian.org>  Sun, 22 May 2016 08:52:19 +0200

gtk+3.0 (3.20.5-1) unstable; urgency=medium

  * New upstream release.
  * Refresh patches.
  * Bump Standards-Version to 3.9.8.

 -- Michael Biebl <biebl@debian.org>  Sat, 21 May 2016 00:11:13 +0200

gtk+3.0 (3.20.4-1) unstable; urgency=medium

  * New upstream release.

 -- Andreas Henriksson <andreas@fatal.se>  Tue, 10 May 2016 14:29:37 +0200

gtk+3.0 (3.20.3-2) unstable; urgency=medium

  * Restore debian/patches/reftest-known-fail.patch so we can mark known
    failing tests as non-fatal.
  * Drop debian/patches/disable-flaky-textview-margins-reftest.patch and tag
    textview-margins.ui as known-fail.
  * Mark button-wrapping.ui reftest as known-fail, it currently fails on
    mips(64)el and prevents testing migration and important fixes in other
    packages reaching testing.

 -- Michael Biebl <biebl@debian.org>  Mon, 02 May 2016 01:18:04 +0200

gtk+3.0 (3.20.3-1) unstable; urgency=medium

  * New upstream release.
  * Drop debian/patches/git_window-Remove-suspicious-branch.patch, merged
    upstream and refresh the remaining patches.
  * Upload to unstable.

 -- Michael Biebl <biebl@debian.org>  Sat, 16 Apr 2016 21:13:07 +0200

gtk+3.0 (3.20.2-1) experimental; urgency=medium

  * New upstream release.
  * Drop debian/patches/git_fix_emacs.patch, included in release.
  * Add debian/patches/git_window-Remove-suspicious-branch.patch
    - from upstream git, reverts a revert in 3.20.2 that causes the
      testsuite to fail. Emacs users watch out!

 -- Andreas Henriksson <andreas@fatal.se>  Mon, 11 Apr 2016 12:53:17 +0200

gtk+3.0 (3.20.1-2) experimental; urgency=medium

  * Add debian/patches/disable-flaky-textview-margins-reftest.patch

 -- Andreas Henriksson <andreas@fatal.se>  Wed, 30 Mar 2016 14:02:10 +0200

gtk+3.0 (3.20.1-1) experimental; urgency=medium

  * New upstream release.
  * Drop debian/patches/git_a11y_GTK_CSD_distcheck.patch, included in release.
  * Add debian/patches/git_fix_emacs.patch, cherry-picked from upstream git.
    Thanks to Matteo F. Vescovi for verifying the commit fixed the emacs problem.

 -- Andreas Henriksson <andreas@fatal.se>  Wed, 30 Mar 2016 11:08:26 +0200

gtk+3.0 (3.20.0-1) experimental; urgency=medium

  * New upstream release.
  * Make testsuite fatal again.
  * Add debian/patches/git_a11y_GTK_CSD_distcheck.patch
    - cherry-pick commit from upstream to use client-side decorations
      for a11y tests when running under distcheck.
  * Drop debian/patches/reftest-known-fail.patch
  * Stop tagging reftests as known fail since they should be fixed now:
    - style-properties-nth-child.ui
    - label-text-shadow-changes-modify-clip.ui
  * Add debian/patches/no-accessibility-dump.patch
    - skip this test until someone figures out how to reliably run it
      always with CSD enabled, to match testsuite expected data.

 -- Andreas Henriksson <andreas@fatal.se>  Wed, 23 Mar 2016 14:10:27 +0100

gtk+3.0 (3.19.12-1) experimental; urgency=medium

  * New upstream development release+snapshot.
  * Update (build-)dependencies according to configure.ac changes:
    - add wayland-protocols (>= 1.1)
    - bump libwayland-dev to 1.9.91
    - add libharfbuzz-dev (>= 0.9), libpango1.0-dev
  * Temporarily make testsuite non-fatal while investigating.
  * libgtk-3-bin.install:
    - ship new gtk-query-settings tool.
    - ship gtk-builder gettext (its) files.
    - run wrap-and-sort on this file while at it.
  * Update debian/libgtk-3-0.symbols with new additions.
    - also drops an internal unused wayland-related drag and drop symbol.

 -- Andreas Henriksson <andreas@fatal.se>  Tue, 15 Mar 2016 11:34:25 +0100

gtk+3.0 (3.18.9-1) unstable; urgency=medium

  [ Michael Biebl ]
  * New upstream release.
  * Bump Standards-Version to 3.9.7.

  [ Uwe Kleine-König ]
  * Remove debian/{build,install} in clean target. (Closes: #792736)

 -- Michael Biebl <biebl@debian.org>  Sat, 12 Mar 2016 21:29:26 +0100

gtk+3.0 (3.18.8-1) unstable; urgency=medium

  * New upstream stable release 3.18.8

 -- Iain Lane <iain@orangesquash.org.uk>  Wed, 24 Feb 2016 17:55:46 +0000

gtk+3.0 (3.18.7-1) unstable; urgency=medium

  * New upstream release.

 -- Michael Biebl <biebl@debian.org>  Tue, 02 Feb 2016 19:12:28 +0100

gtk+3.0 (3.18.6-1) unstable; urgency=medium

  * New upstream release.
  * Refresh debian/patches/071_fix-installation-of-HTML-images.patch.

 -- Michael Biebl <biebl@debian.org>  Tue, 08 Dec 2015 15:11:24 +0100

gtk+3.0 (3.18.5-1) unstable; urgency=medium

  * New upstream stable release 3.18.5
    + GtkFileChooser:
      - Make sure external drives show up either in the sidebar or the places
        view
      - Ignore double-click events
    + Avoid some crashes in CSS parsing error handling

 -- Iain Lane <laney@debian.org>  Tue, 17 Nov 2015 14:10:09 +0000

gtk+3.0 (3.18.4-1) unstable; urgency=medium

  * New upstream stable release 3.18.4
    + Revert a GtkTextBuffer change that broke binding API
      - Remove downstream cherry-picks for this change.
    + Properly refresh styles when widget names change

 -- Iain Lane <laney@debian.org>  Fri, 13 Nov 2015 13:19:47 +0000

gtk+3.0 (3.18.3-3) unstable; urgency=medium

  * Revert "textbuffer: nicer get_iter functions" and related commits since
    this broke the bindings API. (Closes: #804798)

 -- Michael Biebl <biebl@debian.org>  Thu, 12 Nov 2015 18:50:55 +0100

gtk+3.0 (3.18.3-2) unstable; urgency=medium

  * The placesview API was not supposed to be public, so those symbols were
    removed. Update the libgtk-3-0.symbols file accordingly.

 -- Michael Biebl <biebl@debian.org>  Wed, 11 Nov 2015 02:39:56 +0100

gtk+3.0 (3.18.3-1) unstable; urgency=medium

  * New upstream release.
  * Refresh patches.
  * Drop Recommends on hicolor-icon-theme from libgtk-3-0 as libgtk-3-common
    already has a Depends on adwaita-icon-theme.

 -- Michael Biebl <biebl@debian.org>  Wed, 11 Nov 2015 01:41:11 +0100

gtk+3.0 (3.18.2-1) unstable; urgency=medium

  * New upstream release.
  * Refresh patches.

 -- Michael Biebl <biebl@debian.org>  Tue, 13 Oct 2015 23:07:49 +0200

gtk+3.0 (3.18.1-2) unstable; urgency=medium

  * Add debian/patches/git_stylecontext-make-sure-valid.patch
    - patch from upstream git to fix crash with some themes (Closes: #800911)

 -- Andreas Henriksson <andreas@fatal.se>  Sun, 11 Oct 2015 01:21:46 +0200

gtk+3.0 (3.18.1-1) unstable; urgency=medium

  * New upstream release.
  * Refresh patches.
  * Drop debian/patches/git_bitmask-dont-hardcode-64bit-size.patch, merged
    upstream.

 -- Michael Biebl <biebl@debian.org>  Thu, 08 Oct 2015 00:41:06 +0200

gtk+3.0 (3.18.0-4) unstable; urgency=medium

  * Team upload.
  * gir1.2-gtk-3.0 Breaks pre-3.18 versions of pygobject (Closes: #800798)

 -- Simon McVittie <smcv@debian.org>  Sun, 04 Oct 2015 15:46:54 +0100

gtk+3.0 (3.18.0-3) unstable; urgency=medium

  [ Michael Biebl ]
  * Drop the XS-Testsuite: autopkgtest field
    - it is no longer required, as dpkg 1.17.11 will add it
      automatically if there is a debian/tests/control file.

  [ Andreas Henriksson ]
  * Upload to unstable.

 -- Andreas Henriksson <andreas@fatal.se>  Fri, 02 Oct 2015 17:04:02 +0200

gtk+3.0 (3.18.0-2) experimental; urgency=medium

  * Add debian/patches/git_bitmask-dont-hardcode-64bit-size.patch
    - from upstream git. should fix test failure on i386, mips, mipsel.
  * debian/rules: move --fail-missing to binary target instead of
    binary-indep to use it on full builds only. This should avoid
    breaking source-only uploads as the binary-indep (only) builds
    more then it needs to do (which is not installed anywhere).

 -- Andreas Henriksson <andreas@fatal.se>  Sun, 27 Sep 2015 15:29:19 +0200

gtk+3.0 (3.18.0-1) experimental; urgency=medium

  * Drop debian/patches/061_multiarch_module_fallback.patch
    - now obsolete since all packages has been fixed to install
      in multiarch directories.
  * Drop patches which are unused and has been for a very long time:
    - debian/patches/030_tests_skip_filechooser.patch
    - debian/patches/042_treeview_single-focus.patch
    - debian/patches/043_notebook_scroll.patch
  * New upstream release.
  * Drop debian/patches/git_test-simplify-use-bash.patch
    - now included in upstream release.

 -- Andreas Henriksson <andreas@fatal.se>  Wed, 23 Sep 2015 17:07:59 +0200

gtk+3.0 (3.17.9-2) experimental; urgency=medium

  * Add debian/patches/git_test-simplify-use-bash.patch from upstream

 -- Andreas Henriksson <andreas@fatal.se>  Sun, 20 Sep 2015 19:46:36 +0200

gtk+3.0 (3.17.9-1) experimental; urgency=medium

  [ Simon McVittie ]
  * d/p/073-Use-AC_USE_SYSTEM_EXTENSIONS-to-get-_GNU_SOURCE-_XOP.patch:
    remove, applied upstream in 3.13 and no longer listed in series

  [ Andreas Henriksson ]
  * Add Breaks against gtk3-engines-oxygen << 1.4.1-3 (Closes: #797797)
  * New upstream development release.
  * Update (build-)dependencies according to configure.ac changes:
    - bump pango to >= 1.37.3
  * Bump glib build-dep to >= 2.45.8
    - g_param_spec_get_name_quark is needed.
  * Ship new gtk-builder-tool in libgtk-3-bin package.
  * Update debian/libgtk-3-0.symbols with many new additions.

 -- Andreas Henriksson <andreas@fatal.se>  Thu, 17 Sep 2015 13:12:35 +0200

gtk+3.0 (3.16.6-1) unstable; urgency=medium

  * New upstream release.
  * Refresh patches.
  * Drop obsolete Breaks from pre-wheezy.
  * Remove debian/libgtk-3-common.preinst.in, this file is a leftover from
    gtk+2.0 and not necessary anymore.

 -- Michael Biebl <biebl@debian.org>  Wed, 22 Jul 2015 21:29:11 +0200

gtk+3.0 (3.16.5-1) unstable; urgency=medium

  * New upstream bugfix release 3.16.5

 -- Iain Lane <laney@debian.org>  Wed, 08 Jul 2015 16:20:40 +0100

gtk+3.0 (3.16.4-2) unstable; urgency=medium

  * Merge changes from 3.14.13-1.
  * debian/README.Debian:
    + Removed, that's for gtk+2.0. Closes: #622913.
  * debian/control.in:
    + Drop versioned dependency on pkg-config. The version is satisfied
      in oldstable and that helps other packages that provide pkg-config.
      Closes: #734481.
  * Upload to unstable.

 -- Emilio Pozuelo Monfort <pochu@debian.org>  Sun, 14 Jun 2015 13:30:06 +0200

gtk+3.0 (3.16.4-1) experimental; urgency=medium

  [ Iain Lane ]
  * build with --fail-missing when doing an indep build
  * Install some utilities and missing icons, desktop files and manpages into
    gtk-3-examples (for want of a better package).
  * clean up reftest known_fail files in clean target which we create in
    pre-build

  [ Emilio Pozuelo Monfort ]
  * New upstream release.

 -- Emilio Pozuelo Monfort <pochu@debian.org>  Fri, 12 Jun 2015 00:06:44 +0200

gtk+3.0 (3.16.3-2) experimental; urgency=medium

  * d/p/015_default-fallback-icon-theme.patch: Replace gnome with Adwaita.
  * Update libgtk-3-dev dependencies according to its pkg-config file.

 -- Dmitry Shachnev <mitya57@debian.org>  Sun, 24 May 2015 19:26:07 +0300

gtk+3.0 (3.16.3-1) experimental; urgency=medium

  [ Sjoerd Simons ]
  * New upstream release 3.16.2.
  * debian/patches/044_tracker_fts.patch:
    + Dropped, upstream also defaults to FTS tracker queries now
  * debian/control: Update build-dependency versions
  * debian/control: Add libexpoxy and libegl1-mesa-dev to build-depencies
  * debian/libgtk-3-0.symbols: Updated
  * d/p/notify-test-Don-t-test-object-relying-on-dbus-connec.patch:
    + Added. Fix test failure when no session bus is running (bgo#749009)
  * debian/rules: Add label-text-shadow-changes-modify-clip.ui to known
    reftest failures

  [ Emilio Pozuelo Monfort ]
  * New upstream release 3.16.3.
  * debian/patches:
    + Refreshed.
  * debian/patches/notify-test-Don-t-test-object-relying-on-dbus-connec.patch:
    + Dropped, included upstream.

 -- Emilio Pozuelo Monfort <pochu@debian.org>  Fri, 22 May 2015 18:23:50 +0200

gtk+3.0 (3.14.13-1) unstable; urgency=medium

  * New upstream release.

 -- Andreas Henriksson <andreas@fatal.se>  Wed, 10 Jun 2015 18:19:44 +0200

gtk+3.0 (3.14.5-1) unstable; urgency=medium

  * New upstream bugfix release.
  * debian/patches/077_fix_menu_height_calculating.patch:
    + Dropped, merged upstream.

 -- Emilio Pozuelo Monfort <pochu@debian.org>  Tue, 11 Nov 2014 18:55:46 +0100

gtk+3.0 (3.14.4-2) unstable; urgency=medium

  [ Rico Tzschichholz ]
  * Install org.gtk.Settings.Debug.gschema.xml

  [ Dmitry Shachnev ]
  * debian/patches/077_fix_menu_height_calculating.patch: backport upstream
    commit to fix calculation of menu height (closes: #767906).

 -- Dmitry Shachnev <mitya57@debian.org>  Tue, 04 Nov 2014 17:19:48 +0300

gtk+3.0 (3.14.4-1) unstable; urgency=medium

  * New upstream release.

 -- Michael Biebl <biebl@debian.org>  Thu, 23 Oct 2014 15:43:31 +0200

gtk+3.0 (3.14.3-1) unstable; urgency=medium

  * New upstream release.
  * Install typelib files into multiarch paths.
  * Mark gir and dev package as Multi-Arch: same.
  * Bump Standards-Version to 3.9.6. No further changes.

 -- Michael Biebl <biebl@debian.org>  Mon, 13 Oct 2014 23:35:40 +0200

gtk+3.0 (3.14.2-1) unstable; urgency=medium

  * New upstream release.
    - includes fix gtkbuilder fix for problems affecting libgweather
      users (like gnome-clocks, Closes: #764681)

 -- Andreas Henriksson <andreas@fatal.se>  Sat, 11 Oct 2014 15:12:08 +0200

gtk+3.0 (3.14.1-1) unstable; urgency=medium

  [ Emilio Pozuelo Monfort ]
  * New upstream release.

  [ Andreas Henriksson ]
  * Add debian/patches/reftest-known-fail.patch
    - make it possible to tag individual reftests as ok to fail.
  * debian/rules:
    touch testsuite/reftests/style-properties-nth-child.ui.known_fail
    - reftest shows this intermittently has a couple of pixels
      difference on some architectures. No big deal.
      Noone is willing to investigate and consensus is it's ok to disable.

 -- Michael Biebl <biebl@debian.org>  Thu, 02 Oct 2014 01:49:16 +0200

gtk+3.0 (3.14.0-1) unstable; urgency=medium

  * New upstream release.
  * Refresh patches.

 -- Michael Biebl <biebl@debian.org>  Tue, 23 Sep 2014 22:25:42 +0200

gtk+3.0 (3.13.9-2) unstable; urgency=medium

  * Upload to unstable.

 -- Andreas Henriksson <andreas@fatal.se>  Fri, 19 Sep 2014 22:25:39 +0200

gtk+3.0 (3.13.9-1) experimental; urgency=medium

  [ Andreas Henriksson ]
  * libgtk-3-common: Depend on adwaita-icon-theme (>= ${gnome:Version})
    - gtk+ should guarantee we have atleast one sane icon theme available.
  * debian/rules: Include gnome-version.mk to generate ${gnome:Version}

  [ Emilio Pozuelo Monfort ]
  * New upstream development release.
  * debian/control.in:
    + Bump libpango1.0-dev minimum (build-)dependency.

 -- Emilio Pozuelo Monfort <pochu@debian.org>  Fri, 19 Sep 2014 17:37:42 +0200

gtk+3.0 (3.13.8-1) experimental; urgency=medium

  [ Andreas Henriksson ]
  * New upstream development release (3.13.7)
  * Update build-dependencies according to configure.ac
    - bump libglib2.0-dev to (>= 2.41.2)
  * Update libgtk-3.0-dev dependency on libglib2.0-dev to (>= 2.41.2)
  * Massage debian/patches/018_gdkenumtypes.c_location.patch to apply again
  * Drop backported/merged patches now in released version:
    - debian/patches/072_Avoid-pkg-config-atleast-version.patch
  * Have quilt refresh remaining patches.
  * Bump gobject-introspection build-dependency to (>= 1.41.3)
    - this one supports new "nullable" annotation.
  * Build-depend on adwaita-icon-theme instead of gnome-icon-theme-symbolic
  * Update debian/libgtk-3-0.symbols with many additions
  * New upstream development release (3.13.8)
  * Update build-dependencies according to configure.ac changes:
    - Bump libgdk-pixbuf2.0-dev to (>= 2.30.0)
    - Bump libwayland-dev to (>= 1.5.91)
  * debian/patches/032_mips_treeview_row_separator_height.patch:
    - massage the patch into applying again.
  * Update debian/libgtk-3-0.symbols
    - 4 dropped gdk_wayland_*_libgtk_only symbols, should be unused.
    - 3 new wayland related symbols

 -- Sjoerd Simons <sjoerd@debian.org>  Fri, 05 Sep 2014 22:50:11 +0200

gtk+3.0 (3.12.2-3) unstable; urgency=medium

  * Team upload
  * debian/missing-sources/zlib.js-0.1.6: add missing source code for
    gdk/broadway/rawinflate.min.js (Closes: #753968)
    - some files in zlib.js upstream had missing source code themselves
      (closure-compiler.jar) or are not needed here, and have been removed
      to save space; see debian/missing-sources/README for details
    - make debian/missing-sources/rawinflate.js a symlink into zlib.js-0.1.6
      to reassure lintian that source is present
  * d/p/073-Use-AC_USE_SYSTEM_EXTENSIONS-to-get-_GNU_SOURCE-_XOP.patch:
    define _GNU_SOURCE on non-Linux to fix "assignment makes pointer from
    integer without a cast" found by build-log scanning on kFreeBSD

 -- Simon McVittie <smcv@debian.org>  Sun, 17 Aug 2014 15:26:50 +0100

gtk+3.0 (3.12.2-2) unstable; urgency=medium

  * Team upload

  [ Dmitry Shachnev ]
  * Autopkgtests fixes: add missing xauth dependency, and stop using
    deprecated GtkStock item.

  [ Simon McVittie ]
  * debian/patches/072_Avoid-pkg-config-atleast-version.patch:
    stop AM_PATH_GTK_3_0([3], [], [], [gthread]) trying to require
    gthread-2.0 >= 3, which doesn't exist (Closes: #756476)

 -- Simon McVittie <smcv@debian.org>  Sun, 10 Aug 2014 17:26:57 +0100

gtk+3.0 (3.12.2-1) unstable; urgency=medium

  * New upstream release.

 -- Andreas Henriksson <andreas@fatal.se>  Fri, 16 May 2014 12:12:48 +0200

gtk+3.0 (3.12.1-1) unstable; urgency=medium

  * New upstream release

 -- Sjoerd Simons <sjoerd@debian.org>  Sat, 26 Apr 2014 16:44:41 +0200

gtk+3.0 (3.12.0-4) unstable; urgency=medium

  * Build-depend on gnome-icon-theme-symbolic and make test suite errors
    fatal again.

 -- Emilio Pozuelo Monfort <pochu@debian.org>  Thu, 03 Apr 2014 19:45:56 +0200

gtk+3.0 (3.12.0-3) unstable; urgency=medium

  * debian/control.in:
    + Loosen the dependencies on libgtk-3-common from = ${source:Version}
      to >= ${source:Version} to make libgtk-3-bin and libgtk-3-0 installable
      when a new source version is uploaded.
    + Don't build depend on gnome-icon-theme-symbolic as that pulls
      gnome-icon-theme which in turns pulls libgtk-3-bin, which isn't
      installable at the moment.
  * debian/rules:
    + Temporarily make the test suite non-fatal as gnome-icon-theme-symbolic
      is needed for some tests.

 -- Emilio Pozuelo Monfort <pochu@debian.org>  Wed, 02 Apr 2014 19:11:32 +0200

gtk+3.0 (3.12.0-2) unstable; urgency=medium

  * Upload to unstable.

 -- Emilio Pozuelo Monfort <pochu@debian.org>  Wed, 02 Apr 2014 16:10:12 +0200

gtk+3.0 (3.12.0-1) experimental; urgency=medium

  * New upstream release.
  * Update debian/libgtk-3-0.symbols with added symbols.

 -- Andreas Henriksson <andreas@fatal.se>  Tue, 25 Mar 2014 10:17:09 +0100

gtk+3.0 (3.11.8-1) experimental; urgency=medium

  * New upstream release.
  * debian/control.in,
    debian/rules:
    + Enable Google cloud print support on the normal build.

 -- Emilio Pozuelo Monfort <pochu@debian.org>  Sun, 09 Mar 2014 15:07:56 +0100

gtk+3.0 (3.11.7-1) experimental; urgency=medium

  * New upstream release.
  * Bump build-dependencies according to configure.ac:
    - glib 2.39.5 and gtk-doc 1.20
  * Use quilt to refresh all patches.
  * Update debian/libgtk-3-0.symbols

 -- Andreas Henriksson <andreas@fatal.se>  Tue, 18 Feb 2014 20:22:50 +0100

gtk+3.0 (3.11.5-1) experimental; urgency=medium

  * New upstream development release.
  * debian/control.in:
    + Update build dependencies.
    + Build depend on gnome-icon-theme-symbolic, needed for some tests.
    + Standards-Version is 3.9.5, no changes needed.
  * debian/libgtk-3-0.symbols:
    + Add new symbols. A couple of wayland-related symbols,
      gdk_wayland_display_get_wl_shell{,_surface} are gone in favor of
      gdk_wayland_display_get_xdg_shell. The wayland backend is not fully
      stable yet and nothing in the archive should be depending on them,
      so this should be fine.
    + Drop four commented-out symbols that weren't exported after 3.9.10,
      as mentioned below in the 3.9.14 changelog entry. Those for symbols
      were not exported in the headers and were only used internally by
      gdk.
  * debian/patches/080_disable-parallel-docs-build.patch:
     + Dropped, gtk-doc 1.20 works fine with parallel builds.
  * debian/rules:
     + Break colord<->gtk+ loop when bootstrapping. Thanks Daniel Schepler.
       Closes: #738603.

 -- Emilio Pozuelo Monfort <pochu@debian.org>  Mon, 17 Feb 2014 18:57:53 +0100

gtk+3.0 (3.10.7-1) unstable; urgency=low

  * debian/libgtk-3-bin.install:
    + Ship broadwayd.
  * debian/rules:
    + Enable parallel builds.
  * New upstream release.
  * debian/patches/080_disable-parallel-docs-build.patch:
    + Disable parallel support for the docs as that has races, see
      the similar glib2.0 patch for a longer explanation.
  * Upload to unstable.

 -- Emilio Pozuelo Monfort <pochu@debian.org>  Sat, 15 Feb 2014 14:15:56 +0100

gtk+3.0 (3.10.2-1) experimental; urgency=low

  * debian/libgtk-3-0.symbols:
    + Mark wayland symbols as linux-any.
  * New upstream release.
    + debian/libgtk-3-0.symbols:
      - Removed a couple of private structs that shouldn't have been
        exported.
  * debian/rules:
    + Set VERBOSE so we get more information about test failures.

 -- Emilio Pozuelo Monfort <pochu@debian.org>  Mon, 28 Oct 2013 02:08:26 +0100

gtk+3.0 (3.10.1-1) experimental; urgency=low

  [ Emilio Pozuelo Monfort ]
  * debian/control.in,
    debian/rules:
    + Only build the wayland backend on linux-any.

  [ Andreas Henriksson ]
  * New upstream release
  * Bump libwayland-dev (build-)dependency to >= 1.2.0
  * Update debian/libgtk-3-0.symbols with added symbols

 -- Andreas Henriksson <andreas@fatal.se>  Sun, 13 Oct 2013 20:14:15 +0200

gtk+3.0 (3.9.14-1) experimental; urgency=low

  [ Andreas Henriksson ]
  * New upstream development release (3.9.10)
  * Bump glib (build-)dependency to >= 2.37.3 as per configure.ac
  * Trivial update in 015_default-fallback-icon-theme.patch to apply.
  * Update debian/patches/018_gdkenumtypes.c_location.patch to apply
    after upstream dropped --disable-rebuilds.
  * Disable 030_tests_skip_filechooser.patch
    - testsuite moved and restructured....
  * Updated to apply patch against new testsuite file location:
    - 032_mips_treeview_row_separator_height.patch
  * Drop 031_ia64_children_test.patch
    - fixed differently upstream (see GBZ #702370)
  * Drop 080_correct_padding_of_submenu_arrows.patch
    - previously cherry-picked, now included in upstream release.
  * Refresh all patches to apply without offset.
  * Ignore testsuite failures for now...
  * Update debian/libgtk-3-0.symbols
    - many added symbols, and four missing:
      gdk_frame_clock_idle_get_type,
      gdk_offscreen_window_get_type,
      gdk_window_impl_get_type,
      gdk_window_impl_x11_get_type.
  * Explicitly set which GDK backends to build:
    - enable x11,wayland,broadway in regular build
    - disable wayland,broadway and enable x11 in udeb build
  * Add build-dependencies needed by wayland backend:
    - libwayland-dev (>= 1.1.90), libxkbcommon-dev (>= 0.2.0)
  * Update debian/libgtk-3-0.symbols with added broadway & wayland symbols.
  * New upstream release (3.9.12)
    - bump cairo build-dependency to >= 1.12

  [ Sjoerd Simons ]
  * Add libwayland-dev depend in libgtk-3-dev since we're building the wayland
    backend now
  * Also needs libxkbcommon-dev now due to the wayland backend (Found by Andrew
    Lee)
  * debian/libgtk-3-0.symbols: Update for new symbols (Patch by Andrew Lee)

  [ Emilio Pozuelo Monfort ]
  * New upstream development release (3.9.14).
  * debian/libgtk-3-0.symbols:
    + Updated for new symbols.
  * debian/control.in:
    + Bump minimum libglib2.0-dev build dependency.
    + Build depend on gsettings-desktop-schemas for the testsuite.
    + Build depend on dbus-x11 for the testsuite.
    + Build depend on at-spi2-core as libatspi2.0-0 seems to require it,
      tests that use dbus fail otherwise.
  * debian/rules:
    + Set XDG_DATA_DIRS and copy and copile the gsettings schemas so that
      gsettings can find them. Makes the test suite happy.
    + Set XDG_RUNTIME_DIR, makes the test suite even happier.
    + Make the test suite fatal again.

 -- Emilio Pozuelo Monfort <pochu@debian.org>  Tue, 10 Sep 2013 01:23:06 +0200

gtk+3.0 (3.8.2-3) unstable; urgency=low

  * Simplify our trigger for gtk-query-immodules-3.0, use the --update-cache
    option instead of redirecting stdout.
  * debian/patches/080_correct_padding_of_submenu_arrows.patch: Take padding
    into account to position submenu arrow. Patch cherry-picked from upstream
    Git.
  * Update debian/copyright to comply with the final 1.0 spec.

 -- Michael Biebl <biebl@debian.org>  Sat, 06 Jul 2013 00:51:39 +0200

gtk+3.0 (3.8.2-2) unstable; urgency=low

  * debian/patches/031_ia64_children_test.patch:
    + Patch from Stephan Schreiber, fix an invalid read on a test case
      that caused it to fail on ia64, making the build fail.
  * debian/patches/032_mips_treeview_row_separator_height.patch:
    + Disable another test that currently fails on mips but that also
      fails at least on amd64 when run under valgrind.
  * All the above closes: #711107.

 -- Emilio Pozuelo Monfort <pochu@debian.org>  Sun, 16 Jun 2013 01:25:10 +0200

gtk+3.0 (3.8.2-1) unstable; urgency=low

  [ Josselin Mouette ]
  * Switch to interest-noawait for triggers. They only affect IM
    modules, so this is not likely to cause upgrade problems.

  [ Michael Biebl ]
  * Upload to unstable.
  * New upstream release.
  * Update debian/copyright following the latest copyright-format spec.
  * Bump Standards-Version to 3.9.4. No further changes.

 -- Michael Biebl <biebl@debian.org>  Thu, 23 May 2013 16:23:37 +0200

gtk+3.0 (3.8.0-1) experimental; urgency=low

  [ Rico Tzschichholz ]
  * debian/gtk-3-examples.install:
    - Install usr/bin/gtk3-demo-application

  [ Emilio Pozuelo Monfort ]
  * New upstream release.
    + debian/patches/071_fix-installation-of-HTML-images.patch:
      - Refreshed.

 -- Emilio Pozuelo Monfort <pochu@debian.org>  Tue, 26 Mar 2013 11:21:30 +0100

gtk+3.0 (3.7.14-1) experimental; urgency=low

  * New upstream release.
    + d/p/090-GtkTextView-don-t-popdown-a-bubble-if-we-don-t-have-.patch:
      - Removed, included upstream.
  * debian/rules:
    + Set HOME rather than G_HOME, as GLib now honors the former and
      G_HOME is a Debian-specific thing.

 -- Emilio Pozuelo Monfort <pochu@debian.org>  Tue, 19 Mar 2013 12:06:40 +0100

gtk+3.0 (3.7.12-2) experimental; urgency=low

  * d/p/090-GtkTextView-don-t-popdown-a-bubble-if-we-don-t-have-.patch:
    + Added. Fix segv when popping down non-existing bubblees (From upstream
      git, bgo #695304)

 -- Sjoerd Simons <sjoerd@debian.org>  Mon, 11 Mar 2013 21:42:39 +0100

gtk+3.0 (3.7.12-1) experimental; urgency=low

  [ Sjoerd Simons ]
  * debian/patches/80_Fix-DND-with-frame-sync.patch:
    + Added. Temporary fix for DND when using mutter with the frame sync
    protocol (from upstream git, bgo#694217).

  [ Emilio Pozuelo Monfort ]
  * New upstream release.
    + debian/patches/*:
      - Refreshed.
    + debian/patches/80_Fix-DND-with-frame-sync.patch:
      - Removed, included upstream.
    + debian/libgtk-3-0.symbols:
      - Updated for new symbols.

 -- Emilio Pozuelo Monfort <pochu@debian.org>  Wed, 06 Mar 2013 13:43:48 +0100

gtk+3.0 (3.7.10-1) experimental; urgency=low

  * New upstream release.
    + debian/control.in:
      - Update build dependencies.
    + debian/patches:
      - Refreshed.
    + debian/libgtk-3-0.symbols:
      - Updated for the new symbols.
    + debian/gtk-3-examples.install:
      - Stop installing gtk3-demo files, no longer needed.
    + debian/patches/030_tests_skip_filechooser.patch:
      - New patch: skip filechooser tests as they are not designed to
        be run without gtk+ installed.

 -- Emilio Pozuelo Monfort <pochu@debian.org>  Sat, 23 Feb 2013 20:37:27 +0100

gtk+3.0 (3.6.4-1) experimental; urgency=low

  * New upstream release

 -- Sjoerd Simons <sjoerd@debian.org>  Tue, 08 Jan 2013 13:54:26 +0100

gtk+3.0 (3.6.3-1) experimental; urgency=low

  * New upstream release.
  * Refresh patches.
  * debian/libgtk-3-bin.install: Install gtk-launch man page.
  * debian/libgtk-3-dev.install: Install gtkbuilder.rng RELAX NG schema file
    which can be used to validate GtkBuilder ui files.

 -- Michael Biebl <biebl@debian.org>  Fri, 04 Jan 2013 23:23:45 +0100

gtk+3.0 (3.6.1-1) experimental; urgency=low

  * Team upload
  * New upstream release 3.6.1
    - drop private symbols gtk_css_image_get_parser_type and
      gtk_style_properties_get_style from symbols file (made static upstream;
      verified not to be present in any header file)

 -- Simon McVittie <smcv@debian.org>  Mon, 22 Oct 2012 21:17:30 +0100

gtk+3.0 (3.6.0-2) experimental; urgency=low

  * debian/control.in: Add ${shlibs:Depends} Depends to libgtk-3-bin

 -- Sjoerd Simons <sjoerd@debian.org>  Wed, 03 Oct 2012 18:44:04 +0200

gtk+3.0 (3.6.0-1) experimental; urgency=low

  * New upstream release (3.6.0)
  * Sync with ubuntu:
    * debian/rules: Make test failures fatal again
    * debian/libgtk-3-0.symbols: Updated
    * debian/rules: Update build-depends
    * debian/libgtk-3-bin.install: Add gtk-launch: A new commandline utility
      to launch an application from its desktop file
    * Add autopkgtest support
  * debian/patches/072_statusicon_icon_size.patch:
    * Removed merged upstream
  * debian/patches/074_try-harder-to-discriminate-Shift-F10-and-F10.patch:
    * Removed, fixed upstream
  * debian/patches/073_transparent_colors.patch
    * Removed, fixed upstream
  * debian/control.in: bump glib2.0 build-dep to >= 2.33.14 to trump the dodgy
    version in unstable
  * debian/control.in: Bump gnome-themes-standard break due to theme related
    changes

 -- Sjoerd Simons <sjoerd@debian.org>  Wed, 03 Oct 2012 09:07:16 +0200

gtk+3.0 (3.4.2-6) unstable; urgency=low

  * Team upload.
  * debian/patches/076_check_wm_supports_hint.patch: This patch fixes the
    size and placement of popup menus with some window managers, such as
    Awesome and XMonad. Closes: #681974

 -- Sébastien Villemot <sebastien@debian.org>  Thu, 31 Jan 2013 18:09:43 +0100

gtk+3.0 (3.4.2-5) unstable; urgency=low

  * debian/patches/075_gtkplug-fix-handling-of-key-events-for-layouts.patch:
    This patch fixes handling of key events for different layouts in
    GtkPlug. In particular, it fixes the keyboard layout switching from
    gnome-screensaver when the screen is locked. Closes: #692235
  * debian/libgtk-3-0.symbols: add gdk_x11_keymap_get_group_for_state and
    gdk_x11_keymap_key_is_modifier which are introduced by the above patch
    (actually backported from the 3.5.2 API).
  * debian/rules: call dh_makeshlibs with -V 'libgtk-3-0 (>= 3.4.2-5~)',
    since we introduced new public symbols in this Debian revision.

 -- Sébastien Villemot <sebastien@debian.org>  Wed, 09 Jan 2013 11:00:22 +0100

gtk+3.0 (3.4.2-4) unstable; urgency=low

  * debian/patches/074_try-harder-to-discriminate-Shift-F10-and-F10.patch:
    With xkb-data 2.5.1-2.1 preserving the Shift modifier, GTK+ can properly
    map F10 and Shift-F10 to different key bindings. Closes: #658392

 -- Michael Biebl <biebl@debian.org>  Fri, 21 Sep 2012 18:30:41 +0200

gtk+3.0 (3.4.2-3) unstable; urgency=low

  [ Josselin Mouette ]
  * Update xrandr epoch.

  [ Michael Biebl ]
  * debian/libgtk-3-0.postrm.in: Drop "rm -rf /etc/gtk-3.0/" on purge since
    this removes files owned by libgtk-3-common. Those bits were copied over
    from the gtk+2.0 package but they are actually obsolete and no longer
    required. Closes: #681198
  * debian/patches/073_transparent_colors.patch: Handle transparent colors
    better in GtkStyle emulation. Patch cherry-picked from upstream Git.
    Closes: #669694
  * debian/patches/070_revert-widget-set-up-signals-after-initializing.patch:
    This patch was a temporary workaround for a bug in mutter which has been
    fixed in version 3.4. It was not supposed to be shipped as part of wheezy,
    so drop it again.
  * If the NEWS or README file is larger than 4k in size append a .gz suffix
    as dh_compress will compress those files. This avoids dangling symlinks.
    Closes: #679754

 -- Michael Biebl <biebl@debian.org>  Mon, 06 Aug 2012 21:40:53 +0200

gtk+3.0 (3.4.2-2) unstable; urgency=low

  * debian/patches/072_statusicon_icon_size.patch: Fix how we determine the
    icon size for the statusicon. This fixes a crash in notification-daemon
    which was caused by an assertion failure. Closes: #669883
    Thanks to Fernando Lemos for the patch and Brad Jorsch for the excellent
    debugging.

 -- Michael Biebl <biebl@debian.org>  Sat, 30 Jun 2012 17:01:38 +0200

gtk+3.0 (3.4.2-1) unstable; urgency=low

  * New upstream release.
  * Simplify shlibs version information for libgail-3-0 and no longer create a
    dependency on libgail-3-common, this package has been dropped in 3.2.

 -- Michael Biebl <biebl@debian.org>  Thu, 10 May 2012 14:44:28 +0200

gtk+3.0 (3.4.1-2) unstable; urgency=low

  * Upload to unstable.

 -- Michael Biebl <biebl@debian.org>  Thu, 19 Apr 2012 02:46:25 +0200

gtk+3.0 (3.4.1-1) experimental; urgency=low

  [ Josselin Mouette ]
  * Break libvte-2.90-9 < 0.32 and libwebkitgtk-3.0-0 < 1.8.0 for the
    scrolling related changes. Closes: #666921.

  [ Michael Biebl ]
  * New upstream release.
    - Fixes GtkPaned's handling of preferred size. Closes: #666718
  * Update dependencies according to configure.ac.
  * Drop explicit Build-Depends on gir1.2-glib-2.0 and gir1.2-freedesktop.
  * Refresh patches.
  * Remove leftovers from the opt flavor.
  * Set --sourcedir for the different flavors when running dh_install. This
    way the .install files can be simplified a lot which makes them much more
    readable.
  * Bump Standards-Version to 3.9.3.
  * Update Vcs-* URLs.
  * Remove --enable-xinput configure flag as xinput support is no longer
    optional and this flag has thus been removed upstream.
  * debian/patches/071_fix-installation-of-HTML-images.patch: Fix installation
    of HTML images for out-of-tree builds when using absolute paths.
    Closes: #656803

 -- Michael Biebl <biebl@debian.org>  Tue, 17 Apr 2012 20:59:19 +0200

gtk+3.0 (3.4.0-1) experimental; urgency=low

  * New upstream release.
  * Bump Build-Depends on cdbs for multiarch support.
  * debian/libgtk-3-0.symbols: Updated.
  * debian/rules: Bump SHVER to 3.3.18.
  * debian/control.in:
    - Bump (Build-)Depends on libglib2.0-dev to (>= 2.31.20).
    - Drop explicit Build-Depends on gir1.2-atk-1.0, gir1.2-pango-1.0 and
      gir1.2-gdkpixbuf-2.0, those are pulled via the corresponding -dev
      package.
    - Update dependencies of libgtk-3-dev. Strip the minimum version from
      libx*-dev, since those versions were older then lenny anyway.
    - Remove a few obsolete Conflicts/Replaces.
  * Refresh patches.
  * Disable 043_notebook_scroll.patch, it needs to be updated.
  * Move org.gtk.Demo.gschema.xml gsettings schema from libgtk-3-common to
    gtk-3-examples. Add the necessary Breaks/Replaces.
  * debian/libgtk-3-bin.install.in: Install the man pages from the install
    directory, not the source directory.
  * debian/patches/070_revert-widget-set-up-signals-after-initializing.patch:
    Revert upstream commit which breaks the window decorations in
    gnome-shell resp. mutter 3.2.

 -- Michael Biebl <biebl@debian.org>  Wed, 28 Mar 2012 15:27:05 +0200

gtk+3.0 (3.3.16-1) experimental; urgency=low

  * New upstream development release.
  * debian/libgtk-3-0.symbols: Add new symbols.
  * debian/rules: Bump SHVER to 3.3.16.
  * debian/control.in:
    - Bump (Build-)Depends on libglib2.0-dev to (>= 2.31.18).
    - Bump (Build-)Depends on libgdk-pixbuf2.0-dev to (>= 2.25.2).
    - Drop Depends on libxml2-utils from libgtk-3-dev as gtk-builder-convert
      has been removed.
    - Drop Recommends on python and debhelper from libgtk-3-dev since it no
      longer includes a dh_gtkmodules debhelper addon.
    - Bump Breaks against gnome-themes-standard due to theming related
      changes.
  * Remove leftovers from the gtk3-engines-pixbuf package.
  * Update patches:
    - Drop 003_gdk.pc_privates.patch, fixed upstream in a similar way.
    - Drop 70-Fix-document-generation-in-out-of-tree-builds.patch, applied
      upstream.
    - Drop 041_ia32-libs.patch, no longer required with multiarch.
    - Disable 042_treeview_single-focus.patch for now since it has no
      description why this patch is needed and it needs to be updated.
    - Refresh remaining patches.
  * debian/gtk-3-examples.install.in: Install gtk3-widget-factory demo
    application.
  * Stop building static libraries which require a full separate build and
    appear to be unused.
  * Enable colord support for color-managed printing. Keep it disabled for the
    udeb build.

 -- Michael Biebl <biebl@debian.org>  Wed, 07 Mar 2012 01:16:05 +0100

gtk+3.0 (3.2.3-1) unstable; urgency=low

  * New upstream release.
    - Fixes segfault on arrow keypress in empty GtkIconView. Closes: #638704
    - Fixes a11y related crash in treeview. Closes: #652073
    - Fixes mouse grabbing when clicking resize grip. Closes: #630972
  * Update patches:
    - Drop 000git_gtk_tree_view_get_tooltip_context_annotation.patch, applied
      upstream.
    - Drop 080_filechooserdefault-Don-t-unref-value-twice.patch, applied
      upstream.
    - Refresh 017_no_offscreen_device_grabbing.patch,
      042_treeview_single-focus.patch and 043_notebook_scroll.patch.
  * Change section of gir1.2-gtk-3.0 to introspection.

 -- Michael Biebl <biebl@debian.org>  Tue, 20 Dec 2011 18:42:32 +0100

gtk+3.0 (3.2.2-3) unstable; urgency=low

  [ Martin Pitt ]
  * Add 000git_gtk_tree_view_get_tooltip_context_annotation.patch: Fix
    gtk_tree_view_get_tooltip_context() transfer annotation, causing crashes
    when using this method from Python.
  * Add 016_no_offscreen_widgets_grabbing.patch: Widgets inside
    GtkOffscreenWindow seem like they should not be allowed to do
    grab the mouse or whatever, as this can deactivate open menus.
    (LP: #512427, GNOME #607668)
  * Add 017_no_offscreen_device_grabbing.patch: Do not allow devices in an
    offscreen hierarchy to take grabs. (LP: #804009, GNOME #658563)
  * Add 018_gdkenumtypes.c_location.patch: Always generate gdk/gdkenumtypes.c
    in the source tree, and fix path in the introspection sources. With this,
    gdkenumtypes.c is correctly included with separate build trees, too.  This
    fixes missing GTypes in the .gir when using a separate build tree.
    (LP: #769256, GNOME #647729)
  * debian/rules: Bump SHVER to 3.1.90.
  * Build for multiarch. Adapted Steve Langasek's changes to Ubuntu's gtk+2.0
    package:
    - debian/control.in: Bump build dependencies to multiarch aware versions.
    - debian/control.in: Add Multi-Arch: and necessary Pre-Depends: fields.
      (libraries/-dbg are "same", -doc/-bin are "foreign").
    - debian/rules: Use multiarch LIBDIR.
    - debian/libgail-3-dev.install, debian/libgail-3-0.install: Rename to
      *.in, and use @LIBDIR@ instead of hardcoded usr/lib.
    - debian/gir1.2-gtk-3.0.install.in: Use @LIBDIR@.
    - debian/libgtk-3-0.triggers.in, debian/libgtk-3-0.postinst.in,
      debian/rules: Also trigger on changes to the fallback non-multiarch
      module directory, which is now called @OLD_MODULES_BASE_PATH@.
    - Add 061_multiarch_module_fallback.patch: Fall back to the hard-coded
      pre-multiarch module directory when searching for modules. This
      maintains compatibility with packages installing modules to
      the old directories.

  [ Josselin Mouette ]
  * Break murrine-themes (same reason as gnome-themes-standard).
  * Move /etc/gtk-3.0 to libgtk-3-common.
  * Add appropriate Breaks/Replaces to handle it.
  * Remove gtk-query-immodules-3.0 from libgtk-3-bin since it is
    clearly not Multi-Arch compatible. It should not be needed anyway,
    everything is handled by triggers from the private directory.
  * Remove incorrect M-A: same statement for the debug package.
  * Make libgtk-3-bin arch-any, thanks Rico for noticing.

  [ Michael Biebl ]
  * debian/libgtk-3-0.postinst.in: If the non-multiarch immodules directory
    does not exist or is empty handle this case more gracefully and don't
    print an error message.
  * debian/patches/080_filechooserdefault-Don-t-unref-value-twice.patch: Fix
    incorrect ref counting which could lead to a crash in the filechooser.
    Closes: #650223

 -- Michael Biebl <biebl@debian.org>  Wed, 30 Nov 2011 00:25:29 +0100

gtk+3.0 (3.2.2-2) unstable; urgency=low

  * Upload to unstable.
  * debian/control.in:
    - Add Breaks against gnome-themes-standard (<< 3.2) due to the CSS theming
      related changes. Closes: #649203
  * Fix broken symlinks in /usr/share/doc. Closes: #647466

 -- Michael Biebl <biebl@debian.org>  Sat, 19 Nov 2011 00:01:03 +0100

gtk+3.0 (3.2.2-1) experimental; urgency=low

  * New upstream release.
  * Refresh patches.

 -- Michael Biebl <biebl@debian.org>  Mon, 14 Nov 2011 00:07:56 +0100

gtk+3.0 (3.2.1-2) experimental; urgency=low

  * debian/control.in:
    - Move gtk-doc-tools from Build-Depends-Indep to Build-Depends as it is
      required by autoreconf. Also bump it to (>= 1.11).

 -- Michael Biebl <biebl@debian.org>  Sat, 22 Oct 2011 00:30:44 +0200

gtk+3.0 (3.2.1-1) experimental; urgency=low

  [ Sjoerd Simons ]
  * New upstream release
  * debian/control.in: Update build-depends
  * debian/rules: Bump libgail SHVER depends
  * d/p/002_static-linking-dont-build-perf.patch: Removed, fixed upstream
  * d/p/030_xim-modules.patch: Removed, fixed upstream
  * d/p/045_trayicon-visual.patch: Removed, fixed upstream
  * d/p/003_gdk.pc_privates.patch: Refreshed
  * d/p/043_notebook_scroll.patch: Refreshed
  * d/p/044_tracker_fts.patch: Refreshed
  * debian/rules: Enable gtk-doc build with the shared build

  [ Michael Biebl ]
  * debian/watch:
    - Track .xz tarballs.
  * debian/control.in:
    - Set pkg-gnome-maintainers@lists.alioth.debian.org as Maintainer.
    - Instead of depending on lynx | www-browser, make the -doc packages
      suggest devhelp.

  [ Sjoerd Simons ]
  * debian/libgtk-3-0.symbols: Update symbols
  * Remove libgail-3-common package. Modules have been integrated directly into
    Gtk
  * debian/patches/70-Fix-document-generation-in-out-of-tree-builds.patch:
    + Added, fix documentation when build out of tree

 -- Sjoerd Simons <sjoerd@debian.org>  Fri, 21 Oct 2011 19:36:06 +0200

gtk+3.0 (3.0.12-3) unstable; urgency=low

  * 030_xim-modules.patch: stolen from upstream git. Fix the behavior of
    XIM modules. Closes: #633720.
  * 043_notebook_scroll.patch: handle a few more widgets to avoid
    alt+scroll being intercepted by ranges, spin buttons, combo boxes…

 -- Josselin Mouette <joss@debian.org>  Thu, 08 Sep 2011 13:01:03 +0200

gtk+3.0 (3.0.12-2) unstable; urgency=low

  [ Josselin Mouette ]
  * Tighten dependencies on libgtk-3-common. Closes: #636766.

  [ Michael Biebl ]
  * debian/patches/045_trayicon-visual.patch: Fix assertion in trayicon-x11
    when visual is not available. Thanks to Vincent Bernat for the patch.
    Closes: #637067
  * debian/libgail-3-0.symbols: Remove trailing empty line which confuses
    dpkg-gensymbols.
  * Bump debhelper compatibility level to 8.

 -- Michael Biebl <biebl@debian.org>  Tue, 30 Aug 2011 01:57:26 +0200

gtk+3.0 (3.0.12-1) unstable; urgency=low

  * New upstream release.
    - GdkKeymap: Prevent an infinite loop in the non-XKB case.
      (Closes: #633917)
  * Stop installing libtool .la files.

 -- Michael Biebl <biebl@debian.org>  Thu, 28 Jul 2011 12:45:04 +0200

gtk+3.0 (3.0.11-1) unstable; urgency=low

  * New upstream release.
    - Fixes infinite-loop in GTK_FILE_CHOOSER_ACTION_CREATE_FOLDER.
      (Closes: #628457)
  * debian/patches/044_tracker_fts.patch: Enable Tracker full text search.

 -- Michael Biebl <biebl@debian.org>  Thu, 14 Jul 2011 14:45:24 +0200

gtk+3.0 (3.0.10-1) unstable; urgency=low

  [ Josselin Mouette ]
  * libgtk-3-0.postrm.in: fix badly written test.

  [ Fabian Greffrath ]
  * Remove leftover diversions from the libgtk3.0-bin package
    that got replaced by libgtk-3-bin (Closes: #617662 ).

  [ Michael Biebl ]
  * debian/watch: Switch to .bz2 tarballs.
  * New upstream release.
  * Refresh patches.
  * Bump Standards-Version to 3.9.2. No further changes.
  * Drop Build-Depends on dpkg-dev (>= 1.13.19). Even lenny has a more recent
    version.
  * Update package descriptions.
  * Drop debian/gruik2devhelp.awk and Build-Depends on gawk, obsolete.

  [ Josselin Mouette ]
  * 043_notebook_scroll.patch: new patch. Reintroduce tab scrolling in
    GtkNotebook, but this time only when Alt is pressed, as recommended
    by upstream, and from the whole notebook area.
  * Drop debhelper 8 requirement so that it can build.
  * libgtk-3-bin.preinst: only remove libgtk3.0-bin diversions if they
    already exist.

 -- Josselin Mouette <joss@debian.org>  Sat, 04 Jun 2011 22:51:06 +0200

gtk+3.0 (3.0.8-1) unstable; urgency=low

  * Make the -dev package depend on the gir package.
  * New upstream release.
  * Drop the mimeinfo.cache from the udeb, it’s been moved to
    gdk-pixbuf.
  * Upload to unstable; drop check-dist include.

 -- Josselin Mouette <joss@debian.org>  Sun, 10 Apr 2011 18:29:44 +0200

gtk+3.0 (3.0.6-1) experimental; urgency=low

  * New upstream release.
    + debian/libgtk-3-0.symbols:
      - Updated.
  * debian/control.in:
    + Tighten libatk1.0-dev b-d to make sure we get an Atk-1.0.gir file.

 -- Emilio Pozuelo Monfort <pochu@debian.org>  Sat, 26 Mar 2011 00:00:41 +0000

gtk+3.0 (3.0.3-1) experimental; urgency=low

  * New upstream release.
    + debian/control.in:
      - Bump minimum libpango1.0-dev dependency.

 -- Emilio Pozuelo Monfort <pochu@debian.org>  Mon, 14 Mar 2011 23:34:09 +0000

gtk+3.0 (3.0.2-1) experimental; urgency=low

  * New upstream release
  * debian/patches/080_prevent_invalid_free.patch
    - Removed. fixed upstream

 -- Sjoerd Simons <sjoerd@debian.org>  Wed, 09 Mar 2011 23:46:48 +0000

gtk+3.0 (3.0.1-2) experimental; urgency=low

  * debian/patches/080_prevent_invalid_free.patch
    - Added. Prevent invalid free on double/tripple click events (from upstream
      git)

 -- Sjoerd Simons <sjoerd@debian.org>  Sat, 26 Feb 2011 16:02:13 +0000

gtk+3.0 (3.0.1-1) experimental; urgency=low

  [ Robert Ancell ]
  * debian/libgtk-3-bin.postrm:
  * debian/libgtk-3-bin.preinst:
    - Fix package name used in diversion

  [ Emilio Pozuelo Monfort ]
  * New upstream release.

 -- Emilio Pozuelo Monfort <pochu@debian.org>  Tue, 22 Feb 2011 20:36:55 +0000

gtk+3.0 (3.0.0-1) experimental; urgency=low

  [ Emilio Pozuelo Monfort ]
  * New upstream release.
    + debian/control.in:
      - Stop building the pixbuf package, it hasn't been ported to the
        new style API so is useless.
    + debian/patches/006_reenable_pixbuf_engine.patch:
      - Removed, no longer necessary.
    + debian/libgtk3.0-0.symbols:
      - Updated.
    + debian/libgtk3.0-dev.install.in,
      debian/libgtk3.0-dev.manpages,
      debian/rules:
      - gtk-builder-convert is gone, stop shipping it.

  [ Robert Ancell ]
  * New upstream release
  * Rename binary packages to new so naming
  * debian/control:
    - Bump build-depends on libglib2.0-dev, libgdk-pixbuf2.0-dev, libatk1.0-dev,
      gobject-introspection
  * debian/libgail-3-0.symbols:
  * debian/libgtk-3-0.symbols:
    - Updated
    - Mark symbols with stable version number
  * debian/rules:
    - Bump SHVER

  [ Emilio Pozuelo Monfort ]
  * Fix some leftovers after the renaming.

 -- Emilio Pozuelo Monfort <pochu@debian.org>  Sat, 19 Feb 2011 11:40:36 +0000

gtk+3.0 (2.99.2-1) experimental; urgency=low

  * New upstream release.
    + d/p/0001-stylecontext-Protect-the-cairo-contexts-with-cairo_s.patch
      d/p/0003-Fixed-assertions-in-gtk_cell_renderer_get_aligned_ar.patch
      d/p/0002-_gtk_cell_area_set_cell_data_func_with_proxy-set-the.patch
      - Removed, included upstream.
    + debian/libgtk3.0-0.symbols:
      - Updated.
    + debian/rules:
      - Bumped the shver.

 -- Emilio Pozuelo Monfort <pochu@debian.org>  Thu, 13 Jan 2011 18:36:27 +0000

gtk+3.0 (2.99.1-1) experimental; urgency=low

  [ Robert Ancell ]
  * debian/control.in:
    - Bump build-depends on libglib2.0-dev
  * debian/libgtk3.0-0.symbols:
    - Updated.
  * debian/libgtk3.0-dev.install.in
    - gdkconfig.h no longer distributed
  * debian/rules:
    - Bumped the shver.
  * debian/patches/001_static-linking-dont-query-immodules.patch:
  * debian/patches/005_support_disabling_x11_extensions.patch:
  * debian/patches/003_gdk.pc_privates.patch:
  * debian/patches/070_mandatory-relibtoolize.patch:
  * debian/patches/041_ia32-libs.patch:
  * debian/patches/002_static-linking-dont-build-perf.patch:
  * debian/patches/004_git_add_missing_include.patch:
  * debian/patches/042_treeview_single-focus.patch:
    - Refreshed.

  [ Emilio Pozuelo Monfort ]
  * New upstream release.
    + debian/rules:
      - Pass --enable-xinput instead of --with-xinput=yes.
      - Bump the shver.
    + debian/patches/004_git_add_missing_include.patch,
      debian/patches/005_support_disabling_x11_extensions.patch,
      debian/patches/007-continue-to-install-gdk-TARGET-3.0.pc.patch:
      - Removed, included upstream.
    + debian/patches/061_use_pdf_as_default_printing_standard.patch:
      - Removed. The cups backend part has been fixed upstream in a (better)
        different way, and the lpr part doesn't make sense as we don't know
        if the job will be sent to CUPS or not.
    + debian/patches/070_mandatory-relibtoolize.patch,
      debian/rules:
      - Switch to dh-autoreconf.
    + debian/patches/*:
      - Refreshed.
    + debian/libgtk3.0-0.symbols,
      debian/libgail3.0-0.symbols:
      - Updated.
    + debian/libgtk3.0-*.{install.in,manpages},
      debian/rules:
      - Install manpages and binaries with the -3.0 suffix as upstream has
        stopped doing so.
  * Switch to CDBS' flavours system.
  * debian/rules:
    + Remove hack to build on PowerPC64. That port is dead, and if it's
      ever back, hopefully we won't need to workaround toolchain issues.
    + Pass -O1 to the linker so dynamic loading is faster.
  * d/patches/0001-stylecontext-Protect-the-cairo-contexts-with-cairo_s.patch
    d/patches/0003-Fixed-assertions-in-gtk_cell_renderer_get_aligned_ar.patch
    d/patches/0002-_gtk_cell_area_set_cell_data_func_with_proxy-set-the.patch
    + Backport patches from upstream git. They fix rendering issues and
      assertion failures.

 -- Emilio Pozuelo Monfort <pochu@debian.org>  Wed, 12 Jan 2011 22:06:17 +0000

gtk+3.0 (2.91.6-1) experimental; urgency=low

  * New upstream release.
    + debian/patches/004_git_dont_setup_timeout_twice.patch:
      - Removed, included upstream.
    + debian/patches/004_git_add_missing_include.patch:
      - New patch from upstream git, add a missing include that
        otherwise caused the build to fail when disabling X extensions.
    + debian/patches/006_reenable_pixbuf_engine.patch:
      - New patch. Build the pixbuf engine even if it hasn't been ported to
        the new GtkThemingEngine API.
    + debian/patches/*:
      - Refreshed.
    + debian/libgtk3.0-0.symbols:
      - Updated.
      - Add Build-Depends-Package.
    + debian/rules:
      - Bumped the shver.
      - Disable silent builds.
  * Let gir1.2-gtk-3.0 replace gir1.0-gtk-3.0.

 -- Emilio Pozuelo Monfort <pochu@debian.org>  Sat, 18 Dec 2010 16:00:23 +0000

gtk+3.0 (2.91.5-2) experimental; urgency=low

  * debian/control.in,
    debian/rules:
    + Remove the chrpath hack, it's been fixed in libtool.
  * Update to the new gir policy:
    - Rename gir1.0-gtk-3.0 to gir1.2-gtk-3.0.
    - Bump the gobject-introspection build dependency.
    - Build depend on gir1.2 packages.

 -- Emilio Pozuelo Monfort <pochu@debian.org>  Sun, 12 Dec 2010 16:03:02 +0100

gtk+3.0 (2.91.5-1) experimental; urgency=low

  * New upstream release.
    + debian/patches/004_gtk_gir_build.patch:
      - Removed, fixed upstream.
    + debian/patches/004_git_dont_setup_timeout_twice.patch:
      - New patch from upstream git, don't setup a timeout in
        gtkspinners twice.
    + debian/patches/070_mandatory-relibtoolize.patch:
      - Updated.
    + debian/libgtk3.0-0.symbols:
      - Updated.

 -- Emilio Pozuelo Monfort <pochu@debian.org>  Tue, 30 Nov 2010 23:13:17 +0100

gtk+3.0 (2.91.4-2) experimental; urgency=low

  [ Laurent Bigonville ]
  * debian/watch: Bump version to 3

  [ Emilio Pozuelo Monfort ]
  * Add gir1.0-gtk-3.0, based on the gir1.0-gtk-2.0 Ubuntu patch.
  * debian/patches/004_gtk_gir_build.patch:
    + Fix the introspection build.
  * debian/patches/070_mandatory-relibtoolize.patch:
    + Updated.

  [ Sjoerd Simons ]
  * Update build-depends to properly depend on -dev packages with .gir
  * Target experimental

 -- Sjoerd Simons <sjoerd@debian.org>  Sat, 27 Nov 2010 17:01:51 +0000

gtk+3.0 (2.91.4-1) experimental; urgency=low

  * debian/libgtk3.0-common.install:
    + Ship the GSettings schemas.
  * New upstream release.
    + debian/control.in:
      - Bump glib2.0 build requirement.
    + debian/patches/*:
      - Refreshed.
  * debian/libgtk3.0-bin.{preinst,postrm}:
    + Add #DEBHELPER# token. Make errors fatal with set -e.
  * debian/rules:
    + Exclude .in files from the dh_installdocs call, so that
      it picks the real .doc-base files and not the .in ones.
  * debian/libgtk3.0-doc.doc-base.gdk{,.in}:
    + Don't hardcode the package name, generate it at build time.
  * debian/libgail3.0-doc.doc-base.gail-reference:
    + Fix paths to the manual.

 -- Emilio Pozuelo Monfort <pochu@debian.org>  Tue, 16 Nov 2010 06:30:33 +0100

gtk+3.0 (2.91.3-1) experimental; urgency=low

  [ Sebastian Dröge ]
  * Initial GTK+ 3 packaging.

  [ Rico Tzschichholz ]
  * New upstream development release
  * some fixes and changes

  [ Sjoerd Simons ]
  * New upstream release (2.91.3)
  * debian/patches/009_gtk-export-filechooser.patch:
    + Removed. Doesn't apply anymore and was only needed for hildon
  * Update build-depends to cairo >= 1.10.0 and glib-2.0 >= 2.27.0
  * debian/patches/070_mandatory-relibtoolize.patch
    + Updated
  * Update the faq/tutorial index files names
  * debian/control.in:
    + Add dependency on docbook-utils for db2html to generate the documentation
      html during build
  * Update the symbols file
  * Version various document index files so they don't conflict with their
    gtk2 flavour
  * debian/libgtk3-bin.preinst, debian/libgtk3-bin.postrm:
    + Divert gtk+2.0's update-icon-caches. The format remained the same so this
      is safe to do
  * debian/ruels, libtk3.0-doc.*: Tutorial and FAQ have been removed from the
    gtk source as they were updated, stop trying to install them
  * debian/libgail3.0-doc.doc-base.gail-reference
    + Rename the doc-base to gail-reference-3.0 to not conflict with
      libgail3.0-doc
  * debian/copyright updated/rewritten

 -- Sjoerd Simons <sjoerd@debian.org>  Sun, 07 Nov 2010 20:45:46 +0000

gtk+2.0 (2.21.5-1) experimental; urgency=low

  * New upstream development release:
    + debian/control.in,
      debian/rules,
      debian/*:
      - Remove all mentions of gdk-pixbuf and (build-) depend on it.
    + debian/libgtk2.0-0.postinst.in,
      debian/libgtk2.0-0.postrm.in,
      debian/libgtk2.0-0.triggers.in,
      debian/dh_gtkmodules.in:
      - Handle immodules by triggers and deprecate dh_gtkmodules.
    + debian/patches/*:
      - Refreshed.
      - Remove gdk-pixbuf and immodule patches.
    + debian/rules,
      debian/libgtk2.0-0.symbols:
      - Update for new API symbols.
    + debian/update-gdkpixbuf-loaders*,
      debian/update-gtk-immodules*:
      - Drop module update scripts which are no-ops since 2.10.1.

 -- Sebastian Dröge <slomo@debian.org>  Thu, 22 Jul 2010 21:01:09 +0200

gtk+2.0 (2.21.2-1) experimental; urgency=low

  * New upstream development release:
    + debian/rules,
      debian/libgtk2.0-0.symbols:
      - Update for new API symbols.
    + debian/patches/070_mandatory-relibtoolize.patch:
      - Regenerated for the new version.
    + debian/control.in:
      - Update GLib (build-) dependency to >= 2.25.8.

 -- Sebastian Dröge <slomo@debian.org>  Fri, 11 Jun 2010 12:19:30 +0200

gtk+2.0 (2.21.1-1) experimental; urgency=low

  * New upstream development release:
    + debian/rules,
      debian/libgtk2.0-0.symbols:
      - Update for new API symbols.
    + debian/patches/070_mandatory-relibtoolize.patch:
      - Regenerated for the new version.

 -- Sebastian Dröge <slomo@debian.org>  Mon, 31 May 2010 09:45:32 +0200

gtk+2.0 (2.21.0-1) experimental; urgency=low

  * New upstream development release:
    + debian/rules,
      debian/libgtk2.0-0.symbols:
      - Update for new API symbols.
    + debian/patches/002_static-linking-dont-build-perf.patch:
      - Refreshed.
    + debian/patches/070_mandatory-relibtoolize.patch:
      - Regenerated for the new version.

 -- Sebastian Dröge <slomo@debian.org>  Sat, 08 May 2010 08:20:19 +0200

gtk+2.0 (2.20.1-1) unstable; urgency=low

  * New upstream bugfix release:
    + debian/patches/006_support-for-tracker-0.8-stable-releases.patch:
      - Dropped, merged upstream.
    + debian/patches/003_gdk.pc_privates.patch:
      - Updated to apply cleanly again.
    + debian/patches/070_mandatory-relibtoolize.patch:
      - Regenerated for the new version.

 -- Sebastian Dröge <slomo@debian.org>  Mon, 03 May 2010 07:26:14 +0200

gtk+2.0 (2.20.0-3) unstable; urgency=low

  * debian/control.in
    - Add Vcs-* fields.
    - Add Homepage field.
  * debian/patches/006_support-for-tracker-0.8-stable-releases.patch
    - Add support for tracker 0.8 stable and future 0.9 releases. Also add
      support for loading the search engines on demand until they are actually
      needed. Patch is backported from upstream Git branch "tracker-0.8".
  * Refresh patches to apply cleanly.

 -- Michael Biebl <biebl@debian.org>  Wed, 14 Apr 2010 20:39:28 +0200

gtk+2.0 (2.20.0-2) unstable; urgency=low

  * Upload to unstable.

 -- Sebastian Dröge <slomo@debian.org>  Wed, 31 Mar 2010 09:16:00 +0200

gtk+2.0 (2.20.0-1) experimental; urgency=low

  [ Emilio Pozuelo Monfort ]
  * debian/rules,
    debian/control.in,
    debian/libgtk-directfb-2.0-0.*,
    debian/libgtk-directfb-2.0-dev.*,
    debian/patches/090_directfb-map-virtual-modifiers.patch,
    debian/patches/series:
    - Drop the DirectFB enabled GTK+ packages. They were needed for the
      graphical installer but it's now switching to X11 so we don't need
      them anymore.
  * debian/rules:
    - Move --with-xinput=yes and --with-libjasper to configure_flags
      since they are common to all of our flavours.

  [ Sebastian Dröge ]
  * New upstream stable release:
    + debian/patches/070_mandatory-relibtoolize.patch:
      - Regenerated for the new version.
    + debian/rules,
      debian/libgtk2.0-0.symbols:
      - Update SHVER to 2.20.0 for the new API to force dependencies
        on the stable version.
    + debian/control.in:
      - Update GLib build dependency and tighten some -dev package dependencies.
    + debian/patches/003_gdk.pc_privates.patch:
      - Updated to apply cleanly again.

 -- Sebastian Dröge <slomo@debian.org>  Tue, 23 Mar 2010 15:55:56 +0100

gtk+2.0 (2.19.7-3) experimental; urgency=low

  * debian/control.in:
    - Build depend on xsltproc, needed to generate the mime cache.
      It was brought indirectly by gtk-doc-tools, but that's on
      Build-Depends-Indep which isn't enough.

 -- Emilio Pozuelo Monfort <pochu@debian.org>  Tue, 16 Mar 2010 15:30:32 +0100

gtk+2.0 (2.19.7-2) experimental; urgency=low

  [ Cyril Brulebois ]
  * Switch udeb from DirectFB to Xlib to prepare the move to an X11-based
    graphical installer. Closes: #573872.
     - Replace libgtk-directfb-2.0-0-udeb with libgtk-x11-udeb in control
       file.
     - Update description accordingly.
     - Update .install.in accordingly, using the “shared_udeb” flavour,
       based on the “shared” one, but with a few X11 extensions disabled.
     - Update package name and file paths accordingly in rules file.
  * Version/Bump some B-D to make sure the udeb gets proper dependencies
    on the recently reworked/added udebs:
     - libx11-dev
     - libxcursor-dev
     - libxext-dev
     - libxi-dev
     - libxinerama-dev
     - libxrender-dev
  * Add one patch to make it possible to disable X11 extensions, and
    refresh the other one accordingly:
     - 005_support_disabling_x11_extensions.patch
     - 070_mandatory-relibtoolize.patch
  * Ship a minimal MIME database in the udeb, since the loaders mechanism
    isn’t sufficient to get proper PNG support:
     - Add shared-mime-info to Build-Depends to ensure that the
       update-mime-database tool is available at build-time, as well as
       the source freedesktop.org.xml file.
     - Add debian/keep-png-only.xsl to only keep the mime-type matching
       type="image/png". Matching with namespaces is tricky, see the
       comments in the XSL file for the details.
     - Build a MIME cache, and only ship the resulting mime.cache file
       under /usr/share/mime in the udeb.
     - While this is dirty, that should do the trick until it is needed
       for shared-mime-info to ship its own udeb.

  [ Emilio Pozuelo Monfort ]
  * Rename the udeb to libgtk2.0-0-udeb.
  * Standards-Version is 3.8.4, no changes needed.

 -- Emilio Pozuelo Monfort <pochu@debian.org>  Tue, 16 Mar 2010 01:01:48 +0100

gtk+2.0 (2.19.7-1) experimental; urgency=low

  * New upstream development release:
    + debian/patches/070_mandatory-relibtoolize.patch:
      - Regenerated for the new version.

 -- Sebastian Dröge <slomo@debian.org>  Fri, 12 Mar 2010 15:59:27 +0100

gtk+2.0 (2.19.6-1) experimental; urgency=low

  * New upstream development release:
    + debian/patches/070_mandatory-relibtoolize.patch:
      - Regenerated for the new version.
    + debian/rules,
      debian/libgtk-directfb-2.0-0.symbols,
      debian/libgtk2.0-0.symbols:
      - Update SHVER to 2.19.6 for the new API and add new symbols.
  * debian/patches/090_directfb-map-virtual-modifiers.patch:
    + Update to add just another stub to fix the build.

 -- Sebastian Dröge <slomo@debian.org>  Wed, 24 Feb 2010 10:01:31 +0100

gtk+2.0 (2.19.5-1) experimental; urgency=low

  * New upstream development release:
    + debian/patches/070_mandatory-relibtoolize.patch:
      - Regenerated for the new version.
    + debian/rules,
      debian/libgtk-directfb-2.0-0.symbols,
      debian/libgtk2.0-0.symbols:
      - Update SHVER to 2.19.5 for the new API and add new symbols.

 -- Sebastian Dröge <slomo@debian.org>  Wed, 10 Feb 2010 09:38:52 +0100

gtk+2.0 (2.19.4-1) experimental; urgency=low

  * New upstream development release:
    + debian/patches/070_mandatory-relibtoolize.patch:
      - Regenerated for the new version.
    + debian/rules,
      debian/libgtk-directfb-2.0-0.symbols,
      debian/libgtk2.0-0.symbols:
      - Update SHVER to 2.19.4 for the new API and add new symbols.

 -- Sebastian Dröge <slomo@debian.org>  Tue, 26 Jan 2010 08:25:41 +0100

gtk+2.0 (2.19.3-1) experimental; urgency=low

  * New upstream development release:
    + debian/patches/070_mandatory-relibtoolize.patch:
      - Regenerated for the new version.
    + debian/rules,
      debian/libgtk-directfb-2.0-0.symbols,
      debian/libgtk2.0-0.symbols:
      - Update SHVER to 2.19.3 for the new API and add new symbols.
    + debian/patches/091_size_allocate_crash.patch:
      - Dropped, merged upstream.

 -- Sebastian Dröge <slomo@debian.org>  Mon, 11 Jan 2010 20:36:25 +0100

gtk+2.0 (2.19.2-2) experimental; urgency=low

  * debian/patches/091_size_allocate_crash.patch:
    + Patch from upstream GIT to fix a crash on size allocations.
      Thanks to Sebastien Bacher.

 -- Sebastian Dröge <slomo@debian.org>  Wed, 06 Jan 2010 11:42:07 +0100

gtk+2.0 (2.19.2-1) experimental; urgency=low

  [ Emilio Pozuelo Monfort ]
  * debian/patches/000_gtk+-2.0.6-exportsymbols.patch:
    + Removed, it wasn't being applied and hasn't been relevant for a
      long time.

  [ Sebastian Dröge ]
  * New upstream development release:
    + debian/patches/070_mandatory-relibtoolize.patch:
      - Regenerated for the new version.
    + debian/rules,
      debian/libgtk-directfb-2.0-0.symbols,
      debian/libgtk2.0-0.symbols:
      - Update SHVER to 2.19.2 for the new API and add new symbols.
  * debian/patches/090_directfb-map-virtual-modifiers.patch:
    + Fix compilation of the DirectFB backend, patch adapted from
      upstream commit to fix the Quartz backend.

 -- Sebastian Dröge <slomo@debian.org>  Mon, 04 Jan 2010 10:43:48 +0100

gtk+2.0 (2.19.1-1) experimental; urgency=low

  * New upstream development release:
    + debian/rules:
      - Include check-dist.mk to prevent accidental uploads to unstable.
    + debian/control.in:
      - Update ATK build dependency.
    + debian/rules,
      debian/libgtk-directfb-2.0-0.symbols,
      debian/libgtk2.0-0.symbols:
      - Update SHVER to 2.19.1 for the new API and add new symbols.
    + debian/patches/009_gtk-export-filechooser.patch,
      debian/patches/021_loader-files-d.patch:
      - Updated to apply cleanly again.
    + debian/patches/070_mandatory-relibtoolize.patch:
      - Regenerated for the new version.

 -- Sebastian Dröge <slomo@debian.org>  Tue, 01 Dec 2009 15:28:10 +0100

gtk+2.0 (2.18.4-1) unstable; urgency=low

  * New upstream bugfix release:
    + debian/patches/070_mandatory-relibtoolize.patch:
      - Updated for the new version.
    + debian/patches/091_dont-omit-gtk-icon-size-dialog.patch,
      debian/patches/092_gtk-image-size-allocation.patch:
      - Dropped, merged upstream.

 -- Sebastian Dröge <slomo@debian.org>  Tue, 01 Dec 2009 07:46:18 +0100

gtk+2.0 (2.18.3-1) unstable; urgency=low

  * New upstream bugfix release:
    + debian/patches/070_mandatory-relibtoolize.patch:
      - Updated for the new version.
  * debian/patches/091_dont-omit-gtk-icon-size-dialog.patch:
    + Patch from upstream GIT to not omit GTk_ICON_SIZE_DIALOG
      when searching for an appropiate icon size.
  * debian/patches/092_gtk-image-size-allocation.patch:
    + Patch from upstream GIT to fix size allocation of GtkImage.

 -- Sebastian Dröge <slomo@debian.org>  Sun, 18 Oct 2009 13:23:44 +0200

gtk+2.0 (2.18.2-1) unstable; urgency=low

  * New upstream bugfix release:
    + debian/patches/070_mandatory-relibtoolize.patch:
      - Updated for the new version.
    + 090_directfb-backend-compilation-fix.patch:
      - Dropped, merged upstream.

 -- Sebastian Dröge <slomo@debian.org>  Tue, 06 Oct 2009 07:41:45 +0200

gtk+2.0 (2.18.1-1) unstable; urgency=low

  * New upstream bugfix release:
    + debian/patches/070_mandatory-relibtoolize.patch:
      - Updated for the new version.
    + 090_directfb-backend-compilation-fix.patch:
      - Fix compilation of the DirectFB backend, see
        https://bugzilla.gnome.org/show_bug.cgi?id=596959

 -- Sebastian Dröge <slomo@debian.org>  Thu, 01 Oct 2009 07:20:43 +0200

gtk+2.0 (2.18.0-1) unstable; urgency=low

  * New upstream stable release:
    + debian/rules,
      debian/*.symbols:
      - Updated for the new version.
    + debian/patches/005_gdk_directfb_window_new.patch:
      - Dropped, merged upstream.
    + debian/patches/070_mandatory-relibtoolize.patch:
      - Updated for the new version.

 -- Sebastian Dröge <slomo@debian.org>  Wed, 23 Sep 2009 06:36:41 +0200

gtk+2.0 (2.17.11-1) experimental; urgency=low

  * New upstream development release:
    + debian/patches/070_mandatory-relibtoolize.patch:
      - Updated for the new version.
    + debian/rules,
      debian/*.symbols:
      - Updated for the new version.

 -- Sebastian Dröge <slomo@debian.org>  Sat, 05 Sep 2009 07:16:24 +0200

gtk+2.0 (2.17.10-1) experimental; urgency=low

  * New upstream development release:
    + debian/patches/070_mandatory-relibtoolize.patch:
      - Updated for the new version.
    + debian/rules,
      debian/*.symbols:
      - Updated for the new version.
  * -

 -- Sebastian Dröge <slomo@debian.org>  Sat, 05 Sep 2009 07:16:21 +0200

gtk+2.0 (2.17.9-1) experimental; urgency=low

  [ Josselin Mouette ]
  * Clean up the .la files in all -dev packages, not only in the main
    one.

  [ Sebastian Dröge ]
  * New upstream development release:
    + debian/patches/070_mandatory-relibtoolize.patch:
      - Updated for the new version.
    + debian/rules,
      debian/*.symbols:
      - Updated for the new version.

 -- Sebastian Dröge <slomo@debian.org>  Tue, 25 Aug 2009 18:37:11 +0200

gtk+2.0 (2.17.8-1) experimental; urgency=low

  [ Emilio Pozuelo Monfort ]
  * New upstream development release.
    - Handle printers needing authentication. Closes: #499759.
    - Update libglib2.0-dev requirement.
  * debian/watch:
    - Don't uupdate.
  * debian/rules:
    - Configure with --with-libjasper, it's disabled by default now.
  * debian/control.in:
    - Remove conflicts and replaces no longer needed for packages in stable.
    - Standards-Version is 3.8.3, no changes needed.
  * debian/patches/005_xpmico.patch:
    - Removed, this check is not needed as HeaderSize can't overflow because
      IconCount will be at most 16 bits, and that multiplied by 16 is not
      enough to overflow an integer. (Checked with upstream)
  * debian/patches/001_static-linking-dont-query-immodules.patch,
    debian/patches/002_static-linking-dont-build-perf.patch:
    - Add headers.
  * debian/patches/005_gdk_directfb_window_new.patch:
    - New patch. Readd gdk_directfb_window_new(), which is exported in the
      public API and was removed by mistake.
  * debian/patches/*
    - Refreshed.
  * debian/libgtk-directfb-2.0-0.symbols,
    debian/libgtk2.0-0.symbols:
    - Updated for the new symbols. There's one symbol removed from the
      directfb backend, gdk_display_pointer_grab(). It wasn't exported in
      the headers, nor was supposed to be public, so if something out there
      is using it, they are doing it wrong.
  * debian/rules:
    - Remove a trailing backslash that prevented -c4 to be passed to
      dh_makeshlibs.

 -- Josselin Mouette <joss@debian.org>  Thu, 20 Aug 2009 18:29:04 +0200

gtk+2.0 (2.16.5-1) unstable; urgency=low

  * New upstream bugfix release:
    + debian/patches/070_mandatory-relibtoolize.patch:
      - Regenerated for the new version.

 -- Sebastian Dröge <slomo@debian.org>  Tue, 21 Jul 2009 08:09:50 +0200

gtk+2.0 (2.16.4-1) unstable; urgency=low

  * New upstream bugfix release:
    + debian/patches/070_mandatory-relibtoolize.patch:
      - Regenerated for the new version.

 -- Sebastian Dröge <slomo@debian.org>  Thu, 02 Jul 2009 06:09:04 +0200

gtk+2.0 (2.16.3-1) unstable; urgency=low

  * New upstream bugfix release:
    + debian/patches/070_mandatory-relibtoolize.patch:
      - Regenerated for the new version.
  * debian/control.in:
    + Update Standards-Version to 3.8.2.

 -- Sebastian Dröge <slomo@debian.org>  Mon, 29 Jun 2009 11:39:01 +0200

gtk+2.0 (2.16.2-1) unstable; urgency=low

  [ Loic Minier ]
  * Fix string concat in dh_gtkmodules; thanks Kanru Chen; closes: #528782.

  [ Sebastian Dröge ]
  * New upstream bugfix release:
    + debian/patches/091_workaround_no_gtk_init_incorrect_display.patch:
      - Dropped, merged upstream.
    + debian/patches/070_mandatory-relibtoolize.patch:
      - Regenerated for the new version.
    + debian/*.install:
      - Install the manpages from their source locations as
        they're not installed anymore for some reason.
  * debian/control.in:
    + Updated Standards-Version to 3.8.1, no additional changes needed.

 -- Sebastian Dröge <slomo@debian.org>  Tue, 02 Jun 2009 07:44:43 +0200

gtk+2.0 (2.16.1-2) unstable; urgency=low

  [ Loic Minier ]
  * Fix test-print-backend configure flag addition.
  * Set opt_configure_flags to $(shared_configure_flags) in the sample opt
    flavor for armel and move the opt flavor and check flavors below the
    definition of other flags.

 -- Josselin Mouette <joss@debian.org>  Thu, 16 Apr 2009 18:08:02 +0200

gtk+2.0 (2.16.1-1) experimental; urgency=low

  [ Loic Minier ]
  * Clarify dh_gtkmodules doc slightly.

  [ Gustavo Noronha Silva ]
  * debian/series:
  - forgot to add 022_disable-viqr-im-for-vi-locale.patch and
    061_use_pdf_as_default_printing_standard.patch to the series file
    (thanks to seb128 for noticing)
  * debian/control.in:
  - sync Replaces with ubuntu's package for easier migration from Ubuntu
    to Debian ;)

  [ Josselin Mouette ]
  * Make update-icon-caches always generate the cache, now that dh_icons
    is widespread.

  [ Sebastian Dröge ]
  * debian/libgtk-directfb-2.0-0.symbols,
    debian/libgtk2.0-0.symbols,
    debian/libgail18.symbols,
    debian/rules:
    + Add symbol files for GTK.

  [ Loic Minier ]
  * Merge the following changes by Emmet Hikory:

  [ Emmet Hikory ]
  * Port optimised flavor work by Loic Minier from pango1.0:
    - Rework flavor-specific vars.
      + Introduce $(flavor) which is set to $* to clarify implicit rules
      + Rename common_configure_flags to configure_flags
      + Introduce the flavor_get macro to use a flavor specific override or
        fallback to the common defaults for make vars.
      + Use $(call flavor_get, ) to retrieve configure_flags, CFLAGS, and
        LDFLAGS allowing to override these per flavor.
    - Add support for an optimised pass, implemented as a flavor
      + Define a default OPTLIBDIR and replace it in the sed foo for %.in
        files; this is like LIBDIR, but with some hwcaps extension, e.g.
        usr/lib/vfp.
      + Add vars to build an optimised vfp flavour for armel with
        additional CFLAGS
      + Add the "opt" special flavor to flavors to run the testuites on,
        CHECK_FLAVORS
      + Also sed and append %.opt after %.in when generating $ files from
        %.in; the %.opt file is optional and only included if the opt flavor
        is included.
      + Add a debian/libgtk2.0-0.install.opt which lists files from the
        optimised flavor to install in libgtk2.0-0.
      + Add a debian/libgail18.install.opt which lists files from the
        optimised flavor to install in libgail18.

  [ Loic Minier ]
  * Only pass -j to the main make call, do not parallelize the debian/rules
    themselves as it seems to be racy for an unidentified reason which is hard
    to reproduce.
  * Merge patch below from Ubuntu.

  [ Sebastien Bacher ]
  * debian/patches/093_git_change_fix_focus_issue.patch:
    - upstream git change to fix a timestamp issue leading to get nautilus.
      dialog opening sometime unfocussed for example (lp: #333366)

  [ Loic Minier ]
  * Build-dep on autotools-dev for the config.guess / .sub updates to work.
  * Drop duplicate Section/Priority fields.
  * ppc64: use DEB_HOST_GNU_CPU instead of BUILD; drop TODOs, the current
    implementation is correct.

  [ Sebastian Dröge ]
  * New upstream bugfix release:
    + debian/patches/070_mandatory-relibtoolize.patch:
      - Regenerated for the new version.
    + debian/patches/072_workaround_directfb_build.patch,
      debian/patches/092_fix_printtest_include.patch,
      debian/patches/093_git_change_fix_focus_issue.patch:
      - Dropped, merged upstream.

 -- Sebastian Dröge <slomo@debian.org>  Sun, 12 Apr 2009 11:21:58 +0200

gtk+2.0 (2.16.0-1) experimental; urgency=low

  [ Emilio Pozuelo Monfort ]
  * Let libgtk2.0-0 suggest gvfs, as it's needed for some APIs like
    gtk_show_uri.

  [ Josselin Mouette ]
  * libgtk2.0-0 depends on shared-mime-info. Closes: #518090.
  * Add dependent doc packages to b-d-i to ensure proper xrefs.

  [ Loic Minier ]
  * Clean up dh_gtkmodules output:
    - Demote warnings when skipping non-existent GtkPixbuf loaders and Gtk IM
      modules dirs to verbose_print(); use -v to see them.
    - Always print the number of GdkPixbuf loaders and Gtk IM modules found in
      each package.

  [ Emilio Pozuelo Monfort ]
  * New upstream stable release.
    - Bump shlibs.
    - debian/patches/070_mandatory-relibtoolize.patch: regenerated.
  * Ship the gtk-builder-convert manpage in libgtk2.0-dev.
  * Section of dbg packages is debug.

 -- Emilio Pozuelo Monfort <pochu@ubuntu.com>  Sun, 15 Mar 2009 20:10:34 +0100

gtk+2.0 (2.15.5-2) experimental; urgency=low

  [ Emilio Pozuelo Monfort ]
  * debian/control.in:
  - bump libglib2.0-dev build-dep requirement to >= 2.19.7
  - bump libxrandr-dev build-dep requirement to >= 1:1.2.99
  - also bump libgtk2.0-dev dependecies accordingly
    (Closes: #518078)

  [ Gustavo Noronha Silva ]
  * 042_treeview_single-focus.patch:
  - removed FIXME note, since it was explained to me that the patch is
    still necessary
  * debian/rules:
  - bumped SHVER to 2.15.5

  [ Imported from Ubuntu ]
  * 022_disable-viqr-im-for-vi-locale.patch,
    061_use_pdf_as_default_printing_standard.patch:
  - for the rationale for the PDF for printing one see:
    https://wiki.ubuntu.com/PDFasStandardPrintJobFormat

 -- Gustavo Noronha Silva <kov@debian.org>  Tue, 03 Mar 2009 21:58:20 -0300

gtk+2.0 (2.15.5-1) experimental; urgency=low

  * New upstream development release
  * 070_mandatory-relibtoolize.patch: refreshed.
  * 031_directfb_dead-keys.patch, 032_gdkwindowimpl_directfb.patch,
    033_directfb_client-message.patch, 034_directfb_memleak.patch,
    071_jasper_link_fix.patch, 092_fix_printtest_include.patch:
  - dropped; already featured in this release
  * 030_gtkentry_password-char-circle.patch:
  - dropped; upstream provides a different solution to setting the default
    invisible char now, that takes the font being used into consideration
  * 003_gdk.pc_privates.patch:
  - refreshed

 -- Gustavo Noronha Silva <kov@debian.org>  Mon, 02 Mar 2009 22:01:03 -0300

gtk+2.0 (2.14.7-3) experimental; urgency=low

  * 032_gdkwindowimpl_directfb.patch: new version of the patch. This
    should restore the basic functionality of the backend, but there is
    still work underway.
  * 033_directfb_client-message.patch: stolen from the upstream SVN. Fix
    the DirectFB client_message API.
  * 034_directfb_memleak.patch: stolen from the upstream SVN. Fix memory
    leak in the DirectFB code.
  * Require DirectFB 1.0.0 for the 034 patch.
  * 070_mandatory-relibtoolize.patch: updated accordingly.

 -- Josselin Mouette <joss@debian.org>  Sat, 21 Feb 2009 14:59:45 +0100

gtk+2.0 (2.14.7-2) experimental; urgency=low

  * 008_implicit_pointer_conversion_gdkgc_directfb.patch: removed, it’s
    obsolete and just defines the same macro a second time.
  * 007_implicit_pointer_conversion_gdkdrawable_directfb.patch: removed,
    it’s not needed anymore with the latest directfb.
  * 006_proper-directfb-modules.patch: removed from the package, it
    won’t be necessary anymore.
  * 001_static-linking-dont-query-immodules.patch,
    002_static-linking-dont-build-perf.patch,
    003_gdk.pc_privates.patch,
    004_gtk+-ximian-gtk2-filesel-navbutton-5.patch: refreshed.
  * Remove 071_correct_directfb_declarations.patch, and replace it by
    032_gdkwindowimpl_directfb.patch, a patch from Sven Neumann to
    (hopefully) fix DirectFB support for GTK+ 2.14.

 -- Josselin Mouette <joss@debian.org>  Tue, 17 Feb 2009 23:17:56 +0100

gtk+2.0 (2.14.7-1) experimental; urgency=low

  [ Loic Minier ]
  * Don't purge /etc/gtk-2.0/gdk-pixbuf.loaders and /etc/gtk-2.0/gtk.immodules
    during first configuration.

  [ Sebastian Dröge ]
  * New upstream bugfix release:
    + debian/patches/070_mandatory-relibtoolize.patch:
      - Regenerated for the new version.

 -- Sebastian Dröge <slomo@debian.org>  Thu, 08 Jan 2009 08:06:02 +0100

gtk+2.0 (2.14.5-1) experimental; urgency=low

  [ Josselin Mouette ]
  * Really install the faq and tutorial files correctly so that the
    devhelp file is read.
  * Update doc-base files accordingly.
  * gruik2devhelp.awk: new script to generate the devhelp files
    automatically for the FAQ and tutorial, based on the HTML doc.
  * Build-depend on gawk, run the script appropriately.

  [ Sebastian Dröge ]
  * New upstream bugfix release:
    + debian/patches/070_mandatory-relibtoolize.patch:
      - Regenerated for the new version.

 -- Sebastian Dröge <slomo@debian.org>  Tue, 25 Nov 2008 11:00:35 +0100

gtk+2.0 (2.14.4-3) experimental; urgency=low

  * libgail*.install: fix installation paths. Closes: #505105.
  * Do not ship .la files for gail modules.
  * Generate shlibs for libgail.
  * Bump shlibs version to 2.14.0.
  * Do not install libgailutil in libgtk2.0-0.
  * Do not install gtk libs in libgail-dev.
  * Rework docs installation.
  * Add doc links where needed.
  * Install .devhelp files at the correct places. Closes: #504807.
  * Bump dependencies for the development package.
  * Fix dependencies of gail packages.
  * Don’t install libgail in the udeb.
  * Stop shipping /usr/lib/pkgconfig/libgtk-directfb-2.0-0/, nobody uses
    it.
  * Remove versioned conflicts with libgail packages.
  * Remove libgail18.shlibs.
  * Put debugging symbols of libgail modules in libgail-dbg.
  * dh_gtkmodules.in: fix a pod2man error.
  * Disable 006_proper-directfb-modules.patch.
  * Update 070_mandatory_relibtoolize.patch accordingly.

 -- Josselin Mouette <joss@debian.org>  Tue, 11 Nov 2008 14:44:21 +0100

gtk+2.0 (2.14.4-2) experimental; urgency=low

  * debian/control, debian/rules, debian/libgail*:
  - split libgail packages

 -- Gustavo Noronha Silva <kov@debian.org>  Wed, 05 Nov 2008 14:54:08 -0200

gtk+2.0 (2.14.4-1) experimental; urgency=low

  [ Gustavo Noronha Silva ]
  * New upstream release
  * debian/patches/006_proper-directfb-modules.patch:
  - refreshed
  * debian/patches/008_implicit_pointer_conversion_gdkgc_directfb.patch,
    debian/patches/009_gtk-export-filechooser.patch,
    debian/patches/020_immodules-files-d.patch,
    debian/patches/021_loader-files-d.patch,
  - update borrowed from Ubuntu's package
  * debian/patches/071_correct_directfb_declarations.patch,
    debian/patches/072_workaround_directfb_build.patch:
  - borrowed from ubuntu
  * debian/patches/033_treeview_resizing.patch,
    debian/patches/095_gtk-im-module-setting.patch:
  - removed; fixed upstream
  * debian/patches/070_mandatory-relibtoolize.patch:
  - refreshed
  * debian/control.in:
  - added libjasper-dev to the Build-Depends, as GTK+ now supports
    JPEG2000
  - make GTK+ packages conflict/replace with gail ones, since they are now
    included in GTK+
  * debian/patches/092_fix_printtest_include.patch:
  - new patch, to fix build problem in print test
  * debian/patches/071_jasper_link_fix.patch:
  - make gdk-pixbuf-csource link correctly with libjasper
  * debian/rules, debian/control:
  - newer libcairo2-dev contains everything needed to build the directfb
    target, so disable building with the dummy libcairo-directfb2-dev
  - this makes us have to build depend on libcairo2-dev >= 1.6.4-6.1

  [ Loic Minier ]
  * Let libgtk2.0-dev recommend debhelper for dh_gtkmodules.
  * Let libgtk2.0-dev depend on libxml2-utils as it's required for
    gtk-builder-convert to work and might be relied upon by packages bdeping
    on libgtk2.0-dev.

  [ Emilio Pozuelo Monfort ]
  * Update build-dependencies for the new version:
    - libglib2.0-dev >= 2.17.6
    - libpango1.0-dev >= 1.20
    - libatk1.0-dev >= 1.13.0
    - libcairo2-dev >= 1.6.0

 -- Gustavo Noronha Silva <kov@debian.org>  Wed, 24 Sep 2008 21:38:58 -0300

gtk+2.0 (2.12.11-3) unstable; urgency=low

  * 031_directfb_dead-keys.patch: patch from Jérémy Bobbio to fix dead
    keys in the DirectFB backend. Closes: #394871.
  * Now require DirectFB 0.9.26.
  * 070_mandatory_relibtoolize: updated to match the dependency bump.
  * 033_treeview_resizing.patch:
    + Fix crasher introduced by the patch. Closes: #491611.
    + Add references.

 -- Josselin Mouette <joss@debian.org>  Mon, 21 Jul 2008 15:22:38 +0200

gtk+2.0 (2.12.11-2) unstable; urgency=low

  * 033_treeview_resizing.patch:
    + Enable again, it was disabled by mistake.
    + Update to new version provided by Kristian Rietveld.
      Closes: #471073.
  * libgtk2.0-doc.doc-base.gtk2-tutorial: fix spelling of GTK+.
  * *.doc-base.*: fix doc-base sections.

 -- Josselin Mouette <joss@debian.org>  Fri, 18 Jul 2008 14:53:17 +0200

gtk+2.0 (2.12.11-1) unstable; urgency=low

  [ Emilio Pozuelo Monfort ]
  * Build-depend on libcups2-dev instead of libcupsys2-dev, as cups
    is transitioning to that new name.

  [ Sebastian Dröge ]
  * New upstream bugfix release:
    + debian/patches/070_mandatory-relibtoolize.patch:
      - Regenerated for the new version.
    + debian/patches/092_openoffice-menus.patch:
      - Dropped, merged upstream.
  * debian/control.in:
    + Updated Standards-Version to 3.8.0, no additional changes needed.

 -- Sebastian Dröge <slomo@debian.org>  Wed, 02 Jul 2008 06:37:51 +0200

gtk+2.0 (2.12.10-2) unstable; urgency=low

  * debian/patches/092_openoffice-menus.patch:
    + Patch from upstream SVN to fix regression in menu placement
      in openoffice.org (Closes: #484580).

 -- Sebastian Dröge <slomo@debian.org>  Sat, 07 Jun 2008 10:27:50 +0200

gtk+2.0 (2.12.10-1) unstable; urgency=low

  * New upstream bugfix release:
    + debian/patches/009_gtk-export-filechooser.patch:
      - Updated to apply cleanly again.
    + debian/patches/031_gtksearchenginetracker_fixes.patch,
      debian/patches/061_foreign_colormaps.patch,
      debian/patches/092_implicit-g-fopen.patch:
      - Dropped, merged upstream.
    + debian/patches/070_mandatory-relibtoolize.patch:
      - Regenerated for the new version.

 -- Sebastian Dröge <slomo@debian.org>  Wed, 04 Jun 2008 08:14:08 +0200

gtk+2.0 (2.12.9-4) unstable; urgency=low

  [ Loic Minier ]
  * Flip back gdkpixbuf_module_files_d_str after gdkpixbuf_module_file_str in
    patch 021_loader-files-d; this fixes config of gdk loaders and hence the
    current ia32-libs implementation; the change in 2.12.0-3 was incorrect in
    that it flipped the order for im modules and pixbuf loaders, but only im
    modules had to be flipped; the reason im modules had to be flipped is that
    the first list of modules wins for im modules as there is some duplicate
    checking, while in the case of gdk pixbufs, the last file wins.  What
    remains to be done here is:
    - biarch support, similar to pango, by loading /usr/lib32 and /usr/lib64
      stuff before /usr/lib; allows dropping the config file hack in
      ia32-libs.
    - loading of modules from multiarch locations (not multiarch); allows
      dropping the config file hack in ia32-libs.
  * Bump build-deps and libgtk2.0-dev's deps to ensure we get Xorg dev
    packages with .pc files, see list below; thanks Anon Sricharoenchai;
    closes: #370693.
        libxext-dev >= 1:1.0.1-2, libxinerama-dev >= 1:1.0.1-4.1, libxi-dev >=
        1:1.0.1-4, libxrandr-dev >= 1:1.0.2-2, libxfixes-dev >= 1:3.0.0-3,
        libxcomposite-dev >= 1:0.2.0-3, libxdamage-dev >= 1:1.0.1-3.

  [ Josselin Mouette ]
  * 061_foreign_colormaps.patch: stolen from upstream SVN. Don't call
    XFreeColormap on foreign colormaps, this causes crashes in e.g.
    vinagre. Closes: #477199.
  * Apply multiarch patch by Javier Serrano Polo, replacing all
    occurrences of usr/lib by $(LIBDIR). Closes: #468100.
  * rules: don't compress .sgml and .devhelp files.

  [ Loic Minier ]
  * Fix broken second dh_strip invocation which was not only acting on the
    udeb but also on binary packages (-s -pUDEB should have been -pUDEB).
  * Update patch 021_loader-files-d to use PIXBUF_FILES_LIBDIR which is
    defined in gdk-pixbuf/Makefile.am, similarly to PIXBUF_LIBDIR, and based
    on the newly defined loaderfilesdir, similar to loaderdir; update
    070_mandatory-relibtoolize.
  * New patch, 022_module-files-append-compat-module-files-d, prefer
    /usr/lib32/gtk-2.0/<gtk-binary-version>/loader-files.d and
    /immodule-files.d over the /usr/lib/.../*.d pathnames added in
    020_immodules-files-d and 021_loader-files-d when available; this is
    useful for ia32-libs support; other modules might need additional support
    depending on how they are loaded, for example GTK_MODULES will probably
    still be looked up below libdir, as well as engines, printbackends,
    filesystems, and generic modules.  See also Ubuntu #205223 and #190227 for
    examples.

 -- Loic Minier <lool@dooz.org>  Sun, 11 May 2008 00:47:26 +0200

gtk+2.0 (2.12.9-3) unstable; urgency=low

  [ Loic Minier ]
  * Refresh patches 009_gtk-export-filechooser,
    030_gtkentry_password-char-circle, 033_treeview_resizing,
    042_treeview_single-focus, 060_ignore-random-icons
  * Fix offsets in patch 095_gtk-im-module-setting; thanks Akira TAGOH;
    closes: #473699.

  [ Sebastian Dröge ]
  * debian/rules:
    + Don't include the udeb in the debug package to get a working debug
      package in case the udeb libraries differ from the real ones.

 -- Sebastian Dröge <slomo@debian.org>  Sat, 12 Apr 2008 14:00:22 +0200

gtk+2.0 (2.12.9-2) unstable; urgency=low

  * debian/patches/092_implicit-g-fopen.patch:
    + Include glib/gstdio.h for g_fopen to prevent crashes on 64 bit
      architectures. Thanks to Dann Frazier for the patch (Closes: #470665).

 -- Sebastian Dröge <slomo@debian.org>  Wed, 12 Mar 2008 18:52:53 +0100

gtk+2.0 (2.12.9-1) unstable; urgency=low

  [ Josselin Mouette ]
  * update-icon-caches: always exit with a 0 code to avoid breaking
    upgrades when a cache is corrupt. Display a big fat warning instead.
    Closes: #466083.

  [ Sebastian Dröge ]
  * New upstream bugfix release:
    + 092_recentfiles-recursion-fix, dropped merged upstream.
    + 070_mandatory-relibtoolize.patch, regenerated for the new version.
  * debian/rules,
    debian/*.links.in:
    + Don't ship very old upstream changelogs and news as they're quite large.

 -- Sebastian Dröge <slomo@debian.org>  Wed, 12 Mar 2008 09:41:23 +0100

gtk+2.0 (2.12.8-1) unstable; urgency=low

  * New upstream bugfix release:
    + debian/patches/040_filechooser_single-click.patch,
      debian/patches/093_directfb-type-changes.patch,
      debian/patches/094_directfb-deprecation-fixes.patch:
      - Dropped, merged upstream.
    + debian/patches/070_mandatory-relibtoolize.patch:
      - Regenerated for the new version.

 -- Sebastian Dröge <slomo@debian.org>  Wed, 13 Feb 2008 09:11:50 +0100

gtk+2.0 (2.12.7-1) unstable; urgency=low

  * Fix GNOME casing in gtk-faq and gtk doc base descriptions.
  * Drop cruft trying to convert /usr/share/doc/libgtk2.0-0 directory into a
    symlink in libgtk2.0-0.postinst; thanks Sven Joachim; closes: #462057.
  * New upstream stable release; no API change; bug fixes and translation
    updates.
    - Refresh patches 033_treeview_resizing, 042_treeview_single-focus to
      apply cleanly.
    - Update relibtoolizing patch, 070_mandatory-relibtoolize
    - New patch, 094_directfb-deprecation-fixes, fixes directfb build with
      GLib 2.15 deprecation of G_GNUC_FUNCTION in favor of G_STRLOC.
  * Fix ordering in series.
  * New patch, 095_gtk-im-module-setting, adds XSETTINGS support for immodule;
    from GNOME 502446.
  * New upstream release; no change tarball update.

 -- Loic Minier <lool@dooz.org>  Mon, 21 Jan 2008 18:42:28 +0100

gtk+2.0 (2.12.5-2) unstable; urgency=medium

  * Add ${shlibs:Depends} to libgtk2.0-dev.
  * Rework /usr/share/doc symlinks completely; closes: #461440.
    - Use a real directory for all packages using a symlink previously:
      libgtk2.0-bin, libgtk-directfb-2.0-dev, libgtk2.0-dev, libgtk2.0-0-dbg,
      libgtk-directfb-2.0-0, libgtk2.0-0; add a preinst snippet removing the
      path on upgrade if it's a symlink and points to the proper directory;
      add a prerm snippet removing the path on upgrade (for downgrades) if
      it's a directory (and not a symlink).
    - Create symlinks for changelog.gz, NEWS.gz, NEWS.pre-1-0.gz, and
      README.gz in the /usr/share/doc dirs of these packages as well as for
      gtk2-engines-pixbuf; add a libgtk2.0-common unversionned dependency for
      all these packages.
    - Split dh_installdocs and dh_installchangelogs calls on multiple packages
      and use one call per package as the intent was to install in all the
      specified packages; also call dh_installdocs and dh_installchangelogs
      without any extra file for all packages to install copyright and Debian
      changelog.
    - Factor the list of dh_installdocs files in DH_INSTALLDOCS_FILES in
      rules.

 -- Loic Minier <lool@dooz.org>  Fri, 18 Jan 2008 10:38:43 +0100

gtk+2.0 (2.12.5-1) unstable; urgency=low

  [ Loic Minier ]
  * Drop the version in the libgtk2.0-0 -> libgtk2.0-common dependency; the
    translations and gtkrc files aren't critical to libgtk's working and have
    been compatible with other libgtk versions since years.
  * New patch, 094_fix-jpeg-loader-big-buffers, fixes spinguard logic for big
    buffers in the JPEG pixbuf loader; GNOME #494667; from SVN r19135.
  * New upstream stable releases; no API change; bug fixes and translation
    updates.
    - Drop patches 092_notebook-critical-warnings,
      094_fix-jpeg-loader-big-buffers, merged upstream.
    - Refresh patches 040_filechooser_single-click, 093_directfb-type-changes
      to apply cleanly.
    - Update relibtoolizing patch, 070_mandatory-relibtoolize.

  [ Sebastian Dröge ]
  * Upload to unstable.
  * Fixes FTBFS caused by not installing the png pixbuf loader correctly
    (Closes: #461037).
  * Update Standards-Version to 3.7.3, no additional changes needed.
  * 092_recentfiles-recursion-fix.patch: Guard against recursion in
    gtk_recent_files_menu_populate(). Patch from upstream SVN by
    William Pitcock (Closes: #459393).
  * Drop duplicated ${misc:Depends} from Recommends.

 -- Sebastian Dröge <slomo@debian.org>  Thu, 17 Jan 2008 10:49:09 +0100

gtk+2.0 (2.12.3-2) unstable; urgency=low

  * 092_notebook-critical-warnings.patch: Fix removal of tab labels to not
    ref and unref a NULL pointer. Patch from upstream SVN, see BGO #388321.
  * 093_directfb-type-changes.patch: Define __u32 and __u8 to fix compilation
    with latest directfb from unstable while still supporting older versions.
    Patch from BGO #503190.

 -- Sebastian Dröge <slomo@debian.org>  Wed, 12 Dec 2007 05:36:40 +0100

gtk+2.0 (2.12.3-1) unstable; urgency=low

  * Let update-icon-caches skip args which are not dirs or don't exist; fixes
    postrm behavior of packages with an icon cache.
  * New upstream stable release; no API change; bug fixes and translation
    updates.
    - Refresh patch 042_treeview_single-focus to apply cleanly.
    - Update relibtoolizing patch, 070_mandatory-relibtoolize.

 -- Loic Minier <lool@dooz.org>  Tue, 04 Dec 2007 22:39:07 +0100

gtk+2.0 (2.12.2-1) unstable; urgency=low

  * New upstream stable release; no API change; bug fixes and translation
    updated.
    - Drop patches 034_gtkcupsutils_type_fix, 071_fix_gdk_window_null_crasher
      fixed upstream.
    - Update relibtoolizing patch, 070_mandatory-relibtoolize.

 -- Sebastian Dröge <slomo@debian.org>  Tue, 27 Nov 2007 05:15:01 +0100

gtk+2.0 (2.12.1-3) unstable; urgency=low

  * Conflict against metacity < 1:2.20.0-1. Closes: #450693.
  * Suggest librsvg2-common for SVG pixbuf support.
  * 033_treeview_resizing.patch: fix segmentation fault introduced by
    an API inconsistency.
  * 003_gdk.pc_privates.patch: generate correct Requires.private for
    gdk-2.0.pc containing all necessary dependencies for static linking.
  * 006_proper-directfb-modules.patch: refreshed.
  * 010_gdkpixbuf_-lm.patch: fix gdk-pixbuf-2.0.pc by adding back -lm,
    which is required by some macros. Closes: #451512.
  * 070_mandatory-relibtoolize.patch: regenerated.
  * rules: copy the extraneous libraries generated in the static build
    to the Libs.private of the shared build.

 -- Josselin Mouette <joss@debian.org>  Sun, 18 Nov 2007 01:30:52 +0100

gtk+2.0 (2.12.1-2) unstable; urgency=low

  * Stop suggesting gtk-engines-pixmap.
  * Remove the --enable-explicit-deps flag. Closes: #343711, thanks Tom
    Parker. If some other packages still rely on having explicit X11
    dependencies, they are buggy and need to be fixed anyway.
  * Keep --enable-explicit-deps in the directfb build; otherwise this
    breaks any binary linking against it because the rpath isn't passed.
  * 033_treeview_resizing.patch: updated patch from Kristian Rietveld.
    + Add a new sizing fix for the case where there is a scrollbar.
  * 031_gtksearchenginetracker_fixes.patch: added back, only the name
    change was fixed upstream.
  * 034_gtkcupsutils_type_fix.patch: type-casting fix from Herbert
    Valerio Riedel that allows remote printing. Closes: #448071.
  * 040_filechooser_single-click.patch: allow a situation where no
    shortcut is selected, to avoid issues for keyboard users.
    Closes: #448674.
  * 042_treeview_single_focus.patch: don't select the focused item for
    GTK_SELECTION_SINGLE type treeviews. Allows the fix in
    040_filechooser_single-click.patch to work.
  * Conflict against libeel2-2.18. Closes: #443701, #499070.
  * Conflict against xfwm4 < 4.4.1-3 (previous versions freeze on
    startup).
  * 021_loader-files-d.patch: enclose process_module_file in correct
    #ifdef's.
  * 040_filechooser_single-click.patch: filter out duplicate entries in
    bookmarks. This avoids a situation where the selection is changed to
    the duplicate during DnD, causing an assertion error.
    Closes: #447279.

 -- Josselin Mouette <joss@debian.org>  Sun, 04 Nov 2007 16:22:31 +0100

gtk+2.0 (2.12.1-1) unstable; urgency=low

  * New upstream stable release; no API change; bug fixes and translation
    updates.
    - Drop patches 031_gtksearchenginetracker_fixes,
      080_from_bugzilla_workaround_eclipse_crash, 081_icon-cache-validate
      fixed upstream.
    - Refresh patches 033_treeview_resizing, 040_filechooser_single-click to
      apply cleanly.
    - Drop patches 060_opening-display-by-env-error-message,
      065_gtk-filechooser-locale-time merged upstream.
    - Update relibtoolizing patch, 070_mandatory-relibtoolize.
  * Chech the exit status of close() in dh_gtkmodules; closes: #427654.
  * New patch, 060_ignore-random-icons, don't list images from unknown
    directories in icon cache; closes: #443571, #443574, #444285, #446188.

 -- Loic Minier <lool@dooz.org>  Sun, 21 Oct 2007 22:05:42 +0200

gtk+2.0 (2.12.0-3) unstable; urgency=low

  [ Josselin Mouette ]
  * 031_gtksearchenginetracker_fixes.patch: new patch.
    + Use libtrackerclient.so.0 (closes: #443403).
    + Check that tracker actually works before using it.

  [ Loic Minier ]
  * Conflict with libwxgtk2.6-0 << 2.6.3.2.2-1 to prevent the migration of gtk
    to testing until the wxwidgets2.6 fix is there too; see #441766 and
    friends.

  [ Josselin Mouette ]
  * Conflict with glabels << 2.1.3-3 to prevent a segmentation fault
    from showing up.

  [ Loic Minier ]
  * Cleanup whitespace.
  * Add comments to relibtoolizing patch, 070_mandatody-relibtoolize, to
    mention the age of the upstream libtool in released tarballs which make
    relibtoolizing important for hurd-i386; GNOME #484426; Debian #445001.

  [ Josselin Mouette ]
  * 020_immodules-files-d.patch, 021_loader-files-d.patch: read the
    GDK_PIXBUF_MODULE_FILE and GTK_IM_MODULE_FILE variables before the
    Debian directories. Thanks Thadeu Lima de Souza Cascardo.
    Closes: #439004.

  [ Loic Minier ]
  * New patch, 080_from_bugzilla_workaround_eclipse_crash, fixes crash when
    displaying tooltips in SWT apps such as Eclipse; GNOME #410194; LP
    #128232; closes: #445613.
  * New patch, 060_opening-display-by-env-error-message, fixes error message
    on opening of display to include the display when it was set via the
    DISPLAY env var; GNOME #486636; closes: #283076.
  * New patch, 065_gtk-filechooser-locale-time, fixes conversion of localized
    week days in non-UTF-8 locales in the file chooser; GNOME #482504;
    closes: #444927.
  * Enable 091_workaround_no_gtk_init_incorrect_display to allow the non-free
    Flash plugin to work for users of non-Gtk browsers; please do bug Adobe
    about this; closes: #443661, #440165.
  * New patch, 071_fix_gdk_window_null_crasher, fixes potential crashes in
    IceWeasel's print preview dialog; GNOME #482531; LP #144326; found in the
    Ubuntu package.

 -- Loic Minier <lool@dooz.org>  Sun, 14 Oct 2007 20:46:29 +0200

gtk+2.0 (2.12.0-2) unstable; urgency=low

  [ Josselin Mouette ]
  * Add a conflict against openoffice.org-core (<< 2.2.1-8).
    Closes: #439256.

  [ Loic Minier ]
  * Upload to unstable; drop check-dist include.

 -- Loic Minier <lool@dooz.org>  Thu, 20 Sep 2007 11:59:26 +0200

gtk+2.0 (2.12.0-1) experimental; urgency=low

  [ Alan Baghumian ]
  * New upstream stable release
    - Regenerated 070_mandatory-relibtoolize.patch
  * Added 081_icon-cache-validate.patch, GNOME #476342

  [ Loic Minier ]
  * Refresh patches 033_treeview_resizing and 040_filechooser_single-click to
    apply cleanly.
  * Drop patch 080_from_svn_fix_dangling_tooltip, merged upstream.
  * Bump shlibs to 2.12.0 in the new upstream release for the addition of
    gdk_window_thaw_toplevel_updates_libgtk_only() and
    gdk_window_freeze_toplevel_updates_libgtk_only() to the ABI.
  * Add disabled patch 091_workaround_no_gtk_init_incorrect_display, taken
    from the Ubuntu package; it works around broken applications missing a
    call to gtk_init() but the breakage should better be exposed now so that
    applications can be fixed in time for release.

 -- Loic Minier <lool@dooz.org>  Tue, 18 Sep 2007 22:30:39 +0200

gtk+2.0 (2.11.6-1) experimental; urgency=low

  [ Loic Minier ]
  * Don't run the directfb testsuite on kfreebsd as it hangs; proposed patch
    by Petr Salinger; closes: #431477.

  [ Josselin Mouette ]
  * Move manual pages of binaries in /usr/sbin to section 8.
  * update-icon-caches: new script, updates the icon caches in a given
    list of directories. It is meant to be used by packages shipping
    icons, in the postinst/postrm.
    For transition purposes, icon caches are currently updated but not
    created if they don't already exist.
  * Install this script and its manual page in libgtk2.0-bin.

  [ Loic Minier ]
  * Call dh_shlibdeps separately for the udeb and add a
    -l/usr/lib/libcairo-directfb/lib/ flag to ensure libcairo-directfb2 is
    found.
  * New upstream development release, with API additions.
    - Bump up shlibs to >= 2.11.6.
    - Refresh patches 006_proper-directfb-modules,
      015_default-fallback-icon-theme, 040_filechooser_single-click to apply
      cleanly.
    - Update patches 009_gtk-export-filechooser, 033_treeview_resizing to
      apply; update relibtoolizing patch, 070_mandatory-relibtoolize.
  * Update patch 009_gtk-export-filechooser:
    - gtk/Makefile.am (gtk_private_h_sources, gtk_semi_private_h_sources):
      export gtkquery.h and gtksearchengine.h as semi-private.
    - gtk/gtkquery.h: add GTK_FILE_CHOOSER_ENABLE_UNSUPPORTED #ifdef guard.
    - gtk/gtksearchengine.h: add GTK_FILE_CHOOSER_ENABLE_UNSUPPORTED #ifdef
      guard.

 -- Loic Minier <lool@dooz.org>  Tue, 24 Jul 2007 10:43:23 +0200

gtk+2.0 (2.11.5-1) experimental; urgency=low

  * New upstream development release, with API additions; the new API may
    still change incompatibly, especially the tooltips API.
    - Bump shlibs to >= 2.11.5.
    - Bump up libpango1.0-dev build-dep to >= 1.17.3.
    - Ship the new gtk-builder-convert Python script to convert Glade files to
      GtkBuilder syntax in libgtk2.0-dev; don't call dh_py* to generate a
      ${python:Depends} but Recommend python (>= 2.4) to avoid pulling python
      on buildds; the script requires python >= 2.4, but this is not enforced
      in the dependencies.
    - Refresh patches 001_static-linking-dont-query-immodules,
      006_proper-directfb-modules, 040_filechooser_single-click to apply
      cleanly.
    - Update relibtoolizing patch, 070_mandatory-relibtoolize.
  * Use -s instead of -a in arch-specific dh_* calls.

 -- Loic Minier <lool@dooz.org>  Tue, 03 Jul 2007 13:01:25 +0200

gtk+2.0 (2.11.4-1) experimental; urgency=low

  [ Josselin Mouette ]
  * 040_filechooser_single-click.patch: fix the patch to apply cleanly
    again, and enable it.

  [ Loic Minier ]
  * Pass -mminimal-toc in CFLAGS for ppc64 support; thanks Andreas Jochens;
    closes: #386815.
  * New upstream development release, with API additions; the new API may
    still change incompatibly.
    - Bump shlibs to >= 2.11.3.
    - Refresh patches 006_proper-directfb-modules,
      008_implicit_pointer_conversion_gdkgc_directfb,
      009_gtk-export-filechooser, 030_gtkentry_password-char-circle,
      033_treeview_resizing, 040_filechooser_single-click, and 041_ia32-libs
      to apply cleanly.
    - Update relibtoolizing patch, 070_mandatory-relibtoolize.
  * Add a debian/dh_listmissing.pl script based on dh_install snippets but
    customized to handle multiple source installation dirs which can report
    files which were not installed to a package.
  * New list-missing rule to list files which were not installed to a package
    calling debian/dh_listmissing.pl.
  * Also depend on libxcomposite-dev, libxdamage-dev; thanks Sébastien Bacher.
  * Ship etc/gtk-2.0/im-multipress.conf in the shared library.
  * New upstream development release, with incompatible API changes; the new
    API may still change incompatibly.
    - Bump shlibs to >= 2.11.4.
    - Refresh relibtoolizing patch, 070_mandatory-relibtoolize.
    - Bump up libglib2.0-dev build-dep to >= 2.11.5.

 -- Loic Minier <lool@dooz.org>  Wed, 20 Jun 2007 10:47:42 +0200

gtk+2.0 (2.11.2-1) experimental; urgency=low

  * New upstream release series; these are development releases, the new API
    may still change incompatibly.
    - Target at experimental; include check-dist.
    - Bump shlibs to >= 2.11.2.
    - Refresh patches 001_static-linking-dont-query-immodules, 005_xpmico,
      009_gtk-export-filechooser, 015_default-fallback-icon-theme,
      033_treeview_resizing, 041_ia32-libs to apply cleanly.
    - Update patch 021_loader-files-d to apply with the upstream G_MODULE
      changes and the support for included modules.
    - Update patch 030_gtkentry_password-char-circle to apply.
    - Drop patch 031_cursor-blinking-timeout, merged upstream.
    - Disable 040_filechooser_single-click for now as it doesn't apply cleanly
      and doesn't seem critical; add a description and cross-refs.
    - Update relibtoolizing patch, 070_mandatory-relibtoolize.
    - Bump up build-deps to libglib2.0-dev >= 2.13.1, libpango1.0-dev >=
      1.15.3, gtk-doc-tools >= 1.6.
    - Build-dep on libxcomposite-dev for composite support.
    - Build-dep on libxdamage-dev for damage support.
    - Enable test print backend by passing --enable-test-print-backend to
      configure.
  * Update 007_implicit_pointer_conversion_gdkdrawable_directfb to include
    cairo.h instead of defining the directfb feature manually.
  * New patch, 006_proper-directfb-modules, fixes pkg-config modules included
    to build directfb stuff, uncovered by the change in
    007_implicit_pointer_conversion_gdkdrawable_directfb; refresh
    relibtoolizing patch.
  * Add cross-refs to patch headers.
  * Clean up CFLAGS.
  * Prepare passing -z defs via LDFLAGS in the future.

 -- Loic Minier <lool@dooz.org>  Wed, 13 Jun 2007 16:57:47 +0200

gtk+2.0 (2.10.13-1) unstable; urgency=low

  * Bump Conflicts to iiimf-client-gtk << 12.3.91-4.
  * Upload to unstable; drop check-dist include.
  * New upstream release; no API change.
    - Drop patches 011_directfb-build-fixes-from-head,
      013_gdkproperty-directfb-strdup, 032_filechooser-sizing,
      090_capslock-numlock-im-thai merged upstream.
    - Update relibtoolizing patch, 070_mandatory-relibtoolize.

 -- Loic Minier <lool@dooz.org>  Wed, 13 Jun 2007 10:06:49 +0200

gtk+2.0 (2.10.12-3) experimental; urgency=low

  * Use printf instead of echo in dh_gtkmodules to write to write data to
    files in complex_doit() calls as dash's echo will always honor escape
    sequences.
  * Conflict with gtk2-engines-ubuntulooks (<= 0.9.11-1).
  * New patch, 009_gtk-export-filechooser, exports some filechooser API for
    use in maemo / Hildon; from Nokia, taken from the Ubuntu package; update
    patch 032_filechooser-sizing to apply cleanly; bump shlibs to 2.10.12-3;
    update patch 070_mandatory-relibtoolize.
  * Kill patch 025_dfb-window-destroy-leak from source tree as well now.
  * Include check-dist to prevent accidental uploads to unstable.

 -- Loic Minier <lool@dooz.org>  Thu, 07 Jun 2007 00:13:00 +0200

gtk+2.0 (2.10.12-2) unstable; urgency=low

  [ Loic Minier ]
  * New patch, 15_default-fallback-icon-theme, sets the default
    gtk-fallback-icon-theme to "gnome"; closes: #421353.
  * Also honor parallel=n in DEB_BUILD_OPTIONS.

  [ Josselin Mouette ]
  * 032_filechooser-sizing.patch: patch from Carlos Garnacho in bugzilla
    #420285, committed in trunk. Fixes (among many other things) infinite
    flickering with some window managers (closes: #420021).
  * Refresh other patches.

  [ Loic Minier ]
  * New patch 090_capslock-numlock-im-thai, fixes Thai input method when
    NumLock/CapsLock is on; thanks Theppitak Karoonboonyanan; GNOME #438261;
    closes: #414698.
  * Re-add patch 031_cursor-blinking-timeout to patch series.

  [ Josselin Mouette ]
  * 033_treeview_resizing.patch: fix column resizing in GtkTreeView when
    there is an expander column. See bugzilla #316087.

 -- Josselin Mouette <joss@debian.org>  Fri, 18 May 2007 19:02:20 +0200

gtk+2.0 (2.10.12-1) unstable; urgency=low

  * Bump Conflicts to gtk-im-libthai <= 0.1.4-2.
  * Document that 2.10.11-2 bumped the conflict on scim-gtk2-immodule to <=
    1.4.4-7.
  * Post-transition bump of conflicts to gtk2-engines-wonderland << 1.0-4,
    imhangul (<< 0.9.13-5), gcin (<< 1.3.4-2), gtk-im-libthai (<< 0.1.4-3),
    scim-gtk2-immodule (<< 1.4.4-8), uim-gtk2.0 (<< 1:1.4.1-3),
    gtk2-engines-cleanice (<< 2.4.0-1.1), gtk2-engines-magicchicken
    (<< 1.1.1-7.1), gtk2-engines-qtpixmap (<< 0.28-1.2), libginspx0
    (<< 20050529-1.1), tamil-gtk2im (<< 2.2-4.4), gtk2-engines-xfce
    (<< 2.4.0-1), scim-bridge-client-gtk (<< 0.4.10-1.1), swf-player
    (<< 0.3.6-2.3), gtk-qt-engine (<< 1:0.8~svn-rev36-1).
  * Let the udeb provide the Gtk+ module ABI (binver); closes: #419592.
  * Add a -k flag to dh_gtkmodules, matching the change in dh_pangomodules.
  * Use this new flag for the udeb and the shared library packages.
  * Add ${misc:Depends}.
  * Drop "libtool_is_fool" snippet patching hardcode_libdir_flag_spec and
    archive_cmds which is probably dangerous with newer libtools.
  * Drop patch 000_gtk+-2.0.6-exportsymbols which made all libs export way too
    many symbols and hence was dangerous; closes: #327652.
    - Update patch 070_mandatory-relibtoolize.
  * Fix description of the -dbg package.
  * New upstream release; no ABI change.
    - Refresh patches 011_directfb-build-fixes-from-head and
      040_filechooser_single-click.
    - Update relibtoolizing patch.

 -- Loic Minier <lool@dooz.org>  Thu, 03 May 2007 15:13:54 +0200

gtk+2.0 (2.10.11-2) unstable; urgency=low

  [ Loic Minier ]
  * Bump libwmf conflicts to << 0.2.8.4-5.
  * Fix control generation.
  * Include the new uploaders.mk from gnome-pkg-tools instead of duplicating
    its logic; build-dep on gnome-pkg-tools >= 0.11.
  * Run "make check" test suite for all flavors except if DEB_BUILD_OPTIONS
    contains the "nocheck" keyword; ignore failures.
  * Add support for DEB_BUILD_OPTIONS_PARALLEL.
  * Re-enable FAQ and Tutorial which were fixed upstream at some point; update
    installation dirs.
  * Call dh_installman -a.

  [ Josselin Mouette ]
  * 040_filechooser_single-click.patch: remove shortcut-related actions
    in the response callback. This fixes the annoying bug where you need
    to click twice on "save" after clicking on a shortcut.

  [ Loic Minier ]
  * Initialize CFLAGS to -Wall -g; pass debian/rules' CFLAGS and LDFLAGS to
    configure, doh!
  * Document that 2.10.8 (and 2.10.9) fixed CVE-2007-0010.
  * Stop shipping engines in the udeb again.
  * New patch, 040_ia32-libs.patch, for ia32-libs support via ia32-libs-gtk;
    based on a patch by Goswin von Brederlow with the following changes: a)
    use .32 and .64 suffixes in all cases (compatible with Ubuntu), b) fix
    typo, c) use g_file_test() instead of g_access(); does not cover module
    loading via env vars; closes: #406453.
  * Upload to unstable; drop check-dist include.
  * Wrap build-deps and deps.
  * Add Conflicts on gcin (<= 1.3.4-1), gtk-qt-engine (<= 1:0.8~svn-rev31-3),
    iiimf-client-gtk (<= 12.3.91-3), libginspx0 (<= 20050529-1),
    scim-bridge-client-gtk (<= 0.4.10-1), iiimgcf (<= 11.4.1870-7).
  * Bump Conflicts to gtk2-engines-gtk-qt << 1:0.7-2, imhangul <=
    0.9.13-3.1, libgnomeui-0 <= 2.14.1-3, swf-player <= 0.3.6-2.2,
    tamil-gtk2im <= 2.2-4.3, uim-gtk2.0 <= 1:1.2.1-9, scim-gtk2-immodule (<=
    1.4.4-7).
  * Drop docbook-utils and linuxdoc-tools-text from the build-deps.

 -- Loic Minier <lool@dooz.org>  Fri, 13 Apr 2007 22:25:49 +0200

gtk+2.0 (2.10.11-1) experimental; urgency=low

  * Move build and install base dirs to debian/build and debian/install
    instead of debian/tmp/build and debian/tmp/install.
  * Cleanup rules.
  * Make debian/control PHONY.
  * Use @DOC_PKG@ to point at the HTML doc as well.
  * Tune udeb description.
  * New upstream releases.
    - Drop patch 003_default_fallback_icon_theme, upstream added a fallback on
      hicolor.
    - Drop patch 015_gdkmain-x11_button-mask.patch, merged upstream.
    - Refresh patches.
    - Relibtoolize.
  * Remove 031_cursor-blinking-timeout from patch series as it causes a
    regression in the Thai IM; closes: #414698.

 -- Loic Minier <lool@dooz.org>  Wed, 14 Mar 2007 14:11:58 +0100

gtk+2.0 (2.10.9-1) experimental; urgency=low

  [ Josselin Mouette ]
  * 024_filechooser_single-click.patch:
    + Monitor selection changes instead of monitoring the cursor.
    + Miscellaneous fixes.
  * 015_gdkmain-x11_button-mask.patch, stolen from upstream SVN: fix the
    issue of resizing columns needing two tries in some cases
    (closes: #406906).

  [ Loic Minier ]
  * Add a get-orig-source target to retrieve the upstream tarball.
  * Rename patch 023_gtkentry_password-char-circle to
    030_gtkentry_password-char-circle.
  * Rename patch 024_filechooser_single-click to 040_filechooser_single-click.
  * New patch, 031_cursor-blinking-timeout.patch, to stop blinking the cursor
    after a configurable timeout; helps saving energy by not waking up all Gtk
    processes with a cursor continuously; from upstream SVN r16366 (trunk);
    GNOME #353670, #352442.
  * Include the new check-dist Makefile to prevent accidental uploads to
    unstable; bump build-dep on gnome-pkg-tools to >= 0.10.
  * Bump up libglib2.0-dev of libgtk2.0-dev dep to >= 2.12.0 as well; thanks
    Marc Brockschmidt.

  [ Josselin Mouette ]
  * New upstream release.
    - Fixes CVE-2007-0010; RedHat #218755, #218932.
  * Remove patches integrated upstream:
    + 009_directfb_build.patch
    + 010_fix-stuc-vs-stub-typo.patch
    + 012_missing-stub-files.patch
    + 014_gtktreeview_missing-icons.patch
  * Refresh patches:
    + 020_immodules-files-d.patch
    + 031_cursor-blinking-timeout.patch
    + 040_filechooser_single-click.patch
    + 070_mandatory-relibtoolize.patch

 -- Josselin Mouette <joss@debian.org>  Thu,  1 Mar 2007 21:50:34 +0100

gtk+2.0 (2.10.7-1) experimental; urgency=low

  * New upstream release.
  * Refresh patches.
  * 022_gtkcupsutils_multipage.patch: removed, integrated upstream.
  * Regenerate 070_mandatory-relibtoolize.patch.
  * 014_gtktreeview_missing-icons.patch: update patch with the upstream
    fix that was committed.
  * 009_directfb_build.patch: new patch, fix typo in configure.in for
    the directfb build.

 -- Josselin Mouette <joss@debian.org>  Wed, 10 Jan 2007 00:03:03 +0100

gtk+2.0 (2.10.6-5) experimental; urgency=low

  [ Loic Minier ]
  * Really update gtk2-engines conflict to << 2.8.2-2.

  [ Josselin Mouette ]
  * 022_gtkcupsutils_multipage.patch: new patch, stolen upstream.
    Properly pass multi-value options to cups (closes: #404867).
  * 023_gtkentry_password-char-circle.patch: new patch to replace stars by
    black circles in password fields; thanks Sven Arvidsson; found in Fedora
    and OpenSuse (closes: #401568).
  * 024_filechooser_single-click.patch: patch from UHU-Linux to make the
    side pane in the filechooser usable with a single click
    (closes: #405296).

 -- Josselin Mouette <joss@debian.org>  Wed,  3 Jan 2007 00:14:28 +0100

gtk+2.0 (2.10.6-4) experimental; urgency=low

  [ Loic Minier ]
  * Update gtk2-engines conflict to << 2.8.2-2.

  [ Josselin Mouette ]
  * 014_gtktreeview_missing-icons.patch, stolen from bugzilla: fix
    missing icon in "save as" filechooser dialogs.

 -- Josselin Mouette <joss@debian.org>  Thu, 30 Nov 2006 20:42:44 +0100

gtk+2.0 (2.10.6-3) experimental; urgency=low

  [ Loic Minier ]
  * Update gtk2-engines conflict to <= 2.8.1-4.
  * Update gtk2-engines-pixbuf conflict to <= 2.10.
  * Bump up libcairo-directfb2-dev build-dep to 1.2.4-4.

  [ Josselin Mouette ]
  * 070_mandatory-relibtoolize.patch: recreate with autoconf 2.59, to
    avoid the AM_GLIB_DEFINE_LOCALEDIR bug (making GTK+ applications
    untranslated).
  * Make gtk2-engines conflict less strict.

 -- Josselin Mouette <joss@debian.org>  Sat, 11 Nov 2006 00:04:46 +0100

gtk+2.0 (2.10.6-2) experimental; urgency=medium

  * New patch, 013_gdkproperty-directfb-strdup, to g_strdup() strings returned
    by gdk_atom_name(); GNOME #357611; thanks Attilio Fiandrotti.

 -- Loic Minier <lool@dooz.org>  Sun,  8 Oct 2006 16:03:08 +0200

gtk+2.0 (2.10.6-1) experimental; urgency=low

  * New upstream release.
    - Drop patch 013_stock-icons-typo-in-rm, merged upstream.
    - Relibtoolize: update patch 070_mandatory-relibtoolize.

 -- Loic Minier <lool@dooz.org>  Wed,  4 Oct 2006 11:41:37 +0200

gtk+2.0 (2.10.5-1) experimental; urgency=low

  * Fail if dh_gtkmodules called query helpers on module files, but no module
    could be written to the module file.
  * Parse stderr as well as the stdout of query helpers and bail out if
    g_module_open(); suggest adjusting LD_LIBRARY_PATH.
  * Fix some probably harmless typos.
  * New patch, 030_gtkfilechooserbutton-update-combo-box-null-base-path, to
    avoid a segfault when opening some filechoosers; thanks Sam Morris for
    reporting and testing; from CVS HEAD; GNOME #358405; closes: #390231.
  * New upstream release; no API change.
    - Drop patch 030_gtkfilechooserbutton-update-combo-box-null-base-path,
      merged upstream.
    - New patch, 013_stock-icons-typo-in-rm, to fix a typo in gtk/Makefile.am;
      GNOME #358931.
    - Relibtoolize: update patch 070_mandatory-relibtoolize.

 -- Loic Minier <lool@dooz.org>  Mon,  2 Oct 2006 16:59:18 +0200

gtk+2.0 (2.10.4-1) experimental; urgency=low

  * New upstream release; no API change.
    - Switch from tar-in-tar and sys-build to regular source and quilt
      patching; build-depend on quilt; remove occurrences of $(TOP_SRC_DIR)
      and @TOP_SRC_DIR@ which isn't needed anymore.
    - Refresh patch 021_loader-files-d.
    - New patch, 010_fix-stuc-vs-stub-typo, to replace "stuc" with "stub" in
      gtk/Makefile.am; from HEAD, not commited in the gtk-2-10 branch.
    - New patch, 011_directfb-build-fixes-from-head, to backport directfb
      build fixes; from HEAD not commited in the gtk-2-10 branch.  Thanks
      Attilio Fiandrotti for pointing me at the actual log entry.
    - New patch, 012_missing-stub-files, to add gtk/gtkplug-stub.c and
      gtksocket-stub.c missing from the tarball; from the gtk-2-10 branch.
    - Relibtoolize: update patch 070_mandatory-relibtoolize.

 -- Loic Minier <lool@dooz.org>  Sun, 24 Sep 2006 12:24:31 +0200

gtk+2.0 (2.10.3-3) experimental; urgency=medium

  * Update patch 021_loader-files-d to not warn about missing module files or
    unreadable files as is already the case for immodules; see #388450 for
    more background.
  * Fix awful typo which broke generation of the udeb shlibs and which I
    didn't notice with debdiff; thanks Frans Pop.
  * Drop debian/docs.in and pass the list of files to dh_installdocs instead;
    should fix the missing README and NEWS files.

 -- Loic Minier <lool@dooz.org>  Thu, 21 Sep 2006 17:35:16 +0200

gtk+2.0 (2.10.3-2) experimental; urgency=low

  * Drop obsolete --with-cairo-backend configure flag.
  * Make update-gtk-immodules and update-gtk-immodules no-ops, to avoid
    modules to recreate the /etc modules files on upgrades or by mistake;
    remove the generated module files in /etc on upgrades. closes: #388450
  * Merge 2.8.20-2; drop patch 009_revert-gdkdrawable-directfb, merged
    upstream.

 -- Loic Minier <lool@dooz.org>  Wed, 20 Sep 2006 22:17:30 +0200

gtk+2.0 (2.10.3-1) experimental; urgency=low

  * New upstream releases; with API additions in the filesystem modules API,
    probably only used by gtk-demo, and in the quartz gdk backend, not used in
    Debian.
    - Bump shlibs to >= 2.10.3.
    - Drop patch 009_configurable-cairo-backend-module, it was not really
      required to select a cairo backend dynamically as the backend is always
      cairo-directfb for a directfb gdk.
    - Drop patch 010_gdk-require-cairo-module, merged upstream.
    - Drop patch 011_gdk-directfb-cvs-changes, this release includes the
      changes that were pulled back then.
    - Relibtoolize: update patch 070_mandatory-relibtoolize.

 -- Loic Minier <lool@dooz.org>  Tue, 19 Sep 2006 20:42:38 +0200

gtk+2.0 (2.10.1-2) experimental; urgency=low

  * Drop obsolete scary warning in 2.10.1-1.
  * Drop update-gtk-immodules and update-gdkpixbuf-loaders calls from
    libgtk2.0-0's postinst, this isn't needed for backwards compatibility.
  * Use /usr/lib/libgtk2.0-0/gdk-pixbuf-query-loaders and
    /usr/lib/libgtk2.0-0/gtk-query-immodules-2.0 instead of
    /usr/bin/gdk-pixbuf-query-loaders and /usr/bin/gtk-query-immodules-2.0 in
    dh_gtkmodules.

 -- Loic Minier <lool@dooz.org>  Tue, 19 Sep 2006 16:40:22 +0200

gtk+2.0 (2.10.1-1) experimental; urgency=low

  * Add a missing x11proto-xext-dev build-dep for X SYNC checks.
  * Add a missing libatk1.0-dev (>= 1.9.0) build-dep for ATK.
  * Replace GTK_BINARY_VERSION in debian/*.in to set the binary version of
    binary modules; it is set via debian/scripts/vars and currently in use in
    update-gdkpixbuf-loaders.in and update-gtk-immodules.in.
  * Remove fake support for version argument from update-gdkpixbuf-loaders and
    update-gtk-immodules.
  * New upstream development releases with API additions, and non-public API
    changes and removals.
    - Target at experimental.
    - Update copyright from AUTHORS.
    - Update upstream URL.
    - Bump up libglib2.0-dev build-dep to >= 2.12.0.
    - Add a libdirectfb-dev (>= 0.9.24) build-dep for DirectFB.
    - Add a libcupsys2-dev (>= 1.2) build-dep for CUPS printing backend.
    - Bump shlibs to >= 2.10.0.
    - Update list of docs to ship; now includes NEWS. (Closes: #384225)
    - Update watch file to track stable releases and use HTTP.
    - Set GTK_BINARY_VERSION to 2.10.0.
    - Add or bump Conflicts with packages shipping modules for the 2.4.0
      binary version of Gtk: gtk2-engines-wonderland <= 1.0-3,
      gtk2-engines-cleanice <= 2.4.0-1, gtk2-engines <= 1:2.6.10-2,
      gtk2-engines-magicchicken <= 1.1.1-7, gtk2-engines-pixbuf <= 2.8.20-1,
      gtk2-engines-gtk-qt <= 1:0.7-1, gtk2-engines-qtpixmap <= 0.28-1.1,
      librsvg2-common <= 2.14.4-2, gtk2-engines-xfce <= 2.3.90.2-1,
      libgnomeui-0 <= 2.14.1-2, tamil-gtk2im <= 2.2-4.2, imhangul <= 0.9.13-3,
      iiimgcf <= 11.4.1870-7.3, scim-bridge <= 0.2.4-1, scim-gtk2-immodule <=
      1.4.4-4, gtk-im-libthai <= 0.1.4-1, uim-gtk2.0 <= 1:1.2.1-3, libwmf-dev
      <= 0.2.8.4-2, libwmf0.2-7 <= 0.2.8.4-2, swf-player <= 0.3.6-2.1.
    - Replace 001_gtk+-2.2.0-buildfix-immodule patch with
      001_static-linking-dont-query-immodules which has more chances to be
      merged upstream; see GNOME #346531.
    - Drop 006_gtk+-2.8.17-directfb patch, merged upstream.
    - Refresh patches: 000_gtk+-2.0.6-exportsymbols,
      003_default_fallback_icon_theme,
      004_gtk+-ximian-gtk2-filesel-navbutton-5,
      007_implicit_pointer_conversion_gdkdrawable_directfb.
    - Update 070_mandatory-relibtoolize with libtoolize --force --copy &&
      aclocal-1.7 -I m4macros && autoconf && automake-1.7.
    - New patch, 002_static-linking-dont-build-perf, to avoid building the
      perf measurement tools in static builds; see GNOME #346559; needs
      the 001_gtk+-2.2.0-buildfix-immodule patch.
    - New patch, 009_configurable-cairo-backend-module, to add a new
      --with-cairo-backend flag which will select a cairo-$backend.pc
      pkg-config module instead of the default of cairo.pc; see GNOME #351509.
    - Configure with --with-cairo-backend=directfb for the dfb build.
    - New patch, 010_gdk-require-cairo-module, to require the Cflags and Libs
      from the cairo-directfb module (as $cairo_module); see GNOME #351519.
    - New patch, 011_gdk-directfb-cvs-changes, backport of CVS only build
      fixes to permit compilation against directfb 0.9.25.1.
  * Fix bashishms in debian/rules. (Closes: #385473)
  * Generate a Provides: gtk2.0-binver-@BINVER@ in libgtk2.0-@SONAME@ to track
    the binary version of Gtk and to permit Gtk modules to depend on it.
  * Define the flags for each flavor (shared, static, and udeb) in Makefile
    vars and share the common flags.
  * Only pass --host to configure if DEB_HOST_GNU_TYPE and DEB_BUILD_GNU_TYPE
    differ.
  * Stop shipping *.la and *.a files of modules (all module types).
  * Move GTK_BINARY_VERSION back to rules.
  * Use GTK_BINVER_DEP instead of BINVER.
  * Build flavors out-of-tree; saves 25% of required build space (315 MB) and
    some build time / IO load; this clutters the headers a little (full build
    path is mentionned instead of ".") though.
  * Rewrite and cleanup the build process completely.
  * Install the full set of pkg-config files from the dfb flavor in
    /usr/lib/pkgconfig/libgtk-directfb-2.0; to use this feature, set
    PKG_CONFIG_PATH while invoking pkg-config (or configure); the
    /usr/lib/pkgconfig/*directfb*.pc files will be removed when Debian sources
    have been converted.
  * In the same spirit, gdkconfig.h is in /usr/lib/gtk-2.0/include/directfb;
    to use it, prepend -I/usr/lib/gtk-2.0/include/directfb to CFLAGS.
  * Fix generation of /etc/gtk-2.0/gdk-pixbuf.loaders for the udeb.
    (Closes: #382435)
  * Build-depend on libcairo-directfb2-dev >= 1.2.4-2 to get PDF/PS support in
    the directfb flavor of libcairo.
  * Recommend the linked source packages in libgtk2.0-doc instead of simply
    suggesting them.
  * Rewrite update-gdkpixbuf-loaders and update-gtk-immodules.
  * Drop double libatk1.0-dev build-dep.
  * Empty the dependency_libs in the *.la files of libgtk2.0-dev.
  * New immodule files handling with *.immodules files below
    /usr/lib/gtk-2.0/<BINARY_VERSION>/immodule-files.d.
    - New patch, 020_immodules-files-d, to split the module search path on
      ":", as is done in Pango, prepend
      /usr/lib/gtk-2.0/<BINARY_VERSION>/immodule-files.d to the search path,
      and to read all *.immodules files when a directory is encountered in the
      search path.
    - Pre-generate
      /usr/lib/gtk-2.0/<BINARY_VERSION>/immodule-files.d/libgtk2.0-0.immodules
      for the shared library.
    - Continue generating /etc/gtk-2.0/gtk.immodules until packages are
      updated.
  * Add the libpixmap engine to the udeb for the new Bladr GTK theme for g-i.
  * New loader files handling with *.loaders files below
    /usr/lib/gtk-2.0/<BINARY_VERSION>/loaders-files.d.
    - New patch, 021_loader-files-d, to split the module search path on
      ":", as is done in Pango, prepend
      /usr/lib/gtk-2.0/<BINARY_VERSION>/loader-files.d to the search path,
      and to read all *.loaders files when a directory is encountered in the
      search path.
    - Pre-generate
      /usr/lib/gtk-2.0/<BINARY_VERSION>/loader-files.d/libgtk2.0-0.loaders
      for the shared library and libgtk-directfb-2.0-0-udeb.loaders for the
      udeb.
    - Continue generating /etc/gtk-2.0/gdk-pixbuf.loaders until packages are
      updated.
    - This particular patch uses two ugly workarounds and needs work before
      being sent upstream.
  * New Debhelper-based command, dh_gtkmodules, to create module files for IM
    modules and GdkPixbuf loaders; it will still add a dependency on the
    binary version of Gtk for other modules.
  * Make use of the new dh_gtkmodules during the build (override the path to
    gtk-query-immodules-2.0 and gdk-pixbuf-query-loaders.
  * Add ${misc:Depends} to gtk2-engines-pixbuf.

 -- Loic Minier <lool@dooz.org>  Tue, 19 Sep 2006 15:13:38 +0200

gtk+2.0 (2.8.20-2) unstable; urgency=low

  * New patch, 009_revert-gdkdrawable-directfb, to revert a fix for Italic
    letters which caused ugly unneeded horizontal/vertical lines; thanks
    Davide Viti. (Closes: #386860)
  * Fix typo, install-dfb depends on build-dfb, not build-shared.
  * Fix typo (DFB_PKGFIR versus DFB_PKGDIR), use the BUILD_DFB_DIR version of
    gdk-pixbuf-query-loaders, and set LD_LIBRARY_PATH to the udeb's /usr/lib;
    should fix the empty /etc/gtk-2.0/gdk-pixbuf.loaders. (Closes: #382435)
  * Ship all engines of the DirectFB build in the udeb, that is
    engines/libpixmap.so.

 -- Loic Minier <lool@dooz.org>  Wed, 20 Sep 2006 21:36:04 +0200

gtk+2.0 (2.8.20-1) unstable; urgency=low

  * New upstream releases; no API changes.

 -- Loic Minier <lool@dooz.org>  Mon, 14 Aug 2006 16:52:04 +0200

gtk+2.0 (2.8.18-7) unstable; urgency=medium

  * Rename patches to reflect the order in which they are applied:
    - 000_gtk+-2.2.0-buildfix-immodule to 001_gtk+-2.2.0-buildfix-immodule
    - 001_default_fallback_icon_theme to 003_default_fallback_icon_theme
    - 001_gtk+-ximian-gtk2-filesel-navbutton-5 to
      004_gtk+-ximian-gtk2-filesel-navbutton-5
    - 002_xpmico to 005_xpmico
    - 003_gtk+-2.8.17-directfb to 006_gtk+-2.8.17-directfb
    - 005_implicit_pointer_conversion to
      007_implicit_pointer_conversion_gdkdrawable_directfb
    - 006_implicit_pointer_conversion to
      008_implicit_pointer_conversion_gdkgc_directfb
  * Change the 000_gtk+-2.0.6-exportsymbols, and
    001_gtk+-2.2.0-buildfix-immodule patches to only patch the
    non-autogenerated files.
  * Rename 004_reautoconf to 070_mandatory-relibtoolize; update it for the
    previous changes; use an older autoconf version to work around a bug
    in the glib-gettext macro which broke localization in dialog boxes; thanks
    Mike Hommey.

 -- Loic Minier <lool@dooz.org>  Sun,  6 Aug 2006 11:49:48 +0200

gtk+2.0 (2.8.18-6) unstable; urgency=low

  * 005_implicit_pointer_conversion.patch: patch from Dann Frazier to
    fix an implicit pointer conversion error on 64-bit architectures
    (closes: #381081).
  * 006_implicit_pointer_conversion.patch: fix another implicit
    conversion by allowing deprecated functions in the necessary header
    file (closes: #381082).

 -- Josselin Mouette <joss@debian.org>  Wed,  2 Aug 2006 14:48:54 +0200

gtk+2.0 (2.8.18-5) unstable; urgency=low

  [ Loic Minier ]
  * Set Priority to extra to sync with overrides.

  [ Josselin Mouette ]
  * Set priority to extra for the udeb.
  * Bump build dependencies for libcairo to the stable version.
  * Lots of cleanup in debian/rules.
  * Rename directfb packages to libgtk-directfb-2.0-*.
  * Move .a and .la files from the engine package to the development
    package.
    + Add appropriate Replaces: field.

 -- Josselin Mouette <joss@debian.org>  Sun, 30 Jul 2006 18:21:37 +0200

gtk+2.0 (2.8.18-4) experimental; urgency=low

  * Bump libcairo build dependencies.
  * Only install the PNG loader in the udeb.
  * Rebuild against a fixed glib.

 -- Josselin Mouette <joss@debian.org>  Mon, 26 Jun 2006 22:34:27 +0200

gtk+2.0 (2.8.18-3) experimental; urgency=low

  [ Loïc Minier ]
  * Bump libgtk2.0-dev dependency and build-dep on libx11-dev to >= 2:1.0.0-6
    as it ships x11.pc which ends up in the Requires of gdk-x11-2.0.pc.
    (Closes: #326199, #370693)
    [debian/control, debian/control.in]

  [ Josselin Mouette ]
  * 003_gtk+-2.8.17-directfb.patch: new patch, bringing a new directfb
    backend.
  * 004_reautoconf.patch: new patch, result of "libtoolize --force
    --copy; aclocal; autoheader; automake -acf; autoconf; rm -rf
    autom4te.cache" with the previous patches applied.
  * Make 3 new packages: libgtk+2.0-directfb0-udeb,
    libgtk+2.0-directfb-dev and  libgtk+2.0-directfb0.
  * Add a new build flavour for directfb (only the shared version).
  * Use chrpath to remove the rpath in the udeb.
  * Generate a fake shlibs.local to handle all intra-gtk dependencies by
    hand.
  * Switch to debhelper compatibility mode 5 and require 5.0.22.
  * Standards-version is 3.7.2.
  * Break the circular dependency between libgtk2.0-0, libgtk2.0-bin and
    libgtk2.0-common (closes: #309604).
    + Remove libgtk2.0-common dependency on libgtk2.0-0.
    + Remove libgtk2.0-0 dependency on libgtk2.0-bin.
    + Use ${binary:Version} and ${source:Version} to ensure strict
      dependencies.
    + Build-depend on dpkg-dev 1.13.19.
    + Invert the libgtk2.0-common -> libgtk2.0-0 symbolic link.
    + libgtk2.0-common.preinst, libgtk2.0-0.postinst: dance the symbolic
      link samba.
    + Move support binaries and scripts to libgtk2.0-0 and make
      libgtk2.0-bin a binary-all package containing only scripts.
    + Move /usr/sbin/update-* calls to libgtk2.0-0.
    + update-*: call binaries at their new location.

 -- Josselin Mouette <joss@debian.org>  Mon, 26 Jun 2006 22:31:14 +0200

gtk+2.0 (2.8.18-1) unstable; urgency=low

  * New upstream version:
    Bugs fixed:
    - search box positioning has some bugs
    - Gdk does not translate VK_NUMPADx to GDK_KP_x
    - sanely handle late (re)setting of dnd image
    - Text is shifted off-by-one in Add to panel
    - gtk_widget_create_pango_layout docs typo
    - GtkLayout In GtkScrolledWindow does not receive the scroll_event
    - gtktreeview has RTL problems with toggle buttons if using gtktreestore
      as a model
    - Wrong drop location in GtkEntry
    - GtkImage animation CRITICALS on switching themes
    - DnD: Conditional jump or move depends on uninitialised value
    - cursor blocked to dnd mode after using shift and dnd on a GtkCalendar
    - Crashes while creating source code w/GtkFontSelection
    - the right edge tab does not appear when switching tab
    - Warning in gtk_paned_compute_position
    - gdk should set resolution on PangoCairoFontmap, not PangoCairoContext
    - GtkTreeView does not resize correctly
    - gtk_tree_view_get_cell_area() forgets depth-one expander
    - expander animation not working in RTL mode
    - Multiple issues discovered by Coverity
    - Make gtk_file_chooser_button_new() friendlier for language bindings

 -- Sebastien Bacher <seb128@debian.org>  Tue, 30 May 2006 17:02:26 +0200

gtk+2.0 (2.8.17-1) unstable; urgency=low

  * New upstream version:
    Bugs fixed:
    - Expander disclosure button is too small
    - gtk_image_clear doesn't cause redraw
    - typo in configure.in yields suspicious warning
    - gtk_icon_view_set_cursor causes Segmentation fault
    - garbage output of --help in non UTF-8 locale
    - GtkNotebook does not destroy its children on destroy()
    - TreeView DnD between-row highlight colo
    - Gtk-Criticals occur when scrolling a text_view that is not realized
    - Hidden menubar still activates submenus with kbd
    - GtkTreeItem broken
    -  Clean up button press handling (use one-grab-op-at-a-time pattern)
    - broken scrolling when selecting
    - GTK+ File-chooser dialog crashes
    - Nautilus crashes when dragging icons to another screen
    - mixed line separators confuse gtk_text_iter_ends_line
    - Textview child is covered by window border
    - gdk_pixbuf_loader_new_with_type(): What image types are allowed?
    - Missing progress bar label
    - Fix a problem which caused grab-notify signal to be missed in some cases
  * debian/control.in:
    - clear the Build-Depends on xlibs-static-pic | xlibs-pic, not required
    - updated the Build-Depends on libpango1.0-dev so it build with
      the xorg transitioned version
  * * debian/patches/001_default_fallback_icon_theme.patch:
    - set the default fallback icon theme to "gnome", fixes the issues with
      the moves of icons from hicolor to gnome

 -- Sebastien Bacher <seb128@debian.org>  Sun,  9 Apr 2006 21:54:11 +0200

gtk+2.0 (2.8.16-1) unstable; urgency=low

  * New upstream version

 -- Sebastien Bacher <seb128@debian.org>  Wed, 15 Mar 2006 19:26:46 +0100

gtk+2.0 (2.8.15-1) unstable; urgency=low

  * New upstream version:
    * Bugs fixed:
      - Keys P and N in "open file" dialog have special meaning
      - MS-Windows theme (GTK-Wimp) shows all funky characters
      - Optimize gdk on win32
      - Hollow polygons have wrong linecaps
      - panel crash with a11y enabled
    * Updated translations (bg,bn,cs,eu,ro)

 -- Sebastien Bacher <seb128@debian.org>  Tue, 14 Mar 2006 15:41:56 +0100

gtk+2.0 (2.8.13-1) unstable; urgency=low

  * New upstream version:
    * Bugs fixed:
    - Can't select some items in GtkIconView
    - gtk_icon_theme_list_icons: example contexts don't work
    - gnopernicus crashes on changing display screen source for magnifier
    - evince crashes in gdk_region_union_with_rect
    - Small error in _gdk_gc_update_context
    - gtk.Notebook.get_current_page() returns incorrect page number
      when pages hidden
    - GtkAboutDialog not responsive to Escape key
    - GtkNotebook popup menu not keynavigatable
    - GtkRadioButton does not issue notify::active
    - Make more use of G_DISABLE_ASSERT in TextView code
    * Updated translations

 -- Sebastien Bacher <seb128@debian.org>  Sat, 25 Feb 2006 23:56:58 +0100

gtk+2.0 (2.8.12-1) unstable; urgency=low

  * New upstream bugfix release.
  * [debian/copyright] Updated FSF's address.

 -- J.H.M. Dassen (Ray) <jdassen@debian.org>  Sun, 12 Feb 2006 14:11:11 +0100

gtk+2.0 (2.8.11-1) unstable; urgency=low

  * New upstream version
    * Avoid memory overruns in the pixbuf theme engine with nonsensical
      gradient specifications.  [Matthias]
    * Bugs fixed:
    - Cursor doesn't move as expected
    - Segfault from combination of gtk_container_set_resize_mode()
      and GtkComboBox
    - segfault in update_cursor on amd64
    - eog crashes at launch under AIX
    - "~" should bring up the location dialog
    - gtk_text_layout_get_cursor_locations() chokes on layout=0x0
    * Documentation improvements [Federico Mena Quintero]
    * Translation updates (es,pt_BR,zh_HK,zh_TW)

 -- Sebastien Bacher <seb128@debian.org>  Fri, 27 Jan 2006 22:28:05 +0100

gtk+2.0 (2.8.10-1) unstable; urgency=low

  * New upstream version
  * debian/control.in:
    - updated the glib requirement
  * debian/patches/001_fs_documents.patch:
    - dropped, stick with upstream behaviour rather

 -- Sebastien Bacher <seb128@debian.org>  Thu, 12 Jan 2006 13:34:37 +0100

gtk+2.0 (2.8.9-2) unstable; urgency=low

  * Upload to unstable

 -- Sebastien Bacher <seb128@debian.org>  Thu, 15 Dec 2005 15:13:32 +0100

gtk+2.0 (2.8.9-1) experimental; urgency=low

  * New upstream version:
    Bugs fixed:
    - File chooser filter behaves weird
    - 2.8.4 to 2.8.6: sound-juicer crash, fileselector assertions
    - On unsetting the Model, GtkTreeView does not clear
      it's associated TreeSelection
    - Crash on selecting a file of null mime-type
    - gtktoolbutton leaks a pixbuf
    - GdkEvent leaked in gtktreeview.c / gtk_tree_view_key_press
    - Typo in trap_activate_cb()
    - gtkcalendar.c: The identifier is already declared.
    - gtk_menu_attach_to_widget() does not take NULL detacher
    - Unhinted fonts are measured incorrectly and drawing
      problems occur as a result
    - unwanted scrolling in recent gtk
    - Toolbars without icons are invisible in icon-only mode
    - Search-entry in the TreeView not working properly
    - gtktoolbutton.c:562: warning: 'image' is used
      uninitialized in this function
    - reference count of textbuffer increases with each paste
    - gtk_selection_data_get_uris leaks memory
    Other changes:
    - Remove GMemChunk from public header files to
      support building against GLib 2.10
    - Report errors in option parsing
    - Merge upstream xdgmime changes to handle duplicate glob patterns

 -- Sebastien Bacher <seb128@debian.org>  Sat, 10 Dec 2005 18:22:50 +0100

gtk+2.0 (2.8.8-1) experimental; urgency=low

  * New upstream version:
    GtkFileChooser:
     - Make F2 work for renaming bookmarks
    GtkEntry:
     - Turn off input methods in password entries
    - Other fixes * Documentation improvements
    - Updated translations

 -- Sebastien Bacher <seb128@debian.org>  Tue, 29 Nov 2005 16:00:32 +0100

gtk+2.0 (2.8.7-1) experimental; urgency=low

  * New upstream version.
  * Security fixes:
    - Add check to XPM reader to prevent integer overflow for specially crafted
      number of colors (CVE-2005-3186) (Closes: #339431).
    - Fix endless loop with specially crafted number of colors (CVE-2005-2975).
  * debian/patches/001_fs_documents.patch:
    - updated.
  * debian/rules:
    - fix confusing cp usage.

  [ Loic Minier ]
  * Drop xlibs-dev deps and build-deps.
    [debian/control, debian/control.in]

 -- Sebastien Bacher <seb128@debian.org>  Wed, 16 Nov 2005 11:54:11 +0100

gtk+2.0 (2.8.3-1) experimental; urgency=low

  * New upstream version:
    - Fix problems with the handling of initial settings
      for font options and cursor themes.
    - Add a --ignore-theme-index option to gtk-update-icon-cache.

 -- Jordi Mallach <jordi@debian.org>  Thu,  1 Sep 2005 19:45:50 +0200

gtk+2.0 (2.8.2-1) experimental; urgency=low

  * New upstream version:
    - Fix a crash with custom icon themes, which affected
      the gnome-theme-manager.
    - Make sure font and cursor settings are propaged down
      to the screen initially.
  * debian/control.in:
    - require the current pango.

 -- Sebastien Bacher <seb128@debian.org>  Thu, 25 Aug 2005 00:36:18 +0200

gtk+2.0 (2.8.1-1) experimental; urgency=low

  * New upstream version:
    - gtk-update-icon-cache no longer stores copies of symlinked icons,
      and it has a --index-only option to omit image data from the cache.
    - Make large GtkSizeGroups more efficient.
    - Improve positioning of menus in GtkToolbar.
    - Make scrolling work on unrealized icon views.
    - Avoid unnecessary redraws on range widgets.
    - Make sure that all GTK+ applications reload icon themes promptly.
    - Ensure that gdk_pango_get_context() and gtk_widget_get_pango_context()
      use the same font options and dpi value.
    - Multiple memory leak fixes.
  * debian/control.in:
    - updated the libgtk2.0-dev Depends according to the changes.
  * debian/rules:
    Add --enable-explicit-deps=yes to make sure stuff like x11 gets listed as a
    Requires: in gdk(-x11)-2.0.pc, because otherwise linkage against -lX11 and
    friends doesn't get carried through.  Whether or not this is correct is
    arguable, since libgdk-x11-2.0.so.0* ends up linked against it anyway, but
    stuff like gnome-panel seems to be relying on this transience.
    Change by Daniel Stone.

 -- Sebastien Bacher <seb128@debian.org>  Wed, 24 Aug 2005 11:24:16 +0200

gtk+2.0 (2.8.0-1) experimental; urgency=low

  * New upstream version.
  * debian/control.in:
    - build with the new cairo (Closes: #323705).
    - updated the Build-Depends for xorg (Closes: #323080).
  * debian/copyright:
    - use License instead of Copyright (Closes: #323209).
  * debian/patches/001_fs_documents.patch:
    - default to Documents.
  * debian/rules:
    - updated the shlibs.
  * debian/watch:
    - updated.

 -- Sebastien Bacher <seb128@debian.org>  Thu, 18 Aug 2005 12:19:41 +0200

gtk+2.0 (2.7.2-1) experimental; urgency=low

  * New upstream version.
  * debian/control.in:
    - updated the Build-Depends.
  * debian/rules:
    - updated the shlibs.
    - use cairo.
  * debian/watch:
    - updated.

 -- Sebastien Bacher <seb128@debian.org>  Tue, 12 Jul 2005 01:06:55 +0200

gtk+2.0 (2.6.8-1) unstable; urgency=low

  * New upstream version.
  * debian/patches/003_focus_issues.patch:
    - fixed with the new version.

 -- Sebastien Bacher <seb128@debian.org>  Thu, 16 Jun 2005 12:52:35 +0200

gtk+2.0 (2.6.7-2) unstable; urgency=low

  * Upload to unstable.
  * Forward patches from 2.6.4 branch:
    + 003_focus_issues.patch: stolen from CVS HEAD to fix focus issues.
    + debian/gtk-tutorial.devhelp: updated to reflect the reality of the
      html files.
  * Loïc Minier:
    + Document the configuration of Emacs-style key bindings in README.Debian,
      with additional instructions for GNOME users. [debian/README.Debian]
      (Closes: #309530)

 -- Josselin Mouette <joss@debian.org>  Mon,  6 Jun 2005 22:39:27 +0200

gtk+2.0 (2.6.7-1) experimental; urgency=low

  * New upstream version:
    - Fix compilation with gcc 4.0 (Closes: #303646).
  * debian/rules:
    - clean from the mips changes.
  * debian/patches/002_bmp.patch:
    - the new version fixes that.
  * debian/patches/004_fs_newdir.patch:
    - the new version fixes that.

 -- Sebastien Bacher <seb128@debian.org>  Thu, 14 Apr 2005 22:06:53 +0200

gtk+2.0 (2.6.4-1) unstable; urgency=medium

  * New upstream release.
  * debian/patches/004_fs_newdir.patch:
    - fix a crash in the fileselector when creating a directory.
  * debian/patches/003_iconcache.patch:
    - this bug is fixed in the new version.
  * debian/patches/004_mipsbuild.patch:
    - dropped, this change is not required.
  * debian/patches/002_bmp.patch:
     - fix CAN-2005-0891: BMP double free Dos (Closes: #303141).

 -- Sebastien Bacher <seb128@debian.org>  Tue,  5 Apr 2005 21:09:01 +0200

gtk+2.0 (2.6.2-4) unstable; urgency=high

  * Sjoerd Simons:
    - debian/patches/003_iconcache.patch
      + Updated. Let updateiconcache.c include config.h so it's correctly build
        with large file support (Closes: #295777).
  * Sebastien Bacher:
    - debian/shlibs.local:
      + dropped, fix the self depends (Closes: #296175).
  * Loic Minier:
    - debian/control*
      + added gtk2-engines-pixbuf subsection and priority to sync with
        the override.
  * Use high urgency so that icon themes can propagate to testing.

 -- Josselin Mouette <joss@debian.org>  Wed,  2 Mar 2005 22:28:38 +0100

gtk+2.0 (2.6.2-3) unstable; urgency=low

  * Patch from Steve Langasek <vorlon@debian.org>:
    Add a --disable-testsuite argument to upstream configure, to permit
    skipping the testsuite on architectures where large static binaries
    are currently problematic (i.e., mips).  Closes: #295048.

 -- Sebastien Bacher <seb128@debian.org>  Sun, 13 Feb 2005 19:23:39 +0100

gtk+2.0 (2.6.2-2) unstable; urgency=low

  * debian/libgtk2.0-bin.postinst:
    - don't run gtk-update-icon-cache, the themes should do that
      (Closes: #293568).
  * debian/patches/003_iconcache.patch:
    - should fix the gtk-update-icon-cache issue on sparc.

 -- Sebastien Bacher <seb128@debian.org>  Sun,  6 Feb 2005 19:57:57 +0100

gtk+2.0 (2.6.2-1) unstable; urgency=low

  * New upstream release:
    - fix the loop in gtkdialog (Closes: #291051).
    - should fix the issue on sparc (Closes: #293711).

 -- Sebastien Bacher <seb128@debian.org>  Sun,  6 Feb 2005 00:16:52 +0100

gtk+2.0 (2.6.1-2) unstable; urgency=low

  * Upload to unstable.
  * debian/patches/004_gtkmodules.patch:
    - don't reverse the order of modules, that fix a crash with the modules.

 -- Sebastien Bacher <seb128@debian.org>  Wed,  2 Feb 2005 18:28:09 +0100

gtk+2.0 (2.6.1-1) experimental; urgency=low

  * New upstream release.

 -- Sebastien Bacher <seb128@debian.org>  Sun,  9 Jan 2005 14:23:07 +0100

gtk+2.0 (2.6.0-1) experimental; urgency=low

  * New upstream release (Closes: #275239).
  * debian/control.in:
    - create a gtk2-engines-pixbuf package.
    - recommends hicolor-icon-theme (Closes: #287334).
    - rename libgtk2.0-dbg to libgtk2.0-0-dbg.
    - updated the Build-Depends.
  * debian/gtk2-engines-pixbuf.files:
    - added.
  * debian/libgtk2.0-bin.files:
    - install gtk-update-icon-cache here.
  * debian/libgtk2.0-bin.postinst:
    - call gtk-update-icon-cache.
  * debian/patches/001_gtk+-debian-aclocal-pass_all.patch:
    - removed, should not be needed with the new version.
  * debian/patches/003_treeview-typeahead.patch,
    debian/patches/003_filechooser-search.patch,
    debian/patches/004_treeview-activate.patch,
    debian/patches/005_modifiers.patch:
    - removed, these changes are in the new version.
  * debian/rules:
    - updated the shlibs.
    - use dh_strip to make the debug package.
  * update-gtk-immodules.in:
  * update-gdkpixbuf-loaders.in:
    - module version is 2.4.0.
  * debian/watch:
    - updated.

 -- Sebastien Bacher <seb128@debian.org>  Wed, 29 Dec 2004 18:55:11 +0100

gtk+2.0 (2.4.14-2) unstable; urgency=low

  * debian/patches/003_filechooser-search.patch:
    - open the path entry if "/" is enter in the file-selector.
  * debian/patches/004_treeview-activate.patch:
    - typeahead active the row.
  * debian/patches/005_modifiers.patch:
    - accept shift-/ for bringing up the location popup.

 -- Sebastien Bacher <seb128@debian.org>  Tue, 21 Dec 2004 16:21:15 +0100

gtk+2.0 (2.4.14-1) unstable; urgency=low

  * New upstream release (Closes: #286021).
  * debian/control.in:
    - set myself as maintainer.
  * debian/patches/003_treeview-typeahead.patch:
    - backport of the typeahead feature for the treeviews.

 -- Sebastien Bacher <seb128@debian.org>  Sun, 19 Dec 2004 14:55:07 +0100

gtk+2.0 (2.4.13-1) unstable; urgency=low

  * New upstream release:
    - make new notebook tabs appear again (Closes: #276266).

 -- Sebastien Bacher <seb128@debian.org>  Wed, 13 Oct 2004 16:48:13 +0200

gtk+2.0 (2.4.11-1) unstable; urgency=low

  * New upstream release.

 -- Sebastien Bacher <seb128@debian.org>  Mon, 11 Oct 2004 19:48:52 +0200

gtk+2.0 (2.4.10-1) unstable; urgency=low

  * New upstream release.
  * debian/patches/002_xpmico.patch:
    - updated, the two xpm fixes are in the new version.

 -- Sebastien Bacher <seb128@debian.org>  Sun, 19 Sep 2004 00:19:27 +0200

gtk+2.0 (2.4.9-2) unstable; urgency=high

  * debian/patches/002_xpmico.patch:
    - fix CAN-2004-0782 Heap-based overflow in pixbuf_create_from_xpm.
    - fix CAN-2004-0783 Stack-based overflow in xpm_extract_color.
    - fix CAN-2004-0788 ico loader integer overflow.

 -- Sebastien Bacher <seb128@debian.org>  Fri, 17 Sep 2004 12:23:02 +0200

gtk+2.0 (2.4.9-1) unstable; urgency=medium

  * GNOME team upload.
  * New upstream release.
  * debian/patches/002_gtk+-pixbuf-breakage.patch: removed, included in
    upstream version 2.4.8.

 -- Jordi Mallach <jordi@debian.org>  Thu, 26 Aug 2004 14:41:17 +0200

gtk+2.0 (2.4.7-1) unstable; urgency=medium

  * GNOME team upload.
  * New upstream release.
  * debian/patches/002_gtk+-pixbuf-breakage.patch: new, apply patch
    from CVS to fix thumbnail corruption in nautilus.

 -- Jordi Mallach <jordi@debian.org>  Wed, 25 Aug 2004 20:12:28 +0200

gtk+2.0 (2.4.4-2) unstable; urgency=medium

  * Rebuilt with libtiff4.
  * debian/control.in:
    - Build-Depends on libtiff4-dev.

 -- Sebastien Bacher <seb128@debian.org>  Wed, 28 Jul 2004 23:11:54 +0200

gtk+2.0 (2.4.4-1) unstable; urgency=low

  * New upstream release
    - fix the problem with directories displayed twice in the file chooser
      (Closes: #249057).
  * debian/control.in:
    - libgtk2.0-bin Conflicts with old libgtk2.0-dev.

 -- Sebastien Bacher <seb128@debian.org>  Sun, 11 Jul 2004 00:33:45 +0200

gtk+2.0 (2.4.3-3) unstable; urgency=low

  * debian/control.in:
    - since manpages have moved from libgtk2.0-dev to libgtk2.0-bin we need
      to update the Replaces.

 -- Sebastien Bacher <seb128@debian.org>  Mon,  5 Jul 2004 21:15:25 +0200

gtk+2.0 (2.4.3-2) unstable; urgency=low

  * debian/libgtk2.0-bin.files:
    - moved gdk-pixbuf-query-loader and gtk-query-immodules-2.0 manpages
      to libgtk2.0-bin. (Closes: #257399).
  * debian/libgtk2.0-doc.doc-base.gtk-faq,
    debian/libgtk2.0-doc.doc-base.gtk-tutorial:
    - changed index.html with book1.html.
  * Included devehelp files from Richard Cohen <richard@daijobu.co.uk>
    for the faq and the tutorial (Closes: #256844).

 -- Sebastien Bacher <seb128@debian.org>  Sat,  3 Jul 2004 12:14:38 +0200

gtk+2.0 (2.4.3-1) unstable; urgency=medium

  * New upstream release
    - fix the button size allocation logic (Closes: #253971, #253974).
  * debian/rules
    - updated the shlibs.

 -- Sebastien Bacher <seb128@debian.org>  Tue, 15 Jun 2004 11:29:13 +0200

gtk+2.0 (2.4.2-1) unstable; urgency=low

  * New upstream release (Closes: #252690).

 -- Sebastien Bacher <seb128@debian.org>  Sat,  5 Jun 2004 17:23:57 +0200

gtk+2.0 (2.4.1-4) unstable; urgency=low

  * Conflict with librsvg2-common << 2.6.3-1 (closes: #250714, #250647).

 -- Josselin Mouette <joss@debian.org>  Tue, 25 May 2004 14:15:22 +0200

gtk+2.0 (2.4.1-3) unstable; urgency=low

  * GNOME Team Upload.
  * Upload to unstable
    + close bug fixed in experimental uploads
      (Closes: #161244, #201429, #201507, #203677, #208744, #223316, #228603)
      (Closes: #232081, #234902, #238479, #241860)
  * Marc Brockschmidt <he@debian.org>
   + debian/rules: Really, *really* surpress warnings when removing directories
     (using >/dev/null 2>&1 instead of 2>&1 >/dev/null)

 -- Sebastien Bacher <seb128@debian.org>  Sat, 22 May 2004 15:23:21 +0200

gtk+2.0 (2.4.1-2) experimental; urgency=low

  * debian/control.in:
    + Conflict with old versions of packages that need a rebuild to work with
      gtk+2.4 to force the updates.

 -- Sebastien Bacher <seb128@debian.org>  Sat, 15 May 2004 23:24:07 +0200

gtk+2.0 (2.4.1-1) experimental; urgency=low

  * New upstream release.
  * Akira TAGOH <tagoh@debian.org>
  + debian/control:
    - added libgtk2.0-0 to Depends for libgtk2.0-common. (from 2.2.4-6).
    - libgtk2.0-dev requires libxext-dev. (Closes: #247469)
  * Sebastien Bacher <seb128@debian.org>
  + debian/rules:
    - updated shlib to 2.4.1.

 -- Sebastien Bacher <seb128@debian.org>  Wed,  5 May 2004 23:32:54 +0200

gtk+2.0 (2.4.0-4) experimental; urgency=low

  * Akira TAGOH <tagoh@debian.org>
  + debian/control:
    - moved arch-independent files to libgtk2.0-common again.
    - separated arch-dependent files to libgtk2.0-bin.

 -- Akira TAGOH <tagoh@debian.org>  Sat, 24 Apr 2004 02:11:52 +0900

gtk+2.0 (2.4.0-3) experimental; urgency=low

  * Akira TAGOH <tagoh@debian.org>
  + debian/rules:
    - modified the sed script to strip the version properly.
      (closes: Bug#241860)
    - clean up.
  + debian/control:
    - updated the dependencies for the separated xlibs-dev. (from 2.2.4-4)
    - separated arch-independent data to libgtk2.0-data package.
      (from 2.2.4-4)

 -- Akira TAGOH <tagoh@debian.org>  Fri, 23 Apr 2004 22:43:58 +0900

gtk+2.0 (2.4.0-2) experimental; urgency=low

  * debian/control.in:
    + Added build dependency on libxcursor-dev. (Closes: #239886)

  Sebastien Bacher <seb128@debian.org>:
  * debian/rules:
    + Updated shver.
  * debian/control.in:
    + Added again Build-Depends removed in 2.4.0-1.

 -- J.H.M. Dassen (Ray) <jdassen@debian.org>  Thu, 25 Mar 2004 11:18:48 +0100

gtk+2.0 (2.4.0-1) experimental; urgency=low

  * First upload of new GTK+ branch in experimental (Closes: #238479):
    + back out locale-dependent interpretation of KP_Decimal (Closes: #234902).
    + change scrolling method (Closes: #161244).
    + first day of the week depends of the locale (Closes: #228603).
    + fix fileselector multiple selection handling after keyboard validation
      (Closes: #208744).
    + fix gtktreeview crash when expanding nodes (Closes: #232081).
    + fix quotes missing in gtk-2.0.m4 (Closes: #223316).
    + use the new file selector (Closes: #203677, #201429, #201507).
    + and probably a lot of other bug fixes and improvements ...
  * Sebastien Bacher <seb128@debian.org>:
    * debian/control.in:
      - removed Build-Depends on docbook-utils and linuxdoc-tools-text.
    * patches/001_gtk+-debian-docfix-dtds.patch:
      - removed since we have a xml catalog now.
  * Rob Taylor <robtaylor@fastmail.fm>:
    * debian/control.in, debian/sources, debian/scripts/vars, debian/watch:
      - updated for 2.4.0.
    * debian/patches/:
      - 002_gtk+-debian-freetype.patch:
        + removed, not needed any more, configure already has the changes.
      - 000_gtk+-2.2.4-non-weak-symbols.patch:
        + removed, fixed in upstream source.
      - 000_gtk+-2.2.4-socketfocus.patch:
        + removed, fixed in upstream source.
      - 001_gtk+-debian-aclocal-pass_all.patch :
        + updated.
      - 000_gtk+-2.2.0-buildfix-immodule.patch
        + updated.
      - 000_gtk+-debian-xinerama-pic.patch
        + updated.

 -- Sebastien Bacher <seb128@debian.org>  Mon, 22 Mar 2004 22:00:09 +0100

gtk+2.0 (2.2.4-6) unstable; urgency=low

  * Akira TAGOH <tagoh@debian.org>
  + debian/control:
    - added libxt-dev to fix FTBFS. (closes: Bug#246450)
    - added libgtk2.0-0 to Depends for libgtk2.0-common.

 -- Akira TAGOH <tagoh@debian.org>  Tue,  4 May 2004 11:30:56 +0900

gtk+2.0 (2.2.4-5) unstable; urgency=low

  * Akira TAGOH <tagoh@debian.org>
  + debian/control:
    - moved arch-independent files to libgtk2.0-common again.
    - separated arch-dependent files to libgtk2.0-bin.

 -- Akira TAGOH <tagoh@debian.org>  Sat, 24 Apr 2004 01:12:08 +0900

gtk+2.0 (2.2.4-4) unstable; urgency=low

  * Akira TAGOH <tagoh@debian.org>
  + debian/rules:
    - bumped the shlib version to 2.2.1-3. (closes: Bug#208671)
  + debian/control:
    - separated arch-independent data to libgtk2.0-data package.
      (closes: Bug#233396)
    - fixed the dependencies for the separated xlibs-dev.
      (closes: Bug#241782, Bug#241522)
  + debian/libgtk2.0-data.{dir,files}:
    - added.

 -- Akira TAGOH <tagoh@debian.org>  Thu, 22 Apr 2004 00:42:02 +0900

gtk+2.0 (2.2.4-3) unstable; urgency=low

  * debian/patches/:
    - 002_gtk+-debian-freetype.patch: patch from Daniel Schepler to fix the
      build failure due to freetype (Closes: #225129).

 -- Sebastien Bacher <seb128@debian.org>  Sat, 27 Dec 2003 13:00:17 +0100

gtk+2.0 (2.2.4-2) unstable; urgency=low

  * debian/control:
    - added Uploaders to maintain as team.
    - added gnome-pkg-tools to Build-Depends.
  * debian/gtk-options.7:
    - included a manpage with the help on the options (Closes: Bug#216897).
  * debian/libgtk2.0-doc.doc-base.gtk-faq
  * debian/libgtk2.0-doc.doc-base.gtk-tutorial:
    - replaced book1.html by index.html (closes: Bug#215382).
  * debian/patches/:
    - 000_gtk+-2.2.4-socketfocus.patch: new patch to fix a GtkSocket focus
      problem that hang the system tray applet.
      (closes: Bug#210813, Bug#212772).
    - 001_gtk+-ximian-gtk2-filesel-navbutton-5.patch: updated
      (closes: Bug#216660).
  * debian/rules:
    - modified to generate debian/control using gnome-pkg-tools.

 -- Sebastien Bacher <seb128@debian.org>  Fri, 31 Oct 2003 21:32:29 +0100

gtk+2.0 (2.2.4-1) unstable; urgency=low

  * New upstream release.
    - implemented the im module that produces C_WITH_CEDILLA rather than
      C_WITH_ACUTE for dead_acute+c combinations. it will be used as default
      im module for fr and pt. (closes: Bug#168557)
    - reworked the handling of XIM's status window. (closes: Bug#203009)
  * debian/control:
    - removed libgtk2.0-0png3 which is unnecessary anymore.
    - added non-versioned Conflicts: libgtk2.0-0png3.
    - bumped Standards-Version to 3.6.1.0.
  * debian/patches/: removed the backported patches.
    - 000_gtk+-2.2.2-docfix-gtk2compliant.patch
    - 000_gtk+-2.2.2-docfix-gtktreemodel.patch
    - 000_gtk+-2.2.2-gtkwidget-viewable.patch
    - 000_gtk+-2.2.2-imxim-reconnect.patch

 -- Akira TAGOH <tagoh@debian.org>  Mon,  8 Sep 2003 03:42:18 +0900

gtk+2.0 (2.2.2-3) unstable; urgency=low

  * debian/patches/:
    - 000_gtk+-2.2.2-docfix-gtk2compliant.patch: applied a backported patch
      from CVS to fix the old documentation. (closes: Bug#146723)
    - 000_gtk+-2.2.2-docfix-gtktreemodel.patch: applied a backported patch
      from CVS to fix the sample code. (closes: Bug#201322)
    - 000_gtk+-2.2.2-gtkwidget-viewable.patch: applied a backported patch from
      CVS to fix the garbled pixmaps. (closes: Bug#201808, Bug#202486)
    - 000_gtk+-2.2.2-imxim-reconnect.patch: applied a backported patch from
      CVS to fix the segfaults if the XIM server is killed during running gtk2
      applications.
    - 001_gtk+-debian-docfix-dtds.patch: applied to use the local DTD.
  * debian/control:
    - added Build-Depends-Indep: gtk-doc-tools, docbook-xml to re-generate the
      fixed documents.

 -- Akira TAGOH <tagoh@debian.org>  Thu,  7 Aug 2003 01:42:46 +0900

gtk+2.0 (2.2.2-2) unstable; urgency=low

  * debian/patches/:
    - 001_gtk+-debian-aclocal-pass_all.patch: re-applied a patch to fix FTBFS
      on arm. (closes: Bug#201443)

 -- Akira TAGOH <tagoh@debian.org>  Thu, 24 Jul 2003 03:14:10 +0900

gtk+2.0 (2.2.2-1) unstable; urgency=low

  * New upstream release. (closes: Bug#200350)
    - Fixed threadlocks on GtkTreeView. (closes: Bug#192136)
    - Fixed the crash on moving the cursor when the cursor is invisible.
      (closes: Bug#187858)
    - Fixed the compose table for ascending order. (closes: Bug#182073)
  * debian/control:
    - fix the FTBFS. Thanks to Daniel Baeyens.
    - bumped Standards-Version to 3.6.0.
  * debian/rules:
    - removed dh_undocumented.
    - don't claim the newer shlibs.
  * debian/patches/:
    - 000_gtk+-2.2.1-gdk_event_copy_for_xinput.patch: removed.
    - 000_gtk+-2.2.1-gdk_visual_get_best_with_depth.patch: removed.
    - 000_gtk+-2.2.1-gtk_text_line_previous_could_contain_tag.patch: removed.
    - 000_gtk+-2.2.1-gtktreeview-scroll.patch: removed.
    - 000_gtk+-debian-xinerama-pic.patch: updated.
    - 001_gtk+-debian-aclocal.patch: removed.
    - 001_gtk+-ximian-gtk2-filesel-navbutton-5.patch: applied a Ximian patch
      to improve the GtkFileSel UI. Requested from Ross Burton.
    - 000_gtk+-2.2.2-non-weak-symbols.patch: applied to fix the undefined non
      weak symbols. (closes: Bug#193774)

 -- Akira TAGOH <tagoh@debian.org>  Sun, 13 Jul 2003 21:26:49 +0900

gtk+2.0 (2.2.1-6) unstable; urgency=low

  * debian/patches/001_gtk+-debian-aclocal.patch:
    - damn. forgot to re-run automake and autoconf. fix again.
      (closes: Bug#190569)

 -- Akira TAGOH <tagoh@debian.org>  Sat,  3 May 2003 16:56:18 +0900

gtk+2.0 (2.2.1-5) unstable; urgency=low

  * debian/control:
    - changed a section for libgtk2.0-dbg to libdevel.
  * debian/patches/000_gtk+-debian-aclocal.patch:
    - applied to fix Xinerama library linkage broken on arm and m68k.
      (closes: Bug#190569)
      Thanks to James Troup and Phil Blundell.

 -- Akira TAGOH <tagoh@debian.org>  Sat,  3 May 2003 01:50:52 +0900

gtk+2.0 (2.2.1-4) unstable; urgency=low

  * debian/patches/:
    - 000_gtk+-2.2.1-gtk_text_line_previous_could_contain_tag.patch:
      applied a backported patch from CVS. (closes: Bug#185066)
    - 000_gtk+-2.2.1-gtktreeview-scroll.patch:
      applied a patch from Red Hat to fix infinite expose loops in TreeView.
      (closes: Bug#187312)
  * debian/control:
    - bumped Standards-Version to 3.5.9.
    - changed a section for libgtk2.0-dev to libdevel.
  * debian/rules:
    - fixed the symlinks on /usr/share/gtk-doc/html. (closes: Bug#183377)
  * debian/compat:
    - use it instead of DH_COMPAT.

 -- Akira TAGOH <tagoh@debian.org>  Fri,  4 Apr 2003 01:55:35 +0900

gtk+2.0 (2.2.1-3) unstable; urgency=low

  * build against the latest xlibs and xlibs-pic. so now correct
    libXinerama_pic.a is linked and supporting xinarama is re-enabled.
    (closes: Bug#177318)
  * debian/control:
    - depend on xlibs-pic (>= 4.2.1-6)
  * debian/README.Debian:
    - improve description of static libraries issue. (closes: Bug#181879)
      Thanks to Marcelo E. Magallon <mmagallo@debian.org>
    - mention gtk-key-theme-name and gnome-settings-daemon.
  * debian/rules:
    - create the symlinks in /usr/share/gtk-doc

 -- Akira TAGOH <tagoh@debian.org>  Mon,  3 Mar 2003 01:35:04 +0900

gtk+2.0 (2.2.1-2) unstable; urgency=low

  * debian/patches/:
    - 000_gtk+-2.2.1-gdk_visual_get_best_with_depth.patch:
      backport from CVS to fix wrong pointer returned. (closes: Bug#180786)
    - 000_gtk+-2.2.1-gdk_event_copy_for_xinput.patch:
      applied to fix a crash when using xinput. (closes: Bug#178908)

 -- Akira TAGOH <tagoh@debian.org>  Wed, 19 Feb 2003 03:10:55 +0900

gtk+2.0 (2.2.1-1) unstable; urgency=low

  * New upstream release.
  * debian/patches/: removed patches. they were fixed in this release.
    - 000_gtk+-2.2.0-buildfix-modules.patch
    - 000_gtk+-2.2.0-fix-es.po.patch
    - 000_gtk+-2.2.0-fnmatch-undef.patch
    - 002_gtk+-2.2.0-fixtypo-xinput.patch
  * debian/patches/000_gtk+-debian-xinerama-pic.patch: update.

 -- Akira TAGOH <tagoh@debian.org>  Fri,  7 Feb 2003 03:37:44 +0900

gtk+2.0 (2.2.0-3) unstable; urgency=low

  * debian/: clean the unnecessary files up. (closes: Bug#177809)
  * debian/rules:
    remove the old debug libraries on install process if exists. (closes:
    Bug#177376)
  * debian/patches/:
    - 002_gtk+-2.2.0-fixtypo-xinput.patch:
      fix to enable XFree86 xinput extension. (closes: Bug#176104)
    - 000_gtk+-2.2.0-fix-es.po.patch:
      applied to fix es.po. (closes: Bug#178870)

 -- Akira TAGOH <tagoh@debian.org>  Wed, 29 Jan 2003 23:01:43 +0900

gtk+2.0 (2.2.0-2) unstable; urgency=low

  * debian/control:
    - add Conflicts libgnomeui-0 (<< 2.0.6-2) to avoid the gtk+ 2.2 breakage.
      (closes: Bug#175946)
    - add Conflicts gtk2.0-examples (<< 2.2.0) (closes: Bug#175868)
    - add dependency of libgtk2.0-common. (closes: Bug#175873)
    - removed libgtk-common package. it's no longer needed. I hope the loop
      dependency will be disappeared.
    - used libpng12-0-dev instead of libpng3-dev for Build-Depends.
  * debian/patches/001_gtk+-2.2.0-xinerama-pic.patch:
    disabled Xinerama support until xlibs-pic has libXinerama_pic.a.
    (closes: Bug#175923)

 -- Akira TAGOH <tagoh@debian.org>  Sat, 11 Jan 2003 05:09:12 +0900

gtk+2.0 (2.2.0-1) unstable; urgency=low

  * New upstream release.
    - upstream bug were closed. so it should be fixed. (closes: Bug#147697)
  * debian/control:
    - updated Build-Depends.
    - bumped Standards-Version to 3.5.8.
    - fix description-synopsis-ends-with-full-stop stuff.
  * debian/update-gdkpixbuf-loaders: add brand-new wrapper script.
  * debian/update-gdkpixbuf-loaders.1: add manpage.
  * debian/rules:
    modified to build the static libraries. (closes: Bug#161938)
  * debian/README.Debian: updated.
  * debian/patches/:
    - 000_gtk+-2.0.6-extranotify.patch: removed.
    - 000_gtk+-2.0.6-scroll_to.patch: removed.
    - 000_gtk+-2.2.0-fnmatch-undef.patch:
      applied to fix having main() in the library.
    - 000_gtk+-2.2.0-buildfix-immodule.patch:
      applied to build the static libraries.
    - 000_gtk+-2.2.0-buildfix-modules.patch:
      applied to fix a typo in configure.in.

 -- Akira TAGOH <tagoh@debian.org>  Mon,  6 Jan 2003 18:34:31 +0900

gtk+2.0 (2.0.9-1) unstable; urgency=low

  * New upstream release.
  * debian/patches/000_gtk+-2.0.8-refcolormap.patch: this release contains it.
    removed.

 -- Akira TAGOH <tagoh@debian.org>  Sun, 24 Nov 2002 00:08:42 +0900

gtk+2.0 (2.0.8-2) unstable; urgency=low

  * debian/patches/000_gtk+-2.0.8-refcolormap.patch: applied to fix the crash
    problem with close. For solve your problem, I recommend you restart all
    processes related gtk+2.0. (closes: Bug#169005)

 -- Akira TAGOH <tagoh@debian.org>  Fri, 15 Nov 2002 09:16:40 +0900

gtk+2.0 (2.0.8-1) unstable; urgency=low

  * New upstream release.
  * debian/patches/000_gtk+-2.0.7-gifsymbol.patch: it's no longer needed.
  * debian/rules: fix twice called ldconfig. (closes: Bug#168071)

 -- Akira TAGOH <tagoh@debian.org>  Sun, 10 Nov 2002 16:36:45 +0900

gtk+2.0 (2.0.7-1) unstable; urgency=low

  * New upstream release.
  * debian/rules:
    - support noopt option for DEB_BUILD_OPTIONS.
    - add symlink for gobject. (closes: Bug#167755)
  * Hm, closed a bug which is marked as NMU due to mis-upload. (closes:
    Bug#166442)
  * debian/patches: these patches are no longer needed, so removed.
    - 000_gtk+-2.0.6-64bitfix.patch
    - 000_gtk+-2.0.6-imenvvar.patch
    - 000_gtk+-2.0.6-keycode.patch
    - 000_gtk+-2.0.6-usintl.patch
  * debian/patches/000_gtk+-2.0.7-gifsymbol.patch: applied to fix the
    undefined symbol issue on libpixbufloader-gif.so.

 -- Akira TAGOH <tagoh@debian.org>  Wed,  6 Nov 2002 01:42:22 +0900

gtk+2.0 (2.0.6-4) unstable; urgency=low

  * debian/patches/000_gtk+-2.0.6-64bitfix.patch: applied to fix a segfault on
    IA64. (closes: Bug#166442)

 -- Akira TAGOH <tagoh@debian.org>  Sun, 27 Oct 2002 03:07:59 +0900

gtk+2.0 (2.0.6-3) unstable; urgency=low

  * debian/control: moved libgtk2.0-0png3 to the last entry.
  * debian/rule: fix invalid symlink.

 -- Akira TAGOH <tagoh@debian.org>  Sat, 31 Aug 2002 09:46:36 +0900

gtk+2.0 (2.0.6-2) unstable; urgency=low

  * debian/control:
    - bumped Standards-Version and depends debhelper (>> 4).
    - revert to libgtk2.0-0 and remove Conflicts libgtk2.0-0, then add
      versioned conflict to work eog2, gnome-panel2, celestia, gimp1.3 and
      metatheme. (closes: Bug#155689, Bug#155854)
    - add libgtk2.0-0png3 to Conflicts, Replaces.
    - add a dummy package for libgtk2.0-0png3.
    - remove the image libraries dependency. (closes: Bug#158858)
    - clean up -dev's Depends.
    - add libglib2.0-doc, libatk1.0-doc and libpango1.0-doc to Suggests.
  * debian/patches/: from Red Hat.
    - 000_gtk+-2.0.6-exportsymbols.patch:
      applied to fix stripping the wrong symbols due to libtool's bug. but
      it's not affected about the symbols used by ld and ld.so. mainly for nm,
      gdb and etc.
    - 000_gtk+-2.0.6-extranotify.patch:
      applied to fix extra settings notifies on startup that were causing
      significant performance problems as fonts were reloaded.
    - 000_gtk+-2.0.6-imenvvar.patch:
      applied to fix a bug with GTK_IM_MODULE environment variable.
    - 000_gtk+-2.0.6-keycode.patch: applied to fix a problem with keycodes
      passed to GtkIMContextXIM.
    - 000_gtk+-2.0.6-usintl.patch:
      applied to fix to GtkIMContextSimple compose for us-intl keyboards.
      should be fixed. (closes: Bug#149515)
    - 000_gtk+-2.0.6-scroll_to.patch:
      applied to fix gtk_tree_view_scroll_to_cell.
  * debian/rules: add symlink to fix the missing symlink for glib, atk and
    pango. (closes: Bug#158107)
  * debian/update-gtk-immodules.fr.1: added. Thanks Julien Louis. (closes:
    Bug#156985)

 -- Akira TAGOH <tagoh@debian.org>  Sat, 31 Aug 2002 05:22:33 +0900

gtk+2.0 (2.0.6-1) unstable; urgency=low

  * New upstream release.
  * Build against libpng3 (closes: 147852)

 -- Akira TAGOH <tagoh@debian.org>  Sun,  4 Aug 2002 18:31:53 +0900

gtk+2.0 (2.0.5-2) unstable; urgency=low

  * debian/rules: add --with-xinput=xfree. (closes: Bug#151668)
  * debian/control:
    - add Conflicts: libgdkxft0 to avoid some problem. (closes: Bug#151439).
    - changed a summary from 'Dummy' to 'Empty'.

 -- Akira TAGOH <tagoh@debian.org>  Thu,  4 Jul 2002 00:18:53 +0900

gtk+2.0 (2.0.5-1) unstable; urgency=low

  * New upstream release.
  * debian/control: fix typo (closes: Bug#150147)

 -- Akira TAGOH <tagoh@debian.org>  Mon, 17 Jun 2002 01:07:20 +0900

gtk+2.0 (2.0.4-1) unstable; urgency=low

  * New upstream release.
    - should be fixed in this release. (closes: Bug#149667)
    - now it's not linked to the Pango docs (closes: Bug#149143)
  * debian/libgtk2.0-doc.doc-base.{gdk,gdk-pixbuf,gtk,gtk-faq,gtk-tutorial}:
    add a new line before Format: (closes: Bug#149548, Bug#150043)

 -- Akira TAGOH <tagoh@debian.org>  Sun, 16 Jun 2002 05:16:29 +0900

gtk+2.0 (2.0.3-1) unstable; urgency=low

  * New upstream release.
  * debian/libgtk2.0-doc.doc-base.{gtk-faq,gtk-tutorial}:
    changed an index file.

 -- Akira TAGOH <tagoh@debian.org>  Thu, 30 May 2002 23:35:52 +0900

gtk+2.0 (2.0.2-5) unstable; urgency=high

  * debian/control: add libtiff3g-dev, libpng2-dev and libjpeg62-dev to
    Depends for -dev.
  * set urgency=high because previous version violated our policy 2.3.4.
    it should be into woody as far as possible.

 -- Akira TAGOH <tagoh@debian.org>  Thu, 23 May 2002 00:31:52 +0900

gtk+2.0 (2.0.2-4) unstable; urgency=high

  * debian/patches/000_gtk+2.0-2.0.2-bigendian.patch: applied to fix a problem
    for big endian machines. (closes: Bug#145285)
  * set urgency=high because it should be in woody.

 -- Akira TAGOH <tagoh@debian.org>  Wed,  1 May 2002 02:46:12 +0900

gtk+2.0 (2.0.2-3) unstable; urgency=low

  * debian/update-gtk-immodules: create /etc/gtk-2.0 directory for workaround,
    if it's not found. oh, why didn't you have it? (closes: Bug#143508,
    Bug#144673)

 -- Akira TAGOH <tagoh@debian.org>  Sun, 28 Apr 2002 04:46:30 +0900

gtk+2.0 (2.0.2-2) unstable; urgency=low

  * debian/libgtk2.0-doc.doc-base.{gtk-faq,gtk-tutorial}:
    Grr, fix again... (closes: Bug#141069)
  * debian/scripts/vars.build: fix bashism.

 -- Akira TAGOH <tagoh@debian.org>  Sat,  6 Apr 2002 04:26:14 +0900

gtk+2.0 (2.0.2-1) unstable; urgency=low

  * New upstream release.
    - this release has bug fix only.
  * debian/control: forgot to update versioned dependency for -dev.
  * debian/libgtk2.0-doc.doc-base.gtk-faq,
    debian/libgtk2.0-doc.doc-base.gtk-tutorial:
    fix wrong index. (closes: Bug#141069)

 -- Akira TAGOH <tagoh@debian.org>  Thu,  4 Apr 2002 02:49:49 +0900

gtk+2.0 (2.0.1-1) unstable; urgency=low

  * New upstream release.
  * debian/update-gtk-immodules: check the immodules directory.

 -- Akira TAGOH <tagoh@debian.org>  Sun, 31 Mar 2002 00:59:03 +0900

gtk+2.0 (2.0.0-3) unstable; urgency=low

  * debian/rules: removed regenerate shlibs. all packages no longer needs to
    depend on -common.

 -- Akira TAGOH <tagoh@debian.org>  Sat, 16 Mar 2002 21:51:08 +0900

gtk+2.0 (2.0.0-2) unstable; urgency=low

  * debian/control: changed Build-Depends to libpango1.0-dev (>= 1.0.0-3)
  * debian/{control,rules}: add libgtk-common as dummy package for upgrading.
  * debian/rules: fix the missing directory.
  * debian/update-gtk-immodules: fix file attribute for gtk.immodules.

 -- Akira TAGOH <tagoh@debian.org>  Sat, 16 Mar 2002 04:34:39 +0900

gtk+2.0 (2.0.0-1) unstable; urgency=low

  * Initial Release.

 -- Akira TAGOH <tagoh@debian.org>  Wed, 13 Mar 2002 00:07:25 +0900<|MERGE_RESOLUTION|>--- conflicted
+++ resolved
@@ -1,4 +1,3 @@
-<<<<<<< HEAD
 gtk4 (4.12.0+ds-2) experimental; urgency=medium
 
   * d/rules: Skip build-time tests that are known to fail or be unreliable.
@@ -10,15 +9,10 @@
     (Closes: #1050076)
   * Ignore another test failure on big-endian machines.
     Similar to #1024391.
-=======
-gtk4 (4.10.5+ds-5) unstable; urgency=medium
-
->>>>>>> 9df5e6e2
   * d/rules: Ignore two reftests that fail on i386 only.
     In these tests, the reference rendering of "Hello world" is as one line,
     but on i386 (possibly due to different rounding) it is word-wrapped onto
     two lines.
-<<<<<<< HEAD
   * Add patch to work around a test failure on riscv64.
     Other architectures are occasionally affected by this.
     Thanks to Aurelien Jarno (Closes: #1049434)
@@ -26,13 +20,6 @@
     - No further changes, except in the changelog
 
  -- Simon McVittie <smcv@debian.org>  Tue, 22 Aug 2023 15:19:11 +0100
-=======
-    I previously thought this was a regression between 4.10 and 4.12, but
-    it seems that instead, it was triggered by some other component being
-    upgraded, possibly fontconfig 2.14.2 or pango 1.51.0.
-
- -- Simon McVittie <smcv@debian.org>  Tue, 22 Aug 2023 17:20:14 +0100
->>>>>>> 9df5e6e2
 
 gtk4 (4.10.5+ds-4) unstable; urgency=medium
 
@@ -62,6 +49,18 @@
   * Add patch to mark headless tests as flaky
 
  -- Jeremy Bícha <jbicha@ubuntu.com>  Tue, 08 Aug 2023 17:31:01 -0400
+
+gtk4 (4.10.5+ds-5) unstable; urgency=medium
+
+  * d/rules: Ignore two reftests that fail on i386 only.
+    In these tests, the reference rendering of "Hello world" is as one line,
+    but on i386 (possibly due to different rounding) it is word-wrapped onto
+    two lines.
+    I previously thought this was a regression between 4.10 and 4.12, but
+    it seems that instead, it was triggered by some other component being
+    upgraded, possibly fontconfig 2.14.2 or pango 1.51.0.
+
+ -- Simon McVittie <smcv@debian.org>  Tue, 22 Aug 2023 17:20:14 +0100
 
 gtk4 (4.10.5+ds-3) unstable; urgency=medium
 
