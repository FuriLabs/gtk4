--- conflicted
+++ resolved
@@ -1,9 +1,5 @@
 project('gtk', 'c',
-<<<<<<< HEAD
-        version: '4.13.5',
-=======
         version: '4.12.5',
->>>>>>> 48f6ffad
         default_options: [
           'buildtype=debugoptimized',
           'warning_level=1',
@@ -29,7 +25,6 @@
 cloudproviders_req = '>= 0.3.1'
 xkbcommon_req      = '>= 0.2.0'
 sysprof_req        = '>= 3.38.0'
-vulkan_req         = '>= 1.3'
 
 fs = import('fs')
 gnome = import('gnome')
@@ -105,7 +100,6 @@
 broadway_enabled = get_option('broadway-backend')
 macos_enabled    = get_option('macos-backend')
 win32_enabled    = get_option('win32-backend')
-vulkan_enabled   = get_option('vulkan')
 
 os_unix   = false
 os_linux  = false
@@ -127,7 +121,6 @@
 
 if os_darwin
   wayland_enabled = false
-  vulkan_enabled = false
 else
   macos_enabled = false
 endif
@@ -181,8 +174,8 @@
   'sys/systeminfo.h',
   'sys/time.h',
   'sys/types.h',
-  'sys/sysmacros.h',
   'unistd.h',
+  'gio/gdesktopappinfo.h'
 ]
 
 foreach h : check_headers
@@ -620,10 +613,8 @@
 # Uses meson's custom vulkan dependency searching. Set the VULKAN_SDK env var
 # to use a custom path for the Vulkan SDK. Bugs that are found with it should
 # be reported upstream and fixed.
-vulkan_dep = dependency('vulkan',
-                        version: vulkan_req,
-                        required: vulkan_enabled)
-glslc = find_program('glslc', required: vulkan_enabled)
+vulkan_dep = dependency('vulkan', required: get_option('vulkan'))
+glslc = find_program('glslc', required: get_option('vulkan'))
 if vulkan_dep.found()
   have_vulkan = true
   vulkan_pkg_found = vulkan_dep.type_name() == 'pkgconfig'
@@ -631,20 +622,6 @@
   have_vulkan = false
   vulkan_pkg_found = false
 endif
-
-if cc.has_header('linux/dma-buf.h')
-  dmabuf_dep = dependency('libdrm',
-    required: os_linux)
-else
-  if os_linux
-    error('OS is Linux, but linux/dma-buf.h not found.')
-  endif
-  dmabuf_dep = dependency('', required: false)
-endif
-cdata.set('HAVE_DMABUF', dmabuf_dep.found())
-# We only care about drm_fourcc.h for all the fourccs,
-# but not about linking to libdrm
-dmabuf_dep = dmabuf_dep.partial_dependency(includes: true, compile_args: true)
 
 cloudproviders_dep = dependency('cloudproviders',
   required: get_option('cloudproviders'),
@@ -670,9 +647,23 @@
     ],
   )
   cdata.set('HAVE_SYSPROF', libsysprof_capture_dep.found())
+  libsysprof_dep = dependency('sysprof-4',
+    required: false,
+    default_options: [
+      'agent=false',
+      'examples=false',
+      'gtk=false',
+      'tests=false',
+      'tools=false',
+      'libsysprof=true',
+      'sysprofd=none',
+      'help=false',
+    ],
+  )
   profiler_enabled = true
 else
   libsysprof_capture_dep = disabler()
+  libsysprof_dep = disabler()
   profiler_enabled = false
 endif
 
