--- conflicted
+++ resolved
@@ -11,13 +11,8 @@
 msgstr ""
 "Project-Id-Version: ka\n"
 "Report-Msgid-Bugs-To: https://gitlab.gnome.org/GNOME/gtk/-/issues/\n"
-<<<<<<< HEAD
-"POT-Creation-Date: 2022-10-31 09:51+0000\n"
-"PO-Revision-Date: 2022-11-01 20:56+0100\n"
-=======
 "POT-Creation-Date: 2022-09-28 17:33+0000\n"
 "PO-Revision-Date: 2022-10-01 12:02+0200\n"
->>>>>>> 12bd668f
 "Last-Translator: Temuri Doghonadze <temuri.doghonadze@gmail.com>\n"
 "Language-Team: Georgian <http://mail.gnome.org/mailman/listinfo/gnome-ge-"
 "list>\n"
@@ -26,7 +21,7 @@
 "Content-Type: text/plain; charset=UTF-8\n"
 "Content-Transfer-Encoding: 8bit\n"
 "Plural-Forms: nplurals=1; plural=0;\n"
-"X-Generator: Poedit 3.2\n"
+"X-Generator: Poedit 3.1.1\n"
 
 #: gdk/broadway/gdkbroadway-server.c:135
 #, c-format
@@ -74,7 +69,7 @@
 
 #: gdk/gdkdisplay.c:1576
 msgid "No EGL configuration with required features found"
-msgstr "მოთხოვნილი ფუნქციების მქონე EGL-ის კონფიგურაცია ნაპოვნი არაა"
+msgstr ""
 
 #: gdk/gdkdisplay.c:1583
 msgid "No perfect EGL configuration found"
@@ -84,11 +79,11 @@
 #, c-format
 msgid "EGL implementation is missing extension %s"
 msgid_plural "EGL implementation is missing %2$d extensions: %1$s"
-msgstr[0] "EGL-ის განხორციელებას %2$d გაფართოება აკლია: %1$s"
+msgstr[0] ""
 
 #: gdk/gdkdisplay.c:1658
 msgid "libEGL not available in this sandbox"
-msgstr "ამ იზოლირებულ გარემოში libEGL მიუწვდომელია"
+msgstr ""
 
 #: gdk/gdkdisplay.c:1659
 msgid "libEGL not available"
@@ -96,11 +91,11 @@
 
 #: gdk/gdkdisplay.c:1669
 msgid "Failed to create EGL display"
-msgstr "EGL ეკრანის შექმნის შეცდომა"
+msgstr ""
 
 #: gdk/gdkdisplay.c:1679
 msgid "Could not initialize EGL display"
-msgstr "EGL ეკრანის ინიციალიზაციის შეცდომა"
+msgstr ""
 
 #: gdk/gdkdisplay.c:1690
 #, c-format
@@ -109,11 +104,11 @@
 
 #: gdk/gdkdrop.c:130
 msgid "Drag’n’drop from other applications is not supported."
-msgstr "სხვა აპლიკაციებიდან DnD მხარდაჭერილი არაა."
+msgstr ""
 
 #: gdk/gdkdrop.c:163
 msgid "No compatible formats to transfer contents."
-msgstr "შემცველობის გადატანის თავსებადი ფორმატების გარეშე."
+msgstr ""
 
 #: gdk/gdkglcontext.c:394 gdk/x11/gdkglcontext-glx.c:604
 msgid "No GL API allowed."
@@ -573,7 +568,7 @@
 #: gdk/win32/gdkdrop-win32.c:1018 gdk/win32/gdkdrop-win32.c:1063
 #: gdk/x11/gdkclipboard-x11.c:805 gdk/x11/gdkdrop-x11.c:235
 msgid "No compatible transfer format found"
-msgstr "გადატანის თავსებადი ფორმატი ნაპოვნი არაა"
+msgstr ""
 
 #: gdk/macos/gdkmacosclipboard.c:643
 #, c-format
@@ -724,7 +719,7 @@
 #: gdk/win32/gdkdrop-win32.c:1082
 #, c-format
 msgid "IDataObject_GetData (0x%x) failed, returning 0x%lx"
-msgstr "IDataObject_GetData (0x%x) -ის შეცდომა, დააბრუნა 0x%lx"
+msgstr ""
 
 #: gdk/win32/gdkdrop-win32.c:1114
 #, c-format
@@ -2130,11 +2125,7 @@
 #: gtk/gtkmountoperation.c:608 gtk/gtkpagesetupunixdialog.c:283
 #: gtk/gtkprintbackend.c:637 gtk/gtkprinteroptionwidget.c:721
 #: gtk/gtkprintunixdialog.c:651 gtk/gtkprintunixdialog.c:807
-<<<<<<< HEAD
-#: gtk/gtkwindow.c:6149 gtk/inspector/css-editor.c:248
-=======
 #: gtk/gtkwindow.c:6116 gtk/inspector/css-editor.c:248
->>>>>>> 12bd668f
 #: gtk/inspector/recorder.c:1723 gtk/ui/gtkappchooserdialog.ui:45
 #: gtk/ui/gtkassistant.ui:52 gtk/ui/gtkcolorchooserdialog.ui:33
 #: gtk/ui/gtkfontchooserdialog.ui:24
@@ -2445,7 +2436,7 @@
 
 #: gtk/gtkfontchooserdialog.c:184
 msgid "Change Font Features"
-msgstr "ფონტის თვისებების შეცვლა"
+msgstr ""
 
 #: gtk/gtkfontchooserwidget.c:1534
 msgctxt "Font variation axis"
@@ -2508,7 +2499,7 @@
 
 #: gtk/gtkfontchooserwidget.c:2506
 msgid "Style Variations"
-msgstr "სტილის ვარიაციები"
+msgstr ""
 
 #: gtk/gtkfontchooserwidget.c:2508
 msgid "Character Variations"
@@ -2640,11 +2631,7 @@
 msgstr "%d:%02d"
 
 #: gtk/gtkmessagedialog.c:158 gtk/gtkmessagedialog.c:176
-<<<<<<< HEAD
-#: gtk/gtkprintbackend.c:638 gtk/gtkwindow.c:6150
-=======
 #: gtk/gtkprintbackend.c:638 gtk/gtkwindow.c:6117
->>>>>>> 12bd668f
 msgid "_OK"
 msgstr "_დიახ"
 
@@ -3514,11 +3501,7 @@
 #: gtk/gtkstacksidebar.c:154
 msgctxt "accessibility"
 msgid "Sidebar"
-<<<<<<< HEAD
-msgstr "გვერდითი ზოლი"
-=======
 msgstr "გვერდითა ზოლი"
->>>>>>> 12bd668f
 
 #: gtk/gtktext.c:6063 gtk/gtktextview.c:8992
 msgid "Insert _Emoji"
@@ -3555,20 +3538,12 @@
 msgid "%d %%"
 msgstr "%d %%"
 
-<<<<<<< HEAD
-#: gtk/gtkwindow.c:6137
-=======
 #: gtk/gtkwindow.c:6104
->>>>>>> 12bd668f
 #, c-format
 msgid "Do you want to use GTK Inspector?"
 msgstr "გნებავთ GTK-ის ინსპექტორის გამოყენება?"
 
-<<<<<<< HEAD
-#: gtk/gtkwindow.c:6139
-=======
 #: gtk/gtkwindow.c:6106
->>>>>>> 12bd668f
 #, c-format
 msgid ""
 "GTK Inspector is an interactive debugger that lets you explore and modify "
@@ -3576,11 +3551,7 @@
 "break or crash."
 msgstr ""
 
-<<<<<<< HEAD
-#: gtk/gtkwindow.c:6144
-=======
 #: gtk/gtkwindow.c:6111
->>>>>>> 12bd668f
 msgid "Don’t show this message again"
 msgstr "მეტჯერ აღარ მაჩვენო ეს გაფრთხილება"
 
@@ -4769,12 +4740,12 @@
 #: gtk/open-type-layout.h:80
 msgctxt "OpenType layout"
 msgid "Nukta Forms"
-msgstr "ნუქტას ფორმები"
+msgstr ""
 
 #: gtk/open-type-layout.h:81
 msgctxt "OpenType layout"
 msgid "Numerators"
-msgstr "ნუმერატორები"
+msgstr ""
 
 #: gtk/open-type-layout.h:82
 msgctxt "OpenType layout"
@@ -6014,11 +5985,11 @@
 
 #: gtk/ui/gtkcoloreditor.ui:43 gtk/ui/gtkcoloreditor.ui:53
 msgid "Pick a color from the screen"
-msgstr "აირჩიეთ ფერი, ეკრანიდან"
+msgstr ""
 
 #: gtk/ui/gtkcoloreditor.ui:80
 msgid "Hexadecimal color or color name"
-msgstr "ფერის თექვსმეტობითი კოდი"
+msgstr ""
 
 #: gtk/ui/gtkcoloreditor.ui:95
 msgid "Hue"
@@ -6063,12 +6034,12 @@
 #: gtk/ui/gtkemojichooser.ui:69 gtk/ui/gtkemojichooser.ui:239
 msgctxt "emoji category"
 msgid "Smileys & People"
-msgstr "სიცილაკები და ხალხი"
+msgstr ""
 
 #: gtk/ui/gtkemojichooser.ui:94 gtk/ui/gtkemojichooser.ui:248
 msgctxt "emoji category"
 msgid "Body & Clothing"
-msgstr "სხეული და ტანსაცმელი"
+msgstr ""
 
 #: gtk/ui/gtkemojichooser.ui:119 gtk/ui/gtkemojichooser.ui:257
 msgctxt "emoji category"
@@ -6116,7 +6087,7 @@
 
 #: gtk/ui/gtkfilechooserwidget.ui:249
 msgid "Remote location — only searching the current folder"
-msgstr "დაშორებული მდებარეობა -- ძებნა მხოლოდ მიმდინარე საქაღალდეში მოხდება"
+msgstr ""
 
 #: gtk/ui/gtkfilechooserwidget.ui:378
 msgid "Folder Name"
@@ -6250,8 +6221,6 @@
 "Specify one or more page ranges,\n"
 " e.g. 1–3, 7, 11"
 msgstr ""
-"მიუთითეთ ერთი ან მეტი გვერდის დიაპაზონი.\n"
-"მაგ: 1-3, 7, 11"
 
 #: gtk/ui/gtkprintunixdialog.ui:287
 msgid "Copies"
@@ -6693,7 +6662,7 @@
 #: modules/printbackends/gtkprintbackendcups.c:4624
 msgctxt "printing option value"
 msgid "No pre-filtering"
-msgstr "პრეფილტრის გარეშე"
+msgstr ""
 
 #. Translators: "Miscellaneous" is the label for a button, that opens
 #. up an extra panel of settings in a print dialog.
@@ -7076,7 +7045,7 @@
 
 #: tools/gtk-builder-tool-preview.c:178
 msgid "Preview only the named object"
-msgstr "მხოლოდ მითითებული ობიექტის მინიატურა"
+msgstr ""
 
 #: tools/gtk-builder-tool-preview.c:179 tools/gtk-builder-tool-screenshot.c:359
 msgid "Use style from CSS file"
@@ -7088,7 +7057,7 @@
 
 #: tools/gtk-builder-tool-screenshot.c:358
 msgid "Screenshot only the named object"
-msgstr "მხოლოდ მითითებული ობიექტის ეკრანის ანაბეჭდი"
+msgstr ""
 
 #: tools/gtk-builder-tool-screenshot.c:360
 msgid "Save as node file instead of png"
@@ -7197,7 +7166,7 @@
 #: tools/gtk-launch.c:107
 #, c-format
 msgid "%s: missing application name"
-msgstr "%s: აპლიკაციის სახელის გარეშე"
+msgstr ""
 
 #: tools/gtk-launch.c:136
 #, c-format
@@ -7216,7 +7185,7 @@
 #: tools/gtk-launch.c:162
 #, c-format
 msgid "%s: error launching application: %s\n"
-msgstr "%s: აპლიკაციის გაშვების შეცდომა: %s\n"
+msgstr ""
 
 #: tools/updateiconcache.c:1391
 #, c-format
@@ -7279,15 +7248,15 @@
 
 #: tools/updateiconcache.c:1658
 msgid "Don’t check for the existence of index.theme"
-msgstr "ფაილი \"index.theme\" არსებობაზე არ შემოწმდება"
+msgstr ""
 
 #: tools/updateiconcache.c:1659
 msgid "Don’t include image data in the cache"
-msgstr "ქეშში გამოსახულების მონაცემები შენახული არ იქნება"
+msgstr ""
 
 #: tools/updateiconcache.c:1660
 msgid "Include image data in the cache"
-msgstr "კეშში გამოსახულების მონაცემების შენახვა"
+msgstr ""
 
 #: tools/updateiconcache.c:1661
 msgid "Output a C header file"
