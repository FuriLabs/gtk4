--- conflicted
+++ resolved
@@ -5,11 +5,7 @@
 @echo on
 
 :: FIXME: make warnings fatal
-<<<<<<< HEAD
-pip3 install --upgrade --user meson==0.59 || goto :error
-=======
 pip3 install --upgrade --user meson==0.60.3 || goto :error
->>>>>>> 6eb35481
 meson -Ddebug=false -Dmedia-gstreamer=disabled _build || goto :error
 ninja -C _build || goto :error
 
