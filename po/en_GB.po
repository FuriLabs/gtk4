# English (British) translation
# Copyright (C) 2004 GTK+'s COPYRIGHT HOLDER
# This file is distributed under the same licence as the gtk+ package.
# Abigail Brady <morwen@evilmagic.org>, Gareth Owen <gowen72@yahoo.com> 2004
# Philip Withnall <philip@tecnocode.co.uk>, 2010, 2012.
# Zander Brown <zbrown@gnome.org>, 2020-2021.
# Bruce Cowan <bruce@bcowan.me.uk>, 2009-2023.
#
msgid ""
msgstr ""
"Project-Id-Version: gtk+\n"
"Report-Msgid-Bugs-To: https://gitlab.gnome.org/GNOME/gtk/-/issues/\n"
<<<<<<< HEAD
"POT-Creation-Date: 2023-06-25 19:05+0000\n"
"PO-Revision-Date: 2023-06-30 20:26+0100\n"
=======
"POT-Creation-Date: 2023-11-23 06:29+0000\n"
"PO-Revision-Date: 2023-11-23 19:34+0000\n"
>>>>>>> 48f6ffad
"Last-Translator: Bruce Cowan <bruce@bcowan.me.uk>\n"
"Language-Team: English - United Kingdom <en@li.org>\n"
"Language: en_GB\n"
"MIME-Version: 1.0\n"
"Content-Type: text/plain; charset=UTF-8\n"
"Content-Transfer-Encoding: 8bit\n"
"Plural-Forms: nplurals=2; plural=(n != 1);\n"
<<<<<<< HEAD
"X-Generator: Poedit 3.3.1\n"
=======
"X-Generator: Poedit 3.4\n"
>>>>>>> 48f6ffad

#: gdk/broadway/gdkbroadway-server.c:135
#, c-format
msgid "Broadway display type not supported: %s"
msgstr "Broadway display type not supported: %sl"

#: gdk/gdkclipboard.c:232
msgid "This clipboard cannot store data."
msgstr "This clipboard cannot store data."

#: gdk/gdkclipboard.c:287 gdk/gdkclipboard.c:785 gdk/gdkclipboard.c:1085
msgid "Cannot read from empty clipboard."
msgstr "Cannot read from empty clipboard."

#: gdk/gdkclipboard.c:318 gdk/gdkclipboard.c:1135 gdk/gdkdrag.c:618
msgid "No compatible formats to transfer clipboard contents."
msgstr "No compatible formats to transfer clipboard contents."

#: gdk/gdkcontentprovider.c:106 gdk/gdkcontentproviderimpl.c:313
#: gdk/gdkcontentproviderimpl.c:532
#, c-format
msgid "Cannot provide contents as “%s”"
msgstr "Cannot provide contents as “%s”"

#: gdk/gdkcontentprovider.c:127
#, c-format
msgid "Cannot provide contents as %s"
msgstr "Cannot provide contents as %s"

<<<<<<< HEAD
#: gdk/gdkdisplay.c:154 gdk/gdkglcontext.c:434
=======
#: gdk/gdkdisplay.c:156 gdk/gdkglcontext.c:443
>>>>>>> 48f6ffad
msgid "The current backend does not support OpenGL"
msgstr "The current backend does not support OpenGL"

#: gdk/gdkdisplay.c:1244 gdk/gdksurface.c:1252
msgid "Vulkan support disabled via GDK_DEBUG"
msgstr "Vulkan support disabled via GDK_DEBUG"

#: gdk/gdkdisplay.c:1276
msgid "GL support disabled via GDK_DEBUG"
msgstr "GL support disabled via GDK_DEBUG"

#: gdk/gdkdisplay.c:1574
msgid "No EGL configuration available"
msgstr "No EGL configuration available"

#: gdk/gdkdisplay.c:1582
msgid "Failed to get EGL configurations"
msgstr "Failed to get EGL configurations"

#: gdk/gdkdisplay.c:1612
msgid "No EGL configuration with required features found"
msgstr "No EGL configuration with required features found"

#: gdk/gdkdisplay.c:1619
msgid "No perfect EGL configuration found"
msgstr "No perfect EGL configuration found"

#: gdk/gdkdisplay.c:1661
#, c-format
msgid "EGL implementation is missing extension %s"
msgid_plural "EGL implementation is missing %2$d extensions: %1$s"
msgstr[0] "EGL implementation is missing extension %s"
msgstr[1] "EGL implementation is missing %2$d extensions: %1$s"

#: gdk/gdkdisplay.c:1694
msgid "libEGL not available in this sandbox"
msgstr "libEGL not available in this sandbox"

#: gdk/gdkdisplay.c:1695
msgid "libEGL not available"
msgstr "libEGL not available"

#: gdk/gdkdisplay.c:1705
msgid "Failed to create EGL display"
msgstr "Failed to create EGL display"

#: gdk/gdkdisplay.c:1715
msgid "Could not initialize EGL display"
msgstr "Could not initialise EGL display"

#: gdk/gdkdisplay.c:1726
#, c-format
msgid "EGL version %d.%d is too old. GTK requires %d.%d"
msgstr "EGL version %d.%d is too old. GTK requires %d.%d"

#: gdk/gdkdrop.c:130
msgid "Drag’n’drop from other applications is not supported."
msgstr "Drag’n’drop from other applications is not supported."

#: gdk/gdkdrop.c:163
msgid "No compatible formats to transfer contents."
msgstr "No compatible formats to transfer contents."

<<<<<<< HEAD
#: gdk/gdkglcontext.c:393 gdk/x11/gdkglcontext-glx.c:639
msgid "No GL API allowed."
msgstr "No GL API allowed."

#: gdk/gdkglcontext.c:417 gdk/win32/gdkglcontext-win32-wgl.c:611
#: gdk/x11/gdkglcontext-glx.c:673
msgid "Unable to create a GL context"
msgstr "Unable to create a GL context"

#: gdk/gdkglcontext.c:1276
msgid "Anything but OpenGL ES disabled via GDK_DEBUG"
msgstr "Anything but OpenGL ES disabled via GDK_DEBUG"

#: gdk/gdkglcontext.c:1285
=======
#: gdk/gdkglcontext.c:402 gdk/x11/gdkglcontext-glx.c:642
msgid "No GL API allowed."
msgstr "No GL API allowed."

#: gdk/gdkglcontext.c:426 gdk/win32/gdkglcontext-win32-wgl.c:387
#: gdk/win32/gdkglcontext-win32-wgl.c:530
#: gdk/win32/gdkglcontext-win32-wgl.c:574 gdk/x11/gdkglcontext-glx.c:691
msgid "Unable to create a GL context"
msgstr "Unable to create a GL context"

#: gdk/gdkglcontext.c:1281
msgid "Anything but OpenGL ES disabled via GDK_DEBUG"
msgstr "Anything but OpenGL ES disabled via GDK_DEBUG"

#: gdk/gdkglcontext.c:1290
>>>>>>> 48f6ffad
#, c-format
msgid "Application does not support %s API"
msgstr "Application does not support %s API"

#. translators: This is about OpenGL backend names, like
#. * "Trying to use X11 GLX, but EGL is already in use"
<<<<<<< HEAD
#: gdk/gdkglcontext.c:1831
=======
#: gdk/gdkglcontext.c:1899
>>>>>>> 48f6ffad
#, c-format
msgid "Trying to use %s, but %s is already in use"
msgstr "Trying to use %s, but %s is already in use"

#: gdk/gdktexture.c:530
msgid "Unknown image format."
msgstr "Unknown image format."

#.
#. * Translators, the strings in the “keyboard label” context are
#. * display names for keyboard keys. Some of them have prefixes like
#. * XF86 or ISO_ — these should be removed in the translation. Similarly,
#. * underscores should be replaced by spaces. The prefix “KP_” stands
#. * for “key pad” and you may want to include that in your translation.
#. * Here are some examples of English translations:
#. * XF86AudioMute - Audio mute
#. * Scroll_lock   - Scroll lock
#. * KP_Space      - Space (keypad)
#.
#: gdk/keynamesprivate.h:6843
msgctxt "keyboard label"
msgid "BackSpace"
msgstr "Backspace"

#: gdk/keynamesprivate.h:6844
msgctxt "keyboard label"
msgid "Tab"
msgstr "Tab"

#: gdk/keynamesprivate.h:6845
msgctxt "keyboard label"
msgid "Return"
msgstr "Return"

#: gdk/keynamesprivate.h:6846
msgctxt "keyboard label"
msgid "Pause"
msgstr "Pause"

#: gdk/keynamesprivate.h:6847
msgctxt "keyboard label"
msgid "Scroll_Lock"
msgstr "Scroll lock"

#: gdk/keynamesprivate.h:6848
msgctxt "keyboard label"
msgid "Sys_Req"
msgstr "Sys req"

#: gdk/keynamesprivate.h:6849
msgctxt "keyboard label"
msgid "Escape"
msgstr "Escape"

#: gdk/keynamesprivate.h:6850
msgctxt "keyboard label"
msgid "Multi_key"
msgstr "Multi key"

#: gdk/keynamesprivate.h:6851
msgctxt "keyboard label"
msgid "Home"
msgstr "Home"

#: gdk/keynamesprivate.h:6852
msgctxt "keyboard label"
msgid "Left"
msgstr "Left"

#: gdk/keynamesprivate.h:6853
msgctxt "keyboard label"
msgid "Up"
msgstr "Up"

#: gdk/keynamesprivate.h:6854
msgctxt "keyboard label"
msgid "Right"
msgstr "Right"

#: gdk/keynamesprivate.h:6855
msgctxt "keyboard label"
msgid "Down"
msgstr "Down"

#: gdk/keynamesprivate.h:6856 gtk/gtkshortcutlabel.c:217
msgctxt "keyboard label"
msgid "Page_Up"
msgstr "Page Up"

#: gdk/keynamesprivate.h:6857 gtk/gtkshortcutlabel.c:220
msgctxt "keyboard label"
msgid "Page_Down"
msgstr "Page Down"

#: gdk/keynamesprivate.h:6858
msgctxt "keyboard label"
msgid "End"
msgstr "End"

#: gdk/keynamesprivate.h:6859
msgctxt "keyboard label"
msgid "Begin"
msgstr "Begin"

#: gdk/keynamesprivate.h:6860
msgctxt "keyboard label"
msgid "Print"
msgstr "Print"

#: gdk/keynamesprivate.h:6861
msgctxt "keyboard label"
msgid "Insert"
msgstr "Insert"

#: gdk/keynamesprivate.h:6862
msgctxt "keyboard label"
msgid "Num_Lock"
msgstr "Num lock"

#. Translators: KP_ means “key pad” here
#: gdk/keynamesprivate.h:6864
msgctxt "keyboard label"
msgid "KP_Space"
msgstr "Space (keypad)"

#: gdk/keynamesprivate.h:6865
msgctxt "keyboard label"
msgid "KP_Tab"
msgstr "Tab (keypad)"

#: gdk/keynamesprivate.h:6866
msgctxt "keyboard label"
msgid "KP_Enter"
msgstr "Enter (keypad)"

#: gdk/keynamesprivate.h:6867
msgctxt "keyboard label"
msgid "KP_Home"
msgstr "Home (keypad)"

#: gdk/keynamesprivate.h:6868
msgctxt "keyboard label"
msgid "KP_Left"
msgstr "Left (keypad)"

#: gdk/keynamesprivate.h:6869
msgctxt "keyboard label"
msgid "KP_Up"
msgstr "Up (keypad)"

#: gdk/keynamesprivate.h:6870
msgctxt "keyboard label"
msgid "KP_Right"
msgstr "Right (keypad)"

#: gdk/keynamesprivate.h:6871
msgctxt "keyboard label"
msgid "KP_Down"
msgstr "Down (keypad)"

#: gdk/keynamesprivate.h:6872
msgctxt "keyboard label"
msgid "KP_Page_Up"
msgstr "Page Up (keypad)"

#: gdk/keynamesprivate.h:6873
msgctxt "keyboard label"
msgid "KP_Prior"
msgstr "Prior (keypad)"

#: gdk/keynamesprivate.h:6874
msgctxt "keyboard label"
msgid "KP_Page_Down"
msgstr "Page Down (keypad)"

#: gdk/keynamesprivate.h:6875
msgctxt "keyboard label"
msgid "KP_Next"
msgstr "Next (keypad)"

#: gdk/keynamesprivate.h:6876
msgctxt "keyboard label"
msgid "KP_End"
msgstr "End (keypad)"

#: gdk/keynamesprivate.h:6877
msgctxt "keyboard label"
msgid "KP_Begin"
msgstr "Begin (keypad)"

#: gdk/keynamesprivate.h:6878
msgctxt "keyboard label"
msgid "KP_Insert"
msgstr "Insert (keypad)"

#: gdk/keynamesprivate.h:6879
msgctxt "keyboard label"
msgid "KP_Delete"
msgstr "Delete (keypad)"

#: gdk/keynamesprivate.h:6880
msgctxt "keyboard label"
msgid "Delete"
msgstr "Delete"

#: gdk/keynamesprivate.h:6881
msgctxt "keyboard label"
msgid "MonBrightnessUp"
msgstr "Monitor brightness up"

#: gdk/keynamesprivate.h:6882
msgctxt "keyboard label"
msgid "MonBrightnessDown"
msgstr "Monitor brightness down"

#: gdk/keynamesprivate.h:6883
msgctxt "keyboard label"
msgid "KbdBrightnessUp"
msgstr "KbdBrightnessUp"

#: gdk/keynamesprivate.h:6884
msgctxt "keyboard label"
msgid "KbdBrightnessDown"
msgstr "KbdBrightnessDown"

#: gdk/keynamesprivate.h:6885
msgctxt "keyboard label"
msgid "AudioMute"
msgstr "Audio mute"

#: gdk/keynamesprivate.h:6886
msgctxt "keyboard label"
msgid "AudioMicMute"
msgstr "AudioMicMute"

#: gdk/keynamesprivate.h:6887
msgctxt "keyboard label"
msgid "AudioLowerVolume"
msgstr "Audio lower volume"

#: gdk/keynamesprivate.h:6888
msgctxt "keyboard label"
msgid "AudioRaiseVolume"
msgstr "Audio raise volume"

#: gdk/keynamesprivate.h:6889
msgctxt "keyboard label"
msgid "AudioPlay"
msgstr "Audio play"

#: gdk/keynamesprivate.h:6890
msgctxt "keyboard label"
msgid "AudioStop"
msgstr "Audio stop"

#: gdk/keynamesprivate.h:6891
msgctxt "keyboard label"
msgid "AudioNext"
msgstr "Audio next"

#: gdk/keynamesprivate.h:6892
msgctxt "keyboard label"
msgid "AudioPrev"
msgstr "Audio previous"

#: gdk/keynamesprivate.h:6893
msgctxt "keyboard label"
msgid "AudioRecord"
msgstr "Audio record"

#: gdk/keynamesprivate.h:6894
msgctxt "keyboard label"
msgid "AudioPause"
msgstr "Audio pause"

#: gdk/keynamesprivate.h:6895
msgctxt "keyboard label"
msgid "AudioRewind"
msgstr "Audio rewind"

#: gdk/keynamesprivate.h:6896
msgctxt "keyboard label"
msgid "AudioMedia"
msgstr "Audio media"

#: gdk/keynamesprivate.h:6897
msgctxt "keyboard label"
msgid "Eject"
msgstr "Eject"

#: gdk/keynamesprivate.h:6898
msgctxt "keyboard label"
msgid "Explorer"
msgstr "Explorer"

#: gdk/keynamesprivate.h:6899
msgctxt "keyboard label"
msgid "Calculator"
msgstr "Calculator"

#: gdk/keynamesprivate.h:6900
msgctxt "keyboard label"
msgid "Mail"
msgstr "Mail"

#: gdk/keynamesprivate.h:6901
msgctxt "keyboard label"
msgid "WWW"
msgstr "WWW"

#: gdk/keynamesprivate.h:6902
msgctxt "keyboard label"
msgid "Search"
msgstr "Search"

#: gdk/keynamesprivate.h:6903
msgctxt "keyboard label"
msgid "Tools"
msgstr "Tools"

#: gdk/keynamesprivate.h:6904
msgctxt "keyboard label"
msgid "ScreenSaver"
msgstr "Screensaver"

#: gdk/keynamesprivate.h:6905
msgctxt "keyboard label"
msgid "Battery"
msgstr "Battery"

#: gdk/keynamesprivate.h:6906
msgctxt "keyboard label"
msgid "Launch1"
msgstr "Launch1"

#: gdk/keynamesprivate.h:6907
msgctxt "keyboard label"
msgid "Forward"
msgstr "Forward"

#: gdk/keynamesprivate.h:6908
msgctxt "keyboard label"
msgid "Back"
msgstr "Back"

#: gdk/keynamesprivate.h:6909
msgctxt "keyboard label"
msgid "Sleep"
msgstr "Sleep"

#: gdk/keynamesprivate.h:6910
msgctxt "keyboard label"
msgid "Hibernate"
msgstr "Hibernate"

#: gdk/keynamesprivate.h:6911
msgctxt "keyboard label"
msgid "WLAN"
msgstr "WLAN"

#: gdk/keynamesprivate.h:6912
msgctxt "keyboard label"
msgid "WebCam"
msgstr "Webcam"

#: gdk/keynamesprivate.h:6913
msgctxt "keyboard label"
msgid "Display"
msgstr "Display"

#: gdk/keynamesprivate.h:6914
msgctxt "keyboard label"
msgid "TouchpadToggle"
msgstr "Touchpad toggle"

#: gdk/keynamesprivate.h:6915
msgctxt "keyboard label"
msgid "WakeUp"
msgstr "Wake up"

#: gdk/keynamesprivate.h:6916
msgctxt "keyboard label"
msgid "Suspend"
msgstr "Suspend"

#: gdk/loaders/gdkjpeg.c:63
#, c-format
msgid "Error interpreting JPEG image file (%s)"
msgstr "Error interpreting JPEG image file (%s)"

#: gdk/loaders/gdkjpeg.c:194
#, c-format
msgid "Unsupported JPEG colorspace (%d)"
msgstr "Unsupported JPEG colourspace (%d)"

#: gdk/loaders/gdkjpeg.c:203 gdk/loaders/gdkpng.c:280 gdk/loaders/gdktiff.c:467
#, c-format
msgid "Not enough memory for image size %ux%u"
msgstr "Not enough memory for image size %ux%u"

#: gdk/loaders/gdkpng.c:118
#, c-format
msgid "Error reading png (%s)"
msgstr "Error reading png (%s)"

#: gdk/loaders/gdkpng.c:211
#, c-format
msgid "Unsupported depth %u in png image"
msgstr "Unsupported depth %u in png image"

#: gdk/loaders/gdkpng.c:261
#, c-format
msgid "Unsupported color type %u in png image"
msgstr "Unsupported colour type %u in png image"

#: gdk/loaders/gdktiff.c:353
msgid "Failed to load RGB data from TIFF file"
msgstr "Failed to load RGB data from TIFF file"

#: gdk/loaders/gdktiff.c:396
msgid "Could not load TIFF data"
msgstr "Could not load TIFF data"

#: gdk/loaders/gdktiff.c:479
#, c-format
msgid "Reading data failed at row %d"
msgstr "Reading data failed at row %d"

#: gdk/macos/gdkmacospasteboard.c:211 gdk/wayland/gdkclipboard-wayland.c:240
<<<<<<< HEAD
#: gdk/wayland/gdkdrop-wayland.c:208 gdk/wayland/gdkprimary-wayland.c:343
=======
#: gdk/wayland/gdkdrop-wayland.c:207 gdk/wayland/gdkprimary-wayland.c:343
>>>>>>> 48f6ffad
#: gdk/win32/gdkdrop-win32.c:1018 gdk/win32/gdkdrop-win32.c:1063
#: gdk/x11/gdkclipboard-x11.c:807 gdk/x11/gdkdrop-x11.c:235
msgid "No compatible transfer format found"
msgstr "No compatible transfer format found"

#: gdk/macos/gdkmacospasteboard.c:297
#, c-format
msgid "Failed to decode contents with mime-type of '%s'"
msgstr "Failed to decode contents with mime-type of '%s'"

#: gdk/win32/gdkclipdrop-win32.c:721
#, c-format
msgid "Cannot claim clipboard ownership. OpenClipboard() timed out."
msgstr "Cannot claim clipboard ownership. OpenClipboard() timed out."

#: gdk/win32/gdkclipdrop-win32.c:731
#, c-format
msgid "Cannot claim clipboard ownership. Another process claimed it before us."
msgstr ""
"Cannot claim clipboard ownership. Another process claimed it before us."

#: gdk/win32/gdkclipdrop-win32.c:745
#, c-format
msgid "Cannot claim clipboard ownership. OpenClipboard() failed: 0x%lx."
msgstr "Cannot claim clipboard ownership. OpenClipboard() failed: 0x%lx."

#: gdk/win32/gdkclipdrop-win32.c:757
#, c-format
msgid "Cannot claim clipboard ownership. EmptyClipboard() failed: 0x%lx."
msgstr "Cannot claim clipboard ownership. EmptyClipboard() failed: 0x%lx."

#: gdk/win32/gdkclipdrop-win32.c:800
#, c-format
msgid "Cannot set clipboard data. OpenClipboard() timed out."
msgstr "Cannot set clipboard data. OpenClipboard() timed out."

#: gdk/win32/gdkclipdrop-win32.c:810 gdk/win32/gdkclipdrop-win32.c:841
#, c-format
msgid "Cannot set clipboard data. Another process claimed clipboard ownership."
msgstr ""
"Cannot set clipboard data. Another process claimed clipboard ownership."

#: gdk/win32/gdkclipdrop-win32.c:824
#, c-format
msgid "Cannot set clipboard data. OpenClipboard() failed: 0x%lx."
msgstr "Cannot set clipboard data. OpenClipboard() failed: 0x%lx."

#: gdk/win32/gdkclipdrop-win32.c:876
#, c-format
msgid "Cannot get clipboard data. GlobalLock(0x%p) failed: 0x%lx."
msgstr "Cannot get clipboard data. GlobalLock(0x%p) failed: 0x%lx."

#: gdk/win32/gdkclipdrop-win32.c:887
#, c-format
msgid "Cannot get clipboard data. GlobalSize(0x%p) failed: 0x%lx."
msgstr "Cannot get clipboard data. GlobalSize(0x%p) failed: 0x%lx."

#: gdk/win32/gdkclipdrop-win32.c:900
#, c-format
msgid ""
"Cannot get clipboard data. Failed to allocate %s bytes to store the data."
msgstr ""
"Cannot get clipboard data. Failed to allocate %s bytes to store the data."

#: gdk/win32/gdkclipdrop-win32.c:932
#, c-format
msgid "Cannot get clipboard data. OpenClipboard() timed out."
msgstr "Cannot get clipboard data. OpenClipboard() timed out."

#: gdk/win32/gdkclipdrop-win32.c:942
#, c-format
msgid "Cannot get clipboard data. Clipboard ownership changed."
msgstr "Cannot get clipboard data. Clipboard ownership changed."

#: gdk/win32/gdkclipdrop-win32.c:952
#, c-format
msgid ""
"Cannot get clipboard data. Clipboard data changed before we could get it."
msgstr ""
"Cannot get clipboard data. Clipboard data changed before we could get it."

#: gdk/win32/gdkclipdrop-win32.c:969
#, c-format
msgid "Cannot get clipboard data. OpenClipboard() failed: 0x%lx."
msgstr "Cannot get clipboard data. OpenClipboard() failed: 0x%lx."

#: gdk/win32/gdkclipdrop-win32.c:994
#, c-format
msgid "Cannot get clipboard data. No compatible transfer format found."
msgstr "Cannot get clipboard data. No compatible transfer format found."

#: gdk/win32/gdkclipdrop-win32.c:1004
#, c-format
msgid "Cannot get clipboard data. GetClipboardData() failed: 0x%lx."
msgstr "Cannot get clipboard data. GetClipboardData() failed: 0x%lx."

#: gdk/win32/gdkdrop-win32.c:949
#, c-format
msgid "Cannot get DnD data. GlobalLock(0x%p) failed: 0x%lx."
msgstr "Cannot get DnD data. GlobalLock(0x%p) failed: 0x%lx."

#: gdk/win32/gdkdrop-win32.c:958
#, c-format
msgid "Cannot get DnD data. GlobalSize(0x%p) failed: 0x%lx."
msgstr "Cannot get DnD data. GlobalSize(0x%p) failed: 0x%lx."

#: gdk/win32/gdkdrop-win32.c:969
#, c-format
msgid "Cannot get DnD data. Failed to allocate %s bytes to store the data."
msgstr "Cannot get DnD data. Failed to allocate %s bytes to store the data."

#: gdk/win32/gdkdrop-win32.c:1037
#, c-format
msgid "GDK surface 0x%p is not registered as a drop target"
msgstr "GDK surface 0x%p is not registered as a drop target"

#: gdk/win32/gdkdrop-win32.c:1044
#, c-format
msgid "Target context record 0x%p has no data object"
msgstr "Target context record 0x%p has no data object"

#: gdk/win32/gdkdrop-win32.c:1082
#, c-format
msgid "IDataObject_GetData (0x%x) failed, returning 0x%lx"
msgstr "IDataObject_GetData (0x%x) failed, returning 0x%lx"

#: gdk/win32/gdkdrop-win32.c:1114
#, c-format
msgid "Failed to transmute DnD data W32 format 0x%x to %p (%s)"
msgstr "Failed to transmute DnD data W32 format 0x%x to %p (%s)"

#: gdk/win32/gdkglcontext-win32-wgl.c:319
msgid "No GL implementation is available"
msgstr "No GL implementation is available"

#: gdk/win32/gdkglcontext-win32-wgl.c:396
#, c-format
#| msgid "EGL version %d.%d is too old. GTK requires %d.%d"
msgid "WGL version %d.%d is too low, need at least %d.%d"
msgstr "WGL version %d.%d is too low, need at least %d.%d"

#: gdk/win32/gdkglcontext-win32-wgl.c:414
#, c-format
msgid "GL implementation cannot share GL contexts"
msgstr "GL implementation cannot share GL contexts"

#: gdk/win32/gdkglcontext-win32-wgl.c:696
msgid "No available configurations for the given pixel format"
msgstr "No available configurations for the given pixel format"

#: gdk/win32/gdkhdataoutputstream-win32.c:63
msgid "writing a closed stream"
msgstr "writing a closed stream"

#: gdk/win32/gdkhdataoutputstream-win32.c:85
msgid "g_try_realloc () failed"
msgstr "g_try_realloc () failed"

#: gdk/win32/gdkhdataoutputstream-win32.c:93
#: gdk/win32/gdkhdataoutputstream-win32.c:231
msgid "GlobalReAlloc() failed: "
msgstr "GlobalReAlloc() failed: "

#: gdk/win32/gdkhdataoutputstream-win32.c:105
msgid "Ran out of buffer space (buffer size is fixed)"
msgstr "Ran out of buffer space (buffer size is fixed)"

#: gdk/win32/gdkhdataoutputstream-win32.c:203
msgid "Can’t transmute a single handle"
msgstr "Can’t transmute a single handle"

#: gdk/win32/gdkhdataoutputstream-win32.c:215
#, c-format
msgid "Failed to transmute %zu bytes of data from %s to %u"
msgstr "Failed to transmute %zu bytes of data from %s to %u"

#: gdk/win32/gdkhdataoutputstream-win32.c:250
msgid "GlobalLock() failed: "
msgstr "GlobalLock() failed: "

#: gdk/win32/gdkhdataoutputstream-win32.c:364
msgid "GlobalAlloc() failed: "
msgstr "GlobalAlloc() failed: "

#: gdk/x11/gdkapplaunchcontext-x11.c:299
#, c-format
msgid "Starting “%s”"
msgstr "Starting “%s”"

#: gdk/x11/gdkapplaunchcontext-x11.c:312
#, c-format
msgid "Opening “%s”"
msgstr "Opening “%s”"

#: gdk/x11/gdkapplaunchcontext-x11.c:317
#, c-format
msgid "Opening %d Item"
msgid_plural "Opening %d Items"
msgstr[0] "Opening %d Item"
msgstr[1] "Opening %d Items"

#: gdk/x11/gdkclipboard-x11.c:477
msgid "Clipboard manager could not store selection."
msgstr "Clipboard manager could not store selection."

#: gdk/x11/gdkclipboard-x11.c:657
msgid "Cannot store clipboard. No clipboard manager is active."
msgstr "Cannot store clipboard. No clipboard manager is active."

<<<<<<< HEAD
#: gdk/x11/gdkglcontext-glx.c:790
msgid "No GLX configurations available"
msgstr "No GLX configurations available"

#: gdk/x11/gdkglcontext-glx.c:863
msgid "No GLX configuration with required features found"
msgstr "No GLX configuration with required features found"

#: gdk/x11/gdkglcontext-glx.c:937
=======
#: gdk/x11/gdkglcontext-glx.c:810
msgid "No GLX configurations available"
msgstr "No GLX configurations available"

#: gdk/x11/gdkglcontext-glx.c:883
msgid "No GLX configuration with required features found"
msgstr "No GLX configuration with required features found"

#: gdk/x11/gdkglcontext-glx.c:957
>>>>>>> 48f6ffad
msgid "GLX is not supported"
msgstr "GLX is not supported"

#: gdk/x11/gdkselectioninputstream-x11.c:467
#, c-format
msgid "Format %s not supported"
msgstr "Format %s not supported"

#: gdk/x11/gdktextlistconverter-x11.c:65 gdk/x11/gdktextlistconverter-x11.c:105
msgid "Not enough space in destination"
msgstr "Not enough space in destination"

#: gdk/x11/gdktextlistconverter-x11.c:91 gdk/x11/gdktextlistconverter-x11.c:195
msgid "Need complete input to do conversion"
msgstr "Need complete input to do conversion"

#: gdk/x11/gdktextlistconverter-x11.c:216
#: gdk/x11/gdktextlistconverter-x11.c:250
msgid "Invalid byte sequence in conversion input"
msgstr "Invalid byte sequence in conversion input"

#: gdk/x11/gdktextlistconverter-x11.c:242
msgid "Invalid formats in compound text conversion."
msgstr "Invalid formats in compound text conversion."

#: gdk/x11/gdktextlistconverter-x11.c:259
#, c-format
msgid "Unsupported encoding “%s”"
msgstr "Unsupported encoding “%s”"

#: gsk/gl/gskglrenderer.c:132
#, c-format
msgid "This GLES %d.%d implementation does not support half-float vertex data"
msgstr "This GLES %d.%d implementation does not support half-float vertex data"

#: gtk/a11y/gtkatspiaction.c:239
msgctxt "accessibility"
msgid "Click"
msgstr "Click"

#: gtk/a11y/gtkatspiaction.c:240
msgctxt "accessibility"
msgid "Clicks the button"
msgstr "Clicks the button"

#: gtk/a11y/gtkatspiaction.c:290
msgctxt "accessibility"
msgid "Toggle"
msgstr "Toggle"

#: gtk/a11y/gtkatspiaction.c:291
msgctxt "accessibility"
msgid "Toggles the switch"
msgstr "Toggles the switch"

#: gtk/a11y/gtkatspiaction.c:371
msgctxt "accessibility"
msgid "Select"
msgstr "Select"

#: gtk/a11y/gtkatspiaction.c:372
msgctxt "accessibility"
msgid "Selects the color"
msgstr "Selects the colour"

#: gtk/a11y/gtkatspiaction.c:379 gtk/a11y/gtkatspiaction.c:439
#: gtk/a11y/gtkatspiaction.c:495 gtk/a11y/gtkatspiaction.c:603
#: gtk/a11y/gtkatspiaction.c:690
msgctxt "accessibility"
msgid "Activate"
msgstr "Activate"

#: gtk/a11y/gtkatspiaction.c:380
msgctxt "accessibility"
msgid "Activates the color"
msgstr "Activates the colour"

#: gtk/a11y/gtkatspiaction.c:387
msgctxt "accessibility"
msgid "Customize"
msgstr "Customise"

#: gtk/a11y/gtkatspiaction.c:388
msgctxt "accessibility"
msgid "Customizes the color"
msgstr "Customises the colour"

#: gtk/a11y/gtkatspiaction.c:440
msgctxt "accessibility"
msgid "Activates the expander"
msgstr "Activates the expander"

#: gtk/a11y/gtkatspiaction.c:496 gtk/a11y/gtkatspiaction.c:604
#: gtk/a11y/gtkatspiaction.c:691
msgctxt "accessibility"
msgid "Activates the entry"
msgstr "Activates the entry"

#: gtk/a11y/gtkatspiaction.c:503
msgctxt "accessibility"
msgid "Activate primary icon"
msgstr "Activate primary icon"

#: gtk/a11y/gtkatspiaction.c:504
msgctxt "accessibility"
msgid "Activates the primary icon of the entry"
msgstr "Activates the primary icon of the entry"

#: gtk/a11y/gtkatspiaction.c:511
msgctxt "accessibility"
msgid "Activate secondary icon"
msgstr "Activate secondary icon"

#: gtk/a11y/gtkatspiaction.c:512
msgctxt "accessibility"
msgid "Activates the secondary icon of the entry"
msgstr "Activates the secondary icon of the entry"

#: gtk/a11y/gtkatspiaction.c:611
msgctxt "accessibility"
msgid "Peek"
msgstr "Peek"

#: gtk/a11y/gtkatspiaction.c:612
msgctxt "accessibility"
msgid "Shows the contents of the password entry"
msgstr "Shows the contents of the password entry"

#: gtk/a11y/gtkatspiaction.c:698
msgctxt "accessibility"
msgid "Clear"
msgstr "Clear"

#: gtk/a11y/gtkatspiaction.c:699
msgctxt "accessibility"
msgid "Clears the contents of the entry"
msgstr "Clears the contents of the entry"

#: gtk/a11y/gtkatspiroot.c:256 gtk/gtkaccessible.c:834
msgctxt "accessibility"
msgid "application"
msgstr "application"

#: gtk/css/gtkcssdataurl.c:69
#, c-format
msgid "Not a data: URL"
msgstr "Not a data: URL"

#: gtk/css/gtkcssdataurl.c:82
#, c-format
msgid "Malformed data: URL"
msgstr "Malformed data: URL"

#: gtk/css/gtkcssdataurl.c:140
#, c-format
msgid "Could not unescape string"
msgstr "Could not unescape string"

#: gtk/deprecated/gtkappchooserbutton.c:323
msgid "Other app…"
msgstr "Other app…"

#: gtk/deprecated/gtkappchooserdialog.c:215
#: gtk/deprecated/gtkappchooserdialog.c:266
msgid "Select Application"
msgstr "Select Application"

#. Translators: %s is a filename
#: gtk/deprecated/gtkappchooserdialog.c:222
#, c-format
msgid "Opening “%s”."
msgstr "Opening “%s”."

#: gtk/deprecated/gtkappchooserdialog.c:223
#, c-format
msgid "No applications found for “%s”"
msgstr "No applications found for “%s”"

#. Translators: %s is a file type description
#: gtk/deprecated/gtkappchooserdialog.c:228
#, c-format
msgid "Opening “%s” files."
msgstr "Opening “%s” files."

#: gtk/deprecated/gtkappchooserdialog.c:230
#, c-format
msgid "No applications found for “%s” files"
msgstr "No applications found for “%s” files"

#: gtk/deprecated/gtkappchooserdialog.c:432
msgid "Failed to start GNOME Software"
msgstr "Failed to start GNOME Software"

#: gtk/deprecated/gtkappchooserwidget.c:525
msgid "Default App"
msgstr "Default App"

#: gtk/deprecated/gtkappchooserwidget.c:575
#, c-format
msgid "No apps found for “%s”."
msgstr "No apps found for “%s”."

#: gtk/deprecated/gtkappchooserwidget.c:658
msgid "Recommended Apps"
msgstr "Recommended Apps"

#: gtk/deprecated/gtkappchooserwidget.c:673
msgid "Related Apps"
msgstr "Related Apps"

#: gtk/deprecated/gtkappchooserwidget.c:687
msgid "Other Apps"
msgstr "Other Apps"

#. This label is displayed in a treeview cell displaying
#. * a disabled accelerator key combination.
#.
#: gtk/deprecated/gtkcellrendereraccel.c:294
msgctxt "Accelerator"
msgid "Disabled"
msgstr "Disabled"

#. This label is displayed in a treeview cell displaying
#. * an accelerator key combination that is not valid according
#. * to gtk_accelerator_valid().
#.
#: gtk/deprecated/gtkcellrendereraccel.c:304
msgctxt "Accelerator"
msgid "Invalid"
msgstr "Invalid"

#. This label is displayed in a treeview cell displaying an accelerator
#. * when the cell is clicked to change the acelerator.
#.
#: gtk/deprecated/gtkcellrendereraccel.c:436
#: gtk/deprecated/gtkcellrendereraccel.c:729
msgid "New accelerator…"
msgstr "New accelerator…"

#: gtk/deprecated/gtkcellrendererprogress.c:132
#: gtk/deprecated/gtkcellrendererprogress.c:322
#: gtk/deprecated/gtkcellrendererprogress.c:352
#, c-format
msgctxt "progress bar label"
msgid "%d %%"
msgstr "%d %%"

#: gtk/deprecated/gtkcolorbutton.c:183 gtk/deprecated/gtkcolorbutton.c:314
#: gtk/gtkcolordialog.c:411
msgid "Pick a Color"
msgstr "Pick a Colour"

#: gtk/deprecated/gtkcolorbutton.c:505 gtk/gtkcolorchooserwidget.c:313
#: gtk/gtkcolordialogbutton.c:335
#, c-format
msgid "Red %d%%, Green %d%%, Blue %d%%, Alpha %d%%"
msgstr "Red %d%%, Green %d%%, Blue %d%%, Alpha %d%%"

#: gtk/deprecated/gtkcolorbutton.c:511 gtk/gtkcolorchooserwidget.c:319
#: gtk/gtkcolordialogbutton.c:341
#, c-format
msgid "Red %d%%, Green %d%%, Blue %d%%"
msgstr "Red %d%%, Green %d%%, Blue %d%%"

#: gtk/deprecated/gtkfontbutton.c:396
msgid "Sans 12"
msgstr "Sans 12"

#: gtk/deprecated/gtkfontbutton.c:507 gtk/deprecated/gtkfontbutton.c:624
#: gtk/gtkfontdialog.c:596
msgid "Pick a Font"
msgstr "Pick a Font"

<<<<<<< HEAD
#: gtk/deprecated/gtkfontbutton.c:597 gtk/gtkfilechooserwidget.c:3887
#: gtk/gtkfontdialogbutton.c:115 gtk/inspector/visual.ui:169
=======
#: gtk/deprecated/gtkfontbutton.c:600 gtk/gtkfilechooserwidget.c:3871
#: gtk/gtkfontdialogbutton.c:126 gtk/inspector/visual.ui:169
>>>>>>> 48f6ffad
msgid "Font"
msgstr "Font"

#: gtk/deprecated/gtkfontbutton.c:1155 gtk/gtkfontdialogbutton.c:652
msgctxt "font"
msgid "None"
msgstr "None"

#: gtk/deprecated/gtklockbutton.c:294 gtk/ui/gtklockbutton.ui:20
msgid "Lock"
msgstr "Lock"

#: gtk/deprecated/gtklockbutton.c:308 gtk/ui/gtklockbutton.ui:26
msgid "Unlock"
msgstr "Unlock"

#: gtk/deprecated/gtklockbutton.c:322
msgid ""
"Dialog is unlocked.\n"
"Click to prevent further changes"
msgstr ""
"Dialogue is unlocked.\n"
"Click to prevent further changes"

#: gtk/deprecated/gtklockbutton.c:336
msgid ""
"Dialog is locked.\n"
"Click to make changes"
msgstr ""
"Dialogue is locked.\n"
"Click to make changes"

#: gtk/deprecated/gtklockbutton.c:350
msgid ""
"System policy prevents changes.\n"
"Contact your system administrator"
msgstr ""
"System policy prevents changes.\n"
"Contact your system administrator"

#: gtk/deprecated/gtkshow.c:183
msgid "Could not show link"
msgstr "Could not show link"

#: gtk/deprecated/gtkvolumebutton.c:236
msgid "Muted"
msgstr "Muted"

#: gtk/deprecated/gtkvolumebutton.c:240
msgid "Full Volume"
msgstr "Full Volume"

#. Translators: this is the percentage of the current volume,
#. * as used in the tooltip, eg. "49 %".
#. * Translate the "%d" to "%Id" if you want to use localised digits,
#. * or otherwise translate the "%d" to "%d".
#.
#: gtk/deprecated/gtkvolumebutton.c:253
#, c-format
msgctxt "volume percentage"
msgid "%d %%"
msgstr "%d %%"

#: gtk/gtkaboutdialog.c:119 gtk/ui/gtkaboutdialog.ui:173
msgid "License"
msgstr "Licence"

#: gtk/gtkaboutdialog.c:120
msgid "Custom License"
msgstr "Custom Licence"

#: gtk/gtkaboutdialog.c:121
msgid "GNU General Public License, version 2 or later"
msgstr "GNU General Public Licence, version 2 or later"

#: gtk/gtkaboutdialog.c:122
msgid "GNU General Public License, version 3 or later"
msgstr "GNU General Public Licence, version 3 or later"

#: gtk/gtkaboutdialog.c:123
msgid "GNU Lesser General Public License, version 2.1 or later"
msgstr "GNU Lesser General Public Licence, version 2.1 or later"

#: gtk/gtkaboutdialog.c:124
msgid "GNU Lesser General Public License, version 3 or later"
msgstr "GNU Lesser General Public Licence, version 3 or later"

#: gtk/gtkaboutdialog.c:125
msgid "BSD 2-Clause License"
msgstr "BSD 2-Clause Licence"

#: gtk/gtkaboutdialog.c:126
msgid "The MIT License (MIT)"
msgstr "The MIT Licence (MIT)"

#: gtk/gtkaboutdialog.c:127
msgid "Artistic License 2.0"
msgstr "Artistic Licence 2.0"

#: gtk/gtkaboutdialog.c:128
msgid "GNU General Public License, version 2 only"
msgstr "GNU General Public Licence, version 2 only"

#: gtk/gtkaboutdialog.c:129
msgid "GNU General Public License, version 3 only"
msgstr "GNU General Public Licence, version 3 only"

#: gtk/gtkaboutdialog.c:130
msgid "GNU Lesser General Public License, version 2.1 only"
msgstr "GNU Lesser General Public Licence, version 2.1 only"

#: gtk/gtkaboutdialog.c:131
msgid "GNU Lesser General Public License, version 3 only"
msgstr "GNU Lesser General Public Licence, version 3 only"

#: gtk/gtkaboutdialog.c:132
msgid "GNU Affero General Public License, version 3 or later"
msgstr "GNU Affero General Public Licence, version 3 or later"

#: gtk/gtkaboutdialog.c:133
msgid "GNU Affero General Public License, version 3 only"
msgstr "GNU Affero General Public Licence, version 3 only"

#: gtk/gtkaboutdialog.c:134
msgid "BSD 3-Clause License"
msgstr "BSD 3-Clause Licence"

#: gtk/gtkaboutdialog.c:135
msgid "Apache License, Version 2.0"
msgstr "Apache Licence, Version 2.0"

#: gtk/gtkaboutdialog.c:136
msgid "Mozilla Public License 2.0"
msgstr "Mozilla Public Licence 2.0"

#: gtk/gtkaboutdialog.c:963
msgid "Website"
msgstr "Website"

#: gtk/gtkaboutdialog.c:999 gtk/ui/gtkapplication-quartz.ui:6
#, c-format
msgid "About %s"
msgstr "About %s"

#: gtk/gtkaboutdialog.c:2089
msgid "Created by"
msgstr "Created by"

#: gtk/gtkaboutdialog.c:2092
msgid "Documented by"
msgstr "Documented by"

#: gtk/gtkaboutdialog.c:2102
msgid "Translated by"
msgstr "Translated by"

#: gtk/gtkaboutdialog.c:2107
msgid "Design by"
msgstr "Design by"

#. Translators: this is the license preamble; the string at the end
#. * contains the name of the license as link text.
#.
#: gtk/gtkaboutdialog.c:2272
#, c-format
msgid ""
"This program comes with absolutely no warranty.\n"
"See the <a href=\"%s\">%s</a> for details."
msgstr ""
"This program comes with absolutely no warranty.\n"
"See the <a href=\"%s\">%s</a> for details."

#. This is the text that should appear next to menu accelerators
#. * that use the shift key. If the text on this key isn't typically
#. * translated on keyboards used for your language, don't translate
#. * this.
#.
#: gtk/gtkaccelgroup.c:837 gtk/gtkshortcutlabel.c:101
#: gtk/gtkshortcutlabel.c:137
msgctxt "keyboard label"
msgid "Shift"
msgstr "Shift"

#. This is the text that should appear next to menu accelerators
#. * that use the control key. If the text on this key isn't typically
#. * translated on keyboards used for your language, don't translate
#. * this.
#.
#: gtk/gtkaccelgroup.c:856 gtk/gtkshortcutlabel.c:104
#: gtk/gtkshortcutlabel.c:139
msgctxt "keyboard label"
msgid "Ctrl"
msgstr "Ctrl"

#. This is the text that should appear next to menu accelerators
#. * that use the alt key. If the text on this key isn't typically
#. * translated on keyboards used for your language, don't translate
#. * this.
#.
#: gtk/gtkaccelgroup.c:875 gtk/gtkshortcutlabel.c:107
#: gtk/gtkshortcutlabel.c:141
msgctxt "keyboard label"
msgid "Alt"
msgstr "Alt"

#. This is the text that should appear next to menu accelerators
#. * that use the super key. If the text on this key isn't typically
#. * translated on keyboards used for your language, don't translate
#. * this.
#.
#: gtk/gtkaccelgroup.c:893 gtk/gtkshortcutlabel.c:113
#: gtk/gtkshortcutlabel.c:143
msgctxt "keyboard label"
msgid "Super"
msgstr "Super"

#. This is the text that should appear next to menu accelerators
#. * that use the hyper key. If the text on this key isn't typically
#. * translated on keyboards used for your language, don't translate
#. * this.
#.
#: gtk/gtkaccelgroup.c:907 gtk/gtkshortcutlabel.c:116
#: gtk/gtkshortcutlabel.c:145
msgctxt "keyboard label"
msgid "Hyper"
msgstr "Hyper"

#. This is the text that should appear next to menu accelerators
#. * that use the meta key. If the text on this key isn't typically
#. * translated on keyboards used for your language, don't translate
#. * this.
#.
#: gtk/gtkaccelgroup.c:922 gtk/gtkshortcutlabel.c:110
#: gtk/gtkshortcutlabel.c:148
msgctxt "keyboard label"
msgid "Meta"
msgstr "Meta"

#. Translators: "KP" means "numeric key pad". This string will
#. * be used in accelerators such as "Ctrl+Shift+KP 1" in menus,
#. * and therefore the translation needs to be very short.
#.
#: gtk/gtkaccelgroup.c:942
msgctxt "keyboard label"
msgid "KP"
msgstr "KP"

#: gtk/gtkaccelgroup.c:949
msgctxt "keyboard label"
msgid "Space"
msgstr "Space"

#: gtk/gtkaccelgroup.c:952 gtk/gtkshortcutlabel.c:176
msgctxt "keyboard label"
msgid "Backslash"
msgstr "Backslash"

#: gtk/gtkaccessible.c:755
msgctxt "accessibility"
msgid "alert"
msgstr "alert"

#: gtk/gtkaccessible.c:756
msgctxt "accessibility"
msgid "alert dialog"
msgstr "alert dialogue"

#: gtk/gtkaccessible.c:757
msgctxt "accessibility"
msgid "banner"
msgstr "banner"

#: gtk/gtkaccessible.c:758
msgctxt "accessibility"
msgid "button"
msgstr "button"

#: gtk/gtkaccessible.c:759
msgctxt "accessibility"
msgid "caption"
msgstr "caption"

#: gtk/gtkaccessible.c:760
msgctxt "accessibility"
msgid "cell"
msgstr "cell"

#: gtk/gtkaccessible.c:761
msgctxt "accessibility"
msgid "checkbox"
msgstr "tickbox"

#: gtk/gtkaccessible.c:762
msgctxt "accessibility"
msgid "column header"
msgstr "column header"

#: gtk/gtkaccessible.c:763
msgctxt "accessibility"
msgid "combo box"
msgstr "combo box"

#: gtk/gtkaccessible.c:764
msgctxt "accessibility"
msgid "command"
msgstr "command"

#: gtk/gtkaccessible.c:765
msgctxt "accessibility"
msgid "composite"
msgstr "composite"

#: gtk/gtkaccessible.c:766
msgctxt "accessibility"
msgid "dialog"
msgstr "dialogue"

#: gtk/gtkaccessible.c:767
msgctxt "accessibility"
msgid "document"
msgstr "document"

#: gtk/gtkaccessible.c:768
msgctxt "accessibility"
msgid "feed"
msgstr "feed"

#: gtk/gtkaccessible.c:769
msgctxt "accessibility"
msgid "form"
msgstr "form"

#: gtk/gtkaccessible.c:770
msgctxt "accessibility"
msgid "generic"
msgstr "generic"

#: gtk/gtkaccessible.c:771
msgctxt "accessibility"
msgid "grid"
msgstr "grid"

#: gtk/gtkaccessible.c:772
msgctxt "accessibility"
msgid "grid cell"
msgstr "grid cell"

#: gtk/gtkaccessible.c:773
msgctxt "accessibility"
msgid "group"
msgstr "group"

#: gtk/gtkaccessible.c:774
msgctxt "accessibility"
msgid "heading"
msgstr "heading"

#: gtk/gtkaccessible.c:775
msgctxt "accessibility"
msgid "image"
msgstr "image"

#: gtk/gtkaccessible.c:776
msgctxt "accessibility"
msgid "input"
msgstr "input"

#: gtk/gtkaccessible.c:777
msgctxt "accessibility"
msgid "label"
msgstr "label"

#: gtk/gtkaccessible.c:778
msgctxt "accessibility"
msgid "landmark"
msgstr "landmark"

#: gtk/gtkaccessible.c:779
msgctxt "accessibility"
msgid "legend"
msgstr "legend"

#: gtk/gtkaccessible.c:780
msgctxt "accessibility"
msgid "link"
msgstr "link"

#: gtk/gtkaccessible.c:781
msgctxt "accessibility"
msgid "list"
msgstr "list"

#: gtk/gtkaccessible.c:782
msgctxt "accessibility"
msgid "list box"
msgstr "list box"

#: gtk/gtkaccessible.c:783
msgctxt "accessibility"
msgid "list item"
msgstr "list item"

#: gtk/gtkaccessible.c:784
msgctxt "accessibility"
msgid "log"
msgstr "log"

#: gtk/gtkaccessible.c:785
msgctxt "accessibility"
msgid "main"
msgstr "main"

#: gtk/gtkaccessible.c:786
msgctxt "accessibility"
msgid "marquee"
msgstr "marquee"

#: gtk/gtkaccessible.c:787
msgctxt "accessibility"
msgid "math"
msgstr "maths"

#: gtk/gtkaccessible.c:788
msgctxt "accessibility"
msgid "meter"
msgstr "meter"

#: gtk/gtkaccessible.c:789
msgctxt "accessibility"
msgid "menu"
msgstr "menu"

#: gtk/gtkaccessible.c:790
msgctxt "accessibility"
msgid "menu bar"
msgstr "menu bar"

#: gtk/gtkaccessible.c:791
msgctxt "accessibility"
msgid "menu item"
msgstr "menu item"

#: gtk/gtkaccessible.c:792
msgctxt "accessibility"
msgid "menu item checkbox"
msgstr "menu item tickbox"

#: gtk/gtkaccessible.c:793
msgctxt "accessibility"
msgid "menu item radio"
msgstr "menu item radio"

#: gtk/gtkaccessible.c:794
msgctxt "accessibility"
msgid "navigation"
msgstr "navigation"

#: gtk/gtkaccessible.c:795
msgctxt "accessibility"
msgid "none"
msgstr "none"

#: gtk/gtkaccessible.c:796
msgctxt "accessibility"
msgid "note"
msgstr "note"

#: gtk/gtkaccessible.c:797
msgctxt "accessibility"
msgid "option"
msgstr "option"

#: gtk/gtkaccessible.c:798
msgctxt "accessibility"
msgid "presentation"
msgstr "presentation"

#: gtk/gtkaccessible.c:799
msgctxt "accessibility"
msgid "progress bar"
msgstr "progress bar"

#: gtk/gtkaccessible.c:800
msgctxt "accessibility"
msgid "radio"
msgstr "radio"

#: gtk/gtkaccessible.c:801
msgctxt "accessibility"
msgid "radio group"
msgstr "radio group"

#: gtk/gtkaccessible.c:802
msgctxt "accessibility"
msgid "range"
msgstr "range"

#: gtk/gtkaccessible.c:803
msgctxt "accessibility"
msgid "region"
msgstr "region"

#: gtk/gtkaccessible.c:804
msgctxt "accessibility"
msgid "row"
msgstr "row"

#: gtk/gtkaccessible.c:805
msgctxt "accessibility"
msgid "row group"
msgstr "row group"

#: gtk/gtkaccessible.c:806
msgctxt "accessibility"
msgid "row header"
msgstr "row header"

#: gtk/gtkaccessible.c:807
msgctxt "accessibility"
msgid "scroll bar"
msgstr "scroll bar"

#: gtk/gtkaccessible.c:808
msgctxt "accessibility"
msgid "search"
msgstr "search"

#: gtk/gtkaccessible.c:809
msgctxt "accessibility"
msgid "search box"
msgstr "search box"

#: gtk/gtkaccessible.c:810
msgctxt "accessibility"
msgid "section"
msgstr "section"

#: gtk/gtkaccessible.c:811
msgctxt "accessibility"
msgid "section head"
msgstr "section head"

#: gtk/gtkaccessible.c:812
msgctxt "accessibility"
msgid "select"
msgstr "select"

#: gtk/gtkaccessible.c:813
msgctxt "accessibility"
msgid "separator"
msgstr "separator"

#: gtk/gtkaccessible.c:814
msgctxt "accessibility"
msgid "slider"
msgstr "slider"

#: gtk/gtkaccessible.c:815
msgctxt "accessibility"
msgid "spin button"
msgstr "spin button"

#: gtk/gtkaccessible.c:816
msgctxt "accessibility"
msgid "status"
msgstr "status"

#: gtk/gtkaccessible.c:817
msgctxt "accessibility"
msgid "structure"
msgstr "structure"

#: gtk/gtkaccessible.c:818
msgctxt "accessibility"
msgid "switch"
msgstr "switch"

#: gtk/gtkaccessible.c:819
msgctxt "accessibility"
msgid "tab"
msgstr "tab"

#: gtk/gtkaccessible.c:820
msgctxt "accessibility"
msgid "table"
msgstr "table"

#: gtk/gtkaccessible.c:821
msgctxt "accessibility"
msgid "tab list"
msgstr "tab list"

#: gtk/gtkaccessible.c:822
msgctxt "accessibility"
msgid "tab panel"
msgstr "tab panel"

#: gtk/gtkaccessible.c:823
msgctxt "accessibility"
msgid "text box"
msgstr "text box"

#: gtk/gtkaccessible.c:824
msgctxt "accessibility"
msgid "time"
msgstr "time"

#: gtk/gtkaccessible.c:825
msgctxt "accessibility"
msgid "timer"
msgstr "timer"

#: gtk/gtkaccessible.c:826
msgctxt "accessibility"
msgid "tool bar"
msgstr "tool bar"

#: gtk/gtkaccessible.c:827
msgctxt "accessibility"
msgid "tool tip"
msgstr "tool tip"

#: gtk/gtkaccessible.c:828
msgctxt "accessibility"
msgid "tree"
msgstr "tree"

#: gtk/gtkaccessible.c:829
msgctxt "accessibility"
msgid "tree grid"
msgstr "tree grid"

#: gtk/gtkaccessible.c:830
msgctxt "accessibility"
msgid "tree item"
msgstr "tree item"

#: gtk/gtkaccessible.c:831
msgctxt "accessibility"
msgid "widget"
msgstr "widget"

#: gtk/gtkaccessible.c:832
msgctxt "accessibility"
msgid "window"
msgstr "window"

#: gtk/gtkaccessible.c:833
#| msgctxt "accessibility"
#| msgid "button"
msgctxt "accessibility"
msgid "toggle button"
msgstr "toggle button"

<<<<<<< HEAD
#: gtk/gtkalertdialog.c:668 gtk/gtkcustompaperunixdialog.c:328
=======
#: gtk/gtkalertdialog.c:668 gtk/print/gtkcustompaperunixdialog.c:322
>>>>>>> 48f6ffad
#: gtk/gtkmessagedialog.c:166 gtk/ui/gtkassistant.ui:40
msgid "_Close"
msgstr "_Close"

#. Translators: This is the 'reason' given when inhibiting
#. * suspend or screen locking, and the caller hasn't specified
#. * a reason.
#.
#: gtk/gtkapplication-dbus.c:721
msgid "Reason not specified"
msgstr "Reason not specified"

#: gtk/gtkbookmarksmanager.c:53
#, c-format
msgid "%s does not exist in the bookmarks list"
msgstr "%s does not exist in the bookmarks list"

#: gtk/gtkbookmarksmanager.c:414
#, c-format
msgid "%s already exists in the bookmarks list"
msgstr "%s already exists in the bookmarks list"

#: gtk/gtkbuilder-menus.c:224
#, c-format
msgid "Element <%s> not allowed inside <%s>"
msgstr "Element <%s> not allowed inside <%s>"

#: gtk/gtkbuilder-menus.c:230
#, c-format
msgid "Element <%s> not allowed at toplevel"
msgstr "Element <%s> not allowed at toplevel"

#: gtk/gtkbuilder-menus.c:319
#, c-format
msgid "Text may not appear inside <%s>"
msgstr "Text may not appear inside <%s>"

#. Translate to calendar:week_start:0 if you want Sunday to be the
#. * first day of the week to calendar:week_start:1 if you want Monday
#. * to be the first day of the week, and so on.
#.
#: gtk/gtkcalendar.c:659
msgid "calendar:week_start:0"
msgstr "calendar:week_start:1"

#. Translate to calendar:YM if you want years to be displayed
#. * before months; otherwise translate to calendar:MY.
#. * Do *not* translate it to anything else, if it
#. * it isn't calendar:YM or calendar:MY it will not work.
#. *
#. * Note that the ordering described here is logical order, which is
#. * further influenced by BIDI ordering. Thus, if you have a default
#. * text direction of RTL and specify "calendar:YM", then the year
#. * will appear to the right of the month.
#.
#: gtk/gtkcalendar.c:810
msgid "calendar:MY"
msgstr "calendar:MY"

#. Translators: This dictates how the year is displayed in
#. * gtkcalendar widget.  See strftime() manual for the format.
#. * Use only ASCII in the translation.
#. *
#. * "%Y" is appropriate for most locales.
#.
#: gtk/gtkcalendar.c:995
msgctxt "calendar year format"
msgid "%Y"
msgstr "%Y"

#. Translators: this defines whether the day numbers should use
#. * localized digits or the ones used in English (0123...).
#. *
#. * Translate to "%Id" if you want to use localized digits, or
#. * translate to "%d" otherwise.
#. *
#. * Note that translating this doesn't guarantee that you get localized
#. * digits. That needs support from your system and locale definition
#. * too.
#.
#: gtk/gtkcalendar.c:1032
#, c-format
msgctxt "calendar:day:digits"
msgid "%d"
msgstr "%d"

#. Translators: this defines whether the week numbers should use
#. * localized digits or the ones used in English (0123...).
#. *
#. * Translate to "%Id" if you want to use localized digits, or
#. * translate to "%d" otherwise.
#. * Note that translating this doesn't guarantee that you get localized
#. * digits. That needs support from your system and locale definition
#. * too.
#: gtk/gtkcalendar.c:1097
#, c-format
msgctxt "calendar:week:digits"
msgid "%d"
msgstr "%d"

#: gtk/gtkcolorchooserwidget.c:376 gtk/gtkcoloreditor.c:171
#, c-format
msgid "Color: %s"
msgstr "Colour: %s"

#: gtk/gtkcolorchooserwidget.c:441
msgctxt "Color name"
msgid "Very Light Blue"
msgstr "Very Light Blue"

#: gtk/gtkcolorchooserwidget.c:442
msgctxt "Color name"
msgid "Light Blue"
msgstr "Light Blue"

#: gtk/gtkcolorchooserwidget.c:443
msgctxt "Color name"
msgid "Blue"
msgstr "Blue"

#: gtk/gtkcolorchooserwidget.c:444
msgctxt "Color name"
msgid "Dark Blue"
msgstr "Dark Blue"

#: gtk/gtkcolorchooserwidget.c:445
msgctxt "Color name"
msgid "Very Dark Blue"
msgstr "Very Dark Blue"

#: gtk/gtkcolorchooserwidget.c:446
msgctxt "Color name"
msgid "Very Light Green"
msgstr "Very Light Green"

#: gtk/gtkcolorchooserwidget.c:447
msgctxt "Color name"
msgid "Light Green"
msgstr "Light Green"

#: gtk/gtkcolorchooserwidget.c:448
msgctxt "Color name"
msgid "Green"
msgstr "Green"

#: gtk/gtkcolorchooserwidget.c:449
msgctxt "Color name"
msgid "Dark Green"
msgstr "Dark Green"

#: gtk/gtkcolorchooserwidget.c:450
msgctxt "Color name"
msgid "Very Dark Green"
msgstr "Very Dark Green"

#: gtk/gtkcolorchooserwidget.c:451
msgctxt "Color name"
msgid "Very Light Yellow"
msgstr "Very Light Yellow"

#: gtk/gtkcolorchooserwidget.c:452
msgctxt "Color name"
msgid "Light Yellow"
msgstr "Light Yellow"

#: gtk/gtkcolorchooserwidget.c:453
msgctxt "Color name"
msgid "Yellow"
msgstr "Yellow"

#: gtk/gtkcolorchooserwidget.c:454
msgctxt "Color name"
msgid "Dark Yellow"
msgstr "Dark Yellow"

#: gtk/gtkcolorchooserwidget.c:455
msgctxt "Color name"
msgid "Very Dark Yellow"
msgstr "Very Dark Yellow"

#: gtk/gtkcolorchooserwidget.c:456
msgctxt "Color name"
msgid "Very Light Orange"
msgstr "Very Light Orange"

#: gtk/gtkcolorchooserwidget.c:457
msgctxt "Color name"
msgid "Light Orange"
msgstr "Light Orange"

#: gtk/gtkcolorchooserwidget.c:458
msgctxt "Color name"
msgid "Orange"
msgstr "Orange"

#: gtk/gtkcolorchooserwidget.c:459
msgctxt "Color name"
msgid "Dark Orange"
msgstr "Dark Orange"

#: gtk/gtkcolorchooserwidget.c:460
msgctxt "Color name"
msgid "Very Dark Orange"
msgstr "Very Dark Orange"

#: gtk/gtkcolorchooserwidget.c:461
msgctxt "Color name"
msgid "Very Light Red"
msgstr "Very Light Red"

#: gtk/gtkcolorchooserwidget.c:462
msgctxt "Color name"
msgid "Light Red"
msgstr "Light Red"

#: gtk/gtkcolorchooserwidget.c:463
msgctxt "Color name"
msgid "Red"
msgstr "Red"

#: gtk/gtkcolorchooserwidget.c:464
msgctxt "Color name"
msgid "Dark Red"
msgstr "Dark Red"

#: gtk/gtkcolorchooserwidget.c:465
msgctxt "Color name"
msgid "Very Dark Red"
msgstr "Very Dark Red"

#: gtk/gtkcolorchooserwidget.c:466
msgctxt "Color name"
msgid "Very Light Purple"
msgstr "Very Light Purple"

#: gtk/gtkcolorchooserwidget.c:467
msgctxt "Color name"
msgid "Light Purple"
msgstr "Light Purple"

#: gtk/gtkcolorchooserwidget.c:468
msgctxt "Color name"
msgid "Purple"
msgstr "Purple"

#: gtk/gtkcolorchooserwidget.c:469
msgctxt "Color name"
msgid "Dark Purple"
msgstr "Dark Purple"

#: gtk/gtkcolorchooserwidget.c:470
msgctxt "Color name"
msgid "Very Dark Purple"
msgstr "Very Dark Purple"

#: gtk/gtkcolorchooserwidget.c:471
msgctxt "Color name"
msgid "Very Light Brown"
msgstr "Very Light Brown"

#: gtk/gtkcolorchooserwidget.c:472
msgctxt "Color name"
msgid "Light Brown"
msgstr "Light Brown"

#: gtk/gtkcolorchooserwidget.c:473
msgctxt "Color name"
msgid "Brown"
msgstr "Brown"

#: gtk/gtkcolorchooserwidget.c:474
msgctxt "Color name"
msgid "Dark Brown"
msgstr "Dark Brown"

#: gtk/gtkcolorchooserwidget.c:475
msgctxt "Color name"
msgid "Very Dark Brown"
msgstr "Very Dark Brown"

#: gtk/gtkcolorchooserwidget.c:476
msgctxt "Color name"
msgid "White"
msgstr "White"

#: gtk/gtkcolorchooserwidget.c:477
msgctxt "Color name"
msgid "Light Gray 1"
msgstr "Light Grey 1"

#: gtk/gtkcolorchooserwidget.c:478
msgctxt "Color name"
msgid "Light Gray 2"
msgstr "Light Grey 2"

#: gtk/gtkcolorchooserwidget.c:479
msgctxt "Color name"
msgid "Light Gray 3"
msgstr "Light Grey 3"

#: gtk/gtkcolorchooserwidget.c:480
msgctxt "Color name"
msgid "Light Gray 4"
msgstr "Light Grey 4"

#: gtk/gtkcolorchooserwidget.c:481
msgctxt "Color name"
msgid "Dark Gray 1"
msgstr "Dark Grey 1"

#: gtk/gtkcolorchooserwidget.c:482
msgctxt "Color name"
msgid "Dark Gray 2"
msgstr "Dark Grey 2"

#: gtk/gtkcolorchooserwidget.c:483
msgctxt "Color name"
msgid "Dark Gray 3"
msgstr "Dark Grey 3"

#: gtk/gtkcolorchooserwidget.c:484
msgctxt "Color name"
msgid "Dark Gray 4"
msgstr "Dark Grey 4"

#: gtk/gtkcolorchooserwidget.c:485
msgctxt "Color name"
msgid "Black"
msgstr "Black"

#. translators: label for the custom section in the color chooser
#: gtk/gtkcolorchooserwidget.c:557
msgid "Custom"
msgstr "Custom"

#: gtk/gtkcolorchooserwidget.c:571
msgid "Add Color"
msgstr "Add Colour"

#: gtk/gtkcolorchooserwidget.c:593
#, c-format
msgid "Custom color %d: %s"
msgstr "Custom colour %d: %s"

#: gtk/gtkcolorswatch.c:230
msgid "Customize"
msgstr "Customise"

#. Translate to the default units to use for presenting
#. * lengths to the user. Translate to default:inch if you
#. * want inches, otherwise translate to default:mm.
#. * Do *not* translate it to "predefinito:mm", if it
#. * it isn't default:mm or default:inch it will not work
#.
#: gtk/print/gtkcustompaperunixdialog.c:106
msgid "default:mm"
msgstr "default:mm"

#: gtk/print/gtkcustompaperunixdialog.c:291
msgid "Margins from Printer…"
msgstr "Margins from Printer…"

#. And show the custom paper dialog
#: gtk/print/gtkcustompaperunixdialog.c:377 gtk/print/gtkprintunixdialog.c:2968
msgid "Manage Custom Sizes"
msgstr "Manage Custom Sizes"

#: gtk/print/gtkcustompaperunixdialog.c:440
#: gtk/print/gtkpagesetupunixdialog.c:720
msgid "inch"
msgstr "inch"

#: gtk/print/gtkcustompaperunixdialog.c:442
#: gtk/print/gtkpagesetupunixdialog.c:718
msgid "mm"
msgstr "mm"

#: gtk/print/gtkcustompaperunixdialog.c:598
#, c-format
msgid "Custom Size %d"
msgstr "Custom Size %d"

#: gtk/print/gtkcustompaperunixdialog.c:908
msgid "_Width:"
msgstr "_Width:"

#: gtk/print/gtkcustompaperunixdialog.c:917
msgid "_Height:"
msgstr "_Height:"

#: gtk/print/gtkcustompaperunixdialog.c:926
msgid "Paper Size"
msgstr "Paper Size"

#: gtk/print/gtkcustompaperunixdialog.c:933
msgid "_Top:"
msgstr "_Top:"

#: gtk/print/gtkcustompaperunixdialog.c:942
msgid "_Bottom:"
msgstr "_Bottom:"

#: gtk/print/gtkcustompaperunixdialog.c:951
msgid "_Left:"
msgstr "_Left:"

#: gtk/print/gtkcustompaperunixdialog.c:960
msgid "_Right:"
msgstr "_Right:"

#: gtk/print/gtkcustompaperunixdialog.c:993
msgid "Paper Margins"
msgstr "Paper Margins"

#: gtk/gtkentry.c:3685
msgid "Insert Emoji"
msgstr "Insert Emoji"

#: gtk/gtkfilechooserdialog.c:557
msgid "_Name"
msgstr "_Name"

#: gtk/gtkfilechoosererrorstack.c:65
msgid "A folder cannot be called “.”"
msgstr "A folder cannot be called “.”"

#: gtk/gtkfilechoosererrorstack.c:69
msgid "A file cannot be called “.”"
msgstr "A file cannot be called “.”"

#: gtk/gtkfilechoosererrorstack.c:73
msgid "A folder cannot be called “..”"
msgstr "A folder cannot be called “..”"

#: gtk/gtkfilechoosererrorstack.c:77
msgid "A file cannot be called “..”"
msgstr "A file cannot be called “..”"

#: gtk/gtkfilechoosererrorstack.c:81
msgid "Folder names cannot contain “/”"
msgstr "Folder names cannot contain “/”"

#: gtk/gtkfilechoosererrorstack.c:85
msgid "File names cannot contain “/”"
msgstr "File names cannot contain “/”"

#: gtk/gtkfilechoosererrorstack.c:89
msgid "Folder names should not begin with a space"
msgstr "Folder names should not begin with a space"

#: gtk/gtkfilechoosererrorstack.c:93
msgid "File names should not begin with a space"
msgstr "File names should not begin with a space"

#: gtk/gtkfilechoosererrorstack.c:97
msgid "Folder names should not end with a space"
msgstr "Folder names should not end with a space"

#: gtk/gtkfilechoosererrorstack.c:101
msgid "File names should not end with a space"
msgstr "File names should not end with a space"

#: gtk/gtkfilechoosererrorstack.c:105
msgid "Folder names starting with a “.” are hidden"
msgstr "Folder names starting with a “.” are hidden"

#: gtk/gtkfilechoosererrorstack.c:109
msgid "File names starting with a “.” are hidden"
msgstr "File names starting with a “.” are hidden"

#: gtk/gtkfilechoosererrorstack.c:113
msgid "A folder with that name already exists"
msgstr "A folder with that name already exists"

#: gtk/gtkfilechoosererrorstack.c:117
msgid "A file with that name already exists"
msgstr "A file with that name already exists"

#: gtk/gtkfilechoosernative.c:520 gtk/gtkfilechoosernative.c:600
<<<<<<< HEAD
#: gtk/gtkfilechooserwidget.c:1177 gtk/gtkfilechooserwidget.c:5046
#: gtk/gtkfiledialog.c:841 gtk/gtkmessagedialog.c:170
#: gtk/gtkmessagedialog.c:179 gtk/gtkmountoperation.c:608
#: gtk/gtkpagesetupunixdialog.c:283 gtk/gtkprintbackend.c:638
#: gtk/gtkprintunixdialog.c:657 gtk/gtkprintunixdialog.c:814
#: gtk/gtkwindow.c:6175 gtk/ui/gtkappchooserdialog.ui:45
#: gtk/ui/gtkassistant.ui:52 gtk/ui/gtkcolorchooserdialog.ui:33
#: gtk/ui/gtkfontchooserdialog.ui:24
=======
#: gtk/gtkfilechooserwidget.c:1185 gtk/gtkfilechooserwidget.c:5029
#: gtk/gtkfiledialog.c:843 gtk/gtkmessagedialog.c:170
#: gtk/gtkmessagedialog.c:179 gtk/gtkmountoperation.c:608
#: gtk/print/gtkpagesetupunixdialog.c:282 gtk/print/gtkprintbackend.c:638
#: gtk/print/gtkprintunixdialog.c:682 gtk/print/gtkprintunixdialog.c:839
#: gtk/gtkwindow.c:6233 gtk/ui/gtkappchooserdialog.ui:48
#: gtk/ui/gtkassistant.ui:52 gtk/ui/gtkcolorchooserdialog.ui:36
#: gtk/ui/gtkfontchooserdialog.ui:27
>>>>>>> 48f6ffad
msgid "_Cancel"
msgstr "_Cancel"

#: gtk/gtkfilechoosernative.c:521 gtk/gtkfilechoosernative.c:594
#: gtk/gtkfiledialog.c:815 gtk/gtkplacessidebar.c:3149
#: gtk/gtkplacessidebar.c:3234 gtk/gtkplacesview.c:1645
msgid "_Open"
msgstr "_Open"

#: gtk/gtkfilechoosernative.c:594 gtk/gtkfiledialog.c:820
msgid "_Save"
msgstr "_Save"

#: gtk/gtkfilechoosernativequartz.c:344 gtk/ui/gtkfilechooserwidget.ui:288
msgid "Select which types of files are shown"
msgstr "Select which types of files are shown"

#. Translators: the first string is a path and the second string
#. * is a hostname. Nautilus and the panel contain the same string
#. * to translate.
#.
#: gtk/gtkfilechooserutils.c:364
#, c-format
msgid "%1$s on %2$s"
msgstr "%1$s on %2$s"

#: gtk/gtkfilechooserwidget.c:345
msgid "Type name of new folder"
msgstr "Type name of new folder"

<<<<<<< HEAD
#: gtk/gtkfilechooserwidget.c:719
msgid "The folder could not be created"
msgstr "The folder could not be created"

#: gtk/gtkfilechooserwidget.c:732
msgid "You need to choose a valid filename."
msgstr "You need to choose a valid filename."

#: gtk/gtkfilechooserwidget.c:735
=======
#: gtk/gtkfilechooserwidget.c:727
msgid "The folder could not be created"
msgstr "The folder could not be created"

#: gtk/gtkfilechooserwidget.c:740
msgid "You need to choose a valid filename."
msgstr "You need to choose a valid filename."

#: gtk/gtkfilechooserwidget.c:743
>>>>>>> 48f6ffad
#, c-format
msgid "Cannot create a file under %s as it is not a folder"
msgstr "Cannot create a file under %s as it is not a folder"

<<<<<<< HEAD
#: gtk/gtkfilechooserwidget.c:745
msgid "Cannot create file as the filename is too long"
msgstr "Cannot create file as the filename is too long"

#: gtk/gtkfilechooserwidget.c:746
msgid "Try using a shorter name."
msgstr "Try using a shorter name."

#: gtk/gtkfilechooserwidget.c:756
msgid "You may only select folders"
msgstr "You may only select folders"

#: gtk/gtkfilechooserwidget.c:757
msgid "The item that you selected is not a folder try using a different item."
msgstr "The item that you selected is not a folder try using a different item."

#: gtk/gtkfilechooserwidget.c:765
msgid "Invalid file name"
msgstr "Invalid file name"

#: gtk/gtkfilechooserwidget.c:774
msgid "The folder contents could not be displayed"
msgstr "The folder contents could not be displayed"

#: gtk/gtkfilechooserwidget.c:782
msgid "The file could not be deleted"
msgstr "The file could not be deleted"

#: gtk/gtkfilechooserwidget.c:790
msgid "The file could not be moved to the Trash"
msgstr "The file could not be moved to the Wastebasket"

#: gtk/gtkfilechooserwidget.c:1175
=======
#: gtk/gtkfilechooserwidget.c:753
msgid "Cannot create file as the filename is too long"
msgstr "Cannot create file as the filename is too long"

#: gtk/gtkfilechooserwidget.c:754
msgid "Try using a shorter name."
msgstr "Try using a shorter name."

#: gtk/gtkfilechooserwidget.c:764
msgid "You may only select folders"
msgstr "You may only select folders"

#: gtk/gtkfilechooserwidget.c:765
msgid "The item that you selected is not a folder try using a different item."
msgstr "The item that you selected is not a folder try using a different item."

#: gtk/gtkfilechooserwidget.c:773
msgid "Invalid file name"
msgstr "Invalid file name"

#: gtk/gtkfilechooserwidget.c:782
msgid "The folder contents could not be displayed"
msgstr "The folder contents could not be displayed"

#: gtk/gtkfilechooserwidget.c:790
msgid "The file could not be deleted"
msgstr "The file could not be deleted"

#: gtk/gtkfilechooserwidget.c:798
msgid "The file could not be moved to the Trash"
msgstr "The file could not be moved to the Wastebasket"

#: gtk/gtkfilechooserwidget.c:1183
>>>>>>> 48f6ffad
#, c-format
msgid "Are you sure you want to permanently delete “%s”?"
msgstr "Are you sure you want to permanently delete “%s”?"

<<<<<<< HEAD
#: gtk/gtkfilechooserwidget.c:1176
msgid "If you delete an item, it will be permanently lost."
msgstr "If you delete an item, it will be permanently lost."

#: gtk/gtkfilechooserwidget.c:1177 gtk/gtkfilechooserwidget.c:1805
#: gtk/gtklabel.c:5683 gtk/gtktext.c:6117 gtk/gtktextview.c:9021
msgid "_Delete"
msgstr "_Delete"

#: gtk/gtkfilechooserwidget.c:1290
msgid "The file could not be renamed"
msgstr "The file could not be renamed"

#: gtk/gtkfilechooserwidget.c:1496
msgid "Could not select file"
msgstr "Could not select file"

#: gtk/gtkfilechooserwidget.c:1714 gtk/ui/gtkfilechooserwidget.ui:66
msgid "Grid View"
msgstr "Grid View"

#: gtk/gtkfilechooserwidget.c:1720
msgid "List View"
msgstr "List View"

#: gtk/gtkfilechooserwidget.c:1785
msgid "_Visit File"
msgstr "_Visit File"

#: gtk/gtkfilechooserwidget.c:1789
msgid "_Open With File Manager"
msgstr "_Open With File Manager"

#: gtk/gtkfilechooserwidget.c:1793
msgid "_Copy Location"
msgstr "_Copy Location"

#: gtk/gtkfilechooserwidget.c:1797
msgid "_Add to Bookmarks"
msgstr "_Add to Bookmarks"

#: gtk/gtkfilechooserwidget.c:1801 gtk/gtkplacessidebar.c:2308
#: gtk/gtkplacessidebar.c:3265 gtk/ui/gtkfilechooserwidget.ui:670
msgid "_Rename"
msgstr "_Rename"

#: gtk/gtkfilechooserwidget.c:1809
msgid "_Move to Trash"
msgstr "_Move to Wastebasket"

#: gtk/gtkfilechooserwidget.c:1818
msgid "Show _Hidden Files"
msgstr "Show _Hidden Files"

#: gtk/gtkfilechooserwidget.c:1822
msgid "Show _Size Column"
msgstr "Show _Size Column"

#: gtk/gtkfilechooserwidget.c:1827
msgid "Show T_ype Column"
msgstr "Show T_ype Column"

#: gtk/gtkfilechooserwidget.c:1832
msgid "Show _Time"
msgstr "Show _Time"

#: gtk/gtkfilechooserwidget.c:1837
msgid "Sort _Folders Before Files"
msgstr "Sort _Folders Before Files"

#: gtk/gtkfilechooserwidget.c:1971 gtk/gtkfilechooserwidget.c:2007
#: gtk/gtkfilechooserwidget.c:3930
msgid "Unknown"
msgstr "Unknown"

#: gtk/gtkfilechooserwidget.c:2065 gtk/gtkplacessidebar.c:1025
=======
#: gtk/gtkfilechooserwidget.c:1184
msgid "If you delete an item, it will be permanently lost."
msgstr "If you delete an item, it will be permanently lost."

#: gtk/gtkfilechooserwidget.c:1185 gtk/gtkfilechooserwidget.c:1815
#: gtk/gtklabel.c:5695 gtk/gtktext.c:6147 gtk/gtktextview.c:9018
msgid "_Delete"
msgstr "_Delete"

#: gtk/gtkfilechooserwidget.c:1298
msgid "The file could not be renamed"
msgstr "The file could not be renamed"

#: gtk/gtkfilechooserwidget.c:1504
msgid "Could not select file"
msgstr "Could not select file"

#: gtk/gtkfilechooserwidget.c:1724 gtk/ui/gtkfilechooserwidget.ui:66
msgid "Grid View"
msgstr "Grid View"

#: gtk/gtkfilechooserwidget.c:1730
msgid "List View"
msgstr "List View"

#: gtk/gtkfilechooserwidget.c:1795
msgid "_Visit File"
msgstr "_Visit File"

#: gtk/gtkfilechooserwidget.c:1799
msgid "_Open With File Manager"
msgstr "_Open With File Manager"

#: gtk/gtkfilechooserwidget.c:1803
msgid "_Copy Location"
msgstr "_Copy Location"

#: gtk/gtkfilechooserwidget.c:1807
msgid "_Add to Bookmarks"
msgstr "_Add to Bookmarks"

#: gtk/gtkfilechooserwidget.c:1811 gtk/gtkplacessidebar.c:2312
#: gtk/gtkplacessidebar.c:3270 gtk/ui/gtkfilechooserwidget.ui:410
msgid "_Rename"
msgstr "_Rename"

#: gtk/gtkfilechooserwidget.c:1819
msgid "_Move to Trash"
msgstr "_Move to Wastebasket"

#: gtk/gtkfilechooserwidget.c:1828
msgid "Show _Hidden Files"
msgstr "Show _Hidden Files"

#: gtk/gtkfilechooserwidget.c:1832
msgid "Show _Size Column"
msgstr "Show _Size Column"

#: gtk/gtkfilechooserwidget.c:1837
msgid "Show T_ype Column"
msgstr "Show T_ype Column"

#: gtk/gtkfilechooserwidget.c:1842
msgid "Show _Time"
msgstr "Show _Time"

#: gtk/gtkfilechooserwidget.c:1847
msgid "Sort _Folders Before Files"
msgstr "Sort _Folders Before Files"

#: gtk/gtkfilechooserwidget.c:1979 gtk/gtkfilechooserwidget.c:2009
#: gtk/gtkfilechooserwidget.c:3914
msgid "Unknown"
msgstr "Unknown"

#: gtk/gtkfilechooserwidget.c:2064 gtk/gtkplacessidebar.c:1025
>>>>>>> 48f6ffad
msgid "Home"
msgstr "Home"

#. this is the header for the location column in the print dialog
<<<<<<< HEAD
#: gtk/gtkfilechooserwidget.c:2235 gtk/inspector/css-node-tree.ui:76
#: gtk/ui/gtkfilechooserwidget.ui:239 gtk/ui/gtkprintunixdialog.ui:111
=======
#: gtk/gtkfilechooserwidget.c:2219 gtk/gtkfilechooserwidget.c:7415
#: gtk/inspector/css-node-tree.ui:76 gtk/print/ui/gtkprintunixdialog.ui:111
>>>>>>> 48f6ffad
msgid "Location"
msgstr "Location"

#. Label
<<<<<<< HEAD
#: gtk/gtkfilechooserwidget.c:2342
msgid "_Name:"
msgstr "_Name:"

#: gtk/gtkfilechooserwidget.c:2897 gtk/gtkfilechooserwidget.c:2911
=======
#: gtk/gtkfilechooserwidget.c:2326
msgid "_Name:"
msgstr "_Name:"

#: gtk/gtkfilechooserwidget.c:2881 gtk/gtkfilechooserwidget.c:2895
>>>>>>> 48f6ffad
#, c-format
msgid "Searching in %s"
msgstr "Searching in %s"

<<<<<<< HEAD
#: gtk/gtkfilechooserwidget.c:2917
msgid "Searching"
msgstr "Searching"

#: gtk/gtkfilechooserwidget.c:2923
msgid "Enter location or URL"
msgstr "Enter location or URL"

#: gtk/gtkfilechooserwidget.c:3490 gtk/gtkfilechooserwidget.c:5831
#: gtk/ui/gtkfilechooserwidget.ui:387
msgid "Modified"
msgstr "Modified"

#: gtk/gtkfilechooserwidget.c:3674
=======
#: gtk/gtkfilechooserwidget.c:2901
msgid "Searching"
msgstr "Searching"

#: gtk/gtkfilechooserwidget.c:2907
msgid "Enter location or URL"
msgstr "Enter location or URL"

#: gtk/gtkfilechooserwidget.c:3474 gtk/gtkfilechooserwidget.c:5814
#: gtk/gtkfilechooserwidget.c:7434
msgid "Modified"
msgstr "Modified"

#: gtk/gtkfilechooserwidget.c:3658
>>>>>>> 48f6ffad
#, c-format
msgid "Could not read the contents of %s"
msgstr "Could not read the contents of %s"

<<<<<<< HEAD
#: gtk/gtkfilechooserwidget.c:3678
=======
#: gtk/gtkfilechooserwidget.c:3662
>>>>>>> 48f6ffad
msgid "Could not read the contents of the folder"
msgstr "Could not read the contents of the folder"

#. Translators: see g_date_time_format() for details on the format
<<<<<<< HEAD
#: gtk/gtkfilechooserwidget.c:3825 gtk/gtkfilechooserwidget.c:3868
msgid "%H:%M"
msgstr "%H:%M"

#: gtk/gtkfilechooserwidget.c:3827 gtk/gtkfilechooserwidget.c:3870
msgid "%l:%M %p"
msgstr "%H:%M"

#: gtk/gtkfilechooserwidget.c:3831
msgid "Yesterday"
msgstr "Yesterday"

#: gtk/gtkfilechooserwidget.c:3839
msgid "%-e %b"
msgstr "%-e %b"

#: gtk/gtkfilechooserwidget.c:3843
msgid "%-e %b %Y"
msgstr "%-e %b %Y"

#: gtk/gtkfilechooserwidget.c:3885 gtk/gtkfilechooserwidget.c:3893
msgid "Program"
msgstr "Program"

#: gtk/gtkfilechooserwidget.c:3886
msgid "Audio"
msgstr "Audio"

#: gtk/gtkfilechooserwidget.c:3888 gtk/gtkfilefilter.c:1035
msgid "Image"
msgstr "Image"

#: gtk/gtkfilechooserwidget.c:3889
msgid "Archive"
msgstr "Archive"

#: gtk/gtkfilechooserwidget.c:3890
msgid "Markup"
msgstr "Markup"

#: gtk/gtkfilechooserwidget.c:3891 gtk/gtkfilechooserwidget.c:3892
msgid "Text"
msgstr "Text"

#: gtk/gtkfilechooserwidget.c:3894
msgid "Video"
msgstr "Video"

#: gtk/gtkfilechooserwidget.c:3895
msgid "Contacts"
msgstr "Contacts"

#: gtk/gtkfilechooserwidget.c:3896
msgid "Calendar"
msgstr "Calendar"

#: gtk/gtkfilechooserwidget.c:3897
msgid "Document"
msgstr "Document"

#: gtk/gtkfilechooserwidget.c:3898
msgid "Presentation"
msgstr "Presentation"

#: gtk/gtkfilechooserwidget.c:3899
msgid "Spreadsheet"
msgstr "Spreadsheet"

#: gtk/gtkfilechooserwidget.c:5038 gtk/gtkprintunixdialog.c:648
=======
#: gtk/gtkfilechooserwidget.c:3809 gtk/gtkfilechooserwidget.c:3852
msgid "%H:%M"
msgstr "%H:%M"

#: gtk/gtkfilechooserwidget.c:3811 gtk/gtkfilechooserwidget.c:3854
msgid "%l:%M %p"
msgstr "%H:%M"

#: gtk/gtkfilechooserwidget.c:3815
msgid "Yesterday"
msgstr "Yesterday"

#: gtk/gtkfilechooserwidget.c:3823
#, c-format
msgid "%-e %b"
msgstr "%-e %b"

#: gtk/gtkfilechooserwidget.c:3827
msgid "%-e %b %Y"
msgstr "%-e %b %Y"

#: gtk/gtkfilechooserwidget.c:3869 gtk/gtkfilechooserwidget.c:3877
msgid "Program"
msgstr "Program"

#: gtk/gtkfilechooserwidget.c:3870
msgid "Audio"
msgstr "Audio"

#: gtk/gtkfilechooserwidget.c:3872 gtk/gtkfilefilter.c:1032
msgid "Image"
msgstr "Image"

#: gtk/gtkfilechooserwidget.c:3873
msgid "Archive"
msgstr "Archive"

#: gtk/gtkfilechooserwidget.c:3874
msgid "Markup"
msgstr "Markup"

#: gtk/gtkfilechooserwidget.c:3875 gtk/gtkfilechooserwidget.c:3876
msgid "Text"
msgstr "Text"

#: gtk/gtkfilechooserwidget.c:3878
msgid "Video"
msgstr "Video"

#: gtk/gtkfilechooserwidget.c:3879
msgid "Contacts"
msgstr "Contacts"

#: gtk/gtkfilechooserwidget.c:3880
msgid "Calendar"
msgstr "Calendar"

#: gtk/gtkfilechooserwidget.c:3881
msgid "Document"
msgstr "Document"

#: gtk/gtkfilechooserwidget.c:3882
msgid "Presentation"
msgstr "Presentation"

#: gtk/gtkfilechooserwidget.c:3883
msgid "Spreadsheet"
msgstr "Spreadsheet"

#: gtk/gtkfilechooserwidget.c:5021 gtk/print/gtkprintunixdialog.c:673
>>>>>>> 48f6ffad
#, c-format
msgid "A file named “%s” already exists.  Do you want to replace it?"
msgstr "A file named “%s” already exists.  Do you want to replace it?"

<<<<<<< HEAD
#: gtk/gtkfilechooserwidget.c:5040 gtk/gtkprintunixdialog.c:652
=======
#: gtk/gtkfilechooserwidget.c:5023 gtk/print/gtkprintunixdialog.c:677
>>>>>>> 48f6ffad
#, c-format
msgid ""
"The file already exists in “%s”.  Replacing it will overwrite its contents."
msgstr ""
"The file already exists in “%s”.  Replacing it will overwrite its contents."

<<<<<<< HEAD
#: gtk/gtkfilechooserwidget.c:5046 gtk/gtkprintunixdialog.c:660
msgid "_Replace"
msgstr "_Replace"

#: gtk/gtkfilechooserwidget.c:5201
msgid "You do not have access to the specified folder."
msgstr "You do not have access to the specified folder."

#: gtk/gtkfilechooserwidget.c:5778
msgid "Could not send the search request"
msgstr "Could not send the search request"

#: gtk/gtkfilechooserwidget.c:6059
=======
#: gtk/gtkfilechooserwidget.c:5029 gtk/print/gtkprintunixdialog.c:685
msgid "_Replace"
msgstr "_Replace"

#: gtk/gtkfilechooserwidget.c:5184
msgid "You do not have access to the specified folder."
msgstr "You do not have access to the specified folder."

#: gtk/gtkfilechooserwidget.c:5761
msgid "Could not send the search request"
msgstr "Could not send the search request"

#: gtk/gtkfilechooserwidget.c:6042
>>>>>>> 48f6ffad
msgid "Accessed"
msgstr "Accessed"

#: gtk/gtkfilechooserwidget.c:7408 gtk/gtkplacessidebar.c:2306
#: gtk/inspector/a11y.ui:43 gtk/inspector/actions.ui:19
#: gtk/inspector/css-node-tree.ui:22 gtk/inspector/prop-list.ui:24
#: gtk/ui/gtkfilechooserwidget.ui:385 gtk/print/ui/gtkprintunixdialog.ui:80
msgid "Name"
msgstr "Name"

#: gtk/gtkfilechooserwidget.c:7423 gtk/inspector/resource-list.ui:82
#: gtk/ui/gtkfontchooserwidget.ui:217 gtk/ui/gtkfontchooserwidget.ui:386
msgid "Size"
msgstr "Size"

#: gtk/gtkfilechooserwidget.c:7428 gtk/inspector/misc-info.ui:57
#: gtk/inspector/prop-list.ui:35 gtk/inspector/statistics.ui:36
msgid "Type"
msgstr "Type"

#: gtk/gtkfiledialog.c:816
msgid "Pick Files"
msgstr "Pick Files"

#: gtk/gtkfiledialog.c:816
msgid "Pick a File"
msgstr "Pick a File"

#: gtk/gtkfiledialog.c:821
msgid "Save a File"
msgstr "Save a File"

#: gtk/gtkfiledialog.c:825 gtk/ui/gtkappchooserdialog.ui:53
#: gtk/ui/gtkcolorchooserdialog.ui:41 gtk/ui/gtkfontchooserdialog.ui:32
msgid "_Select"
msgstr "_Select"

#: gtk/gtkfiledialog.c:826
msgid "Select Folders"
msgstr "Select Folders"

#: gtk/gtkfiledialog.c:826
msgid "Select a Folder"
msgstr "Select a Folder"

#: gtk/gtkfilefilter.c:1045
msgid "Unspecified"
msgstr "Unspecified"

#: gtk/gtkfontchooserdialog.c:192 gtk/gtkfontchooserdialog.c:195
msgid "Change Font Features"
msgstr "Change Font Features"

#: gtk/gtkfontchooserwidget.c:1547
msgctxt "Font variation axis"
msgid "Width"
msgstr "Width"

#: gtk/gtkfontchooserwidget.c:1548
msgctxt "Font variation axis"
msgid "Weight"
msgstr "Weight"

#: gtk/gtkfontchooserwidget.c:1549
msgctxt "Font variation axis"
msgid "Italic"
msgstr "Italic"

#: gtk/gtkfontchooserwidget.c:1550
msgctxt "Font variation axis"
msgid "Slant"
msgstr "Slant"

#: gtk/gtkfontchooserwidget.c:1551
msgctxt "Font variation axis"
msgid "Optical Size"
msgstr "Optical Size"

#: gtk/gtkfontchooserwidget.c:2109
msgctxt "Font feature value"
msgid "Default"
msgstr "Default"

#: gtk/gtkfontchooserwidget.c:2126
msgctxt "Font feature value"
msgid "Enable"
msgstr "Enable"

#: gtk/gtkfontchooserwidget.c:2457
msgid "Default"
msgstr "Default"

#: gtk/gtkfontchooserwidget.c:2519
msgid "Ligatures"
msgstr "Ligatures"

#: gtk/gtkfontchooserwidget.c:2520
msgid "Letter Case"
msgstr "Letter Case"

#: gtk/gtkfontchooserwidget.c:2521
msgid "Number Case"
msgstr "Number Case"

#: gtk/gtkfontchooserwidget.c:2522
msgid "Number Spacing"
msgstr "Number Spacing"

#: gtk/gtkfontchooserwidget.c:2523
msgid "Fractions"
msgstr "Fractions"

#: gtk/gtkfontchooserwidget.c:2524
msgid "Style Variations"
msgstr "Style Variations"

#: gtk/gtkfontchooserwidget.c:2526
msgid "Character Variations"
msgstr "Character Variations"

#: gtk/gtkglarea.c:305
msgid "OpenGL context creation failed"
msgstr "OpenGL context creation failed"

<<<<<<< HEAD
#: gtk/gtklabel.c:5680 gtk/gtktext.c:6105 gtk/gtktextview.c:9009
msgid "Cu_t"
msgstr "Cu_t"

#: gtk/gtklabel.c:5681 gtk/gtktext.c:6109 gtk/gtktextview.c:9013
msgid "_Copy"
msgstr "_Copy"

#: gtk/gtklabel.c:5682 gtk/gtktext.c:6113 gtk/gtktextview.c:9017
msgid "_Paste"
msgstr "_Paste"

#: gtk/gtklabel.c:5688 gtk/gtktext.c:6126 gtk/gtktextview.c:9042
msgid "Select _All"
msgstr "Select _All"

#: gtk/gtklabel.c:5693
msgid "_Open Link"
msgstr "_Open Link"

#: gtk/gtklabel.c:5697
msgid "Copy _Link Address"
msgstr "Copy _Link Address"

#: gtk/gtklinkbutton.c:256
msgid "_Copy URL"
msgstr "_Copy URL"

#: gtk/gtklinkbutton.c:563
=======
#: gtk/deprecated/gtkinfobar.c:498 gtk/gtkwindowcontrols.c:357
#: gtk/gtkwindowhandle.c:250
msgid "Close"
msgstr "Close"

#: gtk/deprecated/gtkinfobar.c:499
#| msgid "Close the window"
msgid "Close the infobar"
msgstr "Close the infobar"

#: gtk/gtklabel.c:5692 gtk/gtktext.c:6135 gtk/gtktextview.c:9006
msgid "Cu_t"
msgstr "Cu_t"

#: gtk/gtklabel.c:5693 gtk/gtktext.c:6139 gtk/gtktextview.c:9010
msgid "_Copy"
msgstr "_Copy"

#: gtk/gtklabel.c:5694 gtk/gtktext.c:6143 gtk/gtktextview.c:9014
msgid "_Paste"
msgstr "_Paste"

#: gtk/gtklabel.c:5700 gtk/gtktext.c:6156 gtk/gtktextview.c:9039
msgid "Select _All"
msgstr "Select _All"

#: gtk/gtklabel.c:5705
msgid "_Open Link"
msgstr "_Open Link"

#: gtk/gtklabel.c:5709
msgid "Copy _Link Address"
msgstr "Copy _Link Address"

#: gtk/gtklabel.c:5753 gtk/gtktext.c:2716 gtk/gtktextview.c:9088
msgid "Context menu"
msgstr "Context menu"

#: gtk/gtklinkbutton.c:260
msgid "_Copy URL"
msgstr "_Copy URL"

#: gtk/gtklinkbutton.c:567
>>>>>>> 48f6ffad
msgid "Invalid URI"
msgstr "Invalid URI"

#. hour:minutes:seconds
#. Translators: This is a time format, like "9:05:02" for 9
#. * hours, 5 minutes, and 2 seconds. You may change ":" to
#. * the separator that your locale uses or use "%Id" instead
#. * of "%d" if your locale uses localized digits.
#.
#: gtk/gtkmediacontrols.c:100
#, c-format
msgctxt "long time format"
msgid "%d:%02d:%02d"
msgstr "%d:%02d:%02d"

#. -hour:minutes:seconds
#. Translators: This is a time format, like "-9:05:02" for 9
#. * hours, 5 minutes, and 2 seconds playback remaining. You may
#. * change ":" to the separator that your locale uses or use
#. * "%Id" instead of "%d" if your locale uses localized digits.
#.
#: gtk/gtkmediacontrols.c:108
#, c-format
msgctxt "long time format"
msgid "-%d:%02d:%02d"
msgstr "-%d:%02d:%02d"

#. -minutes:seconds
#. Translators: This is a time format, like "-5:02" for 5
#. * minutes and 2 seconds playback remaining. You may change
#. * ":" to the separator that your locale uses or use "%Id"
#. * instead of "%d" if your locale uses localized digits.
#.
#: gtk/gtkmediacontrols.c:119
#, c-format
msgctxt "short time format"
msgid "-%d:%02d"
msgstr "-%d:%02d"

#. minutes:seconds
#. Translators: This is a time format, like "5:02" for 5
#. * minutes and 2 seconds. You may change ":" to the
#. * separator that your locale uses or use "%Id" instead of
#. * "%d" if your locale uses localized digits.
#.
#: gtk/gtkmediacontrols.c:128
#, c-format
msgctxt "short time format"
msgid "%d:%02d"
msgstr "%d:%02d"

#: gtk/gtkmediacontrols.c:412
#| msgid "_Stop"
msgctxt "media controls tooltip"
msgid "Stop"
msgstr "Stop"

#: gtk/gtkmediacontrols.c:417 gtk/ui/gtkmediacontrols.ui:28
#| msgctxt "Stock label, media"
#| msgid "_Play"
msgctxt "media controls tooltip"
msgid "Play"
msgstr "Play"

#: gtk/gtkmessagedialog.c:162 gtk/gtkmessagedialog.c:180
<<<<<<< HEAD
#: gtk/gtkprintbackend.c:639 gtk/gtkwindow.c:6176
=======
#: gtk/print/gtkprintbackend.c:639 gtk/gtkwindow.c:6234
>>>>>>> 48f6ffad
msgid "_OK"
msgstr "_OK"

#: gtk/gtkmessagedialog.c:174
msgid "_No"
msgstr "_No"

#: gtk/gtkmessagedialog.c:175
msgid "_Yes"
msgstr "_Yes"

#: gtk/gtkmountoperation.c:609
msgid "Co_nnect"
msgstr "Co_nnect"

#: gtk/gtkmountoperation.c:676
msgid "Connect As"
msgstr "Connect As"

#: gtk/gtkmountoperation.c:685
msgid "_Anonymous"
msgstr "_Anonymous"

#: gtk/gtkmountoperation.c:692
msgid "Registered U_ser"
msgstr "Registered U_ser"

#: gtk/gtkmountoperation.c:702
msgid "_Username"
msgstr "_Username"

#: gtk/gtkmountoperation.c:707
msgid "_Domain"
msgstr "_Domain"

#: gtk/gtkmountoperation.c:716
msgid "Volume type"
msgstr "Volume type"

#: gtk/gtkmountoperation.c:726
msgid "_Hidden"
msgstr "_Hidden"

#: gtk/gtkmountoperation.c:729
msgid "_Windows system"
msgstr "_Windows system"

#: gtk/gtkmountoperation.c:732
msgid "_PIM"
msgstr "_PIM"

#: gtk/gtkmountoperation.c:738
msgid "_Password"
msgstr "_Password"

#: gtk/gtkmountoperation.c:760
msgid "Forget password _immediately"
msgstr "Forget password _immediately"

#: gtk/gtkmountoperation.c:770
msgid "Remember password until you _logout"
msgstr "Remember password until you _logout"

#: gtk/gtkmountoperation.c:781
msgid "Remember _forever"
msgstr "Remember _forever"

#: gtk/gtkmountoperation.c:1251
#, c-format
msgid "Unknown Application (PID %d)"
msgstr "Unknown Application (PID %d)"

#. Use GTK_DIALOG_DESTROY_WITH_PARENT here since the parent dialog can be
#. * indeed be destroyed via the GMountOperation::abort signal... for example,
#. * this is triggered if the user yanks the device while we are showing
#. * the dialog...
#.
#: gtk/gtkmountoperation.c:1396
#, c-format
msgid "Unable to end process"
msgstr "Unable to end process"

#: gtk/gtkmountoperation.c:1546
msgid "_End Process"
msgstr "_End Process"

#: gtk/gtkmountoperation-stub.c:61
#, c-format
msgid "Cannot kill process with PID %d. Operation is not implemented."
msgstr "Cannot kill process with PID %d. Operation is not implemented."

#. translators: this string is a name for the 'less' command
#: gtk/gtkmountoperation-x11.c:986
msgid "Terminal Pager"
msgstr "Terminal Pager"

#: gtk/gtkmountoperation-x11.c:987
msgid "Top Command"
msgstr "Top Command"

#: gtk/gtkmountoperation-x11.c:988
msgid "Bourne Again Shell"
msgstr "Bourne Again Shell"

#: gtk/gtkmountoperation-x11.c:989
msgid "Bourne Shell"
msgstr "Bourne Shell"

#: gtk/gtkmountoperation-x11.c:990
msgid "Z Shell"
msgstr "Z Shell"

#: gtk/gtkmountoperation-x11.c:1090
#, c-format
msgid "Cannot end process with PID %d: %s"
msgstr "Cannot end process with PID %d: %s"

#: gtk/gtknomediafile.c:48
msgid "GTK could not find a media module. Check your installation."
msgstr "GTK could not find a media module. Check your installation."

#: gtk/gtknotebook.c:3211
msgid "Previous tab"
msgstr "Previous tab"

#: gtk/gtknotebook.c:3215
msgid "Next tab"
msgstr "Next tab"

#: gtk/gtknotebook.c:4331 gtk/gtknotebook.c:6541
#, c-format
msgid "Page %u"
msgstr "Page %u"

#: gtk/print/gtkpagesetup.c:611 gtk/print/gtkpapersize.c:942
#: gtk/print/gtkpapersize.c:982
msgid "Not a valid page setup file"
msgstr "Not a valid page setup file"

#: gtk/print/gtkpagesetupunixdialog.c:198 gtk/print/gtkprintunixdialog.c:768
msgid "Manage Custom Sizes…"
msgstr "Manage Custom Sizes…"

#: gtk/print/gtkpagesetupunixdialog.c:283 gtk/ui/gtkassistant.ui:98
msgid "_Apply"
msgstr "_Apply"

#: gtk/print/gtkpagesetupunixdialog.c:318
#: gtk/print/gtkpagesetupunixdialog.c:570
msgid "Any Printer"
msgstr "Any Printer"

#: gtk/print/gtkpagesetupunixdialog.c:319
msgid "For portable documents"
msgstr "For portable documents"

#: gtk/print/gtkpagesetupunixdialog.c:738
#, c-format
msgid ""
"Margins:\n"
" Left: %s %s\n"
" Right: %s %s\n"
" Top: %s %s\n"
" Bottom: %s %s"
msgstr ""
"Margins:\n"
" Left: %s %s\n"
" Right: %s %s\n"
" Top: %s %s\n"
" Bottom: %s %s"

<<<<<<< HEAD
#: gtk/gtkpagesetupunixdialog.c:785 gtk/ui/gtkpagesetupunixdialog.ui:5
#: gtk/ui/gtkprintunixdialog.ui:706
=======
#: gtk/print/gtkpagesetupunixdialog.c:784
#: gtk/print/ui/gtkpagesetupunixdialog.ui:5
#: gtk/print/ui/gtkprintunixdialog.ui:782
>>>>>>> 48f6ffad
msgid "Page Setup"
msgstr "Page Setup"

#: gtk/gtkpasswordentry.c:168
msgid "Hide Text"
msgstr "Hide Text"

#: gtk/gtkpasswordentry.c:173 gtk/gtkpasswordentry.c:624
msgid "Show Text"
msgstr "Show Text"

#: gtk/gtkpasswordentry.c:215
msgid "Caps Lock is on"
msgstr "Caps Lock is on"

#: gtk/gtkpasswordentry.c:700
msgid "_Show Text"
msgstr "_Show Text"

#. translators: %s is the name of a cloud provider for files
#: gtk/gtkplacessidebar.c:912
#, c-format
msgid "Open %s"
msgstr "Open %s"

#: gtk/gtkplacessidebar.c:1003
msgid "Recent"
msgstr "Recent"

#: gtk/gtkplacessidebar.c:1005
msgid "Recent files"
msgstr "Recent files"

#: gtk/gtkplacessidebar.c:1014
msgid "Starred"
msgstr "Starred"

#: gtk/gtkplacessidebar.c:1016
msgid "Starred files"
msgstr "Starred files"

#: gtk/gtkplacessidebar.c:1027
msgid "Open your personal folder"
msgstr "Open your personal folder"

#: gtk/gtkplacessidebar.c:1040
msgid "Desktop"
msgstr "Desktop"

#: gtk/gtkplacessidebar.c:1042
msgid "Open the contents of your desktop in a folder"
msgstr "Open the contents of your desktop in a folder"

#: gtk/gtkplacessidebar.c:1056
msgid "Enter Location"
msgstr "Enter Location"

#: gtk/gtkplacessidebar.c:1058
msgid "Manually enter a location"
msgstr "Manually enter a location"

#: gtk/gtkplacessidebar.c:1068
msgid "Trash"
msgstr "Wastebasket"

#: gtk/gtkplacessidebar.c:1070
msgid "Open the trash"
msgstr "Open the wastebasket"

#: gtk/gtkplacessidebar.c:1181 gtk/gtkplacessidebar.c:1209
#: gtk/gtkplacessidebar.c:1409
#, c-format
msgid "Mount and open “%s”"
msgstr "Mount and open “%s”"

#: gtk/gtkplacessidebar.c:1304
msgid "Open the contents of the file system"
msgstr "Open the contents of the file system"

#: gtk/gtkplacessidebar.c:1387
msgid "New bookmark"
msgstr "New bookmark"

#: gtk/gtkplacessidebar.c:1389
msgid "Add a new bookmark"
msgstr "Add a new bookmark"

#: gtk/gtkplacessidebar.c:1454
msgid "Other Locations"
msgstr "Other Locations"

#: gtk/gtkplacessidebar.c:1455
msgid "Show other locations"
msgstr "Show other locations"

#: gtk/gtkplacessidebar.c:1964 gtk/gtkplacessidebar.c:2984
#, c-format
msgid "Unable to start “%s”"
msgstr "Unable to start “%s”"

#. Translators: This means that unlocking an encrypted storage
#. * device failed. %s is the name of the device.
#.
#: gtk/gtkplacessidebar.c:2000
#, c-format
msgid "Error unlocking “%s”"
msgstr "Error unlocking “%s”"

#: gtk/gtkplacessidebar.c:2002
#, c-format
msgid "Unable to access “%s”"
msgstr "Unable to access “%s”"

#: gtk/gtkplacessidebar.c:2233
msgid "This name is already taken"
msgstr "This name is already taken"

<<<<<<< HEAD
#: gtk/gtkplacessidebar.c:2302 gtk/inspector/actions.ui:19
#: gtk/inspector/css-node-tree.ui:22 gtk/inspector/prop-list.ui:24
#: gtk/ui/gtkfilechooserwidget.ui:176 gtk/ui/gtkfilechooserwidget.ui:645
#: gtk/ui/gtkprintunixdialog.ui:80
msgid "Name"
msgstr "Name"

#: gtk/gtkplacessidebar.c:2520
=======
#: gtk/gtkplacessidebar.c:2525
>>>>>>> 48f6ffad
#, c-format
msgid "Unable to unmount “%s”"
msgstr "Unable to unmount “%s”"

#: gtk/gtkplacessidebar.c:2701
#, c-format
msgid "Unable to stop “%s”"
msgstr "Unable to stop “%s”"

#: gtk/gtkplacessidebar.c:2730
#, c-format
msgid "Unable to eject “%s”"
msgstr "Unable to eject “%s”"

#: gtk/gtkplacessidebar.c:2759 gtk/gtkplacessidebar.c:2788
#, c-format
msgid "Unable to eject %s"
msgstr "Unable to eject %s"

#: gtk/gtkplacessidebar.c:2936
#, c-format
msgid "Unable to poll “%s” for media changes"
msgstr "Unable to poll “%s” for media changes"

#: gtk/gtkplacessidebar.c:3155 gtk/gtkplacessidebar.c:3242
#: gtk/gtkplacesview.c:1649
msgid "Open in New _Tab"
msgstr "Open in New _Tab"

#: gtk/gtkplacessidebar.c:3161 gtk/gtkplacessidebar.c:3251
#: gtk/gtkplacesview.c:1654
msgid "Open in New _Window"
msgstr "Open in New _Window"

#: gtk/gtkplacessidebar.c:3262
msgid "_Add Bookmark"
msgstr "_Add Bookmark"

#: gtk/gtkplacessidebar.c:3266
msgid "_Remove"
msgstr "_Remove"

#: gtk/gtkplacessidebar.c:3282 gtk/gtkplacesview.c:1679
msgid "_Mount"
msgstr "_Mount"

#: gtk/gtkplacessidebar.c:3291 gtk/gtkplacesview.c:1668
msgid "_Unmount"
msgstr "_Unmount"

#: gtk/gtkplacessidebar.c:3298
msgid "_Eject"
msgstr "_Eject"

#: gtk/gtkplacessidebar.c:3308
msgid "_Detect Media"
msgstr "_Detect Media"

#: gtk/gtkplacessidebar.c:3317
msgid "_Start"
msgstr "_Start"

#: gtk/gtkplacessidebar.c:3319
msgid "_Power On"
msgstr "_Power On"

#: gtk/gtkplacessidebar.c:3320
msgid "_Connect Drive"
msgstr "_Connect Drive"

#: gtk/gtkplacessidebar.c:3321
msgid "_Start Multi-disk Device"
msgstr "_Start Multi-disk Device"

#: gtk/gtkplacessidebar.c:3322
msgid "_Unlock Device"
msgstr "_Unlock Device"

#: gtk/gtkplacessidebar.c:3332
msgid "_Stop"
msgstr "_Stop"

#: gtk/gtkplacessidebar.c:3334
msgid "_Safely Remove Drive"
msgstr "_Safely Remove Drive"

#: gtk/gtkplacessidebar.c:3335
msgid "_Disconnect Drive"
msgstr "_Disconnect Drive"

#: gtk/gtkplacessidebar.c:3336
msgid "_Stop Multi-disk Device"
msgstr "_Stop Multi-disk Device"

#: gtk/gtkplacessidebar.c:3337
msgid "_Lock Device"
msgstr "_Lock Device"

#: gtk/gtkplacessidebar.c:3827 gtk/gtkplacesview.c:1089
msgid "Computer"
msgstr "Computer"

#: gtk/gtkplacesview.c:875
msgid "Searching for network locations"
msgstr "Searching for network locations"

#: gtk/gtkplacesview.c:882
msgid "No network locations found"
msgstr "No network locations found"

#. if it wasn't cancelled show a dialog
#: gtk/gtkplacesview.c:1196 gtk/gtkplacesview.c:1293
msgid "Unable to access location"
msgstr "Unable to access location"

#. Restore from Cancel to Connect
#: gtk/gtkplacesview.c:1214 gtk/ui/gtkplacesview.ui:250
msgid "Con_nect"
msgstr "Con_nect"

#. if it wasn't cancelled show a dialog
#: gtk/gtkplacesview.c:1353
msgid "Unable to unmount volume"
msgstr "Unable to unmount volume"

#. Allow to cancel the operation
#: gtk/gtkplacesview.c:1445
msgid "Cance_l"
msgstr "Cance_l"

#: gtk/gtkplacesview.c:1592
msgid "AppleTalk"
msgstr "AppleTalk"

#: gtk/gtkplacesview.c:1598
msgid "File Transfer Protocol"
msgstr "File Transfer Protocol"

#. Translators: do not translate ftp:// and ftps://
#: gtk/gtkplacesview.c:1600
msgid "ftp:// or ftps://"
msgstr "ftp:// or ftps://"

#: gtk/gtkplacesview.c:1606
msgid "Network File System"
msgstr "Network File System"

#: gtk/gtkplacesview.c:1612
msgid "Samba"
msgstr "Samba"

#: gtk/gtkplacesview.c:1618
msgid "SSH File Transfer Protocol"
msgstr "SSH File Transfer Protocol"

#. Translators: do not translate sftp:// and ssh://
#: gtk/gtkplacesview.c:1620
msgid "sftp:// or ssh://"
msgstr "sftp:// or ssh://"

#: gtk/gtkplacesview.c:1626
msgid "WebDAV"
msgstr "WebDAV"

#. Translators: do not translate dav:// and davs://
#: gtk/gtkplacesview.c:1628
msgid "dav:// or davs://"
msgstr "dav:// or davs://"

#: gtk/gtkplacesview.c:1663
msgid "_Disconnect"
msgstr "_Disconnect"

#: gtk/gtkplacesview.c:1674
msgid "_Connect"
msgstr "_Connect"

#: gtk/gtkplacesview.c:1894
msgid "Unable to get remote server location"
msgstr "Unable to get remote server location"

#: gtk/gtkplacesview.c:2038 gtk/gtkplacesview.c:2047
msgid "Networks"
msgstr "Networks"

#: gtk/gtkplacesview.c:2038 gtk/gtkplacesview.c:2047
msgid "On This Computer"
msgstr "On This Computer"

#. Translators: respectively, free and total space of the drive. The plural form
#. * should be based on the free space available.
#. * i.e. 1 GB / 24 GB available.
#.
#: gtk/gtkplacesviewrow.c:135
#, c-format
msgid "%s / %s available"
msgid_plural "%s / %s available"
msgstr[0] "%s / %s available"
msgstr[1] "%s / %s available"

#: gtk/gtkplacesviewrow.c:471
msgid "Disconnect"
msgstr "Disconnect"

#: gtk/gtkplacesviewrow.c:471 gtk/ui/gtkplacesviewrow.ui:53
#: gtk/ui/gtksidebarrow.ui:54
msgid "Unmount"
msgstr "Unmount"

#: gtk/print/gtkprintbackend.c:637
msgid "Authentication"
msgstr "Authentication"

#: gtk/print/gtkprintbackend.c:716
msgid "_Remember password"
msgstr "_Remember password"

#: gtk/print/gtkprinteroptionwidget.c:702
msgid "Select a filename"
msgstr "Select a filename"

#: gtk/print/gtkprinteroptionwidget.c:919
msgid "Not available"
msgstr "Not available"

#. translators: this string is the default job title for print
#. * jobs. %s gets replaced by the application name, %d gets replaced
#. * by the job number.
#.
#: gtk/print/gtkprintoperation.c:252
#, c-format
msgid "%s job #%d"
msgstr "%s job #%d"

#: gtk/print/gtkprintoperation.c:1699
msgctxt "print operation status"
msgid "Initial state"
msgstr "Initial state"

#: gtk/print/gtkprintoperation.c:1700
msgctxt "print operation status"
msgid "Preparing to print"
msgstr "Preparing to print"

#: gtk/print/gtkprintoperation.c:1701
msgctxt "print operation status"
msgid "Generating data"
msgstr "Generating data"

#: gtk/print/gtkprintoperation.c:1702
msgctxt "print operation status"
msgid "Sending data"
msgstr "Sending data"

#: gtk/print/gtkprintoperation.c:1703
msgctxt "print operation status"
msgid "Waiting"
msgstr "Waiting"

#: gtk/print/gtkprintoperation.c:1704
msgctxt "print operation status"
msgid "Blocking on issue"
msgstr "Blocking on issue"

#: gtk/print/gtkprintoperation.c:1705
msgctxt "print operation status"
msgid "Printing"
msgstr "Printing"

#: gtk/print/gtkprintoperation.c:1706
msgctxt "print operation status"
msgid "Finished"
msgstr "Finished"

#: gtk/print/gtkprintoperation.c:1707
msgctxt "print operation status"
msgid "Finished with error"
msgstr "Finished with error"

#: gtk/print/gtkprintoperation.c:2250
#, c-format
msgid "Preparing %d"
msgstr "Preparing %d"

#: gtk/print/gtkprintoperation.c:2252 gtk/print/gtkprintoperation.c:2871
#, c-format
msgid "Preparing"
msgstr "Preparing"

#: gtk/print/gtkprintoperation.c:2255
#, c-format
msgid "Printing %d"
msgstr "Printing %d"

#: gtk/print/gtkprintoperation.c:2904
#, c-format
msgid "Error creating print preview"
msgstr "Error creating print preview"

#: gtk/print/gtkprintoperation.c:2907
#, c-format
msgid "The most probable reason is that a temporary file could not be created."
msgstr ""
"The most probable reason is that a temporary file could not be created."

#. window
#: gtk/print/gtkprintoperation-portal.c:264
#: gtk/print/gtkprintoperation-portal.c:594
#: gtk/print/gtkprintoperation-portal.c:663 gtk/print/gtkprintunixdialog.c:3008
msgid "Print"
msgstr "Print"

#: gtk/print/gtkprintoperation-unix.c:481
#: gtk/print/gtkprintoperation-win32.c:1505
msgid "Application"
msgstr "Application"

#: gtk/print/gtkprintoperation-win32.c:636
msgid "Printer offline"
msgstr "Printer offline"

#: gtk/print/gtkprintoperation-win32.c:638
msgid "Out of paper"
msgstr "Out of paper"

#. Translators: this is a printer status.
#: gtk/print/gtkprintoperation-win32.c:640
#: modules/printbackends/gtkprintbackendcpdb.c:1528
#: modules/printbackends/gtkprintbackendcups.c:2639
msgid "Paused"
msgstr "Paused"

#: gtk/print/gtkprintoperation-win32.c:642
msgid "Need user intervention"
msgstr "Need user intervention"

#: gtk/print/gtkprintoperation-win32.c:749
msgid "Custom size"
msgstr "Custom size"

#: gtk/print/gtkprintoperation-win32.c:1597
msgid "No printer found"
msgstr "No printer found"

#: gtk/print/gtkprintoperation-win32.c:1624
msgid "Invalid argument to CreateDC"
msgstr "Invalid argument to CreateDC"

#: gtk/print/gtkprintoperation-win32.c:1660
#: gtk/print/gtkprintoperation-win32.c:1906
msgid "Error from StartDoc"
msgstr "Error from StartDoc"

#: gtk/print/gtkprintoperation-win32.c:1761
#: gtk/print/gtkprintoperation-win32.c:1784
#: gtk/print/gtkprintoperation-win32.c:1832
msgid "Not enough free memory"
msgstr "Not enough free memory"

#: gtk/print/gtkprintoperation-win32.c:1837
msgid "Invalid argument to PrintDlgEx"
msgstr "Invalid argument to PrintDlgEx"

#: gtk/print/gtkprintoperation-win32.c:1842
msgid "Invalid pointer to PrintDlgEx"
msgstr "Invalid pointer to PrintDlgEx"

#: gtk/print/gtkprintoperation-win32.c:1847
msgid "Invalid handle to PrintDlgEx"
msgstr "Invalid handle to PrintDlgEx"

#: gtk/print/gtkprintoperation-win32.c:1852
msgid "Unspecified error"
msgstr "Unspecified error"

#: gtk/print/gtkprintunixdialog.c:838
msgid "Pre_view"
msgstr "Pre_view"

#: gtk/print/gtkprintunixdialog.c:840
msgid "_Print"
msgstr "_Print"

#: gtk/print/gtkprintunixdialog.c:961
msgid "Getting printer information failed"
msgstr "Getting printer information failed"

#: gtk/print/gtkprintunixdialog.c:1885
msgid "Getting printer information…"
msgstr "Getting printer information…"

#. Translators: These strings name the possible arrangements of
#. * multiple pages on a sheet when printing (same as in gtkprintbackendcups.c)
#.
#. Translators: These strings name the possible arrangements of
#. * multiple pages on a sheet when printing
#.
#: gtk/print/gtkprintunixdialog.c:2753
#: modules/printbackends/gtkprintbackendcups.c:5647
msgid "Left to right, top to bottom"
msgstr "Left to right, top to bottom"

#: gtk/print/gtkprintunixdialog.c:2753
#: modules/printbackends/gtkprintbackendcups.c:5647
msgid "Left to right, bottom to top"
msgstr "Left to right, bottom to top"

#: gtk/print/gtkprintunixdialog.c:2754
#: modules/printbackends/gtkprintbackendcups.c:5648
msgid "Right to left, top to bottom"
msgstr "Right to left, top to bottom"

#: gtk/print/gtkprintunixdialog.c:2754
#: modules/printbackends/gtkprintbackendcups.c:5648
msgid "Right to left, bottom to top"
msgstr "Right to left, bottom to top"

#: gtk/print/gtkprintunixdialog.c:2755
#: modules/printbackends/gtkprintbackendcups.c:5649
msgid "Top to bottom, left to right"
msgstr "Top to bottom, left to right"

#: gtk/print/gtkprintunixdialog.c:2755
#: modules/printbackends/gtkprintbackendcups.c:5649
msgid "Top to bottom, right to left"
msgstr "Top to bottom, right to left"

#: gtk/print/gtkprintunixdialog.c:2756
#: modules/printbackends/gtkprintbackendcups.c:5650
msgid "Bottom to top, left to right"
msgstr "Bottom to top, left to right"

#: gtk/print/gtkprintunixdialog.c:2756
#: modules/printbackends/gtkprintbackendcups.c:5650
msgid "Bottom to top, right to left"
msgstr "Bottom to top, right to left"

#: gtk/print/gtkprintunixdialog.c:2760 gtk/print/gtkprintunixdialog.c:2773
msgid "Page Ordering"
msgstr "Page Ordering"

#: gtk/print/gtkprintunixdialog.c:2789
msgid "Left to right"
msgstr "Left to right"

#: gtk/print/gtkprintunixdialog.c:2790
msgid "Right to left"
msgstr "Right to left"

#: gtk/print/gtkprintunixdialog.c:2802
msgid "Top to bottom"
msgstr "Top to bottom"

#: gtk/print/gtkprintunixdialog.c:2803
msgid "Bottom to top"
msgstr "Bottom to top"

#: gtk/gtkprogressbar.c:608
#, c-format
msgctxt "progress bar label"
msgid "%.0f %%"
msgstr "%.0f %%"

#: gtk/gtkrecentmanager.c:1023 gtk/gtkrecentmanager.c:1036
#: gtk/gtkrecentmanager.c:1174 gtk/gtkrecentmanager.c:1184
#: gtk/gtkrecentmanager.c:1234 gtk/gtkrecentmanager.c:1243
#, c-format
msgid "Unable to find an item with URI “%s”"
msgstr "Unable to find an item with URI “%s”"

#: gtk/gtkrecentmanager.c:1258
#, c-format
msgid "Unable to move the item with URI “%s” to “%s”"
msgstr "Unable to move the item with URI “%s” to “%s”"

#: gtk/gtkrecentmanager.c:2323
#, c-format
msgid "No registered application with name “%s” for item with URI “%s” found"
msgstr "No registered application with name “%s” for item with URI “%s” found"

<<<<<<< HEAD
#: gtk/gtksearchentry.c:757
=======
#: gtk/gtksearchentry.c:767
>>>>>>> 48f6ffad
msgid "Clear Entry"
msgstr "Clear Entry"

#. Translators: This string is used to mark left/right variants of modifier
#. * keys in the shortcut window (e.g. Control_L vs Control_R). Please keep
#. * this string very short, ideally just a single character, since it will
#. * be rendered as part of the key.
#.
#: gtk/gtkshortcutlabel.c:79
msgctxt "keyboard side marker"
msgid "L"
msgstr "L"

#. Translators: This string is used to mark left/right variants of modifier
#. * keys in the shortcut window (e.g. Control_L vs Control_R). Please keep
#. * this string very short, ideally just a single character, since it will
#. * be rendered as part of the key.
#.
#: gtk/gtkshortcutlabel.c:92
msgctxt "keyboard side marker"
msgid "R"
msgstr "R"

#: gtk/gtkshortcutssection.c:407
msgid "_Show All"
msgstr "_Show All"

#: gtk/gtkshortcutsshortcut.c:143
msgid "Two finger pinch"
msgstr "Two finger pinch"

#: gtk/gtkshortcutsshortcut.c:147
msgid "Two finger stretch"
msgstr "Two finger stretch"

#: gtk/gtkshortcutsshortcut.c:151
msgid "Rotate clockwise"
msgstr "Rotate clockwise"

#: gtk/gtkshortcutsshortcut.c:155
msgid "Rotate counterclockwise"
msgstr "Rotate anticlockwise"

#: gtk/gtkshortcutsshortcut.c:159
msgid "Two finger swipe left"
msgstr "Two finger swipe left"

#: gtk/gtkshortcutsshortcut.c:163
msgid "Two finger swipe right"
msgstr "Two finger swipe right"

#: gtk/gtkshortcutsshortcut.c:167
msgid "Swipe left"
msgstr "Swipe left"

#: gtk/gtkshortcutsshortcut.c:171
msgid "Swipe right"
msgstr "Swipe right"

#. Translators: This is placeholder text for the search entry in the shortcuts window
#: gtk/gtkshortcutswindow.c:855 gtk/gtkshortcutswindow.c:922
#: gtk/gtkshortcutswindow.c:927
msgid "Search Shortcuts"
msgstr "Search Shortcuts"

#. Translators: This is the window title for the shortcuts window in normal mode
#: gtk/gtkshortcutswindow.c:887 gtk/inspector/window.ui:498
msgid "Shortcuts"
msgstr "Shortcuts"

#. Translators: This is the window title for the shortcuts window in search mode
#: gtk/gtkshortcutswindow.c:892
msgid "Search Results"
msgstr "Search Results"

#: gtk/gtkshortcutswindow.c:989 gtk/ui/gtkemojichooser.ui:349
#: gtk/ui/gtkfilechooserwidget.ui:239
msgid "No Results Found"
msgstr "No Results Found"

#: gtk/gtkshortcutswindow.c:1000 gtk/ui/gtkemojichooser.ui:362
#: gtk/ui/gtkfilechooserwidget.ui:252 gtk/ui/gtkplacesview.ui:218
msgid "Try a different search"
msgstr "Try a different search"

#: gtk/gtkstacksidebar.c:154
msgctxt "accessibility"
msgid "Sidebar"
msgstr "Sidebar"

<<<<<<< HEAD
#: gtk/gtktext.c:6131 gtk/gtktextview.c:9047
msgid "Insert _Emoji"
msgstr "Insert _Emoji"

#: gtk/gtktextview.c:9029
msgid "_Undo"
msgstr "_Undo"

#: gtk/gtktextview.c:9033
msgid "_Redo"
msgstr "_Redo"

#: gtk/gtktreeexpander.c:189 gtk/inspector/misc-info.ui:254
msgid "Expand"
msgstr "Expand"

#: gtk/gtkwindow.c:6164
=======
#: gtk/gtktext.c:6161 gtk/gtktextview.c:9044
msgid "Insert _Emoji"
msgstr "Insert _Emoji"

#: gtk/gtktextview.c:9026
msgid "_Undo"
msgstr "_Undo"

#: gtk/gtktextview.c:9030
msgid "_Redo"
msgstr "_Redo"

#: gtk/gtkwindow.c:6222
>>>>>>> 48f6ffad
#, c-format
msgid "Do you want to use GTK Inspector?"
msgstr "Do you want to use GTK Inspector?"

<<<<<<< HEAD
#: gtk/gtkwindow.c:6166
=======
#: gtk/gtkwindow.c:6224
>>>>>>> 48f6ffad
#, c-format
msgid ""
"GTK Inspector is an interactive debugger that lets you explore and modify "
"the internals of any GTK application. Using it may cause the application to "
"break or crash."
msgstr ""
"GTK Inspector is an interactive debugger that lets you explore and modify "
"the internals of any GTK application. Using it may cause the application to "
"break or crash."

<<<<<<< HEAD
#: gtk/gtkwindow.c:6171
=======
#: gtk/gtkwindow.c:6229
>>>>>>> 48f6ffad
msgid "Don’t show this message again"
msgstr "Don’t show this message again"

#: gtk/gtkwindowcontrols.c:309 gtk/gtkwindowhandle.c:234
msgid "Minimize"
msgstr "Minimise"

#: gtk/gtkwindowcontrols.c:311
msgid "Minimize the window"
msgstr "Minimise the window"

#: gtk/gtkwindowcontrols.c:335 gtk/gtkwindowhandle.c:240
msgid "Maximize"
msgstr "Maximise"

#: gtk/gtkwindowcontrols.c:337
msgid "Maximize the window"
msgstr "Maximise the window"

#: gtk/gtkwindowcontrols.c:359
msgid "Close the window"
msgstr "Close the window"

#: gtk/gtkwindowhandle.c:227
msgid "Restore"
msgstr "Restore"

#: gtk/inspector/a11y.ui:17
msgid "Role"
msgstr "Role"

#: gtk/inspector/a11y.ui:71
msgid "Description"
msgstr "Description"

#: gtk/inspector/a11y.ui:99 gtk/inspector/misc-info.ui:296
#| msgctxt "OpenType layout"
#| msgid "Left Bounds"
msgid "Bounds"
msgstr "Bounds"

#: gtk/inspector/a11y.ui:125
#| msgid "Object path"
msgid "Object Path"
msgstr "Object Path"

#: gtk/inspector/a11y.ui:164
msgid "Attribute"
msgstr "Attribute"

#: gtk/inspector/a11y.ui:176 gtk/inspector/css-node-tree.ui:70
#: gtk/inspector/prop-list.ui:57 gtk/inspector/recorder.ui:149
#: gtk/inspector/recorder.ui:192 gtk/inspector/strv-editor.c:73
msgid "Value"
msgstr "Value"

<<<<<<< HEAD
#: gtk/inspector/action-editor.c:127
msgid "Activate"
msgstr "Activate"

#: gtk/inspector/action-editor.c:139
=======
#: gtk/inspector/action-editor.c:133
msgid "Activate"
msgstr "Activate"

#: gtk/inspector/action-editor.c:145
>>>>>>> 48f6ffad
msgid "Set State"
msgstr "Set State"

#: gtk/inspector/actions.ui:30
msgid "Enabled"
msgstr "Enabled"

#: gtk/inspector/actions.ui:42
msgid "Parameter Type"
msgstr "Parameter Type"

#: gtk/inspector/actions.ui:53 gtk/inspector/css-node-tree.ui:41
#: gtk/inspector/misc-info.ui:108
msgid "State"
msgstr "State"

#: gtk/inspector/clipboard.c:211 gtk/inspector/misc-info.ui:245
msgid "Show"
msgstr "Show"

#: gtk/inspector/clipboard.c:228
msgid "Hover to load"
msgstr "Hover to load"

#: gtk/inspector/clipboard.c:278
msgctxt "clipboard"
msgid "empty"
msgstr "empty"

#: gtk/inspector/clipboard.c:283 gtk/inspector/clipboard.c:325
msgctxt "clipboard"
msgid "local"
msgstr "local"

#: gtk/inspector/clipboard.c:285 gtk/inspector/clipboard.c:327
msgctxt "clipboard"
msgid "remote"
msgstr "remote"

#: gtk/inspector/clipboard.ui:30
msgid "Drag and hold here"
msgstr "Drag and hold here"

#: gtk/inspector/clipboard.ui:71 gtk/inspector/window.ui:574
msgid "Clipboard"
msgstr "Clipboard"

#: gtk/inspector/clipboard.ui:107
msgid "Primary"
msgstr "Primary"

#: gtk/inspector/controllers.c:126
msgctxt "event phase"
msgid "None"
msgstr "None"

#: gtk/inspector/controllers.c:129
msgctxt "event phase"
msgid "Capture"
msgstr "Capture"

#: gtk/inspector/controllers.c:132
msgctxt "event phase"
msgid "Bubble"
msgstr "Bubble"

#: gtk/inspector/controllers.c:135
msgctxt "event phase"
msgid "Target"
msgstr "Target"

#: gtk/inspector/controllers.c:156
msgctxt "propagation limit"
msgid "Native"
msgstr "Native"

#: gtk/inspector/css-editor.c:128
msgid "You can type here any CSS rule recognized by GTK."
msgstr "You can type here any CSS rule recognised by GTK."

#: gtk/inspector/css-editor.c:129
msgid ""
"You can temporarily disable this custom CSS by clicking on the “Pause” "
"button above."
msgstr ""
"You can temporarily disable this custom CSS by clicking on the “Pause” "
"button above."

#: gtk/inspector/css-editor.c:130
msgid "Changes are applied instantly and globally, for the whole application."
msgstr "Changes are applied instantly and globally, for the whole application."

#: gtk/inspector/css-editor.c:206
#, c-format
msgid "Saving CSS failed"
msgstr "Saving CSS failed"

#: gtk/inspector/css-editor.ui:30
msgid "Disable this custom CSS"
msgstr "Disable this custom CSS"

#: gtk/inspector/css-editor.ui:37
msgid "Save the current CSS"
msgstr "Save the current CSS"

#: gtk/inspector/css-node-tree.ui:28 tools/gtk-builder-tool-preview.c:178
#: tools/gtk-builder-tool-screenshot.c:359
msgid "ID"
msgstr "ID"

#: gtk/inspector/css-node-tree.ui:34
msgid "Style Classes"
msgstr "Style Classes"

#: gtk/inspector/css-node-tree.ui:64
msgid "CSS Property"
msgstr "CSS Property"

#: gtk/inspector/general.c:333 gtk/inspector/general.c:414
msgctxt "GL version"
msgid "None"
msgstr "None"

#: gtk/inspector/general.c:342
msgctxt "GL version"
msgid "Disabled"
msgstr "Disabled"

#: gtk/inspector/general.c:343
msgctxt "GL vendor"
msgid "Disabled"
msgstr "Disabled"

#: gtk/inspector/general.c:415
msgctxt "GL vendor"
msgid "None"
msgstr "None"

#: gtk/inspector/general.c:466
msgctxt "Vulkan device"
msgid "Disabled"
msgstr "Disabled"

#: gtk/inspector/general.c:467 gtk/inspector/general.c:468
msgctxt "Vulkan version"
msgid "Disabled"
msgstr "Disabled"

#: gtk/inspector/general.c:524
msgctxt "Vulkan device"
msgid "None"
msgstr "None"

#: gtk/inspector/general.c:525 gtk/inspector/general.c:526
msgctxt "Vulkan version"
msgid "None"
msgstr "None"

#: gtk/inspector/general.c:857
msgid "IM Context is hardcoded by GTK_IM_MODULE"
msgstr "IM Context is hardcoded by GTK_IM_MODULE"

#: gtk/inspector/general.ui:31
msgid "GTK Version"
msgstr "GTK Version"

#: gtk/inspector/general.ui:57
msgid "GDK Backend"
msgstr "GDK Backend"

#: gtk/inspector/general.ui:83
msgid "GSK Renderer"
msgstr "GSK Renderer"

#: gtk/inspector/general.ui:109
msgid "Pango Fontmap"
msgstr "Pango Fontmap"

#: gtk/inspector/general.ui:135
msgid "Media Backend"
msgstr "Media Backend"

#: gtk/inspector/general.ui:161
msgid "Input Method"
msgstr "Input Method"

#: gtk/inspector/general.ui:198
msgid "Application ID"
msgstr "Application ID"

#: gtk/inspector/general.ui:224
msgid "Resource Path"
msgstr "Resource Path"

#: gtk/inspector/general.ui:261 gtk/ui/gtkplacesview.ui:67
msgid "Prefix"
msgstr "Prefix"

#: gtk/inspector/general.ui:460
msgid "Display"
msgstr "Display"

#: gtk/inspector/general.ui:487
msgid "RGBA Visual"
msgstr "RGBA Visual"

#: gtk/inspector/general.ui:513
msgid "Composited"
msgstr "Composited"

#: gtk/inspector/general.ui:559
msgid "GL Version"
msgstr "GL Version"

#: gtk/inspector/general.ui:609
msgid "GL Vendor"
msgstr "GL Vendor"

#: gtk/inspector/general.ui:646
msgid "Vulkan Device"
msgstr "Vulkan Device"

#: gtk/inspector/general.ui:673
msgid "Vulkan API version"
msgstr "Vulkan API version"

#: gtk/inspector/general.ui:700
msgid "Vulkan driver version"
msgstr "Vulkan driver version"

#: gtk/inspector/menu.c:264
msgid "Unnamed section"
msgstr "Unnamed section"

#: gtk/inspector/menu.ui:26
msgid "Label"
msgstr "Label"

#: gtk/inspector/menu.ui:31 gtk/inspector/shortcuts.ui:23
msgid "Action"
msgstr "Action"

#: gtk/inspector/menu.ui:36
msgid "Target"
msgstr "Target"

#: gtk/inspector/menu.ui:41
msgid "Icon"
msgstr "Icon"

#: gtk/inspector/misc-info.ui:31
msgid "Address"
msgstr "Address"

<<<<<<< HEAD
#: gtk/inspector/misc-info.ui:57 gtk/inspector/prop-list.ui:35
#: gtk/inspector/statistics.ui:36 gtk/ui/gtkfilechooserwidget.ui:339
msgid "Type"
msgstr "Type"

=======
>>>>>>> 48f6ffad
#: gtk/inspector/misc-info.ui:82
msgid "Reference Count"
msgstr "Reference Count"

#: gtk/inspector/misc-info.ui:134
msgid "Direction"
msgstr "Direction"

#: gtk/inspector/misc-info.ui:160
msgid "Buildable ID"
msgstr "Buildable ID"

#: gtk/inspector/misc-info.ui:186
msgid "Mnemonic Label"
msgstr "Mnemonic Label"

#: gtk/inspector/misc-info.ui:211
msgid "Request Mode"
msgstr "Request Mode"

#: gtk/inspector/misc-info.ui:236
msgid "Measure map"
msgstr "Measure map"

<<<<<<< HEAD
#: gtk/inspector/misc-info.ui:297
msgid "Allocation"
msgstr "Allocation"

#: gtk/inspector/misc-info.ui:322
msgid "Baseline"
msgstr "Baseline"

#: gtk/inspector/misc-info.ui:347
msgid "Surface"
msgstr "Surface"

#: gtk/inspector/misc-info.ui:366 gtk/inspector/misc-info.ui:401
#: gtk/inspector/misc-info.ui:436 gtk/inspector/prop-editor.c:1150
#: gtk/inspector/prop-editor.c:1533 gtk/inspector/window.ui:396
msgid "Properties"
msgstr "Properties"

#: gtk/inspector/misc-info.ui:382
msgid "Renderer"
msgstr "Renderer"

#: gtk/inspector/misc-info.ui:417
msgid "Frame Clock"
msgstr "Frame Clock"

#: gtk/inspector/misc-info.ui:452
msgid "Tick Callback"
msgstr "Tick Callback"

#: gtk/inspector/misc-info.ui:478
msgid "Frame Count"
msgstr "Frame Count"

#: gtk/inspector/misc-info.ui:503
msgid "Frame Rate"
msgstr "Frame Rate"

#: gtk/inspector/misc-info.ui:528
msgid "Mapped"
msgstr "Mapped"

#: gtk/inspector/misc-info.ui:554
msgid "Realized"
msgstr "Realised"

#: gtk/inspector/misc-info.ui:580
msgid "Is Toplevel"
msgstr "Is Toplevel"

#: gtk/inspector/misc-info.ui:606
=======
#: gtk/inspector/misc-info.ui:253
msgid "Expand"
msgstr "Expand"

#: gtk/inspector/misc-info.ui:321
msgid "Baseline"
msgstr "Baseline"

#: gtk/inspector/misc-info.ui:346
msgid "Surface"
msgstr "Surface"

#: gtk/inspector/misc-info.ui:365 gtk/inspector/misc-info.ui:400
#: gtk/inspector/misc-info.ui:435 gtk/inspector/prop-editor.c:1153
#: gtk/inspector/prop-editor.c:1536 gtk/inspector/window.ui:396
msgid "Properties"
msgstr "Properties"

#: gtk/inspector/misc-info.ui:381
msgid "Renderer"
msgstr "Renderer"

#: gtk/inspector/misc-info.ui:416
msgid "Frame Clock"
msgstr "Frame Clock"

#: gtk/inspector/misc-info.ui:451
msgid "Tick Callback"
msgstr "Tick Callback"

#: gtk/inspector/misc-info.ui:477
msgid "Frame Count"
msgstr "Frame Count"

#: gtk/inspector/misc-info.ui:502
msgid "Frame Rate"
msgstr "Frame Rate"

#: gtk/inspector/misc-info.ui:527
#| msgid "Font Scale"
msgid "Scale"
msgstr "Scale"

#: gtk/inspector/misc-info.ui:552
msgid "Mapped"
msgstr "Mapped"

#: gtk/inspector/misc-info.ui:578
msgid "Realized"
msgstr "Realised"

#: gtk/inspector/misc-info.ui:604
msgid "Is Toplevel"
msgstr "Is Toplevel"

#: gtk/inspector/misc-info.ui:630
>>>>>>> 48f6ffad
msgid "Child Visible"
msgstr "Child Visible"

#: gtk/inspector/prop-editor.c:702
#, c-format
msgid "Pointer: %p"
msgstr "Pointer: %p"

#. Translators: %s is a type name, for example
#. * GtkPropertyExpression with value \"2.5\"
#.
#: gtk/inspector/prop-editor.c:827
#, c-format
msgid "%s with value \"%s\""
msgstr "%s with value \"%s\""

#. Translators: Both %s are type names, for example
#. * GtkPropertyExpression with type GObject
#.
#: gtk/inspector/prop-editor.c:838
#, c-format
msgid "%s with type %s"
msgstr "%s with type %s"

#. Translators: Both %s are type names, for example
#. * GtkObjectExpression for GtkStringObject 0x23456789
#.
#: gtk/inspector/prop-editor.c:851
#, c-format
msgid "%s for %s %p"
msgstr "%s for %s %p"

#. Translators: Both %s are type names, for example
#. * GtkPropertyExpression with value type: gchararray
#.
#: gtk/inspector/prop-editor.c:881
#, c-format
msgid "%s with value type %s"
msgstr "%s with value type %s"

#: gtk/inspector/prop-editor.c:1230
#, c-format
msgid "Uneditable property type: %s"
msgstr "Uneditable property type: %s"

#: gtk/inspector/prop-editor.c:1388
msgctxt "column number"
msgid "None"
msgstr "None"

#: gtk/inspector/prop-editor.c:1425
msgid "Attribute:"
msgstr "Attribute:"

#: gtk/inspector/prop-editor.c:1428
msgid "Model"
msgstr "Model"

#: gtk/inspector/prop-editor.c:1433
msgid "Column:"
msgstr "Column:"

#. Translators: %s is a type name, for example
#. * Action from 0x2345678 (GtkApplicationWindow)
#.
#: gtk/inspector/prop-editor.c:1532
#, c-format
msgid "Action from: %p (%s)"
msgstr "Action from: %p (%s)"

#: gtk/inspector/prop-editor.c:1587
msgid "Reset"
msgstr "Reset"

#: gtk/inspector/prop-editor.c:1595
msgctxt "GtkSettings source"
msgid "Default"
msgstr "Default"

#: gtk/inspector/prop-editor.c:1598
msgctxt "GtkSettings source"
msgid "Theme"
msgstr "Theme"

#: gtk/inspector/prop-editor.c:1601
msgctxt "GtkSettings source"
msgid "XSettings"
msgstr "XSettings"

#: gtk/inspector/prop-editor.c:1605
msgctxt "GtkSettings source"
msgid "Application"
msgstr "Application"

#: gtk/inspector/prop-editor.c:1608
msgctxt "GtkSettings source"
msgid "Unknown"
msgstr "Unknown"

#: gtk/inspector/prop-editor.c:1611
msgid "Source:"
msgstr "Source:"

#: gtk/inspector/prop-list.ui:46
msgid "Defined At"
msgstr "Defined At"

#: gtk/inspector/recorder.c:1865
#, c-format
msgid "Saving RenderNode failed"
msgstr "Saving RenderNode failed"

#: gtk/inspector/recorder.ui:20
msgid "Record frames"
msgstr "Record frames"

#: gtk/inspector/recorder.ui:27
msgid "Clear recorded frames"
msgstr "Clear recorded frames"

#: gtk/inspector/recorder.ui:34
msgid "Add debug nodes"
msgstr "Add debug nodes"

#: gtk/inspector/recorder.ui:42
msgid "Highlight event sequences"
msgstr "Highlight event sequences"

#: gtk/inspector/recorder.ui:51
msgid "Use a dark background"
msgstr "Use a dark background"

#: gtk/inspector/recorder.ui:59
msgid "Save selected node"
msgstr "Save selected node"

#: gtk/inspector/recorder.ui:67
msgid "Copy to clipboard"
msgstr "Copy to clipboard"

#: gtk/inspector/recorder.ui:144 gtk/inspector/recorder.ui:187
msgid "Property"
msgstr "Property"

#: gtk/inspector/resource-list.ui:59
msgid "Path"
msgstr "Path"

#: gtk/inspector/resource-list.ui:71
msgid "Count"
msgstr "Count"

#: gtk/inspector/resource-list.ui:121
msgid "Name:"
msgstr "Name:"

#: gtk/inspector/resource-list.ui:143
msgid "Type:"
msgstr "Type:"

#: gtk/inspector/resource-list.ui:164
msgid "Size:"
msgstr "Size:"

#: gtk/inspector/shortcuts.ui:17
msgid "Trigger"
msgstr "Trigger"

#: gtk/inspector/size-groups.c:225
msgctxt "sizegroup mode"
msgid "None"
msgstr "None"

#: gtk/inspector/size-groups.c:226
msgctxt "sizegroup mode"
msgid "Horizontal"
msgstr "Horizontal"

#: gtk/inspector/size-groups.c:227
msgctxt "sizegroup mode"
msgid "Vertical"
msgstr "Vertical"

#: gtk/inspector/size-groups.c:228
msgctxt "sizegroup mode"
msgid "Both"
msgstr "Both"

#: gtk/inspector/size-groups.c:240
msgid "Mode"
msgstr "Mode"

#: gtk/inspector/statistics.c:814
msgid "GLib must be configured with -Dbuildtype=debug"
msgstr "GLib must be configured with -Dbuildtype=debug"

#: gtk/inspector/statistics.ui:41
msgid "Self 1"
msgstr "Self 1"

#: gtk/inspector/statistics.ui:46
msgid "Cumulative 1"
msgstr "Cumulative 1"

#: gtk/inspector/statistics.ui:51
msgid "Self 2"
msgstr "Self 2"

#: gtk/inspector/statistics.ui:56
msgid "Cumulative 2"
msgstr "Cumulative 2"

#: gtk/inspector/statistics.ui:61
msgid "Self"
msgstr "Self"

#: gtk/inspector/statistics.ui:66
msgid "Cumulative"
msgstr "Cumulative"

#: gtk/inspector/statistics.ui:88
msgid "Enable statistics with GOBJECT_DEBUG=instance-count"
msgstr "Enable statistics with GOBJECT_DEBUG=instance-count"

#: gtk/inspector/strv-editor.c:83
#, c-format
msgid "Remove %s"
msgstr "Remove %s"

#: gtk/inspector/strv-editor.c:115
msgid "Add"
msgstr "Add"

#: gtk/inspector/tree-data.ui:10
msgid "Show data"
msgstr "Show data"

#: gtk/inspector/type-info.ui:14
msgid "Hierarchy"
msgstr "Hierarchy"

#: gtk/inspector/type-info.ui:35
msgid "Implements"
msgstr "Implements"

#: gtk/inspector/visual.c:637 gtk/inspector/visual.c:656
msgid "Theme is hardcoded by GTK_THEME"
msgstr "Theme is hardcoded by GTK_THEME"

#: gtk/inspector/visual.c:905
msgid "Backend does not support window scaling"
msgstr "Backend does not support window scaling"

#: gtk/inspector/visual.ui:34
msgid "GTK Theme"
msgstr "GTK Theme"

#: gtk/inspector/visual.ui:58
msgid "Dark Variant"
msgstr "Dark Variant"

#: gtk/inspector/visual.ui:83
msgid "Cursor Theme"
msgstr "Cursor Theme"

#: gtk/inspector/visual.ui:108
msgid "Cursor Size"
msgstr "Cursor Size"

#: gtk/inspector/visual.ui:144
msgid "Icon Theme"
msgstr "Icon Theme"

#: gtk/inspector/visual.ui:194
msgid "Font Scale"
msgstr "Font Scale"

#: gtk/inspector/visual.ui:239
msgid "Text Direction"
msgstr "Text Direction"

#: gtk/inspector/visual.ui:254
msgid "Left-to-Right"
msgstr "Left-to-Right"

#: gtk/inspector/visual.ui:255
msgid "Right-to-Left"
msgstr "Right-to-Left"

#: gtk/inspector/visual.ui:273
msgid "Window Scaling"
msgstr "Window Scaling"

#: gtk/inspector/visual.ui:306
msgid "Animations"
msgstr "Animations"

#: gtk/inspector/visual.ui:331
msgid "Slowdown"
msgstr "Slowdown"

#: gtk/inspector/visual.ui:385
<<<<<<< HEAD
msgid "Show fps overlay"
msgstr "Show fps overlay"
=======
#| msgid "Frame Rate"
msgid "Show Framerate"
msgstr "Show Framerate"
>>>>>>> 48f6ffad

#: gtk/inspector/visual.ui:410
msgid "Show Graphic Updates"
msgstr "Show Graphic Updates"

#: gtk/inspector/visual.ui:435
msgid "Show Fallback Rendering"
msgstr "Show Fallback Rendering"

#: gtk/inspector/visual.ui:460
msgid "Show Baselines"
msgstr "Show Baselines"

#: gtk/inspector/visual.ui:488
msgid "Show Layout Borders"
msgstr "Show Layout Borders"

#: gtk/inspector/visual.ui:545
msgid "CSS Padding"
msgstr "CSS Padding"

#: gtk/inspector/visual.ui:555
msgid "CSS Border"
msgstr "CSS Border"

#: gtk/inspector/visual.ui:565
msgid "CSS Margin"
msgstr "CSS Margin"

#: gtk/inspector/visual.ui:575
msgid "Widget Margin"
msgstr "Widget Margin"

#: gtk/inspector/visual.ui:610
msgid "Show Focus"
msgstr "Show Focus"

<<<<<<< HEAD
#: gtk/inspector/visual.ui:645
msgid "Simulate Touchscreen"
msgstr "Simulate Touchscreen"

#: gtk/inspector/visual.ui:676
=======
#: gtk/inspector/visual.ui:635
#| msgid "Accessibility"
msgid "Show Accessibility warnings"
msgstr "Show Accessibility warnings"

#: gtk/inspector/visual.ui:667
>>>>>>> 48f6ffad
msgid "Inspect Inspector"
msgstr "Inspect Inspector"

#: gtk/inspector/window.ui:27
msgid "Select an Object"
msgstr "Select an Object"

#: gtk/inspector/window.ui:42 gtk/inspector/window.ui:107
msgid "Show Details"
msgstr "Show Details"

#: gtk/inspector/window.ui:57
msgid "Show all Objects"
msgstr "Show all Objects"

#: gtk/inspector/window.ui:121
msgid "Show all Resources"
msgstr "Show all Resources"

#: gtk/inspector/window.ui:147
msgid "Collect Statistics"
msgstr "Collect Statistics"

#: gtk/inspector/window.ui:199
msgid "Objects"
msgstr "Objects"

#: gtk/inspector/window.ui:231
msgid "Toggle Sidebar"
msgstr "Toggle Sidebar"

#: gtk/inspector/window.ui:253
msgid "Refresh action state"
msgstr "Refresh action state"

#: gtk/inspector/window.ui:327
msgid "Previous object"
msgstr "Previous object"

#: gtk/inspector/window.ui:334
msgid "Child object"
msgstr "Child object"

#: gtk/inspector/window.ui:341
msgid "Previous sibling"
msgstr "Previous sibling"

#: gtk/inspector/window.ui:347
msgid "List Position"
msgstr "List Position"

#: gtk/inspector/window.ui:356
msgid "Next sibling"
msgstr "Next sibling"

#: gtk/inspector/window.ui:386
msgid "Miscellaneous"
msgstr "Miscellaneous"

<<<<<<< HEAD
#: gtk/inspector/window.ui:407 gtk/ui/gtkprintunixdialog.ui:390
=======
#: gtk/inspector/window.ui:407 gtk/print/ui/gtkprintunixdialog.ui:451
>>>>>>> 48f6ffad
msgid "Layout"
msgstr "Layout"

#: gtk/inspector/window.ui:418
msgid "CSS Nodes"
msgstr "CSS Nodes"

#: gtk/inspector/window.ui:429
msgid "Size Groups"
msgstr "Size Groups"

#: gtk/inspector/window.ui:438 gtk/inspector/window.ui:447
msgid "Data"
msgstr "Data"

#: gtk/inspector/window.ui:457
msgid "Actions"
msgstr "Actions"

#: gtk/inspector/window.ui:468
msgid "Menu"
msgstr "Menu"

#: gtk/inspector/window.ui:477
msgid "Controllers"
msgstr "Controllers"

#: gtk/inspector/window.ui:487
msgid "Magnifier"
msgstr "Magnifier"

#: gtk/inspector/window.ui:508
msgid "Accessibility"
msgstr "Accessibility"

#: gtk/inspector/window.ui:532
msgid "Global"
msgstr "Global"

#: gtk/inspector/window.ui:545
msgid "Information"
msgstr "Information"

#: gtk/inspector/window.ui:554
msgid "Settings"
msgstr "Settings"

#: gtk/inspector/window.ui:563
msgid "Resources"
msgstr "Resources"

#: gtk/inspector/window.ui:584
msgid "Statistics"
msgstr "Statistics"

#: gtk/inspector/window.ui:595
msgid "Logging"
msgstr "Logging"

#: gtk/inspector/window.ui:610
msgid "CSS"
msgstr "CSS"

#: gtk/inspector/window.ui:619
msgid "Recorder"
msgstr "Recorder"

#: gtk/open-type-layout.h:14
msgctxt "OpenType layout"
msgid "Access All Alternates"
msgstr "Access All Alternates"

#: gtk/open-type-layout.h:15
msgctxt "OpenType layout"
msgid "Above-base Forms"
msgstr "Above-base Forms"

#: gtk/open-type-layout.h:16
msgctxt "OpenType layout"
msgid "Above-base Mark Positioning"
msgstr "Above-base Mark Positioning"

#: gtk/open-type-layout.h:17
msgctxt "OpenType layout"
msgid "Above-base Substitutions"
msgstr "Above-base Substitutions"

#: gtk/open-type-layout.h:18
msgctxt "OpenType layout"
msgid "Alternative Fractions"
msgstr "Alternative Fractions"

#: gtk/open-type-layout.h:19
msgctxt "OpenType layout"
msgid "Akhands"
msgstr "Akhands"

#: gtk/open-type-layout.h:20
msgctxt "OpenType layout"
msgid "Below-base Forms"
msgstr "Below-base Forms"

#: gtk/open-type-layout.h:21
msgctxt "OpenType layout"
msgid "Below-base Mark Positioning"
msgstr "Below-base Mark Positioning"

#: gtk/open-type-layout.h:22
msgctxt "OpenType layout"
msgid "Below-base Substitutions"
msgstr "Below-base Substitutions"

#: gtk/open-type-layout.h:23
msgctxt "OpenType layout"
msgid "Contextual Alternates"
msgstr "Contextual Alternates"

#: gtk/open-type-layout.h:24
msgctxt "OpenType layout"
msgid "Case-Sensitive Forms"
msgstr "Case-Sensitive Forms"

#: gtk/open-type-layout.h:25
msgctxt "OpenType layout"
msgid "Glyph Composition / Decomposition"
msgstr "Glyph Composition / Decomposition"

#: gtk/open-type-layout.h:26
msgctxt "OpenType layout"
msgid "Conjunct Form After Ro"
msgstr "Conjunct Form After Ro"

#: gtk/open-type-layout.h:27
msgctxt "OpenType layout"
msgid "Conjunct Forms"
msgstr "Conjunct Forms"

#: gtk/open-type-layout.h:28
msgctxt "OpenType layout"
msgid "Contextual Ligatures"
msgstr "Contextual Ligatures"

#: gtk/open-type-layout.h:29
msgctxt "OpenType layout"
msgid "Centered CJK Punctuation"
msgstr "Centered CJK Punctuation"

#: gtk/open-type-layout.h:30
msgctxt "OpenType layout"
msgid "Capital Spacing"
msgstr "Capital Spacing"

#: gtk/open-type-layout.h:31
msgctxt "OpenType layout"
msgid "Contextual Swash"
msgstr "Contextual Swash"

#: gtk/open-type-layout.h:32
msgctxt "OpenType layout"
msgid "Cursive Positioning"
msgstr "Cursive Positioning"

#: gtk/open-type-layout.h:33
msgctxt "OpenType layout"
msgid "Petite Capitals From Capitals"
msgstr "Petite Capitals From Capitals"

#: gtk/open-type-layout.h:34
msgctxt "OpenType layout"
msgid "Small Capitals From Capitals"
msgstr "Small Capitals From Capitals"

#: gtk/open-type-layout.h:35
msgctxt "OpenType layout"
msgid "Distances"
msgstr "Distances"

#: gtk/open-type-layout.h:36
msgctxt "OpenType layout"
msgid "Discretionary Ligatures"
msgstr "Discretionary Ligatures"

#: gtk/open-type-layout.h:37
msgctxt "OpenType layout"
msgid "Denominators"
msgstr "Denominators"

#: gtk/open-type-layout.h:38
msgctxt "OpenType layout"
msgid "Dotless Forms"
msgstr "Dotless Forms"

#: gtk/open-type-layout.h:39
msgctxt "OpenType layout"
msgid "Expert Forms"
msgstr "Expert Forms"

#: gtk/open-type-layout.h:40
msgctxt "OpenType layout"
msgid "Final Glyph on Line Alternates"
msgstr "Final Glyph on Line Alternates"

#: gtk/open-type-layout.h:41
msgctxt "OpenType layout"
msgid "Terminal Forms #2"
msgstr "Terminal Forms #2"

#: gtk/open-type-layout.h:42
msgctxt "OpenType layout"
msgid "Terminal Forms #3"
msgstr "Terminal Forms #3"

#: gtk/open-type-layout.h:43
msgctxt "OpenType layout"
msgid "Terminal Forms"
msgstr "Terminal Forms"

#: gtk/open-type-layout.h:44
msgctxt "OpenType layout"
msgid "Flattened accent forms"
msgstr "Flattened accent forms"

#: gtk/open-type-layout.h:45
msgctxt "OpenType layout"
msgid "Fractions"
msgstr "Fractions"

#: gtk/open-type-layout.h:46
msgctxt "OpenType layout"
msgid "Full Widths"
msgstr "Full Widths"

#: gtk/open-type-layout.h:47
msgctxt "OpenType layout"
msgid "Half Forms"
msgstr "Half Forms"

#: gtk/open-type-layout.h:48
msgctxt "OpenType layout"
msgid "Halant Forms"
msgstr "Halant Forms"

#: gtk/open-type-layout.h:49
msgctxt "OpenType layout"
msgid "Alternate Half Widths"
msgstr "Alternate Half Widths"

#: gtk/open-type-layout.h:50
msgctxt "OpenType layout"
msgid "Historical Forms"
msgstr "Historical Forms"

#: gtk/open-type-layout.h:51
msgctxt "OpenType layout"
msgid "Horizontal Kana Alternates"
msgstr "Horizontal Kana Alternates"

#: gtk/open-type-layout.h:52
msgctxt "OpenType layout"
msgid "Historical Ligatures"
msgstr "Historical Ligatures"

#: gtk/open-type-layout.h:53
msgctxt "OpenType layout"
msgid "Hangul"
msgstr "Hangul"

#: gtk/open-type-layout.h:54
msgctxt "OpenType layout"
msgid "Hojo Kanji Forms"
msgstr "Hojo Kanji Forms"

#: gtk/open-type-layout.h:55
msgctxt "OpenType layout"
msgid "Half Widths"
msgstr "Half Widths"

#: gtk/open-type-layout.h:56
msgctxt "OpenType layout"
msgid "Initial Forms"
msgstr "Initial Forms"

#: gtk/open-type-layout.h:57
msgctxt "OpenType layout"
msgid "Isolated Forms"
msgstr "Isolated Forms"

#: gtk/open-type-layout.h:58
msgctxt "OpenType layout"
msgid "Italics"
msgstr "Italics"

#: gtk/open-type-layout.h:59
msgctxt "OpenType layout"
msgid "Justification Alternates"
msgstr "Justification Alternates"

#: gtk/open-type-layout.h:60
msgctxt "OpenType layout"
msgid "JIS78 Forms"
msgstr "JIS78 Forms"

#: gtk/open-type-layout.h:61
msgctxt "OpenType layout"
msgid "JIS83 Forms"
msgstr "JIS83 Forms"

#: gtk/open-type-layout.h:62
msgctxt "OpenType layout"
msgid "JIS90 Forms"
msgstr "JIS90 Forms"

#: gtk/open-type-layout.h:63
msgctxt "OpenType layout"
msgid "JIS2004 Forms"
msgstr "JIS2004 Forms"

#: gtk/open-type-layout.h:64
msgctxt "OpenType layout"
msgid "Kerning"
msgstr "Kerning"

#: gtk/open-type-layout.h:65
msgctxt "OpenType layout"
msgid "Left Bounds"
msgstr "Left Bounds"

#: gtk/open-type-layout.h:66
msgctxt "OpenType layout"
msgid "Standard Ligatures"
msgstr "Standard Ligatures"

#: gtk/open-type-layout.h:67
msgctxt "OpenType layout"
msgid "Leading Jamo Forms"
msgstr "Leading Jamo Forms"

#: gtk/open-type-layout.h:68
msgctxt "OpenType layout"
msgid "Lining Figures"
msgstr "Lining Figures"

#: gtk/open-type-layout.h:69
msgctxt "OpenType layout"
msgid "Localized Forms"
msgstr "Localised Forms"

#: gtk/open-type-layout.h:70
msgctxt "OpenType layout"
msgid "Left-to-right alternates"
msgstr "Left-to-right alternates"

#: gtk/open-type-layout.h:71
msgctxt "OpenType layout"
msgid "Left-to-right mirrored forms"
msgstr "Left-to-right mirrored forms"

#: gtk/open-type-layout.h:72
msgctxt "OpenType layout"
msgid "Mark Positioning"
msgstr "Mark Positioning"

#: gtk/open-type-layout.h:73
msgctxt "OpenType layout"
msgid "Medial Forms #2"
msgstr "Medial Forms #2"

#: gtk/open-type-layout.h:74
msgctxt "OpenType layout"
msgid "Medial Forms"
msgstr "Medial Forms"

#: gtk/open-type-layout.h:75
msgctxt "OpenType layout"
msgid "Mathematical Greek"
msgstr "Mathematical Greek"

#: gtk/open-type-layout.h:76
msgctxt "OpenType layout"
msgid "Mark to Mark Positioning"
msgstr "Mark to Mark Positioning"

#: gtk/open-type-layout.h:77
msgctxt "OpenType layout"
msgid "Mark Positioning via Substitution"
msgstr "Mark Positioning via Substitution"

#: gtk/open-type-layout.h:78
msgctxt "OpenType layout"
msgid "Alternate Annotation Forms"
msgstr "Alternate Annotation Forms"

#: gtk/open-type-layout.h:79
msgctxt "OpenType layout"
msgid "NLC Kanji Forms"
msgstr "NLC Kanji Forms"

#: gtk/open-type-layout.h:80
msgctxt "OpenType layout"
msgid "Nukta Forms"
msgstr "Nukta Forms"

#: gtk/open-type-layout.h:81
msgctxt "OpenType layout"
msgid "Numerators"
msgstr "Numerators"

#: gtk/open-type-layout.h:82
msgctxt "OpenType layout"
msgid "Oldstyle Figures"
msgstr "Oldstyle Figures"

#: gtk/open-type-layout.h:83
msgctxt "OpenType layout"
msgid "Optical Bounds"
msgstr "Optical Bounds"

#: gtk/open-type-layout.h:84
msgctxt "OpenType layout"
msgid "Ordinals"
msgstr "Ordinals"

#: gtk/open-type-layout.h:85
msgctxt "OpenType layout"
msgid "Ornaments"
msgstr "Ornaments"

#: gtk/open-type-layout.h:86
msgctxt "OpenType layout"
msgid "Proportional Alternate Widths"
msgstr "Proportional Alternate Widths"

#: gtk/open-type-layout.h:87
msgctxt "OpenType layout"
msgid "Petite Capitals"
msgstr "Petite Capitals"

#: gtk/open-type-layout.h:88
msgctxt "OpenType layout"
msgid "Proportional Kana"
msgstr "Proportional Kana"

#: gtk/open-type-layout.h:89
msgctxt "OpenType layout"
msgid "Proportional Figures"
msgstr "Proportional Figures"

#: gtk/open-type-layout.h:90
msgctxt "OpenType layout"
msgid "Pre-Base Forms"
msgstr "Pre-Base Forms"

#: gtk/open-type-layout.h:91
msgctxt "OpenType layout"
msgid "Pre-base Substitutions"
msgstr "Pre-base Substitutions"

#: gtk/open-type-layout.h:92
msgctxt "OpenType layout"
msgid "Post-base Forms"
msgstr "Post-base Forms"

#: gtk/open-type-layout.h:93
msgctxt "OpenType layout"
msgid "Post-base Substitutions"
msgstr "Post-base Substitutions"

#: gtk/open-type-layout.h:94
msgctxt "OpenType layout"
msgid "Proportional Widths"
msgstr "Proportional Widths"

#: gtk/open-type-layout.h:95
msgctxt "OpenType layout"
msgid "Quarter Widths"
msgstr "Quarter Widths"

#: gtk/open-type-layout.h:96
msgctxt "OpenType layout"
msgid "Randomize"
msgstr "Randomise"

#: gtk/open-type-layout.h:97
msgctxt "OpenType layout"
msgid "Required Contextual Alternates"
msgstr "Required Contextual Alternates"

#: gtk/open-type-layout.h:98
msgctxt "OpenType layout"
msgid "Rakar Forms"
msgstr "Rakar Forms"

#: gtk/open-type-layout.h:99
msgctxt "OpenType layout"
msgid "Required Ligatures"
msgstr "Required Ligatures"

#: gtk/open-type-layout.h:100
msgctxt "OpenType layout"
msgid "Reph Forms"
msgstr "Reph Forms"

#: gtk/open-type-layout.h:101
msgctxt "OpenType layout"
msgid "Right Bounds"
msgstr "Right Bounds"

#: gtk/open-type-layout.h:102
msgctxt "OpenType layout"
msgid "Right-to-left alternates"
msgstr "Right-to-left alternates"

#: gtk/open-type-layout.h:103
msgctxt "OpenType layout"
msgid "Right-to-left mirrored forms"
msgstr "Right-to-left mirrored forms"

#: gtk/open-type-layout.h:104
msgctxt "OpenType layout"
msgid "Ruby Notation Forms"
msgstr "Ruby Notation Forms"

#: gtk/open-type-layout.h:105
msgctxt "OpenType layout"
msgid "Required Variation Alternates"
msgstr "Required Variation Alternates"

#: gtk/open-type-layout.h:106
msgctxt "OpenType layout"
msgid "Stylistic Alternates"
msgstr "Stylistic Alternates"

#: gtk/open-type-layout.h:107
msgctxt "OpenType layout"
msgid "Scientific Inferiors"
msgstr "Scientific Inferiors"

#: gtk/open-type-layout.h:108
msgctxt "OpenType layout"
msgid "Optical size"
msgstr "Optical size"

#: gtk/open-type-layout.h:109
msgctxt "OpenType layout"
msgid "Small Capitals"
msgstr "Small Capitals"

#: gtk/open-type-layout.h:110
msgctxt "OpenType layout"
msgid "Simplified Forms"
msgstr "Simplified Forms"

#: gtk/open-type-layout.h:111
msgctxt "OpenType layout"
msgid "Math script style alternates"
msgstr "Math script style alternates"

#: gtk/open-type-layout.h:112
msgctxt "OpenType layout"
msgid "Stretching Glyph Decomposition"
msgstr "Stretching Glyph Decomposition"

#: gtk/open-type-layout.h:113
msgctxt "OpenType layout"
msgid "Subscript"
msgstr "Subscript"

#: gtk/open-type-layout.h:114
msgctxt "OpenType layout"
msgid "Superscript"
msgstr "Superscript"

#: gtk/open-type-layout.h:115
msgctxt "OpenType layout"
msgid "Swash"
msgstr "Swash"

#: gtk/open-type-layout.h:116
msgctxt "OpenType layout"
msgid "Titling"
msgstr "Titling"

#: gtk/open-type-layout.h:117
msgctxt "OpenType layout"
msgid "Trailing Jamo Forms"
msgstr "Trailing Jamo Forms"

#: gtk/open-type-layout.h:118
msgctxt "OpenType layout"
msgid "Traditional Name Forms"
msgstr "Traditional Name Forms"

#: gtk/open-type-layout.h:119
msgctxt "OpenType layout"
msgid "Tabular Figures"
msgstr "Tabular Figures"

#: gtk/open-type-layout.h:120
msgctxt "OpenType layout"
msgid "Traditional Forms"
msgstr "Traditional Forms"

#: gtk/open-type-layout.h:121
msgctxt "OpenType layout"
msgid "Third Widths"
msgstr "Third Widths"

#: gtk/open-type-layout.h:122
msgctxt "OpenType layout"
msgid "Unicase"
msgstr "Unicase"

#: gtk/open-type-layout.h:123
msgctxt "OpenType layout"
msgid "Alternate Vertical Metrics"
msgstr "Alternate Vertical Metrics"

#: gtk/open-type-layout.h:124
msgctxt "OpenType layout"
msgid "Vattu Variants"
msgstr "Vattu Variants"

#: gtk/open-type-layout.h:125
msgctxt "OpenType layout"
msgid "Vertical Writing"
msgstr "Vertical Writing"

#: gtk/open-type-layout.h:126
msgctxt "OpenType layout"
msgid "Alternate Vertical Half Metrics"
msgstr "Alternate Vertical Half Metrics"

#: gtk/open-type-layout.h:127
msgctxt "OpenType layout"
msgid "Vowel Jamo Forms"
msgstr "Vowel Jamo Forms"

#: gtk/open-type-layout.h:128
msgctxt "OpenType layout"
msgid "Vertical Kana Alternates"
msgstr "Vertical Kana Alternates"

#: gtk/open-type-layout.h:129
msgctxt "OpenType layout"
msgid "Vertical Kerning"
msgstr "Vertical Kerning"

#: gtk/open-type-layout.h:130
msgctxt "OpenType layout"
msgid "Proportional Alternate Vertical Metrics"
msgstr "Proportional Alternate Vertical Metrics"

#: gtk/open-type-layout.h:131
msgctxt "OpenType layout"
msgid "Vertical Alternates and Rotation"
msgstr "Vertical Alternates and Rotation"

#: gtk/open-type-layout.h:132
msgctxt "OpenType layout"
msgid "Vertical Alternates for Rotation"
msgstr "Vertical Alternates for Rotation"

#: gtk/open-type-layout.h:133
msgctxt "OpenType layout"
msgid "Slashed Zero"
msgstr "Slashed Zero"

#: gtk/print/paper_names_offsets.c:4
msgctxt "paper size"
msgid "asme_f"
msgstr "asme_f"

#: gtk/print/paper_names_offsets.c:5
msgctxt "paper size"
msgid "A0×2"
msgstr "A0×2"

#: gtk/print/paper_names_offsets.c:6
msgctxt "paper size"
msgid "A0"
msgstr "A0"

#: gtk/print/paper_names_offsets.c:7
msgctxt "paper size"
msgid "A0×3"
msgstr "A0×3"

#: gtk/print/paper_names_offsets.c:8
msgctxt "paper size"
msgid "A1"
msgstr "A1"

#: gtk/print/paper_names_offsets.c:9
msgctxt "paper size"
msgid "A10"
msgstr "A10"

#: gtk/print/paper_names_offsets.c:10
msgctxt "paper size"
msgid "A1×3"
msgstr "A1×3"

#: gtk/print/paper_names_offsets.c:11
msgctxt "paper size"
msgid "A1×4"
msgstr "A1×4"

#: gtk/print/paper_names_offsets.c:12
msgctxt "paper size"
msgid "A2"
msgstr "A2"

#: gtk/print/paper_names_offsets.c:13
msgctxt "paper size"
msgid "A2×3"
msgstr "A2×3"

#: gtk/print/paper_names_offsets.c:14
msgctxt "paper size"
msgid "A2×4"
msgstr "A2×4"

#: gtk/print/paper_names_offsets.c:15
msgctxt "paper size"
msgid "A2×5"
msgstr "A2×5"

#: gtk/print/paper_names_offsets.c:16
msgctxt "paper size"
msgid "A3"
msgstr "A3"

#: gtk/print/paper_names_offsets.c:17
msgctxt "paper size"
msgid "A3 Extra"
msgstr "A3 Extra"

#: gtk/print/paper_names_offsets.c:18
msgctxt "paper size"
msgid "A3×3"
msgstr "A3×3"

#: gtk/print/paper_names_offsets.c:19
msgctxt "paper size"
msgid "A3×4"
msgstr "A3×4"

#: gtk/print/paper_names_offsets.c:20
msgctxt "paper size"
msgid "A3×5"
msgstr "A3×5"

#: gtk/print/paper_names_offsets.c:21
msgctxt "paper size"
msgid "A3×6"
msgstr "A3×6"

#: gtk/print/paper_names_offsets.c:22
msgctxt "paper size"
msgid "A3×7"
msgstr "A3×7"

#: gtk/print/paper_names_offsets.c:23
msgctxt "paper size"
msgid "A4"
msgstr "A4"

#: gtk/print/paper_names_offsets.c:24
msgctxt "paper size"
msgid "A4 Extra"
msgstr "A4 Extra"

#: gtk/print/paper_names_offsets.c:25
msgctxt "paper size"
msgid "A4 Tab"
msgstr "A4 Tab"

#: gtk/print/paper_names_offsets.c:26
msgctxt "paper size"
msgid "A4×3"
msgstr "A4×3"

#: gtk/print/paper_names_offsets.c:27
msgctxt "paper size"
msgid "A4×4"
msgstr "A4×4"

#: gtk/print/paper_names_offsets.c:28
msgctxt "paper size"
msgid "A4×5"
msgstr "A4×5"

#: gtk/print/paper_names_offsets.c:29
msgctxt "paper size"
msgid "A4×6"
msgstr "A4×6"

#: gtk/print/paper_names_offsets.c:30
msgctxt "paper size"
msgid "A4×7"
msgstr "A4×7"

#: gtk/print/paper_names_offsets.c:31
msgctxt "paper size"
msgid "A4×8"
msgstr "A4×8"

#: gtk/print/paper_names_offsets.c:32
msgctxt "paper size"
msgid "A4×9"
msgstr "A4×9"

#: gtk/print/paper_names_offsets.c:33
msgctxt "paper size"
msgid "A5"
msgstr "A5"

#: gtk/print/paper_names_offsets.c:34
msgctxt "paper size"
msgid "A5 Extra"
msgstr "A5 Extra"

#: gtk/print/paper_names_offsets.c:35
msgctxt "paper size"
msgid "A6"
msgstr "A6"

#: gtk/print/paper_names_offsets.c:36
msgctxt "paper size"
msgid "A7"
msgstr "A7"

#: gtk/print/paper_names_offsets.c:37
msgctxt "paper size"
msgid "A8"
msgstr "A8"

#: gtk/print/paper_names_offsets.c:38
msgctxt "paper size"
msgid "A9"
msgstr "A9"

#: gtk/print/paper_names_offsets.c:39
msgctxt "paper size"
msgid "B0"
msgstr "B0"

#: gtk/print/paper_names_offsets.c:40
msgctxt "paper size"
msgid "B1"
msgstr "B1"

#: gtk/print/paper_names_offsets.c:41
msgctxt "paper size"
msgid "B10"
msgstr "B10"

#: gtk/print/paper_names_offsets.c:42
msgctxt "paper size"
msgid "B2"
msgstr "B2"

#: gtk/print/paper_names_offsets.c:43
msgctxt "paper size"
msgid "B3"
msgstr "B3"

#: gtk/print/paper_names_offsets.c:44
msgctxt "paper size"
msgid "B4"
msgstr "B4"

#: gtk/print/paper_names_offsets.c:45
msgctxt "paper size"
msgid "B5"
msgstr "B5"

#: gtk/print/paper_names_offsets.c:46
msgctxt "paper size"
msgid "B5 Extra"
msgstr "B5 Extra"

#: gtk/print/paper_names_offsets.c:47
msgctxt "paper size"
msgid "B6"
msgstr "B6"

#: gtk/print/paper_names_offsets.c:48
msgctxt "paper size"
msgid "B6/C4"
msgstr "B6/C4"

#: gtk/print/paper_names_offsets.c:49
msgctxt "paper size"
msgid "B7"
msgstr "B7"

#: gtk/print/paper_names_offsets.c:50
msgctxt "paper size"
msgid "B8"
msgstr "B8"

#: gtk/print/paper_names_offsets.c:51
msgctxt "paper size"
msgid "B9"
msgstr "B9"

#: gtk/print/paper_names_offsets.c:52
msgctxt "paper size"
msgid "C0"
msgstr "C0"

#: gtk/print/paper_names_offsets.c:53
msgctxt "paper size"
msgid "C1"
msgstr "C1"

#: gtk/print/paper_names_offsets.c:54
msgctxt "paper size"
msgid "C10"
msgstr "C10"

#: gtk/print/paper_names_offsets.c:55
msgctxt "paper size"
msgid "C2"
msgstr "C2"

#: gtk/print/paper_names_offsets.c:56
msgctxt "paper size"
msgid "C3"
msgstr "C3"

#: gtk/print/paper_names_offsets.c:57
msgctxt "paper size"
msgid "C4"
msgstr "C4"

#: gtk/print/paper_names_offsets.c:58
msgctxt "paper size"
msgid "C5"
msgstr "C5"

#: gtk/print/paper_names_offsets.c:59
msgctxt "paper size"
msgid "C6"
msgstr "C6"

#: gtk/print/paper_names_offsets.c:60
msgctxt "paper size"
msgid "C6/C5"
msgstr "C6/C5"

#: gtk/print/paper_names_offsets.c:61
msgctxt "paper size"
msgid "C7"
msgstr "C7"

#: gtk/print/paper_names_offsets.c:62
msgctxt "paper size"
msgid "C7/C6"
msgstr "C7/C6"

#: gtk/print/paper_names_offsets.c:63
msgctxt "paper size"
msgid "C8"
msgstr "C8"

#: gtk/print/paper_names_offsets.c:64
msgctxt "paper size"
msgid "C9"
msgstr "C9"

#: gtk/print/paper_names_offsets.c:65
msgctxt "paper size"
msgid "DL Envelope"
msgstr "DL Envelope"

#: gtk/print/paper_names_offsets.c:66
msgctxt "paper size"
msgid "RA0"
msgstr "RA0"

#: gtk/print/paper_names_offsets.c:67
msgctxt "paper size"
msgid "RA1"
msgstr "RA1"

#: gtk/print/paper_names_offsets.c:68
msgctxt "paper size"
msgid "RA2"
msgstr "RA2"

#: gtk/print/paper_names_offsets.c:69
msgctxt "paper size"
msgid "RA3"
msgstr "RA3"

#: gtk/print/paper_names_offsets.c:70
msgctxt "paper size"
msgid "RA4"
msgstr "RA4"

#: gtk/print/paper_names_offsets.c:71
msgctxt "paper size"
msgid "SRA0"
msgstr "SRA0"

#: gtk/print/paper_names_offsets.c:72
msgctxt "paper size"
msgid "SRA1"
msgstr "SRA1"

#: gtk/print/paper_names_offsets.c:73
msgctxt "paper size"
msgid "SRA2"
msgstr "SRA2"

#: gtk/print/paper_names_offsets.c:74
msgctxt "paper size"
msgid "SRA3"
msgstr "SRA3"

#: gtk/print/paper_names_offsets.c:75
msgctxt "paper size"
msgid "SRA4"
msgstr "SRA4"

#: gtk/print/paper_names_offsets.c:76
msgctxt "paper size"
msgid "JB0"
msgstr "JB0"

#: gtk/print/paper_names_offsets.c:77
msgctxt "paper size"
msgid "JB1"
msgstr "JB1"

#: gtk/print/paper_names_offsets.c:78
msgctxt "paper size"
msgid "JB10"
msgstr "JB10"

#: gtk/print/paper_names_offsets.c:79
msgctxt "paper size"
msgid "JB2"
msgstr "JB2"

#: gtk/print/paper_names_offsets.c:80
msgctxt "paper size"
msgid "JB3"
msgstr "JB3"

#: gtk/print/paper_names_offsets.c:81
msgctxt "paper size"
msgid "JB4"
msgstr "JB4"

#: gtk/print/paper_names_offsets.c:82
msgctxt "paper size"
msgid "JB5"
msgstr "JB5"

#: gtk/print/paper_names_offsets.c:83
msgctxt "paper size"
msgid "JB6"
msgstr "JB6"

#: gtk/print/paper_names_offsets.c:84
msgctxt "paper size"
msgid "JB7"
msgstr "JB7"

#: gtk/print/paper_names_offsets.c:85
msgctxt "paper size"
msgid "JB8"
msgstr "JB8"

#: gtk/print/paper_names_offsets.c:86
msgctxt "paper size"
msgid "JB9"
msgstr "JB9"

#: gtk/print/paper_names_offsets.c:87
msgctxt "paper size"
msgid "jis exec"
msgstr "jis exec"

#: gtk/print/paper_names_offsets.c:88
msgctxt "paper size"
msgid "Choukei 2 Envelope"
msgstr "Choukei 2 Envelope"

#: gtk/print/paper_names_offsets.c:89
msgctxt "paper size"
msgid "Choukei 3 Envelope"
msgstr "Choukei 3 Envelope"

#: gtk/print/paper_names_offsets.c:90
msgctxt "paper size"
msgid "Choukei 4 Envelope"
msgstr "Choukei 4 Envelope"

#: gtk/print/paper_names_offsets.c:91
msgctxt "paper size"
msgid "Choukei 40 Envelope"
msgstr "Choukei 40 Envelope"

#: gtk/print/paper_names_offsets.c:92
msgctxt "paper size"
msgid "hagaki (postcard)"
msgstr "hagaki (postcard)"

#: gtk/print/paper_names_offsets.c:93
msgctxt "paper size"
msgid "kahu Envelope"
msgstr "kahu Envelope"

#: gtk/print/paper_names_offsets.c:94
msgctxt "paper size"
msgid "kaku2 Envelope"
msgstr "kaku2 Envelope"

#: gtk/print/paper_names_offsets.c:95
msgctxt "paper size"
msgid "kaku3 Envelope"
msgstr "kaku3 Envelope"

#: gtk/print/paper_names_offsets.c:96
msgctxt "paper size"
msgid "kaku4 Envelope"
msgstr "kaku4 Envelope"

#: gtk/print/paper_names_offsets.c:97
msgctxt "paper size"
msgid "kaku5 Envelope"
msgstr "kaku5 Envelope"

#: gtk/print/paper_names_offsets.c:98
msgctxt "paper size"
msgid "kaku7 Envelope"
msgstr "kaku7 Envelope"

#: gtk/print/paper_names_offsets.c:99
msgctxt "paper size"
msgid "kaku8 Envelope"
msgstr "kaku8 Envelope"

#: gtk/print/paper_names_offsets.c:100
msgctxt "paper size"
msgid "oufuku (reply postcard)"
msgstr "oufuku (reply postcard)"

#: gtk/print/paper_names_offsets.c:101
msgctxt "paper size"
msgid "you4 Envelope"
msgstr "you4 Envelope"

#: gtk/print/paper_names_offsets.c:102
msgctxt "paper size"
msgid "you6 Envelope"
msgstr "you6 Envelope"

#: gtk/print/paper_names_offsets.c:103
msgctxt "paper size"
msgid "10×11"
msgstr "10×11"

#: gtk/print/paper_names_offsets.c:104
msgctxt "paper size"
msgid "10×13"
msgstr "10×13"

#: gtk/print/paper_names_offsets.c:105
msgctxt "paper size"
msgid "10×14"
msgstr "10×14"

#: gtk/print/paper_names_offsets.c:106
msgctxt "paper size"
msgid "10×15"
msgstr "10×15"

#: gtk/print/paper_names_offsets.c:107
msgctxt "paper size"
msgid "11×12"
msgstr "11×12"

#: gtk/print/paper_names_offsets.c:108
msgctxt "paper size"
msgid "11×15"
msgstr "11×15"

#: gtk/print/paper_names_offsets.c:109
msgctxt "paper size"
msgid "12×19"
msgstr "12×19"

#: gtk/print/paper_names_offsets.c:110
msgctxt "paper size"
msgid "5×7"
msgstr "5×7"

#: gtk/print/paper_names_offsets.c:111
msgctxt "paper size"
msgid "6×9 Envelope"
msgstr "6×9 Envelope"

#: gtk/print/paper_names_offsets.c:112
msgctxt "paper size"
msgid "7×9 Envelope"
msgstr "7×9 Envelope"

#: gtk/print/paper_names_offsets.c:113
msgctxt "paper size"
msgid "8×10 Envelope"
msgstr "8×10 Envelope"

#: gtk/print/paper_names_offsets.c:114
msgctxt "paper size"
msgid "9×11 Envelope"
msgstr "9×11 Envelope"

#: gtk/print/paper_names_offsets.c:115
msgctxt "paper size"
msgid "9×12 Envelope"
msgstr "9×12 Envelope"

#: gtk/print/paper_names_offsets.c:116
msgctxt "paper size"
msgid "a2 Envelope"
msgstr "a2 Envelope"

#: gtk/print/paper_names_offsets.c:117
msgctxt "paper size"
msgid "Arch A"
msgstr "Arch A"

#: gtk/print/paper_names_offsets.c:118
msgctxt "paper size"
msgid "Arch B"
msgstr "Arch B"

#: gtk/print/paper_names_offsets.c:119
msgctxt "paper size"
msgid "Arch C"
msgstr "Arch C"

#: gtk/print/paper_names_offsets.c:120
msgctxt "paper size"
msgid "Arch D"
msgstr "Arch D"

#: gtk/print/paper_names_offsets.c:121
msgctxt "paper size"
msgid "Arch E"
msgstr "Arch E"

#: gtk/print/paper_names_offsets.c:122
msgctxt "paper size"
msgid "b-plus"
msgstr "b-plus"

#: gtk/print/paper_names_offsets.c:123
msgctxt "paper size"
msgid "c"
msgstr "c"

#: gtk/print/paper_names_offsets.c:124
msgctxt "paper size"
msgid "c5 Envelope"
msgstr "c5 Envelope"

#: gtk/print/paper_names_offsets.c:125
msgctxt "paper size"
msgid "d"
msgstr "d"

#: gtk/print/paper_names_offsets.c:126
msgctxt "paper size"
msgid "e"
msgstr "e"

#: gtk/print/paper_names_offsets.c:127
msgctxt "paper size"
msgid "edp"
msgstr "edp"

#: gtk/print/paper_names_offsets.c:128
msgctxt "paper size"
msgid "European edp"
msgstr "European edp"

#: gtk/print/paper_names_offsets.c:129
msgctxt "paper size"
msgid "Executive"
msgstr "Executive"

#: gtk/print/paper_names_offsets.c:130
msgctxt "paper size"
msgid "f"
msgstr "f"

#: gtk/print/paper_names_offsets.c:131
msgctxt "paper size"
msgid "Fan-Fold European"
msgstr "Fan-Fold European"

#: gtk/print/paper_names_offsets.c:132
msgctxt "paper size"
msgid "Fan-Fold US"
msgstr "Fan-Fold US"

#: gtk/print/paper_names_offsets.c:133
msgctxt "paper size"
msgid "Fan-Fold German Legal"
msgstr "Fan-Fold German Legal"

#: gtk/print/paper_names_offsets.c:134
msgctxt "paper size"
msgid "Government Legal"
msgstr "Government Legal"

#: gtk/print/paper_names_offsets.c:135
msgctxt "paper size"
msgid "Government Letter"
msgstr "Government Letter"

#: gtk/print/paper_names_offsets.c:136
msgctxt "paper size"
msgid "Index 3×5"
msgstr "Index 3×5"

#: gtk/print/paper_names_offsets.c:137
msgctxt "paper size"
msgid "Index 4×6 (postcard)"
msgstr "Index 4×6 (postcard)"

#: gtk/print/paper_names_offsets.c:138
msgctxt "paper size"
msgid "Index 4×6 ext"
msgstr "Index 4×6 ext"

#: gtk/print/paper_names_offsets.c:139
msgctxt "paper size"
msgid "Index 5×8"
msgstr "Index 5×8"

#: gtk/print/paper_names_offsets.c:140
msgctxt "paper size"
msgid "Invoice"
msgstr "Invoice"

#: gtk/print/paper_names_offsets.c:141
msgctxt "paper size"
msgid "Tabloid"
msgstr "Tabloid"

#: gtk/print/paper_names_offsets.c:142
msgctxt "paper size"
msgid "US Legal"
msgstr "US Legal"

#: gtk/print/paper_names_offsets.c:143
msgctxt "paper size"
msgid "US Legal Extra"
msgstr "US Legal Extra"

#: gtk/print/paper_names_offsets.c:144
msgctxt "paper size"
msgid "US Letter"
msgstr "US Letter"

#: gtk/print/paper_names_offsets.c:145
msgctxt "paper size"
msgid "US Letter Extra"
msgstr "US Letter Extra"

#: gtk/print/paper_names_offsets.c:146
msgctxt "paper size"
msgid "US Letter Plus"
msgstr "US Letter Plus"

#: gtk/print/paper_names_offsets.c:147
msgctxt "paper size"
msgid "Monarch Envelope"
msgstr "Monarch Envelope"

#: gtk/print/paper_names_offsets.c:148
msgctxt "paper size"
msgid "#10 Envelope"
msgstr "#10 Envelope"

#: gtk/print/paper_names_offsets.c:149
msgctxt "paper size"
msgid "#11 Envelope"
msgstr "#11 Envelope"

#: gtk/print/paper_names_offsets.c:150
msgctxt "paper size"
msgid "#12 Envelope"
msgstr "#12 Envelope"

#: gtk/print/paper_names_offsets.c:151
msgctxt "paper size"
msgid "#14 Envelope"
msgstr "#14 Envelope"

#: gtk/print/paper_names_offsets.c:152
msgctxt "paper size"
msgid "#9 Envelope"
msgstr "#9 Envelope"

#: gtk/print/paper_names_offsets.c:153
msgctxt "paper size"
msgid "Oficio"
msgstr "Oficio"

#: gtk/print/paper_names_offsets.c:154
msgctxt "paper size"
msgid "Personal Envelope"
msgstr "Personal Envelope"

#: gtk/print/paper_names_offsets.c:155
msgctxt "paper size"
msgid "Quarto"
msgstr "Quarto"

#: gtk/print/paper_names_offsets.c:156
msgctxt "paper size"
msgid "Super A"
msgstr "Super A"

#: gtk/print/paper_names_offsets.c:157
msgctxt "paper size"
msgid "Super B"
msgstr "Super B"

#: gtk/print/paper_names_offsets.c:158
msgctxt "paper size"
msgid "Wide Format"
msgstr "Wide Format"

#: gtk/print/paper_names_offsets.c:159
msgctxt "paper size"
msgid "Photo L"
msgstr "Photo L"

#: gtk/print/paper_names_offsets.c:160
msgctxt "paper size"
msgid "Dai-pa-kai"
msgstr "Dai-pa-kai"

#: gtk/print/paper_names_offsets.c:161
msgctxt "paper size"
msgid "Folio"
msgstr "Folio"

#: gtk/print/paper_names_offsets.c:162
msgctxt "paper size"
msgid "Folio sp"
msgstr "Folio sp"

#: gtk/print/paper_names_offsets.c:163
msgctxt "paper size"
msgid "Invite Envelope"
msgstr "Invite Envelope"

#: gtk/print/paper_names_offsets.c:164
msgctxt "paper size"
msgid "Italian Envelope"
msgstr "Italian Envelope"

#: gtk/print/paper_names_offsets.c:165
msgctxt "paper size"
msgid "juuro-ku-kai"
msgstr "juuro-ku-kai"

#: gtk/print/paper_names_offsets.c:166
msgctxt "paper size"
msgid "Large Photo"
msgstr "Large Photo"

#: gtk/print/paper_names_offsets.c:167
msgctxt "paper size"
msgid "Medium Photo"
msgstr "Medium Photo"

#: gtk/print/paper_names_offsets.c:168
msgctxt "paper size"
msgid "pa-kai"
msgstr "pa-kai"

#: gtk/print/paper_names_offsets.c:169
msgctxt "paper size"
msgid "Postfix Envelope"
msgstr "Postfix Envelope"

#: gtk/print/paper_names_offsets.c:170
msgctxt "paper size"
msgid "Small Photo"
msgstr "Small Photo"

#: gtk/print/paper_names_offsets.c:171
msgctxt "paper size"
msgid "Wide Photo"
msgstr "Wide Photo"

#: gtk/print/paper_names_offsets.c:172
msgctxt "paper size"
msgid "prc1 Envelope"
msgstr "prc1 Envelope"

#: gtk/print/paper_names_offsets.c:173
msgctxt "paper size"
msgid "prc10 Envelope"
msgstr "prc10 Envelope"

#: gtk/print/paper_names_offsets.c:174
msgctxt "paper size"
msgid "prc 16k"
msgstr "prc 16k"

#: gtk/print/paper_names_offsets.c:175
msgctxt "paper size"
msgid "prc2 Envelope"
msgstr "prc2 Envelope"

#: gtk/print/paper_names_offsets.c:176
msgctxt "paper size"
msgid "prc3 Envelope"
msgstr "prc3 Envelope"

#: gtk/print/paper_names_offsets.c:177
msgctxt "paper size"
msgid "prc 32k"
msgstr "prc 32k"

#: gtk/print/paper_names_offsets.c:178
msgctxt "paper size"
msgid "prc4 Envelope"
msgstr "prc4 Envelope"

#: gtk/print/paper_names_offsets.c:179
msgctxt "paper size"
msgid "prc5 Envelope"
msgstr "prc5 Envelope"

#: gtk/print/paper_names_offsets.c:180
msgctxt "paper size"
msgid "prc6 Envelope"
msgstr "prc6 Envelope"

#: gtk/print/paper_names_offsets.c:181
msgctxt "paper size"
msgid "prc7 Envelope"
msgstr "prc7 Envelope"

#: gtk/print/paper_names_offsets.c:182
msgctxt "paper size"
msgid "prc8 Envelope"
msgstr "prc8 Envelope"

#: gtk/print/paper_names_offsets.c:183
msgctxt "paper size"
msgid "prc9 Envelope"
msgstr "prc9 Envelope"

#: gtk/print/paper_names_offsets.c:184
msgctxt "paper size"
msgid "ROC 16k"
msgstr "ROC 16k"

#: gtk/print/paper_names_offsets.c:185
msgctxt "paper size"
msgid "ROC 8k"
msgstr "ROC 8k"

#: gtk/ui/gtkaboutdialog.ui:68
msgid "About"
msgstr "About"

#: gtk/ui/gtkaboutdialog.ui:129
msgid "Credits"
msgstr "Credits"

#: gtk/ui/gtkaboutdialog.ui:219
msgid "System"
msgstr "System"

#: gtk/ui/gtkappchooserdialog.ui:4
msgid "Select App"
msgstr "Select App"

#: gtk/ui/gtkappchooserdialog.ui:63
msgid "_View All Apps"
msgstr "_View All Apps"

#: gtk/ui/gtkappchooserdialog.ui:69
msgid "_Find New Apps"
msgstr "_Find New Apps"

#: gtk/ui/gtkappchooserwidget.ui:100
msgid "No applications found."
msgstr "No applications found."

#: gtk/ui/gtkapplication-quartz.ui:13
msgid "Preferences"
msgstr "Preferences"

#: gtk/ui/gtkapplication-quartz.ui:19
msgid "Services"
msgstr "Services"

#: gtk/ui/gtkapplication-quartz.ui:25
msgid "Hide %s"
msgstr "Hide %s"

#: gtk/ui/gtkapplication-quartz.ui:30
msgid "Hide Others"
msgstr "Hide Others"

#: gtk/ui/gtkapplication-quartz.ui:35
msgid "Show All"
msgstr "Show All"

#: gtk/ui/gtkapplication-quartz.ui:42
msgid "Quit %s"
msgstr "Quit %s"

#: gtk/ui/gtkassistant.ui:64
msgid "_Finish"
msgstr "_Finish"

#: gtk/ui/gtkassistant.ui:75
msgid "_Back"
msgstr "_Back"

#: gtk/ui/gtkassistant.ui:86
msgid "_Next"
msgstr "_Next"

#: gtk/ui/gtkcolorchooserdialog.ui:4
msgid "Select a Color"
msgstr "Select a Colour"

#: gtk/ui/gtkcoloreditor.ui:43 gtk/ui/gtkcoloreditor.ui:53
msgid "Pick a color from the screen"
msgstr "Pick a colour from the screen"

#: gtk/ui/gtkcoloreditor.ui:84
msgid "Hexadecimal color or color name"
msgstr "Hexadecimal colour or colour name"

#: gtk/ui/gtkcoloreditor.ui:99
msgid "Hue"
msgstr "Hue"

#: gtk/ui/gtkcoloreditor.ui:115
msgid "Alpha value"
msgstr "Alpha value"

#: gtk/ui/gtkcoloreditor.ui:133
msgid "Saturation and value"
msgstr "Saturation and value"

#: gtk/ui/gtkcoloreditor.ui:157
msgctxt "Color channel"
msgid "A"
msgstr "A"

#: gtk/ui/gtkcoloreditor.ui:193
msgctxt "Color channel"
msgid "H"
msgstr "H"

#: gtk/ui/gtkcoloreditor.ui:230
msgctxt "Color Channel"
msgid "S"
msgstr "S"

#: gtk/ui/gtkcoloreditor.ui:239
msgctxt "Color Channel"
msgid "V"
msgstr "V"

#: gtk/ui/gtkdropdown.ui:25
msgid "(None)"
msgstr "(None)"

#: gtk/ui/gtkdropdown.ui:78
msgid "Search…"
msgstr "Search…"

#: gtk/ui/gtkemojichooser.ui:69 gtk/ui/gtkemojichooser.ui:239
msgctxt "emoji category"
msgid "Smileys & People"
msgstr "Smileys & People"

#: gtk/ui/gtkemojichooser.ui:94 gtk/ui/gtkemojichooser.ui:248
msgctxt "emoji category"
msgid "Body & Clothing"
msgstr "Body & Clothing"

#: gtk/ui/gtkemojichooser.ui:119 gtk/ui/gtkemojichooser.ui:257
msgctxt "emoji category"
msgid "Animals & Nature"
msgstr "Animals & Nature"

#: gtk/ui/gtkemojichooser.ui:133 gtk/ui/gtkemojichooser.ui:266
msgctxt "emoji category"
msgid "Food & Drink"
msgstr "Food & Drink"

#: gtk/ui/gtkemojichooser.ui:147 gtk/ui/gtkemojichooser.ui:275
msgctxt "emoji category"
msgid "Travel & Places"
msgstr "Travel & Places"

#: gtk/ui/gtkemojichooser.ui:161 gtk/ui/gtkemojichooser.ui:284
msgctxt "emoji category"
msgid "Activities"
msgstr "Activities"

#: gtk/ui/gtkemojichooser.ui:175 gtk/ui/gtkemojichooser.ui:293
msgctxt "emoji category"
msgid "Objects"
msgstr "Objects"

#: gtk/ui/gtkemojichooser.ui:189 gtk/ui/gtkemojichooser.ui:302
msgctxt "emoji category"
msgid "Symbols"
msgstr "Symbols"

#: gtk/ui/gtkemojichooser.ui:203 gtk/ui/gtkemojichooser.ui:311
msgctxt "emoji category"
msgid "Flags"
msgstr "Flags"

#: gtk/ui/gtkemojichooser.ui:230
msgctxt "emoji category"
msgid "Recent"
msgstr "Recent"

#: gtk/ui/gtkfilechooserwidget.ui:71
msgid "Create Folder"
msgstr "Create Folder"

#: gtk/ui/gtkfilechooserwidget.ui:191
msgid "Remote location — only searching the current folder"
msgstr "Remote location — only searching the current folder"

#: gtk/ui/gtkfilechooserwidget.ui:323
msgid "Folder Name"
msgstr "Folder Name"

#: gtk/ui/gtkfilechooserwidget.ui:349
msgid "_Create"
msgstr "_Create"

#: gtk/ui/gtkfontchooserdialog.ui:4
msgid "Select Font"
msgstr "Select Font"

#: gtk/ui/gtkfontchooserwidget.ui:64
msgid "Search font name"
msgstr "Search font name"

#: gtk/ui/gtkfontchooserwidget.ui:77
#| msgid "Filter by"
msgid "Filters"
msgstr "Filters"

#: gtk/ui/gtkfontchooserwidget.ui:89
msgid "Filter by"
msgstr "Filter by"

#: gtk/ui/gtkfontchooserwidget.ui:99
msgid "Monospace"
msgstr "Monospace"

#: gtk/ui/gtkfontchooserwidget.ui:105
msgid "Language"
msgstr "Language"

#: gtk/ui/gtkfontchooserwidget.ui:198 gtk/ui/gtkfontchooserwidget.ui:200
#: gtk/ui/gtkfontchooserwidget.ui:353 gtk/ui/gtkfontchooserwidget.ui:357
msgid "Preview Font"
msgstr "Preview Font"

#: gtk/ui/gtkfontchooserwidget.ui:296
msgid "No Fonts Found"
msgstr "No Fonts Found"

#: gtk/ui/gtkmediacontrols.ui:47
#| msgid "List Position"
msgctxt "media controls"
msgid "Position"
msgstr "Position"

#: gtk/ui/gtkmediacontrols.ui:65
msgctxt "media controls"
msgid "Volume"
msgstr "Volume"

#: gtk/print/ui/gtkpagesetupunixdialog.ui:30
msgid "_Format for:"
msgstr "_Format for:"

<<<<<<< HEAD
#: gtk/ui/gtkpagesetupunixdialog.ui:51 gtk/ui/gtkprintunixdialog.ui:632
=======
#: gtk/print/ui/gtkpagesetupunixdialog.ui:54
#: gtk/print/ui/gtkprintunixdialog.ui:704
>>>>>>> 48f6ffad
msgid "_Paper size:"
msgstr "_Paper size:"

#: gtk/print/ui/gtkpagesetupunixdialog.ui:89
msgid "_Orientation:"
msgstr "_Orientation:"

<<<<<<< HEAD
#: gtk/ui/gtkpagesetupunixdialog.ui:98 gtk/ui/gtkprintunixdialog.ui:672
msgid "Portrait"
msgstr "Portrait"

#: gtk/ui/gtkpagesetupunixdialog.ui:109 gtk/ui/gtkprintunixdialog.ui:674
msgid "Reverse portrait"
msgstr "Reverse portrait"

#: gtk/ui/gtkpagesetupunixdialog.ui:121 gtk/ui/gtkprintunixdialog.ui:673
msgid "Landscape"
msgstr "Landscape"

#: gtk/ui/gtkpagesetupunixdialog.ui:132 gtk/ui/gtkprintunixdialog.ui:675
=======
#: gtk/print/ui/gtkpagesetupunixdialog.ui:101
#: gtk/print/ui/gtkprintunixdialog.ui:744
msgid "Portrait"
msgstr "Portrait"

#: gtk/print/ui/gtkpagesetupunixdialog.ui:112
#: gtk/print/ui/gtkprintunixdialog.ui:746
msgid "Reverse portrait"
msgstr "Reverse portrait"

#: gtk/print/ui/gtkpagesetupunixdialog.ui:124
#: gtk/print/ui/gtkprintunixdialog.ui:745
msgid "Landscape"
msgstr "Landscape"

#: gtk/print/ui/gtkpagesetupunixdialog.ui:135
#: gtk/print/ui/gtkprintunixdialog.ui:747
>>>>>>> 48f6ffad
msgid "Reverse landscape"
msgstr "Reverse landscape"

#: gtk/ui/gtkplacesview.ui:16
msgid "Server Addresses"
msgstr "Server Addresses"

#: gtk/ui/gtkplacesview.ui:28
msgid ""
"Server addresses are made up of a protocol prefix and an address. Examples:"
msgstr ""
"Server addresses are made up of a protocol prefix and an address. Examples:"

#: gtk/ui/gtkplacesview.ui:54
msgid "Available Protocols"
msgstr "Available Protocols"

#. Translators: Server as any successfully connected network address
#: gtk/ui/gtkplacesview.ui:106
msgid "No recent servers found"
msgstr "No recent servers found"

#: gtk/ui/gtkplacesview.ui:129
msgid "Recent Servers"
msgstr "Recent Servers"

#: gtk/ui/gtkplacesview.ui:209
msgid "No results found"
msgstr "No results found"

#: gtk/ui/gtkplacesview.ui:240
msgid "Connect to _Server"
msgstr "Connect to _Server"

#: gtk/ui/gtkplacesview.ui:265
msgid "Enter server address…"
msgstr "Enter server address…"

#. this is the header for the printer status column in the print dialog
<<<<<<< HEAD
#: gtk/ui/gtkprintunixdialog.ui:142
msgid "Status"
msgstr "Status"

#: gtk/ui/gtkprintunixdialog.ui:196
msgid "Range"
msgstr "Range"

#: gtk/ui/gtkprintunixdialog.ui:209
msgid "_All Pages"
msgstr "_All Pages"

#: gtk/ui/gtkprintunixdialog.ui:221
msgid "C_urrent Page"
msgstr "C_urrent Page"

#: gtk/ui/gtkprintunixdialog.ui:234
msgid "Se_lection"
msgstr "Se_lection"

#: gtk/ui/gtkprintunixdialog.ui:247
msgid "Pag_es:"
msgstr "Pag_es:"

#: gtk/ui/gtkprintunixdialog.ui:248 gtk/ui/gtkprintunixdialog.ui:261
=======
#: gtk/print/ui/gtkprintunixdialog.ui:142
msgid "Status"
msgstr "Status"

#: gtk/print/ui/gtkprintunixdialog.ui:196
msgid "Range"
msgstr "Range"

#: gtk/print/ui/gtkprintunixdialog.ui:214
msgid "_All Pages"
msgstr "_All Pages"

#: gtk/print/ui/gtkprintunixdialog.ui:227
msgid "C_urrent Page"
msgstr "C_urrent Page"

#: gtk/print/ui/gtkprintunixdialog.ui:241
msgid "Se_lection"
msgstr "Se_lection"

#: gtk/print/ui/gtkprintunixdialog.ui:256
msgid "Pag_es:"
msgstr "Pag_es:"

#: gtk/print/ui/gtkprintunixdialog.ui:260
#: gtk/print/ui/gtkprintunixdialog.ui:273
>>>>>>> 48f6ffad
msgid ""
"Specify one or more page ranges,\n"
" e.g. 1–3, 7, 11"
msgstr ""
"Specify one or more page ranges,\n"
" e.g. 1–3, 7, 11"

<<<<<<< HEAD
#: gtk/ui/gtkprintunixdialog.ui:284
msgid "Copies"
msgstr "Copies"

#: gtk/ui/gtkprintunixdialog.ui:299
msgid "Copie_s:"
msgstr "Copie_s:"

#: gtk/ui/gtkprintunixdialog.ui:322
msgid "C_ollate"
msgstr "C_ollate"

#: gtk/ui/gtkprintunixdialog.ui:333
msgid "_Reverse"
msgstr "_Reverse"

#: gtk/ui/gtkprintunixdialog.ui:363
msgid "General"
msgstr "General"

#: gtk/ui/gtkprintunixdialog.ui:405
msgid "T_wo-sided:"
msgstr "T_wo-sided:"

#: gtk/ui/gtkprintunixdialog.ui:427
msgid "Pages per _side:"
msgstr "Pages per _side:"

#: gtk/ui/gtkprintunixdialog.ui:451
msgid "Page or_dering:"
msgstr "Page or_dering:"

#: gtk/ui/gtkprintunixdialog.ui:474
msgid "_Only print:"
msgstr "_Only print:"

#: gtk/ui/gtkprintunixdialog.ui:490
msgid "All sheets"
msgstr "All sheets"

#: gtk/ui/gtkprintunixdialog.ui:491
msgid "Even sheets"
msgstr "Even sheets"

#: gtk/ui/gtkprintunixdialog.ui:492
msgid "Odd sheets"
msgstr "Odd sheets"

#: gtk/ui/gtkprintunixdialog.ui:506
msgid "Sc_ale:"
msgstr "Sc_ale:"

#: gtk/ui/gtkprintunixdialog.ui:551
msgid "Paper"
msgstr "Paper"

#: gtk/ui/gtkprintunixdialog.ui:566
msgid "Paper _type:"
msgstr "Paper _type:"

#: gtk/ui/gtkprintunixdialog.ui:588
msgid "Paper _source:"
msgstr "Paper _source:"

#: gtk/ui/gtkprintunixdialog.ui:610
msgid "Output t_ray:"
msgstr "Output t_ray:"

#: gtk/ui/gtkprintunixdialog.ui:655
msgid "Or_ientation:"
msgstr "Or_ientation:"

#: gtk/ui/gtkprintunixdialog.ui:729
msgid "Job Details"
msgstr "Job Details"

#: gtk/ui/gtkprintunixdialog.ui:744
msgid "Pri_ority:"
msgstr "Pri_ority:"

#: gtk/ui/gtkprintunixdialog.ui:765
msgid "_Billing info:"
msgstr "_Billing info:"

#: gtk/ui/gtkprintunixdialog.ui:798
=======
#: gtk/print/ui/gtkprintunixdialog.ui:299
msgid "Copies"
msgstr "Copies"

#: gtk/print/ui/gtkprintunixdialog.ui:317
msgid "Copie_s:"
msgstr "Copie_s:"

#: gtk/print/ui/gtkprintunixdialog.ui:340
msgid "C_ollate"
msgstr "C_ollate"

#: gtk/print/ui/gtkprintunixdialog.ui:351
msgid "_Reverse"
msgstr "_Reverse"

#: gtk/print/ui/gtkprintunixdialog.ui:424
msgid "General"
msgstr "General"

#: gtk/print/ui/gtkprintunixdialog.ui:470
msgid "T_wo-sided:"
msgstr "T_wo-sided:"

#: gtk/print/ui/gtkprintunixdialog.ui:492
msgid "Pages per _side:"
msgstr "Pages per _side:"

#: gtk/print/ui/gtkprintunixdialog.ui:516
msgid "Page or_dering:"
msgstr "Page or_dering:"

#: gtk/print/ui/gtkprintunixdialog.ui:539
msgid "_Only print:"
msgstr "_Only print:"

#: gtk/print/ui/gtkprintunixdialog.ui:555
msgid "All sheets"
msgstr "All sheets"

#: gtk/print/ui/gtkprintunixdialog.ui:556
msgid "Even sheets"
msgstr "Even sheets"

#: gtk/print/ui/gtkprintunixdialog.ui:557
msgid "Odd sheets"
msgstr "Odd sheets"

#: gtk/print/ui/gtkprintunixdialog.ui:571
msgid "Sc_ale:"
msgstr "Sc_ale:"

#: gtk/print/ui/gtkprintunixdialog.ui:619
msgid "Paper"
msgstr "Paper"

#: gtk/print/ui/gtkprintunixdialog.ui:638
msgid "Paper _type:"
msgstr "Paper _type:"

#: gtk/print/ui/gtkprintunixdialog.ui:660
msgid "Paper _source:"
msgstr "Paper _source:"

#: gtk/print/ui/gtkprintunixdialog.ui:682
msgid "Output t_ray:"
msgstr "Output t_ray:"

#: gtk/print/ui/gtkprintunixdialog.ui:727
msgid "Or_ientation:"
msgstr "Or_ientation:"

#: gtk/print/ui/gtkprintunixdialog.ui:805
msgid "Job Details"
msgstr "Job Details"

#: gtk/print/ui/gtkprintunixdialog.ui:820
msgid "Pri_ority:"
msgstr "Pri_ority:"

#: gtk/print/ui/gtkprintunixdialog.ui:841
msgid "_Billing info:"
msgstr "_Billing info:"

#: gtk/print/ui/gtkprintunixdialog.ui:874
>>>>>>> 48f6ffad
msgid "Print Document"
msgstr "Print Document"

#. this is one of the choices for the print at option in the print dialog
<<<<<<< HEAD
#: gtk/ui/gtkprintunixdialog.ui:811
=======
#: gtk/print/ui/gtkprintunixdialog.ui:887
>>>>>>> 48f6ffad
msgid "_Now"
msgstr "_Now"

#. this is one of the choices for the print at option in the print dialog. It also serves as the label for an entry that allows the user to enter a time.
<<<<<<< HEAD
#: gtk/ui/gtkprintunixdialog.ui:825
=======
#: gtk/print/ui/gtkprintunixdialog.ui:901
>>>>>>> 48f6ffad
msgid "A_t:"
msgstr "A_t:"

#. Ability to parse the am/pm format depends on actual locale. You can remove the am/pm values below for your locale if they are not supported.
<<<<<<< HEAD
#: gtk/ui/gtkprintunixdialog.ui:827 gtk/ui/gtkprintunixdialog.ui:829
#: gtk/ui/gtkprintunixdialog.ui:845 gtk/ui/gtkprintunixdialog.ui:847
=======
#: gtk/print/ui/gtkprintunixdialog.ui:903
#: gtk/print/ui/gtkprintunixdialog.ui:905
#: gtk/print/ui/gtkprintunixdialog.ui:921
#: gtk/print/ui/gtkprintunixdialog.ui:923
>>>>>>> 48f6ffad
msgid ""
"Specify the time of print,\n"
" e.g. 15∶30, 2∶35 pm, 14∶15∶20, 11∶46∶30 am, 4 pm"
msgstr ""
"Specify the time of print,\n"
" e.g. 15∶30, 2∶35 pm, 14∶15∶20, 11∶46∶30 am, 4 pm"

#. this is one of the choices for the print at option in the print dialog. It means that the print job will not be printed until it explicitly gets 'released'.
<<<<<<< HEAD
#: gtk/ui/gtkprintunixdialog.ui:859
msgid "On _hold"
msgstr "On _hold"

#: gtk/ui/gtkprintunixdialog.ui:861 gtk/ui/gtkprintunixdialog.ui:862
msgid "Hold the job until it is explicitly released"
msgstr "Hold the job until it is explicitly released"

#: gtk/ui/gtkprintunixdialog.ui:889
=======
#: gtk/print/ui/gtkprintunixdialog.ui:935
msgid "On _hold"
msgstr "On _hold"

#: gtk/print/ui/gtkprintunixdialog.ui:937
#: gtk/print/ui/gtkprintunixdialog.ui:938
msgid "Hold the job until it is explicitly released"
msgstr "Hold the job until it is explicitly released"

#: gtk/print/ui/gtkprintunixdialog.ui:965
>>>>>>> 48f6ffad
msgid "Add Cover Page"
msgstr "Add Cover Page"

#. this is the label used for the option in the print dialog that controls the front cover page.
<<<<<<< HEAD
#: gtk/ui/gtkprintunixdialog.ui:904
=======
#: gtk/print/ui/gtkprintunixdialog.ui:980
>>>>>>> 48f6ffad
msgid "Be_fore:"
msgstr "Be_fore:"

#. this is the label used for the option in the print dialog that controls the back cover page.
<<<<<<< HEAD
#: gtk/ui/gtkprintunixdialog.ui:925
msgid "_After:"
msgstr "_After:"

#: gtk/ui/gtkprintunixdialog.ui:954
=======
#: gtk/print/ui/gtkprintunixdialog.ui:1001
msgid "_After:"
msgstr "_After:"

#: gtk/print/ui/gtkprintunixdialog.ui:1030
>>>>>>> 48f6ffad
msgid "Job"
msgstr "Job"

#. This will appear as a tab label in the print dialog.
<<<<<<< HEAD
#: gtk/ui/gtkprintunixdialog.ui:984
=======
#: gtk/print/ui/gtkprintunixdialog.ui:1060
>>>>>>> 48f6ffad
msgid "Image Quality"
msgstr "Image Quality"

#. This will appear as a tab label in the print dialog.
<<<<<<< HEAD
#: gtk/ui/gtkprintunixdialog.ui:1013
=======
#: gtk/print/ui/gtkprintunixdialog.ui:1089
>>>>>>> 48f6ffad
msgid "Color"
msgstr "Colour"

#. This will appear as a tab label in the print dialog. It's a typographical term, as in "Binding and finishing"
<<<<<<< HEAD
#: gtk/ui/gtkprintunixdialog.ui:1042
msgid "Finishing"
msgstr "Finishing"

#: gtk/ui/gtkprintunixdialog.ui:1071
msgid "Advanced"
msgstr "Advanced"

#: gtk/ui/gtkprintunixdialog.ui:1087
=======
#: gtk/print/ui/gtkprintunixdialog.ui:1118
msgid "Finishing"
msgstr "Finishing"

#: gtk/print/ui/gtkprintunixdialog.ui:1147
msgid "Advanced"
msgstr "Advanced"

#: gtk/print/ui/gtkprintunixdialog.ui:1163
>>>>>>> 48f6ffad
msgid "Some of the settings in the dialog conflict"
msgstr "Some of the settings in the dialogue conflict"

#: modules/media/gtkffmediafile.c:253
#, c-format
msgid "Unspecified error decoding media"
msgstr "Unspecified error decoding media"

#: modules/media/gtkffmediafile.c:286
#, c-format
msgid "Cannot find decoder: %s"
msgstr "Cannot find decoder: %s"

#: modules/media/gtkffmediafile.c:296 modules/media/gtkffmediafile.c:363
msgid "Failed to allocate a codec context"
msgstr "Failed to allocate a codec context"

#: modules/media/gtkffmediafile.c:341
#, c-format
msgid "Cannot find encoder: %s"
msgstr "Cannot find encoder: %s"

#: modules/media/gtkffmediafile.c:352
msgid "Cannot add new stream"
msgstr "Cannot add new stream"

#: modules/media/gtkffmediafile.c:485 modules/media/gtkffmediafile.c:942
msgid "Failed to allocate an audio frame"
msgstr "Failed to allocate an audio frame"

#: modules/media/gtkffmediafile.c:650 modules/media/gtkffmediafile.c:898
msgid "Not enough memory"
msgstr "Not enough memory"

#: modules/media/gtkffmediafile.c:821
msgid "Could not allocate resampler context"
msgstr "Could not allocate resampler context"

#: modules/media/gtkffmediafile.c:868
msgid "No audio output found"
msgstr "No audio output found"

#. Translators: These strings name the possible values of the
#. * job priority option in the print dialog
#.
#: modules/printbackends/gtkprintbackendcpdb.c:541
#: modules/printbackends/gtkprintbackendcups.c:5642
msgid "Urgent"
msgstr "Urgent"

#: modules/printbackends/gtkprintbackendcpdb.c:541
#: modules/printbackends/gtkprintbackendcups.c:5642
msgid "High"
msgstr "High"

#: modules/printbackends/gtkprintbackendcpdb.c:541
#: modules/printbackends/gtkprintbackendcups.c:5642
msgid "Medium"
msgstr "Medium"

#: modules/printbackends/gtkprintbackendcpdb.c:541
#: modules/printbackends/gtkprintbackendcups.c:5642
msgid "Low"
msgstr "Low"

#. Translators, this is the label used for the option in the print
#. * dialog that controls the front cover page.
#.
#: modules/printbackends/gtkprintbackendcpdb.c:562
#: modules/printbackends/gtkprintbackendcups.c:5784
msgctxt "printer option"
msgid "Before"
msgstr "Before"

#. Translators, this is the label used for the option in the print
#. * dialog that controls the back cover page.
#.
#: modules/printbackends/gtkprintbackendcpdb.c:569
#: modules/printbackends/gtkprintbackendcups.c:5799
msgctxt "printer option"
msgid "After"
msgstr "After"

#: modules/printbackends/gtkprintbackendcpdb.c:592
msgid "Print at"
msgstr "Print at"

#: modules/printbackends/gtkprintbackendcpdb.c:602
msgid "Print at time"
msgstr "Print at time"

#: modules/printbackends/gtkprintbackendcpdb.c:665
msgctxt "print option"
msgid "Borderless"
msgstr "Borderless"

#. Translators: this is a printer status.
#: modules/printbackends/gtkprintbackendcpdb.c:1525
#: modules/printbackends/gtkprintbackendcups.c:2636
msgid "Paused; Rejecting Jobs"
msgstr "Paused; Rejecting Jobs"

#. Translators: this is a printer status.
#: modules/printbackends/gtkprintbackendcpdb.c:1531
#: modules/printbackends/gtkprintbackendcups.c:2642
msgid "Rejecting Jobs"
msgstr "Rejecting Jobs"

#: modules/printbackends/gtkprintbackendcups.c:1142
#: modules/printbackends/gtkprintbackendcups.c:1449
msgid "Username:"
msgstr "Username:"

#: modules/printbackends/gtkprintbackendcups.c:1143
#: modules/printbackends/gtkprintbackendcups.c:1458
msgid "Password:"
msgstr "Password:"

#: modules/printbackends/gtkprintbackendcups.c:1181
#: modules/printbackends/gtkprintbackendcups.c:1471
#, c-format
msgid "Authentication is required to print document “%s” on printer %s"
msgstr "Authentication is required to print document “%s” on printer %s"

#: modules/printbackends/gtkprintbackendcups.c:1183
#, c-format
msgid "Authentication is required to print a document on %s"
msgstr "Authentication is required to print a document on %s"

#: modules/printbackends/gtkprintbackendcups.c:1187
#, c-format
msgid "Authentication is required to get attributes of job “%s”"
msgstr "Authentication is required to get attributes of job “%s”"

#: modules/printbackends/gtkprintbackendcups.c:1189
msgid "Authentication is required to get attributes of a job"
msgstr "Authentication is required to get attributes of a job"

#: modules/printbackends/gtkprintbackendcups.c:1193
#, c-format
msgid "Authentication is required to get attributes of printer %s"
msgstr "Authentication is required to get attributes of printer %s"

#: modules/printbackends/gtkprintbackendcups.c:1195
msgid "Authentication is required to get attributes of a printer"
msgstr "Authentication is required to get attributes of a printer"

#: modules/printbackends/gtkprintbackendcups.c:1198
#, c-format
msgid "Authentication is required to get default printer of %s"
msgstr "Authentication is required to get default printer of %s"

#: modules/printbackends/gtkprintbackendcups.c:1201
#, c-format
msgid "Authentication is required to get printers from %s"
msgstr "Authentication is required to get printers from %s"

#: modules/printbackends/gtkprintbackendcups.c:1206
#, c-format
msgid "Authentication is required to get a file from %s"
msgstr "Authentication is required to get a file from %s"

#: modules/printbackends/gtkprintbackendcups.c:1208
#, c-format
msgid "Authentication is required on %s"
msgstr "Authentication is required on %s"

#: modules/printbackends/gtkprintbackendcups.c:1443
msgid "Domain:"
msgstr "Domain:"

#: modules/printbackends/gtkprintbackendcups.c:1473
#, c-format
msgid "Authentication is required to print document “%s”"
msgstr "Authentication is required to print document “%s”"

#: modules/printbackends/gtkprintbackendcups.c:1478
#, c-format
msgid "Authentication is required to print this document on printer %s"
msgstr "Authentication is required to print this document on printer %s"

#: modules/printbackends/gtkprintbackendcups.c:1480
msgid "Authentication is required to print this document"
msgstr "Authentication is required to print this document"

#: modules/printbackends/gtkprintbackendcups.c:2568
#, c-format
msgid "Printer “%s” is low on toner."
msgstr "Printer “%s” is low on toner."

#: modules/printbackends/gtkprintbackendcups.c:2572
#, c-format
msgid "Printer “%s” has no toner left."
msgstr "Printer “%s” has no toner left."

#. Translators: "Developer" like on photo development context
#: modules/printbackends/gtkprintbackendcups.c:2577
#, c-format
msgid "Printer “%s” is low on developer."
msgstr "Printer “%s” is low on developer."

#. Translators: "Developer" like on photo development context
#: modules/printbackends/gtkprintbackendcups.c:2582
#, c-format
msgid "Printer “%s” is out of developer."
msgstr "Printer “%s” is out of developer."

#. Translators: "marker" is one color bin of the printer
#: modules/printbackends/gtkprintbackendcups.c:2587
#, c-format
msgid "Printer “%s” is low on at least one marker supply."
msgstr "Printer “%s” is low on at least one marker supply."

#. Translators: "marker" is one color bin of the printer
#: modules/printbackends/gtkprintbackendcups.c:2592
#, c-format
msgid "Printer “%s” is out of at least one marker supply."
msgstr "Printer “%s” is out of at least one marker supply."

#: modules/printbackends/gtkprintbackendcups.c:2596
#, c-format
msgid "The cover is open on printer “%s”."
msgstr "The cover is open on printer “%s”."

#: modules/printbackends/gtkprintbackendcups.c:2600
#, c-format
msgid "The door is open on printer “%s”."
msgstr "The door is open on printer “%s”."

#: modules/printbackends/gtkprintbackendcups.c:2604
#, c-format
msgid "Printer “%s” is low on paper."
msgstr "Printer “%s” is low on paper."

#: modules/printbackends/gtkprintbackendcups.c:2608
#, c-format
msgid "Printer “%s” is out of paper."
msgstr "Printer “%s” is out of paper."

#: modules/printbackends/gtkprintbackendcups.c:2612
#, c-format
msgid "Printer “%s” is currently offline."
msgstr "Printer “%s” is currently offline."

#: modules/printbackends/gtkprintbackendcups.c:2616
#, c-format
msgid "There is a problem on printer “%s”."
msgstr "There is a problem on printer “%s”."

#. Translators: this string connects multiple printer states together.
#: modules/printbackends/gtkprintbackendcups.c:2683
msgid "; "
msgstr "; "

#: modules/printbackends/gtkprintbackendcups.c:4584
#: modules/printbackends/gtkprintbackendcups.c:4651
msgctxt "printing option"
msgid "Two Sided"
msgstr "Two Sided"

#: modules/printbackends/gtkprintbackendcups.c:4585
msgctxt "printing option"
msgid "Paper Type"
msgstr "Paper Type"

#: modules/printbackends/gtkprintbackendcups.c:4586
msgctxt "printing option"
msgid "Paper Source"
msgstr "Paper Source"

#: modules/printbackends/gtkprintbackendcups.c:4587
#: modules/printbackends/gtkprintbackendcups.c:4652
msgctxt "printing option"
msgid "Output Tray"
msgstr "Output Tray"

#: modules/printbackends/gtkprintbackendcups.c:4588
msgctxt "printing option"
msgid "Resolution"
msgstr "Resolution"

#: modules/printbackends/gtkprintbackendcups.c:4589
msgctxt "printing option"
msgid "GhostScript pre-filtering"
msgstr "GhostScript pre-filtering"

#: modules/printbackends/gtkprintbackendcups.c:4598
msgctxt "printing option value"
msgid "One Sided"
msgstr "One Sided"

#. Translators: this is an option of "Two Sided"
#: modules/printbackends/gtkprintbackendcups.c:4600
msgctxt "printing option value"
msgid "Long Edge (Standard)"
msgstr "Long Edge (Standard)"

#. Translators: this is an option of "Two Sided"
#: modules/printbackends/gtkprintbackendcups.c:4602
msgctxt "printing option value"
msgid "Short Edge (Flip)"
msgstr "Short Edge (Flip)"

#. Translators: this is an option of "Paper Source"
#: modules/printbackends/gtkprintbackendcups.c:4604
#: modules/printbackends/gtkprintbackendcups.c:4606
#: modules/printbackends/gtkprintbackendcups.c:4614
msgctxt "printing option value"
msgid "Auto Select"
msgstr "Auto Select"

#. Translators: this is an option of "Paper Source"
#. Translators: this is an option of "Resolution"
#: modules/printbackends/gtkprintbackendcups.c:4608
#: modules/printbackends/gtkprintbackendcups.c:4610
#: modules/printbackends/gtkprintbackendcups.c:4612
#: modules/printbackends/gtkprintbackendcups.c:4616
msgctxt "printing option value"
msgid "Printer Default"
msgstr "Printer Default"

#. Translators: this is an option of "GhostScript"
#: modules/printbackends/gtkprintbackendcups.c:4618
msgctxt "printing option value"
msgid "Embed GhostScript fonts only"
msgstr "Embed GhostScript fonts only"

#. Translators: this is an option of "GhostScript"
#: modules/printbackends/gtkprintbackendcups.c:4620
msgctxt "printing option value"
msgid "Convert to PS level 1"
msgstr "Convert to PS level 1"

#. Translators: this is an option of "GhostScript"
#: modules/printbackends/gtkprintbackendcups.c:4622
msgctxt "printing option value"
msgid "Convert to PS level 2"
msgstr "Convert to PS level 2"

#. Translators: this is an option of "GhostScript"
#: modules/printbackends/gtkprintbackendcups.c:4624
msgctxt "printing option value"
msgid "No pre-filtering"
msgstr "No pre-filtering"

#. Translators: "Miscellaneous" is the label for a button, that opens
#. up an extra panel of settings in a print dialog.
#: modules/printbackends/gtkprintbackendcups.c:4633
msgctxt "printing option group"
msgid "Miscellaneous"
msgstr "Miscellaneous"

#: modules/printbackends/gtkprintbackendcups.c:4660
msgctxt "sides"
msgid "One Sided"
msgstr "One Sided"

#. Translators: this is an option of "Two Sided"
#: modules/printbackends/gtkprintbackendcups.c:4662
msgctxt "sides"
msgid "Long Edge (Standard)"
msgstr "Long Edge (Standard)"

#. Translators: this is an option of "Two Sided"
#: modules/printbackends/gtkprintbackendcups.c:4664
msgctxt "sides"
msgid "Short Edge (Flip)"
msgstr "Short Edge (Flip)"

#. Translators: Top output bin
#: modules/printbackends/gtkprintbackendcups.c:4667
msgctxt "output-bin"
msgid "Top Bin"
msgstr "Top Bin"

#. Translators: Middle output bin
#: modules/printbackends/gtkprintbackendcups.c:4669
msgctxt "output-bin"
msgid "Middle Bin"
msgstr "Middle Bin"

#. Translators: Bottom output bin
#: modules/printbackends/gtkprintbackendcups.c:4671
msgctxt "output-bin"
msgid "Bottom Bin"
msgstr "Bottom Bin"

#. Translators: Side output bin
#: modules/printbackends/gtkprintbackendcups.c:4673
msgctxt "output-bin"
msgid "Side Bin"
msgstr "Side Bin"

#. Translators: Left output bin
#: modules/printbackends/gtkprintbackendcups.c:4675
msgctxt "output-bin"
msgid "Left Bin"
msgstr "Left Bin"

#. Translators: Right output bin
#: modules/printbackends/gtkprintbackendcups.c:4677
msgctxt "output-bin"
msgid "Right Bin"
msgstr "Right Bin"

#. Translators: Center output bin
#: modules/printbackends/gtkprintbackendcups.c:4679
msgctxt "output-bin"
msgid "Center Bin"
msgstr "Centre Bin"

#. Translators: Rear output bin
#: modules/printbackends/gtkprintbackendcups.c:4681
msgctxt "output-bin"
msgid "Rear Bin"
msgstr "Rear Bin"

#. Translators: Output bin where one sided output is oriented in the face-up position
#: modules/printbackends/gtkprintbackendcups.c:4683
msgctxt "output-bin"
msgid "Face Up Bin"
msgstr "Face Up Bin"

#. Translators: Output bin where one sided output is oriented in the face-down position
#: modules/printbackends/gtkprintbackendcups.c:4685
msgctxt "output-bin"
msgid "Face Down Bin"
msgstr "Face Down Bin"

#. Translators: Large capacity output bin
#: modules/printbackends/gtkprintbackendcups.c:4687
msgctxt "output-bin"
msgid "Large Capacity Bin"
msgstr "Large Capacity Bin"

#. Translators: Output stacker number %d
#: modules/printbackends/gtkprintbackendcups.c:4709
#, c-format
msgctxt "output-bin"
msgid "Stacker %d"
msgstr "Stacker %d"

#. Translators: Output mailbox number %d
#: modules/printbackends/gtkprintbackendcups.c:4713
#, c-format
msgctxt "output-bin"
msgid "Mailbox %d"
msgstr "Mailbox %d"

#. Translators: Private mailbox
#: modules/printbackends/gtkprintbackendcups.c:4717
msgctxt "output-bin"
msgid "My Mailbox"
msgstr "My Mailbox"

#. Translators: Output tray number %d
#: modules/printbackends/gtkprintbackendcups.c:4721
#, c-format
msgctxt "output-bin"
msgid "Tray %d"
msgstr "Tray %d"

#: modules/printbackends/gtkprintbackendcups.c:5198
msgid "Printer Default"
msgstr "Printer Default"

#. Translators, this string is used to label the job priority option
#. * in the print dialog
#.
#: modules/printbackends/gtkprintbackendcups.c:5672
msgid "Job Priority"
msgstr "Job Priority"

#. Translators, this string is used to label the billing info entry
#. * in the print dialog
#.
#: modules/printbackends/gtkprintbackendcups.c:5683
msgid "Billing Info"
msgstr "Billing Info"

#. Translators, these strings are names for various 'standard' cover
#. * pages that the printing system may support.
#.
#: modules/printbackends/gtkprintbackendcups.c:5707
msgctxt "cover page"
msgid "None"
msgstr "None"

#: modules/printbackends/gtkprintbackendcups.c:5708
msgctxt "cover page"
msgid "Classified"
msgstr "Classified"

#: modules/printbackends/gtkprintbackendcups.c:5709
msgctxt "cover page"
msgid "Confidential"
msgstr "Confidential"

#: modules/printbackends/gtkprintbackendcups.c:5710
msgctxt "cover page"
msgid "Secret"
msgstr "Secret"

#: modules/printbackends/gtkprintbackendcups.c:5711
msgctxt "cover page"
msgid "Standard"
msgstr "Standard"

#: modules/printbackends/gtkprintbackendcups.c:5712
msgctxt "cover page"
msgid "Top Secret"
msgstr "Top Secret"

#: modules/printbackends/gtkprintbackendcups.c:5713
msgctxt "cover page"
msgid "Unclassified"
msgstr "Unclassified"

#. Translators, this string is used to label the pages-per-sheet option
#. * in the print dialog
#.
#: modules/printbackends/gtkprintbackendcups.c:5725
msgctxt "printer option"
msgid "Pages per Sheet"
msgstr "Pages per Sheet"

#. Translators, this string is used to label the option in the print
#. * dialog that controls in what order multiple pages are arranged
#.
#: modules/printbackends/gtkprintbackendcups.c:5742
msgctxt "printer option"
msgid "Page Ordering"
msgstr "Page Ordering"

#. Translators: this is the name of the option that controls when
#. * a print job is printed. Possible values are 'now', a specified time,
#. * or 'on hold'
#.
#: modules/printbackends/gtkprintbackendcups.c:5819
msgctxt "printer option"
msgid "Print at"
msgstr "Print at"

#. Translators: this is the name of the option that allows the user
#. * to specify a time when a print job will be printed.
#.
#: modules/printbackends/gtkprintbackendcups.c:5830
msgctxt "printer option"
msgid "Print at time"
msgstr "Print at time"

#. Translators: this format is used to display a custom
#. * paper size. The two placeholders are replaced with
#. * the width and height in points. E.g: "Custom
#. * 230.4x142.9"
#.
#: modules/printbackends/gtkprintbackendcups.c:5877
#, c-format
msgid "Custom %s×%s"
msgstr "Custom %s×%s"

#. TRANSLATORS: this is the ICC color profile to use for this job
#: modules/printbackends/gtkprintbackendcups.c:5988
msgctxt "printer option"
msgid "Printer Profile"
msgstr "Printer Profile"

#. TRANSLATORS: this is when color profile information is unavailable
#: modules/printbackends/gtkprintbackendcups.c:5995
msgctxt "printer option value"
msgid "Unavailable"
msgstr "Unavailable"

#: modules/printbackends/gtkprintbackendfile.c:238
msgid "output"
msgstr "output"

#: modules/printbackends/gtkprintbackendfile.c:510
msgid "Print to File"
msgstr "Print to File"

#: modules/printbackends/gtkprintbackendfile.c:636
msgid "PDF"
msgstr "PDF"

#: modules/printbackends/gtkprintbackendfile.c:636
msgid "PostScript"
msgstr "PostScript"

#: modules/printbackends/gtkprintbackendfile.c:636
msgid "SVG"
msgstr "SVG"

#: modules/printbackends/gtkprintbackendfile.c:649
msgid "Pages per _sheet:"
msgstr "Pages per _sheet:"

#: modules/printbackends/gtkprintbackendfile.c:709
msgid "File"
msgstr "File"

#: modules/printbackends/gtkprintbackendfile.c:719
msgid "_Output format"
msgstr "_Output format"

#. TRANSLATORS: when we're running an old CUPS, and
#. * it hasn't registered the device with colord
#: modules/printbackends/gtkprintercups.c:272
msgid "Color management unavailable"
msgstr "Colour management unavailable"

#. TRANSLATORS: when there is no color profile available
#: modules/printbackends/gtkprintercups.c:284
msgid "No profile available"
msgstr "No profile available"

#. TRANSLATORS: when the color profile has no title
#: modules/printbackends/gtkprintercups.c:295
msgid "Unspecified profile"
msgstr "Unspecified profile"

#: tools/encodesymbolic.c:41
msgid "Output to this directory instead of cwd"
msgstr "Output to this directory instead of cwd"

#: tools/encodesymbolic.c:42
msgid "Generate debug output"
msgstr "Generate debug output"

#: tools/encodesymbolic.c:92
#, c-format
msgid "Invalid size %s\n"
msgstr "Invalid size %s\n"

#: tools/encodesymbolic.c:104 tools/encodesymbolic.c:113
#, c-format
msgid "Can’t load file: %s\n"
msgstr "Can’t load file: %s\n"

#: tools/encodesymbolic.c:141 tools/encodesymbolic.c:147
#, c-format
msgid "Can’t save file %s: %s\n"
msgstr "Can’t save file %s: %s\n"

#: tools/encodesymbolic.c:153
#, c-format
msgid "Can’t close stream"
msgstr "Can’t close stream"

#: tools/gtk-builder-tool.c:36
#, c-format
#| msgid ""
#| "Usage:\n"
#| "  gtk-builder-tool [COMMAND] [OPTION…] FILE\n"
#| "\n"
#| "Perform various tasks on GtkBuilder .ui files.\n"
#| "\n"
#| "Commands:\n"
#| "  validate     Validate the file\n"
#| "  simplify     Simplify the file\n"
#| "  enumerate    List all named objects\n"
#| "  preview      Preview the file\n"
#| "  screenshot   Take a screenshot of the file\n"
#| "\n"
msgid ""
"Usage:\n"
"  gtk4-builder-tool [COMMAND] [OPTION…] FILE\n"
"\n"
"Perform various tasks on GtkBuilder .ui files.\n"
"\n"
"Commands:\n"
"  validate     Validate the file\n"
"  simplify     Simplify the file\n"
"  enumerate    List all named objects\n"
"  preview      Preview the file\n"
"  render       Take a screenshot of the file\n"
"  screenshot   Take a screenshot of the file\n"
"\n"
msgstr ""
"Usage:\n"
"  gtk4-builder-tool [COMMAND] [OPTION…] FILE\n"
"\n"
"Perform various tasks on GtkBuilder .ui files.\n"
"\n"
"Commands:\n"
"  validate     Validate the file\n"
"  simplify     Simplify the file\n"
"  enumerate    List all named objects\n"
"  preview      Preview the file\n"
"  render       Take a screenshot of the file\n"
"  screenshot   Take a screenshot of the file\n"
"\n"

#: tools/gtk-builder-tool-enumerate.c:56 tools/gtk-builder-tool-preview.c:179
#: tools/gtk-builder-tool-preview.c:180 tools/gtk-builder-tool-screenshot.c:360
#: tools/gtk-builder-tool-simplify.c:2529 tools/gtk-builder-tool-validate.c:261
#: tools/gtk-rendernode-tool-info.c:202 tools/gtk-rendernode-tool-show.c:106
msgid "FILE"
msgstr "FILE"

#: tools/gtk-builder-tool-enumerate.c:64
msgid "Print all named objects."
msgstr "Print all named objects."

#: tools/gtk-builder-tool-preview.c:128 tools/gtk-builder-tool-screenshot.c:236
#, c-format
#| msgid "No item for URI '%s' found"
msgid "No object with ID '%s' found\n"
msgstr "No object with ID '%s' found\n"

#: tools/gtk-builder-tool-preview.c:130
#, c-format
#| msgid "No results found"
msgid "No previewable object found\n"
msgstr "No previewable object found\n"

#: tools/gtk-builder-tool-preview.c:136
#, c-format
msgid "Objects of type %s can't be previewed\n"
msgstr "Objects of type %s can't be previewed\n"

#: tools/gtk-builder-tool-preview.c:178
msgid "Preview only the named object"
msgstr "Preview only the named object"

#: tools/gtk-builder-tool-preview.c:179 tools/gtk-builder-tool-screenshot.c:360
msgid "Use style from CSS file"
msgstr "Use style from CSS file"

#: tools/gtk-builder-tool-preview.c:187 tools/gtk-builder-tool-screenshot.c:370
#: tools/gtk-builder-tool-validate.c:268 tools/gtk-rendernode-tool-show.c:113
#: tools/gtk-rendernode-tool-render.c:204
#, c-format
msgid "Could not initialize windowing system\n"
msgstr "Could not initialise windowing system\n"

#: tools/gtk-builder-tool-preview.c:195
msgid "Preview the file."
msgstr "Preview the file."

#: tools/gtk-builder-tool-preview.c:208 tools/gtk-builder-tool-screenshot.c:391
#: tools/gtk-builder-tool-simplify.c:2552 tools/gtk-builder-tool-validate.c:287
#, c-format
msgid "No .ui file specified\n"
msgstr "No .ui file specified\n"

#: tools/gtk-builder-tool-preview.c:214
#, c-format
#| msgid "Can only simplify a single .ui file without --replace\n"
msgid "Can only preview a single .ui file\n"
msgstr "Can only preview a single .ui file\n"

#: tools/gtk-builder-tool-screenshot.c:238
#, c-format
#| msgid "No results found"
msgid "No object found\n"
msgstr "No object found\n"

#: tools/gtk-builder-tool-screenshot.c:244
#, c-format
msgid "Objects of type %s can't be screenshot\n"
msgstr "Objects of type %s can't be screenshot\n"

#: tools/gtk-builder-tool-screenshot.c:298
#, c-format
#| msgid "Failed to write hash table\n"
msgid "Failed to take a screenshot\n"
msgstr "Failed to take a screenshot\n"

#: tools/gtk-builder-tool-screenshot.c:309
#, c-format
msgid ""
"File %s exists.\n"
"Use --force to overwrite.\n"
msgstr ""
"File %s exists.\n"
"Use --force to overwrite.\n"

#: tools/gtk-builder-tool-screenshot.c:332
#: tools/gtk-rendernode-tool-render.c:172
#, c-format
msgid "Output written to %s.\n"
msgstr "Output written to %s.\n"

#: tools/gtk-builder-tool-screenshot.c:336
#: tools/gtk-rendernode-tool-render.c:176
#, c-format
#| msgid "Failed to open file %s : %s\n"
msgid "Failed to save %s: %s\n"
msgstr "Failed to save %s: %s\n"

#: tools/gtk-builder-tool-screenshot.c:359
msgid "Screenshot only the named object"
msgstr "Screenshot only the named object"

#: tools/gtk-builder-tool-screenshot.c:361
msgid "Save as node file instead of png"
msgstr "Save as node file instead of png"

#: tools/gtk-builder-tool-screenshot.c:362
msgid "Overwrite existing file"
msgstr "Overwrite existing file"

#: tools/gtk-builder-tool-screenshot.c:363
#: tools/gtk-rendernode-tool-render.c:197
#| msgid "FILE"
msgid "FILE…"
msgstr "FILE…"

#: tools/gtk-builder-tool-screenshot.c:378
msgid "Render a .ui file to an image."
msgstr "Render a .ui file to an image."

#: tools/gtk-builder-tool-screenshot.c:397
#, c-format
#| msgid "Can only simplify a single .ui file without --replace\n"
msgid "Can only render a single .ui file to a single output file\n"
msgstr "Can only render a single .ui file to a single output file\n"

#: tools/gtk-builder-tool-simplify.c:444
#, c-format
msgid "%s:%d: Couldn’t parse value for property '%s': %s\n"
msgstr "%s:%d: Couldn’t parse value for property '%s': %s\n"

#: tools/gtk-builder-tool-simplify.c:658
#, c-format
#| msgid "Cell property %s::%s not found\n"
msgid "Property %s not found"
msgstr "Property %s not found"

#: tools/gtk-builder-tool-simplify.c:661
#, c-format
#| msgid "Packing property %s::%s not found\n"
msgid "Packing property %s not found"
msgstr "Packing property %s not found"

#: tools/gtk-builder-tool-simplify.c:664
#, c-format
#| msgid "Cell property %s::%s not found\n"
msgid "Cell property %s not found"
msgstr "Cell property %s not found"

#: tools/gtk-builder-tool-simplify.c:667
#, c-format
#| msgid "Cell property %s::%s not found\n"
msgid "Layout property %s not found"
msgstr "Layout property %s not found"

#: tools/gtk-builder-tool-simplify.c:1397
#, c-format
msgid "%s only accepts three children"
msgstr "%s only accepts three children"

#: tools/gtk-builder-tool-simplify.c:2455
#, c-format
msgid "Can’t load “%s”: %s\n"
msgstr "Can’t load “%s”: %s\n"

#: tools/gtk-builder-tool-simplify.c:2466
#: tools/gtk-builder-tool-simplify.c:2472
#: tools/gtk-builder-tool-simplify.c:2478
#, c-format
msgid "Can’t parse “%s”: %s\n"
msgstr "Can’t parse “%s”: %s\n"

#: tools/gtk-builder-tool-simplify.c:2504
#, c-format
msgid "Failed to read “%s”: %s\n"
msgstr "Failed to read “%s”: %s\n"

#: tools/gtk-builder-tool-simplify.c:2510
#, c-format
#| msgid "Failed to write %s: “%s”\n"
msgid "Failed to write “%s”: “%s”\n"
msgstr "Failed to write “%s”: “%s”\n"

#: tools/gtk-builder-tool-simplify.c:2527
msgid "Replace the file"
msgstr "Replace the file"

#: tools/gtk-builder-tool-simplify.c:2528
msgid "Convert from GTK 3 to GTK 4"
msgstr "Convert from GTK 3 to GTK 4"

#: tools/gtk-builder-tool-simplify.c:2539
msgid "Simplify the file."
msgstr "Simplify the file."

#: tools/gtk-builder-tool-simplify.c:2558
#, c-format
msgid "Can only simplify a single .ui file without --replace\n"
msgstr "Can only simplify a single .ui file without --replace\n"

#: tools/gtk-builder-tool-validate.c:45
#, c-format
#| msgid "Failed to open file %s : %s\n"
msgid "Failed to lookup template parent type %s\n"
msgstr "Failed to lookup template parent type %s\n"

#: tools/gtk-builder-tool-validate.c:123
msgid "Deprecated types:\n"
msgstr "Deprecated types:\n"

#: tools/gtk-builder-tool-validate.c:167
#, c-format
#| msgid "Failed to open file %s : %s\n"
msgid "Failed to create an instance of the template type %s\n"
msgstr "Failed to create an instance of the template type %s\n"

#: tools/gtk-builder-tool-validate.c:276
msgid "Validate the file."
msgstr "Validate the file."

#: tools/gtk-launch.c:40
msgid "Show program version"
msgstr "Show program version"

#. Translators: this message will appear immediately after the
#. usage string - Usage: COMMAND [OPTION…] <THIS_MESSAGE>
#: tools/gtk-launch.c:74
msgid "APPLICATION [URI…] — launch an APPLICATION"
msgstr "APPLICATION [URI…] — launch an APPLICATION"

#. Translators: this message will appear after the usage string
#. and before the list of options.
#: tools/gtk-launch.c:78
msgid ""
"Launch an application (specified by its desktop file name),\n"
"optionally passing one or more URIs as arguments."
msgstr ""
"Launch an application (specified by its desktop file name),\n"
"optionally passing one or more URIs as arguments."

#: tools/gtk-launch.c:88
#, c-format
msgid "Error parsing commandline options: %s\n"
msgstr "Error parsing commandline options: %s\n"

#: tools/gtk-launch.c:90 tools/gtk-launch.c:111
#, c-format
msgid "Try “%s --help” for more information."
msgstr "Try “%s --help” for more information."

#. Translators: the %s is the program name. This error message
#. means the user is calling gtk-launch without any argument.
#: tools/gtk-launch.c:109
#, c-format
msgid "%s: missing application name"
msgstr "%s: missing application name"

#: tools/gtk-launch.c:137
#, c-format
msgid "Creating AppInfo from id not supported on non unix operating systems"
msgstr "Creating AppInfo from ID not supported on non-UNIX operating systems"

#. Translators: the first %s is the program name, the second one
#. is the application name.
#: tools/gtk-launch.c:145
#, c-format
msgid "%s: no such application %s"
msgstr "%s: no such application %s"

#. Translators: the first %s is the program name, the second one
#. is the error message.
#: tools/gtk-launch.c:163
#, c-format
msgid "%s: error launching application: %s\n"
msgstr "%s: error launching application: %s\n"

#: tools/gtk-rendernode-tool.c:35
#, c-format
msgid ""
"Usage:\n"
"  gtk4-rendernode-tool [COMMAND] [OPTION…] FILE\n"
"\n"
"Perform various tasks on GTK render nodes.\n"
"\n"
"Commands:\n"
"  info         Provide information about the node\n"
"  show         Show the node\n"
"  render       Take a screenshot of the node\n"
"\n"
msgstr ""
"Usage:\n"
"  gtk4-rendernode-tool [COMMAND] [OPTION…] FILE\n"
"\n"
"Perform various tasks on GTK render nodes.\n"
"\n"
"Commands:\n"
"  info         Provide information about the node\n"
"  show         Show the node\n"
"  render       Take a screenshot of the node\n"
"\n"

#: tools/gtk-rendernode-tool-info.c:179
#, c-format
msgid "Number of nodes: %u\n"
msgstr "Number of nodes: %u\n"

#: tools/gtk-rendernode-tool-info.c:186
#, c-format
msgid "Depth: %u\n"
msgstr "Depth: %u\n"

#: tools/gtk-rendernode-tool-info.c:189
#, c-format
msgid "Bounds: %g x %g\n"
msgstr "Bounds: %g x %g\n"

#: tools/gtk-rendernode-tool-info.c:190
#, c-format
msgid "Origin: %g %g\n"
msgstr "Origin: %g %g\n"

#: tools/gtk-rendernode-tool-info.c:211
#| msgid "Could not retrieve information about the file"
msgid "Provide information about the render node."
msgstr "Provide information about the render node."

#: tools/gtk-rendernode-tool-info.c:224 tools/gtk-rendernode-tool-show.c:134
#: tools/gtk-rendernode-tool-render.c:225
#, c-format
#| msgid "No .ui file specified\n"
msgid "No .node file specified\n"
msgstr "No .node file specified\n"

#: tools/gtk-rendernode-tool-info.c:230
#, c-format
#| msgid "Can only simplify a single .ui file without --replace\n"
msgid "Can only accept a single .node file\n"
msgstr "Can only accept a single .node file\n"

#: tools/gtk-rendernode-tool-show.c:105
msgid "Don't add a titlebar"
msgstr "Don't add a titlebar"

#: tools/gtk-rendernode-tool-show.c:121
msgid "Show the render node."
msgstr "Show the render node."

#: tools/gtk-rendernode-tool-show.c:140
#, c-format
#| msgid "Can only simplify a single .ui file without --replace\n"
msgid "Can only preview a single .node file\n"
msgstr "Can only preview a single .node file\n"

#: tools/gtk-rendernode-tool-render.c:123
#, c-format
msgid ""
"File %s exists.\n"
"If you want to overwrite, specify the filename.\n"
msgstr ""
"File %s exists.\n"
"If you want to overwrite, specify the filename.\n"

#: tools/gtk-rendernode-tool-render.c:137
#, c-format
#| msgid "Failed to open file %s : %s\n"
msgid "Failed to generate SVG: %s\n"
msgstr "Failed to generate SVG: %s\n"

#: tools/gtk-rendernode-tool-render.c:196
#| msgid "Renderer"
msgid "Renderer to use"
msgstr "Renderer to use"

#: tools/gtk-rendernode-tool-render.c:196
msgid "RENDERER"
msgstr "RENDERER"

#: tools/gtk-rendernode-tool-render.c:212
msgid "Render a .node file to an image."
msgstr "Render a .node file to an image."

#: tools/gtk-rendernode-tool-render.c:231
#, c-format
#| msgid "Can only simplify a single .ui file without --replace\n"
msgid "Can only render a single .node file to a single output file\n"
msgstr "Can only render a single .node file to a single output file\n"

#: tools/gtk-rendernode-tool-utils.c:51
#, c-format
#| msgid ""
#| "Error creating folder \"%s\": %s\n"
#| "%s"
msgid "Error at %s: %s\n"
msgstr "Error at %s: %s\n"

#: tools/gtk-rendernode-tool-utils.c:69
#, c-format
#| msgid "Failed to open file %s : %s\n"
msgid "Failed to load node file: %s\n"
msgstr "Failed to load node file: %s\n"

#: tools/updateiconcache.c:1391
#, c-format
msgid "Failed to write header\n"
msgstr "Failed to write header\n"

#: tools/updateiconcache.c:1397
#, c-format
msgid "Failed to write hash table\n"
msgstr "Failed to write hash table\n"

#: tools/updateiconcache.c:1403
#, c-format
msgid "Failed to write folder index\n"
msgstr "Failed to write folder index\n"

#: tools/updateiconcache.c:1411
#, c-format
msgid "Failed to rewrite header\n"
msgstr "Failed to rewrite header\n"

#: tools/updateiconcache.c:1505
#, c-format
msgid "Failed to open file %s : %s\n"
msgstr "Failed to open file %s : %s\n"

#: tools/updateiconcache.c:1513 tools/updateiconcache.c:1543
#, c-format
msgid "Failed to write cache file: %s\n"
msgstr "Failed to write cache file: %s\n"

#: tools/updateiconcache.c:1553
#, c-format
msgid "The generated cache was invalid.\n"
msgstr "The generated cache was invalid.\n"

#: tools/updateiconcache.c:1567
#, c-format
msgid "Could not rename %s to %s: %s, removing %s then.\n"
msgstr "Could not rename %s to %s: %s, removing %s then.\n"

#: tools/updateiconcache.c:1581
#, c-format
msgid "Could not rename %s to %s: %s\n"
msgstr "Could not rename %s to %s: %s\n"

#: tools/updateiconcache.c:1591
#, c-format
msgid "Could not rename %s back to %s: %s.\n"
msgstr "Could not rename %s back to %s: %s.\n"

#: tools/updateiconcache.c:1614
#, c-format
msgid "Cache file created successfully.\n"
msgstr "Cache file created successfully.\n"

#: tools/updateiconcache.c:1653
msgid "Overwrite an existing cache, even if up to date"
msgstr "Overwrite an existing cache, even if up to date"

#: tools/updateiconcache.c:1654
msgid "Don’t check for the existence of index.theme"
msgstr "Don’t check for the existence of index.theme"

#: tools/updateiconcache.c:1655
msgid "Don’t include image data in the cache"
msgstr "Don’t include image data in the cache"

#: tools/updateiconcache.c:1656
msgid "Include image data in the cache"
msgstr "Include image data in the cache"

#: tools/updateiconcache.c:1657
msgid "Output a C header file"
msgstr "Output a C header file"

#: tools/updateiconcache.c:1658
msgid "Turn off verbose output"
msgstr "Turn off verbose output"

#: tools/updateiconcache.c:1659
msgid "Validate existing icon cache"
msgstr "Validate existing icon cache"

#: tools/updateiconcache.c:1724
#, c-format
msgid "File not found: %s\n"
msgstr "File not found: %s\n"

#: tools/updateiconcache.c:1730
#, c-format
msgid "Not a valid icon cache: %s\n"
msgstr "Not a valid icon cache: %s\n"

#: tools/updateiconcache.c:1743
#, c-format
msgid "No theme index file.\n"
msgstr "No theme index file.\n"

#: tools/updateiconcache.c:1747
#, c-format
msgid ""
"No theme index file in “%s”.\n"
"If you really want to create an icon cache here, use --ignore-theme-index.\n"
msgstr ""
"No theme index file in “%s”.\n"
"If you really want to create an icon cache here, use --ignore-theme-index.\n"

<<<<<<< HEAD
#, fuzzy, c-format
#~| msgid "No item for URI '%s' found"
#~ msgid "No object with ID '%s' found\n"
#~ msgstr "No item for URI '%s' found"

#, fuzzy, c-format
#~| msgid "Could not initialize EGL display"
#~ msgid "Could not initialize windowing system\n"
#~ msgstr "Could not initialise EGL display"

#, fuzzy, c-format
#~| msgid "Can only simplify a single .ui file without --replace\n"
#~ msgid "Can only preview a single .ui file\n"
#~ msgstr "Can only simplify a single .ui file without --replace\n"

#, fuzzy, c-format
#~| msgid "No results found"
#~ msgid "No object found\n"
#~ msgstr "No results found"

#, fuzzy, c-format
#~| msgid "Failed to write hash table\n"
#~ msgid "Failed to take a screenshot\n"
#~ msgstr "Failed to write hash table\n"

#, fuzzy, c-format
#~| msgid "Failed to open file %s : %s\n"
#~ msgid "Failed to save %s: %s\n"
#~ msgstr "Failed to open file %s : %s\n"

#, fuzzy, c-format
#~| msgid "Can only simplify a single .ui file without --replace\n"
#~ msgid "Can only screenshot a single .ui file and a single output file\n"
#~ msgstr "Can only simplify a single .ui file without --replace\n"

#, fuzzy, c-format
#~| msgid "Cell property %s::%s not found\n"
#~ msgid "Property %s not found"
#~ msgstr "Cell property %s::%s not found\n"

#, fuzzy, c-format
#~| msgid "Packing property %s::%s not found\n"
#~ msgid "Packing property %s not found"
#~ msgstr "Packing property %s::%s not found\n"

#, fuzzy, c-format
#~| msgid "Cell property %s::%s not found\n"
#~ msgid "Cell property %s not found"
#~ msgstr "Cell property %s::%s not found\n"

#, fuzzy, c-format
#~| msgid "Cell property %s::%s not found\n"
#~ msgid "Layout property %s not found"
#~ msgstr "Cell property %s::%s not found\n"

#, fuzzy, c-format
#~| msgid "Failed to open file %s : %s\n"
#~ msgid "Failed to lookup template parent type %s\n"
#~ msgstr "Failed to open file %s : %s\n"
=======
#~ msgid "Tab list"
#~ msgstr "Tab list"

#~ msgid "Allocation"
#~ msgstr "Allocation"

#~ msgid "Show fps overlay"
#~ msgstr "Show fps overlay"

#~ msgid "Simulate Touchscreen"
#~ msgstr "Simulate Touchscreen"

#~ msgid "Take a screenshot of the file."
#~ msgstr "Take a screenshot of the file."

#, c-format
#~ msgid "%s:%d: %sproperty %s::%s not found\n"
#~ msgstr "%s:%d: %sproperty %s::%s not found\n"

#, c-format
#~ msgid "Can’t parse “%s”\n"
#~ msgstr "Can’t parse “%s”\n"
>>>>>>> 48f6ffad

#~ msgid "Other application…"
#~ msgstr "Other application…"

#~ msgid "Default Application"
#~ msgstr "Default Application"

#~ msgid "default:LTR"
#~ msgstr "default:LTR"

#~ msgid "Tab"
#~ msgstr "Tab"

#~ msgid "GL rendering is disabled"
#~ msgstr "GL rendering is disabled"

#~ msgid "Software GL"
#~ msgstr "Software GL"

#~ msgid "horizontal"
#~ msgstr "horizontal"

#~ msgid "Print to LPR"
#~ msgstr "Print to LPR"

#~ msgid "Pages Per Sheet"
#~ msgstr "Pages Per Sheet"

#~ msgid "Command Line"
#~ msgstr "Command Line"

#~ msgid "Number Formatting"
#~ msgstr "Number Formatting"

#~ msgctxt "OpenType layout"
#~ msgid "Stylistic Set 1"
#~ msgstr "Stylistic Set 1"

#~ msgctxt "OpenType layout"
#~ msgid "Stylistic Set 2"
#~ msgstr "Stylistic Set 2"

#~ msgctxt "OpenType layout"
#~ msgid "Stylistic Set 3"
#~ msgstr "Stylistic Set 3"

#~ msgctxt "OpenType layout"
#~ msgid "Stylistic Set 4"
#~ msgstr "Stylistic Set 4"

#~ msgctxt "OpenType layout"
#~ msgid "Stylistic Set 5"
#~ msgstr "Stylistic Set 5"

#~ msgctxt "OpenType layout"
#~ msgid "Stylistic Set 6"
#~ msgstr "Stylistic Set 6"

#~ msgctxt "OpenType layout"
#~ msgid "Stylistic Set 7"
#~ msgstr "Stylistic Set 7"

#~ msgctxt "OpenType layout"
#~ msgid "Stylistic Set 8"
#~ msgstr "Stylistic Set 8"

#~ msgctxt "OpenType layout"
#~ msgid "Stylistic Set 9"
#~ msgstr "Stylistic Set 9"

#~ msgctxt "OpenType layout"
#~ msgid "Stylistic Set 10"
#~ msgstr "Stylistic Set 10"

#~ msgctxt "OpenType layout"
#~ msgid "Stylistic Set 11"
#~ msgstr "Stylistic Set 11"

#~ msgctxt "OpenType layout"
#~ msgid "Stylistic Set 12"
#~ msgstr "Stylistic Set 12"

#~ msgctxt "OpenType layout"
#~ msgid "Stylistic Set 13"
#~ msgstr "Stylistic Set 13"

#~ msgctxt "OpenType layout"
#~ msgid "Stylistic Set 14"
#~ msgstr "Stylistic Set 14"

#~ msgctxt "OpenType layout"
#~ msgid "Stylistic Set 15"
#~ msgstr "Stylistic Set 15"

#~ msgctxt "OpenType layout"
#~ msgid "Stylistic Set 16"
#~ msgstr "Stylistic Set 16"

#~ msgctxt "OpenType layout"
#~ msgid "Stylistic Set 17"
#~ msgstr "Stylistic Set 17"

#~ msgctxt "OpenType layout"
#~ msgid "Stylistic Set 18"
#~ msgstr "Stylistic Set 18"

#~ msgctxt "OpenType layout"
#~ msgid "Stylistic Set 19"
#~ msgstr "Stylistic Set 19"

#~ msgctxt "OpenType layout"
#~ msgid "Stylistic Set 20"
#~ msgstr "Stylistic Set 20"

#~ msgid "Not a video file"
#~ msgstr "Not a video file"

#~ msgid "Unsupported video codec"
#~ msgstr "Unsupported video codec"

#, fuzzy
#~| msgid "Core GL is not available on EGL implementation"
#~ msgid "Sandbox does not provide an OpenGL implementation"
#~ msgstr "Core GL is not available on EGL implementation"

#, fuzzy
#~| msgid "No GL implementation is available"
#~ msgid "No OpenGL implementation available"
#~ msgstr "No GL implementation is available"

#~ msgid "Core GL is not available on EGL implementation"
#~ msgstr "Core GL is not available on EGL implementation"

#~ msgid "Surfaceless contexts are not supported on this EGL implementation"
#~ msgstr "Surfaceless contexts are not supported on this EGL implementation"

#~ msgid "EGL is not supported"
#~ msgstr "EGL is not supported"

#~ msgctxt "Script"
#~ msgid "Arabic"
#~ msgstr "Arabic"

#~ msgctxt "Script"
#~ msgid "Armenian"
#~ msgstr "Armenian"

#~ msgctxt "Script"
#~ msgid "Bengali"
#~ msgstr "Bengali"

#~ msgctxt "Script"
#~ msgid "Bopomofo"
#~ msgstr "Bopomofo"

#~ msgctxt "Script"
#~ msgid "Cherokee"
#~ msgstr "Cherokee"

#~ msgctxt "Script"
#~ msgid "Coptic"
#~ msgstr "Coptic"

#~ msgctxt "Script"
#~ msgid "Cyrillic"
#~ msgstr "Cyrillic"

#~ msgctxt "Script"
#~ msgid "Deseret"
#~ msgstr "Deseret"

#~ msgctxt "Script"
#~ msgid "Devanagari"
#~ msgstr "Devanagari"

#~ msgctxt "Script"
#~ msgid "Ethiopic"
#~ msgstr "Ethiopic"

#~ msgctxt "Script"
#~ msgid "Georgian"
#~ msgstr "Georgian"

#~ msgctxt "Script"
#~ msgid "Gothic"
#~ msgstr "Gothic"

#~ msgctxt "Script"
#~ msgid "Greek"
#~ msgstr "Greek"

#~ msgctxt "Script"
#~ msgid "Gujarati"
#~ msgstr "Gujarati"

#~ msgctxt "Script"
#~ msgid "Gurmukhi"
#~ msgstr "Gurmukhi"

#~ msgctxt "Script"
#~ msgid "Han"
#~ msgstr "Han"

#~ msgctxt "Script"
#~ msgid "Hangul"
#~ msgstr "Hangul"

#~ msgctxt "Script"
#~ msgid "Hebrew"
#~ msgstr "Hebrew"

#~ msgctxt "Script"
#~ msgid "Hiragana"
#~ msgstr "Hiragana"

#~ msgctxt "Script"
#~ msgid "Kannada"
#~ msgstr "Kannada"

#~ msgctxt "Script"
#~ msgid "Katakana"
#~ msgstr "Katakana"

#~ msgctxt "Script"
#~ msgid "Khmer"
#~ msgstr "Khmer"

#~ msgctxt "Script"
#~ msgid "Lao"
#~ msgstr "Lao"

#~ msgctxt "Script"
#~ msgid "Latin"
#~ msgstr "Latin"

#~ msgctxt "Script"
#~ msgid "Malayalam"
#~ msgstr "Malayalam"

#~ msgctxt "Script"
#~ msgid "Mongolian"
#~ msgstr "Mongolian"

#~ msgctxt "Script"
#~ msgid "Myanmar"
#~ msgstr "Myanmar"

#~ msgctxt "Script"
#~ msgid "Ogham"
#~ msgstr "Ogham"

#~ msgctxt "Script"
#~ msgid "Old Italic"
#~ msgstr "Old Italic"

#~ msgctxt "Script"
#~ msgid "Oriya"
#~ msgstr "Oriya"

#~ msgctxt "Script"
#~ msgid "Runic"
#~ msgstr "Runic"

#~ msgctxt "Script"
#~ msgid "Sinhala"
#~ msgstr "Sinhala"

#~ msgctxt "Script"
#~ msgid "Syriac"
#~ msgstr "Syriac"

#~ msgctxt "Script"
#~ msgid "Tamil"
#~ msgstr "Tamil"

#~ msgctxt "Script"
#~ msgid "Telugu"
#~ msgstr "Telugu"

#~ msgctxt "Script"
#~ msgid "Thaana"
#~ msgstr "Thaana"

#~ msgctxt "Script"
#~ msgid "Thai"
#~ msgstr "Thai"

#~ msgctxt "Script"
#~ msgid "Tibetan"
#~ msgstr "Tibetan"

#~ msgctxt "Script"
#~ msgid "Canadian Aboriginal"
#~ msgstr "Canadian Aboriginal"

#~ msgctxt "Script"
#~ msgid "Yi"
#~ msgstr "Yi"

#~ msgctxt "Script"
#~ msgid "Tagalog"
#~ msgstr "Tagalog"

#~ msgctxt "Script"
#~ msgid "Hanunoo"
#~ msgstr "Hanunoo"

#~ msgctxt "Script"
#~ msgid "Buhid"
#~ msgstr "Buhid"

#~ msgctxt "Script"
#~ msgid "Tagbanwa"
#~ msgstr "Tagbanwa"

#~ msgctxt "Script"
#~ msgid "Braille"
#~ msgstr "Braille"

#~ msgctxt "Script"
#~ msgid "Cypriot"
#~ msgstr "Cypriot"

#~ msgctxt "Script"
#~ msgid "Limbu"
#~ msgstr "Limbu"

#~ msgctxt "Script"
#~ msgid "Osmanya"
#~ msgstr "Osmanya"

#~ msgctxt "Script"
#~ msgid "Shavian"
#~ msgstr "Shavian"

#~ msgctxt "Script"
#~ msgid "Linear B"
#~ msgstr "Linear B"

#~ msgctxt "Script"
#~ msgid "Tai Le"
#~ msgstr "Tai Le"

#~ msgctxt "Script"
#~ msgid "Ugaritic"
#~ msgstr "Ugaritic"

#~ msgctxt "Script"
#~ msgid "New Tai Lue"
#~ msgstr "New Tai Lue"

#~ msgctxt "Script"
#~ msgid "Buginese"
#~ msgstr "Buginese"

#~ msgctxt "Script"
#~ msgid "Glagolitic"
#~ msgstr "Glagolitic"

#~ msgctxt "Script"
#~ msgid "Tifinagh"
#~ msgstr "Tifinagh"

#~ msgctxt "Script"
#~ msgid "Syloti Nagri"
#~ msgstr "Syloti Nagri"

#~ msgctxt "Script"
#~ msgid "Old Persian"
#~ msgstr "Old Persian"

#~ msgctxt "Script"
#~ msgid "Kharoshthi"
#~ msgstr "Kharoshthi"

#~ msgctxt "Script"
#~ msgid "Unknown"
#~ msgstr "Unknown"

#~ msgctxt "Script"
#~ msgid "Balinese"
#~ msgstr "Balinese"

#~ msgctxt "Script"
#~ msgid "Cuneiform"
#~ msgstr "Cuneiform"

#~ msgctxt "Script"
#~ msgid "Phoenician"
#~ msgstr "Phoenician"

#~ msgctxt "Script"
#~ msgid "Phags-pa"
#~ msgstr "Phags-pa"

#~ msgctxt "Script"
#~ msgid "N'Ko"
#~ msgstr "N'Ko"

#~ msgctxt "Script"
#~ msgid "Kayah Li"
#~ msgstr "Kayah Li"

#~ msgctxt "Script"
#~ msgid "Lepcha"
#~ msgstr "Lepcha"

#~ msgctxt "Script"
#~ msgid "Rejang"
#~ msgstr "Rejang"

#~ msgctxt "Script"
#~ msgid "Sundanese"
#~ msgstr "Sundanese"

#~ msgctxt "Script"
#~ msgid "Saurashtra"
#~ msgstr "Saurashtra"

#~ msgctxt "Script"
#~ msgid "Cham"
#~ msgstr "Cham"

#~ msgctxt "Script"
#~ msgid "Ol Chiki"
#~ msgstr "Ol Chiki"

#~ msgctxt "Script"
#~ msgid "Vai"
#~ msgstr "Vai"

#~ msgctxt "Script"
#~ msgid "Carian"
#~ msgstr "Carian"

#~ msgctxt "Script"
#~ msgid "Lycian"
#~ msgstr "Lycian"

#~ msgctxt "Script"
#~ msgid "Lydian"
#~ msgstr "Lydian"

#~ msgctxt "Script"
#~ msgid "Avestan"
#~ msgstr "Avestan"

#~ msgctxt "Script"
#~ msgid "Bamum"
#~ msgstr "Bamum"

#~ msgctxt "Script"
#~ msgid "Egyptian Hieroglyphs"
#~ msgstr "Egyptian Hieroglyphs"

#~ msgctxt "Script"
#~ msgid "Imperial Aramaic"
#~ msgstr "Imperial Aramaic"

#~ msgctxt "Script"
#~ msgid "Inscriptional Pahlavi"
#~ msgstr "Inscriptional Pahlavi"

#~ msgctxt "Script"
#~ msgid "Inscriptional Parthian"
#~ msgstr "Inscriptional Parthian"

#~ msgctxt "Script"
#~ msgid "Javanese"
#~ msgstr "Javanese"

#~ msgctxt "Script"
#~ msgid "Kaithi"
#~ msgstr "Kaithi"

#~ msgctxt "Script"
#~ msgid "Lisu"
#~ msgstr "Lisu"

#~ msgctxt "Script"
#~ msgid "Meetei Mayek"
#~ msgstr "Meetei Mayek"

#~ msgctxt "Script"
#~ msgid "Old South Arabian"
#~ msgstr "Old South Arabian"

#~ msgctxt "Script"
#~ msgid "Old Turkic"
#~ msgstr "Old Turkic"

#~ msgctxt "Script"
#~ msgid "Samaritan"
#~ msgstr "Samaritan"

#~ msgctxt "Script"
#~ msgid "Tai Tham"
#~ msgstr "Tai Tham"

#~ msgctxt "Script"
#~ msgid "Tai Viet"
#~ msgstr "Tai Viet"

#~ msgctxt "Script"
#~ msgid "Batak"
#~ msgstr "Batak"

#~ msgctxt "Script"
#~ msgid "Brahmi"
#~ msgstr "Brahmi"

#~ msgctxt "Script"
#~ msgid "Mandaic"
#~ msgstr "Mandaic"

#~ msgctxt "Script"
#~ msgid "Chakma"
#~ msgstr "Chakma"

#~ msgctxt "Script"
#~ msgid "Meroitic Cursive"
#~ msgstr "Meroitic Cursive"

#~ msgctxt "Script"
#~ msgid "Meroitic Hieroglyphs"
#~ msgstr "Meroitic Hieroglyphs"

#~ msgctxt "Script"
#~ msgid "Miao"
#~ msgstr "Miao"

#~ msgctxt "Script"
#~ msgid "Sharada"
#~ msgstr "Sharada"

#~ msgctxt "Script"
#~ msgid "Sora Sompeng"
#~ msgstr "Sora Sompeng"

#~ msgctxt "Script"
#~ msgid "Takri"
#~ msgstr "Takri"

#~ msgctxt "Script"
#~ msgid "Bassa"
#~ msgstr "Bassa"

#~ msgctxt "Script"
#~ msgid "Caucasian Albanian"
#~ msgstr "Caucasian Albanian"

#~ msgctxt "Script"
#~ msgid "Duployan"
#~ msgstr "Duployan"

#~ msgctxt "Script"
#~ msgid "Elbasan"
#~ msgstr "Elbasan"

#~ msgctxt "Script"
#~ msgid "Grantha"
#~ msgstr "Grantha"

#~ msgctxt "Script"
#~ msgid "Khojki"
#~ msgstr "Khojki"

#~ msgctxt "Script"
#~ msgid "Khudawadi, Sindhi"
#~ msgstr "Khudawadi, Sindhi"

#~ msgctxt "Script"
#~ msgid "Linear A"
#~ msgstr "Linear A"

#~ msgctxt "Script"
#~ msgid "Mahajani"
#~ msgstr "Mahajani"

#~ msgctxt "Script"
#~ msgid "Manichaean"
#~ msgstr "Manichaean"

#~ msgctxt "Script"
#~ msgid "Mende Kikakui"
#~ msgstr "Mende Kikakui"

#~ msgctxt "Script"
#~ msgid "Modi"
#~ msgstr "Modi"

#~ msgctxt "Script"
#~ msgid "Mro"
#~ msgstr "Mro"

#~ msgctxt "Script"
#~ msgid "Nabataean"
#~ msgstr "Nabataean"

#~ msgctxt "Script"
#~ msgid "Old North Arabian"
#~ msgstr "Old North Arabian"

#~ msgctxt "Script"
#~ msgid "Old Permic"
#~ msgstr "Old Permic"

#~ msgctxt "Script"
#~ msgid "Pahawh Hmong"
#~ msgstr "Pahawh Hmong"

#~ msgctxt "Script"
#~ msgid "Palmyrene"
#~ msgstr "Palmyrene"

#~ msgctxt "Script"
#~ msgid "Pau Cin Hau"
#~ msgstr "Pau Cin Hau"

#~ msgctxt "Script"
#~ msgid "Psalter Pahlavi"
#~ msgstr "Psalter Pahlavi"

#~ msgctxt "Script"
#~ msgid "Siddham"
#~ msgstr "Siddham"

#~ msgctxt "Script"
#~ msgid "Tirhuta"
#~ msgstr "Tirhuta"

#~ msgctxt "Script"
#~ msgid "Warang Citi"
#~ msgstr "Warang Citi"

#~ msgctxt "Script"
#~ msgid "Ahom"
#~ msgstr "Ahom"

#~ msgctxt "Script"
#~ msgid "Anatolian Hieroglyphs"
#~ msgstr "Anatolian Hieroglyphs"

#~ msgctxt "Script"
#~ msgid "Hatran"
#~ msgstr "Hatran"

#~ msgctxt "Script"
#~ msgid "Multani"
#~ msgstr "Multani"

#~ msgctxt "Script"
#~ msgid "Old Hungarian"
#~ msgstr "Old Hungarian"

#~ msgctxt "Script"
#~ msgid "Signwriting"
#~ msgstr "Signwriting"

#~ msgctxt "Script"
#~ msgid "Adlam"
#~ msgstr "Adlam"

#~ msgctxt "Script"
#~ msgid "Bhaiksuki"
#~ msgstr "Bhaiksuki"

#~ msgctxt "Script"
#~ msgid "Marchen"
#~ msgstr "Marchen"

#~ msgctxt "Script"
#~ msgid "Newa"
#~ msgstr "Newa"

#~ msgctxt "Script"
#~ msgid "Osage"
#~ msgstr "Osage"

#~ msgctxt "Script"
#~ msgid "Tangut"
#~ msgstr "Tangut"

#~ msgctxt "Script"
#~ msgid "Masaram Gondi"
#~ msgstr "Masaram Gondi"

#~ msgctxt "Script"
#~ msgid "Nushu"
#~ msgstr "Nushu"

#~ msgctxt "Script"
#~ msgid "Soyombo"
#~ msgstr "Soyombo"

#~ msgctxt "Script"
#~ msgid "Zanabazar Square"
#~ msgstr "Zanabazar Square"

#~ msgctxt "Script"
#~ msgid "Dogra"
#~ msgstr "Dogra"

#~ msgctxt "Script"
#~ msgid "Gunjala Gondi"
#~ msgstr "Gunjala Gondi"

#~ msgctxt "Script"
#~ msgid "Hanifi Rohingya"
#~ msgstr "Hanifi Rohingya"

#~ msgctxt "Script"
#~ msgid "Makasar"
#~ msgstr "Makasar"

#~ msgctxt "Script"
#~ msgid "Medefaidrin"
#~ msgstr "Medefaidrin"

#~ msgctxt "Script"
#~ msgid "Old Sogdian"
#~ msgstr "Old Sogdian"

#~ msgctxt "Script"
#~ msgid "Sogdian"
#~ msgstr "Sogdian"

#~ msgctxt "Script"
#~ msgid "Elym"
#~ msgstr "Elym"

#~ msgctxt "Script"
#~ msgid "Nand"
#~ msgstr "Nand"

#~ msgctxt "Script"
#~ msgid "Rohg"
#~ msgstr "Rohg"

#~ msgctxt "Script"
#~ msgid "Wcho"
#~ msgstr "Wcho"

#~ msgctxt "Script"
#~ msgid "Chorasmian"
#~ msgstr "Chorasmian"

#~ msgctxt "Script"
#~ msgid "Dives Akuru"
#~ msgstr "Dives Akuru"

#~ msgctxt "Script"
#~ msgid "Khitan small script"
#~ msgstr "Khitan small script"

#~ msgctxt "Script"
#~ msgid "Yezidi"
#~ msgstr "Yezidi"

#~ msgid "No available configurations for the given RGBA pixel format"
#~ msgstr "No available configurations for the given RGBA pixel format"

#~ msgid "Show text"
#~ msgstr "Show text"

#~ msgid "Online"
#~ msgstr "Online"

#~ msgid "Offline"
#~ msgstr "Offline"

#~ msgid "Dormant"
#~ msgstr "Dormant"

#~ msgid "C_redits"
#~ msgstr "C_redits"

#~ msgid "_License"
#~ msgstr "_Licence"

#~ msgctxt "Color name"
#~ msgid "Scarlet Red"
#~ msgstr "Scarlet Red"

#~ msgctxt "Color name"
#~ msgid "Light Butter"
#~ msgstr "Light Butter"

#~ msgctxt "Color name"
#~ msgid "Butter"
#~ msgstr "Butter"

#~ msgctxt "Color name"
#~ msgid "Chameleon"
#~ msgstr "Chameleon"

#~ msgctxt "Color name"
#~ msgid "Sky Blue"
#~ msgstr "Sky Blue"

#~ msgctxt "Color name"
#~ msgid "Plum"
#~ msgstr "Plum"

#~ msgctxt "Color name"
#~ msgid "Light Chocolate"
#~ msgstr "Light Chocolate"

#~ msgctxt "Color name"
#~ msgid "Chocolate"
#~ msgstr "Chocolate"

#~ msgctxt "Color name"
#~ msgid "Dark Chocolate"
#~ msgstr "Dark Chocolate"

#~ msgctxt "Color name"
#~ msgid "Light Aluminum 1"
#~ msgstr "Light Aluminium 1"

#~ msgctxt "Color name"
#~ msgid "Aluminum 1"
#~ msgstr "Aluminium 1"

#~ msgctxt "Color name"
#~ msgid "Dark Aluminum 1"
#~ msgstr "Dark Aluminium 1"

#~ msgctxt "Color name"
#~ msgid "Light Aluminum 2"
#~ msgstr "Light Aluminium 2"

#~ msgctxt "Color name"
#~ msgid "Aluminum 2"
#~ msgstr "Aluminium 2"

#~ msgctxt "Color name"
#~ msgid "Dark Aluminum 2"
#~ msgstr "Dark Aluminium 2"

#~ msgctxt "Color name"
#~ msgid "Darker Gray"
#~ msgstr "Darker Grey"

#~ msgctxt "Color name"
#~ msgid "Medium Gray"
#~ msgstr "Medium Grey"

#~ msgctxt "Color name"
#~ msgid "Lighter Gray"
#~ msgstr "Lighter Grey"

#~ msgid "Setting is hardcoded by GTK_TEST_TOUCHSCREEN"
#~ msgstr "Setting is hardcoded by GTK_TEST_TOUCHSCREEN"

#~ msgid "%s"
#~ msgstr "%s"

#~ msgid "Not implemented on OS X"
#~ msgstr "Not implemented on OS X"

#~ msgid "Don’t batch GDI requests"
#~ msgstr "Don’t batch GDI requests"

#~ msgid "Don’t use the Wintab API for tablet support"
#~ msgstr "Don’t use the Wintab API for tablet support"

#~ msgid "Same as --no-wintab"
#~ msgstr "Same as --no-wintab"

#~ msgid "Do use the Wintab API [default]"
#~ msgstr "Do use the Wintab API [default]"

#~ msgid "Size of the palette in 8 bit mode"
#~ msgstr "Size of the palette in 8 bit mode"

#~ msgid "COLORS"
#~ msgstr "COLOURS"

#~ msgctxt "Action description"
#~ msgid "Toggles the cell"
#~ msgstr "Toggles the cell"

#~ msgctxt "Action name"
#~ msgid "Expand or contract"
#~ msgstr "Expand or contract"

#~ msgctxt "Action name"
#~ msgid "Edit"
#~ msgstr "Edit"

#~ msgctxt "Action name"
#~ msgid "Activate"
#~ msgstr "Activate"

#~ msgctxt "Action description"
#~ msgid "Expands or contracts the row in the tree view containing this cell"
#~ msgstr "Expands or contracts the row in the tree view containing this cell"

#~ msgctxt "Action description"
#~ msgid "Creates a widget in which the contents of the cell can be edited"
#~ msgstr "Creates a widget in which the contents of the cell can be edited"

#~ msgctxt "Action description"
#~ msgid "Activates the cell"
#~ msgstr "Activates the cell"

#~ msgctxt "Action name"
#~ msgid "Customize"
#~ msgstr "Customise"

#~ msgctxt "Action name"
#~ msgid "Press"
#~ msgstr "Press"

#~ msgctxt "Action description"
#~ msgid "Presses the combobox"
#~ msgstr "Presses the combobox"

#~ msgctxt "Stock label"
#~ msgid "_About"
#~ msgstr "_About"

#~ msgctxt "Stock label"
#~ msgid "_Add"
#~ msgstr "_Add"

#~ msgctxt "Stock label"
#~ msgid "_Bold"
#~ msgstr "_Bold"

#~ msgctxt "Stock label"
#~ msgid "_CD-ROM"
#~ msgstr "_CD-ROM"

#~ msgctxt "Stock label"
#~ msgid "_Close"
#~ msgstr "_Close"

#~ msgctxt "Stock label"
#~ msgid "_Copy"
#~ msgstr "_Copy"

#~ msgctxt "Stock label"
#~ msgid "Cu_t"
#~ msgstr "Cu_t"

#~ msgctxt "Stock label"
#~ msgid "_Delete"
#~ msgstr "_Delete"

#~ msgctxt "Stock label"
#~ msgid "Error"
#~ msgstr "Error"

#~ msgctxt "Stock label"
#~ msgid "Information"
#~ msgstr "Information"

#~ msgctxt "Stock label"
#~ msgid "Question"
#~ msgstr "Question"

#~ msgctxt "Stock label"
#~ msgid "Warning"
#~ msgstr "Warning"

#~ msgctxt "Stock label"
#~ msgid "_Execute"
#~ msgstr "_Execute"

#~ msgctxt "Stock label"
#~ msgid "_File"
#~ msgstr "_File"

#~ msgctxt "Stock label"
#~ msgid "_Find"
#~ msgstr "_Find"

#~ msgctxt "Stock label"
#~ msgid "Find and _Replace"
#~ msgstr "Find and _Replace"

#~ msgctxt "Stock label"
#~ msgid "_Floppy"
#~ msgstr "_Floppy"

#~ msgctxt "Stock label"
#~ msgid "_Fullscreen"
#~ msgstr "_Fullscreen"

#~ msgctxt "Stock label, navigation"
#~ msgid "_Bottom"
#~ msgstr "_Bottom"

#~ msgctxt "Stock label, navigation"
#~ msgid "_First"
#~ msgstr "_First"

#~ msgctxt "Stock label, navigation"
#~ msgid "_Last"
#~ msgstr "_Last"

#~ msgctxt "Stock label, navigation"
#~ msgid "_Top"
#~ msgstr "_Top"

#~ msgctxt "Stock label, navigation"
#~ msgid "_Back"
#~ msgstr "_Back"

#~ msgctxt "Stock label, navigation"
#~ msgid "_Down"
#~ msgstr "_Down"

#~ msgctxt "Stock label, navigation"
#~ msgid "_Forward"
#~ msgstr "_Forward"

#~ msgctxt "Stock label, navigation"
#~ msgid "_Up"
#~ msgstr "_Up"

#~ msgctxt "Stock label"
#~ msgid "_Hard Disk"
#~ msgstr "_Hard Disk"

#~ msgctxt "Stock label"
#~ msgid "_Help"
#~ msgstr "_Help"

#~ msgctxt "Stock label"
#~ msgid "_Home"
#~ msgstr "_Home"

#~ msgctxt "Stock label"
#~ msgid "Increase Indent"
#~ msgstr "Increase Indent"

#~ msgctxt "Stock label"
#~ msgid "_Italic"
#~ msgstr "_Italic"

#~ msgctxt "Stock label"
#~ msgid "_Jump to"
#~ msgstr "_Jump to"

#~ msgctxt "Stock label"
#~ msgid "_Center"
#~ msgstr "_Centre"

#~ msgctxt "Stock label"
#~ msgid "_Fill"
#~ msgstr "_Fill"

#~ msgctxt "Stock label"
#~ msgid "_Left"
#~ msgstr "_Left"

#~ msgctxt "Stock label"
#~ msgid "_Right"
#~ msgstr "_Right"

#~ msgctxt "Stock label"
#~ msgid "_Leave Fullscreen"
#~ msgstr "_Leave Fullscreen"

#~ msgctxt "Stock label, media"
#~ msgid "_Forward"
#~ msgstr "_Forward"

#~ msgctxt "Stock label, media"
#~ msgid "_Next"
#~ msgstr "_Next"

#~ msgctxt "Stock label, media"
#~ msgid "P_ause"
#~ msgstr "P_ause"

#~ msgctxt "Stock label, media"
#~ msgid "_Record"
#~ msgstr "_Record"

#~ msgctxt "Stock label, media"
#~ msgid "_Stop"
#~ msgstr "_Stop"

#~ msgctxt "Stock label"
#~ msgid "_Network"
#~ msgstr "_Network"

#~ msgctxt "Stock label"
#~ msgid "_New"
#~ msgstr "_New"

#~ msgctxt "Stock label"
#~ msgid "_Open"
#~ msgstr "_Open"

#~ msgctxt "Stock label"
#~ msgid "_Paste"
#~ msgstr "_Paste"

#~ msgctxt "Stock label"
#~ msgid "_Print"
#~ msgstr "_Print"

#~ msgctxt "Stock label"
#~ msgid "Print Pre_view"
#~ msgstr "Print Pre_view"

#~ msgctxt "Stock label"
#~ msgid "_Properties"
#~ msgstr "_Properties"

#~ msgctxt "Stock label"
#~ msgid "_Quit"
#~ msgstr "_Quit"

#~ msgctxt "Stock label"
#~ msgid "_Refresh"
#~ msgstr "_Refresh"

#~ msgctxt "Stock label"
#~ msgid "_Remove"
#~ msgstr "_Remove"

#~ msgctxt "Stock label"
#~ msgid "_Revert"
#~ msgstr "_Revert"

#~ msgctxt "Stock label"
#~ msgid "_Save"
#~ msgstr "_Save"

#~ msgctxt "Stock label"
#~ msgid "Save _As"
#~ msgstr "Save _As"

#~ msgctxt "Stock label"
#~ msgid "Select _All"
#~ msgstr "Select _All"

#~ msgctxt "Stock label"
#~ msgid "_Ascending"
#~ msgstr "_Ascending"

#~ msgctxt "Stock label"
#~ msgid "_Descending"
#~ msgstr "_Descending"

#~ msgctxt "Stock label"
#~ msgid "_Spell Check"
#~ msgstr "_Spell Check"

#~ msgctxt "Stock label"
#~ msgid "_Stop"
#~ msgstr "_Stop"

#~ msgctxt "Stock label"
#~ msgid "_Strikethrough"
#~ msgstr "_Strikethrough"

#~ msgctxt "Stock label"
#~ msgid "_Underline"
#~ msgstr "_Underline"

#~ msgctxt "Stock label"
#~ msgid "Decrease Indent"
#~ msgstr "Decrease Indent"

#~ msgctxt "Stock label"
#~ msgid "_Normal Size"
#~ msgstr "_Normal Size"

#~ msgctxt "Stock label"
#~ msgid "Best _Fit"
#~ msgstr "Best _Fit"

#~ msgctxt "Stock label"
#~ msgid "Zoom _In"
#~ msgstr "Zoom _In"

#~ msgctxt "Stock label"
#~ msgid "Zoom _Out"
#~ msgstr "Zoom _Out"

#~ msgctxt "Action description"
#~ msgid "Pops up the slider"
#~ msgstr "Pops up the slider"

#~ msgctxt "Action description"
#~ msgid "Dismisses the slider"
#~ msgstr "Dismisses the slider"

#~ msgctxt "Action name"
#~ msgid "Popup"
#~ msgstr "Popup"

#~ msgctxt "Action name"
#~ msgid "Dismiss"
#~ msgstr "Dismiss"

#~ msgid "Provides visual indication of progress"
#~ msgstr "Provides visual indication of progress"

#~ msgid "Forget association"
#~ msgstr "Forget association"

#~ msgctxt "year measurement template"
#~ msgid "2000"
#~ msgstr "2000"

#~ msgid "Custom color"
#~ msgstr "Custom colour"

#~ msgid "Create a custom color"
#~ msgstr "Create a custom colour"

#~ msgid "Color Plane"
#~ msgstr "Colour Plane"

#~ msgctxt "Color channel"
#~ msgid "Hue"
#~ msgstr "Hue"

#~ msgctxt "Color channel"
#~ msgid "Alpha"
#~ msgstr "Alpha"

#~ msgid ""
#~ "The folder could not be created, as a file with the same name already "
#~ "exists.  Try using a different name for the folder, or rename the file "
#~ "first."
#~ msgstr ""
#~ "The folder could not be created, as a file with the same name already "
#~ "exists.  Try using a different name for the folder, or rename the file "
#~ "first."

#~ msgid "Enter location"
#~ msgstr "Enter location"

#~ msgid "Cannot change to folder because it is not local"
#~ msgstr "Cannot change to folder because it is not local"

#~ msgid "File System"
#~ msgstr "File System"

#~ msgid "Application menu"
#~ msgstr "Application menu"

#~ msgid "Icon “%s” not present in theme %s"
#~ msgstr "Icon “%s” not present in theme %s"

#~ msgid "Failed to load icon"
#~ msgstr "Failed to load icon"

#~ msgid "Question"
#~ msgstr "Question"

#~ msgid "Warning"
#~ msgstr "Warning"

#~ msgid "Error"
#~ msgstr "Error"

#~| msgid "_Password"
#~ msgid "Password"
#~ msgstr "Password"

#~ msgid "File System Root"
#~ msgstr "File System Root"

#~ msgid "Rename…"
#~ msgstr "Rename…"

#~ msgid "LRM _Left-to-right mark"
#~ msgstr "LRM _Left-to-right mark"

#~ msgid "RLM _Right-to-left mark"
#~ msgstr "RLM _Right-to-left mark"

#~ msgid "LRE Left-to-right _embedding"
#~ msgstr "LRE Left-to-right _embedding"

#~ msgid "RLE Right-to-left e_mbedding"
#~ msgstr "RLE Right-to-left e_mbedding"

#~ msgid "LRO Left-to-right _override"
#~ msgstr "LRO Left-to-right _override"

#~ msgid "RLO Right-to-left o_verride"
#~ msgstr "RLO Right-to-left o_verride"

#~ msgid "PDF _Pop directional formatting"
#~ msgstr "PDF _Pop directional formatting"

#~ msgid "ZWS _Zero width space"
#~ msgstr "ZWS _Zero width space"

#~ msgid "ZWJ Zero width _joiner"
#~ msgstr "ZWJ Zero width _joiner"

#~ msgid "ZWNJ Zero width _non-joiner"
#~ msgstr "ZWNJ Zero width _non-joiner"

#~ msgid "Adjusts the volume"
#~ msgstr "Adjusts the volume"

#~ msgid "Move"
#~ msgstr "Move"

#~ msgid "Resize"
#~ msgstr "Resize"

#~ msgid "Always on Top"
#~ msgstr "Always on Top"

#~ msgid "Accessible Name"
#~ msgstr "Accessible Name"

#~ msgid "Accessible Description"
#~ msgstr "Accessible Description"

#~ msgctxt "property name"
#~ msgid "None"
#~ msgstr "None"

#~ msgid "bidirectional"
#~ msgstr "bidirectional"

#~ msgid "Setting:"
#~ msgstr "Setting:"

#~ msgid "Show Widget Resizes"
#~ msgstr "Show Widget Resizes"

#~ msgid "Color Name"
#~ msgstr "Colour Name"

#~ msgid "Font Family"
#~ msgstr "Font Family"

#~ msgid "Down Path"
#~ msgstr "Down Path"

#~ msgid "Up Path"
#~ msgstr "Up Path"

#~ msgid "Printer"
#~ msgstr "Printer"

#~ msgid "Pages"
#~ msgstr "Pages"

#~ msgid "Time of print"
#~ msgstr "Time of print"

#~ msgid "Turns volume up or down"
#~ msgstr "Turns volume up or down"

#~ msgid "Volume Up"
#~ msgstr "Volume Up"

#~ msgid "Increases the volume"
#~ msgstr "Increases the volume"

#~ msgid "Volume Down"
#~ msgstr "Volume Down"

#~ msgid "Decreases the volume"
#~ msgstr "Decreases the volume"

#~ msgid "Opening %s"
#~ msgstr "Opening %s"

#~ msgid "C_ustomize"
#~ msgstr "C_ustomise"

#~ msgid "Select all"
#~ msgstr "Select all"

#~ msgid "Cut"
#~ msgstr "Cut"

#~ msgid "Copy"
#~ msgstr "Copy"

#~ msgid "Paste"
#~ msgstr "Paste"

#~ msgctxt "switch"
#~ msgid "ON"
#~ msgstr "ON"

#~ msgctxt "switch"
#~ msgid "OFF"
#~ msgstr "OFF"

#~ msgid "Default Widget"
#~ msgstr "Default Widget"

#~ msgid "Focus Widget"
#~ msgstr "Focus Widget"

#~ msgctxt "type name"
#~ msgid "Unknown"
#~ msgstr "Unknown"

#~ msgid "Attribute mapping"
#~ msgstr "Attribute mapping"

#~ msgid "%p (%s)"
#~ msgstr "%p (%s)"

#~ msgid "Defined at: %p (%s)"
#~ msgstr "Defined at: %p (%s)"

#~ msgid "inverted"
#~ msgstr "inverted"

#~ msgid "bidirectional, inverted"
#~ msgstr "bidirectional, inverted"

#~ msgid "Binding:"
#~ msgstr "Binding:"

#~ msgid "Selector"
#~ msgstr "Selector"

#~ msgid "Yes"
#~ msgstr "Yes"

#~ msgid "Signal"
#~ msgstr "Signal"

#~ msgid "Connected"
#~ msgstr "Connected"

#~ msgid ""
#~ "Not settable at runtime.\n"
#~ "Use GDK_DEBUG=gl-disable instead"
#~ msgstr ""
#~ "Not settable at runtime.\n"
#~ "Use GDK_DEBUG=gl-disable instead"

#~ msgid "GL Rendering"
#~ msgstr "GL Rendering"

#~ msgid "When Needed"
#~ msgstr "When Needed"

#~ msgid "Texture Rectangle Extension"
#~ msgstr "Texture Rectangle Extension"

#~ msgid "Trace signal emissions on this object"
#~ msgstr "Trace signal emissions on this object"

#~ msgid "Clear log"
#~ msgstr "Clear log"

#~ msgid "Signals"
#~ msgstr "Signals"

#~ msgid "CSS Selector"
#~ msgstr "CSS Selector"

#~ msgid "Gestures"
#~ msgstr "Gestures"

#~ msgid "Visual"
#~ msgstr "Visual"

#~ msgid "smb://"
#~ msgstr "smb://"

#~ msgid "Reading not implemented."
#~ msgstr "Reading not implemented."

#~ msgid "Failed to find target context record for context 0x%p"
#~ msgstr "Failed to find target context record for context 0x%p"

#~ msgid "Artwork by"
#~ msgstr "Artwork by"

#~ msgid "Error parsing option --gdk-debug"
#~ msgstr "Error parsing option --gdk-debug"

#~ msgid "Error parsing option --gdk-no-debug"
#~ msgstr "Error parsing option --gdk-no-debug"

#~ msgid "Program class as used by the window manager"
#~ msgstr "Program class as used by the window manager"

#~ msgid "CLASS"
#~ msgstr "CLASS"

#~ msgid "Program name as used by the window manager"
#~ msgstr "Program name as used by the window manager"

#~ msgid "NAME"
#~ msgstr "NAME"

#~ msgid "X display to use"
#~ msgstr "X display to use"

#~ msgid "DISPLAY"
#~ msgstr "DISPLAY"

#~ msgid "GDK debugging flags to set"
#~ msgstr "GDK debugging flags to set"

#~ msgid "FLAGS"
#~ msgstr "FLAGS"

#~ msgid "GDK debugging flags to unset"
#~ msgstr "GDK debugging flags to unset"

#~ msgid "3.2 core GL profile is not available on EGL implementation"
#~ msgstr "3.2 core GL profile is not available on EGL implementation"

#~ msgid ""
#~ "Select the color you want from the outer ring. Select the darkness or "
#~ "lightness of that color using the inner triangle."
#~ msgstr ""
#~ "Select the colour you want from the outer ring. Select the darkness or "
#~ "lightness of that colour using the inner triangle."

#~ msgid ""
#~ "Click the eyedropper, then click a color anywhere on your screen to "
#~ "select that color."
#~ msgstr ""
#~ "Click the eyedropper, then click a colour anywhere on your screen to "
#~ "select that colour."

#~ msgid "_Hue:"
#~ msgstr "_Hue:"

#~ msgid "Position on the color wheel."
#~ msgstr "Position on the colour wheel."

#~ msgid "S_aturation:"
#~ msgstr "S_aturation:"

#~ msgid "Intensity of the color."
#~ msgstr "Intensity of the colour."

#~ msgid "_Value:"
#~ msgstr "_Value:"

#~ msgid "Brightness of the color."
#~ msgstr "Brightness of the colour."

#~ msgid "_Red:"
#~ msgstr "_Red:"

#~ msgid "Amount of red light in the color."
#~ msgstr "Amount of red light in the colour."

#~ msgid "Amount of green light in the color."
#~ msgstr "Amount of green light in the colour."

#~ msgid "Amount of blue light in the color."
#~ msgstr "Amount of blue light in the colour."

#~ msgid "Op_acity:"
#~ msgstr "Op_acity:"

#~ msgid "Transparency of the color."
#~ msgstr "Transparency of the colour."

#~ msgid "Color _name:"
#~ msgstr "Colour _name:"

#~ msgid ""
#~ "You can enter an HTML-style hexadecimal color value, or simply a color "
#~ "name such as “orange” in this entry."
#~ msgstr ""
#~ "You can enter an HTML-style hexadecimal colour value, or simply a colour "
#~ "name such as “orange” in this entry."

#~ msgid "_Palette:"
#~ msgstr "_Palette:"

#~ msgid "Color Wheel"
#~ msgstr "Colour Wheel"

#~ msgid ""
#~ "The previously-selected color, for comparison to the color you’re "
#~ "selecting now. You can drag this color to a palette entry, or select this "
#~ "color as current by dragging it to the other color swatch alongside."
#~ msgstr ""
#~ "The previously-selected colour, for comparison to the colour you’re "
#~ "selecting now. You can drag this colour to a palette entry, or select "
#~ "this colour as current by dragging it to the other colour swatch "
#~ "alongside."

#~ msgid ""
#~ "The color you’ve chosen. You can drag this color to a palette entry to "
#~ "save it for use in the future."
#~ msgstr ""
#~ "The colour you’ve chosen. You can drag this colour to a palette entry to "
#~ "save it for use in the future."

#~ msgid ""
#~ "The previously-selected color, for comparison to the color you’re "
#~ "selecting now."
#~ msgstr ""
#~ "The previously-selected colour, for comparison to the colour you’re "
#~ "selecting now."

#~ msgid "The color you’ve chosen."
#~ msgstr "The colour you’ve chosen."

#~ msgid "_Save color here"
#~ msgstr "_Save colour here"

#~ msgid ""
#~ "Click this palette entry to make it the current color. To change this "
#~ "entry, drag a color swatch here or right-click it and select “Save color "
#~ "here.”"
#~ msgstr ""
#~ "Click this palette entry to make it the current colour. To change this "
#~ "entry, drag a colour swatch here or right-click it and select “Save "
#~ "colour here.”"

#~ msgid "_Help"
#~ msgstr "_Help"

#~ msgid "Color Selection"
#~ msgstr "Colour Selection"

#~ msgid "abcdefghijk ABCDEFGHIJK"
#~ msgstr "abcdefghijk ABCDEFGHIJK"

#~ msgid "_Style:"
#~ msgstr "_Style:"

#~ msgid "Si_ze:"
#~ msgstr "Si_ze:"

#~ msgid "_Preview:"
#~ msgstr "_Preview:"

#~ msgid "Font Selection"
#~ msgstr "Font Selection"

#~ msgctxt "Number format"
#~ msgid "%d"
#~ msgstr "%d"

#~ msgctxt "Stock label"
#~ msgid "_Apply"
#~ msgstr "_Apply"

#~ msgctxt "Stock label"
#~ msgid "_Cancel"
#~ msgstr "_Cancel"

#~ msgctxt "Stock label"
#~ msgid "C_onnect"
#~ msgstr "C_onnect"

#~ msgctxt "Stock label"
#~ msgid "_Convert"
#~ msgstr "_Convert"

#~ msgctxt "Stock label"
#~ msgid "_Discard"
#~ msgstr "_Discard"

#~ msgctxt "Stock label"
#~ msgid "_Disconnect"
#~ msgstr "_Disconnect"

#~ msgctxt "Stock label"
#~ msgid "_Edit"
#~ msgstr "_Edit"

#~ msgctxt "Stock label"
#~ msgid "_Index"
#~ msgstr "_Index"

#~ msgctxt "Stock label"
#~ msgid "_Information"
#~ msgstr "_Information"

#~ msgctxt "Stock label"
#~ msgid "_No"
#~ msgstr "_No"

#~ msgctxt "Stock label"
#~ msgid "_OK"
#~ msgstr "_OK"

#~ msgctxt "Stock label"
#~ msgid "Landscape"
#~ msgstr "Landscape"

#~ msgctxt "Stock label"
#~ msgid "Portrait"
#~ msgstr "Portrait"

#~ msgctxt "Stock label"
#~ msgid "Reverse landscape"
#~ msgstr "Reverse landscape"

#~ msgctxt "Stock label"
#~ msgid "Reverse portrait"
#~ msgstr "Reverse portrait"

#~ msgctxt "Stock label"
#~ msgid "Page Set_up"
#~ msgstr "Page Set_up"

#~ msgctxt "Stock label"
#~ msgid "_Preferences"
#~ msgstr "_Preferences"

#~ msgctxt "Stock label"
#~ msgid "_Color"
#~ msgstr "_Colour"

#~ msgctxt "Stock label"
#~ msgid "_Font"
#~ msgstr "_Font"

#~ msgctxt "Stock label"
#~ msgid "_Undelete"
#~ msgstr "_Undelete"

#~ msgctxt "Stock label"
#~ msgid "_Yes"
#~ msgstr "_Yes"

#~ msgid "Unexpected start tag '%s' on line %d char %d"
#~ msgstr "Unexpected start tag '%s' on line %d char %d"

#~ msgid "Unexpected character data on line %d char %d"
#~ msgstr "Unexpected character data on line %d char %d"

#~ msgctxt "input method menu"
#~ msgid "Simple"
#~ msgstr "Simple"

#~ msgctxt "input method menu"
#~ msgid "None"
#~ msgstr "None"

#~ msgctxt "input method menu"
#~ msgid "System (%s)"
#~ msgstr "System (%s)"

#~ msgid "Load additional GTK+ modules"
#~ msgstr "Load additional GTK+ modules"

#~ msgid "MODULES"
#~ msgstr "MODULES"

#~ msgid "Make all warnings fatal"
#~ msgstr "Make all warnings fatal"

#~ msgid "GTK+ debugging flags to set"
#~ msgstr "GTK+ debugging flags to set"

#~ msgid "GTK+ debugging flags to unset"
#~ msgstr "GTK+ debugging flags to unset"

#~ msgid "Cannot open display: %s"
#~ msgstr "Cannot open display: %s"

#~ msgid "GTK+ Options"
#~ msgstr "GTK+ Options"

#~ msgid "Show GTK+ Options"
#~ msgstr "Show GTK+ Options"

#~| msgctxt "printer option"
#~| msgid "Printer Profile"
#~ msgid "Favorite files"
#~ msgstr "Favourite files"

#~ msgid "Connect to Server"
#~ msgstr "Connect to Server"

#~ msgid "Connect to a network server address"
#~ msgstr "Connect to a network server address"

#~ msgid "Untitled filter"
#~ msgstr "Untitled filter"

#~ msgid "Copy _Location"
#~ msgstr "Copy _Location"

#~ msgid "_Remove From List"
#~ msgstr "_Remove From List"

#~ msgid "Show _Private Resources"
#~ msgstr "Show _Private Resources"

#~ msgid "No recently used resource found with URI '%s'"
#~ msgstr "No recently used resource found with URI '%s'"

#~ msgid "Open '%s'"
#~ msgstr "Open '%s'"

#~ msgid "Unknown item"
#~ msgstr "Unknown item"

#~ msgctxt "recent menu label"
#~ msgid "_%d. %s"
#~ msgstr "_%d. %s"

#~ msgctxt "recent menu label"
#~ msgid "%d. %s"
#~ msgstr "%d. %s"

#~ msgid "Unknown error when trying to deserialize %s"
#~ msgstr "Unknown error when trying to deserialise %s"

#~ msgid "No deserialize function found for format %s"
#~ msgstr "No deserialise function found for format %s"

#~ msgid "Both \"id\" and \"name\" were found on the <%s> element"
#~ msgstr "Both \"id\" and \"name\" were found on the <%s> element"

#~ msgid "The attribute \"%s\" was found twice on the <%s> element"
#~ msgstr "The attribute \"%s\" was found twice on the <%s> element"

#~ msgid "<%s> element has invalid ID \"%s\""
#~ msgstr "<%s> element has invalid ID \"%s\""

#~ msgid "<%s> element has neither a \"name\" nor an \"id\" attribute"
#~ msgstr "<%s> element has neither a \"name\" nor an \"id\" attribute"

#~ msgid "Attribute \"%s\" repeated twice on the same <%s> element"
#~ msgstr "Attribute \"%s\" repeated twice on the same <%s> element"

#~ msgid "Attribute \"%s\" is invalid on <%s> element in this context"
#~ msgstr "Attribute \"%s\" is invalid on <%s> element in this context"

#~ msgid "Tag \"%s\" has not been defined."
#~ msgstr "Tag \"%s\" has not been defined."

#~ msgid "Anonymous tag found and tags can not be created."
#~ msgstr "Anonymous tag found and tags can not be created."

#~ msgid "Tag \"%s\" does not exist in buffer and tags can not be created."
#~ msgstr "Tag \"%s\" does not exist in buffer and tags can not be created."

#~ msgid "Element <%s> is not allowed below <%s>"
#~ msgstr "Element <%s> is not allowed below <%s>"

#~ msgid "\"%s\" is not a valid attribute type"
#~ msgstr "\"%s\" is not a valid attribute type"

#~ msgid "\"%s\" is not a valid attribute name"
#~ msgstr "\"%s\" is not a valid attribute name"

#~ msgid ""
#~ "\"%s\" could not be converted to a value of type \"%s\" for attribute "
#~ "\"%s\""
#~ msgstr ""
#~ "\"%s\" could not be converted to a value of type \"%s\" for attribute "
#~ "\"%s\""

#~ msgid "\"%s\" is not a valid value for attribute \"%s\""
#~ msgstr "\"%s\" is not a valid value for attribute \"%s\""

#~ msgid "Tag \"%s\" already defined"
#~ msgstr "Tag \"%s\" already defined"

#~ msgid "Tag \"%s\" has invalid priority \"%s\""
#~ msgstr "Tag \"%s\" has invalid priority \"%s\""

#~ msgid "Outermost element in text must be <text_view_markup> not <%s>"
#~ msgstr "Outermost element in text must be <text_view_markup> not <%s>"

#~ msgid "A <%s> element has already been specified"
#~ msgstr "A <%s> element has already been specified"

#~ msgid "A <text> element can't occur before a <tags> element"
#~ msgstr "A <text> element can't occur before a <tags> element"

#~ msgid "Serialized data is malformed"
#~ msgstr "Serialised data is malformed"

#~ msgid ""
#~ "Serialized data is malformed. First section isn't "
#~ "GTKTEXTBUFFERCONTENTS-0001"
#~ msgstr ""
#~ "Serialised data is malformed. First section isn't "
#~ "GTKTEXTBUFFERCONTENTS-0001"

#~ msgid "Clip area"
#~ msgstr "Clip area"

#~ msgid "Ignore hidden"
#~ msgstr "Ignore hidden"

#~ msgid "Rendering Mode"
#~ msgstr "Rendering Mode"

#~ msgid "Similar"
#~ msgstr "Similar"

#~ msgid "Show Pixel Cache"
#~ msgstr "Show Pixel Cache"

#~ msgid "Always"
#~ msgstr "Always"

#~ msgid "Software Surfaces"
#~ msgstr "Software Surfaces"

#~ msgid "Select which type of documents are shown"
#~ msgstr "Select which type of documents are shown"

#~ msgctxt "input method menu"
#~ msgid "Amharic (EZ+)"
#~ msgstr "Amharic (EZ+)"

#~ msgctxt "input method menu"
#~ msgid "Broadway"
#~ msgstr "Broadway"

#~ msgctxt "input method menu"
#~ msgid "Cedilla"
#~ msgstr "Cedilla"

#~ msgctxt "input menthod menu"
#~ msgid "Cyrillic (Transliterated)"
#~ msgstr "Cyrillic (Transliterated)"

#~ msgctxt "input method menu"
#~ msgid "Inuktitut (Transliterated)"
#~ msgstr "Inuktitut (Transliterated)"

#~ msgctxt "input method menu"
#~ msgid "IPA"
#~ msgstr "IPA"

#~ msgctxt "input method menu"
#~ msgid "Multipress"
#~ msgstr "Multipress"

#~ msgctxt "input method menu"
#~ msgid "Mac OS X Quartz"
#~ msgstr "Mac OS X Quartz"

#~ msgctxt "input method menu"
#~ msgid "Tigrigna-Eritrean (EZ+)"
#~ msgstr "Tigrigna-Eritrean (EZ+)"

#~ msgctxt "input method menu"
#~ msgid "Tigrigna-Ethiopian (EZ+)"
#~ msgstr "Tigrigna-Ethiopian (EZ+)"

#~ msgctxt "input method menu"
#~ msgid "Vietnamese (VIQR)"
#~ msgstr "Vietnamese (VIQR)"

#~ msgctxt "input method menu"
#~ msgid "Wayland"
#~ msgstr "Wayland"

#~ msgctxt "input method menu"
#~ msgid "X Input Method"
#~ msgstr "X Input Method"

#~ msgid "printer offline"
#~ msgstr "printer offline"

#~ msgid "ready to print"
#~ msgstr "ready to print"

#~ msgid "processing job"
#~ msgstr "processing job"

#~ msgid "paused"
#~ msgstr "paused"

#~ msgid "unknown"
#~ msgstr "unknown"

#~ msgid "test-output.%s"
#~ msgstr "test-output.%s"

#~ msgid "Print to Test Printer"
#~ msgstr "Print to Test Printer"

#~ msgid ""
#~ "The WGL_ARB_create_context extension needed to create core profiles is "
#~ "not available"
#~ msgstr ""
#~ "The WGL_ARB_create_context extension needed to create core profiles is "
#~ "not available"

#~ msgid "Could not start the search process"
#~ msgstr "Could not start the search process"

#~ msgid ""
#~ "The program was not able to create a connection to the indexer daemon. "
#~ "Please make sure it is running."
#~ msgstr ""
#~ "The program was not able to create a connection to the indexer daemon. "
#~ "Please make sure it is running."

#~ msgid "smb://foo.example.com, ssh://192.168.0.1"
#~ msgstr "smb://foo.example.com, ssh://192.168.0.1"

#~ msgid "Invalid object type `%s' on line %d"
#~ msgstr "Invalid object type `%s' on line %d"

#~ msgid "Invalid type function on line %d: '%s'"
#~ msgstr "Invalid type function on line %d: '%s'"

#~ msgid "Duplicate object ID '%s' on line %d (previously on line %d)"
#~ msgstr "Duplicate object ID '%s' on line %d (previously on line %d)"

#~ msgid "Invalid signal `%s' for type `%s' on line %d"
#~ msgstr "Invalid signal `%s' for type `%s' on line %d"

#~ msgid "Invalid root element: '%s'"
#~ msgstr "Invalid root element: '%s'"

#~ msgid "Unhandled tag: '%s'"
#~ msgstr "Unhandled tag: '%s'"

#~ msgctxt "progress bar label"
#~ msgid "%d %%"
#~ msgstr "%d %%"

#~ msgid "_Customize"
#~ msgstr "_Customise"

#~ msgid "Yesterday at %-I:%M %P"
#~ msgstr "Yesterday at %-H:%M"

#~ msgid "Devices"
#~ msgstr "Devices"

#~ msgid "Bookmarks"
#~ msgstr "Bookmarks"

#~ msgid "Browse Network"
#~ msgstr "Browse Network"

#~ msgid "Error launching preview"
#~ msgstr "Error launching preview"

#~ msgctxt "volume percentage"
#~ msgid "%d %%"
#~ msgstr "%d %%"

#~ msgid "Choose a widget through the inspector"
#~ msgstr "Choose a widget through the inspector"

#~ msgid "New class"
#~ msgstr "New class"

#~ msgid "Class name"
#~ msgstr "Class name"

#~ msgid "Add a class"
#~ msgstr "Add a class"

#~ msgid "Restore defaults for this widget"
#~ msgstr "Restore defaults for this widget"

#~ msgid "Changes are applied instantly, only for this selected widget."
#~ msgstr "Changes are applied instantly, only for this selected widget."

#~ msgid "Allocated size"
#~ msgstr "Allocated size"

#~ msgid "Object Hierarchy"
#~ msgstr "Object Hierarchy"

#~ msgid "Count:"
#~ msgstr "Count:"

#~ msgid "GTK+ Inspector — %s"
#~ msgstr "GTK+ Inspector — %s"

#~ msgid "Send Widget to Shell"
#~ msgstr "Send Widget to Shell"

#~ msgid "Custom CSS"
#~ msgstr "Custom CSS"

#~ msgctxt "paper size"
#~ msgid "A0x2"
#~ msgstr "A0x2"

#~ msgctxt "paper size"
#~ msgid "A0x3"
#~ msgstr "A0x3"

#~ msgctxt "paper size"
#~ msgid "A1x3"
#~ msgstr "A1x3"

#~ msgctxt "paper size"
#~ msgid "A1x4"
#~ msgstr "A1x4"

#~ msgctxt "paper size"
#~ msgid "A2x3"
#~ msgstr "A2x3"

#~ msgctxt "paper size"
#~ msgid "A2x4"
#~ msgstr "A2x4"

#~ msgctxt "paper size"
#~ msgid "A2x5"
#~ msgstr "A2x5"

#~ msgctxt "paper size"
#~ msgid "A3x3"
#~ msgstr "A3x3"

#~ msgctxt "paper size"
#~ msgid "A3x4"
#~ msgstr "A3x4"

#~ msgctxt "paper size"
#~ msgid "A3x5"
#~ msgstr "A3x5"

#~ msgctxt "paper size"
#~ msgid "A3x6"
#~ msgstr "A3x6"

#~ msgctxt "paper size"
#~ msgid "A3x7"
#~ msgstr "A3x7"

#~ msgctxt "paper size"
#~ msgid "A4x3"
#~ msgstr "A4x3"

#~ msgctxt "paper size"
#~ msgid "A4x4"
#~ msgstr "A4x4"

#~ msgctxt "paper size"
#~ msgid "A4x5"
#~ msgstr "A4x5"

#~ msgctxt "paper size"
#~ msgid "A4x6"
#~ msgstr "A4x6"

#~ msgctxt "paper size"
#~ msgid "A4x7"
#~ msgstr "A4x7"

#~ msgctxt "paper size"
#~ msgid "A4x8"
#~ msgstr "A4x8"

#~ msgctxt "paper size"
#~ msgid "A4x9"
#~ msgstr "A4x9"

#~ msgctxt "paper size"
#~ msgid "10x11"
#~ msgstr "10x11"

#~ msgctxt "paper size"
#~ msgid "10x13"
#~ msgstr "10x13"

#~ msgctxt "paper size"
#~ msgid "10x14"
#~ msgstr "10x14"

#~ msgctxt "paper size"
#~ msgid "10x15"
#~ msgstr "10x15"

#~ msgctxt "paper size"
#~ msgid "11x12"
#~ msgstr "11x12"

#~ msgctxt "paper size"
#~ msgid "11x15"
#~ msgstr "11x15"

#~ msgctxt "paper size"
#~ msgid "12x19"
#~ msgstr "12x19"

#~ msgctxt "paper size"
#~ msgid "5x7"
#~ msgstr "5x7"

#~ msgid "_Location:"
#~ msgstr "_Location:"

#~ msgid ""
#~ "No fonts matched your search. You can revise your search and try again."
#~ msgstr ""
#~ "No fonts matched your search. You can revise your search and try again."

#~ msgid "The license of the program"
#~ msgstr "The licence of the program"

#~ msgid "Failed to look for applications online"
#~ msgstr "Failed to look for applications online"

#~ msgid "Select an application to open “%s”"
#~ msgstr "Select an application to open “%s”"

#~ msgid "No applications available to open “%s” files"
#~ msgstr "No applications available to open “%s” files"

#~ msgid ""
#~ "Click \"Show other applications\", for more options, or \"Find "
#~ "applications online\" to install a new application"
#~ msgstr ""
#~ "Click \"Show other applications\", for more options, or \"Find "
#~ "applications online\" to install a new application"

#~ msgid ""
#~ "%s cannot quit at this time:\n"
#~ "\n"
#~ "%s"
#~ msgstr ""
#~ "%s cannot quit at this time:\n"
#~ "\n"
#~ "%s"

#~ msgid "Please select a folder below"
#~ msgstr "Please select a folder below"

#~ msgid "Please type a file name"
#~ msgstr "Please type a file name"

#~ msgid "Recently Used"
#~ msgstr "Recently Used"

#~ msgid "Search:"
#~ msgstr "Search:"

#~ msgid "Save in folder:"
#~ msgstr "Save in folder:"

#~ msgid "Create in folder:"
#~ msgstr "Create in folder:"

#~ msgid "Places"
#~ msgstr "Places"

#~ msgid "Unmaximize"
#~ msgstr "Unmaximise"

#~ msgid "Always on Visible Workspace"
#~ msgstr "Always on Visible Workspace"

#~ msgid "Only on This Workspace"
#~ msgstr "Only on This Workspace"

#~ msgid "Move to Workspace Up"
#~ msgstr "Move to Workspace Up"

#~ msgid "Move to Workspace Down"
#~ msgstr "Move to Workspace Down"

#~ msgid "Move to Another Workspace"
#~ msgstr "Move to Another Workspace"

#~ msgid "Workspace %d"
#~ msgstr "Workspace %d"

#~ msgid "C_ontinue"
#~ msgstr "C_ontinue"

#~ msgid "Type a file name"
#~ msgstr "Type a file name"

#~ msgid "+"
#~ msgstr "+"

#~ msgid "-"
#~ msgstr "-"

#~ msgid "Switches between on and off states"
#~ msgstr "Switches between on and off states"

#~ msgid "_Insert Unicode Control Character"
#~ msgstr "_Insert Unicode Control Character"

#~ msgid "Could not add a bookmark"
#~ msgstr "Could not add a bookmark"

#~ msgid "Could not remove bookmark"
#~ msgstr "Could not remove bookmark"

#~ msgid "Add the folder '%s' to the bookmarks"
#~ msgstr "Add the folder '%s' to the bookmarks"

#~ msgid "Add the current folder to the bookmarks"
#~ msgstr "Add the current folder to the bookmarks"

#~ msgid "Add the selected folders to the bookmarks"
#~ msgstr "Add the selected folders to the bookmarks"

#~ msgid "Remove the bookmark '%s'"
#~ msgstr "Remove the bookmark '%s'"

#~ msgid "Bookmark '%s' cannot be removed"
#~ msgstr "Bookmark '%s' cannot be removed"

#~ msgid "Remove the selected bookmark"
#~ msgstr "Remove the selected bookmark"

#~ msgid "_Places"
#~ msgstr "_Places"

#~ msgid "Add the selected folder to the Bookmarks"
#~ msgstr "Add the selected folder to the Bookmarks"

#~ msgid "_Copy file’s location"
#~ msgstr "_Copy file’s location"

#~ msgid "Save in _folder:"
#~ msgstr "Save in _folder:"

#~ msgid "Shortcut %s does not exist"
#~ msgstr "Shortcut %s does not exist"

#~ msgid "Could not mount %s"
#~ msgstr "Could not mount %s"

#~ msgid "Homepage"
#~ msgstr "Homepage"

#~ msgid "Could not find '%s'"
#~ msgstr "Could not find '%s'"

#~ msgid "Could not find application"
#~ msgstr "Could not find application"

#~ msgid "Caps Lock and Num Lock are on"
#~ msgstr "Caps Lock and Num Lock are on"

#~ msgid "Num Lock is on"
#~ msgstr "Num Lock is on"

#~ msgid "Connect as u_ser:"
#~ msgstr "Connect as u_ser:"

#~ msgid "Invalid path"
#~ msgstr "Invalid path"

#~ msgid "No match"
#~ msgstr "No match"

#~ msgid "Sole completion"
#~ msgstr "Sole completion"

#~ msgid "Complete, but not unique"
#~ msgstr "Complete, but not unique"

#~ msgid "Only local files may be selected"
#~ msgstr "Only local files may be selected"

#~ msgid "Incomplete hostname; end it with '/'"
#~ msgstr "Incomplete hostname; end it with '/'"

#~ msgid "Path does not exist"
#~ msgstr "Path does not exist"

#~ msgid "Received invalid color data\n"
#~ msgstr "Received invalid colour data\n"

#~ msgid "_Browse for other folders"
#~ msgstr "_Browse for other folders"

#~ msgid ""
#~ "Could not find the icon '%s'. The '%s' theme\n"
#~ "was not found either, perhaps you need to install it.\n"
#~ "You can get a copy from:\n"
#~ "\t%s"
#~ msgstr ""
#~ "Could not find the icon '%s'. The '%s' theme\n"
#~ "was not found either, perhaps you need to install it.\n"
#~ "You can get a copy from:\n"
#~ "\t%s"

#~ msgid "Unable to locate image file in pixmap_path: \"%s\""
#~ msgstr "Unable to locate image file in pixmap_path: \"%s\""

#~ msgid "This function is not implemented for widgets of class '%s'"
#~ msgstr "This function is not implemented for widgets of class '%s'"

#~ msgid "different idatas found for symlinked '%s' and '%s'\n"
#~ msgstr "different idatas found for symlinked '%s' and '%s'\n"

#~ msgid "Could not get information for file '%s': %s"
#~ msgstr "Could not get information for file '%s': %s"

#~ msgid "Failed to open file '%s': %s"
#~ msgstr "Failed to open file '%s': %s"

#~ msgid ""
#~ "Failed to load image '%s': reason not known, probably a corrupt image file"
#~ msgstr ""
#~ "Failed to load image '%s': reason not known, probably a corrupt image file"

#~ msgid "X screen to use"
#~ msgstr "X screen to use"

#~ msgid "SCREEN"
#~ msgstr "SCREEN"

#~ msgid "Make X calls synchronous"
#~ msgstr "Make X calls synchronous"

#~ msgid "Written by"
#~ msgstr "Written by"

#~ msgid "Unable to find include file: \"%s\""
#~ msgstr "Unable to find include file: \"%s\""

#~ msgid "Unable to locate theme engine in module_path: \"%s\","
#~ msgstr "Unable to locate theme engine in module_path: \"%s\","

#~ msgid "Error creating folder '%s': %s"
#~ msgstr "Error creating folder '%s': %s"

#~ msgid "Gdk debugging flags to set"
#~ msgstr "GDK debugging flags to set"

#~ msgid "Gdk debugging flags to unset"
#~ msgstr "GDK debugging flags to unset"

#~ msgid "Image file '%s' contains no data"
#~ msgstr "Image file '%s' contains no data"

#~ msgid ""
#~ "Failed to load animation '%s': reason not known, probably a corrupt "
#~ "animation file"
#~ msgstr ""
#~ "Failed to load animation '%s': reason not known, probably a corrupt "
#~ "animation file"

#~ msgid "Unable to load image-loading module: %s: %s"
#~ msgstr "Unable to load image-loading module: %s: %s"

#~ msgid ""
#~ "Image-loading module %s does not export the proper interface; perhaps "
#~ "it's from a different GTK version?"
#~ msgstr ""
#~ "Image-loading module %s does not export the correct interface; perhaps "
#~ "it's from a different GTK version?"

#~ msgid "Couldn't recognize the image file format for file '%s'"
#~ msgstr "Couldn't recognise the image file format for file '%s'"

#~ msgid "Failed to load image '%s': %s"
#~ msgstr "Failed to load image '%s': %s"

#~ msgid "Error writing to image file: %s"
#~ msgstr "Error writing to image file: %s"

#~ msgid ""
#~ "This build of gdk-pixbuf does not support saving the image format: %s"
#~ msgstr ""
#~ "This build of gdk-pixbuf does not support saving the image format: %s"

#~ msgid "Insufficient memory to save image to callback"
#~ msgstr "Insufficient memory to save image to callback"

#~ msgid "Failed to open temporary file"
#~ msgstr "Failed to open temporary file"

#~ msgid "Failed to read from temporary file"
#~ msgstr "Failed to read from temporary file"

#~ msgid "Failed to open '%s' for writing: %s"
#~ msgstr "Failed to open '%s' for writing: %s"

#~ msgid ""
#~ "Failed to close '%s' while writing image, all data may not have been "
#~ "saved: %s"
#~ msgstr ""
#~ "Failed to close '%s' while writing image, all data may not have been "
#~ "saved: %s"

#~ msgid "Insufficient memory to save image into a buffer"
#~ msgstr "Insufficient memory to save image into a buffer"

#~ msgid "Error writing to image stream"
#~ msgstr "Error writing to image stream"

#~ msgid ""
#~ "Internal error: Image loader module '%s' failed to complete an operation, "
#~ "but didn't give a reason for the failure"
#~ msgstr ""
#~ "Internal error: Image loader module '%s' failed to complete an operation, "
#~ "but didn't give a reason for the failure"

#~ msgid "Incremental loading of image type '%s' is not supported"
#~ msgstr "Incremental loading of image type '%s' is not supported"

#~ msgid "Image header corrupt"
#~ msgstr "Image header corrupt"

#~ msgid "Image format unknown"
#~ msgstr "Image format unknown"

#~ msgid "Image pixel data corrupt"
#~ msgstr "Image pixel data corrupt"

#~ msgid "failed to allocate image buffer of %u byte"
#~ msgid_plural "failed to allocate image buffer of %u bytes"
#~ msgstr[0] "failed to allocate image buffer of %u byte"
#~ msgstr[1] "failed to allocate image buffer of %u bytes"

#~ msgid "Unexpected icon chunk in animation"
#~ msgstr "Unexpected icon chunk in animation"

#~ msgid "Unsupported animation type"
#~ msgstr "Unsupported animation type"

#~ msgid "Invalid header in animation"
#~ msgstr "Invalid header in animation"

#~ msgid "Malformed chunk in animation"
#~ msgstr "Malformed chunk in animation"

#~ msgid "The ANI image format"
#~ msgstr "The ANI image format"

#~ msgid "BMP image has bogus header data"
#~ msgstr "BMP image has bogus header data"

#~ msgid "Not enough memory to load bitmap image"
#~ msgstr "Not enough memory to load bitmap image"

#~ msgid "BMP image has unsupported header size"
#~ msgstr "BMP image has unsupported header size"

#~ msgid "Topdown BMP images cannot be compressed"
#~ msgstr "Topdown BMP images cannot be compressed"

#~ msgid "Premature end-of-file encountered"
#~ msgstr "Premature end-of-file encountered"

#~ msgid "Couldn't allocate memory for saving BMP file"
#~ msgstr "Couldn't allocate memory for saving BMP file"

#~ msgid "Couldn't write to BMP file"
#~ msgstr "Couldn't write to BMP file"

#~ msgid "The BMP image format"
#~ msgstr "The BMP image format"

#~ msgid "Failure reading GIF: %s"
#~ msgstr "Failure reading GIF: %s"

#~ msgid "GIF file was missing some data (perhaps it was truncated somehow?)"
#~ msgstr "GIF file was missing some data (perhaps it was truncated somehow?)"

#~ msgid "Internal error in the GIF loader (%s)"
#~ msgstr "Internal error in the GIF loader (%s)"

#~ msgid "Stack overflow"
#~ msgstr "Stack overflow"

#~ msgid "GIF image loader cannot understand this image."
#~ msgstr "GIF image loader cannot understand this image."

#~ msgid "Bad code encountered"
#~ msgstr "Bad code encountered"

#~ msgid "Circular table entry in GIF file"
#~ msgstr "Circular table entry in GIF file"

#~ msgid "Not enough memory to load GIF file"
#~ msgstr "Not enough memory to load GIF file"

#~ msgid "Not enough memory to composite a frame in GIF file"
#~ msgstr "Not enough memory to composite a frame in GIF file"

#~ msgid "GIF image is corrupt (incorrect LZW compression)"
#~ msgstr "GIF image is corrupt (incorrect LZW compression)"

#~ msgid "File does not appear to be a GIF file"
#~ msgstr "File does not appear to be a GIF file"

#~ msgid "Version %s of the GIF file format is not supported"
#~ msgstr "Version %s of the GIF file format is not supported"

#~ msgid ""
#~ "GIF image has no global colormap, and a frame inside it has no local "
#~ "colormap."
#~ msgstr ""
#~ "GIF image has no global colourmap, and a frame inside it has no local "
#~ "colourmap."

#~ msgid "GIF image was truncated or incomplete."
#~ msgstr "GIF image was truncated or incomplete."

#~ msgid "The GIF image format"
#~ msgstr "The GIF image format"

#~ msgid "Invalid header in icon"
#~ msgstr "Invalid header in icon"

#~ msgid "Not enough memory to load icon"
#~ msgstr "Not enough memory to load icon"

#~ msgid "Icon has zero width"
#~ msgstr "Icon has zero width"

#~ msgid "Icon has zero height"
#~ msgstr "Icon has zero height"

#~ msgid "Compressed icons are not supported"
#~ msgstr "Compressed icons are not supported"

#~ msgid "Not enough memory to load ICO file"
#~ msgstr "Not enough memory to load ICO file"

#~ msgid "Image too large to be saved as ICO"
#~ msgstr "Image too large to be saved as ICO"

#~ msgid "Cursor hotspot outside image"
#~ msgstr "Cursor hotspot outside image"

#~ msgid "The ICO image format"
#~ msgstr "The ICO image format"

#~ msgid "Could not decode ICNS file"
#~ msgstr "Could not decode ICNS file"

#~ msgid "The ICNS image format"
#~ msgstr "The ICNS image format"

#~ msgid "Couldn't allocate memory for stream"
#~ msgstr "Couldn't allocate memory for stream"

#~ msgid "Couldn't decode image"
#~ msgstr "Couldn't decode image"

#~ msgid "Transformed JPEG2000 has zero width or height"
#~ msgstr "Transformed JPEG2000 has zero width or height"

#~ msgid "Image type currently not supported"
#~ msgstr "Image type currently not supported"

#~ msgid "Couldn't allocate memory for color profile"
#~ msgstr "Couldn't allocate memory for colour profile"

#~ msgid "Insufficient memory to open JPEG 2000 file"
#~ msgstr "Insufficient memory to open JPEG 2000 file"

#~ msgid "Couldn't allocate memory to buffer image data"
#~ msgstr "Couldn't allocate memory to buffer image data"

#~ msgid "The JPEG 2000 image format"
#~ msgstr "The JPEG 2000 image format"

#~ msgid ""
#~ "Insufficient memory to load image, try exiting some applications to free "
#~ "memory"
#~ msgstr ""
#~ "Insufficient memory to load image, try exiting some applications to free "
#~ "memory"

#~ msgid "Couldn't allocate memory for loading JPEG file"
#~ msgstr "Couldn't allocate memory for loading JPEG file"

#~ msgid "Transformed JPEG has zero width or height."
#~ msgstr "Transformed JPEG has zero width or height."

#~ msgid ""
#~ "JPEG quality must be a value between 0 and 100; value '%s' could not be "
#~ "parsed."
#~ msgstr ""
#~ "JPEG quality must be a value between 0 and 100; value '%s' could not be "
#~ "parsed."

#~ msgid ""
#~ "JPEG quality must be a value between 0 and 100; value '%d' is not allowed."
#~ msgstr ""
#~ "JPEG quality must be a value between 0 and 100; value '%d' is not allowed."

#~ msgid "The JPEG image format"
#~ msgstr "The JPEG image format"

#~ msgid "Couldn't allocate memory for header"
#~ msgstr "Couldn't allocate memory for header"

#~ msgid "Image has invalid width and/or height"
#~ msgstr "Image has invalid width and/or height"

#~ msgid "Image has unsupported bpp"
#~ msgstr "Image has unsupported bpp"

#~ msgid "Image has unsupported number of %d-bit planes"
#~ msgstr "Image has unsupported number of %d-bit planes"

#~ msgid "Couldn't create new pixbuf"
#~ msgstr "Couldn't create new pixbuf"

#~ msgid "Couldn't allocate memory for line data"
#~ msgstr "Couldn't allocate memory for line data"

#~ msgid "Couldn't allocate memory for paletted data"
#~ msgstr "Couldn't allocate memory for palette data"

#~ msgid "Didn't get all lines of PCX image"
#~ msgstr "Didn't get all lines of PCX image"

#~ msgid "No palette found at end of PCX data"
#~ msgstr "No palette found at end of PCX data"

#~ msgid "The PCX image format"
#~ msgstr "The PCX image format"

#~ msgid "Bits per channel of PNG image is invalid."
#~ msgstr "Bits per channel of PNG image is invalid."

#~ msgid "Transformed PNG has zero width or height."
#~ msgstr "Transformed PNG has zero width or height."

#~ msgid "Bits per channel of transformed PNG is not 8."
#~ msgstr "Bits per channel of transformed PNG is not 8."

#~ msgid "Transformed PNG not RGB or RGBA."
#~ msgstr "Transformed PNG not RGB or RGBA."

#~ msgid "Transformed PNG has unsupported number of channels, must be 3 or 4."
#~ msgstr "Transformed PNG has unsupported number of channels, must be 3 or 4."

#~ msgid "Fatal error in PNG image file: %s"
#~ msgstr "Fatal error in PNG image file: %s"

#~ msgid "Insufficient memory to load PNG file"
#~ msgstr "Insufficient memory to load PNG file"

#~ msgid ""
#~ "Insufficient memory to store a %ld by %ld image; try exiting some "
#~ "applications to reduce memory usage"
#~ msgstr ""
#~ "Insufficient memory to store a %ld by %ld image; try exiting some "
#~ "applications to reduce memory usage"

#~ msgid "Fatal error reading PNG image file"
#~ msgstr "Fatal error reading PNG image file"

#~ msgid "Fatal error reading PNG image file: %s"
#~ msgstr "Fatal error reading PNG image file: %s"

#~ msgid ""
#~ "Keys for PNG text chunks must have at least 1 and at most 79 characters."
#~ msgstr ""
#~ "Keys for PNG text chunks must have at least 1 and at most 79 characters."

#~ msgid "Keys for PNG text chunks must be ASCII characters."
#~ msgstr "Keys for PNG text chunks must be ASCII characters."

#~ msgid "Color profile has invalid length %d."
#~ msgstr "Colour profile has invalid length %d."

#~ msgid ""
#~ "PNG compression level must be a value between 0 and 9; value '%s' could "
#~ "not be parsed."
#~ msgstr ""
#~ "PNG compression level must be a value between 0 and 9; value '%s' could "
#~ "not be parsed."

#~ msgid ""
#~ "PNG compression level must be a value between 0 and 9; value '%d' is not "
#~ "allowed."
#~ msgstr ""
#~ "PNG compression level must be a value between 0 and 9; value '%d' is not "
#~ "allowed."

#~ msgid ""
#~ "Value for PNG text chunk %s cannot be converted to ISO-8859-1 encoding."
#~ msgstr ""
#~ "Value for PNG text chunk %s cannot be converted to ISO-8859-1 encoding."

#~ msgid "The PNG image format"
#~ msgstr "The PNG image format"

#~ msgid "PNM loader expected to find an integer, but didn't"
#~ msgstr "PNM loader expected to find an integer, but didn't"

#~ msgid "PNM file has an incorrect initial byte"
#~ msgstr "PNM file has an incorrect initial byte"

#~ msgid "PNM file is not in a recognized PNM subformat"
#~ msgstr "PNM file is not in a recognised PNM subformat"

#~ msgid "PNM file has an image width of 0"
#~ msgstr "PNM file has an image width of 0"

#~ msgid "PNM file has an image height of 0"
#~ msgstr "PNM file has an image height of 0"

#~ msgid "Maximum color value in PNM file is 0"
#~ msgstr "Maximum colour value in PNM file is 0"

#~ msgid "Maximum color value in PNM file is too large"
#~ msgstr "Maximum colour value in PNM file is too large"

#~ msgid "Raw PNM image type is invalid"
#~ msgstr "Raw PNM image type is invalid"

#~ msgid "PNM image loader does not support this PNM subformat"
#~ msgstr "PNM image loader does not support this PNM subformat"

#~ msgid "Raw PNM formats require exactly one whitespace before sample data"
#~ msgstr "Raw PNM formats require exactly one whitespace before sample data"

#~ msgid "Cannot allocate memory for loading PNM image"
#~ msgstr "Cannot allocate memory for loading PNM image"

#~ msgid "Insufficient memory to load PNM context struct"
#~ msgstr "Insufficient memory to load PNM context struct"

#~ msgid "Unexpected end of PNM image data"
#~ msgstr "Unexpected end of PNM image data"

#~ msgid "Insufficient memory to load PNM file"
#~ msgstr "Insufficient memory to load PNM file"

#~ msgid "The PNM/PBM/PGM/PPM image format family"
#~ msgstr "The PNM/PBM/PGM/PPM image format family"

#~ msgid "Input file descriptor is NULL."
#~ msgstr "Input file descriptor is NULL."

#~ msgid "Failed to read QTIF header"
#~ msgstr "Failed to read QTIF header"

#~ msgid "QTIF atom size too large (%d bytes)"
#~ msgstr "QTIF atom size too large (%d bytes)"

#~ msgid "File error when reading QTIF atom: %s"
#~ msgstr "File error when reading QTIF atom: %s"

#~ msgid "Failed to skip the next %d bytes with seek()."
#~ msgstr "Failed to skip the next %d bytes with seek()."

#~ msgid "Failed to create GdkPixbufLoader object."
#~ msgstr "Failed to create GdkPixbufLoader object."

#~ msgid "Failed to find an image data atom."
#~ msgstr "Failed to find an image data atom."

#~ msgid "The QTIF image format"
#~ msgstr "The QTIF image format"

#~ msgid "RAS image has bogus header data"
#~ msgstr "RAS image has bogus header data"

#~ msgid "RAS image has unknown type"
#~ msgstr "RAS image has unknown type"

#~ msgid "unsupported RAS image variation"
#~ msgstr "unsupported RAS image variation"

#~ msgid "Not enough memory to load RAS image"
#~ msgstr "Not enough memory to load RAS image"

#~ msgid "The Sun raster image format"
#~ msgstr "The Sun raster image format"

#~ msgid "Cannot allocate memory for IOBuffer struct"
#~ msgstr "Cannot allocate memory for IOBuffer struct"

#~ msgid "Cannot allocate memory for IOBuffer data"
#~ msgstr "Cannot allocate memory for IOBuffer data"

#~ msgid "Cannot realloc IOBuffer data"
#~ msgstr "Cannot realloc IOBuffer data"

#~ msgid "Cannot allocate temporary IOBuffer data"
#~ msgstr "Cannot allocate temporary IOBuffer data"

#~ msgid "Cannot allocate new pixbuf"
#~ msgstr "Cannot allocate new pixbuf"

#~ msgid "Image is corrupted or truncated"
#~ msgstr "Image is corrupted or truncated"

#~ msgid "Cannot allocate colormap structure"
#~ msgstr "Cannot allocate colourmap structure"

#~ msgid "Cannot allocate colormap entries"
#~ msgstr "Cannot allocate colourmap entries"

#~ msgid "Unexpected bitdepth for colormap entries"
#~ msgstr "Unexpected bitdepth for colourmap entries"

#~ msgid "Cannot allocate TGA header memory"
#~ msgstr "Cannot allocate TGA header memory"

#~ msgid "TGA image has invalid dimensions"
#~ msgstr "TGA image has invalid dimensions"

#~ msgid "Cannot allocate memory for TGA context struct"
#~ msgstr "Cannot allocate memory for TGA context struct"

#~ msgid "Excess data in file"
#~ msgstr "Excess data in file"

#~ msgid "The Targa image format"
#~ msgstr "The Targa image format"

#~ msgid "Could not get image width (bad TIFF file)"
#~ msgstr "Could not get image width (bad TIFF file)"

#~ msgid "Could not get image height (bad TIFF file)"
#~ msgstr "Could not get image height (bad TIFF file)"

#~ msgid "Width or height of TIFF image is zero"
#~ msgstr "Width or height of TIFF image is zero"

#~ msgid "Dimensions of TIFF image too large"
#~ msgstr "Dimensions of TIFF image too large"

#~ msgid "Insufficient memory to open TIFF file"
#~ msgstr "Insufficient memory to open TIFF file"

#~ msgid "Failed to open TIFF image"
#~ msgstr "Failed to open TIFF image"

#~ msgid "TIFFClose operation failed"
#~ msgstr "TIFFClose operation failed"

#~ msgid "Failed to load TIFF image"
#~ msgstr "Failed to load TIFF image"

#~ msgid "Failed to save TIFF image"
#~ msgstr "Failed to save TIFF image"

#~ msgid "TIFF compression doesn't refer to a valid codec."
#~ msgstr "TIFF compression doesn't refer to a valid codec."

#~ msgid "Failed to write TIFF data"
#~ msgstr "Failed to write TIFF data"

#~ msgid "Couldn't write to TIFF file"
#~ msgstr "Couldn't write to TIFF file"

#~ msgid "The TIFF image format"
#~ msgstr "The TIFF image format"

#~ msgid "Image has zero width"
#~ msgstr "Image has zero width"

#~ msgid "Image has zero height"
#~ msgstr "Image has zero height"

#~ msgid "Couldn't save the rest"
#~ msgstr "Couldn't save the rest"

#~ msgid "The WBMP image format"
#~ msgstr "The WBMP image format"

#~ msgid "Invalid XBM file"
#~ msgstr "Invalid XBM file"

#~ msgid "Insufficient memory to load XBM image file"
#~ msgstr "Insufficient memory to load XBM image file"

#~ msgid "Failed to write to temporary file when loading XBM image"
#~ msgstr "Failed to write to temporary file when loading XBM image"

#~ msgid "The XBM image format"
#~ msgstr "The XBM image format"

#~ msgid "No XPM header found"
#~ msgstr "No XPM header found"

#~ msgid "Invalid XPM header"
#~ msgstr "Invalid XPM header"

#~ msgid "XPM file has image width <= 0"
#~ msgstr "XPM file has image width <= 0"

#~ msgid "XPM file has image height <= 0"
#~ msgstr "XPM file has image height <= 0"

#~ msgid "XPM has invalid number of chars per pixel"
#~ msgstr "XPM has invalid number of chars per pixel"

#~ msgid "XPM file has invalid number of colors"
#~ msgstr "XPM file has invalid number of colours"

#~ msgid "Cannot allocate memory for loading XPM image"
#~ msgstr "Cannot allocate memory for loading XPM image"

#~ msgid "Cannot read XPM colormap"
#~ msgstr "Cannot read XPM colourmap"

#~ msgid "Failed to write to temporary file when loading XPM image"
#~ msgstr "Failed to write to temporary file when loading XPM image"

#~ msgid "The XPM image format"
#~ msgstr "The XPM image format"

#~ msgid "The EMF image format"
#~ msgstr "The EMF image format"

#~ msgid "Could not allocate memory: %s"
#~ msgstr "Could not allocate memory: %s"

#~ msgid "Could not create stream: %s"
#~ msgstr "Could not create stream: %s"

#~ msgid "Could not read from stream: %s"
#~ msgstr "Could not read from stream: %s"

#~ msgid "Unsupported image format for GDI+"
#~ msgstr "Unsupported image format for GDI+"

#~ msgid "Couldn't save"
#~ msgstr "Couldn't save"

#~ msgid "The WMF image format"
#~ msgstr "The WMF image format"

#~ msgid "\"Deepness\" of the color."
#~ msgstr "\"Deepness\" of the colour."

#~ msgid "Error printing"
#~ msgstr "Error printing"

#~ msgid "Printer '%s' may not be connected."
#~ msgstr "Printer '%s' may not be connected."

#~ msgid "Folders"
#~ msgstr "Folders"

#~ msgid "Fol_ders"
#~ msgstr "Fol_ders"

#~ msgid "Folder unreadable: %s"
#~ msgstr "Folder unreadable: %s"

#~ msgid ""
#~ "The file \"%s\" resides on another machine (called %s) and may not be "
#~ "available to this program.\n"
#~ "Are you sure that you want to select it?"
#~ msgstr ""
#~ "The file \"%s\" resides on another machine (called %s) and may not be "
#~ "available to this program.\n"
#~ "Are you sure that you want to select it?"

#~ msgid "_New Folder"
#~ msgstr "_New Folder"

#~ msgid "De_lete File"
#~ msgstr "De_lete File"

#~ msgid "_Rename File"
#~ msgstr "_Rename File"

#~ msgid ""
#~ "The folder name \"%s\" contains symbols that are not allowed in filenames"
#~ msgstr ""
#~ "The folder name \"%s\" contains symbols that are not allowed in filenames"

#~ msgid "New Folder"
#~ msgstr "New Folder"

#~ msgid ""
#~ "The filename \"%s\" contains symbols that are not allowed in filenames"
#~ msgstr ""
#~ "The filename \"%s\" contains symbols that are not allowed in filenames"

#~ msgid "Error deleting file '%s': %s"
#~ msgstr "Error deleting file '%s': %s"

#~ msgid "Really delete file \"%s\"?"
#~ msgstr "Really delete file \"%s\"?"

#~ msgid "Delete File"
#~ msgstr "Delete File"

#~ msgid "Error renaming file to \"%s\": %s"
#~ msgstr "Error renaming file to \"%s\": %s"

#~ msgid "Error renaming file \"%s\": %s"
#~ msgstr "Error renaming file \"%s\": %s"

#~ msgid "Error renaming file \"%s\" to \"%s\": %s"
#~ msgstr "Error renaming file \"%s\" to \"%s\": %s"

#~ msgid "Rename File"
#~ msgstr "Rename File"

#~ msgid "Rename file \"%s\" to:"
#~ msgstr "Rename file \"%s\" to:"

#~ msgid ""
#~ "The filename \"%s\" couldn't be converted to UTF-8. (try setting the "
#~ "environment variable G_FILENAME_ENCODING): %s"
#~ msgstr ""
#~ "The filename \"%s\" couldn't be converted to UTF-8 (try setting the "
#~ "environment variable G_FILENAME_ENCODING): %s"

#~ msgid "Invalid UTF-8"
#~ msgstr "Invalid UTF-8"

#~ msgid "Name too long"
#~ msgstr "Name too long"

#~ msgid "Couldn't convert filename"
#~ msgstr "Couldn't convert filename"

#~ msgid "Gamma"
#~ msgstr "Gamma"

#~ msgid "_Gamma value"
#~ msgstr "_Gamma value"

#~ msgid "No extended input devices"
#~ msgstr "No extended input devices"

#~ msgid "Screen"
#~ msgstr "Screen"

#~ msgid "Axes"
#~ msgstr "Axes"

#~ msgid "Keys"
#~ msgstr "Keys"

#~ msgid "_X:"
#~ msgstr "_X:"

#~ msgid "_Y:"
#~ msgstr "_Y:"

#~ msgid "X _tilt:"
#~ msgstr "X _tilt:"

#~ msgid "Y t_ilt:"
#~ msgstr "Y t_ilt:"

#~ msgid "_Wheel:"
#~ msgstr "_Wheel:"

#~ msgid "(disabled)"
#~ msgstr "(disabled)"

#~ msgid "(unknown)"
#~ msgstr "(unknown)"

#~ msgid "Cl_ear"
#~ msgstr "Cl_ear"

#~ msgid "--- No Tip ---"
#~ msgstr "--- No Tip ---"

#~ msgid "(Empty)"
#~ msgstr "(Empty)"

#~ msgid "<b>_Search:</b>"
#~ msgstr "<b>_Search:</b>"

#~ msgid "<b>Recently Used</b>"
#~ msgstr "<b>Recently Used</b>"

#~ msgid "directfb arg"
#~ msgstr "directfb arg"

#~ msgid "sdl|system"
#~ msgstr "system"

#~ msgid "keyboard label|BackSpace"
#~ msgstr "BackSpace"

#~ msgid "keyboard label|Tab"
#~ msgstr "Tab"

#~ msgid "keyboard label|Return"
#~ msgstr "Return"

#~ msgid "keyboard label|Pause"
#~ msgstr "Pause"

#~ msgid "keyboard label|Scroll_Lock"
#~ msgstr "Scroll_Lock"

#~ msgid "keyboard label|Sys_Req"
#~ msgstr "Sys_Req"

#~ msgid "keyboard label|Escape"
#~ msgstr "Escape"

#~ msgid "keyboard label|Multi_key"
#~ msgstr "Multi_key"

#~ msgid "keyboard label|Home"
#~ msgstr "Home"

#~ msgid "keyboard label|Left"
#~ msgstr "Left"

#~ msgid "keyboard label|Up"
#~ msgstr "Up"

#~ msgid "keyboard label|Right"
#~ msgstr "Right"

#~ msgid "keyboard label|Down"
#~ msgstr "Down"

#~ msgid "keyboard label|Page_Up"
#~ msgstr "Page_Up"

#~ msgid "keyboard label|Page_Down"
#~ msgstr "Page_Down"

#~ msgid "keyboard label|End"
#~ msgstr "End"

#~ msgid "keyboard label|Begin"
#~ msgstr "Begin"

#~ msgid "keyboard label|Print"
#~ msgstr "Print"

#~ msgid "keyboard label|Insert"
#~ msgstr "Insert"

#~ msgid "keyboard label|Num_Lock"
#~ msgstr "Num_Lock"

#~ msgid "keyboard label|KP_Space"
#~ msgstr "KP_Space"

#~ msgid "keyboard label|KP_Tab"
#~ msgstr "KP_Tab"

#~ msgid "keyboard label|KP_Enter"
#~ msgstr "KP_Enter"

#~ msgid "keyboard label|KP_Home"
#~ msgstr "KP_Home"

#~ msgid "keyboard label|KP_Left"
#~ msgstr "KP_Left"

#~ msgid "keyboard label|KP_Up"
#~ msgstr "KP_Up"

#~ msgid "keyboard label|KP_Right"
#~ msgstr "KP_Right"

#~ msgid "keyboard label|KP_Down"
#~ msgstr "KP_Down"

#~ msgid "keyboard label|KP_Page_Up"
#~ msgstr "KP_Page_Up"

#~ msgid "keyboard label|KP_Prior"
#~ msgstr "KP_Prior"

#~ msgid "keyboard label|KP_Next"
#~ msgstr "KP_Next"

#~ msgid "keyboard label|KP_End"
#~ msgstr "KP_End"

#~ msgid "keyboard label|KP_Begin"
#~ msgstr "KP_Begin"

#~ msgid "keyboard label|KP_Insert"
#~ msgstr "KP_Insert"

#~ msgid "keyboard label|KP_Delete"
#~ msgstr "KP_Delete"

#~ msgid "keyboard label|Delete"
#~ msgstr "Delete"

#~ msgid "keyboard label|Shift"
#~ msgstr "Shift"

#~ msgid "keyboard label|Ctrl"
#~ msgstr "Ctrl"

#~ msgid "keyboard label|Alt"
#~ msgstr "Alt"

#~ msgid "keyboard label|Super"
#~ msgstr "Super"

#~ msgid "keyboard label|Hyper"
#~ msgstr "Hyper"

#~ msgid "keyboard label|Meta"
#~ msgstr "Meta"

#~ msgid "keyboard label|Space"
#~ msgstr "Space"

#~ msgid "keyboard label|Backslash"
#~ msgstr "Backslash"

#~ msgid "year measurement template|2000"
#~ msgstr "2000"

#~ msgid "calendar:day:digits|%d"
#~ msgstr "%d"

#~ msgid "calendar:week:digits|%d"
#~ msgstr "%d"

#~ msgid "calendar year format|%Y"
#~ msgstr "%Y"

#~ msgid "Accelerator|Disabled"
#~ msgstr "Disabled"

#~ msgid "input method menu|System"
#~ msgstr "System"

#~ msgid "print operation status|Initial state"
#~ msgstr "Initial state"

#~ msgid "print operation status|Preparing to print"
#~ msgstr "Preparing to print"

#~ msgid "print operation status|Generating data"
#~ msgstr "Generating data"

#~ msgid "print operation status|Sending data"
#~ msgstr "Sending data"

#~ msgid "print operation status|Waiting"
#~ msgstr "Waiting"

#~ msgid "print operation status|Blocking on issue"
#~ msgstr "Blocking on issue"

#~ msgid "print operation status|Printing"
#~ msgstr "Printing"

#~ msgid "print operation status|Finished"
#~ msgstr "Finished"

#~ msgid "recent menu label|_%d. %s"
#~ msgstr "_%d. %s"

#~ msgid "recent menu label|%d. %s"
#~ msgstr "%d. %s"

#~ msgid "Navigation|_Bottom"
#~ msgstr "_Bottom"

#~ msgid "Navigation|_First"
#~ msgstr "_First"

#~ msgid "Navigation|_Last"
#~ msgstr "_Last"

#~ msgid "Navigation|_Top"
#~ msgstr "_Top"

#~ msgid "Navigation|_Back"
#~ msgstr "_Back"

#~ msgid "Navigation|_Down"
#~ msgstr "_Down"

#~ msgid "Navigation|_Forward"
#~ msgstr "_Forward"

#~ msgid "Justify|_Center"
#~ msgstr "_Centre"

#~ msgid "Justify|_Fill"
#~ msgstr "_Fill"

#~ msgid "Justify|_Left"
#~ msgstr "_Left"

#~ msgid "Justify|_Right"
#~ msgstr "_Right"

#~ msgid "Media|_Next"
#~ msgstr "_Next"

#~ msgid "Media|P_ause"
#~ msgstr "P_ause"

#~ msgid "Media|_Play"
#~ msgstr "_Play"

#~ msgid "Media|_Stop"
#~ msgstr "_Stop"

#~ msgid "volume percentage|%d %%"
#~ msgstr "%d %%"

#~ msgid "paper size|asme_f"
#~ msgstr "asme_f"

#~ msgid "paper size|A0x2"
#~ msgstr "A0x2"

#~ msgid "paper size|A0"
#~ msgstr "A0"

#~ msgid "paper size|A0x3"
#~ msgstr "A0x3"

#~ msgid "paper size|A1"
#~ msgstr "A1"

#~ msgid "paper size|A10"
#~ msgstr "A10"

#~ msgid "paper size|A1x3"
#~ msgstr "A1x3"

#~ msgid "paper size|A1x4"
#~ msgstr "A1x4"

#~ msgid "paper size|A2"
#~ msgstr "A2"

#~ msgid "paper size|A2x3"
#~ msgstr "A2x3"

#~ msgid "paper size|A2x4"
#~ msgstr "A2x4"

#~ msgid "paper size|A2x5"
#~ msgstr "A2x5"

#~ msgid "paper size|A3"
#~ msgstr "A3"

#~ msgid "paper size|A3 Extra"
#~ msgstr "A3 Extra"

#~ msgid "paper size|A3x3"
#~ msgstr "A3x3"

#~ msgid "paper size|A3x4"
#~ msgstr "A3x4"

#~ msgid "paper size|A3x5"
#~ msgstr "A3x5"

#~ msgid "paper size|A3x6"
#~ msgstr "A3x6"

#~ msgid "paper size|A3x7"
#~ msgstr "A3x7"

#~ msgid "paper size|A4"
#~ msgstr "A4"

#~ msgid "paper size|A4 Extra"
#~ msgstr "A4 Extra"

#~ msgid "paper size|A4 Tab"
#~ msgstr "A4 Tab"

#~ msgid "paper size|A4x3"
#~ msgstr "A4x3"

#~ msgid "paper size|A4x4"
#~ msgstr "A4x4"

#~ msgid "paper size|A4x5"
#~ msgstr "A4x5"

#~ msgid "paper size|A4x6"
#~ msgstr "A4x6"

#~ msgid "paper size|A4x7"
#~ msgstr "A4x7"

#~ msgid "paper size|A4x8"
#~ msgstr "A4x8"

#~ msgid "paper size|A4x9"
#~ msgstr "A4x9"

#~ msgid "paper size|A5"
#~ msgstr "A5"

#~ msgid "paper size|A5 Extra"
#~ msgstr "A5 Extra"

#~ msgid "paper size|A6"
#~ msgstr "A6"

#~ msgid "paper size|A7"
#~ msgstr "A7"

#~ msgid "paper size|A8"
#~ msgstr "A8"

#~ msgid "paper size|A9"
#~ msgstr "A9"

#~ msgid "paper size|B0"
#~ msgstr "B0"

#~ msgid "paper size|B1"
#~ msgstr "B1"

#~ msgid "paper size|B10"
#~ msgstr "B10"

#~ msgid "paper size|B2"
#~ msgstr "B2"

#~ msgid "paper size|B3"
#~ msgstr "B3"

#~ msgid "paper size|B4"
#~ msgstr "B4"

#~ msgid "paper size|B5"
#~ msgstr "B5"

#~ msgid "paper size|B5 Extra"
#~ msgstr "B5 Extra"

#~ msgid "paper size|B6"
#~ msgstr "B6"

#~ msgid "paper size|B6/C4"
#~ msgstr "B6/C4"

#~ msgid "paper size|B7"
#~ msgstr "B7"

#~ msgid "paper size|B8"
#~ msgstr "B8"

#~ msgid "paper size|B9"
#~ msgstr "B9"

#~ msgid "paper size|C0"
#~ msgstr "C0"

#~ msgid "paper size|C1"
#~ msgstr "C1"

#~ msgid "paper size|C10"
#~ msgstr "C10"

#~ msgid "paper size|C2"
#~ msgstr "C2"

#~ msgid "paper size|C3"
#~ msgstr "C3"

#~ msgid "paper size|C4"
#~ msgstr "C4"

#~ msgid "paper size|C5"
#~ msgstr "C5"

#~ msgid "paper size|C6"
#~ msgstr "C6"

#~ msgid "paper size|C6/C5"
#~ msgstr "C6/C5"

#~ msgid "paper size|C7"
#~ msgstr "C7"

#~ msgid "paper size|C7/C6"
#~ msgstr "C7/C6"

#~ msgid "paper size|C8"
#~ msgstr "C8"

#~ msgid "paper size|C9"
#~ msgstr "C9"

#~ msgid "paper size|RA0"
#~ msgstr "RA0"

#~ msgid "paper size|RA1"
#~ msgstr "RA1"

#~ msgid "paper size|RA2"
#~ msgstr "RA2"

#~ msgid "paper size|SRA0"
#~ msgstr "SRA0"

#~ msgid "paper size|SRA1"
#~ msgstr "SRA1"

#~ msgid "paper size|SRA2"
#~ msgstr "SRA2"

#~ msgid "paper size|JB0"
#~ msgstr "JB0"

#~ msgid "paper size|JB1"
#~ msgstr "JB1"

#~ msgid "paper size|JB10"
#~ msgstr "JB10"

#~ msgid "paper size|JB2"
#~ msgstr "JB2"

#~ msgid "paper size|JB3"
#~ msgstr "JB3"

#~ msgid "paper size|JB4"
#~ msgstr "JB4"

#~ msgid "paper size|JB5"
#~ msgstr "JB5"

#~ msgid "paper size|JB6"
#~ msgstr "JB6"

#~ msgid "paper size|JB7"
#~ msgstr "JB7"

#~ msgid "paper size|JB8"
#~ msgstr "JB8"

#~ msgid "paper size|JB9"
#~ msgstr "JB9"

#~ msgid "paper size|jis exec"
#~ msgstr "jis exec"

#~ msgid "paper size|10x11"
#~ msgstr "10x11"

#~ msgid "paper size|10x13"
#~ msgstr "10x13"

#~ msgid "paper size|10x14"
#~ msgstr "10x14"

#~ msgid "paper size|10x15"
#~ msgstr "10x15"

#~ msgid "paper size|11x12"
#~ msgstr "11x12"

#~ msgid "paper size|11x15"
#~ msgstr "11x15"

#~ msgid "paper size|12x19"
#~ msgstr "12x19"

#~ msgid "paper size|5x7"
#~ msgstr "5x7"

#~ msgid "paper size|Arch A"
#~ msgstr "Arch A"

#~ msgid "paper size|Arch B"
#~ msgstr "Arch B"

#~ msgid "paper size|Arch C"
#~ msgstr "Arch C"

#~ msgid "paper size|Arch D"
#~ msgstr "Arch D"

#~ msgid "paper size|Arch E"
#~ msgstr "Arch E"

#~ msgid "paper size|b-plus"
#~ msgstr "b-plus"

#~ msgid "paper size|c"
#~ msgstr "c"

#~ msgid "paper size|d"
#~ msgstr "d"

#~ msgid "paper size|e"
#~ msgstr "e"

#~ msgid "paper size|edp"
#~ msgstr "edp"

#~ msgid "paper size|Executive"
#~ msgstr "Executive"

#~ msgid "paper size|f"
#~ msgstr "f"

#~ msgid "paper size|Index 3x5"
#~ msgstr "Index 3x5"

#~ msgid "paper size|Index 5x8"
#~ msgstr "Index 5x8"

#~ msgid "paper size|Invoice"
#~ msgstr "Invoice"

#~ msgid "paper size|Tabloid"
#~ msgstr "Tabloid"

#~ msgid "paper size|US Legal"
#~ msgstr "US Legal"

#~ msgid "paper size|Quarto"
#~ msgstr "Quarto"

#~ msgid "paper size|Super A"
#~ msgstr "Super A"

#~ msgid "paper size|Super B"
#~ msgstr "Super B"

#~ msgid "paper size|Folio"
#~ msgstr "Folio"

#~ msgid "paper size|Folio sp"
#~ msgstr "Folio sp"

#~ msgid "paper size|pa-kai"
#~ msgstr "pa-kai"

#~ msgid "paper size|prc 16k"
#~ msgstr "prc 16k"

#~ msgid "paper size|prc 32k"
#~ msgstr "prc 32k"

#~ msgid "paper size|prc5 Envelope"
#~ msgstr "prc5 Envelope"

#~ msgid "paper size|ROC 16k"
#~ msgstr "ROC 16k"

#~ msgid "paper size|ROC 8k"
#~ msgstr "ROC 8k"

#~ msgid "Couldn't create pixbuf"
#~ msgstr "Couldn't create pixbuf"

#~ msgid "%.1f KB"
#~ msgstr "%.1f KB"

#~ msgid "%.1f MB"
#~ msgstr "%.1f MB"

#~ msgid "%.1f GB"
#~ msgstr "%.1f GB"

#~ msgid "URI"
#~ msgstr "URI"

#~ msgid "The URI bound to this button"
#~ msgstr "The URI bound to this button"

#~ msgid "Arrow spacing"
#~ msgstr "Arrow spacing"

#~ msgid "Scroll arrow spacing"
#~ msgstr "Scroll arrow spacing"

#~ msgid "The radio tool button whose group this button belongs to."
#~ msgstr "The radio tool button whose group this button belongs to."

#~ msgid ""
#~ "Could not add a bookmark for '%s' because it is an invalid path name."
#~ msgstr ""
#~ "Could not add a bookmark for '%s' because it is an invalid path name."

#~ msgid "Could not select file '%s' because it is an invalid path name."
#~ msgstr "Could not select file '%s' because it is an invalid path name."

#~ msgid "%d byte"
#~ msgid_plural "%d bytes"
#~ msgstr[0] "%d byte"
#~ msgstr[1] "%d bytes"

#~ msgid "Could not get a stock icon for %s\n"
#~ msgstr "Could not get a stock icon for %s\n"

#~ msgid "Error getting information for '%s': %s"
#~ msgstr "Error getting information for '%s': %s"

#~ msgid "This file system does not support mounting"
#~ msgstr "This file system does not support mounting"

#~ msgid ""
#~ "The name \"%s\" is not valid because it contains the character \"%s\". "
#~ "Please use a different name."
#~ msgstr ""
#~ "The name \"%s\" is not valid because it contains the character \"%s\". "
#~ "Please use a different name."

#~ msgid "Bookmark saving failed: %s"
#~ msgstr "Bookmark saving failed: %s"

#~ msgid "Path is not a folder: '%s'"
#~ msgstr "Path is not a folder: '%s'"

#~ msgid "Network Drive (%s)"
#~ msgstr "Network Drive (%s)"

#~ msgid "Unknown attribute '%s' on line %d char %d"
#~ msgstr "Unknown attribute '%s' on line %d char %d"

#~ msgid "Today at %H:%M"
#~ msgstr "Today at %H:%M"

#~ msgid "_All"
#~ msgstr "_All"

#~ msgid "Today"
#~ msgstr "Today"

#~ msgid "Location:"
#~ msgstr "Location:"

#~ msgid "Line %d, column %d: missing attribute \"%s\""
#~ msgstr "Line %d, column %d: missing attribute \"%s\""

#~ msgid "Line %d, column %d: unexpected element \"%s\""
#~ msgstr "Line %d, column %d: unexpected element \"%s\""

#~ msgid ""
#~ "Line %d, column %d: expected end of element \"%s\", but found end for "
#~ "element \"%s\" instead"
#~ msgstr ""
#~ "Line %d, column %d: expected end of element \"%s\", but found end for "
#~ "element \"%s\" instead"

#~ msgid ""
#~ "Line %d, column %d: expected \"%s\" at the toplevel, but found \"%s\" "
#~ "instead"
#~ msgstr ""
#~ "Line %d, column %d: expected \"%s\" at the toplevel, but found \"%s\" "
#~ "instead"

#~ msgid ""
#~ "Line %d, column %d: expected \"%s\" or \"%s\", but found \"%s\" instead"
#~ msgstr ""
#~ "Line %d, column %d: expected \"%s\" or \"%s\", but found \"%s\" instead"

#~ msgid "Error creating directory '%s': %s"
#~ msgstr "Error creating directory '%s': %s"

#~ msgid "Thai (Broken)"
#~ msgstr "Thai (Broken)"

#~ msgid "PNM image format is invalid"
#~ msgstr "PNM image format is invalid"

#~ msgid "You probably used symbols not allowed in filenames."
#~ msgstr "You probably used symbols not allowed in filenames."

#~ msgid ""
#~ "Error deleting file \"%s\": %s\n"
#~ "%s"
#~ msgstr ""
#~ "Error deleting file \"%s\": %s\n"
#~ "%s"

#~ msgid "It probably contains symbols not allowed in filenames."
#~ msgstr "It probably contains symbols not allowed in filenames."

#~ msgid ""
#~ "The file name \"%s\" contains symbols that are not allowed in filenames"
#~ msgstr ""
#~ "The file name \"%s\" contains symbols that are not allowed in filenames"

#~ msgid "Error getting information for '/': %s"
#~ msgstr "Error getting information for '/': %s"

#~ msgid "shortcut %s already exists"
#~ msgstr "shortcut %s already exists"

#~ msgid "Cannot handle PNM files with maximum color values greater than 255"
#~ msgstr "Cannot handle PNM files with maximum colour values greater than 255"

#~ msgid "Could not get information about '%s': %s"
#~ msgstr "Could not get information about '%s': %s"

#~ msgid "Folder"
#~ msgstr "Folder"

#~ msgid "Cannot change folder"
#~ msgstr "Cannot change folder"

#~ msgid "The folder you specified is an invalid path."
#~ msgstr "The folder you specified is an invalid path."

#~ msgid "Could not build file name from '%s' and '%s'"
#~ msgstr "Could not build file name from '%s' and '%s'"

#~ msgid "Save in Location"
#~ msgstr "Save in Location"

#~ msgid "X"
#~ msgstr "X"

#~ msgid "clear"
#~ msgstr "clear"

#~ msgid "Pixmap path element: \"%s\" must be absolute, %s, line %d"
#~ msgstr "Pixmap path element: \"%s\" must be absolute, %s, line %d"

#~ msgid "Writing %s failed: %s"
#~ msgstr "Writing %s failed: %s"<|MERGE_RESOLUTION|>--- conflicted
+++ resolved
@@ -10,13 +10,8 @@
 msgstr ""
 "Project-Id-Version: gtk+\n"
 "Report-Msgid-Bugs-To: https://gitlab.gnome.org/GNOME/gtk/-/issues/\n"
-<<<<<<< HEAD
-"POT-Creation-Date: 2023-06-25 19:05+0000\n"
-"PO-Revision-Date: 2023-06-30 20:26+0100\n"
-=======
 "POT-Creation-Date: 2023-11-23 06:29+0000\n"
 "PO-Revision-Date: 2023-11-23 19:34+0000\n"
->>>>>>> 48f6ffad
 "Last-Translator: Bruce Cowan <bruce@bcowan.me.uk>\n"
 "Language-Team: English - United Kingdom <en@li.org>\n"
 "Language: en_GB\n"
@@ -24,11 +19,7 @@
 "Content-Type: text/plain; charset=UTF-8\n"
 "Content-Transfer-Encoding: 8bit\n"
 "Plural-Forms: nplurals=2; plural=(n != 1);\n"
-<<<<<<< HEAD
-"X-Generator: Poedit 3.3.1\n"
-=======
 "X-Generator: Poedit 3.4\n"
->>>>>>> 48f6ffad
 
 #: gdk/broadway/gdkbroadway-server.c:135
 #, c-format
@@ -58,11 +49,7 @@
 msgid "Cannot provide contents as %s"
 msgstr "Cannot provide contents as %s"
 
-<<<<<<< HEAD
-#: gdk/gdkdisplay.c:154 gdk/gdkglcontext.c:434
-=======
 #: gdk/gdkdisplay.c:156 gdk/gdkglcontext.c:443
->>>>>>> 48f6ffad
 msgid "The current backend does not support OpenGL"
 msgstr "The current backend does not support OpenGL"
 
@@ -126,22 +113,6 @@
 msgid "No compatible formats to transfer contents."
 msgstr "No compatible formats to transfer contents."
 
-<<<<<<< HEAD
-#: gdk/gdkglcontext.c:393 gdk/x11/gdkglcontext-glx.c:639
-msgid "No GL API allowed."
-msgstr "No GL API allowed."
-
-#: gdk/gdkglcontext.c:417 gdk/win32/gdkglcontext-win32-wgl.c:611
-#: gdk/x11/gdkglcontext-glx.c:673
-msgid "Unable to create a GL context"
-msgstr "Unable to create a GL context"
-
-#: gdk/gdkglcontext.c:1276
-msgid "Anything but OpenGL ES disabled via GDK_DEBUG"
-msgstr "Anything but OpenGL ES disabled via GDK_DEBUG"
-
-#: gdk/gdkglcontext.c:1285
-=======
 #: gdk/gdkglcontext.c:402 gdk/x11/gdkglcontext-glx.c:642
 msgid "No GL API allowed."
 msgstr "No GL API allowed."
@@ -157,18 +128,13 @@
 msgstr "Anything but OpenGL ES disabled via GDK_DEBUG"
 
 #: gdk/gdkglcontext.c:1290
->>>>>>> 48f6ffad
 #, c-format
 msgid "Application does not support %s API"
 msgstr "Application does not support %s API"
 
 #. translators: This is about OpenGL backend names, like
 #. * "Trying to use X11 GLX, but EGL is already in use"
-<<<<<<< HEAD
-#: gdk/gdkglcontext.c:1831
-=======
 #: gdk/gdkglcontext.c:1899
->>>>>>> 48f6ffad
 #, c-format
 msgid "Trying to use %s, but %s is already in use"
 msgstr "Trying to use %s, but %s is already in use"
@@ -598,11 +564,7 @@
 msgstr "Reading data failed at row %d"
 
 #: gdk/macos/gdkmacospasteboard.c:211 gdk/wayland/gdkclipboard-wayland.c:240
-<<<<<<< HEAD
-#: gdk/wayland/gdkdrop-wayland.c:208 gdk/wayland/gdkprimary-wayland.c:343
-=======
 #: gdk/wayland/gdkdrop-wayland.c:207 gdk/wayland/gdkprimary-wayland.c:343
->>>>>>> 48f6ffad
 #: gdk/win32/gdkdrop-win32.c:1018 gdk/win32/gdkdrop-win32.c:1063
 #: gdk/x11/gdkclipboard-x11.c:807 gdk/x11/gdkdrop-x11.c:235
 msgid "No compatible transfer format found"
@@ -812,17 +774,6 @@
 msgid "Cannot store clipboard. No clipboard manager is active."
 msgstr "Cannot store clipboard. No clipboard manager is active."
 
-<<<<<<< HEAD
-#: gdk/x11/gdkglcontext-glx.c:790
-msgid "No GLX configurations available"
-msgstr "No GLX configurations available"
-
-#: gdk/x11/gdkglcontext-glx.c:863
-msgid "No GLX configuration with required features found"
-msgstr "No GLX configuration with required features found"
-
-#: gdk/x11/gdkglcontext-glx.c:937
-=======
 #: gdk/x11/gdkglcontext-glx.c:810
 msgid "No GLX configurations available"
 msgstr "No GLX configurations available"
@@ -832,7 +783,6 @@
 msgstr "No GLX configuration with required features found"
 
 #: gdk/x11/gdkglcontext-glx.c:957
->>>>>>> 48f6ffad
 msgid "GLX is not supported"
 msgstr "GLX is not supported"
 
@@ -1106,13 +1056,8 @@
 msgid "Pick a Font"
 msgstr "Pick a Font"
 
-<<<<<<< HEAD
-#: gtk/deprecated/gtkfontbutton.c:597 gtk/gtkfilechooserwidget.c:3887
-#: gtk/gtkfontdialogbutton.c:115 gtk/inspector/visual.ui:169
-=======
 #: gtk/deprecated/gtkfontbutton.c:600 gtk/gtkfilechooserwidget.c:3871
 #: gtk/gtkfontdialogbutton.c:126 gtk/inspector/visual.ui:169
->>>>>>> 48f6ffad
 msgid "Font"
 msgstr "Font"
 
@@ -1767,11 +1712,7 @@
 msgid "toggle button"
 msgstr "toggle button"
 
-<<<<<<< HEAD
-#: gtk/gtkalertdialog.c:668 gtk/gtkcustompaperunixdialog.c:328
-=======
 #: gtk/gtkalertdialog.c:668 gtk/print/gtkcustompaperunixdialog.c:322
->>>>>>> 48f6ffad
 #: gtk/gtkmessagedialog.c:166 gtk/ui/gtkassistant.ui:40
 msgid "_Close"
 msgstr "_Close"
@@ -2251,16 +2192,6 @@
 msgstr "A file with that name already exists"
 
 #: gtk/gtkfilechoosernative.c:520 gtk/gtkfilechoosernative.c:600
-<<<<<<< HEAD
-#: gtk/gtkfilechooserwidget.c:1177 gtk/gtkfilechooserwidget.c:5046
-#: gtk/gtkfiledialog.c:841 gtk/gtkmessagedialog.c:170
-#: gtk/gtkmessagedialog.c:179 gtk/gtkmountoperation.c:608
-#: gtk/gtkpagesetupunixdialog.c:283 gtk/gtkprintbackend.c:638
-#: gtk/gtkprintunixdialog.c:657 gtk/gtkprintunixdialog.c:814
-#: gtk/gtkwindow.c:6175 gtk/ui/gtkappchooserdialog.ui:45
-#: gtk/ui/gtkassistant.ui:52 gtk/ui/gtkcolorchooserdialog.ui:33
-#: gtk/ui/gtkfontchooserdialog.ui:24
-=======
 #: gtk/gtkfilechooserwidget.c:1185 gtk/gtkfilechooserwidget.c:5029
 #: gtk/gtkfiledialog.c:843 gtk/gtkmessagedialog.c:170
 #: gtk/gtkmessagedialog.c:179 gtk/gtkmountoperation.c:608
@@ -2269,7 +2200,6 @@
 #: gtk/gtkwindow.c:6233 gtk/ui/gtkappchooserdialog.ui:48
 #: gtk/ui/gtkassistant.ui:52 gtk/ui/gtkcolorchooserdialog.ui:36
 #: gtk/ui/gtkfontchooserdialog.ui:27
->>>>>>> 48f6ffad
 msgid "_Cancel"
 msgstr "_Cancel"
 
@@ -2300,17 +2230,6 @@
 msgid "Type name of new folder"
 msgstr "Type name of new folder"
 
-<<<<<<< HEAD
-#: gtk/gtkfilechooserwidget.c:719
-msgid "The folder could not be created"
-msgstr "The folder could not be created"
-
-#: gtk/gtkfilechooserwidget.c:732
-msgid "You need to choose a valid filename."
-msgstr "You need to choose a valid filename."
-
-#: gtk/gtkfilechooserwidget.c:735
-=======
 #: gtk/gtkfilechooserwidget.c:727
 msgid "The folder could not be created"
 msgstr "The folder could not be created"
@@ -2320,46 +2239,10 @@
 msgstr "You need to choose a valid filename."
 
 #: gtk/gtkfilechooserwidget.c:743
->>>>>>> 48f6ffad
 #, c-format
 msgid "Cannot create a file under %s as it is not a folder"
 msgstr "Cannot create a file under %s as it is not a folder"
 
-<<<<<<< HEAD
-#: gtk/gtkfilechooserwidget.c:745
-msgid "Cannot create file as the filename is too long"
-msgstr "Cannot create file as the filename is too long"
-
-#: gtk/gtkfilechooserwidget.c:746
-msgid "Try using a shorter name."
-msgstr "Try using a shorter name."
-
-#: gtk/gtkfilechooserwidget.c:756
-msgid "You may only select folders"
-msgstr "You may only select folders"
-
-#: gtk/gtkfilechooserwidget.c:757
-msgid "The item that you selected is not a folder try using a different item."
-msgstr "The item that you selected is not a folder try using a different item."
-
-#: gtk/gtkfilechooserwidget.c:765
-msgid "Invalid file name"
-msgstr "Invalid file name"
-
-#: gtk/gtkfilechooserwidget.c:774
-msgid "The folder contents could not be displayed"
-msgstr "The folder contents could not be displayed"
-
-#: gtk/gtkfilechooserwidget.c:782
-msgid "The file could not be deleted"
-msgstr "The file could not be deleted"
-
-#: gtk/gtkfilechooserwidget.c:790
-msgid "The file could not be moved to the Trash"
-msgstr "The file could not be moved to the Wastebasket"
-
-#: gtk/gtkfilechooserwidget.c:1175
-=======
 #: gtk/gtkfilechooserwidget.c:753
 msgid "Cannot create file as the filename is too long"
 msgstr "Cannot create file as the filename is too long"
@@ -2393,89 +2276,10 @@
 msgstr "The file could not be moved to the Wastebasket"
 
 #: gtk/gtkfilechooserwidget.c:1183
->>>>>>> 48f6ffad
 #, c-format
 msgid "Are you sure you want to permanently delete “%s”?"
 msgstr "Are you sure you want to permanently delete “%s”?"
 
-<<<<<<< HEAD
-#: gtk/gtkfilechooserwidget.c:1176
-msgid "If you delete an item, it will be permanently lost."
-msgstr "If you delete an item, it will be permanently lost."
-
-#: gtk/gtkfilechooserwidget.c:1177 gtk/gtkfilechooserwidget.c:1805
-#: gtk/gtklabel.c:5683 gtk/gtktext.c:6117 gtk/gtktextview.c:9021
-msgid "_Delete"
-msgstr "_Delete"
-
-#: gtk/gtkfilechooserwidget.c:1290
-msgid "The file could not be renamed"
-msgstr "The file could not be renamed"
-
-#: gtk/gtkfilechooserwidget.c:1496
-msgid "Could not select file"
-msgstr "Could not select file"
-
-#: gtk/gtkfilechooserwidget.c:1714 gtk/ui/gtkfilechooserwidget.ui:66
-msgid "Grid View"
-msgstr "Grid View"
-
-#: gtk/gtkfilechooserwidget.c:1720
-msgid "List View"
-msgstr "List View"
-
-#: gtk/gtkfilechooserwidget.c:1785
-msgid "_Visit File"
-msgstr "_Visit File"
-
-#: gtk/gtkfilechooserwidget.c:1789
-msgid "_Open With File Manager"
-msgstr "_Open With File Manager"
-
-#: gtk/gtkfilechooserwidget.c:1793
-msgid "_Copy Location"
-msgstr "_Copy Location"
-
-#: gtk/gtkfilechooserwidget.c:1797
-msgid "_Add to Bookmarks"
-msgstr "_Add to Bookmarks"
-
-#: gtk/gtkfilechooserwidget.c:1801 gtk/gtkplacessidebar.c:2308
-#: gtk/gtkplacessidebar.c:3265 gtk/ui/gtkfilechooserwidget.ui:670
-msgid "_Rename"
-msgstr "_Rename"
-
-#: gtk/gtkfilechooserwidget.c:1809
-msgid "_Move to Trash"
-msgstr "_Move to Wastebasket"
-
-#: gtk/gtkfilechooserwidget.c:1818
-msgid "Show _Hidden Files"
-msgstr "Show _Hidden Files"
-
-#: gtk/gtkfilechooserwidget.c:1822
-msgid "Show _Size Column"
-msgstr "Show _Size Column"
-
-#: gtk/gtkfilechooserwidget.c:1827
-msgid "Show T_ype Column"
-msgstr "Show T_ype Column"
-
-#: gtk/gtkfilechooserwidget.c:1832
-msgid "Show _Time"
-msgstr "Show _Time"
-
-#: gtk/gtkfilechooserwidget.c:1837
-msgid "Sort _Folders Before Files"
-msgstr "Sort _Folders Before Files"
-
-#: gtk/gtkfilechooserwidget.c:1971 gtk/gtkfilechooserwidget.c:2007
-#: gtk/gtkfilechooserwidget.c:3930
-msgid "Unknown"
-msgstr "Unknown"
-
-#: gtk/gtkfilechooserwidget.c:2065 gtk/gtkplacessidebar.c:1025
-=======
 #: gtk/gtkfilechooserwidget.c:1184
 msgid "If you delete an item, it will be permanently lost."
 msgstr "If you delete an item, it will be permanently lost."
@@ -2552,55 +2356,25 @@
 msgstr "Unknown"
 
 #: gtk/gtkfilechooserwidget.c:2064 gtk/gtkplacessidebar.c:1025
->>>>>>> 48f6ffad
 msgid "Home"
 msgstr "Home"
 
 #. this is the header for the location column in the print dialog
-<<<<<<< HEAD
-#: gtk/gtkfilechooserwidget.c:2235 gtk/inspector/css-node-tree.ui:76
-#: gtk/ui/gtkfilechooserwidget.ui:239 gtk/ui/gtkprintunixdialog.ui:111
-=======
 #: gtk/gtkfilechooserwidget.c:2219 gtk/gtkfilechooserwidget.c:7415
 #: gtk/inspector/css-node-tree.ui:76 gtk/print/ui/gtkprintunixdialog.ui:111
->>>>>>> 48f6ffad
 msgid "Location"
 msgstr "Location"
 
 #. Label
-<<<<<<< HEAD
-#: gtk/gtkfilechooserwidget.c:2342
-msgid "_Name:"
-msgstr "_Name:"
-
-#: gtk/gtkfilechooserwidget.c:2897 gtk/gtkfilechooserwidget.c:2911
-=======
 #: gtk/gtkfilechooserwidget.c:2326
 msgid "_Name:"
 msgstr "_Name:"
 
 #: gtk/gtkfilechooserwidget.c:2881 gtk/gtkfilechooserwidget.c:2895
->>>>>>> 48f6ffad
 #, c-format
 msgid "Searching in %s"
 msgstr "Searching in %s"
 
-<<<<<<< HEAD
-#: gtk/gtkfilechooserwidget.c:2917
-msgid "Searching"
-msgstr "Searching"
-
-#: gtk/gtkfilechooserwidget.c:2923
-msgid "Enter location or URL"
-msgstr "Enter location or URL"
-
-#: gtk/gtkfilechooserwidget.c:3490 gtk/gtkfilechooserwidget.c:5831
-#: gtk/ui/gtkfilechooserwidget.ui:387
-msgid "Modified"
-msgstr "Modified"
-
-#: gtk/gtkfilechooserwidget.c:3674
-=======
 #: gtk/gtkfilechooserwidget.c:2901
 msgid "Searching"
 msgstr "Searching"
@@ -2615,91 +2389,15 @@
 msgstr "Modified"
 
 #: gtk/gtkfilechooserwidget.c:3658
->>>>>>> 48f6ffad
 #, c-format
 msgid "Could not read the contents of %s"
 msgstr "Could not read the contents of %s"
 
-<<<<<<< HEAD
-#: gtk/gtkfilechooserwidget.c:3678
-=======
 #: gtk/gtkfilechooserwidget.c:3662
->>>>>>> 48f6ffad
 msgid "Could not read the contents of the folder"
 msgstr "Could not read the contents of the folder"
 
 #. Translators: see g_date_time_format() for details on the format
-<<<<<<< HEAD
-#: gtk/gtkfilechooserwidget.c:3825 gtk/gtkfilechooserwidget.c:3868
-msgid "%H:%M"
-msgstr "%H:%M"
-
-#: gtk/gtkfilechooserwidget.c:3827 gtk/gtkfilechooserwidget.c:3870
-msgid "%l:%M %p"
-msgstr "%H:%M"
-
-#: gtk/gtkfilechooserwidget.c:3831
-msgid "Yesterday"
-msgstr "Yesterday"
-
-#: gtk/gtkfilechooserwidget.c:3839
-msgid "%-e %b"
-msgstr "%-e %b"
-
-#: gtk/gtkfilechooserwidget.c:3843
-msgid "%-e %b %Y"
-msgstr "%-e %b %Y"
-
-#: gtk/gtkfilechooserwidget.c:3885 gtk/gtkfilechooserwidget.c:3893
-msgid "Program"
-msgstr "Program"
-
-#: gtk/gtkfilechooserwidget.c:3886
-msgid "Audio"
-msgstr "Audio"
-
-#: gtk/gtkfilechooserwidget.c:3888 gtk/gtkfilefilter.c:1035
-msgid "Image"
-msgstr "Image"
-
-#: gtk/gtkfilechooserwidget.c:3889
-msgid "Archive"
-msgstr "Archive"
-
-#: gtk/gtkfilechooserwidget.c:3890
-msgid "Markup"
-msgstr "Markup"
-
-#: gtk/gtkfilechooserwidget.c:3891 gtk/gtkfilechooserwidget.c:3892
-msgid "Text"
-msgstr "Text"
-
-#: gtk/gtkfilechooserwidget.c:3894
-msgid "Video"
-msgstr "Video"
-
-#: gtk/gtkfilechooserwidget.c:3895
-msgid "Contacts"
-msgstr "Contacts"
-
-#: gtk/gtkfilechooserwidget.c:3896
-msgid "Calendar"
-msgstr "Calendar"
-
-#: gtk/gtkfilechooserwidget.c:3897
-msgid "Document"
-msgstr "Document"
-
-#: gtk/gtkfilechooserwidget.c:3898
-msgid "Presentation"
-msgstr "Presentation"
-
-#: gtk/gtkfilechooserwidget.c:3899
-msgid "Spreadsheet"
-msgstr "Spreadsheet"
-
-#: gtk/gtkfilechooserwidget.c:5038 gtk/gtkprintunixdialog.c:648
-=======
 #: gtk/gtkfilechooserwidget.c:3809 gtk/gtkfilechooserwidget.c:3852
 msgid "%H:%M"
 msgstr "%H:%M"
@@ -2770,37 +2468,17 @@
 msgstr "Spreadsheet"
 
 #: gtk/gtkfilechooserwidget.c:5021 gtk/print/gtkprintunixdialog.c:673
->>>>>>> 48f6ffad
 #, c-format
 msgid "A file named “%s” already exists.  Do you want to replace it?"
 msgstr "A file named “%s” already exists.  Do you want to replace it?"
 
-<<<<<<< HEAD
-#: gtk/gtkfilechooserwidget.c:5040 gtk/gtkprintunixdialog.c:652
-=======
 #: gtk/gtkfilechooserwidget.c:5023 gtk/print/gtkprintunixdialog.c:677
->>>>>>> 48f6ffad
 #, c-format
 msgid ""
 "The file already exists in “%s”.  Replacing it will overwrite its contents."
 msgstr ""
 "The file already exists in “%s”.  Replacing it will overwrite its contents."
 
-<<<<<<< HEAD
-#: gtk/gtkfilechooserwidget.c:5046 gtk/gtkprintunixdialog.c:660
-msgid "_Replace"
-msgstr "_Replace"
-
-#: gtk/gtkfilechooserwidget.c:5201
-msgid "You do not have access to the specified folder."
-msgstr "You do not have access to the specified folder."
-
-#: gtk/gtkfilechooserwidget.c:5778
-msgid "Could not send the search request"
-msgstr "Could not send the search request"
-
-#: gtk/gtkfilechooserwidget.c:6059
-=======
 #: gtk/gtkfilechooserwidget.c:5029 gtk/print/gtkprintunixdialog.c:685
 msgid "_Replace"
 msgstr "_Replace"
@@ -2814,7 +2492,6 @@
 msgstr "Could not send the search request"
 
 #: gtk/gtkfilechooserwidget.c:6042
->>>>>>> 48f6ffad
 msgid "Accessed"
 msgstr "Accessed"
 
@@ -2939,37 +2616,6 @@
 msgid "OpenGL context creation failed"
 msgstr "OpenGL context creation failed"
 
-<<<<<<< HEAD
-#: gtk/gtklabel.c:5680 gtk/gtktext.c:6105 gtk/gtktextview.c:9009
-msgid "Cu_t"
-msgstr "Cu_t"
-
-#: gtk/gtklabel.c:5681 gtk/gtktext.c:6109 gtk/gtktextview.c:9013
-msgid "_Copy"
-msgstr "_Copy"
-
-#: gtk/gtklabel.c:5682 gtk/gtktext.c:6113 gtk/gtktextview.c:9017
-msgid "_Paste"
-msgstr "_Paste"
-
-#: gtk/gtklabel.c:5688 gtk/gtktext.c:6126 gtk/gtktextview.c:9042
-msgid "Select _All"
-msgstr "Select _All"
-
-#: gtk/gtklabel.c:5693
-msgid "_Open Link"
-msgstr "_Open Link"
-
-#: gtk/gtklabel.c:5697
-msgid "Copy _Link Address"
-msgstr "Copy _Link Address"
-
-#: gtk/gtklinkbutton.c:256
-msgid "_Copy URL"
-msgstr "_Copy URL"
-
-#: gtk/gtklinkbutton.c:563
-=======
 #: gtk/deprecated/gtkinfobar.c:498 gtk/gtkwindowcontrols.c:357
 #: gtk/gtkwindowhandle.c:250
 msgid "Close"
@@ -3013,7 +2659,6 @@
 msgstr "_Copy URL"
 
 #: gtk/gtklinkbutton.c:567
->>>>>>> 48f6ffad
 msgid "Invalid URI"
 msgstr "Invalid URI"
 
@@ -3079,11 +2724,7 @@
 msgstr "Play"
 
 #: gtk/gtkmessagedialog.c:162 gtk/gtkmessagedialog.c:180
-<<<<<<< HEAD
-#: gtk/gtkprintbackend.c:639 gtk/gtkwindow.c:6176
-=======
 #: gtk/print/gtkprintbackend.c:639 gtk/gtkwindow.c:6234
->>>>>>> 48f6ffad
 msgid "_OK"
 msgstr "_OK"
 
@@ -3255,14 +2896,9 @@
 " Top: %s %s\n"
 " Bottom: %s %s"
 
-<<<<<<< HEAD
-#: gtk/gtkpagesetupunixdialog.c:785 gtk/ui/gtkpagesetupunixdialog.ui:5
-#: gtk/ui/gtkprintunixdialog.ui:706
-=======
 #: gtk/print/gtkpagesetupunixdialog.c:784
 #: gtk/print/ui/gtkpagesetupunixdialog.ui:5
 #: gtk/print/ui/gtkprintunixdialog.ui:782
->>>>>>> 48f6ffad
 msgid "Page Setup"
 msgstr "Page Setup"
 
@@ -3380,18 +3016,7 @@
 msgid "This name is already taken"
 msgstr "This name is already taken"
 
-<<<<<<< HEAD
-#: gtk/gtkplacessidebar.c:2302 gtk/inspector/actions.ui:19
-#: gtk/inspector/css-node-tree.ui:22 gtk/inspector/prop-list.ui:24
-#: gtk/ui/gtkfilechooserwidget.ui:176 gtk/ui/gtkfilechooserwidget.ui:645
-#: gtk/ui/gtkprintunixdialog.ui:80
-msgid "Name"
-msgstr "Name"
-
-#: gtk/gtkplacessidebar.c:2520
-=======
 #: gtk/gtkplacessidebar.c:2525
->>>>>>> 48f6ffad
 #, c-format
 msgid "Unable to unmount “%s”"
 msgstr "Unable to unmount “%s”"
@@ -3872,11 +3497,7 @@
 msgid "No registered application with name “%s” for item with URI “%s” found"
 msgstr "No registered application with name “%s” for item with URI “%s” found"
 
-<<<<<<< HEAD
-#: gtk/gtksearchentry.c:757
-=======
 #: gtk/gtksearchentry.c:767
->>>>>>> 48f6ffad
 msgid "Clear Entry"
 msgstr "Clear Entry"
 
@@ -3967,25 +3588,6 @@
 msgid "Sidebar"
 msgstr "Sidebar"
 
-<<<<<<< HEAD
-#: gtk/gtktext.c:6131 gtk/gtktextview.c:9047
-msgid "Insert _Emoji"
-msgstr "Insert _Emoji"
-
-#: gtk/gtktextview.c:9029
-msgid "_Undo"
-msgstr "_Undo"
-
-#: gtk/gtktextview.c:9033
-msgid "_Redo"
-msgstr "_Redo"
-
-#: gtk/gtktreeexpander.c:189 gtk/inspector/misc-info.ui:254
-msgid "Expand"
-msgstr "Expand"
-
-#: gtk/gtkwindow.c:6164
-=======
 #: gtk/gtktext.c:6161 gtk/gtktextview.c:9044
 msgid "Insert _Emoji"
 msgstr "Insert _Emoji"
@@ -3999,16 +3601,11 @@
 msgstr "_Redo"
 
 #: gtk/gtkwindow.c:6222
->>>>>>> 48f6ffad
 #, c-format
 msgid "Do you want to use GTK Inspector?"
 msgstr "Do you want to use GTK Inspector?"
 
-<<<<<<< HEAD
-#: gtk/gtkwindow.c:6166
-=======
 #: gtk/gtkwindow.c:6224
->>>>>>> 48f6ffad
 #, c-format
 msgid ""
 "GTK Inspector is an interactive debugger that lets you explore and modify "
@@ -4019,11 +3616,7 @@
 "the internals of any GTK application. Using it may cause the application to "
 "break or crash."
 
-<<<<<<< HEAD
-#: gtk/gtkwindow.c:6171
-=======
 #: gtk/gtkwindow.c:6229
->>>>>>> 48f6ffad
 msgid "Don’t show this message again"
 msgstr "Don’t show this message again"
 
@@ -4080,19 +3673,11 @@
 msgid "Value"
 msgstr "Value"
 
-<<<<<<< HEAD
-#: gtk/inspector/action-editor.c:127
-msgid "Activate"
-msgstr "Activate"
-
-#: gtk/inspector/action-editor.c:139
-=======
 #: gtk/inspector/action-editor.c:133
 msgid "Activate"
 msgstr "Activate"
 
 #: gtk/inspector/action-editor.c:145
->>>>>>> 48f6ffad
 msgid "Set State"
 msgstr "Set State"
 
@@ -4347,14 +3932,6 @@
 msgid "Address"
 msgstr "Address"
 
-<<<<<<< HEAD
-#: gtk/inspector/misc-info.ui:57 gtk/inspector/prop-list.ui:35
-#: gtk/inspector/statistics.ui:36 gtk/ui/gtkfilechooserwidget.ui:339
-msgid "Type"
-msgstr "Type"
-
-=======
->>>>>>> 48f6ffad
 #: gtk/inspector/misc-info.ui:82
 msgid "Reference Count"
 msgstr "Reference Count"
@@ -4379,59 +3956,6 @@
 msgid "Measure map"
 msgstr "Measure map"
 
-<<<<<<< HEAD
-#: gtk/inspector/misc-info.ui:297
-msgid "Allocation"
-msgstr "Allocation"
-
-#: gtk/inspector/misc-info.ui:322
-msgid "Baseline"
-msgstr "Baseline"
-
-#: gtk/inspector/misc-info.ui:347
-msgid "Surface"
-msgstr "Surface"
-
-#: gtk/inspector/misc-info.ui:366 gtk/inspector/misc-info.ui:401
-#: gtk/inspector/misc-info.ui:436 gtk/inspector/prop-editor.c:1150
-#: gtk/inspector/prop-editor.c:1533 gtk/inspector/window.ui:396
-msgid "Properties"
-msgstr "Properties"
-
-#: gtk/inspector/misc-info.ui:382
-msgid "Renderer"
-msgstr "Renderer"
-
-#: gtk/inspector/misc-info.ui:417
-msgid "Frame Clock"
-msgstr "Frame Clock"
-
-#: gtk/inspector/misc-info.ui:452
-msgid "Tick Callback"
-msgstr "Tick Callback"
-
-#: gtk/inspector/misc-info.ui:478
-msgid "Frame Count"
-msgstr "Frame Count"
-
-#: gtk/inspector/misc-info.ui:503
-msgid "Frame Rate"
-msgstr "Frame Rate"
-
-#: gtk/inspector/misc-info.ui:528
-msgid "Mapped"
-msgstr "Mapped"
-
-#: gtk/inspector/misc-info.ui:554
-msgid "Realized"
-msgstr "Realised"
-
-#: gtk/inspector/misc-info.ui:580
-msgid "Is Toplevel"
-msgstr "Is Toplevel"
-
-#: gtk/inspector/misc-info.ui:606
-=======
 #: gtk/inspector/misc-info.ui:253
 msgid "Expand"
 msgstr "Expand"
@@ -4488,7 +4012,6 @@
 msgstr "Is Toplevel"
 
 #: gtk/inspector/misc-info.ui:630
->>>>>>> 48f6ffad
 msgid "Child Visible"
 msgstr "Child Visible"
 
@@ -4791,14 +4314,9 @@
 msgstr "Slowdown"
 
 #: gtk/inspector/visual.ui:385
-<<<<<<< HEAD
-msgid "Show fps overlay"
-msgstr "Show fps overlay"
-=======
 #| msgid "Frame Rate"
 msgid "Show Framerate"
 msgstr "Show Framerate"
->>>>>>> 48f6ffad
 
 #: gtk/inspector/visual.ui:410
 msgid "Show Graphic Updates"
@@ -4836,20 +4354,12 @@
 msgid "Show Focus"
 msgstr "Show Focus"
 
-<<<<<<< HEAD
-#: gtk/inspector/visual.ui:645
-msgid "Simulate Touchscreen"
-msgstr "Simulate Touchscreen"
-
-#: gtk/inspector/visual.ui:676
-=======
 #: gtk/inspector/visual.ui:635
 #| msgid "Accessibility"
 msgid "Show Accessibility warnings"
 msgstr "Show Accessibility warnings"
 
 #: gtk/inspector/visual.ui:667
->>>>>>> 48f6ffad
 msgid "Inspect Inspector"
 msgstr "Inspect Inspector"
 
@@ -4909,11 +4419,7 @@
 msgid "Miscellaneous"
 msgstr "Miscellaneous"
 
-<<<<<<< HEAD
-#: gtk/inspector/window.ui:407 gtk/ui/gtkprintunixdialog.ui:390
-=======
 #: gtk/inspector/window.ui:407 gtk/print/ui/gtkprintunixdialog.ui:451
->>>>>>> 48f6ffad
 msgid "Layout"
 msgstr "Layout"
 
@@ -6722,12 +6228,8 @@
 msgid "_Format for:"
 msgstr "_Format for:"
 
-<<<<<<< HEAD
-#: gtk/ui/gtkpagesetupunixdialog.ui:51 gtk/ui/gtkprintunixdialog.ui:632
-=======
 #: gtk/print/ui/gtkpagesetupunixdialog.ui:54
 #: gtk/print/ui/gtkprintunixdialog.ui:704
->>>>>>> 48f6ffad
 msgid "_Paper size:"
 msgstr "_Paper size:"
 
@@ -6735,21 +6237,6 @@
 msgid "_Orientation:"
 msgstr "_Orientation:"
 
-<<<<<<< HEAD
-#: gtk/ui/gtkpagesetupunixdialog.ui:98 gtk/ui/gtkprintunixdialog.ui:672
-msgid "Portrait"
-msgstr "Portrait"
-
-#: gtk/ui/gtkpagesetupunixdialog.ui:109 gtk/ui/gtkprintunixdialog.ui:674
-msgid "Reverse portrait"
-msgstr "Reverse portrait"
-
-#: gtk/ui/gtkpagesetupunixdialog.ui:121 gtk/ui/gtkprintunixdialog.ui:673
-msgid "Landscape"
-msgstr "Landscape"
-
-#: gtk/ui/gtkpagesetupunixdialog.ui:132 gtk/ui/gtkprintunixdialog.ui:675
-=======
 #: gtk/print/ui/gtkpagesetupunixdialog.ui:101
 #: gtk/print/ui/gtkprintunixdialog.ui:744
 msgid "Portrait"
@@ -6767,7 +6254,6 @@
 
 #: gtk/print/ui/gtkpagesetupunixdialog.ui:135
 #: gtk/print/ui/gtkprintunixdialog.ui:747
->>>>>>> 48f6ffad
 msgid "Reverse landscape"
 msgstr "Reverse landscape"
 
@@ -6807,33 +6293,6 @@
 msgstr "Enter server address…"
 
 #. this is the header for the printer status column in the print dialog
-<<<<<<< HEAD
-#: gtk/ui/gtkprintunixdialog.ui:142
-msgid "Status"
-msgstr "Status"
-
-#: gtk/ui/gtkprintunixdialog.ui:196
-msgid "Range"
-msgstr "Range"
-
-#: gtk/ui/gtkprintunixdialog.ui:209
-msgid "_All Pages"
-msgstr "_All Pages"
-
-#: gtk/ui/gtkprintunixdialog.ui:221
-msgid "C_urrent Page"
-msgstr "C_urrent Page"
-
-#: gtk/ui/gtkprintunixdialog.ui:234
-msgid "Se_lection"
-msgstr "Se_lection"
-
-#: gtk/ui/gtkprintunixdialog.ui:247
-msgid "Pag_es:"
-msgstr "Pag_es:"
-
-#: gtk/ui/gtkprintunixdialog.ui:248 gtk/ui/gtkprintunixdialog.ui:261
-=======
 #: gtk/print/ui/gtkprintunixdialog.ui:142
 msgid "Status"
 msgstr "Status"
@@ -6860,7 +6319,6 @@
 
 #: gtk/print/ui/gtkprintunixdialog.ui:260
 #: gtk/print/ui/gtkprintunixdialog.ui:273
->>>>>>> 48f6ffad
 msgid ""
 "Specify one or more page ranges,\n"
 " e.g. 1–3, 7, 11"
@@ -6868,93 +6326,6 @@
 "Specify one or more page ranges,\n"
 " e.g. 1–3, 7, 11"
 
-<<<<<<< HEAD
-#: gtk/ui/gtkprintunixdialog.ui:284
-msgid "Copies"
-msgstr "Copies"
-
-#: gtk/ui/gtkprintunixdialog.ui:299
-msgid "Copie_s:"
-msgstr "Copie_s:"
-
-#: gtk/ui/gtkprintunixdialog.ui:322
-msgid "C_ollate"
-msgstr "C_ollate"
-
-#: gtk/ui/gtkprintunixdialog.ui:333
-msgid "_Reverse"
-msgstr "_Reverse"
-
-#: gtk/ui/gtkprintunixdialog.ui:363
-msgid "General"
-msgstr "General"
-
-#: gtk/ui/gtkprintunixdialog.ui:405
-msgid "T_wo-sided:"
-msgstr "T_wo-sided:"
-
-#: gtk/ui/gtkprintunixdialog.ui:427
-msgid "Pages per _side:"
-msgstr "Pages per _side:"
-
-#: gtk/ui/gtkprintunixdialog.ui:451
-msgid "Page or_dering:"
-msgstr "Page or_dering:"
-
-#: gtk/ui/gtkprintunixdialog.ui:474
-msgid "_Only print:"
-msgstr "_Only print:"
-
-#: gtk/ui/gtkprintunixdialog.ui:490
-msgid "All sheets"
-msgstr "All sheets"
-
-#: gtk/ui/gtkprintunixdialog.ui:491
-msgid "Even sheets"
-msgstr "Even sheets"
-
-#: gtk/ui/gtkprintunixdialog.ui:492
-msgid "Odd sheets"
-msgstr "Odd sheets"
-
-#: gtk/ui/gtkprintunixdialog.ui:506
-msgid "Sc_ale:"
-msgstr "Sc_ale:"
-
-#: gtk/ui/gtkprintunixdialog.ui:551
-msgid "Paper"
-msgstr "Paper"
-
-#: gtk/ui/gtkprintunixdialog.ui:566
-msgid "Paper _type:"
-msgstr "Paper _type:"
-
-#: gtk/ui/gtkprintunixdialog.ui:588
-msgid "Paper _source:"
-msgstr "Paper _source:"
-
-#: gtk/ui/gtkprintunixdialog.ui:610
-msgid "Output t_ray:"
-msgstr "Output t_ray:"
-
-#: gtk/ui/gtkprintunixdialog.ui:655
-msgid "Or_ientation:"
-msgstr "Or_ientation:"
-
-#: gtk/ui/gtkprintunixdialog.ui:729
-msgid "Job Details"
-msgstr "Job Details"
-
-#: gtk/ui/gtkprintunixdialog.ui:744
-msgid "Pri_ority:"
-msgstr "Pri_ority:"
-
-#: gtk/ui/gtkprintunixdialog.ui:765
-msgid "_Billing info:"
-msgstr "_Billing info:"
-
-#: gtk/ui/gtkprintunixdialog.ui:798
-=======
 #: gtk/print/ui/gtkprintunixdialog.ui:299
 msgid "Copies"
 msgstr "Copies"
@@ -7040,38 +6411,24 @@
 msgstr "_Billing info:"
 
 #: gtk/print/ui/gtkprintunixdialog.ui:874
->>>>>>> 48f6ffad
 msgid "Print Document"
 msgstr "Print Document"
 
 #. this is one of the choices for the print at option in the print dialog
-<<<<<<< HEAD
-#: gtk/ui/gtkprintunixdialog.ui:811
-=======
 #: gtk/print/ui/gtkprintunixdialog.ui:887
->>>>>>> 48f6ffad
 msgid "_Now"
 msgstr "_Now"
 
 #. this is one of the choices for the print at option in the print dialog. It also serves as the label for an entry that allows the user to enter a time.
-<<<<<<< HEAD
-#: gtk/ui/gtkprintunixdialog.ui:825
-=======
 #: gtk/print/ui/gtkprintunixdialog.ui:901
->>>>>>> 48f6ffad
 msgid "A_t:"
 msgstr "A_t:"
 
 #. Ability to parse the am/pm format depends on actual locale. You can remove the am/pm values below for your locale if they are not supported.
-<<<<<<< HEAD
-#: gtk/ui/gtkprintunixdialog.ui:827 gtk/ui/gtkprintunixdialog.ui:829
-#: gtk/ui/gtkprintunixdialog.ui:845 gtk/ui/gtkprintunixdialog.ui:847
-=======
 #: gtk/print/ui/gtkprintunixdialog.ui:903
 #: gtk/print/ui/gtkprintunixdialog.ui:905
 #: gtk/print/ui/gtkprintunixdialog.ui:921
 #: gtk/print/ui/gtkprintunixdialog.ui:923
->>>>>>> 48f6ffad
 msgid ""
 "Specify the time of print,\n"
 " e.g. 15∶30, 2∶35 pm, 14∶15∶20, 11∶46∶30 am, 4 pm"
@@ -7080,17 +6437,6 @@
 " e.g. 15∶30, 2∶35 pm, 14∶15∶20, 11∶46∶30 am, 4 pm"
 
 #. this is one of the choices for the print at option in the print dialog. It means that the print job will not be printed until it explicitly gets 'released'.
-<<<<<<< HEAD
-#: gtk/ui/gtkprintunixdialog.ui:859
-msgid "On _hold"
-msgstr "On _hold"
-
-#: gtk/ui/gtkprintunixdialog.ui:861 gtk/ui/gtkprintunixdialog.ui:862
-msgid "Hold the job until it is explicitly released"
-msgstr "Hold the job until it is explicitly released"
-
-#: gtk/ui/gtkprintunixdialog.ui:889
-=======
 #: gtk/print/ui/gtkprintunixdialog.ui:935
 msgid "On _hold"
 msgstr "On _hold"
@@ -7101,66 +6447,34 @@
 msgstr "Hold the job until it is explicitly released"
 
 #: gtk/print/ui/gtkprintunixdialog.ui:965
->>>>>>> 48f6ffad
 msgid "Add Cover Page"
 msgstr "Add Cover Page"
 
 #. this is the label used for the option in the print dialog that controls the front cover page.
-<<<<<<< HEAD
-#: gtk/ui/gtkprintunixdialog.ui:904
-=======
 #: gtk/print/ui/gtkprintunixdialog.ui:980
->>>>>>> 48f6ffad
 msgid "Be_fore:"
 msgstr "Be_fore:"
 
 #. this is the label used for the option in the print dialog that controls the back cover page.
-<<<<<<< HEAD
-#: gtk/ui/gtkprintunixdialog.ui:925
-msgid "_After:"
-msgstr "_After:"
-
-#: gtk/ui/gtkprintunixdialog.ui:954
-=======
 #: gtk/print/ui/gtkprintunixdialog.ui:1001
 msgid "_After:"
 msgstr "_After:"
 
 #: gtk/print/ui/gtkprintunixdialog.ui:1030
->>>>>>> 48f6ffad
 msgid "Job"
 msgstr "Job"
 
 #. This will appear as a tab label in the print dialog.
-<<<<<<< HEAD
-#: gtk/ui/gtkprintunixdialog.ui:984
-=======
 #: gtk/print/ui/gtkprintunixdialog.ui:1060
->>>>>>> 48f6ffad
 msgid "Image Quality"
 msgstr "Image Quality"
 
 #. This will appear as a tab label in the print dialog.
-<<<<<<< HEAD
-#: gtk/ui/gtkprintunixdialog.ui:1013
-=======
 #: gtk/print/ui/gtkprintunixdialog.ui:1089
->>>>>>> 48f6ffad
 msgid "Color"
 msgstr "Colour"
 
 #. This will appear as a tab label in the print dialog. It's a typographical term, as in "Binding and finishing"
-<<<<<<< HEAD
-#: gtk/ui/gtkprintunixdialog.ui:1042
-msgid "Finishing"
-msgstr "Finishing"
-
-#: gtk/ui/gtkprintunixdialog.ui:1071
-msgid "Advanced"
-msgstr "Advanced"
-
-#: gtk/ui/gtkprintunixdialog.ui:1087
-=======
 #: gtk/print/ui/gtkprintunixdialog.ui:1118
 msgid "Finishing"
 msgstr "Finishing"
@@ -7170,7 +6484,6 @@
 msgstr "Advanced"
 
 #: gtk/print/ui/gtkprintunixdialog.ui:1163
->>>>>>> 48f6ffad
 msgid "Some of the settings in the dialog conflict"
 msgstr "Some of the settings in the dialogue conflict"
 
@@ -8372,67 +7685,6 @@
 "No theme index file in “%s”.\n"
 "If you really want to create an icon cache here, use --ignore-theme-index.\n"
 
-<<<<<<< HEAD
-#, fuzzy, c-format
-#~| msgid "No item for URI '%s' found"
-#~ msgid "No object with ID '%s' found\n"
-#~ msgstr "No item for URI '%s' found"
-
-#, fuzzy, c-format
-#~| msgid "Could not initialize EGL display"
-#~ msgid "Could not initialize windowing system\n"
-#~ msgstr "Could not initialise EGL display"
-
-#, fuzzy, c-format
-#~| msgid "Can only simplify a single .ui file without --replace\n"
-#~ msgid "Can only preview a single .ui file\n"
-#~ msgstr "Can only simplify a single .ui file without --replace\n"
-
-#, fuzzy, c-format
-#~| msgid "No results found"
-#~ msgid "No object found\n"
-#~ msgstr "No results found"
-
-#, fuzzy, c-format
-#~| msgid "Failed to write hash table\n"
-#~ msgid "Failed to take a screenshot\n"
-#~ msgstr "Failed to write hash table\n"
-
-#, fuzzy, c-format
-#~| msgid "Failed to open file %s : %s\n"
-#~ msgid "Failed to save %s: %s\n"
-#~ msgstr "Failed to open file %s : %s\n"
-
-#, fuzzy, c-format
-#~| msgid "Can only simplify a single .ui file without --replace\n"
-#~ msgid "Can only screenshot a single .ui file and a single output file\n"
-#~ msgstr "Can only simplify a single .ui file without --replace\n"
-
-#, fuzzy, c-format
-#~| msgid "Cell property %s::%s not found\n"
-#~ msgid "Property %s not found"
-#~ msgstr "Cell property %s::%s not found\n"
-
-#, fuzzy, c-format
-#~| msgid "Packing property %s::%s not found\n"
-#~ msgid "Packing property %s not found"
-#~ msgstr "Packing property %s::%s not found\n"
-
-#, fuzzy, c-format
-#~| msgid "Cell property %s::%s not found\n"
-#~ msgid "Cell property %s not found"
-#~ msgstr "Cell property %s::%s not found\n"
-
-#, fuzzy, c-format
-#~| msgid "Cell property %s::%s not found\n"
-#~ msgid "Layout property %s not found"
-#~ msgstr "Cell property %s::%s not found\n"
-
-#, fuzzy, c-format
-#~| msgid "Failed to open file %s : %s\n"
-#~ msgid "Failed to lookup template parent type %s\n"
-#~ msgstr "Failed to open file %s : %s\n"
-=======
 #~ msgid "Tab list"
 #~ msgstr "Tab list"
 
@@ -8455,7 +7707,6 @@
 #, c-format
 #~ msgid "Can’t parse “%s”\n"
 #~ msgstr "Can’t parse “%s”\n"
->>>>>>> 48f6ffad
 
 #~ msgid "Other application…"
 #~ msgstr "Other application…"
