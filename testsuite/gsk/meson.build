compare_render = executable('compare-render',
  ['compare-render.c', '../reftests/reftest-compare.c'],
  dependencies: libgtk_dep,
  c_args: common_cflags,
)

node_parser = executable('node-parser', 'node-parser.c',
  dependencies: libgtk_dep,
  c_args: common_cflags,
)

compare_render_tests = [
  'big-box-glyph-nocairo',
  'big-checkerboard',
  'big-checkerboard-scaled-down',
  'big-checkerboard-scaled-down-nearest',
  'big-checkerboard-scaled-down2',
  'blend-difference',
  'blend-modes',
  'blend-invisible-child',
  'blend-in-rotate',
  'blend-normal',
  'blurred-lines',
  'border-bottom-right',
  'border-one-rounded',
  'border-opacity',
  'border-zero-width-color',
  'borders-rotated',
  'borders-scaled',
  'clip-contained',
  'clip-coordinates-2d',
  'clip-coordinates-3d',
  'clip-in-rounded-clip1',
  'clip-in-rounded-clip2',
  'clip-in-rounded-clip3',
<<<<<<< HEAD
=======
  'clip-in-smaller-rounded-clip',
  'clip-intersection-fail-opacity-nogl',
>>>>>>> 29c29b0e
  'clipped-repeat',
  'clipped_rounded_clip',
  'clip-nested1',
  'clip-translate-offscreen',
  'color-blur0',
  'color-matrix-identity',
  'color-matrix-parsing',
<<<<<<< HEAD
=======
  'conic-gradient-with-64-colorstops',
  'container-single-child-offscreen-for-opacity',
>>>>>>> 29c29b0e
  'crossfade-clip-both-children',
  'cross-fade-in-opacity',
  'cross-fade-in-rotate',
  'css-background',
  'empty-blend',
  'empty-blur',
  'empty-border',
  'empty-cairo',
  'empty-clip',
  'empty-color',
  'empty-color-matrix',
  'empty-container',
  'empty-cross-fade',
  'empty-debug',
  'empty-inset-shadow',
  'empty-linear-gradient',
  'empty-mask',
  'empty-opacity',
  'empty-outset-shadow',
  'empty-repeat',
  'empty-rounded-clip',
  'empty-shadow',
  'empty-texture',
  'empty-transform',
<<<<<<< HEAD
=======
  'fill',
  'fill2',
  'fill-clipped-nogl',
  'fill-fractional-translate-gradient-nogl',
  'fill-fractional-translate-nogl',
  'fill-opacity',
  'fill-scaled-up',
  'fill-with-3d-contents-nogl-nocairo',
  'glyph-cache-overflow',
  'glyph-cache-overflow-slices',
  'glyph-hinting-none',
  'glyph-hinting-slight',
  'glyph-hinting-position-nogl-nocairo',
  'glyph-subpixel-position',
  'glyph-scaling',
  'glyph-antialias',
>>>>>>> 29c29b0e
  'huge-height',
  'huge-width',
  'inset-shadow-multiple',
  'invalid-transform',
  'issue-3615',
  'mask',
  'mask-clipped-inverted-alpha',
  'mask-modes',
  'mask-modes-with-alpha',
  'nested-rounded-clips',
<<<<<<< HEAD
=======
  'offscreen-forced-downscale',
  'offscreen-fractional-translate-nogl',
  'offscreen-pixel-alignment-nogl-nocairo',
  'offscreen-pixel-alignment2',
>>>>>>> 29c29b0e
  'opacity_clip',
  'opacity-overdraw',
  'opacity-overlapping-children',
  'outset_shadow_offset_both',
  'outset_shadow_offset_x',
  'outset_shadow_offset_y',
  'outset_shadow_rounded_top',
  'outset-shadow-scale-offset',
  'outset_shadow_simple',
  'repeat',
  'repeating-linear-gradient-edge-colors',
  'repeating-radial-gradient-edge-colors',
  'repeat-no-repeat',
  'repeat-empty-child-bounds',
  'repeat-negative-coords',
<<<<<<< HEAD
  'repeat-texture',
  'repeating-gradient-scaled',
=======
  'repeat-no-repeat',
  'repeat-node-tiling-horizontal',
  'repeat-node-tiling-vertical',
  'repeat-noninteger-nogl-nocairo',
  'repeat-repeats',
  'repeat-repeats-nested-nogl',
  'repeat-scaling',
  'repeat-texture',
  'repeating-gradient-scaled',
  'reuse-of-texture-nested-in-offscreens',
  'rounded-clip-with-huge-bounds-nogl',
>>>>>>> 29c29b0e
  'scale-textures-negative-ngl',
  'scale-up-down',
  'scaled-cairo',
  'scaled-texture',
<<<<<<< HEAD
=======
  'scaled-texture-scale',
  'scaled-texture-scale-clip-nocairo',
  'scale0-crash',
>>>>>>> 29c29b0e
  'shadow-behind',
  'shadow-clip-contents',
  'shadow-huge-offset',
  'shadow-in-opacity',
<<<<<<< HEAD
=======
  'shadow-offset-clip',
  'shadow-offset-to-outside-clip',
>>>>>>> 29c29b0e
  'shadow-opacity',
  'shadow-replay-nocairo',
  'shrink-rounded-border',
<<<<<<< HEAD
=======
  'stroke',
  'stroke-clipped-nogl',
  'stroke-fractional-translate-gradient-nogl',
  'stroke-fractional-translate-nogl',
  'stroke-opacity',
  'stroke-with-3d-contents-nogl-nocairo',
  'subpixel-positioning',
  'subpixel-positioning-hidpi-nogl-nocairo',
  'text-color-mix',
  'text-glyph-lsb',
  'text-mixed-color-nocairo',
  'text-mixed-color-colrv1',
  'texture-coords',
  'texture-scale-filters-nocairo',
>>>>>>> 29c29b0e
  'texture-scale-magnify-10000x',
  'texture-scale-magnify-rotate',
  'texture-scale-offset',
  'texture-scale-stripes',
  'texture-url',
  'transform-in-transform',
  'transform-in-transform-in-transform',
  'z-transform-clipping-bounds-3d',
]

# these are too sensitive to differences in the renderers
# to run in ci, but still useful to keep around
informative_render_tests = [
  'big-glyph',
  'empty-text',
  'huge-glyph',
<<<<<<< HEAD
  'rounded-clip-in-clip-3d', # both cairo and gl fail this one
=======
  'rounded-clip-in-clip-nocairo', # both cairo and gl fail this one
  'text-missing-glyph', # https://gitlab.gnome.org/GNOME/pango/-/merge_requests/718
>>>>>>> 29c29b0e
]

renderers = [
  { 'name': 'gl' },
  { 'name': 'broadway', 'exclude_term': '-3d' },
  { 'name': 'cairo', 'exclude_term': '-3d' },
]

<<<<<<< HEAD
compare_xfails = [
  # Both tests fail because of some font rendering issue
  'empty-linear-gradient',
  'unaligned-offscreen',
  'upside-down-label-3d', # not really 3d, but cairo fails it
]

compare_xfails_small_texture = [
  'big-checkerboard',
  'big-checkerboard-scaled-down',
  'big-checkerboard-scaled-down2'
=======
compare_xfails_small_texture = [
  'big-checkerboard',
  'big-checkerboard-scaled-down',
  'big-checkerboard-scaled-down2',
  'repeat-repeats', # only fails when rotated
  'glyph-scaling',
>>>>>>> 29c29b0e
]

variants = {
  'plain': '--plain',
  'flipped': '--flip',
  'rotated': '--rotate',
  'repeated': '--repeat',
  'masked': '--mask',
  'replayed': '--replay',
  'clipped': '--clip',
  'colorflipped': '--colorflip',
}

compare_xfails = {
  'ngl': {
    # the gradients are prone to rounding errors which become
    # more pronounced in small clips, it seems
    'radial-gradient-with-64-colorstops': ['clipped', 'colorflipped'],
    'conic-gradient-with-64-colorstops': ['clipped', 'colorflipped'],
    'blur-child-bounds-oversize-nogl': ['clipped'], # 6450
    'rounded-clip-with-huge-bounds-nogl': ['plain','flipped','rotated','repeated','masked','replayed','clipped','colorflipped'], # 6532
    'big-checkerboard': ['clipped'], # 6444
  },
  'vulkan': {
    'radial-gradient-with-64-colorstops': ['clipped', 'colorflipped'],
    'conic-gradient-with-64-colorstops': ['clipped', 'colorflipped'],
    'blur-child-bounds-oversize-nogl': ['clipped'], # 6450
    'repeat-repeats-nested-nogl': ['clipped'], # 6522
    'repeating-radial-gradient-edge-colors': ['colorflipped'],
    'rounded-clip-with-huge-bounds-nogl': ['plain','flipped','rotated','repeated','masked','replayed','clipped','colorflipped'], # 6532
    'big-checkerboard': ['clipped'], # 6444
  },
  'gl': {
    # 6525
    'container-single-child-offscreen-for-opacity': ['rotated'],
    'cross-fade-in-opacity': ['rotated'],
    'mask-modes-in-opacity': ['rotated'],
    'opacity-overlapping-children': ['rotated'],
    'scaled-texture-scale': ['rotated'],
    'shadow-opacity': ['rotated'],
    'texture-scale-nearest-vs-linear': ['rotated'],
  },
}

foreach renderer : renderers
  renderer_name = renderer.get('name')
  renderer_xfails = compare_xfails.get(renderer_name, { })

<<<<<<< HEAD
    renderer_name = renderer.get('name')
    exclude_term = renderer.get('exclude_term', '')
=======
  foreach testname : compare_render_tests
    test_xfails = renderer_xfails.get(testname, [])
    exclude_term = '-no' + renderer_name
>>>>>>> 29c29b0e

    suites = [
      'gsk',
      'gsk-compare',
      'gsk-' + renderer_name,
      'gsk-compare-' + renderer_name,
    ]

    if compare_xfails.contains(testname)
      suites += 'failing'
    endif

<<<<<<< HEAD
    if compare_xfails_small_texture.contains(testname)
      suites += 'wayland_gles_failing'
    endif

    if ((exclude_term == '' or not testname.contains(exclude_term)) and
        (renderer_name != 'broadway' or broadway_enabled))
      test(renderer_name + ' ' + testname, compare_render,
        args: [
          '--output', join_paths(meson.current_build_dir(), 'compare', renderer_name),
          join_paths(meson.current_source_dir(), 'compare', testname + '.node'),
          join_paths(meson.current_source_dir(), 'compare', testname + '.png'),
        ],
        env: [
          'GSK_RENDERER=' + renderer_name,
          'GTK_A11Y=test',
          'G_TEST_SRCDIR=@0@'.format(meson.current_source_dir()),
          'G_TEST_BUILDDIR=@0@'.format(meson.current_build_dir())
        ],
        suite: suites,
      )
      test(renderer_name + ' ' + testname + ' flipped', compare_render,
        args: [
          '--flip',
          '--output', join_paths(meson.current_build_dir(), 'compare', renderer_name),
          join_paths(meson.current_source_dir(), 'compare', testname + '.node'),
          join_paths(meson.current_source_dir(), 'compare', testname + '.png'),
        ],
        env: [
          'GSK_RENDERER=' + renderer_name,
          'GTK_A11Y=test',
          'G_TEST_SRCDIR=@0@'.format(meson.current_source_dir()),
          'G_TEST_BUILDDIR=@0@'.format(meson.current_build_dir())
        ],
        suite: suites + [ 'gsk-compare-flipped-' + renderer_name ],
      )
      test(renderer_name + ' ' + testname + ' repeated', compare_render,
        args: [
          '--repeat',
          '--output', join_paths(meson.current_build_dir(), 'compare', renderer_name),
          join_paths(meson.current_source_dir(), 'compare', testname + '.node'),
          join_paths(meson.current_source_dir(), 'compare', testname + '.png'),
        ],
        env: [
          'GSK_RENDERER=' + renderer_name,
          'GTK_A11Y=test',
          'G_TEST_SRCDIR=@0@'.format(meson.current_source_dir()),
          'G_TEST_BUILDDIR=@0@'.format(meson.current_build_dir())
        ],
        suite: suites + [ 'gsk-compare-repeated-' + renderer_name ],
      )
      test(renderer_name + ' ' + testname + ' rotated', compare_render,
        args: [
          '--rotate',
          '--output', join_paths(meson.current_build_dir(), 'compare', renderer_name),
          join_paths(meson.current_source_dir(), 'compare', testname + '.node'),
          join_paths(meson.current_source_dir(), 'compare', testname + '.png'),
        ],
        env: [
          'GSK_RENDERER=' + renderer_name,
          'GTK_A11Y=test',
          'G_TEST_SRCDIR=@0@'.format(meson.current_source_dir()),
          'G_TEST_BUILDDIR=@0@'.format(meson.current_build_dir())
        ],
        suite: suites + [ 'gsk-compare-rotated-' + renderer_name ],
      )
      test(renderer_name + ' ' + testname + ' masked', compare_render,
        args: [
          '--mask',
          '--output', join_paths(meson.current_build_dir(), 'compare', renderer_name),
          join_paths(meson.current_source_dir(), 'compare', testname + '.node'),
          join_paths(meson.current_source_dir(), 'compare', testname + '.png'),
        ],
        env: [
          'GSK_RENDERER=' + renderer_name,
          'GTK_A11Y=test',
          'G_TEST_SRCDIR=@0@'.format(meson.current_source_dir()),
          'G_TEST_BUILDDIR=@0@'.format(meson.current_build_dir())
        ],
        suite: suites + [ 'gsk-compare-masked-' + renderer_name ],
      )
=======
    test_env = [
      'GSK_RENDERER=' + renderer_name,
      'GTK_A11Y=test',
      'G_TEST_SRCDIR=@0@'.format(meson.current_source_dir()),
      'G_TEST_BUILDDIR=@0@'.format(meson.current_build_dir()),
      'TEST_FONT_DIR=@0@/fonts'.format(meson.current_source_dir())
    ]

    if ((not testname.contains(exclude_term)) and
        (renderer_name != 'broadway' or broadway_enabled) and
        (renderer_name != 'vulkan' or have_vulkan))

      foreach variant : variants.keys()
        extra_suites = [ 'gsk-compare-' + variant + '-' + renderer_name ]
        if test_xfails.contains(variant) or (renderer_name == 'cairo' and variant == 'clipped')
          extra_suites += ['failing']
        endif
        test('compare ' + renderer_name + ' ' + testname + ' ' + variant, compare_render,
          args: [
            variants.get(variant),
            '--output', join_paths(meson.current_build_dir(), 'compare', renderer_name),
            join_paths(meson.current_source_dir(), 'compare', testname + '.node'),
            join_paths(meson.current_source_dir(), 'compare', testname + '.png'),
          ],
          env: test_env,
          suite: suites + extra_suites
        )
      endforeach
>>>>>>> 29c29b0e
    endif
  endforeach
endforeach

node_parser_tests = [
  'blend.node',
  'blend-unknown-mode.errors',
  'blend-unknown-mode.node',
  'blend-unknown-mode.ref.node',
  'border.node',
  'color.node',
  'conic-gradient.node',
  'conic-gradient.ref.node',
  'crash1.errors',
  'crash1.node',
  'crash1.ref.node',
  'crash2.errors',
  'crash2.node',
  'crash2.ref.node',
  'crash3.node',
  'crash3.ref.node',
  'crash4.errors',
  'crash4.node',
  'crash4.ref.node',
  'debug.node',
  'debug-fail.node',
  'debug-fail.ref.node',
  'debug-fail.errors',
  'empty-blend.node',
  'empty-blend.ref.node',
  'empty-blur.node',
  'empty-blur.ref.node',
  'empty-border.node',
  'empty-border.ref.node',
  'empty-cairo.node',
  'empty-cairo.ref.node',
  'empty-clip.node',
  'empty-clip.ref.node',
  'empty-color.node',
  'empty-color.ref.node',
  'empty-color-matrix.node',
  'empty-color-matrix.ref.node',
  'empty-container.node',
  'empty-container.ref.node',
  'empty-cross-fade.node',
  'empty-cross-fade.ref.node',
  'empty-debug.node',
  'empty-debug.ref.node',
  'empty-inset-shadow.node',
  'empty-inset-shadow.ref.node',
  'empty-linear-gradient.node',
  'empty-linear-gradient.ref.node',
  'empty-mask.node',
  'empty-mask.ref.node',
  'empty-opacity.node',
  'empty-opacity.ref.node',
  'empty-outset-shadow.node',
  'empty-outset-shadow.ref.node',
  'empty-repeat.node',
  'empty-repeat.ref.node',
  'empty-rounded-clip.node',
  'empty-rounded-clip.ref.node',
  'empty-shadow.node',
  'empty-shadow.ref.node',
<<<<<<< HEAD
=======
  'empty-stroke.node',
  'empty-stroke.ref.node',
  'empty-subsurface.node',
  'empty-subsurface.ref.node',
>>>>>>> 29c29b0e
  'empty-text.node',
  'empty-text.ref.node',
  'empty-texture.node',
  'empty-texture.ref.node',
  'empty-texture-scale.node',
  'empty-texture-scale.ref.node',
  'empty-transform.node',
  'empty-transform.ref.node',
  'glshader.node',
  'glshader.ref.node',
  'glshader.errors',
  'gradient-fail.node',
  'gradient-fail.ref.node',
  'gradient-fail.errors',
  'mask-modes.node',
  'mask-modes.ref.node',
  'node-names.node',
  'node-names-everywhere.errors',
  'node-names-everywhere.node',
  'node-names-everywhere.ref.node',
  'radial-gradient.node',
  'radial-gradient.ref.node',
  'repeating-linear-gradient.node',
  'repeating-linear-gradient.ref.node',
  'repeating-radial-gradient.node',
  'repeating-radial-gradient.ref.node',
  'rounded-rect.node',
  'shadow.node',
  'shadow-fail.node',
  'shadow-fail.ref.node',
  'shadow-fail.errors',
  'string-error.errors',
  'string-error.node',
  'string-error.ref.node',
  'testswitch.node',
  'text.node',
  'text-color.node',
  'text-color.ref.node',
  'text-fail.node',
  'text-fail.ref.node',
  'text-fail.errors',
<<<<<<< HEAD
=======
  'text-font-blob.node',
  'text-font-blob.ref.node',
  'text-font-errors.node',
  'text-font-errors.ref.node',
  'text-font-errors.errors',
  'text-font-options.node',
  'text-font-options.ref.node',
  'text-font-options-error.node',
  'text-font-options-error.ref.node',
  'text-font-options-error.ref.errors',
  'text-no-color.node',
>>>>>>> 29c29b0e
  'texture-fail.node',
  'texture-fail.ref.node',
  'texture-fail.errors',
  'texture-names.node',
  'texture-scale-filters.node',
  'texture-scale-filters.ref.node',
  'texture-scale-unknown-filter.errors',
  'texture-scale-unknown-filter.node',
  'texture-scale-unknown-filter.ref.node',
  'transform-fail.node',
  'transform-fail.ref.node',
  'transform-fail.errors',
  'widgetfactory.node',
]

foreach test : node_parser_tests
  if test.endswith('.node') and not test.endswith('.ref.node')
    test('parser ' + test, node_parser,
      args: [
        join_paths(meson.current_source_dir(), 'nodeparser', test)
      ],
      env: [
        'GSK_RENDERER=opengl',
        'GTK_A11Y=test',
        'G_TEST_SRCDIR=@0@'.format(meson.current_source_dir()),
        'G_TEST_BUILDDIR=@0@'.format(meson.current_build_dir())
      ],
<<<<<<< HEAD
      suite: 'gsk',
=======
      protocol: 'exitcode',
      suite: [ 'gsk', 'gsk-nodeparser' ]
>>>>>>> 29c29b0e
    )
  endif
endforeach

<<<<<<< HEAD
tests = [
  ['transform'],
  ['shader'],
=======
# offload does not work outside of linux
if os_linux
  offload = executable('offload', 'offload.c', 'gskrendernodeattach.c',
    dependencies : libgtk_static_dep,
    c_args: common_cflags,
  )

  offload_tests = [
    'simple.node',
    'transforms.node',
    'deep.node',
    'move.node',
    'start_offloading.node',
    'stop_offloading.node',
    'source.node',
    'nested.node',
    'clipped.node',
    'not-clipped.node',
    'complex-clip.node',
  ]

  foreach test : offload_tests
    if test.endswith('.node') and not test.endswith('.out')
      test('offload ' + test, offload,
        args: [
          join_paths(meson.current_source_dir(), 'offload', test)
        ],
        env: [
          'GSK_RENDERER=opengl',
          'GTK_A11Y=test',
          'G_TEST_SRCDIR=@0@'.format(meson.current_source_dir()),
          'G_TEST_BUILDDIR=@0@'.format(meson.current_build_dir())
        ],
        protocol: 'exitcode',
        suite: ['gsk', 'offload'],
      )
    endif
  endforeach
endif

tests = [
  [ 'normalize', [ 'normalize.c', '../reftests/reftest-compare.c' ] ],
  [ 'transform' ],
  [ 'shader' ],
  [ 'path', [ 'path-utils.c' ], [ 'flaky'] ],
  [ 'path-special-cases' ],
  [ 'scaling' ],
>>>>>>> 29c29b0e
]

test_cargs = []

foreach t : tests
  test_name = t.get(0)
  test_srcs = ['@0@.c'.format(test_name)] + t.get(1, [])
  test_extra_suites = t.get(2, [])

  test_exe = executable(test_name, test_srcs,
    dependencies : libgtk_dep,
    c_args : test_cargs + common_cflags,
  )

  test(test_name, test_exe,
    args: [ '--tap', '-k' ],
    protocol: 'tap',
    env: [
      'GSK_RENDERER=cairo',
      'GTK_A11Y=test',
      'G_TEST_SRCDIR=@0@'.format(meson.current_source_dir()),
      'G_TEST_BUILDDIR=@0@'.format(meson.current_build_dir())
    ],
    suite: [ 'gsk' ] + test_extra_suites,
  )
endforeach

internal_tests = [
<<<<<<< HEAD
=======
  [ 'boundingbox'],
  [ 'curve', [ ], [ 'flaky' ]],
  [ 'curve-special-cases' ],
>>>>>>> 29c29b0e
  [ 'diff' ],
  [ 'half-float' ],
  ['rounded-rect'],
  ['misc'],
]

foreach t : internal_tests
  test_name = t.get(0)
  test_srcs = ['@0@.c'.format(test_name)] + t.get(1, [])
  test_extra_suites = t.get(2, [])

  test_exe = executable(test_name,
    sources: test_srcs,
    dependencies : libgtk_static_dep,
    c_args : test_cargs + common_cflags + ['-DGTK_COMPILATION'],
  )

  test(test_name, test_exe,
    args: [ '--tap', '-k' ],
    protocol: 'tap',
    env: [
      'GSK_RENDERER=cairo',
      'GTK_A11Y=test',
      'G_TEST_SRCDIR=@0@'.format(meson.current_source_dir()),
      'G_TEST_BUILDDIR=@0@'.format(meson.current_build_dir())
    ],
    suite: [ 'gsk' ] + test_extra_suites,
  )
endforeach

<|MERGE_RESOLUTION|>--- conflicted
+++ resolved
@@ -1,5 +1,5 @@
 compare_render = executable('compare-render',
-  ['compare-render.c', '../reftests/reftest-compare.c'],
+  ['compare-render.c', '../reftests/reftest-compare.c', 'replay-node.c'],
   dependencies: libgtk_dep,
   c_args: common_cflags,
 )
@@ -21,6 +21,9 @@
   'blend-in-rotate',
   'blend-normal',
   'blurred-lines',
+  'blur-child-bounds-oversize-nogl',
+  'blur-contents-outside-of-clip',
+  'blur-huge-contents-outside-of-clip-nogl',
   'border-bottom-right',
   'border-one-rounded',
   'border-opacity',
@@ -29,28 +32,24 @@
   'borders-scaled',
   'clip-contained',
   'clip-coordinates-2d',
-  'clip-coordinates-3d',
+  'clip-coordinates-nocairo',
   'clip-in-rounded-clip1',
   'clip-in-rounded-clip2',
   'clip-in-rounded-clip3',
-<<<<<<< HEAD
-=======
   'clip-in-smaller-rounded-clip',
   'clip-intersection-fail-opacity-nogl',
->>>>>>> 29c29b0e
   'clipped-repeat',
   'clipped_rounded_clip',
   'clip-nested1',
   'clip-translate-offscreen',
   'color-blur0',
   'color-matrix-identity',
+  'color-matrix-merge',
   'color-matrix-parsing',
-<<<<<<< HEAD
-=======
   'conic-gradient-with-64-colorstops',
   'container-single-child-offscreen-for-opacity',
->>>>>>> 29c29b0e
   'crossfade-clip-both-children',
+  'cross-fade-clipped-with-huge-children-nogl',
   'cross-fade-in-opacity',
   'cross-fade-in-rotate',
   'css-background',
@@ -74,8 +73,6 @@
   'empty-shadow',
   'empty-texture',
   'empty-transform',
-<<<<<<< HEAD
-=======
   'fill',
   'fill2',
   'fill-clipped-nogl',
@@ -92,25 +89,28 @@
   'glyph-subpixel-position',
   'glyph-scaling',
   'glyph-antialias',
->>>>>>> 29c29b0e
   'huge-height',
   'huge-width',
   'inset-shadow-multiple',
   'invalid-transform',
   'issue-3615',
+  'linear-gradient-3d-nocairo',
+  'linear-gradient-nonorthogonal-scale-nogl',
+  'linear-gradient-with-64-colorstops',
   'mask',
   'mask-clipped-inverted-alpha',
   'mask-modes',
+  'mask-modes-in-opacity',
   'mask-modes-with-alpha',
+  'mask-texture-color-alpha',
+  'mipmap-generation-later',
   'nested-rounded-clips',
-<<<<<<< HEAD
-=======
   'offscreen-forced-downscale',
   'offscreen-fractional-translate-nogl',
   'offscreen-pixel-alignment-nogl-nocairo',
   'offscreen-pixel-alignment2',
->>>>>>> 29c29b0e
   'opacity_clip',
+  'opacity-colormatrix-combinations',
   'opacity-overdraw',
   'opacity-overlapping-children',
   'outset_shadow_offset_both',
@@ -119,16 +119,14 @@
   'outset_shadow_rounded_top',
   'outset-shadow-scale-offset',
   'outset_shadow_simple',
+  'radial-gradient-with-64-colorstops',
   'repeat',
   'repeating-linear-gradient-edge-colors',
   'repeating-radial-gradient-edge-colors',
-  'repeat-no-repeat',
+  'repeat-child-bounds',
   'repeat-empty-child-bounds',
+  'repeat-huge-overdraw',
   'repeat-negative-coords',
-<<<<<<< HEAD
-  'repeat-texture',
-  'repeating-gradient-scaled',
-=======
   'repeat-no-repeat',
   'repeat-node-tiling-horizontal',
   'repeat-node-tiling-vertical',
@@ -140,31 +138,22 @@
   'repeating-gradient-scaled',
   'reuse-of-texture-nested-in-offscreens',
   'rounded-clip-with-huge-bounds-nogl',
->>>>>>> 29c29b0e
   'scale-textures-negative-ngl',
   'scale-up-down',
   'scaled-cairo',
   'scaled-texture',
-<<<<<<< HEAD
-=======
   'scaled-texture-scale',
   'scaled-texture-scale-clip-nocairo',
   'scale0-crash',
->>>>>>> 29c29b0e
   'shadow-behind',
   'shadow-clip-contents',
   'shadow-huge-offset',
   'shadow-in-opacity',
-<<<<<<< HEAD
-=======
   'shadow-offset-clip',
   'shadow-offset-to-outside-clip',
->>>>>>> 29c29b0e
   'shadow-opacity',
   'shadow-replay-nocairo',
   'shrink-rounded-border',
-<<<<<<< HEAD
-=======
   'stroke',
   'stroke-clipped-nogl',
   'stroke-fractional-translate-gradient-nogl',
@@ -179,15 +168,17 @@
   'text-mixed-color-colrv1',
   'texture-coords',
   'texture-scale-filters-nocairo',
->>>>>>> 29c29b0e
   'texture-scale-magnify-10000x',
   'texture-scale-magnify-rotate',
+  'texture-scale-nearest-vs-linear',
   'texture-scale-offset',
   'texture-scale-stripes',
   'texture-url',
+  'transform-huge-child-nogl',
+  'transform-huge-child-3d-nocairo-nogl',
   'transform-in-transform',
   'transform-in-transform-in-transform',
-  'z-transform-clipping-bounds-3d',
+  'z-transform-clipping-bounds-nocairo',
 ]
 
 # these are too sensitive to differences in the renderers
@@ -196,40 +187,24 @@
   'big-glyph',
   'empty-text',
   'huge-glyph',
-<<<<<<< HEAD
-  'rounded-clip-in-clip-3d', # both cairo and gl fail this one
-=======
   'rounded-clip-in-clip-nocairo', # both cairo and gl fail this one
   'text-missing-glyph', # https://gitlab.gnome.org/GNOME/pango/-/merge_requests/718
->>>>>>> 29c29b0e
 ]
 
 renderers = [
   { 'name': 'gl' },
-  { 'name': 'broadway', 'exclude_term': '-3d' },
-  { 'name': 'cairo', 'exclude_term': '-3d' },
-]
-
-<<<<<<< HEAD
-compare_xfails = [
-  # Both tests fail because of some font rendering issue
-  'empty-linear-gradient',
-  'unaligned-offscreen',
-  'upside-down-label-3d', # not really 3d, but cairo fails it
-]
-
-compare_xfails_small_texture = [
-  'big-checkerboard',
-  'big-checkerboard-scaled-down',
-  'big-checkerboard-scaled-down2'
-=======
+  { 'name': 'broadway' },
+  { 'name': 'cairo' },
+  { 'name': 'ngl' },
+  { 'name': 'vulkan' },
+]
+
 compare_xfails_small_texture = [
   'big-checkerboard',
   'big-checkerboard-scaled-down',
   'big-checkerboard-scaled-down2',
   'repeat-repeats', # only fails when rotated
   'glyph-scaling',
->>>>>>> 29c29b0e
 ]
 
 variants = {
@@ -278,14 +253,9 @@
   renderer_name = renderer.get('name')
   renderer_xfails = compare_xfails.get(renderer_name, { })
 
-<<<<<<< HEAD
-    renderer_name = renderer.get('name')
-    exclude_term = renderer.get('exclude_term', '')
-=======
   foreach testname : compare_render_tests
     test_xfails = renderer_xfails.get(testname, [])
     exclude_term = '-no' + renderer_name
->>>>>>> 29c29b0e
 
     suites = [
       'gsk',
@@ -294,92 +264,10 @@
       'gsk-compare-' + renderer_name,
     ]
 
-    if compare_xfails.contains(testname)
-      suites += 'failing'
+    if compare_xfails_small_texture.contains(testname)
+      suites += 'wayland_gles2_failing'
     endif
 
-<<<<<<< HEAD
-    if compare_xfails_small_texture.contains(testname)
-      suites += 'wayland_gles_failing'
-    endif
-
-    if ((exclude_term == '' or not testname.contains(exclude_term)) and
-        (renderer_name != 'broadway' or broadway_enabled))
-      test(renderer_name + ' ' + testname, compare_render,
-        args: [
-          '--output', join_paths(meson.current_build_dir(), 'compare', renderer_name),
-          join_paths(meson.current_source_dir(), 'compare', testname + '.node'),
-          join_paths(meson.current_source_dir(), 'compare', testname + '.png'),
-        ],
-        env: [
-          'GSK_RENDERER=' + renderer_name,
-          'GTK_A11Y=test',
-          'G_TEST_SRCDIR=@0@'.format(meson.current_source_dir()),
-          'G_TEST_BUILDDIR=@0@'.format(meson.current_build_dir())
-        ],
-        suite: suites,
-      )
-      test(renderer_name + ' ' + testname + ' flipped', compare_render,
-        args: [
-          '--flip',
-          '--output', join_paths(meson.current_build_dir(), 'compare', renderer_name),
-          join_paths(meson.current_source_dir(), 'compare', testname + '.node'),
-          join_paths(meson.current_source_dir(), 'compare', testname + '.png'),
-        ],
-        env: [
-          'GSK_RENDERER=' + renderer_name,
-          'GTK_A11Y=test',
-          'G_TEST_SRCDIR=@0@'.format(meson.current_source_dir()),
-          'G_TEST_BUILDDIR=@0@'.format(meson.current_build_dir())
-        ],
-        suite: suites + [ 'gsk-compare-flipped-' + renderer_name ],
-      )
-      test(renderer_name + ' ' + testname + ' repeated', compare_render,
-        args: [
-          '--repeat',
-          '--output', join_paths(meson.current_build_dir(), 'compare', renderer_name),
-          join_paths(meson.current_source_dir(), 'compare', testname + '.node'),
-          join_paths(meson.current_source_dir(), 'compare', testname + '.png'),
-        ],
-        env: [
-          'GSK_RENDERER=' + renderer_name,
-          'GTK_A11Y=test',
-          'G_TEST_SRCDIR=@0@'.format(meson.current_source_dir()),
-          'G_TEST_BUILDDIR=@0@'.format(meson.current_build_dir())
-        ],
-        suite: suites + [ 'gsk-compare-repeated-' + renderer_name ],
-      )
-      test(renderer_name + ' ' + testname + ' rotated', compare_render,
-        args: [
-          '--rotate',
-          '--output', join_paths(meson.current_build_dir(), 'compare', renderer_name),
-          join_paths(meson.current_source_dir(), 'compare', testname + '.node'),
-          join_paths(meson.current_source_dir(), 'compare', testname + '.png'),
-        ],
-        env: [
-          'GSK_RENDERER=' + renderer_name,
-          'GTK_A11Y=test',
-          'G_TEST_SRCDIR=@0@'.format(meson.current_source_dir()),
-          'G_TEST_BUILDDIR=@0@'.format(meson.current_build_dir())
-        ],
-        suite: suites + [ 'gsk-compare-rotated-' + renderer_name ],
-      )
-      test(renderer_name + ' ' + testname + ' masked', compare_render,
-        args: [
-          '--mask',
-          '--output', join_paths(meson.current_build_dir(), 'compare', renderer_name),
-          join_paths(meson.current_source_dir(), 'compare', testname + '.node'),
-          join_paths(meson.current_source_dir(), 'compare', testname + '.png'),
-        ],
-        env: [
-          'GSK_RENDERER=' + renderer_name,
-          'GTK_A11Y=test',
-          'G_TEST_SRCDIR=@0@'.format(meson.current_source_dir()),
-          'G_TEST_BUILDDIR=@0@'.format(meson.current_build_dir())
-        ],
-        suite: suites + [ 'gsk-compare-masked-' + renderer_name ],
-      )
-=======
     test_env = [
       'GSK_RENDERER=' + renderer_name,
       'GTK_A11Y=test',
@@ -408,7 +296,6 @@
           suite: suites + extra_suites
         )
       endforeach
->>>>>>> 29c29b0e
     endif
   endforeach
 endforeach
@@ -457,6 +344,8 @@
   'empty-cross-fade.ref.node',
   'empty-debug.node',
   'empty-debug.ref.node',
+  'empty-fill.node',
+  'empty-fill.ref.node',
   'empty-inset-shadow.node',
   'empty-inset-shadow.ref.node',
   'empty-linear-gradient.node',
@@ -473,13 +362,10 @@
   'empty-rounded-clip.ref.node',
   'empty-shadow.node',
   'empty-shadow.ref.node',
-<<<<<<< HEAD
-=======
   'empty-stroke.node',
   'empty-stroke.ref.node',
   'empty-subsurface.node',
   'empty-subsurface.ref.node',
->>>>>>> 29c29b0e
   'empty-text.node',
   'empty-text.ref.node',
   'empty-texture.node',
@@ -488,6 +374,10 @@
   'empty-texture-scale.ref.node',
   'empty-transform.node',
   'empty-transform.ref.node',
+  'fill.node',
+  'fill.ref.node',
+  'fill2.node',
+  'fill2.ref.node',
   'glshader.node',
   'glshader.ref.node',
   'glshader.errors',
@@ -514,15 +404,14 @@
   'string-error.errors',
   'string-error.node',
   'string-error.ref.node',
+  'stroke.node',
+  'stroke.ref.node',
   'testswitch.node',
   'text.node',
   'text-color.node',
-  'text-color.ref.node',
   'text-fail.node',
   'text-fail.ref.node',
   'text-fail.errors',
-<<<<<<< HEAD
-=======
   'text-font-blob.node',
   'text-font-blob.ref.node',
   'text-font-errors.node',
@@ -534,7 +423,6 @@
   'text-font-options-error.ref.node',
   'text-font-options-error.ref.errors',
   'text-no-color.node',
->>>>>>> 29c29b0e
   'texture-fail.node',
   'texture-fail.ref.node',
   'texture-fail.errors',
@@ -547,7 +435,8 @@
   'transform-fail.node',
   'transform-fail.ref.node',
   'transform-fail.errors',
-  'widgetfactory.node',
+  # this fails in f40 since libpng changes the pngs while reencoding
+  #'widgetfactory.node',
 ]
 
 foreach test : node_parser_tests
@@ -562,21 +451,12 @@
         'G_TEST_SRCDIR=@0@'.format(meson.current_source_dir()),
         'G_TEST_BUILDDIR=@0@'.format(meson.current_build_dir())
       ],
-<<<<<<< HEAD
-      suite: 'gsk',
-=======
       protocol: 'exitcode',
       suite: [ 'gsk', 'gsk-nodeparser' ]
->>>>>>> 29c29b0e
     )
   endif
 endforeach
 
-<<<<<<< HEAD
-tests = [
-  ['transform'],
-  ['shader'],
-=======
 # offload does not work outside of linux
 if os_linux
   offload = executable('offload', 'offload.c', 'gskrendernodeattach.c',
@@ -624,7 +504,6 @@
   [ 'path', [ 'path-utils.c' ], [ 'flaky'] ],
   [ 'path-special-cases' ],
   [ 'scaling' ],
->>>>>>> 29c29b0e
 ]
 
 test_cargs = []
@@ -653,16 +532,14 @@
 endforeach
 
 internal_tests = [
-<<<<<<< HEAD
-=======
   [ 'boundingbox'],
   [ 'curve', [ ], [ 'flaky' ]],
   [ 'curve-special-cases' ],
->>>>>>> 29c29b0e
   [ 'diff' ],
   [ 'half-float' ],
-  ['rounded-rect'],
-  ['misc'],
+  [ 'misc'],
+  [ 'path-private' ],
+  [ 'rounded-rect'],
 ]
 
 foreach t : internal_tests
